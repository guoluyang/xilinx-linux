// SPDX-License-Identifier: GPL-2.0-or-later
/*
 *  Copyright (C) 2010, Paul Cercueil <paul@crapouillou.net>
 *  JZ4740 Watchdog driver
 */

#include <linux/mfd/ingenic-tcu.h>
#include <linux/mfd/syscon.h>
#include <linux/module.h>
#include <linux/moduleparam.h>
#include <linux/types.h>
#include <linux/kernel.h>
#include <linux/watchdog.h>
#include <linux/platform_device.h>
#include <linux/io.h>
#include <linux/device.h>
#include <linux/clk.h>
#include <linux/slab.h>
#include <linux/err.h>
#include <linux/of.h>
#include <linux/regmap.h>

#define DEFAULT_HEARTBEAT 5
#define MAX_HEARTBEAT     2048

static bool nowayout = WATCHDOG_NOWAYOUT;
module_param(nowayout, bool, 0);
MODULE_PARM_DESC(nowayout,
		 "Watchdog cannot be stopped once started (default="
		 __MODULE_STRING(WATCHDOG_NOWAYOUT) ")");

static unsigned int heartbeat = DEFAULT_HEARTBEAT;
module_param(heartbeat, uint, 0);
MODULE_PARM_DESC(heartbeat,
		"Watchdog heartbeat period in seconds from 1 to "
		__MODULE_STRING(MAX_HEARTBEAT) ", default "
		__MODULE_STRING(DEFAULT_HEARTBEAT));

struct jz4740_wdt_drvdata {
	struct watchdog_device wdt;
	struct regmap *map;
	struct clk *clk;
	unsigned long clk_rate;
};

static int jz4740_wdt_ping(struct watchdog_device *wdt_dev)
{
	struct jz4740_wdt_drvdata *drvdata = watchdog_get_drvdata(wdt_dev);

	regmap_write(drvdata->map, TCU_REG_WDT_TCNT, 0);

	return 0;
}

static int jz4740_wdt_set_timeout(struct watchdog_device *wdt_dev,
				    unsigned int new_timeout)
{
	struct jz4740_wdt_drvdata *drvdata = watchdog_get_drvdata(wdt_dev);
	u16 timeout_value = (u16)(drvdata->clk_rate * new_timeout);
	unsigned int tcer;

	regmap_read(drvdata->map, TCU_REG_WDT_TCER, &tcer);
	regmap_write(drvdata->map, TCU_REG_WDT_TCER, 0);

	regmap_write(drvdata->map, TCU_REG_WDT_TDR, timeout_value);
	regmap_write(drvdata->map, TCU_REG_WDT_TCNT, 0);

	if (tcer & TCU_WDT_TCER_TCEN)
		regmap_write(drvdata->map, TCU_REG_WDT_TCER, TCU_WDT_TCER_TCEN);

	wdt_dev->timeout = new_timeout;
	return 0;
}

static int jz4740_wdt_start(struct watchdog_device *wdt_dev)
{
	struct jz4740_wdt_drvdata *drvdata = watchdog_get_drvdata(wdt_dev);
	unsigned int tcer;
	int ret;

	ret = clk_prepare_enable(drvdata->clk);
	if (ret)
		return ret;

	regmap_read(drvdata->map, TCU_REG_WDT_TCER, &tcer);

	jz4740_wdt_set_timeout(wdt_dev, wdt_dev->timeout);

	/* Start watchdog if it wasn't started already */
	if (!(tcer & TCU_WDT_TCER_TCEN))
		regmap_write(drvdata->map, TCU_REG_WDT_TCER, TCU_WDT_TCER_TCEN);

	return 0;
}

static int jz4740_wdt_stop(struct watchdog_device *wdt_dev)
{
	struct jz4740_wdt_drvdata *drvdata = watchdog_get_drvdata(wdt_dev);

	regmap_write(drvdata->map, TCU_REG_WDT_TCER, 0);
	clk_disable_unprepare(drvdata->clk);

	return 0;
}

static int jz4740_wdt_restart(struct watchdog_device *wdt_dev,
			      unsigned long action, void *data)
{
	wdt_dev->timeout = 0;
	jz4740_wdt_start(wdt_dev);
	return 0;
}

static const struct watchdog_info jz4740_wdt_info = {
	.options = WDIOF_SETTIMEOUT | WDIOF_KEEPALIVEPING | WDIOF_MAGICCLOSE,
	.identity = "jz4740 Watchdog",
};

static const struct watchdog_ops jz4740_wdt_ops = {
	.owner = THIS_MODULE,
	.start = jz4740_wdt_start,
	.stop = jz4740_wdt_stop,
	.ping = jz4740_wdt_ping,
	.set_timeout = jz4740_wdt_set_timeout,
	.restart = jz4740_wdt_restart,
};

#ifdef CONFIG_OF
static const struct of_device_id jz4740_wdt_of_matches[] = {
	{ .compatible = "ingenic,jz4740-watchdog", },
	{ .compatible = "ingenic,jz4780-watchdog", },
	{ /* sentinel */ }
};
MODULE_DEVICE_TABLE(of, jz4740_wdt_of_matches);
#endif

static int jz4740_wdt_probe(struct platform_device *pdev)
{
	struct device *dev = &pdev->dev;
	struct jz4740_wdt_drvdata *drvdata;
	struct watchdog_device *jz4740_wdt;
	long rate;
	int ret;

	drvdata = devm_kzalloc(dev, sizeof(struct jz4740_wdt_drvdata),
			       GFP_KERNEL);
	if (!drvdata)
		return -ENOMEM;
<<<<<<< HEAD
=======

	drvdata->clk = devm_clk_get(&pdev->dev, "wdt");
	if (IS_ERR(drvdata->clk)) {
		dev_err(&pdev->dev, "cannot find WDT clock\n");
		return PTR_ERR(drvdata->clk);
	}
>>>>>>> 24b8d41d

	/* Set smallest clock possible */
	rate = clk_round_rate(drvdata->clk, 1);
	if (rate < 0)
		return rate;

	ret = clk_set_rate(drvdata->clk, rate);
	if (ret)
		return ret;

	drvdata->clk_rate = rate;
	jz4740_wdt = &drvdata->wdt;
	jz4740_wdt->info = &jz4740_wdt_info;
	jz4740_wdt->ops = &jz4740_wdt_ops;
	jz4740_wdt->min_timeout = 1;
	jz4740_wdt->max_timeout = 0xffff / rate;
	jz4740_wdt->timeout = clamp(heartbeat,
				    jz4740_wdt->min_timeout,
				    jz4740_wdt->max_timeout);
	jz4740_wdt->parent = dev;
	watchdog_set_nowayout(jz4740_wdt, nowayout);
	watchdog_set_drvdata(jz4740_wdt, drvdata);

	drvdata->map = device_node_to_regmap(dev->parent->of_node);
	if (!drvdata->map) {
		dev_err(dev, "regmap not found\n");
		return -EINVAL;
	}

	return devm_watchdog_register_device(dev, &drvdata->wdt);
}

static struct platform_driver jz4740_wdt_driver = {
	.probe = jz4740_wdt_probe,
	.driver = {
		.name = "jz4740-wdt",
		.of_match_table = of_match_ptr(jz4740_wdt_of_matches),
	},
};

module_platform_driver(jz4740_wdt_driver);

MODULE_AUTHOR("Paul Cercueil <paul@crapouillou.net>");
MODULE_DESCRIPTION("jz4740 Watchdog Driver");
MODULE_LICENSE("GPL");
MODULE_ALIAS("platform:jz4740-wdt");<|MERGE_RESOLUTION|>--- conflicted
+++ resolved
@@ -146,15 +146,12 @@
 			       GFP_KERNEL);
 	if (!drvdata)
 		return -ENOMEM;
-<<<<<<< HEAD
-=======
 
 	drvdata->clk = devm_clk_get(&pdev->dev, "wdt");
 	if (IS_ERR(drvdata->clk)) {
 		dev_err(&pdev->dev, "cannot find WDT clock\n");
 		return PTR_ERR(drvdata->clk);
 	}
->>>>>>> 24b8d41d
 
 	/* Set smallest clock possible */
 	rate = clk_round_rate(drvdata->clk, 1);
