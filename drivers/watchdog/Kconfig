--- conflicted
+++ resolved
@@ -701,12 +701,8 @@
 
 config MAX77620_WATCHDOG
 	tristate "Maxim Max77620 Watchdog Timer"
-<<<<<<< HEAD
-	depends on MFD_MAX77620
-=======
 	depends on MFD_MAX77620 || COMPILE_TEST
 	select WATCHDOG_CORE
->>>>>>> 24b8d41d
 	help
 	 This is the driver for the Max77620 watchdog timer.
 	 Say 'Y' here to enable the watchdog timer support for
@@ -838,11 +834,7 @@
 
 config MESON_GXBB_WATCHDOG
 	tristate "Amlogic Meson GXBB SoCs watchdog support"
-<<<<<<< HEAD
-	depends on ARCH_MESON
-=======
 	depends on ARCH_MESON || COMPILE_TEST
->>>>>>> 24b8d41d
 	select WATCHDOG_CORE
 	help
 	  Say Y here to include support for the watchdog timer
@@ -923,24 +915,6 @@
 	help
 	  This driver adds watchdog support for the integrated watchdogs in the
 	  Renesas R-Car and other SH-Mobile SoCs (usually named RWDT or SWDT).
-<<<<<<< HEAD
-
-config ASPEED_WATCHDOG
-	tristate "Aspeed 2400 watchdog support"
-	depends on ARCH_ASPEED || COMPILE_TEST
-	select WATCHDOG_CORE
-	help
-	  Say Y here to include support for the watchdog timer
-	  in Apseed BMC SoCs.
-
-	  This driver is required to reboot the SoC.
-
-	  To compile this driver as a module, choose M here: the
-	  module will be called aspeed_wdt.
-
-# AVR32 Architecture
-=======
->>>>>>> 24b8d41d
 
 config RENESAS_RZAWDT
 	tristate "Renesas RZ/A WDT Watchdog"
@@ -1094,12 +1068,8 @@
 
 config EBC_C384_WDT
 	tristate "WinSystems EBC-C384 Watchdog Timer"
-<<<<<<< HEAD
-	depends on X86 && ISA_BUS_API
-=======
 	depends on X86
 	select ISA_BUS_API
->>>>>>> 24b8d41d
 	select WATCHDOG_CORE
 	help
 	  Enables watchdog timer support for the watchdog timer on the
@@ -1878,11 +1848,7 @@
 config PIC32_WDT
 	tristate "Microchip PIC32 hardware watchdog"
 	select WATCHDOG_CORE
-<<<<<<< HEAD
-	depends on MACH_PIC32
-=======
 	depends on MACH_PIC32 || (MIPS && COMPILE_TEST)
->>>>>>> 24b8d41d
 	help
 	  Watchdog driver for the built in watchdog hardware in a PIC32.
 
@@ -1895,11 +1861,7 @@
 config PIC32_DMT
 	tristate "Microchip PIC32 Deadman Timer"
 	select WATCHDOG_CORE
-<<<<<<< HEAD
-	depends on MACH_PIC32
-=======
 	depends on MACH_PIC32 || (MIPS && COMPILE_TEST)
->>>>>>> 24b8d41d
 	help
 	  Watchdog driver for PIC32 instruction fetch counting timer. This specific
 	  timer is typically be used in misson critical and safety critical
@@ -2201,53 +2163,4 @@
 
 	  Most people will say N.
 
-comment "Watchdog Pretimeout Governors"
-
-config WATCHDOG_PRETIMEOUT_GOV
-	bool "Enable watchdog pretimeout governors"
-	help
-	  The option allows to select watchdog pretimeout governors.
-
-if WATCHDOG_PRETIMEOUT_GOV
-
-choice
-	prompt "Default Watchdog Pretimeout Governor"
-	default WATCHDOG_PRETIMEOUT_DEFAULT_GOV_PANIC
-	help
-	  This option selects a default watchdog pretimeout governor.
-	  The governor takes its action, if a watchdog is capable
-	  to report a pretimeout event.
-
-config WATCHDOG_PRETIMEOUT_DEFAULT_GOV_NOOP
-	bool "noop"
-	select WATCHDOG_PRETIMEOUT_GOV_NOOP
-	help
-	  Use noop watchdog pretimeout governor by default. If noop
-	  governor is selected by a user, write a short message to
-	  the kernel log buffer and don't do any system changes.
-
-config WATCHDOG_PRETIMEOUT_DEFAULT_GOV_PANIC
-	bool "panic"
-	select WATCHDOG_PRETIMEOUT_GOV_PANIC
-	help
-	  Use panic watchdog pretimeout governor by default, if
-	  a watchdog pretimeout event happens, consider that
-	  a watchdog feeder is dead and reboot is unavoidable.
-
-endchoice
-
-config WATCHDOG_PRETIMEOUT_GOV_NOOP
-	tristate "Noop watchdog pretimeout governor"
-	help
-	  Noop watchdog pretimeout governor, only an informational
-	  message is added to kernel log buffer.
-
-config WATCHDOG_PRETIMEOUT_GOV_PANIC
-	tristate "Panic watchdog pretimeout governor"
-	help
-	  Panic watchdog pretimeout governor, on watchdog pretimeout
-	  event put the kernel into panic.
-
-endif # WATCHDOG_PRETIMEOUT_GOV
-
 endif # WATCHDOG