// SPDX-License-Identifier: GPL-2.0+
/*
 * Watchdog Device Driver for Xilinx axi/xps_timebase_wdt
 *
 * (C) Copyright 2013 - 2020 Xilinx, Inc.
 * (C) Copyright 2011 (Alejandro Cabrera <aldaya@gmail.com>)
 */

<<<<<<< HEAD
=======
#include <linux/bits.h>
>>>>>>> 24b8d41d
#include <linux/clk.h>
#include <linux/err.h>
#include <linux/module.h>
#include <linux/types.h>
#include <linux/kernel.h>
#include <linux/ioport.h>
#include <linux/watchdog.h>
#include <linux/io.h>
#include <linux/of.h>
#include <linux/of_device.h>
#include <linux/of_address.h>
#include <linux/interrupt.h>

#define XWT_WWDT_DEFAULT_TIMEOUT	10
#define XWT_WWDT_MIN_TIMEOUT		1
#define XWT_WWDT_MAX_TIMEOUT		42

/* Register offsets for the Wdt device */
#define XWT_TWCSR0_OFFSET   0x0 /* Control/Status Register0 */
#define XWT_TWCSR1_OFFSET   0x4 /* Control/Status Register1 */
#define XWT_TBR_OFFSET      0x8 /* Timebase Register Offset */

/* Control/Status Register Masks  */
#define XWT_CSR0_WRS_MASK	BIT(3) /* Reset status */
#define XWT_CSR0_WDS_MASK	BIT(2) /* Timer state  */
#define XWT_CSR0_EWDT1_MASK	BIT(1) /* Enable bit 1 */

/* Control/Status Register 0/1 bits  */
#define XWT_CSRX_EWDT2_MASK	BIT(0) /* Enable bit 2 */

/* SelfTest constants */
#define XWT_MAX_SELFTEST_LOOP_COUNT 0x00010000
#define XWT_TIMER_FAILED            0xFFFFFFFF

/* Register offsets for the WWdt device */
#define XWT_WWDT_MWR_OFFSET	0x00
#define XWT_WWDT_ESR_OFFSET	0x04
#define XWT_WWDT_FCR_OFFSET	0x08
#define XWT_WWDT_FWR_OFFSET	0x0c
#define XWT_WWDT_SWR_OFFSET	0x10

/* Master Write Control Register Masks */
#define XWT_WWDT_MWR_MASK	BIT(0)

/* Enable and Status Register Masks */
#define XWT_WWDT_ESR_WINT_MASK	BIT(16)
#define XWT_WWDT_ESR_WSW_MASK	BIT(8)
#define XWT_WWDT_ESR_WEN_MASK	BIT(0)

/* Function control Register Masks */
#define XWT_WWDT_SBC_MASK	0xFF00
#define XWT_WWDT_SBC_SHIFT	16
#define XWT_WWDT_BSS_MASK	0xC0

#define WATCHDOG_NAME     "Xilinx Watchdog"

static int wdt_timeout;

module_param(wdt_timeout, int, 0644);
MODULE_PARM_DESC(wdt_timeout,
		 "Watchdog time in seconds. (default="
		 __MODULE_STRING(XWT_WWDT_DEFAULT_TIMEOUT) ")");

/**
 * enum xwdt_ip_type - WDT IP type.
 *
 * @XWDT_WDT: Soft wdt ip.
 * @XWDT_WWDT: Window wdt ip.
 */
enum xwdt_ip_type {
	XWDT_WDT = 0,
	XWDT_WWDT = 1,
};

struct xwdt_devtype_data {
	enum xwdt_ip_type wdttype;
	const struct watchdog_ops *xwdt_ops;
	const struct watchdog_info *xwdt_info;
};

struct xwdt_device {
	void __iomem *base;
	u32 wdt_interval;
	spinlock_t spinlock; /* spinlock for register handling */
	struct watchdog_device xilinx_wdt_wdd;
	struct clk		*clk;
<<<<<<< HEAD
=======
	int irq;
>>>>>>> 24b8d41d
};

static int xilinx_wdt_start(struct watchdog_device *wdd)
{
	int ret;
	u32 control_status_reg;
	struct xwdt_device *xdev = watchdog_get_drvdata(wdd);
	struct watchdog_device *xilinx_wdt_wdd = &xdev->xilinx_wdt_wdd;

	ret = clk_enable(xdev->clk);
	if (ret) {
		dev_err(wdd->parent, "Failed to enable clock\n");
		return ret;
	}

	ret = clk_enable(xdev->clk);
	if (ret) {
		dev_err(wdd->parent, "Failed to enable clock\n");
		return ret;
	}

	spin_lock(&xdev->spinlock);

	/* Clean previous status and enable the watchdog timer */
	control_status_reg = ioread32(xdev->base + XWT_TWCSR0_OFFSET);
	control_status_reg |= (XWT_CSR0_WRS_MASK | XWT_CSR0_WDS_MASK);

	iowrite32((control_status_reg | XWT_CSR0_EWDT1_MASK),
		  xdev->base + XWT_TWCSR0_OFFSET);

	iowrite32(XWT_CSRX_EWDT2_MASK, xdev->base + XWT_TWCSR1_OFFSET);

	spin_unlock(&xdev->spinlock);

	dev_dbg(xilinx_wdt_wdd->parent, "Watchdog Started!\n");

	return 0;
}

static int xilinx_wdt_stop(struct watchdog_device *wdd)
{
	u32 control_status_reg;
	struct xwdt_device *xdev = watchdog_get_drvdata(wdd);
	struct watchdog_device *xilinx_wdt_wdd = &xdev->xilinx_wdt_wdd;

	spin_lock(&xdev->spinlock);

	control_status_reg = ioread32(xdev->base + XWT_TWCSR0_OFFSET);

	iowrite32((control_status_reg & ~XWT_CSR0_EWDT1_MASK),
		  xdev->base + XWT_TWCSR0_OFFSET);

	iowrite32(0, xdev->base + XWT_TWCSR1_OFFSET);

	spin_unlock(&xdev->spinlock);

	clk_disable(xdev->clk);

<<<<<<< HEAD
	pr_info("Stopped!\n");
=======
	dev_dbg(xilinx_wdt_wdd->parent, "Watchdog Stopped!\n");
>>>>>>> 24b8d41d

	return 0;
}

static int xilinx_wdt_keepalive(struct watchdog_device *wdd)
{
	u32 control_status_reg;
	struct xwdt_device *xdev = watchdog_get_drvdata(wdd);

	spin_lock(&xdev->spinlock);

	control_status_reg = ioread32(xdev->base + XWT_TWCSR0_OFFSET);
	control_status_reg |= (XWT_CSR0_WRS_MASK | XWT_CSR0_WDS_MASK);
	iowrite32(control_status_reg, xdev->base + XWT_TWCSR0_OFFSET);

	spin_unlock(&xdev->spinlock);

	return 0;
}

static const struct watchdog_info xilinx_wdt_ident = {
	.options =  WDIOF_MAGICCLOSE |
		    WDIOF_KEEPALIVEPING,
	.firmware_version =	1,
	.identity =	WATCHDOG_NAME,
};

static const struct watchdog_ops xilinx_wdt_ops = {
	.owner = THIS_MODULE,
	.start = xilinx_wdt_start,
	.stop = xilinx_wdt_stop,
	.ping = xilinx_wdt_keepalive,
};

static int is_wwdt_in_closed_window(struct watchdog_device *wdd)
{
	u32 control_status_reg;
	struct xwdt_device *xdev = watchdog_get_drvdata(wdd);

	control_status_reg = ioread32(xdev->base + XWT_WWDT_ESR_OFFSET);
	if (control_status_reg & XWT_WWDT_ESR_WEN_MASK)
		if (!(control_status_reg & XWT_WWDT_ESR_WSW_MASK))
			return 0;

	return 1;
}

static int xilinx_wwdt_start(struct watchdog_device *wdd)
{
	int ret;
	u32 control_status_reg, fcr;
	u64 time_out, pre_timeout, count;
	struct xwdt_device *xdev = watchdog_get_drvdata(wdd);
	struct watchdog_device *xilinx_wdt_wdd = &xdev->xilinx_wdt_wdd;

	count = clk_get_rate(xdev->clk);
	if (!count)
		return -EINVAL;

	/* Calculate timeout count */
	pre_timeout = count * wdd->pretimeout;
	time_out = count * wdd->timeout;
	if (!watchdog_active(xilinx_wdt_wdd)) {
		ret  = clk_enable(xdev->clk);
		if (ret) {
			dev_err(wdd->parent, "Failed to enable clock\n");
			return ret;
		}
	}

	spin_lock(&xdev->spinlock);
	iowrite32(XWT_WWDT_MWR_MASK, xdev->base + XWT_WWDT_MWR_OFFSET);
	iowrite32(~(u32)XWT_WWDT_ESR_WEN_MASK,
		  xdev->base + XWT_WWDT_ESR_OFFSET);

	if (pre_timeout) {
		iowrite32((u32)(time_out - pre_timeout),
			  xdev->base + XWT_WWDT_FWR_OFFSET);
		iowrite32((u32)pre_timeout, xdev->base + XWT_WWDT_SWR_OFFSET);
		fcr = ioread32(xdev->base + XWT_WWDT_SWR_OFFSET);
		fcr = (fcr >> XWT_WWDT_SBC_SHIFT) & XWT_WWDT_SBC_MASK;
		fcr = fcr | XWT_WWDT_BSS_MASK;
		iowrite32(fcr, xdev->base + XWT_WWDT_FCR_OFFSET);
	} else {
		iowrite32((u32)pre_timeout,
			  xdev->base + XWT_WWDT_FWR_OFFSET);
		iowrite32((u32)time_out, xdev->base + XWT_WWDT_SWR_OFFSET);
		iowrite32(0x0, xdev->base + XWT_WWDT_FCR_OFFSET);
	}

	/* Enable the window watchdog timer */
	control_status_reg = ioread32(xdev->base + XWT_WWDT_ESR_OFFSET);
	control_status_reg |= XWT_WWDT_ESR_WEN_MASK;
	iowrite32(control_status_reg, xdev->base + XWT_WWDT_ESR_OFFSET);

	spin_unlock(&xdev->spinlock);

	dev_dbg(xilinx_wdt_wdd->parent, "Watchdog Started!\n");

	return 0;
}

static int xilinx_wwdt_stop(struct watchdog_device *wdd)
{
	struct xwdt_device *xdev = watchdog_get_drvdata(wdd);
	struct watchdog_device *xilinx_wdt_wdd = &xdev->xilinx_wdt_wdd;

	if (!is_wwdt_in_closed_window(wdd)) {
		dev_warn(xilinx_wdt_wdd->parent, "timer in closed window");
		return -EINVAL;
	}

	spin_lock(&xdev->spinlock);

	iowrite32(XWT_WWDT_MWR_MASK, xdev->base + XWT_WWDT_MWR_OFFSET);
	/* Disable the Window watchdog timer */
	iowrite32(~(u32)XWT_WWDT_ESR_WEN_MASK,
		  xdev->base + XWT_WWDT_ESR_OFFSET);

	spin_unlock(&xdev->spinlock);

	if (watchdog_active(xilinx_wdt_wdd))
		clk_disable(xdev->clk);

	dev_dbg(xilinx_wdt_wdd->parent, "Watchdog Stopped!\n");

	return 0;
}

static int xilinx_wwdt_keepalive(struct watchdog_device *wdd)
{
	u32 control_status_reg;
	struct xwdt_device *xdev = watchdog_get_drvdata(wdd);

	/* Refresh in open window is ignored */
	if (!is_wwdt_in_closed_window(wdd))
		return 0;

	spin_lock(&xdev->spinlock);

	iowrite32(XWT_WWDT_MWR_MASK, xdev->base + XWT_WWDT_MWR_OFFSET);
	control_status_reg = ioread32(xdev->base + XWT_WWDT_ESR_OFFSET);
	control_status_reg |= XWT_WWDT_ESR_WINT_MASK;
	control_status_reg &= ~XWT_WWDT_ESR_WSW_MASK;
	iowrite32(control_status_reg, xdev->base + XWT_WWDT_ESR_OFFSET);
	control_status_reg = ioread32(xdev->base + XWT_WWDT_ESR_OFFSET);
	control_status_reg |= XWT_WWDT_ESR_WSW_MASK;
	iowrite32(control_status_reg, xdev->base + XWT_WWDT_ESR_OFFSET);

	spin_unlock(&xdev->spinlock);

	return 0;
}

static int xilinx_wwdt_set_timeout(struct watchdog_device *wdd,
				   unsigned int new_time)
{
	u32 ret = 0;
	struct xwdt_device *xdev = watchdog_get_drvdata(wdd);
	struct watchdog_device *xilinx_wdt_wdd = &xdev->xilinx_wdt_wdd;

	if (!is_wwdt_in_closed_window(wdd)) {
		dev_warn(xilinx_wdt_wdd->parent, "timer in closed window");
		return -EINVAL;
	}

	if (new_time < XWT_WWDT_MIN_TIMEOUT ||
	    new_time > XWT_WWDT_MAX_TIMEOUT) {
		dev_warn(xilinx_wdt_wdd->parent,
			 "timeout value must be %d<=x<=%d, using %d\n",
				XWT_WWDT_MIN_TIMEOUT,
				XWT_WWDT_MAX_TIMEOUT, new_time);
		return -EINVAL;
	}

	wdd->timeout = new_time;
	wdd->pretimeout = 0;

	if (watchdog_active(xilinx_wdt_wdd)) {
		ret = xilinx_wwdt_start(wdd);
		if (ret)
			dev_dbg(xilinx_wdt_wdd->parent, "timer start failed");
	}

	return 0;
}

static int xilinx_wwdt_set_pretimeout(struct watchdog_device *wdd,
				      u32 new_pretimeout)
{
	u32 ret = 0;
	struct xwdt_device *xdev = watchdog_get_drvdata(wdd);
	struct watchdog_device *xilinx_wdt_wdd = &xdev->xilinx_wdt_wdd;

	if (!is_wwdt_in_closed_window(wdd)) {
		dev_warn(xilinx_wdt_wdd->parent, "timer in closed window");
		return -EINVAL;
	}

	if (new_pretimeout < wdd->min_timeout ||
	    new_pretimeout >= wdd->timeout)
		return -EINVAL;

	wdd->pretimeout = new_pretimeout;

	if (watchdog_active(xilinx_wdt_wdd)) {
		ret = xilinx_wwdt_start(wdd);
		if (ret)
			dev_dbg(xilinx_wdt_wdd->parent, "timer start failed");
	}

	return 0;
}

static irqreturn_t xilinx_wwdt_isr(int irq, void *wdog_arg)
{
	struct xwdt_device *xdev = wdog_arg;

	watchdog_notify_pretimeout(&xdev->xilinx_wdt_wdd);
	return IRQ_HANDLED;
}

static const struct watchdog_info xilinx_wwdt_ident = {
	.options =  WDIOF_MAGICCLOSE |
		WDIOF_KEEPALIVEPING |
		WDIOF_SETTIMEOUT,
	.firmware_version = 1,
	.identity = "xlnx_wwdt watchdog",
};

static const struct watchdog_info xilinx_wwdt_pretimeout_ident = {
	.options = WDIOF_MAGICCLOSE |
		   WDIOF_KEEPALIVEPING |
		   WDIOF_PRETIMEOUT |
		   WDIOF_SETTIMEOUT,
	.firmware_version = 1,
	.identity = "xlnx_wwdt watchdog",
};

static const struct watchdog_ops xilinx_wwdt_ops = {
	.owner = THIS_MODULE,
	.start = xilinx_wwdt_start,
	.stop = xilinx_wwdt_stop,
	.ping = xilinx_wwdt_keepalive,
	.set_timeout = xilinx_wwdt_set_timeout,
	.set_pretimeout = xilinx_wwdt_set_pretimeout,
};

static u32 xwdt_selftest(struct xwdt_device *xdev)
{
	int i;
	u32 timer_value1;
	u32 timer_value2;

	spin_lock(&xdev->spinlock);

	timer_value1 = ioread32(xdev->base + XWT_TBR_OFFSET);
	timer_value2 = ioread32(xdev->base + XWT_TBR_OFFSET);

	for (i = 0;
		((i <= XWT_MAX_SELFTEST_LOOP_COUNT) &&
			(timer_value2 == timer_value1)); i++) {
		timer_value2 = ioread32(xdev->base + XWT_TBR_OFFSET);
	}

	spin_unlock(&xdev->spinlock);

	if (timer_value2 != timer_value1)
		return ~XWT_TIMER_FAILED;
	else
		return XWT_TIMER_FAILED;
}

static void xwdt_clk_disable_unprepare(void *data)
{
	clk_disable_unprepare(data);
}

static const struct xwdt_devtype_data xwdt_wdt_data = {
	.wdttype = XWDT_WDT,
	.xwdt_info = &xilinx_wdt_ident,
	.xwdt_ops = &xilinx_wdt_ops,
};

static const struct xwdt_devtype_data xwdt_wwdt_data = {
	.wdttype = XWDT_WWDT,
	.xwdt_info = &xilinx_wwdt_ident,
	.xwdt_ops = &xilinx_wwdt_ops,
};

static const struct of_device_id xwdt_of_match[] = {
	{ .compatible = "xlnx,xps-timebase-wdt-1.00.a",
		.data = &xwdt_wdt_data },
	{ .compatible = "xlnx,xps-timebase-wdt-1.01.a",
		.data = &xwdt_wdt_data },
	{ .compatible = "xlnx,versal-wwdt-1.0",
		.data = &xwdt_wwdt_data },
	{},
};
MODULE_DEVICE_TABLE(of, xwdt_of_match);

static int xwdt_probe(struct platform_device *pdev)
{
	struct device *dev = &pdev->dev;
	int rc;
	u32 pfreq = 0, enable_once = 0, pre_timeout = 0;
	struct xwdt_device *xdev;
	struct watchdog_device *xilinx_wdt_wdd;
	const struct of_device_id *of_id;
	const struct xwdt_devtype_data *devtype;
	enum xwdt_ip_type wdttype;

	xdev = devm_kzalloc(dev, sizeof(*xdev), GFP_KERNEL);
	if (!xdev)
		return -ENOMEM;

	xilinx_wdt_wdd = &xdev->xilinx_wdt_wdd;

	of_id = of_match_device(xwdt_of_match, &pdev->dev);
	if (!of_id)
		return -EINVAL;

<<<<<<< HEAD
	rc = of_property_read_u32(pdev->dev.of_node, "xlnx,wdt-interval",
				  &xdev->wdt_interval);
	if (rc)
		dev_warn(&pdev->dev,
			 "Parameter \"xlnx,wdt-interval\" not found\n");
=======
	devtype = of_id->data;

	wdttype = devtype->wdttype;
>>>>>>> 24b8d41d

	xilinx_wdt_wdd->info = devtype->xwdt_info;
	xilinx_wdt_wdd->ops = devtype->xwdt_ops;
	xilinx_wdt_wdd->parent = dev;

	xdev->base = devm_platform_ioremap_resource(pdev, 0);
	if (IS_ERR(xdev->base))
		return PTR_ERR(xdev->base);

	if (wdttype == XWDT_WDT) {
		rc = of_property_read_u32(dev->of_node, "xlnx,wdt-interval",
					  &xdev->wdt_interval);
		if (rc)
			dev_warn(dev, "Parameter \"xlnx,wdt-interval\" not found\n");

		rc = of_property_read_u32(dev->of_node, "xlnx,wdt-enable-once",
					  &enable_once);
		if (rc)
			dev_warn(dev,
				 "Parameter \"xlnx,wdt-enable-once\" not found\n");

		watchdog_set_nowayout(xilinx_wdt_wdd, enable_once);
	} else {
		rc = of_property_read_u32(dev->of_node, "pretimeout-sec",
					  &pre_timeout);
		if (rc)
			dev_dbg(dev,
				"Parameter \"pretimeout-sec\" not found\n");
	}

	xdev->clk = devm_clk_get(dev, NULL);
	if (IS_ERR(xdev->clk)) {
		if (PTR_ERR(xdev->clk) != -ENOENT)
			return PTR_ERR(xdev->clk);

		/*
		 * Clock framework support is optional, continue on
		 * anyways if we don't find a matching clock.
		 */
		xdev->clk = NULL;

		rc = of_property_read_u32(dev->of_node, "clock-frequency",
					  &pfreq);
		if (rc)
			dev_warn(dev,
				 "The watchdog clock freq cannot be obtained\n");
	} else {
		pfreq = clk_get_rate(xdev->clk);
		rc = clk_prepare_enable(xdev->clk);

		if (rc) {
			dev_err(dev, "unable to enable clock\n");
			return rc;
		}
		rc = devm_add_action_or_reset(dev, xwdt_clk_disable_unprepare,
					      xdev->clk);
		if (rc)
			return rc;
	}

<<<<<<< HEAD
	xdev->clk = devm_clk_get(&pdev->dev, "xwdt_clk");
	if (IS_ERR(xdev->clk)) {
		if (PTR_ERR(xdev->clk) != -ENOENT)
			return PTR_ERR(xdev->clk);

		/*
		 * Clock framework support is optional, continue on
		 * anyways if we don't find a matching clock.
		 */
		xdev->clk = NULL;

		rc = of_property_read_u32(pdev->dev.of_node, "clock-frequency",
									&pfreq);
		if (rc)
			dev_warn(&pdev->dev,
			"The watchdog clock frequency cannot be obtained\n");
	} else {
		pfreq = clk_get_rate(xdev->clk);
	}

	/*
	 * Twice of the 2^wdt_interval / freq  because the first wdt overflow is
	 * ignored (interrupt), reset is only generated at second wdt overflow
	 */
	if (pfreq && xdev->wdt_interval)
		xilinx_wdt_wdd->timeout = 2 * ((1 << xdev->wdt_interval) /
					  pfreq);
=======
	if (wdttype == XWDT_WDT) {
		/*
		 * Twice of the 2^wdt_interval / freq  because
		 * the first wdt overflow is ignored (interrupt),
		 * reset is only generated at second wdt overflow
		 */
		if (pfreq && xdev->wdt_interval)
			xilinx_wdt_wdd->timeout =
				2 * ((1 << xdev->wdt_interval) /
					pfreq);
	} else {
		xilinx_wdt_wdd->pretimeout = pre_timeout;
		xilinx_wdt_wdd->timeout = XWT_WWDT_DEFAULT_TIMEOUT;
		xilinx_wdt_wdd->min_timeout = XWT_WWDT_MIN_TIMEOUT;
		xilinx_wdt_wdd->max_timeout = XWT_WWDT_MAX_TIMEOUT;
		xdev->irq = platform_get_irq_byname(pdev, "wdt");
		if (xdev->irq > 0) {
			if (!devm_request_irq(dev, xdev->irq, xilinx_wwdt_isr,
					      0, dev_name(dev), xdev)) {
				xilinx_wdt_wdd->info =
				&xilinx_wwdt_pretimeout_ident;
			}
		}
		rc = watchdog_init_timeout(xilinx_wdt_wdd,
					   wdt_timeout, &pdev->dev);
		if (rc)
			dev_warn(&pdev->dev, "unable to set timeout value\n");
	}
>>>>>>> 24b8d41d

	spin_lock_init(&xdev->spinlock);
	watchdog_set_drvdata(xilinx_wdt_wdd, xdev);

<<<<<<< HEAD
	rc = clk_prepare_enable(xdev->clk);
	if (rc) {
		dev_err(&pdev->dev, "unable to enable clock\n");
		return rc;
	}

	rc = xwdt_selftest(xdev);
	if (rc == XWT_TIMER_FAILED) {
		dev_err(&pdev->dev, "SelfTest routine error\n");
		goto err_clk_disable;
	}

	rc = watchdog_register_device(xilinx_wdt_wdd);
	if (rc) {
		dev_err(&pdev->dev, "Cannot register watchdog (err=%d)\n", rc);
		goto err_clk_disable;
	}

	clk_disable(xdev->clk);

	dev_info(&pdev->dev, "Xilinx Watchdog Timer at %p with timeout %ds\n",
		 xdev->base, xilinx_wdt_wdd->timeout);
=======
	if (wdttype == XWDT_WDT) {
		rc = xwdt_selftest(xdev);
		if (rc == XWT_TIMER_FAILED) {
			dev_err(dev, "SelfTest routine error\n");
			return rc;
		}
	}

	rc = devm_watchdog_register_device(dev, xilinx_wdt_wdd);
	if (rc)
		return rc;

	clk_disable(xdev->clk);

	dev_info(dev, "Xilinx Watchdog Timer with timeout %ds\n",
		 xilinx_wdt_wdd->timeout);
>>>>>>> 24b8d41d

	platform_set_drvdata(pdev, xdev);

	return 0;
err_clk_disable:
	clk_disable_unprepare(xdev->clk);

	return rc;
}

/**
 * xwdt_suspend - Suspend the device.
 *
 * @dev: handle to the device structure.
 * Return: 0 always.
 */
static int __maybe_unused xwdt_suspend(struct device *dev)
{
	struct xwdt_device *xdev = dev_get_drvdata(dev);
	struct watchdog_device *xilinx_wdt_wdd = &xdev->xilinx_wdt_wdd;

<<<<<<< HEAD
	watchdog_unregister_device(&xdev->xilinx_wdt_wdd);
	clk_disable_unprepare(xdev->clk);
=======
	if (watchdog_active(xilinx_wdt_wdd))
		xilinx_wdt_wdd->ops->stop(xilinx_wdt_wdd);
>>>>>>> 24b8d41d

	return 0;
}

/**
<<<<<<< HEAD
 * xwdt_suspend - Suspend the device.
 *
 * @dev: handle to the device structure.
 * Return: 0 always.
 */
static int __maybe_unused xwdt_suspend(struct device *dev)
{
	struct platform_device *pdev = to_platform_device(dev);
	struct xwdt_device *xdev = platform_get_drvdata(pdev);

	if (watchdog_active(&xdev->xilinx_wdt_wdd))
		xilinx_wdt_stop(&xdev->xilinx_wdt_wdd);

	return 0;
}

/**
=======
>>>>>>> 24b8d41d
 * xwdt_resume - Resume the device.
 *
 * @dev: handle to the device structure.
 * Return: 0 on success, errno otherwise.
 */
static int __maybe_unused xwdt_resume(struct device *dev)
{
<<<<<<< HEAD
	struct platform_device *pdev = to_platform_device(dev);
	struct xwdt_device *xdev = platform_get_drvdata(pdev);
	int ret = 0;

	if (watchdog_active(&xdev->xilinx_wdt_wdd))
		ret = xilinx_wdt_start(&xdev->xilinx_wdt_wdd);
=======
	struct xwdt_device *xdev = dev_get_drvdata(dev);
	struct watchdog_device *xilinx_wdt_wdd = &xdev->xilinx_wdt_wdd;
	int ret = 0;

	if (watchdog_active(xilinx_wdt_wdd))
		ret = xilinx_wdt_wdd->ops->start(xilinx_wdt_wdd);
>>>>>>> 24b8d41d

	return ret;
}

static SIMPLE_DEV_PM_OPS(xwdt_pm_ops, xwdt_suspend, xwdt_resume);
<<<<<<< HEAD

/* Match table for of_platform binding */
static const struct of_device_id xwdt_of_match[] = {
	{ .compatible = "xlnx,xps-timebase-wdt-1.00.a", },
	{ .compatible = "xlnx,xps-timebase-wdt-1.01.a", },
	{},
};
MODULE_DEVICE_TABLE(of, xwdt_of_match);
=======
>>>>>>> 24b8d41d

static struct platform_driver xwdt_driver = {
	.probe       = xwdt_probe,
	.driver = {
		.name  = WATCHDOG_NAME,
		.of_match_table = xwdt_of_match,
		.pm = &xwdt_pm_ops,
	},
};

module_platform_driver(xwdt_driver);

MODULE_AUTHOR("Alejandro Cabrera <aldaya@gmail.com>");
MODULE_DESCRIPTION("Xilinx Watchdog driver");
MODULE_LICENSE("GPL");<|MERGE_RESOLUTION|>--- conflicted
+++ resolved
@@ -6,10 +6,7 @@
  * (C) Copyright 2011 (Alejandro Cabrera <aldaya@gmail.com>)
  */
 
-<<<<<<< HEAD
-=======
 #include <linux/bits.h>
->>>>>>> 24b8d41d
 #include <linux/clk.h>
 #include <linux/err.h>
 #include <linux/module.h>
@@ -96,10 +93,7 @@
 	spinlock_t spinlock; /* spinlock for register handling */
 	struct watchdog_device xilinx_wdt_wdd;
 	struct clk		*clk;
-<<<<<<< HEAD
-=======
 	int irq;
->>>>>>> 24b8d41d
 };
 
 static int xilinx_wdt_start(struct watchdog_device *wdd)
@@ -115,12 +109,6 @@
 		return ret;
 	}
 
-	ret = clk_enable(xdev->clk);
-	if (ret) {
-		dev_err(wdd->parent, "Failed to enable clock\n");
-		return ret;
-	}
-
 	spin_lock(&xdev->spinlock);
 
 	/* Clean previous status and enable the watchdog timer */
@@ -158,11 +146,7 @@
 
 	clk_disable(xdev->clk);
 
-<<<<<<< HEAD
-	pr_info("Stopped!\n");
-=======
 	dev_dbg(xilinx_wdt_wdd->parent, "Watchdog Stopped!\n");
->>>>>>> 24b8d41d
 
 	return 0;
 }
@@ -485,17 +469,9 @@
 	if (!of_id)
 		return -EINVAL;
 
-<<<<<<< HEAD
-	rc = of_property_read_u32(pdev->dev.of_node, "xlnx,wdt-interval",
-				  &xdev->wdt_interval);
-	if (rc)
-		dev_warn(&pdev->dev,
-			 "Parameter \"xlnx,wdt-interval\" not found\n");
-=======
 	devtype = of_id->data;
 
 	wdttype = devtype->wdttype;
->>>>>>> 24b8d41d
 
 	xilinx_wdt_wdd->info = devtype->xwdt_info;
 	xilinx_wdt_wdd->ops = devtype->xwdt_ops;
@@ -556,35 +532,6 @@
 			return rc;
 	}
 
-<<<<<<< HEAD
-	xdev->clk = devm_clk_get(&pdev->dev, "xwdt_clk");
-	if (IS_ERR(xdev->clk)) {
-		if (PTR_ERR(xdev->clk) != -ENOENT)
-			return PTR_ERR(xdev->clk);
-
-		/*
-		 * Clock framework support is optional, continue on
-		 * anyways if we don't find a matching clock.
-		 */
-		xdev->clk = NULL;
-
-		rc = of_property_read_u32(pdev->dev.of_node, "clock-frequency",
-									&pfreq);
-		if (rc)
-			dev_warn(&pdev->dev,
-			"The watchdog clock frequency cannot be obtained\n");
-	} else {
-		pfreq = clk_get_rate(xdev->clk);
-	}
-
-	/*
-	 * Twice of the 2^wdt_interval / freq  because the first wdt overflow is
-	 * ignored (interrupt), reset is only generated at second wdt overflow
-	 */
-	if (pfreq && xdev->wdt_interval)
-		xilinx_wdt_wdd->timeout = 2 * ((1 << xdev->wdt_interval) /
-					  pfreq);
-=======
 	if (wdttype == XWDT_WDT) {
 		/*
 		 * Twice of the 2^wdt_interval / freq  because
@@ -613,35 +560,10 @@
 		if (rc)
 			dev_warn(&pdev->dev, "unable to set timeout value\n");
 	}
->>>>>>> 24b8d41d
 
 	spin_lock_init(&xdev->spinlock);
 	watchdog_set_drvdata(xilinx_wdt_wdd, xdev);
 
-<<<<<<< HEAD
-	rc = clk_prepare_enable(xdev->clk);
-	if (rc) {
-		dev_err(&pdev->dev, "unable to enable clock\n");
-		return rc;
-	}
-
-	rc = xwdt_selftest(xdev);
-	if (rc == XWT_TIMER_FAILED) {
-		dev_err(&pdev->dev, "SelfTest routine error\n");
-		goto err_clk_disable;
-	}
-
-	rc = watchdog_register_device(xilinx_wdt_wdd);
-	if (rc) {
-		dev_err(&pdev->dev, "Cannot register watchdog (err=%d)\n", rc);
-		goto err_clk_disable;
-	}
-
-	clk_disable(xdev->clk);
-
-	dev_info(&pdev->dev, "Xilinx Watchdog Timer at %p with timeout %ds\n",
-		 xdev->base, xilinx_wdt_wdd->timeout);
-=======
 	if (wdttype == XWDT_WDT) {
 		rc = xwdt_selftest(xdev);
 		if (rc == XWT_TIMER_FAILED) {
@@ -658,15 +580,10 @@
 
 	dev_info(dev, "Xilinx Watchdog Timer with timeout %ds\n",
 		 xilinx_wdt_wdd->timeout);
->>>>>>> 24b8d41d
 
 	platform_set_drvdata(pdev, xdev);
 
 	return 0;
-err_clk_disable:
-	clk_disable_unprepare(xdev->clk);
-
-	return rc;
 }
 
 /**
@@ -680,38 +597,13 @@
 	struct xwdt_device *xdev = dev_get_drvdata(dev);
 	struct watchdog_device *xilinx_wdt_wdd = &xdev->xilinx_wdt_wdd;
 
-<<<<<<< HEAD
-	watchdog_unregister_device(&xdev->xilinx_wdt_wdd);
-	clk_disable_unprepare(xdev->clk);
-=======
 	if (watchdog_active(xilinx_wdt_wdd))
 		xilinx_wdt_wdd->ops->stop(xilinx_wdt_wdd);
->>>>>>> 24b8d41d
 
 	return 0;
 }
 
 /**
-<<<<<<< HEAD
- * xwdt_suspend - Suspend the device.
- *
- * @dev: handle to the device structure.
- * Return: 0 always.
- */
-static int __maybe_unused xwdt_suspend(struct device *dev)
-{
-	struct platform_device *pdev = to_platform_device(dev);
-	struct xwdt_device *xdev = platform_get_drvdata(pdev);
-
-	if (watchdog_active(&xdev->xilinx_wdt_wdd))
-		xilinx_wdt_stop(&xdev->xilinx_wdt_wdd);
-
-	return 0;
-}
-
-/**
-=======
->>>>>>> 24b8d41d
  * xwdt_resume - Resume the device.
  *
  * @dev: handle to the device structure.
@@ -719,37 +611,17 @@
  */
 static int __maybe_unused xwdt_resume(struct device *dev)
 {
-<<<<<<< HEAD
-	struct platform_device *pdev = to_platform_device(dev);
-	struct xwdt_device *xdev = platform_get_drvdata(pdev);
-	int ret = 0;
-
-	if (watchdog_active(&xdev->xilinx_wdt_wdd))
-		ret = xilinx_wdt_start(&xdev->xilinx_wdt_wdd);
-=======
 	struct xwdt_device *xdev = dev_get_drvdata(dev);
 	struct watchdog_device *xilinx_wdt_wdd = &xdev->xilinx_wdt_wdd;
 	int ret = 0;
 
 	if (watchdog_active(xilinx_wdt_wdd))
 		ret = xilinx_wdt_wdd->ops->start(xilinx_wdt_wdd);
->>>>>>> 24b8d41d
 
 	return ret;
 }
 
 static SIMPLE_DEV_PM_OPS(xwdt_pm_ops, xwdt_suspend, xwdt_resume);
-<<<<<<< HEAD
-
-/* Match table for of_platform binding */
-static const struct of_device_id xwdt_of_match[] = {
-	{ .compatible = "xlnx,xps-timebase-wdt-1.00.a", },
-	{ .compatible = "xlnx,xps-timebase-wdt-1.01.a", },
-	{},
-};
-MODULE_DEVICE_TABLE(of, xwdt_of_match);
-=======
->>>>>>> 24b8d41d
 
 static struct platform_driver xwdt_driver = {
 	.probe       = xwdt_probe,
