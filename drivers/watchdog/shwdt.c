--- conflicted
+++ resolved
@@ -269,11 +269,7 @@
 		return rc;
 	}
 
-<<<<<<< HEAD
-	setup_timer(&wdt->timer, sh_wdt_ping, (unsigned long)wdt);
-=======
 	timer_setup(&wdt->timer, sh_wdt_ping, 0);
->>>>>>> 24b8d41d
 	wdt->timer.expires	= next_ping_period(clock_division_ratio);
 
 	dev_info(&pdev->dev, "initialized.\n");
