// SPDX-License-Identifier: GPL-2.0-or-later
/*
 *	sp5100_tco :	TCO timer driver for sp5100 chipsets
 *
 *	(c) Copyright 2009 Google Inc., All Rights Reserved.
 *
 *	Based on i8xx_tco.c:
 *	(c) Copyright 2000 kernel concepts <nils@kernelconcepts.de>, All Rights
 *	Reserved.
 *				https://www.kernelconcepts.de
 *
 *	See AMD Publication 43009 "AMD SB700/710/750 Register Reference Guide",
 *	    AMD Publication 45482 "AMD SB800-Series Southbridges Register
 *	                                                      Reference Guide"
 *	    AMD Publication 48751 "BIOS and Kernel Developer’s Guide (BKDG)
 *				for AMD Family 16h Models 00h-0Fh Processors"
 *	    AMD Publication 51192 "AMD Bolton FCH Register Reference Guide"
 *	    AMD Publication 52740 "BIOS and Kernel Developer’s Guide (BKDG)
 *				for AMD Family 16h Models 30h-3Fh Processors"
 *	    AMD Publication 55570-B1-PUB "Processor Programming Reference (PPR)
 *				for AMD Family 17h Model 18h, Revision B1
 *				Processors (PUB)
 *	    AMD Publication 55772-A1-PUB "Processor Programming Reference (PPR)
 *				for AMD Family 17h Model 20h, Revision A1
 *				Processors (PUB)
 */

/*
 *	Includes, defines, variables, module parameters, ...
 */

#define pr_fmt(fmt) KBUILD_MODNAME ": " fmt

#include <linux/init.h>
#include <linux/io.h>
#include <linux/ioport.h>
#include <linux/module.h>
#include <linux/moduleparam.h>
#include <linux/pci.h>
#include <linux/platform_device.h>
#include <linux/types.h>
#include <linux/watchdog.h>

#include "sp5100_tco.h"

#define TCO_DRIVER_NAME	"sp5100-tco"

/* internal variables */

enum tco_reg_layout {
	sp5100, sb800, efch
};

struct sp5100_tco {
	struct watchdog_device wdd;
	void __iomem *tcobase;
	enum tco_reg_layout tco_reg_layout;
};

/* the watchdog platform device */
static struct platform_device *sp5100_tco_platform_device;
/* the associated PCI device */
static struct pci_dev *sp5100_tco_pci;

/* module parameters */

#define WATCHDOG_HEARTBEAT 60	/* 60 sec default heartbeat. */
static int heartbeat = WATCHDOG_HEARTBEAT;  /* in seconds */
module_param(heartbeat, int, 0);
MODULE_PARM_DESC(heartbeat, "Watchdog heartbeat in seconds. (default="
		 __MODULE_STRING(WATCHDOG_HEARTBEAT) ")");

static bool nowayout = WATCHDOG_NOWAYOUT;
module_param(nowayout, bool, 0);
MODULE_PARM_DESC(nowayout, "Watchdog cannot be stopped once started."
		" (default=" __MODULE_STRING(WATCHDOG_NOWAYOUT) ")");

/*
 * Some TCO specific functions
 */

<<<<<<< HEAD
static bool tco_has_sp5100_reg_layout(struct pci_dev *dev)
{
	return dev->device == PCI_DEVICE_ID_ATI_SBX00_SMBUS &&
	       dev->revision < 0x40;
}

static void tco_timer_start(void)
=======
static enum tco_reg_layout tco_reg_layout(struct pci_dev *dev)
{
	if (dev->vendor == PCI_VENDOR_ID_ATI &&
	    dev->device == PCI_DEVICE_ID_ATI_SBX00_SMBUS &&
	    dev->revision < 0x40) {
		return sp5100;
	} else if (dev->vendor == PCI_VENDOR_ID_AMD &&
	    ((dev->device == PCI_DEVICE_ID_AMD_HUDSON2_SMBUS &&
	     dev->revision >= 0x41) ||
	    (dev->device == PCI_DEVICE_ID_AMD_KERNCZ_SMBUS &&
	     dev->revision >= 0x49))) {
		return efch;
	}
	return sb800;
}

static int tco_timer_start(struct watchdog_device *wdd)
>>>>>>> 24b8d41d
{
	struct sp5100_tco *tco = watchdog_get_drvdata(wdd);
	u32 val;

	val = readl(SP5100_WDT_CONTROL(tco->tcobase));
	val |= SP5100_WDT_START_STOP_BIT;
	writel(val, SP5100_WDT_CONTROL(tco->tcobase));

	return 0;
}

static int tco_timer_stop(struct watchdog_device *wdd)
{
	struct sp5100_tco *tco = watchdog_get_drvdata(wdd);
	u32 val;

	val = readl(SP5100_WDT_CONTROL(tco->tcobase));
	val &= ~SP5100_WDT_START_STOP_BIT;
	writel(val, SP5100_WDT_CONTROL(tco->tcobase));

	return 0;
}

static int tco_timer_ping(struct watchdog_device *wdd)
{
	struct sp5100_tco *tco = watchdog_get_drvdata(wdd);
	u32 val;

	val = readl(SP5100_WDT_CONTROL(tco->tcobase));
	val |= SP5100_WDT_TRIGGER_BIT;
	writel(val, SP5100_WDT_CONTROL(tco->tcobase));

	return 0;
}

static int tco_timer_set_timeout(struct watchdog_device *wdd,
				 unsigned int t)
{
	struct sp5100_tco *tco = watchdog_get_drvdata(wdd);

	/* Write new heartbeat to watchdog */
	writel(t, SP5100_WDT_COUNT(tco->tcobase));

	wdd->timeout = t;

	return 0;
}

static u8 sp5100_tco_read_pm_reg8(u8 index)
{
	outb(index, SP5100_IO_PM_INDEX_REG);
	return inb(SP5100_IO_PM_DATA_REG);
}

static void sp5100_tco_update_pm_reg8(u8 index, u8 reset, u8 set)
{
	u8 val;

	outb(index, SP5100_IO_PM_INDEX_REG);
	val = inb(SP5100_IO_PM_DATA_REG);
	val &= reset;
	val |= set;
	outb(val, SP5100_IO_PM_DATA_REG);
}

static void tco_timer_enable(struct sp5100_tco *tco)
{
	u32 val;

<<<<<<< HEAD
	if (!tco_has_sp5100_reg_layout(sp5100_tco_pci)) {
=======
	switch (tco->tco_reg_layout) {
	case sb800:
>>>>>>> 24b8d41d
		/* For SB800 or later */
		/* Set the Watchdog timer resolution to 1 sec */
		sp5100_tco_update_pm_reg8(SB800_PM_WATCHDOG_CONFIG,
					  0xff, SB800_PM_WATCHDOG_SECOND_RES);

		/* Enable watchdog decode bit and watchdog timer */
		sp5100_tco_update_pm_reg8(SB800_PM_WATCHDOG_CONTROL,
					  ~SB800_PM_WATCHDOG_DISABLE,
					  SB800_PCI_WATCHDOG_DECODE_EN);
		break;
	case sp5100:
		/* For SP5100 or SB7x0 */
		/* Enable watchdog decode bit */
		pci_read_config_dword(sp5100_tco_pci,
				      SP5100_PCI_WATCHDOG_MISC_REG,
				      &val);

		val |= SP5100_PCI_WATCHDOG_DECODE_EN;

		pci_write_config_dword(sp5100_tco_pci,
				       SP5100_PCI_WATCHDOG_MISC_REG,
				       val);

		/* Enable Watchdog timer and set the resolution to 1 sec */
		sp5100_tco_update_pm_reg8(SP5100_PM_WATCHDOG_CONTROL,
					  ~SP5100_PM_WATCHDOG_DISABLE,
					  SP5100_PM_WATCHDOG_SECOND_RES);
		break;
	case efch:
		/* Set the Watchdog timer resolution to 1 sec and enable */
		sp5100_tco_update_pm_reg8(EFCH_PM_DECODEEN3,
					  ~EFCH_PM_WATCHDOG_DISABLE,
					  EFCH_PM_DECODEEN_SECOND_RES);
		break;
	}
}

static u32 sp5100_tco_read_pm_reg32(u8 index)
{
	u32 val = 0;
	int i;

	for (i = 3; i >= 0; i--)
		val = (val << 8) + sp5100_tco_read_pm_reg8(index + i);

	return val;
}

static int sp5100_tco_setupdevice(struct device *dev,
				  struct watchdog_device *wdd)
{
	struct sp5100_tco *tco = watchdog_get_drvdata(wdd);
	const char *dev_name;
	u32 mmio_addr = 0, val;
	int ret;

	/* Request the IO ports used by this driver */
	if (!request_muxed_region(SP5100_IO_PM_INDEX_REG,
				  SP5100_PM_IOPORTS_SIZE, "sp5100_tco")) {
		dev_err(dev, "I/O address 0x%04x already in use\n",
			SP5100_IO_PM_INDEX_REG);
		return -EBUSY;
	}

	/*
	 * Determine type of southbridge chipset.
	 */
<<<<<<< HEAD
	if (tco_has_sp5100_reg_layout(sp5100_tco_pci)) {
=======
	switch (tco->tco_reg_layout) {
	case sp5100:
>>>>>>> 24b8d41d
		dev_name = SP5100_DEVNAME;
		mmio_addr = sp5100_tco_read_pm_reg32(SP5100_PM_WATCHDOG_BASE) &
								0xfffffff8;
		break;
	case sb800:
		dev_name = SB800_DEVNAME;
		mmio_addr = sp5100_tco_read_pm_reg32(SB800_PM_WATCHDOG_BASE) &
								0xfffffff8;
		break;
	case efch:
		dev_name = SB800_DEVNAME;
		/*
		 * On Family 17h devices, the EFCH_PM_DECODEEN_WDT_TMREN bit of
		 * EFCH_PM_DECODEEN not only enables the EFCH_PM_WDT_ADDR memory
		 * region, it also enables the watchdog itself.
		 */
		if (boot_cpu_data.x86 == 0x17) {
			val = sp5100_tco_read_pm_reg8(EFCH_PM_DECODEEN);
			if (!(val & EFCH_PM_DECODEEN_WDT_TMREN)) {
				sp5100_tco_update_pm_reg8(EFCH_PM_DECODEEN, 0xff,
							  EFCH_PM_DECODEEN_WDT_TMREN);
			}
		}
		val = sp5100_tco_read_pm_reg8(EFCH_PM_DECODEEN);
		if (val & EFCH_PM_DECODEEN_WDT_TMREN)
			mmio_addr = EFCH_PM_WDT_ADDR;
		break;
	default:
		return -ENODEV;
	}

	/* Check MMIO address conflict */
<<<<<<< HEAD
	if (request_mem_region_exclusive(val, SP5100_WDT_MEM_MAP_SIZE,
								dev_name))
		goto setup_wdt;
	else
		pr_debug("MMIO address 0x%04x already in use\n", val);

	/*
	 * Secondly, Find the watchdog timer MMIO address
	 * from SBResource_MMIO register.
	 */
	if (tco_has_sp5100_reg_layout(sp5100_tco_pci)) {
		/* Read SBResource_MMIO from PCI config(PCI_Reg: 9Ch) */
		pci_read_config_dword(sp5100_tco_pci,
				      SP5100_SB_RESOURCE_MMIO_BASE, &val);
	} else {
		/* Read SBResource_MMIO from AcpiMmioEn(PM_Reg: 24h) */
		outb(SB800_PM_ACPI_MMIO_EN+3, SB800_IO_PM_INDEX_REG);
		val = inb(SB800_IO_PM_DATA_REG);
		outb(SB800_PM_ACPI_MMIO_EN+2, SB800_IO_PM_INDEX_REG);
		val = val << 8 | inb(SB800_IO_PM_DATA_REG);
		outb(SB800_PM_ACPI_MMIO_EN+1, SB800_IO_PM_INDEX_REG);
		val = val << 8 | inb(SB800_IO_PM_DATA_REG);
		outb(SB800_PM_ACPI_MMIO_EN+0, SB800_IO_PM_INDEX_REG);
		val = val << 8 | inb(SB800_IO_PM_DATA_REG);
=======
	if (!mmio_addr ||
	    !devm_request_mem_region(dev, mmio_addr, SP5100_WDT_MEM_MAP_SIZE,
				     dev_name)) {
		if (mmio_addr)
			dev_dbg(dev, "MMIO address 0x%08x already in use\n",
				mmio_addr);
		switch (tco->tco_reg_layout) {
		case sp5100:
			/*
			 * Secondly, Find the watchdog timer MMIO address
			 * from SBResource_MMIO register.
			 */
			/* Read SBResource_MMIO from PCI config(PCI_Reg: 9Ch) */
			pci_read_config_dword(sp5100_tco_pci,
					      SP5100_SB_RESOURCE_MMIO_BASE,
					      &mmio_addr);
			if ((mmio_addr & (SB800_ACPI_MMIO_DECODE_EN |
					  SB800_ACPI_MMIO_SEL)) !=
						  SB800_ACPI_MMIO_DECODE_EN) {
				ret = -ENODEV;
				goto unreg_region;
			}
			mmio_addr &= ~0xFFF;
			mmio_addr += SB800_PM_WDT_MMIO_OFFSET;
			break;
		case sb800:
			/* Read SBResource_MMIO from AcpiMmioEn(PM_Reg: 24h) */
			mmio_addr =
				sp5100_tco_read_pm_reg32(SB800_PM_ACPI_MMIO_EN);
			if ((mmio_addr & (SB800_ACPI_MMIO_DECODE_EN |
					  SB800_ACPI_MMIO_SEL)) !=
						  SB800_ACPI_MMIO_DECODE_EN) {
				ret = -ENODEV;
				goto unreg_region;
			}
			mmio_addr &= ~0xFFF;
			mmio_addr += SB800_PM_WDT_MMIO_OFFSET;
			break;
		case efch:
			val = sp5100_tco_read_pm_reg8(EFCH_PM_ISACONTROL);
			if (!(val & EFCH_PM_ISACONTROL_MMIOEN)) {
				ret = -ENODEV;
				goto unreg_region;
			}
			mmio_addr = EFCH_PM_ACPI_MMIO_ADDR +
				    EFCH_PM_ACPI_MMIO_WDT_OFFSET;
			break;
		}
		dev_dbg(dev, "Got 0x%08x from SBResource_MMIO register\n",
			mmio_addr);
		if (!devm_request_mem_region(dev, mmio_addr,
					     SP5100_WDT_MEM_MAP_SIZE,
					     dev_name)) {
			dev_dbg(dev, "MMIO address 0x%08x already in use\n",
				mmio_addr);
			ret = -EBUSY;
			goto unreg_region;
		}
>>>>>>> 24b8d41d
	}

	tco->tcobase = devm_ioremap(dev, mmio_addr, SP5100_WDT_MEM_MAP_SIZE);
	if (!tco->tcobase) {
		dev_err(dev, "failed to get tcobase address\n");
		ret = -ENOMEM;
		goto unreg_region;
	}

	dev_info(dev, "Using 0x%08x for watchdog MMIO address\n", mmio_addr);

	/* Setup the watchdog timer */
	tco_timer_enable(tco);

	val = readl(SP5100_WDT_CONTROL(tco->tcobase));
	if (val & SP5100_WDT_DISABLED) {
		dev_err(dev, "Watchdog hardware is disabled\n");
		ret = -ENODEV;
		goto unreg_region;
	}

	/*
	 * Save WatchDogFired status, because WatchDogFired flag is
	 * cleared here.
	 */
	if (val & SP5100_WDT_FIRED)
		wdd->bootstatus = WDIOF_CARDRESET;
	/* Set watchdog action to reset the system */
	val &= ~SP5100_WDT_ACTION_RESET;
	writel(val, SP5100_WDT_CONTROL(tco->tcobase));

	/* Set a reasonable heartbeat before we stop the timer */
	tco_timer_set_timeout(wdd, wdd->timeout);

	/*
	 * Stop the TCO before we change anything so we don't race with
	 * a zeroed timer.
	 */
	tco_timer_stop(wdd);

	release_region(SP5100_IO_PM_INDEX_REG, SP5100_PM_IOPORTS_SIZE);

	return 0;

unreg_region:
	release_region(SP5100_IO_PM_INDEX_REG, SP5100_PM_IOPORTS_SIZE);
	return ret;
}

static struct watchdog_info sp5100_tco_wdt_info = {
	.identity = "SP5100 TCO timer",
	.options = WDIOF_SETTIMEOUT | WDIOF_KEEPALIVEPING | WDIOF_MAGICCLOSE,
};

static const struct watchdog_ops sp5100_tco_wdt_ops = {
	.owner = THIS_MODULE,
	.start = tco_timer_start,
	.stop = tco_timer_stop,
	.ping = tco_timer_ping,
	.set_timeout = tco_timer_set_timeout,
};

static int sp5100_tco_probe(struct platform_device *pdev)
{
	struct device *dev = &pdev->dev;
	struct watchdog_device *wdd;
	struct sp5100_tco *tco;
	int ret;

	tco = devm_kzalloc(dev, sizeof(*tco), GFP_KERNEL);
	if (!tco)
		return -ENOMEM;

	tco->tco_reg_layout = tco_reg_layout(sp5100_tco_pci);

	wdd = &tco->wdd;
	wdd->parent = dev;
	wdd->info = &sp5100_tco_wdt_info;
	wdd->ops = &sp5100_tco_wdt_ops;
	wdd->timeout = WATCHDOG_HEARTBEAT;
	wdd->min_timeout = 1;
	wdd->max_timeout = 0xffff;

	watchdog_init_timeout(wdd, heartbeat, NULL);
	watchdog_set_nowayout(wdd, nowayout);
	watchdog_stop_on_reboot(wdd);
	watchdog_stop_on_unregister(wdd);
	watchdog_set_drvdata(wdd, tco);

	ret = sp5100_tco_setupdevice(dev, wdd);
	if (ret)
		return ret;

	ret = devm_watchdog_register_device(dev, wdd);
	if (ret)
		return ret;

	/* Show module parameters */
	dev_info(dev, "initialized. heartbeat=%d sec (nowayout=%d)\n",
		 wdd->timeout, nowayout);

	return 0;
}

static struct platform_driver sp5100_tco_driver = {
	.probe		= sp5100_tco_probe,
	.driver		= {
		.name	= TCO_DRIVER_NAME,
	},
};

/*
 * Data for PCI driver interface
 *
 * This data only exists for exporting the supported
 * PCI ids via MODULE_DEVICE_TABLE.  We do not actually
 * register a pci_driver, because someone else might
 * want to register another driver on the same PCI id.
 */
static const struct pci_device_id sp5100_tco_pci_tbl[] = {
	{ PCI_VENDOR_ID_ATI, PCI_DEVICE_ID_ATI_SBX00_SMBUS, PCI_ANY_ID,
	  PCI_ANY_ID, },
	{ PCI_VENDOR_ID_AMD, PCI_DEVICE_ID_AMD_HUDSON2_SMBUS, PCI_ANY_ID,
	  PCI_ANY_ID, },
	{ PCI_VENDOR_ID_AMD, PCI_DEVICE_ID_AMD_KERNCZ_SMBUS, PCI_ANY_ID,
	  PCI_ANY_ID, },
	{ 0, },			/* End of list */
};
MODULE_DEVICE_TABLE(pci, sp5100_tco_pci_tbl);

static int __init sp5100_tco_init(void)
{
	struct pci_dev *dev = NULL;
	int err;

	/* Match the PCI device */
	for_each_pci_dev(dev) {
		if (pci_match_id(sp5100_tco_pci_tbl, dev) != NULL) {
			sp5100_tco_pci = dev;
			break;
		}
	}

	if (!sp5100_tco_pci)
		return -ENODEV;

	pr_info("SP5100/SB800 TCO WatchDog Timer Driver\n");

	err = platform_driver_register(&sp5100_tco_driver);
	if (err)
		return err;

	sp5100_tco_platform_device =
		platform_device_register_simple(TCO_DRIVER_NAME, -1, NULL, 0);
	if (IS_ERR(sp5100_tco_platform_device)) {
		err = PTR_ERR(sp5100_tco_platform_device);
		goto unreg_platform_driver;
	}

	return 0;

unreg_platform_driver:
	platform_driver_unregister(&sp5100_tco_driver);
	return err;
}

static void __exit sp5100_tco_exit(void)
{
	platform_device_unregister(sp5100_tco_platform_device);
	platform_driver_unregister(&sp5100_tco_driver);
}

module_init(sp5100_tco_init);
module_exit(sp5100_tco_exit);

MODULE_AUTHOR("Priyanka Gupta");
MODULE_DESCRIPTION("TCO timer driver for SP5100/SB800 chipset");
MODULE_LICENSE("GPL");<|MERGE_RESOLUTION|>--- conflicted
+++ resolved
@@ -79,15 +79,6 @@
  * Some TCO specific functions
  */
 
-<<<<<<< HEAD
-static bool tco_has_sp5100_reg_layout(struct pci_dev *dev)
-{
-	return dev->device == PCI_DEVICE_ID_ATI_SBX00_SMBUS &&
-	       dev->revision < 0x40;
-}
-
-static void tco_timer_start(void)
-=======
 static enum tco_reg_layout tco_reg_layout(struct pci_dev *dev)
 {
 	if (dev->vendor == PCI_VENDOR_ID_ATI &&
@@ -105,7 +96,6 @@
 }
 
 static int tco_timer_start(struct watchdog_device *wdd)
->>>>>>> 24b8d41d
 {
 	struct sp5100_tco *tco = watchdog_get_drvdata(wdd);
 	u32 val;
@@ -175,12 +165,8 @@
 {
 	u32 val;
 
-<<<<<<< HEAD
-	if (!tco_has_sp5100_reg_layout(sp5100_tco_pci)) {
-=======
 	switch (tco->tco_reg_layout) {
 	case sb800:
->>>>>>> 24b8d41d
 		/* For SB800 or later */
 		/* Set the Watchdog timer resolution to 1 sec */
 		sp5100_tco_update_pm_reg8(SB800_PM_WATCHDOG_CONFIG,
@@ -248,12 +234,8 @@
 	/*
 	 * Determine type of southbridge chipset.
 	 */
-<<<<<<< HEAD
-	if (tco_has_sp5100_reg_layout(sp5100_tco_pci)) {
-=======
 	switch (tco->tco_reg_layout) {
 	case sp5100:
->>>>>>> 24b8d41d
 		dev_name = SP5100_DEVNAME;
 		mmio_addr = sp5100_tco_read_pm_reg32(SP5100_PM_WATCHDOG_BASE) &
 								0xfffffff8;
@@ -286,32 +268,6 @@
 	}
 
 	/* Check MMIO address conflict */
-<<<<<<< HEAD
-	if (request_mem_region_exclusive(val, SP5100_WDT_MEM_MAP_SIZE,
-								dev_name))
-		goto setup_wdt;
-	else
-		pr_debug("MMIO address 0x%04x already in use\n", val);
-
-	/*
-	 * Secondly, Find the watchdog timer MMIO address
-	 * from SBResource_MMIO register.
-	 */
-	if (tco_has_sp5100_reg_layout(sp5100_tco_pci)) {
-		/* Read SBResource_MMIO from PCI config(PCI_Reg: 9Ch) */
-		pci_read_config_dword(sp5100_tco_pci,
-				      SP5100_SB_RESOURCE_MMIO_BASE, &val);
-	} else {
-		/* Read SBResource_MMIO from AcpiMmioEn(PM_Reg: 24h) */
-		outb(SB800_PM_ACPI_MMIO_EN+3, SB800_IO_PM_INDEX_REG);
-		val = inb(SB800_IO_PM_DATA_REG);
-		outb(SB800_PM_ACPI_MMIO_EN+2, SB800_IO_PM_INDEX_REG);
-		val = val << 8 | inb(SB800_IO_PM_DATA_REG);
-		outb(SB800_PM_ACPI_MMIO_EN+1, SB800_IO_PM_INDEX_REG);
-		val = val << 8 | inb(SB800_IO_PM_DATA_REG);
-		outb(SB800_PM_ACPI_MMIO_EN+0, SB800_IO_PM_INDEX_REG);
-		val = val << 8 | inb(SB800_IO_PM_DATA_REG);
-=======
 	if (!mmio_addr ||
 	    !devm_request_mem_region(dev, mmio_addr, SP5100_WDT_MEM_MAP_SIZE,
 				     dev_name)) {
@@ -370,7 +326,6 @@
 			ret = -EBUSY;
 			goto unreg_region;
 		}
->>>>>>> 24b8d41d
 	}
 
 	tco->tcobase = devm_ioremap(dev, mmio_addr, SP5100_WDT_MEM_MAP_SIZE);
