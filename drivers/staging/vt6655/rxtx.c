// SPDX-License-Identifier: GPL-2.0+
/*
 * Copyright (c) 1996, 2003 VIA Networking Technologies, Inc.
 * All rights reserved.
 *
 * File: rxtx.c
 *
 * Purpose: handle WMAC/802.3/802.11 rx & tx functions
 *
 * Author: Lyndon Chen
 *
 * Date: May 20, 2003
 *
 * Functions:
 *      s_vGenerateTxParameter - Generate tx dma required parameter.
 *      vGenerateMACHeader - Translate 802.3 to 802.11 header
 *      cbGetFragCount - Calculate fragment number count
 *      csBeacon_xmit - beacon tx function
 *      csMgmt_xmit - management tx function
 *      s_cbFillTxBufHead - fulfill tx dma buffer header
 *      s_uGetDataDuration - get tx data required duration
 *      s_uFillDataHead- fulfill tx data duration header
 *      s_uGetRTSCTSDuration- get rtx/cts required duration
 *      get_rtscts_time- get rts/cts reserved time
 *      s_uGetTxRsvTime- get frame reserved time
 *      s_vFillCTSHead- fulfill CTS ctl header
 *      s_vFillFragParameter- Set fragment ctl parameter.
 *      s_vFillRTSHead- fulfill RTS ctl header
 *      s_vFillTxKey- fulfill tx encrypt key
 *      s_vSWencryption- Software encrypt header
 *      vDMA0_tx_80211- tx 802.11 frame via dma0
 *      vGenerateFIFOHeader- Generate tx FIFO ctl header
 *
 * Revision History:
 *
 */

#include "device.h"
#include "rxtx.h"
#include "card.h"
#include "mac.h"
#include "baseband.h"
#include "rf.h"

/*---------------------  Static Definitions -------------------------*/

/*---------------------  Static Classes  ----------------------------*/

/*---------------------  Static Variables  --------------------------*/

/*---------------------  Static Functions  --------------------------*/

/*---------------------  Static Definitions -------------------------*/
/* if packet size < 256 -> in-direct send
 * vpacket size >= 256 -> direct send
 */
#define CRITICAL_PACKET_LEN      256

static const unsigned short wTimeStampOff[2][MAX_RATE] = {
	{384, 288, 226, 209, 54, 43, 37, 31, 28, 25, 24, 23}, /* Long Preamble */
	{384, 192, 130, 113, 54, 43, 37, 31, 28, 25, 24, 23}, /* Short Preamble */
};

static const unsigned short wFB_Opt0[2][5] = {
	{RATE_12M, RATE_18M, RATE_24M, RATE_36M, RATE_48M}, /* fallback_rate0 */
	{RATE_12M, RATE_12M, RATE_18M, RATE_24M, RATE_36M}, /* fallback_rate1 */
};

static const unsigned short wFB_Opt1[2][5] = {
	{RATE_12M, RATE_18M, RATE_24M, RATE_24M, RATE_36M}, /* fallback_rate0 */
	{RATE_6M,  RATE_6M,  RATE_12M, RATE_12M, RATE_18M}, /* fallback_rate1 */
};

#define RTSDUR_BB       0
#define RTSDUR_BA       1
#define RTSDUR_AA       2
#define CTSDUR_BA       3
#define RTSDUR_BA_F0    4
#define RTSDUR_AA_F0    5
#define RTSDUR_BA_F1    6
#define RTSDUR_AA_F1    7
#define CTSDUR_BA_F0    8
#define CTSDUR_BA_F1    9
#define DATADUR_B       10
#define DATADUR_A       11
#define DATADUR_A_F0    12
#define DATADUR_A_F1    13

/*---------------------  Static Functions  --------------------------*/
static
void
s_vFillRTSHead(
	struct vnt_private *pDevice,
	unsigned char byPktType,
	void *pvRTS,
	unsigned int	cbFrameLength,
	bool bNeedAck,
	bool bDisCRC,
	struct ieee80211_hdr *hdr,
	unsigned short wCurrentRate,
	unsigned char byFBOption
);

static
void
s_vGenerateTxParameter(
	struct vnt_private *pDevice,
	unsigned char byPktType,
	struct vnt_tx_fifo_head *,
	void *pvRrvTime,
	void *pvRTS,
	void *pvCTS,
	unsigned int	cbFrameSize,
	bool bNeedACK,
	unsigned int	uDMAIdx,
	void *psEthHeader,
	unsigned short wCurrentRate
);

static unsigned int
s_cbFillTxBufHead(struct vnt_private *pDevice, unsigned char byPktType,
		  unsigned char *pbyTxBufferAddr,
		  unsigned int uDMAIdx, struct vnt_tx_desc *pHeadTD,
		  unsigned int uNodeIndex);

static
__le16
s_uFillDataHead(
	struct vnt_private *pDevice,
	unsigned char byPktType,
	void *pTxDataHead,
	unsigned int cbFrameLength,
	unsigned int uDMAIdx,
	bool bNeedAck,
	unsigned int uFragIdx,
	unsigned int cbLastFragmentSize,
	unsigned int uMACfragNum,
	unsigned char byFBOption,
	unsigned short wCurrentRate,
	bool is_pspoll
);

/*---------------------  Export Variables  --------------------------*/

static __le16 vnt_time_stamp_off(struct vnt_private *priv, u16 rate)
{
	return cpu_to_le16(wTimeStampOff[priv->byPreambleType % 2]
							[rate % MAX_RATE]);
}

/* byPktType : PK_TYPE_11A     0
 * PK_TYPE_11B     1
 * PK_TYPE_11GB    2
 * PK_TYPE_11GA    3
 */
static
unsigned int
s_uGetTxRsvTime(
	struct vnt_private *pDevice,
	unsigned char byPktType,
	unsigned int cbFrameLength,
	unsigned short wRate,
	bool bNeedAck
)
{
	unsigned int uDataTime, uAckTime;

	uDataTime = bb_get_frame_time(pDevice->byPreambleType, byPktType, cbFrameLength, wRate);

	if (!bNeedAck)
		return uDataTime;

	/*
	 * CCK mode  - 11b
	 * OFDM mode - 11g 2.4G & 11a 5G
	 */
	uAckTime = bb_get_frame_time(pDevice->byPreambleType, byPktType, 14,
				     byPktType == PK_TYPE_11B ?
				     pDevice->byTopCCKBasicRate :
				     pDevice->byTopOFDMBasicRate);

	return uDataTime + pDevice->uSIFS + uAckTime;
}

static __le16 vnt_rxtx_rsvtime_le16(struct vnt_private *priv, u8 pkt_type,
				    u32 frame_length, u16 rate, bool need_ack)
{
	return cpu_to_le16((u16)s_uGetTxRsvTime(priv, pkt_type,
						frame_length, rate, need_ack));
}

/* byFreqType: 0=>5GHZ 1=>2.4GHZ */
static __le16 get_rtscts_time(struct vnt_private *priv,
			      unsigned char rts_rsvtype,
			      unsigned char pkt_type,
			      unsigned int frame_length,
			      unsigned short current_rate)
{
	unsigned int rrv_time = 0;
	unsigned int rts_time = 0;
	unsigned int cts_time = 0;
	unsigned int ack_time = 0;
	unsigned int data_time = 0;

	data_time = bb_get_frame_time(priv->byPreambleType, pkt_type, frame_length, current_rate);
	if (rts_rsvtype == 0) { /* RTSTxRrvTime_bb */
		rts_time = bb_get_frame_time(priv->byPreambleType, pkt_type, 20, priv->byTopCCKBasicRate);
		ack_time = bb_get_frame_time(priv->byPreambleType, pkt_type, 14, priv->byTopCCKBasicRate);
		cts_time = ack_time;
	} else if (rts_rsvtype == 1) { /* RTSTxRrvTime_ba, only in 2.4GHZ */
		rts_time = bb_get_frame_time(priv->byPreambleType, pkt_type, 20, priv->byTopCCKBasicRate);
		cts_time = bb_get_frame_time(priv->byPreambleType, pkt_type, 14, priv->byTopCCKBasicRate);
		ack_time = bb_get_frame_time(priv->byPreambleType, pkt_type, 14, priv->byTopOFDMBasicRate);
	} else if (rts_rsvtype == 2) { /* RTSTxRrvTime_aa */
		rts_time = bb_get_frame_time(priv->byPreambleType, pkt_type, 20, priv->byTopOFDMBasicRate);
		ack_time = bb_get_frame_time(priv->byPreambleType, pkt_type, 14, priv->byTopOFDMBasicRate);
		cts_time = ack_time;
	} else if (rts_rsvtype == 3) { /* CTSTxRrvTime_ba, only in 2.4GHZ */
		cts_time = bb_get_frame_time(priv->byPreambleType, pkt_type, 14, priv->byTopCCKBasicRate);
		ack_time = bb_get_frame_time(priv->byPreambleType, pkt_type, 14, priv->byTopOFDMBasicRate);
		rrv_time = cts_time + ack_time + data_time + 2 * priv->uSIFS;
		return cpu_to_le16((u16)rrv_time);
	}

	/* RTSRrvTime */
	rrv_time = rts_time + cts_time + ack_time + data_time + 3 * priv->uSIFS;
	return cpu_to_le16((u16)rrv_time);
}

/* byFreqType 0: 5GHz, 1:2.4Ghz */
static
unsigned int
s_uGetDataDuration(
	struct vnt_private *pDevice,
	unsigned char byDurType,
	unsigned int cbFrameLength,
	unsigned char byPktType,
	unsigned short wRate,
	bool bNeedAck,
	unsigned int uFragIdx,
	unsigned int cbLastFragmentSize,
	unsigned int uMACfragNum,
	unsigned char byFBOption
)
{
	bool bLastFrag = false;
	unsigned int uAckTime = 0, uNextPktTime = 0, len;

	if (uFragIdx == (uMACfragNum - 1))
		bLastFrag = true;

	if (uFragIdx == (uMACfragNum - 2))
		len = cbLastFragmentSize;
	else
		len = cbFrameLength;

	switch (byDurType) {
	case DATADUR_B:    /* DATADUR_B */
		if (bNeedAck) {
			uAckTime = bb_get_frame_time(pDevice->byPreambleType,
						     byPktType, 14,
						     pDevice->byTopCCKBasicRate);
		}
		/* Non Frag or Last Frag */
		if ((uMACfragNum == 1) || bLastFrag) {
			if (!bNeedAck)
				return 0;
		} else {
			/* First Frag or Mid Frag */
			uNextPktTime = s_uGetTxRsvTime(pDevice, byPktType,
						       len, wRate, bNeedAck);
		}

		return pDevice->uSIFS + uAckTime + uNextPktTime;

	case DATADUR_A:    /* DATADUR_A */
		if (bNeedAck) {
			uAckTime = bb_get_frame_time(pDevice->byPreambleType,
						     byPktType, 14,
						     pDevice->byTopOFDMBasicRate);
		}
		/* Non Frag or Last Frag */
		if ((uMACfragNum == 1) || bLastFrag) {
			if (!bNeedAck)
				return 0;
		} else {
			/* First Frag or Mid Frag */
			uNextPktTime = s_uGetTxRsvTime(pDevice, byPktType,
						       len, wRate, bNeedAck);
		}

		return pDevice->uSIFS + uAckTime + uNextPktTime;

	case DATADUR_A_F0:    /* DATADUR_A_F0 */
	case DATADUR_A_F1:    /* DATADUR_A_F1 */
		if (bNeedAck) {
			uAckTime = bb_get_frame_time(pDevice->byPreambleType,
						     byPktType, 14,
						     pDevice->byTopOFDMBasicRate);
		}
		/* Non Frag or Last Frag */
		if ((uMACfragNum == 1) || bLastFrag) {
			if (!bNeedAck)
				return 0;
		} else {
			/* First Frag or Mid Frag */
			if (wRate < RATE_18M)
				wRate = RATE_18M;
			else if (wRate > RATE_54M)
				wRate = RATE_54M;

			wRate -= RATE_18M;

			if (byFBOption == AUTO_FB_0)
				wRate = wFB_Opt0[FB_RATE0][wRate];
			else
				wRate = wFB_Opt1[FB_RATE0][wRate];

			uNextPktTime = s_uGetTxRsvTime(pDevice, byPktType,
						       len, wRate, bNeedAck);
		}

		return pDevice->uSIFS + uAckTime + uNextPktTime;

	default:
		break;
	}

	return 0;
}

/* byFreqType: 0=>5GHZ 1=>2.4GHZ */
static
__le16
s_uGetRTSCTSDuration(
	struct vnt_private *pDevice,
	unsigned char byDurType,
	unsigned int cbFrameLength,
	unsigned char byPktType,
	unsigned short wRate,
	bool bNeedAck,
	unsigned char byFBOption
)
{
	unsigned int uCTSTime = 0, uDurTime = 0;

	switch (byDurType) {
	case RTSDUR_BB:    /* RTSDuration_bb */
		uCTSTime = bb_get_frame_time(pDevice->byPreambleType, byPktType, 14, pDevice->byTopCCKBasicRate);
		uDurTime = uCTSTime + 2 * pDevice->uSIFS + s_uGetTxRsvTime(pDevice, byPktType, cbFrameLength, wRate, bNeedAck);
		break;

	case RTSDUR_BA:    /* RTSDuration_ba */
		uCTSTime = bb_get_frame_time(pDevice->byPreambleType, byPktType, 14, pDevice->byTopCCKBasicRate);
		uDurTime = uCTSTime + 2 * pDevice->uSIFS + s_uGetTxRsvTime(pDevice, byPktType, cbFrameLength, wRate, bNeedAck);
		break;

	case RTSDUR_AA:    /* RTSDuration_aa */
		uCTSTime = bb_get_frame_time(pDevice->byPreambleType, byPktType, 14, pDevice->byTopOFDMBasicRate);
		uDurTime = uCTSTime + 2 * pDevice->uSIFS + s_uGetTxRsvTime(pDevice, byPktType, cbFrameLength, wRate, bNeedAck);
		break;

	case CTSDUR_BA:    /* CTSDuration_ba */
		uDurTime = pDevice->uSIFS + s_uGetTxRsvTime(pDevice, byPktType, cbFrameLength, wRate, bNeedAck);
		break;

	case RTSDUR_BA_F0: /* RTSDuration_ba_f0 */
		uCTSTime = bb_get_frame_time(pDevice->byPreambleType, byPktType, 14, pDevice->byTopCCKBasicRate);
		if ((byFBOption == AUTO_FB_0) && (wRate >= RATE_18M) && (wRate <= RATE_54M))
			uDurTime = uCTSTime + 2 * pDevice->uSIFS + s_uGetTxRsvTime(pDevice, byPktType, cbFrameLength, wFB_Opt0[FB_RATE0][wRate - RATE_18M], bNeedAck);
		else if ((byFBOption == AUTO_FB_1) && (wRate >= RATE_18M) && (wRate <= RATE_54M))
			uDurTime = uCTSTime + 2 * pDevice->uSIFS + s_uGetTxRsvTime(pDevice, byPktType, cbFrameLength, wFB_Opt1[FB_RATE0][wRate - RATE_18M], bNeedAck);

		break;

	case RTSDUR_AA_F0: /* RTSDuration_aa_f0 */
		uCTSTime = bb_get_frame_time(pDevice->byPreambleType, byPktType, 14, pDevice->byTopOFDMBasicRate);
		if ((byFBOption == AUTO_FB_0) && (wRate >= RATE_18M) && (wRate <= RATE_54M))
			uDurTime = uCTSTime + 2 * pDevice->uSIFS + s_uGetTxRsvTime(pDevice, byPktType, cbFrameLength, wFB_Opt0[FB_RATE0][wRate - RATE_18M], bNeedAck);
		else if ((byFBOption == AUTO_FB_1) && (wRate >= RATE_18M) && (wRate <= RATE_54M))
			uDurTime = uCTSTime + 2 * pDevice->uSIFS + s_uGetTxRsvTime(pDevice, byPktType, cbFrameLength, wFB_Opt1[FB_RATE0][wRate - RATE_18M], bNeedAck);

		break;

	case RTSDUR_BA_F1: /* RTSDuration_ba_f1 */
		uCTSTime = bb_get_frame_time(pDevice->byPreambleType, byPktType, 14, pDevice->byTopCCKBasicRate);
		if ((byFBOption == AUTO_FB_0) && (wRate >= RATE_18M) && (wRate <= RATE_54M))
			uDurTime = uCTSTime + 2 * pDevice->uSIFS + s_uGetTxRsvTime(pDevice, byPktType, cbFrameLength, wFB_Opt0[FB_RATE1][wRate - RATE_18M], bNeedAck);
		else if ((byFBOption == AUTO_FB_1) && (wRate >= RATE_18M) && (wRate <= RATE_54M))
			uDurTime = uCTSTime + 2 * pDevice->uSIFS + s_uGetTxRsvTime(pDevice, byPktType, cbFrameLength, wFB_Opt1[FB_RATE1][wRate - RATE_18M], bNeedAck);

		break;

	case RTSDUR_AA_F1: /* RTSDuration_aa_f1 */
		uCTSTime = bb_get_frame_time(pDevice->byPreambleType, byPktType, 14, pDevice->byTopOFDMBasicRate);
		if ((byFBOption == AUTO_FB_0) && (wRate >= RATE_18M) && (wRate <= RATE_54M))
			uDurTime = uCTSTime + 2 * pDevice->uSIFS + s_uGetTxRsvTime(pDevice, byPktType, cbFrameLength, wFB_Opt0[FB_RATE1][wRate - RATE_18M], bNeedAck);
		else if ((byFBOption == AUTO_FB_1) && (wRate >= RATE_18M) && (wRate <= RATE_54M))
			uDurTime = uCTSTime + 2 * pDevice->uSIFS + s_uGetTxRsvTime(pDevice, byPktType, cbFrameLength, wFB_Opt1[FB_RATE1][wRate - RATE_18M], bNeedAck);

		break;

	case CTSDUR_BA_F0: /* CTSDuration_ba_f0 */
		if ((byFBOption == AUTO_FB_0) && (wRate >= RATE_18M) && (wRate <= RATE_54M))
			uDurTime = pDevice->uSIFS + s_uGetTxRsvTime(pDevice, byPktType, cbFrameLength, wFB_Opt0[FB_RATE0][wRate - RATE_18M], bNeedAck);
		else if ((byFBOption == AUTO_FB_1) && (wRate >= RATE_18M) && (wRate <= RATE_54M))
			uDurTime = pDevice->uSIFS + s_uGetTxRsvTime(pDevice, byPktType, cbFrameLength, wFB_Opt1[FB_RATE0][wRate - RATE_18M], bNeedAck);

		break;

	case CTSDUR_BA_F1: /* CTSDuration_ba_f1 */
		if ((byFBOption == AUTO_FB_0) && (wRate >= RATE_18M) && (wRate <= RATE_54M))
			uDurTime = pDevice->uSIFS + s_uGetTxRsvTime(pDevice, byPktType, cbFrameLength, wFB_Opt0[FB_RATE1][wRate - RATE_18M], bNeedAck);
		else if ((byFBOption == AUTO_FB_1) && (wRate >= RATE_18M) && (wRate <= RATE_54M))
			uDurTime = pDevice->uSIFS + s_uGetTxRsvTime(pDevice, byPktType, cbFrameLength, wFB_Opt1[FB_RATE1][wRate - RATE_18M], bNeedAck);

		break;

	default:
		break;
	}

	return cpu_to_le16((u16)uDurTime);
}

static
__le16
s_uFillDataHead(
	struct vnt_private *pDevice,
	unsigned char byPktType,
	void *pTxDataHead,
	unsigned int cbFrameLength,
	unsigned int uDMAIdx,
	bool bNeedAck,
	unsigned int uFragIdx,
	unsigned int cbLastFragmentSize,
	unsigned int uMACfragNum,
	unsigned char byFBOption,
	unsigned short wCurrentRate,
	bool is_pspoll
)
{
<<<<<<< HEAD

=======
>>>>>>> 24b8d41d
	if (!pTxDataHead)
		return 0;

	if (byPktType == PK_TYPE_11GB || byPktType == PK_TYPE_11GA) {
		if (byFBOption == AUTO_FB_NONE) {
			struct vnt_tx_datahead_g *buf = pTxDataHead;
			/* Get SignalField, ServiceField & Length */
			vnt_get_phy_field(pDevice, cbFrameLength, wCurrentRate,
					  byPktType, &buf->a);

			vnt_get_phy_field(pDevice, cbFrameLength,
					  pDevice->byTopCCKBasicRate,
					  PK_TYPE_11B, &buf->b);

			if (is_pspoll) {
				__le16 dur = cpu_to_le16(pDevice->current_aid | BIT(14) | BIT(15));

				buf->duration_a = dur;
				buf->duration_b = dur;
			} else {
				/* Get Duration and TimeStamp */
				buf->duration_a =
					cpu_to_le16((u16)s_uGetDataDuration(pDevice, DATADUR_A, cbFrameLength,
									    byPktType, wCurrentRate, bNeedAck, uFragIdx,
									    cbLastFragmentSize, uMACfragNum,
									    byFBOption));
				buf->duration_b =
					cpu_to_le16((u16)s_uGetDataDuration(pDevice, DATADUR_B, cbFrameLength,
									    PK_TYPE_11B, pDevice->byTopCCKBasicRate,
									    bNeedAck, uFragIdx, cbLastFragmentSize,
									    uMACfragNum, byFBOption));
			}

			buf->time_stamp_off_a = vnt_time_stamp_off(pDevice, wCurrentRate);
			buf->time_stamp_off_b = vnt_time_stamp_off(pDevice, pDevice->byTopCCKBasicRate);

			return buf->duration_a;
		} else {
			/* Auto Fallback */
			struct vnt_tx_datahead_g_fb *buf = pTxDataHead;
			/* Get SignalField, ServiceField & Length */
			vnt_get_phy_field(pDevice, cbFrameLength, wCurrentRate,
					  byPktType, &buf->a);

			vnt_get_phy_field(pDevice, cbFrameLength,
					  pDevice->byTopCCKBasicRate,
					  PK_TYPE_11B, &buf->b);
			/* Get Duration and TimeStamp */
			buf->duration_a = cpu_to_le16((u16)s_uGetDataDuration(pDevice, DATADUR_A, cbFrameLength, byPktType,
									      wCurrentRate, bNeedAck, uFragIdx, cbLastFragmentSize, uMACfragNum, byFBOption));
			buf->duration_b = cpu_to_le16((u16)s_uGetDataDuration(pDevice, DATADUR_B, cbFrameLength, PK_TYPE_11B,
									       pDevice->byTopCCKBasicRate, bNeedAck, uFragIdx, cbLastFragmentSize, uMACfragNum, byFBOption));
			buf->duration_a_f0 = cpu_to_le16((u16)s_uGetDataDuration(pDevice, DATADUR_A_F0, cbFrameLength, byPktType,
										  wCurrentRate, bNeedAck, uFragIdx, cbLastFragmentSize, uMACfragNum, byFBOption));
			buf->duration_a_f1 = cpu_to_le16((u16)s_uGetDataDuration(pDevice, DATADUR_A_F1, cbFrameLength, byPktType,
										 wCurrentRate, bNeedAck, uFragIdx, cbLastFragmentSize, uMACfragNum, byFBOption));

			buf->time_stamp_off_a = vnt_time_stamp_off(pDevice, wCurrentRate);
			buf->time_stamp_off_b = vnt_time_stamp_off(pDevice, pDevice->byTopCCKBasicRate);

			return buf->duration_a;
		} /* if (byFBOption == AUTO_FB_NONE) */
	} else if (byPktType == PK_TYPE_11A) {
		if (byFBOption != AUTO_FB_NONE) {
			/* Auto Fallback */
			struct vnt_tx_datahead_a_fb *buf = pTxDataHead;
			/* Get SignalField, ServiceField & Length */
			vnt_get_phy_field(pDevice, cbFrameLength, wCurrentRate,
					  byPktType, &buf->a);

			/* Get Duration and TimeStampOff */
			buf->duration = cpu_to_le16((u16)s_uGetDataDuration(pDevice, DATADUR_A, cbFrameLength, byPktType,
									    wCurrentRate, bNeedAck, uFragIdx, cbLastFragmentSize, uMACfragNum, byFBOption));
			buf->duration_f0 = cpu_to_le16((u16)s_uGetDataDuration(pDevice, DATADUR_A_F0, cbFrameLength, byPktType,
									       wCurrentRate, bNeedAck, uFragIdx, cbLastFragmentSize, uMACfragNum, byFBOption));
			buf->duration_f1 = cpu_to_le16((u16)s_uGetDataDuration(pDevice, DATADUR_A_F1, cbFrameLength, byPktType,
										wCurrentRate, bNeedAck, uFragIdx, cbLastFragmentSize, uMACfragNum, byFBOption));
			buf->time_stamp_off = vnt_time_stamp_off(pDevice, wCurrentRate);
			return buf->duration;
		} else {
			struct vnt_tx_datahead_ab *buf = pTxDataHead;
			/* Get SignalField, ServiceField & Length */
			vnt_get_phy_field(pDevice, cbFrameLength, wCurrentRate,
					  byPktType, &buf->ab);

			if (is_pspoll) {
				__le16 dur = cpu_to_le16(pDevice->current_aid | BIT(14) | BIT(15));

				buf->duration = dur;
			} else {
				/* Get Duration and TimeStampOff */
				buf->duration =
					cpu_to_le16((u16)s_uGetDataDuration(pDevice, DATADUR_A, cbFrameLength, byPktType,
									    wCurrentRate, bNeedAck, uFragIdx,
									    cbLastFragmentSize, uMACfragNum,
									    byFBOption));
			}

			buf->time_stamp_off = vnt_time_stamp_off(pDevice, wCurrentRate);
			return buf->duration;
		}
	} else {
		struct vnt_tx_datahead_ab *buf = pTxDataHead;
		/* Get SignalField, ServiceField & Length */
		vnt_get_phy_field(pDevice, cbFrameLength, wCurrentRate,
				  byPktType, &buf->ab);

		if (is_pspoll) {
			__le16 dur = cpu_to_le16(pDevice->current_aid | BIT(14) | BIT(15));

			buf->duration = dur;
		} else {
			/* Get Duration and TimeStampOff */
			buf->duration =
				cpu_to_le16((u16)s_uGetDataDuration(pDevice, DATADUR_B, cbFrameLength, byPktType,
								    wCurrentRate, bNeedAck, uFragIdx,
								    cbLastFragmentSize, uMACfragNum,
								    byFBOption));
		}

		buf->time_stamp_off = vnt_time_stamp_off(pDevice, wCurrentRate);
		return buf->duration;
	}
	return 0;
}

static
void
s_vFillRTSHead(
	struct vnt_private *pDevice,
	unsigned char byPktType,
	void *pvRTS,
	unsigned int cbFrameLength,
	bool bNeedAck,
	bool bDisCRC,
	struct ieee80211_hdr *hdr,
	unsigned short wCurrentRate,
	unsigned char byFBOption
)
{
	unsigned int uRTSFrameLen = 20;

	if (!pvRTS)
		return;

	if (bDisCRC) {
		/* When CRCDIS bit is on, H/W forgot to generate FCS for
		 * RTS frame, in this case we need to decrease its length by 4.
		 */
		uRTSFrameLen -= 4;
	}

	/* Note: So far RTSHead doesn't appear in ATIM & Beacom DMA,
	 * so we don't need to take them into account.
	 * Otherwise, we need to modify codes for them.
	 */
	if (byPktType == PK_TYPE_11GB || byPktType == PK_TYPE_11GA) {
		if (byFBOption == AUTO_FB_NONE) {
			struct vnt_rts_g *buf = pvRTS;
			/* Get SignalField, ServiceField & Length */
			vnt_get_phy_field(pDevice, uRTSFrameLen,
					  pDevice->byTopCCKBasicRate,
					  PK_TYPE_11B, &buf->b);

			vnt_get_phy_field(pDevice, uRTSFrameLen,
					  pDevice->byTopOFDMBasicRate,
					  byPktType, &buf->a);
			/* Get Duration */
			buf->duration_bb =
				s_uGetRTSCTSDuration(pDevice, RTSDUR_BB,
						     cbFrameLength, PK_TYPE_11B,
						     pDevice->byTopCCKBasicRate,
						     bNeedAck, byFBOption);
			buf->duration_aa =
				s_uGetRTSCTSDuration(pDevice, RTSDUR_AA,
						     cbFrameLength, byPktType,
						     wCurrentRate, bNeedAck,
						     byFBOption);
			buf->duration_ba =
				s_uGetRTSCTSDuration(pDevice, RTSDUR_BA,
						     cbFrameLength, byPktType,
						     wCurrentRate, bNeedAck,
						     byFBOption);

			buf->data.duration = buf->duration_aa;
			/* Get RTS Frame body */
			buf->data.frame_control =
					cpu_to_le16(IEEE80211_FTYPE_CTL |
						    IEEE80211_STYPE_RTS);

			ether_addr_copy(buf->data.ra, hdr->addr1);
			ether_addr_copy(buf->data.ta, hdr->addr2);
		} else {
			struct vnt_rts_g_fb *buf = pvRTS;
			/* Get SignalField, ServiceField & Length */
			vnt_get_phy_field(pDevice, uRTSFrameLen,
					  pDevice->byTopCCKBasicRate,
					  PK_TYPE_11B, &buf->b);

			vnt_get_phy_field(pDevice, uRTSFrameLen,
					  pDevice->byTopOFDMBasicRate,
					  byPktType, &buf->a);
			/* Get Duration */
			buf->duration_bb =
				s_uGetRTSCTSDuration(pDevice, RTSDUR_BB,
						     cbFrameLength, PK_TYPE_11B,
						     pDevice->byTopCCKBasicRate,
						     bNeedAck, byFBOption);
			buf->duration_aa =
				s_uGetRTSCTSDuration(pDevice, RTSDUR_AA,
						     cbFrameLength, byPktType,
						     wCurrentRate, bNeedAck,
						     byFBOption);
			buf->duration_ba =
				s_uGetRTSCTSDuration(pDevice, RTSDUR_BA,
						     cbFrameLength, byPktType,
						     wCurrentRate, bNeedAck,
						     byFBOption);
			buf->rts_duration_ba_f0 =
				s_uGetRTSCTSDuration(pDevice, RTSDUR_BA_F0,
						     cbFrameLength, byPktType,
						     wCurrentRate, bNeedAck,
						     byFBOption);
			buf->rts_duration_aa_f0 =
				s_uGetRTSCTSDuration(pDevice, RTSDUR_AA_F0,
						     cbFrameLength, byPktType,
						     wCurrentRate, bNeedAck,
						     byFBOption);
			buf->rts_duration_ba_f1 =
				s_uGetRTSCTSDuration(pDevice, RTSDUR_BA_F1,
						     cbFrameLength, byPktType,
						     wCurrentRate, bNeedAck,
						     byFBOption);
			buf->rts_duration_aa_f1 =
				s_uGetRTSCTSDuration(pDevice, RTSDUR_AA_F1,
						     cbFrameLength, byPktType,
						     wCurrentRate, bNeedAck,
						     byFBOption);
			buf->data.duration = buf->duration_aa;
			/* Get RTS Frame body */
			buf->data.frame_control =
					cpu_to_le16(IEEE80211_FTYPE_CTL |
						    IEEE80211_STYPE_RTS);

			ether_addr_copy(buf->data.ra, hdr->addr1);
			ether_addr_copy(buf->data.ta, hdr->addr2);
		} /* if (byFBOption == AUTO_FB_NONE) */
	} else if (byPktType == PK_TYPE_11A) {
		if (byFBOption == AUTO_FB_NONE) {
			struct vnt_rts_ab *buf = pvRTS;
			/* Get SignalField, ServiceField & Length */
			vnt_get_phy_field(pDevice, uRTSFrameLen,
					  pDevice->byTopOFDMBasicRate,
					  byPktType, &buf->ab);
			/* Get Duration */
			buf->duration =
				s_uGetRTSCTSDuration(pDevice, RTSDUR_AA,
						     cbFrameLength, byPktType,
						     wCurrentRate, bNeedAck,
						     byFBOption);
			buf->data.duration = buf->duration;
			/* Get RTS Frame body */
			buf->data.frame_control =
					cpu_to_le16(IEEE80211_FTYPE_CTL |
						    IEEE80211_STYPE_RTS);

			ether_addr_copy(buf->data.ra, hdr->addr1);
			ether_addr_copy(buf->data.ta, hdr->addr2);
		} else {
			struct vnt_rts_a_fb *buf = pvRTS;
			/* Get SignalField, ServiceField & Length */
			vnt_get_phy_field(pDevice, uRTSFrameLen,
					  pDevice->byTopOFDMBasicRate,
					  byPktType, &buf->a);
			/* Get Duration */
			buf->duration =
				s_uGetRTSCTSDuration(pDevice, RTSDUR_AA,
						     cbFrameLength, byPktType,
						     wCurrentRate, bNeedAck,
						     byFBOption);
			buf->rts_duration_f0 =
				s_uGetRTSCTSDuration(pDevice, RTSDUR_AA_F0,
						     cbFrameLength, byPktType,
						     wCurrentRate, bNeedAck,
						     byFBOption);
			buf->rts_duration_f1 =
				s_uGetRTSCTSDuration(pDevice, RTSDUR_AA_F1,
						     cbFrameLength, byPktType,
						     wCurrentRate, bNeedAck,
						     byFBOption);
			buf->data.duration = buf->duration;
			/* Get RTS Frame body */
			buf->data.frame_control =
					cpu_to_le16(IEEE80211_FTYPE_CTL |
						    IEEE80211_STYPE_RTS);

			ether_addr_copy(buf->data.ra, hdr->addr1);
			ether_addr_copy(buf->data.ta, hdr->addr2);
		}
	} else if (byPktType == PK_TYPE_11B) {
		struct vnt_rts_ab *buf = pvRTS;
		/* Get SignalField, ServiceField & Length */
		vnt_get_phy_field(pDevice, uRTSFrameLen,
				  pDevice->byTopCCKBasicRate,
				  PK_TYPE_11B, &buf->ab);
		/* Get Duration */
		buf->duration =
			s_uGetRTSCTSDuration(pDevice, RTSDUR_BB, cbFrameLength,
					     byPktType, wCurrentRate, bNeedAck,
					     byFBOption);

		buf->data.duration = buf->duration;
		/* Get RTS Frame body */
		buf->data.frame_control =
			cpu_to_le16(IEEE80211_FTYPE_CTL | IEEE80211_STYPE_RTS);

		ether_addr_copy(buf->data.ra, hdr->addr1);
		ether_addr_copy(buf->data.ta, hdr->addr2);
	}
}

static
void
s_vFillCTSHead(
	struct vnt_private *pDevice,
	unsigned int uDMAIdx,
	unsigned char byPktType,
	void *pvCTS,
	unsigned int cbFrameLength,
	bool bNeedAck,
	bool bDisCRC,
	unsigned short wCurrentRate,
	unsigned char byFBOption
)
{
	unsigned int uCTSFrameLen = 14;

	if (!pvCTS)
		return;

	if (bDisCRC) {
		/* When CRCDIS bit is on, H/W forgot to generate FCS for
		 * CTS frame, in this case we need to decrease its length by 4.
		 */
		uCTSFrameLen -= 4;
	}

	if (byPktType == PK_TYPE_11GB || byPktType == PK_TYPE_11GA) {
		if (byFBOption != AUTO_FB_NONE && uDMAIdx != TYPE_ATIMDMA && uDMAIdx != TYPE_BEACONDMA) {
			/* Auto Fall back */
			struct vnt_cts_fb *buf = pvCTS;
			/* Get SignalField, ServiceField & Length */
			vnt_get_phy_field(pDevice, uCTSFrameLen,
					  pDevice->byTopCCKBasicRate,
					  PK_TYPE_11B, &buf->b);

			buf->duration_ba =
				s_uGetRTSCTSDuration(pDevice, CTSDUR_BA,
						     cbFrameLength, byPktType,
						     wCurrentRate, bNeedAck,
						     byFBOption);

			/* Get CTSDuration_ba_f0 */
			buf->cts_duration_ba_f0 =
				s_uGetRTSCTSDuration(pDevice, CTSDUR_BA_F0,
						     cbFrameLength, byPktType,
						     wCurrentRate, bNeedAck,
						     byFBOption);

			/* Get CTSDuration_ba_f1 */
			buf->cts_duration_ba_f1 =
				s_uGetRTSCTSDuration(pDevice, CTSDUR_BA_F1,
						     cbFrameLength, byPktType,
						     wCurrentRate, bNeedAck,
						     byFBOption);

			/* Get CTS Frame body */
			buf->data.duration = buf->duration_ba;

			buf->data.frame_control =
				cpu_to_le16(IEEE80211_FTYPE_CTL |
					    IEEE80211_STYPE_CTS);

			buf->reserved2 = 0x0;

			ether_addr_copy(buf->data.ra,
					pDevice->abyCurrentNetAddr);
		} else { /* if (byFBOption != AUTO_FB_NONE && uDMAIdx != TYPE_ATIMDMA && uDMAIdx != TYPE_BEACONDMA) */
			struct vnt_cts *buf = pvCTS;
			/* Get SignalField, ServiceField & Length */
			vnt_get_phy_field(pDevice, uCTSFrameLen,
					  pDevice->byTopCCKBasicRate,
					  PK_TYPE_11B, &buf->b);

			/* Get CTSDuration_ba */
			buf->duration_ba =
				s_uGetRTSCTSDuration(pDevice, CTSDUR_BA,
						     cbFrameLength, byPktType,
						     wCurrentRate, bNeedAck,
						     byFBOption);

			/* Get CTS Frame body */
			buf->data.duration = buf->duration_ba;

			buf->data.frame_control =
				cpu_to_le16(IEEE80211_FTYPE_CTL |
					    IEEE80211_STYPE_CTS);

			buf->reserved2 = 0x0;
			ether_addr_copy(buf->data.ra,
					pDevice->abyCurrentNetAddr);
		}
	}
}

/*
 *
 * Description:
 *      Generate FIFO control for MAC & Baseband controller
 *
 * Parameters:
 *  In:
 *      pDevice         - Pointer to adapter
 *      pTxDataHead     - Transmit Data Buffer
 *      pTxBufHead      - pTxBufHead
 *      pvRrvTime        - pvRrvTime
 *      pvRTS            - RTS Buffer
 *      pCTS            - CTS Buffer
 *      cbFrameSize     - Transmit Data Length (Hdr+Payload+FCS)
 *      bNeedACK        - If need ACK
 *      uDescIdx        - Desc Index
 *  Out:
 *      none
 *
 * Return Value: none
 *
 -
 * unsigned int cbFrameSize, Hdr+Payload+FCS
 */
static
void
s_vGenerateTxParameter(
	struct vnt_private *pDevice,
	unsigned char byPktType,
	struct vnt_tx_fifo_head *tx_buffer_head,
	void *pvRrvTime,
	void *pvRTS,
	void *pvCTS,
	unsigned int cbFrameSize,
	bool bNeedACK,
	unsigned int uDMAIdx,
	void *psEthHeader,
	unsigned short wCurrentRate
)
{
	u16 fifo_ctl = le16_to_cpu(tx_buffer_head->fifo_ctl);
	bool bDisCRC = false;
	unsigned char byFBOption = AUTO_FB_NONE;

	tx_buffer_head->current_rate = cpu_to_le16(wCurrentRate);

	if (fifo_ctl & FIFOCTL_CRCDIS)
		bDisCRC = true;

	if (fifo_ctl & FIFOCTL_AUTO_FB_0)
		byFBOption = AUTO_FB_0;
	else if (fifo_ctl & FIFOCTL_AUTO_FB_1)
		byFBOption = AUTO_FB_1;

	if (!pvRrvTime)
		return;

	if (byPktType == PK_TYPE_11GB || byPktType == PK_TYPE_11GA) {
<<<<<<< HEAD
		if (pvRTS != NULL) { /* RTS_need */
=======
		if (pvRTS) { /* RTS_need */
>>>>>>> 24b8d41d
			/* Fill RsvTime */
			struct vnt_rrv_time_rts *buf = pvRrvTime;

			buf->rts_rrv_time_aa = get_rtscts_time(pDevice, 2, byPktType, cbFrameSize, wCurrentRate);
			buf->rts_rrv_time_ba = get_rtscts_time(pDevice, 1, byPktType, cbFrameSize, wCurrentRate);
			buf->rts_rrv_time_bb = get_rtscts_time(pDevice, 0, byPktType, cbFrameSize, wCurrentRate);
			buf->rrv_time_a = vnt_rxtx_rsvtime_le16(pDevice, byPktType, cbFrameSize, wCurrentRate, bNeedACK);
			buf->rrv_time_b = vnt_rxtx_rsvtime_le16(pDevice, PK_TYPE_11B, cbFrameSize, pDevice->byTopCCKBasicRate, bNeedACK);

			s_vFillRTSHead(pDevice, byPktType, pvRTS, cbFrameSize, bNeedACK, bDisCRC, psEthHeader, wCurrentRate, byFBOption);
		} else {/* RTS_needless, PCF mode */
			struct vnt_rrv_time_cts *buf = pvRrvTime;

			buf->rrv_time_a = vnt_rxtx_rsvtime_le16(pDevice, byPktType, cbFrameSize, wCurrentRate, bNeedACK);
			buf->rrv_time_b = vnt_rxtx_rsvtime_le16(pDevice, PK_TYPE_11B, cbFrameSize, pDevice->byTopCCKBasicRate, bNeedACK);
			buf->cts_rrv_time_ba = get_rtscts_time(pDevice, 3, byPktType, cbFrameSize, wCurrentRate);

			/* Fill CTS */
			s_vFillCTSHead(pDevice, uDMAIdx, byPktType, pvCTS, cbFrameSize, bNeedACK, bDisCRC, wCurrentRate, byFBOption);
		}
	} else if (byPktType == PK_TYPE_11A) {
		if (pvRTS) {/* RTS_need, non PCF mode */
			struct vnt_rrv_time_ab *buf = pvRrvTime;

			buf->rts_rrv_time = get_rtscts_time(pDevice, 2, byPktType, cbFrameSize, wCurrentRate);
			buf->rrv_time = vnt_rxtx_rsvtime_le16(pDevice, byPktType, cbFrameSize, wCurrentRate, bNeedACK);

			/* Fill RTS */
			s_vFillRTSHead(pDevice, byPktType, pvRTS, cbFrameSize, bNeedACK, bDisCRC, psEthHeader, wCurrentRate, byFBOption);
		} else if (!pvRTS) {/* RTS_needless, non PCF mode */
			struct vnt_rrv_time_ab *buf = pvRrvTime;

			buf->rrv_time = vnt_rxtx_rsvtime_le16(pDevice, PK_TYPE_11A, cbFrameSize, wCurrentRate, bNeedACK);
		}
	} else if (byPktType == PK_TYPE_11B) {
		if (pvRTS) {/* RTS_need, non PCF mode */
			struct vnt_rrv_time_ab *buf = pvRrvTime;

			buf->rts_rrv_time = get_rtscts_time(pDevice, 0, byPktType, cbFrameSize, wCurrentRate);
			buf->rrv_time = vnt_rxtx_rsvtime_le16(pDevice, PK_TYPE_11B, cbFrameSize, wCurrentRate, bNeedACK);

			/* Fill RTS */
			s_vFillRTSHead(pDevice, byPktType, pvRTS, cbFrameSize, bNeedACK, bDisCRC, psEthHeader, wCurrentRate, byFBOption);
		} else { /* RTS_needless, non PCF mode */
			struct vnt_rrv_time_ab *buf = pvRrvTime;

			buf->rrv_time = vnt_rxtx_rsvtime_le16(pDevice, PK_TYPE_11B, cbFrameSize, wCurrentRate, bNeedACK);
		}
	}
}

static unsigned int
s_cbFillTxBufHead(struct vnt_private *pDevice, unsigned char byPktType,
		  unsigned char *pbyTxBufferAddr,
		  unsigned int uDMAIdx, struct vnt_tx_desc *pHeadTD,
		  unsigned int is_pspoll)
{
	struct vnt_td_info *td_info = pHeadTD->td_info;
	struct sk_buff *skb = td_info->skb;
	struct ieee80211_tx_info *info = IEEE80211_SKB_CB(skb);
	struct ieee80211_hdr *hdr = (struct ieee80211_hdr *)skb->data;
	struct vnt_tx_fifo_head *tx_buffer_head =
			(struct vnt_tx_fifo_head *)td_info->buf;
	u16 fifo_ctl = le16_to_cpu(tx_buffer_head->fifo_ctl);
	unsigned int cbFrameSize;
	__le16 uDuration;
	unsigned char *pbyBuffer;
	unsigned int uLength = 0;
	unsigned int cbMICHDR = 0;
	unsigned int uMACfragNum = 1;
	unsigned int uPadding = 0;
	unsigned int cbReqCount = 0;
	bool bNeedACK = (bool)(fifo_ctl & FIFOCTL_NEEDACK);
	bool bRTS = (bool)(fifo_ctl & FIFOCTL_RTS);
	struct vnt_tx_desc *ptdCurr;
	unsigned int cbHeaderLength = 0;
	void *pvRrvTime = NULL;
	struct vnt_mic_hdr *pMICHDR = NULL;
	void *pvRTS = NULL;
	void *pvCTS = NULL;
	void *pvTxDataHd = NULL;
	unsigned short wTxBufSize;   /* FFinfo size */
	unsigned char byFBOption = AUTO_FB_NONE;

	cbFrameSize = skb->len + 4;

	if (info->control.hw_key) {
		switch (info->control.hw_key->cipher) {
		case WLAN_CIPHER_SUITE_CCMP:
			cbMICHDR = sizeof(struct vnt_mic_hdr);
		default:
			break;
		}

		cbFrameSize += info->control.hw_key->icv_len;

		if (pDevice->byLocalID > REV_ID_VT3253_A1) {
			/* MAC Header should be padding 0 to DW alignment. */
			uPadding = 4 - (ieee80211_get_hdrlen_from_skb(skb) % 4);
			uPadding %= 4;
		}
	}

	/*
	 * Use for AUTO FALL BACK
	 */
	if (fifo_ctl & FIFOCTL_AUTO_FB_0)
		byFBOption = AUTO_FB_0;
	else if (fifo_ctl & FIFOCTL_AUTO_FB_1)
		byFBOption = AUTO_FB_1;

	/* Set RrvTime/RTS/CTS Buffer */
	wTxBufSize = sizeof(struct vnt_tx_fifo_head);
	if (byPktType == PK_TYPE_11GB || byPktType == PK_TYPE_11GA) {/* 802.11g packet */

		if (byFBOption == AUTO_FB_NONE) {
			if (bRTS) {/* RTS_need */
				pvRrvTime = (void *)(pbyTxBufferAddr + wTxBufSize);
				pMICHDR = (struct vnt_mic_hdr *)(pbyTxBufferAddr + wTxBufSize + sizeof(struct vnt_rrv_time_rts));
				pvRTS = (void *)(pbyTxBufferAddr + wTxBufSize + sizeof(struct vnt_rrv_time_rts) + cbMICHDR);
				pvCTS = NULL;
				pvTxDataHd = (void *)(pbyTxBufferAddr + wTxBufSize + sizeof(struct vnt_rrv_time_rts) +
							cbMICHDR + sizeof(struct vnt_rts_g));
				cbHeaderLength = wTxBufSize + sizeof(struct vnt_rrv_time_rts) +
							cbMICHDR + sizeof(struct vnt_rts_g) +
							sizeof(struct vnt_tx_datahead_g);
			} else { /* RTS_needless */
				pvRrvTime = (void *)(pbyTxBufferAddr + wTxBufSize);
				pMICHDR = (struct vnt_mic_hdr *)(pbyTxBufferAddr + wTxBufSize + sizeof(struct vnt_rrv_time_cts));
				pvRTS = NULL;
				pvCTS = (void *) (pbyTxBufferAddr + wTxBufSize + sizeof(struct vnt_rrv_time_cts) + cbMICHDR);
				pvTxDataHd = (void *)(pbyTxBufferAddr + wTxBufSize +
						sizeof(struct vnt_rrv_time_cts) + cbMICHDR + sizeof(struct vnt_cts));
				cbHeaderLength = wTxBufSize + sizeof(struct vnt_rrv_time_cts) +
							cbMICHDR + sizeof(struct vnt_cts) + sizeof(struct vnt_tx_datahead_g);
			}
		} else {
			/* Auto Fall Back */
			if (bRTS) {/* RTS_need */
				pvRrvTime = (void *)(pbyTxBufferAddr + wTxBufSize);
				pMICHDR = (struct vnt_mic_hdr *)(pbyTxBufferAddr + wTxBufSize + sizeof(struct vnt_rrv_time_rts));
				pvRTS = (void *) (pbyTxBufferAddr + wTxBufSize + sizeof(struct vnt_rrv_time_rts) + cbMICHDR);
				pvCTS = NULL;
				pvTxDataHd = (void *)(pbyTxBufferAddr + wTxBufSize + sizeof(struct vnt_rrv_time_rts) +
					cbMICHDR + sizeof(struct vnt_rts_g_fb));
				cbHeaderLength = wTxBufSize + sizeof(struct vnt_rrv_time_rts) +
					cbMICHDR + sizeof(struct vnt_rts_g_fb) + sizeof(struct vnt_tx_datahead_g_fb);
			} else { /* RTS_needless */
				pvRrvTime = (void *)(pbyTxBufferAddr + wTxBufSize);
				pMICHDR = (struct vnt_mic_hdr *)(pbyTxBufferAddr + wTxBufSize + sizeof(struct vnt_rrv_time_cts));
				pvRTS = NULL;
				pvCTS = (void *)(pbyTxBufferAddr + wTxBufSize + sizeof(struct vnt_rrv_time_cts) + cbMICHDR);
				pvTxDataHd = (void  *)(pbyTxBufferAddr + wTxBufSize + sizeof(struct vnt_rrv_time_cts) +
					cbMICHDR + sizeof(struct vnt_cts_fb));
				cbHeaderLength = wTxBufSize + sizeof(struct vnt_rrv_time_cts) +
					cbMICHDR + sizeof(struct vnt_cts_fb) + sizeof(struct vnt_tx_datahead_g_fb);
			}
		} /* Auto Fall Back */
	} else {/* 802.11a/b packet */

		if (byFBOption == AUTO_FB_NONE) {
			if (bRTS) {
				pvRrvTime = (void *)(pbyTxBufferAddr + wTxBufSize);
				pMICHDR = (struct vnt_mic_hdr *)(pbyTxBufferAddr + wTxBufSize + sizeof(struct vnt_rrv_time_ab));
				pvRTS = (void *)(pbyTxBufferAddr + wTxBufSize + sizeof(struct vnt_rrv_time_ab) + cbMICHDR);
				pvCTS = NULL;
				pvTxDataHd = (void *)(pbyTxBufferAddr + wTxBufSize +
					sizeof(struct vnt_rrv_time_ab) + cbMICHDR + sizeof(struct vnt_rts_ab));
				cbHeaderLength = wTxBufSize + sizeof(struct vnt_rrv_time_ab) +
					cbMICHDR + sizeof(struct vnt_rts_ab) + sizeof(struct vnt_tx_datahead_ab);
			} else { /* RTS_needless, need MICHDR */
				pvRrvTime = (void *)(pbyTxBufferAddr + wTxBufSize);
				pMICHDR = (struct vnt_mic_hdr *)(pbyTxBufferAddr + wTxBufSize + sizeof(struct vnt_rrv_time_ab));
				pvRTS = NULL;
				pvCTS = NULL;
				pvTxDataHd = (void *)(pbyTxBufferAddr + wTxBufSize + sizeof(struct vnt_rrv_time_ab) + cbMICHDR);
				cbHeaderLength = wTxBufSize + sizeof(struct vnt_rrv_time_ab) +
					cbMICHDR + sizeof(struct vnt_tx_datahead_ab);
			}
		} else {
			/* Auto Fall Back */
			if (bRTS) { /* RTS_need */
				pvRrvTime = (void *)(pbyTxBufferAddr + wTxBufSize);
				pMICHDR = (struct vnt_mic_hdr *)(pbyTxBufferAddr + wTxBufSize + sizeof(struct vnt_rrv_time_ab));
				pvRTS = (void *)(pbyTxBufferAddr + wTxBufSize + sizeof(struct vnt_rrv_time_ab) + cbMICHDR);
				pvCTS = NULL;
				pvTxDataHd = (void *)(pbyTxBufferAddr + wTxBufSize +
					sizeof(struct vnt_rrv_time_ab) + cbMICHDR + sizeof(struct vnt_rts_a_fb));
				cbHeaderLength = wTxBufSize + sizeof(struct vnt_rrv_time_ab) +
					cbMICHDR + sizeof(struct vnt_rts_a_fb) + sizeof(struct vnt_tx_datahead_a_fb);
			} else { /* RTS_needless */
				pvRrvTime = (void *)(pbyTxBufferAddr + wTxBufSize);
				pMICHDR = (struct vnt_mic_hdr *)(pbyTxBufferAddr + wTxBufSize + sizeof(struct vnt_rrv_time_ab));
				pvRTS = NULL;
				pvCTS = NULL;
				pvTxDataHd = (void *)(pbyTxBufferAddr + wTxBufSize + sizeof(struct vnt_rrv_time_ab) + cbMICHDR);
				cbHeaderLength = wTxBufSize + sizeof(struct vnt_rrv_time_ab) +
					cbMICHDR + sizeof(struct vnt_tx_datahead_a_fb);
			}
		} /* Auto Fall Back */
	}

	td_info->mic_hdr = pMICHDR;

	memset((void *)(pbyTxBufferAddr + wTxBufSize), 0, (cbHeaderLength - wTxBufSize));

	/* Fill FIFO,RrvTime,RTS,and CTS */
	s_vGenerateTxParameter(pDevice, byPktType, tx_buffer_head, pvRrvTime, pvRTS, pvCTS,
			       cbFrameSize, bNeedACK, uDMAIdx, hdr, pDevice->wCurrentRate);
	/* Fill DataHead */
	uDuration = s_uFillDataHead(pDevice, byPktType, pvTxDataHd, cbFrameSize, uDMAIdx, bNeedACK,
				    0, 0, uMACfragNum, byFBOption, pDevice->wCurrentRate, is_pspoll);

	hdr->duration_id = uDuration;

	cbReqCount = cbHeaderLength + uPadding + skb->len;
	pbyBuffer = (unsigned char *)pHeadTD->td_info->buf;
	uLength = cbHeaderLength + uPadding;

	/* Copy the Packet into a tx Buffer */
	memcpy((pbyBuffer + uLength), skb->data, skb->len);

	ptdCurr = pHeadTD;

	ptdCurr->td_info->req_count = (u16)cbReqCount;

	return cbHeaderLength;
}

static void vnt_fill_txkey(struct ieee80211_hdr *hdr, u8 *key_buffer,
			   struct ieee80211_key_conf *tx_key,
			   struct sk_buff *skb,	u16 payload_len,
			   struct vnt_mic_hdr *mic_hdr)
{
	u64 pn64;
	u8 *iv = ((u8 *)hdr + ieee80211_get_hdrlen_from_skb(skb));

	/* strip header and icv len from payload */
	payload_len -= ieee80211_get_hdrlen_from_skb(skb);
	payload_len -= tx_key->icv_len;

	switch (tx_key->cipher) {
	case WLAN_CIPHER_SUITE_WEP40:
	case WLAN_CIPHER_SUITE_WEP104:
		memcpy(key_buffer, iv, 3);
		memcpy(key_buffer + 3, tx_key->key, tx_key->keylen);

		if (tx_key->keylen == WLAN_KEY_LEN_WEP40) {
			memcpy(key_buffer + 8, iv, 3);
			memcpy(key_buffer + 11,
			       tx_key->key, WLAN_KEY_LEN_WEP40);
		}

		break;
	case WLAN_CIPHER_SUITE_TKIP:
		ieee80211_get_tkip_p2k(tx_key, skb, key_buffer);

		break;
	case WLAN_CIPHER_SUITE_CCMP:

		if (!mic_hdr)
			return;

		mic_hdr->id = 0x59;
		mic_hdr->payload_len = cpu_to_be16(payload_len);
		ether_addr_copy(mic_hdr->mic_addr2, hdr->addr2);

		pn64 = atomic64_read(&tx_key->tx_pn);
		mic_hdr->ccmp_pn[5] = pn64;
		mic_hdr->ccmp_pn[4] = pn64 >> 8;
		mic_hdr->ccmp_pn[3] = pn64 >> 16;
		mic_hdr->ccmp_pn[2] = pn64 >> 24;
		mic_hdr->ccmp_pn[1] = pn64 >> 32;
		mic_hdr->ccmp_pn[0] = pn64 >> 40;

		if (ieee80211_has_a4(hdr->frame_control))
			mic_hdr->hlen = cpu_to_be16(28);
		else
			mic_hdr->hlen = cpu_to_be16(22);

		ether_addr_copy(mic_hdr->addr1, hdr->addr1);
		ether_addr_copy(mic_hdr->addr2, hdr->addr2);
		ether_addr_copy(mic_hdr->addr3, hdr->addr3);

		mic_hdr->frame_control = cpu_to_le16(
			le16_to_cpu(hdr->frame_control) & 0xc78f);
		mic_hdr->seq_ctrl = cpu_to_le16(
				le16_to_cpu(hdr->seq_ctrl) & 0xf);

		if (ieee80211_has_a4(hdr->frame_control))
			ether_addr_copy(mic_hdr->addr4, hdr->addr4);

		memcpy(key_buffer, tx_key->key, WLAN_KEY_LEN_CCMP);

		break;
	default:
		break;
	}
}

int vnt_generate_fifo_header(struct vnt_private *priv, u32 dma_idx,
			     struct vnt_tx_desc *head_td, struct sk_buff *skb)
{
	struct vnt_td_info *td_info = head_td->td_info;
	struct ieee80211_tx_info *info = IEEE80211_SKB_CB(skb);
	struct ieee80211_tx_rate *tx_rate = &info->control.rates[0];
	struct ieee80211_rate *rate;
	struct ieee80211_key_conf *tx_key;
	struct ieee80211_hdr *hdr;
	struct vnt_tx_fifo_head *tx_buffer_head =
			(struct vnt_tx_fifo_head *)td_info->buf;
	u16 tx_body_size = skb->len, current_rate;
	u8 pkt_type;
	bool is_pspoll = false;

	memset(tx_buffer_head, 0, sizeof(*tx_buffer_head));

	hdr = (struct ieee80211_hdr *)(skb->data);

	rate = ieee80211_get_tx_rate(priv->hw, info);

	current_rate = rate->hw_value;
	if (priv->wCurrentRate != current_rate &&
	    !(priv->hw->conf.flags & IEEE80211_CONF_OFFCHANNEL)) {
		priv->wCurrentRate = current_rate;

		RFbSetPower(priv, priv->wCurrentRate,
			    priv->hw->conf.chandef.chan->hw_value);
	}

	if (current_rate > RATE_11M) {
		if (info->band == NL80211_BAND_5GHZ) {
			pkt_type = PK_TYPE_11A;
		} else {
			if (tx_rate->flags & IEEE80211_TX_RC_USE_CTS_PROTECT)
				pkt_type = PK_TYPE_11GB;
			else
				pkt_type = PK_TYPE_11GA;
		}
	} else {
		pkt_type = PK_TYPE_11B;
	}

	/*Set fifo controls */
	if (pkt_type == PK_TYPE_11A)
		tx_buffer_head->fifo_ctl = 0;
	else if (pkt_type == PK_TYPE_11B)
		tx_buffer_head->fifo_ctl = cpu_to_le16(FIFOCTL_11B);
	else if (pkt_type == PK_TYPE_11GB)
		tx_buffer_head->fifo_ctl = cpu_to_le16(FIFOCTL_11GB);
	else if (pkt_type == PK_TYPE_11GA)
		tx_buffer_head->fifo_ctl = cpu_to_le16(FIFOCTL_11GA);

	/* generate interrupt */
	tx_buffer_head->fifo_ctl |= cpu_to_le16(FIFOCTL_GENINT);

	if (!ieee80211_is_data(hdr->frame_control)) {
		tx_buffer_head->fifo_ctl |= cpu_to_le16(FIFOCTL_TMOEN);
		tx_buffer_head->fifo_ctl |= cpu_to_le16(FIFOCTL_ISDMA0);
		tx_buffer_head->time_stamp =
			cpu_to_le16(DEFAULT_MGN_LIFETIME_RES_64us);
	} else {
		tx_buffer_head->time_stamp =
			cpu_to_le16(DEFAULT_MSDU_LIFETIME_RES_64us);
	}

	if (!(info->flags & IEEE80211_TX_CTL_NO_ACK))
		tx_buffer_head->fifo_ctl |= cpu_to_le16(FIFOCTL_NEEDACK);

	if (ieee80211_has_retry(hdr->frame_control))
		tx_buffer_head->fifo_ctl |= cpu_to_le16(FIFOCTL_LRETRY);

	if (tx_rate->flags & IEEE80211_TX_RC_USE_SHORT_PREAMBLE)
		priv->byPreambleType = PREAMBLE_SHORT;
	else
		priv->byPreambleType = PREAMBLE_LONG;

	if (tx_rate->flags & IEEE80211_TX_RC_USE_RTS_CTS)
		tx_buffer_head->fifo_ctl |= cpu_to_le16(FIFOCTL_RTS);

	if (ieee80211_has_a4(hdr->frame_control)) {
		tx_buffer_head->fifo_ctl |= cpu_to_le16(FIFOCTL_LHEAD);
		priv->bLongHeader = true;
	}

	if (info->flags & IEEE80211_TX_CTL_NO_PS_BUFFER)
		is_pspoll = true;

	tx_buffer_head->frag_ctl =
			cpu_to_le16(ieee80211_get_hdrlen_from_skb(skb) << 10);

	if (info->control.hw_key) {
		tx_key = info->control.hw_key;

		switch (info->control.hw_key->cipher) {
		case WLAN_CIPHER_SUITE_WEP40:
		case WLAN_CIPHER_SUITE_WEP104:
			tx_buffer_head->frag_ctl |= cpu_to_le16(FRAGCTL_LEGACY);
			break;
		case WLAN_CIPHER_SUITE_TKIP:
			tx_buffer_head->frag_ctl |= cpu_to_le16(FRAGCTL_TKIP);
			break;
		case WLAN_CIPHER_SUITE_CCMP:
			tx_buffer_head->frag_ctl |= cpu_to_le16(FRAGCTL_AES);
		default:
			break;
		}
	}

	tx_buffer_head->current_rate = cpu_to_le16(current_rate);

	/* legacy rates TODO use ieee80211_tx_rate */
	if (current_rate >= RATE_18M && ieee80211_is_data(hdr->frame_control)) {
		if (priv->byAutoFBCtrl == AUTO_FB_0)
			tx_buffer_head->fifo_ctl |=
						cpu_to_le16(FIFOCTL_AUTO_FB_0);
		else if (priv->byAutoFBCtrl == AUTO_FB_1)
			tx_buffer_head->fifo_ctl |=
						cpu_to_le16(FIFOCTL_AUTO_FB_1);
	}

	tx_buffer_head->frag_ctl |= cpu_to_le16(FRAGCTL_NONFRAG);

	s_cbFillTxBufHead(priv, pkt_type, (u8 *)tx_buffer_head,
			  dma_idx, head_td, is_pspoll);

	if (info->control.hw_key) {
		tx_key = info->control.hw_key;
		if (tx_key->keylen > 0)
			vnt_fill_txkey(hdr, tx_buffer_head->tx_key,
				       tx_key, skb, tx_body_size,
				       td_info->mic_hdr);
	}

	return 0;
}

static int vnt_beacon_xmit(struct vnt_private *priv,
			   struct sk_buff *skb)
{
	struct vnt_tx_short_buf_head *short_head =
		(struct vnt_tx_short_buf_head *)priv->tx_beacon_bufs;
	struct ieee80211_mgmt *mgmt_hdr = (struct ieee80211_mgmt *)
				(priv->tx_beacon_bufs + sizeof(*short_head));
	struct ieee80211_tx_info *info;
	u32 frame_size = skb->len + 4;
	u16 current_rate;

	memset(priv->tx_beacon_bufs, 0, sizeof(*short_head));

	if (priv->byBBType == BB_TYPE_11A) {
		current_rate = RATE_6M;

		/* Get SignalField,ServiceField,Length */
		vnt_get_phy_field(priv, frame_size, current_rate,
				  PK_TYPE_11A, &short_head->ab);

		/* Get Duration and TimeStampOff */
		short_head->duration =
			cpu_to_le16((u16)s_uGetDataDuration(priv, DATADUR_B,
				    frame_size, PK_TYPE_11A, current_rate,
				    false, 0, 0, 1, AUTO_FB_NONE));

		short_head->time_stamp_off =
				vnt_time_stamp_off(priv, current_rate);
	} else {
		current_rate = RATE_1M;
		short_head->fifo_ctl |= cpu_to_le16(FIFOCTL_11B);

		/* Get SignalField,ServiceField,Length */
		vnt_get_phy_field(priv, frame_size, current_rate,
				  PK_TYPE_11B, &short_head->ab);

		/* Get Duration and TimeStampOff */
		short_head->duration =
			cpu_to_le16((u16)s_uGetDataDuration(priv, DATADUR_B,
				    frame_size, PK_TYPE_11B, current_rate,
				    false, 0, 0, 1, AUTO_FB_NONE));

		short_head->time_stamp_off =
			vnt_time_stamp_off(priv, current_rate);
	}

	short_head->fifo_ctl |= cpu_to_le16(FIFOCTL_GENINT);

	/* Copy Beacon */
	memcpy(mgmt_hdr, skb->data, skb->len);

	/* time stamp always 0 */
	mgmt_hdr->u.beacon.timestamp = 0;

	info = IEEE80211_SKB_CB(skb);
	if (info->flags & IEEE80211_TX_CTL_ASSIGN_SEQ) {
		struct ieee80211_hdr *hdr = (struct ieee80211_hdr *)mgmt_hdr;

		hdr->duration_id = 0;
		hdr->seq_ctrl = cpu_to_le16(priv->wSeqCounter << 4);
	}

	priv->wSeqCounter++;
	if (priv->wSeqCounter > 0x0fff)
		priv->wSeqCounter = 0;

	priv->wBCNBufLen = sizeof(*short_head) + skb->len;

	MACvSetCurrBCNTxDescAddr(priv->PortOffset, priv->tx_beacon_dma);

	MACvSetCurrBCNLength(priv->PortOffset, priv->wBCNBufLen);
	/* Set auto Transmit on */
	MACvRegBitsOn(priv->PortOffset, MAC_REG_TCR, TCR_AUTOBCNTX);
	/* Poll Transmit the adapter */
	MACvTransmitBCN(priv->PortOffset);

	return 0;
}

int vnt_beacon_make(struct vnt_private *priv, struct ieee80211_vif *vif)
{
	struct sk_buff *beacon;

	beacon = ieee80211_beacon_get(priv->hw, vif);
	if (!beacon)
		return -ENOMEM;

	if (vnt_beacon_xmit(priv, beacon)) {
		ieee80211_free_txskb(priv->hw, beacon);
		return -ENODEV;
	}

	return 0;
}

int vnt_beacon_enable(struct vnt_private *priv, struct ieee80211_vif *vif,
		      struct ieee80211_bss_conf *conf)
{
	VNSvOutPortB(priv->PortOffset + MAC_REG_TFTCTL, TFTCTL_TSFCNTRST);

	VNSvOutPortB(priv->PortOffset + MAC_REG_TFTCTL, TFTCTL_TSFCNTREN);

	CARDvSetFirstNextTBTT(priv, conf->beacon_int);

	CARDbSetBeaconPeriod(priv, conf->beacon_int);

	return vnt_beacon_make(priv, vif);
}<|MERGE_RESOLUTION|>--- conflicted
+++ resolved
@@ -440,10 +440,6 @@
 	bool is_pspoll
 )
 {
-<<<<<<< HEAD
-
-=======
->>>>>>> 24b8d41d
 	if (!pTxDataHead)
 		return 0;
 
@@ -917,11 +913,7 @@
 		return;
 
 	if (byPktType == PK_TYPE_11GB || byPktType == PK_TYPE_11GA) {
-<<<<<<< HEAD
-		if (pvRTS != NULL) { /* RTS_need */
-=======
 		if (pvRTS) { /* RTS_need */
->>>>>>> 24b8d41d
 			/* Fill RsvTime */
 			struct vnt_rrv_time_rts *buf = pvRrvTime;
 
