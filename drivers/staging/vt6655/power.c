--- conflicted
+++ resolved
@@ -113,10 +113,6 @@
 	priv->bPWBitOn = false;
 }
 
-<<<<<<< HEAD
-
-=======
->>>>>>> 24b8d41d
 /*
  *
  * Routine Description:
