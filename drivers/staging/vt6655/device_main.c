// SPDX-License-Identifier: GPL-2.0+
/*
 * Copyright (c) 1996, 2003 VIA Networking Technologies, Inc.
 * All rights reserved.
 *
 * File: device_main.c
 *
 * Purpose: driver entry for initial, open, close, tx and rx.
 *
 * Author: Lyndon Chen
 *
 * Date: Jan 8, 2003
 *
 * Functions:
 *
 *   vt6655_probe - module initial (insmod) driver entry
 *   vt6655_remove - module remove entry
 *   device_free_info - device structure resource free function
 *   device_print_info - print out resource
 *   device_rx_srv - rx service function
 *   device_alloc_rx_buf - rx buffer pre-allocated function
 *   device_free_rx_buf - free rx buffer function
 *   device_free_tx_buf - free tx buffer function
 *   device_init_rd0_ring - initial rd dma0 ring
 *   device_init_rd1_ring - initial rd dma1 ring
 *   device_init_td0_ring - initial tx dma0 ring buffer
 *   device_init_td1_ring - initial tx dma1 ring buffer
 *   device_init_registers - initial MAC & BBP & RF internal registers.
 *   device_init_rings - initial tx/rx ring buffer
 *   device_free_rings - free all allocated ring buffer
 *   device_tx_srv - tx interrupt service function
 *
 * Revision History:
 */

#include <linux/file.h>
#include "device.h"
#include "card.h"
#include "channel.h"
#include "baseband.h"
#include "mac.h"
#include "power.h"
#include "rxtx.h"
#include "dpc.h"
#include "rf.h"
#include <linux/delay.h>
#include <linux/kthread.h>
#include <linux/slab.h>

/*---------------------  Static Definitions -------------------------*/
/*
 * Define module options
 */
MODULE_AUTHOR("VIA Networking Technologies, Inc., <lyndonchen@vntek.com.tw>");
MODULE_LICENSE("GPL");
MODULE_DESCRIPTION("VIA Networking Solomon-A/B/G Wireless LAN Adapter Driver");

#define DEVICE_PARAM(N, D)

#define RX_DESC_MIN0     16
#define RX_DESC_MAX0     128
#define RX_DESC_DEF0     32
DEVICE_PARAM(RxDescriptors0, "Number of receive descriptors0");

#define RX_DESC_MIN1     16
#define RX_DESC_MAX1     128
#define RX_DESC_DEF1     32
DEVICE_PARAM(RxDescriptors1, "Number of receive descriptors1");

#define TX_DESC_MIN0     16
#define TX_DESC_MAX0     128
#define TX_DESC_DEF0     32
DEVICE_PARAM(TxDescriptors0, "Number of transmit descriptors0");

#define TX_DESC_MIN1     16
#define TX_DESC_MAX1     128
#define TX_DESC_DEF1     64
DEVICE_PARAM(TxDescriptors1, "Number of transmit descriptors1");

#define INT_WORKS_DEF   20
#define INT_WORKS_MIN   10
#define INT_WORKS_MAX   64

DEVICE_PARAM(int_works, "Number of packets per interrupt services");

#define RTS_THRESH_DEF     2347

#define FRAG_THRESH_DEF     2346

#define SHORT_RETRY_MIN     0
#define SHORT_RETRY_MAX     31
#define SHORT_RETRY_DEF     8

DEVICE_PARAM(ShortRetryLimit, "Short frame retry limits");

#define LONG_RETRY_MIN     0
#define LONG_RETRY_MAX     15
#define LONG_RETRY_DEF     4

DEVICE_PARAM(LongRetryLimit, "long frame retry limits");

/* BasebandType[] baseband type selected
 * 0: indicate 802.11a type
 * 1: indicate 802.11b type
 * 2: indicate 802.11g type
 */
#define BBP_TYPE_MIN     0
#define BBP_TYPE_MAX     2
#define BBP_TYPE_DEF     2

DEVICE_PARAM(BasebandType, "baseband type");

/*
 * Static vars definitions
 */
static const struct pci_device_id vt6655_pci_id_table[] = {
	{ PCI_VDEVICE(VIA, 0x3253) },
	{ 0, }
};

/*---------------------  Static Functions  --------------------------*/

static int  vt6655_probe(struct pci_dev *pcid, const struct pci_device_id *ent);
static void device_free_info(struct vnt_private *priv);
static void device_print_info(struct vnt_private *priv);

static int device_init_rd0_ring(struct vnt_private *priv);
static int device_init_rd1_ring(struct vnt_private *priv);
static int device_init_td0_ring(struct vnt_private *priv);
static int device_init_td1_ring(struct vnt_private *priv);

static int  device_rx_srv(struct vnt_private *priv, unsigned int idx);
static int  device_tx_srv(struct vnt_private *priv, unsigned int idx);
static bool device_alloc_rx_buf(struct vnt_private *, struct vnt_rx_desc *);
static void device_free_rx_buf(struct vnt_private *priv,
			       struct vnt_rx_desc *rd);
static void device_init_registers(struct vnt_private *priv);
static void device_free_tx_buf(struct vnt_private *, struct vnt_tx_desc *);
static void device_free_td0_ring(struct vnt_private *priv);
static void device_free_td1_ring(struct vnt_private *priv);
static void device_free_rd0_ring(struct vnt_private *priv);
static void device_free_rd1_ring(struct vnt_private *priv);
static void device_free_rings(struct vnt_private *priv);

/*---------------------  Export Variables  --------------------------*/

/*---------------------  Export Functions  --------------------------*/

static void vt6655_remove(struct pci_dev *pcid)
{
	struct vnt_private *priv = pci_get_drvdata(pcid);

	if (!priv)
		return;
	device_free_info(priv);
}

static void device_get_options(struct vnt_private *priv)
{
	struct vnt_options *opts = &priv->opts;

	opts->rx_descs0 = RX_DESC_DEF0;
	opts->rx_descs1 = RX_DESC_DEF1;
	opts->tx_descs[0] = TX_DESC_DEF0;
	opts->tx_descs[1] = TX_DESC_DEF1;
	opts->int_works = INT_WORKS_DEF;

	opts->short_retry = SHORT_RETRY_DEF;
	opts->long_retry = LONG_RETRY_DEF;
	opts->bbp_type = BBP_TYPE_DEF;
}

static void
device_set_options(struct vnt_private *priv)
{
	priv->byShortRetryLimit = priv->opts.short_retry;
	priv->byLongRetryLimit = priv->opts.long_retry;
	priv->byBBType = priv->opts.bbp_type;
	priv->byPacketType = priv->byBBType;
	priv->byAutoFBCtrl = AUTO_FB_0;
	priv->bUpdateBBVGA = true;
	priv->byPreambleType = 0;

	pr_debug(" byShortRetryLimit= %d\n", (int)priv->byShortRetryLimit);
	pr_debug(" byLongRetryLimit= %d\n", (int)priv->byLongRetryLimit);
	pr_debug(" byPreambleType= %d\n", (int)priv->byPreambleType);
	pr_debug(" byShortPreamble= %d\n", (int)priv->byShortPreamble);
	pr_debug(" byBBType= %d\n", (int)priv->byBBType);
}

/*
 * Initialisation of MAC & BBP registers
 */

static void device_init_registers(struct vnt_private *priv)
{
	unsigned long flags;
	unsigned int ii;
	unsigned char byValue;
	unsigned char byCCKPwrdBm = 0;
	unsigned char byOFDMPwrdBm = 0;

	MACbShutdown(priv);
	bb_software_reset(priv);

	/* Do MACbSoftwareReset in MACvInitialize */
	MACbSoftwareReset(priv);

	priv->bAES = false;

	/* Only used in 11g type, sync with ERP IE */
	priv->bProtectMode = false;

	priv->bNonERPPresent = false;
	priv->bBarkerPreambleMd = false;
	priv->wCurrentRate = RATE_1M;
	priv->byTopOFDMBasicRate = RATE_24M;
	priv->byTopCCKBasicRate = RATE_1M;

	/* init MAC */
	MACvInitialize(priv);

	/* Get Local ID */
	VNSvInPortB(priv->PortOffset + MAC_REG_LOCALID, &priv->byLocalID);

	spin_lock_irqsave(&priv->lock, flags);

	SROMvReadAllContents(priv->PortOffset, priv->abyEEPROM);

	spin_unlock_irqrestore(&priv->lock, flags);

	/* Get Channel range */
	priv->byMinChannel = 1;
	priv->byMaxChannel = CB_MAX_CHANNEL;

	/* Get Antena */
	byValue = SROMbyReadEmbedded(priv->PortOffset, EEP_OFS_ANTENNA);
	if (byValue & EEP_ANTINV)
		priv->bTxRxAntInv = true;
	else
		priv->bTxRxAntInv = false;

	byValue &= (EEP_ANTENNA_AUX | EEP_ANTENNA_MAIN);
	/* if not set default is All */
	if (byValue == 0)
		byValue = (EEP_ANTENNA_AUX | EEP_ANTENNA_MAIN);

	if (byValue == (EEP_ANTENNA_AUX | EEP_ANTENNA_MAIN)) {
		priv->byAntennaCount = 2;
		priv->byTxAntennaMode = ANT_B;
		priv->dwTxAntennaSel = 1;
		priv->dwRxAntennaSel = 1;

		if (priv->bTxRxAntInv)
			priv->byRxAntennaMode = ANT_A;
		else
			priv->byRxAntennaMode = ANT_B;
	} else  {
		priv->byAntennaCount = 1;
		priv->dwTxAntennaSel = 0;
		priv->dwRxAntennaSel = 0;

		if (byValue & EEP_ANTENNA_AUX) {
			priv->byTxAntennaMode = ANT_A;

			if (priv->bTxRxAntInv)
				priv->byRxAntennaMode = ANT_B;
			else
				priv->byRxAntennaMode = ANT_A;
		} else {
			priv->byTxAntennaMode = ANT_B;

			if (priv->bTxRxAntInv)
				priv->byRxAntennaMode = ANT_A;
			else
				priv->byRxAntennaMode = ANT_B;
		}
	}

	/* Set initial antenna mode */
	bb_set_tx_antenna_mode(priv, priv->byTxAntennaMode);
	bb_set_rx_antenna_mode(priv, priv->byRxAntennaMode);

	/* zonetype initial */
	priv->byOriginalZonetype = priv->abyEEPROM[EEP_OFS_ZONETYPE];

	if (!priv->bZoneRegExist)
		priv->byZoneType = priv->abyEEPROM[EEP_OFS_ZONETYPE];

	pr_debug("priv->byZoneType = %x\n", priv->byZoneType);

	/* Init RF module */
	RFbInit(priv);

	/* Get Desire Power Value */
	priv->byCurPwr = 0xFF;
	priv->byCCKPwr = SROMbyReadEmbedded(priv->PortOffset, EEP_OFS_PWR_CCK);
	priv->byOFDMPwrG = SROMbyReadEmbedded(priv->PortOffset,
					      EEP_OFS_PWR_OFDMG);

	/* Load power Table */
	for (ii = 0; ii < CB_MAX_CHANNEL_24G; ii++) {
		priv->abyCCKPwrTbl[ii + 1] =
			SROMbyReadEmbedded(priv->PortOffset,
					   (unsigned char)(ii + EEP_OFS_CCK_PWR_TBL));
		if (priv->abyCCKPwrTbl[ii + 1] == 0)
			priv->abyCCKPwrTbl[ii + 1] = priv->byCCKPwr;

		priv->abyOFDMPwrTbl[ii + 1] =
			SROMbyReadEmbedded(priv->PortOffset,
					   (unsigned char)(ii + EEP_OFS_OFDM_PWR_TBL));
		if (priv->abyOFDMPwrTbl[ii + 1] == 0)
			priv->abyOFDMPwrTbl[ii + 1] = priv->byOFDMPwrG;

		priv->abyCCKDefaultPwr[ii + 1] = byCCKPwrdBm;
		priv->abyOFDMDefaultPwr[ii + 1] = byOFDMPwrdBm;
	}

	/* recover 12,13 ,14channel for EUROPE by 11 channel */
	for (ii = 11; ii < 14; ii++) {
		priv->abyCCKPwrTbl[ii] = priv->abyCCKPwrTbl[10];
		priv->abyOFDMPwrTbl[ii] = priv->abyOFDMPwrTbl[10];
	}

	/* Load OFDM A Power Table */
	for (ii = 0; ii < CB_MAX_CHANNEL_5G; ii++) {
		priv->abyOFDMPwrTbl[ii + CB_MAX_CHANNEL_24G + 1] =
			SROMbyReadEmbedded(priv->PortOffset,
					   (unsigned char)(ii + EEP_OFS_OFDMA_PWR_TBL));

		priv->abyOFDMDefaultPwr[ii + CB_MAX_CHANNEL_24G + 1] =
			SROMbyReadEmbedded(priv->PortOffset,
					   (unsigned char)(ii + EEP_OFS_OFDMA_PWR_dBm));
	}

	if (priv->byLocalID > REV_ID_VT3253_B1) {
		MACvSelectPage1(priv->PortOffset);

		VNSvOutPortB(priv->PortOffset + MAC_REG_MSRCTL + 1,
			     (MSRCTL1_TXPWR | MSRCTL1_CSAPAREN));

		MACvSelectPage0(priv->PortOffset);
	}

	/* use relative tx timeout and 802.11i D4 */
	MACvWordRegBitsOn(priv->PortOffset,
			  MAC_REG_CFG, (CFG_TKIPOPT | CFG_NOTXTIMEOUT));

	/* set performance parameter by registry */
	MACvSetShortRetryLimit(priv, priv->byShortRetryLimit);
	MACvSetLongRetryLimit(priv, priv->byLongRetryLimit);

	/* reset TSF counter */
	VNSvOutPortB(priv->PortOffset + MAC_REG_TFTCTL, TFTCTL_TSFCNTRST);
	/* enable TSF counter */
	VNSvOutPortB(priv->PortOffset + MAC_REG_TFTCTL, TFTCTL_TSFCNTREN);

	/* initialize BBP registers */
	bb_vt3253_init(priv);

	if (priv->bUpdateBBVGA) {
		priv->byBBVGACurrent = priv->abyBBVGA[0];
		priv->byBBVGANew = priv->byBBVGACurrent;
		bb_set_vga_gain_offset(priv, priv->abyBBVGA[0]);
	}

	bb_set_rx_antenna_mode(priv, priv->byRxAntennaMode);
	bb_set_tx_antenna_mode(priv, priv->byTxAntennaMode);

	/* Set BB and packet type at the same time. */
	/* Set Short Slot Time, xIFS, and RSPINF. */
	priv->wCurrentRate = RATE_54M;

	priv->bRadioOff = false;

	priv->byRadioCtl = SROMbyReadEmbedded(priv->PortOffset,
					      EEP_OFS_RADIOCTL);
	priv->bHWRadioOff = false;

	if (priv->byRadioCtl & EEP_RADIOCTL_ENABLE) {
		/* Get GPIO */
		MACvGPIOIn(priv->PortOffset, &priv->byGPIO);

		if (((priv->byGPIO & GPIO0_DATA) &&
		     !(priv->byRadioCtl & EEP_RADIOCTL_INV)) ||
		     (!(priv->byGPIO & GPIO0_DATA) &&
		     (priv->byRadioCtl & EEP_RADIOCTL_INV)))
			priv->bHWRadioOff = true;
	}

	if (priv->bHWRadioOff || priv->bRadioControlOff)
		CARDbRadioPowerOff(priv);

	/* get Permanent network address */
	SROMvReadEtherAddress(priv->PortOffset, priv->abyCurrentNetAddr);
	pr_debug("Network address = %pM\n", priv->abyCurrentNetAddr);

	/* reset Tx pointer */
	CARDvSafeResetRx(priv);
	/* reset Rx pointer */
	CARDvSafeResetTx(priv);

	if (priv->byLocalID <= REV_ID_VT3253_A1)
		MACvRegBitsOn(priv->PortOffset, MAC_REG_RCR, RCR_WPAERR);

	/* Turn On Rx DMA */
	MACvReceive0(priv->PortOffset);
	MACvReceive1(priv->PortOffset);

	/* start the adapter */
	MACvStart(priv->PortOffset);
}

static void device_print_info(struct vnt_private *priv)
{
	dev_info(&priv->pcid->dev, "MAC=%pM IO=0x%lx Mem=0x%lx IRQ=%d\n",
		 priv->abyCurrentNetAddr, (unsigned long)priv->ioaddr,
		 (unsigned long)priv->PortOffset, priv->pcid->irq);
}

static void device_free_info(struct vnt_private *priv)
{
	if (!priv)
		return;

	if (priv->mac_hw)
		ieee80211_unregister_hw(priv->hw);

	if (priv->PortOffset)
		iounmap(priv->PortOffset);

	if (priv->pcid)
		pci_release_regions(priv->pcid);

	if (priv->hw)
		ieee80211_free_hw(priv->hw);
}

static bool device_init_rings(struct vnt_private *priv)
{
	void *vir_pool;

	/*allocate all RD/TD rings a single pool*/
	vir_pool = dma_alloc_coherent(&priv->pcid->dev,
				      priv->opts.rx_descs0 * sizeof(struct vnt_rx_desc) +
				      priv->opts.rx_descs1 * sizeof(struct vnt_rx_desc) +
				      priv->opts.tx_descs[0] * sizeof(struct vnt_tx_desc) +
				      priv->opts.tx_descs[1] * sizeof(struct vnt_tx_desc),
				      &priv->pool_dma, GFP_ATOMIC);
	if (!vir_pool) {
		dev_err(&priv->pcid->dev, "allocate desc dma memory failed\n");
		return false;
	}

	priv->aRD0Ring = vir_pool;
	priv->aRD1Ring = vir_pool +
		priv->opts.rx_descs0 * sizeof(struct vnt_rx_desc);

	priv->rd0_pool_dma = priv->pool_dma;
	priv->rd1_pool_dma = priv->rd0_pool_dma +
		priv->opts.rx_descs0 * sizeof(struct vnt_rx_desc);

<<<<<<< HEAD
	priv->tx0_bufs = dma_zalloc_coherent(&priv->pcid->dev,
					     priv->opts.tx_descs[0] * PKT_BUF_SZ +
					     priv->opts.tx_descs[1] * PKT_BUF_SZ +
					     CB_BEACON_BUF_SIZE +
					     CB_MAX_BUF_SIZE,
					     &priv->tx_bufs_dma0,
					     GFP_ATOMIC);
=======
	priv->tx0_bufs = dma_alloc_coherent(&priv->pcid->dev,
					    priv->opts.tx_descs[0] * PKT_BUF_SZ + priv->opts.tx_descs[1] * PKT_BUF_SZ + CB_BEACON_BUF_SIZE + CB_MAX_BUF_SIZE,
					    &priv->tx_bufs_dma0, GFP_ATOMIC);
>>>>>>> 24b8d41d
	if (!priv->tx0_bufs) {
		dev_err(&priv->pcid->dev, "allocate buf dma memory failed\n");

		dma_free_coherent(&priv->pcid->dev,
				  priv->opts.rx_descs0 * sizeof(struct vnt_rx_desc) +
				  priv->opts.rx_descs1 * sizeof(struct vnt_rx_desc) +
				  priv->opts.tx_descs[0] * sizeof(struct vnt_tx_desc) +
				  priv->opts.tx_descs[1] * sizeof(struct vnt_tx_desc),
				  vir_pool, priv->pool_dma);
		return false;
	}

	priv->td0_pool_dma = priv->rd1_pool_dma +
		priv->opts.rx_descs1 * sizeof(struct vnt_rx_desc);

	priv->td1_pool_dma = priv->td0_pool_dma +
		priv->opts.tx_descs[0] * sizeof(struct vnt_tx_desc);

	/* vir_pool: pvoid type */
	priv->apTD0Rings = vir_pool
		+ priv->opts.rx_descs0 * sizeof(struct vnt_rx_desc)
		+ priv->opts.rx_descs1 * sizeof(struct vnt_rx_desc);

	priv->apTD1Rings = vir_pool
		+ priv->opts.rx_descs0 * sizeof(struct vnt_rx_desc)
		+ priv->opts.rx_descs1 * sizeof(struct vnt_rx_desc)
		+ priv->opts.tx_descs[0] * sizeof(struct vnt_tx_desc);

	priv->tx1_bufs = priv->tx0_bufs +
		priv->opts.tx_descs[0] * PKT_BUF_SZ;

	priv->tx_beacon_bufs = priv->tx1_bufs +
		priv->opts.tx_descs[1] * PKT_BUF_SZ;

	priv->pbyTmpBuff = priv->tx_beacon_bufs +
		CB_BEACON_BUF_SIZE;

	priv->tx_bufs_dma1 = priv->tx_bufs_dma0 +
		priv->opts.tx_descs[0] * PKT_BUF_SZ;

	priv->tx_beacon_dma = priv->tx_bufs_dma1 +
		priv->opts.tx_descs[1] * PKT_BUF_SZ;

	return true;
}

static void device_free_rings(struct vnt_private *priv)
{
	dma_free_coherent(&priv->pcid->dev,
			  priv->opts.rx_descs0 * sizeof(struct vnt_rx_desc) +
			  priv->opts.rx_descs1 * sizeof(struct vnt_rx_desc) +
			  priv->opts.tx_descs[0] * sizeof(struct vnt_tx_desc) +
			  priv->opts.tx_descs[1] * sizeof(struct vnt_tx_desc),
			  priv->aRD0Ring, priv->pool_dma);

	if (priv->tx0_bufs)
		dma_free_coherent(&priv->pcid->dev,
				  priv->opts.tx_descs[0] * PKT_BUF_SZ +
				  priv->opts.tx_descs[1] * PKT_BUF_SZ +
				  CB_BEACON_BUF_SIZE +
				  CB_MAX_BUF_SIZE,
				  priv->tx0_bufs, priv->tx_bufs_dma0);
}

static int device_init_rd0_ring(struct vnt_private *priv)
{
	int i;
	dma_addr_t      curr = priv->rd0_pool_dma;
	struct vnt_rx_desc *desc;
	int ret;

	/* Init the RD0 ring entries */
	for (i = 0; i < priv->opts.rx_descs0;
	     i ++, curr += sizeof(struct vnt_rx_desc)) {
		desc = &priv->aRD0Ring[i];
		desc->rd_info = kzalloc(sizeof(*desc->rd_info), GFP_KERNEL);
		if (!desc->rd_info) {
			ret = -ENOMEM;
			goto err_free_desc;
		}

		if (!device_alloc_rx_buf(priv, desc)) {
			dev_err(&priv->pcid->dev, "can not alloc rx bufs\n");
			ret = -ENOMEM;
			goto err_free_rd;
		}

		desc->next = &priv->aRD0Ring[(i + 1) % priv->opts.rx_descs0];
		desc->next_desc = cpu_to_le32(curr + sizeof(struct vnt_rx_desc));
	}

	if (i > 0)
		priv->aRD0Ring[i - 1].next_desc = cpu_to_le32(priv->rd0_pool_dma);
	priv->pCurrRD[0] = &priv->aRD0Ring[0];

	return 0;

err_free_rd:
	kfree(desc->rd_info);

err_free_desc:
	while (--i) {
		desc = &priv->aRD0Ring[i];
		device_free_rx_buf(priv, desc);
		kfree(desc->rd_info);
	}

	return ret;
}

static int device_init_rd1_ring(struct vnt_private *priv)
{
	int i;
	dma_addr_t      curr = priv->rd1_pool_dma;
	struct vnt_rx_desc *desc;
	int ret;

	/* Init the RD1 ring entries */
	for (i = 0; i < priv->opts.rx_descs1;
	     i ++, curr += sizeof(struct vnt_rx_desc)) {
		desc = &priv->aRD1Ring[i];
		desc->rd_info = kzalloc(sizeof(*desc->rd_info), GFP_KERNEL);
		if (!desc->rd_info) {
			ret = -ENOMEM;
			goto err_free_desc;
		}

		if (!device_alloc_rx_buf(priv, desc)) {
			dev_err(&priv->pcid->dev, "can not alloc rx bufs\n");
			ret = -ENOMEM;
			goto err_free_rd;
		}

		desc->next = &priv->aRD1Ring[(i + 1) % priv->opts.rx_descs1];
		desc->next_desc = cpu_to_le32(curr + sizeof(struct vnt_rx_desc));
	}

	if (i > 0)
		priv->aRD1Ring[i - 1].next_desc = cpu_to_le32(priv->rd1_pool_dma);
	priv->pCurrRD[1] = &priv->aRD1Ring[0];

	return 0;

err_free_rd:
	kfree(desc->rd_info);

err_free_desc:
	while (--i) {
		desc = &priv->aRD1Ring[i];
		device_free_rx_buf(priv, desc);
		kfree(desc->rd_info);
	}

	return ret;
}

static void device_free_rd0_ring(struct vnt_private *priv)
{
	int i;

	for (i = 0; i < priv->opts.rx_descs0; i++) {
		struct vnt_rx_desc *desc = &priv->aRD0Ring[i];

		device_free_rx_buf(priv, desc);
		kfree(desc->rd_info);
	}
}

static void device_free_rd1_ring(struct vnt_private *priv)
{
	int i;

	for (i = 0; i < priv->opts.rx_descs1; i++) {
		struct vnt_rx_desc *desc = &priv->aRD1Ring[i];

		device_free_rx_buf(priv, desc);
		kfree(desc->rd_info);
	}
}

static int device_init_td0_ring(struct vnt_private *priv)
{
	int i;
	dma_addr_t  curr;
	struct vnt_tx_desc *desc;
	int ret;

	curr = priv->td0_pool_dma;
	for (i = 0; i < priv->opts.tx_descs[0];
	     i++, curr += sizeof(struct vnt_tx_desc)) {
		desc = &priv->apTD0Rings[i];
		desc->td_info = kzalloc(sizeof(*desc->td_info), GFP_KERNEL);
		if (!desc->td_info) {
			ret = -ENOMEM;
			goto err_free_desc;
		}

		desc->td_info->buf = priv->tx0_bufs + i * PKT_BUF_SZ;
		desc->td_info->buf_dma = priv->tx_bufs_dma0 + i * PKT_BUF_SZ;

		desc->next = &(priv->apTD0Rings[(i + 1) % priv->opts.tx_descs[0]]);
		desc->next_desc = cpu_to_le32(curr +
					      sizeof(struct vnt_tx_desc));
	}

	if (i > 0)
		priv->apTD0Rings[i - 1].next_desc = cpu_to_le32(priv->td0_pool_dma);
	priv->apTailTD[0] = priv->apCurrTD[0] = &priv->apTD0Rings[0];

	return 0;

err_free_desc:
	while (--i) {
		desc = &priv->apTD0Rings[i];
		kfree(desc->td_info);
	}

	return ret;
}

static int device_init_td1_ring(struct vnt_private *priv)
{
	int i;
	dma_addr_t  curr;
	struct vnt_tx_desc *desc;
	int ret;

	/* Init the TD ring entries */
	curr = priv->td1_pool_dma;
	for (i = 0; i < priv->opts.tx_descs[1];
	     i++, curr += sizeof(struct vnt_tx_desc)) {
		desc = &priv->apTD1Rings[i];
		desc->td_info = kzalloc(sizeof(*desc->td_info), GFP_KERNEL);
		if (!desc->td_info) {
			ret = -ENOMEM;
			goto err_free_desc;
		}

		desc->td_info->buf = priv->tx1_bufs + i * PKT_BUF_SZ;
		desc->td_info->buf_dma = priv->tx_bufs_dma1 + i * PKT_BUF_SZ;

		desc->next = &(priv->apTD1Rings[(i + 1) % priv->opts.tx_descs[1]]);
		desc->next_desc = cpu_to_le32(curr + sizeof(struct vnt_tx_desc));
	}

	if (i > 0)
		priv->apTD1Rings[i - 1].next_desc = cpu_to_le32(priv->td1_pool_dma);
	priv->apTailTD[1] = priv->apCurrTD[1] = &priv->apTD1Rings[0];

	return 0;

err_free_desc:
	while (--i) {
		desc = &priv->apTD1Rings[i];
		kfree(desc->td_info);
	}

	return ret;
}

static void device_free_td0_ring(struct vnt_private *priv)
{
	int i;

	for (i = 0; i < priv->opts.tx_descs[0]; i++) {
		struct vnt_tx_desc *desc = &priv->apTD0Rings[i];
		struct vnt_td_info *td_info = desc->td_info;

		dev_kfree_skb(td_info->skb);
		kfree(desc->td_info);
	}
}

static void device_free_td1_ring(struct vnt_private *priv)
{
	int i;

	for (i = 0; i < priv->opts.tx_descs[1]; i++) {
		struct vnt_tx_desc *desc = &priv->apTD1Rings[i];
		struct vnt_td_info *td_info = desc->td_info;

		dev_kfree_skb(td_info->skb);
		kfree(desc->td_info);
	}
}

/*-----------------------------------------------------------------*/

static int device_rx_srv(struct vnt_private *priv, unsigned int idx)
{
	struct vnt_rx_desc *rd;
	int works = 0;

	for (rd = priv->pCurrRD[idx];
	     rd->rd0.owner == OWNED_BY_HOST;
	     rd = rd->next) {
		if (works++ > 15)
			break;

		if (!rd->rd_info->skb)
			break;

		if (vnt_receive_frame(priv, rd)) {
			if (!device_alloc_rx_buf(priv, rd)) {
				dev_err(&priv->pcid->dev,
					"can not allocate rx buf\n");
				break;
			}
		}
		rd->rd0.owner = OWNED_BY_NIC;
	}

	priv->pCurrRD[idx] = rd;

	return works;
}

static bool device_alloc_rx_buf(struct vnt_private *priv,
				struct vnt_rx_desc *rd)
{
	struct vnt_rd_info *rd_info = rd->rd_info;

	rd_info->skb = dev_alloc_skb((int)priv->rx_buf_sz);
	if (!rd_info->skb)
		return false;

	rd_info->skb_dma =
		dma_map_single(&priv->pcid->dev,
			       skb_put(rd_info->skb, skb_tailroom(rd_info->skb)),
			       priv->rx_buf_sz, DMA_FROM_DEVICE);
	if (dma_mapping_error(&priv->pcid->dev, rd_info->skb_dma)) {
		dev_kfree_skb(rd_info->skb);
		rd_info->skb = NULL;
		return false;
	}

	*((unsigned int *)&rd->rd0) = 0; /* FIX cast */

	rd->rd0.res_count = cpu_to_le16(priv->rx_buf_sz);
	rd->rd0.owner = OWNED_BY_NIC;
	rd->rd1.req_count = cpu_to_le16(priv->rx_buf_sz);
	rd->buff_addr = cpu_to_le32(rd_info->skb_dma);

	return true;
}

static void device_free_rx_buf(struct vnt_private *priv,
			       struct vnt_rx_desc *rd)
{
	struct vnt_rd_info *rd_info = rd->rd_info;

	dma_unmap_single(&priv->pcid->dev, rd_info->skb_dma,
			 priv->rx_buf_sz, DMA_FROM_DEVICE);
	dev_kfree_skb(rd_info->skb);
}

static const u8 fallback_rate0[5][5] = {
	{RATE_18M, RATE_18M, RATE_12M, RATE_12M, RATE_12M},
	{RATE_24M, RATE_24M, RATE_18M, RATE_12M, RATE_12M},
	{RATE_36M, RATE_36M, RATE_24M, RATE_18M, RATE_18M},
	{RATE_48M, RATE_48M, RATE_36M, RATE_24M, RATE_24M},
	{RATE_54M, RATE_54M, RATE_48M, RATE_36M, RATE_36M}
};

static const u8 fallback_rate1[5][5] = {
	{RATE_18M, RATE_18M, RATE_12M, RATE_6M, RATE_6M},
	{RATE_24M, RATE_24M, RATE_18M, RATE_6M, RATE_6M},
	{RATE_36M, RATE_36M, RATE_24M, RATE_12M, RATE_12M},
	{RATE_48M, RATE_48M, RATE_24M, RATE_12M, RATE_12M},
	{RATE_54M, RATE_54M, RATE_36M, RATE_18M, RATE_18M}
};

static int vnt_int_report_rate(struct vnt_private *priv,
			       struct vnt_td_info *context, u8 tsr0, u8 tsr1)
{
	struct vnt_tx_fifo_head *fifo_head;
	struct ieee80211_tx_info *info;
	struct ieee80211_rate *rate;
	u16 fb_option;
	u8 tx_retry = (tsr0 & TSR0_NCR);
	s8 idx;

	if (!context)
		return -ENOMEM;

	if (!context->skb)
		return -EINVAL;

	fifo_head = (struct vnt_tx_fifo_head *)context->buf;
	fb_option = (le16_to_cpu(fifo_head->fifo_ctl) &
			(FIFOCTL_AUTO_FB_0 | FIFOCTL_AUTO_FB_1));

	info = IEEE80211_SKB_CB(context->skb);
	idx = info->control.rates[0].idx;

	if (fb_option && !(tsr1 & TSR1_TERR)) {
		u8 tx_rate;
		u8 retry = tx_retry;

		rate = ieee80211_get_tx_rate(priv->hw, info);
		tx_rate = rate->hw_value - RATE_18M;

		if (retry > 4)
			retry = 4;

		if (fb_option & FIFOCTL_AUTO_FB_0)
			tx_rate = fallback_rate0[tx_rate][retry];
		else if (fb_option & FIFOCTL_AUTO_FB_1)
			tx_rate = fallback_rate1[tx_rate][retry];

		if (info->band == NL80211_BAND_5GHZ)
			idx = tx_rate - RATE_6M;
		else
			idx = tx_rate;
	}

	ieee80211_tx_info_clear_status(info);

	info->status.rates[0].count = tx_retry;

	if (!(tsr1 & TSR1_TERR)) {
		info->status.rates[0].idx = idx;

		if (info->flags & IEEE80211_TX_CTL_NO_ACK)
			info->flags |= IEEE80211_TX_STAT_NOACK_TRANSMITTED;
		else
			info->flags |= IEEE80211_TX_STAT_ACK;
	}

	return 0;
}

static int device_tx_srv(struct vnt_private *priv, unsigned int idx)
{
	struct vnt_tx_desc *desc;
	int                      works = 0;
	unsigned char byTsr0;
	unsigned char byTsr1;

	for (desc = priv->apTailTD[idx]; priv->iTDUsed[idx] > 0; desc = desc->next) {
		if (desc->td0.owner == OWNED_BY_NIC)
			break;
		if (works++ > 15)
			break;

		byTsr0 = desc->td0.tsr0;
		byTsr1 = desc->td0.tsr1;

		/* Only the status of first TD in the chain is correct */
		if (desc->td1.tcr & TCR_STP) {
			if ((desc->td_info->flags & TD_FLAGS_NETIF_SKB) != 0) {
				if (!(byTsr1 & TSR1_TERR)) {
					if (byTsr0 != 0) {
						pr_debug(" Tx[%d] OK but has error. tsr1[%02X] tsr0[%02X]\n",
							 (int)idx, byTsr1,
							 byTsr0);
					}
				} else {
					pr_debug(" Tx[%d] dropped & tsr1[%02X] tsr0[%02X]\n",
						 (int)idx, byTsr1, byTsr0);
				}
			}

			if (byTsr1 & TSR1_TERR) {
				if ((desc->td_info->flags & TD_FLAGS_PRIV_SKB) != 0) {
					pr_debug(" Tx[%d] fail has error. tsr1[%02X] tsr0[%02X]\n",
						 (int)idx, byTsr1, byTsr0);
				}
			}

			vnt_int_report_rate(priv, desc->td_info, byTsr0, byTsr1);

			device_free_tx_buf(priv, desc);
			priv->iTDUsed[idx]--;
		}
	}

	priv->apTailTD[idx] = desc;

	return works;
}

static void device_error(struct vnt_private *priv, unsigned short status)
{
	if (status & ISR_FETALERR) {
		dev_err(&priv->pcid->dev, "Hardware fatal error\n");

		MACbShutdown(priv);
		return;
	}
}

static void device_free_tx_buf(struct vnt_private *priv,
			       struct vnt_tx_desc *desc)
{
	struct vnt_td_info *td_info = desc->td_info;
	struct sk_buff *skb = td_info->skb;

	if (skb)
		ieee80211_tx_status_irqsafe(priv->hw, skb);

	td_info->skb = NULL;
	td_info->flags = 0;
}

static void vnt_check_bb_vga(struct vnt_private *priv)
{
	long dbm;
	int i;

	if (!priv->bUpdateBBVGA)
		return;

	if (priv->hw->conf.flags & IEEE80211_CONF_OFFCHANNEL)
		return;

	if (!(priv->vif->bss_conf.assoc && priv->uCurrRSSI))
		return;

	RFvRSSITodBm(priv, (u8)priv->uCurrRSSI, &dbm);

	for (i = 0; i < BB_VGA_LEVEL; i++) {
		if (dbm < priv->ldBmThreshold[i]) {
			priv->byBBVGANew = priv->abyBBVGA[i];
			break;
		}
	}

	if (priv->byBBVGANew == priv->byBBVGACurrent) {
		priv->uBBVGADiffCount = 1;
		return;
	}

	priv->uBBVGADiffCount++;

	if (priv->uBBVGADiffCount == 1) {
		/* first VGA diff gain */
		bb_set_vga_gain_offset(priv, priv->byBBVGANew);

		dev_dbg(&priv->pcid->dev,
			"First RSSI[%d] NewGain[%d] OldGain[%d] Count[%d]\n",
			(int)dbm, priv->byBBVGANew,
			priv->byBBVGACurrent,
			(int)priv->uBBVGADiffCount);
	}

	if (priv->uBBVGADiffCount >= BB_VGA_CHANGE_THRESHOLD) {
		dev_dbg(&priv->pcid->dev,
			"RSSI[%d] NewGain[%d] OldGain[%d] Count[%d]\n",
			(int)dbm, priv->byBBVGANew,
			priv->byBBVGACurrent,
			(int)priv->uBBVGADiffCount);

		bb_set_vga_gain_offset(priv, priv->byBBVGANew);
	}
}

static void vnt_interrupt_process(struct vnt_private *priv)
{
	struct ieee80211_low_level_stats *low_stats = &priv->low_stats;
	int             max_count = 0;
	u32 mib_counter;
	u32 isr;
	unsigned long flags;

	MACvReadISR(priv->PortOffset, &isr);

	if (isr == 0)
		return;

	if (isr == 0xffffffff) {
		pr_debug("isr = 0xffff\n");
		return;
	}

	spin_lock_irqsave(&priv->lock, flags);

	/* Read low level stats */
	MACvReadMIBCounter(priv->PortOffset, &mib_counter);

	low_stats->dot11RTSSuccessCount += mib_counter & 0xff;
	low_stats->dot11RTSFailureCount += (mib_counter >> 8) & 0xff;
	low_stats->dot11ACKFailureCount += (mib_counter >> 16) & 0xff;
	low_stats->dot11FCSErrorCount += (mib_counter >> 24) & 0xff;

	/*
	 * TBD....
	 * Must do this after doing rx/tx, cause ISR bit is slow
	 * than RD/TD write back
	 * update ISR counter
	 */
	while (isr && priv->vif) {
		MACvWriteISR(priv->PortOffset, isr);

		if (isr & ISR_FETALERR) {
			pr_debug(" ISR_FETALERR\n");
			VNSvOutPortB(priv->PortOffset + MAC_REG_SOFTPWRCTL, 0);
			VNSvOutPortW(priv->PortOffset +
				     MAC_REG_SOFTPWRCTL, SOFTPWRCTL_SWPECTI);
			device_error(priv, isr);
		}

		if (isr & ISR_TBTT) {
			if (priv->op_mode != NL80211_IFTYPE_ADHOC)
				vnt_check_bb_vga(priv);

			priv->bBeaconSent = false;
			if (priv->bEnablePSMode)
				PSbIsNextTBTTWakeUp((void *)priv);

			if ((priv->op_mode == NL80211_IFTYPE_AP ||
			    priv->op_mode == NL80211_IFTYPE_ADHOC) &&
			    priv->vif->bss_conf.enable_beacon) {
				MACvOneShotTimer1MicroSec(priv,
							  (priv->vif->bss_conf.beacon_int - MAKE_BEACON_RESERVED) << 10);
			}

			/* TODO: adhoc PS mode */
		}

		if (isr & ISR_BNTX) {
			if (priv->op_mode == NL80211_IFTYPE_ADHOC) {
				priv->bIsBeaconBufReadySet = false;
				priv->cbBeaconBufReadySetCnt = 0;
			}

			priv->bBeaconSent = true;
		}

		if (isr & ISR_RXDMA0)
			max_count += device_rx_srv(priv, TYPE_RXDMA0);

		if (isr & ISR_RXDMA1)
			max_count += device_rx_srv(priv, TYPE_RXDMA1);

		if (isr & ISR_TXDMA0)
			max_count += device_tx_srv(priv, TYPE_TXDMA0);

		if (isr & ISR_AC0DMA)
			max_count += device_tx_srv(priv, TYPE_AC0DMA);

		if (isr & ISR_SOFTTIMER1) {
			if (priv->vif->bss_conf.enable_beacon)
				vnt_beacon_make(priv, priv->vif);
		}

		/* If both buffers available wake the queue */
		if (AVAIL_TD(priv, TYPE_TXDMA0) &&
		    AVAIL_TD(priv, TYPE_AC0DMA) &&
		    ieee80211_queue_stopped(priv->hw, 0))
			ieee80211_wake_queues(priv->hw);

		MACvReadISR(priv->PortOffset, &isr);

		MACvReceive0(priv->PortOffset);
		MACvReceive1(priv->PortOffset);

		if (max_count > priv->opts.int_works)
			break;
	}

	spin_unlock_irqrestore(&priv->lock, flags);
}

static void vnt_interrupt_work(struct work_struct *work)
{
	struct vnt_private *priv =
		container_of(work, struct vnt_private, interrupt_work);

	if (priv->vif)
		vnt_interrupt_process(priv);

	MACvIntEnable(priv->PortOffset, IMR_MASK_VALUE);
}

static irqreturn_t vnt_interrupt(int irq,  void *arg)
{
	struct vnt_private *priv = arg;

	schedule_work(&priv->interrupt_work);

	MACvIntDisable(priv->PortOffset);

	return IRQ_HANDLED;
}

static int vnt_tx_packet(struct vnt_private *priv, struct sk_buff *skb)
{
	struct ieee80211_hdr *hdr = (struct ieee80211_hdr *)skb->data;
	struct vnt_tx_desc *head_td;
	u32 dma_idx;
	unsigned long flags;

	spin_lock_irqsave(&priv->lock, flags);

	if (ieee80211_is_data(hdr->frame_control))
		dma_idx = TYPE_AC0DMA;
	else
		dma_idx = TYPE_TXDMA0;

	if (AVAIL_TD(priv, dma_idx) < 1) {
		spin_unlock_irqrestore(&priv->lock, flags);
		ieee80211_stop_queues(priv->hw);
		return -ENOMEM;
	}

	head_td = priv->apCurrTD[dma_idx];

	head_td->td1.tcr = 0;

	head_td->td_info->skb = skb;

	if (dma_idx == TYPE_AC0DMA)
		head_td->td_info->flags = TD_FLAGS_NETIF_SKB;

	priv->apCurrTD[dma_idx] = head_td->next;

	spin_unlock_irqrestore(&priv->lock, flags);

	vnt_generate_fifo_header(priv, dma_idx, head_td, skb);

	spin_lock_irqsave(&priv->lock, flags);

	priv->bPWBitOn = false;

	/* Set TSR1 & ReqCount in TxDescHead */
	head_td->td1.tcr |= (TCR_STP | TCR_EDP | EDMSDU);
	head_td->td1.req_count = cpu_to_le16(head_td->td_info->req_count);

	head_td->buff_addr = cpu_to_le32(head_td->td_info->buf_dma);

	/* Poll Transmit the adapter */
	wmb();
	head_td->td0.owner = OWNED_BY_NIC;
	wmb(); /* second memory barrier */

	if (head_td->td_info->flags & TD_FLAGS_NETIF_SKB)
		MACvTransmitAC0(priv->PortOffset);
	else
		MACvTransmit0(priv->PortOffset);

	priv->iTDUsed[dma_idx]++;

	spin_unlock_irqrestore(&priv->lock, flags);

	return 0;
}

static void vnt_tx_80211(struct ieee80211_hw *hw,
			 struct ieee80211_tx_control *control,
			 struct sk_buff *skb)
{
	struct vnt_private *priv = hw->priv;

	if (vnt_tx_packet(priv, skb))
		ieee80211_free_txskb(hw, skb);
}

static int vnt_start(struct ieee80211_hw *hw)
{
	struct vnt_private *priv = hw->priv;
	int ret;

	priv->rx_buf_sz = PKT_BUF_SZ;
	if (!device_init_rings(priv))
		return -ENOMEM;

	ret = request_irq(priv->pcid->irq, vnt_interrupt,
			  IRQF_SHARED, "vt6655", priv);
	if (ret) {
		dev_dbg(&priv->pcid->dev, "failed to start irq\n");
		goto err_free_rings;
	}

	dev_dbg(&priv->pcid->dev, "call device init rd0 ring\n");
	ret = device_init_rd0_ring(priv);
	if (ret)
		goto err_free_irq;
	ret = device_init_rd1_ring(priv);
	if (ret)
		goto err_free_rd0_ring;
	ret = device_init_td0_ring(priv);
	if (ret)
		goto err_free_rd1_ring;
	ret = device_init_td1_ring(priv);
	if (ret)
		goto err_free_td0_ring;

	device_init_registers(priv);

	dev_dbg(&priv->pcid->dev, "call MACvIntEnable\n");
	MACvIntEnable(priv->PortOffset, IMR_MASK_VALUE);

	ieee80211_wake_queues(hw);

	return 0;

err_free_td0_ring:
	device_free_td0_ring(priv);
err_free_rd1_ring:
	device_free_rd1_ring(priv);
err_free_rd0_ring:
	device_free_rd0_ring(priv);
err_free_irq:
	free_irq(priv->pcid->irq, priv);
err_free_rings:
	device_free_rings(priv);
	return ret;
}

static void vnt_stop(struct ieee80211_hw *hw)
{
	struct vnt_private *priv = hw->priv;

	ieee80211_stop_queues(hw);

	cancel_work_sync(&priv->interrupt_work);

	MACbShutdown(priv);
	MACbSoftwareReset(priv);
	CARDbRadioPowerOff(priv);

	device_free_td0_ring(priv);
	device_free_td1_ring(priv);
	device_free_rd0_ring(priv);
	device_free_rd1_ring(priv);
	device_free_rings(priv);

	free_irq(priv->pcid->irq, priv);
}

static int vnt_add_interface(struct ieee80211_hw *hw, struct ieee80211_vif *vif)
{
	struct vnt_private *priv = hw->priv;

	priv->vif = vif;

	switch (vif->type) {
	case NL80211_IFTYPE_STATION:
		break;
	case NL80211_IFTYPE_ADHOC:
		MACvRegBitsOff(priv->PortOffset, MAC_REG_RCR, RCR_UNICAST);

		MACvRegBitsOn(priv->PortOffset, MAC_REG_HOSTCR, HOSTCR_ADHOC);

		break;
	case NL80211_IFTYPE_AP:
		MACvRegBitsOff(priv->PortOffset, MAC_REG_RCR, RCR_UNICAST);

		MACvRegBitsOn(priv->PortOffset, MAC_REG_HOSTCR, HOSTCR_AP);

		break;
	default:
		return -EOPNOTSUPP;
	}

	priv->op_mode = vif->type;

	return 0;
}

static void vnt_remove_interface(struct ieee80211_hw *hw,
				 struct ieee80211_vif *vif)
{
	struct vnt_private *priv = hw->priv;

	switch (vif->type) {
	case NL80211_IFTYPE_STATION:
		break;
	case NL80211_IFTYPE_ADHOC:
		MACvRegBitsOff(priv->PortOffset, MAC_REG_TCR, TCR_AUTOBCNTX);
		MACvRegBitsOff(priv->PortOffset,
			       MAC_REG_TFTCTL, TFTCTL_TSFCNTREN);
		MACvRegBitsOff(priv->PortOffset, MAC_REG_HOSTCR, HOSTCR_ADHOC);
		break;
	case NL80211_IFTYPE_AP:
		MACvRegBitsOff(priv->PortOffset, MAC_REG_TCR, TCR_AUTOBCNTX);
		MACvRegBitsOff(priv->PortOffset,
			       MAC_REG_TFTCTL, TFTCTL_TSFCNTREN);
		MACvRegBitsOff(priv->PortOffset, MAC_REG_HOSTCR, HOSTCR_AP);
		break;
	default:
		break;
	}

	priv->op_mode = NL80211_IFTYPE_UNSPECIFIED;
}

static int vnt_config(struct ieee80211_hw *hw, u32 changed)
{
	struct vnt_private *priv = hw->priv;
	struct ieee80211_conf *conf = &hw->conf;
	u8 bb_type;

	if (changed & IEEE80211_CONF_CHANGE_PS) {
		if (conf->flags & IEEE80211_CONF_PS)
			PSvEnablePowerSaving(priv, conf->listen_interval);
		else
			PSvDisablePowerSaving(priv);
	}

	if ((changed & IEEE80211_CONF_CHANGE_CHANNEL) ||
	    (conf->flags & IEEE80211_CONF_OFFCHANNEL)) {
		set_channel(priv, conf->chandef.chan);

		if (conf->chandef.chan->band == NL80211_BAND_5GHZ)
			bb_type = BB_TYPE_11A;
		else
			bb_type = BB_TYPE_11G;

		if (priv->byBBType != bb_type) {
			priv->byBBType = bb_type;

			CARDbSetPhyParameter(priv, priv->byBBType);
		}
	}

	if (changed & IEEE80211_CONF_CHANGE_POWER) {
		if (priv->byBBType == BB_TYPE_11B)
			priv->wCurrentRate = RATE_1M;
		else
			priv->wCurrentRate = RATE_54M;

		RFbSetPower(priv, priv->wCurrentRate,
			    conf->chandef.chan->hw_value);
	}

	return 0;
}

static void vnt_bss_info_changed(struct ieee80211_hw *hw,
				 struct ieee80211_vif *vif,
				 struct ieee80211_bss_conf *conf, u32 changed)
{
	struct vnt_private *priv = hw->priv;

	priv->current_aid = conf->aid;

	if (changed & BSS_CHANGED_BSSID && conf->bssid) {
		unsigned long flags;

		spin_lock_irqsave(&priv->lock, flags);

		MACvWriteBSSIDAddress(priv->PortOffset, (u8 *)conf->bssid);

		spin_unlock_irqrestore(&priv->lock, flags);
	}

	if (changed & BSS_CHANGED_BASIC_RATES) {
		priv->basic_rates = conf->basic_rates;

		CARDvUpdateBasicTopRate(priv);

		dev_dbg(&priv->pcid->dev,
			"basic rates %x\n", conf->basic_rates);
	}

	if (changed & BSS_CHANGED_ERP_PREAMBLE) {
		if (conf->use_short_preamble) {
			MACvEnableBarkerPreambleMd(priv->PortOffset);
			priv->byPreambleType = true;
		} else {
			MACvDisableBarkerPreambleMd(priv->PortOffset);
			priv->byPreambleType = false;
		}
	}

	if (changed & BSS_CHANGED_ERP_CTS_PROT) {
		if (conf->use_cts_prot)
			MACvEnableProtectMD(priv->PortOffset);
		else
			MACvDisableProtectMD(priv->PortOffset);
	}

	if (changed & BSS_CHANGED_ERP_SLOT) {
		if (conf->use_short_slot)
			priv->bShortSlotTime = true;
		else
			priv->bShortSlotTime = false;

		CARDbSetPhyParameter(priv, priv->byBBType);
		bb_set_vga_gain_offset(priv, priv->abyBBVGA[0]);
	}

	if (changed & BSS_CHANGED_TXPOWER)
		RFbSetPower(priv, priv->wCurrentRate,
			    conf->chandef.chan->hw_value);

	if (changed & BSS_CHANGED_BEACON_ENABLED) {
		dev_dbg(&priv->pcid->dev,
			"Beacon enable %d\n", conf->enable_beacon);

		if (conf->enable_beacon) {
			vnt_beacon_enable(priv, vif, conf);

			MACvRegBitsOn(priv->PortOffset, MAC_REG_TCR,
				      TCR_AUTOBCNTX);
		} else {
			MACvRegBitsOff(priv->PortOffset, MAC_REG_TCR,
				       TCR_AUTOBCNTX);
		}
	}

	if (changed & (BSS_CHANGED_ASSOC | BSS_CHANGED_BEACON_INFO) &&
	    priv->op_mode != NL80211_IFTYPE_AP) {
		if (conf->assoc && conf->beacon_rate) {
			CARDbUpdateTSF(priv, conf->beacon_rate->hw_value,
				       conf->sync_tsf);

			CARDbSetBeaconPeriod(priv, conf->beacon_int);

			CARDvSetFirstNextTBTT(priv, conf->beacon_int);
		} else {
			VNSvOutPortB(priv->PortOffset + MAC_REG_TFTCTL,
				     TFTCTL_TSFCNTRST);
			VNSvOutPortB(priv->PortOffset + MAC_REG_TFTCTL,
				     TFTCTL_TSFCNTREN);
		}
	}
}

static u64 vnt_prepare_multicast(struct ieee80211_hw *hw,
				 struct netdev_hw_addr_list *mc_list)
{
	struct vnt_private *priv = hw->priv;
	struct netdev_hw_addr *ha;
	u64 mc_filter = 0;
	u32 bit_nr = 0;

	netdev_hw_addr_list_for_each(ha, mc_list) {
		bit_nr = ether_crc(ETH_ALEN, ha->addr) >> 26;

		mc_filter |= 1ULL << (bit_nr & 0x3f);
	}

	priv->mc_list_count = mc_list->count;

	return mc_filter;
}

static void vnt_configure(struct ieee80211_hw *hw,
			  unsigned int changed_flags,
			  unsigned int *total_flags, u64 multicast)
{
	struct vnt_private *priv = hw->priv;
	u8 rx_mode = 0;

	*total_flags &= FIF_ALLMULTI | FIF_OTHER_BSS | FIF_BCN_PRBRESP_PROMISC;

	VNSvInPortB(priv->PortOffset + MAC_REG_RCR, &rx_mode);

	dev_dbg(&priv->pcid->dev, "rx mode in = %x\n", rx_mode);

	if (changed_flags & FIF_ALLMULTI) {
		if (*total_flags & FIF_ALLMULTI) {
			unsigned long flags;

			spin_lock_irqsave(&priv->lock, flags);

			if (priv->mc_list_count > 2) {
				MACvSelectPage1(priv->PortOffset);

				VNSvOutPortD(priv->PortOffset +
					     MAC_REG_MAR0, 0xffffffff);
				VNSvOutPortD(priv->PortOffset +
					    MAC_REG_MAR0 + 4, 0xffffffff);

				MACvSelectPage0(priv->PortOffset);
			} else {
				MACvSelectPage1(priv->PortOffset);

				VNSvOutPortD(priv->PortOffset +
					     MAC_REG_MAR0, (u32)multicast);
				VNSvOutPortD(priv->PortOffset +
					     MAC_REG_MAR0 + 4,
					     (u32)(multicast >> 32));

				MACvSelectPage0(priv->PortOffset);
			}

			spin_unlock_irqrestore(&priv->lock, flags);

			rx_mode |= RCR_MULTICAST | RCR_BROADCAST;
		} else {
			rx_mode &= ~(RCR_MULTICAST | RCR_BROADCAST);
		}
	}

	if (changed_flags & (FIF_OTHER_BSS | FIF_BCN_PRBRESP_PROMISC)) {
		rx_mode |= RCR_MULTICAST | RCR_BROADCAST;

		if (*total_flags & (FIF_OTHER_BSS | FIF_BCN_PRBRESP_PROMISC))
			rx_mode &= ~RCR_BSSID;
		else
			rx_mode |= RCR_BSSID;
	}

	VNSvOutPortB(priv->PortOffset + MAC_REG_RCR, rx_mode);

	dev_dbg(&priv->pcid->dev, "rx mode out= %x\n", rx_mode);
}

static int vnt_set_key(struct ieee80211_hw *hw, enum set_key_cmd cmd,
		       struct ieee80211_vif *vif, struct ieee80211_sta *sta,
		       struct ieee80211_key_conf *key)
{
	struct vnt_private *priv = hw->priv;

	switch (cmd) {
	case SET_KEY:
		if (vnt_set_keys(hw, sta, vif, key))
			return -EOPNOTSUPP;
		break;
	case DISABLE_KEY:
		if (test_bit(key->hw_key_idx, &priv->key_entry_inuse))
			clear_bit(key->hw_key_idx, &priv->key_entry_inuse);
	default:
		break;
	}

	return 0;
}

static int vnt_get_stats(struct ieee80211_hw *hw,
			 struct ieee80211_low_level_stats *stats)
{
	struct vnt_private *priv = hw->priv;

	memcpy(stats, &priv->low_stats, sizeof(*stats));

	return 0;
}

static u64 vnt_get_tsf(struct ieee80211_hw *hw, struct ieee80211_vif *vif)
{
	struct vnt_private *priv = hw->priv;
	u64 tsf;

	CARDbGetCurrentTSF(priv, &tsf);

	return tsf;
}

static void vnt_set_tsf(struct ieee80211_hw *hw, struct ieee80211_vif *vif,
			u64 tsf)
{
	struct vnt_private *priv = hw->priv;

	CARDvUpdateNextTBTT(priv, tsf, vif->bss_conf.beacon_int);
}

static void vnt_reset_tsf(struct ieee80211_hw *hw, struct ieee80211_vif *vif)
{
	struct vnt_private *priv = hw->priv;

	/* reset TSF counter */
	VNSvOutPortB(priv->PortOffset + MAC_REG_TFTCTL, TFTCTL_TSFCNTRST);
}

static const struct ieee80211_ops vnt_mac_ops = {
	.tx			= vnt_tx_80211,
	.start			= vnt_start,
	.stop			= vnt_stop,
	.add_interface		= vnt_add_interface,
	.remove_interface	= vnt_remove_interface,
	.config			= vnt_config,
	.bss_info_changed	= vnt_bss_info_changed,
	.prepare_multicast	= vnt_prepare_multicast,
	.configure_filter	= vnt_configure,
	.set_key		= vnt_set_key,
	.get_stats		= vnt_get_stats,
	.get_tsf		= vnt_get_tsf,
	.set_tsf		= vnt_set_tsf,
	.reset_tsf		= vnt_reset_tsf,
};

static int vnt_init(struct vnt_private *priv)
{
	SET_IEEE80211_PERM_ADDR(priv->hw, priv->abyCurrentNetAddr);

	vnt_init_bands(priv);

	if (ieee80211_register_hw(priv->hw))
		return -ENODEV;

	priv->mac_hw = true;

	CARDbRadioPowerOff(priv);

	return 0;
}

static int
vt6655_probe(struct pci_dev *pcid, const struct pci_device_id *ent)
{
	struct vnt_private *priv;
	struct ieee80211_hw *hw;
	struct wiphy *wiphy;
	int         rc;

	dev_notice(&pcid->dev,
		   "%s Ver. %s\n", DEVICE_FULL_DRV_NAM, DEVICE_VERSION);

	dev_notice(&pcid->dev,
		   "Copyright (c) 2003 VIA Networking Technologies, Inc.\n");

	hw = ieee80211_alloc_hw(sizeof(*priv), &vnt_mac_ops);
	if (!hw) {
		dev_err(&pcid->dev, "could not register ieee80211_hw\n");
		return -ENOMEM;
	}

	priv = hw->priv;
	priv->pcid = pcid;

	spin_lock_init(&priv->lock);

	priv->hw = hw;

	SET_IEEE80211_DEV(priv->hw, &pcid->dev);

	if (pci_enable_device(pcid)) {
		device_free_info(priv);
		return -ENODEV;
	}

	dev_dbg(&pcid->dev,
		"Before get pci_info memaddr is %x\n", priv->memaddr);

	pci_set_master(pcid);

	priv->memaddr = pci_resource_start(pcid, 0);
	priv->ioaddr = pci_resource_start(pcid, 1);
	priv->PortOffset = ioremap(priv->memaddr & PCI_BASE_ADDRESS_MEM_MASK,
				   256);
	if (!priv->PortOffset) {
		dev_err(&pcid->dev, ": Failed to IO remapping ..\n");
		device_free_info(priv);
		return -ENODEV;
	}

	rc = pci_request_regions(pcid, DEVICE_NAME);
	if (rc) {
		dev_err(&pcid->dev, ": Failed to find PCI device\n");
		device_free_info(priv);
		return -ENODEV;
	}

	if (dma_set_mask(&pcid->dev, DMA_BIT_MASK(32))) {
		dev_err(&pcid->dev, ": Failed to set dma 32 bit mask\n");
		device_free_info(priv);
		return -ENODEV;
	}

	INIT_WORK(&priv->interrupt_work, vnt_interrupt_work);

	/* do reset */
	if (!MACbSoftwareReset(priv)) {
		dev_err(&pcid->dev, ": Failed to access MAC hardware..\n");
		device_free_info(priv);
		return -ENODEV;
	}
	/* initial to reload eeprom */
	MACvInitialize(priv);
	MACvReadEtherAddress(priv->PortOffset, priv->abyCurrentNetAddr);

	/* Get RFType */
	priv->byRFType = SROMbyReadEmbedded(priv->PortOffset, EEP_OFS_RFTYPE);
	priv->byRFType &= RF_MASK;

	dev_dbg(&pcid->dev, "RF Type = %x\n", priv->byRFType);

	device_get_options(priv);
	device_set_options(priv);

	wiphy = priv->hw->wiphy;

	wiphy->frag_threshold = FRAG_THRESH_DEF;
	wiphy->rts_threshold = RTS_THRESH_DEF;
	wiphy->interface_modes = BIT(NL80211_IFTYPE_STATION) |
		BIT(NL80211_IFTYPE_ADHOC) | BIT(NL80211_IFTYPE_AP);

	ieee80211_hw_set(priv->hw, TIMING_BEACON_ONLY);
	ieee80211_hw_set(priv->hw, SIGNAL_DBM);
	ieee80211_hw_set(priv->hw, RX_INCLUDES_FCS);
	ieee80211_hw_set(priv->hw, REPORTS_TX_ACK_STATUS);
	ieee80211_hw_set(priv->hw, SUPPORTS_PS);

	priv->hw->max_signal = 100;

	if (vnt_init(priv)) {
		device_free_info(priv);
		return -ENODEV;
	}

	device_print_info(priv);
	pci_set_drvdata(pcid, priv);

	return 0;
}

/*------------------------------------------------------------------*/

static int __maybe_unused vt6655_suspend(struct device *dev_d)
{
	struct vnt_private *priv = dev_get_drvdata(dev_d);
	unsigned long flags;

	spin_lock_irqsave(&priv->lock, flags);

	MACbShutdown(priv);

	spin_unlock_irqrestore(&priv->lock, flags);

	return 0;
}

static int __maybe_unused vt6655_resume(struct device *dev_d)
{
	device_wakeup_disable(dev_d);

	return 0;
}

MODULE_DEVICE_TABLE(pci, vt6655_pci_id_table);

static SIMPLE_DEV_PM_OPS(vt6655_pm_ops, vt6655_suspend, vt6655_resume);

static struct pci_driver device_driver = {
	.name = DEVICE_NAME,
	.id_table = vt6655_pci_id_table,
	.probe = vt6655_probe,
	.remove = vt6655_remove,
	.driver.pm = &vt6655_pm_ops,
};

module_pci_driver(device_driver);<|MERGE_RESOLUTION|>--- conflicted
+++ resolved
@@ -460,19 +460,9 @@
 	priv->rd1_pool_dma = priv->rd0_pool_dma +
 		priv->opts.rx_descs0 * sizeof(struct vnt_rx_desc);
 
-<<<<<<< HEAD
-	priv->tx0_bufs = dma_zalloc_coherent(&priv->pcid->dev,
-					     priv->opts.tx_descs[0] * PKT_BUF_SZ +
-					     priv->opts.tx_descs[1] * PKT_BUF_SZ +
-					     CB_BEACON_BUF_SIZE +
-					     CB_MAX_BUF_SIZE,
-					     &priv->tx_bufs_dma0,
-					     GFP_ATOMIC);
-=======
 	priv->tx0_bufs = dma_alloc_coherent(&priv->pcid->dev,
 					    priv->opts.tx_descs[0] * PKT_BUF_SZ + priv->opts.tx_descs[1] * PKT_BUF_SZ + CB_BEACON_BUF_SIZE + CB_MAX_BUF_SIZE,
 					    &priv->tx_bufs_dma0, GFP_ATOMIC);
->>>>>>> 24b8d41d
 	if (!priv->tx0_bufs) {
 		dev_err(&priv->pcid->dev, "allocate buf dma memory failed\n");
 
