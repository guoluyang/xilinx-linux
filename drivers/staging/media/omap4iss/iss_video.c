--- conflicted
+++ resolved
@@ -298,12 +298,8 @@
 
 static int iss_video_queue_setup(struct vb2_queue *vq,
 				 unsigned int *count, unsigned int *num_planes,
-<<<<<<< HEAD
-				 unsigned int sizes[], struct device *alloc_devs[])
-=======
 				 unsigned int sizes[],
 				 struct device *alloc_devs[])
->>>>>>> 24b8d41d
 {
 	struct iss_video_fh *vfh = vb2_get_drv_priv(vq);
 	struct iss_video *video = vfh->video;
@@ -675,20 +671,12 @@
 		return -EINVAL;
 	}
 	subdev = iss_video_remote_subdev(video, &pad);
-<<<<<<< HEAD
-	if (subdev == NULL)
-		return -EINVAL;
-
-	/* Try the get selection operation first and fallback to get format if not
-	 * implemented.
-=======
 	if (!subdev)
 		return -EINVAL;
 
 	/*
 	 * Try the get selection operation first and fallback to get format if
 	 * not implemented.
->>>>>>> 24b8d41d
 	 */
 	sdsel.pad = pad;
 	ret = v4l2_subdev_call(subdev, pad, get_selection, NULL, &sdsel);
@@ -738,11 +726,7 @@
 		return -EINVAL;
 	}
 	subdev = iss_video_remote_subdev(video, &pad);
-<<<<<<< HEAD
-	if (subdev == NULL)
-=======
 	if (!subdev)
->>>>>>> 24b8d41d
 		return -EINVAL;
 
 	sdsel.pad = pad;
