// SPDX-License-Identifier: GPL-2.0
/*
 *  drivers/usb/gadget/emxx_udc.c
 *     EMXX FCD (Function Controller Driver) for USB.
 *
 *  Copyright (C) 2010 Renesas Electronics Corporation
 */

#include <linux/kernel.h>
#include <linux/module.h>
#include <linux/platform_device.h>
#include <linux/delay.h>
#include <linux/ioport.h>
#include <linux/slab.h>
#include <linux/errno.h>
#include <linux/list.h>
#include <linux/interrupt.h>
#include <linux/proc_fs.h>
#include <linux/clk.h>
#include <linux/ctype.h>
#include <linux/string.h>
#include <linux/dma-mapping.h>
#include <linux/workqueue.h>
#include <linux/device.h>

#include <linux/usb/ch9.h>
#include <linux/usb/gadget.h>

#include <linux/irq.h>
#include <linux/gpio/consumer.h>

#include "emxx_udc.h"

#define	DRIVER_DESC	"EMXX UDC driver"
#define	DMA_ADDR_INVALID	(~(dma_addr_t)0)

static const char	driver_name[] = "emxx_udc";
static const char	driver_desc[] = DRIVER_DESC;

/*===========================================================================*/
/* Prototype */
static void _nbu2ss_ep_dma_abort(struct nbu2ss_udc *, struct nbu2ss_ep *);
static void _nbu2ss_ep0_enable(struct nbu2ss_udc *);
/*static void _nbu2ss_ep0_disable(struct nbu2ss_udc *);*/
static void _nbu2ss_ep_done(struct nbu2ss_ep *, struct nbu2ss_req *, int);
static void _nbu2ss_set_test_mode(struct nbu2ss_udc *, u32 mode);
static void _nbu2ss_endpoint_toggle_reset(struct nbu2ss_udc *udc, u8 ep_adrs);

static int _nbu2ss_pullup(struct nbu2ss_udc *, int);
static void _nbu2ss_fifo_flush(struct nbu2ss_udc *, struct nbu2ss_ep *);

/*===========================================================================*/
/* Macro */
#define	_nbu2ss_zero_len_pkt(udc, epnum)	\
	_nbu2ss_ep_in_end(udc, epnum, 0, 0)

/*===========================================================================*/
/* Global */
static struct nbu2ss_udc udc_controller;

/*-------------------------------------------------------------------------*/
/* Read */
static inline u32 _nbu2ss_readl(void __iomem *address)
{
	return __raw_readl(address);
}

/*-------------------------------------------------------------------------*/
/* Write */
static inline void _nbu2ss_writel(void __iomem *address, u32 udata)
{
	__raw_writel(udata, address);
}

/*-------------------------------------------------------------------------*/
/* Set Bit */
static inline void _nbu2ss_bitset(void __iomem *address, u32 udata)
{
	u32	reg_dt = __raw_readl(address) | (udata);

	__raw_writel(reg_dt, address);
}

/*-------------------------------------------------------------------------*/
/* Clear Bit */
static inline void _nbu2ss_bitclr(void __iomem *address, u32 udata)
{
	u32	reg_dt = __raw_readl(address) & ~(udata);

	__raw_writel(reg_dt, address);
}

#ifdef UDC_DEBUG_DUMP
/*-------------------------------------------------------------------------*/
static void _nbu2ss_dump_register(struct nbu2ss_udc *udc)
{
	int		i;
	u32 reg_data;

	pr_info("=== %s()\n", __func__);

	if (!udc) {
		pr_err("%s udc == NULL\n", __func__);
		return;
	}

	spin_unlock(&udc->lock);

	dev_dbg(&udc->dev, "\n-USB REG-\n");
	for (i = 0x0 ; i < USB_BASE_SIZE ; i += 16) {
		reg_data = _nbu2ss_readl(IO_ADDRESS(USB_BASE_ADDRESS + i));
		dev_dbg(&udc->dev, "USB%04x =%08x", i, (int)reg_data);

		reg_data = _nbu2ss_readl(IO_ADDRESS(USB_BASE_ADDRESS + i + 4));
		dev_dbg(&udc->dev, " %08x", (int)reg_data);

		reg_data = _nbu2ss_readl(IO_ADDRESS(USB_BASE_ADDRESS + i + 8));
		dev_dbg(&udc->dev, " %08x", (int)reg_data);

		reg_data = _nbu2ss_readl(IO_ADDRESS(USB_BASE_ADDRESS + i + 12));
		dev_dbg(&udc->dev, " %08x\n", (int)reg_data);
	}

	spin_lock(&udc->lock);
}
#endif /* UDC_DEBUG_DUMP */

/*-------------------------------------------------------------------------*/
/* Endpoint 0 Callback (Complete) */
static void _nbu2ss_ep0_complete(struct usb_ep *_ep, struct usb_request *_req)
{
	u8		recipient;
	u16		selector;
	u16		wIndex;
	u32		test_mode;
	struct usb_ctrlrequest	*p_ctrl;
	struct nbu2ss_udc *udc;

	if (!_ep || !_req)
		return;

	udc = (struct nbu2ss_udc *)_req->context;
	p_ctrl = &udc->ctrl;
	if ((p_ctrl->bRequestType & USB_TYPE_MASK) == USB_TYPE_STANDARD) {
		if (p_ctrl->bRequest == USB_REQ_SET_FEATURE) {
			/*-------------------------------------------------*/
			/* SET_FEATURE */
			recipient = (u8)(p_ctrl->bRequestType & USB_RECIP_MASK);
			selector  = le16_to_cpu(p_ctrl->wValue);
			if ((recipient == USB_RECIP_DEVICE) &&
			    (selector == USB_DEVICE_TEST_MODE)) {
				wIndex = le16_to_cpu(p_ctrl->wIndex);
				test_mode = (u32)(wIndex >> 8);
				_nbu2ss_set_test_mode(udc, test_mode);
			}
		}
	}
}

/*-------------------------------------------------------------------------*/
/* Initialization usb_request */
static void _nbu2ss_create_ep0_packet(struct nbu2ss_udc *udc,
				      void *p_buf, unsigned int length)
{
	udc->ep0_req.req.buf		= p_buf;
	udc->ep0_req.req.length		= length;
	udc->ep0_req.req.dma		= 0;
	udc->ep0_req.req.zero		= true;
	udc->ep0_req.req.complete	= _nbu2ss_ep0_complete;
	udc->ep0_req.req.status		= -EINPROGRESS;
	udc->ep0_req.req.context	= udc;
	udc->ep0_req.req.actual		= 0;
}

/*-------------------------------------------------------------------------*/
/* Acquisition of the first address of RAM(FIFO) */
static u32 _nbu2ss_get_begin_ram_address(struct nbu2ss_udc *udc)
{
	u32		num, buf_type;
	u32		data, last_ram_adr, use_ram_size;

	struct ep_regs __iomem *p_ep_regs;

	last_ram_adr = (D_RAM_SIZE_CTRL / sizeof(u32)) * 2;
	use_ram_size = 0;

	for (num = 0; num < NUM_ENDPOINTS - 1; num++) {
		p_ep_regs = &udc->p_regs->EP_REGS[num];
		data = _nbu2ss_readl(&p_ep_regs->EP_PCKT_ADRS);
		buf_type = _nbu2ss_readl(&p_ep_regs->EP_CONTROL) & EPN_BUF_TYPE;
		if (buf_type == 0) {
			/* Single Buffer */
			use_ram_size += (data & EPN_MPKT) / sizeof(u32);
		} else {
			/* Double Buffer */
			use_ram_size += ((data & EPN_MPKT) / sizeof(u32)) * 2;
		}

		if ((data >> 16) > last_ram_adr)
			last_ram_adr = data >> 16;
	}

	return last_ram_adr + use_ram_size;
}

/*-------------------------------------------------------------------------*/
/* Construction of Endpoint */
static int _nbu2ss_ep_init(struct nbu2ss_udc *udc, struct nbu2ss_ep *ep)
{
	u32		num;
	u32		data;
	u32		begin_adrs;

	if (ep->epnum == 0)
		return	-EINVAL;

	num = ep->epnum - 1;

	/*-------------------------------------------------------------*/
	/* RAM Transfer Address */
	begin_adrs = _nbu2ss_get_begin_ram_address(udc);
	data = (begin_adrs << 16) | ep->ep.maxpacket;
	_nbu2ss_writel(&udc->p_regs->EP_REGS[num].EP_PCKT_ADRS, data);

	/*-------------------------------------------------------------*/
	/* Interrupt Enable */
	data = 1 << (ep->epnum + 8);
	_nbu2ss_bitset(&udc->p_regs->USB_INT_ENA, data);

	/*-------------------------------------------------------------*/
	/* Endpoint Type(Mode) */
	/*   Bulk, Interrupt, ISO */
	switch (ep->ep_type) {
	case USB_ENDPOINT_XFER_BULK:
		data = EPN_BULK;
		break;

	case USB_ENDPOINT_XFER_INT:
		data = EPN_BUF_SINGLE | EPN_INTERRUPT;
		break;

	case USB_ENDPOINT_XFER_ISOC:
		data = EPN_ISO;
		break;

	default:
		data = 0;
		break;
	}

	_nbu2ss_bitset(&udc->p_regs->EP_REGS[num].EP_CONTROL, data);
	_nbu2ss_endpoint_toggle_reset(udc, (ep->epnum | ep->direct));

	if (ep->direct == USB_DIR_OUT) {
		/*---------------------------------------------------------*/
		/* OUT */
		data = EPN_EN | EPN_BCLR | EPN_DIR0;
		_nbu2ss_bitset(&udc->p_regs->EP_REGS[num].EP_CONTROL, data);

		data = EPN_ONAK | EPN_OSTL_EN | EPN_OSTL;
		_nbu2ss_bitclr(&udc->p_regs->EP_REGS[num].EP_CONTROL, data);

		data = EPN_OUT_EN | EPN_OUT_END_EN;
		_nbu2ss_bitset(&udc->p_regs->EP_REGS[num].EP_INT_ENA, data);
	} else {
		/*---------------------------------------------------------*/
		/* IN */
		data = EPN_EN | EPN_BCLR | EPN_AUTO;
		_nbu2ss_bitset(&udc->p_regs->EP_REGS[num].EP_CONTROL, data);

		data = EPN_ISTL;
		_nbu2ss_bitclr(&udc->p_regs->EP_REGS[num].EP_CONTROL, data);

		data = EPN_IN_EN | EPN_IN_END_EN;
		_nbu2ss_bitset(&udc->p_regs->EP_REGS[num].EP_INT_ENA, data);
	}

	return 0;
}

/*-------------------------------------------------------------------------*/
/* Release of Endpoint */
static int _nbu2ss_epn_exit(struct nbu2ss_udc *udc, struct nbu2ss_ep *ep)
{
	u32		num;
	u32		data;

	if ((ep->epnum == 0) || (udc->vbus_active == 0))
		return	-EINVAL;

	num = ep->epnum - 1;

	/*-------------------------------------------------------------*/
	/* RAM Transfer Address */
	_nbu2ss_writel(&udc->p_regs->EP_REGS[num].EP_PCKT_ADRS, 0);

	/*-------------------------------------------------------------*/
	/* Interrupt Disable */
	data = 1 << (ep->epnum + 8);
	_nbu2ss_bitclr(&udc->p_regs->USB_INT_ENA, data);

	if (ep->direct == USB_DIR_OUT) {
		/*---------------------------------------------------------*/
		/* OUT */
		data = EPN_ONAK | EPN_BCLR;
		_nbu2ss_bitset(&udc->p_regs->EP_REGS[num].EP_CONTROL, data);

		data = EPN_EN | EPN_DIR0;
		_nbu2ss_bitclr(&udc->p_regs->EP_REGS[num].EP_CONTROL, data);

		data = EPN_OUT_EN | EPN_OUT_END_EN;
		_nbu2ss_bitclr(&udc->p_regs->EP_REGS[num].EP_INT_ENA, data);
	} else {
		/*---------------------------------------------------------*/
		/* IN */
		data = EPN_BCLR;
		_nbu2ss_bitset(&udc->p_regs->EP_REGS[num].EP_CONTROL, data);

		data = EPN_EN | EPN_AUTO;
		_nbu2ss_bitclr(&udc->p_regs->EP_REGS[num].EP_CONTROL, data);

		data = EPN_IN_EN | EPN_IN_END_EN;
		_nbu2ss_bitclr(&udc->p_regs->EP_REGS[num].EP_INT_ENA, data);
	}

	return 0;
}

/*-------------------------------------------------------------------------*/
/* DMA setting (without Endpoint 0) */
static void _nbu2ss_ep_dma_init(struct nbu2ss_udc *udc, struct nbu2ss_ep *ep)
{
	u32		num;
	u32		data;

	data = _nbu2ss_readl(&udc->p_regs->USBSSCONF);
	if (((ep->epnum == 0) || (data & (1 << ep->epnum)) == 0))
		return;		/* Not Support DMA */

	num = ep->epnum - 1;

	if (ep->direct == USB_DIR_OUT) {
		/*---------------------------------------------------------*/
		/* OUT */
		data = ep->ep.maxpacket;
		_nbu2ss_writel(&udc->p_regs->EP_DCR[num].EP_DCR2, data);

		/*---------------------------------------------------------*/
		/* Transfer Direct */
		data = DCR1_EPN_DIR0;
		_nbu2ss_bitset(&udc->p_regs->EP_DCR[num].EP_DCR1, data);

		/*---------------------------------------------------------*/
		/* DMA Mode etc. */
		data = EPN_STOP_MODE | EPN_STOP_SET  | EPN_DMAMODE0;
		_nbu2ss_writel(&udc->p_regs->EP_REGS[num].EP_DMA_CTRL, data);
	} else {
		/*---------------------------------------------------------*/
		/* IN */
		_nbu2ss_bitset(&udc->p_regs->EP_REGS[num].EP_CONTROL, EPN_AUTO);

		/*---------------------------------------------------------*/
		/* DMA Mode etc. */
		data = EPN_BURST_SET | EPN_DMAMODE0;
		_nbu2ss_writel(&udc->p_regs->EP_REGS[num].EP_DMA_CTRL, data);
	}
}

/*-------------------------------------------------------------------------*/
/* DMA setting release */
static void _nbu2ss_ep_dma_exit(struct nbu2ss_udc *udc, struct nbu2ss_ep *ep)
{
	u32		num;
	u32		data;
	struct fc_regs __iomem *preg = udc->p_regs;

	if (udc->vbus_active == 0)
		return;		/* VBUS OFF */

	data = _nbu2ss_readl(&preg->USBSSCONF);
	if ((ep->epnum == 0) || ((data & (1 << ep->epnum)) == 0))
		return;		/* Not Support DMA */

	num = ep->epnum - 1;

	_nbu2ss_ep_dma_abort(udc, ep);

	if (ep->direct == USB_DIR_OUT) {
		/*---------------------------------------------------------*/
		/* OUT */
		_nbu2ss_writel(&preg->EP_DCR[num].EP_DCR2, 0);
		_nbu2ss_bitclr(&preg->EP_DCR[num].EP_DCR1, DCR1_EPN_DIR0);
		_nbu2ss_writel(&preg->EP_REGS[num].EP_DMA_CTRL, 0);
	} else {
		/*---------------------------------------------------------*/
		/* IN */
		_nbu2ss_bitclr(&preg->EP_REGS[num].EP_CONTROL, EPN_AUTO);
		_nbu2ss_writel(&preg->EP_REGS[num].EP_DMA_CTRL, 0);
	}
}

/*-------------------------------------------------------------------------*/
/* Abort DMA */
static void _nbu2ss_ep_dma_abort(struct nbu2ss_udc *udc, struct nbu2ss_ep *ep)
{
	struct fc_regs __iomem *preg = udc->p_regs;

<<<<<<< HEAD
	_nbu2ss_bitclr(&preg->EP_DCR[ep->epnum - 1].EP_DCR1, DCR1_EPn_REQEN);
	mdelay(DMA_DISABLE_TIME);	/* DCR1_EPn_REQEN Clear */
	_nbu2ss_bitclr(&preg->EP_REGS[ep->epnum - 1].EP_DMA_CTRL, EPn_DMA_EN);
=======
	_nbu2ss_bitclr(&preg->EP_DCR[ep->epnum - 1].EP_DCR1, DCR1_EPN_REQEN);
	mdelay(DMA_DISABLE_TIME);	/* DCR1_EPN_REQEN Clear */
	_nbu2ss_bitclr(&preg->EP_REGS[ep->epnum - 1].EP_DMA_CTRL, EPN_DMA_EN);
>>>>>>> 24b8d41d
}

/*-------------------------------------------------------------------------*/
/* Start IN Transfer */
static void _nbu2ss_ep_in_end(struct nbu2ss_udc *udc,
			      u32 epnum, u32 data32, u32 length)
{
	u32		data;
	u32		num;
	struct fc_regs __iomem *preg = udc->p_regs;

	if (length >= sizeof(u32))
		return;

	if (epnum == 0) {
		_nbu2ss_bitclr(&preg->EP0_CONTROL, EP0_AUTO);

		/* Writing of 1-4 bytes */
		if (length)
			_nbu2ss_writel(&preg->EP0_WRITE, data32);

		data = ((length << 5) & EP0_DW) | EP0_DEND;
		_nbu2ss_writel(&preg->EP0_CONTROL, data);

		_nbu2ss_bitset(&preg->EP0_CONTROL, EP0_AUTO);
	} else {
		num = epnum - 1;

		_nbu2ss_bitclr(&preg->EP_REGS[num].EP_CONTROL, EPN_AUTO);

		/* Writing of 1-4 bytes */
		if (length)
			_nbu2ss_writel(&preg->EP_REGS[num].EP_WRITE, data32);

		data = (((length) << 5) & EPN_DW) | EPN_DEND;
		_nbu2ss_bitset(&preg->EP_REGS[num].EP_CONTROL, data);

		_nbu2ss_bitset(&preg->EP_REGS[num].EP_CONTROL, EPN_AUTO);
	}
}

#ifdef USE_DMA
/*-------------------------------------------------------------------------*/
static void _nbu2ss_dma_map_single(struct nbu2ss_udc *udc,
				   struct nbu2ss_ep *ep,
				   struct nbu2ss_req *req, u8 direct)
{
	if (req->req.dma == DMA_ADDR_INVALID) {
		if (req->unaligned) {
			req->req.dma = ep->phys_buf;
		} else {
<<<<<<< HEAD
			req->req.dma = dma_map_single(
				udc->gadget.dev.parent,
				req->req.buf,
				req->req.length,
				(direct == USB_DIR_IN)
				? DMA_TO_DEVICE : DMA_FROM_DEVICE);
=======
			req->req.dma = dma_map_single(udc->gadget.dev.parent,
						      req->req.buf,
						      req->req.length,
						      (direct == USB_DIR_IN)
						      ? DMA_TO_DEVICE
						      : DMA_FROM_DEVICE);
>>>>>>> 24b8d41d
		}
		req->mapped = 1;
	} else {
		if (!req->unaligned)
			dma_sync_single_for_device(udc->gadget.dev.parent,
						   req->req.dma,
						   req->req.length,
						   (direct == USB_DIR_IN)
						   ? DMA_TO_DEVICE
						   : DMA_FROM_DEVICE);

		req->mapped = 0;
	}
}

/*-------------------------------------------------------------------------*/
static void _nbu2ss_dma_unmap_single(struct nbu2ss_udc *udc,
				     struct nbu2ss_ep *ep,
				     struct nbu2ss_req *req, u8 direct)
{
	u8		data[4];
	u8		*p;
	u32		count = 0;

	if (direct == USB_DIR_OUT) {
		count = req->req.actual % 4;
		if (count) {
			p = req->req.buf;
			p += (req->req.actual - count);
			memcpy(data, p, count);
		}
	}

	if (req->mapped) {
		if (req->unaligned) {
			if (direct == USB_DIR_OUT)
				memcpy(req->req.buf, ep->virt_buf,
				       req->req.actual & 0xfffffffc);
		} else {
			dma_unmap_single(udc->gadget.dev.parent,
					 req->req.dma, req->req.length,
				(direct == USB_DIR_IN)
				? DMA_TO_DEVICE
				: DMA_FROM_DEVICE);
		}
		req->req.dma = DMA_ADDR_INVALID;
		req->mapped = 0;
	} else {
		if (!req->unaligned)
			dma_sync_single_for_cpu(udc->gadget.dev.parent,
						req->req.dma, req->req.length,
				(direct == USB_DIR_IN)
				? DMA_TO_DEVICE
				: DMA_FROM_DEVICE);
	}

	if (count) {
		p = req->req.buf;
		p += (req->req.actual - count);
		memcpy(p, data, count);
	}
}
#endif

/*-------------------------------------------------------------------------*/
/* Endpoint 0 OUT Transfer (PIO) */
static int ep0_out_pio(struct nbu2ss_udc *udc, u8 *buf, u32 length)
{
	u32		i;
	u32 numreads = length / sizeof(u32);
	union usb_reg_access *buf32 = (union usb_reg_access *)buf;

	if (!numreads)
		return 0;

	/* PIO Read */
	for (i = 0; i < numreads; i++) {
		buf32->dw = _nbu2ss_readl(&udc->p_regs->EP0_READ);
		buf32++;
	}

	return  numreads * sizeof(u32);
}

/*-------------------------------------------------------------------------*/
/* Endpoint 0 OUT Transfer (PIO, OverBytes) */
static int ep0_out_overbytes(struct nbu2ss_udc *udc, u8 *p_buf, u32 length)
{
	u32		i;
	u32		i_read_size = 0;
	union usb_reg_access  temp_32;
	union usb_reg_access  *p_buf_32 = (union usb_reg_access *)p_buf;

	if ((length > 0) && (length < sizeof(u32))) {
		temp_32.dw = _nbu2ss_readl(&udc->p_regs->EP0_READ);
		for (i = 0 ; i < length ; i++)
			p_buf_32->byte.DATA[i] = temp_32.byte.DATA[i];
		i_read_size += length;
	}

	return i_read_size;
}

/*-------------------------------------------------------------------------*/
/* Endpoint 0 IN Transfer (PIO) */
static int EP0_in_PIO(struct nbu2ss_udc *udc, u8 *p_buf, u32 length)
{
	u32		i;
	u32		i_max_length   = EP0_PACKETSIZE;
	u32		i_word_length  = 0;
	u32		i_write_length = 0;
	union usb_reg_access  *p_buf_32 = (union usb_reg_access *)p_buf;

	/*------------------------------------------------------------*/
	/* Transfer Length */
	if (i_max_length < length)
		i_word_length = i_max_length / sizeof(u32);
	else
		i_word_length = length / sizeof(u32);

	/*------------------------------------------------------------*/
	/* PIO */
	for (i = 0; i < i_word_length; i++) {
		_nbu2ss_writel(&udc->p_regs->EP0_WRITE, p_buf_32->dw);
		p_buf_32++;
		i_write_length += sizeof(u32);
	}

	return i_write_length;
}

/*-------------------------------------------------------------------------*/
/* Endpoint 0 IN Transfer (PIO, OverBytes) */
static int ep0_in_overbytes(struct nbu2ss_udc *udc,
			    u8 *p_buf,
			    u32 i_remain_size)
{
	u32		i;
	union usb_reg_access  temp_32;
	union usb_reg_access  *p_buf_32 = (union usb_reg_access *)p_buf;

	if ((i_remain_size > 0) && (i_remain_size < sizeof(u32))) {
		for (i = 0 ; i < i_remain_size ; i++)
			temp_32.byte.DATA[i] = p_buf_32->byte.DATA[i];
		_nbu2ss_ep_in_end(udc, 0, temp_32.dw, i_remain_size);

		return i_remain_size;
	}

	return 0;
}

/*-------------------------------------------------------------------------*/
/* Transfer NULL Packet (Epndoint 0) */
static int EP0_send_NULL(struct nbu2ss_udc *udc, bool pid_flag)
{
	u32		data;

	data = _nbu2ss_readl(&udc->p_regs->EP0_CONTROL);
	data &= ~(u32)EP0_INAK;

	if (pid_flag)
		data |= (EP0_INAK_EN | EP0_PIDCLR | EP0_DEND);
	else
		data |= (EP0_INAK_EN | EP0_DEND);

	_nbu2ss_writel(&udc->p_regs->EP0_CONTROL, data);

	return 0;
}

/*-------------------------------------------------------------------------*/
/* Receive NULL Packet (Endpoint 0) */
static int EP0_receive_NULL(struct nbu2ss_udc *udc, bool pid_flag)
{
	u32		data;

	data = _nbu2ss_readl(&udc->p_regs->EP0_CONTROL);
	data &= ~(u32)EP0_ONAK;

	if (pid_flag)
		data |= EP0_PIDCLR;

	_nbu2ss_writel(&udc->p_regs->EP0_CONTROL, data);

	return 0;
}

/*-------------------------------------------------------------------------*/
static int _nbu2ss_ep0_in_transfer(struct nbu2ss_udc *udc,
				   struct nbu2ss_req *req)
{
	u8		*p_buffer;			/* IN Data Buffer */
	u32		data;
	u32		i_remain_size = 0;
	int		result = 0;

	/*-------------------------------------------------------------*/
	/* End confirmation */
	if (req->req.actual == req->req.length) {
		if ((req->req.actual % EP0_PACKETSIZE) == 0) {
			if (req->zero) {
				req->zero = false;
				EP0_send_NULL(udc, false);
				return 1;
			}
		}

		return 0;		/* Transfer End */
	}

	/*-------------------------------------------------------------*/
	/* NAK release */
	data = _nbu2ss_readl(&udc->p_regs->EP0_CONTROL);
	data |= EP0_INAK_EN;
	data &= ~(u32)EP0_INAK;
	_nbu2ss_writel(&udc->p_regs->EP0_CONTROL, data);

	i_remain_size = req->req.length - req->req.actual;
	p_buffer = (u8 *)req->req.buf;
	p_buffer += req->req.actual;

	/*-------------------------------------------------------------*/
	/* Data transfer */
	result = EP0_in_PIO(udc, p_buffer, i_remain_size);

	req->div_len = result;
	i_remain_size -= result;

	if (i_remain_size == 0) {
		EP0_send_NULL(udc, false);
		return result;
	}

	if ((i_remain_size < sizeof(u32)) && (result != EP0_PACKETSIZE)) {
		p_buffer += result;
		result += ep0_in_overbytes(udc, p_buffer, i_remain_size);
		req->div_len = result;
	}

	return result;
}

/*-------------------------------------------------------------------------*/
static int _nbu2ss_ep0_out_transfer(struct nbu2ss_udc *udc,
				    struct nbu2ss_req *req)
{
	u8		*p_buffer;
	u32		i_remain_size;
	u32		i_recv_length;
	int		result = 0;
	int		f_rcv_zero;

	/*-------------------------------------------------------------*/
	/* Receive data confirmation */
	i_recv_length = _nbu2ss_readl(&udc->p_regs->EP0_LENGTH) & EP0_LDATA;
	if (i_recv_length != 0) {
		f_rcv_zero = 0;

		i_remain_size = req->req.length - req->req.actual;
		p_buffer = (u8 *)req->req.buf;
		p_buffer += req->req.actual;

		result = ep0_out_pio(udc, p_buffer
					, min(i_remain_size, i_recv_length));
		if (result < 0)
			return result;

		req->req.actual += result;
		i_recv_length -= result;

		if ((i_recv_length > 0) && (i_recv_length < sizeof(u32))) {
			p_buffer += result;
			i_remain_size -= result;

			result = ep0_out_overbytes(udc, p_buffer
					, min(i_remain_size, i_recv_length));
			req->req.actual += result;
		}
	} else {
		f_rcv_zero = 1;
	}

	/*-------------------------------------------------------------*/
	/* End confirmation */
	if (req->req.actual == req->req.length) {
		if ((req->req.actual % EP0_PACKETSIZE) == 0) {
			if (req->zero) {
				req->zero = false;
				EP0_receive_NULL(udc, false);
				return 1;
			}
		}

		return 0;		/* Transfer End */
	}

	if ((req->req.actual % EP0_PACKETSIZE) != 0)
		return 0;		/* Short Packet Transfer End */

	if (req->req.actual > req->req.length) {
		dev_err(udc->dev, " *** Overrun Error\n");
		return -EOVERFLOW;
	}

	if (f_rcv_zero != 0) {
		i_remain_size = _nbu2ss_readl(&udc->p_regs->EP0_CONTROL);
		if (i_remain_size & EP0_ONAK) {
			/*---------------------------------------------------*/
			/* NACK release */
			_nbu2ss_bitclr(&udc->p_regs->EP0_CONTROL, EP0_ONAK);
		}
		result = 1;
	}

	return result;
}

/*-------------------------------------------------------------------------*/
static int _nbu2ss_out_dma(struct nbu2ss_udc *udc, struct nbu2ss_req *req,
			   u32 num, u32 length)
{
	dma_addr_t	p_buffer;
	u32		mpkt;
	u32		lmpkt;
	u32		dmacnt;
	u32		burst = 1;
	u32		data;
	int		result;
	struct fc_regs __iomem *preg = udc->p_regs;

	if (req->dma_flag)
		return 1;		/* DMA is forwarded */

	req->dma_flag = true;
	p_buffer = req->req.dma;
	p_buffer += req->req.actual;

	/* DMA Address */
	_nbu2ss_writel(&preg->EP_DCR[num].EP_TADR, (u32)p_buffer);

	/* Number of transfer packets */
	mpkt = _nbu2ss_readl(&preg->EP_REGS[num].EP_PCKT_ADRS) & EPN_MPKT;
	dmacnt = length / mpkt;
	lmpkt = (length % mpkt) & ~(u32)0x03;

	if (dmacnt > DMA_MAX_COUNT) {
		dmacnt = DMA_MAX_COUNT;
		lmpkt = 0;
	} else if (lmpkt != 0) {
		if (dmacnt == 0)
			burst = 0;	/* Burst OFF */
		dmacnt++;
	}

	data = mpkt | (lmpkt << 16);
	_nbu2ss_writel(&preg->EP_DCR[num].EP_DCR2, data);

	data = ((dmacnt & 0xff) << 16) | DCR1_EPN_DIR0 | DCR1_EPN_REQEN;
	_nbu2ss_writel(&preg->EP_DCR[num].EP_DCR1, data);

	if (burst == 0) {
		_nbu2ss_writel(&preg->EP_REGS[num].EP_LEN_DCNT, 0);
		_nbu2ss_bitclr(&preg->EP_REGS[num].EP_DMA_CTRL, EPN_BURST_SET);
	} else {
		_nbu2ss_writel(&preg->EP_REGS[num].EP_LEN_DCNT
				, (dmacnt << 16));
		_nbu2ss_bitset(&preg->EP_REGS[num].EP_DMA_CTRL, EPN_BURST_SET);
	}
	_nbu2ss_bitset(&preg->EP_REGS[num].EP_DMA_CTRL, EPN_DMA_EN);

	result = length & ~(u32)0x03;
	req->div_len = result;

	return result;
}

/*-------------------------------------------------------------------------*/
static int _nbu2ss_epn_out_pio(struct nbu2ss_udc *udc, struct nbu2ss_ep *ep,
			       struct nbu2ss_req *req, u32 length)
{
	u8		*p_buffer;
	u32		i;
	u32		data;
	u32		i_word_length;
	union usb_reg_access	temp_32;
	union usb_reg_access	*p_buf_32;
	int		result = 0;
	struct fc_regs __iomem *preg = udc->p_regs;

	if (req->dma_flag)
		return 1;		/* DMA is forwarded */

	if (length == 0)
		return 0;

	p_buffer = (u8 *)req->req.buf;
	p_buf_32 = (union usb_reg_access *)(p_buffer + req->req.actual);

	i_word_length = length / sizeof(u32);
	if (i_word_length > 0) {
		/*---------------------------------------------------------*/
		/* Copy of every four bytes */
<<<<<<< HEAD
		for (i = 0; i < iWordLength; i++) {
			pBuf32->dw =
			_nbu2ss_readl(&preg->EP_REGS[ep->epnum - 1].EP_READ);
			pBuf32++;
=======
		for (i = 0; i < i_word_length; i++) {
			p_buf_32->dw =
			_nbu2ss_readl(&preg->EP_REGS[ep->epnum - 1].EP_READ);
			p_buf_32++;
>>>>>>> 24b8d41d
		}
		result = i_word_length * sizeof(u32);
	}

	data = length - result;
	if (data > 0) {
		/*---------------------------------------------------------*/
		/* Copy of fraction byte */
<<<<<<< HEAD
		Temp32.dw = _nbu2ss_readl(&preg->EP_REGS[ep->epnum - 1].EP_READ);
=======
		temp_32.dw =
			_nbu2ss_readl(&preg->EP_REGS[ep->epnum - 1].EP_READ);
>>>>>>> 24b8d41d
		for (i = 0 ; i < data ; i++)
			p_buf_32->byte.DATA[i] = temp_32.byte.DATA[i];
		result += data;
	}

	req->req.actual += result;

	if ((req->req.actual == req->req.length) ||
	    ((req->req.actual % ep->ep.maxpacket) != 0)) {
		result = 0;
	}

	return result;
}

/*-------------------------------------------------------------------------*/
static int _nbu2ss_epn_out_data(struct nbu2ss_udc *udc, struct nbu2ss_ep *ep,
				struct nbu2ss_req *req, u32 data_size)
{
	u32		num;
	u32		i_buf_size;
	int		nret = 1;

	if (ep->epnum == 0)
		return -EINVAL;

	num = ep->epnum - 1;

	i_buf_size = min((req->req.length - req->req.actual), data_size);

	if ((ep->ep_type != USB_ENDPOINT_XFER_INT) && (req->req.dma != 0) &&
	    (i_buf_size  >= sizeof(u32))) {
		nret = _nbu2ss_out_dma(udc, req, num, i_buf_size);
	} else {
		i_buf_size = min_t(u32, i_buf_size, ep->ep.maxpacket);
		nret = _nbu2ss_epn_out_pio(udc, ep, req, i_buf_size);
	}

	return nret;
}

/*-------------------------------------------------------------------------*/
static int _nbu2ss_epn_out_transfer(struct nbu2ss_udc *udc,
				    struct nbu2ss_ep *ep,
				    struct nbu2ss_req *req)
{
	u32		num;
	u32		i_recv_length;
	int		result = 1;
	struct fc_regs __iomem *preg = udc->p_regs;

	if (ep->epnum == 0)
		return -EINVAL;

	num = ep->epnum - 1;

	/*-------------------------------------------------------------*/
	/* Receive Length */
	i_recv_length =
		_nbu2ss_readl(&preg->EP_REGS[num].EP_LEN_DCNT) & EPN_LDATA;

	if (i_recv_length != 0) {
		result = _nbu2ss_epn_out_data(udc, ep, req, i_recv_length);
		if (i_recv_length < ep->ep.maxpacket) {
			if (i_recv_length == result) {
				req->req.actual += result;
				result = 0;
			}
		}
	} else {
		if ((req->req.actual == req->req.length) ||
		    ((req->req.actual % ep->ep.maxpacket) != 0)) {
			result = 0;
		}
	}

	if (result == 0) {
		if ((req->req.actual % ep->ep.maxpacket) == 0) {
			if (req->zero) {
				req->zero = false;
				return 1;
			}
		}
	}

	if (req->req.actual > req->req.length) {
		dev_err(udc->dev, " Overrun Error\n");
		dev_err(udc->dev, " actual = %d, length = %d\n",
			req->req.actual, req->req.length);
		result = -EOVERFLOW;
	}

	return result;
}

/*-------------------------------------------------------------------------*/
static int _nbu2ss_in_dma(struct nbu2ss_udc *udc, struct nbu2ss_ep *ep,
			  struct nbu2ss_req *req, u32 num, u32 length)
{
	dma_addr_t	p_buffer;
	u32		mpkt;		/* MaxPacketSize */
	u32		lmpkt;		/* Last Packet Data Size */
	u32		dmacnt;		/* IN Data Size */
	u32		i_write_length;
	u32		data;
	int		result = -EINVAL;
	struct fc_regs __iomem *preg = udc->p_regs;

	if (req->dma_flag)
		return 1;		/* DMA is forwarded */

#ifdef USE_DMA
	if (req->req.actual == 0)
		_nbu2ss_dma_map_single(udc, ep, req, USB_DIR_IN);
#endif
	req->dma_flag = true;

	/* MAX Packet Size */
	mpkt = _nbu2ss_readl(&preg->EP_REGS[num].EP_PCKT_ADRS) & EPN_MPKT;

	if ((DMA_MAX_COUNT * mpkt) < length)
		i_write_length = DMA_MAX_COUNT * mpkt;
	else
		i_write_length = length;

	/*------------------------------------------------------------*/
	/* Number of transmission packets */
	if (mpkt < i_write_length) {
		dmacnt = i_write_length / mpkt;
		lmpkt  = (i_write_length % mpkt) & ~(u32)0x3;
		if (lmpkt != 0)
			dmacnt++;
		else
			lmpkt = mpkt & ~(u32)0x3;

	} else {
		dmacnt = 1;
		lmpkt  = i_write_length & ~(u32)0x3;
	}

	/* Packet setting */
	data = mpkt | (lmpkt << 16);
	_nbu2ss_writel(&preg->EP_DCR[num].EP_DCR2, data);

	/* Address setting */
	p_buffer = req->req.dma;
	p_buffer += req->req.actual;
	_nbu2ss_writel(&preg->EP_DCR[num].EP_TADR, (u32)p_buffer);

	/* Packet and DMA setting */
	data = ((dmacnt & 0xff) << 16) | DCR1_EPN_REQEN;
	_nbu2ss_writel(&preg->EP_DCR[num].EP_DCR1, data);

	/* Packet setting of EPC */
	data = dmacnt << 16;
	_nbu2ss_writel(&preg->EP_REGS[num].EP_LEN_DCNT, data);

	/*DMA setting of EPC */
	_nbu2ss_bitset(&preg->EP_REGS[num].EP_DMA_CTRL, EPN_DMA_EN);

	result = i_write_length & ~(u32)0x3;
	req->div_len = result;

	return result;
}

/*-------------------------------------------------------------------------*/
static int _nbu2ss_epn_in_pio(struct nbu2ss_udc *udc, struct nbu2ss_ep *ep,
			      struct nbu2ss_req *req, u32 length)
{
	u8		*p_buffer;
	u32		i;
	u32		data;
	u32		i_word_length;
	union usb_reg_access	temp_32;
	union usb_reg_access	*p_buf_32 = NULL;
	int		result = 0;
	struct fc_regs __iomem *preg = udc->p_regs;

	if (req->dma_flag)
		return 1;		/* DMA is forwarded */

	if (length > 0) {
		p_buffer = (u8 *)req->req.buf;
		p_buf_32 = (union usb_reg_access *)(p_buffer + req->req.actual);

		i_word_length = length / sizeof(u32);
		if (i_word_length > 0) {
			for (i = 0; i < i_word_length; i++) {
				_nbu2ss_writel(
<<<<<<< HEAD
					&preg->EP_REGS[ep->epnum - 1].EP_WRITE
					, pBuf32->dw
				);
=======
					&preg->EP_REGS[ep->epnum - 1].EP_WRITE,
					p_buf_32->dw);
>>>>>>> 24b8d41d

				p_buf_32++;
			}
			result = i_word_length * sizeof(u32);
		}
	}

	if (result != ep->ep.maxpacket) {
		data = length - result;
		temp_32.dw = 0;
		for (i = 0 ; i < data ; i++)
			temp_32.byte.DATA[i] = p_buf_32->byte.DATA[i];

		_nbu2ss_ep_in_end(udc, ep->epnum, temp_32.dw, data);
		result += data;
	}

	req->div_len = result;

	return result;
}

/*-------------------------------------------------------------------------*/
static int _nbu2ss_epn_in_data(struct nbu2ss_udc *udc, struct nbu2ss_ep *ep,
			       struct nbu2ss_req *req, u32 data_size)
{
	u32		num;
	int		nret = 1;

	if (ep->epnum == 0)
		return -EINVAL;

	num = ep->epnum - 1;

	if ((ep->ep_type != USB_ENDPOINT_XFER_INT) && (req->req.dma != 0) &&
	    (data_size >= sizeof(u32))) {
		nret = _nbu2ss_in_dma(udc, ep, req, num, data_size);
	} else {
		data_size = min_t(u32, data_size, ep->ep.maxpacket);
		nret = _nbu2ss_epn_in_pio(udc, ep, req, data_size);
	}

	return nret;
}

/*-------------------------------------------------------------------------*/
static int _nbu2ss_epn_in_transfer(struct nbu2ss_udc *udc,
				   struct nbu2ss_ep *ep, struct nbu2ss_req *req)
{
	u32		num;
	u32		i_buf_size;
	int		result = 0;
	u32		status;

	if (ep->epnum == 0)
		return -EINVAL;

	num = ep->epnum - 1;

	status = _nbu2ss_readl(&udc->p_regs->EP_REGS[num].EP_STATUS);

	/*-------------------------------------------------------------*/
	/* State confirmation of FIFO */
	if (req->req.actual == 0) {
		if ((status & EPN_IN_EMPTY) == 0)
			return 1;	/* Not Empty */

	} else {
		if ((status & EPN_IN_FULL) != 0)
			return 1;	/* Not Empty */
	}

	/*-------------------------------------------------------------*/
	/* Start transfer */
	i_buf_size = req->req.length - req->req.actual;
	if (i_buf_size > 0)
		result = _nbu2ss_epn_in_data(udc, ep, req, i_buf_size);
	else if (req->req.length == 0)
		_nbu2ss_zero_len_pkt(udc, ep->epnum);

	return result;
}

/*-------------------------------------------------------------------------*/
static int _nbu2ss_start_transfer(struct nbu2ss_udc *udc,
				  struct nbu2ss_ep *ep,
				  struct nbu2ss_req *req,
				  bool	bflag)
{
	int		nret = -EINVAL;

	req->dma_flag = false;
	req->div_len = 0;

	if (req->req.length == 0) {
		req->zero = false;
	} else {
		if ((req->req.length % ep->ep.maxpacket) == 0)
			req->zero = req->req.zero;
		else
			req->zero = false;
	}

	if (ep->epnum == 0) {
		/* EP0 */
		switch (udc->ep0state) {
		case EP0_IN_DATA_PHASE:
			nret = _nbu2ss_ep0_in_transfer(udc, req);
			break;

		case EP0_OUT_DATA_PHASE:
			nret = _nbu2ss_ep0_out_transfer(udc, req);
			break;

		case EP0_IN_STATUS_PHASE:
			nret = EP0_send_NULL(udc, true);
			break;

		default:
			break;
		}

	} else {
		/* EPN */
		if (ep->direct == USB_DIR_OUT) {
			/* OUT */
			if (!bflag)
				nret = _nbu2ss_epn_out_transfer(udc, ep, req);
		} else {
			/* IN */
			nret = _nbu2ss_epn_in_transfer(udc, ep, req);
		}
	}

	return nret;
}

/*-------------------------------------------------------------------------*/
static void _nbu2ss_restert_transfer(struct nbu2ss_ep *ep)
{
	u32		length;
	bool	bflag = false;
	struct nbu2ss_req *req;

	req = list_first_entry_or_null(&ep->queue, struct nbu2ss_req, queue);
	if (!req)
		return;

	if (ep->epnum > 0) {
		length = _nbu2ss_readl(
			&ep->udc->p_regs->EP_REGS[ep->epnum - 1].EP_LEN_DCNT);

		length &= EPN_LDATA;
		if (length < ep->ep.maxpacket)
			bflag = true;
	}

	_nbu2ss_start_transfer(ep->udc, ep, req, bflag);
}

/*-------------------------------------------------------------------------*/
/*	Endpoint Toggle Reset */
static void _nbu2ss_endpoint_toggle_reset(struct nbu2ss_udc *udc, u8 ep_adrs)
{
	u8		num;
	u32		data;

	if ((ep_adrs == 0) || (ep_adrs == 0x80))
		return;

	num = (ep_adrs & 0x7F) - 1;

	if (ep_adrs & USB_DIR_IN)
		data = EPN_IPIDCLR;
	else
		data = EPN_BCLR | EPN_OPIDCLR;

	_nbu2ss_bitset(&udc->p_regs->EP_REGS[num].EP_CONTROL, data);
}

/*-------------------------------------------------------------------------*/
/*	Endpoint STALL set */
static void _nbu2ss_set_endpoint_stall(struct nbu2ss_udc *udc,
				       u8 ep_adrs, bool bstall)
{
	u8		num, epnum;
	u32		data;
	struct nbu2ss_ep *ep;
	struct fc_regs __iomem *preg = udc->p_regs;

	if ((ep_adrs == 0) || (ep_adrs == 0x80)) {
		if (bstall) {
			/* Set STALL */
			_nbu2ss_bitset(&preg->EP0_CONTROL, EP0_STL);
		} else {
			/* Clear STALL */
			_nbu2ss_bitclr(&preg->EP0_CONTROL, EP0_STL);
		}
	} else {
		epnum = ep_adrs & USB_ENDPOINT_NUMBER_MASK;
		num = epnum - 1;
		ep = &udc->ep[epnum];

		if (bstall) {
			/* Set STALL */
			ep->halted = true;

			if (ep_adrs & USB_DIR_IN)
				data = EPN_BCLR | EPN_ISTL;
			else
				data = EPN_OSTL_EN | EPN_OSTL;

			_nbu2ss_bitset(&preg->EP_REGS[num].EP_CONTROL, data);
		} else {
			if (ep_adrs & USB_DIR_IN) {
				_nbu2ss_bitclr(&preg->EP_REGS[num].EP_CONTROL
						, EPN_ISTL);
			} else {
				data =
				_nbu2ss_readl(&preg->EP_REGS[num].EP_CONTROL);

				data &= ~EPN_OSTL;
				data |= EPN_OSTL_EN;

				_nbu2ss_writel(&preg->EP_REGS[num].EP_CONTROL
						, data);
			}

			/* Clear STALL */
			ep->stalled = false;
			if (ep->halted) {
				ep->halted = false;
				_nbu2ss_restert_transfer(ep);
			}
		}
	}
}

/*-------------------------------------------------------------------------*/
static void _nbu2ss_set_test_mode(struct nbu2ss_udc *udc, u32 mode)
{
	u32		data;

	if (mode > MAX_TEST_MODE_NUM)
		return;

	dev_info(udc->dev, "SET FEATURE : test mode = %d\n", mode);

	data = _nbu2ss_readl(&udc->p_regs->USB_CONTROL);
	data &= ~TEST_FORCE_ENABLE;
	data |= mode << TEST_MODE_SHIFT;

	_nbu2ss_writel(&udc->p_regs->USB_CONTROL, data);
	_nbu2ss_bitset(&udc->p_regs->TEST_CONTROL, CS_TESTMODEEN);
}

/*-------------------------------------------------------------------------*/
static int _nbu2ss_set_feature_device(struct nbu2ss_udc *udc,
				      u16 selector, u16 wIndex)
{
	int	result = -EOPNOTSUPP;

	switch (selector) {
	case USB_DEVICE_REMOTE_WAKEUP:
		if (wIndex == 0x0000) {
			udc->remote_wakeup = U2F_ENABLE;
			result = 0;
		}
		break;

	case USB_DEVICE_TEST_MODE:
		wIndex >>= 8;
		if (wIndex <= MAX_TEST_MODE_NUM)
			result = 0;
		break;

	default:
		break;
	}

	return result;
}

/*-------------------------------------------------------------------------*/
static int _nbu2ss_get_ep_stall(struct nbu2ss_udc *udc, u8 ep_adrs)
{
	u8		epnum;
	u32		data = 0, bit_data;
	struct fc_regs __iomem *preg = udc->p_regs;

	epnum = ep_adrs & ~USB_ENDPOINT_DIR_MASK;
	if (epnum == 0) {
		data = _nbu2ss_readl(&preg->EP0_CONTROL);
		bit_data = EP0_STL;

	} else {
		data = _nbu2ss_readl(&preg->EP_REGS[epnum - 1].EP_CONTROL);
<<<<<<< HEAD
		if ((data & EPn_EN) == 0)
=======
		if ((data & EPN_EN) == 0)
>>>>>>> 24b8d41d
			return -1;

		if (ep_adrs & USB_ENDPOINT_DIR_MASK)
			bit_data = EPN_ISTL;
		else
			bit_data = EPN_OSTL;
	}

	if ((data & bit_data) == 0)
		return 0;
	return 1;
}

/*-------------------------------------------------------------------------*/
static inline int _nbu2ss_req_feature(struct nbu2ss_udc *udc, bool bset)
{
	u8	recipient = (u8)(udc->ctrl.bRequestType & USB_RECIP_MASK);
	u8	direction = (u8)(udc->ctrl.bRequestType & USB_DIR_IN);
	u16	selector  = le16_to_cpu(udc->ctrl.wValue);
	u16	wIndex    = le16_to_cpu(udc->ctrl.wIndex);
	u8	ep_adrs;
	int	result = -EOPNOTSUPP;

	if ((udc->ctrl.wLength != 0x0000) ||
	    (direction != USB_DIR_OUT)) {
		return -EINVAL;
	}

	switch (recipient) {
	case USB_RECIP_DEVICE:
		if (bset)
			result =
			_nbu2ss_set_feature_device(udc, selector, wIndex);
		break;

	case USB_RECIP_ENDPOINT:
		if (0x0000 == (wIndex & 0xFF70)) {
			if (selector == USB_ENDPOINT_HALT) {
				ep_adrs = wIndex & 0xFF;
				if (!bset) {
					_nbu2ss_endpoint_toggle_reset(udc,
								      ep_adrs);
				}

				_nbu2ss_set_endpoint_stall(udc, ep_adrs, bset);

				result = 0;
			}
		}
		break;

	default:
		break;
	}

	if (result >= 0)
		_nbu2ss_create_ep0_packet(udc, udc->ep0_buf, 0);

	return result;
}

/*-------------------------------------------------------------------------*/
static inline enum usb_device_speed _nbu2ss_get_speed(struct nbu2ss_udc *udc)
{
	u32		data;
	enum usb_device_speed speed = USB_SPEED_FULL;

	data = _nbu2ss_readl(&udc->p_regs->USB_STATUS);
	if (data & HIGH_SPEED)
		speed = USB_SPEED_HIGH;

	return speed;
}

/*-------------------------------------------------------------------------*/
static void _nbu2ss_epn_set_stall(struct nbu2ss_udc *udc,
				  struct nbu2ss_ep *ep)
{
	u8	ep_adrs;
	u32	regdata;
	int	limit_cnt = 0;

	struct fc_regs __iomem *preg = udc->p_regs;

	if (ep->direct == USB_DIR_IN) {
		for (limit_cnt = 0
			; limit_cnt < IN_DATA_EMPTY_COUNT
			; limit_cnt++) {
			regdata = _nbu2ss_readl(
				&preg->EP_REGS[ep->epnum - 1].EP_STATUS);

			if ((regdata & EPN_IN_DATA) == 0)
				break;

			mdelay(1);
		}
	}

	ep_adrs = ep->epnum | ep->direct;
	_nbu2ss_set_endpoint_stall(udc, ep_adrs, 1);
}

/*-------------------------------------------------------------------------*/
static int std_req_get_status(struct nbu2ss_udc *udc)
{
	u32	length;
	u16	status_data = 0;
	u8	recipient = (u8)(udc->ctrl.bRequestType & USB_RECIP_MASK);
	u8	direction = (u8)(udc->ctrl.bRequestType & USB_DIR_IN);
	u8	ep_adrs;
	int	result = -EINVAL;

	if ((udc->ctrl.wValue != 0x0000) || (direction != USB_DIR_IN))
		return result;

	length =
		min_t(u16, le16_to_cpu(udc->ctrl.wLength), sizeof(status_data));
	switch (recipient) {
	case USB_RECIP_DEVICE:
		if (udc->ctrl.wIndex == 0x0000) {
			if (udc->gadget.is_selfpowered)
				status_data |= BIT(USB_DEVICE_SELF_POWERED);

			if (udc->remote_wakeup)
				status_data |= BIT(USB_DEVICE_REMOTE_WAKEUP);

			result = 0;
		}
		break;

	case USB_RECIP_ENDPOINT:
		if (0x0000 == (le16_to_cpu(udc->ctrl.wIndex) & 0xFF70)) {
			ep_adrs = (u8)(le16_to_cpu(udc->ctrl.wIndex) & 0xFF);
			result = _nbu2ss_get_ep_stall(udc, ep_adrs);

			if (result > 0)
				status_data |= BIT(USB_ENDPOINT_HALT);
		}
		break;

	default:
		break;
	}

	if (result >= 0) {
		memcpy(udc->ep0_buf, &status_data, length);
		_nbu2ss_create_ep0_packet(udc, udc->ep0_buf, length);
		_nbu2ss_ep0_in_transfer(udc, &udc->ep0_req);

	} else {
		dev_err(udc->dev, " Error GET_STATUS\n");
	}

	return result;
}

/*-------------------------------------------------------------------------*/
static int std_req_clear_feature(struct nbu2ss_udc *udc)
{
	return _nbu2ss_req_feature(udc, false);
}

/*-------------------------------------------------------------------------*/
static int std_req_set_feature(struct nbu2ss_udc *udc)
{
	return _nbu2ss_req_feature(udc, true);
}

/*-------------------------------------------------------------------------*/
static int std_req_set_address(struct nbu2ss_udc *udc)
{
	int		result = 0;
	u32		wValue = le16_to_cpu(udc->ctrl.wValue);

	if ((udc->ctrl.bRequestType != 0x00)	||
	    (udc->ctrl.wIndex != 0x0000)	||
		(udc->ctrl.wLength != 0x0000)) {
		return -EINVAL;
	}

	if (wValue != (wValue & 0x007F))
		return -EINVAL;

	wValue <<= USB_ADRS_SHIFT;

	_nbu2ss_writel(&udc->p_regs->USB_ADDRESS, wValue);
	_nbu2ss_create_ep0_packet(udc, udc->ep0_buf, 0);

	return result;
}

/*-------------------------------------------------------------------------*/
static int std_req_set_configuration(struct nbu2ss_udc *udc)
{
	u32 config_value = (u32)(le16_to_cpu(udc->ctrl.wValue) & 0x00ff);

	if ((udc->ctrl.wIndex != 0x0000)	||
	    (udc->ctrl.wLength != 0x0000)	||
		(udc->ctrl.bRequestType != 0x00)) {
		return -EINVAL;
	}

	udc->curr_config = config_value;

	if (config_value > 0) {
		_nbu2ss_bitset(&udc->p_regs->USB_CONTROL, CONF);
		udc->devstate = USB_STATE_CONFIGURED;

	} else {
		_nbu2ss_bitclr(&udc->p_regs->USB_CONTROL, CONF);
		udc->devstate = USB_STATE_ADDRESS;
	}

	return 0;
}

/*-------------------------------------------------------------------------*/
static inline void _nbu2ss_read_request_data(struct nbu2ss_udc *udc, u32 *pdata)
{
	*pdata = _nbu2ss_readl(&udc->p_regs->SETUP_DATA0);
	pdata++;
	*pdata = _nbu2ss_readl(&udc->p_regs->SETUP_DATA1);
}

/*-------------------------------------------------------------------------*/
static inline int _nbu2ss_decode_request(struct nbu2ss_udc *udc)
{
	bool			bcall_back = true;
	int			nret = -EINVAL;
	struct usb_ctrlrequest	*p_ctrl;

	p_ctrl = &udc->ctrl;
	_nbu2ss_read_request_data(udc, (u32 *)p_ctrl);

	/* ep0 state control */
	if (p_ctrl->wLength == 0) {
		udc->ep0state = EP0_IN_STATUS_PHASE;

	} else {
		if (p_ctrl->bRequestType & USB_DIR_IN)
			udc->ep0state = EP0_IN_DATA_PHASE;
		else
			udc->ep0state = EP0_OUT_DATA_PHASE;
	}

	if ((p_ctrl->bRequestType & USB_TYPE_MASK) == USB_TYPE_STANDARD) {
		switch (p_ctrl->bRequest) {
		case USB_REQ_GET_STATUS:
			nret = std_req_get_status(udc);
			bcall_back = false;
			break;

		case USB_REQ_CLEAR_FEATURE:
			nret = std_req_clear_feature(udc);
			bcall_back = false;
			break;

		case USB_REQ_SET_FEATURE:
			nret = std_req_set_feature(udc);
			bcall_back = false;
			break;

		case USB_REQ_SET_ADDRESS:
			nret = std_req_set_address(udc);
			bcall_back = false;
			break;

		case USB_REQ_SET_CONFIGURATION:
			nret = std_req_set_configuration(udc);
			break;

		default:
			break;
		}
	}

	if (!bcall_back) {
		if (udc->ep0state == EP0_IN_STATUS_PHASE) {
			if (nret >= 0) {
				/*--------------------------------------*/
				/* Status Stage */
				nret = EP0_send_NULL(udc, true);
			}
		}

	} else {
		spin_unlock(&udc->lock);
		nret = udc->driver->setup(&udc->gadget, &udc->ctrl);
		spin_lock(&udc->lock);
	}

	if (nret < 0)
		udc->ep0state = EP0_IDLE;

	return nret;
}

/*-------------------------------------------------------------------------*/
static inline int _nbu2ss_ep0_in_data_stage(struct nbu2ss_udc *udc)
{
	int			nret;
	struct nbu2ss_req	*req;
	struct nbu2ss_ep	*ep = &udc->ep[0];

	req = list_first_entry_or_null(&ep->queue, struct nbu2ss_req, queue);
	if (!req)
		req = &udc->ep0_req;

	req->req.actual += req->div_len;
	req->div_len = 0;

	nret = _nbu2ss_ep0_in_transfer(udc, req);
	if (nret == 0) {
		udc->ep0state = EP0_OUT_STATUS_PAHSE;
		EP0_receive_NULL(udc, true);
	}

	return 0;
}

/*-------------------------------------------------------------------------*/
static inline int _nbu2ss_ep0_out_data_stage(struct nbu2ss_udc *udc)
{
	int			nret;
	struct nbu2ss_req	*req;
	struct nbu2ss_ep	*ep = &udc->ep[0];

	req = list_first_entry_or_null(&ep->queue, struct nbu2ss_req, queue);
	if (!req)
		req = &udc->ep0_req;

	nret = _nbu2ss_ep0_out_transfer(udc, req);
	if (nret == 0) {
		udc->ep0state = EP0_IN_STATUS_PHASE;
		EP0_send_NULL(udc, true);

	} else if (nret < 0) {
		_nbu2ss_bitset(&udc->p_regs->EP0_CONTROL, EP0_BCLR);
		req->req.status = nret;
	}

	return 0;
}

/*-------------------------------------------------------------------------*/
static inline int _nbu2ss_ep0_status_stage(struct nbu2ss_udc *udc)
{
	struct nbu2ss_req	*req;
	struct nbu2ss_ep	*ep = &udc->ep[0];

	req = list_first_entry_or_null(&ep->queue, struct nbu2ss_req, queue);
	if (!req) {
		req = &udc->ep0_req;
		if (req->req.complete)
			req->req.complete(&ep->ep, &req->req);

	} else {
		if (req->req.complete)
			_nbu2ss_ep_done(ep, req, 0);
	}

	udc->ep0state = EP0_IDLE;

	return 0;
}

/*-------------------------------------------------------------------------*/
static inline void _nbu2ss_ep0_int(struct nbu2ss_udc *udc)
{
	int		i;
	u32		status;
	u32		intr;
	int		nret = -1;

	status = _nbu2ss_readl(&udc->p_regs->EP0_STATUS);
	intr = status & EP0_STATUS_RW_BIT;
	_nbu2ss_writel(&udc->p_regs->EP0_STATUS, ~intr);

	status &= (SETUP_INT | EP0_IN_INT | EP0_OUT_INT
			| STG_END_INT | EP0_OUT_NULL_INT);

	if (status == 0) {
		dev_info(udc->dev, "%s Not Decode Interrupt\n", __func__);
		dev_info(udc->dev, "EP0_STATUS = 0x%08x\n", intr);
		return;
	}

	if (udc->gadget.speed == USB_SPEED_UNKNOWN)
		udc->gadget.speed = _nbu2ss_get_speed(udc);

	for (i = 0; i < EP0_END_XFER; i++) {
		switch (udc->ep0state) {
		case EP0_IDLE:
			if (status & SETUP_INT) {
				status = 0;
				nret = _nbu2ss_decode_request(udc);
			}
			break;

		case EP0_IN_DATA_PHASE:
			if (status & EP0_IN_INT) {
				status &= ~EP0_IN_INT;
				nret = _nbu2ss_ep0_in_data_stage(udc);
			}
			break;

		case EP0_OUT_DATA_PHASE:
			if (status & EP0_OUT_INT) {
				status &= ~EP0_OUT_INT;
				nret = _nbu2ss_ep0_out_data_stage(udc);
			}
			break;

		case EP0_IN_STATUS_PHASE:
			if ((status & STG_END_INT) || (status & SETUP_INT)) {
				status &= ~(STG_END_INT | EP0_IN_INT);
				nret = _nbu2ss_ep0_status_stage(udc);
			}
			break;

		case EP0_OUT_STATUS_PAHSE:
			if ((status & STG_END_INT) || (status & SETUP_INT) ||
			    (status & EP0_OUT_NULL_INT)) {
				status &= ~(STG_END_INT
						| EP0_OUT_INT
						| EP0_OUT_NULL_INT);

				nret = _nbu2ss_ep0_status_stage(udc);
			}

			break;

		default:
			status = 0;
			break;
		}

		if (status == 0)
			break;
	}

	if (nret < 0) {
		/* Send Stall */
		_nbu2ss_set_endpoint_stall(udc, 0, true);
	}
}

/*-------------------------------------------------------------------------*/
static void _nbu2ss_ep_done(struct nbu2ss_ep *ep,
			    struct nbu2ss_req *req,
			    int status)
{
	struct nbu2ss_udc *udc = ep->udc;

	list_del_init(&req->queue);

	if (status == -ECONNRESET)
		_nbu2ss_fifo_flush(udc, ep);

	if (likely(req->req.status == -EINPROGRESS))
		req->req.status = status;

	if (ep->stalled) {
		_nbu2ss_epn_set_stall(udc, ep);
	} else {
		if (!list_empty(&ep->queue))
			_nbu2ss_restert_transfer(ep);
	}

#ifdef USE_DMA
	if ((ep->direct == USB_DIR_OUT) && (ep->epnum > 0) &&
	    (req->req.dma != 0))
		_nbu2ss_dma_unmap_single(udc, ep, req, USB_DIR_OUT);
#endif

	spin_unlock(&udc->lock);
	req->req.complete(&ep->ep, &req->req);
	spin_lock(&udc->lock);
}

/*-------------------------------------------------------------------------*/
static inline void _nbu2ss_epn_in_int(struct nbu2ss_udc *udc,
				      struct nbu2ss_ep *ep,
				      struct nbu2ss_req *req)
{
	int	result = 0;
	u32	status;

	struct fc_regs __iomem *preg = udc->p_regs;

	if (req->dma_flag)
		return;		/* DMA is forwarded */

	req->req.actual += req->div_len;
	req->div_len = 0;

	if (req->req.actual != req->req.length) {
		/*---------------------------------------------------------*/
		/* remainder of data */
		result = _nbu2ss_epn_in_transfer(udc, ep, req);

	} else {
		if (req->zero && ((req->req.actual % ep->ep.maxpacket) == 0)) {
			status =
			_nbu2ss_readl(&preg->EP_REGS[ep->epnum - 1].EP_STATUS);

			if ((status & EPN_IN_FULL) == 0) {
				/*-----------------------------------------*/
				/* 0 Length Packet */
				req->zero = false;
				_nbu2ss_zero_len_pkt(udc, ep->epnum);
			}
			return;
		}
	}

	if (result <= 0) {
		/*---------------------------------------------------------*/
		/* Complete */
		_nbu2ss_ep_done(ep, req, result);
	}
}

/*-------------------------------------------------------------------------*/
static inline void _nbu2ss_epn_out_int(struct nbu2ss_udc *udc,
				       struct nbu2ss_ep *ep,
				       struct nbu2ss_req *req)
{
	int	result;

	result = _nbu2ss_epn_out_transfer(udc, ep, req);
	if (result <= 0)
		_nbu2ss_ep_done(ep, req, result);
}

/*-------------------------------------------------------------------------*/
static inline void _nbu2ss_epn_in_dma_int(struct nbu2ss_udc *udc,
					  struct nbu2ss_ep *ep,
					  struct nbu2ss_req *req)
{
	u32		mpkt;
	u32		size;
	struct usb_request *preq;

	preq = &req->req;

	if (!req->dma_flag)
		return;

	preq->actual += req->div_len;
	req->div_len = 0;
	req->dma_flag = false;

#ifdef USE_DMA
	_nbu2ss_dma_unmap_single(udc, ep, req, USB_DIR_IN);
#endif

	if (preq->actual != preq->length) {
		_nbu2ss_epn_in_transfer(udc, ep, req);
	} else {
		mpkt = ep->ep.maxpacket;
		size = preq->actual % mpkt;
		if (size > 0) {
			if (((preq->actual & 0x03) == 0) && (size < mpkt))
				_nbu2ss_ep_in_end(udc, ep->epnum, 0, 0);
		} else {
			_nbu2ss_epn_in_int(udc, ep, req);
		}
	}
}

/*-------------------------------------------------------------------------*/
static inline void _nbu2ss_epn_out_dma_int(struct nbu2ss_udc *udc,
					   struct nbu2ss_ep *ep,
					   struct nbu2ss_req *req)
{
	int		i;
	u32		num;
	u32		dmacnt, ep_dmacnt;
	u32		mpkt;
	struct fc_regs __iomem *preg = udc->p_regs;

	num = ep->epnum - 1;

	if (req->req.actual == req->req.length) {
		if ((req->req.length % ep->ep.maxpacket) && !req->zero) {
			req->div_len = 0;
			req->dma_flag = false;
			_nbu2ss_ep_done(ep, req, 0);
			return;
		}
	}

	ep_dmacnt = _nbu2ss_readl(&preg->EP_REGS[num].EP_LEN_DCNT)
		 & EPN_DMACNT;
	ep_dmacnt >>= 16;

	for (i = 0; i < EPC_PLL_LOCK_COUNT; i++) {
		dmacnt = _nbu2ss_readl(&preg->EP_DCR[num].EP_DCR1)
			 & DCR1_EPN_DMACNT;
		dmacnt >>= 16;
		if (ep_dmacnt == dmacnt)
			break;
	}

	_nbu2ss_bitclr(&preg->EP_DCR[num].EP_DCR1, DCR1_EPN_REQEN);

	if (dmacnt != 0) {
		mpkt = ep->ep.maxpacket;
		if ((req->div_len % mpkt) == 0)
			req->div_len -= mpkt * dmacnt;
	}

	if ((req->req.actual % ep->ep.maxpacket) > 0) {
		if (req->req.actual == req->div_len) {
			req->div_len = 0;
			req->dma_flag = false;
			_nbu2ss_ep_done(ep, req, 0);
			return;
		}
	}

	req->req.actual += req->div_len;
	req->div_len = 0;
	req->dma_flag = false;

	_nbu2ss_epn_out_int(udc, ep, req);
}

/*-------------------------------------------------------------------------*/
static inline void _nbu2ss_epn_int(struct nbu2ss_udc *udc, u32 epnum)
{
	u32	num;
	u32	status;

	struct nbu2ss_req	*req;
	struct nbu2ss_ep	*ep = &udc->ep[epnum];

	num = epnum - 1;

	/* Interrupt Status */
	status = _nbu2ss_readl(&udc->p_regs->EP_REGS[num].EP_STATUS);

	/* Interrupt Clear */
	_nbu2ss_writel(&udc->p_regs->EP_REGS[num].EP_STATUS, ~status);

	req = list_first_entry_or_null(&ep->queue, struct nbu2ss_req, queue);
	if (!req) {
		/* pr_warn("=== %s(%d) req == NULL\n", __func__, epnum); */
		return;
	}

	if (status & EPN_OUT_END_INT) {
		status &= ~EPN_OUT_INT;
		_nbu2ss_epn_out_dma_int(udc, ep, req);
	}

	if (status & EPN_OUT_INT)
		_nbu2ss_epn_out_int(udc, ep, req);

	if (status & EPN_IN_END_INT) {
		status &= ~EPN_IN_INT;
		_nbu2ss_epn_in_dma_int(udc, ep, req);
	}

	if (status & EPN_IN_INT)
		_nbu2ss_epn_in_int(udc, ep, req);
}

/*-------------------------------------------------------------------------*/
static inline void _nbu2ss_ep_int(struct nbu2ss_udc *udc, u32 epnum)
{
	if (epnum == 0)
		_nbu2ss_ep0_int(udc);
	else
		_nbu2ss_epn_int(udc, epnum);
}

/*-------------------------------------------------------------------------*/
static void _nbu2ss_ep0_enable(struct nbu2ss_udc *udc)
{
	_nbu2ss_bitset(&udc->p_regs->EP0_CONTROL, (EP0_AUTO | EP0_BCLR));
	_nbu2ss_writel(&udc->p_regs->EP0_INT_ENA, EP0_INT_EN_BIT);
}

/*-------------------------------------------------------------------------*/
static int _nbu2ss_nuke(struct nbu2ss_udc *udc,
			struct nbu2ss_ep *ep,
			int status)
{
	struct nbu2ss_req *req;

	/* Endpoint Disable */
	_nbu2ss_epn_exit(udc, ep);

	/* DMA Disable */
	_nbu2ss_ep_dma_exit(udc, ep);

	if (list_empty(&ep->queue))
		return 0;

	/* called with irqs blocked */
	list_for_each_entry(req, &ep->queue, queue) {
		_nbu2ss_ep_done(ep, req, status);
	}

	return 0;
}

/*-------------------------------------------------------------------------*/
static void _nbu2ss_quiesce(struct nbu2ss_udc *udc)
{
	struct nbu2ss_ep	*ep;

	udc->gadget.speed = USB_SPEED_UNKNOWN;

	_nbu2ss_nuke(udc, &udc->ep[0], -ESHUTDOWN);

	/* Endpoint n */
	list_for_each_entry(ep, &udc->gadget.ep_list, ep.ep_list) {
		_nbu2ss_nuke(udc, ep, -ESHUTDOWN);
	}
}

/*-------------------------------------------------------------------------*/
static int _nbu2ss_pullup(struct nbu2ss_udc *udc, int is_on)
{
	u32	reg_dt;

	if (udc->vbus_active == 0)
		return -ESHUTDOWN;

	if (is_on) {
		/* D+ Pullup */
		if (udc->driver) {
			reg_dt = (_nbu2ss_readl(&udc->p_regs->USB_CONTROL)
				| PUE2) & ~(u32)CONNECTB;

			_nbu2ss_writel(&udc->p_regs->USB_CONTROL, reg_dt);
		}

	} else {
		/* D+ Pulldown */
		reg_dt = (_nbu2ss_readl(&udc->p_regs->USB_CONTROL) | CONNECTB)
			& ~(u32)PUE2;

		_nbu2ss_writel(&udc->p_regs->USB_CONTROL, reg_dt);
		udc->gadget.speed = USB_SPEED_UNKNOWN;
	}

	return 0;
}

/*-------------------------------------------------------------------------*/
static void _nbu2ss_fifo_flush(struct nbu2ss_udc *udc, struct nbu2ss_ep *ep)
{
	struct fc_regs __iomem *p = udc->p_regs;

	if (udc->vbus_active == 0)
		return;

	if (ep->epnum == 0) {
		/* EP0 */
		_nbu2ss_bitset(&p->EP0_CONTROL, EP0_BCLR);

	} else {
		/* EPN */
		_nbu2ss_ep_dma_abort(udc, ep);
		_nbu2ss_bitset(&p->EP_REGS[ep->epnum - 1].EP_CONTROL, EPN_BCLR);
	}
}

/*-------------------------------------------------------------------------*/
static int _nbu2ss_enable_controller(struct nbu2ss_udc *udc)
{
	int	waitcnt = 0;

	if (udc->udc_enabled)
		return 0;

	/* Reset */
	_nbu2ss_bitset(&udc->p_regs->EPCTR, (DIRPD | EPC_RST));
	udelay(EPC_RST_DISABLE_TIME);	/* 1us wait */

	_nbu2ss_bitclr(&udc->p_regs->EPCTR, DIRPD);
	mdelay(EPC_DIRPD_DISABLE_TIME);	/* 1ms wait */

	_nbu2ss_bitclr(&udc->p_regs->EPCTR, EPC_RST);

	_nbu2ss_writel(&udc->p_regs->AHBSCTR, WAIT_MODE);

	_nbu2ss_writel(&udc->p_regs->AHBMCTR,
		       HBUSREQ_MODE | HTRANS_MODE | WBURST_TYPE);

	while (!(_nbu2ss_readl(&udc->p_regs->EPCTR) & PLL_LOCK)) {
		waitcnt++;
		udelay(1);	/* 1us wait */
		if (waitcnt == EPC_PLL_LOCK_COUNT) {
			dev_err(udc->dev, "*** Reset Cancel failed\n");
			return -EINVAL;
		}
	}

	_nbu2ss_bitset(&udc->p_regs->UTMI_CHARACTER_1, USB_SQUSET);

	_nbu2ss_bitset(&udc->p_regs->USB_CONTROL, (INT_SEL | SOF_RCV));

	/* EP0 */
	_nbu2ss_ep0_enable(udc);

	/* USB Interrupt Enable */
	_nbu2ss_bitset(&udc->p_regs->USB_INT_ENA, USB_INT_EN_BIT);

	udc->udc_enabled = true;

	return 0;
}

/*-------------------------------------------------------------------------*/
static void _nbu2ss_reset_controller(struct nbu2ss_udc *udc)
{
	_nbu2ss_bitset(&udc->p_regs->EPCTR, EPC_RST);
	_nbu2ss_bitclr(&udc->p_regs->EPCTR, EPC_RST);
}

/*-------------------------------------------------------------------------*/
static void _nbu2ss_disable_controller(struct nbu2ss_udc *udc)
{
	if (udc->udc_enabled) {
		udc->udc_enabled = false;
		_nbu2ss_reset_controller(udc);
		_nbu2ss_bitset(&udc->p_regs->EPCTR, (DIRPD | EPC_RST));
	}
}

/*-------------------------------------------------------------------------*/
static inline void _nbu2ss_check_vbus(struct nbu2ss_udc *udc)
{
	int	nret;
	u32	reg_dt;

	/* chattering */
	mdelay(VBUS_CHATTERING_MDELAY);		/* wait (ms) */

	/* VBUS ON Check*/
	reg_dt = gpiod_get_value(vbus_gpio);
	if (reg_dt == 0) {
		udc->linux_suspended = 0;

		_nbu2ss_reset_controller(udc);
		dev_info(udc->dev, " ----- VBUS OFF\n");

		if (udc->vbus_active == 1) {
			/* VBUS OFF */
			udc->vbus_active = 0;
			if (udc->usb_suspended) {
				udc->usb_suspended = 0;
				/* _nbu2ss_reset_controller(udc); */
			}
			udc->devstate = USB_STATE_NOTATTACHED;

			_nbu2ss_quiesce(udc);
			if (udc->driver) {
				spin_unlock(&udc->lock);
				udc->driver->disconnect(&udc->gadget);
				spin_lock(&udc->lock);
			}

			_nbu2ss_disable_controller(udc);
		}
	} else {
		mdelay(5);		/* wait (5ms) */
		reg_dt = gpiod_get_value(vbus_gpio);
		if (reg_dt == 0)
			return;

		dev_info(udc->dev, " ----- VBUS ON\n");

		if (udc->linux_suspended)
			return;

		if (udc->vbus_active == 0) {
			/* VBUS ON */
			udc->vbus_active = 1;
			udc->devstate = USB_STATE_POWERED;

			nret = _nbu2ss_enable_controller(udc);
			if (nret < 0) {
				_nbu2ss_disable_controller(udc);
				udc->vbus_active = 0;
				return;
			}

			_nbu2ss_pullup(udc, 1);

#ifdef UDC_DEBUG_DUMP
			_nbu2ss_dump_register(udc);
#endif /* UDC_DEBUG_DUMP */

		} else {
			if (udc->devstate == USB_STATE_POWERED)
				_nbu2ss_pullup(udc, 1);
		}
	}
}

/*-------------------------------------------------------------------------*/
static inline void _nbu2ss_int_bus_reset(struct nbu2ss_udc *udc)
{
	udc->devstate		= USB_STATE_DEFAULT;
	udc->remote_wakeup	= 0;

	_nbu2ss_quiesce(udc);

	udc->ep0state = EP0_IDLE;
}

/*-------------------------------------------------------------------------*/
static inline void _nbu2ss_int_usb_resume(struct nbu2ss_udc *udc)
{
	if (udc->usb_suspended == 1) {
		udc->usb_suspended = 0;
		if (udc->driver && udc->driver->resume) {
			spin_unlock(&udc->lock);
			udc->driver->resume(&udc->gadget);
			spin_lock(&udc->lock);
		}
	}
}

/*-------------------------------------------------------------------------*/
static inline void _nbu2ss_int_usb_suspend(struct nbu2ss_udc *udc)
{
	u32	reg_dt;

	if (udc->usb_suspended == 0) {
		reg_dt = gpiod_get_value(vbus_gpio);

		if (reg_dt == 0)
			return;

		udc->usb_suspended = 1;
		if (udc->driver && udc->driver->suspend) {
			spin_unlock(&udc->lock);
			udc->driver->suspend(&udc->gadget);
			spin_lock(&udc->lock);
		}

		_nbu2ss_bitset(&udc->p_regs->USB_CONTROL, SUSPEND);
	}
}

/*-------------------------------------------------------------------------*/
/* VBUS (GPIO153) Interrupt */
static irqreturn_t _nbu2ss_vbus_irq(int irq, void *_udc)
{
	struct nbu2ss_udc	*udc = (struct nbu2ss_udc *)_udc;

	spin_lock(&udc->lock);
	_nbu2ss_check_vbus(udc);
	spin_unlock(&udc->lock);

	return IRQ_HANDLED;
}

/*-------------------------------------------------------------------------*/
/* Interrupt (udc) */
static irqreturn_t _nbu2ss_udc_irq(int irq, void *_udc)
{
	u8	suspend_flag = 0;
	u32	status;
	u32	epnum, int_bit;

	struct nbu2ss_udc	*udc = (struct nbu2ss_udc *)_udc;
	struct fc_regs __iomem *preg = udc->p_regs;

	if (gpiod_get_value(vbus_gpio) == 0) {
		_nbu2ss_writel(&preg->USB_INT_STA, ~USB_INT_STA_RW);
		_nbu2ss_writel(&preg->USB_INT_ENA, 0);
		return IRQ_HANDLED;
	}

	spin_lock(&udc->lock);

	for (;;) {
		if (gpiod_get_value(vbus_gpio) == 0) {
			_nbu2ss_writel(&preg->USB_INT_STA, ~USB_INT_STA_RW);
			_nbu2ss_writel(&preg->USB_INT_ENA, 0);
			status = 0;
		} else {
			status = _nbu2ss_readl(&preg->USB_INT_STA);
		}

		if (status == 0)
			break;

		_nbu2ss_writel(&preg->USB_INT_STA, ~(status & USB_INT_STA_RW));

		if (status & USB_RST_INT) {
			/* USB Reset */
			_nbu2ss_int_bus_reset(udc);
		}

		if (status & RSUM_INT) {
			/* Resume */
			_nbu2ss_int_usb_resume(udc);
		}

		if (status & SPND_INT) {
			/* Suspend */
			suspend_flag = 1;
		}

		if (status & EPN_INT) {
			/* EP INT */
			int_bit = status >> 8;

			for (epnum = 0; epnum < NUM_ENDPOINTS; epnum++) {
				if (0x01 & int_bit)
					_nbu2ss_ep_int(udc, epnum);

				int_bit >>= 1;

				if (int_bit == 0)
					break;
			}
		}
	}

	if (suspend_flag)
		_nbu2ss_int_usb_suspend(udc);

	spin_unlock(&udc->lock);

	return IRQ_HANDLED;
}

/*-------------------------------------------------------------------------*/
/* usb_ep_ops */
static int nbu2ss_ep_enable(struct usb_ep *_ep,
			    const struct usb_endpoint_descriptor *desc)
{
	u8		ep_type;
	unsigned long	flags;

	struct nbu2ss_ep	*ep;
	struct nbu2ss_udc	*udc;

	if (!_ep || !desc) {
		pr_err(" *** %s, bad param\n", __func__);
		return -EINVAL;
	}

	ep = container_of(_ep, struct nbu2ss_ep, ep);
	if (!ep->udc) {
		pr_err(" *** %s, ep == NULL !!\n", __func__);
		return -EINVAL;
	}

	ep_type = usb_endpoint_type(desc);
	if ((ep_type == USB_ENDPOINT_XFER_CONTROL) ||
	    (ep_type == USB_ENDPOINT_XFER_ISOC)) {
		pr_err(" *** %s, bat bmAttributes\n", __func__);
		return -EINVAL;
	}

	udc = ep->udc;
	if (udc->vbus_active == 0)
		return -ESHUTDOWN;

	if ((!udc->driver) || (udc->gadget.speed == USB_SPEED_UNKNOWN)) {
		dev_err(ep->udc->dev, " *** %s, udc !!\n", __func__);
		return -ESHUTDOWN;
	}

	spin_lock_irqsave(&udc->lock, flags);

	ep->desc = desc;
	ep->epnum = usb_endpoint_num(desc);
	ep->direct = desc->bEndpointAddress & USB_ENDPOINT_DIR_MASK;
	ep->ep_type = ep_type;
	ep->wedged = 0;
	ep->halted = false;
	ep->stalled = false;

	ep->ep.maxpacket = le16_to_cpu(desc->wMaxPacketSize);

	/* DMA setting */
	_nbu2ss_ep_dma_init(udc, ep);

	/* Endpoint setting */
	_nbu2ss_ep_init(udc, ep);

	spin_unlock_irqrestore(&udc->lock, flags);

	return 0;
}

/*-------------------------------------------------------------------------*/
static int nbu2ss_ep_disable(struct usb_ep *_ep)
{
	struct nbu2ss_ep	*ep;
	struct nbu2ss_udc	*udc;
	unsigned long		flags;

	if (!_ep) {
		pr_err(" *** %s, bad param\n", __func__);
		return -EINVAL;
	}

	ep = container_of(_ep, struct nbu2ss_ep, ep);
	if (!ep->udc) {
		pr_err("udc: *** %s, ep == NULL !!\n", __func__);
		return -EINVAL;
	}

	udc = ep->udc;
	if (udc->vbus_active == 0)
		return -ESHUTDOWN;

	spin_lock_irqsave(&udc->lock, flags);
	_nbu2ss_nuke(udc, ep, -EINPROGRESS);		/* dequeue request */
	spin_unlock_irqrestore(&udc->lock, flags);

	return 0;
}

/*-------------------------------------------------------------------------*/
static struct usb_request *nbu2ss_ep_alloc_request(struct usb_ep *ep,
						   gfp_t gfp_flags)
{
	struct nbu2ss_req *req;

	req = kzalloc(sizeof(*req), gfp_flags);
	if (!req)
		return NULL;

#ifdef USE_DMA
	req->req.dma = DMA_ADDR_INVALID;
#endif
	INIT_LIST_HEAD(&req->queue);

	return &req->req;
}

/*-------------------------------------------------------------------------*/
static void nbu2ss_ep_free_request(struct usb_ep *_ep,
				   struct usb_request *_req)
{
	struct nbu2ss_req *req;

	if (_req) {
		req = container_of(_req, struct nbu2ss_req, req);

		kfree(req);
	}
}

/*-------------------------------------------------------------------------*/
static int nbu2ss_ep_queue(struct usb_ep *_ep,
			   struct usb_request *_req, gfp_t gfp_flags)
{
	struct nbu2ss_req	*req;
	struct nbu2ss_ep	*ep;
	struct nbu2ss_udc	*udc;
	unsigned long		flags;
	bool			bflag;
	int			result = -EINVAL;

	/* catch various bogus parameters */
	if (!_ep || !_req) {
		if (!_ep)
			pr_err("udc: %s --- _ep == NULL\n", __func__);

		if (!_req)
			pr_err("udc: %s --- _req == NULL\n", __func__);

		return -EINVAL;
	}

	req = container_of(_req, struct nbu2ss_req, req);
	if (unlikely(!_req->complete ||
		     !_req->buf ||
		     !list_empty(&req->queue))) {
		if (!_req->complete)
			pr_err("udc: %s --- !_req->complete\n", __func__);

		if (!_req->buf)
			pr_err("udc:%s --- !_req->buf\n", __func__);

		if (!list_empty(&req->queue))
			pr_err("%s --- !list_empty(&req->queue)\n", __func__);

		return -EINVAL;
	}

	ep = container_of(_ep, struct nbu2ss_ep, ep);
	udc = ep->udc;

	if (udc->vbus_active == 0) {
		dev_info(udc->dev, "Can't ep_queue (VBUS OFF)\n");
		return -ESHUTDOWN;
	}

	if (unlikely(!udc->driver)) {
		dev_err(udc->dev, "%s, bogus device state %p\n", __func__,
			udc->driver);
		return -ESHUTDOWN;
	}

	spin_lock_irqsave(&udc->lock, flags);

#ifdef USE_DMA
	if ((uintptr_t)req->req.buf & 0x3)
		req->unaligned = true;
	else
		req->unaligned = false;

	if (req->unaligned) {
		if (!ep->virt_buf)
			ep->virt_buf = dma_alloc_coherent(udc->dev, PAGE_SIZE,
							  &ep->phys_buf,
							  GFP_ATOMIC | GFP_DMA);
		if (ep->epnum > 0)  {
			if (ep->direct == USB_DIR_IN)
				memcpy(ep->virt_buf, req->req.buf,
				       req->req.length);
		}
	}

	if ((ep->epnum > 0) && (ep->direct == USB_DIR_OUT) &&
	    (req->req.dma != 0))
		_nbu2ss_dma_map_single(udc, ep, req, USB_DIR_OUT);
#endif

	_req->status = -EINPROGRESS;
	_req->actual = 0;

	bflag = list_empty(&ep->queue);
	list_add_tail(&req->queue, &ep->queue);

	if (bflag && !ep->stalled) {
		result = _nbu2ss_start_transfer(udc, ep, req, false);
		if (result < 0) {
			dev_err(udc->dev, " *** %s, result = %d\n", __func__,
				result);
			list_del(&req->queue);
		} else if ((ep->epnum > 0) && (ep->direct == USB_DIR_OUT)) {
#ifdef USE_DMA
			if (req->req.length < 4 &&
			    req->req.length == req->req.actual)
#else
			if (req->req.length == req->req.actual)
#endif
				_nbu2ss_ep_done(ep, req, result);
		}
	}

	spin_unlock_irqrestore(&udc->lock, flags);

	return 0;
}

/*-------------------------------------------------------------------------*/
static int nbu2ss_ep_dequeue(struct usb_ep *_ep, struct usb_request *_req)
{
	struct nbu2ss_req	*req;
	struct nbu2ss_ep	*ep;
	struct nbu2ss_udc	*udc;
	unsigned long flags;

	/* catch various bogus parameters */
	if (!_ep || !_req) {
		/* pr_err("%s, bad param(1)\n", __func__); */
		return -EINVAL;
	}

	ep = container_of(_ep, struct nbu2ss_ep, ep);

	udc = ep->udc;
	if (!udc)
		return -EINVAL;

	spin_lock_irqsave(&udc->lock, flags);

	/* make sure it's actually queued on this endpoint */
	list_for_each_entry(req, &ep->queue, queue) {
		if (&req->req == _req) {
			_nbu2ss_ep_done(ep, req, -ECONNRESET);
			spin_unlock_irqrestore(&udc->lock, flags);
			return 0;
		}
	}

	spin_unlock_irqrestore(&udc->lock, flags);

	pr_debug("%s no queue(EINVAL)\n", __func__);

	return -EINVAL;
}

/*-------------------------------------------------------------------------*/
static int nbu2ss_ep_set_halt(struct usb_ep *_ep, int value)
{
	u8		ep_adrs;
	unsigned long	flags;

	struct nbu2ss_ep	*ep;
	struct nbu2ss_udc	*udc;

	if (!_ep) {
		pr_err("%s, bad param\n", __func__);
		return -EINVAL;
	}

	ep = container_of(_ep, struct nbu2ss_ep, ep);

	udc = ep->udc;
	if (!udc) {
		dev_err(ep->udc->dev, " *** %s, bad udc\n", __func__);
		return -EINVAL;
	}

	spin_lock_irqsave(&udc->lock, flags);

	ep_adrs = ep->epnum | ep->direct;
	if (value == 0) {
		_nbu2ss_set_endpoint_stall(udc, ep_adrs, value);
		ep->stalled = false;
	} else {
		if (list_empty(&ep->queue))
			_nbu2ss_epn_set_stall(udc, ep);
		else
			ep->stalled = true;
	}

	if (value == 0)
		ep->wedged = 0;

	spin_unlock_irqrestore(&udc->lock, flags);

	return 0;
}

static int nbu2ss_ep_set_wedge(struct usb_ep *_ep)
{
	return nbu2ss_ep_set_halt(_ep, 1);
}

/*-------------------------------------------------------------------------*/
static int nbu2ss_ep_fifo_status(struct usb_ep *_ep)
{
	u32		data;
	struct nbu2ss_ep	*ep;
	struct nbu2ss_udc	*udc;
	unsigned long		flags;
	struct fc_regs	__iomem *preg;

	if (!_ep) {
		pr_err("%s, bad param\n", __func__);
		return -EINVAL;
	}

	ep = container_of(_ep, struct nbu2ss_ep, ep);

	udc = ep->udc;
	if (!udc) {
		dev_err(ep->udc->dev, "%s, bad udc\n", __func__);
		return -EINVAL;
	}

	preg = udc->p_regs;

	data = gpiod_get_value(vbus_gpio);
	if (data == 0)
		return -EINVAL;

	spin_lock_irqsave(&udc->lock, flags);

	if (ep->epnum == 0) {
		data = _nbu2ss_readl(&preg->EP0_LENGTH) & EP0_LDATA;

	} else {
		data = _nbu2ss_readl(&preg->EP_REGS[ep->epnum - 1].EP_LEN_DCNT)
<<<<<<< HEAD
			& EPn_LDATA;
=======
			& EPN_LDATA;
>>>>>>> 24b8d41d
	}

	spin_unlock_irqrestore(&udc->lock, flags);

	return 0;
}

/*-------------------------------------------------------------------------*/
static void  nbu2ss_ep_fifo_flush(struct usb_ep *_ep)
{
	u32			data;
	struct nbu2ss_ep	*ep;
	struct nbu2ss_udc	*udc;
	unsigned long		flags;

	if (!_ep) {
		pr_err("udc: %s, bad param\n", __func__);
		return;
	}

	ep = container_of(_ep, struct nbu2ss_ep, ep);

	udc = ep->udc;
	if (!udc) {
		dev_err(ep->udc->dev, "%s, bad udc\n", __func__);
		return;
	}

	data = gpiod_get_value(vbus_gpio);
	if (data == 0)
		return;

	spin_lock_irqsave(&udc->lock, flags);
	_nbu2ss_fifo_flush(udc, ep);
	spin_unlock_irqrestore(&udc->lock, flags);
}

/*-------------------------------------------------------------------------*/
static const struct usb_ep_ops nbu2ss_ep_ops = {
	.enable		= nbu2ss_ep_enable,
	.disable	= nbu2ss_ep_disable,

	.alloc_request	= nbu2ss_ep_alloc_request,
	.free_request	= nbu2ss_ep_free_request,

	.queue		= nbu2ss_ep_queue,
	.dequeue	= nbu2ss_ep_dequeue,

	.set_halt	= nbu2ss_ep_set_halt,
	.set_wedge	= nbu2ss_ep_set_wedge,

	.fifo_status	= nbu2ss_ep_fifo_status,
	.fifo_flush	= nbu2ss_ep_fifo_flush,
};

/*-------------------------------------------------------------------------*/
/* usb_gadget_ops */

/*-------------------------------------------------------------------------*/
static int nbu2ss_gad_get_frame(struct usb_gadget *pgadget)
{
	u32			data;
	struct nbu2ss_udc	*udc;

	if (!pgadget) {
		pr_err("udc: %s, bad param\n", __func__);
		return -EINVAL;
	}

	udc = container_of(pgadget, struct nbu2ss_udc, gadget);
	data = gpiod_get_value(vbus_gpio);
	if (data == 0)
		return -EINVAL;

	return _nbu2ss_readl(&udc->p_regs->USB_ADDRESS) & FRAME;
}

/*-------------------------------------------------------------------------*/
static int nbu2ss_gad_wakeup(struct usb_gadget *pgadget)
{
	int	i;
	u32	data;

	struct nbu2ss_udc	*udc;

	if (!pgadget) {
		pr_err("%s, bad param\n", __func__);
		return -EINVAL;
	}

	udc = container_of(pgadget, struct nbu2ss_udc, gadget);

	data = gpiod_get_value(vbus_gpio);
	if (data == 0) {
		dev_warn(&pgadget->dev, "VBUS LEVEL = %d\n", data);
		return -EINVAL;
	}

	_nbu2ss_bitset(&udc->p_regs->EPCTR, PLL_RESUME);

	for (i = 0; i < EPC_PLL_LOCK_COUNT; i++) {
		data = _nbu2ss_readl(&udc->p_regs->EPCTR);

		if (data & PLL_LOCK)
			break;
	}

	_nbu2ss_bitclr(&udc->p_regs->EPCTR, PLL_RESUME);

	return 0;
}

/*-------------------------------------------------------------------------*/
static int nbu2ss_gad_set_selfpowered(struct usb_gadget *pgadget,
				      int is_selfpowered)
{
	struct nbu2ss_udc       *udc;
	unsigned long		flags;

	if (!pgadget) {
		pr_err("%s, bad param\n", __func__);
		return -EINVAL;
	}

	udc = container_of(pgadget, struct nbu2ss_udc, gadget);

	spin_lock_irqsave(&udc->lock, flags);
	pgadget->is_selfpowered = (is_selfpowered != 0);
	spin_unlock_irqrestore(&udc->lock, flags);

	return 0;
}

/*-------------------------------------------------------------------------*/
static int nbu2ss_gad_vbus_session(struct usb_gadget *pgadget, int is_active)
{
	return 0;
}

/*-------------------------------------------------------------------------*/
static int nbu2ss_gad_vbus_draw(struct usb_gadget *pgadget, unsigned int mA)
{
	struct nbu2ss_udc	*udc;
	unsigned long		flags;

	if (!pgadget) {
		pr_err("%s, bad param\n", __func__);
		return -EINVAL;
	}

	udc = container_of(pgadget, struct nbu2ss_udc, gadget);

	spin_lock_irqsave(&udc->lock, flags);
	udc->mA = mA;
	spin_unlock_irqrestore(&udc->lock, flags);

	return 0;
}

/*-------------------------------------------------------------------------*/
static int nbu2ss_gad_pullup(struct usb_gadget *pgadget, int is_on)
{
	struct nbu2ss_udc	*udc;
	unsigned long		flags;

	if (!pgadget) {
		pr_err("%s, bad param\n", __func__);
		return -EINVAL;
	}

	udc = container_of(pgadget, struct nbu2ss_udc, gadget);

	if (!udc->driver) {
		pr_warn("%s, Not Regist Driver\n", __func__);
		return -EINVAL;
	}

	if (udc->vbus_active == 0)
		return -ESHUTDOWN;

	spin_lock_irqsave(&udc->lock, flags);
	_nbu2ss_pullup(udc, is_on);
	spin_unlock_irqrestore(&udc->lock, flags);

	return 0;
}

/*-------------------------------------------------------------------------*/
<<<<<<< HEAD
static int nbu2ss_gad_ioctl(
	struct usb_gadget *pgadget,
	unsigned int code,
	unsigned long param)
=======
static int nbu2ss_gad_ioctl(struct usb_gadget *pgadget,
			    unsigned int code, unsigned long param)
>>>>>>> 24b8d41d
{
	return 0;
}

static const struct usb_gadget_ops nbu2ss_gadget_ops = {
	.get_frame		= nbu2ss_gad_get_frame,
	.wakeup			= nbu2ss_gad_wakeup,
	.set_selfpowered	= nbu2ss_gad_set_selfpowered,
	.vbus_session		= nbu2ss_gad_vbus_session,
	.vbus_draw		= nbu2ss_gad_vbus_draw,
	.pullup			= nbu2ss_gad_pullup,
	.ioctl			= nbu2ss_gad_ioctl,
};

static const struct {
	const char *name;
	const struct usb_ep_caps caps;
} ep_info[NUM_ENDPOINTS] = {
#define EP_INFO(_name, _caps) \
	{ \
		.name = _name, \
		.caps = _caps, \
	}

	EP_INFO("ep0",
		USB_EP_CAPS(USB_EP_CAPS_TYPE_CONTROL, USB_EP_CAPS_DIR_ALL)),
	EP_INFO("ep1-bulk",
		USB_EP_CAPS(USB_EP_CAPS_TYPE_BULK, USB_EP_CAPS_DIR_ALL)),
	EP_INFO("ep2-bulk",
		USB_EP_CAPS(USB_EP_CAPS_TYPE_BULK, USB_EP_CAPS_DIR_ALL)),
	EP_INFO("ep3in-int",
		USB_EP_CAPS(USB_EP_CAPS_TYPE_INT, USB_EP_CAPS_DIR_IN)),
	EP_INFO("ep4-iso",
		USB_EP_CAPS(USB_EP_CAPS_TYPE_ISO, USB_EP_CAPS_DIR_ALL)),
	EP_INFO("ep5-iso",
		USB_EP_CAPS(USB_EP_CAPS_TYPE_ISO, USB_EP_CAPS_DIR_ALL)),
	EP_INFO("ep6-bulk",
		USB_EP_CAPS(USB_EP_CAPS_TYPE_BULK, USB_EP_CAPS_DIR_ALL)),
	EP_INFO("ep7-bulk",
		USB_EP_CAPS(USB_EP_CAPS_TYPE_BULK, USB_EP_CAPS_DIR_ALL)),
	EP_INFO("ep8in-int",
		USB_EP_CAPS(USB_EP_CAPS_TYPE_INT, USB_EP_CAPS_DIR_IN)),
	EP_INFO("ep9-iso",
		USB_EP_CAPS(USB_EP_CAPS_TYPE_ISO, USB_EP_CAPS_DIR_ALL)),
	EP_INFO("epa-iso",
		USB_EP_CAPS(USB_EP_CAPS_TYPE_ISO, USB_EP_CAPS_DIR_ALL)),
	EP_INFO("epb-bulk",
		USB_EP_CAPS(USB_EP_CAPS_TYPE_BULK, USB_EP_CAPS_DIR_ALL)),
	EP_INFO("epc-bulk",
		USB_EP_CAPS(USB_EP_CAPS_TYPE_BULK, USB_EP_CAPS_DIR_ALL)),
	EP_INFO("epdin-int",
		USB_EP_CAPS(USB_EP_CAPS_TYPE_INT, USB_EP_CAPS_DIR_IN)),

#undef EP_INFO
};

/*-------------------------------------------------------------------------*/
static void nbu2ss_drv_ep_init(struct nbu2ss_udc *udc)
{
	int	i;

	INIT_LIST_HEAD(&udc->gadget.ep_list);
	udc->gadget.ep0 = &udc->ep[0].ep;

	for (i = 0; i < NUM_ENDPOINTS; i++) {
		struct nbu2ss_ep *ep = &udc->ep[i];

		ep->udc = udc;
		ep->desc = NULL;

		ep->ep.driver_data = NULL;
		ep->ep.name = ep_info[i].name;
		ep->ep.caps = ep_info[i].caps;
		ep->ep.ops = &nbu2ss_ep_ops;

		usb_ep_set_maxpacket_limit(&ep->ep,
					   i == 0 ? EP0_PACKETSIZE
					   : EP_PACKETSIZE);

		list_add_tail(&ep->ep.ep_list, &udc->gadget.ep_list);
		INIT_LIST_HEAD(&ep->queue);
	}

	list_del_init(&udc->ep[0].ep.ep_list);
}

/*-------------------------------------------------------------------------*/
/* platform_driver */
static int nbu2ss_drv_contest_init(struct platform_device *pdev,
				   struct nbu2ss_udc *udc)
{
	spin_lock_init(&udc->lock);
	udc->dev = &pdev->dev;

	udc->gadget.is_selfpowered = 1;
	udc->devstate = USB_STATE_NOTATTACHED;
	udc->pdev = pdev;
	udc->mA = 0;

	udc->pdev->dev.coherent_dma_mask = DMA_BIT_MASK(32);

	/* init Endpoint */
	nbu2ss_drv_ep_init(udc);

	/* init Gadget */
	udc->gadget.ops = &nbu2ss_gadget_ops;
	udc->gadget.ep0 = &udc->ep[0].ep;
	udc->gadget.speed = USB_SPEED_UNKNOWN;
	udc->gadget.name = driver_name;
	/* udc->gadget.is_dualspeed = 1; */

	device_initialize(&udc->gadget.dev);

	dev_set_name(&udc->gadget.dev, "gadget");
	udc->gadget.dev.parent = &pdev->dev;
	udc->gadget.dev.dma_mask = pdev->dev.dma_mask;

	return 0;
}

/*
 *	probe - binds to the platform device
 */
static int nbu2ss_drv_probe(struct platform_device *pdev)
{
	int status;
	struct nbu2ss_udc *udc;
	int irq;
	void __iomem *mmio_base;

	udc = &udc_controller;
	memset(udc, 0, sizeof(struct nbu2ss_udc));

	platform_set_drvdata(pdev, udc);

	/* require I/O memory and IRQ to be provided as resources */
	mmio_base = devm_platform_ioremap_resource(pdev, 0);
	if (IS_ERR(mmio_base))
		return PTR_ERR(mmio_base);

	irq = platform_get_irq(pdev, 0);
	if (irq < 0)
		return irq;
	status = devm_request_irq(&pdev->dev, irq, _nbu2ss_udc_irq,
				  0, driver_name, udc);

	/* IO Memory */
	udc->p_regs = (struct fc_regs __iomem *)mmio_base;

	/* USB Function Controller Interrupt */
	if (status != 0) {
		dev_err(udc->dev, "request_irq(USB_UDC_IRQ_1) failed\n");
		return status;
	}

	/* Driver Initialization */
	status = nbu2ss_drv_contest_init(pdev, udc);
	if (status < 0) {
		/* Error */
		return status;
	}

	/* VBUS Interrupt */
	vbus_irq = gpiod_to_irq(vbus_gpio);
	irq_set_irq_type(vbus_irq, IRQ_TYPE_EDGE_BOTH);
	status = request_irq(vbus_irq,
			     _nbu2ss_vbus_irq, IRQF_SHARED, driver_name, udc);

	if (status != 0) {
		dev_err(udc->dev, "request_irq(vbus_irq) failed\n");
		return status;
	}

	return status;
}

/*-------------------------------------------------------------------------*/
static void nbu2ss_drv_shutdown(struct platform_device *pdev)
{
	struct nbu2ss_udc	*udc;

	udc = platform_get_drvdata(pdev);
	if (!udc)
		return;

	_nbu2ss_disable_controller(udc);
}

/*-------------------------------------------------------------------------*/
static int nbu2ss_drv_remove(struct platform_device *pdev)
{
	struct nbu2ss_udc	*udc;
	struct nbu2ss_ep	*ep;
	int	i;

	udc = &udc_controller;

	for (i = 0; i < NUM_ENDPOINTS; i++) {
		ep = &udc->ep[i];
		if (ep->virt_buf)
<<<<<<< HEAD
			dma_free_coherent(NULL, PAGE_SIZE,
				(void *)ep->virt_buf, ep->phys_buf);
	}

	/* Interrupt Handler - Release */
	free_irq(INT_VBUS, udc);
=======
			dma_free_coherent(udc->dev, PAGE_SIZE, (void *)ep->virt_buf,
					  ep->phys_buf);
	}

	/* Interrupt Handler - Release */
	free_irq(vbus_irq, udc);
>>>>>>> 24b8d41d

	return 0;
}

/*-------------------------------------------------------------------------*/
static int nbu2ss_drv_suspend(struct platform_device *pdev, pm_message_t state)
{
	struct nbu2ss_udc	*udc;

	udc = platform_get_drvdata(pdev);
	if (!udc)
		return 0;

	if (udc->vbus_active) {
		udc->vbus_active = 0;
		udc->devstate = USB_STATE_NOTATTACHED;
		udc->linux_suspended = 1;

		if (udc->usb_suspended) {
			udc->usb_suspended = 0;
			_nbu2ss_reset_controller(udc);
		}

		_nbu2ss_quiesce(udc);
	}
	_nbu2ss_disable_controller(udc);

	return 0;
}

/*-------------------------------------------------------------------------*/
static int nbu2ss_drv_resume(struct platform_device *pdev)
{
	u32	data;
	struct nbu2ss_udc	*udc;

	udc = platform_get_drvdata(pdev);
	if (!udc)
		return 0;

	data = gpiod_get_value(vbus_gpio);
	if (data) {
		udc->vbus_active = 1;
		udc->devstate = USB_STATE_POWERED;
		_nbu2ss_enable_controller(udc);
		_nbu2ss_pullup(udc, 1);
	}

	udc->linux_suspended = 0;

	return 0;
}

static struct platform_driver udc_driver = {
	.probe		= nbu2ss_drv_probe,
	.shutdown	= nbu2ss_drv_shutdown,
	.remove		= nbu2ss_drv_remove,
	.suspend	= nbu2ss_drv_suspend,
	.resume		= nbu2ss_drv_resume,
	.driver		= {
		.name	= driver_name,
	},
};

module_platform_driver(udc_driver);

MODULE_DESCRIPTION(DRIVER_DESC);
MODULE_AUTHOR("Renesas Electronics Corporation");
MODULE_LICENSE("GPL");<|MERGE_RESOLUTION|>--- conflicted
+++ resolved
@@ -405,15 +405,9 @@
 {
 	struct fc_regs __iomem *preg = udc->p_regs;
 
-<<<<<<< HEAD
-	_nbu2ss_bitclr(&preg->EP_DCR[ep->epnum - 1].EP_DCR1, DCR1_EPn_REQEN);
-	mdelay(DMA_DISABLE_TIME);	/* DCR1_EPn_REQEN Clear */
-	_nbu2ss_bitclr(&preg->EP_REGS[ep->epnum - 1].EP_DMA_CTRL, EPn_DMA_EN);
-=======
 	_nbu2ss_bitclr(&preg->EP_DCR[ep->epnum - 1].EP_DCR1, DCR1_EPN_REQEN);
 	mdelay(DMA_DISABLE_TIME);	/* DCR1_EPN_REQEN Clear */
 	_nbu2ss_bitclr(&preg->EP_REGS[ep->epnum - 1].EP_DMA_CTRL, EPN_DMA_EN);
->>>>>>> 24b8d41d
 }
 
 /*-------------------------------------------------------------------------*/
@@ -465,21 +459,12 @@
 		if (req->unaligned) {
 			req->req.dma = ep->phys_buf;
 		} else {
-<<<<<<< HEAD
-			req->req.dma = dma_map_single(
-				udc->gadget.dev.parent,
-				req->req.buf,
-				req->req.length,
-				(direct == USB_DIR_IN)
-				? DMA_TO_DEVICE : DMA_FROM_DEVICE);
-=======
 			req->req.dma = dma_map_single(udc->gadget.dev.parent,
 						      req->req.buf,
 						      req->req.length,
 						      (direct == USB_DIR_IN)
 						      ? DMA_TO_DEVICE
 						      : DMA_FROM_DEVICE);
->>>>>>> 24b8d41d
 		}
 		req->mapped = 1;
 	} else {
@@ -883,17 +868,10 @@
 	if (i_word_length > 0) {
 		/*---------------------------------------------------------*/
 		/* Copy of every four bytes */
-<<<<<<< HEAD
-		for (i = 0; i < iWordLength; i++) {
-			pBuf32->dw =
-			_nbu2ss_readl(&preg->EP_REGS[ep->epnum - 1].EP_READ);
-			pBuf32++;
-=======
 		for (i = 0; i < i_word_length; i++) {
 			p_buf_32->dw =
 			_nbu2ss_readl(&preg->EP_REGS[ep->epnum - 1].EP_READ);
 			p_buf_32++;
->>>>>>> 24b8d41d
 		}
 		result = i_word_length * sizeof(u32);
 	}
@@ -902,12 +880,8 @@
 	if (data > 0) {
 		/*---------------------------------------------------------*/
 		/* Copy of fraction byte */
-<<<<<<< HEAD
-		Temp32.dw = _nbu2ss_readl(&preg->EP_REGS[ep->epnum - 1].EP_READ);
-=======
 		temp_32.dw =
 			_nbu2ss_readl(&preg->EP_REGS[ep->epnum - 1].EP_READ);
->>>>>>> 24b8d41d
 		for (i = 0 ; i < data ; i++)
 			p_buf_32->byte.DATA[i] = temp_32.byte.DATA[i];
 		result += data;
@@ -1098,14 +1072,8 @@
 		if (i_word_length > 0) {
 			for (i = 0; i < i_word_length; i++) {
 				_nbu2ss_writel(
-<<<<<<< HEAD
-					&preg->EP_REGS[ep->epnum - 1].EP_WRITE
-					, pBuf32->dw
-				);
-=======
 					&preg->EP_REGS[ep->epnum - 1].EP_WRITE,
 					p_buf_32->dw);
->>>>>>> 24b8d41d
 
 				p_buf_32++;
 			}
@@ -1403,11 +1371,7 @@
 
 	} else {
 		data = _nbu2ss_readl(&preg->EP_REGS[epnum - 1].EP_CONTROL);
-<<<<<<< HEAD
-		if ((data & EPn_EN) == 0)
-=======
 		if ((data & EPN_EN) == 0)
->>>>>>> 24b8d41d
 			return -1;
 
 		if (ep_adrs & USB_ENDPOINT_DIR_MASK)
@@ -2792,11 +2756,7 @@
 
 	} else {
 		data = _nbu2ss_readl(&preg->EP_REGS[ep->epnum - 1].EP_LEN_DCNT)
-<<<<<<< HEAD
-			& EPn_LDATA;
-=======
 			& EPN_LDATA;
->>>>>>> 24b8d41d
 	}
 
 	spin_unlock_irqrestore(&udc->lock, flags);
@@ -2985,15 +2945,8 @@
 }
 
 /*-------------------------------------------------------------------------*/
-<<<<<<< HEAD
-static int nbu2ss_gad_ioctl(
-	struct usb_gadget *pgadget,
-	unsigned int code,
-	unsigned long param)
-=======
 static int nbu2ss_gad_ioctl(struct usb_gadget *pgadget,
 			    unsigned int code, unsigned long param)
->>>>>>> 24b8d41d
 {
 	return 0;
 }
@@ -3194,21 +3147,12 @@
 	for (i = 0; i < NUM_ENDPOINTS; i++) {
 		ep = &udc->ep[i];
 		if (ep->virt_buf)
-<<<<<<< HEAD
-			dma_free_coherent(NULL, PAGE_SIZE,
-				(void *)ep->virt_buf, ep->phys_buf);
-	}
-
-	/* Interrupt Handler - Release */
-	free_irq(INT_VBUS, udc);
-=======
 			dma_free_coherent(udc->dev, PAGE_SIZE, (void *)ep->virt_buf,
 					  ep->phys_buf);
 	}
 
 	/* Interrupt Handler - Release */
 	free_irq(vbus_irq, udc);
->>>>>>> 24b8d41d
 
 	return 0;
 }
