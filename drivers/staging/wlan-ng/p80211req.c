// SPDX-License-Identifier: (GPL-2.0 OR MPL-1.1)
/* src/p80211/p80211req.c
 *
 * Request/Indication/MacMgmt interface handling functions
 *
 * Copyright (C) 1999 AbsoluteValue Systems, Inc.  All Rights Reserved.
 * --------------------------------------------------------------------
 *
 * linux-wlan
 *
 *   The contents of this file are subject to the Mozilla Public
 *   License Version 1.1 (the "License"); you may not use this file
 *   except in compliance with the License. You may obtain a copy of
 *   the License at http://www.mozilla.org/MPL/
 *
 *   Software distributed under the License is distributed on an "AS
 *   IS" basis, WITHOUT WARRANTY OF ANY KIND, either express or
 *   implied. See the License for the specific language governing
 *   rights and limitations under the License.
 *
 *   Alternatively, the contents of this file may be used under the
 *   terms of the GNU Public License version 2 (the "GPL"), in which
 *   case the provisions of the GPL are applicable instead of the
 *   above.  If you wish to allow the use of your version of this file
 *   only under the terms of the GPL and not to allow others to use
 *   your version of this file under the MPL, indicate your decision
 *   by deleting the provisions above and replace them with the notice
 *   and other provisions required by the GPL.  If you do not delete
 *   the provisions above, a recipient may use your version of this
 *   file under either the MPL or the GPL.
 *
 * --------------------------------------------------------------------
 *
 * Inquiries regarding the linux-wlan Open Source project can be
 * made directly to:
 *
 * AbsoluteValue Systems Inc.
 * info@linux-wlan.com
 * http://www.linux-wlan.com
 *
 * --------------------------------------------------------------------
 *
 * Portions of the development of this software were funded by
 * Intersil Corporation as part of PRISM(R) chipset product development.
 *
 * --------------------------------------------------------------------
 *
 * This file contains the functions, types, and macros to support the
 * MLME request interface that's implemented via the device ioctls.
 *
 * --------------------------------------------------------------------
 */

#include <linux/module.h>
#include <linux/kernel.h>
#include <linux/sched.h>
#include <linux/types.h>
#include <linux/skbuff.h>
#include <linux/wireless.h>
#include <linux/netdevice.h>
#include <linux/etherdevice.h>
#include <net/sock.h>
#include <linux/netlink.h>

#include "p80211types.h"
#include "p80211hdr.h"
#include "p80211mgmt.h"
#include "p80211conv.h"
#include "p80211msg.h"
#include "p80211netdev.h"
#include "p80211ioctl.h"
#include "p80211metadef.h"
#include "p80211metastruct.h"
#include "p80211req.h"

<<<<<<< HEAD
static void p80211req_handlemsg(struct wlandevice *wlandev, struct p80211msg *msg);
static void p80211req_mibset_mibget(struct wlandevice *wlandev,
				   struct p80211msg_dot11req_mibget *mib_msg,
				   int isget);
=======
static void p80211req_handlemsg(struct wlandevice *wlandev,
				struct p80211msg *msg);
static void p80211req_mibset_mibget(struct wlandevice *wlandev,
				    struct p80211msg_dot11req_mibget *mib_msg,
				    int isget);

static void p80211req_handle_action(struct wlandevice *wlandev, u32 *data,
				    int isget, u32 flag)
{
	if (isget) {
		if (wlandev->hostwep & flag)
			*data = P80211ENUM_truth_true;
		else
			*data = P80211ENUM_truth_false;
	} else {
		wlandev->hostwep &= ~flag;
		if (*data == P80211ENUM_truth_true)
			wlandev->hostwep |= flag;
	}
}
>>>>>>> 24b8d41d

static void p80211req_handle_action(struct wlandevice *wlandev, u32 *data,
				    int isget, u32 flag)
{
	if (isget) {
		if (wlandev->hostwep & flag)
			*data = P80211ENUM_truth_true;
		else
			*data = P80211ENUM_truth_false;
	} else {
		wlandev->hostwep &= ~flag;
		if (*data == P80211ENUM_truth_true)
			wlandev->hostwep |= flag;
	}
}

/*----------------------------------------------------------------
<<<<<<< HEAD
* p80211req_dorequest
*
* Handles an MLME request/confirm message.
*
* Arguments:
*	wlandev		WLAN device struct
*	msgbuf		Buffer containing a request message
*
* Returns:
*	0 on success, an errno otherwise
*
* Call context:
*	Potentially blocks the caller, so it's a good idea to
*	not call this function from an interrupt context.
----------------------------------------------------------------*/
=======
 * p80211req_dorequest
 *
 * Handles an MLME request/confirm message.
 *
 * Arguments:
 *	wlandev		WLAN device struct
 *	msgbuf		Buffer containing a request message
 *
 * Returns:
 *	0 on success, an errno otherwise
 *
 * Call context:
 *	Potentially blocks the caller, so it's a good idea to
 *	not call this function from an interrupt context.
 *----------------------------------------------------------------
 */
>>>>>>> 24b8d41d
int p80211req_dorequest(struct wlandevice *wlandev, u8 *msgbuf)
{
	struct p80211msg *msg = (struct p80211msg *)msgbuf;

	/* Check to make sure the MSD is running */
	if (!((wlandev->msdstate == WLAN_MSD_HWPRESENT &&
	       msg->msgcode == DIDMSG_LNXREQ_IFSTATE) ||
	      wlandev->msdstate == WLAN_MSD_RUNNING ||
	      wlandev->msdstate == WLAN_MSD_FWLOAD)) {
		return -ENODEV;
	}

	/* Check Permissions */
	if (!capable(CAP_NET_ADMIN) &&
	    (msg->msgcode != DIDMSG_DOT11REQ_MIBGET)) {
		netdev_err(wlandev->netdev,
			   "%s: only dot11req_mibget allowed for non-root.\n",
			   wlandev->name);
		return -EPERM;
	}

	/* Check for busy status */
	if (test_and_set_bit(1, &wlandev->request_pending))
		return -EBUSY;

	/* Allow p80211 to look at msg and handle if desired. */
	/* So far, all p80211 msgs are immediate, no waitq/timer necessary */
	/* This may change. */
	p80211req_handlemsg(wlandev, msg);

	/* Pass it down to wlandev via wlandev->mlmerequest */
	if (wlandev->mlmerequest)
		wlandev->mlmerequest(wlandev, msg);

	clear_bit(1, &wlandev->request_pending);
	return 0;	/* if result==0, msg->status still may contain an err */
}

/*----------------------------------------------------------------
<<<<<<< HEAD
* p80211req_handlemsg
*
* p80211 message handler.  Primarily looks for messages that
* belong to p80211 and then dispatches the appropriate response.
* TODO: we don't do anything yet.  Once the linuxMIB is better
*	defined we'll need a get/set handler.
*
* Arguments:
*	wlandev		WLAN device struct
*	msg		message structure
*
* Returns:
*	nothing (any results are set in the status field of the msg)
*
* Call context:
*	Process thread
----------------------------------------------------------------*/
static void p80211req_handlemsg(struct wlandevice *wlandev, struct p80211msg *msg)
=======
 * p80211req_handlemsg
 *
 * p80211 message handler.  Primarily looks for messages that
 * belong to p80211 and then dispatches the appropriate response.
 * TODO: we don't do anything yet.  Once the linuxMIB is better
 *	defined we'll need a get/set handler.
 *
 * Arguments:
 *	wlandev		WLAN device struct
 *	msg		message structure
 *
 * Returns:
 *	nothing (any results are set in the status field of the msg)
 *
 * Call context:
 *	Process thread
 *----------------------------------------------------------------
 */
static void p80211req_handlemsg(struct wlandevice *wlandev,
				struct p80211msg *msg)
>>>>>>> 24b8d41d
{
	switch (msg->msgcode) {
	case DIDMSG_LNXREQ_HOSTWEP: {
		struct p80211msg_lnxreq_hostwep *req =
			(struct p80211msg_lnxreq_hostwep *)msg;
		wlandev->hostwep &=
				~(HOSTWEP_DECRYPT | HOSTWEP_ENCRYPT);
		if (req->decrypt.data == P80211ENUM_truth_true)
			wlandev->hostwep |= HOSTWEP_DECRYPT;
		if (req->encrypt.data == P80211ENUM_truth_true)
			wlandev->hostwep |= HOSTWEP_ENCRYPT;

		break;
	}
	case DIDMSG_DOT11REQ_MIBGET:
	case DIDMSG_DOT11REQ_MIBSET: {
		int isget = (msg->msgcode == DIDMSG_DOT11REQ_MIBGET);
		struct p80211msg_dot11req_mibget *mib_msg =
			(struct p80211msg_dot11req_mibget *)msg;
		p80211req_mibset_mibget(wlandev, mib_msg, isget);
		break;
	}
	}			/* switch msg->msgcode */
}

static void p80211req_mibset_mibget(struct wlandevice *wlandev,
<<<<<<< HEAD
				   struct p80211msg_dot11req_mibget *mib_msg,
				   int isget)
{
	struct p80211itemd *mibitem = (struct p80211itemd *)mib_msg->mibattribute.data;
=======
				    struct p80211msg_dot11req_mibget *mib_msg,
				    int isget)
{
	struct p80211itemd *mibitem =
		(struct p80211itemd *)mib_msg->mibattribute.data;
>>>>>>> 24b8d41d
	struct p80211pstrd *pstr = (struct p80211pstrd *)mibitem->data;
	u8 *key = mibitem->data + sizeof(struct p80211pstrd);

	switch (mibitem->did) {
<<<<<<< HEAD
	case DIDmib_dot11smt_dot11WEPDefaultKeysTable_key(1):
	case DIDmib_dot11smt_dot11WEPDefaultKeysTable_key(2):
	case DIDmib_dot11smt_dot11WEPDefaultKeysTable_key(3):
	case DIDmib_dot11smt_dot11WEPDefaultKeysTable_key(4):
=======
	case didmib_dot11smt_wepdefaultkeystable_key(1):
	case didmib_dot11smt_wepdefaultkeystable_key(2):
	case didmib_dot11smt_wepdefaultkeystable_key(3):
	case didmib_dot11smt_wepdefaultkeystable_key(4):
>>>>>>> 24b8d41d
		if (!isget)
			wep_change_key(wlandev,
				       P80211DID_ITEM(mibitem->did) - 1,
				       key, pstr->len);
		break;

<<<<<<< HEAD
	case DIDmib_dot11smt_dot11PrivacyTable_dot11WEPDefaultKeyID:{
=======
	case DIDMIB_DOT11SMT_PRIVACYTABLE_WEPDEFAULTKEYID: {
>>>>>>> 24b8d41d
		u32 *data = (u32 *)mibitem->data;

		if (isget) {
			*data = wlandev->hostwep & HOSTWEP_DEFAULTKEY_MASK;
		} else {
			wlandev->hostwep &= ~(HOSTWEP_DEFAULTKEY_MASK);
			wlandev->hostwep |= (*data & HOSTWEP_DEFAULTKEY_MASK);
		}
		break;
	}
<<<<<<< HEAD
	case DIDmib_dot11smt_dot11PrivacyTable_dot11PrivacyInvoked:{
=======
	case DIDMIB_DOT11SMT_PRIVACYTABLE_PRIVACYINVOKED: {
>>>>>>> 24b8d41d
		u32 *data = (u32 *)mibitem->data;

		p80211req_handle_action(wlandev, data, isget,
					HOSTWEP_PRIVACYINVOKED);
<<<<<<< HEAD
	break;
	}
	case DIDmib_dot11smt_dot11PrivacyTable_dot11ExcludeUnencrypted:{
=======
		break;
	}
	case DIDMIB_DOT11SMT_PRIVACYTABLE_EXCLUDEUNENCRYPTED: {
>>>>>>> 24b8d41d
		u32 *data = (u32 *)mibitem->data;

		p80211req_handle_action(wlandev, data, isget,
					HOSTWEP_EXCLUDEUNENCRYPTED);
<<<<<<< HEAD
	break;
=======
		break;
>>>>>>> 24b8d41d
	}
	}
}<|MERGE_RESOLUTION|>--- conflicted
+++ resolved
@@ -73,12 +73,6 @@
 #include "p80211metastruct.h"
 #include "p80211req.h"
 
-<<<<<<< HEAD
-static void p80211req_handlemsg(struct wlandevice *wlandev, struct p80211msg *msg);
-static void p80211req_mibset_mibget(struct wlandevice *wlandev,
-				   struct p80211msg_dot11req_mibget *mib_msg,
-				   int isget);
-=======
 static void p80211req_handlemsg(struct wlandevice *wlandev,
 				struct p80211msg *msg);
 static void p80211req_mibset_mibget(struct wlandevice *wlandev,
@@ -99,41 +93,8 @@
 			wlandev->hostwep |= flag;
 	}
 }
->>>>>>> 24b8d41d
-
-static void p80211req_handle_action(struct wlandevice *wlandev, u32 *data,
-				    int isget, u32 flag)
-{
-	if (isget) {
-		if (wlandev->hostwep & flag)
-			*data = P80211ENUM_truth_true;
-		else
-			*data = P80211ENUM_truth_false;
-	} else {
-		wlandev->hostwep &= ~flag;
-		if (*data == P80211ENUM_truth_true)
-			wlandev->hostwep |= flag;
-	}
-}
 
 /*----------------------------------------------------------------
-<<<<<<< HEAD
-* p80211req_dorequest
-*
-* Handles an MLME request/confirm message.
-*
-* Arguments:
-*	wlandev		WLAN device struct
-*	msgbuf		Buffer containing a request message
-*
-* Returns:
-*	0 on success, an errno otherwise
-*
-* Call context:
-*	Potentially blocks the caller, so it's a good idea to
-*	not call this function from an interrupt context.
-----------------------------------------------------------------*/
-=======
  * p80211req_dorequest
  *
  * Handles an MLME request/confirm message.
@@ -150,7 +111,6 @@
  *	not call this function from an interrupt context.
  *----------------------------------------------------------------
  */
->>>>>>> 24b8d41d
 int p80211req_dorequest(struct wlandevice *wlandev, u8 *msgbuf)
 {
 	struct p80211msg *msg = (struct p80211msg *)msgbuf;
@@ -190,26 +150,6 @@
 }
 
 /*----------------------------------------------------------------
-<<<<<<< HEAD
-* p80211req_handlemsg
-*
-* p80211 message handler.  Primarily looks for messages that
-* belong to p80211 and then dispatches the appropriate response.
-* TODO: we don't do anything yet.  Once the linuxMIB is better
-*	defined we'll need a get/set handler.
-*
-* Arguments:
-*	wlandev		WLAN device struct
-*	msg		message structure
-*
-* Returns:
-*	nothing (any results are set in the status field of the msg)
-*
-* Call context:
-*	Process thread
-----------------------------------------------------------------*/
-static void p80211req_handlemsg(struct wlandevice *wlandev, struct p80211msg *msg)
-=======
  * p80211req_handlemsg
  *
  * p80211 message handler.  Primarily looks for messages that
@@ -230,7 +170,6 @@
  */
 static void p80211req_handlemsg(struct wlandevice *wlandev,
 				struct p80211msg *msg)
->>>>>>> 24b8d41d
 {
 	switch (msg->msgcode) {
 	case DIDMSG_LNXREQ_HOSTWEP: {
@@ -257,44 +196,26 @@
 }
 
 static void p80211req_mibset_mibget(struct wlandevice *wlandev,
-<<<<<<< HEAD
-				   struct p80211msg_dot11req_mibget *mib_msg,
-				   int isget)
-{
-	struct p80211itemd *mibitem = (struct p80211itemd *)mib_msg->mibattribute.data;
-=======
 				    struct p80211msg_dot11req_mibget *mib_msg,
 				    int isget)
 {
 	struct p80211itemd *mibitem =
 		(struct p80211itemd *)mib_msg->mibattribute.data;
->>>>>>> 24b8d41d
 	struct p80211pstrd *pstr = (struct p80211pstrd *)mibitem->data;
 	u8 *key = mibitem->data + sizeof(struct p80211pstrd);
 
 	switch (mibitem->did) {
-<<<<<<< HEAD
-	case DIDmib_dot11smt_dot11WEPDefaultKeysTable_key(1):
-	case DIDmib_dot11smt_dot11WEPDefaultKeysTable_key(2):
-	case DIDmib_dot11smt_dot11WEPDefaultKeysTable_key(3):
-	case DIDmib_dot11smt_dot11WEPDefaultKeysTable_key(4):
-=======
 	case didmib_dot11smt_wepdefaultkeystable_key(1):
 	case didmib_dot11smt_wepdefaultkeystable_key(2):
 	case didmib_dot11smt_wepdefaultkeystable_key(3):
 	case didmib_dot11smt_wepdefaultkeystable_key(4):
->>>>>>> 24b8d41d
 		if (!isget)
 			wep_change_key(wlandev,
 				       P80211DID_ITEM(mibitem->did) - 1,
 				       key, pstr->len);
 		break;
 
-<<<<<<< HEAD
-	case DIDmib_dot11smt_dot11PrivacyTable_dot11WEPDefaultKeyID:{
-=======
 	case DIDMIB_DOT11SMT_PRIVACYTABLE_WEPDEFAULTKEYID: {
->>>>>>> 24b8d41d
 		u32 *data = (u32 *)mibitem->data;
 
 		if (isget) {
@@ -305,33 +226,19 @@
 		}
 		break;
 	}
-<<<<<<< HEAD
-	case DIDmib_dot11smt_dot11PrivacyTable_dot11PrivacyInvoked:{
-=======
 	case DIDMIB_DOT11SMT_PRIVACYTABLE_PRIVACYINVOKED: {
->>>>>>> 24b8d41d
 		u32 *data = (u32 *)mibitem->data;
 
 		p80211req_handle_action(wlandev, data, isget,
 					HOSTWEP_PRIVACYINVOKED);
-<<<<<<< HEAD
-	break;
-	}
-	case DIDmib_dot11smt_dot11PrivacyTable_dot11ExcludeUnencrypted:{
-=======
 		break;
 	}
 	case DIDMIB_DOT11SMT_PRIVACYTABLE_EXCLUDEUNENCRYPTED: {
->>>>>>> 24b8d41d
 		u32 *data = (u32 *)mibitem->data;
 
 		p80211req_handle_action(wlandev, data, isget,
 					HOSTWEP_EXCLUDEUNENCRYPTED);
-<<<<<<< HEAD
-	break;
-=======
-		break;
->>>>>>> 24b8d41d
+		break;
 	}
 	}
 }