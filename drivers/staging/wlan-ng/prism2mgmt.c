--- conflicted
+++ resolved
@@ -102,31 +102,6 @@
 }
 
 /*----------------------------------------------------------------
-<<<<<<< HEAD
-* prism2mgmt_scan
-*
-* Initiate a scan for BSSs.
-*
-* This function corresponds to MLME-scan.request and part of
-* MLME-scan.confirm.  As far as I can tell in the standard, there
-* are no restrictions on when a scan.request may be issued.  We have
-* to handle in whatever state the driver/MAC happen to be.
-*
-* Arguments:
-*	wlandev		wlan device structure
-*	msgp		ptr to msg buffer
-*
-* Returns:
-*	0	success and done
-*	<0	success, but we're waiting for something to finish.
-*	>0	an error occurred while handling the message.
-* Side effects:
-*
-* Call context:
-*	process thread  (usually)
-*	interrupt
-----------------------------------------------------------------*/
-=======
  * prism2mgmt_scan
  *
  * Initiate a scan for BSSs.
@@ -151,7 +126,6 @@
  *	interrupt
  *----------------------------------------------------------------
  */
->>>>>>> 24b8d41d
 int prism2mgmt_scan(struct wlandevice *wlandev, void *msgp)
 {
 	int result = 0;
@@ -161,11 +135,7 @@
 	int i, timeout;
 	int istmpenable = 0;
 
-<<<<<<< HEAD
-	struct hfa384x_HostScanRequest_data scanreq;
-=======
 	struct hfa384x_host_scan_request_data scanreq;
->>>>>>> 24b8d41d
 
 	/* gatekeeper check */
 	if (HFA384x_FIRMWARE_VERSION(hw->ident_sta_fw.major,
@@ -335,11 +305,7 @@
 
 	result = hfa384x_drvr_setconfig(hw,
 					HFA384x_RID_HOSTSCAN, &scanreq,
-<<<<<<< HEAD
-					sizeof(struct hfa384x_HostScanRequest_data));
-=======
 					sizeof(scanreq));
->>>>>>> 24b8d41d
 	if (result) {
 		netdev_err(wlandev->netdev,
 			   "setconfig(SCANREQUEST) failed. result=%d\n",
@@ -394,27 +360,6 @@
 }
 
 /*----------------------------------------------------------------
-<<<<<<< HEAD
-* prism2mgmt_scan_results
-*
-* Retrieve the BSS description for one of the BSSs identified in
-* a scan.
-*
-* Arguments:
-*	wlandev		wlan device structure
-*	msgp		ptr to msg buffer
-*
-* Returns:
-*	0	success and done
-*	<0	success, but we're waiting for something to finish.
-*	>0	an error occurred while handling the message.
-* Side effects:
-*
-* Call context:
-*	process thread  (usually)
-*	interrupt
-----------------------------------------------------------------*/
-=======
  * prism2mgmt_scan_results
  *
  * Retrieve the BSS description for one of the BSSs identified in
@@ -435,17 +380,12 @@
  *	interrupt
  *----------------------------------------------------------------
  */
->>>>>>> 24b8d41d
 int prism2mgmt_scan_results(struct wlandevice *wlandev, void *msgp)
 {
 	int result = 0;
 	struct p80211msg_dot11req_scan_results *req;
 	struct hfa384x *hw = wlandev->priv;
-<<<<<<< HEAD
-	struct hfa384x_HScanResultSub *item = NULL;
-=======
 	struct hfa384x_hscan_result_sub *item = NULL;
->>>>>>> 24b8d41d
 
 	int count;
 
@@ -582,26 +522,6 @@
 }
 
 /*----------------------------------------------------------------
-<<<<<<< HEAD
-* prism2mgmt_start
-*
-* Start a BSS.  Any station can do this for IBSS, only AP for ESS.
-*
-* Arguments:
-*	wlandev		wlan device structure
-*	msgp		ptr to msg buffer
-*
-* Returns:
-*	0	success and done
-*	<0	success, but we're waiting for something to finish.
-*	>0	an error occurred while handling the message.
-* Side effects:
-*
-* Call context:
-*	process thread  (usually)
-*	interrupt
-----------------------------------------------------------------*/
-=======
  * prism2mgmt_start
  *
  * Start a BSS.  Any station can do this for IBSS, only AP for ESS.
@@ -621,7 +541,6 @@
  *	interrupt
  *----------------------------------------------------------------
  */
->>>>>>> 24b8d41d
 int prism2mgmt_start(struct wlandevice *wlandev, void *msgp)
 {
 	int result = 0;
@@ -655,11 +574,7 @@
 	/*** STATION ***/
 	/* Set the REQUIRED config items */
 	/* SSID */
-<<<<<<< HEAD
-	pstr = (struct p80211pstrd *)&(msg->ssid.data);
-=======
 	pstr = (struct p80211pstrd *)&msg->ssid.data;
->>>>>>> 24b8d41d
 	prism2mgmt_pstr2bytestr(p2bytestr, pstr);
 	result = hfa384x_drvr_setconfig(hw, HFA384x_RID_CNFOWNSSID,
 					bytebuf, HFA384x_RID_CNFOWNSSID_LEN);
@@ -791,25 +706,6 @@
 }
 
 /*----------------------------------------------------------------
-<<<<<<< HEAD
-* prism2mgmt_readpda
-*
-* Collect the PDA data and put it in the message.
-*
-* Arguments:
-*	wlandev		wlan device structure
-*	msgp		ptr to msg buffer
-*
-* Returns:
-*	0	success and done
-*	<0	success, but we're waiting for something to finish.
-*	>0	an error occurred while handling the message.
-* Side effects:
-*
-* Call context:
-*	process thread  (usually)
-----------------------------------------------------------------*/
-=======
  * prism2mgmt_readpda
  *
  * Collect the PDA data and put it in the message.
@@ -828,7 +724,6 @@
  *	process thread  (usually)
  *----------------------------------------------------------------
  */
->>>>>>> 24b8d41d
 int prism2mgmt_readpda(struct wlandevice *wlandev, void *msgp)
 {
 	struct hfa384x *hw = wlandev->priv;
@@ -871,32 +766,6 @@
 }
 
 /*----------------------------------------------------------------
-<<<<<<< HEAD
-* prism2mgmt_ramdl_state
-*
-* Establishes the beginning/end of a card RAM download session.
-*
-* It is expected that the ramdl_write() function will be called
-* one or more times between the 'enable' and 'disable' calls to
-* this function.
-*
-* Note: This function should not be called when a mac comm port
-*       is active.
-*
-* Arguments:
-*	wlandev		wlan device structure
-*	msgp		ptr to msg buffer
-*
-* Returns:
-*	0	success and done
-*	<0	success, but we're waiting for something to finish.
-*	>0	an error occurred while handling the message.
-* Side effects:
-*
-* Call context:
-*	process thread  (usually)
-----------------------------------------------------------------*/
-=======
  * prism2mgmt_ramdl_state
  *
  * Establishes the beginning/end of a card RAM download session.
@@ -922,7 +791,6 @@
  *	process thread  (usually)
  *----------------------------------------------------------------
  */
->>>>>>> 24b8d41d
 int prism2mgmt_ramdl_state(struct wlandevice *wlandev, void *msgp)
 {
 	struct hfa384x *hw = wlandev->priv;
@@ -959,27 +827,6 @@
 }
 
 /*----------------------------------------------------------------
-<<<<<<< HEAD
-* prism2mgmt_ramdl_write
-*
-* Writes a buffer to the card RAM using the download state.  This
-* is for writing code to card RAM.  To just read or write raw data
-* use the aux functions.
-*
-* Arguments:
-*	wlandev		wlan device structure
-*	msgp		ptr to msg buffer
-*
-* Returns:
-*	0	success and done
-*	<0	success, but we're waiting for something to finish.
-*	>0	an error occurred while handling the message.
-* Side effects:
-*
-* Call context:
-*	process thread  (usually)
-----------------------------------------------------------------*/
-=======
  * prism2mgmt_ramdl_write
  *
  * Writes a buffer to the card RAM using the download state.  This
@@ -1000,7 +847,6 @@
  *	process thread  (usually)
  *----------------------------------------------------------------
  */
->>>>>>> 24b8d41d
 int prism2mgmt_ramdl_write(struct wlandevice *wlandev, void *msgp)
 {
 	struct hfa384x *hw = wlandev->priv;
@@ -1038,32 +884,6 @@
 }
 
 /*----------------------------------------------------------------
-<<<<<<< HEAD
-* prism2mgmt_flashdl_state
-*
-* Establishes the beginning/end of a card Flash download session.
-*
-* It is expected that the flashdl_write() function will be called
-* one or more times between the 'enable' and 'disable' calls to
-* this function.
-*
-* Note: This function should not be called when a mac comm port
-*       is active.
-*
-* Arguments:
-*	wlandev		wlan device structure
-*	msgp		ptr to msg buffer
-*
-* Returns:
-*	0	success and done
-*	<0	success, but we're waiting for something to finish.
-*	>0	an error occurred while handling the message.
-* Side effects:
-*
-* Call context:
-*	process thread  (usually)
-----------------------------------------------------------------*/
-=======
  * prism2mgmt_flashdl_state
  *
  * Establishes the beginning/end of a card Flash download session.
@@ -1089,7 +909,6 @@
  *	process thread  (usually)
  *----------------------------------------------------------------
  */
->>>>>>> 24b8d41d
 int prism2mgmt_flashdl_state(struct wlandevice *wlandev, void *msgp)
 {
 	int result = 0;
@@ -1144,25 +963,6 @@
 }
 
 /*----------------------------------------------------------------
-<<<<<<< HEAD
-* prism2mgmt_flashdl_write
-*
-*
-*
-* Arguments:
-*	wlandev		wlan device structure
-*	msgp		ptr to msg buffer
-*
-* Returns:
-*	0	success and done
-*	<0	success, but we're waiting for something to finish.
-*	>0	an error occurred while handling the message.
-* Side effects:
-*
-* Call context:
-*	process thread  (usually)
-----------------------------------------------------------------*/
-=======
  * prism2mgmt_flashdl_write
  *
  *
@@ -1181,7 +981,6 @@
  *	process thread  (usually)
  *----------------------------------------------------------------
  */
->>>>>>> 24b8d41d
 int prism2mgmt_flashdl_write(struct wlandevice *wlandev, void *msgp)
 {
 	struct hfa384x *hw = wlandev->priv;
@@ -1224,26 +1023,6 @@
 }
 
 /*----------------------------------------------------------------
-<<<<<<< HEAD
-* prism2mgmt_autojoin
-*
-* Associate with an ESS.
-*
-* Arguments:
-*	wlandev		wlan device structure
-*	msgp		ptr to msg buffer
-*
-* Returns:
-*	0	success and done
-*	<0	success, but we're waiting for something to finish.
-*	>0	an error occurred while handling the message.
-* Side effects:
-*
-* Call context:
-*	process thread  (usually)
-*	interrupt
-----------------------------------------------------------------*/
-=======
  * prism2mgmt_autojoin
  *
  * Associate with an ESS.
@@ -1263,7 +1042,6 @@
  *	interrupt
  *----------------------------------------------------------------
  */
->>>>>>> 24b8d41d
 int prism2mgmt_autojoin(struct wlandevice *wlandev, void *msgp)
 {
 	struct hfa384x *hw = wlandev->priv;
@@ -1297,11 +1075,7 @@
 
 	/* Set the ssid */
 	memset(bytebuf, 0, 256);
-<<<<<<< HEAD
-	pstr = (struct p80211pstrd *)&(msg->ssid.data);
-=======
 	pstr = (struct p80211pstrd *)&msg->ssid.data;
->>>>>>> 24b8d41d
 	prism2mgmt_pstr2bytestr(p2bytestr, pstr);
 	result = hfa384x_drvr_setconfig(hw, HFA384x_RID_CNFDESIREDSSID,
 					bytebuf,
@@ -1321,26 +1095,6 @@
 }
 
 /*----------------------------------------------------------------
-<<<<<<< HEAD
-* prism2mgmt_wlansniff
-*
-* Start or stop sniffing.
-*
-* Arguments:
-*	wlandev		wlan device structure
-*	msgp		ptr to msg buffer
-*
-* Returns:
-*	0	success and done
-*	<0	success, but we're waiting for something to finish.
-*	>0	an error occurred while handling the message.
-* Side effects:
-*
-* Call context:
-*	process thread  (usually)
-*	interrupt
-----------------------------------------------------------------*/
-=======
  * prism2mgmt_wlansniff
  *
  * Start or stop sniffing.
@@ -1360,7 +1114,6 @@
  *	interrupt
  *----------------------------------------------------------------
  */
->>>>>>> 24b8d41d
 int prism2mgmt_wlansniff(struct wlandevice *wlandev, void *msgp)
 {
 	int result = 0;
