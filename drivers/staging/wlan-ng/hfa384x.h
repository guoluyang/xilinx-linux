--- conflicted
+++ resolved
@@ -257,11 +257,7 @@
 #define		HFA384x_RID_DBMCOMMSQUALITY_LEN	 \
 	((u16)sizeof(struct hfa384x_dbmcommsquality))
 #define		HFA384x_RID_JOINREQUEST_LEN \
-<<<<<<< HEAD
-	((u16)sizeof(struct hfa384x_JoinRequest_data))
-=======
 	((u16)sizeof(struct hfa384x_join_request_data))
->>>>>>> 24b8d41d
 
 /*--------------------------------------------------------------------
  * Information RIDs:  Modem Information
@@ -363,11 +359,7 @@
 } __packed;
 
 struct hfa384x_bytestr32 {
-<<<<<<< HEAD
-	u16 len;
-=======
 	__le16 len;
->>>>>>> 24b8d41d
 	u8 data[32];
 } __packed;
 
@@ -407,41 +399,19 @@
 #define HFA384x_CREATEIBSS_JOINCREATEIBSS          0
 
 /*-- Configuration Record: HostScanRequest (data portion only) --*/
-<<<<<<< HEAD
-struct hfa384x_HostScanRequest_data {
-	u16 channelList;
-	u16 txRate;
-=======
 struct hfa384x_host_scan_request_data {
 	__le16 channel_list;
 	__le16 tx_rate;
->>>>>>> 24b8d41d
 	struct hfa384x_bytestr32 ssid;
 } __packed;
 
 /*-- Configuration Record: JoinRequest (data portion only) --*/
-<<<<<<< HEAD
-struct hfa384x_JoinRequest_data {
-=======
 struct hfa384x_join_request_data {
->>>>>>> 24b8d41d
 	u8 bssid[WLAN_BSSID_LEN];
 	u16 channel;
 } __packed;
 
 /*-- Configuration Record: authenticateStation (data portion only) --*/
-<<<<<<< HEAD
-struct hfa384x_authenticateStation_data {
-	u8 address[ETH_ALEN];
-	u16 status;
-	u16 algorithm;
-} __packed;
-
-/*-- Configuration Record: WPAData       (data portion only) --*/
-struct hfa384x_WPAData {
-	u16 datalen;
-	u8 data[0];		/* max 80 */
-=======
 struct hfa384x_authenticate_station_data {
 	u8 address[ETH_ALEN];
 	__le16 status;
@@ -452,7 +422,6 @@
 struct hfa384x_wpa_data {
 	__le16 datalen;
 	u8 data[];		/* max 80 */
->>>>>>> 24b8d41d
 } __packed;
 
 /*--------------------------------------------------------------------
@@ -477,28 +446,16 @@
 
 /*-- Information Record: commsquality --*/
 struct hfa384x_commsquality {
-<<<<<<< HEAD
-	u16 CQ_currBSS;
-	u16 ASL_currBSS;
-	u16 ANL_currFC;
-=======
 	__le16 cq_curr_bss;
 	__le16 asl_curr_bss;
 	__le16 anl_curr_fc;
->>>>>>> 24b8d41d
 } __packed;
 
 /*-- Information Record: dmbcommsquality --*/
 struct hfa384x_dbmcommsquality {
-<<<<<<< HEAD
-	u16 CQdbm_currBSS;
-	u16 ASLdbm_currBSS;
-	u16 ANLdbm_currFC;
-=======
 	u16 cq_dbm_curr_bss;
 	u16 asl_dbm_curr_bss;
 	u16 anl_dbm_curr_fc;
->>>>>>> 24b8d41d
 } __packed;
 
 /*--------------------------------------------------------------------
@@ -641,58 +598,6 @@
  */
 
 /*--  Inquiry Frame, Diagnose: Communication Tallies --*/
-<<<<<<< HEAD
-struct hfa384x_CommTallies16 {
-	u16 txunicastframes;
-	u16 txmulticastframes;
-	u16 txfragments;
-	u16 txunicastoctets;
-	u16 txmulticastoctets;
-	u16 txdeferredtrans;
-	u16 txsingleretryframes;
-	u16 txmultipleretryframes;
-	u16 txretrylimitexceeded;
-	u16 txdiscards;
-	u16 rxunicastframes;
-	u16 rxmulticastframes;
-	u16 rxfragments;
-	u16 rxunicastoctets;
-	u16 rxmulticastoctets;
-	u16 rxfcserrors;
-	u16 rxdiscardsnobuffer;
-	u16 txdiscardswrongsa;
-	u16 rxdiscardswepundecr;
-	u16 rxmsginmsgfrag;
-	u16 rxmsginbadmsgfrag;
-} __packed;
-
-struct hfa384x_CommTallies32 {
-	u32 txunicastframes;
-	u32 txmulticastframes;
-	u32 txfragments;
-	u32 txunicastoctets;
-	u32 txmulticastoctets;
-	u32 txdeferredtrans;
-	u32 txsingleretryframes;
-	u32 txmultipleretryframes;
-	u32 txretrylimitexceeded;
-	u32 txdiscards;
-	u32 rxunicastframes;
-	u32 rxmulticastframes;
-	u32 rxfragments;
-	u32 rxunicastoctets;
-	u32 rxmulticastoctets;
-	u32 rxfcserrors;
-	u32 rxdiscardsnobuffer;
-	u32 txdiscardswrongsa;
-	u32 rxdiscardswepundecr;
-	u32 rxmsginmsgfrag;
-	u32 rxmsginbadmsgfrag;
-} __packed;
-
-/*--  Inquiry Frame, Diagnose: Scan Results & Subfields--*/
-struct hfa384x_ScanResultSub {
-=======
 struct hfa384x_comm_tallies_16 {
 	__le16 txunicastframes;
 	__le16 txmulticastframes;
@@ -743,7 +648,6 @@
 
 /*--  Inquiry Frame, Diagnose: Scan Results & Subfields--*/
 struct hfa384x_scan_result_sub {
->>>>>>> 24b8d41d
 	u16 chid;
 	u16 anl;
 	u16 sl;
@@ -755,16 +659,6 @@
 	u16 proberesp_rate;
 } __packed;
 
-<<<<<<< HEAD
-struct hfa384x_ScanResult {
-	u16 rsvd;
-	u16 scanreason;
-	struct hfa384x_ScanResultSub result[HFA384x_SCANRESULT_MAX];
-} __packed;
-
-/*--  Inquiry Frame, Diagnose: ChInfo Results & Subfields--*/
-struct hfa384x_ChInfoResultSub {
-=======
 struct hfa384x_scan_result {
 	u16 rsvd;
 	u16 scanreason;
@@ -773,7 +667,6 @@
 
 /*--  Inquiry Frame, Diagnose: ChInfo Results & Subfields--*/
 struct hfa384x_ch_info_result_sub {
->>>>>>> 24b8d41d
 	u16 chid;
 	u16 anl;
 	u16 pnl;
@@ -783,31 +676,6 @@
 #define HFA384x_CHINFORESULT_BSSACTIVE	BIT(0)
 #define HFA384x_CHINFORESULT_PCFACTIVE	BIT(1)
 
-<<<<<<< HEAD
-struct hfa384x_ChInfoResult {
-	u16 scanchannels;
-	struct hfa384x_ChInfoResultSub result[HFA384x_CHINFORESULT_MAX];
-} __packed;
-
-/*--  Inquiry Frame, Diagnose: Host Scan Results & Subfields--*/
-struct hfa384x_HScanResultSub {
-	u16 chid;
-	u16 anl;
-	u16 sl;
-	u8 bssid[WLAN_BSSID_LEN];
-	u16 bcnint;
-	u16 capinfo;
-	struct hfa384x_bytestr32 ssid;
-	u8 supprates[10];	/* 802.11 info element */
-	u16 proberesp_rate;
-	u16 atim;
-} __packed;
-
-struct hfa384x_HScanResult {
-	u16 nresult;
-	u16 rsvd;
-	struct hfa384x_HScanResultSub result[HFA384x_HSCANRESULT_MAX];
-=======
 struct hfa384x_ch_info_result {
 	u16 scanchannels;
 	struct hfa384x_ch_info_result_sub result[HFA384x_CHINFORESULT_MAX];
@@ -831,7 +699,6 @@
 	u16 nresult;
 	u16 rsvd;
 	struct hfa384x_hscan_result_sub result[HFA384x_HSCANRESULT_MAX];
->>>>>>> 24b8d41d
 } __packed;
 
 /*--  Unsolicited Frame, MAC Mgmt: LinkStatus --*/
@@ -844,13 +711,8 @@
 #define HFA384x_LINK_AP_INRANGE		((u16)5)
 #define HFA384x_LINK_ASSOCFAIL		((u16)6)
 
-<<<<<<< HEAD
-struct hfa384x_LinkStatus {
-	u16 linkstatus;
-=======
 struct hfa384x_link_status {
 	__le16 linkstatus;
->>>>>>> 24b8d41d
 } __packed;
 
 /*--  Unsolicited Frame, MAC Mgmt: AssociationStatus (--*/
@@ -859,11 +721,7 @@
 #define HFA384x_ASSOCSTATUS_REASSOC	((u16)2)
 #define HFA384x_ASSOCSTATUS_AUTHFAIL	((u16)5)
 
-<<<<<<< HEAD
-struct hfa384x_AssocStatus {
-=======
 struct hfa384x_assoc_status {
->>>>>>> 24b8d41d
 	u16 assocstatus;
 	u8 sta_addr[ETH_ALEN];
 	/* old_ap_addr is only valid if assocstatus == 2 */
@@ -874,53 +732,24 @@
 
 /*--  Unsolicited Frame, MAC Mgmt: AuthRequest (AP Only) --*/
 
-<<<<<<< HEAD
-struct hfa384x_AuthRequest {
-	u8 sta_addr[ETH_ALEN];
-	u16 algorithm;
-=======
 struct hfa384x_auth_request {
 	u8 sta_addr[ETH_ALEN];
 	__le16 algorithm;
->>>>>>> 24b8d41d
 } __packed;
 
 /*--  Unsolicited Frame, MAC Mgmt: PSUserCount (AP Only) --*/
 
-<<<<<<< HEAD
-struct hfa384x_PSUserCount {
-	u16 usercnt;
-} __packed;
-
-struct hfa384x_KeyIDChanged {
-=======
 struct hfa384x_ps_user_count {
 	__le16 usercnt;
 } __packed;
 
 struct hfa384x_key_id_changed {
->>>>>>> 24b8d41d
 	u8 sta_addr[ETH_ALEN];
 	u16 keyid;
 } __packed;
 
 /*--  Collection of all Inf frames ---------------*/
 union hfa384x_infodata {
-<<<<<<< HEAD
-	struct hfa384x_CommTallies16 commtallies16;
-	struct hfa384x_CommTallies32 commtallies32;
-	struct hfa384x_ScanResult scanresult;
-	struct hfa384x_ChInfoResult chinforesult;
-	struct hfa384x_HScanResult hscanresult;
-	struct hfa384x_LinkStatus linkstatus;
-	struct hfa384x_AssocStatus assocstatus;
-	struct hfa384x_AuthRequest authreq;
-	struct hfa384x_PSUserCount psusercnt;
-	struct hfa384x_KeyIDChanged keyidchanged;
-} __packed;
-
-struct hfa384x_InfFrame {
-=======
 	struct hfa384x_comm_tallies_16 commtallies16;
 	struct hfa384x_comm_tallies_32 commtallies32;
 	struct hfa384x_scan_result scanresult;
@@ -934,7 +763,6 @@
 } __packed;
 
 struct hfa384x_inf_frame {
->>>>>>> 24b8d41d
 	u16 framelen;
 	u16 infotype;
 	union hfa384x_infodata info;
@@ -974,75 +802,41 @@
 } __packed;
 
 struct hfa384x_usb_cmdreq {
-<<<<<<< HEAD
-	u16 type;
-	u16 cmd;
-	u16 parm0;
-	u16 parm1;
-	u16 parm2;
-=======
 	__le16 type;
 	__le16 cmd;
 	__le16 parm0;
 	__le16 parm1;
 	__le16 parm2;
->>>>>>> 24b8d41d
 	u8 pad[54];
 } __packed;
 
 struct hfa384x_usb_wridreq {
-<<<<<<< HEAD
-	u16 type;
-	u16 frmlen;
-	u16 rid;
-=======
 	__le16 type;
 	__le16 frmlen;
 	__le16 rid;
->>>>>>> 24b8d41d
 	u8 data[HFA384x_RIDDATA_MAXLEN];
 } __packed;
 
 struct hfa384x_usb_rridreq {
-<<<<<<< HEAD
-	u16 type;
-	u16 frmlen;
-	u16 rid;
-=======
 	__le16 type;
 	__le16 frmlen;
 	__le16 rid;
->>>>>>> 24b8d41d
 	u8 pad[58];
 } __packed;
 
 struct hfa384x_usb_wmemreq {
-<<<<<<< HEAD
-	u16 type;
-	u16 frmlen;
-	u16 offset;
-	u16 page;
-=======
 	__le16 type;
 	__le16 frmlen;
 	__le16 offset;
 	__le16 page;
->>>>>>> 24b8d41d
 	u8 data[HFA384x_USB_RWMEM_MAXLEN];
 } __packed;
 
 struct hfa384x_usb_rmemreq {
-<<<<<<< HEAD
-	u16 type;
-	u16 frmlen;
-	u16 offset;
-	u16 page;
-=======
 	__le16 type;
 	__le16 frmlen;
 	__le16 offset;
 	__le16 page;
->>>>>>> 24b8d41d
 	u8 pad[56];
 } __packed;
 
@@ -1056,26 +850,15 @@
 
 struct hfa384x_usb_infofrm {
 	u16 type;
-<<<<<<< HEAD
-	struct hfa384x_InfFrame info;
-=======
 	struct hfa384x_inf_frame info;
->>>>>>> 24b8d41d
 } __packed;
 
 struct hfa384x_usb_statusresp {
 	u16 type;
-<<<<<<< HEAD
-	u16 status;
-	u16 resp0;
-	u16 resp1;
-	u16 resp2;
-=======
 	__le16 status;
 	__le16 resp0;
 	__le16 resp1;
 	__le16 resp2;
->>>>>>> 24b8d41d
 } __packed;
 
 struct hfa384x_usb_rridresp {
@@ -1296,13 +1079,8 @@
 } __packed;
 
 struct hfa384x_pdrec {
-<<<<<<< HEAD
-	u16 len;		/* in words */
-	u16 code;
-=======
 	__le16 len;		/* in words */
 	__le16 code;
->>>>>>> 24b8d41d
 	union pdr {
 		struct hfa384x_pdr_pcb_partnum pcb_partnum;
 		struct hfa384x_pdr_pcb_tracenum pcb_tracenum;
@@ -1405,12 +1183,6 @@
 	void *usercb_data;	/*  at CTLX completion  */
 };
 
-<<<<<<< HEAD
-	int variant;		/* Identifies cmd variant */
-};
-
-=======
->>>>>>> 24b8d41d
 struct hfa384x_usbctlxq {
 	spinlock_t lock;
 	struct list_head pending;
@@ -1507,11 +1279,7 @@
 	int scanflag;		/* to signal scan complete */
 	int join_ap;		/* are we joined to a specific ap */
 	int join_retries;	/* number of join retries till we fail */
-<<<<<<< HEAD
-	struct hfa384x_JoinRequest_data joinreq;	/* join request saved data */
-=======
 	struct hfa384x_join_request_data joinreq;/* join request saved data */
->>>>>>> 24b8d41d
 
 	struct wlandevice *wlandev;
 	/* Timer to allow for the deferred processing of linkstatus messages */
@@ -1567,13 +1335,9 @@
 						  * interface
 						  */
 
-<<<<<<< HEAD
-	struct hfa384x_caplevel cap_act_sta_mfi; /* sta f/w to modem interface */
-=======
 	struct hfa384x_caplevel cap_act_sta_mfi; /*
 						  * sta f/w to modem interface
 						  */
->>>>>>> 24b8d41d
 
 	struct hfa384x_caplevel cap_act_ap_cfi;	/*
 						 * ap f/w to controller
@@ -1583,28 +1347,17 @@
 	struct hfa384x_caplevel cap_act_ap_mfi;	/* ap f/w to modem interface */
 
 	u32 psusercount;	/* Power save user count. */
-<<<<<<< HEAD
-	struct hfa384x_CommTallies32 tallies;	/* Communication tallies. */
-=======
 	struct hfa384x_comm_tallies_32 tallies;	/* Communication tallies. */
->>>>>>> 24b8d41d
 	u8 comment[WLAN_COMMENT_MAX + 1];	/* User comment */
 
 	/* Channel Info request results (AP only) */
 	struct {
 		atomic_t done;
 		u8 count;
-<<<<<<< HEAD
-		struct hfa384x_ChInfoResult results;
-	} channel_info;
-
-	struct hfa384x_InfFrame *scanresults;
-=======
 		struct hfa384x_ch_info_result results;
 	} channel_info;
 
 	struct hfa384x_inf_frame *scanresults;
->>>>>>> 24b8d41d
 
 	struct prism2sta_authlist authlist;	/*
 						 * Authenticated station list.
@@ -1617,24 +1370,6 @@
 
 void hfa384x_create(struct hfa384x *hw, struct usb_device *usb);
 void hfa384x_destroy(struct hfa384x *hw);
-<<<<<<< HEAD
-
-int
-hfa384x_corereset(struct hfa384x *hw, int holdtime, int settletime, int genesis);
-int hfa384x_drvr_disable(struct hfa384x *hw, u16 macport);
-int hfa384x_drvr_enable(struct hfa384x *hw, u16 macport);
-int hfa384x_drvr_flashdl_enable(struct hfa384x *hw);
-int hfa384x_drvr_flashdl_disable(struct hfa384x *hw);
-int hfa384x_drvr_flashdl_write(struct hfa384x *hw, u32 daddr, void *buf, u32 len);
-int hfa384x_drvr_getconfig(struct hfa384x *hw, u16 rid, void *buf, u16 len);
-int hfa384x_drvr_ramdl_enable(struct hfa384x *hw, u32 exeaddr);
-int hfa384x_drvr_ramdl_disable(struct hfa384x *hw);
-int hfa384x_drvr_ramdl_write(struct hfa384x *hw, u32 daddr, void *buf, u32 len);
-int hfa384x_drvr_readpda(struct hfa384x *hw, void *buf, unsigned int len);
-int hfa384x_drvr_setconfig(struct hfa384x *hw, u16 rid, void *buf, u16 len);
-
-static inline int hfa384x_drvr_getconfig16(struct hfa384x *hw, u16 rid, void *val)
-=======
 
 int hfa384x_corereset(struct hfa384x *hw, int holdtime, int settletime,
 		      int genesis);
@@ -1653,17 +1388,12 @@
 
 static inline int
 hfa384x_drvr_getconfig16(struct hfa384x *hw, u16 rid, void *val)
->>>>>>> 24b8d41d
 {
 	int result = 0;
 
 	result = hfa384x_drvr_getconfig(hw, rid, val, sizeof(u16));
 	if (result == 0)
-<<<<<<< HEAD
-		*((u16 *)val) = le16_to_cpu(*((u16 *)val));
-=======
 		le16_to_cpus(val);
->>>>>>> 24b8d41d
 	return result;
 }
 
