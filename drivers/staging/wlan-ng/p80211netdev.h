/* SPDX-License-Identifier: (GPL-2.0 OR MPL-1.1) */
/* p80211netdev.h
 *
 * WLAN net device structure and functions
 *
 * Copyright (C) 1999 AbsoluteValue Systems, Inc.  All Rights Reserved.
 * --------------------------------------------------------------------
 *
 * linux-wlan
 *
 *   The contents of this file are subject to the Mozilla Public
 *   License Version 1.1 (the "License"); you may not use this file
 *   except in compliance with the License. You may obtain a copy of
 *   the License at http://www.mozilla.org/MPL/
 *
 *   Software distributed under the License is distributed on an "AS
 *   IS" basis, WITHOUT WARRANTY OF ANY KIND, either express or
 *   implied. See the License for the specific language governing
 *   rights and limitations under the License.
 *
 *   Alternatively, the contents of this file may be used under the
 *   terms of the GNU Public License version 2 (the "GPL"), in which
 *   case the provisions of the GPL are applicable instead of the
 *   above.  If you wish to allow the use of your version of this file
 *   only under the terms of the GPL and not to allow others to use
 *   your version of this file under the MPL, indicate your decision
 *   by deleting the provisions above and replace them with the notice
 *   and other provisions required by the GPL.  If you do not delete
 *   the provisions above, a recipient may use your version of this
 *   file under either the MPL or the GPL.
 *
 * --------------------------------------------------------------------
 *
 * Inquiries regarding the linux-wlan Open Source project can be
 * made directly to:
 *
 * AbsoluteValue Systems Inc.
 * info@linux-wlan.com
 * http://www.linux-wlan.com
 *
 * --------------------------------------------------------------------
 *
 * Portions of the development of this software were funded by
 * Intersil Corporation as part of PRISM(R) chipset product development.
 *
 * --------------------------------------------------------------------
 *
 * This file declares the structure type that represents each wlan
 * interface.
 *
 * --------------------------------------------------------------------
 */

#ifndef _LINUX_P80211NETDEV_H
#define _LINUX_P80211NETDEV_H

#include <linux/interrupt.h>
#include <linux/wireless.h>
#include <linux/netdevice.h>

#define WLAN_RELEASE	"0.3.0-staging"

#define WLAN_DEVICE_CLOSED	0
#define WLAN_DEVICE_OPEN	1

#define WLAN_MACMODE_NONE	0
#define WLAN_MACMODE_IBSS_STA	1
#define WLAN_MACMODE_ESS_STA	2
#define WLAN_MACMODE_ESS_AP	3

/* MSD States */
#define WLAN_MSD_HWPRESENT_PENDING	1
#define WLAN_MSD_HWFAIL			2
#define WLAN_MSD_HWPRESENT		3
#define WLAN_MSD_FWLOAD_PENDING		4
#define WLAN_MSD_FWLOAD			5
#define WLAN_MSD_RUNNING_PENDING	6
#define WLAN_MSD_RUNNING		7

#ifndef ETH_P_ECONET
#define ETH_P_ECONET   0x0018	/* needed for 2.2.x kernels */
#endif

#define ETH_P_80211_RAW        (ETH_P_ECONET + 1)

#ifndef ARPHRD_IEEE80211
#define ARPHRD_IEEE80211 801	/* kernel 2.4.6 */
#endif

#ifndef ARPHRD_IEEE80211_PRISM	/* kernel 2.4.18 */
#define ARPHRD_IEEE80211_PRISM 802
#endif

/*--- NSD Capabilities Flags ------------------------------*/
#define P80211_NSDCAP_HARDWAREWEP           0x01  /* hardware wep engine */
#define P80211_NSDCAP_SHORT_PREAMBLE        0x10  /* hardware supports */
#define P80211_NSDCAP_HWFRAGMENT            0x80  /* nsd handles frag/defrag */
#define P80211_NSDCAP_AUTOJOIN              0x100 /* nsd does autojoin */
#define P80211_NSDCAP_NOSCAN                0x200 /* nsd can scan */

/* Received frame statistics */
struct p80211_frmrx {
	u32 mgmt;
	u32 assocreq;
	u32 assocresp;
	u32 reassocreq;
	u32 reassocresp;
	u32 probereq;
	u32 proberesp;
	u32 beacon;
	u32 atim;
	u32 disassoc;
	u32 authen;
	u32 deauthen;
	u32 mgmt_unknown;
	u32 ctl;
	u32 pspoll;
	u32 rts;
	u32 cts;
	u32 ack;
	u32 cfend;
	u32 cfendcfack;
	u32 ctl_unknown;
	u32 data;
	u32 dataonly;
	u32 data_cfack;
	u32 data_cfpoll;
	u32 data__cfack_cfpoll;
	u32 null;
	u32 cfack;
	u32 cfpoll;
	u32 cfack_cfpoll;
	u32 data_unknown;
	u32 decrypt;
	u32 decrypt_err;
};

/* called by /proc/net/wireless */
struct iw_statistics *p80211wext_get_wireless_stats(struct net_device *dev);
/* wireless extensions' ioctls */
extern struct iw_handler_def p80211wext_handler_def;

/* WEP stuff */
#define NUM_WEPKEYS 4
#define MAX_KEYLEN 32

#define HOSTWEP_DEFAULTKEY_MASK GENMASK(1, 0)
#define HOSTWEP_SHAREDKEY BIT(3)
#define HOSTWEP_DECRYPT  BIT(4)
#define HOSTWEP_ENCRYPT  BIT(5)
#define HOSTWEP_PRIVACYINVOKED BIT(6)
#define HOSTWEP_EXCLUDEUNENCRYPTED BIT(7)

extern int wlan_watchdog;
extern int wlan_wext_write;

/* WLAN device type */
struct wlandevice {
	void *priv;		/* private data for MSD */

	/* Subsystem State */
	char name[WLAN_DEVNAMELEN_MAX];	/* Dev name, from register_wlandev() */
	char *nsdname;

	u32 state;		/* Device I/F state (open/closed) */
	u32 msdstate;		/* state of underlying driver */
	u32 hwremoved;		/* Has the hw been yanked out? */

	/* Hardware config */
	unsigned int irq;
	unsigned int iobase;
	unsigned int membase;
	u32 nsdcaps;		/* NSD Capabilities flags */

	/* Config vars */
	unsigned int ethconv;

	/* device methods (init by MSD, used by p80211 */
	int (*open)(struct wlandevice *wlandev);
	int (*close)(struct wlandevice *wlandev);
	void (*reset)(struct wlandevice *wlandev);
	int (*txframe)(struct wlandevice *wlandev, struct sk_buff *skb,
		       union p80211_hdr *p80211_hdr,
		       struct p80211_metawep *p80211_wep);
	int (*mlmerequest)(struct wlandevice *wlandev, struct p80211msg *msg);
	int (*set_multicast_list)(struct wlandevice *wlandev,
<<<<<<< HEAD
				   struct net_device *dev);
=======
				  struct net_device *dev);
>>>>>>> 24b8d41d
	void (*tx_timeout)(struct wlandevice *wlandev);

	/* 802.11 State */
	u8 bssid[WLAN_BSSID_LEN];
	struct p80211pstr32 ssid;
	u32 macmode;
	int linkstatus;

	/* WEP State */
	u8 wep_keys[NUM_WEPKEYS][MAX_KEYLEN];
	u8 wep_keylens[NUM_WEPKEYS];
	int hostwep;

	/* Request/Confirm i/f state (used by p80211) */
	unsigned long request_pending;	/* flag, access atomically */

	/* netlink socket */
	/* queue for indications waiting for cmd completion */
	/* Linux netdevice and support */
	struct net_device *netdev;	/* ptr to linux netdevice */

	/* Rx bottom half */
	struct tasklet_struct rx_bh;

	struct sk_buff_head nsd_rxq;

	/* 802.11 device statistics */
	struct p80211_frmrx rx;

	struct iw_statistics wstats;

	/* jkriegl: iwspy fields */
	u8 spy_number;
	char spy_address[IW_MAX_SPY][ETH_ALEN];
	struct iw_quality spy_stat[IW_MAX_SPY];
};

/* WEP stuff */
int wep_change_key(struct wlandevice *wlandev, int keynum, u8 *key, int keylen);
int wep_decrypt(struct wlandevice *wlandev, u8 *buf, u32 len, int key_override,
		u8 *iv, u8 *icv);
int wep_encrypt(struct wlandevice *wlandev, u8 *buf, u8 *dst, u32 len,
		int keynum, u8 *iv, u8 *icv);

int wlan_setup(struct wlandevice *wlandev, struct device *physdev);
void wlan_unsetup(struct wlandevice *wlandev);
int register_wlandev(struct wlandevice *wlandev);
int unregister_wlandev(struct wlandevice *wlandev);
void p80211netdev_rx(struct wlandevice *wlandev, struct sk_buff *skb);
void p80211netdev_hwremoved(struct wlandevice *wlandev);
#endif<|MERGE_RESOLUTION|>--- conflicted
+++ resolved
@@ -184,11 +184,7 @@
 		       struct p80211_metawep *p80211_wep);
 	int (*mlmerequest)(struct wlandevice *wlandev, struct p80211msg *msg);
 	int (*set_multicast_list)(struct wlandevice *wlandev,
-<<<<<<< HEAD
-				   struct net_device *dev);
-=======
 				  struct net_device *dev);
->>>>>>> 24b8d41d
 	void (*tx_timeout)(struct wlandevice *wlandev);
 
 	/* 802.11 State */
