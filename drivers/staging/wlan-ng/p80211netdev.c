--- conflicted
+++ resolved
@@ -95,22 +95,13 @@
 static int p80211knetdev_init(struct net_device *netdev);
 static int p80211knetdev_open(struct net_device *netdev);
 static int p80211knetdev_stop(struct net_device *netdev);
-<<<<<<< HEAD
-static int p80211knetdev_hard_start_xmit(struct sk_buff *skb,
-					 struct net_device *netdev);
-=======
 static netdev_tx_t p80211knetdev_hard_start_xmit(struct sk_buff *skb,
 						 struct net_device *netdev);
->>>>>>> 24b8d41d
 static void p80211knetdev_set_multicast_list(struct net_device *dev);
 static int p80211knetdev_do_ioctl(struct net_device *dev, struct ifreq *ifr,
 				  int cmd);
 static int p80211knetdev_set_mac_address(struct net_device *dev, void *addr);
-<<<<<<< HEAD
-static void p80211knetdev_tx_timeout(struct net_device *netdev);
-=======
 static void p80211knetdev_tx_timeout(struct net_device *netdev, unsigned int txqueue);
->>>>>>> 24b8d41d
 static int p80211_rx_typedrop(struct wlandevice *wlandev, u16 fc);
 
 int wlan_watchdog = 5000;
@@ -122,19 +113,6 @@
 MODULE_PARM_DESC(wlan_wext_write, "enable write wireless extensions");
 
 /*----------------------------------------------------------------
-<<<<<<< HEAD
-* p80211knetdev_init
-*
-* Init method for a Linux netdevice.  Called in response to
-* register_netdev.
-*
-* Arguments:
-*	none
-*
-* Returns:
-*	nothing
-----------------------------------------------------------------*/
-=======
  * p80211knetdev_init
  *
  * Init method for a Linux netdevice.  Called in response to
@@ -147,7 +125,6 @@
  *	nothing
  *----------------------------------------------------------------
  */
->>>>>>> 24b8d41d
 static int p80211knetdev_init(struct net_device *netdev)
 {
 	/* Called in response to register_netdev */
@@ -158,21 +135,6 @@
 }
 
 /*----------------------------------------------------------------
-<<<<<<< HEAD
-* p80211knetdev_open
-*
-* Linux netdevice open method.  Following a successful call here,
-* the device is supposed to be ready for tx and rx.  In our
-* situation that may not be entirely true due to the state of the
-* MAC below.
-*
-* Arguments:
-*	netdev		Linux network device structure
-*
-* Returns:
-*	zero on success, non-zero otherwise
-----------------------------------------------------------------*/
-=======
  * p80211knetdev_open
  *
  * Linux netdevice open method.  Following a successful call here,
@@ -187,7 +149,6 @@
  *	zero on success, non-zero otherwise
  *----------------------------------------------------------------
  */
->>>>>>> 24b8d41d
 static int p80211knetdev_open(struct net_device *netdev)
 {
 	int result = 0;		/* success */
@@ -212,19 +173,6 @@
 }
 
 /*----------------------------------------------------------------
-<<<<<<< HEAD
-* p80211knetdev_stop
-*
-* Linux netdevice stop (close) method.  Following this call,
-* no frames should go up or down through this interface.
-*
-* Arguments:
-*	netdev		Linux network device structure
-*
-* Returns:
-*	zero on success, non-zero otherwise
-----------------------------------------------------------------*/
-=======
  * p80211knetdev_stop
  *
  * Linux netdevice stop (close) method.  Following this call,
@@ -237,7 +185,6 @@
  *	zero on success, non-zero otherwise
  *----------------------------------------------------------------
  */
->>>>>>> 24b8d41d
 static int p80211knetdev_stop(struct net_device *netdev)
 {
 	int result = 0;
@@ -253,20 +200,6 @@
 }
 
 /*----------------------------------------------------------------
-<<<<<<< HEAD
-* p80211netdev_rx
-*
-* Frame receive function called by the mac specific driver.
-*
-* Arguments:
-*	wlandev		WLAN network device structure
-*	skb		skbuff containing a full 802.11 frame.
-* Returns:
-*	nothing
-* Side effects:
-*
-----------------------------------------------------------------*/
-=======
  * p80211netdev_rx
  *
  * Frame receive function called by the mac specific driver.
@@ -280,7 +213,6 @@
  *
  *----------------------------------------------------------------
  */
->>>>>>> 24b8d41d
 void p80211netdev_rx(struct wlandevice *wlandev, struct sk_buff *skb)
 {
 	/* Enqueue for post-irq processing */
@@ -300,21 +232,13 @@
  *	    CONV_TO_ETHER_FAILED if conversion failed
  *	    CONV_TO_ETHER_SKIPPED if frame is ignored
  */
-<<<<<<< HEAD
-static int p80211_convert_to_ether(struct wlandevice *wlandev, struct sk_buff *skb)
-=======
 static int p80211_convert_to_ether(struct wlandevice *wlandev,
 				   struct sk_buff *skb)
->>>>>>> 24b8d41d
 {
 	struct p80211_hdr_a3 *hdr;
 
 	hdr = (struct p80211_hdr_a3 *)skb->data;
-<<<<<<< HEAD
-	if (p80211_rx_typedrop(wlandev, hdr->fc))
-=======
 	if (p80211_rx_typedrop(wlandev, le16_to_cpu(hdr->fc)))
->>>>>>> 24b8d41d
 		return CONV_TO_ETHER_SKIPPED;
 
 	/* perform mcast filtering: allow my local address through but reject
@@ -346,11 +270,7 @@
  */
 static void p80211netdev_rx_bh(struct tasklet_struct *t)
 {
-<<<<<<< HEAD
-	struct wlandevice *wlandev = (struct wlandevice *)arg;
-=======
 	struct wlandevice *wlandev = from_tasklet(wlandev, t, rx_bh);
->>>>>>> 24b8d41d
 	struct sk_buff *skb = NULL;
 	struct net_device *dev = wlandev->netdev;
 
@@ -382,28 +302,6 @@
 }
 
 /*----------------------------------------------------------------
-<<<<<<< HEAD
-* p80211knetdev_hard_start_xmit
-*
-* Linux netdevice method for transmitting a frame.
-*
-* Arguments:
-*	skb	Linux sk_buff containing the frame.
-*	netdev	Linux netdevice.
-*
-* Side effects:
-*	If the lower layers report that buffers are full. netdev->tbusy
-*	will be set to prevent higher layers from sending more traffic.
-*
-*	Note: If this function returns non-zero, higher layers retain
-*	      ownership of the skb.
-*
-* Returns:
-*	zero on success, non-zero on failure.
-----------------------------------------------------------------*/
-static int p80211knetdev_hard_start_xmit(struct sk_buff *skb,
-					 struct net_device *netdev)
-=======
  * p80211knetdev_hard_start_xmit
  *
  * Linux netdevice method for transmitting a frame.
@@ -425,7 +323,6 @@
  */
 static netdev_tx_t p80211knetdev_hard_start_xmit(struct sk_buff *skb,
 						 struct net_device *netdev)
->>>>>>> 24b8d41d
 {
 	int result = 0;
 	int txresult = -1;
@@ -542,19 +439,6 @@
 }
 
 /*----------------------------------------------------------------
-<<<<<<< HEAD
-* p80211knetdev_set_multicast_list
-*
-* Called from higher layers whenever there's a need to set/clear
-* promiscuous mode or rewrite the multicast list.
-*
-* Arguments:
-*	none
-*
-* Returns:
-*	nothing
-----------------------------------------------------------------*/
-=======
  * p80211knetdev_set_multicast_list
  *
  * Called from higher layers whenever there's a need to set/clear
@@ -567,7 +451,6 @@
  *	nothing
  *----------------------------------------------------------------
  */
->>>>>>> 24b8d41d
 static void p80211knetdev_set_multicast_list(struct net_device *dev)
 {
 	struct wlandevice *wlandev = dev->ml_priv;
@@ -580,12 +463,8 @@
 
 #ifdef SIOCETHTOOL
 
-<<<<<<< HEAD
-static int p80211netdev_ethtool(struct wlandevice *wlandev, void __user *useraddr)
-=======
 static int p80211netdev_ethtool(struct wlandevice *wlandev,
 				void __user *useraddr)
->>>>>>> 24b8d41d
 {
 	u32 ethcmd;
 	struct ethtool_drvinfo info;
@@ -631,35 +510,6 @@
 #endif
 
 /*----------------------------------------------------------------
-<<<<<<< HEAD
-* p80211knetdev_do_ioctl
-*
-* Handle an ioctl call on one of our devices.  Everything Linux
-* ioctl specific is done here.  Then we pass the contents of the
-* ifr->data to the request message handler.
-*
-* Arguments:
-*	dev	Linux kernel netdevice
-*	ifr	Our private ioctl request structure, typed for the
-*		generic struct ifreq so we can use ptr to func
-*		w/o cast.
-*
-* Returns:
-*	zero on success, a negative errno on failure.  Possible values:
-*		-ENETDOWN Device isn't up.
-*		-EBUSY	cmd already in progress
-*		-ETIME	p80211 cmd timed out (MSD may have its own timers)
-*		-EFAULT memory fault copying msg from user buffer
-*		-ENOMEM unable to allocate kernel msg buffer
-*		-ENOSYS	bad magic, it the cmd really for us?
-*		-EintR	sleeping on cmd, awakened by signal, cmd cancelled.
-*
-* Call Context:
-*	Process thread (ioctl caller).  TODO: SMP support may require
-*	locks.
-----------------------------------------------------------------*/
-static int p80211knetdev_do_ioctl(struct net_device *dev, struct ifreq *ifr, int cmd)
-=======
  * p80211knetdev_do_ioctl
  *
  * Handle an ioctl call on one of our devices.  Everything Linux
@@ -689,7 +539,6 @@
  */
 static int p80211knetdev_do_ioctl(struct net_device *dev,
 				  struct ifreq *ifr, int cmd)
->>>>>>> 24b8d41d
 {
 	int result = 0;
 	struct p80211ioctl_req *req = (struct p80211ioctl_req *)ifr;
@@ -744,32 +593,6 @@
 }
 
 /*----------------------------------------------------------------
-<<<<<<< HEAD
-* p80211knetdev_set_mac_address
-*
-* Handles the ioctl for changing the MACAddress of a netdevice
-*
-* references: linux/netdevice.h and drivers/net/net_init.c
-*
-* NOTE: [MSM] We only prevent address changes when the netdev is
-* up.  We don't control anything based on dot11 state.  If the
-* address is changed on a STA that's currently associated, you
-* will probably lose the ability to send and receive data frames.
-* Just be aware.  Therefore, this should usually only be done
-* prior to scan/join/auth/assoc.
-*
-* Arguments:
-*	dev	netdevice struct
-*	addr	the new MACAddress (a struct)
-*
-* Returns:
-*	zero on success, a negative errno on failure.  Possible values:
-*		-EBUSY	device is bussy (cmd not possible)
-*		-and errors returned by: p80211req_dorequest(..)
-*
-* by: Collin R. Mulliner <collin@mulliner.org>
-----------------------------------------------------------------*/
-=======
  * p80211knetdev_set_mac_address
  *
  * Handles the ioctl for changing the MACAddress of a netdevice
@@ -795,7 +618,6 @@
  * by: Collin R. Mulliner <collin@mulliner.org>
  *----------------------------------------------------------------
  */
->>>>>>> 24b8d41d
 static int p80211knetdev_set_mac_address(struct net_device *dev, void *addr)
 {
 	struct sockaddr *new_addr = addr;
@@ -819,12 +641,8 @@
 	dot11req.msgcode = DIDMSG_DOT11REQ_MIBSET;
 	dot11req.msglen = sizeof(dot11req);
 	memcpy(dot11req.devname,
-<<<<<<< HEAD
-	       ((struct wlandevice *)dev->ml_priv)->name, WLAN_DEVNAMELEN_MAX - 1);
-=======
 	       ((struct wlandevice *)dev->ml_priv)->name,
 	       WLAN_DEVNAMELEN_MAX - 1);
->>>>>>> 24b8d41d
 
 	/* Set up the mibattribute argument */
 	mibattr->did = DIDMSG_DOT11REQ_MIBSET_MIBATTRIBUTE;
@@ -860,21 +678,6 @@
 	return result;
 }
 
-<<<<<<< HEAD
-static int wlan_change_mtu(struct net_device *dev, int new_mtu)
-{
-	/* 2312 is max 802.11 payload, 20 is overhead, (ether + llc +snap)
-	   and another 8 for wep. */
-	if ((new_mtu < 68) || (new_mtu > (2312 - 20 - 8)))
-		return -EINVAL;
-
-	dev->mtu = new_mtu;
-
-	return 0;
-}
-
-=======
->>>>>>> 24b8d41d
 static const struct net_device_ops p80211_netdev_ops = {
 	.ndo_init = p80211knetdev_init,
 	.ndo_open = p80211knetdev_open,
@@ -888,30 +691,6 @@
 };
 
 /*----------------------------------------------------------------
-<<<<<<< HEAD
-* wlan_setup
-*
-* Roughly matches the functionality of ether_setup.  Here
-* we set up any members of the wlandevice structure that are common
-* to all devices.  Additionally, we allocate a linux 'struct device'
-* and perform the same setup as ether_setup.
-*
-* Note: It's important that the caller have setup the wlandev->name
-*	ptr prior to calling this function.
-*
-* Arguments:
-*	wlandev		ptr to the wlandev structure for the
-*			interface.
-*	physdev		ptr to usb device
-* Returns:
-*	zero on success, non-zero otherwise.
-* Call Context:
-*	Should be process thread.  We'll assume it might be
-*	interrupt though.  When we add support for statically
-*	compiled drivers, this function will be called in the
-*	context of the kernel startup code.
-----------------------------------------------------------------*/
-=======
  * wlan_setup
  *
  * Roughly matches the functionality of ether_setup.  Here
@@ -935,7 +714,6 @@
  *	context of the kernel startup code.
  *----------------------------------------------------------------
  */
->>>>>>> 24b8d41d
 int wlan_setup(struct wlandevice *wlandev, struct device *physdev)
 {
 	int result = 0;
@@ -988,26 +766,6 @@
 }
 
 /*----------------------------------------------------------------
-<<<<<<< HEAD
-* wlan_unsetup
-*
-* This function is paired with the wlan_setup routine.  It should
-* be called after unregister_wlandev.  Basically, all it does is
-* free the 'struct device' that's associated with the wlandev.
-* We do it here because the 'struct device' isn't allocated
-* explicitly in the driver code, it's done in wlan_setup.  To
-* do the free in the driver might seem like 'magic'.
-*
-* Arguments:
-*	wlandev		ptr to the wlandev structure for the
-*			interface.
-* Call Context:
-*	Should be process thread.  We'll assume it might be
-*	interrupt though.  When we add support for statically
-*	compiled drivers, this function will be called in the
-*	context of the kernel startup code.
-----------------------------------------------------------------*/
-=======
  * wlan_unsetup
  *
  * This function is paired with the wlan_setup routine.  It should
@@ -1027,7 +785,6 @@
  *	context of the kernel startup code.
  *----------------------------------------------------------------
  */
->>>>>>> 24b8d41d
 void wlan_unsetup(struct wlandevice *wlandev)
 {
 	struct wireless_dev *wdev;
@@ -1044,26 +801,6 @@
 }
 
 /*----------------------------------------------------------------
-<<<<<<< HEAD
-* register_wlandev
-*
-* Roughly matches the functionality of register_netdev.  This function
-* is called after the driver has successfully probed and set up the
-* resources for the device.  It's now ready to become a named device
-* in the Linux system.
-*
-* First we allocate a name for the device (if not already set), then
-* we call the Linux function register_netdevice.
-*
-* Arguments:
-*	wlandev		ptr to the wlandev structure for the
-*			interface.
-* Returns:
-*	zero on success, non-zero otherwise.
-* Call Context:
-*	Can be either interrupt or not.
-----------------------------------------------------------------*/
-=======
  * register_wlandev
  *
  * Roughly matches the functionality of register_netdev.  This function
@@ -1083,31 +820,12 @@
  *	Can be either interrupt or not.
  *----------------------------------------------------------------
  */
->>>>>>> 24b8d41d
 int register_wlandev(struct wlandevice *wlandev)
 {
 	return register_netdev(wlandev->netdev);
 }
 
 /*----------------------------------------------------------------
-<<<<<<< HEAD
-* unregister_wlandev
-*
-* Roughly matches the functionality of unregister_netdev.  This
-* function is called to remove a named device from the system.
-*
-* First we tell linux that the device should no longer exist.
-* Then we remove it from the list of known wlan devices.
-*
-* Arguments:
-*	wlandev		ptr to the wlandev structure for the
-*			interface.
-* Returns:
-*	zero on success, non-zero otherwise.
-* Call Context:
-*	Can be either interrupt or not.
-----------------------------------------------------------------*/
-=======
  * unregister_wlandev
  *
  * Roughly matches the functionality of unregister_netdev.  This
@@ -1125,7 +843,6 @@
  *	Can be either interrupt or not.
  *----------------------------------------------------------------
  */
->>>>>>> 24b8d41d
 int unregister_wlandev(struct wlandevice *wlandev)
 {
 	struct sk_buff *skb;
@@ -1140,37 +857,6 @@
 }
 
 /*----------------------------------------------------------------
-<<<<<<< HEAD
-* p80211netdev_hwremoved
-*
-* Hardware removed notification. This function should be called
-* immediately after an MSD has detected that the underlying hardware
-* has been yanked out from under us.  The primary things we need
-* to do are:
-*   - Mark the wlandev
-*   - Prevent any further traffic from the knetdev i/f
-*   - Prevent any further requests from mgmt i/f
-*   - If there are any waitq'd mgmt requests or mgmt-frame exchanges,
-*     shut them down.
-*   - Call the MSD hwremoved function.
-*
-* The remainder of the cleanup will be handled by unregister().
-* Our primary goal here is to prevent as much tickling of the MSD
-* as possible since the MSD is already in a 'wounded' state.
-*
-* TODO: As new features are added, this function should be
-*       updated.
-*
-* Arguments:
-*	wlandev		WLAN network device structure
-* Returns:
-*	nothing
-* Side effects:
-*
-* Call context:
-*	Usually interrupt.
-----------------------------------------------------------------*/
-=======
  * p80211netdev_hwremoved
  *
  * Hardware removed notification. This function should be called
@@ -1201,7 +887,6 @@
  *	Usually interrupt.
  *----------------------------------------------------------------
  */
->>>>>>> 24b8d41d
 void p80211netdev_hwremoved(struct wlandevice *wlandev)
 {
 	wlandev->hwremoved = 1;
@@ -1212,28 +897,6 @@
 }
 
 /*----------------------------------------------------------------
-<<<<<<< HEAD
-* p80211_rx_typedrop
-*
-* Classifies the frame, increments the appropriate counter, and
-* returns 0|1|2 indicating whether the driver should handle, ignore, or
-* drop the frame
-*
-* Arguments:
-*	wlandev		wlan device structure
-*	fc		frame control field
-*
-* Returns:
-*	zero if the frame should be handled by the driver,
-*       one if the frame should be ignored
-*       anything else means we drop it.
-*
-* Side effects:
-*
-* Call context:
-*	interrupt
-----------------------------------------------------------------*/
-=======
  * p80211_rx_typedrop
  *
  * Classifies the frame, increments the appropriate counter, and
@@ -1255,7 +918,6 @@
  *	interrupt
  *----------------------------------------------------------------
  */
->>>>>>> 24b8d41d
 static int p80211_rx_typedrop(struct wlandevice *wlandev, u16 fc)
 {
 	u16 ftype;
@@ -1411,11 +1073,7 @@
 	return drop;
 }
 
-<<<<<<< HEAD
-static void p80211knetdev_tx_timeout(struct net_device *netdev)
-=======
 static void p80211knetdev_tx_timeout(struct net_device *netdev, unsigned int txqueue)
->>>>>>> 24b8d41d
 {
 	struct wlandevice *wlandev = netdev->ml_priv;
 
