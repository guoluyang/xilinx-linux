--- conflicted
+++ resolved
@@ -16,21 +16,6 @@
 	  To compile this driver as a module, say M here: the module will be
 	  called adis16203.
 
-<<<<<<< HEAD
-config ADIS16209
-	tristate "Analog Devices ADIS16209 Dual-Axis Digital Inclinometer and Accelerometer"
-	depends on SPI
-	select IIO_ADIS_LIB
-	select IIO_ADIS_LIB_BUFFER if IIO_BUFFER
-	help
-	  Say Y here to build support for Analog Devices adis16209 dual-axis digital inclinometer
-	  and accelerometer.
-
-	  To compile this driver as a module, say M here: the module will be
-	  called adis16209.
-
-=======
->>>>>>> 24b8d41d
 config ADIS16240
 	tristate "Analog Devices ADIS16240 Programmable Impact Sensor and Recorder"
 	depends on SPI
@@ -43,17 +28,4 @@
 	  To compile this driver as a module, say M here: the module will be
 	  called adis16240.
 
-<<<<<<< HEAD
-config SCA3000
-	depends on IIO_BUFFER
-	depends on SPI
-	tristate "VTI SCA3000 series accelerometers"
-	help
-	  Say Y here to build support for the VTI SCA3000 series of SPI
-	  accelerometers. These devices use a hardware ring buffer.
-
-	  To compile this driver as a module, say M here: the module will be
-	  called sca3000.
-=======
->>>>>>> 24b8d41d
 endmenu