# SPDX-License-Identifier: GPL-2.0
ccflags-y += -I$(src)			# needed for trace events

obj-y					+= ion/

<<<<<<< HEAD
obj-$(CONFIG_ASHMEM)			+= ashmem.o
obj-$(CONFIG_ANDROID_LOW_MEMORY_KILLER)	+= lowmemorykiller.o
=======
obj-$(CONFIG_ASHMEM)			+= ashmem.o
>>>>>>> 24b8d41d
<|MERGE_RESOLUTION|>--- conflicted
+++ resolved
@@ -3,9 +3,4 @@
 
 obj-y					+= ion/
 
-<<<<<<< HEAD
-obj-$(CONFIG_ASHMEM)			+= ashmem.o
-obj-$(CONFIG_ANDROID_LOW_MEMORY_KILLER)	+= lowmemorykiller.o
-=======
-obj-$(CONFIG_ASHMEM)			+= ashmem.o
->>>>>>> 24b8d41d
+obj-$(CONFIG_ASHMEM)			+= ashmem.o