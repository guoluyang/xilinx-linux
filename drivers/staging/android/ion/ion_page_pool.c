--- conflicted
+++ resolved
@@ -16,14 +16,7 @@
 {
 	if (fatal_signal_pending(current))
 		return NULL;
-<<<<<<< HEAD
-	if (!pool->cached)
-		ion_pages_sync_for_device(NULL, page, PAGE_SIZE << pool->order,
-					  DMA_BIDIRECTIONAL);
-	return page;
-=======
 	return alloc_pages(pool->gfp_mask, pool->order);
->>>>>>> 24b8d41d
 }
 
 static void ion_page_pool_free_pages(struct ion_page_pool *pool,
@@ -138,8 +131,7 @@
 	return freed;
 }
 
-struct ion_page_pool *ion_page_pool_create(gfp_t gfp_mask, unsigned int order,
-					   bool cached)
+struct ion_page_pool *ion_page_pool_create(gfp_t gfp_mask, unsigned int order)
 {
 	struct ion_page_pool *pool = kmalloc(sizeof(*pool), GFP_KERNEL);
 
@@ -153,8 +145,6 @@
 	pool->order = order;
 	mutex_init(&pool->mutex);
 	plist_node_init(&pool->list, order);
-	if (cached)
-		pool->cached = true;
 
 	return pool;
 }
