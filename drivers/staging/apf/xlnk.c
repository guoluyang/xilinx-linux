--- conflicted
+++ resolved
@@ -42,24 +42,6 @@
 #include <linux/uaccess.h>
 #include <linux/wait.h>
 
-<<<<<<< HEAD
-#include <linux/device.h>
-#include <linux/init.h>
-#include <linux/cdev.h>
-
-#include <linux/sched.h>
-#include <linux/pagemap.h>
-#include <linux/errno.h>	/* error codes */
-#include <linux/dma-mapping.h>  /* dma */
-#include <linux/of.h>
-#include <linux/list.h>
-#include <linux/dma/xilinx_dma.h>
-#include <linux/uio_driver.h>
-#include <asm/cacheflush.h>
-#include <linux/semaphore.h>
-
-=======
->>>>>>> 24b8d41d
 #include "xlnk-ioctl.h"
 #include "xlnk-sysdef.h"
 #include "xlnk.h"
@@ -83,10 +65,6 @@
 static ssize_t xlnk_dev_size;
 
 #define XLNK_BUF_POOL_SIZE	4096
-<<<<<<< HEAD
-static unsigned int xlnk_bufpool_size = XLNK_BUF_POOL_SIZE;
-=======
->>>>>>> 24b8d41d
 static void *xlnk_bufpool[XLNK_BUF_POOL_SIZE];
 static void *xlnk_bufpool_alloc_point[XLNK_BUF_POOL_SIZE];
 static xlnk_intptr_type xlnk_userbuf[XLNK_BUF_POOL_SIZE];
@@ -94,42 +72,6 @@
 static dma_addr_t xlnk_phyaddr[XLNK_BUF_POOL_SIZE];
 static size_t xlnk_buflen[XLNK_BUF_POOL_SIZE];
 static unsigned int xlnk_bufcacheable[XLNK_BUF_POOL_SIZE];
-<<<<<<< HEAD
-static spinlock_t xlnk_buf_lock;
-
-/* only used with standard DMA mode */
-static struct page **xlnk_page_store;
-static int xlnk_page_store_size;
-
-static int xlnk_open(struct inode *ip, struct file *filp);  /* Open */
-static int xlnk_release(struct inode *ip, struct file *filp);   /* Release */
-static long xlnk_ioctl(struct file *filp, unsigned int code,
-				unsigned long args);
-static ssize_t xlnk_read(struct file *filp, char __user *buf,
-			  size_t count, loff_t *offp);
-static ssize_t xlnk_write(struct file *filp, const char __user *buf,
-			  size_t count, loff_t *offp);
-static int xlnk_mmap(struct file *filp, struct vm_area_struct *vma);
-static void xlnk_vma_open(struct vm_area_struct *vma);
-static void xlnk_vma_close(struct vm_area_struct *vma);
-
-static int xlnk_init_bufpool(void);
-
-LIST_HEAD(xlnk_dmabuf_list);
-
-static int xlnk_shutdown(unsigned long buf);
-static int xlnk_recover_resource(unsigned long buf);
-
-static const struct file_operations xlnk_fops = {
-	.open = xlnk_open,
-	.release = xlnk_release,
-	.read = xlnk_read,
-	.write = xlnk_write,
-	.unlocked_ioctl = xlnk_ioctl,
-	.mmap = xlnk_mmap,
-};
-
-=======
 static struct file *xlnk_buf_filp[XLNK_BUF_POOL_SIZE];
 static spinlock_t xlnk_buf_lock;
 
@@ -139,17 +81,12 @@
 
 LIST_HEAD(xlnk_dmabuf_list);
 
->>>>>>> 24b8d41d
 #define MAX_XLNK_DMAS 128
 
 struct xlnk_device_pack {
 	char name[64];
 	struct platform_device pdev;
 	struct resource res[8];
-<<<<<<< HEAD
-	struct uio_info *io_ptr;
-=======
->>>>>>> 24b8d41d
 	int refs;
 
 #ifdef CONFIG_XILINX_DMA_APF
@@ -172,6 +109,7 @@
 static struct xlnk_device_pack *xlnk_devpacks_alloc(void)
 {
 	unsigned int i;
+
 	for (i = 0; i < MAX_XLNK_DMAS; i++) {
 		if (!xlnk_devpacks[i]) {
 			struct xlnk_device_pack *ret;
@@ -190,21 +128,11 @@
 static void xlnk_devpacks_delete(struct xlnk_device_pack *devpack)
 {
 	unsigned int i;
-<<<<<<< HEAD
-	devpack->refs = 1;
-	for (i = 0; i < MAX_XLNK_DMAS; i++) {
-		if (xlnk_devpacks[i] == NULL) {
-			xlnk_devpacks[i] = devpack;
-			break;
-		}
-	}
-=======
 
 	for (i = 0; i < MAX_XLNK_DMAS; i++)
 		if (xlnk_devpacks[i] == devpack)
 			xlnk_devpacks[i] = NULL;
 	kfree(devpack);
->>>>>>> 24b8d41d
 }
 
 static struct xlnk_device_pack *xlnk_devpacks_find(xlnk_intptr_type base)
@@ -228,30 +156,13 @@
 	if (!devpack) {
 		up(&xlnk_devpack_sem);
 		return;
-<<<<<<< HEAD
 	}
 	devpack->refs--;
 	if (devpack->refs) {
 		up(&xlnk_devpack_sem);
 		return;
 	}
-	if (xlnk_config_dma_type(xlnk_config_dma_standard)) {
-		if (devpack->io_ptr)
-			uio_unregister_device(devpack->io_ptr);
-		if (strcmp(devpack->pdev.name, "xilinx-axidma") != 0)
-			platform_device_unregister(&devpack->pdev);
-	} else {
-		platform_device_unregister(&devpack->pdev);
-	}
-=======
-	}
-	devpack->refs--;
-	if (devpack->refs) {
-		up(&xlnk_devpack_sem);
-		return;
-	}
 	platform_device_unregister(&devpack->pdev);
->>>>>>> 24b8d41d
 	xlnk_devpacks_delete(devpack);
 	kfree(devpack);
 	up(&xlnk_devpack_sem);
@@ -274,43 +185,7 @@
 
 static int xlnk_buf_findnull(void)
 {
-<<<<<<< HEAD
-	int err;
-	dev_t dev = 0;
-
-	xlnk_dev_buf = NULL;
-	xlnk_dev_size = 0;
-	xlnk_dev_vmas = 0;
-
-	/* use 2.6 device model */
-	xlnk_page_store_size = 1024;
-	xlnk_page_store = vmalloc(sizeof(struct page *) * xlnk_page_store_size);
-	if (!xlnk_page_store) {
-		pr_err("failed to allocate memory for page store\n");
-		err = -ENOMEM;
-		goto err1;
-	}
-	err = alloc_chrdev_region(&dev, 0, 1, driver_name);
-	if (err) {
-		dev_err(&pdev->dev, "%s: Can't get major %d\n",
-			 __func__, driver_major);
-		goto err1;
-	}
-
-	cdev_init(&xlnk_cdev, &xlnk_fops);
-
-	xlnk_cdev.owner = THIS_MODULE;
-
-	err = cdev_add(&xlnk_cdev, dev, 1);
-
-	if (err) {
-		dev_err(&pdev->dev, "%s: Failed to add XLNK device\n",
-			 __func__);
-		goto err3;
-	}
-=======
 	int i;
->>>>>>> 24b8d41d
 
 	for (i = 1; i < XLNK_BUF_POOL_SIZE; i++) {
 		if (!xlnk_bufpool[i])
@@ -349,26 +224,7 @@
 	return 0;
 }
 
-<<<<<<< HEAD
-static int xlnk_buf_find_by_user_addr(xlnk_intptr_type addr, int pid)
-{
-	int i;
-
-	for (i = 1; i < xlnk_bufpool_size; i++) {
-		if (xlnk_bufpool[i] &&
-		    xlnk_buf_process[i] == pid &&
-		    xlnk_userbuf[i] <= addr &&
-		    xlnk_userbuf[i] + xlnk_buflen[i] > addr)
-			return i;
-	}
-
-	return 0;
-}
-
-/**
-=======
 /*
->>>>>>> 24b8d41d
  * allocate and return an id
  * id must be a positve number
  */
@@ -379,50 +235,6 @@
 	void *kaddr;
 	dma_addr_t phys_addr_anchor;
 
-<<<<<<< HEAD
-	if (cacheable)
-		kaddr = dma_alloc_noncoherent(xlnk_dev,
-					      len,
-					      &phys_addr_anchor,
-					      GFP_KERNEL |
-					      GFP_DMA |
-					      __GFP_REPEAT);
-	else
-		kaddr = dma_alloc_coherent(xlnk_dev,
-					   len,
-					   &phys_addr_anchor,
-					   GFP_KERNEL |
-					   GFP_DMA |
-					   __GFP_REPEAT);
-	if (!kaddr)
-		return -ENOMEM;
-
-	spin_lock(&xlnk_buf_lock);
-	id = xlnk_buf_findnull();
-	if (id > 0 && id < XLNK_BUF_POOL_SIZE) {
-		xlnk_bufpool_alloc_point[id] = kaddr;
-		xlnk_bufpool[id] = kaddr;
-		xlnk_buflen[id] = len;
-		xlnk_bufcacheable[id] = cacheable;
-		xlnk_phyaddr[id] = phys_addr_anchor;
-	}
-	spin_unlock(&xlnk_buf_lock);
-
-	if (id <= 0 || id >= XLNK_BUF_POOL_SIZE) {
-		return -ENOMEM;
-	}
-
-	return id;
-}
-
-static int xlnk_init_bufpool(void)
-{
-	unsigned int i;
-
-	spin_lock_init(&xlnk_buf_lock);
-	xlnk_dev_buf = kmalloc(8192, GFP_KERNEL | GFP_DMA);
-	*((char *)xlnk_dev_buf) = '\0';
-=======
 	kaddr = dma_alloc_attrs(xlnk_dev,
 				len,
 				&phys_addr_anchor,
@@ -430,7 +242,6 @@
 				0);
 	if (!kaddr)
 		return -ENOMEM;
->>>>>>> 24b8d41d
 
 	spin_lock(&xlnk_buf_lock);
 	id = xlnk_buf_findnull();
@@ -562,140 +373,18 @@
 		devpack->refs++;
 		status = 0;
 	} else {
-<<<<<<< HEAD
-		nirq = 0;
-		irqptr = irqs;
-
-		while (*irqptr) {
-			nirq++;
-			irqptr++;
-		}
-
-		if (nirq > 7) {
-			up(&xlnk_devpack_sem);
-			return -ENOMEM;
-		}
-
-		nres = nirq + 1;
-
-		devpack = kzalloc(sizeof(*devpack),
-				  GFP_KERNEL);
-		devpack->io_ptr = NULL;
-		strcpy(devpack->name, name);
-		devpack->pdev.name = devpack->name;
-
-		devpack->pdev.id = id;
-
-		devpack->pdev.dev.dma_mask = &dma_mask;
-		devpack->pdev.dev.coherent_dma_mask = dma_mask;
-
-		devpack->res[0].start = base;
-		devpack->res[0].end = base + size - 1;
-		devpack->res[0].flags = IORESOURCE_MEM;
-
-		for (i = 0; i < nirq; i++) {
-			devpack->res[i + 1].start = irqs[i];
-			devpack->res[i + 1].end = irqs[i];
-			devpack->res[i + 1].flags = IORESOURCE_IRQ;
-		}
-
-		devpack->pdev.resource = devpack->res;
-		devpack->pdev.num_resources = nres;
-
-		status = platform_device_register(&devpack->pdev);
-		if (status) {
-			kfree(devpack);
-			*handle = 0;
-		} else {
-			xlnk_devpacks_add(devpack);
-			*handle = (xlnk_intptr_type)devpack;
-		}
-	}
-	up(&xlnk_devpack_sem);
-
-	return status;
-}
-
-static int xlnk_dmaregister(char *name, unsigned int id,
-				xlnk_intptr_type base, unsigned int size,
-				unsigned int chan_num,
-				unsigned int chan0_dir,
-				unsigned int chan0_irq,
-				unsigned int chan0_poll_mode,
-				unsigned int chan0_include_dre,
-				unsigned int chan0_data_width,
-				unsigned int chan1_dir,
-				unsigned int chan1_irq,
-				unsigned int chan1_poll_mode,
-				unsigned int chan1_include_dre,
-				unsigned int chan1_data_width,
-				xlnk_intptr_type *handle)
-{
-	int status = 0;
-
-#ifdef CONFIG_XILINX_DMA_APF
-
-	struct xlnk_device_pack *devpack;
-
-	if (chan_num < 1 || chan_num > 2) {
-		pr_err("%s: Expected either 1 or 2 channels, got %d\n",
-		       __func__, chan_num);
-		return -EINVAL;
-	}
-
-	down(&xlnk_devpack_sem);
-	devpack = xlnk_devpacks_find(base);
-	if (devpack) {
-		*handle = (xlnk_intptr_type)devpack;
-		devpack->refs++;
-		status = 0;
-	} else {
-		devpack = kzalloc(sizeof(*devpack),
-				  GFP_KERNEL);
-=======
 		devpack = xlnk_devpacks_alloc();
->>>>>>> 24b8d41d
 		if (!devpack) {
 			up(&xlnk_devpack_sem);
 			return -ENOMEM;
 		}
 		strcpy(devpack->name, name);
 		devpack->pdev.name = "xilinx-axidma";
-<<<<<<< HEAD
-		if (xlnk_config_dma_type(xlnk_config_dma_standard) &&
-		    chan0_data_width == 0 &&
-		    chan1_data_width == 0) {
-			devpack->io_ptr = kzalloc(sizeof(*devpack->io_ptr),
-						  GFP_KERNEL);
-			if (!devpack->io_ptr) {
-				up(&xlnk_devpack_sem);
-				return -EFAULT;
-			}
-			devpack->io_ptr->name = devpack->name;
-			devpack->io_ptr->version = "0.0.1";
-			devpack->io_ptr->irq = -1;
-			if (uio_register_device(xlnk_dev, devpack->io_ptr)) {
-				pr_err("UIO dummy failed to install\n");
-				up(&xlnk_devpack_sem);
-				return -EFAULT;
-			}
-		} else {
-			devpack->io_ptr = NULL;
-		}
-
-		devpack->pdev.id = id;
-
-		devpack->dma_chan_cfg[0].include_dre = chan0_include_dre;
-		devpack->dma_chan_cfg[0].datawidth   = chan0_data_width;
-		devpack->dma_chan_cfg[0].irq = chan0_irq;
-		devpack->dma_chan_cfg[0].poll_mode   = chan0_poll_mode;
-=======
 
 		devpack->dma_chan_cfg[0].include_dre = chan0_include_dre;
 		devpack->dma_chan_cfg[0].datawidth = chan0_data_width;
 		devpack->dma_chan_cfg[0].irq = chan0_irq;
 		devpack->dma_chan_cfg[0].poll_mode = chan0_poll_mode;
->>>>>>> 24b8d41d
 		devpack->dma_chan_cfg[0].type =
 			(chan0_dir == XLNK_DMA_FROM_DEVICE) ?
 				"axi-dma-s2mm-channel" :
@@ -731,90 +420,6 @@
 
 		devpack->pdev.resource = devpack->res;
 		devpack->pdev.num_resources = 1;
-<<<<<<< HEAD
-		if (xlnk_config_dma_type(xlnk_config_dma_manual))
-			status = platform_device_register(&devpack->pdev);
-		if (status) {
-			kfree(devpack);
-			*handle = 0;
-		} else {
-			xlnk_devpacks_add(devpack);
-			*handle = (xlnk_intptr_type)devpack;
-		}
-	}
-	up(&xlnk_devpack_sem);
-
-#endif
-	return status;
-}
-
-static int xlnk_mcdmaregister(char *name, unsigned int id,
-			      xlnk_intptr_type base, unsigned int size,
-			      unsigned int mm2s_chan_num,
-			      unsigned int mm2s_chan_irq,
-			      unsigned int s2mm_chan_num,
-			      unsigned int s2mm_chan_irq,
-			      xlnk_intptr_type *handle)
-{
-	int status = -1;
-
-#ifdef CONFIG_XILINX_MCDMA
-	struct xlnk_device_pack *devpack;
-	if (xlnk_config_dma_type(xlnk_config_dma_standard)) {
-		pr_err("Standard driver not yet supporting multichannel\n");
-		return -EFAULT;
-	}
-
-	if (strcmp(name, "xdma"))
-		return -EINVAL;
-
-	devpack = xlnk_devpacks_find(base);
-	if (devpack) {
-		devpack->refs++;
-	}
-	if (devpack) {
-		*handle = (xlnk_intptr_type)devpack;
-		return 0;
-	}
-
-	devpack = kzalloc(sizeof(struct xlnk_device_pack),
-			  GFP_KERNEL);
-	if (!devpack)
-		return -ENOMEM;
-
-	strcpy(devpack->name, name);
-	devpack->pdev.name = devpack->name;
-	devpack->pdev.id = id;
-
-	devpack->mcdma_dev_cfg.tx_chans	= mm2s_chan_num;
-	devpack->mcdma_dev_cfg.rx_chans	= s2mm_chan_num;
-	devpack->mcdma_dev_cfg.legacy_mode = XDMA_MCHAN_MODE;
-	devpack->mcdma_dev_cfg.device_id   = id;
-
-	devpack->pdev.dev.platform_data	 = &devpack->mcdma_dev_cfg;
-	devpack->pdev.dev.dma_mask = &dma_mask;
-	devpack->pdev.dev.coherent_dma_mask = dma_mask;
-	devpack->pdev.dev.release = xdma_if_device_release,
-
-	devpack->res[0].start = base;
-	devpack->res[0].end   = base + size - 1;
-	devpack->res[0].flags = IORESOURCE_MEM;
-
-	devpack->res[1].start = mm2s_chan_irq;
-	devpack->res[1].end   = s2mm_chan_irq;
-	devpack->res[1].flags = IORESOURCE_IRQ;
-
-	devpack->pdev.resource	  = devpack->res;
-	devpack->pdev.num_resources = 2;
-
-	status = platform_device_register(&devpack->pdev);
-	if (status) {
-		kfree(devpack);
-		*handle = 0;
-	} else {
-		xlnk_devpacks_add(devpack);
-		*handle = (xlnk_intptr_type)devpack;
-=======
 		status = platform_device_register(&devpack->pdev);
 		if (status) {
 			xlnk_devpacks_delete(devpack);
@@ -822,7 +427,6 @@
 		} else {
 			*handle = (xlnk_intptr_type)devpack;
 		}
->>>>>>> 24b8d41d
 	}
 	up(&xlnk_devpack_sem);
 
@@ -864,13 +468,8 @@
 	void *alloc_point;
 	dma_addr_t p_addr;
 	size_t buf_len;
-<<<<<<< HEAD
-	int cacheable;
-	if (id <= 0 || id >= xlnk_bufpool_size)
-=======
 
 	if (id <= 0 || id >= XLNK_BUF_POOL_SIZE)
->>>>>>> 24b8d41d
 		return -ENOMEM;
 
 	if (!xlnk_bufpool[id])
@@ -883,22 +482,6 @@
 	xlnk_bufpool[id] = NULL;
 	xlnk_phyaddr[id] = (dma_addr_t)NULL;
 	xlnk_buflen[id] = 0;
-<<<<<<< HEAD
-	cacheable = xlnk_bufcacheable[id];
-	xlnk_bufcacheable[id] = 0;
-	spin_unlock(&xlnk_buf_lock);
-
-	if (cacheable)
-		dma_free_noncoherent(xlnk_dev,
-				     buf_len,
-				     alloc_point,
-				     p_addr);
-	else
-		dma_free_coherent(xlnk_dev,
-				  buf_len,
-				  alloc_point,
-				  p_addr);
-=======
 	xlnk_buf_filp[id] = NULL;
 	xlnk_bufcacheable[id] = 0;
 	spin_unlock(&xlnk_buf_lock);
@@ -908,7 +491,6 @@
 		       alloc_point,
 		       p_addr,
 		       0);
->>>>>>> 24b8d41d
 
 	return 0;
 }
@@ -946,15 +528,13 @@
 	union xlnk_args temp_args;
 	struct xlnk_dmabuf_reg *db;
 	int status;
+
 	status = copy_from_user(&temp_args, (void __user *)args,
 				sizeof(union xlnk_args));
 
 	if (status)
 		return -ENOMEM;
 
-<<<<<<< HEAD
-	db = kzalloc(sizeof(struct xlnk_dmabuf_reg), GFP_KERNEL);
-=======
 	spin_lock(&xlnk_buf_lock);
 	list_for_each_entry(db, &xlnk_dmabuf_list, list) {
 		if (db->user_vaddr == temp_args.dmasubmit.buf) {
@@ -967,15 +547,12 @@
 	spin_unlock(&xlnk_buf_lock);
 
 	db = kzalloc(sizeof(*db), GFP_KERNEL);
->>>>>>> 24b8d41d
 	if (!db)
 		return -ENOMEM;
 
 	db->dmabuf_fd = temp_args.dmabuf.dmabuf_fd;
 	db->user_vaddr = temp_args.dmabuf.user_addr;
 	db->dbuf = dma_buf_get(db->dmabuf_fd);
-<<<<<<< HEAD
-=======
 	db->dbuf_attach = dma_buf_attach(db->dbuf, xlnk_dev);
 	if (IS_ERR(db->dbuf_attach)) {
 		dma_buf_put(db->dbuf);
@@ -992,7 +569,6 @@
 		dma_buf_put(db->dbuf);
 		return -EINVAL;
 	}
->>>>>>> 24b8d41d
 
 	spin_lock(&xlnk_buf_lock);
 	INIT_LIST_HEAD(&db->list);
@@ -1019,13 +595,10 @@
 	spin_lock(&xlnk_buf_lock);
 	list_for_each_entry_safe(dp, dp_temp, &xlnk_dmabuf_list, list) {
 		if (dp->user_vaddr == temp_args.dmabuf.user_addr) {
-<<<<<<< HEAD
-=======
 			dma_buf_unmap_attachment(dp->dbuf_attach,
 						 dp->dbuf_sg_table,
 						 DMA_BIDIRECTIONAL);
 			dma_buf_detach(dp->dbuf, dp->dbuf_attach);
->>>>>>> 24b8d41d
 			dma_buf_put(dp->dbuf);
 			list_del(&dp->list);
 			spin_unlock(&xlnk_buf_lock);
@@ -1057,35 +630,6 @@
 	if (!temp_args.dmarequest.name[0])
 		return 0;
 
-<<<<<<< HEAD
-	if (xlnk_config_dma_type(xlnk_config_dma_standard)) {
-		struct dma_chan *chan;
-
-		if (!xlnk_dev->of_node) {
-			pr_err("xlnk %s: No device tree info.", __func__);
-			return -EFAULT;
-		}
-		chan = dma_request_slave_channel(xlnk_dev,
-						 temp_args.dmarequest.name);
-		if (!chan) {
-			pr_err("Unable to get channel named %s\n",
-			       temp_args.dmarequest.name);
-			return -EFAULT;
-		}
-		temp_args.dmarequest.dmachan = (xlnk_intptr_type)chan;
-	} else {
-		struct xdma_chan *chan;
-
-		down(&xlnk_devpack_sem);
-		chan = xdma_request_channel(temp_args.dmarequest.name);
-		up(&xlnk_devpack_sem);
-		if (!chan)
-			return -ENOMEM;
-		temp_args.dmarequest.dmachan = (xlnk_intptr_type)chan;
-		temp_args.dmarequest.bd_space_phys_addr = chan->bd_phys_addr;
-		temp_args.dmarequest.bd_space_size = chan->bd_chain_size;
-	}
-=======
 	down(&xlnk_devpack_sem);
 	chan = xdma_request_channel(temp_args.dmarequest.name);
 	up(&xlnk_devpack_sem);
@@ -1094,7 +638,6 @@
 	temp_args.dmarequest.dmachan = (xlnk_intptr_type)chan;
 	temp_args.dmarequest.bd_space_phys_addr = chan->bd_phys_addr;
 	temp_args.dmarequest.bd_space_size = chan->bd_chain_size;
->>>>>>> 24b8d41d
 
 	if (copy_to_user((void __user *)args,
 			 &temp_args,
@@ -1127,195 +670,6 @@
 	if (!temp_args.dmasubmit.dmachan)
 		return -ENODEV;
 
-<<<<<<< HEAD
-	cp = NULL;
-
-	list_for_each_entry(dp, &xlnk_dmabuf_list, list) {
-		if (dp->user_vaddr == temp_args.dmasubmit.buf) {
-			cp = dp;
-			break;
-		}
-	}
-
-	if (xlnk_config_dma_type(xlnk_config_dma_standard)) {
-		struct xlnk_dma_transfer_handle *t =
-			vmalloc(sizeof(struct xlnk_dma_transfer_handle));
-
-		if (!t) {
-			pr_err("Could not allocate dma transfer handle\n");
-			return -ENOMEM;
-		}
-		t->transfer_direction = temp_args.dmasubmit.dmadir;
-		t->user_addr = (xlnk_intptr_type)temp_args.dmasubmit.buf;
-		t->transfer_length = temp_args.dmasubmit.len;
-		t->flags = temp_args.dmasubmit.flag;
-		t->channel = (struct dma_chan *)(temp_args.dmasubmit.dmachan);
-		if (t->flags & CF_FLAG_PHYSICALLY_CONTIGUOUS) {
-			int id = xlnk_buf_find_by_phys_addr(t->user_addr);
-
-			if (id <= 0) {
-				pr_err("invalid ID, failing\n");
-				return -EFAULT;
-			}
-			t->kern_addr = xlnk_bufpool[id];
-			t->sg_effective_length = 1;
-			t->sg_list_size = 1;
-			t->sg_list = kmalloc(sizeof(*t->sg_list)
-					     * (t->sg_list_size),
-					     GFP_KERNEL | GFP_DMA);
-			sg_init_table(t->sg_list, t->sg_list_size);
-			t->dma_addr = dma_map_single(t->channel->device->dev,
-						     t->kern_addr,
-						     t->transfer_length,
-						     t->transfer_direction);
-			if (dma_mapping_error(t->channel->device->dev,
-					      t->dma_addr)) {
-				pr_err("DMA mapping error\n");
-				vfree(t);
-				return -EFAULT;
-			}
-			sg_dma_address(t->sg_list) = t->dma_addr;
-			sg_dma_len(t->sg_list) = t->transfer_length;
-		} else {
-			unsigned long it;
-			int locked_page_count;
-			int p_it;
-			unsigned long first_page = t->user_addr / PAGE_SIZE;
-			unsigned long last_page =
-				(t->user_addr + (t->transfer_length - 1))
-				/ PAGE_SIZE;
-
-			t->kern_addr = NULL;
-			t->dma_addr = 0;
-			t->sg_list_size = last_page - first_page;
-			t->sg_list = kmalloc(sizeof(*t->sg_list)
-					     * (t->sg_list_size),
-					     GFP_KERNEL | GFP_DMA);
-			if (!t->sg_list) {
-				vfree(t);
-				return -ENOMEM;
-			}
-			if (xlnk_page_store_size <= t->sg_list_size) {
-				struct page **tmp =
-					vmalloc(sizeof(struct page *)
-						* 2 * t->sg_list_size);
-
-				if (!tmp) {
-					kfree(t->sg_list);
-					vfree(t);
-					return -ENOMEM;
-				}
-				xlnk_page_store = tmp;
-				xlnk_page_store_size = 2 * t->sg_list_size;
-			}
-			down_read(&current->mm->mmap_sem);
-			locked_page_count =
-				get_user_pages(first_page * PAGE_SIZE,
-					       t->sg_list_size,
-					       FOLL_FORCE | FOLL_WRITE,
-					       xlnk_page_store, NULL);
-			up_read(&current->mm->mmap_sem);
-			if (locked_page_count != t->sg_list_size) {
-				int i;
-
-				pr_err("could not get user pages");
-				for (i = 0; i < locked_page_count; i++)
-					put_page(xlnk_page_store[i]);
-				kfree(t->sg_list);
-				vfree(t);
-				return -EFAULT;
-			}
-			it = t->user_addr;
-			p_it = 0;
-			sg_init_table(t->sg_list, t->sg_list_size);
-			while (it < t->user_addr + t->transfer_length) {
-				unsigned long page_addr =
-					(it / PAGE_SIZE) * PAGE_SIZE;
-				unsigned long offset = it - page_addr;
-				unsigned long page_barrier =
-					page_addr + PAGE_SIZE;
-				unsigned long segment_end =
-					(page_barrier < t->user_addr +
-					t->transfer_length) ?
-					page_barrier :
-					(t->user_addr + t->transfer_length);
-				unsigned long segment_size = segment_end - it;
-
-				it = segment_end;
-				sg_set_page(t->sg_list + p_it,
-					    xlnk_page_store[p_it],
-					    (unsigned int)segment_size,
-					    (unsigned int)offset);
-				p_it++;
-			}
-			t->sg_effective_length =
-				dma_map_sg(t->channel->device->dev,
-					   t->sg_list,
-					   t->sg_list_size,
-					   t->transfer_direction);
-			if (t->sg_effective_length == 0) {
-				int i;
-
-				pr_err("could not map user pages");
-				for (i = 0; i < locked_page_count; i++)
-					put_page(xlnk_page_store[i]);
-				kfree(t->sg_list);
-				vfree(t);
-				return -EFAULT;
-			}
-		}
-		t->async_desc =
-			t->channel->device->device_prep_slave_sg(
-				t->channel, t->sg_list,
-				t->sg_effective_length,
-				t->transfer_direction,
-				DMA_CTRL_ACK | DMA_PREP_INTERRUPT,
-				temp_args.dmasubmit.appwords_i);
-		if (!t->async_desc) {
-			pr_err("Async desc is null, aborting\n");
-			return -EFAULT;
-		}
-		init_completion(&t->completion_handle);
-		t->async_desc->callback = &xlnk_complete_dma_callback;
-		t->async_desc->callback_param = &t->completion_handle;
-		t->dma_cookie = t->async_desc->tx_submit(t->async_desc);
-		dma_async_issue_pending(t->channel);
-		if (dma_submit_error(t->dma_cookie)) {
-			pr_err("Huge problem submitting DMA action\n");
-			return -EFAULT;
-		}
-		temp_args.dmasubmit.dmahandle = (xlnk_intptr_type)t;
-	} else {
-		int buf_id;
-		void *kaddr = NULL;
-
-		spin_lock(&xlnk_buf_lock);
-		buf_id =
-			xlnk_buf_find_by_phys_addr(temp_args.dmasubmit.buf);
-		if (buf_id) {
-			xlnk_intptr_type addr_delta =
-				temp_args.dmasubmit.buf -
-				xlnk_phyaddr[buf_id];
-			kaddr = (u8 *)(xlnk_bufpool[buf_id]) + addr_delta;
-		}
-		spin_unlock(&xlnk_buf_lock);
-
-		status = xdma_submit((struct xdma_chan *)
-				     (temp_args.dmasubmit.dmachan),
-				     temp_args.dmasubmit.buf,
-						 kaddr,
-				     temp_args.dmasubmit.len,
-				     temp_args.dmasubmit.nappwords_i,
-				     temp_args.dmasubmit.appwords_i,
-				     temp_args.dmasubmit.nappwords_o,
-				     temp_args.dmasubmit.flag,
-				     &dmahead,
-				     cp);
-
-		temp_args.dmasubmit.dmahandle = (xlnk_intptr_type)dmahead;
-		temp_args.dmasubmit.last_bd_index =
-			(xlnk_intptr_type)dmahead->last_bd_index;
-=======
 	spin_lock(&xlnk_buf_lock);
 	buf_id = xlnk_buf_find_by_phys_addr(temp_args.dmasubmit.buf);
 	if (buf_id) {
@@ -1330,7 +684,6 @@
 				break;
 			}
 		}
->>>>>>> 24b8d41d
 	}
 	spin_unlock(&xlnk_buf_lock);
 
@@ -1369,59 +722,13 @@
 	int status = -1;
 #ifdef CONFIG_XILINX_DMA_APF
 	union xlnk_args temp_args;
+	struct xdma_head *dmahead;
 
 	status = copy_from_user(&temp_args, (void __user *)args,
 				sizeof(union xlnk_args));
 
 	if (status)
 		return -ENOMEM;
-<<<<<<< HEAD
-	if (xlnk_config_dma_type(xlnk_config_dma_standard)) {
-		int dma_result;
-		struct xlnk_dma_transfer_handle *t =
-			(struct xlnk_dma_transfer_handle *)
-			temp_args.dmawait.dmahandle;
-
-		wait_for_completion(&t->completion_handle);
-		dma_result = dma_async_is_tx_complete(t->channel,
-						      t->dma_cookie,
-						      NULL, NULL);
-		if (dma_result != DMA_COMPLETE) {
-			pr_err("Dma transfer failed for unknown reason\n");
-			return -1;
-		}
-		if (t->dma_addr) {
-			dma_unmap_single(t->channel->device->dev,
-					 t->dma_addr,
-					 t->transfer_length,
-					 t->transfer_direction);
-		} else {
-			int i;
-
-			dma_unmap_sg(t->channel->device->dev,
-				     t->sg_list,
-				     t->sg_list_size,
-				     t->transfer_direction);
-			for (i = 0; i < t->sg_list_size; i++)
-				put_page(sg_page(t->sg_list + i));
-		}
-		kfree(t->sg_list);
-		vfree(t);
-	} else {
-		struct xdma_head *dmahead =
-			(struct xdma_head *)temp_args.dmawait.dmahandle;
-
-		status = xdma_wait(dmahead,
-				   dmahead->userflag,
-				   &temp_args.dmawait.flags);
-		if (temp_args.dmawait.flags & XDMA_FLAGS_WAIT_COMPLETE) {
-			if (temp_args.dmawait.nappwords) {
-				memcpy(temp_args.dmawait.appwords,
-				       dmahead->appwords_o,
-				       dmahead->nappwords_o * sizeof(u32));
-			}
-			kfree(dmahead);
-=======
 
 	dmahead = (struct xdma_head *)temp_args.dmawait.dmahandle;
 	status = xdma_wait(dmahead,
@@ -1432,7 +739,6 @@
 			memcpy(temp_args.dmawait.appwords,
 			       dmahead->appwords_o,
 			       dmahead->nappwords_o * sizeof(u32));
->>>>>>> 24b8d41d
 		}
 		kfree(dmahead);
 	}
@@ -1458,17 +764,8 @@
 	if (status)
 		return -ENOMEM;
 	down(&xlnk_devpack_sem);
-<<<<<<< HEAD
-	if (xlnk_config_dma_type(xlnk_config_dma_standard))
-		dma_release_channel((struct dma_chan *)
-				   (temp_args.dmarelease.dmachan));
-	else
-		xdma_release_channel((struct xdma_chan *)
-				    (temp_args.dmarelease.dmachan));
-=======
 	xdma_release_channel((struct xdma_chan *)
 			     (temp_args.dmarelease.dmachan));
->>>>>>> 24b8d41d
 	up(&xlnk_devpack_sem);
 #endif
 
@@ -1563,26 +860,11 @@
 				   unsigned long args)
 {
 	union xlnk_args temp_args;
-<<<<<<< HEAD
-	int status, size;
-	void *kaddr;
-	xlnk_intptr_type paddr;
-	int buf_id;
-
-	if (xlnk_config_dma_type(xlnk_config_dma_standard)) {
-		pr_err("Manual cache management is forbidden in standard dma types");
-		return -1;
-	}
-
-	status = copy_from_user(&temp_args, (void __user *)args,
-						sizeof(union xlnk_args));
-=======
 	int status;
 	int i;
 	struct xlnk_irq_control *ctrl;
 	int irq_id = -1;
 	int irq_entry_new = 0;
->>>>>>> 24b8d41d
 
 	status = copy_from_user(&temp_args,
 				(void __user *)args,
@@ -1829,11 +1111,6 @@
 		p_addr = xlnk_phyaddr[buf_id] +
 			(args.memop.virt_addr - xlnk_userbuf[buf_id]);
 	} else {
-<<<<<<< HEAD
-		xlnk_get_config(&block);
-		status = copy_to_user((void __user *)args, &block,
-				      sizeof(struct xlnk_config_block));
-=======
 		struct xlnk_dmabuf_reg *dp;
 
 		list_for_each_entry(dp, &xlnk_dmabuf_list, list) {
@@ -1842,7 +1119,6 @@
 				break;
 			}
 		}
->>>>>>> 24b8d41d
 	}
 	spin_unlock(&xlnk_buf_lock);
 
@@ -1917,147 +1193,6 @@
 	return status;
 }
 
-<<<<<<< HEAD
-static int xlnk_memop_ioctl(struct file *filp, unsigned long arg_addr)
-{
-	union xlnk_args args;
-	xlnk_intptr_type p_addr;
-	int status = 0;
-	int buf_id;
-	struct xlnk_dmabuf_reg *cp;
-	int cacheable = 1;
-	void *k_addr;
-	enum dma_data_direction dmadir;
-	xlnk_intptr_type page_id;
-	unsigned int page_offset;
-	struct scatterlist sg;
-	unsigned long attrs = 0;
-
-	status = copy_from_user(&args,
-				(void __user *)arg_addr,
-				sizeof(union xlnk_args));
-
-	if (status) {
-		pr_err("Error in copy_from_user.  status = %d\n", status);
-		return status;
-	}
-
-	if (!(args.memop.flags & XLNK_FLAG_MEM_ACQUIRE) &&
-	    !(args.memop.flags & XLNK_FLAG_MEM_RELEASE)) {
-		pr_err("memop lacks acquire or release flag\n");
-		return -EINVAL;
-	}
-
-	if (args.memop.flags & XLNK_FLAG_MEM_ACQUIRE &&
-	    args.memop.flags & XLNK_FLAG_MEM_RELEASE) {
-		pr_err("memop has both acquire and release defined\n");
-		return -EINVAL;
-	}
-
-	spin_lock(&xlnk_buf_lock);
-	buf_id = xlnk_buf_find_by_user_addr(args.memop.virt_addr,
-					    current->pid);
-	if (buf_id > 0) {
-		cacheable = xlnk_bufcacheable[buf_id];
-		k_addr = xlnk_bufpool[buf_id] +
-			(args.memop.virt_addr - xlnk_userbuf[buf_id]);
-		p_addr = xlnk_phyaddr[buf_id] +
-			(args.memop.virt_addr - xlnk_userbuf[buf_id]);
-	} else {
-		struct xlnk_dmabuf_reg *dp;
-
-		list_for_each_entry(dp, &xlnk_dmabuf_list, list) {
-			if (dp->user_vaddr == args.memop.virt_addr) {
-				cp = dp;
-				break;
-			}
-		}
-	}
-	spin_unlock(&xlnk_buf_lock);
-
-	if (buf_id <= 0 && !cp) {
-		pr_err("Error, buffer not found\n");
-		return -EINVAL;
-	}
-
-	dmadir = (enum dma_data_direction)args.memop.dir;
-
-	if (args.memop.flags & XLNK_FLAG_COHERENT || !cacheable) {
-		attrs |= DMA_ATTR_SKIP_CPU_SYNC;
-	}
-
-	if (buf_id > 0) {
-		page_id = p_addr >> PAGE_SHIFT;
-		page_offset = p_addr - (page_id << PAGE_SHIFT);
-		sg_init_table(&sg, 1);
-		sg_set_page(&sg,
-			    pfn_to_page(page_id),
-			    args.memop.size,
-			    page_offset);
-		sg_dma_len(&sg) = args.memop.size;
-	}
-
-	if (args.memop.flags & XLNK_FLAG_MEM_ACQUIRE) {
-		if (buf_id > 0) {
-			status = get_dma_ops(xlnk_dev)->map_sg(xlnk_dev,
-							       &sg,
-							       1,
-							       dmadir,
-							       attrs);
-			if (!status) {
-				pr_err("Failed to map address\n");
-				return -EINVAL;
-			}
-			args.memop.phys_addr = (xlnk_intptr_type)
-				sg_dma_address(&sg);
-			args.memop.token = (xlnk_intptr_type)
-				sg_dma_address(&sg);
-			status = copy_to_user((void __user *)arg_addr,
-					      &args,
-					      sizeof(union xlnk_args));
-			if (status)
-				pr_err("Error in copy_to_user.  status = %d\n",
-				       status);
-		} else {
-			cp->dbuf_attach = dma_buf_attach(cp->dbuf,
-							 xlnk_dev);
-			cp->dbuf_sg_table =
-				dma_buf_map_attachment(cp->dbuf_attach,
-						       dmadir);
-			if (cp->dbuf_sg_table->nents != 1) {
-				pr_err("Non-SG-DMA datamovers require physically contiguous DMABUFs.  DMABUF is not physically contiguous\n");
-				dma_buf_unmap_attachment(cp->dbuf_attach,
-							 cp->dbuf_sg_table,
-							 dmadir);
-				dma_buf_detach(cp->dbuf,
-					       cp->dbuf_attach);
-				return -EINVAL;
-			}
-			args.memop.phys_addr = (xlnk_intptr_type)
-				sg_dma_address(cp->dbuf_sg_table->sgl);
-			args.memop.token = 0;
-		}
-	} else {
-		if (buf_id > 0) {
-			sg_dma_address(&sg) = (dma_addr_t)args.memop.token;
-			sg_dma_len(&sg) = args.memop.size;
-			get_dma_ops(xlnk_dev)->unmap_sg(xlnk_dev,
-							&sg,
-							1,
-							dmadir,
-							attrs);
-		} else {
-			dma_buf_unmap_attachment(cp->dbuf_attach,
-						 cp->dbuf_sg_table,
-						 dmadir);
-			dma_buf_detach(cp->dbuf, cp->dbuf_attach);
-		}
-	}
-
-	return status;
-}
-
-=======
 static int xlnk_shutdown(unsigned long buf)
 {
 	return 0;
@@ -2072,7 +1207,6 @@
 	return 0;
 }
 
->>>>>>> 24b8d41d
 /* This function provides IO interface to the bridge driver. */
 static long xlnk_ioctl(struct file *filp,
 		       unsigned int code,
@@ -2105,33 +1239,20 @@
 		return xlnk_devregister_ioctl(filp, code, args);
 	case XLNK_IOCDMAREGISTER:
 		return xlnk_dmaregister_ioctl(filp, code, args);
-<<<<<<< HEAD
-	case XLNK_IOCMCDMAREGISTER:
-		return xlnk_mcdmaregister_ioctl(filp, code, args);
-=======
->>>>>>> 24b8d41d
 	case XLNK_IOCDEVUNREGISTER:
 		return xlnk_devunregister_ioctl(filp, code, args);
 	case XLNK_IOCCACHECTRL:
 		return xlnk_cachecontrol_ioctl(filp, code, args);
-<<<<<<< HEAD
-=======
 	case XLNK_IOCIRQREGISTER:
 		return xlnk_irq_register_ioctl(filp, code, args);
 	case XLNK_IOCIRQUNREGISTER:
 		return xlnk_irq_unregister_ioctl(filp, code, args);
 	case XLNK_IOCIRQWAIT:
 		return xlnk_irq_wait_ioctl(filp, code, args);
->>>>>>> 24b8d41d
 	case XLNK_IOCSHUTDOWN:
 		return xlnk_shutdown(args);
 	case XLNK_IOCRECRES:
 		return xlnk_recover_resource(args);
-<<<<<<< HEAD
-	case XLNK_IOCCONFIG:
-		return xlnk_config_ioctl(filp, args);
-=======
->>>>>>> 24b8d41d
 	case XLNK_IOCMEMOP:
 		return xlnk_memop_ioctl(filp, args);
 	default:
@@ -2147,43 +1268,6 @@
 
 	bufid = vma->vm_pgoff >> (16 - PAGE_SHIFT);
 
-<<<<<<< HEAD
-	if (bufid == 0)
-		status = remap_pfn_range(vma, vma->vm_start,
-				virt_to_phys(xlnk_dev_buf) >> PAGE_SHIFT,
-				vma->vm_end - vma->vm_start,
-				vma->vm_page_prot);
-	else {
-		if (xlnk_config_dma_type(xlnk_config_dma_standard)) {
-			unsigned long pfn;
-
-			if (vma->vm_start != PAGE_ALIGN(vma->vm_start)) {
-				pr_err("Cannot map on non-aligned addresses\n");
-				return -1;
-			}
-			if (xlnk_bufcacheable[bufid] == 0)
-				vma->vm_page_prot =
-				pgprot_noncached(vma->vm_page_prot);
-			pfn = virt_to_pfn(xlnk_bufpool[bufid]);
-			status = remap_pfn_range(vma,
-						 vma->vm_start,
-						 pfn,
-						 vma->vm_end - vma->vm_start,
-						 vma->vm_page_prot);
-			xlnk_userbuf[bufid] = vma->vm_start;
-		} else {
-			if (xlnk_bufcacheable[bufid] == 0)
-				vma->vm_page_prot =
-					pgprot_noncached(vma->vm_page_prot);
-			status = remap_pfn_range(vma, vma->vm_start,
-						 xlnk_phyaddr[bufid]
-						 >> PAGE_SHIFT,
-						 vma->vm_end - vma->vm_start,
-						 vma->vm_page_prot);
-			xlnk_userbuf[bufid] = vma->vm_start;
-			xlnk_buf_process[bufid] = current->pid;
-		}
-=======
 	if (bufid == 0) {
 		unsigned long paddr = virt_to_phys(xlnk_dev_buf);
 
@@ -2203,7 +1287,6 @@
 					 vma->vm_page_prot);
 		xlnk_userbuf[bufid] = vma->vm_start;
 		xlnk_buf_process[bufid] = current->pid;
->>>>>>> 24b8d41d
 	}
 	if (status) {
 		pr_err("%s failed with code %d\n", __func__, status);
