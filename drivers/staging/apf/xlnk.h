#ifndef _XLNK_OS_H
#define _XLNK_OS_H

#include <linux/stddef.h>
#include <linux/dmaengine.h>
#include "xilinx-dma-apf.h"
#include "xlnk-sysdef.h"

#define XLNK_FLAG_COHERENT		0x00000001
#define XLNK_FLAG_KERNEL_BUFFER		0x00000002
#define XLNK_FLAG_DMAPOLLING		0x00000004
#define XLNK_FLAG_IOMMU_VALID		0x00000008
#define XLNK_FLAG_PHYSICAL_ADDR		0x00000100
#define XLNK_FLAG_VIRTUAL_ADDR		0x00000200
#define XLNK_FLAG_MEM_ACQUIRE		0x00001000
#define XLNK_FLAG_MEM_RELEASE		0x00002000
#define CF_FLAG_CACHE_FLUSH_INVALIDATE	0x00000001
#define CF_FLAG_PHYSICALLY_CONTIGUOUS	0x00000002
#define CF_FLAG_DMAPOLLING		0x00000004
#define XLNK_IRQ_LEVEL			0x00000001
#define XLNK_IRQ_EDGE			0x00000002
#define XLNK_IRQ_ACTIVE_HIGH		0x00000004
#define XLNK_IRQ_ACTIVE_LOW		0x00000008
#define XLNK_IRQ_RESET_REG_VALID	0x00000010

enum xlnk_dma_direction {
	XLNK_DMA_BI = 0,
	XLNK_DMA_TO_DEVICE = 1,
	XLNK_DMA_FROM_DEVICE = 2,
	XLNK_DMA_NONE = 3,
};

struct xlnk_dma_transfer_handle {
	dma_addr_t dma_addr;
	unsigned long transfer_length;
	void *kern_addr;
	unsigned long user_addr;
	enum dma_data_direction transfer_direction;
	int sg_effective_length;
	int flags;
	struct dma_chan *channel;
	dma_cookie_t dma_cookie;
	struct dma_async_tx_descriptor *async_desc;
	struct completion completion_handle;
};

struct xlnk_dmabuf_reg {
	xlnk_int_type dmabuf_fd;
	xlnk_intptr_type user_vaddr;
	struct dma_buf *dbuf;
	struct dma_buf_attachment *dbuf_attach;
	struct sg_table *dbuf_sg_table;
	int is_mapped;
	int dma_direction;
	struct list_head list;
};

struct xlnk_irq_control {
	int irq;
	int enabled;
	struct completion cmp;
};

/* CROSSES KERNEL-USER BOUNDARY */
union xlnk_args {
	struct __attribute__ ((__packed__)) {
		xlnk_uint_type len;
		xlnk_int_type id;
		xlnk_intptr_type phyaddr;
		xlnk_byte_type cacheable;
	} allocbuf;
	struct __attribute__ ((__packed__)) {
		xlnk_uint_type id;
		xlnk_intptr_type buf;
	} freebuf;
	struct __attribute__ ((__packed__)) {
		xlnk_int_type dmabuf_fd;
		xlnk_intptr_type user_addr;
	} dmabuf;
	struct __attribute__ ((__packed__)) {
		xlnk_char_type name[64];
		xlnk_intptr_type dmachan;
		xlnk_uint_type bd_space_phys_addr;
		xlnk_uint_type bd_space_size;
	} dmarequest;
#define XLNK_MAX_APPWORDS 5
	struct __attribute__ ((__packed__)) {
		xlnk_intptr_type dmachan;
		xlnk_intptr_type buf;
		xlnk_intptr_type buf2;
		xlnk_uint_type buf_offset;
		xlnk_uint_type len;
		xlnk_uint_type bufflag;
		xlnk_intptr_type sglist;
		xlnk_uint_type sgcnt;
		xlnk_enum_type dmadir;
		xlnk_uint_type nappwords_i;
		xlnk_uint_type appwords_i[XLNK_MAX_APPWORDS];
		xlnk_uint_type nappwords_o;
		xlnk_uint_type flag;
		xlnk_intptr_type dmahandle; /* return value */
		xlnk_uint_type last_bd_index;
	} dmasubmit;
	struct __attribute__ ((__packed__)) {
		xlnk_intptr_type dmahandle;
		xlnk_uint_type nappwords;
		xlnk_uint_type appwords[XLNK_MAX_APPWORDS];
		/* appwords array we only accept 5 max */
		xlnk_uint_type flags;
	} dmawait;
	struct __attribute__ ((__packed__)) {
		xlnk_intptr_type dmachan;
	} dmarelease;
	struct __attribute__ ((__packed__))  {
		xlnk_intptr_type base;
		xlnk_uint_type size;
		xlnk_uint_type irqs[8];
		xlnk_char_type name[32];
		xlnk_uint_type id;
	} devregister;
	struct __attribute__ ((__packed__)) {
		xlnk_intptr_type base;
	} devunregister;
	struct __attribute__ ((__packed__)) {
		xlnk_char_type name[32];
		xlnk_uint_type id;
		xlnk_intptr_type base;
		xlnk_uint_type size;
		xlnk_uint_type chan_num;
		xlnk_uint_type chan0_dir;
		xlnk_uint_type chan0_irq;
		xlnk_uint_type chan0_poll_mode;
		xlnk_uint_type chan0_include_dre;
		xlnk_uint_type chan0_data_width;
		xlnk_uint_type chan1_dir;
		xlnk_uint_type chan1_irq;
		xlnk_uint_type chan1_poll_mode;
		xlnk_uint_type chan1_include_dre;
		xlnk_uint_type chan1_data_width;
	} dmaregister;
	struct __attribute__ ((__packed__)) {
		xlnk_intptr_type phys_addr;
		xlnk_uint_type size;
		xlnk_int_type action;
	} cachecontrol;
	struct __attribute__ ((__packed__)) {
		xlnk_intptr_type virt_addr;
		xlnk_int_type size;
		xlnk_enum_type dir;
		xlnk_int_type flags;
		xlnk_intptr_type phys_addr;
		xlnk_intptr_type token;
	} memop;
<<<<<<< HEAD
=======
	struct __attribute__ ((__packed__)) {
		xlnk_int_type irq;
		xlnk_int_type subirq;
		xlnk_uint_type type;
		xlnk_intptr_type control_base;
		xlnk_intptr_type reset_reg_base;
		xlnk_uint_type reset_offset;
		xlnk_uint_type reset_valid_high;
		xlnk_uint_type reset_valid_low;
		xlnk_int_type irq_id;
	} irqregister;
	struct __attribute__ ((__packed__)) {
		xlnk_int_type irq_id;
	} irqunregister;
	struct __attribute__ ((__packed__)) {
		xlnk_int_type irq_id;
		xlnk_int_type polling;
		xlnk_int_type success;
	} irqwait;
>>>>>>> 24b8d41d
};

#endif<|MERGE_RESOLUTION|>--- conflicted
+++ resolved
@@ -151,8 +151,6 @@
 		xlnk_intptr_type phys_addr;
 		xlnk_intptr_type token;
 	} memop;
-<<<<<<< HEAD
-=======
 	struct __attribute__ ((__packed__)) {
 		xlnk_int_type irq;
 		xlnk_int_type subirq;
@@ -172,7 +170,6 @@
 		xlnk_int_type polling;
 		xlnk_int_type success;
 	} irqwait;
->>>>>>> 24b8d41d
 };
 
 #endif