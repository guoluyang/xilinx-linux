--- conflicted
+++ resolved
@@ -169,13 +169,8 @@
 }
 
 static const struct ethtool_ops xlr_ethtool_ops = {
-<<<<<<< HEAD
-	.get_settings = xlr_get_settings,
-	.set_settings = xlr_set_settings,
-=======
 	.get_link_ksettings = xlr_get_link_ksettings,
 	.set_link_ksettings = xlr_set_link_ksettings,
->>>>>>> 24b8d41d
 };
 
 /*
