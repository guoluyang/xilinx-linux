<<<<<<< HEAD
/******************************************************************************
 *
 * Copyright(c) 2003 - 2004 Intel Corporation. All rights reserved.
 *
 * This program is free software; you can redistribute it and/or modify it
 * under the terms of version 2 of the GNU General Public License as
 * published by the Free Software Foundation.
 *
 * This program is distributed in the hope that it will be useful, but WITHOUT
 * ANY WARRANTY; without even the implied warranty of MERCHANTABILITY or
 * FITNESS FOR A PARTICULAR PURPOSE.  See the GNU General Public License for
 * more details.
 *
 * The full GNU General Public License is included in this distribution in the
 * file called LICENSE.
 *
=======
// SPDX-License-Identifier: GPL-2.0
/*
 * Copyright(c) 2003 - 2004 Intel Corporation. All rights reserved.
 *
>>>>>>> 24b8d41d
 * Contact Information:
 * James P. Ketrenos <ipw2100-admin@linux.intel.com>
 * Intel Corporation, 5200 N.E. Elam Young Parkway, Hillsboro, OR 97124-6497
 *
<<<<<<< HEAD
 *****************************************************************************
 *
=======
>>>>>>> 24b8d41d
 * Few modifications for Realtek's Wi-Fi drivers by
 * Andrea Merello <andrea.merello@gmail.com>
 *
 * A special thanks goes to Realtek for their support !
<<<<<<< HEAD
 *
 *****************************************************************************/

=======
 */
>>>>>>> 24b8d41d
#include <linux/compiler.h>
#include <linux/errno.h>
#include <linux/if_arp.h>
#include <linux/in6.h>
#include <linux/in.h>
#include <linux/ip.h>
#include <linux/kernel.h>
#include <linux/module.h>
#include <linux/netdevice.h>
#include <linux/pci.h>
#include <linux/proc_fs.h>
#include <linux/skbuff.h>
#include <linux/slab.h>
#include <linux/tcp.h>
#include <linux/types.h>
#include <linux/wireless.h>
#include <linux/etherdevice.h>
#include <linux/uaccess.h>
#include <linux/if_vlan.h>

#include "rtllib.h"

/* 802.11 Data Frame
 *
 *
 * 802.11 frame_control for data frames - 2 bytes
 *      ,--------------------------------------------------------------------.
 * bits | 0 | 1 | 2 | 3 | 4 | 5 | 6 | 7 | 8 |  9 |  a |  b  |  c  |  d  | e  |
 *      |---|---|---|---|---|---|---|---|---|----|----|-----|-----|-----|----|
 * val  | 0 | 0 | 0 | 1 | x | 0 | 0 | 0 | 1 |  0 |  x |  x  |  x  |  x  | x  |
 *      |---|---|---|---|---|---|---|---|---|----|----|-----|-----|-----|----|
 * desc |  ver  | type  |  ^-subtype-^  |to |from|more|retry| pwr |more |wep |
 *      |       |       | x=0 data      |DS | DS |frag|     | mgm |data |    |
 *      |       |       | x=1 data+ack  |   |    |    |     |     |     |    |
 *      '--------------------------------------------------------------------'
 *                                           /\
 *                                           |
 * 802.11 Data Frame                         |
 *          ,--------- 'ctrl' expands to >---'
 *          |
 *       ,--'---,-------------------------------------------------------------.
 * Bytes |  2   |  2   |    6    |    6    |    6    |  2   | 0..2312 |   4  |
 *       |------|------|---------|---------|---------|------|---------|------|
 * Desc. | ctrl | dura |  DA/RA  |   TA    |    SA   | Sequ |  Frame  |  fcs |
 *       |      | tion | (BSSID) |         |         | ence |  data   |      |
 *       `--------------------------------------------------|         |------'
 * Total: 28 non-data bytes                                 `----.----'
 *                                                               |
 *        .- 'Frame data' expands to <---------------------------'
 *        |
 *        V
 *       ,---------------------------------------------------.
 * Bytes |  1   |  1   |    1    |    3     |  2   |  0-2304 |
 *       |------|------|---------|----------|------|---------|
 * Desc. | SNAP | SNAP | Control |Eth Tunnel| Type | IP      |
 *       | DSAP | SSAP |         |          |      | Packet  |
 *       | 0xAA | 0xAA |0x03 (UI)|0x00-00-F8|      |         |
 *       `-----------------------------------------|         |
 * Total: 8 non-data bytes                         `----.----'
 *                                                      |
 *        .- 'IP Packet' expands, if WEP enabled, to <--'
 *        |
 *        V
 *       ,-----------------------.
 * Bytes |  4  |   0-2296  |  4  |
 *       |-----|-----------|-----|
 * Desc. | IV  | Encrypted | ICV |
 *       |     | IP Packet |     |
 *       `-----------------------'
 * Total: 8 non-data bytes
 *
 *
 * 802.3 Ethernet Data Frame
 *
 *       ,-----------------------------------------.
 * Bytes |   6   |   6   |  2   |  Variable |   4  |
 *       |-------|-------|------|-----------|------|
 * Desc. | Dest. | Source| Type | IP Packet |  fcs |
 *       |  MAC  |  MAC  |      |	   |      |
 *       `-----------------------------------------'
 * Total: 18 non-data bytes
 *
 * In the event that fragmentation is required, the incoming payload is split
 * into N parts of size ieee->fts.  The first fragment contains the SNAP header
 * and the remaining packets are just data.
 *
 * If encryption is enabled, each fragment payload size is reduced by enough
 * space to add the prefix and postfix (IV and ICV totalling 8 bytes in
 * the case of WEP) So if you have 1500 bytes of payload with ieee->fts set to
 * 500 without encryption it will take 3 frames.  With WEP it will take 4 frames
 * as the payload of each frame is reduced to 492 bytes.
 *
 * SKB visualization
 *
 * ,- skb->data
 * |
 * |    ETHERNET HEADER        ,-<-- PAYLOAD
 * |                           |     14 bytes from skb->data
 * |  2 bytes for Type --> ,T. |     (sizeof ethhdr)
 * |                       | | |
 * |,-Dest.--. ,--Src.---. | | |
 * |  6 bytes| | 6 bytes | | | |
 * v         | |         | | | |
 * 0         | v       1 | v | v           2
 * 0 1 2 3 4 5 6 7 8 9 0 1 2 3 4 5 6 7 8 9 0 1 2 3 4 5
 *     ^     | ^         | ^ |
 *     |     | |         | | |
 *     |     | |         | `T' <---- 2 bytes for Type
 *     |     | |         |
 *     |     | '---SNAP--' <-------- 6 bytes for SNAP
 *     |     |
 *     `-IV--' <-------------------- 4 bytes for IV (WEP)
 *
 *      SNAP HEADER
 *
 */

static u8 P802_1H_OUI[P80211_OUI_LEN] = { 0x00, 0x00, 0xf8 };
static u8 RFC1042_OUI[P80211_OUI_LEN] = { 0x00, 0x00, 0x00 };

static int rtllib_put_snap(u8 *data, u16 h_proto)
{
	struct rtllib_snap_hdr *snap;
	u8 *oui;

	snap = (struct rtllib_snap_hdr *)data;
	snap->dsap = 0xaa;
	snap->ssap = 0xaa;
	snap->ctrl = 0x03;

	if (h_proto == 0x8137 || h_proto == 0x80f3)
		oui = P802_1H_OUI;
	else
		oui = RFC1042_OUI;
	snap->oui[0] = oui[0];
	snap->oui[1] = oui[1];
	snap->oui[2] = oui[2];

	*(__be16 *)(data + SNAP_SIZE) = htons(h_proto);

	return SNAP_SIZE + sizeof(u16);
}

int rtllib_encrypt_fragment(struct rtllib_device *ieee, struct sk_buff *frag,
			    int hdr_len)
{
	struct lib80211_crypt_data *crypt = NULL;
	int res;

	crypt = ieee->crypt_info.crypt[ieee->crypt_info.tx_keyidx];

	if (!(crypt && crypt->ops)) {
		netdev_info(ieee->dev, "=========>%s(), crypt is null\n",
			    __func__);
		return -1;
	}
	/* To encrypt, frame format is:
	 * IV (4 bytes), clear payload (including SNAP), ICV (4 bytes)
	 */

	/* Host-based IEEE 802.11 fragmentation for TX is not yet supported, so
	 * call both MSDU and MPDU encryption functions from here.
	 */
	atomic_inc(&crypt->refcnt);
	res = 0;
	if (crypt->ops->encrypt_msdu)
		res = crypt->ops->encrypt_msdu(frag, hdr_len, crypt->priv);
	if (res == 0 && crypt->ops->encrypt_mpdu)
		res = crypt->ops->encrypt_mpdu(frag, hdr_len, crypt->priv);

	atomic_dec(&crypt->refcnt);
	if (res < 0) {
		netdev_info(ieee->dev, "%s: Encryption failed: len=%d.\n",
			    ieee->dev->name, frag->len);
		return -1;
	}

	return 0;
}


void rtllib_txb_free(struct rtllib_txb *txb)
{
	if (unlikely(!txb))
		return;
	kfree(txb);
}

static struct rtllib_txb *rtllib_alloc_txb(int nr_frags, int txb_size,
					   gfp_t gfp_mask)
{
	struct rtllib_txb *txb;
	int i;

	txb = kmalloc(sizeof(struct rtllib_txb) + (sizeof(u8 *) * nr_frags),
		      gfp_mask);
	if (!txb)
		return NULL;

	memset(txb, 0, sizeof(struct rtllib_txb));
	txb->nr_frags = nr_frags;
	txb->frag_size = cpu_to_le16(txb_size);

	for (i = 0; i < nr_frags; i++) {
		txb->fragments[i] = dev_alloc_skb(txb_size);
		if (unlikely(!txb->fragments[i])) {
			i--;
			break;
		}
		memset(txb->fragments[i]->cb, 0, sizeof(txb->fragments[i]->cb));
	}
	if (unlikely(i != nr_frags)) {
		while (i >= 0)
			dev_kfree_skb_any(txb->fragments[i--]);
		kfree(txb);
		return NULL;
	}
	return txb;
}

static int rtllib_classify(struct sk_buff *skb, u8 bIsAmsdu)
{
	struct ethhdr *eth;
	struct iphdr *ip;

	eth = (struct ethhdr *)skb->data;
	if (eth->h_proto != htons(ETH_P_IP))
		return 0;

#ifdef VERBOSE_DEBUG
	print_hex_dump_bytes("%s: ", __func__, DUMP_PREFIX_NONE, skb->data,
			     skb->len);
#endif
	ip = ip_hdr(skb);
	switch (ip->tos & 0xfc) {
	case 0x20:
		return 2;
	case 0x40:
		return 1;
	case 0x60:
		return 3;
	case 0x80:
		return 4;
	case 0xa0:
		return 5;
	case 0xc0:
		return 6;
	case 0xe0:
		return 7;
	default:
		return 0;
	}
}

static void rtllib_tx_query_agg_cap(struct rtllib_device *ieee,
				    struct sk_buff *skb,
				    struct cb_desc *tcb_desc)
{
	struct rt_hi_throughput *pHTInfo = ieee->pHTInfo;
	struct tx_ts_record *pTxTs = NULL;
	struct rtllib_hdr_1addr *hdr = (struct rtllib_hdr_1addr *)skb->data;

	if (rtllib_act_scanning(ieee, false))
		return;

	if (!pHTInfo->bCurrentHTSupport || !pHTInfo->bEnableHT)
		return;
	if (!IsQoSDataFrame(skb->data))
		return;
	if (is_multicast_ether_addr(hdr->addr1))
		return;

	if (tcb_desc->bdhcp || ieee->CntAfterLink < 2)
		return;

	if (pHTInfo->IOTAction & HT_IOT_ACT_TX_NO_AGGREGATION)
		return;

	if (!ieee->GetNmodeSupportBySecCfg(ieee->dev))
		return;
	if (pHTInfo->bCurrentAMPDUEnable) {
		if (!GetTs(ieee, (struct ts_common_info **)(&pTxTs), hdr->addr1,
		    skb->priority, TX_DIR, true)) {
			netdev_info(ieee->dev, "%s: can't get TS\n", __func__);
			return;
		}
		if (pTxTs->TxAdmittedBARecord.bValid == false) {
			if (ieee->wpa_ie_len && (ieee->pairwise_key_type ==
			    KEY_TYPE_NA)) {
				;
			} else if (tcb_desc->bdhcp == 1) {
				;
			} else if (!pTxTs->bDisable_AddBa) {
				TsStartAddBaProcess(ieee, pTxTs);
			}
			goto FORCED_AGG_SETTING;
		} else if (pTxTs->bUsingBa == false) {
			if (SN_LESS(pTxTs->TxAdmittedBARecord.BaStartSeqCtrl.field.SeqNum,
			   (pTxTs->TxCurSeq+1)%4096))
				pTxTs->bUsingBa = true;
			else
				goto FORCED_AGG_SETTING;
		}
		if (ieee->iw_mode == IW_MODE_INFRA) {
			tcb_desc->bAMPDUEnable = true;
			tcb_desc->ampdu_factor = pHTInfo->CurrentAMPDUFactor;
			tcb_desc->ampdu_density = pHTInfo->CurrentMPDUDensity;
		}
	}
FORCED_AGG_SETTING:
	switch (pHTInfo->ForcedAMPDUMode) {
	case HT_AGG_AUTO:
		break;

	case HT_AGG_FORCE_ENABLE:
		tcb_desc->bAMPDUEnable = true;
		tcb_desc->ampdu_density = pHTInfo->ForcedMPDUDensity;
		tcb_desc->ampdu_factor = pHTInfo->ForcedAMPDUFactor;
		break;

	case HT_AGG_FORCE_DISABLE:
		tcb_desc->bAMPDUEnable = false;
		tcb_desc->ampdu_density = 0;
		tcb_desc->ampdu_factor = 0;
		break;
	}
}

static void rtllib_qurey_ShortPreambleMode(struct rtllib_device *ieee,
					   struct cb_desc *tcb_desc)
{
	tcb_desc->bUseShortPreamble = false;
	if (tcb_desc->data_rate == 2)
		return;
	else if (ieee->current_network.capability &
		 WLAN_CAPABILITY_SHORT_PREAMBLE)
		tcb_desc->bUseShortPreamble = true;
}

static void rtllib_query_HTCapShortGI(struct rtllib_device *ieee,
				      struct cb_desc *tcb_desc)
{
	struct rt_hi_throughput *pHTInfo = ieee->pHTInfo;

	tcb_desc->bUseShortGI		= false;

	if (!pHTInfo->bCurrentHTSupport || !pHTInfo->bEnableHT)
		return;

	if (pHTInfo->bForcedShortGI) {
		tcb_desc->bUseShortGI = true;
		return;
	}

	if ((pHTInfo->bCurBW40MHz == true) && pHTInfo->bCurShortGI40MHz)
		tcb_desc->bUseShortGI = true;
	else if ((pHTInfo->bCurBW40MHz == false) && pHTInfo->bCurShortGI20MHz)
		tcb_desc->bUseShortGI = true;
}

static void rtllib_query_BandwidthMode(struct rtllib_device *ieee,
				       struct cb_desc *tcb_desc)
{
	struct rt_hi_throughput *pHTInfo = ieee->pHTInfo;

	tcb_desc->bPacketBW = false;

	if (!pHTInfo->bCurrentHTSupport || !pHTInfo->bEnableHT)
		return;

	if (tcb_desc->bMulticast || tcb_desc->bBroadcast)
		return;

	if ((tcb_desc->data_rate & 0x80) == 0)
		return;
	if (pHTInfo->bCurBW40MHz && pHTInfo->bCurTxBW40MHz &&
	    !ieee->bandwidth_auto_switch.bforced_tx20Mhz)
		tcb_desc->bPacketBW = true;
}

static void rtllib_query_protectionmode(struct rtllib_device *ieee,
					struct cb_desc *tcb_desc,
					struct sk_buff *skb)
{
	struct rt_hi_throughput *pHTInfo;

	tcb_desc->bRTSSTBC			= false;
	tcb_desc->bRTSUseShortGI		= false;
	tcb_desc->bCTSEnable			= false;
	tcb_desc->RTSSC				= 0;
	tcb_desc->bRTSBW			= false;

	if (tcb_desc->bBroadcast || tcb_desc->bMulticast)
		return;

	if (is_broadcast_ether_addr(skb->data+16))
		return;

	if (ieee->mode < IEEE_N_24G) {
		if (skb->len > ieee->rts) {
			tcb_desc->bRTSEnable = true;
			tcb_desc->rts_rate = MGN_24M;
		} else if (ieee->current_network.buseprotection) {
			tcb_desc->bRTSEnable = true;
			tcb_desc->bCTSEnable = true;
			tcb_desc->rts_rate = MGN_24M;
		}
		return;
	}

	pHTInfo = ieee->pHTInfo;

	while (true) {
		if (pHTInfo->IOTAction & HT_IOT_ACT_FORCED_CTS2SELF) {
			tcb_desc->bCTSEnable	= true;
			tcb_desc->rts_rate  =	MGN_24M;
			tcb_desc->bRTSEnable = true;
			break;
		} else if (pHTInfo->IOTAction & (HT_IOT_ACT_FORCED_RTS |
			   HT_IOT_ACT_PURE_N_MODE)) {
			tcb_desc->bRTSEnable = true;
			tcb_desc->rts_rate  =	MGN_24M;
			break;
		}
		if (ieee->current_network.buseprotection) {
			tcb_desc->bRTSEnable = true;
			tcb_desc->bCTSEnable = true;
			tcb_desc->rts_rate = MGN_24M;
			break;
		}
		if (pHTInfo->bCurrentHTSupport  && pHTInfo->bEnableHT) {
			u8 HTOpMode = pHTInfo->CurrentOpMode;

			if ((pHTInfo->bCurBW40MHz && (HTOpMode == 2 ||
			     HTOpMode == 3)) ||
			     (!pHTInfo->bCurBW40MHz && HTOpMode == 3)) {
				tcb_desc->rts_rate = MGN_24M;
				tcb_desc->bRTSEnable = true;
				break;
			}
		}
		if (skb->len > ieee->rts) {
			tcb_desc->rts_rate = MGN_24M;
			tcb_desc->bRTSEnable = true;
			break;
		}
		if (tcb_desc->bAMPDUEnable) {
			tcb_desc->rts_rate = MGN_24M;
			tcb_desc->bRTSEnable = false;
			break;
		}
		goto NO_PROTECTION;
	}
	if (ieee->current_network.capability & WLAN_CAPABILITY_SHORT_PREAMBLE)
		tcb_desc->bUseShortPreamble = true;
	if (ieee->iw_mode == IW_MODE_MASTER)
		goto NO_PROTECTION;
	return;
NO_PROTECTION:
	tcb_desc->bRTSEnable	= false;
	tcb_desc->bCTSEnable	= false;
	tcb_desc->rts_rate	= 0;
	tcb_desc->RTSSC		= 0;
	tcb_desc->bRTSBW	= false;
}


static void rtllib_txrate_selectmode(struct rtllib_device *ieee,
				     struct cb_desc *tcb_desc)
{
	if (ieee->bTxDisableRateFallBack)
		tcb_desc->bTxDisableRateFallBack = true;

	if (ieee->bTxUseDriverAssingedRate)
		tcb_desc->bTxUseDriverAssingedRate = true;
	if (!tcb_desc->bTxDisableRateFallBack ||
	    !tcb_desc->bTxUseDriverAssingedRate) {
		if (ieee->iw_mode == IW_MODE_INFRA ||
		    ieee->iw_mode == IW_MODE_ADHOC)
			tcb_desc->RATRIndex = 0;
	}
}

static u16 rtllib_query_seqnum(struct rtllib_device *ieee, struct sk_buff *skb,
			       u8 *dst)
{
	u16 seqnum = 0;

	if (is_multicast_ether_addr(dst))
		return 0;
	if (IsQoSDataFrame(skb->data)) {
		struct tx_ts_record *pTS = NULL;

		if (!GetTs(ieee, (struct ts_common_info **)(&pTS), dst,
		    skb->priority, TX_DIR, true))
			return 0;
		seqnum = pTS->TxCurSeq;
		pTS->TxCurSeq = (pTS->TxCurSeq+1)%4096;
		return seqnum;
	}
	return 0;
}

static int wme_downgrade_ac(struct sk_buff *skb)
{
	switch (skb->priority) {
	case 6:
	case 7:
		skb->priority = 5; /* VO -> VI */
		return 0;
	case 4:
	case 5:
		skb->priority = 3; /* VI -> BE */
		return 0;
	case 0:
	case 3:
		skb->priority = 1; /* BE -> BK */
		return 0;
	default:
		return -1;
	}
}

static u8 rtllib_current_rate(struct rtllib_device *ieee)
{
	if (ieee->mode & IEEE_MODE_MASK)
		return ieee->rate;

	if (ieee->HTCurrentOperaRate)
		return ieee->HTCurrentOperaRate;
	else
		return ieee->rate & 0x7F;
}

static int rtllib_xmit_inter(struct sk_buff *skb, struct net_device *dev)
{
	struct rtllib_device *ieee = (struct rtllib_device *)
				     netdev_priv_rsl(dev);
	struct rtllib_txb *txb = NULL;
	struct rtllib_hdr_3addrqos *frag_hdr;
	int i, bytes_per_frag, nr_frags, bytes_last_frag, frag_size;
	unsigned long flags;
	struct net_device_stats *stats = &ieee->stats;
	int ether_type = 0, encrypt;
	int bytes, fc, qos_ctl = 0, hdr_len;
	struct sk_buff *skb_frag;
	struct rtllib_hdr_3addrqos header = { /* Ensure zero initialized */
		.duration_id = 0,
		.seq_ctl = 0,
		.qos_ctl = 0
	};
	int qos_activated = ieee->current_network.qos_data.active;
	u8 dest[ETH_ALEN];
	u8 src[ETH_ALEN];
	struct lib80211_crypt_data *crypt = NULL;
	struct cb_desc *tcb_desc;
	u8 bIsMulticast = false;
	u8 IsAmsdu = false;
	bool	bdhcp = false;

	spin_lock_irqsave(&ieee->lock, flags);

	/* If there is no driver handler to take the TXB, don't bother
	 * creating it...
	 */
	if ((!ieee->hard_start_xmit && !(ieee->softmac_features &
	   IEEE_SOFTMAC_TX_QUEUE)) ||
	   ((!ieee->softmac_data_hard_start_xmit &&
	   (ieee->softmac_features & IEEE_SOFTMAC_TX_QUEUE)))) {
		netdev_warn(ieee->dev, "No xmit handler.\n");
		goto success;
	}


	if (likely(ieee->raw_tx == 0)) {
		if (unlikely(skb->len < SNAP_SIZE + sizeof(u16))) {
			netdev_warn(ieee->dev, "skb too small (%d).\n",
				    skb->len);
			goto success;
		}
		/* Save source and destination addresses */
		ether_addr_copy(dest, skb->data);
		ether_addr_copy(src, skb->data + ETH_ALEN);

		memset(skb->cb, 0, sizeof(skb->cb));
		ether_type = ntohs(((struct ethhdr *)skb->data)->h_proto);

		if (ieee->iw_mode == IW_MODE_MONITOR) {
			txb = rtllib_alloc_txb(1, skb->len, GFP_ATOMIC);
			if (unlikely(!txb)) {
				netdev_warn(ieee->dev,
					    "Could not allocate TXB\n");
				goto failed;
			}

			txb->encrypted = 0;
			txb->payload_size = cpu_to_le16(skb->len);
			skb_put_data(txb->fragments[0], skb->data, skb->len);

			goto success;
		}

		if (skb->len > 282) {
			if (ether_type == ETH_P_IP) {
				const struct iphdr *ip = (struct iphdr *)
					((u8 *)skb->data+14);
				if (ip->protocol == IPPROTO_UDP) {
					struct udphdr *udp;

					udp = (struct udphdr *)((u8 *)ip +
					      (ip->ihl << 2));
					if (((((u8 *)udp)[1] == 68) &&
					   (((u8 *)udp)[3] == 67)) ||
					   ((((u8 *)udp)[1] == 67) &&
					   (((u8 *)udp)[3] == 68))) {
						bdhcp = true;
						ieee->LPSDelayCnt = 200;
					}
				}
			} else if (ether_type == ETH_P_ARP) {
				netdev_info(ieee->dev,
					    "=================>DHCP Protocol start tx ARP pkt!!\n");
				bdhcp = true;
				ieee->LPSDelayCnt =
					 ieee->current_network.tim.tim_count;
			}
		}

		skb->priority = rtllib_classify(skb, IsAmsdu);
		crypt = ieee->crypt_info.crypt[ieee->crypt_info.tx_keyidx];
		encrypt = !(ether_type == ETH_P_PAE && ieee->ieee802_1x) &&
			ieee->host_encrypt && crypt && crypt->ops;
		if (!encrypt && ieee->ieee802_1x &&
		    ieee->drop_unencrypted && ether_type != ETH_P_PAE) {
			stats->tx_dropped++;
			goto success;
		}
		if (crypt && !encrypt && ether_type == ETH_P_PAE) {
			struct eapol *eap = (struct eapol *)(skb->data +
				sizeof(struct ethhdr) - SNAP_SIZE -
				sizeof(u16));
			netdev_dbg(ieee->dev,
				   "TX: IEEE 802.11 EAPOL frame: %s\n",
				   eap_get_type(eap->type));
		}

		/* Advance the SKB to the start of the payload */
		skb_pull(skb, sizeof(struct ethhdr));

		/* Determine total amount of storage required for TXB packets */
		bytes = skb->len + SNAP_SIZE + sizeof(u16);

		if (encrypt)
			fc = RTLLIB_FTYPE_DATA | RTLLIB_FCTL_WEP;
		else
			fc = RTLLIB_FTYPE_DATA;

		if (qos_activated)
			fc |= RTLLIB_STYPE_QOS_DATA;
		else
			fc |= RTLLIB_STYPE_DATA;

		if (ieee->iw_mode == IW_MODE_INFRA) {
			fc |= RTLLIB_FCTL_TODS;
			/* To DS: Addr1 = BSSID, Addr2 = SA,
			 * Addr3 = DA
			 */
			ether_addr_copy(header.addr1,
					ieee->current_network.bssid);
			ether_addr_copy(header.addr2, src);
			if (IsAmsdu)
				ether_addr_copy(header.addr3,
						ieee->current_network.bssid);
			else
				ether_addr_copy(header.addr3, dest);
		} else if (ieee->iw_mode == IW_MODE_ADHOC) {
			/* not From/To DS: Addr1 = DA, Addr2 = SA,
			 * Addr3 = BSSID
			 */
			ether_addr_copy(header.addr1, dest);
			ether_addr_copy(header.addr2, src);
			ether_addr_copy(header.addr3,
					ieee->current_network.bssid);
		}

		bIsMulticast = is_multicast_ether_addr(header.addr1);

		header.frame_ctl = cpu_to_le16(fc);

		/* Determine fragmentation size based on destination (multicast
		 * and broadcast are not fragmented)
		 */
		if (bIsMulticast) {
			frag_size = MAX_FRAG_THRESHOLD;
			qos_ctl |= QOS_CTL_NOTCONTAIN_ACK;
		} else {
			frag_size = ieee->fts;
			qos_ctl = 0;
		}

		if (qos_activated) {
			hdr_len = RTLLIB_3ADDR_LEN + 2;

			/* in case we are a client verify acm is not set for this ac */
			while (unlikely(ieee->wmm_acm & (0x01 << skb->priority))) {
				netdev_info(ieee->dev, "skb->priority = %x\n",
						skb->priority);
				if (wme_downgrade_ac(skb))
					break;
				netdev_info(ieee->dev, "converted skb->priority = %x\n",
					   skb->priority);
			}

			qos_ctl |= skb->priority;
			header.qos_ctl = cpu_to_le16(qos_ctl & RTLLIB_QOS_TID);

		} else {
			hdr_len = RTLLIB_3ADDR_LEN;
		}
		/* Determine amount of payload per fragment.  Regardless of if
		 * this stack is providing the full 802.11 header, one will
		 * eventually be affixed to this fragment -- so we must account
		 * for it when determining the amount of payload space.
		 */
		bytes_per_frag = frag_size - hdr_len;
		if (ieee->config &
		   (CFG_RTLLIB_COMPUTE_FCS | CFG_RTLLIB_RESERVE_FCS))
			bytes_per_frag -= RTLLIB_FCS_LEN;

		/* Each fragment may need to have room for encrypting
		 * pre/postfix
		 */
		if (encrypt) {
			bytes_per_frag -= crypt->ops->extra_mpdu_prefix_len +
				crypt->ops->extra_mpdu_postfix_len +
				crypt->ops->extra_msdu_prefix_len +
				crypt->ops->extra_msdu_postfix_len;
		}
		/* Number of fragments is the total bytes_per_frag /
		 * payload_per_fragment
		 */
		nr_frags = bytes / bytes_per_frag;
		bytes_last_frag = bytes % bytes_per_frag;
		if (bytes_last_frag)
			nr_frags++;
		else
			bytes_last_frag = bytes_per_frag;

		/* When we allocate the TXB we allocate enough space for the
		 * reserve and full fragment bytes (bytes_per_frag doesn't
		 * include prefix, postfix, header, FCS, etc.)
		 */
		txb = rtllib_alloc_txb(nr_frags, frag_size +
				       ieee->tx_headroom, GFP_ATOMIC);
		if (unlikely(!txb)) {
			netdev_warn(ieee->dev, "Could not allocate TXB\n");
			goto failed;
		}
		txb->encrypted = encrypt;
		txb->payload_size = cpu_to_le16(bytes);

		if (qos_activated)
			txb->queue_index = UP2AC(skb->priority);
		else
			txb->queue_index = WME_AC_BE;

		for (i = 0; i < nr_frags; i++) {
			skb_frag = txb->fragments[i];
			tcb_desc = (struct cb_desc *)(skb_frag->cb +
				    MAX_DEV_ADDR_SIZE);
			if (qos_activated) {
				skb_frag->priority = skb->priority;
				tcb_desc->queue_index =  UP2AC(skb->priority);
			} else {
				skb_frag->priority = WME_AC_BE;
				tcb_desc->queue_index = WME_AC_BE;
			}
			skb_reserve(skb_frag, ieee->tx_headroom);

			if (encrypt) {
				if (ieee->hwsec_active)
					tcb_desc->bHwSec = 1;
				else
					tcb_desc->bHwSec = 0;
				skb_reserve(skb_frag,
					    crypt->ops->extra_mpdu_prefix_len +
					    crypt->ops->extra_msdu_prefix_len);
			} else {
				tcb_desc->bHwSec = 0;
			}
			frag_hdr = skb_put_data(skb_frag, &header, hdr_len);

			/* If this is not the last fragment, then add the
			 * MOREFRAGS bit to the frame control
			 */
			if (i != nr_frags - 1) {
				frag_hdr->frame_ctl = cpu_to_le16(
					fc | RTLLIB_FCTL_MOREFRAGS);
				bytes = bytes_per_frag;

			} else {
				/* The last fragment has the remaining length */
				bytes = bytes_last_frag;
			}
			if ((qos_activated) && (!bIsMulticast)) {
				frag_hdr->seq_ctl =
					 cpu_to_le16(rtllib_query_seqnum(ieee, skb_frag,
							     header.addr1));
				frag_hdr->seq_ctl =
					 cpu_to_le16(le16_to_cpu(frag_hdr->seq_ctl)<<4 | i);
			} else {
				frag_hdr->seq_ctl =
					 cpu_to_le16(ieee->seq_ctrl[0]<<4 | i);
			}
			/* Put a SNAP header on the first fragment */
			if (i == 0) {
				rtllib_put_snap(
					skb_put(skb_frag, SNAP_SIZE +
					sizeof(u16)), ether_type);
				bytes -= SNAP_SIZE + sizeof(u16);
			}

			skb_put_data(skb_frag, skb->data, bytes);

			/* Advance the SKB... */
			skb_pull(skb, bytes);

			/* Encryption routine will move the header forward in
			 * order to insert the IV between the header and the
			 * payload
			 */
			if (encrypt)
				rtllib_encrypt_fragment(ieee, skb_frag,
							hdr_len);
			if (ieee->config &
			   (CFG_RTLLIB_COMPUTE_FCS | CFG_RTLLIB_RESERVE_FCS))
				skb_put(skb_frag, 4);
		}

		if ((qos_activated) && (!bIsMulticast)) {
			if (ieee->seq_ctrl[UP2AC(skb->priority) + 1] == 0xFFF)
				ieee->seq_ctrl[UP2AC(skb->priority) + 1] = 0;
			else
				ieee->seq_ctrl[UP2AC(skb->priority) + 1]++;
		} else {
			if (ieee->seq_ctrl[0] == 0xFFF)
				ieee->seq_ctrl[0] = 0;
			else
				ieee->seq_ctrl[0]++;
		}
	} else {
		if (unlikely(skb->len < sizeof(struct rtllib_hdr_3addr))) {
			netdev_warn(ieee->dev, "skb too small (%d).\n",
				    skb->len);
			goto success;
		}

		txb = rtllib_alloc_txb(1, skb->len, GFP_ATOMIC);
		if (!txb) {
			netdev_warn(ieee->dev, "Could not allocate TXB\n");
			goto failed;
		}

		txb->encrypted = 0;
		txb->payload_size = cpu_to_le16(skb->len);
		skb_put_data(txb->fragments[0], skb->data, skb->len);
	}

 success:
	if (txb) {
		struct cb_desc *tcb_desc = (struct cb_desc *)
				(txb->fragments[0]->cb + MAX_DEV_ADDR_SIZE);
		tcb_desc->bTxEnableFwCalcDur = 1;
		tcb_desc->priority = skb->priority;

		if (ether_type == ETH_P_PAE) {
			if (ieee->pHTInfo->IOTAction &
			    HT_IOT_ACT_WA_IOT_Broadcom) {
				tcb_desc->data_rate =
					 MgntQuery_TxRateExcludeCCKRates(ieee);
				tcb_desc->bTxDisableRateFallBack = false;
			} else {
				tcb_desc->data_rate = ieee->basic_rate;
				tcb_desc->bTxDisableRateFallBack = 1;
			}


			tcb_desc->RATRIndex = 7;
			tcb_desc->bTxUseDriverAssingedRate = 1;
		} else {
			if (is_multicast_ether_addr(header.addr1))
				tcb_desc->bMulticast = 1;
			if (is_broadcast_ether_addr(header.addr1))
				tcb_desc->bBroadcast = 1;
			rtllib_txrate_selectmode(ieee, tcb_desc);
			if (tcb_desc->bMulticast ||  tcb_desc->bBroadcast)
				tcb_desc->data_rate = ieee->basic_rate;
			else
				tcb_desc->data_rate = rtllib_current_rate(ieee);

			if (bdhcp) {
				if (ieee->pHTInfo->IOTAction &
				    HT_IOT_ACT_WA_IOT_Broadcom) {
					tcb_desc->data_rate =
					   MgntQuery_TxRateExcludeCCKRates(ieee);
					tcb_desc->bTxDisableRateFallBack = false;
				} else {
					tcb_desc->data_rate = MGN_1M;
					tcb_desc->bTxDisableRateFallBack = 1;
				}


				tcb_desc->RATRIndex = 7;
				tcb_desc->bTxUseDriverAssingedRate = 1;
				tcb_desc->bdhcp = 1;
			}

			rtllib_qurey_ShortPreambleMode(ieee, tcb_desc);
			rtllib_tx_query_agg_cap(ieee, txb->fragments[0],
						tcb_desc);
			rtllib_query_HTCapShortGI(ieee, tcb_desc);
			rtllib_query_BandwidthMode(ieee, tcb_desc);
			rtllib_query_protectionmode(ieee, tcb_desc,
						    txb->fragments[0]);
		}
	}
	spin_unlock_irqrestore(&ieee->lock, flags);
	dev_kfree_skb_any(skb);
	if (txb) {
		if (ieee->softmac_features & IEEE_SOFTMAC_TX_QUEUE) {
			dev->stats.tx_packets++;
			dev->stats.tx_bytes += le16_to_cpu(txb->payload_size);
			rtllib_softmac_xmit(txb, ieee);
		} else {
			if ((*ieee->hard_start_xmit)(txb, dev) == 0) {
				stats->tx_packets++;
				stats->tx_bytes += le16_to_cpu(txb->payload_size);
				return 0;
			}
			rtllib_txb_free(txb);
		}
	}

	return 0;

 failed:
	spin_unlock_irqrestore(&ieee->lock, flags);
	netif_stop_queue(dev);
	stats->tx_errors++;
	return 1;

}

int rtllib_xmit(struct sk_buff *skb, struct net_device *dev)
{
	memset(skb->cb, 0, sizeof(skb->cb));
	return rtllib_xmit_inter(skb, dev);
}
EXPORT_SYMBOL(rtllib_xmit);<|MERGE_RESOLUTION|>--- conflicted
+++ resolved
@@ -1,46 +1,16 @@
-<<<<<<< HEAD
-/******************************************************************************
- *
- * Copyright(c) 2003 - 2004 Intel Corporation. All rights reserved.
- *
- * This program is free software; you can redistribute it and/or modify it
- * under the terms of version 2 of the GNU General Public License as
- * published by the Free Software Foundation.
- *
- * This program is distributed in the hope that it will be useful, but WITHOUT
- * ANY WARRANTY; without even the implied warranty of MERCHANTABILITY or
- * FITNESS FOR A PARTICULAR PURPOSE.  See the GNU General Public License for
- * more details.
- *
- * The full GNU General Public License is included in this distribution in the
- * file called LICENSE.
- *
-=======
 // SPDX-License-Identifier: GPL-2.0
 /*
  * Copyright(c) 2003 - 2004 Intel Corporation. All rights reserved.
  *
->>>>>>> 24b8d41d
  * Contact Information:
  * James P. Ketrenos <ipw2100-admin@linux.intel.com>
  * Intel Corporation, 5200 N.E. Elam Young Parkway, Hillsboro, OR 97124-6497
  *
-<<<<<<< HEAD
- *****************************************************************************
- *
-=======
->>>>>>> 24b8d41d
  * Few modifications for Realtek's Wi-Fi drivers by
  * Andrea Merello <andrea.merello@gmail.com>
  *
  * A special thanks goes to Realtek for their support !
-<<<<<<< HEAD
- *
- *****************************************************************************/
-
-=======
  */
->>>>>>> 24b8d41d
 #include <linux/compiler.h>
 #include <linux/errno.h>
 #include <linux/if_arp.h>
