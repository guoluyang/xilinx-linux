// SPDX-License-Identifier: GPL-2.0+
/*
 * Driver for Realtek PCI-Express card reader
 *
 * Copyright(c) 2009-2013 Realtek Semiconductor Corp. All rights reserved.
 *
 * Author:
 *   Wei WANG (wei_wang@realsil.com.cn)
 *   Micky Ching (micky_ching@realsil.com.cn)
 */

#include <linux/blkdev.h>
#include <linux/kthread.h>
#include <linux/sched.h>
#include <linux/vmalloc.h>

#include "rtsx.h"
#include "ms.h"

static inline void ms_set_err_code(struct rtsx_chip *chip, u8 err_code)
{
	struct ms_info *ms_card = &chip->ms_card;

	ms_card->err_code = err_code;
}

static inline int ms_check_err_code(struct rtsx_chip *chip, u8 err_code)
{
	struct ms_info *ms_card = &chip->ms_card;

	return (ms_card->err_code == err_code);
}

static int ms_parse_err_code(struct rtsx_chip *chip)
{
	return STATUS_FAIL;
}

static int ms_transfer_tpc(struct rtsx_chip *chip, u8 trans_mode,
			   u8 tpc, u8 cnt, u8 cfg)
{
	struct ms_info *ms_card = &chip->ms_card;
	int retval;
	u8 *ptr;

	dev_dbg(rtsx_dev(chip), "%s: tpc = 0x%x\n", __func__, tpc);

	rtsx_init_cmd(chip);

	rtsx_add_cmd(chip, WRITE_REG_CMD, MS_TPC, 0xFF, tpc);
	rtsx_add_cmd(chip, WRITE_REG_CMD, MS_BYTE_CNT, 0xFF, cnt);
	rtsx_add_cmd(chip, WRITE_REG_CMD, MS_TRANS_CFG, 0xFF, cfg);
	rtsx_add_cmd(chip, WRITE_REG_CMD, CARD_DATA_SOURCE,
		     0x01, PINGPONG_BUFFER);

	rtsx_add_cmd(chip, WRITE_REG_CMD, MS_TRANSFER,
		     0xFF, MS_TRANSFER_START | trans_mode);
	rtsx_add_cmd(chip, CHECK_REG_CMD, MS_TRANSFER,
		     MS_TRANSFER_END, MS_TRANSFER_END);

	rtsx_add_cmd(chip, READ_REG_CMD, MS_TRANS_CFG, 0, 0);

	retval = rtsx_send_cmd(chip, MS_CARD, 5000);
	if (retval < 0) {
		rtsx_clear_ms_error(chip);
		ms_set_err_code(chip, MS_TO_ERROR);
		return ms_parse_err_code(chip);
	}

	ptr = rtsx_get_cmd_data(chip) + 1;

	if (!(tpc & 0x08)) {		/* Read Packet */
		if (*ptr & MS_CRC16_ERR) {
			ms_set_err_code(chip, MS_CRC16_ERROR);
			return ms_parse_err_code(chip);
		}
	} else {			/* Write Packet */
		if (CHK_MSPRO(ms_card) && !(*ptr & 0x80)) {
			if (*ptr & (MS_INT_ERR | MS_INT_CMDNK)) {
				ms_set_err_code(chip, MS_CMD_NK);
				return ms_parse_err_code(chip);
			}
		}
	}

	if (*ptr & MS_RDY_TIMEOUT) {
		rtsx_clear_ms_error(chip);
		ms_set_err_code(chip, MS_TO_ERROR);
		return ms_parse_err_code(chip);
	}

	return STATUS_SUCCESS;
}

static int ms_transfer_data(struct rtsx_chip *chip, u8 trans_mode,
			    u8 tpc, u16 sec_cnt, u8 cfg, bool mode_2k,
			    int use_sg, void *buf, int buf_len)
{
	int retval;
	u8 val, err_code = 0;
	enum dma_data_direction dir;

	if (!buf || !buf_len)
		return STATUS_FAIL;

	if (trans_mode == MS_TM_AUTO_READ) {
		dir = DMA_FROM_DEVICE;
		err_code = MS_FLASH_READ_ERROR;
	} else if (trans_mode == MS_TM_AUTO_WRITE) {
		dir = DMA_TO_DEVICE;
		err_code = MS_FLASH_WRITE_ERROR;
	} else {
		return STATUS_FAIL;
	}

	rtsx_init_cmd(chip);

	rtsx_add_cmd(chip, WRITE_REG_CMD, MS_TPC, 0xFF, tpc);
	rtsx_add_cmd(chip, WRITE_REG_CMD,
		     MS_SECTOR_CNT_H, 0xFF, (u8)(sec_cnt >> 8));
	rtsx_add_cmd(chip, WRITE_REG_CMD, MS_SECTOR_CNT_L, 0xFF, (u8)sec_cnt);
	rtsx_add_cmd(chip, WRITE_REG_CMD, MS_TRANS_CFG, 0xFF, cfg);

	if (mode_2k) {
		rtsx_add_cmd(chip, WRITE_REG_CMD,
			     MS_CFG, MS_2K_SECTOR_MODE, MS_2K_SECTOR_MODE);
	} else {
		rtsx_add_cmd(chip, WRITE_REG_CMD, MS_CFG, MS_2K_SECTOR_MODE, 0);
	}

	trans_dma_enable(dir, chip, sec_cnt * 512, DMA_512);

	rtsx_add_cmd(chip, WRITE_REG_CMD,
		     MS_TRANSFER, 0xFF, MS_TRANSFER_START | trans_mode);
	rtsx_add_cmd(chip, CHECK_REG_CMD,
		     MS_TRANSFER, MS_TRANSFER_END, MS_TRANSFER_END);

	rtsx_send_cmd_no_wait(chip);

	retval = rtsx_transfer_data(chip, MS_CARD, buf, buf_len,
				    use_sg, dir, chip->mspro_timeout);
	if (retval < 0) {
		ms_set_err_code(chip, err_code);
		if (retval == -ETIMEDOUT)
			retval = STATUS_TIMEDOUT;
		else
			retval = STATUS_FAIL;

		return retval;
	}

	retval = rtsx_read_register(chip, MS_TRANS_CFG, &val);
	if (retval)
		return retval;

	if (val & (MS_INT_CMDNK | MS_INT_ERR | MS_CRC16_ERR | MS_RDY_TIMEOUT))
		return STATUS_FAIL;

	return STATUS_SUCCESS;
}

static int ms_write_bytes(struct rtsx_chip *chip,
			  u8 tpc, u8 cnt, u8 cfg, u8 *data, int data_len)
{
	struct ms_info *ms_card = &chip->ms_card;
	int retval, i;

	if (!data || (data_len < cnt))
		return STATUS_ERROR;

	rtsx_init_cmd(chip);

	for (i = 0; i < cnt; i++) {
		rtsx_add_cmd(chip, WRITE_REG_CMD,
			     PPBUF_BASE2 + i, 0xFF, data[i]);
	}
	if (cnt % 2)
		rtsx_add_cmd(chip, WRITE_REG_CMD, PPBUF_BASE2 + i, 0xFF, 0xFF);

	rtsx_add_cmd(chip, WRITE_REG_CMD, MS_TPC, 0xFF, tpc);
	rtsx_add_cmd(chip, WRITE_REG_CMD, MS_BYTE_CNT, 0xFF, cnt);
	rtsx_add_cmd(chip, WRITE_REG_CMD, MS_TRANS_CFG, 0xFF, cfg);
	rtsx_add_cmd(chip, WRITE_REG_CMD, CARD_DATA_SOURCE,
		     0x01, PINGPONG_BUFFER);

	rtsx_add_cmd(chip, WRITE_REG_CMD,
		     MS_TRANSFER, 0xFF, MS_TRANSFER_START | MS_TM_WRITE_BYTES);
	rtsx_add_cmd(chip, CHECK_REG_CMD,
		     MS_TRANSFER, MS_TRANSFER_END, MS_TRANSFER_END);

	retval = rtsx_send_cmd(chip, MS_CARD, 5000);
	if (retval < 0) {
		u8 val = 0;

		rtsx_read_register(chip, MS_TRANS_CFG, &val);
		dev_dbg(rtsx_dev(chip), "MS_TRANS_CFG: 0x%02x\n", val);

		rtsx_clear_ms_error(chip);

		if (!(tpc & 0x08)) {
			if (val & MS_CRC16_ERR) {
				ms_set_err_code(chip, MS_CRC16_ERROR);
				return ms_parse_err_code(chip);
			}
		} else {
			if (CHK_MSPRO(ms_card) && !(val & 0x80)) {
				if (val & (MS_INT_ERR | MS_INT_CMDNK)) {
					ms_set_err_code(chip, MS_CMD_NK);
					return ms_parse_err_code(chip);
				}
			}
		}

		if (val & MS_RDY_TIMEOUT) {
			ms_set_err_code(chip, MS_TO_ERROR);
			return ms_parse_err_code(chip);
		}

		ms_set_err_code(chip, MS_TO_ERROR);
		return ms_parse_err_code(chip);
	}

	return STATUS_SUCCESS;
}

static int ms_read_bytes(struct rtsx_chip *chip,
			 u8 tpc, u8 cnt, u8 cfg, u8 *data, int data_len)
{
	struct ms_info *ms_card = &chip->ms_card;
	int retval, i;
	u8 *ptr;

	if (!data)
		return STATUS_ERROR;

	rtsx_init_cmd(chip);

	rtsx_add_cmd(chip, WRITE_REG_CMD, MS_TPC, 0xFF, tpc);
	rtsx_add_cmd(chip, WRITE_REG_CMD, MS_BYTE_CNT, 0xFF, cnt);
	rtsx_add_cmd(chip, WRITE_REG_CMD, MS_TRANS_CFG, 0xFF, cfg);
	rtsx_add_cmd(chip, WRITE_REG_CMD, CARD_DATA_SOURCE,
		     0x01, PINGPONG_BUFFER);

	rtsx_add_cmd(chip, WRITE_REG_CMD, MS_TRANSFER, 0xFF,
		     MS_TRANSFER_START | MS_TM_READ_BYTES);
	rtsx_add_cmd(chip, CHECK_REG_CMD, MS_TRANSFER,
		     MS_TRANSFER_END, MS_TRANSFER_END);

	for (i = 0; i < data_len - 1; i++)
		rtsx_add_cmd(chip, READ_REG_CMD, PPBUF_BASE2 + i, 0, 0);

	if (data_len % 2)
		rtsx_add_cmd(chip, READ_REG_CMD, PPBUF_BASE2 + data_len, 0, 0);
	else
		rtsx_add_cmd(chip, READ_REG_CMD, PPBUF_BASE2 + data_len - 1,
			     0, 0);

	retval = rtsx_send_cmd(chip, MS_CARD, 5000);
	if (retval < 0) {
		u8 val = 0;

		rtsx_read_register(chip, MS_TRANS_CFG, &val);
		rtsx_clear_ms_error(chip);

		if (!(tpc & 0x08)) {
			if (val & MS_CRC16_ERR) {
				ms_set_err_code(chip, MS_CRC16_ERROR);
				return ms_parse_err_code(chip);
			}
		} else {
			if (CHK_MSPRO(ms_card) && !(val & 0x80)) {
				if (val & (MS_INT_ERR | MS_INT_CMDNK)) {
					ms_set_err_code(chip, MS_CMD_NK);
					return ms_parse_err_code(chip);
				}
			}
		}

		if (val & MS_RDY_TIMEOUT) {
			ms_set_err_code(chip, MS_TO_ERROR);
			return ms_parse_err_code(chip);
		}

		ms_set_err_code(chip, MS_TO_ERROR);
		return ms_parse_err_code(chip);
	}

	ptr = rtsx_get_cmd_data(chip) + 1;

	for (i = 0; i < data_len; i++)
		data[i] = ptr[i];

	if ((tpc == PRO_READ_SHORT_DATA) && (data_len == 8)) {
		dev_dbg(rtsx_dev(chip), "Read format progress:\n");
		print_hex_dump_bytes(KBUILD_MODNAME ": ", DUMP_PREFIX_NONE, ptr,
				     cnt);
	}

	return STATUS_SUCCESS;
}

static int ms_set_rw_reg_addr(struct rtsx_chip *chip, u8 read_start,
			      u8 read_cnt, u8 write_start, u8 write_cnt)
{
	int retval, i;
	u8 data[4];

	data[0] = read_start;
	data[1] = read_cnt;
	data[2] = write_start;
	data[3] = write_cnt;

	for (i = 0; i < MS_MAX_RETRY_COUNT; i++) {
		retval = ms_write_bytes(chip, SET_RW_REG_ADRS, 4,
					NO_WAIT_INT, data, 4);
		if (retval == STATUS_SUCCESS)
			return STATUS_SUCCESS;
		rtsx_clear_ms_error(chip);
	}

	return STATUS_FAIL;
}

static int ms_send_cmd(struct rtsx_chip *chip, u8 cmd, u8 cfg)
{
	u8 data[2];

	data[0] = cmd;
	data[1] = 0;

	return ms_write_bytes(chip, PRO_SET_CMD, 1, cfg, data, 1);
}

static int ms_set_init_para(struct rtsx_chip *chip)
{
	struct ms_info *ms_card = &chip->ms_card;
	int retval;

	if (CHK_HG8BIT(ms_card)) {
		if (chip->asic_code)
			ms_card->ms_clock = chip->asic_ms_hg_clk;
		else
			ms_card->ms_clock = chip->fpga_ms_hg_clk;

	} else if (CHK_MSPRO(ms_card) || CHK_MS4BIT(ms_card)) {
		if (chip->asic_code)
			ms_card->ms_clock = chip->asic_ms_4bit_clk;
		else
			ms_card->ms_clock = chip->fpga_ms_4bit_clk;

	} else {
		if (chip->asic_code)
			ms_card->ms_clock = chip->asic_ms_1bit_clk;
		else
			ms_card->ms_clock = chip->fpga_ms_1bit_clk;
	}

	retval = switch_clock(chip, ms_card->ms_clock);
	if (retval != STATUS_SUCCESS)
		return STATUS_FAIL;

	retval = select_card(chip, MS_CARD);
	if (retval != STATUS_SUCCESS)
		return STATUS_FAIL;

	return STATUS_SUCCESS;
}

static int ms_switch_clock(struct rtsx_chip *chip)
{
	struct ms_info *ms_card = &chip->ms_card;
	int retval;

	retval = select_card(chip, MS_CARD);
	if (retval != STATUS_SUCCESS)
		return STATUS_FAIL;

	retval = switch_clock(chip, ms_card->ms_clock);
	if (retval != STATUS_SUCCESS)
		return STATUS_FAIL;

	return STATUS_SUCCESS;
}

static int ms_pull_ctl_disable(struct rtsx_chip *chip)
{
	int retval;

	if (CHECK_PID(chip, 0x5208)) {
		retval = rtsx_write_register(chip, CARD_PULL_CTL1, 0xFF,
					     MS_D1_PD | MS_D2_PD | MS_CLK_PD |
					     MS_D6_PD);
		if (retval)
			return retval;

		retval = rtsx_write_register(chip, CARD_PULL_CTL2, 0xFF,
					     MS_D3_PD | MS_D0_PD | MS_BS_PD |
					     XD_D4_PD);
		if (retval)
			return retval;

		retval = rtsx_write_register(chip, CARD_PULL_CTL3, 0xFF,
					     MS_D7_PD | XD_CE_PD | XD_CLE_PD |
					     XD_CD_PU);
		if (retval)
			return retval;

		retval = rtsx_write_register(chip, CARD_PULL_CTL4, 0xFF,
					     XD_RDY_PD | SD_D3_PD | SD_D2_PD |
					     XD_ALE_PD);
		if (retval)
			return retval;

		retval = rtsx_write_register(chip, CARD_PULL_CTL5, 0xFF,
					     MS_INS_PU | SD_WP_PD | SD_CD_PU |
					     SD_CMD_PD);
		if (retval)
			return retval;

		retval = rtsx_write_register(chip, CARD_PULL_CTL6, 0xFF,
					     MS_D5_PD | MS_D4_PD);
		if (retval)
			return retval;

	} else if (CHECK_PID(chip, 0x5288)) {
		if (CHECK_BARO_PKG(chip, QFN)) {
			retval = rtsx_write_register(chip, CARD_PULL_CTL1,
						     0xFF, 0x55);
			if (retval)
				return retval;

			retval = rtsx_write_register(chip, CARD_PULL_CTL2,
						     0xFF, 0x55);
			if (retval)
				return retval;

			retval = rtsx_write_register(chip, CARD_PULL_CTL3,
						     0xFF, 0x4B);
			if (retval)
				return retval;

			retval = rtsx_write_register(chip, CARD_PULL_CTL4,
						     0xFF, 0x69);
			if (retval)
				return retval;
		}
	}

	return STATUS_SUCCESS;
}

static int ms_pull_ctl_enable(struct rtsx_chip *chip)
{
	int retval;

	rtsx_init_cmd(chip);

	if (CHECK_PID(chip, 0x5208)) {
		rtsx_add_cmd(chip, WRITE_REG_CMD, CARD_PULL_CTL1, 0xFF,
			     MS_D1_PD | MS_D2_PD | MS_CLK_NP | MS_D6_PD);
		rtsx_add_cmd(chip, WRITE_REG_CMD, CARD_PULL_CTL2, 0xFF,
			     MS_D3_PD | MS_D0_PD | MS_BS_NP | XD_D4_PD);
		rtsx_add_cmd(chip, WRITE_REG_CMD, CARD_PULL_CTL3, 0xFF,
			     MS_D7_PD | XD_CE_PD | XD_CLE_PD | XD_CD_PU);
		rtsx_add_cmd(chip, WRITE_REG_CMD, CARD_PULL_CTL4, 0xFF,
			     XD_RDY_PD | SD_D3_PD | SD_D2_PD | XD_ALE_PD);
		rtsx_add_cmd(chip, WRITE_REG_CMD, CARD_PULL_CTL5, 0xFF,
			     MS_INS_PU | SD_WP_PD | SD_CD_PU | SD_CMD_PD);
		rtsx_add_cmd(chip, WRITE_REG_CMD, CARD_PULL_CTL6, 0xFF,
			     MS_D5_PD | MS_D4_PD);
	} else if (CHECK_PID(chip, 0x5288)) {
		if (CHECK_BARO_PKG(chip, QFN)) {
			rtsx_add_cmd(chip, WRITE_REG_CMD,
				     CARD_PULL_CTL1, 0xFF, 0x55);
			rtsx_add_cmd(chip, WRITE_REG_CMD,
				     CARD_PULL_CTL2, 0xFF, 0x45);
			rtsx_add_cmd(chip, WRITE_REG_CMD,
				     CARD_PULL_CTL3, 0xFF, 0x4B);
			rtsx_add_cmd(chip, WRITE_REG_CMD,
				     CARD_PULL_CTL4, 0xFF, 0x29);
		}
	}

	retval = rtsx_send_cmd(chip, MS_CARD, 100);
	if (retval < 0)
		return STATUS_FAIL;

	return STATUS_SUCCESS;
}

static int ms_prepare_reset(struct rtsx_chip *chip)
{
	struct ms_info *ms_card = &chip->ms_card;
	int retval;
	u8 oc_mask = 0;

	ms_card->ms_type = 0;
	ms_card->check_ms_flow = 0;
	ms_card->switch_8bit_fail = 0;
	ms_card->delay_write.delay_write_flag = 0;

	ms_card->pro_under_formatting = 0;

	retval = ms_power_off_card3v3(chip);
	if (retval != STATUS_SUCCESS)
		return STATUS_FAIL;

	if (!chip->ft2_fast_mode)
		wait_timeout(250);

	retval = enable_card_clock(chip, MS_CARD);
	if (retval != STATUS_SUCCESS)
		return STATUS_FAIL;

	if (chip->asic_code) {
		retval = ms_pull_ctl_enable(chip);
		if (retval != STATUS_SUCCESS)
			return STATUS_FAIL;
	} else {
		retval = rtsx_write_register(chip, FPGA_PULL_CTL,
					     FPGA_MS_PULL_CTL_BIT | 0x20, 0);
		if (retval)
			return retval;
	}

	if (!chip->ft2_fast_mode) {
		retval = card_power_on(chip, MS_CARD);
		if (retval != STATUS_SUCCESS)
			return STATUS_FAIL;

		wait_timeout(150);

#ifdef SUPPORT_OCP
		if (CHECK_LUN_MODE(chip, SD_MS_2LUN))
			oc_mask = MS_OC_NOW | MS_OC_EVER;
		else
			oc_mask = SD_OC_NOW | SD_OC_EVER;

		if (chip->ocp_stat & oc_mask) {
			dev_dbg(rtsx_dev(chip), "Over current, OCPSTAT is 0x%x\n",
				chip->ocp_stat);
			return STATUS_FAIL;
		}
#endif
	}

	retval = rtsx_write_register(chip, CARD_OE, MS_OUTPUT_EN,
				     MS_OUTPUT_EN);
	if (retval)
		return retval;

	if (chip->asic_code) {
		retval = rtsx_write_register(chip, MS_CFG, 0xFF,
					     SAMPLE_TIME_RISING |
					     PUSH_TIME_DEFAULT |
					     NO_EXTEND_TOGGLE |
					     MS_BUS_WIDTH_1);
		if (retval)
			return retval;

	} else {
		retval = rtsx_write_register(chip, MS_CFG, 0xFF,
					     SAMPLE_TIME_FALLING |
					     PUSH_TIME_DEFAULT |
					     NO_EXTEND_TOGGLE |
					     MS_BUS_WIDTH_1);
		if (retval)
			return retval;
	}
	retval = rtsx_write_register(chip, MS_TRANS_CFG, 0xFF,
				     NO_WAIT_INT | NO_AUTO_READ_INT_REG);
	if (retval)
		return retval;

	retval = rtsx_write_register(chip, CARD_STOP, MS_STOP | MS_CLR_ERR,
				     MS_STOP | MS_CLR_ERR);
	if (retval)
		return retval;

	retval = ms_set_init_para(chip);
	if (retval != STATUS_SUCCESS)
		return STATUS_FAIL;

	return STATUS_SUCCESS;
}

static int ms_identify_media_type(struct rtsx_chip *chip, int switch_8bit_bus)
{
	struct ms_info *ms_card = &chip->ms_card;
	int retval, i;
	u8 val;

	retval = ms_set_rw_reg_addr(chip, PRO_STATUS_REG, 6, SYSTEM_PARAM, 1);
	if (retval != STATUS_SUCCESS)
		return STATUS_FAIL;

	for (i = 0; i < MS_MAX_RETRY_COUNT; i++) {
		retval = ms_transfer_tpc(chip, MS_TM_READ_BYTES, READ_REG,
					 6, NO_WAIT_INT);
		if (retval == STATUS_SUCCESS)
			break;
	}
	if (i == MS_MAX_RETRY_COUNT)
		return STATUS_FAIL;

	retval = rtsx_read_register(chip, PPBUF_BASE2 + 2, &val);
	if (retval)
		return retval;

	dev_dbg(rtsx_dev(chip), "Type register: 0x%x\n", val);
	if (val != 0x01) {
		if (val != 0x02)
			ms_card->check_ms_flow = 1;

		return STATUS_FAIL;
	}

	retval = rtsx_read_register(chip, PPBUF_BASE2 + 4, &val);
	if (retval)
		return retval;

	dev_dbg(rtsx_dev(chip), "Category register: 0x%x\n", val);
	if (val != 0) {
		ms_card->check_ms_flow = 1;
		return STATUS_FAIL;
	}

	retval = rtsx_read_register(chip, PPBUF_BASE2 + 5, &val);
	if (retval)
		return retval;

	dev_dbg(rtsx_dev(chip), "Class register: 0x%x\n", val);
	if (val == 0) {
		retval = rtsx_read_register(chip, PPBUF_BASE2, &val);
		if (retval)
			return retval;

		if (val & WRT_PRTCT)
			chip->card_wp |= MS_CARD;
		else
			chip->card_wp &= ~MS_CARD;

	} else if ((val == 0x01) || (val == 0x02) || (val == 0x03)) {
		chip->card_wp |= MS_CARD;
	} else {
		ms_card->check_ms_flow = 1;
		return STATUS_FAIL;
	}

	ms_card->ms_type |= TYPE_MSPRO;

	retval = rtsx_read_register(chip, PPBUF_BASE2 + 3, &val);
	if (retval)
		return retval;

	dev_dbg(rtsx_dev(chip), "IF Mode register: 0x%x\n", val);
	if (val == 0) {
		ms_card->ms_type &= 0x0F;
	} else if (val == 7) {
		if (switch_8bit_bus)
			ms_card->ms_type |= MS_HG;
		else
			ms_card->ms_type &= 0x0F;

	} else {
		return STATUS_FAIL;
	}

	return STATUS_SUCCESS;
}

static int ms_confirm_cpu_startup(struct rtsx_chip *chip)
{
	int retval, i, k;
	u8 val;

	/* Confirm CPU StartUp */
	k = 0;
	do {
		if (detect_card_cd(chip, MS_CARD) != STATUS_SUCCESS) {
			ms_set_err_code(chip, MS_NO_CARD);
			return STATUS_FAIL;
		}

		for (i = 0; i < MS_MAX_RETRY_COUNT; i++) {
			retval = ms_read_bytes(chip, GET_INT, 1,
					       NO_WAIT_INT, &val, 1);
			if (retval == STATUS_SUCCESS)
				break;
		}
		if (i == MS_MAX_RETRY_COUNT)
			return STATUS_FAIL;

		if (k > 100)
			return STATUS_FAIL;

		k++;
		wait_timeout(100);
	} while (!(val & INT_REG_CED));

	for (i = 0; i < MS_MAX_RETRY_COUNT; i++) {
		retval = ms_read_bytes(chip, GET_INT, 1, NO_WAIT_INT, &val, 1);
		if (retval == STATUS_SUCCESS)
			break;
	}
	if (i == MS_MAX_RETRY_COUNT)
		return STATUS_FAIL;

	if (val & INT_REG_ERR) {
		if (val & INT_REG_CMDNK)
			chip->card_wp |= (MS_CARD);
		else
			return STATUS_FAIL;
	}
	/* --  end confirm CPU startup */

	return STATUS_SUCCESS;
}

static int ms_switch_parallel_bus(struct rtsx_chip *chip)
{
	int retval, i;
	u8 data[2];

	data[0] = PARALLEL_4BIT_IF;
	data[1] = 0;
	for (i = 0; i < MS_MAX_RETRY_COUNT; i++) {
		retval = ms_write_bytes(chip, WRITE_REG, 1, NO_WAIT_INT,
					data, 2);
		if (retval == STATUS_SUCCESS)
			break;
	}
	if (retval != STATUS_SUCCESS)
		return STATUS_FAIL;

	return STATUS_SUCCESS;
}

static int ms_switch_8bit_bus(struct rtsx_chip *chip)
{
	struct ms_info *ms_card = &chip->ms_card;
	int retval, i;
	u8 data[2];

	data[0] = PARALLEL_8BIT_IF;
	data[1] = 0;
	for (i = 0; i < MS_MAX_RETRY_COUNT; i++) {
		retval = ms_write_bytes(chip, WRITE_REG, 1,
					NO_WAIT_INT, data, 2);
		if (retval == STATUS_SUCCESS)
			break;
	}
	if (retval != STATUS_SUCCESS)
		return STATUS_FAIL;

	retval = rtsx_write_register(chip, MS_CFG, 0x98,
				     MS_BUS_WIDTH_8 | SAMPLE_TIME_FALLING);
	if (retval)
		return retval;

	ms_card->ms_type |= MS_8BIT;
	retval = ms_set_init_para(chip);
	if (retval != STATUS_SUCCESS)
		return STATUS_FAIL;

	for (i = 0; i < MS_MAX_RETRY_COUNT; i++) {
		retval = ms_transfer_tpc(chip, MS_TM_READ_BYTES, GET_INT,
					 1, NO_WAIT_INT);
		if (retval != STATUS_SUCCESS)
			return STATUS_FAIL;
	}

	return STATUS_SUCCESS;
}

static int ms_pro_reset_flow(struct rtsx_chip *chip, int switch_8bit_bus)
{
	struct ms_info *ms_card = &chip->ms_card;
	int retval, i;

	for (i = 0; i < 3; i++) {
		retval = ms_prepare_reset(chip);
		if (retval != STATUS_SUCCESS)
			return STATUS_FAIL;

		retval = ms_identify_media_type(chip, switch_8bit_bus);
		if (retval != STATUS_SUCCESS)
			return STATUS_FAIL;

		retval = ms_confirm_cpu_startup(chip);
		if (retval != STATUS_SUCCESS)
			return STATUS_FAIL;

		retval = ms_switch_parallel_bus(chip);
		if (retval != STATUS_SUCCESS) {
			if (detect_card_cd(chip, MS_CARD) != STATUS_SUCCESS) {
				ms_set_err_code(chip, MS_NO_CARD);
				return STATUS_FAIL;
			}
			continue;
		} else {
			break;
		}
	}

	if (retval != STATUS_SUCCESS)
		return STATUS_FAIL;

	/* Switch MS-PRO into Parallel mode */
	retval = rtsx_write_register(chip, MS_CFG, 0x18, MS_BUS_WIDTH_4);
	if (retval)
		return retval;

	retval = rtsx_write_register(chip, MS_CFG, PUSH_TIME_ODD,
				     PUSH_TIME_ODD);
	if (retval)
		return retval;

	retval = ms_set_init_para(chip);
	if (retval != STATUS_SUCCESS)
		return STATUS_FAIL;

	/* If MSPro HG Card, We shall try to switch to 8-bit bus */
	if (CHK_MSHG(ms_card) && chip->support_ms_8bit && switch_8bit_bus) {
		retval = ms_switch_8bit_bus(chip);
		if (retval != STATUS_SUCCESS) {
			ms_card->switch_8bit_fail = 1;
			return STATUS_FAIL;
		}
	}

	return STATUS_SUCCESS;
}

#ifdef XC_POWERCLASS
static int msxc_change_power(struct rtsx_chip *chip, u8 mode)
{
	int retval;
	u8 buf[6];

	ms_cleanup_work(chip);

	retval = ms_set_rw_reg_addr(chip, 0, 0, PRO_DATA_COUNT1, 6);
	if (retval != STATUS_SUCCESS)
		return STATUS_FAIL;

	buf[0] = 0;
	buf[1] = mode;
	buf[2] = 0;
	buf[3] = 0;
	buf[4] = 0;
	buf[5] = 0;

	retval = ms_write_bytes(chip, PRO_WRITE_REG, 6, NO_WAIT_INT, buf, 6);
	if (retval != STATUS_SUCCESS)
		return STATUS_FAIL;

	retval = ms_send_cmd(chip, XC_CHG_POWER, WAIT_INT);
	if (retval != STATUS_SUCCESS)
		return STATUS_FAIL;

	retval = rtsx_read_register(chip, MS_TRANS_CFG, buf);
	if (retval)
		return retval;

	if (buf[0] & (MS_INT_CMDNK | MS_INT_ERR))
		return STATUS_FAIL;

	return STATUS_SUCCESS;
}
#endif

static int ms_read_attribute_info(struct rtsx_chip *chip)
{
	struct ms_info *ms_card = &chip->ms_card;
	int retval, i;
	u8 val, *buf, class_code, device_type, sub_class, data[16];
	u16 total_blk = 0, blk_size = 0;
#ifdef SUPPORT_MSXC
	u32 xc_total_blk = 0, xc_blk_size = 0;
#endif
	u32 sys_info_addr = 0, sys_info_size;
#ifdef SUPPORT_PCGL_1P18
	u32 model_name_addr = 0, model_name_size;
	int found_sys_info = 0, found_model_name = 0;
#endif

	retval = ms_set_rw_reg_addr(chip, PRO_INT_REG, 2, PRO_SYSTEM_PARAM, 7);
	if (retval != STATUS_SUCCESS)
		return STATUS_FAIL;

	if (CHK_MS8BIT(ms_card))
		data[0] = PARALLEL_8BIT_IF;
	else
		data[0] = PARALLEL_4BIT_IF;

	data[1] = 0;

	data[2] = 0x40;
	data[3] = 0;
	data[4] = 0;
	data[5] = 0;
	data[6] = 0;
	data[7] = 0;

	for (i = 0; i < MS_MAX_RETRY_COUNT; i++) {
		retval = ms_write_bytes(chip, PRO_WRITE_REG, 7, NO_WAIT_INT,
					data, 8);
		if (retval == STATUS_SUCCESS)
			break;
	}
	if (retval != STATUS_SUCCESS)
		return STATUS_FAIL;

	buf = kmalloc(64 * 512, GFP_KERNEL);
	if (!buf)
		return STATUS_ERROR;

	for (i = 0; i < MS_MAX_RETRY_COUNT; i++) {
		retval = ms_send_cmd(chip, PRO_READ_ATRB, WAIT_INT);
		if (retval != STATUS_SUCCESS)
			continue;

		retval = rtsx_read_register(chip, MS_TRANS_CFG, &val);
		if (retval != STATUS_SUCCESS) {
			kfree(buf);
			return STATUS_FAIL;
		}
		if (!(val & MS_INT_BREQ)) {
			kfree(buf);
			return STATUS_FAIL;
		}
		retval = ms_transfer_data(chip, MS_TM_AUTO_READ,
					  PRO_READ_LONG_DATA, 0x40, WAIT_INT,
					  0, 0, buf, 64 * 512);
		if (retval == STATUS_SUCCESS)
			break;

		rtsx_clear_ms_error(chip);
	}
	if (retval != STATUS_SUCCESS) {
		kfree(buf);
		return STATUS_FAIL;
	}

	i = 0;
	do {
		retval = rtsx_read_register(chip, MS_TRANS_CFG, &val);
		if (retval != STATUS_SUCCESS) {
			kfree(buf);
			return STATUS_FAIL;
		}

		if ((val & MS_INT_CED) || !(val & MS_INT_BREQ))
			break;

		retval = ms_transfer_tpc(chip, MS_TM_NORMAL_READ,
					 PRO_READ_LONG_DATA, 0, WAIT_INT);
		if (retval != STATUS_SUCCESS) {
			kfree(buf);
			return STATUS_FAIL;
		}

		i++;
	} while (i < 1024);

	if ((buf[0] != 0xa5) && (buf[1] != 0xc3)) {
		/* Signature code is wrong */
		kfree(buf);
		return STATUS_FAIL;
	}

	if ((buf[4] < 1) || (buf[4] > 12)) {
		kfree(buf);
		return STATUS_FAIL;
	}

	for (i = 0; i < buf[4]; i++) {
		int cur_addr_off = 16 + i * 12;

#ifdef SUPPORT_MSXC
		if ((buf[cur_addr_off + 8] == 0x10) ||
		    (buf[cur_addr_off + 8] == 0x13)) {
#else
		if (buf[cur_addr_off + 8] == 0x10) {
#endif
			sys_info_addr = ((u32)buf[cur_addr_off + 0] << 24) |
				((u32)buf[cur_addr_off + 1] << 16) |
				((u32)buf[cur_addr_off + 2] << 8) |
				buf[cur_addr_off + 3];
			sys_info_size = ((u32)buf[cur_addr_off + 4] << 24) |
				((u32)buf[cur_addr_off + 5] << 16) |
				((u32)buf[cur_addr_off + 6] << 8) |
				buf[cur_addr_off + 7];
			dev_dbg(rtsx_dev(chip), "sys_info_addr = 0x%x, sys_info_size = 0x%x\n",
				sys_info_addr, sys_info_size);
			if (sys_info_size != 96)  {
				kfree(buf);
				return STATUS_FAIL;
			}
			if (sys_info_addr < 0x1A0) {
				kfree(buf);
				return STATUS_FAIL;
			}
			if ((sys_info_size + sys_info_addr) > 0x8000) {
				kfree(buf);
				return STATUS_FAIL;
			}

#ifdef SUPPORT_MSXC
			if (buf[cur_addr_off + 8] == 0x13)
				ms_card->ms_type |= MS_XC;
#endif
#ifdef SUPPORT_PCGL_1P18
			found_sys_info = 1;
#else
			break;
#endif
		}
#ifdef SUPPORT_PCGL_1P18
		if (buf[cur_addr_off + 8] == 0x15) {
			model_name_addr = ((u32)buf[cur_addr_off + 0] << 24) |
				((u32)buf[cur_addr_off + 1] << 16) |
				((u32)buf[cur_addr_off + 2] << 8) |
				buf[cur_addr_off + 3];
			model_name_size = ((u32)buf[cur_addr_off + 4] << 24) |
				((u32)buf[cur_addr_off + 5] << 16) |
				((u32)buf[cur_addr_off + 6] << 8) |
				buf[cur_addr_off + 7];
			dev_dbg(rtsx_dev(chip), "model_name_addr = 0x%x, model_name_size = 0x%x\n",
				model_name_addr, model_name_size);
			if (model_name_size != 48)  {
				kfree(buf);
				return STATUS_FAIL;
			}
			if (model_name_addr < 0x1A0) {
				kfree(buf);
				return STATUS_FAIL;
			}
			if ((model_name_size + model_name_addr) > 0x8000) {
				kfree(buf);
				return STATUS_FAIL;
			}

			found_model_name = 1;
		}

		if (found_sys_info && found_model_name)
			break;
#endif
	}

	if (i == buf[4]) {
		kfree(buf);
		return STATUS_FAIL;
	}

	class_code =  buf[sys_info_addr + 0];
	device_type = buf[sys_info_addr + 56];
	sub_class = buf[sys_info_addr + 46];
#ifdef SUPPORT_MSXC
	if (CHK_MSXC(ms_card)) {
		xc_total_blk = ((u32)buf[sys_info_addr + 6] << 24) |
				((u32)buf[sys_info_addr + 7] << 16) |
				((u32)buf[sys_info_addr + 8] << 8) |
				buf[sys_info_addr + 9];
		xc_blk_size = ((u32)buf[sys_info_addr + 32] << 24) |
				((u32)buf[sys_info_addr + 33] << 16) |
				((u32)buf[sys_info_addr + 34] << 8) |
				buf[sys_info_addr + 35];
		dev_dbg(rtsx_dev(chip), "xc_total_blk = 0x%x, xc_blk_size = 0x%x\n",
			xc_total_blk, xc_blk_size);
	} else {
		total_blk = ((u16)buf[sys_info_addr + 6] << 8) |
			buf[sys_info_addr + 7];
		blk_size = ((u16)buf[sys_info_addr + 2] << 8) |
			buf[sys_info_addr + 3];
		dev_dbg(rtsx_dev(chip), "total_blk = 0x%x, blk_size = 0x%x\n",
			total_blk, blk_size);
	}
#else
	total_blk = ((u16)buf[sys_info_addr + 6] << 8) | buf[sys_info_addr + 7];
	blk_size = ((u16)buf[sys_info_addr + 2] << 8) | buf[sys_info_addr + 3];
	dev_dbg(rtsx_dev(chip), "total_blk = 0x%x, blk_size = 0x%x\n",
		total_blk, blk_size);
#endif

	dev_dbg(rtsx_dev(chip), "class_code = 0x%x, device_type = 0x%x, sub_class = 0x%x\n",
		class_code, device_type, sub_class);

	memcpy(ms_card->raw_sys_info, buf + sys_info_addr, 96);
#ifdef SUPPORT_PCGL_1P18
	memcpy(ms_card->raw_model_name, buf + model_name_addr, 48);
#endif

	kfree(buf);

#ifdef SUPPORT_MSXC
	if (CHK_MSXC(ms_card)) {
		if (class_code != 0x03)
			return STATUS_FAIL;
	} else {
		if (class_code != 0x02)
			return STATUS_FAIL;
	}
#else
	if (class_code != 0x02)
		return STATUS_FAIL;
#endif

	if (device_type != 0x00) {
		if ((device_type == 0x01) || (device_type == 0x02) ||
		    (device_type == 0x03)) {
			chip->card_wp |= MS_CARD;
		} else {
			return STATUS_FAIL;
		}
	}

	if (sub_class & 0xC0)
		return STATUS_FAIL;

	dev_dbg(rtsx_dev(chip), "class_code: 0x%x, device_type: 0x%x, sub_class: 0x%x\n",
		class_code, device_type, sub_class);

#ifdef SUPPORT_MSXC
	if (CHK_MSXC(ms_card)) {
		chip->capacity[chip->card2lun[MS_CARD]] =
			ms_card->capacity = xc_total_blk * xc_blk_size;
	} else {
		chip->capacity[chip->card2lun[MS_CARD]] =
			ms_card->capacity = total_blk * blk_size;
	}
#else
	ms_card->capacity = total_blk * blk_size;
	chip->capacity[chip->card2lun[MS_CARD]] = ms_card->capacity;
#endif

	return STATUS_SUCCESS;
}

#ifdef SUPPORT_MAGIC_GATE
static int mg_set_tpc_para_sub(struct rtsx_chip *chip,
			       int type, u8 mg_entry_num);
#endif

static int reset_ms_pro(struct rtsx_chip *chip)
{
	struct ms_info *ms_card = &chip->ms_card;
	int retval;
#ifdef XC_POWERCLASS
	u8 change_power_class;

	if (chip->ms_power_class_en & 0x02)
		change_power_class = 2;
	else if (chip->ms_power_class_en & 0x01)
		change_power_class = 1;
	else
		change_power_class = 0;
#endif

#ifdef XC_POWERCLASS
retry:
#endif
	retval = ms_pro_reset_flow(chip, 1);
	if (retval != STATUS_SUCCESS) {
		if (ms_card->switch_8bit_fail) {
			retval = ms_pro_reset_flow(chip, 0);
			if (retval != STATUS_SUCCESS)
				return STATUS_FAIL;
		} else {
			return STATUS_FAIL;
		}
	}

	retval = ms_read_attribute_info(chip);
	if (retval != STATUS_SUCCESS)
		return STATUS_FAIL;

#ifdef XC_POWERCLASS
	if (CHK_HG8BIT(ms_card))
		change_power_class = 0;

	if (change_power_class && CHK_MSXC(ms_card)) {
		u8 power_class_en = chip->ms_power_class_en;

		dev_dbg(rtsx_dev(chip), "power_class_en = 0x%x\n",
			power_class_en);
		dev_dbg(rtsx_dev(chip), "change_power_class = %d\n",
			change_power_class);

		if (change_power_class)
			power_class_en &= (1 << (change_power_class - 1));
		else
			power_class_en = 0;

		if (power_class_en) {
			u8 power_class_mode =
				(ms_card->raw_sys_info[46] & 0x18) >> 3;
			dev_dbg(rtsx_dev(chip), "power_class_mode = 0x%x",
				power_class_mode);
			if (change_power_class > power_class_mode)
				change_power_class = power_class_mode;
			if (change_power_class) {
				retval = msxc_change_power(chip,
							   change_power_class);
				if (retval != STATUS_SUCCESS) {
					change_power_class--;
					goto retry;
				}
			}
		}
	}
#endif

#ifdef SUPPORT_MAGIC_GATE
	retval = mg_set_tpc_para_sub(chip, 0, 0);
	if (retval != STATUS_SUCCESS)
		return STATUS_FAIL;
#endif

	if (CHK_HG8BIT(ms_card))
		chip->card_bus_width[chip->card2lun[MS_CARD]] = 8;
	else
		chip->card_bus_width[chip->card2lun[MS_CARD]] = 4;

	return STATUS_SUCCESS;
}

static int ms_read_status_reg(struct rtsx_chip *chip)
{
	int retval;
	u8 val[2];

	retval = ms_set_rw_reg_addr(chip, STATUS_REG0, 2, 0, 0);
	if (retval != STATUS_SUCCESS)
		return STATUS_FAIL;

	retval = ms_read_bytes(chip, READ_REG, 2, NO_WAIT_INT, val, 2);
	if (retval != STATUS_SUCCESS)
		return STATUS_FAIL;

	if (val[1] & (STS_UCDT | STS_UCEX | STS_UCFG)) {
		ms_set_err_code(chip, MS_FLASH_READ_ERROR);
		return STATUS_FAIL;
	}

	return STATUS_SUCCESS;
}

static int ms_read_extra_data(struct rtsx_chip *chip,
			      u16 block_addr, u8 page_num, u8 *buf, int buf_len)
{
	struct ms_info *ms_card = &chip->ms_card;
	int retval, i;
	u8 val, data[10];

	retval = ms_set_rw_reg_addr(chip, OVERWRITE_FLAG, MS_EXTRA_SIZE,
				    SYSTEM_PARAM, 6);
	if (retval != STATUS_SUCCESS)
		return STATUS_FAIL;

	if (CHK_MS4BIT(ms_card)) {
		/* Parallel interface */
		data[0] = 0x88;
	} else {
		/* Serial interface */
		data[0] = 0x80;
	}
	data[1] = 0;
	data[2] = (u8)(block_addr >> 8);
	data[3] = (u8)block_addr;
	data[4] = 0x40;
	data[5] = page_num;

	for (i = 0; i < MS_MAX_RETRY_COUNT; i++) {
		retval = ms_write_bytes(chip, WRITE_REG, 6, NO_WAIT_INT,
					data, 6);
		if (retval == STATUS_SUCCESS)
			break;
	}
	if (i == MS_MAX_RETRY_COUNT)
		return STATUS_FAIL;

	ms_set_err_code(chip, MS_NO_ERROR);

	for (i = 0; i < MS_MAX_RETRY_COUNT; i++) {
		retval = ms_send_cmd(chip, BLOCK_READ, WAIT_INT);
		if (retval == STATUS_SUCCESS)
			break;
	}
	if (i == MS_MAX_RETRY_COUNT)
		return STATUS_FAIL;

	ms_set_err_code(chip, MS_NO_ERROR);
	retval = ms_read_bytes(chip, GET_INT, 1, NO_WAIT_INT, &val, 1);
	if (retval != STATUS_SUCCESS)
		return STATUS_FAIL;

	if (val & INT_REG_CMDNK) {
		ms_set_err_code(chip, MS_CMD_NK);
		return STATUS_FAIL;
	}
	if (val & INT_REG_CED) {
		if (val & INT_REG_ERR) {
			retval = ms_read_status_reg(chip);
			if (retval != STATUS_SUCCESS)
				return STATUS_FAIL;

			retval = ms_set_rw_reg_addr(chip, OVERWRITE_FLAG,
						    MS_EXTRA_SIZE, SYSTEM_PARAM,
						    6);
			if (retval != STATUS_SUCCESS)
				return STATUS_FAIL;
		}
	}

	retval = ms_read_bytes(chip, READ_REG, MS_EXTRA_SIZE, NO_WAIT_INT,
			       data, MS_EXTRA_SIZE);
	if (retval != STATUS_SUCCESS)
		return STATUS_FAIL;

	if (buf && buf_len) {
		if (buf_len > MS_EXTRA_SIZE)
			buf_len = MS_EXTRA_SIZE;
		memcpy(buf, data, buf_len);
	}

	return STATUS_SUCCESS;
}

static int ms_write_extra_data(struct rtsx_chip *chip, u16 block_addr,
			       u8 page_num, u8 *buf, int buf_len)
{
	struct ms_info *ms_card = &chip->ms_card;
	int retval, i;
	u8 val, data[16];

	if (!buf || (buf_len < MS_EXTRA_SIZE))
		return STATUS_FAIL;

	retval = ms_set_rw_reg_addr(chip, OVERWRITE_FLAG, MS_EXTRA_SIZE,
				    SYSTEM_PARAM, 6 + MS_EXTRA_SIZE);
	if (retval != STATUS_SUCCESS)
		return STATUS_FAIL;

	if (CHK_MS4BIT(ms_card))
		data[0] = 0x88;
	else
		data[0] = 0x80;

	data[1] = 0;
	data[2] = (u8)(block_addr >> 8);
	data[3] = (u8)block_addr;
	data[4] = 0x40;
	data[5] = page_num;

	for (i = 6; i < MS_EXTRA_SIZE + 6; i++)
		data[i] = buf[i - 6];

	retval = ms_write_bytes(chip, WRITE_REG, (6 + MS_EXTRA_SIZE),
				NO_WAIT_INT, data, 16);
	if (retval != STATUS_SUCCESS)
		return STATUS_FAIL;

	retval = ms_send_cmd(chip, BLOCK_WRITE, WAIT_INT);
	if (retval != STATUS_SUCCESS)
		return STATUS_FAIL;

	ms_set_err_code(chip, MS_NO_ERROR);
	retval = ms_read_bytes(chip, GET_INT, 1, NO_WAIT_INT, &val, 1);
	if (retval != STATUS_SUCCESS)
		return STATUS_FAIL;

	if (val & INT_REG_CMDNK) {
		ms_set_err_code(chip, MS_CMD_NK);
		return STATUS_FAIL;
	}
	if (val & INT_REG_CED) {
		if (val & INT_REG_ERR) {
			ms_set_err_code(chip, MS_FLASH_WRITE_ERROR);
			return STATUS_FAIL;
		}
	}

	return STATUS_SUCCESS;
}

static int ms_read_page(struct rtsx_chip *chip, u16 block_addr, u8 page_num)
{
	struct ms_info *ms_card = &chip->ms_card;
	int retval;
	u8 val, data[6];

	retval = ms_set_rw_reg_addr(chip, OVERWRITE_FLAG, MS_EXTRA_SIZE,
				    SYSTEM_PARAM, 6);
	if (retval != STATUS_SUCCESS)
		return STATUS_FAIL;

	if (CHK_MS4BIT(ms_card))
		data[0] = 0x88;
	else
		data[0] = 0x80;

	data[1] = 0;
	data[2] = (u8)(block_addr >> 8);
	data[3] = (u8)block_addr;
	data[4] = 0x20;
	data[5] = page_num;

	retval = ms_write_bytes(chip, WRITE_REG, 6, NO_WAIT_INT, data, 6);
	if (retval != STATUS_SUCCESS)
		return STATUS_FAIL;

	retval = ms_send_cmd(chip, BLOCK_READ, WAIT_INT);
	if (retval != STATUS_SUCCESS)
		return STATUS_FAIL;

	ms_set_err_code(chip, MS_NO_ERROR);
	retval = ms_read_bytes(chip, GET_INT, 1, NO_WAIT_INT, &val, 1);
	if (retval != STATUS_SUCCESS)
		return STATUS_FAIL;

	if (val & INT_REG_CMDNK) {
		ms_set_err_code(chip, MS_CMD_NK);
		return STATUS_FAIL;
	}

	if (val & INT_REG_CED) {
		if (val & INT_REG_ERR) {
			if (!(val & INT_REG_BREQ)) {
				ms_set_err_code(chip,  MS_FLASH_READ_ERROR);
				return STATUS_FAIL;
			}
			retval = ms_read_status_reg(chip);
			if (retval != STATUS_SUCCESS)
				ms_set_err_code(chip,  MS_FLASH_WRITE_ERROR);

		} else {
			if (!(val & INT_REG_BREQ)) {
				ms_set_err_code(chip, MS_BREQ_ERROR);
				return STATUS_FAIL;
			}
		}
	}

	retval = ms_transfer_tpc(chip, MS_TM_NORMAL_READ, READ_PAGE_DATA,
				 0, NO_WAIT_INT);
	if (retval != STATUS_SUCCESS)
		return STATUS_FAIL;

	if (ms_check_err_code(chip, MS_FLASH_WRITE_ERROR))
		return STATUS_FAIL;

	return STATUS_SUCCESS;
}

static int ms_set_bad_block(struct rtsx_chip *chip, u16 phy_blk)
{
	struct ms_info *ms_card = &chip->ms_card;
	int retval;
	u8 val, data[8], extra[MS_EXTRA_SIZE];

	retval = ms_read_extra_data(chip, phy_blk, 0, extra, MS_EXTRA_SIZE);
	if (retval != STATUS_SUCCESS)
		return STATUS_FAIL;

	retval = ms_set_rw_reg_addr(chip, OVERWRITE_FLAG, MS_EXTRA_SIZE,
				    SYSTEM_PARAM, 7);
	if (retval != STATUS_SUCCESS)
		return STATUS_FAIL;

	ms_set_err_code(chip, MS_NO_ERROR);

	if (CHK_MS4BIT(ms_card))
		data[0] = 0x88;
	else
		data[0] = 0x80;

	data[1] = 0;
	data[2] = (u8)(phy_blk >> 8);
	data[3] = (u8)phy_blk;
	data[4] = 0x80;
	data[5] = 0;
	data[6] = extra[0] & 0x7F;
	data[7] = 0xFF;

	retval = ms_write_bytes(chip, WRITE_REG, 7, NO_WAIT_INT, data, 7);
	if (retval != STATUS_SUCCESS)
		return STATUS_FAIL;

	retval = ms_send_cmd(chip, BLOCK_WRITE, WAIT_INT);
	if (retval != STATUS_SUCCESS)
		return STATUS_FAIL;

	ms_set_err_code(chip, MS_NO_ERROR);
	retval = ms_read_bytes(chip, GET_INT, 1, NO_WAIT_INT, &val, 1);
	if (retval != STATUS_SUCCESS)
		return STATUS_FAIL;

	if (val & INT_REG_CMDNK) {
		ms_set_err_code(chip, MS_CMD_NK);
		return STATUS_FAIL;
	}

	if (val & INT_REG_CED) {
		if (val & INT_REG_ERR) {
			ms_set_err_code(chip, MS_FLASH_WRITE_ERROR);
			return STATUS_FAIL;
		}
	}

	return STATUS_SUCCESS;
}

static int ms_erase_block(struct rtsx_chip *chip, u16 phy_blk)
{
	struct ms_info *ms_card = &chip->ms_card;
	int retval, i = 0;
	u8 val, data[6];

	retval = ms_set_rw_reg_addr(chip, OVERWRITE_FLAG, MS_EXTRA_SIZE,
				    SYSTEM_PARAM, 6);
	if (retval != STATUS_SUCCESS)
		return STATUS_FAIL;

	ms_set_err_code(chip, MS_NO_ERROR);

	if (CHK_MS4BIT(ms_card))
		data[0] = 0x88;
	else
		data[0] = 0x80;

	data[1] = 0;
	data[2] = (u8)(phy_blk >> 8);
	data[3] = (u8)phy_blk;
	data[4] = 0;
	data[5] = 0;

	retval = ms_write_bytes(chip, WRITE_REG, 6, NO_WAIT_INT, data, 6);
	if (retval != STATUS_SUCCESS)
		return STATUS_FAIL;

ERASE_RTY:
	retval = ms_send_cmd(chip, BLOCK_ERASE, WAIT_INT);
	if (retval != STATUS_SUCCESS)
		return STATUS_FAIL;

	ms_set_err_code(chip, MS_NO_ERROR);
	retval = ms_read_bytes(chip, GET_INT, 1, NO_WAIT_INT, &val, 1);
	if (retval != STATUS_SUCCESS)
		return STATUS_FAIL;

	if (val & INT_REG_CMDNK) {
		if (i < 3) {
			i++;
			goto ERASE_RTY;
		}

		ms_set_err_code(chip, MS_CMD_NK);
		ms_set_bad_block(chip, phy_blk);
		return STATUS_FAIL;
	}

	if (val & INT_REG_CED) {
		if (val & INT_REG_ERR) {
			ms_set_err_code(chip, MS_FLASH_WRITE_ERROR);
			return STATUS_FAIL;
		}
	}

	return STATUS_SUCCESS;
}

static void ms_set_page_status(u16 log_blk, u8 type, u8 *extra, int extra_len)
{
	if (!extra || (extra_len < MS_EXTRA_SIZE))
		return;

	memset(extra, 0xFF, MS_EXTRA_SIZE);

	if (type == set_PS_NG) {
		/* set page status as 1:NG,and block status keep 1:OK */
		extra[0] = 0xB8;
	} else {
		/* set page status as 0:Data Error,and block status keep 1:OK */
		extra[0] = 0x98;
	}

	extra[2] = (u8)(log_blk >> 8);
	extra[3] = (u8)log_blk;
}

static int ms_init_page(struct rtsx_chip *chip, u16 phy_blk, u16 log_blk,
			u8 start_page, u8 end_page)
{
	int retval;
	u8 extra[MS_EXTRA_SIZE], i;

	memset(extra, 0xff, MS_EXTRA_SIZE);

	extra[0] = 0xf8;	/* Block, page OK, data erased */
	extra[1] = 0xff;
	extra[2] = (u8)(log_blk >> 8);
	extra[3] = (u8)log_blk;

	for (i = start_page; i < end_page; i++) {
		if (detect_card_cd(chip, MS_CARD) != STATUS_SUCCESS) {
			ms_set_err_code(chip, MS_NO_CARD);
			return STATUS_FAIL;
		}

		retval = ms_write_extra_data(chip, phy_blk, i,
					     extra, MS_EXTRA_SIZE);
		if (retval != STATUS_SUCCESS)
			return STATUS_FAIL;
	}

	return STATUS_SUCCESS;
}

static int ms_copy_page(struct rtsx_chip *chip, u16 old_blk, u16 new_blk,
			u16 log_blk, u8 start_page, u8 end_page)
{
	struct ms_info *ms_card = &chip->ms_card;
	bool uncorrect_flag = false;
	int retval, rty_cnt;
	u8 extra[MS_EXTRA_SIZE], val, i, j, data[16];

	dev_dbg(rtsx_dev(chip), "Copy page from 0x%x to 0x%x, logical block is 0x%x\n",
		old_blk, new_blk, log_blk);
	dev_dbg(rtsx_dev(chip), "start_page = %d, end_page = %d\n",
		start_page, end_page);

	retval = ms_read_extra_data(chip, new_blk, 0, extra, MS_EXTRA_SIZE);
	if (retval != STATUS_SUCCESS)
		return STATUS_FAIL;

	retval = ms_read_status_reg(chip);
	if (retval != STATUS_SUCCESS)
		return STATUS_FAIL;

	retval = rtsx_read_register(chip, PPBUF_BASE2, &val);
	if (retval)
		return retval;

	if (val & BUF_FULL) {
		retval = ms_send_cmd(chip, CLEAR_BUF, WAIT_INT);
		if (retval != STATUS_SUCCESS)
			return STATUS_FAIL;

		retval = ms_read_bytes(chip, GET_INT, 1, NO_WAIT_INT, &val, 1);
		if (retval != STATUS_SUCCESS)
			return STATUS_FAIL;

		if (!(val & INT_REG_CED)) {
			ms_set_err_code(chip, MS_FLASH_WRITE_ERROR);
			return STATUS_FAIL;
		}
	}

	for (i = start_page; i < end_page; i++) {
		if (detect_card_cd(chip, MS_CARD) != STATUS_SUCCESS) {
			ms_set_err_code(chip, MS_NO_CARD);
			return STATUS_FAIL;
		}

		retval = ms_read_extra_data(chip, old_blk, i, extra,
					    MS_EXTRA_SIZE);
		if (retval != STATUS_SUCCESS)
			return STATUS_FAIL;

		retval = ms_set_rw_reg_addr(chip, OVERWRITE_FLAG,
					    MS_EXTRA_SIZE, SYSTEM_PARAM, 6);
		if (retval != STATUS_SUCCESS)
			return STATUS_FAIL;

		ms_set_err_code(chip, MS_NO_ERROR);

		if (CHK_MS4BIT(ms_card))
			data[0] = 0x88;
		else
			data[0] = 0x80;

		data[1] = 0;
		data[2] = (u8)(old_blk >> 8);
		data[3] = (u8)old_blk;
		data[4] = 0x20;
		data[5] = i;

		retval = ms_write_bytes(chip, WRITE_REG, 6, NO_WAIT_INT,
					data, 6);
		if (retval != STATUS_SUCCESS)
			return STATUS_FAIL;

		retval = ms_send_cmd(chip, BLOCK_READ, WAIT_INT);
		if (retval != STATUS_SUCCESS)
			return STATUS_FAIL;

		ms_set_err_code(chip, MS_NO_ERROR);
		retval = ms_read_bytes(chip, GET_INT, 1, NO_WAIT_INT, &val, 1);
		if (retval != STATUS_SUCCESS)
			return STATUS_FAIL;

		if (val & INT_REG_CMDNK) {
			ms_set_err_code(chip, MS_CMD_NK);
			return STATUS_FAIL;
		}

		if (val & INT_REG_CED) {
			if (val & INT_REG_ERR) {
				retval = ms_read_status_reg(chip);
				if (retval != STATUS_SUCCESS) {
					uncorrect_flag = true;
					dev_dbg(rtsx_dev(chip), "Uncorrectable error\n");
				} else {
					uncorrect_flag = false;
				}

				retval = ms_transfer_tpc(chip,
							 MS_TM_NORMAL_READ,
							 READ_PAGE_DATA,
							 0, NO_WAIT_INT);
				if (retval != STATUS_SUCCESS)
					return STATUS_FAIL;

				if (uncorrect_flag) {
					ms_set_page_status(log_blk, set_PS_NG,
							   extra,
							   MS_EXTRA_SIZE);
					if (i == 0)
						extra[0] &= 0xEF;

					ms_write_extra_data(chip, old_blk, i,
							    extra,
							    MS_EXTRA_SIZE);
					dev_dbg(rtsx_dev(chip), "page %d : extra[0] = 0x%x\n",
						i, extra[0]);
					MS_SET_BAD_BLOCK_FLG(ms_card);

					ms_set_page_status(log_blk,
							   set_PS_error, extra,
							   MS_EXTRA_SIZE);
					ms_write_extra_data(chip, new_blk, i,
							    extra,
							    MS_EXTRA_SIZE);
					continue;
				}

				for (rty_cnt = 0; rty_cnt < MS_MAX_RETRY_COUNT;
				     rty_cnt++) {
					retval = ms_transfer_tpc(
						chip,
						MS_TM_NORMAL_WRITE,
						WRITE_PAGE_DATA,
						0, NO_WAIT_INT);
					if (retval == STATUS_SUCCESS)
						break;
				}
				if (rty_cnt == MS_MAX_RETRY_COUNT)
					return STATUS_FAIL;
			}

			if (!(val & INT_REG_BREQ)) {
				ms_set_err_code(chip, MS_BREQ_ERROR);
				return STATUS_FAIL;
			}
		}

		retval = ms_set_rw_reg_addr(chip, OVERWRITE_FLAG, MS_EXTRA_SIZE,
					    SYSTEM_PARAM, (6 + MS_EXTRA_SIZE));

		ms_set_err_code(chip, MS_NO_ERROR);

		if (CHK_MS4BIT(ms_card))
			data[0] = 0x88;
		else
			data[0] = 0x80;

		data[1] = 0;
		data[2] = (u8)(new_blk >> 8);
		data[3] = (u8)new_blk;
		data[4] = 0x20;
		data[5] = i;

		if ((extra[0] & 0x60) != 0x60)
			data[6] = extra[0];
		else
			data[6] = 0xF8;

		data[6 + 1] = 0xFF;
		data[6 + 2] = (u8)(log_blk >> 8);
		data[6 + 3] = (u8)log_blk;

		for (j = 4; j <= MS_EXTRA_SIZE; j++)
			data[6 + j] = 0xFF;

		retval = ms_write_bytes(chip, WRITE_REG, (6 + MS_EXTRA_SIZE),
					NO_WAIT_INT, data, 16);
		if (retval != STATUS_SUCCESS)
			return STATUS_FAIL;

		retval = ms_send_cmd(chip, BLOCK_WRITE, WAIT_INT);
		if (retval != STATUS_SUCCESS)
			return STATUS_FAIL;

		ms_set_err_code(chip, MS_NO_ERROR);
		retval = ms_read_bytes(chip, GET_INT, 1, NO_WAIT_INT, &val, 1);
		if (retval != STATUS_SUCCESS)
			return STATUS_FAIL;

		if (val & INT_REG_CMDNK) {
			ms_set_err_code(chip, MS_CMD_NK);
			return STATUS_FAIL;
		}

		if (val & INT_REG_CED) {
			if (val & INT_REG_ERR) {
				ms_set_err_code(chip, MS_FLASH_WRITE_ERROR);
				return STATUS_FAIL;
			}
		}

		if (i == 0) {
			retval = ms_set_rw_reg_addr(chip, OVERWRITE_FLAG,
						    MS_EXTRA_SIZE, SYSTEM_PARAM,
						    7);
			if (retval != STATUS_SUCCESS)
				return STATUS_FAIL;

			ms_set_err_code(chip, MS_NO_ERROR);

			if (CHK_MS4BIT(ms_card))
				data[0] = 0x88;
			else
				data[0] = 0x80;

			data[1] = 0;
			data[2] = (u8)(old_blk >> 8);
			data[3] = (u8)old_blk;
			data[4] = 0x80;
			data[5] = 0;
			data[6] = 0xEF;
			data[7] = 0xFF;

			retval = ms_write_bytes(chip, WRITE_REG, 7,
						NO_WAIT_INT, data, 8);
			if (retval != STATUS_SUCCESS)
				return STATUS_FAIL;

			retval = ms_send_cmd(chip, BLOCK_WRITE, WAIT_INT);
			if (retval != STATUS_SUCCESS)
				return STATUS_FAIL;

			ms_set_err_code(chip, MS_NO_ERROR);
			retval = ms_read_bytes(chip, GET_INT, 1,
					       NO_WAIT_INT, &val, 1);
			if (retval != STATUS_SUCCESS)
				return STATUS_FAIL;

			if (val & INT_REG_CMDNK) {
				ms_set_err_code(chip, MS_CMD_NK);
				return STATUS_FAIL;
			}

			if (val & INT_REG_CED) {
				if (val & INT_REG_ERR) {
					ms_set_err_code(chip,
							MS_FLASH_WRITE_ERROR);
					return STATUS_FAIL;
				}
			}
		}
	}

	return STATUS_SUCCESS;
}

static int reset_ms(struct rtsx_chip *chip)
{
	struct ms_info *ms_card = &chip->ms_card;
	int retval;
	u16 i, reg_addr, block_size;
	u8 val, extra[MS_EXTRA_SIZE], j, *ptr;
#ifndef SUPPORT_MAGIC_GATE
	u16 eblock_cnt;
#endif

	retval = ms_prepare_reset(chip);
	if (retval != STATUS_SUCCESS)
		return STATUS_FAIL;

	ms_card->ms_type |= TYPE_MS;

	retval = ms_send_cmd(chip, MS_RESET, NO_WAIT_INT);
	if (retval != STATUS_SUCCESS)
		return STATUS_FAIL;

	retval = ms_read_status_reg(chip);
	if (retval != STATUS_SUCCESS)
		return STATUS_FAIL;

	retval = rtsx_read_register(chip, PPBUF_BASE2, &val);
	if (retval)
		return retval;

	if (val & WRT_PRTCT)
		chip->card_wp |= MS_CARD;
	else
		chip->card_wp &= ~MS_CARD;

	i = 0;

RE_SEARCH:
	/* Search Boot Block */
	while (i < (MAX_DEFECTIVE_BLOCK + 2)) {
		if (detect_card_cd(chip, MS_CARD) != STATUS_SUCCESS) {
			ms_set_err_code(chip, MS_NO_CARD);
			return STATUS_FAIL;
		}

		retval = ms_read_extra_data(chip, i, 0, extra, MS_EXTRA_SIZE);
		if (retval != STATUS_SUCCESS) {
			i++;
			continue;
		}

		if (extra[0] & BLOCK_OK) {
			if (!(extra[1] & NOT_BOOT_BLOCK)) {
				ms_card->boot_block = i;
				break;
			}
		}
		i++;
	}

	if (i == (MAX_DEFECTIVE_BLOCK + 2)) {
		dev_dbg(rtsx_dev(chip), "No boot block found!");
		return STATUS_FAIL;
	}

	for (j = 0; j < 3; j++) {
		retval = ms_read_page(chip, ms_card->boot_block, j);
		if (retval != STATUS_SUCCESS) {
			if (ms_check_err_code(chip, MS_FLASH_WRITE_ERROR)) {
				i = ms_card->boot_block + 1;
				ms_set_err_code(chip, MS_NO_ERROR);
				goto RE_SEARCH;
			}
		}
	}

	retval = ms_read_page(chip, ms_card->boot_block, 0);
	if (retval != STATUS_SUCCESS)
		return STATUS_FAIL;

	/* Read MS system information as sys_info */
	rtsx_init_cmd(chip);

	for (i = 0; i < 96; i++)
		rtsx_add_cmd(chip, READ_REG_CMD, PPBUF_BASE2 + 0x1A0 + i, 0, 0);

	retval = rtsx_send_cmd(chip, MS_CARD, 100);
	if (retval < 0)
		return STATUS_FAIL;

	ptr = rtsx_get_cmd_data(chip);
	memcpy(ms_card->raw_sys_info, ptr, 96);

	/* Read useful block contents */
	rtsx_init_cmd(chip);

	rtsx_add_cmd(chip, READ_REG_CMD, HEADER_ID0, 0, 0);
	rtsx_add_cmd(chip, READ_REG_CMD, HEADER_ID1, 0, 0);

	for (reg_addr = DISABLED_BLOCK0; reg_addr <= DISABLED_BLOCK3;
	     reg_addr++)
		rtsx_add_cmd(chip, READ_REG_CMD, reg_addr, 0, 0);

	for (reg_addr = BLOCK_SIZE_0; reg_addr <= PAGE_SIZE_1; reg_addr++)
		rtsx_add_cmd(chip, READ_REG_CMD, reg_addr, 0, 0);

	rtsx_add_cmd(chip, READ_REG_CMD, MS_device_type, 0, 0);
	rtsx_add_cmd(chip, READ_REG_CMD, MS_4bit_support, 0, 0);

	retval = rtsx_send_cmd(chip, MS_CARD, 100);
	if (retval < 0)
		return STATUS_FAIL;

	ptr = rtsx_get_cmd_data(chip);

	dev_dbg(rtsx_dev(chip), "Boot block data:\n");
	dev_dbg(rtsx_dev(chip), "%*ph\n", 16, ptr);

	/* Block ID error
	 * HEADER_ID0, HEADER_ID1
	 */
	if (ptr[0] != 0x00 || ptr[1] != 0x01) {
		i = ms_card->boot_block + 1;
		goto RE_SEARCH;
	}

	/* Page size error
	 * PAGE_SIZE_0, PAGE_SIZE_1
	 */
	if (ptr[12] != 0x02 || ptr[13] != 0x00) {
		i = ms_card->boot_block + 1;
		goto RE_SEARCH;
	}

	if ((ptr[14] == 1) || (ptr[14] == 3))
		chip->card_wp |= MS_CARD;

	/* BLOCK_SIZE_0, BLOCK_SIZE_1 */
	block_size = ((u16)ptr[6] << 8) | ptr[7];
	if (block_size == 0x0010) {
		/* Block size 16KB */
		ms_card->block_shift = 5;
		ms_card->page_off = 0x1F;
	} else if (block_size == 0x0008) {
		/* Block size 8KB */
		ms_card->block_shift = 4;
		ms_card->page_off = 0x0F;
	}

	/* BLOCK_COUNT_0, BLOCK_COUNT_1 */
	ms_card->total_block = ((u16)ptr[8] << 8) | ptr[9];

#ifdef SUPPORT_MAGIC_GATE
	j = ptr[10];

	if (ms_card->block_shift == 4)  { /* 4MB or 8MB */
		if (j < 2)  { /* Effective block for 4MB: 0x1F0 */
			ms_card->capacity = 0x1EE0;
		} else { /* Effective block for 8MB: 0x3E0 */
			ms_card->capacity = 0x3DE0;
		}
	} else  { /* 16MB, 32MB, 64MB or 128MB */
		if (j < 5)  { /* Effective block for 16MB: 0x3E0 */
			ms_card->capacity = 0x7BC0;
		} else if (j < 0xA) { /* Effective block for 32MB: 0x7C0 */
			ms_card->capacity = 0xF7C0;
		} else if (j < 0x11) { /* Effective block for 64MB: 0xF80 */
			ms_card->capacity = 0x1EF80;
		} else { /* Effective block for 128MB: 0x1F00 */
			ms_card->capacity = 0x3DF00;
		}
	}
#else
	/* EBLOCK_COUNT_0, EBLOCK_COUNT_1 */
	eblock_cnt = ((u16)ptr[10] << 8) | ptr[11];

	ms_card->capacity = ((u32)eblock_cnt - 2) << ms_card->block_shift;
#endif

	chip->capacity[chip->card2lun[MS_CARD]] = ms_card->capacity;

	/* Switch I/F Mode */
	if (ptr[15]) {
		retval = ms_set_rw_reg_addr(chip, 0, 0, SYSTEM_PARAM, 1);
		if (retval != STATUS_SUCCESS)
			return STATUS_FAIL;

		retval = rtsx_write_register(chip, PPBUF_BASE2, 0xFF, 0x88);
		if (retval)
			return retval;

		retval = rtsx_write_register(chip, PPBUF_BASE2 + 1, 0xFF, 0);
		if (retval)
			return retval;

		retval = ms_transfer_tpc(chip, MS_TM_WRITE_BYTES, WRITE_REG, 1,
					 NO_WAIT_INT);
		if (retval != STATUS_SUCCESS)
			return STATUS_FAIL;

		retval = rtsx_write_register(chip, MS_CFG,
					     0x58 | MS_NO_CHECK_INT,
					     MS_BUS_WIDTH_4 |
					     PUSH_TIME_ODD |
					     MS_NO_CHECK_INT);
		if (retval)
			return retval;

		ms_card->ms_type |= MS_4BIT;
	}

	if (CHK_MS4BIT(ms_card))
		chip->card_bus_width[chip->card2lun[MS_CARD]] = 4;
	else
		chip->card_bus_width[chip->card2lun[MS_CARD]] = 1;

	return STATUS_SUCCESS;
}

static int ms_init_l2p_tbl(struct rtsx_chip *chip)
{
	struct ms_info *ms_card = &chip->ms_card;
	int size, i, seg_no, retval;
	u16 defect_block, reg_addr;
	u8 val1, val2;

	ms_card->segment_cnt = ms_card->total_block >> 9;
	dev_dbg(rtsx_dev(chip), "ms_card->segment_cnt = %d\n",
		ms_card->segment_cnt);

	size = ms_card->segment_cnt * sizeof(struct zone_entry);
	ms_card->segment = vzalloc(size);
	if (!ms_card->segment)
		return STATUS_FAIL;

	retval = ms_read_page(chip, ms_card->boot_block, 1);
	if (retval != STATUS_SUCCESS)
		goto INIT_FAIL;

	reg_addr = PPBUF_BASE2;
	for (i = 0; i < (((ms_card->total_block >> 9) * 10) + 1); i++) {
		int block_no;

		retval = rtsx_read_register(chip, reg_addr++, &val1);
		if (retval != STATUS_SUCCESS)
			goto INIT_FAIL;

		retval = rtsx_read_register(chip, reg_addr++, &val2);
		if (retval != STATUS_SUCCESS)
			goto INIT_FAIL;

		defect_block = ((u16)val1 << 8) | val2;
		if (defect_block == 0xFFFF)
			break;

		seg_no = defect_block / 512;

		block_no = ms_card->segment[seg_no].disable_count++;
		ms_card->segment[seg_no].defect_list[block_no] = defect_block;
	}

	for (i = 0; i < ms_card->segment_cnt; i++) {
		ms_card->segment[i].build_flag = 0;
		ms_card->segment[i].l2p_table = NULL;
		ms_card->segment[i].free_table = NULL;
		ms_card->segment[i].get_index = 0;
		ms_card->segment[i].set_index = 0;
		ms_card->segment[i].unused_blk_cnt = 0;

		dev_dbg(rtsx_dev(chip), "defective block count of segment %d is %d\n",
			i, ms_card->segment[i].disable_count);
	}

	return STATUS_SUCCESS;

INIT_FAIL:
	vfree(ms_card->segment);
	ms_card->segment = NULL;

	return STATUS_FAIL;
}

static u16 ms_get_l2p_tbl(struct rtsx_chip *chip, int seg_no, u16 log_off)
{
	struct ms_info *ms_card = &chip->ms_card;
	struct zone_entry *segment;

	if (!ms_card->segment)
		return 0xFFFF;

	segment = &ms_card->segment[seg_no];

	if (segment->l2p_table)
		return segment->l2p_table[log_off];

	return 0xFFFF;
}

static void ms_set_l2p_tbl(struct rtsx_chip *chip,
			   int seg_no, u16 log_off, u16 phy_blk)
{
	struct ms_info *ms_card = &chip->ms_card;
	struct zone_entry *segment;

	if (!ms_card->segment)
		return;

	segment = &ms_card->segment[seg_no];
	if (segment->l2p_table)
		segment->l2p_table[log_off] = phy_blk;
}

static void ms_set_unused_block(struct rtsx_chip *chip, u16 phy_blk)
{
	struct ms_info *ms_card = &chip->ms_card;
	struct zone_entry *segment;
	int seg_no;

	seg_no = (int)phy_blk >> 9;
	segment = &ms_card->segment[seg_no];

	segment->free_table[segment->set_index++] = phy_blk;
	if (segment->set_index >= MS_FREE_TABLE_CNT)
		segment->set_index = 0;

	segment->unused_blk_cnt++;
}

static u16 ms_get_unused_block(struct rtsx_chip *chip, int seg_no)
{
	struct ms_info *ms_card = &chip->ms_card;
	struct zone_entry *segment;
	u16 phy_blk;

	segment = &ms_card->segment[seg_no];

	if (segment->unused_blk_cnt <= 0)
		return 0xFFFF;

	phy_blk = segment->free_table[segment->get_index];
	segment->free_table[segment->get_index++] = 0xFFFF;
	if (segment->get_index >= MS_FREE_TABLE_CNT)
		segment->get_index = 0;

	segment->unused_blk_cnt--;

	return phy_blk;
}

static const unsigned short ms_start_idx[] = {0, 494, 990, 1486, 1982, 2478,
					      2974, 3470, 3966, 4462, 4958,
					      5454, 5950, 6446, 6942, 7438,
					      7934};

static int ms_arbitrate_l2p(struct rtsx_chip *chip, u16 phy_blk,
			    u16 log_off, u8 us1, u8 us2)
{
	struct ms_info *ms_card = &chip->ms_card;
	struct zone_entry *segment;
	int seg_no;
	u16 tmp_blk;

	seg_no = (int)phy_blk >> 9;
	segment = &ms_card->segment[seg_no];
	tmp_blk = segment->l2p_table[log_off];

	if (us1 != us2) {
		if (us1 == 0) {
			if (!(chip->card_wp & MS_CARD))
				ms_erase_block(chip, tmp_blk);

			ms_set_unused_block(chip, tmp_blk);
			segment->l2p_table[log_off] = phy_blk;
		} else {
			if (!(chip->card_wp & MS_CARD))
				ms_erase_block(chip, phy_blk);

			ms_set_unused_block(chip, phy_blk);
		}
	} else {
		if (phy_blk < tmp_blk) {
			if (!(chip->card_wp & MS_CARD))
				ms_erase_block(chip, phy_blk);

			ms_set_unused_block(chip, phy_blk);
		} else {
			if (!(chip->card_wp & MS_CARD))
				ms_erase_block(chip, tmp_blk);

			ms_set_unused_block(chip, tmp_blk);
			segment->l2p_table[log_off] = phy_blk;
		}
	}

	return STATUS_SUCCESS;
}

static int ms_build_l2p_tbl(struct rtsx_chip *chip, int seg_no)
{
	struct ms_info *ms_card = &chip->ms_card;
	struct zone_entry *segment;
	bool defect_flag;
	int retval, table_size, disable_cnt, i;
	u16 start, end, phy_blk, log_blk, tmp_blk, idx;
	u8 extra[MS_EXTRA_SIZE], us1, us2;

	dev_dbg(rtsx_dev(chip), "%s: %d\n", __func__, seg_no);

	if (!ms_card->segment) {
		retval = ms_init_l2p_tbl(chip);
		if (retval != STATUS_SUCCESS)
			return retval;
	}

	if (ms_card->segment[seg_no].build_flag) {
		dev_dbg(rtsx_dev(chip), "l2p table of segment %d has been built\n",
			seg_no);
		return STATUS_SUCCESS;
	}

	if (seg_no == 0)
		table_size = 494;
	else
		table_size = 496;

	segment = &ms_card->segment[seg_no];

	if (!segment->l2p_table) {
		segment->l2p_table = vmalloc(array_size(table_size, 2));
		if (!segment->l2p_table)
			goto BUILD_FAIL;
	}
	memset((u8 *)(segment->l2p_table), 0xff, array_size(table_size, 2));

	if (!segment->free_table) {
		segment->free_table = vmalloc(array_size(MS_FREE_TABLE_CNT, 2));
		if (!segment->free_table)
			goto BUILD_FAIL;
	}
	memset((u8 *)(segment->free_table), 0xff, array_size(MS_FREE_TABLE_CNT, 2));

	start = (u16)seg_no << 9;
	end = (u16)(seg_no + 1) << 9;

	disable_cnt = segment->disable_count;

	segment->get_index = 0;
	segment->set_index = 0;
	segment->unused_blk_cnt = 0;

	for (phy_blk = start; phy_blk < end; phy_blk++) {
		if (disable_cnt) {
			defect_flag = false;
			for (i = 0; i < segment->disable_count; i++) {
				if (phy_blk == segment->defect_list[i]) {
					defect_flag = true;
					break;
				}
			}
			if (defect_flag) {
				disable_cnt--;
				continue;
			}
		}

		retval = ms_read_extra_data(chip, phy_blk, 0,
					    extra, MS_EXTRA_SIZE);
		if (retval != STATUS_SUCCESS) {
			dev_dbg(rtsx_dev(chip), "read extra data fail\n");
			ms_set_bad_block(chip, phy_blk);
			continue;
		}

		if (seg_no == ms_card->segment_cnt - 1) {
			if (!(extra[1] & NOT_TRANSLATION_TABLE)) {
				if (!(chip->card_wp & MS_CARD)) {
					retval = ms_erase_block(chip, phy_blk);
					if (retval != STATUS_SUCCESS)
						continue;
					extra[2] = 0xff;
					extra[3] = 0xff;
				}
			}
		}

		if (!(extra[0] & BLOCK_OK))
			continue;
		if (!(extra[1] & NOT_BOOT_BLOCK))
			continue;
		if ((extra[0] & PAGE_OK) != PAGE_OK)
			continue;

		log_blk = ((u16)extra[2] << 8) | extra[3];

		if (log_blk == 0xFFFF) {
			if (!(chip->card_wp & MS_CARD)) {
				retval = ms_erase_block(chip, phy_blk);
				if (retval != STATUS_SUCCESS)
					continue;
			}
			ms_set_unused_block(chip, phy_blk);
			continue;
		}

		if ((log_blk < ms_start_idx[seg_no]) ||
<<<<<<< HEAD
				(log_blk >= ms_start_idx[seg_no + 1])) {
=======
		    (log_blk >= ms_start_idx[seg_no + 1])) {
>>>>>>> 24b8d41d
			if (!(chip->card_wp & MS_CARD)) {
				retval = ms_erase_block(chip, phy_blk);
				if (retval != STATUS_SUCCESS)
					continue;
			}
			ms_set_unused_block(chip, phy_blk);
			continue;
		}

		idx = log_blk - ms_start_idx[seg_no];

		if (segment->l2p_table[idx] == 0xFFFF) {
			segment->l2p_table[idx] = phy_blk;
			continue;
		}

		us1 = extra[0] & 0x10;
		tmp_blk = segment->l2p_table[idx];
		retval = ms_read_extra_data(chip, tmp_blk, 0,
					    extra, MS_EXTRA_SIZE);
		if (retval != STATUS_SUCCESS)
			continue;
		us2 = extra[0] & 0x10;

		(void)ms_arbitrate_l2p(chip, phy_blk,
				log_blk - ms_start_idx[seg_no], us1, us2);
		continue;
	}

	segment->build_flag = 1;

	dev_dbg(rtsx_dev(chip), "unused block count: %d\n",
		segment->unused_blk_cnt);

	/* Logical Address Confirmation Process */
	if (seg_no == ms_card->segment_cnt - 1) {
		if (segment->unused_blk_cnt < 2)
			chip->card_wp |= MS_CARD;
	} else {
		if (segment->unused_blk_cnt < 1)
			chip->card_wp |= MS_CARD;
	}

	if (chip->card_wp & MS_CARD)
		return STATUS_SUCCESS;

	for (log_blk = ms_start_idx[seg_no];
	     log_blk < ms_start_idx[seg_no + 1]; log_blk++) {
		idx = log_blk - ms_start_idx[seg_no];
		if (segment->l2p_table[idx] == 0xFFFF) {
			phy_blk = ms_get_unused_block(chip, seg_no);
			if (phy_blk == 0xFFFF) {
				chip->card_wp |= MS_CARD;
				return STATUS_SUCCESS;
			}
			retval = ms_init_page(chip, phy_blk, log_blk, 0, 1);
			if (retval != STATUS_SUCCESS)
				goto BUILD_FAIL;

			segment->l2p_table[idx] = phy_blk;
			if (seg_no == ms_card->segment_cnt - 1) {
				if (segment->unused_blk_cnt < 2) {
					chip->card_wp |= MS_CARD;
					return STATUS_SUCCESS;
				}
			} else {
				if (segment->unused_blk_cnt < 1) {
					chip->card_wp |= MS_CARD;
					return STATUS_SUCCESS;
				}
			}
		}
	}

	/* Make boot block be the first normal block */
	if (seg_no == 0) {
		for (log_blk = 0; log_blk < 494; log_blk++) {
			tmp_blk = segment->l2p_table[log_blk];
			if (tmp_blk < ms_card->boot_block) {
				dev_dbg(rtsx_dev(chip), "Boot block is not the first normal block.\n");

				if (chip->card_wp & MS_CARD)
					break;

				phy_blk = ms_get_unused_block(chip, 0);
				retval = ms_copy_page(chip, tmp_blk, phy_blk,
						      log_blk, 0,
						      ms_card->page_off + 1);
				if (retval != STATUS_SUCCESS)
					return STATUS_FAIL;

				segment->l2p_table[log_blk] = phy_blk;

				retval = ms_set_bad_block(chip, tmp_blk);
				if (retval != STATUS_SUCCESS)
					return STATUS_FAIL;
			}
		}
	}

	return STATUS_SUCCESS;

BUILD_FAIL:
	segment->build_flag = 0;
	vfree(segment->l2p_table);
	segment->l2p_table = NULL;
	vfree(segment->free_table);
	segment->free_table = NULL;

	return STATUS_FAIL;
}

int reset_ms_card(struct rtsx_chip *chip)
{
	struct ms_info *ms_card = &chip->ms_card;
	int seg_no = ms_card->total_block / 512 - 1;
	int retval;

	memset(ms_card, 0, sizeof(struct ms_info));

	retval = enable_card_clock(chip, MS_CARD);
	if (retval != STATUS_SUCCESS)
		return STATUS_FAIL;

	retval = select_card(chip, MS_CARD);
	if (retval != STATUS_SUCCESS)
		return STATUS_FAIL;

	ms_card->ms_type = 0;

	retval = reset_ms_pro(chip);
	if (retval != STATUS_SUCCESS) {
		if (ms_card->check_ms_flow) {
			retval = reset_ms(chip);
			if (retval != STATUS_SUCCESS)
				return STATUS_FAIL;
		} else {
			return STATUS_FAIL;
		}
	}

	retval = ms_set_init_para(chip);
	if (retval != STATUS_SUCCESS)
		return STATUS_FAIL;

	if (!CHK_MSPRO(ms_card)) {
		/* Build table for the last segment,
		 * to check if L2P table block exists, erasing it
		 */
		retval = ms_build_l2p_tbl(chip, seg_no);
		if (retval != STATUS_SUCCESS)
			return STATUS_FAIL;
	}

	dev_dbg(rtsx_dev(chip), "ms_card->ms_type = 0x%x\n", ms_card->ms_type);

	return STATUS_SUCCESS;
}

static int mspro_set_rw_cmd(struct rtsx_chip *chip,
			    u32 start_sec, u16 sec_cnt, u8 cmd)
{
	int retval, i;
	u8 data[8];

	data[0] = cmd;
	data[1] = (u8)(sec_cnt >> 8);
	data[2] = (u8)sec_cnt;
	data[3] = (u8)(start_sec >> 24);
	data[4] = (u8)(start_sec >> 16);
	data[5] = (u8)(start_sec >> 8);
	data[6] = (u8)start_sec;
	data[7] = 0;

	for (i = 0; i < MS_MAX_RETRY_COUNT; i++) {
		retval = ms_write_bytes(chip, PRO_EX_SET_CMD, 7,
					WAIT_INT, data, 8);
		if (retval == STATUS_SUCCESS)
			break;
	}
	if (i == MS_MAX_RETRY_COUNT)
		return STATUS_FAIL;

	return STATUS_SUCCESS;
}

void mspro_stop_seq_mode(struct rtsx_chip *chip)
{
	struct ms_info *ms_card = &chip->ms_card;
	int retval;

	if (ms_card->seq_mode) {
		retval = ms_switch_clock(chip);
		if (retval != STATUS_SUCCESS)
			return;

		ms_card->seq_mode = 0;
		ms_card->total_sec_cnt = 0;
		ms_send_cmd(chip, PRO_STOP, WAIT_INT);

		rtsx_write_register(chip, RBCTL, RB_FLUSH, RB_FLUSH);
	}
}

static inline int ms_auto_tune_clock(struct rtsx_chip *chip)
{
	struct ms_info *ms_card = &chip->ms_card;
	int retval;

	if (chip->asic_code) {
		if (ms_card->ms_clock > 30)
			ms_card->ms_clock -= 20;
	} else {
		if (ms_card->ms_clock == CLK_80)
			ms_card->ms_clock = CLK_60;
		else if (ms_card->ms_clock == CLK_60)
			ms_card->ms_clock = CLK_40;
	}

	retval = ms_switch_clock(chip);
	if (retval != STATUS_SUCCESS)
		return STATUS_FAIL;

	return STATUS_SUCCESS;
}

static int mspro_rw_multi_sector(struct scsi_cmnd *srb,
				 struct rtsx_chip *chip, u32 start_sector,
				 u16 sector_cnt)
{
	struct ms_info *ms_card = &chip->ms_card;
	bool mode_2k = false;
	int retval;
	u16 count;
	u8 val, trans_mode, rw_tpc, rw_cmd;

	ms_set_err_code(chip, MS_NO_ERROR);

	ms_card->cleanup_counter = 0;

	if (CHK_MSHG(ms_card)) {
		if ((start_sector % 4) || (sector_cnt % 4)) {
			if (srb->sc_data_direction == DMA_FROM_DEVICE) {
				rw_tpc = PRO_READ_LONG_DATA;
				rw_cmd = PRO_READ_DATA;
			} else {
				rw_tpc = PRO_WRITE_LONG_DATA;
				rw_cmd = PRO_WRITE_DATA;
			}
		} else {
			if (srb->sc_data_direction == DMA_FROM_DEVICE) {
				rw_tpc = PRO_READ_QUAD_DATA;
				rw_cmd = PRO_READ_2K_DATA;
			} else {
				rw_tpc = PRO_WRITE_QUAD_DATA;
				rw_cmd = PRO_WRITE_2K_DATA;
			}
			mode_2k = true;
		}
	} else {
		if (srb->sc_data_direction == DMA_FROM_DEVICE) {
			rw_tpc = PRO_READ_LONG_DATA;
			rw_cmd = PRO_READ_DATA;
		} else {
			rw_tpc = PRO_WRITE_LONG_DATA;
			rw_cmd = PRO_WRITE_DATA;
		}
	}

	retval = ms_switch_clock(chip);
	if (retval != STATUS_SUCCESS)
		return STATUS_FAIL;

	if (srb->sc_data_direction == DMA_FROM_DEVICE)
		trans_mode = MS_TM_AUTO_READ;
	else
		trans_mode = MS_TM_AUTO_WRITE;

	retval = rtsx_read_register(chip, MS_TRANS_CFG, &val);
	if (retval)
		return retval;

	if (ms_card->seq_mode) {
		if ((ms_card->pre_dir != srb->sc_data_direction) ||
		    ((ms_card->pre_sec_addr + ms_card->pre_sec_cnt) !=
		     start_sector) ||
		    (mode_2k && (ms_card->seq_mode & MODE_512_SEQ)) ||
		    (!mode_2k && (ms_card->seq_mode & MODE_2K_SEQ)) ||
		    !(val & MS_INT_BREQ) ||
		    ((ms_card->total_sec_cnt + sector_cnt) > 0xFE00)) {
			ms_card->seq_mode = 0;
			ms_card->total_sec_cnt = 0;
			if (val & MS_INT_BREQ) {
				retval = ms_send_cmd(chip, PRO_STOP, WAIT_INT);
				if (retval != STATUS_SUCCESS)
					return STATUS_FAIL;

				rtsx_write_register(chip, RBCTL, RB_FLUSH,
						    RB_FLUSH);
			}
		}
	}

	if (!ms_card->seq_mode) {
		ms_card->total_sec_cnt = 0;
		if (sector_cnt >= SEQ_START_CRITERIA) {
			if ((ms_card->capacity - start_sector) > 0xFE00)
				count = 0xFE00;
			else
				count = (u16)(ms_card->capacity - start_sector);

			if (count > sector_cnt) {
				if (mode_2k)
					ms_card->seq_mode = MODE_2K_SEQ;
				else
					ms_card->seq_mode = MODE_512_SEQ;
			}
		} else {
			count = sector_cnt;
		}
		retval = mspro_set_rw_cmd(chip, start_sector, count, rw_cmd);
		if (retval != STATUS_SUCCESS) {
			ms_card->seq_mode = 0;
			return STATUS_FAIL;
		}
	}

	retval = ms_transfer_data(chip, trans_mode, rw_tpc, sector_cnt,
				  WAIT_INT, mode_2k, scsi_sg_count(srb),
				  scsi_sglist(srb), scsi_bufflen(srb));
	if (retval != STATUS_SUCCESS) {
		ms_card->seq_mode = 0;
		rtsx_read_register(chip, MS_TRANS_CFG, &val);
		rtsx_clear_ms_error(chip);

		if (detect_card_cd(chip, MS_CARD) != STATUS_SUCCESS) {
			chip->rw_need_retry = 0;
			dev_dbg(rtsx_dev(chip), "No card exist, exit %s\n",
				__func__);
			return STATUS_FAIL;
		}

		if (val & MS_INT_BREQ)
			ms_send_cmd(chip, PRO_STOP, WAIT_INT);

		if (val & (MS_CRC16_ERR | MS_RDY_TIMEOUT)) {
			dev_dbg(rtsx_dev(chip), "MSPro CRC error, tune clock!\n");
			chip->rw_need_retry = 1;
			ms_auto_tune_clock(chip);
		}

		return retval;
	}

	if (ms_card->seq_mode) {
		ms_card->pre_sec_addr = start_sector;
		ms_card->pre_sec_cnt = sector_cnt;
		ms_card->pre_dir = srb->sc_data_direction;
		ms_card->total_sec_cnt += sector_cnt;
	}

	return STATUS_SUCCESS;
}

static int mspro_read_format_progress(struct rtsx_chip *chip,
				      const int short_data_len)
{
	struct ms_info *ms_card = &chip->ms_card;
	int retval, i;
	u32 total_progress, cur_progress;
	u8 cnt, tmp;
	u8 data[8];

	dev_dbg(rtsx_dev(chip), "%s, short_data_len = %d\n", __func__,
		short_data_len);

	retval = ms_switch_clock(chip);
	if (retval != STATUS_SUCCESS) {
		ms_card->format_status = FORMAT_FAIL;
		return STATUS_FAIL;
	}

	retval = rtsx_read_register(chip, MS_TRANS_CFG, &tmp);
	if (retval != STATUS_SUCCESS) {
		ms_card->format_status = FORMAT_FAIL;
		return STATUS_FAIL;
	}

	if (!(tmp & MS_INT_BREQ)) {
		if ((tmp & (MS_INT_CED | MS_INT_BREQ | MS_INT_CMDNK |
			    MS_INT_ERR)) == MS_INT_CED) {
			ms_card->format_status = FORMAT_SUCCESS;
			return STATUS_SUCCESS;
		}
		ms_card->format_status = FORMAT_FAIL;
		return STATUS_FAIL;
	}

	if (short_data_len >= 256)
		cnt = 0;
	else
		cnt = (u8)short_data_len;

	retval = rtsx_write_register(chip, MS_CFG, MS_NO_CHECK_INT,
				     MS_NO_CHECK_INT);
	if (retval != STATUS_SUCCESS) {
		ms_card->format_status = FORMAT_FAIL;
		return STATUS_FAIL;
	}

	retval = ms_read_bytes(chip, PRO_READ_SHORT_DATA, cnt, WAIT_INT,
			       data, 8);
	if (retval != STATUS_SUCCESS) {
		ms_card->format_status = FORMAT_FAIL;
		return STATUS_FAIL;
	}

	total_progress = (data[0] << 24) | (data[1] << 16) |
		(data[2] << 8) | data[3];
	cur_progress = (data[4] << 24) | (data[5] << 16) |
		(data[6] << 8) | data[7];

	dev_dbg(rtsx_dev(chip), "total_progress = %d, cur_progress = %d\n",
		total_progress, cur_progress);

	if (total_progress == 0) {
		ms_card->progress = 0;
	} else {
		u64 ulltmp = (u64)cur_progress * (u64)65535;

		do_div(ulltmp, total_progress);
		ms_card->progress = (u16)ulltmp;
	}
	dev_dbg(rtsx_dev(chip), "progress = %d\n", ms_card->progress);

	for (i = 0; i < 5000; i++) {
		retval = rtsx_read_register(chip, MS_TRANS_CFG, &tmp);
		if (retval != STATUS_SUCCESS) {
			ms_card->format_status = FORMAT_FAIL;
			return STATUS_FAIL;
		}
		if (tmp & (MS_INT_CED | MS_INT_CMDNK |
				MS_INT_BREQ | MS_INT_ERR))
			break;

		wait_timeout(1);
	}

	retval = rtsx_write_register(chip, MS_CFG, MS_NO_CHECK_INT, 0);
	if (retval != STATUS_SUCCESS) {
		ms_card->format_status = FORMAT_FAIL;
		return STATUS_FAIL;
	}

	if (i == 5000) {
		ms_card->format_status = FORMAT_FAIL;
		return STATUS_FAIL;
	}

	if (tmp & (MS_INT_CMDNK | MS_INT_ERR)) {
		ms_card->format_status = FORMAT_FAIL;
		return STATUS_FAIL;
	}

	if (tmp & MS_INT_CED) {
		ms_card->format_status = FORMAT_SUCCESS;
		ms_card->pro_under_formatting = 0;
	} else if (tmp & MS_INT_BREQ) {
		ms_card->format_status = FORMAT_IN_PROGRESS;
	} else {
		ms_card->format_status = FORMAT_FAIL;
		ms_card->pro_under_formatting = 0;
		return STATUS_FAIL;
	}

	return STATUS_SUCCESS;
}

void mspro_polling_format_status(struct rtsx_chip *chip)
{
	struct ms_info *ms_card = &chip->ms_card;
	int i;

	if (ms_card->pro_under_formatting &&
	    (rtsx_get_stat(chip) != RTSX_STAT_SS)) {
		rtsx_set_stat(chip, RTSX_STAT_RUN);

		for (i = 0; i < 65535; i++) {
			mspro_read_format_progress(chip, MS_SHORT_DATA_LEN);
			if (ms_card->format_status != FORMAT_IN_PROGRESS)
				break;
		}
	}
}

int mspro_format(struct scsi_cmnd *srb, struct rtsx_chip *chip,
		 int short_data_len, bool quick_format)
{
	struct ms_info *ms_card = &chip->ms_card;
	int retval, i;
	u8 buf[8], tmp;
	u16 para;

	retval = ms_switch_clock(chip);
	if (retval != STATUS_SUCCESS)
		return STATUS_FAIL;

	retval = ms_set_rw_reg_addr(chip, 0x00, 0x00, PRO_TPC_PARM, 0x01);
	if (retval != STATUS_SUCCESS)
		return STATUS_FAIL;

	memset(buf, 0, 2);
	switch (short_data_len) {
	case 32:
		buf[0] = 0;
		break;
	case 64:
		buf[0] = 1;
		break;
	case 128:
		buf[0] = 2;
		break;
	case 256:
	default:
		buf[0] = 3;
		break;
	}

	for (i = 0; i < MS_MAX_RETRY_COUNT; i++) {
		retval = ms_write_bytes(chip, PRO_WRITE_REG, 1,
					NO_WAIT_INT, buf, 2);
		if (retval == STATUS_SUCCESS)
			break;
	}
	if (i == MS_MAX_RETRY_COUNT)
		return STATUS_FAIL;

	if (quick_format)
		para = 0x0000;
	else
		para = 0x0001;

	retval = mspro_set_rw_cmd(chip, 0, para, PRO_FORMAT);
	if (retval != STATUS_SUCCESS)
		return STATUS_FAIL;

	retval = rtsx_read_register(chip, MS_TRANS_CFG, &tmp);
	if (retval)
		return retval;

	if (tmp & (MS_INT_CMDNK | MS_INT_ERR))
		return STATUS_FAIL;

	if ((tmp & (MS_INT_BREQ | MS_INT_CED)) == MS_INT_BREQ) {
		ms_card->pro_under_formatting = 1;
		ms_card->progress = 0;
		ms_card->format_status = FORMAT_IN_PROGRESS;
		return STATUS_SUCCESS;
	}

	if (tmp & MS_INT_CED) {
		ms_card->pro_under_formatting = 0;
		ms_card->progress = 0;
		ms_card->format_status = FORMAT_SUCCESS;
		set_sense_type(chip, SCSI_LUN(srb), SENSE_TYPE_NO_SENSE);
		return STATUS_SUCCESS;
	}

	return STATUS_FAIL;
}

static int ms_read_multiple_pages(struct rtsx_chip *chip, u16 phy_blk,
				  u16 log_blk, u8 start_page, u8 end_page,
				  u8 *buf, unsigned int *index,
				  unsigned int *offset)
{
	struct ms_info *ms_card = &chip->ms_card;
	int retval, i;
	u8 extra[MS_EXTRA_SIZE], page_addr, val, trans_cfg, data[6];
	u8 *ptr;

	retval = ms_read_extra_data(chip, phy_blk, start_page,
				    extra, MS_EXTRA_SIZE);
	if (retval == STATUS_SUCCESS) {
		if ((extra[1] & 0x30) != 0x30) {
			ms_set_err_code(chip, MS_FLASH_READ_ERROR);
			return STATUS_FAIL;
		}
	}

	retval = ms_set_rw_reg_addr(chip, OVERWRITE_FLAG, MS_EXTRA_SIZE,
				    SYSTEM_PARAM, 6);
	if (retval != STATUS_SUCCESS)
		return STATUS_FAIL;

	if (CHK_MS4BIT(ms_card))
		data[0] = 0x88;
	else
		data[0] = 0x80;

	data[1] = 0;
	data[2] = (u8)(phy_blk >> 8);
	data[3] = (u8)phy_blk;
	data[4] = 0;
	data[5] = start_page;

	for (i = 0; i < MS_MAX_RETRY_COUNT; i++) {
		retval = ms_write_bytes(chip, WRITE_REG, 6, NO_WAIT_INT,
					data, 6);
		if (retval == STATUS_SUCCESS)
			break;
	}
	if (i == MS_MAX_RETRY_COUNT)
		return STATUS_FAIL;

	ms_set_err_code(chip, MS_NO_ERROR);

	retval = ms_send_cmd(chip, BLOCK_READ, WAIT_INT);
	if (retval != STATUS_SUCCESS)
		return STATUS_FAIL;

	ptr = buf;

	for (page_addr = start_page; page_addr < end_page; page_addr++) {
		ms_set_err_code(chip, MS_NO_ERROR);

		if (detect_card_cd(chip, MS_CARD) != STATUS_SUCCESS) {
			ms_set_err_code(chip, MS_NO_CARD);
			return STATUS_FAIL;
		}

		retval = ms_read_bytes(chip, GET_INT, 1, NO_WAIT_INT, &val, 1);
		if (retval != STATUS_SUCCESS)
			return STATUS_FAIL;

		if (val & INT_REG_CMDNK) {
			ms_set_err_code(chip, MS_CMD_NK);
			return STATUS_FAIL;
		}
		if (val & INT_REG_ERR) {
			if (val & INT_REG_BREQ) {
				retval = ms_read_status_reg(chip);
				if (retval != STATUS_SUCCESS) {
					if (!(chip->card_wp & MS_CARD)) {
						reset_ms(chip);
						ms_set_page_status
							(log_blk, set_PS_NG,
							 extra,
							 MS_EXTRA_SIZE);
						ms_write_extra_data
							(chip, phy_blk,
							 page_addr, extra,
							 MS_EXTRA_SIZE);
					}
					ms_set_err_code(chip,
							MS_FLASH_READ_ERROR);
					return STATUS_FAIL;
				}
			} else {
				ms_set_err_code(chip, MS_FLASH_READ_ERROR);
				return STATUS_FAIL;
			}
		} else {
			if (!(val & INT_REG_BREQ)) {
				ms_set_err_code(chip, MS_BREQ_ERROR);
				return STATUS_FAIL;
			}
		}

		if (page_addr == (end_page - 1)) {
			if (!(val & INT_REG_CED)) {
				retval = ms_send_cmd(chip, BLOCK_END, WAIT_INT);
				if (retval != STATUS_SUCCESS)
					return STATUS_FAIL;
			}

			retval = ms_read_bytes(chip, GET_INT, 1, NO_WAIT_INT,
					       &val, 1);
			if (retval != STATUS_SUCCESS)
				return STATUS_FAIL;

			if (!(val & INT_REG_CED)) {
				ms_set_err_code(chip, MS_FLASH_READ_ERROR);
				return STATUS_FAIL;
			}

			trans_cfg = NO_WAIT_INT;
		} else {
			trans_cfg = WAIT_INT;
		}

		rtsx_init_cmd(chip);

		rtsx_add_cmd(chip, WRITE_REG_CMD, MS_TPC, 0xFF, READ_PAGE_DATA);
		rtsx_add_cmd(chip, WRITE_REG_CMD, MS_TRANS_CFG,
			     0xFF, trans_cfg);
		rtsx_add_cmd(chip, WRITE_REG_CMD, CARD_DATA_SOURCE,
			     0x01, RING_BUFFER);

		trans_dma_enable(DMA_FROM_DEVICE, chip, 512, DMA_512);

		rtsx_add_cmd(chip, WRITE_REG_CMD, MS_TRANSFER, 0xFF,
			     MS_TRANSFER_START |  MS_TM_NORMAL_READ);
		rtsx_add_cmd(chip, CHECK_REG_CMD, MS_TRANSFER,
			     MS_TRANSFER_END, MS_TRANSFER_END);

		rtsx_send_cmd_no_wait(chip);

		retval = rtsx_transfer_data_partial(chip, MS_CARD, ptr, 512,
						    scsi_sg_count(chip->srb),
						    index, offset,
						    DMA_FROM_DEVICE,
						    chip->ms_timeout);
		if (retval < 0) {
			if (retval == -ETIMEDOUT) {
				ms_set_err_code(chip, MS_TO_ERROR);
				rtsx_clear_ms_error(chip);
				return STATUS_TIMEDOUT;
			}

			retval = rtsx_read_register(chip, MS_TRANS_CFG, &val);
			if (retval != STATUS_SUCCESS) {
				ms_set_err_code(chip, MS_TO_ERROR);
				rtsx_clear_ms_error(chip);
				return STATUS_TIMEDOUT;
			}
			if (val & (MS_CRC16_ERR | MS_RDY_TIMEOUT)) {
				ms_set_err_code(chip, MS_CRC16_ERROR);
				rtsx_clear_ms_error(chip);
				return STATUS_FAIL;
			}
		}

		if (scsi_sg_count(chip->srb) == 0)
			ptr += 512;
	}

	return STATUS_SUCCESS;
}

static int ms_write_multiple_pages(struct rtsx_chip *chip, u16 old_blk,
				   u16 new_blk, u16 log_blk, u8 start_page,
				u8 end_page, u8 *buf, unsigned int *index,
				unsigned int *offset)
{
	struct ms_info *ms_card = &chip->ms_card;
	int retval, i;
	u8 page_addr, val, data[16];
	u8 *ptr;

	if (!start_page) {
		retval = ms_set_rw_reg_addr(chip, OVERWRITE_FLAG, MS_EXTRA_SIZE,
					    SYSTEM_PARAM, 7);
		if (retval != STATUS_SUCCESS)
			return STATUS_FAIL;

		if (CHK_MS4BIT(ms_card))
			data[0] = 0x88;
		else
			data[0] = 0x80;

		data[1] = 0;
		data[2] = (u8)(old_blk >> 8);
		data[3] = (u8)old_blk;
		data[4] = 0x80;
		data[5] = 0;
		data[6] = 0xEF;
		data[7] = 0xFF;

		retval = ms_write_bytes(chip, WRITE_REG, 7, NO_WAIT_INT,
					data, 8);
		if (retval != STATUS_SUCCESS)
			return STATUS_FAIL;

		retval = ms_send_cmd(chip, BLOCK_WRITE, WAIT_INT);
		if (retval != STATUS_SUCCESS)
			return STATUS_FAIL;

		ms_set_err_code(chip, MS_NO_ERROR);
		retval = ms_transfer_tpc(chip, MS_TM_READ_BYTES, GET_INT, 1,
					 NO_WAIT_INT);
		if (retval != STATUS_SUCCESS)
			return STATUS_FAIL;
	}

	retval = ms_set_rw_reg_addr(chip, OVERWRITE_FLAG, MS_EXTRA_SIZE,
				    SYSTEM_PARAM, (6 + MS_EXTRA_SIZE));
	if (retval != STATUS_SUCCESS)
		return STATUS_FAIL;

	ms_set_err_code(chip, MS_NO_ERROR);

	if (CHK_MS4BIT(ms_card))
		data[0] = 0x88;
	else
		data[0] = 0x80;

	data[1] = 0;
	data[2] = (u8)(new_blk >> 8);
	data[3] = (u8)new_blk;
	if ((end_page - start_page) == 1)
		data[4] = 0x20;
	else
		data[4] = 0;

	data[5] = start_page;
	data[6] = 0xF8;
	data[7] = 0xFF;
	data[8] = (u8)(log_blk >> 8);
	data[9] = (u8)log_blk;

	for (i = 0x0A; i < 0x10; i++)
		data[i] = 0xFF;

	for (i = 0; i < MS_MAX_RETRY_COUNT; i++) {
		retval = ms_write_bytes(chip, WRITE_REG, 6 + MS_EXTRA_SIZE,
					NO_WAIT_INT, data, 16);
		if (retval == STATUS_SUCCESS)
			break;
	}
	if (i == MS_MAX_RETRY_COUNT)
		return STATUS_FAIL;

	for (i = 0; i < MS_MAX_RETRY_COUNT; i++) {
		retval = ms_send_cmd(chip, BLOCK_WRITE, WAIT_INT);
		if (retval == STATUS_SUCCESS)
			break;
	}
	if (i == MS_MAX_RETRY_COUNT)
		return STATUS_FAIL;

	retval = ms_read_bytes(chip, GET_INT, 1, NO_WAIT_INT, &val, 1);
	if (retval != STATUS_SUCCESS)
		return STATUS_FAIL;

	ptr = buf;
	for (page_addr = start_page; page_addr < end_page; page_addr++) {
		ms_set_err_code(chip, MS_NO_ERROR);

		if (detect_card_cd(chip, MS_CARD) != STATUS_SUCCESS) {
			ms_set_err_code(chip, MS_NO_CARD);
			return STATUS_FAIL;
		}

		if (val & INT_REG_CMDNK) {
			ms_set_err_code(chip, MS_CMD_NK);
			return STATUS_FAIL;
		}
		if (val & INT_REG_ERR) {
			ms_set_err_code(chip, MS_FLASH_WRITE_ERROR);
			return STATUS_FAIL;
		}
		if (!(val & INT_REG_BREQ)) {
			ms_set_err_code(chip, MS_BREQ_ERROR);
			return STATUS_FAIL;
		}

		udelay(30);

		rtsx_init_cmd(chip);

		rtsx_add_cmd(chip, WRITE_REG_CMD, MS_TPC,
			     0xFF, WRITE_PAGE_DATA);
		rtsx_add_cmd(chip, WRITE_REG_CMD, MS_TRANS_CFG,
			     0xFF, WAIT_INT);
		rtsx_add_cmd(chip, WRITE_REG_CMD, CARD_DATA_SOURCE,
			     0x01, RING_BUFFER);

		trans_dma_enable(DMA_TO_DEVICE, chip, 512, DMA_512);

		rtsx_add_cmd(chip, WRITE_REG_CMD, MS_TRANSFER, 0xFF,
			     MS_TRANSFER_START |  MS_TM_NORMAL_WRITE);
		rtsx_add_cmd(chip, CHECK_REG_CMD, MS_TRANSFER,
			     MS_TRANSFER_END, MS_TRANSFER_END);

		rtsx_send_cmd_no_wait(chip);

		retval = rtsx_transfer_data_partial(chip, MS_CARD, ptr,	512,
						    scsi_sg_count(chip->srb),
						    index, offset,
						    DMA_TO_DEVICE,
						    chip->ms_timeout);
		if (retval < 0) {
			ms_set_err_code(chip, MS_TO_ERROR);
			rtsx_clear_ms_error(chip);

			if (retval == -ETIMEDOUT)
				return STATUS_TIMEDOUT;
			return STATUS_FAIL;
		}

		retval = ms_read_bytes(chip, GET_INT, 1, NO_WAIT_INT, &val, 1);
		if (retval != STATUS_SUCCESS)
			return STATUS_FAIL;

		if ((end_page - start_page) == 1) {
			if (!(val & INT_REG_CED)) {
				ms_set_err_code(chip, MS_FLASH_WRITE_ERROR);
				return STATUS_FAIL;
			}
		} else {
			if (page_addr == (end_page - 1)) {
				if (!(val & INT_REG_CED)) {
					retval = ms_send_cmd(chip, BLOCK_END,
							     WAIT_INT);
					if (retval != STATUS_SUCCESS)
						return STATUS_FAIL;
				}

				retval = ms_read_bytes(chip, GET_INT, 1,
						       NO_WAIT_INT, &val, 1);
				if (retval != STATUS_SUCCESS)
					return STATUS_FAIL;
			}

			if ((page_addr == (end_page - 1)) ||
			    (page_addr == ms_card->page_off)) {
				if (!(val & INT_REG_CED)) {
					ms_set_err_code(chip,
							MS_FLASH_WRITE_ERROR);
					return STATUS_FAIL;
				}
			}
		}

		if (scsi_sg_count(chip->srb) == 0)
			ptr += 512;
	}

	return STATUS_SUCCESS;
}

static int ms_finish_write(struct rtsx_chip *chip, u16 old_blk, u16 new_blk,
			   u16 log_blk, u8 page_off)
{
	struct ms_info *ms_card = &chip->ms_card;
	int retval, seg_no;

	retval = ms_copy_page(chip, old_blk, new_blk, log_blk,
			      page_off, ms_card->page_off + 1);
	if (retval != STATUS_SUCCESS)
		return STATUS_FAIL;

	seg_no = old_blk >> 9;

	if (MS_TST_BAD_BLOCK_FLG(ms_card)) {
		MS_CLR_BAD_BLOCK_FLG(ms_card);
		ms_set_bad_block(chip, old_blk);
	} else {
		retval = ms_erase_block(chip, old_blk);
		if (retval == STATUS_SUCCESS)
			ms_set_unused_block(chip, old_blk);
	}

	ms_set_l2p_tbl(chip, seg_no, log_blk - ms_start_idx[seg_no], new_blk);

	return STATUS_SUCCESS;
}

static int ms_prepare_write(struct rtsx_chip *chip, u16 old_blk, u16 new_blk,
			    u16 log_blk, u8 start_page)
{
	int retval;

	if (start_page) {
		retval = ms_copy_page(chip, old_blk, new_blk, log_blk,
				      0, start_page);
		if (retval != STATUS_SUCCESS)
			return STATUS_FAIL;
	}

	return STATUS_SUCCESS;
}

#ifdef MS_DELAY_WRITE
int ms_delay_write(struct rtsx_chip *chip)
{
	struct ms_info *ms_card = &chip->ms_card;
	struct ms_delay_write_tag *delay_write = &ms_card->delay_write;
	int retval;

	if (delay_write->delay_write_flag) {
		retval = ms_set_init_para(chip);
		if (retval != STATUS_SUCCESS)
			return STATUS_FAIL;

		delay_write->delay_write_flag = 0;
		retval = ms_finish_write(chip,
					 delay_write->old_phyblock,
					delay_write->new_phyblock,
					delay_write->logblock,
					delay_write->pageoff);
		if (retval != STATUS_SUCCESS)
			return STATUS_FAIL;
	}

	return STATUS_SUCCESS;
}
#endif

static inline void ms_rw_fail(struct scsi_cmnd *srb, struct rtsx_chip *chip)
{
	if (srb->sc_data_direction == DMA_FROM_DEVICE)
		set_sense_type(chip, SCSI_LUN(srb),
			       SENSE_TYPE_MEDIA_UNRECOVER_READ_ERR);
	else
		set_sense_type(chip, SCSI_LUN(srb), SENSE_TYPE_MEDIA_WRITE_ERR);
}

static int ms_rw_multi_sector(struct scsi_cmnd *srb, struct rtsx_chip *chip,
			      u32 start_sector, u16 sector_cnt)
{
	struct ms_info *ms_card = &chip->ms_card;
	unsigned int lun = SCSI_LUN(srb);
	int retval, seg_no;
	unsigned int index = 0, offset = 0;
	u16 old_blk = 0, new_blk = 0, log_blk, total_sec_cnt = sector_cnt;
	u8 start_page, end_page = 0, page_cnt;
	u8 *ptr;
#ifdef MS_DELAY_WRITE
	struct ms_delay_write_tag *delay_write = &ms_card->delay_write;
#endif

	ms_set_err_code(chip, MS_NO_ERROR);

	ms_card->cleanup_counter = 0;

	ptr = (u8 *)scsi_sglist(srb);

	retval = ms_switch_clock(chip);
	if (retval != STATUS_SUCCESS) {
		ms_rw_fail(srb, chip);
		return STATUS_FAIL;
	}

	log_blk = (u16)(start_sector >> ms_card->block_shift);
	start_page = (u8)(start_sector & ms_card->page_off);

	for (seg_no = 0; seg_no < ARRAY_SIZE(ms_start_idx) - 1; seg_no++) {
		if (log_blk < ms_start_idx[seg_no + 1])
			break;
	}

	if (ms_card->segment[seg_no].build_flag == 0) {
		retval = ms_build_l2p_tbl(chip, seg_no);
		if (retval != STATUS_SUCCESS) {
			chip->card_fail |= MS_CARD;
			set_sense_type(chip, lun, SENSE_TYPE_MEDIA_NOT_PRESENT);
			return STATUS_FAIL;
		}
	}

	if (srb->sc_data_direction == DMA_TO_DEVICE) {
#ifdef MS_DELAY_WRITE
		if (delay_write->delay_write_flag &&
		    (delay_write->logblock == log_blk) &&
		    (start_page > delay_write->pageoff)) {
			delay_write->delay_write_flag = 0;
			retval = ms_copy_page(chip,
					      delay_write->old_phyblock,
					      delay_write->new_phyblock,
					      log_blk,
					      delay_write->pageoff, start_page);
			if (retval != STATUS_SUCCESS) {
				set_sense_type(chip, lun,
					       SENSE_TYPE_MEDIA_WRITE_ERR);
				return STATUS_FAIL;
			}
			old_blk = delay_write->old_phyblock;
			new_blk = delay_write->new_phyblock;
		} else if (delay_write->delay_write_flag &&
				(delay_write->logblock == log_blk) &&
				(start_page == delay_write->pageoff)) {
			delay_write->delay_write_flag = 0;
			old_blk = delay_write->old_phyblock;
			new_blk = delay_write->new_phyblock;
		} else {
			retval = ms_delay_write(chip);
			if (retval != STATUS_SUCCESS) {
				set_sense_type(chip, lun,
					       SENSE_TYPE_MEDIA_WRITE_ERR);
				return STATUS_FAIL;
			}
#endif
			old_blk = ms_get_l2p_tbl
					(chip, seg_no,
					 log_blk - ms_start_idx[seg_no]);
			new_blk  = ms_get_unused_block(chip, seg_no);
			if ((old_blk == 0xFFFF) || (new_blk == 0xFFFF)) {
				set_sense_type(chip, lun,
					       SENSE_TYPE_MEDIA_WRITE_ERR);
				return STATUS_FAIL;
			}

			retval = ms_prepare_write(chip, old_blk, new_blk,
						  log_blk, start_page);
			if (retval != STATUS_SUCCESS) {
				if (detect_card_cd(chip, MS_CARD) !=
				    STATUS_SUCCESS) {
					set_sense_type
						(chip, lun,
						SENSE_TYPE_MEDIA_NOT_PRESENT);
					return STATUS_FAIL;
				}
				set_sense_type(chip, lun,
					       SENSE_TYPE_MEDIA_WRITE_ERR);
				return STATUS_FAIL;
			}
#ifdef MS_DELAY_WRITE
		}
#endif
	} else {
#ifdef MS_DELAY_WRITE
		retval = ms_delay_write(chip);
		if (retval != STATUS_SUCCESS) {
			if (detect_card_cd(chip, MS_CARD) != STATUS_SUCCESS) {
				set_sense_type(chip, lun,
					       SENSE_TYPE_MEDIA_NOT_PRESENT);
				return STATUS_FAIL;
			}
			set_sense_type(chip, lun,
				       SENSE_TYPE_MEDIA_UNRECOVER_READ_ERR);
			return STATUS_FAIL;
		}
#endif
		old_blk = ms_get_l2p_tbl(chip, seg_no,
					 log_blk - ms_start_idx[seg_no]);
		if (old_blk == 0xFFFF) {
			set_sense_type(chip, lun,
				       SENSE_TYPE_MEDIA_UNRECOVER_READ_ERR);
			return STATUS_FAIL;
		}
	}

	dev_dbg(rtsx_dev(chip), "seg_no = %d, old_blk = 0x%x, new_blk = 0x%x\n",
		seg_no, old_blk, new_blk);

	while (total_sec_cnt) {
		if ((start_page + total_sec_cnt) > (ms_card->page_off + 1))
			end_page = ms_card->page_off + 1;
		else
			end_page = start_page + (u8)total_sec_cnt;

		page_cnt = end_page - start_page;

		dev_dbg(rtsx_dev(chip), "start_page = %d, end_page = %d, page_cnt = %d\n",
			start_page, end_page, page_cnt);

		if (srb->sc_data_direction == DMA_FROM_DEVICE) {
			retval = ms_read_multiple_pages(chip,
							old_blk, log_blk,
							start_page, end_page,
							ptr, &index, &offset);
		} else {
			retval = ms_write_multiple_pages(chip, old_blk, new_blk,
							 log_blk, start_page,
							 end_page, ptr, &index,
							 &offset);
		}

		if (retval != STATUS_SUCCESS) {
			toggle_gpio(chip, 1);
			if (detect_card_cd(chip, MS_CARD) != STATUS_SUCCESS) {
				set_sense_type(chip, lun,
					       SENSE_TYPE_MEDIA_NOT_PRESENT);
				return STATUS_FAIL;
			}
			ms_rw_fail(srb, chip);
			return STATUS_FAIL;
		}

		if (srb->sc_data_direction == DMA_TO_DEVICE) {
			if (end_page == (ms_card->page_off + 1)) {
				retval = ms_erase_block(chip, old_blk);
				if (retval == STATUS_SUCCESS)
					ms_set_unused_block(chip, old_blk);

				ms_set_l2p_tbl(chip, seg_no,
					       log_blk - ms_start_idx[seg_no],
					       new_blk);
			}
		}

		total_sec_cnt -= page_cnt;
		if (scsi_sg_count(srb) == 0)
			ptr += page_cnt * 512;

		if (total_sec_cnt == 0)
			break;

		log_blk++;

		for (seg_no = 0; seg_no < ARRAY_SIZE(ms_start_idx) - 1;
				seg_no++) {
			if (log_blk < ms_start_idx[seg_no + 1])
				break;
		}

		if (ms_card->segment[seg_no].build_flag == 0) {
			retval = ms_build_l2p_tbl(chip, seg_no);
			if (retval != STATUS_SUCCESS) {
				chip->card_fail |= MS_CARD;
				set_sense_type(chip, lun,
					       SENSE_TYPE_MEDIA_NOT_PRESENT);
				return STATUS_FAIL;
			}
		}

		old_blk = ms_get_l2p_tbl(chip, seg_no,
					 log_blk - ms_start_idx[seg_no]);
		if (old_blk == 0xFFFF) {
			ms_rw_fail(srb, chip);
			return STATUS_FAIL;
		}

		if (srb->sc_data_direction == DMA_TO_DEVICE) {
			new_blk = ms_get_unused_block(chip, seg_no);
			if (new_blk == 0xFFFF) {
				ms_rw_fail(srb, chip);
				return STATUS_FAIL;
			}
		}

		dev_dbg(rtsx_dev(chip), "seg_no = %d, old_blk = 0x%x, new_blk = 0x%x\n",
			seg_no, old_blk, new_blk);

		start_page = 0;
	}

	if (srb->sc_data_direction == DMA_TO_DEVICE) {
		if (end_page < (ms_card->page_off + 1)) {
#ifdef MS_DELAY_WRITE
			delay_write->delay_write_flag = 1;
			delay_write->old_phyblock = old_blk;
			delay_write->new_phyblock = new_blk;
			delay_write->logblock = log_blk;
			delay_write->pageoff = end_page;
#else
			retval = ms_finish_write(chip, old_blk, new_blk,
						 log_blk, end_page);
			if (retval != STATUS_SUCCESS) {
				if (detect_card_cd(chip, MS_CARD) !=
				    STATUS_SUCCESS) {
					set_sense_type
						(chip, lun,
						SENSE_TYPE_MEDIA_NOT_PRESENT);
					return STATUS_FAIL;
				}

				ms_rw_fail(srb, chip);
				return STATUS_FAIL;
			}
#endif
		}
	}

	scsi_set_resid(srb, 0);

	return STATUS_SUCCESS;
}

int ms_rw(struct scsi_cmnd *srb, struct rtsx_chip *chip,
	  u32 start_sector, u16 sector_cnt)
{
	struct ms_info *ms_card = &chip->ms_card;
	int retval;

	if (CHK_MSPRO(ms_card))
		retval = mspro_rw_multi_sector(srb, chip, start_sector,
					       sector_cnt);
	else
		retval = ms_rw_multi_sector(srb, chip, start_sector,
					    sector_cnt);

	return retval;
}

void ms_free_l2p_tbl(struct rtsx_chip *chip)
{
	struct ms_info *ms_card = &chip->ms_card;
	int i = 0;

	if (ms_card->segment) {
		for (i = 0; i < ms_card->segment_cnt; i++) {
			vfree(ms_card->segment[i].l2p_table);
			ms_card->segment[i].l2p_table = NULL;
			vfree(ms_card->segment[i].free_table);
			ms_card->segment[i].free_table = NULL;
		}
		vfree(ms_card->segment);
		ms_card->segment = NULL;
	}
}

#ifdef SUPPORT_MAGIC_GATE

#ifdef READ_BYTES_WAIT_INT
static int ms_poll_int(struct rtsx_chip *chip)
{
	int retval;
	u8 val;

	rtsx_init_cmd(chip);

	rtsx_add_cmd(chip, CHECK_REG_CMD, MS_TRANS_CFG, MS_INT_CED, MS_INT_CED);

	retval = rtsx_send_cmd(chip, MS_CARD, 5000);
	if (retval != STATUS_SUCCESS)
		return STATUS_FAIL;

	val = *rtsx_get_cmd_data(chip);
	if (val & MS_INT_ERR)
		return STATUS_FAIL;

	return STATUS_SUCCESS;
}
#endif

#ifdef MS_SAMPLE_INT_ERR
static int check_ms_err(struct rtsx_chip *chip)
{
	int retval;
	u8 val;

	retval = rtsx_read_register(chip, MS_TRANSFER, &val);
	if (retval != STATUS_SUCCESS)
		return 1;
	if (val & MS_TRANSFER_ERR)
		return 1;

	retval = rtsx_read_register(chip, MS_TRANS_CFG, &val);
	if (retval != STATUS_SUCCESS)
		return 1;

	if (val & (MS_INT_ERR | MS_INT_CMDNK))
		return 1;

	return 0;
}
#else
static int check_ms_err(struct rtsx_chip *chip)
{
	int retval;
	u8 val;

	retval = rtsx_read_register(chip, MS_TRANSFER, &val);
	if (retval != STATUS_SUCCESS)
		return 1;
	if (val & MS_TRANSFER_ERR)
		return 1;

	return 0;
}
#endif

static int mg_send_ex_cmd(struct rtsx_chip *chip, u8 cmd, u8 entry_num)
{
	int retval, i;
	u8 data[8];

	data[0] = cmd;
	data[1] = 0;
	data[2] = 0;
	data[3] = 0;
	data[4] = 0;
	data[5] = 0;
	data[6] = entry_num;
	data[7] = 0;

	for (i = 0; i < MS_MAX_RETRY_COUNT; i++) {
		retval = ms_write_bytes(chip, PRO_EX_SET_CMD, 7, WAIT_INT,
					data, 8);
		if (retval == STATUS_SUCCESS)
			break;
	}
	if (i == MS_MAX_RETRY_COUNT)
		return STATUS_FAIL;

	if (check_ms_err(chip)) {
		rtsx_clear_ms_error(chip);
		return STATUS_FAIL;
	}

	return STATUS_SUCCESS;
}

static int mg_set_tpc_para_sub(struct rtsx_chip *chip, int type,
			       u8 mg_entry_num)
{
	int retval;
	u8 buf[6];

	if (type == 0)
		retval = ms_set_rw_reg_addr(chip, 0, 0, PRO_TPC_PARM, 1);
	else
		retval = ms_set_rw_reg_addr(chip, 0, 0, PRO_DATA_COUNT1, 6);

	if (retval != STATUS_SUCCESS)
		return STATUS_FAIL;

	buf[0] = 0;
	buf[1] = 0;
	if (type == 1) {
		buf[2] = 0;
		buf[3] = 0;
		buf[4] = 0;
		buf[5] = mg_entry_num;
	}
	retval = ms_write_bytes(chip, PRO_WRITE_REG, (type == 0) ? 1 : 6,
				NO_WAIT_INT, buf, 6);
	if (retval != STATUS_SUCCESS)
		return STATUS_FAIL;

	return STATUS_SUCCESS;
}

int mg_set_leaf_id(struct scsi_cmnd *srb, struct rtsx_chip *chip)
{
	int retval;
	int i;
	unsigned int lun = SCSI_LUN(srb);
	u8 buf1[32], buf2[12];

	if (scsi_bufflen(srb) < 12) {
		set_sense_type(chip, lun, SENSE_TYPE_MEDIA_INVALID_CMD_FIELD);
		return STATUS_FAIL;
	}

	ms_cleanup_work(chip);

	retval = ms_switch_clock(chip);
	if (retval != STATUS_SUCCESS)
		return STATUS_FAIL;

	retval = mg_send_ex_cmd(chip, MG_SET_LID, 0);
	if (retval != STATUS_SUCCESS) {
		set_sense_type(chip, lun, SENSE_TYPE_MG_KEY_FAIL_NOT_ESTAB);
		return STATUS_FAIL;
	}

	memset(buf1, 0, 32);
	rtsx_stor_get_xfer_buf(buf2, min_t(int, 12, scsi_bufflen(srb)), srb);
	for (i = 0; i < 8; i++)
		buf1[8 + i] = buf2[4 + i];

	retval = ms_write_bytes(chip, PRO_WRITE_SHORT_DATA, 32, WAIT_INT,
				buf1, 32);
	if (retval != STATUS_SUCCESS) {
		set_sense_type(chip, lun, SENSE_TYPE_MG_KEY_FAIL_NOT_ESTAB);
		return STATUS_FAIL;
	}
	if (check_ms_err(chip)) {
		set_sense_type(chip, lun, SENSE_TYPE_MG_KEY_FAIL_NOT_ESTAB);
		rtsx_clear_ms_error(chip);
		return STATUS_FAIL;
	}

	return STATUS_SUCCESS;
}

int mg_get_local_EKB(struct scsi_cmnd *srb, struct rtsx_chip *chip)
{
	int retval;
	int bufflen;
	unsigned int lun = SCSI_LUN(srb);
	u8 *buf = NULL;

	ms_cleanup_work(chip);

	retval = ms_switch_clock(chip);
	if (retval != STATUS_SUCCESS)
		return STATUS_FAIL;

	buf = kmalloc(1540, GFP_KERNEL);
	if (!buf)
		return STATUS_ERROR;

	buf[0] = 0x04;
	buf[1] = 0x1A;
	buf[2] = 0x00;
	buf[3] = 0x00;

	retval = mg_send_ex_cmd(chip, MG_GET_LEKB, 0);
	if (retval != STATUS_SUCCESS) {
		set_sense_type(chip, lun, SENSE_TYPE_MG_KEY_FAIL_NOT_AUTHEN);
<<<<<<< HEAD
		rtsx_trace(chip);
=======
>>>>>>> 24b8d41d
		goto free_buffer;
	}

	retval = ms_transfer_data(chip, MS_TM_AUTO_READ, PRO_READ_LONG_DATA,
				  3, WAIT_INT, 0, 0, buf + 4, 1536);
	if (retval != STATUS_SUCCESS) {
		set_sense_type(chip, lun, SENSE_TYPE_MG_KEY_FAIL_NOT_AUTHEN);
		rtsx_clear_ms_error(chip);
<<<<<<< HEAD
		rtsx_trace(chip);
=======
>>>>>>> 24b8d41d
		goto free_buffer;
	}
	if (check_ms_err(chip)) {
		set_sense_type(chip, lun, SENSE_TYPE_MG_KEY_FAIL_NOT_AUTHEN);
		rtsx_clear_ms_error(chip);
<<<<<<< HEAD
		rtsx_trace(chip);
=======
>>>>>>> 24b8d41d
		retval = STATUS_FAIL;
		goto free_buffer;
	}

	bufflen = min_t(int, 1052, scsi_bufflen(srb));
	rtsx_stor_set_xfer_buf(buf, bufflen, srb);

free_buffer:
	kfree(buf);
	return retval;
}

int mg_chg(struct scsi_cmnd *srb, struct rtsx_chip *chip)
{
	struct ms_info *ms_card = &chip->ms_card;
	int retval;
	int bufflen;
	int i;
	unsigned int lun = SCSI_LUN(srb);
	u8 buf[32];

	ms_cleanup_work(chip);

	retval = ms_switch_clock(chip);
	if (retval != STATUS_SUCCESS)
		return STATUS_FAIL;

	retval = mg_send_ex_cmd(chip, MG_GET_ID, 0);
	if (retval != STATUS_SUCCESS) {
		set_sense_type(chip, lun, SENSE_TYPE_MG_INCOMPATIBLE_MEDIUM);
		return STATUS_FAIL;
	}

	retval = ms_read_bytes(chip, PRO_READ_SHORT_DATA, 32, WAIT_INT,
			       buf, 32);
	if (retval != STATUS_SUCCESS) {
		set_sense_type(chip, lun, SENSE_TYPE_MG_INCOMPATIBLE_MEDIUM);
		return STATUS_FAIL;
	}
	if (check_ms_err(chip)) {
		set_sense_type(chip, lun, SENSE_TYPE_MG_INCOMPATIBLE_MEDIUM);
		rtsx_clear_ms_error(chip);
		return STATUS_FAIL;
	}

	memcpy(ms_card->magic_gate_id, buf, 16);

#ifdef READ_BYTES_WAIT_INT
	retval = ms_poll_int(chip);
	if (retval != STATUS_SUCCESS) {
		set_sense_type(chip, lun, SENSE_TYPE_MG_INCOMPATIBLE_MEDIUM);
		return STATUS_FAIL;
	}
#endif

	retval = mg_send_ex_cmd(chip, MG_SET_RD, 0);
	if (retval != STATUS_SUCCESS) {
		set_sense_type(chip, lun, SENSE_TYPE_MG_INCOMPATIBLE_MEDIUM);
		return STATUS_FAIL;
	}

	bufflen = min_t(int, 12, scsi_bufflen(srb));
	rtsx_stor_get_xfer_buf(buf, bufflen, srb);

	for (i = 0; i < 8; i++)
		buf[i] = buf[4 + i];

	for (i = 0; i < 24; i++)
		buf[8 + i] = 0;

	retval = ms_write_bytes(chip, PRO_WRITE_SHORT_DATA,
				32, WAIT_INT, buf, 32);
	if (retval != STATUS_SUCCESS) {
		set_sense_type(chip, lun, SENSE_TYPE_MG_INCOMPATIBLE_MEDIUM);
		return STATUS_FAIL;
	}
	if (check_ms_err(chip)) {
		set_sense_type(chip, lun, SENSE_TYPE_MG_INCOMPATIBLE_MEDIUM);
		rtsx_clear_ms_error(chip);
		return STATUS_FAIL;
	}

	ms_card->mg_auth = 0;

	return STATUS_SUCCESS;
}

int mg_get_rsp_chg(struct scsi_cmnd *srb, struct rtsx_chip *chip)
{
	struct ms_info *ms_card = &chip->ms_card;
	int retval;
	int bufflen;
	unsigned int lun = SCSI_LUN(srb);
	u8 buf1[32], buf2[36];

	ms_cleanup_work(chip);

	retval = ms_switch_clock(chip);
	if (retval != STATUS_SUCCESS)
		return STATUS_FAIL;

	retval = mg_send_ex_cmd(chip, MG_MAKE_RMS, 0);
	if (retval != STATUS_SUCCESS) {
		set_sense_type(chip, lun, SENSE_TYPE_MG_KEY_FAIL_NOT_AUTHEN);
		return STATUS_FAIL;
	}

	retval = ms_read_bytes(chip, PRO_READ_SHORT_DATA, 32, WAIT_INT,
			       buf1, 32);
	if (retval != STATUS_SUCCESS) {
		set_sense_type(chip, lun, SENSE_TYPE_MG_KEY_FAIL_NOT_AUTHEN);
		return STATUS_FAIL;
	}
	if (check_ms_err(chip)) {
		set_sense_type(chip, lun, SENSE_TYPE_MG_KEY_FAIL_NOT_AUTHEN);
		rtsx_clear_ms_error(chip);
		return STATUS_FAIL;
	}

	buf2[0] = 0x00;
	buf2[1] = 0x22;
	buf2[2] = 0x00;
	buf2[3] = 0x00;

	memcpy(buf2 + 4, ms_card->magic_gate_id, 16);
	memcpy(buf2 + 20, buf1, 16);

	bufflen = min_t(int, 36, scsi_bufflen(srb));
	rtsx_stor_set_xfer_buf(buf2, bufflen, srb);

#ifdef READ_BYTES_WAIT_INT
	retval = ms_poll_int(chip);
	if (retval != STATUS_SUCCESS) {
		set_sense_type(chip, lun, SENSE_TYPE_MG_KEY_FAIL_NOT_AUTHEN);
		return STATUS_FAIL;
	}
#endif

	return STATUS_SUCCESS;
}

int mg_rsp(struct scsi_cmnd *srb, struct rtsx_chip *chip)
{
	struct ms_info *ms_card = &chip->ms_card;
	int retval;
	int i;
	int bufflen;
	unsigned int lun = SCSI_LUN(srb);
	u8 buf[32];

	ms_cleanup_work(chip);

	retval = ms_switch_clock(chip);
	if (retval != STATUS_SUCCESS)
		return STATUS_FAIL;

	retval = mg_send_ex_cmd(chip, MG_MAKE_KSE, 0);
	if (retval != STATUS_SUCCESS) {
		set_sense_type(chip, lun, SENSE_TYPE_MG_KEY_FAIL_NOT_AUTHEN);
		return STATUS_FAIL;
	}

	bufflen = min_t(int, 12, scsi_bufflen(srb));
	rtsx_stor_get_xfer_buf(buf, bufflen, srb);

	for (i = 0; i < 8; i++)
		buf[i] = buf[4 + i];

	for (i = 0; i < 24; i++)
		buf[8 + i] = 0;

	retval = ms_write_bytes(chip, PRO_WRITE_SHORT_DATA, 32, WAIT_INT,
				buf, 32);
	if (retval != STATUS_SUCCESS) {
		set_sense_type(chip, lun, SENSE_TYPE_MG_KEY_FAIL_NOT_AUTHEN);
		return STATUS_FAIL;
	}
	if (check_ms_err(chip)) {
		set_sense_type(chip, lun, SENSE_TYPE_MG_KEY_FAIL_NOT_AUTHEN);
		rtsx_clear_ms_error(chip);
		return STATUS_FAIL;
	}

	ms_card->mg_auth = 1;

	return STATUS_SUCCESS;
}

int mg_get_ICV(struct scsi_cmnd *srb, struct rtsx_chip *chip)
{
	struct ms_info *ms_card = &chip->ms_card;
	int retval;
	int bufflen;
	unsigned int lun = SCSI_LUN(srb);
	u8 *buf = NULL;

	ms_cleanup_work(chip);

	retval = ms_switch_clock(chip);
	if (retval != STATUS_SUCCESS)
		return STATUS_FAIL;

	buf = kmalloc(1028, GFP_KERNEL);
	if (!buf)
		return STATUS_ERROR;

	buf[0] = 0x04;
	buf[1] = 0x02;
	buf[2] = 0x00;
	buf[3] = 0x00;

	retval = mg_send_ex_cmd(chip, MG_GET_IBD, ms_card->mg_entry_num);
	if (retval != STATUS_SUCCESS) {
		set_sense_type(chip, lun, SENSE_TYPE_MEDIA_UNRECOVER_READ_ERR);
<<<<<<< HEAD
		rtsx_trace(chip);
=======
>>>>>>> 24b8d41d
		goto free_buffer;
	}

	retval = ms_transfer_data(chip, MS_TM_AUTO_READ, PRO_READ_LONG_DATA,
				  2, WAIT_INT, 0, 0, buf + 4, 1024);
	if (retval != STATUS_SUCCESS) {
		set_sense_type(chip, lun, SENSE_TYPE_MEDIA_UNRECOVER_READ_ERR);
		rtsx_clear_ms_error(chip);
<<<<<<< HEAD
		rtsx_trace(chip);
=======
>>>>>>> 24b8d41d
		goto free_buffer;
	}
	if (check_ms_err(chip)) {
		set_sense_type(chip, lun, SENSE_TYPE_MEDIA_UNRECOVER_READ_ERR);
		rtsx_clear_ms_error(chip);
<<<<<<< HEAD
		rtsx_trace(chip);
=======
>>>>>>> 24b8d41d
		retval = STATUS_FAIL;
		goto free_buffer;
	}

	bufflen = min_t(int, 1028, scsi_bufflen(srb));
	rtsx_stor_set_xfer_buf(buf, bufflen, srb);

free_buffer:
	kfree(buf);
	return retval;
}

int mg_set_ICV(struct scsi_cmnd *srb, struct rtsx_chip *chip)
{
	struct ms_info *ms_card = &chip->ms_card;
	int retval;
	int bufflen;
#ifdef MG_SET_ICV_SLOW
	int i;
#endif
	unsigned int lun = SCSI_LUN(srb);
	u8 *buf = NULL;

	ms_cleanup_work(chip);

	retval = ms_switch_clock(chip);
	if (retval != STATUS_SUCCESS)
		return STATUS_FAIL;

	buf = kmalloc(1028, GFP_KERNEL);
	if (!buf)
		return STATUS_ERROR;

	bufflen = min_t(int, 1028, scsi_bufflen(srb));
	rtsx_stor_get_xfer_buf(buf, bufflen, srb);

	retval = mg_send_ex_cmd(chip, MG_SET_IBD, ms_card->mg_entry_num);
	if (retval != STATUS_SUCCESS) {
		if (ms_card->mg_auth == 0) {
			if ((buf[5] & 0xC0) != 0)
				set_sense_type
					(chip, lun,
					SENSE_TYPE_MG_KEY_FAIL_NOT_ESTAB);
			else
				set_sense_type(chip, lun,
					       SENSE_TYPE_MG_WRITE_ERR);
		} else {
			set_sense_type(chip, lun, SENSE_TYPE_MG_WRITE_ERR);
		}
		goto set_ICV_finish;
	}

#ifdef MG_SET_ICV_SLOW
	for (i = 0; i < 2; i++) {
		udelay(50);

		rtsx_init_cmd(chip);

		rtsx_add_cmd(chip, WRITE_REG_CMD, MS_TPC,
			     0xFF, PRO_WRITE_LONG_DATA);
		rtsx_add_cmd(chip, WRITE_REG_CMD, MS_TRANS_CFG, 0xFF, WAIT_INT);
		rtsx_add_cmd(chip, WRITE_REG_CMD, CARD_DATA_SOURCE,
			     0x01, RING_BUFFER);

		trans_dma_enable(DMA_TO_DEVICE, chip, 512, DMA_512);

		rtsx_add_cmd(chip, WRITE_REG_CMD, MS_TRANSFER, 0xFF,
			     MS_TRANSFER_START |  MS_TM_NORMAL_WRITE);
		rtsx_add_cmd(chip, CHECK_REG_CMD, MS_TRANSFER,
			     MS_TRANSFER_END, MS_TRANSFER_END);

		rtsx_send_cmd_no_wait(chip);

		retval = rtsx_transfer_data(chip, MS_CARD, buf + 4 + i * 512,
					    512, 0, DMA_TO_DEVICE, 3000);
		if ((retval < 0) || check_ms_err(chip)) {
			rtsx_clear_ms_error(chip);
			if (ms_card->mg_auth == 0) {
				if ((buf[5] & 0xC0) != 0)
					set_sense_type
					    (chip, lun,
					     SENSE_TYPE_MG_KEY_FAIL_NOT_ESTAB);
				else
					set_sense_type(chip, lun,
						       SENSE_TYPE_MG_WRITE_ERR);
			} else {
				set_sense_type(chip, lun,
					       SENSE_TYPE_MG_WRITE_ERR);
			}
			retval = STATUS_FAIL;
			goto set_ICV_finish;
		}
	}
#else
	retval = ms_transfer_data(chip, MS_TM_AUTO_WRITE, PRO_WRITE_LONG_DATA,
				  2, WAIT_INT, 0, 0, buf + 4, 1024);
	if ((retval != STATUS_SUCCESS) || check_ms_err(chip)) {
		rtsx_clear_ms_error(chip);
		if (ms_card->mg_auth == 0) {
			if ((buf[5] & 0xC0) != 0)
				set_sense_type
				    (chip, lun,
				     SENSE_TYPE_MG_KEY_FAIL_NOT_ESTAB);
			else
				set_sense_type(chip, lun,
					       SENSE_TYPE_MG_WRITE_ERR);
		} else {
			set_sense_type(chip, lun, SENSE_TYPE_MG_WRITE_ERR);
		}
		goto set_ICV_finish;
	}
#endif

set_ICV_finish:
	kfree(buf);
	return retval;
}

#endif /* SUPPORT_MAGIC_GATE */

void ms_cleanup_work(struct rtsx_chip *chip)
{
	struct ms_info *ms_card = &chip->ms_card;

	if (CHK_MSPRO(ms_card)) {
		if (ms_card->seq_mode) {
			dev_dbg(rtsx_dev(chip), "MS Pro: stop transmission\n");
			mspro_stop_seq_mode(chip);
			ms_card->cleanup_counter = 0;
		}
		if (CHK_MSHG(ms_card)) {
			rtsx_write_register(chip, MS_CFG,
					    MS_2K_SECTOR_MODE, 0x00);
		}
	}
#ifdef MS_DELAY_WRITE
	else if ((!CHK_MSPRO(ms_card)) &&
		 ms_card->delay_write.delay_write_flag) {
		dev_dbg(rtsx_dev(chip), "MS: delay write\n");
		ms_delay_write(chip);
		ms_card->cleanup_counter = 0;
	}
#endif
}

int ms_power_off_card3v3(struct rtsx_chip *chip)
{
	int retval;

	retval = disable_card_clock(chip, MS_CARD);
	if (retval != STATUS_SUCCESS)
		return STATUS_FAIL;

	if (chip->asic_code) {
		retval = ms_pull_ctl_disable(chip);
		if (retval != STATUS_SUCCESS)
			return STATUS_FAIL;
	} else {
		retval = rtsx_write_register(chip, FPGA_PULL_CTL,
					     FPGA_MS_PULL_CTL_BIT | 0x20,
					     FPGA_MS_PULL_CTL_BIT);
		if (retval)
			return retval;
	}
	retval = rtsx_write_register(chip, CARD_OE, MS_OUTPUT_EN, 0);
	if (retval)
		return retval;

	if (!chip->ft2_fast_mode) {
		retval = card_power_off(chip, MS_CARD);
		if (retval != STATUS_SUCCESS)
			return STATUS_FAIL;
	}

	return STATUS_SUCCESS;
}

int release_ms_card(struct rtsx_chip *chip)
{
	struct ms_info *ms_card = &chip->ms_card;
	int retval;

#ifdef MS_DELAY_WRITE
	ms_card->delay_write.delay_write_flag = 0;
#endif
	ms_card->pro_under_formatting = 0;

	chip->card_ready &= ~MS_CARD;
	chip->card_fail &= ~MS_CARD;
	chip->card_wp &= ~MS_CARD;

	ms_free_l2p_tbl(chip);

	memset(ms_card->raw_sys_info, 0, 96);
#ifdef SUPPORT_PCGL_1P18
	memset(ms_card->raw_model_name, 0, 48);
#endif

	retval = ms_power_off_card3v3(chip);
	if (retval != STATUS_SUCCESS)
		return STATUS_FAIL;

	return STATUS_SUCCESS;
}<|MERGE_RESOLUTION|>--- conflicted
+++ resolved
@@ -2379,11 +2379,7 @@
 		}
 
 		if ((log_blk < ms_start_idx[seg_no]) ||
-<<<<<<< HEAD
-				(log_blk >= ms_start_idx[seg_no + 1])) {
-=======
 		    (log_blk >= ms_start_idx[seg_no + 1])) {
->>>>>>> 24b8d41d
 			if (!(chip->card_wp & MS_CARD)) {
 				retval = ms_erase_block(chip, phy_blk);
 				if (retval != STATUS_SUCCESS)
@@ -3869,10 +3865,6 @@
 	retval = mg_send_ex_cmd(chip, MG_GET_LEKB, 0);
 	if (retval != STATUS_SUCCESS) {
 		set_sense_type(chip, lun, SENSE_TYPE_MG_KEY_FAIL_NOT_AUTHEN);
-<<<<<<< HEAD
-		rtsx_trace(chip);
-=======
->>>>>>> 24b8d41d
 		goto free_buffer;
 	}
 
@@ -3881,19 +3873,11 @@
 	if (retval != STATUS_SUCCESS) {
 		set_sense_type(chip, lun, SENSE_TYPE_MG_KEY_FAIL_NOT_AUTHEN);
 		rtsx_clear_ms_error(chip);
-<<<<<<< HEAD
-		rtsx_trace(chip);
-=======
->>>>>>> 24b8d41d
 		goto free_buffer;
 	}
 	if (check_ms_err(chip)) {
 		set_sense_type(chip, lun, SENSE_TYPE_MG_KEY_FAIL_NOT_AUTHEN);
 		rtsx_clear_ms_error(chip);
-<<<<<<< HEAD
-		rtsx_trace(chip);
-=======
->>>>>>> 24b8d41d
 		retval = STATUS_FAIL;
 		goto free_buffer;
 	}
@@ -4108,10 +4092,6 @@
 	retval = mg_send_ex_cmd(chip, MG_GET_IBD, ms_card->mg_entry_num);
 	if (retval != STATUS_SUCCESS) {
 		set_sense_type(chip, lun, SENSE_TYPE_MEDIA_UNRECOVER_READ_ERR);
-<<<<<<< HEAD
-		rtsx_trace(chip);
-=======
->>>>>>> 24b8d41d
 		goto free_buffer;
 	}
 
@@ -4120,19 +4100,11 @@
 	if (retval != STATUS_SUCCESS) {
 		set_sense_type(chip, lun, SENSE_TYPE_MEDIA_UNRECOVER_READ_ERR);
 		rtsx_clear_ms_error(chip);
-<<<<<<< HEAD
-		rtsx_trace(chip);
-=======
->>>>>>> 24b8d41d
 		goto free_buffer;
 	}
 	if (check_ms_err(chip)) {
 		set_sense_type(chip, lun, SENSE_TYPE_MEDIA_UNRECOVER_READ_ERR);
 		rtsx_clear_ms_error(chip);
-<<<<<<< HEAD
-		rtsx_trace(chip);
-=======
->>>>>>> 24b8d41d
 		retval = STATUS_FAIL;
 		goto free_buffer;
 	}
