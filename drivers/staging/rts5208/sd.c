--- conflicted
+++ resolved
@@ -1744,16 +1744,9 @@
 			tuning_cmd = sd_sdr_tuning_rx_cmd;
 
 	} else {
-<<<<<<< HEAD
-		if (CHK_MMC_DDR52(sd_card)) {
-			tuning_cmd = mmc_ddr_tunning_rx_cmd;
-		} else {
-			rtsx_trace(chip);
-=======
 		if (CHK_MMC_DDR52(sd_card))
 			tuning_cmd = mmc_ddr_tuning_rx_cmd;
 		else
->>>>>>> 24b8d41d
 			return STATUS_FAIL;
 	}
 
@@ -1861,14 +1854,9 @@
 			tuning_cmd = sd_sdr_tuning_tx_cmd;
 
 	} else {
-		if (CHK_MMC_DDR52(sd_card)) {
+		if (CHK_MMC_DDR52(sd_card))
 			tuning_cmd = sd_ddr_tuning_tx_cmd;
-<<<<<<< HEAD
-		} else {
-			rtsx_trace(chip);
-=======
 		else
->>>>>>> 24b8d41d
 			return STATUS_FAIL;
 	}
 
@@ -2323,19 +2311,11 @@
 
 	retval = sd_prepare_reset(chip);
 	if (retval != STATUS_SUCCESS)
-<<<<<<< HEAD
-		goto Status_Fail;
+		goto status_fail;
 
 	retval = sd_dummy_clock(chip);
 	if (retval != STATUS_SUCCESS)
-		goto Status_Fail;
-=======
 		goto status_fail;
-
-	retval = sd_dummy_clock(chip);
-	if (retval != STATUS_SUCCESS)
-		goto status_fail;
->>>>>>> 24b8d41d
 
 	if (CHK_SDIO_EXIST(chip) && !CHK_SDIO_IGNORED(chip) && try_sdio) {
 		int rty_cnt = 0;
@@ -2343,11 +2323,7 @@
 		for (; rty_cnt < chip->sdio_retry_cnt; rty_cnt++) {
 			if (detect_card_cd(chip, SD_CARD) != STATUS_SUCCESS) {
 				sd_set_err_code(chip, SD_NO_CARD);
-<<<<<<< HEAD
-				goto Status_Fail;
-=======
 				goto status_fail;
->>>>>>> 24b8d41d
 			}
 
 			retval = sd_send_cmd_get_rsp(chip, IO_SEND_OP_COND, 0,
@@ -2359,11 +2335,7 @@
 					dev_dbg(rtsx_dev(chip), "SD_IO card (Function number: %d)!\n",
 						func_num);
 					chip->sd_io = 1;
-<<<<<<< HEAD
-					goto Status_Fail;
-=======
 					goto status_fail;
->>>>>>> 24b8d41d
 				}
 
 				break;
@@ -2380,15 +2352,9 @@
 	/* Start Initialization Process of SD Card */
 RTY_SD_RST:
 	retval = sd_send_cmd_get_rsp(chip, GO_IDLE_STATE, 0, SD_RSP_TYPE_R0,
-<<<<<<< HEAD
-				NULL, 0);
-	if (retval != STATUS_SUCCESS)
-		goto Status_Fail;
-=======
 				     NULL, 0);
 	if (retval != STATUS_SUCCESS)
 		goto status_fail;
->>>>>>> 24b8d41d
 
 	wait_timeout(20);
 
@@ -2405,15 +2371,9 @@
 		voltage = SUPPORT_VOLTAGE;
 
 		retval = sd_send_cmd_get_rsp(chip, GO_IDLE_STATE, 0,
-<<<<<<< HEAD
-					SD_RSP_TYPE_R0, NULL, 0);
-		if (retval != STATUS_SUCCESS)
-			goto Status_Fail;
-=======
 					     SD_RSP_TYPE_R0, NULL, 0);
 		if (retval != STATUS_SUCCESS)
 			goto status_fail;
->>>>>>> 24b8d41d
 
 		wait_timeout(20);
 	}
@@ -2424,22 +2384,14 @@
 		if (retval != STATUS_SUCCESS) {
 			if (detect_card_cd(chip, SD_CARD) != STATUS_SUCCESS) {
 				sd_set_err_code(chip, SD_NO_CARD);
-<<<<<<< HEAD
-				goto Status_Fail;
-=======
 				goto status_fail;
->>>>>>> 24b8d41d
 			}
 
 			j++;
 			if (j < 3)
 				goto RTY_SD_RST;
 			else
-<<<<<<< HEAD
-				goto Status_Fail;
-=======
 				goto status_fail;
->>>>>>> 24b8d41d
 		}
 
 		retval = sd_send_cmd_get_rsp(chip, SD_APP_OP_COND, voltage,
@@ -2449,11 +2401,7 @@
 			if (k < 3)
 				goto RTY_SD_RST;
 			else
-<<<<<<< HEAD
-				goto Status_Fail;
-=======
 				goto status_fail;
->>>>>>> 24b8d41d
 		}
 
 		i++;
@@ -2461,11 +2409,7 @@
 	} while (!(rsp[1] & 0x80) && (i < 255));
 
 	if (i == 255)
-<<<<<<< HEAD
-		goto Status_Fail;
-=======
 		goto status_fail;
->>>>>>> 24b8d41d
 
 	if (hi_cap_flow) {
 		if (rsp[1] & 0x40)
@@ -2483,21 +2427,6 @@
 	if (support_1v8) {
 		retval = sd_voltage_switch(chip);
 		if (retval != STATUS_SUCCESS)
-<<<<<<< HEAD
-			goto Status_Fail;
-	}
-
-	retval = sd_send_cmd_get_rsp(chip, ALL_SEND_CID, 0, SD_RSP_TYPE_R2,
-				NULL, 0);
-	if (retval != STATUS_SUCCESS)
-		goto Status_Fail;
-
-	for (i = 0; i < 3; i++) {
-		retval = sd_send_cmd_get_rsp(chip, SEND_RELATIVE_ADDR, 0,
-					SD_RSP_TYPE_R6, rsp, 5);
-		if (retval != STATUS_SUCCESS)
-			goto Status_Fail;
-=======
 			goto status_fail;
 	}
 
@@ -2511,7 +2440,6 @@
 					     SD_RSP_TYPE_R6, rsp, 5);
 		if (retval != STATUS_SUCCESS)
 			goto status_fail;
->>>>>>> 24b8d41d
 
 		sd_card->sd_addr = (u32)rsp[1] << 24;
 		sd_card->sd_addr += (u32)rsp[2] << 16;
@@ -2522,29 +2450,17 @@
 
 	retval = sd_check_csd(chip, 1);
 	if (retval != STATUS_SUCCESS)
-<<<<<<< HEAD
-		goto Status_Fail;
+		goto status_fail;
 
 	retval = sd_select_card(chip, 1);
 	if (retval != STATUS_SUCCESS)
-		goto Status_Fail;
-=======
 		goto status_fail;
-
-	retval = sd_select_card(chip, 1);
-	if (retval != STATUS_SUCCESS)
-		goto status_fail;
->>>>>>> 24b8d41d
 
 #ifdef SUPPORT_SD_LOCK
 SD_UNLOCK_ENTRY:
 	retval = sd_update_lock_status(chip);
 	if (retval != STATUS_SUCCESS)
-<<<<<<< HEAD
-		goto Status_Fail;
-=======
 		goto status_fail;
->>>>>>> 24b8d41d
 
 	if (sd_card->sd_lock_status & SD_LOCKED) {
 		sd_card->sd_lock_status |= (SD_LOCK_1BIT_MODE | SD_PWD_EXIST);
@@ -2555,27 +2471,6 @@
 #endif
 
 	retval = sd_send_cmd_get_rsp(chip, APP_CMD, sd_card->sd_addr,
-<<<<<<< HEAD
-				SD_RSP_TYPE_R1, NULL, 0);
-	if (retval != STATUS_SUCCESS)
-		goto Status_Fail;
-
-	retval = sd_send_cmd_get_rsp(chip, SET_CLR_CARD_DETECT, 0,
-				SD_RSP_TYPE_R1, NULL, 0);
-	if (retval != STATUS_SUCCESS)
-		goto Status_Fail;
-
-	if (support_1v8) {
-		retval = sd_send_cmd_get_rsp(chip, APP_CMD, sd_card->sd_addr,
-					SD_RSP_TYPE_R1, NULL, 0);
-		if (retval != STATUS_SUCCESS)
-			goto Status_Fail;
-
-		retval = sd_send_cmd_get_rsp(chip, SET_BUS_WIDTH, 2,
-					SD_RSP_TYPE_R1, NULL, 0);
-		if (retval != STATUS_SUCCESS)
-			goto Status_Fail;
-=======
 				     SD_RSP_TYPE_R1, NULL, 0);
 	if (retval != STATUS_SUCCESS)
 		goto status_fail;
@@ -2595,7 +2490,6 @@
 					     SD_RSP_TYPE_R1, NULL, 0);
 		if (retval != STATUS_SUCCESS)
 			goto status_fail;
->>>>>>> 24b8d41d
 
 		switch_bus_width = SD_BUS_WIDTH_4;
 	} else {
@@ -2603,23 +2497,13 @@
 	}
 
 	retval = sd_send_cmd_get_rsp(chip, SET_BLOCKLEN, 0x200, SD_RSP_TYPE_R1,
-<<<<<<< HEAD
-				NULL, 0);
-	if (retval != STATUS_SUCCESS)
-		goto Status_Fail;
+				     NULL, 0);
+	if (retval != STATUS_SUCCESS)
+		goto status_fail;
 
 	retval = sd_set_clock_divider(chip, SD_CLK_DIVIDE_0);
 	if (retval != STATUS_SUCCESS)
-		goto Status_Fail;
-=======
-				     NULL, 0);
-	if (retval != STATUS_SUCCESS)
 		goto status_fail;
-
-	retval = sd_set_clock_divider(chip, SD_CLK_DIVIDE_0);
-	if (retval != STATUS_SUCCESS)
-		goto status_fail;
->>>>>>> 24b8d41d
 
 	if (!(sd_card->raw_csd[4] & 0x40))
 		sd_dont_switch = true;
@@ -2657,16 +2541,6 @@
 
 	if (!support_1v8) {
 		retval = sd_send_cmd_get_rsp(chip, APP_CMD, sd_card->sd_addr,
-<<<<<<< HEAD
-					SD_RSP_TYPE_R1, NULL, 0);
-		if (retval != STATUS_SUCCESS)
-			goto Status_Fail;
-
-		retval = sd_send_cmd_get_rsp(chip, SET_BUS_WIDTH, 2,
-					SD_RSP_TYPE_R1, NULL, 0);
-		if (retval != STATUS_SUCCESS)
-			goto Status_Fail;
-=======
 					     SD_RSP_TYPE_R1, NULL, 0);
 		if (retval != STATUS_SUCCESS)
 			goto status_fail;
@@ -2675,7 +2549,6 @@
 					     SD_RSP_TYPE_R1, NULL, 0);
 		if (retval != STATUS_SUCCESS)
 			goto status_fail;
->>>>>>> 24b8d41d
 	}
 
 #ifdef SUPPORT_SD_LOCK
@@ -2692,11 +2565,7 @@
 
 		retval = sd_set_init_para(chip);
 		if (retval != STATUS_SUCCESS)
-<<<<<<< HEAD
-			goto Status_Fail;
-=======
 			goto status_fail;
->>>>>>> 24b8d41d
 
 		if (CHK_SD_DDR50(sd_card))
 			retval = sd_ddr_tuning(chip);
@@ -2704,18 +2573,9 @@
 			retval = sd_sdr_tuning(chip);
 
 		if (retval != STATUS_SUCCESS) {
-<<<<<<< HEAD
-			if (sd20_mode) {
-				goto Status_Fail;
-			} else {
-				retval = sd_init_power(chip);
-				if (retval != STATUS_SUCCESS)
-					goto Status_Fail;
-=======
 			retval = sd_init_power(chip);
 			if (retval != STATUS_SUCCESS)
 				goto status_fail;
->>>>>>> 24b8d41d
 
 			try_sdio = false;
 			sd20_mode = true;
@@ -2734,18 +2594,9 @@
 		if (read_lba0) {
 			retval = sd_read_lba0(chip);
 			if (retval != STATUS_SUCCESS) {
-<<<<<<< HEAD
-				if (sd20_mode) {
-					goto Status_Fail;
-				} else {
-					retval = sd_init_power(chip);
-					if (retval != STATUS_SUCCESS)
-						goto Status_Fail;
-=======
 				retval = sd_init_power(chip);
 				if (retval != STATUS_SUCCESS)
 					goto status_fail;
->>>>>>> 24b8d41d
 
 				try_sdio = false;
 				sd20_mode = true;
@@ -2756,11 +2607,7 @@
 
 	retval = sd_check_wp_state(chip);
 	if (retval != STATUS_SUCCESS)
-<<<<<<< HEAD
-		goto Status_Fail;
-=======
 		goto status_fail;
->>>>>>> 24b8d41d
 
 	chip->card_bus_width[chip->card2lun[SD_CARD]] = 4;
 
@@ -2779,12 +2626,7 @@
 
 	return STATUS_SUCCESS;
 
-<<<<<<< HEAD
-Status_Fail:
-	rtsx_trace(chip);
-=======
 status_fail:
->>>>>>> 24b8d41d
 	return STATUS_FAIL;
 }
 
