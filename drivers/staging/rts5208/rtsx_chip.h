--- conflicted
+++ resolved
@@ -118,17 +118,6 @@
 #define PRDCT_REV_LEN           4               /* Product LOT Length       */
 
 /* Dynamic flag definitions: used in set_bit() etc. */
-<<<<<<< HEAD
-#define RTSX_FLIDX_TRANS_ACTIVE		18  /* 0x00040000 transfer is active	 */
-#define RTSX_FLIDX_ABORTING		20  /* 0x00100000 abort is in progress	 */
-#define RTSX_FLIDX_DISCONNECTING	21  /* 0x00200000 disconnect in progress */
-
-#define ABORTING_OR_DISCONNECTING	((1UL << US_FLIDX_ABORTING) | \
-					 (1UL << US_FLIDX_DISCONNECTING))
-
-#define RTSX_FLIDX_RESETTING		22  /* 0x00400000 device reset in progress */
-#define RTSX_FLIDX_TIMED_OUT		23  /* 0x00800000 SCSI midlayer timed out  */
-=======
 /* 0x00040000 transfer is active */
 #define RTSX_FLIDX_TRANS_ACTIVE		18
 /* 0x00100000 abort is in progress */
@@ -138,7 +127,6 @@
 
 #define ABORTING_OR_DISCONNECTING	((1UL << US_FLIDX_ABORTING) | \
 					 (1UL << US_FLIDX_DISCONNECTING))
->>>>>>> 24b8d41d
 
 /* 0x00400000 device reset in progress */
 #define RTSX_FLIDX_RESETTING		22
@@ -305,13 +293,8 @@
 #define GPIO0_INT_EN		BIT(24)
 #define OC_INT_EN		BIT(23)
 #define DELINK_INT_EN		GPIO0_INT_EN
-<<<<<<< HEAD
-#define MS_OC_INT_EN		(1 << 23)
-#define SD_OC_INT_EN		(1 << 22)
-=======
 #define MS_OC_INT_EN		BIT(23)
 #define SD_OC_INT_EN		BIT(22)
->>>>>>> 24b8d41d
 
 #define READ_REG_CMD		0
 #define WRITE_REG_CMD		1
@@ -649,22 +632,6 @@
 	int spi_clock;
 };
 
-<<<<<<< HEAD
-#ifdef _MSG_TRACE
-struct trace_msg_t {
-	u16 line;
-#define MSG_FUNC_LEN 64
-	char func[MSG_FUNC_LEN];
-#define MSG_FILE_LEN 32
-	char file[MSG_FILE_LEN];
-#define TIME_VAL_LEN 16
-	u8 timeval_buf[TIME_VAL_LEN];
-	u8 valid;
-};
-#endif
-
-=======
->>>>>>> 24b8d41d
 /************/
 /* LUN mode */
 /************/
