--- conflicted
+++ resolved
@@ -1720,10 +1720,6 @@
 		retval = rtsx_write_phy_register(chip, reg, value);
 		if (retval != STATUS_SUCCESS)
 			return STATUS_FAIL;
-<<<<<<< HEAD
-		}
-=======
->>>>>>> 24b8d41d
 	}
 
 	return STATUS_SUCCESS;
