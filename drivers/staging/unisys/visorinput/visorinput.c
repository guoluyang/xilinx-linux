// SPDX-License-Identifier: GPL-2.0
/*
 * Copyright (C) 2011 - 2015 UNISYS CORPORATION
 * All rights reserved.
 */

/*
 * This driver lives in a generic guest Linux partition, and registers to
 * receive keyboard and mouse channels from the visorbus driver.  It reads
 * inputs from such channels, and delivers it to the Linux OS in the
 * standard way the Linux expects for input drivers.
 */

#include <linux/fb.h>
#include <linux/input.h>
#include <linux/kernel.h>
#include <linux/module.h>
#include <linux/uuid.h>
#include <linux/visorbus.h>

<<<<<<< HEAD
#include "visorbus.h"
#include "ultrainputreport.h"
=======
/* These defines identify mouse and keyboard activity which is specified by the
 * firmware to the host using the cmsimpleinput protocol.  @ingroup coretypes
 */
/* only motion; arg1=x, arg2=y */
#define INPUTACTION_XY_MOTION 1

/* arg1: 1=left,2=center,3=right */
#define INPUTACTION_MOUSE_BUTTON_DOWN 2
#define INPUTACTION_MOUSE_BUTTON_UP 3
#define INPUTACTION_MOUSE_BUTTON_CLICK 4
#define INPUTACTION_MOUSE_BUTTON_DCLICK 5

/* arg1: wheel rotation away from/toward user */
#define INPUTACTION_WHEEL_ROTATE_AWAY 6
#define INPUTACTION_WHEEL_ROTATE_TOWARD 7

/* arg1: scancode, as follows: If arg1 <= 0xff, it's a 1-byte scancode and arg1
 *	 is that scancode. If arg1 > 0xff, it's a 2-byte scanecode, with the 1st
 *	 byte in the low 8 bits, and the 2nd byte in the high 8 bits.
 *	 E.g., the right ALT key would appear as x'38e0'.
 */
#define INPUTACTION_KEY_DOWN 64
#define INPUTACTION_KEY_UP 65
#define INPUTACTION_KEY_DOWN_UP 67

/* arg1: scancode (in same format as inputaction_keyDown); MUST refer to one of
 *	 the locking keys, like capslock, numlock, or scrolllock.
 * arg2: 1 iff locking key should be in the LOCKED position (e.g., light is ON)
 */
#define INPUTACTION_SET_LOCKING_KEY_STATE 66
>>>>>>> 24b8d41d

/* Keyboard channel {c73416d0-b0b8-44af-b304-9d2ae99f1b3d} */
#define VISOR_KEYBOARD_CHANNEL_GUID \
	GUID_INIT(0xc73416d0, 0xb0b8, 0x44af, \
		  0xb3, 0x4, 0x9d, 0x2a, 0xe9, 0x9f, 0x1b, 0x3d)
#define VISOR_KEYBOARD_CHANNEL_GUID_STR "c73416d0-b0b8-44af-b304-9d2ae99f1b3d"

/* Mouse channel {addf07d4-94a9-46e2-81c3-61abcdbdbd87} */
#define VISOR_MOUSE_CHANNEL_GUID \
	GUID_INIT(0xaddf07d4, 0x94a9, 0x46e2, \
		  0x81, 0xc3, 0x61, 0xab, 0xcd, 0xbd, 0xbd, 0x87)
#define VISOR_MOUSE_CHANNEL_GUID_STR "addf07d4-94a9-46e2-81c3-61abcdbdbd87"

#define PIXELS_ACROSS_DEFAULT 1024
#define PIXELS_DOWN_DEFAULT   768
#define KEYCODE_TABLE_BYTES   256

struct visor_inputactivity {
	u16 action;
	u16 arg1;
	u16 arg2;
	u16 arg3;
} __packed;

struct visor_inputreport {
	u64 seq_no;
	struct visor_inputactivity activity;
} __packed;

/* header of keyboard/mouse channels */
struct visor_input_channel_data {
	u32 n_input_reports;
	union {
		struct {
			u16 x_res;
			u16 y_res;
		} mouse;
		struct {
			u32 flags;
		} keyboard;
	};
} __packed;

enum visorinput_dev_type {
	visorinput_keyboard,
	visorinput_mouse,
};

/*
 * This is the private data that we store for each device. A pointer to this
 * struct is maintained via dev_get_drvdata() / dev_set_drvdata() for each
 * struct device.
 */
struct visorinput_devdata {
	struct visor_device *dev;
<<<<<<< HEAD
	struct mutex lock_visor_dev; /* lock for dev */
	struct input_dev *visorinput_dev;
	bool paused;
	bool interrupts_enabled;
	unsigned int keycode_table_bytes; /* size of following array */
=======
	/* lock for dev */
	struct mutex lock_visor_dev;
	struct input_dev *visorinput_dev;
	bool paused;
	bool interrupts_enabled;
	/* size of following array */
	unsigned int keycode_table_bytes;
>>>>>>> 24b8d41d
	/* for keyboard devices: visorkbd_keycode[] + visorkbd_ext_keycode[] */
	unsigned char keycode_table[];
};

static const guid_t visor_keyboard_channel_guid = VISOR_KEYBOARD_CHANNEL_GUID;
static const guid_t visor_mouse_channel_guid = VISOR_MOUSE_CHANNEL_GUID;

/*
 * Borrowed from drivers/input/keyboard/atakbd.c
 * This maps 1-byte scancodes to keycodes.
 */
static const unsigned char visorkbd_keycode[KEYCODE_TABLE_BYTES] = {
	/* American layout */
	[0] = KEY_GRAVE,
	[1] = KEY_ESC,
	[2] = KEY_1,
	[3] = KEY_2,
	[4] = KEY_3,
	[5] = KEY_4,
	[6] = KEY_5,
	[7] = KEY_6,
	[8] = KEY_7,
	[9] = KEY_8,
	[10] = KEY_9,
	[11] = KEY_0,
	[12] = KEY_MINUS,
	[13] = KEY_EQUAL,
	[14] = KEY_BACKSPACE,
	[15] = KEY_TAB,
	[16] = KEY_Q,
	[17] = KEY_W,
	[18] = KEY_E,
	[19] = KEY_R,
	[20] = KEY_T,
	[21] = KEY_Y,
	[22] = KEY_U,
	[23] = KEY_I,
	[24] = KEY_O,
	[25] = KEY_P,
	[26] = KEY_LEFTBRACE,
	[27] = KEY_RIGHTBRACE,
	[28] = KEY_ENTER,
	[29] = KEY_LEFTCTRL,
	[30] = KEY_A,
	[31] = KEY_S,
	[32] = KEY_D,
	[33] = KEY_F,
	[34] = KEY_G,
	[35] = KEY_H,
	[36] = KEY_J,
	[37] = KEY_K,
	[38] = KEY_L,
	[39] = KEY_SEMICOLON,
	[40] = KEY_APOSTROPHE,
	[41] = KEY_GRAVE,
	[42] = KEY_LEFTSHIFT,
	[43] = KEY_BACKSLASH,
	[44] = KEY_Z,
	[45] = KEY_X,
	[46] = KEY_C,
	[47] = KEY_V,
	[48] = KEY_B,
	[49] = KEY_N,
	[50] = KEY_M,
	[51] = KEY_COMMA,
	[52] = KEY_DOT,
	[53] = KEY_SLASH,
	[54] = KEY_RIGHTSHIFT,
	[55] = KEY_KPASTERISK,
	[56] = KEY_LEFTALT,
	[57] = KEY_SPACE,
	[58] = KEY_CAPSLOCK,
	[59] = KEY_F1,
	[60] = KEY_F2,
	[61] = KEY_F3,
	[62] = KEY_F4,
	[63] = KEY_F5,
	[64] = KEY_F6,
	[65] = KEY_F7,
	[66] = KEY_F8,
	[67] = KEY_F9,
	[68] = KEY_F10,
	[69] = KEY_NUMLOCK,
	[70] = KEY_SCROLLLOCK,
	[71] = KEY_KP7,
	[72] = KEY_KP8,
	[73] = KEY_KP9,
	[74] = KEY_KPMINUS,
	[75] = KEY_KP4,
	[76] = KEY_KP5,
	[77] = KEY_KP6,
	[78] = KEY_KPPLUS,
	[79] = KEY_KP1,
	[80] = KEY_KP2,
	[81] = KEY_KP3,
	[82] = KEY_KP0,
	[83] = KEY_KPDOT,
	/* enables UK backslash+pipe key and FR lessthan+greaterthan key */
	[86] = KEY_102ND,
	[87] = KEY_F11,
	[88] = KEY_F12,
	[90] = KEY_KPLEFTPAREN,
	[91] = KEY_KPRIGHTPAREN,
	[92] = KEY_KPASTERISK,
	[93] = KEY_KPASTERISK,
	[94] = KEY_KPPLUS,
	[95] = KEY_HELP,
	[96] = KEY_KPENTER,
	[97] = KEY_RIGHTCTRL,
	[98] = KEY_KPSLASH,
	[99] = KEY_KPLEFTPAREN,
	[100] = KEY_KPRIGHTPAREN,
	[101] = KEY_KPSLASH,
	[102] = KEY_HOME,
	[103] = KEY_UP,
	[104] = KEY_PAGEUP,
	[105] = KEY_LEFT,
	[106] = KEY_RIGHT,
	[107] = KEY_END,
	[108] = KEY_DOWN,
	[109] = KEY_PAGEDOWN,
	[110] = KEY_INSERT,
	[111] = KEY_DELETE,
	[112] = KEY_MACRO,
	[113] = KEY_MUTE
};

/*
 * This maps the <xx> in extended scancodes of the form "0xE0 <xx>" into
 * keycodes.
 */
static const unsigned char visorkbd_ext_keycode[KEYCODE_TABLE_BYTES] = {
	0, 0, 0, 0, 0, 0, 0, 0, 0, 0, 0, 0, 0, 0, 0, 0,		    /* 0x00 */
	0, 0, 0, 0, 0, 0, 0, 0,					    /* 0x10 */
	0, 0, 0, 0, KEY_KPENTER, KEY_RIGHTCTRL, 0, 0,		    /* 0x18 */
	0, 0, 0, 0, 0, 0, 0, 0,					    /* 0x20 */
	KEY_RIGHTALT, 0, 0, 0, 0, 0, 0, 0,			    /* 0x28 */
	0, 0, 0, 0, 0, 0, 0, 0,					    /* 0x30 */
	KEY_RIGHTALT /* AltGr */, 0, 0, 0, 0, 0, 0, 0,		    /* 0x38 */
	0, 0, 0, 0, 0, 0, 0, KEY_HOME,				    /* 0x40 */
	KEY_UP, KEY_PAGEUP, 0, KEY_LEFT, 0, KEY_RIGHT, 0, KEY_END,  /* 0x48 */
	KEY_DOWN, KEY_PAGEDOWN, KEY_INSERT, KEY_DELETE, 0, 0, 0, 0, /* 0x50 */
	0, 0, 0, 0, 0, 0, 0, 0,					    /* 0x58 */
	0, 0, 0, 0, 0, 0, 0, 0, 0, 0, 0, 0, 0, 0, 0, 0,		    /* 0x60 */
	0, 0, 0, 0, 0, 0, 0, 0, 0, 0, 0, 0, 0, 0, 0, 0,		    /* 0x70 */
};

static int visorinput_open(struct input_dev *visorinput_dev)
{
	struct visorinput_devdata *devdata = input_get_drvdata(visorinput_dev);

	if (!devdata) {
		dev_err(&visorinput_dev->dev,
			"%s input_get_drvdata(%p) returned NULL\n",
			__func__, visorinput_dev);
		return -EINVAL;
	}
	dev_dbg(&visorinput_dev->dev, "%s opened\n", __func__);

	/*
<<<<<<< HEAD
	 * If we're not paused, really enable interrupts.
	 * Regardless of whether we are paused, set a flag indicating
	 * interrupts should be enabled so when we resume, interrupts
	 * will really be enabled.
=======
	 * If we're not paused, really enable interrupts. Regardless of whether
	 * we are paused, set a flag indicating interrupts should be enabled so
	 * when we resume, interrupts will really be enabled.
>>>>>>> 24b8d41d
	 */
	mutex_lock(&devdata->lock_visor_dev);
	devdata->interrupts_enabled = true;
	if (devdata->paused)
		goto out_unlock;
	visorbus_enable_channel_interrupts(devdata->dev);

out_unlock:
	mutex_unlock(&devdata->lock_visor_dev);
	return 0;
}

static void visorinput_close(struct input_dev *visorinput_dev)
{
	struct visorinput_devdata *devdata = input_get_drvdata(visorinput_dev);

	if (!devdata) {
		dev_err(&visorinput_dev->dev,
			"%s input_get_drvdata(%p) returned NULL\n",
			__func__, visorinput_dev);
		return;
	}
	dev_dbg(&visorinput_dev->dev, "%s closed\n", __func__);

	/*
<<<<<<< HEAD
	 * If we're not paused, really disable interrupts.
	 * Regardless of whether we are paused, set a flag indicating
	 * interrupts should be disabled so when we resume we will
	 * not re-enable them.
	 */

=======
	 * If we're not paused, really disable interrupts. Regardless of
	 * whether we are paused, set a flag indicating interrupts should be
	 * disabled so when we resume we will not re-enable them.
	 */
>>>>>>> 24b8d41d
	mutex_lock(&devdata->lock_visor_dev);
	devdata->interrupts_enabled = false;
	if (devdata->paused)
		goto out_unlock;
	visorbus_disable_channel_interrupts(devdata->dev);

out_unlock:
	mutex_unlock(&devdata->lock_visor_dev);
}

/*
<<<<<<< HEAD
 * setup_client_keyboard() initializes and returns a Linux input node that
 * we can use to deliver keyboard inputs to Linux.  We of course do this when
 * we see keyboard inputs coming in on a keyboard channel.
 */
static struct input_dev *
setup_client_keyboard(void *devdata,  /* opaque on purpose */
		      unsigned char *keycode_table)

{
	int i;
	struct input_dev *visorinput_dev;
=======
 * setup_client_keyboard() initializes and returns a Linux input node that we
 * can use to deliver keyboard inputs to Linux.  We of course do this when we
 * see keyboard inputs coming in on a keyboard channel.
 */
static struct input_dev *setup_client_keyboard(void *devdata,
					       unsigned char *keycode_table)

{
	int i;
	struct input_dev *visorinput_dev = input_allocate_device();
>>>>>>> 24b8d41d

	if (!visorinput_dev)
		return NULL;

	visorinput_dev->name = "visor Keyboard";
	visorinput_dev->phys = "visorkbd:input0";
	visorinput_dev->id.bustype = BUS_VIRTUAL;
	visorinput_dev->id.vendor = 0x0001;
	visorinput_dev->id.product = 0x0001;
	visorinput_dev->id.version = 0x0100;

	visorinput_dev->evbit[0] = BIT_MASK(EV_KEY) |
				   BIT_MASK(EV_REP) |
				   BIT_MASK(EV_LED);
	visorinput_dev->ledbit[0] = BIT_MASK(LED_CAPSL) |
				    BIT_MASK(LED_SCROLLL) |
				    BIT_MASK(LED_NUML);
	visorinput_dev->keycode = keycode_table;
	/* sizeof(unsigned char) */
	visorinput_dev->keycodesize = 1;
	visorinput_dev->keycodemax = KEYCODE_TABLE_BYTES;

	for (i = 1; i < visorinput_dev->keycodemax; i++)
		set_bit(keycode_table[i], visorinput_dev->keybit);
	for (i = 1; i < visorinput_dev->keycodemax; i++)
		set_bit(keycode_table[i + KEYCODE_TABLE_BYTES],
			visorinput_dev->keybit);

	visorinput_dev->open = visorinput_open;
	visorinput_dev->close = visorinput_close;
	/* pre input_register! */
	input_set_drvdata(visorinput_dev, devdata);

	return visorinput_dev;
}

<<<<<<< HEAD
static struct input_dev *
setup_client_mouse(void *devdata /* opaque on purpose */)
{
	struct input_dev *visorinput_dev = NULL;
	int xres, yres;
	struct fb_info *fb0;
=======
static struct input_dev *setup_client_mouse(void *devdata, unsigned int xres,
					    unsigned int yres)
{
	struct input_dev *visorinput_dev = input_allocate_device();
>>>>>>> 24b8d41d

	if (!visorinput_dev)
		return NULL;

	visorinput_dev->name = "visor Mouse";
	visorinput_dev->phys = "visormou:input0";
	visorinput_dev->id.bustype = BUS_VIRTUAL;
	visorinput_dev->id.vendor = 0x0001;
	visorinput_dev->id.product = 0x0002;
	visorinput_dev->id.version = 0x0100;

	visorinput_dev->evbit[0] = BIT_MASK(EV_KEY) | BIT_MASK(EV_ABS);
	set_bit(BTN_LEFT, visorinput_dev->keybit);
	set_bit(BTN_RIGHT, visorinput_dev->keybit);
	set_bit(BTN_MIDDLE, visorinput_dev->keybit);

	if (xres == 0)
		xres = PIXELS_ACROSS_DEFAULT;
	if (yres == 0)
		yres = PIXELS_DOWN_DEFAULT;
	input_set_abs_params(visorinput_dev, ABS_X, 0, xres, 0, 0);
	input_set_abs_params(visorinput_dev, ABS_Y, 0, yres, 0, 0);

	visorinput_dev->open = visorinput_open;
	visorinput_dev->close = visorinput_close;
<<<<<<< HEAD
	input_set_drvdata(visorinput_dev, devdata); /* pre input_register! */
=======
	/* pre input_register! */
	input_set_drvdata(visorinput_dev, devdata);
>>>>>>> 24b8d41d
	input_set_capability(visorinput_dev, EV_REL, REL_WHEEL);

	return visorinput_dev;
}

static struct visorinput_devdata *devdata_create(struct visor_device *dev,
						 enum visorinput_dev_type dtype)
{
	struct visorinput_devdata *devdata = NULL;
	unsigned int extra_bytes = 0;
	unsigned int size, xres, yres, err;
	struct visor_input_channel_data data;

	if (dtype == visorinput_keyboard)
		/* allocate room for devdata->keycode_table, filled in below */
		extra_bytes = KEYCODE_TABLE_BYTES * 2;
	devdata = kzalloc(sizeof(*devdata) + extra_bytes, GFP_KERNEL);
	if (!devdata)
		return NULL;
	mutex_init(&devdata->lock_visor_dev);
	mutex_lock(&devdata->lock_visor_dev);
	devdata->dev = dev;

	/*
	 * visorinput_open() can be called as soon as input_register_device()
	 * happens, and that will enable channel interrupts.  Setting paused
	 * prevents us from getting into visorinput_channel_interrupt() prior
	 * to the device structure being totally initialized.
	 */
	devdata->paused = true;

	/*
<<<<<<< HEAD
	 * This is an input device in a client guest partition,
	 * so we need to create whatever input nodes are necessary to
	 * deliver our inputs to the guest OS.
=======
	 * This is an input device in a client guest partition, so we need to
	 * create whatever input nodes are necessary to deliver our inputs to
	 * the guest OS.
>>>>>>> 24b8d41d
	 */
	switch (dtype) {
	case visorinput_keyboard:
		devdata->keycode_table_bytes = extra_bytes;
		memcpy(devdata->keycode_table, visorkbd_keycode,
		       KEYCODE_TABLE_BYTES);
		memcpy(devdata->keycode_table + KEYCODE_TABLE_BYTES,
		       visorkbd_ext_keycode, KEYCODE_TABLE_BYTES);
		devdata->visorinput_dev = setup_client_keyboard
			(devdata, devdata->keycode_table);
		if (!devdata->visorinput_dev)
			goto cleanups_register;
		break;
	case visorinput_mouse:
<<<<<<< HEAD
		devdata->visorinput_dev = setup_client_mouse(devdata);
=======
		size = sizeof(struct visor_input_channel_data);
		err = visorbus_read_channel(dev, sizeof(struct channel_header),
					    &data, size);
		if (err)
			goto cleanups_register;
		xres = data.mouse.x_res;
		yres = data.mouse.y_res;
		devdata->visorinput_dev = setup_client_mouse(devdata, xres,
							     yres);
>>>>>>> 24b8d41d
		if (!devdata->visorinput_dev)
			goto cleanups_register;
		break;
	default:
		/* No other input devices supported */
		break;
	}

	dev_set_drvdata(&dev->device, devdata);
	mutex_unlock(&devdata->lock_visor_dev);

	/*
	 * Device struct is completely set up now, with the exception of
<<<<<<< HEAD
	 * visorinput_dev being registered.
	 * We need to unlock before we register the device, because this
	 * can cause an on-stack call of visorinput_open(), which would
	 * deadlock if we had the lock.
=======
	 * visorinput_dev being registered. We need to unlock before we
	 * register the device, because this can cause an on-stack call of
	 * visorinput_open(), which would deadlock if we had the lock.
>>>>>>> 24b8d41d
	 */
	if (input_register_device(devdata->visorinput_dev)) {
		input_free_device(devdata->visorinput_dev);
		goto err_kfree_devdata;
	}

	mutex_lock(&devdata->lock_visor_dev);
	/*
<<<<<<< HEAD
	 * Establish calls to visorinput_channel_interrupt() if that is
	 * the desired state that we've kept track of in interrupts_enabled
	 * while the device was being created.
=======
	 * Establish calls to visorinput_channel_interrupt() if that is the
	 * desired state that we've kept track of in interrupts_enabled while
	 * the device was being created.
>>>>>>> 24b8d41d
	 */
	devdata->paused = false;
	if (devdata->interrupts_enabled)
		visorbus_enable_channel_interrupts(dev);
	mutex_unlock(&devdata->lock_visor_dev);

	return devdata;

cleanups_register:
	mutex_unlock(&devdata->lock_visor_dev);
err_kfree_devdata:
	kfree(devdata);
	return NULL;
}

static int visorinput_probe(struct visor_device *dev)
{
<<<<<<< HEAD
	uuid_le guid;
	enum visorinput_device_type devtype;

	guid = visorchannel_get_uuid(dev->visorchannel);
	if (uuid_le_cmp(guid, spar_mouse_channel_protocol_uuid) == 0)
		devtype = visorinput_mouse;
	else if (uuid_le_cmp(guid, spar_keyboard_channel_protocol_uuid) == 0)
		devtype = visorinput_keyboard;
	else
		return -ENODEV;
	visorbus_disable_channel_interrupts(dev);
	if (!devdata_create(dev, devtype))
=======
	const guid_t *guid;
	enum visorinput_dev_type dtype;

	guid = visorchannel_get_guid(dev->visorchannel);
	if (guid_equal(guid, &visor_mouse_channel_guid))
		dtype = visorinput_mouse;
	else if (guid_equal(guid, &visor_keyboard_channel_guid))
		dtype = visorinput_keyboard;
	else
		return -ENODEV;
	visorbus_disable_channel_interrupts(dev);
	if (!devdata_create(dev, dtype))
>>>>>>> 24b8d41d
		return -ENOMEM;
	return 0;
}

static void unregister_client_input(struct input_dev *visorinput_dev)
{
	if (visorinput_dev)
		input_unregister_device(visorinput_dev);
}

static void visorinput_remove(struct visor_device *dev)
{
	struct visorinput_devdata *devdata = dev_get_drvdata(&dev->device);

	if (!devdata)
		return;

	mutex_lock(&devdata->lock_visor_dev);
	visorbus_disable_channel_interrupts(dev);

	/*
	 * due to above, at this time no thread of execution will be in
	 * visorinput_channel_interrupt()
	 */

	dev_set_drvdata(&dev->device, NULL);
	mutex_unlock(&devdata->lock_visor_dev);

	unregister_client_input(devdata->visorinput_dev);
	kfree(devdata);
}

/*
 * Make it so the current locking state of the locking key indicated by
 * <keycode> is as indicated by <desired_state> (1=locked, 0=unlocked).
 */
static void handle_locking_key(struct input_dev *visorinput_dev, int keycode,
			       int desired_state)
{
	int led;

	switch (keycode) {
	case KEY_CAPSLOCK:
		led = LED_CAPSL;
		break;
	case KEY_SCROLLLOCK:
		led = LED_SCROLLL;
		break;
	case KEY_NUMLOCK:
		led = LED_NUML;
		break;
	default:
		led = -1;
		return;
	}
	if (test_bit(led, visorinput_dev->led) != desired_state) {
		input_report_key(visorinput_dev, keycode, 1);
		input_sync(visorinput_dev);
		input_report_key(visorinput_dev, keycode, 0);
		input_sync(visorinput_dev);
		__change_bit(led, visorinput_dev->led);
	}
}

/*
 * <scancode> is either a 1-byte scancode, or an extended 16-bit scancode with
 * 0xE0 in the low byte and the extended scancode value in the next higher byte.
 */
static int scancode_to_keycode(int scancode)
{
	if (scancode > 0xff)
		return visorkbd_ext_keycode[(scancode >> 8) & 0xff];

	return visorkbd_keycode[scancode];
}

static int calc_button(int x)
{
	switch (x) {
	case 1:
		return BTN_LEFT;
	case 2:
		return BTN_MIDDLE;
	case 3:
		return BTN_RIGHT;
	default:
		return -EINVAL;
	}
}

/*
 * This is used only when this driver is active as an input driver in the
 * client guest partition.  It is called periodically so we can obtain inputs
 * from the channel, and deliver them to the guest OS.
 */
static void visorinput_channel_interrupt(struct visor_device *dev)
{
	struct visor_inputreport r;
	int scancode, keycode;
	struct input_dev *visorinput_dev;
	int xmotion, ymotion, button;
	int i;
	struct visorinput_devdata *devdata = dev_get_drvdata(&dev->device);

	if (!devdata)
		return;

	visorinput_dev = devdata->visorinput_dev;

	while (!visorchannel_signalremove(dev->visorchannel, 0, &r)) {
		scancode = r.activity.arg1;
		keycode = scancode_to_keycode(scancode);
		switch (r.activity.action) {
		case INPUTACTION_KEY_DOWN:
			input_report_key(visorinput_dev, keycode, 1);
			input_sync(visorinput_dev);
			break;
		case INPUTACTION_KEY_UP:
			input_report_key(visorinput_dev, keycode, 0);
			input_sync(visorinput_dev);
			break;
		case INPUTACTION_KEY_DOWN_UP:
			input_report_key(visorinput_dev, keycode, 1);
			input_sync(visorinput_dev);
			input_report_key(visorinput_dev, keycode, 0);
			input_sync(visorinput_dev);
			break;
		case INPUTACTION_SET_LOCKING_KEY_STATE:
			handle_locking_key(visorinput_dev, keycode,
					   r.activity.arg2);
			break;
		case INPUTACTION_XY_MOTION:
			xmotion = r.activity.arg1;
			ymotion = r.activity.arg2;
			input_report_abs(visorinput_dev, ABS_X, xmotion);
			input_report_abs(visorinput_dev, ABS_Y, ymotion);
			input_sync(visorinput_dev);
			break;
		case INPUTACTION_MOUSE_BUTTON_DOWN:
			button = calc_button(r.activity.arg1);
			if (button < 0)
				break;
			input_report_key(visorinput_dev, button, 1);
			input_sync(visorinput_dev);
			break;
		case INPUTACTION_MOUSE_BUTTON_UP:
			button = calc_button(r.activity.arg1);
			if (button < 0)
				break;
			input_report_key(visorinput_dev, button, 0);
			input_sync(visorinput_dev);
			break;
		case INPUTACTION_MOUSE_BUTTON_CLICK:
			button = calc_button(r.activity.arg1);
			if (button < 0)
				break;
			input_report_key(visorinput_dev, button, 1);
			input_sync(visorinput_dev);
			input_report_key(visorinput_dev, button, 0);
			input_sync(visorinput_dev);
			break;
		case INPUTACTION_MOUSE_BUTTON_DCLICK:
			button = calc_button(r.activity.arg1);
			if (button < 0)
				break;
			for (i = 0; i < 2; i++) {
				input_report_key(visorinput_dev, button, 1);
				input_sync(visorinput_dev);
				input_report_key(visorinput_dev, button, 0);
				input_sync(visorinput_dev);
			}
			break;
		case INPUTACTION_WHEEL_ROTATE_AWAY:
			input_report_rel(visorinput_dev, REL_WHEEL, 1);
			input_sync(visorinput_dev);
			break;
		case INPUTACTION_WHEEL_ROTATE_TOWARD:
			input_report_rel(visorinput_dev, REL_WHEEL, -1);
			input_sync(visorinput_dev);
			break;
		default:
			/* Unsupported input action */
			break;
		}
	}
}

static int visorinput_pause(struct visor_device *dev,
			    visorbus_state_complete_func complete_func)
{
	int rc;
	struct visorinput_devdata *devdata = dev_get_drvdata(&dev->device);

	if (!devdata) {
		rc = -ENODEV;
		goto out;
	}

	mutex_lock(&devdata->lock_visor_dev);
	if (devdata->paused) {
		rc = -EBUSY;
		goto out_locked;
	}
	if (devdata->interrupts_enabled)
		visorbus_disable_channel_interrupts(dev);

	/*
<<<<<<< HEAD
	 * due to above, at this time no thread of execution will be
	 * in visorinput_channel_interrupt()
	 */

=======
	 * due to above, at this time no thread of execution will be in
	 * visorinput_channel_interrupt()
	 */
>>>>>>> 24b8d41d
	devdata->paused = true;
	complete_func(dev, 0);
	rc = 0;
out_locked:
	mutex_unlock(&devdata->lock_visor_dev);
out:
	return rc;
}

static int visorinput_resume(struct visor_device *dev,
			     visorbus_state_complete_func complete_func)
{
	int rc;
	struct visorinput_devdata *devdata = dev_get_drvdata(&dev->device);

	if (!devdata) {
		rc = -ENODEV;
		goto out;
	}
	mutex_lock(&devdata->lock_visor_dev);
	if (!devdata->paused) {
		rc = -EBUSY;
		goto out_locked;
	}
	devdata->paused = false;
	complete_func(dev, 0);

	/*
<<<<<<< HEAD
	 * Re-establish calls to visorinput_channel_interrupt() if that is
	 * the desired state that we've kept track of in interrupts_enabled
	 * while the device was paused.
=======
	 * Re-establish calls to visorinput_channel_interrupt() if that is the
	 * desired state that we've kept track of in interrupts_enabled while
	 * the device was paused.
>>>>>>> 24b8d41d
	 */
	if (devdata->interrupts_enabled)
		visorbus_enable_channel_interrupts(dev);

	rc = 0;
out_locked:
	mutex_unlock(&devdata->lock_visor_dev);
out:
	return rc;
}

/* GUIDS for all channel types supported by this driver. */
static struct visor_channeltype_descriptor visorinput_channel_types[] = {
	{ VISOR_KEYBOARD_CHANNEL_GUID, "keyboard",
	  sizeof(struct channel_header), 0 },
	{ VISOR_MOUSE_CHANNEL_GUID, "mouse", sizeof(struct channel_header), 0 },
	{}
};

static struct visor_driver visorinput_driver = {
	.name = "visorinput",
	.owner = THIS_MODULE,
	.channel_types = visorinput_channel_types,
	.probe = visorinput_probe,
	.remove = visorinput_remove,
	.channel_interrupt = visorinput_channel_interrupt,
	.pause = visorinput_pause,
	.resume = visorinput_resume,
};

module_driver(visorinput_driver, visorbus_register_visor_driver,
	      visorbus_unregister_visor_driver);

MODULE_DEVICE_TABLE(visorbus, visorinput_channel_types);

MODULE_AUTHOR("Unisys");
MODULE_LICENSE("GPL");
MODULE_DESCRIPTION("s-Par human input driver for virtual keyboard/mouse");

MODULE_ALIAS("visorbus:" VISOR_MOUSE_CHANNEL_GUID_STR);
MODULE_ALIAS("visorbus:" VISOR_KEYBOARD_CHANNEL_GUID_STR);<|MERGE_RESOLUTION|>--- conflicted
+++ resolved
@@ -18,10 +18,6 @@
 #include <linux/uuid.h>
 #include <linux/visorbus.h>
 
-<<<<<<< HEAD
-#include "visorbus.h"
-#include "ultrainputreport.h"
-=======
 /* These defines identify mouse and keyboard activity which is specified by the
  * firmware to the host using the cmsimpleinput protocol.  @ingroup coretypes
  */
@@ -52,7 +48,6 @@
  * arg2: 1 iff locking key should be in the LOCKED position (e.g., light is ON)
  */
 #define INPUTACTION_SET_LOCKING_KEY_STATE 66
->>>>>>> 24b8d41d
 
 /* Keyboard channel {c73416d0-b0b8-44af-b304-9d2ae99f1b3d} */
 #define VISOR_KEYBOARD_CHANNEL_GUID \
@@ -108,13 +103,6 @@
  */
 struct visorinput_devdata {
 	struct visor_device *dev;
-<<<<<<< HEAD
-	struct mutex lock_visor_dev; /* lock for dev */
-	struct input_dev *visorinput_dev;
-	bool paused;
-	bool interrupts_enabled;
-	unsigned int keycode_table_bytes; /* size of following array */
-=======
 	/* lock for dev */
 	struct mutex lock_visor_dev;
 	struct input_dev *visorinput_dev;
@@ -122,7 +110,6 @@
 	bool interrupts_enabled;
 	/* size of following array */
 	unsigned int keycode_table_bytes;
->>>>>>> 24b8d41d
 	/* for keyboard devices: visorkbd_keycode[] + visorkbd_ext_keycode[] */
 	unsigned char keycode_table[];
 };
@@ -283,16 +270,9 @@
 	dev_dbg(&visorinput_dev->dev, "%s opened\n", __func__);
 
 	/*
-<<<<<<< HEAD
-	 * If we're not paused, really enable interrupts.
-	 * Regardless of whether we are paused, set a flag indicating
-	 * interrupts should be enabled so when we resume, interrupts
-	 * will really be enabled.
-=======
 	 * If we're not paused, really enable interrupts. Regardless of whether
 	 * we are paused, set a flag indicating interrupts should be enabled so
 	 * when we resume, interrupts will really be enabled.
->>>>>>> 24b8d41d
 	 */
 	mutex_lock(&devdata->lock_visor_dev);
 	devdata->interrupts_enabled = true;
@@ -318,19 +298,10 @@
 	dev_dbg(&visorinput_dev->dev, "%s closed\n", __func__);
 
 	/*
-<<<<<<< HEAD
-	 * If we're not paused, really disable interrupts.
-	 * Regardless of whether we are paused, set a flag indicating
-	 * interrupts should be disabled so when we resume we will
-	 * not re-enable them.
-	 */
-
-=======
 	 * If we're not paused, really disable interrupts. Regardless of
 	 * whether we are paused, set a flag indicating interrupts should be
 	 * disabled so when we resume we will not re-enable them.
 	 */
->>>>>>> 24b8d41d
 	mutex_lock(&devdata->lock_visor_dev);
 	devdata->interrupts_enabled = false;
 	if (devdata->paused)
@@ -342,19 +313,6 @@
 }
 
 /*
-<<<<<<< HEAD
- * setup_client_keyboard() initializes and returns a Linux input node that
- * we can use to deliver keyboard inputs to Linux.  We of course do this when
- * we see keyboard inputs coming in on a keyboard channel.
- */
-static struct input_dev *
-setup_client_keyboard(void *devdata,  /* opaque on purpose */
-		      unsigned char *keycode_table)
-
-{
-	int i;
-	struct input_dev *visorinput_dev;
-=======
  * setup_client_keyboard() initializes and returns a Linux input node that we
  * can use to deliver keyboard inputs to Linux.  We of course do this when we
  * see keyboard inputs coming in on a keyboard channel.
@@ -365,7 +323,6 @@
 {
 	int i;
 	struct input_dev *visorinput_dev = input_allocate_device();
->>>>>>> 24b8d41d
 
 	if (!visorinput_dev)
 		return NULL;
@@ -402,19 +359,10 @@
 	return visorinput_dev;
 }
 
-<<<<<<< HEAD
-static struct input_dev *
-setup_client_mouse(void *devdata /* opaque on purpose */)
-{
-	struct input_dev *visorinput_dev = NULL;
-	int xres, yres;
-	struct fb_info *fb0;
-=======
 static struct input_dev *setup_client_mouse(void *devdata, unsigned int xres,
 					    unsigned int yres)
 {
 	struct input_dev *visorinput_dev = input_allocate_device();
->>>>>>> 24b8d41d
 
 	if (!visorinput_dev)
 		return NULL;
@@ -440,12 +388,8 @@
 
 	visorinput_dev->open = visorinput_open;
 	visorinput_dev->close = visorinput_close;
-<<<<<<< HEAD
-	input_set_drvdata(visorinput_dev, devdata); /* pre input_register! */
-=======
 	/* pre input_register! */
 	input_set_drvdata(visorinput_dev, devdata);
->>>>>>> 24b8d41d
 	input_set_capability(visorinput_dev, EV_REL, REL_WHEEL);
 
 	return visorinput_dev;
@@ -478,15 +422,9 @@
 	devdata->paused = true;
 
 	/*
-<<<<<<< HEAD
-	 * This is an input device in a client guest partition,
-	 * so we need to create whatever input nodes are necessary to
-	 * deliver our inputs to the guest OS.
-=======
 	 * This is an input device in a client guest partition, so we need to
 	 * create whatever input nodes are necessary to deliver our inputs to
 	 * the guest OS.
->>>>>>> 24b8d41d
 	 */
 	switch (dtype) {
 	case visorinput_keyboard:
@@ -501,9 +439,6 @@
 			goto cleanups_register;
 		break;
 	case visorinput_mouse:
-<<<<<<< HEAD
-		devdata->visorinput_dev = setup_client_mouse(devdata);
-=======
 		size = sizeof(struct visor_input_channel_data);
 		err = visorbus_read_channel(dev, sizeof(struct channel_header),
 					    &data, size);
@@ -513,7 +448,6 @@
 		yres = data.mouse.y_res;
 		devdata->visorinput_dev = setup_client_mouse(devdata, xres,
 							     yres);
->>>>>>> 24b8d41d
 		if (!devdata->visorinput_dev)
 			goto cleanups_register;
 		break;
@@ -527,16 +461,9 @@
 
 	/*
 	 * Device struct is completely set up now, with the exception of
-<<<<<<< HEAD
-	 * visorinput_dev being registered.
-	 * We need to unlock before we register the device, because this
-	 * can cause an on-stack call of visorinput_open(), which would
-	 * deadlock if we had the lock.
-=======
 	 * visorinput_dev being registered. We need to unlock before we
 	 * register the device, because this can cause an on-stack call of
 	 * visorinput_open(), which would deadlock if we had the lock.
->>>>>>> 24b8d41d
 	 */
 	if (input_register_device(devdata->visorinput_dev)) {
 		input_free_device(devdata->visorinput_dev);
@@ -545,15 +472,9 @@
 
 	mutex_lock(&devdata->lock_visor_dev);
 	/*
-<<<<<<< HEAD
-	 * Establish calls to visorinput_channel_interrupt() if that is
-	 * the desired state that we've kept track of in interrupts_enabled
-	 * while the device was being created.
-=======
 	 * Establish calls to visorinput_channel_interrupt() if that is the
 	 * desired state that we've kept track of in interrupts_enabled while
 	 * the device was being created.
->>>>>>> 24b8d41d
 	 */
 	devdata->paused = false;
 	if (devdata->interrupts_enabled)
@@ -571,20 +492,6 @@
 
 static int visorinput_probe(struct visor_device *dev)
 {
-<<<<<<< HEAD
-	uuid_le guid;
-	enum visorinput_device_type devtype;
-
-	guid = visorchannel_get_uuid(dev->visorchannel);
-	if (uuid_le_cmp(guid, spar_mouse_channel_protocol_uuid) == 0)
-		devtype = visorinput_mouse;
-	else if (uuid_le_cmp(guid, spar_keyboard_channel_protocol_uuid) == 0)
-		devtype = visorinput_keyboard;
-	else
-		return -ENODEV;
-	visorbus_disable_channel_interrupts(dev);
-	if (!devdata_create(dev, devtype))
-=======
 	const guid_t *guid;
 	enum visorinput_dev_type dtype;
 
@@ -597,7 +504,6 @@
 		return -ENODEV;
 	visorbus_disable_channel_interrupts(dev);
 	if (!devdata_create(dev, dtype))
->>>>>>> 24b8d41d
 		return -ENOMEM;
 	return 0;
 }
@@ -805,16 +711,9 @@
 		visorbus_disable_channel_interrupts(dev);
 
 	/*
-<<<<<<< HEAD
-	 * due to above, at this time no thread of execution will be
-	 * in visorinput_channel_interrupt()
-	 */
-
-=======
 	 * due to above, at this time no thread of execution will be in
 	 * visorinput_channel_interrupt()
 	 */
->>>>>>> 24b8d41d
 	devdata->paused = true;
 	complete_func(dev, 0);
 	rc = 0;
@@ -843,15 +742,9 @@
 	complete_func(dev, 0);
 
 	/*
-<<<<<<< HEAD
-	 * Re-establish calls to visorinput_channel_interrupt() if that is
-	 * the desired state that we've kept track of in interrupts_enabled
-	 * while the device was paused.
-=======
 	 * Re-establish calls to visorinput_channel_interrupt() if that is the
 	 * desired state that we've kept track of in interrupts_enabled while
 	 * the device was paused.
->>>>>>> 24b8d41d
 	 */
 	if (devdata->interrupts_enabled)
 		visorbus_enable_channel_interrupts(dev);
