--- conflicted
+++ resolved
@@ -22,26 +22,4 @@
 
 #define EPROM_DELAY 10
 
-<<<<<<< HEAD
-#define EPROM_ANAPARAM_ADDRLWORD 0xd
-#define EPROM_ANAPARAM_ADDRHWORD 0xe
-
-#define EPROM_RFCHIPID 0x6
-#define EPROM_TXPW_BASE 0x05
-#define EPROM_RFCHIPID_RTL8225U 5
-#define EPROM_RF_PARAM 0x4
-#define EPROM_CONFIG2 0xc
-
-#define EPROM_VERSION 0x1E
-#define MAC_ADR 0x7
-
-#define CIS 0x18
-
-#define EPROM_TXPW0 0x16
-#define EPROM_TXPW2 0x1b
-#define EPROM_TXPW1 0x3d
-
-
-=======
->>>>>>> 24b8d41d
 int eprom_read(struct net_device *dev, u32 addr); /* reads a 16 bits word */