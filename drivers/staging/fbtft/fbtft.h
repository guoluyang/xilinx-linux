--- conflicted
+++ resolved
@@ -27,11 +27,7 @@
  */
 struct fbtft_gpio {
 	char name[FBTFT_GPIO_NAME_SIZE];
-<<<<<<< HEAD
-	unsigned int gpio;
-=======
 	struct gpio_desc *gpio;
->>>>>>> 24b8d41d
 };
 
 struct fbtft_par;
@@ -72,11 +68,7 @@
 	void (*reset)(struct fbtft_par *par);
 	void (*mkdirty)(struct fb_info *info, int from, int to);
 	void (*update_display)(struct fbtft_par *par,
-<<<<<<< HEAD
-				unsigned int start_line, unsigned int end_line);
-=======
 			       unsigned int start_line, unsigned int end_line);
->>>>>>> 24b8d41d
 	int (*init_display)(struct fbtft_par *par);
 	int (*blank)(struct fbtft_par *par, bool on);
 
@@ -142,10 +134,6 @@
  */
 struct fbtft_platform_data {
 	struct fbtft_display display;
-<<<<<<< HEAD
-	const struct fbtft_gpio *gpios;
-=======
->>>>>>> 24b8d41d
 	unsigned int rotate;
 	bool bgr;
 	unsigned int fps;
