--- conflicted
+++ resolved
@@ -429,15 +429,9 @@
 	return chan << bf->offset;
 }
 
-<<<<<<< HEAD
-static int fbtft_fb_setcolreg(unsigned int regno, unsigned int red, unsigned int green,
-			      unsigned int blue, unsigned int transp,
-			      struct fb_info *info)
-=======
 static int fbtft_fb_setcolreg(unsigned int regno, unsigned int red,
 			      unsigned int green, unsigned int blue,
 			      unsigned int transp, struct fb_info *info)
->>>>>>> 24b8d41d
 {
 	unsigned int val;
 	int ret = 1;
@@ -561,13 +555,8 @@
 	int txbuflen = display->txbuflen;
 	unsigned int bpp = display->bpp;
 	unsigned int fps = display->fps;
-<<<<<<< HEAD
-	int vmem_size, i;
-	int *init_sequence = display->init_sequence;
-=======
 	int vmem_size;
 	const s16 *init_sequence = display->init_sequence;
->>>>>>> 24b8d41d
 	char *gamma = display->gamma;
 	u32 *gamma_curves = NULL;
 
