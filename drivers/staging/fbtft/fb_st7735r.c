// SPDX-License-Identifier: GPL-2.0+
/*
 * FB driver for the ST7735R LCD Controller
 *
 * Copyright (C) 2013 Noralf Tronnes
 */

#include <linux/module.h>
#include <linux/kernel.h>
#include <linux/init.h>
#include <video/mipi_display.h>

#include "fbtft.h"

#define DRVNAME "fb_st7735r"
#define DEFAULT_GAMMA   "0F 1A 0F 18 2F 28 20 22 1F 1B 23 37 00 07 02 10\n" \
			"0F 1B 0F 17 33 2C 29 2E 30 30 39 3F 00 07 03 10"

static const s16 default_init_sequence[] = {
	-1, MIPI_DCS_SOFT_RESET,
	-2, 150,                               /* delay */

	-1, MIPI_DCS_EXIT_SLEEP_MODE,
	-2, 500,                               /* delay */

	/* FRMCTR1 - frame rate control: normal mode
	 * frame rate = fosc / (1 x 2 + 40) * (LINE + 2C + 2D)
	 */
	-1, 0xB1, 0x01, 0x2C, 0x2D,

	/* FRMCTR2 - frame rate control: idle mode
	 * frame rate = fosc / (1 x 2 + 40) * (LINE + 2C + 2D)
	 */
	-1, 0xB2, 0x01, 0x2C, 0x2D,

	/* FRMCTR3 - frame rate control - partial mode
	 * dot inversion mode, line inversion mode
	 */
	-1, 0xB3, 0x01, 0x2C, 0x2D, 0x01, 0x2C, 0x2D,

	/* INVCTR - display inversion control
	 * no inversion
	 */
	-1, 0xB4, 0x07,

	/* PWCTR1 - Power Control
	 * -4.6V, AUTO mode
	 */
	-1, 0xC0, 0xA2, 0x02, 0x84,

	/* PWCTR2 - Power Control
	 * VGH25 = 2.4C VGSEL = -10 VGH = 3 * AVDD
	 */
	-1, 0xC1, 0xC5,

	/* PWCTR3 - Power Control
	 * Opamp current small, Boost frequency
	 */
	-1, 0xC2, 0x0A, 0x00,

	/* PWCTR4 - Power Control
	 * BCLK/2, Opamp current small & Medium low
	 */
	-1, 0xC3, 0x8A, 0x2A,

	/* PWCTR5 - Power Control */
	-1, 0xC4, 0x8A, 0xEE,

	/* VMCTR1 - Power Control */
	-1, 0xC5, 0x0E,

	-1, MIPI_DCS_EXIT_INVERT_MODE,

	-1, MIPI_DCS_SET_PIXEL_FORMAT, MIPI_DCS_PIXEL_FMT_16BIT,

	-1, MIPI_DCS_SET_DISPLAY_ON,
	-2, 100,                               /* delay */

	-1, MIPI_DCS_ENTER_NORMAL_MODE,
	-2, 10,                               /* delay */

	/* end marker */
	-3
};

static void set_addr_win(struct fbtft_par *par, int xs, int ys, int xe, int ye)
{
	write_reg(par, MIPI_DCS_SET_COLUMN_ADDRESS,
		  xs >> 8, xs & 0xFF, xe >> 8, xe & 0xFF);

	write_reg(par, MIPI_DCS_SET_PAGE_ADDRESS,
		  ys >> 8, ys & 0xFF, ye >> 8, ye & 0xFF);

	write_reg(par, MIPI_DCS_WRITE_MEMORY_START);
}

#define MY BIT(7)
#define MX BIT(6)
#define MV BIT(5)
static int set_var(struct fbtft_par *par)
{
	/* MADCTL - Memory data access control
	 * RGB/BGR:
	 * 1. Mode selection pin SRGB
	 *    RGB H/W pin for color filter setting: 0=RGB, 1=BGR
	 * 2. MADCTL RGB bit
	 *    RGB-BGR ORDER color filter panel: 0=RGB, 1=BGR
	 */
	switch (par->info->var.rotate) {
	case 0:
		write_reg(par, MIPI_DCS_SET_ADDRESS_MODE,
			  MX | MY | (par->bgr << 3));
		break;
	case 270:
		write_reg(par, MIPI_DCS_SET_ADDRESS_MODE,
			  MY | MV | (par->bgr << 3));
		break;
	case 180:
		write_reg(par, MIPI_DCS_SET_ADDRESS_MODE,
			  par->bgr << 3);
		break;
	case 90:
		write_reg(par, MIPI_DCS_SET_ADDRESS_MODE,
			  MX | MV | (par->bgr << 3));
		break;
	}

	return 0;
}

/*
 * Gamma string format:
 * VRF0P VOS0P PK0P PK1P PK2P PK3P PK4P PK5P PK6P PK7P PK8P PK9P SELV0P SELV1P SELV62P SELV63P
 * VRF0N VOS0N PK0N PK1N PK2N PK3N PK4N PK5N PK6N PK7N PK8N PK9N SELV0N SELV1N SELV62N SELV63N
 */
<<<<<<< HEAD
#define CURVE(num, idx)  curves[num * par->gamma.num_values + idx]
static int set_gamma(struct fbtft_par *par, unsigned long *curves)
=======
#define CURVE(num, idx)  curves[(num) * par->gamma.num_values + (idx)]
static int set_gamma(struct fbtft_par *par, u32 *curves)
>>>>>>> 24b8d41d
{
	int i, j;

	/* apply mask */
	for (i = 0; i < par->gamma.num_curves; i++)
		for (j = 0; j < par->gamma.num_values; j++)
			CURVE(i, j) &= 0x3f;

	for (i = 0; i < par->gamma.num_curves; i++)
		write_reg(par, 0xE0 + i,
			  CURVE(i, 0),  CURVE(i, 1),
			  CURVE(i, 2),  CURVE(i, 3),
			  CURVE(i, 4),  CURVE(i, 5),
			  CURVE(i, 6),  CURVE(i, 7),
			  CURVE(i, 8),  CURVE(i, 9),
			  CURVE(i, 10), CURVE(i, 11),
			  CURVE(i, 12), CURVE(i, 13),
			  CURVE(i, 14), CURVE(i, 15));

	return 0;
}

#undef CURVE

static struct fbtft_display display = {
	.regwidth = 8,
	.width = 128,
	.height = 160,
	.init_sequence = default_init_sequence,
	.gamma_num = 2,
	.gamma_len = 16,
	.gamma = DEFAULT_GAMMA,
	.fbtftops = {
		.set_addr_win = set_addr_win,
		.set_var = set_var,
		.set_gamma = set_gamma,
	},
};

FBTFT_REGISTER_DRIVER(DRVNAME, "sitronix,st7735r", &display);

MODULE_ALIAS("spi:" DRVNAME);
MODULE_ALIAS("platform:" DRVNAME);
MODULE_ALIAS("spi:st7735r");
MODULE_ALIAS("platform:st7735r");

MODULE_DESCRIPTION("FB driver for the ST7735R LCD Controller");
MODULE_AUTHOR("Noralf Tronnes");
MODULE_LICENSE("GPL");<|MERGE_RESOLUTION|>--- conflicted
+++ resolved
@@ -133,13 +133,8 @@
  * VRF0P VOS0P PK0P PK1P PK2P PK3P PK4P PK5P PK6P PK7P PK8P PK9P SELV0P SELV1P SELV62P SELV63P
  * VRF0N VOS0N PK0N PK1N PK2N PK3N PK4N PK5N PK6N PK7N PK8N PK9N SELV0N SELV1N SELV62N SELV63N
  */
-<<<<<<< HEAD
-#define CURVE(num, idx)  curves[num * par->gamma.num_values + idx]
-static int set_gamma(struct fbtft_par *par, unsigned long *curves)
-=======
 #define CURVE(num, idx)  curves[(num) * par->gamma.num_values + (idx)]
 static int set_gamma(struct fbtft_par *par, u32 *curves)
->>>>>>> 24b8d41d
 {
 	int i, j;
 
