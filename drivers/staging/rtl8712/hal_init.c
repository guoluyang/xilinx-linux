--- conflicted
+++ resolved
@@ -5,18 +5,6 @@
  * Copyright(c) 2007 - 2010 Realtek Corporation. All rights reserved.
  * Linux device driver for RTL8192SU
  *
-<<<<<<< HEAD
- * This program is free software; you can redistribute it and/or modify it
- * under the terms of version 2 of the GNU General Public License as
- * published by the Free Software Foundation.
- *
- * This program is distributed in the hope that it will be useful, but WITHOUT
- * ANY WARRANTY; without even the implied warranty of MERCHANTABILITY or
- * FITNESS FOR A PARTICULAR PURPOSE.  See the GNU General Public License for
- * more details.
- *
-=======
->>>>>>> 24b8d41d
  * Modifications for inclusion into the Linux staging tree are
  * Copyright(c) 2010 Larry Finger. All rights reserved.
  *
@@ -199,17 +187,10 @@
 			}
 			txdesc->txdw0 |= cpu_to_le32(dump_imem_sz &
 						       0x0000ffff);
-<<<<<<< HEAD
-			memcpy(ppayload, ptr, dump_imem_sz);
-			r8712_write_mem(padapter, RTL8712_DMA_VOQ,
-					dump_imem_sz + TXDESC_SIZE,
-					(u8 *)ptx_desc);
-=======
 			memcpy(payload, ptr, dump_imem_sz);
 			r8712_write_mem(adapter, RTL8712_DMA_VOQ,
 					dump_imem_sz + TXDESC_SIZE,
 					(u8 *)txdesc);
->>>>>>> 24b8d41d
 			ptr += dump_imem_sz;
 			imem_sz -= dump_imem_sz;
 		} while (imem_sz > 0);
@@ -235,17 +216,10 @@
 			}
 			txdesc->txdw0 |= cpu_to_le32(dump_emem_sz &
 						       0x0000ffff);
-<<<<<<< HEAD
-			memcpy(ppayload, ptr, dump_emem_sz);
-			r8712_write_mem(padapter, RTL8712_DMA_VOQ,
-					dump_emem_sz + TXDESC_SIZE,
-					(u8 *)ptx_desc);
-=======
 			memcpy(payload, ptr, dump_emem_sz);
 			r8712_write_mem(adapter, RTL8712_DMA_VOQ,
 					dump_emem_sz + TXDESC_SIZE,
 					(u8 *)txdesc);
->>>>>>> 24b8d41d
 			ptr += dump_emem_sz;
 			emem_sz -= dump_emem_sz;
 		} while (emem_sz > 0);
@@ -292,21 +266,12 @@
 			goto exit_fail;
 		}
 		/* 5.Download DMEM code size and Load EMEM Code Section */
-<<<<<<< HEAD
-		memset(ptx_desc, 0, TXDESC_SIZE);
-		ptx_desc->txdw0 |= cpu_to_le32(fwhdr.fw_priv_sz & 0x0000ffff);
-		ptx_desc->txdw0 |= cpu_to_le32(BIT(28));
-		memcpy(ppayload, &fwhdr.fwpriv, fwhdr.fw_priv_sz);
-		r8712_write_mem(padapter, RTL8712_DMA_VOQ,
-				fwhdr.fw_priv_sz + TXDESC_SIZE, (u8 *)ptx_desc);
-=======
 		memset(txdesc, 0, TXDESC_SIZE);
 		txdesc->txdw0 |= cpu_to_le32(fwhdr.fw_priv_sz & 0x0000ffff);
 		txdesc->txdw0 |= cpu_to_le32(BIT(28));
 		memcpy(payload, &fwhdr.fwpriv, fwhdr.fw_priv_sz);
 		r8712_write_mem(adapter, RTL8712_DMA_VOQ,
 				fwhdr.fw_priv_sz + TXDESC_SIZE, (u8 *)txdesc);
->>>>>>> 24b8d41d
 
 		/* polling dmem code done */
 		i = 100;
