--- conflicted
+++ resolved
@@ -55,25 +55,16 @@
 	pcmdpriv->cmd_allocated_buf = kmalloc(MAX_CMDSZ + CMDBUFF_ALIGN_SZ,
 					      GFP_ATOMIC);
 	if (!pcmdpriv->cmd_allocated_buf)
-<<<<<<< HEAD
-		return _FAIL;
-=======
-		return -ENOMEM;
->>>>>>> 24b8d41d
+		return -ENOMEM;
 	pcmdpriv->cmd_buf = pcmdpriv->cmd_allocated_buf  +  CMDBUFF_ALIGN_SZ -
 			    ((addr_t)(pcmdpriv->cmd_allocated_buf) &
 			    (CMDBUFF_ALIGN_SZ - 1));
 	pcmdpriv->rsp_allocated_buf = kmalloc(MAX_RSPSZ + 4, GFP_ATOMIC);
-<<<<<<< HEAD
-	if (!pcmdpriv->rsp_allocated_buf)
-		return _FAIL;
-=======
 	if (!pcmdpriv->rsp_allocated_buf) {
 		kfree(pcmdpriv->cmd_allocated_buf);
 		pcmdpriv->cmd_allocated_buf = NULL;
 		return -ENOMEM;
 	}
->>>>>>> 24b8d41d
 	pcmdpriv->rsp_buf = pcmdpriv->rsp_allocated_buf  +  4 -
 			    ((addr_t)(pcmdpriv->rsp_allocated_buf) & 3);
 	pcmdpriv->cmd_issued_cnt = 0;
@@ -89,11 +80,7 @@
 	pevtpriv->evt_allocated_buf = kmalloc(MAX_EVTSZ + 4, GFP_ATOMIC);
 
 	if (!pevtpriv->evt_allocated_buf)
-<<<<<<< HEAD
-		return _FAIL;
-=======
-		return -ENOMEM;
->>>>>>> 24b8d41d
+		return -ENOMEM;
 	pevtpriv->evt_buf = pevtpriv->evt_allocated_buf  +  4 -
 			    ((addr_t)(pevtpriv->evt_allocated_buf) & 3);
 	pevtpriv->evt_done_cnt = 0;
@@ -116,11 +103,7 @@
 /*
  * Calling Context:
  *
-<<<<<<< HEAD
- * _enqueue_cmd can only be called between kernel thread,
-=======
  * r8712_enqueue_cmd can only be called between kernel thread,
->>>>>>> 24b8d41d
  * since only spin_lock is used.
  *
  * ISR/Call-Back functions can't call this sub-function.
@@ -132,16 +115,11 @@
 	struct __queue *queue;
 	unsigned long irqL;
 
-<<<<<<< HEAD
+	if (pcmdpriv->padapter->eeprompriv.bautoload_fail_flag)
+		return;
 	if (!obj)
-		return _SUCCESS;
-=======
-	if (pcmdpriv->padapter->eeprompriv.bautoload_fail_flag)
-		return;
-	if (!obj)
 		return;
 	queue = &pcmdpriv->cmd_queue;
->>>>>>> 24b8d41d
 	spin_lock_irqsave(&queue->lock, irqL);
 	list_add_tail(&obj->list, &queue->queue);
 	spin_unlock_irqrestore(&queue->lock, irqL);
@@ -162,52 +140,13 @@
 	return obj;
 }
 
-<<<<<<< HEAD
-u32 r8712_init_cmd_priv(struct cmd_priv *pcmdpriv)
-{
-	return _init_cmd_priv(pcmdpriv);
-}
-
-u32 r8712_init_evt_priv(struct evt_priv *pevtpriv)
-{
-	return _init_evt_priv(pevtpriv);
-}
-
-void r8712_free_evt_priv(struct evt_priv *pevtpriv)
-{
-	_free_evt_priv(pevtpriv);
-}
-
-void r8712_free_cmd_priv(struct cmd_priv *pcmdpriv)
-{
-	_free_cmd_priv(pcmdpriv);
-}
-
-u32 r8712_enqueue_cmd(struct cmd_priv *pcmdpriv, struct cmd_obj *obj)
-{
-	int res;
-
-	if (pcmdpriv->padapter->eeprompriv.bautoload_fail_flag)
-		return _FAIL;
-	res = _enqueue_cmd(&pcmdpriv->cmd_queue, obj);
-	complete(&pcmdpriv->cmd_queue_comp);
-	return res;
-}
-
-u32 r8712_enqueue_cmd_ex(struct cmd_priv *pcmdpriv, struct cmd_obj *obj)
-=======
 void r8712_enqueue_cmd_ex(struct cmd_priv *pcmdpriv, struct cmd_obj *obj)
->>>>>>> 24b8d41d
 {
 	unsigned long irqL;
 	struct  __queue *queue;
 
 	if (!obj)
-<<<<<<< HEAD
-		return _SUCCESS;
-=======
-		return;
->>>>>>> 24b8d41d
+		return;
 	if (pcmdpriv->padapter->eeprompriv.bautoload_fail_flag)
 		return;
 	queue = &pcmdpriv->cmd_queue;
@@ -215,15 +154,6 @@
 	list_add_tail(&obj->list, &queue->queue);
 	spin_unlock_irqrestore(&queue->lock, irqL);
 	complete(&pcmdpriv->cmd_queue_comp);
-<<<<<<< HEAD
-	return _SUCCESS;
-}
-
-struct cmd_obj *r8712_dequeue_cmd(struct  __queue *queue)
-{
-	return _dequeue_cmd(queue);
-=======
->>>>>>> 24b8d41d
 }
 
 void r8712_free_cmd_obj(struct cmd_obj *pcmd)
@@ -238,15 +168,6 @@
 	kfree(pcmd);
 }
 
-<<<<<<< HEAD
-/*
- *	r8712_sitesurvey_cmd(~)
- *		### NOTE:#### (!!!!)
- *		MUST TAKE CARE THAT BEFORE CALLING THIS FUNC,
- *		YOU SHOULD HAVE LOCKED pmlmepriv->lock
- */
-=======
->>>>>>> 24b8d41d
 u8 r8712_sitesurvey_cmd(struct _adapter *padapter,
 			struct ndis_802_11_ssid *pssid)
 	__must_hold(&padapter->mlmepriv.lock)
@@ -291,11 +212,7 @@
 
 	ph2c = kmalloc(sizeof(*ph2c), GFP_ATOMIC);
 	if (!ph2c)
-<<<<<<< HEAD
-		return _FAIL;
-=======
-		return -ENOMEM;
->>>>>>> 24b8d41d
+		return -ENOMEM;
 	pbsetdataratepara = kmalloc(sizeof(*pbsetdataratepara), GFP_ATOMIC);
 	if (!pbsetdataratepara) {
 		kfree(ph2c);
@@ -317,11 +234,7 @@
 
 	ph2c = kmalloc(sizeof(*ph2c), GFP_ATOMIC);
 	if (!ph2c)
-<<<<<<< HEAD
-		return _FAIL;
-=======
-		return;
->>>>>>> 24b8d41d
+		return;
 	psetchplanpara = kmalloc(sizeof(*psetchplanpara), GFP_ATOMIC);
 	if (!psetchplanpara) {
 		kfree(ph2c);
@@ -331,71 +244,6 @@
 				GEN_CMD_CODE(_SetChannelPlan));
 	psetchplanpara->ChannelPlan = chplan;
 	r8712_enqueue_cmd(pcmdpriv, ph2c);
-<<<<<<< HEAD
-	return _SUCCESS;
-}
-
-u8 r8712_setbasicrate_cmd(struct _adapter *padapter, u8 *rateset)
-{
-	struct cmd_obj *ph2c;
-	struct setbasicrate_parm *pssetbasicratepara;
-	struct cmd_priv *pcmdpriv = &padapter->cmdpriv;
-
-	ph2c = kmalloc(sizeof(*ph2c), GFP_ATOMIC);
-	if (!ph2c)
-		return _FAIL;
-	pssetbasicratepara = kmalloc(sizeof(*pssetbasicratepara), GFP_ATOMIC);
-	if (!pssetbasicratepara) {
-		kfree(ph2c);
-		return _FAIL;
-	}
-	init_h2fwcmd_w_parm_no_rsp(ph2c, pssetbasicratepara,
-		_SetBasicRate_CMD_);
-	memcpy(pssetbasicratepara->basicrates, rateset, NumRates);
-	r8712_enqueue_cmd(pcmdpriv, ph2c);
-	return _SUCCESS;
-}
-
-u8 r8712_setfwdig_cmd(struct _adapter *padapter, u8 type)
-{
-	struct cmd_obj *ph2c;
-	struct writePTM_parm *pwriteptmparm;
-	struct cmd_priv *pcmdpriv = &padapter->cmdpriv;
-
-	ph2c = kmalloc(sizeof(*ph2c), GFP_ATOMIC);
-	if (!ph2c)
-		return _FAIL;
-	pwriteptmparm = kmalloc(sizeof(*pwriteptmparm), GFP_ATOMIC);
-	if (!pwriteptmparm) {
-		kfree(ph2c);
-		return _FAIL;
-	}
-	init_h2fwcmd_w_parm_no_rsp(ph2c, pwriteptmparm, GEN_CMD_CODE(_SetDIG));
-	pwriteptmparm->type = type;
-	r8712_enqueue_cmd(pcmdpriv, ph2c);
-	return _SUCCESS;
-}
-
-u8 r8712_setfwra_cmd(struct _adapter *padapter, u8 type)
-{
-	struct cmd_obj *ph2c;
-	struct writePTM_parm *pwriteptmparm;
-	struct cmd_priv *pcmdpriv = &padapter->cmdpriv;
-
-	ph2c = kmalloc(sizeof(*ph2c), GFP_ATOMIC);
-	if (!ph2c)
-		return _FAIL;
-	pwriteptmparm = kmalloc(sizeof(*pwriteptmparm), GFP_ATOMIC);
-	if (!pwriteptmparm) {
-		kfree(ph2c);
-		return _FAIL;
-	}
-	init_h2fwcmd_w_parm_no_rsp(ph2c, pwriteptmparm, GEN_CMD_CODE(_SetRA));
-	pwriteptmparm->type = type;
-	r8712_enqueue_cmd(pcmdpriv, ph2c);
-	return _SUCCESS;
-=======
->>>>>>> 24b8d41d
 }
 
 int r8712_setrfreg_cmd(struct _adapter  *padapter, u8 offset, u32 val)
@@ -406,11 +254,7 @@
 
 	ph2c = kmalloc(sizeof(*ph2c), GFP_ATOMIC);
 	if (!ph2c)
-<<<<<<< HEAD
-		return _FAIL;
-=======
-		return -ENOMEM;
->>>>>>> 24b8d41d
+		return -ENOMEM;
 	pwriterfparm = kmalloc(sizeof(*pwriterfparm), GFP_ATOMIC);
 	if (!pwriterfparm) {
 		kfree(ph2c);
@@ -431,11 +275,7 @@
 
 	ph2c = kmalloc(sizeof(*ph2c), GFP_ATOMIC);
 	if (!ph2c)
-<<<<<<< HEAD
-		return _FAIL;
-=======
-		return -ENOMEM;
->>>>>>> 24b8d41d
+		return -ENOMEM;
 	prdrfparm = kmalloc(sizeof(*prdrfparm), GFP_ATOMIC);
 	if (!prdrfparm) {
 		kfree(ph2c);
@@ -479,11 +319,7 @@
 	padapter->ledpriv.LedControlHandler(padapter, LED_CTL_START_TO_LINK);
 	pcmd = kmalloc(sizeof(*pcmd), GFP_ATOMIC);
 	if (!pcmd)
-<<<<<<< HEAD
-		return _FAIL;
-=======
-		return -ENOMEM;
->>>>>>> 24b8d41d
+		return -ENOMEM;
 	INIT_LIST_HEAD(&pcmd->list);
 	pcmd->cmdcode = _CreateBss_CMD_;
 	pcmd->parmbuf = (unsigned char *)pdev_network;
@@ -513,11 +349,7 @@
 	padapter->ledpriv.LedControlHandler(padapter, LED_CTL_START_TO_LINK);
 	pcmd = kmalloc(sizeof(*pcmd), GFP_ATOMIC);
 	if (!pcmd)
-<<<<<<< HEAD
-		return _FAIL;
-=======
-		return -ENOMEM;
->>>>>>> 24b8d41d
+		return -ENOMEM;
 
 	/* for hidden ap to set fw_state here */
 	if (check_fwstate(pmlmepriv, WIFI_STATION_STATE | WIFI_ADHOC_STATE) !=
@@ -536,13 +368,6 @@
 		}
 	}
 	psecnetwork = &psecuritypriv->sec_bss;
-<<<<<<< HEAD
-	if (!psecnetwork) {
-		kfree(pcmd);
-		return _FAIL;
-	}
-=======
->>>>>>> 24b8d41d
 	memcpy(psecnetwork, &pnetwork->network, sizeof(*psecnetwork));
 	psecuritypriv->authenticator_ie[0] = (unsigned char)
 					     psecnetwork->IELength;
@@ -652,11 +477,7 @@
 
 	pdisconnect_cmd = kmalloc(sizeof(*pdisconnect_cmd), GFP_ATOMIC);
 	if (!pdisconnect_cmd)
-<<<<<<< HEAD
-		return _FAIL;
-=======
-		return;
->>>>>>> 24b8d41d
+		return;
 	pdisconnect = kmalloc(sizeof(*pdisconnect), GFP_ATOMIC);
 	if (!pdisconnect) {
 		kfree(pdisconnect_cmd);
@@ -677,11 +498,7 @@
 
 	ph2c = kmalloc(sizeof(*ph2c), GFP_ATOMIC);
 	if (!ph2c)
-<<<<<<< HEAD
-		return _FAIL;
-=======
-		return;
->>>>>>> 24b8d41d
+		return;
 	psetop = kmalloc(sizeof(*psetop), GFP_ATOMIC);
 	if (!psetop) {
 		kfree(ph2c);
@@ -704,11 +521,7 @@
 
 	ph2c = kmalloc(sizeof(*ph2c), GFP_ATOMIC);
 	if (!ph2c)
-<<<<<<< HEAD
-		return _FAIL;
-=======
-		return;
->>>>>>> 24b8d41d
+		return;
 	psetstakey_para = kmalloc(sizeof(*psetstakey_para), GFP_ATOMIC);
 	if (!psetstakey_para) {
 		kfree(ph2c);
@@ -737,53 +550,6 @@
 			&psecuritypriv->XGrpKey[
 			psecuritypriv->XGrpKeyid - 1]. skey, 16);
 	r8712_enqueue_cmd(pcmdpriv, ph2c);
-<<<<<<< HEAD
-	return _SUCCESS;
-}
-
-u8 r8712_setrfintfs_cmd(struct _adapter *padapter, u8 mode)
-{
-	struct cmd_obj *ph2c;
-	struct setrfintfs_parm *psetrfintfsparm;
-	struct cmd_priv *pcmdpriv = &padapter->cmdpriv;
-
-	ph2c = kmalloc(sizeof(*ph2c), GFP_ATOMIC);
-	if (!ph2c)
-		return _FAIL;
-	psetrfintfsparm = kmalloc(sizeof(*psetrfintfsparm), GFP_ATOMIC);
-	if (!psetrfintfsparm) {
-		kfree(ph2c);
-		return _FAIL;
-	}
-	init_h2fwcmd_w_parm_no_rsp(ph2c, psetrfintfsparm,
-				   GEN_CMD_CODE(_SetRFIntFs));
-	psetrfintfsparm->rfintfs = mode;
-	r8712_enqueue_cmd(pcmdpriv, ph2c);
-	return _SUCCESS;
-}
-
-u8 r8712_setrttbl_cmd(struct _adapter *padapter,
-		      struct setratable_parm *prate_table)
-{
-	struct cmd_obj *ph2c;
-	struct setratable_parm *psetrttblparm;
-	struct cmd_priv	*pcmdpriv = &padapter->cmdpriv;
-
-	ph2c = kmalloc(sizeof(*ph2c), GFP_ATOMIC);
-	if (!ph2c)
-		return _FAIL;
-	psetrttblparm = kmalloc(sizeof(*psetrttblparm), GFP_ATOMIC);
-	if (!psetrttblparm) {
-		kfree(ph2c);
-		return _FAIL;
-	}
-	init_h2fwcmd_w_parm_no_rsp(ph2c, psetrttblparm,
-				   GEN_CMD_CODE(_SetRaTable));
-	memcpy(psetrttblparm, prate_table, sizeof(struct setratable_parm));
-	r8712_enqueue_cmd(pcmdpriv, ph2c);
-	return _SUCCESS;
-=======
->>>>>>> 24b8d41d
 }
 
 void r8712_setMacAddr_cmd(struct _adapter *padapter, u8 *mac_addr)
@@ -794,11 +560,7 @@
 
 	ph2c = kmalloc(sizeof(*ph2c), GFP_ATOMIC);
 	if (!ph2c)
-<<<<<<< HEAD
-		return _FAIL;
-=======
-		return;
->>>>>>> 24b8d41d
+		return;
 	psetMacAddr_para = kmalloc(sizeof(*psetMacAddr_para), GFP_ATOMIC);
 	if (!psetMacAddr_para) {
 		kfree(ph2c);
@@ -808,39 +570,6 @@
 				   _SetMacAddress_CMD_);
 	ether_addr_copy(psetMacAddr_para->MacAddr, mac_addr);
 	r8712_enqueue_cmd(pcmdpriv, ph2c);
-<<<<<<< HEAD
-	return _SUCCESS;
-}
-
-u8 r8712_setassocsta_cmd(struct _adapter *padapter, u8 *mac_addr)
-{
-	struct cmd_priv			*pcmdpriv = &padapter->cmdpriv;
-	struct cmd_obj			*ph2c;
-	struct set_assocsta_parm	*psetassocsta_para;
-	struct set_assocsta_rsp		*psetassocsta_rsp = NULL;
-
-	ph2c = kmalloc(sizeof(*ph2c), GFP_ATOMIC);
-	if (!ph2c)
-		return _FAIL;
-	psetassocsta_para = kmalloc(sizeof(*psetassocsta_para), GFP_ATOMIC);
-	if (!psetassocsta_para) {
-		kfree(ph2c);
-		return _FAIL;
-	}
-	psetassocsta_rsp = kmalloc(sizeof(*psetassocsta_rsp), GFP_ATOMIC);
-	if (!psetassocsta_rsp) {
-		kfree(ph2c);
-		kfree(psetassocsta_para);
-		return _FAIL;
-	}
-	init_h2fwcmd_w_parm_no_rsp(ph2c, psetassocsta_para, _SetAssocSta_CMD_);
-	ph2c->rsp = (u8 *) psetassocsta_rsp;
-	ph2c->rspsz = sizeof(struct set_assocsta_rsp);
-	ether_addr_copy(psetassocsta_para->addr, mac_addr);
-	r8712_enqueue_cmd(pcmdpriv, ph2c);
-	return _SUCCESS;
-=======
->>>>>>> 24b8d41d
 }
 
 void r8712_addbareq_cmd(struct _adapter *padapter, u8 tid)
@@ -851,11 +580,7 @@
 
 	ph2c = kmalloc(sizeof(*ph2c), GFP_ATOMIC);
 	if (!ph2c)
-<<<<<<< HEAD
-		return _FAIL;
-=======
-		return;
->>>>>>> 24b8d41d
+		return;
 	paddbareq_parm = kmalloc(sizeof(*paddbareq_parm), GFP_ATOMIC);
 	if (!paddbareq_parm) {
 		kfree(ph2c);
@@ -875,11 +600,7 @@
 
 	ph2c = kmalloc(sizeof(*ph2c), GFP_ATOMIC);
 	if (!ph2c)
-<<<<<<< HEAD
-		return _FAIL;
-=======
-		return;
->>>>>>> 24b8d41d
+		return;
 	pdrvintcmd_param = kmalloc(sizeof(*pdrvintcmd_param), GFP_ATOMIC);
 	if (!pdrvintcmd_param) {
 		kfree(ph2c);
@@ -1055,11 +776,7 @@
 
 	ph2c = kmalloc(sizeof(*ph2c), GFP_ATOMIC);
 	if (!ph2c)
-<<<<<<< HEAD
-		return _FAIL;
-=======
-		return;
->>>>>>> 24b8d41d
+		return;
 	param = kzalloc(sizeof(*param), GFP_ATOMIC);
 	if (!param) {
 		kfree(ph2c);
