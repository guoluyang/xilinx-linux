// SPDX-License-Identifier: GPL-2.0
/******************************************************************************
 * os_intfs.c
 *
 * Copyright(c) 2007 - 2010 Realtek Corporation. All rights reserved.
 * Linux device driver for RTL8192SU
 *
 * Modifications for inclusion into the Linux staging tree are
 * Copyright(c) 2010 Larry Finger. All rights reserved.
 *
 * Contact information:
 * WLAN FAE <wlanfae@realtek.com>.
 * Larry Finger <Larry.Finger@lwfinger.net>
 *
 ******************************************************************************/

#define _OS_INTFS_C_

#include <linux/module.h>
#include <linux/kthread.h>
#include <linux/firmware.h>
#include "osdep_service.h"
#include "drv_types.h"
#include "xmit_osdep.h"
#include "recv_osdep.h"
#include "rtl871x_ioctl.h"
#include "usb_osintf.h"

MODULE_LICENSE("GPL");
MODULE_DESCRIPTION("rtl871x wireless lan driver");
MODULE_AUTHOR("Larry Finger");

static char ifname[IFNAMSIZ] = "wlan%d";

/* module param defaults */
static int chip_version = RTL8712_2ndCUT;
static int rfintfs = HWPI;
static int lbkmode = RTL8712_AIR_TRX;
static int hci = RTL8712_USB;
static int ampdu_enable = 1;/*for enable tx_ampdu*/

/* The video_mode variable is for video mode.*/
/* It may be specify when inserting module with video_mode=1 parameter.*/
static int video_mode = 1;   /* enable video mode*/

/*Ndis802_11Infrastructure; infra, ad-hoc, auto*/
static int network_mode = Ndis802_11IBSS;
static int channel = 1;/*ad-hoc support requirement*/
static int wireless_mode = WIRELESS_11BG;
static int vrtl_carrier_sense = AUTO_VCS;
static int vcs_type = RTS_CTS;
static int frag_thresh = 2346;
static int preamble = PREAMBLE_LONG;/*long, short, auto*/
static int scan_mode = 1;/*active, passive*/
static int adhoc_tx_pwr = 1;
static int soft_ap;
static int smart_ps = 1;
static int power_mgnt = PS_MODE_ACTIVE;
static int radio_enable = 1;
static int long_retry_lmt = 7;
static int short_retry_lmt = 7;
static int busy_thresh = 40;
static int ack_policy = NORMAL_ACK;
static int mp_mode;
static int software_encrypt;
static int software_decrypt;

static int wmm_enable;/* default is set to disable the wmm.*/
static int uapsd_enable;
static int uapsd_max_sp = NO_LIMIT;
static int uapsd_acbk_en;
static int uapsd_acbe_en;
static int uapsd_acvi_en;
static int uapsd_acvo_en;

static int ht_enable = 1;
static int cbw40_enable = 1;
static int rf_config = RTL8712_RF_1T2R;  /* 1T2R*/
static int low_power;
/* mac address to use instead of the one stored in Efuse */
char *r8712_initmac;
static char *initmac;
/* if wifi_test = 1, driver will disable the turbo mode and pass it to
 * firmware private.
 */
static int wifi_test;

module_param_string(ifname, ifname, sizeof(ifname), 0644);
module_param(wifi_test, int, 0644);
module_param(initmac, charp, 0644);
module_param(video_mode, int, 0644);
module_param(chip_version, int, 0644);
module_param(rfintfs, int, 0644);
module_param(lbkmode, int, 0644);
module_param(hci, int, 0644);
module_param(network_mode, int, 0644);
module_param(channel, int, 0644);
module_param(mp_mode, int, 0644);
module_param(wmm_enable, int, 0644);
module_param(vrtl_carrier_sense, int, 0644);
module_param(vcs_type, int, 0644);
module_param(busy_thresh, int, 0644);
module_param(ht_enable, int, 0644);
module_param(cbw40_enable, int, 0644);
module_param(ampdu_enable, int, 0644);
module_param(rf_config, int, 0644);
module_param(power_mgnt, int, 0644);
module_param(low_power, int, 0644);

MODULE_PARM_DESC(ifname, " Net interface name, wlan%d=default");
MODULE_PARM_DESC(initmac, "MAC-Address, default: use FUSE");

static int netdev_open(struct net_device *pnetdev);
static int netdev_close(struct net_device *pnetdev);

static void loadparam(struct _adapter *padapter, struct  net_device *pnetdev)
{
	struct registry_priv  *registry_par = &padapter->registrypriv;

	registry_par->chip_version = (u8)chip_version;
	registry_par->rfintfs = (u8)rfintfs;
	registry_par->lbkmode = (u8)lbkmode;
	registry_par->hci = (u8)hci;
	registry_par->network_mode  = (u8)network_mode;
	memcpy(registry_par->ssid.Ssid, "ANY", 3);
	registry_par->ssid.SsidLength = 3;
	registry_par->channel = (u8)channel;
	registry_par->wireless_mode = (u8)wireless_mode;
	registry_par->vrtl_carrier_sense = (u8)vrtl_carrier_sense;
	registry_par->vcs_type = (u8)vcs_type;
	registry_par->frag_thresh = (u16)frag_thresh;
	registry_par->preamble = (u8)preamble;
	registry_par->scan_mode = (u8)scan_mode;
	registry_par->adhoc_tx_pwr = (u8)adhoc_tx_pwr;
	registry_par->soft_ap = (u8)soft_ap;
	registry_par->smart_ps = (u8)smart_ps;
	registry_par->power_mgnt = (u8)power_mgnt;
	registry_par->radio_enable = (u8)radio_enable;
	registry_par->long_retry_lmt = (u8)long_retry_lmt;
	registry_par->short_retry_lmt = (u8)short_retry_lmt;
	registry_par->busy_thresh = (u16)busy_thresh;
	registry_par->ack_policy = (u8)ack_policy;
	registry_par->mp_mode = (u8)mp_mode;
	registry_par->software_encrypt = (u8)software_encrypt;
	registry_par->software_decrypt = (u8)software_decrypt;
	/*UAPSD*/
	registry_par->wmm_enable = (u8)wmm_enable;
	registry_par->uapsd_enable = (u8)uapsd_enable;
	registry_par->uapsd_max_sp = (u8)uapsd_max_sp;
	registry_par->uapsd_acbk_en = (u8)uapsd_acbk_en;
	registry_par->uapsd_acbe_en = (u8)uapsd_acbe_en;
	registry_par->uapsd_acvi_en = (u8)uapsd_acvi_en;
	registry_par->uapsd_acvo_en = (u8)uapsd_acvo_en;
	registry_par->ht_enable = (u8)ht_enable;
	registry_par->cbw40_enable = (u8)cbw40_enable;
	registry_par->ampdu_enable = (u8)ampdu_enable;
	registry_par->rf_config = (u8)rf_config;
	registry_par->low_power = (u8)low_power;
	registry_par->wifi_test = (u8)wifi_test;
	r8712_initmac = initmac;
}

static int r871x_net_set_mac_address(struct net_device *pnetdev, void *p)
{
	struct _adapter *padapter = netdev_priv(pnetdev);
	struct sockaddr *addr = p;

	if (!padapter->bup)
		ether_addr_copy(pnetdev->dev_addr, addr->sa_data);
	return 0;
}

static struct net_device_stats *r871x_net_get_stats(struct net_device *pnetdev)
{
	struct _adapter *padapter = netdev_priv(pnetdev);
	struct xmit_priv *pxmitpriv = &padapter->xmitpriv;
	struct recv_priv *precvpriv = &padapter->recvpriv;

	padapter->stats.tx_packets = pxmitpriv->tx_pkts;
	padapter->stats.rx_packets = precvpriv->rx_pkts;
	padapter->stats.tx_dropped = pxmitpriv->tx_drop;
	padapter->stats.rx_dropped = precvpriv->rx_drop;
	padapter->stats.tx_bytes = pxmitpriv->tx_bytes;
	padapter->stats.rx_bytes = precvpriv->rx_bytes;
	return &padapter->stats;
}

static const struct net_device_ops rtl8712_netdev_ops = {
	.ndo_open = netdev_open,
	.ndo_stop = netdev_close,
	.ndo_start_xmit = r8712_xmit_entry,
	.ndo_set_mac_address = r871x_net_set_mac_address,
	.ndo_get_stats = r871x_net_get_stats,
	.ndo_do_ioctl = r871x_ioctl,
};

struct net_device *r8712_init_netdev(void)
{
	struct _adapter *padapter;
	struct net_device *pnetdev;

	pnetdev = alloc_etherdev(sizeof(struct _adapter));
	if (!pnetdev)
		return NULL;
	if (dev_alloc_name(pnetdev, ifname) < 0) {
		strcpy(ifname, "wlan%d");
		dev_alloc_name(pnetdev, ifname);
	}
	padapter = netdev_priv(pnetdev);
	padapter->pnetdev = pnetdev;
	pr_info("r8712u: register rtl8712_netdev_ops to netdev_ops\n");
	pnetdev->netdev_ops = &rtl8712_netdev_ops;
	pnetdev->watchdog_timeo = HZ; /* 1 second timeout */
	pnetdev->wireless_handlers = (struct iw_handler_def *)
				     &r871x_handlers_def;
	loadparam(padapter, pnetdev);
	netif_carrier_off(pnetdev);
	padapter->pid = 0;  /* Initial the PID value used for HW PBC.*/
	return pnetdev;
}

static u32 start_drv_threads(struct _adapter *padapter)
{
	padapter->cmd_thread = kthread_run(r8712_cmd_thread, padapter, "%s",
					  padapter->pnetdev->name);
	if (IS_ERR(padapter->cmd_thread))
		return _FAIL;
	return _SUCCESS;
}

void r8712_stop_drv_threads(struct _adapter *padapter)
{
	struct completion *completion =
		&padapter->cmdpriv.terminate_cmdthread_comp;

	/*Below is to terminate r8712_cmd_thread & event_thread...*/
	complete(&padapter->cmdpriv.cmd_queue_comp);
<<<<<<< HEAD
	if (padapter->cmdThread)
		wait_for_completion_interruptible(&padapter->cmdpriv.terminate_cmdthread_comp);
=======
	if (padapter->cmd_thread)
		wait_for_completion_interruptible(completion);
>>>>>>> 24b8d41d
	padapter->cmdpriv.cmd_seq = 1;
}

static void start_drv_timers(struct _adapter *padapter)
{
	mod_timer(&padapter->mlmepriv.sitesurveyctrl.sitesurvey_ctrl_timer,
		  jiffies + msecs_to_jiffies(5000));
	mod_timer(&padapter->mlmepriv.wdg_timer,
		  jiffies + msecs_to_jiffies(2000));
}

void r8712_stop_drv_timers(struct _adapter *padapter)
{
	del_timer_sync(&padapter->mlmepriv.assoc_timer);
	del_timer_sync(&padapter->securitypriv.tkip_timer);
	del_timer_sync(&padapter->mlmepriv.scan_to_timer);
	del_timer_sync(&padapter->mlmepriv.dhcp_timer);
	del_timer_sync(&padapter->mlmepriv.wdg_timer);
	del_timer_sync(&padapter->mlmepriv.sitesurveyctrl.sitesurvey_ctrl_timer);
}

static void init_default_value(struct _adapter *padapter)
{
	struct registry_priv *pregistrypriv = &padapter->registrypriv;
	struct xmit_priv *pxmitpriv = &padapter->xmitpriv;
	struct mlme_priv *pmlmepriv = &padapter->mlmepriv;
	struct security_priv *psecuritypriv = &padapter->securitypriv;

	/*xmit_priv*/
	pxmitpriv->vcs_setting = pregistrypriv->vrtl_carrier_sense;
	pxmitpriv->vcs = pregistrypriv->vcs_type;
	pxmitpriv->vcs_type = pregistrypriv->vcs_type;
	pxmitpriv->rts_thresh = pregistrypriv->rts_thresh;
	pxmitpriv->frag_len = pregistrypriv->frag_thresh;
	/* mlme_priv */
	/* Maybe someday we should rename this variable to "active_mode"(Jeff)*/
	pmlmepriv->passive_mode = 1; /* 1: active, 0: passive. */
	/*ht_priv*/
	{
		int i;
		struct ht_priv	 *phtpriv = &pmlmepriv->htpriv;

		phtpriv->ampdu_enable = false;/*set to disabled*/
		for (i = 0; i < 16; i++)
			phtpriv->baddbareq_issued[i] = false;
	}
	/*security_priv*/
	psecuritypriv->sw_encrypt = pregistrypriv->software_encrypt;
	psecuritypriv->sw_decrypt = pregistrypriv->software_decrypt;
	psecuritypriv->binstallGrpkey = _FAIL;
	/*pwrctrl_priv*/
	/*registry_priv*/
	r8712_init_registrypriv_dev_network(padapter);
	r8712_update_registrypriv_dev_network(padapter);
	/*misc.*/
}

int r8712_init_drv_sw(struct _adapter *padapter)
{
	int ret;

	ret = r8712_init_cmd_priv(&padapter->cmdpriv);
	if (ret)
		return ret;
	padapter->cmdpriv.padapter = padapter;
	ret = r8712_init_evt_priv(&padapter->evtpriv);
	if (ret)
		return ret;
	ret = r8712_init_mlme_priv(padapter);
	if (ret)
		return ret;
	_r8712_init_xmit_priv(&padapter->xmitpriv, padapter);
	_r8712_init_recv_priv(&padapter->recvpriv, padapter);
	memset((unsigned char *)&padapter->securitypriv, 0,
	       sizeof(struct security_priv));
	timer_setup(&padapter->securitypriv.tkip_timer,
		    r8712_use_tkipkey_handler, 0);
	ret = _r8712_init_sta_priv(&padapter->stapriv);
	if (ret)
		return ret;
	padapter->stapriv.padapter = padapter;
	r8712_init_bcmc_stainfo(padapter);
	r8712_init_pwrctrl_priv(padapter);
	mp871xinit(padapter);
	init_default_value(padapter);
	r8712_InitSwLeds(padapter);
	return ret;
}

void r8712_free_drv_sw(struct _adapter *padapter)
{
	struct net_device *pnetdev = padapter->pnetdev;

	r8712_free_cmd_priv(&padapter->cmdpriv);
	r8712_free_evt_priv(&padapter->evtpriv);
	r8712_DeInitSwLeds(padapter);
	r8712_free_mlme_priv(&padapter->mlmepriv);
	r8712_free_io_queue(padapter);
	_free_xmit_priv(&padapter->xmitpriv);
	_r8712_free_sta_priv(&padapter->stapriv);
	_r8712_free_recv_priv(&padapter->recvpriv);
	mp871xdeinit(padapter);
	if (pnetdev)
		free_netdev(pnetdev);
}

static void enable_video_mode(struct _adapter *padapter, int cbw40_value)
{
	/*   bit 8:
	 *   1 -> enable video mode to 96B AP
	 *   0 -> disable video mode to 96B AP
	 *   bit 9:
	 *   1 -> enable 40MHz mode
	 *   0 -> disable 40MHz mode
	 *   bit 10:
	 *   1 -> enable STBC
	 *   0 -> disable STBC
	 */
	u32  intcmd = 0xf4000500;   /* enable bit8, bit10*/

	if (cbw40_value) {
		/* if the driver supports the 40M bandwidth,
		 * we can enable the bit 9.
		 */
		intcmd |= 0x200;
	}
	r8712_fw_cmd(padapter, intcmd);
}

/*
 *
 * This function intends to handle the activation of an interface
 * i.e. when it is brought Up/Active from a Down state.
 *
 */
static int netdev_open(struct net_device *pnetdev)
{
	struct _adapter *padapter = netdev_priv(pnetdev);

	mutex_lock(&padapter->mutex_start);
	if (!padapter->bup) {
		padapter->driver_stopped = false;
		padapter->surprise_removed = false;
		padapter->bup = true;
		if (rtl871x_hal_init(padapter) != _SUCCESS)
			goto netdev_open_error;
<<<<<<< HEAD
		if (!r8712_initmac)
=======
		if (!r8712_initmac) {
>>>>>>> 24b8d41d
			/* Use the mac address stored in the Efuse */
			memcpy(pnetdev->dev_addr,
			       padapter->eeprompriv.mac_addr, ETH_ALEN);
		} else {
			/* We have to inform f/w to use user-supplied MAC
			 * address.
			 */
			msleep(200);
			r8712_setMacAddr_cmd(padapter, (u8 *)pnetdev->dev_addr);
			/*
			 * The "myid" function will get the wifi mac address
			 * from eeprompriv structure instead of netdev
			 * structure. So, we have to overwrite the mac_addr
			 * stored in the eeprompriv structure. In this case,
			 * the real mac address won't be used anymore. So that,
			 * the eeprompriv.mac_addr should store the mac which
			 * users specify.
			 */
			memcpy(padapter->eeprompriv.mac_addr,
			       pnetdev->dev_addr, ETH_ALEN);
		}
		if (start_drv_threads(padapter) != _SUCCESS)
			goto netdev_open_error;
		if (!padapter->dvobjpriv.inirp_init)
			goto netdev_open_error;
		else
			padapter->dvobjpriv.inirp_init(padapter);
		r8712_set_ps_mode(padapter, padapter->registrypriv.power_mgnt,
				  padapter->registrypriv.smart_ps);
	}
	if (!netif_queue_stopped(pnetdev))
		netif_start_queue(pnetdev);
	else
		netif_wake_queue(pnetdev);

	if (video_mode)
		enable_video_mode(padapter, cbw40_enable);
	/* start driver mlme relation timer */
	start_drv_timers(padapter);
	padapter->ledpriv.LedControlHandler(padapter, LED_CTL_NO_LINK);
	mutex_unlock(&padapter->mutex_start);
	return 0;
netdev_open_error:
	padapter->bup = false;
	netif_carrier_off(pnetdev);
	netif_stop_queue(pnetdev);
	mutex_unlock(&padapter->mutex_start);
	return -1;
}

/*
 *
 * This function intends to handle the shutdown of an interface
 * i.e. when it is brought Down from an Up/Active state.
 *
 */
static int netdev_close(struct net_device *pnetdev)
{
	struct _adapter *padapter = netdev_priv(pnetdev);

	/* Close LED*/
	padapter->ledpriv.LedControlHandler(padapter, LED_CTL_POWER_OFF);
	msleep(200);

	/*s1.*/
	if (pnetdev) {
		if (!netif_queue_stopped(pnetdev))
			netif_stop_queue(pnetdev);
	}
	/*s2.*/
	/*s2-1.  issue disassoc_cmd to fw*/
	r8712_disassoc_cmd(padapter);
	/*s2-2.  indicate disconnect to os*/
	r8712_ind_disconnect(padapter);
	/*s2-3.*/
	r8712_free_assoc_resources(padapter);
	/*s2-4.*/
	r8712_free_network_queue(padapter);
	return 0;
}

#include "mlme_osdep.h"<|MERGE_RESOLUTION|>--- conflicted
+++ resolved
@@ -235,13 +235,8 @@
 
 	/*Below is to terminate r8712_cmd_thread & event_thread...*/
 	complete(&padapter->cmdpriv.cmd_queue_comp);
-<<<<<<< HEAD
-	if (padapter->cmdThread)
-		wait_for_completion_interruptible(&padapter->cmdpriv.terminate_cmdthread_comp);
-=======
 	if (padapter->cmd_thread)
 		wait_for_completion_interruptible(completion);
->>>>>>> 24b8d41d
 	padapter->cmdpriv.cmd_seq = 1;
 }
 
@@ -388,11 +383,7 @@
 		padapter->bup = true;
 		if (rtl871x_hal_init(padapter) != _SUCCESS)
 			goto netdev_open_error;
-<<<<<<< HEAD
-		if (!r8712_initmac)
-=======
 		if (!r8712_initmac) {
->>>>>>> 24b8d41d
 			/* Use the mac address stored in the Efuse */
 			memcpy(pnetdev->dev_addr,
 			       padapter->eeprompriv.mac_addr, ETH_ALEN);
