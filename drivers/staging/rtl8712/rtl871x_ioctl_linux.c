--- conflicted
+++ resolved
@@ -397,26 +397,7 @@
 		wep_key_len = param->u.crypt.key_len;
 		if (wep_key_idx >= WEP_KEYS)
 			wep_key_idx = 0;
-<<<<<<< HEAD
-		if (wep_key_len > 0) {
-			wep_key_len = wep_key_len <= 5 ? 5 : 13;
-			pwep = kzalloc(sizeof(*pwep), GFP_ATOMIC);
-			if (!pwep)
-				return -ENOMEM;
-			pwep->KeyLength = wep_key_len;
-			pwep->Length = wep_key_len +
-				 FIELD_OFFSET(struct NDIS_802_11_WEP,
-				 KeyMaterial);
-			if (wep_key_len == 13) {
-				padapter->securitypriv.PrivacyAlgrthm =
-					 _WEP104_;
-				padapter->securitypriv.XGrpPrivacy =
-					 _WEP104_;
-			}
-		} else {
-=======
 		if (wep_key_len <= 0)
->>>>>>> 24b8d41d
 			return -EINVAL;
 
 		wep_key_len = wep_key_len <= 5 ? 5 : 13;
@@ -1979,22 +1960,12 @@
 			break;
 	}
 	pdata->flags = 0;
-<<<<<<< HEAD
-	if (pdata->length >= 32) {
-		if (copy_from_user(data, pdata->pointer, 32))
-			return -EINVAL;
-		data[32] = 0;
-	} else {
-		return -EINVAL;
-	}
-=======
 	if (pdata->length < 32)
 		return -EINVAL;
 	if (copy_from_user(data, pdata->pointer, 32))
 		return -EINVAL;
 	data[32] = 0;
 
->>>>>>> 24b8d41d
 	spin_lock_irqsave(&(pmlmepriv->scanned_queue.lock), irqL);
 	phead = &queue->queue;
 	plist = phead->next;
