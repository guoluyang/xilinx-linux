--- conflicted
+++ resolved
@@ -193,13 +193,8 @@
 
 	pattrib->ether_type = ntohs(etherhdr.h_proto);
 
-<<<<<<< HEAD
-{
-	/*If driver xmit ARP packet, driver can set ps mode to initial
-=======
 	/*
 	 * If driver xmit ARP packet, driver can set ps mode to initial
->>>>>>> 24b8d41d
 	 * setting. It stands for getting DHCP or fix IP.
 	 */
 	if (pattrib->ether_type == 0x0806) {
