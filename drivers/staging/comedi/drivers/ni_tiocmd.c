// SPDX-License-Identifier: GPL-2.0+
/*
 * Command support for NI general purpose counters
 *
 * Copyright (C) 2006 Frank Mori Hess <fmhess@users.sourceforge.net>
<<<<<<< HEAD
 *
 * This program is free software; you can redistribute it and/or modify
 * it under the terms of the GNU General Public License as published by
 * the Free Software Foundation; either version 2 of the License, or
 * (at your option) any later version.
 *
 * This program is distributed in the hope that it will be useful,
 * but WITHOUT ANY WARRANTY; without even the implied warranty of
 * MERCHANTABILITY or FITNESS FOR A PARTICULAR PURPOSE.  See the
 * GNU General Public License for more details.
=======
>>>>>>> 24b8d41d
 */

/*
 * Module: ni_tiocmd
 * Description: National Instruments general purpose counters command support
 * Author: J.P. Mellor <jpmellor@rose-hulman.edu>,
 *         Herman.Bruyninckx@mech.kuleuven.ac.be,
 *         Wim.Meeussen@mech.kuleuven.ac.be,
 *         Klaas.Gadeyne@mech.kuleuven.ac.be,
 *         Frank Mori Hess <fmhess@users.sourceforge.net>
 * Updated: Fri, 11 Apr 2008 12:32:35 +0100
 * Status: works
 *
 * This module is not used directly by end-users.  Rather, it
 * is used by other drivers (for example ni_660x and ni_pcimio)
 * to provide command support for NI's general purpose counters.
 * It was originally split out of ni_tio.c to stop the 'ni_tio'
 * module depending on the 'mite' module.
 *
 * References:
 * DAQ 660x Register-Level Programmer Manual  (NI 370505A-01)
 * DAQ 6601/6602 User Manual (NI 322137B-01)
 * 340934b.pdf  DAQ-STC reference manual
 *
 * TODO: Support use of both banks X and Y
 */

#include <linux/module.h>
#include "ni_tio_internal.h"
#include "mite.h"
#include "ni_routes.h"

static void ni_tio_configure_dma(struct ni_gpct *counter,
				 bool enable, bool read)
{
	struct ni_gpct_device *counter_dev = counter->counter_dev;
	unsigned int cidx = counter->counter_index;
	unsigned int mask;
	unsigned int bits;

	mask = GI_READ_ACKS_IRQ | GI_WRITE_ACKS_IRQ;
	bits = 0;

	if (enable) {
		if (read)
			bits |= GI_READ_ACKS_IRQ;
		else
			bits |= GI_WRITE_ACKS_IRQ;
	}
	ni_tio_set_bits(counter, NITIO_INPUT_SEL_REG(cidx), mask, bits);

	switch (counter_dev->variant) {
	case ni_gpct_variant_e_series:
		break;
	case ni_gpct_variant_m_series:
	case ni_gpct_variant_660x:
		mask = GI_DMA_ENABLE | GI_DMA_INT_ENA | GI_DMA_WRITE;
		bits = 0;

		if (enable)
			bits |= GI_DMA_ENABLE | GI_DMA_INT_ENA;
		if (!read)
			bits |= GI_DMA_WRITE;
		ni_tio_set_bits(counter, NITIO_DMA_CFG_REG(cidx), mask, bits);
		break;
	}
}

static int ni_tio_input_inttrig(struct comedi_device *dev,
				struct comedi_subdevice *s,
				unsigned int trig_num)
{
	struct ni_gpct *counter = s->private;
	struct comedi_cmd *cmd = &s->async->cmd;
	unsigned long flags;
	int ret = 0;

	if (trig_num != cmd->start_arg)
		return -EINVAL;

	spin_lock_irqsave(&counter->lock, flags);
	if (counter->mite_chan)
		mite_dma_arm(counter->mite_chan);
	else
		ret = -EIO;
	spin_unlock_irqrestore(&counter->lock, flags);
	if (ret < 0)
		return ret;
	ret = ni_tio_arm(counter, true, NI_GPCT_ARM_IMMEDIATE);
	s->async->inttrig = NULL;

	return ret;
}

static int ni_tio_input_cmd(struct comedi_subdevice *s)
{
	struct ni_gpct *counter = s->private;
	struct ni_gpct_device *counter_dev = counter->counter_dev;
<<<<<<< HEAD
=======
	const struct ni_route_tables *routing_tables =
		counter_dev->routing_tables;
>>>>>>> 24b8d41d
	unsigned int cidx = counter->counter_index;
	struct comedi_async *async = s->async;
	struct comedi_cmd *cmd = &async->cmd;
	int ret = 0;

	/* write alloc the entire buffer */
	comedi_buf_write_alloc(s, async->prealloc_bufsz);
	counter->mite_chan->dir = COMEDI_INPUT;
	switch (counter_dev->variant) {
	case ni_gpct_variant_m_series:
	case ni_gpct_variant_660x:
		mite_prep_dma(counter->mite_chan, 32, 32);
		break;
	case ni_gpct_variant_e_series:
		mite_prep_dma(counter->mite_chan, 16, 32);
		break;
	}
	ni_tio_set_bits(counter, NITIO_CMD_REG(cidx), GI_SAVE_TRACE, 0);
	ni_tio_configure_dma(counter, true, true);

	if (cmd->start_src == TRIG_INT) {
		async->inttrig = &ni_tio_input_inttrig;
	} else {	/* TRIG_NOW || TRIG_EXT || TRIG_OTHER */
		async->inttrig = NULL;
		mite_dma_arm(counter->mite_chan);

		if (cmd->start_src == TRIG_NOW)
			ret = ni_tio_arm(counter, true, NI_GPCT_ARM_IMMEDIATE);
<<<<<<< HEAD
		else if (cmd->start_src == TRIG_EXT)
			ret = ni_tio_arm(counter, true, cmd->start_arg);
=======
		else if (cmd->start_src == TRIG_EXT) {
			int reg = CR_CHAN(cmd->start_arg);

			if (reg >= NI_NAMES_BASE) {
				/* using a device-global name. lookup reg */
				reg = ni_get_reg_value(reg,
						       NI_CtrArmStartTrigger(cidx),
						       routing_tables);
				/* mark this as a raw register value */
				reg |= NI_GPCT_HW_ARM;
			}
			ret = ni_tio_arm(counter, true, reg);
		}
>>>>>>> 24b8d41d
	}
	return ret;
}

static int ni_tio_output_cmd(struct comedi_subdevice *s)
{
	struct ni_gpct *counter = s->private;

	dev_err(counter->counter_dev->dev->class_dev,
		"output commands not yet implemented.\n");
	return -ENOTSUPP;
}

static int ni_tio_cmd_setup(struct comedi_subdevice *s)
{
	struct comedi_cmd *cmd = &s->async->cmd;
	struct ni_gpct *counter = s->private;
	unsigned int cidx = counter->counter_index;
<<<<<<< HEAD
=======
	const struct ni_route_tables *routing_tables =
		counter->counter_dev->routing_tables;
>>>>>>> 24b8d41d
	int set_gate_source = 0;
	unsigned int gate_source;
	int retval = 0;

	if (cmd->scan_begin_src == TRIG_EXT) {
		set_gate_source = 1;
		gate_source = cmd->scan_begin_arg;
	} else if (cmd->convert_src == TRIG_EXT) {
		set_gate_source = 1;
		gate_source = cmd->convert_arg;
	}
	if (set_gate_source) {
		if (CR_CHAN(gate_source) >= NI_NAMES_BASE) {
			/* Lookup and use the real register values */
			int reg = ni_get_reg_value(CR_CHAN(gate_source),
						   NI_CtrGate(cidx),
						   routing_tables);
			if (reg < 0)
				return -EINVAL;
			retval = ni_tio_set_gate_src_raw(counter, 0, reg);
		} else {
			/*
			 * This function must be used separately since it does
			 * not expect real register values and attempts to
			 * convert these to real register values.
			 */
			retval = ni_tio_set_gate_src(counter, 0, gate_source);
		}
	}
	if (cmd->flags & CMDF_WAKE_EOS) {
		ni_tio_set_bits(counter, NITIO_INT_ENA_REG(cidx),
				GI_GATE_INTERRUPT_ENABLE(cidx),
				GI_GATE_INTERRUPT_ENABLE(cidx));
	}
	return retval;
}

int ni_tio_cmd(struct comedi_device *dev, struct comedi_subdevice *s)
{
	struct ni_gpct *counter = s->private;
	struct comedi_async *async = s->async;
	struct comedi_cmd *cmd = &async->cmd;
	int retval = 0;
	unsigned long flags;

	spin_lock_irqsave(&counter->lock, flags);
	if (!counter->mite_chan) {
		dev_err(counter->counter_dev->dev->class_dev,
			"commands only supported with DMA.  ");
		dev_err(counter->counter_dev->dev->class_dev,
			"Interrupt-driven commands not yet implemented.\n");
		retval = -EIO;
	} else {
		retval = ni_tio_cmd_setup(s);
		if (retval == 0) {
			if (cmd->flags & CMDF_WRITE)
				retval = ni_tio_output_cmd(s);
			else
				retval = ni_tio_input_cmd(s);
		}
	}
	spin_unlock_irqrestore(&counter->lock, flags);
	return retval;
}
EXPORT_SYMBOL_GPL(ni_tio_cmd);

int ni_tio_cmdtest(struct comedi_device *dev,
		   struct comedi_subdevice *s,
		   struct comedi_cmd *cmd)
{
	struct ni_gpct *counter = s->private;
	unsigned int cidx = counter->counter_index;
	const struct ni_route_tables *routing_tables =
		counter->counter_dev->routing_tables;
	int err = 0;
	unsigned int sources;

	/* Step 1 : check if triggers are trivially valid */

	sources = TRIG_NOW | TRIG_INT | TRIG_OTHER;
	if (ni_tio_counting_mode_registers_present(counter->counter_dev))
		sources |= TRIG_EXT;
	err |= comedi_check_trigger_src(&cmd->start_src, sources);

	err |= comedi_check_trigger_src(&cmd->scan_begin_src,
					TRIG_FOLLOW | TRIG_EXT | TRIG_OTHER);
	err |= comedi_check_trigger_src(&cmd->convert_src,
					TRIG_NOW | TRIG_EXT | TRIG_OTHER);
	err |= comedi_check_trigger_src(&cmd->scan_end_src, TRIG_COUNT);
	err |= comedi_check_trigger_src(&cmd->stop_src, TRIG_NONE);

	if (err)
		return 1;

	/* Step 2a : make sure trigger sources are unique */

	err |= comedi_check_trigger_is_unique(cmd->start_src);
	err |= comedi_check_trigger_is_unique(cmd->scan_begin_src);
	err |= comedi_check_trigger_is_unique(cmd->convert_src);

	/* Step 2b : and mutually compatible */

	if (cmd->convert_src != TRIG_NOW && cmd->scan_begin_src != TRIG_FOLLOW)
		err |= -EINVAL;

	if (err)
		return 2;

	/* Step 3: check if arguments are trivially valid */

	switch (cmd->start_src) {
	case TRIG_NOW:
	case TRIG_INT:
	case TRIG_OTHER:
		err |= comedi_check_trigger_arg_is(&cmd->start_arg, 0);
		break;
	case TRIG_EXT:
		/* start_arg is the start_trigger passed to ni_tio_arm() */
		/*
		 * This should be done, but we don't yet know the actual
		 * register values.  These should be tested and then documented
		 * in the ni_route_values/ni_*.csv files, with indication of
		 * who/when/which/how these were tested.
		 * When at least a e/m/660x series have been tested, this code
		 * should be uncommented:
		 *
		 * err |= ni_check_trigger_arg(CR_CHAN(cmd->start_arg),
		 *			    NI_CtrArmStartTrigger(cidx),
		 *			    routing_tables);
		 */
		break;
	}

	/*
	 * It seems that convention is to allow either scan_begin_arg or
	 * convert_arg to specify the Gate source, with scan_begin_arg taking
	 * precedence.
	 */
	if (cmd->scan_begin_src != TRIG_EXT)
		err |= comedi_check_trigger_arg_is(&cmd->scan_begin_arg, 0);
	else
		err |= ni_check_trigger_arg(CR_CHAN(cmd->scan_begin_arg),
					    NI_CtrGate(cidx), routing_tables);

	if (cmd->convert_src != TRIG_EXT)
		err |= comedi_check_trigger_arg_is(&cmd->convert_arg, 0);
	else
		err |= ni_check_trigger_arg(CR_CHAN(cmd->convert_arg),
					    NI_CtrGate(cidx), routing_tables);

	err |= comedi_check_trigger_arg_is(&cmd->scan_end_arg,
					   cmd->chanlist_len);
	err |= comedi_check_trigger_arg_is(&cmd->stop_arg, 0);

	if (err)
		return 3;

	/* Step 4: fix up any arguments */

	/* Step 5: check channel list if it exists */

	return 0;
}
EXPORT_SYMBOL_GPL(ni_tio_cmdtest);

int ni_tio_cancel(struct ni_gpct *counter)
{
	unsigned int cidx = counter->counter_index;
	unsigned long flags;

	ni_tio_arm(counter, false, 0);
	spin_lock_irqsave(&counter->lock, flags);
	if (counter->mite_chan)
		mite_dma_disarm(counter->mite_chan);
	spin_unlock_irqrestore(&counter->lock, flags);
	ni_tio_configure_dma(counter, false, false);

	ni_tio_set_bits(counter, NITIO_INT_ENA_REG(cidx),
			GI_GATE_INTERRUPT_ENABLE(cidx), 0x0);
	return 0;
}
EXPORT_SYMBOL_GPL(ni_tio_cancel);

static int should_ack_gate(struct ni_gpct *counter)
{
	unsigned long flags;
	int retval = 0;

	switch (counter->counter_dev->variant) {
	case ni_gpct_variant_m_series:
	case ni_gpct_variant_660x:
		/*
		 * not sure if 660x really supports gate interrupts
		 * (the bits are not listed in register-level manual)
		 */
		return 1;
	case ni_gpct_variant_e_series:
		/*
		 * During buffered input counter operation for e-series,
		 * the gate interrupt is acked automatically by the dma
		 * controller, due to the Gi_Read/Write_Acknowledges_IRQ
		 * bits in the input select register.
		 */
		spin_lock_irqsave(&counter->lock, flags);
		{
			if (!counter->mite_chan ||
			    counter->mite_chan->dir != COMEDI_INPUT ||
			    (mite_done(counter->mite_chan))) {
				retval = 1;
			}
		}
		spin_unlock_irqrestore(&counter->lock, flags);
		break;
	}
	return retval;
}

static void ni_tio_acknowledge_and_confirm(struct ni_gpct *counter,
					   int *gate_error,
					   int *tc_error,
					   int *perm_stale_data)
{
	unsigned int cidx = counter->counter_index;
	const unsigned short gxx_status = ni_tio_read(counter,
						NITIO_SHARED_STATUS_REG(cidx));
	const unsigned short gi_status = ni_tio_read(counter,
						NITIO_STATUS_REG(cidx));
	unsigned int ack = 0;

	if (gate_error)
		*gate_error = 0;
	if (tc_error)
		*tc_error = 0;
	if (perm_stale_data)
		*perm_stale_data = 0;

	if (gxx_status & GI_GATE_ERROR(cidx)) {
		ack |= GI_GATE_ERROR_CONFIRM(cidx);
		if (gate_error) {
			/*
			 * 660x don't support automatic acknowledgment
			 * of gate interrupt via dma read/write
			 * and report bogus gate errors
			 */
			if (counter->counter_dev->variant !=
			    ni_gpct_variant_660x)
				*gate_error = 1;
		}
	}
	if (gxx_status & GI_TC_ERROR(cidx)) {
		ack |= GI_TC_ERROR_CONFIRM(cidx);
		if (tc_error)
			*tc_error = 1;
	}
	if (gi_status & GI_TC)
		ack |= GI_TC_INTERRUPT_ACK;
	if (gi_status & GI_GATE_INTERRUPT) {
		if (should_ack_gate(counter))
			ack |= GI_GATE_INTERRUPT_ACK;
	}
	if (ack)
		ni_tio_write(counter, ack, NITIO_INT_ACK_REG(cidx));
	if (ni_tio_get_soft_copy(counter, NITIO_MODE_REG(cidx)) &
	    GI_LOADING_ON_GATE) {
		if (ni_tio_read(counter, NITIO_STATUS2_REG(cidx)) &
		    GI_PERMANENT_STALE(cidx)) {
			dev_info(counter->counter_dev->dev->class_dev,
				 "%s: Gi_Permanent_Stale_Data detected.\n",
				 __func__);
			if (perm_stale_data)
				*perm_stale_data = 1;
		}
	}
}

void ni_tio_acknowledge(struct ni_gpct *counter)
{
	ni_tio_acknowledge_and_confirm(counter, NULL, NULL, NULL);
}
EXPORT_SYMBOL_GPL(ni_tio_acknowledge);

void ni_tio_handle_interrupt(struct ni_gpct *counter,
			     struct comedi_subdevice *s)
{
	unsigned int cidx = counter->counter_index;
	unsigned long flags;
	int gate_error;
	int tc_error;
	int perm_stale_data;

	ni_tio_acknowledge_and_confirm(counter, &gate_error, &tc_error,
				       &perm_stale_data);
	if (gate_error) {
		dev_notice(counter->counter_dev->dev->class_dev,
			   "%s: Gi_Gate_Error detected.\n", __func__);
		s->async->events |= COMEDI_CB_OVERFLOW;
	}
	if (perm_stale_data)
		s->async->events |= COMEDI_CB_ERROR;
	switch (counter->counter_dev->variant) {
	case ni_gpct_variant_m_series:
	case ni_gpct_variant_660x:
		if (ni_tio_read(counter, NITIO_DMA_STATUS_REG(cidx)) &
		    GI_DRQ_ERROR) {
			dev_notice(counter->counter_dev->dev->class_dev,
				   "%s: Gi_DRQ_Error detected.\n", __func__);
			s->async->events |= COMEDI_CB_OVERFLOW;
		}
		break;
	case ni_gpct_variant_e_series:
		break;
	}
	spin_lock_irqsave(&counter->lock, flags);
	if (counter->mite_chan)
		mite_ack_linkc(counter->mite_chan, s, true);
	spin_unlock_irqrestore(&counter->lock, flags);
}
EXPORT_SYMBOL_GPL(ni_tio_handle_interrupt);

void ni_tio_set_mite_channel(struct ni_gpct *counter,
			     struct mite_channel *mite_chan)
{
	unsigned long flags;

	spin_lock_irqsave(&counter->lock, flags);
	counter->mite_chan = mite_chan;
	spin_unlock_irqrestore(&counter->lock, flags);
}
EXPORT_SYMBOL_GPL(ni_tio_set_mite_channel);

static int __init ni_tiocmd_init_module(void)
{
	return 0;
}
module_init(ni_tiocmd_init_module);

static void __exit ni_tiocmd_cleanup_module(void)
{
}
module_exit(ni_tiocmd_cleanup_module);

MODULE_AUTHOR("Comedi <comedi@comedi.org>");
MODULE_DESCRIPTION("Comedi command support for NI general-purpose counters");
MODULE_LICENSE("GPL");<|MERGE_RESOLUTION|>--- conflicted
+++ resolved
@@ -3,19 +3,6 @@
  * Command support for NI general purpose counters
  *
  * Copyright (C) 2006 Frank Mori Hess <fmhess@users.sourceforge.net>
-<<<<<<< HEAD
- *
- * This program is free software; you can redistribute it and/or modify
- * it under the terms of the GNU General Public License as published by
- * the Free Software Foundation; either version 2 of the License, or
- * (at your option) any later version.
- *
- * This program is distributed in the hope that it will be useful,
- * but WITHOUT ANY WARRANTY; without even the implied warranty of
- * MERCHANTABILITY or FITNESS FOR A PARTICULAR PURPOSE.  See the
- * GNU General Public License for more details.
-=======
->>>>>>> 24b8d41d
  */
 
 /*
@@ -114,11 +101,8 @@
 {
 	struct ni_gpct *counter = s->private;
 	struct ni_gpct_device *counter_dev = counter->counter_dev;
-<<<<<<< HEAD
-=======
 	const struct ni_route_tables *routing_tables =
 		counter_dev->routing_tables;
->>>>>>> 24b8d41d
 	unsigned int cidx = counter->counter_index;
 	struct comedi_async *async = s->async;
 	struct comedi_cmd *cmd = &async->cmd;
@@ -147,10 +131,6 @@
 
 		if (cmd->start_src == TRIG_NOW)
 			ret = ni_tio_arm(counter, true, NI_GPCT_ARM_IMMEDIATE);
-<<<<<<< HEAD
-		else if (cmd->start_src == TRIG_EXT)
-			ret = ni_tio_arm(counter, true, cmd->start_arg);
-=======
 		else if (cmd->start_src == TRIG_EXT) {
 			int reg = CR_CHAN(cmd->start_arg);
 
@@ -164,7 +144,6 @@
 			}
 			ret = ni_tio_arm(counter, true, reg);
 		}
->>>>>>> 24b8d41d
 	}
 	return ret;
 }
@@ -183,11 +162,8 @@
 	struct comedi_cmd *cmd = &s->async->cmd;
 	struct ni_gpct *counter = s->private;
 	unsigned int cidx = counter->counter_index;
-<<<<<<< HEAD
-=======
 	const struct ni_route_tables *routing_tables =
 		counter->counter_dev->routing_tables;
->>>>>>> 24b8d41d
 	int set_gate_source = 0;
 	unsigned int gate_source;
 	int retval = 0;
