--- conflicted
+++ resolved
@@ -2,27 +2,10 @@
 /*
  * Definitions for the PLX-9052 PCI interface chip
  *
-<<<<<<< HEAD
- * Copyright (C) 2002 MEV Ltd. <http://www.mev.co.uk/>
- *
- * COMEDI - Linux Control and Measurement Device Interface
- * Copyright (C) 2000 David A. Schleef <ds@schleef.org>
- *
- * This program is free software; you can redistribute it and/or modify
- * it under the terms of the GNU General Public License as published by
- * the Free Software Foundation; either version 2 of the License, or
- * (at your option) any later version.
- *
- * This program is distributed in the hope that it will be useful,
- * but WITHOUT ANY WARRANTY; without even the implied warranty of
- * MERCHANTABILITY or FITNESS FOR A PARTICULAR PURPOSE.  See the
- * GNU General Public License for more details.
-=======
  * Copyright (C) 2002 MEV Ltd. <https://www.mev.co.uk/>
  *
  * COMEDI - Linux Control and Measurement Device Interface
  * Copyright (C) 2000 David A. Schleef <ds@schleef.org>
->>>>>>> 24b8d41d
  */
 
 #ifndef _PLX9052_H_
