--- conflicted
+++ resolved
@@ -381,12 +381,7 @@
 #define GAT_EXT		2	/* external gate input (PPCn on PCI230) */
 #define GAT_NOUTNM2	3	/* inverted output of channel-2 modulo total */
 
-<<<<<<< HEAD
-static inline unsigned int pci230_gat_config(unsigned int chan,
-					     unsigned int src)
-=======
 static unsigned int pci230_gat_config(unsigned int chan, unsigned int src)
->>>>>>> 24b8d41d
 {
 	return ((chan & 3) << 3) | (src & 7);
 }
