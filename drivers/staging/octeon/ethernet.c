// SPDX-License-Identifier: GPL-2.0
/*
 * This file is based on code from OCTEON SDK by Cavium Networks.
 *
 * Copyright (c) 2003-2007 Cavium Networks
 */

#include <linux/platform_device.h>
#include <linux/kernel.h>
#include <linux/module.h>
#include <linux/netdevice.h>
#include <linux/etherdevice.h>
#include <linux/phy.h>
#include <linux/slab.h>
#include <linux/interrupt.h>
#include <linux/of_mdio.h>
#include <linux/of_net.h>
#include <linux/if_ether.h>
#include <linux/if_vlan.h>

#include <net/dst.h>

#include "octeon-ethernet.h"
#include "ethernet-defines.h"
#include "ethernet-mem.h"
#include "ethernet-rx.h"
#include "ethernet-tx.h"
#include "ethernet-mdio.h"
#include "ethernet-util.h"

<<<<<<< HEAD
#include <asm/octeon/cvmx-pip.h>
#include <asm/octeon/cvmx-pko.h>
#include <asm/octeon/cvmx-fau.h>
#include <asm/octeon/cvmx-ipd.h>
#include <asm/octeon/cvmx-helper.h>
#include <asm/octeon/cvmx-asxx-defs.h>
#include <asm/octeon/cvmx-gmxx-defs.h>
#include <asm/octeon/cvmx-smix-defs.h>
=======
#define OCTEON_MAX_MTU 65392
>>>>>>> 24b8d41d

#define OCTEON_MAX_MTU 65392

static int num_packet_buffers = 1024;
module_param(num_packet_buffers, int, 0444);
MODULE_PARM_DESC(num_packet_buffers, "\n"
	"\tNumber of packet buffers to allocate and store in the\n"
	"\tFPA. By default, 1024 packet buffers are used.\n");

static int pow_receive_group = 15;
module_param(pow_receive_group, int, 0444);
MODULE_PARM_DESC(pow_receive_group, "\n"
	"\tPOW group to receive packets from. All ethernet hardware\n"
	"\twill be configured to send incoming packets to this POW\n"
	"\tgroup. Also any other software can submit packets to this\n"
	"\tgroup for the kernel to process.");

static int receive_group_order;
module_param(receive_group_order, int, 0444);
MODULE_PARM_DESC(receive_group_order, "\n"
	"\tOrder (0..4) of receive groups to take into use. Ethernet hardware\n"
	"\twill be configured to send incoming packets to multiple POW\n"
	"\tgroups. pow_receive_group parameter is ignored when multiple\n"
	"\tgroups are taken into use and groups are allocated starting\n"
	"\tfrom 0. By default, a single group is used.\n");

int pow_send_group = -1;
module_param(pow_send_group, int, 0644);
MODULE_PARM_DESC(pow_send_group, "\n"
	"\tPOW group to send packets to other software on. This\n"
	"\tcontrols the creation of the virtual device pow0.\n"
	"\talways_use_pow also depends on this value.");

int always_use_pow;
module_param(always_use_pow, int, 0444);
MODULE_PARM_DESC(always_use_pow, "\n"
	"\tWhen set, always send to the pow group. This will cause\n"
	"\tpackets sent to real ethernet devices to be sent to the\n"
	"\tPOW group instead of the hardware. Unless some other\n"
	"\tapplication changes the config, packets will still be\n"
	"\treceived from the low level hardware. Use this option\n"
	"\tto allow a CVMX app to intercept all packets from the\n"
	"\tlinux kernel. You must specify pow_send_group along with\n"
	"\tthis option.");

char pow_send_list[128] = "";
module_param_string(pow_send_list, pow_send_list, sizeof(pow_send_list), 0444);
MODULE_PARM_DESC(pow_send_list, "\n"
	"\tComma separated list of ethernet devices that should use the\n"
	"\tPOW for transmit instead of the actual ethernet hardware. This\n"
	"\tis a per port version of always_use_pow. always_use_pow takes\n"
	"\tprecedence over this list. For example, setting this to\n"
	"\t\"eth2,spi3,spi7\" would cause these three devices to transmit\n"
	"\tusing the pow_send_group.");

int rx_napi_weight = 32;
module_param(rx_napi_weight, int, 0444);
MODULE_PARM_DESC(rx_napi_weight, "The NAPI WEIGHT parameter.");

/* Mask indicating which receive groups are in use. */
int pow_receive_groups;

/*
 * cvm_oct_poll_queue_stopping - flag to indicate polling should stop.
 *
 * Set to one right before cvm_oct_poll_queue is destroyed.
 */
atomic_t cvm_oct_poll_queue_stopping = ATOMIC_INIT(0);

/*
 * Array of every ethernet device owned by this driver indexed by
 * the ipd input port number.
 */
struct net_device *cvm_oct_device[TOTAL_NUMBER_OF_PORTS];

u64 cvm_oct_tx_poll_interval;

static void cvm_oct_rx_refill_worker(struct work_struct *work);
static DECLARE_DELAYED_WORK(cvm_oct_rx_refill_work, cvm_oct_rx_refill_worker);

static void cvm_oct_rx_refill_worker(struct work_struct *work)
{
	/*
	 * FPA 0 may have been drained, try to refill it if we need
	 * more than num_packet_buffers / 2, otherwise normal receive
	 * processing will refill it.  If it were drained, no packets
	 * could be received so cvm_oct_napi_poll would never be
	 * invoked to do the refill.
	 */
	cvm_oct_rx_refill_pool(num_packet_buffers / 2);

	if (!atomic_read(&cvm_oct_poll_queue_stopping))
		schedule_delayed_work(&cvm_oct_rx_refill_work, HZ);
}

static void cvm_oct_periodic_worker(struct work_struct *work)
{
	struct octeon_ethernet *priv = container_of(work,
						    struct octeon_ethernet,
						    port_periodic_work.work);

	if (priv->poll)
		priv->poll(cvm_oct_device[priv->port]);

	cvm_oct_device[priv->port]->netdev_ops->ndo_get_stats
						(cvm_oct_device[priv->port]);

	if (!atomic_read(&cvm_oct_poll_queue_stopping))
		schedule_delayed_work(&priv->port_periodic_work, HZ);
}

static void cvm_oct_configure_common_hw(void)
{
	/* Setup the FPA */
	cvmx_fpa_enable();
	cvm_oct_mem_fill_fpa(CVMX_FPA_PACKET_POOL, CVMX_FPA_PACKET_POOL_SIZE,
			     num_packet_buffers);
	cvm_oct_mem_fill_fpa(CVMX_FPA_WQE_POOL, CVMX_FPA_WQE_POOL_SIZE,
			     num_packet_buffers);
	if (CVMX_FPA_OUTPUT_BUFFER_POOL != CVMX_FPA_PACKET_POOL)
		cvm_oct_mem_fill_fpa(CVMX_FPA_OUTPUT_BUFFER_POOL,
				     CVMX_FPA_OUTPUT_BUFFER_POOL_SIZE, 1024);

#ifdef __LITTLE_ENDIAN
	{
		union cvmx_ipd_ctl_status ipd_ctl_status;

		ipd_ctl_status.u64 = cvmx_read_csr(CVMX_IPD_CTL_STATUS);
		ipd_ctl_status.s.pkt_lend = 1;
		ipd_ctl_status.s.wqe_lend = 1;
		cvmx_write_csr(CVMX_IPD_CTL_STATUS, ipd_ctl_status.u64);
	}
#endif

	cvmx_helper_setup_red(num_packet_buffers / 4, num_packet_buffers / 8);
}

/**
 * cvm_oct_free_work- Free a work queue entry
 *
 * @work_queue_entry: Work queue entry to free
 *
 * Returns Zero on success, Negative on failure.
 */
int cvm_oct_free_work(void *work_queue_entry)
{
	struct cvmx_wqe *work = work_queue_entry;

	int segments = work->word2.s.bufs;
	union cvmx_buf_ptr segment_ptr = work->packet_ptr;

	while (segments--) {
		union cvmx_buf_ptr next_ptr = *(union cvmx_buf_ptr *)
			cvmx_phys_to_ptr(segment_ptr.s.addr - 8);
		if (unlikely(!segment_ptr.s.i))
			cvmx_fpa_free(cvm_oct_get_buffer_ptr(segment_ptr),
				      segment_ptr.s.pool,
				      CVMX_FPA_PACKET_POOL_SIZE / 128);
		segment_ptr = next_ptr;
	}
	cvmx_fpa_free(work, CVMX_FPA_WQE_POOL, 1);

	return 0;
}
EXPORT_SYMBOL(cvm_oct_free_work);

/**
 * cvm_oct_common_get_stats - get the low level ethernet statistics
 * @dev:    Device to get the statistics from
 *
 * Returns Pointer to the statistics
 */
static struct net_device_stats *cvm_oct_common_get_stats(struct net_device *dev)
{
	cvmx_pip_port_status_t rx_status;
	cvmx_pko_port_status_t tx_status;
	struct octeon_ethernet *priv = netdev_priv(dev);

	if (priv->port < CVMX_PIP_NUM_INPUT_PORTS) {
		if (octeon_is_simulation()) {
			/* The simulator doesn't support statistics */
			memset(&rx_status, 0, sizeof(rx_status));
			memset(&tx_status, 0, sizeof(tx_status));
		} else {
			cvmx_pip_get_port_status(priv->port, 1, &rx_status);
			cvmx_pko_get_port_status(priv->port, 1, &tx_status);
		}

		dev->stats.rx_packets += rx_status.inb_packets;
		dev->stats.tx_packets += tx_status.packets;
		dev->stats.rx_bytes += rx_status.inb_octets;
		dev->stats.tx_bytes += tx_status.octets;
		dev->stats.multicast += rx_status.multicast_packets;
		dev->stats.rx_crc_errors += rx_status.inb_errors;
		dev->stats.rx_frame_errors += rx_status.fcs_align_err_packets;
		dev->stats.rx_dropped += rx_status.dropped_packets;
	}

	return &dev->stats;
}

/**
 * cvm_oct_common_change_mtu - change the link MTU
 * @dev:     Device to change
 * @new_mtu: The new MTU
 *
 * Returns Zero on success
 */
static int cvm_oct_common_change_mtu(struct net_device *dev, int new_mtu)
{
	struct octeon_ethernet *priv = netdev_priv(dev);
	int interface = INTERFACE(priv->port);
#if IS_ENABLED(CONFIG_VLAN_8021Q)
	int vlan_bytes = VLAN_HLEN;
#else
	int vlan_bytes = 0;
#endif
	int mtu_overhead = ETH_HLEN + ETH_FCS_LEN + vlan_bytes;

<<<<<<< HEAD
	/*
	 * Limit the MTU to make sure the ethernet packets are between
	 * 64 bytes and 65535 bytes.
	 */
	if ((new_mtu + mtu_overhead < VLAN_ETH_ZLEN) ||
	    (new_mtu + mtu_overhead > OCTEON_MAX_MTU)) {
		pr_err("MTU must be between %d and %d.\n",
		       VLAN_ETH_ZLEN - mtu_overhead,
		       OCTEON_MAX_MTU - mtu_overhead);
		return -EINVAL;
	}
=======
>>>>>>> 24b8d41d
	dev->mtu = new_mtu;

	if ((interface < 2) &&
	    (cvmx_helper_interface_get_mode(interface) !=
		CVMX_HELPER_INTERFACE_MODE_SPI)) {
		int index = INDEX(priv->port);
		/* Add ethernet header and FCS, and VLAN if configured. */
		int max_packet = new_mtu + mtu_overhead;

		if (OCTEON_IS_MODEL(OCTEON_CN3XXX) ||
		    OCTEON_IS_MODEL(OCTEON_CN58XX)) {
			/* Signal errors on packets larger than the MTU */
			cvmx_write_csr(CVMX_GMXX_RXX_FRM_MAX(index, interface),
				       max_packet);
		} else {
			/*
			 * Set the hardware to truncate packets larger
			 * than the MTU and smaller the 64 bytes.
			 */
			union cvmx_pip_frm_len_chkx frm_len_chk;

			frm_len_chk.u64 = 0;
			frm_len_chk.s.minlen = VLAN_ETH_ZLEN;
			frm_len_chk.s.maxlen = max_packet;
			cvmx_write_csr(CVMX_PIP_FRM_LEN_CHKX(interface),
				       frm_len_chk.u64);
		}
		/*
		 * Set the hardware to truncate packets larger than
		 * the MTU. The jabber register must be set to a
		 * multiple of 8 bytes, so round up.
		 */
		cvmx_write_csr(CVMX_GMXX_RXX_JABBER(index, interface),
			       (max_packet + 7) & ~7u);
	}
	return 0;
}

/**
 * cvm_oct_common_set_multicast_list - set the multicast list
 * @dev:    Device to work on
 */
static void cvm_oct_common_set_multicast_list(struct net_device *dev)
{
	union cvmx_gmxx_prtx_cfg gmx_cfg;
	struct octeon_ethernet *priv = netdev_priv(dev);
	int interface = INTERFACE(priv->port);

	if ((interface < 2) &&
	    (cvmx_helper_interface_get_mode(interface) !=
		CVMX_HELPER_INTERFACE_MODE_SPI)) {
		union cvmx_gmxx_rxx_adr_ctl control;
		int index = INDEX(priv->port);

		control.u64 = 0;
		control.s.bcst = 1;	/* Allow broadcast MAC addresses */

		if (!netdev_mc_empty(dev) || (dev->flags & IFF_ALLMULTI) ||
		    (dev->flags & IFF_PROMISC))
			/* Force accept multicast packets */
			control.s.mcst = 2;
		else
			/* Force reject multicast packets */
			control.s.mcst = 1;

		if (dev->flags & IFF_PROMISC)
			/*
			 * Reject matches if promisc. Since CAM is
			 * shut off, should accept everything.
			 */
			control.s.cam_mode = 0;
		else
			/* Filter packets based on the CAM */
			control.s.cam_mode = 1;

		gmx_cfg.u64 =
		    cvmx_read_csr(CVMX_GMXX_PRTX_CFG(index, interface));
		cvmx_write_csr(CVMX_GMXX_PRTX_CFG(index, interface),
			       gmx_cfg.u64 & ~1ull);

		cvmx_write_csr(CVMX_GMXX_RXX_ADR_CTL(index, interface),
			       control.u64);
		if (dev->flags & IFF_PROMISC)
			cvmx_write_csr(CVMX_GMXX_RXX_ADR_CAM_EN
				       (index, interface), 0);
		else
			cvmx_write_csr(CVMX_GMXX_RXX_ADR_CAM_EN
				       (index, interface), 1);

		cvmx_write_csr(CVMX_GMXX_PRTX_CFG(index, interface),
			       gmx_cfg.u64);
	}
}

static int cvm_oct_set_mac_filter(struct net_device *dev)
{
	struct octeon_ethernet *priv = netdev_priv(dev);
	union cvmx_gmxx_prtx_cfg gmx_cfg;
	int interface = INTERFACE(priv->port);

	if ((interface < 2) &&
	    (cvmx_helper_interface_get_mode(interface) !=
		CVMX_HELPER_INTERFACE_MODE_SPI)) {
		int i;
		u8 *ptr = dev->dev_addr;
		u64 mac = 0;
		int index = INDEX(priv->port);

		for (i = 0; i < 6; i++)
			mac = (mac << 8) | (u64)ptr[i];

		gmx_cfg.u64 =
		    cvmx_read_csr(CVMX_GMXX_PRTX_CFG(index, interface));
		cvmx_write_csr(CVMX_GMXX_PRTX_CFG(index, interface),
			       gmx_cfg.u64 & ~1ull);

		cvmx_write_csr(CVMX_GMXX_SMACX(index, interface), mac);
		cvmx_write_csr(CVMX_GMXX_RXX_ADR_CAM0(index, interface),
			       ptr[0]);
		cvmx_write_csr(CVMX_GMXX_RXX_ADR_CAM1(index, interface),
			       ptr[1]);
		cvmx_write_csr(CVMX_GMXX_RXX_ADR_CAM2(index, interface),
			       ptr[2]);
		cvmx_write_csr(CVMX_GMXX_RXX_ADR_CAM3(index, interface),
			       ptr[3]);
		cvmx_write_csr(CVMX_GMXX_RXX_ADR_CAM4(index, interface),
			       ptr[4]);
		cvmx_write_csr(CVMX_GMXX_RXX_ADR_CAM5(index, interface),
			       ptr[5]);
		cvm_oct_common_set_multicast_list(dev);
		cvmx_write_csr(CVMX_GMXX_PRTX_CFG(index, interface),
			       gmx_cfg.u64);
	}
	return 0;
}

/**
 * cvm_oct_common_set_mac_address - set the hardware MAC address for a device
 * @dev:    The device in question.
 * @addr:   Socket address.
 *
 * Returns Zero on success
 */
static int cvm_oct_common_set_mac_address(struct net_device *dev, void *addr)
{
	int r = eth_mac_addr(dev, addr);

	if (r)
		return r;
	return cvm_oct_set_mac_filter(dev);
}

/**
 * cvm_oct_common_init - per network device initialization
 * @dev:    Device to initialize
 *
 * Returns Zero on success
 */
int cvm_oct_common_init(struct net_device *dev)
{
	struct octeon_ethernet *priv = netdev_priv(dev);
	const u8 *mac = NULL;

	if (priv->of_node)
		mac = of_get_mac_address(priv->of_node);

	if (!IS_ERR_OR_NULL(mac))
		ether_addr_copy(dev->dev_addr, mac);
	else
		eth_hw_addr_random(dev);

	/*
	 * Force the interface to use the POW send if always_use_pow
	 * was specified or it is in the pow send list.
	 */
	if ((pow_send_group != -1) &&
	    (always_use_pow || strstr(pow_send_list, dev->name)))
		priv->queue = -1;

	if (priv->queue != -1)
		dev->features |= NETIF_F_SG | NETIF_F_IP_CSUM;

	/* We do our own locking, Linux doesn't need to */
	dev->features |= NETIF_F_LLTX;
	dev->ethtool_ops = &cvm_oct_ethtool_ops;

	cvm_oct_set_mac_filter(dev);
	dev_set_mtu(dev, dev->mtu);

	/*
	 * Zero out stats for port so we won't mistakenly show
	 * counters from the bootloader.
	 */
	memset(dev->netdev_ops->ndo_get_stats(dev), 0,
	       sizeof(struct net_device_stats));

	if (dev->netdev_ops->ndo_stop)
		dev->netdev_ops->ndo_stop(dev);

	return 0;
}

void cvm_oct_common_uninit(struct net_device *dev)
{
	if (dev->phydev)
		phy_disconnect(dev->phydev);
}

int cvm_oct_common_open(struct net_device *dev,
			void (*link_poll)(struct net_device *))
{
	union cvmx_gmxx_prtx_cfg gmx_cfg;
	struct octeon_ethernet *priv = netdev_priv(dev);
	int interface = INTERFACE(priv->port);
	int index = INDEX(priv->port);
	union cvmx_helper_link_info link_info;
	int rv;

	rv = cvm_oct_phy_setup_device(dev);
	if (rv)
		return rv;

	gmx_cfg.u64 = cvmx_read_csr(CVMX_GMXX_PRTX_CFG(index, interface));
	gmx_cfg.s.en = 1;
	if (octeon_has_feature(OCTEON_FEATURE_PKND))
		gmx_cfg.s.pknd = priv->port;
	cvmx_write_csr(CVMX_GMXX_PRTX_CFG(index, interface), gmx_cfg.u64);

	if (octeon_is_simulation())
		return 0;

	if (dev->phydev) {
		int r = phy_read_status(dev->phydev);

		if (r == 0 && dev->phydev->link == 0)
			netif_carrier_off(dev);
		cvm_oct_adjust_link(dev);
	} else {
		link_info = cvmx_helper_link_get(priv->port);
		if (!link_info.s.link_up)
			netif_carrier_off(dev);
		priv->poll = link_poll;
		link_poll(dev);
	}

	return 0;
}

void cvm_oct_link_poll(struct net_device *dev)
{
	struct octeon_ethernet *priv = netdev_priv(dev);
	union cvmx_helper_link_info link_info;

	link_info = cvmx_helper_link_get(priv->port);
	if (link_info.u64 == priv->link_info)
		return;

	if (cvmx_helper_link_set(priv->port, link_info))
		link_info.u64 = priv->link_info;
	else
		priv->link_info = link_info.u64;

	if (link_info.s.link_up) {
		if (!netif_carrier_ok(dev))
			netif_carrier_on(dev);
	} else if (netif_carrier_ok(dev)) {
		netif_carrier_off(dev);
	}
	cvm_oct_note_carrier(priv, link_info);
}

static int cvm_oct_xaui_open(struct net_device *dev)
{
	return cvm_oct_common_open(dev, cvm_oct_link_poll);
}

static const struct net_device_ops cvm_oct_npi_netdev_ops = {
	.ndo_init		= cvm_oct_common_init,
	.ndo_uninit		= cvm_oct_common_uninit,
	.ndo_start_xmit		= cvm_oct_xmit,
	.ndo_set_rx_mode	= cvm_oct_common_set_multicast_list,
	.ndo_set_mac_address	= cvm_oct_common_set_mac_address,
	.ndo_do_ioctl		= cvm_oct_ioctl,
	.ndo_change_mtu		= cvm_oct_common_change_mtu,
	.ndo_get_stats		= cvm_oct_common_get_stats,
#ifdef CONFIG_NET_POLL_CONTROLLER
	.ndo_poll_controller	= cvm_oct_poll_controller,
#endif
};

static const struct net_device_ops cvm_oct_xaui_netdev_ops = {
	.ndo_init		= cvm_oct_common_init,
	.ndo_uninit		= cvm_oct_common_uninit,
	.ndo_open		= cvm_oct_xaui_open,
	.ndo_stop		= cvm_oct_common_stop,
	.ndo_start_xmit		= cvm_oct_xmit,
	.ndo_set_rx_mode	= cvm_oct_common_set_multicast_list,
	.ndo_set_mac_address	= cvm_oct_common_set_mac_address,
	.ndo_do_ioctl		= cvm_oct_ioctl,
	.ndo_change_mtu		= cvm_oct_common_change_mtu,
	.ndo_get_stats		= cvm_oct_common_get_stats,
#ifdef CONFIG_NET_POLL_CONTROLLER
	.ndo_poll_controller	= cvm_oct_poll_controller,
#endif
};

static const struct net_device_ops cvm_oct_sgmii_netdev_ops = {
	.ndo_init		= cvm_oct_sgmii_init,
	.ndo_uninit		= cvm_oct_common_uninit,
	.ndo_open		= cvm_oct_sgmii_open,
	.ndo_stop		= cvm_oct_common_stop,
	.ndo_start_xmit		= cvm_oct_xmit,
	.ndo_set_rx_mode	= cvm_oct_common_set_multicast_list,
	.ndo_set_mac_address	= cvm_oct_common_set_mac_address,
	.ndo_do_ioctl		= cvm_oct_ioctl,
	.ndo_change_mtu		= cvm_oct_common_change_mtu,
	.ndo_get_stats		= cvm_oct_common_get_stats,
#ifdef CONFIG_NET_POLL_CONTROLLER
	.ndo_poll_controller	= cvm_oct_poll_controller,
#endif
};

static const struct net_device_ops cvm_oct_spi_netdev_ops = {
	.ndo_init		= cvm_oct_spi_init,
	.ndo_uninit		= cvm_oct_spi_uninit,
	.ndo_start_xmit		= cvm_oct_xmit,
	.ndo_set_rx_mode	= cvm_oct_common_set_multicast_list,
	.ndo_set_mac_address	= cvm_oct_common_set_mac_address,
	.ndo_do_ioctl		= cvm_oct_ioctl,
	.ndo_change_mtu		= cvm_oct_common_change_mtu,
	.ndo_get_stats		= cvm_oct_common_get_stats,
#ifdef CONFIG_NET_POLL_CONTROLLER
	.ndo_poll_controller	= cvm_oct_poll_controller,
#endif
};

static const struct net_device_ops cvm_oct_rgmii_netdev_ops = {
	.ndo_init		= cvm_oct_common_init,
	.ndo_uninit		= cvm_oct_common_uninit,
	.ndo_open		= cvm_oct_rgmii_open,
	.ndo_stop		= cvm_oct_common_stop,
	.ndo_start_xmit		= cvm_oct_xmit,
	.ndo_set_rx_mode	= cvm_oct_common_set_multicast_list,
	.ndo_set_mac_address	= cvm_oct_common_set_mac_address,
	.ndo_do_ioctl		= cvm_oct_ioctl,
	.ndo_change_mtu		= cvm_oct_common_change_mtu,
	.ndo_get_stats		= cvm_oct_common_get_stats,
#ifdef CONFIG_NET_POLL_CONTROLLER
	.ndo_poll_controller	= cvm_oct_poll_controller,
#endif
};

static const struct net_device_ops cvm_oct_pow_netdev_ops = {
	.ndo_init		= cvm_oct_common_init,
	.ndo_start_xmit		= cvm_oct_xmit_pow,
	.ndo_set_rx_mode	= cvm_oct_common_set_multicast_list,
	.ndo_set_mac_address	= cvm_oct_common_set_mac_address,
	.ndo_do_ioctl		= cvm_oct_ioctl,
	.ndo_change_mtu		= cvm_oct_common_change_mtu,
	.ndo_get_stats		= cvm_oct_common_get_stats,
#ifdef CONFIG_NET_POLL_CONTROLLER
	.ndo_poll_controller	= cvm_oct_poll_controller,
#endif
};

static struct device_node *cvm_oct_of_get_child
				(const struct device_node *parent, int reg_val)
{
	struct device_node *node = NULL;
	int size;
	const __be32 *addr;

	for (;;) {
		node = of_get_next_child(parent, node);
		if (!node)
			break;
		addr = of_get_property(node, "reg", &size);
		if (addr && (be32_to_cpu(*addr) == reg_val))
			break;
	}
	return node;
}

static struct device_node *cvm_oct_node_for_port(struct device_node *pip,
						 int interface, int port)
{
	struct device_node *ni, *np;

	ni = cvm_oct_of_get_child(pip, interface);
	if (!ni)
		return NULL;

	np = cvm_oct_of_get_child(ni, port);
	of_node_put(ni);

	return np;
}

<<<<<<< HEAD
static void cvm_set_rgmii_delay(struct device_node *np, int iface, int port)
{
	u32 delay_value;

	if (!of_property_read_u32(np, "rx-delay", &delay_value))
		cvmx_write_csr(CVMX_ASXX_RX_CLK_SETX(port, iface), delay_value);
	if (!of_property_read_u32(np, "tx-delay", &delay_value))
		cvmx_write_csr(CVMX_ASXX_TX_CLK_SETX(port, iface), delay_value);
=======
static void cvm_set_rgmii_delay(struct octeon_ethernet *priv, int iface,
				int port)
{
	struct device_node *np = priv->of_node;
	u32 delay_value;
	bool rx_delay;
	bool tx_delay;

	/* By default, both RX/TX delay is enabled in
	 * __cvmx_helper_rgmii_enable().
	 */
	rx_delay = true;
	tx_delay = true;

	if (!of_property_read_u32(np, "rx-delay", &delay_value)) {
		cvmx_write_csr(CVMX_ASXX_RX_CLK_SETX(port, iface), delay_value);
		rx_delay = delay_value > 0;
	}
	if (!of_property_read_u32(np, "tx-delay", &delay_value)) {
		cvmx_write_csr(CVMX_ASXX_TX_CLK_SETX(port, iface), delay_value);
		tx_delay = delay_value > 0;
	}

	if (!rx_delay && !tx_delay)
		priv->phy_mode = PHY_INTERFACE_MODE_RGMII_ID;
	else if (!rx_delay)
		priv->phy_mode = PHY_INTERFACE_MODE_RGMII_RXID;
	else if (!tx_delay)
		priv->phy_mode = PHY_INTERFACE_MODE_RGMII_TXID;
	else
		priv->phy_mode = PHY_INTERFACE_MODE_RGMII;
>>>>>>> 24b8d41d
}

static int cvm_oct_probe(struct platform_device *pdev)
{
	int num_interfaces;
	int interface;
	int fau = FAU_NUM_PACKET_BUFFERS_TO_FREE;
	int qos;
	struct device_node *pip;
	int mtu_overhead = ETH_HLEN + ETH_FCS_LEN;

#if IS_ENABLED(CONFIG_VLAN_8021Q)
	mtu_overhead += VLAN_HLEN;
#endif

	pip = pdev->dev.of_node;
	if (!pip) {
		pr_err("Error: No 'pip' in /aliases\n");
		return -EINVAL;
	}

	cvm_oct_configure_common_hw();

	cvmx_helper_initialize_packet_io_global();

	if (receive_group_order) {
		if (receive_group_order > 4)
			receive_group_order = 4;
		pow_receive_groups = (1 << (1 << receive_group_order)) - 1;
	} else {
		pow_receive_groups = BIT(pow_receive_group);
	}

	/* Change the input group for all ports before input is enabled */
	num_interfaces = cvmx_helper_get_number_of_interfaces();
	for (interface = 0; interface < num_interfaces; interface++) {
		int num_ports = cvmx_helper_ports_on_interface(interface);
		int port;

		for (port = cvmx_helper_get_ipd_port(interface, 0);
		     port < cvmx_helper_get_ipd_port(interface, num_ports);
		     port++) {
			union cvmx_pip_prt_tagx pip_prt_tagx;

			pip_prt_tagx.u64 =
			    cvmx_read_csr(CVMX_PIP_PRT_TAGX(port));

			if (receive_group_order) {
				int tag_mask;

				/* We support only 16 groups at the moment, so
				 * always disable the two additional "hidden"
				 * tag_mask bits on CN68XX.
				 */
				if (OCTEON_IS_MODEL(OCTEON_CN68XX))
					pip_prt_tagx.u64 |= 0x3ull << 44;

				tag_mask = ~((1 << receive_group_order) - 1);
				pip_prt_tagx.s.grptagbase	= 0;
				pip_prt_tagx.s.grptagmask	= tag_mask;
				pip_prt_tagx.s.grptag		= 1;
				pip_prt_tagx.s.tag_mode		= 0;
				pip_prt_tagx.s.inc_prt_flag	= 1;
				pip_prt_tagx.s.ip6_dprt_flag	= 1;
				pip_prt_tagx.s.ip4_dprt_flag	= 1;
				pip_prt_tagx.s.ip6_sprt_flag	= 1;
				pip_prt_tagx.s.ip4_sprt_flag	= 1;
				pip_prt_tagx.s.ip6_dst_flag	= 1;
				pip_prt_tagx.s.ip4_dst_flag	= 1;
				pip_prt_tagx.s.ip6_src_flag	= 1;
				pip_prt_tagx.s.ip4_src_flag	= 1;
				pip_prt_tagx.s.grp		= 0;
			} else {
				pip_prt_tagx.s.grptag	= 0;
				pip_prt_tagx.s.grp	= pow_receive_group;
			}

			cvmx_write_csr(CVMX_PIP_PRT_TAGX(port),
				       pip_prt_tagx.u64);
		}
	}

	cvmx_helper_ipd_and_packet_input_enable();

	memset(cvm_oct_device, 0, sizeof(cvm_oct_device));

	/*
	 * Initialize the FAU used for counting packet buffers that
	 * need to be freed.
	 */
	cvmx_fau_atomic_write32(FAU_NUM_PACKET_BUFFERS_TO_FREE, 0);

	/* Initialize the FAU used for counting tx SKBs that need to be freed */
	cvmx_fau_atomic_write32(FAU_TOTAL_TX_TO_CLEAN, 0);

	if ((pow_send_group != -1)) {
		struct net_device *dev;

		dev = alloc_etherdev(sizeof(struct octeon_ethernet));
		if (dev) {
			/* Initialize the device private structure. */
			struct octeon_ethernet *priv = netdev_priv(dev);

			SET_NETDEV_DEV(dev, &pdev->dev);
			dev->netdev_ops = &cvm_oct_pow_netdev_ops;
			priv->imode = CVMX_HELPER_INTERFACE_MODE_DISABLED;
			priv->port = CVMX_PIP_NUM_INPUT_PORTS;
			priv->queue = -1;
			strscpy(dev->name, "pow%d", sizeof(dev->name));
			for (qos = 0; qos < 16; qos++)
				skb_queue_head_init(&priv->tx_free_list[qos]);
			dev->min_mtu = VLAN_ETH_ZLEN - mtu_overhead;
			dev->max_mtu = OCTEON_MAX_MTU - mtu_overhead;

			if (register_netdev(dev) < 0) {
				pr_err("Failed to register ethernet device for POW\n");
				free_netdev(dev);
			} else {
				cvm_oct_device[CVMX_PIP_NUM_INPUT_PORTS] = dev;
				pr_info("%s: POW send group %d, receive group %d\n",
					dev->name, pow_send_group,
					pow_receive_group);
			}
		} else {
			pr_err("Failed to allocate ethernet device for POW\n");
		}
	}

	num_interfaces = cvmx_helper_get_number_of_interfaces();
	for (interface = 0; interface < num_interfaces; interface++) {
		cvmx_helper_interface_mode_t imode =
		    cvmx_helper_interface_get_mode(interface);
		int num_ports = cvmx_helper_ports_on_interface(interface);
		int port;
		int port_index;

		for (port_index = 0,
		     port = cvmx_helper_get_ipd_port(interface, 0);
		     port < cvmx_helper_get_ipd_port(interface, num_ports);
		     port_index++, port++) {
			struct octeon_ethernet *priv;
			struct net_device *dev =
			    alloc_etherdev(sizeof(struct octeon_ethernet));
			if (!dev) {
				pr_err("Failed to allocate ethernet device for port %d\n",
				       port);
				continue;
			}

			/* Initialize the device private structure. */
			SET_NETDEV_DEV(dev, &pdev->dev);
			priv = netdev_priv(dev);
			priv->netdev = dev;
			priv->of_node = cvm_oct_node_for_port(pip, interface,
							      port_index);

			INIT_DELAYED_WORK(&priv->port_periodic_work,
					  cvm_oct_periodic_worker);
			priv->imode = imode;
			priv->port = port;
			priv->queue = cvmx_pko_get_base_queue(priv->port);
			priv->fau = fau - cvmx_pko_get_num_queues(port) * 4;
			priv->phy_mode = PHY_INTERFACE_MODE_NA;
			for (qos = 0; qos < 16; qos++)
				skb_queue_head_init(&priv->tx_free_list[qos]);
			for (qos = 0; qos < cvmx_pko_get_num_queues(port);
			     qos++)
				cvmx_fau_atomic_write32(priv->fau + qos * 4, 0);
			dev->min_mtu = VLAN_ETH_ZLEN - mtu_overhead;
			dev->max_mtu = OCTEON_MAX_MTU - mtu_overhead;

			switch (priv->imode) {
			/* These types don't support ports to IPD/PKO */
			case CVMX_HELPER_INTERFACE_MODE_DISABLED:
			case CVMX_HELPER_INTERFACE_MODE_PCIE:
			case CVMX_HELPER_INTERFACE_MODE_PICMG:
				break;

			case CVMX_HELPER_INTERFACE_MODE_NPI:
				dev->netdev_ops = &cvm_oct_npi_netdev_ops;
				strscpy(dev->name, "npi%d", sizeof(dev->name));
				break;

			case CVMX_HELPER_INTERFACE_MODE_XAUI:
				dev->netdev_ops = &cvm_oct_xaui_netdev_ops;
				strscpy(dev->name, "xaui%d", sizeof(dev->name));
				break;

			case CVMX_HELPER_INTERFACE_MODE_LOOP:
				dev->netdev_ops = &cvm_oct_npi_netdev_ops;
				strscpy(dev->name, "loop%d", sizeof(dev->name));
				break;

			case CVMX_HELPER_INTERFACE_MODE_SGMII:
				priv->phy_mode = PHY_INTERFACE_MODE_SGMII;
				dev->netdev_ops = &cvm_oct_sgmii_netdev_ops;
				strscpy(dev->name, "eth%d", sizeof(dev->name));
				break;

			case CVMX_HELPER_INTERFACE_MODE_SPI:
				dev->netdev_ops = &cvm_oct_spi_netdev_ops;
				strscpy(dev->name, "spi%d", sizeof(dev->name));
				break;

			case CVMX_HELPER_INTERFACE_MODE_GMII:
				priv->phy_mode = PHY_INTERFACE_MODE_GMII;
				dev->netdev_ops = &cvm_oct_rgmii_netdev_ops;
				strscpy(dev->name, "eth%d", sizeof(dev->name));
				break;

			case CVMX_HELPER_INTERFACE_MODE_RGMII:
				dev->netdev_ops = &cvm_oct_rgmii_netdev_ops;
<<<<<<< HEAD
				strcpy(dev->name, "eth%d");
				cvm_set_rgmii_delay(priv->of_node, interface,
=======
				strscpy(dev->name, "eth%d", sizeof(dev->name));
				cvm_set_rgmii_delay(priv, interface,
>>>>>>> 24b8d41d
						    port_index);
				break;
			}

			if (priv->of_node && of_phy_is_fixed_link(priv->of_node)) {
				if (of_phy_register_fixed_link(priv->of_node)) {
					netdev_err(dev, "Failed to register fixed link for interface %d, port %d\n",
						   interface, priv->port);
					dev->netdev_ops = NULL;
				}
			}

			if (!dev->netdev_ops) {
				free_netdev(dev);
			} else if (register_netdev(dev) < 0) {
				pr_err("Failed to register ethernet device for interface %d, port %d\n",
				       interface, priv->port);
				free_netdev(dev);
			} else {
				cvm_oct_device[priv->port] = dev;
				fau -=
				    cvmx_pko_get_num_queues(priv->port) *
				    sizeof(u32);
				schedule_delayed_work(&priv->port_periodic_work,
						      HZ);
			}
		}
	}

	cvm_oct_tx_initialize();
	cvm_oct_rx_initialize();

	/*
	 * 150 uS: about 10 1500-byte packets at 1GE.
	 */
	cvm_oct_tx_poll_interval = 150 * (octeon_get_clock_rate() / 1000000);

	schedule_delayed_work(&cvm_oct_rx_refill_work, HZ);

	return 0;
}

static int cvm_oct_remove(struct platform_device *pdev)
{
	int port;

	cvmx_ipd_disable();

	atomic_inc_return(&cvm_oct_poll_queue_stopping);
	cancel_delayed_work_sync(&cvm_oct_rx_refill_work);

	cvm_oct_rx_shutdown();
	cvm_oct_tx_shutdown();

	cvmx_pko_disable();

	/* Free the ethernet devices */
	for (port = 0; port < TOTAL_NUMBER_OF_PORTS; port++) {
		if (cvm_oct_device[port]) {
			struct net_device *dev = cvm_oct_device[port];
			struct octeon_ethernet *priv = netdev_priv(dev);

			cancel_delayed_work_sync(&priv->port_periodic_work);

			cvm_oct_tx_shutdown_dev(dev);
			unregister_netdev(dev);
			free_netdev(dev);
			cvm_oct_device[port] = NULL;
		}
	}

	cvmx_pko_shutdown();

	cvmx_ipd_free_ptr();

	/* Free the HW pools */
	cvm_oct_mem_empty_fpa(CVMX_FPA_PACKET_POOL, CVMX_FPA_PACKET_POOL_SIZE,
			      num_packet_buffers);
	cvm_oct_mem_empty_fpa(CVMX_FPA_WQE_POOL, CVMX_FPA_WQE_POOL_SIZE,
			      num_packet_buffers);
	if (CVMX_FPA_OUTPUT_BUFFER_POOL != CVMX_FPA_PACKET_POOL)
		cvm_oct_mem_empty_fpa(CVMX_FPA_OUTPUT_BUFFER_POOL,
				      CVMX_FPA_OUTPUT_BUFFER_POOL_SIZE, 128);
	return 0;
}

static const struct of_device_id cvm_oct_match[] = {
	{
		.compatible = "cavium,octeon-3860-pip",
	},
	{},
};
MODULE_DEVICE_TABLE(of, cvm_oct_match);

static struct platform_driver cvm_oct_driver = {
	.probe		= cvm_oct_probe,
	.remove		= cvm_oct_remove,
	.driver		= {
		.name	= KBUILD_MODNAME,
		.of_match_table = cvm_oct_match,
	},
};

module_platform_driver(cvm_oct_driver);

MODULE_SOFTDEP("pre: mdio-cavium");
MODULE_LICENSE("GPL");
MODULE_AUTHOR("Cavium Networks <support@caviumnetworks.com>");
MODULE_DESCRIPTION("Cavium Networks Octeon ethernet driver.");<|MERGE_RESOLUTION|>--- conflicted
+++ resolved
@@ -28,19 +28,6 @@
 #include "ethernet-mdio.h"
 #include "ethernet-util.h"
 
-<<<<<<< HEAD
-#include <asm/octeon/cvmx-pip.h>
-#include <asm/octeon/cvmx-pko.h>
-#include <asm/octeon/cvmx-fau.h>
-#include <asm/octeon/cvmx-ipd.h>
-#include <asm/octeon/cvmx-helper.h>
-#include <asm/octeon/cvmx-asxx-defs.h>
-#include <asm/octeon/cvmx-gmxx-defs.h>
-#include <asm/octeon/cvmx-smix-defs.h>
-=======
-#define OCTEON_MAX_MTU 65392
->>>>>>> 24b8d41d
-
 #define OCTEON_MAX_MTU 65392
 
 static int num_packet_buffers = 1024;
@@ -259,20 +246,6 @@
 #endif
 	int mtu_overhead = ETH_HLEN + ETH_FCS_LEN + vlan_bytes;
 
-<<<<<<< HEAD
-	/*
-	 * Limit the MTU to make sure the ethernet packets are between
-	 * 64 bytes and 65535 bytes.
-	 */
-	if ((new_mtu + mtu_overhead < VLAN_ETH_ZLEN) ||
-	    (new_mtu + mtu_overhead > OCTEON_MAX_MTU)) {
-		pr_err("MTU must be between %d and %d.\n",
-		       VLAN_ETH_ZLEN - mtu_overhead,
-		       OCTEON_MAX_MTU - mtu_overhead);
-		return -EINVAL;
-	}
-=======
->>>>>>> 24b8d41d
 	dev->mtu = new_mtu;
 
 	if ((interface < 2) &&
@@ -671,16 +644,6 @@
 	return np;
 }
 
-<<<<<<< HEAD
-static void cvm_set_rgmii_delay(struct device_node *np, int iface, int port)
-{
-	u32 delay_value;
-
-	if (!of_property_read_u32(np, "rx-delay", &delay_value))
-		cvmx_write_csr(CVMX_ASXX_RX_CLK_SETX(port, iface), delay_value);
-	if (!of_property_read_u32(np, "tx-delay", &delay_value))
-		cvmx_write_csr(CVMX_ASXX_TX_CLK_SETX(port, iface), delay_value);
-=======
 static void cvm_set_rgmii_delay(struct octeon_ethernet *priv, int iface,
 				int port)
 {
@@ -712,7 +675,6 @@
 		priv->phy_mode = PHY_INTERFACE_MODE_RGMII_TXID;
 	else
 		priv->phy_mode = PHY_INTERFACE_MODE_RGMII;
->>>>>>> 24b8d41d
 }
 
 static int cvm_oct_probe(struct platform_device *pdev)
@@ -925,13 +887,8 @@
 
 			case CVMX_HELPER_INTERFACE_MODE_RGMII:
 				dev->netdev_ops = &cvm_oct_rgmii_netdev_ops;
-<<<<<<< HEAD
-				strcpy(dev->name, "eth%d");
-				cvm_set_rgmii_delay(priv->of_node, interface,
-=======
 				strscpy(dev->name, "eth%d", sizeof(dev->name));
 				cvm_set_rgmii_delay(priv, interface,
->>>>>>> 24b8d41d
 						    port_index);
 				break;
 			}
