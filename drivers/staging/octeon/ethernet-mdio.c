// SPDX-License-Identifier: GPL-2.0
/*
 * This file is based on code from OCTEON SDK by Cavium Networks.
 *
 * Copyright (c) 2003-2007 Cavium Networks
 */

#include <linux/kernel.h>
#include <linux/ethtool.h>
#include <linux/phy.h>
#include <linux/ratelimit.h>
#include <linux/of_mdio.h>
#include <generated/utsrelease.h>
#include <net/dst.h>

#include "octeon-ethernet.h"
#include "ethernet-defines.h"
#include "ethernet-mdio.h"
#include "ethernet-util.h"

static void cvm_oct_get_drvinfo(struct net_device *dev,
				struct ethtool_drvinfo *info)
{
	strlcpy(info->driver, KBUILD_MODNAME, sizeof(info->driver));
	strlcpy(info->version, UTS_RELEASE, sizeof(info->version));
	strlcpy(info->bus_info, "Builtin", sizeof(info->bus_info));
}

static int cvm_oct_nway_reset(struct net_device *dev)
{
	if (!capable(CAP_NET_ADMIN))
		return -EPERM;

	if (dev->phydev)
		return phy_start_aneg(dev->phydev);

	return -EINVAL;
}

const struct ethtool_ops cvm_oct_ethtool_ops = {
	.get_drvinfo = cvm_oct_get_drvinfo,
	.nway_reset = cvm_oct_nway_reset,
	.get_link = ethtool_op_get_link,
	.get_link_ksettings = phy_ethtool_get_link_ksettings,
	.set_link_ksettings = phy_ethtool_set_link_ksettings,
};

/**
 * cvm_oct_ioctl - IOCTL support for PHY control
 * @dev:    Device to change
 * @rq:     the request
 * @cmd:    the command
 *
 * Returns Zero on success
 */
int cvm_oct_ioctl(struct net_device *dev, struct ifreq *rq, int cmd)
{
	if (!netif_running(dev))
		return -EINVAL;

	if (!dev->phydev)
		return -EINVAL;

	return phy_mii_ioctl(dev->phydev, rq, cmd);
}

void cvm_oct_note_carrier(struct octeon_ethernet *priv,
			  union cvmx_helper_link_info li)
{
	if (li.s.link_up) {
		pr_notice_ratelimited("%s: %u Mbps %s duplex, port %d, queue %d\n",
				      netdev_name(priv->netdev), li.s.speed,
				      (li.s.full_duplex) ? "Full" : "Half",
				      priv->port, priv->queue);
	} else {
		pr_notice_ratelimited("%s: Link down\n",
				      netdev_name(priv->netdev));
	}
}

void cvm_oct_adjust_link(struct net_device *dev)
{
	struct octeon_ethernet *priv = netdev_priv(dev);
	union cvmx_helper_link_info link_info;

	link_info.u64		= 0;
	link_info.s.link_up	= dev->phydev->link ? 1 : 0;
	link_info.s.full_duplex = dev->phydev->duplex ? 1 : 0;
	link_info.s.speed	= dev->phydev->speed;
	priv->link_info		= link_info.u64;

	/*
	 * The polling task need to know about link status changes.
	 */
	if (priv->poll)
		priv->poll(dev);

	if (priv->last_link != dev->phydev->link) {
		priv->last_link = dev->phydev->link;
		cvmx_helper_link_set(priv->port, link_info);
		cvm_oct_note_carrier(priv, link_info);
	}
}

int cvm_oct_common_stop(struct net_device *dev)
{
	struct octeon_ethernet *priv = netdev_priv(dev);
	int interface = INTERFACE(priv->port);
	union cvmx_helper_link_info link_info;
	union cvmx_gmxx_prtx_cfg gmx_cfg;
	int index = INDEX(priv->port);

	gmx_cfg.u64 = cvmx_read_csr(CVMX_GMXX_PRTX_CFG(index, interface));
	gmx_cfg.s.en = 0;
	cvmx_write_csr(CVMX_GMXX_PRTX_CFG(index, interface), gmx_cfg.u64);

	priv->poll = NULL;

	if (dev->phydev)
		phy_disconnect(dev->phydev);

	if (priv->last_link) {
		link_info.u64 = 0;
		priv->last_link = 0;

		cvmx_helper_link_set(priv->port, link_info);
		cvm_oct_note_carrier(priv, link_info);
	}
	return 0;
}

/**
 * cvm_oct_phy_setup_device - setup the PHY
 *
 * @dev:    Device to setup
 *
 * Returns Zero on success, negative on failure
 */
int cvm_oct_phy_setup_device(struct net_device *dev)
{
	struct octeon_ethernet *priv = netdev_priv(dev);
	struct device_node *phy_node;
	struct phy_device *phydev = NULL;

	if (!priv->of_node)
		goto no_phy;

	phy_node = of_parse_phandle(priv->of_node, "phy-handle", 0);
	if (!phy_node && of_phy_is_fixed_link(priv->of_node)) {
		phy_node = of_node_get(priv->of_node);
	}
	if (!phy_node)
		goto no_phy;

	phydev = of_phy_connect(dev, phy_node, cvm_oct_adjust_link, 0,
<<<<<<< HEAD
				PHY_INTERFACE_MODE_GMII);
	of_node_put(phy_node);

	if (!phydev)
		return -ENODEV;

	priv->last_link = 0;
	phy_start_aneg(phydev);
=======
				priv->phy_mode);
	of_node_put(phy_node);

	if (!phydev)
		return -EPROBE_DEFER;

	priv->last_link = 0;
	phy_start(phydev);
>>>>>>> 24b8d41d

	return 0;
no_phy:
	/* If there is no phy, assume a direct MAC connection and that
	 * the link is up.
	 */
	netif_carrier_on(dev);
	return 0;
}<|MERGE_RESOLUTION|>--- conflicted
+++ resolved
@@ -153,16 +153,6 @@
 		goto no_phy;
 
 	phydev = of_phy_connect(dev, phy_node, cvm_oct_adjust_link, 0,
-<<<<<<< HEAD
-				PHY_INTERFACE_MODE_GMII);
-	of_node_put(phy_node);
-
-	if (!phydev)
-		return -ENODEV;
-
-	priv->last_link = 0;
-	phy_start_aneg(phydev);
-=======
 				priv->phy_mode);
 	of_node_put(phy_node);
 
@@ -171,7 +161,6 @@
 
 	priv->last_link = 0;
 	phy_start(phydev);
->>>>>>> 24b8d41d
 
 	return 0;
 no_phy:
