--- conflicted
+++ resolved
@@ -3,18 +3,6 @@
  *
  * Copyright(c) 2007 - 2012 Realtek Corporation. All rights reserved.
  *
-<<<<<<< HEAD
- * This program is free software; you can redistribute it and/or modify it
- * under the terms of version 2 of the GNU General Public License as
- * published by the Free Software Foundation.
- *
- * This program is distributed in the hope that it will be useful, but WITHOUT
- * ANY WARRANTY; without even the implied warranty of MERCHANTABILITY or
- * FITNESS FOR A PARTICULAR PURPOSE. See the GNU General Public License for
- * more details.
- *
-=======
->>>>>>> 24b8d41d
  ******************************************************************************/
 #define _RTW_WLAN_UTIL_C_
 
@@ -652,18 +640,6 @@
 
 void HT_caps_handler(struct adapter *padapter, struct ndis_802_11_var_ie *pIE)
 {
-<<<<<<< HEAD
-	unsigned int	i;
-	u8	rf_type;
-	u8	max_AMPDU_len, min_MPDU_spacing;
-	struct mlme_ext_priv	*pmlmeext = &padapter->mlmeextpriv;
-	struct mlme_ext_info	*pmlmeinfo = &(pmlmeext->mlmext_info);
-	struct mlme_priv		*pmlmepriv = &padapter->mlmepriv;
-	struct ht_priv			*phtpriv = &pmlmepriv->htpriv;
-	u8 *HT_cap = (u8 *)(&pmlmeinfo->HT_caps);
-
-	if (pIE == NULL)
-=======
 	unsigned int i;
 	u8 max_ampdu_len, min_mpdu_spacing;
 	struct mlme_ext_priv *pmlmeext = &padapter->mlmeextpriv;
@@ -673,7 +649,6 @@
 	u8 *HT_cap = (u8 *)(&pmlmeinfo->HT_caps);
 
 	if (!pIE)
->>>>>>> 24b8d41d
 		return;
 
 	if (!phtpriv->ht_option)
@@ -688,44 +663,22 @@
 		} else {
 			/* modify from  fw by Thomas 2010/11/17 */
 			if ((pmlmeinfo->HT_caps.ampdu_params_info & 0x3) > (pIE->data[i] & 0x3))
-<<<<<<< HEAD
-				max_AMPDU_len = pIE->data[i] & 0x3;
-			else
-				max_AMPDU_len = pmlmeinfo->HT_caps.ampdu_params_info & 0x3;
-
-			if ((pmlmeinfo->HT_caps.ampdu_params_info & 0x1c) > (pIE->data[i] & 0x1c))
-				min_MPDU_spacing = pmlmeinfo->HT_caps.ampdu_params_info & 0x1c;
-=======
 				max_ampdu_len = pIE->data[i] & 0x3;
 			else
 				max_ampdu_len = pmlmeinfo->HT_caps.ampdu_params_info & 0x3;
 
 			if ((pmlmeinfo->HT_caps.ampdu_params_info & 0x1c) > (pIE->data[i] & 0x1c))
 				min_mpdu_spacing = pmlmeinfo->HT_caps.ampdu_params_info & 0x1c;
->>>>>>> 24b8d41d
 			else
 				min_mpdu_spacing = pIE->data[i] & 0x1c;
 
-<<<<<<< HEAD
-			pmlmeinfo->HT_caps.ampdu_params_info = max_AMPDU_len | min_MPDU_spacing;
-=======
 			pmlmeinfo->HT_caps.ampdu_params_info = max_ampdu_len | min_mpdu_spacing;
->>>>>>> 24b8d41d
 		}
 	}
 
 	/* update the MCS rates */
-<<<<<<< HEAD
-	for (i = 0; i < 16; i++) {
-		if ((rf_type == RF_1T1R) || (rf_type == RF_1T2R))
-			((u8 *)&pmlmeinfo->HT_caps.mcs)[i] &= MCS_rate_1R[i];
-		else
-			((u8 *)&pmlmeinfo->HT_caps.mcs)[i] &= MCS_rate_2R[i];
-	}
-=======
 	for (i = 0; i < 16; i++)
 		((u8 *)&pmlmeinfo->HT_caps.mcs)[i] &= MCS_rate_1R[i];
->>>>>>> 24b8d41d
 }
 
 void HT_info_handler(struct adapter *padapter, struct ndis_802_11_var_ie *pIE)
@@ -764,18 +717,6 @@
 		return;
 	}
 
-<<<<<<< HEAD
-	/* handle A-MPDU parameter field */
-	/*
-		AMPDU_para [1:0]:Max AMPDU Len => 0:8k , 1:16k, 2:32k, 3:64k
-		AMPDU_para [4:2]:Min MPDU Start Spacing
-	*/
-	max_AMPDU_len = pmlmeinfo->HT_caps.ampdu_params_info & 0x03;
-
-	min_MPDU_spacing = (pmlmeinfo->HT_caps.ampdu_params_info & 0x1c) >> 2;
-
-	rtw_hal_set_hwreg(padapter, HW_VAR_AMPDU_MIN_SPACE, (u8 *)(&min_MPDU_spacing));
-=======
 	/* handle A-MPDU parameter field
 	 *
 	 * AMPDU_para [1:0]:Max AMPDU Len => 0:8k , 1:16k, 2:32k, 3:64k
@@ -783,7 +724,6 @@
 	 */
 	max_ampdu_len = pmlmeinfo->HT_caps.ampdu_params_info & 0x03;
 	min_mpdu_spacing = (pmlmeinfo->HT_caps.ampdu_params_info & 0x1c) >> 2;
->>>>>>> 24b8d41d
 
 	rtw_hal_set_hwreg(padapter, HW_VAR_AMPDU_MIN_SPACE, &min_mpdu_spacing);
 	rtw_hal_set_hwreg(padapter, HW_VAR_AMPDU_FACTOR, &max_ampdu_len);
@@ -886,13 +826,8 @@
 	bssid->Length = sizeof(struct wlan_bssid_ex) - MAX_IE_SZ + len;
 
 	/* below is to copy the information element */
-<<<<<<< HEAD
-	bssid->IELength = len;
-	memcpy(bssid->IEs, (pframe + sizeof(struct ieee80211_hdr_3addr)), bssid->IELength);
-=======
 	bssid->ie_length = len;
 	memcpy(bssid->ies, (pframe + sizeof(struct ieee80211_hdr_3addr)), bssid->ie_length);
->>>>>>> 24b8d41d
 
 	/* check bw and channel offset */
 	/* parsing HT_CAP_IE */
@@ -1168,17 +1103,8 @@
 
 unsigned int update_MSC_rate(struct ieee80211_ht_cap *pHT_caps)
 {
-<<<<<<< HEAD
-	unsigned int mask = 0;
-
-	mask = (pHT_caps->mcs.rx_mask[0] << 12) |
-	       (pHT_caps->mcs.rx_mask[1] << 20);
-
-	return mask;
-=======
 	return (pHT_caps->mcs.rx_mask[0] << 12) |
 	       (pHT_caps->mcs.rx_mask[1] << 20);
->>>>>>> 24b8d41d
 }
 
 int support_short_GI(struct adapter *padapter, struct ieee80211_ht_cap *pHT_caps)
