--- conflicted
+++ resolved
@@ -3,18 +3,6 @@
  *
  * Copyright(c) 2007 - 2012 Realtek Corporation. All rights reserved.
  *
-<<<<<<< HEAD
- * This program is free software; you can redistribute it and/or modify it
- * under the terms of version 2 of the GNU General Public License as
- * published by the Free Software Foundation.
- *
- * This program is distributed in the hope that it will be useful, but WITHOUT
- * ANY WARRANTY; without even the implied warranty of MERCHANTABILITY or
- * FITNESS FOR A PARTICULAR PURPOSE. See the GNU General Public License for
- * more details.
- *
-=======
->>>>>>> 24b8d41d
  ******************************************************************************/
 #define _RTW_MLME_EXT_C_
 
@@ -315,15 +303,9 @@
 
 static void issue_beacon(struct adapter *padapter, int timeout_ms)
 {
-<<<<<<< HEAD
-	struct xmit_frame	*pmgntframe;
-	struct pkt_attrib	*pattrib;
-	unsigned char	*pframe;
-=======
 	struct xmit_frame *pmgntframe;
 	struct pkt_attrib *pattrib;
 	unsigned char *pframe;
->>>>>>> 24b8d41d
 	struct ieee80211_hdr *pwlanhdr;
 	__le16 *fctrl;
 	unsigned int rate_len;
@@ -353,19 +335,11 @@
 	pframe = (u8 *)(pmgntframe->buf_addr) + TXDESC_OFFSET;
 	pwlanhdr = (struct ieee80211_hdr *)pframe;
 
-<<<<<<< HEAD
-
-=======
->>>>>>> 24b8d41d
 	fctrl = &pwlanhdr->frame_control;
 	*(fctrl) = 0;
 
 	ether_addr_copy(pwlanhdr->addr1, bc_addr);
-<<<<<<< HEAD
-	ether_addr_copy(pwlanhdr->addr2, myid(&(padapter->eeprompriv)));
-=======
 	ether_addr_copy(pwlanhdr->addr2, myid(&padapter->eeprompriv));
->>>>>>> 24b8d41d
 	ether_addr_copy(pwlanhdr->addr3, cur_network->MacAddress);
 
 	SetSeqNum(pwlanhdr, 0/*pmlmeext->mgnt_seq*/);
@@ -387,17 +361,10 @@
 			, cur_network->ie_length - _BEACON_IE_OFFSET_
 			, pmlmeinfo->hidden_ssid_mode
 			);
-<<<<<<< HEAD
-		pframe += (cur_network->IELength+len_diff);
-		pattrib->pktlen += (cur_network->IELength+len_diff);
-		wps_ie = rtw_get_wps_ie(pmgntframe->buf_addr+TXDESC_OFFSET+sizeof(struct ieee80211_hdr_3addr)+_BEACON_IE_OFFSET_,
-			pattrib->pktlen-sizeof(struct ieee80211_hdr_3addr)-_BEACON_IE_OFFSET_, NULL, &wps_ielen);
-=======
 		pframe += (cur_network->ie_length + len_diff);
 		pattrib->pktlen += (cur_network->ie_length + len_diff);
 		wps_ie = rtw_get_wps_ie(pmgntframe->buf_addr + TXDESC_OFFSET + sizeof(struct ieee80211_hdr_3addr) + _BEACON_IE_OFFSET_,
 					pattrib->pktlen - sizeof(struct ieee80211_hdr_3addr) - _BEACON_IE_OFFSET_, NULL, &wps_ielen);
->>>>>>> 24b8d41d
 		if (wps_ie && wps_ielen > 0)
 			rtw_get_wps_attr_content(wps_ie,  wps_ielen, WPS_ATTR_SELECTED_REGISTRAR, (u8 *)(&sr), NULL);
 		if (sr != 0)
@@ -477,15 +444,9 @@
 
 static void issue_probersp(struct adapter *padapter, unsigned char *da)
 {
-<<<<<<< HEAD
-	struct xmit_frame			*pmgntframe;
-	struct pkt_attrib			*pattrib;
-	unsigned char					*pframe;
-=======
 	struct xmit_frame *pmgntframe;
 	struct pkt_attrib *pattrib;
 	unsigned char *pframe;
->>>>>>> 24b8d41d
 	struct ieee80211_hdr *pwlanhdr;
 	__le16 *fctrl;
 	unsigned char *mac, *bssid;
@@ -632,15 +593,9 @@
 			  bool wait_ack)
 {
 	int ret = _FAIL;
-<<<<<<< HEAD
-	struct xmit_frame		*pmgntframe;
-	struct pkt_attrib		*pattrib;
-	unsigned char			*pframe;
-=======
 	struct xmit_frame *pmgntframe;
 	struct pkt_attrib *pattrib;
 	unsigned char *pframe;
->>>>>>> 24b8d41d
 	struct ieee80211_hdr *pwlanhdr;
 	__le16 *fctrl;
 	unsigned char *mac;
@@ -811,26 +766,15 @@
 
 	pframe += sizeof(struct ieee80211_hdr_3addr);
 	pattrib->pktlen = sizeof(struct ieee80211_hdr_3addr);
-<<<<<<< HEAD
-
-=======
->>>>>>> 24b8d41d
 
 	if (psta) {/*  for AP mode */
 #ifdef CONFIG_88EU_AP_MODE
 
 		ether_addr_copy(pwlanhdr->addr1, psta->hwaddr);
 		ether_addr_copy(pwlanhdr->addr2,
-<<<<<<< HEAD
-				myid(&(padapter->eeprompriv)));
-		ether_addr_copy(pwlanhdr->addr3,
-				myid(&(padapter->eeprompriv)));
-
-=======
 				myid(&padapter->eeprompriv));
 		ether_addr_copy(pwlanhdr->addr3,
 				myid(&padapter->eeprompriv));
->>>>>>> 24b8d41d
 
 		/*  setting auth algo number */
 		val16 = (u16)psta->authalg;
@@ -867,10 +811,7 @@
 	} else {
 		__le32 le_tmp32;
 		__le16 le_tmp16;
-<<<<<<< HEAD
-=======
-
->>>>>>> 24b8d41d
+
 		ether_addr_copy(pwlanhdr->addr1, pnetwork->MacAddress);
 		ether_addr_copy(pwlanhdr->addr2, myid(&padapter->eeprompriv));
 		ether_addr_copy(pwlanhdr->addr3, pnetwork->MacAddress);
@@ -932,11 +873,7 @@
 static void issue_asocrsp(struct adapter *padapter, unsigned short status,
 			  struct sta_info *pstat, int pkt_type)
 {
-<<<<<<< HEAD
-	struct xmit_frame	*pmgntframe;
-=======
 	struct xmit_frame *pmgntframe;
->>>>>>> 24b8d41d
 	struct ieee80211_hdr *pwlanhdr;
 	struct pkt_attrib *pattrib;
 	unsigned char *pbuf, *pframe;
@@ -970,14 +907,8 @@
 
 	ether_addr_copy((void *)GetAddr1Ptr(pwlanhdr), pstat->hwaddr);
 	ether_addr_copy((void *)GetAddr2Ptr(pwlanhdr),
-<<<<<<< HEAD
-			myid(&(padapter->eeprompriv)));
-	ether_addr_copy((void *)GetAddr3Ptr(pwlanhdr), pnetwork->MacAddress);
-
-=======
 			myid(&padapter->eeprompriv));
 	ether_addr_copy((void *)GetAddr3Ptr(pwlanhdr), pnetwork->MacAddress);
->>>>>>> 24b8d41d
 
 	SetSeqNum(pwlanhdr, pmlmeext->mgnt_seq);
 	pmlmeext->mgnt_seq++;
@@ -1067,15 +998,9 @@
 static void issue_assocreq(struct adapter *padapter)
 {
 	int ret = _FAIL;
-<<<<<<< HEAD
-	struct xmit_frame	*pmgntframe;
-	struct pkt_attrib	*pattrib;
-	unsigned char		*pframe, *p;
-=======
 	struct xmit_frame *pmgntframe;
 	struct pkt_attrib *pattrib;
 	unsigned char *pframe, *p;
->>>>>>> 24b8d41d
 	struct ieee80211_hdr *pwlanhdr;
 	__le16 *fctrl;
 	unsigned int i, j, ie_len, index = 0;
@@ -1104,11 +1029,7 @@
 	fctrl = &pwlanhdr->frame_control;
 	*(fctrl) = 0;
 	ether_addr_copy(pwlanhdr->addr1, pnetwork->MacAddress);
-<<<<<<< HEAD
-	ether_addr_copy(pwlanhdr->addr2, myid(&(padapter->eeprompriv)));
-=======
 	ether_addr_copy(pwlanhdr->addr2, myid(&padapter->eeprompriv));
->>>>>>> 24b8d41d
 	ether_addr_copy(pwlanhdr->addr3, pnetwork->MacAddress);
 
 	SetSeqNum(pwlanhdr, pmlmeext->mgnt_seq);
@@ -1192,13 +1113,8 @@
 
 	/* HT caps */
 	if (padapter->mlmepriv.htpriv.ht_option) {
-<<<<<<< HEAD
-		p = rtw_get_ie((pmlmeinfo->network.IEs + sizeof(struct ndis_802_11_fixed_ie)), _HT_CAPABILITY_IE_, &ie_len, (pmlmeinfo->network.IELength - sizeof(struct ndis_802_11_fixed_ie)));
-		if ((p != NULL) && (!(is_ap_in_tkip(padapter)))) {
-=======
 		p = rtw_get_ie((pmlmeinfo->network.ies + sizeof(struct ndis_802_11_fixed_ie)), _HT_CAPABILITY_IE_, &ie_len, (pmlmeinfo->network.ie_length - sizeof(struct ndis_802_11_fixed_ie)));
 		if (p && !is_ap_in_tkip(padapter)) {
->>>>>>> 24b8d41d
 			memcpy(&pmlmeinfo->HT_caps, p + 2, sizeof(struct ieee80211_ht_cap));
 
 			/* to disable 40M Hz support while gd_bw_40MHz_en = 0 */
@@ -1210,33 +1126,10 @@
 			/* todo: disable SM power save mode */
 			pmlmeinfo->HT_caps.cap_info |= cpu_to_le16(0x000c);
 
-<<<<<<< HEAD
-			rtw_hal_get_hwreg(padapter, HW_VAR_RF_TYPE, (u8 *)(&rf_type));
-			switch (rf_type) {
-			case RF_1T1R:
-				if (pregpriv->rx_stbc)
-					pmlmeinfo->HT_caps.cap_info |= cpu_to_le16(0x0100);/* RX STBC One spatial stream */
-				memcpy((u8 *)&pmlmeinfo->HT_caps.mcs, MCS_rate_1R, 16);
-				break;
-			case RF_2T2R:
-			case RF_1T2R:
-			default:
-				if ((pregpriv->rx_stbc == 0x3) ||/* enable for 2.4/5 GHz */
-				    ((pmlmeext->cur_wireless_mode & WIRELESS_11_24N) && (pregpriv->rx_stbc == 0x1)) || /* enable for 2.4GHz */
-				    (pregpriv->wifi_spec == 1)) {
-					DBG_88E("declare supporting RX STBC\n");
-					pmlmeinfo->HT_caps.cap_info |= cpu_to_le16(0x0200);/* RX STBC two spatial stream */
-				}
-				memcpy(&pmlmeinfo->HT_caps.mcs, MCS_rate_2R, 16);
-				break;
-			}
-			pframe = rtw_set_ie(pframe, _HT_CAPABILITY_IE_, ie_len , (u8 *)(&(pmlmeinfo->HT_caps)), &(pattrib->pktlen));
-=======
 			if (pregpriv->rx_stbc)
 				pmlmeinfo->HT_caps.cap_info |= cpu_to_le16(0x0100);/* RX STBC One spatial stream */
 			memcpy((u8 *)&pmlmeinfo->HT_caps.mcs, MCS_rate_1R, 16);
 			pframe = rtw_set_ie(pframe, _HT_CAPABILITY_IE_, ie_len, (u8 *)(&pmlmeinfo->HT_caps), &pattrib->pktlen);
->>>>>>> 24b8d41d
 		}
 	}
 
@@ -1284,15 +1177,9 @@
 			   unsigned int power_mode, bool wait_ack)
 {
 	int ret = _FAIL;
-<<<<<<< HEAD
-	struct xmit_frame			*pmgntframe;
-	struct pkt_attrib			*pattrib;
-	unsigned char					*pframe;
-=======
 	struct xmit_frame *pmgntframe;
 	struct pkt_attrib *pattrib;
 	unsigned char *pframe;
->>>>>>> 24b8d41d
 	struct ieee80211_hdr *pwlanhdr;
 	__le16 *fctrl;
 	struct xmit_priv *pxmitpriv;
@@ -1334,11 +1221,7 @@
 		SetPwrMgt(fctrl);
 
 	ether_addr_copy(pwlanhdr->addr1, da);
-<<<<<<< HEAD
-	ether_addr_copy(pwlanhdr->addr2, myid(&(padapter->eeprompriv)));
-=======
 	ether_addr_copy(pwlanhdr->addr2, myid(&padapter->eeprompriv));
->>>>>>> 24b8d41d
 	ether_addr_copy(pwlanhdr->addr3, pnetwork->MacAddress);
 
 	SetSeqNum(pwlanhdr, pmlmeext->mgnt_seq);
@@ -1415,15 +1298,9 @@
 			       u16 tid, bool wait_ack)
 {
 	int ret = _FAIL;
-<<<<<<< HEAD
-	struct xmit_frame			*pmgntframe;
-	struct pkt_attrib			*pattrib;
-	unsigned char					*pframe;
-=======
 	struct xmit_frame *pmgntframe;
 	struct pkt_attrib *pattrib;
 	unsigned char *pframe;
->>>>>>> 24b8d41d
 	struct ieee80211_hdr *pwlanhdr;
 	__le16 *fctrl;
 	unsigned short *qc;
@@ -1473,11 +1350,7 @@
 	SetAckpolicy(qc, pattrib->ack_policy);
 
 	ether_addr_copy(pwlanhdr->addr1, da);
-<<<<<<< HEAD
-	ether_addr_copy(pwlanhdr->addr2, myid(&(padapter->eeprompriv)));
-=======
 	ether_addr_copy(pwlanhdr->addr2, myid(&padapter->eeprompriv));
->>>>>>> 24b8d41d
 	ether_addr_copy(pwlanhdr->addr3, pnetwork->MacAddress);
 
 	SetSeqNum(pwlanhdr, pmlmeext->mgnt_seq);
@@ -1552,15 +1425,9 @@
 static int _issue_deauth(struct adapter *padapter, unsigned char *da,
 			 unsigned short reason, bool wait_ack)
 {
-<<<<<<< HEAD
-	struct xmit_frame			*pmgntframe;
-	struct pkt_attrib			*pattrib;
-	unsigned char					*pframe;
-=======
 	struct xmit_frame *pmgntframe;
 	struct pkt_attrib *pattrib;
 	unsigned char *pframe;
->>>>>>> 24b8d41d
 	struct ieee80211_hdr *pwlanhdr;
 	__le16 *fctrl;
 	struct xmit_priv *pxmitpriv = &padapter->xmitpriv;
@@ -1588,11 +1455,7 @@
 	*(fctrl) = 0;
 
 	ether_addr_copy(pwlanhdr->addr1, da);
-<<<<<<< HEAD
-	ether_addr_copy(pwlanhdr->addr2, myid(&(padapter->eeprompriv)));
-=======
 	ether_addr_copy(pwlanhdr->addr2, myid(&padapter->eeprompriv));
->>>>>>> 24b8d41d
 	ether_addr_copy(pwlanhdr->addr3, pnetwork->MacAddress);
 
 	SetSeqNum(pwlanhdr, pmlmeext->mgnt_seq);
@@ -1710,11 +1573,7 @@
 	*(fctrl) = 0;
 
 	ether_addr_copy(pwlanhdr->addr1, raddr);
-<<<<<<< HEAD
-	ether_addr_copy(pwlanhdr->addr2, myid(&(padapter->eeprompriv)));
-=======
 	ether_addr_copy(pwlanhdr->addr2, myid(&padapter->eeprompriv));
->>>>>>> 24b8d41d
 	ether_addr_copy(pwlanhdr->addr3, pnetwork->MacAddress);
 
 	SetSeqNum(pwlanhdr, pmlmeext->mgnt_seq);
@@ -1828,15 +1687,9 @@
 {
 	struct list_head *plist, *phead;
 	unsigned char category, action;
-<<<<<<< HEAD
-	struct xmit_frame			*pmgntframe;
-	struct pkt_attrib			*pattrib;
-	unsigned char				*pframe;
-=======
 	struct xmit_frame *pmgntframe;
 	struct pkt_attrib *pattrib;
 	unsigned char *pframe;
->>>>>>> 24b8d41d
 	struct ieee80211_hdr *pwlanhdr;
 	__le16 *fctrl;
 	struct wlan_network *pnetwork = NULL;
@@ -1877,11 +1730,7 @@
 	*(fctrl) = 0;
 
 	ether_addr_copy(pwlanhdr->addr1, cur_network->MacAddress);
-<<<<<<< HEAD
-	ether_addr_copy(pwlanhdr->addr2, myid(&(padapter->eeprompriv)));
-=======
 	ether_addr_copy(pwlanhdr->addr2, myid(&padapter->eeprompriv));
->>>>>>> 24b8d41d
 	ether_addr_copy(pwlanhdr->addr3, cur_network->MacAddress);
 
 	SetSeqNum(pwlanhdr, pmlmeext->mgnt_seq);
@@ -1890,12 +1739,6 @@
 
 	pframe += sizeof(struct ieee80211_hdr_3addr);
 	pattrib->pktlen = sizeof(struct ieee80211_hdr_3addr);
-<<<<<<< HEAD
-
-	pframe = rtw_set_fixed_ie(pframe, 1, &(category), &(pattrib->pktlen));
-	pframe = rtw_set_fixed_ie(pframe, 1, &(action), &(pattrib->pktlen));
-=======
->>>>>>> 24b8d41d
 
 	pframe = rtw_set_fixed_ie(pframe, 1, &category, &pattrib->pktlen);
 	pframe = rtw_set_fixed_ie(pframe, 1, &action, &pattrib->pktlen);
@@ -2201,13 +2044,8 @@
 	bssid->Length = sizeof(struct wlan_bssid_ex) - MAX_IE_SZ + len;
 
 	/* below is to copy the information element */
-<<<<<<< HEAD
-	bssid->IELength = len;
-	memcpy(bssid->IEs, (pframe + sizeof(struct ieee80211_hdr_3addr)), bssid->IELength);
-=======
 	bssid->ie_length = len;
 	memcpy(bssid->ies, (pframe + sizeof(struct ieee80211_hdr_3addr)), bssid->ie_length);
->>>>>>> 24b8d41d
 
 	/* get the signal strength in dBM.raw data */
 	bssid->Rssi = precv_frame->attrib.phy_info.recvpower;
@@ -2739,11 +2577,7 @@
 			}
 
 			/* check the vendor of the assoc AP */
-<<<<<<< HEAD
-			pmlmeinfo->assoc_AP_vendor = check_assoc_AP(pframe+sizeof(struct ieee80211_hdr_3addr), len-sizeof(struct ieee80211_hdr_3addr));
-=======
 			pmlmeinfo->assoc_AP_vendor = check_assoc_AP(pframe + sizeof(struct ieee80211_hdr_3addr), len - sizeof(struct ieee80211_hdr_3addr));
->>>>>>> 24b8d41d
 
 			/* update TSF Value */
 			update_TSF(pmlmeext, pframe, len);
@@ -3688,11 +3522,7 @@
 {
 	struct sta_info *psta = NULL;
 	struct sta_priv *pstapriv = &padapter->stapriv;
-<<<<<<< HEAD
-	u8 *pframe = precv_frame->rx_data;
-=======
 	u8 *pframe = precv_frame->pkt->data;
->>>>>>> 24b8d41d
 	u8 *frame_body = pframe + sizeof(struct ieee80211_hdr_3addr);
 	u8 category;
 	u8 action;
@@ -3855,10 +3685,6 @@
 	u8 *pframe = precv_frame->pkt->data;
 	u8 *frame_body;
 	u8 dialogToken = 0;
-<<<<<<< HEAD
-	frame_body = (unsigned char *)(pframe + sizeof(struct ieee80211_hdr_3addr));
-=======
->>>>>>> 24b8d41d
 
 	frame_body = (unsigned char *)(pframe + sizeof(struct ieee80211_hdr_3addr));
 	dialogToken = frame_body[7];
@@ -3872,11 +3698,7 @@
 static unsigned int on_action_public_vendor(struct recv_frame *precv_frame)
 {
 	unsigned int ret = _FAIL;
-<<<<<<< HEAD
-	u8 *pframe = precv_frame->rx_data;
-=======
 	u8 *pframe = precv_frame->pkt->data;
->>>>>>> 24b8d41d
 	u8 *frame_body = pframe + sizeof(struct ieee80211_hdr_3addr);
 
 	if (!memcmp(frame_body + 2, P2P_OUI, 4))
@@ -3889,11 +3711,7 @@
 					     u8 action)
 {
 	unsigned int ret = _FAIL;
-<<<<<<< HEAD
-	u8 *pframe = precv_frame->rx_data;
-=======
 	u8 *pframe = precv_frame->pkt->data;
->>>>>>> 24b8d41d
 	u8 *frame_body = pframe + sizeof(struct ieee80211_hdr_3addr);
 	u8 token;
 
@@ -3912,11 +3730,7 @@
 				     struct recv_frame *precv_frame)
 {
 	unsigned int ret = _FAIL;
-<<<<<<< HEAD
-	u8 *pframe = precv_frame->rx_data;
-=======
 	u8 *pframe = precv_frame->pkt->data;
->>>>>>> 24b8d41d
 	u8 *frame_body = pframe + sizeof(struct ieee80211_hdr_3addr);
 	u8 category, action;
 
@@ -4522,11 +4336,7 @@
 	pc2h_evt_hdr->seq = atomic_inc_return(&pmlmeext->event_seq);
 
 	pdel_sta_evt = (struct stadel_event *)(pevtcmd + sizeof(struct C2HEvent_Header));
-<<<<<<< HEAD
-	ether_addr_copy((unsigned char *)(&(pdel_sta_evt->macaddr)), MacAddr);
-=======
 	ether_addr_copy((unsigned char *)(&pdel_sta_evt->macaddr), MacAddr);
->>>>>>> 24b8d41d
 	memcpy((unsigned char *)(pdel_sta_evt->rsvd), (unsigned char *)(&reason), 2);
 
 	psta = rtw_get_stainfo(&padapter->stapriv, MacAddr);
@@ -4579,11 +4389,7 @@
 	pc2h_evt_hdr->seq = atomic_inc_return(&pmlmeext->event_seq);
 
 	padd_sta_evt = (struct stassoc_event *)(pevtcmd + sizeof(struct C2HEvent_Header));
-<<<<<<< HEAD
-	ether_addr_copy((unsigned char *)(&(padd_sta_evt->macaddr)), MacAddr);
-=======
 	ether_addr_copy((unsigned char *)(&padd_sta_evt->macaddr), MacAddr);
->>>>>>> 24b8d41d
 	padd_sta_evt->cam_id = cam_idx;
 
 	DBG_88E("%s: add STA\n", __func__);
@@ -5507,12 +5313,7 @@
 	u8 res;
 	int len_diff = 0;
 
-<<<<<<< HEAD
-
-	ph2c = kzalloc(sizeof(struct cmd_obj), GFP_KERNEL);
-=======
 	ph2c = kzalloc(sizeof(struct cmd_obj), GFP_ATOMIC);
->>>>>>> 24b8d41d
 	if (!ph2c) {
 		res = _FAIL;
 		goto exit;
