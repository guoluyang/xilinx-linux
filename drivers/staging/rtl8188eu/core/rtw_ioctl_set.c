--- conflicted
+++ resolved
@@ -3,18 +3,6 @@
  *
  * Copyright(c) 2007 - 2012 Realtek Corporation. All rights reserved.
  *
-<<<<<<< HEAD
- * This program is free software; you can redistribute it and/or modify it
- * under the terms of version 2 of the GNU General Public License as
- * published by the Free Software Foundation.
- *
- * This program is distributed in the hope that it will be useful, but WITHOUT
- * ANY WARRANTY; without even the implied warranty of MERCHANTABILITY or
- * FITNESS FOR A PARTICULAR PURPOSE. See the GNU General Public License for
- * more details.
- *
-=======
->>>>>>> 24b8d41d
  ******************************************************************************/
 #define _RTW_IOCTL_SET_C_
 
@@ -551,23 +539,10 @@
 	struct mlme_ext_priv *pmlmeext = &adapter->mlmeextpriv;
 	struct mlme_ext_info *pmlmeinfo = &pmlmeext->mlmext_info;
 	struct registry_priv *pregistrypriv = &adapter->registrypriv;
-<<<<<<< HEAD
-	struct mlme_priv	*pmlmepriv = &adapter->mlmepriv;
-	struct wlan_bssid_ex  *pcur_bss = &pmlmepriv->cur_network.network;
-	u8	rf_type = 0;
-	u8	bw_40MHz = 0, short_GI_20 = 0, short_GI_40 = 0;
-	u32	ht_ielen = 0;
-
-	if (adapter->registrypriv.mp_mode == 1) {
-		if (check_fwstate(pmlmepriv, WIFI_MP_STATE))
-			return 0;
-	}
-=======
 	struct mlme_priv *pmlmepriv = &adapter->mlmepriv;
 	struct wlan_bssid_ex *pcur_bss = &pmlmepriv->cur_network.network;
 	u8 bw_40MHz = 0, short_GI_20 = 0, short_GI_40 = 0;
 	u32 ht_ielen = 0;
->>>>>>> 24b8d41d
 
 	if (!check_fwstate(pmlmepriv, _FW_LINKED) &&
 	    !check_fwstate(pmlmepriv, WIFI_ADHOC_MASTER_STATE))
