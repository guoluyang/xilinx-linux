--- conflicted
+++ resolved
@@ -3,18 +3,6 @@
  *
  * Copyright(c) 2007 - 2011 Realtek Corporation. All rights reserved.
  *
-<<<<<<< HEAD
- * This program is free software; you can redistribute it and/or modify it
- * under the terms of version 2 of the GNU General Public License as
- * published by the Free Software Foundation.
- *
- * This program is distributed in the hope that it will be useful, but WITHOUT
- * ANY WARRANTY; without even the implied warranty of MERCHANTABILITY or
- * FITNESS FOR A PARTICULAR PURPOSE. See the GNU General Public License for
- * more details.
- *
-=======
->>>>>>> 24b8d41d
  ******************************************************************************/
 
 #include "odm_precomp.h"
@@ -221,15 +209,6 @@
 {
 	if (CmnInfo == ODM_CMNINFO_STA_STATUS)
 		pDM_Odm->pODM_StaInfo[Index] = (struct sta_info *)pValue;
-<<<<<<< HEAD
-		break;
-	/* To remove the compiler warning, must add an empty default statement to handle the other values. */
-	default:
-		/* do nothing */
-		break;
-	}
-=======
->>>>>>> 24b8d41d
 }
 
 void odm_CommonInfoSelfInit(struct odm_dm_struct *pDM_Odm)
@@ -751,23 +730,14 @@
 		else
 			rate_bitmap = 0x00000ff5;
 		break;
-<<<<<<< HEAD
-	case (ODM_WM_B|ODM_WM_G|ODM_WM_N24G):
-	case (ODM_WM_A|ODM_WM_B|ODM_WM_G|ODM_WM_N24G):
-=======
 	case (ODM_WM_B | ODM_WM_G | ODM_WM_N24G):
 	case (ODM_WM_A | ODM_WM_B | ODM_WM_G | ODM_WM_N24G):
->>>>>>> 24b8d41d
 		if (rssi_level == DM_RATR_STA_HIGH) {
 			rate_bitmap = 0x000f0000;
 		} else if (rssi_level == DM_RATR_STA_MIDDLE) {
 			rate_bitmap = 0x000ff000;
 		} else {
-<<<<<<< HEAD
-			if (*(pDM_Odm->pBandWidth) == ODM_BW40M)
-=======
 			if (*pDM_Odm->pBandWidth == ODM_BW40M)
->>>>>>> 24b8d41d
 				rate_bitmap = 0x000ff015;
 			else
 				rate_bitmap = 0x000ff005;
@@ -882,10 +852,7 @@
 {
 	struct adapter *Adapter = pDM_Odm->Adapter;
 	struct dm_priv	*pdmpriv = &Adapter->HalData->dmpriv;
-<<<<<<< HEAD
-=======
-
->>>>>>> 24b8d41d
+
 	pdmpriv->bDynamicTxPowerEnable = false;
 	pdmpriv->LastDTPLvl = TxHighPwrLevel_Normal;
 	pdmpriv->DynamicTxHighPowerLvl = TxHighPwrLevel_Normal;
@@ -1065,13 +1032,8 @@
 	u64	cur_tx_bytes = 0;
 	u64	cur_rx_bytes = 0;
 	u8	bbtchange = false;
-<<<<<<< HEAD
-	struct xmit_priv		*pxmitpriv = &(Adapter->xmitpriv);
-	struct recv_priv		*precvpriv = &(Adapter->recvpriv);
-=======
 	struct xmit_priv		*pxmitpriv = &Adapter->xmitpriv;
 	struct recv_priv		*precvpriv = &Adapter->recvpriv;
->>>>>>> 24b8d41d
 	struct registry_priv	*pregpriv = &Adapter->registrypriv;
 	struct mlme_ext_priv	*pmlmeext = &Adapter->mlmeextpriv;
 	struct mlme_ext_info	*pmlmeinfo = &pmlmeext->mlmext_info;
@@ -1122,11 +1084,7 @@
 	} else {
 		/*  Turn Off EDCA turbo here. */
 		/*  Restore original EDCA according to the declaration of AP. */
-<<<<<<< HEAD
-		 if (pDM_Odm->DM_EDCA_Table.bCurrentTurboEDCA) {
-=======
 		if (pDM_Odm->DM_EDCA_Table.bCurrentTurboEDCA) {
->>>>>>> 24b8d41d
 			usb_write32(Adapter, REG_EDCA_BE_PARAM,
 				    Adapter->HalData->AcParam_BE);
 			pDM_Odm->DM_EDCA_Table.bCurrentTurboEDCA = false;
