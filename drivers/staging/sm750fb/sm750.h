/* SPDX-License-Identifier: GPL-2.0 */
#ifndef LYNXDRV_H_
#define LYNXDRV_H_

#define FB_ACCEL_SMI 0xab

#define MHZ(x) ((x) * 1000000)

#define DEFAULT_SM750_CHIP_CLOCK	290
#define DEFAULT_SM750LE_CHIP_CLOCK	333
#ifndef SM750LE_REVISION_ID
#define SM750LE_REVISION_ID ((unsigned char)0xfe)
#endif

enum sm750_pnltype {
	sm750_24TFT = 0,	/* 24bit tft */
	sm750_dualTFT = 2,	/* dual 18 bit tft */
	sm750_doubleTFT = 1,	/* 36 bit double pixel tft */
};

/* vga channel is not concerned  */
enum sm750_dataflow {
	sm750_simul_pri,	/* primary => all head */
	sm750_simul_sec,	/* secondary => all head */
	sm750_dual_normal,	/* primary => panel head and secondary => crt */
	sm750_dual_swap,	/* primary => crt head and secondary => panel */
};

enum sm750_channel {
	sm750_primary = 0,
	/* enum value equal to the register filed data */
	sm750_secondary = 1,
};

enum sm750_path {
	sm750_panel = 1,
	sm750_crt = 2,
	sm750_pnc = 3,	/* panel and crt */
};

struct init_status {
	ushort powerMode;
	/* below three clocks are in unit of MHZ*/
	ushort chip_clk;
	ushort mem_clk;
	ushort master_clk;
	ushort setAllEngOff;
	ushort resetMemory;
};

struct lynx_accel {
	/* base virtual address of DPR registers */
	volatile unsigned char __iomem *dprBase;
	/* base virtual address of de data port */
	volatile unsigned char __iomem *dpPortBase;

	/* function pointers */
	void (*de_init)(struct lynx_accel *);

	int (*de_wait)(void);/* see if hardware ready to work */

	int (*de_fillrect)(struct lynx_accel *,
			   u32, u32, u32, u32,
			   u32, u32, u32, u32, u32);

	int (*de_copyarea)(struct lynx_accel *,
			   u32, u32, u32, u32,
			   u32, u32, u32, u32,
			   u32, u32, u32, u32);

	int (*de_imageblit)(struct lynx_accel *, const char *,
			    u32, u32, u32, u32,
			    u32, u32, u32, u32,
			    u32, u32, u32, u32);

};

struct sm750_dev {
	/* common members */
	u16 devid;
	u8 revid;
	struct pci_dev *pdev;
	struct fb_info *fbinfo[2];
	struct lynx_accel accel;
	int accel_off;
	int fb_count;
	int mtrr_off;
	struct{
		int vram;
	} mtrr;
	/* all smi graphic adaptor got below attributes */
	unsigned long vidmem_start;
	unsigned long vidreg_start;
	__u32 vidmem_size;
	__u32 vidreg_size;
	void __iomem *pvReg;
	unsigned char __iomem *pvMem;
	/* locks*/
	spinlock_t slock;

	struct init_status initParm;
	enum sm750_pnltype pnltype;
	enum sm750_dataflow dataflow;
	int nocrt;

	/*
	 * 0: no hardware cursor
	 * 1: primary crtc hw cursor enabled,
	 * 2: secondary crtc hw cursor enabled
	 * 3: both ctrc hw cursor enabled
	 */
	int hwCursor;
};

struct lynx_cursor {
	/* cursor width ,height and size */
	int w;
	int h;
	int size;
	/* hardware limitation */
	int maxW;
	int maxH;
	/* base virtual address and offset  of cursor image */
	char __iomem *vstart;
	int offset;
	/* mmio addr of hw cursor */
	volatile char __iomem *mmio;
};

struct lynxfb_crtc {
	unsigned char __iomem *vCursor; /* virtual address of cursor */
	unsigned char __iomem *vScreen; /* virtual address of on_screen */
	int oCursor; /* cursor address offset in vidmem */
	int oScreen; /* onscreen address offset in vidmem */
	int channel;/* which channel this crtc stands for*/
	resource_size_t vidmem_size;/* this view's video memory max size */

	/* below attributes belong to info->fix, their value depends on specific adaptor*/
	u16 line_pad;/* padding information:0,1,2,4,8,16,... */
	u16 xpanstep;
	u16 ypanstep;
	u16 ywrapstep;

	void *priv;

	/* cursor information */
	struct lynx_cursor cursor;
};

struct lynxfb_output {
	int dpms;
	int paths;
<<<<<<< HEAD
	/* which paths(s) this output stands for,for sm750:
=======
	/*
	 * which paths(s) this output stands for,for sm750:
>>>>>>> 24b8d41d
	 * paths=1:means output for panel paths
	 * paths=2:means output for crt paths
	 * paths=3:means output for both panel and crt paths
	 */

	int *channel;
<<<<<<< HEAD
	/* which channel these outputs linked with,for sm750:
=======
	/*
	 * which channel these outputs linked with,for sm750:
>>>>>>> 24b8d41d
	 * *channel=0 means primary channel
	 * *channel=1 means secondary channel
	 * output->channel ==> &crtc->channel
	 */
	void *priv;

	int (*proc_setBLANK)(struct lynxfb_output *output, int blank);
};

struct lynxfb_par {
	/* either 0 or 1 for dual head adaptor,0 is the older one registered */
	int index;
	unsigned int pseudo_palette[256];
	struct lynxfb_crtc crtc;
	struct lynxfb_output output;
	struct fb_info *info;
	struct sm750_dev *dev;
};

static inline unsigned long ps_to_hz(unsigned int psvalue)
{
	unsigned long long numerator = 1000 * 1000 * 1000 * 1000ULL;
	/* 10^12 / picosecond period gives frequency in Hz */
	do_div(numerator, psvalue);
	return (unsigned long)numerator;
}

int hw_sm750_map(struct sm750_dev *sm750_dev, struct pci_dev *pdev);
int hw_sm750_inithw(struct sm750_dev *sm750_dev, struct pci_dev *pdev);
void hw_sm750_initAccel(struct sm750_dev *sm750_dev);
int hw_sm750_deWait(void);
int hw_sm750le_deWait(void);

int hw_sm750_output_setMode(struct lynxfb_output *output,
			    struct fb_var_screeninfo *var,
			    struct fb_fix_screeninfo *fix);

int hw_sm750_crtc_checkMode(struct lynxfb_crtc *crtc,
			    struct fb_var_screeninfo *var);

int hw_sm750_crtc_setMode(struct lynxfb_crtc *crtc,
			  struct fb_var_screeninfo *var,
			  struct fb_fix_screeninfo *fix);

int hw_sm750_setColReg(struct lynxfb_crtc *crtc, ushort index,
		       ushort red, ushort green, ushort blue);

int hw_sm750_setBLANK(struct lynxfb_output *output, int blank);
int hw_sm750le_setBLANK(struct lynxfb_output *output, int blank);
int hw_sm750_pan_display(struct lynxfb_crtc *crtc,
			 const struct fb_var_screeninfo *var,
			 const struct fb_info *info);

#endif<|MERGE_RESOLUTION|>--- conflicted
+++ resolved
@@ -150,24 +150,16 @@
 struct lynxfb_output {
 	int dpms;
 	int paths;
-<<<<<<< HEAD
-	/* which paths(s) this output stands for,for sm750:
-=======
 	/*
 	 * which paths(s) this output stands for,for sm750:
->>>>>>> 24b8d41d
 	 * paths=1:means output for panel paths
 	 * paths=2:means output for crt paths
 	 * paths=3:means output for both panel and crt paths
 	 */
 
 	int *channel;
-<<<<<<< HEAD
-	/* which channel these outputs linked with,for sm750:
-=======
 	/*
 	 * which channel these outputs linked with,for sm750:
->>>>>>> 24b8d41d
 	 * *channel=0 means primary channel
 	 * *channel=1 means secondary channel
 	 * output->channel ==> &crtc->channel
