// SPDX-License-Identifier: GPL-2.0
#define USE_DVICHIP
#ifdef USE_DVICHIP

#include "ddk750_sii164.h"
#include "ddk750_hwi2c.h"

/* I2C Address of each SII164 chip */
#define SII164_I2C_ADDRESS                  0x70

/* Define this definition to use hardware i2c. */
#define USE_HW_I2C

#ifdef USE_HW_I2C
    #define i2cWriteReg sm750_hw_i2c_write_reg
    #define i2cReadReg  sm750_hw_i2c_read_reg
#else
    #define i2cWriteReg sm750_sw_i2c_write_reg
    #define i2cReadReg  sm750_sw_i2c_read_reg
#endif

/* SII164 Vendor and Device ID */
#define SII164_VENDOR_ID                    0x0001
#define SII164_DEVICE_ID                    0x0006

#ifdef SII164_FULL_FUNCTIONS
/* Name of the DVI Controller chip */
static char *gDviCtrlChipName = "Silicon Image SiI 164";
#endif

/*
 *  sii164GetVendorID
 *      This function gets the vendor ID of the DVI controller chip.
 *
 *  Output:
 *      Vendor ID
 */
unsigned short sii164GetVendorID(void)
{
	unsigned short vendorID;

	vendorID = ((unsigned short)i2cReadReg(SII164_I2C_ADDRESS,
					       SII164_VENDOR_ID_HIGH) << 8) |
		   (unsigned short)i2cReadReg(SII164_I2C_ADDRESS,
					      SII164_VENDOR_ID_LOW);

	return vendorID;
}

/*
 *  sii164GetDeviceID
 *      This function gets the device ID of the DVI controller chip.
 *
 *  Output:
 *      Device ID
 */
unsigned short sii164GetDeviceID(void)
{
	unsigned short deviceID;

	deviceID = ((unsigned short)i2cReadReg(SII164_I2C_ADDRESS,
					       SII164_DEVICE_ID_HIGH) << 8) |
		   (unsigned short)i2cReadReg(SII164_I2C_ADDRESS,
					      SII164_DEVICE_ID_LOW);

	return deviceID;
}

/*
 *  DVI.C will handle all SiI164 chip stuffs and try its best to make code
 *  minimal and useful
 */

/*
 *  sii164InitChip
 *      This function initialize and detect the DVI controller chip.
 *
 *  Input:
 *      edge_select           - Edge Select:
 *                               0 = Input data is falling edge latched (falling
 *                                   edge latched first in dual edge mode)
 *                               1 = Input data is rising edge latched (rising
 *                                   edge latched first in dual edge mode)
 *      bus_select            - Input Bus Select:
 *                               0 = Input data bus is 12-bits wide
 *                               1 = Input data bus is 24-bits wide
 *      dual_edge_clk_select  - Dual Edge Clock Select
 *                               0 = Input data is single edge latched
 *                               1 = Input data is dual edge latched
 *      hsync_enable          - Horizontal Sync Enable:
 *                               0 = HSYNC input is transmitted as fixed LOW
 *                               1 = HSYNC input is transmitted as is
 *      vsync_enable          - Vertical Sync Enable:
 *                               0 = VSYNC input is transmitted as fixed LOW
 *                               1 = VSYNC input is transmitted as is
 *      deskew_enable         - De-skewing Enable:
 *                               0 = De-skew disabled
 *                               1 = De-skew enabled
 *      deskew_setting        - De-skewing Setting (increment of 260psec)
 *                               0 = 1 step --> minimum setup / maximum hold
 *                               1 = 2 step
 *                               2 = 3 step
 *                               3 = 4 step
 *                               4 = 5 step
 *                               5 = 6 step
 *                               6 = 7 step
 *                               7 = 8 step --> maximum setup / minimum hold
 *      continuous_sync_enable- SYNC Continuous:
 *                               0 = Disable
 *                               1 = Enable
 *      pll_filter_enable     - PLL Filter Enable
 *                               0 = Disable PLL Filter
 *                               1 = Enable PLL Filter
 *      pll_filter_value      - PLL Filter characteristics:
 *                               0~7 (recommended value is 4)
 *
 *  Output:
 *      0   - Success
 *     -1   - Fail.
 */
long sii164InitChip(unsigned char edge_select,
		    unsigned char bus_select,
		    unsigned char dual_edge_clk_select,
		    unsigned char hsync_enable,
		    unsigned char vsync_enable,
		    unsigned char deskew_enable,
		    unsigned char deskew_setting,
		    unsigned char continuous_sync_enable,
		    unsigned char pll_filter_enable,
		    unsigned char pll_filter_value)
{
	unsigned char config;

	/* Initialize the i2c bus */
#ifdef USE_HW_I2C
	/* Use fast mode. */
	sm750_hw_i2c_init(1);
#else
	sm750_sw_i2c_init(DEFAULT_I2C_SCL, DEFAULT_I2C_SDA);
#endif

	/* Check if SII164 Chip exists */
	if ((sii164GetVendorID() == SII164_VENDOR_ID) &&
	    (sii164GetDeviceID() == SII164_DEVICE_ID)) {
		/*
		 *  Initialize SII164 controller chip.
		 */

		/* Select the edge */
		if (edge_select == 0)
			config = SII164_CONFIGURATION_LATCH_FALLING;
		else
			config = SII164_CONFIGURATION_LATCH_RISING;

		/* Select bus wide */
		if (bus_select == 0)
			config |= SII164_CONFIGURATION_BUS_12BITS;
		else
			config |= SII164_CONFIGURATION_BUS_24BITS;

		/* Select Dual/Single Edge Clock */
		if (dual_edge_clk_select == 0)
			config |= SII164_CONFIGURATION_CLOCK_SINGLE;
		else
			config |= SII164_CONFIGURATION_CLOCK_DUAL;

		/* Select HSync Enable */
		if (hsync_enable == 0)
			config |= SII164_CONFIGURATION_HSYNC_FORCE_LOW;
		else
			config |= SII164_CONFIGURATION_HSYNC_AS_IS;

		/* Select VSync Enable */
		if (vsync_enable == 0)
			config |= SII164_CONFIGURATION_VSYNC_FORCE_LOW;
		else
			config |= SII164_CONFIGURATION_VSYNC_AS_IS;

		i2cWriteReg(SII164_I2C_ADDRESS, SII164_CONFIGURATION, config);

<<<<<<< HEAD
		/* De-skew enabled with default 111b value.
=======
		/*
		 * De-skew enabled with default 111b value.
>>>>>>> 24b8d41d
		 * This fixes some artifacts problem in some mode on board 2.2.
		 * Somehow this fix does not affect board 2.1.
		 */
		if (deskew_enable == 0)
			config = SII164_DESKEW_DISABLE;
		else
			config = SII164_DESKEW_ENABLE;

		switch (deskew_setting) {
		case 0:
			config |= SII164_DESKEW_1_STEP;
			break;
		case 1:
			config |= SII164_DESKEW_2_STEP;
			break;
		case 2:
			config |= SII164_DESKEW_3_STEP;
			break;
		case 3:
			config |= SII164_DESKEW_4_STEP;
			break;
		case 4:
			config |= SII164_DESKEW_5_STEP;
			break;
		case 5:
			config |= SII164_DESKEW_6_STEP;
			break;
		case 6:
			config |= SII164_DESKEW_7_STEP;
			break;
		case 7:
			config |= SII164_DESKEW_8_STEP;
			break;
		}
		i2cWriteReg(SII164_I2C_ADDRESS, SII164_DESKEW, config);

		/* Enable/Disable Continuous Sync. */
		if (continuous_sync_enable == 0)
			config = SII164_PLL_FILTER_SYNC_CONTINUOUS_DISABLE;
		else
			config = SII164_PLL_FILTER_SYNC_CONTINUOUS_ENABLE;

		/* Enable/Disable PLL Filter */
		if (pll_filter_enable == 0)
			config |= SII164_PLL_FILTER_DISABLE;
		else
			config |= SII164_PLL_FILTER_ENABLE;

		/* Set the PLL Filter value */
		config |= ((pll_filter_value & 0x07) << 1);

		i2cWriteReg(SII164_I2C_ADDRESS, SII164_PLL, config);

		/* Recover from Power Down and enable output. */
		config = i2cReadReg(SII164_I2C_ADDRESS, SII164_CONFIGURATION);
		config |= SII164_CONFIGURATION_POWER_NORMAL;
		i2cWriteReg(SII164_I2C_ADDRESS, SII164_CONFIGURATION, config);

		return 0;
	}

	/* Return -1 if initialization fails. */
	return -1;
}

/* below sii164 function is not necessary */

#ifdef SII164_FULL_FUNCTIONS

/*
 *  sii164ResetChip
 *      This function resets the DVI Controller Chip.
 */
void sii164ResetChip(void)
{
	/* Power down */
	sii164SetPower(0);
	sii164SetPower(1);
}

/*
 * sii164GetChipString
 *      This function returns a char string name of the current DVI Controller
 *      chip.
 *
 *      It's convenient for application need to display the chip name.
 */
char *sii164GetChipString(void)
{
	return gDviCtrlChipName;
}

/*
 *  sii164SetPower
 *      This function sets the power configuration of the DVI Controller Chip.
 *
 *  Input:
 *      powerUp - Flag to set the power down or up
 */
void sii164SetPower(unsigned char powerUp)
{
	unsigned char config;

	config = i2cReadReg(SII164_I2C_ADDRESS, SII164_CONFIGURATION);
	if (powerUp == 1) {
		/* Power up the chip */
		config &= ~SII164_CONFIGURATION_POWER_MASK;
		config |= SII164_CONFIGURATION_POWER_NORMAL;
		i2cWriteReg(SII164_I2C_ADDRESS, SII164_CONFIGURATION, config);
	} else {
		/* Power down the chip */
		config &= ~SII164_CONFIGURATION_POWER_MASK;
		config |= SII164_CONFIGURATION_POWER_DOWN;
		i2cWriteReg(SII164_I2C_ADDRESS, SII164_CONFIGURATION, config);
	}
}

/*
 *  sii164SelectHotPlugDetectionMode
 *      This function selects the mode of the hot plug detection.
 */
static
void sii164SelectHotPlugDetectionMode(enum sii164_hot_plug_mode hotPlugMode)
{
	unsigned char detectReg;

	detectReg = i2cReadReg(SII164_I2C_ADDRESS, SII164_DETECT) &
		    ~SII164_DETECT_MONITOR_SENSE_OUTPUT_FLAG;
	switch (hotPlugMode) {
	case SII164_HOTPLUG_DISABLE:
		detectReg |= SII164_DETECT_MONITOR_SENSE_OUTPUT_HIGH;
		break;
	case SII164_HOTPLUG_USE_MDI:
		detectReg &= ~SII164_DETECT_INTERRUPT_MASK;
		detectReg |= SII164_DETECT_INTERRUPT_BY_HTPLG_PIN;
		detectReg |= SII164_DETECT_MONITOR_SENSE_OUTPUT_MDI;
		break;
	case SII164_HOTPLUG_USE_RSEN:
		detectReg |= SII164_DETECT_MONITOR_SENSE_OUTPUT_RSEN;
		break;
	case SII164_HOTPLUG_USE_HTPLG:
		detectReg |= SII164_DETECT_MONITOR_SENSE_OUTPUT_HTPLG;
		break;
	}

	i2cWriteReg(SII164_I2C_ADDRESS, SII164_DETECT, detectReg);
}

/*
 *  sii164EnableHotPlugDetection
 *      This function enables the Hot Plug detection.
 *
 *  enableHotPlug   - Enable (=1) / disable (=0) Hot Plug detection
 */
void sii164EnableHotPlugDetection(unsigned char enableHotPlug)
{
	unsigned char detectReg;

	detectReg = i2cReadReg(SII164_I2C_ADDRESS, SII164_DETECT);

<<<<<<< HEAD
	/* Depending on each DVI controller, need to enable the hot plug based on each
	 * individual chip design.
=======
	/* Depending on each DVI controller, need to enable the hot plug based
	 * on each individual chip design.
>>>>>>> 24b8d41d
	 */
	if (enableHotPlug != 0)
		sii164SelectHotPlugDetectionMode(SII164_HOTPLUG_USE_MDI);
	else
		sii164SelectHotPlugDetectionMode(SII164_HOTPLUG_DISABLE);
}

/*
 *  sii164IsConnected
 *      Check if the DVI Monitor is connected.
 *
 *  Output:
 *      0   - Not Connected
 *      1   - Connected
 */
unsigned char sii164IsConnected(void)
{
	unsigned char hotPlugValue;

	hotPlugValue = i2cReadReg(SII164_I2C_ADDRESS, SII164_DETECT) &
		       SII164_DETECT_HOT_PLUG_STATUS_MASK;
	if (hotPlugValue == SII164_DETECT_HOT_PLUG_STATUS_ON)
		return 1;
	else
		return 0;
}

/*
 *  sii164CheckInterrupt
 *      Checks if interrupt has occurred.
 *
 *  Output:
 *      0   - No interrupt
 *      1   - Interrupt occurs
 */
unsigned char sii164CheckInterrupt(void)
{
	unsigned char detectReg;

	detectReg = i2cReadReg(SII164_I2C_ADDRESS, SII164_DETECT) &
		    SII164_DETECT_MONITOR_STATE_MASK;
	if (detectReg == SII164_DETECT_MONITOR_STATE_CHANGE)
		return 1;
	else
		return 0;
}

/*
 *  sii164ClearInterrupt
 *      Clear the hot plug interrupt.
 */
void sii164ClearInterrupt(void)
{
	unsigned char detectReg;

	/* Clear the MDI interrupt */
	detectReg = i2cReadReg(SII164_I2C_ADDRESS, SII164_DETECT);
	i2cWriteReg(SII164_I2C_ADDRESS, SII164_DETECT,
		    detectReg | SII164_DETECT_MONITOR_STATE_CLEAR);
}

#endif

#endif<|MERGE_RESOLUTION|>--- conflicted
+++ resolved
@@ -178,12 +178,8 @@
 
 		i2cWriteReg(SII164_I2C_ADDRESS, SII164_CONFIGURATION, config);
 
-<<<<<<< HEAD
-		/* De-skew enabled with default 111b value.
-=======
 		/*
 		 * De-skew enabled with default 111b value.
->>>>>>> 24b8d41d
 		 * This fixes some artifacts problem in some mode on board 2.2.
 		 * Somehow this fix does not affect board 2.1.
 		 */
@@ -344,13 +340,8 @@
 
 	detectReg = i2cReadReg(SII164_I2C_ADDRESS, SII164_DETECT);
 
-<<<<<<< HEAD
-	/* Depending on each DVI controller, need to enable the hot plug based on each
-	 * individual chip design.
-=======
 	/* Depending on each DVI controller, need to enable the hot plug based
 	 * on each individual chip design.
->>>>>>> 24b8d41d
 	 */
 	if (enableHotPlug != 0)
 		sii164SelectHotPlugDetectionMode(SII164_HOTPLUG_USE_MDI);
