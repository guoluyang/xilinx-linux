--- conflicted
+++ resolved
@@ -8,11 +8,7 @@
 	unsigned int value;
 
 	if (sm750_get_chip_type() == SM750LE) {
-<<<<<<< HEAD
-		value = PEEK32(CRT_DISPLAY_CTRL) & ~CRT_DISPLAY_CTRL_DPMS_MASK;
-=======
 		value = peek32(CRT_DISPLAY_CTRL) & ~CRT_DISPLAY_CTRL_DPMS_MASK;
->>>>>>> 24b8d41d
 		value |= (state << CRT_DISPLAY_CTRL_DPMS_SHIFT);
 		poke32(CRT_DISPLAY_CTRL, value);
 	} else {
