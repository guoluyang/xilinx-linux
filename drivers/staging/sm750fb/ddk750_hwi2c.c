--- conflicted
+++ resolved
@@ -19,12 +19,8 @@
 	value |= (GPIO_MUX_30 | GPIO_MUX_31);
 	poke32(GPIO_MUX, value);
 
-<<<<<<< HEAD
-	/* Enable Hardware I2C power.
-=======
 	/*
 	 * Enable Hardware I2C power.
->>>>>>> 24b8d41d
 	 * TODO: Check if we need to enable GPIO power?
 	 */
 	sm750_enable_i2c(1);
