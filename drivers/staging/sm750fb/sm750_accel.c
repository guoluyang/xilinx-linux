// SPDX-License-Identifier: GPL-2.0
#include <linux/module.h>
#include <linux/kernel.h>
#include <linux/errno.h>
#include <linux/string.h>
#include <linux/mm.h>
#include <linux/slab.h>
#include <linux/delay.h>
#include <linux/fb.h>
#include <linux/ioport.h>
#include <linux/init.h>
#include <linux/pci.h>
#include <linux/vmalloc.h>
#include <linux/pagemap.h>
#include <linux/console.h>
#include <linux/platform_device.h>
#include <linux/screen_info.h>

#include "sm750.h"
#include "sm750_accel.h"
static inline void write_dpr(struct lynx_accel *accel, int offset, u32 regValue)
{
	writel(regValue, accel->dprBase + offset);
}

static inline u32 read_dpr(struct lynx_accel *accel, int offset)
{
	return readl(accel->dprBase + offset);
}

static inline void write_dpPort(struct lynx_accel *accel, u32 data)
{
	writel(data, accel->dpPortBase);
}

void sm750_hw_de_init(struct lynx_accel *accel)
{
	/* setup 2d engine registers */
	u32 reg, clr;

	write_dpr(accel, DE_MASKS, 0xFFFFFFFF);

	/* dpr1c */
	reg =  0x3;

	clr = DE_STRETCH_FORMAT_PATTERN_XY |
	      DE_STRETCH_FORMAT_PATTERN_Y_MASK |
	      DE_STRETCH_FORMAT_PATTERN_X_MASK |
	      DE_STRETCH_FORMAT_ADDRESSING_MASK |
	      DE_STRETCH_FORMAT_SOURCE_HEIGHT_MASK;

	/* DE_STRETCH bpp format need be initialized in setMode routine */
	write_dpr(accel, DE_STRETCH_FORMAT,
		  (read_dpr(accel, DE_STRETCH_FORMAT) & ~clr) | reg);

	/* disable clipping and transparent */
	write_dpr(accel, DE_CLIP_TL, 0); /* dpr2c */
	write_dpr(accel, DE_CLIP_BR, 0); /* dpr30 */

	write_dpr(accel, DE_COLOR_COMPARE_MASK, 0); /* dpr24 */
	write_dpr(accel, DE_COLOR_COMPARE, 0);

	clr = DE_CONTROL_TRANSPARENCY | DE_CONTROL_TRANSPARENCY_MATCH |
		DE_CONTROL_TRANSPARENCY_SELECT;

	/* dpr0c */
	write_dpr(accel, DE_CONTROL, read_dpr(accel, DE_CONTROL) & ~clr);
}

/*
 * set2dformat only be called from setmode functions
 * but if you need dual framebuffer driver,need call set2dformat
 * every time you use 2d function
 */

void sm750_hw_set2dformat(struct lynx_accel *accel, int fmt)
{
	u32 reg;

	/* fmt=0,1,2 for 8,16,32,bpp on sm718/750/502 */
	reg = read_dpr(accel, DE_STRETCH_FORMAT);
	reg &= ~DE_STRETCH_FORMAT_PIXEL_FORMAT_MASK;
	reg |= ((fmt << DE_STRETCH_FORMAT_PIXEL_FORMAT_SHIFT) &
		DE_STRETCH_FORMAT_PIXEL_FORMAT_MASK);
	write_dpr(accel, DE_STRETCH_FORMAT, reg);
}

int sm750_hw_fillrect(struct lynx_accel *accel,
		      u32 base, u32 pitch, u32 Bpp,
		      u32 x, u32 y, u32 width, u32 height,
		      u32 color, u32 rop)
{
	u32 deCtrl;

	if (accel->de_wait() != 0) {
<<<<<<< HEAD
		/* int time wait and always busy,seems hardware
=======
		/*
		 * int time wait and always busy,seems hardware
>>>>>>> 24b8d41d
		 * got something error
		 */
		pr_debug("De engine always busy\n");
		return -1;
	}

	write_dpr(accel, DE_WINDOW_DESTINATION_BASE, base); /* dpr40 */
	write_dpr(accel, DE_PITCH,
		  ((pitch / Bpp << DE_PITCH_DESTINATION_SHIFT) &
		   DE_PITCH_DESTINATION_MASK) |
		  (pitch / Bpp & DE_PITCH_SOURCE_MASK)); /* dpr10 */

	write_dpr(accel, DE_WINDOW_WIDTH,
		  ((pitch / Bpp << DE_WINDOW_WIDTH_DST_SHIFT) &
		   DE_WINDOW_WIDTH_DST_MASK) |
		   (pitch / Bpp & DE_WINDOW_WIDTH_SRC_MASK)); /* dpr44 */

	write_dpr(accel, DE_FOREGROUND, color); /* DPR14 */

	write_dpr(accel, DE_DESTINATION,
		  ((x << DE_DESTINATION_X_SHIFT) & DE_DESTINATION_X_MASK) |
		  (y & DE_DESTINATION_Y_MASK)); /* dpr4 */

	write_dpr(accel, DE_DIMENSION,
		  ((width << DE_DIMENSION_X_SHIFT) & DE_DIMENSION_X_MASK) |
		  (height & DE_DIMENSION_Y_ET_MASK)); /* dpr8 */

	deCtrl = DE_CONTROL_STATUS | DE_CONTROL_LAST_PIXEL |
		DE_CONTROL_COMMAND_RECTANGLE_FILL | DE_CONTROL_ROP_SELECT |
		(rop & DE_CONTROL_ROP_MASK); /* dpr0xc */

	write_dpr(accel, DE_CONTROL, deCtrl);
	return 0;
}

/**
 * sm750_hm_copyarea
 * @sBase: Address of source: offset in frame buffer
 * @sPitch: Pitch value of source surface in BYTE
 * @sx: Starting x coordinate of source surface
 * @sy: Starting y coordinate of source surface
 * @dBase: Address of destination: offset in frame buffer
 * @dPitch: Pitch value of destination surface in BYTE
 * @Bpp: Color depth of destination surface
 * @dx: Starting x coordinate of destination surface
 * @dy: Starting y coordinate of destination surface
 * @width: width of rectangle in pixel value
 * @height: height of rectangle in pixel value
 * @rop2: ROP value
 */
int sm750_hw_copyarea(struct lynx_accel *accel,
		      unsigned int sBase, unsigned int sPitch,
		      unsigned int sx, unsigned int sy,
		      unsigned int dBase, unsigned int dPitch,
		      unsigned int Bpp, unsigned int dx, unsigned int dy,
		      unsigned int width, unsigned int height,
		      unsigned int rop2)
{
	unsigned int nDirection, de_ctrl;

	nDirection = LEFT_TO_RIGHT;
	/* Direction of ROP2 operation: 1 = Left to Right, (-1) = Right to Left */
	de_ctrl = 0;

	/* If source and destination are the same surface, need to check for overlay cases */
	if (sBase == dBase && sPitch == dPitch) {
		/* Determine direction of operation */
		if (sy < dy) {
<<<<<<< HEAD
			/* +----------+
			 * |S         |
			 * |   +----------+
			 * |   |      |   |
			 * |   |      |   |
			 * +---|------+   |
			 * |         D|
			 * +----------+
=======
			/*  +----------+
			 *  |S         |
			 *  |   +----------+
			 *  |   |      |   |
			 *  |   |      |   |
			 *  +---|------+   |
			 *	|         D|
			 *	+----------+
>>>>>>> 24b8d41d
			 */

			nDirection = BOTTOM_TO_TOP;
		} else if (sy > dy) {
<<<<<<< HEAD
			/* +----------+
			 * |D         |
			 * |   +----------+
			 * |   |      |   |
			 * |   |      |   |
			 * +---|------+   |
			 * |         S|
			 * +----------+
=======
			/*  +----------+
			 *  |D         |
			 *  |   +----------+
			 *  |   |      |   |
			 *  |   |      |   |
			 *  +---|------+   |
			 *	|         S|
			 *	+----------+
>>>>>>> 24b8d41d
			 */

			nDirection = TOP_TO_BOTTOM;
		} else {
			/* sy == dy */

			if (sx <= dx) {
				/* +------+---+------+
				 * |S     |   |     D|
				 * |      |   |      |
				 * |      |   |      |
				 * |      |   |      |
				 * +------+---+------+
				 */

				nDirection = RIGHT_TO_LEFT;
			} else {
			/* sx > dx */

				/* +------+---+------+
				 * |D     |   |     S|
				 * |      |   |      |
				 * |      |   |      |
				 * |      |   |      |
				 * +------+---+------+
				 */

				nDirection = LEFT_TO_RIGHT;
			}
		}
	}

	if ((nDirection == BOTTOM_TO_TOP) || (nDirection == RIGHT_TO_LEFT)) {
		sx += width - 1;
		sy += height - 1;
		dx += width - 1;
		dy += height - 1;
	}

<<<<<<< HEAD
	/* Note:
	 * DE_FOREGROUND are DE_BACKGROUND are don't care.
=======
	/*
	 * Note:
	 * DE_FOREGROUND and DE_BACKGROUND are don't care.
>>>>>>> 24b8d41d
	 * DE_COLOR_COMPARE and DE_COLOR_COMPARE_MAKS
	 * are set by set deSetTransparency().
	 */

<<<<<<< HEAD
	/* 2D Source Base.
=======
	/*
	 * 2D Source Base.
>>>>>>> 24b8d41d
	 * It is an address offset (128 bit aligned)
	 * from the beginning of frame buffer.
	 */
	write_dpr(accel, DE_WINDOW_SOURCE_BASE, sBase); /* dpr40 */

<<<<<<< HEAD
	/* 2D Destination Base.
=======
	/*
	 * 2D Destination Base.
>>>>>>> 24b8d41d
	 * It is an address offset (128 bit aligned)
	 * from the beginning of frame buffer.
	 */
	write_dpr(accel, DE_WINDOW_DESTINATION_BASE, dBase); /* dpr44 */

<<<<<<< HEAD
    /* Program pitch (distance between the 1st points of two adjacent lines).
     * Note that input pitch is BYTE value, but the 2D Pitch register uses
     * pixel values. Need Byte to pixel conversion.
     */
=======
	/*
	 * Program pitch (distance between the 1st points of two adjacent lines).
	 * Note that input pitch is BYTE value, but the 2D Pitch register uses
	 * pixel values. Need Byte to pixel conversion.
	 */
>>>>>>> 24b8d41d
	write_dpr(accel, DE_PITCH,
		  ((dPitch / Bpp << DE_PITCH_DESTINATION_SHIFT) &
		   DE_PITCH_DESTINATION_MASK) |
		  (sPitch / Bpp & DE_PITCH_SOURCE_MASK)); /* dpr10 */

<<<<<<< HEAD
    /* Screen Window width in Pixels.
     * 2D engine uses this value to calculate the linear address in frame buffer
     * for a given point.
     */
=======
	/*
	 * Screen Window width in Pixels.
	 * 2D engine uses this value to calculate the linear address in frame buffer
	 * for a given point.
	 */
>>>>>>> 24b8d41d
	write_dpr(accel, DE_WINDOW_WIDTH,
		  ((dPitch / Bpp << DE_WINDOW_WIDTH_DST_SHIFT) &
		   DE_WINDOW_WIDTH_DST_MASK) |
		  (sPitch / Bpp & DE_WINDOW_WIDTH_SRC_MASK)); /* dpr3c */

	if (accel->de_wait() != 0)
		return -1;

	write_dpr(accel, DE_SOURCE,
		  ((sx << DE_SOURCE_X_K1_SHIFT) & DE_SOURCE_X_K1_MASK) |
		  (sy & DE_SOURCE_Y_K2_MASK)); /* dpr0 */
	write_dpr(accel, DE_DESTINATION,
		  ((dx << DE_DESTINATION_X_SHIFT) & DE_DESTINATION_X_MASK) |
		  (dy & DE_DESTINATION_Y_MASK)); /* dpr04 */
	write_dpr(accel, DE_DIMENSION,
		  ((width << DE_DIMENSION_X_SHIFT) & DE_DIMENSION_X_MASK) |
		  (height & DE_DIMENSION_Y_ET_MASK)); /* dpr08 */

	de_ctrl = (rop2 & DE_CONTROL_ROP_MASK) | DE_CONTROL_ROP_SELECT |
		((nDirection == RIGHT_TO_LEFT) ? DE_CONTROL_DIRECTION : 0) |
		DE_CONTROL_COMMAND_BITBLT | DE_CONTROL_STATUS;
	write_dpr(accel, DE_CONTROL, de_ctrl); /* dpr0c */

	return 0;
}

static unsigned int deGetTransparency(struct lynx_accel *accel)
{
	unsigned int de_ctrl;

	de_ctrl = read_dpr(accel, DE_CONTROL);

	de_ctrl &= (DE_CONTROL_TRANSPARENCY_MATCH |
		    DE_CONTROL_TRANSPARENCY_SELECT | DE_CONTROL_TRANSPARENCY);

	return de_ctrl;
}

/**
 * sm750_hw_imageblit
 * @pSrcbuf: pointer to start of source buffer in system memory
 * @srcDelta: Pitch value (in bytes) of the source buffer, +ive means top down
 *	      and -ive mean button up
 * @startBit: Mono data can start at any bit in a byte, this value should be
 *	      0 to 7
 * @dBase: Address of destination: offset in frame buffer
 * @dPitch: Pitch value of destination surface in BYTE
 * @bytePerPixel: Color depth of destination surface
 * @dx: Starting x coordinate of destination surface
 * @dy: Starting y coordinate of destination surface
 * @width: width of rectangle in pixel value
 * @height: height of rectangle in pixel value
 * @fColor: Foreground color (corresponding to a 1 in the monochrome data
 * @bColor: Background color (corresponding to a 0 in the monochrome data
 * @rop2: ROP value
 */
int sm750_hw_imageblit(struct lynx_accel *accel, const char *pSrcbuf,
		       u32 srcDelta, u32 startBit, u32 dBase, u32 dPitch,
		       u32 bytePerPixel, u32 dx, u32 dy, u32 width,
		       u32 height, u32 fColor, u32 bColor, u32 rop2)
{
	unsigned int ulBytesPerScan;
	unsigned int ul4BytesPerScan;
	unsigned int ulBytesRemain;
	unsigned int de_ctrl = 0;
	unsigned char ajRemain[4];
	int i, j;

	startBit &= 7; /* Just make sure the start bit is within legal range */
	ulBytesPerScan = (width + startBit + 7) / 8;
	ul4BytesPerScan = ulBytesPerScan & ~3;
	ulBytesRemain = ulBytesPerScan & 3;

	if (accel->de_wait() != 0)
		return -1;

<<<<<<< HEAD
	/* 2D Source Base.
=======
	/*
	 * 2D Source Base.
>>>>>>> 24b8d41d
	 * Use 0 for HOST Blt.
	 */
	write_dpr(accel, DE_WINDOW_SOURCE_BASE, 0);

	/* 2D Destination Base.
	 * It is an address offset (128 bit aligned)
	 * from the beginning of frame buffer.
	 */
	write_dpr(accel, DE_WINDOW_DESTINATION_BASE, dBase);
<<<<<<< HEAD
    /* Program pitch (distance between the 1st points of two adjacent lines).
     * Note that input pitch is BYTE value, but the 2D Pitch register uses
     * pixel values. Need Byte to pixel conversion.
     */
=======

	/*
	 * Program pitch (distance between the 1st points of two adjacent
	 * lines). Note that input pitch is BYTE value, but the 2D Pitch
	 * register uses pixel values. Need Byte to pixel conversion.
	 */
>>>>>>> 24b8d41d
	write_dpr(accel, DE_PITCH,
		  ((dPitch / bytePerPixel << DE_PITCH_DESTINATION_SHIFT) &
		   DE_PITCH_DESTINATION_MASK) |
		  (dPitch / bytePerPixel & DE_PITCH_SOURCE_MASK)); /* dpr10 */

<<<<<<< HEAD
	/* Screen Window width in Pixels.
=======
	/*
	 * Screen Window width in Pixels.
>>>>>>> 24b8d41d
	 * 2D engine uses this value to calculate the linear address
	 * in frame buffer for a given point.
	 */
	write_dpr(accel, DE_WINDOW_WIDTH,
		  ((dPitch / bytePerPixel << DE_WINDOW_WIDTH_DST_SHIFT) &
		   DE_WINDOW_WIDTH_DST_MASK) |
		  (dPitch / bytePerPixel & DE_WINDOW_WIDTH_SRC_MASK));

<<<<<<< HEAD
	 /* Note: For 2D Source in Host Write, only X_K1_MONO field is needed,
=======
	 /*
	  * Note: For 2D Source in Host Write, only X_K1_MONO field is needed,
>>>>>>> 24b8d41d
	  * and Y_K2 field is not used.
	  * For mono bitmap, use startBit for X_K1.
	  */
	write_dpr(accel, DE_SOURCE,
		  (startBit << DE_SOURCE_X_K1_SHIFT) &
		  DE_SOURCE_X_K1_MONO_MASK); /* dpr00 */

	write_dpr(accel, DE_DESTINATION,
		  ((dx << DE_DESTINATION_X_SHIFT) & DE_DESTINATION_X_MASK) |
		  (dy & DE_DESTINATION_Y_MASK)); /* dpr04 */

	write_dpr(accel, DE_DIMENSION,
		  ((width << DE_DIMENSION_X_SHIFT) & DE_DIMENSION_X_MASK) |
		  (height & DE_DIMENSION_Y_ET_MASK)); /* dpr08 */

	write_dpr(accel, DE_FOREGROUND, fColor);
	write_dpr(accel, DE_BACKGROUND, bColor);

	de_ctrl = (rop2 & DE_CONTROL_ROP_MASK) |
		DE_CONTROL_ROP_SELECT | DE_CONTROL_COMMAND_HOST_WRITE |
		DE_CONTROL_HOST | DE_CONTROL_STATUS;

	write_dpr(accel, DE_CONTROL, de_ctrl | deGetTransparency(accel));

	/* Write MONO data (line by line) to 2D Engine data port */
	for (i = 0; i < height; i++) {
		/* For each line, send the data in chunks of 4 bytes */
		for (j = 0; j < (ul4BytesPerScan / 4); j++)
			write_dpPort(accel, *(unsigned int *)(pSrcbuf + (j * 4)));

		if (ulBytesRemain) {
			memcpy(ajRemain, pSrcbuf + ul4BytesPerScan,
			       ulBytesRemain);
			write_dpPort(accel, *(unsigned int *)ajRemain);
		}

		pSrcbuf += srcDelta;
	}

	return 0;
}
<|MERGE_RESOLUTION|>--- conflicted
+++ resolved
@@ -93,12 +93,8 @@
 	u32 deCtrl;
 
 	if (accel->de_wait() != 0) {
-<<<<<<< HEAD
-		/* int time wait and always busy,seems hardware
-=======
 		/*
 		 * int time wait and always busy,seems hardware
->>>>>>> 24b8d41d
 		 * got something error
 		 */
 		pr_debug("De engine always busy\n");
@@ -167,16 +163,6 @@
 	if (sBase == dBase && sPitch == dPitch) {
 		/* Determine direction of operation */
 		if (sy < dy) {
-<<<<<<< HEAD
-			/* +----------+
-			 * |S         |
-			 * |   +----------+
-			 * |   |      |   |
-			 * |   |      |   |
-			 * +---|------+   |
-			 * |         D|
-			 * +----------+
-=======
 			/*  +----------+
 			 *  |S         |
 			 *  |   +----------+
@@ -185,21 +171,10 @@
 			 *  +---|------+   |
 			 *	|         D|
 			 *	+----------+
->>>>>>> 24b8d41d
 			 */
 
 			nDirection = BOTTOM_TO_TOP;
 		} else if (sy > dy) {
-<<<<<<< HEAD
-			/* +----------+
-			 * |D         |
-			 * |   +----------+
-			 * |   |      |   |
-			 * |   |      |   |
-			 * +---|------+   |
-			 * |         S|
-			 * +----------+
-=======
 			/*  +----------+
 			 *  |D         |
 			 *  |   +----------+
@@ -208,7 +183,6 @@
 			 *  +---|------+   |
 			 *	|         S|
 			 *	+----------+
->>>>>>> 24b8d41d
 			 */
 
 			nDirection = TOP_TO_BOTTOM;
@@ -248,69 +222,42 @@
 		dy += height - 1;
 	}
 
-<<<<<<< HEAD
-	/* Note:
-	 * DE_FOREGROUND are DE_BACKGROUND are don't care.
-=======
 	/*
 	 * Note:
 	 * DE_FOREGROUND and DE_BACKGROUND are don't care.
->>>>>>> 24b8d41d
 	 * DE_COLOR_COMPARE and DE_COLOR_COMPARE_MAKS
 	 * are set by set deSetTransparency().
 	 */
 
-<<<<<<< HEAD
-	/* 2D Source Base.
-=======
 	/*
 	 * 2D Source Base.
->>>>>>> 24b8d41d
 	 * It is an address offset (128 bit aligned)
 	 * from the beginning of frame buffer.
 	 */
 	write_dpr(accel, DE_WINDOW_SOURCE_BASE, sBase); /* dpr40 */
 
-<<<<<<< HEAD
-	/* 2D Destination Base.
-=======
 	/*
 	 * 2D Destination Base.
->>>>>>> 24b8d41d
 	 * It is an address offset (128 bit aligned)
 	 * from the beginning of frame buffer.
 	 */
 	write_dpr(accel, DE_WINDOW_DESTINATION_BASE, dBase); /* dpr44 */
 
-<<<<<<< HEAD
-    /* Program pitch (distance between the 1st points of two adjacent lines).
-     * Note that input pitch is BYTE value, but the 2D Pitch register uses
-     * pixel values. Need Byte to pixel conversion.
-     */
-=======
 	/*
 	 * Program pitch (distance between the 1st points of two adjacent lines).
 	 * Note that input pitch is BYTE value, but the 2D Pitch register uses
 	 * pixel values. Need Byte to pixel conversion.
 	 */
->>>>>>> 24b8d41d
 	write_dpr(accel, DE_PITCH,
 		  ((dPitch / Bpp << DE_PITCH_DESTINATION_SHIFT) &
 		   DE_PITCH_DESTINATION_MASK) |
 		  (sPitch / Bpp & DE_PITCH_SOURCE_MASK)); /* dpr10 */
 
-<<<<<<< HEAD
-    /* Screen Window width in Pixels.
-     * 2D engine uses this value to calculate the linear address in frame buffer
-     * for a given point.
-     */
-=======
 	/*
 	 * Screen Window width in Pixels.
 	 * 2D engine uses this value to calculate the linear address in frame buffer
 	 * for a given point.
 	 */
->>>>>>> 24b8d41d
 	write_dpr(accel, DE_WINDOW_WIDTH,
 		  ((dPitch / Bpp << DE_WINDOW_WIDTH_DST_SHIFT) &
 		   DE_WINDOW_WIDTH_DST_MASK) |
@@ -387,12 +334,8 @@
 	if (accel->de_wait() != 0)
 		return -1;
 
-<<<<<<< HEAD
-	/* 2D Source Base.
-=======
 	/*
 	 * 2D Source Base.
->>>>>>> 24b8d41d
 	 * Use 0 for HOST Blt.
 	 */
 	write_dpr(accel, DE_WINDOW_SOURCE_BASE, 0);
@@ -402,30 +345,19 @@
 	 * from the beginning of frame buffer.
 	 */
 	write_dpr(accel, DE_WINDOW_DESTINATION_BASE, dBase);
-<<<<<<< HEAD
-    /* Program pitch (distance between the 1st points of two adjacent lines).
-     * Note that input pitch is BYTE value, but the 2D Pitch register uses
-     * pixel values. Need Byte to pixel conversion.
-     */
-=======
 
 	/*
 	 * Program pitch (distance between the 1st points of two adjacent
 	 * lines). Note that input pitch is BYTE value, but the 2D Pitch
 	 * register uses pixel values. Need Byte to pixel conversion.
 	 */
->>>>>>> 24b8d41d
 	write_dpr(accel, DE_PITCH,
 		  ((dPitch / bytePerPixel << DE_PITCH_DESTINATION_SHIFT) &
 		   DE_PITCH_DESTINATION_MASK) |
 		  (dPitch / bytePerPixel & DE_PITCH_SOURCE_MASK)); /* dpr10 */
 
-<<<<<<< HEAD
-	/* Screen Window width in Pixels.
-=======
 	/*
 	 * Screen Window width in Pixels.
->>>>>>> 24b8d41d
 	 * 2D engine uses this value to calculate the linear address
 	 * in frame buffer for a given point.
 	 */
@@ -434,12 +366,8 @@
 		   DE_WINDOW_WIDTH_DST_MASK) |
 		  (dPitch / bytePerPixel & DE_WINDOW_WIDTH_SRC_MASK));
 
-<<<<<<< HEAD
-	 /* Note: For 2D Source in Host Write, only X_K1_MONO field is needed,
-=======
 	 /*
 	  * Note: For 2D Source in Host Write, only X_K1_MONO field is needed,
->>>>>>> 24b8d41d
 	  * and Y_K2 field is not used.
 	  * For mono bitmap, use startBit for X_K1.
 	  */
