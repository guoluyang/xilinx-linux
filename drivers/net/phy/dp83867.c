--- conflicted
+++ resolved
@@ -30,9 +30,6 @@
 #define DP83867_CTRL		0x1f
 
 /* Extended Registers */
-<<<<<<< HEAD
-#define DP83867_CFG4		0x0031
-=======
 #define DP83867_FLD_THR_CFG	0x002e
 #define DP83867_CFG4		0x0031
 #define DP83867_CFG4_SGMII_ANEG_MASK (BIT(5) | BIT(6))
@@ -41,7 +38,6 @@
 #define DP83867_CFG4_SGMII_ANEG_TIMER_2US    (1 << 5)
 #define DP83867_CFG4_SGMII_ANEG_TIMER_16MS   (0 << 5)
 
->>>>>>> 24b8d41d
 #define DP83867_RGMIICTL	0x0032
 #define DP83867_STRAP_STS1	0x006E
 #define DP83867_STRAP_STS2	0x006f
@@ -101,10 +97,6 @@
 #define DP83867_STRAP_STS2_STRAP_FLD		BIT(10)
 
 /* PHY CTRL bits */
-<<<<<<< HEAD
-#define DP83867_PHYCR_FIFO_DEPTH_SHIFT		14
-#define DP83867_PHYCR_FIFO_DEPTH_MASK		(3 << 14)
-=======
 #define DP83867_PHYCR_TX_FIFO_DEPTH_SHIFT	14
 #define DP83867_PHYCR_RX_FIFO_DEPTH_SHIFT	12
 #define DP83867_PHYCR_FIFO_DEPTH_MAX		0x03
@@ -112,7 +104,6 @@
 #define DP83867_PHYCR_RX_FIFO_DEPTH_MASK	GENMASK(13, 12)
 #define DP83867_PHYCR_RESERVED_MASK		BIT(11)
 #define DP83867_PHYCR_FORCE_LINK_GOOD		BIT(10)
->>>>>>> 24b8d41d
 #define DP83867_MDI_CROSSOVER		5
 #define DP83867_MDI_CROSSOVER_AUTO		0b10
 #define DP83867_PHYCTRL_SGMIIEN			0x0800
@@ -166,21 +157,6 @@
 #define MII_DP83867_CFG2_MASK			0x003F
 
 /* CFG4 bits */
-<<<<<<< HEAD
-#define DP83867_CFG4_SGMII_AUTONEG_TIMER_MASK	0x60
-#define DP83867_CFG4_SGMII_AUTONEG_TIMER_16MS	0x00
-#define DP83867_CFG4_SGMII_AUTONEG_TIMER_2US	0x20
-#define DP83867_CFG4_SGMII_AUTONEG_TIMER_800US	0x40
-#define DP83867_CFG4_SGMII_AUTONEG_TIMER_11MS	0x60
-#define DP83867_CFG4_RESVDBIT7	BIT(7)
-#define DP83867_CFG4_RESVDBIT8	BIT(8)
-
-struct dp83867_private {
-	int rx_id_delay;
-	int tx_id_delay;
-	int fifo_depth;
-	bool rxctrl_strap_worka;
-=======
 #define DP83867_CFG4_PORT_MIRROR_EN              BIT(0)
 
 /* FLD_THR_CFG */
@@ -203,7 +179,6 @@
 	bool set_clk_output;
 	u32 clk_output_sel;
 	bool sgmii_ref_clk_en;
->>>>>>> 24b8d41d
 };
 
 static int dp83867_ack_interrupt(struct phy_device *phydev)
@@ -613,14 +588,6 @@
 	if (ret)
 		dp83867->rx_fifo_depth = DP83867_PHYCR_FIFO_DEPTH_4_B_NIB;
 
-<<<<<<< HEAD
-	dp83867->rxctrl_strap_worka =
-				of_property_read_bool(of_node,
-						      "ti,rxctrl-strap-worka");
-
-	return of_property_read_u32(of_node, "ti,fifo-depth",
-				   &dp83867->fifo_depth);
-=======
 	if (dp83867->rx_fifo_depth > DP83867_PHYCR_FIFO_DEPTH_MAX) {
 		phydev_err(phydev, "rx-fifo-depth value %u out of range\n",
 			   dp83867->rx_fifo_depth);
@@ -628,7 +595,6 @@
 	}
 
 	return 0;
->>>>>>> 24b8d41d
 }
 #else
 static int dp83867_of_init(struct phy_device *phydev)
@@ -730,28 +696,6 @@
 		if (ret)
 			return ret;
 
-<<<<<<< HEAD
-		val = phy_read(phydev, MII_DP83867_PHYCTRL);
-		if (val < 0)
-			return val;
-		val &= ~DP83867_PHYCR_FIFO_DEPTH_MASK;
-		val |= (dp83867->fifo_depth << DP83867_PHYCR_FIFO_DEPTH_SHIFT);
-		ret = phy_write(phydev, MII_DP83867_PHYCTRL, val);
-		if (ret)
-			return ret;
-
-		/* This is a SW workaround for link instability if
-		 * RX_CTRL is not strapped to mode 3 or 4 in HW.
-		 */
-		if (dp83867->rxctrl_strap_worka) {
-			val = phy_read_mmd_indirect(phydev, DP83867_CFG4,
-						    DP83867_DEVADDR);
-			val &= ~DP83867_CFG4_RESVDBIT7;
-			phy_write_mmd_indirect(phydev, DP83867_CFG4,
-					       DP83867_DEVADDR, val);
-		}
-	} else {
-=======
 		/* If rgmii mode with no internal delay is selected, we do NOT use
 		 * aligned mode as one might expect.  Instead we use the PHY's default
 		 * based on pin strapping.  And the "mode 0" default is to *use*
@@ -827,7 +771,6 @@
 			val &= ~DP83867_SGMII_TYPE;
 		phy_write_mmd(phydev, DP83867_DEVADDR, DP83867_SGMIICTL, val);
 
->>>>>>> 24b8d41d
 		phy_write(phydev, MII_BMCR,
 			  (BMCR_ANENABLE | BMCR_FULLDPLX | BMCR_SPEED1000));
 
@@ -848,24 +791,6 @@
 			  (dp83867->rx_fifo_depth << DP83867_PHYCTRL_RXFIFO_SHIFT) |
 			  (dp83867->tx_fifo_depth  << DP83867_PHYCTRL_TXFIFO_SHIFT));
 		phy_write(phydev, MII_DP83867_BISCR, 0x0);
-<<<<<<< HEAD
-
-		/* This is a SW workaround for link instability if
-		 * RX_CTRL is not strapped to mode 3 or 4 in HW.
-		 */
-		if (dp83867->rxctrl_strap_worka) {
-			val = phy_read_mmd_indirect(phydev, DP83867_CFG4,
-						    DP83867_DEVADDR);
-			val &= ~DP83867_CFG4_RESVDBIT7;
-			val |= DP83867_CFG4_RESVDBIT8;
-			val &= ~DP83867_CFG4_SGMII_AUTONEG_TIMER_MASK;
-			val |= DP83867_CFG4_SGMII_AUTONEG_TIMER_11MS;
-			phy_write_mmd_indirect(phydev, DP83867_CFG4,
-					       DP83867_DEVADDR, val);
-		}
-	}
-=======
->>>>>>> 24b8d41d
 
 		/* This is a SW workaround for link instability if RX_CTRL is
 		 * not strapped to mode 3 or 4 in HW. This is required along
