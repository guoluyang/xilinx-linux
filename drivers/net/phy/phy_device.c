// SPDX-License-Identifier: GPL-2.0+
/* Framework for finding and configuring PHYs.
 * Also contains generic PHY driver
 *
 * Author: Andy Fleming
 *
 * Copyright (c) 2004 Freescale Semiconductor, Inc.
 */

#define pr_fmt(fmt) KBUILD_MODNAME ": " fmt

#include <linux/bitmap.h>
#include <linux/delay.h>
#include <linux/errno.h>
#include <linux/etherdevice.h>
#include <linux/ethtool.h>
#include <linux/init.h>
#include <linux/interrupt.h>
#include <linux/io.h>
#include <linux/kernel.h>
#include <linux/mdio.h>
#include <linux/mii.h>
#include <linux/mm.h>
#include <linux/module.h>
#include <linux/netdevice.h>
#include <linux/phy.h>
#include <linux/phy_led_triggers.h>
#include <linux/property.h>
#include <linux/sfp.h>
#include <linux/skbuff.h>
#include <linux/slab.h>
#include <linux/string.h>
#include <linux/uaccess.h>
#include <linux/unistd.h>

MODULE_DESCRIPTION("PHY library");
MODULE_AUTHOR("Andy Fleming");
MODULE_LICENSE("GPL");

__ETHTOOL_DECLARE_LINK_MODE_MASK(phy_basic_features) __ro_after_init;
EXPORT_SYMBOL_GPL(phy_basic_features);

__ETHTOOL_DECLARE_LINK_MODE_MASK(phy_basic_t1_features) __ro_after_init;
EXPORT_SYMBOL_GPL(phy_basic_t1_features);

__ETHTOOL_DECLARE_LINK_MODE_MASK(phy_gbit_features) __ro_after_init;
EXPORT_SYMBOL_GPL(phy_gbit_features);

__ETHTOOL_DECLARE_LINK_MODE_MASK(phy_gbit_fibre_features) __ro_after_init;
EXPORT_SYMBOL_GPL(phy_gbit_fibre_features);

__ETHTOOL_DECLARE_LINK_MODE_MASK(phy_gbit_all_ports_features) __ro_after_init;
EXPORT_SYMBOL_GPL(phy_gbit_all_ports_features);

__ETHTOOL_DECLARE_LINK_MODE_MASK(phy_10gbit_features) __ro_after_init;
EXPORT_SYMBOL_GPL(phy_10gbit_features);

__ETHTOOL_DECLARE_LINK_MODE_MASK(phy_10gbit_fec_features) __ro_after_init;
EXPORT_SYMBOL_GPL(phy_10gbit_fec_features);

const int phy_basic_ports_array[3] = {
	ETHTOOL_LINK_MODE_Autoneg_BIT,
	ETHTOOL_LINK_MODE_TP_BIT,
	ETHTOOL_LINK_MODE_MII_BIT,
};
EXPORT_SYMBOL_GPL(phy_basic_ports_array);

const int phy_fibre_port_array[1] = {
	ETHTOOL_LINK_MODE_FIBRE_BIT,
};
EXPORT_SYMBOL_GPL(phy_fibre_port_array);

const int phy_all_ports_features_array[7] = {
	ETHTOOL_LINK_MODE_Autoneg_BIT,
	ETHTOOL_LINK_MODE_TP_BIT,
	ETHTOOL_LINK_MODE_MII_BIT,
	ETHTOOL_LINK_MODE_FIBRE_BIT,
	ETHTOOL_LINK_MODE_AUI_BIT,
	ETHTOOL_LINK_MODE_BNC_BIT,
	ETHTOOL_LINK_MODE_Backplane_BIT,
};
EXPORT_SYMBOL_GPL(phy_all_ports_features_array);

const int phy_10_100_features_array[4] = {
	ETHTOOL_LINK_MODE_10baseT_Half_BIT,
	ETHTOOL_LINK_MODE_10baseT_Full_BIT,
	ETHTOOL_LINK_MODE_100baseT_Half_BIT,
	ETHTOOL_LINK_MODE_100baseT_Full_BIT,
};
EXPORT_SYMBOL_GPL(phy_10_100_features_array);

const int phy_basic_t1_features_array[2] = {
	ETHTOOL_LINK_MODE_TP_BIT,
	ETHTOOL_LINK_MODE_100baseT1_Full_BIT,
};
EXPORT_SYMBOL_GPL(phy_basic_t1_features_array);

const int phy_gbit_features_array[2] = {
	ETHTOOL_LINK_MODE_1000baseT_Half_BIT,
	ETHTOOL_LINK_MODE_1000baseT_Full_BIT,
};
EXPORT_SYMBOL_GPL(phy_gbit_features_array);

const int phy_10gbit_features_array[1] = {
	ETHTOOL_LINK_MODE_10000baseT_Full_BIT,
};
EXPORT_SYMBOL_GPL(phy_10gbit_features_array);

static const int phy_10gbit_fec_features_array[1] = {
	ETHTOOL_LINK_MODE_10000baseR_FEC_BIT,
};

__ETHTOOL_DECLARE_LINK_MODE_MASK(phy_10gbit_full_features) __ro_after_init;
EXPORT_SYMBOL_GPL(phy_10gbit_full_features);

static const int phy_10gbit_full_features_array[] = {
	ETHTOOL_LINK_MODE_10baseT_Full_BIT,
	ETHTOOL_LINK_MODE_100baseT_Full_BIT,
	ETHTOOL_LINK_MODE_1000baseT_Full_BIT,
	ETHTOOL_LINK_MODE_10000baseT_Full_BIT,
};

static void features_init(void)
{
	/* 10/100 half/full*/
	linkmode_set_bit_array(phy_basic_ports_array,
			       ARRAY_SIZE(phy_basic_ports_array),
			       phy_basic_features);
	linkmode_set_bit_array(phy_10_100_features_array,
			       ARRAY_SIZE(phy_10_100_features_array),
			       phy_basic_features);

	/* 100 full, TP */
	linkmode_set_bit_array(phy_basic_t1_features_array,
			       ARRAY_SIZE(phy_basic_t1_features_array),
			       phy_basic_t1_features);

	/* 10/100 half/full + 1000 half/full */
	linkmode_set_bit_array(phy_basic_ports_array,
			       ARRAY_SIZE(phy_basic_ports_array),
			       phy_gbit_features);
	linkmode_set_bit_array(phy_10_100_features_array,
			       ARRAY_SIZE(phy_10_100_features_array),
			       phy_gbit_features);
	linkmode_set_bit_array(phy_gbit_features_array,
			       ARRAY_SIZE(phy_gbit_features_array),
			       phy_gbit_features);

	/* 10/100 half/full + 1000 half/full + fibre*/
	linkmode_set_bit_array(phy_basic_ports_array,
			       ARRAY_SIZE(phy_basic_ports_array),
			       phy_gbit_fibre_features);
	linkmode_set_bit_array(phy_10_100_features_array,
			       ARRAY_SIZE(phy_10_100_features_array),
			       phy_gbit_fibre_features);
	linkmode_set_bit_array(phy_gbit_features_array,
			       ARRAY_SIZE(phy_gbit_features_array),
			       phy_gbit_fibre_features);
	linkmode_set_bit_array(phy_fibre_port_array,
			       ARRAY_SIZE(phy_fibre_port_array),
			       phy_gbit_fibre_features);

	/* 10/100 half/full + 1000 half/full + TP/MII/FIBRE/AUI/BNC/Backplane*/
	linkmode_set_bit_array(phy_all_ports_features_array,
			       ARRAY_SIZE(phy_all_ports_features_array),
			       phy_gbit_all_ports_features);
	linkmode_set_bit_array(phy_10_100_features_array,
			       ARRAY_SIZE(phy_10_100_features_array),
			       phy_gbit_all_ports_features);
	linkmode_set_bit_array(phy_gbit_features_array,
			       ARRAY_SIZE(phy_gbit_features_array),
			       phy_gbit_all_ports_features);

	/* 10/100 half/full + 1000 half/full + 10G full*/
	linkmode_set_bit_array(phy_all_ports_features_array,
			       ARRAY_SIZE(phy_all_ports_features_array),
			       phy_10gbit_features);
	linkmode_set_bit_array(phy_10_100_features_array,
			       ARRAY_SIZE(phy_10_100_features_array),
			       phy_10gbit_features);
	linkmode_set_bit_array(phy_gbit_features_array,
			       ARRAY_SIZE(phy_gbit_features_array),
			       phy_10gbit_features);
	linkmode_set_bit_array(phy_10gbit_features_array,
			       ARRAY_SIZE(phy_10gbit_features_array),
			       phy_10gbit_features);

	/* 10/100/1000/10G full */
	linkmode_set_bit_array(phy_all_ports_features_array,
			       ARRAY_SIZE(phy_all_ports_features_array),
			       phy_10gbit_full_features);
	linkmode_set_bit_array(phy_10gbit_full_features_array,
			       ARRAY_SIZE(phy_10gbit_full_features_array),
			       phy_10gbit_full_features);
	/* 10G FEC only */
	linkmode_set_bit_array(phy_10gbit_fec_features_array,
			       ARRAY_SIZE(phy_10gbit_fec_features_array),
			       phy_10gbit_fec_features);
}

void phy_device_free(struct phy_device *phydev)
{
	put_device(&phydev->mdio.dev);
}
EXPORT_SYMBOL(phy_device_free);

static void phy_mdio_device_free(struct mdio_device *mdiodev)
{
	struct phy_device *phydev;

	phydev = container_of(mdiodev, struct phy_device, mdio);
	phy_device_free(phydev);
}

static void phy_device_release(struct device *dev)
{
	kfree(to_phy_device(dev));
}

static void phy_mdio_device_remove(struct mdio_device *mdiodev)
{
	struct phy_device *phydev;

	phydev = container_of(mdiodev, struct phy_device, mdio);
	phy_device_remove(phydev);
}

static struct phy_driver genphy_driver;

static LIST_HEAD(phy_fixup_list);
static DEFINE_MUTEX(phy_fixup_lock);

#ifdef CONFIG_PM
static bool mdio_bus_phy_may_suspend(struct phy_device *phydev)
{
	struct device_driver *drv = phydev->mdio.dev.driver;
	struct phy_driver *phydrv = to_phy_driver(drv);
	struct net_device *netdev = phydev->attached_dev;

	if (!drv || !phydrv->suspend)
		return false;

	/* PHY not attached? May suspend if the PHY has not already been
	 * suspended as part of a prior call to phy_disconnect() ->
	 * phy_detach() -> phy_suspend() because the parent netdev might be the
	 * MDIO bus driver and clock gated at this point.
	 */
	if (!netdev)
		goto out;

	if (netdev->wol_enabled)
		return false;

	/* As long as not all affected network drivers support the
	 * wol_enabled flag, let's check for hints that WoL is enabled.
	 * Don't suspend PHY if the attached netdev parent may wake up.
	 * The parent may point to a PCI device, as in tg3 driver.
	 */
	if (netdev->dev.parent && device_may_wakeup(netdev->dev.parent))
		return false;

	/* Also don't suspend PHY if the netdev itself may wakeup. This
	 * is the case for devices w/o underlaying pwr. mgmt. aware bus,
	 * e.g. SoC devices.
	 */
	if (device_may_wakeup(&netdev->dev))
		return false;

out:
	return !phydev->suspended;
}

static int mdio_bus_phy_suspend(struct device *dev)
{
	struct phy_device *phydev = to_phy_device(dev);

	/* We must stop the state machine manually, otherwise it stops out of
	 * control, possibly with the phydev->lock held. Upon resume, netdev
	 * may call phy routines that try to grab the same lock, and that may
	 * lead to a deadlock.
	 */
	if (phydev->attached_dev && phydev->adjust_link)
		phy_stop_machine(phydev);

	if (!mdio_bus_phy_may_suspend(phydev))
		return 0;

	phydev->suspended_by_mdio_bus = 1;

	return phy_suspend(phydev);
}

static int mdio_bus_phy_resume(struct device *dev)
{
	struct phy_device *phydev = to_phy_device(dev);
	int ret;

	if (!phydev->suspended_by_mdio_bus)
		goto no_resume;

	phydev->suspended_by_mdio_bus = 0;

	ret = phy_resume(phydev);
	if (ret < 0)
		return ret;

no_resume:
	if (phydev->attached_dev && phydev->adjust_link)
		phy_start_machine(phydev);

	return 0;
}

static int mdio_bus_phy_restore(struct device *dev)
{
	struct phy_device *phydev = to_phy_device(dev);
	struct net_device *netdev = phydev->attached_dev;
	int ret;

	if (!netdev)
		return 0;

	ret = phy_init_hw(phydev);
	if (ret < 0)
		return ret;

	if (phydev->attached_dev && phydev->adjust_link)
		phy_start_machine(phydev);

	return 0;
}

static const struct dev_pm_ops mdio_bus_phy_pm_ops = {
	.suspend = mdio_bus_phy_suspend,
	.resume = mdio_bus_phy_resume,
	.freeze = mdio_bus_phy_suspend,
	.thaw = mdio_bus_phy_resume,
	.restore = mdio_bus_phy_restore,
};

#define MDIO_BUS_PHY_PM_OPS (&mdio_bus_phy_pm_ops)

#else

#define MDIO_BUS_PHY_PM_OPS NULL

#endif /* CONFIG_PM */

/**
 * phy_register_fixup - creates a new phy_fixup and adds it to the list
 * @bus_id: A string which matches phydev->mdio.dev.bus_id (or PHY_ANY_ID)
 * @phy_uid: Used to match against phydev->phy_id (the UID of the PHY)
 *	It can also be PHY_ANY_UID
 * @phy_uid_mask: Applied to phydev->phy_id and fixup->phy_uid before
 *	comparison
 * @run: The actual code to be run when a matching PHY is found
 */
int phy_register_fixup(const char *bus_id, u32 phy_uid, u32 phy_uid_mask,
		       int (*run)(struct phy_device *))
{
	struct phy_fixup *fixup = kzalloc(sizeof(*fixup), GFP_KERNEL);

	if (!fixup)
		return -ENOMEM;

	strlcpy(fixup->bus_id, bus_id, sizeof(fixup->bus_id));
	fixup->phy_uid = phy_uid;
	fixup->phy_uid_mask = phy_uid_mask;
	fixup->run = run;

	mutex_lock(&phy_fixup_lock);
	list_add_tail(&fixup->list, &phy_fixup_list);
	mutex_unlock(&phy_fixup_lock);

	return 0;
}
EXPORT_SYMBOL(phy_register_fixup);

/* Registers a fixup to be run on any PHY with the UID in phy_uid */
int phy_register_fixup_for_uid(u32 phy_uid, u32 phy_uid_mask,
			       int (*run)(struct phy_device *))
{
	return phy_register_fixup(PHY_ANY_ID, phy_uid, phy_uid_mask, run);
}
EXPORT_SYMBOL(phy_register_fixup_for_uid);

/* Registers a fixup to be run on the PHY with id string bus_id */
int phy_register_fixup_for_id(const char *bus_id,
			      int (*run)(struct phy_device *))
{
	return phy_register_fixup(bus_id, PHY_ANY_UID, 0xffffffff, run);
}
EXPORT_SYMBOL(phy_register_fixup_for_id);

/**
 * phy_unregister_fixup - remove a phy_fixup from the list
 * @bus_id: A string matches fixup->bus_id (or PHY_ANY_ID) in phy_fixup_list
 * @phy_uid: A phy id matches fixup->phy_id (or PHY_ANY_UID) in phy_fixup_list
 * @phy_uid_mask: Applied to phy_uid and fixup->phy_uid before comparison
 */
int phy_unregister_fixup(const char *bus_id, u32 phy_uid, u32 phy_uid_mask)
{
	struct list_head *pos, *n;
	struct phy_fixup *fixup;
	int ret;

	ret = -ENODEV;

	mutex_lock(&phy_fixup_lock);
	list_for_each_safe(pos, n, &phy_fixup_list) {
		fixup = list_entry(pos, struct phy_fixup, list);

		if ((!strcmp(fixup->bus_id, bus_id)) &&
		    ((fixup->phy_uid & phy_uid_mask) ==
		     (phy_uid & phy_uid_mask))) {
			list_del(&fixup->list);
			kfree(fixup);
			ret = 0;
			break;
		}
	}
	mutex_unlock(&phy_fixup_lock);

	return ret;
}
EXPORT_SYMBOL(phy_unregister_fixup);

/* Unregisters a fixup of any PHY with the UID in phy_uid */
int phy_unregister_fixup_for_uid(u32 phy_uid, u32 phy_uid_mask)
{
	return phy_unregister_fixup(PHY_ANY_ID, phy_uid, phy_uid_mask);
}
EXPORT_SYMBOL(phy_unregister_fixup_for_uid);

/* Unregisters a fixup of the PHY with id string bus_id */
int phy_unregister_fixup_for_id(const char *bus_id)
{
	return phy_unregister_fixup(bus_id, PHY_ANY_UID, 0xffffffff);
}
EXPORT_SYMBOL(phy_unregister_fixup_for_id);

/* Returns 1 if fixup matches phydev in bus_id and phy_uid.
 * Fixups can be set to match any in one or more fields.
 */
static int phy_needs_fixup(struct phy_device *phydev, struct phy_fixup *fixup)
{
	if (strcmp(fixup->bus_id, phydev_name(phydev)) != 0)
		if (strcmp(fixup->bus_id, PHY_ANY_ID) != 0)
			return 0;

	if ((fixup->phy_uid & fixup->phy_uid_mask) !=
	    (phydev->phy_id & fixup->phy_uid_mask))
		if (fixup->phy_uid != PHY_ANY_UID)
			return 0;

	return 1;
}

/* Runs any matching fixups for this phydev */
static int phy_scan_fixups(struct phy_device *phydev)
{
	struct phy_fixup *fixup;

	mutex_lock(&phy_fixup_lock);
	list_for_each_entry(fixup, &phy_fixup_list, list) {
		if (phy_needs_fixup(phydev, fixup)) {
			int err = fixup->run(phydev);

			if (err < 0) {
				mutex_unlock(&phy_fixup_lock);
				return err;
			}
			phydev->has_fixups = true;
		}
	}
	mutex_unlock(&phy_fixup_lock);

	return 0;
}

static int phy_bus_match(struct device *dev, struct device_driver *drv)
{
	struct phy_device *phydev = to_phy_device(dev);
	struct phy_driver *phydrv = to_phy_driver(drv);
	const int num_ids = ARRAY_SIZE(phydev->c45_ids.device_ids);
	int i;

	if (!(phydrv->mdiodrv.flags & MDIO_DEVICE_IS_PHY))
		return 0;

	if (phydrv->match_phy_device)
		return phydrv->match_phy_device(phydev);

	if (phydev->is_c45) {
		for (i = 1; i < num_ids; i++) {
			if (phydev->c45_ids.device_ids[i] == 0xffffffff)
				continue;

			if ((phydrv->phy_id & phydrv->phy_id_mask) ==
			    (phydev->c45_ids.device_ids[i] &
			     phydrv->phy_id_mask))
				return 1;
		}
		return 0;
	} else {
		return (phydrv->phy_id & phydrv->phy_id_mask) ==
			(phydev->phy_id & phydrv->phy_id_mask);
	}
}

static ssize_t
phy_id_show(struct device *dev, struct device_attribute *attr, char *buf)
{
	struct phy_device *phydev = to_phy_device(dev);

	return sprintf(buf, "0x%.8lx\n", (unsigned long)phydev->phy_id);
}
static DEVICE_ATTR_RO(phy_id);

static ssize_t
phy_interface_show(struct device *dev, struct device_attribute *attr, char *buf)
{
	struct phy_device *phydev = to_phy_device(dev);
	const char *mode = NULL;

	if (phy_is_internal(phydev))
		mode = "internal";
	else
		mode = phy_modes(phydev->interface);

	return sprintf(buf, "%s\n", mode);
}
static DEVICE_ATTR_RO(phy_interface);

static ssize_t
phy_has_fixups_show(struct device *dev, struct device_attribute *attr,
		    char *buf)
{
	struct phy_device *phydev = to_phy_device(dev);

	return sprintf(buf, "%d\n", phydev->has_fixups);
}
static DEVICE_ATTR_RO(phy_has_fixups);

static struct attribute *phy_dev_attrs[] = {
	&dev_attr_phy_id.attr,
	&dev_attr_phy_interface.attr,
	&dev_attr_phy_has_fixups.attr,
	NULL,
};
ATTRIBUTE_GROUPS(phy_dev);

static const struct device_type mdio_bus_phy_type = {
	.name = "PHY",
	.groups = phy_dev_groups,
	.release = phy_device_release,
	.pm = MDIO_BUS_PHY_PM_OPS,
};

static int phy_request_driver_module(struct phy_device *dev, u32 phy_id)
{
	int ret;

	ret = request_module(MDIO_MODULE_PREFIX MDIO_ID_FMT,
			     MDIO_ID_ARGS(phy_id));
	/* We only check for failures in executing the usermode binary,
	 * not whether a PHY driver module exists for the PHY ID.
	 * Accept -ENOENT because this may occur in case no initramfs exists,
	 * then modprobe isn't available.
	 */
	if (IS_ENABLED(CONFIG_MODULES) && ret < 0 && ret != -ENOENT) {
		phydev_err(dev, "error %d loading PHY driver module for ID 0x%08lx\n",
			   ret, (unsigned long)phy_id);
		return ret;
	}

	return 0;
}

struct phy_device *phy_device_create(struct mii_bus *bus, int addr, u32 phy_id,
				     bool is_c45,
				     struct phy_c45_device_ids *c45_ids)
{
	struct phy_device *dev;
	struct mdio_device *mdiodev;
	int ret = 0;

	/* We allocate the device, and initialize the default values */
	dev = kzalloc(sizeof(*dev), GFP_KERNEL);
	if (!dev)
		return ERR_PTR(-ENOMEM);

	mdiodev = &dev->mdio;
	mdiodev->dev.parent = &bus->dev;
	mdiodev->dev.bus = &mdio_bus_type;
	mdiodev->dev.type = &mdio_bus_phy_type;
	mdiodev->bus = bus;
	mdiodev->bus_match = phy_bus_match;
	mdiodev->addr = addr;
	mdiodev->flags = MDIO_DEVICE_FLAG_PHY;
	mdiodev->device_free = phy_mdio_device_free;
	mdiodev->device_remove = phy_mdio_device_remove;

	dev->speed = SPEED_UNKNOWN;
	dev->duplex = DUPLEX_UNKNOWN;
	dev->pause = 0;
	dev->asym_pause = 0;
	dev->link = 0;
	dev->interface = PHY_INTERFACE_MODE_GMII;

	dev->autoneg = AUTONEG_ENABLE;

	dev->is_c45 = is_c45;
	dev->phy_id = phy_id;
	if (c45_ids)
		dev->c45_ids = *c45_ids;
	dev->irq = bus->irq[addr];

	dev_set_name(&mdiodev->dev, PHY_ID_FMT, bus->id, addr);
	device_initialize(&mdiodev->dev);

	dev->state = PHY_DOWN;

	mutex_init(&dev->lock);
	INIT_DELAYED_WORK(&dev->state_queue, phy_state_machine);

	/* Request the appropriate module unconditionally; don't
	 * bother trying to do so only if it isn't already loaded,
	 * because that gets complicated. A hotplug event would have
	 * done an unconditional modprobe anyway.
	 * We don't do normal hotplug because it won't work for MDIO
	 * -- because it relies on the device staying around for long
	 * enough for the driver to get loaded. With MDIO, the NIC
	 * driver will get bored and give up as soon as it finds that
	 * there's no driver _already_ loaded.
	 */
	if (is_c45 && c45_ids) {
		const int num_ids = ARRAY_SIZE(c45_ids->device_ids);
		int i;

		for (i = 1; i < num_ids; i++) {
			if (c45_ids->device_ids[i] == 0xffffffff)
				continue;

			ret = phy_request_driver_module(dev,
						c45_ids->device_ids[i]);
			if (ret)
				break;
		}
	} else {
		ret = phy_request_driver_module(dev, phy_id);
	}

	if (ret) {
		put_device(&mdiodev->dev);
		dev = ERR_PTR(ret);
	}

	return dev;
}
EXPORT_SYMBOL(phy_device_create);

/* phy_c45_probe_present - checks to see if a MMD is present in the package
 * @bus: the target MII bus
 * @prtad: PHY package address on the MII bus
 * @devad: PHY device (MMD) address
 *
 * Read the MDIO_STAT2 register, and check whether a device is responding
 * at this address.
 *
 * Returns: negative error number on bus access error, zero if no device
 * is responding, or positive if a device is present.
 */
static int phy_c45_probe_present(struct mii_bus *bus, int prtad, int devad)
{
	int stat2;

	stat2 = mdiobus_c45_read(bus, prtad, devad, MDIO_STAT2);
	if (stat2 < 0)
		return stat2;

	return (stat2 & MDIO_STAT2_DEVPRST) == MDIO_STAT2_DEVPRST_VAL;
}

/* get_phy_c45_devs_in_pkg - reads a MMD's devices in package registers.
 * @bus: the target MII bus
 * @addr: PHY address on the MII bus
 * @dev_addr: MMD address in the PHY.
 * @devices_in_package: where to store the devices in package information.
 *
 * Description: reads devices in package registers of a MMD at @dev_addr
 * from PHY at @addr on @bus.
 *
 * Returns: 0 on success, -EIO on failure.
 */
static int get_phy_c45_devs_in_pkg(struct mii_bus *bus, int addr, int dev_addr,
				   u32 *devices_in_package)
{
	int phy_reg;

	phy_reg = mdiobus_c45_read(bus, addr, dev_addr, MDIO_DEVS2);
	if (phy_reg < 0)
		return -EIO;
	*devices_in_package = phy_reg << 16;

	phy_reg = mdiobus_c45_read(bus, addr, dev_addr, MDIO_DEVS1);
	if (phy_reg < 0)
		return -EIO;
	*devices_in_package |= phy_reg;

	return 0;
}

/**
 * get_phy_c45_ids - reads the specified addr for its 802.3-c45 IDs.
 * @bus: the target MII bus
 * @addr: PHY address on the MII bus
 * @c45_ids: where to store the c45 ID information.
 *
 * Read the PHY "devices in package". If this appears to be valid, read
 * the PHY identifiers for each device. Return the "devices in package"
 * and identifiers in @c45_ids.
 *
 * Returns zero on success, %-EIO on bus access error, or %-ENODEV if
 * the "devices in package" is invalid.
 */
static int get_phy_c45_ids(struct mii_bus *bus, int addr,
			   struct phy_c45_device_ids *c45_ids)
{
	const int num_ids = ARRAY_SIZE(c45_ids->device_ids);
	u32 devs_in_pkg = 0;
	int i, ret, phy_reg;

	/* Find first non-zero Devices In package. Device zero is reserved
	 * for 802.3 c45 complied PHYs, so don't probe it at first.
	 */
	for (i = 1; i < MDIO_MMD_NUM && (devs_in_pkg == 0 ||
	     (devs_in_pkg & 0x1fffffff) == 0x1fffffff); i++) {
		if (i == MDIO_MMD_VEND1 || i == MDIO_MMD_VEND2) {
			/* Check that there is a device present at this
			 * address before reading the devices-in-package
			 * register to avoid reading garbage from the PHY.
			 * Some PHYs (88x3310) vendor space is not IEEE802.3
			 * compliant.
			 */
			ret = phy_c45_probe_present(bus, addr, i);
			if (ret < 0)
				return -EIO;

			if (!ret)
				continue;
		}
		phy_reg = get_phy_c45_devs_in_pkg(bus, addr, i, &devs_in_pkg);
		if (phy_reg < 0)
			return -EIO;
	}

	if ((devs_in_pkg & 0x1fffffff) == 0x1fffffff) {
		/* If mostly Fs, there is no device there, then let's probe
		 * MMD 0, as some 10G PHYs have zero Devices In package,
		 * e.g. Cortina CS4315/CS4340 PHY.
		 */
		phy_reg = get_phy_c45_devs_in_pkg(bus, addr, 0, &devs_in_pkg);
		if (phy_reg < 0)
			return -EIO;

		/* no device there, let's get out of here */
		if ((devs_in_pkg & 0x1fffffff) == 0x1fffffff)
			return -ENODEV;
	}

	/* Now probe Device Identifiers for each device present. */
	for (i = 1; i < num_ids; i++) {
		if (!(devs_in_pkg & (1 << i)))
			continue;

		if (i == MDIO_MMD_VEND1 || i == MDIO_MMD_VEND2) {
			/* Probe the "Device Present" bits for the vendor MMDs
			 * to ignore these if they do not contain IEEE 802.3
			 * registers.
			 */
			ret = phy_c45_probe_present(bus, addr, i);
			if (ret < 0)
				return ret;

			if (!ret)
				continue;
		}

		phy_reg = mdiobus_c45_read(bus, addr, i, MII_PHYSID1);
		if (phy_reg < 0)
			return -EIO;
		c45_ids->device_ids[i] = phy_reg << 16;

		phy_reg = mdiobus_c45_read(bus, addr, i, MII_PHYSID2);
		if (phy_reg < 0)
			return -EIO;
		c45_ids->device_ids[i] |= phy_reg;
	}

	c45_ids->devices_in_package = devs_in_pkg;
	/* Bit 0 doesn't represent a device, it indicates c22 regs presence */
	c45_ids->mmds_present = devs_in_pkg & ~BIT(0);

	return 0;
}

/**
 * get_phy_c22_id - reads the specified addr for its clause 22 ID.
 * @bus: the target MII bus
 * @addr: PHY address on the MII bus
 * @phy_id: where to store the ID retrieved.
 *
 * Read the 802.3 clause 22 PHY ID from the PHY at @addr on the @bus,
 * placing it in @phy_id. Return zero on successful read and the ID is
 * valid, %-EIO on bus access error, or %-ENODEV if no device responds
 * or invalid ID.
 */
static int get_phy_c22_id(struct mii_bus *bus, int addr, u32 *phy_id)
{
	int phy_reg;

	/* Grab the bits from PHYIR1, and put them in the upper half */
	phy_reg = mdiobus_read(bus, addr, MII_PHYSID1);
	if (phy_reg < 0) {
		/* returning -ENODEV doesn't stop bus scanning */
		return (phy_reg == -EIO || phy_reg == -ENODEV) ? -ENODEV : -EIO;
	}

	*phy_id = phy_reg << 16;

	/* Grab the bits from PHYIR2, and put them in the lower half */
	phy_reg = mdiobus_read(bus, addr, MII_PHYSID2);
	if (phy_reg < 0) {
		/* returning -ENODEV doesn't stop bus scanning */
		return (phy_reg == -EIO || phy_reg == -ENODEV) ? -ENODEV : -EIO;
	}

	*phy_id |= phy_reg;

	/* If the phy_id is mostly Fs, there is no device there */
	if ((*phy_id & 0x1fffffff) == 0x1fffffff)
		return -ENODEV;

	return 0;
}

/**
 * get_phy_device - reads the specified PHY device and returns its @phy_device
 *		    struct
 * @bus: the target MII bus
 * @addr: PHY address on the MII bus
 * @is_c45: If true the PHY uses the 802.3 clause 45 protocol
 *
 * Probe for a PHY at @addr on @bus.
 *
 * When probing for a clause 22 PHY, then read the ID registers. If we find
 * a valid ID, allocate and return a &struct phy_device.
 *
 * When probing for a clause 45 PHY, read the "devices in package" registers.
 * If the "devices in package" appears valid, read the ID registers for each
 * MMD, allocate and return a &struct phy_device.
 *
 * Returns an allocated &struct phy_device on success, %-ENODEV if there is
 * no PHY present, or %-EIO on bus access error.
 */
struct phy_device *get_phy_device(struct mii_bus *bus, int addr, bool is_c45)
{
	struct phy_c45_device_ids c45_ids;
	u32 phy_id = 0;
	int r;

	c45_ids.devices_in_package = 0;
	c45_ids.mmds_present = 0;
	memset(c45_ids.device_ids, 0xff, sizeof(c45_ids.device_ids));

	if (is_c45)
		r = get_phy_c45_ids(bus, addr, &c45_ids);
	else
		r = get_phy_c22_id(bus, addr, &phy_id);

	if (r)
		return ERR_PTR(r);

<<<<<<< HEAD
	/* If the phy_id is mostly Fs, there is no device there */
	if ((phy_id & 0x1fffffff) == 0x1fffffff)
		return ERR_PTR(-ENODEV);

=======
>>>>>>> 24b8d41d
	return phy_device_create(bus, addr, phy_id, is_c45, &c45_ids);
}
EXPORT_SYMBOL(get_phy_device);

/**
 * phy_device_register - Register the phy device on the MDIO bus
 * @phydev: phy_device structure to be added to the MDIO bus
 */
int phy_device_register(struct phy_device *phydev)
{
	int err;

	err = mdiobus_register_device(&phydev->mdio);
	if (err)
		return err;

	/* Deassert the reset signal */
	phy_device_reset(phydev, 0);

	/* Run all of the fixups for this PHY */
	err = phy_scan_fixups(phydev);
	if (err) {
		phydev_err(phydev, "failed to initialize\n");
		goto out;
	}

	err = device_add(&phydev->mdio.dev);
	if (err) {
		phydev_err(phydev, "failed to add\n");
		goto out;
	}

	return 0;

 out:
	/* Assert the reset signal */
	phy_device_reset(phydev, 1);

	mdiobus_unregister_device(&phydev->mdio);
	return err;
}
EXPORT_SYMBOL(phy_device_register);

/**
 * phy_device_remove - Remove a previously registered phy device from the MDIO bus
 * @phydev: phy_device structure to remove
 *
 * This doesn't free the phy_device itself, it merely reverses the effects
 * of phy_device_register(). Use phy_device_free() to free the device
 * after calling this function.
 */
void phy_device_remove(struct phy_device *phydev)
{
	if (phydev->mii_ts)
		unregister_mii_timestamper(phydev->mii_ts);

	device_del(&phydev->mdio.dev);

	/* Assert the reset signal */
	phy_device_reset(phydev, 1);

	mdiobus_unregister_device(&phydev->mdio);
}
EXPORT_SYMBOL(phy_device_remove);

/**
 * phy_find_first - finds the first PHY device on the bus
 * @bus: the target MII bus
 */
struct phy_device *phy_find_first(struct mii_bus *bus)
{
	struct phy_device *phydev;
	int addr;

	for (addr = 0; addr < PHY_MAX_ADDR; addr++) {
		phydev = mdiobus_get_phy(bus, addr);
		if (phydev)
			return phydev;
	}
	return NULL;
}
EXPORT_SYMBOL(phy_find_first);

static void phy_link_change(struct phy_device *phydev, bool up)
{
	struct net_device *netdev = phydev->attached_dev;

	if (up)
		netif_carrier_on(netdev);
	else
		netif_carrier_off(netdev);
	phydev->adjust_link(netdev);
	if (phydev->mii_ts && phydev->mii_ts->link_state)
		phydev->mii_ts->link_state(phydev->mii_ts, phydev);
}

/**
 * phy_prepare_link - prepares the PHY layer to monitor link status
 * @phydev: target phy_device struct
 * @handler: callback function for link status change notifications
 *
 * Description: Tells the PHY infrastructure to handle the
 *   gory details on monitoring link status (whether through
 *   polling or an interrupt), and to call back to the
 *   connected device driver when the link status changes.
 *   If you want to monitor your own link state, don't call
 *   this function.
 */
static void phy_prepare_link(struct phy_device *phydev,
			     void (*handler)(struct net_device *))
{
	phydev->adjust_link = handler;
}

/**
 * phy_connect_direct - connect an ethernet device to a specific phy_device
 * @dev: the network device to connect
 * @phydev: the pointer to the phy device
 * @handler: callback function for state change notifications
 * @interface: PHY device's interface
 */
int phy_connect_direct(struct net_device *dev, struct phy_device *phydev,
		       void (*handler)(struct net_device *),
		       phy_interface_t interface)
{
	int rc;

	if (!dev)
		return -EINVAL;

	rc = phy_attach_direct(dev, phydev, phydev->dev_flags, interface);
	if (rc)
		return rc;

	phy_prepare_link(phydev, handler);
	if (phy_interrupt_is_valid(phydev))
		phy_request_interrupt(phydev);

	return 0;
}
EXPORT_SYMBOL(phy_connect_direct);

/**
 * phy_connect - connect an ethernet device to a PHY device
 * @dev: the network device to connect
 * @bus_id: the id string of the PHY device to connect
 * @handler: callback function for state change notifications
 * @interface: PHY device's interface
 *
 * Description: Convenience function for connecting ethernet
 *   devices to PHY devices.  The default behavior is for
 *   the PHY infrastructure to handle everything, and only notify
 *   the connected driver when the link status changes.  If you
 *   don't want, or can't use the provided functionality, you may
 *   choose to call only the subset of functions which provide
 *   the desired functionality.
 */
struct phy_device *phy_connect(struct net_device *dev, const char *bus_id,
			       void (*handler)(struct net_device *),
			       phy_interface_t interface)
{
	struct phy_device *phydev;
	struct device *d;
	int rc;

	/* Search the list of PHY devices on the mdio bus for the
	 * PHY with the requested name
	 */
	d = bus_find_device_by_name(&mdio_bus_type, NULL, bus_id);
	if (!d) {
		pr_err("PHY %s not found\n", bus_id);
		return ERR_PTR(-ENODEV);
	}
	phydev = to_phy_device(d);

	rc = phy_connect_direct(dev, phydev, handler, interface);
	put_device(d);
	if (rc)
		return ERR_PTR(rc);

	return phydev;
}
EXPORT_SYMBOL(phy_connect);

/**
 * phy_disconnect - disable interrupts, stop state machine, and detach a PHY
 *		    device
 * @phydev: target phy_device struct
 */
void phy_disconnect(struct phy_device *phydev)
{
	if (phy_is_started(phydev))
		phy_stop(phydev);

	if (phy_interrupt_is_valid(phydev))
		phy_free_interrupt(phydev);

	phy_stop_machine(phydev);

	phydev->adjust_link = NULL;

	phy_detach(phydev);
}
EXPORT_SYMBOL(phy_disconnect);

/**
 * phy_poll_reset - Safely wait until a PHY reset has properly completed
 * @phydev: The PHY device to poll
 *
 * Description: According to IEEE 802.3, Section 2, Subsection 22.2.4.1.1, as
 *   published in 2008, a PHY reset may take up to 0.5 seconds.  The MII BMCR
 *   register must be polled until the BMCR_RESET bit clears.
 *
 *   Furthermore, any attempts to write to PHY registers may have no effect
 *   or even generate MDIO bus errors until this is complete.
 *
 *   Some PHYs (such as the Marvell 88E1111) don't entirely conform to the
 *   standard and do not fully reset after the BMCR_RESET bit is set, and may
 *   even *REQUIRE* a soft-reset to properly restart autonegotiation.  In an
 *   effort to support such broken PHYs, this function is separate from the
 *   standard phy_init_hw() which will zero all the other bits in the BMCR
 *   and reapply all driver-specific and board-specific fixups.
 */
static int phy_poll_reset(struct phy_device *phydev)
{
	/* Poll until the reset bit clears (50ms per retry == 0.6 sec) */
	int ret, val;

	ret = phy_read_poll_timeout(phydev, MII_BMCR, val, !(val & BMCR_RESET),
				    50000, 600000, true);
	if (ret)
		return ret;
	/* Some chips (smsc911x) may still need up to another 1ms after the
	 * BMCR_RESET bit is cleared before they are usable.
	 */
	msleep(1);
	return 0;
}

int phy_init_hw(struct phy_device *phydev)
{
	int ret = 0;

	/* Deassert the reset signal */
	phy_device_reset(phydev, 0);

	if (!phydev->drv)
		return 0;

	if (phydev->drv->soft_reset) {
		ret = phydev->drv->soft_reset(phydev);
		/* see comment in genphy_soft_reset for an explanation */
		if (!ret)
			phydev->suspended = 0;
	}

	if (ret < 0)
		return ret;

	ret = phy_scan_fixups(phydev);
	if (ret < 0)
		return ret;

	if (phydev->drv->config_init)
		ret = phydev->drv->config_init(phydev);

	return ret;
}
EXPORT_SYMBOL(phy_init_hw);

void phy_attached_info(struct phy_device *phydev)
{
	phy_attached_print(phydev, NULL);
}
EXPORT_SYMBOL(phy_attached_info);

#define ATTACHED_FMT "attached PHY driver [%s] (mii_bus:phy_addr=%s, irq=%s)"
char *phy_attached_info_irq(struct phy_device *phydev)
{
	char *irq_str;
	char irq_num[8];

	switch(phydev->irq) {
	case PHY_POLL:
		irq_str = "POLL";
		break;
	case PHY_IGNORE_INTERRUPT:
		irq_str = "IGNORE";
		break;
	default:
		snprintf(irq_num, sizeof(irq_num), "%d", phydev->irq);
		irq_str = irq_num;
		break;
	}

	return kasprintf(GFP_KERNEL, "%s", irq_str);
}
EXPORT_SYMBOL(phy_attached_info_irq);

void phy_attached_print(struct phy_device *phydev, const char *fmt, ...)
{
	const char *drv_name = phydev->drv ? phydev->drv->name : "unbound";
	char *irq_str = phy_attached_info_irq(phydev);

	if (!fmt) {
		phydev_info(phydev, ATTACHED_FMT "\n",
			 drv_name, phydev_name(phydev),
			 irq_str);
	} else {
		va_list ap;

		phydev_info(phydev, ATTACHED_FMT,
			 drv_name, phydev_name(phydev),
			 irq_str);

		va_start(ap, fmt);
		vprintk(fmt, ap);
		va_end(ap);
	}
	kfree(irq_str);
}
EXPORT_SYMBOL(phy_attached_print);

static void phy_sysfs_create_links(struct phy_device *phydev)
{
	struct net_device *dev = phydev->attached_dev;
	int err;

	if (!dev)
		return;

	err = sysfs_create_link(&phydev->mdio.dev.kobj, &dev->dev.kobj,
				"attached_dev");
	if (err)
		return;

	err = sysfs_create_link_nowarn(&dev->dev.kobj,
				       &phydev->mdio.dev.kobj,
				       "phydev");
	if (err) {
		dev_err(&dev->dev, "could not add device link to %s err %d\n",
			kobject_name(&phydev->mdio.dev.kobj),
			err);
		/* non-fatal - some net drivers can use one netdevice
		 * with more then one phy
		 */
	}

	phydev->sysfs_links = true;
}

static ssize_t
phy_standalone_show(struct device *dev, struct device_attribute *attr,
		    char *buf)
{
	struct phy_device *phydev = to_phy_device(dev);

	return sprintf(buf, "%d\n", !phydev->attached_dev);
}
static DEVICE_ATTR_RO(phy_standalone);

/**
 * phy_sfp_attach - attach the SFP bus to the PHY upstream network device
 * @upstream: pointer to the phy device
 * @bus: sfp bus representing cage being attached
 *
 * This is used to fill in the sfp_upstream_ops .attach member.
 */
void phy_sfp_attach(void *upstream, struct sfp_bus *bus)
{
	struct phy_device *phydev = upstream;

	if (phydev->attached_dev)
		phydev->attached_dev->sfp_bus = bus;
	phydev->sfp_bus_attached = true;
}
EXPORT_SYMBOL(phy_sfp_attach);

/**
 * phy_sfp_detach - detach the SFP bus from the PHY upstream network device
 * @upstream: pointer to the phy device
 * @bus: sfp bus representing cage being attached
 *
 * This is used to fill in the sfp_upstream_ops .detach member.
 */
void phy_sfp_detach(void *upstream, struct sfp_bus *bus)
{
	struct phy_device *phydev = upstream;

	if (phydev->attached_dev)
		phydev->attached_dev->sfp_bus = NULL;
	phydev->sfp_bus_attached = false;
}
EXPORT_SYMBOL(phy_sfp_detach);

/**
 * phy_sfp_probe - probe for a SFP cage attached to this PHY device
 * @phydev: Pointer to phy_device
 * @ops: SFP's upstream operations
 */
int phy_sfp_probe(struct phy_device *phydev,
		  const struct sfp_upstream_ops *ops)
{
	struct sfp_bus *bus;
	int ret = 0;

	if (phydev->mdio.dev.fwnode) {
		bus = sfp_bus_find_fwnode(phydev->mdio.dev.fwnode);
		if (IS_ERR(bus))
			return PTR_ERR(bus);

		phydev->sfp_bus = bus;

		ret = sfp_bus_add_upstream(bus, phydev, ops);
		sfp_bus_put(bus);
	}
	return ret;
}
EXPORT_SYMBOL(phy_sfp_probe);

/**
 * phy_attach_direct - attach a network device to a given PHY device pointer
 * @dev: network device to attach
 * @phydev: Pointer to phy_device to attach
 * @flags: PHY device's dev_flags
 * @interface: PHY device's interface
 *
 * Description: Called by drivers to attach to a particular PHY
 *     device. The phy_device is found, and properly hooked up
 *     to the phy_driver.  If no driver is attached, then a
 *     generic driver is used.  The phy_device is given a ptr to
 *     the attaching device, and given a callback for link status
 *     change.  The phy_device is returned to the attaching driver.
 *     This function takes a reference on the phy device.
 */
int phy_attach_direct(struct net_device *dev, struct phy_device *phydev,
		      u32 flags, phy_interface_t interface)
{
	struct module *ndev_owner = dev->dev.parent->driver->owner;
	struct mii_bus *bus = phydev->mdio.bus;
	struct device *d = &phydev->mdio.dev;
	struct module *ndev_owner = NULL;
	bool using_genphy = false;
	int err;

	/* For Ethernet device drivers that register their own MDIO bus, we
	 * will have bus->owner match ndev_mod, so we do not want to increment
	 * our own module->refcnt here, otherwise we would not be able to
	 * unload later on.
	 */
<<<<<<< HEAD
	if (ndev_owner != bus->owner && !try_module_get(bus->owner)) {
		dev_err(&dev->dev, "failed to get the bus module\n");
=======
	if (dev)
		ndev_owner = dev->dev.parent->driver->owner;
	if (ndev_owner != bus->owner && !try_module_get(bus->owner)) {
		phydev_err(phydev, "failed to get the bus module\n");
>>>>>>> 24b8d41d
		return -EIO;
	}

	get_device(d);

	/* Assume that if there is no driver, that it doesn't
	 * exist, and we should use the genphy driver.
	 */
	if (!d->driver) {
		if (phydev->is_c45)
			d->driver = &genphy_c45_driver.mdiodrv.driver;
		else
			d->driver = &genphy_driver.mdiodrv.driver;

		using_genphy = true;
	}

	if (!try_module_get(d->driver->owner)) {
		phydev_err(phydev, "failed to get the device driver module\n");
		err = -EIO;
		goto error_put_device;
	}

	if (using_genphy) {
		err = d->driver->probe(d);
		if (err >= 0)
			err = device_bind_driver(d);

		if (err)
			goto error_module_put;
	}

	if (phydev->attached_dev) {
		dev_err(&dev->dev, "PHY already attached\n");
		err = -EBUSY;
		goto error;
	}

	phydev->phy_link_change = phy_link_change;
	if (dev) {
		phydev->attached_dev = dev;
		dev->phydev = phydev;

		if (phydev->sfp_bus_attached)
			dev->sfp_bus = phydev->sfp_bus;
	}

	/* Some Ethernet drivers try to connect to a PHY device before
	 * calling register_netdevice() -> netdev_register_kobject() and
	 * does the dev->dev.kobj initialization. Here we only check for
	 * success which indicates that the network device kobject is
	 * ready. Once we do that we still need to keep track of whether
	 * links were successfully set up or not for phy_detach() to
	 * remove them accordingly.
	 */
	phydev->sysfs_links = false;

	phy_sysfs_create_links(phydev);

	if (!phydev->attached_dev) {
		err = sysfs_create_file(&phydev->mdio.dev.kobj,
					&dev_attr_phy_standalone.attr);
		if (err)
			phydev_err(phydev, "error creating 'phy_standalone' sysfs entry\n");
	}

	phydev->dev_flags |= flags;

	phydev->interface = interface;

	phydev->state = PHY_READY;

	/* Initial carrier state is off as the phy is about to be
	 * (re)initialized.
	 */
	if (dev)
		netif_carrier_off(phydev->attached_dev);

	/* Do initial configuration here, now that
	 * we have certain key parameters
	 * (dev_flags and interface)
	 */
	err = phy_init_hw(phydev);
	if (err)
		goto error;

	err = phy_disable_interrupts(phydev);
	if (err)
		return err;

	phy_resume(phydev);
	phy_led_triggers_register(phydev);

	return err;

error:
	/* phy_detach() does all of the cleanup below */
	phy_detach(phydev);
	return err;

error_module_put:
	module_put(d->driver->owner);
error_put_device:
	put_device(d);
	if (ndev_owner != bus->owner)
		module_put(bus->owner);
	return err;
}
EXPORT_SYMBOL(phy_attach_direct);

/**
 * phy_attach - attach a network device to a particular PHY device
 * @dev: network device to attach
 * @bus_id: Bus ID of PHY device to attach
 * @interface: PHY device's interface
 *
 * Description: Same as phy_attach_direct() except that a PHY bus_id
 *     string is passed instead of a pointer to a struct phy_device.
 */
struct phy_device *phy_attach(struct net_device *dev, const char *bus_id,
			      phy_interface_t interface)
{
	struct bus_type *bus = &mdio_bus_type;
	struct phy_device *phydev;
	struct device *d;
	int rc;

	if (!dev)
		return ERR_PTR(-EINVAL);

	/* Search the list of PHY devices on the mdio bus for the
	 * PHY with the requested name
	 */
	d = bus_find_device_by_name(bus, NULL, bus_id);
	if (!d) {
		pr_err("PHY %s not found\n", bus_id);
		return ERR_PTR(-ENODEV);
	}
	phydev = to_phy_device(d);

	rc = phy_attach_direct(dev, phydev, phydev->dev_flags, interface);
	put_device(d);
	if (rc)
		return ERR_PTR(rc);

	return phydev;
}
EXPORT_SYMBOL(phy_attach);

static bool phy_driver_is_genphy_kind(struct phy_device *phydev,
				      struct device_driver *driver)
{
	struct device *d = &phydev->mdio.dev;
	bool ret = false;

	if (!phydev->drv)
		return ret;

	get_device(d);
	ret = d->driver == driver;
	put_device(d);

	return ret;
}

bool phy_driver_is_genphy(struct phy_device *phydev)
{
	return phy_driver_is_genphy_kind(phydev,
					 &genphy_driver.mdiodrv.driver);
}
EXPORT_SYMBOL_GPL(phy_driver_is_genphy);

bool phy_driver_is_genphy_10g(struct phy_device *phydev)
{
	return phy_driver_is_genphy_kind(phydev,
					 &genphy_c45_driver.mdiodrv.driver);
}
EXPORT_SYMBOL_GPL(phy_driver_is_genphy_10g);

/**
 * phy_package_join - join a common PHY group
 * @phydev: target phy_device struct
 * @addr: cookie and PHY address for global register access
 * @priv_size: if non-zero allocate this amount of bytes for private data
 *
 * This joins a PHY group and provides a shared storage for all phydevs in
 * this group. This is intended to be used for packages which contain
 * more than one PHY, for example a quad PHY transceiver.
 *
 * The addr parameter serves as a cookie which has to have the same value
 * for all members of one group and as a PHY address to access generic
 * registers of a PHY package. Usually, one of the PHY addresses of the
 * different PHYs in the package provides access to these global registers.
 * The address which is given here, will be used in the phy_package_read()
 * and phy_package_write() convenience functions. If your PHY doesn't have
 * global registers you can just pick any of the PHY addresses.
 *
 * This will set the shared pointer of the phydev to the shared storage.
 * If this is the first call for a this cookie the shared storage will be
 * allocated. If priv_size is non-zero, the given amount of bytes are
 * allocated for the priv member.
 *
 * Returns < 1 on error, 0 on success. Esp. calling phy_package_join()
 * with the same cookie but a different priv_size is an error.
 */
int phy_package_join(struct phy_device *phydev, int addr, size_t priv_size)
{
	struct mii_bus *bus = phydev->mdio.bus;
	struct phy_package_shared *shared;
	int ret;

	if (addr < 0 || addr >= PHY_MAX_ADDR)
		return -EINVAL;

	mutex_lock(&bus->shared_lock);
	shared = bus->shared[addr];
	if (!shared) {
		ret = -ENOMEM;
		shared = kzalloc(sizeof(*shared), GFP_KERNEL);
		if (!shared)
			goto err_unlock;
		if (priv_size) {
			shared->priv = kzalloc(priv_size, GFP_KERNEL);
			if (!shared->priv)
				goto err_free;
			shared->priv_size = priv_size;
		}
		shared->addr = addr;
		refcount_set(&shared->refcnt, 1);
		bus->shared[addr] = shared;
	} else {
		ret = -EINVAL;
		if (priv_size && priv_size != shared->priv_size)
			goto err_unlock;
		refcount_inc(&shared->refcnt);
	}
	mutex_unlock(&bus->shared_lock);

	phydev->shared = shared;

	return 0;

err_free:
	kfree(shared);
err_unlock:
	mutex_unlock(&bus->shared_lock);
	return ret;
}
EXPORT_SYMBOL_GPL(phy_package_join);

/**
 * phy_package_leave - leave a common PHY group
 * @phydev: target phy_device struct
 *
 * This leaves a PHY group created by phy_package_join(). If this phydev
 * was the last user of the shared data between the group, this data is
 * freed. Resets the phydev->shared pointer to NULL.
 */
void phy_package_leave(struct phy_device *phydev)
{
	struct phy_package_shared *shared = phydev->shared;
	struct mii_bus *bus = phydev->mdio.bus;

	if (!shared)
		return;

	if (refcount_dec_and_mutex_lock(&shared->refcnt, &bus->shared_lock)) {
		bus->shared[shared->addr] = NULL;
		mutex_unlock(&bus->shared_lock);
		kfree(shared->priv);
		kfree(shared);
	}

	phydev->shared = NULL;
}
EXPORT_SYMBOL_GPL(phy_package_leave);

static void devm_phy_package_leave(struct device *dev, void *res)
{
	phy_package_leave(*(struct phy_device **)res);
}

/**
 * devm_phy_package_join - resource managed phy_package_join()
 * @dev: device that is registering this PHY package
 * @phydev: target phy_device struct
 * @addr: cookie and PHY address for global register access
 * @priv_size: if non-zero allocate this amount of bytes for private data
 *
 * Managed phy_package_join(). Shared storage fetched by this function,
 * phy_package_leave() is automatically called on driver detach. See
 * phy_package_join() for more information.
 */
int devm_phy_package_join(struct device *dev, struct phy_device *phydev,
			  int addr, size_t priv_size)
{
	struct phy_device **ptr;
	int ret;

	ptr = devres_alloc(devm_phy_package_leave, sizeof(*ptr),
			   GFP_KERNEL);
	if (!ptr)
		return -ENOMEM;

	ret = phy_package_join(phydev, addr, priv_size);

	if (!ret) {
		*ptr = phydev;
		devres_add(dev, ptr);
	} else {
		devres_free(ptr);
	}

	return ret;
}
EXPORT_SYMBOL_GPL(devm_phy_package_join);

/**
 * phy_detach - detach a PHY device from its network device
 * @phydev: target phy_device struct
 *
 * This detaches the phy device from its network device and the phy
 * driver, and drops the reference count taken in phy_attach_direct().
 */
void phy_detach(struct phy_device *phydev)
{
	struct net_device *dev = phydev->attached_dev;
<<<<<<< HEAD
	struct module *ndev_owner = dev->dev.parent->driver->owner;
=======
	struct module *ndev_owner = NULL;
>>>>>>> 24b8d41d
	struct mii_bus *bus;

	if (phydev->sysfs_links) {
		if (dev)
			sysfs_remove_link(&dev->dev.kobj, "phydev");
		sysfs_remove_link(&phydev->mdio.dev.kobj, "attached_dev");
	}

	if (!phydev->attached_dev)
		sysfs_remove_file(&phydev->mdio.dev.kobj,
				  &dev_attr_phy_standalone.attr);

	phy_suspend(phydev);
	if (dev) {
		phydev->attached_dev->phydev = NULL;
		phydev->attached_dev = NULL;
	}
	phydev->phylink = NULL;

	phy_led_triggers_unregister(phydev);

	if (phydev->mdio.dev.driver)
		module_put(phydev->mdio.dev.driver->owner);

	/* If the device had no specific driver before (i.e. - it
	 * was using the generic driver), we unbind the device
	 * from the generic driver so that there's a chance a
	 * real driver could be loaded
	 */
	if (phy_driver_is_genphy(phydev) ||
	    phy_driver_is_genphy_10g(phydev))
		device_release_driver(&phydev->mdio.dev);

	/*
	 * The phydev might go away on the put_device() below, so avoid
	 * a use-after-free bug by reading the underlying bus first.
	 */
	bus = phydev->mdio.bus;

	put_device(&phydev->mdio.dev);
<<<<<<< HEAD
	if (ndev_owner != bus->owner)
		module_put(bus->owner);
=======
	if (dev)
		ndev_owner = dev->dev.parent->driver->owner;
	if (ndev_owner != bus->owner)
		module_put(bus->owner);

	/* Assert the reset signal */
	phy_device_reset(phydev, 1);
>>>>>>> 24b8d41d
}
EXPORT_SYMBOL(phy_detach);

int phy_suspend(struct phy_device *phydev)
{
	struct ethtool_wolinfo wol = { .cmd = ETHTOOL_GWOL };
	struct net_device *netdev = phydev->attached_dev;
	struct phy_driver *phydrv = phydev->drv;
	int ret;

	if (phydev->suspended)
		return 0;

	/* If the device has WOL enabled, we cannot suspend the PHY */
	phy_ethtool_get_wol(phydev, &wol);
	if (wol.wolopts || (netdev && netdev->wol_enabled))
		return -EBUSY;

	if (!phydrv || !phydrv->suspend)
		return 0;

	ret = phydrv->suspend(phydev);
	if (!ret)
		phydev->suspended = true;

	return ret;
}
EXPORT_SYMBOL(phy_suspend);

int __phy_resume(struct phy_device *phydev)
{
	struct phy_driver *phydrv = phydev->drv;
	int ret;

	WARN_ON(!mutex_is_locked(&phydev->lock));

	if (!phydrv || !phydrv->resume)
		return 0;

	ret = phydrv->resume(phydev);
	if (!ret)
		phydev->suspended = false;

	return ret;
}
EXPORT_SYMBOL(__phy_resume);

int phy_resume(struct phy_device *phydev)
{
	int ret;

	mutex_lock(&phydev->lock);
	ret = __phy_resume(phydev);
	mutex_unlock(&phydev->lock);

	return ret;
}
EXPORT_SYMBOL(phy_resume);

int phy_loopback(struct phy_device *phydev, bool enable)
{
	struct phy_driver *phydrv = to_phy_driver(phydev->mdio.dev.driver);
	int ret = 0;

	mutex_lock(&phydev->lock);

	if (enable && phydev->loopback_enabled) {
		ret = -EBUSY;
		goto out;
	}

	if (!enable && !phydev->loopback_enabled) {
		ret = -EINVAL;
		goto out;
	}

	if (phydev->drv && phydrv->set_loopback)
		ret = phydrv->set_loopback(phydev, enable);
	else
		ret = -EOPNOTSUPP;

	if (ret)
		goto out;

	phydev->loopback_enabled = enable;

out:
	mutex_unlock(&phydev->lock);
	return ret;
}
EXPORT_SYMBOL(phy_loopback);

/**
 * phy_reset_after_clk_enable - perform a PHY reset if needed
 * @phydev: target phy_device struct
 *
 * Description: Some PHYs are known to need a reset after their refclk was
 *   enabled. This function evaluates the flags and perform the reset if it's
 *   needed. Returns < 0 on error, 0 if the phy wasn't reset and 1 if the phy
 *   was reset.
 */
int phy_reset_after_clk_enable(struct phy_device *phydev)
{
	if (!phydev || !phydev->drv)
		return -ENODEV;

	if (phydev->drv->flags & PHY_RST_AFTER_CLK_EN) {
		phy_device_reset(phydev, 1);
		phy_device_reset(phydev, 0);
		return 1;
	}

	return 0;
}
EXPORT_SYMBOL(phy_reset_after_clk_enable);

/* Generic PHY support and helper functions */

/**
 * genphy_config_advert - sanitize and advertise auto-negotiation parameters
 * @phydev: target phy_device struct
 *
 * Description: Writes MII_ADVERTISE with the appropriate values,
 *   after sanitizing the values to make sure we only advertise
 *   what is supported.  Returns < 0 on error, 0 if the PHY's advertisement
 *   hasn't changed, and > 0 if it has changed.
 */
static int genphy_config_advert(struct phy_device *phydev)
{
	int err, bmsr, changed = 0;
	u32 adv;

	/* Only allow advertising what this PHY supports */
	linkmode_and(phydev->advertising, phydev->advertising,
		     phydev->supported);

	adv = linkmode_adv_to_mii_adv_t(phydev->advertising);

	/* Setup standard advertisement */
	err = phy_modify_changed(phydev, MII_ADVERTISE,
				 ADVERTISE_ALL | ADVERTISE_100BASE4 |
				 ADVERTISE_PAUSE_CAP | ADVERTISE_PAUSE_ASYM,
				 adv);
	if (err < 0)
		return err;
	if (err > 0)
		changed = 1;

	bmsr = phy_read(phydev, MII_BMSR);
	if (bmsr < 0)
		return bmsr;

	/* Per 802.3-2008, Section 22.2.4.2.16 Extended status all
	 * 1000Mbits/sec capable PHYs shall have the BMSR_ESTATEN bit set to a
	 * logical 1.
	 */
	if (!(bmsr & BMSR_ESTATEN))
		return changed;

	adv = linkmode_adv_to_mii_ctrl1000_t(phydev->advertising);

	err = phy_modify_changed(phydev, MII_CTRL1000,
				 ADVERTISE_1000FULL | ADVERTISE_1000HALF,
				 adv);
	if (err < 0)
		return err;
	if (err > 0)
		changed = 1;

	return changed;
}

/**
 * genphy_c37_config_advert - sanitize and advertise auto-negotiation parameters
 * @phydev: target phy_device struct
 *
 * Description: Writes MII_ADVERTISE with the appropriate values,
 *   after sanitizing the values to make sure we only advertise
 *   what is supported.  Returns < 0 on error, 0 if the PHY's advertisement
 *   hasn't changed, and > 0 if it has changed. This function is intended
 *   for Clause 37 1000Base-X mode.
 */
static int genphy_c37_config_advert(struct phy_device *phydev)
{
	u16 adv = 0;

	/* Only allow advertising what this PHY supports */
	linkmode_and(phydev->advertising, phydev->advertising,
		     phydev->supported);

	if (linkmode_test_bit(ETHTOOL_LINK_MODE_1000baseX_Full_BIT,
			      phydev->advertising))
		adv |= ADVERTISE_1000XFULL;
	if (linkmode_test_bit(ETHTOOL_LINK_MODE_Pause_BIT,
			      phydev->advertising))
		adv |= ADVERTISE_1000XPAUSE;
	if (linkmode_test_bit(ETHTOOL_LINK_MODE_Asym_Pause_BIT,
			      phydev->advertising))
		adv |= ADVERTISE_1000XPSE_ASYM;

	return phy_modify_changed(phydev, MII_ADVERTISE,
				  ADVERTISE_1000XFULL | ADVERTISE_1000XPAUSE |
				  ADVERTISE_1000XHALF | ADVERTISE_1000XPSE_ASYM,
				  adv);
}

/**
 * genphy_config_eee_advert - disable unwanted eee mode advertisement
 * @phydev: target phy_device struct
 *
 * Description: Writes MDIO_AN_EEE_ADV after disabling unsupported energy
 *   efficent ethernet modes. Returns 0 if the PHY's advertisement hasn't
 *   changed, and 1 if it has changed.
 */
int genphy_config_eee_advert(struct phy_device *phydev)
{
	int err;

	/* Nothing to disable */
	if (!phydev->eee_broken_modes)
		return 0;

	err = phy_modify_mmd_changed(phydev, MDIO_MMD_AN, MDIO_AN_EEE_ADV,
				     phydev->eee_broken_modes, 0);
	/* If the call failed, we assume that EEE is not supported */
	return err < 0 ? 0 : err;
}
EXPORT_SYMBOL(genphy_config_eee_advert);

/**
 * genphy_setup_forced - configures/forces speed/duplex from @phydev
 * @phydev: target phy_device struct
 *
 * Description: Configures MII_BMCR to force speed/duplex
 *   to the values in phydev. Assumes that the values are valid.
 *   Please see phy_sanitize_settings().
 */
int genphy_setup_forced(struct phy_device *phydev)
{
<<<<<<< HEAD
	int ctl = phy_read(phydev, MII_BMCR);
=======
	u16 ctl = 0;
>>>>>>> 24b8d41d

	ctl &= BMCR_LOOPBACK | BMCR_ISOLATE | BMCR_PDOWN;
	phydev->pause = 0;
	phydev->asym_pause = 0;

	if (SPEED_1000 == phydev->speed)
		ctl |= BMCR_SPEED1000;
	else if (SPEED_100 == phydev->speed)
		ctl |= BMCR_SPEED100;

	if (DUPLEX_FULL == phydev->duplex)
		ctl |= BMCR_FULLDPLX;

	return phy_modify(phydev, MII_BMCR,
			  ~(BMCR_LOOPBACK | BMCR_ISOLATE | BMCR_PDOWN), ctl);
}
EXPORT_SYMBOL(genphy_setup_forced);

static int genphy_setup_master_slave(struct phy_device *phydev)
{
	u16 ctl = 0;

	if (!phydev->is_gigabit_capable)
		return 0;

	switch (phydev->master_slave_set) {
	case MASTER_SLAVE_CFG_MASTER_PREFERRED:
		ctl |= CTL1000_PREFER_MASTER;
		break;
	case MASTER_SLAVE_CFG_SLAVE_PREFERRED:
		break;
	case MASTER_SLAVE_CFG_MASTER_FORCE:
		ctl |= CTL1000_AS_MASTER;
		fallthrough;
	case MASTER_SLAVE_CFG_SLAVE_FORCE:
		ctl |= CTL1000_ENABLE_MASTER;
		break;
	case MASTER_SLAVE_CFG_UNKNOWN:
	case MASTER_SLAVE_CFG_UNSUPPORTED:
		return 0;
	default:
		phydev_warn(phydev, "Unsupported Master/Slave mode\n");
		return -EOPNOTSUPP;
	}

	return phy_modify_changed(phydev, MII_CTRL1000,
				  (CTL1000_ENABLE_MASTER | CTL1000_AS_MASTER |
				   CTL1000_PREFER_MASTER), ctl);
}

static int genphy_read_master_slave(struct phy_device *phydev)
{
	int cfg, state;
	int val;

	if (!phydev->is_gigabit_capable) {
		phydev->master_slave_get = MASTER_SLAVE_CFG_UNSUPPORTED;
		phydev->master_slave_state = MASTER_SLAVE_STATE_UNSUPPORTED;
		return 0;
	}

	phydev->master_slave_get = MASTER_SLAVE_CFG_UNKNOWN;
	phydev->master_slave_state = MASTER_SLAVE_STATE_UNKNOWN;

	val = phy_read(phydev, MII_CTRL1000);
	if (val < 0)
		return val;

	if (val & CTL1000_ENABLE_MASTER) {
		if (val & CTL1000_AS_MASTER)
			cfg = MASTER_SLAVE_CFG_MASTER_FORCE;
		else
			cfg = MASTER_SLAVE_CFG_SLAVE_FORCE;
	} else {
		if (val & CTL1000_PREFER_MASTER)
			cfg = MASTER_SLAVE_CFG_MASTER_PREFERRED;
		else
			cfg = MASTER_SLAVE_CFG_SLAVE_PREFERRED;
	}

	val = phy_read(phydev, MII_STAT1000);
	if (val < 0)
		return val;

	if (val & LPA_1000MSFAIL) {
		state = MASTER_SLAVE_STATE_ERR;
	} else if (phydev->link) {
		/* this bits are valid only for active link */
		if (val & LPA_1000MSRES)
			state = MASTER_SLAVE_STATE_MASTER;
		else
			state = MASTER_SLAVE_STATE_SLAVE;
	} else {
		state = MASTER_SLAVE_STATE_UNKNOWN;
	}

	phydev->master_slave_get = cfg;
	phydev->master_slave_state = state;

	return 0;
}

/**
 * genphy_restart_aneg - Enable and Restart Autonegotiation
 * @phydev: target phy_device struct
 */
int genphy_restart_aneg(struct phy_device *phydev)
{
	/* Don't isolate the PHY if we're negotiating */
	return phy_modify(phydev, MII_BMCR, BMCR_ISOLATE,
			  BMCR_ANENABLE | BMCR_ANRESTART);
}
EXPORT_SYMBOL(genphy_restart_aneg);

/**
 * genphy_check_and_restart_aneg - Enable and restart auto-negotiation
 * @phydev: target phy_device struct
 * @restart: whether aneg restart is requested
 *
 * Check, and restart auto-negotiation if needed.
 */
int genphy_check_and_restart_aneg(struct phy_device *phydev, bool restart)
{
	int ret;

	if (!restart) {
		/* Advertisement hasn't changed, but maybe aneg was never on to
		 * begin with?  Or maybe phy was isolated?
		 */
		ret = phy_read(phydev, MII_BMCR);
		if (ret < 0)
			return ret;

		if (!(ret & BMCR_ANENABLE) || (ret & BMCR_ISOLATE))
			restart = true;
	}

	if (restart)
		return genphy_restart_aneg(phydev);

	return 0;
}
EXPORT_SYMBOL(genphy_check_and_restart_aneg);

/**
 * __genphy_config_aneg - restart auto-negotiation or write BMCR
 * @phydev: target phy_device struct
 * @changed: whether autoneg is requested
 *
 * Description: If auto-negotiation is enabled, we configure the
 *   advertising, and then restart auto-negotiation.  If it is not
 *   enabled, then we write the BMCR.
 */
int __genphy_config_aneg(struct phy_device *phydev, bool changed)
{
	int err;

	if (genphy_config_eee_advert(phydev))
		changed = true;

	err = genphy_setup_master_slave(phydev);
	if (err < 0)
		return err;
	else if (err)
		changed = true;

	if (AUTONEG_ENABLE != phydev->autoneg)
		return genphy_setup_forced(phydev);

	err = genphy_config_advert(phydev);
	if (err < 0) /* error */
		return err;
	else if (err)
		changed = true;

	return genphy_check_and_restart_aneg(phydev, changed);
}
EXPORT_SYMBOL(__genphy_config_aneg);

/**
 * genphy_c37_config_aneg - restart auto-negotiation or write BMCR
 * @phydev: target phy_device struct
 *
 * Description: If auto-negotiation is enabled, we configure the
 *   advertising, and then restart auto-negotiation.  If it is not
 *   enabled, then we write the BMCR. This function is intended
 *   for use with Clause 37 1000Base-X mode.
 */
int genphy_c37_config_aneg(struct phy_device *phydev)
{
	int err, changed;

	if (phydev->autoneg != AUTONEG_ENABLE)
		return genphy_setup_forced(phydev);

	err = phy_modify(phydev, MII_BMCR, BMCR_SPEED1000 | BMCR_SPEED100,
			 BMCR_SPEED1000);
	if (err)
		return err;

	changed = genphy_c37_config_advert(phydev);
	if (changed < 0) /* error */
		return changed;

	if (!changed) {
		/* Advertisement hasn't changed, but maybe aneg was never on to
		 * begin with?  Or maybe phy was isolated?
		 */
		int ctl = phy_read(phydev, MII_BMCR);

		if (ctl < 0)
			return ctl;

		if (!(ctl & BMCR_ANENABLE) || (ctl & BMCR_ISOLATE))
			changed = 1; /* do restart aneg */
	}

	/* Only restart aneg if we are advertising something different
	 * than we were before.
	 */
	if (changed > 0)
		return genphy_restart_aneg(phydev);

	return 0;
}
EXPORT_SYMBOL(genphy_c37_config_aneg);

/**
 * genphy_aneg_done - return auto-negotiation status
 * @phydev: target phy_device struct
 *
 * Description: Reads the status register and returns 0 either if
 *   auto-negotiation is incomplete, or if there was an error.
 *   Returns BMSR_ANEGCOMPLETE if auto-negotiation is done.
 */
int genphy_aneg_done(struct phy_device *phydev)
{
	int retval = phy_read(phydev, MII_BMSR);

	return (retval < 0) ? retval : (retval & BMSR_ANEGCOMPLETE);
}
EXPORT_SYMBOL(genphy_aneg_done);

/**
 * genphy_update_link - update link status in @phydev
 * @phydev: target phy_device struct
 *
 * Description: Update the value in phydev->link to reflect the
 *   current link value.  In order to do this, we need to read
 *   the status register twice, keeping the second value.
 */
int genphy_update_link(struct phy_device *phydev)
{
	int status = 0, bmcr;

	bmcr = phy_read(phydev, MII_BMCR);
	if (bmcr < 0)
		return bmcr;

	/* Autoneg is being started, therefore disregard BMSR value and
	 * report link as down.
	 */
	if (bmcr & BMCR_ANRESTART)
		goto done;

	/* The link state is latched low so that momentary link
	 * drops can be detected. Do not double-read the status
	 * in polling mode to detect such short link drops except
	 * the link was already down.
	 */
	if (!phy_polling_mode(phydev) || !phydev->link) {
		status = phy_read(phydev, MII_BMSR);
		if (status < 0)
			return status;
		else if (status & BMSR_LSTATUS)
			goto done;
	}

	/* Read link and autonegotiation status */
	status = phy_read(phydev, MII_BMSR);
	if (status < 0)
		return status;
done:
	phydev->link = status & BMSR_LSTATUS ? 1 : 0;
	phydev->autoneg_complete = status & BMSR_ANEGCOMPLETE ? 1 : 0;

	/* Consider the case that autoneg was started and "aneg complete"
	 * bit has been reset, but "link up" bit not yet.
	 */
	if (phydev->autoneg == AUTONEG_ENABLE && !phydev->autoneg_complete)
		phydev->link = 0;

	return 0;
}
EXPORT_SYMBOL(genphy_update_link);

int genphy_read_lpa(struct phy_device *phydev)
{
	int lpa, lpagb;

	if (phydev->autoneg == AUTONEG_ENABLE) {
		if (!phydev->autoneg_complete) {
			mii_stat1000_mod_linkmode_lpa_t(phydev->lp_advertising,
							0);
			mii_lpa_mod_linkmode_lpa_t(phydev->lp_advertising, 0);
			return 0;
		}

		if (phydev->is_gigabit_capable) {
			lpagb = phy_read(phydev, MII_STAT1000);
			if (lpagb < 0)
				return lpagb;

			if (lpagb & LPA_1000MSFAIL) {
				int adv = phy_read(phydev, MII_CTRL1000);

				if (adv < 0)
					return adv;

				if (adv & CTL1000_ENABLE_MASTER)
					phydev_err(phydev, "Master/Slave resolution failed, maybe conflicting manual settings?\n");
				else
					phydev_err(phydev, "Master/Slave resolution failed\n");
				return -ENOLINK;
			}

			mii_stat1000_mod_linkmode_lpa_t(phydev->lp_advertising,
							lpagb);
		}

		lpa = phy_read(phydev, MII_LPA);
		if (lpa < 0)
			return lpa;

		mii_lpa_mod_linkmode_lpa_t(phydev->lp_advertising, lpa);
	} else {
		linkmode_zero(phydev->lp_advertising);
	}

	return 0;
}
EXPORT_SYMBOL(genphy_read_lpa);

/**
 * genphy_read_status_fixed - read the link parameters for !aneg mode
 * @phydev: target phy_device struct
 *
 * Read the current duplex and speed state for a PHY operating with
 * autonegotiation disabled.
 */
int genphy_read_status_fixed(struct phy_device *phydev)
{
	int bmcr = phy_read(phydev, MII_BMCR);

	if (bmcr < 0)
		return bmcr;

	if (bmcr & BMCR_FULLDPLX)
		phydev->duplex = DUPLEX_FULL;
	else
		phydev->duplex = DUPLEX_HALF;

	if (bmcr & BMCR_SPEED1000)
		phydev->speed = SPEED_1000;
	else if (bmcr & BMCR_SPEED100)
		phydev->speed = SPEED_100;
	else
		phydev->speed = SPEED_10;

	return 0;
}
EXPORT_SYMBOL(genphy_read_status_fixed);

/**
 * genphy_read_status - check the link status and update current link state
 * @phydev: target phy_device struct
 *
 * Description: Check the link, then figure out the current state
 *   by comparing what we advertise with what the link partner
 *   advertises.  Start by checking the gigabit possibilities,
 *   then move on to 10/100.
 */
int genphy_read_status(struct phy_device *phydev)
{
	int err, old_link = phydev->link;

	/* Update the link, but return if there was an error */
	err = genphy_update_link(phydev);
	if (err)
		return err;

	/* why bother the PHY if nothing can have changed */
	if (phydev->autoneg == AUTONEG_ENABLE && old_link && phydev->link)
		return 0;

	phydev->speed = SPEED_UNKNOWN;
	phydev->duplex = DUPLEX_UNKNOWN;
	phydev->pause = 0;
	phydev->asym_pause = 0;

	err = genphy_read_master_slave(phydev);
	if (err < 0)
		return err;

	err = genphy_read_lpa(phydev);
	if (err < 0)
		return err;

	if (phydev->autoneg == AUTONEG_ENABLE && phydev->autoneg_complete) {
		phy_resolve_aneg_linkmode(phydev);
	} else if (phydev->autoneg == AUTONEG_DISABLE) {
		err = genphy_read_status_fixed(phydev);
		if (err < 0)
			return err;
	}

	return 0;
}
EXPORT_SYMBOL(genphy_read_status);

/**
 * genphy_c37_read_status - check the link status and update current link state
 * @phydev: target phy_device struct
 *
 * Description: Check the link, then figure out the current state
 *   by comparing what we advertise with what the link partner
 *   advertises. This function is for Clause 37 1000Base-X mode.
 */
int genphy_c37_read_status(struct phy_device *phydev)
{
	int lpa, err, old_link = phydev->link;

	/* Update the link, but return if there was an error */
	err = genphy_update_link(phydev);
	if (err)
		return err;

	/* why bother the PHY if nothing can have changed */
	if (phydev->autoneg == AUTONEG_ENABLE && old_link && phydev->link)
		return 0;

	phydev->duplex = DUPLEX_UNKNOWN;
	phydev->pause = 0;
	phydev->asym_pause = 0;

	if (phydev->autoneg == AUTONEG_ENABLE && phydev->autoneg_complete) {
		lpa = phy_read(phydev, MII_LPA);
		if (lpa < 0)
			return lpa;

		linkmode_mod_bit(ETHTOOL_LINK_MODE_Autoneg_BIT,
				 phydev->lp_advertising, lpa & LPA_LPACK);
		linkmode_mod_bit(ETHTOOL_LINK_MODE_1000baseX_Full_BIT,
				 phydev->lp_advertising, lpa & LPA_1000XFULL);
		linkmode_mod_bit(ETHTOOL_LINK_MODE_Pause_BIT,
				 phydev->lp_advertising, lpa & LPA_1000XPAUSE);
		linkmode_mod_bit(ETHTOOL_LINK_MODE_Asym_Pause_BIT,
				 phydev->lp_advertising,
				 lpa & LPA_1000XPAUSE_ASYM);

		phy_resolve_aneg_linkmode(phydev);
	} else if (phydev->autoneg == AUTONEG_DISABLE) {
		int bmcr = phy_read(phydev, MII_BMCR);

		if (bmcr < 0)
			return bmcr;

		if (bmcr & BMCR_FULLDPLX)
			phydev->duplex = DUPLEX_FULL;
		else
			phydev->duplex = DUPLEX_HALF;
	}

	return 0;
}
EXPORT_SYMBOL(genphy_c37_read_status);

/**
 * genphy_soft_reset - software reset the PHY via BMCR_RESET bit
 * @phydev: target phy_device struct
 *
 * Description: Perform a software PHY reset using the standard
 * BMCR_RESET bit and poll for the reset bit to be cleared.
 *
 * Returns: 0 on success, < 0 on failure
 */
int genphy_soft_reset(struct phy_device *phydev)
{
	u16 res = BMCR_RESET;
	int ret;

	if (phydev->autoneg == AUTONEG_ENABLE)
		res |= BMCR_ANRESTART;

	ret = phy_modify(phydev, MII_BMCR, BMCR_ISOLATE, res);
	if (ret < 0)
		return ret;

	/* Clause 22 states that setting bit BMCR_RESET sets control registers
	 * to their default value. Therefore the POWER DOWN bit is supposed to
	 * be cleared after soft reset.
	 */
	phydev->suspended = 0;

	ret = phy_poll_reset(phydev);
	if (ret)
		return ret;

	/* BMCR may be reset to defaults */
	if (phydev->autoneg == AUTONEG_DISABLE)
		ret = genphy_setup_forced(phydev);

	return ret;
}
EXPORT_SYMBOL(genphy_soft_reset);

/**
 * genphy_read_abilities - read PHY abilities from Clause 22 registers
 * @phydev: target phy_device struct
 *
 * Description: Reads the PHY's abilities and populates
 * phydev->supported accordingly.
 *
 * Returns: 0 on success, < 0 on failure
 */
int genphy_read_abilities(struct phy_device *phydev)
{
	int val;

	linkmode_set_bit_array(phy_basic_ports_array,
			       ARRAY_SIZE(phy_basic_ports_array),
			       phydev->supported);

	val = phy_read(phydev, MII_BMSR);
	if (val < 0)
		return val;

	linkmode_mod_bit(ETHTOOL_LINK_MODE_Autoneg_BIT, phydev->supported,
			 val & BMSR_ANEGCAPABLE);

	linkmode_mod_bit(ETHTOOL_LINK_MODE_100baseT_Full_BIT, phydev->supported,
			 val & BMSR_100FULL);
	linkmode_mod_bit(ETHTOOL_LINK_MODE_100baseT_Half_BIT, phydev->supported,
			 val & BMSR_100HALF);
	linkmode_mod_bit(ETHTOOL_LINK_MODE_10baseT_Full_BIT, phydev->supported,
			 val & BMSR_10FULL);
	linkmode_mod_bit(ETHTOOL_LINK_MODE_10baseT_Half_BIT, phydev->supported,
			 val & BMSR_10HALF);

	if (val & BMSR_ESTATEN) {
		val = phy_read(phydev, MII_ESTATUS);
		if (val < 0)
			return val;

		linkmode_mod_bit(ETHTOOL_LINK_MODE_1000baseT_Full_BIT,
				 phydev->supported, val & ESTATUS_1000_TFULL);
		linkmode_mod_bit(ETHTOOL_LINK_MODE_1000baseT_Half_BIT,
				 phydev->supported, val & ESTATUS_1000_THALF);
		linkmode_mod_bit(ETHTOOL_LINK_MODE_1000baseX_Full_BIT,
				 phydev->supported, val & ESTATUS_1000_XFULL);
	}

	return 0;
}
EXPORT_SYMBOL(genphy_read_abilities);

/* This is used for the phy device which doesn't support the MMD extended
 * register access, but it does have side effect when we are trying to access
 * the MMD register via indirect method.
 */
int genphy_read_mmd_unsupported(struct phy_device *phdev, int devad, u16 regnum)
{
	return -EOPNOTSUPP;
}
EXPORT_SYMBOL(genphy_read_mmd_unsupported);

int genphy_write_mmd_unsupported(struct phy_device *phdev, int devnum,
				 u16 regnum, u16 val)
{
	return -EOPNOTSUPP;
}
EXPORT_SYMBOL(genphy_write_mmd_unsupported);

int genphy_suspend(struct phy_device *phydev)
{
	return phy_set_bits(phydev, MII_BMCR, BMCR_PDOWN);
}
EXPORT_SYMBOL(genphy_suspend);

int genphy_resume(struct phy_device *phydev)
{
	return phy_clear_bits(phydev, MII_BMCR, BMCR_PDOWN);
}
EXPORT_SYMBOL(genphy_resume);

int genphy_loopback(struct phy_device *phydev, bool enable)
{
	return phy_modify(phydev, MII_BMCR, BMCR_LOOPBACK,
			  enable ? BMCR_LOOPBACK : 0);
}
EXPORT_SYMBOL(genphy_loopback);

/**
 * phy_remove_link_mode - Remove a supported link mode
 * @phydev: phy_device structure to remove link mode from
 * @link_mode: Link mode to be removed
 *
 * Description: Some MACs don't support all link modes which the PHY
 * does.  e.g. a 1G MAC often does not support 1000Half. Add a helper
 * to remove a link mode.
 */
void phy_remove_link_mode(struct phy_device *phydev, u32 link_mode)
{
	linkmode_clear_bit(link_mode, phydev->supported);
	phy_advertise_supported(phydev);
}
EXPORT_SYMBOL(phy_remove_link_mode);

static void phy_copy_pause_bits(unsigned long *dst, unsigned long *src)
{
	linkmode_mod_bit(ETHTOOL_LINK_MODE_Asym_Pause_BIT, dst,
		linkmode_test_bit(ETHTOOL_LINK_MODE_Asym_Pause_BIT, src));
	linkmode_mod_bit(ETHTOOL_LINK_MODE_Pause_BIT, dst,
		linkmode_test_bit(ETHTOOL_LINK_MODE_Pause_BIT, src));
}

/**
 * phy_advertise_supported - Advertise all supported modes
 * @phydev: target phy_device struct
 *
 * Description: Called to advertise all supported modes, doesn't touch
 * pause mode advertising.
 */
void phy_advertise_supported(struct phy_device *phydev)
{
	__ETHTOOL_DECLARE_LINK_MODE_MASK(new);

	linkmode_copy(new, phydev->supported);
	phy_copy_pause_bits(new, phydev->advertising);
	linkmode_copy(phydev->advertising, new);
}
EXPORT_SYMBOL(phy_advertise_supported);

/**
 * phy_support_sym_pause - Enable support of symmetrical pause
 * @phydev: target phy_device struct
 *
 * Description: Called by the MAC to indicate is supports symmetrical
 * Pause, but not asym pause.
 */
void phy_support_sym_pause(struct phy_device *phydev)
{
	linkmode_clear_bit(ETHTOOL_LINK_MODE_Asym_Pause_BIT, phydev->supported);
	phy_copy_pause_bits(phydev->advertising, phydev->supported);
}
EXPORT_SYMBOL(phy_support_sym_pause);

/**
 * phy_support_asym_pause - Enable support of asym pause
 * @phydev: target phy_device struct
 *
 * Description: Called by the MAC to indicate is supports Asym Pause.
 */
void phy_support_asym_pause(struct phy_device *phydev)
{
	phy_copy_pause_bits(phydev->advertising, phydev->supported);
}
EXPORT_SYMBOL(phy_support_asym_pause);

/**
 * phy_set_sym_pause - Configure symmetric Pause
 * @phydev: target phy_device struct
 * @rx: Receiver Pause is supported
 * @tx: Transmit Pause is supported
 * @autoneg: Auto neg should be used
 *
 * Description: Configure advertised Pause support depending on if
 * receiver pause and pause auto neg is supported. Generally called
 * from the set_pauseparam .ndo.
 */
void phy_set_sym_pause(struct phy_device *phydev, bool rx, bool tx,
		       bool autoneg)
{
	linkmode_clear_bit(ETHTOOL_LINK_MODE_Pause_BIT, phydev->supported);

	if (rx && tx && autoneg)
		linkmode_set_bit(ETHTOOL_LINK_MODE_Pause_BIT,
				 phydev->supported);

	linkmode_copy(phydev->advertising, phydev->supported);
}
EXPORT_SYMBOL(phy_set_sym_pause);

/**
 * phy_set_asym_pause - Configure Pause and Asym Pause
 * @phydev: target phy_device struct
 * @rx: Receiver Pause is supported
 * @tx: Transmit Pause is supported
 *
 * Description: Configure advertised Pause support depending on if
 * transmit and receiver pause is supported. If there has been a
 * change in adverting, trigger a new autoneg. Generally called from
 * the set_pauseparam .ndo.
 */
void phy_set_asym_pause(struct phy_device *phydev, bool rx, bool tx)
{
	__ETHTOOL_DECLARE_LINK_MODE_MASK(oldadv);

	linkmode_copy(oldadv, phydev->advertising);
	linkmode_set_pause(phydev->advertising, tx, rx);

	if (!linkmode_equal(oldadv, phydev->advertising) &&
	    phydev->autoneg)
		phy_start_aneg(phydev);
}
EXPORT_SYMBOL(phy_set_asym_pause);

/**
 * phy_validate_pause - Test if the PHY/MAC support the pause configuration
 * @phydev: phy_device struct
 * @pp: requested pause configuration
 *
 * Description: Test if the PHY/MAC combination supports the Pause
 * configuration the user is requesting. Returns True if it is
 * supported, false otherwise.
 */
bool phy_validate_pause(struct phy_device *phydev,
			struct ethtool_pauseparam *pp)
{
	if (!linkmode_test_bit(ETHTOOL_LINK_MODE_Pause_BIT,
			       phydev->supported) && pp->rx_pause)
		return false;

	if (!linkmode_test_bit(ETHTOOL_LINK_MODE_Asym_Pause_BIT,
			       phydev->supported) &&
	    pp->rx_pause != pp->tx_pause)
		return false;

	return true;
}
EXPORT_SYMBOL(phy_validate_pause);

/**
 * phy_get_pause - resolve negotiated pause modes
 * @phydev: phy_device struct
 * @tx_pause: pointer to bool to indicate whether transmit pause should be
 * enabled.
 * @rx_pause: pointer to bool to indicate whether receive pause should be
 * enabled.
 *
 * Resolve and return the flow control modes according to the negotiation
 * result. This includes checking that we are operating in full duplex mode.
 * See linkmode_resolve_pause() for further details.
 */
void phy_get_pause(struct phy_device *phydev, bool *tx_pause, bool *rx_pause)
{
	if (phydev->duplex != DUPLEX_FULL) {
		*tx_pause = false;
		*rx_pause = false;
		return;
	}

	return linkmode_resolve_pause(phydev->advertising,
				      phydev->lp_advertising,
				      tx_pause, rx_pause);
}
EXPORT_SYMBOL(phy_get_pause);

#if IS_ENABLED(CONFIG_OF_MDIO)
static int phy_get_int_delay_property(struct device *dev, const char *name)
{
	s32 int_delay;
	int ret;

	ret = device_property_read_u32(dev, name, &int_delay);
	if (ret)
		return ret;

	return int_delay;
}
#else
static int phy_get_int_delay_property(struct device *dev, const char *name)
{
	return -EINVAL;
}
#endif

/**
 * phy_get_delay_index - returns the index of the internal delay
 * @phydev: phy_device struct
 * @dev: pointer to the devices device struct
 * @delay_values: array of delays the PHY supports
 * @size: the size of the delay array
 * @is_rx: boolean to indicate to get the rx internal delay
 *
 * Returns the index within the array of internal delay passed in.
 * If the device property is not present then the interface type is checked
 * if the interface defines use of internal delay then a 1 is returned otherwise
 * a 0 is returned.
 * The array must be in ascending order. If PHY does not have an ascending order
 * array then size = 0 and the value of the delay property is returned.
 * Return -EINVAL if the delay is invalid or cannot be found.
 */
s32 phy_get_internal_delay(struct phy_device *phydev, struct device *dev,
			   const int *delay_values, int size, bool is_rx)
{
	s32 delay;
	int i;

	if (is_rx) {
		delay = phy_get_int_delay_property(dev, "rx-internal-delay-ps");
		if (delay < 0 && size == 0) {
			if (phydev->interface == PHY_INTERFACE_MODE_RGMII_ID ||
			    phydev->interface == PHY_INTERFACE_MODE_RGMII_RXID)
				return 1;
			else
				return 0;
		}

	} else {
		delay = phy_get_int_delay_property(dev, "tx-internal-delay-ps");
		if (delay < 0 && size == 0) {
			if (phydev->interface == PHY_INTERFACE_MODE_RGMII_ID ||
			    phydev->interface == PHY_INTERFACE_MODE_RGMII_TXID)
				return 1;
			else
				return 0;
		}
	}

	if (delay < 0)
		return delay;

	if (delay && size == 0)
		return delay;

	if (delay < delay_values[0] || delay > delay_values[size - 1]) {
		phydev_err(phydev, "Delay %d is out of range\n", delay);
		return -EINVAL;
	}

	if (delay == delay_values[0])
		return 0;

	for (i = 1; i < size; i++) {
		if (delay == delay_values[i])
			return i;

		/* Find an approximate index by looking up the table */
		if (delay > delay_values[i - 1] &&
		    delay < delay_values[i]) {
			if (delay - delay_values[i - 1] <
			    delay_values[i] - delay)
				return i - 1;
			else
				return i;
		}
	}

	phydev_err(phydev, "error finding internal delay index for %d\n",
		   delay);

	return -EINVAL;
}
EXPORT_SYMBOL(phy_get_internal_delay);

static bool phy_drv_supports_irq(struct phy_driver *phydrv)
{
	return phydrv->config_intr && phydrv->ack_interrupt;
}

/**
 * phy_probe - probe and init a PHY device
 * @dev: device to probe and init
 *
 * Description: Take care of setting up the phy_device structure,
 *   set the state to READY (the driver's init function should
 *   set it to STARTING if needed).
 */
static int phy_probe(struct device *dev)
{
	struct phy_device *phydev = to_phy_device(dev);
	struct device_driver *drv = phydev->mdio.dev.driver;
	struct phy_driver *phydrv = to_phy_driver(drv);
	int err = 0;

	phydev->drv = phydrv;

	/* Disable the interrupt if the PHY doesn't support it
	 * but the interrupt is still a valid one
	 */
	 if (!phy_drv_supports_irq(phydrv) && phy_interrupt_is_valid(phydev))
		phydev->irq = PHY_POLL;

	if (phydrv->flags & PHY_IS_INTERNAL)
		phydev->is_internal = true;

	mutex_lock(&phydev->lock);

	/* Deassert the reset signal */
	phy_device_reset(phydev, 0);

	if (phydev->drv->probe) {
		err = phydev->drv->probe(phydev);
		if (err)
			goto out;
	}

	/* Start out supporting everything. Eventually,
	 * a controller will attach, and may modify one
	 * or both of these values
	 */
	if (phydrv->features) {
		linkmode_copy(phydev->supported, phydrv->features);
	} else if (phydrv->get_features) {
		err = phydrv->get_features(phydev);
	} else if (phydev->is_c45) {
		err = genphy_c45_pma_read_abilities(phydev);
	} else {
		err = genphy_read_abilities(phydev);
	}

	if (err)
		goto out;

	if (!linkmode_test_bit(ETHTOOL_LINK_MODE_Autoneg_BIT,
			       phydev->supported))
		phydev->autoneg = 0;

	if (linkmode_test_bit(ETHTOOL_LINK_MODE_1000baseT_Half_BIT,
			      phydev->supported))
		phydev->is_gigabit_capable = 1;
	if (linkmode_test_bit(ETHTOOL_LINK_MODE_1000baseT_Full_BIT,
			      phydev->supported))
		phydev->is_gigabit_capable = 1;

	of_set_phy_supported(phydev);
	phy_advertise_supported(phydev);

	/* Get the EEE modes we want to prohibit. We will ask
	 * the PHY stop advertising these mode later on
	 */
	of_set_phy_eee_broken(phydev);

	/* The Pause Frame bits indicate that the PHY can support passing
	 * pause frames. During autonegotiation, the PHYs will determine if
	 * they should allow pause frames to pass.  The MAC driver should then
	 * use that result to determine whether to enable flow control via
	 * pause frames.
	 *
	 * Normally, PHY drivers should not set the Pause bits, and instead
	 * allow phylib to do that.  However, there may be some situations
	 * (e.g. hardware erratum) where the driver wants to set only one
	 * of these bits.
	 */
	if (!test_bit(ETHTOOL_LINK_MODE_Pause_BIT, phydev->supported) &&
	    !test_bit(ETHTOOL_LINK_MODE_Asym_Pause_BIT, phydev->supported)) {
		linkmode_set_bit(ETHTOOL_LINK_MODE_Pause_BIT,
				 phydev->supported);
		linkmode_set_bit(ETHTOOL_LINK_MODE_Asym_Pause_BIT,
				 phydev->supported);
	}

	/* Set the state to READY by default */
	phydev->state = PHY_READY;

out:
	/* Assert the reset signal */
	if (err)
		phy_device_reset(phydev, 1);

	mutex_unlock(&phydev->lock);

	return err;
}

static int phy_remove(struct device *dev)
{
	struct phy_device *phydev = to_phy_device(dev);

	cancel_delayed_work_sync(&phydev->state_queue);

	mutex_lock(&phydev->lock);
	phydev->state = PHY_DOWN;
	mutex_unlock(&phydev->lock);

	sfp_bus_del_upstream(phydev->sfp_bus);
	phydev->sfp_bus = NULL;

	if (phydev->drv && phydev->drv->remove)
		phydev->drv->remove(phydev);

	/* Assert the reset signal */
	phy_device_reset(phydev, 1);

	phydev->drv = NULL;

	return 0;
}

/**
 * phy_driver_register - register a phy_driver with the PHY layer
 * @new_driver: new phy_driver to register
 * @owner: module owning this PHY
 */
int phy_driver_register(struct phy_driver *new_driver, struct module *owner)
{
	int retval;

	/* Either the features are hard coded, or dynamically
	 * determined. It cannot be both.
	 */
	if (WARN_ON(new_driver->features && new_driver->get_features)) {
		pr_err("%s: features and get_features must not both be set\n",
		       new_driver->name);
		return -EINVAL;
	}

	new_driver->mdiodrv.flags |= MDIO_DEVICE_IS_PHY;
	new_driver->mdiodrv.driver.name = new_driver->name;
	new_driver->mdiodrv.driver.bus = &mdio_bus_type;
	new_driver->mdiodrv.driver.probe = phy_probe;
	new_driver->mdiodrv.driver.remove = phy_remove;
	new_driver->mdiodrv.driver.owner = owner;
	new_driver->mdiodrv.driver.probe_type = PROBE_FORCE_SYNCHRONOUS;

	retval = driver_register(&new_driver->mdiodrv.driver);
	if (retval) {
		pr_err("%s: Error %d in registering driver\n",
		       new_driver->name, retval);

		return retval;
	}

	pr_debug("%s: Registered new driver\n", new_driver->name);

	return 0;
}
EXPORT_SYMBOL(phy_driver_register);

int phy_drivers_register(struct phy_driver *new_driver, int n,
			 struct module *owner)
{
	int i, ret = 0;

	for (i = 0; i < n; i++) {
		ret = phy_driver_register(new_driver + i, owner);
		if (ret) {
			while (i-- > 0)
				phy_driver_unregister(new_driver + i);
			break;
		}
	}
	return ret;
}
EXPORT_SYMBOL(phy_drivers_register);

void phy_driver_unregister(struct phy_driver *drv)
{
	driver_unregister(&drv->mdiodrv.driver);
}
EXPORT_SYMBOL(phy_driver_unregister);

void phy_drivers_unregister(struct phy_driver *drv, int n)
{
	int i;

	for (i = 0; i < n; i++)
		phy_driver_unregister(drv + i);
}
EXPORT_SYMBOL(phy_drivers_unregister);

static struct phy_driver genphy_driver = {
	.phy_id		= 0xffffffff,
	.phy_id_mask	= 0xffffffff,
	.name		= "Generic PHY",
	.get_features	= genphy_read_abilities,
	.suspend	= genphy_suspend,
	.resume		= genphy_resume,
	.set_loopback   = genphy_loopback,
};

static const struct ethtool_phy_ops phy_ethtool_phy_ops = {
	.get_sset_count		= phy_ethtool_get_sset_count,
	.get_strings		= phy_ethtool_get_strings,
	.get_stats		= phy_ethtool_get_stats,
	.start_cable_test	= phy_start_cable_test,
	.start_cable_test_tdr	= phy_start_cable_test_tdr,
};

static int __init phy_init(void)
{
	int rc;

	rc = mdio_bus_init();
	if (rc)
		return rc;

	ethtool_set_ethtool_phy_ops(&phy_ethtool_phy_ops);
	features_init();

	rc = phy_driver_register(&genphy_c45_driver, THIS_MODULE);
	if (rc)
		goto err_c45;

	rc = phy_driver_register(&genphy_driver, THIS_MODULE);
	if (rc) {
		phy_driver_unregister(&genphy_c45_driver);
err_c45:
		mdio_bus_exit();
	}

	return rc;
}

static void __exit phy_exit(void)
{
	phy_driver_unregister(&genphy_c45_driver);
	phy_driver_unregister(&genphy_driver);
	mdio_bus_exit();
	ethtool_set_ethtool_phy_ops(NULL);
}

subsys_initcall(phy_init);
module_exit(phy_exit);<|MERGE_RESOLUTION|>--- conflicted
+++ resolved
@@ -882,13 +882,6 @@
 	if (r)
 		return ERR_PTR(r);
 
-<<<<<<< HEAD
-	/* If the phy_id is mostly Fs, there is no device there */
-	if ((phy_id & 0x1fffffff) == 0x1fffffff)
-		return ERR_PTR(-ENODEV);
-
-=======
->>>>>>> 24b8d41d
 	return phy_device_create(bus, addr, phy_id, is_c45, &c45_ids);
 }
 EXPORT_SYMBOL(get_phy_device);
@@ -1327,7 +1320,6 @@
 int phy_attach_direct(struct net_device *dev, struct phy_device *phydev,
 		      u32 flags, phy_interface_t interface)
 {
-	struct module *ndev_owner = dev->dev.parent->driver->owner;
 	struct mii_bus *bus = phydev->mdio.bus;
 	struct device *d = &phydev->mdio.dev;
 	struct module *ndev_owner = NULL;
@@ -1339,15 +1331,10 @@
 	 * our own module->refcnt here, otherwise we would not be able to
 	 * unload later on.
 	 */
-<<<<<<< HEAD
-	if (ndev_owner != bus->owner && !try_module_get(bus->owner)) {
-		dev_err(&dev->dev, "failed to get the bus module\n");
-=======
 	if (dev)
 		ndev_owner = dev->dev.parent->driver->owner;
 	if (ndev_owner != bus->owner && !try_module_get(bus->owner)) {
 		phydev_err(phydev, "failed to get the bus module\n");
->>>>>>> 24b8d41d
 		return -EIO;
 	}
 
@@ -1675,11 +1662,7 @@
 void phy_detach(struct phy_device *phydev)
 {
 	struct net_device *dev = phydev->attached_dev;
-<<<<<<< HEAD
-	struct module *ndev_owner = dev->dev.parent->driver->owner;
-=======
 	struct module *ndev_owner = NULL;
->>>>>>> 24b8d41d
 	struct mii_bus *bus;
 
 	if (phydev->sysfs_links) {
@@ -1720,10 +1703,6 @@
 	bus = phydev->mdio.bus;
 
 	put_device(&phydev->mdio.dev);
-<<<<<<< HEAD
-	if (ndev_owner != bus->owner)
-		module_put(bus->owner);
-=======
 	if (dev)
 		ndev_owner = dev->dev.parent->driver->owner;
 	if (ndev_owner != bus->owner)
@@ -1731,7 +1710,6 @@
 
 	/* Assert the reset signal */
 	phy_device_reset(phydev, 1);
->>>>>>> 24b8d41d
 }
 EXPORT_SYMBOL(phy_detach);
 
@@ -1971,13 +1949,8 @@
  */
 int genphy_setup_forced(struct phy_device *phydev)
 {
-<<<<<<< HEAD
-	int ctl = phy_read(phydev, MII_BMCR);
-=======
 	u16 ctl = 0;
->>>>>>> 24b8d41d
-
-	ctl &= BMCR_LOOPBACK | BMCR_ISOLATE | BMCR_PDOWN;
+
 	phydev->pause = 0;
 	phydev->asym_pause = 0;
 
