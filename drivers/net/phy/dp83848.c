--- conflicted
+++ resolved
@@ -12,7 +12,6 @@
 #define TI_DP83620_PHY_ID		0x20005ce0
 #define NS_DP83848C_PHY_ID		0x20005c90
 #define TLK10X_PHY_ID			0x2000a210
-#define TI_DP83822_PHY_ID		0x2000a240
 
 /* Registers */
 #define DP83848_MICR			0x11 /* MII Interrupt Control Register */
@@ -86,7 +85,6 @@
 	{ NS_DP83848C_PHY_ID, 0xfffffff0 },
 	{ TI_DP83620_PHY_ID, 0xfffffff0 },
 	{ TLK10X_PHY_ID, 0xfffffff0 },
-	{ TI_DP83822_PHY_ID, 0xfffffff0 },
 	{ }
 };
 MODULE_DEVICE_TABLE(mdio, dp83848_tbl);
@@ -109,12 +107,6 @@
 	}
 
 static struct phy_driver dp83848_driver[] = {
-<<<<<<< HEAD
-	DP83848_PHY_DRIVER(TI_DP83848C_PHY_ID, "TI DP83848C 10/100 Mbps PHY"),
-	DP83848_PHY_DRIVER(NS_DP83848C_PHY_ID, "NS DP83848C 10/100 Mbps PHY"),
-	DP83848_PHY_DRIVER(TLK10X_PHY_ID, "TI TLK10X 10/100 Mbps PHY"),
-	DP83848_PHY_DRIVER(TI_DP83822_PHY_ID, "TI DP83822 10/100 Mbps PHY"),
-=======
 	DP83848_PHY_DRIVER(TI_DP83848C_PHY_ID, "TI DP83848C 10/100 Mbps PHY",
 			   NULL),
 	DP83848_PHY_DRIVER(NS_DP83848C_PHY_ID, "NS DP83848C 10/100 Mbps PHY",
@@ -123,7 +115,6 @@
 			   dp83848_config_init),
 	DP83848_PHY_DRIVER(TLK10X_PHY_ID, "TI TLK10X 10/100 Mbps PHY",
 			   NULL),
->>>>>>> 24b8d41d
 };
 module_phy_driver(dp83848_driver);
 
