// SPDX-License-Identifier: GPL-2.0+
/*
 * Fixed MDIO bus (MDIO bus emulation with fixed PHYs)
 *
 * Author: Vitaly Bordug <vbordug@ru.mvista.com>
 *         Anton Vorontsov <avorontsov@ru.mvista.com>
 *
 * Copyright (c) 2006-2007 MontaVista Software, Inc.
 */

#include <linux/kernel.h>
#include <linux/module.h>
#include <linux/platform_device.h>
#include <linux/list.h>
#include <linux/mii.h>
#include <linux/phy.h>
#include <linux/phy_fixed.h>
#include <linux/err.h>
#include <linux/slab.h>
#include <linux/of.h>
<<<<<<< HEAD
#include <linux/gpio.h>
#include <linux/seqlock.h>
#include <linux/idr.h>
=======
#include <linux/gpio/consumer.h>
#include <linux/idr.h>
#include <linux/netdevice.h>
#include <linux/linkmode.h>
>>>>>>> 24b8d41d

#include "swphy.h"

struct fixed_mdio_bus {
	struct mii_bus *mii_bus;
	struct list_head phys;
};

struct fixed_phy {
	int addr;
	struct phy_device *phydev;
	seqcount_t seqcount;
	struct fixed_phy_status status;
	bool no_carrier;
	int (*link_update)(struct net_device *, struct fixed_phy_status *);
	struct list_head node;
	struct gpio_desc *link_gpiod;
};

static struct platform_device *pdev;
static struct fixed_mdio_bus platform_fmb = {
	.phys = LIST_HEAD_INIT(platform_fmb.phys),
};

<<<<<<< HEAD
static void fixed_phy_update(struct fixed_phy *fp)
{
	if (gpio_is_valid(fp->link_gpio))
		fp->status.link = !!gpio_get_value_cansleep(fp->link_gpio);
=======
int fixed_phy_change_carrier(struct net_device *dev, bool new_carrier)
{
	struct fixed_mdio_bus *fmb = &platform_fmb;
	struct phy_device *phydev = dev->phydev;
	struct fixed_phy *fp;

	if (!phydev || !phydev->mdio.bus)
		return -EINVAL;

	list_for_each_entry(fp, &fmb->phys, node) {
		if (fp->addr == phydev->mdio.addr) {
			fp->no_carrier = !new_carrier;
			return 0;
		}
	}
	return -EINVAL;
}
EXPORT_SYMBOL_GPL(fixed_phy_change_carrier);

static void fixed_phy_update(struct fixed_phy *fp)
{
	if (!fp->no_carrier && fp->link_gpiod)
		fp->status.link = !!gpiod_get_value_cansleep(fp->link_gpiod);
>>>>>>> 24b8d41d
}

static int fixed_mdio_read(struct mii_bus *bus, int phy_addr, int reg_num)
{
	struct fixed_mdio_bus *fmb = bus->priv;
	struct fixed_phy *fp;

	list_for_each_entry(fp, &fmb->phys, node) {
		if (fp->addr == phy_addr) {
			struct fixed_phy_status state;
<<<<<<< HEAD
			int s;

			do {
				s = read_seqcount_begin(&fp->seqcount);
				/* Issue callback if user registered it. */
				if (fp->link_update) {
					fp->link_update(fp->phydev->attached_dev,
							&fp->status);
					fixed_phy_update(fp);
				}
				state = fp->status;
			} while (read_seqcount_retry(&fp->seqcount, s));
=======

			fp->status.link = !fp->no_carrier;

			/* Issue callback if user registered it. */
			if (fp->link_update)
				fp->link_update(fp->phydev->attached_dev,
						&fp->status);

			/* Check the GPIO for change in status */
			fixed_phy_update(fp);
			state = fp->status;
>>>>>>> 24b8d41d

			return swphy_read_reg(reg_num, &state);
		}
	}

	return 0xFFFF;
}

static int fixed_mdio_write(struct mii_bus *bus, int phy_addr, int reg_num,
			    u16 val)
{
	return 0;
}

/*
 * If something weird is required to be done with link/speed,
 * network driver is able to assign a function to implement this.
 * May be useful for PHY's that need to be software-driven.
 */
int fixed_phy_set_link_update(struct phy_device *phydev,
			      int (*link_update)(struct net_device *,
						 struct fixed_phy_status *))
{
	struct fixed_mdio_bus *fmb = &platform_fmb;
	struct fixed_phy *fp;

	if (!phydev || !phydev->mdio.bus)
		return -EINVAL;

	list_for_each_entry(fp, &fmb->phys, node) {
		if (fp->addr == phydev->mdio.addr) {
			fp->link_update = link_update;
			fp->phydev = phydev;
			return 0;
		}
	}

	return -ENOENT;
}
EXPORT_SYMBOL_GPL(fixed_phy_set_link_update);

<<<<<<< HEAD
int fixed_phy_update_state(struct phy_device *phydev,
			   const struct fixed_phy_status *status,
			   const struct fixed_phy_status *changed)
{
	struct fixed_mdio_bus *fmb = &platform_fmb;
	struct fixed_phy *fp;

	if (!phydev || phydev->mdio.bus != fmb->mii_bus)
		return -EINVAL;

	list_for_each_entry(fp, &fmb->phys, node) {
		if (fp->addr == phydev->mdio.addr) {
			write_seqcount_begin(&fp->seqcount);
#define _UPD(x) if (changed->x) \
	fp->status.x = status->x
			_UPD(link);
			_UPD(speed);
			_UPD(duplex);
			_UPD(pause);
			_UPD(asym_pause);
#undef _UPD
			fixed_phy_update(fp);
			write_seqcount_end(&fp->seqcount);
			return 0;
		}
	}

	return -ENOENT;
}
EXPORT_SYMBOL(fixed_phy_update_state);

int fixed_phy_add(unsigned int irq, int phy_addr,
		  struct fixed_phy_status *status,
		  int link_gpio)
=======
static int fixed_phy_add_gpiod(unsigned int irq, int phy_addr,
			       struct fixed_phy_status *status,
			       struct gpio_desc *gpiod)
>>>>>>> 24b8d41d
{
	int ret;
	struct fixed_mdio_bus *fmb = &platform_fmb;
	struct fixed_phy *fp;

	ret = swphy_validate_state(status);
	if (ret < 0)
		return ret;

	fp = kzalloc(sizeof(*fp), GFP_KERNEL);
	if (!fp)
		return -ENOMEM;

<<<<<<< HEAD
	seqcount_init(&fp->seqcount);

=======
>>>>>>> 24b8d41d
	if (irq != PHY_POLL)
		fmb->mii_bus->irq[phy_addr] = irq;

	fp->addr = phy_addr;
	fp->status = *status;
	fp->link_gpiod = gpiod;

<<<<<<< HEAD
	if (gpio_is_valid(fp->link_gpio)) {
		ret = gpio_request_one(fp->link_gpio, GPIOF_DIR_IN,
				       "fixed-link-gpio-link");
		if (ret)
			goto err_regs;
	}

=======
>>>>>>> 24b8d41d
	fixed_phy_update(fp);

	list_add_tail(&fp->node, &fmb->phys);

	return 0;
}

<<<<<<< HEAD
err_regs:
	kfree(fp);
	return ret;
=======
int fixed_phy_add(unsigned int irq, int phy_addr,
		  struct fixed_phy_status *status) {

	return fixed_phy_add_gpiod(irq, phy_addr, status, NULL);
>>>>>>> 24b8d41d
}
EXPORT_SYMBOL_GPL(fixed_phy_add);

static DEFINE_IDA(phy_fixed_ida);

static void fixed_phy_del(int phy_addr)
{
	struct fixed_mdio_bus *fmb = &platform_fmb;
	struct fixed_phy *fp, *tmp;

	list_for_each_entry_safe(fp, tmp, &fmb->phys, node) {
		if (fp->addr == phy_addr) {
			list_del(&fp->node);
			if (fp->link_gpiod)
				gpiod_put(fp->link_gpiod);
			kfree(fp);
			ida_simple_remove(&phy_fixed_ida, phy_addr);
			return;
		}
	}
}

<<<<<<< HEAD
struct phy_device *fixed_phy_register(unsigned int irq,
				      struct fixed_phy_status *status,
				      int link_gpio,
				      struct device_node *np)
=======
#ifdef CONFIG_OF_GPIO
static struct gpio_desc *fixed_phy_get_gpiod(struct device_node *np)
{
	struct device_node *fixed_link_node;
	struct gpio_desc *gpiod;

	if (!np)
		return NULL;

	fixed_link_node = of_get_child_by_name(np, "fixed-link");
	if (!fixed_link_node)
		return NULL;

	/*
	 * As the fixed link is just a device tree node without any
	 * Linux device associated with it, we simply have obtain
	 * the GPIO descriptor from the device tree like this.
	 */
	gpiod = fwnode_gpiod_get_index(of_fwnode_handle(fixed_link_node),
				       "link", 0, GPIOD_IN, "mdio");
	if (IS_ERR(gpiod) && PTR_ERR(gpiod) != -EPROBE_DEFER) {
		if (PTR_ERR(gpiod) != -ENOENT)
			pr_err("error getting GPIO for fixed link %pOF, proceed without\n",
			       fixed_link_node);
		gpiod = NULL;
	}
	of_node_put(fixed_link_node);

	return gpiod;
}
#else
static struct gpio_desc *fixed_phy_get_gpiod(struct device_node *np)
{
	return NULL;
}
#endif

static struct phy_device *__fixed_phy_register(unsigned int irq,
					       struct fixed_phy_status *status,
					       struct device_node *np,
					       struct gpio_desc *gpiod)
>>>>>>> 24b8d41d
{
	struct fixed_mdio_bus *fmb = &platform_fmb;
	struct phy_device *phy;
	int phy_addr;
	int ret;

	if (!fmb->mii_bus || fmb->mii_bus->state != MDIOBUS_REGISTERED)
		return ERR_PTR(-EPROBE_DEFER);

<<<<<<< HEAD
	/* Get the next available PHY address, up to PHY_MAX_ADDR */
	phy_addr = ida_simple_get(&phy_fixed_ida, 0, PHY_MAX_ADDR, GFP_KERNEL);
	if (phy_addr < 0)
		return ERR_PTR(phy_addr);

	ret = fixed_phy_add(irq, phy_addr, status, link_gpio);
=======
	/* Check if we have a GPIO associated with this fixed phy */
	if (!gpiod) {
		gpiod = fixed_phy_get_gpiod(np);
		if (IS_ERR(gpiod))
			return ERR_CAST(gpiod);
	}

	/* Get the next available PHY address, up to PHY_MAX_ADDR */
	phy_addr = ida_simple_get(&phy_fixed_ida, 0, PHY_MAX_ADDR, GFP_KERNEL);
	if (phy_addr < 0)
		return ERR_PTR(phy_addr);

	ret = fixed_phy_add_gpiod(irq, phy_addr, status, gpiod);
>>>>>>> 24b8d41d
	if (ret < 0) {
		ida_simple_remove(&phy_fixed_ida, phy_addr);
		return ERR_PTR(ret);
	}

	phy = get_phy_device(fmb->mii_bus, phy_addr, false);
	if (IS_ERR(phy)) {
		fixed_phy_del(phy_addr);
		return ERR_PTR(-EINVAL);
	}

	/* propagate the fixed link values to struct phy_device */
	phy->link = status->link;
	if (status->link) {
		phy->speed = status->speed;
		phy->duplex = status->duplex;
		phy->pause = status->pause;
		phy->asym_pause = status->asym_pause;
	}

	of_node_get(np);
	phy->mdio.dev.of_node = np;
	phy->is_pseudo_fixed_link = true;

	switch (status->speed) {
	case SPEED_1000:
		linkmode_set_bit(ETHTOOL_LINK_MODE_1000baseT_Half_BIT,
				 phy->supported);
		linkmode_set_bit(ETHTOOL_LINK_MODE_1000baseT_Full_BIT,
				 phy->supported);
		fallthrough;
	case SPEED_100:
		linkmode_set_bit(ETHTOOL_LINK_MODE_100baseT_Half_BIT,
				 phy->supported);
		linkmode_set_bit(ETHTOOL_LINK_MODE_100baseT_Full_BIT,
				 phy->supported);
		fallthrough;
	case SPEED_10:
	default:
		linkmode_set_bit(ETHTOOL_LINK_MODE_10baseT_Half_BIT,
				 phy->supported);
		linkmode_set_bit(ETHTOOL_LINK_MODE_10baseT_Full_BIT,
				 phy->supported);
	}

	phy_advertise_supported(phy);

	ret = phy_device_register(phy);
	if (ret) {
		phy_device_free(phy);
		of_node_put(np);
		fixed_phy_del(phy_addr);
		return ERR_PTR(ret);
	}

	return phy;
}

struct phy_device *fixed_phy_register(unsigned int irq,
				      struct fixed_phy_status *status,
				      struct device_node *np)
{
	return __fixed_phy_register(irq, status, np, NULL);
}
EXPORT_SYMBOL_GPL(fixed_phy_register);

struct phy_device *
fixed_phy_register_with_gpiod(unsigned int irq,
			      struct fixed_phy_status *status,
			      struct gpio_desc *gpiod)
{
	return __fixed_phy_register(irq, status, NULL, gpiod);
}
EXPORT_SYMBOL_GPL(fixed_phy_register_with_gpiod);

void fixed_phy_unregister(struct phy_device *phy)
{
	phy_device_remove(phy);
	of_node_put(phy->mdio.dev.of_node);
	fixed_phy_del(phy->mdio.addr);
}
EXPORT_SYMBOL_GPL(fixed_phy_unregister);

static int __init fixed_mdio_bus_init(void)
{
	struct fixed_mdio_bus *fmb = &platform_fmb;
	int ret;

	pdev = platform_device_register_simple("Fixed MDIO bus", 0, NULL, 0);
	if (IS_ERR(pdev))
		return PTR_ERR(pdev);

	fmb->mii_bus = mdiobus_alloc();
	if (fmb->mii_bus == NULL) {
		ret = -ENOMEM;
		goto err_mdiobus_reg;
	}

	snprintf(fmb->mii_bus->id, MII_BUS_ID_SIZE, "fixed-0");
	fmb->mii_bus->name = "Fixed MDIO Bus";
	fmb->mii_bus->priv = fmb;
	fmb->mii_bus->parent = &pdev->dev;
	fmb->mii_bus->read = &fixed_mdio_read;
	fmb->mii_bus->write = &fixed_mdio_write;

	ret = mdiobus_register(fmb->mii_bus);
	if (ret)
		goto err_mdiobus_alloc;

	return 0;

err_mdiobus_alloc:
	mdiobus_free(fmb->mii_bus);
err_mdiobus_reg:
	platform_device_unregister(pdev);
	return ret;
}
module_init(fixed_mdio_bus_init);

static void __exit fixed_mdio_bus_exit(void)
{
	struct fixed_mdio_bus *fmb = &platform_fmb;
	struct fixed_phy *fp, *tmp;

	mdiobus_unregister(fmb->mii_bus);
	mdiobus_free(fmb->mii_bus);
	platform_device_unregister(pdev);

	list_for_each_entry_safe(fp, tmp, &fmb->phys, node) {
		list_del(&fp->node);
		kfree(fp);
	}
	ida_destroy(&phy_fixed_ida);
}
module_exit(fixed_mdio_bus_exit);

MODULE_DESCRIPTION("Fixed MDIO bus (MDIO bus emulation with fixed PHYs)");
MODULE_AUTHOR("Vitaly Bordug");
MODULE_LICENSE("GPL");<|MERGE_RESOLUTION|>--- conflicted
+++ resolved
@@ -18,16 +18,10 @@
 #include <linux/err.h>
 #include <linux/slab.h>
 #include <linux/of.h>
-<<<<<<< HEAD
-#include <linux/gpio.h>
-#include <linux/seqlock.h>
-#include <linux/idr.h>
-=======
 #include <linux/gpio/consumer.h>
 #include <linux/idr.h>
 #include <linux/netdevice.h>
 #include <linux/linkmode.h>
->>>>>>> 24b8d41d
 
 #include "swphy.h"
 
@@ -39,7 +33,6 @@
 struct fixed_phy {
 	int addr;
 	struct phy_device *phydev;
-	seqcount_t seqcount;
 	struct fixed_phy_status status;
 	bool no_carrier;
 	int (*link_update)(struct net_device *, struct fixed_phy_status *);
@@ -52,12 +45,6 @@
 	.phys = LIST_HEAD_INIT(platform_fmb.phys),
 };
 
-<<<<<<< HEAD
-static void fixed_phy_update(struct fixed_phy *fp)
-{
-	if (gpio_is_valid(fp->link_gpio))
-		fp->status.link = !!gpio_get_value_cansleep(fp->link_gpio);
-=======
 int fixed_phy_change_carrier(struct net_device *dev, bool new_carrier)
 {
 	struct fixed_mdio_bus *fmb = &platform_fmb;
@@ -81,7 +68,6 @@
 {
 	if (!fp->no_carrier && fp->link_gpiod)
 		fp->status.link = !!gpiod_get_value_cansleep(fp->link_gpiod);
->>>>>>> 24b8d41d
 }
 
 static int fixed_mdio_read(struct mii_bus *bus, int phy_addr, int reg_num)
@@ -92,20 +78,6 @@
 	list_for_each_entry(fp, &fmb->phys, node) {
 		if (fp->addr == phy_addr) {
 			struct fixed_phy_status state;
-<<<<<<< HEAD
-			int s;
-
-			do {
-				s = read_seqcount_begin(&fp->seqcount);
-				/* Issue callback if user registered it. */
-				if (fp->link_update) {
-					fp->link_update(fp->phydev->attached_dev,
-							&fp->status);
-					fixed_phy_update(fp);
-				}
-				state = fp->status;
-			} while (read_seqcount_retry(&fp->seqcount, s));
-=======
 
 			fp->status.link = !fp->no_carrier;
 
@@ -117,7 +89,6 @@
 			/* Check the GPIO for change in status */
 			fixed_phy_update(fp);
 			state = fp->status;
->>>>>>> 24b8d41d
 
 			return swphy_read_reg(reg_num, &state);
 		}
@@ -159,46 +130,9 @@
 }
 EXPORT_SYMBOL_GPL(fixed_phy_set_link_update);
 
-<<<<<<< HEAD
-int fixed_phy_update_state(struct phy_device *phydev,
-			   const struct fixed_phy_status *status,
-			   const struct fixed_phy_status *changed)
-{
-	struct fixed_mdio_bus *fmb = &platform_fmb;
-	struct fixed_phy *fp;
-
-	if (!phydev || phydev->mdio.bus != fmb->mii_bus)
-		return -EINVAL;
-
-	list_for_each_entry(fp, &fmb->phys, node) {
-		if (fp->addr == phydev->mdio.addr) {
-			write_seqcount_begin(&fp->seqcount);
-#define _UPD(x) if (changed->x) \
-	fp->status.x = status->x
-			_UPD(link);
-			_UPD(speed);
-			_UPD(duplex);
-			_UPD(pause);
-			_UPD(asym_pause);
-#undef _UPD
-			fixed_phy_update(fp);
-			write_seqcount_end(&fp->seqcount);
-			return 0;
-		}
-	}
-
-	return -ENOENT;
-}
-EXPORT_SYMBOL(fixed_phy_update_state);
-
-int fixed_phy_add(unsigned int irq, int phy_addr,
-		  struct fixed_phy_status *status,
-		  int link_gpio)
-=======
 static int fixed_phy_add_gpiod(unsigned int irq, int phy_addr,
 			       struct fixed_phy_status *status,
 			       struct gpio_desc *gpiod)
->>>>>>> 24b8d41d
 {
 	int ret;
 	struct fixed_mdio_bus *fmb = &platform_fmb;
@@ -212,11 +146,6 @@
 	if (!fp)
 		return -ENOMEM;
 
-<<<<<<< HEAD
-	seqcount_init(&fp->seqcount);
-
-=======
->>>>>>> 24b8d41d
 	if (irq != PHY_POLL)
 		fmb->mii_bus->irq[phy_addr] = irq;
 
@@ -224,16 +153,6 @@
 	fp->status = *status;
 	fp->link_gpiod = gpiod;
 
-<<<<<<< HEAD
-	if (gpio_is_valid(fp->link_gpio)) {
-		ret = gpio_request_one(fp->link_gpio, GPIOF_DIR_IN,
-				       "fixed-link-gpio-link");
-		if (ret)
-			goto err_regs;
-	}
-
-=======
->>>>>>> 24b8d41d
 	fixed_phy_update(fp);
 
 	list_add_tail(&fp->node, &fmb->phys);
@@ -241,16 +160,10 @@
 	return 0;
 }
 
-<<<<<<< HEAD
-err_regs:
-	kfree(fp);
-	return ret;
-=======
 int fixed_phy_add(unsigned int irq, int phy_addr,
 		  struct fixed_phy_status *status) {
 
 	return fixed_phy_add_gpiod(irq, phy_addr, status, NULL);
->>>>>>> 24b8d41d
 }
 EXPORT_SYMBOL_GPL(fixed_phy_add);
 
@@ -273,12 +186,6 @@
 	}
 }
 
-<<<<<<< HEAD
-struct phy_device *fixed_phy_register(unsigned int irq,
-				      struct fixed_phy_status *status,
-				      int link_gpio,
-				      struct device_node *np)
-=======
 #ifdef CONFIG_OF_GPIO
 static struct gpio_desc *fixed_phy_get_gpiod(struct device_node *np)
 {
@@ -320,7 +227,6 @@
 					       struct fixed_phy_status *status,
 					       struct device_node *np,
 					       struct gpio_desc *gpiod)
->>>>>>> 24b8d41d
 {
 	struct fixed_mdio_bus *fmb = &platform_fmb;
 	struct phy_device *phy;
@@ -330,14 +236,6 @@
 	if (!fmb->mii_bus || fmb->mii_bus->state != MDIOBUS_REGISTERED)
 		return ERR_PTR(-EPROBE_DEFER);
 
-<<<<<<< HEAD
-	/* Get the next available PHY address, up to PHY_MAX_ADDR */
-	phy_addr = ida_simple_get(&phy_fixed_ida, 0, PHY_MAX_ADDR, GFP_KERNEL);
-	if (phy_addr < 0)
-		return ERR_PTR(phy_addr);
-
-	ret = fixed_phy_add(irq, phy_addr, status, link_gpio);
-=======
 	/* Check if we have a GPIO associated with this fixed phy */
 	if (!gpiod) {
 		gpiod = fixed_phy_get_gpiod(np);
@@ -351,7 +249,6 @@
 		return ERR_PTR(phy_addr);
 
 	ret = fixed_phy_add_gpiod(irq, phy_addr, status, gpiod);
->>>>>>> 24b8d41d
 	if (ret < 0) {
 		ida_simple_remove(&phy_fixed_ida, phy_addr);
 		return ERR_PTR(ret);
