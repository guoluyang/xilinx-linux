--- conflicted
+++ resolved
@@ -140,8 +140,6 @@
 #define MOXA_PCI_VENDOR_ID		0x1393
 #define MOXA_PCI_DEVICE_ID		0x0100
 
-<<<<<<< HEAD
-=======
 #define ASEM_RAW_CAN_VENDOR_ID		0x10b5
 #define ASEM_RAW_CAN_DEVICE_ID		0x9030
 #define ASEM_RAW_CAN_SUB_VENDOR_ID	0x3000
@@ -151,15 +149,11 @@
 #define ASEM_RAW_CAN_RST_MASK_CAN1	0x20
 #define ASEM_RAW_CAN_RST_MASK_CAN2	0x04
 
->>>>>>> 24b8d41d
 static void plx_pci_reset_common(struct pci_dev *pdev);
 static void plx9056_pci_reset_common(struct pci_dev *pdev);
 static void plx_pci_reset_marathon_pci(struct pci_dev *pdev);
 static void plx_pci_reset_marathon_pcie(struct pci_dev *pdev);
-<<<<<<< HEAD
-=======
 static void plx_pci_reset_asem_dual_can_raw(struct pci_dev *pdev);
->>>>>>> 24b8d41d
 
 struct plx_pci_channel_map {
 	u32 bar;
@@ -280,8 +274,6 @@
 	 /* based on PLX9052 */
 };
 
-<<<<<<< HEAD
-=======
 static struct plx_pci_card_info plx_pci_card_info_asem_dual_can = {
 	"ASEM Dual CAN raw PCI", 2,
 	PLX_PCI_CAN_CLOCK, ASEM_PCI_OCR, PLX_PCI_CDR,
@@ -290,7 +282,6 @@
 	/* based on PLX9030 */
 };
 
->>>>>>> 24b8d41d
 static const struct pci_device_id plx_pci_tbl[] = {
 	{
 		/* Adlink PCI-7841/cPCI-7841 */
@@ -397,8 +388,6 @@
 		0, 0,
 		(kernel_ulong_t)&plx_pci_card_info_moxa
 	},
-<<<<<<< HEAD
-=======
 	{
 		/* ASEM Dual CAN raw */
 		ASEM_RAW_CAN_VENDOR_ID, ASEM_RAW_CAN_DEVICE_ID,
@@ -413,7 +402,6 @@
 		0, 0,
 		(kernel_ulong_t)&plx_pci_card_info_asem_dual_can
 	},
->>>>>>> 24b8d41d
 	{ 0,}
 };
 MODULE_DEVICE_TABLE(pci, plx_pci_tbl);
@@ -563,8 +551,6 @@
 	}
 }
 
-<<<<<<< HEAD
-=======
 /* Special reset function for ASEM Dual CAN raw card */
 static void plx_pci_reset_asem_dual_can_raw(struct pci_dev *pdev)
 {
@@ -590,7 +576,6 @@
 	pci_iounmap(pdev, bar0_addr);
 }
 
->>>>>>> 24b8d41d
 static void plx_pci_del_card(struct pci_dev *pdev)
 {
 	struct plx_pci_card *card = pci_get_drvdata(pdev);
