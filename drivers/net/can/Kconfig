--- conflicted
+++ resolved
@@ -120,8 +120,6 @@
 	  This driver can also be built as a module. If so, the module will be
 	  called janz-ican3.ko.
 
-<<<<<<< HEAD
-=======
 config CAN_KVASER_PCIEFD
 	depends on PCI
 	tristate "Kvaser PCIe FD cards"
@@ -135,7 +133,6 @@
 	    Kvaser Mini PCI Express HS v2
 	    Kvaser Mini PCI Express 2xHS v2
 
->>>>>>> 24b8d41d
 config CAN_SUN4I
 	tristate "Allwinner A10 CAN controller"
 	depends on MACH_SUN4I || MACH_SUN7I || COMPILE_TEST
@@ -174,10 +171,7 @@
 source "drivers/net/can/ifi_canfd/Kconfig"
 source "drivers/net/can/m_can/Kconfig"
 source "drivers/net/can/mscan/Kconfig"
-<<<<<<< HEAD
-=======
 source "drivers/net/can/peak_canfd/Kconfig"
->>>>>>> 24b8d41d
 source "drivers/net/can/rcar/Kconfig"
 source "drivers/net/can/sja1000/Kconfig"
 source "drivers/net/can/softing/Kconfig"
