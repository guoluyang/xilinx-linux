--- conflicted
+++ resolved
@@ -1,7 +1,4 @@
-<<<<<<< HEAD
-=======
 // SPDX-License-Identifier: GPL-2.0-only
->>>>>>> 24b8d41d
 /* CAN driver for Geschwister Schneider USB/CAN devices
  * and bytewerk.org candleLight USB CAN interfaces.
  *
@@ -115,11 +112,7 @@
 } __packed;
 
 struct gs_identify_mode {
-<<<<<<< HEAD
-	u32 mode;
-=======
 	__le32 mode;
->>>>>>> 24b8d41d
 } __packed;
 
 #define GS_CAN_FEATURE_LISTEN_ONLY      BIT(0)
@@ -742,15 +735,6 @@
 static int gs_usb_set_identify(struct net_device *netdev, bool do_identify)
 {
 	struct gs_can *dev = netdev_priv(netdev);
-<<<<<<< HEAD
-	struct gs_identify_mode imode;
-	int rc;
-
-	if (do_identify)
-		imode.mode = GS_CAN_IDENTIFY_ON;
-	else
-		imode.mode = GS_CAN_IDENTIFY_OFF;
-=======
 	struct gs_identify_mode *imode;
 	int rc;
 
@@ -763,7 +747,6 @@
 		imode->mode = cpu_to_le32(GS_CAN_IDENTIFY_ON);
 	else
 		imode->mode = cpu_to_le32(GS_CAN_IDENTIFY_OFF);
->>>>>>> 24b8d41d
 
 	rc = usb_control_msg(interface_to_usbdev(dev->iface),
 			     usb_sndctrlpipe(interface_to_usbdev(dev->iface),
@@ -773,19 +756,12 @@
 			     USB_RECIP_INTERFACE,
 			     dev->channel,
 			     0,
-<<<<<<< HEAD
-			     &imode,
-			     sizeof(imode),
-			     100);
-
-=======
 			     imode,
 			     sizeof(*imode),
 			     100);
 
 	kfree(imode);
 
->>>>>>> 24b8d41d
 	return (rc > 0) ? 0 : rc;
 }
 
@@ -907,13 +883,8 @@
 
 	SET_NETDEV_DEV(netdev, &intf->dev);
 
-<<<<<<< HEAD
-	if (dconf->sw_version > 1)
-		if (bt_const->feature & GS_CAN_FEATURE_IDENTIFY)
-=======
 	if (le32_to_cpu(dconf->sw_version) > 1)
 		if (feature & GS_CAN_FEATURE_IDENTIFY)
->>>>>>> 24b8d41d
 			netdev->ethtool_ops = &gs_usb_ethtool_ops;
 
 	kfree(bt_const);
@@ -941,12 +912,6 @@
 	struct gs_usb *dev;
 	int rc = -ENOMEM;
 	unsigned int icount, i;
-<<<<<<< HEAD
-	struct gs_host_config hconf = {
-		.byte_order = 0x0000beef,
-	};
-	struct gs_device_config dconf;
-=======
 	struct gs_host_config *hconf;
 	struct gs_device_config *dconf;
 
@@ -955,7 +920,6 @@
 		return -ENOMEM;
 
 	hconf->byte_order = cpu_to_le32(0x0000beef);
->>>>>>> 24b8d41d
 
 	/* send host config */
 	rc = usb_control_msg(interface_to_usbdev(intf),
@@ -963,22 +927,22 @@
 			     GS_USB_BREQ_HOST_FORMAT,
 			     USB_DIR_OUT | USB_TYPE_VENDOR | USB_RECIP_INTERFACE,
 			     1,
-<<<<<<< HEAD
-			     intf->altsetting[0].desc.bInterfaceNumber,
-			     &hconf,
-			     sizeof(hconf),
-=======
 			     intf->cur_altsetting->desc.bInterfaceNumber,
 			     hconf,
 			     sizeof(*hconf),
->>>>>>> 24b8d41d
 			     1000);
+
+	kfree(hconf);
 
 	if (rc < 0) {
 		dev_err(&intf->dev, "Couldn't send data format (err=%d)\n",
 			rc);
 		return rc;
 	}
+
+	dconf = kmalloc(sizeof(*dconf), GFP_KERNEL);
+	if (!dconf)
+		return -ENOMEM;
 
 	/* read device config */
 	rc = usb_control_msg(interface_to_usbdev(intf),
@@ -986,31 +950,18 @@
 			     GS_USB_BREQ_DEVICE_CONFIG,
 			     USB_DIR_IN | USB_TYPE_VENDOR | USB_RECIP_INTERFACE,
 			     1,
-<<<<<<< HEAD
-			     intf->altsetting[0].desc.bInterfaceNumber,
-			     &dconf,
-			     sizeof(dconf),
-=======
 			     intf->cur_altsetting->desc.bInterfaceNumber,
 			     dconf,
 			     sizeof(*dconf),
->>>>>>> 24b8d41d
 			     1000);
 	if (rc < 0) {
 		dev_err(&intf->dev, "Couldn't get device config: (err=%d)\n",
 			rc);
-<<<<<<< HEAD
-		return rc;
-	}
-
-	icount = dconf.icount + 1;
-=======
 		kfree(dconf);
 		return rc;
 	}
 
 	icount = dconf->icount + 1;
->>>>>>> 24b8d41d
 	dev_info(&intf->dev, "Configuring for %d interfaces\n", icount);
 
 	if (icount > GS_MAX_INTF) {
@@ -1035,11 +986,7 @@
 	dev->udev = interface_to_usbdev(intf);
 
 	for (i = 0; i < icount; i++) {
-<<<<<<< HEAD
-		dev->canch[i] = gs_make_candev(i, intf, &dconf);
-=======
 		dev->canch[i] = gs_make_candev(i, intf, dconf);
->>>>>>> 24b8d41d
 		if (IS_ERR_OR_NULL(dev->canch[i])) {
 			/* save error code to return later */
 			rc = PTR_ERR(dev->canch[i]);
