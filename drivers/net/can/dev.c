// SPDX-License-Identifier: GPL-2.0-only
/* Copyright (C) 2005 Marc Kleine-Budde, Pengutronix
 * Copyright (C) 2006 Andrey Volkov, Varma Electronics
 * Copyright (C) 2008-2009 Wolfgang Grandegger <wg@grandegger.com>
 */

#include <linux/module.h>
#include <linux/kernel.h>
#include <linux/slab.h>
#include <linux/netdevice.h>
#include <linux/if_arp.h>
#include <linux/workqueue.h>
#include <linux/can.h>
#include <linux/can/can-ml.h>
#include <linux/can/dev.h>
#include <linux/can/skb.h>
#include <linux/can/netlink.h>
#include <linux/can/led.h>
#include <linux/of.h>
#include <net/rtnetlink.h>

#define MOD_DESC "CAN device driver interface"

MODULE_DESCRIPTION(MOD_DESC);
MODULE_LICENSE("GPL v2");
MODULE_AUTHOR("Wolfgang Grandegger <wg@grandegger.com>");

/* CAN DLC to real data length conversion helpers */

static const u8 dlc2len[] = {0, 1, 2, 3, 4, 5, 6, 7,
			     8, 12, 16, 20, 24, 32, 48, 64};

/* get data length from can_dlc with sanitized can_dlc */
u8 can_dlc2len(u8 can_dlc)
{
	return dlc2len[can_dlc & 0x0F];
}
EXPORT_SYMBOL_GPL(can_dlc2len);

static const u8 len2dlc[] = {0, 1, 2, 3, 4, 5, 6, 7, 8,		/* 0 - 8 */
			     9, 9, 9, 9,			/* 9 - 12 */
			     10, 10, 10, 10,			/* 13 - 16 */
			     11, 11, 11, 11,			/* 17 - 20 */
			     12, 12, 12, 12,			/* 21 - 24 */
			     13, 13, 13, 13, 13, 13, 13, 13,	/* 25 - 32 */
			     14, 14, 14, 14, 14, 14, 14, 14,	/* 33 - 40 */
			     14, 14, 14, 14, 14, 14, 14, 14,	/* 41 - 48 */
			     15, 15, 15, 15, 15, 15, 15, 15,	/* 49 - 56 */
			     15, 15, 15, 15, 15, 15, 15, 15};	/* 57 - 64 */

/* map the sanitized data length to an appropriate data length code */
u8 can_len2dlc(u8 len)
{
	if (unlikely(len > 64))
		return 0xF;

	return len2dlc[len];
}
EXPORT_SYMBOL_GPL(can_len2dlc);

#ifdef CONFIG_CAN_CALC_BITTIMING
#define CAN_CALC_MAX_ERROR 50 /* in one-tenth of a percent */
#define CAN_CALC_SYNC_SEG 1

/* Bit-timing calculation derived from:
 *
 * Code based on LinCAN sources and H8S2638 project
 * Copyright 2004-2006 Pavel Pisa - DCE FELK CVUT cz
 * Copyright 2005      Stanislav Marek
 * email: pisa@cmp.felk.cvut.cz
 *
 * Calculates proper bit-timing parameters for a specified bit-rate
 * and sample-point, which can then be used to set the bit-timing
 * registers of the CAN controller. You can find more information
 * in the header file linux/can/netlink.h.
 */
<<<<<<< HEAD
static int can_update_sample_point(const struct can_bittiming_const *btc,
			  unsigned int sample_point_nominal, unsigned int tseg,
			  unsigned int *tseg1_ptr, unsigned int *tseg2_ptr,
			  unsigned int *sample_point_error_ptr)
=======
static int
can_update_sample_point(const struct can_bittiming_const *btc,
			unsigned int sample_point_nominal, unsigned int tseg,
			unsigned int *tseg1_ptr, unsigned int *tseg2_ptr,
			unsigned int *sample_point_error_ptr)
>>>>>>> 24b8d41d
{
	unsigned int sample_point_error, best_sample_point_error = UINT_MAX;
	unsigned int sample_point, best_sample_point = 0;
	unsigned int tseg1, tseg2;
	int i;

	for (i = 0; i <= 1; i++) {
<<<<<<< HEAD
		tseg2 = tseg + CAN_CALC_SYNC_SEG - (sample_point_nominal * (tseg + CAN_CALC_SYNC_SEG)) / 1000 - i;
=======
		tseg2 = tseg + CAN_SYNC_SEG -
			(sample_point_nominal * (tseg + CAN_SYNC_SEG)) /
			1000 - i;
>>>>>>> 24b8d41d
		tseg2 = clamp(tseg2, btc->tseg2_min, btc->tseg2_max);
		tseg1 = tseg - tseg2;
		if (tseg1 > btc->tseg1_max) {
			tseg1 = btc->tseg1_max;
			tseg2 = tseg - tseg1;
		}

<<<<<<< HEAD
		sample_point = 1000 * (tseg + CAN_CALC_SYNC_SEG - tseg2) / (tseg + CAN_CALC_SYNC_SEG);
		sample_point_error = abs(sample_point_nominal - sample_point);

		if ((sample_point <= sample_point_nominal) && (sample_point_error < best_sample_point_error)) {
=======
		sample_point = 1000 * (tseg + CAN_SYNC_SEG - tseg2) /
			(tseg + CAN_SYNC_SEG);
		sample_point_error = abs(sample_point_nominal - sample_point);

		if (sample_point <= sample_point_nominal &&
		    sample_point_error < best_sample_point_error) {
>>>>>>> 24b8d41d
			best_sample_point = sample_point;
			best_sample_point_error = sample_point_error;
			*tseg1_ptr = tseg1;
			*tseg2_ptr = tseg2;
		}
	}

	if (sample_point_error_ptr)
		*sample_point_error_ptr = best_sample_point_error;

	return best_sample_point;
}

static int can_calc_bittiming(struct net_device *dev, struct can_bittiming *bt,
			      const struct can_bittiming_const *btc)
{
	struct can_priv *priv = netdev_priv(dev);
	unsigned int bitrate;			/* current bitrate */
	unsigned int bitrate_error;		/* difference between current and nominal value */
	unsigned int best_bitrate_error = UINT_MAX;
	unsigned int sample_point_error;	/* difference between current and nominal value */
	unsigned int best_sample_point_error = UINT_MAX;
	unsigned int sample_point_nominal;	/* nominal sample point */
	unsigned int best_tseg = 0;		/* current best value for tseg */
	unsigned int best_brp = 0;		/* current best value for brp */
	unsigned int brp, tsegall, tseg, tseg1 = 0, tseg2 = 0;
	u64 v64;

	/* Use CiA recommended sample points */
	if (bt->sample_point) {
		sample_point_nominal = bt->sample_point;
	} else {
		if (bt->bitrate > 800000)
			sample_point_nominal = 750;
		else if (bt->bitrate > 500000)
			sample_point_nominal = 800;
		else
			sample_point_nominal = 875;
	}

	/* tseg even = round down, odd = round up */
	for (tseg = (btc->tseg1_max + btc->tseg2_max) * 2 + 1;
	     tseg >= (btc->tseg1_min + btc->tseg2_min) * 2; tseg--) {
<<<<<<< HEAD
		tsegall = CAN_CALC_SYNC_SEG + tseg / 2;
=======
		tsegall = CAN_SYNC_SEG + tseg / 2;
>>>>>>> 24b8d41d

		/* Compute all possible tseg choices (tseg=tseg1+tseg2) */
		brp = priv->clock.freq / (tsegall * bt->bitrate) + tseg % 2;

		/* choose brp step which is possible in system */
		brp = (brp / btc->brp_inc) * btc->brp_inc;
		if (brp < btc->brp_min || brp > btc->brp_max)
			continue;

		bitrate = priv->clock.freq / (brp * tsegall);
		bitrate_error = abs(bt->bitrate - bitrate);

		/* tseg brp biterror */
		if (bitrate_error > best_bitrate_error)
			continue;

		/* reset sample point error if we have a better bitrate */
		if (bitrate_error < best_bitrate_error)
			best_sample_point_error = UINT_MAX;

<<<<<<< HEAD
		can_update_sample_point(btc, sample_point_nominal, tseg / 2, &tseg1, &tseg2, &sample_point_error);
=======
		can_update_sample_point(btc, sample_point_nominal, tseg / 2,
					&tseg1, &tseg2, &sample_point_error);
>>>>>>> 24b8d41d
		if (sample_point_error > best_sample_point_error)
			continue;

		best_sample_point_error = sample_point_error;
		best_bitrate_error = bitrate_error;
		best_tseg = tseg / 2;
		best_brp = brp;

		if (bitrate_error == 0 && sample_point_error == 0)
			break;
	}

	if (best_bitrate_error) {
		/* Error in one-tenth of a percent */
		v64 = (u64)best_bitrate_error * 1000;
		do_div(v64, bt->bitrate);
		bitrate_error = (u32)v64;
		if (bitrate_error > CAN_CALC_MAX_ERROR) {
			netdev_err(dev,
				   "bitrate error %d.%d%% too high\n",
				   bitrate_error / 10, bitrate_error % 10);
			return -EDOM;
		}
		netdev_warn(dev, "bitrate error %d.%d%%\n",
			    bitrate_error / 10, bitrate_error % 10);
	}

	/* real sample point */
<<<<<<< HEAD
	bt->sample_point = can_update_sample_point(btc, sample_point_nominal, best_tseg,
					  &tseg1, &tseg2, NULL);
=======
	bt->sample_point = can_update_sample_point(btc, sample_point_nominal,
						   best_tseg, &tseg1, &tseg2,
						   NULL);
>>>>>>> 24b8d41d

	v64 = (u64)best_brp * 1000 * 1000 * 1000;
	do_div(v64, priv->clock.freq);
	bt->tq = (u32)v64;
	bt->prop_seg = tseg1 / 2;
	bt->phase_seg1 = tseg1 - bt->prop_seg;
	bt->phase_seg2 = tseg2;

	/* check for sjw user settings */
	if (!bt->sjw || !btc->sjw_max) {
		bt->sjw = 1;
	} else {
		/* bt->sjw is at least 1 -> sanitize upper bound to sjw_max */
		if (bt->sjw > btc->sjw_max)
			bt->sjw = btc->sjw_max;
		/* bt->sjw must not be higher than tseg2 */
		if (tseg2 < bt->sjw)
			bt->sjw = tseg2;
	}

	bt->brp = best_brp;

	/* real bitrate */
<<<<<<< HEAD
	bt->bitrate = priv->clock.freq / (bt->brp * (CAN_CALC_SYNC_SEG + tseg1 + tseg2));
=======
	bt->bitrate = priv->clock.freq /
		(bt->brp * (CAN_SYNC_SEG + tseg1 + tseg2));
>>>>>>> 24b8d41d

	return 0;
}
#else /* !CONFIG_CAN_CALC_BITTIMING */
static int can_calc_bittiming(struct net_device *dev, struct can_bittiming *bt,
			      const struct can_bittiming_const *btc)
{
	netdev_err(dev, "bit-timing calculation not available\n");
	return -EINVAL;
}
#endif /* CONFIG_CAN_CALC_BITTIMING */

/* Checks the validity of the specified bit-timing parameters prop_seg,
 * phase_seg1, phase_seg2 and sjw and tries to determine the bitrate
 * prescaler value brp. You can find more information in the header
 * file linux/can/netlink.h.
 */
static int can_fixup_bittiming(struct net_device *dev, struct can_bittiming *bt,
			       const struct can_bittiming_const *btc)
{
	struct can_priv *priv = netdev_priv(dev);
	int tseg1, alltseg;
	u64 brp64;

	tseg1 = bt->prop_seg + bt->phase_seg1;
	if (!bt->sjw)
		bt->sjw = 1;
	if (bt->sjw > btc->sjw_max ||
	    tseg1 < btc->tseg1_min || tseg1 > btc->tseg1_max ||
	    bt->phase_seg2 < btc->tseg2_min || bt->phase_seg2 > btc->tseg2_max)
		return -ERANGE;

	brp64 = (u64)priv->clock.freq * (u64)bt->tq;
	if (btc->brp_inc > 1)
		do_div(brp64, btc->brp_inc);
	brp64 += 500000000UL - 1;
	do_div(brp64, 1000000000UL); /* the practicable BRP */
	if (btc->brp_inc > 1)
		brp64 *= btc->brp_inc;
	bt->brp = (u32)brp64;

	if (bt->brp < btc->brp_min || bt->brp > btc->brp_max)
		return -EINVAL;

	alltseg = bt->prop_seg + bt->phase_seg1 + bt->phase_seg2 + 1;
	bt->bitrate = priv->clock.freq / (bt->brp * alltseg);
	bt->sample_point = ((tseg1 + 1) * 1000) / alltseg;

	return 0;
}

/* Checks the validity of predefined bitrate settings */
static int
can_validate_bitrate(struct net_device *dev, struct can_bittiming *bt,
		     const u32 *bitrate_const,
		     const unsigned int bitrate_const_cnt)
{
	struct can_priv *priv = netdev_priv(dev);
	unsigned int i;

	for (i = 0; i < bitrate_const_cnt; i++) {
		if (bt->bitrate == bitrate_const[i])
			break;
	}

	if (i >= priv->bitrate_const_cnt)
		return -EINVAL;

	return 0;
}

static int can_get_bittiming(struct net_device *dev, struct can_bittiming *bt,
			     const struct can_bittiming_const *btc,
			     const u32 *bitrate_const,
			     const unsigned int bitrate_const_cnt)
{
	int err;

	/* Depending on the given can_bittiming parameter structure the CAN
	 * timing parameters are calculated based on the provided bitrate OR
	 * alternatively the CAN timing parameters (tq, prop_seg, etc.) are
	 * provided directly which are then checked and fixed up.
	 */
	if (!bt->tq && bt->bitrate && btc)
		err = can_calc_bittiming(dev, bt, btc);
	else if (bt->tq && !bt->bitrate && btc)
		err = can_fixup_bittiming(dev, bt, btc);
	else if (!bt->tq && bt->bitrate && bitrate_const)
		err = can_validate_bitrate(dev, bt, bitrate_const,
					   bitrate_const_cnt);
	else
		err = -EINVAL;

	return err;
}

static void can_update_state_error_stats(struct net_device *dev,
					 enum can_state new_state)
{
	struct can_priv *priv = netdev_priv(dev);

	if (new_state <= priv->state)
		return;

	switch (new_state) {
	case CAN_STATE_ERROR_WARNING:
		priv->can_stats.error_warning++;
		break;
	case CAN_STATE_ERROR_PASSIVE:
		priv->can_stats.error_passive++;
		break;
	case CAN_STATE_BUS_OFF:
		priv->can_stats.bus_off++;
		break;
	default:
		break;
	}
}

static int can_tx_state_to_frame(struct net_device *dev, enum can_state state)
{
	switch (state) {
	case CAN_STATE_ERROR_ACTIVE:
		return CAN_ERR_CRTL_ACTIVE;
	case CAN_STATE_ERROR_WARNING:
		return CAN_ERR_CRTL_TX_WARNING;
	case CAN_STATE_ERROR_PASSIVE:
		return CAN_ERR_CRTL_TX_PASSIVE;
	default:
		return 0;
	}
}

static int can_rx_state_to_frame(struct net_device *dev, enum can_state state)
{
	switch (state) {
	case CAN_STATE_ERROR_ACTIVE:
		return CAN_ERR_CRTL_ACTIVE;
	case CAN_STATE_ERROR_WARNING:
		return CAN_ERR_CRTL_RX_WARNING;
	case CAN_STATE_ERROR_PASSIVE:
		return CAN_ERR_CRTL_RX_PASSIVE;
	default:
		return 0;
	}
}

static const char *can_get_state_str(const enum can_state state)
{
	switch (state) {
	case CAN_STATE_ERROR_ACTIVE:
		return "Error Active";
	case CAN_STATE_ERROR_WARNING:
		return "Error Warning";
	case CAN_STATE_ERROR_PASSIVE:
		return "Error Passive";
	case CAN_STATE_BUS_OFF:
		return "Bus Off";
	case CAN_STATE_STOPPED:
		return "Stopped";
	case CAN_STATE_SLEEPING:
		return "Sleeping";
	default:
		return "<unknown>";
	}

	return "<unknown>";
}

void can_change_state(struct net_device *dev, struct can_frame *cf,
		      enum can_state tx_state, enum can_state rx_state)
{
	struct can_priv *priv = netdev_priv(dev);
	enum can_state new_state = max(tx_state, rx_state);

	if (unlikely(new_state == priv->state)) {
		netdev_warn(dev, "%s: oops, state did not change", __func__);
		return;
	}

	netdev_dbg(dev, "Controller changed from %s State (%d) into %s State (%d).\n",
		   can_get_state_str(priv->state), priv->state,
		   can_get_state_str(new_state), new_state);

	can_update_state_error_stats(dev, new_state);
	priv->state = new_state;

	if (!cf)
		return;

	if (unlikely(new_state == CAN_STATE_BUS_OFF)) {
		cf->can_id |= CAN_ERR_BUSOFF;
		return;
	}

	cf->can_id |= CAN_ERR_CRTL;
	cf->data[1] |= tx_state >= rx_state ?
		       can_tx_state_to_frame(dev, tx_state) : 0;
	cf->data[1] |= tx_state <= rx_state ?
		       can_rx_state_to_frame(dev, rx_state) : 0;
}
EXPORT_SYMBOL_GPL(can_change_state);

/* Local echo of CAN messages
 *
 * CAN network devices *should* support a local echo functionality
 * (see Documentation/networking/can.rst). To test the handling of CAN
 * interfaces that do not support the local echo both driver types are
 * implemented. In the case that the driver does not support the echo
 * the IFF_ECHO remains clear in dev->flags. This causes the PF_CAN core
 * to perform the echo as a fallback solution.
 */
static void can_flush_echo_skb(struct net_device *dev)
{
	struct can_priv *priv = netdev_priv(dev);
	struct net_device_stats *stats = &dev->stats;
	int i;

	for (i = 0; i < priv->echo_skb_max; i++) {
		if (priv->echo_skb[i]) {
			kfree_skb(priv->echo_skb[i]);
			priv->echo_skb[i] = NULL;
			stats->tx_dropped++;
			stats->tx_aborted_errors++;
		}
	}
}

/* Put the skb on the stack to be looped backed locally lateron
 *
 * The function is typically called in the start_xmit function
 * of the device driver. The driver must protect access to
 * priv->echo_skb, if necessary.
 */
int can_put_echo_skb(struct sk_buff *skb, struct net_device *dev,
		     unsigned int idx)
{
	struct can_priv *priv = netdev_priv(dev);

	BUG_ON(idx >= priv->echo_skb_max);

	/* check flag whether this packet has to be looped back */
	if (!(dev->flags & IFF_ECHO) || skb->pkt_type != PACKET_LOOPBACK ||
	    (skb->protocol != htons(ETH_P_CAN) &&
	     skb->protocol != htons(ETH_P_CANFD))) {
		kfree_skb(skb);
		return 0;
	}

	if (!priv->echo_skb[idx]) {
		skb = can_create_echo_skb(skb);
		if (!skb)
			return -ENOMEM;

		/* make settings for echo to reduce code in irq context */
		skb->pkt_type = PACKET_BROADCAST;
		skb->ip_summed = CHECKSUM_UNNECESSARY;
		skb->dev = dev;

		/* save this skb for tx interrupt echo handling */
		priv->echo_skb[idx] = skb;
	} else {
		/* locking problem with netif_stop_queue() ?? */
		netdev_err(dev, "%s: BUG! echo_skb %d is occupied!\n", __func__, idx);
		kfree_skb(skb);
		return -EBUSY;
	}

	return 0;
}
EXPORT_SYMBOL_GPL(can_put_echo_skb);

struct sk_buff *
__can_get_echo_skb(struct net_device *dev, unsigned int idx, u8 *len_ptr)
{
	struct can_priv *priv = netdev_priv(dev);

	if (idx >= priv->echo_skb_max) {
		netdev_err(dev, "%s: BUG! Trying to access can_priv::echo_skb out of bounds (%u/max %u)\n",
			   __func__, idx, priv->echo_skb_max);
		return NULL;
	}

	if (priv->echo_skb[idx]) {
		/* Using "struct canfd_frame::len" for the frame
		 * length is supported on both CAN and CANFD frames.
		 */
		struct sk_buff *skb = priv->echo_skb[idx];
		struct canfd_frame *cf = (struct canfd_frame *)skb->data;

		/* get the real payload length for netdev statistics */
		if (cf->can_id & CAN_RTR_FLAG)
			*len_ptr = 0;
		else
			*len_ptr = cf->len;

		priv->echo_skb[idx] = NULL;

		return skb;
	}

	return NULL;
}

/* Get the skb from the stack and loop it back locally
 *
 * The function is typically called when the TX done interrupt
 * is handled in the device driver. The driver must protect
 * access to priv->echo_skb, if necessary.
 */
unsigned int can_get_echo_skb(struct net_device *dev, unsigned int idx)
{
	struct sk_buff *skb;
	u8 len;

	skb = __can_get_echo_skb(dev, idx, &len);
	if (!skb)
		return 0;

	skb_get(skb);
	if (netif_rx(skb) == NET_RX_SUCCESS)
		dev_consume_skb_any(skb);
	else
		dev_kfree_skb_any(skb);

	return len;
}
EXPORT_SYMBOL_GPL(can_get_echo_skb);

/* Remove the skb from the stack and free it.
 *
 * The function is typically called when TX failed.
 */
void can_free_echo_skb(struct net_device *dev, unsigned int idx)
{
	struct can_priv *priv = netdev_priv(dev);

	BUG_ON(idx >= priv->echo_skb_max);

	if (priv->echo_skb[idx]) {
		dev_kfree_skb_any(priv->echo_skb[idx]);
		priv->echo_skb[idx] = NULL;
	}
}
EXPORT_SYMBOL_GPL(can_free_echo_skb);

<<<<<<< HEAD
/*
 * CAN device restart for bus-off recovery
 */
=======
/* CAN device restart for bus-off recovery */
>>>>>>> 24b8d41d
static void can_restart(struct net_device *dev)
{
	struct can_priv *priv = netdev_priv(dev);
	struct net_device_stats *stats = &dev->stats;
	struct sk_buff *skb;
	struct can_frame *cf;
	int err;

	BUG_ON(netif_carrier_ok(dev));

	/* No synchronization needed because the device is bus-off and
	 * no messages can come in or go out.
	 */
	can_flush_echo_skb(dev);

	/* send restart message upstream */
	skb = alloc_can_err_skb(dev, &cf);
	if (!skb)
		goto restart;

	cf->can_id |= CAN_ERR_RESTARTED;

	netif_rx_ni(skb);

	stats->rx_packets++;
	stats->rx_bytes += cf->can_dlc;

restart:
	netdev_dbg(dev, "restarted\n");
	priv->can_stats.restarts++;

	/* Now restart the device */
	err = priv->do_set_mode(dev, CAN_MODE_START);

	netif_carrier_on(dev);
	if (err)
		netdev_err(dev, "Error %d during restart", err);
}

static void can_restart_work(struct work_struct *work)
{
	struct delayed_work *dwork = to_delayed_work(work);
<<<<<<< HEAD
	struct can_priv *priv = container_of(dwork, struct can_priv, restart_work);
=======
	struct can_priv *priv = container_of(dwork, struct can_priv,
					     restart_work);
>>>>>>> 24b8d41d

	can_restart(priv->dev);
}

int can_restart_now(struct net_device *dev)
{
	struct can_priv *priv = netdev_priv(dev);

	/* A manual restart is only permitted if automatic restart is
	 * disabled and the device is in the bus-off state
	 */
	if (priv->restart_ms)
		return -EINVAL;
	if (priv->state != CAN_STATE_BUS_OFF)
		return -EBUSY;

	cancel_delayed_work_sync(&priv->restart_work);
	can_restart(dev);

	return 0;
}

/* CAN bus-off
 *
 * This functions should be called when the device goes bus-off to
 * tell the netif layer that no more packets can be sent or received.
 * If enabled, a timer is started to trigger bus-off recovery.
 */
void can_bus_off(struct net_device *dev)
{
	struct can_priv *priv = netdev_priv(dev);

	if (priv->restart_ms)
		netdev_info(dev, "bus-off, scheduling restart in %d ms\n",
			    priv->restart_ms);
	else
		netdev_info(dev, "bus-off\n");

	netif_carrier_off(dev);

	if (priv->restart_ms)
		schedule_delayed_work(&priv->restart_work,
				      msecs_to_jiffies(priv->restart_ms));
}
EXPORT_SYMBOL_GPL(can_bus_off);

static void can_setup(struct net_device *dev)
{
	dev->type = ARPHRD_CAN;
	dev->mtu = CAN_MTU;
	dev->hard_header_len = 0;
	dev->addr_len = 0;
	dev->tx_queue_len = 10;

	/* New-style flags. */
	dev->flags = IFF_NOARP;
	dev->features = NETIF_F_HW_CSUM;
}

struct sk_buff *alloc_can_skb(struct net_device *dev, struct can_frame **cf)
{
	struct sk_buff *skb;

	skb = netdev_alloc_skb(dev, sizeof(struct can_skb_priv) +
			       sizeof(struct can_frame));
	if (unlikely(!skb))
		return NULL;

	skb->protocol = htons(ETH_P_CAN);
	skb->pkt_type = PACKET_BROADCAST;
	skb->ip_summed = CHECKSUM_UNNECESSARY;

	skb_reset_mac_header(skb);
	skb_reset_network_header(skb);
	skb_reset_transport_header(skb);

	can_skb_reserve(skb);
	can_skb_prv(skb)->ifindex = dev->ifindex;
	can_skb_prv(skb)->skbcnt = 0;

	*cf = skb_put_zero(skb, sizeof(struct can_frame));

	return skb;
}
EXPORT_SYMBOL_GPL(alloc_can_skb);

struct sk_buff *alloc_canfd_skb(struct net_device *dev,
				struct canfd_frame **cfd)
{
	struct sk_buff *skb;

	skb = netdev_alloc_skb(dev, sizeof(struct can_skb_priv) +
			       sizeof(struct canfd_frame));
	if (unlikely(!skb))
		return NULL;

	skb->protocol = htons(ETH_P_CANFD);
	skb->pkt_type = PACKET_BROADCAST;
	skb->ip_summed = CHECKSUM_UNNECESSARY;

	skb_reset_mac_header(skb);
	skb_reset_network_header(skb);
	skb_reset_transport_header(skb);

	can_skb_reserve(skb);
	can_skb_prv(skb)->ifindex = dev->ifindex;
	can_skb_prv(skb)->skbcnt = 0;

	*cfd = skb_put_zero(skb, sizeof(struct canfd_frame));

	return skb;
}
EXPORT_SYMBOL_GPL(alloc_canfd_skb);

struct sk_buff *alloc_can_err_skb(struct net_device *dev, struct can_frame **cf)
{
	struct sk_buff *skb;

	skb = alloc_can_skb(dev, cf);
	if (unlikely(!skb))
		return NULL;

	(*cf)->can_id = CAN_ERR_FLAG;
	(*cf)->can_dlc = CAN_ERR_DLC;

	return skb;
}
EXPORT_SYMBOL_GPL(alloc_can_err_skb);

/* Allocate and setup space for the CAN network device */
struct net_device *alloc_candev_mqs(int sizeof_priv, unsigned int echo_skb_max,
				    unsigned int txqs, unsigned int rxqs)
{
	struct net_device *dev;
	struct can_priv *priv;
	int size;

	/* We put the driver's priv, the CAN mid layer priv and the
	 * echo skb into the netdevice's priv. The memory layout for
	 * the netdev_priv is like this:
	 *
	 * +-------------------------+
	 * | driver's priv           |
	 * +-------------------------+
	 * | struct can_ml_priv      |
	 * +-------------------------+
	 * | array of struct sk_buff |
	 * +-------------------------+
	 */

	size = ALIGN(sizeof_priv, NETDEV_ALIGN) + sizeof(struct can_ml_priv);

	if (echo_skb_max)
		size = ALIGN(size, sizeof(struct sk_buff *)) +
			echo_skb_max * sizeof(struct sk_buff *);

	dev = alloc_netdev_mqs(size, "can%d", NET_NAME_UNKNOWN, can_setup,
			       txqs, rxqs);
	if (!dev)
		return NULL;

	priv = netdev_priv(dev);
	priv->dev = dev;
<<<<<<< HEAD
=======

	dev->ml_priv = (void *)priv + ALIGN(sizeof_priv, NETDEV_ALIGN);
>>>>>>> 24b8d41d

	if (echo_skb_max) {
		priv->echo_skb_max = echo_skb_max;
		priv->echo_skb = (void *)priv +
			(size - echo_skb_max * sizeof(struct sk_buff *));
	}

	priv->state = CAN_STATE_STOPPED;

	INIT_DELAYED_WORK(&priv->restart_work, can_restart_work);

	return dev;
}
EXPORT_SYMBOL_GPL(alloc_candev_mqs);

/* Free space of the CAN network device */
void free_candev(struct net_device *dev)
{
	free_netdev(dev);
}
EXPORT_SYMBOL_GPL(free_candev);

/* changing MTU and control mode for CAN/CANFD devices */
int can_change_mtu(struct net_device *dev, int new_mtu)
{
	struct can_priv *priv = netdev_priv(dev);

	/* Do not allow changing the MTU while running */
	if (dev->flags & IFF_UP)
		return -EBUSY;

	/* allow change of MTU according to the CANFD ability of the device */
	switch (new_mtu) {
	case CAN_MTU:
		/* 'CANFD-only' controllers can not switch to CAN_MTU */
		if (priv->ctrlmode_static & CAN_CTRLMODE_FD)
			return -EINVAL;

		priv->ctrlmode &= ~CAN_CTRLMODE_FD;
		break;

	case CANFD_MTU:
		/* check for potential CANFD ability */
		if (!(priv->ctrlmode_supported & CAN_CTRLMODE_FD) &&
		    !(priv->ctrlmode_static & CAN_CTRLMODE_FD))
			return -EINVAL;

		priv->ctrlmode |= CAN_CTRLMODE_FD;
		break;

	default:
		return -EINVAL;
	}

	dev->mtu = new_mtu;
	return 0;
}
EXPORT_SYMBOL_GPL(can_change_mtu);

/* Common open function when the device gets opened.
 *
 * This function should be called in the open function of the device
 * driver.
 */
int open_candev(struct net_device *dev)
{
	struct can_priv *priv = netdev_priv(dev);

	if (!priv->bittiming.bitrate) {
		netdev_err(dev, "bit-timing not yet defined\n");
		return -EINVAL;
	}

	/* For CAN FD the data bitrate has to be >= the arbitration bitrate */
	if ((priv->ctrlmode & CAN_CTRLMODE_FD) &&
	    (!priv->data_bittiming.bitrate ||
	     priv->data_bittiming.bitrate < priv->bittiming.bitrate)) {
		netdev_err(dev, "incorrect/missing data bit-timing\n");
		return -EINVAL;
	}

	/* Switch carrier on if device was stopped while in bus-off state */
	if (!netif_carrier_ok(dev))
		netif_carrier_on(dev);

	return 0;
}
EXPORT_SYMBOL_GPL(open_candev);

#ifdef CONFIG_OF
/* Common function that can be used to understand the limitation of
 * a transceiver when it provides no means to determine these limitations
 * at runtime.
 */
void of_can_transceiver(struct net_device *dev)
{
	struct device_node *dn;
	struct can_priv *priv = netdev_priv(dev);
	struct device_node *np = dev->dev.parent->of_node;
	int ret;

	dn = of_get_child_by_name(np, "can-transceiver");
	if (!dn)
		return;

	ret = of_property_read_u32(dn, "max-bitrate", &priv->bitrate_max);
	of_node_put(dn);
	if ((ret && ret != -EINVAL) || (!ret && !priv->bitrate_max))
		netdev_warn(dev, "Invalid value for transceiver max bitrate. Ignoring bitrate limit.\n");
}
EXPORT_SYMBOL_GPL(of_can_transceiver);
#endif

/* Common close function for cleanup before the device gets closed.
 *
 * This function should be called in the close function of the device
 * driver.
 */
void close_candev(struct net_device *dev)
{
	struct can_priv *priv = netdev_priv(dev);

	cancel_delayed_work_sync(&priv->restart_work);
	can_flush_echo_skb(dev);
}
EXPORT_SYMBOL_GPL(close_candev);

/* CAN netlink interface */
static const struct nla_policy can_policy[IFLA_CAN_MAX + 1] = {
	[IFLA_CAN_STATE]	= { .type = NLA_U32 },
	[IFLA_CAN_CTRLMODE]	= { .len = sizeof(struct can_ctrlmode) },
	[IFLA_CAN_RESTART_MS]	= { .type = NLA_U32 },
	[IFLA_CAN_RESTART]	= { .type = NLA_U32 },
	[IFLA_CAN_BITTIMING]	= { .len = sizeof(struct can_bittiming) },
	[IFLA_CAN_BITTIMING_CONST]
				= { .len = sizeof(struct can_bittiming_const) },
	[IFLA_CAN_CLOCK]	= { .len = sizeof(struct can_clock) },
	[IFLA_CAN_BERR_COUNTER]	= { .len = sizeof(struct can_berr_counter) },
	[IFLA_CAN_DATA_BITTIMING]
				= { .len = sizeof(struct can_bittiming) },
	[IFLA_CAN_DATA_BITTIMING_CONST]
				= { .len = sizeof(struct can_bittiming_const) },
	[IFLA_CAN_TERMINATION]	= { .type = NLA_U16 },
};

<<<<<<< HEAD
static int can_validate(struct nlattr *tb[], struct nlattr *data[])
=======
static int can_validate(struct nlattr *tb[], struct nlattr *data[],
			struct netlink_ext_ack *extack)
>>>>>>> 24b8d41d
{
	bool is_can_fd = false;

	/* Make sure that valid CAN FD configurations always consist of
	 * - nominal/arbitration bittiming
	 * - data bittiming
	 * - control mode with CAN_CTRLMODE_FD set
	 */

	if (!data)
		return 0;

	if (data[IFLA_CAN_CTRLMODE]) {
		struct can_ctrlmode *cm = nla_data(data[IFLA_CAN_CTRLMODE]);

		is_can_fd = cm->flags & cm->mask & CAN_CTRLMODE_FD;
	}

	if (is_can_fd) {
		if (!data[IFLA_CAN_BITTIMING] || !data[IFLA_CAN_DATA_BITTIMING])
			return -EOPNOTSUPP;
	}

	if (data[IFLA_CAN_DATA_BITTIMING]) {
		if (!is_can_fd || !data[IFLA_CAN_BITTIMING])
			return -EOPNOTSUPP;
	}

	return 0;
}

<<<<<<< HEAD
static int can_changelink(struct net_device *dev,
			  struct nlattr *tb[], struct nlattr *data[])
=======
static int can_changelink(struct net_device *dev, struct nlattr *tb[],
			  struct nlattr *data[],
			  struct netlink_ext_ack *extack)
>>>>>>> 24b8d41d
{
	struct can_priv *priv = netdev_priv(dev);
	int err;

	/* We need synchronization with dev->stop() */
	ASSERT_RTNL();

	if (data[IFLA_CAN_BITTIMING]) {
		struct can_bittiming bt;

		/* Do not allow changing bittiming while running */
		if (dev->flags & IFF_UP)
			return -EBUSY;

		/* Calculate bittiming parameters based on
		 * bittiming_const if set, otherwise pass bitrate
		 * directly via do_set_bitrate(). Bail out if neither
		 * is given.
		 */
		if (!priv->bittiming_const && !priv->do_set_bittiming)
			return -EOPNOTSUPP;

		memcpy(&bt, nla_data(data[IFLA_CAN_BITTIMING]), sizeof(bt));
		err = can_get_bittiming(dev, &bt,
					priv->bittiming_const,
					priv->bitrate_const,
					priv->bitrate_const_cnt);
		if (err)
			return err;

		if (priv->bitrate_max && bt.bitrate > priv->bitrate_max) {
			netdev_err(dev, "arbitration bitrate surpasses transceiver capabilities of %d bps\n",
				   priv->bitrate_max);
			return -EINVAL;
		}

		memcpy(&priv->bittiming, &bt, sizeof(bt));

		if (priv->do_set_bittiming) {
			/* Finally, set the bit-timing registers */
			err = priv->do_set_bittiming(dev);
			if (err)
				return err;
		}
	}

	if (data[IFLA_CAN_CTRLMODE]) {
		struct can_ctrlmode *cm;
		u32 ctrlstatic;
		u32 maskedflags;

		/* Do not allow changing controller mode while running */
		if (dev->flags & IFF_UP)
			return -EBUSY;
		cm = nla_data(data[IFLA_CAN_CTRLMODE]);
		ctrlstatic = priv->ctrlmode_static;
		maskedflags = cm->flags & cm->mask;

		/* check whether provided bits are allowed to be passed */
		if (cm->mask & ~(priv->ctrlmode_supported | ctrlstatic))
			return -EOPNOTSUPP;

		/* do not check for static fd-non-iso if 'fd' is disabled */
		if (!(maskedflags & CAN_CTRLMODE_FD))
			ctrlstatic &= ~CAN_CTRLMODE_FD_NON_ISO;

		/* make sure static options are provided by configuration */
		if ((maskedflags & ctrlstatic) != ctrlstatic)
			return -EOPNOTSUPP;

		/* clear bits to be modified and copy the flag values */
		priv->ctrlmode &= ~cm->mask;
		priv->ctrlmode |= maskedflags;

		/* CAN_CTRLMODE_FD can only be set when driver supports FD */
		if (priv->ctrlmode & CAN_CTRLMODE_FD)
			dev->mtu = CANFD_MTU;
		else
			dev->mtu = CAN_MTU;
	}

	if (data[IFLA_CAN_RESTART_MS]) {
		/* Do not allow changing restart delay while running */
		if (dev->flags & IFF_UP)
			return -EBUSY;
		priv->restart_ms = nla_get_u32(data[IFLA_CAN_RESTART_MS]);
	}

	if (data[IFLA_CAN_RESTART]) {
		/* Do not allow a restart while not running */
		if (!(dev->flags & IFF_UP))
			return -EINVAL;
		err = can_restart_now(dev);
		if (err)
			return err;
	}

	if (data[IFLA_CAN_DATA_BITTIMING]) {
		struct can_bittiming dbt;

		/* Do not allow changing bittiming while running */
		if (dev->flags & IFF_UP)
			return -EBUSY;

		/* Calculate bittiming parameters based on
		 * data_bittiming_const if set, otherwise pass bitrate
		 * directly via do_set_bitrate(). Bail out if neither
		 * is given.
		 */
		if (!priv->data_bittiming_const && !priv->do_set_data_bittiming)
			return -EOPNOTSUPP;

		memcpy(&dbt, nla_data(data[IFLA_CAN_DATA_BITTIMING]),
		       sizeof(dbt));
		err = can_get_bittiming(dev, &dbt,
					priv->data_bittiming_const,
					priv->data_bitrate_const,
					priv->data_bitrate_const_cnt);
		if (err)
			return err;

		if (priv->bitrate_max && dbt.bitrate > priv->bitrate_max) {
			netdev_err(dev, "canfd data bitrate surpasses transceiver capabilities of %d bps\n",
				   priv->bitrate_max);
			return -EINVAL;
		}

		memcpy(&priv->data_bittiming, &dbt, sizeof(dbt));

		if (priv->do_set_data_bittiming) {
			/* Finally, set the bit-timing registers */
			err = priv->do_set_data_bittiming(dev);
			if (err)
				return err;
		}
	}

	if (data[IFLA_CAN_TERMINATION]) {
		const u16 termval = nla_get_u16(data[IFLA_CAN_TERMINATION]);
		const unsigned int num_term = priv->termination_const_cnt;
		unsigned int i;

		if (!priv->do_set_termination)
			return -EOPNOTSUPP;

		/* check whether given value is supported by the interface */
		for (i = 0; i < num_term; i++) {
			if (termval == priv->termination_const[i])
				break;
		}
		if (i >= num_term)
			return -EINVAL;

		/* Finally, set the termination value */
		err = priv->do_set_termination(dev, termval);
		if (err)
			return err;

		priv->termination = termval;
	}

	return 0;
}

static size_t can_get_size(const struct net_device *dev)
{
	struct can_priv *priv = netdev_priv(dev);
	size_t size = 0;

	if (priv->bittiming.bitrate)				/* IFLA_CAN_BITTIMING */
		size += nla_total_size(sizeof(struct can_bittiming));
	if (priv->bittiming_const)				/* IFLA_CAN_BITTIMING_CONST */
		size += nla_total_size(sizeof(struct can_bittiming_const));
	size += nla_total_size(sizeof(struct can_clock));	/* IFLA_CAN_CLOCK */
	size += nla_total_size(sizeof(u32));			/* IFLA_CAN_STATE */
	size += nla_total_size(sizeof(struct can_ctrlmode));	/* IFLA_CAN_CTRLMODE */
	size += nla_total_size(sizeof(u32));			/* IFLA_CAN_RESTART_MS */
	if (priv->do_get_berr_counter)				/* IFLA_CAN_BERR_COUNTER */
		size += nla_total_size(sizeof(struct can_berr_counter));
	if (priv->data_bittiming.bitrate)			/* IFLA_CAN_DATA_BITTIMING */
		size += nla_total_size(sizeof(struct can_bittiming));
	if (priv->data_bittiming_const)				/* IFLA_CAN_DATA_BITTIMING_CONST */
		size += nla_total_size(sizeof(struct can_bittiming_const));
	if (priv->termination_const) {
		size += nla_total_size(sizeof(priv->termination));		/* IFLA_CAN_TERMINATION */
		size += nla_total_size(sizeof(*priv->termination_const) *	/* IFLA_CAN_TERMINATION_CONST */
				       priv->termination_const_cnt);
	}
	if (priv->bitrate_const)				/* IFLA_CAN_BITRATE_CONST */
		size += nla_total_size(sizeof(*priv->bitrate_const) *
				       priv->bitrate_const_cnt);
	if (priv->data_bitrate_const)				/* IFLA_CAN_DATA_BITRATE_CONST */
		size += nla_total_size(sizeof(*priv->data_bitrate_const) *
				       priv->data_bitrate_const_cnt);
	size += sizeof(priv->bitrate_max);			/* IFLA_CAN_BITRATE_MAX */

	return size;
}

static int can_fill_info(struct sk_buff *skb, const struct net_device *dev)
{
	struct can_priv *priv = netdev_priv(dev);
	struct can_ctrlmode cm = {.flags = priv->ctrlmode};
	struct can_berr_counter bec;
	enum can_state state = priv->state;

	if (priv->do_get_state)
		priv->do_get_state(dev, &state);

	if ((priv->bittiming.bitrate &&
	     nla_put(skb, IFLA_CAN_BITTIMING,
		     sizeof(priv->bittiming), &priv->bittiming)) ||

	    (priv->bittiming_const &&
	     nla_put(skb, IFLA_CAN_BITTIMING_CONST,
		     sizeof(*priv->bittiming_const), priv->bittiming_const)) ||

	    nla_put(skb, IFLA_CAN_CLOCK, sizeof(priv->clock), &priv->clock) ||
	    nla_put_u32(skb, IFLA_CAN_STATE, state) ||
	    nla_put(skb, IFLA_CAN_CTRLMODE, sizeof(cm), &cm) ||
	    nla_put_u32(skb, IFLA_CAN_RESTART_MS, priv->restart_ms) ||

	    (priv->do_get_berr_counter &&
	     !priv->do_get_berr_counter(dev, &bec) &&
	     nla_put(skb, IFLA_CAN_BERR_COUNTER, sizeof(bec), &bec)) ||

	    (priv->data_bittiming.bitrate &&
	     nla_put(skb, IFLA_CAN_DATA_BITTIMING,
		     sizeof(priv->data_bittiming), &priv->data_bittiming)) ||

	    (priv->data_bittiming_const &&
	     nla_put(skb, IFLA_CAN_DATA_BITTIMING_CONST,
		     sizeof(*priv->data_bittiming_const),
		     priv->data_bittiming_const)) ||

	    (priv->termination_const &&
	     (nla_put_u16(skb, IFLA_CAN_TERMINATION, priv->termination) ||
	      nla_put(skb, IFLA_CAN_TERMINATION_CONST,
		      sizeof(*priv->termination_const) *
		      priv->termination_const_cnt,
		      priv->termination_const))) ||

	    (priv->bitrate_const &&
	     nla_put(skb, IFLA_CAN_BITRATE_CONST,
		     sizeof(*priv->bitrate_const) *
		     priv->bitrate_const_cnt,
		     priv->bitrate_const)) ||

	    (priv->data_bitrate_const &&
	     nla_put(skb, IFLA_CAN_DATA_BITRATE_CONST,
		     sizeof(*priv->data_bitrate_const) *
		     priv->data_bitrate_const_cnt,
		     priv->data_bitrate_const)) ||

	    (nla_put(skb, IFLA_CAN_BITRATE_MAX,
		     sizeof(priv->bitrate_max),
		     &priv->bitrate_max))
	    )

		return -EMSGSIZE;

	return 0;
}

static size_t can_get_xstats_size(const struct net_device *dev)
{
	return sizeof(struct can_device_stats);
}

static int can_fill_xstats(struct sk_buff *skb, const struct net_device *dev)
{
	struct can_priv *priv = netdev_priv(dev);

	if (nla_put(skb, IFLA_INFO_XSTATS,
		    sizeof(priv->can_stats), &priv->can_stats))
		goto nla_put_failure;
	return 0;

nla_put_failure:
	return -EMSGSIZE;
}

static int can_newlink(struct net *src_net, struct net_device *dev,
		       struct nlattr *tb[], struct nlattr *data[],
		       struct netlink_ext_ack *extack)
{
	return -EOPNOTSUPP;
}

static void can_dellink(struct net_device *dev, struct list_head *head)
{
<<<<<<< HEAD
	return;
=======
>>>>>>> 24b8d41d
}

static struct rtnl_link_ops can_link_ops __read_mostly = {
	.kind		= "can",
	.maxtype	= IFLA_CAN_MAX,
	.policy		= can_policy,
	.setup		= can_setup,
	.validate	= can_validate,
	.newlink	= can_newlink,
	.changelink	= can_changelink,
	.dellink	= can_dellink,
	.get_size	= can_get_size,
	.fill_info	= can_fill_info,
	.get_xstats_size = can_get_xstats_size,
	.fill_xstats	= can_fill_xstats,
};

/* Register the CAN network device */
int register_candev(struct net_device *dev)
{
	struct can_priv *priv = netdev_priv(dev);

	/* Ensure termination_const, termination_const_cnt and
	 * do_set_termination consistency. All must be either set or
	 * unset.
	 */
	if ((!priv->termination_const != !priv->termination_const_cnt) ||
	    (!priv->termination_const != !priv->do_set_termination))
		return -EINVAL;

	if (!priv->bitrate_const != !priv->bitrate_const_cnt)
		return -EINVAL;

	if (!priv->data_bitrate_const != !priv->data_bitrate_const_cnt)
		return -EINVAL;

	dev->rtnl_link_ops = &can_link_ops;
	netif_carrier_off(dev);

	return register_netdev(dev);
}
EXPORT_SYMBOL_GPL(register_candev);

/* Unregister the CAN network device */
void unregister_candev(struct net_device *dev)
{
	unregister_netdev(dev);
}
EXPORT_SYMBOL_GPL(unregister_candev);

/* Test if a network device is a candev based device
 * and return the can_priv* if so.
 */
struct can_priv *safe_candev_priv(struct net_device *dev)
{
	if (dev->type != ARPHRD_CAN || dev->rtnl_link_ops != &can_link_ops)
		return NULL;

	return netdev_priv(dev);
}
EXPORT_SYMBOL_GPL(safe_candev_priv);

static __init int can_dev_init(void)
{
	int err;

	can_led_notifier_init();

	err = rtnl_link_register(&can_link_ops);
	if (!err)
		pr_info(MOD_DESC "\n");

	return err;
}
module_init(can_dev_init);

static __exit void can_dev_exit(void)
{
	rtnl_link_unregister(&can_link_ops);

	can_led_notifier_exit();
}
module_exit(can_dev_exit);

MODULE_ALIAS_RTNL_LINK("can");<|MERGE_RESOLUTION|>--- conflicted
+++ resolved
@@ -60,7 +60,6 @@
 
 #ifdef CONFIG_CAN_CALC_BITTIMING
 #define CAN_CALC_MAX_ERROR 50 /* in one-tenth of a percent */
-#define CAN_CALC_SYNC_SEG 1
 
 /* Bit-timing calculation derived from:
  *
@@ -74,18 +73,11 @@
  * registers of the CAN controller. You can find more information
  * in the header file linux/can/netlink.h.
  */
-<<<<<<< HEAD
-static int can_update_sample_point(const struct can_bittiming_const *btc,
-			  unsigned int sample_point_nominal, unsigned int tseg,
-			  unsigned int *tseg1_ptr, unsigned int *tseg2_ptr,
-			  unsigned int *sample_point_error_ptr)
-=======
 static int
 can_update_sample_point(const struct can_bittiming_const *btc,
 			unsigned int sample_point_nominal, unsigned int tseg,
 			unsigned int *tseg1_ptr, unsigned int *tseg2_ptr,
 			unsigned int *sample_point_error_ptr)
->>>>>>> 24b8d41d
 {
 	unsigned int sample_point_error, best_sample_point_error = UINT_MAX;
 	unsigned int sample_point, best_sample_point = 0;
@@ -93,13 +85,9 @@
 	int i;
 
 	for (i = 0; i <= 1; i++) {
-<<<<<<< HEAD
-		tseg2 = tseg + CAN_CALC_SYNC_SEG - (sample_point_nominal * (tseg + CAN_CALC_SYNC_SEG)) / 1000 - i;
-=======
 		tseg2 = tseg + CAN_SYNC_SEG -
 			(sample_point_nominal * (tseg + CAN_SYNC_SEG)) /
 			1000 - i;
->>>>>>> 24b8d41d
 		tseg2 = clamp(tseg2, btc->tseg2_min, btc->tseg2_max);
 		tseg1 = tseg - tseg2;
 		if (tseg1 > btc->tseg1_max) {
@@ -107,19 +95,12 @@
 			tseg2 = tseg - tseg1;
 		}
 
-<<<<<<< HEAD
-		sample_point = 1000 * (tseg + CAN_CALC_SYNC_SEG - tseg2) / (tseg + CAN_CALC_SYNC_SEG);
-		sample_point_error = abs(sample_point_nominal - sample_point);
-
-		if ((sample_point <= sample_point_nominal) && (sample_point_error < best_sample_point_error)) {
-=======
 		sample_point = 1000 * (tseg + CAN_SYNC_SEG - tseg2) /
 			(tseg + CAN_SYNC_SEG);
 		sample_point_error = abs(sample_point_nominal - sample_point);
 
 		if (sample_point <= sample_point_nominal &&
 		    sample_point_error < best_sample_point_error) {
->>>>>>> 24b8d41d
 			best_sample_point = sample_point;
 			best_sample_point_error = sample_point_error;
 			*tseg1_ptr = tseg1;
@@ -163,11 +144,7 @@
 	/* tseg even = round down, odd = round up */
 	for (tseg = (btc->tseg1_max + btc->tseg2_max) * 2 + 1;
 	     tseg >= (btc->tseg1_min + btc->tseg2_min) * 2; tseg--) {
-<<<<<<< HEAD
-		tsegall = CAN_CALC_SYNC_SEG + tseg / 2;
-=======
 		tsegall = CAN_SYNC_SEG + tseg / 2;
->>>>>>> 24b8d41d
 
 		/* Compute all possible tseg choices (tseg=tseg1+tseg2) */
 		brp = priv->clock.freq / (tsegall * bt->bitrate) + tseg % 2;
@@ -188,12 +165,8 @@
 		if (bitrate_error < best_bitrate_error)
 			best_sample_point_error = UINT_MAX;
 
-<<<<<<< HEAD
-		can_update_sample_point(btc, sample_point_nominal, tseg / 2, &tseg1, &tseg2, &sample_point_error);
-=======
 		can_update_sample_point(btc, sample_point_nominal, tseg / 2,
 					&tseg1, &tseg2, &sample_point_error);
->>>>>>> 24b8d41d
 		if (sample_point_error > best_sample_point_error)
 			continue;
 
@@ -222,14 +195,9 @@
 	}
 
 	/* real sample point */
-<<<<<<< HEAD
-	bt->sample_point = can_update_sample_point(btc, sample_point_nominal, best_tseg,
-					  &tseg1, &tseg2, NULL);
-=======
 	bt->sample_point = can_update_sample_point(btc, sample_point_nominal,
 						   best_tseg, &tseg1, &tseg2,
 						   NULL);
->>>>>>> 24b8d41d
 
 	v64 = (u64)best_brp * 1000 * 1000 * 1000;
 	do_div(v64, priv->clock.freq);
@@ -253,12 +221,8 @@
 	bt->brp = best_brp;
 
 	/* real bitrate */
-<<<<<<< HEAD
-	bt->bitrate = priv->clock.freq / (bt->brp * (CAN_CALC_SYNC_SEG + tseg1 + tseg2));
-=======
 	bt->bitrate = priv->clock.freq /
 		(bt->brp * (CAN_SYNC_SEG + tseg1 + tseg2));
->>>>>>> 24b8d41d
 
 	return 0;
 }
@@ -605,13 +569,7 @@
 }
 EXPORT_SYMBOL_GPL(can_free_echo_skb);
 
-<<<<<<< HEAD
-/*
- * CAN device restart for bus-off recovery
- */
-=======
 /* CAN device restart for bus-off recovery */
->>>>>>> 24b8d41d
 static void can_restart(struct net_device *dev)
 {
 	struct can_priv *priv = netdev_priv(dev);
@@ -654,12 +612,8 @@
 static void can_restart_work(struct work_struct *work)
 {
 	struct delayed_work *dwork = to_delayed_work(work);
-<<<<<<< HEAD
-	struct can_priv *priv = container_of(dwork, struct can_priv, restart_work);
-=======
 	struct can_priv *priv = container_of(dwork, struct can_priv,
 					     restart_work);
->>>>>>> 24b8d41d
 
 	can_restart(priv->dev);
 }
@@ -823,11 +777,8 @@
 
 	priv = netdev_priv(dev);
 	priv->dev = dev;
-<<<<<<< HEAD
-=======
 
 	dev->ml_priv = (void *)priv + ALIGN(sizeof_priv, NETDEV_ALIGN);
->>>>>>> 24b8d41d
 
 	if (echo_skb_max) {
 		priv->echo_skb_max = echo_skb_max;
@@ -973,12 +924,8 @@
 	[IFLA_CAN_TERMINATION]	= { .type = NLA_U16 },
 };
 
-<<<<<<< HEAD
-static int can_validate(struct nlattr *tb[], struct nlattr *data[])
-=======
 static int can_validate(struct nlattr *tb[], struct nlattr *data[],
 			struct netlink_ext_ack *extack)
->>>>>>> 24b8d41d
 {
 	bool is_can_fd = false;
 
@@ -1010,14 +957,9 @@
 	return 0;
 }
 
-<<<<<<< HEAD
-static int can_changelink(struct net_device *dev,
-			  struct nlattr *tb[], struct nlattr *data[])
-=======
 static int can_changelink(struct net_device *dev, struct nlattr *tb[],
 			  struct nlattr *data[],
 			  struct netlink_ext_ack *extack)
->>>>>>> 24b8d41d
 {
 	struct can_priv *priv = netdev_priv(dev);
 	int err;
@@ -1309,10 +1251,6 @@
 
 static void can_dellink(struct net_device *dev, struct list_head *head)
 {
-<<<<<<< HEAD
-	return;
-=======
->>>>>>> 24b8d41d
 }
 
 static struct rtnl_link_ops can_link_ops __read_mostly = {
