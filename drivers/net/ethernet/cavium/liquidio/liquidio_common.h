--- conflicted
+++ resolved
@@ -25,25 +25,11 @@
 
 #include "octeon_config.h"
 
-<<<<<<< HEAD
-#define LIQUIDIO_PACKAGE ""
-#define LIQUIDIO_BASE_MAJOR_VERSION 1
-#define LIQUIDIO_BASE_MINOR_VERSION 4
-#define LIQUIDIO_BASE_MICRO_VERSION 1
-#define LIQUIDIO_BASE_VERSION   __stringify(LIQUIDIO_BASE_MAJOR_VERSION) "." \
-				__stringify(LIQUIDIO_BASE_MINOR_VERSION)
-#define LIQUIDIO_MICRO_VERSION  "." __stringify(LIQUIDIO_BASE_MICRO_VERSION)
-#define LIQUIDIO_VERSION        LIQUIDIO_PACKAGE \
-				__stringify(LIQUIDIO_BASE_MAJOR_VERSION) "." \
-				__stringify(LIQUIDIO_BASE_MINOR_VERSION) \
-				"." __stringify(LIQUIDIO_BASE_MICRO_VERSION)
-=======
 #define LIQUIDIO_BASE_MAJOR_VERSION 1
 #define LIQUIDIO_BASE_MINOR_VERSION 7
 #define LIQUIDIO_BASE_MICRO_VERSION 2
 #define LIQUIDIO_BASE_VERSION   __stringify(LIQUIDIO_BASE_MAJOR_VERSION) "." \
 				__stringify(LIQUIDIO_BASE_MINOR_VERSION)
->>>>>>> 24b8d41d
 
 struct lio_version {
 	u16  major;
@@ -241,19 +227,13 @@
 #define   OCTNET_CMD_VERBOSE_ENABLE   0x14
 #define   OCTNET_CMD_VERBOSE_DISABLE  0x15
 
-<<<<<<< HEAD
-#define   OCTNET_CMD_ENABLE_VLAN_FILTER 0x16
-=======
 #define   OCTNET_CMD_VLAN_FILTER_CTL 0x16
->>>>>>> 24b8d41d
 #define   OCTNET_CMD_ADD_VLAN_FILTER  0x17
 #define   OCTNET_CMD_DEL_VLAN_FILTER  0x18
 #define   OCTNET_CMD_VXLAN_PORT_CONFIG 0x19
 
 #define   OCTNET_CMD_ID_ACTIVE         0x1a
 
-<<<<<<< HEAD
-=======
 #define   OCTNET_CMD_SET_UC_LIST       0x1b
 #define   OCTNET_CMD_SET_VF_LINKSTATE  0x1c
 
@@ -263,15 +243,12 @@
 #define   OCTNET_CMD_SET_VF_SPOOFCHK    0x1
 #define   OCTNET_GROUP1_LAST_CMD        OCTNET_CMD_SET_VF_SPOOFCHK
 
->>>>>>> 24b8d41d
 #define   OCTNET_CMD_VXLAN_PORT_ADD    0x0
 #define   OCTNET_CMD_VXLAN_PORT_DEL    0x1
 #define   OCTNET_CMD_RXCSUM_ENABLE     0x0
 #define   OCTNET_CMD_RXCSUM_DISABLE    0x1
 #define   OCTNET_CMD_TXCSUM_ENABLE     0x0
 #define   OCTNET_CMD_TXCSUM_DISABLE    0x1
-<<<<<<< HEAD
-=======
 #define   OCTNET_CMD_VLAN_FILTER_ENABLE 0x1
 #define   OCTNET_CMD_VLAN_FILTER_DISABLE 0x0
 
@@ -288,7 +265,6 @@
 #define OPCODE_NIC_VF_PORT_STATS        0x22
 
 #define   LIO_CMD_WAIT_TM 100
->>>>>>> 24b8d41d
 
 /* RX(packets coming from wire) Checksum verification flags */
 /* TCP/UDP csum */
@@ -336,12 +312,8 @@
 
 		u64 more:6; /* How many udd words follow the command */
 
-<<<<<<< HEAD
-		u64 reserved:29;
-=======
 		u64 cmdgroup:8;
 		u64 reserved:21;
->>>>>>> 24b8d41d
 
 		u64 param1:16;
 
@@ -353,12 +325,8 @@
 
 		u64 param1:16;
 
-<<<<<<< HEAD
-		u64 reserved:29;
-=======
 		u64 reserved:21;
 		u64 cmdgroup:8;
->>>>>>> 24b8d41d
 
 		u64 more:6;
 
@@ -727,17 +695,11 @@
 		u64 if_mode:5;
 		u64 pause:1;
 		u64 flashing:1;
-<<<<<<< HEAD
-		u64 reserved:15;
-#else
-		u64 reserved:15;
-=======
 		u64 phy_type:5;
 		u64 reserved:10;
 #else
 		u64 reserved:10;
 		u64 phy_type:5;
->>>>>>> 24b8d41d
 		u64 flashing:1;
 		u64 pause:1;
 		u64 if_mode:5;
@@ -750,15 +712,12 @@
 	} s;
 };
 
-<<<<<<< HEAD
-=======
 enum lio_phy_type {
 	LIO_PHY_PORT_TP = 0x0,
 	LIO_PHY_PORT_FIBRE = 0x1,
 	LIO_PHY_PORT_UNKNOWN,
 };
 
->>>>>>> 24b8d41d
 /** The txpciq info passed to host from the firmware */
 
 union oct_txpciq {
@@ -771,11 +730,6 @@
 		u64 pkind:6;
 		u64 use_qpg:1;
 		u64 qpg:11;
-<<<<<<< HEAD
-		u64 reserved:30;
-#else
-		u64 reserved:30;
-=======
 		u64 reserved0:10;
 		u64 ctrl_qpg:11;
 		u64 reserved:9;
@@ -783,7 +737,6 @@
 		u64 reserved:9;
 		u64 ctrl_qpg:11;
 		u64 reserved0:10;
->>>>>>> 24b8d41d
 		u64 qpg:11;
 		u64 use_qpg:1;
 		u64 pkind:6;
@@ -816,27 +769,19 @@
 
 #ifdef __BIG_ENDIAN_BITFIELD
 	u64 gmxport:16;
-<<<<<<< HEAD
-	u64 rsvd:32;
-=======
 	u64 macaddr_is_admin_asgnd:1;
 	u64 rsvd:13;
 	u64 macaddr_spoofchk:1;
 	u64 rsvd1:17;
->>>>>>> 24b8d41d
 	u64 num_txpciq:8;
 	u64 num_rxpciq:8;
 #else
 	u64 num_rxpciq:8;
 	u64 num_txpciq:8;
-<<<<<<< HEAD
-	u64 rsvd:32;
-=======
 	u64 rsvd1:17;
 	u64 macaddr_spoofchk:1;
 	u64 rsvd:13;
 	u64 macaddr_is_admin_asgnd:1;
->>>>>>> 24b8d41d
 	u64 gmxport:16;
 #endif
 
@@ -892,19 +837,11 @@
 	u64 fw_lro_pkts;   /* Number of packets that are LROed      */
 	u64 fw_lro_octs;   /* Number of octets that are LROed       */
 	u64 fw_total_lro;  /* Number of LRO packets formed          */
-<<<<<<< HEAD
-	u64 fw_lro_aborts; /* Number of times lRO of packet aborted */
-	u64 fw_lro_aborts_port;
-	u64 fw_lro_aborts_seq;
-	u64 fw_lro_aborts_tsval;
-	u64 fw_lro_aborts_timer;
-=======
 	u64 fw_lro_aborts; /* Number of times LRO of packet aborted */
 	u64 fw_lro_aborts_port;
 	u64 fw_lro_aborts_seq;
 	u64 fw_lro_aborts_tsval;
 	u64 fw_lro_aborts_timer;	/* Timer setting error */
->>>>>>> 24b8d41d
 	/* intrmod: packet forward rate */
 	u64 fwd_rate;
 };
@@ -946,11 +883,8 @@
 	u64 fw_total_sent;
 	u64 fw_total_fwd;
 	u64 fw_total_fwd_bytes;
-<<<<<<< HEAD
-=======
 	u64 fw_total_mcast_sent;
 	u64 fw_total_bcast_sent;
->>>>>>> 24b8d41d
 	u64 fw_err_pko;
 	u64 fw_err_link;
 	u64 fw_err_drop;
@@ -958,10 +892,7 @@
 	u64 fw_tso;		/* number of tso requests */
 	u64 fw_tso_fwd;		/* number of packets segmented in tso */
 	u64 fw_tx_vxlan;
-<<<<<<< HEAD
-=======
 	u64 fw_err_pki;
->>>>>>> 24b8d41d
 };
 
 struct oct_link_stats {
@@ -993,10 +924,7 @@
 #define VITESSE_PHY_GPIO_LOW      0x3
 #define LED_IDENTIFICATION_ON     0x1
 #define LED_IDENTIFICATION_OFF    0x0
-<<<<<<< HEAD
-=======
 #define LIO23XX_COPPERHEAD_LED_GPIO 0x2
->>>>>>> 24b8d41d
 
 struct oct_mdio_cmd {
 	u64 op;
@@ -1008,32 +936,6 @@
 
 #define OCT_LINK_STATS_SIZE   (sizeof(struct oct_link_stats))
 
-<<<<<<< HEAD
-/* intrmod: max. packet rate threshold */
-#define LIO_INTRMOD_MAXPKT_RATETHR	196608
-/* intrmod: min. packet rate threshold */
-#define LIO_INTRMOD_MINPKT_RATETHR	9216
-/* intrmod: max. packets to trigger interrupt */
-#define LIO_INTRMOD_RXMAXCNT_TRIGGER	384
-/* intrmod: min. packets to trigger interrupt */
-#define LIO_INTRMOD_RXMINCNT_TRIGGER	0
-/* intrmod: max. time to trigger interrupt */
-#define LIO_INTRMOD_RXMAXTMR_TRIGGER	128
-/* 66xx:intrmod: min. time to trigger interrupt
- * (value of 1 is optimum for TCP_RR)
- */
-#define LIO_INTRMOD_RXMINTMR_TRIGGER	1
-
-/* intrmod: max. packets to trigger interrupt */
-#define LIO_INTRMOD_TXMAXCNT_TRIGGER	64
-/* intrmod: min. packets to trigger interrupt */
-#define LIO_INTRMOD_TXMINCNT_TRIGGER	0
-
-/* intrmod: poll interval in seconds */
-#define LIO_INTRMOD_CHECK_INTERVAL  1
-
-=======
->>>>>>> 24b8d41d
 struct oct_intrmod_cfg {
 	u64 rx_enable;
 	u64 tx_enable;
