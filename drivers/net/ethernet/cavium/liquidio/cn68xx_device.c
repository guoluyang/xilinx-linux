/**********************************************************************
<<<<<<< HEAD
* Author: Cavium, Inc.
*
* Contact: support@cavium.com
*          Please include "LiquidIO" in the subject.
*
* Copyright (c) 2003-2015 Cavium, Inc.
*
* This file is free software; you can redistribute it and/or modify
* it under the terms of the GNU General Public License, Version 2, as
* published by the Free Software Foundation.
*
* This file is distributed in the hope that it will be useful, but
* AS-IS and WITHOUT ANY WARRANTY; without even the implied warranty
* of MERCHANTABILITY or FITNESS FOR A PARTICULAR PURPOSE, TITLE, or
* NONINFRINGEMENT.  See the GNU General Public License for more
* details.
*
* This file may also be available under a different license from Cavium.
* Contact Cavium, Inc. for more information
**********************************************************************/
=======
 * Author: Cavium, Inc.
 *
 * Contact: support@cavium.com
 *          Please include "LiquidIO" in the subject.
 *
 * Copyright (c) 2003-2016 Cavium, Inc.
 *
 * This file is free software; you can redistribute it and/or modify
 * it under the terms of the GNU General Public License, Version 2, as
 * published by the Free Software Foundation.
 *
 * This file is distributed in the hope that it will be useful, but
 * AS-IS and WITHOUT ANY WARRANTY; without even the implied warranty
 * of MERCHANTABILITY or FITNESS FOR A PARTICULAR PURPOSE, TITLE, or
 * NONINFRINGEMENT.  See the GNU General Public License for more details.
 ***********************************************************************/
>>>>>>> 24b8d41d
#include <linux/pci.h>
#include <linux/netdevice.h>
#include "liquidio_common.h"
#include "octeon_droq.h"
#include "octeon_iq.h"
#include "response_manager.h"
#include "octeon_device.h"
#include "octeon_main.h"
#include "cn66xx_regs.h"
#include "cn66xx_device.h"
#include "cn68xx_device.h"
#include "cn68xx_regs.h"
<<<<<<< HEAD
=======
#include "cn68xx_device.h"
>>>>>>> 24b8d41d

static void lio_cn68xx_set_dpi_regs(struct octeon_device *oct)
{
	u32 i;
	u32 fifo_sizes[6] = { 3, 3, 1, 1, 1, 8 };

	lio_pci_writeq(oct, CN6XXX_DPI_DMA_CTL_MASK, CN6XXX_DPI_DMA_CONTROL);
	dev_dbg(&oct->pci_dev->dev, "DPI_DMA_CONTROL: 0x%016llx\n",
		lio_pci_readq(oct, CN6XXX_DPI_DMA_CONTROL));

	for (i = 0; i < 6; i++) {
		/* Prevent service of instruction queue for all DMA engines
		 * Engine 5 will remain 0. Engines 0 - 4 will be setup by
		 * core.
		 */
		lio_pci_writeq(oct, 0, CN6XXX_DPI_DMA_ENG_ENB(i));
		lio_pci_writeq(oct, fifo_sizes[i], CN6XXX_DPI_DMA_ENG_BUF(i));
		dev_dbg(&oct->pci_dev->dev, "DPI_ENG_BUF%d: 0x%016llx\n", i,
			lio_pci_readq(oct, CN6XXX_DPI_DMA_ENG_BUF(i)));
	}

	/* DPI_SLI_PRT_CFG has MPS and MRRS settings that will be set
	 * separately.
	 */

	lio_pci_writeq(oct, 1, CN6XXX_DPI_CTL);
	dev_dbg(&oct->pci_dev->dev, "DPI_CTL: 0x%016llx\n",
		lio_pci_readq(oct, CN6XXX_DPI_CTL));
}

static int lio_cn68xx_soft_reset(struct octeon_device *oct)
{
	lio_cn6xxx_soft_reset(oct);
	lio_cn68xx_set_dpi_regs(oct);

	return 0;
}

static void lio_cn68xx_setup_pkt_ctl_regs(struct octeon_device *oct)
{
	struct octeon_cn6xxx *cn68xx = (struct octeon_cn6xxx *)oct->chip;
	u64 pktctl, tx_pipe, max_oqs;

	pktctl = octeon_read_csr64(oct, CN6XXX_SLI_PKT_CTL);

	/* 68XX specific */
	max_oqs = CFG_GET_OQ_MAX_Q(CHIP_CONF(oct, cn6xxx));
	tx_pipe  = octeon_read_csr64(oct, CN68XX_SLI_TX_PIPE);
	tx_pipe &= 0xffffffffff00ffffULL; /* clear out NUMP field */
	tx_pipe |= max_oqs << 16; /* put max_oqs in NUMP field */
	octeon_write_csr64(oct, CN68XX_SLI_TX_PIPE, tx_pipe);

	if (CFG_GET_IS_SLI_BP_ON(cn68xx->conf))
		pktctl |= 0xF;
	else
		/* Disable per-port backpressure. */
		pktctl &= ~0xF;
	octeon_write_csr64(oct, CN6XXX_SLI_PKT_CTL, pktctl);
}

static int lio_cn68xx_setup_device_regs(struct octeon_device *oct)
{
	lio_cn6xxx_setup_pcie_mps(oct, PCIE_MPS_DEFAULT);
	lio_cn6xxx_setup_pcie_mrrs(oct, PCIE_MRRS_256B);
	lio_cn6xxx_enable_error_reporting(oct);

	lio_cn6xxx_setup_global_input_regs(oct);
	lio_cn68xx_setup_pkt_ctl_regs(oct);
	lio_cn6xxx_setup_global_output_regs(oct);

	/* Default error timeout value should be 0x200000 to avoid host hang
	 * when reads invalid register
	 */
	octeon_write_csr64(oct, CN6XXX_SLI_WINDOW_CTL, 0x200000ULL);

	return 0;
}

static inline void lio_cn68xx_vendor_message_fix(struct octeon_device *oct)
{
	u32 val = 0;

	/* Set M_VEND1_DRP and M_VEND0_DRP bits */
	pci_read_config_dword(oct->pci_dev, CN6XXX_PCIE_FLTMSK, &val);
	val |= 0x3;
	pci_write_config_dword(oct->pci_dev, CN6XXX_PCIE_FLTMSK, val);
}

static int lio_is_210nv(struct octeon_device *oct)
{
	u64 mio_qlm4_cfg = lio_pci_readq(oct, CN6XXX_MIO_QLM4_CFG);

	return ((mio_qlm4_cfg & CN6XXX_MIO_QLM_CFG_MASK) == 0);
}

int lio_setup_cn68xx_octeon_device(struct octeon_device *oct)
{
	struct octeon_cn6xxx *cn68xx = (struct octeon_cn6xxx *)oct->chip;
	u16 card_type = LIO_410NV;

	if (octeon_map_pci_barx(oct, 0, 0))
		return 1;

	if (octeon_map_pci_barx(oct, 1, MAX_BAR1_IOREMAP_SIZE)) {
		dev_err(&oct->pci_dev->dev, "%s CN68XX BAR1 map failed\n",
			__func__);
		octeon_unmap_pci_barx(oct, 0);
		return 1;
	}

	spin_lock_init(&cn68xx->lock_for_droq_int_enb_reg);

	oct->fn_list.setup_iq_regs = lio_cn6xxx_setup_iq_regs;
	oct->fn_list.setup_oq_regs = lio_cn6xxx_setup_oq_regs;

	oct->fn_list.process_interrupt_regs = lio_cn6xxx_process_interrupt_regs;
	oct->fn_list.soft_reset = lio_cn68xx_soft_reset;
	oct->fn_list.setup_device_regs = lio_cn68xx_setup_device_regs;
	oct->fn_list.update_iq_read_idx = lio_cn6xxx_update_read_index;

	oct->fn_list.bar1_idx_setup = lio_cn6xxx_bar1_idx_setup;
	oct->fn_list.bar1_idx_write = lio_cn6xxx_bar1_idx_write;
	oct->fn_list.bar1_idx_read = lio_cn6xxx_bar1_idx_read;

	oct->fn_list.enable_interrupt = lio_cn6xxx_enable_interrupt;
	oct->fn_list.disable_interrupt = lio_cn6xxx_disable_interrupt;

	oct->fn_list.enable_io_queues = lio_cn6xxx_enable_io_queues;
	oct->fn_list.disable_io_queues = lio_cn6xxx_disable_io_queues;

	lio_cn6xxx_setup_reg_address(oct, oct->chip, &oct->reg_list);

	/* Determine variant of card */
	if (lio_is_210nv(oct))
		card_type = LIO_210NV;

	cn68xx->conf = (struct octeon_config *)
		       oct_get_config_info(oct, card_type);
	if (!cn68xx->conf) {
		dev_err(&oct->pci_dev->dev, "%s No Config found for CN68XX %s\n",
			__func__,
			(card_type == LIO_410NV) ? LIO_410NV_NAME :
			LIO_210NV_NAME);
		octeon_unmap_pci_barx(oct, 0);
		octeon_unmap_pci_barx(oct, 1);
		return 1;
	}

	oct->coproc_clock_rate = 1000000ULL * lio_cn6xxx_coprocessor_clock(oct);

	lio_cn68xx_vendor_message_fix(oct);

	return 0;
}<|MERGE_RESOLUTION|>--- conflicted
+++ resolved
@@ -1,26 +1,4 @@
 /**********************************************************************
-<<<<<<< HEAD
-* Author: Cavium, Inc.
-*
-* Contact: support@cavium.com
-*          Please include "LiquidIO" in the subject.
-*
-* Copyright (c) 2003-2015 Cavium, Inc.
-*
-* This file is free software; you can redistribute it and/or modify
-* it under the terms of the GNU General Public License, Version 2, as
-* published by the Free Software Foundation.
-*
-* This file is distributed in the hope that it will be useful, but
-* AS-IS and WITHOUT ANY WARRANTY; without even the implied warranty
-* of MERCHANTABILITY or FITNESS FOR A PARTICULAR PURPOSE, TITLE, or
-* NONINFRINGEMENT.  See the GNU General Public License for more
-* details.
-*
-* This file may also be available under a different license from Cavium.
-* Contact Cavium, Inc. for more information
-**********************************************************************/
-=======
  * Author: Cavium, Inc.
  *
  * Contact: support@cavium.com
@@ -37,7 +15,6 @@
  * of MERCHANTABILITY or FITNESS FOR A PARTICULAR PURPOSE, TITLE, or
  * NONINFRINGEMENT.  See the GNU General Public License for more details.
  ***********************************************************************/
->>>>>>> 24b8d41d
 #include <linux/pci.h>
 #include <linux/netdevice.h>
 #include "liquidio_common.h"
@@ -50,10 +27,7 @@
 #include "cn66xx_device.h"
 #include "cn68xx_device.h"
 #include "cn68xx_regs.h"
-<<<<<<< HEAD
-=======
 #include "cn68xx_device.h"
->>>>>>> 24b8d41d
 
 static void lio_cn68xx_set_dpi_regs(struct octeon_device *oct)
 {
