--- conflicted
+++ resolved
@@ -1,26 +1,4 @@
 /**********************************************************************
-<<<<<<< HEAD
-* Author: Cavium, Inc.
-*
-* Contact: support@cavium.com
-*          Please include "LiquidIO" in the subject.
-*
-* Copyright (c) 2003-2015 Cavium, Inc.
-*
-* This file is free software; you can redistribute it and/or modify
-* it under the terms of the GNU General Public License, Version 2, as
-* published by the Free Software Foundation.
-*
-* This file is distributed in the hope that it will be useful, but
-* AS-IS and WITHOUT ANY WARRANTY; without even the implied warranty
-* of MERCHANTABILITY or FITNESS FOR A PARTICULAR PURPOSE, TITLE, or
-* NONINFRINGEMENT.  See the GNU General Public License for more
-* details.
-*
-* This file may also be available under a different license from Cavium.
-* Contact Cavium, Inc. for more information
-**********************************************************************/
-=======
  * Author: Cavium, Inc.
  *
  * Contact: support@cavium.com
@@ -37,7 +15,6 @@
  * of MERCHANTABILITY or FITNESS FOR A PARTICULAR PURPOSE, TITLE, or
  * NONINFRINGEMENT.  See the GNU General Public License for more details.
  ***********************************************************************/
->>>>>>> 24b8d41d
 #include <linux/pci.h>
 #include <linux/netdevice.h>
 #include <linux/vmalloc.h>
@@ -51,13 +28,7 @@
 #include "cn66xx_regs.h"
 #include "cn66xx_device.h"
 #include "cn23xx_pf_device.h"
-<<<<<<< HEAD
-
-#define     CVM_MIN(d1, d2)           (((d1) < (d2)) ? (d1) : (d2))
-#define     CVM_MAX(d1, d2)           (((d1) > (d2)) ? (d1) : (d2))
-=======
 #include "cn23xx_vf_device.h"
->>>>>>> 24b8d41d
 
 struct niclist {
 	struct list_head list;
@@ -174,11 +145,8 @@
 
 	for (i = 0; i < droq->max_count; i++) {
 		pg_info = &droq->recv_buf_list[i].pg_info;
-<<<<<<< HEAD
-=======
 		if (!pg_info)
 			continue;
->>>>>>> 24b8d41d
 
 		if (pg_info->dma)
 			lio_unmap_ring(oct->pci_dev,
@@ -189,14 +157,6 @@
 			recv_buffer_destroy(droq->recv_buf_list[i].buffer,
 					    pg_info);
 
-<<<<<<< HEAD
-		if (droq->desc_ring && droq->desc_ring[i].info_ptr)
-			lio_unmap_ring_info(oct->pci_dev,
-					    (u64)droq->
-					    desc_ring[i].info_ptr,
-					    OCT_DROQ_INFO_SIZE);
-=======
->>>>>>> 24b8d41d
 		droq->recv_buf_list[i].buffer = NULL;
 	}
 
@@ -223,14 +183,7 @@
 
 		droq->recv_buf_list[i].buffer = buf;
 		droq->recv_buf_list[i].data = get_rbd(buf);
-<<<<<<< HEAD
-		droq->info_list[i].length = 0;
-
-		/* map ring buffers into memory */
-		desc_ring[i].info_ptr = lio_map_ring_info(droq, i);
-=======
 		desc_ring[i].info_ptr = 0;
->>>>>>> 24b8d41d
 		desc_ring[i].buffer_ptr =
 			lio_map_ring(droq->recv_buf_list[i].buffer);
 	}
@@ -273,12 +226,7 @@
 	struct octeon_droq *droq;
 	u32 desc_ring_size = 0, c_num_descs = 0, c_buf_size = 0;
 	u32 c_pkts_per_intr = 0, c_refill_threshold = 0;
-<<<<<<< HEAD
-	int orig_node = dev_to_node(&oct->pci_dev->dev);
-	int numa_node = cpu_to_node(q_no % num_online_cpus());
-=======
 	int numa_node = dev_to_node(&oct->pci_dev->dev);
->>>>>>> 24b8d41d
 
 	dev_dbg(&oct->pci_dev->dev, "%s[%d]\n", __func__, q_no);
 
@@ -301,16 +249,12 @@
 		c_refill_threshold =
 			(u32)CFG_GET_OQ_REFILL_THRESHOLD(conf6x);
 	} else if (OCTEON_CN23XX_PF(oct)) {
-<<<<<<< HEAD
-		struct octeon_config *conf23 = CHIP_FIELD(oct, cn23xx_pf, conf);
-=======
 		struct octeon_config *conf23 = CHIP_CONF(oct, cn23xx_pf);
 
 		c_pkts_per_intr = (u32)CFG_GET_OQ_PKTS_PER_INTR(conf23);
 		c_refill_threshold = (u32)CFG_GET_OQ_REFILL_THRESHOLD(conf23);
 	} else if (OCTEON_CN23XX_VF(oct)) {
 		struct octeon_config *conf23 = CHIP_CONF(oct, cn23xx_vf);
->>>>>>> 24b8d41d
 
 		c_pkts_per_intr = (u32)CFG_GET_OQ_PKTS_PER_INTR(conf23);
 		c_refill_threshold = (u32)CFG_GET_OQ_REFILL_THRESHOLD(conf23);
@@ -322,12 +266,7 @@
 	droq->buffer_size = c_buf_size;
 
 	desc_ring_size = droq->max_count * OCT_DROQ_DESC_SIZE;
-	set_dev_node(&oct->pci_dev->dev, numa_node);
 	droq->desc_ring = lio_dma_alloc(oct, desc_ring_size,
-					(dma_addr_t *)&droq->desc_ring_dma);
-	set_dev_node(&oct->pci_dev->dev, orig_node);
-	if (!droq->desc_ring)
-		droq->desc_ring = lio_dma_alloc(oct, desc_ring_size,
 					(dma_addr_t *)&droq->desc_ring_dma);
 
 	if (!droq->desc_ring) {
@@ -341,34 +280,10 @@
 	dev_dbg(&oct->pci_dev->dev, "droq[%d]: num_desc: %d\n", q_no,
 		droq->max_count);
 
-<<<<<<< HEAD
-	droq->info_list =
-		cnnic_numa_alloc_aligned_dma((droq->max_count *
-					      OCT_DROQ_INFO_SIZE),
-					     &droq->info_alloc_size,
-					     &droq->info_base_addr,
-					     numa_node);
-	if (!droq->info_list) {
-		dev_err(&oct->pci_dev->dev, "Cannot allocate memory for info list.\n");
-		lio_dma_free(oct, (droq->max_count * OCT_DROQ_DESC_SIZE),
-			     droq->desc_ring, droq->desc_ring_dma);
-		return 1;
-	}
-
-	droq->recv_buf_list = (struct octeon_recv_buffer *)
-			      vmalloc_node(droq->max_count *
-						OCT_DROQ_RECVBUF_SIZE,
-						numa_node);
-	if (!droq->recv_buf_list)
-		droq->recv_buf_list = (struct octeon_recv_buffer *)
-				      vmalloc(droq->max_count *
-						OCT_DROQ_RECVBUF_SIZE);
-=======
 	droq->recv_buf_list = vzalloc_node(array_size(droq->max_count, OCT_DROQ_RECVBUF_SIZE),
 					   numa_node);
 	if (!droq->recv_buf_list)
 		droq->recv_buf_list = vzalloc(array_size(droq->max_count, OCT_DROQ_RECVBUF_SIZE));
->>>>>>> 24b8d41d
 	if (!droq->recv_buf_list) {
 		dev_err(&oct->pci_dev->dev, "Output queue recv buf list alloc failed\n");
 		goto init_droq_fail;
@@ -388,11 +303,7 @@
 	/* For 56xx Pass1, this function won't be called, so no checks. */
 	oct->fn_list.setup_oq_regs(oct, q_no);
 
-<<<<<<< HEAD
-	oct->io_qmask.oq |= (1ULL << q_no);
-=======
 	oct->io_qmask.oq |= BIT_ULL(q_no);
->>>>>>> 24b8d41d
 
 	return 0;
 
@@ -559,20 +470,11 @@
 		droq->recv_buf_list[droq->refill_idx].data = data;
 
 		desc_ring[droq->refill_idx].buffer_ptr =
-<<<<<<< HEAD
-			lio_map_ring(droq->recv_buf_list[droq->
-				     refill_idx].buffer);
-		/* Reset any previous values in the length field. */
-		droq->info_list[droq->refill_idx].length = 0;
-
-		INCR_INDEX_BY1(droq->refill_idx, droq->max_count);
-=======
 			lio_map_ring(droq->recv_buf_list[
 				     droq->refill_idx].buffer);
 
 		droq->refill_idx = incr_index(droq->refill_idx, 1,
 					      droq->max_count);
->>>>>>> 24b8d41d
 		desc_refilled++;
 		droq->refill_count--;
 	}
@@ -724,11 +626,7 @@
 		info->length += OCTNET_FRM_LENGTH_SIZE;
 		rh->r_dh.len += (ROUNDUP8(OCT_DROQ_INFO_SIZE) / sizeof(u64));
 		total_len += (u32)info->length;
-<<<<<<< HEAD
-		if (OPCODE_SLOW_PATH(rh)) {
-=======
 		if (opcode_slow_path(rh)) {
->>>>>>> 24b8d41d
 			u32 buf_cnt;
 
 			buf_cnt = octeon_droq_dispatch_pkt(oct, droq, rh, info);
@@ -747,12 +645,8 @@
 				droq->recv_buf_list[droq->read_idx].buffer =
 					NULL;
 
-<<<<<<< HEAD
-				INCR_INDEX_BY1(droq->read_idx, droq->max_count);
-=======
 				droq->read_idx = incr_index(droq->read_idx, 1,
 							    droq->max_count);
->>>>>>> 24b8d41d
 				droq->refill_count++;
 			} else {
 				nicbuf = octeon_fast_packet_alloc((u32)
@@ -774,13 +668,8 @@
 									nicbuf,
 									cpy_len,
 									idx);
-<<<<<<< HEAD
-						buf = droq->recv_buf_list[idx].
-							buffer;
-=======
 						buf = droq->recv_buf_list[
 							idx].buffer;
->>>>>>> 24b8d41d
 						recv_buffer_fast_free(buf);
 						droq->recv_buf_list[idx].buffer
 							= NULL;
@@ -811,18 +700,6 @@
 		if (droq->refill_count >= droq->refill_threshold) {
 			int desc_refilled = octeon_droq_refill(oct, droq);
 
-<<<<<<< HEAD
-			/* Flush the droq descriptor data to memory to be sure
-			 * that when we update the credits the data in memory
-			 * is accurate.
-			 */
-			wmb();
-			writel((desc_refilled), droq->pkts_credit_reg);
-			/* make sure mmio write completes */
-			mmiowb();
-		}
-
-=======
 			if (desc_refilled) {
 				/* Flush the droq descriptor data to memory to
 				 * be sure that when we update the credits the
@@ -832,7 +709,6 @@
 				writel(desc_refilled, droq->pkts_credit_reg);
 			}
 		}
->>>>>>> 24b8d41d
 	}                       /* for (each packet)... */
 
 	/* Increment refill_count by the number of buffers processed. */
@@ -869,37 +745,16 @@
 	u32 pkt_count = 0;
 	struct list_head *tmp, *tmp2;
 
-<<<<<<< HEAD
-	/* Grab the droq lock */
-	spin_lock(&droq->lock);
-
 	octeon_droq_check_hw_for_pkts(droq);
 	pkt_count = atomic_read(&droq->pkts_pending);
 
-	if (!pkt_count) {
-		spin_unlock(&droq->lock);
-=======
-	octeon_droq_check_hw_for_pkts(droq);
-	pkt_count = atomic_read(&droq->pkts_pending);
-
 	if (!pkt_count)
->>>>>>> 24b8d41d
 		return 0;
-	}
 
 	if (pkt_count > budget)
 		pkt_count = budget;
 
-<<<<<<< HEAD
-	pkts_processed = octeon_droq_fast_process_packets(oct, droq, pkt_count);
-
-	atomic_sub(pkts_processed, &droq->pkts_pending);
-
-	/* Release the spin lock */
-	spin_unlock(&droq->lock);
-=======
 	octeon_droq_fast_process_packets(oct, droq, pkt_count);
->>>>>>> 24b8d41d
 
 	list_for_each_safe(tmp, tmp2, &droq->dispatch_list) {
 		struct __dispatch *rdisp = (struct __dispatch *)tmp;
@@ -938,14 +793,8 @@
 	while (total_pkts_processed < budget) {
 		octeon_droq_check_hw_for_pkts(droq);
 
-<<<<<<< HEAD
-		pkts_available =
-			CVM_MIN((budget - total_pkts_processed),
-				(u32)(atomic_read(&droq->pkts_pending)));
-=======
 		pkts_available = min((budget - total_pkts_processed),
 				     (u32)(atomic_read(&droq->pkts_pending)));
->>>>>>> 24b8d41d
 
 		if (pkts_available == 0)
 			break;
@@ -975,11 +824,6 @@
 int
 octeon_enable_irq(struct octeon_device *oct, u32 q_no)
 {
-<<<<<<< HEAD
-	struct octeon_droq *droq;
-
-	droq = oct->droq[q_no];
-=======
 	switch (oct->chip_id) {
 	case OCTEON_CN66XX:
 	case OCTEON_CN68XX: {
@@ -987,7 +831,6 @@
 			(struct octeon_cn6xxx *)oct->chip;
 		unsigned long flags;
 		u32 value;
->>>>>>> 24b8d41d
 
 		spin_lock_irqsave
 			(&cn6xxx->lock_for_droq_int_enb_reg, flags);
@@ -1004,14 +847,6 @@
 			(&cn6xxx->lock_for_droq_int_enb_reg, flags);
 	}
 		break;
-<<<<<<< HEAD
-		case OCTEON_CN23XX_PF_VID: {
-			lio_enable_irq(oct->droq[q_no], oct->instr_queue[q_no]);
-		}
-		break;
-		}
-		return 0;
-=======
 	case OCTEON_CN23XX_PF_VID:
 		lio_enable_irq(oct->droq[q_no], oct->instr_queue[q_no]);
 		break;
@@ -1022,7 +857,6 @@
 	default:
 		dev_err(&oct->pci_dev->dev, "%s Unknown Chip\n", __func__);
 		return 1;
->>>>>>> 24b8d41d
 	}
 
 	return 0;
@@ -1093,11 +927,7 @@
 		       u32 desc_size, void *app_ctx)
 {
 	struct octeon_droq *droq;
-<<<<<<< HEAD
-	int numa_node = cpu_to_node(q_no % num_online_cpus());
-=======
 	int numa_node = dev_to_node(&oct->pci_dev->dev);
->>>>>>> 24b8d41d
 
 	if (oct->droq[q_no]) {
 		dev_dbg(&oct->pci_dev->dev, "Droq already in use. Cannot create droq %d again\n",
