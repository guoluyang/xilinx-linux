// SPDX-License-Identifier: GPL-2.0-or-later
/* Applied Micro X-Gene SoC Ethernet Classifier structures
 *
 * Copyright (c) 2016, Applied Micro Circuits Corporation
 * Authors: Khuong Dinh <kdinh@apm.com>
 *          Tanmay Inamdar <tinamdar@apm.com>
 *          Iyappan Subramanian <isubramanian@apm.com>
 */

#include "xgene_enet_main.h"

/* interfaces to convert structures to HW recognized bit formats */
static void xgene_cle_sband_to_hw(u8 frag, enum xgene_cle_prot_version ver,
				  enum xgene_cle_prot_type type, u32 len,
				  u32 *reg)
{
	*reg =  SET_VAL(SB_IPFRAG, frag) |
		SET_VAL(SB_IPPROT, type) |
		SET_VAL(SB_IPVER, ver) |
		SET_VAL(SB_HDRLEN, len);
}

static void xgene_cle_idt_to_hw(struct xgene_enet_pdata *pdata,
				u32 dstqid, u32 fpsel,
				u32 nfpsel, u32 *idt_reg)
{
	if (pdata->enet_id == XGENE_ENET1) {
		*idt_reg = SET_VAL(IDT_DSTQID, dstqid) |
			   SET_VAL(IDT_FPSEL1, fpsel)  |
			   SET_VAL(IDT_NFPSEL1, nfpsel);
	} else {
		*idt_reg = SET_VAL(IDT_DSTQID, dstqid) |
			   SET_VAL(IDT_FPSEL, fpsel)   |
			   SET_VAL(IDT_NFPSEL, nfpsel);
	}
}

static void xgene_cle_dbptr_to_hw(struct xgene_enet_pdata *pdata,
				  struct xgene_cle_dbptr *dbptr, u32 *buf)
{
	buf[0] = SET_VAL(CLE_DROP, dbptr->drop);
	buf[4] = SET_VAL(CLE_FPSEL, dbptr->fpsel) |
		 SET_VAL(CLE_NFPSEL, dbptr->nxtfpsel) |
		 SET_VAL(CLE_DSTQIDL, dbptr->dstqid);

	buf[5] = SET_VAL(CLE_DSTQIDH, (u32)dbptr->dstqid >> CLE_DSTQIDL_LEN) |
		 SET_VAL(CLE_PRIORITY, dbptr->cle_priority);
}

static void xgene_cle_kn_to_hw(struct xgene_cle_ptree_kn *kn, u32 *buf)
{
	u32 i, j = 0;
	u32 data;

	buf[j++] = SET_VAL(CLE_TYPE, kn->node_type);
	for (i = 0; i < kn->num_keys; i++) {
		struct xgene_cle_ptree_key *key = &kn->key[i];

		if (!(i % 2)) {
			buf[j] = SET_VAL(CLE_KN_PRIO, key->priority) |
				 SET_VAL(CLE_KN_RPTR, key->result_pointer);
		} else {
			data = SET_VAL(CLE_KN_PRIO, key->priority) |
			       SET_VAL(CLE_KN_RPTR, key->result_pointer);
			buf[j++] |= (data << 16);
		}
	}
}

static void xgene_cle_dn_to_hw(const struct xgene_cle_ptree_ewdn *dn,
			       u32 *buf, u32 jb)
{
	const struct xgene_cle_ptree_branch *br;
	u32 i, j = 0;
	u32 npp;

	buf[j++] = SET_VAL(CLE_DN_TYPE, dn->node_type) |
		   SET_VAL(CLE_DN_LASTN, dn->last_node) |
		   SET_VAL(CLE_DN_HLS, dn->hdr_len_store) |
		   SET_VAL(CLE_DN_EXT, dn->hdr_extn) |
		   SET_VAL(CLE_DN_BSTOR, dn->byte_store) |
		   SET_VAL(CLE_DN_SBSTOR, dn->search_byte_store) |
		   SET_VAL(CLE_DN_RPTR, dn->result_pointer);

	for (i = 0; i < dn->num_branches; i++) {
		br = &dn->branch[i];
		npp = br->next_packet_pointer;

		if ((br->jump_rel == JMP_ABS) && (npp < CLE_PKTRAM_SIZE))
			npp += jb;

		buf[j++] = SET_VAL(CLE_BR_VALID, br->valid) |
			   SET_VAL(CLE_BR_NPPTR, npp) |
			   SET_VAL(CLE_BR_JB, br->jump_bw) |
			   SET_VAL(CLE_BR_JR, br->jump_rel) |
			   SET_VAL(CLE_BR_OP, br->operation) |
			   SET_VAL(CLE_BR_NNODE, br->next_node) |
			   SET_VAL(CLE_BR_NBR, br->next_branch);

		buf[j++] = SET_VAL(CLE_BR_DATA, br->data) |
			   SET_VAL(CLE_BR_MASK, br->mask);
	}
}

static int xgene_cle_poll_cmd_done(void __iomem *base,
				   enum xgene_cle_cmd_type cmd)
{
	u32 status, loop = 10;
	int ret = -EBUSY;

	while (loop--) {
		status = ioread32(base + INDCMD_STATUS);
		if (status & cmd) {
			ret = 0;
			break;
		}
		usleep_range(1000, 2000);
	}

	return ret;
}

static int xgene_cle_dram_wr(struct xgene_enet_cle *cle, u32 *data, u8 nregs,
			     u32 index, enum xgene_cle_dram_type type,
			     enum xgene_cle_cmd_type cmd)
{
	enum xgene_cle_parser parser = cle->active_parser;
	void __iomem *base = cle->base;
	u32 i, j, ind_addr;
	u8 port, nparsers;
	int ret = 0;

	/* PTREE_RAM onwards, DRAM regions are common for all parsers */
	nparsers = (type >= PTREE_RAM) ? 1 : cle->parsers;

	for (i = 0; i < nparsers; i++) {
		port = i;
		if ((type < PTREE_RAM) && (parser != PARSER_ALL))
			port = parser;

		ind_addr = XGENE_CLE_DRAM(type + (port * 4)) | index;
		iowrite32(ind_addr, base + INDADDR);
		for (j = 0; j < nregs; j++)
			iowrite32(data[j], base + DATA_RAM0 + (j * 4));
		iowrite32(cmd, base + INDCMD);

		ret = xgene_cle_poll_cmd_done(base, cmd);
		if (ret)
			break;
	}

	return ret;
}

static void xgene_cle_enable_ptree(struct xgene_enet_pdata *pdata,
				   struct xgene_enet_cle *cle)
{
	struct xgene_cle_ptree *ptree = &cle->ptree;
	void __iomem *addr, *base = cle->base;
	u32 offset = CLE_PORT_OFFSET;
	u32 i;

	/* 1G port has to advance 4 bytes and 10G has to advance 8 bytes */
	ptree->start_pkt += cle->jump_bytes;
	for (i = 0; i < cle->parsers; i++) {
		if (cle->active_parser != PARSER_ALL)
			addr = base + cle->active_parser * offset;
		else
			addr = base + (i * offset);

		iowrite32(ptree->start_node & 0x3fff, addr + SNPTR0);
		iowrite32(ptree->start_pkt & 0x1ff, addr + SPPTR0);
	}
}

static int xgene_cle_setup_dbptr(struct xgene_enet_pdata *pdata,
				 struct xgene_enet_cle *cle)
{
	struct xgene_cle_ptree *ptree = &cle->ptree;
	u32 buf[CLE_DRAM_REGS];
	u32 i;
	int ret;

	memset(buf, 0, sizeof(buf));
	for (i = 0; i < ptree->num_dbptr; i++) {
		xgene_cle_dbptr_to_hw(pdata, &ptree->dbptr[i], buf);
		ret = xgene_cle_dram_wr(cle, buf, 6, i + ptree->start_dbptr,
					DB_RAM,	CLE_CMD_WR);
		if (ret)
			return ret;
	}

	return 0;
}

static const struct xgene_cle_ptree_ewdn xgene_init_ptree_dn[] = {
	{
		/* PKT_TYPE_NODE */
		.node_type = EWDN,
		.last_node = 0,
		.hdr_len_store = 1,
		.hdr_extn = NO_BYTE,
		.byte_store = NO_BYTE,
		.search_byte_store = NO_BYTE,
		.result_pointer = DB_RES_DROP,
		.num_branches = 2,
		.branch = {
			{
				/* IPV4 */
				.valid = 1,
				.next_packet_pointer = 22,
				.jump_bw = JMP_FW,
				.jump_rel = JMP_ABS,
				.operation = EQT,
				.next_node = PKT_PROT_NODE,
				.next_branch = 0,
				.data = 0x8,
				.mask = 0x0
			},
			{
				.valid = 0,
				.next_packet_pointer = 262,
				.jump_bw = JMP_FW,
				.jump_rel = JMP_ABS,
				.operation = EQT,
				.next_node = LAST_NODE,
				.next_branch = 0,
				.data = 0x0,
				.mask = 0xffff
			}
		},
	},
	{
		/* PKT_PROT_NODE */
		.node_type = EWDN,
		.last_node = 0,
		.hdr_len_store = 1,
		.hdr_extn = NO_BYTE,
		.byte_store = NO_BYTE,
		.search_byte_store = NO_BYTE,
		.result_pointer = DB_RES_DROP,
		.num_branches = 3,
		.branch = {
			{
				/* TCP */
				.valid = 1,
				.next_packet_pointer = 26,
				.jump_bw = JMP_FW,
				.jump_rel = JMP_ABS,
				.operation = EQT,
				.next_node = RSS_IPV4_TCP_NODE,
				.next_branch = 0,
				.data = 0x0600,
				.mask = 0x00ff
			},
			{
				/* UDP */
				.valid = 1,
				.next_packet_pointer = 26,
				.jump_bw = JMP_FW,
				.jump_rel = JMP_ABS,
				.operation = EQT,
				.next_node = RSS_IPV4_UDP_NODE,
				.next_branch = 0,
				.data = 0x1100,
				.mask = 0x00ff
			},
			{
				.valid = 0,
				.next_packet_pointer = 26,
				.jump_bw = JMP_FW,
				.jump_rel = JMP_ABS,
				.operation = EQT,
				.next_node = RSS_IPV4_OTHERS_NODE,
				.next_branch = 0,
				.data = 0x0,
				.mask = 0xffff
			}
		}
	},
	{
		/* RSS_IPV4_TCP_NODE */
		.node_type = EWDN,
		.last_node = 0,
		.hdr_len_store = 1,
		.hdr_extn = NO_BYTE,
		.byte_store = NO_BYTE,
		.search_byte_store = BOTH_BYTES,
		.result_pointer = DB_RES_DROP,
		.num_branches = 6,
		.branch = {
			{
				/* SRC IPV4 B01 */
				.valid = 0,
				.next_packet_pointer = 28,
				.jump_bw = JMP_FW,
				.jump_rel = JMP_ABS,
				.operation = EQT,
				.next_node = RSS_IPV4_TCP_NODE,
				.next_branch = 1,
				.data = 0x0,
				.mask = 0xffff
			},
			{
				/* SRC IPV4 B23 */
				.valid = 0,
				.next_packet_pointer = 30,
				.jump_bw = JMP_FW,
				.jump_rel = JMP_ABS,
				.operation = EQT,
				.next_node = RSS_IPV4_TCP_NODE,
				.next_branch = 2,
				.data = 0x0,
				.mask = 0xffff
			},
			{
				/* DST IPV4 B01 */
				.valid = 0,
				.next_packet_pointer = 32,
				.jump_bw = JMP_FW,
				.jump_rel = JMP_ABS,
				.operation = EQT,
				.next_node = RSS_IPV4_TCP_NODE,
				.next_branch = 3,
				.data = 0x0,
				.mask = 0xffff
			},
			{
				/* DST IPV4 B23 */
				.valid = 0,
				.next_packet_pointer = 34,
				.jump_bw = JMP_FW,
				.jump_rel = JMP_ABS,
				.operation = EQT,
				.next_node = RSS_IPV4_TCP_NODE,
				.next_branch = 4,
				.data = 0x0,
				.mask = 0xffff
			},
			{
				/* TCP SRC Port */
				.valid = 0,
				.next_packet_pointer = 36,
				.jump_bw = JMP_FW,
				.jump_rel = JMP_ABS,
				.operation = EQT,
				.next_node = RSS_IPV4_TCP_NODE,
				.next_branch = 5,
				.data = 0x0,
				.mask = 0xffff
			},
			{
				/* TCP DST Port */
				.valid = 0,
				.next_packet_pointer = 256,
				.jump_bw = JMP_FW,
				.jump_rel = JMP_ABS,
				.operation = EQT,
				.next_node = LAST_NODE,
				.next_branch = 0,
				.data = 0x0,
				.mask = 0xffff
			}
		}
	},
	{
		/* RSS_IPV4_UDP_NODE */
		.node_type = EWDN,
		.last_node = 0,
		.hdr_len_store = 1,
		.hdr_extn = NO_BYTE,
		.byte_store = NO_BYTE,
		.search_byte_store = BOTH_BYTES,
		.result_pointer = DB_RES_DROP,
		.num_branches = 6,
		.branch = {
			{
				/* SRC IPV4 B01 */
				.valid = 0,
				.next_packet_pointer = 28,
				.jump_bw = JMP_FW,
				.jump_rel = JMP_ABS,
				.operation = EQT,
				.next_node = RSS_IPV4_UDP_NODE,
				.next_branch = 1,
				.data = 0x0,
				.mask = 0xffff
			},
			{
				/* SRC IPV4 B23 */
				.valid = 0,
				.next_packet_pointer = 30,
				.jump_bw = JMP_FW,
				.jump_rel = JMP_ABS,
				.operation = EQT,
				.next_node = RSS_IPV4_UDP_NODE,
				.next_branch = 2,
				.data = 0x0,
				.mask = 0xffff
			},
			{
				/* DST IPV4 B01 */
				.valid = 0,
				.next_packet_pointer = 32,
				.jump_bw = JMP_FW,
				.jump_rel = JMP_ABS,
				.operation = EQT,
				.next_node = RSS_IPV4_UDP_NODE,
				.next_branch = 3,
				.data = 0x0,
				.mask = 0xffff
			},
			{
				/* DST IPV4 B23 */
				.valid = 0,
				.next_packet_pointer = 34,
				.jump_bw = JMP_FW,
				.jump_rel = JMP_ABS,
				.operation = EQT,
				.next_node = RSS_IPV4_UDP_NODE,
				.next_branch = 4,
				.data = 0x0,
				.mask = 0xffff
			},
			{
				/* TCP SRC Port */
				.valid = 0,
				.next_packet_pointer = 36,
				.jump_bw = JMP_FW,
				.jump_rel = JMP_ABS,
				.operation = EQT,
				.next_node = RSS_IPV4_UDP_NODE,
				.next_branch = 5,
				.data = 0x0,
				.mask = 0xffff
			},
			{
				/* TCP DST Port */
				.valid = 0,
				.next_packet_pointer = 258,
				.jump_bw = JMP_FW,
				.jump_rel = JMP_ABS,
				.operation = EQT,
				.next_node = LAST_NODE,
				.next_branch = 0,
				.data = 0x0,
				.mask = 0xffff
			}
		}
	},
	{
		/* RSS_IPV4_OTHERS_NODE */
		.node_type = EWDN,
		.last_node = 0,
		.hdr_len_store = 1,
		.hdr_extn = NO_BYTE,
		.byte_store = NO_BYTE,
		.search_byte_store = BOTH_BYTES,
		.result_pointer = DB_RES_DROP,
		.num_branches = 6,
		.branch = {
			{
				/* SRC IPV4 B01 */
				.valid = 0,
				.next_packet_pointer = 28,
				.jump_bw = JMP_FW,
				.jump_rel = JMP_ABS,
				.operation = EQT,
				.next_node = RSS_IPV4_OTHERS_NODE,
				.next_branch = 1,
				.data = 0x0,
				.mask = 0xffff
			},
			{
				/* SRC IPV4 B23 */
				.valid = 0,
				.next_packet_pointer = 30,
				.jump_bw = JMP_FW,
				.jump_rel = JMP_ABS,
				.operation = EQT,
				.next_node = RSS_IPV4_OTHERS_NODE,
				.next_branch = 2,
				.data = 0x0,
				.mask = 0xffff
			},
			{
				/* DST IPV4 B01 */
				.valid = 0,
				.next_packet_pointer = 32,
				.jump_bw = JMP_FW,
				.jump_rel = JMP_ABS,
				.operation = EQT,
				.next_node = RSS_IPV4_OTHERS_NODE,
				.next_branch = 3,
				.data = 0x0,
				.mask = 0xffff
			},
			{
				/* DST IPV4 B23 */
				.valid = 0,
				.next_packet_pointer = 34,
				.jump_bw = JMP_FW,
				.jump_rel = JMP_ABS,
				.operation = EQT,
				.next_node = RSS_IPV4_OTHERS_NODE,
				.next_branch = 4,
				.data = 0x0,
				.mask = 0xffff
			},
			{
				/* TCP SRC Port */
				.valid = 0,
				.next_packet_pointer = 36,
				.jump_bw = JMP_FW,
				.jump_rel = JMP_ABS,
				.operation = EQT,
				.next_node = RSS_IPV4_OTHERS_NODE,
				.next_branch = 5,
				.data = 0x0,
				.mask = 0xffff
			},
			{
				/* TCP DST Port */
				.valid = 0,
				.next_packet_pointer = 260,
				.jump_bw = JMP_FW,
				.jump_rel = JMP_ABS,
				.operation = EQT,
				.next_node = LAST_NODE,
				.next_branch = 0,
				.data = 0x0,
				.mask = 0xffff
			}
		}
	},

	{
		/* LAST NODE */
		.node_type = EWDN,
		.last_node = 1,
		.hdr_len_store = 1,
		.hdr_extn = NO_BYTE,
		.byte_store = NO_BYTE,
		.search_byte_store = NO_BYTE,
		.result_pointer = DB_RES_DROP,
		.num_branches = 1,
		.branch = {
			{
				.valid = 0,
				.next_packet_pointer = 0,
				.jump_bw = JMP_FW,
				.jump_rel = JMP_ABS,
				.operation = EQT,
				.next_node = MAX_NODES,
				.next_branch = 0,
				.data = 0,
				.mask = 0xffff
			}
		}
	}
};

static int xgene_cle_setup_node(struct xgene_enet_pdata *pdata,
				struct xgene_enet_cle *cle)
{
	struct xgene_cle_ptree *ptree = &cle->ptree;
	const struct xgene_cle_ptree_ewdn *dn = xgene_init_ptree_dn;
	int num_dn = ARRAY_SIZE(xgene_init_ptree_dn);
	struct xgene_cle_ptree_kn *kn = ptree->kn;
	u32 buf[CLE_DRAM_REGS];
	int i, j, ret;

	memset(buf, 0, sizeof(buf));
	for (i = 0; i < num_dn; i++) {
		xgene_cle_dn_to_hw(&dn[i], buf, cle->jump_bytes);
		ret = xgene_cle_dram_wr(cle, buf, 17, i + ptree->start_node,
					PTREE_RAM, CLE_CMD_WR);
		if (ret)
			return ret;
	}

	/* continue node index for key node */
	memset(buf, 0, sizeof(buf));
	for (j = i; j < (ptree->num_kn + num_dn); j++) {
		xgene_cle_kn_to_hw(&kn[j - num_dn], buf);
		ret = xgene_cle_dram_wr(cle, buf, 17, j + ptree->start_node,
					PTREE_RAM, CLE_CMD_WR);
		if (ret)
			return ret;
	}

	return 0;
}

static int xgene_cle_setup_ptree(struct xgene_enet_pdata *pdata,
				 struct xgene_enet_cle *cle)
{
	int ret;

	ret = xgene_cle_setup_node(pdata, cle);
	if (ret)
		return ret;

	ret = xgene_cle_setup_dbptr(pdata, cle);
	if (ret)
		return ret;

	xgene_cle_enable_ptree(pdata, cle);

	return 0;
}

static void xgene_cle_setup_def_dbptr(struct xgene_enet_pdata *pdata,
				      struct xgene_enet_cle *enet_cle,
				      struct xgene_cle_dbptr *dbptr,
				      u32 index, u8 priority)
{
	void __iomem *base = enet_cle->base;
	void __iomem *base_addr;
	u32 buf[CLE_DRAM_REGS];
	u32 def_cls, offset;
	u32 i, j;

	memset(buf, 0, sizeof(buf));
	xgene_cle_dbptr_to_hw(pdata, dbptr, buf);

	for (i = 0; i < enet_cle->parsers; i++) {
		if (enet_cle->active_parser != PARSER_ALL) {
			offset = enet_cle->active_parser *
				CLE_PORT_OFFSET;
		} else {
			offset = i * CLE_PORT_OFFSET;
		}

		base_addr = base + DFCLSRESDB00 + offset;
		for (j = 0; j < 6; j++)
			iowrite32(buf[j], base_addr + (j * 4));

		def_cls = ((priority & 0x7) << 10) | (index & 0x3ff);
		iowrite32(def_cls, base + DFCLSRESDBPTR0 + offset);
	}
}

static int xgene_cle_set_rss_sband(struct xgene_enet_cle *cle)
{
	u32 idx = CLE_PKTRAM_SIZE / sizeof(u32);
	u32 mac_hdr_len = ETH_HLEN;
	u32 sband, reg = 0;
	u32 ipv4_ihl = 5;
	u32 hdr_len;
	int ret;

	/* Sideband: IPV4/TCP packets */
	hdr_len = (mac_hdr_len << 5) | ipv4_ihl;
	xgene_cle_sband_to_hw(0, XGENE_CLE_IPV4, XGENE_CLE_TCP, hdr_len, &reg);
	sband = reg;

	/* Sideband: IPv4/UDP packets */
	hdr_len = (mac_hdr_len << 5) | ipv4_ihl;
	xgene_cle_sband_to_hw(1, XGENE_CLE_IPV4, XGENE_CLE_UDP, hdr_len, &reg);
	sband |= (reg << 16);

	ret = xgene_cle_dram_wr(cle, &sband, 1, idx, PKT_RAM, CLE_CMD_WR);
	if (ret)
		return ret;

	/* Sideband: IPv4/RAW packets */
	hdr_len = (mac_hdr_len << 5) | ipv4_ihl;
	xgene_cle_sband_to_hw(0, XGENE_CLE_IPV4, XGENE_CLE_OTHER,
			      hdr_len, &reg);
	sband = reg;

	/* Sideband: Ethernet II/RAW packets */
	hdr_len = (mac_hdr_len << 5);
	xgene_cle_sband_to_hw(0, XGENE_CLE_IPV4, XGENE_CLE_OTHER,
			      hdr_len, &reg);
	sband |= (reg << 16);

	ret = xgene_cle_dram_wr(cle, &sband, 1, idx + 1, PKT_RAM, CLE_CMD_WR);
	if (ret)
		return ret;

	return 0;
}

static int xgene_cle_set_rss_skeys(struct xgene_enet_cle *cle)
{
	u32 secret_key_ipv4[4];  /* 16 Bytes*/
	int ret = 0;

	get_random_bytes(secret_key_ipv4, 16);
	ret = xgene_cle_dram_wr(cle, secret_key_ipv4, 4, 0,
				RSS_IPV4_HASH_SKEY, CLE_CMD_WR);
	return ret;
}

static int xgene_cle_set_rss_idt(struct xgene_enet_pdata *pdata)
{
	u32 fpsel, dstqid, nfpsel, idt_reg, idx;
	int i, ret = 0;
	u16 pool_id;

	for (i = 0; i < XGENE_CLE_IDT_ENTRIES; i++) {
		idx = i % pdata->rxq_cnt;
		pool_id = pdata->rx_ring[idx]->buf_pool->id;
		fpsel = xgene_enet_get_fpsel(pool_id);
		dstqid = xgene_enet_dst_ring_num(pdata->rx_ring[idx]);
		nfpsel = 0;
		if (pdata->rx_ring[idx]->page_pool) {
			pool_id = pdata->rx_ring[idx]->page_pool->id;
			nfpsel = xgene_enet_get_fpsel(pool_id);
		}

<<<<<<< HEAD
=======
		idt_reg = 0;
>>>>>>> 24b8d41d
		xgene_cle_idt_to_hw(pdata, dstqid, fpsel, nfpsel, &idt_reg);
		ret = xgene_cle_dram_wr(&pdata->cle, &idt_reg, 1, i,
					RSS_IDT, CLE_CMD_WR);
		if (ret)
			return ret;
	}

	ret = xgene_cle_set_rss_skeys(&pdata->cle);
	if (ret)
		return ret;

	return 0;
}

static int xgene_cle_setup_rss(struct xgene_enet_pdata *pdata)
{
	struct xgene_enet_cle *cle = &pdata->cle;
	void __iomem *base = cle->base;
	u32 offset, val = 0;
	int i, ret = 0;

	offset = CLE_PORT_OFFSET;
	for (i = 0; i < cle->parsers; i++) {
		if (cle->active_parser != PARSER_ALL)
			offset = cle->active_parser * CLE_PORT_OFFSET;
		else
			offset = i * CLE_PORT_OFFSET;

		/* enable RSS */
		val = (RSS_IPV4_12B << 1) | 0x1;
		writel(val, base + RSS_CTRL0 + offset);
	}

	/* setup sideband data */
	ret = xgene_cle_set_rss_sband(cle);
	if (ret)
		return ret;

	/* setup indirection table */
	ret = xgene_cle_set_rss_idt(pdata);
	if (ret)
		return ret;

	return 0;
}

static int xgene_enet_cle_init(struct xgene_enet_pdata *pdata)
{
	struct xgene_enet_cle *enet_cle = &pdata->cle;
	u32 def_qid, def_fpsel, def_nxtfpsel, pool_id;
	struct xgene_cle_dbptr dbptr[DB_MAX_PTRS];
	struct xgene_cle_ptree *ptree;
	struct xgene_cle_ptree_kn kn;
	int ret;

	if (pdata->phy_mode != PHY_INTERFACE_MODE_XGMII)
		return -EINVAL;

	ptree = &enet_cle->ptree;
	ptree->start_pkt = 12; /* Ethertype */

	ret = xgene_cle_setup_rss(pdata);
	if (ret) {
		netdev_err(pdata->ndev, "RSS initialization failed\n");
		return ret;
	}

	def_qid = xgene_enet_dst_ring_num(pdata->rx_ring[0]);
	pool_id = pdata->rx_ring[0]->buf_pool->id;
	def_fpsel = xgene_enet_get_fpsel(pool_id);
	def_nxtfpsel = 0;
	if (pdata->rx_ring[0]->page_pool) {
		pool_id = pdata->rx_ring[0]->page_pool->id;
		def_nxtfpsel = xgene_enet_get_fpsel(pool_id);
	}

	memset(dbptr, 0, sizeof(struct xgene_cle_dbptr) * DB_MAX_PTRS);
	dbptr[DB_RES_ACCEPT].fpsel =  def_fpsel;
	dbptr[DB_RES_ACCEPT].nxtfpsel = def_nxtfpsel;
	dbptr[DB_RES_ACCEPT].dstqid = def_qid;
	dbptr[DB_RES_ACCEPT].cle_priority = 1;

	dbptr[DB_RES_DEF].fpsel = def_fpsel;
	dbptr[DB_RES_DEF].nxtfpsel = def_nxtfpsel;
	dbptr[DB_RES_DEF].dstqid = def_qid;
	dbptr[DB_RES_DEF].cle_priority = 7;
	xgene_cle_setup_def_dbptr(pdata, enet_cle, &dbptr[DB_RES_DEF],
				  DB_RES_ACCEPT, 7);

	dbptr[DB_RES_DROP].drop = 1;

	memset(&kn, 0, sizeof(kn));
	kn.node_type = KN;
	kn.num_keys = 1;
	kn.key[0].priority = 0;
	kn.key[0].result_pointer = DB_RES_ACCEPT;

	ptree->kn = &kn;
	ptree->dbptr = dbptr;
	ptree->num_kn = 1;
	ptree->num_dbptr = DB_MAX_PTRS;

	return xgene_cle_setup_ptree(pdata, enet_cle);
}

const struct xgene_cle_ops xgene_cle3in_ops = {
	.cle_init = xgene_enet_cle_init,
};<|MERGE_RESOLUTION|>--- conflicted
+++ resolved
@@ -711,10 +711,7 @@
 			nfpsel = xgene_enet_get_fpsel(pool_id);
 		}
 
-<<<<<<< HEAD
-=======
 		idt_reg = 0;
->>>>>>> 24b8d41d
 		xgene_cle_idt_to_hw(pdata, dstqid, fpsel, nfpsel, &idt_reg);
 		ret = xgene_cle_dram_wr(&pdata->cle, &idt_reg, 1, i,
 					RSS_IDT, CLE_CMD_WR);
