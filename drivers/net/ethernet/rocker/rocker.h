--- conflicted
+++ resolved
@@ -116,12 +116,6 @@
 				 const struct switchdev_obj_port_vlan *vlan);
 	int (*port_obj_vlan_del)(struct rocker_port *rocker_port,
 				 const struct switchdev_obj_port_vlan *vlan);
-<<<<<<< HEAD
-	int (*port_obj_vlan_dump)(const struct rocker_port *rocker_port,
-				  struct switchdev_obj_port_vlan *vlan,
-				  switchdev_obj_dump_cb_t *cb);
-=======
->>>>>>> 24b8d41d
 	int (*port_obj_fdb_add)(struct rocker_port *rocker_port,
 				u16 vid, const unsigned char *addr);
 	int (*port_obj_fdb_del)(struct rocker_port *rocker_port,
