// SPDX-License-Identifier: GPL-2.0-or-later
/*
 * drivers/net/ethernet/rocker/rocker_ofdpa.c - Rocker switch OF-DPA-like
 *					        implementation
 * Copyright (c) 2014 Scott Feldman <sfeldma@gmail.com>
 * Copyright (c) 2014-2016 Jiri Pirko <jiri@mellanox.com>
 */

#include <linux/kernel.h>
#include <linux/types.h>
#include <linux/spinlock.h>
#include <linux/hashtable.h>
#include <linux/crc32.h>
#include <linux/netdevice.h>
#include <linux/inetdevice.h>
#include <linux/if_vlan.h>
#include <linux/if_bridge.h>
#include <net/neighbour.h>
#include <net/switchdev.h>
#include <net/ip_fib.h>
#include <net/nexthop.h>
#include <net/arp.h>

#include "rocker.h"
#include "rocker_tlv.h"

struct ofdpa_flow_tbl_key {
	u32 priority;
	enum rocker_of_dpa_table_id tbl_id;
	union {
		struct {
			u32 in_pport;
			u32 in_pport_mask;
			enum rocker_of_dpa_table_id goto_tbl;
		} ig_port;
		struct {
			u32 in_pport;
			__be16 vlan_id;
			__be16 vlan_id_mask;
			enum rocker_of_dpa_table_id goto_tbl;
			bool untagged;
			__be16 new_vlan_id;
		} vlan;
		struct {
			u32 in_pport;
			u32 in_pport_mask;
			__be16 eth_type;
			u8 eth_dst[ETH_ALEN];
			u8 eth_dst_mask[ETH_ALEN];
			__be16 vlan_id;
			__be16 vlan_id_mask;
			enum rocker_of_dpa_table_id goto_tbl;
			bool copy_to_cpu;
		} term_mac;
		struct {
			__be16 eth_type;
			__be32 dst4;
			__be32 dst4_mask;
			enum rocker_of_dpa_table_id goto_tbl;
			u32 group_id;
		} ucast_routing;
		struct {
			u8 eth_dst[ETH_ALEN];
			u8 eth_dst_mask[ETH_ALEN];
			int has_eth_dst;
			int has_eth_dst_mask;
			__be16 vlan_id;
			u32 tunnel_id;
			enum rocker_of_dpa_table_id goto_tbl;
			u32 group_id;
			bool copy_to_cpu;
		} bridge;
		struct {
			u32 in_pport;
			u32 in_pport_mask;
			u8 eth_src[ETH_ALEN];
			u8 eth_src_mask[ETH_ALEN];
			u8 eth_dst[ETH_ALEN];
			u8 eth_dst_mask[ETH_ALEN];
			__be16 eth_type;
			__be16 vlan_id;
			__be16 vlan_id_mask;
			u8 ip_proto;
			u8 ip_proto_mask;
			u8 ip_tos;
			u8 ip_tos_mask;
			u32 group_id;
		} acl;
	};
};

struct ofdpa_flow_tbl_entry {
	struct hlist_node entry;
	u32 cmd;
	u64 cookie;
	struct ofdpa_flow_tbl_key key;
	size_t key_len;
	u32 key_crc32; /* key */
	struct fib_info *fi;
};

struct ofdpa_group_tbl_entry {
	struct hlist_node entry;
	u32 cmd;
	u32 group_id; /* key */
	u16 group_count;
	u32 *group_ids;
	union {
		struct {
			u8 pop_vlan;
		} l2_interface;
		struct {
			u8 eth_src[ETH_ALEN];
			u8 eth_dst[ETH_ALEN];
			__be16 vlan_id;
			u32 group_id;
		} l2_rewrite;
		struct {
			u8 eth_src[ETH_ALEN];
			u8 eth_dst[ETH_ALEN];
			__be16 vlan_id;
			bool ttl_check;
			u32 group_id;
		} l3_unicast;
	};
};

struct ofdpa_fdb_tbl_entry {
	struct hlist_node entry;
	u32 key_crc32; /* key */
	bool learned;
	unsigned long touched;
	struct ofdpa_fdb_tbl_key {
		struct ofdpa_port *ofdpa_port;
		u8 addr[ETH_ALEN];
		__be16 vlan_id;
	} key;
};

struct ofdpa_internal_vlan_tbl_entry {
	struct hlist_node entry;
	int ifindex; /* key */
	u32 ref_count;
	__be16 vlan_id;
};

struct ofdpa_neigh_tbl_entry {
	struct hlist_node entry;
	__be32 ip_addr; /* key */
	struct net_device *dev;
	u32 ref_count;
	u32 index;
	u8 eth_dst[ETH_ALEN];
	bool ttl_check;
};

enum {
	OFDPA_CTRL_LINK_LOCAL_MCAST,
	OFDPA_CTRL_LOCAL_ARP,
	OFDPA_CTRL_IPV4_MCAST,
	OFDPA_CTRL_IPV6_MCAST,
	OFDPA_CTRL_DFLT_BRIDGING,
	OFDPA_CTRL_DFLT_OVS,
	OFDPA_CTRL_MAX,
};

#define OFDPA_INTERNAL_VLAN_ID_BASE	0x0f00
#define OFDPA_N_INTERNAL_VLANS		255
#define OFDPA_VLAN_BITMAP_LEN		BITS_TO_LONGS(VLAN_N_VID)
#define OFDPA_INTERNAL_VLAN_BITMAP_LEN	BITS_TO_LONGS(OFDPA_N_INTERNAL_VLANS)
#define OFDPA_UNTAGGED_VID 0

struct ofdpa {
	struct rocker *rocker;
	DECLARE_HASHTABLE(flow_tbl, 16);
	spinlock_t flow_tbl_lock;		/* for flow tbl accesses */
	u64 flow_tbl_next_cookie;
	DECLARE_HASHTABLE(group_tbl, 16);
	spinlock_t group_tbl_lock;		/* for group tbl accesses */
	struct timer_list fdb_cleanup_timer;
	DECLARE_HASHTABLE(fdb_tbl, 16);
	spinlock_t fdb_tbl_lock;		/* for fdb tbl accesses */
	unsigned long internal_vlan_bitmap[OFDPA_INTERNAL_VLAN_BITMAP_LEN];
	DECLARE_HASHTABLE(internal_vlan_tbl, 8);
	spinlock_t internal_vlan_tbl_lock;	/* for vlan tbl accesses */
	DECLARE_HASHTABLE(neigh_tbl, 16);
	spinlock_t neigh_tbl_lock;		/* for neigh tbl accesses */
	u32 neigh_tbl_next_index;
	unsigned long ageing_time;
	bool fib_aborted;
};

struct ofdpa_port {
	struct ofdpa *ofdpa;
	struct rocker_port *rocker_port;
	struct net_device *dev;
	u32 pport;
	struct net_device *bridge_dev;
	__be16 internal_vlan_id;
	int stp_state;
	u32 brport_flags;
	unsigned long ageing_time;
	bool ctrls[OFDPA_CTRL_MAX];
	unsigned long vlan_bitmap[OFDPA_VLAN_BITMAP_LEN];
};

static const u8 zero_mac[ETH_ALEN]   = { 0x00, 0x00, 0x00, 0x00, 0x00, 0x00 };
static const u8 ff_mac[ETH_ALEN]     = { 0xff, 0xff, 0xff, 0xff, 0xff, 0xff };
static const u8 ll_mac[ETH_ALEN]     = { 0x01, 0x80, 0xc2, 0x00, 0x00, 0x00 };
static const u8 ll_mask[ETH_ALEN]    = { 0xff, 0xff, 0xff, 0xff, 0xff, 0xf0 };
static const u8 mcast_mac[ETH_ALEN]  = { 0x01, 0x00, 0x00, 0x00, 0x00, 0x00 };
static const u8 ipv4_mcast[ETH_ALEN] = { 0x01, 0x00, 0x5e, 0x00, 0x00, 0x00 };
static const u8 ipv4_mask[ETH_ALEN]  = { 0xff, 0xff, 0xff, 0x80, 0x00, 0x00 };
static const u8 ipv6_mcast[ETH_ALEN] = { 0x33, 0x33, 0x00, 0x00, 0x00, 0x00 };
static const u8 ipv6_mask[ETH_ALEN]  = { 0xff, 0xff, 0x00, 0x00, 0x00, 0x00 };

/* Rocker priority levels for flow table entries.  Higher
 * priority match takes precedence over lower priority match.
 */

enum {
	OFDPA_PRIORITY_UNKNOWN = 0,
	OFDPA_PRIORITY_IG_PORT = 1,
	OFDPA_PRIORITY_VLAN = 1,
	OFDPA_PRIORITY_TERM_MAC_UCAST = 0,
	OFDPA_PRIORITY_TERM_MAC_MCAST = 1,
	OFDPA_PRIORITY_BRIDGING_VLAN_DFLT_EXACT = 1,
	OFDPA_PRIORITY_BRIDGING_VLAN_DFLT_WILD = 2,
	OFDPA_PRIORITY_BRIDGING_VLAN = 3,
	OFDPA_PRIORITY_BRIDGING_TENANT_DFLT_EXACT = 1,
	OFDPA_PRIORITY_BRIDGING_TENANT_DFLT_WILD = 2,
	OFDPA_PRIORITY_BRIDGING_TENANT = 3,
	OFDPA_PRIORITY_ACL_CTRL = 3,
	OFDPA_PRIORITY_ACL_NORMAL = 2,
	OFDPA_PRIORITY_ACL_DFLT = 1,
};

static bool ofdpa_vlan_id_is_internal(__be16 vlan_id)
{
	u16 start = OFDPA_INTERNAL_VLAN_ID_BASE;
	u16 end = 0xffe;
	u16 _vlan_id = ntohs(vlan_id);

	return (_vlan_id >= start && _vlan_id <= end);
}

static __be16 ofdpa_port_vid_to_vlan(const struct ofdpa_port *ofdpa_port,
				     u16 vid, bool *pop_vlan)
{
	__be16 vlan_id;

	if (pop_vlan)
		*pop_vlan = false;
	vlan_id = htons(vid);
	if (!vlan_id) {
		vlan_id = ofdpa_port->internal_vlan_id;
		if (pop_vlan)
			*pop_vlan = true;
	}

	return vlan_id;
}

static u16 ofdpa_port_vlan_to_vid(const struct ofdpa_port *ofdpa_port,
				  __be16 vlan_id)
{
	if (ofdpa_vlan_id_is_internal(vlan_id))
		return 0;

	return ntohs(vlan_id);
}

static bool ofdpa_port_is_slave(const struct ofdpa_port *ofdpa_port,
				const char *kind)
{
	return ofdpa_port->bridge_dev &&
		!strcmp(ofdpa_port->bridge_dev->rtnl_link_ops->kind, kind);
}

static bool ofdpa_port_is_bridged(const struct ofdpa_port *ofdpa_port)
{
	return ofdpa_port_is_slave(ofdpa_port, "bridge");
}

static bool ofdpa_port_is_ovsed(const struct ofdpa_port *ofdpa_port)
{
	return ofdpa_port_is_slave(ofdpa_port, "openvswitch");
}

#define OFDPA_OP_FLAG_REMOVE		BIT(0)
#define OFDPA_OP_FLAG_NOWAIT		BIT(1)
#define OFDPA_OP_FLAG_LEARNED		BIT(2)
#define OFDPA_OP_FLAG_REFRESH		BIT(3)

static bool ofdpa_flags_nowait(int flags)
{
	return flags & OFDPA_OP_FLAG_NOWAIT;
}

/*************************************************************
 * Flow, group, FDB, internal VLAN and neigh command prepares
 *************************************************************/

static int
ofdpa_cmd_flow_tbl_add_ig_port(struct rocker_desc_info *desc_info,
			       const struct ofdpa_flow_tbl_entry *entry)
{
	if (rocker_tlv_put_u32(desc_info, ROCKER_TLV_OF_DPA_IN_PPORT,
			       entry->key.ig_port.in_pport))
		return -EMSGSIZE;
	if (rocker_tlv_put_u32(desc_info, ROCKER_TLV_OF_DPA_IN_PPORT_MASK,
			       entry->key.ig_port.in_pport_mask))
		return -EMSGSIZE;
	if (rocker_tlv_put_u16(desc_info, ROCKER_TLV_OF_DPA_GOTO_TABLE_ID,
			       entry->key.ig_port.goto_tbl))
		return -EMSGSIZE;

	return 0;
}

static int
ofdpa_cmd_flow_tbl_add_vlan(struct rocker_desc_info *desc_info,
			    const struct ofdpa_flow_tbl_entry *entry)
{
	if (rocker_tlv_put_u32(desc_info, ROCKER_TLV_OF_DPA_IN_PPORT,
			       entry->key.vlan.in_pport))
		return -EMSGSIZE;
	if (rocker_tlv_put_be16(desc_info, ROCKER_TLV_OF_DPA_VLAN_ID,
				entry->key.vlan.vlan_id))
		return -EMSGSIZE;
	if (rocker_tlv_put_be16(desc_info, ROCKER_TLV_OF_DPA_VLAN_ID_MASK,
				entry->key.vlan.vlan_id_mask))
		return -EMSGSIZE;
	if (rocker_tlv_put_u16(desc_info, ROCKER_TLV_OF_DPA_GOTO_TABLE_ID,
			       entry->key.vlan.goto_tbl))
		return -EMSGSIZE;
	if (entry->key.vlan.untagged &&
	    rocker_tlv_put_be16(desc_info, ROCKER_TLV_OF_DPA_NEW_VLAN_ID,
				entry->key.vlan.new_vlan_id))
		return -EMSGSIZE;

	return 0;
}

static int
ofdpa_cmd_flow_tbl_add_term_mac(struct rocker_desc_info *desc_info,
				const struct ofdpa_flow_tbl_entry *entry)
{
	if (rocker_tlv_put_u32(desc_info, ROCKER_TLV_OF_DPA_IN_PPORT,
			       entry->key.term_mac.in_pport))
		return -EMSGSIZE;
	if (rocker_tlv_put_u32(desc_info, ROCKER_TLV_OF_DPA_IN_PPORT_MASK,
			       entry->key.term_mac.in_pport_mask))
		return -EMSGSIZE;
	if (rocker_tlv_put_be16(desc_info, ROCKER_TLV_OF_DPA_ETHERTYPE,
				entry->key.term_mac.eth_type))
		return -EMSGSIZE;
	if (rocker_tlv_put(desc_info, ROCKER_TLV_OF_DPA_DST_MAC,
			   ETH_ALEN, entry->key.term_mac.eth_dst))
		return -EMSGSIZE;
	if (rocker_tlv_put(desc_info, ROCKER_TLV_OF_DPA_DST_MAC_MASK,
			   ETH_ALEN, entry->key.term_mac.eth_dst_mask))
		return -EMSGSIZE;
	if (rocker_tlv_put_be16(desc_info, ROCKER_TLV_OF_DPA_VLAN_ID,
				entry->key.term_mac.vlan_id))
		return -EMSGSIZE;
	if (rocker_tlv_put_be16(desc_info, ROCKER_TLV_OF_DPA_VLAN_ID_MASK,
				entry->key.term_mac.vlan_id_mask))
		return -EMSGSIZE;
	if (rocker_tlv_put_u16(desc_info, ROCKER_TLV_OF_DPA_GOTO_TABLE_ID,
			       entry->key.term_mac.goto_tbl))
		return -EMSGSIZE;
	if (entry->key.term_mac.copy_to_cpu &&
	    rocker_tlv_put_u8(desc_info, ROCKER_TLV_OF_DPA_COPY_CPU_ACTION,
			      entry->key.term_mac.copy_to_cpu))
		return -EMSGSIZE;

	return 0;
}

static int
ofdpa_cmd_flow_tbl_add_ucast_routing(struct rocker_desc_info *desc_info,
				     const struct ofdpa_flow_tbl_entry *entry)
{
	if (rocker_tlv_put_be16(desc_info, ROCKER_TLV_OF_DPA_ETHERTYPE,
				entry->key.ucast_routing.eth_type))
		return -EMSGSIZE;
	if (rocker_tlv_put_be32(desc_info, ROCKER_TLV_OF_DPA_DST_IP,
				entry->key.ucast_routing.dst4))
		return -EMSGSIZE;
	if (rocker_tlv_put_be32(desc_info, ROCKER_TLV_OF_DPA_DST_IP_MASK,
				entry->key.ucast_routing.dst4_mask))
		return -EMSGSIZE;
	if (rocker_tlv_put_u16(desc_info, ROCKER_TLV_OF_DPA_GOTO_TABLE_ID,
			       entry->key.ucast_routing.goto_tbl))
		return -EMSGSIZE;
	if (rocker_tlv_put_u32(desc_info, ROCKER_TLV_OF_DPA_GROUP_ID,
			       entry->key.ucast_routing.group_id))
		return -EMSGSIZE;

	return 0;
}

static int
ofdpa_cmd_flow_tbl_add_bridge(struct rocker_desc_info *desc_info,
			      const struct ofdpa_flow_tbl_entry *entry)
{
	if (entry->key.bridge.has_eth_dst &&
	    rocker_tlv_put(desc_info, ROCKER_TLV_OF_DPA_DST_MAC,
			   ETH_ALEN, entry->key.bridge.eth_dst))
		return -EMSGSIZE;
	if (entry->key.bridge.has_eth_dst_mask &&
	    rocker_tlv_put(desc_info, ROCKER_TLV_OF_DPA_DST_MAC_MASK,
			   ETH_ALEN, entry->key.bridge.eth_dst_mask))
		return -EMSGSIZE;
	if (entry->key.bridge.vlan_id &&
	    rocker_tlv_put_be16(desc_info, ROCKER_TLV_OF_DPA_VLAN_ID,
				entry->key.bridge.vlan_id))
		return -EMSGSIZE;
	if (entry->key.bridge.tunnel_id &&
	    rocker_tlv_put_u32(desc_info, ROCKER_TLV_OF_DPA_TUNNEL_ID,
			       entry->key.bridge.tunnel_id))
		return -EMSGSIZE;
	if (rocker_tlv_put_u16(desc_info, ROCKER_TLV_OF_DPA_GOTO_TABLE_ID,
			       entry->key.bridge.goto_tbl))
		return -EMSGSIZE;
	if (rocker_tlv_put_u32(desc_info, ROCKER_TLV_OF_DPA_GROUP_ID,
			       entry->key.bridge.group_id))
		return -EMSGSIZE;
	if (entry->key.bridge.copy_to_cpu &&
	    rocker_tlv_put_u8(desc_info, ROCKER_TLV_OF_DPA_COPY_CPU_ACTION,
			      entry->key.bridge.copy_to_cpu))
		return -EMSGSIZE;

	return 0;
}

static int
ofdpa_cmd_flow_tbl_add_acl(struct rocker_desc_info *desc_info,
			   const struct ofdpa_flow_tbl_entry *entry)
{
	if (rocker_tlv_put_u32(desc_info, ROCKER_TLV_OF_DPA_IN_PPORT,
			       entry->key.acl.in_pport))
		return -EMSGSIZE;
	if (rocker_tlv_put_u32(desc_info, ROCKER_TLV_OF_DPA_IN_PPORT_MASK,
			       entry->key.acl.in_pport_mask))
		return -EMSGSIZE;
	if (rocker_tlv_put(desc_info, ROCKER_TLV_OF_DPA_SRC_MAC,
			   ETH_ALEN, entry->key.acl.eth_src))
		return -EMSGSIZE;
	if (rocker_tlv_put(desc_info, ROCKER_TLV_OF_DPA_SRC_MAC_MASK,
			   ETH_ALEN, entry->key.acl.eth_src_mask))
		return -EMSGSIZE;
	if (rocker_tlv_put(desc_info, ROCKER_TLV_OF_DPA_DST_MAC,
			   ETH_ALEN, entry->key.acl.eth_dst))
		return -EMSGSIZE;
	if (rocker_tlv_put(desc_info, ROCKER_TLV_OF_DPA_DST_MAC_MASK,
			   ETH_ALEN, entry->key.acl.eth_dst_mask))
		return -EMSGSIZE;
	if (rocker_tlv_put_be16(desc_info, ROCKER_TLV_OF_DPA_ETHERTYPE,
				entry->key.acl.eth_type))
		return -EMSGSIZE;
	if (rocker_tlv_put_be16(desc_info, ROCKER_TLV_OF_DPA_VLAN_ID,
				entry->key.acl.vlan_id))
		return -EMSGSIZE;
	if (rocker_tlv_put_be16(desc_info, ROCKER_TLV_OF_DPA_VLAN_ID_MASK,
				entry->key.acl.vlan_id_mask))
		return -EMSGSIZE;

	switch (ntohs(entry->key.acl.eth_type)) {
	case ETH_P_IP:
	case ETH_P_IPV6:
		if (rocker_tlv_put_u8(desc_info, ROCKER_TLV_OF_DPA_IP_PROTO,
				      entry->key.acl.ip_proto))
			return -EMSGSIZE;
		if (rocker_tlv_put_u8(desc_info,
				      ROCKER_TLV_OF_DPA_IP_PROTO_MASK,
				      entry->key.acl.ip_proto_mask))
			return -EMSGSIZE;
		if (rocker_tlv_put_u8(desc_info, ROCKER_TLV_OF_DPA_IP_DSCP,
				      entry->key.acl.ip_tos & 0x3f))
			return -EMSGSIZE;
		if (rocker_tlv_put_u8(desc_info,
				      ROCKER_TLV_OF_DPA_IP_DSCP_MASK,
				      entry->key.acl.ip_tos_mask & 0x3f))
			return -EMSGSIZE;
		if (rocker_tlv_put_u8(desc_info, ROCKER_TLV_OF_DPA_IP_ECN,
				      (entry->key.acl.ip_tos & 0xc0) >> 6))
			return -EMSGSIZE;
		if (rocker_tlv_put_u8(desc_info,
				      ROCKER_TLV_OF_DPA_IP_ECN_MASK,
				      (entry->key.acl.ip_tos_mask & 0xc0) >> 6))
			return -EMSGSIZE;
		break;
	}

	if (entry->key.acl.group_id != ROCKER_GROUP_NONE &&
	    rocker_tlv_put_u32(desc_info, ROCKER_TLV_OF_DPA_GROUP_ID,
			       entry->key.acl.group_id))
		return -EMSGSIZE;

	return 0;
}

static int ofdpa_cmd_flow_tbl_add(const struct rocker_port *rocker_port,
				  struct rocker_desc_info *desc_info,
				  void *priv)
{
	const struct ofdpa_flow_tbl_entry *entry = priv;
	struct rocker_tlv *cmd_info;
	int err = 0;

	if (rocker_tlv_put_u16(desc_info, ROCKER_TLV_CMD_TYPE, entry->cmd))
		return -EMSGSIZE;
	cmd_info = rocker_tlv_nest_start(desc_info, ROCKER_TLV_CMD_INFO);
	if (!cmd_info)
		return -EMSGSIZE;
	if (rocker_tlv_put_u16(desc_info, ROCKER_TLV_OF_DPA_TABLE_ID,
			       entry->key.tbl_id))
		return -EMSGSIZE;
	if (rocker_tlv_put_u32(desc_info, ROCKER_TLV_OF_DPA_PRIORITY,
			       entry->key.priority))
		return -EMSGSIZE;
	if (rocker_tlv_put_u32(desc_info, ROCKER_TLV_OF_DPA_HARDTIME, 0))
		return -EMSGSIZE;
	if (rocker_tlv_put_u64(desc_info, ROCKER_TLV_OF_DPA_COOKIE,
			       entry->cookie))
		return -EMSGSIZE;

	switch (entry->key.tbl_id) {
	case ROCKER_OF_DPA_TABLE_ID_INGRESS_PORT:
		err = ofdpa_cmd_flow_tbl_add_ig_port(desc_info, entry);
		break;
	case ROCKER_OF_DPA_TABLE_ID_VLAN:
		err = ofdpa_cmd_flow_tbl_add_vlan(desc_info, entry);
		break;
	case ROCKER_OF_DPA_TABLE_ID_TERMINATION_MAC:
		err = ofdpa_cmd_flow_tbl_add_term_mac(desc_info, entry);
		break;
	case ROCKER_OF_DPA_TABLE_ID_UNICAST_ROUTING:
		err = ofdpa_cmd_flow_tbl_add_ucast_routing(desc_info, entry);
		break;
	case ROCKER_OF_DPA_TABLE_ID_BRIDGING:
		err = ofdpa_cmd_flow_tbl_add_bridge(desc_info, entry);
		break;
	case ROCKER_OF_DPA_TABLE_ID_ACL_POLICY:
		err = ofdpa_cmd_flow_tbl_add_acl(desc_info, entry);
		break;
	default:
		err = -ENOTSUPP;
		break;
	}

	if (err)
		return err;

	rocker_tlv_nest_end(desc_info, cmd_info);

	return 0;
}

static int ofdpa_cmd_flow_tbl_del(const struct rocker_port *rocker_port,
				  struct rocker_desc_info *desc_info,
				  void *priv)
{
	const struct ofdpa_flow_tbl_entry *entry = priv;
	struct rocker_tlv *cmd_info;

	if (rocker_tlv_put_u16(desc_info, ROCKER_TLV_CMD_TYPE, entry->cmd))
		return -EMSGSIZE;
	cmd_info = rocker_tlv_nest_start(desc_info, ROCKER_TLV_CMD_INFO);
	if (!cmd_info)
		return -EMSGSIZE;
	if (rocker_tlv_put_u64(desc_info, ROCKER_TLV_OF_DPA_COOKIE,
			       entry->cookie))
		return -EMSGSIZE;
	rocker_tlv_nest_end(desc_info, cmd_info);

	return 0;
}

static int
ofdpa_cmd_group_tbl_add_l2_interface(struct rocker_desc_info *desc_info,
				     struct ofdpa_group_tbl_entry *entry)
{
	if (rocker_tlv_put_u32(desc_info, ROCKER_TLV_OF_DPA_OUT_PPORT,
			       ROCKER_GROUP_PORT_GET(entry->group_id)))
		return -EMSGSIZE;
	if (rocker_tlv_put_u8(desc_info, ROCKER_TLV_OF_DPA_POP_VLAN,
			      entry->l2_interface.pop_vlan))
		return -EMSGSIZE;

	return 0;
}

static int
ofdpa_cmd_group_tbl_add_l2_rewrite(struct rocker_desc_info *desc_info,
				   const struct ofdpa_group_tbl_entry *entry)
{
	if (rocker_tlv_put_u32(desc_info, ROCKER_TLV_OF_DPA_GROUP_ID_LOWER,
			       entry->l2_rewrite.group_id))
		return -EMSGSIZE;
	if (!is_zero_ether_addr(entry->l2_rewrite.eth_src) &&
	    rocker_tlv_put(desc_info, ROCKER_TLV_OF_DPA_SRC_MAC,
			   ETH_ALEN, entry->l2_rewrite.eth_src))
		return -EMSGSIZE;
	if (!is_zero_ether_addr(entry->l2_rewrite.eth_dst) &&
	    rocker_tlv_put(desc_info, ROCKER_TLV_OF_DPA_DST_MAC,
			   ETH_ALEN, entry->l2_rewrite.eth_dst))
		return -EMSGSIZE;
	if (entry->l2_rewrite.vlan_id &&
	    rocker_tlv_put_be16(desc_info, ROCKER_TLV_OF_DPA_VLAN_ID,
				entry->l2_rewrite.vlan_id))
		return -EMSGSIZE;

	return 0;
}

static int
ofdpa_cmd_group_tbl_add_group_ids(struct rocker_desc_info *desc_info,
				  const struct ofdpa_group_tbl_entry *entry)
{
	int i;
	struct rocker_tlv *group_ids;

	if (rocker_tlv_put_u16(desc_info, ROCKER_TLV_OF_DPA_GROUP_COUNT,
			       entry->group_count))
		return -EMSGSIZE;

	group_ids = rocker_tlv_nest_start(desc_info,
					  ROCKER_TLV_OF_DPA_GROUP_IDS);
	if (!group_ids)
		return -EMSGSIZE;

	for (i = 0; i < entry->group_count; i++)
		/* Note TLV array is 1-based */
		if (rocker_tlv_put_u32(desc_info, i + 1, entry->group_ids[i]))
			return -EMSGSIZE;

	rocker_tlv_nest_end(desc_info, group_ids);

	return 0;
}

static int
ofdpa_cmd_group_tbl_add_l3_unicast(struct rocker_desc_info *desc_info,
				   const struct ofdpa_group_tbl_entry *entry)
{
	if (!is_zero_ether_addr(entry->l3_unicast.eth_src) &&
	    rocker_tlv_put(desc_info, ROCKER_TLV_OF_DPA_SRC_MAC,
			   ETH_ALEN, entry->l3_unicast.eth_src))
		return -EMSGSIZE;
	if (!is_zero_ether_addr(entry->l3_unicast.eth_dst) &&
	    rocker_tlv_put(desc_info, ROCKER_TLV_OF_DPA_DST_MAC,
			   ETH_ALEN, entry->l3_unicast.eth_dst))
		return -EMSGSIZE;
	if (entry->l3_unicast.vlan_id &&
	    rocker_tlv_put_be16(desc_info, ROCKER_TLV_OF_DPA_VLAN_ID,
				entry->l3_unicast.vlan_id))
		return -EMSGSIZE;
	if (rocker_tlv_put_u8(desc_info, ROCKER_TLV_OF_DPA_TTL_CHECK,
			      entry->l3_unicast.ttl_check))
		return -EMSGSIZE;
	if (rocker_tlv_put_u32(desc_info, ROCKER_TLV_OF_DPA_GROUP_ID_LOWER,
			       entry->l3_unicast.group_id))
		return -EMSGSIZE;

	return 0;
}

static int ofdpa_cmd_group_tbl_add(const struct rocker_port *rocker_port,
				   struct rocker_desc_info *desc_info,
				   void *priv)
{
	struct ofdpa_group_tbl_entry *entry = priv;
	struct rocker_tlv *cmd_info;
	int err = 0;

	if (rocker_tlv_put_u16(desc_info, ROCKER_TLV_CMD_TYPE, entry->cmd))
		return -EMSGSIZE;
	cmd_info = rocker_tlv_nest_start(desc_info, ROCKER_TLV_CMD_INFO);
	if (!cmd_info)
		return -EMSGSIZE;

	if (rocker_tlv_put_u32(desc_info, ROCKER_TLV_OF_DPA_GROUP_ID,
			       entry->group_id))
		return -EMSGSIZE;

	switch (ROCKER_GROUP_TYPE_GET(entry->group_id)) {
	case ROCKER_OF_DPA_GROUP_TYPE_L2_INTERFACE:
		err = ofdpa_cmd_group_tbl_add_l2_interface(desc_info, entry);
		break;
	case ROCKER_OF_DPA_GROUP_TYPE_L2_REWRITE:
		err = ofdpa_cmd_group_tbl_add_l2_rewrite(desc_info, entry);
		break;
	case ROCKER_OF_DPA_GROUP_TYPE_L2_FLOOD:
	case ROCKER_OF_DPA_GROUP_TYPE_L2_MCAST:
		err = ofdpa_cmd_group_tbl_add_group_ids(desc_info, entry);
		break;
	case ROCKER_OF_DPA_GROUP_TYPE_L3_UCAST:
		err = ofdpa_cmd_group_tbl_add_l3_unicast(desc_info, entry);
		break;
	default:
		err = -ENOTSUPP;
		break;
	}

	if (err)
		return err;

	rocker_tlv_nest_end(desc_info, cmd_info);

	return 0;
}

static int ofdpa_cmd_group_tbl_del(const struct rocker_port *rocker_port,
				   struct rocker_desc_info *desc_info,
				   void *priv)
{
	const struct ofdpa_group_tbl_entry *entry = priv;
	struct rocker_tlv *cmd_info;

	if (rocker_tlv_put_u16(desc_info, ROCKER_TLV_CMD_TYPE, entry->cmd))
		return -EMSGSIZE;
	cmd_info = rocker_tlv_nest_start(desc_info, ROCKER_TLV_CMD_INFO);
	if (!cmd_info)
		return -EMSGSIZE;
	if (rocker_tlv_put_u32(desc_info, ROCKER_TLV_OF_DPA_GROUP_ID,
			       entry->group_id))
		return -EMSGSIZE;
	rocker_tlv_nest_end(desc_info, cmd_info);

	return 0;
}

/***************************************************
 * Flow, group, FDB, internal VLAN and neigh tables
 ***************************************************/

static struct ofdpa_flow_tbl_entry *
ofdpa_flow_tbl_find(const struct ofdpa *ofdpa,
		    const struct ofdpa_flow_tbl_entry *match)
{
	struct ofdpa_flow_tbl_entry *found;
	size_t key_len = match->key_len ? match->key_len : sizeof(found->key);

	hash_for_each_possible(ofdpa->flow_tbl, found,
			       entry, match->key_crc32) {
		if (memcmp(&found->key, &match->key, key_len) == 0)
			return found;
	}

	return NULL;
}

static int ofdpa_flow_tbl_add(struct ofdpa_port *ofdpa_port,
			      int flags, struct ofdpa_flow_tbl_entry *match)
{
	struct ofdpa *ofdpa = ofdpa_port->ofdpa;
	struct ofdpa_flow_tbl_entry *found;
	size_t key_len = match->key_len ? match->key_len : sizeof(found->key);
	unsigned long lock_flags;

	match->key_crc32 = crc32(~0, &match->key, key_len);

	spin_lock_irqsave(&ofdpa->flow_tbl_lock, lock_flags);

	found = ofdpa_flow_tbl_find(ofdpa, match);

	if (found) {
		match->cookie = found->cookie;
		hash_del(&found->entry);
		kfree(found);
		found = match;
		found->cmd = ROCKER_TLV_CMD_TYPE_OF_DPA_FLOW_MOD;
	} else {
		found = match;
		found->cookie = ofdpa->flow_tbl_next_cookie++;
		found->cmd = ROCKER_TLV_CMD_TYPE_OF_DPA_FLOW_ADD;
	}

	hash_add(ofdpa->flow_tbl, &found->entry, found->key_crc32);
	spin_unlock_irqrestore(&ofdpa->flow_tbl_lock, lock_flags);

	return rocker_cmd_exec(ofdpa_port->rocker_port,
			       ofdpa_flags_nowait(flags),
			       ofdpa_cmd_flow_tbl_add,
			       found, NULL, NULL);
}

static int ofdpa_flow_tbl_del(struct ofdpa_port *ofdpa_port,
			      int flags, struct ofdpa_flow_tbl_entry *match)
{
	struct ofdpa *ofdpa = ofdpa_port->ofdpa;
	struct ofdpa_flow_tbl_entry *found;
	size_t key_len = match->key_len ? match->key_len : sizeof(found->key);
	unsigned long lock_flags;
	int err = 0;

	match->key_crc32 = crc32(~0, &match->key, key_len);

	spin_lock_irqsave(&ofdpa->flow_tbl_lock, lock_flags);

	found = ofdpa_flow_tbl_find(ofdpa, match);

	if (found) {
		hash_del(&found->entry);
		found->cmd = ROCKER_TLV_CMD_TYPE_OF_DPA_FLOW_DEL;
	}

	spin_unlock_irqrestore(&ofdpa->flow_tbl_lock, lock_flags);

	kfree(match);

	if (found) {
		err = rocker_cmd_exec(ofdpa_port->rocker_port,
				      ofdpa_flags_nowait(flags),
				      ofdpa_cmd_flow_tbl_del,
				      found, NULL, NULL);
		kfree(found);
	}

	return err;
}

static int ofdpa_flow_tbl_do(struct ofdpa_port *ofdpa_port, int flags,
			     struct ofdpa_flow_tbl_entry *entry)
{
	if (flags & OFDPA_OP_FLAG_REMOVE)
		return ofdpa_flow_tbl_del(ofdpa_port, flags, entry);
	else
		return ofdpa_flow_tbl_add(ofdpa_port, flags, entry);
}

static int ofdpa_flow_tbl_ig_port(struct ofdpa_port *ofdpa_port, int flags,
				  u32 in_pport, u32 in_pport_mask,
				  enum rocker_of_dpa_table_id goto_tbl)
{
	struct ofdpa_flow_tbl_entry *entry;

	entry = kzalloc(sizeof(*entry), GFP_KERNEL);
	if (!entry)
		return -ENOMEM;

	entry->key.priority = OFDPA_PRIORITY_IG_PORT;
	entry->key.tbl_id = ROCKER_OF_DPA_TABLE_ID_INGRESS_PORT;
	entry->key.ig_port.in_pport = in_pport;
	entry->key.ig_port.in_pport_mask = in_pport_mask;
	entry->key.ig_port.goto_tbl = goto_tbl;

	return ofdpa_flow_tbl_do(ofdpa_port, flags, entry);
}

static int ofdpa_flow_tbl_vlan(struct ofdpa_port *ofdpa_port,
			       int flags,
			       u32 in_pport, __be16 vlan_id,
			       __be16 vlan_id_mask,
			       enum rocker_of_dpa_table_id goto_tbl,
			       bool untagged, __be16 new_vlan_id)
{
	struct ofdpa_flow_tbl_entry *entry;

	entry = kzalloc(sizeof(*entry), GFP_KERNEL);
	if (!entry)
		return -ENOMEM;

	entry->key.priority = OFDPA_PRIORITY_VLAN;
	entry->key.tbl_id = ROCKER_OF_DPA_TABLE_ID_VLAN;
	entry->key.vlan.in_pport = in_pport;
	entry->key.vlan.vlan_id = vlan_id;
	entry->key.vlan.vlan_id_mask = vlan_id_mask;
	entry->key.vlan.goto_tbl = goto_tbl;

	entry->key.vlan.untagged = untagged;
	entry->key.vlan.new_vlan_id = new_vlan_id;

	return ofdpa_flow_tbl_do(ofdpa_port, flags, entry);
}

static int ofdpa_flow_tbl_term_mac(struct ofdpa_port *ofdpa_port,
				   u32 in_pport, u32 in_pport_mask,
				   __be16 eth_type, const u8 *eth_dst,
				   const u8 *eth_dst_mask, __be16 vlan_id,
				   __be16 vlan_id_mask, bool copy_to_cpu,
				   int flags)
{
	struct ofdpa_flow_tbl_entry *entry;

	entry = kzalloc(sizeof(*entry), GFP_KERNEL);
	if (!entry)
		return -ENOMEM;

	if (is_multicast_ether_addr(eth_dst)) {
		entry->key.priority = OFDPA_PRIORITY_TERM_MAC_MCAST;
		entry->key.term_mac.goto_tbl =
			 ROCKER_OF_DPA_TABLE_ID_MULTICAST_ROUTING;
	} else {
		entry->key.priority = OFDPA_PRIORITY_TERM_MAC_UCAST;
		entry->key.term_mac.goto_tbl =
			 ROCKER_OF_DPA_TABLE_ID_UNICAST_ROUTING;
	}

	entry->key.tbl_id = ROCKER_OF_DPA_TABLE_ID_TERMINATION_MAC;
	entry->key.term_mac.in_pport = in_pport;
	entry->key.term_mac.in_pport_mask = in_pport_mask;
	entry->key.term_mac.eth_type = eth_type;
	ether_addr_copy(entry->key.term_mac.eth_dst, eth_dst);
	ether_addr_copy(entry->key.term_mac.eth_dst_mask, eth_dst_mask);
	entry->key.term_mac.vlan_id = vlan_id;
	entry->key.term_mac.vlan_id_mask = vlan_id_mask;
	entry->key.term_mac.copy_to_cpu = copy_to_cpu;

	return ofdpa_flow_tbl_do(ofdpa_port, flags, entry);
}

static int ofdpa_flow_tbl_bridge(struct ofdpa_port *ofdpa_port,
				 int flags, const u8 *eth_dst,
				 const u8 *eth_dst_mask,  __be16 vlan_id,
				 u32 tunnel_id,
				 enum rocker_of_dpa_table_id goto_tbl,
				 u32 group_id, bool copy_to_cpu)
{
	struct ofdpa_flow_tbl_entry *entry;
	u32 priority;
	bool vlan_bridging = !!vlan_id;
	bool dflt = !eth_dst || (eth_dst && eth_dst_mask);
	bool wild = false;

	entry = kzalloc(sizeof(*entry), GFP_ATOMIC);
	if (!entry)
		return -ENOMEM;

	entry->key.tbl_id = ROCKER_OF_DPA_TABLE_ID_BRIDGING;

	if (eth_dst) {
		entry->key.bridge.has_eth_dst = 1;
		ether_addr_copy(entry->key.bridge.eth_dst, eth_dst);
	}
	if (eth_dst_mask) {
		entry->key.bridge.has_eth_dst_mask = 1;
		ether_addr_copy(entry->key.bridge.eth_dst_mask, eth_dst_mask);
		if (!ether_addr_equal(eth_dst_mask, ff_mac))
			wild = true;
	}

	priority = OFDPA_PRIORITY_UNKNOWN;
	if (vlan_bridging && dflt && wild)
		priority = OFDPA_PRIORITY_BRIDGING_VLAN_DFLT_WILD;
	else if (vlan_bridging && dflt && !wild)
		priority = OFDPA_PRIORITY_BRIDGING_VLAN_DFLT_EXACT;
	else if (vlan_bridging && !dflt)
		priority = OFDPA_PRIORITY_BRIDGING_VLAN;
	else if (!vlan_bridging && dflt && wild)
		priority = OFDPA_PRIORITY_BRIDGING_TENANT_DFLT_WILD;
	else if (!vlan_bridging && dflt && !wild)
		priority = OFDPA_PRIORITY_BRIDGING_TENANT_DFLT_EXACT;
	else if (!vlan_bridging && !dflt)
		priority = OFDPA_PRIORITY_BRIDGING_TENANT;

	entry->key.priority = priority;
	entry->key.bridge.vlan_id = vlan_id;
	entry->key.bridge.tunnel_id = tunnel_id;
	entry->key.bridge.goto_tbl = goto_tbl;
	entry->key.bridge.group_id = group_id;
	entry->key.bridge.copy_to_cpu = copy_to_cpu;

	return ofdpa_flow_tbl_do(ofdpa_port, flags, entry);
}

static int ofdpa_flow_tbl_ucast4_routing(struct ofdpa_port *ofdpa_port,
					 __be16 eth_type, __be32 dst,
					 __be32 dst_mask, u32 priority,
					 enum rocker_of_dpa_table_id goto_tbl,
					 u32 group_id, struct fib_info *fi,
					 int flags)
{
	struct ofdpa_flow_tbl_entry *entry;

	entry = kzalloc(sizeof(*entry), GFP_KERNEL);
	if (!entry)
		return -ENOMEM;

	entry->key.tbl_id = ROCKER_OF_DPA_TABLE_ID_UNICAST_ROUTING;
	entry->key.priority = priority;
	entry->key.ucast_routing.eth_type = eth_type;
	entry->key.ucast_routing.dst4 = dst;
	entry->key.ucast_routing.dst4_mask = dst_mask;
	entry->key.ucast_routing.goto_tbl = goto_tbl;
	entry->key.ucast_routing.group_id = group_id;
	entry->key_len = offsetof(struct ofdpa_flow_tbl_key,
				  ucast_routing.group_id);
	entry->fi = fi;

	return ofdpa_flow_tbl_do(ofdpa_port, flags, entry);
}

static int ofdpa_flow_tbl_acl(struct ofdpa_port *ofdpa_port, int flags,
			      u32 in_pport, u32 in_pport_mask,
			      const u8 *eth_src, const u8 *eth_src_mask,
			      const u8 *eth_dst, const u8 *eth_dst_mask,
			      __be16 eth_type, __be16 vlan_id,
			      __be16 vlan_id_mask, u8 ip_proto,
			      u8 ip_proto_mask, u8 ip_tos, u8 ip_tos_mask,
			      u32 group_id)
{
	u32 priority;
	struct ofdpa_flow_tbl_entry *entry;

	entry = kzalloc(sizeof(*entry), GFP_KERNEL);
	if (!entry)
		return -ENOMEM;

	priority = OFDPA_PRIORITY_ACL_NORMAL;
	if (eth_dst && eth_dst_mask) {
		if (ether_addr_equal(eth_dst_mask, mcast_mac))
			priority = OFDPA_PRIORITY_ACL_DFLT;
		else if (is_link_local_ether_addr(eth_dst))
			priority = OFDPA_PRIORITY_ACL_CTRL;
	}

	entry->key.priority = priority;
	entry->key.tbl_id = ROCKER_OF_DPA_TABLE_ID_ACL_POLICY;
	entry->key.acl.in_pport = in_pport;
	entry->key.acl.in_pport_mask = in_pport_mask;

	if (eth_src)
		ether_addr_copy(entry->key.acl.eth_src, eth_src);
	if (eth_src_mask)
		ether_addr_copy(entry->key.acl.eth_src_mask, eth_src_mask);
	if (eth_dst)
		ether_addr_copy(entry->key.acl.eth_dst, eth_dst);
	if (eth_dst_mask)
		ether_addr_copy(entry->key.acl.eth_dst_mask, eth_dst_mask);

	entry->key.acl.eth_type = eth_type;
	entry->key.acl.vlan_id = vlan_id;
	entry->key.acl.vlan_id_mask = vlan_id_mask;
	entry->key.acl.ip_proto = ip_proto;
	entry->key.acl.ip_proto_mask = ip_proto_mask;
	entry->key.acl.ip_tos = ip_tos;
	entry->key.acl.ip_tos_mask = ip_tos_mask;
	entry->key.acl.group_id = group_id;

	return ofdpa_flow_tbl_do(ofdpa_port, flags, entry);
}

static struct ofdpa_group_tbl_entry *
ofdpa_group_tbl_find(const struct ofdpa *ofdpa,
		     const struct ofdpa_group_tbl_entry *match)
{
	struct ofdpa_group_tbl_entry *found;

	hash_for_each_possible(ofdpa->group_tbl, found,
			       entry, match->group_id) {
		if (found->group_id == match->group_id)
			return found;
	}

	return NULL;
}

static void ofdpa_group_tbl_entry_free(struct ofdpa_group_tbl_entry *entry)
{
	switch (ROCKER_GROUP_TYPE_GET(entry->group_id)) {
	case ROCKER_OF_DPA_GROUP_TYPE_L2_FLOOD:
	case ROCKER_OF_DPA_GROUP_TYPE_L2_MCAST:
		kfree(entry->group_ids);
		break;
	default:
		break;
	}
	kfree(entry);
}

static int ofdpa_group_tbl_add(struct ofdpa_port *ofdpa_port, int flags,
			       struct ofdpa_group_tbl_entry *match)
{
	struct ofdpa *ofdpa = ofdpa_port->ofdpa;
	struct ofdpa_group_tbl_entry *found;
	unsigned long lock_flags;

	spin_lock_irqsave(&ofdpa->group_tbl_lock, lock_flags);

	found = ofdpa_group_tbl_find(ofdpa, match);

	if (found) {
		hash_del(&found->entry);
		ofdpa_group_tbl_entry_free(found);
		found = match;
		found->cmd = ROCKER_TLV_CMD_TYPE_OF_DPA_GROUP_MOD;
	} else {
		found = match;
		found->cmd = ROCKER_TLV_CMD_TYPE_OF_DPA_GROUP_ADD;
	}

	hash_add(ofdpa->group_tbl, &found->entry, found->group_id);

	spin_unlock_irqrestore(&ofdpa->group_tbl_lock, lock_flags);

	return rocker_cmd_exec(ofdpa_port->rocker_port,
			       ofdpa_flags_nowait(flags),
			       ofdpa_cmd_group_tbl_add,
			       found, NULL, NULL);
}

static int ofdpa_group_tbl_del(struct ofdpa_port *ofdpa_port, int flags,
			       struct ofdpa_group_tbl_entry *match)
{
	struct ofdpa *ofdpa = ofdpa_port->ofdpa;
	struct ofdpa_group_tbl_entry *found;
	unsigned long lock_flags;
	int err = 0;

	spin_lock_irqsave(&ofdpa->group_tbl_lock, lock_flags);

	found = ofdpa_group_tbl_find(ofdpa, match);

	if (found) {
		hash_del(&found->entry);
		found->cmd = ROCKER_TLV_CMD_TYPE_OF_DPA_GROUP_DEL;
	}

	spin_unlock_irqrestore(&ofdpa->group_tbl_lock, lock_flags);

	ofdpa_group_tbl_entry_free(match);

	if (found) {
		err = rocker_cmd_exec(ofdpa_port->rocker_port,
				      ofdpa_flags_nowait(flags),
				      ofdpa_cmd_group_tbl_del,
				      found, NULL, NULL);
		ofdpa_group_tbl_entry_free(found);
	}

	return err;
}

static int ofdpa_group_tbl_do(struct ofdpa_port *ofdpa_port, int flags,
			      struct ofdpa_group_tbl_entry *entry)
{
	if (flags & OFDPA_OP_FLAG_REMOVE)
		return ofdpa_group_tbl_del(ofdpa_port, flags, entry);
	else
		return ofdpa_group_tbl_add(ofdpa_port, flags, entry);
}

static int ofdpa_group_l2_interface(struct ofdpa_port *ofdpa_port,
				    int flags, __be16 vlan_id,
				    u32 out_pport, int pop_vlan)
{
	struct ofdpa_group_tbl_entry *entry;

	entry = kzalloc(sizeof(*entry), GFP_KERNEL);
	if (!entry)
		return -ENOMEM;

	entry->group_id = ROCKER_GROUP_L2_INTERFACE(vlan_id, out_pport);
	entry->l2_interface.pop_vlan = pop_vlan;

	return ofdpa_group_tbl_do(ofdpa_port, flags, entry);
}

static int ofdpa_group_l2_fan_out(struct ofdpa_port *ofdpa_port,
				  int flags, u8 group_count,
				  const u32 *group_ids, u32 group_id)
{
	struct ofdpa_group_tbl_entry *entry;

	entry = kzalloc(sizeof(*entry), GFP_KERNEL);
	if (!entry)
		return -ENOMEM;

	entry->group_id = group_id;
	entry->group_count = group_count;

	entry->group_ids = kcalloc(group_count, sizeof(u32), GFP_KERNEL);
	if (!entry->group_ids) {
		kfree(entry);
		return -ENOMEM;
	}
	memcpy(entry->group_ids, group_ids, group_count * sizeof(u32));

	return ofdpa_group_tbl_do(ofdpa_port, flags, entry);
}

static int ofdpa_group_l2_flood(struct ofdpa_port *ofdpa_port,
				int flags, __be16 vlan_id,
				u8 group_count,	const u32 *group_ids,
				u32 group_id)
{
	return ofdpa_group_l2_fan_out(ofdpa_port, flags,
				      group_count, group_ids,
				      group_id);
}

static int ofdpa_group_l3_unicast(struct ofdpa_port *ofdpa_port, int flags,
				  u32 index, const u8 *src_mac, const u8 *dst_mac,
				  __be16 vlan_id, bool ttl_check, u32 pport)
{
	struct ofdpa_group_tbl_entry *entry;

	entry = kzalloc(sizeof(*entry), GFP_KERNEL);
	if (!entry)
		return -ENOMEM;

	entry->group_id = ROCKER_GROUP_L3_UNICAST(index);
	if (src_mac)
		ether_addr_copy(entry->l3_unicast.eth_src, src_mac);
	if (dst_mac)
		ether_addr_copy(entry->l3_unicast.eth_dst, dst_mac);
	entry->l3_unicast.vlan_id = vlan_id;
	entry->l3_unicast.ttl_check = ttl_check;
	entry->l3_unicast.group_id = ROCKER_GROUP_L2_INTERFACE(vlan_id, pport);

	return ofdpa_group_tbl_do(ofdpa_port, flags, entry);
}

static struct ofdpa_neigh_tbl_entry *
ofdpa_neigh_tbl_find(const struct ofdpa *ofdpa, __be32 ip_addr)
{
	struct ofdpa_neigh_tbl_entry *found;

	hash_for_each_possible(ofdpa->neigh_tbl, found,
			       entry, be32_to_cpu(ip_addr))
		if (found->ip_addr == ip_addr)
			return found;

	return NULL;
}

static void ofdpa_neigh_add(struct ofdpa *ofdpa,
			    struct ofdpa_neigh_tbl_entry *entry)
{
	entry->index = ofdpa->neigh_tbl_next_index++;
	entry->ref_count++;
	hash_add(ofdpa->neigh_tbl, &entry->entry,
		 be32_to_cpu(entry->ip_addr));
}

static void ofdpa_neigh_del(struct ofdpa_neigh_tbl_entry *entry)
{
	if (--entry->ref_count == 0) {
		hash_del(&entry->entry);
		kfree(entry);
	}
}

static void ofdpa_neigh_update(struct ofdpa_neigh_tbl_entry *entry,
			       const u8 *eth_dst, bool ttl_check)
{
	if (eth_dst) {
		ether_addr_copy(entry->eth_dst, eth_dst);
		entry->ttl_check = ttl_check;
	} else {
		entry->ref_count++;
	}
}

static int ofdpa_port_ipv4_neigh(struct ofdpa_port *ofdpa_port,
				 int flags, __be32 ip_addr, const u8 *eth_dst)
{
	struct ofdpa *ofdpa = ofdpa_port->ofdpa;
	struct ofdpa_neigh_tbl_entry *entry;
	struct ofdpa_neigh_tbl_entry *found;
	unsigned long lock_flags;
	__be16 eth_type = htons(ETH_P_IP);
	enum rocker_of_dpa_table_id goto_tbl =
			ROCKER_OF_DPA_TABLE_ID_ACL_POLICY;
	u32 group_id;
	u32 priority = 0;
	bool adding = !(flags & OFDPA_OP_FLAG_REMOVE);
	bool updating;
	bool removing;
	int err = 0;

	entry = kzalloc(sizeof(*entry), GFP_KERNEL);
	if (!entry)
		return -ENOMEM;

	spin_lock_irqsave(&ofdpa->neigh_tbl_lock, lock_flags);

	found = ofdpa_neigh_tbl_find(ofdpa, ip_addr);

	updating = found && adding;
	removing = found && !adding;
	adding = !found && adding;

	if (adding) {
		entry->ip_addr = ip_addr;
		entry->dev = ofdpa_port->dev;
		ether_addr_copy(entry->eth_dst, eth_dst);
		entry->ttl_check = true;
		ofdpa_neigh_add(ofdpa, entry);
	} else if (removing) {
		memcpy(entry, found, sizeof(*entry));
		ofdpa_neigh_del(found);
	} else if (updating) {
		ofdpa_neigh_update(found, eth_dst, true);
		memcpy(entry, found, sizeof(*entry));
	} else {
		err = -ENOENT;
	}

	spin_unlock_irqrestore(&ofdpa->neigh_tbl_lock, lock_flags);

	if (err)
		goto err_out;

	/* For each active neighbor, we have an L3 unicast group and
	 * a /32 route to the neighbor, which uses the L3 unicast
	 * group.  The L3 unicast group can also be referred to by
	 * other routes' nexthops.
	 */

	err = ofdpa_group_l3_unicast(ofdpa_port, flags,
				     entry->index,
				     ofdpa_port->dev->dev_addr,
				     entry->eth_dst,
				     ofdpa_port->internal_vlan_id,
				     entry->ttl_check,
				     ofdpa_port->pport);
	if (err) {
		netdev_err(ofdpa_port->dev, "Error (%d) L3 unicast group index %d\n",
			   err, entry->index);
		goto err_out;
	}

	if (adding || removing) {
		group_id = ROCKER_GROUP_L3_UNICAST(entry->index);
		err = ofdpa_flow_tbl_ucast4_routing(ofdpa_port,
						    eth_type, ip_addr,
						    inet_make_mask(32),
						    priority, goto_tbl,
						    group_id, NULL, flags);

		if (err)
			netdev_err(ofdpa_port->dev, "Error (%d) /32 unicast route %pI4 group 0x%08x\n",
				   err, &entry->ip_addr, group_id);
	}

err_out:
	if (!adding)
		kfree(entry);

	return err;
}

static int ofdpa_port_ipv4_resolve(struct ofdpa_port *ofdpa_port,
				   __be32 ip_addr)
{
	struct net_device *dev = ofdpa_port->dev;
	struct neighbour *n = __ipv4_neigh_lookup(dev, (__force u32)ip_addr);
	int err = 0;

	if (!n) {
		n = neigh_create(&arp_tbl, &ip_addr, dev);
		if (IS_ERR(n))
			return PTR_ERR(n);
	}

	/* If the neigh is already resolved, then go ahead and
	 * install the entry, otherwise start the ARP process to
	 * resolve the neigh.
	 */

	if (n->nud_state & NUD_VALID)
		err = ofdpa_port_ipv4_neigh(ofdpa_port, 0,
					    ip_addr, n->ha);
	else
		neigh_event_send(n, NULL);

	neigh_release(n);
	return err;
}

static int ofdpa_port_ipv4_nh(struct ofdpa_port *ofdpa_port,
			      int flags, __be32 ip_addr, u32 *index)
{
	struct ofdpa *ofdpa = ofdpa_port->ofdpa;
	struct ofdpa_neigh_tbl_entry *entry;
	struct ofdpa_neigh_tbl_entry *found;
	unsigned long lock_flags;
	bool adding = !(flags & OFDPA_OP_FLAG_REMOVE);
	bool updating;
	bool removing;
	bool resolved = true;
	int err = 0;

	entry = kzalloc(sizeof(*entry), GFP_KERNEL);
	if (!entry)
		return -ENOMEM;

	spin_lock_irqsave(&ofdpa->neigh_tbl_lock, lock_flags);

	found = ofdpa_neigh_tbl_find(ofdpa, ip_addr);

	updating = found && adding;
	removing = found && !adding;
	adding = !found && adding;

	if (adding) {
		entry->ip_addr = ip_addr;
		entry->dev = ofdpa_port->dev;
		ofdpa_neigh_add(ofdpa, entry);
		*index = entry->index;
		resolved = false;
	} else if (removing) {
<<<<<<< HEAD
		ofdpa_neigh_del(trans, found);
		*index = found->index;
=======
		*index = found->index;
		ofdpa_neigh_del(found);
>>>>>>> 24b8d41d
	} else if (updating) {
		ofdpa_neigh_update(found, NULL, false);
		resolved = !is_zero_ether_addr(found->eth_dst);
		*index = found->index;
	} else {
		err = -ENOENT;
	}

	spin_unlock_irqrestore(&ofdpa->neigh_tbl_lock, lock_flags);

	if (!adding)
		kfree(entry);

	if (err)
		return err;

	/* Resolved means neigh ip_addr is resolved to neigh mac. */

	if (!resolved)
		err = ofdpa_port_ipv4_resolve(ofdpa_port, ip_addr);

	return err;
}

static struct ofdpa_port *ofdpa_port_get(const struct ofdpa *ofdpa,
					 int port_index)
{
	struct rocker_port *rocker_port;

	rocker_port = ofdpa->rocker->ports[port_index];
	return rocker_port ? rocker_port->wpriv : NULL;
}

static int ofdpa_port_vlan_flood_group(struct ofdpa_port *ofdpa_port,
				       int flags, __be16 vlan_id)
{
	struct ofdpa_port *p;
	const struct ofdpa *ofdpa = ofdpa_port->ofdpa;
	unsigned int port_count = ofdpa->rocker->port_count;
	u32 group_id = ROCKER_GROUP_L2_FLOOD(vlan_id, 0);
	u32 *group_ids;
	u8 group_count = 0;
	int err = 0;
	int i;

	group_ids = kcalloc(port_count, sizeof(u32), GFP_KERNEL);
	if (!group_ids)
		return -ENOMEM;

	/* Adjust the flood group for this VLAN.  The flood group
	 * references an L2 interface group for each port in this
	 * VLAN.
	 */

	for (i = 0; i < port_count; i++) {
		p = ofdpa_port_get(ofdpa, i);
		if (!p)
			continue;
		if (!ofdpa_port_is_bridged(p))
			continue;
		if (test_bit(ntohs(vlan_id), p->vlan_bitmap)) {
			group_ids[group_count++] =
				ROCKER_GROUP_L2_INTERFACE(vlan_id, p->pport);
		}
	}

	/* If there are no bridged ports in this VLAN, we're done */
	if (group_count == 0)
		goto no_ports_in_vlan;

	err = ofdpa_group_l2_flood(ofdpa_port, flags, vlan_id,
				   group_count, group_ids, group_id);
	if (err)
		netdev_err(ofdpa_port->dev, "Error (%d) port VLAN l2 flood group\n", err);

no_ports_in_vlan:
	kfree(group_ids);
	return err;
}

static int ofdpa_port_vlan_l2_groups(struct ofdpa_port *ofdpa_port, int flags,
				     __be16 vlan_id, bool pop_vlan)
{
	const struct ofdpa *ofdpa = ofdpa_port->ofdpa;
	unsigned int port_count = ofdpa->rocker->port_count;
	struct ofdpa_port *p;
	bool adding = !(flags & OFDPA_OP_FLAG_REMOVE);
	u32 out_pport;
	int ref = 0;
	int err;
	int i;

	/* An L2 interface group for this port in this VLAN, but
	 * only when port STP state is LEARNING|FORWARDING.
	 */

	if (ofdpa_port->stp_state == BR_STATE_LEARNING ||
	    ofdpa_port->stp_state == BR_STATE_FORWARDING) {
		out_pport = ofdpa_port->pport;
		err = ofdpa_group_l2_interface(ofdpa_port, flags,
					       vlan_id, out_pport, pop_vlan);
		if (err) {
			netdev_err(ofdpa_port->dev, "Error (%d) port VLAN l2 group for pport %d\n",
				   err, out_pport);
			return err;
		}
	}

	/* An L2 interface group for this VLAN to CPU port.
	 * Add when first port joins this VLAN and destroy when
	 * last port leaves this VLAN.
	 */

	for (i = 0; i < port_count; i++) {
		p = ofdpa_port_get(ofdpa, i);
		if (p && test_bit(ntohs(vlan_id), p->vlan_bitmap))
			ref++;
	}

	if ((!adding || ref != 1) && (adding || ref != 0))
		return 0;

	out_pport = 0;
	err = ofdpa_group_l2_interface(ofdpa_port, flags,
				       vlan_id, out_pport, pop_vlan);
	if (err) {
		netdev_err(ofdpa_port->dev, "Error (%d) port VLAN l2 group for CPU port\n", err);
		return err;
	}

	return 0;
}

static struct ofdpa_ctrl {
	const u8 *eth_dst;
	const u8 *eth_dst_mask;
	__be16 eth_type;
	bool acl;
	bool bridge;
	bool term;
	bool copy_to_cpu;
} ofdpa_ctrls[] = {
	[OFDPA_CTRL_LINK_LOCAL_MCAST] = {
		/* pass link local multicast pkts up to CPU for filtering */
		.eth_dst = ll_mac,
		.eth_dst_mask = ll_mask,
		.acl = true,
	},
	[OFDPA_CTRL_LOCAL_ARP] = {
		/* pass local ARP pkts up to CPU */
		.eth_dst = zero_mac,
		.eth_dst_mask = zero_mac,
		.eth_type = htons(ETH_P_ARP),
		.acl = true,
	},
	[OFDPA_CTRL_IPV4_MCAST] = {
		/* pass IPv4 mcast pkts up to CPU, RFC 1112 */
		.eth_dst = ipv4_mcast,
		.eth_dst_mask = ipv4_mask,
		.eth_type = htons(ETH_P_IP),
		.term  = true,
		.copy_to_cpu = true,
	},
	[OFDPA_CTRL_IPV6_MCAST] = {
		/* pass IPv6 mcast pkts up to CPU, RFC 2464 */
		.eth_dst = ipv6_mcast,
		.eth_dst_mask = ipv6_mask,
		.eth_type = htons(ETH_P_IPV6),
		.term  = true,
		.copy_to_cpu = true,
	},
	[OFDPA_CTRL_DFLT_BRIDGING] = {
		/* flood any pkts on vlan */
		.bridge = true,
		.copy_to_cpu = true,
	},
	[OFDPA_CTRL_DFLT_OVS] = {
		/* pass all pkts up to CPU */
		.eth_dst = zero_mac,
		.eth_dst_mask = zero_mac,
		.acl = true,
	},
};

static int ofdpa_port_ctrl_vlan_acl(struct ofdpa_port *ofdpa_port, int flags,
				    const struct ofdpa_ctrl *ctrl, __be16 vlan_id)
{
	u32 in_pport = ofdpa_port->pport;
	u32 in_pport_mask = 0xffffffff;
	u32 out_pport = 0;
	const u8 *eth_src = NULL;
	const u8 *eth_src_mask = NULL;
	__be16 vlan_id_mask = htons(0xffff);
	u8 ip_proto = 0;
	u8 ip_proto_mask = 0;
	u8 ip_tos = 0;
	u8 ip_tos_mask = 0;
	u32 group_id = ROCKER_GROUP_L2_INTERFACE(vlan_id, out_pport);
	int err;

	err = ofdpa_flow_tbl_acl(ofdpa_port, flags,
				 in_pport, in_pport_mask,
				 eth_src, eth_src_mask,
				 ctrl->eth_dst, ctrl->eth_dst_mask,
				 ctrl->eth_type,
				 vlan_id, vlan_id_mask,
				 ip_proto, ip_proto_mask,
				 ip_tos, ip_tos_mask,
				 group_id);

	if (err)
		netdev_err(ofdpa_port->dev, "Error (%d) ctrl ACL\n", err);

	return err;
}

static int ofdpa_port_ctrl_vlan_bridge(struct ofdpa_port *ofdpa_port,
				       int flags, const struct ofdpa_ctrl *ctrl,
				       __be16 vlan_id)
{
	enum rocker_of_dpa_table_id goto_tbl =
			ROCKER_OF_DPA_TABLE_ID_ACL_POLICY;
	u32 group_id = ROCKER_GROUP_L2_FLOOD(vlan_id, 0);
	u32 tunnel_id = 0;
	int err;

	if (!ofdpa_port_is_bridged(ofdpa_port))
		return 0;

	err = ofdpa_flow_tbl_bridge(ofdpa_port, flags,
				    ctrl->eth_dst, ctrl->eth_dst_mask,
				    vlan_id, tunnel_id,
				    goto_tbl, group_id, ctrl->copy_to_cpu);

	if (err)
		netdev_err(ofdpa_port->dev, "Error (%d) ctrl FLOOD\n", err);

	return err;
}

static int ofdpa_port_ctrl_vlan_term(struct ofdpa_port *ofdpa_port, int flags,
				     const struct ofdpa_ctrl *ctrl, __be16 vlan_id)
{
	u32 in_pport_mask = 0xffffffff;
	__be16 vlan_id_mask = htons(0xffff);
	int err;

	if (ntohs(vlan_id) == 0)
		vlan_id = ofdpa_port->internal_vlan_id;

	err = ofdpa_flow_tbl_term_mac(ofdpa_port, ofdpa_port->pport, in_pport_mask,
				      ctrl->eth_type, ctrl->eth_dst,
				      ctrl->eth_dst_mask, vlan_id,
				      vlan_id_mask, ctrl->copy_to_cpu,
				      flags);

	if (err)
		netdev_err(ofdpa_port->dev, "Error (%d) ctrl term\n", err);

	return err;
}

static int ofdpa_port_ctrl_vlan(struct ofdpa_port *ofdpa_port, int flags,
				const struct ofdpa_ctrl *ctrl, __be16 vlan_id)
{
	if (ctrl->acl)
		return ofdpa_port_ctrl_vlan_acl(ofdpa_port, flags,
						ctrl, vlan_id);
	if (ctrl->bridge)
		return ofdpa_port_ctrl_vlan_bridge(ofdpa_port, flags,
						   ctrl, vlan_id);

	if (ctrl->term)
		return ofdpa_port_ctrl_vlan_term(ofdpa_port, flags,
						 ctrl, vlan_id);

	return -EOPNOTSUPP;
}

static int ofdpa_port_ctrl_vlan_add(struct ofdpa_port *ofdpa_port, int flags,
				    __be16 vlan_id)
{
	int err = 0;
	int i;

	for (i = 0; i < OFDPA_CTRL_MAX; i++) {
		if (ofdpa_port->ctrls[i]) {
			err = ofdpa_port_ctrl_vlan(ofdpa_port, flags,
						   &ofdpa_ctrls[i], vlan_id);
			if (err)
				return err;
		}
	}

	return err;
}

static int ofdpa_port_ctrl(struct ofdpa_port *ofdpa_port, int flags,
			   const struct ofdpa_ctrl *ctrl)
{
	u16 vid;
	int err = 0;

	for (vid = 1; vid < VLAN_N_VID; vid++) {
		if (!test_bit(vid, ofdpa_port->vlan_bitmap))
			continue;
		err = ofdpa_port_ctrl_vlan(ofdpa_port, flags,
					   ctrl, htons(vid));
		if (err)
			break;
	}

	return err;
}

static int ofdpa_port_vlan(struct ofdpa_port *ofdpa_port, int flags,
			   u16 vid)
{
	enum rocker_of_dpa_table_id goto_tbl =
			ROCKER_OF_DPA_TABLE_ID_TERMINATION_MAC;
	u32 in_pport = ofdpa_port->pport;
	__be16 vlan_id = htons(vid);
	__be16 vlan_id_mask = htons(0xffff);
	__be16 internal_vlan_id;
	bool untagged;
	bool adding = !(flags & OFDPA_OP_FLAG_REMOVE);
	int err;

	internal_vlan_id = ofdpa_port_vid_to_vlan(ofdpa_port, vid, &untagged);

	if (adding &&
	    test_bit(ntohs(internal_vlan_id), ofdpa_port->vlan_bitmap))
		return 0; /* already added */
	else if (!adding &&
		 !test_bit(ntohs(internal_vlan_id), ofdpa_port->vlan_bitmap))
		return 0; /* already removed */

	change_bit(ntohs(internal_vlan_id), ofdpa_port->vlan_bitmap);

	if (adding) {
		err = ofdpa_port_ctrl_vlan_add(ofdpa_port, flags,
					       internal_vlan_id);
		if (err) {
			netdev_err(ofdpa_port->dev, "Error (%d) port ctrl vlan add\n", err);
			goto err_vlan_add;
		}
	}

	err = ofdpa_port_vlan_l2_groups(ofdpa_port, flags,
					internal_vlan_id, untagged);
	if (err) {
		netdev_err(ofdpa_port->dev, "Error (%d) port VLAN l2 groups\n", err);
		goto err_vlan_l2_groups;
	}

	err = ofdpa_port_vlan_flood_group(ofdpa_port, flags,
					  internal_vlan_id);
	if (err) {
		netdev_err(ofdpa_port->dev, "Error (%d) port VLAN l2 flood group\n", err);
		goto err_flood_group;
	}

	err = ofdpa_flow_tbl_vlan(ofdpa_port, flags,
				  in_pport, vlan_id, vlan_id_mask,
				  goto_tbl, untagged, internal_vlan_id);
	if (err)
		netdev_err(ofdpa_port->dev, "Error (%d) port VLAN table\n", err);

	return 0;

err_vlan_add:
err_vlan_l2_groups:
err_flood_group:
	change_bit(ntohs(internal_vlan_id), ofdpa_port->vlan_bitmap);
	return err;
}

static int ofdpa_port_ig_tbl(struct ofdpa_port *ofdpa_port, int flags)
{
	enum rocker_of_dpa_table_id goto_tbl;
	u32 in_pport;
	u32 in_pport_mask;
	int err;

	/* Normal Ethernet Frames.  Matches pkts from any local physical
	 * ports.  Goto VLAN tbl.
	 */

	in_pport = 0;
	in_pport_mask = 0xffff0000;
	goto_tbl = ROCKER_OF_DPA_TABLE_ID_VLAN;

	err = ofdpa_flow_tbl_ig_port(ofdpa_port, flags,
				     in_pport, in_pport_mask,
				     goto_tbl);
	if (err)
		netdev_err(ofdpa_port->dev, "Error (%d) ingress port table entry\n", err);

	return err;
}

struct ofdpa_fdb_learn_work {
	struct work_struct work;
	struct ofdpa_port *ofdpa_port;
	int flags;
	u8 addr[ETH_ALEN];
	u16 vid;
};

static void ofdpa_port_fdb_learn_work(struct work_struct *work)
{
	const struct ofdpa_fdb_learn_work *lw =
		container_of(work, struct ofdpa_fdb_learn_work, work);
	bool removing = (lw->flags & OFDPA_OP_FLAG_REMOVE);
	bool learned = (lw->flags & OFDPA_OP_FLAG_LEARNED);
	struct switchdev_notifier_fdb_info info;

	info.addr = lw->addr;
	info.vid = lw->vid;

	rtnl_lock();
	if (learned && removing)
		call_switchdev_notifiers(SWITCHDEV_FDB_DEL_TO_BRIDGE,
					 lw->ofdpa_port->dev, &info.info, NULL);
	else if (learned && !removing)
		call_switchdev_notifiers(SWITCHDEV_FDB_ADD_TO_BRIDGE,
					 lw->ofdpa_port->dev, &info.info, NULL);
	rtnl_unlock();

	kfree(work);
}

static int ofdpa_port_fdb_learn(struct ofdpa_port *ofdpa_port,
				int flags, const u8 *addr, __be16 vlan_id)
{
	struct ofdpa_fdb_learn_work *lw;
	enum rocker_of_dpa_table_id goto_tbl =
			ROCKER_OF_DPA_TABLE_ID_ACL_POLICY;
	u32 out_pport = ofdpa_port->pport;
	u32 tunnel_id = 0;
	u32 group_id = ROCKER_GROUP_NONE;
	bool copy_to_cpu = false;
	int err;

	if (ofdpa_port_is_bridged(ofdpa_port))
		group_id = ROCKER_GROUP_L2_INTERFACE(vlan_id, out_pport);

	if (!(flags & OFDPA_OP_FLAG_REFRESH)) {
		err = ofdpa_flow_tbl_bridge(ofdpa_port, flags, addr,
					    NULL, vlan_id, tunnel_id, goto_tbl,
					    group_id, copy_to_cpu);
		if (err)
			return err;
	}

	if (!ofdpa_port_is_bridged(ofdpa_port))
		return 0;

	lw = kzalloc(sizeof(*lw), GFP_ATOMIC);
	if (!lw)
		return -ENOMEM;

	INIT_WORK(&lw->work, ofdpa_port_fdb_learn_work);

	lw->ofdpa_port = ofdpa_port;
	lw->flags = flags;
	ether_addr_copy(lw->addr, addr);
	lw->vid = ofdpa_port_vlan_to_vid(ofdpa_port, vlan_id);

	schedule_work(&lw->work);
	return 0;
}

static struct ofdpa_fdb_tbl_entry *
ofdpa_fdb_tbl_find(const struct ofdpa *ofdpa,
		   const struct ofdpa_fdb_tbl_entry *match)
{
	struct ofdpa_fdb_tbl_entry *found;

	hash_for_each_possible(ofdpa->fdb_tbl, found, entry, match->key_crc32)
		if (memcmp(&found->key, &match->key, sizeof(found->key)) == 0)
			return found;

	return NULL;
}

static int ofdpa_port_fdb(struct ofdpa_port *ofdpa_port,
			  const unsigned char *addr,
			  __be16 vlan_id, int flags)
{
	struct ofdpa *ofdpa = ofdpa_port->ofdpa;
	struct ofdpa_fdb_tbl_entry *fdb;
	struct ofdpa_fdb_tbl_entry *found;
	bool removing = (flags & OFDPA_OP_FLAG_REMOVE);
	unsigned long lock_flags;

	fdb = kzalloc(sizeof(*fdb), GFP_KERNEL);
	if (!fdb)
		return -ENOMEM;

	fdb->learned = (flags & OFDPA_OP_FLAG_LEARNED);
	fdb->touched = jiffies;
	fdb->key.ofdpa_port = ofdpa_port;
	ether_addr_copy(fdb->key.addr, addr);
	fdb->key.vlan_id = vlan_id;
	fdb->key_crc32 = crc32(~0, &fdb->key, sizeof(fdb->key));

	spin_lock_irqsave(&ofdpa->fdb_tbl_lock, lock_flags);

	found = ofdpa_fdb_tbl_find(ofdpa, fdb);

	if (found) {
		found->touched = jiffies;
		if (removing) {
			kfree(fdb);
			hash_del(&found->entry);
		}
	} else if (!removing) {
		hash_add(ofdpa->fdb_tbl, &fdb->entry,
			 fdb->key_crc32);
	}

	spin_unlock_irqrestore(&ofdpa->fdb_tbl_lock, lock_flags);

	/* Check if adding and already exists, or removing and can't find */
	if (!found != !removing) {
		kfree(fdb);
		if (!found && removing)
			return 0;
		/* Refreshing existing to update aging timers */
		flags |= OFDPA_OP_FLAG_REFRESH;
	}

	return ofdpa_port_fdb_learn(ofdpa_port, flags, addr, vlan_id);
}

static int ofdpa_port_fdb_flush(struct ofdpa_port *ofdpa_port, int flags)
{
	struct ofdpa *ofdpa = ofdpa_port->ofdpa;
	struct ofdpa_fdb_tbl_entry *found;
	unsigned long lock_flags;
	struct hlist_node *tmp;
	int bkt;
	int err = 0;

	if (ofdpa_port->stp_state == BR_STATE_LEARNING ||
	    ofdpa_port->stp_state == BR_STATE_FORWARDING)
		return 0;

	flags |= OFDPA_OP_FLAG_NOWAIT | OFDPA_OP_FLAG_REMOVE;

	spin_lock_irqsave(&ofdpa->fdb_tbl_lock, lock_flags);

	hash_for_each_safe(ofdpa->fdb_tbl, bkt, tmp, found, entry) {
		if (found->key.ofdpa_port != ofdpa_port)
			continue;
		if (!found->learned)
			continue;
		err = ofdpa_port_fdb_learn(ofdpa_port, flags,
					   found->key.addr,
					   found->key.vlan_id);
		if (err)
			goto err_out;
		hash_del(&found->entry);
	}

err_out:
	spin_unlock_irqrestore(&ofdpa->fdb_tbl_lock, lock_flags);

	return err;
}

static void ofdpa_fdb_cleanup(struct timer_list *t)
{
	struct ofdpa *ofdpa = from_timer(ofdpa, t, fdb_cleanup_timer);
	struct ofdpa_port *ofdpa_port;
	struct ofdpa_fdb_tbl_entry *entry;
	struct hlist_node *tmp;
	unsigned long next_timer = jiffies + ofdpa->ageing_time;
	unsigned long expires;
	unsigned long lock_flags;
	int flags = OFDPA_OP_FLAG_NOWAIT | OFDPA_OP_FLAG_REMOVE |
		    OFDPA_OP_FLAG_LEARNED;
	int bkt;

	spin_lock_irqsave(&ofdpa->fdb_tbl_lock, lock_flags);

	hash_for_each_safe(ofdpa->fdb_tbl, bkt, tmp, entry, entry) {
		if (!entry->learned)
			continue;
		ofdpa_port = entry->key.ofdpa_port;
		expires = entry->touched + ofdpa_port->ageing_time;
		if (time_before_eq(expires, jiffies)) {
			ofdpa_port_fdb_learn(ofdpa_port, flags,
					     entry->key.addr,
					     entry->key.vlan_id);
			hash_del(&entry->entry);
		} else if (time_before(expires, next_timer)) {
			next_timer = expires;
		}
	}

	spin_unlock_irqrestore(&ofdpa->fdb_tbl_lock, lock_flags);

	mod_timer(&ofdpa->fdb_cleanup_timer, round_jiffies_up(next_timer));
}

static int ofdpa_port_router_mac(struct ofdpa_port *ofdpa_port,
				 int flags, __be16 vlan_id)
{
	u32 in_pport_mask = 0xffffffff;
	__be16 eth_type;
	const u8 *dst_mac_mask = ff_mac;
	__be16 vlan_id_mask = htons(0xffff);
	bool copy_to_cpu = false;
	int err;

	if (ntohs(vlan_id) == 0)
		vlan_id = ofdpa_port->internal_vlan_id;

	eth_type = htons(ETH_P_IP);
	err = ofdpa_flow_tbl_term_mac(ofdpa_port, ofdpa_port->pport,
				      in_pport_mask, eth_type,
				      ofdpa_port->dev->dev_addr,
				      dst_mac_mask, vlan_id, vlan_id_mask,
				      copy_to_cpu, flags);
	if (err)
		return err;

	eth_type = htons(ETH_P_IPV6);
	err = ofdpa_flow_tbl_term_mac(ofdpa_port, ofdpa_port->pport,
				      in_pport_mask, eth_type,
				      ofdpa_port->dev->dev_addr,
				      dst_mac_mask, vlan_id, vlan_id_mask,
				      copy_to_cpu, flags);

	return err;
}

static int ofdpa_port_fwding(struct ofdpa_port *ofdpa_port, int flags)
{
	bool pop_vlan;
	u32 out_pport;
	__be16 vlan_id;
	u16 vid;
	int err;

	/* Port will be forwarding-enabled if its STP state is LEARNING
	 * or FORWARDING.  Traffic from CPU can still egress, regardless of
	 * port STP state.  Use L2 interface group on port VLANs as a way
	 * to toggle port forwarding: if forwarding is disabled, L2
	 * interface group will not exist.
	 */

	if (ofdpa_port->stp_state != BR_STATE_LEARNING &&
	    ofdpa_port->stp_state != BR_STATE_FORWARDING)
		flags |= OFDPA_OP_FLAG_REMOVE;

	out_pport = ofdpa_port->pport;
	for (vid = 1; vid < VLAN_N_VID; vid++) {
		if (!test_bit(vid, ofdpa_port->vlan_bitmap))
			continue;
		vlan_id = htons(vid);
		pop_vlan = ofdpa_vlan_id_is_internal(vlan_id);
		err = ofdpa_group_l2_interface(ofdpa_port, flags,
					       vlan_id, out_pport, pop_vlan);
		if (err) {
			netdev_err(ofdpa_port->dev, "Error (%d) port VLAN l2 group for pport %d\n",
				   err, out_pport);
			return err;
		}
	}

	return 0;
}

static int ofdpa_port_stp_update(struct ofdpa_port *ofdpa_port,
				 int flags, u8 state)
{
	bool want[OFDPA_CTRL_MAX] = { 0, };
	bool prev_ctrls[OFDPA_CTRL_MAX];
	u8 prev_state;
	int err;
	int i;

	memcpy(prev_ctrls, ofdpa_port->ctrls, sizeof(prev_ctrls));
	prev_state = ofdpa_port->stp_state;

	if (ofdpa_port->stp_state == state)
		return 0;

	ofdpa_port->stp_state = state;

	switch (state) {
	case BR_STATE_DISABLED:
		/* port is completely disabled */
		break;
	case BR_STATE_LISTENING:
	case BR_STATE_BLOCKING:
		want[OFDPA_CTRL_LINK_LOCAL_MCAST] = true;
		break;
	case BR_STATE_LEARNING:
	case BR_STATE_FORWARDING:
		if (!ofdpa_port_is_ovsed(ofdpa_port))
			want[OFDPA_CTRL_LINK_LOCAL_MCAST] = true;
		want[OFDPA_CTRL_IPV4_MCAST] = true;
		want[OFDPA_CTRL_IPV6_MCAST] = true;
		if (ofdpa_port_is_bridged(ofdpa_port))
			want[OFDPA_CTRL_DFLT_BRIDGING] = true;
		else if (ofdpa_port_is_ovsed(ofdpa_port))
			want[OFDPA_CTRL_DFLT_OVS] = true;
		else
			want[OFDPA_CTRL_LOCAL_ARP] = true;
		break;
	}

	for (i = 0; i < OFDPA_CTRL_MAX; i++) {
		if (want[i] != ofdpa_port->ctrls[i]) {
			int ctrl_flags = flags |
					 (want[i] ? 0 : OFDPA_OP_FLAG_REMOVE);
			err = ofdpa_port_ctrl(ofdpa_port, ctrl_flags,
					      &ofdpa_ctrls[i]);
			if (err)
				goto err_port_ctrl;
			ofdpa_port->ctrls[i] = want[i];
		}
	}

	err = ofdpa_port_fdb_flush(ofdpa_port, flags);
	if (err)
		goto err_fdb_flush;

	err = ofdpa_port_fwding(ofdpa_port, flags);
	if (err)
		goto err_port_fwding;

	return 0;

err_port_ctrl:
err_fdb_flush:
err_port_fwding:
	memcpy(ofdpa_port->ctrls, prev_ctrls, sizeof(prev_ctrls));
	ofdpa_port->stp_state = prev_state;
	return err;
}

static int ofdpa_port_fwd_enable(struct ofdpa_port *ofdpa_port, int flags)
{
	if (ofdpa_port_is_bridged(ofdpa_port))
		/* bridge STP will enable port */
		return 0;

	/* port is not bridged, so simulate going to FORWARDING state */
	return ofdpa_port_stp_update(ofdpa_port, flags,
				     BR_STATE_FORWARDING);
}

static int ofdpa_port_fwd_disable(struct ofdpa_port *ofdpa_port, int flags)
{
	if (ofdpa_port_is_bridged(ofdpa_port))
		/* bridge STP will disable port */
		return 0;

	/* port is not bridged, so simulate going to DISABLED state */
	return ofdpa_port_stp_update(ofdpa_port, flags,
				     BR_STATE_DISABLED);
}

static int ofdpa_port_vlan_add(struct ofdpa_port *ofdpa_port,
			       u16 vid, u16 flags)
{
	int err;

	/* XXX deal with flags for PVID and untagged */

	err = ofdpa_port_vlan(ofdpa_port, 0, vid);
	if (err)
		return err;

	err = ofdpa_port_router_mac(ofdpa_port, 0, htons(vid));
	if (err)
		ofdpa_port_vlan(ofdpa_port,
				OFDPA_OP_FLAG_REMOVE, vid);

	return err;
}

static int ofdpa_port_vlan_del(struct ofdpa_port *ofdpa_port,
			       u16 vid, u16 flags)
{
	int err;

	err = ofdpa_port_router_mac(ofdpa_port, OFDPA_OP_FLAG_REMOVE,
				    htons(vid));
	if (err)
		return err;

	return ofdpa_port_vlan(ofdpa_port, OFDPA_OP_FLAG_REMOVE,
			       vid);
}

static struct ofdpa_internal_vlan_tbl_entry *
ofdpa_internal_vlan_tbl_find(const struct ofdpa *ofdpa, int ifindex)
{
	struct ofdpa_internal_vlan_tbl_entry *found;

	hash_for_each_possible(ofdpa->internal_vlan_tbl, found,
			       entry, ifindex) {
		if (found->ifindex == ifindex)
			return found;
	}

	return NULL;
}

static __be16 ofdpa_port_internal_vlan_id_get(struct ofdpa_port *ofdpa_port,
					      int ifindex)
{
	struct ofdpa *ofdpa = ofdpa_port->ofdpa;
	struct ofdpa_internal_vlan_tbl_entry *entry;
	struct ofdpa_internal_vlan_tbl_entry *found;
	unsigned long lock_flags;
	int i;

	entry = kzalloc(sizeof(*entry), GFP_KERNEL);
	if (!entry)
		return 0;

	entry->ifindex = ifindex;

	spin_lock_irqsave(&ofdpa->internal_vlan_tbl_lock, lock_flags);

	found = ofdpa_internal_vlan_tbl_find(ofdpa, ifindex);
	if (found) {
		kfree(entry);
		goto found;
	}

	found = entry;
	hash_add(ofdpa->internal_vlan_tbl, &found->entry, found->ifindex);

	for (i = 0; i < OFDPA_N_INTERNAL_VLANS; i++) {
		if (test_and_set_bit(i, ofdpa->internal_vlan_bitmap))
			continue;
		found->vlan_id = htons(OFDPA_INTERNAL_VLAN_ID_BASE + i);
		goto found;
	}

	netdev_err(ofdpa_port->dev, "Out of internal VLAN IDs\n");

found:
	found->ref_count++;
	spin_unlock_irqrestore(&ofdpa->internal_vlan_tbl_lock, lock_flags);

	return found->vlan_id;
}

<<<<<<< HEAD
static int ofdpa_port_fib_ipv4(struct ofdpa_port *ofdpa_port,
			       struct switchdev_trans *trans, __be32 dst,
			       int dst_len, struct fib_info *fi,
			       u32 tb_id, int flags)
=======
static int ofdpa_port_fib_ipv4(struct ofdpa_port *ofdpa_port,  __be32 dst,
			       int dst_len, struct fib_info *fi, u32 tb_id,
			       int flags)
>>>>>>> 24b8d41d
{
	const struct fib_nh *nh;
	__be16 eth_type = htons(ETH_P_IP);
	__be32 dst_mask = inet_make_mask(dst_len);
	__be16 internal_vlan_id = ofdpa_port->internal_vlan_id;
	u32 priority = fi->fib_priority;
	enum rocker_of_dpa_table_id goto_tbl =
		ROCKER_OF_DPA_TABLE_ID_ACL_POLICY;
	u32 group_id;
	bool nh_on_port;
	bool has_gw;
	u32 index;
	int err;

	/* XXX support ECMP */

	nh = fib_info_nh(fi, 0);
	nh_on_port = (nh->fib_nh_dev == ofdpa_port->dev);
	has_gw = !!nh->fib_nh_gw4;

	if (has_gw && nh_on_port) {
		err = ofdpa_port_ipv4_nh(ofdpa_port, flags,
					 nh->fib_nh_gw4, &index);
		if (err)
			return err;

		group_id = ROCKER_GROUP_L3_UNICAST(index);
	} else {
		/* Send to CPU for processing */
		group_id = ROCKER_GROUP_L2_INTERFACE(internal_vlan_id, 0);
	}

	err = ofdpa_flow_tbl_ucast4_routing(ofdpa_port, eth_type, dst,
					    dst_mask, priority, goto_tbl,
					    group_id, fi, flags);
	if (err)
		netdev_err(ofdpa_port->dev, "Error (%d) IPv4 route %pI4\n",
			   err, &dst);

	return err;
}

static void
ofdpa_port_internal_vlan_id_put(const struct ofdpa_port *ofdpa_port,
				int ifindex)
{
	struct ofdpa *ofdpa = ofdpa_port->ofdpa;
	struct ofdpa_internal_vlan_tbl_entry *found;
	unsigned long lock_flags;
	unsigned long bit;

	spin_lock_irqsave(&ofdpa->internal_vlan_tbl_lock, lock_flags);

	found = ofdpa_internal_vlan_tbl_find(ofdpa, ifindex);
	if (!found) {
		netdev_err(ofdpa_port->dev,
			   "ifindex (%d) not found in internal VLAN tbl\n",
			   ifindex);
		goto not_found;
	}

	if (--found->ref_count <= 0) {
		bit = ntohs(found->vlan_id) - OFDPA_INTERNAL_VLAN_ID_BASE;
		clear_bit(bit, ofdpa->internal_vlan_bitmap);
		hash_del(&found->entry);
		kfree(found);
	}

not_found:
	spin_unlock_irqrestore(&ofdpa->internal_vlan_tbl_lock, lock_flags);
}

/**********************************
 * Rocker world ops implementation
 **********************************/

static int ofdpa_init(struct rocker *rocker)
{
	struct ofdpa *ofdpa = rocker->wpriv;

	ofdpa->rocker = rocker;

	hash_init(ofdpa->flow_tbl);
	spin_lock_init(&ofdpa->flow_tbl_lock);

	hash_init(ofdpa->group_tbl);
	spin_lock_init(&ofdpa->group_tbl_lock);

	hash_init(ofdpa->fdb_tbl);
	spin_lock_init(&ofdpa->fdb_tbl_lock);

	hash_init(ofdpa->internal_vlan_tbl);
	spin_lock_init(&ofdpa->internal_vlan_tbl_lock);

	hash_init(ofdpa->neigh_tbl);
	spin_lock_init(&ofdpa->neigh_tbl_lock);

	timer_setup(&ofdpa->fdb_cleanup_timer, ofdpa_fdb_cleanup, 0);
	mod_timer(&ofdpa->fdb_cleanup_timer, jiffies);

	ofdpa->ageing_time = BR_DEFAULT_AGEING_TIME;

	return 0;
}

static void ofdpa_fini(struct rocker *rocker)
{
	struct ofdpa *ofdpa = rocker->wpriv;

	unsigned long flags;
	struct ofdpa_flow_tbl_entry *flow_entry;
	struct ofdpa_group_tbl_entry *group_entry;
	struct ofdpa_fdb_tbl_entry *fdb_entry;
	struct ofdpa_internal_vlan_tbl_entry *internal_vlan_entry;
	struct ofdpa_neigh_tbl_entry *neigh_entry;
	struct hlist_node *tmp;
	int bkt;

	del_timer_sync(&ofdpa->fdb_cleanup_timer);
	flush_workqueue(rocker->rocker_owq);

	spin_lock_irqsave(&ofdpa->flow_tbl_lock, flags);
	hash_for_each_safe(ofdpa->flow_tbl, bkt, tmp, flow_entry, entry)
		hash_del(&flow_entry->entry);
	spin_unlock_irqrestore(&ofdpa->flow_tbl_lock, flags);

	spin_lock_irqsave(&ofdpa->group_tbl_lock, flags);
	hash_for_each_safe(ofdpa->group_tbl, bkt, tmp, group_entry, entry)
		hash_del(&group_entry->entry);
	spin_unlock_irqrestore(&ofdpa->group_tbl_lock, flags);

	spin_lock_irqsave(&ofdpa->fdb_tbl_lock, flags);
	hash_for_each_safe(ofdpa->fdb_tbl, bkt, tmp, fdb_entry, entry)
		hash_del(&fdb_entry->entry);
	spin_unlock_irqrestore(&ofdpa->fdb_tbl_lock, flags);

	spin_lock_irqsave(&ofdpa->internal_vlan_tbl_lock, flags);
	hash_for_each_safe(ofdpa->internal_vlan_tbl, bkt,
			   tmp, internal_vlan_entry, entry)
		hash_del(&internal_vlan_entry->entry);
	spin_unlock_irqrestore(&ofdpa->internal_vlan_tbl_lock, flags);

	spin_lock_irqsave(&ofdpa->neigh_tbl_lock, flags);
	hash_for_each_safe(ofdpa->neigh_tbl, bkt, tmp, neigh_entry, entry)
		hash_del(&neigh_entry->entry);
	spin_unlock_irqrestore(&ofdpa->neigh_tbl_lock, flags);
}

static int ofdpa_port_pre_init(struct rocker_port *rocker_port)
{
	struct ofdpa_port *ofdpa_port = rocker_port->wpriv;

	ofdpa_port->ofdpa = rocker_port->rocker->wpriv;
	ofdpa_port->rocker_port = rocker_port;
	ofdpa_port->dev = rocker_port->dev;
	ofdpa_port->pport = rocker_port->pport;
	ofdpa_port->brport_flags = BR_LEARNING;
	ofdpa_port->ageing_time = BR_DEFAULT_AGEING_TIME;
	return 0;
}

static int ofdpa_port_init(struct rocker_port *rocker_port)
{
	struct ofdpa_port *ofdpa_port = rocker_port->wpriv;
	int err;

	rocker_port_set_learning(rocker_port,
				 !!(ofdpa_port->brport_flags & BR_LEARNING));

	err = ofdpa_port_ig_tbl(ofdpa_port, 0);
	if (err) {
		netdev_err(ofdpa_port->dev, "install ig port table failed\n");
		return err;
	}

	ofdpa_port->internal_vlan_id =
		ofdpa_port_internal_vlan_id_get(ofdpa_port,
						ofdpa_port->dev->ifindex);

	err = ofdpa_port_vlan_add(ofdpa_port, OFDPA_UNTAGGED_VID, 0);
	if (err) {
		netdev_err(ofdpa_port->dev, "install untagged VLAN failed\n");
		goto err_untagged_vlan;
	}
	return 0;

err_untagged_vlan:
	ofdpa_port_ig_tbl(ofdpa_port, OFDPA_OP_FLAG_REMOVE);
	return err;
}

static void ofdpa_port_fini(struct rocker_port *rocker_port)
{
	struct ofdpa_port *ofdpa_port = rocker_port->wpriv;

	ofdpa_port_ig_tbl(ofdpa_port, OFDPA_OP_FLAG_REMOVE);
}

static int ofdpa_port_open(struct rocker_port *rocker_port)
{
	struct ofdpa_port *ofdpa_port = rocker_port->wpriv;

	return ofdpa_port_fwd_enable(ofdpa_port, 0);
}

static void ofdpa_port_stop(struct rocker_port *rocker_port)
{
	struct ofdpa_port *ofdpa_port = rocker_port->wpriv;

	ofdpa_port_fwd_disable(ofdpa_port, OFDPA_OP_FLAG_NOWAIT);
}

static int ofdpa_port_attr_stp_state_set(struct rocker_port *rocker_port,
					 u8 state)
{
	struct ofdpa_port *ofdpa_port = rocker_port->wpriv;

	return ofdpa_port_stp_update(ofdpa_port, 0, state);
}

static int ofdpa_port_attr_bridge_flags_set(struct rocker_port *rocker_port,
					    unsigned long brport_flags,
					    struct switchdev_trans *trans)
{
	struct ofdpa_port *ofdpa_port = rocker_port->wpriv;
	unsigned long orig_flags;
	int err = 0;

	orig_flags = ofdpa_port->brport_flags;
	ofdpa_port->brport_flags = brport_flags;
	if ((orig_flags ^ ofdpa_port->brport_flags) & BR_LEARNING &&
	    !switchdev_trans_ph_prepare(trans))
		err = rocker_port_set_learning(ofdpa_port->rocker_port,
					       !!(ofdpa_port->brport_flags & BR_LEARNING));

	if (switchdev_trans_ph_prepare(trans))
		ofdpa_port->brport_flags = orig_flags;

	return err;
}

static int
ofdpa_port_attr_bridge_flags_support_get(const struct rocker_port *
					 rocker_port,
					 unsigned long *
					 p_brport_flags_support)
{
	*p_brport_flags_support = BR_LEARNING;
	return 0;
}

static int
ofdpa_port_attr_bridge_ageing_time_set(struct rocker_port *rocker_port,
				       u32 ageing_time,
				       struct switchdev_trans *trans)
{
	struct ofdpa_port *ofdpa_port = rocker_port->wpriv;
	struct ofdpa *ofdpa = ofdpa_port->ofdpa;

	if (!switchdev_trans_ph_prepare(trans)) {
		ofdpa_port->ageing_time = clock_t_to_jiffies(ageing_time);
		if (ofdpa_port->ageing_time < ofdpa->ageing_time)
			ofdpa->ageing_time = ofdpa_port->ageing_time;
		mod_timer(&ofdpa_port->ofdpa->fdb_cleanup_timer, jiffies);
	}

	return 0;
}

static int ofdpa_port_obj_vlan_add(struct rocker_port *rocker_port,
				   const struct switchdev_obj_port_vlan *vlan)
{
	struct ofdpa_port *ofdpa_port = rocker_port->wpriv;
	u16 vid;
	int err;

	for (vid = vlan->vid_begin; vid <= vlan->vid_end; vid++) {
		err = ofdpa_port_vlan_add(ofdpa_port, vid, vlan->flags);
		if (err)
			return err;
	}

	return 0;
}

static int ofdpa_port_obj_vlan_del(struct rocker_port *rocker_port,
				   const struct switchdev_obj_port_vlan *vlan)
{
	struct ofdpa_port *ofdpa_port = rocker_port->wpriv;
	u16 vid;
	int err;

	for (vid = vlan->vid_begin; vid <= vlan->vid_end; vid++) {
		err = ofdpa_port_vlan_del(ofdpa_port, vid, vlan->flags);
		if (err)
			return err;
	}

	return 0;
}

<<<<<<< HEAD
static int ofdpa_port_obj_vlan_dump(const struct rocker_port *rocker_port,
				    struct switchdev_obj_port_vlan *vlan,
				    switchdev_obj_dump_cb_t *cb)
{
	const struct ofdpa_port *ofdpa_port = rocker_port->wpriv;
	u16 vid;
	int err = 0;

	for (vid = 1; vid < VLAN_N_VID; vid++) {
		if (!test_bit(vid, ofdpa_port->vlan_bitmap))
			continue;
		vlan->flags = 0;
		if (ofdpa_vlan_id_is_internal(htons(vid)))
			vlan->flags |= BRIDGE_VLAN_INFO_PVID;
		vlan->vid_begin = vlan->vid_end = vid;
		err = cb(&vlan->obj);
		if (err)
			break;
	}

	return err;
}

=======
>>>>>>> 24b8d41d
static int ofdpa_port_obj_fdb_add(struct rocker_port *rocker_port,
				  u16 vid, const unsigned char *addr)
{
	struct ofdpa_port *ofdpa_port = rocker_port->wpriv;
	__be16 vlan_id = ofdpa_port_vid_to_vlan(ofdpa_port, vid, NULL);

	if (!ofdpa_port_is_bridged(ofdpa_port))
		return -EINVAL;

	return ofdpa_port_fdb(ofdpa_port, addr, vlan_id, 0);
}

static int ofdpa_port_obj_fdb_del(struct rocker_port *rocker_port,
				  u16 vid, const unsigned char *addr)
{
	struct ofdpa_port *ofdpa_port = rocker_port->wpriv;
	__be16 vlan_id = ofdpa_port_vid_to_vlan(ofdpa_port, vid, NULL);
	int flags = OFDPA_OP_FLAG_REMOVE;

	if (!ofdpa_port_is_bridged(ofdpa_port))
		return -EINVAL;

	return ofdpa_port_fdb(ofdpa_port, addr, vlan_id, flags);
}

static int ofdpa_port_bridge_join(struct ofdpa_port *ofdpa_port,
				  struct net_device *bridge)
{
	int err;

	/* Port is joining bridge, so the internal VLAN for the
	 * port is going to change to the bridge internal VLAN.
	 * Let's remove untagged VLAN (vid=0) from port and
	 * re-add once internal VLAN has changed.
	 */

	err = ofdpa_port_vlan_del(ofdpa_port, OFDPA_UNTAGGED_VID, 0);
	if (err)
		return err;

	ofdpa_port_internal_vlan_id_put(ofdpa_port,
					ofdpa_port->dev->ifindex);
	ofdpa_port->internal_vlan_id =
		ofdpa_port_internal_vlan_id_get(ofdpa_port, bridge->ifindex);

	ofdpa_port->bridge_dev = bridge;

	return ofdpa_port_vlan_add(ofdpa_port, OFDPA_UNTAGGED_VID, 0);
}

static int ofdpa_port_bridge_leave(struct ofdpa_port *ofdpa_port)
{
	int err;

	err = ofdpa_port_vlan_del(ofdpa_port, OFDPA_UNTAGGED_VID, 0);
	if (err)
		return err;

	ofdpa_port_internal_vlan_id_put(ofdpa_port,
					ofdpa_port->bridge_dev->ifindex);
	ofdpa_port->internal_vlan_id =
		ofdpa_port_internal_vlan_id_get(ofdpa_port,
						ofdpa_port->dev->ifindex);

	ofdpa_port->bridge_dev = NULL;

	err = ofdpa_port_vlan_add(ofdpa_port, OFDPA_UNTAGGED_VID, 0);
	if (err)
		return err;

	if (ofdpa_port->dev->flags & IFF_UP)
		err = ofdpa_port_fwd_enable(ofdpa_port, 0);

	return err;
}

static int ofdpa_port_ovs_changed(struct ofdpa_port *ofdpa_port,
				  struct net_device *master)
{
	int err;

	ofdpa_port->bridge_dev = master;

	err = ofdpa_port_fwd_disable(ofdpa_port, 0);
	if (err)
		return err;
	err = ofdpa_port_fwd_enable(ofdpa_port, 0);

	return err;
}

static int ofdpa_port_master_linked(struct rocker_port *rocker_port,
				    struct net_device *master)
{
	struct ofdpa_port *ofdpa_port = rocker_port->wpriv;
	int err = 0;

	if (netif_is_bridge_master(master))
		err = ofdpa_port_bridge_join(ofdpa_port, master);
	else if (netif_is_ovs_master(master))
		err = ofdpa_port_ovs_changed(ofdpa_port, master);
	return err;
}

static int ofdpa_port_master_unlinked(struct rocker_port *rocker_port,
				      struct net_device *master)
{
	struct ofdpa_port *ofdpa_port = rocker_port->wpriv;
	int err = 0;

	if (ofdpa_port_is_bridged(ofdpa_port))
		err = ofdpa_port_bridge_leave(ofdpa_port);
	else if (ofdpa_port_is_ovsed(ofdpa_port))
		err = ofdpa_port_ovs_changed(ofdpa_port, NULL);
	return err;
}

static int ofdpa_port_neigh_update(struct rocker_port *rocker_port,
				   struct neighbour *n)
{
	struct ofdpa_port *ofdpa_port = rocker_port->wpriv;
	int flags = (n->nud_state & NUD_VALID ? 0 : OFDPA_OP_FLAG_REMOVE) |
						    OFDPA_OP_FLAG_NOWAIT;
	__be32 ip_addr = *(__be32 *) n->primary_key;

	return ofdpa_port_ipv4_neigh(ofdpa_port, flags, ip_addr, n->ha);
}

static int ofdpa_port_neigh_destroy(struct rocker_port *rocker_port,
				    struct neighbour *n)
{
	struct ofdpa_port *ofdpa_port = rocker_port->wpriv;
	int flags = OFDPA_OP_FLAG_REMOVE | OFDPA_OP_FLAG_NOWAIT;
	__be32 ip_addr = *(__be32 *) n->primary_key;

	return ofdpa_port_ipv4_neigh(ofdpa_port, flags, ip_addr, n->ha);
}

static int ofdpa_port_ev_mac_vlan_seen(struct rocker_port *rocker_port,
				       const unsigned char *addr,
				       __be16 vlan_id)
{
	struct ofdpa_port *ofdpa_port = rocker_port->wpriv;
	int flags = OFDPA_OP_FLAG_NOWAIT | OFDPA_OP_FLAG_LEARNED;

	if (ofdpa_port->stp_state != BR_STATE_LEARNING &&
	    ofdpa_port->stp_state != BR_STATE_FORWARDING)
		return 0;

	return ofdpa_port_fdb(ofdpa_port, addr, vlan_id, flags);
}

static struct ofdpa_port *ofdpa_port_dev_lower_find(struct net_device *dev,
						    struct rocker *rocker)
{
	struct rocker_port *rocker_port;

	rocker_port = rocker_port_dev_lower_find(dev, rocker);
	return rocker_port ? rocker_port->wpriv : NULL;
}

static int ofdpa_fib4_add(struct rocker *rocker,
			  const struct fib_entry_notifier_info *fen_info)
{
	struct ofdpa *ofdpa = rocker->wpriv;
	struct ofdpa_port *ofdpa_port;
	struct fib_nh *nh;
	int err;

	if (ofdpa->fib_aborted)
		return 0;
	nh = fib_info_nh(fen_info->fi, 0);
	ofdpa_port = ofdpa_port_dev_lower_find(nh->fib_nh_dev, rocker);
	if (!ofdpa_port)
		return 0;
	err = ofdpa_port_fib_ipv4(ofdpa_port, htonl(fen_info->dst),
				  fen_info->dst_len, fen_info->fi,
				  fen_info->tb_id, 0);
	if (err)
		return err;
	nh->fib_nh_flags |= RTNH_F_OFFLOAD;
	return 0;
}

static int ofdpa_fib4_del(struct rocker *rocker,
			  const struct fib_entry_notifier_info *fen_info)
{
	struct ofdpa *ofdpa = rocker->wpriv;
	struct ofdpa_port *ofdpa_port;
	struct fib_nh *nh;

	if (ofdpa->fib_aborted)
		return 0;
	nh = fib_info_nh(fen_info->fi, 0);
	ofdpa_port = ofdpa_port_dev_lower_find(nh->fib_nh_dev, rocker);
	if (!ofdpa_port)
		return 0;
	nh->fib_nh_flags &= ~RTNH_F_OFFLOAD;
	return ofdpa_port_fib_ipv4(ofdpa_port, htonl(fen_info->dst),
				   fen_info->dst_len, fen_info->fi,
				   fen_info->tb_id, OFDPA_OP_FLAG_REMOVE);
}

static void ofdpa_fib4_abort(struct rocker *rocker)
{
	struct ofdpa *ofdpa = rocker->wpriv;
	struct ofdpa_port *ofdpa_port;
	struct ofdpa_flow_tbl_entry *flow_entry;
	struct hlist_node *tmp;
	unsigned long flags;
	int bkt;

	if (ofdpa->fib_aborted)
		return;

	spin_lock_irqsave(&ofdpa->flow_tbl_lock, flags);
	hash_for_each_safe(ofdpa->flow_tbl, bkt, tmp, flow_entry, entry) {
		struct fib_nh *nh;

		if (flow_entry->key.tbl_id !=
		    ROCKER_OF_DPA_TABLE_ID_UNICAST_ROUTING)
			continue;
		nh = fib_info_nh(flow_entry->fi, 0);
		ofdpa_port = ofdpa_port_dev_lower_find(nh->fib_nh_dev, rocker);
		if (!ofdpa_port)
			continue;
		nh->fib_nh_flags &= ~RTNH_F_OFFLOAD;
		ofdpa_flow_tbl_del(ofdpa_port, OFDPA_OP_FLAG_REMOVE,
				   flow_entry);
	}
	spin_unlock_irqrestore(&ofdpa->flow_tbl_lock, flags);
	ofdpa->fib_aborted = true;
}

static struct ofdpa_port *ofdpa_port_dev_lower_find(struct net_device *dev,
						    struct rocker *rocker)
{
	struct rocker_port *rocker_port;

	rocker_port = rocker_port_dev_lower_find(dev, rocker);
	return rocker_port ? rocker_port->wpriv : NULL;
}

static int ofdpa_fib4_add(struct rocker *rocker,
			  const struct fib_entry_notifier_info *fen_info)
{
	struct ofdpa *ofdpa = rocker->wpriv;
	struct ofdpa_port *ofdpa_port;
	int err;

	if (ofdpa->fib_aborted)
		return 0;
	ofdpa_port = ofdpa_port_dev_lower_find(fen_info->fi->fib_dev, rocker);
	if (!ofdpa_port)
		return 0;
	err = ofdpa_port_fib_ipv4(ofdpa_port, NULL, htonl(fen_info->dst),
				  fen_info->dst_len, fen_info->fi,
				  fen_info->tb_id, 0);
	if (err)
		return err;
	fib_info_offload_inc(fen_info->fi);
	return 0;
}

static int ofdpa_fib4_del(struct rocker *rocker,
			  const struct fib_entry_notifier_info *fen_info)
{
	struct ofdpa *ofdpa = rocker->wpriv;
	struct ofdpa_port *ofdpa_port;

	if (ofdpa->fib_aborted)
		return 0;
	ofdpa_port = ofdpa_port_dev_lower_find(fen_info->fi->fib_dev, rocker);
	if (!ofdpa_port)
		return 0;
	fib_info_offload_dec(fen_info->fi);
	return ofdpa_port_fib_ipv4(ofdpa_port, NULL, htonl(fen_info->dst),
				   fen_info->dst_len, fen_info->fi,
				   fen_info->tb_id, OFDPA_OP_FLAG_REMOVE);
}

static void ofdpa_fib4_abort(struct rocker *rocker)
{
	struct ofdpa *ofdpa = rocker->wpriv;
	struct ofdpa_port *ofdpa_port;
	struct ofdpa_flow_tbl_entry *flow_entry;
	struct hlist_node *tmp;
	unsigned long flags;
	int bkt;

	if (ofdpa->fib_aborted)
		return;

	spin_lock_irqsave(&ofdpa->flow_tbl_lock, flags);
	hash_for_each_safe(ofdpa->flow_tbl, bkt, tmp, flow_entry, entry) {
		if (flow_entry->key.tbl_id !=
		    ROCKER_OF_DPA_TABLE_ID_UNICAST_ROUTING)
			continue;
		ofdpa_port = ofdpa_port_dev_lower_find(flow_entry->fi->fib_dev,
						       rocker);
		if (!ofdpa_port)
			continue;
		fib_info_offload_dec(flow_entry->fi);
		ofdpa_flow_tbl_del(ofdpa_port, NULL, OFDPA_OP_FLAG_REMOVE,
				   flow_entry);
	}
	spin_unlock_irqrestore(&ofdpa->flow_tbl_lock, flags);
	ofdpa->fib_aborted = true;
}

struct rocker_world_ops rocker_ofdpa_ops = {
	.kind = "ofdpa",
	.priv_size = sizeof(struct ofdpa),
	.port_priv_size = sizeof(struct ofdpa_port),
	.mode = ROCKER_PORT_MODE_OF_DPA,
	.init = ofdpa_init,
	.fini = ofdpa_fini,
	.port_pre_init = ofdpa_port_pre_init,
	.port_init = ofdpa_port_init,
	.port_fini = ofdpa_port_fini,
	.port_open = ofdpa_port_open,
	.port_stop = ofdpa_port_stop,
	.port_attr_stp_state_set = ofdpa_port_attr_stp_state_set,
	.port_attr_bridge_flags_set = ofdpa_port_attr_bridge_flags_set,
	.port_attr_bridge_flags_support_get = ofdpa_port_attr_bridge_flags_support_get,
	.port_attr_bridge_ageing_time_set = ofdpa_port_attr_bridge_ageing_time_set,
	.port_obj_vlan_add = ofdpa_port_obj_vlan_add,
	.port_obj_vlan_del = ofdpa_port_obj_vlan_del,
<<<<<<< HEAD
	.port_obj_vlan_dump = ofdpa_port_obj_vlan_dump,
=======
>>>>>>> 24b8d41d
	.port_obj_fdb_add = ofdpa_port_obj_fdb_add,
	.port_obj_fdb_del = ofdpa_port_obj_fdb_del,
	.port_master_linked = ofdpa_port_master_linked,
	.port_master_unlinked = ofdpa_port_master_unlinked,
	.port_neigh_update = ofdpa_port_neigh_update,
	.port_neigh_destroy = ofdpa_port_neigh_destroy,
	.port_ev_mac_vlan_seen = ofdpa_port_ev_mac_vlan_seen,
	.fib4_add = ofdpa_fib4_add,
	.fib4_del = ofdpa_fib4_del,
	.fib4_abort = ofdpa_fib4_abort,
};<|MERGE_RESOLUTION|>--- conflicted
+++ resolved
@@ -1405,13 +1405,8 @@
 		*index = entry->index;
 		resolved = false;
 	} else if (removing) {
-<<<<<<< HEAD
-		ofdpa_neigh_del(trans, found);
-		*index = found->index;
-=======
 		*index = found->index;
 		ofdpa_neigh_del(found);
->>>>>>> 24b8d41d
 	} else if (updating) {
 		ofdpa_neigh_update(found, NULL, false);
 		resolved = !is_zero_ether_addr(found->eth_dst);
@@ -2269,16 +2264,9 @@
 	return found->vlan_id;
 }
 
-<<<<<<< HEAD
-static int ofdpa_port_fib_ipv4(struct ofdpa_port *ofdpa_port,
-			       struct switchdev_trans *trans, __be32 dst,
-			       int dst_len, struct fib_info *fi,
-			       u32 tb_id, int flags)
-=======
 static int ofdpa_port_fib_ipv4(struct ofdpa_port *ofdpa_port,  __be32 dst,
 			       int dst_len, struct fib_info *fi, u32 tb_id,
 			       int flags)
->>>>>>> 24b8d41d
 {
 	const struct fib_nh *nh;
 	__be16 eth_type = htons(ETH_P_IP);
@@ -2580,32 +2568,6 @@
 	return 0;
 }
 
-<<<<<<< HEAD
-static int ofdpa_port_obj_vlan_dump(const struct rocker_port *rocker_port,
-				    struct switchdev_obj_port_vlan *vlan,
-				    switchdev_obj_dump_cb_t *cb)
-{
-	const struct ofdpa_port *ofdpa_port = rocker_port->wpriv;
-	u16 vid;
-	int err = 0;
-
-	for (vid = 1; vid < VLAN_N_VID; vid++) {
-		if (!test_bit(vid, ofdpa_port->vlan_bitmap))
-			continue;
-		vlan->flags = 0;
-		if (ofdpa_vlan_id_is_internal(htons(vid)))
-			vlan->flags |= BRIDGE_VLAN_INFO_PVID;
-		vlan->vid_begin = vlan->vid_end = vid;
-		err = cb(&vlan->obj);
-		if (err)
-			break;
-	}
-
-	return err;
-}
-
-=======
->>>>>>> 24b8d41d
 static int ofdpa_port_obj_fdb_add(struct rocker_port *rocker_port,
 				  u16 vid, const unsigned char *addr)
 {
@@ -2834,82 +2796,6 @@
 			continue;
 		nh->fib_nh_flags &= ~RTNH_F_OFFLOAD;
 		ofdpa_flow_tbl_del(ofdpa_port, OFDPA_OP_FLAG_REMOVE,
-				   flow_entry);
-	}
-	spin_unlock_irqrestore(&ofdpa->flow_tbl_lock, flags);
-	ofdpa->fib_aborted = true;
-}
-
-static struct ofdpa_port *ofdpa_port_dev_lower_find(struct net_device *dev,
-						    struct rocker *rocker)
-{
-	struct rocker_port *rocker_port;
-
-	rocker_port = rocker_port_dev_lower_find(dev, rocker);
-	return rocker_port ? rocker_port->wpriv : NULL;
-}
-
-static int ofdpa_fib4_add(struct rocker *rocker,
-			  const struct fib_entry_notifier_info *fen_info)
-{
-	struct ofdpa *ofdpa = rocker->wpriv;
-	struct ofdpa_port *ofdpa_port;
-	int err;
-
-	if (ofdpa->fib_aborted)
-		return 0;
-	ofdpa_port = ofdpa_port_dev_lower_find(fen_info->fi->fib_dev, rocker);
-	if (!ofdpa_port)
-		return 0;
-	err = ofdpa_port_fib_ipv4(ofdpa_port, NULL, htonl(fen_info->dst),
-				  fen_info->dst_len, fen_info->fi,
-				  fen_info->tb_id, 0);
-	if (err)
-		return err;
-	fib_info_offload_inc(fen_info->fi);
-	return 0;
-}
-
-static int ofdpa_fib4_del(struct rocker *rocker,
-			  const struct fib_entry_notifier_info *fen_info)
-{
-	struct ofdpa *ofdpa = rocker->wpriv;
-	struct ofdpa_port *ofdpa_port;
-
-	if (ofdpa->fib_aborted)
-		return 0;
-	ofdpa_port = ofdpa_port_dev_lower_find(fen_info->fi->fib_dev, rocker);
-	if (!ofdpa_port)
-		return 0;
-	fib_info_offload_dec(fen_info->fi);
-	return ofdpa_port_fib_ipv4(ofdpa_port, NULL, htonl(fen_info->dst),
-				   fen_info->dst_len, fen_info->fi,
-				   fen_info->tb_id, OFDPA_OP_FLAG_REMOVE);
-}
-
-static void ofdpa_fib4_abort(struct rocker *rocker)
-{
-	struct ofdpa *ofdpa = rocker->wpriv;
-	struct ofdpa_port *ofdpa_port;
-	struct ofdpa_flow_tbl_entry *flow_entry;
-	struct hlist_node *tmp;
-	unsigned long flags;
-	int bkt;
-
-	if (ofdpa->fib_aborted)
-		return;
-
-	spin_lock_irqsave(&ofdpa->flow_tbl_lock, flags);
-	hash_for_each_safe(ofdpa->flow_tbl, bkt, tmp, flow_entry, entry) {
-		if (flow_entry->key.tbl_id !=
-		    ROCKER_OF_DPA_TABLE_ID_UNICAST_ROUTING)
-			continue;
-		ofdpa_port = ofdpa_port_dev_lower_find(flow_entry->fi->fib_dev,
-						       rocker);
-		if (!ofdpa_port)
-			continue;
-		fib_info_offload_dec(flow_entry->fi);
-		ofdpa_flow_tbl_del(ofdpa_port, NULL, OFDPA_OP_FLAG_REMOVE,
 				   flow_entry);
 	}
 	spin_unlock_irqrestore(&ofdpa->flow_tbl_lock, flags);
@@ -2934,10 +2820,6 @@
 	.port_attr_bridge_ageing_time_set = ofdpa_port_attr_bridge_ageing_time_set,
 	.port_obj_vlan_add = ofdpa_port_obj_vlan_add,
 	.port_obj_vlan_del = ofdpa_port_obj_vlan_del,
-<<<<<<< HEAD
-	.port_obj_vlan_dump = ofdpa_port_obj_vlan_dump,
-=======
->>>>>>> 24b8d41d
 	.port_obj_fdb_add = ofdpa_port_obj_fdb_add,
 	.port_obj_fdb_del = ofdpa_port_obj_fdb_del,
 	.port_master_linked = ofdpa_port_master_linked,
