// SPDX-License-Identifier: GPL-2.0-or-later
/*
 * drivers/net/ethernet/rocker/rocker.c - Rocker switch device driver
 * Copyright (c) 2014-2016 Jiri Pirko <jiri@mellanox.com>
 * Copyright (c) 2014 Scott Feldman <sfeldma@gmail.com>
 */

#include <linux/kernel.h>
#include <linux/module.h>
#include <linux/pci.h>
#include <linux/interrupt.h>
#include <linux/sched.h>
#include <linux/wait.h>
#include <linux/spinlock.h>
#include <linux/sort.h>
#include <linux/random.h>
#include <linux/netdevice.h>
#include <linux/skbuff.h>
#include <linux/socket.h>
#include <linux/etherdevice.h>
#include <linux/ethtool.h>
#include <linux/if_ether.h>
#include <linux/if_vlan.h>
#include <linux/if_bridge.h>
#include <linux/bitops.h>
#include <linux/ctype.h>
#include <linux/workqueue.h>
#include <net/switchdev.h>
#include <net/rtnetlink.h>
#include <net/netevent.h>
#include <net/arp.h>
#include <net/fib_rules.h>
#include <net/fib_notifier.h>
#include <linux/io-64-nonatomic-lo-hi.h>
#include <generated/utsrelease.h>

#include "rocker_hw.h"
#include "rocker.h"
#include "rocker_tlv.h"

static const char rocker_driver_name[] = "rocker";

static const struct pci_device_id rocker_pci_id_table[] = {
	{PCI_VDEVICE(REDHAT, PCI_DEVICE_ID_REDHAT_ROCKER), 0},
	{0, }
};

struct rocker_wait {
	wait_queue_head_t wait;
	bool done;
	bool nowait;
};

static void rocker_wait_reset(struct rocker_wait *wait)
{
	wait->done = false;
	wait->nowait = false;
}

static void rocker_wait_init(struct rocker_wait *wait)
{
	init_waitqueue_head(&wait->wait);
	rocker_wait_reset(wait);
}

static struct rocker_wait *rocker_wait_create(void)
{
	struct rocker_wait *wait;

	wait = kzalloc(sizeof(*wait), GFP_KERNEL);
	if (!wait)
		return NULL;
	return wait;
}

static void rocker_wait_destroy(struct rocker_wait *wait)
{
	kfree(wait);
}

static bool rocker_wait_event_timeout(struct rocker_wait *wait,
				      unsigned long timeout)
{
	wait_event_timeout(wait->wait, wait->done, HZ / 10);
	if (!wait->done)
		return false;
	return true;
}

static void rocker_wait_wake_up(struct rocker_wait *wait)
{
	wait->done = true;
	wake_up(&wait->wait);
}

static u32 rocker_msix_vector(const struct rocker *rocker, unsigned int vector)
{
	return rocker->msix_entries[vector].vector;
}

static u32 rocker_msix_tx_vector(const struct rocker_port *rocker_port)
{
	return rocker_msix_vector(rocker_port->rocker,
				  ROCKER_MSIX_VEC_TX(rocker_port->port_number));
}

static u32 rocker_msix_rx_vector(const struct rocker_port *rocker_port)
{
	return rocker_msix_vector(rocker_port->rocker,
				  ROCKER_MSIX_VEC_RX(rocker_port->port_number));
}

#define rocker_write32(rocker, reg, val)	\
	writel((val), (rocker)->hw_addr + (ROCKER_ ## reg))
#define rocker_read32(rocker, reg)	\
	readl((rocker)->hw_addr + (ROCKER_ ## reg))
#define rocker_write64(rocker, reg, val)	\
	writeq((val), (rocker)->hw_addr + (ROCKER_ ## reg))
#define rocker_read64(rocker, reg)	\
	readq((rocker)->hw_addr + (ROCKER_ ## reg))

/*****************************
 * HW basic testing functions
 *****************************/

static int rocker_reg_test(const struct rocker *rocker)
{
	const struct pci_dev *pdev = rocker->pdev;
	u64 test_reg;
	u64 rnd;

	rnd = prandom_u32();
	rnd >>= 1;
	rocker_write32(rocker, TEST_REG, rnd);
	test_reg = rocker_read32(rocker, TEST_REG);
	if (test_reg != rnd * 2) {
		dev_err(&pdev->dev, "unexpected 32bit register value %08llx, expected %08llx\n",
			test_reg, rnd * 2);
		return -EIO;
	}

	rnd = prandom_u32();
	rnd <<= 31;
	rnd |= prandom_u32();
	rocker_write64(rocker, TEST_REG64, rnd);
	test_reg = rocker_read64(rocker, TEST_REG64);
	if (test_reg != rnd * 2) {
		dev_err(&pdev->dev, "unexpected 64bit register value %16llx, expected %16llx\n",
			test_reg, rnd * 2);
		return -EIO;
	}

	return 0;
}

static int rocker_dma_test_one(const struct rocker *rocker,
			       struct rocker_wait *wait, u32 test_type,
			       dma_addr_t dma_handle, const unsigned char *buf,
			       const unsigned char *expect, size_t size)
{
	const struct pci_dev *pdev = rocker->pdev;
	int i;

	rocker_wait_reset(wait);
	rocker_write32(rocker, TEST_DMA_CTRL, test_type);

	if (!rocker_wait_event_timeout(wait, HZ / 10)) {
		dev_err(&pdev->dev, "no interrupt received within a timeout\n");
		return -EIO;
	}

	for (i = 0; i < size; i++) {
		if (buf[i] != expect[i]) {
			dev_err(&pdev->dev, "unexpected memory content %02x at byte %x\n, %02x expected",
				buf[i], i, expect[i]);
			return -EIO;
		}
	}
	return 0;
}

#define ROCKER_TEST_DMA_BUF_SIZE (PAGE_SIZE * 4)
#define ROCKER_TEST_DMA_FILL_PATTERN 0x96

static int rocker_dma_test_offset(const struct rocker *rocker,
				  struct rocker_wait *wait, int offset)
{
	struct pci_dev *pdev = rocker->pdev;
	unsigned char *alloc;
	unsigned char *buf;
	unsigned char *expect;
	dma_addr_t dma_handle;
	int i;
	int err;

	alloc = kzalloc(ROCKER_TEST_DMA_BUF_SIZE * 2 + offset,
			GFP_KERNEL | GFP_DMA);
	if (!alloc)
		return -ENOMEM;
	buf = alloc + offset;
	expect = buf + ROCKER_TEST_DMA_BUF_SIZE;

	dma_handle = dma_map_single(&pdev->dev, buf, ROCKER_TEST_DMA_BUF_SIZE,
				    DMA_BIDIRECTIONAL);
	if (dma_mapping_error(&pdev->dev, dma_handle)) {
		err = -EIO;
		goto free_alloc;
	}

	rocker_write64(rocker, TEST_DMA_ADDR, dma_handle);
	rocker_write32(rocker, TEST_DMA_SIZE, ROCKER_TEST_DMA_BUF_SIZE);

	memset(expect, ROCKER_TEST_DMA_FILL_PATTERN, ROCKER_TEST_DMA_BUF_SIZE);
	err = rocker_dma_test_one(rocker, wait, ROCKER_TEST_DMA_CTRL_FILL,
				  dma_handle, buf, expect,
				  ROCKER_TEST_DMA_BUF_SIZE);
	if (err)
		goto unmap;

	memset(expect, 0, ROCKER_TEST_DMA_BUF_SIZE);
	err = rocker_dma_test_one(rocker, wait, ROCKER_TEST_DMA_CTRL_CLEAR,
				  dma_handle, buf, expect,
				  ROCKER_TEST_DMA_BUF_SIZE);
	if (err)
		goto unmap;

	prandom_bytes(buf, ROCKER_TEST_DMA_BUF_SIZE);
	for (i = 0; i < ROCKER_TEST_DMA_BUF_SIZE; i++)
		expect[i] = ~buf[i];
	err = rocker_dma_test_one(rocker, wait, ROCKER_TEST_DMA_CTRL_INVERT,
				  dma_handle, buf, expect,
				  ROCKER_TEST_DMA_BUF_SIZE);
	if (err)
		goto unmap;

unmap:
	dma_unmap_single(&pdev->dev, dma_handle, ROCKER_TEST_DMA_BUF_SIZE,
			 DMA_BIDIRECTIONAL);
free_alloc:
	kfree(alloc);

	return err;
}

static int rocker_dma_test(const struct rocker *rocker,
			   struct rocker_wait *wait)
{
	int i;
	int err;

	for (i = 0; i < 8; i++) {
		err = rocker_dma_test_offset(rocker, wait, i);
		if (err)
			return err;
	}
	return 0;
}

static irqreturn_t rocker_test_irq_handler(int irq, void *dev_id)
{
	struct rocker_wait *wait = dev_id;

	rocker_wait_wake_up(wait);

	return IRQ_HANDLED;
}

static int rocker_basic_hw_test(const struct rocker *rocker)
{
	const struct pci_dev *pdev = rocker->pdev;
	struct rocker_wait wait;
	int err;

	err = rocker_reg_test(rocker);
	if (err) {
		dev_err(&pdev->dev, "reg test failed\n");
		return err;
	}

	err = request_irq(rocker_msix_vector(rocker, ROCKER_MSIX_VEC_TEST),
			  rocker_test_irq_handler, 0,
			  rocker_driver_name, &wait);
	if (err) {
		dev_err(&pdev->dev, "cannot assign test irq\n");
		return err;
	}

	rocker_wait_init(&wait);
	rocker_write32(rocker, TEST_IRQ, ROCKER_MSIX_VEC_TEST);

	if (!rocker_wait_event_timeout(&wait, HZ / 10)) {
		dev_err(&pdev->dev, "no interrupt received within a timeout\n");
		err = -EIO;
		goto free_irq;
	}

	err = rocker_dma_test(rocker, &wait);
	if (err)
		dev_err(&pdev->dev, "dma test failed\n");

free_irq:
	free_irq(rocker_msix_vector(rocker, ROCKER_MSIX_VEC_TEST), &wait);
	return err;
}

/******************************************
 * DMA rings and descriptors manipulations
 ******************************************/

static u32 __pos_inc(u32 pos, size_t limit)
{
	return ++pos == limit ? 0 : pos;
}

static int rocker_desc_err(const struct rocker_desc_info *desc_info)
{
	int err = desc_info->desc->comp_err & ~ROCKER_DMA_DESC_COMP_ERR_GEN;

	switch (err) {
	case ROCKER_OK:
		return 0;
	case -ROCKER_ENOENT:
		return -ENOENT;
	case -ROCKER_ENXIO:
		return -ENXIO;
	case -ROCKER_ENOMEM:
		return -ENOMEM;
	case -ROCKER_EEXIST:
		return -EEXIST;
	case -ROCKER_EINVAL:
		return -EINVAL;
	case -ROCKER_EMSGSIZE:
		return -EMSGSIZE;
	case -ROCKER_ENOTSUP:
		return -EOPNOTSUPP;
	case -ROCKER_ENOBUFS:
		return -ENOBUFS;
	}

	return -EINVAL;
}

static void rocker_desc_gen_clear(const struct rocker_desc_info *desc_info)
{
	desc_info->desc->comp_err &= ~ROCKER_DMA_DESC_COMP_ERR_GEN;
}

static bool rocker_desc_gen(const struct rocker_desc_info *desc_info)
{
	u32 comp_err = desc_info->desc->comp_err;

	return comp_err & ROCKER_DMA_DESC_COMP_ERR_GEN ? true : false;
}

static void *
rocker_desc_cookie_ptr_get(const struct rocker_desc_info *desc_info)
{
	return (void *)(uintptr_t)desc_info->desc->cookie;
}

static void rocker_desc_cookie_ptr_set(const struct rocker_desc_info *desc_info,
				       void *ptr)
{
	desc_info->desc->cookie = (uintptr_t) ptr;
}

static struct rocker_desc_info *
rocker_desc_head_get(const struct rocker_dma_ring_info *info)
{
	struct rocker_desc_info *desc_info;
	u32 head = __pos_inc(info->head, info->size);

	desc_info = &info->desc_info[info->head];
	if (head == info->tail)
		return NULL; /* ring full */
	desc_info->tlv_size = 0;
	return desc_info;
}

static void rocker_desc_commit(const struct rocker_desc_info *desc_info)
{
	desc_info->desc->buf_size = desc_info->data_size;
	desc_info->desc->tlv_size = desc_info->tlv_size;
}

static void rocker_desc_head_set(const struct rocker *rocker,
				 struct rocker_dma_ring_info *info,
				 const struct rocker_desc_info *desc_info)
{
	u32 head = __pos_inc(info->head, info->size);

	BUG_ON(head == info->tail);
	rocker_desc_commit(desc_info);
	info->head = head;
	rocker_write32(rocker, DMA_DESC_HEAD(info->type), head);
}

static struct rocker_desc_info *
rocker_desc_tail_get(struct rocker_dma_ring_info *info)
{
	struct rocker_desc_info *desc_info;

	if (info->tail == info->head)
		return NULL; /* nothing to be done between head and tail */
	desc_info = &info->desc_info[info->tail];
	if (!rocker_desc_gen(desc_info))
		return NULL; /* gen bit not set, desc is not ready yet */
	info->tail = __pos_inc(info->tail, info->size);
	desc_info->tlv_size = desc_info->desc->tlv_size;
	return desc_info;
}

static void rocker_dma_ring_credits_set(const struct rocker *rocker,
					const struct rocker_dma_ring_info *info,
					u32 credits)
{
	if (credits)
		rocker_write32(rocker, DMA_DESC_CREDITS(info->type), credits);
}

static unsigned long rocker_dma_ring_size_fix(size_t size)
{
	return max(ROCKER_DMA_SIZE_MIN,
		   min(roundup_pow_of_two(size), ROCKER_DMA_SIZE_MAX));
}

static int rocker_dma_ring_create(const struct rocker *rocker,
				  unsigned int type,
				  size_t size,
				  struct rocker_dma_ring_info *info)
{
	int i;

	BUG_ON(size != rocker_dma_ring_size_fix(size));
	info->size = size;
	info->type = type;
	info->head = 0;
	info->tail = 0;
	info->desc_info = kcalloc(info->size, sizeof(*info->desc_info),
				  GFP_KERNEL);
	if (!info->desc_info)
		return -ENOMEM;

	info->desc = dma_alloc_coherent(&rocker->pdev->dev,
					info->size * sizeof(*info->desc),
					&info->mapaddr, GFP_KERNEL);
	if (!info->desc) {
		kfree(info->desc_info);
		return -ENOMEM;
	}

	for (i = 0; i < info->size; i++)
		info->desc_info[i].desc = &info->desc[i];

	rocker_write32(rocker, DMA_DESC_CTRL(info->type),
		       ROCKER_DMA_DESC_CTRL_RESET);
	rocker_write64(rocker, DMA_DESC_ADDR(info->type), info->mapaddr);
	rocker_write32(rocker, DMA_DESC_SIZE(info->type), info->size);

	return 0;
}

static void rocker_dma_ring_destroy(const struct rocker *rocker,
				    const struct rocker_dma_ring_info *info)
{
	rocker_write64(rocker, DMA_DESC_ADDR(info->type), 0);

	dma_free_coherent(&rocker->pdev->dev,
			  info->size * sizeof(struct rocker_desc), info->desc,
			  info->mapaddr);
	kfree(info->desc_info);
}

static void rocker_dma_ring_pass_to_producer(const struct rocker *rocker,
					     struct rocker_dma_ring_info *info)
{
	int i;

	BUG_ON(info->head || info->tail);

	/* When ring is consumer, we need to advance head for each desc.
	 * That tells hw that the desc is ready to be used by it.
	 */
	for (i = 0; i < info->size - 1; i++)
		rocker_desc_head_set(rocker, info, &info->desc_info[i]);
	rocker_desc_commit(&info->desc_info[i]);
}

static int rocker_dma_ring_bufs_alloc(const struct rocker *rocker,
				      const struct rocker_dma_ring_info *info,
				      int direction, size_t buf_size)
{
	struct pci_dev *pdev = rocker->pdev;
	int i;
	int err;

	for (i = 0; i < info->size; i++) {
		struct rocker_desc_info *desc_info = &info->desc_info[i];
		struct rocker_desc *desc = &info->desc[i];
		dma_addr_t dma_handle;
		char *buf;

		buf = kzalloc(buf_size, GFP_KERNEL | GFP_DMA);
		if (!buf) {
			err = -ENOMEM;
			goto rollback;
		}

		dma_handle = dma_map_single(&pdev->dev, buf, buf_size,
					    direction);
		if (dma_mapping_error(&pdev->dev, dma_handle)) {
			kfree(buf);
			err = -EIO;
			goto rollback;
		}

		desc_info->data = buf;
		desc_info->data_size = buf_size;
		dma_unmap_addr_set(desc_info, mapaddr, dma_handle);

		desc->buf_addr = dma_handle;
		desc->buf_size = buf_size;
	}
	return 0;

rollback:
	for (i--; i >= 0; i--) {
		const struct rocker_desc_info *desc_info = &info->desc_info[i];

		dma_unmap_single(&pdev->dev,
				 dma_unmap_addr(desc_info, mapaddr),
				 desc_info->data_size, direction);
		kfree(desc_info->data);
	}
	return err;
}

static void rocker_dma_ring_bufs_free(const struct rocker *rocker,
				      const struct rocker_dma_ring_info *info,
				      int direction)
{
	struct pci_dev *pdev = rocker->pdev;
	int i;

	for (i = 0; i < info->size; i++) {
		const struct rocker_desc_info *desc_info = &info->desc_info[i];
		struct rocker_desc *desc = &info->desc[i];

		desc->buf_addr = 0;
		desc->buf_size = 0;
		dma_unmap_single(&pdev->dev,
				 dma_unmap_addr(desc_info, mapaddr),
				 desc_info->data_size, direction);
		kfree(desc_info->data);
	}
}

static int rocker_dma_cmd_ring_wait_alloc(struct rocker_desc_info *desc_info)
{
	struct rocker_wait *wait;

	wait = rocker_wait_create();
	if (!wait)
		return -ENOMEM;
	rocker_desc_cookie_ptr_set(desc_info, wait);
	return 0;
}

static void
rocker_dma_cmd_ring_wait_free(const struct rocker_desc_info *desc_info)
{
	struct rocker_wait *wait = rocker_desc_cookie_ptr_get(desc_info);

	rocker_wait_destroy(wait);
}

static int rocker_dma_cmd_ring_waits_alloc(const struct rocker *rocker)
{
	const struct rocker_dma_ring_info *cmd_ring = &rocker->cmd_ring;
	int i;
	int err;

	for (i = 0; i < cmd_ring->size; i++) {
		err = rocker_dma_cmd_ring_wait_alloc(&cmd_ring->desc_info[i]);
		if (err)
			goto rollback;
	}
	return 0;

rollback:
	for (i--; i >= 0; i--)
		rocker_dma_cmd_ring_wait_free(&cmd_ring->desc_info[i]);
	return err;
}

static void rocker_dma_cmd_ring_waits_free(const struct rocker *rocker)
{
	const struct rocker_dma_ring_info *cmd_ring = &rocker->cmd_ring;
	int i;

	for (i = 0; i < cmd_ring->size; i++)
		rocker_dma_cmd_ring_wait_free(&cmd_ring->desc_info[i]);
}

static int rocker_dma_rings_init(struct rocker *rocker)
{
	const struct pci_dev *pdev = rocker->pdev;
	int err;

	err = rocker_dma_ring_create(rocker, ROCKER_DMA_CMD,
				     ROCKER_DMA_CMD_DEFAULT_SIZE,
				     &rocker->cmd_ring);
	if (err) {
		dev_err(&pdev->dev, "failed to create command dma ring\n");
		return err;
	}

	spin_lock_init(&rocker->cmd_ring_lock);

	err = rocker_dma_ring_bufs_alloc(rocker, &rocker->cmd_ring,
					 DMA_BIDIRECTIONAL, PAGE_SIZE);
	if (err) {
		dev_err(&pdev->dev, "failed to alloc command dma ring buffers\n");
		goto err_dma_cmd_ring_bufs_alloc;
	}

	err = rocker_dma_cmd_ring_waits_alloc(rocker);
	if (err) {
		dev_err(&pdev->dev, "failed to alloc command dma ring waits\n");
		goto err_dma_cmd_ring_waits_alloc;
	}

	err = rocker_dma_ring_create(rocker, ROCKER_DMA_EVENT,
				     ROCKER_DMA_EVENT_DEFAULT_SIZE,
				     &rocker->event_ring);
	if (err) {
		dev_err(&pdev->dev, "failed to create event dma ring\n");
		goto err_dma_event_ring_create;
	}

	err = rocker_dma_ring_bufs_alloc(rocker, &rocker->event_ring,
					 DMA_FROM_DEVICE, PAGE_SIZE);
	if (err) {
		dev_err(&pdev->dev, "failed to alloc event dma ring buffers\n");
		goto err_dma_event_ring_bufs_alloc;
	}
	rocker_dma_ring_pass_to_producer(rocker, &rocker->event_ring);
	return 0;

err_dma_event_ring_bufs_alloc:
	rocker_dma_ring_destroy(rocker, &rocker->event_ring);
err_dma_event_ring_create:
	rocker_dma_cmd_ring_waits_free(rocker);
err_dma_cmd_ring_waits_alloc:
	rocker_dma_ring_bufs_free(rocker, &rocker->cmd_ring,
				  DMA_BIDIRECTIONAL);
err_dma_cmd_ring_bufs_alloc:
	rocker_dma_ring_destroy(rocker, &rocker->cmd_ring);
	return err;
}

static void rocker_dma_rings_fini(struct rocker *rocker)
{
	rocker_dma_ring_bufs_free(rocker, &rocker->event_ring,
				  DMA_BIDIRECTIONAL);
	rocker_dma_ring_destroy(rocker, &rocker->event_ring);
	rocker_dma_cmd_ring_waits_free(rocker);
	rocker_dma_ring_bufs_free(rocker, &rocker->cmd_ring,
				  DMA_BIDIRECTIONAL);
	rocker_dma_ring_destroy(rocker, &rocker->cmd_ring);
}

static int rocker_dma_rx_ring_skb_map(const struct rocker_port *rocker_port,
				      struct rocker_desc_info *desc_info,
				      struct sk_buff *skb, size_t buf_len)
{
	const struct rocker *rocker = rocker_port->rocker;
	struct pci_dev *pdev = rocker->pdev;
	dma_addr_t dma_handle;

	dma_handle = dma_map_single(&pdev->dev, skb->data, buf_len,
				    DMA_FROM_DEVICE);
	if (dma_mapping_error(&pdev->dev, dma_handle))
		return -EIO;
	if (rocker_tlv_put_u64(desc_info, ROCKER_TLV_RX_FRAG_ADDR, dma_handle))
		goto tlv_put_failure;
	if (rocker_tlv_put_u16(desc_info, ROCKER_TLV_RX_FRAG_MAX_LEN, buf_len))
		goto tlv_put_failure;
	return 0;

tlv_put_failure:
	dma_unmap_single(&pdev->dev, dma_handle, buf_len, DMA_FROM_DEVICE);
	desc_info->tlv_size = 0;
	return -EMSGSIZE;
}

static size_t rocker_port_rx_buf_len(const struct rocker_port *rocker_port)
{
	return rocker_port->dev->mtu + ETH_HLEN + ETH_FCS_LEN + VLAN_HLEN;
}

static int rocker_dma_rx_ring_skb_alloc(const struct rocker_port *rocker_port,
					struct rocker_desc_info *desc_info)
{
	struct net_device *dev = rocker_port->dev;
	struct sk_buff *skb;
	size_t buf_len = rocker_port_rx_buf_len(rocker_port);
	int err;

	/* Ensure that hw will see tlv_size zero in case of an error.
	 * That tells hw to use another descriptor.
	 */
	rocker_desc_cookie_ptr_set(desc_info, NULL);
	desc_info->tlv_size = 0;

	skb = netdev_alloc_skb_ip_align(dev, buf_len);
	if (!skb)
		return -ENOMEM;
	err = rocker_dma_rx_ring_skb_map(rocker_port, desc_info, skb, buf_len);
	if (err) {
		dev_kfree_skb_any(skb);
		return err;
	}
	rocker_desc_cookie_ptr_set(desc_info, skb);
	return 0;
}

static void rocker_dma_rx_ring_skb_unmap(const struct rocker *rocker,
					 const struct rocker_tlv **attrs)
{
	struct pci_dev *pdev = rocker->pdev;
	dma_addr_t dma_handle;
	size_t len;

	if (!attrs[ROCKER_TLV_RX_FRAG_ADDR] ||
	    !attrs[ROCKER_TLV_RX_FRAG_MAX_LEN])
		return;
	dma_handle = rocker_tlv_get_u64(attrs[ROCKER_TLV_RX_FRAG_ADDR]);
	len = rocker_tlv_get_u16(attrs[ROCKER_TLV_RX_FRAG_MAX_LEN]);
	dma_unmap_single(&pdev->dev, dma_handle, len, DMA_FROM_DEVICE);
}

static void rocker_dma_rx_ring_skb_free(const struct rocker *rocker,
					const struct rocker_desc_info *desc_info)
{
	const struct rocker_tlv *attrs[ROCKER_TLV_RX_MAX + 1];
	struct sk_buff *skb = rocker_desc_cookie_ptr_get(desc_info);

	if (!skb)
		return;
	rocker_tlv_parse_desc(attrs, ROCKER_TLV_RX_MAX, desc_info);
	rocker_dma_rx_ring_skb_unmap(rocker, attrs);
	dev_kfree_skb_any(skb);
}

static int rocker_dma_rx_ring_skbs_alloc(const struct rocker_port *rocker_port)
{
	const struct rocker_dma_ring_info *rx_ring = &rocker_port->rx_ring;
	const struct rocker *rocker = rocker_port->rocker;
	int i;
	int err;

	for (i = 0; i < rx_ring->size; i++) {
		err = rocker_dma_rx_ring_skb_alloc(rocker_port,
						   &rx_ring->desc_info[i]);
		if (err)
			goto rollback;
	}
	return 0;

rollback:
	for (i--; i >= 0; i--)
		rocker_dma_rx_ring_skb_free(rocker, &rx_ring->desc_info[i]);
	return err;
}

static void rocker_dma_rx_ring_skbs_free(const struct rocker_port *rocker_port)
{
	const struct rocker_dma_ring_info *rx_ring = &rocker_port->rx_ring;
	const struct rocker *rocker = rocker_port->rocker;
	int i;

	for (i = 0; i < rx_ring->size; i++)
		rocker_dma_rx_ring_skb_free(rocker, &rx_ring->desc_info[i]);
}

static int rocker_port_dma_rings_init(struct rocker_port *rocker_port)
{
	struct rocker *rocker = rocker_port->rocker;
	int err;

	err = rocker_dma_ring_create(rocker,
				     ROCKER_DMA_TX(rocker_port->port_number),
				     ROCKER_DMA_TX_DEFAULT_SIZE,
				     &rocker_port->tx_ring);
	if (err) {
		netdev_err(rocker_port->dev, "failed to create tx dma ring\n");
		return err;
	}

	err = rocker_dma_ring_bufs_alloc(rocker, &rocker_port->tx_ring,
					 DMA_TO_DEVICE,
					 ROCKER_DMA_TX_DESC_SIZE);
	if (err) {
		netdev_err(rocker_port->dev, "failed to alloc tx dma ring buffers\n");
		goto err_dma_tx_ring_bufs_alloc;
	}

	err = rocker_dma_ring_create(rocker,
				     ROCKER_DMA_RX(rocker_port->port_number),
				     ROCKER_DMA_RX_DEFAULT_SIZE,
				     &rocker_port->rx_ring);
	if (err) {
		netdev_err(rocker_port->dev, "failed to create rx dma ring\n");
		goto err_dma_rx_ring_create;
	}

	err = rocker_dma_ring_bufs_alloc(rocker, &rocker_port->rx_ring,
					 DMA_BIDIRECTIONAL,
					 ROCKER_DMA_RX_DESC_SIZE);
	if (err) {
		netdev_err(rocker_port->dev, "failed to alloc rx dma ring buffers\n");
		goto err_dma_rx_ring_bufs_alloc;
	}

	err = rocker_dma_rx_ring_skbs_alloc(rocker_port);
	if (err) {
		netdev_err(rocker_port->dev, "failed to alloc rx dma ring skbs\n");
		goto err_dma_rx_ring_skbs_alloc;
	}
	rocker_dma_ring_pass_to_producer(rocker, &rocker_port->rx_ring);

	return 0;

err_dma_rx_ring_skbs_alloc:
	rocker_dma_ring_bufs_free(rocker, &rocker_port->rx_ring,
				  DMA_BIDIRECTIONAL);
err_dma_rx_ring_bufs_alloc:
	rocker_dma_ring_destroy(rocker, &rocker_port->rx_ring);
err_dma_rx_ring_create:
	rocker_dma_ring_bufs_free(rocker, &rocker_port->tx_ring,
				  DMA_TO_DEVICE);
err_dma_tx_ring_bufs_alloc:
	rocker_dma_ring_destroy(rocker, &rocker_port->tx_ring);
	return err;
}

static void rocker_port_dma_rings_fini(struct rocker_port *rocker_port)
{
	struct rocker *rocker = rocker_port->rocker;

	rocker_dma_rx_ring_skbs_free(rocker_port);
	rocker_dma_ring_bufs_free(rocker, &rocker_port->rx_ring,
				  DMA_BIDIRECTIONAL);
	rocker_dma_ring_destroy(rocker, &rocker_port->rx_ring);
	rocker_dma_ring_bufs_free(rocker, &rocker_port->tx_ring,
				  DMA_TO_DEVICE);
	rocker_dma_ring_destroy(rocker, &rocker_port->tx_ring);
}

static void rocker_port_set_enable(const struct rocker_port *rocker_port,
				   bool enable)
{
	u64 val = rocker_read64(rocker_port->rocker, PORT_PHYS_ENABLE);

	if (enable)
		val |= 1ULL << rocker_port->pport;
	else
		val &= ~(1ULL << rocker_port->pport);
	rocker_write64(rocker_port->rocker, PORT_PHYS_ENABLE, val);
}

/********************************
 * Interrupt handler and helpers
 ********************************/

static irqreturn_t rocker_cmd_irq_handler(int irq, void *dev_id)
{
	struct rocker *rocker = dev_id;
	const struct rocker_desc_info *desc_info;
	struct rocker_wait *wait;
	u32 credits = 0;

	spin_lock(&rocker->cmd_ring_lock);
	while ((desc_info = rocker_desc_tail_get(&rocker->cmd_ring))) {
		wait = rocker_desc_cookie_ptr_get(desc_info);
		if (wait->nowait) {
			rocker_desc_gen_clear(desc_info);
		} else {
			rocker_wait_wake_up(wait);
		}
		credits++;
	}
	spin_unlock(&rocker->cmd_ring_lock);
	rocker_dma_ring_credits_set(rocker, &rocker->cmd_ring, credits);

	return IRQ_HANDLED;
}

static void rocker_port_link_up(const struct rocker_port *rocker_port)
{
	netif_carrier_on(rocker_port->dev);
	netdev_info(rocker_port->dev, "Link is up\n");
}

static void rocker_port_link_down(const struct rocker_port *rocker_port)
{
	netif_carrier_off(rocker_port->dev);
	netdev_info(rocker_port->dev, "Link is down\n");
}

static int rocker_event_link_change(const struct rocker *rocker,
				    const struct rocker_tlv *info)
{
	const struct rocker_tlv *attrs[ROCKER_TLV_EVENT_LINK_CHANGED_MAX + 1];
	unsigned int port_number;
	bool link_up;
	struct rocker_port *rocker_port;

	rocker_tlv_parse_nested(attrs, ROCKER_TLV_EVENT_LINK_CHANGED_MAX, info);
	if (!attrs[ROCKER_TLV_EVENT_LINK_CHANGED_PPORT] ||
	    !attrs[ROCKER_TLV_EVENT_LINK_CHANGED_LINKUP])
		return -EIO;
	port_number =
		rocker_tlv_get_u32(attrs[ROCKER_TLV_EVENT_LINK_CHANGED_PPORT]) - 1;
	link_up = rocker_tlv_get_u8(attrs[ROCKER_TLV_EVENT_LINK_CHANGED_LINKUP]);

	if (port_number >= rocker->port_count)
		return -EINVAL;

	rocker_port = rocker->ports[port_number];
	if (netif_carrier_ok(rocker_port->dev) != link_up) {
		if (link_up)
			rocker_port_link_up(rocker_port);
		else
			rocker_port_link_down(rocker_port);
	}

	return 0;
}

static int rocker_world_port_ev_mac_vlan_seen(struct rocker_port *rocker_port,
					      const unsigned char *addr,
					      __be16 vlan_id);

static int rocker_event_mac_vlan_seen(const struct rocker *rocker,
				      const struct rocker_tlv *info)
{
	const struct rocker_tlv *attrs[ROCKER_TLV_EVENT_MAC_VLAN_MAX + 1];
	unsigned int port_number;
	struct rocker_port *rocker_port;
	const unsigned char *addr;
	__be16 vlan_id;

	rocker_tlv_parse_nested(attrs, ROCKER_TLV_EVENT_MAC_VLAN_MAX, info);
	if (!attrs[ROCKER_TLV_EVENT_MAC_VLAN_PPORT] ||
	    !attrs[ROCKER_TLV_EVENT_MAC_VLAN_MAC] ||
	    !attrs[ROCKER_TLV_EVENT_MAC_VLAN_VLAN_ID])
		return -EIO;
	port_number =
		rocker_tlv_get_u32(attrs[ROCKER_TLV_EVENT_MAC_VLAN_PPORT]) - 1;
	addr = rocker_tlv_data(attrs[ROCKER_TLV_EVENT_MAC_VLAN_MAC]);
	vlan_id = rocker_tlv_get_be16(attrs[ROCKER_TLV_EVENT_MAC_VLAN_VLAN_ID]);

	if (port_number >= rocker->port_count)
		return -EINVAL;

	rocker_port = rocker->ports[port_number];
	return rocker_world_port_ev_mac_vlan_seen(rocker_port, addr, vlan_id);
}

static int rocker_event_process(const struct rocker *rocker,
				const struct rocker_desc_info *desc_info)
{
	const struct rocker_tlv *attrs[ROCKER_TLV_EVENT_MAX + 1];
	const struct rocker_tlv *info;
	u16 type;

	rocker_tlv_parse_desc(attrs, ROCKER_TLV_EVENT_MAX, desc_info);
	if (!attrs[ROCKER_TLV_EVENT_TYPE] ||
	    !attrs[ROCKER_TLV_EVENT_INFO])
		return -EIO;

	type = rocker_tlv_get_u16(attrs[ROCKER_TLV_EVENT_TYPE]);
	info = attrs[ROCKER_TLV_EVENT_INFO];

	switch (type) {
	case ROCKER_TLV_EVENT_TYPE_LINK_CHANGED:
		return rocker_event_link_change(rocker, info);
	case ROCKER_TLV_EVENT_TYPE_MAC_VLAN_SEEN:
		return rocker_event_mac_vlan_seen(rocker, info);
	}

	return -EOPNOTSUPP;
}

static irqreturn_t rocker_event_irq_handler(int irq, void *dev_id)
{
	struct rocker *rocker = dev_id;
	const struct pci_dev *pdev = rocker->pdev;
	const struct rocker_desc_info *desc_info;
	u32 credits = 0;
	int err;

	while ((desc_info = rocker_desc_tail_get(&rocker->event_ring))) {
		err = rocker_desc_err(desc_info);
		if (err) {
			dev_err(&pdev->dev, "event desc received with err %d\n",
				err);
		} else {
			err = rocker_event_process(rocker, desc_info);
			if (err)
				dev_err(&pdev->dev, "event processing failed with err %d\n",
					err);
		}
		rocker_desc_gen_clear(desc_info);
		rocker_desc_head_set(rocker, &rocker->event_ring, desc_info);
		credits++;
	}
	rocker_dma_ring_credits_set(rocker, &rocker->event_ring, credits);

	return IRQ_HANDLED;
}

static irqreturn_t rocker_tx_irq_handler(int irq, void *dev_id)
{
	struct rocker_port *rocker_port = dev_id;

	napi_schedule(&rocker_port->napi_tx);
	return IRQ_HANDLED;
}

static irqreturn_t rocker_rx_irq_handler(int irq, void *dev_id)
{
	struct rocker_port *rocker_port = dev_id;

	napi_schedule(&rocker_port->napi_rx);
	return IRQ_HANDLED;
}

/********************
 * Command interface
 ********************/

int rocker_cmd_exec(struct rocker_port *rocker_port, bool nowait,
		    rocker_cmd_prep_cb_t prepare, void *prepare_priv,
		    rocker_cmd_proc_cb_t process, void *process_priv)
{
	struct rocker *rocker = rocker_port->rocker;
	struct rocker_desc_info *desc_info;
	struct rocker_wait *wait;
	unsigned long lock_flags;
	int err;

	spin_lock_irqsave(&rocker->cmd_ring_lock, lock_flags);

	desc_info = rocker_desc_head_get(&rocker->cmd_ring);
	if (!desc_info) {
		spin_unlock_irqrestore(&rocker->cmd_ring_lock, lock_flags);
		return -EAGAIN;
	}

	wait = rocker_desc_cookie_ptr_get(desc_info);
	rocker_wait_init(wait);
	wait->nowait = nowait;

	err = prepare(rocker_port, desc_info, prepare_priv);
	if (err) {
		spin_unlock_irqrestore(&rocker->cmd_ring_lock, lock_flags);
		return err;
	}

	rocker_desc_head_set(rocker, &rocker->cmd_ring, desc_info);

	spin_unlock_irqrestore(&rocker->cmd_ring_lock, lock_flags);

	if (nowait)
		return 0;

	if (!rocker_wait_event_timeout(wait, HZ / 10))
		return -EIO;

	err = rocker_desc_err(desc_info);
	if (err)
		return err;

	if (process)
		err = process(rocker_port, desc_info, process_priv);

	rocker_desc_gen_clear(desc_info);
	return err;
}

static int
rocker_cmd_get_port_settings_prep(const struct rocker_port *rocker_port,
				  struct rocker_desc_info *desc_info,
				  void *priv)
{
	struct rocker_tlv *cmd_info;

	if (rocker_tlv_put_u16(desc_info, ROCKER_TLV_CMD_TYPE,
			       ROCKER_TLV_CMD_TYPE_GET_PORT_SETTINGS))
		return -EMSGSIZE;
	cmd_info = rocker_tlv_nest_start(desc_info, ROCKER_TLV_CMD_INFO);
	if (!cmd_info)
		return -EMSGSIZE;
	if (rocker_tlv_put_u32(desc_info, ROCKER_TLV_CMD_PORT_SETTINGS_PPORT,
			       rocker_port->pport))
		return -EMSGSIZE;
	rocker_tlv_nest_end(desc_info, cmd_info);
	return 0;
}

static int
rocker_cmd_get_port_settings_ethtool_proc(const struct rocker_port *rocker_port,
					  const struct rocker_desc_info *desc_info,
					  void *priv)
{
	struct ethtool_link_ksettings *ecmd = priv;
	const struct rocker_tlv *attrs[ROCKER_TLV_CMD_MAX + 1];
	const struct rocker_tlv *info_attrs[ROCKER_TLV_CMD_PORT_SETTINGS_MAX + 1];
	u32 speed;
	u8 duplex;
	u8 autoneg;

	rocker_tlv_parse_desc(attrs, ROCKER_TLV_CMD_MAX, desc_info);
	if (!attrs[ROCKER_TLV_CMD_INFO])
		return -EIO;

	rocker_tlv_parse_nested(info_attrs, ROCKER_TLV_CMD_PORT_SETTINGS_MAX,
				attrs[ROCKER_TLV_CMD_INFO]);
	if (!info_attrs[ROCKER_TLV_CMD_PORT_SETTINGS_SPEED] ||
	    !info_attrs[ROCKER_TLV_CMD_PORT_SETTINGS_DUPLEX] ||
	    !info_attrs[ROCKER_TLV_CMD_PORT_SETTINGS_AUTONEG])
		return -EIO;

	speed = rocker_tlv_get_u32(info_attrs[ROCKER_TLV_CMD_PORT_SETTINGS_SPEED]);
	duplex = rocker_tlv_get_u8(info_attrs[ROCKER_TLV_CMD_PORT_SETTINGS_DUPLEX]);
	autoneg = rocker_tlv_get_u8(info_attrs[ROCKER_TLV_CMD_PORT_SETTINGS_AUTONEG]);

	ethtool_link_ksettings_zero_link_mode(ecmd, supported);
	ethtool_link_ksettings_add_link_mode(ecmd, supported, TP);

	ecmd->base.phy_address = 0xff;
	ecmd->base.port = PORT_TP;
	ecmd->base.speed = speed;
	ecmd->base.duplex = duplex ? DUPLEX_FULL : DUPLEX_HALF;
	ecmd->base.autoneg = autoneg ? AUTONEG_ENABLE : AUTONEG_DISABLE;

	return 0;
}

static int
rocker_cmd_get_port_settings_macaddr_proc(const struct rocker_port *rocker_port,
					  const struct rocker_desc_info *desc_info,
					  void *priv)
{
	unsigned char *macaddr = priv;
	const struct rocker_tlv *attrs[ROCKER_TLV_CMD_MAX + 1];
	const struct rocker_tlv *info_attrs[ROCKER_TLV_CMD_PORT_SETTINGS_MAX + 1];
	const struct rocker_tlv *attr;

	rocker_tlv_parse_desc(attrs, ROCKER_TLV_CMD_MAX, desc_info);
	if (!attrs[ROCKER_TLV_CMD_INFO])
		return -EIO;

	rocker_tlv_parse_nested(info_attrs, ROCKER_TLV_CMD_PORT_SETTINGS_MAX,
				attrs[ROCKER_TLV_CMD_INFO]);
	attr = info_attrs[ROCKER_TLV_CMD_PORT_SETTINGS_MACADDR];
	if (!attr)
		return -EIO;

	if (rocker_tlv_len(attr) != ETH_ALEN)
		return -EINVAL;

	ether_addr_copy(macaddr, rocker_tlv_data(attr));
	return 0;
}

static int
rocker_cmd_get_port_settings_mode_proc(const struct rocker_port *rocker_port,
				       const struct rocker_desc_info *desc_info,
				       void *priv)
{
	u8 *p_mode = priv;
	const struct rocker_tlv *attrs[ROCKER_TLV_CMD_MAX + 1];
	const struct rocker_tlv *info_attrs[ROCKER_TLV_CMD_PORT_SETTINGS_MAX + 1];
	const struct rocker_tlv *attr;

	rocker_tlv_parse_desc(attrs, ROCKER_TLV_CMD_MAX, desc_info);
	if (!attrs[ROCKER_TLV_CMD_INFO])
		return -EIO;

	rocker_tlv_parse_nested(info_attrs, ROCKER_TLV_CMD_PORT_SETTINGS_MAX,
				attrs[ROCKER_TLV_CMD_INFO]);
	attr = info_attrs[ROCKER_TLV_CMD_PORT_SETTINGS_MODE];
	if (!attr)
		return -EIO;

	*p_mode = rocker_tlv_get_u8(info_attrs[ROCKER_TLV_CMD_PORT_SETTINGS_MODE]);
	return 0;
}

struct port_name {
	char *buf;
	size_t len;
};

static int
rocker_cmd_get_port_settings_phys_name_proc(const struct rocker_port *rocker_port,
					    const struct rocker_desc_info *desc_info,
					    void *priv)
{
	const struct rocker_tlv *info_attrs[ROCKER_TLV_CMD_PORT_SETTINGS_MAX + 1];
	const struct rocker_tlv *attrs[ROCKER_TLV_CMD_MAX + 1];
	struct port_name *name = priv;
	const struct rocker_tlv *attr;
	size_t i, j, len;
	const char *str;

	rocker_tlv_parse_desc(attrs, ROCKER_TLV_CMD_MAX, desc_info);
	if (!attrs[ROCKER_TLV_CMD_INFO])
		return -EIO;

	rocker_tlv_parse_nested(info_attrs, ROCKER_TLV_CMD_PORT_SETTINGS_MAX,
				attrs[ROCKER_TLV_CMD_INFO]);
	attr = info_attrs[ROCKER_TLV_CMD_PORT_SETTINGS_PHYS_NAME];
	if (!attr)
		return -EIO;

	len = min_t(size_t, rocker_tlv_len(attr), name->len);
	str = rocker_tlv_data(attr);

	/* make sure name only contains alphanumeric characters */
	for (i = j = 0; i < len; ++i) {
		if (isalnum(str[i])) {
			name->buf[j] = str[i];
			j++;
		}
	}

	if (j == 0)
		return -EIO;

	name->buf[j] = '\0';

	return 0;
}

static int
rocker_cmd_set_port_settings_ethtool_prep(const struct rocker_port *rocker_port,
					  struct rocker_desc_info *desc_info,
					  void *priv)
{
	struct ethtool_link_ksettings *ecmd = priv;
	struct rocker_tlv *cmd_info;

	if (rocker_tlv_put_u16(desc_info, ROCKER_TLV_CMD_TYPE,
			       ROCKER_TLV_CMD_TYPE_SET_PORT_SETTINGS))
		return -EMSGSIZE;
	cmd_info = rocker_tlv_nest_start(desc_info, ROCKER_TLV_CMD_INFO);
	if (!cmd_info)
		return -EMSGSIZE;
	if (rocker_tlv_put_u32(desc_info, ROCKER_TLV_CMD_PORT_SETTINGS_PPORT,
			       rocker_port->pport))
		return -EMSGSIZE;
	if (rocker_tlv_put_u32(desc_info, ROCKER_TLV_CMD_PORT_SETTINGS_SPEED,
			       ecmd->base.speed))
		return -EMSGSIZE;
	if (rocker_tlv_put_u8(desc_info, ROCKER_TLV_CMD_PORT_SETTINGS_DUPLEX,
			      ecmd->base.duplex))
		return -EMSGSIZE;
	if (rocker_tlv_put_u8(desc_info, ROCKER_TLV_CMD_PORT_SETTINGS_AUTONEG,
			      ecmd->base.autoneg))
		return -EMSGSIZE;
	rocker_tlv_nest_end(desc_info, cmd_info);
	return 0;
}

static int
rocker_cmd_set_port_settings_macaddr_prep(const struct rocker_port *rocker_port,
					  struct rocker_desc_info *desc_info,
					  void *priv)
{
	const unsigned char *macaddr = priv;
	struct rocker_tlv *cmd_info;

	if (rocker_tlv_put_u16(desc_info, ROCKER_TLV_CMD_TYPE,
			       ROCKER_TLV_CMD_TYPE_SET_PORT_SETTINGS))
		return -EMSGSIZE;
	cmd_info = rocker_tlv_nest_start(desc_info, ROCKER_TLV_CMD_INFO);
	if (!cmd_info)
		return -EMSGSIZE;
	if (rocker_tlv_put_u32(desc_info, ROCKER_TLV_CMD_PORT_SETTINGS_PPORT,
			       rocker_port->pport))
		return -EMSGSIZE;
	if (rocker_tlv_put(desc_info, ROCKER_TLV_CMD_PORT_SETTINGS_MACADDR,
			   ETH_ALEN, macaddr))
		return -EMSGSIZE;
	rocker_tlv_nest_end(desc_info, cmd_info);
	return 0;
}

static int
rocker_cmd_set_port_settings_mtu_prep(const struct rocker_port *rocker_port,
				      struct rocker_desc_info *desc_info,
				      void *priv)
{
	int mtu = *(int *)priv;
	struct rocker_tlv *cmd_info;

	if (rocker_tlv_put_u16(desc_info, ROCKER_TLV_CMD_TYPE,
			       ROCKER_TLV_CMD_TYPE_SET_PORT_SETTINGS))
		return -EMSGSIZE;
	cmd_info = rocker_tlv_nest_start(desc_info, ROCKER_TLV_CMD_INFO);
	if (!cmd_info)
		return -EMSGSIZE;
	if (rocker_tlv_put_u32(desc_info, ROCKER_TLV_CMD_PORT_SETTINGS_PPORT,
			       rocker_port->pport))
		return -EMSGSIZE;
	if (rocker_tlv_put_u16(desc_info, ROCKER_TLV_CMD_PORT_SETTINGS_MTU,
			       mtu))
		return -EMSGSIZE;
	rocker_tlv_nest_end(desc_info, cmd_info);
	return 0;
}

static int
rocker_cmd_set_port_learning_prep(const struct rocker_port *rocker_port,
				  struct rocker_desc_info *desc_info,
				  void *priv)
{
	bool learning = *(bool *)priv;
	struct rocker_tlv *cmd_info;

	if (rocker_tlv_put_u16(desc_info, ROCKER_TLV_CMD_TYPE,
			       ROCKER_TLV_CMD_TYPE_SET_PORT_SETTINGS))
		return -EMSGSIZE;
	cmd_info = rocker_tlv_nest_start(desc_info, ROCKER_TLV_CMD_INFO);
	if (!cmd_info)
		return -EMSGSIZE;
	if (rocker_tlv_put_u32(desc_info, ROCKER_TLV_CMD_PORT_SETTINGS_PPORT,
			       rocker_port->pport))
		return -EMSGSIZE;
	if (rocker_tlv_put_u8(desc_info, ROCKER_TLV_CMD_PORT_SETTINGS_LEARNING,
			      learning))
		return -EMSGSIZE;
	rocker_tlv_nest_end(desc_info, cmd_info);
	return 0;
}

static int
rocker_cmd_get_port_settings_ethtool(struct rocker_port *rocker_port,
				     struct ethtool_link_ksettings *ecmd)
{
	return rocker_cmd_exec(rocker_port, false,
			       rocker_cmd_get_port_settings_prep, NULL,
			       rocker_cmd_get_port_settings_ethtool_proc,
			       ecmd);
}

static int rocker_cmd_get_port_settings_macaddr(struct rocker_port *rocker_port,
						unsigned char *macaddr)
{
	return rocker_cmd_exec(rocker_port, false,
			       rocker_cmd_get_port_settings_prep, NULL,
			       rocker_cmd_get_port_settings_macaddr_proc,
			       macaddr);
}

static int rocker_cmd_get_port_settings_mode(struct rocker_port *rocker_port,
					     u8 *p_mode)
{
	return rocker_cmd_exec(rocker_port, false,
			       rocker_cmd_get_port_settings_prep, NULL,
			       rocker_cmd_get_port_settings_mode_proc, p_mode);
}

static int
rocker_cmd_set_port_settings_ethtool(struct rocker_port *rocker_port,
				     const struct ethtool_link_ksettings *ecmd)
{
	struct ethtool_link_ksettings copy_ecmd;

	memcpy(&copy_ecmd, ecmd, sizeof(copy_ecmd));

	return rocker_cmd_exec(rocker_port, false,
			       rocker_cmd_set_port_settings_ethtool_prep,
			       &copy_ecmd, NULL, NULL);
}

static int rocker_cmd_set_port_settings_macaddr(struct rocker_port *rocker_port,
						unsigned char *macaddr)
{
	return rocker_cmd_exec(rocker_port, false,
			       rocker_cmd_set_port_settings_macaddr_prep,
			       macaddr, NULL, NULL);
}

static int rocker_cmd_set_port_settings_mtu(struct rocker_port *rocker_port,
					    int mtu)
{
	return rocker_cmd_exec(rocker_port, false,
			       rocker_cmd_set_port_settings_mtu_prep,
			       &mtu, NULL, NULL);
}

int rocker_port_set_learning(struct rocker_port *rocker_port,
			     bool learning)
{
	return rocker_cmd_exec(rocker_port, false,
			       rocker_cmd_set_port_learning_prep,
			       &learning, NULL, NULL);
}

/**********************
 * Worlds manipulation
 **********************/

static struct rocker_world_ops *rocker_world_ops[] = {
	&rocker_ofdpa_ops,
};

#define ROCKER_WORLD_OPS_LEN ARRAY_SIZE(rocker_world_ops)

static struct rocker_world_ops *rocker_world_ops_find(u8 mode)
{
	int i;

	for (i = 0; i < ROCKER_WORLD_OPS_LEN; i++)
		if (rocker_world_ops[i]->mode == mode)
			return rocker_world_ops[i];
	return NULL;
}

static int rocker_world_init(struct rocker *rocker, u8 mode)
{
	struct rocker_world_ops *wops;
	int err;

	wops = rocker_world_ops_find(mode);
	if (!wops) {
		dev_err(&rocker->pdev->dev, "port mode \"%d\" is not supported\n",
			mode);
		return -EINVAL;
	}
	rocker->wops = wops;
	rocker->wpriv = kzalloc(wops->priv_size, GFP_KERNEL);
	if (!rocker->wpriv)
		return -ENOMEM;
	if (!wops->init)
		return 0;
	err = wops->init(rocker);
	if (err)
		kfree(rocker->wpriv);
	return err;
}

static void rocker_world_fini(struct rocker *rocker)
{
	struct rocker_world_ops *wops = rocker->wops;

	if (!wops || !wops->fini)
		return;
	wops->fini(rocker);
	kfree(rocker->wpriv);
}

static int rocker_world_check_init(struct rocker_port *rocker_port)
{
	struct rocker *rocker = rocker_port->rocker;
	u8 mode;
	int err;

	err = rocker_cmd_get_port_settings_mode(rocker_port, &mode);
	if (err) {
		dev_err(&rocker->pdev->dev, "failed to get port mode\n");
		return err;
	}
	if (rocker->wops) {
		if (rocker->wops->mode != mode) {
			dev_err(&rocker->pdev->dev, "hardware has ports in different worlds, which is not supported\n");
			return -EINVAL;
		}
		return 0;
	}
	return rocker_world_init(rocker, mode);
}

static int rocker_world_port_pre_init(struct rocker_port *rocker_port)
{
	struct rocker_world_ops *wops = rocker_port->rocker->wops;
	int err;

	rocker_port->wpriv = kzalloc(wops->port_priv_size, GFP_KERNEL);
	if (!rocker_port->wpriv)
		return -ENOMEM;
	if (!wops->port_pre_init)
		return 0;
	err = wops->port_pre_init(rocker_port);
	if (err)
		kfree(rocker_port->wpriv);
	return 0;
}

static int rocker_world_port_init(struct rocker_port *rocker_port)
{
	struct rocker_world_ops *wops = rocker_port->rocker->wops;

	if (!wops->port_init)
		return 0;
	return wops->port_init(rocker_port);
}

static void rocker_world_port_fini(struct rocker_port *rocker_port)
{
	struct rocker_world_ops *wops = rocker_port->rocker->wops;

	if (!wops->port_fini)
		return;
	wops->port_fini(rocker_port);
}

static void rocker_world_port_post_fini(struct rocker_port *rocker_port)
{
	struct rocker_world_ops *wops = rocker_port->rocker->wops;

	if (!wops->port_post_fini)
		return;
	wops->port_post_fini(rocker_port);
	kfree(rocker_port->wpriv);
}

static int rocker_world_port_open(struct rocker_port *rocker_port)
{
	struct rocker_world_ops *wops = rocker_port->rocker->wops;

	if (!wops->port_open)
		return 0;
	return wops->port_open(rocker_port);
}

static void rocker_world_port_stop(struct rocker_port *rocker_port)
{
	struct rocker_world_ops *wops = rocker_port->rocker->wops;

	if (!wops->port_stop)
		return;
	wops->port_stop(rocker_port);
}

static int rocker_world_port_attr_stp_state_set(struct rocker_port *rocker_port,
						u8 state,
						struct switchdev_trans *trans)
{
	struct rocker_world_ops *wops = rocker_port->rocker->wops;

	if (!wops->port_attr_stp_state_set)
		return -EOPNOTSUPP;

	if (switchdev_trans_ph_prepare(trans))
		return 0;

	return wops->port_attr_stp_state_set(rocker_port, state);
}

static int
rocker_world_port_attr_bridge_flags_support_get(const struct rocker_port *
						rocker_port,
						unsigned long *
						p_brport_flags_support)
{
	struct rocker_world_ops *wops = rocker_port->rocker->wops;

	if (!wops->port_attr_bridge_flags_support_get)
		return -EOPNOTSUPP;
	return wops->port_attr_bridge_flags_support_get(rocker_port,
							p_brport_flags_support);
}

static int
rocker_world_port_attr_pre_bridge_flags_set(struct rocker_port *rocker_port,
					    unsigned long brport_flags,
					    struct switchdev_trans *trans)
{
	struct rocker_world_ops *wops = rocker_port->rocker->wops;
	unsigned long brport_flags_s;
	int err;

	if (!wops->port_attr_bridge_flags_set)
		return -EOPNOTSUPP;

	err = rocker_world_port_attr_bridge_flags_support_get(rocker_port,
							      &brport_flags_s);
	if (err)
		return err;

	if (brport_flags & ~brport_flags_s)
		return -EINVAL;

	return 0;
}

static int
rocker_world_port_attr_bridge_flags_set(struct rocker_port *rocker_port,
					unsigned long brport_flags,
					struct switchdev_trans *trans)
{
	struct rocker_world_ops *wops = rocker_port->rocker->wops;

	if (!wops->port_attr_bridge_flags_set)
		return -EOPNOTSUPP;

	if (switchdev_trans_ph_prepare(trans))
		return 0;

	return wops->port_attr_bridge_flags_set(rocker_port, brport_flags,
						trans);
}

static int
rocker_world_port_attr_bridge_ageing_time_set(struct rocker_port *rocker_port,
					      u32 ageing_time,
					      struct switchdev_trans *trans)

{
	struct rocker_world_ops *wops = rocker_port->rocker->wops;

	if (!wops->port_attr_bridge_ageing_time_set)
		return -EOPNOTSUPP;

	if (switchdev_trans_ph_prepare(trans))
		return 0;

	return wops->port_attr_bridge_ageing_time_set(rocker_port, ageing_time,
						      trans);
}

static int
rocker_world_port_obj_vlan_add(struct rocker_port *rocker_port,
			       const struct switchdev_obj_port_vlan *vlan,
			       struct switchdev_trans *trans)
{
	struct rocker_world_ops *wops = rocker_port->rocker->wops;

	if (!wops->port_obj_vlan_add)
		return -EOPNOTSUPP;

	if (switchdev_trans_ph_prepare(trans))
		return 0;

	return wops->port_obj_vlan_add(rocker_port, vlan);
}

static int
<<<<<<< HEAD
rocker_world_port_obj_fdb_add(struct rocker_port *rocker_port,
			      const struct switchdev_obj_port_fdb *fdb,
			      struct switchdev_trans *trans)
=======
rocker_world_port_obj_vlan_del(struct rocker_port *rocker_port,
			       const struct switchdev_obj_port_vlan *vlan)
{
	struct rocker_world_ops *wops = rocker_port->rocker->wops;

	if (netif_is_bridge_master(vlan->obj.orig_dev))
		return -EOPNOTSUPP;

	if (!wops->port_obj_vlan_del)
		return -EOPNOTSUPP;
	return wops->port_obj_vlan_del(rocker_port, vlan);
}

static int
rocker_world_port_fdb_add(struct rocker_port *rocker_port,
			  struct switchdev_notifier_fdb_info *info)
>>>>>>> 24b8d41d
{
	struct rocker_world_ops *wops = rocker_port->rocker->wops;

	if (!wops->port_obj_fdb_add)
		return -EOPNOTSUPP;

	return wops->port_obj_fdb_add(rocker_port, info->vid, info->addr);
}

static int
rocker_world_port_fdb_del(struct rocker_port *rocker_port,
			  struct switchdev_notifier_fdb_info *info)
{
	struct rocker_world_ops *wops = rocker_port->rocker->wops;

	if (!wops->port_obj_fdb_del)
		return -EOPNOTSUPP;
	return wops->port_obj_fdb_del(rocker_port, info->vid, info->addr);
}

static int rocker_world_port_master_linked(struct rocker_port *rocker_port,
					   struct net_device *master)
{
	struct rocker_world_ops *wops = rocker_port->rocker->wops;

	if (!wops->port_master_linked)
		return -EOPNOTSUPP;
	return wops->port_master_linked(rocker_port, master);
}

static int rocker_world_port_master_unlinked(struct rocker_port *rocker_port,
					     struct net_device *master)
{
	struct rocker_world_ops *wops = rocker_port->rocker->wops;

	if (!wops->port_master_unlinked)
		return -EOPNOTSUPP;
	return wops->port_master_unlinked(rocker_port, master);
}

static int rocker_world_port_neigh_update(struct rocker_port *rocker_port,
					  struct neighbour *n)
{
	struct rocker_world_ops *wops = rocker_port->rocker->wops;

	if (!wops->port_neigh_update)
		return -EOPNOTSUPP;
	return wops->port_neigh_update(rocker_port, n);
}

static int rocker_world_port_neigh_destroy(struct rocker_port *rocker_port,
					   struct neighbour *n)
{
	struct rocker_world_ops *wops = rocker_port->rocker->wops;

	if (!wops->port_neigh_destroy)
		return -EOPNOTSUPP;
	return wops->port_neigh_destroy(rocker_port, n);
}

static int rocker_world_port_ev_mac_vlan_seen(struct rocker_port *rocker_port,
					      const unsigned char *addr,
					      __be16 vlan_id)
{
	struct rocker_world_ops *wops = rocker_port->rocker->wops;

	if (!wops->port_ev_mac_vlan_seen)
		return -EOPNOTSUPP;
	return wops->port_ev_mac_vlan_seen(rocker_port, addr, vlan_id);
}

static int rocker_world_fib4_add(struct rocker *rocker,
				 const struct fib_entry_notifier_info *fen_info)
{
	struct rocker_world_ops *wops = rocker->wops;

	if (!wops->fib4_add)
		return 0;
	return wops->fib4_add(rocker, fen_info);
}

static int rocker_world_fib4_del(struct rocker *rocker,
				 const struct fib_entry_notifier_info *fen_info)
{
	struct rocker_world_ops *wops = rocker->wops;

	if (!wops->fib4_del)
		return 0;
	return wops->fib4_del(rocker, fen_info);
}

static void rocker_world_fib4_abort(struct rocker *rocker)
{
	struct rocker_world_ops *wops = rocker->wops;

	if (wops->fib4_abort)
		wops->fib4_abort(rocker);
}

/*****************
 * Net device ops
 *****************/

static int rocker_port_open(struct net_device *dev)
{
	struct rocker_port *rocker_port = netdev_priv(dev);
	int err;

	err = rocker_port_dma_rings_init(rocker_port);
	if (err)
		return err;

	err = request_irq(rocker_msix_tx_vector(rocker_port),
			  rocker_tx_irq_handler, 0,
			  rocker_driver_name, rocker_port);
	if (err) {
		netdev_err(rocker_port->dev, "cannot assign tx irq\n");
		goto err_request_tx_irq;
	}

	err = request_irq(rocker_msix_rx_vector(rocker_port),
			  rocker_rx_irq_handler, 0,
			  rocker_driver_name, rocker_port);
	if (err) {
		netdev_err(rocker_port->dev, "cannot assign rx irq\n");
		goto err_request_rx_irq;
	}

	err = rocker_world_port_open(rocker_port);
	if (err) {
		netdev_err(rocker_port->dev, "cannot open port in world\n");
		goto err_world_port_open;
	}

	napi_enable(&rocker_port->napi_tx);
	napi_enable(&rocker_port->napi_rx);
	if (!dev->proto_down)
		rocker_port_set_enable(rocker_port, true);
	netif_start_queue(dev);
	return 0;

err_world_port_open:
	free_irq(rocker_msix_rx_vector(rocker_port), rocker_port);
err_request_rx_irq:
	free_irq(rocker_msix_tx_vector(rocker_port), rocker_port);
err_request_tx_irq:
	rocker_port_dma_rings_fini(rocker_port);
	return err;
}

static int rocker_port_stop(struct net_device *dev)
{
	struct rocker_port *rocker_port = netdev_priv(dev);

	netif_stop_queue(dev);
	rocker_port_set_enable(rocker_port, false);
	napi_disable(&rocker_port->napi_rx);
	napi_disable(&rocker_port->napi_tx);
	rocker_world_port_stop(rocker_port);
	free_irq(rocker_msix_rx_vector(rocker_port), rocker_port);
	free_irq(rocker_msix_tx_vector(rocker_port), rocker_port);
	rocker_port_dma_rings_fini(rocker_port);

	return 0;
}

static void rocker_tx_desc_frags_unmap(const struct rocker_port *rocker_port,
				       const struct rocker_desc_info *desc_info)
{
	const struct rocker *rocker = rocker_port->rocker;
	struct pci_dev *pdev = rocker->pdev;
	const struct rocker_tlv *attrs[ROCKER_TLV_TX_MAX + 1];
	struct rocker_tlv *attr;
	int rem;

	rocker_tlv_parse_desc(attrs, ROCKER_TLV_TX_MAX, desc_info);
	if (!attrs[ROCKER_TLV_TX_FRAGS])
		return;
	rocker_tlv_for_each_nested(attr, attrs[ROCKER_TLV_TX_FRAGS], rem) {
		const struct rocker_tlv *frag_attrs[ROCKER_TLV_TX_FRAG_ATTR_MAX + 1];
		dma_addr_t dma_handle;
		size_t len;

		if (rocker_tlv_type(attr) != ROCKER_TLV_TX_FRAG)
			continue;
		rocker_tlv_parse_nested(frag_attrs, ROCKER_TLV_TX_FRAG_ATTR_MAX,
					attr);
		if (!frag_attrs[ROCKER_TLV_TX_FRAG_ATTR_ADDR] ||
		    !frag_attrs[ROCKER_TLV_TX_FRAG_ATTR_LEN])
			continue;
		dma_handle = rocker_tlv_get_u64(frag_attrs[ROCKER_TLV_TX_FRAG_ATTR_ADDR]);
		len = rocker_tlv_get_u16(frag_attrs[ROCKER_TLV_TX_FRAG_ATTR_LEN]);
		dma_unmap_single(&pdev->dev, dma_handle, len, DMA_TO_DEVICE);
	}
}

static int rocker_tx_desc_frag_map_put(const struct rocker_port *rocker_port,
				       struct rocker_desc_info *desc_info,
				       char *buf, size_t buf_len)
{
	const struct rocker *rocker = rocker_port->rocker;
	struct pci_dev *pdev = rocker->pdev;
	dma_addr_t dma_handle;
	struct rocker_tlv *frag;

	dma_handle = dma_map_single(&pdev->dev, buf, buf_len, DMA_TO_DEVICE);
	if (unlikely(dma_mapping_error(&pdev->dev, dma_handle))) {
		if (net_ratelimit())
			netdev_err(rocker_port->dev, "failed to dma map tx frag\n");
		return -EIO;
	}
	frag = rocker_tlv_nest_start(desc_info, ROCKER_TLV_TX_FRAG);
	if (!frag)
		goto unmap_frag;
	if (rocker_tlv_put_u64(desc_info, ROCKER_TLV_TX_FRAG_ATTR_ADDR,
			       dma_handle))
		goto nest_cancel;
	if (rocker_tlv_put_u16(desc_info, ROCKER_TLV_TX_FRAG_ATTR_LEN,
			       buf_len))
		goto nest_cancel;
	rocker_tlv_nest_end(desc_info, frag);
	return 0;

nest_cancel:
	rocker_tlv_nest_cancel(desc_info, frag);
unmap_frag:
	dma_unmap_single(&pdev->dev, dma_handle, buf_len, DMA_TO_DEVICE);
	return -EMSGSIZE;
}

static netdev_tx_t rocker_port_xmit(struct sk_buff *skb, struct net_device *dev)
{
	struct rocker_port *rocker_port = netdev_priv(dev);
	struct rocker *rocker = rocker_port->rocker;
	struct rocker_desc_info *desc_info;
	struct rocker_tlv *frags;
	int i;
	int err;

	desc_info = rocker_desc_head_get(&rocker_port->tx_ring);
	if (unlikely(!desc_info)) {
		if (net_ratelimit())
			netdev_err(dev, "tx ring full when queue awake\n");
		return NETDEV_TX_BUSY;
	}

	rocker_desc_cookie_ptr_set(desc_info, skb);

	frags = rocker_tlv_nest_start(desc_info, ROCKER_TLV_TX_FRAGS);
	if (!frags)
		goto out;
	err = rocker_tx_desc_frag_map_put(rocker_port, desc_info,
					  skb->data, skb_headlen(skb));
	if (err)
		goto nest_cancel;
	if (skb_shinfo(skb)->nr_frags > ROCKER_TX_FRAGS_MAX) {
		err = skb_linearize(skb);
		if (err)
			goto unmap_frags;
	}

	for (i = 0; i < skb_shinfo(skb)->nr_frags; i++) {
		const skb_frag_t *frag = &skb_shinfo(skb)->frags[i];

		err = rocker_tx_desc_frag_map_put(rocker_port, desc_info,
						  skb_frag_address(frag),
						  skb_frag_size(frag));
		if (err)
			goto unmap_frags;
	}
	rocker_tlv_nest_end(desc_info, frags);

	rocker_desc_gen_clear(desc_info);
	rocker_desc_head_set(rocker, &rocker_port->tx_ring, desc_info);

	desc_info = rocker_desc_head_get(&rocker_port->tx_ring);
	if (!desc_info)
		netif_stop_queue(dev);

	return NETDEV_TX_OK;

unmap_frags:
	rocker_tx_desc_frags_unmap(rocker_port, desc_info);
nest_cancel:
	rocker_tlv_nest_cancel(desc_info, frags);
out:
	dev_kfree_skb(skb);
	dev->stats.tx_dropped++;

	return NETDEV_TX_OK;
}

static int rocker_port_set_mac_address(struct net_device *dev, void *p)
{
	struct sockaddr *addr = p;
	struct rocker_port *rocker_port = netdev_priv(dev);
	int err;

	if (!is_valid_ether_addr(addr->sa_data))
		return -EADDRNOTAVAIL;

	err = rocker_cmd_set_port_settings_macaddr(rocker_port, addr->sa_data);
	if (err)
		return err;
	memcpy(dev->dev_addr, addr->sa_data, dev->addr_len);
	return 0;
}

static int rocker_port_change_mtu(struct net_device *dev, int new_mtu)
{
	struct rocker_port *rocker_port = netdev_priv(dev);
	int running = netif_running(dev);
	int err;

	if (running)
		rocker_port_stop(dev);

	netdev_info(dev, "MTU change from %d to %d\n", dev->mtu, new_mtu);
	dev->mtu = new_mtu;

	err = rocker_cmd_set_port_settings_mtu(rocker_port, new_mtu);
	if (err)
		return err;

	if (running)
		err = rocker_port_open(dev);

	return err;
}

static int rocker_port_get_phys_port_name(struct net_device *dev,
					  char *buf, size_t len)
{
	struct rocker_port *rocker_port = netdev_priv(dev);
	struct port_name name = { .buf = buf, .len = len };
	int err;

	err = rocker_cmd_exec(rocker_port, false,
			      rocker_cmd_get_port_settings_prep, NULL,
			      rocker_cmd_get_port_settings_phys_name_proc,
			      &name);

	return err ? -EOPNOTSUPP : 0;
}

static int rocker_port_change_proto_down(struct net_device *dev,
					 bool proto_down)
{
	struct rocker_port *rocker_port = netdev_priv(dev);

	if (rocker_port->dev->flags & IFF_UP)
		rocker_port_set_enable(rocker_port, !proto_down);
	rocker_port->dev->proto_down = proto_down;
	return 0;
}

static void rocker_port_neigh_destroy(struct net_device *dev,
				      struct neighbour *n)
{
	struct rocker_port *rocker_port = netdev_priv(n->dev);
	int err;

	err = rocker_world_port_neigh_destroy(rocker_port, n);
	if (err)
		netdev_warn(rocker_port->dev, "failed to handle neigh destroy (err %d)\n",
			    err);
}

static int rocker_port_get_port_parent_id(struct net_device *dev,
					  struct netdev_phys_item_id *ppid)
{
	const struct rocker_port *rocker_port = netdev_priv(dev);
	const struct rocker *rocker = rocker_port->rocker;

	ppid->id_len = sizeof(rocker->hw.id);
	memcpy(&ppid->id, &rocker->hw.id, ppid->id_len);

	return 0;
}

static const struct net_device_ops rocker_port_netdev_ops = {
	.ndo_open			= rocker_port_open,
	.ndo_stop			= rocker_port_stop,
	.ndo_start_xmit			= rocker_port_xmit,
	.ndo_set_mac_address		= rocker_port_set_mac_address,
	.ndo_change_mtu			= rocker_port_change_mtu,
	.ndo_get_phys_port_name		= rocker_port_get_phys_port_name,
	.ndo_change_proto_down		= rocker_port_change_proto_down,
	.ndo_neigh_destroy		= rocker_port_neigh_destroy,
	.ndo_get_port_parent_id		= rocker_port_get_port_parent_id,
};

/********************
 * swdev interface
 ********************/

static int rocker_port_attr_set(struct net_device *dev,
				const struct switchdev_attr *attr,
				struct switchdev_trans *trans)
{
	struct rocker_port *rocker_port = netdev_priv(dev);
	int err = 0;

	switch (attr->id) {
	case SWITCHDEV_ATTR_ID_PORT_STP_STATE:
		err = rocker_world_port_attr_stp_state_set(rocker_port,
							   attr->u.stp_state,
							   trans);
		break;
	case SWITCHDEV_ATTR_ID_PORT_PRE_BRIDGE_FLAGS:
		err = rocker_world_port_attr_pre_bridge_flags_set(rocker_port,
							      attr->u.brport_flags,
							      trans);
		break;
	case SWITCHDEV_ATTR_ID_PORT_BRIDGE_FLAGS:
		err = rocker_world_port_attr_bridge_flags_set(rocker_port,
							      attr->u.brport_flags,
							      trans);
		break;
	case SWITCHDEV_ATTR_ID_BRIDGE_AGEING_TIME:
		err = rocker_world_port_attr_bridge_ageing_time_set(rocker_port,
								    attr->u.ageing_time,
								    trans);
		break;
	default:
		err = -EOPNOTSUPP;
		break;
	}

	return err;
}

static int rocker_port_obj_add(struct net_device *dev,
			       const struct switchdev_obj *obj,
			       struct switchdev_trans *trans)
{
	struct rocker_port *rocker_port = netdev_priv(dev);
	int err = 0;

	switch (obj->id) {
	case SWITCHDEV_OBJ_ID_PORT_VLAN:
		err = rocker_world_port_obj_vlan_add(rocker_port,
						     SWITCHDEV_OBJ_PORT_VLAN(obj),
						     trans);
		break;
<<<<<<< HEAD
	case SWITCHDEV_OBJ_ID_PORT_FDB:
		err = rocker_world_port_obj_fdb_add(rocker_port,
						    SWITCHDEV_OBJ_PORT_FDB(obj),
						    trans);
		break;
=======
>>>>>>> 24b8d41d
	default:
		err = -EOPNOTSUPP;
		break;
	}

	return err;
}

static int rocker_port_obj_del(struct net_device *dev,
			       const struct switchdev_obj *obj)
{
	struct rocker_port *rocker_port = netdev_priv(dev);
	int err = 0;

	switch (obj->id) {
	case SWITCHDEV_OBJ_ID_PORT_VLAN:
		err = rocker_world_port_obj_vlan_del(rocker_port,
						     SWITCHDEV_OBJ_PORT_VLAN(obj));
		break;
<<<<<<< HEAD
	case SWITCHDEV_OBJ_ID_PORT_FDB:
		err = rocker_world_port_obj_fdb_del(rocker_port,
						    SWITCHDEV_OBJ_PORT_FDB(obj));
		break;
=======
>>>>>>> 24b8d41d
	default:
		err = -EOPNOTSUPP;
		break;
	}

	return err;
}

struct rocker_fib_event_work {
	struct work_struct work;
	union {
		struct fib_entry_notifier_info fen_info;
		struct fib_rule_notifier_info fr_info;
	};
	struct rocker *rocker;
	unsigned long event;
};

static void rocker_router_fib_event_work(struct work_struct *work)
{
	struct rocker_fib_event_work *fib_work =
		container_of(work, struct rocker_fib_event_work, work);
	struct rocker *rocker = fib_work->rocker;
	struct fib_rule *rule;
	int err;

	/* Protect internal structures from changes */
	rtnl_lock();
	switch (fib_work->event) {
	case FIB_EVENT_ENTRY_REPLACE:
		err = rocker_world_fib4_add(rocker, &fib_work->fen_info);
		if (err)
			rocker_world_fib4_abort(rocker);
		fib_info_put(fib_work->fen_info.fi);
		break;
	case FIB_EVENT_ENTRY_DEL:
		rocker_world_fib4_del(rocker, &fib_work->fen_info);
		fib_info_put(fib_work->fen_info.fi);
		break;
	case FIB_EVENT_RULE_ADD:
	case FIB_EVENT_RULE_DEL:
		rule = fib_work->fr_info.rule;
		if (!fib4_rule_default(rule))
			rocker_world_fib4_abort(rocker);
		fib_rule_put(rule);
		break;
	}
	rtnl_unlock();
	kfree(fib_work);
}

/* Called with rcu_read_lock() */
static int rocker_router_fib_event(struct notifier_block *nb,
				   unsigned long event, void *ptr)
{
	struct rocker *rocker = container_of(nb, struct rocker, fib_nb);
	struct rocker_fib_event_work *fib_work;
	struct fib_notifier_info *info = ptr;

	if (info->family != AF_INET)
		return NOTIFY_DONE;

	fib_work = kzalloc(sizeof(*fib_work), GFP_ATOMIC);
	if (WARN_ON(!fib_work))
		return NOTIFY_BAD;

	INIT_WORK(&fib_work->work, rocker_router_fib_event_work);
	fib_work->rocker = rocker;
	fib_work->event = event;

	switch (event) {
	case FIB_EVENT_ENTRY_REPLACE:
	case FIB_EVENT_ENTRY_DEL:
		if (info->family == AF_INET) {
			struct fib_entry_notifier_info *fen_info = ptr;

			if (fen_info->fi->fib_nh_is_v6) {
				NL_SET_ERR_MSG_MOD(info->extack, "IPv6 gateway with IPv4 route is not supported");
				kfree(fib_work);
				return notifier_from_errno(-EINVAL);
			}
			if (fen_info->fi->nh) {
				NL_SET_ERR_MSG_MOD(info->extack, "IPv4 route with nexthop objects is not supported");
				kfree(fib_work);
				return notifier_from_errno(-EINVAL);
			}
		}

		memcpy(&fib_work->fen_info, ptr, sizeof(fib_work->fen_info));
		/* Take referece on fib_info to prevent it from being
		 * freed while work is queued. Release it afterwards.
		 */
		fib_info_hold(fib_work->fen_info.fi);
		break;
	case FIB_EVENT_RULE_ADD:
	case FIB_EVENT_RULE_DEL:
		memcpy(&fib_work->fr_info, ptr, sizeof(fib_work->fr_info));
		fib_rule_get(fib_work->fr_info.rule);
		break;
	}

	queue_work(rocker->rocker_owq, &fib_work->work);

	return NOTIFY_DONE;
}

static int rocker_router_fib_event(struct notifier_block *nb,
				   unsigned long event, void *ptr)
{
	struct rocker *rocker = container_of(nb, struct rocker, fib_nb);
	struct fib_entry_notifier_info *fen_info = ptr;
	int err;

	switch (event) {
	case FIB_EVENT_ENTRY_ADD:
		err = rocker_world_fib4_add(rocker, fen_info);
		if (err)
			rocker_world_fib4_abort(rocker);
		else
		break;
	case FIB_EVENT_ENTRY_DEL:
		rocker_world_fib4_del(rocker, fen_info);
		break;
	case FIB_EVENT_RULE_ADD: /* fall through */
	case FIB_EVENT_RULE_DEL:
		rocker_world_fib4_abort(rocker);
		break;
	}
	return NOTIFY_DONE;
}

/********************
 * ethtool interface
 ********************/

static int
rocker_port_get_link_ksettings(struct net_device *dev,
			       struct ethtool_link_ksettings *ecmd)
{
	struct rocker_port *rocker_port = netdev_priv(dev);

	return rocker_cmd_get_port_settings_ethtool(rocker_port, ecmd);
}

static int
rocker_port_set_link_ksettings(struct net_device *dev,
			       const struct ethtool_link_ksettings *ecmd)
{
	struct rocker_port *rocker_port = netdev_priv(dev);

	return rocker_cmd_set_port_settings_ethtool(rocker_port, ecmd);
}

static void rocker_port_get_drvinfo(struct net_device *dev,
				    struct ethtool_drvinfo *drvinfo)
{
	strlcpy(drvinfo->driver, rocker_driver_name, sizeof(drvinfo->driver));
	strlcpy(drvinfo->version, UTS_RELEASE, sizeof(drvinfo->version));
}

static struct rocker_port_stats {
	char str[ETH_GSTRING_LEN];
	int type;
} rocker_port_stats[] = {
	{ "rx_packets", ROCKER_TLV_CMD_PORT_STATS_RX_PKTS,    },
	{ "rx_bytes",   ROCKER_TLV_CMD_PORT_STATS_RX_BYTES,   },
	{ "rx_dropped", ROCKER_TLV_CMD_PORT_STATS_RX_DROPPED, },
	{ "rx_errors",  ROCKER_TLV_CMD_PORT_STATS_RX_ERRORS,  },

	{ "tx_packets", ROCKER_TLV_CMD_PORT_STATS_TX_PKTS,    },
	{ "tx_bytes",   ROCKER_TLV_CMD_PORT_STATS_TX_BYTES,   },
	{ "tx_dropped", ROCKER_TLV_CMD_PORT_STATS_TX_DROPPED, },
	{ "tx_errors",  ROCKER_TLV_CMD_PORT_STATS_TX_ERRORS,  },
};

#define ROCKER_PORT_STATS_LEN  ARRAY_SIZE(rocker_port_stats)

static void rocker_port_get_strings(struct net_device *netdev, u32 stringset,
				    u8 *data)
{
	u8 *p = data;
	int i;

	switch (stringset) {
	case ETH_SS_STATS:
		for (i = 0; i < ARRAY_SIZE(rocker_port_stats); i++) {
			memcpy(p, rocker_port_stats[i].str, ETH_GSTRING_LEN);
			p += ETH_GSTRING_LEN;
		}
		break;
	}
}

static int
rocker_cmd_get_port_stats_prep(const struct rocker_port *rocker_port,
			       struct rocker_desc_info *desc_info,
			       void *priv)
{
	struct rocker_tlv *cmd_stats;

	if (rocker_tlv_put_u16(desc_info, ROCKER_TLV_CMD_TYPE,
			       ROCKER_TLV_CMD_TYPE_GET_PORT_STATS))
		return -EMSGSIZE;

	cmd_stats = rocker_tlv_nest_start(desc_info, ROCKER_TLV_CMD_INFO);
	if (!cmd_stats)
		return -EMSGSIZE;

	if (rocker_tlv_put_u32(desc_info, ROCKER_TLV_CMD_PORT_STATS_PPORT,
			       rocker_port->pport))
		return -EMSGSIZE;

	rocker_tlv_nest_end(desc_info, cmd_stats);

	return 0;
}

static int
rocker_cmd_get_port_stats_ethtool_proc(const struct rocker_port *rocker_port,
				       const struct rocker_desc_info *desc_info,
				       void *priv)
{
	const struct rocker_tlv *attrs[ROCKER_TLV_CMD_MAX + 1];
	const struct rocker_tlv *stats_attrs[ROCKER_TLV_CMD_PORT_STATS_MAX + 1];
	const struct rocker_tlv *pattr;
	u32 pport;
	u64 *data = priv;
	int i;

	rocker_tlv_parse_desc(attrs, ROCKER_TLV_CMD_MAX, desc_info);

	if (!attrs[ROCKER_TLV_CMD_INFO])
		return -EIO;

	rocker_tlv_parse_nested(stats_attrs, ROCKER_TLV_CMD_PORT_STATS_MAX,
				attrs[ROCKER_TLV_CMD_INFO]);

	if (!stats_attrs[ROCKER_TLV_CMD_PORT_STATS_PPORT])
		return -EIO;

	pport = rocker_tlv_get_u32(stats_attrs[ROCKER_TLV_CMD_PORT_STATS_PPORT]);
	if (pport != rocker_port->pport)
		return -EIO;

	for (i = 0; i < ARRAY_SIZE(rocker_port_stats); i++) {
		pattr = stats_attrs[rocker_port_stats[i].type];
		if (!pattr)
			continue;

		data[i] = rocker_tlv_get_u64(pattr);
	}

	return 0;
}

static int rocker_cmd_get_port_stats_ethtool(struct rocker_port *rocker_port,
					     void *priv)
{
	return rocker_cmd_exec(rocker_port, false,
			       rocker_cmd_get_port_stats_prep, NULL,
			       rocker_cmd_get_port_stats_ethtool_proc,
			       priv);
}

static void rocker_port_get_stats(struct net_device *dev,
				  struct ethtool_stats *stats, u64 *data)
{
	struct rocker_port *rocker_port = netdev_priv(dev);

	if (rocker_cmd_get_port_stats_ethtool(rocker_port, data) != 0) {
		int i;

		for (i = 0; i < ARRAY_SIZE(rocker_port_stats); ++i)
			data[i] = 0;
	}
}

static int rocker_port_get_sset_count(struct net_device *netdev, int sset)
{
	switch (sset) {
	case ETH_SS_STATS:
		return ROCKER_PORT_STATS_LEN;
	default:
		return -EOPNOTSUPP;
	}
}

static const struct ethtool_ops rocker_port_ethtool_ops = {
	.get_drvinfo		= rocker_port_get_drvinfo,
	.get_link		= ethtool_op_get_link,
	.get_strings		= rocker_port_get_strings,
	.get_ethtool_stats	= rocker_port_get_stats,
	.get_sset_count		= rocker_port_get_sset_count,
	.get_link_ksettings	= rocker_port_get_link_ksettings,
	.set_link_ksettings	= rocker_port_set_link_ksettings,
};

/*****************
 * NAPI interface
 *****************/

static struct rocker_port *rocker_port_napi_tx_get(struct napi_struct *napi)
{
	return container_of(napi, struct rocker_port, napi_tx);
}

static int rocker_port_poll_tx(struct napi_struct *napi, int budget)
{
	struct rocker_port *rocker_port = rocker_port_napi_tx_get(napi);
	const struct rocker *rocker = rocker_port->rocker;
	const struct rocker_desc_info *desc_info;
	u32 credits = 0;
	int err;

	/* Cleanup tx descriptors */
	while ((desc_info = rocker_desc_tail_get(&rocker_port->tx_ring))) {
		struct sk_buff *skb;

		err = rocker_desc_err(desc_info);
		if (err && net_ratelimit())
			netdev_err(rocker_port->dev, "tx desc received with err %d\n",
				   err);
		rocker_tx_desc_frags_unmap(rocker_port, desc_info);

		skb = rocker_desc_cookie_ptr_get(desc_info);
		if (err == 0) {
			rocker_port->dev->stats.tx_packets++;
			rocker_port->dev->stats.tx_bytes += skb->len;
		} else {
			rocker_port->dev->stats.tx_errors++;
		}

		dev_kfree_skb_any(skb);
		credits++;
	}

	if (credits && netif_queue_stopped(rocker_port->dev))
		netif_wake_queue(rocker_port->dev);

	napi_complete(napi);
	rocker_dma_ring_credits_set(rocker, &rocker_port->tx_ring, credits);

	return 0;
}

static int rocker_port_rx_proc(const struct rocker *rocker,
			       const struct rocker_port *rocker_port,
			       struct rocker_desc_info *desc_info)
{
	const struct rocker_tlv *attrs[ROCKER_TLV_RX_MAX + 1];
	struct sk_buff *skb = rocker_desc_cookie_ptr_get(desc_info);
	size_t rx_len;
	u16 rx_flags = 0;

	if (!skb)
		return -ENOENT;

	rocker_tlv_parse_desc(attrs, ROCKER_TLV_RX_MAX, desc_info);
	if (!attrs[ROCKER_TLV_RX_FRAG_LEN])
		return -EINVAL;
	if (attrs[ROCKER_TLV_RX_FLAGS])
		rx_flags = rocker_tlv_get_u16(attrs[ROCKER_TLV_RX_FLAGS]);

	rocker_dma_rx_ring_skb_unmap(rocker, attrs);

	rx_len = rocker_tlv_get_u16(attrs[ROCKER_TLV_RX_FRAG_LEN]);
	skb_put(skb, rx_len);
	skb->protocol = eth_type_trans(skb, rocker_port->dev);

	if (rx_flags & ROCKER_RX_FLAGS_FWD_OFFLOAD)
		skb->offload_fwd_mark = 1;

	rocker_port->dev->stats.rx_packets++;
	rocker_port->dev->stats.rx_bytes += skb->len;

	netif_receive_skb(skb);

	return rocker_dma_rx_ring_skb_alloc(rocker_port, desc_info);
}

static struct rocker_port *rocker_port_napi_rx_get(struct napi_struct *napi)
{
	return container_of(napi, struct rocker_port, napi_rx);
}

static int rocker_port_poll_rx(struct napi_struct *napi, int budget)
{
	struct rocker_port *rocker_port = rocker_port_napi_rx_get(napi);
	const struct rocker *rocker = rocker_port->rocker;
	struct rocker_desc_info *desc_info;
	u32 credits = 0;
	int err;

	/* Process rx descriptors */
	while (credits < budget &&
	       (desc_info = rocker_desc_tail_get(&rocker_port->rx_ring))) {
		err = rocker_desc_err(desc_info);
		if (err) {
			if (net_ratelimit())
				netdev_err(rocker_port->dev, "rx desc received with err %d\n",
					   err);
		} else {
			err = rocker_port_rx_proc(rocker, rocker_port,
						  desc_info);
			if (err && net_ratelimit())
				netdev_err(rocker_port->dev, "rx processing failed with err %d\n",
					   err);
		}
		if (err)
			rocker_port->dev->stats.rx_errors++;

		rocker_desc_gen_clear(desc_info);
		rocker_desc_head_set(rocker, &rocker_port->rx_ring, desc_info);
		credits++;
	}

	if (credits < budget)
		napi_complete_done(napi, credits);

	rocker_dma_ring_credits_set(rocker, &rocker_port->rx_ring, credits);

	return credits;
}

/*****************
 * PCI driver ops
 *****************/

static void rocker_carrier_init(const struct rocker_port *rocker_port)
{
	const struct rocker *rocker = rocker_port->rocker;
	u64 link_status = rocker_read64(rocker, PORT_PHYS_LINK_STATUS);
	bool link_up;

	link_up = link_status & (1 << rocker_port->pport);
	if (link_up)
		netif_carrier_on(rocker_port->dev);
	else
		netif_carrier_off(rocker_port->dev);
}

static void rocker_remove_ports(struct rocker *rocker)
{
	struct rocker_port *rocker_port;
	int i;

	for (i = 0; i < rocker->port_count; i++) {
		rocker_port = rocker->ports[i];
		if (!rocker_port)
			continue;
		rocker_world_port_fini(rocker_port);
		unregister_netdev(rocker_port->dev);
		rocker_world_port_post_fini(rocker_port);
		free_netdev(rocker_port->dev);
	}
	rocker_world_fini(rocker);
	kfree(rocker->ports);
}

static void rocker_port_dev_addr_init(struct rocker_port *rocker_port)
{
	const struct rocker *rocker = rocker_port->rocker;
	const struct pci_dev *pdev = rocker->pdev;
	int err;

	err = rocker_cmd_get_port_settings_macaddr(rocker_port,
						   rocker_port->dev->dev_addr);
	if (err) {
		dev_warn(&pdev->dev, "failed to get mac address, using random\n");
		eth_hw_addr_random(rocker_port->dev);
	}
}

#define ROCKER_PORT_MIN_MTU	ETH_MIN_MTU
#define ROCKER_PORT_MAX_MTU	9000
static int rocker_probe_port(struct rocker *rocker, unsigned int port_number)
{
	struct pci_dev *pdev = rocker->pdev;
	struct rocker_port *rocker_port;
	struct net_device *dev;
	int err;

	dev = alloc_etherdev(sizeof(struct rocker_port));
	if (!dev)
		return -ENOMEM;
	SET_NETDEV_DEV(dev, &pdev->dev);
	rocker_port = netdev_priv(dev);
	rocker_port->dev = dev;
	rocker_port->rocker = rocker;
	rocker_port->port_number = port_number;
	rocker_port->pport = port_number + 1;

	err = rocker_world_check_init(rocker_port);
	if (err) {
		dev_err(&pdev->dev, "world init failed\n");
		goto err_world_check_init;
	}

	rocker_port_dev_addr_init(rocker_port);
	dev->netdev_ops = &rocker_port_netdev_ops;
	dev->ethtool_ops = &rocker_port_ethtool_ops;
	netif_tx_napi_add(dev, &rocker_port->napi_tx, rocker_port_poll_tx,
			  NAPI_POLL_WEIGHT);
	netif_napi_add(dev, &rocker_port->napi_rx, rocker_port_poll_rx,
		       NAPI_POLL_WEIGHT);
	rocker_carrier_init(rocker_port);

	dev->features |= NETIF_F_NETNS_LOCAL | NETIF_F_SG;

	/* MTU range: 68 - 9000 */
	dev->min_mtu = ROCKER_PORT_MIN_MTU;
	dev->max_mtu = ROCKER_PORT_MAX_MTU;

	err = rocker_world_port_pre_init(rocker_port);
	if (err) {
		dev_err(&pdev->dev, "port world pre-init failed\n");
		goto err_world_port_pre_init;
	}
	err = register_netdev(dev);
	if (err) {
		dev_err(&pdev->dev, "register_netdev failed\n");
		goto err_register_netdev;
	}
	rocker->ports[port_number] = rocker_port;

	err = rocker_world_port_init(rocker_port);
	if (err) {
		dev_err(&pdev->dev, "port world init failed\n");
		goto err_world_port_init;
	}

	return 0;

err_world_port_init:
	rocker->ports[port_number] = NULL;
	unregister_netdev(dev);
err_register_netdev:
	rocker_world_port_post_fini(rocker_port);
err_world_port_pre_init:
err_world_check_init:
	free_netdev(dev);
	return err;
}

static int rocker_probe_ports(struct rocker *rocker)
{
	int i;
	size_t alloc_size;
	int err;

	alloc_size = sizeof(struct rocker_port *) * rocker->port_count;
	rocker->ports = kzalloc(alloc_size, GFP_KERNEL);
	if (!rocker->ports)
		return -ENOMEM;
	for (i = 0; i < rocker->port_count; i++) {
		err = rocker_probe_port(rocker, i);
		if (err)
			goto remove_ports;
	}
	return 0;

remove_ports:
	rocker_remove_ports(rocker);
	return err;
}

static int rocker_msix_init(struct rocker *rocker)
{
	struct pci_dev *pdev = rocker->pdev;
	int msix_entries;
	int i;
	int err;

	msix_entries = pci_msix_vec_count(pdev);
	if (msix_entries < 0)
		return msix_entries;

	if (msix_entries != ROCKER_MSIX_VEC_COUNT(rocker->port_count))
		return -EINVAL;

	rocker->msix_entries = kmalloc_array(msix_entries,
					     sizeof(struct msix_entry),
					     GFP_KERNEL);
	if (!rocker->msix_entries)
		return -ENOMEM;

	for (i = 0; i < msix_entries; i++)
		rocker->msix_entries[i].entry = i;

	err = pci_enable_msix_exact(pdev, rocker->msix_entries, msix_entries);
	if (err < 0)
		goto err_enable_msix;

	return 0;

err_enable_msix:
	kfree(rocker->msix_entries);
	return err;
}

static void rocker_msix_fini(const struct rocker *rocker)
{
	pci_disable_msix(rocker->pdev);
	kfree(rocker->msix_entries);
}

static bool rocker_port_dev_check(const struct net_device *dev)
{
	return dev->netdev_ops == &rocker_port_netdev_ops;
}

static int
rocker_switchdev_port_attr_set_event(struct net_device *netdev,
		struct switchdev_notifier_port_attr_info *port_attr_info)
{
	int err;

	err = rocker_port_attr_set(netdev, port_attr_info->attr,
				   port_attr_info->trans);

	port_attr_info->handled = true;
	return notifier_from_errno(err);
}

struct rocker_switchdev_event_work {
	struct work_struct work;
	struct switchdev_notifier_fdb_info fdb_info;
	struct rocker_port *rocker_port;
	unsigned long event;
};

static void
rocker_fdb_offload_notify(struct rocker_port *rocker_port,
			  struct switchdev_notifier_fdb_info *recv_info)
{
	struct switchdev_notifier_fdb_info info;

	info.addr = recv_info->addr;
	info.vid = recv_info->vid;
	info.offloaded = true;
	call_switchdev_notifiers(SWITCHDEV_FDB_OFFLOADED,
				 rocker_port->dev, &info.info, NULL);
}

static void rocker_switchdev_event_work(struct work_struct *work)
{
	struct rocker_switchdev_event_work *switchdev_work =
		container_of(work, struct rocker_switchdev_event_work, work);
	struct rocker_port *rocker_port = switchdev_work->rocker_port;
	struct switchdev_notifier_fdb_info *fdb_info;
	int err;

	rtnl_lock();
	switch (switchdev_work->event) {
	case SWITCHDEV_FDB_ADD_TO_DEVICE:
		fdb_info = &switchdev_work->fdb_info;
		if (!fdb_info->added_by_user)
			break;
		err = rocker_world_port_fdb_add(rocker_port, fdb_info);
		if (err) {
			netdev_dbg(rocker_port->dev, "fdb add failed err=%d\n", err);
			break;
		}
		rocker_fdb_offload_notify(rocker_port, fdb_info);
		break;
	case SWITCHDEV_FDB_DEL_TO_DEVICE:
		fdb_info = &switchdev_work->fdb_info;
		if (!fdb_info->added_by_user)
			break;
		err = rocker_world_port_fdb_del(rocker_port, fdb_info);
		if (err)
			netdev_dbg(rocker_port->dev, "fdb add failed err=%d\n", err);
		break;
	}
	rtnl_unlock();

	kfree(switchdev_work->fdb_info.addr);
	kfree(switchdev_work);
	dev_put(rocker_port->dev);
}

/* called under rcu_read_lock() */
static int rocker_switchdev_event(struct notifier_block *unused,
				  unsigned long event, void *ptr)
{
	struct net_device *dev = switchdev_notifier_info_to_dev(ptr);
	struct rocker_switchdev_event_work *switchdev_work;
	struct switchdev_notifier_fdb_info *fdb_info = ptr;
	struct rocker_port *rocker_port;

	if (!rocker_port_dev_check(dev))
		return NOTIFY_DONE;

	if (event == SWITCHDEV_PORT_ATTR_SET)
		return rocker_switchdev_port_attr_set_event(dev, ptr);

	rocker_port = netdev_priv(dev);
	switchdev_work = kzalloc(sizeof(*switchdev_work), GFP_ATOMIC);
	if (WARN_ON(!switchdev_work))
		return NOTIFY_BAD;

	INIT_WORK(&switchdev_work->work, rocker_switchdev_event_work);
	switchdev_work->rocker_port = rocker_port;
	switchdev_work->event = event;

	switch (event) {
	case SWITCHDEV_FDB_ADD_TO_DEVICE:
	case SWITCHDEV_FDB_DEL_TO_DEVICE:
		memcpy(&switchdev_work->fdb_info, ptr,
		       sizeof(switchdev_work->fdb_info));
		switchdev_work->fdb_info.addr = kzalloc(ETH_ALEN, GFP_ATOMIC);
		if (unlikely(!switchdev_work->fdb_info.addr)) {
			kfree(switchdev_work);
			return NOTIFY_BAD;
		}

		ether_addr_copy((u8 *)switchdev_work->fdb_info.addr,
				fdb_info->addr);
		/* Take a reference on the rocker device */
		dev_hold(dev);
		break;
	default:
		kfree(switchdev_work);
		return NOTIFY_DONE;
	}

	queue_work(rocker_port->rocker->rocker_owq,
		   &switchdev_work->work);
	return NOTIFY_DONE;
}

static int
rocker_switchdev_port_obj_event(unsigned long event, struct net_device *netdev,
			struct switchdev_notifier_port_obj_info *port_obj_info)
{
	int err = -EOPNOTSUPP;

	switch (event) {
	case SWITCHDEV_PORT_OBJ_ADD:
		err = rocker_port_obj_add(netdev, port_obj_info->obj,
					  port_obj_info->trans);
		break;
	case SWITCHDEV_PORT_OBJ_DEL:
		err = rocker_port_obj_del(netdev, port_obj_info->obj);
		break;
	}

	port_obj_info->handled = true;
	return notifier_from_errno(err);
}

static int rocker_switchdev_blocking_event(struct notifier_block *unused,
					   unsigned long event, void *ptr)
{
	struct net_device *dev = switchdev_notifier_info_to_dev(ptr);

	if (!rocker_port_dev_check(dev))
		return NOTIFY_DONE;

	switch (event) {
	case SWITCHDEV_PORT_OBJ_ADD:
	case SWITCHDEV_PORT_OBJ_DEL:
		return rocker_switchdev_port_obj_event(event, dev, ptr);
	case SWITCHDEV_PORT_ATTR_SET:
		return rocker_switchdev_port_attr_set_event(dev, ptr);
	}

	return NOTIFY_DONE;
}

static struct notifier_block rocker_switchdev_notifier = {
	.notifier_call = rocker_switchdev_event,
};

static struct notifier_block rocker_switchdev_blocking_notifier = {
	.notifier_call = rocker_switchdev_blocking_event,
};

static int rocker_probe(struct pci_dev *pdev, const struct pci_device_id *id)
{
	struct notifier_block *nb;
	struct rocker *rocker;
	int err;

	rocker = kzalloc(sizeof(*rocker), GFP_KERNEL);
	if (!rocker)
		return -ENOMEM;

	err = pci_enable_device(pdev);
	if (err) {
		dev_err(&pdev->dev, "pci_enable_device failed\n");
		goto err_pci_enable_device;
	}

	err = pci_request_regions(pdev, rocker_driver_name);
	if (err) {
		dev_err(&pdev->dev, "pci_request_regions failed\n");
		goto err_pci_request_regions;
	}

	err = dma_set_mask(&pdev->dev, DMA_BIT_MASK(64));
	if (!err) {
		err = dma_set_coherent_mask(&pdev->dev, DMA_BIT_MASK(64));
		if (err) {
			dev_err(&pdev->dev, "dma_set_coherent_mask failed\n");
			goto err_pci_set_dma_mask;
		}
	} else {
		err = dma_set_mask(&pdev->dev, DMA_BIT_MASK(32));
		if (err) {
			dev_err(&pdev->dev, "dma_set_mask failed\n");
			goto err_pci_set_dma_mask;
		}
	}

	if (pci_resource_len(pdev, 0) < ROCKER_PCI_BAR0_SIZE) {
		dev_err(&pdev->dev, "invalid PCI region size\n");
		err = -EINVAL;
		goto err_pci_resource_len_check;
	}

	rocker->hw_addr = ioremap(pci_resource_start(pdev, 0),
				  pci_resource_len(pdev, 0));
	if (!rocker->hw_addr) {
		dev_err(&pdev->dev, "ioremap failed\n");
		err = -EIO;
		goto err_ioremap;
	}
	pci_set_master(pdev);

	rocker->pdev = pdev;
	pci_set_drvdata(pdev, rocker);

	rocker->port_count = rocker_read32(rocker, PORT_PHYS_COUNT);

	err = rocker_msix_init(rocker);
	if (err) {
		dev_err(&pdev->dev, "MSI-X init failed\n");
		goto err_msix_init;
	}

	err = rocker_basic_hw_test(rocker);
	if (err) {
		dev_err(&pdev->dev, "basic hw test failed\n");
		goto err_basic_hw_test;
	}

	rocker_write32(rocker, CONTROL, ROCKER_CONTROL_RESET);

	err = rocker_dma_rings_init(rocker);
	if (err)
		goto err_dma_rings_init;

	err = request_irq(rocker_msix_vector(rocker, ROCKER_MSIX_VEC_CMD),
			  rocker_cmd_irq_handler, 0,
			  rocker_driver_name, rocker);
	if (err) {
		dev_err(&pdev->dev, "cannot assign cmd irq\n");
		goto err_request_cmd_irq;
	}

	err = request_irq(rocker_msix_vector(rocker, ROCKER_MSIX_VEC_EVENT),
			  rocker_event_irq_handler, 0,
			  rocker_driver_name, rocker);
	if (err) {
		dev_err(&pdev->dev, "cannot assign event irq\n");
		goto err_request_event_irq;
	}

	rocker->rocker_owq = alloc_ordered_workqueue(rocker_driver_name,
						     WQ_MEM_RECLAIM);
	if (!rocker->rocker_owq) {
		err = -ENOMEM;
		goto err_alloc_ordered_workqueue;
	}

	err = rocker_probe_ports(rocker);
	if (err) {
		dev_err(&pdev->dev, "failed to probe ports\n");
		goto err_probe_ports;
	}

<<<<<<< HEAD
	rocker->fib_nb.notifier_call = rocker_router_fib_event;
	register_fib_notifier(&rocker->fib_nb);
=======
	/* Only FIBs pointing to our own netdevs are programmed into
	 * the device, so no need to pass a callback.
	 */
	rocker->fib_nb.notifier_call = rocker_router_fib_event;
	err = register_fib_notifier(&init_net, &rocker->fib_nb, NULL, NULL);
	if (err)
		goto err_register_fib_notifier;

	err = register_switchdev_notifier(&rocker_switchdev_notifier);
	if (err) {
		dev_err(&pdev->dev, "Failed to register switchdev notifier\n");
		goto err_register_switchdev_notifier;
	}

	nb = &rocker_switchdev_blocking_notifier;
	err = register_switchdev_blocking_notifier(nb);
	if (err) {
		dev_err(&pdev->dev, "Failed to register switchdev blocking notifier\n");
		goto err_register_switchdev_blocking_notifier;
	}

	rocker->hw.id = rocker_read64(rocker, SWITCH_ID);
>>>>>>> 24b8d41d

	dev_info(&pdev->dev, "Rocker switch with id %*phN\n",
		 (int)sizeof(rocker->hw.id), &rocker->hw.id);

	return 0;

err_register_switchdev_blocking_notifier:
	unregister_switchdev_notifier(&rocker_switchdev_notifier);
err_register_switchdev_notifier:
	unregister_fib_notifier(&init_net, &rocker->fib_nb);
err_register_fib_notifier:
	rocker_remove_ports(rocker);
err_probe_ports:
	destroy_workqueue(rocker->rocker_owq);
err_alloc_ordered_workqueue:
	free_irq(rocker_msix_vector(rocker, ROCKER_MSIX_VEC_EVENT), rocker);
err_request_event_irq:
	free_irq(rocker_msix_vector(rocker, ROCKER_MSIX_VEC_CMD), rocker);
err_request_cmd_irq:
	rocker_dma_rings_fini(rocker);
err_dma_rings_init:
err_basic_hw_test:
	rocker_msix_fini(rocker);
err_msix_init:
	iounmap(rocker->hw_addr);
err_ioremap:
err_pci_resource_len_check:
err_pci_set_dma_mask:
	pci_release_regions(pdev);
err_pci_request_regions:
	pci_disable_device(pdev);
err_pci_enable_device:
	kfree(rocker);
	return err;
}

static void rocker_remove(struct pci_dev *pdev)
{
	struct rocker *rocker = pci_get_drvdata(pdev);
	struct notifier_block *nb;

<<<<<<< HEAD
	unregister_fib_notifier(&rocker->fib_nb);
	rocker_write32(rocker, CONTROL, ROCKER_CONTROL_RESET);
=======
	nb = &rocker_switchdev_blocking_notifier;
	unregister_switchdev_blocking_notifier(nb);

	unregister_switchdev_notifier(&rocker_switchdev_notifier);
	unregister_fib_notifier(&init_net, &rocker->fib_nb);
>>>>>>> 24b8d41d
	rocker_remove_ports(rocker);
	rocker_write32(rocker, CONTROL, ROCKER_CONTROL_RESET);
	destroy_workqueue(rocker->rocker_owq);
	free_irq(rocker_msix_vector(rocker, ROCKER_MSIX_VEC_EVENT), rocker);
	free_irq(rocker_msix_vector(rocker, ROCKER_MSIX_VEC_CMD), rocker);
	rocker_dma_rings_fini(rocker);
	rocker_msix_fini(rocker);
	iounmap(rocker->hw_addr);
	pci_release_regions(rocker->pdev);
	pci_disable_device(rocker->pdev);
	kfree(rocker);
}

static struct pci_driver rocker_pci_driver = {
	.name		= rocker_driver_name,
	.id_table	= rocker_pci_id_table,
	.probe		= rocker_probe,
	.remove		= rocker_remove,
};

/************************************
 * Net device notifier event handler
 ************************************/

static bool rocker_port_dev_check_under(const struct net_device *dev,
					struct rocker *rocker)
{
	struct rocker_port *rocker_port;

	if (!rocker_port_dev_check(dev))
		return false;

	rocker_port = netdev_priv(dev);
	if (rocker_port->rocker != rocker)
		return false;

	return true;
}

struct rocker_walk_data {
	struct rocker *rocker;
	struct rocker_port *port;
};

static int rocker_lower_dev_walk(struct net_device *lower_dev,
				 struct netdev_nested_priv *priv)
{
	struct rocker_walk_data *data = (struct rocker_walk_data *)priv->data;
	int ret = 0;

	if (rocker_port_dev_check_under(lower_dev, data->rocker)) {
		data->port = netdev_priv(lower_dev);
		ret = 1;
	}

	return ret;
}

struct rocker_port *rocker_port_dev_lower_find(struct net_device *dev,
					       struct rocker *rocker)
{
	struct netdev_nested_priv priv;
	struct rocker_walk_data data;

	if (rocker_port_dev_check_under(dev, rocker))
		return netdev_priv(dev);

	data.rocker = rocker;
	data.port = NULL;
	priv.data = (void *)&data;
	netdev_walk_all_lower_dev(dev, rocker_lower_dev_walk, &priv);

	return data.port;
}

static bool rocker_port_dev_check_under(const struct net_device *dev,
					struct rocker *rocker)
{
	struct rocker_port *rocker_port;

	if (!rocker_port_dev_check(dev))
		return false;

	rocker_port = netdev_priv(dev);
	if (rocker_port->rocker != rocker)
		return false;

	return true;
}

struct rocker_port *rocker_port_dev_lower_find(struct net_device *dev,
					       struct rocker *rocker)
{
	struct net_device *lower_dev;
	struct list_head *iter;

	if (rocker_port_dev_check_under(dev, rocker))
		return netdev_priv(dev);

	netdev_for_each_all_lower_dev(dev, lower_dev, iter) {
		if (rocker_port_dev_check_under(lower_dev, rocker))
			return netdev_priv(lower_dev);
	}
	return NULL;
}

static int rocker_netdevice_event(struct notifier_block *unused,
				  unsigned long event, void *ptr)
{
	struct net_device *dev = netdev_notifier_info_to_dev(ptr);
	struct netdev_notifier_changeupper_info *info;
	struct rocker_port *rocker_port;
	int err;

	if (!rocker_port_dev_check(dev))
		return NOTIFY_DONE;

	switch (event) {
	case NETDEV_CHANGEUPPER:
		info = ptr;
		if (!info->master)
			goto out;
		rocker_port = netdev_priv(dev);
		if (info->linking) {
			err = rocker_world_port_master_linked(rocker_port,
							      info->upper_dev);
			if (err)
				netdev_warn(dev, "failed to reflect master linked (err %d)\n",
					    err);
		} else {
			err = rocker_world_port_master_unlinked(rocker_port,
								info->upper_dev);
			if (err)
				netdev_warn(dev, "failed to reflect master unlinked (err %d)\n",
					    err);
		}
	}
out:
	return NOTIFY_DONE;
}

static struct notifier_block rocker_netdevice_nb __read_mostly = {
	.notifier_call = rocker_netdevice_event,
};

/************************************
 * Net event notifier event handler
 ************************************/

static int rocker_netevent_event(struct notifier_block *unused,
				 unsigned long event, void *ptr)
{
	struct rocker_port *rocker_port;
	struct net_device *dev;
	struct neighbour *n = ptr;
	int err;

	switch (event) {
	case NETEVENT_NEIGH_UPDATE:
		if (n->tbl != &arp_tbl)
			return NOTIFY_DONE;
		dev = n->dev;
		if (!rocker_port_dev_check(dev))
			return NOTIFY_DONE;
		rocker_port = netdev_priv(dev);
		err = rocker_world_port_neigh_update(rocker_port, n);
		if (err)
			netdev_warn(dev, "failed to handle neigh update (err %d)\n",
				    err);
		break;
	}

	return NOTIFY_DONE;
}

static struct notifier_block rocker_netevent_nb __read_mostly = {
	.notifier_call = rocker_netevent_event,
};

/***********************
 * Module init and exit
 ***********************/

static int __init rocker_module_init(void)
{
	int err;

	register_netdevice_notifier(&rocker_netdevice_nb);
	register_netevent_notifier(&rocker_netevent_nb);
	err = pci_register_driver(&rocker_pci_driver);
	if (err)
		goto err_pci_register_driver;
	return 0;

err_pci_register_driver:
	unregister_netevent_notifier(&rocker_netevent_nb);
	unregister_netdevice_notifier(&rocker_netdevice_nb);
	return err;
}

static void __exit rocker_module_exit(void)
{
	unregister_netevent_notifier(&rocker_netevent_nb);
	unregister_netdevice_notifier(&rocker_netdevice_nb);
	pci_unregister_driver(&rocker_pci_driver);
}

module_init(rocker_module_init);
module_exit(rocker_module_exit);

MODULE_LICENSE("GPL v2");
MODULE_AUTHOR("Jiri Pirko <jiri@resnulli.us>");
MODULE_AUTHOR("Scott Feldman <sfeldma@gmail.com>");
MODULE_DESCRIPTION("Rocker switch device driver");
MODULE_DEVICE_TABLE(pci, rocker_pci_id_table);<|MERGE_RESOLUTION|>--- conflicted
+++ resolved
@@ -1653,11 +1653,6 @@
 }
 
 static int
-<<<<<<< HEAD
-rocker_world_port_obj_fdb_add(struct rocker_port *rocker_port,
-			      const struct switchdev_obj_port_fdb *fdb,
-			      struct switchdev_trans *trans)
-=======
 rocker_world_port_obj_vlan_del(struct rocker_port *rocker_port,
 			       const struct switchdev_obj_port_vlan *vlan)
 {
@@ -1674,7 +1669,6 @@
 static int
 rocker_world_port_fdb_add(struct rocker_port *rocker_port,
 			  struct switchdev_notifier_fdb_info *info)
->>>>>>> 24b8d41d
 {
 	struct rocker_world_ops *wops = rocker_port->rocker->wops;
 
@@ -2120,14 +2114,6 @@
 						     SWITCHDEV_OBJ_PORT_VLAN(obj),
 						     trans);
 		break;
-<<<<<<< HEAD
-	case SWITCHDEV_OBJ_ID_PORT_FDB:
-		err = rocker_world_port_obj_fdb_add(rocker_port,
-						    SWITCHDEV_OBJ_PORT_FDB(obj),
-						    trans);
-		break;
-=======
->>>>>>> 24b8d41d
 	default:
 		err = -EOPNOTSUPP;
 		break;
@@ -2147,13 +2133,6 @@
 		err = rocker_world_port_obj_vlan_del(rocker_port,
 						     SWITCHDEV_OBJ_PORT_VLAN(obj));
 		break;
-<<<<<<< HEAD
-	case SWITCHDEV_OBJ_ID_PORT_FDB:
-		err = rocker_world_port_obj_fdb_del(rocker_port,
-						    SWITCHDEV_OBJ_PORT_FDB(obj));
-		break;
-=======
->>>>>>> 24b8d41d
 	default:
 		err = -EOPNOTSUPP;
 		break;
@@ -2257,31 +2236,6 @@
 
 	queue_work(rocker->rocker_owq, &fib_work->work);
 
-	return NOTIFY_DONE;
-}
-
-static int rocker_router_fib_event(struct notifier_block *nb,
-				   unsigned long event, void *ptr)
-{
-	struct rocker *rocker = container_of(nb, struct rocker, fib_nb);
-	struct fib_entry_notifier_info *fen_info = ptr;
-	int err;
-
-	switch (event) {
-	case FIB_EVENT_ENTRY_ADD:
-		err = rocker_world_fib4_add(rocker, fen_info);
-		if (err)
-			rocker_world_fib4_abort(rocker);
-		else
-		break;
-	case FIB_EVENT_ENTRY_DEL:
-		rocker_world_fib4_del(rocker, fen_info);
-		break;
-	case FIB_EVENT_RULE_ADD: /* fall through */
-	case FIB_EVENT_RULE_DEL:
-		rocker_world_fib4_abort(rocker);
-		break;
-	}
 	return NOTIFY_DONE;
 }
 
@@ -3036,10 +2990,6 @@
 		goto err_probe_ports;
 	}
 
-<<<<<<< HEAD
-	rocker->fib_nb.notifier_call = rocker_router_fib_event;
-	register_fib_notifier(&rocker->fib_nb);
-=======
 	/* Only FIBs pointing to our own netdevs are programmed into
 	 * the device, so no need to pass a callback.
 	 */
@@ -3062,7 +3012,6 @@
 	}
 
 	rocker->hw.id = rocker_read64(rocker, SWITCH_ID);
->>>>>>> 24b8d41d
 
 	dev_info(&pdev->dev, "Rocker switch with id %*phN\n",
 		 (int)sizeof(rocker->hw.id), &rocker->hw.id);
@@ -3104,16 +3053,11 @@
 	struct rocker *rocker = pci_get_drvdata(pdev);
 	struct notifier_block *nb;
 
-<<<<<<< HEAD
-	unregister_fib_notifier(&rocker->fib_nb);
-	rocker_write32(rocker, CONTROL, ROCKER_CONTROL_RESET);
-=======
 	nb = &rocker_switchdev_blocking_notifier;
 	unregister_switchdev_blocking_notifier(nb);
 
 	unregister_switchdev_notifier(&rocker_switchdev_notifier);
 	unregister_fib_notifier(&init_net, &rocker->fib_nb);
->>>>>>> 24b8d41d
 	rocker_remove_ports(rocker);
 	rocker_write32(rocker, CONTROL, ROCKER_CONTROL_RESET);
 	destroy_workqueue(rocker->rocker_owq);
@@ -3187,37 +3131,6 @@
 	netdev_walk_all_lower_dev(dev, rocker_lower_dev_walk, &priv);
 
 	return data.port;
-}
-
-static bool rocker_port_dev_check_under(const struct net_device *dev,
-					struct rocker *rocker)
-{
-	struct rocker_port *rocker_port;
-
-	if (!rocker_port_dev_check(dev))
-		return false;
-
-	rocker_port = netdev_priv(dev);
-	if (rocker_port->rocker != rocker)
-		return false;
-
-	return true;
-}
-
-struct rocker_port *rocker_port_dev_lower_find(struct net_device *dev,
-					       struct rocker *rocker)
-{
-	struct net_device *lower_dev;
-	struct list_head *iter;
-
-	if (rocker_port_dev_check_under(dev, rocker))
-		return netdev_priv(dev);
-
-	netdev_for_each_all_lower_dev(dev, lower_dev, iter) {
-		if (rocker_port_dev_check_under(lower_dev, rocker))
-			return netdev_priv(lower_dev);
-	}
-	return NULL;
 }
 
 static int rocker_netdevice_event(struct notifier_block *unused,
