// SPDX-License-Identifier: (GPL-2.0-only OR BSD-2-Clause)
/* Copyright (C) 2015-2018 Netronome Systems, Inc. */

/*
 * nfp_netvf_main.c
 * Netronome virtual function network device driver: Main entry point
 * Author: Jason McMullan <jason.mcmullan@netronome.com>
 *         Rolf Neugebauer <rolf.neugebauer@netronome.com>
 */

#include <linux/module.h>
#include <linux/kernel.h>
#include <linux/init.h>
#include <linux/etherdevice.h>

#include "nfp_net_ctrl.h"
#include "nfp_net.h"
#include "nfp_main.h"

/**
 * struct nfp_net_vf - NFP VF-specific device structure
 * @nn:		NFP Net structure for this device
 * @irq_entries: Pre-allocated array of MSI-X entries
 * @q_bar:	Pointer to mapped QC memory (NULL if TX/RX mapped directly)
 * @ddir:	Per-device debugfs directory
 */
struct nfp_net_vf {
	struct nfp_net *nn;

	struct msix_entry irq_entries[NFP_NET_NON_Q_VECTORS +
				      NFP_NET_MAX_TX_RINGS];
	u8 __iomem *q_bar;

	struct dentry *ddir;
};

static const char nfp_net_driver_name[] = "nfp_netvf";

#define PCI_DEVICE_NFP6000VF		0x6003
static const struct pci_device_id nfp_netvf_pci_device_ids[] = {
	{ PCI_VENDOR_ID_NETRONOME, PCI_DEVICE_NFP6000VF,
	  PCI_VENDOR_ID_NETRONOME, PCI_ANY_ID,
	  PCI_ANY_ID, 0,
	},
	{ 0, } /* Required last entry. */
};
MODULE_DEVICE_TABLE(pci, nfp_netvf_pci_device_ids);

static void nfp_netvf_get_mac_addr(struct nfp_net *nn)
{
	u8 mac_addr[ETH_ALEN];

	put_unaligned_be32(nn_readl(nn, NFP_NET_CFG_MACADDR + 0), &mac_addr[0]);
	put_unaligned_be16(nn_readw(nn, NFP_NET_CFG_MACADDR + 6), &mac_addr[4]);

	if (!is_valid_ether_addr(mac_addr)) {
		eth_hw_addr_random(nn->dp.netdev);
		return;
	}

	ether_addr_copy(nn->dp.netdev->dev_addr, mac_addr);
	ether_addr_copy(nn->dp.netdev->perm_addr, mac_addr);
}

static int nfp_netvf_pci_probe(struct pci_dev *pdev,
			       const struct pci_device_id *pci_id)
{
	struct nfp_net_fw_version fw_ver;
	int max_tx_rings, max_rx_rings;
	u32 tx_bar_off, rx_bar_off;
	u32 tx_bar_sz, rx_bar_sz;
	int tx_bar_no, rx_bar_no;
	struct nfp_net_vf *vf;
	unsigned int num_irqs;
	u8 __iomem *ctrl_bar;
	struct nfp_net *nn;
	u32 startq;
	int stride;
	int err;

	vf = kzalloc(sizeof(*vf), GFP_KERNEL);
	if (!vf)
		return -ENOMEM;
	pci_set_drvdata(pdev, vf);

	err = pci_enable_device_mem(pdev);
	if (err)
		goto err_free_vf;

	err = pci_request_regions(pdev, nfp_net_driver_name);
	if (err) {
		dev_err(&pdev->dev, "Unable to allocate device memory.\n");
		goto err_pci_disable;
	}

	pci_set_master(pdev);

	err = dma_set_mask_and_coherent(&pdev->dev,
					DMA_BIT_MASK(NFP_NET_MAX_DMA_BITS));
	if (err)
		goto err_pci_regions;

	/* Map the Control BAR.
	 *
	 * Irrespective of the advertised BAR size we only map the
	 * first NFP_NET_CFG_BAR_SZ of the BAR.  This keeps the code
	 * the identical for PF and VF drivers.
	 */
<<<<<<< HEAD
	ctrl_bar = ioremap_nocache(pci_resource_start(pdev, NFP_NET_CTRL_BAR),
=======
	ctrl_bar = ioremap(pci_resource_start(pdev, NFP_NET_CTRL_BAR),
>>>>>>> 24b8d41d
				   NFP_NET_CFG_BAR_SZ);
	if (!ctrl_bar) {
		dev_err(&pdev->dev,
			"Failed to map resource %d\n", NFP_NET_CTRL_BAR);
		err = -EIO;
		goto err_pci_regions;
	}

	nfp_net_get_fw_version(&fw_ver, ctrl_bar);
	if (fw_ver.resv || fw_ver.class != NFP_NET_CFG_VERSION_CLASS_GENERIC) {
		dev_err(&pdev->dev, "Unknown Firmware ABI %d.%d.%d.%d\n",
			fw_ver.resv, fw_ver.class, fw_ver.major, fw_ver.minor);
		err = -EINVAL;
		goto err_ctrl_unmap;
	}

	/* Determine stride */
	if (nfp_net_fw_ver_eq(&fw_ver, 0, 0, 0, 1)) {
		stride = 2;
		tx_bar_no = NFP_NET_Q0_BAR;
		rx_bar_no = NFP_NET_Q1_BAR;
		dev_warn(&pdev->dev, "OBSOLETE Firmware detected - VF isolation not available\n");
	} else {
		switch (fw_ver.major) {
<<<<<<< HEAD
		case 1 ... 4:
			if (is_nfp3200) {
				stride = 2;
				tx_bar_no = NFP_NET_Q0_BAR;
				rx_bar_no = NFP_NET_Q1_BAR;
			} else {
				stride = 4;
				tx_bar_no = NFP_NET_Q0_BAR;
				rx_bar_no = tx_bar_no;
			}
=======
		case 1 ... 5:
			stride = 4;
			tx_bar_no = NFP_NET_Q0_BAR;
			rx_bar_no = tx_bar_no;
>>>>>>> 24b8d41d
			break;
		default:
			dev_err(&pdev->dev, "Unsupported Firmware ABI %d.%d.%d.%d\n",
				fw_ver.resv, fw_ver.class,
				fw_ver.major, fw_ver.minor);
			err = -EINVAL;
			goto err_ctrl_unmap;
		}
	}

	/* Find out how many rings are supported */
	max_tx_rings = readl(ctrl_bar + NFP_NET_CFG_MAX_TXRINGS);
	max_rx_rings = readl(ctrl_bar + NFP_NET_CFG_MAX_RXRINGS);

	tx_bar_sz = NFP_QCP_QUEUE_ADDR_SZ * max_tx_rings * stride;
	rx_bar_sz = NFP_QCP_QUEUE_ADDR_SZ * max_rx_rings * stride;

	/* Sanity checks */
	if (tx_bar_sz > pci_resource_len(pdev, tx_bar_no)) {
		dev_err(&pdev->dev,
			"TX BAR too small for number of TX rings. Adjusting\n");
		tx_bar_sz = pci_resource_len(pdev, tx_bar_no);
		max_tx_rings = (tx_bar_sz / NFP_QCP_QUEUE_ADDR_SZ) / 2;
	}
	if (rx_bar_sz > pci_resource_len(pdev, rx_bar_no)) {
		dev_err(&pdev->dev,
			"RX BAR too small for number of RX rings. Adjusting\n");
		rx_bar_sz = pci_resource_len(pdev, rx_bar_no);
		max_rx_rings = (rx_bar_sz / NFP_QCP_QUEUE_ADDR_SZ) / 2;
	}

	startq = readl(ctrl_bar + NFP_NET_CFG_START_TXQ);
	tx_bar_off = NFP_PCIE_QUEUE(startq);
	startq = readl(ctrl_bar + NFP_NET_CFG_START_RXQ);
	rx_bar_off = NFP_PCIE_QUEUE(startq);

	/* Allocate and initialise the netdev */
	nn = nfp_net_alloc(pdev, ctrl_bar, true, max_tx_rings, max_rx_rings);
	if (IS_ERR(nn)) {
		err = PTR_ERR(nn);
		goto err_ctrl_unmap;
	}
	vf->nn = nn;

	nn->fw_ver = fw_ver;
	nn->dp.is_vf = 1;
	nn->stride_tx = stride;
	nn->stride_rx = stride;

	if (rx_bar_no == tx_bar_no) {
		u32 bar_off, bar_sz;
		resource_size_t map_addr;

		/* Make a single overlapping BAR mapping */
		if (tx_bar_off < rx_bar_off)
			bar_off = tx_bar_off;
		else
			bar_off = rx_bar_off;

		if ((tx_bar_off + tx_bar_sz) > (rx_bar_off + rx_bar_sz))
			bar_sz = (tx_bar_off + tx_bar_sz) - bar_off;
		else
			bar_sz = (rx_bar_off + rx_bar_sz) - bar_off;

		map_addr = pci_resource_start(pdev, tx_bar_no) + bar_off;
		vf->q_bar = ioremap(map_addr, bar_sz);
		if (!vf->q_bar) {
			nn_err(nn, "Failed to map resource %d\n", tx_bar_no);
			err = -EIO;
			goto err_netdev_free;
		}

		/* TX queues */
		nn->tx_bar = vf->q_bar + (tx_bar_off - bar_off);
		/* RX queues */
		nn->rx_bar = vf->q_bar + (rx_bar_off - bar_off);
	} else {
		resource_size_t map_addr;

		/* TX queues */
		map_addr = pci_resource_start(pdev, tx_bar_no) + tx_bar_off;
		nn->tx_bar = ioremap(map_addr, tx_bar_sz);
		if (!nn->tx_bar) {
			nn_err(nn, "Failed to map resource %d\n", tx_bar_no);
			err = -EIO;
			goto err_netdev_free;
		}

		/* RX queues */
		map_addr = pci_resource_start(pdev, rx_bar_no) + rx_bar_off;
		nn->rx_bar = ioremap(map_addr, rx_bar_sz);
		if (!nn->rx_bar) {
			nn_err(nn, "Failed to map resource %d\n", rx_bar_no);
			err = -EIO;
			goto err_unmap_tx;
		}
	}

	nfp_netvf_get_mac_addr(nn);

	num_irqs = nfp_net_irqs_alloc(pdev, vf->irq_entries,
				      NFP_NET_MIN_VNIC_IRQS,
				      NFP_NET_NON_Q_VECTORS +
				      nn->dp.num_r_vecs);
	if (!num_irqs) {
		nn_warn(nn, "Unable to allocate MSI-X Vectors. Exiting\n");
		err = -EIO;
		goto err_unmap_rx;
	}
	nfp_net_irqs_assign(nn, vf->irq_entries, num_irqs);

	err = nfp_net_init(nn);
	if (err)
		goto err_irqs_disable;

	nfp_net_info(nn);
	vf->ddir = nfp_net_debugfs_device_add(pdev);
	nfp_net_debugfs_vnic_add(nn, vf->ddir);

	return 0;

err_irqs_disable:
	nfp_net_irqs_disable(pdev);
err_unmap_rx:
	if (!vf->q_bar)
		iounmap(nn->rx_bar);
err_unmap_tx:
	if (!vf->q_bar)
		iounmap(nn->tx_bar);
	else
		iounmap(vf->q_bar);
err_netdev_free:
	nfp_net_free(nn);
err_ctrl_unmap:
	iounmap(ctrl_bar);
err_pci_regions:
	pci_release_regions(pdev);
err_pci_disable:
	pci_disable_device(pdev);
err_free_vf:
	pci_set_drvdata(pdev, NULL);
	kfree(vf);
	return err;
}

static void nfp_netvf_pci_remove(struct pci_dev *pdev)
{
	struct nfp_net_vf *vf;
	struct nfp_net *nn;

	vf = pci_get_drvdata(pdev);
	if (!vf)
		return;

	nn = vf->nn;

	/* Note, the order is slightly different from above as we need
	 * to keep the nn pointer around till we have freed everything.
	 */
	nfp_net_debugfs_dir_clean(&nn->debugfs_dir);
	nfp_net_debugfs_dir_clean(&vf->ddir);

	nfp_net_clean(nn);

	nfp_net_irqs_disable(pdev);

	if (!vf->q_bar) {
		iounmap(nn->rx_bar);
		iounmap(nn->tx_bar);
	} else {
		iounmap(vf->q_bar);
	}
	iounmap(nn->dp.ctrl_bar);

	nfp_net_free(nn);

	pci_release_regions(pdev);
	pci_disable_device(pdev);

	pci_set_drvdata(pdev, NULL);
	kfree(vf);
}

struct pci_driver nfp_netvf_pci_driver = {
	.name        = nfp_net_driver_name,
	.id_table    = nfp_netvf_pci_device_ids,
	.probe       = nfp_netvf_pci_probe,
	.remove      = nfp_netvf_pci_remove,
	.shutdown    = nfp_netvf_pci_remove,
};<|MERGE_RESOLUTION|>--- conflicted
+++ resolved
@@ -106,11 +106,7 @@
 	 * first NFP_NET_CFG_BAR_SZ of the BAR.  This keeps the code
 	 * the identical for PF and VF drivers.
 	 */
-<<<<<<< HEAD
-	ctrl_bar = ioremap_nocache(pci_resource_start(pdev, NFP_NET_CTRL_BAR),
-=======
 	ctrl_bar = ioremap(pci_resource_start(pdev, NFP_NET_CTRL_BAR),
->>>>>>> 24b8d41d
 				   NFP_NET_CFG_BAR_SZ);
 	if (!ctrl_bar) {
 		dev_err(&pdev->dev,
@@ -135,23 +131,10 @@
 		dev_warn(&pdev->dev, "OBSOLETE Firmware detected - VF isolation not available\n");
 	} else {
 		switch (fw_ver.major) {
-<<<<<<< HEAD
-		case 1 ... 4:
-			if (is_nfp3200) {
-				stride = 2;
-				tx_bar_no = NFP_NET_Q0_BAR;
-				rx_bar_no = NFP_NET_Q1_BAR;
-			} else {
-				stride = 4;
-				tx_bar_no = NFP_NET_Q0_BAR;
-				rx_bar_no = tx_bar_no;
-			}
-=======
 		case 1 ... 5:
 			stride = 4;
 			tx_bar_no = NFP_NET_Q0_BAR;
 			rx_bar_no = tx_bar_no;
->>>>>>> 24b8d41d
 			break;
 		default:
 			dev_err(&pdev->dev, "Unsupported Firmware ABI %d.%d.%d.%d\n",
