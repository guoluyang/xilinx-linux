/* SPDX-License-Identifier: (GPL-2.0-only OR BSD-2-Clause) */
/* Copyright (C) 2015-2018 Netronome Systems, Inc. */

/*
 * nfp_net_ctrl.h
 * Netronome network device driver: Control BAR layout
 * Authors: Jakub Kicinski <jakub.kicinski@netronome.com>
 *          Jason McMullan <jason.mcmullan@netronome.com>
 *          Rolf Neugebauer <rolf.neugebauer@netronome.com>
 *          Brad Petrus <brad.petrus@netronome.com>
 */

#ifndef _NFP_NET_CTRL_H_
#define _NFP_NET_CTRL_H_

#include <linux/types.h>

/**
 * Configuration BAR size.
 *
 * The configuration BAR is 8K in size, but due to
 * THB-350, 32k needs to be reserved.
 */
#define NFP_NET_CFG_BAR_SZ		(32 * 1024)

/**
 * Offset in Freelist buffer where packet starts on RX
 */
#define NFP_NET_RX_OFFSET		32

/**
 * LSO parameters
 * %NFP_NET_LSO_MAX_HDR_SZ:	Maximum header size supported for LSO frames
 * %NFP_NET_LSO_MAX_SEGS:	Maximum number of segments LSO frame can produce
 */
#define NFP_NET_LSO_MAX_HDR_SZ		255
#define NFP_NET_LSO_MAX_SEGS		64

/**
 * Prepend field types
 */
#define NFP_NET_META_FIELD_SIZE		4
#define NFP_NET_META_HASH		1 /* next field carries hash type */
#define NFP_NET_META_MARK		2
#define NFP_NET_META_PORTID		5
#define NFP_NET_META_CSUM		6 /* checksum complete type */
#define NFP_NET_META_CONN_HANDLE	7
#define NFP_NET_META_RESYNC_INFO	8 /* RX resync info request */

#define NFP_META_PORT_ID_CTRL		~0U

/**
 * Prepend field types
 */
#define NFP_NET_META_FIELD_SIZE		4
#define NFP_NET_META_HASH		1 /* next field carries hash type */
#define NFP_NET_META_MARK		2

/**
 * Hash type pre-pended when a RSS hash was computed
 */
#define NFP_NET_RSS_NONE		0
#define NFP_NET_RSS_IPV4		1
#define NFP_NET_RSS_IPV6		2
#define NFP_NET_RSS_IPV6_EX		3
#define NFP_NET_RSS_IPV4_TCP		4
#define NFP_NET_RSS_IPV6_TCP		5
#define NFP_NET_RSS_IPV6_EX_TCP		6
#define NFP_NET_RSS_IPV4_UDP		7
#define NFP_NET_RSS_IPV6_UDP		8
#define NFP_NET_RSS_IPV6_EX_UDP		9

/**
<<<<<<< HEAD
 * @NFP_NET_TXR_MAX:         Maximum number of TX rings
 * @NFP_NET_RXR_MAX:         Maximum number of RX rings
 */
#define NFP_NET_TXR_MAX                 64
#define NFP_NET_RXR_MAX                 64
=======
 * Ring counts
 * %NFP_NET_TXR_MAX:	     Maximum number of TX rings
 * %NFP_NET_RXR_MAX:	     Maximum number of RX rings
 */
#define NFP_NET_TXR_MAX			64
#define NFP_NET_RXR_MAX			64
>>>>>>> 24b8d41d

/**
 * Read/Write config words (0x0000 - 0x002c)
 * %NFP_NET_CFG_CTRL:	     Global control
 * %NFP_NET_CFG_UPDATE:      Indicate which fields are updated
 * %NFP_NET_CFG_TXRS_ENABLE: Bitmask of enabled TX rings
 * %NFP_NET_CFG_RXRS_ENABLE: Bitmask of enabled RX rings
 * %NFP_NET_CFG_MTU:	     Set MTU size
 * %NFP_NET_CFG_FLBUFSZ:     Set freelist buffer size (must be larger than MTU)
 * %NFP_NET_CFG_EXN:	     MSI-X table entry for exceptions
 * %NFP_NET_CFG_LSC:	     MSI-X table entry for link state changes
 * %NFP_NET_CFG_MACADDR:     MAC address
 *
 * TODO:
 * - define Error details in UPDATE
 */
#define NFP_NET_CFG_CTRL		0x0000
#define   NFP_NET_CFG_CTRL_ENABLE	  (0x1 <<  0) /* Global enable */
#define   NFP_NET_CFG_CTRL_PROMISC	  (0x1 <<  1) /* Enable Promisc mode */
#define   NFP_NET_CFG_CTRL_L2BC		  (0x1 <<  2) /* Allow L2 Broadcast */
#define   NFP_NET_CFG_CTRL_L2MC		  (0x1 <<  3) /* Allow L2 Multicast */
#define   NFP_NET_CFG_CTRL_RXCSUM	  (0x1 <<  4) /* Enable RX Checksum */
#define   NFP_NET_CFG_CTRL_TXCSUM	  (0x1 <<  5) /* Enable TX Checksum */
#define   NFP_NET_CFG_CTRL_RXVLAN	  (0x1 <<  6) /* Enable VLAN strip */
#define   NFP_NET_CFG_CTRL_TXVLAN	  (0x1 <<  7) /* Enable VLAN insert */
#define   NFP_NET_CFG_CTRL_SCATTER	  (0x1 <<  8) /* Scatter DMA */
#define   NFP_NET_CFG_CTRL_GATHER	  (0x1 <<  9) /* Gather DMA */
#define   NFP_NET_CFG_CTRL_LSO		  (0x1 << 10) /* LSO/TSO (version 1) */
#define   NFP_NET_CFG_CTRL_CTAG_FILTER	  (0x1 << 11) /* VLAN CTAG filtering */
#define   NFP_NET_CFG_CTRL_CMSG_DATA	  (0x1 << 12) /* RX cmsgs on data Qs */
#define   NFP_NET_CFG_CTRL_RINGCFG	  (0x1 << 16) /* Ring runtime changes */
#define   NFP_NET_CFG_CTRL_RSS		  (0x1 << 17) /* RSS (version 1) */
#define   NFP_NET_CFG_CTRL_IRQMOD	  (0x1 << 18) /* Interrupt moderation */
#define   NFP_NET_CFG_CTRL_RINGPRIO	  (0x1 << 19) /* Ring priorities */
#define   NFP_NET_CFG_CTRL_MSIXAUTO	  (0x1 << 20) /* MSI-X auto-masking */
#define   NFP_NET_CFG_CTRL_TXRWB	  (0x1 << 21) /* Write-back of TX ring*/
#define   NFP_NET_CFG_CTRL_VXLAN	  (0x1 << 24) /* VXLAN tunnel support */
#define   NFP_NET_CFG_CTRL_NVGRE	  (0x1 << 25) /* NVGRE tunnel support */
#define   NFP_NET_CFG_CTRL_BPF		  (0x1 << 27) /* BPF offload capable */
<<<<<<< HEAD
#define NFP_NET_CFG_UPDATE              0x0004
#define   NFP_NET_CFG_UPDATE_GEN          (0x1 <<  0) /* General update */
#define   NFP_NET_CFG_UPDATE_RING         (0x1 <<  1) /* Ring config change */
#define   NFP_NET_CFG_UPDATE_RSS          (0x1 <<  2) /* RSS config change */
#define   NFP_NET_CFG_UPDATE_TXRPRIO      (0x1 <<  3) /* TX Ring prio change */
#define   NFP_NET_CFG_UPDATE_RXRPRIO      (0x1 <<  4) /* RX Ring prio change */
#define   NFP_NET_CFG_UPDATE_MSIX         (0x1 <<  5) /* MSI-X change */
#define   NFP_NET_CFG_UPDATE_L2SWITCH     (0x1 <<  6) /* Switch changes */
#define   NFP_NET_CFG_UPDATE_RESET        (0x1 <<  7) /* Update due to FLR */
#define   NFP_NET_CFG_UPDATE_IRQMOD       (0x1 <<  8) /* IRQ mod change */
#define   NFP_NET_CFG_UPDATE_VXLAN	  (0x1 <<  9) /* VXLAN port change */
#define   NFP_NET_CFG_UPDATE_BPF	  (0x1 << 10) /* BPF program load */
#define   NFP_NET_CFG_UPDATE_ERR          (0x1 << 31) /* A error occurred */
#define NFP_NET_CFG_TXRS_ENABLE         0x0008
#define NFP_NET_CFG_RXRS_ENABLE         0x0010
#define NFP_NET_CFG_MTU                 0x0018
#define NFP_NET_CFG_FLBUFSZ             0x001c
#define NFP_NET_CFG_EXN                 0x001f
#define NFP_NET_CFG_LSC                 0x0020
#define NFP_NET_CFG_MACADDR             0x0024

/**
 * Read-only words (0x0030 - 0x0050):
 * @NFP_NET_CFG_VERSION:     Firmware version number
 * @NFP_NET_CFG_STS:         Status
 * @NFP_NET_CFG_CAP:         Capabilities (same bits as @NFP_NET_CFG_CTRL)
 * @NFP_NET_CFG_MAX_TXRINGS: Maximum number of TX rings
 * @NFP_NET_CFG_MAX_RXRINGS: Maximum number of RX rings
 * @NFP_NET_CFG_MAX_MTU:     Maximum support MTU
 * @NFP_NET_CFG_START_TXQ:   Start Queue Control Queue to use for TX (PF only)
 * @NFP_NET_CFG_START_RXQ:   Start Queue Control Queue to use for RX (PF only)
=======
#define   NFP_NET_CFG_CTRL_LSO2		  (0x1 << 28) /* LSO/TSO (version 2) */
#define   NFP_NET_CFG_CTRL_RSS2		  (0x1 << 29) /* RSS (version 2) */
#define   NFP_NET_CFG_CTRL_CSUM_COMPLETE  (0x1 << 30) /* Checksum complete */
#define   NFP_NET_CFG_CTRL_LIVE_ADDR	  (0x1 << 31) /* live MAC addr change */

#define NFP_NET_CFG_CTRL_LSO_ANY	(NFP_NET_CFG_CTRL_LSO | \
					 NFP_NET_CFG_CTRL_LSO2)
#define NFP_NET_CFG_CTRL_RSS_ANY	(NFP_NET_CFG_CTRL_RSS | \
					 NFP_NET_CFG_CTRL_RSS2)
#define NFP_NET_CFG_CTRL_RXCSUM_ANY	(NFP_NET_CFG_CTRL_RXCSUM | \
					 NFP_NET_CFG_CTRL_CSUM_COMPLETE)
#define NFP_NET_CFG_CTRL_CHAIN_META	(NFP_NET_CFG_CTRL_RSS2 | \
					 NFP_NET_CFG_CTRL_CSUM_COMPLETE)

#define NFP_NET_CFG_UPDATE		0x0004
#define   NFP_NET_CFG_UPDATE_GEN	  (0x1 <<  0) /* General update */
#define   NFP_NET_CFG_UPDATE_RING	  (0x1 <<  1) /* Ring config change */
#define   NFP_NET_CFG_UPDATE_RSS	  (0x1 <<  2) /* RSS config change */
#define   NFP_NET_CFG_UPDATE_TXRPRIO	  (0x1 <<  3) /* TX Ring prio change */
#define   NFP_NET_CFG_UPDATE_RXRPRIO	  (0x1 <<  4) /* RX Ring prio change */
#define   NFP_NET_CFG_UPDATE_MSIX	  (0x1 <<  5) /* MSI-X change */
#define   NFP_NET_CFG_UPDATE_RESET	  (0x1 <<  7) /* Update due to FLR */
#define   NFP_NET_CFG_UPDATE_IRQMOD	  (0x1 <<  8) /* IRQ mod change */
#define   NFP_NET_CFG_UPDATE_VXLAN	  (0x1 <<  9) /* VXLAN port change */
#define   NFP_NET_CFG_UPDATE_BPF	  (0x1 << 10) /* BPF program load */
#define   NFP_NET_CFG_UPDATE_MACADDR	  (0x1 << 11) /* MAC address change */
#define   NFP_NET_CFG_UPDATE_MBOX	  (0x1 << 12) /* Mailbox update */
#define   NFP_NET_CFG_UPDATE_VF		  (0x1 << 13) /* VF settings change */
#define   NFP_NET_CFG_UPDATE_CRYPTO	  (0x1 << 14) /* Crypto on/off */
#define   NFP_NET_CFG_UPDATE_ERR	  (0x1 << 31) /* A error occurred */
#define NFP_NET_CFG_TXRS_ENABLE		0x0008
#define NFP_NET_CFG_RXRS_ENABLE		0x0010
#define NFP_NET_CFG_MTU			0x0018
#define NFP_NET_CFG_FLBUFSZ		0x001c
#define NFP_NET_CFG_EXN			0x001f
#define NFP_NET_CFG_LSC			0x0020
#define NFP_NET_CFG_MACADDR		0x0024

/**
 * Read-only words (0x0030 - 0x0050):
 * %NFP_NET_CFG_VERSION:     Firmware version number
 * %NFP_NET_CFG_STS:	     Status
 * %NFP_NET_CFG_CAP:	     Capabilities (same bits as %NFP_NET_CFG_CTRL)
 * %NFP_NET_CFG_MAX_TXRINGS: Maximum number of TX rings
 * %NFP_NET_CFG_MAX_RXRINGS: Maximum number of RX rings
 * %NFP_NET_CFG_MAX_MTU:     Maximum support MTU
 * %NFP_NET_CFG_START_TXQ:   Start Queue Control Queue to use for TX (PF only)
 * %NFP_NET_CFG_START_RXQ:   Start Queue Control Queue to use for RX (PF only)
>>>>>>> 24b8d41d
 *
 * TODO:
 * - define more STS bits
 */
#define NFP_NET_CFG_VERSION		0x0030
#define   NFP_NET_CFG_VERSION_RESERVED_MASK	(0xff << 24)
#define   NFP_NET_CFG_VERSION_CLASS_MASK  (0xff << 16)
#define   NFP_NET_CFG_VERSION_CLASS(x)	  (((x) & 0xff) << 16)
#define   NFP_NET_CFG_VERSION_CLASS_GENERIC	0
#define   NFP_NET_CFG_VERSION_MAJOR_MASK  (0xff <<  8)
#define   NFP_NET_CFG_VERSION_MAJOR(x)	  (((x) & 0xff) <<  8)
#define   NFP_NET_CFG_VERSION_MINOR_MASK  (0xff <<  0)
#define   NFP_NET_CFG_VERSION_MINOR(x)	  (((x) & 0xff) <<  0)
#define NFP_NET_CFG_STS			0x0034
#define   NFP_NET_CFG_STS_LINK		  (0x1 << 0) /* Link up or down */
/* Link rate */
#define   NFP_NET_CFG_STS_LINK_RATE_SHIFT 1
#define   NFP_NET_CFG_STS_LINK_RATE_MASK  0xF
#define   NFP_NET_CFG_STS_LINK_RATE	  \
	(NFP_NET_CFG_STS_LINK_RATE_MASK << NFP_NET_CFG_STS_LINK_RATE_SHIFT)
#define   NFP_NET_CFG_STS_LINK_RATE_UNSUPPORTED   0
#define   NFP_NET_CFG_STS_LINK_RATE_UNKNOWN	  1
#define   NFP_NET_CFG_STS_LINK_RATE_1G		  2
#define   NFP_NET_CFG_STS_LINK_RATE_10G		  3
#define   NFP_NET_CFG_STS_LINK_RATE_25G		  4
#define   NFP_NET_CFG_STS_LINK_RATE_40G		  5
#define   NFP_NET_CFG_STS_LINK_RATE_50G		  6
#define   NFP_NET_CFG_STS_LINK_RATE_100G	  7
#define NFP_NET_CFG_CAP			0x0038
#define NFP_NET_CFG_MAX_TXRINGS		0x003c
#define NFP_NET_CFG_MAX_RXRINGS		0x0040
#define NFP_NET_CFG_MAX_MTU		0x0044
/* Next two words are being used by VFs for solving THB350 issue */
#define NFP_NET_CFG_START_TXQ		0x0048
#define NFP_NET_CFG_START_RXQ		0x004c

/**
 * Prepend configuration
 */
#define NFP_NET_CFG_RX_OFFSET		0x0050
#define NFP_NET_CFG_RX_OFFSET_DYNAMIC		0	/* Prepend mode */

/**
 * RSS capabilities
 * %NFP_NET_CFG_RSS_CAP_HFUNC:	supported hash functions (same bits as
 *				%NFP_NET_CFG_RSS_HFUNC)
 */
#define NFP_NET_CFG_RSS_CAP		0x0054
#define   NFP_NET_CFG_RSS_CAP_HFUNC	  0xff000000

/**
 * TLV area start
 * %NFP_NET_CFG_TLV_BASE:	start anchor of the TLV area
 */
#define NFP_NET_CFG_TLV_BASE		0x0058

/**
 * VXLAN/UDP encap configuration
 * %NFP_NET_CFG_VXLAN_PORT:	Base address of table of tunnels' UDP dst ports
 * %NFP_NET_CFG_VXLAN_SZ:	Size of the UDP port table in bytes
 */
#define NFP_NET_CFG_VXLAN_PORT		0x0060
#define NFP_NET_CFG_VXLAN_SZ		  0x0008

/**
<<<<<<< HEAD
 * NFP6000 - BPF section
 * @NFP_NET_CFG_BPF_ABI:	BPF ABI version
 * @NFP_NET_CFG_BPF_CAP:	BPF capabilities
 * @NFP_NET_CFG_BPF_MAX_LEN:	Maximum size of JITed BPF code in bytes
 * @NFP_NET_CFG_BPF_START:	Offset at which BPF will be loaded
 * @NFP_NET_CFG_BPF_DONE:	Offset to jump to on exit
 * @NFP_NET_CFG_BPF_STACK_SZ:	Total size of stack area in 64B chunks
 * @NFP_NET_CFG_BPF_INL_MTU:	Packet data split offset in 64B chunks
 * @NFP_NET_CFG_BPF_SIZE:	Size of the JITed BPF code in instructions
 * @NFP_NET_CFG_BPF_ADDR:	DMA address of the buffer with JITed BPF code
 */
#define NFP_NET_CFG_BPF_ABI		0x0080
#define   NFP_NET_BPF_ABI		1
=======
 * BPF section
 * %NFP_NET_CFG_BPF_ABI:	BPF ABI version
 * %NFP_NET_CFG_BPF_CAP:	BPF capabilities
 * %NFP_NET_CFG_BPF_MAX_LEN:	Maximum size of JITed BPF code in bytes
 * %NFP_NET_CFG_BPF_START:	Offset at which BPF will be loaded
 * %NFP_NET_CFG_BPF_DONE:	Offset to jump to on exit
 * %NFP_NET_CFG_BPF_STACK_SZ:	Total size of stack area in 64B chunks
 * %NFP_NET_CFG_BPF_INL_MTU:	Packet data split offset in 64B chunks
 * %NFP_NET_CFG_BPF_SIZE:	Size of the JITed BPF code in instructions
 * %NFP_NET_CFG_BPF_ADDR:	DMA address of the buffer with JITed BPF code
 */
#define NFP_NET_CFG_BPF_ABI		0x0080
>>>>>>> 24b8d41d
#define NFP_NET_CFG_BPF_CAP		0x0081
#define   NFP_NET_BPF_CAP_RELO		(1 << 0) /* seamless reload */
#define NFP_NET_CFG_BPF_MAX_LEN		0x0082
#define NFP_NET_CFG_BPF_START		0x0084
#define NFP_NET_CFG_BPF_DONE		0x0086
#define NFP_NET_CFG_BPF_STACK_SZ	0x0088
#define NFP_NET_CFG_BPF_INL_MTU		0x0089
#define NFP_NET_CFG_BPF_SIZE		0x008e
#define NFP_NET_CFG_BPF_ADDR		0x0090
#define   NFP_NET_CFG_BPF_CFG_8CTX	(1 << 0) /* 8ctx mode */
#define   NFP_NET_CFG_BPF_CFG_MASK	7ULL
#define   NFP_NET_CFG_BPF_ADDR_MASK	(~NFP_NET_CFG_BPF_CFG_MASK)

/**
 * 40B reserved for future use (0x0098 - 0x00c0)
 */
<<<<<<< HEAD
#define NFP_NET_CFG_RESERVED            0x0098
#define NFP_NET_CFG_RESERVED_SZ         0x0028
=======
#define NFP_NET_CFG_RESERVED		0x0098
#define NFP_NET_CFG_RESERVED_SZ		0x0028
>>>>>>> 24b8d41d

/**
 * RSS configuration (0x0100 - 0x01ac):
 * Used only when NFP_NET_CFG_CTRL_RSS is enabled
 * %NFP_NET_CFG_RSS_CFG:     RSS configuration word
 * %NFP_NET_CFG_RSS_KEY:     RSS "secret" key
 * %NFP_NET_CFG_RSS_ITBL:    RSS indirection table
 */
#define NFP_NET_CFG_RSS_BASE		0x0100
#define NFP_NET_CFG_RSS_CTRL		NFP_NET_CFG_RSS_BASE
#define   NFP_NET_CFG_RSS_MASK		  (0x7f)
#define   NFP_NET_CFG_RSS_MASK_of(_x)	  ((_x) & 0x7f)
#define   NFP_NET_CFG_RSS_IPV4		  (1 <<  8) /* RSS for IPv4 */
#define   NFP_NET_CFG_RSS_IPV6		  (1 <<  9) /* RSS for IPv6 */
#define   NFP_NET_CFG_RSS_IPV4_TCP	  (1 << 10) /* RSS for IPv4/TCP */
#define   NFP_NET_CFG_RSS_IPV4_UDP	  (1 << 11) /* RSS for IPv4/UDP */
#define   NFP_NET_CFG_RSS_IPV6_TCP	  (1 << 12) /* RSS for IPv6/TCP */
#define   NFP_NET_CFG_RSS_IPV6_UDP	  (1 << 13) /* RSS for IPv6/UDP */
#define   NFP_NET_CFG_RSS_HFUNC		  0xff000000
#define   NFP_NET_CFG_RSS_TOEPLITZ	  (1 << 24) /* Use Toeplitz hash */
#define   NFP_NET_CFG_RSS_XOR		  (1 << 25) /* Use XOR as hash */
#define   NFP_NET_CFG_RSS_CRC32		  (1 << 26) /* Use CRC32 as hash */
#define   NFP_NET_CFG_RSS_HFUNCS	  3
#define NFP_NET_CFG_RSS_KEY		(NFP_NET_CFG_RSS_BASE + 0x4)
#define NFP_NET_CFG_RSS_KEY_SZ		0x28
#define NFP_NET_CFG_RSS_ITBL		(NFP_NET_CFG_RSS_BASE + 0x4 + \
					 NFP_NET_CFG_RSS_KEY_SZ)
#define NFP_NET_CFG_RSS_ITBL_SZ		0x80

/**
 * TX ring configuration (0x200 - 0x800)
 * %NFP_NET_CFG_TXR_BASE:    Base offset for TX ring configuration
 * %NFP_NET_CFG_TXR_ADDR:    Per TX ring DMA address (8B entries)
 * %NFP_NET_CFG_TXR_WB_ADDR: Per TX ring write back DMA address (8B entries)
 * %NFP_NET_CFG_TXR_SZ:      Per TX ring ring size (1B entries)
 * %NFP_NET_CFG_TXR_VEC:     Per TX ring MSI-X table entry (1B entries)
 * %NFP_NET_CFG_TXR_PRIO:    Per TX ring priority (1B entries)
 * %NFP_NET_CFG_TXR_IRQ_MOD: Per TX ring interrupt moderation packet
 */
#define NFP_NET_CFG_TXR_BASE		0x0200
#define NFP_NET_CFG_TXR_ADDR(_x)	(NFP_NET_CFG_TXR_BASE + ((_x) * 0x8))
#define NFP_NET_CFG_TXR_WB_ADDR(_x)	(NFP_NET_CFG_TXR_BASE + 0x200 + \
					 ((_x) * 0x8))
#define NFP_NET_CFG_TXR_SZ(_x)		(NFP_NET_CFG_TXR_BASE + 0x400 + (_x))
#define NFP_NET_CFG_TXR_VEC(_x)		(NFP_NET_CFG_TXR_BASE + 0x440 + (_x))
#define NFP_NET_CFG_TXR_PRIO(_x)	(NFP_NET_CFG_TXR_BASE + 0x480 + (_x))
#define NFP_NET_CFG_TXR_IRQ_MOD(_x)	(NFP_NET_CFG_TXR_BASE + 0x500 + \
					 ((_x) * 0x4))

/**
 * RX ring configuration (0x0800 - 0x0c00)
 * %NFP_NET_CFG_RXR_BASE:    Base offset for RX ring configuration
 * %NFP_NET_CFG_RXR_ADDR:    Per RX ring DMA address (8B entries)
 * %NFP_NET_CFG_RXR_SZ:      Per RX ring ring size (1B entries)
 * %NFP_NET_CFG_RXR_VEC:     Per RX ring MSI-X table entry (1B entries)
 * %NFP_NET_CFG_RXR_PRIO:    Per RX ring priority (1B entries)
 * %NFP_NET_CFG_RXR_IRQ_MOD: Per RX ring interrupt moderation (4B entries)
 */
#define NFP_NET_CFG_RXR_BASE		0x0800
#define NFP_NET_CFG_RXR_ADDR(_x)	(NFP_NET_CFG_RXR_BASE + ((_x) * 0x8))
#define NFP_NET_CFG_RXR_SZ(_x)		(NFP_NET_CFG_RXR_BASE + 0x200 + (_x))
#define NFP_NET_CFG_RXR_VEC(_x)		(NFP_NET_CFG_RXR_BASE + 0x240 + (_x))
#define NFP_NET_CFG_RXR_PRIO(_x)	(NFP_NET_CFG_RXR_BASE + 0x280 + (_x))
#define NFP_NET_CFG_RXR_IRQ_MOD(_x)	(NFP_NET_CFG_RXR_BASE + 0x300 + \
					 ((_x) * 0x4))

/**
 * Interrupt Control/Cause registers (0x0c00 - 0x0d00)
 * These registers are only used when MSI-X auto-masking is not
 * enabled (%NFP_NET_CFG_CTRL_MSIXAUTO not set).  The array is index
 * by MSI-X entry and are 1B in size.  If an entry is zero, the
 * corresponding entry is enabled.  If the FW generates an interrupt,
 * it writes a cause into the corresponding field.  This also masks
 * the MSI-X entry and the host driver must clear the register to
 * re-enable the interrupt.
 */
#define NFP_NET_CFG_ICR_BASE		0x0c00
#define NFP_NET_CFG_ICR(_x)		(NFP_NET_CFG_ICR_BASE + (_x))
#define   NFP_NET_CFG_ICR_UNMASKED	0x0
#define   NFP_NET_CFG_ICR_RXTX		0x1
#define   NFP_NET_CFG_ICR_LSC		0x2

/**
 * General device stats (0x0d00 - 0x0d90)
 * all counters are 64bit.
 */
#define NFP_NET_CFG_STATS_BASE		0x0d00
#define NFP_NET_CFG_STATS_RX_DISCARDS	(NFP_NET_CFG_STATS_BASE + 0x00)
#define NFP_NET_CFG_STATS_RX_ERRORS	(NFP_NET_CFG_STATS_BASE + 0x08)
#define NFP_NET_CFG_STATS_RX_OCTETS	(NFP_NET_CFG_STATS_BASE + 0x10)
#define NFP_NET_CFG_STATS_RX_UC_OCTETS	(NFP_NET_CFG_STATS_BASE + 0x18)
#define NFP_NET_CFG_STATS_RX_MC_OCTETS	(NFP_NET_CFG_STATS_BASE + 0x20)
#define NFP_NET_CFG_STATS_RX_BC_OCTETS	(NFP_NET_CFG_STATS_BASE + 0x28)
#define NFP_NET_CFG_STATS_RX_FRAMES	(NFP_NET_CFG_STATS_BASE + 0x30)
#define NFP_NET_CFG_STATS_RX_MC_FRAMES	(NFP_NET_CFG_STATS_BASE + 0x38)
#define NFP_NET_CFG_STATS_RX_BC_FRAMES	(NFP_NET_CFG_STATS_BASE + 0x40)

#define NFP_NET_CFG_STATS_TX_DISCARDS	(NFP_NET_CFG_STATS_BASE + 0x48)
#define NFP_NET_CFG_STATS_TX_ERRORS	(NFP_NET_CFG_STATS_BASE + 0x50)
#define NFP_NET_CFG_STATS_TX_OCTETS	(NFP_NET_CFG_STATS_BASE + 0x58)
#define NFP_NET_CFG_STATS_TX_UC_OCTETS	(NFP_NET_CFG_STATS_BASE + 0x60)
#define NFP_NET_CFG_STATS_TX_MC_OCTETS	(NFP_NET_CFG_STATS_BASE + 0x68)
#define NFP_NET_CFG_STATS_TX_BC_OCTETS	(NFP_NET_CFG_STATS_BASE + 0x70)
#define NFP_NET_CFG_STATS_TX_FRAMES	(NFP_NET_CFG_STATS_BASE + 0x78)
#define NFP_NET_CFG_STATS_TX_MC_FRAMES	(NFP_NET_CFG_STATS_BASE + 0x80)
#define NFP_NET_CFG_STATS_TX_BC_FRAMES	(NFP_NET_CFG_STATS_BASE + 0x88)

#define NFP_NET_CFG_STATS_APP0_FRAMES	(NFP_NET_CFG_STATS_BASE + 0x90)
#define NFP_NET_CFG_STATS_APP0_BYTES	(NFP_NET_CFG_STATS_BASE + 0x98)
#define NFP_NET_CFG_STATS_APP1_FRAMES	(NFP_NET_CFG_STATS_BASE + 0xa0)
#define NFP_NET_CFG_STATS_APP1_BYTES	(NFP_NET_CFG_STATS_BASE + 0xa8)
#define NFP_NET_CFG_STATS_APP2_FRAMES	(NFP_NET_CFG_STATS_BASE + 0xb0)
#define NFP_NET_CFG_STATS_APP2_BYTES	(NFP_NET_CFG_STATS_BASE + 0xb8)
#define NFP_NET_CFG_STATS_APP3_FRAMES	(NFP_NET_CFG_STATS_BASE + 0xc0)
#define NFP_NET_CFG_STATS_APP3_BYTES	(NFP_NET_CFG_STATS_BASE + 0xc8)

#define NFP_NET_CFG_STATS_APP0_FRAMES	(NFP_NET_CFG_STATS_BASE + 0x90)
#define NFP_NET_CFG_STATS_APP0_BYTES	(NFP_NET_CFG_STATS_BASE + 0x98)
#define NFP_NET_CFG_STATS_APP1_FRAMES	(NFP_NET_CFG_STATS_BASE + 0xa0)
#define NFP_NET_CFG_STATS_APP1_BYTES	(NFP_NET_CFG_STATS_BASE + 0xa8)
#define NFP_NET_CFG_STATS_APP2_FRAMES	(NFP_NET_CFG_STATS_BASE + 0xb0)
#define NFP_NET_CFG_STATS_APP2_BYTES	(NFP_NET_CFG_STATS_BASE + 0xb8)
#define NFP_NET_CFG_STATS_APP3_FRAMES	(NFP_NET_CFG_STATS_BASE + 0xc0)
#define NFP_NET_CFG_STATS_APP3_BYTES	(NFP_NET_CFG_STATS_BASE + 0xc8)

/**
 * Per ring stats (0x1000 - 0x1800)
 * options, 64bit per entry
 * %NFP_NET_CFG_TXR_STATS:   TX ring statistics (Packet and Byte count)
 * %NFP_NET_CFG_RXR_STATS:   RX ring statistics (Packet and Byte count)
 */
#define NFP_NET_CFG_TXR_STATS_BASE	0x1000
#define NFP_NET_CFG_TXR_STATS(_x)	(NFP_NET_CFG_TXR_STATS_BASE + \
					 ((_x) * 0x10))
#define NFP_NET_CFG_RXR_STATS_BASE	0x1400
#define NFP_NET_CFG_RXR_STATS(_x)	(NFP_NET_CFG_RXR_STATS_BASE + \
					 ((_x) * 0x10))

/**
 * General use mailbox area (0x1800 - 0x19ff)
 * 4B used for update command and 4B return code
 * followed by a max of 504B of variable length value
 */
#define NFP_NET_CFG_MBOX_BASE		0x1800
#define NFP_NET_CFG_MBOX_VAL_MAX_SZ	0x1F8

#define NFP_NET_CFG_MBOX_SIMPLE_CMD	0x0
#define NFP_NET_CFG_MBOX_SIMPLE_RET	0x4
#define NFP_NET_CFG_MBOX_SIMPLE_VAL	0x8

#define NFP_NET_CFG_MBOX_CMD_CTAG_FILTER_ADD 1
#define NFP_NET_CFG_MBOX_CMD_CTAG_FILTER_KILL 2

#define NFP_NET_CFG_MBOX_CMD_PCI_DSCP_PRIOMAP_SET	5
#define NFP_NET_CFG_MBOX_CMD_TLV_CMSG			6

/**
 * VLAN filtering using general use mailbox
 * %NFP_NET_CFG_VLAN_FILTER:		Base address of VLAN filter mailbox
 * %NFP_NET_CFG_VLAN_FILTER_VID:	VLAN ID to filter
 * %NFP_NET_CFG_VLAN_FILTER_PROTO:	VLAN proto to filter
 * %NFP_NET_CFG_VXLAN_SZ:		Size of the VLAN filter mailbox in bytes
 */
#define NFP_NET_CFG_VLAN_FILTER		NFP_NET_CFG_MBOX_SIMPLE_VAL
#define  NFP_NET_CFG_VLAN_FILTER_VID	NFP_NET_CFG_VLAN_FILTER
#define  NFP_NET_CFG_VLAN_FILTER_PROTO	 (NFP_NET_CFG_VLAN_FILTER + 2)
#define NFP_NET_CFG_VLAN_FILTER_SZ	 0x0004

/**
 * TLV capabilities
 * %NFP_NET_CFG_TLV_TYPE:	Offset of type within the TLV
 * %NFP_NET_CFG_TLV_TYPE_REQUIRED: Driver must be able to parse the TLV
 * %NFP_NET_CFG_TLV_LENGTH:	Offset of length within the TLV
 * %NFP_NET_CFG_TLV_LENGTH_INC: TLV length increments
 * %NFP_NET_CFG_TLV_VALUE:	Offset of value with the TLV
 *
 * List of simple TLV structures, first one starts at %NFP_NET_CFG_TLV_BASE.
 * Last structure must be of type %NFP_NET_CFG_TLV_TYPE_END.  Presence of TLVs
 * is indicated by %NFP_NET_CFG_TLV_BASE being non-zero.  TLV structures may
 * fill the entire remainder of the BAR or be shorter.  FW must make sure TLVs
 * don't conflict with other features which allocate space beyond
 * %NFP_NET_CFG_TLV_BASE.  %NFP_NET_CFG_TLV_TYPE_RESERVED should be used to wrap
 * space used by such features.
 * Note that the 4 byte TLV header is not counted in %NFP_NET_CFG_TLV_LENGTH.
 */
#define NFP_NET_CFG_TLV_TYPE		0x00
#define   NFP_NET_CFG_TLV_TYPE_REQUIRED   0x8000
#define NFP_NET_CFG_TLV_LENGTH		0x02
#define   NFP_NET_CFG_TLV_LENGTH_INC	  4
#define NFP_NET_CFG_TLV_VALUE		0x04

#define NFP_NET_CFG_TLV_HEADER_REQUIRED 0x80000000
#define NFP_NET_CFG_TLV_HEADER_TYPE	0x7fff0000
#define NFP_NET_CFG_TLV_HEADER_LENGTH	0x0000ffff

/**
 * Capability TLV types
 *
 * %NFP_NET_CFG_TLV_TYPE_UNKNOWN:
 * Special TLV type to catch bugs, should never be encountered.  Drivers should
 * treat encountering this type as error and refuse to probe.
 *
 * %NFP_NET_CFG_TLV_TYPE_RESERVED:
 * Reserved space, may contain legacy fixed-offset fields, or be used for
 * padding.  The use of this type should be otherwise avoided.
 *
 * %NFP_NET_CFG_TLV_TYPE_END:
 * Empty, end of TLV list.  Must be the last TLV.  Drivers will stop processing
 * further TLVs when encountered.
 *
 * %NFP_NET_CFG_TLV_TYPE_ME_FREQ:
 * Single word, ME frequency in MHz as used in calculation for
 * %NFP_NET_CFG_RXR_IRQ_MOD and %NFP_NET_CFG_TXR_IRQ_MOD.
 *
 * %NFP_NET_CFG_TLV_TYPE_MBOX:
 * Variable, mailbox area.  Overwrites the default location which is
 * %NFP_NET_CFG_MBOX_BASE and length %NFP_NET_CFG_MBOX_VAL_MAX_SZ.
 *
 * %NFP_NET_CFG_TLV_TYPE_EXPERIMENTAL0:
 * %NFP_NET_CFG_TLV_TYPE_EXPERIMENTAL1:
 * Variable, experimental IDs.  IDs designated for internal development and
 * experiments before a stable TLV ID has been allocated to a feature.  Should
 * never be present in production firmware.
 *
 * %NFP_NET_CFG_TLV_TYPE_REPR_CAP:
 * Single word, equivalent of %NFP_NET_CFG_CAP for representors, features which
 * can be used on representors.
 *
 * %NFP_NET_CFG_TLV_TYPE_MBOX_CMSG_TYPES:
 * Variable, bitmap of control message types supported by the mailbox handler.
 * Bit 0 corresponds to message type 0, bit 1 to 1, etc.  Control messages are
 * encapsulated into simple TLVs, with an end TLV and written to the Mailbox.
 *
 * %NFP_NET_CFG_TLV_TYPE_CRYPTO_OPS:
 * 8 words, bitmaps of supported and enabled crypto operations.
 * First 16B (4 words) contains a bitmap of supported crypto operations,
 * and next 16B contain the enabled operations.
 * This capability is made obsolete by ones with better sync methods.
 *
 * %NFP_NET_CFG_TLV_TYPE_VNIC_STATS:
 * Variable, per-vNIC statistics, data should be 8B aligned (FW should insert
 * zero-length RESERVED TLV to pad).
 * TLV data has two sections.  First is an array of statistics' IDs (2B each).
 * Second 8B statistics themselves.  Statistics are 8B aligned, meaning there
 * may be a padding between sections.
 * Number of statistics can be determined as floor(tlv.length / (2 + 8)).
 * This TLV overwrites %NFP_NET_CFG_STATS_* values (statistics in this TLV
 * duplicate the old ones, so driver should be careful not to unnecessarily
 * render both).
 *
 * %NFP_NET_CFG_TLV_TYPE_CRYPTO_OPS_RX_SCAN:
 * Same as %NFP_NET_CFG_TLV_TYPE_CRYPTO_OPS, but crypto TLS does stream scan
 * RX sync, rather than kernel-assisted sync.
 */
#define NFP_NET_CFG_TLV_TYPE_UNKNOWN		0
#define NFP_NET_CFG_TLV_TYPE_RESERVED		1
#define NFP_NET_CFG_TLV_TYPE_END		2
#define NFP_NET_CFG_TLV_TYPE_ME_FREQ		3
#define NFP_NET_CFG_TLV_TYPE_MBOX		4
#define NFP_NET_CFG_TLV_TYPE_EXPERIMENTAL0	5
#define NFP_NET_CFG_TLV_TYPE_EXPERIMENTAL1	6
#define NFP_NET_CFG_TLV_TYPE_REPR_CAP		7
#define NFP_NET_CFG_TLV_TYPE_MBOX_CMSG_TYPES	10
#define NFP_NET_CFG_TLV_TYPE_CRYPTO_OPS		11 /* see crypto/fw.h */
#define NFP_NET_CFG_TLV_TYPE_VNIC_STATS		12
#define NFP_NET_CFG_TLV_TYPE_CRYPTO_OPS_RX_SCAN	13

struct device;

/**
 * struct nfp_net_tlv_caps - parsed control BAR TLV capabilities
 * @me_freq_mhz:	ME clock_freq (MHz)
 * @mbox_off:		vNIC mailbox area offset
 * @mbox_len:		vNIC mailbox area length
 * @repr_cap:		capabilities for representors
 * @mbox_cmsg_types:	cmsgs which can be passed through the mailbox
 * @crypto_ops:		supported crypto operations
 * @crypto_enable_off:	offset of crypto ops enable region
 * @vnic_stats_off:	offset of vNIC stats area
 * @vnic_stats_cnt:	number of vNIC stats
 * @tls_resync_ss:	TLS resync will be performed via stream scan
 */
struct nfp_net_tlv_caps {
	u32 me_freq_mhz;
	unsigned int mbox_off;
	unsigned int mbox_len;
	u32 repr_cap;
	u32 mbox_cmsg_types;
	u32 crypto_ops;
	unsigned int crypto_enable_off;
	unsigned int vnic_stats_off;
	unsigned int vnic_stats_cnt;
	unsigned int tls_resync_ss:1;
};

int nfp_net_tlv_caps_parse(struct device *dev, u8 __iomem *ctrl_mem,
			   struct nfp_net_tlv_caps *caps);
#endif /* _NFP_NET_CTRL_H_ */<|MERGE_RESOLUTION|>--- conflicted
+++ resolved
@@ -48,13 +48,6 @@
 #define NFP_NET_META_RESYNC_INFO	8 /* RX resync info request */
 
 #define NFP_META_PORT_ID_CTRL		~0U
-
-/**
- * Prepend field types
- */
-#define NFP_NET_META_FIELD_SIZE		4
-#define NFP_NET_META_HASH		1 /* next field carries hash type */
-#define NFP_NET_META_MARK		2
 
 /**
  * Hash type pre-pended when a RSS hash was computed
@@ -71,20 +64,12 @@
 #define NFP_NET_RSS_IPV6_EX_UDP		9
 
 /**
-<<<<<<< HEAD
- * @NFP_NET_TXR_MAX:         Maximum number of TX rings
- * @NFP_NET_RXR_MAX:         Maximum number of RX rings
- */
-#define NFP_NET_TXR_MAX                 64
-#define NFP_NET_RXR_MAX                 64
-=======
  * Ring counts
  * %NFP_NET_TXR_MAX:	     Maximum number of TX rings
  * %NFP_NET_RXR_MAX:	     Maximum number of RX rings
  */
 #define NFP_NET_TXR_MAX			64
 #define NFP_NET_RXR_MAX			64
->>>>>>> 24b8d41d
 
 /**
  * Read/Write config words (0x0000 - 0x002c)
@@ -124,39 +109,6 @@
 #define   NFP_NET_CFG_CTRL_VXLAN	  (0x1 << 24) /* VXLAN tunnel support */
 #define   NFP_NET_CFG_CTRL_NVGRE	  (0x1 << 25) /* NVGRE tunnel support */
 #define   NFP_NET_CFG_CTRL_BPF		  (0x1 << 27) /* BPF offload capable */
-<<<<<<< HEAD
-#define NFP_NET_CFG_UPDATE              0x0004
-#define   NFP_NET_CFG_UPDATE_GEN          (0x1 <<  0) /* General update */
-#define   NFP_NET_CFG_UPDATE_RING         (0x1 <<  1) /* Ring config change */
-#define   NFP_NET_CFG_UPDATE_RSS          (0x1 <<  2) /* RSS config change */
-#define   NFP_NET_CFG_UPDATE_TXRPRIO      (0x1 <<  3) /* TX Ring prio change */
-#define   NFP_NET_CFG_UPDATE_RXRPRIO      (0x1 <<  4) /* RX Ring prio change */
-#define   NFP_NET_CFG_UPDATE_MSIX         (0x1 <<  5) /* MSI-X change */
-#define   NFP_NET_CFG_UPDATE_L2SWITCH     (0x1 <<  6) /* Switch changes */
-#define   NFP_NET_CFG_UPDATE_RESET        (0x1 <<  7) /* Update due to FLR */
-#define   NFP_NET_CFG_UPDATE_IRQMOD       (0x1 <<  8) /* IRQ mod change */
-#define   NFP_NET_CFG_UPDATE_VXLAN	  (0x1 <<  9) /* VXLAN port change */
-#define   NFP_NET_CFG_UPDATE_BPF	  (0x1 << 10) /* BPF program load */
-#define   NFP_NET_CFG_UPDATE_ERR          (0x1 << 31) /* A error occurred */
-#define NFP_NET_CFG_TXRS_ENABLE         0x0008
-#define NFP_NET_CFG_RXRS_ENABLE         0x0010
-#define NFP_NET_CFG_MTU                 0x0018
-#define NFP_NET_CFG_FLBUFSZ             0x001c
-#define NFP_NET_CFG_EXN                 0x001f
-#define NFP_NET_CFG_LSC                 0x0020
-#define NFP_NET_CFG_MACADDR             0x0024
-
-/**
- * Read-only words (0x0030 - 0x0050):
- * @NFP_NET_CFG_VERSION:     Firmware version number
- * @NFP_NET_CFG_STS:         Status
- * @NFP_NET_CFG_CAP:         Capabilities (same bits as @NFP_NET_CFG_CTRL)
- * @NFP_NET_CFG_MAX_TXRINGS: Maximum number of TX rings
- * @NFP_NET_CFG_MAX_RXRINGS: Maximum number of RX rings
- * @NFP_NET_CFG_MAX_MTU:     Maximum support MTU
- * @NFP_NET_CFG_START_TXQ:   Start Queue Control Queue to use for TX (PF only)
- * @NFP_NET_CFG_START_RXQ:   Start Queue Control Queue to use for RX (PF only)
-=======
 #define   NFP_NET_CFG_CTRL_LSO2		  (0x1 << 28) /* LSO/TSO (version 2) */
 #define   NFP_NET_CFG_CTRL_RSS2		  (0x1 << 29) /* RSS (version 2) */
 #define   NFP_NET_CFG_CTRL_CSUM_COMPLETE  (0x1 << 30) /* Checksum complete */
@@ -205,7 +157,6 @@
  * %NFP_NET_CFG_MAX_MTU:     Maximum support MTU
  * %NFP_NET_CFG_START_TXQ:   Start Queue Control Queue to use for TX (PF only)
  * %NFP_NET_CFG_START_RXQ:   Start Queue Control Queue to use for RX (PF only)
->>>>>>> 24b8d41d
  *
  * TODO:
  * - define more STS bits
@@ -271,21 +222,6 @@
 #define NFP_NET_CFG_VXLAN_SZ		  0x0008
 
 /**
-<<<<<<< HEAD
- * NFP6000 - BPF section
- * @NFP_NET_CFG_BPF_ABI:	BPF ABI version
- * @NFP_NET_CFG_BPF_CAP:	BPF capabilities
- * @NFP_NET_CFG_BPF_MAX_LEN:	Maximum size of JITed BPF code in bytes
- * @NFP_NET_CFG_BPF_START:	Offset at which BPF will be loaded
- * @NFP_NET_CFG_BPF_DONE:	Offset to jump to on exit
- * @NFP_NET_CFG_BPF_STACK_SZ:	Total size of stack area in 64B chunks
- * @NFP_NET_CFG_BPF_INL_MTU:	Packet data split offset in 64B chunks
- * @NFP_NET_CFG_BPF_SIZE:	Size of the JITed BPF code in instructions
- * @NFP_NET_CFG_BPF_ADDR:	DMA address of the buffer with JITed BPF code
- */
-#define NFP_NET_CFG_BPF_ABI		0x0080
-#define   NFP_NET_BPF_ABI		1
-=======
  * BPF section
  * %NFP_NET_CFG_BPF_ABI:	BPF ABI version
  * %NFP_NET_CFG_BPF_CAP:	BPF capabilities
@@ -298,7 +234,6 @@
  * %NFP_NET_CFG_BPF_ADDR:	DMA address of the buffer with JITed BPF code
  */
 #define NFP_NET_CFG_BPF_ABI		0x0080
->>>>>>> 24b8d41d
 #define NFP_NET_CFG_BPF_CAP		0x0081
 #define   NFP_NET_BPF_CAP_RELO		(1 << 0) /* seamless reload */
 #define NFP_NET_CFG_BPF_MAX_LEN		0x0082
@@ -315,13 +250,8 @@
 /**
  * 40B reserved for future use (0x0098 - 0x00c0)
  */
-<<<<<<< HEAD
-#define NFP_NET_CFG_RESERVED            0x0098
-#define NFP_NET_CFG_RESERVED_SZ         0x0028
-=======
 #define NFP_NET_CFG_RESERVED		0x0098
 #define NFP_NET_CFG_RESERVED_SZ		0x0028
->>>>>>> 24b8d41d
 
 /**
  * RSS configuration (0x0100 - 0x01ac):
@@ -438,15 +368,6 @@
 #define NFP_NET_CFG_STATS_APP3_FRAMES	(NFP_NET_CFG_STATS_BASE + 0xc0)
 #define NFP_NET_CFG_STATS_APP3_BYTES	(NFP_NET_CFG_STATS_BASE + 0xc8)
 
-#define NFP_NET_CFG_STATS_APP0_FRAMES	(NFP_NET_CFG_STATS_BASE + 0x90)
-#define NFP_NET_CFG_STATS_APP0_BYTES	(NFP_NET_CFG_STATS_BASE + 0x98)
-#define NFP_NET_CFG_STATS_APP1_FRAMES	(NFP_NET_CFG_STATS_BASE + 0xa0)
-#define NFP_NET_CFG_STATS_APP1_BYTES	(NFP_NET_CFG_STATS_BASE + 0xa8)
-#define NFP_NET_CFG_STATS_APP2_FRAMES	(NFP_NET_CFG_STATS_BASE + 0xb0)
-#define NFP_NET_CFG_STATS_APP2_BYTES	(NFP_NET_CFG_STATS_BASE + 0xb8)
-#define NFP_NET_CFG_STATS_APP3_FRAMES	(NFP_NET_CFG_STATS_BASE + 0xc0)
-#define NFP_NET_CFG_STATS_APP3_BYTES	(NFP_NET_CFG_STATS_BASE + 0xc8)
-
 /**
  * Per ring stats (0x1000 - 0x1800)
  * options, 64bit per entry
