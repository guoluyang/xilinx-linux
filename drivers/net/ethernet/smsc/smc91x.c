--- conflicted
+++ resolved
@@ -2306,11 +2306,8 @@
 		if (!device_property_read_u32(&pdev->dev, "reg-shift",
 					      &val))
 			lp->io_shift = val;
-<<<<<<< HEAD
-=======
 		lp->cfg.pxa_u16_align4 =
 			device_property_read_bool(&pdev->dev, "pxa-u16-align4");
->>>>>>> 24b8d41d
 	}
 #endif
 
