--- conflicted
+++ resolved
@@ -1151,22 +1151,6 @@
 	spin_unlock_irqrestore(&pldat->lock, flags);
 }
 
-<<<<<<< HEAD
-static int lpc_eth_ioctl(struct net_device *ndev, struct ifreq *req, int cmd)
-{
-	struct phy_device *phydev = ndev->phydev;
-
-	if (!netif_running(ndev))
-		return -EINVAL;
-
-	if (!phydev)
-		return -ENODEV;
-
-	return phy_mii_ioctl(phydev, req, cmd);
-}
-
-=======
->>>>>>> 24b8d41d
 static int lpc_eth_open(struct net_device *ndev)
 {
 	struct netdata_local *pldat = netdev_priv(ndev);
@@ -1403,15 +1387,8 @@
 	netdev_info(ndev, "LPC mac at 0x%08lx irq %d\n",
 	       (unsigned long)res->start, ndev->irq);
 
-<<<<<<< HEAD
-	phydev = ndev->phydev;
-
-	device_init_wakeup(&pdev->dev, 1);
-	device_set_wakeup_enable(&pdev->dev, 0);
-=======
 	device_init_wakeup(dev, 1);
 	device_set_wakeup_enable(dev, 0);
->>>>>>> 24b8d41d
 
 	return 0;
 
