// SPDX-License-Identifier: GPL-2.0-or-later
/*
 * Driver for Marvell Discovery (MV643XX) and Marvell Orion ethernet ports
 * Copyright (C) 2002 Matthew Dharm <mdharm@momenco.com>
 *
 * Based on the 64360 driver from:
 * Copyright (C) 2002 Rabeeh Khoury <rabeeh@galileo.co.il>
 *		      Rabeeh Khoury <rabeeh@marvell.com>
 *
 * Copyright (C) 2003 PMC-Sierra, Inc.,
 *	written by Manish Lachwani
 *
 * Copyright (C) 2003 Ralf Baechle <ralf@linux-mips.org>
 *
 * Copyright (C) 2004-2006 MontaVista Software, Inc.
 *			   Dale Farnsworth <dale@farnsworth.org>
 *
 * Copyright (C) 2004 Steven J. Hill <sjhill1@rockwellcollins.com>
 *				     <sjhill@realitydiluted.com>
 *
 * Copyright (C) 2007-2008 Marvell Semiconductor
 *			   Lennert Buytenhek <buytenh@marvell.com>
 *
 * Copyright (C) 2013 Michael Stapelberg <michael@stapelberg.de>
 */

#define pr_fmt(fmt) KBUILD_MODNAME ": " fmt

#include <linux/init.h>
#include <linux/dma-mapping.h>
#include <linux/in.h>
#include <linux/ip.h>
#include <net/tso.h>
#include <linux/tcp.h>
#include <linux/udp.h>
#include <linux/etherdevice.h>
#include <linux/delay.h>
#include <linux/ethtool.h>
#include <linux/platform_device.h>
#include <linux/module.h>
#include <linux/kernel.h>
#include <linux/spinlock.h>
#include <linux/workqueue.h>
#include <linux/phy.h>
#include <linux/mv643xx_eth.h>
#include <linux/io.h>
#include <linux/interrupt.h>
#include <linux/types.h>
#include <linux/slab.h>
#include <linux/clk.h>
#include <linux/of.h>
#include <linux/of_irq.h>
#include <linux/of_net.h>
#include <linux/of_mdio.h>

static char mv643xx_eth_driver_name[] = "mv643xx_eth";
static char mv643xx_eth_driver_version[] = "1.4";


/*
 * Registers shared between all ports.
 */
#define PHY_ADDR			0x0000
#define WINDOW_BASE(w)			(0x0200 + ((w) << 3))
#define WINDOW_SIZE(w)			(0x0204 + ((w) << 3))
#define WINDOW_REMAP_HIGH(w)		(0x0280 + ((w) << 2))
#define WINDOW_BAR_ENABLE		0x0290
#define WINDOW_PROTECT(w)		(0x0294 + ((w) << 4))

/*
 * Main per-port registers.  These live at offset 0x0400 for
 * port #0, 0x0800 for port #1, and 0x0c00 for port #2.
 */
#define PORT_CONFIG			0x0000
#define  UNICAST_PROMISCUOUS_MODE	0x00000001
#define PORT_CONFIG_EXT			0x0004
#define MAC_ADDR_LOW			0x0014
#define MAC_ADDR_HIGH			0x0018
#define SDMA_CONFIG			0x001c
#define  TX_BURST_SIZE_16_64BIT		0x01000000
#define  TX_BURST_SIZE_4_64BIT		0x00800000
#define  BLM_TX_NO_SWAP			0x00000020
#define  BLM_RX_NO_SWAP			0x00000010
#define  RX_BURST_SIZE_16_64BIT		0x00000008
#define  RX_BURST_SIZE_4_64BIT		0x00000004
#define PORT_SERIAL_CONTROL		0x003c
#define  SET_MII_SPEED_TO_100		0x01000000
#define  SET_GMII_SPEED_TO_1000		0x00800000
#define  SET_FULL_DUPLEX_MODE		0x00200000
#define  MAX_RX_PACKET_9700BYTE		0x000a0000
#define  DISABLE_AUTO_NEG_SPEED_GMII	0x00002000
#define  DO_NOT_FORCE_LINK_FAIL		0x00000400
#define  SERIAL_PORT_CONTROL_RESERVED	0x00000200
#define  DISABLE_AUTO_NEG_FOR_FLOW_CTRL	0x00000008
#define  DISABLE_AUTO_NEG_FOR_DUPLEX	0x00000004
#define  FORCE_LINK_PASS		0x00000002
#define  SERIAL_PORT_ENABLE		0x00000001
#define PORT_STATUS			0x0044
#define  TX_FIFO_EMPTY			0x00000400
#define  TX_IN_PROGRESS			0x00000080
#define  PORT_SPEED_MASK		0x00000030
#define  PORT_SPEED_1000		0x00000010
#define  PORT_SPEED_100			0x00000020
#define  PORT_SPEED_10			0x00000000
#define  FLOW_CONTROL_ENABLED		0x00000008
#define  FULL_DUPLEX			0x00000004
#define  LINK_UP			0x00000002
#define TXQ_COMMAND			0x0048
#define TXQ_FIX_PRIO_CONF		0x004c
#define PORT_SERIAL_CONTROL1		0x004c
#define  CLK125_BYPASS_EN		0x00000010
#define TX_BW_RATE			0x0050
#define TX_BW_MTU			0x0058
#define TX_BW_BURST			0x005c
#define INT_CAUSE			0x0060
#define  INT_TX_END			0x07f80000
#define  INT_TX_END_0			0x00080000
#define  INT_RX				0x000003fc
#define  INT_RX_0			0x00000004
#define  INT_EXT			0x00000002
#define INT_CAUSE_EXT			0x0064
#define  INT_EXT_LINK_PHY		0x00110000
#define  INT_EXT_TX			0x000000ff
#define INT_MASK			0x0068
#define INT_MASK_EXT			0x006c
#define TX_FIFO_URGENT_THRESHOLD	0x0074
#define RX_DISCARD_FRAME_CNT		0x0084
#define RX_OVERRUN_FRAME_CNT		0x0088
#define TXQ_FIX_PRIO_CONF_MOVED		0x00dc
#define TX_BW_RATE_MOVED		0x00e0
#define TX_BW_MTU_MOVED			0x00e8
#define TX_BW_BURST_MOVED		0x00ec
#define RXQ_CURRENT_DESC_PTR(q)		(0x020c + ((q) << 4))
#define RXQ_COMMAND			0x0280
#define TXQ_CURRENT_DESC_PTR(q)		(0x02c0 + ((q) << 2))
#define TXQ_BW_TOKENS(q)		(0x0300 + ((q) << 4))
#define TXQ_BW_CONF(q)			(0x0304 + ((q) << 4))
#define TXQ_BW_WRR_CONF(q)		(0x0308 + ((q) << 4))

/*
 * Misc per-port registers.
 */
#define MIB_COUNTERS(p)			(0x1000 + ((p) << 7))
#define SPECIAL_MCAST_TABLE(p)		(0x1400 + ((p) << 10))
#define OTHER_MCAST_TABLE(p)		(0x1500 + ((p) << 10))
#define UNICAST_TABLE(p)		(0x1600 + ((p) << 10))


/*
 * SDMA configuration register default value.
 */
#if defined(__BIG_ENDIAN)
#define PORT_SDMA_CONFIG_DEFAULT_VALUE		\
		(RX_BURST_SIZE_4_64BIT	|	\
		 TX_BURST_SIZE_4_64BIT)
#elif defined(__LITTLE_ENDIAN)
#define PORT_SDMA_CONFIG_DEFAULT_VALUE		\
		(RX_BURST_SIZE_4_64BIT	|	\
		 BLM_RX_NO_SWAP		|	\
		 BLM_TX_NO_SWAP		|	\
		 TX_BURST_SIZE_4_64BIT)
#else
#error One of __BIG_ENDIAN or __LITTLE_ENDIAN must be defined
#endif


/*
 * Misc definitions.
 */
#define DEFAULT_RX_QUEUE_SIZE	128
#define DEFAULT_TX_QUEUE_SIZE	512
#define SKB_DMA_REALIGN		((PAGE_SIZE - NET_SKB_PAD) % SMP_CACHE_BYTES)

/* Max number of allowed TCP segments for software TSO */
#define MV643XX_MAX_TSO_SEGS 100
#define MV643XX_MAX_SKB_DESCS (MV643XX_MAX_TSO_SEGS * 2 + MAX_SKB_FRAGS)

#define IS_TSO_HEADER(txq, addr) \
	((addr >= txq->tso_hdrs_dma) && \
	 (addr < txq->tso_hdrs_dma + txq->tx_ring_size * TSO_HEADER_SIZE))

#define DESC_DMA_MAP_SINGLE 0
#define DESC_DMA_MAP_PAGE 1

/*
 * RX/TX descriptors.
 */
#if defined(__BIG_ENDIAN)
struct rx_desc {
	u16 byte_cnt;		/* Descriptor buffer byte count		*/
	u16 buf_size;		/* Buffer size				*/
	u32 cmd_sts;		/* Descriptor command status		*/
	u32 next_desc_ptr;	/* Next descriptor pointer		*/
	u32 buf_ptr;		/* Descriptor buffer pointer		*/
};

struct tx_desc {
	u16 byte_cnt;		/* buffer byte count			*/
	u16 l4i_chk;		/* CPU provided TCP checksum		*/
	u32 cmd_sts;		/* Command/status field			*/
	u32 next_desc_ptr;	/* Pointer to next descriptor		*/
	u32 buf_ptr;		/* pointer to buffer for this descriptor*/
};
#elif defined(__LITTLE_ENDIAN)
struct rx_desc {
	u32 cmd_sts;		/* Descriptor command status		*/
	u16 buf_size;		/* Buffer size				*/
	u16 byte_cnt;		/* Descriptor buffer byte count		*/
	u32 buf_ptr;		/* Descriptor buffer pointer		*/
	u32 next_desc_ptr;	/* Next descriptor pointer		*/
};

struct tx_desc {
	u32 cmd_sts;		/* Command/status field			*/
	u16 l4i_chk;		/* CPU provided TCP checksum		*/
	u16 byte_cnt;		/* buffer byte count			*/
	u32 buf_ptr;		/* pointer to buffer for this descriptor*/
	u32 next_desc_ptr;	/* Pointer to next descriptor		*/
};
#else
#error One of __BIG_ENDIAN or __LITTLE_ENDIAN must be defined
#endif

/* RX & TX descriptor command */
#define BUFFER_OWNED_BY_DMA		0x80000000

/* RX & TX descriptor status */
#define ERROR_SUMMARY			0x00000001

/* RX descriptor status */
#define LAYER_4_CHECKSUM_OK		0x40000000
#define RX_ENABLE_INTERRUPT		0x20000000
#define RX_FIRST_DESC			0x08000000
#define RX_LAST_DESC			0x04000000
#define RX_IP_HDR_OK			0x02000000
#define RX_PKT_IS_IPV4			0x01000000
#define RX_PKT_IS_ETHERNETV2		0x00800000
#define RX_PKT_LAYER4_TYPE_MASK		0x00600000
#define RX_PKT_LAYER4_TYPE_TCP_IPV4	0x00000000
#define RX_PKT_IS_VLAN_TAGGED		0x00080000

/* TX descriptor command */
#define TX_ENABLE_INTERRUPT		0x00800000
#define GEN_CRC				0x00400000
#define TX_FIRST_DESC			0x00200000
#define TX_LAST_DESC			0x00100000
#define ZERO_PADDING			0x00080000
#define GEN_IP_V4_CHECKSUM		0x00040000
#define GEN_TCP_UDP_CHECKSUM		0x00020000
#define UDP_FRAME			0x00010000
#define MAC_HDR_EXTRA_4_BYTES		0x00008000
#define GEN_TCP_UDP_CHK_FULL		0x00000400
#define MAC_HDR_EXTRA_8_BYTES		0x00000200

#define TX_IHL_SHIFT			11


/* global *******************************************************************/
struct mv643xx_eth_shared_private {
	/*
	 * Ethernet controller base address.
	 */
	void __iomem *base;

	/*
	 * Per-port MBUS window access register value.
	 */
	u32 win_protect;

	/*
	 * Hardware-specific parameters.
	 */
	int extended_rx_coal_limit;
	int tx_bw_control;
	int tx_csum_limit;
	struct clk *clk;
};

#define TX_BW_CONTROL_ABSENT		0
#define TX_BW_CONTROL_OLD_LAYOUT	1
#define TX_BW_CONTROL_NEW_LAYOUT	2

static int mv643xx_eth_open(struct net_device *dev);
static int mv643xx_eth_stop(struct net_device *dev);


/* per-port *****************************************************************/
struct mib_counters {
	u64 good_octets_received;
	u32 bad_octets_received;
	u32 internal_mac_transmit_err;
	u32 good_frames_received;
	u32 bad_frames_received;
	u32 broadcast_frames_received;
	u32 multicast_frames_received;
	u32 frames_64_octets;
	u32 frames_65_to_127_octets;
	u32 frames_128_to_255_octets;
	u32 frames_256_to_511_octets;
	u32 frames_512_to_1023_octets;
	u32 frames_1024_to_max_octets;
	u64 good_octets_sent;
	u32 good_frames_sent;
	u32 excessive_collision;
	u32 multicast_frames_sent;
	u32 broadcast_frames_sent;
	u32 unrec_mac_control_received;
	u32 fc_sent;
	u32 good_fc_received;
	u32 bad_fc_received;
	u32 undersize_received;
	u32 fragments_received;
	u32 oversize_received;
	u32 jabber_received;
	u32 mac_receive_error;
	u32 bad_crc_event;
	u32 collision;
	u32 late_collision;
	/* Non MIB hardware counters */
	u32 rx_discard;
	u32 rx_overrun;
};

struct rx_queue {
	int index;

	int rx_ring_size;

	int rx_desc_count;
	int rx_curr_desc;
	int rx_used_desc;

	struct rx_desc *rx_desc_area;
	dma_addr_t rx_desc_dma;
	int rx_desc_area_size;
	struct sk_buff **rx_skb;
};

struct tx_queue {
	int index;

	int tx_ring_size;

	int tx_desc_count;
	int tx_curr_desc;
	int tx_used_desc;

	int tx_stop_threshold;
	int tx_wake_threshold;

	char *tso_hdrs;
	dma_addr_t tso_hdrs_dma;

	struct tx_desc *tx_desc_area;
	char *tx_desc_mapping; /* array to track the type of the dma mapping */
	dma_addr_t tx_desc_dma;
	int tx_desc_area_size;

	struct sk_buff_head tx_skb;

	unsigned long tx_packets;
	unsigned long tx_bytes;
	unsigned long tx_dropped;
};

struct mv643xx_eth_private {
	struct mv643xx_eth_shared_private *shared;
	void __iomem *base;
	int port_num;

	struct net_device *dev;

	struct timer_list mib_counters_timer;
	spinlock_t mib_counters_lock;
	struct mib_counters mib_counters;

	struct work_struct tx_timeout_task;

	struct napi_struct napi;
	u32 int_mask;
	u8 oom;
	u8 work_link;
	u8 work_tx;
	u8 work_tx_end;
	u8 work_rx;
	u8 work_rx_refill;

	int skb_size;

	/*
	 * RX state.
	 */
	int rx_ring_size;
	unsigned long rx_desc_sram_addr;
	int rx_desc_sram_size;
	int rxq_count;
	struct timer_list rx_oom;
	struct rx_queue rxq[8];

	/*
	 * TX state.
	 */
	int tx_ring_size;
	unsigned long tx_desc_sram_addr;
	int tx_desc_sram_size;
	int txq_count;
	struct tx_queue txq[8];

	/*
	 * Hardware-specific parameters.
	 */
	struct clk *clk;
	unsigned int t_clk;
};


/* port register accessors **************************************************/
static inline u32 rdl(struct mv643xx_eth_private *mp, int offset)
{
	return readl(mp->shared->base + offset);
}

static inline u32 rdlp(struct mv643xx_eth_private *mp, int offset)
{
	return readl(mp->base + offset);
}

static inline void wrl(struct mv643xx_eth_private *mp, int offset, u32 data)
{
	writel(data, mp->shared->base + offset);
}

static inline void wrlp(struct mv643xx_eth_private *mp, int offset, u32 data)
{
	writel(data, mp->base + offset);
}


/* rxq/txq helper functions *************************************************/
static struct mv643xx_eth_private *rxq_to_mp(struct rx_queue *rxq)
{
	return container_of(rxq, struct mv643xx_eth_private, rxq[rxq->index]);
}

static struct mv643xx_eth_private *txq_to_mp(struct tx_queue *txq)
{
	return container_of(txq, struct mv643xx_eth_private, txq[txq->index]);
}

static void rxq_enable(struct rx_queue *rxq)
{
	struct mv643xx_eth_private *mp = rxq_to_mp(rxq);
	wrlp(mp, RXQ_COMMAND, 1 << rxq->index);
}

static void rxq_disable(struct rx_queue *rxq)
{
	struct mv643xx_eth_private *mp = rxq_to_mp(rxq);
	u8 mask = 1 << rxq->index;

	wrlp(mp, RXQ_COMMAND, mask << 8);
	while (rdlp(mp, RXQ_COMMAND) & mask)
		udelay(10);
}

static void txq_reset_hw_ptr(struct tx_queue *txq)
{
	struct mv643xx_eth_private *mp = txq_to_mp(txq);
	u32 addr;

	addr = (u32)txq->tx_desc_dma;
	addr += txq->tx_curr_desc * sizeof(struct tx_desc);
	wrlp(mp, TXQ_CURRENT_DESC_PTR(txq->index), addr);
}

static void txq_enable(struct tx_queue *txq)
{
	struct mv643xx_eth_private *mp = txq_to_mp(txq);
	wrlp(mp, TXQ_COMMAND, 1 << txq->index);
}

static void txq_disable(struct tx_queue *txq)
{
	struct mv643xx_eth_private *mp = txq_to_mp(txq);
	u8 mask = 1 << txq->index;

	wrlp(mp, TXQ_COMMAND, mask << 8);
	while (rdlp(mp, TXQ_COMMAND) & mask)
		udelay(10);
}

static void txq_maybe_wake(struct tx_queue *txq)
{
	struct mv643xx_eth_private *mp = txq_to_mp(txq);
	struct netdev_queue *nq = netdev_get_tx_queue(mp->dev, txq->index);

	if (netif_tx_queue_stopped(nq)) {
		__netif_tx_lock(nq, smp_processor_id());
		if (txq->tx_desc_count <= txq->tx_wake_threshold)
			netif_tx_wake_queue(nq);
		__netif_tx_unlock(nq);
	}
}

static int rxq_process(struct rx_queue *rxq, int budget)
{
	struct mv643xx_eth_private *mp = rxq_to_mp(rxq);
	struct net_device_stats *stats = &mp->dev->stats;
	int rx;

	rx = 0;
	while (rx < budget && rxq->rx_desc_count) {
		struct rx_desc *rx_desc;
		unsigned int cmd_sts;
		struct sk_buff *skb;
		u16 byte_cnt;

		rx_desc = &rxq->rx_desc_area[rxq->rx_curr_desc];

		cmd_sts = rx_desc->cmd_sts;
		if (cmd_sts & BUFFER_OWNED_BY_DMA)
			break;
		rmb();

		skb = rxq->rx_skb[rxq->rx_curr_desc];
		rxq->rx_skb[rxq->rx_curr_desc] = NULL;

		rxq->rx_curr_desc++;
		if (rxq->rx_curr_desc == rxq->rx_ring_size)
			rxq->rx_curr_desc = 0;

		dma_unmap_single(mp->dev->dev.parent, rx_desc->buf_ptr,
				 rx_desc->buf_size, DMA_FROM_DEVICE);
		rxq->rx_desc_count--;
		rx++;

		mp->work_rx_refill |= 1 << rxq->index;

		byte_cnt = rx_desc->byte_cnt;

		/*
		 * Update statistics.
		 *
		 * Note that the descriptor byte count includes 2 dummy
		 * bytes automatically inserted by the hardware at the
		 * start of the packet (which we don't count), and a 4
		 * byte CRC at the end of the packet (which we do count).
		 */
		stats->rx_packets++;
		stats->rx_bytes += byte_cnt - 2;

		/*
		 * In case we received a packet without first / last bits
		 * on, or the error summary bit is set, the packet needs
		 * to be dropped.
		 */
		if ((cmd_sts & (RX_FIRST_DESC | RX_LAST_DESC | ERROR_SUMMARY))
			!= (RX_FIRST_DESC | RX_LAST_DESC))
			goto err;

		/*
		 * The -4 is for the CRC in the trailer of the
		 * received packet
		 */
		skb_put(skb, byte_cnt - 2 - 4);

		if (cmd_sts & LAYER_4_CHECKSUM_OK)
			skb->ip_summed = CHECKSUM_UNNECESSARY;
		skb->protocol = eth_type_trans(skb, mp->dev);

		napi_gro_receive(&mp->napi, skb);

		continue;

err:
		stats->rx_dropped++;

		if ((cmd_sts & (RX_FIRST_DESC | RX_LAST_DESC)) !=
			(RX_FIRST_DESC | RX_LAST_DESC)) {
			if (net_ratelimit())
				netdev_err(mp->dev,
					   "received packet spanning multiple descriptors\n");
		}

		if (cmd_sts & ERROR_SUMMARY)
			stats->rx_errors++;

		dev_kfree_skb(skb);
	}

	if (rx < budget)
		mp->work_rx &= ~(1 << rxq->index);

	return rx;
}

static int rxq_refill(struct rx_queue *rxq, int budget)
{
	struct mv643xx_eth_private *mp = rxq_to_mp(rxq);
	int refilled;

	refilled = 0;
	while (refilled < budget && rxq->rx_desc_count < rxq->rx_ring_size) {
		struct sk_buff *skb;
		int rx;
		struct rx_desc *rx_desc;
		int size;

		skb = netdev_alloc_skb(mp->dev, mp->skb_size);

		if (skb == NULL) {
			mp->oom = 1;
			goto oom;
		}

		if (SKB_DMA_REALIGN)
			skb_reserve(skb, SKB_DMA_REALIGN);

		refilled++;
		rxq->rx_desc_count++;

		rx = rxq->rx_used_desc++;
		if (rxq->rx_used_desc == rxq->rx_ring_size)
			rxq->rx_used_desc = 0;

		rx_desc = rxq->rx_desc_area + rx;

		size = skb_end_pointer(skb) - skb->data;
		rx_desc->buf_ptr = dma_map_single(mp->dev->dev.parent,
						  skb->data, size,
						  DMA_FROM_DEVICE);
		rx_desc->buf_size = size;
		rxq->rx_skb[rx] = skb;
		wmb();
		rx_desc->cmd_sts = BUFFER_OWNED_BY_DMA | RX_ENABLE_INTERRUPT;
		wmb();

		/*
		 * The hardware automatically prepends 2 bytes of
		 * dummy data to each received packet, so that the
		 * IP header ends up 16-byte aligned.
		 */
		skb_reserve(skb, 2);
	}

	if (refilled < budget)
		mp->work_rx_refill &= ~(1 << rxq->index);

oom:
	return refilled;
}


/* tx ***********************************************************************/
static inline unsigned int has_tiny_unaligned_frags(struct sk_buff *skb)
{
	int frag;

	for (frag = 0; frag < skb_shinfo(skb)->nr_frags; frag++) {
		const skb_frag_t *fragp = &skb_shinfo(skb)->frags[frag];

		if (skb_frag_size(fragp) <= 8 && skb_frag_off(fragp) & 7)
			return 1;
	}

	return 0;
}

static int skb_tx_csum(struct mv643xx_eth_private *mp, struct sk_buff *skb,
		       u16 *l4i_chk, u32 *command, int length)
{
	int ret;
	u32 cmd = 0;

	if (skb->ip_summed == CHECKSUM_PARTIAL) {
		int hdr_len;
		int tag_bytes;

		BUG_ON(skb->protocol != htons(ETH_P_IP) &&
		       skb->protocol != htons(ETH_P_8021Q));

		hdr_len = (void *)ip_hdr(skb) - (void *)skb->data;
		tag_bytes = hdr_len - ETH_HLEN;

		if (length - hdr_len > mp->shared->tx_csum_limit ||
		    unlikely(tag_bytes & ~12)) {
			ret = skb_checksum_help(skb);
			if (!ret)
				goto no_csum;
			return ret;
		}

		if (tag_bytes & 4)
			cmd |= MAC_HDR_EXTRA_4_BYTES;
		if (tag_bytes & 8)
			cmd |= MAC_HDR_EXTRA_8_BYTES;

		cmd |= GEN_TCP_UDP_CHECKSUM | GEN_TCP_UDP_CHK_FULL |
			   GEN_IP_V4_CHECKSUM   |
			   ip_hdr(skb)->ihl << TX_IHL_SHIFT;

		/* TODO: Revisit this. With the usage of GEN_TCP_UDP_CHK_FULL
		 * it seems we don't need to pass the initial checksum. */
		switch (ip_hdr(skb)->protocol) {
		case IPPROTO_UDP:
			cmd |= UDP_FRAME;
			*l4i_chk = 0;
			break;
		case IPPROTO_TCP:
			*l4i_chk = 0;
			break;
		default:
			WARN(1, "protocol not supported");
		}
	} else {
no_csum:
		/* Errata BTS #50, IHL must be 5 if no HW checksum */
		cmd |= 5 << TX_IHL_SHIFT;
	}
	*command = cmd;
	return 0;
}

static inline int
txq_put_data_tso(struct net_device *dev, struct tx_queue *txq,
		 struct sk_buff *skb, char *data, int length,
		 bool last_tcp, bool is_last)
{
	int tx_index;
	u32 cmd_sts;
	struct tx_desc *desc;

	tx_index = txq->tx_curr_desc++;
	if (txq->tx_curr_desc == txq->tx_ring_size)
		txq->tx_curr_desc = 0;
	desc = &txq->tx_desc_area[tx_index];
	txq->tx_desc_mapping[tx_index] = DESC_DMA_MAP_SINGLE;

	desc->l4i_chk = 0;
	desc->byte_cnt = length;

	if (length <= 8 && (uintptr_t)data & 0x7) {
		/* Copy unaligned small data fragment to TSO header data area */
		memcpy(txq->tso_hdrs + tx_index * TSO_HEADER_SIZE,
		       data, length);
		desc->buf_ptr = txq->tso_hdrs_dma
			+ tx_index * TSO_HEADER_SIZE;
	} else {
		/* Alignment is okay, map buffer and hand off to hardware */
		txq->tx_desc_mapping[tx_index] = DESC_DMA_MAP_SINGLE;
		desc->buf_ptr = dma_map_single(dev->dev.parent, data,
			length, DMA_TO_DEVICE);
		if (unlikely(dma_mapping_error(dev->dev.parent,
					       desc->buf_ptr))) {
			WARN(1, "dma_map_single failed!\n");
			return -ENOMEM;
		}
	}

	cmd_sts = BUFFER_OWNED_BY_DMA;
	if (last_tcp) {
		/* last descriptor in the TCP packet */
		cmd_sts |= ZERO_PADDING | TX_LAST_DESC;
		/* last descriptor in SKB */
		if (is_last)
			cmd_sts |= TX_ENABLE_INTERRUPT;
	}
	desc->cmd_sts = cmd_sts;
	return 0;
}

static inline void
txq_put_hdr_tso(struct sk_buff *skb, struct tx_queue *txq, int length,
		u32 *first_cmd_sts, bool first_desc)
{
	struct mv643xx_eth_private *mp = txq_to_mp(txq);
	int hdr_len = skb_transport_offset(skb) + tcp_hdrlen(skb);
	int tx_index;
	struct tx_desc *desc;
	int ret;
	u32 cmd_csum = 0;
	u16 l4i_chk = 0;
	u32 cmd_sts;

	tx_index = txq->tx_curr_desc;
	desc = &txq->tx_desc_area[tx_index];

	ret = skb_tx_csum(mp, skb, &l4i_chk, &cmd_csum, length);
	if (ret)
		WARN(1, "failed to prepare checksum!");

	/* Should we set this? Can't use the value from skb_tx_csum()
	 * as it's not the correct initial L4 checksum to use. */
	desc->l4i_chk = 0;

	desc->byte_cnt = hdr_len;
	desc->buf_ptr = txq->tso_hdrs_dma +
			txq->tx_curr_desc * TSO_HEADER_SIZE;
	cmd_sts = cmd_csum | BUFFER_OWNED_BY_DMA  | TX_FIRST_DESC |
				   GEN_CRC;

	/* Defer updating the first command descriptor until all
	 * following descriptors have been written.
	 */
	if (first_desc)
		*first_cmd_sts = cmd_sts;
	else
		desc->cmd_sts = cmd_sts;

	txq->tx_curr_desc++;
	if (txq->tx_curr_desc == txq->tx_ring_size)
		txq->tx_curr_desc = 0;
}

static int txq_submit_tso(struct tx_queue *txq, struct sk_buff *skb,
			  struct net_device *dev)
{
	struct mv643xx_eth_private *mp = txq_to_mp(txq);
	int hdr_len, total_len, data_left, ret;
	int desc_count = 0;
	struct tso_t tso;
	struct tx_desc *first_tx_desc;
	u32 first_cmd_sts = 0;

	/* Count needed descriptors */
	if ((txq->tx_desc_count + tso_count_descs(skb)) >= txq->tx_ring_size) {
		netdev_dbg(dev, "not enough descriptors for TSO!\n");
		return -EBUSY;
	}

	first_tx_desc = &txq->tx_desc_area[txq->tx_curr_desc];

	/* Initialize the TSO handler, and prepare the first payload */
	hdr_len = tso_start(skb, &tso);

	total_len = skb->len - hdr_len;
	while (total_len > 0) {
		bool first_desc = (desc_count == 0);
		char *hdr;

		data_left = min_t(int, skb_shinfo(skb)->gso_size, total_len);
		total_len -= data_left;
		desc_count++;

		/* prepare packet headers: MAC + IP + TCP */
		hdr = txq->tso_hdrs + txq->tx_curr_desc * TSO_HEADER_SIZE;
		tso_build_hdr(skb, hdr, &tso, data_left, total_len == 0);
		txq_put_hdr_tso(skb, txq, data_left, &first_cmd_sts,
				first_desc);

		while (data_left > 0) {
			int size;
			desc_count++;

			size = min_t(int, tso.size, data_left);
			ret = txq_put_data_tso(dev, txq, skb, tso.data, size,
					       size == data_left,
					       total_len == 0);
			if (ret)
				goto err_release;
			data_left -= size;
			tso_build_data(skb, &tso, size);
		}
	}

	__skb_queue_tail(&txq->tx_skb, skb);
	skb_tx_timestamp(skb);

	/* ensure all other descriptors are written before first cmd_sts */
	wmb();
	first_tx_desc->cmd_sts = first_cmd_sts;

	/* clear TX_END status */
	mp->work_tx_end &= ~(1 << txq->index);

	/* ensure all descriptors are written before poking hardware */
	wmb();
	txq_enable(txq);
	txq->tx_desc_count += desc_count;
	return 0;
err_release:
	/* TODO: Release all used data descriptors; header descriptors must not
	 * be DMA-unmapped.
	 */
	return ret;
}

static void txq_submit_frag_skb(struct tx_queue *txq, struct sk_buff *skb)
{
	struct mv643xx_eth_private *mp = txq_to_mp(txq);
	int nr_frags = skb_shinfo(skb)->nr_frags;
	int frag;

	for (frag = 0; frag < nr_frags; frag++) {
		skb_frag_t *this_frag;
		int tx_index;
		struct tx_desc *desc;

		this_frag = &skb_shinfo(skb)->frags[frag];
		tx_index = txq->tx_curr_desc++;
		if (txq->tx_curr_desc == txq->tx_ring_size)
			txq->tx_curr_desc = 0;
		desc = &txq->tx_desc_area[tx_index];
		txq->tx_desc_mapping[tx_index] = DESC_DMA_MAP_PAGE;

		/*
		 * The last fragment will generate an interrupt
		 * which will free the skb on TX completion.
		 */
		if (frag == nr_frags - 1) {
			desc->cmd_sts = BUFFER_OWNED_BY_DMA |
					ZERO_PADDING | TX_LAST_DESC |
					TX_ENABLE_INTERRUPT;
		} else {
			desc->cmd_sts = BUFFER_OWNED_BY_DMA;
		}

		desc->l4i_chk = 0;
		desc->byte_cnt = skb_frag_size(this_frag);
		desc->buf_ptr = skb_frag_dma_map(mp->dev->dev.parent,
						 this_frag, 0, desc->byte_cnt,
						 DMA_TO_DEVICE);
	}
}

static int txq_submit_skb(struct tx_queue *txq, struct sk_buff *skb,
			  struct net_device *dev)
{
	struct mv643xx_eth_private *mp = txq_to_mp(txq);
	int nr_frags = skb_shinfo(skb)->nr_frags;
	int tx_index;
	struct tx_desc *desc;
	u32 cmd_sts;
	u16 l4i_chk;
	int length, ret;

	cmd_sts = 0;
	l4i_chk = 0;

	if (txq->tx_ring_size - txq->tx_desc_count < MAX_SKB_FRAGS + 1) {
		if (net_ratelimit())
			netdev_err(dev, "tx queue full?!\n");
		return -EBUSY;
	}

	ret = skb_tx_csum(mp, skb, &l4i_chk, &cmd_sts, skb->len);
	if (ret)
		return ret;
	cmd_sts |= TX_FIRST_DESC | GEN_CRC | BUFFER_OWNED_BY_DMA;

	tx_index = txq->tx_curr_desc++;
	if (txq->tx_curr_desc == txq->tx_ring_size)
		txq->tx_curr_desc = 0;
	desc = &txq->tx_desc_area[tx_index];
	txq->tx_desc_mapping[tx_index] = DESC_DMA_MAP_SINGLE;

	if (nr_frags) {
		txq_submit_frag_skb(txq, skb);
		length = skb_headlen(skb);
	} else {
		cmd_sts |= ZERO_PADDING | TX_LAST_DESC | TX_ENABLE_INTERRUPT;
		length = skb->len;
	}

	desc->l4i_chk = l4i_chk;
	desc->byte_cnt = length;
	desc->buf_ptr = dma_map_single(mp->dev->dev.parent, skb->data,
				       length, DMA_TO_DEVICE);

	__skb_queue_tail(&txq->tx_skb, skb);

	skb_tx_timestamp(skb);

	/* ensure all other descriptors are written before first cmd_sts */
	wmb();
	desc->cmd_sts = cmd_sts;

	/* clear TX_END status */
	mp->work_tx_end &= ~(1 << txq->index);

	/* ensure all descriptors are written before poking hardware */
	wmb();
	txq_enable(txq);

	txq->tx_desc_count += nr_frags + 1;

	return 0;
}

static netdev_tx_t mv643xx_eth_xmit(struct sk_buff *skb, struct net_device *dev)
{
	struct mv643xx_eth_private *mp = netdev_priv(dev);
	int length, queue, ret;
	struct tx_queue *txq;
	struct netdev_queue *nq;

	queue = skb_get_queue_mapping(skb);
	txq = mp->txq + queue;
	nq = netdev_get_tx_queue(dev, queue);

	if (has_tiny_unaligned_frags(skb) && __skb_linearize(skb)) {
		netdev_printk(KERN_DEBUG, dev,
			      "failed to linearize skb with tiny unaligned fragment\n");
		return NETDEV_TX_BUSY;
	}

	length = skb->len;

	if (skb_is_gso(skb))
		ret = txq_submit_tso(txq, skb, dev);
	else
		ret = txq_submit_skb(txq, skb, dev);
	if (!ret) {
		txq->tx_bytes += length;
		txq->tx_packets++;

		if (txq->tx_desc_count >= txq->tx_stop_threshold)
			netif_tx_stop_queue(nq);
	} else {
		txq->tx_dropped++;
		dev_kfree_skb_any(skb);
	}

	return NETDEV_TX_OK;
}


/* tx napi ******************************************************************/
static void txq_kick(struct tx_queue *txq)
{
	struct mv643xx_eth_private *mp = txq_to_mp(txq);
	struct netdev_queue *nq = netdev_get_tx_queue(mp->dev, txq->index);
	u32 hw_desc_ptr;
	u32 expected_ptr;

	__netif_tx_lock(nq, smp_processor_id());

	if (rdlp(mp, TXQ_COMMAND) & (1 << txq->index))
		goto out;

	hw_desc_ptr = rdlp(mp, TXQ_CURRENT_DESC_PTR(txq->index));
	expected_ptr = (u32)txq->tx_desc_dma +
				txq->tx_curr_desc * sizeof(struct tx_desc);

	if (hw_desc_ptr != expected_ptr)
		txq_enable(txq);

out:
	__netif_tx_unlock(nq);

	mp->work_tx_end &= ~(1 << txq->index);
}

static int txq_reclaim(struct tx_queue *txq, int budget, int force)
{
	struct mv643xx_eth_private *mp = txq_to_mp(txq);
	struct netdev_queue *nq = netdev_get_tx_queue(mp->dev, txq->index);
	int reclaimed;

	__netif_tx_lock_bh(nq);

	reclaimed = 0;
	while (reclaimed < budget && txq->tx_desc_count > 0) {
		int tx_index;
		struct tx_desc *desc;
		u32 cmd_sts;
		char desc_dma_map;

		tx_index = txq->tx_used_desc;
		desc = &txq->tx_desc_area[tx_index];
		desc_dma_map = txq->tx_desc_mapping[tx_index];

		cmd_sts = desc->cmd_sts;

		if (cmd_sts & BUFFER_OWNED_BY_DMA) {
			if (!force)
				break;
			desc->cmd_sts = cmd_sts & ~BUFFER_OWNED_BY_DMA;
		}

		txq->tx_used_desc = tx_index + 1;
		if (txq->tx_used_desc == txq->tx_ring_size)
			txq->tx_used_desc = 0;

		reclaimed++;
		txq->tx_desc_count--;

		if (!IS_TSO_HEADER(txq, desc->buf_ptr)) {

			if (desc_dma_map == DESC_DMA_MAP_PAGE)
				dma_unmap_page(mp->dev->dev.parent,
					       desc->buf_ptr,
					       desc->byte_cnt,
					       DMA_TO_DEVICE);
			else
				dma_unmap_single(mp->dev->dev.parent,
						 desc->buf_ptr,
						 desc->byte_cnt,
						 DMA_TO_DEVICE);
		}

		if (cmd_sts & TX_ENABLE_INTERRUPT) {
			struct sk_buff *skb = __skb_dequeue(&txq->tx_skb);

			if (!WARN_ON(!skb))
				dev_consume_skb_any(skb);
		}

		if (cmd_sts & ERROR_SUMMARY) {
			netdev_info(mp->dev, "tx error\n");
			mp->dev->stats.tx_errors++;
		}

	}

	__netif_tx_unlock_bh(nq);

	if (reclaimed < budget)
		mp->work_tx &= ~(1 << txq->index);

	return reclaimed;
}


/* tx rate control **********************************************************/
/*
 * Set total maximum TX rate (shared by all TX queues for this port)
 * to 'rate' bits per second, with a maximum burst of 'burst' bytes.
 */
static void tx_set_rate(struct mv643xx_eth_private *mp, int rate, int burst)
{
	int token_rate;
	int mtu;
	int bucket_size;

	token_rate = ((rate / 1000) * 64) / (mp->t_clk / 1000);
	if (token_rate > 1023)
		token_rate = 1023;

	mtu = (mp->dev->mtu + 255) >> 8;
	if (mtu > 63)
		mtu = 63;

	bucket_size = (burst + 255) >> 8;
	if (bucket_size > 65535)
		bucket_size = 65535;

	switch (mp->shared->tx_bw_control) {
	case TX_BW_CONTROL_OLD_LAYOUT:
		wrlp(mp, TX_BW_RATE, token_rate);
		wrlp(mp, TX_BW_MTU, mtu);
		wrlp(mp, TX_BW_BURST, bucket_size);
		break;
	case TX_BW_CONTROL_NEW_LAYOUT:
		wrlp(mp, TX_BW_RATE_MOVED, token_rate);
		wrlp(mp, TX_BW_MTU_MOVED, mtu);
		wrlp(mp, TX_BW_BURST_MOVED, bucket_size);
		break;
	}
}

static void txq_set_rate(struct tx_queue *txq, int rate, int burst)
{
	struct mv643xx_eth_private *mp = txq_to_mp(txq);
	int token_rate;
	int bucket_size;

	token_rate = ((rate / 1000) * 64) / (mp->t_clk / 1000);
	if (token_rate > 1023)
		token_rate = 1023;

	bucket_size = (burst + 255) >> 8;
	if (bucket_size > 65535)
		bucket_size = 65535;

	wrlp(mp, TXQ_BW_TOKENS(txq->index), token_rate << 14);
	wrlp(mp, TXQ_BW_CONF(txq->index), (bucket_size << 10) | token_rate);
}

static void txq_set_fixed_prio_mode(struct tx_queue *txq)
{
	struct mv643xx_eth_private *mp = txq_to_mp(txq);
	int off;
	u32 val;

	/*
	 * Turn on fixed priority mode.
	 */
	off = 0;
	switch (mp->shared->tx_bw_control) {
	case TX_BW_CONTROL_OLD_LAYOUT:
		off = TXQ_FIX_PRIO_CONF;
		break;
	case TX_BW_CONTROL_NEW_LAYOUT:
		off = TXQ_FIX_PRIO_CONF_MOVED;
		break;
	}

	if (off) {
		val = rdlp(mp, off);
		val |= 1 << txq->index;
		wrlp(mp, off, val);
	}
}


/* mii management interface *************************************************/
static void mv643xx_eth_adjust_link(struct net_device *dev)
{
	struct mv643xx_eth_private *mp = netdev_priv(dev);
	u32 pscr = rdlp(mp, PORT_SERIAL_CONTROL);
	u32 autoneg_disable = FORCE_LINK_PASS |
	             DISABLE_AUTO_NEG_SPEED_GMII |
		     DISABLE_AUTO_NEG_FOR_FLOW_CTRL |
		     DISABLE_AUTO_NEG_FOR_DUPLEX;

	if (dev->phydev->autoneg == AUTONEG_ENABLE) {
		/* enable auto negotiation */
		pscr &= ~autoneg_disable;
		goto out_write;
	}

	pscr |= autoneg_disable;

	if (dev->phydev->speed == SPEED_1000) {
		/* force gigabit, half duplex not supported */
		pscr |= SET_GMII_SPEED_TO_1000;
		pscr |= SET_FULL_DUPLEX_MODE;
		goto out_write;
	}

	pscr &= ~SET_GMII_SPEED_TO_1000;

	if (dev->phydev->speed == SPEED_100)
		pscr |= SET_MII_SPEED_TO_100;
	else
		pscr &= ~SET_MII_SPEED_TO_100;

	if (dev->phydev->duplex == DUPLEX_FULL)
		pscr |= SET_FULL_DUPLEX_MODE;
	else
		pscr &= ~SET_FULL_DUPLEX_MODE;

out_write:
	wrlp(mp, PORT_SERIAL_CONTROL, pscr);
}

/* statistics ***************************************************************/
static struct net_device_stats *mv643xx_eth_get_stats(struct net_device *dev)
{
	struct mv643xx_eth_private *mp = netdev_priv(dev);
	struct net_device_stats *stats = &dev->stats;
	unsigned long tx_packets = 0;
	unsigned long tx_bytes = 0;
	unsigned long tx_dropped = 0;
	int i;

	for (i = 0; i < mp->txq_count; i++) {
		struct tx_queue *txq = mp->txq + i;

		tx_packets += txq->tx_packets;
		tx_bytes += txq->tx_bytes;
		tx_dropped += txq->tx_dropped;
	}

	stats->tx_packets = tx_packets;
	stats->tx_bytes = tx_bytes;
	stats->tx_dropped = tx_dropped;

	return stats;
}

static inline u32 mib_read(struct mv643xx_eth_private *mp, int offset)
{
	return rdl(mp, MIB_COUNTERS(mp->port_num) + offset);
}

static void mib_counters_clear(struct mv643xx_eth_private *mp)
{
	int i;

	for (i = 0; i < 0x80; i += 4)
		mib_read(mp, i);

	/* Clear non MIB hw counters also */
	rdlp(mp, RX_DISCARD_FRAME_CNT);
	rdlp(mp, RX_OVERRUN_FRAME_CNT);
}

static void mib_counters_update(struct mv643xx_eth_private *mp)
{
	struct mib_counters *p = &mp->mib_counters;

	spin_lock_bh(&mp->mib_counters_lock);
	p->good_octets_received += mib_read(mp, 0x00);
	p->bad_octets_received += mib_read(mp, 0x08);
	p->internal_mac_transmit_err += mib_read(mp, 0x0c);
	p->good_frames_received += mib_read(mp, 0x10);
	p->bad_frames_received += mib_read(mp, 0x14);
	p->broadcast_frames_received += mib_read(mp, 0x18);
	p->multicast_frames_received += mib_read(mp, 0x1c);
	p->frames_64_octets += mib_read(mp, 0x20);
	p->frames_65_to_127_octets += mib_read(mp, 0x24);
	p->frames_128_to_255_octets += mib_read(mp, 0x28);
	p->frames_256_to_511_octets += mib_read(mp, 0x2c);
	p->frames_512_to_1023_octets += mib_read(mp, 0x30);
	p->frames_1024_to_max_octets += mib_read(mp, 0x34);
	p->good_octets_sent += mib_read(mp, 0x38);
	p->good_frames_sent += mib_read(mp, 0x40);
	p->excessive_collision += mib_read(mp, 0x44);
	p->multicast_frames_sent += mib_read(mp, 0x48);
	p->broadcast_frames_sent += mib_read(mp, 0x4c);
	p->unrec_mac_control_received += mib_read(mp, 0x50);
	p->fc_sent += mib_read(mp, 0x54);
	p->good_fc_received += mib_read(mp, 0x58);
	p->bad_fc_received += mib_read(mp, 0x5c);
	p->undersize_received += mib_read(mp, 0x60);
	p->fragments_received += mib_read(mp, 0x64);
	p->oversize_received += mib_read(mp, 0x68);
	p->jabber_received += mib_read(mp, 0x6c);
	p->mac_receive_error += mib_read(mp, 0x70);
	p->bad_crc_event += mib_read(mp, 0x74);
	p->collision += mib_read(mp, 0x78);
	p->late_collision += mib_read(mp, 0x7c);
	/* Non MIB hardware counters */
	p->rx_discard += rdlp(mp, RX_DISCARD_FRAME_CNT);
	p->rx_overrun += rdlp(mp, RX_OVERRUN_FRAME_CNT);
	spin_unlock_bh(&mp->mib_counters_lock);
}

static void mib_counters_timer_wrapper(struct timer_list *t)
{
	struct mv643xx_eth_private *mp = from_timer(mp, t, mib_counters_timer);
	mib_counters_update(mp);
	mod_timer(&mp->mib_counters_timer, jiffies + 30 * HZ);
}


/* interrupt coalescing *****************************************************/
/*
 * Hardware coalescing parameters are set in units of 64 t_clk
 * cycles.  I.e.:
 *
 *	coal_delay_in_usec = 64000000 * register_value / t_clk_rate
 *
 *	register_value = coal_delay_in_usec * t_clk_rate / 64000000
 *
 * In the ->set*() methods, we round the computed register value
 * to the nearest integer.
 */
static unsigned int get_rx_coal(struct mv643xx_eth_private *mp)
{
	u32 val = rdlp(mp, SDMA_CONFIG);
	u64 temp;

	if (mp->shared->extended_rx_coal_limit)
		temp = ((val & 0x02000000) >> 10) | ((val & 0x003fff80) >> 7);
	else
		temp = (val & 0x003fff00) >> 8;

	temp *= 64000000;
	temp += mp->t_clk / 2;
	do_div(temp, mp->t_clk);

	return (unsigned int)temp;
}

static void set_rx_coal(struct mv643xx_eth_private *mp, unsigned int usec)
{
	u64 temp;
	u32 val;

	temp = (u64)usec * mp->t_clk;
	temp += 31999999;
	do_div(temp, 64000000);

	val = rdlp(mp, SDMA_CONFIG);
	if (mp->shared->extended_rx_coal_limit) {
		if (temp > 0xffff)
			temp = 0xffff;
		val &= ~0x023fff80;
		val |= (temp & 0x8000) << 10;
		val |= (temp & 0x7fff) << 7;
	} else {
		if (temp > 0x3fff)
			temp = 0x3fff;
		val &= ~0x003fff00;
		val |= (temp & 0x3fff) << 8;
	}
	wrlp(mp, SDMA_CONFIG, val);
}

static unsigned int get_tx_coal(struct mv643xx_eth_private *mp)
{
	u64 temp;

	temp = (rdlp(mp, TX_FIFO_URGENT_THRESHOLD) & 0x3fff0) >> 4;
	temp *= 64000000;
	temp += mp->t_clk / 2;
	do_div(temp, mp->t_clk);

	return (unsigned int)temp;
}

static void set_tx_coal(struct mv643xx_eth_private *mp, unsigned int usec)
{
	u64 temp;

	temp = (u64)usec * mp->t_clk;
	temp += 31999999;
	do_div(temp, 64000000);

	if (temp > 0x3fff)
		temp = 0x3fff;

	wrlp(mp, TX_FIFO_URGENT_THRESHOLD, temp << 4);
}


/* ethtool ******************************************************************/
struct mv643xx_eth_stats {
	char stat_string[ETH_GSTRING_LEN];
	int sizeof_stat;
	int netdev_off;
	int mp_off;
};

#define SSTAT(m)						\
	{ #m, sizeof_field(struct net_device_stats, m),		\
	  offsetof(struct net_device, stats.m), -1 }

#define MIBSTAT(m)						\
	{ #m, sizeof_field(struct mib_counters, m),		\
	  -1, offsetof(struct mv643xx_eth_private, mib_counters.m) }

static const struct mv643xx_eth_stats mv643xx_eth_stats[] = {
	SSTAT(rx_packets),
	SSTAT(tx_packets),
	SSTAT(rx_bytes),
	SSTAT(tx_bytes),
	SSTAT(rx_errors),
	SSTAT(tx_errors),
	SSTAT(rx_dropped),
	SSTAT(tx_dropped),
	MIBSTAT(good_octets_received),
	MIBSTAT(bad_octets_received),
	MIBSTAT(internal_mac_transmit_err),
	MIBSTAT(good_frames_received),
	MIBSTAT(bad_frames_received),
	MIBSTAT(broadcast_frames_received),
	MIBSTAT(multicast_frames_received),
	MIBSTAT(frames_64_octets),
	MIBSTAT(frames_65_to_127_octets),
	MIBSTAT(frames_128_to_255_octets),
	MIBSTAT(frames_256_to_511_octets),
	MIBSTAT(frames_512_to_1023_octets),
	MIBSTAT(frames_1024_to_max_octets),
	MIBSTAT(good_octets_sent),
	MIBSTAT(good_frames_sent),
	MIBSTAT(excessive_collision),
	MIBSTAT(multicast_frames_sent),
	MIBSTAT(broadcast_frames_sent),
	MIBSTAT(unrec_mac_control_received),
	MIBSTAT(fc_sent),
	MIBSTAT(good_fc_received),
	MIBSTAT(bad_fc_received),
	MIBSTAT(undersize_received),
	MIBSTAT(fragments_received),
	MIBSTAT(oversize_received),
	MIBSTAT(jabber_received),
	MIBSTAT(mac_receive_error),
	MIBSTAT(bad_crc_event),
	MIBSTAT(collision),
	MIBSTAT(late_collision),
	MIBSTAT(rx_discard),
	MIBSTAT(rx_overrun),
};

static int
mv643xx_eth_get_link_ksettings_phy(struct mv643xx_eth_private *mp,
				   struct ethtool_link_ksettings *cmd)
{
	struct net_device *dev = mp->dev;

	phy_ethtool_ksettings_get(dev->phydev, cmd);

	/*
	 * The MAC does not support 1000baseT_Half.
	 */
	linkmode_clear_bit(ETHTOOL_LINK_MODE_1000baseT_Half_BIT,
			   cmd->link_modes.supported);
	linkmode_clear_bit(ETHTOOL_LINK_MODE_1000baseT_Half_BIT,
			   cmd->link_modes.advertising);

	return 0;
}

static int
mv643xx_eth_get_link_ksettings_phyless(struct mv643xx_eth_private *mp,
				       struct ethtool_link_ksettings *cmd)
{
	u32 port_status;
	u32 supported, advertising;

	port_status = rdlp(mp, PORT_STATUS);

	supported = SUPPORTED_MII;
	advertising = ADVERTISED_MII;
	switch (port_status & PORT_SPEED_MASK) {
	case PORT_SPEED_10:
		cmd->base.speed = SPEED_10;
		break;
	case PORT_SPEED_100:
		cmd->base.speed = SPEED_100;
		break;
	case PORT_SPEED_1000:
		cmd->base.speed = SPEED_1000;
		break;
	default:
		cmd->base.speed = -1;
		break;
	}
	cmd->base.duplex = (port_status & FULL_DUPLEX) ?
		DUPLEX_FULL : DUPLEX_HALF;
	cmd->base.port = PORT_MII;
	cmd->base.phy_address = 0;
	cmd->base.autoneg = AUTONEG_DISABLE;

	ethtool_convert_legacy_u32_to_link_mode(cmd->link_modes.supported,
						supported);
	ethtool_convert_legacy_u32_to_link_mode(cmd->link_modes.advertising,
						advertising);

	return 0;
}

static void
mv643xx_eth_get_wol(struct net_device *dev, struct ethtool_wolinfo *wol)
{
	wol->supported = 0;
	wol->wolopts = 0;
	if (dev->phydev)
		phy_ethtool_get_wol(dev->phydev, wol);
}

static int
mv643xx_eth_set_wol(struct net_device *dev, struct ethtool_wolinfo *wol)
{
	int err;

	if (!dev->phydev)
		return -EOPNOTSUPP;

	err = phy_ethtool_set_wol(dev->phydev, wol);
	/* Given that mv643xx_eth works without the marvell-specific PHY driver,
	 * this debugging hint is useful to have.
	 */
	if (err == -EOPNOTSUPP)
		netdev_info(dev, "The PHY does not support set_wol, was CONFIG_MARVELL_PHY enabled?\n");
	return err;
}

static int
mv643xx_eth_get_link_ksettings(struct net_device *dev,
			       struct ethtool_link_ksettings *cmd)
{
	struct mv643xx_eth_private *mp = netdev_priv(dev);

	if (dev->phydev)
		return mv643xx_eth_get_link_ksettings_phy(mp, cmd);
	else
		return mv643xx_eth_get_link_ksettings_phyless(mp, cmd);
}

static int
mv643xx_eth_set_link_ksettings(struct net_device *dev,
			       const struct ethtool_link_ksettings *cmd)
{
	struct ethtool_link_ksettings c = *cmd;
	u32 advertising;
	int ret;

	if (!dev->phydev)
		return -EINVAL;

	/*
	 * The MAC does not support 1000baseT_Half.
	 */
	ethtool_convert_link_mode_to_legacy_u32(&advertising,
						c.link_modes.advertising);
	advertising &= ~ADVERTISED_1000baseT_Half;
	ethtool_convert_legacy_u32_to_link_mode(c.link_modes.advertising,
						advertising);

	ret = phy_ethtool_ksettings_set(dev->phydev, &c);
	if (!ret)
		mv643xx_eth_adjust_link(dev);
	return ret;
}

static void mv643xx_eth_get_drvinfo(struct net_device *dev,
				    struct ethtool_drvinfo *drvinfo)
{
	strlcpy(drvinfo->driver, mv643xx_eth_driver_name,
		sizeof(drvinfo->driver));
	strlcpy(drvinfo->version, mv643xx_eth_driver_version,
		sizeof(drvinfo->version));
	strlcpy(drvinfo->fw_version, "N/A", sizeof(drvinfo->fw_version));
	strlcpy(drvinfo->bus_info, "platform", sizeof(drvinfo->bus_info));
}

static int
mv643xx_eth_get_coalesce(struct net_device *dev, struct ethtool_coalesce *ec)
{
	struct mv643xx_eth_private *mp = netdev_priv(dev);

	ec->rx_coalesce_usecs = get_rx_coal(mp);
	ec->tx_coalesce_usecs = get_tx_coal(mp);

	return 0;
}

static int
mv643xx_eth_set_coalesce(struct net_device *dev, struct ethtool_coalesce *ec)
{
	struct mv643xx_eth_private *mp = netdev_priv(dev);

	set_rx_coal(mp, ec->rx_coalesce_usecs);
	set_tx_coal(mp, ec->tx_coalesce_usecs);

	return 0;
}

static void
mv643xx_eth_get_ringparam(struct net_device *dev, struct ethtool_ringparam *er)
{
	struct mv643xx_eth_private *mp = netdev_priv(dev);

	er->rx_max_pending = 4096;
	er->tx_max_pending = 4096;

	er->rx_pending = mp->rx_ring_size;
	er->tx_pending = mp->tx_ring_size;
}

static int
mv643xx_eth_set_ringparam(struct net_device *dev, struct ethtool_ringparam *er)
{
	struct mv643xx_eth_private *mp = netdev_priv(dev);

	if (er->rx_mini_pending || er->rx_jumbo_pending)
		return -EINVAL;

	mp->rx_ring_size = er->rx_pending < 4096 ? er->rx_pending : 4096;
	mp->tx_ring_size = clamp_t(unsigned int, er->tx_pending,
				   MV643XX_MAX_SKB_DESCS * 2, 4096);
	if (mp->tx_ring_size != er->tx_pending)
		netdev_warn(dev, "TX queue size set to %u (requested %u)\n",
			    mp->tx_ring_size, er->tx_pending);

	if (netif_running(dev)) {
		mv643xx_eth_stop(dev);
		if (mv643xx_eth_open(dev)) {
			netdev_err(dev,
				   "fatal error on re-opening device after ring param change\n");
			return -ENOMEM;
		}
	}

	return 0;
}


static int
mv643xx_eth_set_features(struct net_device *dev, netdev_features_t features)
{
	struct mv643xx_eth_private *mp = netdev_priv(dev);
	bool rx_csum = features & NETIF_F_RXCSUM;

	wrlp(mp, PORT_CONFIG, rx_csum ? 0x02000000 : 0x00000000);

	return 0;
}

static void mv643xx_eth_get_strings(struct net_device *dev,
				    uint32_t stringset, uint8_t *data)
{
	int i;

	if (stringset == ETH_SS_STATS) {
		for (i = 0; i < ARRAY_SIZE(mv643xx_eth_stats); i++) {
			memcpy(data + i * ETH_GSTRING_LEN,
				mv643xx_eth_stats[i].stat_string,
				ETH_GSTRING_LEN);
		}
	}
}

static void mv643xx_eth_get_ethtool_stats(struct net_device *dev,
					  struct ethtool_stats *stats,
					  uint64_t *data)
{
	struct mv643xx_eth_private *mp = netdev_priv(dev);
	int i;

	mv643xx_eth_get_stats(dev);
	mib_counters_update(mp);

	for (i = 0; i < ARRAY_SIZE(mv643xx_eth_stats); i++) {
		const struct mv643xx_eth_stats *stat;
		void *p;

		stat = mv643xx_eth_stats + i;

		if (stat->netdev_off >= 0)
			p = ((void *)mp->dev) + stat->netdev_off;
		else
			p = ((void *)mp) + stat->mp_off;

		data[i] = (stat->sizeof_stat == 8) ?
				*(uint64_t *)p : *(uint32_t *)p;
	}
}

static int mv643xx_eth_get_sset_count(struct net_device *dev, int sset)
{
	if (sset == ETH_SS_STATS)
		return ARRAY_SIZE(mv643xx_eth_stats);

	return -EOPNOTSUPP;
}

static const struct ethtool_ops mv643xx_eth_ethtool_ops = {
	.supported_coalesce_params = ETHTOOL_COALESCE_USECS,
	.get_drvinfo		= mv643xx_eth_get_drvinfo,
	.nway_reset		= phy_ethtool_nway_reset,
	.get_link		= ethtool_op_get_link,
	.get_coalesce		= mv643xx_eth_get_coalesce,
	.set_coalesce		= mv643xx_eth_set_coalesce,
	.get_ringparam		= mv643xx_eth_get_ringparam,
	.set_ringparam		= mv643xx_eth_set_ringparam,
	.get_strings		= mv643xx_eth_get_strings,
	.get_ethtool_stats	= mv643xx_eth_get_ethtool_stats,
	.get_sset_count		= mv643xx_eth_get_sset_count,
	.get_ts_info		= ethtool_op_get_ts_info,
	.get_wol                = mv643xx_eth_get_wol,
	.set_wol                = mv643xx_eth_set_wol,
	.get_link_ksettings	= mv643xx_eth_get_link_ksettings,
	.set_link_ksettings	= mv643xx_eth_set_link_ksettings,
};


/* address handling *********************************************************/
static void uc_addr_get(struct mv643xx_eth_private *mp, unsigned char *addr)
{
	unsigned int mac_h = rdlp(mp, MAC_ADDR_HIGH);
	unsigned int mac_l = rdlp(mp, MAC_ADDR_LOW);

	addr[0] = (mac_h >> 24) & 0xff;
	addr[1] = (mac_h >> 16) & 0xff;
	addr[2] = (mac_h >> 8) & 0xff;
	addr[3] = mac_h & 0xff;
	addr[4] = (mac_l >> 8) & 0xff;
	addr[5] = mac_l & 0xff;
}

static void uc_addr_set(struct mv643xx_eth_private *mp, unsigned char *addr)
{
	wrlp(mp, MAC_ADDR_HIGH,
		(addr[0] << 24) | (addr[1] << 16) | (addr[2] << 8) | addr[3]);
	wrlp(mp, MAC_ADDR_LOW, (addr[4] << 8) | addr[5]);
}

static u32 uc_addr_filter_mask(struct net_device *dev)
{
	struct netdev_hw_addr *ha;
	u32 nibbles;

	if (dev->flags & IFF_PROMISC)
		return 0;

	nibbles = 1 << (dev->dev_addr[5] & 0x0f);
	netdev_for_each_uc_addr(ha, dev) {
		if (memcmp(dev->dev_addr, ha->addr, 5))
			return 0;
		if ((dev->dev_addr[5] ^ ha->addr[5]) & 0xf0)
			return 0;

		nibbles |= 1 << (ha->addr[5] & 0x0f);
	}

	return nibbles;
}

static void mv643xx_eth_program_unicast_filter(struct net_device *dev)
{
	struct mv643xx_eth_private *mp = netdev_priv(dev);
	u32 port_config;
	u32 nibbles;
	int i;

	uc_addr_set(mp, dev->dev_addr);

	port_config = rdlp(mp, PORT_CONFIG) & ~UNICAST_PROMISCUOUS_MODE;

	nibbles = uc_addr_filter_mask(dev);
	if (!nibbles) {
		port_config |= UNICAST_PROMISCUOUS_MODE;
		nibbles = 0xffff;
	}

	for (i = 0; i < 16; i += 4) {
		int off = UNICAST_TABLE(mp->port_num) + i;
		u32 v;

		v = 0;
		if (nibbles & 1)
			v |= 0x00000001;
		if (nibbles & 2)
			v |= 0x00000100;
		if (nibbles & 4)
			v |= 0x00010000;
		if (nibbles & 8)
			v |= 0x01000000;
		nibbles >>= 4;

		wrl(mp, off, v);
	}

	wrlp(mp, PORT_CONFIG, port_config);
}

static int addr_crc(unsigned char *addr)
{
	int crc = 0;
	int i;

	for (i = 0; i < 6; i++) {
		int j;

		crc = (crc ^ addr[i]) << 8;
		for (j = 7; j >= 0; j--) {
			if (crc & (0x100 << j))
				crc ^= 0x107 << j;
		}
	}

	return crc;
}

static void mv643xx_eth_program_multicast_filter(struct net_device *dev)
{
	struct mv643xx_eth_private *mp = netdev_priv(dev);
	u32 *mc_spec;
	u32 *mc_other;
	struct netdev_hw_addr *ha;
	int i;

	if (dev->flags & (IFF_PROMISC | IFF_ALLMULTI))
		goto promiscuous;

	/* Allocate both mc_spec and mc_other tables */
	mc_spec = kcalloc(128, sizeof(u32), GFP_ATOMIC);
	if (!mc_spec)
		goto promiscuous;
	mc_other = &mc_spec[64];

	netdev_for_each_mc_addr(ha, dev) {
		u8 *a = ha->addr;
		u32 *table;
		u8 entry;

		if (memcmp(a, "\x01\x00\x5e\x00\x00", 5) == 0) {
			table = mc_spec;
			entry = a[5];
		} else {
			table = mc_other;
			entry = addr_crc(a);
		}

		table[entry >> 2] |= 1 << (8 * (entry & 3));
	}

	for (i = 0; i < 64; i++) {
		wrl(mp, SPECIAL_MCAST_TABLE(mp->port_num) + i * sizeof(u32),
		    mc_spec[i]);
		wrl(mp, OTHER_MCAST_TABLE(mp->port_num) + i * sizeof(u32),
		    mc_other[i]);
	}

	kfree(mc_spec);
	return;

promiscuous:
	for (i = 0; i < 64; i++) {
		wrl(mp, SPECIAL_MCAST_TABLE(mp->port_num) + i * sizeof(u32),
		    0x01010101u);
		wrl(mp, OTHER_MCAST_TABLE(mp->port_num) + i * sizeof(u32),
		    0x01010101u);
	}
}

static void mv643xx_eth_set_rx_mode(struct net_device *dev)
{
	mv643xx_eth_program_unicast_filter(dev);
	mv643xx_eth_program_multicast_filter(dev);
}

static int mv643xx_eth_set_mac_address(struct net_device *dev, void *addr)
{
	struct sockaddr *sa = addr;

	if (!is_valid_ether_addr(sa->sa_data))
		return -EADDRNOTAVAIL;

	memcpy(dev->dev_addr, sa->sa_data, ETH_ALEN);

	netif_addr_lock_bh(dev);
	mv643xx_eth_program_unicast_filter(dev);
	netif_addr_unlock_bh(dev);

	return 0;
}


/* rx/tx queue initialisation ***********************************************/
static int rxq_init(struct mv643xx_eth_private *mp, int index)
{
	struct rx_queue *rxq = mp->rxq + index;
	struct rx_desc *rx_desc;
	int size;
	int i;

	rxq->index = index;

	rxq->rx_ring_size = mp->rx_ring_size;

	rxq->rx_desc_count = 0;
	rxq->rx_curr_desc = 0;
	rxq->rx_used_desc = 0;

	size = rxq->rx_ring_size * sizeof(struct rx_desc);

	if (index == 0 && size <= mp->rx_desc_sram_size) {
		rxq->rx_desc_area = ioremap(mp->rx_desc_sram_addr,
						mp->rx_desc_sram_size);
		rxq->rx_desc_dma = mp->rx_desc_sram_addr;
	} else {
		rxq->rx_desc_area = dma_alloc_coherent(mp->dev->dev.parent,
						       size, &rxq->rx_desc_dma,
						       GFP_KERNEL);
	}

	if (rxq->rx_desc_area == NULL) {
		netdev_err(mp->dev,
			   "can't allocate rx ring (%d bytes)\n", size);
		goto out;
	}
	memset(rxq->rx_desc_area, 0, size);

	rxq->rx_desc_area_size = size;
	rxq->rx_skb = kcalloc(rxq->rx_ring_size, sizeof(*rxq->rx_skb),
				    GFP_KERNEL);
	if (rxq->rx_skb == NULL)
		goto out_free;

	rx_desc = rxq->rx_desc_area;
	for (i = 0; i < rxq->rx_ring_size; i++) {
		int nexti;

		nexti = i + 1;
		if (nexti == rxq->rx_ring_size)
			nexti = 0;

		rx_desc[i].next_desc_ptr = rxq->rx_desc_dma +
					nexti * sizeof(struct rx_desc);
	}

	return 0;


out_free:
	if (index == 0 && size <= mp->rx_desc_sram_size)
		iounmap(rxq->rx_desc_area);
	else
		dma_free_coherent(mp->dev->dev.parent, size,
				  rxq->rx_desc_area,
				  rxq->rx_desc_dma);

out:
	return -ENOMEM;
}

static void rxq_deinit(struct rx_queue *rxq)
{
	struct mv643xx_eth_private *mp = rxq_to_mp(rxq);
	int i;

	rxq_disable(rxq);

	for (i = 0; i < rxq->rx_ring_size; i++) {
		if (rxq->rx_skb[i]) {
			dev_consume_skb_any(rxq->rx_skb[i]);
			rxq->rx_desc_count--;
		}
	}

	if (rxq->rx_desc_count) {
		netdev_err(mp->dev, "error freeing rx ring -- %d skbs stuck\n",
			   rxq->rx_desc_count);
	}

	if (rxq->index == 0 &&
	    rxq->rx_desc_area_size <= mp->rx_desc_sram_size)
		iounmap(rxq->rx_desc_area);
	else
		dma_free_coherent(mp->dev->dev.parent, rxq->rx_desc_area_size,
				  rxq->rx_desc_area, rxq->rx_desc_dma);

	kfree(rxq->rx_skb);
}

static int txq_init(struct mv643xx_eth_private *mp, int index)
{
	struct tx_queue *txq = mp->txq + index;
	struct tx_desc *tx_desc;
	int size;
	int ret;
	int i;

	txq->index = index;

	txq->tx_ring_size = mp->tx_ring_size;

	/* A queue must always have room for at least one skb.
	 * Therefore, stop the queue when the free entries reaches
	 * the maximum number of descriptors per skb.
	 */
	txq->tx_stop_threshold = txq->tx_ring_size - MV643XX_MAX_SKB_DESCS;
	txq->tx_wake_threshold = txq->tx_stop_threshold / 2;

	txq->tx_desc_count = 0;
	txq->tx_curr_desc = 0;
	txq->tx_used_desc = 0;

	size = txq->tx_ring_size * sizeof(struct tx_desc);

	if (index == 0 && size <= mp->tx_desc_sram_size) {
		txq->tx_desc_area = ioremap(mp->tx_desc_sram_addr,
						mp->tx_desc_sram_size);
		txq->tx_desc_dma = mp->tx_desc_sram_addr;
	} else {
		txq->tx_desc_area = dma_alloc_coherent(mp->dev->dev.parent,
						       size, &txq->tx_desc_dma,
						       GFP_KERNEL);
	}

	if (txq->tx_desc_area == NULL) {
		netdev_err(mp->dev,
			   "can't allocate tx ring (%d bytes)\n", size);
		return -ENOMEM;
	}
	memset(txq->tx_desc_area, 0, size);

	txq->tx_desc_area_size = size;

	tx_desc = txq->tx_desc_area;
	for (i = 0; i < txq->tx_ring_size; i++) {
		struct tx_desc *txd = tx_desc + i;
		int nexti;

		nexti = i + 1;
		if (nexti == txq->tx_ring_size)
			nexti = 0;

		txd->cmd_sts = 0;
		txd->next_desc_ptr = txq->tx_desc_dma +
					nexti * sizeof(struct tx_desc);
	}

	txq->tx_desc_mapping = kcalloc(txq->tx_ring_size, sizeof(char),
				       GFP_KERNEL);
	if (!txq->tx_desc_mapping) {
		ret = -ENOMEM;
		goto err_free_desc_area;
	}

	/* Allocate DMA buffers for TSO MAC/IP/TCP headers */
	txq->tso_hdrs = dma_alloc_coherent(mp->dev->dev.parent,
					   txq->tx_ring_size * TSO_HEADER_SIZE,
					   &txq->tso_hdrs_dma, GFP_KERNEL);
	if (txq->tso_hdrs == NULL) {
		ret = -ENOMEM;
		goto err_free_desc_mapping;
	}
	skb_queue_head_init(&txq->tx_skb);

	return 0;

err_free_desc_mapping:
	kfree(txq->tx_desc_mapping);
err_free_desc_area:
	if (index == 0 && size <= mp->tx_desc_sram_size)
		iounmap(txq->tx_desc_area);
	else
		dma_free_coherent(mp->dev->dev.parent, txq->tx_desc_area_size,
				  txq->tx_desc_area, txq->tx_desc_dma);
	return ret;
}

static void txq_deinit(struct tx_queue *txq)
{
	struct mv643xx_eth_private *mp = txq_to_mp(txq);

	txq_disable(txq);
	txq_reclaim(txq, txq->tx_ring_size, 1);

	BUG_ON(txq->tx_used_desc != txq->tx_curr_desc);

	if (txq->index == 0 &&
	    txq->tx_desc_area_size <= mp->tx_desc_sram_size)
		iounmap(txq->tx_desc_area);
	else
		dma_free_coherent(mp->dev->dev.parent, txq->tx_desc_area_size,
				  txq->tx_desc_area, txq->tx_desc_dma);
	kfree(txq->tx_desc_mapping);

	if (txq->tso_hdrs)
		dma_free_coherent(mp->dev->dev.parent,
				  txq->tx_ring_size * TSO_HEADER_SIZE,
				  txq->tso_hdrs, txq->tso_hdrs_dma);
}


/* netdev ops and related ***************************************************/
static int mv643xx_eth_collect_events(struct mv643xx_eth_private *mp)
{
	u32 int_cause;
	u32 int_cause_ext;

	int_cause = rdlp(mp, INT_CAUSE) & mp->int_mask;
	if (int_cause == 0)
		return 0;

	int_cause_ext = 0;
	if (int_cause & INT_EXT) {
		int_cause &= ~INT_EXT;
		int_cause_ext = rdlp(mp, INT_CAUSE_EXT);
	}

	if (int_cause) {
		wrlp(mp, INT_CAUSE, ~int_cause);
		mp->work_tx_end |= ((int_cause & INT_TX_END) >> 19) &
				~(rdlp(mp, TXQ_COMMAND) & 0xff);
		mp->work_rx |= (int_cause & INT_RX) >> 2;
	}

	int_cause_ext &= INT_EXT_LINK_PHY | INT_EXT_TX;
	if (int_cause_ext) {
		wrlp(mp, INT_CAUSE_EXT, ~int_cause_ext);
		if (int_cause_ext & INT_EXT_LINK_PHY)
			mp->work_link = 1;
		mp->work_tx |= int_cause_ext & INT_EXT_TX;
	}

	return 1;
}

static irqreturn_t mv643xx_eth_irq(int irq, void *dev_id)
{
	struct net_device *dev = (struct net_device *)dev_id;
	struct mv643xx_eth_private *mp = netdev_priv(dev);

	if (unlikely(!mv643xx_eth_collect_events(mp)))
		return IRQ_NONE;

	wrlp(mp, INT_MASK, 0);
	napi_schedule(&mp->napi);

	return IRQ_HANDLED;
}

static void handle_link_event(struct mv643xx_eth_private *mp)
{
	struct net_device *dev = mp->dev;
	u32 port_status;
	int speed;
	int duplex;
	int fc;

	port_status = rdlp(mp, PORT_STATUS);
	if (!(port_status & LINK_UP)) {
		if (netif_carrier_ok(dev)) {
			int i;

			netdev_info(dev, "link down\n");

			netif_carrier_off(dev);

			for (i = 0; i < mp->txq_count; i++) {
				struct tx_queue *txq = mp->txq + i;

				txq_reclaim(txq, txq->tx_ring_size, 1);
				txq_reset_hw_ptr(txq);
			}
		}
		return;
	}

	switch (port_status & PORT_SPEED_MASK) {
	case PORT_SPEED_10:
		speed = 10;
		break;
	case PORT_SPEED_100:
		speed = 100;
		break;
	case PORT_SPEED_1000:
		speed = 1000;
		break;
	default:
		speed = -1;
		break;
	}
	duplex = (port_status & FULL_DUPLEX) ? 1 : 0;
	fc = (port_status & FLOW_CONTROL_ENABLED) ? 1 : 0;

	netdev_info(dev, "link up, %d Mb/s, %s duplex, flow control %sabled\n",
		    speed, duplex ? "full" : "half", fc ? "en" : "dis");

	if (!netif_carrier_ok(dev))
		netif_carrier_on(dev);
}

static int mv643xx_eth_poll(struct napi_struct *napi, int budget)
{
	struct mv643xx_eth_private *mp;
	int work_done;

	mp = container_of(napi, struct mv643xx_eth_private, napi);

	if (unlikely(mp->oom)) {
		mp->oom = 0;
		del_timer(&mp->rx_oom);
	}

	work_done = 0;
	while (work_done < budget) {
		u8 queue_mask;
		int queue;
		int work_tbd;

		if (mp->work_link) {
			mp->work_link = 0;
			handle_link_event(mp);
			work_done++;
			continue;
		}

		queue_mask = mp->work_tx | mp->work_tx_end | mp->work_rx;
		if (likely(!mp->oom))
			queue_mask |= mp->work_rx_refill;

		if (!queue_mask) {
			if (mv643xx_eth_collect_events(mp))
				continue;
			break;
		}

		queue = fls(queue_mask) - 1;
		queue_mask = 1 << queue;

		work_tbd = budget - work_done;
		if (work_tbd > 16)
			work_tbd = 16;

		if (mp->work_tx_end & queue_mask) {
			txq_kick(mp->txq + queue);
		} else if (mp->work_tx & queue_mask) {
			work_done += txq_reclaim(mp->txq + queue, work_tbd, 0);
			txq_maybe_wake(mp->txq + queue);
		} else if (mp->work_rx & queue_mask) {
			work_done += rxq_process(mp->rxq + queue, work_tbd);
		} else if (!mp->oom && (mp->work_rx_refill & queue_mask)) {
			work_done += rxq_refill(mp->rxq + queue, work_tbd);
		} else {
			BUG();
		}
	}

	if (work_done < budget) {
		if (mp->oom)
			mod_timer(&mp->rx_oom, jiffies + (HZ / 10));
		napi_complete_done(napi, work_done);
		wrlp(mp, INT_MASK, mp->int_mask);
	}

	return work_done;
}

static inline void oom_timer_wrapper(struct timer_list *t)
{
	struct mv643xx_eth_private *mp = from_timer(mp, t, rx_oom);

	napi_schedule(&mp->napi);
}

static void port_start(struct mv643xx_eth_private *mp)
{
	struct net_device *dev = mp->dev;
	u32 pscr;
	int i;

	/*
	 * Perform PHY reset, if there is a PHY.
	 */
	if (dev->phydev) {
		struct ethtool_link_ksettings cmd;

		mv643xx_eth_get_link_ksettings(dev, &cmd);
		phy_init_hw(dev->phydev);
		mv643xx_eth_set_link_ksettings(
			dev, (const struct ethtool_link_ksettings *)&cmd);
		phy_start(dev->phydev);
	}

	/*
	 * Configure basic link parameters.
	 */
	pscr = rdlp(mp, PORT_SERIAL_CONTROL);

	pscr |= SERIAL_PORT_ENABLE;
	wrlp(mp, PORT_SERIAL_CONTROL, pscr);

	pscr |= DO_NOT_FORCE_LINK_FAIL;
	if (!dev->phydev)
		pscr |= FORCE_LINK_PASS;
	wrlp(mp, PORT_SERIAL_CONTROL, pscr);

	/*
	 * Configure TX path and queues.
	 */
	tx_set_rate(mp, 1000000000, 16777216);
	for (i = 0; i < mp->txq_count; i++) {
		struct tx_queue *txq = mp->txq + i;

		txq_reset_hw_ptr(txq);
		txq_set_rate(txq, 1000000000, 16777216);
		txq_set_fixed_prio_mode(txq);
	}

	/*
	 * Receive all unmatched unicast, TCP, UDP, BPDU and broadcast
	 * frames to RX queue #0, and include the pseudo-header when
	 * calculating receive checksums.
	 */
	mv643xx_eth_set_features(mp->dev, mp->dev->features);

	/*
	 * Treat BPDUs as normal multicasts, and disable partition mode.
	 */
	wrlp(mp, PORT_CONFIG_EXT, 0x00000000);

	/*
	 * Add configured unicast addresses to address filter table.
	 */
	mv643xx_eth_program_unicast_filter(mp->dev);

	/*
	 * Enable the receive queues.
	 */
	for (i = 0; i < mp->rxq_count; i++) {
		struct rx_queue *rxq = mp->rxq + i;
		u32 addr;

		addr = (u32)rxq->rx_desc_dma;
		addr += rxq->rx_curr_desc * sizeof(struct rx_desc);
		wrlp(mp, RXQ_CURRENT_DESC_PTR(i), addr);

		rxq_enable(rxq);
	}
}

static void mv643xx_eth_recalc_skb_size(struct mv643xx_eth_private *mp)
{
	int skb_size;

	/*
	 * Reserve 2+14 bytes for an ethernet header (the hardware
	 * automatically prepends 2 bytes of dummy data to each
	 * received packet), 16 bytes for up to four VLAN tags, and
	 * 4 bytes for the trailing FCS -- 36 bytes total.
	 */
	skb_size = mp->dev->mtu + 36;

	/*
	 * Make sure that the skb size is a multiple of 8 bytes, as
	 * the lower three bits of the receive descriptor's buffer
	 * size field are ignored by the hardware.
	 */
	mp->skb_size = (skb_size + 7) & ~7;

	/*
	 * If NET_SKB_PAD is smaller than a cache line,
	 * netdev_alloc_skb() will cause skb->data to be misaligned
	 * to a cache line boundary.  If this is the case, include
	 * some extra space to allow re-aligning the data area.
	 */
	mp->skb_size += SKB_DMA_REALIGN;
}

static int mv643xx_eth_open(struct net_device *dev)
{
	struct mv643xx_eth_private *mp = netdev_priv(dev);
	int err;
	int i;

	wrlp(mp, INT_CAUSE, 0);
	wrlp(mp, INT_CAUSE_EXT, 0);
	rdlp(mp, INT_CAUSE_EXT);

	err = request_irq(dev->irq, mv643xx_eth_irq,
			  IRQF_SHARED, dev->name, dev);
	if (err) {
		netdev_err(dev, "can't assign irq\n");
		return -EAGAIN;
	}

	mv643xx_eth_recalc_skb_size(mp);

	napi_enable(&mp->napi);

	mp->int_mask = INT_EXT;

	for (i = 0; i < mp->rxq_count; i++) {
		err = rxq_init(mp, i);
		if (err) {
			while (--i >= 0)
				rxq_deinit(mp->rxq + i);
			goto out;
		}

		rxq_refill(mp->rxq + i, INT_MAX);
		mp->int_mask |= INT_RX_0 << i;
	}

	if (mp->oom) {
		mp->rx_oom.expires = jiffies + (HZ / 10);
		add_timer(&mp->rx_oom);
	}

	for (i = 0; i < mp->txq_count; i++) {
		err = txq_init(mp, i);
		if (err) {
			while (--i >= 0)
				txq_deinit(mp->txq + i);
			goto out_free;
		}
		mp->int_mask |= INT_TX_END_0 << i;
	}

	add_timer(&mp->mib_counters_timer);
	port_start(mp);

	wrlp(mp, INT_MASK_EXT, INT_EXT_LINK_PHY | INT_EXT_TX);
	wrlp(mp, INT_MASK, mp->int_mask);

	return 0;


out_free:
	for (i = 0; i < mp->rxq_count; i++)
		rxq_deinit(mp->rxq + i);
out:
	free_irq(dev->irq, dev);

	return err;
}

static void port_reset(struct mv643xx_eth_private *mp)
{
	unsigned int data;
	int i;

	for (i = 0; i < mp->rxq_count; i++)
		rxq_disable(mp->rxq + i);
	for (i = 0; i < mp->txq_count; i++)
		txq_disable(mp->txq + i);

	while (1) {
		u32 ps = rdlp(mp, PORT_STATUS);

		if ((ps & (TX_IN_PROGRESS | TX_FIFO_EMPTY)) == TX_FIFO_EMPTY)
			break;
		udelay(10);
	}

	/* Reset the Enable bit in the Configuration Register */
	data = rdlp(mp, PORT_SERIAL_CONTROL);
	data &= ~(SERIAL_PORT_ENABLE		|
		  DO_NOT_FORCE_LINK_FAIL	|
		  FORCE_LINK_PASS);
	wrlp(mp, PORT_SERIAL_CONTROL, data);
}

static int mv643xx_eth_stop(struct net_device *dev)
{
	struct mv643xx_eth_private *mp = netdev_priv(dev);
	int i;

	wrlp(mp, INT_MASK_EXT, 0x00000000);
	wrlp(mp, INT_MASK, 0x00000000);
	rdlp(mp, INT_MASK);

	napi_disable(&mp->napi);

	del_timer_sync(&mp->rx_oom);

	netif_carrier_off(dev);
	if (dev->phydev)
		phy_stop(dev->phydev);
	free_irq(dev->irq, dev);

	port_reset(mp);
	mv643xx_eth_get_stats(dev);
	mib_counters_update(mp);
	del_timer_sync(&mp->mib_counters_timer);

	for (i = 0; i < mp->rxq_count; i++)
		rxq_deinit(mp->rxq + i);
	for (i = 0; i < mp->txq_count; i++)
		txq_deinit(mp->txq + i);

	return 0;
}

static int mv643xx_eth_ioctl(struct net_device *dev, struct ifreq *ifr, int cmd)
{
	int ret;

	if (!dev->phydev)
		return -ENOTSUPP;

	ret = phy_mii_ioctl(dev->phydev, ifr, cmd);
	if (!ret)
		mv643xx_eth_adjust_link(dev);
	return ret;
}

static int mv643xx_eth_change_mtu(struct net_device *dev, int new_mtu)
{
	struct mv643xx_eth_private *mp = netdev_priv(dev);

	dev->mtu = new_mtu;
	mv643xx_eth_recalc_skb_size(mp);
	tx_set_rate(mp, 1000000000, 16777216);

	if (!netif_running(dev))
		return 0;

	/*
	 * Stop and then re-open the interface. This will allocate RX
	 * skbs of the new MTU.
	 * There is a possible danger that the open will not succeed,
	 * due to memory being full.
	 */
	mv643xx_eth_stop(dev);
	if (mv643xx_eth_open(dev)) {
		netdev_err(dev,
			   "fatal error on re-opening device after MTU change\n");
	}

	return 0;
}

static void tx_timeout_task(struct work_struct *ugly)
{
	struct mv643xx_eth_private *mp;

	mp = container_of(ugly, struct mv643xx_eth_private, tx_timeout_task);
	if (netif_running(mp->dev)) {
		netif_tx_stop_all_queues(mp->dev);
		port_reset(mp);
		port_start(mp);
		netif_tx_wake_all_queues(mp->dev);
	}
}

static void mv643xx_eth_tx_timeout(struct net_device *dev, unsigned int txqueue)
{
	struct mv643xx_eth_private *mp = netdev_priv(dev);

	netdev_info(dev, "tx timeout\n");

	schedule_work(&mp->tx_timeout_task);
}

#ifdef CONFIG_NET_POLL_CONTROLLER
static void mv643xx_eth_netpoll(struct net_device *dev)
{
	struct mv643xx_eth_private *mp = netdev_priv(dev);

	wrlp(mp, INT_MASK, 0x00000000);
	rdlp(mp, INT_MASK);

	mv643xx_eth_irq(dev->irq, dev);

	wrlp(mp, INT_MASK, mp->int_mask);
}
#endif


/* platform glue ************************************************************/
static void
mv643xx_eth_conf_mbus_windows(struct mv643xx_eth_shared_private *msp,
			      const struct mbus_dram_target_info *dram)
{
	void __iomem *base = msp->base;
	u32 win_enable;
	u32 win_protect;
	int i;

	for (i = 0; i < 6; i++) {
		writel(0, base + WINDOW_BASE(i));
		writel(0, base + WINDOW_SIZE(i));
		if (i < 4)
			writel(0, base + WINDOW_REMAP_HIGH(i));
	}

	win_enable = 0x3f;
	win_protect = 0;

	for (i = 0; i < dram->num_cs; i++) {
		const struct mbus_dram_window *cs = dram->cs + i;

		writel((cs->base & 0xffff0000) |
			(cs->mbus_attr << 8) |
			dram->mbus_dram_target_id, base + WINDOW_BASE(i));
		writel((cs->size - 1) & 0xffff0000, base + WINDOW_SIZE(i));

		win_enable &= ~(1 << i);
		win_protect |= 3 << (2 * i);
	}

	writel(win_enable, base + WINDOW_BAR_ENABLE);
	msp->win_protect = win_protect;
}

static void infer_hw_params(struct mv643xx_eth_shared_private *msp)
{
	/*
	 * Check whether we have a 14-bit coal limit field in bits
	 * [21:8], or a 16-bit coal limit in bits [25,21:7] of the
	 * SDMA config register.
	 */
	writel(0x02000000, msp->base + 0x0400 + SDMA_CONFIG);
	if (readl(msp->base + 0x0400 + SDMA_CONFIG) & 0x02000000)
		msp->extended_rx_coal_limit = 1;
	else
		msp->extended_rx_coal_limit = 0;

	/*
	 * Check whether the MAC supports TX rate control, and if
	 * yes, whether its associated registers are in the old or
	 * the new place.
	 */
	writel(1, msp->base + 0x0400 + TX_BW_MTU_MOVED);
	if (readl(msp->base + 0x0400 + TX_BW_MTU_MOVED) & 1) {
		msp->tx_bw_control = TX_BW_CONTROL_NEW_LAYOUT;
	} else {
		writel(7, msp->base + 0x0400 + TX_BW_RATE);
		if (readl(msp->base + 0x0400 + TX_BW_RATE) & 7)
			msp->tx_bw_control = TX_BW_CONTROL_OLD_LAYOUT;
		else
			msp->tx_bw_control = TX_BW_CONTROL_ABSENT;
	}
}

#if defined(CONFIG_OF)
static const struct of_device_id mv643xx_eth_shared_ids[] = {
	{ .compatible = "marvell,orion-eth", },
	{ .compatible = "marvell,kirkwood-eth", },
	{ }
};
MODULE_DEVICE_TABLE(of, mv643xx_eth_shared_ids);
#endif

#if defined(CONFIG_OF_IRQ) && !defined(CONFIG_MV64X60)
#define mv643xx_eth_property(_np, _name, _v)				\
	do {								\
		u32 tmp;						\
		if (!of_property_read_u32(_np, "marvell," _name, &tmp))	\
			_v = tmp;					\
	} while (0)

static struct platform_device *port_platdev[3];

static int mv643xx_eth_shared_of_add_port(struct platform_device *pdev,
					  struct device_node *pnp)
{
	struct platform_device *ppdev;
	struct mv643xx_eth_platform_data ppd;
	struct resource res;
	const char *mac_addr;
	int ret;
	int dev_num = 0;

	memset(&ppd, 0, sizeof(ppd));
	ppd.shared = pdev;

	memset(&res, 0, sizeof(res));
	if (of_irq_to_resource(pnp, 0, &res) <= 0) {
		dev_err(&pdev->dev, "missing interrupt on %pOFn\n", pnp);
		return -EINVAL;
	}

	if (of_property_read_u32(pnp, "reg", &ppd.port_number)) {
		dev_err(&pdev->dev, "missing reg property on %pOFn\n", pnp);
		return -EINVAL;
	}

	if (ppd.port_number >= 3) {
		dev_err(&pdev->dev, "invalid reg property on %pOFn\n", pnp);
		return -EINVAL;
	}

	while (dev_num < 3 && port_platdev[dev_num])
		dev_num++;

	if (dev_num == 3) {
		dev_err(&pdev->dev, "too many ports registered\n");
		return -EINVAL;
	}

	mac_addr = of_get_mac_address(pnp);
	if (!IS_ERR(mac_addr))
		ether_addr_copy(ppd.mac_addr, mac_addr);

	mv643xx_eth_property(pnp, "tx-queue-size", ppd.tx_queue_size);
	mv643xx_eth_property(pnp, "tx-sram-addr", ppd.tx_sram_addr);
	mv643xx_eth_property(pnp, "tx-sram-size", ppd.tx_sram_size);
	mv643xx_eth_property(pnp, "rx-queue-size", ppd.rx_queue_size);
	mv643xx_eth_property(pnp, "rx-sram-addr", ppd.rx_sram_addr);
	mv643xx_eth_property(pnp, "rx-sram-size", ppd.rx_sram_size);

	ppd.phy_node = of_parse_phandle(pnp, "phy-handle", 0);
	if (!ppd.phy_node) {
		ppd.phy_addr = MV643XX_ETH_PHY_NONE;
		of_property_read_u32(pnp, "speed", &ppd.speed);
		of_property_read_u32(pnp, "duplex", &ppd.duplex);
	}

	ppdev = platform_device_alloc(MV643XX_ETH_NAME, dev_num);
	if (!ppdev)
		return -ENOMEM;
	ppdev->dev.coherent_dma_mask = DMA_BIT_MASK(32);
	ppdev->dev.of_node = pnp;

	ret = platform_device_add_resources(ppdev, &res, 1);
	if (ret)
		goto port_err;

	ret = platform_device_add_data(ppdev, &ppd, sizeof(ppd));
	if (ret)
		goto port_err;

	ret = platform_device_add(ppdev);
	if (ret)
		goto port_err;

	port_platdev[dev_num] = ppdev;

	return 0;

port_err:
	platform_device_put(ppdev);
	return ret;
}

static int mv643xx_eth_shared_of_probe(struct platform_device *pdev)
{
	struct mv643xx_eth_shared_platform_data *pd;
	struct device_node *pnp, *np = pdev->dev.of_node;
	int ret;

	/* bail out if not registered from DT */
	if (!np)
		return 0;

	pd = devm_kzalloc(&pdev->dev, sizeof(*pd), GFP_KERNEL);
	if (!pd)
		return -ENOMEM;
	pdev->dev.platform_data = pd;

	mv643xx_eth_property(np, "tx-checksum-limit", pd->tx_csum_limit);

	for_each_available_child_of_node(np, pnp) {
		ret = mv643xx_eth_shared_of_add_port(pdev, pnp);
		if (ret) {
			of_node_put(pnp);
			return ret;
		}
	}
	return 0;
}

static void mv643xx_eth_shared_of_remove(void)
{
	int n;

	for (n = 0; n < 3; n++) {
		platform_device_del(port_platdev[n]);
		port_platdev[n] = NULL;
	}
}
#else
static inline int mv643xx_eth_shared_of_probe(struct platform_device *pdev)
{
	return 0;
}

static inline void mv643xx_eth_shared_of_remove(void)
{
}
#endif

static int mv643xx_eth_shared_probe(struct platform_device *pdev)
{
	static int mv643xx_eth_version_printed;
	struct mv643xx_eth_shared_platform_data *pd;
	struct mv643xx_eth_shared_private *msp;
	const struct mbus_dram_target_info *dram;
	struct resource *res;
	int ret;

	if (!mv643xx_eth_version_printed++)
		pr_notice("MV-643xx 10/100/1000 ethernet driver version %s\n",
			  mv643xx_eth_driver_version);

	res = platform_get_resource(pdev, IORESOURCE_MEM, 0);
	if (res == NULL)
		return -EINVAL;

	msp = devm_kzalloc(&pdev->dev, sizeof(*msp), GFP_KERNEL);
	if (msp == NULL)
		return -ENOMEM;
	platform_set_drvdata(pdev, msp);

	msp->base = devm_ioremap(&pdev->dev, res->start, resource_size(res));
	if (msp->base == NULL)
		return -ENOMEM;

	msp->clk = devm_clk_get(&pdev->dev, NULL);
	if (!IS_ERR(msp->clk))
		clk_prepare_enable(msp->clk);

	/*
	 * (Re-)program MBUS remapping windows if we are asked to.
	 */
	dram = mv_mbus_dram_info();
	if (dram)
		mv643xx_eth_conf_mbus_windows(msp, dram);

	ret = mv643xx_eth_shared_of_probe(pdev);
	if (ret)
		goto err_put_clk;
	pd = dev_get_platdata(&pdev->dev);

	msp->tx_csum_limit = (pd != NULL && pd->tx_csum_limit) ?
					pd->tx_csum_limit : 9 * 1024;
	infer_hw_params(msp);

	return 0;

err_put_clk:
	if (!IS_ERR(msp->clk))
		clk_disable_unprepare(msp->clk);
	return ret;
}

static int mv643xx_eth_shared_remove(struct platform_device *pdev)
{
	struct mv643xx_eth_shared_private *msp = platform_get_drvdata(pdev);

	mv643xx_eth_shared_of_remove();
	if (!IS_ERR(msp->clk))
		clk_disable_unprepare(msp->clk);
	return 0;
}

static struct platform_driver mv643xx_eth_shared_driver = {
	.probe		= mv643xx_eth_shared_probe,
	.remove		= mv643xx_eth_shared_remove,
	.driver = {
		.name	= MV643XX_ETH_SHARED_NAME,
		.of_match_table = of_match_ptr(mv643xx_eth_shared_ids),
	},
};

static void phy_addr_set(struct mv643xx_eth_private *mp, int phy_addr)
{
	int addr_shift = 5 * mp->port_num;
	u32 data;

	data = rdl(mp, PHY_ADDR);
	data &= ~(0x1f << addr_shift);
	data |= (phy_addr & 0x1f) << addr_shift;
	wrl(mp, PHY_ADDR, data);
}

static int phy_addr_get(struct mv643xx_eth_private *mp)
{
	unsigned int data;

	data = rdl(mp, PHY_ADDR);

	return (data >> (5 * mp->port_num)) & 0x1f;
}

static void set_params(struct mv643xx_eth_private *mp,
		       struct mv643xx_eth_platform_data *pd)
{
	struct net_device *dev = mp->dev;
	unsigned int tx_ring_size;

	if (is_valid_ether_addr(pd->mac_addr))
		memcpy(dev->dev_addr, pd->mac_addr, ETH_ALEN);
	else
		uc_addr_get(mp, dev->dev_addr);

	mp->rx_ring_size = DEFAULT_RX_QUEUE_SIZE;
	if (pd->rx_queue_size)
		mp->rx_ring_size = pd->rx_queue_size;
	mp->rx_desc_sram_addr = pd->rx_sram_addr;
	mp->rx_desc_sram_size = pd->rx_sram_size;

	mp->rxq_count = pd->rx_queue_count ? : 1;

	tx_ring_size = DEFAULT_TX_QUEUE_SIZE;
	if (pd->tx_queue_size)
		tx_ring_size = pd->tx_queue_size;

	mp->tx_ring_size = clamp_t(unsigned int, tx_ring_size,
				   MV643XX_MAX_SKB_DESCS * 2, 4096);
	if (mp->tx_ring_size != tx_ring_size)
		netdev_warn(dev, "TX queue size set to %u (requested %u)\n",
			    mp->tx_ring_size, tx_ring_size);

	mp->tx_desc_sram_addr = pd->tx_sram_addr;
	mp->tx_desc_sram_size = pd->tx_sram_size;

	mp->txq_count = pd->tx_queue_count ? : 1;
}

static int get_phy_mode(struct mv643xx_eth_private *mp)
{
	struct device *dev = mp->dev->dev.parent;
<<<<<<< HEAD
	int iface = -1;

	if (dev->of_node)
		iface = of_get_phy_mode(dev->of_node);
=======
	phy_interface_t iface;
	int err;

	if (dev->of_node)
		err = of_get_phy_mode(dev->of_node, &iface);
>>>>>>> 24b8d41d

	/* Historical default if unspecified. We could also read/write
	 * the interface state in the PSC1
	 */
<<<<<<< HEAD
	if (iface < 0)
=======
	if (!dev->of_node || err)
>>>>>>> 24b8d41d
		iface = PHY_INTERFACE_MODE_GMII;
	return iface;
}

static struct phy_device *phy_scan(struct mv643xx_eth_private *mp,
				   int phy_addr)
{
	struct phy_device *phydev;
	int start;
	int num;
	int i;
	char phy_id[MII_BUS_ID_SIZE + 3];

	if (phy_addr == MV643XX_ETH_PHY_ADDR_DEFAULT) {
		start = phy_addr_get(mp) & 0x1f;
		num = 32;
	} else {
		start = phy_addr & 0x1f;
		num = 1;
	}

	/* Attempt to connect to the PHY using orion-mdio */
	phydev = ERR_PTR(-ENODEV);
	for (i = 0; i < num; i++) {
		int addr = (start + i) & 0x1f;

		snprintf(phy_id, sizeof(phy_id), PHY_ID_FMT,
				"orion-mdio-mii", addr);

		phydev = phy_connect(mp->dev, phy_id, mv643xx_eth_adjust_link,
				     get_phy_mode(mp));
		if (!IS_ERR(phydev)) {
			phy_addr_set(mp, addr);
			break;
		}
	}

	return phydev;
}

static void phy_init(struct mv643xx_eth_private *mp, int speed, int duplex)
{
	struct net_device *dev = mp->dev;
	struct phy_device *phy = dev->phydev;

	if (speed == 0) {
		phy->autoneg = AUTONEG_ENABLE;
		phy->speed = 0;
		phy->duplex = 0;
		linkmode_copy(phy->advertising, phy->supported);
		linkmode_set_bit(ETHTOOL_LINK_MODE_Autoneg_BIT,
				 phy->advertising);
	} else {
		phy->autoneg = AUTONEG_DISABLE;
		linkmode_zero(phy->advertising);
		phy->speed = speed;
		phy->duplex = duplex;
	}
	phy_start_aneg(phy);
}

static void init_pscr(struct mv643xx_eth_private *mp, int speed, int duplex)
{
	struct net_device *dev = mp->dev;
	u32 pscr;

	pscr = rdlp(mp, PORT_SERIAL_CONTROL);
	if (pscr & SERIAL_PORT_ENABLE) {
		pscr &= ~SERIAL_PORT_ENABLE;
		wrlp(mp, PORT_SERIAL_CONTROL, pscr);
	}

	pscr = MAX_RX_PACKET_9700BYTE | SERIAL_PORT_CONTROL_RESERVED;
	if (!dev->phydev) {
		pscr |= DISABLE_AUTO_NEG_SPEED_GMII;
		if (speed == SPEED_1000)
			pscr |= SET_GMII_SPEED_TO_1000;
		else if (speed == SPEED_100)
			pscr |= SET_MII_SPEED_TO_100;

		pscr |= DISABLE_AUTO_NEG_FOR_FLOW_CTRL;

		pscr |= DISABLE_AUTO_NEG_FOR_DUPLEX;
		if (duplex == DUPLEX_FULL)
			pscr |= SET_FULL_DUPLEX_MODE;
	}

	wrlp(mp, PORT_SERIAL_CONTROL, pscr);
}

static const struct net_device_ops mv643xx_eth_netdev_ops = {
	.ndo_open		= mv643xx_eth_open,
	.ndo_stop		= mv643xx_eth_stop,
	.ndo_start_xmit		= mv643xx_eth_xmit,
	.ndo_set_rx_mode	= mv643xx_eth_set_rx_mode,
	.ndo_set_mac_address	= mv643xx_eth_set_mac_address,
	.ndo_validate_addr	= eth_validate_addr,
	.ndo_do_ioctl		= mv643xx_eth_ioctl,
	.ndo_change_mtu		= mv643xx_eth_change_mtu,
	.ndo_set_features	= mv643xx_eth_set_features,
	.ndo_tx_timeout		= mv643xx_eth_tx_timeout,
	.ndo_get_stats		= mv643xx_eth_get_stats,
#ifdef CONFIG_NET_POLL_CONTROLLER
	.ndo_poll_controller	= mv643xx_eth_netpoll,
#endif
};

static int mv643xx_eth_probe(struct platform_device *pdev)
{
	struct mv643xx_eth_platform_data *pd;
	struct mv643xx_eth_private *mp;
	struct net_device *dev;
	struct phy_device *phydev = NULL;
	struct resource *res;
	int err;

	pd = dev_get_platdata(&pdev->dev);
	if (pd == NULL) {
		dev_err(&pdev->dev, "no mv643xx_eth_platform_data\n");
		return -ENODEV;
	}

	if (pd->shared == NULL) {
		dev_err(&pdev->dev, "no mv643xx_eth_platform_data->shared\n");
		return -ENODEV;
	}

	dev = alloc_etherdev_mq(sizeof(struct mv643xx_eth_private), 8);
	if (!dev)
		return -ENOMEM;

	SET_NETDEV_DEV(dev, &pdev->dev);
	mp = netdev_priv(dev);
	platform_set_drvdata(pdev, mp);

	mp->shared = platform_get_drvdata(pd->shared);
	mp->base = mp->shared->base + 0x0400 + (pd->port_number << 10);
	mp->port_num = pd->port_number;

	mp->dev = dev;

	/* Kirkwood resets some registers on gated clocks. Especially
	 * CLK125_BYPASS_EN must be cleared but is not available on
	 * all other SoCs/System Controllers using this driver.
	 */
	if (of_device_is_compatible(pdev->dev.of_node,
				    "marvell,kirkwood-eth-port"))
		wrlp(mp, PORT_SERIAL_CONTROL1,
		     rdlp(mp, PORT_SERIAL_CONTROL1) & ~CLK125_BYPASS_EN);

	/*
	 * Start with a default rate, and if there is a clock, allow
	 * it to override the default.
	 */
	mp->t_clk = 133000000;
	mp->clk = devm_clk_get(&pdev->dev, NULL);
	if (!IS_ERR(mp->clk)) {
		clk_prepare_enable(mp->clk);
		mp->t_clk = clk_get_rate(mp->clk);
	} else if (!IS_ERR(mp->shared->clk)) {
		mp->t_clk = clk_get_rate(mp->shared->clk);
	}

	set_params(mp, pd);
	netif_set_real_num_tx_queues(dev, mp->txq_count);
	netif_set_real_num_rx_queues(dev, mp->rxq_count);

	err = 0;
	if (pd->phy_node) {
<<<<<<< HEAD
		mp->phy = of_phy_connect(mp->dev, pd->phy_node,
					 mv643xx_eth_adjust_link, 0,
					 get_phy_mode(mp));
		if (!mp->phy)
=======
		phydev = of_phy_connect(mp->dev, pd->phy_node,
					mv643xx_eth_adjust_link, 0,
					get_phy_mode(mp));
		if (!phydev)
>>>>>>> 24b8d41d
			err = -ENODEV;
		else
			phy_addr_set(mp, phydev->mdio.addr);
	} else if (pd->phy_addr != MV643XX_ETH_PHY_NONE) {
		phydev = phy_scan(mp, pd->phy_addr);

		if (IS_ERR(phydev))
			err = PTR_ERR(phydev);
		else
			phy_init(mp, pd->speed, pd->duplex);
	}
	if (err == -ENODEV) {
		err = -EPROBE_DEFER;
		goto out;
	}
	if (err)
		goto out;

	dev->ethtool_ops = &mv643xx_eth_ethtool_ops;

	init_pscr(mp, pd->speed, pd->duplex);


	mib_counters_clear(mp);

	timer_setup(&mp->mib_counters_timer, mib_counters_timer_wrapper, 0);
	mp->mib_counters_timer.expires = jiffies + 30 * HZ;

	spin_lock_init(&mp->mib_counters_lock);

	INIT_WORK(&mp->tx_timeout_task, tx_timeout_task);

	netif_napi_add(dev, &mp->napi, mv643xx_eth_poll, NAPI_POLL_WEIGHT);

	timer_setup(&mp->rx_oom, oom_timer_wrapper, 0);


	res = platform_get_resource(pdev, IORESOURCE_IRQ, 0);
	BUG_ON(!res);
	dev->irq = res->start;

	dev->netdev_ops = &mv643xx_eth_netdev_ops;

	dev->watchdog_timeo = 2 * HZ;
	dev->base_addr = 0;

	dev->features = NETIF_F_SG | NETIF_F_IP_CSUM | NETIF_F_TSO;
	dev->vlan_features = dev->features;

	dev->features |= NETIF_F_RXCSUM;
	dev->hw_features = dev->features;

	dev->priv_flags |= IFF_UNICAST_FLT;
	dev->gso_max_segs = MV643XX_MAX_TSO_SEGS;

<<<<<<< HEAD
=======
	/* MTU range: 64 - 9500 */
	dev->min_mtu = 64;
	dev->max_mtu = 9500;

>>>>>>> 24b8d41d
	if (mp->shared->win_protect)
		wrl(mp, WINDOW_PROTECT(mp->port_num), mp->shared->win_protect);

	netif_carrier_off(dev);

	wrlp(mp, SDMA_CONFIG, PORT_SDMA_CONFIG_DEFAULT_VALUE);

	set_rx_coal(mp, 250);
	set_tx_coal(mp, 0);

	err = register_netdev(dev);
	if (err)
		goto out;

	netdev_notice(dev, "port %d with MAC address %pM\n",
		      mp->port_num, dev->dev_addr);

	if (mp->tx_desc_sram_size > 0)
		netdev_notice(dev, "configured with sram\n");

	return 0;

out:
	if (!IS_ERR(mp->clk))
		clk_disable_unprepare(mp->clk);
	free_netdev(dev);

	return err;
}

static int mv643xx_eth_remove(struct platform_device *pdev)
{
	struct mv643xx_eth_private *mp = platform_get_drvdata(pdev);
	struct net_device *dev = mp->dev;

	unregister_netdev(mp->dev);
	if (dev->phydev)
		phy_disconnect(dev->phydev);
	cancel_work_sync(&mp->tx_timeout_task);

	if (!IS_ERR(mp->clk))
		clk_disable_unprepare(mp->clk);

	free_netdev(mp->dev);

	return 0;
}

static void mv643xx_eth_shutdown(struct platform_device *pdev)
{
	struct mv643xx_eth_private *mp = platform_get_drvdata(pdev);

	/* Mask all interrupts on ethernet port */
	wrlp(mp, INT_MASK, 0);
	rdlp(mp, INT_MASK);

	if (netif_running(mp->dev))
		port_reset(mp);
}

static struct platform_driver mv643xx_eth_driver = {
	.probe		= mv643xx_eth_probe,
	.remove		= mv643xx_eth_remove,
	.shutdown	= mv643xx_eth_shutdown,
	.driver = {
		.name	= MV643XX_ETH_NAME,
	},
};

static struct platform_driver * const drivers[] = {
	&mv643xx_eth_shared_driver,
	&mv643xx_eth_driver,
};

static int __init mv643xx_eth_init_module(void)
{
	return platform_register_drivers(drivers, ARRAY_SIZE(drivers));
}
module_init(mv643xx_eth_init_module);

static void __exit mv643xx_eth_cleanup_module(void)
{
	platform_unregister_drivers(drivers, ARRAY_SIZE(drivers));
}
module_exit(mv643xx_eth_cleanup_module);

MODULE_AUTHOR("Rabeeh Khoury, Assaf Hoffman, Matthew Dharm, "
	      "Manish Lachwani, Dale Farnsworth and Lennert Buytenhek");
MODULE_DESCRIPTION("Ethernet driver for Marvell MV643XX");
MODULE_LICENSE("GPL");
MODULE_ALIAS("platform:" MV643XX_ETH_SHARED_NAME);
MODULE_ALIAS("platform:" MV643XX_ETH_NAME);<|MERGE_RESOLUTION|>--- conflicted
+++ resolved
@@ -2954,27 +2954,16 @@
 static int get_phy_mode(struct mv643xx_eth_private *mp)
 {
 	struct device *dev = mp->dev->dev.parent;
-<<<<<<< HEAD
-	int iface = -1;
-
-	if (dev->of_node)
-		iface = of_get_phy_mode(dev->of_node);
-=======
 	phy_interface_t iface;
 	int err;
 
 	if (dev->of_node)
 		err = of_get_phy_mode(dev->of_node, &iface);
->>>>>>> 24b8d41d
 
 	/* Historical default if unspecified. We could also read/write
 	 * the interface state in the PSC1
 	 */
-<<<<<<< HEAD
-	if (iface < 0)
-=======
 	if (!dev->of_node || err)
->>>>>>> 24b8d41d
 		iface = PHY_INTERFACE_MODE_GMII;
 	return iface;
 }
@@ -3144,17 +3133,10 @@
 
 	err = 0;
 	if (pd->phy_node) {
-<<<<<<< HEAD
-		mp->phy = of_phy_connect(mp->dev, pd->phy_node,
-					 mv643xx_eth_adjust_link, 0,
-					 get_phy_mode(mp));
-		if (!mp->phy)
-=======
 		phydev = of_phy_connect(mp->dev, pd->phy_node,
 					mv643xx_eth_adjust_link, 0,
 					get_phy_mode(mp));
 		if (!phydev)
->>>>>>> 24b8d41d
 			err = -ENODEV;
 		else
 			phy_addr_set(mp, phydev->mdio.addr);
@@ -3210,13 +3192,10 @@
 	dev->priv_flags |= IFF_UNICAST_FLT;
 	dev->gso_max_segs = MV643XX_MAX_TSO_SEGS;
 
-<<<<<<< HEAD
-=======
 	/* MTU range: 64 - 9500 */
 	dev->min_mtu = 64;
 	dev->max_mtu = 9500;
 
->>>>>>> 24b8d41d
 	if (mp->shared->win_protect)
 		wrl(mp, WINDOW_PROTECT(mp->port_num), mp->shared->win_protect);
 
