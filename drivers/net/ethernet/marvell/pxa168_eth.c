// SPDX-License-Identifier: GPL-2.0-or-later
/*
 * PXA168 ethernet driver.
 * Most of the code is derived from mv643xx ethernet driver.
 *
 * Copyright (C) 2010 Marvell International Ltd.
 *		Sachin Sanap <ssanap@marvell.com>
 *		Zhangfei Gao <zgao6@marvell.com>
 *		Philip Rakity <prakity@marvell.com>
 *		Mark Brown <markb@marvell.com>
 */

#include <linux/bitops.h>
#include <linux/clk.h>
#include <linux/delay.h>
#include <linux/dma-mapping.h>
#include <linux/etherdevice.h>
#include <linux/ethtool.h>
#include <linux/in.h>
#include <linux/interrupt.h>
#include <linux/io.h>
#include <linux/ip.h>
#include <linux/kernel.h>
#include <linux/module.h>
#include <linux/of.h>
#include <linux/of_net.h>
#include <linux/phy.h>
#include <linux/platform_device.h>
#include <linux/pxa168_eth.h>
#include <linux/tcp.h>
#include <linux/types.h>
#include <linux/udp.h>
#include <linux/workqueue.h>
#include <linux/pgtable.h>

#include <asm/cacheflush.h>

#define DRIVER_NAME	"pxa168-eth"
#define DRIVER_VERSION	"0.3"

/*
 * Registers
 */

#define PHY_ADDRESS		0x0000
#define SMI			0x0010
#define PORT_CONFIG		0x0400
#define PORT_CONFIG_EXT		0x0408
#define PORT_COMMAND		0x0410
#define PORT_STATUS		0x0418
#define HTPR			0x0428
#define MAC_ADDR_LOW		0x0430
#define MAC_ADDR_HIGH		0x0438
#define SDMA_CONFIG		0x0440
#define SDMA_CMD		0x0448
#define INT_CAUSE		0x0450
#define INT_W_CLEAR		0x0454
#define INT_MASK		0x0458
#define ETH_F_RX_DESC_0		0x0480
#define ETH_C_RX_DESC_0		0x04A0
#define ETH_C_TX_DESC_1		0x04E4

/* smi register */
#define SMI_BUSY		(1 << 28)	/* 0 - Write, 1 - Read  */
#define SMI_R_VALID		(1 << 27)	/* 0 - Write, 1 - Read  */
#define SMI_OP_W		(0 << 26)	/* Write operation      */
#define SMI_OP_R		(1 << 26)	/* Read operation */

#define PHY_WAIT_ITERATIONS	10

#define PXA168_ETH_PHY_ADDR_DEFAULT	0
/* RX & TX descriptor command */
#define BUF_OWNED_BY_DMA	(1 << 31)

/* RX descriptor status */
#define RX_EN_INT		(1 << 23)
#define RX_FIRST_DESC		(1 << 17)
#define RX_LAST_DESC		(1 << 16)
#define RX_ERROR		(1 << 15)

/* TX descriptor command */
#define TX_EN_INT		(1 << 23)
#define TX_GEN_CRC		(1 << 22)
#define TX_ZERO_PADDING		(1 << 18)
#define TX_FIRST_DESC		(1 << 17)
#define TX_LAST_DESC		(1 << 16)
#define TX_ERROR		(1 << 15)

/* SDMA_CMD */
#define SDMA_CMD_AT		(1 << 31)
#define SDMA_CMD_TXDL		(1 << 24)
#define SDMA_CMD_TXDH		(1 << 23)
#define SDMA_CMD_AR		(1 << 15)
#define SDMA_CMD_ERD		(1 << 7)

/* Bit definitions of the Port Config Reg */
#define PCR_DUPLEX_FULL		(1 << 15)
#define PCR_HS			(1 << 12)
#define PCR_EN			(1 << 7)
#define PCR_PM			(1 << 0)

/* Bit definitions of the Port Config Extend Reg */
#define PCXR_2BSM		(1 << 28)
#define PCXR_DSCP_EN		(1 << 21)
#define PCXR_RMII_EN		(1 << 20)
#define PCXR_AN_SPEED_DIS	(1 << 19)
#define PCXR_SPEED_100		(1 << 18)
#define PCXR_MFL_1518		(0 << 14)
#define PCXR_MFL_1536		(1 << 14)
#define PCXR_MFL_2048		(2 << 14)
#define PCXR_MFL_64K		(3 << 14)
#define PCXR_FLOWCTL_DIS	(1 << 12)
#define PCXR_FLP		(1 << 11)
#define PCXR_AN_FLOWCTL_DIS	(1 << 10)
#define PCXR_AN_DUPLEX_DIS	(1 << 9)
#define PCXR_PRIO_TX_OFF	3
#define PCXR_TX_HIGH_PRI	(7 << PCXR_PRIO_TX_OFF)

/* Bit definitions of the SDMA Config Reg */
#define SDCR_BSZ_OFF		12
#define SDCR_BSZ8		(3 << SDCR_BSZ_OFF)
#define SDCR_BSZ4		(2 << SDCR_BSZ_OFF)
#define SDCR_BSZ2		(1 << SDCR_BSZ_OFF)
#define SDCR_BSZ1		(0 << SDCR_BSZ_OFF)
#define SDCR_BLMR		(1 << 6)
#define SDCR_BLMT		(1 << 7)
#define SDCR_RIFB		(1 << 9)
#define SDCR_RC_OFF		2
#define SDCR_RC_MAX_RETRANS	(0xf << SDCR_RC_OFF)

/*
 * Bit definitions of the Interrupt Cause Reg
 * and Interrupt MASK Reg is the same
 */
#define ICR_RXBUF		(1 << 0)
#define ICR_TXBUF_H		(1 << 2)
#define ICR_TXBUF_L		(1 << 3)
#define ICR_TXEND_H		(1 << 6)
#define ICR_TXEND_L		(1 << 7)
#define ICR_RXERR		(1 << 8)
#define ICR_TXERR_H		(1 << 10)
#define ICR_TXERR_L		(1 << 11)
#define ICR_TX_UDR		(1 << 13)
#define ICR_MII_CH		(1 << 28)

#define ALL_INTS (ICR_TXBUF_H  | ICR_TXBUF_L  | ICR_TX_UDR |\
				ICR_TXERR_H  | ICR_TXERR_L |\
				ICR_TXEND_H  | ICR_TXEND_L |\
				ICR_RXBUF | ICR_RXERR  | ICR_MII_CH)

#define ETH_HW_IP_ALIGN		2	/* hw aligns IP header */

#define NUM_RX_DESCS		64
#define NUM_TX_DESCS		64

#define HASH_ADD		0
#define HASH_DELETE		1
#define HASH_ADDR_TABLE_SIZE	0x4000	/* 16K (1/2K address - PCR_HS == 1) */
#define HOP_NUMBER		12

/* Bit definitions for Port status */
#define PORT_SPEED_100		(1 << 0)
#define FULL_DUPLEX		(1 << 1)
#define FLOW_CONTROL_DISABLED	(1 << 2)
#define LINK_UP			(1 << 3)

/* Bit definitions for work to be done */
#define WORK_TX_DONE		(1 << 1)

/*
 * Misc definitions.
 */
#define SKB_DMA_REALIGN		((PAGE_SIZE - NET_SKB_PAD) % SMP_CACHE_BYTES)

struct rx_desc {
	u32 cmd_sts;		/* Descriptor command status            */
	u16 byte_cnt;		/* Descriptor buffer byte count         */
	u16 buf_size;		/* Buffer size                          */
	u32 buf_ptr;		/* Descriptor buffer pointer            */
	u32 next_desc_ptr;	/* Next descriptor pointer              */
};

struct tx_desc {
	u32 cmd_sts;		/* Command/status field                 */
	u16 reserved;
	u16 byte_cnt;		/* buffer byte count                    */
	u32 buf_ptr;		/* pointer to buffer for this descriptor */
	u32 next_desc_ptr;	/* Pointer to next descriptor           */
};

struct pxa168_eth_private {
	struct platform_device *pdev;
	int port_num;		/* User Ethernet port number    */
	int phy_addr;
	int phy_speed;
	int phy_duplex;
	phy_interface_t phy_intf;

	int rx_resource_err;	/* Rx ring resource error flag */

	/* Next available and first returning Rx resource */
	int rx_curr_desc_q, rx_used_desc_q;

	/* Next available and first returning Tx resource */
	int tx_curr_desc_q, tx_used_desc_q;

	struct rx_desc *p_rx_desc_area;
	dma_addr_t rx_desc_dma;
	int rx_desc_area_size;
	struct sk_buff **rx_skb;

	struct tx_desc *p_tx_desc_area;
	dma_addr_t tx_desc_dma;
	int tx_desc_area_size;
	struct sk_buff **tx_skb;

	struct work_struct tx_timeout_task;

	struct net_device *dev;
	struct napi_struct napi;
	u8 work_todo;
	int skb_size;

	/* Size of Tx Ring per queue */
	int tx_ring_size;
	/* Number of tx descriptors in use */
	int tx_desc_count;
	/* Size of Rx Ring per queue */
	int rx_ring_size;
	/* Number of rx descriptors in use */
	int rx_desc_count;

	/*
	 * Used in case RX Ring is empty, which can occur when
	 * system does not have resources (skb's)
	 */
	struct timer_list timeout;
	struct mii_bus *smi_bus;

	/* clock */
	struct clk *clk;
	struct pxa168_eth_platform_data *pd;
	/*
	 * Ethernet controller base address.
	 */
	void __iomem *base;

	/* Pointer to the hardware address filter table */
	void *htpr;
	dma_addr_t htpr_dma;
};

struct addr_table_entry {
	__le32 lo;
	__le32 hi;
};

/* Bit fields of a Hash Table Entry */
enum hash_table_entry {
	HASH_ENTRY_VALID = 1,
	SKIP = 2,
	HASH_ENTRY_RECEIVE_DISCARD = 4,
	HASH_ENTRY_RECEIVE_DISCARD_BIT = 2
};

<<<<<<< HEAD
static int pxa168_get_link_ksettings(struct net_device *dev,
				     struct ethtool_link_ksettings *cmd);
=======
>>>>>>> 24b8d41d
static int pxa168_init_hw(struct pxa168_eth_private *pep);
static int pxa168_init_phy(struct net_device *dev);
static void eth_port_reset(struct net_device *dev);
static void eth_port_start(struct net_device *dev);
static int pxa168_eth_open(struct net_device *dev);
static int pxa168_eth_stop(struct net_device *dev);

static inline u32 rdl(struct pxa168_eth_private *pep, int offset)
{
	return readl_relaxed(pep->base + offset);
}

static inline void wrl(struct pxa168_eth_private *pep, int offset, u32 data)
{
	writel_relaxed(data, pep->base + offset);
}

static void abort_dma(struct pxa168_eth_private *pep)
{
	int delay;
	int max_retries = 40;

	do {
		wrl(pep, SDMA_CMD, SDMA_CMD_AR | SDMA_CMD_AT);
		udelay(100);

		delay = 10;
		while ((rdl(pep, SDMA_CMD) & (SDMA_CMD_AR | SDMA_CMD_AT))
		       && delay-- > 0) {
			udelay(10);
		}
	} while (max_retries-- > 0 && delay <= 0);

	if (max_retries <= 0)
		netdev_err(pep->dev, "%s : DMA Stuck\n", __func__);
}

static void rxq_refill(struct net_device *dev)
{
	struct pxa168_eth_private *pep = netdev_priv(dev);
	struct sk_buff *skb;
	struct rx_desc *p_used_rx_desc;
	int used_rx_desc;

	while (pep->rx_desc_count < pep->rx_ring_size) {
		int size;

		skb = netdev_alloc_skb(dev, pep->skb_size);
		if (!skb)
			break;
		if (SKB_DMA_REALIGN)
			skb_reserve(skb, SKB_DMA_REALIGN);
		pep->rx_desc_count++;
		/* Get 'used' Rx descriptor */
		used_rx_desc = pep->rx_used_desc_q;
		p_used_rx_desc = &pep->p_rx_desc_area[used_rx_desc];
		size = skb_end_pointer(skb) - skb->data;
		p_used_rx_desc->buf_ptr = dma_map_single(&pep->pdev->dev,
							 skb->data,
							 size,
							 DMA_FROM_DEVICE);
		p_used_rx_desc->buf_size = size;
		pep->rx_skb[used_rx_desc] = skb;

		/* Return the descriptor to DMA ownership */
		dma_wmb();
		p_used_rx_desc->cmd_sts = BUF_OWNED_BY_DMA | RX_EN_INT;
		dma_wmb();

		/* Move the used descriptor pointer to the next descriptor */
		pep->rx_used_desc_q = (used_rx_desc + 1) % pep->rx_ring_size;

		/* Any Rx return cancels the Rx resource error status */
		pep->rx_resource_err = 0;

		skb_reserve(skb, ETH_HW_IP_ALIGN);
	}

	/*
	 * If RX ring is empty of SKB, set a timer to try allocating
	 * again at a later time.
	 */
	if (pep->rx_desc_count == 0) {
		pep->timeout.expires = jiffies + (HZ / 10);
		add_timer(&pep->timeout);
	}
}

static inline void rxq_refill_timer_wrapper(struct timer_list *t)
{
	struct pxa168_eth_private *pep = from_timer(pep, t, timeout);
	napi_schedule(&pep->napi);
}

static inline u8 flip_8_bits(u8 x)
{
	return (((x) & 0x01) << 3) | (((x) & 0x02) << 1)
	    | (((x) & 0x04) >> 1) | (((x) & 0x08) >> 3)
	    | (((x) & 0x10) << 3) | (((x) & 0x20) << 1)
	    | (((x) & 0x40) >> 1) | (((x) & 0x80) >> 3);
}

static void nibble_swap_every_byte(unsigned char *mac_addr)
{
	int i;
	for (i = 0; i < ETH_ALEN; i++) {
		mac_addr[i] = ((mac_addr[i] & 0x0f) << 4) |
				((mac_addr[i] & 0xf0) >> 4);
	}
}

static void inverse_every_nibble(unsigned char *mac_addr)
{
	int i;
	for (i = 0; i < ETH_ALEN; i++)
		mac_addr[i] = flip_8_bits(mac_addr[i]);
}

/*
 * ----------------------------------------------------------------------------
 * This function will calculate the hash function of the address.
 * Inputs
 * mac_addr_orig    - MAC address.
 * Outputs
 * return the calculated entry.
 */
static u32 hash_function(unsigned char *mac_addr_orig)
{
	u32 hash_result;
	u32 addr0;
	u32 addr1;
	u32 addr2;
	u32 addr3;
	unsigned char mac_addr[ETH_ALEN];

	/* Make a copy of MAC address since we are going to performe bit
	 * operations on it
	 */
	memcpy(mac_addr, mac_addr_orig, ETH_ALEN);

	nibble_swap_every_byte(mac_addr);
	inverse_every_nibble(mac_addr);

	addr0 = (mac_addr[5] >> 2) & 0x3f;
	addr1 = (mac_addr[5] & 0x03) | (((mac_addr[4] & 0x7f)) << 2);
	addr2 = ((mac_addr[4] & 0x80) >> 7) | mac_addr[3] << 1;
	addr3 = (mac_addr[2] & 0xff) | ((mac_addr[1] & 1) << 8);

	hash_result = (addr0 << 9) | (addr1 ^ addr2 ^ addr3);
	hash_result = hash_result & 0x07ff;
	return hash_result;
}

/*
 * ----------------------------------------------------------------------------
 * This function will add/del an entry to the address table.
 * Inputs
 * pep - ETHERNET .
 * mac_addr - MAC address.
 * skip - if 1, skip this address.Used in case of deleting an entry which is a
 *	  part of chain in the hash table.We can't just delete the entry since
 *	  that will break the chain.We need to defragment the tables time to
 *	  time.
 * rd   - 0 Discard packet upon match.
 *	- 1 Receive packet upon match.
 * Outputs
 * address table entry is added/deleted.
 * 0 if success.
 * -ENOSPC if table full
 */
static int add_del_hash_entry(struct pxa168_eth_private *pep,
			      unsigned char *mac_addr,
			      u32 rd, u32 skip, int del)
{
	struct addr_table_entry *entry, *start;
	u32 new_high;
	u32 new_low;
	u32 i;

	new_low = (((mac_addr[1] >> 4) & 0xf) << 15)
	    | (((mac_addr[1] >> 0) & 0xf) << 11)
	    | (((mac_addr[0] >> 4) & 0xf) << 7)
	    | (((mac_addr[0] >> 0) & 0xf) << 3)
	    | (((mac_addr[3] >> 4) & 0x1) << 31)
	    | (((mac_addr[3] >> 0) & 0xf) << 27)
	    | (((mac_addr[2] >> 4) & 0xf) << 23)
	    | (((mac_addr[2] >> 0) & 0xf) << 19)
	    | (skip << SKIP) | (rd << HASH_ENTRY_RECEIVE_DISCARD_BIT)
	    | HASH_ENTRY_VALID;

	new_high = (((mac_addr[5] >> 4) & 0xf) << 15)
	    | (((mac_addr[5] >> 0) & 0xf) << 11)
	    | (((mac_addr[4] >> 4) & 0xf) << 7)
	    | (((mac_addr[4] >> 0) & 0xf) << 3)
	    | (((mac_addr[3] >> 5) & 0x7) << 0);

	/*
	 * Pick the appropriate table, start scanning for free/reusable
	 * entries at the index obtained by hashing the specified MAC address
	 */
	start = pep->htpr;
	entry = start + hash_function(mac_addr);
	for (i = 0; i < HOP_NUMBER; i++) {
		if (!(le32_to_cpu(entry->lo) & HASH_ENTRY_VALID)) {
			break;
		} else {
			/* if same address put in same position */
			if (((le32_to_cpu(entry->lo) & 0xfffffff8) ==
				(new_low & 0xfffffff8)) &&
				(le32_to_cpu(entry->hi) == new_high)) {
				break;
			}
		}
		if (entry == start + 0x7ff)
			entry = start;
		else
			entry++;
	}

	if (((le32_to_cpu(entry->lo) & 0xfffffff8) != (new_low & 0xfffffff8)) &&
	    (le32_to_cpu(entry->hi) != new_high) && del)
		return 0;

	if (i == HOP_NUMBER) {
		if (!del) {
			netdev_info(pep->dev,
				    "%s: table section is full, need to "
				    "move to 16kB implementation?\n",
				    __FILE__);
			return -ENOSPC;
		} else
			return 0;
	}

	/*
	 * Update the selected entry
	 */
	if (del) {
		entry->hi = 0;
		entry->lo = 0;
	} else {
		entry->hi = cpu_to_le32(new_high);
		entry->lo = cpu_to_le32(new_low);
	}

	return 0;
}

/*
 * ----------------------------------------------------------------------------
 *  Create an addressTable entry from MAC address info
 *  found in the specifed net_device struct
 *
 *  Input : pointer to ethernet interface network device structure
 *  Output : N/A
 */
static void update_hash_table_mac_address(struct pxa168_eth_private *pep,
					  unsigned char *oaddr,
					  unsigned char *addr)
{
	/* Delete old entry */
	if (oaddr)
		add_del_hash_entry(pep, oaddr, 1, 0, HASH_DELETE);
	/* Add new entry */
	add_del_hash_entry(pep, addr, 1, 0, HASH_ADD);
}

static int init_hash_table(struct pxa168_eth_private *pep)
{
	/*
	 * Hardware expects CPU to build a hash table based on a predefined
	 * hash function and populate it based on hardware address. The
	 * location of the hash table is identified by 32-bit pointer stored
	 * in HTPR internal register. Two possible sizes exists for the hash
	 * table 8kB (256kB of DRAM required (4 x 64 kB banks)) and 1/2kB
	 * (16kB of DRAM required (4 x 4 kB banks)).We currently only support
	 * 1/2kB.
	 */
	/* TODO: Add support for 8kB hash table and alternative hash
	 * function.Driver can dynamically switch to them if the 1/2kB hash
	 * table is full.
	 */
	if (!pep->htpr) {
		pep->htpr = dma_alloc_coherent(pep->dev->dev.parent,
					       HASH_ADDR_TABLE_SIZE,
					       &pep->htpr_dma, GFP_KERNEL);
		if (!pep->htpr)
			return -ENOMEM;
	} else {
		memset(pep->htpr, 0, HASH_ADDR_TABLE_SIZE);
	}
	wrl(pep, HTPR, pep->htpr_dma);
	return 0;
}

static void pxa168_eth_set_rx_mode(struct net_device *dev)
{
	struct pxa168_eth_private *pep = netdev_priv(dev);
	struct netdev_hw_addr *ha;
	u32 val;

	val = rdl(pep, PORT_CONFIG);
	if (dev->flags & IFF_PROMISC)
		val |= PCR_PM;
	else
		val &= ~PCR_PM;
	wrl(pep, PORT_CONFIG, val);

	/*
	 * Remove the old list of MAC address and add dev->addr
	 * and multicast address.
	 */
	memset(pep->htpr, 0, HASH_ADDR_TABLE_SIZE);
	update_hash_table_mac_address(pep, NULL, dev->dev_addr);

	netdev_for_each_mc_addr(ha, dev)
		update_hash_table_mac_address(pep, NULL, ha->addr);
}

static void pxa168_eth_get_mac_address(struct net_device *dev,
				       unsigned char *addr)
{
	struct pxa168_eth_private *pep = netdev_priv(dev);
	unsigned int mac_h = rdl(pep, MAC_ADDR_HIGH);
	unsigned int mac_l = rdl(pep, MAC_ADDR_LOW);

	addr[0] = (mac_h >> 24) & 0xff;
	addr[1] = (mac_h >> 16) & 0xff;
	addr[2] = (mac_h >> 8) & 0xff;
	addr[3] = mac_h & 0xff;
	addr[4] = (mac_l >> 8) & 0xff;
	addr[5] = mac_l & 0xff;
}

static int pxa168_eth_set_mac_address(struct net_device *dev, void *addr)
{
	struct sockaddr *sa = addr;
	struct pxa168_eth_private *pep = netdev_priv(dev);
	unsigned char oldMac[ETH_ALEN];
	u32 mac_h, mac_l;

	if (!is_valid_ether_addr(sa->sa_data))
		return -EADDRNOTAVAIL;
	memcpy(oldMac, dev->dev_addr, ETH_ALEN);
	memcpy(dev->dev_addr, sa->sa_data, ETH_ALEN);

	mac_h = dev->dev_addr[0] << 24;
	mac_h |= dev->dev_addr[1] << 16;
	mac_h |= dev->dev_addr[2] << 8;
	mac_h |= dev->dev_addr[3];
	mac_l = dev->dev_addr[4] << 8;
	mac_l |= dev->dev_addr[5];
	wrl(pep, MAC_ADDR_HIGH, mac_h);
	wrl(pep, MAC_ADDR_LOW, mac_l);

	netif_addr_lock_bh(dev);
	update_hash_table_mac_address(pep, oldMac, dev->dev_addr);
	netif_addr_unlock_bh(dev);
	return 0;
}

static void eth_port_start(struct net_device *dev)
{
	unsigned int val = 0;
	struct pxa168_eth_private *pep = netdev_priv(dev);
	int tx_curr_desc, rx_curr_desc;

	phy_start(dev->phydev);

	/* Assignment of Tx CTRP of given queue */
	tx_curr_desc = pep->tx_curr_desc_q;
	wrl(pep, ETH_C_TX_DESC_1,
	    (u32) (pep->tx_desc_dma + tx_curr_desc * sizeof(struct tx_desc)));

	/* Assignment of Rx CRDP of given queue */
	rx_curr_desc = pep->rx_curr_desc_q;
	wrl(pep, ETH_C_RX_DESC_0,
	    (u32) (pep->rx_desc_dma + rx_curr_desc * sizeof(struct rx_desc)));

	wrl(pep, ETH_F_RX_DESC_0,
	    (u32) (pep->rx_desc_dma + rx_curr_desc * sizeof(struct rx_desc)));

	/* Clear all interrupts */
	wrl(pep, INT_CAUSE, 0);

	/* Enable all interrupts for receive, transmit and error. */
	wrl(pep, INT_MASK, ALL_INTS);

	val = rdl(pep, PORT_CONFIG);
	val |= PCR_EN;
	wrl(pep, PORT_CONFIG, val);

	/* Start RX DMA engine */
	val = rdl(pep, SDMA_CMD);
	val |= SDMA_CMD_ERD;
	wrl(pep, SDMA_CMD, val);
}

static void eth_port_reset(struct net_device *dev)
{
	struct pxa168_eth_private *pep = netdev_priv(dev);
	unsigned int val = 0;

	/* Stop all interrupts for receive, transmit and error. */
	wrl(pep, INT_MASK, 0);

	/* Clear all interrupts */
	wrl(pep, INT_CAUSE, 0);

	/* Stop RX DMA */
	val = rdl(pep, SDMA_CMD);
	val &= ~SDMA_CMD_ERD;	/* abort dma command */

	/* Abort any transmit and receive operations and put DMA
	 * in idle state.
	 */
	abort_dma(pep);

	/* Disable port */
	val = rdl(pep, PORT_CONFIG);
	val &= ~PCR_EN;
	wrl(pep, PORT_CONFIG, val);

	phy_stop(dev->phydev);
}

/*
 * txq_reclaim - Free the tx desc data for completed descriptors
 * If force is non-zero, frees uncompleted descriptors as well
 */
static int txq_reclaim(struct net_device *dev, int force)
{
	struct pxa168_eth_private *pep = netdev_priv(dev);
	struct tx_desc *desc;
	u32 cmd_sts;
	struct sk_buff *skb;
	int tx_index;
	dma_addr_t addr;
	int count;
	int released = 0;

	netif_tx_lock(dev);

	pep->work_todo &= ~WORK_TX_DONE;
	while (pep->tx_desc_count > 0) {
		tx_index = pep->tx_used_desc_q;
		desc = &pep->p_tx_desc_area[tx_index];
		cmd_sts = desc->cmd_sts;
		if (!force && (cmd_sts & BUF_OWNED_BY_DMA)) {
			if (released > 0) {
				goto txq_reclaim_end;
			} else {
				released = -1;
				goto txq_reclaim_end;
			}
		}
		pep->tx_used_desc_q = (tx_index + 1) % pep->tx_ring_size;
		pep->tx_desc_count--;
		addr = desc->buf_ptr;
		count = desc->byte_cnt;
		skb = pep->tx_skb[tx_index];
		if (skb)
			pep->tx_skb[tx_index] = NULL;

		if (cmd_sts & TX_ERROR) {
			if (net_ratelimit())
				netdev_err(dev, "Error in TX\n");
			dev->stats.tx_errors++;
		}
		dma_unmap_single(&pep->pdev->dev, addr, count, DMA_TO_DEVICE);
		if (skb)
			dev_kfree_skb_irq(skb);
		released++;
	}
txq_reclaim_end:
	netif_tx_unlock(dev);
	return released;
}

static void pxa168_eth_tx_timeout(struct net_device *dev, unsigned int txqueue)
{
	struct pxa168_eth_private *pep = netdev_priv(dev);

	netdev_info(dev, "TX timeout  desc_count %d\n", pep->tx_desc_count);

	schedule_work(&pep->tx_timeout_task);
}

static void pxa168_eth_tx_timeout_task(struct work_struct *work)
{
	struct pxa168_eth_private *pep = container_of(work,
						 struct pxa168_eth_private,
						 tx_timeout_task);
	struct net_device *dev = pep->dev;
	pxa168_eth_stop(dev);
	pxa168_eth_open(dev);
}

static int rxq_process(struct net_device *dev, int budget)
{
	struct pxa168_eth_private *pep = netdev_priv(dev);
	struct net_device_stats *stats = &dev->stats;
	unsigned int received_packets = 0;
	struct sk_buff *skb;

	while (budget-- > 0) {
		int rx_next_curr_desc, rx_curr_desc, rx_used_desc;
		struct rx_desc *rx_desc;
		unsigned int cmd_sts;

		/* Do not process Rx ring in case of Rx ring resource error */
		if (pep->rx_resource_err)
			break;
		rx_curr_desc = pep->rx_curr_desc_q;
		rx_used_desc = pep->rx_used_desc_q;
		rx_desc = &pep->p_rx_desc_area[rx_curr_desc];
		cmd_sts = rx_desc->cmd_sts;
		dma_rmb();
		if (cmd_sts & (BUF_OWNED_BY_DMA))
			break;
		skb = pep->rx_skb[rx_curr_desc];
		pep->rx_skb[rx_curr_desc] = NULL;

		rx_next_curr_desc = (rx_curr_desc + 1) % pep->rx_ring_size;
		pep->rx_curr_desc_q = rx_next_curr_desc;

		/* Rx descriptors exhausted. */
		/* Set the Rx ring resource error flag */
		if (rx_next_curr_desc == rx_used_desc)
			pep->rx_resource_err = 1;
		pep->rx_desc_count--;
		dma_unmap_single(&pep->pdev->dev, rx_desc->buf_ptr,
				 rx_desc->buf_size,
				 DMA_FROM_DEVICE);
		received_packets++;
		/*
		 * Update statistics.
		 * Note byte count includes 4 byte CRC count
		 */
		stats->rx_packets++;
		stats->rx_bytes += rx_desc->byte_cnt;
		/*
		 * In case received a packet without first / last bits on OR
		 * the error summary bit is on, the packets needs to be droped.
		 */
		if (((cmd_sts & (RX_FIRST_DESC | RX_LAST_DESC)) !=
		     (RX_FIRST_DESC | RX_LAST_DESC))
		    || (cmd_sts & RX_ERROR)) {

			stats->rx_dropped++;
			if ((cmd_sts & (RX_FIRST_DESC | RX_LAST_DESC)) !=
			    (RX_FIRST_DESC | RX_LAST_DESC)) {
				if (net_ratelimit())
					netdev_err(dev,
						   "Rx pkt on multiple desc\n");
			}
			if (cmd_sts & RX_ERROR)
				stats->rx_errors++;
			dev_kfree_skb_irq(skb);
		} else {
			/*
			 * The -4 is for the CRC in the trailer of the
			 * received packet
			 */
			skb_put(skb, rx_desc->byte_cnt - 4);
			skb->protocol = eth_type_trans(skb, dev);
			netif_receive_skb(skb);
		}
	}
	/* Fill RX ring with skb's */
	rxq_refill(dev);
	return received_packets;
}

static int pxa168_eth_collect_events(struct pxa168_eth_private *pep,
				     struct net_device *dev)
{
	u32 icr;
	int ret = 0;

	icr = rdl(pep, INT_CAUSE);
	if (icr == 0)
		return IRQ_NONE;

	wrl(pep, INT_CAUSE, ~icr);
	if (icr & (ICR_TXBUF_H | ICR_TXBUF_L)) {
		pep->work_todo |= WORK_TX_DONE;
		ret = 1;
	}
	if (icr & ICR_RXBUF)
		ret = 1;
	return ret;
}

static irqreturn_t pxa168_eth_int_handler(int irq, void *dev_id)
{
	struct net_device *dev = (struct net_device *)dev_id;
	struct pxa168_eth_private *pep = netdev_priv(dev);

	if (unlikely(!pxa168_eth_collect_events(pep, dev)))
		return IRQ_NONE;
	/* Disable interrupts */
	wrl(pep, INT_MASK, 0);
	napi_schedule(&pep->napi);
	return IRQ_HANDLED;
}

static void pxa168_eth_recalc_skb_size(struct pxa168_eth_private *pep)
{
	int skb_size;

	/*
	 * Reserve 2+14 bytes for an ethernet header (the hardware
	 * automatically prepends 2 bytes of dummy data to each
	 * received packet), 16 bytes for up to four VLAN tags, and
	 * 4 bytes for the trailing FCS -- 36 bytes total.
	 */
	skb_size = pep->dev->mtu + 36;

	/*
	 * Make sure that the skb size is a multiple of 8 bytes, as
	 * the lower three bits of the receive descriptor's buffer
	 * size field are ignored by the hardware.
	 */
	pep->skb_size = (skb_size + 7) & ~7;

	/*
	 * If NET_SKB_PAD is smaller than a cache line,
	 * netdev_alloc_skb() will cause skb->data to be misaligned
	 * to a cache line boundary.  If this is the case, include
	 * some extra space to allow re-aligning the data area.
	 */
	pep->skb_size += SKB_DMA_REALIGN;

}

static int set_port_config_ext(struct pxa168_eth_private *pep)
{
	int skb_size;

	pxa168_eth_recalc_skb_size(pep);
	if  (pep->skb_size <= 1518)
		skb_size = PCXR_MFL_1518;
	else if (pep->skb_size <= 1536)
		skb_size = PCXR_MFL_1536;
	else if (pep->skb_size <= 2048)
		skb_size = PCXR_MFL_2048;
	else
		skb_size = PCXR_MFL_64K;

	/* Extended Port Configuration */
	wrl(pep, PORT_CONFIG_EXT,
	    PCXR_AN_SPEED_DIS |		 /* Disable HW AN */
	    PCXR_AN_DUPLEX_DIS |
	    PCXR_AN_FLOWCTL_DIS |
	    PCXR_2BSM |			 /* Two byte prefix aligns IP hdr */
	    PCXR_DSCP_EN |		 /* Enable DSCP in IP */
	    skb_size | PCXR_FLP |	 /* do not force link pass */
	    PCXR_TX_HIGH_PRI);		 /* Transmit - high priority queue */

	return 0;
}

static void pxa168_eth_adjust_link(struct net_device *dev)
{
	struct pxa168_eth_private *pep = netdev_priv(dev);
	struct phy_device *phy = dev->phydev;
	u32 cfg, cfg_o = rdl(pep, PORT_CONFIG);
	u32 cfgext, cfgext_o = rdl(pep, PORT_CONFIG_EXT);

	cfg = cfg_o & ~PCR_DUPLEX_FULL;
	cfgext = cfgext_o & ~(PCXR_SPEED_100 | PCXR_FLOWCTL_DIS | PCXR_RMII_EN);

	if (phy->interface == PHY_INTERFACE_MODE_RMII)
		cfgext |= PCXR_RMII_EN;
	if (phy->speed == SPEED_100)
		cfgext |= PCXR_SPEED_100;
	if (phy->duplex)
		cfg |= PCR_DUPLEX_FULL;
	if (!phy->pause)
		cfgext |= PCXR_FLOWCTL_DIS;

	/* Bail out if there has nothing changed */
	if (cfg == cfg_o && cfgext == cfgext_o)
		return;

	wrl(pep, PORT_CONFIG, cfg);
	wrl(pep, PORT_CONFIG_EXT, cfgext);

	phy_print_status(phy);
}

static int pxa168_init_phy(struct net_device *dev)
{
	struct pxa168_eth_private *pep = netdev_priv(dev);
	struct ethtool_link_ksettings cmd;
	struct phy_device *phy = NULL;
	int err;

	if (dev->phydev)
		return 0;

	phy = mdiobus_scan(pep->smi_bus, pep->phy_addr);
	if (IS_ERR(phy))
		return PTR_ERR(phy);

	err = phy_connect_direct(dev, phy, pxa168_eth_adjust_link,
				 pep->phy_intf);
	if (err)
		return err;

<<<<<<< HEAD
	err = pxa168_get_link_ksettings(dev, &cmd);
	if (err)
		return err;

	cmd.base.phy_address = pep->phy_addr;
	cmd.base.speed = pep->phy_speed;
	cmd.base.duplex = pep->phy_duplex;
	ethtool_convert_legacy_u32_to_link_mode(cmd.link_modes.advertising,
						PHY_BASIC_FEATURES);
	cmd.base.autoneg = AUTONEG_ENABLE;

	if (cmd.base.speed != 0)
		cmd.base.autoneg = AUTONEG_DISABLE;

=======
	cmd.base.phy_address = pep->phy_addr;
	cmd.base.speed = pep->phy_speed;
	cmd.base.duplex = pep->phy_duplex;
	bitmap_copy(cmd.link_modes.advertising, PHY_BASIC_FEATURES,
		    __ETHTOOL_LINK_MODE_MASK_NBITS);
	cmd.base.autoneg = AUTONEG_ENABLE;

	if (cmd.base.speed != 0)
		cmd.base.autoneg = AUTONEG_DISABLE;

>>>>>>> 24b8d41d
	return phy_ethtool_set_link_ksettings(dev, &cmd);
}

static int pxa168_init_hw(struct pxa168_eth_private *pep)
{
	int err = 0;

	/* Disable interrupts */
	wrl(pep, INT_MASK, 0);
	wrl(pep, INT_CAUSE, 0);
	/* Write to ICR to clear interrupts. */
	wrl(pep, INT_W_CLEAR, 0);
	/* Abort any transmit and receive operations and put DMA
	 * in idle state.
	 */
	abort_dma(pep);
	/* Initialize address hash table */
	err = init_hash_table(pep);
	if (err)
		return err;
	/* SDMA configuration */
	wrl(pep, SDMA_CONFIG, SDCR_BSZ8 |	/* Burst size = 32 bytes */
	    SDCR_RIFB |				/* Rx interrupt on frame */
	    SDCR_BLMT |				/* Little endian transmit */
	    SDCR_BLMR |				/* Little endian receive */
	    SDCR_RC_MAX_RETRANS);		/* Max retransmit count */
	/* Port Configuration */
	wrl(pep, PORT_CONFIG, PCR_HS);		/* Hash size is 1/2kb */
	set_port_config_ext(pep);

	return err;
}

static int rxq_init(struct net_device *dev)
{
	struct pxa168_eth_private *pep = netdev_priv(dev);
	struct rx_desc *p_rx_desc;
	int size = 0, i = 0;
	int rx_desc_num = pep->rx_ring_size;

	/* Allocate RX skb rings */
	pep->rx_skb = kcalloc(rx_desc_num, sizeof(*pep->rx_skb), GFP_KERNEL);
	if (!pep->rx_skb)
		return -ENOMEM;

	/* Allocate RX ring */
	pep->rx_desc_count = 0;
	size = pep->rx_ring_size * sizeof(struct rx_desc);
	pep->rx_desc_area_size = size;
	pep->p_rx_desc_area = dma_alloc_coherent(pep->dev->dev.parent, size,
						 &pep->rx_desc_dma,
						 GFP_KERNEL);
	if (!pep->p_rx_desc_area)
		goto out;

	/* initialize the next_desc_ptr links in the Rx descriptors ring */
	p_rx_desc = pep->p_rx_desc_area;
	for (i = 0; i < rx_desc_num; i++) {
		p_rx_desc[i].next_desc_ptr = pep->rx_desc_dma +
		    ((i + 1) % rx_desc_num) * sizeof(struct rx_desc);
	}
	/* Save Rx desc pointer to driver struct. */
	pep->rx_curr_desc_q = 0;
	pep->rx_used_desc_q = 0;
	pep->rx_desc_area_size = rx_desc_num * sizeof(struct rx_desc);
	return 0;
out:
	kfree(pep->rx_skb);
	return -ENOMEM;
}

static void rxq_deinit(struct net_device *dev)
{
	struct pxa168_eth_private *pep = netdev_priv(dev);
	int curr;

	/* Free preallocated skb's on RX rings */
	for (curr = 0; pep->rx_desc_count && curr < pep->rx_ring_size; curr++) {
		if (pep->rx_skb[curr]) {
			dev_kfree_skb(pep->rx_skb[curr]);
			pep->rx_desc_count--;
		}
	}
	if (pep->rx_desc_count)
		netdev_err(dev, "Error in freeing Rx Ring. %d skb's still\n",
			   pep->rx_desc_count);
	/* Free RX ring */
	if (pep->p_rx_desc_area)
		dma_free_coherent(pep->dev->dev.parent, pep->rx_desc_area_size,
				  pep->p_rx_desc_area, pep->rx_desc_dma);
	kfree(pep->rx_skb);
}

static int txq_init(struct net_device *dev)
{
	struct pxa168_eth_private *pep = netdev_priv(dev);
	struct tx_desc *p_tx_desc;
	int size = 0, i = 0;
	int tx_desc_num = pep->tx_ring_size;

	pep->tx_skb = kcalloc(tx_desc_num, sizeof(*pep->tx_skb), GFP_KERNEL);
	if (!pep->tx_skb)
		return -ENOMEM;

	/* Allocate TX ring */
	pep->tx_desc_count = 0;
	size = pep->tx_ring_size * sizeof(struct tx_desc);
	pep->tx_desc_area_size = size;
	pep->p_tx_desc_area = dma_alloc_coherent(pep->dev->dev.parent, size,
						 &pep->tx_desc_dma,
						 GFP_KERNEL);
	if (!pep->p_tx_desc_area)
		goto out;
	/* Initialize the next_desc_ptr links in the Tx descriptors ring */
	p_tx_desc = pep->p_tx_desc_area;
	for (i = 0; i < tx_desc_num; i++) {
		p_tx_desc[i].next_desc_ptr = pep->tx_desc_dma +
		    ((i + 1) % tx_desc_num) * sizeof(struct tx_desc);
	}
	pep->tx_curr_desc_q = 0;
	pep->tx_used_desc_q = 0;
	pep->tx_desc_area_size = tx_desc_num * sizeof(struct tx_desc);
	return 0;
out:
	kfree(pep->tx_skb);
	return -ENOMEM;
}

static void txq_deinit(struct net_device *dev)
{
	struct pxa168_eth_private *pep = netdev_priv(dev);

	/* Free outstanding skb's on TX ring */
	txq_reclaim(dev, 1);
	BUG_ON(pep->tx_used_desc_q != pep->tx_curr_desc_q);
	/* Free TX ring */
	if (pep->p_tx_desc_area)
		dma_free_coherent(pep->dev->dev.parent, pep->tx_desc_area_size,
				  pep->p_tx_desc_area, pep->tx_desc_dma);
	kfree(pep->tx_skb);
}

static int pxa168_eth_open(struct net_device *dev)
{
	struct pxa168_eth_private *pep = netdev_priv(dev);
	int err;

	err = pxa168_init_phy(dev);
	if (err)
		return err;

	err = request_irq(dev->irq, pxa168_eth_int_handler, 0, dev->name, dev);
	if (err) {
		dev_err(&dev->dev, "can't assign irq\n");
		return -EAGAIN;
	}
	pep->rx_resource_err = 0;
	err = rxq_init(dev);
	if (err != 0)
		goto out_free_irq;
	err = txq_init(dev);
	if (err != 0)
		goto out_free_rx_skb;
	pep->rx_used_desc_q = 0;
	pep->rx_curr_desc_q = 0;

	/* Fill RX ring with skb's */
	rxq_refill(dev);
	pep->rx_used_desc_q = 0;
	pep->rx_curr_desc_q = 0;
	netif_carrier_off(dev);
	napi_enable(&pep->napi);
	eth_port_start(dev);
	return 0;
out_free_rx_skb:
	rxq_deinit(dev);
out_free_irq:
	free_irq(dev->irq, dev);
	return err;
}

static int pxa168_eth_stop(struct net_device *dev)
{
	struct pxa168_eth_private *pep = netdev_priv(dev);
	eth_port_reset(dev);

	/* Disable interrupts */
	wrl(pep, INT_MASK, 0);
	wrl(pep, INT_CAUSE, 0);
	/* Write to ICR to clear interrupts. */
	wrl(pep, INT_W_CLEAR, 0);
	napi_disable(&pep->napi);
	del_timer_sync(&pep->timeout);
	netif_carrier_off(dev);
	free_irq(dev->irq, dev);
	rxq_deinit(dev);
	txq_deinit(dev);

	return 0;
}

static int pxa168_eth_change_mtu(struct net_device *dev, int mtu)
{
	struct pxa168_eth_private *pep = netdev_priv(dev);

	dev->mtu = mtu;
	set_port_config_ext(pep);

	if (!netif_running(dev))
		return 0;

	/*
	 * Stop and then re-open the interface. This will allocate RX
	 * skbs of the new MTU.
	 * There is a possible danger that the open will not succeed,
	 * due to memory being full.
	 */
	pxa168_eth_stop(dev);
	if (pxa168_eth_open(dev)) {
		dev_err(&dev->dev,
			"fatal error on re-opening device after MTU change\n");
	}

	return 0;
}

static int eth_alloc_tx_desc_index(struct pxa168_eth_private *pep)
{
	int tx_desc_curr;

	tx_desc_curr = pep->tx_curr_desc_q;
	pep->tx_curr_desc_q = (tx_desc_curr + 1) % pep->tx_ring_size;
	BUG_ON(pep->tx_curr_desc_q == pep->tx_used_desc_q);
	pep->tx_desc_count++;

	return tx_desc_curr;
}

static int pxa168_rx_poll(struct napi_struct *napi, int budget)
{
	struct pxa168_eth_private *pep =
	    container_of(napi, struct pxa168_eth_private, napi);
	struct net_device *dev = pep->dev;
	int work_done = 0;

	/*
	 * We call txq_reclaim every time since in NAPI interupts are disabled
	 * and due to this we miss the TX_DONE interrupt,which is not updated in
	 * interrupt status register.
	 */
	txq_reclaim(dev, 0);
	if (netif_queue_stopped(dev)
	    && pep->tx_ring_size - pep->tx_desc_count > 1) {
		netif_wake_queue(dev);
	}
	work_done = rxq_process(dev, budget);
	if (work_done < budget) {
		napi_complete_done(napi, work_done);
		wrl(pep, INT_MASK, ALL_INTS);
	}

	return work_done;
}

static netdev_tx_t
pxa168_eth_start_xmit(struct sk_buff *skb, struct net_device *dev)
{
	struct pxa168_eth_private *pep = netdev_priv(dev);
	struct net_device_stats *stats = &dev->stats;
	struct tx_desc *desc;
	int tx_index;
	int length;

	tx_index = eth_alloc_tx_desc_index(pep);
	desc = &pep->p_tx_desc_area[tx_index];
	length = skb->len;
	pep->tx_skb[tx_index] = skb;
	desc->byte_cnt = length;
	desc->buf_ptr = dma_map_single(&pep->pdev->dev, skb->data, length,
					DMA_TO_DEVICE);

	skb_tx_timestamp(skb);

	dma_wmb();
	desc->cmd_sts = BUF_OWNED_BY_DMA | TX_GEN_CRC | TX_FIRST_DESC |
			TX_ZERO_PADDING | TX_LAST_DESC | TX_EN_INT;
	wmb();
	wrl(pep, SDMA_CMD, SDMA_CMD_TXDH | SDMA_CMD_ERD);

	stats->tx_bytes += length;
	stats->tx_packets++;
	netif_trans_update(dev);
	if (pep->tx_ring_size - pep->tx_desc_count <= 1) {
		/* We handled the current skb, but now we are out of space.*/
		netif_stop_queue(dev);
	}

	return NETDEV_TX_OK;
}

static int smi_wait_ready(struct pxa168_eth_private *pep)
{
	int i = 0;

	/* wait for the SMI register to become available */
	for (i = 0; rdl(pep, SMI) & SMI_BUSY; i++) {
		if (i == PHY_WAIT_ITERATIONS)
			return -ETIMEDOUT;
		msleep(10);
	}

	return 0;
}

static int pxa168_smi_read(struct mii_bus *bus, int phy_addr, int regnum)
{
	struct pxa168_eth_private *pep = bus->priv;
	int i = 0;
	int val;

	if (smi_wait_ready(pep)) {
		netdev_warn(pep->dev, "pxa168_eth: SMI bus busy timeout\n");
		return -ETIMEDOUT;
	}
	wrl(pep, SMI, (phy_addr << 16) | (regnum << 21) | SMI_OP_R);
	/* now wait for the data to be valid */
	for (i = 0; !((val = rdl(pep, SMI)) & SMI_R_VALID); i++) {
		if (i == PHY_WAIT_ITERATIONS) {
			netdev_warn(pep->dev,
				    "pxa168_eth: SMI bus read not valid\n");
			return -ENODEV;
		}
		msleep(10);
	}

	return val & 0xffff;
}

static int pxa168_smi_write(struct mii_bus *bus, int phy_addr, int regnum,
			    u16 value)
{
	struct pxa168_eth_private *pep = bus->priv;

	if (smi_wait_ready(pep)) {
		netdev_warn(pep->dev, "pxa168_eth: SMI bus busy timeout\n");
		return -ETIMEDOUT;
	}

	wrl(pep, SMI, (phy_addr << 16) | (regnum << 21) |
	    SMI_OP_W | (value & 0xffff));

	if (smi_wait_ready(pep)) {
		netdev_err(pep->dev, "pxa168_eth: SMI bus busy timeout\n");
		return -ETIMEDOUT;
	}

	return 0;
}

#ifdef CONFIG_NET_POLL_CONTROLLER
static void pxa168_eth_netpoll(struct net_device *dev)
{
<<<<<<< HEAD
	if (dev->phydev != NULL)
		return phy_mii_ioctl(dev->phydev, ifr, cmd);

	return -EOPNOTSUPP;
}

static int pxa168_get_link_ksettings(struct net_device *dev,
				     struct ethtool_link_ksettings *cmd)
{
	int err;

	err = phy_read_status(dev->phydev);
	if (err == 0)
		err = phy_ethtool_ksettings_get(dev->phydev, cmd);

	return err;
}
=======
	disable_irq(dev->irq);
	pxa168_eth_int_handler(dev->irq, dev);
	enable_irq(dev->irq);
}
#endif
>>>>>>> 24b8d41d

static void pxa168_get_drvinfo(struct net_device *dev,
			       struct ethtool_drvinfo *info)
{
	strlcpy(info->driver, DRIVER_NAME, sizeof(info->driver));
	strlcpy(info->version, DRIVER_VERSION, sizeof(info->version));
	strlcpy(info->fw_version, "N/A", sizeof(info->fw_version));
	strlcpy(info->bus_info, "N/A", sizeof(info->bus_info));
}

static const struct ethtool_ops pxa168_ethtool_ops = {
	.get_drvinfo	= pxa168_get_drvinfo,
	.nway_reset	= phy_ethtool_nway_reset,
	.get_link	= ethtool_op_get_link,
	.get_ts_info	= ethtool_op_get_ts_info,
<<<<<<< HEAD
	.get_link_ksettings = pxa168_get_link_ksettings,
=======
	.get_link_ksettings = phy_ethtool_get_link_ksettings,
>>>>>>> 24b8d41d
	.set_link_ksettings = phy_ethtool_set_link_ksettings,
};

static const struct net_device_ops pxa168_eth_netdev_ops = {
	.ndo_open		= pxa168_eth_open,
	.ndo_stop		= pxa168_eth_stop,
	.ndo_start_xmit		= pxa168_eth_start_xmit,
	.ndo_set_rx_mode	= pxa168_eth_set_rx_mode,
	.ndo_set_mac_address	= pxa168_eth_set_mac_address,
	.ndo_validate_addr	= eth_validate_addr,
	.ndo_do_ioctl		= phy_do_ioctl,
	.ndo_change_mtu		= pxa168_eth_change_mtu,
	.ndo_tx_timeout		= pxa168_eth_tx_timeout,
#ifdef CONFIG_NET_POLL_CONTROLLER
	.ndo_poll_controller    = pxa168_eth_netpoll,
#endif
};

static int pxa168_eth_probe(struct platform_device *pdev)
{
	struct pxa168_eth_private *pep = NULL;
	struct net_device *dev = NULL;
	struct resource *res;
	struct clk *clk;
	struct device_node *np;
	const unsigned char *mac_addr = NULL;
	int err;

	printk(KERN_NOTICE "PXA168 10/100 Ethernet Driver\n");

	clk = devm_clk_get(&pdev->dev, NULL);
	if (IS_ERR(clk)) {
		dev_err(&pdev->dev, "Fast Ethernet failed to get clock\n");
		return -ENODEV;
	}
	clk_prepare_enable(clk);

	dev = alloc_etherdev(sizeof(struct pxa168_eth_private));
	if (!dev) {
		err = -ENOMEM;
		goto err_clk;
	}

	platform_set_drvdata(pdev, dev);
	pep = netdev_priv(dev);
	pep->dev = dev;
	pep->clk = clk;

	pep->base = devm_platform_ioremap_resource(pdev, 0);
	if (IS_ERR(pep->base)) {
		err = PTR_ERR(pep->base);
		goto err_netdev;
	}

	res = platform_get_resource(pdev, IORESOURCE_IRQ, 0);
	BUG_ON(!res);
	dev->irq = res->start;
	dev->netdev_ops = &pxa168_eth_netdev_ops;
	dev->watchdog_timeo = 2 * HZ;
	dev->base_addr = 0;
	dev->ethtool_ops = &pxa168_ethtool_ops;

	/* MTU range: 68 - 9500 */
	dev->min_mtu = ETH_MIN_MTU;
	dev->max_mtu = 9500;

	INIT_WORK(&pep->tx_timeout_task, pxa168_eth_tx_timeout_task);

	if (pdev->dev.of_node)
		mac_addr = of_get_mac_address(pdev->dev.of_node);

	if (!IS_ERR_OR_NULL(mac_addr)) {
		ether_addr_copy(dev->dev_addr, mac_addr);
	} else {
		/* try reading the mac address, if set by the bootloader */
		pxa168_eth_get_mac_address(dev, dev->dev_addr);
		if (!is_valid_ether_addr(dev->dev_addr)) {
			dev_info(&pdev->dev, "Using random mac address\n");
			eth_hw_addr_random(dev);
		}
	}

	pep->rx_ring_size = NUM_RX_DESCS;
	pep->tx_ring_size = NUM_TX_DESCS;

	pep->pd = dev_get_platdata(&pdev->dev);
	if (pep->pd) {
		if (pep->pd->rx_queue_size)
			pep->rx_ring_size = pep->pd->rx_queue_size;

		if (pep->pd->tx_queue_size)
			pep->tx_ring_size = pep->pd->tx_queue_size;

		pep->port_num = pep->pd->port_number;
		pep->phy_addr = pep->pd->phy_addr;
		pep->phy_speed = pep->pd->speed;
		pep->phy_duplex = pep->pd->duplex;
		pep->phy_intf = pep->pd->intf;

		if (pep->pd->init)
			pep->pd->init();
	} else if (pdev->dev.of_node) {
		of_property_read_u32(pdev->dev.of_node, "port-id",
				     &pep->port_num);

		np = of_parse_phandle(pdev->dev.of_node, "phy-handle", 0);
		if (!np) {
			dev_err(&pdev->dev, "missing phy-handle\n");
			err = -EINVAL;
			goto err_netdev;
		}
		of_property_read_u32(np, "reg", &pep->phy_addr);
<<<<<<< HEAD
		pep->phy_intf = of_get_phy_mode(pdev->dev.of_node);
		of_node_put(np);
=======
		of_node_put(np);
		err = of_get_phy_mode(pdev->dev.of_node, &pep->phy_intf);
		if (err && err != -ENODEV)
			goto err_netdev;
>>>>>>> 24b8d41d
	}

	/* Hardware supports only 3 ports */
	BUG_ON(pep->port_num > 2);
	netif_napi_add(dev, &pep->napi, pxa168_rx_poll, pep->rx_ring_size);

	memset(&pep->timeout, 0, sizeof(struct timer_list));
	timer_setup(&pep->timeout, rxq_refill_timer_wrapper, 0);

	pep->smi_bus = mdiobus_alloc();
	if (!pep->smi_bus) {
		err = -ENOMEM;
		goto err_netdev;
	}
	pep->smi_bus->priv = pep;
	pep->smi_bus->name = "pxa168_eth smi";
	pep->smi_bus->read = pxa168_smi_read;
	pep->smi_bus->write = pxa168_smi_write;
	snprintf(pep->smi_bus->id, MII_BUS_ID_SIZE, "%s-%d",
		pdev->name, pdev->id);
	pep->smi_bus->parent = &pdev->dev;
	pep->smi_bus->phy_mask = 0xffffffff;
	err = mdiobus_register(pep->smi_bus);
	if (err)
		goto err_free_mdio;

	pep->pdev = pdev;
	SET_NETDEV_DEV(dev, &pdev->dev);
	pxa168_init_hw(pep);
	err = register_netdev(dev);
	if (err)
		goto err_mdiobus;
	return 0;

err_mdiobus:
	mdiobus_unregister(pep->smi_bus);
err_free_mdio:
	mdiobus_free(pep->smi_bus);
err_netdev:
	free_netdev(dev);
err_clk:
	clk_disable_unprepare(clk);
	return err;
}

static int pxa168_eth_remove(struct platform_device *pdev)
{
	struct net_device *dev = platform_get_drvdata(pdev);
	struct pxa168_eth_private *pep = netdev_priv(dev);

	if (pep->htpr) {
		dma_free_coherent(pep->dev->dev.parent, HASH_ADDR_TABLE_SIZE,
				  pep->htpr, pep->htpr_dma);
		pep->htpr = NULL;
	}
	if (dev->phydev)
		phy_disconnect(dev->phydev);
<<<<<<< HEAD
	if (pep->clk) {
		clk_disable_unprepare(pep->clk);
	}
=======
>>>>>>> 24b8d41d

	clk_disable_unprepare(pep->clk);
	mdiobus_unregister(pep->smi_bus);
	mdiobus_free(pep->smi_bus);
	unregister_netdev(dev);
	cancel_work_sync(&pep->tx_timeout_task);
	free_netdev(dev);
	return 0;
}

static void pxa168_eth_shutdown(struct platform_device *pdev)
{
	struct net_device *dev = platform_get_drvdata(pdev);
	eth_port_reset(dev);
}

#ifdef CONFIG_PM
static int pxa168_eth_resume(struct platform_device *pdev)
{
	return -ENOSYS;
}

static int pxa168_eth_suspend(struct platform_device *pdev, pm_message_t state)
{
	return -ENOSYS;
}

#else
#define pxa168_eth_resume NULL
#define pxa168_eth_suspend NULL
#endif

static const struct of_device_id pxa168_eth_of_match[] = {
	{ .compatible = "marvell,pxa168-eth" },
	{ },
};
MODULE_DEVICE_TABLE(of, pxa168_eth_of_match);

static struct platform_driver pxa168_eth_driver = {
	.probe = pxa168_eth_probe,
	.remove = pxa168_eth_remove,
	.shutdown = pxa168_eth_shutdown,
	.resume = pxa168_eth_resume,
	.suspend = pxa168_eth_suspend,
	.driver = {
		.name		= DRIVER_NAME,
		.of_match_table	= of_match_ptr(pxa168_eth_of_match),
	},
};

module_platform_driver(pxa168_eth_driver);

MODULE_LICENSE("GPL");
MODULE_DESCRIPTION("Ethernet driver for Marvell PXA168");
MODULE_ALIAS("platform:pxa168_eth");<|MERGE_RESOLUTION|>--- conflicted
+++ resolved
@@ -263,11 +263,6 @@
 	HASH_ENTRY_RECEIVE_DISCARD_BIT = 2
 };
 
-<<<<<<< HEAD
-static int pxa168_get_link_ksettings(struct net_device *dev,
-				     struct ethtool_link_ksettings *cmd);
-=======
->>>>>>> 24b8d41d
 static int pxa168_init_hw(struct pxa168_eth_private *pep);
 static int pxa168_init_phy(struct net_device *dev);
 static void eth_port_reset(struct net_device *dev);
@@ -979,22 +974,6 @@
 	if (err)
 		return err;
 
-<<<<<<< HEAD
-	err = pxa168_get_link_ksettings(dev, &cmd);
-	if (err)
-		return err;
-
-	cmd.base.phy_address = pep->phy_addr;
-	cmd.base.speed = pep->phy_speed;
-	cmd.base.duplex = pep->phy_duplex;
-	ethtool_convert_legacy_u32_to_link_mode(cmd.link_modes.advertising,
-						PHY_BASIC_FEATURES);
-	cmd.base.autoneg = AUTONEG_ENABLE;
-
-	if (cmd.base.speed != 0)
-		cmd.base.autoneg = AUTONEG_DISABLE;
-
-=======
 	cmd.base.phy_address = pep->phy_addr;
 	cmd.base.speed = pep->phy_speed;
 	cmd.base.duplex = pep->phy_duplex;
@@ -1005,7 +984,6 @@
 	if (cmd.base.speed != 0)
 		cmd.base.autoneg = AUTONEG_DISABLE;
 
->>>>>>> 24b8d41d
 	return phy_ethtool_set_link_ksettings(dev, &cmd);
 }
 
@@ -1368,31 +1346,11 @@
 #ifdef CONFIG_NET_POLL_CONTROLLER
 static void pxa168_eth_netpoll(struct net_device *dev)
 {
-<<<<<<< HEAD
-	if (dev->phydev != NULL)
-		return phy_mii_ioctl(dev->phydev, ifr, cmd);
-
-	return -EOPNOTSUPP;
-}
-
-static int pxa168_get_link_ksettings(struct net_device *dev,
-				     struct ethtool_link_ksettings *cmd)
-{
-	int err;
-
-	err = phy_read_status(dev->phydev);
-	if (err == 0)
-		err = phy_ethtool_ksettings_get(dev->phydev, cmd);
-
-	return err;
-}
-=======
 	disable_irq(dev->irq);
 	pxa168_eth_int_handler(dev->irq, dev);
 	enable_irq(dev->irq);
 }
 #endif
->>>>>>> 24b8d41d
 
 static void pxa168_get_drvinfo(struct net_device *dev,
 			       struct ethtool_drvinfo *info)
@@ -1408,11 +1366,7 @@
 	.nway_reset	= phy_ethtool_nway_reset,
 	.get_link	= ethtool_op_get_link,
 	.get_ts_info	= ethtool_op_get_ts_info,
-<<<<<<< HEAD
-	.get_link_ksettings = pxa168_get_link_ksettings,
-=======
 	.get_link_ksettings = phy_ethtool_get_link_ksettings,
->>>>>>> 24b8d41d
 	.set_link_ksettings = phy_ethtool_set_link_ksettings,
 };
 
@@ -1525,15 +1479,10 @@
 			goto err_netdev;
 		}
 		of_property_read_u32(np, "reg", &pep->phy_addr);
-<<<<<<< HEAD
-		pep->phy_intf = of_get_phy_mode(pdev->dev.of_node);
-		of_node_put(np);
-=======
 		of_node_put(np);
 		err = of_get_phy_mode(pdev->dev.of_node, &pep->phy_intf);
 		if (err && err != -ENODEV)
 			goto err_netdev;
->>>>>>> 24b8d41d
 	}
 
 	/* Hardware supports only 3 ports */
@@ -1591,12 +1540,6 @@
 	}
 	if (dev->phydev)
 		phy_disconnect(dev->phydev);
-<<<<<<< HEAD
-	if (pep->clk) {
-		clk_disable_unprepare(pep->clk);
-	}
-=======
->>>>>>> 24b8d41d
 
 	clk_disable_unprepare(pep->clk);
 	mdiobus_unregister(pep->smi_bus);
