--- conflicted
+++ resolved
@@ -51,15 +51,7 @@
 
 static const char alx_drv_name[] = "alx";
 
-<<<<<<< HEAD
-static bool msix = false;
-module_param(msix, bool, 0);
-MODULE_PARM_DESC(msix, "Enable msi-x interrupt support");
-
-static void alx_free_txbuf(struct alx_priv *alx, int entry)
-=======
 static void alx_free_txbuf(struct alx_tx_queue *txq, int entry)
->>>>>>> 24b8d41d
 {
 	struct alx_buffer *txb = &txq->bufs[entry];
 
@@ -322,13 +314,8 @@
 	napi_complete_done(&np->napi, work);
 
 	/* enable interrupt */
-<<<<<<< HEAD
-	if (alx->flags & ALX_FLAG_USING_MSIX) {
-		alx_mask_msix(hw, 1, false);
-=======
 	if (alx->hw.pdev->msix_enabled) {
 		alx_mask_msix(hw, np->vec_idx, false);
->>>>>>> 24b8d41d
 	} else {
 		spin_lock_irqsave(&alx->irq_lock, flags);
 		alx->int_mask |= ALX_ISR_TX_Q0 | ALX_ISR_RX_Q0;
@@ -397,17 +384,6 @@
 
 static irqreturn_t alx_intr_msix_ring(int irq, void *data)
 {
-<<<<<<< HEAD
-	struct alx_priv *alx = data;
-	struct alx_hw *hw = &alx->hw;
-
-	/* mask interrupt to ACK chip */
-	alx_mask_msix(hw, 1, true);
-	/* clear interrupt status */
-	alx_write_mem32(hw, ALX_ISR, (ALX_ISR_TX_Q0 | ALX_ISR_RX_Q0));
-
-	napi_schedule(&alx->napi);
-=======
 	struct alx_napi *np = data;
 	struct alx_hw *hw = &np->alx->hw;
 
@@ -417,7 +393,6 @@
 	alx_write_mem32(hw, ALX_ISR, np->vec_mask);
 
 	napi_schedule(&np->napi);
->>>>>>> 24b8d41d
 
 	return IRQ_HANDLED;
 }
@@ -832,43 +807,6 @@
 static void alx_config_vector_mapping(struct alx_priv *alx)
 {
 	struct alx_hw *hw = &alx->hw;
-<<<<<<< HEAD
-	u32 tbl = 0;
-
-	if (alx->flags & ALX_FLAG_USING_MSIX) {
-		tbl |= 1 << ALX_MSI_MAP_TBL1_TXQ0_SHIFT;
-		tbl |= 1 << ALX_MSI_MAP_TBL1_RXQ0_SHIFT;
-	}
-
-	alx_write_mem32(hw, ALX_MSI_MAP_TBL1, tbl);
-	alx_write_mem32(hw, ALX_MSI_MAP_TBL2, 0);
-	alx_write_mem32(hw, ALX_MSI_ID_MAP, 0);
-}
-
-static bool alx_enable_msix(struct alx_priv *alx)
-{
-	int i, err, num_vec = 2;
-
-	alx->msix_entries = kcalloc(num_vec, sizeof(struct msix_entry),
-				    GFP_KERNEL);
-	if (!alx->msix_entries) {
-		netdev_warn(alx->dev, "Allocation of msix entries failed!\n");
-		return false;
-	}
-
-	for (i = 0; i < num_vec; i++)
-		alx->msix_entries[i].entry = i;
-
-	err = pci_enable_msix(alx->hw.pdev, alx->msix_entries, num_vec);
-	if (err) {
-		kfree(alx->msix_entries);
-		netdev_warn(alx->dev, "Enabling MSI-X interrupts failed!\n");
-		return false;
-	}
-
-	alx->num_vec = num_vec;
-	return true;
-=======
 	u32 tbl[2] = {0, 0};
 	int i, vector, idx, shift;
 
@@ -910,7 +848,6 @@
 	alx->num_rxq = num_rxq;
 
 	return err;
->>>>>>> 24b8d41d
 }
 
 static int alx_request_msix(struct alx_priv *alx)
@@ -918,33 +855,11 @@
 	struct net_device *netdev = alx->dev;
 	int i, err, vector = 0, free_vector = 0;
 
-<<<<<<< HEAD
-	err = request_irq(alx->msix_entries[0].vector, alx_intr_msix_misc,
-=======
 	err = request_irq(pci_irq_vector(alx->hw.pdev, 0), alx_intr_msix_misc,
->>>>>>> 24b8d41d
 			  0, netdev->name, alx);
 	if (err)
 		goto out_err;
 
-<<<<<<< HEAD
-	vector++;
-	sprintf(alx->irq_lbl, "%s-TxRx-0", netdev->name);
-
-	err = request_irq(alx->msix_entries[vector].vector,
-			  alx_intr_msix_ring, 0, alx->irq_lbl, alx);
-		if (err)
-			goto out_free;
-
-	return 0;
-
-out_free:
-	free_irq(alx->msix_entries[free_vector++].vector, alx);
-
-	vector--;
-	for (i = 0; i < vector; i++)
-		free_irq(alx->msix_entries[free_vector++].vector, alx);
-=======
 	for (i = 0; i < alx->num_napi; i++) {
 		struct alx_napi *np = alx->qnapi[i];
 
@@ -977,41 +892,11 @@
 	for (i = 0; i < vector; i++)
 		free_irq(pci_irq_vector(alx->hw.pdev,free_vector++),
 			 alx->qnapi[i]);
->>>>>>> 24b8d41d
 
 out_err:
 	return err;
 }
 
-<<<<<<< HEAD
-static void alx_init_intr(struct alx_priv *alx, bool msix)
-{
-	if (msix) {
-		if (alx_enable_msix(alx))
-			alx->flags |= ALX_FLAG_USING_MSIX;
-	}
-
-	if (!(alx->flags & ALX_FLAG_USING_MSIX)) {
-		alx->num_vec = 1;
-
-		if (!pci_enable_msi(alx->hw.pdev))
-			alx->flags |= ALX_FLAG_USING_MSI;
-	}
-}
-
-static void alx_disable_advanced_intr(struct alx_priv *alx)
-{
-	if (alx->flags & ALX_FLAG_USING_MSIX) {
-		kfree(alx->msix_entries);
-		pci_disable_msix(alx->hw.pdev);
-		alx->flags &= ~ALX_FLAG_USING_MSIX;
-	}
-
-	if (alx->flags & ALX_FLAG_USING_MSI) {
-		pci_disable_msi(alx->hw.pdev);
-		alx->flags &= ~ALX_FLAG_USING_MSI;
-	}
-=======
 static int alx_init_intr(struct alx_priv *alx)
 {
 	int ret;
@@ -1026,7 +911,6 @@
 	alx->num_txq = 1;
 	alx->num_rxq = 1;
 	return 0;
->>>>>>> 24b8d41d
 }
 
 static void alx_irq_enable(struct alx_priv *alx)
@@ -1039,18 +923,11 @@
 	alx_write_mem32(hw, ALX_IMR, alx->int_mask);
 	alx_post_write(hw);
 
-<<<<<<< HEAD
-	if (alx->flags & ALX_FLAG_USING_MSIX)
-		/* enable all msix irqs */
-		for (i = 0; i < alx->num_vec; i++)
-			alx_mask_msix(hw, i, false);
-=======
 	if (alx->hw.pdev->msix_enabled) {
 		/* enable all msix irqs */
 		for (i = 0; i < alx->num_vec; i++)
 			alx_mask_msix(hw, i, false);
 	}
->>>>>>> 24b8d41d
 }
 
 static void alx_irq_disable(struct alx_priv *alx)
@@ -1062,16 +939,6 @@
 	alx_write_mem32(hw, ALX_IMR, 0);
 	alx_post_write(hw);
 
-<<<<<<< HEAD
-	if (alx->flags & ALX_FLAG_USING_MSIX) {
-		for (i = 0; i < alx->num_vec; i++) {
-			alx_mask_msix(hw, i, true);
-			synchronize_irq(alx->msix_entries[i].vector);
-		}
-	} else {
-		synchronize_irq(alx->hw.pdev->irq);
-	}
-=======
 	if (alx->hw.pdev->msix_enabled) {
 		for (i = 0; i < alx->num_vec; i++) {
 			alx_mask_msix(hw, i, true);
@@ -1103,7 +970,6 @@
 		return err;
 
 	return 0;
->>>>>>> 24b8d41d
 }
 
 static int alx_request_irq(struct alx_priv *alx)
@@ -1115,31 +981,19 @@
 
 	msi_ctrl = (hw->imt >> 1) << ALX_MSI_RETRANS_TM_SHIFT;
 
-<<<<<<< HEAD
-	if (alx->flags & ALX_FLAG_USING_MSIX) {
-=======
 	if (alx->hw.pdev->msix_enabled) {
->>>>>>> 24b8d41d
 		alx_write_mem32(hw, ALX_MSI_RETRANS_TIMER, msi_ctrl);
 		err = alx_request_msix(alx);
 		if (!err)
 			goto out;
 
 		/* msix request failed, realloc resources */
-<<<<<<< HEAD
-		alx_disable_advanced_intr(alx);
-		alx_init_intr(alx, false);
-	}
-
-	if (alx->flags & ALX_FLAG_USING_MSI) {
-=======
 		err = alx_realloc_resources(alx);
 		if (err)
 			goto out;
 	}
 
 	if (alx->hw.pdev->msi_enabled) {
->>>>>>> 24b8d41d
 		alx_write_mem32(hw, ALX_MSI_RETRANS_TIMER,
 				msi_ctrl | ALX_MSI_MASK_SEL_LINE);
 		err = request_irq(pci_irq_vector(pdev, 0), alx_intr_msi, 0,
@@ -1148,12 +1002,7 @@
 			goto out;
 
 		/* fall back to legacy interrupt */
-<<<<<<< HEAD
-		alx->flags &= ~ALX_FLAG_USING_MSI;
-		pci_disable_msi(alx->hw.pdev);
-=======
 		pci_free_irq_vectors(alx->hw.pdev);
->>>>>>> 24b8d41d
 	}
 
 	alx_write_mem32(hw, ALX_MSI_RETRANS_TIMER, 0);
@@ -1172,17 +1021,6 @@
 	struct pci_dev *pdev = alx->hw.pdev;
 	int i;
 
-<<<<<<< HEAD
-	if (alx->flags & ALX_FLAG_USING_MSIX) {
-		/* we have only 2 vectors without multi queue support */
-		for (i = 0; i < 2; i++)
-			free_irq(alx->msix_entries[i].vector, alx);
-	} else {
-		free_irq(pdev->irq, alx);
-	}
-
-	alx_disable_advanced_intr(alx);
-=======
 	free_irq(pci_irq_vector(pdev, 0), alx);
 	if (alx->hw.pdev->msix_enabled) {
 		for (i = 0; i < alx->num_napi; i++)
@@ -1190,7 +1028,6 @@
 	}
 
 	pci_free_irq_vectors(pdev);
->>>>>>> 24b8d41d
 }
 
 static int alx_identify_hw(struct alx_priv *alx)
@@ -1270,11 +1107,8 @@
 
 static void alx_netif_stop(struct alx_priv *alx)
 {
-<<<<<<< HEAD
-=======
 	int i;
 
->>>>>>> 24b8d41d
 	netif_trans_update(alx->dev);
 	if (netif_carrier_ok(alx->dev)) {
 		netif_carrier_off(alx->dev);
@@ -1361,16 +1195,12 @@
 {
 	int err;
 
-<<<<<<< HEAD
-	alx_init_intr(alx, msix);
-=======
 	err = alx_enable_msix(alx);
 	if (err < 0) {
 		err = alx_init_intr(alx);
 		if (err)
 			return err;
 	}
->>>>>>> 24b8d41d
 
 	if (!resume)
 		netif_carrier_off(alx->dev);
@@ -1381,11 +1211,7 @@
 
 	err = alx_alloc_rings(alx);
 	if (err)
-<<<<<<< HEAD
-		goto out_disable_adv_intr;
-=======
 		goto out_free_rings;
->>>>>>> 24b8d41d
 
 	alx_configure(alx);
 
@@ -1415,14 +1241,9 @@
 
 out_free_rings:
 	alx_free_rings(alx);
-<<<<<<< HEAD
-out_disable_adv_intr:
-	alx_disable_advanced_intr(alx);
-=======
 	alx_free_napis(alx);
 out_disable_adv_intr:
 	pci_free_irq_vectors(alx->hw.pdev);
->>>>>>> 24b8d41d
 	return err;
 }
 
@@ -1599,14 +1420,7 @@
 							 0, IPPROTO_TCP, 0);
 		first->word1 |= 1 << TPD_IPV4_SHIFT;
 	} else if (skb_is_gso_v6(skb)) {
-<<<<<<< HEAD
-		ipv6_hdr(skb)->payload_len = 0;
-		tcp_hdr(skb)->check = ~csum_ipv6_magic(&ipv6_hdr(skb)->saddr,
-						       &ipv6_hdr(skb)->daddr,
-						       0, IPPROTO_TCP, 0);
-=======
 		tcp_v6_gso_csum_prep(skb);
->>>>>>> 24b8d41d
 		/* LSOv2: the first TPD only provides the packet length */
 		first->adrl.l.pkt_len = skb->len;
 		first->word1 |= 1 << TPD_LSO_V2_SHIFT;
@@ -1620,11 +1434,7 @@
 	return 1;
 }
 
-<<<<<<< HEAD
-static int alx_map_tx_skb(struct alx_priv *alx, struct sk_buff *skb)
-=======
 static int alx_map_tx_skb(struct alx_tx_queue *txq, struct sk_buff *skb)
->>>>>>> 24b8d41d
 {
 	struct alx_txd *tpd, *first_tpd;
 	dma_addr_t dma;
@@ -1634,11 +1444,7 @@
 	tpd = first_tpd;
 
 	if (tpd->word1 & (1 << TPD_LSO_V2_SHIFT)) {
-<<<<<<< HEAD
-		if (++txq->write_idx == alx->tx_ringsz)
-=======
 		if (++txq->write_idx == txq->count)
->>>>>>> 24b8d41d
 			txq->write_idx = 0;
 
 		tpd = &txq->tpd[txq->write_idx];
@@ -1706,15 +1512,10 @@
 	struct alx_txd *first;
 	int tso;
 
-<<<<<<< HEAD
-	if (alx_tpd_avail(alx) < alx_tpd_req(skb)) {
-		netif_stop_queue(alx->dev);
-=======
 	alx = netdev_priv(txq->netdev);
 
 	if (alx_tpd_avail(txq) < alx_tpd_req(skb)) {
 		netif_tx_stop_queue(alx_get_tx_queue(txq));
->>>>>>> 24b8d41d
 		goto drop;
 	}
 
@@ -1812,18 +1613,11 @@
 	struct alx_priv *alx = netdev_priv(netdev);
 	int i;
 
-<<<<<<< HEAD
-	if (alx->flags & ALX_FLAG_USING_MSIX) {
-		alx_intr_msix_misc(0, alx);
-		alx_intr_msix_ring(0, alx);
-	} else if (alx->flags & ALX_FLAG_USING_MSI)
-=======
 	if (alx->hw.pdev->msix_enabled) {
 		alx_intr_msix_misc(0, alx);
 		for (i = 0; i < alx->num_txq; i++)
 			alx_intr_msix_ring(0, alx->qnapi[i]);
 	} else if (alx->hw.pdev->msi_enabled)
->>>>>>> 24b8d41d
 		alx_intr_msi(0, alx);
 	else
 		alx_intr_legacy(0, alx);
@@ -2003,10 +1797,7 @@
 
 	netdev->hw_features = NETIF_F_SG |
 			      NETIF_F_HW_CSUM |
-<<<<<<< HEAD
-=======
 			      NETIF_F_RXCSUM |
->>>>>>> 24b8d41d
 			      NETIF_F_TSO |
 			      NETIF_F_TSO6;
 
