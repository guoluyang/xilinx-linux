--- conflicted
+++ resolved
@@ -2195,11 +2195,7 @@
 					  struct net_device *netdev)
 {
 	struct atl1c_adapter *adapter = netdev_priv(netdev);
-<<<<<<< HEAD
-	u16 tpd_req = 1;
-=======
 	u16 tpd_req;
->>>>>>> 24b8d41d
 	struct atl1c_tpd_desc *tpd;
 	enum atl1c_trans_queue type = atl1c_trans_normal;
 
