/* SPDX-License-Identifier: GPL-2.0-only */
/*
 * Copyright (C) 2005-2016 Broadcom.
 * All rights reserved.
 *
 * Contact Information:
 * linux-drivers@emulex.com
 *
 * Emulex
 * 3333 Susan Street
 * Costa Mesa, CA 92626
 */

/********* Mailbox door bell *************/
/* Used for driver communication with the FW.
 * The software must write this register twice to post any command. First,
 * it writes the register with hi=1 and the upper bits of the physical address
 * for the MAILBOX structure. Software must poll the ready bit until this
 * is acknowledged. Then, sotware writes the register with hi=0 with the lower
 * bits in the address. It must poll the ready bit until the command is
 * complete. Upon completion, the MAILBOX will contain a valid completion
 * queue entry.
 */
#define MPU_MAILBOX_DB_OFFSET	0x160
#define MPU_MAILBOX_DB_RDY_MASK	0x1 	/* bit 0 */
#define MPU_MAILBOX_DB_HI_MASK	0x2	/* bit 1 */

#define MPU_EP_CONTROL 		0

/********** MPU semphore: used for SH & BE  *************/
#define SLIPORT_SOFTRESET_OFFSET		0x5c	/* CSR BAR offset */
#define SLIPORT_SEMAPHORE_OFFSET_BEx		0xac  /* CSR BAR offset */
#define SLIPORT_SEMAPHORE_OFFSET_SH		0x94  /* PCI-CFG offset */
#define POST_STAGE_MASK				0x0000FFFF
#define POST_ERR_MASK				0x1
#define POST_ERR_SHIFT				31
#define POST_ERR_RECOVERY_CODE_MASK		0xFFF

/* Soft Reset register masks */
#define SLIPORT_SOFTRESET_SR_MASK		0x00000080	/* SR bit */

/* MPU semphore POST stage values */
#define POST_STAGE_AWAITING_HOST_RDY 	0x1 /* FW awaiting goahead from host */
#define POST_STAGE_HOST_RDY 		0x2 /* Host has given go-ahed to FW */
#define POST_STAGE_BE_RESET		0x3 /* Host wants to reset chip */
#define POST_STAGE_ARMFW_RDY		0xc000	/* FW is done with POST */
#define POST_STAGE_RECOVERABLE_ERR	0xE000	/* Recoverable err detected */
<<<<<<< HEAD
=======
/* FW has detected a UE and is dumping FAT log data */
#define POST_STAGE_FAT_LOG_START       0x0D00
#define POST_STAGE_ARMFW_UE            0xF000  /*FW has asserted an UE*/
>>>>>>> 24b8d41d

/* Lancer SLIPORT registers */
#define SLIPORT_STATUS_OFFSET		0x404
#define SLIPORT_CONTROL_OFFSET		0x408
#define SLIPORT_ERROR1_OFFSET		0x40C
#define SLIPORT_ERROR2_OFFSET		0x410
#define PHYSDEV_CONTROL_OFFSET		0x414

#define SLIPORT_STATUS_ERR_MASK		0x80000000
#define SLIPORT_STATUS_DIP_MASK		0x02000000
#define SLIPORT_STATUS_RN_MASK		0x01000000
#define SLIPORT_STATUS_RDY_MASK		0x00800000
#define SLI_PORT_CONTROL_IP_MASK	0x08000000
#define PHYSDEV_CONTROL_FW_RESET_MASK	0x00000002
#define PHYSDEV_CONTROL_DD_MASK		0x00000004
#define PHYSDEV_CONTROL_INP_MASK	0x40000000

#define SLIPORT_ERROR_NO_RESOURCE1	0x2
#define SLIPORT_ERROR_NO_RESOURCE2	0x9

#define SLIPORT_ERROR_FW_RESET1		0x2
#define SLIPORT_ERROR_FW_RESET2		0x0

/********* Memory BAR register ************/
#define PCICFG_MEMBAR_CTRL_INT_CTRL_OFFSET 	0xfc
/* Host Interrupt Enable, if set interrupts are enabled although "PCI Interrupt
 * Disable" may still globally block interrupts in addition to individual
 * interrupt masks; a mechanism for the device driver to block all interrupts
 * atomically without having to arbitrate for the PCI Interrupt Disable bit
 * with the OS.
 */
#define MEMBAR_CTRL_INT_CTRL_HOSTINTR_MASK	BIT(29) /* bit 29 */

/********* PCI Function Capability *********/
#define BE_FUNCTION_CAPS_RSS			0x2
#define BE_FUNCTION_CAPS_SUPER_NIC		0x40

/********* Power management (WOL) **********/
#define PCICFG_PM_CONTROL_OFFSET		0x44
#define PCICFG_PM_CONTROL_MASK			0x108	/* bits 3 & 8 */

/********* Online Control Registers *******/
#define PCICFG_ONLINE0				0xB0
#define PCICFG_ONLINE1				0xB4

/********* UE Status and Mask Registers ***/
#define PCICFG_UE_STATUS_LOW			0xA0
#define PCICFG_UE_STATUS_HIGH			0xA4
#define PCICFG_UE_STATUS_LOW_MASK		0xA8
#define PCICFG_UE_STATUS_HI_MASK		0xAC

/******** SLI_INTF ***********************/
#define SLI_INTF_REG_OFFSET			0x58
#define SLI_INTF_VALID_MASK			0xE0000000
#define SLI_INTF_VALID				0xC0000000
#define SLI_INTF_HINT2_MASK			0x1F000000
#define SLI_INTF_HINT2_SHIFT			24
#define SLI_INTF_HINT1_MASK			0x00FF0000
#define SLI_INTF_HINT1_SHIFT			16
#define SLI_INTF_FAMILY_MASK			0x00000F00
#define SLI_INTF_FAMILY_SHIFT			8
#define SLI_INTF_IF_TYPE_MASK			0x0000F000
#define SLI_INTF_IF_TYPE_SHIFT			12
#define SLI_INTF_REV_MASK			0x000000F0
#define SLI_INTF_REV_SHIFT			4
#define SLI_INTF_FT_MASK			0x00000001

#define SLI_INTF_TYPE_2		2
#define SLI_INTF_TYPE_3		3

/********* ISR0 Register offset **********/
#define CEV_ISR0_OFFSET 			0xC18
#define CEV_ISR_SIZE				4

/********* Event Q door bell *************/
#define DB_EQ_OFFSET			DB_CQ_OFFSET
#define DB_EQ_RING_ID_MASK		0x1FF	/* bits 0 - 8 */
#define DB_EQ_RING_ID_EXT_MASK		0x3e00  /* bits 9-13 */
#define DB_EQ_RING_ID_EXT_MASK_SHIFT	(2) /* qid bits 9-13 placing at 11-15 */

/* Clear the interrupt for this eq */
#define DB_EQ_CLR_SHIFT			(9)	/* bit 9 */
/* Must be 1 */
#define DB_EQ_EVNT_SHIFT		(10)	/* bit 10 */
/* Number of event entries processed */
#define DB_EQ_NUM_POPPED_SHIFT		(16)	/* bits 16 - 28 */
/* Rearm bit */
#define DB_EQ_REARM_SHIFT		(29)	/* bit 29 */
/* Rearm to interrupt delay encoding */
#define DB_EQ_R2I_DLY_SHIFT		(30)    /* bits 30 - 31 */

/* Rearm to interrupt (R2I) delay multiplier encoding represents 3 different
 * values configured in CEV_REARM2IRPT_DLY_MULT_CSR register. This value is
 * programmed by host driver while ringing an EQ doorbell(EQ_DB) if a delay
 * between rearming the EQ and next interrupt on this EQ is desired.
 */
#define	R2I_DLY_ENC_0			0	/* No delay */
#define	R2I_DLY_ENC_1			1	/* maps to 160us EQ delay */
#define	R2I_DLY_ENC_2			2	/* maps to 96us EQ delay */
#define	R2I_DLY_ENC_3			3	/* maps to 48us EQ delay */

/********* Compl Q door bell *************/
#define DB_CQ_OFFSET 			0x120
#define DB_CQ_RING_ID_MASK		0x3FF	/* bits 0 - 9 */
#define DB_CQ_RING_ID_EXT_MASK		0x7C00	/* bits 10-14 */
#define DB_CQ_RING_ID_EXT_MASK_SHIFT	(1)	/* qid bits 10-14
						 placing at 11-15 */

/* Number of event entries processed */
#define DB_CQ_NUM_POPPED_SHIFT		(16) 	/* bits 16 - 28 */
/* Rearm bit */
#define DB_CQ_REARM_SHIFT		(29) 	/* bit 29 */

/********** TX ULP door bell *************/
#define DB_TXULP1_OFFSET		0x60
#define DB_TXULP_RING_ID_MASK		0x7FF	/* bits 0 - 10 */
/* Number of tx entries posted */
#define DB_TXULP_NUM_POSTED_SHIFT	(16)	/* bits 16 - 29 */
#define DB_TXULP_NUM_POSTED_MASK	0x3FFF	/* bits 16 - 29 */

/********** RQ(erx) door bell ************/
#define DB_RQ_OFFSET 			0x100
#define DB_RQ_RING_ID_MASK		0x3FF	/* bits 0 - 9 */
/* Number of rx frags posted */
#define DB_RQ_NUM_POSTED_SHIFT		(24)	/* bits 24 - 31 */

/********** MCC door bell ************/
#define DB_MCCQ_OFFSET 			0x140
#define DB_MCCQ_RING_ID_MASK		0x7FF	/* bits 0 - 10 */
/* Number of entries posted */
#define DB_MCCQ_NUM_POSTED_SHIFT	(16)	/* bits 16 - 29 */

/********** SRIOV VF PCICFG OFFSET ********/
#define SRIOV_VF_PCICFG_OFFSET		(4096)

/********** FAT TABLE  ********/
#define RETRIEVE_FAT	0
#define QUERY_FAT	1

/************* Rx Packet Type Encoding **************/
#define BE_UNICAST_PACKET		0
#define BE_MULTICAST_PACKET		1
#define BE_BROADCAST_PACKET		2
#define BE_RSVD_PACKET			3

/*
 * BE descriptors: host memory data structures whose formats
 * are hardwired in BE silicon.
 */
/* Event Queue Descriptor */
#define EQ_ENTRY_VALID_MASK 		0x1	/* bit 0 */
#define EQ_ENTRY_RES_ID_MASK 		0xFFFF	/* bits 16 - 31 */
#define EQ_ENTRY_RES_ID_SHIFT 		16

struct be_eq_entry {
	u32 evt;
};

/* TX Queue Descriptor */
#define ETH_WRB_FRAG_LEN_MASK		0xFFFF
struct be_eth_wrb {
	__le32 frag_pa_hi;		/* dword 0 */
	__le32 frag_pa_lo;		/* dword 1 */
	u32 rsvd0;			/* dword 2 */
	__le32 frag_len;		/* dword 3: bits 0 - 15 */
} __packed;

/* Pseudo amap definition for eth_hdr_wrb in which each bit of the
 * actual structure is defined as a byte : used to calculate
 * offset/shift/mask of each field */
struct amap_eth_hdr_wrb {
	u8 rsvd0[32];		/* dword 0 */
	u8 rsvd1[32];		/* dword 1 */
	u8 complete;		/* dword 2 */
	u8 event;
	u8 crc;
	u8 forward;
	u8 lso6;
	u8 mgmt;
	u8 ipcs;
	u8 udpcs;
	u8 tcpcs;
	u8 lso;
	u8 vlan;
	u8 gso[2];
	u8 num_wrb[5];
	u8 lso_mss[14];
	u8 len[16];		/* dword 3 */
	u8 vlan_tag[16];
} __packed;

#define TX_HDR_WRB_COMPL		1		/* word 2 */
#define TX_HDR_WRB_EVT			BIT(1)		/* word 2 */
#define TX_HDR_WRB_NUM_SHIFT		13		/* word 2: bits 13:17 */
#define TX_HDR_WRB_NUM_MASK		0x1F		/* word 2: bits 13:17 */

struct be_eth_hdr_wrb {
	__le32 dw[4];
};

/********* Tx Compl Status Encoding *********/
#define BE_TX_COMP_HDR_PARSE_ERR	0x2
#define BE_TX_COMP_NDMA_ERR		0x3
#define BE_TX_COMP_ACL_ERR		0x5

#define LANCER_TX_COMP_LSO_ERR			0x1
#define LANCER_TX_COMP_HSW_DROP_MAC_ERR		0x3
#define LANCER_TX_COMP_HSW_DROP_VLAN_ERR	0x5
#define LANCER_TX_COMP_QINQ_ERR			0x7
#define LANCER_TX_COMP_SGE_ERR			0x9
#define LANCER_TX_COMP_PARITY_ERR		0xb
#define LANCER_TX_COMP_DMA_ERR			0xd

/* TX Compl Queue Descriptor */

/* Pseudo amap definition for eth_tx_compl in which each bit of the
 * actual structure is defined as a byte: used to calculate
 * offset/shift/mask of each field */
struct amap_eth_tx_compl {
	u8 wrb_index[16];	/* dword 0 */
	u8 ct[2]; 		/* dword 0 */
	u8 port[2];		/* dword 0 */
	u8 rsvd0[8];		/* dword 0 */
	u8 status[4];		/* dword 0 */
	u8 user_bytes[16];	/* dword 1 */
	u8 nwh_bytes[8];	/* dword 1 */
	u8 lso;			/* dword 1 */
	u8 cast_enc[2];		/* dword 1 */
	u8 rsvd1[5];		/* dword 1 */
	u8 rsvd2[32];		/* dword 2 */
	u8 pkts[16];		/* dword 3 */
	u8 ringid[11];		/* dword 3 */
	u8 hash_val[4];		/* dword 3 */
	u8 valid;		/* dword 3 */
} __packed;

struct be_eth_tx_compl {
	u32 dw[4];
};

/* RX Queue Descriptor */
struct be_eth_rx_d {
	u32 fragpa_hi;
	u32 fragpa_lo;
};

/* RX Compl Queue Descriptor */

/* Pseudo amap definition for BE2 and BE3 legacy mode eth_rx_compl in which
 * each bit of the actual structure is defined as a byte: used to calculate
 * offset/shift/mask of each field */
struct amap_eth_rx_compl_v0 {
	u8 vlan_tag[16];	/* dword 0 */
	u8 pktsize[14];		/* dword 0 */
	u8 port;		/* dword 0 */
	u8 ip_opt;		/* dword 0 */
	u8 err;			/* dword 1 */
	u8 rsshp;		/* dword 1 */
	u8 ipf;			/* dword 1 */
	u8 tcpf;		/* dword 1 */
	u8 udpf;		/* dword 1 */
	u8 ipcksm;		/* dword 1 */
	u8 l4_cksm;		/* dword 1 */
	u8 ip_version;		/* dword 1 */
	u8 macdst[6];		/* dword 1 */
	u8 vtp;			/* dword 1 */
	u8 ip_frag;		/* dword 1 */
	u8 fragndx[10];		/* dword 1 */
	u8 ct[2];		/* dword 1 */
	u8 sw;			/* dword 1 */
	u8 numfrags[3];		/* dword 1 */
	u8 rss_flush;		/* dword 2 */
	u8 cast_enc[2];		/* dword 2 */
	u8 qnq;			/* dword 2 */
	u8 rss_bank;		/* dword 2 */
	u8 rsvd1[23];		/* dword 2 */
	u8 lro_pkt;		/* dword 2 */
	u8 rsvd2[2];		/* dword 2 */
	u8 valid;		/* dword 2 */
	u8 rsshash[32];		/* dword 3 */
} __packed;

/* Pseudo amap definition for BE3 native mode eth_rx_compl in which
 * each bit of the actual structure is defined as a byte: used to calculate
 * offset/shift/mask of each field */
struct amap_eth_rx_compl_v1 {
	u8 vlan_tag[16];	/* dword 0 */
	u8 pktsize[14];		/* dword 0 */
	u8 vtp;			/* dword 0 */
	u8 ip_opt;		/* dword 0 */
	u8 err;			/* dword 1 */
	u8 rsshp;		/* dword 1 */
	u8 ipf;			/* dword 1 */
	u8 tcpf;		/* dword 1 */
	u8 udpf;		/* dword 1 */
	u8 ipcksm;		/* dword 1 */
	u8 l4_cksm;		/* dword 1 */
	u8 ip_version;		/* dword 1 */
	u8 macdst[7];		/* dword 1 */
	u8 rsvd0;		/* dword 1 */
	u8 fragndx[10];		/* dword 1 */
	u8 ct[2];		/* dword 1 */
	u8 sw;			/* dword 1 */
	u8 numfrags[3];		/* dword 1 */
	u8 rss_flush;		/* dword 2 */
	u8 cast_enc[2];		/* dword 2 */
	u8 qnq;			/* dword 2 */
	u8 rss_bank;		/* dword 2 */
	u8 port[2];		/* dword 2 */
	u8 vntagp;		/* dword 2 */
	u8 header_len[8];	/* dword 2 */
	u8 header_split[2];	/* dword 2 */
	u8 rsvd1[12];		/* dword 2 */
	u8 tunneled;
	u8 valid;		/* dword 2 */
	u8 rsshash[32];		/* dword 3 */
} __packed;

struct be_eth_rx_compl {
	u32 dw[4];
};<|MERGE_RESOLUTION|>--- conflicted
+++ resolved
@@ -45,12 +45,9 @@
 #define POST_STAGE_BE_RESET		0x3 /* Host wants to reset chip */
 #define POST_STAGE_ARMFW_RDY		0xc000	/* FW is done with POST */
 #define POST_STAGE_RECOVERABLE_ERR	0xE000	/* Recoverable err detected */
-<<<<<<< HEAD
-=======
 /* FW has detected a UE and is dumping FAT log data */
 #define POST_STAGE_FAT_LOG_START       0x0D00
 #define POST_STAGE_ARMFW_UE            0xF000  /*FW has asserted an UE*/
->>>>>>> 24b8d41d
 
 /* Lancer SLIPORT registers */
 #define SLIPORT_STATUS_OFFSET		0x404
