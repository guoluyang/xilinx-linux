// SPDX-License-Identifier: GPL-2.0-only
/*
 * QLogic qlcnic NIC Driver
 * Copyright (c) 2009-2013 QLogic Corporation
 */

#include "qlcnic_sriov.h"
#include "qlcnic.h"
#include "qlcnic_hw.h"

/* Reset template definitions */
#define QLC_83XX_RESTART_TEMPLATE_SIZE		0x2000
#define QLC_83XX_RESET_TEMPLATE_ADDR		0x4F0000
#define QLC_83XX_RESET_SEQ_VERSION		0x0101

#define QLC_83XX_OPCODE_NOP			0x0000
#define QLC_83XX_OPCODE_WRITE_LIST		0x0001
#define QLC_83XX_OPCODE_READ_WRITE_LIST		0x0002
#define QLC_83XX_OPCODE_POLL_LIST		0x0004
#define QLC_83XX_OPCODE_POLL_WRITE_LIST		0x0008
#define QLC_83XX_OPCODE_READ_MODIFY_WRITE	0x0010
#define QLC_83XX_OPCODE_SEQ_PAUSE		0x0020
#define QLC_83XX_OPCODE_SEQ_END			0x0040
#define QLC_83XX_OPCODE_TMPL_END		0x0080
#define QLC_83XX_OPCODE_POLL_READ_LIST		0x0100

/* EPORT control registers */
#define QLC_83XX_RESET_CONTROL			0x28084E50
#define QLC_83XX_RESET_REG			0x28084E60
#define QLC_83XX_RESET_PORT0			0x28084E70
#define QLC_83XX_RESET_PORT1			0x28084E80
#define QLC_83XX_RESET_PORT2			0x28084E90
#define QLC_83XX_RESET_PORT3			0x28084EA0
#define QLC_83XX_RESET_SRESHIM			0x28084EB0
#define QLC_83XX_RESET_EPGSHIM			0x28084EC0
#define QLC_83XX_RESET_ETHERPCS			0x28084ED0

static int qlcnic_83xx_init_default_driver(struct qlcnic_adapter *adapter);
static int qlcnic_83xx_check_heartbeat(struct qlcnic_adapter *p_dev);
static int qlcnic_83xx_restart_hw(struct qlcnic_adapter *adapter);
static int qlcnic_83xx_check_hw_status(struct qlcnic_adapter *p_dev);
static int qlcnic_83xx_get_reset_instruction_template(struct qlcnic_adapter *);
static void qlcnic_83xx_stop_hw(struct qlcnic_adapter *);

/* Template header */
struct qlc_83xx_reset_hdr {
#if defined(__LITTLE_ENDIAN)
	u16	version;
	u16	signature;
	u16	size;
	u16	entries;
	u16	hdr_size;
	u16	checksum;
	u16	init_offset;
	u16	start_offset;
#elif defined(__BIG_ENDIAN)
	u16	signature;
	u16	version;
	u16	entries;
	u16	size;
	u16	checksum;
	u16	hdr_size;
	u16	start_offset;
	u16	init_offset;
#endif
} __packed;

/* Command entry header. */
struct qlc_83xx_entry_hdr {
#if defined(__LITTLE_ENDIAN)
	u16	cmd;
	u16	size;
	u16	count;
	u16	delay;
#elif defined(__BIG_ENDIAN)
	u16	size;
	u16	cmd;
	u16	delay;
	u16	count;
#endif
} __packed;

/* Generic poll command */
struct qlc_83xx_poll {
	u32	mask;
	u32	status;
} __packed;

/* Read modify write command */
struct qlc_83xx_rmw {
	u32	mask;
	u32	xor_value;
	u32	or_value;
#if defined(__LITTLE_ENDIAN)
	u8	shl;
	u8	shr;
	u8	index_a;
	u8	rsvd;
#elif defined(__BIG_ENDIAN)
	u8	rsvd;
	u8	index_a;
	u8	shr;
	u8	shl;
#endif
} __packed;

/* Generic command with 2 DWORD */
struct qlc_83xx_entry {
	u32 arg1;
	u32 arg2;
} __packed;

/* Generic command with 4 DWORD */
struct qlc_83xx_quad_entry {
	u32 dr_addr;
	u32 dr_value;
	u32 ar_addr;
	u32 ar_value;
} __packed;
static const char *const qlc_83xx_idc_states[] = {
	"Unknown",
	"Cold",
	"Init",
	"Ready",
	"Need Reset",
	"Need Quiesce",
	"Failed",
	"Quiesce"
};

static int
qlcnic_83xx_idc_check_driver_presence_reg(struct qlcnic_adapter *adapter)
{
	u32 val;

	val = QLCRDX(adapter->ahw, QLC_83XX_IDC_DRV_PRESENCE);
	if ((val & 0xFFFF))
		return 1;
	else
		return 0;
}

static void qlcnic_83xx_idc_log_state_history(struct qlcnic_adapter *adapter)
{
	u32 cur, prev;
	cur = adapter->ahw->idc.curr_state;
	prev = adapter->ahw->idc.prev_state;

	dev_info(&adapter->pdev->dev,
		 "current state  = %s,  prev state = %s\n",
		 adapter->ahw->idc.name[cur],
		 adapter->ahw->idc.name[prev]);
}

static int qlcnic_83xx_idc_update_audit_reg(struct qlcnic_adapter *adapter,
					    u8 mode, int lock)
{
	u32 val;
	int seconds;

	if (lock) {
		if (qlcnic_83xx_lock_driver(adapter))
			return -EBUSY;
	}

	val = QLCRDX(adapter->ahw, QLC_83XX_IDC_DRV_AUDIT);
	val |= (adapter->portnum & 0xf);
	val |= mode << 7;
	if (mode)
		seconds = jiffies / HZ - adapter->ahw->idc.sec_counter;
	else
		seconds = jiffies / HZ;

	val |= seconds << 8;
	QLCWRX(adapter->ahw, QLC_83XX_IDC_DRV_AUDIT, val);
	adapter->ahw->idc.sec_counter = jiffies / HZ;

	if (lock)
		qlcnic_83xx_unlock_driver(adapter);

	return 0;
}

static void qlcnic_83xx_idc_update_minor_version(struct qlcnic_adapter *adapter)
{
	u32 val;

	val = QLCRDX(adapter->ahw, QLC_83XX_IDC_MIN_VERSION);
	val = val & ~(0x3 << (adapter->portnum * 2));
	val = val | (QLC_83XX_IDC_MINOR_VERSION << (adapter->portnum * 2));
	QLCWRX(adapter->ahw, QLC_83XX_IDC_MIN_VERSION, val);
}

static int qlcnic_83xx_idc_update_major_version(struct qlcnic_adapter *adapter,
						int lock)
{
	u32 val;

	if (lock) {
		if (qlcnic_83xx_lock_driver(adapter))
			return -EBUSY;
	}

	val = QLCRDX(adapter->ahw, QLC_83XX_IDC_MAJ_VERSION);
	val = val & ~0xFF;
	val = val | QLC_83XX_IDC_MAJOR_VERSION;
	QLCWRX(adapter->ahw, QLC_83XX_IDC_MAJ_VERSION, val);

	if (lock)
		qlcnic_83xx_unlock_driver(adapter);

	return 0;
}

static int
qlcnic_83xx_idc_update_drv_presence_reg(struct qlcnic_adapter *adapter,
					int status, int lock)
{
	u32 val;

	if (lock) {
		if (qlcnic_83xx_lock_driver(adapter))
			return -EBUSY;
	}

	val = QLCRDX(adapter->ahw, QLC_83XX_IDC_DRV_PRESENCE);

	if (status)
		val = val | (1 << adapter->portnum);
	else
		val = val & ~(1 << adapter->portnum);

	QLCWRX(adapter->ahw, QLC_83XX_IDC_DRV_PRESENCE, val);
	qlcnic_83xx_idc_update_minor_version(adapter);

	if (lock)
		qlcnic_83xx_unlock_driver(adapter);

	return 0;
}

static int qlcnic_83xx_idc_check_major_version(struct qlcnic_adapter *adapter)
{
	u32 val;
	u8 version;

	val = QLCRDX(adapter->ahw, QLC_83XX_IDC_MAJ_VERSION);
	version = val & 0xFF;

	if (version != QLC_83XX_IDC_MAJOR_VERSION) {
		dev_info(&adapter->pdev->dev,
			 "%s:mismatch. version 0x%x, expected version 0x%x\n",
			 __func__, version, QLC_83XX_IDC_MAJOR_VERSION);
		return -EIO;
	}

	return 0;
}

static int qlcnic_83xx_idc_clear_registers(struct qlcnic_adapter *adapter,
					   int lock)
{
	u32 val;

	if (lock) {
		if (qlcnic_83xx_lock_driver(adapter))
			return -EBUSY;
	}

	QLCWRX(adapter->ahw, QLC_83XX_IDC_DRV_ACK, 0);
	/* Clear graceful reset bit */
	val = QLCRDX(adapter->ahw, QLC_83XX_IDC_CTRL);
	val &= ~QLC_83XX_IDC_GRACEFULL_RESET;
	QLCWRX(adapter->ahw, QLC_83XX_IDC_CTRL, val);

	if (lock)
		qlcnic_83xx_unlock_driver(adapter);

	return 0;
}

static int qlcnic_83xx_idc_update_drv_ack_reg(struct qlcnic_adapter *adapter,
					      int flag, int lock)
{
	u32 val;

	if (lock) {
		if (qlcnic_83xx_lock_driver(adapter))
			return -EBUSY;
	}

	val = QLCRDX(adapter->ahw, QLC_83XX_IDC_DRV_ACK);
	if (flag)
		val = val | (1 << adapter->portnum);
	else
		val = val & ~(1 << adapter->portnum);
	QLCWRX(adapter->ahw, QLC_83XX_IDC_DRV_ACK, val);

	if (lock)
		qlcnic_83xx_unlock_driver(adapter);

	return 0;
}

static int qlcnic_83xx_idc_check_timeout(struct qlcnic_adapter *adapter,
					 int time_limit)
{
	u64 seconds;

	seconds = jiffies / HZ - adapter->ahw->idc.sec_counter;
	if (seconds <= time_limit)
		return 0;
	else
		return -EBUSY;
}

/**
 * qlcnic_83xx_idc_check_reset_ack_reg
 *
 * @adapter: adapter structure
 *
 * Check ACK wait limit and clear the functions which failed to ACK
 *
 * Return 0 if all functions have acknowledged the reset request.
 **/
static int qlcnic_83xx_idc_check_reset_ack_reg(struct qlcnic_adapter *adapter)
{
	int timeout;
	u32 ack, presence, val;

	timeout = QLC_83XX_IDC_RESET_TIMEOUT_SECS;
	ack = QLCRDX(adapter->ahw, QLC_83XX_IDC_DRV_ACK);
	presence = QLCRDX(adapter->ahw, QLC_83XX_IDC_DRV_PRESENCE);
	dev_info(&adapter->pdev->dev,
		 "%s: ack = 0x%x, presence = 0x%x\n", __func__, ack, presence);
	if (!((ack & presence) == presence)) {
		if (qlcnic_83xx_idc_check_timeout(adapter, timeout)) {
			/* Clear functions which failed to ACK */
			dev_info(&adapter->pdev->dev,
				 "%s: ACK wait exceeds time limit\n", __func__);
			val = QLCRDX(adapter->ahw, QLC_83XX_IDC_DRV_PRESENCE);
			val = val & ~(ack ^ presence);
			if (qlcnic_83xx_lock_driver(adapter))
				return -EBUSY;
			QLCWRX(adapter->ahw, QLC_83XX_IDC_DRV_PRESENCE, val);
			dev_info(&adapter->pdev->dev,
				 "%s: updated drv presence reg = 0x%x\n",
				 __func__, val);
			qlcnic_83xx_unlock_driver(adapter);
			return 0;

		} else {
			return 1;
		}
	} else {
		dev_info(&adapter->pdev->dev,
			 "%s: Reset ACK received from all functions\n",
			 __func__);
		return 0;
	}
}

/**
 * qlcnic_83xx_idc_tx_soft_reset
 *
 * @adapter: adapter structure
 *
 * Handle context deletion and recreation request from transmit routine
 *
 * Returns -EBUSY  or Success (0)
 *
 **/
static int qlcnic_83xx_idc_tx_soft_reset(struct qlcnic_adapter *adapter)
{
	struct net_device *netdev = adapter->netdev;

	if (test_and_set_bit(__QLCNIC_RESETTING, &adapter->state))
		return -EBUSY;

	netif_device_detach(netdev);
	qlcnic_down(adapter, netdev);
	qlcnic_up(adapter, netdev);
	netif_device_attach(netdev);
	clear_bit(__QLCNIC_RESETTING, &adapter->state);
	netdev_info(adapter->netdev, "%s: soft reset complete.\n", __func__);

	return 0;
}

/**
 * qlcnic_83xx_idc_detach_driver
 *
 * @adapter: adapter structure
 * Detach net interface, stop TX and cleanup resources before the HW reset.
 * Returns: None
 *
 **/
static void qlcnic_83xx_idc_detach_driver(struct qlcnic_adapter *adapter)
{
	int i;
	struct net_device *netdev = adapter->netdev;

	netif_device_detach(netdev);
	qlcnic_83xx_detach_mailbox_work(adapter);

	/* Disable mailbox interrupt */
	qlcnic_83xx_disable_mbx_intr(adapter);
	qlcnic_down(adapter, netdev);
	for (i = 0; i < adapter->ahw->num_msix; i++) {
		adapter->ahw->intr_tbl[i].id = i;
		adapter->ahw->intr_tbl[i].enabled = 0;
		adapter->ahw->intr_tbl[i].src = 0;
	}

	if (qlcnic_sriov_pf_check(adapter))
		qlcnic_sriov_pf_reset(adapter);
}

/**
 * qlcnic_83xx_idc_attach_driver
 *
 * @adapter: adapter structure
 *
 * Re-attach and re-enable net interface
 * Returns: None
 *
 **/
static void qlcnic_83xx_idc_attach_driver(struct qlcnic_adapter *adapter)
{
	struct net_device *netdev = adapter->netdev;

	if (netif_running(netdev)) {
		if (qlcnic_up(adapter, netdev))
			goto done;
		qlcnic_restore_indev_addr(netdev, NETDEV_UP);
	}
done:
	netif_device_attach(netdev);
}

static int qlcnic_83xx_idc_enter_failed_state(struct qlcnic_adapter *adapter,
					      int lock)
{
	if (lock) {
		if (qlcnic_83xx_lock_driver(adapter))
			return -EBUSY;
	}

	qlcnic_83xx_idc_clear_registers(adapter, 0);
	QLCWRX(adapter->ahw, QLC_83XX_IDC_DEV_STATE, QLC_83XX_IDC_DEV_FAILED);
	if (lock)
		qlcnic_83xx_unlock_driver(adapter);

	qlcnic_83xx_idc_log_state_history(adapter);
	dev_info(&adapter->pdev->dev, "Device will enter failed state\n");

	return 0;
}

static int qlcnic_83xx_idc_enter_init_state(struct qlcnic_adapter *adapter,
					    int lock)
{
	if (lock) {
		if (qlcnic_83xx_lock_driver(adapter))
			return -EBUSY;
	}

	QLCWRX(adapter->ahw, QLC_83XX_IDC_DEV_STATE, QLC_83XX_IDC_DEV_INIT);

	if (lock)
		qlcnic_83xx_unlock_driver(adapter);

	return 0;
}

static int qlcnic_83xx_idc_enter_need_quiesce(struct qlcnic_adapter *adapter,
					      int lock)
{
	if (lock) {
		if (qlcnic_83xx_lock_driver(adapter))
			return -EBUSY;
	}

	QLCWRX(adapter->ahw, QLC_83XX_IDC_DEV_STATE,
	       QLC_83XX_IDC_DEV_NEED_QUISCENT);

	if (lock)
		qlcnic_83xx_unlock_driver(adapter);

	return 0;
}

static int
qlcnic_83xx_idc_enter_need_reset_state(struct qlcnic_adapter *adapter, int lock)
{
	if (lock) {
		if (qlcnic_83xx_lock_driver(adapter))
			return -EBUSY;
	}

	QLCWRX(adapter->ahw, QLC_83XX_IDC_DEV_STATE,
	       QLC_83XX_IDC_DEV_NEED_RESET);

	if (lock)
		qlcnic_83xx_unlock_driver(adapter);

	return 0;
}

static int qlcnic_83xx_idc_enter_ready_state(struct qlcnic_adapter *adapter,
					     int lock)
{
	if (lock) {
		if (qlcnic_83xx_lock_driver(adapter))
			return -EBUSY;
	}

	QLCWRX(adapter->ahw, QLC_83XX_IDC_DEV_STATE, QLC_83XX_IDC_DEV_READY);
	if (lock)
		qlcnic_83xx_unlock_driver(adapter);

	return 0;
}

/**
 * qlcnic_83xx_idc_find_reset_owner_id
 *
 * @adapter: adapter structure
 *
 * NIC gets precedence over ISCSI and ISCSI has precedence over FCOE.
 * Within the same class, function with lowest PCI ID assumes ownership
 *
 * Returns: reset owner id or failure indication (-EIO)
 *
 **/
static int qlcnic_83xx_idc_find_reset_owner_id(struct qlcnic_adapter *adapter)
{
	u32 reg, reg1, reg2, i, j, owner, class;

	reg1 = QLCRDX(adapter->ahw, QLC_83XX_IDC_DEV_PARTITION_INFO_1);
	reg2 = QLCRDX(adapter->ahw, QLC_83XX_IDC_DEV_PARTITION_INFO_2);
	owner = QLCNIC_TYPE_NIC;
	i = 0;
	j = 0;
	reg = reg1;

	do {
		class = (((reg & (0xF << j * 4)) >> j * 4) & 0x3);
		if (class == owner)
			break;
		if (i == (QLC_83XX_IDC_MAX_FUNC_PER_PARTITION_INFO - 1)) {
			reg = reg2;
			j = 0;
		} else {
			j++;
		}

		if (i == (QLC_83XX_IDC_MAX_CNA_FUNCTIONS - 1)) {
			if (owner == QLCNIC_TYPE_NIC)
				owner = QLCNIC_TYPE_ISCSI;
			else if (owner == QLCNIC_TYPE_ISCSI)
				owner = QLCNIC_TYPE_FCOE;
			else if (owner == QLCNIC_TYPE_FCOE)
				return -EIO;
			reg = reg1;
			j = 0;
			i = 0;
		}
	} while (i++ < QLC_83XX_IDC_MAX_CNA_FUNCTIONS);

	return i;
}

static int qlcnic_83xx_idc_restart_hw(struct qlcnic_adapter *adapter, int lock)
{
	int ret = 0;

	ret = qlcnic_83xx_restart_hw(adapter);

	if (ret) {
		qlcnic_83xx_idc_enter_failed_state(adapter, lock);
	} else {
		qlcnic_83xx_idc_clear_registers(adapter, lock);
		ret = qlcnic_83xx_idc_enter_ready_state(adapter, lock);
	}

	return ret;
}

static int qlcnic_83xx_idc_check_fan_failure(struct qlcnic_adapter *adapter)
{
	u32 status;

	status = QLC_SHARED_REG_RD32(adapter, QLCNIC_PEG_HALT_STATUS1);

	if (status & QLCNIC_RCODE_FATAL_ERROR) {
		dev_err(&adapter->pdev->dev,
			"peg halt status1=0x%x\n", status);
		if (QLCNIC_FWERROR_CODE(status) == QLCNIC_FWERROR_FAN_FAILURE) {
			dev_err(&adapter->pdev->dev,
				"On board active cooling fan failed. "
				"Device has been halted.\n");
			dev_err(&adapter->pdev->dev,
				"Replace the adapter.\n");
			return -EIO;
		}
	}

	return 0;
}

int qlcnic_83xx_idc_reattach_driver(struct qlcnic_adapter *adapter)
{
	int err;

	qlcnic_83xx_reinit_mbx_work(adapter->ahw->mailbox);
	qlcnic_83xx_enable_mbx_interrupt(adapter);

	qlcnic_83xx_initialize_nic(adapter, 1);

	err = qlcnic_sriov_pf_reinit(adapter);
	if (err)
		return err;

	qlcnic_83xx_enable_mbx_interrupt(adapter);

	if (qlcnic_83xx_configure_opmode(adapter)) {
		qlcnic_83xx_idc_enter_failed_state(adapter, 1);
		return -EIO;
	}

	if (adapter->nic_ops->init_driver(adapter)) {
		qlcnic_83xx_idc_enter_failed_state(adapter, 1);
		return -EIO;
	}

	if (adapter->portnum == 0)
		qlcnic_set_drv_version(adapter);

	qlcnic_dcb_get_info(adapter->dcb);
	qlcnic_83xx_idc_attach_driver(adapter);

	return 0;
}

static void qlcnic_83xx_idc_update_idc_params(struct qlcnic_adapter *adapter)
{
	struct qlcnic_hardware_context *ahw = adapter->ahw;

	qlcnic_83xx_idc_update_drv_presence_reg(adapter, 1, 1);
	qlcnic_83xx_idc_update_audit_reg(adapter, 0, 1);
	set_bit(QLC_83XX_MODULE_LOADED, &adapter->ahw->idc.status);

	ahw->idc.quiesce_req = 0;
	ahw->idc.delay = QLC_83XX_IDC_FW_POLL_DELAY;
	ahw->idc.err_code = 0;
	ahw->idc.collect_dump = 0;
	ahw->reset_context = 0;
	adapter->tx_timeo_cnt = 0;
	ahw->idc.delay_reset = 0;

	clear_bit(__QLCNIC_RESETTING, &adapter->state);
}

/**
 * qlcnic_83xx_idc_ready_state_entry
 *
 * @adapter: adapter structure
 *
 * Perform ready state initialization, this routine will get invoked only
 * once from READY state.
 *
 * Returns: Error code or Success(0)
 *
 **/
int qlcnic_83xx_idc_ready_state_entry(struct qlcnic_adapter *adapter)
{
	struct qlcnic_hardware_context *ahw = adapter->ahw;

	if (ahw->idc.prev_state != QLC_83XX_IDC_DEV_READY) {
		qlcnic_83xx_idc_update_idc_params(adapter);
		/* Re-attach the device if required */
		if ((ahw->idc.prev_state == QLC_83XX_IDC_DEV_NEED_RESET) ||
		    (ahw->idc.prev_state == QLC_83XX_IDC_DEV_INIT)) {
			if (qlcnic_83xx_idc_reattach_driver(adapter))
				return -EIO;
		}
	}

	return 0;
}

/**
 * qlcnic_83xx_idc_vnic_pf_entry
 *
 * @adapter: adapter structure
 *
 * Ensure vNIC mode privileged function starts only after vNIC mode is
 * enabled by management function.
 * If vNIC mode is ready, start initialization.
 *
 * Returns: -EIO or 0
 *
 **/
int qlcnic_83xx_idc_vnic_pf_entry(struct qlcnic_adapter *adapter)
{
	u32 state;
	struct qlcnic_hardware_context *ahw = adapter->ahw;

	/* Privileged function waits till mgmt function enables VNIC mode */
	state = QLCRDX(adapter->ahw, QLC_83XX_VNIC_STATE);
	if (state != QLCNIC_DEV_NPAR_OPER) {
		if (!ahw->idc.vnic_wait_limit--) {
			qlcnic_83xx_idc_enter_failed_state(adapter, 1);
			return -EIO;
		}
		dev_info(&adapter->pdev->dev, "vNIC mode disabled\n");
		return -EIO;

	} else {
		/* Perform one time initialization from ready state */
		if (ahw->idc.vnic_state != QLCNIC_DEV_NPAR_OPER) {
			qlcnic_83xx_idc_update_idc_params(adapter);

			/* If the previous state is UNKNOWN, device will be
			   already attached properly by Init routine*/
			if (ahw->idc.prev_state != QLC_83XX_IDC_DEV_UNKNOWN) {
				if (qlcnic_83xx_idc_reattach_driver(adapter))
					return -EIO;
			}
			adapter->ahw->idc.vnic_state =  QLCNIC_DEV_NPAR_OPER;
			dev_info(&adapter->pdev->dev, "vNIC mode enabled\n");
		}
	}

	return 0;
}

static int qlcnic_83xx_idc_unknown_state(struct qlcnic_adapter *adapter)
{
	adapter->ahw->idc.err_code = -EIO;
	dev_err(&adapter->pdev->dev,
		"%s: Device in unknown state\n", __func__);
	clear_bit(__QLCNIC_RESETTING, &adapter->state);
	return 0;
}

/**
 * qlcnic_83xx_idc_cold_state
 *
 * @adapter: adapter structure
 *
 * If HW is up and running device will enter READY state.
 * If firmware image from host needs to be loaded, device is
 * forced to start with the file firmware image.
 *
 * Returns: Error code or Success(0)
 *
 **/
static int qlcnic_83xx_idc_cold_state_handler(struct qlcnic_adapter *adapter)
{
	qlcnic_83xx_idc_update_drv_presence_reg(adapter, 1, 0);
	qlcnic_83xx_idc_update_audit_reg(adapter, 1, 0);

	if (qlcnic_load_fw_file) {
		qlcnic_83xx_idc_restart_hw(adapter, 0);
	} else {
		if (qlcnic_83xx_check_hw_status(adapter)) {
			qlcnic_83xx_idc_enter_failed_state(adapter, 0);
			return -EIO;
		} else {
			qlcnic_83xx_idc_enter_ready_state(adapter, 0);
		}
	}
	return 0;
}

/**
 * qlcnic_83xx_idc_init_state
 *
 * @adapter: adapter structure
 *
 * Reset owner will restart the device from this state.
 * Device will enter failed state if it remains
 * in this state for more than DEV_INIT time limit.
 *
 * Returns: Error code or Success(0)
 *
 **/
static int qlcnic_83xx_idc_init_state(struct qlcnic_adapter *adapter)
{
	int timeout, ret = 0;
	u32 owner;

	timeout = QLC_83XX_IDC_INIT_TIMEOUT_SECS;
	if (adapter->ahw->idc.prev_state == QLC_83XX_IDC_DEV_NEED_RESET) {
		owner = qlcnic_83xx_idc_find_reset_owner_id(adapter);
		if (adapter->ahw->pci_func == owner)
			ret = qlcnic_83xx_idc_restart_hw(adapter, 1);
	} else {
		ret = qlcnic_83xx_idc_check_timeout(adapter, timeout);
	}

	return ret;
}

/**
 * qlcnic_83xx_idc_ready_state
 *
 * @adapter: adapter structure
 *
 * Perform IDC protocol specicifed actions after monitoring device state and
 * events.
 *
 * Returns: Error code or Success(0)
 *
 **/
static int qlcnic_83xx_idc_ready_state(struct qlcnic_adapter *adapter)
{
	struct qlcnic_hardware_context *ahw = adapter->ahw;
	struct qlcnic_mailbox *mbx = ahw->mailbox;
	int ret = 0;
	u32 val;

	/* Perform NIC configuration based ready state entry actions */
	if (ahw->idc.state_entry(adapter))
		return -EIO;

	if (qlcnic_check_temp(adapter)) {
		if (ahw->temp == QLCNIC_TEMP_PANIC) {
			qlcnic_83xx_idc_check_fan_failure(adapter);
			dev_err(&adapter->pdev->dev,
				"Error: device temperature %d above limits\n",
				adapter->ahw->temp);
			clear_bit(QLC_83XX_MBX_READY, &mbx->status);
			set_bit(__QLCNIC_RESETTING, &adapter->state);
			qlcnic_83xx_idc_detach_driver(adapter);
			qlcnic_83xx_idc_enter_failed_state(adapter, 1);
			return -EIO;
		}
	}

	val = QLCRDX(adapter->ahw, QLC_83XX_IDC_CTRL);
	ret = qlcnic_83xx_check_heartbeat(adapter);
	if (ret) {
		adapter->flags |= QLCNIC_FW_HANG;
		if (!(val & QLC_83XX_IDC_DISABLE_FW_RESET_RECOVERY)) {
			clear_bit(QLC_83XX_MBX_READY, &mbx->status);
			set_bit(__QLCNIC_RESETTING, &adapter->state);
			qlcnic_83xx_idc_enter_need_reset_state(adapter, 1);
		}  else {
			netdev_info(adapter->netdev, "%s: Auto firmware recovery is disabled\n",
				    __func__);
			qlcnic_83xx_idc_enter_failed_state(adapter, 1);
		}
		return -EIO;
	}

	if ((val & QLC_83XX_IDC_GRACEFULL_RESET) || ahw->idc.collect_dump) {
		clear_bit(QLC_83XX_MBX_READY, &mbx->status);

		/* Move to need reset state and prepare for reset */
		qlcnic_83xx_idc_enter_need_reset_state(adapter, 1);
		return ret;
	}

	/* Check for soft reset request */
	if (ahw->reset_context &&
	    !(val & QLC_83XX_IDC_DISABLE_FW_RESET_RECOVERY)) {
		adapter->ahw->reset_context = 0;
		qlcnic_83xx_idc_tx_soft_reset(adapter);
		return ret;
	}

	/* Move to need quiesce state if requested */
	if (adapter->ahw->idc.quiesce_req) {
		qlcnic_83xx_idc_enter_need_quiesce(adapter, 1);
		qlcnic_83xx_idc_update_audit_reg(adapter, 0, 1);
		return ret;
	}

	return ret;
}

/**
 * qlcnic_83xx_idc_need_reset_state
 *
 * @adapter: adapter structure
 *
 * Device will remain in this state until:
 *	Reset request ACK's are received from all the functions
 *	Wait time exceeds max time limit
 *
 * Returns: Error code or Success(0)
 *
 **/
static int qlcnic_83xx_idc_need_reset_state(struct qlcnic_adapter *adapter)
{
	struct qlcnic_mailbox *mbx = adapter->ahw->mailbox;
	int ret = 0;

	if (adapter->ahw->idc.prev_state != QLC_83XX_IDC_DEV_NEED_RESET) {
		qlcnic_83xx_idc_update_audit_reg(adapter, 0, 1);
		set_bit(__QLCNIC_RESETTING, &adapter->state);
		clear_bit(QLC_83XX_MBX_READY, &mbx->status);
		if (adapter->ahw->nic_mode == QLCNIC_VNIC_MODE)
			qlcnic_83xx_disable_vnic_mode(adapter, 1);

		if (qlcnic_check_diag_status(adapter)) {
			dev_info(&adapter->pdev->dev,
				 "%s: Wait for diag completion\n", __func__);
			adapter->ahw->idc.delay_reset = 1;
			return 0;
		} else {
			qlcnic_83xx_idc_update_drv_ack_reg(adapter, 1, 1);
			qlcnic_83xx_idc_detach_driver(adapter);
		}
	}

	if (qlcnic_check_diag_status(adapter)) {
		dev_info(&adapter->pdev->dev,
			 "%s: Wait for diag completion\n", __func__);
		return  -1;
	} else {
		if (adapter->ahw->idc.delay_reset) {
			qlcnic_83xx_idc_update_drv_ack_reg(adapter, 1, 1);
			qlcnic_83xx_idc_detach_driver(adapter);
			adapter->ahw->idc.delay_reset = 0;
		}

		/* Check for ACK from other functions */
		ret = qlcnic_83xx_idc_check_reset_ack_reg(adapter);
		if (ret) {
			dev_info(&adapter->pdev->dev,
				 "%s: Waiting for reset ACK\n", __func__);
			return -1;
		}
	}

	/* Transit to INIT state and restart the HW */
	qlcnic_83xx_idc_enter_init_state(adapter, 1);

	return ret;
}

static int qlcnic_83xx_idc_need_quiesce_state(struct qlcnic_adapter *adapter)
{
	dev_err(&adapter->pdev->dev, "%s: TBD\n", __func__);
	return 0;
}

static void qlcnic_83xx_idc_failed_state(struct qlcnic_adapter *adapter)
{
	struct qlcnic_hardware_context *ahw = adapter->ahw;
	u32 val, owner;

	val = QLCRDX(adapter->ahw, QLC_83XX_IDC_CTRL);
	if (val & QLC_83XX_IDC_DISABLE_FW_RESET_RECOVERY) {
		owner = qlcnic_83xx_idc_find_reset_owner_id(adapter);
		if (ahw->pci_func == owner) {
			qlcnic_83xx_stop_hw(adapter);
			qlcnic_dump_fw(adapter);
		}
	}

	netdev_warn(adapter->netdev, "%s: Reboot will be required to recover the adapter!!\n",
		    __func__);
	clear_bit(__QLCNIC_RESETTING, &adapter->state);
	ahw->idc.err_code = -EIO;

	return;
}

static int qlcnic_83xx_idc_quiesce_state(struct qlcnic_adapter *adapter)
{
	dev_info(&adapter->pdev->dev, "%s: TBD\n", __func__);
	return 0;
}

static int qlcnic_83xx_idc_check_state_validity(struct qlcnic_adapter *adapter,
						u32 state)
{
	u32 cur, prev, next;

	cur = adapter->ahw->idc.curr_state;
	prev = adapter->ahw->idc.prev_state;
	next = state;

	if ((next < QLC_83XX_IDC_DEV_COLD) ||
	    (next > QLC_83XX_IDC_DEV_QUISCENT)) {
		dev_err(&adapter->pdev->dev,
			"%s: curr %d, prev %d, next state %d is  invalid\n",
			__func__, cur, prev, state);
		return 1;
	}

	if ((cur == QLC_83XX_IDC_DEV_UNKNOWN) &&
	    (prev == QLC_83XX_IDC_DEV_UNKNOWN)) {
		if ((next != QLC_83XX_IDC_DEV_COLD) &&
		    (next != QLC_83XX_IDC_DEV_READY)) {
			dev_err(&adapter->pdev->dev,
				"%s: failed, cur %d prev %d next %d\n",
				__func__, cur, prev, next);
			return 1;
		}
	}

	if (next == QLC_83XX_IDC_DEV_INIT) {
		if ((prev != QLC_83XX_IDC_DEV_INIT) &&
		    (prev != QLC_83XX_IDC_DEV_COLD) &&
		    (prev != QLC_83XX_IDC_DEV_NEED_RESET)) {
			dev_err(&adapter->pdev->dev,
				"%s: failed, cur %d prev %d next %d\n",
				__func__, cur, prev, next);
			return 1;
		}
	}

	return 0;
}

#define QLC_83XX_ENCAP_TYPE_VXLAN	BIT_1
#define QLC_83XX_MATCH_ENCAP_ID		BIT_2
#define QLC_83XX_SET_VXLAN_UDP_DPORT	BIT_3
#define QLC_83XX_VXLAN_UDP_DPORT(PORT)	((PORT & 0xffff) << 16)

#define QLCNIC_ENABLE_INGRESS_ENCAP_PARSING 1
#define QLCNIC_DISABLE_INGRESS_ENCAP_PARSING 0

int qlcnic_set_vxlan_port(struct qlcnic_adapter *adapter, u16 port)
{
	struct qlcnic_cmd_args cmd;
	int ret = 0;

	memset(&cmd, 0, sizeof(cmd));

	ret = qlcnic_alloc_mbx_args(&cmd, adapter,
				    QLCNIC_CMD_INIT_NIC_FUNC);
	if (ret)
		return ret;

	cmd.req.arg[1] = QLC_83XX_MULTI_TENANCY_INFO;
	cmd.req.arg[2] = QLC_83XX_ENCAP_TYPE_VXLAN |
			 QLC_83XX_SET_VXLAN_UDP_DPORT |
			 QLC_83XX_VXLAN_UDP_DPORT(port);

	ret = qlcnic_issue_cmd(adapter, &cmd);
	if (ret)
		netdev_err(adapter->netdev,
			   "Failed to set VXLAN port %d in adapter\n",
			   port);

	qlcnic_free_mbx_args(&cmd);

	return ret;
}

int qlcnic_set_vxlan_parsing(struct qlcnic_adapter *adapter, u16 port)
{
	struct qlcnic_cmd_args cmd;
	int ret = 0;

	memset(&cmd, 0, sizeof(cmd));

	ret = qlcnic_alloc_mbx_args(&cmd, adapter,
				    QLCNIC_CMD_SET_INGRESS_ENCAP);
	if (ret)
		return ret;

	cmd.req.arg[1] = port ? QLCNIC_ENABLE_INGRESS_ENCAP_PARSING :
				QLCNIC_DISABLE_INGRESS_ENCAP_PARSING;

	ret = qlcnic_issue_cmd(adapter, &cmd);
	if (ret)
		netdev_err(adapter->netdev,
			   "Failed to %s VXLAN parsing for port %d\n",
			   port ? "enable" : "disable", port);
	else
		netdev_info(adapter->netdev,
			    "%s VXLAN parsing for port %d\n",
			    port ? "Enabled" : "Disabled", port);

	qlcnic_free_mbx_args(&cmd);

	return ret;
}

static void qlcnic_83xx_periodic_tasks(struct qlcnic_adapter *adapter)
{
	if (adapter->fhash.fnum)
		qlcnic_prune_lb_filters(adapter);
<<<<<<< HEAD

	if (adapter->flags & QLCNIC_ADD_VXLAN_PORT) {
		if (qlcnic_set_vxlan_port(adapter))
			return;

		if (qlcnic_set_vxlan_parsing(adapter, true))
			return;

		adapter->flags &= ~QLCNIC_ADD_VXLAN_PORT;
	} else if (adapter->flags & QLCNIC_DEL_VXLAN_PORT) {
		if (qlcnic_set_vxlan_parsing(adapter, false))
			return;

		adapter->ahw->vxlan_port = 0;
		adapter->flags &= ~QLCNIC_DEL_VXLAN_PORT;
	}
=======
>>>>>>> 24b8d41d
}

/**
 * qlcnic_83xx_idc_poll_dev_state
 *
 * @work: kernel work queue structure used to schedule the function
 *
 * Poll device state periodically and perform state specific
 * actions defined by Inter Driver Communication (IDC) protocol.
 *
 * Returns: None
 *
 **/
void qlcnic_83xx_idc_poll_dev_state(struct work_struct *work)
{
	struct qlcnic_adapter *adapter;
	u32 state;

	adapter = container_of(work, struct qlcnic_adapter, fw_work.work);
	state =	QLCRDX(adapter->ahw, QLC_83XX_IDC_DEV_STATE);

	if (qlcnic_83xx_idc_check_state_validity(adapter, state)) {
		qlcnic_83xx_idc_log_state_history(adapter);
		adapter->ahw->idc.curr_state = QLC_83XX_IDC_DEV_UNKNOWN;
	} else {
		adapter->ahw->idc.curr_state = state;
	}

	switch (adapter->ahw->idc.curr_state) {
	case QLC_83XX_IDC_DEV_READY:
		qlcnic_83xx_idc_ready_state(adapter);
		break;
	case QLC_83XX_IDC_DEV_NEED_RESET:
		qlcnic_83xx_idc_need_reset_state(adapter);
		break;
	case QLC_83XX_IDC_DEV_NEED_QUISCENT:
		qlcnic_83xx_idc_need_quiesce_state(adapter);
		break;
	case QLC_83XX_IDC_DEV_FAILED:
		qlcnic_83xx_idc_failed_state(adapter);
		return;
	case QLC_83XX_IDC_DEV_INIT:
		qlcnic_83xx_idc_init_state(adapter);
		break;
	case QLC_83XX_IDC_DEV_QUISCENT:
		qlcnic_83xx_idc_quiesce_state(adapter);
		break;
	default:
		qlcnic_83xx_idc_unknown_state(adapter);
		return;
	}
	adapter->ahw->idc.prev_state = adapter->ahw->idc.curr_state;
	qlcnic_83xx_periodic_tasks(adapter);

	/* Re-schedule the function */
	if (test_bit(QLC_83XX_MODULE_LOADED, &adapter->ahw->idc.status))
		qlcnic_schedule_work(adapter, qlcnic_83xx_idc_poll_dev_state,
				     adapter->ahw->idc.delay);
}

static void qlcnic_83xx_setup_idc_parameters(struct qlcnic_adapter *adapter)
{
	u32 idc_params, val;

	if (qlcnic_83xx_flash_read32(adapter, QLC_83XX_IDC_FLASH_PARAM_ADDR,
				     (u8 *)&idc_params, 1)) {
		dev_info(&adapter->pdev->dev,
			 "%s:failed to get IDC params from flash\n", __func__);
		adapter->dev_init_timeo = QLC_83XX_IDC_INIT_TIMEOUT_SECS;
		adapter->reset_ack_timeo = QLC_83XX_IDC_RESET_TIMEOUT_SECS;
	} else {
		adapter->dev_init_timeo = idc_params & 0xFFFF;
		adapter->reset_ack_timeo = ((idc_params >> 16) & 0xFFFF);
	}

	adapter->ahw->idc.curr_state = QLC_83XX_IDC_DEV_UNKNOWN;
	adapter->ahw->idc.prev_state = QLC_83XX_IDC_DEV_UNKNOWN;
	adapter->ahw->idc.delay = QLC_83XX_IDC_FW_POLL_DELAY;
	adapter->ahw->idc.err_code = 0;
	adapter->ahw->idc.collect_dump = 0;
	adapter->ahw->idc.name = (char **)qlc_83xx_idc_states;

	clear_bit(__QLCNIC_RESETTING, &adapter->state);
	set_bit(QLC_83XX_MODULE_LOADED, &adapter->ahw->idc.status);

	/* Check if reset recovery is disabled */
	if (!qlcnic_auto_fw_reset) {
		/* Propagate do not reset request to other functions */
		val = QLCRDX(adapter->ahw, QLC_83XX_IDC_CTRL);
		val = val | QLC_83XX_IDC_DISABLE_FW_RESET_RECOVERY;
		QLCWRX(adapter->ahw, QLC_83XX_IDC_CTRL, val);
	}
}

static int
qlcnic_83xx_idc_first_to_load_function_handler(struct qlcnic_adapter *adapter)
{
	u32 state, val;

	if (qlcnic_83xx_lock_driver(adapter))
		return -EIO;

	/* Clear driver lock register */
	QLCWRX(adapter->ahw, QLC_83XX_RECOVER_DRV_LOCK, 0);
	if (qlcnic_83xx_idc_update_major_version(adapter, 0)) {
		qlcnic_83xx_unlock_driver(adapter);
		return -EIO;
	}

	state =	QLCRDX(adapter->ahw, QLC_83XX_IDC_DEV_STATE);
	if (qlcnic_83xx_idc_check_state_validity(adapter, state)) {
		qlcnic_83xx_unlock_driver(adapter);
		return -EIO;
	}

	if (state != QLC_83XX_IDC_DEV_COLD && qlcnic_load_fw_file) {
		QLCWRX(adapter->ahw, QLC_83XX_IDC_DEV_STATE,
		       QLC_83XX_IDC_DEV_COLD);
		state = QLC_83XX_IDC_DEV_COLD;
	}

	adapter->ahw->idc.curr_state = state;
	/* First to load function should cold boot the device */
	if (state == QLC_83XX_IDC_DEV_COLD)
		qlcnic_83xx_idc_cold_state_handler(adapter);

	/* Check if reset recovery is enabled */
	if (qlcnic_auto_fw_reset) {
		val = QLCRDX(adapter->ahw, QLC_83XX_IDC_CTRL);
		val = val & ~QLC_83XX_IDC_DISABLE_FW_RESET_RECOVERY;
		QLCWRX(adapter->ahw, QLC_83XX_IDC_CTRL, val);
	}

	qlcnic_83xx_unlock_driver(adapter);

	return 0;
}

int qlcnic_83xx_idc_init(struct qlcnic_adapter *adapter)
{
	int ret = -EIO;

	qlcnic_83xx_setup_idc_parameters(adapter);

	if (qlcnic_83xx_get_reset_instruction_template(adapter))
		return ret;

	if (!qlcnic_83xx_idc_check_driver_presence_reg(adapter)) {
		if (qlcnic_83xx_idc_first_to_load_function_handler(adapter))
			return -EIO;
	} else {
		if (qlcnic_83xx_idc_check_major_version(adapter))
			return -EIO;
	}

	qlcnic_83xx_idc_update_audit_reg(adapter, 0, 1);

	return 0;
}

void qlcnic_83xx_idc_exit(struct qlcnic_adapter *adapter)
{
	int id;
	u32 val;

	while (test_and_set_bit(__QLCNIC_RESETTING, &adapter->state))
		usleep_range(10000, 11000);

	id = QLCRDX(adapter->ahw, QLC_83XX_DRV_LOCK_ID);
	id = id & 0xFF;

	if (id == adapter->portnum) {
		dev_err(&adapter->pdev->dev,
			"%s: wait for lock recovery.. %d\n", __func__, id);
		msleep(20);
		id = QLCRDX(adapter->ahw, QLC_83XX_DRV_LOCK_ID);
		id = id & 0xFF;
	}

	/* Clear driver presence bit */
	val = QLCRDX(adapter->ahw, QLC_83XX_IDC_DRV_PRESENCE);
	val = val & ~(1 << adapter->portnum);
	QLCWRX(adapter->ahw, QLC_83XX_IDC_DRV_PRESENCE, val);
	clear_bit(QLC_83XX_MODULE_LOADED, &adapter->ahw->idc.status);
	clear_bit(__QLCNIC_RESETTING, &adapter->state);

	cancel_delayed_work_sync(&adapter->fw_work);
}

void qlcnic_83xx_idc_request_reset(struct qlcnic_adapter *adapter, u32 key)
{
	u32 val;

	if (qlcnic_sriov_vf_check(adapter))
		return;

	if (qlcnic_83xx_lock_driver(adapter)) {
		dev_err(&adapter->pdev->dev,
			"%s:failed, please retry\n", __func__);
		return;
	}

	val = QLCRDX(adapter->ahw, QLC_83XX_IDC_CTRL);
	if (val & QLC_83XX_IDC_DISABLE_FW_RESET_RECOVERY) {
		netdev_info(adapter->netdev, "%s: Auto firmware recovery is disabled\n",
			    __func__);
		qlcnic_83xx_idc_enter_failed_state(adapter, 0);
		qlcnic_83xx_unlock_driver(adapter);
		return;
	}

	if (key == QLCNIC_FORCE_FW_RESET) {
		val = QLCRDX(adapter->ahw, QLC_83XX_IDC_CTRL);
		val = val | QLC_83XX_IDC_GRACEFULL_RESET;
		QLCWRX(adapter->ahw, QLC_83XX_IDC_CTRL, val);
	} else if (key == QLCNIC_FORCE_FW_DUMP_KEY) {
		adapter->ahw->idc.collect_dump = 1;
	}

	qlcnic_83xx_unlock_driver(adapter);
	return;
}

static int qlcnic_83xx_copy_bootloader(struct qlcnic_adapter *adapter)
{
	u8 *p_cache;
	u32 src, size;
	u64 dest;
	int ret = -EIO;

	src = QLC_83XX_BOOTLOADER_FLASH_ADDR;
	dest = QLCRDX(adapter->ahw, QLCNIC_BOOTLOADER_ADDR);
	size = QLCRDX(adapter->ahw, QLCNIC_BOOTLOADER_SIZE);

	/* alignment check */
	if (size & 0xF)
		size = (size + 16) & ~0xF;

	p_cache = vzalloc(size);
	if (p_cache == NULL)
		return -ENOMEM;

	ret = qlcnic_83xx_lockless_flash_read32(adapter, src, p_cache,
						size / sizeof(u32));
	if (ret) {
		vfree(p_cache);
		return ret;
	}
	/* 16 byte write to MS memory */
	ret = qlcnic_ms_mem_write128(adapter, dest, (u32 *)p_cache,
				     size / 16);
	if (ret) {
		vfree(p_cache);
		return ret;
	}
	vfree(p_cache);

	return ret;
}

static int qlcnic_83xx_copy_fw_file(struct qlcnic_adapter *adapter)
{
	struct qlc_83xx_fw_info *fw_info = adapter->ahw->fw_info;
	const struct firmware *fw = fw_info->fw;
	u32 dest, *p_cache, *temp;
	int i, ret = -EIO;
	__le32 *temp_le;
	u8 data[16];
	size_t size;
	u64 addr;

	temp = vzalloc(fw->size);
	if (!temp) {
		release_firmware(fw);
		fw_info->fw = NULL;
		return -ENOMEM;
	}

	temp_le = (__le32 *)fw->data;

	/* FW image in file is in little endian, swap the data to nullify
	 * the effect of writel() operation on big endian platform.
	 */
	for (i = 0; i < fw->size / sizeof(u32); i++)
		temp[i] = __le32_to_cpu(temp_le[i]);

	dest = QLCRDX(adapter->ahw, QLCNIC_FW_IMAGE_ADDR);
	size = (fw->size & ~0xF);
	p_cache = temp;
	addr = (u64)dest;

	ret = qlcnic_ms_mem_write128(adapter, addr,
				     p_cache, size / 16);
	if (ret) {
		dev_err(&adapter->pdev->dev, "MS memory write failed\n");
		goto exit;
	}

	/* alignment check */
	if (fw->size & 0xF) {
		addr = dest + size;
		for (i = 0; i < (fw->size & 0xF); i++)
			data[i] = ((u8 *)temp)[size + i];
		for (; i < 16; i++)
			data[i] = 0;
		ret = qlcnic_ms_mem_write128(adapter, addr,
					     (u32 *)data, 1);
		if (ret) {
			dev_err(&adapter->pdev->dev,
				"MS memory write failed\n");
			goto exit;
		}
	}

exit:
	release_firmware(fw);
	fw_info->fw = NULL;
	vfree(temp);

	return ret;
}

static void qlcnic_83xx_dump_pause_control_regs(struct qlcnic_adapter *adapter)
{
	int i, j;
	u32 val = 0, val1 = 0, reg = 0;
	int err = 0;

	val = QLCRD32(adapter, QLC_83XX_SRE_SHIM_REG, &err);
	if (err == -EIO)
		return;
	dev_info(&adapter->pdev->dev, "SRE-Shim Ctrl:0x%x\n", val);

	for (j = 0; j < 2; j++) {
		if (j == 0) {
			dev_info(&adapter->pdev->dev,
				 "Port 0 RxB Pause Threshold Regs[TC7..TC0]:");
			reg = QLC_83XX_PORT0_THRESHOLD;
		} else if (j == 1) {
			dev_info(&adapter->pdev->dev,
				 "Port 1 RxB Pause Threshold Regs[TC7..TC0]:");
			reg = QLC_83XX_PORT1_THRESHOLD;
		}
		for (i = 0; i < 8; i++) {
			val = QLCRD32(adapter, reg + (i * 0x4), &err);
			if (err == -EIO)
				return;
			dev_info(&adapter->pdev->dev, "0x%x  ", val);
		}
		dev_info(&adapter->pdev->dev, "\n");
	}

	for (j = 0; j < 2; j++) {
		if (j == 0) {
			dev_info(&adapter->pdev->dev,
				 "Port 0 RxB TC Max Cell Registers[4..1]:");
			reg = QLC_83XX_PORT0_TC_MC_REG;
		} else if (j == 1) {
			dev_info(&adapter->pdev->dev,
				 "Port 1 RxB TC Max Cell Registers[4..1]:");
			reg = QLC_83XX_PORT1_TC_MC_REG;
		}
		for (i = 0; i < 4; i++) {
			val = QLCRD32(adapter, reg + (i * 0x4), &err);
			if (err == -EIO)
				return;
			dev_info(&adapter->pdev->dev, "0x%x  ", val);
		}
		dev_info(&adapter->pdev->dev, "\n");
	}

	for (j = 0; j < 2; j++) {
		if (j == 0) {
			dev_info(&adapter->pdev->dev,
				 "Port 0 RxB Rx TC Stats[TC7..TC0]:");
			reg = QLC_83XX_PORT0_TC_STATS;
		} else if (j == 1) {
			dev_info(&adapter->pdev->dev,
				 "Port 1 RxB Rx TC Stats[TC7..TC0]:");
			reg = QLC_83XX_PORT1_TC_STATS;
		}
		for (i = 7; i >= 0; i--) {
			val = QLCRD32(adapter, reg, &err);
			if (err == -EIO)
				return;
			val &= ~(0x7 << 29);    /* Reset bits 29 to 31 */
			QLCWR32(adapter, reg, (val | (i << 29)));
			val = QLCRD32(adapter, reg, &err);
			if (err == -EIO)
				return;
			dev_info(&adapter->pdev->dev, "0x%x  ", val);
		}
		dev_info(&adapter->pdev->dev, "\n");
	}

	val = QLCRD32(adapter, QLC_83XX_PORT2_IFB_THRESHOLD, &err);
	if (err == -EIO)
		return;
	val1 = QLCRD32(adapter, QLC_83XX_PORT3_IFB_THRESHOLD, &err);
	if (err == -EIO)
		return;
	dev_info(&adapter->pdev->dev,
		 "IFB-Pause Thresholds: Port 2:0x%x, Port 3:0x%x\n",
		 val, val1);
}


static void qlcnic_83xx_disable_pause_frames(struct qlcnic_adapter *adapter)
{
	u32 reg = 0, i, j;

	if (qlcnic_83xx_lock_driver(adapter)) {
		dev_err(&adapter->pdev->dev,
			"%s:failed to acquire driver lock\n", __func__);
		return;
	}

	qlcnic_83xx_dump_pause_control_regs(adapter);
	QLCWR32(adapter, QLC_83XX_SRE_SHIM_REG, 0x0);

	for (j = 0; j < 2; j++) {
		if (j == 0)
			reg = QLC_83XX_PORT0_THRESHOLD;
		else if (j == 1)
			reg = QLC_83XX_PORT1_THRESHOLD;

		for (i = 0; i < 8; i++)
			QLCWR32(adapter, reg + (i * 0x4), 0x0);
	}

	for (j = 0; j < 2; j++) {
		if (j == 0)
			reg = QLC_83XX_PORT0_TC_MC_REG;
		else if (j == 1)
			reg = QLC_83XX_PORT1_TC_MC_REG;

		for (i = 0; i < 4; i++)
			QLCWR32(adapter, reg + (i * 0x4), 0x03FF03FF);
	}

	QLCWR32(adapter, QLC_83XX_PORT2_IFB_THRESHOLD, 0);
	QLCWR32(adapter, QLC_83XX_PORT3_IFB_THRESHOLD, 0);
	dev_info(&adapter->pdev->dev,
		 "Disabled pause frames successfully on all ports\n");
	qlcnic_83xx_unlock_driver(adapter);
}

static void qlcnic_83xx_take_eport_out_of_reset(struct qlcnic_adapter *adapter)
{
	QLCWR32(adapter, QLC_83XX_RESET_REG, 0);
	QLCWR32(adapter, QLC_83XX_RESET_PORT0, 0);
	QLCWR32(adapter, QLC_83XX_RESET_PORT1, 0);
	QLCWR32(adapter, QLC_83XX_RESET_PORT2, 0);
	QLCWR32(adapter, QLC_83XX_RESET_PORT3, 0);
	QLCWR32(adapter, QLC_83XX_RESET_SRESHIM, 0);
	QLCWR32(adapter, QLC_83XX_RESET_EPGSHIM, 0);
	QLCWR32(adapter, QLC_83XX_RESET_ETHERPCS, 0);
	QLCWR32(adapter, QLC_83XX_RESET_CONTROL, 1);
}

static int qlcnic_83xx_check_heartbeat(struct qlcnic_adapter *p_dev)
{
	u32 heartbeat, peg_status;
	int retries, ret = -EIO, err = 0;

	retries = QLCNIC_HEARTBEAT_CHECK_RETRY_COUNT;
	p_dev->heartbeat = QLC_SHARED_REG_RD32(p_dev,
					       QLCNIC_PEG_ALIVE_COUNTER);

	do {
		msleep(QLCNIC_HEARTBEAT_PERIOD_MSECS);
		heartbeat = QLC_SHARED_REG_RD32(p_dev,
						QLCNIC_PEG_ALIVE_COUNTER);
		if (heartbeat != p_dev->heartbeat) {
			ret = QLCNIC_RCODE_SUCCESS;
			break;
		}
	} while (--retries);

	if (ret) {
		dev_err(&p_dev->pdev->dev, "firmware hang detected\n");
		qlcnic_83xx_take_eport_out_of_reset(p_dev);
		qlcnic_83xx_disable_pause_frames(p_dev);
		peg_status = QLC_SHARED_REG_RD32(p_dev,
						 QLCNIC_PEG_HALT_STATUS1);
		dev_info(&p_dev->pdev->dev, "Dumping HW/FW registers\n"
			 "PEG_HALT_STATUS1: 0x%x, PEG_HALT_STATUS2: 0x%x,\n"
			 "PEG_NET_0_PC: 0x%x, PEG_NET_1_PC: 0x%x,\n"
			 "PEG_NET_2_PC: 0x%x, PEG_NET_3_PC: 0x%x,\n"
			 "PEG_NET_4_PC: 0x%x\n", peg_status,
			 QLC_SHARED_REG_RD32(p_dev, QLCNIC_PEG_HALT_STATUS2),
			 QLCRD32(p_dev, QLC_83XX_CRB_PEG_NET_0, &err),
			 QLCRD32(p_dev, QLC_83XX_CRB_PEG_NET_1, &err),
			 QLCRD32(p_dev, QLC_83XX_CRB_PEG_NET_2, &err),
			 QLCRD32(p_dev, QLC_83XX_CRB_PEG_NET_3, &err),
			 QLCRD32(p_dev, QLC_83XX_CRB_PEG_NET_4, &err));

		if (QLCNIC_FWERROR_CODE(peg_status) == 0x67)
			dev_err(&p_dev->pdev->dev,
				"Device is being reset err code 0x00006700.\n");
	}

	return ret;
}

static int qlcnic_83xx_check_cmd_peg_status(struct qlcnic_adapter *p_dev)
{
	int retries = QLCNIC_CMDPEG_CHECK_RETRY_COUNT;
	u32 val;

	do {
		val = QLC_SHARED_REG_RD32(p_dev, QLCNIC_CMDPEG_STATE);
		if (val == QLC_83XX_CMDPEG_COMPLETE)
			return 0;
		msleep(QLCNIC_CMDPEG_CHECK_DELAY);
	} while (--retries);

	dev_err(&p_dev->pdev->dev, "%s: failed, state = 0x%x\n", __func__, val);
	return -EIO;
}

static int qlcnic_83xx_check_hw_status(struct qlcnic_adapter *p_dev)
{
	int err;

	err = qlcnic_83xx_check_cmd_peg_status(p_dev);
	if (err)
		return err;

	err = qlcnic_83xx_check_heartbeat(p_dev);
	if (err)
		return err;

	return err;
}

static int qlcnic_83xx_poll_reg(struct qlcnic_adapter *p_dev, u32 addr,
				int duration, u32 mask, u32 status)
{
	int timeout_error, err = 0;
	u32 value;
	u8 retries;

	value = QLCRD32(p_dev, addr, &err);
	if (err == -EIO)
		return err;
	retries = duration / 10;

	do {
		if ((value & mask) != status) {
			timeout_error = 1;
			msleep(duration / 10);
			value = QLCRD32(p_dev, addr, &err);
			if (err == -EIO)
				return err;
		} else {
			timeout_error = 0;
			break;
		}
	} while (retries--);

	if (timeout_error) {
		p_dev->ahw->reset.seq_error++;
		dev_err(&p_dev->pdev->dev,
			"%s: Timeout Err, entry_num = %d\n",
			__func__, p_dev->ahw->reset.seq_index);
		dev_err(&p_dev->pdev->dev,
			"0x%08x 0x%08x 0x%08x\n",
			value, mask, status);
	}

	return timeout_error;
}

static int qlcnic_83xx_reset_template_checksum(struct qlcnic_adapter *p_dev)
{
	u32 sum = 0;
	u16 *buff = (u16 *)p_dev->ahw->reset.buff;
	int count = p_dev->ahw->reset.hdr->size / sizeof(u16);

	while (count-- > 0)
		sum += *buff++;

	while (sum >> 16)
		sum = (sum & 0xFFFF) + (sum >> 16);

	if (~sum) {
		return 0;
	} else {
		dev_err(&p_dev->pdev->dev, "%s: failed\n", __func__);
		return -1;
	}
}

static int qlcnic_83xx_get_reset_instruction_template(struct qlcnic_adapter *p_dev)
{
	struct qlcnic_hardware_context *ahw = p_dev->ahw;
	u32 addr, count, prev_ver, curr_ver;
	u8 *p_buff;

	if (ahw->reset.buff != NULL) {
		prev_ver = p_dev->fw_version;
		curr_ver = qlcnic_83xx_get_fw_version(p_dev);
		if (curr_ver > prev_ver)
			kfree(ahw->reset.buff);
		else
			return 0;
	}

	ahw->reset.seq_error = 0;
	ahw->reset.buff = kzalloc(QLC_83XX_RESTART_TEMPLATE_SIZE, GFP_KERNEL);
	if (ahw->reset.buff == NULL)
		return -ENOMEM;

	p_buff = p_dev->ahw->reset.buff;
	addr = QLC_83XX_RESET_TEMPLATE_ADDR;
	count = sizeof(struct qlc_83xx_reset_hdr) / sizeof(u32);

	/* Copy template header from flash */
	if (qlcnic_83xx_flash_read32(p_dev, addr, p_buff, count)) {
		dev_err(&p_dev->pdev->dev, "%s: flash read failed\n", __func__);
		return -EIO;
	}
	ahw->reset.hdr = (struct qlc_83xx_reset_hdr *)ahw->reset.buff;
	addr = QLC_83XX_RESET_TEMPLATE_ADDR + ahw->reset.hdr->hdr_size;
	p_buff = ahw->reset.buff + ahw->reset.hdr->hdr_size;
	count = (ahw->reset.hdr->size - ahw->reset.hdr->hdr_size) / sizeof(u32);

	/* Copy rest of the template */
	if (qlcnic_83xx_flash_read32(p_dev, addr, p_buff, count)) {
		dev_err(&p_dev->pdev->dev, "%s: flash read failed\n", __func__);
		return -EIO;
	}

	if (qlcnic_83xx_reset_template_checksum(p_dev))
		return -EIO;
	/* Get Stop, Start and Init command offsets */
	ahw->reset.init_offset = ahw->reset.buff + ahw->reset.hdr->init_offset;
	ahw->reset.start_offset = ahw->reset.buff +
				  ahw->reset.hdr->start_offset;
	ahw->reset.stop_offset = ahw->reset.buff + ahw->reset.hdr->hdr_size;
	return 0;
}

/* Read Write HW register command */
static void qlcnic_83xx_read_write_crb_reg(struct qlcnic_adapter *p_dev,
					   u32 raddr, u32 waddr)
{
	int err = 0;
	u32 value;

	value = QLCRD32(p_dev, raddr, &err);
	if (err == -EIO)
		return;
	qlcnic_83xx_wrt_reg_indirect(p_dev, waddr, value);
}

/* Read Modify Write HW register command */
static void qlcnic_83xx_rmw_crb_reg(struct qlcnic_adapter *p_dev,
				    u32 raddr, u32 waddr,
				    struct qlc_83xx_rmw *p_rmw_hdr)
{
	int err = 0;
	u32 value;

	if (p_rmw_hdr->index_a) {
		value = p_dev->ahw->reset.array[p_rmw_hdr->index_a];
	} else {
		value = QLCRD32(p_dev, raddr, &err);
		if (err == -EIO)
			return;
	}

	value &= p_rmw_hdr->mask;
	value <<= p_rmw_hdr->shl;
	value >>= p_rmw_hdr->shr;
	value |= p_rmw_hdr->or_value;
	value ^= p_rmw_hdr->xor_value;
	qlcnic_83xx_wrt_reg_indirect(p_dev, waddr, value);
}

/* Write HW register command */
static void qlcnic_83xx_write_list(struct qlcnic_adapter *p_dev,
				   struct qlc_83xx_entry_hdr *p_hdr)
{
	int i;
	struct qlc_83xx_entry *entry;

	entry = (struct qlc_83xx_entry *)((char *)p_hdr +
					  sizeof(struct qlc_83xx_entry_hdr));

	for (i = 0; i < p_hdr->count; i++, entry++) {
		qlcnic_83xx_wrt_reg_indirect(p_dev, entry->arg1,
					     entry->arg2);
		if (p_hdr->delay)
			udelay((u32)(p_hdr->delay));
	}
}

/* Read and Write instruction */
static void qlcnic_83xx_read_write_list(struct qlcnic_adapter *p_dev,
					struct qlc_83xx_entry_hdr *p_hdr)
{
	int i;
	struct qlc_83xx_entry *entry;

	entry = (struct qlc_83xx_entry *)((char *)p_hdr +
					  sizeof(struct qlc_83xx_entry_hdr));

	for (i = 0; i < p_hdr->count; i++, entry++) {
		qlcnic_83xx_read_write_crb_reg(p_dev, entry->arg1,
					       entry->arg2);
		if (p_hdr->delay)
			udelay((u32)(p_hdr->delay));
	}
}

/* Poll HW register command */
static void qlcnic_83xx_poll_list(struct qlcnic_adapter *p_dev,
				  struct qlc_83xx_entry_hdr *p_hdr)
{
	long delay;
	struct qlc_83xx_entry *entry;
	struct qlc_83xx_poll *poll;
	int i, err = 0;
	unsigned long arg1, arg2;

	poll = (struct qlc_83xx_poll *)((char *)p_hdr +
					sizeof(struct qlc_83xx_entry_hdr));

	entry = (struct qlc_83xx_entry *)((char *)poll +
					  sizeof(struct qlc_83xx_poll));
	delay = (long)p_hdr->delay;

	if (!delay) {
		for (i = 0; i < p_hdr->count; i++, entry++)
			qlcnic_83xx_poll_reg(p_dev, entry->arg1,
					     delay, poll->mask,
					     poll->status);
	} else {
		for (i = 0; i < p_hdr->count; i++, entry++) {
			arg1 = entry->arg1;
			arg2 = entry->arg2;
			if (delay) {
				if (qlcnic_83xx_poll_reg(p_dev,
							 arg1, delay,
							 poll->mask,
							 poll->status)){
					QLCRD32(p_dev, arg1, &err);
					if (err == -EIO)
						return;
					QLCRD32(p_dev, arg2, &err);
					if (err == -EIO)
						return;
				}
			}
		}
	}
}

/* Poll and write HW register command */
static void qlcnic_83xx_poll_write_list(struct qlcnic_adapter *p_dev,
					struct qlc_83xx_entry_hdr *p_hdr)
{
	int i;
	long delay;
	struct qlc_83xx_quad_entry *entry;
	struct qlc_83xx_poll *poll;

	poll = (struct qlc_83xx_poll *)((char *)p_hdr +
					sizeof(struct qlc_83xx_entry_hdr));
	entry = (struct qlc_83xx_quad_entry *)((char *)poll +
					       sizeof(struct qlc_83xx_poll));
	delay = (long)p_hdr->delay;

	for (i = 0; i < p_hdr->count; i++, entry++) {
		qlcnic_83xx_wrt_reg_indirect(p_dev, entry->dr_addr,
					     entry->dr_value);
		qlcnic_83xx_wrt_reg_indirect(p_dev, entry->ar_addr,
					     entry->ar_value);
		if (delay)
			qlcnic_83xx_poll_reg(p_dev, entry->ar_addr, delay,
					     poll->mask, poll->status);
	}
}

/* Read Modify Write register command */
static void qlcnic_83xx_read_modify_write(struct qlcnic_adapter *p_dev,
					  struct qlc_83xx_entry_hdr *p_hdr)
{
	int i;
	struct qlc_83xx_entry *entry;
	struct qlc_83xx_rmw *rmw_hdr;

	rmw_hdr = (struct qlc_83xx_rmw *)((char *)p_hdr +
					  sizeof(struct qlc_83xx_entry_hdr));

	entry = (struct qlc_83xx_entry *)((char *)rmw_hdr +
					  sizeof(struct qlc_83xx_rmw));

	for (i = 0; i < p_hdr->count; i++, entry++) {
		qlcnic_83xx_rmw_crb_reg(p_dev, entry->arg1,
					entry->arg2, rmw_hdr);
		if (p_hdr->delay)
			udelay((u32)(p_hdr->delay));
	}
}

static void qlcnic_83xx_pause(struct qlc_83xx_entry_hdr *p_hdr)
{
	if (p_hdr->delay)
		mdelay((u32)((long)p_hdr->delay));
}

/* Read and poll register command */
static void qlcnic_83xx_poll_read_list(struct qlcnic_adapter *p_dev,
				       struct qlc_83xx_entry_hdr *p_hdr)
{
	long delay;
	int index, i, j, err;
	struct qlc_83xx_quad_entry *entry;
	struct qlc_83xx_poll *poll;
	unsigned long addr;

	poll = (struct qlc_83xx_poll *)((char *)p_hdr +
					sizeof(struct qlc_83xx_entry_hdr));

	entry = (struct qlc_83xx_quad_entry *)((char *)poll +
					       sizeof(struct qlc_83xx_poll));
	delay = (long)p_hdr->delay;

	for (i = 0; i < p_hdr->count; i++, entry++) {
		qlcnic_83xx_wrt_reg_indirect(p_dev, entry->ar_addr,
					     entry->ar_value);
		if (delay) {
			if (!qlcnic_83xx_poll_reg(p_dev, entry->ar_addr, delay,
						  poll->mask, poll->status)){
				index = p_dev->ahw->reset.array_index;
				addr = entry->dr_addr;
				j = QLCRD32(p_dev, addr, &err);
				if (err == -EIO)
					return;

				p_dev->ahw->reset.array[index++] = j;

				if (index == QLC_83XX_MAX_RESET_SEQ_ENTRIES)
					p_dev->ahw->reset.array_index = 1;
			}
		}
	}
}

static inline void qlcnic_83xx_seq_end(struct qlcnic_adapter *p_dev)
{
	p_dev->ahw->reset.seq_end = 1;
}

static void qlcnic_83xx_template_end(struct qlcnic_adapter *p_dev)
{
	p_dev->ahw->reset.template_end = 1;
	if (p_dev->ahw->reset.seq_error == 0)
		dev_err(&p_dev->pdev->dev,
			"HW restart process completed successfully.\n");
	else
		dev_err(&p_dev->pdev->dev,
			"HW restart completed with timeout errors.\n");
}

/**
* qlcnic_83xx_exec_template_cmd
*
* @p_dev: adapter structure
* @p_buff: Poiter to instruction template
*
* Template provides instructions to stop, restart and initalize firmware.
* These instructions are abstracted as a series of read, write and
* poll operations on hardware registers. Register information and operation
* specifics are not exposed to the driver. Driver reads the template from
* flash and executes the instructions located at pre-defined offsets.
*
* Returns: None
* */
static void qlcnic_83xx_exec_template_cmd(struct qlcnic_adapter *p_dev,
					  char *p_buff)
{
	int index, entries;
	struct qlc_83xx_entry_hdr *p_hdr;
	char *entry = p_buff;

	p_dev->ahw->reset.seq_end = 0;
	p_dev->ahw->reset.template_end = 0;
	entries = p_dev->ahw->reset.hdr->entries;
	index = p_dev->ahw->reset.seq_index;

	for (; (!p_dev->ahw->reset.seq_end) && (index < entries); index++) {
		p_hdr = (struct qlc_83xx_entry_hdr *)entry;

		switch (p_hdr->cmd) {
		case QLC_83XX_OPCODE_NOP:
			break;
		case QLC_83XX_OPCODE_WRITE_LIST:
			qlcnic_83xx_write_list(p_dev, p_hdr);
			break;
		case QLC_83XX_OPCODE_READ_WRITE_LIST:
			qlcnic_83xx_read_write_list(p_dev, p_hdr);
			break;
		case QLC_83XX_OPCODE_POLL_LIST:
			qlcnic_83xx_poll_list(p_dev, p_hdr);
			break;
		case QLC_83XX_OPCODE_POLL_WRITE_LIST:
			qlcnic_83xx_poll_write_list(p_dev, p_hdr);
			break;
		case QLC_83XX_OPCODE_READ_MODIFY_WRITE:
			qlcnic_83xx_read_modify_write(p_dev, p_hdr);
			break;
		case QLC_83XX_OPCODE_SEQ_PAUSE:
			qlcnic_83xx_pause(p_hdr);
			break;
		case QLC_83XX_OPCODE_SEQ_END:
			qlcnic_83xx_seq_end(p_dev);
			break;
		case QLC_83XX_OPCODE_TMPL_END:
			qlcnic_83xx_template_end(p_dev);
			break;
		case QLC_83XX_OPCODE_POLL_READ_LIST:
			qlcnic_83xx_poll_read_list(p_dev, p_hdr);
			break;
		default:
			dev_err(&p_dev->pdev->dev,
				"%s: Unknown opcode 0x%04x in template %d\n",
				__func__, p_hdr->cmd, index);
			break;
		}
		entry += p_hdr->size;
		cond_resched();
	}
	p_dev->ahw->reset.seq_index = index;
}

static void qlcnic_83xx_stop_hw(struct qlcnic_adapter *p_dev)
{
	p_dev->ahw->reset.seq_index = 0;

	qlcnic_83xx_exec_template_cmd(p_dev, p_dev->ahw->reset.stop_offset);
	if (p_dev->ahw->reset.seq_end != 1)
		dev_err(&p_dev->pdev->dev, "%s: failed\n", __func__);
}

static void qlcnic_83xx_start_hw(struct qlcnic_adapter *p_dev)
{
	qlcnic_83xx_exec_template_cmd(p_dev, p_dev->ahw->reset.start_offset);
	if (p_dev->ahw->reset.template_end != 1)
		dev_err(&p_dev->pdev->dev, "%s: failed\n", __func__);
}

static void qlcnic_83xx_init_hw(struct qlcnic_adapter *p_dev)
{
	qlcnic_83xx_exec_template_cmd(p_dev, p_dev->ahw->reset.init_offset);
	if (p_dev->ahw->reset.seq_end != 1)
		dev_err(&p_dev->pdev->dev, "%s: failed\n", __func__);
}

/* POST FW related definations*/
#define QLC_83XX_POST_SIGNATURE_REG	0x41602014
#define QLC_83XX_POST_MODE_REG		0x41602018
#define QLC_83XX_POST_FAST_MODE		0
#define QLC_83XX_POST_MEDIUM_MODE	1
#define QLC_83XX_POST_SLOW_MODE		2

/* POST Timeout values in milliseconds */
#define QLC_83XX_POST_FAST_MODE_TIMEOUT	690
#define QLC_83XX_POST_MED_MODE_TIMEOUT	2930
#define QLC_83XX_POST_SLOW_MODE_TIMEOUT	7500

/* POST result values */
#define QLC_83XX_POST_PASS			0xfffffff0
#define QLC_83XX_POST_ASIC_STRESS_TEST_FAIL	0xffffffff
#define QLC_83XX_POST_DDR_TEST_FAIL		0xfffffffe
#define QLC_83XX_POST_ASIC_MEMORY_TEST_FAIL	0xfffffffc
#define QLC_83XX_POST_FLASH_TEST_FAIL		0xfffffff8

static int qlcnic_83xx_run_post(struct qlcnic_adapter *adapter)
{
	struct qlc_83xx_fw_info *fw_info = adapter->ahw->fw_info;
	struct device *dev = &adapter->pdev->dev;
	int timeout, count, ret = 0;
	u32 signature;

	/* Set timeout values with extra 2 seconds of buffer */
	switch (adapter->ahw->post_mode) {
	case QLC_83XX_POST_FAST_MODE:
		timeout = QLC_83XX_POST_FAST_MODE_TIMEOUT + 2000;
		break;
	case QLC_83XX_POST_MEDIUM_MODE:
		timeout = QLC_83XX_POST_MED_MODE_TIMEOUT + 2000;
		break;
	case QLC_83XX_POST_SLOW_MODE:
		timeout = QLC_83XX_POST_SLOW_MODE_TIMEOUT + 2000;
		break;
	default:
		return -EINVAL;
	}

	strncpy(fw_info->fw_file_name, QLC_83XX_POST_FW_FILE_NAME,
		QLC_FW_FILE_NAME_LEN);

	ret = request_firmware(&fw_info->fw, fw_info->fw_file_name, dev);
	if (ret) {
		dev_err(dev, "POST firmware can not be loaded, skipping POST\n");
		return 0;
	}

	ret = qlcnic_83xx_copy_fw_file(adapter);
	if (ret)
		return ret;

	/* clear QLC_83XX_POST_SIGNATURE_REG register */
	qlcnic_ind_wr(adapter, QLC_83XX_POST_SIGNATURE_REG, 0);

	/* Set POST mode */
	qlcnic_ind_wr(adapter, QLC_83XX_POST_MODE_REG,
		      adapter->ahw->post_mode);

	QLC_SHARED_REG_WR32(adapter, QLCNIC_FW_IMG_VALID,
			    QLC_83XX_BOOT_FROM_FILE);

	qlcnic_83xx_start_hw(adapter);

	count = 0;
	do {
		msleep(100);
		count += 100;

		signature = qlcnic_ind_rd(adapter, QLC_83XX_POST_SIGNATURE_REG);
		if (signature == QLC_83XX_POST_PASS)
			break;
	} while (timeout > count);

	if (timeout <= count) {
		dev_err(dev, "POST timed out, signature = 0x%08x\n", signature);
		return -EIO;
	}

	switch (signature) {
	case QLC_83XX_POST_PASS:
		dev_info(dev, "POST passed, Signature = 0x%08x\n", signature);
		break;
	case QLC_83XX_POST_ASIC_STRESS_TEST_FAIL:
		dev_err(dev, "POST failed, Test case : ASIC STRESS TEST, Signature = 0x%08x\n",
			signature);
		ret = -EIO;
		break;
	case QLC_83XX_POST_DDR_TEST_FAIL:
		dev_err(dev, "POST failed, Test case : DDT TEST, Signature = 0x%08x\n",
			signature);
		ret = -EIO;
		break;
	case QLC_83XX_POST_ASIC_MEMORY_TEST_FAIL:
		dev_err(dev, "POST failed, Test case : ASIC MEMORY TEST, Signature = 0x%08x\n",
			signature);
		ret = -EIO;
		break;
	case QLC_83XX_POST_FLASH_TEST_FAIL:
		dev_err(dev, "POST failed, Test case : FLASH TEST, Signature = 0x%08x\n",
			signature);
		ret = -EIO;
		break;
	default:
		dev_err(dev, "POST failed, Test case : INVALID, Signature = 0x%08x\n",
			signature);
		ret = -EIO;
		break;
	}

	return ret;
}

static int qlcnic_83xx_load_fw_image_from_host(struct qlcnic_adapter *adapter)
{
	struct qlc_83xx_fw_info *fw_info = adapter->ahw->fw_info;
	int err = -EIO;

	if (request_firmware(&fw_info->fw, fw_info->fw_file_name,
			     &(adapter->pdev->dev))) {
		dev_err(&adapter->pdev->dev,
			"No file FW image, loading flash FW image.\n");
		QLC_SHARED_REG_WR32(adapter, QLCNIC_FW_IMG_VALID,
				    QLC_83XX_BOOT_FROM_FLASH);
	} else {
		if (qlcnic_83xx_copy_fw_file(adapter))
			return err;
		QLC_SHARED_REG_WR32(adapter, QLCNIC_FW_IMG_VALID,
				    QLC_83XX_BOOT_FROM_FILE);
	}

	return 0;
}

static int qlcnic_83xx_restart_hw(struct qlcnic_adapter *adapter)
{
	u32 val;
	int err = -EIO;

	qlcnic_83xx_stop_hw(adapter);

	/* Collect FW register dump if required */
	val = QLCRDX(adapter->ahw, QLC_83XX_IDC_CTRL);
	if (!(val & QLC_83XX_IDC_GRACEFULL_RESET))
		qlcnic_dump_fw(adapter);

	if (val & QLC_83XX_IDC_DISABLE_FW_RESET_RECOVERY) {
		netdev_info(adapter->netdev, "%s: Auto firmware recovery is disabled\n",
			    __func__);
		qlcnic_83xx_idc_enter_failed_state(adapter, 1);
		return err;
	}

	qlcnic_83xx_init_hw(adapter);

	if (qlcnic_83xx_copy_bootloader(adapter))
		return err;

	/* Check if POST needs to be run */
	if (adapter->ahw->run_post) {
		err = qlcnic_83xx_run_post(adapter);
		if (err)
			return err;

		/* No need to run POST in next reset sequence */
		adapter->ahw->run_post = false;

		/* Again reset the adapter to load regular firmware  */
		qlcnic_83xx_stop_hw(adapter);
		qlcnic_83xx_init_hw(adapter);

		err = qlcnic_83xx_copy_bootloader(adapter);
		if (err)
			return err;
	}

	/* Boot either flash image or firmware image from host file system */
	if (qlcnic_load_fw_file == 1) {
		err = qlcnic_83xx_load_fw_image_from_host(adapter);
		if (err)
			return err;
	} else {
		QLC_SHARED_REG_WR32(adapter, QLCNIC_FW_IMG_VALID,
				    QLC_83XX_BOOT_FROM_FLASH);
	}

	qlcnic_83xx_start_hw(adapter);
	if (qlcnic_83xx_check_hw_status(adapter))
		return -EIO;

	return 0;
}

static int qlcnic_83xx_get_nic_configuration(struct qlcnic_adapter *adapter)
{
	int err;
	struct qlcnic_info nic_info;
	struct qlcnic_hardware_context *ahw = adapter->ahw;

	memset(&nic_info, 0, sizeof(struct qlcnic_info));
	err = qlcnic_get_nic_info(adapter, &nic_info, ahw->pci_func);
	if (err)
		return -EIO;

	ahw->physical_port = (u8) nic_info.phys_port;
	ahw->switch_mode = nic_info.switch_mode;
	ahw->max_tx_ques = nic_info.max_tx_ques;
	ahw->max_rx_ques = nic_info.max_rx_ques;
	ahw->capabilities = nic_info.capabilities;
	ahw->max_mac_filters = nic_info.max_mac_filters;
	ahw->max_mtu = nic_info.max_mtu;

	/* eSwitch capability indicates vNIC mode.
	 * vNIC and SRIOV are mutually exclusive operational modes.
	 * If SR-IOV capability is detected, SR-IOV physical function
	 * will get initialized in default mode.
	 * SR-IOV virtual function initialization follows a
	 * different code path and opmode.
	 * SRIOV mode has precedence over vNIC mode.
	 */
	if (test_bit(__QLCNIC_SRIOV_CAPABLE, &adapter->state))
		return QLC_83XX_DEFAULT_OPMODE;

	if (ahw->capabilities & QLC_83XX_ESWITCH_CAPABILITY)
		return QLCNIC_VNIC_MODE;

	return QLC_83XX_DEFAULT_OPMODE;
}

int qlcnic_83xx_configure_opmode(struct qlcnic_adapter *adapter)
{
	struct qlcnic_hardware_context *ahw = adapter->ahw;
	u16 max_sds_rings, max_tx_rings;
	int ret;

	ret = qlcnic_83xx_get_nic_configuration(adapter);
	if (ret == -EIO)
		return -EIO;

	if (ret == QLCNIC_VNIC_MODE) {
		ahw->nic_mode = QLCNIC_VNIC_MODE;

		if (qlcnic_83xx_config_vnic_opmode(adapter))
			return -EIO;

		max_sds_rings = QLCNIC_MAX_VNIC_SDS_RINGS;
		max_tx_rings = QLCNIC_MAX_VNIC_TX_RINGS;
	} else if (ret == QLC_83XX_DEFAULT_OPMODE) {
		ahw->nic_mode = QLCNIC_DEFAULT_MODE;
		adapter->nic_ops->init_driver = qlcnic_83xx_init_default_driver;
		ahw->idc.state_entry = qlcnic_83xx_idc_ready_state_entry;
		max_sds_rings = QLCNIC_MAX_SDS_RINGS;
		max_tx_rings = QLCNIC_MAX_TX_RINGS;
	} else {
		dev_err(&adapter->pdev->dev, "%s: Invalid opmode %d\n",
			__func__, ret);
		return -EIO;
	}

	adapter->max_sds_rings = min(ahw->max_rx_ques, max_sds_rings);
	adapter->max_tx_rings = min(ahw->max_tx_ques, max_tx_rings);

	return 0;
}

static void qlcnic_83xx_config_buff_descriptors(struct qlcnic_adapter *adapter)
{
	struct qlcnic_hardware_context *ahw = adapter->ahw;

	if (ahw->port_type == QLCNIC_XGBE) {
		adapter->num_rxd = DEFAULT_RCV_DESCRIPTORS_10G;
		adapter->max_rxd = MAX_RCV_DESCRIPTORS_10G;
		adapter->num_jumbo_rxd = MAX_JUMBO_RCV_DESCRIPTORS_10G;
		adapter->max_jumbo_rxd = MAX_JUMBO_RCV_DESCRIPTORS_10G;

	} else if (ahw->port_type == QLCNIC_GBE) {
		adapter->num_rxd = DEFAULT_RCV_DESCRIPTORS_1G;
		adapter->num_jumbo_rxd = MAX_JUMBO_RCV_DESCRIPTORS_1G;
		adapter->max_jumbo_rxd = MAX_JUMBO_RCV_DESCRIPTORS_1G;
		adapter->max_rxd = MAX_RCV_DESCRIPTORS_1G;
	}
	adapter->num_txd = MAX_CMD_DESCRIPTORS;
	adapter->max_rds_rings = MAX_RDS_RINGS;
}

static int qlcnic_83xx_init_default_driver(struct qlcnic_adapter *adapter)
{
	int err = -EIO;

	qlcnic_83xx_get_minidump_template(adapter);
	if (qlcnic_83xx_get_port_info(adapter))
		return err;

	qlcnic_83xx_config_buff_descriptors(adapter);
	adapter->ahw->msix_supported = !!qlcnic_use_msi_x;
	adapter->flags |= QLCNIC_ADAPTER_INITIALIZED;

	dev_info(&adapter->pdev->dev, "HAL Version: %d\n",
		 adapter->ahw->fw_hal_version);

	return 0;
}

#define IS_QLC_83XX_USED(a, b, c) (((1 << a->portnum) & b) || ((c >> 6) & 0x1))
static void qlcnic_83xx_clear_function_resources(struct qlcnic_adapter *adapter)
{
	struct qlcnic_cmd_args cmd;
	u32 presence_mask, audit_mask;
	int status;

	presence_mask = QLCRDX(adapter->ahw, QLC_83XX_IDC_DRV_PRESENCE);
	audit_mask = QLCRDX(adapter->ahw, QLC_83XX_IDC_DRV_AUDIT);

	if (IS_QLC_83XX_USED(adapter, presence_mask, audit_mask)) {
		status = qlcnic_alloc_mbx_args(&cmd, adapter,
					       QLCNIC_CMD_STOP_NIC_FUNC);
		if (status)
			return;

		cmd.req.arg[1] = BIT_31;
		status = qlcnic_issue_cmd(adapter, &cmd);
		if (status)
			dev_err(&adapter->pdev->dev,
				"Failed to clean up the function resources\n");
		qlcnic_free_mbx_args(&cmd);
	}
}

static int qlcnic_83xx_get_fw_info(struct qlcnic_adapter *adapter)
{
	struct qlcnic_hardware_context *ahw = adapter->ahw;
	struct pci_dev *pdev = adapter->pdev;
	struct qlc_83xx_fw_info *fw_info;
	int err = 0;

	ahw->fw_info = kzalloc(sizeof(*fw_info), GFP_KERNEL);
	if (!ahw->fw_info) {
		err = -ENOMEM;
	} else {
		fw_info = ahw->fw_info;
		switch (pdev->device) {
		case PCI_DEVICE_ID_QLOGIC_QLE834X:
		case PCI_DEVICE_ID_QLOGIC_QLE8830:
			strncpy(fw_info->fw_file_name, QLC_83XX_FW_FILE_NAME,
				QLC_FW_FILE_NAME_LEN);
			break;
		case PCI_DEVICE_ID_QLOGIC_QLE844X:
			strncpy(fw_info->fw_file_name, QLC_84XX_FW_FILE_NAME,
				QLC_FW_FILE_NAME_LEN);
			break;
		default:
			dev_err(&pdev->dev, "%s: Invalid device id\n",
				__func__);
			err = -EINVAL;
			break;
		}
	}

	return err;
}

static void qlcnic_83xx_init_rings(struct qlcnic_adapter *adapter)
{
	u8 rx_cnt = QLCNIC_DEF_SDS_RINGS;
	u8 tx_cnt = QLCNIC_DEF_TX_RINGS;

	adapter->max_tx_rings = QLCNIC_MAX_TX_RINGS;
	adapter->max_sds_rings = QLCNIC_MAX_SDS_RINGS;

	if (!adapter->ahw->msix_supported) {
		rx_cnt = QLCNIC_SINGLE_RING;
		tx_cnt = QLCNIC_SINGLE_RING;
	}

	/* compute and set drv sds rings */
	qlcnic_set_tx_ring_count(adapter, tx_cnt);
	qlcnic_set_sds_ring_count(adapter, rx_cnt);
}

int qlcnic_83xx_init(struct qlcnic_adapter *adapter, int pci_using_dac)
{
	struct qlcnic_hardware_context *ahw = adapter->ahw;
	int err = 0;

	adapter->rx_mac_learn = false;
	ahw->msix_supported = !!qlcnic_use_msi_x;

	/* Check if POST needs to be run */
	switch (qlcnic_load_fw_file) {
	case 2:
		ahw->post_mode = QLC_83XX_POST_FAST_MODE;
		ahw->run_post = true;
		break;
	case 3:
		ahw->post_mode = QLC_83XX_POST_MEDIUM_MODE;
		ahw->run_post = true;
		break;
	case 4:
		ahw->post_mode = QLC_83XX_POST_SLOW_MODE;
		ahw->run_post = true;
		break;
	default:
		ahw->run_post = false;
		break;
	}

	qlcnic_83xx_init_rings(adapter);

	err = qlcnic_83xx_init_mailbox_work(adapter);
	if (err)
		goto exit;

	if (qlcnic_sriov_vf_check(adapter)) {
		err = qlcnic_sriov_vf_init(adapter, pci_using_dac);
		if (err)
			goto detach_mbx;
		else
			return err;
	}

	if (qlcnic_83xx_read_flash_descriptor_table(adapter) ||
	    qlcnic_83xx_read_flash_mfg_id(adapter)) {
		dev_err(&adapter->pdev->dev, "Failed reading flash mfg id\n");
		err = -ENOTRECOVERABLE;
		goto detach_mbx;
	}

	err = qlcnic_83xx_check_hw_status(adapter);
	if (err)
		goto detach_mbx;

	err = qlcnic_83xx_get_fw_info(adapter);
	if (err)
		goto detach_mbx;

	err = qlcnic_83xx_idc_init(adapter);
	if (err)
		goto detach_mbx;

	err = qlcnic_setup_intr(adapter);
	if (err) {
		dev_err(&adapter->pdev->dev, "Failed to setup interrupt\n");
		goto disable_intr;
	}

	INIT_DELAYED_WORK(&adapter->idc_aen_work, qlcnic_83xx_idc_aen_work);

	err = qlcnic_83xx_setup_mbx_intr(adapter);
	if (err)
		goto disable_mbx_intr;

	qlcnic_83xx_clear_function_resources(adapter);
	qlcnic_dcb_enable(adapter->dcb);
	qlcnic_83xx_initialize_nic(adapter, 1);
	qlcnic_dcb_get_info(adapter->dcb);

	/* Configure default, SR-IOV or Virtual NIC mode of operation */
	err = qlcnic_83xx_configure_opmode(adapter);
	if (err)
		goto disable_mbx_intr;


	/* Perform operating mode specific initialization */
	err = adapter->nic_ops->init_driver(adapter);
	if (err)
		goto disable_mbx_intr;

	/* Periodically monitor device status */
	qlcnic_83xx_idc_poll_dev_state(&adapter->fw_work.work);
	return 0;

disable_mbx_intr:
	qlcnic_83xx_free_mbx_intr(adapter);

disable_intr:
	qlcnic_teardown_intr(adapter);

detach_mbx:
	qlcnic_83xx_detach_mailbox_work(adapter);
	qlcnic_83xx_free_mailbox(ahw->mailbox);
	ahw->mailbox = NULL;
exit:
	return err;
}

void qlcnic_83xx_aer_stop_poll_work(struct qlcnic_adapter *adapter)
{
	struct qlcnic_hardware_context *ahw = adapter->ahw;
	struct qlc_83xx_idc *idc = &ahw->idc;

	clear_bit(QLC_83XX_MBX_READY, &idc->status);
	cancel_delayed_work_sync(&adapter->fw_work);

	if (ahw->nic_mode == QLCNIC_VNIC_MODE)
		qlcnic_83xx_disable_vnic_mode(adapter, 1);

	qlcnic_83xx_idc_detach_driver(adapter);
	qlcnic_83xx_initialize_nic(adapter, 0);

	cancel_delayed_work_sync(&adapter->idc_aen_work);
}

int qlcnic_83xx_aer_reset(struct qlcnic_adapter *adapter)
{
	struct qlcnic_hardware_context *ahw = adapter->ahw;
	struct qlc_83xx_idc *idc = &ahw->idc;
	int ret = 0;
	u32 owner;

	/* Mark the previous IDC state as NEED_RESET so
	 * that state_entry() will perform the reattachment
	 * and bringup the device
	 */
	idc->prev_state = QLC_83XX_IDC_DEV_NEED_RESET;
	owner = qlcnic_83xx_idc_find_reset_owner_id(adapter);
	if (ahw->pci_func == owner) {
		ret = qlcnic_83xx_restart_hw(adapter);
		if (ret < 0)
			return ret;
		qlcnic_83xx_idc_clear_registers(adapter, 0);
	}

	ret = idc->state_entry(adapter);
	return ret;
}

void qlcnic_83xx_aer_start_poll_work(struct qlcnic_adapter *adapter)
{
	struct qlcnic_hardware_context *ahw = adapter->ahw;
	struct qlc_83xx_idc *idc = &ahw->idc;
	u32 owner;

	idc->prev_state = QLC_83XX_IDC_DEV_READY;
	owner = qlcnic_83xx_idc_find_reset_owner_id(adapter);
	if (ahw->pci_func == owner)
		qlcnic_83xx_idc_enter_ready_state(adapter, 0);

	qlcnic_schedule_work(adapter, qlcnic_83xx_idc_poll_dev_state, 0);
}<|MERGE_RESOLUTION|>--- conflicted
+++ resolved
@@ -1089,25 +1089,6 @@
 {
 	if (adapter->fhash.fnum)
 		qlcnic_prune_lb_filters(adapter);
-<<<<<<< HEAD
-
-	if (adapter->flags & QLCNIC_ADD_VXLAN_PORT) {
-		if (qlcnic_set_vxlan_port(adapter))
-			return;
-
-		if (qlcnic_set_vxlan_parsing(adapter, true))
-			return;
-
-		adapter->flags &= ~QLCNIC_ADD_VXLAN_PORT;
-	} else if (adapter->flags & QLCNIC_DEL_VXLAN_PORT) {
-		if (qlcnic_set_vxlan_parsing(adapter, false))
-			return;
-
-		adapter->ahw->vxlan_port = 0;
-		adapter->flags &= ~QLCNIC_DEL_VXLAN_PORT;
-	}
-=======
->>>>>>> 24b8d41d
 }
 
 /**
