// SPDX-License-Identifier: (GPL-2.0-only OR BSD-3-Clause)
/* QLogic qed NIC Driver
 * Copyright (c) 2015-2017  QLogic Corporation
 * Copyright (c) 2019-2020 Marvell International Ltd.
 */

#include <linux/types.h>
#include <asm/byteorder.h>
#include <linux/io.h>
#include <linux/bitops.h>
#include <linux/delay.h>
#include <linux/dma-mapping.h>
#include <linux/errno.h>
#include <linux/interrupt.h>
#include <linux/kernel.h>
#include <linux/pci.h>
#include <linux/slab.h>
#include <linux/string.h>
#include "qed.h"
#include "qed_hsi.h"
#include "qed_hw.h"
#include "qed_init_ops.h"
#include "qed_int.h"
#include "qed_mcp.h"
#include "qed_reg_addr.h"
#include "qed_sp.h"
#include "qed_sriov.h"
#include "qed_vf.h"

struct qed_pi_info {
	qed_int_comp_cb_t	comp_cb;
	void			*cookie;
};

struct qed_sb_sp_info {
	struct qed_sb_info sb_info;

	/* per protocol index data */
	struct qed_pi_info pi_info_arr[PIS_PER_SB_E4];
};

enum qed_attention_type {
	QED_ATTN_TYPE_ATTN,
	QED_ATTN_TYPE_PARITY,
};

#define SB_ATTN_ALIGNED_SIZE(p_hwfn) \
	ALIGNED_TYPE_SIZE(struct atten_status_block, p_hwfn)

struct aeu_invert_reg_bit {
	char bit_name[30];

#define ATTENTION_PARITY                (1 << 0)

#define ATTENTION_LENGTH_MASK           (0x00000ff0)
#define ATTENTION_LENGTH_SHIFT          (4)
#define ATTENTION_LENGTH(flags)         (((flags) & ATTENTION_LENGTH_MASK) >> \
					 ATTENTION_LENGTH_SHIFT)
#define ATTENTION_SINGLE                BIT(ATTENTION_LENGTH_SHIFT)
#define ATTENTION_PAR                   (ATTENTION_SINGLE | ATTENTION_PARITY)
#define ATTENTION_PAR_INT               ((2 << ATTENTION_LENGTH_SHIFT) | \
					 ATTENTION_PARITY)

/* Multiple bits start with this offset */
#define ATTENTION_OFFSET_MASK           (0x000ff000)
#define ATTENTION_OFFSET_SHIFT          (12)

#define ATTENTION_BB_MASK               (0x00700000)
#define ATTENTION_BB_SHIFT              (20)
#define ATTENTION_BB(value)             (value << ATTENTION_BB_SHIFT)
#define ATTENTION_BB_DIFFERENT          BIT(23)

#define ATTENTION_CLEAR_ENABLE          BIT(28)
	unsigned int flags;

	/* Callback to call if attention will be triggered */
	int (*cb)(struct qed_hwfn *p_hwfn);

	enum block_id block_index;
};

struct aeu_invert_reg {
	struct aeu_invert_reg_bit bits[32];
};

#define MAX_ATTN_GRPS           (8)
#define NUM_ATTN_REGS           (9)

/* Specific HW attention callbacks */
static int qed_mcp_attn_cb(struct qed_hwfn *p_hwfn)
{
	u32 tmp = qed_rd(p_hwfn, p_hwfn->p_dpc_ptt, MCP_REG_CPU_STATE);

	/* This might occur on certain instances; Log it once then mask it */
	DP_INFO(p_hwfn->cdev, "MCP_REG_CPU_STATE: %08x - Masking...\n",
		tmp);
	qed_wr(p_hwfn, p_hwfn->p_dpc_ptt, MCP_REG_CPU_EVENT_MASK,
	       0xffffffff);

	return 0;
}

#define QED_PSWHST_ATTENTION_INCORRECT_ACCESS		(0x1)
#define ATTENTION_INCORRECT_ACCESS_WR_MASK		(0x1)
#define ATTENTION_INCORRECT_ACCESS_WR_SHIFT		(0)
#define ATTENTION_INCORRECT_ACCESS_CLIENT_MASK		(0xf)
#define ATTENTION_INCORRECT_ACCESS_CLIENT_SHIFT		(1)
#define ATTENTION_INCORRECT_ACCESS_VF_VALID_MASK	(0x1)
#define ATTENTION_INCORRECT_ACCESS_VF_VALID_SHIFT	(5)
#define ATTENTION_INCORRECT_ACCESS_VF_ID_MASK		(0xff)
#define ATTENTION_INCORRECT_ACCESS_VF_ID_SHIFT		(6)
#define ATTENTION_INCORRECT_ACCESS_PF_ID_MASK		(0xf)
#define ATTENTION_INCORRECT_ACCESS_PF_ID_SHIFT		(14)
#define ATTENTION_INCORRECT_ACCESS_BYTE_EN_MASK		(0xff)
#define ATTENTION_INCORRECT_ACCESS_BYTE_EN_SHIFT	(18)
static int qed_pswhst_attn_cb(struct qed_hwfn *p_hwfn)
{
	u32 tmp = qed_rd(p_hwfn, p_hwfn->p_dpc_ptt,
			 PSWHST_REG_INCORRECT_ACCESS_VALID);

	if (tmp & QED_PSWHST_ATTENTION_INCORRECT_ACCESS) {
		u32 addr, data, length;

		addr = qed_rd(p_hwfn, p_hwfn->p_dpc_ptt,
			      PSWHST_REG_INCORRECT_ACCESS_ADDRESS);
		data = qed_rd(p_hwfn, p_hwfn->p_dpc_ptt,
			      PSWHST_REG_INCORRECT_ACCESS_DATA);
		length = qed_rd(p_hwfn, p_hwfn->p_dpc_ptt,
				PSWHST_REG_INCORRECT_ACCESS_LENGTH);

		DP_INFO(p_hwfn->cdev,
			"Incorrect access to %08x of length %08x - PF [%02x] VF [%04x] [valid %02x] client [%02x] write [%02x] Byte-Enable [%04x] [%08x]\n",
			addr, length,
			(u8) GET_FIELD(data, ATTENTION_INCORRECT_ACCESS_PF_ID),
			(u8) GET_FIELD(data, ATTENTION_INCORRECT_ACCESS_VF_ID),
			(u8) GET_FIELD(data,
				       ATTENTION_INCORRECT_ACCESS_VF_VALID),
			(u8) GET_FIELD(data,
				       ATTENTION_INCORRECT_ACCESS_CLIENT),
			(u8) GET_FIELD(data, ATTENTION_INCORRECT_ACCESS_WR),
			(u8) GET_FIELD(data,
				       ATTENTION_INCORRECT_ACCESS_BYTE_EN),
			data);
	}

	return 0;
}

#define QED_GRC_ATTENTION_VALID_BIT	(1 << 0)
#define QED_GRC_ATTENTION_ADDRESS_MASK	(0x7fffff)
#define QED_GRC_ATTENTION_ADDRESS_SHIFT	(0)
#define QED_GRC_ATTENTION_RDWR_BIT	(1 << 23)
#define QED_GRC_ATTENTION_MASTER_MASK	(0xf)
#define QED_GRC_ATTENTION_MASTER_SHIFT	(24)
#define QED_GRC_ATTENTION_PF_MASK	(0xf)
#define QED_GRC_ATTENTION_PF_SHIFT	(0)
#define QED_GRC_ATTENTION_VF_MASK	(0xff)
#define QED_GRC_ATTENTION_VF_SHIFT	(4)
#define QED_GRC_ATTENTION_PRIV_MASK	(0x3)
#define QED_GRC_ATTENTION_PRIV_SHIFT	(14)
#define QED_GRC_ATTENTION_PRIV_VF	(0)
static const char *attn_master_to_str(u8 master)
{
	switch (master) {
	case 1: return "PXP";
	case 2: return "MCP";
	case 3: return "MSDM";
	case 4: return "PSDM";
	case 5: return "YSDM";
	case 6: return "USDM";
	case 7: return "TSDM";
	case 8: return "XSDM";
	case 9: return "DBU";
	case 10: return "DMAE";
	default:
		return "Unknown";
	}
}

static int qed_grc_attn_cb(struct qed_hwfn *p_hwfn)
{
	u32 tmp, tmp2;

	/* We've already cleared the timeout interrupt register, so we learn
	 * of interrupts via the validity register
	 */
	tmp = qed_rd(p_hwfn, p_hwfn->p_dpc_ptt,
		     GRC_REG_TIMEOUT_ATTN_ACCESS_VALID);
	if (!(tmp & QED_GRC_ATTENTION_VALID_BIT))
		goto out;

	/* Read the GRC timeout information */
	tmp = qed_rd(p_hwfn, p_hwfn->p_dpc_ptt,
		     GRC_REG_TIMEOUT_ATTN_ACCESS_DATA_0);
	tmp2 = qed_rd(p_hwfn, p_hwfn->p_dpc_ptt,
		      GRC_REG_TIMEOUT_ATTN_ACCESS_DATA_1);

	DP_INFO(p_hwfn->cdev,
		"GRC timeout [%08x:%08x] - %s Address [%08x] [Master %s] [PF: %02x %s %02x]\n",
		tmp2, tmp,
		(tmp & QED_GRC_ATTENTION_RDWR_BIT) ? "Write to" : "Read from",
		GET_FIELD(tmp, QED_GRC_ATTENTION_ADDRESS) << 2,
		attn_master_to_str(GET_FIELD(tmp, QED_GRC_ATTENTION_MASTER)),
		GET_FIELD(tmp2, QED_GRC_ATTENTION_PF),
		(GET_FIELD(tmp2, QED_GRC_ATTENTION_PRIV) ==
		 QED_GRC_ATTENTION_PRIV_VF) ? "VF" : "(Irrelevant)",
		GET_FIELD(tmp2, QED_GRC_ATTENTION_VF));

out:
	/* Regardles of anything else, clean the validity bit */
	qed_wr(p_hwfn, p_hwfn->p_dpc_ptt,
	       GRC_REG_TIMEOUT_ATTN_ACCESS_VALID, 0);
	return 0;
}

#define PGLUE_ATTENTION_VALID			(1 << 29)
#define PGLUE_ATTENTION_RD_VALID		(1 << 26)
#define PGLUE_ATTENTION_DETAILS_PFID_MASK	(0xf)
#define PGLUE_ATTENTION_DETAILS_PFID_SHIFT	(20)
#define PGLUE_ATTENTION_DETAILS_VF_VALID_MASK	(0x1)
#define PGLUE_ATTENTION_DETAILS_VF_VALID_SHIFT	(19)
#define PGLUE_ATTENTION_DETAILS_VFID_MASK	(0xff)
#define PGLUE_ATTENTION_DETAILS_VFID_SHIFT	(24)
#define PGLUE_ATTENTION_DETAILS2_WAS_ERR_MASK	(0x1)
#define PGLUE_ATTENTION_DETAILS2_WAS_ERR_SHIFT	(21)
#define PGLUE_ATTENTION_DETAILS2_BME_MASK	(0x1)
#define PGLUE_ATTENTION_DETAILS2_BME_SHIFT	(22)
#define PGLUE_ATTENTION_DETAILS2_FID_EN_MASK	(0x1)
#define PGLUE_ATTENTION_DETAILS2_FID_EN_SHIFT	(23)
#define PGLUE_ATTENTION_ICPL_VALID		(1 << 23)
#define PGLUE_ATTENTION_ZLR_VALID		(1 << 25)
#define PGLUE_ATTENTION_ILT_VALID		(1 << 23)

int qed_pglueb_rbc_attn_handler(struct qed_hwfn *p_hwfn, struct qed_ptt *p_ptt,
				bool hw_init)
{
	char msg[256];
	u32 tmp;

	tmp = qed_rd(p_hwfn, p_ptt, PGLUE_B_REG_TX_ERR_WR_DETAILS2);
	if (tmp & PGLUE_ATTENTION_VALID) {
		u32 addr_lo, addr_hi, details;

		addr_lo = qed_rd(p_hwfn, p_ptt,
				 PGLUE_B_REG_TX_ERR_WR_ADD_31_0);
		addr_hi = qed_rd(p_hwfn, p_ptt,
				 PGLUE_B_REG_TX_ERR_WR_ADD_63_32);
		details = qed_rd(p_hwfn, p_ptt,
				 PGLUE_B_REG_TX_ERR_WR_DETAILS);

		snprintf(msg, sizeof(msg),
			 "Illegal write by chip to [%08x:%08x] blocked.\n"
			 "Details: %08x [PFID %02x, VFID %02x, VF_VALID %02x]\n"
			 "Details2 %08x [Was_error %02x BME deassert %02x FID_enable deassert %02x]",
			 addr_hi, addr_lo, details,
			 (u8)GET_FIELD(details, PGLUE_ATTENTION_DETAILS_PFID),
			 (u8)GET_FIELD(details, PGLUE_ATTENTION_DETAILS_VFID),
			 !!GET_FIELD(details, PGLUE_ATTENTION_DETAILS_VF_VALID),
			 tmp,
			 !!GET_FIELD(tmp, PGLUE_ATTENTION_DETAILS2_WAS_ERR),
			 !!GET_FIELD(tmp, PGLUE_ATTENTION_DETAILS2_BME),
			 !!GET_FIELD(tmp, PGLUE_ATTENTION_DETAILS2_FID_EN));

		if (hw_init)
			DP_VERBOSE(p_hwfn, NETIF_MSG_INTR, "%s\n", msg);
		else
			DP_NOTICE(p_hwfn, "%s\n", msg);
	}

	tmp = qed_rd(p_hwfn, p_ptt, PGLUE_B_REG_TX_ERR_RD_DETAILS2);
	if (tmp & PGLUE_ATTENTION_RD_VALID) {
		u32 addr_lo, addr_hi, details;

		addr_lo = qed_rd(p_hwfn, p_ptt,
				 PGLUE_B_REG_TX_ERR_RD_ADD_31_0);
		addr_hi = qed_rd(p_hwfn, p_ptt,
				 PGLUE_B_REG_TX_ERR_RD_ADD_63_32);
		details = qed_rd(p_hwfn, p_ptt,
				 PGLUE_B_REG_TX_ERR_RD_DETAILS);

		DP_NOTICE(p_hwfn,
			  "Illegal read by chip from [%08x:%08x] blocked.\n"
			  "Details: %08x [PFID %02x, VFID %02x, VF_VALID %02x]\n"
			  "Details2 %08x [Was_error %02x BME deassert %02x FID_enable deassert %02x]\n",
			  addr_hi, addr_lo, details,
			  (u8)GET_FIELD(details, PGLUE_ATTENTION_DETAILS_PFID),
			  (u8)GET_FIELD(details, PGLUE_ATTENTION_DETAILS_VFID),
			  GET_FIELD(details,
				    PGLUE_ATTENTION_DETAILS_VF_VALID) ? 1 : 0,
			  tmp,
			  GET_FIELD(tmp,
				    PGLUE_ATTENTION_DETAILS2_WAS_ERR) ? 1 : 0,
			  GET_FIELD(tmp,
				    PGLUE_ATTENTION_DETAILS2_BME) ? 1 : 0,
			  GET_FIELD(tmp,
				    PGLUE_ATTENTION_DETAILS2_FID_EN) ? 1 : 0);
	}

	tmp = qed_rd(p_hwfn, p_ptt, PGLUE_B_REG_TX_ERR_WR_DETAILS_ICPL);
	if (tmp & PGLUE_ATTENTION_ICPL_VALID) {
		snprintf(msg, sizeof(msg), "ICPL error - %08x", tmp);

		if (hw_init)
			DP_VERBOSE(p_hwfn, NETIF_MSG_INTR, "%s\n", msg);
		else
			DP_NOTICE(p_hwfn, "%s\n", msg);
	}

	tmp = qed_rd(p_hwfn, p_ptt, PGLUE_B_REG_MASTER_ZLR_ERR_DETAILS);
	if (tmp & PGLUE_ATTENTION_ZLR_VALID) {
		u32 addr_hi, addr_lo;

		addr_lo = qed_rd(p_hwfn, p_ptt,
				 PGLUE_B_REG_MASTER_ZLR_ERR_ADD_31_0);
		addr_hi = qed_rd(p_hwfn, p_ptt,
				 PGLUE_B_REG_MASTER_ZLR_ERR_ADD_63_32);

		DP_NOTICE(p_hwfn, "ZLR error - %08x [Address %08x:%08x]\n",
			  tmp, addr_hi, addr_lo);
	}

	tmp = qed_rd(p_hwfn, p_ptt, PGLUE_B_REG_VF_ILT_ERR_DETAILS2);
	if (tmp & PGLUE_ATTENTION_ILT_VALID) {
		u32 addr_hi, addr_lo, details;

		addr_lo = qed_rd(p_hwfn, p_ptt,
				 PGLUE_B_REG_VF_ILT_ERR_ADD_31_0);
		addr_hi = qed_rd(p_hwfn, p_ptt,
				 PGLUE_B_REG_VF_ILT_ERR_ADD_63_32);
		details = qed_rd(p_hwfn, p_ptt,
				 PGLUE_B_REG_VF_ILT_ERR_DETAILS);

		DP_NOTICE(p_hwfn,
			  "ILT error - Details %08x Details2 %08x [Address %08x:%08x]\n",
			  details, tmp, addr_hi, addr_lo);
	}

	/* Clear the indications */
	qed_wr(p_hwfn, p_ptt, PGLUE_B_REG_LATCHED_ERRORS_CLR, BIT(2));

	return 0;
}

static int qed_pglueb_rbc_attn_cb(struct qed_hwfn *p_hwfn)
{
	return qed_pglueb_rbc_attn_handler(p_hwfn, p_hwfn->p_dpc_ptt, false);
}

static int qed_fw_assertion(struct qed_hwfn *p_hwfn)
{
	qed_hw_err_notify(p_hwfn, p_hwfn->p_dpc_ptt, QED_HW_ERR_FW_ASSERT,
			  "FW assertion!\n");

	return -EINVAL;
}

static int qed_general_attention_35(struct qed_hwfn *p_hwfn)
{
	DP_INFO(p_hwfn, "General attention 35!\n");

	return 0;
}

#define QED_DORQ_ATTENTION_REASON_MASK  (0xfffff)
#define QED_DORQ_ATTENTION_OPAQUE_MASK  (0xffff)
#define QED_DORQ_ATTENTION_OPAQUE_SHIFT (0x0)
#define QED_DORQ_ATTENTION_SIZE_MASK            (0x7f)
#define QED_DORQ_ATTENTION_SIZE_SHIFT           (16)

#define QED_DB_REC_COUNT                        1000
#define QED_DB_REC_INTERVAL                     100

static int qed_db_rec_flush_queue(struct qed_hwfn *p_hwfn,
				  struct qed_ptt *p_ptt)
{
	u32 count = QED_DB_REC_COUNT;
	u32 usage = 1;

	/* Flush any pending (e)dpms as they may never arrive */
	qed_wr(p_hwfn, p_ptt, DORQ_REG_DPM_FORCE_ABORT, 0x1);

	/* wait for usage to zero or count to run out. This is necessary since
	 * EDPM doorbell transactions can take multiple 64b cycles, and as such
	 * can "split" over the pci. Possibly, the doorbell drop can happen with
	 * half an EDPM in the queue and other half dropped. Another EDPM
	 * doorbell to the same address (from doorbell recovery mechanism or
	 * from the doorbelling entity) could have first half dropped and second
	 * half interpreted as continuation of the first. To prevent such
	 * malformed doorbells from reaching the device, flush the queue before
	 * releasing the overflow sticky indication.
	 */
	while (count-- && usage) {
		usage = qed_rd(p_hwfn, p_ptt, DORQ_REG_PF_USAGE_CNT);
		udelay(QED_DB_REC_INTERVAL);
	}

	/* should have been depleted by now */
	if (usage) {
		DP_NOTICE(p_hwfn->cdev,
			  "DB recovery: doorbell usage failed to zero after %d usec. usage was %x\n",
			  QED_DB_REC_INTERVAL * QED_DB_REC_COUNT, usage);
		return -EBUSY;
	}

	return 0;
}

int qed_db_rec_handler(struct qed_hwfn *p_hwfn, struct qed_ptt *p_ptt)
{
	u32 attn_ovfl, cur_ovfl;
	int rc;

	attn_ovfl = test_and_clear_bit(QED_OVERFLOW_BIT,
				       &p_hwfn->db_recovery_info.overflow);
	cur_ovfl = qed_rd(p_hwfn, p_ptt, DORQ_REG_PF_OVFL_STICKY);
	if (!cur_ovfl && !attn_ovfl)
		return 0;

	DP_NOTICE(p_hwfn, "PF Overflow sticky: attn %u current %u\n",
		  attn_ovfl, cur_ovfl);

	if (cur_ovfl && !p_hwfn->db_bar_no_edpm) {
		rc = qed_db_rec_flush_queue(p_hwfn, p_ptt);
		if (rc)
			return rc;
	}

	/* Release overflow sticky indication (stop silently dropping everything) */
	qed_wr(p_hwfn, p_ptt, DORQ_REG_PF_OVFL_STICKY, 0x0);

	/* Repeat all last doorbells (doorbell drop recovery) */
	qed_db_recovery_execute(p_hwfn);

	return 0;
}

static void qed_dorq_attn_overflow(struct qed_hwfn *p_hwfn)
{
	struct qed_ptt *p_ptt = p_hwfn->p_dpc_ptt;
	u32 overflow;
	int rc;

	overflow = qed_rd(p_hwfn, p_ptt, DORQ_REG_PF_OVFL_STICKY);
	if (!overflow)
		goto out;

	/* Run PF doorbell recovery in next periodic handler */
	set_bit(QED_OVERFLOW_BIT, &p_hwfn->db_recovery_info.overflow);

	if (!p_hwfn->db_bar_no_edpm) {
		rc = qed_db_rec_flush_queue(p_hwfn, p_ptt);
		if (rc)
			goto out;
	}

	qed_wr(p_hwfn, p_ptt, DORQ_REG_PF_OVFL_STICKY, 0x0);
out:
	/* Schedule the handler even if overflow was not detected */
	qed_periodic_db_rec_start(p_hwfn);
}

static int qed_dorq_attn_int_sts(struct qed_hwfn *p_hwfn)
{
	u32 int_sts, first_drop_reason, details, address, all_drops_reason;
	struct qed_ptt *p_ptt = p_hwfn->p_dpc_ptt;

	/* int_sts may be zero since all PFs were interrupted for doorbell
	 * overflow but another one already handled it. Can abort here. If
	 * This PF also requires overflow recovery we will be interrupted again.
	 * The masked almost full indication may also be set. Ignoring.
	 */
	int_sts = qed_rd(p_hwfn, p_ptt, DORQ_REG_INT_STS);
	if (!(int_sts & ~DORQ_REG_INT_STS_DORQ_FIFO_AFULL))
		return 0;

	DP_NOTICE(p_hwfn->cdev, "DORQ attention. int_sts was %x\n", int_sts);

	/* check if db_drop or overflow happened */
	if (int_sts & (DORQ_REG_INT_STS_DB_DROP |
		       DORQ_REG_INT_STS_DORQ_FIFO_OVFL_ERR)) {
		/* Obtain data about db drop/overflow */
		first_drop_reason = qed_rd(p_hwfn, p_ptt,
					   DORQ_REG_DB_DROP_REASON) &
		    QED_DORQ_ATTENTION_REASON_MASK;
		details = qed_rd(p_hwfn, p_ptt, DORQ_REG_DB_DROP_DETAILS);
		address = qed_rd(p_hwfn, p_ptt,
				 DORQ_REG_DB_DROP_DETAILS_ADDRESS);
		all_drops_reason = qed_rd(p_hwfn, p_ptt,
					  DORQ_REG_DB_DROP_DETAILS_REASON);

		/* Log info */
		DP_NOTICE(p_hwfn->cdev,
			  "Doorbell drop occurred\n"
			  "Address\t\t0x%08x\t(second BAR address)\n"
			  "FID\t\t0x%04x\t\t(Opaque FID)\n"
			  "Size\t\t0x%04x\t\t(in bytes)\n"
			  "1st drop reason\t0x%08x\t(details on first drop since last handling)\n"
			  "Sticky reasons\t0x%08x\t(all drop reasons since last handling)\n",
			  address,
			  GET_FIELD(details, QED_DORQ_ATTENTION_OPAQUE),
			  GET_FIELD(details, QED_DORQ_ATTENTION_SIZE) * 4,
			  first_drop_reason, all_drops_reason);

		/* Clear the doorbell drop details and prepare for next drop */
		qed_wr(p_hwfn, p_ptt, DORQ_REG_DB_DROP_DETAILS_REL, 0);

		/* Mark interrupt as handled (note: even if drop was due to a different
		 * reason than overflow we mark as handled)
		 */
		qed_wr(p_hwfn,
		       p_ptt,
		       DORQ_REG_INT_STS_WR,
		       DORQ_REG_INT_STS_DB_DROP |
		       DORQ_REG_INT_STS_DORQ_FIFO_OVFL_ERR);

		/* If there are no indications other than drop indications, success */
		if ((int_sts & ~(DORQ_REG_INT_STS_DB_DROP |
				 DORQ_REG_INT_STS_DORQ_FIFO_OVFL_ERR |
				 DORQ_REG_INT_STS_DORQ_FIFO_AFULL)) == 0)
			return 0;
	}

	/* Some other indication was present - non recoverable */
	DP_INFO(p_hwfn, "DORQ fatal attention\n");

	return -EINVAL;
}

static int qed_dorq_attn_cb(struct qed_hwfn *p_hwfn)
{
	p_hwfn->db_recovery_info.dorq_attn = true;
	qed_dorq_attn_overflow(p_hwfn);

	return qed_dorq_attn_int_sts(p_hwfn);
}

static void qed_dorq_attn_handler(struct qed_hwfn *p_hwfn)
{
	if (p_hwfn->db_recovery_info.dorq_attn)
		goto out;

	/* Call DORQ callback if the attention was missed */
	qed_dorq_attn_cb(p_hwfn);
out:
	p_hwfn->db_recovery_info.dorq_attn = false;
}

/* Instead of major changes to the data-structure, we have a some 'special'
 * identifiers for sources that changed meaning between adapters.
 */
enum aeu_invert_reg_special_type {
	AEU_INVERT_REG_SPECIAL_CNIG_0,
	AEU_INVERT_REG_SPECIAL_CNIG_1,
	AEU_INVERT_REG_SPECIAL_CNIG_2,
	AEU_INVERT_REG_SPECIAL_CNIG_3,
	AEU_INVERT_REG_SPECIAL_MAX,
};

static struct aeu_invert_reg_bit
aeu_descs_special[AEU_INVERT_REG_SPECIAL_MAX] = {
	{"CNIG port 0", ATTENTION_SINGLE, NULL, BLOCK_CNIG},
	{"CNIG port 1", ATTENTION_SINGLE, NULL, BLOCK_CNIG},
	{"CNIG port 2", ATTENTION_SINGLE, NULL, BLOCK_CNIG},
	{"CNIG port 3", ATTENTION_SINGLE, NULL, BLOCK_CNIG},
};

/* Notice aeu_invert_reg must be defined in the same order of bits as HW;  */
static struct aeu_invert_reg aeu_descs[NUM_ATTN_REGS] = {
	{
		{       /* After Invert 1 */
			{"GPIO0 function%d",
			 (32 << ATTENTION_LENGTH_SHIFT), NULL, MAX_BLOCK_ID},
		}
	},

	{
		{       /* After Invert 2 */
			{"PGLUE config_space", ATTENTION_SINGLE,
			 NULL, MAX_BLOCK_ID},
			{"PGLUE misc_flr", ATTENTION_SINGLE,
			 NULL, MAX_BLOCK_ID},
			{"PGLUE B RBC", ATTENTION_PAR_INT,
			 qed_pglueb_rbc_attn_cb, BLOCK_PGLUE_B},
			{"PGLUE misc_mctp", ATTENTION_SINGLE,
			 NULL, MAX_BLOCK_ID},
			{"Flash event", ATTENTION_SINGLE, NULL, MAX_BLOCK_ID},
			{"SMB event", ATTENTION_SINGLE,	NULL, MAX_BLOCK_ID},
			{"Main Power", ATTENTION_SINGLE, NULL, MAX_BLOCK_ID},
			{"SW timers #%d", (8 << ATTENTION_LENGTH_SHIFT) |
					  (1 << ATTENTION_OFFSET_SHIFT),
			 NULL, MAX_BLOCK_ID},
			{"PCIE glue/PXP VPD %d",
			 (16 << ATTENTION_LENGTH_SHIFT), NULL, BLOCK_PGLCS},
		}
	},

	{
		{       /* After Invert 3 */
			{"General Attention %d",
			 (32 << ATTENTION_LENGTH_SHIFT), NULL, MAX_BLOCK_ID},
		}
	},

	{
		{       /* After Invert 4 */
			{"General Attention 32", ATTENTION_SINGLE |
			 ATTENTION_CLEAR_ENABLE, qed_fw_assertion,
			 MAX_BLOCK_ID},
			{"General Attention %d",
			 (2 << ATTENTION_LENGTH_SHIFT) |
			 (33 << ATTENTION_OFFSET_SHIFT), NULL, MAX_BLOCK_ID},
			{"General Attention 35", ATTENTION_SINGLE |
			 ATTENTION_CLEAR_ENABLE, qed_general_attention_35,
			 MAX_BLOCK_ID},
			{"NWS Parity",
			 ATTENTION_PAR | ATTENTION_BB_DIFFERENT |
			 ATTENTION_BB(AEU_INVERT_REG_SPECIAL_CNIG_0),
			 NULL, BLOCK_NWS},
			{"NWS Interrupt",
			 ATTENTION_SINGLE | ATTENTION_BB_DIFFERENT |
			 ATTENTION_BB(AEU_INVERT_REG_SPECIAL_CNIG_1),
			 NULL, BLOCK_NWS},
			{"NWM Parity",
			 ATTENTION_PAR | ATTENTION_BB_DIFFERENT |
			 ATTENTION_BB(AEU_INVERT_REG_SPECIAL_CNIG_2),
			 NULL, BLOCK_NWM},
			{"NWM Interrupt",
			 ATTENTION_SINGLE | ATTENTION_BB_DIFFERENT |
			 ATTENTION_BB(AEU_INVERT_REG_SPECIAL_CNIG_3),
			 NULL, BLOCK_NWM},
			{"MCP CPU", ATTENTION_SINGLE,
			 qed_mcp_attn_cb, MAX_BLOCK_ID},
			{"MCP Watchdog timer", ATTENTION_SINGLE,
			 NULL, MAX_BLOCK_ID},
			{"MCP M2P", ATTENTION_SINGLE, NULL, MAX_BLOCK_ID},
			{"AVS stop status ready", ATTENTION_SINGLE,
			 NULL, MAX_BLOCK_ID},
			{"MSTAT", ATTENTION_PAR_INT, NULL, MAX_BLOCK_ID},
			{"MSTAT per-path", ATTENTION_PAR_INT,
			 NULL, MAX_BLOCK_ID},
			{"Reserved %d", (6 << ATTENTION_LENGTH_SHIFT),
			 NULL, MAX_BLOCK_ID},
			{"NIG", ATTENTION_PAR_INT, NULL, BLOCK_NIG},
			{"BMB/OPTE/MCP", ATTENTION_PAR_INT, NULL, BLOCK_BMB},
			{"BTB",	ATTENTION_PAR_INT, NULL, BLOCK_BTB},
			{"BRB",	ATTENTION_PAR_INT, NULL, BLOCK_BRB},
			{"PRS",	ATTENTION_PAR_INT, NULL, BLOCK_PRS},
		}
	},

	{
		{       /* After Invert 5 */
			{"SRC", ATTENTION_PAR_INT, NULL, BLOCK_SRC},
			{"PB Client1", ATTENTION_PAR_INT, NULL, BLOCK_PBF_PB1},
			{"PB Client2", ATTENTION_PAR_INT, NULL, BLOCK_PBF_PB2},
			{"RPB", ATTENTION_PAR_INT, NULL, BLOCK_RPB},
			{"PBF", ATTENTION_PAR_INT, NULL, BLOCK_PBF},
			{"QM", ATTENTION_PAR_INT, NULL, BLOCK_QM},
			{"TM", ATTENTION_PAR_INT, NULL, BLOCK_TM},
			{"MCM",  ATTENTION_PAR_INT, NULL, BLOCK_MCM},
			{"MSDM", ATTENTION_PAR_INT, NULL, BLOCK_MSDM},
			{"MSEM", ATTENTION_PAR_INT, NULL, BLOCK_MSEM},
			{"PCM", ATTENTION_PAR_INT, NULL, BLOCK_PCM},
			{"PSDM", ATTENTION_PAR_INT, NULL, BLOCK_PSDM},
			{"PSEM", ATTENTION_PAR_INT, NULL, BLOCK_PSEM},
			{"TCM", ATTENTION_PAR_INT, NULL, BLOCK_TCM},
			{"TSDM", ATTENTION_PAR_INT, NULL, BLOCK_TSDM},
			{"TSEM", ATTENTION_PAR_INT, NULL, BLOCK_TSEM},
		}
	},

	{
		{       /* After Invert 6 */
			{"UCM", ATTENTION_PAR_INT, NULL, BLOCK_UCM},
			{"USDM", ATTENTION_PAR_INT, NULL, BLOCK_USDM},
			{"USEM", ATTENTION_PAR_INT, NULL, BLOCK_USEM},
			{"XCM",	ATTENTION_PAR_INT, NULL, BLOCK_XCM},
			{"XSDM", ATTENTION_PAR_INT, NULL, BLOCK_XSDM},
			{"XSEM", ATTENTION_PAR_INT, NULL, BLOCK_XSEM},
			{"YCM",	ATTENTION_PAR_INT, NULL, BLOCK_YCM},
			{"YSDM", ATTENTION_PAR_INT, NULL, BLOCK_YSDM},
			{"YSEM", ATTENTION_PAR_INT, NULL, BLOCK_YSEM},
			{"XYLD", ATTENTION_PAR_INT, NULL, BLOCK_XYLD},
			{"TMLD", ATTENTION_PAR_INT, NULL, BLOCK_TMLD},
			{"MYLD", ATTENTION_PAR_INT, NULL, BLOCK_MULD},
			{"YULD", ATTENTION_PAR_INT, NULL, BLOCK_YULD},
			{"DORQ", ATTENTION_PAR_INT,
			 qed_dorq_attn_cb, BLOCK_DORQ},
			{"DBG", ATTENTION_PAR_INT, NULL, BLOCK_DBG},
			{"IPC",	ATTENTION_PAR_INT, NULL, BLOCK_IPC},
		}
	},

	{
		{       /* After Invert 7 */
			{"CCFC", ATTENTION_PAR_INT, NULL, BLOCK_CCFC},
			{"CDU", ATTENTION_PAR_INT, NULL, BLOCK_CDU},
			{"DMAE", ATTENTION_PAR_INT, NULL, BLOCK_DMAE},
			{"IGU", ATTENTION_PAR_INT, NULL, BLOCK_IGU},
			{"ATC", ATTENTION_PAR_INT, NULL, MAX_BLOCK_ID},
			{"CAU", ATTENTION_PAR_INT, NULL, BLOCK_CAU},
			{"PTU", ATTENTION_PAR_INT, NULL, BLOCK_PTU},
			{"PRM", ATTENTION_PAR_INT, NULL, BLOCK_PRM},
			{"TCFC", ATTENTION_PAR_INT, NULL, BLOCK_TCFC},
			{"RDIF", ATTENTION_PAR_INT, NULL, BLOCK_RDIF},
			{"TDIF", ATTENTION_PAR_INT, NULL, BLOCK_TDIF},
			{"RSS", ATTENTION_PAR_INT, NULL, BLOCK_RSS},
			{"MISC", ATTENTION_PAR_INT, NULL, BLOCK_MISC},
			{"MISCS", ATTENTION_PAR_INT, NULL, BLOCK_MISCS},
			{"PCIE", ATTENTION_PAR, NULL, BLOCK_PCIE},
			{"Vaux PCI core", ATTENTION_SINGLE, NULL, BLOCK_PGLCS},
			{"PSWRQ", ATTENTION_PAR_INT, NULL, BLOCK_PSWRQ},
		}
	},

	{
		{       /* After Invert 8 */
			{"PSWRQ (pci_clk)", ATTENTION_PAR_INT,
			 NULL, BLOCK_PSWRQ2},
			{"PSWWR", ATTENTION_PAR_INT, NULL, BLOCK_PSWWR},
			{"PSWWR (pci_clk)", ATTENTION_PAR_INT,
			 NULL, BLOCK_PSWWR2},
			{"PSWRD", ATTENTION_PAR_INT, NULL, BLOCK_PSWRD},
			{"PSWRD (pci_clk)", ATTENTION_PAR_INT,
			 NULL, BLOCK_PSWRD2},
			{"PSWHST", ATTENTION_PAR_INT,
			 qed_pswhst_attn_cb, BLOCK_PSWHST},
			{"PSWHST (pci_clk)", ATTENTION_PAR_INT,
			 NULL, BLOCK_PSWHST2},
			{"GRC",	ATTENTION_PAR_INT,
			 qed_grc_attn_cb, BLOCK_GRC},
			{"CPMU", ATTENTION_PAR_INT, NULL, BLOCK_CPMU},
			{"NCSI", ATTENTION_PAR_INT, NULL, BLOCK_NCSI},
			{"MSEM PRAM", ATTENTION_PAR, NULL, MAX_BLOCK_ID},
			{"PSEM PRAM", ATTENTION_PAR, NULL, MAX_BLOCK_ID},
			{"TSEM PRAM", ATTENTION_PAR, NULL, MAX_BLOCK_ID},
			{"USEM PRAM", ATTENTION_PAR, NULL, MAX_BLOCK_ID},
			{"XSEM PRAM", ATTENTION_PAR, NULL, MAX_BLOCK_ID},
			{"YSEM PRAM", ATTENTION_PAR, NULL, MAX_BLOCK_ID},
			{"pxp_misc_mps", ATTENTION_PAR, NULL, BLOCK_PGLCS},
			{"PCIE glue/PXP Exp. ROM", ATTENTION_SINGLE,
			 NULL, BLOCK_PGLCS},
			{"PERST_B assertion", ATTENTION_SINGLE,
			 NULL, MAX_BLOCK_ID},
			{"PERST_B deassertion", ATTENTION_SINGLE,
			 NULL, MAX_BLOCK_ID},
			{"Reserved %d", (2 << ATTENTION_LENGTH_SHIFT),
			 NULL, MAX_BLOCK_ID},
		}
	},

	{
		{       /* After Invert 9 */
			{"MCP Latched memory", ATTENTION_PAR,
			 NULL, MAX_BLOCK_ID},
			{"MCP Latched scratchpad cache", ATTENTION_SINGLE,
			 NULL, MAX_BLOCK_ID},
			{"MCP Latched ump_tx", ATTENTION_PAR,
			 NULL, MAX_BLOCK_ID},
			{"MCP Latched scratchpad", ATTENTION_PAR,
			 NULL, MAX_BLOCK_ID},
			{"Reserved %d", (28 << ATTENTION_LENGTH_SHIFT),
			 NULL, MAX_BLOCK_ID},
		}
	},
};

static struct aeu_invert_reg_bit *
qed_int_aeu_translate(struct qed_hwfn *p_hwfn,
		      struct aeu_invert_reg_bit *p_bit)
{
	if (!QED_IS_BB(p_hwfn->cdev))
		return p_bit;

	if (!(p_bit->flags & ATTENTION_BB_DIFFERENT))
		return p_bit;

	return &aeu_descs_special[(p_bit->flags & ATTENTION_BB_MASK) >>
				  ATTENTION_BB_SHIFT];
}

static bool qed_int_is_parity_flag(struct qed_hwfn *p_hwfn,
				   struct aeu_invert_reg_bit *p_bit)
{
	return !!(qed_int_aeu_translate(p_hwfn, p_bit)->flags &
		   ATTENTION_PARITY);
}

#define ATTN_STATE_BITS         (0xfff)
#define ATTN_BITS_MASKABLE      (0x3ff)
struct qed_sb_attn_info {
	/* Virtual & Physical address of the SB */
	struct atten_status_block       *sb_attn;
	dma_addr_t			sb_phys;

	/* Last seen running index */
	u16				index;

	/* A mask of the AEU bits resulting in a parity error */
	u32				parity_mask[NUM_ATTN_REGS];

	/* A pointer to the attention description structure */
	struct aeu_invert_reg		*p_aeu_desc;

	/* Previously asserted attentions, which are still unasserted */
	u16				known_attn;

	/* Cleanup address for the link's general hw attention */
	u32				mfw_attn_addr;
};

static inline u16 qed_attn_update_idx(struct qed_hwfn *p_hwfn,
				      struct qed_sb_attn_info *p_sb_desc)
{
	u16 rc = 0, index;
<<<<<<< HEAD

	/* Make certain HW write took affect */
	mmiowb();
=======
>>>>>>> 24b8d41d

	index = le16_to_cpu(p_sb_desc->sb_attn->sb_index);
	if (p_sb_desc->index != index) {
		p_sb_desc->index	= index;
		rc		      = QED_SB_ATT_IDX;
	}

	return rc;
}

/**
 * qed_int_assertion() - Handle asserted attention bits.
 *
 * @p_hwfn: HW device data.
 * @asserted_bits: Newly asserted bits.
 *
 * Return: Zero value.
 */
static int qed_int_assertion(struct qed_hwfn *p_hwfn, u16 asserted_bits)
{
	struct qed_sb_attn_info *sb_attn_sw = p_hwfn->p_sb_attn;
	u32 igu_mask;

	/* Mask the source of the attention in the IGU */
	igu_mask = qed_rd(p_hwfn, p_hwfn->p_dpc_ptt, IGU_REG_ATTENTION_ENABLE);
	DP_VERBOSE(p_hwfn, NETIF_MSG_INTR, "IGU mask: 0x%08x --> 0x%08x\n",
		   igu_mask, igu_mask & ~(asserted_bits & ATTN_BITS_MASKABLE));
	igu_mask &= ~(asserted_bits & ATTN_BITS_MASKABLE);
	qed_wr(p_hwfn, p_hwfn->p_dpc_ptt, IGU_REG_ATTENTION_ENABLE, igu_mask);

	DP_VERBOSE(p_hwfn, NETIF_MSG_INTR,
		   "inner known ATTN state: 0x%04x --> 0x%04x\n",
		   sb_attn_sw->known_attn,
		   sb_attn_sw->known_attn | asserted_bits);
	sb_attn_sw->known_attn |= asserted_bits;

	/* Handle MCP events */
	if (asserted_bits & 0x100) {
		qed_mcp_handle_events(p_hwfn, p_hwfn->p_dpc_ptt);
		/* Clean the MCP attention */
		qed_wr(p_hwfn, p_hwfn->p_dpc_ptt,
		       sb_attn_sw->mfw_attn_addr, 0);
	}

	DIRECT_REG_WR((u8 __iomem *)p_hwfn->regview +
		      GTT_BAR0_MAP_REG_IGU_CMD +
		      ((IGU_CMD_ATTN_BIT_SET_UPPER -
			IGU_CMD_INT_ACK_BASE) << 3),
		      (u32)asserted_bits);

	DP_VERBOSE(p_hwfn, NETIF_MSG_INTR, "set cmd IGU: 0x%04x\n",
		   asserted_bits);

	return 0;
}

static void qed_int_attn_print(struct qed_hwfn *p_hwfn,
			       enum block_id id,
			       enum dbg_attn_type type, bool b_clear)
{
	struct dbg_attn_block_result attn_results;
	enum dbg_status status;

	memset(&attn_results, 0, sizeof(attn_results));

	status = qed_dbg_read_attn(p_hwfn, p_hwfn->p_dpc_ptt, id, type,
				   b_clear, &attn_results);
	if (status != DBG_STATUS_OK)
		DP_NOTICE(p_hwfn,
			  "Failed to parse attention information [status: %s]\n",
			  qed_dbg_get_status_str(status));
	else
		qed_dbg_parse_attn(p_hwfn, &attn_results);
}

/**
 * qed_int_deassertion_aeu_bit() - Handles the effects of a single
 * cause of the attention.
 *
 * @p_hwfn: HW device data.
 * @p_aeu: Descriptor of an AEU bit which caused the attention.
 * @aeu_en_reg: Register offset of the AEU enable reg. which configured
 *              this bit to this group.
 * @p_bit_name: AEU bit description for logging purposes.
 * @bitmask: Index of this bit in the aeu_en_reg.
 *
 * Return: Zero on success, negative errno otherwise.
 */
static int
qed_int_deassertion_aeu_bit(struct qed_hwfn *p_hwfn,
			    struct aeu_invert_reg_bit *p_aeu,
			    u32 aeu_en_reg,
			    const char *p_bit_name, u32 bitmask)
{
	bool b_fatal = false;
	int rc = -EINVAL;
	u32 val;

	DP_INFO(p_hwfn, "Deasserted attention `%s'[%08x]\n",
		p_bit_name, bitmask);

	/* Call callback before clearing the interrupt status */
	if (p_aeu->cb) {
		DP_INFO(p_hwfn, "`%s (attention)': Calling Callback function\n",
			p_bit_name);
		rc = p_aeu->cb(p_hwfn);
	}

	if (rc)
		b_fatal = true;

	/* Print HW block interrupt registers */
	if (p_aeu->block_index != MAX_BLOCK_ID)
		qed_int_attn_print(p_hwfn, p_aeu->block_index,
				   ATTN_TYPE_INTERRUPT, !b_fatal);

	/* Reach assertion if attention is fatal */
	if (b_fatal)
		qed_hw_err_notify(p_hwfn, p_hwfn->p_dpc_ptt, QED_HW_ERR_HW_ATTN,
				  "`%s': Fatal attention\n",
				  p_bit_name);
	else /* If the attention is benign, no need to prevent it */
		goto out;

	/* Prevent this Attention from being asserted in the future */
	val = qed_rd(p_hwfn, p_hwfn->p_dpc_ptt, aeu_en_reg);
	qed_wr(p_hwfn, p_hwfn->p_dpc_ptt, aeu_en_reg, (val & ~bitmask));
	DP_INFO(p_hwfn, "`%s' - Disabled future attentions\n",
		p_bit_name);

out:
	return rc;
}

/**
 * qed_int_deassertion_parity() - Handle a single parity AEU source.
 *
 * @p_hwfn: HW device data.
 * @p_aeu: Descriptor of an AEU bit which caused the parity.
 * @aeu_en_reg: Address of the AEU enable register.
 * @bit_index: Index (0-31) of an AEU bit.
 */
static void qed_int_deassertion_parity(struct qed_hwfn *p_hwfn,
				       struct aeu_invert_reg_bit *p_aeu,
				       u32 aeu_en_reg, u8 bit_index)
{
	u32 block_id = p_aeu->block_index, mask, val;

	DP_NOTICE(p_hwfn->cdev,
		  "%s parity attention is set [address 0x%08x, bit %d]\n",
		  p_aeu->bit_name, aeu_en_reg, bit_index);

	if (block_id != MAX_BLOCK_ID) {
		qed_int_attn_print(p_hwfn, block_id, ATTN_TYPE_PARITY, false);

		/* In BB, there's a single parity bit for several blocks */
		if (block_id == BLOCK_BTB) {
			qed_int_attn_print(p_hwfn, BLOCK_OPTE,
					   ATTN_TYPE_PARITY, false);
			qed_int_attn_print(p_hwfn, BLOCK_MCP,
					   ATTN_TYPE_PARITY, false);
		}
	}

	/* Prevent this parity error from being re-asserted */
	mask = ~BIT(bit_index);
	val = qed_rd(p_hwfn, p_hwfn->p_dpc_ptt, aeu_en_reg);
	qed_wr(p_hwfn, p_hwfn->p_dpc_ptt, aeu_en_reg, val & mask);
	DP_INFO(p_hwfn, "`%s' - Disabled future parity errors\n",
		p_aeu->bit_name);
}

/**
 * qed_int_deassertion() - Handle deassertion of previously asserted
 * attentions.
 *
 * @p_hwfn: HW device data.
 * @deasserted_bits: newly deasserted bits.
 *
 * Return: Zero value.
 */
static int qed_int_deassertion(struct qed_hwfn  *p_hwfn,
			       u16 deasserted_bits)
{
	struct qed_sb_attn_info *sb_attn_sw = p_hwfn->p_sb_attn;
	u32 aeu_inv_arr[NUM_ATTN_REGS], aeu_mask, aeu_en, en;
	u8 i, j, k, bit_idx;
	int rc = 0;

	/* Read the attention registers in the AEU */
	for (i = 0; i < NUM_ATTN_REGS; i++) {
		aeu_inv_arr[i] = qed_rd(p_hwfn, p_hwfn->p_dpc_ptt,
					MISC_REG_AEU_AFTER_INVERT_1_IGU +
					i * 0x4);
		DP_VERBOSE(p_hwfn, NETIF_MSG_INTR,
			   "Deasserted bits [%d]: %08x\n",
			   i, aeu_inv_arr[i]);
	}

	/* Find parity attentions first */
	for (i = 0; i < NUM_ATTN_REGS; i++) {
		struct aeu_invert_reg *p_aeu = &sb_attn_sw->p_aeu_desc[i];
		u32 parities;

		aeu_en = MISC_REG_AEU_ENABLE1_IGU_OUT_0 + i * sizeof(u32);
		en = qed_rd(p_hwfn, p_hwfn->p_dpc_ptt, aeu_en);

		/* Skip register in which no parity bit is currently set */
		parities = sb_attn_sw->parity_mask[i] & aeu_inv_arr[i] & en;
		if (!parities)
			continue;

		for (j = 0, bit_idx = 0; bit_idx < 32; j++) {
			struct aeu_invert_reg_bit *p_bit = &p_aeu->bits[j];

<<<<<<< HEAD
			if ((p_bit->flags & ATTENTION_PARITY) &&
=======
			if (qed_int_is_parity_flag(p_hwfn, p_bit) &&
>>>>>>> 24b8d41d
			    !!(parities & BIT(bit_idx)))
				qed_int_deassertion_parity(p_hwfn, p_bit,
							   aeu_en, bit_idx);

			bit_idx += ATTENTION_LENGTH(p_bit->flags);
		}
	}

	/* Find non-parity cause for attention and act */
	for (k = 0; k < MAX_ATTN_GRPS; k++) {
		struct aeu_invert_reg_bit *p_aeu;

		/* Handle only groups whose attention is currently deasserted */
		if (!(deasserted_bits & (1 << k)))
			continue;

		for (i = 0; i < NUM_ATTN_REGS; i++) {
			u32 bits;

			aeu_en = MISC_REG_AEU_ENABLE1_IGU_OUT_0 +
				 i * sizeof(u32) +
				 k * sizeof(u32) * NUM_ATTN_REGS;

			en = qed_rd(p_hwfn, p_hwfn->p_dpc_ptt, aeu_en);
			bits = aeu_inv_arr[i] & en;

			/* Skip if no bit from this group is currently set */
			if (!bits)
				continue;

			/* Find all set bits from current register which belong
			 * to current group, making them responsible for the
			 * previous assertion.
			 */
			for (j = 0, bit_idx = 0; bit_idx < 32; j++) {
				long unsigned int bitmask;
				u8 bit, bit_len;

				p_aeu = &sb_attn_sw->p_aeu_desc[i].bits[j];
				p_aeu = qed_int_aeu_translate(p_hwfn, p_aeu);

				bit = bit_idx;
				bit_len = ATTENTION_LENGTH(p_aeu->flags);
				if (qed_int_is_parity_flag(p_hwfn, p_aeu)) {
					/* Skip Parity */
					bit++;
					bit_len--;
				}

				bitmask = bits & (((1 << bit_len) - 1) << bit);
				bitmask >>= bit;

				if (bitmask) {
					u32 flags = p_aeu->flags;
					char bit_name[30];
					u8 num;

					num = (u8)find_first_bit(&bitmask,
								 bit_len);

					/* Some bits represent more than a
					 * a single interrupt. Correctly print
					 * their name.
					 */
					if (ATTENTION_LENGTH(flags) > 2 ||
					    ((flags & ATTENTION_PAR_INT) &&
					     ATTENTION_LENGTH(flags) > 1))
						snprintf(bit_name, 30,
							 p_aeu->bit_name, num);
					else
						strlcpy(bit_name,
							p_aeu->bit_name, 30);

					/* We now need to pass bitmask in its
					 * correct position.
					 */
					bitmask <<= bit;

					/* Handle source of the attention */
					qed_int_deassertion_aeu_bit(p_hwfn,
								    p_aeu,
								    aeu_en,
								    bit_name,
								    bitmask);
				}

				bit_idx += ATTENTION_LENGTH(p_aeu->flags);
			}
		}
	}

	/* Handle missed DORQ attention */
	qed_dorq_attn_handler(p_hwfn);

	/* Clear IGU indication for the deasserted bits */
	DIRECT_REG_WR((u8 __iomem *)p_hwfn->regview +
				    GTT_BAR0_MAP_REG_IGU_CMD +
				    ((IGU_CMD_ATTN_BIT_CLR_UPPER -
				      IGU_CMD_INT_ACK_BASE) << 3),
				    ~((u32)deasserted_bits));

	/* Unmask deasserted attentions in IGU */
	aeu_mask = qed_rd(p_hwfn, p_hwfn->p_dpc_ptt, IGU_REG_ATTENTION_ENABLE);
	aeu_mask |= (deasserted_bits & ATTN_BITS_MASKABLE);
	qed_wr(p_hwfn, p_hwfn->p_dpc_ptt, IGU_REG_ATTENTION_ENABLE, aeu_mask);

	/* Clear deassertion from inner state */
	sb_attn_sw->known_attn &= ~deasserted_bits;

	return rc;
}

static int qed_int_attentions(struct qed_hwfn *p_hwfn)
{
	struct qed_sb_attn_info *p_sb_attn_sw = p_hwfn->p_sb_attn;
	struct atten_status_block *p_sb_attn = p_sb_attn_sw->sb_attn;
	u32 attn_bits = 0, attn_acks = 0;
	u16 asserted_bits, deasserted_bits;
	__le16 index;
	int rc = 0;

	/* Read current attention bits/acks - safeguard against attentions
	 * by guaranting work on a synchronized timeframe
	 */
	do {
		index = p_sb_attn->sb_index;
		/* finish reading index before the loop condition */
		dma_rmb();
		attn_bits = le32_to_cpu(p_sb_attn->atten_bits);
		attn_acks = le32_to_cpu(p_sb_attn->atten_ack);
	} while (index != p_sb_attn->sb_index);
	p_sb_attn->sb_index = index;

	/* Attention / Deassertion are meaningful (and in correct state)
	 * only when they differ and consistent with known state - deassertion
	 * when previous attention & current ack, and assertion when current
	 * attention with no previous attention
	 */
	asserted_bits = (attn_bits & ~attn_acks & ATTN_STATE_BITS) &
		~p_sb_attn_sw->known_attn;
	deasserted_bits = (~attn_bits & attn_acks & ATTN_STATE_BITS) &
		p_sb_attn_sw->known_attn;

	if ((asserted_bits & ~0x100) || (deasserted_bits & ~0x100)) {
		DP_INFO(p_hwfn,
			"Attention: Index: 0x%04x, Bits: 0x%08x, Acks: 0x%08x, asserted: 0x%04x, De-asserted 0x%04x [Prev. known: 0x%04x]\n",
			index, attn_bits, attn_acks, asserted_bits,
			deasserted_bits, p_sb_attn_sw->known_attn);
	} else if (asserted_bits == 0x100) {
<<<<<<< HEAD
		DP_INFO(p_hwfn, "MFW indication via attention\n");
=======
		DP_VERBOSE(p_hwfn, NETIF_MSG_INTR,
			   "MFW indication via attention\n");
>>>>>>> 24b8d41d
	} else {
		DP_VERBOSE(p_hwfn, NETIF_MSG_INTR,
			   "MFW indication [deassertion]\n");
	}

	if (asserted_bits) {
		rc = qed_int_assertion(p_hwfn, asserted_bits);
		if (rc)
			return rc;
	}

	if (deasserted_bits)
		rc = qed_int_deassertion(p_hwfn, deasserted_bits);

	return rc;
}

static void qed_sb_ack_attn(struct qed_hwfn *p_hwfn,
			    void __iomem *igu_addr, u32 ack_cons)
{
	u32 igu_ack;

	igu_ack = ((ack_cons << IGU_PROD_CONS_UPDATE_SB_INDEX_SHIFT) |
		   (1 << IGU_PROD_CONS_UPDATE_UPDATE_FLAG_SHIFT) |
		   (IGU_INT_NOP << IGU_PROD_CONS_UPDATE_ENABLE_INT_SHIFT) |
		   (IGU_SEG_ACCESS_ATTN <<
		    IGU_PROD_CONS_UPDATE_SEGMENT_ACCESS_SHIFT));

	DIRECT_REG_WR(igu_addr, igu_ack);

	/* Both segments (interrupts & acks) are written to same place address;
	 * Need to guarantee all commands will be received (in-order) by HW.
	 */
	barrier();
}

void qed_int_sp_dpc(struct tasklet_struct *t)
{
	struct qed_hwfn *p_hwfn = from_tasklet(p_hwfn, t, sp_dpc);
	struct qed_pi_info *pi_info = NULL;
	struct qed_sb_attn_info *sb_attn;
	struct qed_sb_info *sb_info;
	int arr_size;
	u16 rc = 0;

	if (!p_hwfn->p_sp_sb) {
		DP_ERR(p_hwfn->cdev, "DPC called - no p_sp_sb\n");
		return;
	}

	sb_info = &p_hwfn->p_sp_sb->sb_info;
	arr_size = ARRAY_SIZE(p_hwfn->p_sp_sb->pi_info_arr);
	if (!sb_info) {
		DP_ERR(p_hwfn->cdev,
		       "Status block is NULL - cannot ack interrupts\n");
		return;
	}

	if (!p_hwfn->p_sb_attn) {
		DP_ERR(p_hwfn->cdev, "DPC called - no p_sb_attn");
		return;
	}
	sb_attn = p_hwfn->p_sb_attn;

	DP_VERBOSE(p_hwfn, NETIF_MSG_INTR, "DPC Called! (hwfn %p %d)\n",
		   p_hwfn, p_hwfn->my_id);

	/* Disable ack for def status block. Required both for msix +
	 * inta in non-mask mode, in inta does no harm.
	 */
	qed_sb_ack(sb_info, IGU_INT_DISABLE, 0);

	/* Gather Interrupts/Attentions information */
	if (!sb_info->sb_virt) {
		DP_ERR(p_hwfn->cdev,
		       "Interrupt Status block is NULL - cannot check for new interrupts!\n");
	} else {
		u32 tmp_index = sb_info->sb_ack;

		rc = qed_sb_update_sb_idx(sb_info);
		DP_VERBOSE(p_hwfn->cdev, NETIF_MSG_INTR,
			   "Interrupt indices: 0x%08x --> 0x%08x\n",
			   tmp_index, sb_info->sb_ack);
	}

	if (!sb_attn || !sb_attn->sb_attn) {
		DP_ERR(p_hwfn->cdev,
		       "Attentions Status block is NULL - cannot check for new attentions!\n");
	} else {
		u16 tmp_index = sb_attn->index;

		rc |= qed_attn_update_idx(p_hwfn, sb_attn);
		DP_VERBOSE(p_hwfn->cdev, NETIF_MSG_INTR,
			   "Attention indices: 0x%08x --> 0x%08x\n",
			   tmp_index, sb_attn->index);
	}

	/* Check if we expect interrupts at this time. if not just ack them */
	if (!(rc & QED_SB_EVENT_MASK)) {
		qed_sb_ack(sb_info, IGU_INT_ENABLE, 1);
		return;
	}

	/* Check the validity of the DPC ptt. If not ack interrupts and fail */
	if (!p_hwfn->p_dpc_ptt) {
		DP_NOTICE(p_hwfn->cdev, "Failed to allocate PTT\n");
		qed_sb_ack(sb_info, IGU_INT_ENABLE, 1);
		return;
	}

	if (rc & QED_SB_ATT_IDX)
		qed_int_attentions(p_hwfn);

	if (rc & QED_SB_IDX) {
		int pi;

		/* Look for a free index */
		for (pi = 0; pi < arr_size; pi++) {
			pi_info = &p_hwfn->p_sp_sb->pi_info_arr[pi];
			if (pi_info->comp_cb)
				pi_info->comp_cb(p_hwfn, pi_info->cookie);
		}
	}

	if (sb_attn && (rc & QED_SB_ATT_IDX))
		/* This should be done before the interrupts are enabled,
		 * since otherwise a new attention will be generated.
		 */
		qed_sb_ack_attn(p_hwfn, sb_info->igu_addr, sb_attn->index);

	qed_sb_ack(sb_info, IGU_INT_ENABLE, 1);
}

static void qed_int_sb_attn_free(struct qed_hwfn *p_hwfn)
{
	struct qed_sb_attn_info *p_sb = p_hwfn->p_sb_attn;

	if (!p_sb)
		return;

	if (p_sb->sb_attn)
		dma_free_coherent(&p_hwfn->cdev->pdev->dev,
				  SB_ATTN_ALIGNED_SIZE(p_hwfn),
				  p_sb->sb_attn, p_sb->sb_phys);
	kfree(p_sb);
	p_hwfn->p_sb_attn = NULL;
}

static void qed_int_sb_attn_setup(struct qed_hwfn *p_hwfn,
				  struct qed_ptt *p_ptt)
{
	struct qed_sb_attn_info *sb_info = p_hwfn->p_sb_attn;

	memset(sb_info->sb_attn, 0, sizeof(*sb_info->sb_attn));

	sb_info->index = 0;
	sb_info->known_attn = 0;

	/* Configure Attention Status Block in IGU */
	qed_wr(p_hwfn, p_ptt, IGU_REG_ATTN_MSG_ADDR_L,
	       lower_32_bits(p_hwfn->p_sb_attn->sb_phys));
	qed_wr(p_hwfn, p_ptt, IGU_REG_ATTN_MSG_ADDR_H,
	       upper_32_bits(p_hwfn->p_sb_attn->sb_phys));
}

static void qed_int_sb_attn_init(struct qed_hwfn *p_hwfn,
				 struct qed_ptt *p_ptt,
				 void *sb_virt_addr, dma_addr_t sb_phy_addr)
{
	struct qed_sb_attn_info *sb_info = p_hwfn->p_sb_attn;
	int i, j, k;

	sb_info->sb_attn = sb_virt_addr;
	sb_info->sb_phys = sb_phy_addr;

	/* Set the pointer to the AEU descriptors */
	sb_info->p_aeu_desc = aeu_descs;

	/* Calculate Parity Masks */
	memset(sb_info->parity_mask, 0, sizeof(u32) * NUM_ATTN_REGS);
	for (i = 0; i < NUM_ATTN_REGS; i++) {
		/* j is array index, k is bit index */
		for (j = 0, k = 0; k < 32; j++) {
			struct aeu_invert_reg_bit *p_aeu;

			p_aeu = &aeu_descs[i].bits[j];
			if (qed_int_is_parity_flag(p_hwfn, p_aeu))
				sb_info->parity_mask[i] |= 1 << k;

			k += ATTENTION_LENGTH(p_aeu->flags);
		}
		DP_VERBOSE(p_hwfn, NETIF_MSG_INTR,
			   "Attn Mask [Reg %d]: 0x%08x\n",
			   i, sb_info->parity_mask[i]);
	}

	/* Set the address of cleanup for the mcp attention */
	sb_info->mfw_attn_addr = (p_hwfn->rel_pf_id << 3) +
				 MISC_REG_AEU_GENERAL_ATTN_0;

	qed_int_sb_attn_setup(p_hwfn, p_ptt);
}

static int qed_int_sb_attn_alloc(struct qed_hwfn *p_hwfn,
				 struct qed_ptt *p_ptt)
{
	struct qed_dev *cdev = p_hwfn->cdev;
	struct qed_sb_attn_info *p_sb;
	dma_addr_t p_phys = 0;
	void *p_virt;

	/* SB struct */
	p_sb = kmalloc(sizeof(*p_sb), GFP_KERNEL);
	if (!p_sb)
		return -ENOMEM;

	/* SB ring  */
	p_virt = dma_alloc_coherent(&cdev->pdev->dev,
				    SB_ATTN_ALIGNED_SIZE(p_hwfn),
				    &p_phys, GFP_KERNEL);

	if (!p_virt) {
		kfree(p_sb);
		return -ENOMEM;
	}

	/* Attention setup */
	p_hwfn->p_sb_attn = p_sb;
	qed_int_sb_attn_init(p_hwfn, p_ptt, p_virt, p_phys);

	return 0;
}

/* coalescing timeout = timeset << (timer_res + 1) */
#define QED_CAU_DEF_RX_USECS 24
#define QED_CAU_DEF_TX_USECS 48

void qed_init_cau_sb_entry(struct qed_hwfn *p_hwfn,
			   struct cau_sb_entry *p_sb_entry,
			   u8 pf_id, u16 vf_number, u8 vf_valid)
{
	struct qed_dev *cdev = p_hwfn->cdev;
<<<<<<< HEAD
	u32 cau_state;
=======
	u32 cau_state, params = 0, data = 0;
>>>>>>> 24b8d41d
	u8 timer_res;

	memset(p_sb_entry, 0, sizeof(*p_sb_entry));

<<<<<<< HEAD
	SET_FIELD(p_sb_entry->params, CAU_SB_ENTRY_PF_NUMBER, pf_id);
	SET_FIELD(p_sb_entry->params, CAU_SB_ENTRY_VF_NUMBER, vf_number);
	SET_FIELD(p_sb_entry->params, CAU_SB_ENTRY_VF_VALID, vf_valid);
	SET_FIELD(p_sb_entry->params, CAU_SB_ENTRY_SB_TIMESET0, 0x7F);
	SET_FIELD(p_sb_entry->params, CAU_SB_ENTRY_SB_TIMESET1, 0x7F);
=======
	SET_FIELD(params, CAU_SB_ENTRY_PF_NUMBER, pf_id);
	SET_FIELD(params, CAU_SB_ENTRY_VF_NUMBER, vf_number);
	SET_FIELD(params, CAU_SB_ENTRY_VF_VALID, vf_valid);
	SET_FIELD(params, CAU_SB_ENTRY_SB_TIMESET0, 0x7F);
	SET_FIELD(params, CAU_SB_ENTRY_SB_TIMESET1, 0x7F);
>>>>>>> 24b8d41d

	cau_state = CAU_HC_DISABLE_STATE;

	if (cdev->int_coalescing_mode == QED_COAL_MODE_ENABLE) {
		cau_state = CAU_HC_ENABLE_STATE;
		if (!cdev->rx_coalesce_usecs)
			cdev->rx_coalesce_usecs = QED_CAU_DEF_RX_USECS;
		if (!cdev->tx_coalesce_usecs)
			cdev->tx_coalesce_usecs = QED_CAU_DEF_TX_USECS;
	}

	/* Coalesce = (timeset << timer-res), timeset is 7bit wide */
	if (cdev->rx_coalesce_usecs <= 0x7F)
		timer_res = 0;
	else if (cdev->rx_coalesce_usecs <= 0xFF)
		timer_res = 1;
	else
		timer_res = 2;
<<<<<<< HEAD
	SET_FIELD(p_sb_entry->params, CAU_SB_ENTRY_TIMER_RES0, timer_res);
=======

	SET_FIELD(params, CAU_SB_ENTRY_TIMER_RES0, timer_res);
>>>>>>> 24b8d41d

	if (cdev->tx_coalesce_usecs <= 0x7F)
		timer_res = 0;
	else if (cdev->tx_coalesce_usecs <= 0xFF)
		timer_res = 1;
	else
		timer_res = 2;
<<<<<<< HEAD
	SET_FIELD(p_sb_entry->params, CAU_SB_ENTRY_TIMER_RES1, timer_res);

	SET_FIELD(p_sb_entry->data, CAU_SB_ENTRY_STATE0, cau_state);
	SET_FIELD(p_sb_entry->data, CAU_SB_ENTRY_STATE1, cau_state);
=======

	SET_FIELD(params, CAU_SB_ENTRY_TIMER_RES1, timer_res);
	p_sb_entry->params = cpu_to_le32(params);

	SET_FIELD(data, CAU_SB_ENTRY_STATE0, cau_state);
	SET_FIELD(data, CAU_SB_ENTRY_STATE1, cau_state);
	p_sb_entry->data = cpu_to_le32(data);
}

static void qed_int_cau_conf_pi(struct qed_hwfn *p_hwfn,
				struct qed_ptt *p_ptt,
				u16 igu_sb_id,
				u32 pi_index,
				enum qed_coalescing_fsm coalescing_fsm,
				u8 timeset)
{
	u32 sb_offset, pi_offset;
	u32 prod = 0;

	if (IS_VF(p_hwfn->cdev))
		return;

	SET_FIELD(prod, CAU_PI_ENTRY_PI_TIMESET, timeset);
	if (coalescing_fsm == QED_COAL_RX_STATE_MACHINE)
		SET_FIELD(prod, CAU_PI_ENTRY_FSM_SEL, 0);
	else
		SET_FIELD(prod, CAU_PI_ENTRY_FSM_SEL, 1);

	sb_offset = igu_sb_id * PIS_PER_SB_E4;
	pi_offset = sb_offset + pi_index;

	if (p_hwfn->hw_init_done)
		qed_wr(p_hwfn, p_ptt,
		       CAU_REG_PI_MEMORY + pi_offset * sizeof(u32), prod);
	else
		STORE_RT_REG(p_hwfn, CAU_REG_PI_MEMORY_RT_OFFSET + pi_offset,
			     prod);
>>>>>>> 24b8d41d
}

void qed_int_cau_conf_sb(struct qed_hwfn *p_hwfn,
			 struct qed_ptt *p_ptt,
			 dma_addr_t sb_phys,
			 u16 igu_sb_id, u16 vf_number, u8 vf_valid)
{
	struct cau_sb_entry sb_entry;

	qed_init_cau_sb_entry(p_hwfn, &sb_entry, p_hwfn->rel_pf_id,
			      vf_number, vf_valid);

	if (p_hwfn->hw_init_done) {
		/* Wide-bus, initialize via DMAE */
		u64 phys_addr = (u64)sb_phys;

		qed_dmae_host2grc(p_hwfn, p_ptt, (u64)(uintptr_t)&phys_addr,
				  CAU_REG_SB_ADDR_MEMORY +
				  igu_sb_id * sizeof(u64), 2, NULL);
		qed_dmae_host2grc(p_hwfn, p_ptt, (u64)(uintptr_t)&sb_entry,
				  CAU_REG_SB_VAR_MEMORY +
				  igu_sb_id * sizeof(u64), 2, NULL);
	} else {
		/* Initialize Status Block Address */
		STORE_RT_REG_AGG(p_hwfn,
				 CAU_REG_SB_ADDR_MEMORY_RT_OFFSET +
				 igu_sb_id * 2,
				 sb_phys);

		STORE_RT_REG_AGG(p_hwfn,
				 CAU_REG_SB_VAR_MEMORY_RT_OFFSET +
				 igu_sb_id * 2,
				 sb_entry);
	}

	/* Configure pi coalescing if set */
	if (p_hwfn->cdev->int_coalescing_mode == QED_COAL_MODE_ENABLE) {
<<<<<<< HEAD
		u8 timeset, timer_res;
		u8 num_tc = 1, i;
=======
		u8 num_tc = p_hwfn->hw_info.num_hw_tc;
		u8 timeset, timer_res;
		u8 i;
>>>>>>> 24b8d41d

		/* timeset = (coalesce >> timer-res), timeset is 7bit wide */
		if (p_hwfn->cdev->rx_coalesce_usecs <= 0x7F)
			timer_res = 0;
		else if (p_hwfn->cdev->rx_coalesce_usecs <= 0xFF)
			timer_res = 1;
		else
			timer_res = 2;
		timeset = (u8)(p_hwfn->cdev->rx_coalesce_usecs >> timer_res);
		qed_int_cau_conf_pi(p_hwfn, p_ptt, igu_sb_id, RX_PI,
				    QED_COAL_RX_STATE_MACHINE, timeset);

		if (p_hwfn->cdev->tx_coalesce_usecs <= 0x7F)
			timer_res = 0;
		else if (p_hwfn->cdev->tx_coalesce_usecs <= 0xFF)
			timer_res = 1;
		else
			timer_res = 2;
		timeset = (u8)(p_hwfn->cdev->tx_coalesce_usecs >> timer_res);
		for (i = 0; i < num_tc; i++) {
			qed_int_cau_conf_pi(p_hwfn, p_ptt,
					    igu_sb_id, TX_PI(i),
					    QED_COAL_TX_STATE_MACHINE,
					    timeset);
		}
	}
}

void qed_int_sb_setup(struct qed_hwfn *p_hwfn,
		      struct qed_ptt *p_ptt, struct qed_sb_info *sb_info)
{
<<<<<<< HEAD
	struct cau_pi_entry pi_entry;
	u32 sb_offset, pi_offset;

	if (IS_VF(p_hwfn->cdev))
		return;
=======
	/* zero status block and ack counter */
	sb_info->sb_ack = 0;
	memset(sb_info->sb_virt, 0, sizeof(*sb_info->sb_virt));
>>>>>>> 24b8d41d

	if (IS_PF(p_hwfn->cdev))
		qed_int_cau_conf_sb(p_hwfn, p_ptt, sb_info->sb_phys,
				    sb_info->igu_sb_id, 0, 0);
}

struct qed_igu_block *qed_get_igu_free_sb(struct qed_hwfn *p_hwfn, bool b_is_pf)
{
	struct qed_igu_block *p_block;
	u16 igu_id;

	for (igu_id = 0; igu_id < QED_MAPPING_MEMORY_SIZE(p_hwfn->cdev);
	     igu_id++) {
		p_block = &p_hwfn->hw_info.p_igu_info->entry[igu_id];

		if (!(p_block->status & QED_IGU_STATUS_VALID) ||
		    !(p_block->status & QED_IGU_STATUS_FREE))
			continue;

		if (!!(p_block->status & QED_IGU_STATUS_PF) == b_is_pf)
			return p_block;
	}

	return NULL;
}

<<<<<<< HEAD
void qed_int_sb_setup(struct qed_hwfn *p_hwfn,
		      struct qed_ptt *p_ptt, struct qed_sb_info *sb_info)
=======
static u16 qed_get_pf_igu_sb_id(struct qed_hwfn *p_hwfn, u16 vector_id)
>>>>>>> 24b8d41d
{
	struct qed_igu_block *p_block;
	u16 igu_id;

	for (igu_id = 0; igu_id < QED_MAPPING_MEMORY_SIZE(p_hwfn->cdev);
	     igu_id++) {
		p_block = &p_hwfn->hw_info.p_igu_info->entry[igu_id];

		if (!(p_block->status & QED_IGU_STATUS_VALID) ||
		    !p_block->is_pf ||
		    p_block->vector_number != vector_id)
			continue;

		return igu_id;
	}

<<<<<<< HEAD
	if (IS_PF(p_hwfn->cdev))
		qed_int_cau_conf_sb(p_hwfn, p_ptt, sb_info->sb_phys,
				    sb_info->igu_sb_id, 0, 0);
}

/**
 * @brief qed_get_igu_sb_id - given a sw sb_id return the
 *        igu_sb_id
 *
 * @param p_hwfn
 * @param sb_id
 *
 * @return u16
 */
static u16 qed_get_igu_sb_id(struct qed_hwfn *p_hwfn, u16 sb_id)
=======
	return QED_SB_INVALID_IDX;
}

u16 qed_get_igu_sb_id(struct qed_hwfn *p_hwfn, u16 sb_id)
>>>>>>> 24b8d41d
{
	u16 igu_sb_id;

	/* Assuming continuous set of IGU SBs dedicated for given PF */
	if (sb_id == QED_SP_SB_ID)
		igu_sb_id = p_hwfn->hw_info.p_igu_info->igu_dsb_id;
	else if (IS_PF(p_hwfn->cdev))
<<<<<<< HEAD
		igu_sb_id = sb_id + p_hwfn->hw_info.p_igu_info->igu_base_sb;
=======
		igu_sb_id = qed_get_pf_igu_sb_id(p_hwfn, sb_id + 1);
>>>>>>> 24b8d41d
	else
		igu_sb_id = qed_vf_get_igu_sb_id(p_hwfn, sb_id);

	if (sb_id == QED_SP_SB_ID)
		DP_VERBOSE(p_hwfn, NETIF_MSG_INTR,
			   "Slowpath SB index in IGU is 0x%04x\n", igu_sb_id);
	else
		DP_VERBOSE(p_hwfn, NETIF_MSG_INTR,
			   "SB [%04x] <--> IGU SB [%04x]\n", sb_id, igu_sb_id);

	return igu_sb_id;
}

int qed_int_sb_init(struct qed_hwfn *p_hwfn,
		    struct qed_ptt *p_ptt,
		    struct qed_sb_info *sb_info,
		    void *sb_virt_addr, dma_addr_t sb_phy_addr, u16 sb_id)
{
	sb_info->sb_virt = sb_virt_addr;
	sb_info->sb_phys = sb_phy_addr;

	sb_info->igu_sb_id = qed_get_igu_sb_id(p_hwfn, sb_id);

	if (sb_id != QED_SP_SB_ID) {
		if (IS_PF(p_hwfn->cdev)) {
			struct qed_igu_info *p_info;
			struct qed_igu_block *p_block;

			p_info = p_hwfn->hw_info.p_igu_info;
			p_block = &p_info->entry[sb_info->igu_sb_id];

			p_block->sb_info = sb_info;
			p_block->status &= ~QED_IGU_STATUS_FREE;
			p_info->usage.free_cnt--;
		} else {
			qed_vf_set_sb_info(p_hwfn, sb_id, sb_info);
		}
	}

	sb_info->cdev = p_hwfn->cdev;

	/* The igu address will hold the absolute address that needs to be
	 * written to for a specific status block
	 */
	if (IS_PF(p_hwfn->cdev)) {
		sb_info->igu_addr = (u8 __iomem *)p_hwfn->regview +
						  GTT_BAR0_MAP_REG_IGU_CMD +
						  (sb_info->igu_sb_id << 3);
	} else {
		sb_info->igu_addr = (u8 __iomem *)p_hwfn->regview +
						  PXP_VF_BAR0_START_IGU +
						  ((IGU_CMD_INT_ACK_BASE +
						    sb_info->igu_sb_id) << 3);
	}

	sb_info->flags |= QED_SB_INFO_INIT;

	qed_int_sb_setup(p_hwfn, p_ptt, sb_info);

	return 0;
}

int qed_int_sb_release(struct qed_hwfn *p_hwfn,
		       struct qed_sb_info *sb_info, u16 sb_id)
{
	struct qed_igu_block *p_block;
	struct qed_igu_info *p_info;

	if (!sb_info)
		return 0;

	/* zero status block and ack counter */
	sb_info->sb_ack = 0;
	memset(sb_info->sb_virt, 0, sizeof(*sb_info->sb_virt));

	if (IS_VF(p_hwfn->cdev)) {
		qed_vf_set_sb_info(p_hwfn, sb_id, NULL);
		return 0;
	}

	p_info = p_hwfn->hw_info.p_igu_info;
	p_block = &p_info->entry[sb_info->igu_sb_id];

	/* Vector 0 is reserved to Default SB */
	if (!p_block->vector_number) {
		DP_ERR(p_hwfn, "Do Not free sp sb using this function");
		return -EINVAL;
	}

	/* Lose reference to client's SB info, and fix counters */
	p_block->sb_info = NULL;
	p_block->status |= QED_IGU_STATUS_FREE;
	p_info->usage.free_cnt++;

	return 0;
}

static void qed_int_sp_sb_free(struct qed_hwfn *p_hwfn)
{
	struct qed_sb_sp_info *p_sb = p_hwfn->p_sp_sb;

	if (!p_sb)
		return;

	if (p_sb->sb_info.sb_virt)
		dma_free_coherent(&p_hwfn->cdev->pdev->dev,
				  SB_ALIGNED_SIZE(p_hwfn),
				  p_sb->sb_info.sb_virt,
				  p_sb->sb_info.sb_phys);
	kfree(p_sb);
	p_hwfn->p_sp_sb = NULL;
}

static int qed_int_sp_sb_alloc(struct qed_hwfn *p_hwfn, struct qed_ptt *p_ptt)
{
	struct qed_sb_sp_info *p_sb;
	dma_addr_t p_phys = 0;
	void *p_virt;

	/* SB struct */
	p_sb = kmalloc(sizeof(*p_sb), GFP_KERNEL);
	if (!p_sb)
		return -ENOMEM;

	/* SB ring  */
	p_virt = dma_alloc_coherent(&p_hwfn->cdev->pdev->dev,
				    SB_ALIGNED_SIZE(p_hwfn),
				    &p_phys, GFP_KERNEL);
	if (!p_virt) {
		kfree(p_sb);
		return -ENOMEM;
	}

	/* Status Block setup */
	p_hwfn->p_sp_sb = p_sb;
	qed_int_sb_init(p_hwfn, p_ptt, &p_sb->sb_info, p_virt,
			p_phys, QED_SP_SB_ID);

	memset(p_sb->pi_info_arr, 0, sizeof(p_sb->pi_info_arr));

	return 0;
}

int qed_int_register_cb(struct qed_hwfn *p_hwfn,
			qed_int_comp_cb_t comp_cb,
			void *cookie, u8 *sb_idx, __le16 **p_fw_cons)
{
	struct qed_sb_sp_info *p_sp_sb = p_hwfn->p_sp_sb;
	int rc = -ENOMEM;
	u8 pi;

	/* Look for a free index */
	for (pi = 0; pi < ARRAY_SIZE(p_sp_sb->pi_info_arr); pi++) {
		if (p_sp_sb->pi_info_arr[pi].comp_cb)
			continue;

		p_sp_sb->pi_info_arr[pi].comp_cb = comp_cb;
		p_sp_sb->pi_info_arr[pi].cookie = cookie;
		*sb_idx = pi;
		*p_fw_cons = &p_sp_sb->sb_info.sb_virt->pi_array[pi];
		rc = 0;
		break;
	}

	return rc;
}

int qed_int_unregister_cb(struct qed_hwfn *p_hwfn, u8 pi)
{
	struct qed_sb_sp_info *p_sp_sb = p_hwfn->p_sp_sb;

	if (p_sp_sb->pi_info_arr[pi].comp_cb == NULL)
		return -ENOMEM;

	p_sp_sb->pi_info_arr[pi].comp_cb = NULL;
	p_sp_sb->pi_info_arr[pi].cookie = NULL;

	return 0;
}

u16 qed_int_get_sp_sb_id(struct qed_hwfn *p_hwfn)
{
	return p_hwfn->p_sp_sb->sb_info.igu_sb_id;
}

void qed_int_igu_enable_int(struct qed_hwfn *p_hwfn,
			    struct qed_ptt *p_ptt, enum qed_int_mode int_mode)
{
	u32 igu_pf_conf = IGU_PF_CONF_FUNC_EN | IGU_PF_CONF_ATTN_BIT_EN;

	p_hwfn->cdev->int_mode = int_mode;
	switch (p_hwfn->cdev->int_mode) {
	case QED_INT_MODE_INTA:
		igu_pf_conf |= IGU_PF_CONF_INT_LINE_EN;
		igu_pf_conf |= IGU_PF_CONF_SINGLE_ISR_EN;
		break;

	case QED_INT_MODE_MSI:
		igu_pf_conf |= IGU_PF_CONF_MSI_MSIX_EN;
		igu_pf_conf |= IGU_PF_CONF_SINGLE_ISR_EN;
		break;

	case QED_INT_MODE_MSIX:
		igu_pf_conf |= IGU_PF_CONF_MSI_MSIX_EN;
		break;
	case QED_INT_MODE_POLL:
		break;
	}

	qed_wr(p_hwfn, p_ptt, IGU_REG_PF_CONFIGURATION, igu_pf_conf);
}

static void qed_int_igu_enable_attn(struct qed_hwfn *p_hwfn,
				    struct qed_ptt *p_ptt)
{

	/* Configure AEU signal change to produce attentions */
	qed_wr(p_hwfn, p_ptt, IGU_REG_ATTENTION_ENABLE, 0);
	qed_wr(p_hwfn, p_ptt, IGU_REG_LEADING_EDGE_LATCH, 0xfff);
	qed_wr(p_hwfn, p_ptt, IGU_REG_TRAILING_EDGE_LATCH, 0xfff);
	qed_wr(p_hwfn, p_ptt, IGU_REG_ATTENTION_ENABLE, 0xfff);

	/* Unmask AEU signals toward IGU */
	qed_wr(p_hwfn, p_ptt, MISC_REG_AEU_MASK_ATTN_IGU, 0xff);
}

int
qed_int_igu_enable(struct qed_hwfn *p_hwfn,
		   struct qed_ptt *p_ptt, enum qed_int_mode int_mode)
{
	int rc = 0;

	qed_int_igu_enable_attn(p_hwfn, p_ptt);

	if ((int_mode != QED_INT_MODE_INTA) || IS_LEAD_HWFN(p_hwfn)) {
		rc = qed_slowpath_irq_req(p_hwfn);
		if (rc) {
			DP_NOTICE(p_hwfn, "Slowpath IRQ request failed\n");
			return -EINVAL;
		}
		p_hwfn->b_int_requested = true;
	}
	/* Enable interrupt Generation */
	qed_int_igu_enable_int(p_hwfn, p_ptt, int_mode);
	p_hwfn->b_int_enabled = 1;

	return rc;
}

void qed_int_igu_disable_int(struct qed_hwfn *p_hwfn, struct qed_ptt *p_ptt)
{
	p_hwfn->b_int_enabled = 0;

	if (IS_VF(p_hwfn->cdev))
		return;

	qed_wr(p_hwfn, p_ptt, IGU_REG_PF_CONFIGURATION, 0);
}

#define IGU_CLEANUP_SLEEP_LENGTH                (1000)
static void qed_int_igu_cleanup_sb(struct qed_hwfn *p_hwfn,
				   struct qed_ptt *p_ptt,
<<<<<<< HEAD
				   u32 sb_id, bool cleanup_set, u16 opaque_fid)
{
	u32 cmd_ctrl = 0, val = 0, sb_bit = 0, sb_bit_addr = 0, data = 0;
	u32 pxp_addr = IGU_CMD_INT_ACK_BASE + sb_id;
=======
				   u16 igu_sb_id,
				   bool cleanup_set, u16 opaque_fid)
{
	u32 cmd_ctrl = 0, val = 0, sb_bit = 0, sb_bit_addr = 0, data = 0;
	u32 pxp_addr = IGU_CMD_INT_ACK_BASE + igu_sb_id;
>>>>>>> 24b8d41d
	u32 sleep_cnt = IGU_CLEANUP_SLEEP_LENGTH;

	/* Set the data field */
	SET_FIELD(data, IGU_CLEANUP_CLEANUP_SET, cleanup_set ? 1 : 0);
	SET_FIELD(data, IGU_CLEANUP_CLEANUP_TYPE, 0);
	SET_FIELD(data, IGU_CLEANUP_COMMAND_TYPE, IGU_COMMAND_TYPE_SET);

	/* Set the control register */
	SET_FIELD(cmd_ctrl, IGU_CTRL_REG_PXP_ADDR, pxp_addr);
	SET_FIELD(cmd_ctrl, IGU_CTRL_REG_FID, opaque_fid);
	SET_FIELD(cmd_ctrl, IGU_CTRL_REG_TYPE, IGU_CTRL_CMD_TYPE_WR);

	qed_wr(p_hwfn, p_ptt, IGU_REG_COMMAND_REG_32LSB_DATA, data);

	barrier();

	qed_wr(p_hwfn, p_ptt, IGU_REG_COMMAND_REG_CTRL, cmd_ctrl);

	/* calculate where to read the status bit from */
	sb_bit = 1 << (igu_sb_id % 32);
	sb_bit_addr = igu_sb_id / 32 * sizeof(u32);

	sb_bit_addr += IGU_REG_CLEANUP_STATUS_0;

	/* Now wait for the command to complete */
	do {
		val = qed_rd(p_hwfn, p_ptt, sb_bit_addr);

		if ((val & sb_bit) == (cleanup_set ? sb_bit : 0))
			break;

		usleep_range(5000, 10000);
	} while (--sleep_cnt);

	if (!sleep_cnt)
		DP_NOTICE(p_hwfn,
			  "Timeout waiting for clear status 0x%08x [for sb %d]\n",
			  val, igu_sb_id);
}

void qed_int_igu_init_pure_rt_single(struct qed_hwfn *p_hwfn,
				     struct qed_ptt *p_ptt,
<<<<<<< HEAD
				     u32 sb_id, u16 opaque, bool b_set)
{
	int pi, i;
=======
				     u16 igu_sb_id, u16 opaque, bool b_set)
{
	struct qed_igu_block *p_block;
	int pi, i;

	p_block = &p_hwfn->hw_info.p_igu_info->entry[igu_sb_id];
	DP_VERBOSE(p_hwfn, NETIF_MSG_INTR,
		   "Cleaning SB [%04x]: func_id= %d is_pf = %d vector_num = 0x%0x\n",
		   igu_sb_id,
		   p_block->function_id,
		   p_block->is_pf, p_block->vector_number);
>>>>>>> 24b8d41d

	/* Set */
	if (b_set)
		qed_int_igu_cleanup_sb(p_hwfn, p_ptt, igu_sb_id, 1, opaque);

	/* Clear */
	qed_int_igu_cleanup_sb(p_hwfn, p_ptt, igu_sb_id, 0, opaque);

	/* Wait for the IGU SB to cleanup */
	for (i = 0; i < IGU_CLEANUP_SLEEP_LENGTH; i++) {
		u32 val;

		val = qed_rd(p_hwfn, p_ptt,
			     IGU_REG_WRITE_DONE_PENDING +
			     ((igu_sb_id / 32) * 4));
		if (val & BIT((igu_sb_id % 32)))
			usleep_range(10, 20);
		else
			break;
	}
	if (i == IGU_CLEANUP_SLEEP_LENGTH)
		DP_NOTICE(p_hwfn,
			  "Failed SB[0x%08x] still appearing in WRITE_DONE_PENDING\n",
			  igu_sb_id);

	/* Wait for the IGU SB to cleanup */
	for (i = 0; i < IGU_CLEANUP_SLEEP_LENGTH; i++) {
		u32 val;

		val = qed_rd(p_hwfn, p_ptt,
			     IGU_REG_WRITE_DONE_PENDING + ((sb_id / 32) * 4));
		if (val & (1 << (sb_id % 32)))
			usleep_range(10, 20);
		else
			break;
	}
	if (i == IGU_CLEANUP_SLEEP_LENGTH)
		DP_NOTICE(p_hwfn,
			  "Failed SB[0x%08x] still appearing in WRITE_DONE_PENDING\n",
			  sb_id);

	/* Clear the CAU for the SB */
	for (pi = 0; pi < 12; pi++)
		qed_wr(p_hwfn, p_ptt,
		       CAU_REG_PI_MEMORY + (igu_sb_id * 12 + pi) * 4, 0);
}

void qed_int_igu_init_pure_rt(struct qed_hwfn *p_hwfn,
			      struct qed_ptt *p_ptt,
			      bool b_set, bool b_slowpath)
{
<<<<<<< HEAD
	u32 igu_base_sb = p_hwfn->hw_info.p_igu_info->igu_base_sb;
	u32 igu_sb_cnt = p_hwfn->hw_info.p_igu_info->igu_sb_cnt;
	u32 sb_id = 0, val = 0;
=======
	struct qed_igu_info *p_info = p_hwfn->hw_info.p_igu_info;
	struct qed_igu_block *p_block;
	u16 igu_sb_id = 0;
	u32 val = 0;
>>>>>>> 24b8d41d

	val = qed_rd(p_hwfn, p_ptt, IGU_REG_BLOCK_CONFIGURATION);
	val |= IGU_REG_BLOCK_CONFIGURATION_VF_CLEANUP_EN;
	val &= ~IGU_REG_BLOCK_CONFIGURATION_PXP_TPH_INTERFACE_EN;
	qed_wr(p_hwfn, p_ptt, IGU_REG_BLOCK_CONFIGURATION, val);

	for (igu_sb_id = 0;
	     igu_sb_id < QED_MAPPING_MEMORY_SIZE(p_hwfn->cdev); igu_sb_id++) {
		p_block = &p_info->entry[igu_sb_id];

		if (!(p_block->status & QED_IGU_STATUS_VALID) ||
		    !p_block->is_pf ||
		    (p_block->status & QED_IGU_STATUS_DSB))
			continue;

		qed_int_igu_init_pure_rt_single(p_hwfn, p_ptt, igu_sb_id,
						p_hwfn->hw_info.opaque_fid,
						b_set);
	}

<<<<<<< HEAD
	if (!b_slowpath)
		return;

	sb_id = p_hwfn->hw_info.p_igu_info->igu_dsb_id;
	DP_VERBOSE(p_hwfn, NETIF_MSG_INTR,
		   "IGU cleaning slowpath SB [%d]\n", sb_id);
	qed_int_igu_init_pure_rt_single(p_hwfn, p_ptt, sb_id,
					p_hwfn->hw_info.opaque_fid, b_set);
}

static u32 qed_int_igu_read_cam_block(struct qed_hwfn *p_hwfn,
				      struct qed_ptt *p_ptt, u16 sb_id)
{
	u32 val = qed_rd(p_hwfn, p_ptt,
			 IGU_REG_MAPPING_MEMORY + sizeof(u32) * sb_id);
=======
	if (b_slowpath)
		qed_int_igu_init_pure_rt_single(p_hwfn, p_ptt,
						p_info->igu_dsb_id,
						p_hwfn->hw_info.opaque_fid,
						b_set);
}

int qed_int_igu_reset_cam(struct qed_hwfn *p_hwfn, struct qed_ptt *p_ptt)
{
	struct qed_igu_info *p_info = p_hwfn->hw_info.p_igu_info;
>>>>>>> 24b8d41d
	struct qed_igu_block *p_block;
	int pf_sbs, vf_sbs;
	u16 igu_sb_id;
	u32 val, rval;

	if (!RESC_NUM(p_hwfn, QED_SB)) {
		p_info->b_allow_pf_vf_change = false;
	} else {
		/* Use the numbers the MFW have provided -
		 * don't forget MFW accounts for the default SB as well.
		 */
		p_info->b_allow_pf_vf_change = true;

		if (p_info->usage.cnt != RESC_NUM(p_hwfn, QED_SB) - 1) {
			DP_INFO(p_hwfn,
				"MFW notifies of 0x%04x PF SBs; IGU indicates of only 0x%04x\n",
				RESC_NUM(p_hwfn, QED_SB) - 1,
				p_info->usage.cnt);
			p_info->usage.cnt = RESC_NUM(p_hwfn, QED_SB) - 1;
		}

		if (IS_PF_SRIOV(p_hwfn)) {
			u16 vfs = p_hwfn->cdev->p_iov_info->total_vfs;

			if (vfs != p_info->usage.iov_cnt)
				DP_VERBOSE(p_hwfn,
					   NETIF_MSG_INTR,
					   "0x%04x VF SBs in IGU CAM != PCI configuration 0x%04x\n",
					   p_info->usage.iov_cnt, vfs);

			/* At this point we know how many SBs we have totally
			 * in IGU + number of PF SBs. So we can validate that
			 * we'd have sufficient for VF.
			 */
			if (vfs > p_info->usage.free_cnt +
			    p_info->usage.free_cnt_iov - p_info->usage.cnt) {
				DP_NOTICE(p_hwfn,
					  "Not enough SBs for VFs - 0x%04x SBs, from which %04x PFs and %04x are required\n",
					  p_info->usage.free_cnt +
					  p_info->usage.free_cnt_iov,
					  p_info->usage.cnt, vfs);
				return -EINVAL;
			}

			/* Currently cap the number of VFs SBs by the
			 * number of VFs.
			 */
			p_info->usage.iov_cnt = vfs;
		}
	}

	/* Mark all SBs as free, now in the right PF/VFs division */
	p_info->usage.free_cnt = p_info->usage.cnt;
	p_info->usage.free_cnt_iov = p_info->usage.iov_cnt;
	p_info->usage.orig = p_info->usage.cnt;
	p_info->usage.iov_orig = p_info->usage.iov_cnt;

	/* We now proceed to re-configure the IGU cam to reflect the initial
	 * configuration. We can start with the Default SB.
	 */
	pf_sbs = p_info->usage.cnt;
	vf_sbs = p_info->usage.iov_cnt;

	for (igu_sb_id = p_info->igu_dsb_id;
	     igu_sb_id < QED_MAPPING_MEMORY_SIZE(p_hwfn->cdev); igu_sb_id++) {
		p_block = &p_info->entry[igu_sb_id];
		val = 0;

		if (!(p_block->status & QED_IGU_STATUS_VALID))
			continue;

		if (p_block->status & QED_IGU_STATUS_DSB) {
			p_block->function_id = p_hwfn->rel_pf_id;
			p_block->is_pf = 1;
			p_block->vector_number = 0;
			p_block->status = QED_IGU_STATUS_VALID |
					  QED_IGU_STATUS_PF |
					  QED_IGU_STATUS_DSB;
		} else if (pf_sbs) {
			pf_sbs--;
			p_block->function_id = p_hwfn->rel_pf_id;
			p_block->is_pf = 1;
			p_block->vector_number = p_info->usage.cnt - pf_sbs;
			p_block->status = QED_IGU_STATUS_VALID |
					  QED_IGU_STATUS_PF |
					  QED_IGU_STATUS_FREE;
		} else if (vf_sbs) {
			p_block->function_id =
			    p_hwfn->cdev->p_iov_info->first_vf_in_pf +
			    p_info->usage.iov_cnt - vf_sbs;
			p_block->is_pf = 0;
			p_block->vector_number = 0;
			p_block->status = QED_IGU_STATUS_VALID |
					  QED_IGU_STATUS_FREE;
			vf_sbs--;
		} else {
			p_block->function_id = 0;
			p_block->is_pf = 0;
			p_block->vector_number = 0;
		}

		SET_FIELD(val, IGU_MAPPING_LINE_FUNCTION_NUMBER,
			  p_block->function_id);
		SET_FIELD(val, IGU_MAPPING_LINE_PF_VALID, p_block->is_pf);
		SET_FIELD(val, IGU_MAPPING_LINE_VECTOR_NUMBER,
			  p_block->vector_number);

		/* VF entries would be enabled when VF is initializaed */
		SET_FIELD(val, IGU_MAPPING_LINE_VALID, p_block->is_pf);

		rval = qed_rd(p_hwfn, p_ptt,
			      IGU_REG_MAPPING_MEMORY + sizeof(u32) * igu_sb_id);

		if (rval != val) {
			qed_wr(p_hwfn, p_ptt,
			       IGU_REG_MAPPING_MEMORY +
			       sizeof(u32) * igu_sb_id, val);

			DP_VERBOSE(p_hwfn,
				   NETIF_MSG_INTR,
				   "IGU reset: [SB 0x%04x] func_id = %d is_pf = %d vector_num = 0x%x [%08x -> %08x]\n",
				   igu_sb_id,
				   p_block->function_id,
				   p_block->is_pf,
				   p_block->vector_number, rval, val);
		}
	}

	return 0;
}

static void qed_int_igu_read_cam_block(struct qed_hwfn *p_hwfn,
				       struct qed_ptt *p_ptt, u16 igu_sb_id)
{
	u32 val = qed_rd(p_hwfn, p_ptt,
			 IGU_REG_MAPPING_MEMORY + sizeof(u32) * igu_sb_id);
	struct qed_igu_block *p_block;

	p_block = &p_hwfn->hw_info.p_igu_info->entry[igu_sb_id];

	/* Fill the block information */
	p_block->function_id = GET_FIELD(val, IGU_MAPPING_LINE_FUNCTION_NUMBER);
	p_block->is_pf = GET_FIELD(val, IGU_MAPPING_LINE_PF_VALID);
	p_block->vector_number = GET_FIELD(val, IGU_MAPPING_LINE_VECTOR_NUMBER);
	p_block->igu_sb_id = igu_sb_id;
}

int qed_int_igu_read_cam(struct qed_hwfn *p_hwfn, struct qed_ptt *p_ptt)
{
	struct qed_igu_info *p_igu_info;
<<<<<<< HEAD
	u32 val, min_vf = 0, max_vf = 0;
	u16 sb_id, last_iov_sb_id = 0;
	struct qed_igu_block *blk;
	u16 prev_sb_id = 0xFF;
=======
	struct qed_igu_block *p_block;
	u32 min_vf = 0, max_vf = 0;
	u16 igu_sb_id;
>>>>>>> 24b8d41d

	p_hwfn->hw_info.p_igu_info = kzalloc(sizeof(*p_igu_info), GFP_KERNEL);
	if (!p_hwfn->hw_info.p_igu_info)
		return -ENOMEM;

	p_igu_info = p_hwfn->hw_info.p_igu_info;

<<<<<<< HEAD
	/* Initialize base sb / sb cnt for PFs and VFs */
	p_igu_info->igu_base_sb		= 0xffff;
	p_igu_info->igu_sb_cnt		= 0;
	p_igu_info->igu_dsb_id		= 0xffff;
	p_igu_info->igu_base_sb_iov	= 0xffff;

	if (p_hwfn->cdev->p_iov_info) {
		struct qed_hw_sriov_info *p_iov = p_hwfn->cdev->p_iov_info;

		min_vf	= p_iov->first_vf_in_pf;
		max_vf	= p_iov->first_vf_in_pf + p_iov->total_vfs;
	}

	for (sb_id = 0; sb_id < QED_MAPPING_MEMORY_SIZE(p_hwfn->cdev);
	     sb_id++) {
		blk = &p_igu_info->igu_map.igu_blocks[sb_id];
=======
	/* Distinguish between existent and non-existent default SB */
	p_igu_info->igu_dsb_id = QED_SB_INVALID_IDX;

	/* Find the range of VF ids whose SB belong to this PF */
	if (p_hwfn->cdev->p_iov_info) {
		struct qed_hw_sriov_info *p_iov = p_hwfn->cdev->p_iov_info;
>>>>>>> 24b8d41d

		min_vf	= p_iov->first_vf_in_pf;
		max_vf	= p_iov->first_vf_in_pf + p_iov->total_vfs;
	}

	for (igu_sb_id = 0;
	     igu_sb_id < QED_MAPPING_MEMORY_SIZE(p_hwfn->cdev); igu_sb_id++) {
		/* Read current entry; Notice it might not belong to this PF */
		qed_int_igu_read_cam_block(p_hwfn, p_ptt, igu_sb_id);
		p_block = &p_igu_info->entry[igu_sb_id];

		if ((p_block->is_pf) &&
		    (p_block->function_id == p_hwfn->rel_pf_id)) {
			p_block->status = QED_IGU_STATUS_PF |
					  QED_IGU_STATUS_VALID |
					  QED_IGU_STATUS_FREE;

			if (p_igu_info->igu_dsb_id != QED_SB_INVALID_IDX)
				p_igu_info->usage.cnt++;
		} else if (!(p_block->is_pf) &&
			   (p_block->function_id >= min_vf) &&
			   (p_block->function_id < max_vf)) {
			/* Available for VFs of this PF */
			p_block->status = QED_IGU_STATUS_VALID |
					  QED_IGU_STATUS_FREE;

			if (p_igu_info->igu_dsb_id != QED_SB_INVALID_IDX)
				p_igu_info->usage.iov_cnt++;
		}

<<<<<<< HEAD
		if (blk->is_pf) {
			if (blk->function_id == p_hwfn->rel_pf_id) {
				blk->status |= QED_IGU_STATUS_PF;

				if (blk->vector_number == 0) {
					if (p_igu_info->igu_dsb_id == 0xffff)
						p_igu_info->igu_dsb_id = sb_id;
				} else {
					if (p_igu_info->igu_base_sb ==
					    0xffff) {
						p_igu_info->igu_base_sb = sb_id;
					} else if (prev_sb_id != sb_id - 1) {
						DP_NOTICE(p_hwfn->cdev,
							  "consecutive igu vectors for HWFN %x broken",
							  p_hwfn->rel_pf_id);
						break;
					}
					prev_sb_id = sb_id;
					/* we don't count the default */
					(p_igu_info->igu_sb_cnt)++;
				}
			}
		} else {
			if ((blk->function_id >= min_vf) &&
			    (blk->function_id < max_vf)) {
				/* Available for VFs of this PF */
				if (p_igu_info->igu_base_sb_iov == 0xffff) {
					p_igu_info->igu_base_sb_iov = sb_id;
				} else if (last_iov_sb_id != sb_id - 1) {
					if (!val) {
						DP_VERBOSE(p_hwfn->cdev,
							   NETIF_MSG_INTR,
							   "First uninitialized IGU CAM entry at index 0x%04x\n",
							   sb_id);
					} else {
						DP_NOTICE(p_hwfn->cdev,
							  "Consecutive igu vectors for HWFN %x vfs is broken [jumps from %04x to %04x]\n",
							  p_hwfn->rel_pf_id,
							  last_iov_sb_id,
							  sb_id); }
					break;
				}
				blk->status |= QED_IGU_STATUS_FREE;
				p_hwfn->hw_info.p_igu_info->free_blks++;
				last_iov_sb_id = sb_id;
			}
		}
	}
	p_igu_info->igu_sb_cnt_iov = p_igu_info->free_blks;

	DP_VERBOSE(
		p_hwfn,
		NETIF_MSG_INTR,
		"IGU igu_base_sb=0x%x [IOV 0x%x] igu_sb_cnt=%d [IOV 0x%x] igu_dsb_id=0x%x\n",
		p_igu_info->igu_base_sb,
		p_igu_info->igu_base_sb_iov,
		p_igu_info->igu_sb_cnt,
		p_igu_info->igu_sb_cnt_iov,
		p_igu_info->igu_dsb_id);

	if (p_igu_info->igu_base_sb == 0xffff ||
	    p_igu_info->igu_dsb_id == 0xffff ||
	    p_igu_info->igu_sb_cnt == 0) {
=======
		/* Mark the First entry belonging to the PF or its VFs
		 * as the default SB [we'll reset IGU prior to first usage].
		 */
		if ((p_block->status & QED_IGU_STATUS_VALID) &&
		    (p_igu_info->igu_dsb_id == QED_SB_INVALID_IDX)) {
			p_igu_info->igu_dsb_id = igu_sb_id;
			p_block->status |= QED_IGU_STATUS_DSB;
		}

		/* limit number of prints by having each PF print only its
		 * entries with the exception of PF0 which would print
		 * everything.
		 */
		if ((p_block->status & QED_IGU_STATUS_VALID) ||
		    (p_hwfn->abs_pf_id == 0)) {
			DP_VERBOSE(p_hwfn, NETIF_MSG_INTR,
				   "IGU_BLOCK: [SB 0x%04x] func_id = %d is_pf = %d vector_num = 0x%x\n",
				   igu_sb_id, p_block->function_id,
				   p_block->is_pf, p_block->vector_number);
		}
	}

	if (p_igu_info->igu_dsb_id == QED_SB_INVALID_IDX) {
>>>>>>> 24b8d41d
		DP_NOTICE(p_hwfn,
			  "IGU CAM returned invalid values igu_dsb_id=0x%x\n",
			  p_igu_info->igu_dsb_id);
		return -EINVAL;
	}

	/* All non default SB are considered free at this point */
	p_igu_info->usage.free_cnt = p_igu_info->usage.cnt;
	p_igu_info->usage.free_cnt_iov = p_igu_info->usage.iov_cnt;

	DP_VERBOSE(p_hwfn, NETIF_MSG_INTR,
		   "igu_dsb_id=0x%x, num Free SBs - PF: %04x VF: %04x [might change after resource allocation]\n",
		   p_igu_info->igu_dsb_id,
		   p_igu_info->usage.cnt, p_igu_info->usage.iov_cnt);

	return 0;
}

/**
 * qed_int_igu_init_rt() - Initialize IGU runtime registers.
 *
 * @p_hwfn: HW device data.
 */
void qed_int_igu_init_rt(struct qed_hwfn *p_hwfn)
{
	u32 igu_pf_conf = IGU_PF_CONF_FUNC_EN;

	STORE_RT_REG(p_hwfn, IGU_REG_PF_CONFIGURATION_RT_OFFSET, igu_pf_conf);
}

u64 qed_int_igu_read_sisr_reg(struct qed_hwfn *p_hwfn)
{
	u32 lsb_igu_cmd_addr = IGU_REG_SISR_MDPC_WMASK_LSB_UPPER -
			       IGU_CMD_INT_ACK_BASE;
	u32 msb_igu_cmd_addr = IGU_REG_SISR_MDPC_WMASK_MSB_UPPER -
			       IGU_CMD_INT_ACK_BASE;
	u32 intr_status_hi = 0, intr_status_lo = 0;
	u64 intr_status = 0;

	intr_status_lo = REG_RD(p_hwfn,
				GTT_BAR0_MAP_REG_IGU_CMD +
				lsb_igu_cmd_addr * 8);
	intr_status_hi = REG_RD(p_hwfn,
				GTT_BAR0_MAP_REG_IGU_CMD +
				msb_igu_cmd_addr * 8);
	intr_status = ((u64)intr_status_hi << 32) + (u64)intr_status_lo;

	return intr_status;
}

static void qed_int_sp_dpc_setup(struct qed_hwfn *p_hwfn)
{
	tasklet_setup(&p_hwfn->sp_dpc, qed_int_sp_dpc);
	p_hwfn->b_sp_dpc_enabled = true;
}

<<<<<<< HEAD
static int qed_int_sp_dpc_alloc(struct qed_hwfn *p_hwfn)
{
	p_hwfn->sp_dpc = kmalloc(sizeof(*p_hwfn->sp_dpc), GFP_KERNEL);
	if (!p_hwfn->sp_dpc)
		return -ENOMEM;

	return 0;
}

static void qed_int_sp_dpc_free(struct qed_hwfn *p_hwfn)
{
	kfree(p_hwfn->sp_dpc);
}

=======
>>>>>>> 24b8d41d
int qed_int_alloc(struct qed_hwfn *p_hwfn, struct qed_ptt *p_ptt)
{
	int rc = 0;

<<<<<<< HEAD
	rc = qed_int_sp_dpc_alloc(p_hwfn);
	if (rc)
		return rc;

=======
>>>>>>> 24b8d41d
	rc = qed_int_sp_sb_alloc(p_hwfn, p_ptt);
	if (rc)
		return rc;

	rc = qed_int_sb_attn_alloc(p_hwfn, p_ptt);

	return rc;
}

void qed_int_free(struct qed_hwfn *p_hwfn)
{
	qed_int_sp_sb_free(p_hwfn);
	qed_int_sb_attn_free(p_hwfn);
}

void qed_int_setup(struct qed_hwfn *p_hwfn, struct qed_ptt *p_ptt)
{
	qed_int_sb_setup(p_hwfn, p_ptt, &p_hwfn->p_sp_sb->sb_info);
	qed_int_sb_attn_setup(p_hwfn, p_ptt);
	qed_int_sp_dpc_setup(p_hwfn);
}

void qed_int_get_num_sbs(struct qed_hwfn	*p_hwfn,
			 struct qed_sb_cnt_info *p_sb_cnt_info)
{
	struct qed_igu_info *info = p_hwfn->hw_info.p_igu_info;

	if (!info || !p_sb_cnt_info)
		return;

	memcpy(p_sb_cnt_info, &info->usage, sizeof(*p_sb_cnt_info));
}

u16 qed_int_queue_id_from_sb_id(struct qed_hwfn *p_hwfn, u16 sb_id)
{
	struct qed_igu_info *p_info = p_hwfn->hw_info.p_igu_info;

	/* Determine origin of SB id */
	if ((sb_id >= p_info->igu_base_sb) &&
	    (sb_id < p_info->igu_base_sb + p_info->igu_sb_cnt)) {
		return sb_id - p_info->igu_base_sb;
	} else if ((sb_id >= p_info->igu_base_sb_iov) &&
		   (sb_id < p_info->igu_base_sb_iov + p_info->igu_sb_cnt_iov)) {
		return sb_id - p_info->igu_base_sb_iov + p_info->igu_sb_cnt;
	} else {
		DP_NOTICE(p_hwfn, "SB %d not in range for function\n", sb_id);
		return 0;
	}
}

void qed_int_disable_post_isr_release(struct qed_dev *cdev)
{
	int i;

	for_each_hwfn(cdev, i)
		cdev->hwfns[i].b_int_requested = false;
}

<<<<<<< HEAD
=======
void qed_int_attn_clr_enable(struct qed_dev *cdev, bool clr_enable)
{
	cdev->attn_clr_en = clr_enable;
}

>>>>>>> 24b8d41d
int qed_int_set_timer_res(struct qed_hwfn *p_hwfn, struct qed_ptt *p_ptt,
			  u8 timer_res, u16 sb_id, bool tx)
{
	struct cau_sb_entry sb_entry;
<<<<<<< HEAD
=======
	u32 params;
>>>>>>> 24b8d41d
	int rc;

	if (!p_hwfn->hw_init_done) {
		DP_ERR(p_hwfn, "hardware not initialized yet\n");
		return -EINVAL;
	}

	rc = qed_dmae_grc2host(p_hwfn, p_ptt, CAU_REG_SB_VAR_MEMORY +
			       sb_id * sizeof(u64),
<<<<<<< HEAD
			       (u64)(uintptr_t)&sb_entry, 2, 0);
=======
			       (u64)(uintptr_t)&sb_entry, 2, NULL);
>>>>>>> 24b8d41d
	if (rc) {
		DP_ERR(p_hwfn, "dmae_grc2host failed %d\n", rc);
		return rc;
	}

<<<<<<< HEAD
	if (tx)
		SET_FIELD(sb_entry.params, CAU_SB_ENTRY_TIMER_RES1, timer_res);
	else
		SET_FIELD(sb_entry.params, CAU_SB_ENTRY_TIMER_RES0, timer_res);
=======
	params = le32_to_cpu(sb_entry.params);

	if (tx)
		SET_FIELD(params, CAU_SB_ENTRY_TIMER_RES1, timer_res);
	else
		SET_FIELD(params, CAU_SB_ENTRY_TIMER_RES0, timer_res);

	sb_entry.params = cpu_to_le32(params);
>>>>>>> 24b8d41d

	rc = qed_dmae_host2grc(p_hwfn, p_ptt,
			       (u64)(uintptr_t)&sb_entry,
			       CAU_REG_SB_VAR_MEMORY +
<<<<<<< HEAD
			       sb_id * sizeof(u64), 2, 0);
=======
			       sb_id * sizeof(u64), 2, NULL);
>>>>>>> 24b8d41d
	if (rc) {
		DP_ERR(p_hwfn, "dmae_host2grc failed %d\n", rc);
		return rc;
	}

	return rc;
}<|MERGE_RESOLUTION|>--- conflicted
+++ resolved
@@ -813,12 +813,6 @@
 				      struct qed_sb_attn_info *p_sb_desc)
 {
 	u16 rc = 0, index;
-<<<<<<< HEAD
-
-	/* Make certain HW write took affect */
-	mmiowb();
-=======
->>>>>>> 24b8d41d
 
 	index = le16_to_cpu(p_sb_desc->sb_attn->sb_index);
 	if (p_sb_desc->index != index) {
@@ -1034,11 +1028,7 @@
 		for (j = 0, bit_idx = 0; bit_idx < 32; j++) {
 			struct aeu_invert_reg_bit *p_bit = &p_aeu->bits[j];
 
-<<<<<<< HEAD
-			if ((p_bit->flags & ATTENTION_PARITY) &&
-=======
 			if (qed_int_is_parity_flag(p_hwfn, p_bit) &&
->>>>>>> 24b8d41d
 			    !!(parities & BIT(bit_idx)))
 				qed_int_deassertion_parity(p_hwfn, p_bit,
 							   aeu_en, bit_idx);
@@ -1188,12 +1178,8 @@
 			index, attn_bits, attn_acks, asserted_bits,
 			deasserted_bits, p_sb_attn_sw->known_attn);
 	} else if (asserted_bits == 0x100) {
-<<<<<<< HEAD
-		DP_INFO(p_hwfn, "MFW indication via attention\n");
-=======
 		DP_VERBOSE(p_hwfn, NETIF_MSG_INTR,
 			   "MFW indication via attention\n");
->>>>>>> 24b8d41d
 	} else {
 		DP_VERBOSE(p_hwfn, NETIF_MSG_INTR,
 			   "MFW indication [deassertion]\n");
@@ -1436,28 +1422,16 @@
 			   u8 pf_id, u16 vf_number, u8 vf_valid)
 {
 	struct qed_dev *cdev = p_hwfn->cdev;
-<<<<<<< HEAD
-	u32 cau_state;
-=======
 	u32 cau_state, params = 0, data = 0;
->>>>>>> 24b8d41d
 	u8 timer_res;
 
 	memset(p_sb_entry, 0, sizeof(*p_sb_entry));
 
-<<<<<<< HEAD
-	SET_FIELD(p_sb_entry->params, CAU_SB_ENTRY_PF_NUMBER, pf_id);
-	SET_FIELD(p_sb_entry->params, CAU_SB_ENTRY_VF_NUMBER, vf_number);
-	SET_FIELD(p_sb_entry->params, CAU_SB_ENTRY_VF_VALID, vf_valid);
-	SET_FIELD(p_sb_entry->params, CAU_SB_ENTRY_SB_TIMESET0, 0x7F);
-	SET_FIELD(p_sb_entry->params, CAU_SB_ENTRY_SB_TIMESET1, 0x7F);
-=======
 	SET_FIELD(params, CAU_SB_ENTRY_PF_NUMBER, pf_id);
 	SET_FIELD(params, CAU_SB_ENTRY_VF_NUMBER, vf_number);
 	SET_FIELD(params, CAU_SB_ENTRY_VF_VALID, vf_valid);
 	SET_FIELD(params, CAU_SB_ENTRY_SB_TIMESET0, 0x7F);
 	SET_FIELD(params, CAU_SB_ENTRY_SB_TIMESET1, 0x7F);
->>>>>>> 24b8d41d
 
 	cau_state = CAU_HC_DISABLE_STATE;
 
@@ -1476,12 +1450,8 @@
 		timer_res = 1;
 	else
 		timer_res = 2;
-<<<<<<< HEAD
-	SET_FIELD(p_sb_entry->params, CAU_SB_ENTRY_TIMER_RES0, timer_res);
-=======
 
 	SET_FIELD(params, CAU_SB_ENTRY_TIMER_RES0, timer_res);
->>>>>>> 24b8d41d
 
 	if (cdev->tx_coalesce_usecs <= 0x7F)
 		timer_res = 0;
@@ -1489,12 +1459,6 @@
 		timer_res = 1;
 	else
 		timer_res = 2;
-<<<<<<< HEAD
-	SET_FIELD(p_sb_entry->params, CAU_SB_ENTRY_TIMER_RES1, timer_res);
-
-	SET_FIELD(p_sb_entry->data, CAU_SB_ENTRY_STATE0, cau_state);
-	SET_FIELD(p_sb_entry->data, CAU_SB_ENTRY_STATE1, cau_state);
-=======
 
 	SET_FIELD(params, CAU_SB_ENTRY_TIMER_RES1, timer_res);
 	p_sb_entry->params = cpu_to_le32(params);
@@ -1532,7 +1496,6 @@
 	else
 		STORE_RT_REG(p_hwfn, CAU_REG_PI_MEMORY_RT_OFFSET + pi_offset,
 			     prod);
->>>>>>> 24b8d41d
 }
 
 void qed_int_cau_conf_sb(struct qed_hwfn *p_hwfn,
@@ -1570,14 +1533,9 @@
 
 	/* Configure pi coalescing if set */
 	if (p_hwfn->cdev->int_coalescing_mode == QED_COAL_MODE_ENABLE) {
-<<<<<<< HEAD
-		u8 timeset, timer_res;
-		u8 num_tc = 1, i;
-=======
 		u8 num_tc = p_hwfn->hw_info.num_hw_tc;
 		u8 timeset, timer_res;
 		u8 i;
->>>>>>> 24b8d41d
 
 		/* timeset = (coalesce >> timer-res), timeset is 7bit wide */
 		if (p_hwfn->cdev->rx_coalesce_usecs <= 0x7F)
@@ -1609,17 +1567,9 @@
 void qed_int_sb_setup(struct qed_hwfn *p_hwfn,
 		      struct qed_ptt *p_ptt, struct qed_sb_info *sb_info)
 {
-<<<<<<< HEAD
-	struct cau_pi_entry pi_entry;
-	u32 sb_offset, pi_offset;
-
-	if (IS_VF(p_hwfn->cdev))
-		return;
-=======
 	/* zero status block and ack counter */
 	sb_info->sb_ack = 0;
 	memset(sb_info->sb_virt, 0, sizeof(*sb_info->sb_virt));
->>>>>>> 24b8d41d
 
 	if (IS_PF(p_hwfn->cdev))
 		qed_int_cau_conf_sb(p_hwfn, p_ptt, sb_info->sb_phys,
@@ -1646,12 +1596,7 @@
 	return NULL;
 }
 
-<<<<<<< HEAD
-void qed_int_sb_setup(struct qed_hwfn *p_hwfn,
-		      struct qed_ptt *p_ptt, struct qed_sb_info *sb_info)
-=======
 static u16 qed_get_pf_igu_sb_id(struct qed_hwfn *p_hwfn, u16 vector_id)
->>>>>>> 24b8d41d
 {
 	struct qed_igu_block *p_block;
 	u16 igu_id;
@@ -1668,28 +1613,10 @@
 		return igu_id;
 	}
 
-<<<<<<< HEAD
-	if (IS_PF(p_hwfn->cdev))
-		qed_int_cau_conf_sb(p_hwfn, p_ptt, sb_info->sb_phys,
-				    sb_info->igu_sb_id, 0, 0);
-}
-
-/**
- * @brief qed_get_igu_sb_id - given a sw sb_id return the
- *        igu_sb_id
- *
- * @param p_hwfn
- * @param sb_id
- *
- * @return u16
- */
-static u16 qed_get_igu_sb_id(struct qed_hwfn *p_hwfn, u16 sb_id)
-=======
 	return QED_SB_INVALID_IDX;
 }
 
 u16 qed_get_igu_sb_id(struct qed_hwfn *p_hwfn, u16 sb_id)
->>>>>>> 24b8d41d
 {
 	u16 igu_sb_id;
 
@@ -1697,11 +1624,7 @@
 	if (sb_id == QED_SP_SB_ID)
 		igu_sb_id = p_hwfn->hw_info.p_igu_info->igu_dsb_id;
 	else if (IS_PF(p_hwfn->cdev))
-<<<<<<< HEAD
-		igu_sb_id = sb_id + p_hwfn->hw_info.p_igu_info->igu_base_sb;
-=======
 		igu_sb_id = qed_get_pf_igu_sb_id(p_hwfn, sb_id + 1);
->>>>>>> 24b8d41d
 	else
 		igu_sb_id = qed_vf_get_igu_sb_id(p_hwfn, sb_id);
 
@@ -1964,18 +1887,11 @@
 #define IGU_CLEANUP_SLEEP_LENGTH                (1000)
 static void qed_int_igu_cleanup_sb(struct qed_hwfn *p_hwfn,
 				   struct qed_ptt *p_ptt,
-<<<<<<< HEAD
-				   u32 sb_id, bool cleanup_set, u16 opaque_fid)
-{
-	u32 cmd_ctrl = 0, val = 0, sb_bit = 0, sb_bit_addr = 0, data = 0;
-	u32 pxp_addr = IGU_CMD_INT_ACK_BASE + sb_id;
-=======
 				   u16 igu_sb_id,
 				   bool cleanup_set, u16 opaque_fid)
 {
 	u32 cmd_ctrl = 0, val = 0, sb_bit = 0, sb_bit_addr = 0, data = 0;
 	u32 pxp_addr = IGU_CMD_INT_ACK_BASE + igu_sb_id;
->>>>>>> 24b8d41d
 	u32 sleep_cnt = IGU_CLEANUP_SLEEP_LENGTH;
 
 	/* Set the data field */
@@ -2018,11 +1934,6 @@
 
 void qed_int_igu_init_pure_rt_single(struct qed_hwfn *p_hwfn,
 				     struct qed_ptt *p_ptt,
-<<<<<<< HEAD
-				     u32 sb_id, u16 opaque, bool b_set)
-{
-	int pi, i;
-=======
 				     u16 igu_sb_id, u16 opaque, bool b_set)
 {
 	struct qed_igu_block *p_block;
@@ -2034,7 +1945,6 @@
 		   igu_sb_id,
 		   p_block->function_id,
 		   p_block->is_pf, p_block->vector_number);
->>>>>>> 24b8d41d
 
 	/* Set */
 	if (b_set)
@@ -2060,22 +1970,6 @@
 			  "Failed SB[0x%08x] still appearing in WRITE_DONE_PENDING\n",
 			  igu_sb_id);
 
-	/* Wait for the IGU SB to cleanup */
-	for (i = 0; i < IGU_CLEANUP_SLEEP_LENGTH; i++) {
-		u32 val;
-
-		val = qed_rd(p_hwfn, p_ptt,
-			     IGU_REG_WRITE_DONE_PENDING + ((sb_id / 32) * 4));
-		if (val & (1 << (sb_id % 32)))
-			usleep_range(10, 20);
-		else
-			break;
-	}
-	if (i == IGU_CLEANUP_SLEEP_LENGTH)
-		DP_NOTICE(p_hwfn,
-			  "Failed SB[0x%08x] still appearing in WRITE_DONE_PENDING\n",
-			  sb_id);
-
 	/* Clear the CAU for the SB */
 	for (pi = 0; pi < 12; pi++)
 		qed_wr(p_hwfn, p_ptt,
@@ -2086,16 +1980,10 @@
 			      struct qed_ptt *p_ptt,
 			      bool b_set, bool b_slowpath)
 {
-<<<<<<< HEAD
-	u32 igu_base_sb = p_hwfn->hw_info.p_igu_info->igu_base_sb;
-	u32 igu_sb_cnt = p_hwfn->hw_info.p_igu_info->igu_sb_cnt;
-	u32 sb_id = 0, val = 0;
-=======
 	struct qed_igu_info *p_info = p_hwfn->hw_info.p_igu_info;
 	struct qed_igu_block *p_block;
 	u16 igu_sb_id = 0;
 	u32 val = 0;
->>>>>>> 24b8d41d
 
 	val = qed_rd(p_hwfn, p_ptt, IGU_REG_BLOCK_CONFIGURATION);
 	val |= IGU_REG_BLOCK_CONFIGURATION_VF_CLEANUP_EN;
@@ -2116,23 +2004,6 @@
 						b_set);
 	}
 
-<<<<<<< HEAD
-	if (!b_slowpath)
-		return;
-
-	sb_id = p_hwfn->hw_info.p_igu_info->igu_dsb_id;
-	DP_VERBOSE(p_hwfn, NETIF_MSG_INTR,
-		   "IGU cleaning slowpath SB [%d]\n", sb_id);
-	qed_int_igu_init_pure_rt_single(p_hwfn, p_ptt, sb_id,
-					p_hwfn->hw_info.opaque_fid, b_set);
-}
-
-static u32 qed_int_igu_read_cam_block(struct qed_hwfn *p_hwfn,
-				      struct qed_ptt *p_ptt, u16 sb_id)
-{
-	u32 val = qed_rd(p_hwfn, p_ptt,
-			 IGU_REG_MAPPING_MEMORY + sizeof(u32) * sb_id);
-=======
 	if (b_slowpath)
 		qed_int_igu_init_pure_rt_single(p_hwfn, p_ptt,
 						p_info->igu_dsb_id,
@@ -2143,7 +2014,6 @@
 int qed_int_igu_reset_cam(struct qed_hwfn *p_hwfn, struct qed_ptt *p_ptt)
 {
 	struct qed_igu_info *p_info = p_hwfn->hw_info.p_igu_info;
->>>>>>> 24b8d41d
 	struct qed_igu_block *p_block;
 	int pf_sbs, vf_sbs;
 	u16 igu_sb_id;
@@ -2294,16 +2164,9 @@
 int qed_int_igu_read_cam(struct qed_hwfn *p_hwfn, struct qed_ptt *p_ptt)
 {
 	struct qed_igu_info *p_igu_info;
-<<<<<<< HEAD
-	u32 val, min_vf = 0, max_vf = 0;
-	u16 sb_id, last_iov_sb_id = 0;
-	struct qed_igu_block *blk;
-	u16 prev_sb_id = 0xFF;
-=======
 	struct qed_igu_block *p_block;
 	u32 min_vf = 0, max_vf = 0;
 	u16 igu_sb_id;
->>>>>>> 24b8d41d
 
 	p_hwfn->hw_info.p_igu_info = kzalloc(sizeof(*p_igu_info), GFP_KERNEL);
 	if (!p_hwfn->hw_info.p_igu_info)
@@ -2311,31 +2174,12 @@
 
 	p_igu_info = p_hwfn->hw_info.p_igu_info;
 
-<<<<<<< HEAD
-	/* Initialize base sb / sb cnt for PFs and VFs */
-	p_igu_info->igu_base_sb		= 0xffff;
-	p_igu_info->igu_sb_cnt		= 0;
-	p_igu_info->igu_dsb_id		= 0xffff;
-	p_igu_info->igu_base_sb_iov	= 0xffff;
-
-	if (p_hwfn->cdev->p_iov_info) {
-		struct qed_hw_sriov_info *p_iov = p_hwfn->cdev->p_iov_info;
-
-		min_vf	= p_iov->first_vf_in_pf;
-		max_vf	= p_iov->first_vf_in_pf + p_iov->total_vfs;
-	}
-
-	for (sb_id = 0; sb_id < QED_MAPPING_MEMORY_SIZE(p_hwfn->cdev);
-	     sb_id++) {
-		blk = &p_igu_info->igu_map.igu_blocks[sb_id];
-=======
 	/* Distinguish between existent and non-existent default SB */
 	p_igu_info->igu_dsb_id = QED_SB_INVALID_IDX;
 
 	/* Find the range of VF ids whose SB belong to this PF */
 	if (p_hwfn->cdev->p_iov_info) {
 		struct qed_hw_sriov_info *p_iov = p_hwfn->cdev->p_iov_info;
->>>>>>> 24b8d41d
 
 		min_vf	= p_iov->first_vf_in_pf;
 		max_vf	= p_iov->first_vf_in_pf + p_iov->total_vfs;
@@ -2366,71 +2210,6 @@
 				p_igu_info->usage.iov_cnt++;
 		}
 
-<<<<<<< HEAD
-		if (blk->is_pf) {
-			if (blk->function_id == p_hwfn->rel_pf_id) {
-				blk->status |= QED_IGU_STATUS_PF;
-
-				if (blk->vector_number == 0) {
-					if (p_igu_info->igu_dsb_id == 0xffff)
-						p_igu_info->igu_dsb_id = sb_id;
-				} else {
-					if (p_igu_info->igu_base_sb ==
-					    0xffff) {
-						p_igu_info->igu_base_sb = sb_id;
-					} else if (prev_sb_id != sb_id - 1) {
-						DP_NOTICE(p_hwfn->cdev,
-							  "consecutive igu vectors for HWFN %x broken",
-							  p_hwfn->rel_pf_id);
-						break;
-					}
-					prev_sb_id = sb_id;
-					/* we don't count the default */
-					(p_igu_info->igu_sb_cnt)++;
-				}
-			}
-		} else {
-			if ((blk->function_id >= min_vf) &&
-			    (blk->function_id < max_vf)) {
-				/* Available for VFs of this PF */
-				if (p_igu_info->igu_base_sb_iov == 0xffff) {
-					p_igu_info->igu_base_sb_iov = sb_id;
-				} else if (last_iov_sb_id != sb_id - 1) {
-					if (!val) {
-						DP_VERBOSE(p_hwfn->cdev,
-							   NETIF_MSG_INTR,
-							   "First uninitialized IGU CAM entry at index 0x%04x\n",
-							   sb_id);
-					} else {
-						DP_NOTICE(p_hwfn->cdev,
-							  "Consecutive igu vectors for HWFN %x vfs is broken [jumps from %04x to %04x]\n",
-							  p_hwfn->rel_pf_id,
-							  last_iov_sb_id,
-							  sb_id); }
-					break;
-				}
-				blk->status |= QED_IGU_STATUS_FREE;
-				p_hwfn->hw_info.p_igu_info->free_blks++;
-				last_iov_sb_id = sb_id;
-			}
-		}
-	}
-	p_igu_info->igu_sb_cnt_iov = p_igu_info->free_blks;
-
-	DP_VERBOSE(
-		p_hwfn,
-		NETIF_MSG_INTR,
-		"IGU igu_base_sb=0x%x [IOV 0x%x] igu_sb_cnt=%d [IOV 0x%x] igu_dsb_id=0x%x\n",
-		p_igu_info->igu_base_sb,
-		p_igu_info->igu_base_sb_iov,
-		p_igu_info->igu_sb_cnt,
-		p_igu_info->igu_sb_cnt_iov,
-		p_igu_info->igu_dsb_id);
-
-	if (p_igu_info->igu_base_sb == 0xffff ||
-	    p_igu_info->igu_dsb_id == 0xffff ||
-	    p_igu_info->igu_sb_cnt == 0) {
-=======
 		/* Mark the First entry belonging to the PF or its VFs
 		 * as the default SB [we'll reset IGU prior to first usage].
 		 */
@@ -2454,7 +2233,6 @@
 	}
 
 	if (p_igu_info->igu_dsb_id == QED_SB_INVALID_IDX) {
->>>>>>> 24b8d41d
 		DP_NOTICE(p_hwfn,
 			  "IGU CAM returned invalid values igu_dsb_id=0x%x\n",
 			  p_igu_info->igu_dsb_id);
@@ -2511,34 +2289,10 @@
 	p_hwfn->b_sp_dpc_enabled = true;
 }
 
-<<<<<<< HEAD
-static int qed_int_sp_dpc_alloc(struct qed_hwfn *p_hwfn)
-{
-	p_hwfn->sp_dpc = kmalloc(sizeof(*p_hwfn->sp_dpc), GFP_KERNEL);
-	if (!p_hwfn->sp_dpc)
-		return -ENOMEM;
-
-	return 0;
-}
-
-static void qed_int_sp_dpc_free(struct qed_hwfn *p_hwfn)
-{
-	kfree(p_hwfn->sp_dpc);
-}
-
-=======
->>>>>>> 24b8d41d
 int qed_int_alloc(struct qed_hwfn *p_hwfn, struct qed_ptt *p_ptt)
 {
 	int rc = 0;
 
-<<<<<<< HEAD
-	rc = qed_int_sp_dpc_alloc(p_hwfn);
-	if (rc)
-		return rc;
-
-=======
->>>>>>> 24b8d41d
 	rc = qed_int_sp_sb_alloc(p_hwfn, p_ptt);
 	if (rc)
 		return rc;
@@ -2572,23 +2326,6 @@
 	memcpy(p_sb_cnt_info, &info->usage, sizeof(*p_sb_cnt_info));
 }
 
-u16 qed_int_queue_id_from_sb_id(struct qed_hwfn *p_hwfn, u16 sb_id)
-{
-	struct qed_igu_info *p_info = p_hwfn->hw_info.p_igu_info;
-
-	/* Determine origin of SB id */
-	if ((sb_id >= p_info->igu_base_sb) &&
-	    (sb_id < p_info->igu_base_sb + p_info->igu_sb_cnt)) {
-		return sb_id - p_info->igu_base_sb;
-	} else if ((sb_id >= p_info->igu_base_sb_iov) &&
-		   (sb_id < p_info->igu_base_sb_iov + p_info->igu_sb_cnt_iov)) {
-		return sb_id - p_info->igu_base_sb_iov + p_info->igu_sb_cnt;
-	} else {
-		DP_NOTICE(p_hwfn, "SB %d not in range for function\n", sb_id);
-		return 0;
-	}
-}
-
 void qed_int_disable_post_isr_release(struct qed_dev *cdev)
 {
 	int i;
@@ -2597,22 +2334,16 @@
 		cdev->hwfns[i].b_int_requested = false;
 }
 
-<<<<<<< HEAD
-=======
 void qed_int_attn_clr_enable(struct qed_dev *cdev, bool clr_enable)
 {
 	cdev->attn_clr_en = clr_enable;
 }
 
->>>>>>> 24b8d41d
 int qed_int_set_timer_res(struct qed_hwfn *p_hwfn, struct qed_ptt *p_ptt,
 			  u8 timer_res, u16 sb_id, bool tx)
 {
 	struct cau_sb_entry sb_entry;
-<<<<<<< HEAD
-=======
 	u32 params;
->>>>>>> 24b8d41d
 	int rc;
 
 	if (!p_hwfn->hw_init_done) {
@@ -2622,22 +2353,12 @@
 
 	rc = qed_dmae_grc2host(p_hwfn, p_ptt, CAU_REG_SB_VAR_MEMORY +
 			       sb_id * sizeof(u64),
-<<<<<<< HEAD
-			       (u64)(uintptr_t)&sb_entry, 2, 0);
-=======
 			       (u64)(uintptr_t)&sb_entry, 2, NULL);
->>>>>>> 24b8d41d
 	if (rc) {
 		DP_ERR(p_hwfn, "dmae_grc2host failed %d\n", rc);
 		return rc;
 	}
 
-<<<<<<< HEAD
-	if (tx)
-		SET_FIELD(sb_entry.params, CAU_SB_ENTRY_TIMER_RES1, timer_res);
-	else
-		SET_FIELD(sb_entry.params, CAU_SB_ENTRY_TIMER_RES0, timer_res);
-=======
 	params = le32_to_cpu(sb_entry.params);
 
 	if (tx)
@@ -2646,16 +2367,11 @@
 		SET_FIELD(params, CAU_SB_ENTRY_TIMER_RES0, timer_res);
 
 	sb_entry.params = cpu_to_le32(params);
->>>>>>> 24b8d41d
 
 	rc = qed_dmae_host2grc(p_hwfn, p_ptt,
 			       (u64)(uintptr_t)&sb_entry,
 			       CAU_REG_SB_VAR_MEMORY +
-<<<<<<< HEAD
-			       sb_id * sizeof(u64), 2, 0);
-=======
 			       sb_id * sizeof(u64), 2, NULL);
->>>>>>> 24b8d41d
 	if (rc) {
 		DP_ERR(p_hwfn, "dmae_host2grc failed %d\n", rc);
 		return rc;
