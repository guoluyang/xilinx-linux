// SPDX-License-Identifier: (GPL-2.0-only OR BSD-3-Clause)
/* QLogic qed NIC Driver
 * Copyright (c) 2015-2017  QLogic Corporation
 * Copyright (c) 2019-2020 Marvell International Ltd.
 */

#include <linux/types.h>
#include <linux/io.h>
#include <linux/delay.h>
#include <linux/dma-mapping.h>
#include <linux/errno.h>
#include <linux/kernel.h>
#include <linux/list.h>
#include <linux/mutex.h>
#include <linux/pci.h>
#include <linux/slab.h>
#include <linux/spinlock.h>
#include <linux/string.h>
#include <linux/qed/qed_chain.h>
#include "qed.h"
#include "qed_hsi.h"
#include "qed_hw.h"
#include "qed_reg_addr.h"
#include "qed_sriov.h"

#define QED_BAR_ACQUIRE_TIMEOUT 1000

/* Invalid values */
#define QED_BAR_INVALID_OFFSET          (cpu_to_le32(-1))

struct qed_ptt {
	struct list_head	list_entry;
	unsigned int		idx;
	struct pxp_ptt_entry	pxp;
	u8			hwfn_id;
};

struct qed_ptt_pool {
	struct list_head	free_list;
	spinlock_t		lock; /* ptt synchronized access */
	struct qed_ptt		ptts[PXP_EXTERNAL_BAR_PF_WINDOW_NUM];
};

int qed_ptt_pool_alloc(struct qed_hwfn *p_hwfn)
{
	struct qed_ptt_pool *p_pool = kmalloc(sizeof(*p_pool), GFP_KERNEL);
	int i;

	if (!p_pool)
		return -ENOMEM;

	INIT_LIST_HEAD(&p_pool->free_list);
	for (i = 0; i < PXP_EXTERNAL_BAR_PF_WINDOW_NUM; i++) {
		p_pool->ptts[i].idx = i;
		p_pool->ptts[i].pxp.offset = QED_BAR_INVALID_OFFSET;
		p_pool->ptts[i].pxp.pretend.control = 0;
		p_pool->ptts[i].hwfn_id = p_hwfn->my_id;
		if (i >= RESERVED_PTT_MAX)
			list_add(&p_pool->ptts[i].list_entry,
				 &p_pool->free_list);
	}

	p_hwfn->p_ptt_pool = p_pool;
	spin_lock_init(&p_pool->lock);

	return 0;
}

void qed_ptt_invalidate(struct qed_hwfn *p_hwfn)
{
	struct qed_ptt *p_ptt;
	int i;

	for (i = 0; i < PXP_EXTERNAL_BAR_PF_WINDOW_NUM; i++) {
		p_ptt = &p_hwfn->p_ptt_pool->ptts[i];
		p_ptt->pxp.offset = QED_BAR_INVALID_OFFSET;
	}
}

void qed_ptt_pool_free(struct qed_hwfn *p_hwfn)
{
	kfree(p_hwfn->p_ptt_pool);
	p_hwfn->p_ptt_pool = NULL;
}

struct qed_ptt *qed_ptt_acquire(struct qed_hwfn *p_hwfn)
{
	struct qed_ptt *p_ptt;
	unsigned int i;

	/* Take the free PTT from the list */
	for (i = 0; i < QED_BAR_ACQUIRE_TIMEOUT; i++) {
		spin_lock_bh(&p_hwfn->p_ptt_pool->lock);

		if (!list_empty(&p_hwfn->p_ptt_pool->free_list)) {
			p_ptt = list_first_entry(&p_hwfn->p_ptt_pool->free_list,
						 struct qed_ptt, list_entry);
			list_del(&p_ptt->list_entry);

			spin_unlock_bh(&p_hwfn->p_ptt_pool->lock);

			DP_VERBOSE(p_hwfn, NETIF_MSG_HW,
				   "allocated ptt %d\n", p_ptt->idx);
			return p_ptt;
		}

		spin_unlock_bh(&p_hwfn->p_ptt_pool->lock);
		usleep_range(1000, 2000);
	}

	DP_NOTICE(p_hwfn, "PTT acquire timeout - failed to allocate PTT\n");
	return NULL;
}

void qed_ptt_release(struct qed_hwfn *p_hwfn, struct qed_ptt *p_ptt)
{
	spin_lock_bh(&p_hwfn->p_ptt_pool->lock);
	list_add(&p_ptt->list_entry, &p_hwfn->p_ptt_pool->free_list);
	spin_unlock_bh(&p_hwfn->p_ptt_pool->lock);
}

u32 qed_ptt_get_hw_addr(struct qed_hwfn *p_hwfn, struct qed_ptt *p_ptt)
{
	/* The HW is using DWORDS and we need to translate it to Bytes */
	return le32_to_cpu(p_ptt->pxp.offset) << 2;
}

static u32 qed_ptt_config_addr(struct qed_ptt *p_ptt)
{
	return PXP_PF_WINDOW_ADMIN_PER_PF_START +
	       p_ptt->idx * sizeof(struct pxp_ptt_entry);
}

u32 qed_ptt_get_bar_addr(struct qed_ptt *p_ptt)
{
	return PXP_EXTERNAL_BAR_PF_WINDOW_START +
	       p_ptt->idx * PXP_EXTERNAL_BAR_PF_WINDOW_SINGLE_SIZE;
}

void qed_ptt_set_win(struct qed_hwfn *p_hwfn,
		     struct qed_ptt *p_ptt, u32 new_hw_addr)
{
	u32 prev_hw_addr;

	prev_hw_addr = qed_ptt_get_hw_addr(p_hwfn, p_ptt);

	if (new_hw_addr == prev_hw_addr)
		return;

	/* Update PTT entery in admin window */
	DP_VERBOSE(p_hwfn, NETIF_MSG_HW,
		   "Updating PTT entry %d to offset 0x%x\n",
		   p_ptt->idx, new_hw_addr);

	/* The HW is using DWORDS and the address is in Bytes */
	p_ptt->pxp.offset = cpu_to_le32(new_hw_addr >> 2);

	REG_WR(p_hwfn,
	       qed_ptt_config_addr(p_ptt) +
	       offsetof(struct pxp_ptt_entry, offset),
	       le32_to_cpu(p_ptt->pxp.offset));
}

static u32 qed_set_ptt(struct qed_hwfn *p_hwfn,
		       struct qed_ptt *p_ptt, u32 hw_addr)
{
	u32 win_hw_addr = qed_ptt_get_hw_addr(p_hwfn, p_ptt);
	u32 offset;

	offset = hw_addr - win_hw_addr;

	if (p_ptt->hwfn_id != p_hwfn->my_id)
		DP_NOTICE(p_hwfn,
			  "ptt[%d] of hwfn[%02x] is used by hwfn[%02x]!\n",
			  p_ptt->idx, p_ptt->hwfn_id, p_hwfn->my_id);

	/* Verify the address is within the window */
	if (hw_addr < win_hw_addr ||
	    offset >= PXP_EXTERNAL_BAR_PF_WINDOW_SINGLE_SIZE) {
		qed_ptt_set_win(p_hwfn, p_ptt, hw_addr);
		offset = 0;
	}

	return qed_ptt_get_bar_addr(p_ptt) + offset;
}

struct qed_ptt *qed_get_reserved_ptt(struct qed_hwfn *p_hwfn,
				     enum reserved_ptts ptt_idx)
{
	if (ptt_idx >= RESERVED_PTT_MAX) {
		DP_NOTICE(p_hwfn,
			  "Requested PTT %d is out of range\n", ptt_idx);
		return NULL;
	}

	return &p_hwfn->p_ptt_pool->ptts[ptt_idx];
}

void qed_wr(struct qed_hwfn *p_hwfn,
	    struct qed_ptt *p_ptt,
	    u32 hw_addr, u32 val)
{
	u32 bar_addr = qed_set_ptt(p_hwfn, p_ptt, hw_addr);

	REG_WR(p_hwfn, bar_addr, val);
	DP_VERBOSE(p_hwfn, NETIF_MSG_HW,
		   "bar_addr 0x%x, hw_addr 0x%x, val 0x%x\n",
		   bar_addr, hw_addr, val);
}

u32 qed_rd(struct qed_hwfn *p_hwfn,
	   struct qed_ptt *p_ptt,
	   u32 hw_addr)
{
	u32 bar_addr = qed_set_ptt(p_hwfn, p_ptt, hw_addr);
	u32 val = REG_RD(p_hwfn, bar_addr);

	DP_VERBOSE(p_hwfn, NETIF_MSG_HW,
		   "bar_addr 0x%x, hw_addr 0x%x, val 0x%x\n",
		   bar_addr, hw_addr, val);

	return val;
}

static void qed_memcpy_hw(struct qed_hwfn *p_hwfn,
			  struct qed_ptt *p_ptt,
			  void *addr, u32 hw_addr, size_t n, bool to_device)
{
	u32 dw_count, *host_addr, hw_offset;
	size_t quota, done = 0;
	u32 __iomem *reg_addr;

	while (done < n) {
		quota = min_t(size_t, n - done,
			      PXP_EXTERNAL_BAR_PF_WINDOW_SINGLE_SIZE);

		if (IS_PF(p_hwfn->cdev)) {
			qed_ptt_set_win(p_hwfn, p_ptt, hw_addr + done);
			hw_offset = qed_ptt_get_bar_addr(p_ptt);
		} else {
			hw_offset = hw_addr + done;
		}

		dw_count = quota / 4;
		host_addr = (u32 *)((u8 *)addr + done);
		reg_addr = (u32 __iomem *)REG_ADDR(p_hwfn, hw_offset);
		if (to_device)
			while (dw_count--)
				DIRECT_REG_WR(reg_addr++, *host_addr++);
		else
			while (dw_count--)
				*host_addr++ = DIRECT_REG_RD(reg_addr++);

		done += quota;
	}
}

void qed_memcpy_from(struct qed_hwfn *p_hwfn,
		     struct qed_ptt *p_ptt, void *dest, u32 hw_addr, size_t n)
{
	DP_VERBOSE(p_hwfn, NETIF_MSG_HW,
		   "hw_addr 0x%x, dest %p hw_addr 0x%x, size %lu\n",
		   hw_addr, dest, hw_addr, (unsigned long)n);

	qed_memcpy_hw(p_hwfn, p_ptt, dest, hw_addr, n, false);
}

void qed_memcpy_to(struct qed_hwfn *p_hwfn,
		   struct qed_ptt *p_ptt, u32 hw_addr, void *src, size_t n)
{
	DP_VERBOSE(p_hwfn, NETIF_MSG_HW,
		   "hw_addr 0x%x, hw_addr 0x%x, src %p size %lu\n",
		   hw_addr, hw_addr, src, (unsigned long)n);

	qed_memcpy_hw(p_hwfn, p_ptt, src, hw_addr, n, true);
}

void qed_fid_pretend(struct qed_hwfn *p_hwfn, struct qed_ptt *p_ptt, u16 fid)
{
	u16 control = 0;

	SET_FIELD(control, PXP_PRETEND_CMD_IS_CONCRETE, 1);
	SET_FIELD(control, PXP_PRETEND_CMD_PRETEND_FUNCTION, 1);

	/* Every pretend undos previous pretends, including
	 * previous port pretend.
	 */
	SET_FIELD(control, PXP_PRETEND_CMD_PORT, 0);
	SET_FIELD(control, PXP_PRETEND_CMD_USE_PORT, 0);
	SET_FIELD(control, PXP_PRETEND_CMD_PRETEND_PORT, 1);

	if (!GET_FIELD(fid, PXP_CONCRETE_FID_VFVALID))
		fid = GET_FIELD(fid, PXP_CONCRETE_FID_PFID);

	p_ptt->pxp.pretend.control = cpu_to_le16(control);
	p_ptt->pxp.pretend.fid.concrete_fid.fid = cpu_to_le16(fid);

	REG_WR(p_hwfn,
	       qed_ptt_config_addr(p_ptt) +
	       offsetof(struct pxp_ptt_entry, pretend),
	       *(u32 *)&p_ptt->pxp.pretend);
}

void qed_port_pretend(struct qed_hwfn *p_hwfn,
		      struct qed_ptt *p_ptt, u8 port_id)
{
	u16 control = 0;

	SET_FIELD(control, PXP_PRETEND_CMD_PORT, port_id);
	SET_FIELD(control, PXP_PRETEND_CMD_USE_PORT, 1);
	SET_FIELD(control, PXP_PRETEND_CMD_PRETEND_PORT, 1);

	p_ptt->pxp.pretend.control = cpu_to_le16(control);

	REG_WR(p_hwfn,
	       qed_ptt_config_addr(p_ptt) +
	       offsetof(struct pxp_ptt_entry, pretend),
	       *(u32 *)&p_ptt->pxp.pretend);
}

void qed_port_unpretend(struct qed_hwfn *p_hwfn, struct qed_ptt *p_ptt)
{
	u16 control = 0;

	SET_FIELD(control, PXP_PRETEND_CMD_PORT, 0);
	SET_FIELD(control, PXP_PRETEND_CMD_USE_PORT, 0);
	SET_FIELD(control, PXP_PRETEND_CMD_PRETEND_PORT, 1);

	p_ptt->pxp.pretend.control = cpu_to_le16(control);

	REG_WR(p_hwfn,
	       qed_ptt_config_addr(p_ptt) +
	       offsetof(struct pxp_ptt_entry, pretend),
	       *(u32 *)&p_ptt->pxp.pretend);
}

<<<<<<< HEAD
=======
void qed_port_fid_pretend(struct qed_hwfn *p_hwfn,
			  struct qed_ptt *p_ptt, u8 port_id, u16 fid)
{
	u16 control = 0;

	SET_FIELD(control, PXP_PRETEND_CMD_PORT, port_id);
	SET_FIELD(control, PXP_PRETEND_CMD_USE_PORT, 1);
	SET_FIELD(control, PXP_PRETEND_CMD_PRETEND_PORT, 1);
	SET_FIELD(control, PXP_PRETEND_CMD_IS_CONCRETE, 1);
	SET_FIELD(control, PXP_PRETEND_CMD_PRETEND_FUNCTION, 1);
	if (!GET_FIELD(fid, PXP_CONCRETE_FID_VFVALID))
		fid = GET_FIELD(fid, PXP_CONCRETE_FID_PFID);
	p_ptt->pxp.pretend.control = cpu_to_le16(control);
	p_ptt->pxp.pretend.fid.concrete_fid.fid = cpu_to_le16(fid);
	REG_WR(p_hwfn,
	       qed_ptt_config_addr(p_ptt) +
	       offsetof(struct pxp_ptt_entry, pretend),
	       *(u32 *)&p_ptt->pxp.pretend);
}

>>>>>>> 24b8d41d
u32 qed_vfid_to_concrete(struct qed_hwfn *p_hwfn, u8 vfid)
{
	u32 concrete_fid = 0;

	SET_FIELD(concrete_fid, PXP_CONCRETE_FID_PFID, p_hwfn->rel_pf_id);
	SET_FIELD(concrete_fid, PXP_CONCRETE_FID_VFID, vfid);
	SET_FIELD(concrete_fid, PXP_CONCRETE_FID_VFVALID, 1);

	return concrete_fid;
}

/* DMAE */
#define QED_DMAE_FLAGS_IS_SET(params, flag) \
	((params) != NULL && GET_FIELD((params)->flags, QED_DMAE_PARAMS_##flag))

static void qed_dmae_opcode(struct qed_hwfn *p_hwfn,
			    const u8 is_src_type_grc,
			    const u8 is_dst_type_grc,
			    struct qed_dmae_params *p_params)
{
<<<<<<< HEAD
=======
	u8 src_pfid, dst_pfid, port_id;
>>>>>>> 24b8d41d
	u16 opcode_b = 0;
	u32 opcode = 0;

	/* Whether the source is the PCIe or the GRC.
	 * 0- The source is the PCIe
	 * 1- The source is the GRC.
	 */
	SET_FIELD(opcode, DMAE_CMD_SRC,
		  (is_src_type_grc ? dmae_cmd_src_grc : dmae_cmd_src_pcie));
	src_pfid = QED_DMAE_FLAGS_IS_SET(p_params, SRC_PF_VALID) ?
	    p_params->src_pfid : p_hwfn->rel_pf_id;
	SET_FIELD(opcode, DMAE_CMD_SRC_PF_ID, src_pfid);

	/* The destination of the DMA can be: 0-None 1-PCIe 2-GRC 3-None */
	SET_FIELD(opcode, DMAE_CMD_DST,
		  (is_dst_type_grc ? dmae_cmd_dst_grc : dmae_cmd_dst_pcie));
	dst_pfid = QED_DMAE_FLAGS_IS_SET(p_params, DST_PF_VALID) ?
	    p_params->dst_pfid : p_hwfn->rel_pf_id;
	SET_FIELD(opcode, DMAE_CMD_DST_PF_ID, dst_pfid);


	/* Whether to write a completion word to the completion destination:
	 * 0-Do not write a completion word
	 * 1-Write the completion word
	 */
	SET_FIELD(opcode, DMAE_CMD_COMP_WORD_EN, 1);
	SET_FIELD(opcode, DMAE_CMD_SRC_ADDR_RESET, 1);

	if (QED_DMAE_FLAGS_IS_SET(p_params, COMPLETION_DST))
		SET_FIELD(opcode, DMAE_CMD_COMP_FUNC, 1);

	/* swapping mode 3 - big endian */
	SET_FIELD(opcode, DMAE_CMD_ENDIANITY_MODE, DMAE_CMD_ENDIANITY);

	port_id = (QED_DMAE_FLAGS_IS_SET(p_params, PORT_VALID)) ?
	    p_params->port_id : p_hwfn->port_id;
	SET_FIELD(opcode, DMAE_CMD_PORT_ID, port_id);

	/* reset source address in next go */
	SET_FIELD(opcode, DMAE_CMD_SRC_ADDR_RESET, 1);

	/* reset dest address in next go */
<<<<<<< HEAD
	opcode |= (DMAE_CMD_DST_ADDR_RESET_MASK <<
		   DMAE_CMD_DST_ADDR_RESET_SHIFT);

	/* SRC/DST VFID: all 1's - pf, otherwise VF id */
	if (p_params->flags & QED_DMAE_FLAG_VF_SRC) {
		opcode |= 1 << DMAE_CMD_SRC_VF_ID_VALID_SHIFT;
		opcode_b |= p_params->src_vfid << DMAE_CMD_SRC_VF_ID_SHIFT;
	} else {
		opcode_b |= DMAE_CMD_SRC_VF_ID_MASK <<
			    DMAE_CMD_SRC_VF_ID_SHIFT;
	}

	if (p_params->flags & QED_DMAE_FLAG_VF_DST) {
		opcode |= 1 << DMAE_CMD_DST_VF_ID_VALID_SHIFT;
		opcode_b |= p_params->dst_vfid << DMAE_CMD_DST_VF_ID_SHIFT;
	} else {
		opcode_b |= DMAE_CMD_DST_VF_ID_MASK << DMAE_CMD_DST_VF_ID_SHIFT;
=======
	SET_FIELD(opcode, DMAE_CMD_DST_ADDR_RESET, 1);

	/* SRC/DST VFID: all 1's - pf, otherwise VF id */
	if (QED_DMAE_FLAGS_IS_SET(p_params, SRC_VF_VALID)) {
		SET_FIELD(opcode, DMAE_CMD_SRC_VF_ID_VALID, 1);
		SET_FIELD(opcode_b, DMAE_CMD_SRC_VF_ID, p_params->src_vfid);
	} else {
		SET_FIELD(opcode_b, DMAE_CMD_SRC_VF_ID, 0xFF);
	}
	if (QED_DMAE_FLAGS_IS_SET(p_params, DST_VF_VALID)) {
		SET_FIELD(opcode, DMAE_CMD_DST_VF_ID_VALID, 1);
		SET_FIELD(opcode_b, DMAE_CMD_DST_VF_ID, p_params->dst_vfid);
	} else {
		SET_FIELD(opcode_b, DMAE_CMD_DST_VF_ID, 0xFF);
>>>>>>> 24b8d41d
	}

	p_hwfn->dmae_info.p_dmae_cmd->opcode = cpu_to_le32(opcode);
	p_hwfn->dmae_info.p_dmae_cmd->opcode_b = cpu_to_le16(opcode_b);
}

u32 qed_dmae_idx_to_go_cmd(u8 idx)
{
	/* All the DMAE 'go' registers form an array in internal memory */
	return DMAE_REG_GO_C0 + (idx << 2);
}

static int qed_dmae_post_command(struct qed_hwfn *p_hwfn,
				 struct qed_ptt *p_ptt)
{
	struct dmae_cmd *p_command = p_hwfn->dmae_info.p_dmae_cmd;
	u8 idx_cmd = p_hwfn->dmae_info.channel, i;
	int qed_status = 0;

	/* verify address is not NULL */
	if ((((!p_command->dst_addr_lo) && (!p_command->dst_addr_hi)) ||
	     ((!p_command->src_addr_lo) && (!p_command->src_addr_hi)))) {
		DP_NOTICE(p_hwfn,
			  "source or destination address 0 idx_cmd=%d\n"
			  "opcode = [0x%08x,0x%04x] len=0x%x src=0x%x:%x dst=0x%x:%x\n",
			  idx_cmd,
			  le32_to_cpu(p_command->opcode),
			  le16_to_cpu(p_command->opcode_b),
			  le16_to_cpu(p_command->length_dw),
			  le32_to_cpu(p_command->src_addr_hi),
			  le32_to_cpu(p_command->src_addr_lo),
			  le32_to_cpu(p_command->dst_addr_hi),
			  le32_to_cpu(p_command->dst_addr_lo));

		return -EINVAL;
	}

	DP_VERBOSE(p_hwfn,
		   NETIF_MSG_HW,
		   "Posting DMAE command [idx %d]: opcode = [0x%08x,0x%04x] len=0x%x src=0x%x:%x dst=0x%x:%x\n",
		   idx_cmd,
		   le32_to_cpu(p_command->opcode),
		   le16_to_cpu(p_command->opcode_b),
		   le16_to_cpu(p_command->length_dw),
		   le32_to_cpu(p_command->src_addr_hi),
		   le32_to_cpu(p_command->src_addr_lo),
		   le32_to_cpu(p_command->dst_addr_hi),
		   le32_to_cpu(p_command->dst_addr_lo));

	/* Copy the command to DMAE - need to do it before every call
	 * for source/dest address no reset.
	 * The first 9 DWs are the command registers, the 10 DW is the
	 * GO register, and the rest are result registers
	 * (which are read only by the client).
	 */
	for (i = 0; i < DMAE_CMD_SIZE; i++) {
		u32 data = (i < DMAE_CMD_SIZE_TO_FILL) ?
			   *(((u32 *)p_command) + i) : 0;

		qed_wr(p_hwfn, p_ptt,
		       DMAE_REG_CMD_MEM +
		       (idx_cmd * DMAE_CMD_SIZE * sizeof(u32)) +
		       (i * sizeof(u32)), data);
	}

	qed_wr(p_hwfn, p_ptt, qed_dmae_idx_to_go_cmd(idx_cmd), DMAE_GO_VALUE);

	return qed_status;
}

int qed_dmae_info_alloc(struct qed_hwfn *p_hwfn)
{
	dma_addr_t *p_addr = &p_hwfn->dmae_info.completion_word_phys_addr;
	struct dmae_cmd **p_cmd = &p_hwfn->dmae_info.p_dmae_cmd;
	u32 **p_buff = &p_hwfn->dmae_info.p_intermediate_buffer;
	u32 **p_comp = &p_hwfn->dmae_info.p_completion_word;

	*p_comp = dma_alloc_coherent(&p_hwfn->cdev->pdev->dev,
				     sizeof(u32), p_addr, GFP_KERNEL);
	if (!*p_comp)
		goto err;

	p_addr = &p_hwfn->dmae_info.dmae_cmd_phys_addr;
	*p_cmd = dma_alloc_coherent(&p_hwfn->cdev->pdev->dev,
				    sizeof(struct dmae_cmd),
				    p_addr, GFP_KERNEL);
	if (!*p_cmd)
		goto err;

	p_addr = &p_hwfn->dmae_info.intermediate_buffer_phys_addr;
	*p_buff = dma_alloc_coherent(&p_hwfn->cdev->pdev->dev,
				     sizeof(u32) * DMAE_MAX_RW_SIZE,
				     p_addr, GFP_KERNEL);
	if (!*p_buff)
		goto err;

	p_hwfn->dmae_info.channel = p_hwfn->rel_pf_id;

	return 0;
err:
	qed_dmae_info_free(p_hwfn);
	return -ENOMEM;
}

void qed_dmae_info_free(struct qed_hwfn *p_hwfn)
{
	dma_addr_t p_phys;

	/* Just make sure no one is in the middle */
	mutex_lock(&p_hwfn->dmae_info.mutex);

	if (p_hwfn->dmae_info.p_completion_word) {
		p_phys = p_hwfn->dmae_info.completion_word_phys_addr;
		dma_free_coherent(&p_hwfn->cdev->pdev->dev,
				  sizeof(u32),
				  p_hwfn->dmae_info.p_completion_word, p_phys);
		p_hwfn->dmae_info.p_completion_word = NULL;
	}

	if (p_hwfn->dmae_info.p_dmae_cmd) {
		p_phys = p_hwfn->dmae_info.dmae_cmd_phys_addr;
		dma_free_coherent(&p_hwfn->cdev->pdev->dev,
				  sizeof(struct dmae_cmd),
				  p_hwfn->dmae_info.p_dmae_cmd, p_phys);
		p_hwfn->dmae_info.p_dmae_cmd = NULL;
	}

	if (p_hwfn->dmae_info.p_intermediate_buffer) {
		p_phys = p_hwfn->dmae_info.intermediate_buffer_phys_addr;
		dma_free_coherent(&p_hwfn->cdev->pdev->dev,
				  sizeof(u32) * DMAE_MAX_RW_SIZE,
				  p_hwfn->dmae_info.p_intermediate_buffer,
				  p_phys);
		p_hwfn->dmae_info.p_intermediate_buffer = NULL;
	}

	mutex_unlock(&p_hwfn->dmae_info.mutex);
}

static int qed_dmae_operation_wait(struct qed_hwfn *p_hwfn)
{
	u32 wait_cnt_limit = 10000, wait_cnt = 0;
	int qed_status = 0;

	barrier();
	while (*p_hwfn->dmae_info.p_completion_word != DMAE_COMPLETION_VAL) {
		udelay(DMAE_MIN_WAIT_TIME);
		if (++wait_cnt > wait_cnt_limit) {
			DP_NOTICE(p_hwfn->cdev,
				  "Timed-out waiting for operation to complete. Completion word is 0x%08x expected 0x%08x.\n",
				  *p_hwfn->dmae_info.p_completion_word,
				 DMAE_COMPLETION_VAL);
			qed_status = -EBUSY;
			break;
		}

		/* to sync the completion_word since we are not
		 * using the volatile keyword for p_completion_word
		 */
		barrier();
	}

	if (qed_status == 0)
		*p_hwfn->dmae_info.p_completion_word = 0;

	return qed_status;
}

static int qed_dmae_execute_sub_operation(struct qed_hwfn *p_hwfn,
					  struct qed_ptt *p_ptt,
					  u64 src_addr,
					  u64 dst_addr,
					  u8 src_type,
					  u8 dst_type,
					  u32 length_dw)
{
	dma_addr_t phys = p_hwfn->dmae_info.intermediate_buffer_phys_addr;
	struct dmae_cmd *cmd = p_hwfn->dmae_info.p_dmae_cmd;
	int qed_status = 0;

	switch (src_type) {
	case QED_DMAE_ADDRESS_GRC:
	case QED_DMAE_ADDRESS_HOST_PHYS:
		cmd->src_addr_hi = cpu_to_le32(upper_32_bits(src_addr));
		cmd->src_addr_lo = cpu_to_le32(lower_32_bits(src_addr));
		break;
	/* for virtual source addresses we use the intermediate buffer. */
	case QED_DMAE_ADDRESS_HOST_VIRT:
		cmd->src_addr_hi = cpu_to_le32(upper_32_bits(phys));
		cmd->src_addr_lo = cpu_to_le32(lower_32_bits(phys));
		memcpy(&p_hwfn->dmae_info.p_intermediate_buffer[0],
		       (void *)(uintptr_t)src_addr,
		       length_dw * sizeof(u32));
		break;
	default:
		return -EINVAL;
	}

	switch (dst_type) {
	case QED_DMAE_ADDRESS_GRC:
	case QED_DMAE_ADDRESS_HOST_PHYS:
		cmd->dst_addr_hi = cpu_to_le32(upper_32_bits(dst_addr));
		cmd->dst_addr_lo = cpu_to_le32(lower_32_bits(dst_addr));
		break;
	/* for virtual source addresses we use the intermediate buffer. */
	case QED_DMAE_ADDRESS_HOST_VIRT:
		cmd->dst_addr_hi = cpu_to_le32(upper_32_bits(phys));
		cmd->dst_addr_lo = cpu_to_le32(lower_32_bits(phys));
		break;
	default:
		return -EINVAL;
	}

	cmd->length_dw = cpu_to_le16((u16)length_dw);

	qed_dmae_post_command(p_hwfn, p_ptt);

	qed_status = qed_dmae_operation_wait(p_hwfn);

	if (qed_status) {
		DP_NOTICE(p_hwfn,
			  "qed_dmae_host2grc: Wait Failed. source_addr 0x%llx, grc_addr 0x%llx, size_in_dwords 0x%x\n",
			  src_addr, dst_addr, length_dw);
		return qed_status;
	}

	if (dst_type == QED_DMAE_ADDRESS_HOST_VIRT)
		memcpy((void *)(uintptr_t)(dst_addr),
		       &p_hwfn->dmae_info.p_intermediate_buffer[0],
		       length_dw * sizeof(u32));

	return 0;
}

static int qed_dmae_execute_command(struct qed_hwfn *p_hwfn,
				    struct qed_ptt *p_ptt,
				    u64 src_addr, u64 dst_addr,
				    u8 src_type, u8 dst_type,
				    u32 size_in_dwords,
				    struct qed_dmae_params *p_params)
{
	dma_addr_t phys = p_hwfn->dmae_info.completion_word_phys_addr;
	u16 length_cur = 0, i = 0, cnt_split = 0, length_mod = 0;
	struct dmae_cmd *cmd = p_hwfn->dmae_info.p_dmae_cmd;
	u64 src_addr_split = 0, dst_addr_split = 0;
	u16 length_limit = DMAE_MAX_RW_SIZE;
	int qed_status = 0;
	u32 offset = 0;

	if (p_hwfn->cdev->recov_in_prog) {
		DP_VERBOSE(p_hwfn,
			   NETIF_MSG_HW,
			   "Recovery is in progress. Avoid DMAE transaction [{src: addr 0x%llx, type %d}, {dst: addr 0x%llx, type %d}, size %d].\n",
			   src_addr, src_type, dst_addr, dst_type,
			   size_in_dwords);

		/* Let the flow complete w/o any error handling */
		return 0;
	}

	qed_dmae_opcode(p_hwfn,
			(src_type == QED_DMAE_ADDRESS_GRC),
			(dst_type == QED_DMAE_ADDRESS_GRC),
			p_params);

	cmd->comp_addr_lo = cpu_to_le32(lower_32_bits(phys));
	cmd->comp_addr_hi = cpu_to_le32(upper_32_bits(phys));
	cmd->comp_val = cpu_to_le32(DMAE_COMPLETION_VAL);

	/* Check if the grc_addr is valid like < MAX_GRC_OFFSET */
	cnt_split = size_in_dwords / length_limit;
	length_mod = size_in_dwords % length_limit;

	src_addr_split = src_addr;
	dst_addr_split = dst_addr;

	for (i = 0; i <= cnt_split; i++) {
		offset = length_limit * i;

		if (!QED_DMAE_FLAGS_IS_SET(p_params, RW_REPL_SRC)) {
			if (src_type == QED_DMAE_ADDRESS_GRC)
				src_addr_split = src_addr + offset;
			else
				src_addr_split = src_addr + (offset * 4);
		}

		if (dst_type == QED_DMAE_ADDRESS_GRC)
			dst_addr_split = dst_addr + offset;
		else
			dst_addr_split = dst_addr + (offset * 4);

		length_cur = (cnt_split == i) ? length_mod : length_limit;

		/* might be zero on last iteration */
		if (!length_cur)
			continue;

		qed_status = qed_dmae_execute_sub_operation(p_hwfn,
							    p_ptt,
							    src_addr_split,
							    dst_addr_split,
							    src_type,
							    dst_type,
							    length_cur);
		if (qed_status) {
<<<<<<< HEAD
			DP_NOTICE(p_hwfn,
				  "qed_dmae_execute_sub_operation Failed with error 0x%x. source_addr 0x%llx, destination addr 0x%llx, size_in_dwords 0x%x\n",
				  qed_status, src_addr, dst_addr, length_cur);
=======
			qed_hw_err_notify(p_hwfn, p_ptt, QED_HW_ERR_DMAE_FAIL,
					  "qed_dmae_execute_sub_operation Failed with error 0x%x. source_addr 0x%llx, destination addr 0x%llx, size_in_dwords 0x%x\n",
					  qed_status, src_addr,
					  dst_addr, length_cur);
>>>>>>> 24b8d41d
			break;
		}
	}

	return qed_status;
}

int qed_dmae_host2grc(struct qed_hwfn *p_hwfn,
		      struct qed_ptt *p_ptt,
<<<<<<< HEAD
		  u64 source_addr, u32 grc_addr, u32 size_in_dwords, u32 flags)
=======
		      u64 source_addr, u32 grc_addr, u32 size_in_dwords,
		      struct qed_dmae_params *p_params)
>>>>>>> 24b8d41d
{
	u32 grc_addr_in_dw = grc_addr / sizeof(u32);
	int rc;


	mutex_lock(&p_hwfn->dmae_info.mutex);

	rc = qed_dmae_execute_command(p_hwfn, p_ptt, source_addr,
				      grc_addr_in_dw,
				      QED_DMAE_ADDRESS_HOST_VIRT,
				      QED_DMAE_ADDRESS_GRC,
				      size_in_dwords, p_params);

	mutex_unlock(&p_hwfn->dmae_info.mutex);

	return rc;
}

int qed_dmae_grc2host(struct qed_hwfn *p_hwfn,
		      struct qed_ptt *p_ptt,
		      u32 grc_addr,
		      dma_addr_t dest_addr, u32 size_in_dwords,
		      struct qed_dmae_params *p_params)
{
	u32 grc_addr_in_dw = grc_addr / sizeof(u32);
	int rc;


	mutex_lock(&p_hwfn->dmae_info.mutex);

	rc = qed_dmae_execute_command(p_hwfn, p_ptt, grc_addr_in_dw,
				      dest_addr, QED_DMAE_ADDRESS_GRC,
				      QED_DMAE_ADDRESS_HOST_VIRT,
				      size_in_dwords, p_params);

	mutex_unlock(&p_hwfn->dmae_info.mutex);

	return rc;
}

<<<<<<< HEAD
int qed_dmae_grc2host(struct qed_hwfn *p_hwfn,
		      struct qed_ptt *p_ptt,
		      u32 grc_addr,
		      dma_addr_t dest_addr, u32 size_in_dwords, u32 flags)
{
	u32 grc_addr_in_dw = grc_addr / sizeof(u32);
	struct qed_dmae_params params;
	int rc;

	memset(&params, 0, sizeof(struct qed_dmae_params));
	params.flags = flags;

	mutex_lock(&p_hwfn->dmae_info.mutex);

	rc = qed_dmae_execute_command(p_hwfn, p_ptt, grc_addr_in_dw,
				      dest_addr, QED_DMAE_ADDRESS_GRC,
				      QED_DMAE_ADDRESS_HOST_VIRT,
				      size_in_dwords, &params);

	mutex_unlock(&p_hwfn->dmae_info.mutex);

	return rc;
}

=======
>>>>>>> 24b8d41d
int qed_dmae_host2host(struct qed_hwfn *p_hwfn,
		       struct qed_ptt *p_ptt,
		       dma_addr_t source_addr,
		       dma_addr_t dest_addr,
		       u32 size_in_dwords, struct qed_dmae_params *p_params)
{
	int rc;

	mutex_lock(&(p_hwfn->dmae_info.mutex));

	rc = qed_dmae_execute_command(p_hwfn, p_ptt, source_addr,
				      dest_addr,
				      QED_DMAE_ADDRESS_HOST_PHYS,
				      QED_DMAE_ADDRESS_HOST_PHYS,
				      size_in_dwords, p_params);

	mutex_unlock(&(p_hwfn->dmae_info.mutex));

	return rc;
}

<<<<<<< HEAD
u16 qed_get_qm_pq(struct qed_hwfn *p_hwfn,
		  enum protocol_type proto, union qed_qm_pq_params *p_params)
=======
void qed_hw_err_notify(struct qed_hwfn *p_hwfn, struct qed_ptt *p_ptt,
		       enum qed_hw_err_type err_type, const char *fmt, ...)
>>>>>>> 24b8d41d
{
	char buf[QED_HW_ERR_MAX_STR_SIZE];
	va_list vl;
	int len;

	if (fmt) {
		va_start(vl, fmt);
		len = vsnprintf(buf, QED_HW_ERR_MAX_STR_SIZE, fmt, vl);
		va_end(vl);

		if (len > QED_HW_ERR_MAX_STR_SIZE - 1)
			len = QED_HW_ERR_MAX_STR_SIZE - 1;

		DP_NOTICE(p_hwfn, "%s", buf);
	}

<<<<<<< HEAD
	if ((proto == PROTOCOLID_CORE ||
	     proto == PROTOCOLID_ETH ||
	     proto == PROTOCOLID_ISCSI ||
	     proto == PROTOCOLID_ROCE) && !p_params) {
		DP_NOTICE(p_hwfn,
			  "Protocol %d received NULL PQ params\n", proto);
		return 0;
	}

	switch (proto) {
	case PROTOCOLID_CORE:
		if (p_params->core.tc == LB_TC)
			pq_id = p_hwfn->qm_info.pure_lb_pq;
		else if (p_params->core.tc == OOO_LB_TC)
			pq_id = p_hwfn->qm_info.ooo_pq;
		else
			pq_id = p_hwfn->qm_info.offload_pq;
		break;
	case PROTOCOLID_ETH:
		pq_id = p_params->eth.tc;
		if (p_params->eth.is_vf)
			pq_id += p_hwfn->qm_info.vf_queues_offset +
				 p_params->eth.vf_id;
		break;
	case PROTOCOLID_ISCSI:
		if (p_params->iscsi.q_idx == 1)
			pq_id = p_hwfn->qm_info.pure_ack_pq;
		break;
	case PROTOCOLID_ROCE:
		if (p_params->roce.dcqcn)
			pq_id = p_params->roce.qpid;
		else
			pq_id = p_hwfn->qm_info.offload_pq;
		if (pq_id > p_hwfn->qm_info.num_pf_rls)
			pq_id = p_hwfn->qm_info.offload_pq;
		break;
	default:
		pq_id = 0;
=======
	/* Fan failure cannot be masked by handling of another HW error */
	if (p_hwfn->cdev->recov_in_prog &&
	    err_type != QED_HW_ERR_FAN_FAIL) {
		DP_VERBOSE(p_hwfn,
			   NETIF_MSG_DRV,
			   "Recovery is in progress. Avoid notifying about HW error %d.\n",
			   err_type);
		return;
	}

	qed_hw_error_occurred(p_hwfn, err_type);

	if (fmt)
		qed_mcp_send_raw_debug_data(p_hwfn, p_ptt, buf, len);
}

int qed_dmae_sanity(struct qed_hwfn *p_hwfn,
		    struct qed_ptt *p_ptt, const char *phase)
{
	u32 size = PAGE_SIZE / 2, val;
	int rc = 0;
	dma_addr_t p_phys;
	void *p_virt;
	u32 *p_tmp;

	p_virt = dma_alloc_coherent(&p_hwfn->cdev->pdev->dev,
				    2 * size, &p_phys, GFP_KERNEL);
	if (!p_virt) {
		DP_NOTICE(p_hwfn,
			  "DMAE sanity [%s]: failed to allocate memory\n",
			  phase);
		return -ENOMEM;
	}

	/* Fill the bottom half of the allocated memory with a known pattern */
	for (p_tmp = (u32 *)p_virt;
	     p_tmp < (u32 *)((u8 *)p_virt + size); p_tmp++) {
		/* Save the address itself as the value */
		val = (u32)(uintptr_t)p_tmp;
		*p_tmp = val;
	}

	/* Zero the top half of the allocated memory */
	memset((u8 *)p_virt + size, 0, size);

	DP_VERBOSE(p_hwfn,
		   QED_MSG_SP,
		   "DMAE sanity [%s]: src_addr={phys 0x%llx, virt %p}, dst_addr={phys 0x%llx, virt %p}, size 0x%x\n",
		   phase,
		   (u64)p_phys,
		   p_virt, (u64)(p_phys + size), (u8 *)p_virt + size, size);

	rc = qed_dmae_host2host(p_hwfn, p_ptt, p_phys, p_phys + size,
				size / 4, NULL);
	if (rc) {
		DP_NOTICE(p_hwfn,
			  "DMAE sanity [%s]: qed_dmae_host2host() failed. rc = %d.\n",
			  phase, rc);
		goto out;
>>>>>>> 24b8d41d
	}

	/* Verify that the top half of the allocated memory has the pattern */
	for (p_tmp = (u32 *)((u8 *)p_virt + size);
	     p_tmp < (u32 *)((u8 *)p_virt + (2 * size)); p_tmp++) {
		/* The corresponding address in the bottom half */
		val = (u32)(uintptr_t)p_tmp - size;

		if (*p_tmp != val) {
			DP_NOTICE(p_hwfn,
				  "DMAE sanity [%s]: addr={phys 0x%llx, virt %p}, read_val 0x%08x, expected_val 0x%08x\n",
				  phase,
				  (u64)p_phys + ((u8 *)p_tmp - (u8 *)p_virt),
				  p_tmp, *p_tmp, val);
			rc = -EINVAL;
			goto out;
		}
	}

out:
	dma_free_coherent(&p_hwfn->cdev->pdev->dev, 2 * size, p_virt, p_phys);
	return rc;
}<|MERGE_RESOLUTION|>--- conflicted
+++ resolved
@@ -334,8 +334,6 @@
 	       *(u32 *)&p_ptt->pxp.pretend);
 }
 
-<<<<<<< HEAD
-=======
 void qed_port_fid_pretend(struct qed_hwfn *p_hwfn,
 			  struct qed_ptt *p_ptt, u8 port_id, u16 fid)
 {
@@ -356,7 +354,6 @@
 	       *(u32 *)&p_ptt->pxp.pretend);
 }
 
->>>>>>> 24b8d41d
 u32 qed_vfid_to_concrete(struct qed_hwfn *p_hwfn, u8 vfid)
 {
 	u32 concrete_fid = 0;
@@ -377,10 +374,7 @@
 			    const u8 is_dst_type_grc,
 			    struct qed_dmae_params *p_params)
 {
-<<<<<<< HEAD
-=======
 	u8 src_pfid, dst_pfid, port_id;
->>>>>>> 24b8d41d
 	u16 opcode_b = 0;
 	u32 opcode = 0;
 
@@ -423,25 +417,6 @@
 	SET_FIELD(opcode, DMAE_CMD_SRC_ADDR_RESET, 1);
 
 	/* reset dest address in next go */
-<<<<<<< HEAD
-	opcode |= (DMAE_CMD_DST_ADDR_RESET_MASK <<
-		   DMAE_CMD_DST_ADDR_RESET_SHIFT);
-
-	/* SRC/DST VFID: all 1's - pf, otherwise VF id */
-	if (p_params->flags & QED_DMAE_FLAG_VF_SRC) {
-		opcode |= 1 << DMAE_CMD_SRC_VF_ID_VALID_SHIFT;
-		opcode_b |= p_params->src_vfid << DMAE_CMD_SRC_VF_ID_SHIFT;
-	} else {
-		opcode_b |= DMAE_CMD_SRC_VF_ID_MASK <<
-			    DMAE_CMD_SRC_VF_ID_SHIFT;
-	}
-
-	if (p_params->flags & QED_DMAE_FLAG_VF_DST) {
-		opcode |= 1 << DMAE_CMD_DST_VF_ID_VALID_SHIFT;
-		opcode_b |= p_params->dst_vfid << DMAE_CMD_DST_VF_ID_SHIFT;
-	} else {
-		opcode_b |= DMAE_CMD_DST_VF_ID_MASK << DMAE_CMD_DST_VF_ID_SHIFT;
-=======
 	SET_FIELD(opcode, DMAE_CMD_DST_ADDR_RESET, 1);
 
 	/* SRC/DST VFID: all 1's - pf, otherwise VF id */
@@ -456,7 +431,6 @@
 		SET_FIELD(opcode_b, DMAE_CMD_DST_VF_ID, p_params->dst_vfid);
 	} else {
 		SET_FIELD(opcode_b, DMAE_CMD_DST_VF_ID, 0xFF);
->>>>>>> 24b8d41d
 	}
 
 	p_hwfn->dmae_info.p_dmae_cmd->opcode = cpu_to_le32(opcode);
@@ -762,16 +736,10 @@
 							    dst_type,
 							    length_cur);
 		if (qed_status) {
-<<<<<<< HEAD
-			DP_NOTICE(p_hwfn,
-				  "qed_dmae_execute_sub_operation Failed with error 0x%x. source_addr 0x%llx, destination addr 0x%llx, size_in_dwords 0x%x\n",
-				  qed_status, src_addr, dst_addr, length_cur);
-=======
 			qed_hw_err_notify(p_hwfn, p_ptt, QED_HW_ERR_DMAE_FAIL,
 					  "qed_dmae_execute_sub_operation Failed with error 0x%x. source_addr 0x%llx, destination addr 0x%llx, size_in_dwords 0x%x\n",
 					  qed_status, src_addr,
 					  dst_addr, length_cur);
->>>>>>> 24b8d41d
 			break;
 		}
 	}
@@ -781,12 +749,8 @@
 
 int qed_dmae_host2grc(struct qed_hwfn *p_hwfn,
 		      struct qed_ptt *p_ptt,
-<<<<<<< HEAD
-		  u64 source_addr, u32 grc_addr, u32 size_in_dwords, u32 flags)
-=======
 		      u64 source_addr, u32 grc_addr, u32 size_in_dwords,
 		      struct qed_dmae_params *p_params)
->>>>>>> 24b8d41d
 {
 	u32 grc_addr_in_dw = grc_addr / sizeof(u32);
 	int rc;
@@ -827,33 +791,6 @@
 	return rc;
 }
 
-<<<<<<< HEAD
-int qed_dmae_grc2host(struct qed_hwfn *p_hwfn,
-		      struct qed_ptt *p_ptt,
-		      u32 grc_addr,
-		      dma_addr_t dest_addr, u32 size_in_dwords, u32 flags)
-{
-	u32 grc_addr_in_dw = grc_addr / sizeof(u32);
-	struct qed_dmae_params params;
-	int rc;
-
-	memset(&params, 0, sizeof(struct qed_dmae_params));
-	params.flags = flags;
-
-	mutex_lock(&p_hwfn->dmae_info.mutex);
-
-	rc = qed_dmae_execute_command(p_hwfn, p_ptt, grc_addr_in_dw,
-				      dest_addr, QED_DMAE_ADDRESS_GRC,
-				      QED_DMAE_ADDRESS_HOST_VIRT,
-				      size_in_dwords, &params);
-
-	mutex_unlock(&p_hwfn->dmae_info.mutex);
-
-	return rc;
-}
-
-=======
->>>>>>> 24b8d41d
 int qed_dmae_host2host(struct qed_hwfn *p_hwfn,
 		       struct qed_ptt *p_ptt,
 		       dma_addr_t source_addr,
@@ -875,13 +812,8 @@
 	return rc;
 }
 
-<<<<<<< HEAD
-u16 qed_get_qm_pq(struct qed_hwfn *p_hwfn,
-		  enum protocol_type proto, union qed_qm_pq_params *p_params)
-=======
 void qed_hw_err_notify(struct qed_hwfn *p_hwfn, struct qed_ptt *p_ptt,
 		       enum qed_hw_err_type err_type, const char *fmt, ...)
->>>>>>> 24b8d41d
 {
 	char buf[QED_HW_ERR_MAX_STR_SIZE];
 	va_list vl;
@@ -898,46 +830,6 @@
 		DP_NOTICE(p_hwfn, "%s", buf);
 	}
 
-<<<<<<< HEAD
-	if ((proto == PROTOCOLID_CORE ||
-	     proto == PROTOCOLID_ETH ||
-	     proto == PROTOCOLID_ISCSI ||
-	     proto == PROTOCOLID_ROCE) && !p_params) {
-		DP_NOTICE(p_hwfn,
-			  "Protocol %d received NULL PQ params\n", proto);
-		return 0;
-	}
-
-	switch (proto) {
-	case PROTOCOLID_CORE:
-		if (p_params->core.tc == LB_TC)
-			pq_id = p_hwfn->qm_info.pure_lb_pq;
-		else if (p_params->core.tc == OOO_LB_TC)
-			pq_id = p_hwfn->qm_info.ooo_pq;
-		else
-			pq_id = p_hwfn->qm_info.offload_pq;
-		break;
-	case PROTOCOLID_ETH:
-		pq_id = p_params->eth.tc;
-		if (p_params->eth.is_vf)
-			pq_id += p_hwfn->qm_info.vf_queues_offset +
-				 p_params->eth.vf_id;
-		break;
-	case PROTOCOLID_ISCSI:
-		if (p_params->iscsi.q_idx == 1)
-			pq_id = p_hwfn->qm_info.pure_ack_pq;
-		break;
-	case PROTOCOLID_ROCE:
-		if (p_params->roce.dcqcn)
-			pq_id = p_params->roce.qpid;
-		else
-			pq_id = p_hwfn->qm_info.offload_pq;
-		if (pq_id > p_hwfn->qm_info.num_pf_rls)
-			pq_id = p_hwfn->qm_info.offload_pq;
-		break;
-	default:
-		pq_id = 0;
-=======
 	/* Fan failure cannot be masked by handling of another HW error */
 	if (p_hwfn->cdev->recov_in_prog &&
 	    err_type != QED_HW_ERR_FAN_FAIL) {
@@ -997,7 +889,6 @@
 			  "DMAE sanity [%s]: qed_dmae_host2host() failed. rc = %d.\n",
 			  phase, rc);
 		goto out;
->>>>>>> 24b8d41d
 	}
 
 	/* Verify that the top half of the allocated memory has the pattern */
