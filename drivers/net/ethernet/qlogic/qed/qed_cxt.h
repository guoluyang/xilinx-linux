/* SPDX-License-Identifier: (GPL-2.0-only OR BSD-3-Clause) */
/* QLogic qed NIC Driver
 * Copyright (c) 2015-2017  QLogic Corporation
 * Copyright (c) 2019-2020 Marvell International Ltd.
 */

#ifndef _QED_CXT_H
#define _QED_CXT_H

#include <linux/types.h>
#include <linux/slab.h>
#include <linux/qed/qed_if.h>
#include "qed_hsi.h"
#include "qed.h"

struct qed_cxt_info {
	void			*p_cxt;
	u32			iid;
	enum protocol_type	type;
};

#define MAX_TID_BLOCKS                  512
struct qed_tid_mem {
	u32 tid_size;
	u32 num_tids_per_block;
	u32 waste;
	u8 *blocks[MAX_TID_BLOCKS];	/* 4K */
};

/**
 * @brief qedo_cid_get_cxt_info - Returns the context info for a specific cid
 *
 *
 * @param p_hwfn
 * @param p_info in/out
 *
 * @return int
 */
int qed_cxt_get_cid_info(struct qed_hwfn *p_hwfn,
			 struct qed_cxt_info *p_info);

/**
 * @brief qed_cxt_get_tid_mem_info
 *
 * @param p_hwfn
 * @param p_info
 *
 * @return int
 */
int qed_cxt_get_tid_mem_info(struct qed_hwfn *p_hwfn,
			     struct qed_tid_mem *p_info);

<<<<<<< HEAD
/**
 * @brief qed_cxt_get_tid_mem_info
 *
 * @param p_hwfn
 * @param p_info
 *
 * @return int
 */
int qed_cxt_get_tid_mem_info(struct qed_hwfn *p_hwfn,
			     struct qed_tid_mem *p_info);

#define QED_CXT_ISCSI_TID_SEG	PROTOCOLID_ISCSI
#define QED_CXT_ROCE_TID_SEG	PROTOCOLID_ROCE
enum qed_cxt_elem_type {
	QED_ELEM_CXT,
	QED_ELEM_SRQ,
	QED_ELEM_TASK
=======
#define QED_CXT_ISCSI_TID_SEG	PROTOCOLID_ISCSI
#define QED_CXT_ROCE_TID_SEG	PROTOCOLID_ROCE
#define QED_CXT_FCOE_TID_SEG	PROTOCOLID_FCOE
enum qed_cxt_elem_type {
	QED_ELEM_CXT,
	QED_ELEM_SRQ,
	QED_ELEM_TASK,
	QED_ELEM_XRC_SRQ,
>>>>>>> 24b8d41d
};

u32 qed_cxt_get_proto_cid_count(struct qed_hwfn *p_hwfn,
				enum protocol_type type, u32 *vf_cid);

/**
 * @brief qed_cxt_set_pf_params - Set the PF params for cxt init
 *
 * @param p_hwfn
 * @param rdma_tasks - requested maximum
 * @return int
 */
int qed_cxt_set_pf_params(struct qed_hwfn *p_hwfn, u32 rdma_tasks);

/**
 * @brief qed_cxt_cfg_ilt_compute - compute ILT init parameters
 *
 * @param p_hwfn
 * @param last_line
 *
 * @return int
 */
int qed_cxt_cfg_ilt_compute(struct qed_hwfn *p_hwfn, u32 *last_line);

/**
 * @brief qed_cxt_cfg_ilt_compute_excess - how many lines can be decreased
 *
 * @param p_hwfn
 * @param used_lines
 */
u32 qed_cxt_cfg_ilt_compute_excess(struct qed_hwfn *p_hwfn, u32 used_lines);

/**
 * @brief qed_cxt_mngr_alloc - Allocate and init the context manager struct
 *
 * @param p_hwfn
 *
 * @return int
 */
int qed_cxt_mngr_alloc(struct qed_hwfn *p_hwfn);

/**
 * @brief qed_cxt_mngr_free
 *
 * @param p_hwfn
 */
void qed_cxt_mngr_free(struct qed_hwfn *p_hwfn);

/**
 * @brief qed_cxt_tables_alloc - Allocate ILT shadow, Searcher T2, acquired map
 *
 * @param p_hwfn
 *
 * @return int
 */
int qed_cxt_tables_alloc(struct qed_hwfn *p_hwfn);

/**
 * @brief qed_cxt_mngr_setup - Reset the acquired CIDs
 *
 * @param p_hwfn
 */
void qed_cxt_mngr_setup(struct qed_hwfn *p_hwfn);

/**
 * @brief qed_cxt_hw_init_common - Initailze ILT and DQ, common phase, per path.
 *
 *
 *
 * @param p_hwfn
 */
void qed_cxt_hw_init_common(struct qed_hwfn *p_hwfn);

/**
 * @brief qed_cxt_hw_init_pf - Initailze ILT and DQ, PF phase, per path.
 *
 * @param p_hwfn
 * @param p_ptt
 */
void qed_cxt_hw_init_pf(struct qed_hwfn *p_hwfn, struct qed_ptt *p_ptt);

/**
 * @brief qed_qm_init_pf - Initailze the QM PF phase, per path
 *
 * @param p_hwfn
 * @param p_ptt
 * @param is_pf_loading
 */
void qed_qm_init_pf(struct qed_hwfn *p_hwfn,
		    struct qed_ptt *p_ptt, bool is_pf_loading);

/**
 * @brief Reconfigures QM pf on the fly
 *
 * @param p_hwfn
 * @param p_ptt
 *
 * @return int
 */
int qed_qm_reconf(struct qed_hwfn *p_hwfn, struct qed_ptt *p_ptt);

#define QED_CXT_PF_CID (0xff)

/**
 * @brief Reconfigures QM pf on the fly
 *
 * @param p_hwfn
 * @param p_ptt
 *
 * @return int
 */
int qed_qm_reconf(struct qed_hwfn *p_hwfn, struct qed_ptt *p_ptt);

/**
 * @brief qed_cxt_release - Release a cid
 *
 * @param p_hwfn
 * @param cid
 */
<<<<<<< HEAD
void qed_cxt_release_cid(struct qed_hwfn *p_hwfn,
			 u32 cid);
=======
void qed_cxt_release_cid(struct qed_hwfn *p_hwfn, u32 cid);

/**
 * @brief qed_cxt_release - Release a cid belonging to a vf-queue
 *
 * @param p_hwfn
 * @param cid
 * @param vfid - engine relative index. QED_CXT_PF_CID if belongs to PF
 */
void _qed_cxt_release_cid(struct qed_hwfn *p_hwfn, u32 cid, u8 vfid);

/**
 * @brief qed_cxt_acquire - Acquire a new cid of a specific protocol type
 *
 * @param p_hwfn
 * @param type
 * @param p_cid
 *
 * @return int
 */
int qed_cxt_acquire_cid(struct qed_hwfn *p_hwfn,
			enum protocol_type type, u32 *p_cid);

/**
 * @brief _qed_cxt_acquire - Acquire a new cid of a specific protocol type
 *                           for a vf-queue
 *
 * @param p_hwfn
 * @param type
 * @param p_cid
 * @param vfid - engine relative index. QED_CXT_PF_CID if belongs to PF
 *
 * @return int
 */
int _qed_cxt_acquire_cid(struct qed_hwfn *p_hwfn,
			 enum protocol_type type, u32 *p_cid, u8 vfid);

>>>>>>> 24b8d41d
int qed_cxt_dynamic_ilt_alloc(struct qed_hwfn *p_hwfn,
			      enum qed_cxt_elem_type elem_type, u32 iid);
u32 qed_cxt_get_proto_tid_count(struct qed_hwfn *p_hwfn,
				enum protocol_type type);
u32 qed_cxt_get_proto_cid_start(struct qed_hwfn *p_hwfn,
				enum protocol_type type);
int qed_cxt_free_proto_ilt(struct qed_hwfn *p_hwfn, enum protocol_type proto);

#define QED_CTX_WORKING_MEM 0
#define QED_CTX_FL_MEM 1
<<<<<<< HEAD
=======
int qed_cxt_get_task_ctx(struct qed_hwfn *p_hwfn,
			 u32 tid, u8 ctx_type, void **task_ctx);

/* Max number of connection types in HW (DQ/CDU etc.) */
#define MAX_CONN_TYPES          PROTOCOLID_COMMON
#define NUM_TASK_TYPES          2
#define NUM_TASK_PF_SEGMENTS    4
#define NUM_TASK_VF_SEGMENTS    1

/* PF per protocl configuration object */
#define TASK_SEGMENTS   (NUM_TASK_PF_SEGMENTS + NUM_TASK_VF_SEGMENTS)
#define TASK_SEGMENT_VF (NUM_TASK_PF_SEGMENTS)

struct qed_tid_seg {
	u32 count;
	u8 type;
	bool has_fl_mem;
};

struct qed_conn_type_cfg {
	u32 cid_count;
	u32 cids_per_vf;
	struct qed_tid_seg tid_seg[TASK_SEGMENTS];
};

/* ILT Client configuration,
 * Per connection type (protocol) resources (cids, tis, vf cids etc.)
 * 1 - for connection context (CDUC) and for each task context we need two
 * values, for regular task context and for force load memory
 */
#define ILT_CLI_PF_BLOCKS       (1 + NUM_TASK_PF_SEGMENTS * 2)
#define ILT_CLI_VF_BLOCKS       (1 + NUM_TASK_VF_SEGMENTS * 2)
#define CDUC_BLK                (0)
#define SRQ_BLK                 (0)
#define CDUT_SEG_BLK(n)         (1 + (u8)(n))
#define CDUT_FL_SEG_BLK(n, X)   (1 + (n) + NUM_TASK_ ## X ## _SEGMENTS)

struct ilt_cfg_pair {
	u32 reg;
	u32 val;
};

struct qed_ilt_cli_blk {
	u32 total_size;		/* 0 means not active */
	u32 real_size_in_page;
	u32 start_line;
	u32 dynamic_line_offset;
	u32 dynamic_line_cnt;
};

struct qed_ilt_client_cfg {
	bool active;

	/* ILT boundaries */
	struct ilt_cfg_pair first;
	struct ilt_cfg_pair last;
	struct ilt_cfg_pair p_size;

	/* ILT client blocks for PF */
	struct qed_ilt_cli_blk pf_blks[ILT_CLI_PF_BLOCKS];
	u32 pf_total_lines;

	/* ILT client blocks for VFs */
	struct qed_ilt_cli_blk vf_blks[ILT_CLI_VF_BLOCKS];
	u32 vf_total_lines;
};

struct qed_cid_acquired_map {
	u32		start_cid;
	u32		max_count;
	unsigned long	*cid_map;
};

struct qed_src_t2 {
	struct phys_mem_desc *dma_mem;
	u32 num_pages;
	u64 first_free;
	u64 last_free;
};

struct qed_cxt_mngr {
	/* Per protocl configuration */
	struct qed_conn_type_cfg	conn_cfg[MAX_CONN_TYPES];

	/* computed ILT structure */
	struct qed_ilt_client_cfg	clients[MAX_ILT_CLIENTS];

	/* Task type sizes */
	u32 task_type_size[NUM_TASK_TYPES];

	/* total number of VFs for this hwfn -
	 * ALL VFs are symmetric in terms of HW resources
	 */
	u32 vf_count;
	u32 first_vf_in_pf;

	/* Acquired CIDs */
	struct qed_cid_acquired_map	acquired[MAX_CONN_TYPES];

	struct qed_cid_acquired_map
	acquired_vf[MAX_CONN_TYPES][MAX_NUM_VFS];

	/* ILT  shadow table */
	struct phys_mem_desc *ilt_shadow;
	u32 ilt_shadow_size;
	u32 pf_start_line;

	/* Mutex for a dynamic ILT allocation */
	struct mutex mutex;

	/* SRC T2 */
	struct qed_src_t2 src_t2;

	/* total number of SRQ's for this hwfn */
	u32 srq_count;
	u32 xrc_srq_count;

	/* Maximal number of L2 steering filters */
	u32 arfs_count;

	u8 task_type_id;
	u16 task_ctx_size;
	u16 conn_ctx_size;
};

u16 qed_get_cdut_num_pf_init_pages(struct qed_hwfn *p_hwfn);
u16 qed_get_cdut_num_vf_init_pages(struct qed_hwfn *p_hwfn);
u16 qed_get_cdut_num_pf_work_pages(struct qed_hwfn *p_hwfn);
u16 qed_get_cdut_num_vf_work_pages(struct qed_hwfn *p_hwfn);

u32 qed_cxt_get_ilt_page_size(struct qed_hwfn *p_hwfn,
			      enum ilt_clients ilt_client);

u32 qed_cxt_get_total_srq_count(struct qed_hwfn *p_hwfn);

>>>>>>> 24b8d41d
#endif<|MERGE_RESOLUTION|>--- conflicted
+++ resolved
@@ -50,25 +50,6 @@
 int qed_cxt_get_tid_mem_info(struct qed_hwfn *p_hwfn,
 			     struct qed_tid_mem *p_info);
 
-<<<<<<< HEAD
-/**
- * @brief qed_cxt_get_tid_mem_info
- *
- * @param p_hwfn
- * @param p_info
- *
- * @return int
- */
-int qed_cxt_get_tid_mem_info(struct qed_hwfn *p_hwfn,
-			     struct qed_tid_mem *p_info);
-
-#define QED_CXT_ISCSI_TID_SEG	PROTOCOLID_ISCSI
-#define QED_CXT_ROCE_TID_SEG	PROTOCOLID_ROCE
-enum qed_cxt_elem_type {
-	QED_ELEM_CXT,
-	QED_ELEM_SRQ,
-	QED_ELEM_TASK
-=======
 #define QED_CXT_ISCSI_TID_SEG	PROTOCOLID_ISCSI
 #define QED_CXT_ROCE_TID_SEG	PROTOCOLID_ROCE
 #define QED_CXT_FCOE_TID_SEG	PROTOCOLID_FCOE
@@ -77,7 +58,6 @@
 	QED_ELEM_SRQ,
 	QED_ELEM_TASK,
 	QED_ELEM_XRC_SRQ,
->>>>>>> 24b8d41d
 };
 
 u32 qed_cxt_get_proto_cid_count(struct qed_hwfn *p_hwfn,
@@ -182,25 +162,11 @@
 #define QED_CXT_PF_CID (0xff)
 
 /**
- * @brief Reconfigures QM pf on the fly
- *
- * @param p_hwfn
- * @param p_ptt
- *
- * @return int
- */
-int qed_qm_reconf(struct qed_hwfn *p_hwfn, struct qed_ptt *p_ptt);
-
-/**
  * @brief qed_cxt_release - Release a cid
  *
  * @param p_hwfn
  * @param cid
  */
-<<<<<<< HEAD
-void qed_cxt_release_cid(struct qed_hwfn *p_hwfn,
-			 u32 cid);
-=======
 void qed_cxt_release_cid(struct qed_hwfn *p_hwfn, u32 cid);
 
 /**
@@ -238,7 +204,6 @@
 int _qed_cxt_acquire_cid(struct qed_hwfn *p_hwfn,
 			 enum protocol_type type, u32 *p_cid, u8 vfid);
 
->>>>>>> 24b8d41d
 int qed_cxt_dynamic_ilt_alloc(struct qed_hwfn *p_hwfn,
 			      enum qed_cxt_elem_type elem_type, u32 iid);
 u32 qed_cxt_get_proto_tid_count(struct qed_hwfn *p_hwfn,
@@ -249,8 +214,6 @@
 
 #define QED_CTX_WORKING_MEM 0
 #define QED_CTX_FL_MEM 1
-<<<<<<< HEAD
-=======
 int qed_cxt_get_task_ctx(struct qed_hwfn *p_hwfn,
 			 u32 tid, u8 ctx_type, void **task_ctx);
 
@@ -386,5 +349,4 @@
 
 u32 qed_cxt_get_total_srq_count(struct qed_hwfn *p_hwfn);
 
->>>>>>> 24b8d41d
 #endif