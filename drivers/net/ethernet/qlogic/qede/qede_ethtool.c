// SPDX-License-Identifier: (GPL-2.0-only OR BSD-3-Clause)
/* QLogic qede NIC Driver
 * Copyright (c) 2015-2017  QLogic Corporation
 * Copyright (c) 2019-2020 Marvell International Ltd.
 */

#include <linux/version.h>
#include <linux/types.h>
#include <linux/netdevice.h>
#include <linux/etherdevice.h>
#include <linux/ethtool.h>
#include <linux/string.h>
#include <linux/pci.h>
#include <linux/capability.h>
#include <linux/vmalloc.h>
#include <linux/phylink.h>

#include "qede.h"
#include "qede_ptp.h"

#define QEDE_RQSTAT_OFFSET(stat_name) \
	 (offsetof(struct qede_rx_queue, stat_name))
#define QEDE_RQSTAT_STRING(stat_name) (#stat_name)
#define QEDE_RQSTAT(stat_name) \
	 {QEDE_RQSTAT_OFFSET(stat_name), QEDE_RQSTAT_STRING(stat_name)}

#define QEDE_SELFTEST_POLL_COUNT 100
<<<<<<< HEAD
=======
#define QEDE_DUMP_VERSION	0x1
#define QEDE_DUMP_NVM_ARG_COUNT	2
>>>>>>> 24b8d41d

static const struct {
	u64 offset;
	char string[ETH_GSTRING_LEN];
} qede_rqstats_arr[] = {
	QEDE_RQSTAT(rcv_pkts),
	QEDE_RQSTAT(rx_hw_errors),
	QEDE_RQSTAT(rx_alloc_errors),
	QEDE_RQSTAT(rx_ip_frags),
<<<<<<< HEAD
};

#define QEDE_NUM_RQSTATS ARRAY_SIZE(qede_rqstats_arr)
#define QEDE_RQSTATS_DATA(dev, sindex, rqindex) \
	(*((u64 *)(((char *)(dev->fp_array[(rqindex)].rxq)) +\
		    qede_rqstats_arr[(sindex)].offset)))
=======
	QEDE_RQSTAT(xdp_no_pass),
};

#define QEDE_NUM_RQSTATS ARRAY_SIZE(qede_rqstats_arr)
>>>>>>> 24b8d41d
#define QEDE_TQSTAT_OFFSET(stat_name) \
	(offsetof(struct qede_tx_queue, stat_name))
#define QEDE_TQSTAT_STRING(stat_name) (#stat_name)
#define QEDE_TQSTAT(stat_name) \
	{QEDE_TQSTAT_OFFSET(stat_name), QEDE_TQSTAT_STRING(stat_name)}
#define QEDE_NUM_TQSTATS ARRAY_SIZE(qede_tqstats_arr)
static const struct {
	u64 offset;
	char string[ETH_GSTRING_LEN];
} qede_tqstats_arr[] = {
	QEDE_TQSTAT(xmit_pkts),
	QEDE_TQSTAT(stopped_cnt),
<<<<<<< HEAD
};

#define QEDE_TQSTATS_DATA(dev, sindex, tssid, tcid) \
	(*((u64 *)(((void *)(&dev->fp_array[tssid].txqs[tcid])) +\
		   qede_tqstats_arr[(sindex)].offset)))

=======
	QEDE_TQSTAT(tx_mem_alloc_err),
};

#define QEDE_STAT_OFFSET(stat_name, type, base) \
	(offsetof(type, stat_name) + (base))
#define QEDE_STAT_STRING(stat_name)	(#stat_name)
#define _QEDE_STAT(stat_name, type, base, attr) \
	{QEDE_STAT_OFFSET(stat_name, type, base), \
	 QEDE_STAT_STRING(stat_name), \
	 attr}
#define QEDE_STAT(stat_name) \
	_QEDE_STAT(stat_name, struct qede_stats_common, 0, 0x0)
#define QEDE_PF_STAT(stat_name) \
	_QEDE_STAT(stat_name, struct qede_stats_common, 0, \
		   BIT(QEDE_STAT_PF_ONLY))
#define QEDE_PF_BB_STAT(stat_name) \
	_QEDE_STAT(stat_name, struct qede_stats_bb, \
		   offsetof(struct qede_stats, bb), \
		   BIT(QEDE_STAT_PF_ONLY) | BIT(QEDE_STAT_BB_ONLY))
#define QEDE_PF_AH_STAT(stat_name) \
	_QEDE_STAT(stat_name, struct qede_stats_ah, \
		   offsetof(struct qede_stats, ah), \
		   BIT(QEDE_STAT_PF_ONLY) | BIT(QEDE_STAT_AH_ONLY))
>>>>>>> 24b8d41d
static const struct {
	u64 offset;
	char string[ETH_GSTRING_LEN];
	unsigned long attr;
#define QEDE_STAT_PF_ONLY	0
#define QEDE_STAT_BB_ONLY	1
#define QEDE_STAT_AH_ONLY	2
} qede_stats_arr[] = {
	QEDE_STAT(rx_ucast_bytes),
	QEDE_STAT(rx_mcast_bytes),
	QEDE_STAT(rx_bcast_bytes),
	QEDE_STAT(rx_ucast_pkts),
	QEDE_STAT(rx_mcast_pkts),
	QEDE_STAT(rx_bcast_pkts),

	QEDE_STAT(tx_ucast_bytes),
	QEDE_STAT(tx_mcast_bytes),
	QEDE_STAT(tx_bcast_bytes),
	QEDE_STAT(tx_ucast_pkts),
	QEDE_STAT(tx_mcast_pkts),
	QEDE_STAT(tx_bcast_pkts),

	QEDE_PF_STAT(rx_64_byte_packets),
	QEDE_PF_STAT(rx_65_to_127_byte_packets),
	QEDE_PF_STAT(rx_128_to_255_byte_packets),
	QEDE_PF_STAT(rx_256_to_511_byte_packets),
	QEDE_PF_STAT(rx_512_to_1023_byte_packets),
	QEDE_PF_STAT(rx_1024_to_1518_byte_packets),
<<<<<<< HEAD
	QEDE_PF_STAT(rx_1519_to_1522_byte_packets),
	QEDE_PF_STAT(rx_1519_to_2047_byte_packets),
	QEDE_PF_STAT(rx_2048_to_4095_byte_packets),
	QEDE_PF_STAT(rx_4096_to_9216_byte_packets),
	QEDE_PF_STAT(rx_9217_to_16383_byte_packets),
=======
	QEDE_PF_BB_STAT(rx_1519_to_1522_byte_packets),
	QEDE_PF_BB_STAT(rx_1519_to_2047_byte_packets),
	QEDE_PF_BB_STAT(rx_2048_to_4095_byte_packets),
	QEDE_PF_BB_STAT(rx_4096_to_9216_byte_packets),
	QEDE_PF_BB_STAT(rx_9217_to_16383_byte_packets),
	QEDE_PF_AH_STAT(rx_1519_to_max_byte_packets),
>>>>>>> 24b8d41d
	QEDE_PF_STAT(tx_64_byte_packets),
	QEDE_PF_STAT(tx_65_to_127_byte_packets),
	QEDE_PF_STAT(tx_128_to_255_byte_packets),
	QEDE_PF_STAT(tx_256_to_511_byte_packets),
	QEDE_PF_STAT(tx_512_to_1023_byte_packets),
	QEDE_PF_STAT(tx_1024_to_1518_byte_packets),
	QEDE_PF_BB_STAT(tx_1519_to_2047_byte_packets),
	QEDE_PF_BB_STAT(tx_2048_to_4095_byte_packets),
	QEDE_PF_BB_STAT(tx_4096_to_9216_byte_packets),
	QEDE_PF_BB_STAT(tx_9217_to_16383_byte_packets),
	QEDE_PF_AH_STAT(tx_1519_to_max_byte_packets),
	QEDE_PF_STAT(rx_mac_crtl_frames),
	QEDE_PF_STAT(tx_mac_ctrl_frames),
	QEDE_PF_STAT(rx_pause_frames),
	QEDE_PF_STAT(tx_pause_frames),
	QEDE_PF_STAT(rx_pfc_frames),
	QEDE_PF_STAT(tx_pfc_frames),

	QEDE_PF_STAT(rx_crc_errors),
	QEDE_PF_STAT(rx_align_errors),
	QEDE_PF_STAT(rx_carrier_errors),
	QEDE_PF_STAT(rx_oversize_packets),
	QEDE_PF_STAT(rx_jabbers),
	QEDE_PF_STAT(rx_undersize_packets),
	QEDE_PF_STAT(rx_fragments),
	QEDE_PF_BB_STAT(tx_lpi_entry_count),
	QEDE_PF_BB_STAT(tx_total_collisions),
	QEDE_PF_STAT(brb_truncates),
	QEDE_PF_STAT(brb_discards),
	QEDE_STAT(no_buff_discards),
	QEDE_PF_STAT(mftag_filter_discards),
	QEDE_PF_STAT(mac_filter_discards),
	QEDE_PF_STAT(gft_filter_drop),
	QEDE_STAT(tx_err_drop_pkts),
	QEDE_STAT(ttl0_discard),
	QEDE_STAT(packet_too_big_discard),

	QEDE_STAT(coalesced_pkts),
	QEDE_STAT(coalesced_events),
	QEDE_STAT(coalesced_aborts_num),
	QEDE_STAT(non_coalesced_pkts),
	QEDE_STAT(coalesced_bytes),

	QEDE_STAT(link_change_count),
	QEDE_STAT(ptp_skip_txts),
};

#define QEDE_NUM_STATS	ARRAY_SIZE(qede_stats_arr)
#define QEDE_STAT_IS_PF_ONLY(i) \
	test_bit(QEDE_STAT_PF_ONLY, &qede_stats_arr[i].attr)
#define QEDE_STAT_IS_BB_ONLY(i) \
	test_bit(QEDE_STAT_BB_ONLY, &qede_stats_arr[i].attr)
#define QEDE_STAT_IS_AH_ONLY(i) \
	test_bit(QEDE_STAT_AH_ONLY, &qede_stats_arr[i].attr)

enum {
	QEDE_PRI_FLAG_CMT,
	QEDE_PRI_FLAG_SMART_AN_SUPPORT, /* MFW supports SmartAN */
	QEDE_PRI_FLAG_RECOVER_ON_ERROR,
	QEDE_PRI_FLAG_LEN,
};

static const char qede_private_arr[QEDE_PRI_FLAG_LEN][ETH_GSTRING_LEN] = {
	"Coupled-Function",
	"SmartAN capable",
	"Recover on error",
};

enum qede_ethtool_tests {
	QEDE_ETHTOOL_INT_LOOPBACK,
	QEDE_ETHTOOL_INTERRUPT_TEST,
	QEDE_ETHTOOL_MEMORY_TEST,
	QEDE_ETHTOOL_REGISTER_TEST,
	QEDE_ETHTOOL_CLOCK_TEST,
	QEDE_ETHTOOL_NVRAM_TEST,
	QEDE_ETHTOOL_TEST_MAX
};

static const char qede_tests_str_arr[QEDE_ETHTOOL_TEST_MAX][ETH_GSTRING_LEN] = {
	"Internal loopback (offline)",
	"Interrupt (online)\t",
	"Memory (online)\t\t",
	"Register (online)\t",
	"Clock (online)\t\t",
	"Nvram (online)\t\t",
};

/* Forced speed capabilities maps */

struct qede_forced_speed_map {
	u32		speed;
	__ETHTOOL_DECLARE_LINK_MODE_MASK(caps);

	const u32	*cap_arr;
	u32		arr_size;
};

#define QEDE_FORCED_SPEED_MAP(value)					\
{									\
	.speed		= SPEED_##value,				\
	.cap_arr	= qede_forced_speed_##value,			\
	.arr_size	= ARRAY_SIZE(qede_forced_speed_##value),	\
}

static const u32 qede_forced_speed_1000[] __initconst = {
	ETHTOOL_LINK_MODE_1000baseT_Full_BIT,
	ETHTOOL_LINK_MODE_1000baseKX_Full_BIT,
	ETHTOOL_LINK_MODE_1000baseX_Full_BIT,
};

static const u32 qede_forced_speed_10000[] __initconst = {
	ETHTOOL_LINK_MODE_10000baseT_Full_BIT,
	ETHTOOL_LINK_MODE_10000baseKR_Full_BIT,
	ETHTOOL_LINK_MODE_10000baseKX4_Full_BIT,
	ETHTOOL_LINK_MODE_10000baseR_FEC_BIT,
	ETHTOOL_LINK_MODE_10000baseCR_Full_BIT,
	ETHTOOL_LINK_MODE_10000baseSR_Full_BIT,
	ETHTOOL_LINK_MODE_10000baseLR_Full_BIT,
	ETHTOOL_LINK_MODE_10000baseLRM_Full_BIT,
};

static const u32 qede_forced_speed_20000[] __initconst = {
	ETHTOOL_LINK_MODE_20000baseKR2_Full_BIT,
};

static const u32 qede_forced_speed_25000[] __initconst = {
	ETHTOOL_LINK_MODE_25000baseKR_Full_BIT,
	ETHTOOL_LINK_MODE_25000baseCR_Full_BIT,
	ETHTOOL_LINK_MODE_25000baseSR_Full_BIT,
};

static const u32 qede_forced_speed_40000[] __initconst = {
	ETHTOOL_LINK_MODE_40000baseLR4_Full_BIT,
	ETHTOOL_LINK_MODE_40000baseKR4_Full_BIT,
	ETHTOOL_LINK_MODE_40000baseCR4_Full_BIT,
	ETHTOOL_LINK_MODE_40000baseSR4_Full_BIT,
};

static const u32 qede_forced_speed_50000[] __initconst = {
	ETHTOOL_LINK_MODE_50000baseKR2_Full_BIT,
	ETHTOOL_LINK_MODE_50000baseCR2_Full_BIT,
	ETHTOOL_LINK_MODE_50000baseSR2_Full_BIT,
};

static const u32 qede_forced_speed_100000[] __initconst = {
	ETHTOOL_LINK_MODE_100000baseKR4_Full_BIT,
	ETHTOOL_LINK_MODE_100000baseSR4_Full_BIT,
	ETHTOOL_LINK_MODE_100000baseCR4_Full_BIT,
	ETHTOOL_LINK_MODE_100000baseLR4_ER4_Full_BIT,
};

static struct qede_forced_speed_map qede_forced_speed_maps[] __ro_after_init = {
	QEDE_FORCED_SPEED_MAP(1000),
	QEDE_FORCED_SPEED_MAP(10000),
	QEDE_FORCED_SPEED_MAP(20000),
	QEDE_FORCED_SPEED_MAP(25000),
	QEDE_FORCED_SPEED_MAP(40000),
	QEDE_FORCED_SPEED_MAP(50000),
	QEDE_FORCED_SPEED_MAP(100000),
};

void __init qede_forced_speed_maps_init(void)
{
	struct qede_forced_speed_map *map;
	u32 i;

	for (i = 0; i < ARRAY_SIZE(qede_forced_speed_maps); i++) {
		map = qede_forced_speed_maps + i;

		linkmode_set_bit_array(map->cap_arr, map->arr_size, map->caps);
		map->cap_arr = NULL;
		map->arr_size = 0;
	}
}

/* Ethtool callbacks */

static void qede_get_strings_stats_txq(struct qede_dev *edev,
				       struct qede_tx_queue *txq, u8 **buf)
{
	int i;

	for (i = 0; i < QEDE_NUM_TQSTATS; i++) {
		if (txq->is_xdp)
			sprintf(*buf, "%d [XDP]: %s",
				QEDE_TXQ_XDP_TO_IDX(edev, txq),
				qede_tqstats_arr[i].string);
		else
			sprintf(*buf, "%d_%d: %s", txq->index, txq->cos,
				qede_tqstats_arr[i].string);
		*buf += ETH_GSTRING_LEN;
	}
}

static void qede_get_strings_stats_rxq(struct qede_dev *edev,
				       struct qede_rx_queue *rxq, u8 **buf)
{
	int i;

	for (i = 0; i < QEDE_NUM_RQSTATS; i++) {
		sprintf(*buf, "%d: %s", rxq->rxq_id,
			qede_rqstats_arr[i].string);
		*buf += ETH_GSTRING_LEN;
	}
}

static bool qede_is_irrelevant_stat(struct qede_dev *edev, int stat_index)
{
	return (IS_VF(edev) && QEDE_STAT_IS_PF_ONLY(stat_index)) ||
	       (QEDE_IS_BB(edev) && QEDE_STAT_IS_AH_ONLY(stat_index)) ||
	       (QEDE_IS_AH(edev) && QEDE_STAT_IS_BB_ONLY(stat_index));
}

enum {
	QEDE_PRI_FLAG_CMT,
	QEDE_PRI_FLAG_LEN,
};

static const char qede_private_arr[QEDE_PRI_FLAG_LEN][ETH_GSTRING_LEN] = {
	"Coupled-Function",
};

enum qede_ethtool_tests {
	QEDE_ETHTOOL_INT_LOOPBACK,
	QEDE_ETHTOOL_INTERRUPT_TEST,
	QEDE_ETHTOOL_MEMORY_TEST,
	QEDE_ETHTOOL_REGISTER_TEST,
	QEDE_ETHTOOL_CLOCK_TEST,
	QEDE_ETHTOOL_TEST_MAX
};

static const char qede_tests_str_arr[QEDE_ETHTOOL_TEST_MAX][ETH_GSTRING_LEN] = {
	"Internal loopback (offline)",
	"Interrupt (online)\t",
	"Memory (online)\t\t",
	"Register (online)\t",
	"Clock (online)\t\t",
};

static void qede_get_strings_stats(struct qede_dev *edev, u8 *buf)
{
	struct qede_fastpath *fp;
	int i;

	/* Account for queue statistics */
	for (i = 0; i < QEDE_QUEUE_CNT(edev); i++) {
		fp = &edev->fp_array[i];

		if (fp->type & QEDE_FASTPATH_RX)
			qede_get_strings_stats_rxq(edev, fp->rxq, &buf);

		if (fp->type & QEDE_FASTPATH_XDP)
			qede_get_strings_stats_txq(edev, fp->xdp_tx, &buf);

		if (fp->type & QEDE_FASTPATH_TX) {
			int cos;

<<<<<<< HEAD
	for (i = 0, k = 0; i < QEDE_QUEUE_CNT(edev); i++) {
		int tc;

		if (edev->fp_array[i].type & QEDE_FASTPATH_RX) {
			for (j = 0; j < QEDE_NUM_RQSTATS; j++)
				sprintf(buf + (k + j) * ETH_GSTRING_LEN,
					"%d:   %s", i,
					qede_rqstats_arr[j].string);
			k += QEDE_NUM_RQSTATS;
		}

		if (edev->fp_array[i].type & QEDE_FASTPATH_TX) {
			for (tc = 0; tc < edev->num_tc; tc++) {
				for (j = 0; j < QEDE_NUM_TQSTATS; j++)
					sprintf(buf + (k + j) *
						ETH_GSTRING_LEN,
						"%d.%d: %s", i, tc,
						qede_tqstats_arr[j].string);
				k += QEDE_NUM_TQSTATS;
			}
		}
	}

	for (i = 0, j = 0; i < QEDE_NUM_STATS; i++) {
		if (IS_VF(edev) && qede_stats_arr[i].pf_only)
			continue;
		strcpy(buf + (k + j) * ETH_GSTRING_LEN,
		       qede_stats_arr[i].string);
		j++;
	}
=======
			for_each_cos_in_txq(edev, cos)
				qede_get_strings_stats_txq(edev,
							   &fp->txq[cos], &buf);
		}
	}

	/* Account for non-queue statistics */
	for (i = 0; i < QEDE_NUM_STATS; i++) {
		if (qede_is_irrelevant_stat(edev, i))
			continue;
		strcpy(buf, qede_stats_arr[i].string);
		buf += ETH_GSTRING_LEN;
	}
>>>>>>> 24b8d41d
}

static void qede_get_strings(struct net_device *dev, u32 stringset, u8 *buf)
{
	struct qede_dev *edev = netdev_priv(dev);

	switch (stringset) {
	case ETH_SS_STATS:
		qede_get_strings_stats(edev, buf);
		break;
	case ETH_SS_PRIV_FLAGS:
		memcpy(buf, qede_private_arr,
		       ETH_GSTRING_LEN * QEDE_PRI_FLAG_LEN);
		break;
	case ETH_SS_TEST:
		memcpy(buf, qede_tests_str_arr,
		       ETH_GSTRING_LEN * QEDE_ETHTOOL_TEST_MAX);
		break;
	default:
		DP_VERBOSE(edev, QED_MSG_DEBUG,
			   "Unsupported stringset 0x%08x\n", stringset);
	}
}

static void qede_get_ethtool_stats_txq(struct qede_tx_queue *txq, u64 **buf)
{
	int i;

	for (i = 0; i < QEDE_NUM_TQSTATS; i++) {
		**buf = *((u64 *)(((void *)txq) + qede_tqstats_arr[i].offset));
		(*buf)++;
	}
}

static void qede_get_ethtool_stats_rxq(struct qede_rx_queue *rxq, u64 **buf)
{
	int i;

	for (i = 0; i < QEDE_NUM_RQSTATS; i++) {
		**buf = *((u64 *)(((void *)rxq) + qede_rqstats_arr[i].offset));
		(*buf)++;
	}
}

static void qede_get_ethtool_stats(struct net_device *dev,
				   struct ethtool_stats *stats, u64 *buf)
{
	struct qede_dev *edev = netdev_priv(dev);
	struct qede_fastpath *fp;
	int i;

	qede_fill_by_demand_stats(edev);

	/* Need to protect the access to the fastpath array */
	__qede_lock(edev);

	for (i = 0; i < QEDE_QUEUE_CNT(edev); i++) {
		fp = &edev->fp_array[i];

		if (fp->type & QEDE_FASTPATH_RX)
			qede_get_ethtool_stats_rxq(fp->rxq, &buf);

<<<<<<< HEAD
	for (qid = 0; qid < QEDE_QUEUE_CNT(edev); qid++) {
		int tc;

		if (edev->fp_array[qid].type & QEDE_FASTPATH_RX) {
			for (sidx = 0; sidx < QEDE_NUM_RQSTATS; sidx++)
				buf[cnt++] = QEDE_RQSTATS_DATA(edev, sidx, qid);
		}

		if (edev->fp_array[qid].type & QEDE_FASTPATH_TX) {
			for (tc = 0; tc < edev->num_tc; tc++) {
				for (sidx = 0; sidx < QEDE_NUM_TQSTATS; sidx++)
					buf[cnt++] = QEDE_TQSTATS_DATA(edev,
								       sidx,
								       qid, tc);
			}
		}
	}

	for (sidx = 0; sidx < QEDE_NUM_STATS; sidx++) {
		if (IS_VF(edev) && qede_stats_arr[sidx].pf_only)
			continue;
		buf[cnt++] = QEDE_STATS_DATA(edev, sidx);
=======
		if (fp->type & QEDE_FASTPATH_XDP)
			qede_get_ethtool_stats_txq(fp->xdp_tx, &buf);

		if (fp->type & QEDE_FASTPATH_TX) {
			int cos;

			for_each_cos_in_txq(edev, cos)
				qede_get_ethtool_stats_txq(&fp->txq[cos], &buf);
		}
	}

	for (i = 0; i < QEDE_NUM_STATS; i++) {
		if (qede_is_irrelevant_stat(edev, i))
			continue;
		*buf = *((u64 *)(((void *)&edev->stats) +
				 qede_stats_arr[i].offset));

		buf++;
>>>>>>> 24b8d41d
	}

	__qede_unlock(edev);
}

static int qede_get_sset_count(struct net_device *dev, int stringset)
{
	struct qede_dev *edev = netdev_priv(dev);
	int num_stats = QEDE_NUM_STATS, i;

	switch (stringset) {
	case ETH_SS_STATS:
<<<<<<< HEAD
		if (IS_VF(edev)) {
			int i;

			for (i = 0; i < QEDE_NUM_STATS; i++)
				if (qede_stats_arr[i].pf_only)
					num_stats--;
		}
		return num_stats + QEDE_RSS_COUNT(edev) * QEDE_NUM_RQSTATS +
		       QEDE_TSS_COUNT(edev) * QEDE_NUM_TQSTATS * edev->num_tc;
=======
		for (i = 0; i < QEDE_NUM_STATS; i++)
			if (qede_is_irrelevant_stat(edev, i))
				num_stats--;

		/* Account for the Regular Tx statistics */
		num_stats += QEDE_TSS_COUNT(edev) * QEDE_NUM_TQSTATS *
				edev->dev_info.num_tc;

		/* Account for the Regular Rx statistics */
		num_stats += QEDE_RSS_COUNT(edev) * QEDE_NUM_RQSTATS;

		/* Account for XDP statistics [if needed] */
		if (edev->xdp_prog)
			num_stats += QEDE_RSS_COUNT(edev) * QEDE_NUM_TQSTATS;
		return num_stats;

>>>>>>> 24b8d41d
	case ETH_SS_PRIV_FLAGS:
		return QEDE_PRI_FLAG_LEN;
	case ETH_SS_TEST:
		if (!IS_VF(edev))
			return QEDE_ETHTOOL_TEST_MAX;
		else
			return 0;
	default:
		DP_VERBOSE(edev, QED_MSG_DEBUG,
			   "Unsupported stringset 0x%08x\n", stringset);
		return -EINVAL;
	}
}

static u32 qede_get_priv_flags(struct net_device *dev)
{
	struct qede_dev *edev = netdev_priv(dev);
<<<<<<< HEAD

	return (!!(edev->dev_info.common.num_hwfns > 1)) << QEDE_PRI_FLAG_CMT;
}

struct qede_link_mode_mapping {
	u32 qed_link_mode;
	u32 ethtool_link_mode;
};

static const struct qede_link_mode_mapping qed_lm_map[] = {
	{QED_LM_FIBRE_BIT, ETHTOOL_LINK_MODE_FIBRE_BIT},
	{QED_LM_Autoneg_BIT, ETHTOOL_LINK_MODE_Autoneg_BIT},
	{QED_LM_Asym_Pause_BIT, ETHTOOL_LINK_MODE_Asym_Pause_BIT},
	{QED_LM_Pause_BIT, ETHTOOL_LINK_MODE_Pause_BIT},
	{QED_LM_1000baseT_Half_BIT, ETHTOOL_LINK_MODE_1000baseT_Half_BIT},
	{QED_LM_1000baseT_Full_BIT, ETHTOOL_LINK_MODE_1000baseT_Full_BIT},
	{QED_LM_10000baseKR_Full_BIT, ETHTOOL_LINK_MODE_10000baseKR_Full_BIT},
	{QED_LM_25000baseKR_Full_BIT, ETHTOOL_LINK_MODE_25000baseKR_Full_BIT},
	{QED_LM_40000baseLR4_Full_BIT, ETHTOOL_LINK_MODE_40000baseLR4_Full_BIT},
	{QED_LM_50000baseKR2_Full_BIT, ETHTOOL_LINK_MODE_50000baseKR2_Full_BIT},
	{QED_LM_100000baseKR4_Full_BIT,
	 ETHTOOL_LINK_MODE_100000baseKR4_Full_BIT},
};

#define QEDE_DRV_TO_ETHTOOL_CAPS(caps, lk_ksettings, name)	\
{								\
	int i;							\
								\
	for (i = 0; i < QED_LM_COUNT; i++) {			\
		if ((caps) & (qed_lm_map[i].qed_link_mode))	\
			__set_bit(qed_lm_map[i].ethtool_link_mode,\
				  lk_ksettings->link_modes.name); \
	}							\
}

#define QEDE_ETHTOOL_TO_DRV_CAPS(caps, lk_ksettings, name)	\
{								\
	int i;							\
								\
	for (i = 0; i < QED_LM_COUNT; i++) {			\
		if (test_bit(qed_lm_map[i].ethtool_link_mode,	\
			     lk_ksettings->link_modes.name))	\
			caps |= qed_lm_map[i].qed_link_mode;	\
	}							\
=======
	u32 flags = 0;

	if (edev->dev_info.common.num_hwfns > 1)
		flags |= BIT(QEDE_PRI_FLAG_CMT);

	if (edev->dev_info.common.smart_an)
		flags |= BIT(QEDE_PRI_FLAG_SMART_AN_SUPPORT);

	if (edev->err_flags & BIT(QEDE_ERR_IS_RECOVERABLE))
		flags |= BIT(QEDE_PRI_FLAG_RECOVER_ON_ERROR);

	return flags;
}

static int qede_set_priv_flags(struct net_device *dev, u32 flags)
{
	struct qede_dev *edev = netdev_priv(dev);
	u32 cflags = qede_get_priv_flags(dev);
	u32 dflags = flags ^ cflags;

	/* can only change RECOVER_ON_ERROR flag */
	if (dflags & ~BIT(QEDE_PRI_FLAG_RECOVER_ON_ERROR))
		return -EINVAL;

	if (flags & BIT(QEDE_PRI_FLAG_RECOVER_ON_ERROR))
		set_bit(QEDE_ERR_IS_RECOVERABLE, &edev->err_flags);
	else
		clear_bit(QEDE_ERR_IS_RECOVERABLE, &edev->err_flags);

	return 0;
>>>>>>> 24b8d41d
}

static int qede_get_link_ksettings(struct net_device *dev,
				   struct ethtool_link_ksettings *cmd)
{
<<<<<<< HEAD
=======
	typeof(cmd->link_modes) *link_modes = &cmd->link_modes;
>>>>>>> 24b8d41d
	struct ethtool_link_settings *base = &cmd->base;
	struct qede_dev *edev = netdev_priv(dev);
	struct qed_link_output current_link;

	__qede_lock(edev);

	memset(&current_link, 0, sizeof(current_link));
	edev->ops->common->get_link(edev->cdev, &current_link);

<<<<<<< HEAD
	ethtool_link_ksettings_zero_link_mode(cmd, supported);
	QEDE_DRV_TO_ETHTOOL_CAPS(current_link.supported_caps, cmd, supported)

	ethtool_link_ksettings_zero_link_mode(cmd, advertising);
	QEDE_DRV_TO_ETHTOOL_CAPS(current_link.advertised_caps, cmd, advertising)

	ethtool_link_ksettings_zero_link_mode(cmd, lp_advertising);
	QEDE_DRV_TO_ETHTOOL_CAPS(current_link.lp_caps, cmd, lp_advertising)
=======
	linkmode_copy(link_modes->supported, current_link.supported_caps);
	linkmode_copy(link_modes->advertising, current_link.advertised_caps);
	linkmode_copy(link_modes->lp_advertising, current_link.lp_caps);
>>>>>>> 24b8d41d

	if ((edev->state == QEDE_STATE_OPEN) && (current_link.link_up)) {
		base->speed = current_link.speed;
		base->duplex = current_link.duplex;
	} else {
		base->speed = SPEED_UNKNOWN;
		base->duplex = DUPLEX_UNKNOWN;
	}
<<<<<<< HEAD
=======

	__qede_unlock(edev);

>>>>>>> 24b8d41d
	base->port = current_link.port;
	base->autoneg = (current_link.autoneg) ? AUTONEG_ENABLE :
			AUTONEG_DISABLE;

	return 0;
}

static int qede_set_link_ksettings(struct net_device *dev,
				   const struct ethtool_link_ksettings *cmd)
{
	const struct ethtool_link_settings *base = &cmd->base;
	struct qede_dev *edev = netdev_priv(dev);
	const struct qede_forced_speed_map *map;
	struct qed_link_output current_link;
	struct qed_link_params params;
<<<<<<< HEAD
=======
	u32 i;
>>>>>>> 24b8d41d

	if (!edev->ops || !edev->ops->common->can_link_change(edev->cdev)) {
		DP_INFO(edev, "Link settings are not allowed to be changed\n");
		return -EOPNOTSUPP;
	}
	memset(&current_link, 0, sizeof(current_link));
	memset(&params, 0, sizeof(params));
	edev->ops->common->get_link(edev->cdev, &current_link);

	params.override_flags |= QED_LINK_OVERRIDE_SPEED_ADV_SPEEDS;
	params.override_flags |= QED_LINK_OVERRIDE_SPEED_AUTONEG;
<<<<<<< HEAD
	if (base->autoneg == AUTONEG_ENABLE) {
		params.autoneg = true;
		params.forced_speed = 0;
		QEDE_ETHTOOL_TO_DRV_CAPS(params.adv_speeds, cmd, advertising)
=======

	if (base->autoneg == AUTONEG_ENABLE) {
		if (!phylink_test(current_link.supported_caps, Autoneg)) {
			DP_INFO(edev, "Auto negotiation is not supported\n");
			return -EOPNOTSUPP;
		}

		params.autoneg = true;
		params.forced_speed = 0;

		linkmode_copy(params.adv_speeds, cmd->link_modes.advertising);
>>>>>>> 24b8d41d
	} else {		/* forced speed */
		params.override_flags |= QED_LINK_OVERRIDE_SPEED_FORCED_SPEED;
		params.autoneg = false;
		params.forced_speed = base->speed;
<<<<<<< HEAD
		switch (base->speed) {
		case SPEED_10000:
			if (!(current_link.supported_caps &
			      QED_LM_10000baseKR_Full_BIT)) {
				DP_INFO(edev, "10G speed not supported\n");
				return -EINVAL;
			}
			params.adv_speeds = QED_LM_10000baseKR_Full_BIT;
			break;
		case SPEED_25000:
			if (!(current_link.supported_caps &
			      QED_LM_25000baseKR_Full_BIT)) {
				DP_INFO(edev, "25G speed not supported\n");
				return -EINVAL;
			}
			params.adv_speeds = QED_LM_25000baseKR_Full_BIT;
			break;
		case SPEED_40000:
			if (!(current_link.supported_caps &
			      QED_LM_40000baseLR4_Full_BIT)) {
				DP_INFO(edev, "40G speed not supported\n");
				return -EINVAL;
			}
			params.adv_speeds = QED_LM_40000baseLR4_Full_BIT;
			break;
		case SPEED_50000:
			if (!(current_link.supported_caps &
			      QED_LM_50000baseKR2_Full_BIT)) {
				DP_INFO(edev, "50G speed not supported\n");
				return -EINVAL;
			}
			params.adv_speeds = QED_LM_50000baseKR2_Full_BIT;
			break;
		case SPEED_100000:
			if (!(current_link.supported_caps &
			      QED_LM_100000baseKR4_Full_BIT)) {
				DP_INFO(edev, "100G speed not supported\n");
				return -EINVAL;
			}
			params.adv_speeds = QED_LM_100000baseKR4_Full_BIT;
			break;
		default:
			DP_INFO(edev, "Unsupported speed %u\n", base->speed);
			return -EINVAL;
=======

		for (i = 0; i < ARRAY_SIZE(qede_forced_speed_maps); i++) {
			map = qede_forced_speed_maps + i;

			if (base->speed != map->speed ||
			    !linkmode_intersects(current_link.supported_caps,
						 map->caps))
				continue;

			linkmode_and(params.adv_speeds,
				     current_link.supported_caps, map->caps);
			goto set_link;
>>>>>>> 24b8d41d
		}

		DP_INFO(edev, "Unsupported speed %u\n", base->speed);
		return -EINVAL;
	}

set_link:
	params.link_up = true;
	edev->ops->common->set_link(edev->cdev, &params);

	return 0;
}

static void qede_get_drvinfo(struct net_device *ndev,
			     struct ethtool_drvinfo *info)
{
	char mfw[ETHTOOL_FWVERS_LEN], storm[ETHTOOL_FWVERS_LEN];
	struct qede_dev *edev = netdev_priv(ndev);
	char mbi[ETHTOOL_FWVERS_LEN];

	strlcpy(info->driver, "qede", sizeof(info->driver));

	snprintf(storm, ETHTOOL_FWVERS_LEN, "%d.%d.%d.%d",
		 edev->dev_info.common.fw_major,
		 edev->dev_info.common.fw_minor,
		 edev->dev_info.common.fw_rev,
		 edev->dev_info.common.fw_eng);

	snprintf(mfw, ETHTOOL_FWVERS_LEN, "%d.%d.%d.%d",
		 (edev->dev_info.common.mfw_rev >> 24) & 0xFF,
		 (edev->dev_info.common.mfw_rev >> 16) & 0xFF,
		 (edev->dev_info.common.mfw_rev >> 8) & 0xFF,
		 edev->dev_info.common.mfw_rev & 0xFF);

	if ((strlen(storm) + strlen(DRV_MODULE_VERSION) + strlen("[storm]  ")) <
	    sizeof(info->version))
		snprintf(info->version, sizeof(info->version),
			 "%s [storm %s]", DRV_MODULE_VERSION, storm);
	else
		snprintf(info->version, sizeof(info->version),
			 "%s %s", DRV_MODULE_VERSION, storm);

	if (edev->dev_info.common.mbi_version) {
		snprintf(mbi, ETHTOOL_FWVERS_LEN, "%d.%d.%d",
			 (edev->dev_info.common.mbi_version &
			  QED_MBI_VERSION_2_MASK) >> QED_MBI_VERSION_2_OFFSET,
			 (edev->dev_info.common.mbi_version &
			  QED_MBI_VERSION_1_MASK) >> QED_MBI_VERSION_1_OFFSET,
			 (edev->dev_info.common.mbi_version &
			  QED_MBI_VERSION_0_MASK) >> QED_MBI_VERSION_0_OFFSET);
		snprintf(info->fw_version, sizeof(info->fw_version),
			 "mbi %s [mfw %s]", mbi, mfw);
	} else {
		snprintf(info->fw_version, sizeof(info->fw_version),
			 "mfw %s", mfw);
	}

	strlcpy(info->bus_info, pci_name(edev->pdev), sizeof(info->bus_info));
}

static void qede_get_wol(struct net_device *ndev, struct ethtool_wolinfo *wol)
{
	struct qede_dev *edev = netdev_priv(ndev);

	if (edev->dev_info.common.wol_support) {
		wol->supported = WAKE_MAGIC;
		wol->wolopts = edev->wol_enabled ? WAKE_MAGIC : 0;
	}
}

static int qede_set_wol(struct net_device *ndev, struct ethtool_wolinfo *wol)
{
	struct qede_dev *edev = netdev_priv(ndev);
	bool wol_requested;
	int rc;

	if (wol->wolopts & ~WAKE_MAGIC) {
		DP_INFO(edev,
			"Can't support WoL options other than magic-packet\n");
		return -EINVAL;
	}

	wol_requested = !!(wol->wolopts & WAKE_MAGIC);
	if (wol_requested == edev->wol_enabled)
		return 0;

	/* Need to actually change configuration */
	if (!edev->dev_info.common.wol_support) {
		DP_INFO(edev, "Device doesn't support WoL\n");
		return -EINVAL;
	}

	rc = edev->ops->common->update_wol(edev->cdev, wol_requested);
	if (!rc)
		edev->wol_enabled = wol_requested;

	return rc;
}

static u32 qede_get_msglevel(struct net_device *ndev)
{
	struct qede_dev *edev = netdev_priv(ndev);

	return ((u32)edev->dp_level << QED_LOG_LEVEL_SHIFT) | edev->dp_module;
}

static void qede_set_msglevel(struct net_device *ndev, u32 level)
{
	struct qede_dev *edev = netdev_priv(ndev);
	u32 dp_module = 0;
	u8 dp_level = 0;

	qede_config_debug(level, &dp_module, &dp_level);

	edev->dp_level = dp_level;
	edev->dp_module = dp_module;
	edev->ops->common->update_msglvl(edev->cdev,
					 dp_module, dp_level);
}

static int qede_nway_reset(struct net_device *dev)
{
	struct qede_dev *edev = netdev_priv(dev);
	struct qed_link_output current_link;
	struct qed_link_params link_params;

	if (!edev->ops || !edev->ops->common->can_link_change(edev->cdev)) {
		DP_INFO(edev, "Link settings are not allowed to be changed\n");
		return -EOPNOTSUPP;
	}

	if (!netif_running(dev))
		return 0;

	memset(&current_link, 0, sizeof(current_link));
	edev->ops->common->get_link(edev->cdev, &current_link);
	if (!current_link.link_up)
		return 0;

	/* Toggle the link */
	memset(&link_params, 0, sizeof(link_params));
	link_params.link_up = false;
	edev->ops->common->set_link(edev->cdev, &link_params);
	link_params.link_up = true;
	edev->ops->common->set_link(edev->cdev, &link_params);

	return 0;
}

static u32 qede_get_link(struct net_device *dev)
{
	struct qede_dev *edev = netdev_priv(dev);
	struct qed_link_output current_link;

	memset(&current_link, 0, sizeof(current_link));
	edev->ops->common->get_link(edev->cdev, &current_link);

	return current_link.link_up;
}

<<<<<<< HEAD
static int qede_get_coalesce(struct net_device *dev,
			     struct ethtool_coalesce *coal)
{
	struct qede_dev *edev = netdev_priv(dev);
	u16 rxc, txc;

	memset(coal, 0, sizeof(struct ethtool_coalesce));
	edev->ops->common->get_coalesce(edev->cdev, &rxc, &txc);

	coal->rx_coalesce_usecs = rxc;
	coal->tx_coalesce_usecs = txc;

	return 0;
=======
static int qede_flash_device(struct net_device *dev,
			     struct ethtool_flash *flash)
{
	struct qede_dev *edev = netdev_priv(dev);

	return edev->ops->common->nvm_flash(edev->cdev, flash->data);
}

static int qede_get_coalesce(struct net_device *dev,
			     struct ethtool_coalesce *coal)
{
	void *rx_handle = NULL, *tx_handle = NULL;
	struct qede_dev *edev = netdev_priv(dev);
	u16 rx_coal, tx_coal, i, rc = 0;
	struct qede_fastpath *fp;

	rx_coal = QED_DEFAULT_RX_USECS;
	tx_coal = QED_DEFAULT_TX_USECS;

	memset(coal, 0, sizeof(struct ethtool_coalesce));

	__qede_lock(edev);
	if (edev->state == QEDE_STATE_OPEN) {
		for_each_queue(i) {
			fp = &edev->fp_array[i];

			if (fp->type & QEDE_FASTPATH_RX) {
				rx_handle = fp->rxq->handle;
				break;
			}
		}

		rc = edev->ops->get_coalesce(edev->cdev, &rx_coal, rx_handle);
		if (rc) {
			DP_INFO(edev, "Read Rx coalesce error\n");
			goto out;
		}

		for_each_queue(i) {
			struct qede_tx_queue *txq;

			fp = &edev->fp_array[i];

			/* All TX queues of given fastpath uses same
			 * coalescing value, so no need to iterate over
			 * all TCs, TC0 txq should suffice.
			 */
			if (fp->type & QEDE_FASTPATH_TX) {
				txq = QEDE_FP_TC0_TXQ(fp);
				tx_handle = txq->handle;
				break;
			}
		}

		rc = edev->ops->get_coalesce(edev->cdev, &tx_coal, tx_handle);
		if (rc)
			DP_INFO(edev, "Read Tx coalesce error\n");
	}

out:
	__qede_unlock(edev);

	coal->rx_coalesce_usecs = rx_coal;
	coal->tx_coalesce_usecs = tx_coal;

	return rc;
>>>>>>> 24b8d41d
}

static int qede_set_coalesce(struct net_device *dev,
			     struct ethtool_coalesce *coal)
{
	struct qede_dev *edev = netdev_priv(dev);
<<<<<<< HEAD
	int i, rc = 0;
	u16 rxc, txc;
	u8 sb_id;
=======
	struct qede_fastpath *fp;
	int i, rc = 0;
	u16 rxc, txc;
>>>>>>> 24b8d41d

	if (!netif_running(dev)) {
		DP_INFO(edev, "Interface is down\n");
		return -EINVAL;
	}

	if (coal->rx_coalesce_usecs > QED_COALESCE_MAX ||
	    coal->tx_coalesce_usecs > QED_COALESCE_MAX) {
		DP_INFO(edev,
			"Can't support requested %s coalesce value [max supported value %d]\n",
<<<<<<< HEAD
			coal->rx_coalesce_usecs > QED_COALESCE_MAX ? "rx"
								   : "tx",
			QED_COALESCE_MAX);
=======
			coal->rx_coalesce_usecs > QED_COALESCE_MAX ? "rx" :
			"tx", QED_COALESCE_MAX);
>>>>>>> 24b8d41d
		return -EINVAL;
	}

	rxc = (u16)coal->rx_coalesce_usecs;
	txc = (u16)coal->tx_coalesce_usecs;
	for_each_queue(i) {
<<<<<<< HEAD
		sb_id = edev->fp_array[i].sb_info->igu_sb_id;
		rc = edev->ops->common->set_coalesce(edev->cdev, rxc, txc,
						     (u8)i, sb_id);
		if (rc) {
			DP_INFO(edev, "Set coalesce error, rc = %d\n", rc);
			return rc;
=======
		fp = &edev->fp_array[i];

		if (edev->fp_array[i].type & QEDE_FASTPATH_RX) {
			rc = edev->ops->common->set_coalesce(edev->cdev,
							     rxc, 0,
							     fp->rxq->handle);
			if (rc) {
				DP_INFO(edev,
					"Set RX coalesce error, rc = %d\n", rc);
				return rc;
			}
		}

		if (edev->fp_array[i].type & QEDE_FASTPATH_TX) {
			struct qede_tx_queue *txq;

			/* All TX queues of given fastpath uses same
			 * coalescing value, so no need to iterate over
			 * all TCs, TC0 txq should suffice.
			 */
			txq = QEDE_FP_TC0_TXQ(fp);

			rc = edev->ops->common->set_coalesce(edev->cdev,
							     0, txc,
							     txq->handle);
			if (rc) {
				DP_INFO(edev,
					"Set TX coalesce error, rc = %d\n", rc);
				return rc;
			}
>>>>>>> 24b8d41d
		}
	}

	return rc;
}

static void qede_get_ringparam(struct net_device *dev,
			       struct ethtool_ringparam *ering)
{
	struct qede_dev *edev = netdev_priv(dev);

	ering->rx_max_pending = NUM_RX_BDS_MAX;
	ering->rx_pending = edev->q_num_rx_buffers;
	ering->tx_max_pending = NUM_TX_BDS_MAX;
	ering->tx_pending = edev->q_num_tx_buffers;
}

static int qede_set_ringparam(struct net_device *dev,
			      struct ethtool_ringparam *ering)
{
	struct qede_dev *edev = netdev_priv(dev);

	DP_VERBOSE(edev, (NETIF_MSG_IFUP | NETIF_MSG_IFDOWN),
		   "Set ring params command parameters: rx_pending = %d, tx_pending = %d\n",
		   ering->rx_pending, ering->tx_pending);

	/* Validate legality of configuration */
	if (ering->rx_pending > NUM_RX_BDS_MAX ||
	    ering->rx_pending < NUM_RX_BDS_MIN ||
	    ering->tx_pending > NUM_TX_BDS_MAX ||
	    ering->tx_pending < NUM_TX_BDS_MIN) {
		DP_VERBOSE(edev, (NETIF_MSG_IFUP | NETIF_MSG_IFDOWN),
			   "Can only support Rx Buffer size [0%08x,...,0x%08x] and Tx Buffer size [0x%08x,...,0x%08x]\n",
			   NUM_RX_BDS_MIN, NUM_RX_BDS_MAX,
			   NUM_TX_BDS_MIN, NUM_TX_BDS_MAX);
		return -EINVAL;
	}

	/* Change ring size and re-load */
	edev->q_num_rx_buffers = ering->rx_pending;
	edev->q_num_tx_buffers = ering->tx_pending;

	qede_reload(edev, NULL, false);

	return 0;
}

static void qede_get_pauseparam(struct net_device *dev,
				struct ethtool_pauseparam *epause)
{
	struct qede_dev *edev = netdev_priv(dev);
	struct qed_link_output current_link;

	memset(&current_link, 0, sizeof(current_link));
	edev->ops->common->get_link(edev->cdev, &current_link);

	if (current_link.pause_config & QED_LINK_PAUSE_AUTONEG_ENABLE)
		epause->autoneg = true;
	if (current_link.pause_config & QED_LINK_PAUSE_RX_ENABLE)
		epause->rx_pause = true;
	if (current_link.pause_config & QED_LINK_PAUSE_TX_ENABLE)
		epause->tx_pause = true;

	DP_VERBOSE(edev, QED_MSG_DEBUG,
		   "ethtool_pauseparam: cmd %d  autoneg %d  rx_pause %d  tx_pause %d\n",
		   epause->cmd, epause->autoneg, epause->rx_pause,
		   epause->tx_pause);
}

static int qede_set_pauseparam(struct net_device *dev,
			       struct ethtool_pauseparam *epause)
{
	struct qede_dev *edev = netdev_priv(dev);
	struct qed_link_params params;
	struct qed_link_output current_link;

	if (!edev->ops || !edev->ops->common->can_link_change(edev->cdev)) {
		DP_INFO(edev,
			"Pause settings are not allowed to be changed\n");
		return -EOPNOTSUPP;
	}

	memset(&current_link, 0, sizeof(current_link));
	edev->ops->common->get_link(edev->cdev, &current_link);

	memset(&params, 0, sizeof(params));
	params.override_flags |= QED_LINK_OVERRIDE_PAUSE_CONFIG;

	if (epause->autoneg) {
<<<<<<< HEAD
		if (!(current_link.supported_caps & QED_LM_Autoneg_BIT)) {
=======
		if (!phylink_test(current_link.supported_caps, Autoneg)) {
>>>>>>> 24b8d41d
			DP_INFO(edev, "autoneg not supported\n");
			return -EINVAL;
		}

		params.pause_config |= QED_LINK_PAUSE_AUTONEG_ENABLE;
	}

	if (epause->rx_pause)
		params.pause_config |= QED_LINK_PAUSE_RX_ENABLE;
	if (epause->tx_pause)
		params.pause_config |= QED_LINK_PAUSE_TX_ENABLE;

	params.link_up = true;
	edev->ops->common->set_link(edev->cdev, &params);

	return 0;
}

static void qede_get_regs(struct net_device *ndev,
			  struct ethtool_regs *regs, void *buffer)
<<<<<<< HEAD
{
	struct qede_dev *edev = netdev_priv(ndev);

	regs->version = 0;
	memset(buffer, 0, regs->len);

	if (edev->ops && edev->ops->common)
		edev->ops->common->dbg_all_data(edev->cdev, buffer);
}

static int qede_get_regs_len(struct net_device *ndev)
{
	struct qede_dev *edev = netdev_priv(ndev);

	if (edev->ops && edev->ops->common)
		return edev->ops->common->dbg_all_data_size(edev->cdev);
	else
		return -EINVAL;
}

static void qede_update_mtu(struct qede_dev *edev, union qede_reload_args *args)
=======
>>>>>>> 24b8d41d
{
	struct qede_dev *edev = netdev_priv(ndev);

	regs->version = 0;
	memset(buffer, 0, regs->len);

	if (edev->ops && edev->ops->common)
		edev->ops->common->dbg_all_data(edev->cdev, buffer);
}

static int qede_get_regs_len(struct net_device *ndev)
{
	struct qede_dev *edev = netdev_priv(ndev);

	if (edev->ops && edev->ops->common)
		return edev->ops->common->dbg_all_data_size(edev->cdev);
	else
		return -EINVAL;
}

static void qede_update_mtu(struct qede_dev *edev,
			    struct qede_reload_args *args)
{
	edev->ndev->mtu = args->u.mtu;
}

/* Netdevice NDOs */
int qede_change_mtu(struct net_device *ndev, int new_mtu)
{
	struct qede_dev *edev = netdev_priv(ndev);
	struct qede_reload_args args;

	DP_VERBOSE(edev, (NETIF_MSG_IFUP | NETIF_MSG_IFDOWN),
		   "Configuring MTU size of %d\n", new_mtu);

	if (new_mtu > PAGE_SIZE)
		ndev->features &= ~NETIF_F_GRO_HW;

	/* Set the mtu field and re-start the interface if needed */
	args.u.mtu = new_mtu;
	args.func = &qede_update_mtu;
	qede_reload(edev, &args, false);
#if IS_ENABLED(CONFIG_QED_RDMA)
	qede_rdma_event_change_mtu(edev);
#endif
	edev->ops->common->update_mtu(edev->cdev, new_mtu);

	return 0;
}

static void qede_get_channels(struct net_device *dev,
			      struct ethtool_channels *channels)
{
	struct qede_dev *edev = netdev_priv(dev);

	channels->max_combined = QEDE_MAX_RSS_CNT(edev);
	channels->max_rx = QEDE_MAX_RSS_CNT(edev);
	channels->max_tx = QEDE_MAX_RSS_CNT(edev);
	channels->combined_count = QEDE_QUEUE_CNT(edev) - edev->fp_num_tx -
					edev->fp_num_rx;
	channels->tx_count = edev->fp_num_tx;
	channels->rx_count = edev->fp_num_rx;
}

static int qede_set_channels(struct net_device *dev,
			     struct ethtool_channels *channels)
{
	struct qede_dev *edev = netdev_priv(dev);
	u32 count;

	DP_VERBOSE(edev, (NETIF_MSG_IFUP | NETIF_MSG_IFDOWN),
		   "set-channels command parameters: rx = %d, tx = %d, other = %d, combined = %d\n",
		   channels->rx_count, channels->tx_count,
		   channels->other_count, channels->combined_count);

	count = channels->rx_count + channels->tx_count +
			channels->combined_count;

	/* We don't support `other' channels */
	if (channels->other_count) {
		DP_VERBOSE(edev, (NETIF_MSG_IFUP | NETIF_MSG_IFDOWN),
			   "command parameters not supported\n");
		return -EINVAL;
	}

	if (!(channels->combined_count || (channels->rx_count &&
					   channels->tx_count))) {
		DP_VERBOSE(edev, (NETIF_MSG_IFUP | NETIF_MSG_IFDOWN),
			   "need to request at least one transmit and one receive channel\n");
		return -EINVAL;
	}

	if (count > QEDE_MAX_RSS_CNT(edev)) {
		DP_VERBOSE(edev, (NETIF_MSG_IFUP | NETIF_MSG_IFDOWN),
			   "requested channels = %d max supported channels = %d\n",
			   count, QEDE_MAX_RSS_CNT(edev));
		return -EINVAL;
	}

	/* Check if there was a change in the active parameters */
	if ((count == QEDE_QUEUE_CNT(edev)) &&
	    (channels->tx_count == edev->fp_num_tx) &&
	    (channels->rx_count == edev->fp_num_rx)) {
		DP_VERBOSE(edev, (NETIF_MSG_IFUP | NETIF_MSG_IFDOWN),
			   "No change in active parameters\n");
		return 0;
	}

	/* We need the number of queues to be divisible between the hwfns */
	if ((count % edev->dev_info.common.num_hwfns) ||
	    (channels->tx_count % edev->dev_info.common.num_hwfns) ||
	    (channels->rx_count % edev->dev_info.common.num_hwfns)) {
		DP_VERBOSE(edev, (NETIF_MSG_IFUP | NETIF_MSG_IFDOWN),
			   "Number of channels must be divisible by %04x\n",
			   edev->dev_info.common.num_hwfns);
		return -EINVAL;
	}

	/* Set number of queues and reload if necessary */
	edev->req_queues = count;
	edev->req_num_tx = channels->tx_count;
	edev->req_num_rx = channels->rx_count;
	/* Reset the indirection table if rx queue count is updated */
	if ((edev->req_queues - edev->req_num_tx) != QEDE_RSS_COUNT(edev)) {
		edev->rss_params_inited &= ~QEDE_RSS_INDIR_INITED;
<<<<<<< HEAD
		memset(&edev->rss_params.rss_ind_table, 0,
		       sizeof(edev->rss_params.rss_ind_table));
	}

	if (netif_running(dev))
		qede_reload(edev, NULL, NULL);
=======
		memset(edev->rss_ind_table, 0, sizeof(edev->rss_ind_table));
	}

	qede_reload(edev, NULL, false);
>>>>>>> 24b8d41d

	return 0;
}

static int qede_get_ts_info(struct net_device *dev,
			    struct ethtool_ts_info *info)
{
	struct qede_dev *edev = netdev_priv(dev);

	return qede_ptp_get_ts_info(edev, info);
}

static int qede_set_phys_id(struct net_device *dev,
			    enum ethtool_phys_id_state state)
{
	struct qede_dev *edev = netdev_priv(dev);
	u8 led_state = 0;

	switch (state) {
	case ETHTOOL_ID_ACTIVE:
		return 1;	/* cycle on/off once per second */

	case ETHTOOL_ID_ON:
		led_state = QED_LED_MODE_ON;
		break;

	case ETHTOOL_ID_OFF:
		led_state = QED_LED_MODE_OFF;
		break;

	case ETHTOOL_ID_INACTIVE:
		led_state = QED_LED_MODE_RESTORE;
		break;
	}

	edev->ops->common->set_led(edev->cdev, led_state);

	return 0;
}

static int qede_get_rss_flags(struct qede_dev *edev, struct ethtool_rxnfc *info)
{
	info->data = RXH_IP_SRC | RXH_IP_DST;
<<<<<<< HEAD

	switch (info->flow_type) {
	case TCP_V4_FLOW:
	case TCP_V6_FLOW:
		info->data |= RXH_L4_B_0_1 | RXH_L4_B_2_3;
		break;
	case UDP_V4_FLOW:
		if (edev->rss_params.rss_caps & QED_RSS_IPV4_UDP)
			info->data |= RXH_L4_B_0_1 | RXH_L4_B_2_3;
		break;
	case UDP_V6_FLOW:
		if (edev->rss_params.rss_caps & QED_RSS_IPV6_UDP)
			info->data |= RXH_L4_B_0_1 | RXH_L4_B_2_3;
		break;
	case IPV4_FLOW:
	case IPV6_FLOW:
		break;
	default:
		info->data = 0;
		break;
	}

	return 0;
}

static int qede_get_rxnfc(struct net_device *dev, struct ethtool_rxnfc *info,
			  u32 *rules __always_unused)
{
	struct qede_dev *edev = netdev_priv(dev);

	switch (info->cmd) {
	case ETHTOOL_GRXRINGS:
		info->data = QEDE_RSS_COUNT(edev);
		return 0;
	case ETHTOOL_GRXFH:
		return qede_get_rss_flags(edev, info);
	default:
		DP_ERR(edev, "Command parameters not supported\n");
		return -EOPNOTSUPP;
	}
}

static int qede_set_rss_flags(struct qede_dev *edev, struct ethtool_rxnfc *info)
{
	struct qed_update_vport_params vport_update_params;
	u8 set_caps = 0, clr_caps = 0;

	DP_VERBOSE(edev, QED_MSG_DEBUG,
		   "Set rss flags command parameters: flow type = %d, data = %llu\n",
		   info->flow_type, info->data);

	switch (info->flow_type) {
	case TCP_V4_FLOW:
	case TCP_V6_FLOW:
		/* For TCP only 4-tuple hash is supported */
		if (info->data ^ (RXH_IP_SRC | RXH_IP_DST |
				  RXH_L4_B_0_1 | RXH_L4_B_2_3)) {
			DP_INFO(edev, "Command parameters not supported\n");
			return -EINVAL;
		}
		return 0;
	case UDP_V4_FLOW:
		/* For UDP either 2-tuple hash or 4-tuple hash is supported */
		if (info->data == (RXH_IP_SRC | RXH_IP_DST |
				   RXH_L4_B_0_1 | RXH_L4_B_2_3)) {
			set_caps = QED_RSS_IPV4_UDP;
			DP_VERBOSE(edev, QED_MSG_DEBUG,
				   "UDP 4-tuple enabled\n");
		} else if (info->data == (RXH_IP_SRC | RXH_IP_DST)) {
			clr_caps = QED_RSS_IPV4_UDP;
			DP_VERBOSE(edev, QED_MSG_DEBUG,
				   "UDP 4-tuple disabled\n");
		} else {
			return -EINVAL;
		}
		break;
	case UDP_V6_FLOW:
		/* For UDP either 2-tuple hash or 4-tuple hash is supported */
		if (info->data == (RXH_IP_SRC | RXH_IP_DST |
				   RXH_L4_B_0_1 | RXH_L4_B_2_3)) {
			set_caps = QED_RSS_IPV6_UDP;
			DP_VERBOSE(edev, QED_MSG_DEBUG,
				   "UDP 4-tuple enabled\n");
		} else if (info->data == (RXH_IP_SRC | RXH_IP_DST)) {
			clr_caps = QED_RSS_IPV6_UDP;
			DP_VERBOSE(edev, QED_MSG_DEBUG,
				   "UDP 4-tuple disabled\n");
		} else {
			return -EINVAL;
		}
		break;
	case IPV4_FLOW:
	case IPV6_FLOW:
		/* For IP only 2-tuple hash is supported */
		if (info->data ^ (RXH_IP_SRC | RXH_IP_DST)) {
			DP_INFO(edev, "Command parameters not supported\n");
			return -EINVAL;
		}
		return 0;
	case SCTP_V4_FLOW:
	case AH_ESP_V4_FLOW:
	case AH_V4_FLOW:
	case ESP_V4_FLOW:
	case SCTP_V6_FLOW:
	case AH_ESP_V6_FLOW:
	case AH_V6_FLOW:
	case ESP_V6_FLOW:
	case IP_USER_FLOW:
	case ETHER_FLOW:
		/* RSS is not supported for these protocols */
		if (info->data) {
			DP_INFO(edev, "Command parameters not supported\n");
			return -EINVAL;
		}
		return 0;
	default:
		return -EINVAL;
	}

	/* No action is needed if there is no change in the rss capability */
	if (edev->rss_params.rss_caps == ((edev->rss_params.rss_caps &
					   ~clr_caps) | set_caps))
		return 0;

	/* Update internal configuration */
	edev->rss_params.rss_caps = (edev->rss_params.rss_caps & ~clr_caps) |
				    set_caps;
	edev->rss_params_inited |= QEDE_RSS_CAPS_INITED;

	/* Re-configure if possible */
	if (netif_running(edev->ndev)) {
		memset(&vport_update_params, 0, sizeof(vport_update_params));
		vport_update_params.update_rss_flg = 1;
		vport_update_params.vport_id = 0;
		memcpy(&vport_update_params.rss_params, &edev->rss_params,
		       sizeof(vport_update_params.rss_params));
		return edev->ops->vport_update(edev->cdev,
					       &vport_update_params);
	}

	return 0;
}

static int qede_set_rxnfc(struct net_device *dev, struct ethtool_rxnfc *info)
{
	struct qede_dev *edev = netdev_priv(dev);

	switch (info->cmd) {
	case ETHTOOL_SRXFH:
		return qede_set_rss_flags(edev, info);
	default:
		DP_INFO(edev, "Command parameters not supported\n");
		return -EOPNOTSUPP;
	}
}

static u32 qede_get_rxfh_indir_size(struct net_device *dev)
{
	return QED_RSS_IND_TABLE_SIZE;
}

static u32 qede_get_rxfh_key_size(struct net_device *dev)
{
	struct qede_dev *edev = netdev_priv(dev);

	return sizeof(edev->rss_params.rss_key);
}

static int qede_get_rxfh(struct net_device *dev, u32 *indir, u8 *key, u8 *hfunc)
{
	struct qede_dev *edev = netdev_priv(dev);
	int i;

	if (hfunc)
		*hfunc = ETH_RSS_HASH_TOP;

	if (!indir)
		return 0;

	for (i = 0; i < QED_RSS_IND_TABLE_SIZE; i++)
		indir[i] = edev->rss_params.rss_ind_table[i];

	if (key)
		memcpy(key, edev->rss_params.rss_key,
		       qede_get_rxfh_key_size(dev));

	return 0;
}

static int qede_set_rxfh(struct net_device *dev, const u32 *indir,
			 const u8 *key, const u8 hfunc)
{
	struct qed_update_vport_params vport_update_params;
	struct qede_dev *edev = netdev_priv(dev);
	int i;

	if (edev->dev_info.common.num_hwfns > 1) {
		DP_INFO(edev,
			"RSS configuration is not supported for 100G devices\n");
		return -EOPNOTSUPP;
	}

	if (hfunc != ETH_RSS_HASH_NO_CHANGE && hfunc != ETH_RSS_HASH_TOP)
		return -EOPNOTSUPP;

	if (!indir && !key)
		return 0;

	if (indir) {
		for (i = 0; i < QED_RSS_IND_TABLE_SIZE; i++)
			edev->rss_params.rss_ind_table[i] = indir[i];
		edev->rss_params_inited |= QEDE_RSS_INDIR_INITED;
	}

	if (key) {
		memcpy(&edev->rss_params.rss_key, key,
		       qede_get_rxfh_key_size(dev));
		edev->rss_params_inited |= QEDE_RSS_KEY_INITED;
	}

	if (netif_running(edev->ndev)) {
		memset(&vport_update_params, 0, sizeof(vport_update_params));
		vport_update_params.update_rss_flg = 1;
		vport_update_params.vport_id = 0;
		memcpy(&vport_update_params.rss_params, &edev->rss_params,
		       sizeof(vport_update_params.rss_params));
		return edev->ops->vport_update(edev->cdev,
					       &vport_update_params);
	}

	return 0;
}

/* This function enables the interrupt generation and the NAPI on the device */
static void qede_netif_start(struct qede_dev *edev)
{
	int i;

	if (!netif_running(edev->ndev))
		return;

	for_each_queue(i) {
		/* Update and reenable interrupts */
		qed_sb_ack(edev->fp_array[i].sb_info, IGU_INT_ENABLE, 1);
		napi_enable(&edev->fp_array[i].napi);
	}
}

/* This function disables the NAPI and the interrupt generation on the device */
static void qede_netif_stop(struct qede_dev *edev)
{
	int i;

	for_each_queue(i) {
		napi_disable(&edev->fp_array[i].napi);
		/* Disable interrupts */
		qed_sb_ack(edev->fp_array[i].sb_info, IGU_INT_DISABLE, 0);
	}
}

static int qede_selftest_transmit_traffic(struct qede_dev *edev,
					  struct sk_buff *skb)
{
	struct qede_tx_queue *txq = NULL;
	struct eth_tx_1st_bd *first_bd;
	dma_addr_t mapping;
	int i, idx, val;

	for_each_queue(i) {
		if (edev->fp_array[i].type & QEDE_FASTPATH_TX) {
			txq = edev->fp_array[i].txqs;
			break;
		}
	}

	if (!txq) {
		DP_NOTICE(edev, "Tx path is not available\n");
		return -1;
	}

	/* Fill the entry in the SW ring and the BDs in the FW ring */
	idx = txq->sw_tx_prod & NUM_TX_BDS_MAX;
	txq->sw_tx_ring[idx].skb = skb;
	first_bd = qed_chain_produce(&txq->tx_pbl);
	memset(first_bd, 0, sizeof(*first_bd));
	val = 1 << ETH_TX_1ST_BD_FLAGS_START_BD_SHIFT;
	first_bd->data.bd_flags.bitfields = val;
	val = skb->len & ETH_TX_DATA_1ST_BD_PKT_LEN_MASK;
	first_bd->data.bitfields |= (val << ETH_TX_DATA_1ST_BD_PKT_LEN_SHIFT);

	/* Map skb linear data for DMA and set in the first BD */
	mapping = dma_map_single(&edev->pdev->dev, skb->data,
				 skb_headlen(skb), DMA_TO_DEVICE);
	if (unlikely(dma_mapping_error(&edev->pdev->dev, mapping))) {
		DP_NOTICE(edev, "SKB mapping failed\n");
		return -ENOMEM;
	}
	BD_SET_UNMAP_ADDR_LEN(first_bd, mapping, skb_headlen(skb));

	/* update the first BD with the actual num BDs */
	first_bd->data.nbds = 1;
	txq->sw_tx_prod++;
	/* 'next page' entries are counted in the producer value */
	val = cpu_to_le16(qed_chain_get_prod_idx(&txq->tx_pbl));
	txq->tx_db.data.bd_prod = val;

	/* wmb makes sure that the BDs data is updated before updating the
	 * producer, otherwise FW may read old data from the BDs.
	 */
	wmb();
	barrier();
	writel(txq->tx_db.raw, txq->doorbell_addr);

	/* mmiowb is needed to synchronize doorbell writes from more than one
	 * processor. It guarantees that the write arrives to the device before
	 * the queue lock is released and another start_xmit is called (possibly
	 * on another CPU). Without this barrier, the next doorbell can bypass
	 * this doorbell. This is applicable to IA64/Altix systems.
	 */
	mmiowb();

	for (i = 0; i < QEDE_SELFTEST_POLL_COUNT; i++) {
		if (qede_txq_has_work(txq))
			break;
		usleep_range(100, 200);
	}

	if (!qede_txq_has_work(txq)) {
		DP_NOTICE(edev, "Tx completion didn't happen\n");
		return -1;
	}

	first_bd = (struct eth_tx_1st_bd *)qed_chain_consume(&txq->tx_pbl);
	dma_unmap_single(&edev->pdev->dev, BD_UNMAP_ADDR(first_bd),
			 BD_UNMAP_LEN(first_bd), DMA_TO_DEVICE);
	txq->sw_tx_cons++;
	txq->sw_tx_ring[idx].skb = NULL;

	return 0;
}

static int qede_selftest_receive_traffic(struct qede_dev *edev)
{
	u16 hw_comp_cons, sw_comp_cons, sw_rx_index, len;
	struct eth_fast_path_rx_reg_cqe *fp_cqe;
	struct qede_rx_queue *rxq = NULL;
	struct sw_rx_data *sw_rx_data;
	union eth_rx_cqe *cqe;
	int i, rc = 0;
	u8 *data_ptr;

	for_each_queue(i) {
		if (edev->fp_array[i].type & QEDE_FASTPATH_RX) {
			rxq = edev->fp_array[i].rxq;
			break;
		}
	}

	if (!rxq) {
		DP_NOTICE(edev, "Rx path is not available\n");
		return -1;
	}

	/* The packet is expected to receive on rx-queue 0 even though RSS is
	 * enabled. This is because the queue 0 is configured as the default
	 * queue and that the loopback traffic is not IP.
	 */
	for (i = 0; i < QEDE_SELFTEST_POLL_COUNT; i++) {
		if (!qede_has_rx_work(rxq)) {
			usleep_range(100, 200);
			continue;
		}

		hw_comp_cons = le16_to_cpu(*rxq->hw_cons_ptr);
		sw_comp_cons = qed_chain_get_cons_idx(&rxq->rx_comp_ring);

		/* Memory barrier to prevent the CPU from doing speculative
		 * reads of CQE/BD before reading hw_comp_cons. If the CQE is
		 * read before it is written by FW, then FW writes CQE and SB,
		 * and then the CPU reads the hw_comp_cons, it will use an old
		 * CQE.
		 */
		rmb();

		/* Get the CQE from the completion ring */
		cqe = (union eth_rx_cqe *)qed_chain_consume(&rxq->rx_comp_ring);

		/* Get the data from the SW ring */
		sw_rx_index = rxq->sw_rx_cons & NUM_RX_BDS_MAX;
		sw_rx_data = &rxq->sw_rx_ring[sw_rx_index];
		fp_cqe = &cqe->fast_path_regular;
		len =  le16_to_cpu(fp_cqe->len_on_first_bd);
		data_ptr = (u8 *)(page_address(sw_rx_data->data) +
				  fp_cqe->placement_offset +
				  sw_rx_data->page_offset);
		if (ether_addr_equal(data_ptr,  edev->ndev->dev_addr) &&
		    ether_addr_equal(data_ptr + ETH_ALEN,
				     edev->ndev->dev_addr)) {
			for (i = ETH_HLEN; i < len; i++)
				if (data_ptr[i] != (unsigned char)(i & 0xff)) {
					rc = -1;
					break;
				}

			qede_recycle_rx_bd_ring(rxq, edev, 1);
			qed_chain_recycle_consumed(&rxq->rx_comp_ring);
			break;
		}

		DP_INFO(edev, "Not the transmitted packet\n");
		qede_recycle_rx_bd_ring(rxq, edev, 1);
		qed_chain_recycle_consumed(&rxq->rx_comp_ring);
	}

	if (i == QEDE_SELFTEST_POLL_COUNT) {
		DP_NOTICE(edev, "Failed to receive the traffic\n");
		return -1;
	}

	qede_update_rx_prod(edev, rxq);

	return rc;
}

static int qede_selftest_run_loopback(struct qede_dev *edev, u32 loopback_mode)
{
	struct qed_link_params link_params;
	struct sk_buff *skb = NULL;
	int rc = 0, i;
	u32 pkt_size;
	u8 *packet;

	if (!netif_running(edev->ndev)) {
		DP_NOTICE(edev, "Interface is down\n");
		return -EINVAL;
	}

	qede_netif_stop(edev);

	/* Bring up the link in Loopback mode */
	memset(&link_params, 0, sizeof(link_params));
	link_params.link_up = true;
	link_params.override_flags = QED_LINK_OVERRIDE_LOOPBACK_MODE;
	link_params.loopback_mode = loopback_mode;
	edev->ops->common->set_link(edev->cdev, &link_params);

	/* Wait for loopback configuration to apply */
	msleep_interruptible(500);

	/* prepare the loopback packet */
	pkt_size = edev->ndev->mtu + ETH_HLEN;

	skb = netdev_alloc_skb(edev->ndev, pkt_size);
	if (!skb) {
		DP_INFO(edev, "Can't allocate skb\n");
		rc = -ENOMEM;
		goto test_loopback_exit;
	}
	packet = skb_put(skb, pkt_size);
	ether_addr_copy(packet, edev->ndev->dev_addr);
	ether_addr_copy(packet + ETH_ALEN, edev->ndev->dev_addr);
	memset(packet + (2 * ETH_ALEN), 0x77, (ETH_HLEN - (2 * ETH_ALEN)));
	for (i = ETH_HLEN; i < pkt_size; i++)
		packet[i] = (unsigned char)(i & 0xff);

	rc = qede_selftest_transmit_traffic(edev, skb);
	if (rc)
		goto test_loopback_exit;

	rc = qede_selftest_receive_traffic(edev);
	if (rc)
		goto test_loopback_exit;

	DP_VERBOSE(edev, NETIF_MSG_RX_STATUS, "Loopback test successful\n");

test_loopback_exit:
	dev_kfree_skb(skb);

	/* Bring up the link in Normal mode */
	memset(&link_params, 0, sizeof(link_params));
	link_params.link_up = true;
	link_params.override_flags = QED_LINK_OVERRIDE_LOOPBACK_MODE;
	link_params.loopback_mode = QED_LINK_LOOPBACK_NONE;
	edev->ops->common->set_link(edev->cdev, &link_params);

	/* Wait for loopback configuration to apply */
	msleep_interruptible(500);

	qede_netif_start(edev);

	return rc;
}

static void qede_self_test(struct net_device *dev,
			   struct ethtool_test *etest, u64 *buf)
{
	struct qede_dev *edev = netdev_priv(dev);

	DP_VERBOSE(edev, QED_MSG_DEBUG,
		   "Self-test command parameters: offline = %d, external_lb = %d\n",
		   (etest->flags & ETH_TEST_FL_OFFLINE),
		   (etest->flags & ETH_TEST_FL_EXTERNAL_LB) >> 2);

	memset(buf, 0, sizeof(u64) * QEDE_ETHTOOL_TEST_MAX);

	if (etest->flags & ETH_TEST_FL_OFFLINE) {
		if (qede_selftest_run_loopback(edev,
					       QED_LINK_LOOPBACK_INT_PHY)) {
			buf[QEDE_ETHTOOL_INT_LOOPBACK] = 1;
			etest->flags |= ETH_TEST_FL_FAILED;
		}
	}

	if (edev->ops->common->selftest->selftest_interrupt(edev->cdev)) {
		buf[QEDE_ETHTOOL_INTERRUPT_TEST] = 1;
		etest->flags |= ETH_TEST_FL_FAILED;
	}

	if (edev->ops->common->selftest->selftest_memory(edev->cdev)) {
		buf[QEDE_ETHTOOL_MEMORY_TEST] = 1;
		etest->flags |= ETH_TEST_FL_FAILED;
	}

	if (edev->ops->common->selftest->selftest_register(edev->cdev)) {
		buf[QEDE_ETHTOOL_REGISTER_TEST] = 1;
		etest->flags |= ETH_TEST_FL_FAILED;
	}

	if (edev->ops->common->selftest->selftest_clock(edev->cdev)) {
		buf[QEDE_ETHTOOL_CLOCK_TEST] = 1;
		etest->flags |= ETH_TEST_FL_FAILED;
	}
}

static int qede_set_tunable(struct net_device *dev,
			    const struct ethtool_tunable *tuna,
			    const void *data)
{
	struct qede_dev *edev = netdev_priv(dev);
	u32 val;

	switch (tuna->id) {
	case ETHTOOL_RX_COPYBREAK:
		val = *(u32 *)data;
		if (val < QEDE_MIN_PKT_LEN || val > QEDE_RX_HDR_SIZE) {
			DP_VERBOSE(edev, QED_MSG_DEBUG,
				   "Invalid rx copy break value, range is [%u, %u]",
				   QEDE_MIN_PKT_LEN, QEDE_RX_HDR_SIZE);
			return -EINVAL;
		}

		edev->rx_copybreak = *(u32 *)data;
		break;
	default:
		return -EOPNOTSUPP;
	}

	return 0;
}

static int qede_get_tunable(struct net_device *dev,
			    const struct ethtool_tunable *tuna, void *data)
{
	struct qede_dev *edev = netdev_priv(dev);

	switch (tuna->id) {
	case ETHTOOL_RX_COPYBREAK:
		*(u32 *)data = edev->rx_copybreak;
		break;
	default:
		return -EOPNOTSUPP;
	}

	return 0;
}

static const struct ethtool_ops qede_ethtool_ops = {
	.get_link_ksettings = qede_get_link_ksettings,
	.set_link_ksettings = qede_set_link_ksettings,
	.get_drvinfo = qede_get_drvinfo,
	.get_regs_len = qede_get_regs_len,
	.get_regs = qede_get_regs,
	.get_msglevel = qede_get_msglevel,
	.set_msglevel = qede_set_msglevel,
	.nway_reset = qede_nway_reset,
	.get_link = qede_get_link,
	.get_coalesce = qede_get_coalesce,
	.set_coalesce = qede_set_coalesce,
	.get_ringparam = qede_get_ringparam,
	.set_ringparam = qede_set_ringparam,
	.get_pauseparam = qede_get_pauseparam,
	.set_pauseparam = qede_set_pauseparam,
	.get_strings = qede_get_strings,
	.set_phys_id = qede_set_phys_id,
	.get_ethtool_stats = qede_get_ethtool_stats,
	.get_priv_flags = qede_get_priv_flags,
	.get_sset_count = qede_get_sset_count,
	.get_rxnfc = qede_get_rxnfc,
	.set_rxnfc = qede_set_rxnfc,
	.get_rxfh_indir_size = qede_get_rxfh_indir_size,
	.get_rxfh_key_size = qede_get_rxfh_key_size,
	.get_rxfh = qede_get_rxfh,
	.set_rxfh = qede_set_rxfh,
	.get_channels = qede_get_channels,
	.set_channels = qede_set_channels,
	.self_test = qede_self_test,
	.get_tunable = qede_get_tunable,
	.set_tunable = qede_set_tunable,
};

static const struct ethtool_ops qede_vf_ethtool_ops = {
	.get_link_ksettings = qede_get_link_ksettings,
	.get_drvinfo = qede_get_drvinfo,
	.get_msglevel = qede_get_msglevel,
	.set_msglevel = qede_set_msglevel,
	.get_link = qede_get_link,
	.get_ringparam = qede_get_ringparam,
	.set_ringparam = qede_set_ringparam,
	.get_strings = qede_get_strings,
	.get_ethtool_stats = qede_get_ethtool_stats,
	.get_priv_flags = qede_get_priv_flags,
	.get_sset_count = qede_get_sset_count,
	.get_rxnfc = qede_get_rxnfc,
	.set_rxnfc = qede_set_rxnfc,
	.get_rxfh_indir_size = qede_get_rxfh_indir_size,
	.get_rxfh_key_size = qede_get_rxfh_key_size,
	.get_rxfh = qede_get_rxfh,
	.set_rxfh = qede_set_rxfh,
	.get_channels = qede_get_channels,
	.set_channels = qede_set_channels,
	.get_tunable = qede_get_tunable,
	.set_tunable = qede_set_tunable,
};
=======
>>>>>>> 24b8d41d

	switch (info->flow_type) {
	case TCP_V4_FLOW:
	case TCP_V6_FLOW:
		info->data |= RXH_L4_B_0_1 | RXH_L4_B_2_3;
		break;
	case UDP_V4_FLOW:
		if (edev->rss_caps & QED_RSS_IPV4_UDP)
			info->data |= RXH_L4_B_0_1 | RXH_L4_B_2_3;
		break;
	case UDP_V6_FLOW:
		if (edev->rss_caps & QED_RSS_IPV6_UDP)
			info->data |= RXH_L4_B_0_1 | RXH_L4_B_2_3;
		break;
	case IPV4_FLOW:
	case IPV6_FLOW:
		break;
	default:
		info->data = 0;
		break;
	}

	return 0;
}

static int qede_get_rxnfc(struct net_device *dev, struct ethtool_rxnfc *info,
			  u32 *rule_locs)
{
	struct qede_dev *edev = netdev_priv(dev);
	int rc = 0;

	switch (info->cmd) {
	case ETHTOOL_GRXRINGS:
		info->data = QEDE_RSS_COUNT(edev);
		break;
	case ETHTOOL_GRXFH:
		rc = qede_get_rss_flags(edev, info);
		break;
	case ETHTOOL_GRXCLSRLCNT:
		info->rule_cnt = qede_get_arfs_filter_count(edev);
		info->data = QEDE_RFS_MAX_FLTR;
		break;
	case ETHTOOL_GRXCLSRULE:
		rc = qede_get_cls_rule_entry(edev, info);
		break;
	case ETHTOOL_GRXCLSRLALL:
		rc = qede_get_cls_rule_all(edev, info, rule_locs);
		break;
	default:
		DP_ERR(edev, "Command parameters not supported\n");
		rc = -EOPNOTSUPP;
	}

	return rc;
}

static int qede_set_rss_flags(struct qede_dev *edev, struct ethtool_rxnfc *info)
{
<<<<<<< HEAD
=======
	struct qed_update_vport_params *vport_update_params;
	u8 set_caps = 0, clr_caps = 0;
	int rc = 0;

	DP_VERBOSE(edev, QED_MSG_DEBUG,
		   "Set rss flags command parameters: flow type = %d, data = %llu\n",
		   info->flow_type, info->data);

	switch (info->flow_type) {
	case TCP_V4_FLOW:
	case TCP_V6_FLOW:
		/* For TCP only 4-tuple hash is supported */
		if (info->data ^ (RXH_IP_SRC | RXH_IP_DST |
				  RXH_L4_B_0_1 | RXH_L4_B_2_3)) {
			DP_INFO(edev, "Command parameters not supported\n");
			return -EINVAL;
		}
		return 0;
	case UDP_V4_FLOW:
		/* For UDP either 2-tuple hash or 4-tuple hash is supported */
		if (info->data == (RXH_IP_SRC | RXH_IP_DST |
				   RXH_L4_B_0_1 | RXH_L4_B_2_3)) {
			set_caps = QED_RSS_IPV4_UDP;
			DP_VERBOSE(edev, QED_MSG_DEBUG,
				   "UDP 4-tuple enabled\n");
		} else if (info->data == (RXH_IP_SRC | RXH_IP_DST)) {
			clr_caps = QED_RSS_IPV4_UDP;
			DP_VERBOSE(edev, QED_MSG_DEBUG,
				   "UDP 4-tuple disabled\n");
		} else {
			return -EINVAL;
		}
		break;
	case UDP_V6_FLOW:
		/* For UDP either 2-tuple hash or 4-tuple hash is supported */
		if (info->data == (RXH_IP_SRC | RXH_IP_DST |
				   RXH_L4_B_0_1 | RXH_L4_B_2_3)) {
			set_caps = QED_RSS_IPV6_UDP;
			DP_VERBOSE(edev, QED_MSG_DEBUG,
				   "UDP 4-tuple enabled\n");
		} else if (info->data == (RXH_IP_SRC | RXH_IP_DST)) {
			clr_caps = QED_RSS_IPV6_UDP;
			DP_VERBOSE(edev, QED_MSG_DEBUG,
				   "UDP 4-tuple disabled\n");
		} else {
			return -EINVAL;
		}
		break;
	case IPV4_FLOW:
	case IPV6_FLOW:
		/* For IP only 2-tuple hash is supported */
		if (info->data ^ (RXH_IP_SRC | RXH_IP_DST)) {
			DP_INFO(edev, "Command parameters not supported\n");
			return -EINVAL;
		}
		return 0;
	case SCTP_V4_FLOW:
	case AH_ESP_V4_FLOW:
	case AH_V4_FLOW:
	case ESP_V4_FLOW:
	case SCTP_V6_FLOW:
	case AH_ESP_V6_FLOW:
	case AH_V6_FLOW:
	case ESP_V6_FLOW:
	case IP_USER_FLOW:
	case ETHER_FLOW:
		/* RSS is not supported for these protocols */
		if (info->data) {
			DP_INFO(edev, "Command parameters not supported\n");
			return -EINVAL;
		}
		return 0;
	default:
		return -EINVAL;
	}

	/* No action is needed if there is no change in the rss capability */
	if (edev->rss_caps == ((edev->rss_caps & ~clr_caps) | set_caps))
		return 0;

	/* Update internal configuration */
	edev->rss_caps = ((edev->rss_caps & ~clr_caps) | set_caps);
	edev->rss_params_inited |= QEDE_RSS_CAPS_INITED;

	/* Re-configure if possible */
	__qede_lock(edev);
	if (edev->state == QEDE_STATE_OPEN) {
		vport_update_params = vzalloc(sizeof(*vport_update_params));
		if (!vport_update_params) {
			__qede_unlock(edev);
			return -ENOMEM;
		}
		qede_fill_rss_params(edev, &vport_update_params->rss_params,
				     &vport_update_params->update_rss_flg);
		rc = edev->ops->vport_update(edev->cdev, vport_update_params);
		vfree(vport_update_params);
	}
	__qede_unlock(edev);

	return rc;
}

static int qede_set_rxnfc(struct net_device *dev, struct ethtool_rxnfc *info)
{
	struct qede_dev *edev = netdev_priv(dev);
	int rc;

	switch (info->cmd) {
	case ETHTOOL_SRXFH:
		rc = qede_set_rss_flags(edev, info);
		break;
	case ETHTOOL_SRXCLSRLINS:
		rc = qede_add_cls_rule(edev, info);
		break;
	case ETHTOOL_SRXCLSRLDEL:
		rc = qede_delete_flow_filter(edev, info->fs.location);
		break;
	default:
		DP_INFO(edev, "Command parameters not supported\n");
		rc = -EOPNOTSUPP;
	}

	return rc;
}

static u32 qede_get_rxfh_indir_size(struct net_device *dev)
{
	return QED_RSS_IND_TABLE_SIZE;
}

static u32 qede_get_rxfh_key_size(struct net_device *dev)
{
	struct qede_dev *edev = netdev_priv(dev);

	return sizeof(edev->rss_key);
}

static int qede_get_rxfh(struct net_device *dev, u32 *indir, u8 *key, u8 *hfunc)
{
	struct qede_dev *edev = netdev_priv(dev);
	int i;

	if (hfunc)
		*hfunc = ETH_RSS_HASH_TOP;

	if (!indir)
		return 0;

	for (i = 0; i < QED_RSS_IND_TABLE_SIZE; i++)
		indir[i] = edev->rss_ind_table[i];

	if (key)
		memcpy(key, edev->rss_key, qede_get_rxfh_key_size(dev));

	return 0;
}

static int qede_set_rxfh(struct net_device *dev, const u32 *indir,
			 const u8 *key, const u8 hfunc)
{
	struct qed_update_vport_params *vport_update_params;
	struct qede_dev *edev = netdev_priv(dev);
	int i, rc = 0;

	if (edev->dev_info.common.num_hwfns > 1) {
		DP_INFO(edev,
			"RSS configuration is not supported for 100G devices\n");
		return -EOPNOTSUPP;
	}

	if (hfunc != ETH_RSS_HASH_NO_CHANGE && hfunc != ETH_RSS_HASH_TOP)
		return -EOPNOTSUPP;

	if (!indir && !key)
		return 0;

	if (indir) {
		for (i = 0; i < QED_RSS_IND_TABLE_SIZE; i++)
			edev->rss_ind_table[i] = indir[i];
		edev->rss_params_inited |= QEDE_RSS_INDIR_INITED;
	}

	if (key) {
		memcpy(&edev->rss_key, key, qede_get_rxfh_key_size(dev));
		edev->rss_params_inited |= QEDE_RSS_KEY_INITED;
	}

	__qede_lock(edev);
	if (edev->state == QEDE_STATE_OPEN) {
		vport_update_params = vzalloc(sizeof(*vport_update_params));
		if (!vport_update_params) {
			__qede_unlock(edev);
			return -ENOMEM;
		}
		qede_fill_rss_params(edev, &vport_update_params->rss_params,
				     &vport_update_params->update_rss_flg);
		rc = edev->ops->vport_update(edev->cdev, vport_update_params);
		vfree(vport_update_params);
	}
	__qede_unlock(edev);

	return rc;
}

/* This function enables the interrupt generation and the NAPI on the device */
static void qede_netif_start(struct qede_dev *edev)
{
	int i;

	if (!netif_running(edev->ndev))
		return;

	for_each_queue(i) {
		/* Update and reenable interrupts */
		qed_sb_ack(edev->fp_array[i].sb_info, IGU_INT_ENABLE, 1);
		napi_enable(&edev->fp_array[i].napi);
	}
}

/* This function disables the NAPI and the interrupt generation on the device */
static void qede_netif_stop(struct qede_dev *edev)
{
	int i;

	for_each_queue(i) {
		napi_disable(&edev->fp_array[i].napi);
		/* Disable interrupts */
		qed_sb_ack(edev->fp_array[i].sb_info, IGU_INT_DISABLE, 0);
	}
}

static int qede_selftest_transmit_traffic(struct qede_dev *edev,
					  struct sk_buff *skb)
{
	struct qede_tx_queue *txq = NULL;
	struct eth_tx_1st_bd *first_bd;
	dma_addr_t mapping;
	int i, idx;
	u16 val;

	for_each_queue(i) {
		struct qede_fastpath *fp = &edev->fp_array[i];

		if (fp->type & QEDE_FASTPATH_TX) {
			txq = QEDE_FP_TC0_TXQ(fp);
			break;
		}
	}

	if (!txq) {
		DP_NOTICE(edev, "Tx path is not available\n");
		return -1;
	}

	/* Fill the entry in the SW ring and the BDs in the FW ring */
	idx = txq->sw_tx_prod;
	txq->sw_tx_ring.skbs[idx].skb = skb;
	first_bd = qed_chain_produce(&txq->tx_pbl);
	memset(first_bd, 0, sizeof(*first_bd));
	val = 1 << ETH_TX_1ST_BD_FLAGS_START_BD_SHIFT;
	first_bd->data.bd_flags.bitfields = val;
	val = skb->len & ETH_TX_DATA_1ST_BD_PKT_LEN_MASK;
	val = val << ETH_TX_DATA_1ST_BD_PKT_LEN_SHIFT;
	first_bd->data.bitfields |= cpu_to_le16(val);

	/* Map skb linear data for DMA and set in the first BD */
	mapping = dma_map_single(&edev->pdev->dev, skb->data,
				 skb_headlen(skb), DMA_TO_DEVICE);
	if (unlikely(dma_mapping_error(&edev->pdev->dev, mapping))) {
		DP_NOTICE(edev, "SKB mapping failed\n");
		return -ENOMEM;
	}
	BD_SET_UNMAP_ADDR_LEN(first_bd, mapping, skb_headlen(skb));

	/* update the first BD with the actual num BDs */
	first_bd->data.nbds = 1;
	txq->sw_tx_prod = (txq->sw_tx_prod + 1) % txq->num_tx_buffers;
	/* 'next page' entries are counted in the producer value */
	val = qed_chain_get_prod_idx(&txq->tx_pbl);
	txq->tx_db.data.bd_prod = cpu_to_le16(val);

	/* wmb makes sure that the BDs data is updated before updating the
	 * producer, otherwise FW may read old data from the BDs.
	 */
	wmb();
	barrier();
	writel(txq->tx_db.raw, txq->doorbell_addr);

	for (i = 0; i < QEDE_SELFTEST_POLL_COUNT; i++) {
		if (qede_txq_has_work(txq))
			break;
		usleep_range(100, 200);
	}

	if (!qede_txq_has_work(txq)) {
		DP_NOTICE(edev, "Tx completion didn't happen\n");
		return -1;
	}

	first_bd = (struct eth_tx_1st_bd *)qed_chain_consume(&txq->tx_pbl);
	dma_unmap_single(&edev->pdev->dev, BD_UNMAP_ADDR(first_bd),
			 BD_UNMAP_LEN(first_bd), DMA_TO_DEVICE);
	txq->sw_tx_cons = (txq->sw_tx_cons + 1) % txq->num_tx_buffers;
	txq->sw_tx_ring.skbs[idx].skb = NULL;

	return 0;
}

static int qede_selftest_receive_traffic(struct qede_dev *edev)
{
	u16 sw_rx_index, len;
	struct eth_fast_path_rx_reg_cqe *fp_cqe;
	struct qede_rx_queue *rxq = NULL;
	struct sw_rx_data *sw_rx_data;
	union eth_rx_cqe *cqe;
	int i, iter, rc = 0;
	u8 *data_ptr;

	for_each_queue(i) {
		if (edev->fp_array[i].type & QEDE_FASTPATH_RX) {
			rxq = edev->fp_array[i].rxq;
			break;
		}
	}

	if (!rxq) {
		DP_NOTICE(edev, "Rx path is not available\n");
		return -1;
	}

	/* The packet is expected to receive on rx-queue 0 even though RSS is
	 * enabled. This is because the queue 0 is configured as the default
	 * queue and that the loopback traffic is not IP.
	 */
	for (iter = 0; iter < QEDE_SELFTEST_POLL_COUNT; iter++) {
		if (!qede_has_rx_work(rxq)) {
			usleep_range(100, 200);
			continue;
		}

		/* Get the CQE from the completion ring */
		cqe = (union eth_rx_cqe *)qed_chain_consume(&rxq->rx_comp_ring);

		/* Get the data from the SW ring */
		sw_rx_index = rxq->sw_rx_cons & NUM_RX_BDS_MAX;
		sw_rx_data = &rxq->sw_rx_ring[sw_rx_index];
		fp_cqe = &cqe->fast_path_regular;
		len =  le16_to_cpu(fp_cqe->len_on_first_bd);
		data_ptr = (u8 *)(page_address(sw_rx_data->data) +
				  fp_cqe->placement_offset +
				  sw_rx_data->page_offset +
				  rxq->rx_headroom);
		if (ether_addr_equal(data_ptr,  edev->ndev->dev_addr) &&
		    ether_addr_equal(data_ptr + ETH_ALEN,
				     edev->ndev->dev_addr)) {
			for (i = ETH_HLEN; i < len; i++)
				if (data_ptr[i] != (unsigned char)(i & 0xff)) {
					rc = -1;
					break;
				}

			qede_recycle_rx_bd_ring(rxq, 1);
			qed_chain_recycle_consumed(&rxq->rx_comp_ring);
			break;
		}

		DP_INFO(edev, "Not the transmitted packet\n");
		qede_recycle_rx_bd_ring(rxq, 1);
		qed_chain_recycle_consumed(&rxq->rx_comp_ring);
	}

	if (iter == QEDE_SELFTEST_POLL_COUNT) {
		DP_NOTICE(edev, "Failed to receive the traffic\n");
		return -1;
	}

	qede_update_rx_prod(edev, rxq);

	return rc;
}

static int qede_selftest_run_loopback(struct qede_dev *edev, u32 loopback_mode)
{
	struct qed_link_params link_params;
	struct sk_buff *skb = NULL;
	int rc = 0, i;
	u32 pkt_size;
	u8 *packet;

	if (!netif_running(edev->ndev)) {
		DP_NOTICE(edev, "Interface is down\n");
		return -EINVAL;
	}

	qede_netif_stop(edev);

	/* Bring up the link in Loopback mode */
	memset(&link_params, 0, sizeof(link_params));
	link_params.link_up = true;
	link_params.override_flags = QED_LINK_OVERRIDE_LOOPBACK_MODE;
	link_params.loopback_mode = loopback_mode;
	edev->ops->common->set_link(edev->cdev, &link_params);

	/* Wait for loopback configuration to apply */
	msleep_interruptible(500);

	/* Setting max packet size to 1.5K to avoid data being split over
	 * multiple BDs in cases where MTU > PAGE_SIZE.
	 */
	pkt_size = (((edev->ndev->mtu < ETH_DATA_LEN) ?
		     edev->ndev->mtu : ETH_DATA_LEN) + ETH_HLEN);

	skb = netdev_alloc_skb(edev->ndev, pkt_size);
	if (!skb) {
		DP_INFO(edev, "Can't allocate skb\n");
		rc = -ENOMEM;
		goto test_loopback_exit;
	}
	packet = skb_put(skb, pkt_size);
	ether_addr_copy(packet, edev->ndev->dev_addr);
	ether_addr_copy(packet + ETH_ALEN, edev->ndev->dev_addr);
	memset(packet + (2 * ETH_ALEN), 0x77, (ETH_HLEN - (2 * ETH_ALEN)));
	for (i = ETH_HLEN; i < pkt_size; i++)
		packet[i] = (unsigned char)(i & 0xff);

	rc = qede_selftest_transmit_traffic(edev, skb);
	if (rc)
		goto test_loopback_exit;

	rc = qede_selftest_receive_traffic(edev);
	if (rc)
		goto test_loopback_exit;

	DP_VERBOSE(edev, NETIF_MSG_RX_STATUS, "Loopback test successful\n");

test_loopback_exit:
	dev_kfree_skb(skb);

	/* Bring up the link in Normal mode */
	memset(&link_params, 0, sizeof(link_params));
	link_params.link_up = true;
	link_params.override_flags = QED_LINK_OVERRIDE_LOOPBACK_MODE;
	link_params.loopback_mode = QED_LINK_LOOPBACK_NONE;
	edev->ops->common->set_link(edev->cdev, &link_params);

	/* Wait for loopback configuration to apply */
	msleep_interruptible(500);

	qede_netif_start(edev);

	return rc;
}

static void qede_self_test(struct net_device *dev,
			   struct ethtool_test *etest, u64 *buf)
{
	struct qede_dev *edev = netdev_priv(dev);

	DP_VERBOSE(edev, QED_MSG_DEBUG,
		   "Self-test command parameters: offline = %d, external_lb = %d\n",
		   (etest->flags & ETH_TEST_FL_OFFLINE),
		   (etest->flags & ETH_TEST_FL_EXTERNAL_LB) >> 2);

	memset(buf, 0, sizeof(u64) * QEDE_ETHTOOL_TEST_MAX);

	if (etest->flags & ETH_TEST_FL_OFFLINE) {
		if (qede_selftest_run_loopback(edev,
					       QED_LINK_LOOPBACK_INT_PHY)) {
			buf[QEDE_ETHTOOL_INT_LOOPBACK] = 1;
			etest->flags |= ETH_TEST_FL_FAILED;
		}
	}

	if (edev->ops->common->selftest->selftest_interrupt(edev->cdev)) {
		buf[QEDE_ETHTOOL_INTERRUPT_TEST] = 1;
		etest->flags |= ETH_TEST_FL_FAILED;
	}

	if (edev->ops->common->selftest->selftest_memory(edev->cdev)) {
		buf[QEDE_ETHTOOL_MEMORY_TEST] = 1;
		etest->flags |= ETH_TEST_FL_FAILED;
	}

	if (edev->ops->common->selftest->selftest_register(edev->cdev)) {
		buf[QEDE_ETHTOOL_REGISTER_TEST] = 1;
		etest->flags |= ETH_TEST_FL_FAILED;
	}

	if (edev->ops->common->selftest->selftest_clock(edev->cdev)) {
		buf[QEDE_ETHTOOL_CLOCK_TEST] = 1;
		etest->flags |= ETH_TEST_FL_FAILED;
	}

	if (edev->ops->common->selftest->selftest_nvram(edev->cdev)) {
		buf[QEDE_ETHTOOL_NVRAM_TEST] = 1;
		etest->flags |= ETH_TEST_FL_FAILED;
	}
}

static int qede_set_tunable(struct net_device *dev,
			    const struct ethtool_tunable *tuna,
			    const void *data)
{
	struct qede_dev *edev = netdev_priv(dev);
	u32 val;

	switch (tuna->id) {
	case ETHTOOL_RX_COPYBREAK:
		val = *(u32 *)data;
		if (val < QEDE_MIN_PKT_LEN || val > QEDE_RX_HDR_SIZE) {
			DP_VERBOSE(edev, QED_MSG_DEBUG,
				   "Invalid rx copy break value, range is [%u, %u]",
				   QEDE_MIN_PKT_LEN, QEDE_RX_HDR_SIZE);
			return -EINVAL;
		}

		edev->rx_copybreak = *(u32 *)data;
		break;
	default:
		return -EOPNOTSUPP;
	}

	return 0;
}

static int qede_get_tunable(struct net_device *dev,
			    const struct ethtool_tunable *tuna, void *data)
{
	struct qede_dev *edev = netdev_priv(dev);

	switch (tuna->id) {
	case ETHTOOL_RX_COPYBREAK:
		*(u32 *)data = edev->rx_copybreak;
		break;
	default:
		return -EOPNOTSUPP;
	}

	return 0;
}

static int qede_get_eee(struct net_device *dev, struct ethtool_eee *edata)
{
	struct qede_dev *edev = netdev_priv(dev);
	struct qed_link_output current_link;

	memset(&current_link, 0, sizeof(current_link));
	edev->ops->common->get_link(edev->cdev, &current_link);

	if (!current_link.eee_supported) {
		DP_INFO(edev, "EEE is not supported\n");
		return -EOPNOTSUPP;
	}

	if (current_link.eee.adv_caps & QED_EEE_1G_ADV)
		edata->advertised = ADVERTISED_1000baseT_Full;
	if (current_link.eee.adv_caps & QED_EEE_10G_ADV)
		edata->advertised |= ADVERTISED_10000baseT_Full;
	if (current_link.sup_caps & QED_EEE_1G_ADV)
		edata->supported = ADVERTISED_1000baseT_Full;
	if (current_link.sup_caps & QED_EEE_10G_ADV)
		edata->supported |= ADVERTISED_10000baseT_Full;
	if (current_link.eee.lp_adv_caps & QED_EEE_1G_ADV)
		edata->lp_advertised = ADVERTISED_1000baseT_Full;
	if (current_link.eee.lp_adv_caps & QED_EEE_10G_ADV)
		edata->lp_advertised |= ADVERTISED_10000baseT_Full;

	edata->tx_lpi_timer = current_link.eee.tx_lpi_timer;
	edata->eee_enabled = current_link.eee.enable;
	edata->tx_lpi_enabled = current_link.eee.tx_lpi_enable;
	edata->eee_active = current_link.eee_active;

	return 0;
}

static int qede_set_eee(struct net_device *dev, struct ethtool_eee *edata)
{
	struct qede_dev *edev = netdev_priv(dev);
	struct qed_link_output current_link;
	struct qed_link_params params;

	if (!edev->ops->common->can_link_change(edev->cdev)) {
		DP_INFO(edev, "Link settings are not allowed to be changed\n");
		return -EOPNOTSUPP;
	}

	memset(&current_link, 0, sizeof(current_link));
	edev->ops->common->get_link(edev->cdev, &current_link);

	if (!current_link.eee_supported) {
		DP_INFO(edev, "EEE is not supported\n");
		return -EOPNOTSUPP;
	}

	memset(&params, 0, sizeof(params));
	params.override_flags |= QED_LINK_OVERRIDE_EEE_CONFIG;

	if (!(edata->advertised & (ADVERTISED_1000baseT_Full |
				   ADVERTISED_10000baseT_Full)) ||
	    ((edata->advertised & (ADVERTISED_1000baseT_Full |
				   ADVERTISED_10000baseT_Full)) !=
	     edata->advertised)) {
		DP_VERBOSE(edev, QED_MSG_DEBUG,
			   "Invalid advertised capabilities %d\n",
			   edata->advertised);
		return -EINVAL;
	}

	if (edata->advertised & ADVERTISED_1000baseT_Full)
		params.eee.adv_caps = QED_EEE_1G_ADV;
	if (edata->advertised & ADVERTISED_10000baseT_Full)
		params.eee.adv_caps |= QED_EEE_10G_ADV;
	params.eee.enable = edata->eee_enabled;
	params.eee.tx_lpi_enable = edata->tx_lpi_enabled;
	params.eee.tx_lpi_timer = edata->tx_lpi_timer;

	params.link_up = true;
	edev->ops->common->set_link(edev->cdev, &params);

	return 0;
}

static u32 qede_link_to_ethtool_fec(u32 link_fec)
{
	u32 eth_fec = 0;

	if (link_fec & QED_FEC_MODE_NONE)
		eth_fec |= ETHTOOL_FEC_OFF;
	if (link_fec & QED_FEC_MODE_FIRECODE)
		eth_fec |= ETHTOOL_FEC_BASER;
	if (link_fec & QED_FEC_MODE_RS)
		eth_fec |= ETHTOOL_FEC_RS;
	if (link_fec & QED_FEC_MODE_AUTO)
		eth_fec |= ETHTOOL_FEC_AUTO;
	if (link_fec & QED_FEC_MODE_UNSUPPORTED)
		eth_fec |= ETHTOOL_FEC_NONE;

	return eth_fec;
}

static u32 qede_ethtool_to_link_fec(u32 eth_fec)
{
	u32 link_fec = 0;

	if (eth_fec & ETHTOOL_FEC_OFF)
		link_fec |= QED_FEC_MODE_NONE;
	if (eth_fec & ETHTOOL_FEC_BASER)
		link_fec |= QED_FEC_MODE_FIRECODE;
	if (eth_fec & ETHTOOL_FEC_RS)
		link_fec |= QED_FEC_MODE_RS;
	if (eth_fec & ETHTOOL_FEC_AUTO)
		link_fec |= QED_FEC_MODE_AUTO;
	if (eth_fec & ETHTOOL_FEC_NONE)
		link_fec |= QED_FEC_MODE_UNSUPPORTED;

	return link_fec;
}

static int qede_get_fecparam(struct net_device *dev,
			     struct ethtool_fecparam *fecparam)
{
	struct qede_dev *edev = netdev_priv(dev);
	struct qed_link_output curr_link;

	memset(&curr_link, 0, sizeof(curr_link));
	edev->ops->common->get_link(edev->cdev, &curr_link);

	fecparam->active_fec = qede_link_to_ethtool_fec(curr_link.active_fec);
	fecparam->fec = qede_link_to_ethtool_fec(curr_link.sup_fec);

	return 0;
}

static int qede_set_fecparam(struct net_device *dev,
			     struct ethtool_fecparam *fecparam)
{
	struct qede_dev *edev = netdev_priv(dev);
	struct qed_link_params params;

	if (!edev->ops || !edev->ops->common->can_link_change(edev->cdev)) {
		DP_INFO(edev, "Link settings are not allowed to be changed\n");
		return -EOPNOTSUPP;
	}

	memset(&params, 0, sizeof(params));
	params.override_flags |= QED_LINK_OVERRIDE_FEC_CONFIG;
	params.fec = qede_ethtool_to_link_fec(fecparam->fec);
	params.link_up = true;

	edev->ops->common->set_link(edev->cdev, &params);

	return 0;
}

static int qede_get_module_info(struct net_device *dev,
				struct ethtool_modinfo *modinfo)
{
	struct qede_dev *edev = netdev_priv(dev);
	u8 buf[4];
	int rc;

	/* Read first 4 bytes to find the sfp type */
	rc = edev->ops->common->read_module_eeprom(edev->cdev, buf,
						   QED_I2C_DEV_ADDR_A0, 0, 4);
	if (rc) {
		DP_ERR(edev, "Failed reading EEPROM data %d\n", rc);
		return rc;
	}

	switch (buf[0]) {
	case 0x3: /* SFP, SFP+, SFP-28 */
		modinfo->type = ETH_MODULE_SFF_8472;
		modinfo->eeprom_len = ETH_MODULE_SFF_8472_LEN;
		break;
	case 0xc: /* QSFP */
	case 0xd: /* QSFP+ */
		modinfo->type = ETH_MODULE_SFF_8436;
		modinfo->eeprom_len = ETH_MODULE_SFF_8436_LEN;
		break;
	case 0x11: /* QSFP-28 */
		modinfo->type = ETH_MODULE_SFF_8636;
		modinfo->eeprom_len = ETH_MODULE_SFF_8636_LEN;
		break;
	default:
		DP_ERR(edev, "Unknown transceiver type 0x%x\n", buf[0]);
		return -EINVAL;
	}

	return 0;
}

static int qede_get_module_eeprom(struct net_device *dev,
				  struct ethtool_eeprom *ee, u8 *data)
{
	struct qede_dev *edev = netdev_priv(dev);
	u32 start_addr = ee->offset, size = 0;
	u8 *buf = data;
	int rc = 0;

	/* Read A0 section */
	if (ee->offset < ETH_MODULE_SFF_8079_LEN) {
		/* Limit transfer size to the A0 section boundary */
		if (ee->offset + ee->len > ETH_MODULE_SFF_8079_LEN)
			size = ETH_MODULE_SFF_8079_LEN - ee->offset;
		else
			size = ee->len;

		rc = edev->ops->common->read_module_eeprom(edev->cdev, buf,
							   QED_I2C_DEV_ADDR_A0,
							   start_addr, size);
		if (rc) {
			DP_ERR(edev, "Failed reading A0 section  %d\n", rc);
			return rc;
		}

		buf += size;
		start_addr += size;
	}

	/* Read A2 section */
	if (start_addr >= ETH_MODULE_SFF_8079_LEN &&
	    start_addr < ETH_MODULE_SFF_8472_LEN) {
		size = ee->len - size;
		/* Limit transfer size to the A2 section boundary */
		if (start_addr + size > ETH_MODULE_SFF_8472_LEN)
			size = ETH_MODULE_SFF_8472_LEN - start_addr;
		start_addr -= ETH_MODULE_SFF_8079_LEN;
		rc = edev->ops->common->read_module_eeprom(edev->cdev, buf,
							   QED_I2C_DEV_ADDR_A2,
							   start_addr, size);
		if (rc) {
			DP_VERBOSE(edev, QED_MSG_DEBUG,
				   "Failed reading A2 section %d\n", rc);
			return 0;
		}
	}

	return rc;
}

static int qede_set_dump(struct net_device *dev, struct ethtool_dump *val)
{
	struct qede_dev *edev = netdev_priv(dev);
	int rc = 0;

	if (edev->dump_info.cmd == QEDE_DUMP_CMD_NONE) {
		if (val->flag > QEDE_DUMP_CMD_MAX) {
			DP_ERR(edev, "Invalid command %d\n", val->flag);
			return -EINVAL;
		}
		edev->dump_info.cmd = val->flag;
		edev->dump_info.num_args = 0;
		return 0;
	}

	if (edev->dump_info.num_args == QEDE_DUMP_MAX_ARGS) {
		DP_ERR(edev, "Arg count = %d\n", edev->dump_info.num_args);
		return -EINVAL;
	}

	switch (edev->dump_info.cmd) {
	case QEDE_DUMP_CMD_NVM_CFG:
		edev->dump_info.args[edev->dump_info.num_args] = val->flag;
		edev->dump_info.num_args++;
		break;
	case QEDE_DUMP_CMD_GRCDUMP:
		rc = edev->ops->common->set_grc_config(edev->cdev,
						       val->flag, 1);
		break;
	default:
		break;
	}

	return rc;
}

static int qede_get_dump_flag(struct net_device *dev,
			      struct ethtool_dump *dump)
{
	struct qede_dev *edev = netdev_priv(dev);

	if (!edev->ops || !edev->ops->common) {
		DP_ERR(edev, "Edev ops not populated\n");
		return -EINVAL;
	}

	dump->version = QEDE_DUMP_VERSION;
	switch (edev->dump_info.cmd) {
	case QEDE_DUMP_CMD_NVM_CFG:
		dump->flag = QEDE_DUMP_CMD_NVM_CFG;
		dump->len = edev->ops->common->read_nvm_cfg_len(edev->cdev,
						edev->dump_info.args[0]);
		break;
	case QEDE_DUMP_CMD_GRCDUMP:
		dump->flag = QEDE_DUMP_CMD_GRCDUMP;
		dump->len = edev->ops->common->dbg_all_data_size(edev->cdev);
		break;
	default:
		DP_ERR(edev, "Invalid cmd = %d\n", edev->dump_info.cmd);
		return -EINVAL;
	}

	DP_VERBOSE(edev, QED_MSG_DEBUG,
		   "dump->version = 0x%x dump->flag = %d dump->len = %d\n",
		   dump->version, dump->flag, dump->len);
	return 0;
}

static int qede_get_dump_data(struct net_device *dev,
			      struct ethtool_dump *dump, void *buf)
{
	struct qede_dev *edev = netdev_priv(dev);
	int rc = 0;

	if (!edev->ops || !edev->ops->common) {
		DP_ERR(edev, "Edev ops not populated\n");
		rc = -EINVAL;
		goto err;
	}

	switch (edev->dump_info.cmd) {
	case QEDE_DUMP_CMD_NVM_CFG:
		if (edev->dump_info.num_args != QEDE_DUMP_NVM_ARG_COUNT) {
			DP_ERR(edev, "Arg count = %d required = %d\n",
			       edev->dump_info.num_args,
			       QEDE_DUMP_NVM_ARG_COUNT);
			rc = -EINVAL;
			goto err;
		}
		rc =  edev->ops->common->read_nvm_cfg(edev->cdev, (u8 **)&buf,
						      edev->dump_info.args[0],
						      edev->dump_info.args[1]);
		break;
	case QEDE_DUMP_CMD_GRCDUMP:
		memset(buf, 0, dump->len);
		rc = edev->ops->common->dbg_all_data(edev->cdev, buf);
		break;
	default:
		DP_ERR(edev, "Invalid cmd = %d\n", edev->dump_info.cmd);
		rc = -EINVAL;
		break;
	}

err:
	edev->dump_info.cmd = QEDE_DUMP_CMD_NONE;
	edev->dump_info.num_args = 0;
	memset(edev->dump_info.args, 0, sizeof(edev->dump_info.args));

	return rc;
}

static const struct ethtool_ops qede_ethtool_ops = {
	.supported_coalesce_params	= ETHTOOL_COALESCE_USECS,
	.get_link_ksettings		= qede_get_link_ksettings,
	.set_link_ksettings		= qede_set_link_ksettings,
	.get_drvinfo			= qede_get_drvinfo,
	.get_regs_len			= qede_get_regs_len,
	.get_regs			= qede_get_regs,
	.get_wol			= qede_get_wol,
	.set_wol			= qede_set_wol,
	.get_msglevel			= qede_get_msglevel,
	.set_msglevel			= qede_set_msglevel,
	.nway_reset			= qede_nway_reset,
	.get_link			= qede_get_link,
	.get_coalesce			= qede_get_coalesce,
	.set_coalesce			= qede_set_coalesce,
	.get_ringparam			= qede_get_ringparam,
	.set_ringparam			= qede_set_ringparam,
	.get_pauseparam			= qede_get_pauseparam,
	.set_pauseparam			= qede_set_pauseparam,
	.get_strings			= qede_get_strings,
	.set_phys_id			= qede_set_phys_id,
	.get_ethtool_stats		= qede_get_ethtool_stats,
	.get_priv_flags			= qede_get_priv_flags,
	.set_priv_flags			= qede_set_priv_flags,
	.get_sset_count			= qede_get_sset_count,
	.get_rxnfc			= qede_get_rxnfc,
	.set_rxnfc			= qede_set_rxnfc,
	.get_rxfh_indir_size		= qede_get_rxfh_indir_size,
	.get_rxfh_key_size		= qede_get_rxfh_key_size,
	.get_rxfh			= qede_get_rxfh,
	.set_rxfh			= qede_set_rxfh,
	.get_ts_info			= qede_get_ts_info,
	.get_channels			= qede_get_channels,
	.set_channels			= qede_set_channels,
	.self_test			= qede_self_test,
	.get_module_info		= qede_get_module_info,
	.get_module_eeprom		= qede_get_module_eeprom,
	.get_eee			= qede_get_eee,
	.set_eee			= qede_set_eee,
	.get_fecparam			= qede_get_fecparam,
	.set_fecparam			= qede_set_fecparam,
	.get_tunable			= qede_get_tunable,
	.set_tunable			= qede_set_tunable,
	.flash_device			= qede_flash_device,
	.get_dump_flag			= qede_get_dump_flag,
	.get_dump_data			= qede_get_dump_data,
	.set_dump			= qede_set_dump,
};

static const struct ethtool_ops qede_vf_ethtool_ops = {
	.supported_coalesce_params	= ETHTOOL_COALESCE_USECS,
	.get_link_ksettings		= qede_get_link_ksettings,
	.get_drvinfo			= qede_get_drvinfo,
	.get_msglevel			= qede_get_msglevel,
	.set_msglevel			= qede_set_msglevel,
	.get_link			= qede_get_link,
	.get_coalesce			= qede_get_coalesce,
	.set_coalesce			= qede_set_coalesce,
	.get_ringparam			= qede_get_ringparam,
	.set_ringparam			= qede_set_ringparam,
	.get_strings			= qede_get_strings,
	.get_ethtool_stats		= qede_get_ethtool_stats,
	.get_priv_flags			= qede_get_priv_flags,
	.get_sset_count			= qede_get_sset_count,
	.get_rxnfc			= qede_get_rxnfc,
	.set_rxnfc			= qede_set_rxnfc,
	.get_rxfh_indir_size		= qede_get_rxfh_indir_size,
	.get_rxfh_key_size		= qede_get_rxfh_key_size,
	.get_rxfh			= qede_get_rxfh,
	.set_rxfh			= qede_set_rxfh,
	.get_channels			= qede_get_channels,
	.set_channels			= qede_set_channels,
	.get_tunable			= qede_get_tunable,
	.set_tunable			= qede_set_tunable,
};

void qede_set_ethtool_ops(struct net_device *dev)
{
>>>>>>> 24b8d41d
	struct qede_dev *edev = netdev_priv(dev);

	if (IS_VF(edev))
		dev->ethtool_ops = &qede_vf_ethtool_ops;
	else
		dev->ethtool_ops = &qede_ethtool_ops;
}<|MERGE_RESOLUTION|>--- conflicted
+++ resolved
@@ -25,11 +25,8 @@
 	 {QEDE_RQSTAT_OFFSET(stat_name), QEDE_RQSTAT_STRING(stat_name)}
 
 #define QEDE_SELFTEST_POLL_COUNT 100
-<<<<<<< HEAD
-=======
 #define QEDE_DUMP_VERSION	0x1
 #define QEDE_DUMP_NVM_ARG_COUNT	2
->>>>>>> 24b8d41d
 
 static const struct {
 	u64 offset;
@@ -39,19 +36,10 @@
 	QEDE_RQSTAT(rx_hw_errors),
 	QEDE_RQSTAT(rx_alloc_errors),
 	QEDE_RQSTAT(rx_ip_frags),
-<<<<<<< HEAD
-};
-
-#define QEDE_NUM_RQSTATS ARRAY_SIZE(qede_rqstats_arr)
-#define QEDE_RQSTATS_DATA(dev, sindex, rqindex) \
-	(*((u64 *)(((char *)(dev->fp_array[(rqindex)].rxq)) +\
-		    qede_rqstats_arr[(sindex)].offset)))
-=======
 	QEDE_RQSTAT(xdp_no_pass),
 };
 
 #define QEDE_NUM_RQSTATS ARRAY_SIZE(qede_rqstats_arr)
->>>>>>> 24b8d41d
 #define QEDE_TQSTAT_OFFSET(stat_name) \
 	(offsetof(struct qede_tx_queue, stat_name))
 #define QEDE_TQSTAT_STRING(stat_name) (#stat_name)
@@ -64,14 +52,6 @@
 } qede_tqstats_arr[] = {
 	QEDE_TQSTAT(xmit_pkts),
 	QEDE_TQSTAT(stopped_cnt),
-<<<<<<< HEAD
-};
-
-#define QEDE_TQSTATS_DATA(dev, sindex, tssid, tcid) \
-	(*((u64 *)(((void *)(&dev->fp_array[tssid].txqs[tcid])) +\
-		   qede_tqstats_arr[(sindex)].offset)))
-
-=======
 	QEDE_TQSTAT(tx_mem_alloc_err),
 };
 
@@ -95,7 +75,6 @@
 	_QEDE_STAT(stat_name, struct qede_stats_ah, \
 		   offsetof(struct qede_stats, ah), \
 		   BIT(QEDE_STAT_PF_ONLY) | BIT(QEDE_STAT_AH_ONLY))
->>>>>>> 24b8d41d
 static const struct {
 	u64 offset;
 	char string[ETH_GSTRING_LEN];
@@ -124,20 +103,12 @@
 	QEDE_PF_STAT(rx_256_to_511_byte_packets),
 	QEDE_PF_STAT(rx_512_to_1023_byte_packets),
 	QEDE_PF_STAT(rx_1024_to_1518_byte_packets),
-<<<<<<< HEAD
-	QEDE_PF_STAT(rx_1519_to_1522_byte_packets),
-	QEDE_PF_STAT(rx_1519_to_2047_byte_packets),
-	QEDE_PF_STAT(rx_2048_to_4095_byte_packets),
-	QEDE_PF_STAT(rx_4096_to_9216_byte_packets),
-	QEDE_PF_STAT(rx_9217_to_16383_byte_packets),
-=======
 	QEDE_PF_BB_STAT(rx_1519_to_1522_byte_packets),
 	QEDE_PF_BB_STAT(rx_1519_to_2047_byte_packets),
 	QEDE_PF_BB_STAT(rx_2048_to_4095_byte_packets),
 	QEDE_PF_BB_STAT(rx_4096_to_9216_byte_packets),
 	QEDE_PF_BB_STAT(rx_9217_to_16383_byte_packets),
 	QEDE_PF_AH_STAT(rx_1519_to_max_byte_packets),
->>>>>>> 24b8d41d
 	QEDE_PF_STAT(tx_64_byte_packets),
 	QEDE_PF_STAT(tx_65_to_127_byte_packets),
 	QEDE_PF_STAT(tx_128_to_255_byte_packets),
@@ -351,32 +322,6 @@
 	       (QEDE_IS_AH(edev) && QEDE_STAT_IS_BB_ONLY(stat_index));
 }
 
-enum {
-	QEDE_PRI_FLAG_CMT,
-	QEDE_PRI_FLAG_LEN,
-};
-
-static const char qede_private_arr[QEDE_PRI_FLAG_LEN][ETH_GSTRING_LEN] = {
-	"Coupled-Function",
-};
-
-enum qede_ethtool_tests {
-	QEDE_ETHTOOL_INT_LOOPBACK,
-	QEDE_ETHTOOL_INTERRUPT_TEST,
-	QEDE_ETHTOOL_MEMORY_TEST,
-	QEDE_ETHTOOL_REGISTER_TEST,
-	QEDE_ETHTOOL_CLOCK_TEST,
-	QEDE_ETHTOOL_TEST_MAX
-};
-
-static const char qede_tests_str_arr[QEDE_ETHTOOL_TEST_MAX][ETH_GSTRING_LEN] = {
-	"Internal loopback (offline)",
-	"Interrupt (online)\t",
-	"Memory (online)\t\t",
-	"Register (online)\t",
-	"Clock (online)\t\t",
-};
-
 static void qede_get_strings_stats(struct qede_dev *edev, u8 *buf)
 {
 	struct qede_fastpath *fp;
@@ -395,38 +340,6 @@
 		if (fp->type & QEDE_FASTPATH_TX) {
 			int cos;
 
-<<<<<<< HEAD
-	for (i = 0, k = 0; i < QEDE_QUEUE_CNT(edev); i++) {
-		int tc;
-
-		if (edev->fp_array[i].type & QEDE_FASTPATH_RX) {
-			for (j = 0; j < QEDE_NUM_RQSTATS; j++)
-				sprintf(buf + (k + j) * ETH_GSTRING_LEN,
-					"%d:   %s", i,
-					qede_rqstats_arr[j].string);
-			k += QEDE_NUM_RQSTATS;
-		}
-
-		if (edev->fp_array[i].type & QEDE_FASTPATH_TX) {
-			for (tc = 0; tc < edev->num_tc; tc++) {
-				for (j = 0; j < QEDE_NUM_TQSTATS; j++)
-					sprintf(buf + (k + j) *
-						ETH_GSTRING_LEN,
-						"%d.%d: %s", i, tc,
-						qede_tqstats_arr[j].string);
-				k += QEDE_NUM_TQSTATS;
-			}
-		}
-	}
-
-	for (i = 0, j = 0; i < QEDE_NUM_STATS; i++) {
-		if (IS_VF(edev) && qede_stats_arr[i].pf_only)
-			continue;
-		strcpy(buf + (k + j) * ETH_GSTRING_LEN,
-		       qede_stats_arr[i].string);
-		j++;
-	}
-=======
 			for_each_cos_in_txq(edev, cos)
 				qede_get_strings_stats_txq(edev,
 							   &fp->txq[cos], &buf);
@@ -440,7 +353,6 @@
 		strcpy(buf, qede_stats_arr[i].string);
 		buf += ETH_GSTRING_LEN;
 	}
->>>>>>> 24b8d41d
 }
 
 static void qede_get_strings(struct net_device *dev, u32 stringset, u8 *buf)
@@ -503,30 +415,6 @@
 		if (fp->type & QEDE_FASTPATH_RX)
 			qede_get_ethtool_stats_rxq(fp->rxq, &buf);
 
-<<<<<<< HEAD
-	for (qid = 0; qid < QEDE_QUEUE_CNT(edev); qid++) {
-		int tc;
-
-		if (edev->fp_array[qid].type & QEDE_FASTPATH_RX) {
-			for (sidx = 0; sidx < QEDE_NUM_RQSTATS; sidx++)
-				buf[cnt++] = QEDE_RQSTATS_DATA(edev, sidx, qid);
-		}
-
-		if (edev->fp_array[qid].type & QEDE_FASTPATH_TX) {
-			for (tc = 0; tc < edev->num_tc; tc++) {
-				for (sidx = 0; sidx < QEDE_NUM_TQSTATS; sidx++)
-					buf[cnt++] = QEDE_TQSTATS_DATA(edev,
-								       sidx,
-								       qid, tc);
-			}
-		}
-	}
-
-	for (sidx = 0; sidx < QEDE_NUM_STATS; sidx++) {
-		if (IS_VF(edev) && qede_stats_arr[sidx].pf_only)
-			continue;
-		buf[cnt++] = QEDE_STATS_DATA(edev, sidx);
-=======
 		if (fp->type & QEDE_FASTPATH_XDP)
 			qede_get_ethtool_stats_txq(fp->xdp_tx, &buf);
 
@@ -545,7 +433,6 @@
 				 qede_stats_arr[i].offset));
 
 		buf++;
->>>>>>> 24b8d41d
 	}
 
 	__qede_unlock(edev);
@@ -558,17 +445,6 @@
 
 	switch (stringset) {
 	case ETH_SS_STATS:
-<<<<<<< HEAD
-		if (IS_VF(edev)) {
-			int i;
-
-			for (i = 0; i < QEDE_NUM_STATS; i++)
-				if (qede_stats_arr[i].pf_only)
-					num_stats--;
-		}
-		return num_stats + QEDE_RSS_COUNT(edev) * QEDE_NUM_RQSTATS +
-		       QEDE_TSS_COUNT(edev) * QEDE_NUM_TQSTATS * edev->num_tc;
-=======
 		for (i = 0; i < QEDE_NUM_STATS; i++)
 			if (qede_is_irrelevant_stat(edev, i))
 				num_stats--;
@@ -585,7 +461,6 @@
 			num_stats += QEDE_RSS_COUNT(edev) * QEDE_NUM_TQSTATS;
 		return num_stats;
 
->>>>>>> 24b8d41d
 	case ETH_SS_PRIV_FLAGS:
 		return QEDE_PRI_FLAG_LEN;
 	case ETH_SS_TEST:
@@ -603,52 +478,6 @@
 static u32 qede_get_priv_flags(struct net_device *dev)
 {
 	struct qede_dev *edev = netdev_priv(dev);
-<<<<<<< HEAD
-
-	return (!!(edev->dev_info.common.num_hwfns > 1)) << QEDE_PRI_FLAG_CMT;
-}
-
-struct qede_link_mode_mapping {
-	u32 qed_link_mode;
-	u32 ethtool_link_mode;
-};
-
-static const struct qede_link_mode_mapping qed_lm_map[] = {
-	{QED_LM_FIBRE_BIT, ETHTOOL_LINK_MODE_FIBRE_BIT},
-	{QED_LM_Autoneg_BIT, ETHTOOL_LINK_MODE_Autoneg_BIT},
-	{QED_LM_Asym_Pause_BIT, ETHTOOL_LINK_MODE_Asym_Pause_BIT},
-	{QED_LM_Pause_BIT, ETHTOOL_LINK_MODE_Pause_BIT},
-	{QED_LM_1000baseT_Half_BIT, ETHTOOL_LINK_MODE_1000baseT_Half_BIT},
-	{QED_LM_1000baseT_Full_BIT, ETHTOOL_LINK_MODE_1000baseT_Full_BIT},
-	{QED_LM_10000baseKR_Full_BIT, ETHTOOL_LINK_MODE_10000baseKR_Full_BIT},
-	{QED_LM_25000baseKR_Full_BIT, ETHTOOL_LINK_MODE_25000baseKR_Full_BIT},
-	{QED_LM_40000baseLR4_Full_BIT, ETHTOOL_LINK_MODE_40000baseLR4_Full_BIT},
-	{QED_LM_50000baseKR2_Full_BIT, ETHTOOL_LINK_MODE_50000baseKR2_Full_BIT},
-	{QED_LM_100000baseKR4_Full_BIT,
-	 ETHTOOL_LINK_MODE_100000baseKR4_Full_BIT},
-};
-
-#define QEDE_DRV_TO_ETHTOOL_CAPS(caps, lk_ksettings, name)	\
-{								\
-	int i;							\
-								\
-	for (i = 0; i < QED_LM_COUNT; i++) {			\
-		if ((caps) & (qed_lm_map[i].qed_link_mode))	\
-			__set_bit(qed_lm_map[i].ethtool_link_mode,\
-				  lk_ksettings->link_modes.name); \
-	}							\
-}
-
-#define QEDE_ETHTOOL_TO_DRV_CAPS(caps, lk_ksettings, name)	\
-{								\
-	int i;							\
-								\
-	for (i = 0; i < QED_LM_COUNT; i++) {			\
-		if (test_bit(qed_lm_map[i].ethtool_link_mode,	\
-			     lk_ksettings->link_modes.name))	\
-			caps |= qed_lm_map[i].qed_link_mode;	\
-	}							\
-=======
 	u32 flags = 0;
 
 	if (edev->dev_info.common.num_hwfns > 1)
@@ -679,16 +508,12 @@
 		clear_bit(QEDE_ERR_IS_RECOVERABLE, &edev->err_flags);
 
 	return 0;
->>>>>>> 24b8d41d
 }
 
 static int qede_get_link_ksettings(struct net_device *dev,
 				   struct ethtool_link_ksettings *cmd)
 {
-<<<<<<< HEAD
-=======
 	typeof(cmd->link_modes) *link_modes = &cmd->link_modes;
->>>>>>> 24b8d41d
 	struct ethtool_link_settings *base = &cmd->base;
 	struct qede_dev *edev = netdev_priv(dev);
 	struct qed_link_output current_link;
@@ -698,20 +523,9 @@
 	memset(&current_link, 0, sizeof(current_link));
 	edev->ops->common->get_link(edev->cdev, &current_link);
 
-<<<<<<< HEAD
-	ethtool_link_ksettings_zero_link_mode(cmd, supported);
-	QEDE_DRV_TO_ETHTOOL_CAPS(current_link.supported_caps, cmd, supported)
-
-	ethtool_link_ksettings_zero_link_mode(cmd, advertising);
-	QEDE_DRV_TO_ETHTOOL_CAPS(current_link.advertised_caps, cmd, advertising)
-
-	ethtool_link_ksettings_zero_link_mode(cmd, lp_advertising);
-	QEDE_DRV_TO_ETHTOOL_CAPS(current_link.lp_caps, cmd, lp_advertising)
-=======
 	linkmode_copy(link_modes->supported, current_link.supported_caps);
 	linkmode_copy(link_modes->advertising, current_link.advertised_caps);
 	linkmode_copy(link_modes->lp_advertising, current_link.lp_caps);
->>>>>>> 24b8d41d
 
 	if ((edev->state == QEDE_STATE_OPEN) && (current_link.link_up)) {
 		base->speed = current_link.speed;
@@ -720,12 +534,9 @@
 		base->speed = SPEED_UNKNOWN;
 		base->duplex = DUPLEX_UNKNOWN;
 	}
-<<<<<<< HEAD
-=======
 
 	__qede_unlock(edev);
 
->>>>>>> 24b8d41d
 	base->port = current_link.port;
 	base->autoneg = (current_link.autoneg) ? AUTONEG_ENABLE :
 			AUTONEG_DISABLE;
@@ -741,10 +552,7 @@
 	const struct qede_forced_speed_map *map;
 	struct qed_link_output current_link;
 	struct qed_link_params params;
-<<<<<<< HEAD
-=======
 	u32 i;
->>>>>>> 24b8d41d
 
 	if (!edev->ops || !edev->ops->common->can_link_change(edev->cdev)) {
 		DP_INFO(edev, "Link settings are not allowed to be changed\n");
@@ -756,12 +564,6 @@
 
 	params.override_flags |= QED_LINK_OVERRIDE_SPEED_ADV_SPEEDS;
 	params.override_flags |= QED_LINK_OVERRIDE_SPEED_AUTONEG;
-<<<<<<< HEAD
-	if (base->autoneg == AUTONEG_ENABLE) {
-		params.autoneg = true;
-		params.forced_speed = 0;
-		QEDE_ETHTOOL_TO_DRV_CAPS(params.adv_speeds, cmd, advertising)
-=======
 
 	if (base->autoneg == AUTONEG_ENABLE) {
 		if (!phylink_test(current_link.supported_caps, Autoneg)) {
@@ -773,57 +575,10 @@
 		params.forced_speed = 0;
 
 		linkmode_copy(params.adv_speeds, cmd->link_modes.advertising);
->>>>>>> 24b8d41d
 	} else {		/* forced speed */
 		params.override_flags |= QED_LINK_OVERRIDE_SPEED_FORCED_SPEED;
 		params.autoneg = false;
 		params.forced_speed = base->speed;
-<<<<<<< HEAD
-		switch (base->speed) {
-		case SPEED_10000:
-			if (!(current_link.supported_caps &
-			      QED_LM_10000baseKR_Full_BIT)) {
-				DP_INFO(edev, "10G speed not supported\n");
-				return -EINVAL;
-			}
-			params.adv_speeds = QED_LM_10000baseKR_Full_BIT;
-			break;
-		case SPEED_25000:
-			if (!(current_link.supported_caps &
-			      QED_LM_25000baseKR_Full_BIT)) {
-				DP_INFO(edev, "25G speed not supported\n");
-				return -EINVAL;
-			}
-			params.adv_speeds = QED_LM_25000baseKR_Full_BIT;
-			break;
-		case SPEED_40000:
-			if (!(current_link.supported_caps &
-			      QED_LM_40000baseLR4_Full_BIT)) {
-				DP_INFO(edev, "40G speed not supported\n");
-				return -EINVAL;
-			}
-			params.adv_speeds = QED_LM_40000baseLR4_Full_BIT;
-			break;
-		case SPEED_50000:
-			if (!(current_link.supported_caps &
-			      QED_LM_50000baseKR2_Full_BIT)) {
-				DP_INFO(edev, "50G speed not supported\n");
-				return -EINVAL;
-			}
-			params.adv_speeds = QED_LM_50000baseKR2_Full_BIT;
-			break;
-		case SPEED_100000:
-			if (!(current_link.supported_caps &
-			      QED_LM_100000baseKR4_Full_BIT)) {
-				DP_INFO(edev, "100G speed not supported\n");
-				return -EINVAL;
-			}
-			params.adv_speeds = QED_LM_100000baseKR4_Full_BIT;
-			break;
-		default:
-			DP_INFO(edev, "Unsupported speed %u\n", base->speed);
-			return -EINVAL;
-=======
 
 		for (i = 0; i < ARRAY_SIZE(qede_forced_speed_maps); i++) {
 			map = qede_forced_speed_maps + i;
@@ -836,7 +591,6 @@
 			linkmode_and(params.adv_speeds,
 				     current_link.supported_caps, map->caps);
 			goto set_link;
->>>>>>> 24b8d41d
 		}
 
 		DP_INFO(edev, "Unsupported speed %u\n", base->speed);
@@ -997,21 +751,6 @@
 	return current_link.link_up;
 }
 
-<<<<<<< HEAD
-static int qede_get_coalesce(struct net_device *dev,
-			     struct ethtool_coalesce *coal)
-{
-	struct qede_dev *edev = netdev_priv(dev);
-	u16 rxc, txc;
-
-	memset(coal, 0, sizeof(struct ethtool_coalesce));
-	edev->ops->common->get_coalesce(edev->cdev, &rxc, &txc);
-
-	coal->rx_coalesce_usecs = rxc;
-	coal->tx_coalesce_usecs = txc;
-
-	return 0;
-=======
 static int qede_flash_device(struct net_device *dev,
 			     struct ethtool_flash *flash)
 {
@@ -1078,22 +817,15 @@
 	coal->tx_coalesce_usecs = tx_coal;
 
 	return rc;
->>>>>>> 24b8d41d
 }
 
 static int qede_set_coalesce(struct net_device *dev,
 			     struct ethtool_coalesce *coal)
 {
 	struct qede_dev *edev = netdev_priv(dev);
-<<<<<<< HEAD
-	int i, rc = 0;
-	u16 rxc, txc;
-	u8 sb_id;
-=======
 	struct qede_fastpath *fp;
 	int i, rc = 0;
 	u16 rxc, txc;
->>>>>>> 24b8d41d
 
 	if (!netif_running(dev)) {
 		DP_INFO(edev, "Interface is down\n");
@@ -1104,28 +836,14 @@
 	    coal->tx_coalesce_usecs > QED_COALESCE_MAX) {
 		DP_INFO(edev,
 			"Can't support requested %s coalesce value [max supported value %d]\n",
-<<<<<<< HEAD
-			coal->rx_coalesce_usecs > QED_COALESCE_MAX ? "rx"
-								   : "tx",
-			QED_COALESCE_MAX);
-=======
 			coal->rx_coalesce_usecs > QED_COALESCE_MAX ? "rx" :
 			"tx", QED_COALESCE_MAX);
->>>>>>> 24b8d41d
 		return -EINVAL;
 	}
 
 	rxc = (u16)coal->rx_coalesce_usecs;
 	txc = (u16)coal->tx_coalesce_usecs;
 	for_each_queue(i) {
-<<<<<<< HEAD
-		sb_id = edev->fp_array[i].sb_info->igu_sb_id;
-		rc = edev->ops->common->set_coalesce(edev->cdev, rxc, txc,
-						     (u8)i, sb_id);
-		if (rc) {
-			DP_INFO(edev, "Set coalesce error, rc = %d\n", rc);
-			return rc;
-=======
 		fp = &edev->fp_array[i];
 
 		if (edev->fp_array[i].type & QEDE_FASTPATH_RX) {
@@ -1156,7 +874,6 @@
 					"Set TX coalesce error, rc = %d\n", rc);
 				return rc;
 			}
->>>>>>> 24b8d41d
 		}
 	}
 
@@ -1246,11 +963,7 @@
 	params.override_flags |= QED_LINK_OVERRIDE_PAUSE_CONFIG;
 
 	if (epause->autoneg) {
-<<<<<<< HEAD
-		if (!(current_link.supported_caps & QED_LM_Autoneg_BIT)) {
-=======
 		if (!phylink_test(current_link.supported_caps, Autoneg)) {
->>>>>>> 24b8d41d
 			DP_INFO(edev, "autoneg not supported\n");
 			return -EINVAL;
 		}
@@ -1271,30 +984,6 @@
 
 static void qede_get_regs(struct net_device *ndev,
 			  struct ethtool_regs *regs, void *buffer)
-<<<<<<< HEAD
-{
-	struct qede_dev *edev = netdev_priv(ndev);
-
-	regs->version = 0;
-	memset(buffer, 0, regs->len);
-
-	if (edev->ops && edev->ops->common)
-		edev->ops->common->dbg_all_data(edev->cdev, buffer);
-}
-
-static int qede_get_regs_len(struct net_device *ndev)
-{
-	struct qede_dev *edev = netdev_priv(ndev);
-
-	if (edev->ops && edev->ops->common)
-		return edev->ops->common->dbg_all_data_size(edev->cdev);
-	else
-		return -EINVAL;
-}
-
-static void qede_update_mtu(struct qede_dev *edev, union qede_reload_args *args)
-=======
->>>>>>> 24b8d41d
 {
 	struct qede_dev *edev = netdev_priv(ndev);
 
@@ -1420,19 +1109,10 @@
 	/* Reset the indirection table if rx queue count is updated */
 	if ((edev->req_queues - edev->req_num_tx) != QEDE_RSS_COUNT(edev)) {
 		edev->rss_params_inited &= ~QEDE_RSS_INDIR_INITED;
-<<<<<<< HEAD
-		memset(&edev->rss_params.rss_ind_table, 0,
-		       sizeof(edev->rss_params.rss_ind_table));
-	}
-
-	if (netif_running(dev))
-		qede_reload(edev, NULL, NULL);
-=======
 		memset(edev->rss_ind_table, 0, sizeof(edev->rss_ind_table));
 	}
 
 	qede_reload(edev, NULL, false);
->>>>>>> 24b8d41d
 
 	return 0;
 }
@@ -1476,7 +1156,6 @@
 static int qede_get_rss_flags(struct qede_dev *edev, struct ethtool_rxnfc *info)
 {
 	info->data = RXH_IP_SRC | RXH_IP_DST;
-<<<<<<< HEAD
 
 	switch (info->flow_type) {
 	case TCP_V4_FLOW:
@@ -1484,11 +1163,11 @@
 		info->data |= RXH_L4_B_0_1 | RXH_L4_B_2_3;
 		break;
 	case UDP_V4_FLOW:
-		if (edev->rss_params.rss_caps & QED_RSS_IPV4_UDP)
+		if (edev->rss_caps & QED_RSS_IPV4_UDP)
 			info->data |= RXH_L4_B_0_1 | RXH_L4_B_2_3;
 		break;
 	case UDP_V6_FLOW:
-		if (edev->rss_params.rss_caps & QED_RSS_IPV6_UDP)
+		if (edev->rss_caps & QED_RSS_IPV6_UDP)
 			info->data |= RXH_L4_B_0_1 | RXH_L4_B_2_3;
 		break;
 	case IPV4_FLOW:
@@ -1503,649 +1182,14 @@
 }
 
 static int qede_get_rxnfc(struct net_device *dev, struct ethtool_rxnfc *info,
-			  u32 *rules __always_unused)
-{
-	struct qede_dev *edev = netdev_priv(dev);
+			  u32 *rule_locs)
+{
+	struct qede_dev *edev = netdev_priv(dev);
+	int rc = 0;
 
 	switch (info->cmd) {
 	case ETHTOOL_GRXRINGS:
 		info->data = QEDE_RSS_COUNT(edev);
-		return 0;
-	case ETHTOOL_GRXFH:
-		return qede_get_rss_flags(edev, info);
-	default:
-		DP_ERR(edev, "Command parameters not supported\n");
-		return -EOPNOTSUPP;
-	}
-}
-
-static int qede_set_rss_flags(struct qede_dev *edev, struct ethtool_rxnfc *info)
-{
-	struct qed_update_vport_params vport_update_params;
-	u8 set_caps = 0, clr_caps = 0;
-
-	DP_VERBOSE(edev, QED_MSG_DEBUG,
-		   "Set rss flags command parameters: flow type = %d, data = %llu\n",
-		   info->flow_type, info->data);
-
-	switch (info->flow_type) {
-	case TCP_V4_FLOW:
-	case TCP_V6_FLOW:
-		/* For TCP only 4-tuple hash is supported */
-		if (info->data ^ (RXH_IP_SRC | RXH_IP_DST |
-				  RXH_L4_B_0_1 | RXH_L4_B_2_3)) {
-			DP_INFO(edev, "Command parameters not supported\n");
-			return -EINVAL;
-		}
-		return 0;
-	case UDP_V4_FLOW:
-		/* For UDP either 2-tuple hash or 4-tuple hash is supported */
-		if (info->data == (RXH_IP_SRC | RXH_IP_DST |
-				   RXH_L4_B_0_1 | RXH_L4_B_2_3)) {
-			set_caps = QED_RSS_IPV4_UDP;
-			DP_VERBOSE(edev, QED_MSG_DEBUG,
-				   "UDP 4-tuple enabled\n");
-		} else if (info->data == (RXH_IP_SRC | RXH_IP_DST)) {
-			clr_caps = QED_RSS_IPV4_UDP;
-			DP_VERBOSE(edev, QED_MSG_DEBUG,
-				   "UDP 4-tuple disabled\n");
-		} else {
-			return -EINVAL;
-		}
-		break;
-	case UDP_V6_FLOW:
-		/* For UDP either 2-tuple hash or 4-tuple hash is supported */
-		if (info->data == (RXH_IP_SRC | RXH_IP_DST |
-				   RXH_L4_B_0_1 | RXH_L4_B_2_3)) {
-			set_caps = QED_RSS_IPV6_UDP;
-			DP_VERBOSE(edev, QED_MSG_DEBUG,
-				   "UDP 4-tuple enabled\n");
-		} else if (info->data == (RXH_IP_SRC | RXH_IP_DST)) {
-			clr_caps = QED_RSS_IPV6_UDP;
-			DP_VERBOSE(edev, QED_MSG_DEBUG,
-				   "UDP 4-tuple disabled\n");
-		} else {
-			return -EINVAL;
-		}
-		break;
-	case IPV4_FLOW:
-	case IPV6_FLOW:
-		/* For IP only 2-tuple hash is supported */
-		if (info->data ^ (RXH_IP_SRC | RXH_IP_DST)) {
-			DP_INFO(edev, "Command parameters not supported\n");
-			return -EINVAL;
-		}
-		return 0;
-	case SCTP_V4_FLOW:
-	case AH_ESP_V4_FLOW:
-	case AH_V4_FLOW:
-	case ESP_V4_FLOW:
-	case SCTP_V6_FLOW:
-	case AH_ESP_V6_FLOW:
-	case AH_V6_FLOW:
-	case ESP_V6_FLOW:
-	case IP_USER_FLOW:
-	case ETHER_FLOW:
-		/* RSS is not supported for these protocols */
-		if (info->data) {
-			DP_INFO(edev, "Command parameters not supported\n");
-			return -EINVAL;
-		}
-		return 0;
-	default:
-		return -EINVAL;
-	}
-
-	/* No action is needed if there is no change in the rss capability */
-	if (edev->rss_params.rss_caps == ((edev->rss_params.rss_caps &
-					   ~clr_caps) | set_caps))
-		return 0;
-
-	/* Update internal configuration */
-	edev->rss_params.rss_caps = (edev->rss_params.rss_caps & ~clr_caps) |
-				    set_caps;
-	edev->rss_params_inited |= QEDE_RSS_CAPS_INITED;
-
-	/* Re-configure if possible */
-	if (netif_running(edev->ndev)) {
-		memset(&vport_update_params, 0, sizeof(vport_update_params));
-		vport_update_params.update_rss_flg = 1;
-		vport_update_params.vport_id = 0;
-		memcpy(&vport_update_params.rss_params, &edev->rss_params,
-		       sizeof(vport_update_params.rss_params));
-		return edev->ops->vport_update(edev->cdev,
-					       &vport_update_params);
-	}
-
-	return 0;
-}
-
-static int qede_set_rxnfc(struct net_device *dev, struct ethtool_rxnfc *info)
-{
-	struct qede_dev *edev = netdev_priv(dev);
-
-	switch (info->cmd) {
-	case ETHTOOL_SRXFH:
-		return qede_set_rss_flags(edev, info);
-	default:
-		DP_INFO(edev, "Command parameters not supported\n");
-		return -EOPNOTSUPP;
-	}
-}
-
-static u32 qede_get_rxfh_indir_size(struct net_device *dev)
-{
-	return QED_RSS_IND_TABLE_SIZE;
-}
-
-static u32 qede_get_rxfh_key_size(struct net_device *dev)
-{
-	struct qede_dev *edev = netdev_priv(dev);
-
-	return sizeof(edev->rss_params.rss_key);
-}
-
-static int qede_get_rxfh(struct net_device *dev, u32 *indir, u8 *key, u8 *hfunc)
-{
-	struct qede_dev *edev = netdev_priv(dev);
-	int i;
-
-	if (hfunc)
-		*hfunc = ETH_RSS_HASH_TOP;
-
-	if (!indir)
-		return 0;
-
-	for (i = 0; i < QED_RSS_IND_TABLE_SIZE; i++)
-		indir[i] = edev->rss_params.rss_ind_table[i];
-
-	if (key)
-		memcpy(key, edev->rss_params.rss_key,
-		       qede_get_rxfh_key_size(dev));
-
-	return 0;
-}
-
-static int qede_set_rxfh(struct net_device *dev, const u32 *indir,
-			 const u8 *key, const u8 hfunc)
-{
-	struct qed_update_vport_params vport_update_params;
-	struct qede_dev *edev = netdev_priv(dev);
-	int i;
-
-	if (edev->dev_info.common.num_hwfns > 1) {
-		DP_INFO(edev,
-			"RSS configuration is not supported for 100G devices\n");
-		return -EOPNOTSUPP;
-	}
-
-	if (hfunc != ETH_RSS_HASH_NO_CHANGE && hfunc != ETH_RSS_HASH_TOP)
-		return -EOPNOTSUPP;
-
-	if (!indir && !key)
-		return 0;
-
-	if (indir) {
-		for (i = 0; i < QED_RSS_IND_TABLE_SIZE; i++)
-			edev->rss_params.rss_ind_table[i] = indir[i];
-		edev->rss_params_inited |= QEDE_RSS_INDIR_INITED;
-	}
-
-	if (key) {
-		memcpy(&edev->rss_params.rss_key, key,
-		       qede_get_rxfh_key_size(dev));
-		edev->rss_params_inited |= QEDE_RSS_KEY_INITED;
-	}
-
-	if (netif_running(edev->ndev)) {
-		memset(&vport_update_params, 0, sizeof(vport_update_params));
-		vport_update_params.update_rss_flg = 1;
-		vport_update_params.vport_id = 0;
-		memcpy(&vport_update_params.rss_params, &edev->rss_params,
-		       sizeof(vport_update_params.rss_params));
-		return edev->ops->vport_update(edev->cdev,
-					       &vport_update_params);
-	}
-
-	return 0;
-}
-
-/* This function enables the interrupt generation and the NAPI on the device */
-static void qede_netif_start(struct qede_dev *edev)
-{
-	int i;
-
-	if (!netif_running(edev->ndev))
-		return;
-
-	for_each_queue(i) {
-		/* Update and reenable interrupts */
-		qed_sb_ack(edev->fp_array[i].sb_info, IGU_INT_ENABLE, 1);
-		napi_enable(&edev->fp_array[i].napi);
-	}
-}
-
-/* This function disables the NAPI and the interrupt generation on the device */
-static void qede_netif_stop(struct qede_dev *edev)
-{
-	int i;
-
-	for_each_queue(i) {
-		napi_disable(&edev->fp_array[i].napi);
-		/* Disable interrupts */
-		qed_sb_ack(edev->fp_array[i].sb_info, IGU_INT_DISABLE, 0);
-	}
-}
-
-static int qede_selftest_transmit_traffic(struct qede_dev *edev,
-					  struct sk_buff *skb)
-{
-	struct qede_tx_queue *txq = NULL;
-	struct eth_tx_1st_bd *first_bd;
-	dma_addr_t mapping;
-	int i, idx, val;
-
-	for_each_queue(i) {
-		if (edev->fp_array[i].type & QEDE_FASTPATH_TX) {
-			txq = edev->fp_array[i].txqs;
-			break;
-		}
-	}
-
-	if (!txq) {
-		DP_NOTICE(edev, "Tx path is not available\n");
-		return -1;
-	}
-
-	/* Fill the entry in the SW ring and the BDs in the FW ring */
-	idx = txq->sw_tx_prod & NUM_TX_BDS_MAX;
-	txq->sw_tx_ring[idx].skb = skb;
-	first_bd = qed_chain_produce(&txq->tx_pbl);
-	memset(first_bd, 0, sizeof(*first_bd));
-	val = 1 << ETH_TX_1ST_BD_FLAGS_START_BD_SHIFT;
-	first_bd->data.bd_flags.bitfields = val;
-	val = skb->len & ETH_TX_DATA_1ST_BD_PKT_LEN_MASK;
-	first_bd->data.bitfields |= (val << ETH_TX_DATA_1ST_BD_PKT_LEN_SHIFT);
-
-	/* Map skb linear data for DMA and set in the first BD */
-	mapping = dma_map_single(&edev->pdev->dev, skb->data,
-				 skb_headlen(skb), DMA_TO_DEVICE);
-	if (unlikely(dma_mapping_error(&edev->pdev->dev, mapping))) {
-		DP_NOTICE(edev, "SKB mapping failed\n");
-		return -ENOMEM;
-	}
-	BD_SET_UNMAP_ADDR_LEN(first_bd, mapping, skb_headlen(skb));
-
-	/* update the first BD with the actual num BDs */
-	first_bd->data.nbds = 1;
-	txq->sw_tx_prod++;
-	/* 'next page' entries are counted in the producer value */
-	val = cpu_to_le16(qed_chain_get_prod_idx(&txq->tx_pbl));
-	txq->tx_db.data.bd_prod = val;
-
-	/* wmb makes sure that the BDs data is updated before updating the
-	 * producer, otherwise FW may read old data from the BDs.
-	 */
-	wmb();
-	barrier();
-	writel(txq->tx_db.raw, txq->doorbell_addr);
-
-	/* mmiowb is needed to synchronize doorbell writes from more than one
-	 * processor. It guarantees that the write arrives to the device before
-	 * the queue lock is released and another start_xmit is called (possibly
-	 * on another CPU). Without this barrier, the next doorbell can bypass
-	 * this doorbell. This is applicable to IA64/Altix systems.
-	 */
-	mmiowb();
-
-	for (i = 0; i < QEDE_SELFTEST_POLL_COUNT; i++) {
-		if (qede_txq_has_work(txq))
-			break;
-		usleep_range(100, 200);
-	}
-
-	if (!qede_txq_has_work(txq)) {
-		DP_NOTICE(edev, "Tx completion didn't happen\n");
-		return -1;
-	}
-
-	first_bd = (struct eth_tx_1st_bd *)qed_chain_consume(&txq->tx_pbl);
-	dma_unmap_single(&edev->pdev->dev, BD_UNMAP_ADDR(first_bd),
-			 BD_UNMAP_LEN(first_bd), DMA_TO_DEVICE);
-	txq->sw_tx_cons++;
-	txq->sw_tx_ring[idx].skb = NULL;
-
-	return 0;
-}
-
-static int qede_selftest_receive_traffic(struct qede_dev *edev)
-{
-	u16 hw_comp_cons, sw_comp_cons, sw_rx_index, len;
-	struct eth_fast_path_rx_reg_cqe *fp_cqe;
-	struct qede_rx_queue *rxq = NULL;
-	struct sw_rx_data *sw_rx_data;
-	union eth_rx_cqe *cqe;
-	int i, rc = 0;
-	u8 *data_ptr;
-
-	for_each_queue(i) {
-		if (edev->fp_array[i].type & QEDE_FASTPATH_RX) {
-			rxq = edev->fp_array[i].rxq;
-			break;
-		}
-	}
-
-	if (!rxq) {
-		DP_NOTICE(edev, "Rx path is not available\n");
-		return -1;
-	}
-
-	/* The packet is expected to receive on rx-queue 0 even though RSS is
-	 * enabled. This is because the queue 0 is configured as the default
-	 * queue and that the loopback traffic is not IP.
-	 */
-	for (i = 0; i < QEDE_SELFTEST_POLL_COUNT; i++) {
-		if (!qede_has_rx_work(rxq)) {
-			usleep_range(100, 200);
-			continue;
-		}
-
-		hw_comp_cons = le16_to_cpu(*rxq->hw_cons_ptr);
-		sw_comp_cons = qed_chain_get_cons_idx(&rxq->rx_comp_ring);
-
-		/* Memory barrier to prevent the CPU from doing speculative
-		 * reads of CQE/BD before reading hw_comp_cons. If the CQE is
-		 * read before it is written by FW, then FW writes CQE and SB,
-		 * and then the CPU reads the hw_comp_cons, it will use an old
-		 * CQE.
-		 */
-		rmb();
-
-		/* Get the CQE from the completion ring */
-		cqe = (union eth_rx_cqe *)qed_chain_consume(&rxq->rx_comp_ring);
-
-		/* Get the data from the SW ring */
-		sw_rx_index = rxq->sw_rx_cons & NUM_RX_BDS_MAX;
-		sw_rx_data = &rxq->sw_rx_ring[sw_rx_index];
-		fp_cqe = &cqe->fast_path_regular;
-		len =  le16_to_cpu(fp_cqe->len_on_first_bd);
-		data_ptr = (u8 *)(page_address(sw_rx_data->data) +
-				  fp_cqe->placement_offset +
-				  sw_rx_data->page_offset);
-		if (ether_addr_equal(data_ptr,  edev->ndev->dev_addr) &&
-		    ether_addr_equal(data_ptr + ETH_ALEN,
-				     edev->ndev->dev_addr)) {
-			for (i = ETH_HLEN; i < len; i++)
-				if (data_ptr[i] != (unsigned char)(i & 0xff)) {
-					rc = -1;
-					break;
-				}
-
-			qede_recycle_rx_bd_ring(rxq, edev, 1);
-			qed_chain_recycle_consumed(&rxq->rx_comp_ring);
-			break;
-		}
-
-		DP_INFO(edev, "Not the transmitted packet\n");
-		qede_recycle_rx_bd_ring(rxq, edev, 1);
-		qed_chain_recycle_consumed(&rxq->rx_comp_ring);
-	}
-
-	if (i == QEDE_SELFTEST_POLL_COUNT) {
-		DP_NOTICE(edev, "Failed to receive the traffic\n");
-		return -1;
-	}
-
-	qede_update_rx_prod(edev, rxq);
-
-	return rc;
-}
-
-static int qede_selftest_run_loopback(struct qede_dev *edev, u32 loopback_mode)
-{
-	struct qed_link_params link_params;
-	struct sk_buff *skb = NULL;
-	int rc = 0, i;
-	u32 pkt_size;
-	u8 *packet;
-
-	if (!netif_running(edev->ndev)) {
-		DP_NOTICE(edev, "Interface is down\n");
-		return -EINVAL;
-	}
-
-	qede_netif_stop(edev);
-
-	/* Bring up the link in Loopback mode */
-	memset(&link_params, 0, sizeof(link_params));
-	link_params.link_up = true;
-	link_params.override_flags = QED_LINK_OVERRIDE_LOOPBACK_MODE;
-	link_params.loopback_mode = loopback_mode;
-	edev->ops->common->set_link(edev->cdev, &link_params);
-
-	/* Wait for loopback configuration to apply */
-	msleep_interruptible(500);
-
-	/* prepare the loopback packet */
-	pkt_size = edev->ndev->mtu + ETH_HLEN;
-
-	skb = netdev_alloc_skb(edev->ndev, pkt_size);
-	if (!skb) {
-		DP_INFO(edev, "Can't allocate skb\n");
-		rc = -ENOMEM;
-		goto test_loopback_exit;
-	}
-	packet = skb_put(skb, pkt_size);
-	ether_addr_copy(packet, edev->ndev->dev_addr);
-	ether_addr_copy(packet + ETH_ALEN, edev->ndev->dev_addr);
-	memset(packet + (2 * ETH_ALEN), 0x77, (ETH_HLEN - (2 * ETH_ALEN)));
-	for (i = ETH_HLEN; i < pkt_size; i++)
-		packet[i] = (unsigned char)(i & 0xff);
-
-	rc = qede_selftest_transmit_traffic(edev, skb);
-	if (rc)
-		goto test_loopback_exit;
-
-	rc = qede_selftest_receive_traffic(edev);
-	if (rc)
-		goto test_loopback_exit;
-
-	DP_VERBOSE(edev, NETIF_MSG_RX_STATUS, "Loopback test successful\n");
-
-test_loopback_exit:
-	dev_kfree_skb(skb);
-
-	/* Bring up the link in Normal mode */
-	memset(&link_params, 0, sizeof(link_params));
-	link_params.link_up = true;
-	link_params.override_flags = QED_LINK_OVERRIDE_LOOPBACK_MODE;
-	link_params.loopback_mode = QED_LINK_LOOPBACK_NONE;
-	edev->ops->common->set_link(edev->cdev, &link_params);
-
-	/* Wait for loopback configuration to apply */
-	msleep_interruptible(500);
-
-	qede_netif_start(edev);
-
-	return rc;
-}
-
-static void qede_self_test(struct net_device *dev,
-			   struct ethtool_test *etest, u64 *buf)
-{
-	struct qede_dev *edev = netdev_priv(dev);
-
-	DP_VERBOSE(edev, QED_MSG_DEBUG,
-		   "Self-test command parameters: offline = %d, external_lb = %d\n",
-		   (etest->flags & ETH_TEST_FL_OFFLINE),
-		   (etest->flags & ETH_TEST_FL_EXTERNAL_LB) >> 2);
-
-	memset(buf, 0, sizeof(u64) * QEDE_ETHTOOL_TEST_MAX);
-
-	if (etest->flags & ETH_TEST_FL_OFFLINE) {
-		if (qede_selftest_run_loopback(edev,
-					       QED_LINK_LOOPBACK_INT_PHY)) {
-			buf[QEDE_ETHTOOL_INT_LOOPBACK] = 1;
-			etest->flags |= ETH_TEST_FL_FAILED;
-		}
-	}
-
-	if (edev->ops->common->selftest->selftest_interrupt(edev->cdev)) {
-		buf[QEDE_ETHTOOL_INTERRUPT_TEST] = 1;
-		etest->flags |= ETH_TEST_FL_FAILED;
-	}
-
-	if (edev->ops->common->selftest->selftest_memory(edev->cdev)) {
-		buf[QEDE_ETHTOOL_MEMORY_TEST] = 1;
-		etest->flags |= ETH_TEST_FL_FAILED;
-	}
-
-	if (edev->ops->common->selftest->selftest_register(edev->cdev)) {
-		buf[QEDE_ETHTOOL_REGISTER_TEST] = 1;
-		etest->flags |= ETH_TEST_FL_FAILED;
-	}
-
-	if (edev->ops->common->selftest->selftest_clock(edev->cdev)) {
-		buf[QEDE_ETHTOOL_CLOCK_TEST] = 1;
-		etest->flags |= ETH_TEST_FL_FAILED;
-	}
-}
-
-static int qede_set_tunable(struct net_device *dev,
-			    const struct ethtool_tunable *tuna,
-			    const void *data)
-{
-	struct qede_dev *edev = netdev_priv(dev);
-	u32 val;
-
-	switch (tuna->id) {
-	case ETHTOOL_RX_COPYBREAK:
-		val = *(u32 *)data;
-		if (val < QEDE_MIN_PKT_LEN || val > QEDE_RX_HDR_SIZE) {
-			DP_VERBOSE(edev, QED_MSG_DEBUG,
-				   "Invalid rx copy break value, range is [%u, %u]",
-				   QEDE_MIN_PKT_LEN, QEDE_RX_HDR_SIZE);
-			return -EINVAL;
-		}
-
-		edev->rx_copybreak = *(u32 *)data;
-		break;
-	default:
-		return -EOPNOTSUPP;
-	}
-
-	return 0;
-}
-
-static int qede_get_tunable(struct net_device *dev,
-			    const struct ethtool_tunable *tuna, void *data)
-{
-	struct qede_dev *edev = netdev_priv(dev);
-
-	switch (tuna->id) {
-	case ETHTOOL_RX_COPYBREAK:
-		*(u32 *)data = edev->rx_copybreak;
-		break;
-	default:
-		return -EOPNOTSUPP;
-	}
-
-	return 0;
-}
-
-static const struct ethtool_ops qede_ethtool_ops = {
-	.get_link_ksettings = qede_get_link_ksettings,
-	.set_link_ksettings = qede_set_link_ksettings,
-	.get_drvinfo = qede_get_drvinfo,
-	.get_regs_len = qede_get_regs_len,
-	.get_regs = qede_get_regs,
-	.get_msglevel = qede_get_msglevel,
-	.set_msglevel = qede_set_msglevel,
-	.nway_reset = qede_nway_reset,
-	.get_link = qede_get_link,
-	.get_coalesce = qede_get_coalesce,
-	.set_coalesce = qede_set_coalesce,
-	.get_ringparam = qede_get_ringparam,
-	.set_ringparam = qede_set_ringparam,
-	.get_pauseparam = qede_get_pauseparam,
-	.set_pauseparam = qede_set_pauseparam,
-	.get_strings = qede_get_strings,
-	.set_phys_id = qede_set_phys_id,
-	.get_ethtool_stats = qede_get_ethtool_stats,
-	.get_priv_flags = qede_get_priv_flags,
-	.get_sset_count = qede_get_sset_count,
-	.get_rxnfc = qede_get_rxnfc,
-	.set_rxnfc = qede_set_rxnfc,
-	.get_rxfh_indir_size = qede_get_rxfh_indir_size,
-	.get_rxfh_key_size = qede_get_rxfh_key_size,
-	.get_rxfh = qede_get_rxfh,
-	.set_rxfh = qede_set_rxfh,
-	.get_channels = qede_get_channels,
-	.set_channels = qede_set_channels,
-	.self_test = qede_self_test,
-	.get_tunable = qede_get_tunable,
-	.set_tunable = qede_set_tunable,
-};
-
-static const struct ethtool_ops qede_vf_ethtool_ops = {
-	.get_link_ksettings = qede_get_link_ksettings,
-	.get_drvinfo = qede_get_drvinfo,
-	.get_msglevel = qede_get_msglevel,
-	.set_msglevel = qede_set_msglevel,
-	.get_link = qede_get_link,
-	.get_ringparam = qede_get_ringparam,
-	.set_ringparam = qede_set_ringparam,
-	.get_strings = qede_get_strings,
-	.get_ethtool_stats = qede_get_ethtool_stats,
-	.get_priv_flags = qede_get_priv_flags,
-	.get_sset_count = qede_get_sset_count,
-	.get_rxnfc = qede_get_rxnfc,
-	.set_rxnfc = qede_set_rxnfc,
-	.get_rxfh_indir_size = qede_get_rxfh_indir_size,
-	.get_rxfh_key_size = qede_get_rxfh_key_size,
-	.get_rxfh = qede_get_rxfh,
-	.set_rxfh = qede_set_rxfh,
-	.get_channels = qede_get_channels,
-	.set_channels = qede_set_channels,
-	.get_tunable = qede_get_tunable,
-	.set_tunable = qede_set_tunable,
-};
-=======
->>>>>>> 24b8d41d
-
-	switch (info->flow_type) {
-	case TCP_V4_FLOW:
-	case TCP_V6_FLOW:
-		info->data |= RXH_L4_B_0_1 | RXH_L4_B_2_3;
-		break;
-	case UDP_V4_FLOW:
-		if (edev->rss_caps & QED_RSS_IPV4_UDP)
-			info->data |= RXH_L4_B_0_1 | RXH_L4_B_2_3;
-		break;
-	case UDP_V6_FLOW:
-		if (edev->rss_caps & QED_RSS_IPV6_UDP)
-			info->data |= RXH_L4_B_0_1 | RXH_L4_B_2_3;
-		break;
-	case IPV4_FLOW:
-	case IPV6_FLOW:
-		break;
-	default:
-		info->data = 0;
-		break;
-	}
-
-	return 0;
-}
-
-static int qede_get_rxnfc(struct net_device *dev, struct ethtool_rxnfc *info,
-			  u32 *rule_locs)
-{
-	struct qede_dev *edev = netdev_priv(dev);
-	int rc = 0;
-
-	switch (info->cmd) {
-	case ETHTOOL_GRXRINGS:
-		info->data = QEDE_RSS_COUNT(edev);
 		break;
 	case ETHTOOL_GRXFH:
 		rc = qede_get_rss_flags(edev, info);
@@ -2170,8 +1214,6 @@
 
 static int qede_set_rss_flags(struct qede_dev *edev, struct ethtool_rxnfc *info)
 {
-<<<<<<< HEAD
-=======
 	struct qed_update_vport_params *vport_update_params;
 	u8 set_caps = 0, clr_caps = 0;
 	int rc = 0;
@@ -3141,7 +2183,6 @@
 
 void qede_set_ethtool_ops(struct net_device *dev)
 {
->>>>>>> 24b8d41d
 	struct qede_dev *edev = netdev_priv(dev);
 
 	if (IS_VF(edev))
