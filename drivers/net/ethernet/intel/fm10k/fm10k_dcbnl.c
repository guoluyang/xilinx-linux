--- conflicted
+++ resolved
@@ -1,27 +1,5 @@
-<<<<<<< HEAD
-/* Intel(R) Ethernet Switch Host Interface Driver
- * Copyright(c) 2013 - 2016 Intel Corporation.
- *
- * This program is free software; you can redistribute it and/or modify it
- * under the terms and conditions of the GNU General Public License,
- * version 2, as published by the Free Software Foundation.
- *
- * This program is distributed in the hope it will be useful, but WITHOUT
- * ANY WARRANTY; without even the implied warranty of MERCHANTABILITY or
- * FITNESS FOR A PARTICULAR PURPOSE.  See the GNU General Public License for
- * more details.
- *
- * The full GNU General Public License is included in this distribution in
- * the file called "COPYING".
- *
- * Contact Information:
- * e1000-devel Mailing List <e1000-devel@lists.sourceforge.net>
- * Intel Corporation, 5200 N.E. Elam Young Parkway, Hillsboro, OR 97124-6497
- */
-=======
 // SPDX-License-Identifier: GPL-2.0
 /* Copyright(c) 2013 - 2019 Intel Corporation. */
->>>>>>> 24b8d41d
 
 #include "fm10k.h"
 
