--- conflicted
+++ resolved
@@ -1,27 +1,5 @@
-<<<<<<< HEAD
-/* Intel(R) Ethernet Switch Host Interface Driver
- * Copyright(c) 2013 - 2016 Intel Corporation.
- *
- * This program is free software; you can redistribute it and/or modify it
- * under the terms and conditions of the GNU General Public License,
- * version 2, as published by the Free Software Foundation.
- *
- * This program is distributed in the hope it will be useful, but WITHOUT
- * ANY WARRANTY; without even the implied warranty of MERCHANTABILITY or
- * FITNESS FOR A PARTICULAR PURPOSE.  See the GNU General Public License for
- * more details.
- *
- * The full GNU General Public License is included in this distribution in
- * the file called "COPYING".
- *
- * Contact Information:
- * e1000-devel Mailing List <e1000-devel@lists.sourceforge.net>
- * Intel Corporation, 5200 N.E. Elam Young Parkway, Hillsboro, OR 97124-6497
- */
-=======
 // SPDX-License-Identifier: GPL-2.0
 /* Copyright(c) 2013 - 2019 Intel Corporation. */
->>>>>>> 24b8d41d
 
 #include <linux/vmalloc.h>
 
@@ -121,17 +99,6 @@
 	FM10K_MBX_STAT("mbx_rx_mbmem_pushed", rx_mbmem_pushed),
 };
 
-<<<<<<< HEAD
-#define FM10K_QUEUE_STAT(_name, _stat) { \
-	.stat_string = _name, \
-	.sizeof_stat = FIELD_SIZEOF(struct fm10k_ring, _stat), \
-	.stat_offset = offsetof(struct fm10k_ring, _stat) \
-}
-
-static const struct fm10k_stats fm10k_gstrings_queue_stats[] = {
-	FM10K_QUEUE_STAT("packets", stats.packets),
-	FM10K_QUEUE_STAT("bytes", stats.bytes),
-=======
 /* per-queue ring statistics */
 #define FM10K_QUEUE_STAT(_name, _stat) \
 	FM10K_STAT_FIELDS(struct fm10k_ring, _name, _stat)
@@ -139,7 +106,6 @@
 static const struct fm10k_stats fm10k_gstrings_queue_stats[] = {
 	FM10K_QUEUE_STAT("%s_queue_%u_packets", stats.packets),
 	FM10K_QUEUE_STAT("%s_queue_%u_bytes", stats.bytes),
->>>>>>> 24b8d41d
 };
 
 #define FM10K_GLOBAL_STATS_LEN ARRAY_SIZE(fm10k_gstrings_global_stats)
@@ -169,52 +135,6 @@
 static const char fm10k_prv_flags[FM10K_PRV_FLAG_LEN][ETH_GSTRING_LEN] = {
 };
 
-<<<<<<< HEAD
-static void fm10k_add_stat_strings(char **p, const char *prefix,
-				   const struct fm10k_stats stats[],
-				   const unsigned int size)
-{
-	unsigned int i;
-
-	for (i = 0; i < size; i++) {
-		snprintf(*p, ETH_GSTRING_LEN, "%s%s",
-			 prefix, stats[i].stat_string);
-		*p += ETH_GSTRING_LEN;
-	}
-}
-
-static void fm10k_get_stat_strings(struct net_device *dev, u8 *data)
-{
-	struct fm10k_intfc *interface = netdev_priv(dev);
-	char *p = (char *)data;
-	unsigned int i;
-
-	fm10k_add_stat_strings(&p, "", fm10k_gstrings_net_stats,
-			       FM10K_NETDEV_STATS_LEN);
-
-	fm10k_add_stat_strings(&p, "", fm10k_gstrings_global_stats,
-			       FM10K_GLOBAL_STATS_LEN);
-
-	fm10k_add_stat_strings(&p, "", fm10k_gstrings_mbx_stats,
-			       FM10K_MBX_STATS_LEN);
-
-	if (interface->hw.mac.type != fm10k_mac_vf)
-		fm10k_add_stat_strings(&p, "", fm10k_gstrings_pf_stats,
-				       FM10K_PF_STATS_LEN);
-
-	for (i = 0; i < interface->hw.mac.max_queues; i++) {
-		char prefix[ETH_GSTRING_LEN];
-
-		snprintf(prefix, ETH_GSTRING_LEN, "tx_queue_%u_", i);
-		fm10k_add_stat_strings(&p, prefix,
-				       fm10k_gstrings_queue_stats,
-				       FM10K_QUEUE_STATS_LEN);
-
-		snprintf(prefix, ETH_GSTRING_LEN, "rx_queue_%u_", i);
-		fm10k_add_stat_strings(&p, prefix,
-				       fm10k_gstrings_queue_stats,
-				       FM10K_QUEUE_STATS_LEN);
-=======
 static void __fm10k_add_stat_strings(u8 **p, const struct fm10k_stats stats[],
 				     const unsigned int size, ...)
 {
@@ -253,7 +173,6 @@
 
 		fm10k_add_stat_strings(&data, fm10k_gstrings_queue_stats,
 				       "rx", i);
->>>>>>> 24b8d41d
 	}
 }
 
@@ -298,20 +217,11 @@
 	}
 }
 
-<<<<<<< HEAD
-static void fm10k_add_ethtool_stats(u64 **data, void *pointer,
-				    const struct fm10k_stats stats[],
-				    const unsigned int size)
-{
-	unsigned int i;
-	char *p;
-=======
 static void __fm10k_add_ethtool_stats(u64 **data, void *pointer,
 				      const struct fm10k_stats stats[],
 				      const unsigned int size)
 {
 	unsigned int i;
->>>>>>> 24b8d41d
 
 	if (!pointer) {
 		/* memory is not zero allocated so we have to clear it */
@@ -321,11 +231,7 @@
 	}
 
 	for (i = 0; i < size; i++) {
-<<<<<<< HEAD
-		p = (char *)pointer + stats[i].stat_offset;
-=======
 		char *p = (char *)pointer + stats[i].stat_offset;
->>>>>>> 24b8d41d
 
 		switch (stats[i].sizeof_stat) {
 		case sizeof(u64):
@@ -341,17 +247,16 @@
 			*((*data)++) = *(u8 *)p;
 			break;
 		default:
-<<<<<<< HEAD
-=======
 			WARN_ONCE(1, "unexpected stat size for %s",
 				  stats[i].stat_string);
->>>>>>> 24b8d41d
 			*((*data)++) = 0;
 		}
 	}
 }
 
-<<<<<<< HEAD
+#define fm10k_add_ethtool_stats(data, pointer, stats) \
+	__fm10k_add_ethtool_stats(data, pointer, stats, ARRAY_SIZE(stats))
+
 static void fm10k_get_ethtool_stats(struct net_device *netdev,
 				    struct ethtool_stats __always_unused *stats,
 				    u64 *data)
@@ -362,34 +267,6 @@
 
 	fm10k_update_stats(interface);
 
-	fm10k_add_ethtool_stats(&data, net_stats, fm10k_gstrings_net_stats,
-				FM10K_NETDEV_STATS_LEN);
-
-	fm10k_add_ethtool_stats(&data, interface, fm10k_gstrings_global_stats,
-				FM10K_GLOBAL_STATS_LEN);
-
-	fm10k_add_ethtool_stats(&data, &interface->hw.mbx,
-				fm10k_gstrings_mbx_stats,
-				FM10K_MBX_STATS_LEN);
-
-	if (interface->hw.mac.type != fm10k_mac_vf) {
-		fm10k_add_ethtool_stats(&data, interface,
-					fm10k_gstrings_pf_stats,
-					FM10K_PF_STATS_LEN);
-=======
-#define fm10k_add_ethtool_stats(data, pointer, stats) \
-	__fm10k_add_ethtool_stats(data, pointer, stats, ARRAY_SIZE(stats))
-
-static void fm10k_get_ethtool_stats(struct net_device *netdev,
-				    struct ethtool_stats __always_unused *stats,
-				    u64 *data)
-{
-	struct fm10k_intfc *interface = netdev_priv(netdev);
-	struct net_device_stats *net_stats = &netdev->stats;
-	int i;
-
-	fm10k_update_stats(interface);
-
 	fm10k_add_ethtool_stats(&data, net_stats, fm10k_gstrings_net_stats);
 
 	fm10k_add_ethtool_stats(&data, interface, fm10k_gstrings_global_stats);
@@ -400,7 +277,6 @@
 	if (interface->hw.mac.type != fm10k_mac_vf) {
 		fm10k_add_ethtool_stats(&data, interface,
 					fm10k_gstrings_pf_stats);
->>>>>>> 24b8d41d
 	}
 
 	for (i = 0; i < interface->hw.mac.max_queues; i++) {
@@ -408,21 +284,11 @@
 
 		ring = interface->tx_ring[i];
 		fm10k_add_ethtool_stats(&data, ring,
-<<<<<<< HEAD
-					fm10k_gstrings_queue_stats,
-					FM10K_QUEUE_STATS_LEN);
-
-		ring = interface->rx_ring[i];
-		fm10k_add_ethtool_stats(&data, ring,
-					fm10k_gstrings_queue_stats,
-					FM10K_QUEUE_STATS_LEN);
-=======
 					fm10k_gstrings_queue_stats);
 
 		ring = interface->rx_ring[i];
 		fm10k_add_ethtool_stats(&data, ring,
 					fm10k_gstrings_queue_stats);
->>>>>>> 24b8d41d
 	}
 }
 
