<<<<<<< HEAD
/* Intel(R) Ethernet Switch Host Interface Driver
 * Copyright(c) 2013 - 2016 Intel Corporation.
 *
 * This program is free software; you can redistribute it and/or modify it
 * under the terms and conditions of the GNU General Public License,
 * version 2, as published by the Free Software Foundation.
 *
 * This program is distributed in the hope it will be useful, but WITHOUT
 * ANY WARRANTY; without even the implied warranty of MERCHANTABILITY or
 * FITNESS FOR A PARTICULAR PURPOSE.  See the GNU General Public License for
 * more details.
 *
 * The full GNU General Public License is included in this distribution in
 * the file called "COPYING".
 *
 * Contact Information:
 * e1000-devel Mailing List <e1000-devel@lists.sourceforge.net>
 * Intel Corporation, 5200 N.E. Elam Young Parkway, Hillsboro, OR 97124-6497
 */
=======
// SPDX-License-Identifier: GPL-2.0
/* Copyright(c) 2013 - 2019 Intel Corporation. */
>>>>>>> 24b8d41d

#include "fm10k.h"
#include <linux/vmalloc.h>
#include <net/udp_tunnel.h>
<<<<<<< HEAD
=======
#include <linux/if_macvlan.h>
>>>>>>> 24b8d41d

/**
 * fm10k_setup_tx_resources - allocate Tx resources (Descriptors)
 * @tx_ring:    tx descriptor ring (for a specific queue) to setup
 *
 * Return 0 on success, negative on failure
 **/
int fm10k_setup_tx_resources(struct fm10k_ring *tx_ring)
{
	struct device *dev = tx_ring->dev;
	int size;

	size = sizeof(struct fm10k_tx_buffer) * tx_ring->count;

	tx_ring->tx_buffer = vzalloc(size);
	if (!tx_ring->tx_buffer)
		goto err;

	u64_stats_init(&tx_ring->syncp);

	/* round up to nearest 4K */
	tx_ring->size = tx_ring->count * sizeof(struct fm10k_tx_desc);
	tx_ring->size = ALIGN(tx_ring->size, 4096);

	tx_ring->desc = dma_alloc_coherent(dev, tx_ring->size,
					   &tx_ring->dma, GFP_KERNEL);
	if (!tx_ring->desc)
		goto err;

	return 0;

err:
	vfree(tx_ring->tx_buffer);
	tx_ring->tx_buffer = NULL;
	return -ENOMEM;
}

/**
 * fm10k_setup_all_tx_resources - allocate all queues Tx resources
 * @interface: board private structure
 *
 * If this function returns with an error, then it's possible one or
 * more of the rings is populated (while the rest are not).  It is the
 * callers duty to clean those orphaned rings.
 *
 * Return 0 on success, negative on failure
 **/
static int fm10k_setup_all_tx_resources(struct fm10k_intfc *interface)
{
	int i, err;

	for (i = 0; i < interface->num_tx_queues; i++) {
		err = fm10k_setup_tx_resources(interface->tx_ring[i]);
		if (!err)
			continue;

		netif_err(interface, probe, interface->netdev,
			  "Allocation for Tx Queue %u failed\n", i);
		goto err_setup_tx;
	}

	return 0;
err_setup_tx:
	/* rewind the index freeing the rings as we go */
	while (i--)
		fm10k_free_tx_resources(interface->tx_ring[i]);
	return err;
}

/**
 * fm10k_setup_rx_resources - allocate Rx resources (Descriptors)
 * @rx_ring:    rx descriptor ring (for a specific queue) to setup
 *
 * Returns 0 on success, negative on failure
 **/
int fm10k_setup_rx_resources(struct fm10k_ring *rx_ring)
{
	struct device *dev = rx_ring->dev;
	int size;

	size = sizeof(struct fm10k_rx_buffer) * rx_ring->count;

	rx_ring->rx_buffer = vzalloc(size);
	if (!rx_ring->rx_buffer)
		goto err;

	u64_stats_init(&rx_ring->syncp);

	/* Round up to nearest 4K */
	rx_ring->size = rx_ring->count * sizeof(union fm10k_rx_desc);
	rx_ring->size = ALIGN(rx_ring->size, 4096);

	rx_ring->desc = dma_alloc_coherent(dev, rx_ring->size,
					   &rx_ring->dma, GFP_KERNEL);
	if (!rx_ring->desc)
		goto err;

	return 0;
err:
	vfree(rx_ring->rx_buffer);
	rx_ring->rx_buffer = NULL;
	return -ENOMEM;
}

/**
 * fm10k_setup_all_rx_resources - allocate all queues Rx resources
 * @interface: board private structure
 *
 * If this function returns with an error, then it's possible one or
 * more of the rings is populated (while the rest are not).  It is the
 * callers duty to clean those orphaned rings.
 *
 * Return 0 on success, negative on failure
 **/
static int fm10k_setup_all_rx_resources(struct fm10k_intfc *interface)
{
	int i, err;

	for (i = 0; i < interface->num_rx_queues; i++) {
		err = fm10k_setup_rx_resources(interface->rx_ring[i]);
		if (!err)
			continue;

		netif_err(interface, probe, interface->netdev,
			  "Allocation for Rx Queue %u failed\n", i);
		goto err_setup_rx;
	}

	return 0;
err_setup_rx:
	/* rewind the index freeing the rings as we go */
	while (i--)
		fm10k_free_rx_resources(interface->rx_ring[i]);
	return err;
}

void fm10k_unmap_and_free_tx_resource(struct fm10k_ring *ring,
				      struct fm10k_tx_buffer *tx_buffer)
{
	if (tx_buffer->skb) {
		dev_kfree_skb_any(tx_buffer->skb);
		if (dma_unmap_len(tx_buffer, len))
			dma_unmap_single(ring->dev,
					 dma_unmap_addr(tx_buffer, dma),
					 dma_unmap_len(tx_buffer, len),
					 DMA_TO_DEVICE);
	} else if (dma_unmap_len(tx_buffer, len)) {
		dma_unmap_page(ring->dev,
			       dma_unmap_addr(tx_buffer, dma),
			       dma_unmap_len(tx_buffer, len),
			       DMA_TO_DEVICE);
	}
	tx_buffer->next_to_watch = NULL;
	tx_buffer->skb = NULL;
	dma_unmap_len_set(tx_buffer, len, 0);
	/* tx_buffer must be completely set up in the transmit path */
}

/**
 * fm10k_clean_tx_ring - Free Tx Buffers
 * @tx_ring: ring to be cleaned
 **/
static void fm10k_clean_tx_ring(struct fm10k_ring *tx_ring)
{
	unsigned long size;
	u16 i;

	/* ring already cleared, nothing to do */
	if (!tx_ring->tx_buffer)
		return;

	/* Free all the Tx ring sk_buffs */
	for (i = 0; i < tx_ring->count; i++) {
		struct fm10k_tx_buffer *tx_buffer = &tx_ring->tx_buffer[i];

		fm10k_unmap_and_free_tx_resource(tx_ring, tx_buffer);
	}

	/* reset BQL values */
	netdev_tx_reset_queue(txring_txq(tx_ring));

	size = sizeof(struct fm10k_tx_buffer) * tx_ring->count;
	memset(tx_ring->tx_buffer, 0, size);

	/* Zero out the descriptor ring */
	memset(tx_ring->desc, 0, tx_ring->size);
}

/**
 * fm10k_free_tx_resources - Free Tx Resources per Queue
 * @tx_ring: Tx descriptor ring for a specific queue
 *
 * Free all transmit software resources
 **/
void fm10k_free_tx_resources(struct fm10k_ring *tx_ring)
{
	fm10k_clean_tx_ring(tx_ring);

	vfree(tx_ring->tx_buffer);
	tx_ring->tx_buffer = NULL;

	/* if not set, then don't free */
	if (!tx_ring->desc)
		return;

	dma_free_coherent(tx_ring->dev, tx_ring->size,
			  tx_ring->desc, tx_ring->dma);
	tx_ring->desc = NULL;
}

/**
 * fm10k_clean_all_tx_rings - Free Tx Buffers for all queues
 * @interface: board private structure
 **/
void fm10k_clean_all_tx_rings(struct fm10k_intfc *interface)
{
	int i;

	for (i = 0; i < interface->num_tx_queues; i++)
		fm10k_clean_tx_ring(interface->tx_ring[i]);
}

/**
 * fm10k_free_all_tx_resources - Free Tx Resources for All Queues
 * @interface: board private structure
 *
 * Free all transmit software resources
 **/
static void fm10k_free_all_tx_resources(struct fm10k_intfc *interface)
{
	int i = interface->num_tx_queues;

	while (i--)
		fm10k_free_tx_resources(interface->tx_ring[i]);
}

/**
 * fm10k_clean_rx_ring - Free Rx Buffers per Queue
 * @rx_ring: ring to free buffers from
 **/
static void fm10k_clean_rx_ring(struct fm10k_ring *rx_ring)
{
	unsigned long size;
	u16 i;

	if (!rx_ring->rx_buffer)
		return;

	dev_kfree_skb(rx_ring->skb);
	rx_ring->skb = NULL;

	/* Free all the Rx ring sk_buffs */
	for (i = 0; i < rx_ring->count; i++) {
		struct fm10k_rx_buffer *buffer = &rx_ring->rx_buffer[i];
		/* clean-up will only set page pointer to NULL */
		if (!buffer->page)
			continue;

		dma_unmap_page(rx_ring->dev, buffer->dma,
			       PAGE_SIZE, DMA_FROM_DEVICE);
		__free_page(buffer->page);

		buffer->page = NULL;
	}

	size = sizeof(struct fm10k_rx_buffer) * rx_ring->count;
	memset(rx_ring->rx_buffer, 0, size);

	/* Zero out the descriptor ring */
	memset(rx_ring->desc, 0, rx_ring->size);

	rx_ring->next_to_alloc = 0;
	rx_ring->next_to_clean = 0;
	rx_ring->next_to_use = 0;
}

/**
 * fm10k_free_rx_resources - Free Rx Resources
 * @rx_ring: ring to clean the resources from
 *
 * Free all receive software resources
 **/
void fm10k_free_rx_resources(struct fm10k_ring *rx_ring)
{
	fm10k_clean_rx_ring(rx_ring);

	vfree(rx_ring->rx_buffer);
	rx_ring->rx_buffer = NULL;

	/* if not set, then don't free */
	if (!rx_ring->desc)
		return;

	dma_free_coherent(rx_ring->dev, rx_ring->size,
			  rx_ring->desc, rx_ring->dma);

	rx_ring->desc = NULL;
}

/**
 * fm10k_clean_all_rx_rings - Free Rx Buffers for all queues
 * @interface: board private structure
 **/
void fm10k_clean_all_rx_rings(struct fm10k_intfc *interface)
{
	int i;

	for (i = 0; i < interface->num_rx_queues; i++)
		fm10k_clean_rx_ring(interface->rx_ring[i]);
}

/**
 * fm10k_free_all_rx_resources - Free Rx Resources for All Queues
 * @interface: board private structure
 *
 * Free all receive software resources
 **/
static void fm10k_free_all_rx_resources(struct fm10k_intfc *interface)
{
	int i = interface->num_rx_queues;

	while (i--)
		fm10k_free_rx_resources(interface->rx_ring[i]);
}

/**
 * fm10k_request_glort_range - Request GLORTs for use in configuring rules
 * @interface: board private structure
 *
 * This function allocates a range of glorts for this interface to use.
 **/
static void fm10k_request_glort_range(struct fm10k_intfc *interface)
{
	struct fm10k_hw *hw = &interface->hw;
	u16 mask = (~hw->mac.dglort_map) >> FM10K_DGLORTMAP_MASK_SHIFT;

	/* establish GLORT base */
	interface->glort = hw->mac.dglort_map & FM10K_DGLORTMAP_NONE;
	interface->glort_count = 0;

	/* nothing we can do until mask is allocated */
	if (hw->mac.dglort_map == FM10K_DGLORTMAP_NONE)
		return;

	/* we support 3 possible GLORT configurations.
	 * 1: VFs consume all but the last 1
	 * 2: VFs and PF split glorts with possible gap between
	 * 3: VFs allocated first 64, all others belong to PF
	 */
	if (mask <= hw->iov.total_vfs) {
		interface->glort_count = 1;
		interface->glort += mask;
	} else if (mask < 64) {
		interface->glort_count = (mask + 1) / 2;
		interface->glort += interface->glort_count;
	} else {
		interface->glort_count = mask - 63;
		interface->glort += 64;
	}
}

/**
<<<<<<< HEAD
 * fm10k_free_udp_port_info
 * @interface: board private structure
 *
 * This function frees both geneve_port and vxlan_port structures
 **/
static void fm10k_free_udp_port_info(struct fm10k_intfc *interface)
{
	struct fm10k_udp_port *port;

	/* flush all entries from vxlan list */
	port = list_first_entry_or_null(&interface->vxlan_port,
					struct fm10k_udp_port, list);
	while (port) {
		list_del(&port->list);
		kfree(port);
		port = list_first_entry_or_null(&interface->vxlan_port,
						struct fm10k_udp_port,
						list);
	}

	/* flush all entries from geneve list */
	port = list_first_entry_or_null(&interface->geneve_port,
					struct fm10k_udp_port, list);
	while (port) {
		list_del(&port->list);
		kfree(port);
		port = list_first_entry_or_null(&interface->vxlan_port,
						struct fm10k_udp_port,
						list);
	}
}

/**
 * fm10k_restore_udp_port_info
 * @interface: board private structure
 *
 * This function restores the value in the tunnel_cfg register(s) after reset
 **/
static void fm10k_restore_udp_port_info(struct fm10k_intfc *interface)
{
	struct fm10k_hw *hw = &interface->hw;
	struct fm10k_udp_port *port;
=======
 * fm10k_restore_udp_port_info
 * @interface: board private structure
 *
 * This function restores the value in the tunnel_cfg register(s) after reset
 **/
static void fm10k_restore_udp_port_info(struct fm10k_intfc *interface)
{
	struct fm10k_hw *hw = &interface->hw;
>>>>>>> 24b8d41d

	/* only the PF supports configuring tunnels */
	if (hw->mac.type != fm10k_mac_pf)
		return;

<<<<<<< HEAD
	port = list_first_entry_or_null(&interface->vxlan_port,
					struct fm10k_udp_port, list);

	/* restore tunnel configuration register */
	fm10k_write_reg(hw, FM10K_TUNNEL_CFG,
			(port ? ntohs(port->port) : 0) |
			(ETH_P_TEB << FM10K_TUNNEL_CFG_NVGRE_SHIFT));

	port = list_first_entry_or_null(&interface->geneve_port,
					struct fm10k_udp_port, list);

	/* restore Geneve tunnel configuration register */
	fm10k_write_reg(hw, FM10K_TUNNEL_CFG_GENEVE,
			(port ? ntohs(port->port) : 0));
}

static struct fm10k_udp_port *
fm10k_remove_tunnel_port(struct list_head *ports,
			 struct udp_tunnel_info *ti)
{
	struct fm10k_udp_port *port;

	list_for_each_entry(port, ports, list) {
		if ((port->port == ti->port) &&
		    (port->sa_family == ti->sa_family)) {
			list_del(&port->list);
			return port;
		}
	}

	return NULL;
}

static void fm10k_insert_tunnel_port(struct list_head *ports,
				     struct udp_tunnel_info *ti)
{
	struct fm10k_udp_port *port;

	/* remove existing port entry from the list so that the newest items
	 * are always at the tail of the list.
	 */
	port = fm10k_remove_tunnel_port(ports, ti);
	if (!port) {
		port = kmalloc(sizeof(*port), GFP_ATOMIC);
		if  (!port)
			return;
		port->port = ti->port;
		port->sa_family = ti->sa_family;
	}

	list_add_tail(&port->list, ports);
}

/**
 * fm10k_udp_tunnel_add
 * @netdev: network interface device structure
 * @ti: Tunnel endpoint information
 *
 * This function is called when a new UDP tunnel port has been added.
 * Due to hardware restrictions, only one port per type can be offloaded at
 * once.
 **/
static void fm10k_udp_tunnel_add(struct net_device *dev,
				 struct udp_tunnel_info *ti)
{
	struct fm10k_intfc *interface = netdev_priv(dev);

	/* only the PF supports configuring tunnels */
	if (interface->hw.mac.type != fm10k_mac_pf)
		return;

	switch (ti->type) {
	case UDP_TUNNEL_TYPE_VXLAN:
		fm10k_insert_tunnel_port(&interface->vxlan_port, ti);
		break;
	case UDP_TUNNEL_TYPE_GENEVE:
		fm10k_insert_tunnel_port(&interface->geneve_port, ti);
		break;
	default:
		return;
	}

	fm10k_restore_udp_port_info(interface);
}

/**
 * fm10k_udp_tunnel_del
 * @netdev: network interface device structure
 * @ti: Tunnel endpoint information
 *
 * This function is called when a new UDP tunnel port is deleted. The freed
 * port will be removed from the list, then we reprogram the offloaded port
 * based on the head of the list.
 **/
static void fm10k_udp_tunnel_del(struct net_device *dev,
				 struct udp_tunnel_info *ti)
{
	struct fm10k_intfc *interface = netdev_priv(dev);
	struct fm10k_udp_port *port = NULL;

	if (interface->hw.mac.type != fm10k_mac_pf)
		return;

	switch (ti->type) {
	case UDP_TUNNEL_TYPE_VXLAN:
		port = fm10k_remove_tunnel_port(&interface->vxlan_port, ti);
		break;
	case UDP_TUNNEL_TYPE_GENEVE:
		port = fm10k_remove_tunnel_port(&interface->geneve_port, ti);
		break;
	default:
		return;
	}

	/* if we did remove a port we need to free its memory */
	kfree(port);

	fm10k_restore_udp_port_info(interface);
=======
	/* restore tunnel configuration register */
	fm10k_write_reg(hw, FM10K_TUNNEL_CFG,
			ntohs(interface->vxlan_port) |
			(ETH_P_TEB << FM10K_TUNNEL_CFG_NVGRE_SHIFT));

	/* restore Geneve tunnel configuration register */
	fm10k_write_reg(hw, FM10K_TUNNEL_CFG_GENEVE,
			ntohs(interface->geneve_port));
}

/**
 * fm10k_udp_tunnel_sync - Called when UDP tunnel ports change
 * @dev: network interface device structure
 * @table: Tunnel table (according to tables of @fm10k_udp_tunnels)
 *
 * This function is called when a new UDP tunnel port is added or deleted.
 * Due to hardware restrictions, only one port per type can be offloaded at
 * once. Core will send to the driver a port of its choice.
 **/
static int fm10k_udp_tunnel_sync(struct net_device *dev, unsigned int table)
{
	struct fm10k_intfc *interface = netdev_priv(dev);
	struct udp_tunnel_info ti;

	udp_tunnel_nic_get_port(dev, table, 0, &ti);
	if (!table)
		interface->vxlan_port = ti.port;
	else
		interface->geneve_port = ti.port;

	fm10k_restore_udp_port_info(interface);
	return 0;
>>>>>>> 24b8d41d
}

static const struct udp_tunnel_nic_info fm10k_udp_tunnels = {
	.sync_table	= fm10k_udp_tunnel_sync,
	.tables		= {
		{ .n_entries = 1, .tunnel_types = UDP_TUNNEL_TYPE_VXLAN,  },
		{ .n_entries = 1, .tunnel_types = UDP_TUNNEL_TYPE_GENEVE, },
	},
};

/**
 * fm10k_open - Called when a network interface is made active
 * @netdev: network interface device structure
 *
 * Returns 0 on success, negative value on failure
 *
 * The open entry point is called when a network interface is made
 * active by the system (IFF_UP).  At this point all resources needed
 * for transmit and receive operations are allocated, the interrupt
 * handler is registered with the OS, the watchdog timer is started,
 * and the stack is notified that the interface is ready.
 **/
int fm10k_open(struct net_device *netdev)
{
	struct fm10k_intfc *interface = netdev_priv(netdev);
	int err;

	/* allocate transmit descriptors */
	err = fm10k_setup_all_tx_resources(interface);
	if (err)
		goto err_setup_tx;

	/* allocate receive descriptors */
	err = fm10k_setup_all_rx_resources(interface);
	if (err)
		goto err_setup_rx;

	/* allocate interrupt resources */
	err = fm10k_qv_request_irq(interface);
	if (err)
		goto err_req_irq;

	/* setup GLORT assignment for this port */
	fm10k_request_glort_range(interface);

	/* Notify the stack of the actual queue counts */
	err = netif_set_real_num_tx_queues(netdev,
					   interface->num_tx_queues);
	if (err)
		goto err_set_queues;

	err = netif_set_real_num_rx_queues(netdev,
					   interface->num_rx_queues);
	if (err)
		goto err_set_queues;

<<<<<<< HEAD
	udp_tunnel_get_rx_info(netdev);

=======
>>>>>>> 24b8d41d
	fm10k_up(interface);

	return 0;

err_set_queues:
	fm10k_qv_free_irq(interface);
err_req_irq:
	fm10k_free_all_rx_resources(interface);
err_setup_rx:
	fm10k_free_all_tx_resources(interface);
err_setup_tx:
	return err;
}

/**
 * fm10k_close - Disables a network interface
 * @netdev: network interface device structure
 *
 * Returns 0, this is not allowed to fail
 *
 * The close entry point is called when an interface is de-activated
 * by the OS.  The hardware is still under the drivers control, but
 * needs to be disabled.  A global MAC reset is issued to stop the
 * hardware, and all transmit and receive resources are freed.
 **/
int fm10k_close(struct net_device *netdev)
{
	struct fm10k_intfc *interface = netdev_priv(netdev);

	fm10k_down(interface);

	fm10k_qv_free_irq(interface);

<<<<<<< HEAD
	fm10k_free_udp_port_info(interface);

=======
>>>>>>> 24b8d41d
	fm10k_free_all_tx_resources(interface);
	fm10k_free_all_rx_resources(interface);

	return 0;
}

static netdev_tx_t fm10k_xmit_frame(struct sk_buff *skb, struct net_device *dev)
{
	struct fm10k_intfc *interface = netdev_priv(dev);
	int num_tx_queues = READ_ONCE(interface->num_tx_queues);
	unsigned int r_idx = skb->queue_mapping;
	int err;

	if (!num_tx_queues)
		return NETDEV_TX_BUSY;

	if ((skb->protocol == htons(ETH_P_8021Q)) &&
	    !skb_vlan_tag_present(skb)) {
		/* FM10K only supports hardware tagging, any tags in frame
		 * are considered 2nd level or "outer" tags
		 */
		struct vlan_hdr *vhdr;
		__be16 proto;

		/* make sure skb is not shared */
		skb = skb_share_check(skb, GFP_ATOMIC);
		if (!skb)
			return NETDEV_TX_OK;

		/* make sure there is enough room to move the ethernet header */
		if (unlikely(!pskb_may_pull(skb, VLAN_ETH_HLEN)))
			return NETDEV_TX_OK;

		/* verify the skb head is not shared */
		err = skb_cow_head(skb, 0);
		if (err) {
			dev_kfree_skb(skb);
			return NETDEV_TX_OK;
		}

		/* locate VLAN header */
		vhdr = (struct vlan_hdr *)(skb->data + ETH_HLEN);

		/* pull the 2 key pieces of data out of it */
		__vlan_hwaccel_put_tag(skb,
				       htons(ETH_P_8021Q),
				       ntohs(vhdr->h_vlan_TCI));
		proto = vhdr->h_vlan_encapsulated_proto;
		skb->protocol = (ntohs(proto) >= 1536) ? proto :
							 htons(ETH_P_802_2);

		/* squash it by moving the ethernet addresses up 4 bytes */
		memmove(skb->data + VLAN_HLEN, skb->data, 12);
		__skb_pull(skb, VLAN_HLEN);
		skb_reset_mac_header(skb);
	}

	/* The minimum packet size for a single buffer is 17B so pad the skb
	 * in order to meet this minimum size requirement.
	 */
	if (unlikely(skb->len < 17)) {
		int pad_len = 17 - skb->len;

		if (skb_pad(skb, pad_len))
			return NETDEV_TX_OK;
		__skb_put(skb, pad_len);
	}

<<<<<<< HEAD
	if (r_idx >= interface->num_tx_queues)
		r_idx %= interface->num_tx_queues;
=======
	if (r_idx >= num_tx_queues)
		r_idx %= num_tx_queues;
>>>>>>> 24b8d41d

	err = fm10k_xmit_frame_ring(skb, interface->tx_ring[r_idx]);

	return err;
}

/**
 * fm10k_tx_timeout - Respond to a Tx Hang
 * @netdev: network interface device structure
 * @txqueue: the index of the Tx queue that timed out
 **/
static void fm10k_tx_timeout(struct net_device *netdev, unsigned int txqueue)
{
	struct fm10k_intfc *interface = netdev_priv(netdev);
	struct fm10k_ring *tx_ring;
	bool real_tx_hang = false;

	if (txqueue >= interface->num_tx_queues) {
		WARN(1, "invalid Tx queue index %d", txqueue);
		return;
	}

	tx_ring = interface->tx_ring[txqueue];
	if (check_for_tx_hang(tx_ring) && fm10k_check_tx_hang(tx_ring))
		real_tx_hang = true;

#define TX_TIMEO_LIMIT 16000
	if (real_tx_hang) {
		fm10k_tx_timeout_reset(interface);
	} else {
		netif_info(interface, drv, netdev,
			   "Fake Tx hang detected with timeout of %d seconds\n",
			   netdev->watchdog_timeo / HZ);

		/* fake Tx hang - increase the kernel timeout */
		if (netdev->watchdog_timeo < TX_TIMEO_LIMIT)
			netdev->watchdog_timeo *= 2;
	}
}

/**
 * fm10k_host_mbx_ready - Check PF interface's mailbox readiness
 * @interface: board private structure
 *
 * This function checks if the PF interface's mailbox is ready before queueing
 * mailbox messages for transmission. This will prevent filling the TX mailbox
 * queue when the receiver is not ready. VF interfaces are exempt from this
 * check since it will block all PF-VF mailbox messages from being sent from
 * the VF to the PF at initialization.
 **/
static bool fm10k_host_mbx_ready(struct fm10k_intfc *interface)
{
	struct fm10k_hw *hw = &interface->hw;

	return (hw->mac.type == fm10k_mac_vf || interface->host_ready);
}

/**
 * fm10k_queue_vlan_request - Queue a VLAN update request
 * @interface: the fm10k interface structure
 * @vid: the VLAN vid
 * @vsi: VSI index number
 * @set: whether to set or clear
 *
 * This function queues up a VLAN update. For VFs, this must be sent to the
 * managing PF over the mailbox. For PFs, we'll use the same handling so that
 * it's similar to the VF. This avoids storming the PF<->VF mailbox with too
 * many VLAN updates during reset.
 */
int fm10k_queue_vlan_request(struct fm10k_intfc *interface,
			     u32 vid, u8 vsi, bool set)
{
	struct fm10k_macvlan_request *request;
	unsigned long flags;

	/* This must be atomic since we may be called while the netdev
	 * addr_list_lock is held
	 */
	request = kzalloc(sizeof(*request), GFP_ATOMIC);
	if (!request)
		return -ENOMEM;

	request->type = FM10K_VLAN_REQUEST;
	request->vlan.vid = vid;
	request->vlan.vsi = vsi;
	request->set = set;

	spin_lock_irqsave(&interface->macvlan_lock, flags);
	list_add_tail(&request->list, &interface->macvlan_requests);
	spin_unlock_irqrestore(&interface->macvlan_lock, flags);

	fm10k_macvlan_schedule(interface);

	return 0;
}

/**
 * fm10k_queue_mac_request - Queue a MAC update request
 * @interface: the fm10k interface structure
 * @glort: the target glort for this update
 * @addr: the address to update
 * @vid: the vid to update
 * @set: whether to add or remove
 *
 * This function queues up a MAC request for sending to the switch manager.
 * A separate thread monitors the queue and sends updates to the switch
 * manager. Return 0 on success, and negative error code on failure.
 **/
int fm10k_queue_mac_request(struct fm10k_intfc *interface, u16 glort,
			    const unsigned char *addr, u16 vid, bool set)
{
	struct fm10k_macvlan_request *request;
	unsigned long flags;

	/* This must be atomic since we may be called while the netdev
	 * addr_list_lock is held
	 */
	request = kzalloc(sizeof(*request), GFP_ATOMIC);
	if (!request)
		return -ENOMEM;

	if (is_multicast_ether_addr(addr))
		request->type = FM10K_MC_MAC_REQUEST;
	else
		request->type = FM10K_UC_MAC_REQUEST;

	ether_addr_copy(request->mac.addr, addr);
	request->mac.glort = glort;
	request->mac.vid = vid;
	request->set = set;

	spin_lock_irqsave(&interface->macvlan_lock, flags);
	list_add_tail(&request->list, &interface->macvlan_requests);
	spin_unlock_irqrestore(&interface->macvlan_lock, flags);

	fm10k_macvlan_schedule(interface);

	return 0;
}

/**
 * fm10k_clear_macvlan_queue - Cancel pending updates for a given glort
 * @interface: the fm10k interface structure
 * @glort: the target glort to clear
 * @vlans: true to clear VLAN messages, false to ignore them
 *
 * Cancel any outstanding MAC/VLAN requests for a given glort. This is
 * expected to be called when a logical port goes down.
 **/
void fm10k_clear_macvlan_queue(struct fm10k_intfc *interface,
			       u16 glort, bool vlans)

{
	struct fm10k_macvlan_request *r, *tmp;
	unsigned long flags;

	spin_lock_irqsave(&interface->macvlan_lock, flags);

	/* Free any outstanding MAC/VLAN requests for this interface */
	list_for_each_entry_safe(r, tmp, &interface->macvlan_requests, list) {
		switch (r->type) {
		case FM10K_MC_MAC_REQUEST:
		case FM10K_UC_MAC_REQUEST:
			/* Don't free requests for other interfaces */
			if (r->mac.glort != glort)
				break;
			fallthrough;
		case FM10K_VLAN_REQUEST:
			if (vlans) {
				list_del(&r->list);
				kfree(r);
			}
			break;
		}
	}

	spin_unlock_irqrestore(&interface->macvlan_lock, flags);
}

static int fm10k_uc_vlan_unsync(struct net_device *netdev,
				const unsigned char *uc_addr)
{
	struct fm10k_intfc *interface = netdev_priv(netdev);
	u16 glort = interface->glort;
	u16 vid = interface->vid;
	bool set = !!(vid / VLAN_N_VID);
	int err;

	/* drop any leading bits on the VLAN ID */
	vid &= VLAN_N_VID - 1;

	err = fm10k_queue_mac_request(interface, glort, uc_addr, vid, set);
	if (err)
		return err;

	/* return non-zero value as we are only doing a partial sync/unsync */
	return 1;
}

static int fm10k_mc_vlan_unsync(struct net_device *netdev,
				const unsigned char *mc_addr)
{
	struct fm10k_intfc *interface = netdev_priv(netdev);
	u16 glort = interface->glort;
	u16 vid = interface->vid;
	bool set = !!(vid / VLAN_N_VID);
	int err;

	/* drop any leading bits on the VLAN ID */
	vid &= VLAN_N_VID - 1;

	err = fm10k_queue_mac_request(interface, glort, mc_addr, vid, set);
	if (err)
		return err;

	/* return non-zero value as we are only doing a partial sync/unsync */
	return 1;
}

static int fm10k_update_vid(struct net_device *netdev, u16 vid, bool set)
{
	struct fm10k_intfc *interface = netdev_priv(netdev);
	struct fm10k_l2_accel *l2_accel = interface->l2_accel;
	struct fm10k_hw *hw = &interface->hw;
	u16 glort;
	s32 err;
	int i;

	/* updates do not apply to VLAN 0 */
	if (!vid)
		return 0;

	if (vid >= VLAN_N_VID)
		return -EINVAL;

	/* Verify that we have permission to add VLANs. If this is a request
	 * to remove a VLAN, we still want to allow the user to remove the
	 * VLAN device. In that case, we need to clear the bit in the
	 * active_vlans bitmask.
	 */
	if (set && hw->mac.vlan_override)
		return -EACCES;

	/* update active_vlans bitmask */
	set_bit(vid, interface->active_vlans);
	if (!set)
		clear_bit(vid, interface->active_vlans);

	/* disable the default VLAN ID on ring if we have an active VLAN */
	for (i = 0; i < interface->num_rx_queues; i++) {
		struct fm10k_ring *rx_ring = interface->rx_ring[i];
		u16 rx_vid = rx_ring->vid & (VLAN_N_VID - 1);

		if (test_bit(rx_vid, interface->active_vlans))
			rx_ring->vid |= FM10K_VLAN_CLEAR;
		else
			rx_ring->vid &= ~FM10K_VLAN_CLEAR;
	}

	/* If our VLAN has been overridden, there is no reason to send VLAN
	 * removal requests as they will be silently ignored.
	 */
	if (hw->mac.vlan_override)
		return 0;

	/* Do not remove default VLAN ID related entries from VLAN and MAC
	 * tables
	 */
	if (!set && vid == hw->mac.default_vid)
		return 0;

	/* Do not throw an error if the interface is down. We will sync once
	 * we come up
	 */
	if (test_bit(__FM10K_DOWN, interface->state))
		return 0;

	fm10k_mbx_lock(interface);

	/* only need to update the VLAN if not in promiscuous mode */
	if (!(netdev->flags & IFF_PROMISC)) {
		err = fm10k_queue_vlan_request(interface, vid, 0, set);
		if (err)
			goto err_out;
	}

	/* Update our base MAC address */
	err = fm10k_queue_mac_request(interface, interface->glort,
				      hw->mac.addr, vid, set);
	if (err)
		goto err_out;

	/* Update L2 accelerated macvlan addresses */
	if (l2_accel) {
		for (i = 0; i < l2_accel->size; i++) {
			struct net_device *sdev = l2_accel->macvlan[i];

			if (!sdev)
				continue;

			glort = l2_accel->dglort + 1 + i;

			fm10k_queue_mac_request(interface, glort,
						sdev->dev_addr,
						vid, set);
		}
	}

	/* set VLAN ID prior to syncing/unsyncing the VLAN */
	interface->vid = vid + (set ? VLAN_N_VID : 0);

	/* Update the unicast and multicast address list to add/drop VLAN */
	__dev_uc_unsync(netdev, fm10k_uc_vlan_unsync);
	__dev_mc_unsync(netdev, fm10k_mc_vlan_unsync);

err_out:
	fm10k_mbx_unlock(interface);

	return err;
}

static int fm10k_vlan_rx_add_vid(struct net_device *netdev,
				 __always_unused __be16 proto, u16 vid)
{
	/* update VLAN and address table based on changes */
	return fm10k_update_vid(netdev, vid, true);
}

static int fm10k_vlan_rx_kill_vid(struct net_device *netdev,
				  __always_unused __be16 proto, u16 vid)
{
	/* update VLAN and address table based on changes */
	return fm10k_update_vid(netdev, vid, false);
}

static u16 fm10k_find_next_vlan(struct fm10k_intfc *interface, u16 vid)
{
	struct fm10k_hw *hw = &interface->hw;
	u16 default_vid = hw->mac.default_vid;
	u16 vid_limit = vid < default_vid ? default_vid : VLAN_N_VID;

	vid = find_next_bit(interface->active_vlans, vid_limit, ++vid);

	return vid;
}

static void fm10k_clear_unused_vlans(struct fm10k_intfc *interface)
{
	u32 vid, prev_vid;

	/* loop through and find any gaps in the table */
	for (vid = 0, prev_vid = 0;
	     prev_vid < VLAN_N_VID;
	     prev_vid = vid + 1, vid = fm10k_find_next_vlan(interface, vid)) {
		if (prev_vid == vid)
			continue;

		/* send request to clear multiple bits at a time */
		prev_vid += (vid - prev_vid - 1) << FM10K_VLAN_LENGTH_SHIFT;
		fm10k_queue_vlan_request(interface, prev_vid, 0, false);
	}
}

static int __fm10k_uc_sync(struct net_device *dev,
			   const unsigned char *addr, bool sync)
{
	struct fm10k_intfc *interface = netdev_priv(dev);
	u16 vid, glort = interface->glort;
	s32 err;

	if (!is_valid_ether_addr(addr))
		return -EADDRNOTAVAIL;

<<<<<<< HEAD
	/* update table with current entries */
	for (vid = hw->mac.default_vid ? fm10k_find_next_vlan(interface, 0) : 1;
=======
	for (vid = fm10k_find_next_vlan(interface, 0);
>>>>>>> 24b8d41d
	     vid < VLAN_N_VID;
	     vid = fm10k_find_next_vlan(interface, vid)) {
		err = fm10k_queue_mac_request(interface, glort,
					      addr, vid, sync);
		if (err)
			return err;
	}

	return 0;
}

static int fm10k_uc_sync(struct net_device *dev,
			 const unsigned char *addr)
{
	return __fm10k_uc_sync(dev, addr, true);
}

static int fm10k_uc_unsync(struct net_device *dev,
			   const unsigned char *addr)
{
	return __fm10k_uc_sync(dev, addr, false);
}

static int fm10k_set_mac(struct net_device *dev, void *p)
{
	struct fm10k_intfc *interface = netdev_priv(dev);
	struct fm10k_hw *hw = &interface->hw;
	struct sockaddr *addr = p;
	s32 err = 0;

	if (!is_valid_ether_addr(addr->sa_data))
		return -EADDRNOTAVAIL;

	if (dev->flags & IFF_UP) {
		/* setting MAC address requires mailbox */
		fm10k_mbx_lock(interface);

		err = fm10k_uc_sync(dev, addr->sa_data);
		if (!err)
			fm10k_uc_unsync(dev, hw->mac.addr);

		fm10k_mbx_unlock(interface);
	}

	if (!err) {
		ether_addr_copy(dev->dev_addr, addr->sa_data);
		ether_addr_copy(hw->mac.addr, addr->sa_data);
		dev->addr_assign_type &= ~NET_ADDR_RANDOM;
	}

	/* if we had a mailbox error suggest trying again */
	return err ? -EAGAIN : 0;
}

static int __fm10k_mc_sync(struct net_device *dev,
			   const unsigned char *addr, bool sync)
{
	struct fm10k_intfc *interface = netdev_priv(dev);
	u16 vid, glort = interface->glort;
	s32 err;

<<<<<<< HEAD
	/* update table with current entries */
	for (vid = hw->mac.default_vid ? fm10k_find_next_vlan(interface, 0) : 1;
=======
	if (!is_multicast_ether_addr(addr))
		return -EADDRNOTAVAIL;

	for (vid = fm10k_find_next_vlan(interface, 0);
>>>>>>> 24b8d41d
	     vid < VLAN_N_VID;
	     vid = fm10k_find_next_vlan(interface, vid)) {
		err = fm10k_queue_mac_request(interface, glort,
					      addr, vid, sync);
		if (err)
			return err;
	}

	return 0;
}

static int fm10k_mc_sync(struct net_device *dev,
			 const unsigned char *addr)
{
	return __fm10k_mc_sync(dev, addr, true);
}

static int fm10k_mc_unsync(struct net_device *dev,
			   const unsigned char *addr)
{
	return __fm10k_mc_sync(dev, addr, false);
}

static void fm10k_set_rx_mode(struct net_device *dev)
{
	struct fm10k_intfc *interface = netdev_priv(dev);
	struct fm10k_hw *hw = &interface->hw;
	int xcast_mode;

	/* no need to update the harwdare if we are not running */
	if (!(dev->flags & IFF_UP))
		return;

	/* determine new mode based on flags */
	xcast_mode = (dev->flags & IFF_PROMISC) ? FM10K_XCAST_MODE_PROMISC :
		     (dev->flags & IFF_ALLMULTI) ? FM10K_XCAST_MODE_ALLMULTI :
		     (dev->flags & (IFF_BROADCAST | IFF_MULTICAST)) ?
		     FM10K_XCAST_MODE_MULTI : FM10K_XCAST_MODE_NONE;

	fm10k_mbx_lock(interface);

	/* update xcast mode first, but only if it changed */
	if (interface->xcast_mode != xcast_mode) {
		/* update VLAN table when entering promiscuous mode */
		if (xcast_mode == FM10K_XCAST_MODE_PROMISC)
			fm10k_queue_vlan_request(interface, FM10K_VLAN_ALL,
						 0, true);

		/* clear VLAN table when exiting promiscuous mode */
		if (interface->xcast_mode == FM10K_XCAST_MODE_PROMISC)
			fm10k_clear_unused_vlans(interface);

		/* update xcast mode if host's mailbox is ready */
		if (fm10k_host_mbx_ready(interface))
			hw->mac.ops.update_xcast_mode(hw, interface->glort,
						      xcast_mode);

		/* record updated xcast mode state */
		interface->xcast_mode = xcast_mode;
	}

	/* synchronize all of the addresses */
	__dev_uc_sync(dev, fm10k_uc_sync, fm10k_uc_unsync);
	__dev_mc_sync(dev, fm10k_mc_sync, fm10k_mc_unsync);

	fm10k_mbx_unlock(interface);
}

void fm10k_restore_rx_state(struct fm10k_intfc *interface)
{
	struct fm10k_l2_accel *l2_accel = interface->l2_accel;
	struct net_device *netdev = interface->netdev;
	struct fm10k_hw *hw = &interface->hw;
	int xcast_mode, i;
	u16 vid, glort;

	/* record glort for this interface */
	glort = interface->glort;

	/* convert interface flags to xcast mode */
	if (netdev->flags & IFF_PROMISC)
		xcast_mode = FM10K_XCAST_MODE_PROMISC;
	else if (netdev->flags & IFF_ALLMULTI)
		xcast_mode = FM10K_XCAST_MODE_ALLMULTI;
	else if (netdev->flags & (IFF_BROADCAST | IFF_MULTICAST))
		xcast_mode = FM10K_XCAST_MODE_MULTI;
	else
		xcast_mode = FM10K_XCAST_MODE_NONE;

	fm10k_mbx_lock(interface);

	/* Enable logical port if host's mailbox is ready */
	if (fm10k_host_mbx_ready(interface))
		hw->mac.ops.update_lport_state(hw, glort,
					       interface->glort_count, true);

	/* update VLAN table */
	fm10k_queue_vlan_request(interface, FM10K_VLAN_ALL, 0,
				 xcast_mode == FM10K_XCAST_MODE_PROMISC);

	/* update table with current entries */
<<<<<<< HEAD
	for (vid = hw->mac.default_vid ? fm10k_find_next_vlan(interface, 0) : 1;
=======
	for (vid = fm10k_find_next_vlan(interface, 0);
>>>>>>> 24b8d41d
	     vid < VLAN_N_VID;
	     vid = fm10k_find_next_vlan(interface, vid)) {
		fm10k_queue_vlan_request(interface, vid, 0, true);

		fm10k_queue_mac_request(interface, glort,
					hw->mac.addr, vid, true);

		/* synchronize macvlan addresses */
		if (l2_accel) {
			for (i = 0; i < l2_accel->size; i++) {
				struct net_device *sdev = l2_accel->macvlan[i];

				if (!sdev)
					continue;

				glort = l2_accel->dglort + 1 + i;

				fm10k_queue_mac_request(interface, glort,
							sdev->dev_addr,
							vid, true);
			}
		}
	}

	/* update xcast mode before synchronizing addresses if host's mailbox
	 * is ready
	 */
	if (fm10k_host_mbx_ready(interface))
		hw->mac.ops.update_xcast_mode(hw, glort, xcast_mode);

	/* synchronize all of the addresses */
	__dev_uc_sync(netdev, fm10k_uc_sync, fm10k_uc_unsync);
	__dev_mc_sync(netdev, fm10k_mc_sync, fm10k_mc_unsync);
<<<<<<< HEAD
=======

	/* synchronize macvlan addresses */
	if (l2_accel) {
		for (i = 0; i < l2_accel->size; i++) {
			struct net_device *sdev = l2_accel->macvlan[i];

			if (!sdev)
				continue;

			glort = l2_accel->dglort + 1 + i;

			hw->mac.ops.update_xcast_mode(hw, glort,
						      FM10K_XCAST_MODE_NONE);
			fm10k_queue_mac_request(interface, glort,
						sdev->dev_addr,
						hw->mac.default_vid, true);
		}
	}
>>>>>>> 24b8d41d

	fm10k_mbx_unlock(interface);

	/* record updated xcast mode state */
	interface->xcast_mode = xcast_mode;

	/* Restore tunnel configuration */
	fm10k_restore_udp_port_info(interface);
}

void fm10k_reset_rx_state(struct fm10k_intfc *interface)
{
	struct net_device *netdev = interface->netdev;
	struct fm10k_hw *hw = &interface->hw;

	/* Wait for MAC/VLAN work to finish */
	while (test_bit(__FM10K_MACVLAN_SCHED, interface->state))
		usleep_range(1000, 2000);

	/* Cancel pending MAC/VLAN requests */
	fm10k_clear_macvlan_queue(interface, interface->glort, true);

	fm10k_mbx_lock(interface);

	/* clear the logical port state on lower device if host's mailbox is
	 * ready
	 */
	if (fm10k_host_mbx_ready(interface))
		hw->mac.ops.update_lport_state(hw, interface->glort,
					       interface->glort_count, false);

	fm10k_mbx_unlock(interface);

	/* reset flags to default state */
	interface->xcast_mode = FM10K_XCAST_MODE_NONE;

	/* clear the sync flag since the lport has been dropped */
	__dev_uc_unsync(netdev, NULL);
	__dev_mc_unsync(netdev, NULL);
}

/**
 * fm10k_get_stats64 - Get System Network Statistics
 * @netdev: network interface device structure
 * @stats: storage space for 64bit statistics
 *
 * Obtain 64bit statistics in a way that is safe for both 32bit and 64bit
 * architectures.
 */
static void fm10k_get_stats64(struct net_device *netdev,
			      struct rtnl_link_stats64 *stats)
{
	struct fm10k_intfc *interface = netdev_priv(netdev);
	struct fm10k_ring *ring;
	unsigned int start, i;
	u64 bytes, packets;

	rcu_read_lock();

	for (i = 0; i < interface->num_rx_queues; i++) {
		ring = READ_ONCE(interface->rx_ring[i]);

		if (!ring)
			continue;

		do {
			start = u64_stats_fetch_begin_irq(&ring->syncp);
			packets = ring->stats.packets;
			bytes   = ring->stats.bytes;
		} while (u64_stats_fetch_retry_irq(&ring->syncp, start));

		stats->rx_packets += packets;
		stats->rx_bytes   += bytes;
	}

	for (i = 0; i < interface->num_tx_queues; i++) {
		ring = READ_ONCE(interface->tx_ring[i]);

		if (!ring)
			continue;

		do {
			start = u64_stats_fetch_begin_irq(&ring->syncp);
			packets = ring->stats.packets;
			bytes   = ring->stats.bytes;
		} while (u64_stats_fetch_retry_irq(&ring->syncp, start));

		stats->tx_packets += packets;
		stats->tx_bytes   += bytes;
	}

	rcu_read_unlock();

	/* following stats updated by fm10k_service_task() */
	stats->rx_missed_errors	= netdev->stats.rx_missed_errors;
}

int fm10k_setup_tc(struct net_device *dev, u8 tc)
{
	struct fm10k_intfc *interface = netdev_priv(dev);
	int err;

	/* Currently only the PF supports priority classes */
	if (tc && (interface->hw.mac.type != fm10k_mac_pf))
		return -EINVAL;

	/* Hardware supports up to 8 traffic classes */
	if (tc > 8)
		return -EINVAL;

	/* Hardware has to reinitialize queues to match packet
	 * buffer alignment. Unfortunately, the hardware is not
	 * flexible enough to do this dynamically.
	 */
	if (netif_running(dev))
		fm10k_close(dev);

	fm10k_mbx_free_irq(interface);

	fm10k_clear_queueing_scheme(interface);

	/* we expect the prio_tc map to be repopulated later */
	netdev_reset_tc(dev);
	netdev_set_num_tc(dev, tc);

	err = fm10k_init_queueing_scheme(interface);
	if (err)
		goto err_queueing_scheme;

	err = fm10k_mbx_request_irq(interface);
	if (err)
		goto err_mbx_irq;

	err = netif_running(dev) ? fm10k_open(dev) : 0;
	if (err)
		goto err_open;

	/* flag to indicate SWPRI has yet to be updated */
	set_bit(FM10K_FLAG_SWPRI_CONFIG, interface->flags);

	return 0;
err_open:
	fm10k_mbx_free_irq(interface);
err_mbx_irq:
	fm10k_clear_queueing_scheme(interface);
err_queueing_scheme:
	netif_device_detach(dev);

	return err;
}

static int __fm10k_setup_tc(struct net_device *dev, enum tc_setup_type type,
			    void *type_data)
{
	struct tc_mqprio_qopt *mqprio = type_data;

<<<<<<< HEAD
=======
	if (type != TC_SETUP_QDISC_MQPRIO)
		return -EOPNOTSUPP;

	mqprio->hw = TC_MQPRIO_HW_OFFLOAD_TCS;

	return fm10k_setup_tc(dev, mqprio->num_tc);
}

>>>>>>> 24b8d41d
static void fm10k_assign_l2_accel(struct fm10k_intfc *interface,
				  struct fm10k_l2_accel *l2_accel)
{
	int i;

	for (i = 0; i < interface->num_rx_queues; i++) {
		struct fm10k_ring *ring = interface->rx_ring[i];

		rcu_assign_pointer(ring->l2_accel, l2_accel);
	}

	interface->l2_accel = l2_accel;
}

static void *fm10k_dfwd_add_station(struct net_device *dev,
				    struct net_device *sdev)
{
	struct fm10k_intfc *interface = netdev_priv(dev);
	struct fm10k_l2_accel *l2_accel = interface->l2_accel;
	struct fm10k_l2_accel *old_l2_accel = NULL;
	struct fm10k_dglort_cfg dglort = { 0 };
	struct fm10k_hw *hw = &interface->hw;
	int size, i;
	u16 vid, glort;

	/* The hardware supported by fm10k only filters on the destination MAC
	 * address. In order to avoid issues we only support offloading modes
	 * where the hardware can actually provide the functionality.
	 */
	if (!macvlan_supports_dest_filter(sdev))
		return ERR_PTR(-EMEDIUMTYPE);

	/* allocate l2 accel structure if it is not available */
	if (!l2_accel) {
		/* verify there is enough free GLORTs to support l2_accel */
		if (interface->glort_count < 7)
			return ERR_PTR(-EBUSY);

		size = offsetof(struct fm10k_l2_accel, macvlan[7]);
		l2_accel = kzalloc(size, GFP_KERNEL);
		if (!l2_accel)
			return ERR_PTR(-ENOMEM);

		l2_accel->size = 7;
		l2_accel->dglort = interface->glort;

		/* update pointers */
		fm10k_assign_l2_accel(interface, l2_accel);
	/* do not expand if we are at our limit */
	} else if ((l2_accel->count == FM10K_MAX_STATIONS) ||
		   (l2_accel->count == (interface->glort_count - 1))) {
		return ERR_PTR(-EBUSY);
	/* expand if we have hit the size limit */
	} else if (l2_accel->count == l2_accel->size) {
		old_l2_accel = l2_accel;
		size = offsetof(struct fm10k_l2_accel,
				macvlan[(l2_accel->size * 2) + 1]);
		l2_accel = kzalloc(size, GFP_KERNEL);
		if (!l2_accel)
			return ERR_PTR(-ENOMEM);

		memcpy(l2_accel, old_l2_accel,
		       offsetof(struct fm10k_l2_accel,
				macvlan[old_l2_accel->size]));

		l2_accel->size = (old_l2_accel->size * 2) + 1;

		/* update pointers */
		fm10k_assign_l2_accel(interface, l2_accel);
		kfree_rcu(old_l2_accel, rcu);
	}

	/* add macvlan to accel table, and record GLORT for position */
	for (i = 0; i < l2_accel->size; i++) {
		if (!l2_accel->macvlan[i])
			break;
	}

	/* record station */
	l2_accel->macvlan[i] = sdev;
	l2_accel->count++;

	/* configure default DGLORT mapping for RSS/DCB */
	dglort.idx = fm10k_dglort_pf_rss;
	dglort.inner_rss = 1;
	dglort.rss_l = fls(interface->ring_feature[RING_F_RSS].mask);
	dglort.pc_l = fls(interface->ring_feature[RING_F_QOS].mask);
	dglort.glort = interface->glort;
	dglort.shared_l = fls(l2_accel->size);
	hw->mac.ops.configure_dglort_map(hw, &dglort);

	/* Add rules for this specific dglort to the switch */
	fm10k_mbx_lock(interface);

	glort = l2_accel->dglort + 1 + i;

	if (fm10k_host_mbx_ready(interface))
		hw->mac.ops.update_xcast_mode(hw, glort,
					      FM10K_XCAST_MODE_NONE);

	fm10k_queue_mac_request(interface, glort, sdev->dev_addr,
				hw->mac.default_vid, true);

	for (vid = fm10k_find_next_vlan(interface, 0);
	     vid < VLAN_N_VID;
	     vid = fm10k_find_next_vlan(interface, vid))
		fm10k_queue_mac_request(interface, glort, sdev->dev_addr,
					vid, true);

	fm10k_mbx_unlock(interface);

	return sdev;
}

static void fm10k_dfwd_del_station(struct net_device *dev, void *priv)
{
	struct fm10k_intfc *interface = netdev_priv(dev);
	struct fm10k_l2_accel *l2_accel = READ_ONCE(interface->l2_accel);
	struct fm10k_dglort_cfg dglort = { 0 };
	struct fm10k_hw *hw = &interface->hw;
	struct net_device *sdev = priv;
	u16 vid, glort;
	int i;

	if (!l2_accel)
		return;

	/* search table for matching interface */
	for (i = 0; i < l2_accel->size; i++) {
		if (l2_accel->macvlan[i] == sdev)
			break;
	}

	/* exit if macvlan not found */
	if (i == l2_accel->size)
		return;

	/* Remove any rules specific to this dglort */
	fm10k_mbx_lock(interface);

	glort = l2_accel->dglort + 1 + i;

	if (fm10k_host_mbx_ready(interface))
		hw->mac.ops.update_xcast_mode(hw, glort,
					      FM10K_XCAST_MODE_NONE);

	fm10k_queue_mac_request(interface, glort, sdev->dev_addr,
				hw->mac.default_vid, false);

	for (vid = fm10k_find_next_vlan(interface, 0);
	     vid < VLAN_N_VID;
	     vid = fm10k_find_next_vlan(interface, vid))
		fm10k_queue_mac_request(interface, glort, sdev->dev_addr,
					vid, false);

	fm10k_mbx_unlock(interface);

	/* record removal */
	l2_accel->macvlan[i] = NULL;
	l2_accel->count--;

	/* configure default DGLORT mapping for RSS/DCB */
	dglort.idx = fm10k_dglort_pf_rss;
	dglort.inner_rss = 1;
	dglort.rss_l = fls(interface->ring_feature[RING_F_RSS].mask);
	dglort.pc_l = fls(interface->ring_feature[RING_F_QOS].mask);
	dglort.glort = interface->glort;
	dglort.shared_l = fls(l2_accel->size);
	hw->mac.ops.configure_dglort_map(hw, &dglort);

	/* If table is empty remove it */
	if (l2_accel->count == 0) {
		fm10k_assign_l2_accel(interface, NULL);
		kfree_rcu(l2_accel, rcu);
	}
}

static netdev_features_t fm10k_features_check(struct sk_buff *skb,
					      struct net_device *dev,
					      netdev_features_t features)
{
	if (!skb->encapsulation || fm10k_tx_encap_offload(skb))
		return features;

	return features & ~(NETIF_F_CSUM_MASK | NETIF_F_GSO_MASK);
}

static const struct net_device_ops fm10k_netdev_ops = {
	.ndo_open		= fm10k_open,
	.ndo_stop		= fm10k_close,
	.ndo_validate_addr	= eth_validate_addr,
	.ndo_start_xmit		= fm10k_xmit_frame,
	.ndo_set_mac_address	= fm10k_set_mac,
	.ndo_tx_timeout		= fm10k_tx_timeout,
	.ndo_vlan_rx_add_vid	= fm10k_vlan_rx_add_vid,
	.ndo_vlan_rx_kill_vid	= fm10k_vlan_rx_kill_vid,
	.ndo_set_rx_mode	= fm10k_set_rx_mode,
	.ndo_get_stats64	= fm10k_get_stats64,
	.ndo_setup_tc		= __fm10k_setup_tc,
	.ndo_set_vf_mac		= fm10k_ndo_set_vf_mac,
	.ndo_set_vf_vlan	= fm10k_ndo_set_vf_vlan,
	.ndo_set_vf_rate	= fm10k_ndo_set_vf_bw,
	.ndo_get_vf_config	= fm10k_ndo_get_vf_config,
<<<<<<< HEAD
	.ndo_udp_tunnel_add	= fm10k_udp_tunnel_add,
	.ndo_udp_tunnel_del	= fm10k_udp_tunnel_del,
=======
	.ndo_get_vf_stats	= fm10k_ndo_get_vf_stats,
	.ndo_udp_tunnel_add	= udp_tunnel_nic_add_port,
	.ndo_udp_tunnel_del	= udp_tunnel_nic_del_port,
>>>>>>> 24b8d41d
	.ndo_dfwd_add_station	= fm10k_dfwd_add_station,
	.ndo_dfwd_del_station	= fm10k_dfwd_del_station,
	.ndo_features_check	= fm10k_features_check,
};

#define DEFAULT_DEBUG_LEVEL_SHIFT 3

struct net_device *fm10k_alloc_netdev(const struct fm10k_info *info)
{
	netdev_features_t hw_features;
	struct fm10k_intfc *interface;
	struct net_device *dev;

	dev = alloc_etherdev_mq(sizeof(struct fm10k_intfc), MAX_QUEUES);
	if (!dev)
		return NULL;

	/* set net device and ethtool ops */
	dev->netdev_ops = &fm10k_netdev_ops;
	fm10k_set_ethtool_ops(dev);

	/* configure default debug level */
	interface = netdev_priv(dev);
	interface->msg_enable = BIT(DEFAULT_DEBUG_LEVEL_SHIFT) - 1;

	/* configure default features */
	dev->features |= NETIF_F_IP_CSUM |
			 NETIF_F_IPV6_CSUM |
			 NETIF_F_SG |
			 NETIF_F_TSO |
			 NETIF_F_TSO6 |
			 NETIF_F_TSO_ECN |
			 NETIF_F_RXHASH |
			 NETIF_F_RXCSUM;

	/* Only the PF can support VXLAN and NVGRE tunnel offloads */
	if (info->mac == fm10k_mac_pf) {
		dev->hw_enc_features = NETIF_F_IP_CSUM |
				       NETIF_F_TSO |
				       NETIF_F_TSO6 |
				       NETIF_F_TSO_ECN |
				       NETIF_F_GSO_UDP_TUNNEL |
				       NETIF_F_IPV6_CSUM |
				       NETIF_F_SG;

		dev->features |= NETIF_F_GSO_UDP_TUNNEL;

		dev->udp_tunnel_nic_info = &fm10k_udp_tunnels;
	}

	/* all features defined to this point should be changeable */
	hw_features = dev->features;

	/* allow user to enable L2 forwarding acceleration */
	hw_features |= NETIF_F_HW_L2FW_DOFFLOAD;

	/* configure VLAN features */
	dev->vlan_features |= dev->features;

	/* we want to leave these both on as we cannot disable VLAN tag
	 * insertion or stripping on the hardware since it is contained
	 * in the FTAG and not in the frame itself.
	 */
	dev->features |= NETIF_F_HW_VLAN_CTAG_TX |
			 NETIF_F_HW_VLAN_CTAG_RX |
			 NETIF_F_HW_VLAN_CTAG_FILTER;

	dev->priv_flags |= IFF_UNICAST_FLT;

	dev->hw_features |= hw_features;

	/* MTU range: 68 - 15342 */
	dev->min_mtu = ETH_MIN_MTU;
	dev->max_mtu = FM10K_MAX_JUMBO_FRAME_SIZE;

	return dev;
}<|MERGE_RESOLUTION|>--- conflicted
+++ resolved
@@ -1,35 +1,10 @@
-<<<<<<< HEAD
-/* Intel(R) Ethernet Switch Host Interface Driver
- * Copyright(c) 2013 - 2016 Intel Corporation.
- *
- * This program is free software; you can redistribute it and/or modify it
- * under the terms and conditions of the GNU General Public License,
- * version 2, as published by the Free Software Foundation.
- *
- * This program is distributed in the hope it will be useful, but WITHOUT
- * ANY WARRANTY; without even the implied warranty of MERCHANTABILITY or
- * FITNESS FOR A PARTICULAR PURPOSE.  See the GNU General Public License for
- * more details.
- *
- * The full GNU General Public License is included in this distribution in
- * the file called "COPYING".
- *
- * Contact Information:
- * e1000-devel Mailing List <e1000-devel@lists.sourceforge.net>
- * Intel Corporation, 5200 N.E. Elam Young Parkway, Hillsboro, OR 97124-6497
- */
-=======
 // SPDX-License-Identifier: GPL-2.0
 /* Copyright(c) 2013 - 2019 Intel Corporation. */
->>>>>>> 24b8d41d
 
 #include "fm10k.h"
 #include <linux/vmalloc.h>
 #include <net/udp_tunnel.h>
-<<<<<<< HEAD
-=======
 #include <linux/if_macvlan.h>
->>>>>>> 24b8d41d
 
 /**
  * fm10k_setup_tx_resources - allocate Tx resources (Descriptors)
@@ -392,40 +367,6 @@
 }
 
 /**
-<<<<<<< HEAD
- * fm10k_free_udp_port_info
- * @interface: board private structure
- *
- * This function frees both geneve_port and vxlan_port structures
- **/
-static void fm10k_free_udp_port_info(struct fm10k_intfc *interface)
-{
-	struct fm10k_udp_port *port;
-
-	/* flush all entries from vxlan list */
-	port = list_first_entry_or_null(&interface->vxlan_port,
-					struct fm10k_udp_port, list);
-	while (port) {
-		list_del(&port->list);
-		kfree(port);
-		port = list_first_entry_or_null(&interface->vxlan_port,
-						struct fm10k_udp_port,
-						list);
-	}
-
-	/* flush all entries from geneve list */
-	port = list_first_entry_or_null(&interface->geneve_port,
-					struct fm10k_udp_port, list);
-	while (port) {
-		list_del(&port->list);
-		kfree(port);
-		port = list_first_entry_or_null(&interface->vxlan_port,
-						struct fm10k_udp_port,
-						list);
-	}
-}
-
-/**
  * fm10k_restore_udp_port_info
  * @interface: board private structure
  *
@@ -434,142 +375,11 @@
 static void fm10k_restore_udp_port_info(struct fm10k_intfc *interface)
 {
 	struct fm10k_hw *hw = &interface->hw;
-	struct fm10k_udp_port *port;
-=======
- * fm10k_restore_udp_port_info
- * @interface: board private structure
- *
- * This function restores the value in the tunnel_cfg register(s) after reset
- **/
-static void fm10k_restore_udp_port_info(struct fm10k_intfc *interface)
-{
-	struct fm10k_hw *hw = &interface->hw;
->>>>>>> 24b8d41d
 
 	/* only the PF supports configuring tunnels */
 	if (hw->mac.type != fm10k_mac_pf)
 		return;
 
-<<<<<<< HEAD
-	port = list_first_entry_or_null(&interface->vxlan_port,
-					struct fm10k_udp_port, list);
-
-	/* restore tunnel configuration register */
-	fm10k_write_reg(hw, FM10K_TUNNEL_CFG,
-			(port ? ntohs(port->port) : 0) |
-			(ETH_P_TEB << FM10K_TUNNEL_CFG_NVGRE_SHIFT));
-
-	port = list_first_entry_or_null(&interface->geneve_port,
-					struct fm10k_udp_port, list);
-
-	/* restore Geneve tunnel configuration register */
-	fm10k_write_reg(hw, FM10K_TUNNEL_CFG_GENEVE,
-			(port ? ntohs(port->port) : 0));
-}
-
-static struct fm10k_udp_port *
-fm10k_remove_tunnel_port(struct list_head *ports,
-			 struct udp_tunnel_info *ti)
-{
-	struct fm10k_udp_port *port;
-
-	list_for_each_entry(port, ports, list) {
-		if ((port->port == ti->port) &&
-		    (port->sa_family == ti->sa_family)) {
-			list_del(&port->list);
-			return port;
-		}
-	}
-
-	return NULL;
-}
-
-static void fm10k_insert_tunnel_port(struct list_head *ports,
-				     struct udp_tunnel_info *ti)
-{
-	struct fm10k_udp_port *port;
-
-	/* remove existing port entry from the list so that the newest items
-	 * are always at the tail of the list.
-	 */
-	port = fm10k_remove_tunnel_port(ports, ti);
-	if (!port) {
-		port = kmalloc(sizeof(*port), GFP_ATOMIC);
-		if  (!port)
-			return;
-		port->port = ti->port;
-		port->sa_family = ti->sa_family;
-	}
-
-	list_add_tail(&port->list, ports);
-}
-
-/**
- * fm10k_udp_tunnel_add
- * @netdev: network interface device structure
- * @ti: Tunnel endpoint information
- *
- * This function is called when a new UDP tunnel port has been added.
- * Due to hardware restrictions, only one port per type can be offloaded at
- * once.
- **/
-static void fm10k_udp_tunnel_add(struct net_device *dev,
-				 struct udp_tunnel_info *ti)
-{
-	struct fm10k_intfc *interface = netdev_priv(dev);
-
-	/* only the PF supports configuring tunnels */
-	if (interface->hw.mac.type != fm10k_mac_pf)
-		return;
-
-	switch (ti->type) {
-	case UDP_TUNNEL_TYPE_VXLAN:
-		fm10k_insert_tunnel_port(&interface->vxlan_port, ti);
-		break;
-	case UDP_TUNNEL_TYPE_GENEVE:
-		fm10k_insert_tunnel_port(&interface->geneve_port, ti);
-		break;
-	default:
-		return;
-	}
-
-	fm10k_restore_udp_port_info(interface);
-}
-
-/**
- * fm10k_udp_tunnel_del
- * @netdev: network interface device structure
- * @ti: Tunnel endpoint information
- *
- * This function is called when a new UDP tunnel port is deleted. The freed
- * port will be removed from the list, then we reprogram the offloaded port
- * based on the head of the list.
- **/
-static void fm10k_udp_tunnel_del(struct net_device *dev,
-				 struct udp_tunnel_info *ti)
-{
-	struct fm10k_intfc *interface = netdev_priv(dev);
-	struct fm10k_udp_port *port = NULL;
-
-	if (interface->hw.mac.type != fm10k_mac_pf)
-		return;
-
-	switch (ti->type) {
-	case UDP_TUNNEL_TYPE_VXLAN:
-		port = fm10k_remove_tunnel_port(&interface->vxlan_port, ti);
-		break;
-	case UDP_TUNNEL_TYPE_GENEVE:
-		port = fm10k_remove_tunnel_port(&interface->geneve_port, ti);
-		break;
-	default:
-		return;
-	}
-
-	/* if we did remove a port we need to free its memory */
-	kfree(port);
-
-	fm10k_restore_udp_port_info(interface);
-=======
 	/* restore tunnel configuration register */
 	fm10k_write_reg(hw, FM10K_TUNNEL_CFG,
 			ntohs(interface->vxlan_port) |
@@ -602,7 +412,6 @@
 
 	fm10k_restore_udp_port_info(interface);
 	return 0;
->>>>>>> 24b8d41d
 }
 
 static const struct udp_tunnel_nic_info fm10k_udp_tunnels = {
@@ -659,11 +468,6 @@
 	if (err)
 		goto err_set_queues;
 
-<<<<<<< HEAD
-	udp_tunnel_get_rx_info(netdev);
-
-=======
->>>>>>> 24b8d41d
 	fm10k_up(interface);
 
 	return 0;
@@ -697,11 +501,6 @@
 
 	fm10k_qv_free_irq(interface);
 
-<<<<<<< HEAD
-	fm10k_free_udp_port_info(interface);
-
-=======
->>>>>>> 24b8d41d
 	fm10k_free_all_tx_resources(interface);
 	fm10k_free_all_rx_resources(interface);
 
@@ -770,13 +569,8 @@
 		__skb_put(skb, pad_len);
 	}
 
-<<<<<<< HEAD
-	if (r_idx >= interface->num_tx_queues)
-		r_idx %= interface->num_tx_queues;
-=======
 	if (r_idx >= num_tx_queues)
 		r_idx %= num_tx_queues;
->>>>>>> 24b8d41d
 
 	err = fm10k_xmit_frame_ring(skb, interface->tx_ring[r_idx]);
 
@@ -1150,12 +944,7 @@
 	if (!is_valid_ether_addr(addr))
 		return -EADDRNOTAVAIL;
 
-<<<<<<< HEAD
-	/* update table with current entries */
-	for (vid = hw->mac.default_vid ? fm10k_find_next_vlan(interface, 0) : 1;
-=======
 	for (vid = fm10k_find_next_vlan(interface, 0);
->>>>>>> 24b8d41d
 	     vid < VLAN_N_VID;
 	     vid = fm10k_find_next_vlan(interface, vid)) {
 		err = fm10k_queue_mac_request(interface, glort,
@@ -1217,15 +1006,10 @@
 	u16 vid, glort = interface->glort;
 	s32 err;
 
-<<<<<<< HEAD
-	/* update table with current entries */
-	for (vid = hw->mac.default_vid ? fm10k_find_next_vlan(interface, 0) : 1;
-=======
 	if (!is_multicast_ether_addr(addr))
 		return -EADDRNOTAVAIL;
 
 	for (vid = fm10k_find_next_vlan(interface, 0);
->>>>>>> 24b8d41d
 	     vid < VLAN_N_VID;
 	     vid = fm10k_find_next_vlan(interface, vid)) {
 		err = fm10k_queue_mac_request(interface, glort,
@@ -1327,11 +1111,7 @@
 				 xcast_mode == FM10K_XCAST_MODE_PROMISC);
 
 	/* update table with current entries */
-<<<<<<< HEAD
-	for (vid = hw->mac.default_vid ? fm10k_find_next_vlan(interface, 0) : 1;
-=======
 	for (vid = fm10k_find_next_vlan(interface, 0);
->>>>>>> 24b8d41d
 	     vid < VLAN_N_VID;
 	     vid = fm10k_find_next_vlan(interface, vid)) {
 		fm10k_queue_vlan_request(interface, vid, 0, true);
@@ -1365,8 +1145,6 @@
 	/* synchronize all of the addresses */
 	__dev_uc_sync(netdev, fm10k_uc_sync, fm10k_uc_unsync);
 	__dev_mc_sync(netdev, fm10k_mc_sync, fm10k_mc_unsync);
-<<<<<<< HEAD
-=======
 
 	/* synchronize macvlan addresses */
 	if (l2_accel) {
@@ -1385,7 +1163,6 @@
 						hw->mac.default_vid, true);
 		}
 	}
->>>>>>> 24b8d41d
 
 	fm10k_mbx_unlock(interface);
 
@@ -1542,8 +1319,6 @@
 {
 	struct tc_mqprio_qopt *mqprio = type_data;
 
-<<<<<<< HEAD
-=======
 	if (type != TC_SETUP_QDISC_MQPRIO)
 		return -EOPNOTSUPP;
 
@@ -1552,7 +1327,6 @@
 	return fm10k_setup_tc(dev, mqprio->num_tc);
 }
 
->>>>>>> 24b8d41d
 static void fm10k_assign_l2_accel(struct fm10k_intfc *interface,
 				  struct fm10k_l2_accel *l2_accel)
 {
@@ -1756,14 +1530,9 @@
 	.ndo_set_vf_vlan	= fm10k_ndo_set_vf_vlan,
 	.ndo_set_vf_rate	= fm10k_ndo_set_vf_bw,
 	.ndo_get_vf_config	= fm10k_ndo_get_vf_config,
-<<<<<<< HEAD
-	.ndo_udp_tunnel_add	= fm10k_udp_tunnel_add,
-	.ndo_udp_tunnel_del	= fm10k_udp_tunnel_del,
-=======
 	.ndo_get_vf_stats	= fm10k_ndo_get_vf_stats,
 	.ndo_udp_tunnel_add	= udp_tunnel_nic_add_port,
 	.ndo_udp_tunnel_del	= udp_tunnel_nic_del_port,
->>>>>>> 24b8d41d
 	.ndo_dfwd_add_station	= fm10k_dfwd_add_station,
 	.ndo_dfwd_del_station	= fm10k_dfwd_del_station,
 	.ndo_features_check	= fm10k_features_check,
