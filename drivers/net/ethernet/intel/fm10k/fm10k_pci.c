<<<<<<< HEAD
/* Intel(R) Ethernet Switch Host Interface Driver
 * Copyright(c) 2013 - 2016 Intel Corporation.
 *
 * This program is free software; you can redistribute it and/or modify it
 * under the terms and conditions of the GNU General Public License,
 * version 2, as published by the Free Software Foundation.
 *
 * This program is distributed in the hope it will be useful, but WITHOUT
 * ANY WARRANTY; without even the implied warranty of MERCHANTABILITY or
 * FITNESS FOR A PARTICULAR PURPOSE.  See the GNU General Public License for
 * more details.
 *
 * The full GNU General Public License is included in this distribution in
 * the file called "COPYING".
 *
 * Contact Information:
 * e1000-devel Mailing List <e1000-devel@lists.sourceforge.net>
 * Intel Corporation, 5200 N.E. Elam Young Parkway, Hillsboro, OR 97124-6497
 */
=======
// SPDX-License-Identifier: GPL-2.0
/* Copyright(c) 2013 - 2019 Intel Corporation. */
>>>>>>> 24b8d41d

#include <linux/module.h>
#include <linux/interrupt.h>
#include <linux/aer.h>

#include "fm10k.h"

static const struct fm10k_info *fm10k_info_tbl[] = {
	[fm10k_device_pf] = &fm10k_pf_info,
	[fm10k_device_vf] = &fm10k_vf_info,
};

/*
 * fm10k_pci_tbl - PCI Device ID Table
 *
 * Wildcard entries (PCI_ANY_ID) should come last
 * Last entry must be all 0s
 *
 * { Vendor ID, Device ID, SubVendor ID, SubDevice ID,
 *   Class, Class Mask, private data (not used) }
 */
static const struct pci_device_id fm10k_pci_tbl[] = {
	{ PCI_VDEVICE(INTEL, FM10K_DEV_ID_PF), fm10k_device_pf },
	{ PCI_VDEVICE(INTEL, FM10K_DEV_ID_SDI_FM10420_QDA2), fm10k_device_pf },
	{ PCI_VDEVICE(INTEL, FM10K_DEV_ID_SDI_FM10420_DA2), fm10k_device_pf },
	{ PCI_VDEVICE(INTEL, FM10K_DEV_ID_VF), fm10k_device_vf },
	/* required last entry */
	{ 0, }
};
MODULE_DEVICE_TABLE(pci, fm10k_pci_tbl);

u16 fm10k_read_pci_cfg_word(struct fm10k_hw *hw, u32 reg)
{
	struct fm10k_intfc *interface = hw->back;
	u16 value = 0;

	if (FM10K_REMOVED(hw->hw_addr))
		return ~value;

	pci_read_config_word(interface->pdev, reg, &value);
	if (value == 0xFFFF)
		fm10k_write_flush(hw);

	return value;
}

u32 fm10k_read_reg(struct fm10k_hw *hw, int reg)
{
	u32 __iomem *hw_addr = READ_ONCE(hw->hw_addr);
	u32 value = 0;

	if (FM10K_REMOVED(hw_addr))
		return ~value;

	value = readl(&hw_addr[reg]);
	if (!(~value) && (!reg || !(~readl(hw_addr)))) {
		struct fm10k_intfc *interface = hw->back;
		struct net_device *netdev = interface->netdev;

		hw->hw_addr = NULL;
		netif_device_detach(netdev);
		netdev_err(netdev, "PCIe link lost, device now detached\n");
	}

	return value;
}

static int fm10k_hw_ready(struct fm10k_intfc *interface)
{
	struct fm10k_hw *hw = &interface->hw;

	fm10k_write_flush(hw);

	return FM10K_REMOVED(hw->hw_addr) ? -ENODEV : 0;
}

/**
 * fm10k_macvlan_schedule - Schedule MAC/VLAN queue task
 * @interface: fm10k private interface structure
 *
 * Schedule the MAC/VLAN queue monitor task. If the MAC/VLAN task cannot be
 * started immediately, request that it be restarted when possible.
 */
void fm10k_macvlan_schedule(struct fm10k_intfc *interface)
{
	/* Avoid processing the MAC/VLAN queue when the service task is
	 * disabled, or when we're resetting the device.
	 */
	if (!test_bit(__FM10K_MACVLAN_DISABLE, interface->state) &&
	    !test_and_set_bit(__FM10K_MACVLAN_SCHED, interface->state)) {
		clear_bit(__FM10K_MACVLAN_REQUEST, interface->state);
		/* We delay the actual start of execution in order to allow
		 * multiple MAC/VLAN updates to accumulate before handling
		 * them, and to allow some time to let the mailbox drain
		 * between runs.
		 */
		queue_delayed_work(fm10k_workqueue,
				   &interface->macvlan_task, 10);
	} else {
		set_bit(__FM10K_MACVLAN_REQUEST, interface->state);
	}
}

/**
 * fm10k_stop_macvlan_task - Stop the MAC/VLAN queue monitor
 * @interface: fm10k private interface structure
 *
 * Wait until the MAC/VLAN queue task has stopped, and cancel any future
 * requests.
 */
static void fm10k_stop_macvlan_task(struct fm10k_intfc *interface)
{
	/* Disable the MAC/VLAN work item */
	set_bit(__FM10K_MACVLAN_DISABLE, interface->state);

	/* Make sure we waited until any current invocations have stopped */
	cancel_delayed_work_sync(&interface->macvlan_task);

	/* We set the __FM10K_MACVLAN_SCHED bit when we schedule the task.
	 * However, it may not be unset of the MAC/VLAN task never actually
	 * got a chance to run. Since we've canceled the task here, and it
	 * cannot be rescheuled right now, we need to ensure the scheduled bit
	 * gets unset.
	 */
	clear_bit(__FM10K_MACVLAN_SCHED, interface->state);
}

/**
 * fm10k_resume_macvlan_task - Restart the MAC/VLAN queue monitor
 * @interface: fm10k private interface structure
 *
 * Clear the __FM10K_MACVLAN_DISABLE bit and, if a request occurred, schedule
 * the MAC/VLAN work monitor.
 */
static void fm10k_resume_macvlan_task(struct fm10k_intfc *interface)
{
	/* Re-enable the MAC/VLAN work item */
	clear_bit(__FM10K_MACVLAN_DISABLE, interface->state);

	/* We might have received a MAC/VLAN request while disabled. If so,
	 * kick off the queue now.
	 */
	if (test_bit(__FM10K_MACVLAN_REQUEST, interface->state))
		fm10k_macvlan_schedule(interface);
}

void fm10k_service_event_schedule(struct fm10k_intfc *interface)
{
	if (!test_bit(__FM10K_SERVICE_DISABLE, interface->state) &&
	    !test_and_set_bit(__FM10K_SERVICE_SCHED, interface->state)) {
		clear_bit(__FM10K_SERVICE_REQUEST, interface->state);
		queue_work(fm10k_workqueue, &interface->service_task);
	} else {
		set_bit(__FM10K_SERVICE_REQUEST, interface->state);
	}
}

static void fm10k_service_event_complete(struct fm10k_intfc *interface)
{
<<<<<<< HEAD
	WARN_ON(!test_bit(__FM10K_SERVICE_SCHED, &interface->state));
=======
	WARN_ON(!test_bit(__FM10K_SERVICE_SCHED, interface->state));
>>>>>>> 24b8d41d

	/* flush memory to make sure state is correct before next watchog */
	smp_mb__before_atomic();
	clear_bit(__FM10K_SERVICE_SCHED, interface->state);

	/* If a service event was requested since we started, immediately
	 * re-schedule now. This ensures we don't drop a request until the
	 * next timer event.
	 */
	if (test_bit(__FM10K_SERVICE_REQUEST, interface->state))
		fm10k_service_event_schedule(interface);
}

static void fm10k_stop_service_event(struct fm10k_intfc *interface)
{
	set_bit(__FM10K_SERVICE_DISABLE, interface->state);
	cancel_work_sync(&interface->service_task);

	/* It's possible that cancel_work_sync stopped the service task from
	 * running before it could actually start. In this case the
	 * __FM10K_SERVICE_SCHED bit will never be cleared. Since we know that
	 * the service task cannot be running at this point, we need to clear
	 * the scheduled bit, as otherwise the service task may never be
	 * restarted.
	 */
	clear_bit(__FM10K_SERVICE_SCHED, interface->state);
}

static void fm10k_start_service_event(struct fm10k_intfc *interface)
{
	clear_bit(__FM10K_SERVICE_DISABLE, interface->state);
	fm10k_service_event_schedule(interface);
}

/**
 * fm10k_service_timer - Timer Call-back
 * @t: pointer to timer data
 **/
static void fm10k_service_timer(struct timer_list *t)
{
<<<<<<< HEAD
	struct net_device *netdev = interface->netdev;
	u32 __iomem *hw_addr;
	u32 value;

	/* do nothing if device is still present or hw_addr is set */
	if (netif_device_present(netdev) || interface->hw.hw_addr)
		return;

	/* check the real address space to see if we've recovered */
	hw_addr = READ_ONCE(interface->uc_addr);
	value = readl(hw_addr);
	if (~value) {
		interface->hw.hw_addr = interface->uc_addr;
		netif_device_attach(netdev);
		interface->flags |= FM10K_FLAG_RESET_REQUESTED;
		netdev_warn(netdev, "PCIe link restored, device now attached\n");
		return;
	}

	rtnl_lock();

	if (netif_running(netdev))
		dev_close(netdev);
=======
	struct fm10k_intfc *interface = from_timer(interface, t,
						   service_timer);

	/* Reset the timer */
	mod_timer(&interface->service_timer, (HZ * 2) + jiffies);
>>>>>>> 24b8d41d

	fm10k_service_event_schedule(interface);
}

<<<<<<< HEAD
static void fm10k_prepare_for_reset(struct fm10k_intfc *interface)
{
	struct net_device *netdev = interface->netdev;

	WARN_ON(in_interrupt());
=======
/**
 * fm10k_prepare_for_reset - Prepare the driver and device for a pending reset
 * @interface: fm10k private data structure
 *
 * This function prepares for a device reset by shutting as much down as we
 * can. It does nothing and returns false if __FM10K_RESETTING was already set
 * prior to calling this function. It returns true if it actually did work.
 */
static bool fm10k_prepare_for_reset(struct fm10k_intfc *interface)
{
	struct net_device *netdev = interface->netdev;
>>>>>>> 24b8d41d

	/* put off any impending NetWatchDogTimeout */
	netif_trans_update(netdev);

	/* Nothing to do if a reset is already in progress */
	if (test_and_set_bit(__FM10K_RESETTING, interface->state))
		return false;

	/* As the MAC/VLAN task will be accessing registers it must not be
	 * running while we reset. Although the task will not be scheduled
	 * once we start resetting it may already be running
	 */
	fm10k_stop_macvlan_task(interface);

	rtnl_lock();

	fm10k_iov_suspend(interface->pdev);

	if (netif_running(netdev))
		fm10k_close(netdev);

	fm10k_mbx_free_irq(interface);

	/* free interrupts */
	fm10k_clear_queueing_scheme(interface);

	/* delay any future reset requests */
	interface->last_reset = jiffies + (10 * HZ);

	rtnl_unlock();
<<<<<<< HEAD
=======

	return true;
>>>>>>> 24b8d41d
}

static int fm10k_handle_reset(struct fm10k_intfc *interface)
{
	struct net_device *netdev = interface->netdev;
	struct fm10k_hw *hw = &interface->hw;
	int err;

<<<<<<< HEAD
=======
	WARN_ON(!test_bit(__FM10K_RESETTING, interface->state));

>>>>>>> 24b8d41d
	rtnl_lock();

	pci_set_master(interface->pdev);

	/* reset and initialize the hardware so it is in a known state */
	err = hw->mac.ops.reset_hw(hw);
	if (err) {
		dev_err(&interface->pdev->dev, "reset_hw failed: %d\n", err);
		goto reinit_err;
	}

	err = hw->mac.ops.init_hw(hw);
	if (err) {
		dev_err(&interface->pdev->dev, "init_hw failed: %d\n", err);
		goto reinit_err;
	}

	err = fm10k_init_queueing_scheme(interface);
	if (err) {
		dev_err(&interface->pdev->dev,
			"init_queueing_scheme failed: %d\n", err);
		goto reinit_err;
	}

	/* re-associate interrupts */
	err = fm10k_mbx_request_irq(interface);
	if (err)
		goto err_mbx_irq;

	err = fm10k_hw_ready(interface);
	if (err)
		goto err_open;

	/* update hardware address for VFs if perm_addr has changed */
	if (hw->mac.type == fm10k_mac_vf) {
		if (is_valid_ether_addr(hw->mac.perm_addr)) {
			ether_addr_copy(hw->mac.addr, hw->mac.perm_addr);
			ether_addr_copy(netdev->perm_addr, hw->mac.perm_addr);
			ether_addr_copy(netdev->dev_addr, hw->mac.perm_addr);
			netdev->addr_assign_type &= ~NET_ADDR_RANDOM;
		}

		if (hw->mac.vlan_override)
			netdev->features &= ~NETIF_F_HW_VLAN_CTAG_RX;
		else
			netdev->features |= NETIF_F_HW_VLAN_CTAG_RX;
	}

	err = netif_running(netdev) ? fm10k_open(netdev) : 0;
	if (err)
		goto err_open;

	fm10k_iov_resume(interface->pdev);

	rtnl_unlock();

	fm10k_resume_macvlan_task(interface);

<<<<<<< HEAD
=======
	clear_bit(__FM10K_RESETTING, interface->state);

>>>>>>> 24b8d41d
	return err;
err_open:
	fm10k_mbx_free_irq(interface);
err_mbx_irq:
	fm10k_clear_queueing_scheme(interface);
reinit_err:
	netif_device_detach(netdev);

	rtnl_unlock();

<<<<<<< HEAD
	clear_bit(__FM10K_RESETTING, &interface->state);
=======
	clear_bit(__FM10K_RESETTING, interface->state);
>>>>>>> 24b8d41d

	return err;
}

<<<<<<< HEAD
static void fm10k_reinit(struct fm10k_intfc *interface)
{
	int err;

	fm10k_prepare_for_reset(interface);

	err = fm10k_handle_reset(interface);
	if (err)
		dev_err(&interface->pdev->dev,
			"fm10k_handle_reset failed: %d\n", err);
=======
static void fm10k_detach_subtask(struct fm10k_intfc *interface)
{
	struct net_device *netdev = interface->netdev;
	u32 __iomem *hw_addr;
	u32 value;

	/* do nothing if netdev is still present or hw_addr is set */
	if (netif_device_present(netdev) || interface->hw.hw_addr)
		return;

	/* We've lost the PCIe register space, and can no longer access the
	 * device. Shut everything except the detach subtask down and prepare
	 * to reset the device in case we recover. If we actually prepare for
	 * reset, indicate that we're detached.
	 */
	if (fm10k_prepare_for_reset(interface))
		set_bit(__FM10K_RESET_DETACHED, interface->state);

	/* check the real address space to see if we've recovered */
	hw_addr = READ_ONCE(interface->uc_addr);
	value = readl(hw_addr);
	if (~value) {
		int err;

		/* Make sure the reset was initiated because we detached,
		 * otherwise we might race with a different reset flow.
		 */
		if (!test_and_clear_bit(__FM10K_RESET_DETACHED,
					interface->state))
			return;

		/* Restore the hardware address */
		interface->hw.hw_addr = interface->uc_addr;

		/* PCIe link has been restored, and the device is active
		 * again. Restore everything and reset the device.
		 */
		err = fm10k_handle_reset(interface);
		if (err) {
			netdev_err(netdev, "Unable to reset device: %d\n", err);
			interface->hw.hw_addr = NULL;
			return;
		}

		/* Re-attach the netdev */
		netif_device_attach(netdev);
		netdev_warn(netdev, "PCIe link restored, device now attached\n");
		return;
	}
>>>>>>> 24b8d41d
}

static void fm10k_reset_subtask(struct fm10k_intfc *interface)
{
	int err;

	if (!test_and_clear_bit(FM10K_FLAG_RESET_REQUESTED,
				interface->flags))
		return;

	/* If another thread has already prepared to reset the device, we
	 * should not attempt to handle a reset here, since we'd race with
	 * that thread. This may happen if we suspend the device or if the
	 * PCIe link is lost. In this case, we'll just ignore the RESET
	 * request, as it will (eventually) be taken care of when the thread
	 * which actually started the reset is finished.
	 */
	if (!fm10k_prepare_for_reset(interface))
		return;

	netdev_err(interface->netdev, "Reset interface\n");

	err = fm10k_handle_reset(interface);
	if (err)
		dev_err(&interface->pdev->dev,
			"fm10k_handle_reset failed: %d\n", err);
}

/**
 * fm10k_configure_swpri_map - Configure Receive SWPRI to PC mapping
 * @interface: board private structure
 *
 * Configure the SWPRI to PC mapping for the port.
 **/
static void fm10k_configure_swpri_map(struct fm10k_intfc *interface)
{
	struct net_device *netdev = interface->netdev;
	struct fm10k_hw *hw = &interface->hw;
	int i;

	/* clear flag indicating update is needed */
	clear_bit(FM10K_FLAG_SWPRI_CONFIG, interface->flags);

	/* these registers are only available on the PF */
	if (hw->mac.type != fm10k_mac_pf)
		return;

	/* configure SWPRI to PC map */
	for (i = 0; i < FM10K_SWPRI_MAX; i++)
		fm10k_write_reg(hw, FM10K_SWPRI_MAP(i),
				netdev_get_prio_tc_map(netdev, i));
}

/**
 * fm10k_watchdog_update_host_state - Update the link status based on host.
 * @interface: board private structure
 **/
static void fm10k_watchdog_update_host_state(struct fm10k_intfc *interface)
{
	struct fm10k_hw *hw = &interface->hw;
	s32 err;

	if (test_bit(__FM10K_LINK_DOWN, interface->state)) {
		interface->host_ready = false;
		if (time_is_after_jiffies(interface->link_down_event))
			return;
		clear_bit(__FM10K_LINK_DOWN, interface->state);
	}

	if (test_bit(FM10K_FLAG_SWPRI_CONFIG, interface->flags)) {
		if (rtnl_trylock()) {
			fm10k_configure_swpri_map(interface);
			rtnl_unlock();
		}
	}

	/* lock the mailbox for transmit and receive */
	fm10k_mbx_lock(interface);

	err = hw->mac.ops.get_host_state(hw, &interface->host_ready);
	if (err && time_is_before_jiffies(interface->last_reset))
		set_bit(FM10K_FLAG_RESET_REQUESTED, interface->flags);

	/* free the lock */
	fm10k_mbx_unlock(interface);
}

/**
 * fm10k_mbx_subtask - Process upstream and downstream mailboxes
 * @interface: board private structure
 *
 * This function will process both the upstream and downstream mailboxes.
 **/
static void fm10k_mbx_subtask(struct fm10k_intfc *interface)
{
	/* If we're resetting, bail out */
	if (test_bit(__FM10K_RESETTING, interface->state))
		return;

	/* process upstream mailbox and update device state */
	fm10k_watchdog_update_host_state(interface);

	/* process downstream mailboxes */
	fm10k_iov_mbx(interface);
}

/**
 * fm10k_watchdog_host_is_ready - Update netdev status based on host ready
 * @interface: board private structure
 **/
static void fm10k_watchdog_host_is_ready(struct fm10k_intfc *interface)
{
	struct net_device *netdev = interface->netdev;

	/* only continue if link state is currently down */
	if (netif_carrier_ok(netdev))
		return;

	netif_info(interface, drv, netdev, "NIC Link is up\n");

	netif_carrier_on(netdev);
	netif_tx_wake_all_queues(netdev);
}

/**
 * fm10k_watchdog_host_not_ready - Update netdev status based on host not ready
 * @interface: board private structure
 **/
static void fm10k_watchdog_host_not_ready(struct fm10k_intfc *interface)
{
	struct net_device *netdev = interface->netdev;

	/* only continue if link state is currently up */
	if (!netif_carrier_ok(netdev))
		return;

	netif_info(interface, drv, netdev, "NIC Link is down\n");

	netif_carrier_off(netdev);
	netif_tx_stop_all_queues(netdev);
}

/**
 * fm10k_update_stats - Update the board statistics counters.
 * @interface: board private structure
 **/
void fm10k_update_stats(struct fm10k_intfc *interface)
{
	struct net_device_stats *net_stats = &interface->netdev->stats;
	struct fm10k_hw *hw = &interface->hw;
	u64 hw_csum_tx_good = 0, hw_csum_rx_good = 0, rx_length_errors = 0;
	u64 rx_switch_errors = 0, rx_drops = 0, rx_pp_errors = 0;
	u64 rx_link_errors = 0;
	u64 rx_errors = 0, rx_csum_errors = 0, tx_csum_errors = 0;
	u64 restart_queue = 0, tx_busy = 0, alloc_failed = 0;
	u64 rx_bytes_nic = 0, rx_pkts_nic = 0, rx_drops_nic = 0;
	u64 tx_bytes_nic = 0, tx_pkts_nic = 0;
	u64 bytes, pkts;
	int i;

	/* ensure only one thread updates stats at a time */
<<<<<<< HEAD
	if (test_and_set_bit(__FM10K_UPDATING_STATS, &interface->state))
=======
	if (test_and_set_bit(__FM10K_UPDATING_STATS, interface->state))
>>>>>>> 24b8d41d
		return;

	/* do not allow stats update via service task for next second */
	interface->next_stats_update = jiffies + HZ;

	/* gather some stats to the interface struct that are per queue */
	for (bytes = 0, pkts = 0, i = 0; i < interface->num_tx_queues; i++) {
		struct fm10k_ring *tx_ring = READ_ONCE(interface->tx_ring[i]);

		if (!tx_ring)
			continue;

		restart_queue += tx_ring->tx_stats.restart_queue;
		tx_busy += tx_ring->tx_stats.tx_busy;
		tx_csum_errors += tx_ring->tx_stats.csum_err;
		bytes += tx_ring->stats.bytes;
		pkts += tx_ring->stats.packets;
		hw_csum_tx_good += tx_ring->tx_stats.csum_good;
	}

	interface->restart_queue = restart_queue;
	interface->tx_busy = tx_busy;
	net_stats->tx_bytes = bytes;
	net_stats->tx_packets = pkts;
	interface->tx_csum_errors = tx_csum_errors;
	interface->hw_csum_tx_good = hw_csum_tx_good;

	/* gather some stats to the interface struct that are per queue */
	for (bytes = 0, pkts = 0, i = 0; i < interface->num_rx_queues; i++) {
		struct fm10k_ring *rx_ring = READ_ONCE(interface->rx_ring[i]);

		if (!rx_ring)
			continue;

		bytes += rx_ring->stats.bytes;
		pkts += rx_ring->stats.packets;
		alloc_failed += rx_ring->rx_stats.alloc_failed;
		rx_csum_errors += rx_ring->rx_stats.csum_err;
		rx_errors += rx_ring->rx_stats.errors;
		hw_csum_rx_good += rx_ring->rx_stats.csum_good;
		rx_switch_errors += rx_ring->rx_stats.switch_errors;
		rx_drops += rx_ring->rx_stats.drops;
		rx_pp_errors += rx_ring->rx_stats.pp_errors;
		rx_link_errors += rx_ring->rx_stats.link_errors;
		rx_length_errors += rx_ring->rx_stats.length_errors;
	}

	net_stats->rx_bytes = bytes;
	net_stats->rx_packets = pkts;
	interface->alloc_failed = alloc_failed;
	interface->rx_csum_errors = rx_csum_errors;
	interface->hw_csum_rx_good = hw_csum_rx_good;
	interface->rx_switch_errors = rx_switch_errors;
	interface->rx_drops = rx_drops;
	interface->rx_pp_errors = rx_pp_errors;
	interface->rx_link_errors = rx_link_errors;
	interface->rx_length_errors = rx_length_errors;

	hw->mac.ops.update_hw_stats(hw, &interface->stats);

	for (i = 0; i < hw->mac.max_queues; i++) {
		struct fm10k_hw_stats_q *q = &interface->stats.q[i];

		tx_bytes_nic += q->tx_bytes.count;
		tx_pkts_nic += q->tx_packets.count;
		rx_bytes_nic += q->rx_bytes.count;
		rx_pkts_nic += q->rx_packets.count;
		rx_drops_nic += q->rx_drops.count;
	}

	interface->tx_bytes_nic = tx_bytes_nic;
	interface->tx_packets_nic = tx_pkts_nic;
	interface->rx_bytes_nic = rx_bytes_nic;
	interface->rx_packets_nic = rx_pkts_nic;
	interface->rx_drops_nic = rx_drops_nic;

	/* Fill out the OS statistics structure */
	net_stats->rx_errors = rx_errors;
	net_stats->rx_dropped = interface->stats.nodesc_drop.count;

<<<<<<< HEAD
	clear_bit(__FM10K_UPDATING_STATS, &interface->state);
=======
	/* Update VF statistics */
	fm10k_iov_update_stats(interface);

	clear_bit(__FM10K_UPDATING_STATS, interface->state);
>>>>>>> 24b8d41d
}

/**
 * fm10k_watchdog_flush_tx - flush queues on host not ready
 * @interface: pointer to the device interface structure
 **/
static void fm10k_watchdog_flush_tx(struct fm10k_intfc *interface)
{
	int some_tx_pending = 0;
	int i;

	/* nothing to do if carrier is up */
	if (netif_carrier_ok(interface->netdev))
		return;

	for (i = 0; i < interface->num_tx_queues; i++) {
		struct fm10k_ring *tx_ring = interface->tx_ring[i];

		if (tx_ring->next_to_use != tx_ring->next_to_clean) {
			some_tx_pending = 1;
			break;
		}
	}

	/* We've lost link, so the controller stops DMA, but we've got
	 * queued Tx work that's never going to get done, so reset
	 * controller to flush Tx.
	 */
	if (some_tx_pending)
		set_bit(FM10K_FLAG_RESET_REQUESTED, interface->flags);
}

/**
 * fm10k_watchdog_subtask - check and bring link up
 * @interface: pointer to the device interface structure
 **/
static void fm10k_watchdog_subtask(struct fm10k_intfc *interface)
{
	/* if interface is down do nothing */
	if (test_bit(__FM10K_DOWN, interface->state) ||
	    test_bit(__FM10K_RESETTING, interface->state))
		return;

	if (interface->host_ready)
		fm10k_watchdog_host_is_ready(interface);
	else
		fm10k_watchdog_host_not_ready(interface);

	/* update stats only once every second */
	if (time_is_before_jiffies(interface->next_stats_update))
		fm10k_update_stats(interface);

	/* flush any uncompleted work */
	fm10k_watchdog_flush_tx(interface);
}

/**
 * fm10k_check_hang_subtask - check for hung queues and dropped interrupts
 * @interface: pointer to the device interface structure
 *
 * This function serves two purposes.  First it strobes the interrupt lines
 * in order to make certain interrupts are occurring.  Secondly it sets the
 * bits needed to check for TX hangs.  As a result we should immediately
 * determine if a hang has occurred.
 */
static void fm10k_check_hang_subtask(struct fm10k_intfc *interface)
{
	/* If we're down or resetting, just bail */
	if (test_bit(__FM10K_DOWN, interface->state) ||
	    test_bit(__FM10K_RESETTING, interface->state))
		return;

	/* rate limit tx hang checks to only once every 2 seconds */
	if (time_is_after_eq_jiffies(interface->next_tx_hang_check))
		return;
	interface->next_tx_hang_check = jiffies + (2 * HZ);

	if (netif_carrier_ok(interface->netdev)) {
		int i;

		/* Force detection of hung controller */
		for (i = 0; i < interface->num_tx_queues; i++)
			set_check_for_tx_hang(interface->tx_ring[i]);

		/* Rearm all in-use q_vectors for immediate firing */
		for (i = 0; i < interface->num_q_vectors; i++) {
			struct fm10k_q_vector *qv = interface->q_vector[i];

			if (!qv->tx.count && !qv->rx.count)
				continue;
			writel(FM10K_ITR_ENABLE | FM10K_ITR_PENDING2, qv->itr);
		}
	}
}

/**
 * fm10k_service_task - manages and runs subtasks
 * @work: pointer to work_struct containing our data
 **/
static void fm10k_service_task(struct work_struct *work)
{
	struct fm10k_intfc *interface;

	interface = container_of(work, struct fm10k_intfc, service_task);

	/* Check whether we're detached first */
	fm10k_detach_subtask(interface);

	/* tasks run even when interface is down */
	fm10k_mbx_subtask(interface);
	fm10k_reset_subtask(interface);

	/* tasks only run when interface is up */
	fm10k_watchdog_subtask(interface);
	fm10k_check_hang_subtask(interface);

	/* release lock on service events to allow scheduling next event */
	fm10k_service_event_complete(interface);
}

/**
 * fm10k_macvlan_task - send queued MAC/VLAN requests to switch manager
 * @work: pointer to work_struct containing our data
 *
 * This work item handles sending MAC/VLAN updates to the switch manager. When
 * the interface is up, it will attempt to queue mailbox messages to the
 * switch manager requesting updates for MAC/VLAN pairs. If the Tx fifo of the
 * mailbox is full, it will reschedule itself to try again in a short while.
 * This ensures that the driver does not overload the switch mailbox with too
 * many simultaneous requests, causing an unnecessary reset.
 **/
static void fm10k_macvlan_task(struct work_struct *work)
{
	struct fm10k_macvlan_request *item;
	struct fm10k_intfc *interface;
	struct delayed_work *dwork;
	struct list_head *requests;
	struct fm10k_hw *hw;
	unsigned long flags;

	dwork = to_delayed_work(work);
	interface = container_of(dwork, struct fm10k_intfc, macvlan_task);
	hw = &interface->hw;
	requests = &interface->macvlan_requests;

	do {
		/* Pop the first item off the list */
		spin_lock_irqsave(&interface->macvlan_lock, flags);
		item = list_first_entry_or_null(requests,
						struct fm10k_macvlan_request,
						list);
		if (item)
			list_del_init(&item->list);

		spin_unlock_irqrestore(&interface->macvlan_lock, flags);

		/* We have no more items to process */
		if (!item)
			goto done;

		fm10k_mbx_lock(interface);

		/* Check that we have plenty of space to send the message. We
		 * want to ensure that the mailbox stays low enough to avoid a
		 * change in the host state, otherwise we may see spurious
		 * link up / link down notifications.
		 */
		if (!hw->mbx.ops.tx_ready(&hw->mbx, FM10K_VFMBX_MSG_MTU + 5)) {
			hw->mbx.ops.process(hw, &hw->mbx);
			set_bit(__FM10K_MACVLAN_REQUEST, interface->state);
			fm10k_mbx_unlock(interface);

			/* Put the request back on the list */
			spin_lock_irqsave(&interface->macvlan_lock, flags);
			list_add(&item->list, requests);
			spin_unlock_irqrestore(&interface->macvlan_lock, flags);
			break;
		}

		switch (item->type) {
		case FM10K_MC_MAC_REQUEST:
			hw->mac.ops.update_mc_addr(hw,
						   item->mac.glort,
						   item->mac.addr,
						   item->mac.vid,
						   item->set);
			break;
		case FM10K_UC_MAC_REQUEST:
			hw->mac.ops.update_uc_addr(hw,
						   item->mac.glort,
						   item->mac.addr,
						   item->mac.vid,
						   item->set,
						   0);
			break;
		case FM10K_VLAN_REQUEST:
			hw->mac.ops.update_vlan(hw,
						item->vlan.vid,
						item->vlan.vsi,
						item->set);
			break;
		default:
			break;
		}

		fm10k_mbx_unlock(interface);

		/* Free the item now that we've sent the update */
		kfree(item);
	} while (true);

done:
	WARN_ON(!test_bit(__FM10K_MACVLAN_SCHED, interface->state));

	/* flush memory to make sure state is correct */
	smp_mb__before_atomic();
	clear_bit(__FM10K_MACVLAN_SCHED, interface->state);

	/* If a MAC/VLAN request was scheduled since we started, we should
	 * re-schedule. However, there is no reason to re-schedule if there is
	 * no work to do.
	 */
	if (test_bit(__FM10K_MACVLAN_REQUEST, interface->state))
		fm10k_macvlan_schedule(interface);
}

/**
 * fm10k_configure_tx_ring - Configure Tx ring after Reset
 * @interface: board private structure
 * @ring: structure containing ring specific data
 *
 * Configure the Tx descriptor ring after a reset.
 **/
static void fm10k_configure_tx_ring(struct fm10k_intfc *interface,
				    struct fm10k_ring *ring)
{
	struct fm10k_hw *hw = &interface->hw;
	u64 tdba = ring->dma;
	u32 size = ring->count * sizeof(struct fm10k_tx_desc);
	u32 txint = FM10K_INT_MAP_DISABLE;
	u32 txdctl = BIT(FM10K_TXDCTL_MAX_TIME_SHIFT) | FM10K_TXDCTL_ENABLE;
	u8 reg_idx = ring->reg_idx;

	/* disable queue to avoid issues while updating state */
	fm10k_write_reg(hw, FM10K_TXDCTL(reg_idx), 0);
	fm10k_write_flush(hw);

	/* possible poll here to verify ring resources have been cleaned */

	/* set location and size for descriptor ring */
	fm10k_write_reg(hw, FM10K_TDBAL(reg_idx), tdba & DMA_BIT_MASK(32));
	fm10k_write_reg(hw, FM10K_TDBAH(reg_idx), tdba >> 32);
	fm10k_write_reg(hw, FM10K_TDLEN(reg_idx), size);

	/* reset head and tail pointers */
	fm10k_write_reg(hw, FM10K_TDH(reg_idx), 0);
	fm10k_write_reg(hw, FM10K_TDT(reg_idx), 0);

	/* store tail pointer */
	ring->tail = &interface->uc_addr[FM10K_TDT(reg_idx)];

	/* reset ntu and ntc to place SW in sync with hardware */
	ring->next_to_clean = 0;
	ring->next_to_use = 0;

	/* Map interrupt */
	if (ring->q_vector) {
		txint = ring->q_vector->v_idx + NON_Q_VECTORS;
		txint |= FM10K_INT_MAP_TIMER0;
	}

	fm10k_write_reg(hw, FM10K_TXINT(reg_idx), txint);

	/* enable use of FTAG bit in Tx descriptor, register is RO for VF */
	fm10k_write_reg(hw, FM10K_PFVTCTL(reg_idx),
			FM10K_PFVTCTL_FTAG_DESC_ENABLE);

	/* Initialize XPS */
	if (!test_and_set_bit(__FM10K_TX_XPS_INIT_DONE, ring->state) &&
	    ring->q_vector)
		netif_set_xps_queue(ring->netdev,
				    &ring->q_vector->affinity_mask,
				    ring->queue_index);

	/* enable queue */
	fm10k_write_reg(hw, FM10K_TXDCTL(reg_idx), txdctl);
}

/**
 * fm10k_enable_tx_ring - Verify Tx ring is enabled after configuration
 * @interface: board private structure
 * @ring: structure containing ring specific data
 *
 * Verify the Tx descriptor ring is ready for transmit.
 **/
static void fm10k_enable_tx_ring(struct fm10k_intfc *interface,
				 struct fm10k_ring *ring)
{
	struct fm10k_hw *hw = &interface->hw;
	int wait_loop = 10;
	u32 txdctl;
	u8 reg_idx = ring->reg_idx;

	/* if we are already enabled just exit */
	if (fm10k_read_reg(hw, FM10K_TXDCTL(reg_idx)) & FM10K_TXDCTL_ENABLE)
		return;

	/* poll to verify queue is enabled */
	do {
		usleep_range(1000, 2000);
		txdctl = fm10k_read_reg(hw, FM10K_TXDCTL(reg_idx));
	} while (!(txdctl & FM10K_TXDCTL_ENABLE) && --wait_loop);
	if (!wait_loop)
		netif_err(interface, drv, interface->netdev,
			  "Could not enable Tx Queue %d\n", reg_idx);
}

/**
 * fm10k_configure_tx - Configure Transmit Unit after Reset
 * @interface: board private structure
 *
 * Configure the Tx unit of the MAC after a reset.
 **/
static void fm10k_configure_tx(struct fm10k_intfc *interface)
{
	int i;

	/* Setup the HW Tx Head and Tail descriptor pointers */
	for (i = 0; i < interface->num_tx_queues; i++)
		fm10k_configure_tx_ring(interface, interface->tx_ring[i]);

	/* poll here to verify that Tx rings are now enabled */
	for (i = 0; i < interface->num_tx_queues; i++)
		fm10k_enable_tx_ring(interface, interface->tx_ring[i]);
}

/**
 * fm10k_configure_rx_ring - Configure Rx ring after Reset
 * @interface: board private structure
 * @ring: structure containing ring specific data
 *
 * Configure the Rx descriptor ring after a reset.
 **/
static void fm10k_configure_rx_ring(struct fm10k_intfc *interface,
				    struct fm10k_ring *ring)
{
	u64 rdba = ring->dma;
	struct fm10k_hw *hw = &interface->hw;
	u32 size = ring->count * sizeof(union fm10k_rx_desc);
	u32 rxqctl, rxdctl = FM10K_RXDCTL_WRITE_BACK_MIN_DELAY;
	u32 srrctl = FM10K_SRRCTL_BUFFER_CHAINING_EN;
	u32 rxint = FM10K_INT_MAP_DISABLE;
	u8 rx_pause = interface->rx_pause;
	u8 reg_idx = ring->reg_idx;

	/* disable queue to avoid issues while updating state */
	rxqctl = fm10k_read_reg(hw, FM10K_RXQCTL(reg_idx));
	rxqctl &= ~FM10K_RXQCTL_ENABLE;
<<<<<<< HEAD
=======
	fm10k_write_reg(hw, FM10K_RXQCTL(reg_idx), rxqctl);
>>>>>>> 24b8d41d
	fm10k_write_flush(hw);

	/* possible poll here to verify ring resources have been cleaned */

	/* set location and size for descriptor ring */
	fm10k_write_reg(hw, FM10K_RDBAL(reg_idx), rdba & DMA_BIT_MASK(32));
	fm10k_write_reg(hw, FM10K_RDBAH(reg_idx), rdba >> 32);
	fm10k_write_reg(hw, FM10K_RDLEN(reg_idx), size);

	/* reset head and tail pointers */
	fm10k_write_reg(hw, FM10K_RDH(reg_idx), 0);
	fm10k_write_reg(hw, FM10K_RDT(reg_idx), 0);

	/* store tail pointer */
	ring->tail = &interface->uc_addr[FM10K_RDT(reg_idx)];

	/* reset ntu and ntc to place SW in sync with hardware */
	ring->next_to_clean = 0;
	ring->next_to_use = 0;
	ring->next_to_alloc = 0;

	/* Configure the Rx buffer size for one buff without split */
	srrctl |= FM10K_RX_BUFSZ >> FM10K_SRRCTL_BSIZEPKT_SHIFT;

	/* Configure the Rx ring to suppress loopback packets */
	srrctl |= FM10K_SRRCTL_LOOPBACK_SUPPRESS;
	fm10k_write_reg(hw, FM10K_SRRCTL(reg_idx), srrctl);

	/* Enable drop on empty */
#ifdef CONFIG_DCB
	if (interface->pfc_en)
		rx_pause = interface->pfc_en;
#endif
	if (!(rx_pause & BIT(ring->qos_pc)))
		rxdctl |= FM10K_RXDCTL_DROP_ON_EMPTY;

	fm10k_write_reg(hw, FM10K_RXDCTL(reg_idx), rxdctl);

	/* assign default VLAN to queue */
	ring->vid = hw->mac.default_vid;

	/* if we have an active VLAN, disable default VLAN ID */
	if (test_bit(hw->mac.default_vid, interface->active_vlans))
		ring->vid |= FM10K_VLAN_CLEAR;

	/* Map interrupt */
	if (ring->q_vector) {
		rxint = ring->q_vector->v_idx + NON_Q_VECTORS;
		rxint |= FM10K_INT_MAP_TIMER1;
	}

	fm10k_write_reg(hw, FM10K_RXINT(reg_idx), rxint);

	/* enable queue */
	rxqctl = fm10k_read_reg(hw, FM10K_RXQCTL(reg_idx));
	rxqctl |= FM10K_RXQCTL_ENABLE;
	fm10k_write_reg(hw, FM10K_RXQCTL(reg_idx), rxqctl);

	/* place buffers on ring for receive data */
	fm10k_alloc_rx_buffers(ring, fm10k_desc_unused(ring));
}

/**
 * fm10k_update_rx_drop_en - Configures the drop enable bits for Rx rings
 * @interface: board private structure
 *
 * Configure the drop enable bits for the Rx rings.
 **/
void fm10k_update_rx_drop_en(struct fm10k_intfc *interface)
{
	struct fm10k_hw *hw = &interface->hw;
	u8 rx_pause = interface->rx_pause;
	int i;

#ifdef CONFIG_DCB
	if (interface->pfc_en)
		rx_pause = interface->pfc_en;

#endif
	for (i = 0; i < interface->num_rx_queues; i++) {
		struct fm10k_ring *ring = interface->rx_ring[i];
		u32 rxdctl = FM10K_RXDCTL_WRITE_BACK_MIN_DELAY;
		u8 reg_idx = ring->reg_idx;

		if (!(rx_pause & BIT(ring->qos_pc)))
			rxdctl |= FM10K_RXDCTL_DROP_ON_EMPTY;

		fm10k_write_reg(hw, FM10K_RXDCTL(reg_idx), rxdctl);
	}
}

/**
 * fm10k_configure_dglort - Configure Receive DGLORT after reset
 * @interface: board private structure
 *
 * Configure the DGLORT description and RSS tables.
 **/
static void fm10k_configure_dglort(struct fm10k_intfc *interface)
{
	struct fm10k_dglort_cfg dglort = { 0 };
	struct fm10k_hw *hw = &interface->hw;
	int i;
	u32 mrqc;

	/* Fill out hash function seeds */
	for (i = 0; i < FM10K_RSSRK_SIZE; i++)
		fm10k_write_reg(hw, FM10K_RSSRK(0, i), interface->rssrk[i]);

	/* Write RETA table to hardware */
	for (i = 0; i < FM10K_RETA_SIZE; i++)
		fm10k_write_reg(hw, FM10K_RETA(0, i), interface->reta[i]);

	/* Generate RSS hash based on packet types, TCP/UDP
	 * port numbers and/or IPv4/v6 src and dst addresses
	 */
	mrqc = FM10K_MRQC_IPV4 |
	       FM10K_MRQC_TCP_IPV4 |
	       FM10K_MRQC_IPV6 |
	       FM10K_MRQC_TCP_IPV6;

	if (test_bit(FM10K_FLAG_RSS_FIELD_IPV4_UDP, interface->flags))
		mrqc |= FM10K_MRQC_UDP_IPV4;
	if (test_bit(FM10K_FLAG_RSS_FIELD_IPV6_UDP, interface->flags))
		mrqc |= FM10K_MRQC_UDP_IPV6;

	fm10k_write_reg(hw, FM10K_MRQC(0), mrqc);

	/* configure default DGLORT mapping for RSS/DCB */
	dglort.inner_rss = 1;
	dglort.rss_l = fls(interface->ring_feature[RING_F_RSS].mask);
	dglort.pc_l = fls(interface->ring_feature[RING_F_QOS].mask);
	hw->mac.ops.configure_dglort_map(hw, &dglort);

	/* assign GLORT per queue for queue mapped testing */
	if (interface->glort_count > 64) {
		memset(&dglort, 0, sizeof(dglort));
		dglort.inner_rss = 1;
		dglort.glort = interface->glort + 64;
		dglort.idx = fm10k_dglort_pf_queue;
		dglort.queue_l = fls(interface->num_rx_queues - 1);
		hw->mac.ops.configure_dglort_map(hw, &dglort);
	}

	/* assign glort value for RSS/DCB specific to this interface */
	memset(&dglort, 0, sizeof(dglort));
	dglort.inner_rss = 1;
	dglort.glort = interface->glort;
	dglort.rss_l = fls(interface->ring_feature[RING_F_RSS].mask);
	dglort.pc_l = fls(interface->ring_feature[RING_F_QOS].mask);
	/* configure DGLORT mapping for RSS/DCB */
	dglort.idx = fm10k_dglort_pf_rss;
	if (interface->l2_accel)
		dglort.shared_l = fls(interface->l2_accel->size);
	hw->mac.ops.configure_dglort_map(hw, &dglort);
}

/**
 * fm10k_configure_rx - Configure Receive Unit after Reset
 * @interface: board private structure
 *
 * Configure the Rx unit of the MAC after a reset.
 **/
static void fm10k_configure_rx(struct fm10k_intfc *interface)
{
	int i;

	/* Configure SWPRI to PC map */
	fm10k_configure_swpri_map(interface);

	/* Configure RSS and DGLORT map */
	fm10k_configure_dglort(interface);

	/* Setup the HW Rx Head and Tail descriptor pointers */
	for (i = 0; i < interface->num_rx_queues; i++)
		fm10k_configure_rx_ring(interface, interface->rx_ring[i]);

	/* possible poll here to verify that Rx rings are now enabled */
}

static void fm10k_napi_enable_all(struct fm10k_intfc *interface)
{
	struct fm10k_q_vector *q_vector;
	int q_idx;

	for (q_idx = 0; q_idx < interface->num_q_vectors; q_idx++) {
		q_vector = interface->q_vector[q_idx];
		napi_enable(&q_vector->napi);
	}
}

static irqreturn_t fm10k_msix_clean_rings(int __always_unused irq, void *data)
{
	struct fm10k_q_vector *q_vector = data;

	if (q_vector->rx.count || q_vector->tx.count)
		napi_schedule_irqoff(&q_vector->napi);

	return IRQ_HANDLED;
}

static irqreturn_t fm10k_msix_mbx_vf(int __always_unused irq, void *data)
{
	struct fm10k_intfc *interface = data;
	struct fm10k_hw *hw = &interface->hw;
	struct fm10k_mbx_info *mbx = &hw->mbx;

	/* re-enable mailbox interrupt and indicate 20us delay */
	fm10k_write_reg(hw, FM10K_VFITR(FM10K_MBX_VECTOR),
			(FM10K_MBX_INT_DELAY >> hw->mac.itr_scale) |
			FM10K_ITR_ENABLE);

	/* service upstream mailbox */
	if (fm10k_mbx_trylock(interface)) {
		mbx->ops.process(hw, mbx);
		fm10k_mbx_unlock(interface);
	}

	hw->mac.get_host_state = true;
	fm10k_service_event_schedule(interface);

	return IRQ_HANDLED;
}

#define FM10K_ERR_MSG(type) case (type): error = #type; break
static void fm10k_handle_fault(struct fm10k_intfc *interface, int type,
			       struct fm10k_fault *fault)
{
	struct pci_dev *pdev = interface->pdev;
	struct fm10k_hw *hw = &interface->hw;
	struct fm10k_iov_data *iov_data = interface->iov_data;
	char *error;

	switch (type) {
	case FM10K_PCA_FAULT:
		switch (fault->type) {
		default:
			error = "Unknown PCA error";
			break;
		FM10K_ERR_MSG(PCA_NO_FAULT);
		FM10K_ERR_MSG(PCA_UNMAPPED_ADDR);
		FM10K_ERR_MSG(PCA_BAD_QACCESS_PF);
		FM10K_ERR_MSG(PCA_BAD_QACCESS_VF);
		FM10K_ERR_MSG(PCA_MALICIOUS_REQ);
		FM10K_ERR_MSG(PCA_POISONED_TLP);
		FM10K_ERR_MSG(PCA_TLP_ABORT);
		}
		break;
	case FM10K_THI_FAULT:
		switch (fault->type) {
		default:
			error = "Unknown THI error";
			break;
		FM10K_ERR_MSG(THI_NO_FAULT);
		FM10K_ERR_MSG(THI_MAL_DIS_Q_FAULT);
		}
		break;
	case FM10K_FUM_FAULT:
		switch (fault->type) {
		default:
			error = "Unknown FUM error";
			break;
		FM10K_ERR_MSG(FUM_NO_FAULT);
		FM10K_ERR_MSG(FUM_UNMAPPED_ADDR);
		FM10K_ERR_MSG(FUM_BAD_VF_QACCESS);
		FM10K_ERR_MSG(FUM_ADD_DECODE_ERR);
		FM10K_ERR_MSG(FUM_RO_ERROR);
		FM10K_ERR_MSG(FUM_QPRC_CRC_ERROR);
		FM10K_ERR_MSG(FUM_CSR_TIMEOUT);
		FM10K_ERR_MSG(FUM_INVALID_TYPE);
		FM10K_ERR_MSG(FUM_INVALID_LENGTH);
		FM10K_ERR_MSG(FUM_INVALID_BE);
		FM10K_ERR_MSG(FUM_INVALID_ALIGN);
		}
		break;
	default:
		error = "Undocumented fault";
		break;
	}

	dev_warn(&pdev->dev,
		 "%s Address: 0x%llx SpecInfo: 0x%x Func: %02x.%0x\n",
		 error, fault->address, fault->specinfo,
		 PCI_SLOT(fault->func), PCI_FUNC(fault->func));

	/* For VF faults, clear out the respective LPORT, reset the queue
	 * resources, and then reconnect to the mailbox. This allows the
	 * VF in question to resume behavior. For transient faults that are
	 * the result of non-malicious behavior this will log the fault and
	 * allow the VF to resume functionality. Obviously for malicious VFs
	 * they will be able to attempt malicious behavior again. In this
	 * case, the system administrator will need to step in and manually
	 * remove or disable the VF in question.
	 */
	if (fault->func && iov_data) {
		int vf = fault->func - 1;
		struct fm10k_vf_info *vf_info = &iov_data->vf_info[vf];

		hw->iov.ops.reset_lport(hw, vf_info);
		hw->iov.ops.reset_resources(hw, vf_info);

		/* reset_lport disables the VF, so re-enable it */
		hw->iov.ops.set_lport(hw, vf_info, vf,
				      FM10K_VF_FLAG_MULTI_CAPABLE);

		/* reset_resources will disconnect from the mbx  */
		vf_info->mbx.ops.connect(hw, &vf_info->mbx);
	}
}

static void fm10k_report_fault(struct fm10k_intfc *interface, u32 eicr)
{
	struct fm10k_hw *hw = &interface->hw;
	struct fm10k_fault fault = { 0 };
	int type, err;

	for (eicr &= FM10K_EICR_FAULT_MASK, type = FM10K_PCA_FAULT;
	     eicr;
	     eicr >>= 1, type += FM10K_FAULT_SIZE) {
		/* only check if there is an error reported */
		if (!(eicr & 0x1))
			continue;

		/* retrieve fault info */
		err = hw->mac.ops.get_fault(hw, type, &fault);
		if (err) {
			dev_err(&interface->pdev->dev,
				"error reading fault\n");
			continue;
		}

		fm10k_handle_fault(interface, type, &fault);
	}
}

static void fm10k_reset_drop_on_empty(struct fm10k_intfc *interface, u32 eicr)
{
	struct fm10k_hw *hw = &interface->hw;
	const u32 rxdctl = FM10K_RXDCTL_WRITE_BACK_MIN_DELAY;
	u32 maxholdq;
	int q;

	if (!(eicr & FM10K_EICR_MAXHOLDTIME))
		return;

	maxholdq = fm10k_read_reg(hw, FM10K_MAXHOLDQ(7));
	if (maxholdq)
		fm10k_write_reg(hw, FM10K_MAXHOLDQ(7), maxholdq);
	for (q = 255;;) {
		if (maxholdq & BIT(31)) {
			if (q < FM10K_MAX_QUEUES_PF) {
				interface->rx_overrun_pf++;
				fm10k_write_reg(hw, FM10K_RXDCTL(q), rxdctl);
			} else {
				interface->rx_overrun_vf++;
			}
		}

		maxholdq *= 2;
		if (!maxholdq)
			q &= ~(32 - 1);

		if (!q)
			break;

		if (q-- % 32)
			continue;

		maxholdq = fm10k_read_reg(hw, FM10K_MAXHOLDQ(q / 32));
		if (maxholdq)
			fm10k_write_reg(hw, FM10K_MAXHOLDQ(q / 32), maxholdq);
	}
}

static irqreturn_t fm10k_msix_mbx_pf(int __always_unused irq, void *data)
{
	struct fm10k_intfc *interface = data;
	struct fm10k_hw *hw = &interface->hw;
	struct fm10k_mbx_info *mbx = &hw->mbx;
	u32 eicr;
	s32 err = 0;

	/* unmask any set bits related to this interrupt */
	eicr = fm10k_read_reg(hw, FM10K_EICR);
	fm10k_write_reg(hw, FM10K_EICR, eicr & (FM10K_EICR_MAILBOX |
						FM10K_EICR_SWITCHREADY |
						FM10K_EICR_SWITCHNOTREADY));

	/* report any faults found to the message log */
	fm10k_report_fault(interface, eicr);

	/* reset any queues disabled due to receiver overrun */
	fm10k_reset_drop_on_empty(interface, eicr);

	/* service mailboxes */
	if (fm10k_mbx_trylock(interface)) {
		err = mbx->ops.process(hw, mbx);
		/* handle VFLRE events */
		fm10k_iov_event(interface);
		fm10k_mbx_unlock(interface);
	}

	if (err == FM10K_ERR_RESET_REQUESTED)
		set_bit(FM10K_FLAG_RESET_REQUESTED, interface->flags);

	/* if switch toggled state we should reset GLORTs */
	if (eicr & FM10K_EICR_SWITCHNOTREADY) {
		/* force link down for at least 4 seconds */
		interface->link_down_event = jiffies + (4 * HZ);
		set_bit(__FM10K_LINK_DOWN, interface->state);

		/* reset dglort_map back to no config */
		hw->mac.dglort_map = FM10K_DGLORTMAP_NONE;
	}

	/* we should validate host state after interrupt event */
	hw->mac.get_host_state = true;

	/* validate host state, and handle VF mailboxes in the service task */
	fm10k_service_event_schedule(interface);

	/* re-enable mailbox interrupt and indicate 20us delay */
	fm10k_write_reg(hw, FM10K_ITR(FM10K_MBX_VECTOR),
			(FM10K_MBX_INT_DELAY >> hw->mac.itr_scale) |
			FM10K_ITR_ENABLE);

	return IRQ_HANDLED;
}

void fm10k_mbx_free_irq(struct fm10k_intfc *interface)
{
	struct fm10k_hw *hw = &interface->hw;
	struct msix_entry *entry;
	int itr_reg;

	/* no mailbox IRQ to free if MSI-X is not enabled */
	if (!interface->msix_entries)
		return;

	entry = &interface->msix_entries[FM10K_MBX_VECTOR];

	/* disconnect the mailbox */
	hw->mbx.ops.disconnect(hw, &hw->mbx);

	/* disable Mailbox cause */
	if (hw->mac.type == fm10k_mac_pf) {
		fm10k_write_reg(hw, FM10K_EIMR,
				FM10K_EIMR_DISABLE(PCA_FAULT) |
				FM10K_EIMR_DISABLE(FUM_FAULT) |
				FM10K_EIMR_DISABLE(MAILBOX) |
				FM10K_EIMR_DISABLE(SWITCHREADY) |
				FM10K_EIMR_DISABLE(SWITCHNOTREADY) |
				FM10K_EIMR_DISABLE(SRAMERROR) |
				FM10K_EIMR_DISABLE(VFLR) |
				FM10K_EIMR_DISABLE(MAXHOLDTIME));
		itr_reg = FM10K_ITR(FM10K_MBX_VECTOR);
	} else {
		itr_reg = FM10K_VFITR(FM10K_MBX_VECTOR);
	}

	fm10k_write_reg(hw, itr_reg, FM10K_ITR_MASK_SET);

	free_irq(entry->vector, interface);
}

static s32 fm10k_mbx_mac_addr(struct fm10k_hw *hw, u32 **results,
			      struct fm10k_mbx_info *mbx)
{
	bool vlan_override = hw->mac.vlan_override;
	u16 default_vid = hw->mac.default_vid;
	struct fm10k_intfc *interface;
	s32 err;

	err = fm10k_msg_mac_vlan_vf(hw, results, mbx);
	if (err)
		return err;

	interface = container_of(hw, struct fm10k_intfc, hw);

	/* MAC was changed so we need reset */
	if (is_valid_ether_addr(hw->mac.perm_addr) &&
	    !ether_addr_equal(hw->mac.perm_addr, hw->mac.addr))
		set_bit(FM10K_FLAG_RESET_REQUESTED, interface->flags);

	/* VLAN override was changed, or default VLAN changed */
	if ((vlan_override != hw->mac.vlan_override) ||
	    (default_vid != hw->mac.default_vid))
<<<<<<< HEAD
		interface->flags |= FM10K_FLAG_RESET_REQUESTED;
=======
		set_bit(FM10K_FLAG_RESET_REQUESTED, interface->flags);
>>>>>>> 24b8d41d

	return 0;
}

/* generic error handler for mailbox issues */
static s32 fm10k_mbx_error(struct fm10k_hw *hw, u32 **results,
			   struct fm10k_mbx_info __always_unused *mbx)
{
	struct fm10k_intfc *interface;
	struct pci_dev *pdev;

	interface = container_of(hw, struct fm10k_intfc, hw);
	pdev = interface->pdev;

	dev_err(&pdev->dev, "Unknown message ID %u\n",
		**results & FM10K_TLV_ID_MASK);

	return 0;
}

static const struct fm10k_msg_data vf_mbx_data[] = {
	FM10K_TLV_MSG_TEST_HANDLER(fm10k_tlv_msg_test),
	FM10K_VF_MSG_MAC_VLAN_HANDLER(fm10k_mbx_mac_addr),
	FM10K_VF_MSG_LPORT_STATE_HANDLER(fm10k_msg_lport_state_vf),
	FM10K_TLV_MSG_ERROR_HANDLER(fm10k_mbx_error),
};

static int fm10k_mbx_request_irq_vf(struct fm10k_intfc *interface)
{
	struct msix_entry *entry = &interface->msix_entries[FM10K_MBX_VECTOR];
	struct net_device *dev = interface->netdev;
	struct fm10k_hw *hw = &interface->hw;
	int err;

	/* Use timer0 for interrupt moderation on the mailbox */
	u32 itr = entry->entry | FM10K_INT_MAP_TIMER0;

	/* register mailbox handlers */
	err = hw->mbx.ops.register_handlers(&hw->mbx, vf_mbx_data);
	if (err)
		return err;

	/* request the IRQ */
	err = request_irq(entry->vector, fm10k_msix_mbx_vf, 0,
			  dev->name, interface);
	if (err) {
		netif_err(interface, probe, dev,
			  "request_irq for msix_mbx failed: %d\n", err);
		return err;
	}

	/* map all of the interrupt sources */
	fm10k_write_reg(hw, FM10K_VFINT_MAP, itr);

	/* enable interrupt */
	fm10k_write_reg(hw, FM10K_VFITR(entry->entry), FM10K_ITR_ENABLE);

	return 0;
}

static s32 fm10k_lport_map(struct fm10k_hw *hw, u32 **results,
			   struct fm10k_mbx_info *mbx)
{
	struct fm10k_intfc *interface;
	u32 dglort_map = hw->mac.dglort_map;
	s32 err;

	interface = container_of(hw, struct fm10k_intfc, hw);

	err = fm10k_msg_err_pf(hw, results, mbx);
	if (!err && hw->swapi.status) {
		/* force link down for a reasonable delay */
		interface->link_down_event = jiffies + (2 * HZ);
<<<<<<< HEAD
		set_bit(__FM10K_LINK_DOWN, &interface->state);
=======
		set_bit(__FM10K_LINK_DOWN, interface->state);
>>>>>>> 24b8d41d

		/* reset dglort_map back to no config */
		hw->mac.dglort_map = FM10K_DGLORTMAP_NONE;

		fm10k_service_event_schedule(interface);

		/* prevent overloading kernel message buffer */
		if (interface->lport_map_failed)
			return 0;

		interface->lport_map_failed = true;

		if (hw->swapi.status == FM10K_MSG_ERR_PEP_NOT_SCHEDULED)
			dev_warn(&interface->pdev->dev,
				 "cannot obtain link because the host interface is configured for a PCIe host interface bandwidth of zero\n");
		dev_warn(&interface->pdev->dev,
			 "request logical port map failed: %d\n",
			 hw->swapi.status);

		return 0;
	}

	err = fm10k_msg_lport_map_pf(hw, results, mbx);
	if (err)
		return err;

	interface->lport_map_failed = false;

	/* we need to reset if port count was just updated */
	if (dglort_map != hw->mac.dglort_map)
		set_bit(FM10K_FLAG_RESET_REQUESTED, interface->flags);

	return 0;
}

static s32 fm10k_update_pvid(struct fm10k_hw *hw, u32 **results,
			     struct fm10k_mbx_info __always_unused *mbx)
{
	struct fm10k_intfc *interface;
	u16 glort, pvid;
	u32 pvid_update;
	s32 err;

	err = fm10k_tlv_attr_get_u32(results[FM10K_PF_ATTR_ID_UPDATE_PVID],
				     &pvid_update);
	if (err)
		return err;

	/* extract values from the pvid update */
	glort = FM10K_MSG_HDR_FIELD_GET(pvid_update, UPDATE_PVID_GLORT);
	pvid = FM10K_MSG_HDR_FIELD_GET(pvid_update, UPDATE_PVID_PVID);

	/* if glort is not valid return error */
	if (!fm10k_glort_valid_pf(hw, glort))
		return FM10K_ERR_PARAM;

	/* verify VLAN ID is valid */
	if (pvid >= FM10K_VLAN_TABLE_VID_MAX)
		return FM10K_ERR_PARAM;

	interface = container_of(hw, struct fm10k_intfc, hw);

	/* check to see if this belongs to one of the VFs */
	err = fm10k_iov_update_pvid(interface, glort, pvid);
	if (!err)
		return 0;

	/* we need to reset if default VLAN was just updated */
	if (pvid != hw->mac.default_vid)
		set_bit(FM10K_FLAG_RESET_REQUESTED, interface->flags);

	hw->mac.default_vid = pvid;

	return 0;
}

static const struct fm10k_msg_data pf_mbx_data[] = {
	FM10K_PF_MSG_ERR_HANDLER(XCAST_MODES, fm10k_msg_err_pf),
	FM10K_PF_MSG_ERR_HANDLER(UPDATE_MAC_FWD_RULE, fm10k_msg_err_pf),
	FM10K_PF_MSG_LPORT_MAP_HANDLER(fm10k_lport_map),
	FM10K_PF_MSG_ERR_HANDLER(LPORT_CREATE, fm10k_msg_err_pf),
	FM10K_PF_MSG_ERR_HANDLER(LPORT_DELETE, fm10k_msg_err_pf),
	FM10K_PF_MSG_UPDATE_PVID_HANDLER(fm10k_update_pvid),
	FM10K_TLV_MSG_ERROR_HANDLER(fm10k_mbx_error),
};

static int fm10k_mbx_request_irq_pf(struct fm10k_intfc *interface)
{
	struct msix_entry *entry = &interface->msix_entries[FM10K_MBX_VECTOR];
	struct net_device *dev = interface->netdev;
	struct fm10k_hw *hw = &interface->hw;
	int err;

	/* Use timer0 for interrupt moderation on the mailbox */
	u32 mbx_itr = entry->entry | FM10K_INT_MAP_TIMER0;
	u32 other_itr = entry->entry | FM10K_INT_MAP_IMMEDIATE;

	/* register mailbox handlers */
	err = hw->mbx.ops.register_handlers(&hw->mbx, pf_mbx_data);
	if (err)
		return err;

	/* request the IRQ */
	err = request_irq(entry->vector, fm10k_msix_mbx_pf, 0,
			  dev->name, interface);
	if (err) {
		netif_err(interface, probe, dev,
			  "request_irq for msix_mbx failed: %d\n", err);
		return err;
	}

	/* Enable interrupts w/ no moderation for "other" interrupts */
	fm10k_write_reg(hw, FM10K_INT_MAP(fm10k_int_pcie_fault), other_itr);
	fm10k_write_reg(hw, FM10K_INT_MAP(fm10k_int_switch_up_down), other_itr);
	fm10k_write_reg(hw, FM10K_INT_MAP(fm10k_int_sram), other_itr);
	fm10k_write_reg(hw, FM10K_INT_MAP(fm10k_int_max_hold_time), other_itr);
	fm10k_write_reg(hw, FM10K_INT_MAP(fm10k_int_vflr), other_itr);

	/* Enable interrupts w/ moderation for mailbox */
	fm10k_write_reg(hw, FM10K_INT_MAP(fm10k_int_mailbox), mbx_itr);

	/* Enable individual interrupt causes */
	fm10k_write_reg(hw, FM10K_EIMR, FM10K_EIMR_ENABLE(PCA_FAULT) |
					FM10K_EIMR_ENABLE(FUM_FAULT) |
					FM10K_EIMR_ENABLE(MAILBOX) |
					FM10K_EIMR_ENABLE(SWITCHREADY) |
					FM10K_EIMR_ENABLE(SWITCHNOTREADY) |
					FM10K_EIMR_ENABLE(SRAMERROR) |
					FM10K_EIMR_ENABLE(VFLR) |
					FM10K_EIMR_ENABLE(MAXHOLDTIME));

	/* enable interrupt */
	fm10k_write_reg(hw, FM10K_ITR(entry->entry), FM10K_ITR_ENABLE);

	return 0;
}

int fm10k_mbx_request_irq(struct fm10k_intfc *interface)
{
	struct fm10k_hw *hw = &interface->hw;
	int err;

	/* enable Mailbox cause */
	if (hw->mac.type == fm10k_mac_pf)
		err = fm10k_mbx_request_irq_pf(interface);
	else
		err = fm10k_mbx_request_irq_vf(interface);
	if (err)
		return err;

	/* connect mailbox */
	err = hw->mbx.ops.connect(hw, &hw->mbx);

	/* if the mailbox failed to connect, then free IRQ */
	if (err)
		fm10k_mbx_free_irq(interface);

	return err;
}

/**
 * fm10k_qv_free_irq - release interrupts associated with queue vectors
 * @interface: board private structure
 *
 * Release all interrupts associated with this interface
 **/
void fm10k_qv_free_irq(struct fm10k_intfc *interface)
{
	int vector = interface->num_q_vectors;
	struct msix_entry *entry;

	entry = &interface->msix_entries[NON_Q_VECTORS + vector];

	while (vector) {
		struct fm10k_q_vector *q_vector;

		vector--;
		entry--;
		q_vector = interface->q_vector[vector];

		if (!q_vector->tx.count && !q_vector->rx.count)
			continue;

		/* clear the affinity_mask in the IRQ descriptor */
		irq_set_affinity_hint(entry->vector, NULL);

		/* disable interrupts */
		writel(FM10K_ITR_MASK_SET, q_vector->itr);

		free_irq(entry->vector, q_vector);
	}
}

/**
 * fm10k_qv_request_irq - initialize interrupts for queue vectors
 * @interface: board private structure
 *
 * Attempts to configure interrupts using the best available
 * capabilities of the hardware and kernel.
 **/
int fm10k_qv_request_irq(struct fm10k_intfc *interface)
{
	struct net_device *dev = interface->netdev;
	struct fm10k_hw *hw = &interface->hw;
	struct msix_entry *entry;
	unsigned int ri = 0, ti = 0;
	int vector, err;

	entry = &interface->msix_entries[NON_Q_VECTORS];

	for (vector = 0; vector < interface->num_q_vectors; vector++) {
		struct fm10k_q_vector *q_vector = interface->q_vector[vector];

		/* name the vector */
		if (q_vector->tx.count && q_vector->rx.count) {
			snprintf(q_vector->name, sizeof(q_vector->name),
				 "%s-TxRx-%u", dev->name, ri++);
			ti++;
		} else if (q_vector->rx.count) {
			snprintf(q_vector->name, sizeof(q_vector->name),
				 "%s-rx-%u", dev->name, ri++);
		} else if (q_vector->tx.count) {
			snprintf(q_vector->name, sizeof(q_vector->name),
				 "%s-tx-%u", dev->name, ti++);
		} else {
			/* skip this unused q_vector */
			continue;
		}

		/* Assign ITR register to q_vector */
		q_vector->itr = (hw->mac.type == fm10k_mac_pf) ?
				&interface->uc_addr[FM10K_ITR(entry->entry)] :
				&interface->uc_addr[FM10K_VFITR(entry->entry)];

		/* request the IRQ */
		err = request_irq(entry->vector, &fm10k_msix_clean_rings, 0,
				  q_vector->name, q_vector);
		if (err) {
			netif_err(interface, probe, dev,
				  "request_irq failed for MSIX interrupt Error: %d\n",
				  err);
			goto err_out;
		}

		/* assign the mask for this irq */
		irq_set_affinity_hint(entry->vector, &q_vector->affinity_mask);

		/* Enable q_vector */
		writel(FM10K_ITR_ENABLE, q_vector->itr);

		entry++;
	}

	return 0;

err_out:
	/* wind through the ring freeing all entries and vectors */
	while (vector) {
		struct fm10k_q_vector *q_vector;

		entry--;
		vector--;
		q_vector = interface->q_vector[vector];

		if (!q_vector->tx.count && !q_vector->rx.count)
			continue;

		/* clear the affinity_mask in the IRQ descriptor */
		irq_set_affinity_hint(entry->vector, NULL);

		/* disable interrupts */
		writel(FM10K_ITR_MASK_SET, q_vector->itr);

		free_irq(entry->vector, q_vector);
	}

	return err;
}

void fm10k_up(struct fm10k_intfc *interface)
{
	struct fm10k_hw *hw = &interface->hw;

	/* Enable Tx/Rx DMA */
	hw->mac.ops.start_hw(hw);

	/* configure Tx descriptor rings */
	fm10k_configure_tx(interface);

	/* configure Rx descriptor rings */
	fm10k_configure_rx(interface);

	/* configure interrupts */
	hw->mac.ops.update_int_moderator(hw);

	/* enable statistics capture again */
<<<<<<< HEAD
	clear_bit(__FM10K_UPDATING_STATS, &interface->state);
=======
	clear_bit(__FM10K_UPDATING_STATS, interface->state);
>>>>>>> 24b8d41d

	/* clear down bit to indicate we are ready to go */
	clear_bit(__FM10K_DOWN, interface->state);

	/* enable polling cleanups */
	fm10k_napi_enable_all(interface);

	/* re-establish Rx filters */
	fm10k_restore_rx_state(interface);

	/* enable transmits */
	netif_tx_start_all_queues(interface->netdev);

	/* kick off the service timer now */
	hw->mac.get_host_state = true;
	mod_timer(&interface->service_timer, jiffies);
}

static void fm10k_napi_disable_all(struct fm10k_intfc *interface)
{
	struct fm10k_q_vector *q_vector;
	int q_idx;

	for (q_idx = 0; q_idx < interface->num_q_vectors; q_idx++) {
		q_vector = interface->q_vector[q_idx];
		napi_disable(&q_vector->napi);
	}
}

void fm10k_down(struct fm10k_intfc *interface)
{
	struct net_device *netdev = interface->netdev;
	struct fm10k_hw *hw = &interface->hw;
	int err, i = 0, count = 0;

	/* signal that we are down to the interrupt handler and service task */
<<<<<<< HEAD
	if (test_and_set_bit(__FM10K_DOWN, &interface->state))
=======
	if (test_and_set_bit(__FM10K_DOWN, interface->state))
>>>>>>> 24b8d41d
		return;

	/* call carrier off first to avoid false dev_watchdog timeouts */
	netif_carrier_off(netdev);

	/* disable transmits */
	netif_tx_stop_all_queues(netdev);
	netif_tx_disable(netdev);

	/* reset Rx filters */
	fm10k_reset_rx_state(interface);

	/* disable polling routines */
	fm10k_napi_disable_all(interface);

	/* capture stats one last time before stopping interface */
	fm10k_update_stats(interface);

	/* prevent updating statistics while we're down */
<<<<<<< HEAD
	while (test_and_set_bit(__FM10K_UPDATING_STATS, &interface->state))
=======
	while (test_and_set_bit(__FM10K_UPDATING_STATS, interface->state))
>>>>>>> 24b8d41d
		usleep_range(1000, 2000);

	/* skip waiting for TX DMA if we lost PCIe link */
	if (FM10K_REMOVED(hw->hw_addr))
		goto skip_tx_dma_drain;

	/* In some rare circumstances it can take a while for Tx queues to
	 * quiesce and be fully disabled. Attempt to .stop_hw() first, and
	 * then if we get ERR_REQUESTS_PENDING, go ahead and wait in a loop
	 * until the Tx queues have emptied, or until a number of retries. If
	 * we fail to clear within the retry loop, we will issue a warning
	 * indicating that Tx DMA is probably hung. Note this means we call
	 * .stop_hw() twice but this shouldn't cause any problems.
	 */
	err = hw->mac.ops.stop_hw(hw);
	if (err != FM10K_ERR_REQUESTS_PENDING)
		goto skip_tx_dma_drain;

#define TX_DMA_DRAIN_RETRIES 25
	for (count = 0; count < TX_DMA_DRAIN_RETRIES; count++) {
		usleep_range(10000, 20000);

		/* start checking at the last ring to have pending Tx */
		for (; i < interface->num_tx_queues; i++)
			if (fm10k_get_tx_pending(interface->tx_ring[i], false))
				break;

		/* if all the queues are drained, we can break now */
		if (i == interface->num_tx_queues)
			break;
	}

	if (count >= TX_DMA_DRAIN_RETRIES)
		dev_err(&interface->pdev->dev,
			"Tx queues failed to drain after %d tries. Tx DMA is probably hung.\n",
			count);
skip_tx_dma_drain:
	/* Disable DMA engine for Tx/Rx */
	err = hw->mac.ops.stop_hw(hw);
	if (err == FM10K_ERR_REQUESTS_PENDING)
		dev_err(&interface->pdev->dev,
			"due to pending requests hw was not shut down gracefully\n");
	else if (err)
		dev_err(&interface->pdev->dev, "stop_hw failed: %d\n", err);

	/* free any buffers still on the rings */
	fm10k_clean_all_tx_rings(interface);
	fm10k_clean_all_rx_rings(interface);
}

/**
 * fm10k_sw_init - Initialize general software structures
 * @interface: host interface private structure to initialize
 * @ent: PCI device ID entry
 *
 * fm10k_sw_init initializes the interface private data structure.
 * Fields are initialized based on PCI device information and
 * OS network device settings (MTU size).
 **/
static int fm10k_sw_init(struct fm10k_intfc *interface,
			 const struct pci_device_id *ent)
{
	const struct fm10k_info *fi = fm10k_info_tbl[ent->driver_data];
	struct fm10k_hw *hw = &interface->hw;
	struct pci_dev *pdev = interface->pdev;
	struct net_device *netdev = interface->netdev;
	u32 rss_key[FM10K_RSSRK_SIZE];
	unsigned int rss;
	int err;

	/* initialize back pointer */
	hw->back = interface;
	hw->hw_addr = interface->uc_addr;

	/* PCI config space info */
	hw->vendor_id = pdev->vendor;
	hw->device_id = pdev->device;
	hw->revision_id = pdev->revision;
	hw->subsystem_vendor_id = pdev->subsystem_vendor;
	hw->subsystem_device_id = pdev->subsystem_device;

	/* Setup hw api */
	memcpy(&hw->mac.ops, fi->mac_ops, sizeof(hw->mac.ops));
	hw->mac.type = fi->mac;

	/* Setup IOV handlers */
	if (fi->iov_ops)
		memcpy(&hw->iov.ops, fi->iov_ops, sizeof(hw->iov.ops));

	/* Set common capability flags and settings */
	rss = min_t(int, FM10K_MAX_RSS_INDICES, num_online_cpus());
	interface->ring_feature[RING_F_RSS].limit = rss;
	fi->get_invariants(hw);

	/* pick up the PCIe bus settings for reporting later */
	if (hw->mac.ops.get_bus_info)
		hw->mac.ops.get_bus_info(hw);

	/* limit the usable DMA range */
	if (hw->mac.ops.set_dma_mask)
		hw->mac.ops.set_dma_mask(hw, dma_get_mask(&pdev->dev));

	/* update netdev with DMA restrictions */
	if (dma_get_mask(&pdev->dev) > DMA_BIT_MASK(32)) {
		netdev->features |= NETIF_F_HIGHDMA;
		netdev->vlan_features |= NETIF_F_HIGHDMA;
	}

	/* reset and initialize the hardware so it is in a known state */
	err = hw->mac.ops.reset_hw(hw);
	if (err) {
		dev_err(&pdev->dev, "reset_hw failed: %d\n", err);
		return err;
	}

	err = hw->mac.ops.init_hw(hw);
	if (err) {
		dev_err(&pdev->dev, "init_hw failed: %d\n", err);
		return err;
	}

	/* initialize hardware statistics */
	hw->mac.ops.update_hw_stats(hw, &interface->stats);

	/* Set upper limit on IOV VFs that can be allocated */
	pci_sriov_set_totalvfs(pdev, hw->iov.total_vfs);

	/* Start with random Ethernet address */
	eth_random_addr(hw->mac.addr);

	/* Initialize MAC address from hardware */
	err = hw->mac.ops.read_mac_addr(hw);
	if (err) {
		dev_warn(&pdev->dev,
			 "Failed to obtain MAC address defaulting to random\n");
		/* tag address assignment as random */
		netdev->addr_assign_type |= NET_ADDR_RANDOM;
	}

	ether_addr_copy(netdev->dev_addr, hw->mac.addr);
	ether_addr_copy(netdev->perm_addr, hw->mac.addr);

	if (!is_valid_ether_addr(netdev->perm_addr)) {
		dev_err(&pdev->dev, "Invalid MAC Address\n");
		return -EIO;
	}

	/* initialize DCBNL interface */
	fm10k_dcbnl_set_ops(netdev);

	/* set default ring sizes */
	interface->tx_ring_count = FM10K_DEFAULT_TXD;
	interface->rx_ring_count = FM10K_DEFAULT_RXD;

	/* set default interrupt moderation */
	interface->tx_itr = FM10K_TX_ITR_DEFAULT;
	interface->rx_itr = FM10K_ITR_ADAPTIVE | FM10K_RX_ITR_DEFAULT;

<<<<<<< HEAD
	/* initialize udp port lists */
	INIT_LIST_HEAD(&interface->vxlan_port);
	INIT_LIST_HEAD(&interface->geneve_port);
=======
	/* Initialize the MAC/VLAN queue */
	INIT_LIST_HEAD(&interface->macvlan_requests);
>>>>>>> 24b8d41d

	netdev_rss_key_fill(rss_key, sizeof(rss_key));
	memcpy(interface->rssrk, rss_key, sizeof(rss_key));

	/* Initialize the mailbox lock */
	spin_lock_init(&interface->mbx_lock);
	spin_lock_init(&interface->macvlan_lock);

	/* Start off interface as being down */
<<<<<<< HEAD
	set_bit(__FM10K_DOWN, &interface->state);
	set_bit(__FM10K_UPDATING_STATS, &interface->state);
=======
	set_bit(__FM10K_DOWN, interface->state);
	set_bit(__FM10K_UPDATING_STATS, interface->state);
>>>>>>> 24b8d41d

	return 0;
}

/**
 * fm10k_probe - Device Initialization Routine
 * @pdev: PCI device information struct
 * @ent: entry in fm10k_pci_tbl
 *
 * Returns 0 on success, negative on failure
 *
 * fm10k_probe initializes an interface identified by a pci_dev structure.
 * The OS initialization, configuring of the interface private structure,
 * and a hardware reset occur.
 **/
static int fm10k_probe(struct pci_dev *pdev, const struct pci_device_id *ent)
{
	struct net_device *netdev;
	struct fm10k_intfc *interface;
	int err;

	if (pdev->error_state != pci_channel_io_normal) {
		dev_err(&pdev->dev,
			"PCI device still in an error state. Unable to load...\n");
		return -EIO;
	}

	err = pci_enable_device_mem(pdev);
	if (err) {
		dev_err(&pdev->dev,
			"PCI enable device failed: %d\n", err);
		return err;
	}

	err = dma_set_mask_and_coherent(&pdev->dev, DMA_BIT_MASK(48));
	if (err)
		err = dma_set_mask_and_coherent(&pdev->dev, DMA_BIT_MASK(32));
	if (err) {
		dev_err(&pdev->dev,
			"DMA configuration failed: %d\n", err);
		goto err_dma;
	}

	err = pci_request_mem_regions(pdev, fm10k_driver_name);
	if (err) {
		dev_err(&pdev->dev,
			"pci_request_selected_regions failed: %d\n", err);
		goto err_pci_reg;
	}

	pci_enable_pcie_error_reporting(pdev);

	pci_set_master(pdev);
	pci_save_state(pdev);

	netdev = fm10k_alloc_netdev(fm10k_info_tbl[ent->driver_data]);
	if (!netdev) {
		err = -ENOMEM;
		goto err_alloc_netdev;
	}

	SET_NETDEV_DEV(netdev, &pdev->dev);

	interface = netdev_priv(netdev);
	pci_set_drvdata(pdev, interface);

	interface->netdev = netdev;
	interface->pdev = pdev;

	interface->uc_addr = ioremap(pci_resource_start(pdev, 0),
				     FM10K_UC_ADDR_SIZE);
	if (!interface->uc_addr) {
		err = -EIO;
		goto err_ioremap;
	}

	err = fm10k_sw_init(interface, ent);
	if (err)
		goto err_sw_init;

	/* enable debugfs support */
	fm10k_dbg_intfc_init(interface);

	err = fm10k_init_queueing_scheme(interface);
	if (err)
		goto err_sw_init;

	/* the mbx interrupt might attempt to schedule the service task, so we
	 * must ensure it is disabled since we haven't yet requested the timer
	 * or work item.
	 */
<<<<<<< HEAD
	set_bit(__FM10K_SERVICE_DISABLE, &interface->state);
=======
	set_bit(__FM10K_SERVICE_DISABLE, interface->state);
>>>>>>> 24b8d41d

	err = fm10k_mbx_request_irq(interface);
	if (err)
		goto err_mbx_interrupt;

	/* final check of hardware state before registering the interface */
	err = fm10k_hw_ready(interface);
	if (err)
		goto err_register;

	err = register_netdev(netdev);
	if (err)
		goto err_register;

	/* carrier off reporting is important to ethtool even BEFORE open */
	netif_carrier_off(netdev);

	/* stop all the transmit queues from transmitting until link is up */
	netif_tx_stop_all_queues(netdev);

	/* Initialize service timer and service task late in order to avoid
	 * cleanup issues.
	 */
<<<<<<< HEAD
	setup_timer(&interface->service_timer, &fm10k_service_timer,
		    (unsigned long)interface);
	INIT_WORK(&interface->service_task, fm10k_service_task);

=======
	timer_setup(&interface->service_timer, fm10k_service_timer, 0);
	INIT_WORK(&interface->service_task, fm10k_service_task);

	/* Setup the MAC/VLAN queue */
	INIT_DELAYED_WORK(&interface->macvlan_task, fm10k_macvlan_task);

>>>>>>> 24b8d41d
	/* kick off service timer now, even when interface is down */
	mod_timer(&interface->service_timer, (HZ * 2) + jiffies);

	/* print warning for non-optimal configurations */
	pcie_print_link_status(interface->pdev);

	/* report MAC address for logging */
	dev_info(&pdev->dev, "%pM\n", netdev->dev_addr);

	/* enable SR-IOV after registering netdev to enforce PF/VF ordering */
	fm10k_iov_configure(pdev, 0);

	/* clear the service task disable bit and kick off service task */
	clear_bit(__FM10K_SERVICE_DISABLE, interface->state);
	fm10k_service_event_schedule(interface);

	return 0;

err_register:
	fm10k_mbx_free_irq(interface);
err_mbx_interrupt:
	fm10k_clear_queueing_scheme(interface);
err_sw_init:
	if (interface->sw_addr)
		iounmap(interface->sw_addr);
	iounmap(interface->uc_addr);
err_ioremap:
	free_netdev(netdev);
err_alloc_netdev:
	pci_release_mem_regions(pdev);
err_pci_reg:
err_dma:
	pci_disable_device(pdev);
	return err;
}

/**
 * fm10k_remove - Device Removal Routine
 * @pdev: PCI device information struct
 *
 * fm10k_remove is called by the PCI subsystem to alert the driver
 * that it should release a PCI device.  The could be caused by a
 * Hot-Plug event, or because the driver is going to be removed from
 * memory.
 **/
static void fm10k_remove(struct pci_dev *pdev)
{
	struct fm10k_intfc *interface = pci_get_drvdata(pdev);
	struct net_device *netdev = interface->netdev;

	del_timer_sync(&interface->service_timer);

	fm10k_stop_service_event(interface);
	fm10k_stop_macvlan_task(interface);

	/* Remove all pending MAC/VLAN requests */
	fm10k_clear_macvlan_queue(interface, interface->glort, true);

	/* free netdev, this may bounce the interrupts due to setup_tc */
	if (netdev->reg_state == NETREG_REGISTERED)
		unregister_netdev(netdev);

	/* release VFs */
	fm10k_iov_disable(pdev);

	/* disable mailbox interrupt */
	fm10k_mbx_free_irq(interface);

	/* free interrupts */
	fm10k_clear_queueing_scheme(interface);

	/* remove any debugfs interfaces */
	fm10k_dbg_intfc_exit(interface);

	if (interface->sw_addr)
		iounmap(interface->sw_addr);
	iounmap(interface->uc_addr);

	free_netdev(netdev);

	pci_release_mem_regions(pdev);

	pci_disable_pcie_error_reporting(pdev);

	pci_disable_device(pdev);
}

static void fm10k_prepare_suspend(struct fm10k_intfc *interface)
<<<<<<< HEAD
{
	/* the watchdog task reads from registers, which might appear like
	 * a surprise remove if the PCIe device is disabled while we're
	 * stopped. We stop the watchdog task until after we resume software
	 * activity.
	 */
	set_bit(__FM10K_SERVICE_DISABLE, &interface->state);
	cancel_work_sync(&interface->service_task);

	fm10k_prepare_for_reset(interface);
}

static int fm10k_handle_resume(struct fm10k_intfc *interface)
{
	struct fm10k_hw *hw = &interface->hw;
	int err;

	/* reset statistics starting values */
	hw->mac.ops.rebind_hw_stats(hw, &interface->stats);

	err = fm10k_handle_reset(interface);
	if (err)
		return err;

	/* assume host is not ready, to prevent race with watchdog in case we
	 * actually don't have connection to the switch
	 */
	interface->host_ready = false;
	fm10k_watchdog_host_not_ready(interface);

	/* force link to stay down for a second to prevent link flutter */
	interface->link_down_event = jiffies + (HZ);
	set_bit(__FM10K_LINK_DOWN, &interface->state);

	/* clear the service task disable bit to allow service task to start */
	clear_bit(__FM10K_SERVICE_DISABLE, &interface->state);
	fm10k_service_event_schedule(interface);

	return err;
}

#ifdef CONFIG_PM
/**
 * fm10k_resume - Restore device to pre-sleep state
 * @pdev: PCI device information struct
 *
 * fm10k_resume is called after the system has powered back up from a sleep
 * state and is ready to resume operation.  This function is meant to restore
 * the device back to its pre-sleep state.
 **/
static int fm10k_resume(struct pci_dev *pdev)
=======
>>>>>>> 24b8d41d
{
	/* the watchdog task reads from registers, which might appear like
	 * a surprise remove if the PCIe device is disabled while we're
	 * stopped. We stop the watchdog task until after we resume software
	 * activity.
	 *
	 * Note that the MAC/VLAN task will be stopped as part of preparing
	 * for reset so we don't need to handle it here.
	 */
	fm10k_stop_service_event(interface);

	if (fm10k_prepare_for_reset(interface))
		set_bit(__FM10K_RESET_SUSPENDED, interface->state);
}

static int fm10k_handle_resume(struct fm10k_intfc *interface)
{
	struct fm10k_hw *hw = &interface->hw;
	int err;

<<<<<<< HEAD
	err = fm10k_handle_resume(interface);
	if (err)
		return err;
=======
	/* Even if we didn't properly prepare for reset in
	 * fm10k_prepare_suspend, we'll attempt to resume anyways.
	 */
	if (!test_and_clear_bit(__FM10K_RESET_SUSPENDED, interface->state))
		dev_warn(&interface->pdev->dev,
			 "Device was shut down as part of suspend... Attempting to recover\n");

	/* reset statistics starting values */
	hw->mac.ops.rebind_hw_stats(hw, &interface->stats);

	err = fm10k_handle_reset(interface);
	if (err)
		return err;

	/* assume host is not ready, to prevent race with watchdog in case we
	 * actually don't have connection to the switch
	 */
	interface->host_ready = false;
	fm10k_watchdog_host_not_ready(interface);

	/* force link to stay down for a second to prevent link flutter */
	interface->link_down_event = jiffies + (HZ);
	set_bit(__FM10K_LINK_DOWN, interface->state);

	/* restart the service task */
	fm10k_start_service_event(interface);
>>>>>>> 24b8d41d

	/* Restart the MAC/VLAN request queue in-case of outstanding events */
	fm10k_macvlan_schedule(interface);

	return 0;
}

/**
 * fm10k_resume - Generic PM resume hook
 * @dev: generic device structure
 *
 * Generic PM hook used when waking the device from a low power state after
 * suspend or hibernation. This function does not need to handle lower PCIe
 * device state as the stack takes care of that for us.
 **/
static int __maybe_unused fm10k_resume(struct device *dev)
{
	struct fm10k_intfc *interface = dev_get_drvdata(dev);
	struct net_device *netdev = interface->netdev;
<<<<<<< HEAD
	int err = 0;

	netif_device_detach(netdev);

	fm10k_prepare_suspend(interface);
=======
	struct fm10k_hw *hw = &interface->hw;
	int err;

	/* refresh hw_addr in case it was dropped */
	hw->hw_addr = interface->uc_addr;

	err = fm10k_handle_resume(interface);
	if (err)
		return err;

	netif_device_attach(netdev);

	return 0;
}

/**
 * fm10k_suspend - Generic PM suspend hook
 * @dev: generic device structure
 *
 * Generic PM hook used when setting the device into a low power state for
 * system suspend or hibernation. This function does not need to handle lower
 * PCIe device state as the stack takes care of that for us.
 **/
static int __maybe_unused fm10k_suspend(struct device *dev)
{
	struct fm10k_intfc *interface = dev_get_drvdata(dev);
	struct net_device *netdev = interface->netdev;
>>>>>>> 24b8d41d

	netif_device_detach(netdev);

	fm10k_prepare_suspend(interface);

	return 0;
}

/**
 * fm10k_io_error_detected - called when PCI error is detected
 * @pdev: Pointer to PCI device
 * @state: The current pci connection state
 *
 * This function is called after a PCI bus error affecting
 * this device has been detected.
 */
static pci_ers_result_t fm10k_io_error_detected(struct pci_dev *pdev,
						pci_channel_state_t state)
{
	struct fm10k_intfc *interface = pci_get_drvdata(pdev);
	struct net_device *netdev = interface->netdev;

	netif_device_detach(netdev);

	if (state == pci_channel_io_perm_failure)
		return PCI_ERS_RESULT_DISCONNECT;

	fm10k_prepare_suspend(interface);

	/* Request a slot reset. */
	return PCI_ERS_RESULT_NEED_RESET;
}

/**
 * fm10k_io_slot_reset - called after the pci bus has been reset.
 * @pdev: Pointer to PCI device
 *
 * Restart the card from scratch, as if from a cold-boot.
 */
static pci_ers_result_t fm10k_io_slot_reset(struct pci_dev *pdev)
{
	pci_ers_result_t result;

	if (pci_reenable_device(pdev)) {
		dev_err(&pdev->dev,
			"Cannot re-enable PCI device after reset.\n");
		result = PCI_ERS_RESULT_DISCONNECT;
	} else {
		pci_set_master(pdev);
		pci_restore_state(pdev);

		/* After second error pci->state_saved is false, this
		 * resets it so EEH doesn't break.
		 */
		pci_save_state(pdev);

		pci_wake_from_d3(pdev, false);

		result = PCI_ERS_RESULT_RECOVERED;
	}

	return result;
}

/**
 * fm10k_io_resume - called when traffic can start flowing again.
 * @pdev: Pointer to PCI device
 *
 * This callback is called when the error recovery driver tells us that
 * its OK to resume normal operation.
 */
static void fm10k_io_resume(struct pci_dev *pdev)
{
	struct fm10k_intfc *interface = pci_get_drvdata(pdev);
	struct net_device *netdev = interface->netdev;
	int err;
<<<<<<< HEAD

	err = fm10k_handle_resume(interface);

	if (err)
		dev_warn(&pdev->dev,
			 "fm10k_io_resume failed: %d\n", err);
	else
		netif_device_attach(netdev);
}

/**
 * fm10k_io_reset_notify - called when PCI function is reset
 * @pdev: Pointer to PCI device
 *
 * This callback is called when the PCI function is reset such as from
 * /sys/class/net/<enpX>/device/reset or similar. When prepare is true, it
 * means we should prepare for a function reset. If prepare is false, it means
 * the function reset just occurred.
 */
static void fm10k_io_reset_notify(struct pci_dev *pdev, bool prepare)
{
	struct fm10k_intfc *interface = pci_get_drvdata(pdev);
	int err = 0;

	if (prepare) {
		/* warn incase we have any active VF devices */
		if (pci_num_vf(pdev))
			dev_warn(&pdev->dev,
				 "PCIe FLR may cause issues for any active VF devices\n");

		fm10k_prepare_suspend(interface);
	} else {
		err = fm10k_handle_resume(interface);
	}

	if (err) {
		dev_warn(&pdev->dev,
			 "fm10k_io_reset_notify failed: %d\n", err);
=======

	err = fm10k_handle_resume(interface);

	if (err)
		dev_warn(&pdev->dev,
			 "%s failed: %d\n", __func__, err);
	else
		netif_device_attach(netdev);
}

/**
 * fm10k_io_reset_prepare - called when PCI function is about to be reset
 * @pdev: Pointer to PCI device
 *
 * This callback is called when the PCI function is about to be reset,
 * allowing the device driver to prepare for it.
 */
static void fm10k_io_reset_prepare(struct pci_dev *pdev)
{
	/* warn incase we have any active VF devices */
	if (pci_num_vf(pdev))
		dev_warn(&pdev->dev,
			 "PCIe FLR may cause issues for any active VF devices\n");
	fm10k_prepare_suspend(pci_get_drvdata(pdev));
}

/**
 * fm10k_io_reset_done - called when PCI function has finished resetting
 * @pdev: Pointer to PCI device
 *
 * This callback is called just after the PCI function is reset, such as via
 * /sys/class/net/<enpX>/device/reset or similar.
 */
static void fm10k_io_reset_done(struct pci_dev *pdev)
{
	struct fm10k_intfc *interface = pci_get_drvdata(pdev);
	int err = fm10k_handle_resume(interface);

	if (err) {
		dev_warn(&pdev->dev,
			 "%s failed: %d\n", __func__, err);
>>>>>>> 24b8d41d
		netif_device_detach(interface->netdev);
	}
}

static const struct pci_error_handlers fm10k_err_handler = {
	.error_detected = fm10k_io_error_detected,
	.slot_reset = fm10k_io_slot_reset,
	.resume = fm10k_io_resume,
<<<<<<< HEAD
	.reset_notify = fm10k_io_reset_notify,
=======
	.reset_prepare = fm10k_io_reset_prepare,
	.reset_done = fm10k_io_reset_done,
>>>>>>> 24b8d41d
};

static SIMPLE_DEV_PM_OPS(fm10k_pm_ops, fm10k_suspend, fm10k_resume);

static struct pci_driver fm10k_driver = {
	.name			= fm10k_driver_name,
	.id_table		= fm10k_pci_tbl,
	.probe			= fm10k_probe,
	.remove			= fm10k_remove,
	.driver = {
		.pm		= &fm10k_pm_ops,
	},
	.sriov_configure	= fm10k_iov_configure,
	.err_handler		= &fm10k_err_handler
};

/**
 * fm10k_register_pci_driver - register driver interface
 *
 * This function is called on module load in order to register the driver.
 **/
int fm10k_register_pci_driver(void)
{
	return pci_register_driver(&fm10k_driver);
}

/**
 * fm10k_unregister_pci_driver - unregister driver interface
 *
 * This function is called on module unload in order to remove the driver.
 **/
void fm10k_unregister_pci_driver(void)
{
	pci_unregister_driver(&fm10k_driver);
}<|MERGE_RESOLUTION|>--- conflicted
+++ resolved
@@ -1,27 +1,5 @@
-<<<<<<< HEAD
-/* Intel(R) Ethernet Switch Host Interface Driver
- * Copyright(c) 2013 - 2016 Intel Corporation.
- *
- * This program is free software; you can redistribute it and/or modify it
- * under the terms and conditions of the GNU General Public License,
- * version 2, as published by the Free Software Foundation.
- *
- * This program is distributed in the hope it will be useful, but WITHOUT
- * ANY WARRANTY; without even the implied warranty of MERCHANTABILITY or
- * FITNESS FOR A PARTICULAR PURPOSE.  See the GNU General Public License for
- * more details.
- *
- * The full GNU General Public License is included in this distribution in
- * the file called "COPYING".
- *
- * Contact Information:
- * e1000-devel Mailing List <e1000-devel@lists.sourceforge.net>
- * Intel Corporation, 5200 N.E. Elam Young Parkway, Hillsboro, OR 97124-6497
- */
-=======
 // SPDX-License-Identifier: GPL-2.0
 /* Copyright(c) 2013 - 2019 Intel Corporation. */
->>>>>>> 24b8d41d
 
 #include <linux/module.h>
 #include <linux/interrupt.h>
@@ -181,11 +159,7 @@
 
 static void fm10k_service_event_complete(struct fm10k_intfc *interface)
 {
-<<<<<<< HEAD
-	WARN_ON(!test_bit(__FM10K_SERVICE_SCHED, &interface->state));
-=======
 	WARN_ON(!test_bit(__FM10K_SERVICE_SCHED, interface->state));
->>>>>>> 24b8d41d
 
 	/* flush memory to make sure state is correct before next watchog */
 	smp_mb__before_atomic();
@@ -226,48 +200,15 @@
  **/
 static void fm10k_service_timer(struct timer_list *t)
 {
-<<<<<<< HEAD
-	struct net_device *netdev = interface->netdev;
-	u32 __iomem *hw_addr;
-	u32 value;
-
-	/* do nothing if device is still present or hw_addr is set */
-	if (netif_device_present(netdev) || interface->hw.hw_addr)
-		return;
-
-	/* check the real address space to see if we've recovered */
-	hw_addr = READ_ONCE(interface->uc_addr);
-	value = readl(hw_addr);
-	if (~value) {
-		interface->hw.hw_addr = interface->uc_addr;
-		netif_device_attach(netdev);
-		interface->flags |= FM10K_FLAG_RESET_REQUESTED;
-		netdev_warn(netdev, "PCIe link restored, device now attached\n");
-		return;
-	}
-
-	rtnl_lock();
-
-	if (netif_running(netdev))
-		dev_close(netdev);
-=======
 	struct fm10k_intfc *interface = from_timer(interface, t,
 						   service_timer);
 
 	/* Reset the timer */
 	mod_timer(&interface->service_timer, (HZ * 2) + jiffies);
->>>>>>> 24b8d41d
 
 	fm10k_service_event_schedule(interface);
 }
 
-<<<<<<< HEAD
-static void fm10k_prepare_for_reset(struct fm10k_intfc *interface)
-{
-	struct net_device *netdev = interface->netdev;
-
-	WARN_ON(in_interrupt());
-=======
 /**
  * fm10k_prepare_for_reset - Prepare the driver and device for a pending reset
  * @interface: fm10k private data structure
@@ -279,7 +220,6 @@
 static bool fm10k_prepare_for_reset(struct fm10k_intfc *interface)
 {
 	struct net_device *netdev = interface->netdev;
->>>>>>> 24b8d41d
 
 	/* put off any impending NetWatchDogTimeout */
 	netif_trans_update(netdev);
@@ -310,11 +250,8 @@
 	interface->last_reset = jiffies + (10 * HZ);
 
 	rtnl_unlock();
-<<<<<<< HEAD
-=======
 
 	return true;
->>>>>>> 24b8d41d
 }
 
 static int fm10k_handle_reset(struct fm10k_intfc *interface)
@@ -323,11 +260,8 @@
 	struct fm10k_hw *hw = &interface->hw;
 	int err;
 
-<<<<<<< HEAD
-=======
 	WARN_ON(!test_bit(__FM10K_RESETTING, interface->state));
 
->>>>>>> 24b8d41d
 	rtnl_lock();
 
 	pci_set_master(interface->pdev);
@@ -386,11 +320,8 @@
 
 	fm10k_resume_macvlan_task(interface);
 
-<<<<<<< HEAD
-=======
 	clear_bit(__FM10K_RESETTING, interface->state);
 
->>>>>>> 24b8d41d
 	return err;
 err_open:
 	fm10k_mbx_free_irq(interface);
@@ -401,27 +332,11 @@
 
 	rtnl_unlock();
 
-<<<<<<< HEAD
-	clear_bit(__FM10K_RESETTING, &interface->state);
-=======
 	clear_bit(__FM10K_RESETTING, interface->state);
->>>>>>> 24b8d41d
 
 	return err;
 }
 
-<<<<<<< HEAD
-static void fm10k_reinit(struct fm10k_intfc *interface)
-{
-	int err;
-
-	fm10k_prepare_for_reset(interface);
-
-	err = fm10k_handle_reset(interface);
-	if (err)
-		dev_err(&interface->pdev->dev,
-			"fm10k_handle_reset failed: %d\n", err);
-=======
 static void fm10k_detach_subtask(struct fm10k_intfc *interface)
 {
 	struct net_device *netdev = interface->netdev;
@@ -471,7 +386,6 @@
 		netdev_warn(netdev, "PCIe link restored, device now attached\n");
 		return;
 	}
->>>>>>> 24b8d41d
 }
 
 static void fm10k_reset_subtask(struct fm10k_intfc *interface)
@@ -633,11 +547,7 @@
 	int i;
 
 	/* ensure only one thread updates stats at a time */
-<<<<<<< HEAD
-	if (test_and_set_bit(__FM10K_UPDATING_STATS, &interface->state))
-=======
 	if (test_and_set_bit(__FM10K_UPDATING_STATS, interface->state))
->>>>>>> 24b8d41d
 		return;
 
 	/* do not allow stats update via service task for next second */
@@ -718,14 +628,10 @@
 	net_stats->rx_errors = rx_errors;
 	net_stats->rx_dropped = interface->stats.nodesc_drop.count;
 
-<<<<<<< HEAD
-	clear_bit(__FM10K_UPDATING_STATS, &interface->state);
-=======
 	/* Update VF statistics */
 	fm10k_iov_update_stats(interface);
 
 	clear_bit(__FM10K_UPDATING_STATS, interface->state);
->>>>>>> 24b8d41d
 }
 
 /**
@@ -1084,10 +990,7 @@
 	/* disable queue to avoid issues while updating state */
 	rxqctl = fm10k_read_reg(hw, FM10K_RXQCTL(reg_idx));
 	rxqctl &= ~FM10K_RXQCTL_ENABLE;
-<<<<<<< HEAD
-=======
 	fm10k_write_reg(hw, FM10K_RXQCTL(reg_idx), rxqctl);
->>>>>>> 24b8d41d
 	fm10k_write_flush(hw);
 
 	/* possible poll here to verify ring resources have been cleaned */
@@ -1574,11 +1477,7 @@
 	/* VLAN override was changed, or default VLAN changed */
 	if ((vlan_override != hw->mac.vlan_override) ||
 	    (default_vid != hw->mac.default_vid))
-<<<<<<< HEAD
-		interface->flags |= FM10K_FLAG_RESET_REQUESTED;
-=======
 		set_bit(FM10K_FLAG_RESET_REQUESTED, interface->flags);
->>>>>>> 24b8d41d
 
 	return 0;
 }
@@ -1652,11 +1551,7 @@
 	if (!err && hw->swapi.status) {
 		/* force link down for a reasonable delay */
 		interface->link_down_event = jiffies + (2 * HZ);
-<<<<<<< HEAD
-		set_bit(__FM10K_LINK_DOWN, &interface->state);
-=======
 		set_bit(__FM10K_LINK_DOWN, interface->state);
->>>>>>> 24b8d41d
 
 		/* reset dglort_map back to no config */
 		hw->mac.dglort_map = FM10K_DGLORTMAP_NONE;
@@ -1953,11 +1848,7 @@
 	hw->mac.ops.update_int_moderator(hw);
 
 	/* enable statistics capture again */
-<<<<<<< HEAD
-	clear_bit(__FM10K_UPDATING_STATS, &interface->state);
-=======
 	clear_bit(__FM10K_UPDATING_STATS, interface->state);
->>>>>>> 24b8d41d
 
 	/* clear down bit to indicate we are ready to go */
 	clear_bit(__FM10K_DOWN, interface->state);
@@ -1994,11 +1885,7 @@
 	int err, i = 0, count = 0;
 
 	/* signal that we are down to the interrupt handler and service task */
-<<<<<<< HEAD
-	if (test_and_set_bit(__FM10K_DOWN, &interface->state))
-=======
 	if (test_and_set_bit(__FM10K_DOWN, interface->state))
->>>>>>> 24b8d41d
 		return;
 
 	/* call carrier off first to avoid false dev_watchdog timeouts */
@@ -2018,11 +1905,7 @@
 	fm10k_update_stats(interface);
 
 	/* prevent updating statistics while we're down */
-<<<<<<< HEAD
-	while (test_and_set_bit(__FM10K_UPDATING_STATS, &interface->state))
-=======
 	while (test_and_set_bit(__FM10K_UPDATING_STATS, interface->state))
->>>>>>> 24b8d41d
 		usleep_range(1000, 2000);
 
 	/* skip waiting for TX DMA if we lost PCIe link */
@@ -2181,14 +2064,8 @@
 	interface->tx_itr = FM10K_TX_ITR_DEFAULT;
 	interface->rx_itr = FM10K_ITR_ADAPTIVE | FM10K_RX_ITR_DEFAULT;
 
-<<<<<<< HEAD
-	/* initialize udp port lists */
-	INIT_LIST_HEAD(&interface->vxlan_port);
-	INIT_LIST_HEAD(&interface->geneve_port);
-=======
 	/* Initialize the MAC/VLAN queue */
 	INIT_LIST_HEAD(&interface->macvlan_requests);
->>>>>>> 24b8d41d
 
 	netdev_rss_key_fill(rss_key, sizeof(rss_key));
 	memcpy(interface->rssrk, rss_key, sizeof(rss_key));
@@ -2198,13 +2075,8 @@
 	spin_lock_init(&interface->macvlan_lock);
 
 	/* Start off interface as being down */
-<<<<<<< HEAD
-	set_bit(__FM10K_DOWN, &interface->state);
-	set_bit(__FM10K_UPDATING_STATS, &interface->state);
-=======
 	set_bit(__FM10K_DOWN, interface->state);
 	set_bit(__FM10K_UPDATING_STATS, interface->state);
->>>>>>> 24b8d41d
 
 	return 0;
 }
@@ -2296,11 +2168,7 @@
 	 * must ensure it is disabled since we haven't yet requested the timer
 	 * or work item.
 	 */
-<<<<<<< HEAD
-	set_bit(__FM10K_SERVICE_DISABLE, &interface->state);
-=======
 	set_bit(__FM10K_SERVICE_DISABLE, interface->state);
->>>>>>> 24b8d41d
 
 	err = fm10k_mbx_request_irq(interface);
 	if (err)
@@ -2324,19 +2192,12 @@
 	/* Initialize service timer and service task late in order to avoid
 	 * cleanup issues.
 	 */
-<<<<<<< HEAD
-	setup_timer(&interface->service_timer, &fm10k_service_timer,
-		    (unsigned long)interface);
-	INIT_WORK(&interface->service_task, fm10k_service_task);
-
-=======
 	timer_setup(&interface->service_timer, fm10k_service_timer, 0);
 	INIT_WORK(&interface->service_task, fm10k_service_task);
 
 	/* Setup the MAC/VLAN queue */
 	INIT_DELAYED_WORK(&interface->macvlan_task, fm10k_macvlan_task);
 
->>>>>>> 24b8d41d
 	/* kick off service timer now, even when interface is down */
 	mod_timer(&interface->service_timer, (HZ * 2) + jiffies);
 
@@ -2425,60 +2286,6 @@
 }
 
 static void fm10k_prepare_suspend(struct fm10k_intfc *interface)
-<<<<<<< HEAD
-{
-	/* the watchdog task reads from registers, which might appear like
-	 * a surprise remove if the PCIe device is disabled while we're
-	 * stopped. We stop the watchdog task until after we resume software
-	 * activity.
-	 */
-	set_bit(__FM10K_SERVICE_DISABLE, &interface->state);
-	cancel_work_sync(&interface->service_task);
-
-	fm10k_prepare_for_reset(interface);
-}
-
-static int fm10k_handle_resume(struct fm10k_intfc *interface)
-{
-	struct fm10k_hw *hw = &interface->hw;
-	int err;
-
-	/* reset statistics starting values */
-	hw->mac.ops.rebind_hw_stats(hw, &interface->stats);
-
-	err = fm10k_handle_reset(interface);
-	if (err)
-		return err;
-
-	/* assume host is not ready, to prevent race with watchdog in case we
-	 * actually don't have connection to the switch
-	 */
-	interface->host_ready = false;
-	fm10k_watchdog_host_not_ready(interface);
-
-	/* force link to stay down for a second to prevent link flutter */
-	interface->link_down_event = jiffies + (HZ);
-	set_bit(__FM10K_LINK_DOWN, &interface->state);
-
-	/* clear the service task disable bit to allow service task to start */
-	clear_bit(__FM10K_SERVICE_DISABLE, &interface->state);
-	fm10k_service_event_schedule(interface);
-
-	return err;
-}
-
-#ifdef CONFIG_PM
-/**
- * fm10k_resume - Restore device to pre-sleep state
- * @pdev: PCI device information struct
- *
- * fm10k_resume is called after the system has powered back up from a sleep
- * state and is ready to resume operation.  This function is meant to restore
- * the device back to its pre-sleep state.
- **/
-static int fm10k_resume(struct pci_dev *pdev)
-=======
->>>>>>> 24b8d41d
 {
 	/* the watchdog task reads from registers, which might appear like
 	 * a surprise remove if the PCIe device is disabled while we're
@@ -2499,11 +2306,6 @@
 	struct fm10k_hw *hw = &interface->hw;
 	int err;
 
-<<<<<<< HEAD
-	err = fm10k_handle_resume(interface);
-	if (err)
-		return err;
-=======
 	/* Even if we didn't properly prepare for reset in
 	 * fm10k_prepare_suspend, we'll attempt to resume anyways.
 	 */
@@ -2530,7 +2332,6 @@
 
 	/* restart the service task */
 	fm10k_start_service_event(interface);
->>>>>>> 24b8d41d
 
 	/* Restart the MAC/VLAN request queue in-case of outstanding events */
 	fm10k_macvlan_schedule(interface);
@@ -2550,13 +2351,6 @@
 {
 	struct fm10k_intfc *interface = dev_get_drvdata(dev);
 	struct net_device *netdev = interface->netdev;
-<<<<<<< HEAD
-	int err = 0;
-
-	netif_device_detach(netdev);
-
-	fm10k_prepare_suspend(interface);
-=======
 	struct fm10k_hw *hw = &interface->hw;
 	int err;
 
@@ -2584,7 +2378,6 @@
 {
 	struct fm10k_intfc *interface = dev_get_drvdata(dev);
 	struct net_device *netdev = interface->netdev;
->>>>>>> 24b8d41d
 
 	netif_device_detach(netdev);
 
@@ -2661,46 +2454,6 @@
 	struct fm10k_intfc *interface = pci_get_drvdata(pdev);
 	struct net_device *netdev = interface->netdev;
 	int err;
-<<<<<<< HEAD
-
-	err = fm10k_handle_resume(interface);
-
-	if (err)
-		dev_warn(&pdev->dev,
-			 "fm10k_io_resume failed: %d\n", err);
-	else
-		netif_device_attach(netdev);
-}
-
-/**
- * fm10k_io_reset_notify - called when PCI function is reset
- * @pdev: Pointer to PCI device
- *
- * This callback is called when the PCI function is reset such as from
- * /sys/class/net/<enpX>/device/reset or similar. When prepare is true, it
- * means we should prepare for a function reset. If prepare is false, it means
- * the function reset just occurred.
- */
-static void fm10k_io_reset_notify(struct pci_dev *pdev, bool prepare)
-{
-	struct fm10k_intfc *interface = pci_get_drvdata(pdev);
-	int err = 0;
-
-	if (prepare) {
-		/* warn incase we have any active VF devices */
-		if (pci_num_vf(pdev))
-			dev_warn(&pdev->dev,
-				 "PCIe FLR may cause issues for any active VF devices\n");
-
-		fm10k_prepare_suspend(interface);
-	} else {
-		err = fm10k_handle_resume(interface);
-	}
-
-	if (err) {
-		dev_warn(&pdev->dev,
-			 "fm10k_io_reset_notify failed: %d\n", err);
-=======
 
 	err = fm10k_handle_resume(interface);
 
@@ -2742,7 +2495,6 @@
 	if (err) {
 		dev_warn(&pdev->dev,
 			 "%s failed: %d\n", __func__, err);
->>>>>>> 24b8d41d
 		netif_device_detach(interface->netdev);
 	}
 }
@@ -2751,12 +2503,8 @@
 	.error_detected = fm10k_io_error_detected,
 	.slot_reset = fm10k_io_slot_reset,
 	.resume = fm10k_io_resume,
-<<<<<<< HEAD
-	.reset_notify = fm10k_io_reset_notify,
-=======
 	.reset_prepare = fm10k_io_reset_prepare,
 	.reset_done = fm10k_io_reset_done,
->>>>>>> 24b8d41d
 };
 
 static SIMPLE_DEV_PM_OPS(fm10k_pm_ops, fm10k_suspend, fm10k_resume);
