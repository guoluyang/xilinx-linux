--- conflicted
+++ resolved
@@ -24,10 +24,6 @@
 
 #include "igbvf.h"
 
-<<<<<<< HEAD
-#define DRV_VERSION "2.4.0-k"
-=======
->>>>>>> 24b8d41d
 char igbvf_driver_name[] = "igbvf";
 static const char igbvf_driver_string[] =
 		  "Intel(R) Gigabit Virtual Function Network Driver";
@@ -2813,15 +2809,12 @@
 	netdev->features |= NETIF_F_HW_VLAN_CTAG_FILTER |
 			    NETIF_F_HW_VLAN_CTAG_RX |
 			    NETIF_F_HW_VLAN_CTAG_TX;
-<<<<<<< HEAD
-=======
 
 	/* MTU range: 68 - 9216 */
 	netdev->min_mtu = ETH_MIN_MTU;
 	netdev->max_mtu = MAX_STD_JUMBO_FRAME_SIZE;
 
 	spin_lock_bh(&hw->mbx_lock);
->>>>>>> 24b8d41d
 
 	/*reset the controller to put the device in a known good state */
 	err = hw->mac.ops.reset_hw(hw);
