--- conflicted
+++ resolved
@@ -138,11 +138,6 @@
 		dev_info(&pf->pdev->dev, "        vlan_features = 0x%08lx\n",
 			 (unsigned long int)nd->vlan_features);
 	}
-<<<<<<< HEAD
-	dev_info(&pf->pdev->dev,
-		 "    vlgrp: & = %p\n", vsi->active_vlans);
-=======
->>>>>>> 24b8d41d
 	dev_info(&pf->pdev->dev,
 		 "    flags = 0x%08lx, netdev_registered = %i, current_netdev_flags = 0x%04x\n",
 		 vsi->flags, vsi->netdev_registered, vsi->current_netdev_flags);
@@ -157,15 +152,6 @@
 			 pf->hw.mac.port_addr);
 	hash_for_each(vsi->mac_filter_hash, bkt, f, hlist) {
 		dev_info(&pf->pdev->dev,
-<<<<<<< HEAD
-			 "    mac_filter_list: %pM vid=%d, is_netdev=%d is_vf=%d counter=%d, state %s\n",
-			 f->macaddr, f->vlan, f->is_netdev, f->is_vf,
-			 f->counter, i40e_filter_state_string[f->state]);
-	}
-	dev_info(&pf->pdev->dev, "    active_filters %d, promisc_threshold %d, overflow promisc %s\n",
-		 vsi->active_filters, vsi->promisc_threshold,
-		 (test_bit(__I40E_FILTER_OVERFLOW_PROMISC, &vsi->state) ?
-=======
 			 "    mac_filter_hash: %pM vid=%d, state %s\n",
 			 f->macaddr, f->vlan,
 			 i40e_filter_state_string[f->state]);
@@ -173,7 +159,6 @@
 	dev_info(&pf->pdev->dev, "    active_filters %u, promisc_threshold %u, overflow promisc %s\n",
 		 vsi->active_filters, vsi->promisc_threshold,
 		 (test_bit(__I40E_VSI_OVERFLOW_PROMISC, vsi->state) ?
->>>>>>> 24b8d41d
 		  "ON" : "OFF"));
 	nstat = i40e_get_vsi_stats_struct(vsi);
 	dev_info(&pf->pdev->dev,
@@ -619,16 +604,9 @@
 			} else {
 				rxd = I40E_RX_DESC(ring, i);
 				dev_info(&pf->pdev->dev,
-<<<<<<< HEAD
-					 "   d[%03x] = 0x%016llx 0x%016llx 0x%016llx 0x%016llx\n",
-					 i, rxd->read.pkt_addr,
-					 rxd->read.hdr_addr,
-					 rxd->read.rsvd1, rxd->read.rsvd2);
-=======
 					 "   d[%03x] = 0x%016llx 0x%016llx\n",
 					 i, rxd->read.pkt_addr,
 					 rxd->read.hdr_addr);
->>>>>>> 24b8d41d
 			}
 		}
 	} else if (cnt == 3) {
@@ -646,16 +624,9 @@
 		} else {
 			rxd = I40E_RX_DESC(ring, desc_n);
 			dev_info(&pf->pdev->dev,
-<<<<<<< HEAD
-				 "vsi = %02i rx ring = %02i d[%03x] = 0x%016llx 0x%016llx 0x%016llx 0x%016llx\n",
-				 vsi_seid, ring_id, desc_n,
-				 rxd->read.pkt_addr, rxd->read.hdr_addr,
-				 rxd->read.rsvd1, rxd->read.rsvd2);
-=======
 				 "vsi = %02i rx ring = %02i d[%03x] = 0x%016llx 0x%016llx\n",
 				 vsi_seid, ring_id, desc_n,
 				 rxd->read.pkt_addr, rxd->read.hdr_addr);
->>>>>>> 24b8d41d
 		}
 	} else {
 		dev_info(&pf->pdev->dev, "dump desc rx/tx/xdp <vsi_seid> <ring_id> [<desc_n>]\n");
@@ -1058,11 +1029,7 @@
 			struct i40e_dcbx_config *r_cfg =
 						&pf->hw.remote_dcbx_config;
 			int i, ret;
-<<<<<<< HEAD
-			u32 switch_id;
-=======
 			u16 switch_id;
->>>>>>> 24b8d41d
 
 			bw_data = kzalloc(sizeof(
 				    struct i40e_aqc_query_port_ets_config_resp),
@@ -1074,12 +1041,8 @@
 
 			vsi = pf->vsi[pf->lan_vsi];
 			switch_id =
-<<<<<<< HEAD
-				vsi->info.switch_id & I40E_AQ_VSI_SW_ID_MASK;
-=======
 				le16_to_cpu(vsi->info.switch_id) &
 					    I40E_AQ_VSI_SW_ID_MASK;
->>>>>>> 24b8d41d
 
 			ret = i40e_aq_query_port_ets_config(&pf->hw,
 							    switch_id,
