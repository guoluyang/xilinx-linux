--- conflicted
+++ resolved
@@ -77,73 +77,6 @@
 	fdir_desc->fd_id = cpu_to_le32(fdata->fd_id);
 }
 
-<<<<<<< HEAD
-#define I40E_TXD_CMD (I40E_TX_DESC_CMD_EOP | I40E_TX_DESC_CMD_RS)
-/**
- * i40e_fdir - Generate a Flow Director descriptor based on fdata
- * @tx_ring: Tx ring to send buffer on
- * @fdata: Flow director filter data
- * @add: Indicate if we are adding a rule or deleting one
- *
- **/
-static void i40e_fdir(struct i40e_ring *tx_ring,
-		      struct i40e_fdir_filter *fdata, bool add)
-{
-	struct i40e_filter_program_desc *fdir_desc;
-	struct i40e_pf *pf = tx_ring->vsi->back;
-	u32 flex_ptype, dtype_cmd;
-	u16 i;
-
-	/* grab the next descriptor */
-	i = tx_ring->next_to_use;
-	fdir_desc = I40E_TX_FDIRDESC(tx_ring, i);
-
-	i++;
-	tx_ring->next_to_use = (i < tx_ring->count) ? i : 0;
-
-	flex_ptype = I40E_TXD_FLTR_QW0_QINDEX_MASK &
-		     (fdata->q_index << I40E_TXD_FLTR_QW0_QINDEX_SHIFT);
-
-	flex_ptype |= I40E_TXD_FLTR_QW0_FLEXOFF_MASK &
-		      (fdata->flex_off << I40E_TXD_FLTR_QW0_FLEXOFF_SHIFT);
-
-	flex_ptype |= I40E_TXD_FLTR_QW0_PCTYPE_MASK &
-		      (fdata->pctype << I40E_TXD_FLTR_QW0_PCTYPE_SHIFT);
-
-	/* Use LAN VSI Id if not programmed by user */
-	flex_ptype |= I40E_TXD_FLTR_QW0_DEST_VSI_MASK &
-		      ((u32)(fdata->dest_vsi ? : pf->vsi[pf->lan_vsi]->id) <<
-		       I40E_TXD_FLTR_QW0_DEST_VSI_SHIFT);
-
-	dtype_cmd = I40E_TX_DESC_DTYPE_FILTER_PROG;
-
-	dtype_cmd |= add ?
-		     I40E_FILTER_PROGRAM_DESC_PCMD_ADD_UPDATE <<
-		     I40E_TXD_FLTR_QW1_PCMD_SHIFT :
-		     I40E_FILTER_PROGRAM_DESC_PCMD_REMOVE <<
-		     I40E_TXD_FLTR_QW1_PCMD_SHIFT;
-
-	dtype_cmd |= I40E_TXD_FLTR_QW1_DEST_MASK &
-		     (fdata->dest_ctl << I40E_TXD_FLTR_QW1_DEST_SHIFT);
-
-	dtype_cmd |= I40E_TXD_FLTR_QW1_FD_STATUS_MASK &
-		     (fdata->fd_status << I40E_TXD_FLTR_QW1_FD_STATUS_SHIFT);
-
-	if (fdata->cnt_index) {
-		dtype_cmd |= I40E_TXD_FLTR_QW1_CNT_ENA_MASK;
-		dtype_cmd |= I40E_TXD_FLTR_QW1_CNTINDEX_MASK &
-			     ((u32)fdata->cnt_index <<
-			      I40E_TXD_FLTR_QW1_CNTINDEX_SHIFT);
-	}
-
-	fdir_desc->qindex_flex_ptype_vsi = cpu_to_le32(flex_ptype);
-	fdir_desc->rsvd = cpu_to_le32(0);
-	fdir_desc->dtype_cmd_cntindex = cpu_to_le32(dtype_cmd);
-	fdir_desc->fd_id = cpu_to_le32(fdata->fd_id);
-}
-
-=======
->>>>>>> 24b8d41d
 #define I40E_FD_CLEAN_DELAY 10
 /**
  * i40e_program_fdir_filter - Program a Flow Director filter
@@ -338,30 +271,12 @@
 	ip->saddr = fd_data->src_ip;
 	tcp->source = fd_data->src_port;
 
-<<<<<<< HEAD
-	if (add) {
-		pf->fd_tcp_rule++;
-		if ((pf->flags & I40E_FLAG_FD_ATR_ENABLED) &&
-		    I40E_DEBUG_FD & pf->hw.debug_mask)
-			dev_info(&pf->pdev->dev, "Forcing ATR off, sideband rules for TCP/IPv4 flow being applied\n");
-		pf->auto_disable_flags |= I40E_FLAG_FD_ATR_ENABLED;
-	} else {
-		pf->fd_tcp_rule = (pf->fd_tcp_rule > 0) ?
-				  (pf->fd_tcp_rule - 1) : 0;
-		if (pf->fd_tcp_rule == 0) {
-			if ((pf->flags & I40E_FLAG_FD_ATR_ENABLED) &&
-			    I40E_DEBUG_FD & pf->hw.debug_mask)
-				dev_info(&pf->pdev->dev, "ATR re-enabled due to no sideband TCP/IPv4 rules\n");
-			pf->auto_disable_flags &= ~I40E_FLAG_FD_ATR_ENABLED;
-		}
-=======
 	if (fd_data->flex_filter) {
 		u8 *payload = raw_packet + I40E_TCPIP_DUMMY_PACKET_LEN;
 		__be16 pattern = fd_data->flex_word;
 		u16 off = fd_data->flex_offset;
 
 		*((__force __be16 *)(payload + off)) = pattern;
->>>>>>> 24b8d41d
 	}
 
 	fd_data->pctype = I40E_FILTER_PCTYPE_NONF_IPV4_TCP;
@@ -690,11 +605,8 @@
 	if (tx_buffer->skb) {
 		if (tx_buffer->tx_flags & I40E_TX_FLAGS_FD_SB)
 			kfree(tx_buffer->raw_buf);
-<<<<<<< HEAD
-=======
 		else if (ring_is_xdp(ring))
 			xdp_return_frame(tx_buffer->xdpf);
->>>>>>> 24b8d41d
 		else
 			dev_kfree_skb_any(tx_buffer->skb);
 		if (dma_unmap_len(tx_buffer, len))
@@ -898,16 +810,11 @@
 		total_bytes += tx_buf->bytecount;
 		total_packets += tx_buf->gso_segs;
 
-<<<<<<< HEAD
-		/* free the skb */
-		napi_consume_skb(tx_buf->skb, napi_budget);
-=======
 		/* free the skb/XDP data */
 		if (ring_is_xdp(tx_ring))
 			xdp_return_frame(tx_buf->xdpf);
 		else
 			napi_consume_skb(tx_buf->skb, napi_budget);
->>>>>>> 24b8d41d
 
 		/* unmap skb header data */
 		dma_unmap_single(tx_ring->dev,
@@ -961,35 +868,11 @@
 
 	i += tx_ring->count;
 	tx_ring->next_to_clean = i;
-<<<<<<< HEAD
-	u64_stats_update_begin(&tx_ring->syncp);
-	tx_ring->stats.bytes += total_bytes;
-	tx_ring->stats.packets += total_packets;
-	u64_stats_update_end(&tx_ring->syncp);
-	tx_ring->q_vector->tx.total_bytes += total_bytes;
-	tx_ring->q_vector->tx.total_packets += total_packets;
-
-	if (tx_ring->flags & I40E_TXR_FLAGS_WB_ON_ITR) {
-		/* check to see if there are < 4 descriptors
-		 * waiting to be written back, then kick the hardware to force
-		 * them to be written back in case we stay in NAPI.
-		 * In this mode on X722 we do not enable Interrupt.
-		 */
-		unsigned int j = i40e_get_tx_pending(tx_ring, false);
-
-		if (budget &&
-		    ((j / (WB_STRIDE + 1)) == 0) && (j != 0) &&
-		    !test_bit(__I40E_DOWN, &vsi->state) &&
-		    (I40E_DESC_UNUSED(tx_ring) != tx_ring->count))
-			tx_ring->arm_wb = true;
-	}
-=======
 	i40e_update_tx_stats(tx_ring, total_packets, total_bytes);
 	i40e_arm_wb(tx_ring, vsi, budget);
 
 	if (ring_is_xdp(tx_ring))
 		return !!budget;
->>>>>>> 24b8d41d
 
 	/* notify netdev of completed buffers */
 	netdev_tx_completed_queue(txring_txq(tx_ring),
@@ -1004,11 +887,7 @@
 		smp_mb();
 		if (__netif_subqueue_stopped(tx_ring->netdev,
 					     tx_ring->queue_index) &&
-<<<<<<< HEAD
-		   !test_bit(__I40E_DOWN, &vsi->state)) {
-=======
 		   !test_bit(__I40E_VSI_DOWN, vsi->state)) {
->>>>>>> 24b8d41d
 			netif_wake_subqueue(tx_ring->netdev,
 					    tx_ring->queue_index);
 			++tx_ring->tx_stats.restart_queue;
@@ -1445,32 +1324,12 @@
  **/
 void i40e_clean_rx_ring(struct i40e_ring *rx_ring)
 {
-<<<<<<< HEAD
-	struct device *dev = rx_ring->dev;
-	unsigned long bi_size;
-=======
->>>>>>> 24b8d41d
 	u16 i;
 
 	/* ring already cleared, nothing to do */
 	if (!rx_ring->rx_bi)
 		return;
 
-<<<<<<< HEAD
-	/* Free all the Rx ring sk_buffs */
-	for (i = 0; i < rx_ring->count; i++) {
-		struct i40e_rx_buffer *rx_bi = &rx_ring->rx_bi[i];
-
-		if (rx_bi->skb) {
-			dev_kfree_skb(rx_bi->skb);
-			rx_bi->skb = NULL;
-		}
-		if (!rx_bi->page)
-			continue;
-
-		dma_unmap_page(dev, rx_bi->dma, PAGE_SIZE, DMA_FROM_DEVICE);
-		__free_pages(rx_bi->page, 0);
-=======
 	if (rx_ring->skb) {
 		dev_kfree_skb(rx_ring->skb);
 		rx_ring->skb = NULL;
@@ -1504,7 +1363,6 @@
 				     I40E_RX_DMA_ATTR);
 
 		__page_frag_cache_drain(rx_bi->page, rx_bi->pagecnt_bias);
->>>>>>> 24b8d41d
 
 		rx_bi->page = NULL;
 		rx_bi->page_offset = 0;
@@ -1560,11 +1418,7 @@
 	u64_stats_init(&rx_ring->syncp);
 
 	/* Round up to nearest 4K */
-<<<<<<< HEAD
-	rx_ring->size = rx_ring->count * sizeof(union i40e_32byte_rx_desc);
-=======
 	rx_ring->size = rx_ring->count * sizeof(union i40e_rx_desc);
->>>>>>> 24b8d41d
 	rx_ring->size = ALIGN(rx_ring->size, 4096);
 	rx_ring->desc = dma_alloc_coherent(dev, rx_ring->size,
 					   &rx_ring->dma, GFP_KERNEL);
@@ -1614,42 +1468,6 @@
 }
 
 /**
-<<<<<<< HEAD
- * i40e_alloc_mapped_page - recycle or make a new page
- * @rx_ring: ring to use
- * @bi: rx_buffer struct to modify
- *
- * Returns true if the page was successfully allocated or
- * reused.
- **/
-static bool i40e_alloc_mapped_page(struct i40e_ring *rx_ring,
-				   struct i40e_rx_buffer *bi)
-{
-	struct page *page = bi->page;
-	dma_addr_t dma;
-
-	/* since we are recycling buffers we should seldom need to alloc */
-	if (likely(page)) {
-		rx_ring->rx_stats.page_reuse_count++;
-		return true;
-	}
-
-	/* alloc new page for storage */
-	page = dev_alloc_page();
-	if (unlikely(!page)) {
-		rx_ring->rx_stats.alloc_page_failed++;
-		return false;
-	}
-
-	/* map page for use */
-	dma = dma_map_page(rx_ring->dev, page, 0, PAGE_SIZE, DMA_FROM_DEVICE);
-
-	/* if mapping failed free memory back to system since
-	 * there isn't much point in holding memory we can't use
-	 */
-	if (dma_mapping_error(rx_ring->dev, dma)) {
-		__free_pages(page, 0);
-=======
  * i40e_rx_offset - Return expected offset into page to access data
  * @rx_ring: Ring we are requesting offset of
  *
@@ -1699,36 +1517,10 @@
 	/* alloc new page for storage */
 	page = dev_alloc_pages(i40e_rx_pg_order(rx_ring));
 	if (unlikely(!page)) {
->>>>>>> 24b8d41d
 		rx_ring->rx_stats.alloc_page_failed++;
 		return false;
 	}
 
-<<<<<<< HEAD
-	bi->dma = dma;
-	bi->page = page;
-	bi->page_offset = 0;
-
-	return true;
-}
-
-/**
- * i40e_receive_skb - Send a completed packet up the stack
- * @rx_ring:  rx ring in play
- * @skb: packet to send up
- * @vlan_tag: vlan tag for packet
- **/
-static void i40e_receive_skb(struct i40e_ring *rx_ring,
-			     struct sk_buff *skb, u16 vlan_tag)
-{
-	struct i40e_q_vector *q_vector = rx_ring->q_vector;
-
-	if ((rx_ring->netdev->features & NETIF_F_HW_VLAN_CTAG_RX) &&
-	    (vlan_tag & VLAN_VID_MASK))
-		__vlan_hwaccel_put_tag(skb, htons(ETH_P_8021Q), vlan_tag);
-
-	napi_gro_receive(&q_vector->napi, skb);
-=======
 	/* map page for use */
 	dma = dma_map_page_attrs(rx_ring->dev, page, 0,
 				 i40e_rx_pg_size(rx_ring),
@@ -1751,7 +1543,6 @@
 	bi->pagecnt_bias = USHRT_MAX;
 
 	return true;
->>>>>>> 24b8d41d
 }
 
 /**
@@ -1772,35 +1563,6 @@
 		return false;
 
 	rx_desc = I40E_RX_DESC(rx_ring, ntu);
-<<<<<<< HEAD
-	bi = &rx_ring->rx_bi[ntu];
-
-	do {
-		if (!i40e_alloc_mapped_page(rx_ring, bi))
-			goto no_buffers;
-
-		/* Refresh the desc even if buffer_addrs didn't change
-		 * because each write-back erases this info.
-		 */
-		rx_desc->read.pkt_addr = cpu_to_le64(bi->dma + bi->page_offset);
-		rx_desc->read.hdr_addr = 0;
-
-		rx_desc++;
-		bi++;
-		ntu++;
-		if (unlikely(ntu == rx_ring->count)) {
-			rx_desc = I40E_RX_DESC(rx_ring, 0);
-			bi = rx_ring->rx_bi;
-			ntu = 0;
-		}
-
-		/* clear the status bits for the next_to_use descriptor */
-		rx_desc->wb.qword1.status_error_len = 0;
-
-		cleaned_count--;
-	} while (cleaned_count);
-
-=======
 	bi = i40e_rx_bi(rx_ring, ntu);
 
 	do {
@@ -1833,7 +1595,6 @@
 		cleaned_count--;
 	} while (cleaned_count);
 
->>>>>>> 24b8d41d
 	if (rx_ring->next_to_use != ntu)
 		i40e_release_rx_desc(rx_ring, ntu);
 
@@ -1854,11 +1615,6 @@
  * @vsi: the VSI we care about
  * @skb: skb currently being received and modified
  * @rx_desc: the receive descriptor
-<<<<<<< HEAD
- *
- * skb->protocol must be set before this function is called
-=======
->>>>>>> 24b8d41d
  **/
 static inline void i40e_rx_checksum(struct i40e_vsi *vsi,
 				    struct sk_buff *skb,
@@ -1934,11 +1690,7 @@
 	case I40E_RX_PTYPE_INNER_PROT_UDP:
 	case I40E_RX_PTYPE_INNER_PROT_SCTP:
 		skb->ip_summed = CHECKSUM_UNNECESSARY;
-<<<<<<< HEAD
-		/* fall though */
-=======
 		fallthrough;
->>>>>>> 24b8d41d
 	default:
 		break;
 	}
@@ -2003,105 +1755,17 @@
  * @rx_ring: rx descriptor ring packet is being transacted on
  * @rx_desc: pointer to the EOP Rx descriptor
  * @skb: pointer to current skb being populated
-<<<<<<< HEAD
- * @rx_ptype: the packet type decoded by hardware
-=======
->>>>>>> 24b8d41d
  *
  * This function checks the ring, descriptor, and packet information in
  * order to populate the hash, checksum, VLAN, protocol, and
  * other fields within the skb.
  **/
-<<<<<<< HEAD
-static inline
-void i40e_process_skb_fields(struct i40e_ring *rx_ring,
-			     union i40e_rx_desc *rx_desc, struct sk_buff *skb,
-			     u8 rx_ptype)
-=======
 void i40e_process_skb_fields(struct i40e_ring *rx_ring,
 			     union i40e_rx_desc *rx_desc, struct sk_buff *skb)
->>>>>>> 24b8d41d
 {
 	u64 qword = le64_to_cpu(rx_desc->wb.qword1.status_error_len);
 	u32 rx_status = (qword & I40E_RXD_QW1_STATUS_MASK) >>
 			I40E_RXD_QW1_STATUS_SHIFT;
-<<<<<<< HEAD
-	u32 rsyn = (rx_status & I40E_RXD_QW1_STATUS_TSYNINDX_MASK) >>
-		   I40E_RXD_QW1_STATUS_TSYNINDX_SHIFT;
-
-	if (unlikely(rsyn)) {
-		i40e_ptp_rx_hwtstamp(rx_ring->vsi->back, skb, rsyn);
-		rx_ring->last_rx_timestamp = jiffies;
-	}
-
-	i40e_rx_hash(rx_ring, rx_desc, skb, rx_ptype);
-
-	/* modifies the skb - consumes the enet header */
-	skb->protocol = eth_type_trans(skb, rx_ring->netdev);
-
-	i40e_rx_checksum(rx_ring->vsi, skb, rx_desc);
-
-	skb_record_rx_queue(skb, rx_ring->queue_index);
-}
-
-/**
- * i40e_pull_tail - i40e specific version of skb_pull_tail
- * @rx_ring: rx descriptor ring packet is being transacted on
- * @skb: pointer to current skb being adjusted
- *
- * This function is an i40e specific version of __pskb_pull_tail.  The
- * main difference between this version and the original function is that
- * this function can make several assumptions about the state of things
- * that allow for significant optimizations versus the standard function.
- * As a result we can do things like drop a frag and maintain an accurate
- * truesize for the skb.
- */
-static void i40e_pull_tail(struct i40e_ring *rx_ring, struct sk_buff *skb)
-{
-	struct skb_frag_struct *frag = &skb_shinfo(skb)->frags[0];
-	unsigned char *va;
-	unsigned int pull_len;
-
-	/* it is valid to use page_address instead of kmap since we are
-	 * working with pages allocated out of the lomem pool per
-	 * alloc_page(GFP_ATOMIC)
-	 */
-	va = skb_frag_address(frag);
-
-	/* we need the header to contain the greater of either ETH_HLEN or
-	 * 60 bytes if the skb->len is less than 60 for skb_pad.
-	 */
-	pull_len = eth_get_headlen(va, I40E_RX_HDR_SIZE);
-
-	/* align pull length to size of long to optimize memcpy performance */
-	skb_copy_to_linear_data(skb, va, ALIGN(pull_len, sizeof(long)));
-
-	/* update all of the pointers */
-	skb_frag_size_sub(frag, pull_len);
-	frag->page_offset += pull_len;
-	skb->data_len -= pull_len;
-	skb->tail += pull_len;
-}
-
-/**
- * i40e_cleanup_headers - Correct empty headers
- * @rx_ring: rx descriptor ring packet is being transacted on
- * @skb: pointer to current skb being fixed
- *
- * Also address the case where we are pulling data in on pages only
- * and as such no data is present in the skb header.
- *
- * In addition if skb is not at least 60 bytes we need to pad it so that
- * it is large enough to qualify as a valid Ethernet frame.
- *
- * Returns true if an error was encountered and skb was freed.
- **/
-static bool i40e_cleanup_headers(struct i40e_ring *rx_ring, struct sk_buff *skb)
-{
-	/* place header in linear portion of buffer */
-	if (skb_is_nonlinear(skb))
-		i40e_pull_tail(rx_ring, skb);
-=======
 	u32 tsynvalid = rx_status & I40E_RXD_QW1_STATUS_TSYNVALID_MASK;
 	u32 tsyn = (rx_status & I40E_RXD_QW1_STATUS_TSYNINDX_MASK) >>
 		   I40E_RXD_QW1_STATUS_TSYNINDX_SHIFT;
@@ -2160,255 +1824,10 @@
 		dev_kfree_skb_any(skb);
 		return true;
 	}
->>>>>>> 24b8d41d
 
 	/* if eth_skb_pad returns an error the skb was freed */
 	if (eth_skb_pad(skb))
 		return true;
-<<<<<<< HEAD
-
-	return false;
-}
-
-/**
- * i40e_reuse_rx_page - page flip buffer and store it back on the ring
- * @rx_ring: rx descriptor ring to store buffers on
- * @old_buff: donor buffer to have page reused
- *
- * Synchronizes page for reuse by the adapter
- **/
-static void i40e_reuse_rx_page(struct i40e_ring *rx_ring,
-			       struct i40e_rx_buffer *old_buff)
-{
-	struct i40e_rx_buffer *new_buff;
-	u16 nta = rx_ring->next_to_alloc;
-
-	new_buff = &rx_ring->rx_bi[nta];
-
-	/* update, and store next to alloc */
-	nta++;
-	rx_ring->next_to_alloc = (nta < rx_ring->count) ? nta : 0;
-
-	/* transfer page from old buffer to new buffer */
-	*new_buff = *old_buff;
-}
-
-/**
- * i40e_page_is_reserved - check if reuse is possible
- * @page: page struct to check
- */
-static inline bool i40e_page_is_reserved(struct page *page)
-{
-	return (page_to_nid(page) != numa_mem_id()) || page_is_pfmemalloc(page);
-}
-
-/**
- * i40e_add_rx_frag - Add contents of Rx buffer to sk_buff
- * @rx_ring: rx descriptor ring to transact packets on
- * @rx_buffer: buffer containing page to add
- * @rx_desc: descriptor containing length of buffer written by hardware
- * @skb: sk_buff to place the data into
- *
- * This function will add the data contained in rx_buffer->page to the skb.
- * This is done either through a direct copy if the data in the buffer is
- * less than the skb header size, otherwise it will just attach the page as
- * a frag to the skb.
- *
- * The function will then update the page offset if necessary and return
- * true if the buffer can be reused by the adapter.
- **/
-static bool i40e_add_rx_frag(struct i40e_ring *rx_ring,
-			     struct i40e_rx_buffer *rx_buffer,
-			     union i40e_rx_desc *rx_desc,
-			     struct sk_buff *skb)
-{
-	struct page *page = rx_buffer->page;
-	u64 qword = le64_to_cpu(rx_desc->wb.qword1.status_error_len);
-	unsigned int size = (qword & I40E_RXD_QW1_LENGTH_PBUF_MASK) >>
-			    I40E_RXD_QW1_LENGTH_PBUF_SHIFT;
-#if (PAGE_SIZE < 8192)
-	unsigned int truesize = I40E_RXBUFFER_2048;
-#else
-	unsigned int truesize = ALIGN(size, L1_CACHE_BYTES);
-	unsigned int last_offset = PAGE_SIZE - I40E_RXBUFFER_2048;
-#endif
-
-	/* will the data fit in the skb we allocated? if so, just
-	 * copy it as it is pretty small anyway
-	 */
-	if ((size <= I40E_RX_HDR_SIZE) && !skb_is_nonlinear(skb)) {
-		unsigned char *va = page_address(page) + rx_buffer->page_offset;
-
-		memcpy(__skb_put(skb, size), va, ALIGN(size, sizeof(long)));
-
-		/* page is not reserved, we can reuse buffer as-is */
-		if (likely(!i40e_page_is_reserved(page)))
-			return true;
-
-		/* this page cannot be reused so discard it */
-		__free_pages(page, 0);
-		return false;
-	}
-
-	skb_add_rx_frag(skb, skb_shinfo(skb)->nr_frags, page,
-			rx_buffer->page_offset, size, truesize);
-
-	/* avoid re-using remote pages */
-	if (unlikely(i40e_page_is_reserved(page)))
-		return false;
-
-#if (PAGE_SIZE < 8192)
-	/* if we are only owner of page we can reuse it */
-	if (unlikely(page_count(page) != 1))
-		return false;
-
-	/* flip page offset to other buffer */
-	rx_buffer->page_offset ^= truesize;
-#else
-	/* move offset up to the next cache line */
-	rx_buffer->page_offset += truesize;
-
-	if (rx_buffer->page_offset > last_offset)
-		return false;
-#endif
-
-	/* Even if we own the page, we are not allowed to use atomic_set()
-	 * This would break get_page_unless_zero() users.
-	 */
-	get_page(rx_buffer->page);
-
-	return true;
-}
-
-/**
- * i40e_fetch_rx_buffer - Allocate skb and populate it
- * @rx_ring: rx descriptor ring to transact packets on
- * @rx_desc: descriptor containing info written by hardware
- *
- * This function allocates an skb on the fly, and populates it with the page
- * data from the current receive descriptor, taking care to set up the skb
- * correctly, as well as handling calling the page recycle function if
- * necessary.
- */
-static inline
-struct sk_buff *i40e_fetch_rx_buffer(struct i40e_ring *rx_ring,
-				     union i40e_rx_desc *rx_desc)
-{
-	struct i40e_rx_buffer *rx_buffer;
-	struct sk_buff *skb;
-	struct page *page;
-
-	rx_buffer = &rx_ring->rx_bi[rx_ring->next_to_clean];
-	page = rx_buffer->page;
-	prefetchw(page);
-
-	skb = rx_buffer->skb;
-
-	if (likely(!skb)) {
-		void *page_addr = page_address(page) + rx_buffer->page_offset;
-
-		/* prefetch first cache line of first page */
-		prefetch(page_addr);
-#if L1_CACHE_BYTES < 128
-		prefetch(page_addr + L1_CACHE_BYTES);
-#endif
-
-		/* allocate a skb to store the frags */
-		skb = __napi_alloc_skb(&rx_ring->q_vector->napi,
-				       I40E_RX_HDR_SIZE,
-				       GFP_ATOMIC | __GFP_NOWARN);
-		if (unlikely(!skb)) {
-			rx_ring->rx_stats.alloc_buff_failed++;
-			return NULL;
-		}
-
-		/* we will be copying header into skb->data in
-		 * pskb_may_pull so it is in our interest to prefetch
-		 * it now to avoid a possible cache miss
-		 */
-		prefetchw(skb->data);
-	} else {
-		rx_buffer->skb = NULL;
-	}
-
-	/* we are reusing so sync this buffer for CPU use */
-	dma_sync_single_range_for_cpu(rx_ring->dev,
-				      rx_buffer->dma,
-				      rx_buffer->page_offset,
-				      I40E_RXBUFFER_2048,
-				      DMA_FROM_DEVICE);
-
-	/* pull page into skb */
-	if (i40e_add_rx_frag(rx_ring, rx_buffer, rx_desc, skb)) {
-		/* hand second half of page back to the ring */
-		i40e_reuse_rx_page(rx_ring, rx_buffer);
-		rx_ring->rx_stats.page_reuse_count++;
-	} else {
-		/* we are not reusing the buffer so unmap it */
-		dma_unmap_page(rx_ring->dev, rx_buffer->dma, PAGE_SIZE,
-			       DMA_FROM_DEVICE);
-	}
-
-	/* clear contents of buffer_info */
-	rx_buffer->page = NULL;
-
-	return skb;
-}
-
-/**
- * i40e_is_non_eop - process handling of non-EOP buffers
- * @rx_ring: Rx ring being processed
- * @rx_desc: Rx descriptor for current buffer
- * @skb: Current socket buffer containing buffer in progress
- *
- * This function updates next to clean.  If the buffer is an EOP buffer
- * this function exits returning false, otherwise it will place the
- * sk_buff in the next buffer to be chained and return true indicating
- * that this is in fact a non-EOP buffer.
- **/
-static bool i40e_is_non_eop(struct i40e_ring *rx_ring,
-			    union i40e_rx_desc *rx_desc,
-			    struct sk_buff *skb)
-{
-	u32 ntc = rx_ring->next_to_clean + 1;
-
-	/* fetch, update, and store next to clean */
-	ntc = (ntc < rx_ring->count) ? ntc : 0;
-	rx_ring->next_to_clean = ntc;
-
-	prefetch(I40E_RX_DESC(rx_ring, ntc));
-
-#define staterrlen rx_desc->wb.qword1.status_error_len
-	if (unlikely(i40e_rx_is_programming_status(le64_to_cpu(staterrlen)))) {
-		i40e_clean_programming_status(rx_ring, rx_desc);
-		rx_ring->rx_bi[ntc].skb = skb;
-		return true;
-	}
-	/* if we are the last buffer then there is nothing else to do */
-#define I40E_RXD_EOF BIT(I40E_RX_DESC_STATUS_EOF_SHIFT)
-	if (likely(i40e_test_staterr(rx_desc, I40E_RXD_EOF)))
-		return false;
-
-	/* place skb in next buffer to be received */
-	rx_ring->rx_bi[ntc].skb = skb;
-	rx_ring->rx_stats.non_eop_descs++;
-
-	return true;
-}
-
-/**
- * i40e_clean_rx_irq - Clean completed descriptors from Rx ring - bounce buf
- * @rx_ring: rx descriptor ring to transact packets on
- * @budget: Total limit on number of packets to process
- *
- * This function provides a "bounce buffer" approach to Rx interrupt
- * processing.  The advantage to this is that on systems that have
- * expensive overhead for IOMMU access this provides a means of avoiding
- * it by maintaining the mapping of the page to the system.
- *
- * Returns amount of work completed
- **/
-=======
 
 	return false;
 }
@@ -2912,24 +2331,11 @@
  *
  * Returns amount of work completed
  **/
->>>>>>> 24b8d41d
 static int i40e_clean_rx_irq(struct i40e_ring *rx_ring, int budget)
 {
 	unsigned int total_rx_bytes = 0, total_rx_packets = 0;
 	struct sk_buff *skb = rx_ring->skb;
 	u16 cleaned_count = I40E_DESC_UNUSED(rx_ring);
-<<<<<<< HEAD
-	bool failure = false;
-
-	while (likely(total_rx_packets < budget)) {
-		union i40e_rx_desc *rx_desc;
-		struct sk_buff *skb;
-		u32 rx_status;
-		u16 vlan_tag;
-		u8 rx_ptype;
-		u64 qword;
-
-=======
 	unsigned int xdp_xmit = 0;
 	bool failure = false;
 	struct xdp_buff xdp;
@@ -2946,7 +2352,6 @@
 		unsigned int size;
 		u64 qword;
 
->>>>>>> 24b8d41d
 		/* return some buffers to hardware, one at a time is too slow */
 		if (cleaned_count >= I40E_RX_BUFFER_WRITE) {
 			failure = failure ||
@@ -2955,15 +2360,6 @@
 		}
 
 		rx_desc = I40E_RX_DESC(rx_ring, rx_ring->next_to_clean);
-<<<<<<< HEAD
-
-		qword = le64_to_cpu(rx_desc->wb.qword1.status_error_len);
-		rx_ptype = (qword & I40E_RXD_QW1_PTYPE_MASK) >>
-			   I40E_RXD_QW1_PTYPE_SHIFT;
-		rx_status = (qword & I40E_RXD_QW1_STATUS_MASK) >>
-			    I40E_RXD_QW1_STATUS_SHIFT;
-=======
->>>>>>> 24b8d41d
 
 		/* status_error_len will always be zero for unused descriptors
 		 * because it's cleared in cleanup, and overlaps with hdr_addr
@@ -2972,38 +2368,12 @@
 		 */
 		qword = le64_to_cpu(rx_desc->wb.qword1.status_error_len);
 
-		/* status_error_len will always be zero for unused descriptors
-		 * because it's cleared in cleanup, and overlaps with hdr_addr
-		 * which is always zero because packet split isn't used, if the
-		 * hardware wrote DD then it will be non-zero
-		 */
-		if (!rx_desc->wb.qword1.status_error_len)
-			break;
-
 		/* This memory barrier is needed to keep us from reading
 		 * any other fields out of the rx_desc until we have
 		 * verified the descriptor has been written back.
 		 */
 		dma_rmb();
 
-<<<<<<< HEAD
-		skb = i40e_fetch_rx_buffer(rx_ring, rx_desc);
-		if (!skb)
-			break;
-
-		cleaned_count++;
-
-		if (i40e_is_non_eop(rx_ring, rx_desc, skb))
-			continue;
-
-		/* ERR_MASK will only have valid bits if EOP set, and
-		 * what we are doing here is actually checking
-		 * I40E_RX_DESC_ERROR_RXE_SHIFT, since it is the zeroth bit in
-		 * the error field
-		 */
-		if (unlikely(i40e_test_staterr(rx_desc, BIT(I40E_RXD_QW1_ERROR_SHIFT)))) {
-			dev_kfree_skb_any(skb);
-=======
 		if (i40e_rx_is_programming_status(qword)) {
 			i40e_clean_programming_status(rx_ring,
 						      rx_desc->raw.qword[0],
@@ -3068,37 +2438,8 @@
 		cleaned_count++;
 
 		if (i40e_is_non_eop(rx_ring, rx_desc, skb))
->>>>>>> 24b8d41d
 			continue;
 
-<<<<<<< HEAD
-		if (i40e_cleanup_headers(rx_ring, skb))
-			continue;
-
-		/* probably a little skewed due to removing CRC */
-		total_rx_bytes += skb->len;
-
-		/* populate checksum, VLAN, and protocol */
-		i40e_process_skb_fields(rx_ring, rx_desc, skb, rx_ptype);
-
-#ifdef I40E_FCOE
-		if (unlikely(
-		    i40e_rx_is_fcoe(rx_ptype) &&
-		    !i40e_fcoe_handle_offload(rx_ring, rx_desc, skb))) {
-			dev_kfree_skb_any(skb);
-			continue;
-		}
-#endif
-
-		vlan_tag = (qword & BIT(I40E_RX_DESC_STATUS_L2TAG1P_SHIFT)) ?
-			   le16_to_cpu(rx_desc->wb.qword0.lo_dword.l2tag1) : 0;
-
-		i40e_receive_skb(rx_ring, skb, vlan_tag);
-
-		/* update budget accounting */
-		total_rx_packets++;
-	}
-=======
 		if (i40e_cleanup_headers(rx_ring, skb, rx_desc)) {
 			skb = NULL;
 			continue;
@@ -3120,16 +2461,11 @@
 
 	i40e_finalize_xdp_rx(rx_ring, xdp_xmit);
 	rx_ring->skb = skb;
->>>>>>> 24b8d41d
 
 	i40e_update_rx_stats(rx_ring, total_rx_bytes, total_rx_packets);
 
 	/* guarantee a trip back through this routine if there was a failure */
-<<<<<<< HEAD
-	return failure ? budget : total_rx_packets;
-=======
 	return failure ? budget : (int)total_rx_packets;
->>>>>>> 24b8d41d
 }
 
 static inline u32 i40e_buildreg_itr(const int type, u16 itr)
@@ -3162,15 +2498,6 @@
 
 /* a small macro to shorten up some long lines */
 #define INTREG I40E_PFINT_DYN_CTLN
-static inline int get_rx_itr_enabled(struct i40e_vsi *vsi, int idx)
-{
-	return !!(vsi->rx_rings[idx]->rx_itr_setting);
-}
-
-static inline int get_tx_itr_enabled(struct i40e_vsi *vsi, int idx)
-{
-	return !!(vsi->tx_rings[idx]->tx_itr_setting);
-}
 
 /* The act of updating the ITR will cause it to immediately trigger. In order
  * to prevent this from throwing off adaptive update statistics we defer the
@@ -3191,45 +2518,12 @@
 					  struct i40e_q_vector *q_vector)
 {
 	struct i40e_hw *hw = &vsi->back->hw;
-<<<<<<< HEAD
-	bool rx = false, tx = false;
-	u32 rxval, txval;
-	int vector;
-	int idx = q_vector->v_idx;
-	int rx_itr_setting, tx_itr_setting;
-
-	vector = (q_vector->v_idx + vsi->base_vector);
-
-	/* avoid dynamic calculation if in countdown mode OR if
-	 * all dynamic is disabled
-	 */
-	rxval = txval = i40e_buildreg_itr(I40E_ITR_NONE, 0);
-
-	rx_itr_setting = get_rx_itr_enabled(vsi, idx);
-	tx_itr_setting = get_tx_itr_enabled(vsi, idx);
-
-	if (q_vector->itr_countdown > 0 ||
-	    (!ITR_IS_DYNAMIC(rx_itr_setting) &&
-	     !ITR_IS_DYNAMIC(tx_itr_setting))) {
-		goto enable_int;
-	}
-
-	if (ITR_IS_DYNAMIC(tx_itr_setting)) {
-		rx = i40e_set_new_dynamic_itr(&q_vector->rx);
-		rxval = i40e_buildreg_itr(I40E_RX_ITR, q_vector->rx.itr);
-	}
-
-	if (ITR_IS_DYNAMIC(tx_itr_setting)) {
-		tx = i40e_set_new_dynamic_itr(&q_vector->tx);
-		txval = i40e_buildreg_itr(I40E_TX_ITR, q_vector->tx.itr);
-=======
 	u32 intval;
 
 	/* If we don't have MSIX, then we only need to re-enable icr0 */
 	if (!(vsi->back->flags & I40E_FLAG_MSIX_ENABLED)) {
 		i40e_irq_dynamic_enable_icr0(vsi->back);
 		return;
->>>>>>> 24b8d41d
 	}
 
 	/* These will do nothing if dynamic updates are not enabled */
@@ -3306,15 +2600,11 @@
 	 * budget and be more aggressive about cleaning up the Tx descriptors.
 	 */
 	i40e_for_each_ring(ring, q_vector->tx) {
-<<<<<<< HEAD
-		if (!i40e_clean_tx_irq(vsi, ring, budget)) {
-=======
 		bool wd = ring->xsk_pool ?
 			  i40e_clean_xdp_tx_irq(vsi, ring) :
 			  i40e_clean_tx_irq(vsi, ring, budget);
 
 		if (!wd) {
->>>>>>> 24b8d41d
 			clean_complete = false;
 			continue;
 		}
@@ -3338,13 +2628,9 @@
 		budget_per_ring = budget;
 
 	i40e_for_each_ring(ring, q_vector->rx) {
-<<<<<<< HEAD
-		int cleaned = i40e_clean_rx_irq(ring, budget_per_ring);
-=======
 		int cleaned = ring->xsk_pool ?
 			      i40e_clean_rx_irq_zc(ring, budget_per_ring) :
 			      i40e_clean_rx_irq(ring, budget_per_ring);
->>>>>>> 24b8d41d
 
 		work_done += cleaned;
 		/* if we clean as many as budgeted, we must not be done */
@@ -3612,22 +2898,14 @@
 
 /**
  * i40e_tso - set up the tso context descriptor
-<<<<<<< HEAD
- * @skb:      ptr to the skb we're sending
-=======
  * @first:    pointer to first Tx buffer for xmit
->>>>>>> 24b8d41d
  * @hdr_len:  ptr to the size of the packet header
  * @cd_type_cmd_tso_mss: Quad Word 1
  *
  * Returns 0 if no TSO can happen, 1 if tso is going, or error
  **/
-<<<<<<< HEAD
-static int i40e_tso(struct sk_buff *skb, u8 *hdr_len, u64 *cd_type_cmd_tso_mss)
-=======
 static int i40e_tso(struct i40e_tx_buffer *first, u8 *hdr_len,
 		    u64 *cd_type_cmd_tso_mss)
->>>>>>> 24b8d41d
 {
 	struct sk_buff *skb = first->skb;
 	u64 cd_cmd, cd_tso_len, cd_mss;
@@ -3681,12 +2959,8 @@
 
 			/* remove payload length from outer checksum */
 			paylen = skb->len - l4_offset;
-<<<<<<< HEAD
-			csum_replace_by_diff(&l4.udp->check, htonl(paylen));
-=======
 			csum_replace_by_diff(&l4.udp->check,
 					     (__force __wsum)htonl(paylen));
->>>>>>> 24b8d41d
 		}
 
 		/* reset pointers to inner headers */
@@ -3707,9 +2981,6 @@
 
 	/* remove payload length from inner checksum */
 	paylen = skb->len - l4_offset;
-<<<<<<< HEAD
-	csum_replace_by_diff(&l4.tcp->check, htonl(paylen));
-=======
 
 	if (skb_shinfo(skb)->gso_type & SKB_GSO_UDP_L4) {
 		csum_replace_by_diff(&l4.udp->check, (__force __wsum)htonl(paylen));
@@ -3724,7 +2995,6 @@
 	/* pull values out of skb_shinfo */
 	gso_size = skb_shinfo(skb)->gso_size;
 	gso_segs = skb_shinfo(skb)->gso_segs;
->>>>>>> 24b8d41d
 
 	/* update GSO size and bytecount with header size */
 	first->gso_segs = gso_segs;
@@ -4194,10 +3464,6 @@
 
 	tx_ring->next_to_use = i;
 
-<<<<<<< HEAD
-	netdev_tx_sent_queue(txring_txq(tx_ring), first->bytecount);
-=======
->>>>>>> 24b8d41d
 	i40e_maybe_stop_tx(tx_ring, DESC_NEEDED);
 
 	/* write last descriptor with EOP bit */
@@ -4206,25 +3472,11 @@
 	/* We OR these values together to check both against 4 (WB_STRIDE)
 	 * below. This is safe since we don't re-use desc_count afterwards.
 	 */
-<<<<<<< HEAD
-	if (skb->xmit_more  &&
-	    !netif_xmit_stopped(txring_txq(tx_ring))) {
-		tx_ring->flags |= I40E_TXR_FLAGS_LAST_XMIT_MORE_SET;
-		tail_bump = false;
-	} else if (!skb->xmit_more &&
-		   !netif_xmit_stopped(txring_txq(tx_ring)) &&
-		   (!(tx_ring->flags & I40E_TXR_FLAGS_LAST_XMIT_MORE_SET)) &&
-		   (tx_ring->packet_stride < WB_STRIDE) &&
-		   (desc_count < WB_STRIDE)) {
-		tx_ring->packet_stride++;
-	} else {
-=======
 	desc_count |= ++tx_ring->packet_stride;
 
 	if (desc_count >= WB_STRIDE) {
 		/* write last descriptor with RS bit set */
 		td_cmd |= I40E_TX_DESC_CMD_RS;
->>>>>>> 24b8d41d
 		tx_ring->packet_stride = 0;
 	}
 
@@ -4245,26 +3497,11 @@
 	first->next_to_watch = tx_desc;
 
 	/* notify HW of packet */
-<<<<<<< HEAD
-	if (!tail_bump) {
-		prefetchw(tx_desc + 1);
-	} else {
-		/* Force memory writes to complete before letting h/w
-		 * know there are new descriptors to fetch.  (Only
-		 * applicable for weak-ordered memory model archs,
-		 * such as IA-64).
-		 */
-		wmb();
-		writel(i, tx_ring->tail);
-	}
-	return;
-=======
 	if (netif_xmit_stopped(txring_txq(tx_ring)) || !netdev_xmit_more()) {
 		writel(i, tx_ring->tail);
 	}
 
 	return 0;
->>>>>>> 24b8d41d
 
 dma_error:
 	dev_info(tx_ring->dev, "TX DMA map failed\n");
@@ -4367,15 +3604,10 @@
 
 	count = i40e_xmit_descriptor_count(skb);
 	if (i40e_chk_linearize(skb, count)) {
-<<<<<<< HEAD
-		if (__skb_linearize(skb))
-			goto out_drop;
-=======
 		if (__skb_linearize(skb)) {
 			dev_kfree_skb_any(skb);
 			return NETDEV_TX_OK;
 		}
->>>>>>> 24b8d41d
 		count = i40e_txd_use_count(skb->len);
 		tx_ring->tx_stats.tx_linearize++;
 	}
@@ -4410,11 +3642,7 @@
 	else if (protocol == htons(ETH_P_IPV6))
 		tx_flags |= I40E_TX_FLAGS_IPV6;
 
-<<<<<<< HEAD
-	tso = i40e_tso(skb, &hdr_len, &cd_type_cmd_tso_mss);
-=======
 	tso = i40e_tso(first, &hdr_len, &cd_type_cmd_tso_mss);
->>>>>>> 24b8d41d
 
 	if (tso < 0)
 		goto out_drop;
