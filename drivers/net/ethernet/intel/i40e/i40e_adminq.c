// SPDX-License-Identifier: GPL-2.0
/* Copyright(c) 2013 - 2018 Intel Corporation. */

#include "i40e_status.h"
#include "i40e_type.h"
#include "i40e_register.h"
#include "i40e_adminq.h"
#include "i40e_prototype.h"

static void i40e_resume_aq(struct i40e_hw *hw);

/**
 *  i40e_adminq_init_regs - Initialize AdminQ registers
 *  @hw: pointer to the hardware structure
 *
 *  This assumes the alloc_asq and alloc_arq functions have already been called
 **/
static void i40e_adminq_init_regs(struct i40e_hw *hw)
{
	/* set head and tail registers in our local struct */
	if (i40e_is_vf(hw)) {
		hw->aq.asq.tail = I40E_VF_ATQT1;
		hw->aq.asq.head = I40E_VF_ATQH1;
		hw->aq.asq.len  = I40E_VF_ATQLEN1;
		hw->aq.asq.bal  = I40E_VF_ATQBAL1;
		hw->aq.asq.bah  = I40E_VF_ATQBAH1;
		hw->aq.arq.tail = I40E_VF_ARQT1;
		hw->aq.arq.head = I40E_VF_ARQH1;
		hw->aq.arq.len  = I40E_VF_ARQLEN1;
		hw->aq.arq.bal  = I40E_VF_ARQBAL1;
		hw->aq.arq.bah  = I40E_VF_ARQBAH1;
	} else {
		hw->aq.asq.tail = I40E_PF_ATQT;
		hw->aq.asq.head = I40E_PF_ATQH;
		hw->aq.asq.len  = I40E_PF_ATQLEN;
		hw->aq.asq.bal  = I40E_PF_ATQBAL;
		hw->aq.asq.bah  = I40E_PF_ATQBAH;
		hw->aq.arq.tail = I40E_PF_ARQT;
		hw->aq.arq.head = I40E_PF_ARQH;
		hw->aq.arq.len  = I40E_PF_ARQLEN;
		hw->aq.arq.bal  = I40E_PF_ARQBAL;
		hw->aq.arq.bah  = I40E_PF_ARQBAH;
	}
}

/**
 *  i40e_alloc_adminq_asq_ring - Allocate Admin Queue send rings
 *  @hw: pointer to the hardware structure
 **/
static i40e_status i40e_alloc_adminq_asq_ring(struct i40e_hw *hw)
{
	i40e_status ret_code;

	ret_code = i40e_allocate_dma_mem(hw, &hw->aq.asq.desc_buf,
					 i40e_mem_atq_ring,
					 (hw->aq.num_asq_entries *
					 sizeof(struct i40e_aq_desc)),
					 I40E_ADMINQ_DESC_ALIGNMENT);
	if (ret_code)
		return ret_code;

	ret_code = i40e_allocate_virt_mem(hw, &hw->aq.asq.cmd_buf,
					  (hw->aq.num_asq_entries *
					  sizeof(struct i40e_asq_cmd_details)));
	if (ret_code) {
		i40e_free_dma_mem(hw, &hw->aq.asq.desc_buf);
		return ret_code;
	}

	return ret_code;
}

/**
 *  i40e_alloc_adminq_arq_ring - Allocate Admin Queue receive rings
 *  @hw: pointer to the hardware structure
 **/
static i40e_status i40e_alloc_adminq_arq_ring(struct i40e_hw *hw)
{
	i40e_status ret_code;

	ret_code = i40e_allocate_dma_mem(hw, &hw->aq.arq.desc_buf,
					 i40e_mem_arq_ring,
					 (hw->aq.num_arq_entries *
					 sizeof(struct i40e_aq_desc)),
					 I40E_ADMINQ_DESC_ALIGNMENT);

	return ret_code;
}

/**
 *  i40e_free_adminq_asq - Free Admin Queue send rings
 *  @hw: pointer to the hardware structure
 *
 *  This assumes the posted send buffers have already been cleaned
 *  and de-allocated
 **/
static void i40e_free_adminq_asq(struct i40e_hw *hw)
{
	i40e_free_dma_mem(hw, &hw->aq.asq.desc_buf);
}

/**
 *  i40e_free_adminq_arq - Free Admin Queue receive rings
 *  @hw: pointer to the hardware structure
 *
 *  This assumes the posted receive buffers have already been cleaned
 *  and de-allocated
 **/
static void i40e_free_adminq_arq(struct i40e_hw *hw)
{
	i40e_free_dma_mem(hw, &hw->aq.arq.desc_buf);
}

/**
 *  i40e_alloc_arq_bufs - Allocate pre-posted buffers for the receive queue
 *  @hw: pointer to the hardware structure
 **/
static i40e_status i40e_alloc_arq_bufs(struct i40e_hw *hw)
{
	i40e_status ret_code;
	struct i40e_aq_desc *desc;
	struct i40e_dma_mem *bi;
	int i;

	/* We'll be allocating the buffer info memory first, then we can
	 * allocate the mapped buffers for the event processing
	 */

	/* buffer_info structures do not need alignment */
	ret_code = i40e_allocate_virt_mem(hw, &hw->aq.arq.dma_head,
		(hw->aq.num_arq_entries * sizeof(struct i40e_dma_mem)));
	if (ret_code)
		goto alloc_arq_bufs;
	hw->aq.arq.r.arq_bi = (struct i40e_dma_mem *)hw->aq.arq.dma_head.va;

	/* allocate the mapped buffers */
	for (i = 0; i < hw->aq.num_arq_entries; i++) {
		bi = &hw->aq.arq.r.arq_bi[i];
		ret_code = i40e_allocate_dma_mem(hw, bi,
						 i40e_mem_arq_buf,
						 hw->aq.arq_buf_size,
						 I40E_ADMINQ_DESC_ALIGNMENT);
		if (ret_code)
			goto unwind_alloc_arq_bufs;

		/* now configure the descriptors for use */
		desc = I40E_ADMINQ_DESC(hw->aq.arq, i);

		desc->flags = cpu_to_le16(I40E_AQ_FLAG_BUF);
		if (hw->aq.arq_buf_size > I40E_AQ_LARGE_BUF)
			desc->flags |= cpu_to_le16(I40E_AQ_FLAG_LB);
		desc->opcode = 0;
		/* This is in accordance with Admin queue design, there is no
		 * register for buffer size configuration
		 */
		desc->datalen = cpu_to_le16((u16)bi->size);
		desc->retval = 0;
		desc->cookie_high = 0;
		desc->cookie_low = 0;
		desc->params.external.addr_high =
			cpu_to_le32(upper_32_bits(bi->pa));
		desc->params.external.addr_low =
			cpu_to_le32(lower_32_bits(bi->pa));
		desc->params.external.param0 = 0;
		desc->params.external.param1 = 0;
	}

alloc_arq_bufs:
	return ret_code;

unwind_alloc_arq_bufs:
	/* don't try to free the one that failed... */
	i--;
	for (; i >= 0; i--)
		i40e_free_dma_mem(hw, &hw->aq.arq.r.arq_bi[i]);
	i40e_free_virt_mem(hw, &hw->aq.arq.dma_head);

	return ret_code;
}

/**
 *  i40e_alloc_asq_bufs - Allocate empty buffer structs for the send queue
 *  @hw: pointer to the hardware structure
 **/
static i40e_status i40e_alloc_asq_bufs(struct i40e_hw *hw)
{
	i40e_status ret_code;
	struct i40e_dma_mem *bi;
	int i;

	/* No mapped memory needed yet, just the buffer info structures */
	ret_code = i40e_allocate_virt_mem(hw, &hw->aq.asq.dma_head,
		(hw->aq.num_asq_entries * sizeof(struct i40e_dma_mem)));
	if (ret_code)
		goto alloc_asq_bufs;
	hw->aq.asq.r.asq_bi = (struct i40e_dma_mem *)hw->aq.asq.dma_head.va;

	/* allocate the mapped buffers */
	for (i = 0; i < hw->aq.num_asq_entries; i++) {
		bi = &hw->aq.asq.r.asq_bi[i];
		ret_code = i40e_allocate_dma_mem(hw, bi,
						 i40e_mem_asq_buf,
						 hw->aq.asq_buf_size,
						 I40E_ADMINQ_DESC_ALIGNMENT);
		if (ret_code)
			goto unwind_alloc_asq_bufs;
	}
alloc_asq_bufs:
	return ret_code;

unwind_alloc_asq_bufs:
	/* don't try to free the one that failed... */
	i--;
	for (; i >= 0; i--)
		i40e_free_dma_mem(hw, &hw->aq.asq.r.asq_bi[i]);
	i40e_free_virt_mem(hw, &hw->aq.asq.dma_head);

	return ret_code;
}

/**
 *  i40e_free_arq_bufs - Free receive queue buffer info elements
 *  @hw: pointer to the hardware structure
 **/
static void i40e_free_arq_bufs(struct i40e_hw *hw)
{
	int i;

	/* free descriptors */
	for (i = 0; i < hw->aq.num_arq_entries; i++)
		i40e_free_dma_mem(hw, &hw->aq.arq.r.arq_bi[i]);

	/* free the descriptor memory */
	i40e_free_dma_mem(hw, &hw->aq.arq.desc_buf);

	/* free the dma header */
	i40e_free_virt_mem(hw, &hw->aq.arq.dma_head);
}

/**
 *  i40e_free_asq_bufs - Free send queue buffer info elements
 *  @hw: pointer to the hardware structure
 **/
static void i40e_free_asq_bufs(struct i40e_hw *hw)
{
	int i;

	/* only unmap if the address is non-NULL */
	for (i = 0; i < hw->aq.num_asq_entries; i++)
		if (hw->aq.asq.r.asq_bi[i].pa)
			i40e_free_dma_mem(hw, &hw->aq.asq.r.asq_bi[i]);

	/* free the buffer info list */
	i40e_free_virt_mem(hw, &hw->aq.asq.cmd_buf);

	/* free the descriptor memory */
	i40e_free_dma_mem(hw, &hw->aq.asq.desc_buf);

	/* free the dma header */
	i40e_free_virt_mem(hw, &hw->aq.asq.dma_head);
}

/**
 *  i40e_config_asq_regs - configure ASQ registers
 *  @hw: pointer to the hardware structure
 *
 *  Configure base address and length registers for the transmit queue
 **/
static i40e_status i40e_config_asq_regs(struct i40e_hw *hw)
{
	i40e_status ret_code = 0;
	u32 reg = 0;

	/* Clear Head and Tail */
	wr32(hw, hw->aq.asq.head, 0);
	wr32(hw, hw->aq.asq.tail, 0);

	/* set starting point */
	wr32(hw, hw->aq.asq.len, (hw->aq.num_asq_entries |
				  I40E_PF_ATQLEN_ATQENABLE_MASK));
	wr32(hw, hw->aq.asq.bal, lower_32_bits(hw->aq.asq.desc_buf.pa));
	wr32(hw, hw->aq.asq.bah, upper_32_bits(hw->aq.asq.desc_buf.pa));

	/* Check one register to verify that config was applied */
	reg = rd32(hw, hw->aq.asq.bal);
	if (reg != lower_32_bits(hw->aq.asq.desc_buf.pa))
		ret_code = I40E_ERR_ADMIN_QUEUE_ERROR;

	return ret_code;
}

/**
 *  i40e_config_arq_regs - ARQ register configuration
 *  @hw: pointer to the hardware structure
 *
 * Configure base address and length registers for the receive (event queue)
 **/
static i40e_status i40e_config_arq_regs(struct i40e_hw *hw)
{
	i40e_status ret_code = 0;
	u32 reg = 0;

	/* Clear Head and Tail */
	wr32(hw, hw->aq.arq.head, 0);
	wr32(hw, hw->aq.arq.tail, 0);

	/* set starting point */
	wr32(hw, hw->aq.arq.len, (hw->aq.num_arq_entries |
				  I40E_PF_ARQLEN_ARQENABLE_MASK));
	wr32(hw, hw->aq.arq.bal, lower_32_bits(hw->aq.arq.desc_buf.pa));
	wr32(hw, hw->aq.arq.bah, upper_32_bits(hw->aq.arq.desc_buf.pa));

	/* Update tail in the HW to post pre-allocated buffers */
	wr32(hw, hw->aq.arq.tail, hw->aq.num_arq_entries - 1);

	/* Check one register to verify that config was applied */
	reg = rd32(hw, hw->aq.arq.bal);
	if (reg != lower_32_bits(hw->aq.arq.desc_buf.pa))
		ret_code = I40E_ERR_ADMIN_QUEUE_ERROR;

	return ret_code;
}

/**
 *  i40e_init_asq - main initialization routine for ASQ
 *  @hw: pointer to the hardware structure
 *
 *  This is the main initialization routine for the Admin Send Queue
 *  Prior to calling this function, drivers *MUST* set the following fields
 *  in the hw->aq structure:
 *     - hw->aq.num_asq_entries
 *     - hw->aq.arq_buf_size
 *
 *  Do *NOT* hold the lock when calling this as the memory allocation routines
 *  called are not going to be atomic context safe
 **/
static i40e_status i40e_init_asq(struct i40e_hw *hw)
{
	i40e_status ret_code = 0;

	if (hw->aq.asq.count > 0) {
		/* queue already initialized */
		ret_code = I40E_ERR_NOT_READY;
		goto init_adminq_exit;
	}

	/* verify input for valid configuration */
	if ((hw->aq.num_asq_entries == 0) ||
	    (hw->aq.asq_buf_size == 0)) {
		ret_code = I40E_ERR_CONFIG;
		goto init_adminq_exit;
	}

	hw->aq.asq.next_to_use = 0;
	hw->aq.asq.next_to_clean = 0;

	/* allocate the ring memory */
	ret_code = i40e_alloc_adminq_asq_ring(hw);
	if (ret_code)
		goto init_adminq_exit;

	/* allocate buffers in the rings */
	ret_code = i40e_alloc_asq_bufs(hw);
	if (ret_code)
		goto init_adminq_free_rings;

	/* initialize base registers */
	ret_code = i40e_config_asq_regs(hw);
	if (ret_code)
		goto init_adminq_free_rings;

	/* success! */
	hw->aq.asq.count = hw->aq.num_asq_entries;
	goto init_adminq_exit;

init_adminq_free_rings:
	i40e_free_adminq_asq(hw);

init_adminq_exit:
	return ret_code;
}

/**
 *  i40e_init_arq - initialize ARQ
 *  @hw: pointer to the hardware structure
 *
 *  The main initialization routine for the Admin Receive (Event) Queue.
 *  Prior to calling this function, drivers *MUST* set the following fields
 *  in the hw->aq structure:
 *     - hw->aq.num_asq_entries
 *     - hw->aq.arq_buf_size
 *
 *  Do *NOT* hold the lock when calling this as the memory allocation routines
 *  called are not going to be atomic context safe
 **/
static i40e_status i40e_init_arq(struct i40e_hw *hw)
{
	i40e_status ret_code = 0;

	if (hw->aq.arq.count > 0) {
		/* queue already initialized */
		ret_code = I40E_ERR_NOT_READY;
		goto init_adminq_exit;
	}

	/* verify input for valid configuration */
	if ((hw->aq.num_arq_entries == 0) ||
	    (hw->aq.arq_buf_size == 0)) {
		ret_code = I40E_ERR_CONFIG;
		goto init_adminq_exit;
	}

	hw->aq.arq.next_to_use = 0;
	hw->aq.arq.next_to_clean = 0;

	/* allocate the ring memory */
	ret_code = i40e_alloc_adminq_arq_ring(hw);
	if (ret_code)
		goto init_adminq_exit;

	/* allocate buffers in the rings */
	ret_code = i40e_alloc_arq_bufs(hw);
	if (ret_code)
		goto init_adminq_free_rings;

	/* initialize base registers */
	ret_code = i40e_config_arq_regs(hw);
	if (ret_code)
		goto init_adminq_free_rings;

	/* success! */
	hw->aq.arq.count = hw->aq.num_arq_entries;
	goto init_adminq_exit;

init_adminq_free_rings:
	i40e_free_adminq_arq(hw);

init_adminq_exit:
	return ret_code;
}

/**
 *  i40e_shutdown_asq - shutdown the ASQ
 *  @hw: pointer to the hardware structure
 *
 *  The main shutdown routine for the Admin Send Queue
 **/
static i40e_status i40e_shutdown_asq(struct i40e_hw *hw)
{
	i40e_status ret_code = 0;

	mutex_lock(&hw->aq.asq_mutex);

	if (hw->aq.asq.count == 0) {
		ret_code = I40E_ERR_NOT_READY;
		goto shutdown_asq_out;
	}

	/* Stop firmware AdminQ processing */
	wr32(hw, hw->aq.asq.head, 0);
	wr32(hw, hw->aq.asq.tail, 0);
	wr32(hw, hw->aq.asq.len, 0);
	wr32(hw, hw->aq.asq.bal, 0);
	wr32(hw, hw->aq.asq.bah, 0);

	hw->aq.asq.count = 0; /* to indicate uninitialized queue */

	/* free ring buffers */
	i40e_free_asq_bufs(hw);

shutdown_asq_out:
	mutex_unlock(&hw->aq.asq_mutex);
	return ret_code;
}

/**
 *  i40e_shutdown_arq - shutdown ARQ
 *  @hw: pointer to the hardware structure
 *
 *  The main shutdown routine for the Admin Receive Queue
 **/
static i40e_status i40e_shutdown_arq(struct i40e_hw *hw)
{
	i40e_status ret_code = 0;

	mutex_lock(&hw->aq.arq_mutex);

	if (hw->aq.arq.count == 0) {
		ret_code = I40E_ERR_NOT_READY;
		goto shutdown_arq_out;
	}

	/* Stop firmware AdminQ processing */
	wr32(hw, hw->aq.arq.head, 0);
	wr32(hw, hw->aq.arq.tail, 0);
	wr32(hw, hw->aq.arq.len, 0);
	wr32(hw, hw->aq.arq.bal, 0);
	wr32(hw, hw->aq.arq.bah, 0);

	hw->aq.arq.count = 0; /* to indicate uninitialized queue */

	/* free ring buffers */
	i40e_free_arq_bufs(hw);

shutdown_arq_out:
	mutex_unlock(&hw->aq.arq_mutex);
	return ret_code;
}

/**
 *  i40e_set_hw_flags - set HW flags
 *  @hw: pointer to the hardware structure
 **/
static void i40e_set_hw_flags(struct i40e_hw *hw)
{
	struct i40e_adminq_info *aq = &hw->aq;

	hw->flags = 0;

	switch (hw->mac.type) {
	case I40E_MAC_XL710:
		if (aq->api_maj_ver > 1 ||
		    (aq->api_maj_ver == 1 &&
		     aq->api_min_ver >= I40E_MINOR_VER_GET_LINK_INFO_XL710)) {
			hw->flags |= I40E_HW_FLAG_AQ_PHY_ACCESS_CAPABLE;
			hw->flags |= I40E_HW_FLAG_FW_LLDP_STOPPABLE;
			/* The ability to RX (not drop) 802.1ad frames */
			hw->flags |= I40E_HW_FLAG_802_1AD_CAPABLE;
		}
		break;
	case I40E_MAC_X722:
		hw->flags |= I40E_HW_FLAG_AQ_SRCTL_ACCESS_ENABLE |
			     I40E_HW_FLAG_NVM_READ_REQUIRES_LOCK;

		if (aq->api_maj_ver > 1 ||
		    (aq->api_maj_ver == 1 &&
		     aq->api_min_ver >= I40E_MINOR_VER_FW_LLDP_STOPPABLE_X722))
			hw->flags |= I40E_HW_FLAG_FW_LLDP_STOPPABLE;

		if (aq->api_maj_ver > 1 ||
		    (aq->api_maj_ver == 1 &&
		     aq->api_min_ver >= I40E_MINOR_VER_GET_LINK_INFO_X722))
			hw->flags |= I40E_HW_FLAG_AQ_PHY_ACCESS_CAPABLE;

		if (aq->api_maj_ver > 1 ||
		    (aq->api_maj_ver == 1 &&
		     aq->api_min_ver >= I40E_MINOR_VER_FW_REQUEST_FEC_X722))
			hw->flags |= I40E_HW_FLAG_X722_FEC_REQUEST_CAPABLE;

		fallthrough;
	default:
		break;
	}

	/* Newer versions of firmware require lock when reading the NVM */
	if (aq->api_maj_ver > 1 ||
	    (aq->api_maj_ver == 1 &&
	     aq->api_min_ver >= 5))
		hw->flags |= I40E_HW_FLAG_NVM_READ_REQUIRES_LOCK;

	if (aq->api_maj_ver > 1 ||
	    (aq->api_maj_ver == 1 &&
	     aq->api_min_ver >= 8)) {
		hw->flags |= I40E_HW_FLAG_FW_LLDP_PERSISTENT;
		hw->flags |= I40E_HW_FLAG_DROP_MODE;
	}

	if (aq->api_maj_ver > 1 ||
	    (aq->api_maj_ver == 1 &&
	     aq->api_min_ver >= 9))
		hw->flags |= I40E_HW_FLAG_AQ_PHY_ACCESS_EXTENDED;
}

/**
 *  i40e_init_adminq - main initialization routine for Admin Queue
 *  @hw: pointer to the hardware structure
 *
 *  Prior to calling this function, drivers *MUST* set the following fields
 *  in the hw->aq structure:
 *     - hw->aq.num_asq_entries
 *     - hw->aq.num_arq_entries
 *     - hw->aq.arq_buf_size
 *     - hw->aq.asq_buf_size
 **/
i40e_status i40e_init_adminq(struct i40e_hw *hw)
{
	u16 cfg_ptr, oem_hi, oem_lo;
	u16 eetrack_lo, eetrack_hi;
	i40e_status ret_code;
	int retry = 0;

	/* verify input for valid configuration */
	if ((hw->aq.num_arq_entries == 0) ||
	    (hw->aq.num_asq_entries == 0) ||
	    (hw->aq.arq_buf_size == 0) ||
	    (hw->aq.asq_buf_size == 0)) {
		ret_code = I40E_ERR_CONFIG;
		goto init_adminq_exit;
	}

	/* Set up register offsets */
	i40e_adminq_init_regs(hw);

	/* setup ASQ command write back timeout */
	hw->aq.asq_cmd_timeout = I40E_ASQ_CMD_TIMEOUT;

	/* allocate the ASQ */
	ret_code = i40e_init_asq(hw);
	if (ret_code)
		goto init_adminq_destroy_locks;

	/* allocate the ARQ */
	ret_code = i40e_init_arq(hw);
	if (ret_code)
		goto init_adminq_free_asq;

	/* There are some cases where the firmware may not be quite ready
	 * for AdminQ operations, so we retry the AdminQ setup a few times
	 * if we see timeouts in this first AQ call.
	 */
	do {
		ret_code = i40e_aq_get_firmware_version(hw,
							&hw->aq.fw_maj_ver,
							&hw->aq.fw_min_ver,
							&hw->aq.fw_build,
							&hw->aq.api_maj_ver,
							&hw->aq.api_min_ver,
							NULL);
		if (ret_code != I40E_ERR_ADMIN_QUEUE_TIMEOUT)
			break;
		retry++;
		msleep(100);
		i40e_resume_aq(hw);
	} while (retry < 10);
	if (ret_code != I40E_SUCCESS)
		goto init_adminq_free_arq;

	/* Some features were introduced in different FW API version
	 * for different MAC type.
	 */
	i40e_set_hw_flags(hw);

	/* get the NVM version info */
	i40e_read_nvm_word(hw, I40E_SR_NVM_DEV_STARTER_VERSION,
			   &hw->nvm.version);
	i40e_read_nvm_word(hw, I40E_SR_NVM_EETRACK_LO, &eetrack_lo);
	i40e_read_nvm_word(hw, I40E_SR_NVM_EETRACK_HI, &eetrack_hi);
	hw->nvm.eetrack = (eetrack_hi << 16) | eetrack_lo;
	i40e_read_nvm_word(hw, I40E_SR_BOOT_CONFIG_PTR, &cfg_ptr);
	i40e_read_nvm_word(hw, (cfg_ptr + I40E_NVM_OEM_VER_OFF),
			   &oem_hi);
	i40e_read_nvm_word(hw, (cfg_ptr + (I40E_NVM_OEM_VER_OFF + 1)),
			   &oem_lo);
	hw->nvm.oem_ver = ((u32)oem_hi << 16) | oem_lo;

	if (hw->mac.type == I40E_MAC_XL710 &&
	    hw->aq.api_maj_ver == I40E_FW_API_VERSION_MAJOR &&
	    hw->aq.api_min_ver >= I40E_MINOR_VER_GET_LINK_INFO_XL710) {
		hw->flags |= I40E_HW_FLAG_AQ_PHY_ACCESS_CAPABLE;
		hw->flags |= I40E_HW_FLAG_FW_LLDP_STOPPABLE;
	}
	if (hw->mac.type == I40E_MAC_X722 &&
	    hw->aq.api_maj_ver == I40E_FW_API_VERSION_MAJOR &&
	    hw->aq.api_min_ver >= I40E_MINOR_VER_FW_LLDP_STOPPABLE_X722) {
		hw->flags |= I40E_HW_FLAG_FW_LLDP_STOPPABLE;
	}

	/* The ability to RX (not drop) 802.1ad frames was added in API 1.7 */
	if (hw->aq.api_maj_ver > 1 ||
	    (hw->aq.api_maj_ver == 1 &&
	     hw->aq.api_min_ver >= 7))
		hw->flags |= I40E_HW_FLAG_802_1AD_CAPABLE;

	if (hw->aq.api_maj_ver > I40E_FW_API_VERSION_MAJOR) {
		ret_code = I40E_ERR_FIRMWARE_API_VERSION;
		goto init_adminq_free_arq;
	}

	/* pre-emptive resource lock release */
	i40e_aq_release_resource(hw, I40E_NVM_RESOURCE_ID, 0, NULL);
	hw->nvm_release_on_done = false;
	hw->nvmupd_state = I40E_NVMUPD_STATE_INIT;

	ret_code = 0;

	/* success! */
	goto init_adminq_exit;

init_adminq_free_arq:
	i40e_shutdown_arq(hw);
init_adminq_free_asq:
	i40e_shutdown_asq(hw);
init_adminq_destroy_locks:

init_adminq_exit:
	return ret_code;
}

/**
 *  i40e_shutdown_adminq - shutdown routine for the Admin Queue
 *  @hw: pointer to the hardware structure
 **/
void i40e_shutdown_adminq(struct i40e_hw *hw)
{
	if (i40e_check_asq_alive(hw))
		i40e_aq_queue_shutdown(hw, true);

	i40e_shutdown_asq(hw);
	i40e_shutdown_arq(hw);

	if (hw->nvm_buff.va)
		i40e_free_virt_mem(hw, &hw->nvm_buff);
}

/**
 *  i40e_clean_asq - cleans Admin send queue
 *  @hw: pointer to the hardware structure
 *
 *  returns the number of free desc
 **/
static u16 i40e_clean_asq(struct i40e_hw *hw)
{
	struct i40e_adminq_ring *asq = &(hw->aq.asq);
	struct i40e_asq_cmd_details *details;
	u16 ntc = asq->next_to_clean;
	struct i40e_aq_desc desc_cb;
	struct i40e_aq_desc *desc;

	desc = I40E_ADMINQ_DESC(*asq, ntc);
	details = I40E_ADMINQ_DETAILS(*asq, ntc);
	while (rd32(hw, hw->aq.asq.head) != ntc) {
		i40e_debug(hw, I40E_DEBUG_AQ_COMMAND,
			   "ntc %d head %d.\n", ntc, rd32(hw, hw->aq.asq.head));

		if (details->callback) {
			I40E_ADMINQ_CALLBACK cb_func =
					(I40E_ADMINQ_CALLBACK)details->callback;
			desc_cb = *desc;
			cb_func(hw, &desc_cb);
		}
		memset(desc, 0, sizeof(*desc));
		memset(details, 0, sizeof(*details));
		ntc++;
		if (ntc == asq->count)
			ntc = 0;
		desc = I40E_ADMINQ_DESC(*asq, ntc);
		details = I40E_ADMINQ_DETAILS(*asq, ntc);
	}

	asq->next_to_clean = ntc;

	return I40E_DESC_UNUSED(asq);
}

/**
 *  i40e_asq_done - check if FW has processed the Admin Send Queue
 *  @hw: pointer to the hw struct
 *
 *  Returns true if the firmware has processed all descriptors on the
 *  admin send queue. Returns false if there are still requests pending.
 **/
static bool i40e_asq_done(struct i40e_hw *hw)
{
	/* AQ designers suggest use of head for better
	 * timing reliability than DD bit
	 */
	return rd32(hw, hw->aq.asq.head) == hw->aq.asq.next_to_use;

}

/**
 *  i40e_asq_send_command - send command to Admin Queue
 *  @hw: pointer to the hw struct
 *  @desc: prefilled descriptor describing the command (non DMA mem)
 *  @buff: buffer to use for indirect commands
 *  @buff_size: size of buffer for indirect commands
 *  @cmd_details: pointer to command details structure
 *
 *  This is the main send command driver routine for the Admin Queue send
 *  queue.  It runs the queue, cleans the queue, etc
 **/
i40e_status i40e_asq_send_command(struct i40e_hw *hw,
				struct i40e_aq_desc *desc,
				void *buff, /* can be NULL */
				u16  buff_size,
				struct i40e_asq_cmd_details *cmd_details)
{
	i40e_status status = 0;
	struct i40e_dma_mem *dma_buff = NULL;
	struct i40e_asq_cmd_details *details;
	struct i40e_aq_desc *desc_on_ring;
	bool cmd_completed = false;
	u16  retval = 0;
	u32  val = 0;

	mutex_lock(&hw->aq.asq_mutex);

	if (hw->aq.asq.count == 0) {
		i40e_debug(hw, I40E_DEBUG_AQ_MESSAGE,
			   "AQTX: Admin queue not initialized.\n");
		status = I40E_ERR_QUEUE_EMPTY;
		goto asq_send_command_error;
	}

	hw->aq.asq_last_status = I40E_AQ_RC_OK;

	val = rd32(hw, hw->aq.asq.head);
	if (val >= hw->aq.num_asq_entries) {
		i40e_debug(hw, I40E_DEBUG_AQ_MESSAGE,
			   "AQTX: head overrun at %d\n", val);
		status = I40E_ERR_ADMIN_QUEUE_FULL;
		goto asq_send_command_error;
	}

	details = I40E_ADMINQ_DETAILS(hw->aq.asq, hw->aq.asq.next_to_use);
	if (cmd_details) {
		*details = *cmd_details;

		/* If the cmd_details are defined copy the cookie.  The
		 * cpu_to_le32 is not needed here because the data is ignored
		 * by the FW, only used by the driver
		 */
		if (details->cookie) {
			desc->cookie_high =
				cpu_to_le32(upper_32_bits(details->cookie));
			desc->cookie_low =
				cpu_to_le32(lower_32_bits(details->cookie));
		}
	} else {
		memset(details, 0, sizeof(struct i40e_asq_cmd_details));
	}

	/* clear requested flags and then set additional flags if defined */
	desc->flags &= ~cpu_to_le16(details->flags_dis);
	desc->flags |= cpu_to_le16(details->flags_ena);

	if (buff_size > hw->aq.asq_buf_size) {
		i40e_debug(hw,
			   I40E_DEBUG_AQ_MESSAGE,
			   "AQTX: Invalid buffer size: %d.\n",
			   buff_size);
		status = I40E_ERR_INVALID_SIZE;
		goto asq_send_command_error;
	}

	if (details->postpone && !details->async) {
		i40e_debug(hw,
			   I40E_DEBUG_AQ_MESSAGE,
			   "AQTX: Async flag not set along with postpone flag");
		status = I40E_ERR_PARAM;
		goto asq_send_command_error;
	}

	/* call clean and check queue available function to reclaim the
	 * descriptors that were processed by FW, the function returns the
	 * number of desc available
	 */
	/* the clean function called here could be called in a separate thread
	 * in case of asynchronous completions
	 */
	if (i40e_clean_asq(hw) == 0) {
		i40e_debug(hw,
			   I40E_DEBUG_AQ_MESSAGE,
			   "AQTX: Error queue is full.\n");
		status = I40E_ERR_ADMIN_QUEUE_FULL;
		goto asq_send_command_error;
	}

	/* initialize the temp desc pointer with the right desc */
	desc_on_ring = I40E_ADMINQ_DESC(hw->aq.asq, hw->aq.asq.next_to_use);

	/* if the desc is available copy the temp desc to the right place */
	*desc_on_ring = *desc;

	/* if buff is not NULL assume indirect command */
	if (buff != NULL) {
		dma_buff = &(hw->aq.asq.r.asq_bi[hw->aq.asq.next_to_use]);
		/* copy the user buff into the respective DMA buff */
		memcpy(dma_buff->va, buff, buff_size);
		desc_on_ring->datalen = cpu_to_le16(buff_size);

		/* Update the address values in the desc with the pa value
		 * for respective buffer
		 */
		desc_on_ring->params.external.addr_high =
				cpu_to_le32(upper_32_bits(dma_buff->pa));
		desc_on_ring->params.external.addr_low =
				cpu_to_le32(lower_32_bits(dma_buff->pa));
	}

	/* bump the tail */
	i40e_debug(hw, I40E_DEBUG_AQ_COMMAND, "AQTX: desc and buffer:\n");
	i40e_debug_aq(hw, I40E_DEBUG_AQ_COMMAND, (void *)desc_on_ring,
		      buff, buff_size);
	(hw->aq.asq.next_to_use)++;
	if (hw->aq.asq.next_to_use == hw->aq.asq.count)
		hw->aq.asq.next_to_use = 0;
	if (!details->postpone)
		wr32(hw, hw->aq.asq.tail, hw->aq.asq.next_to_use);

	/* if cmd_details are not defined or async flag is not set,
	 * we need to wait for desc write back
	 */
	if (!details->async && !details->postpone) {
		u32 total_delay = 0;

		do {
			/* AQ designers suggest use of head for better
			 * timing reliability than DD bit
			 */
			if (i40e_asq_done(hw))
				break;
			udelay(50);
			total_delay += 50;
		} while (total_delay < hw->aq.asq_cmd_timeout);
	}

	/* if ready, copy the desc back to temp */
	if (i40e_asq_done(hw)) {
		*desc = *desc_on_ring;
		if (buff != NULL)
			memcpy(buff, dma_buff->va, buff_size);
		retval = le16_to_cpu(desc->retval);
		if (retval != 0) {
			i40e_debug(hw,
				   I40E_DEBUG_AQ_MESSAGE,
				   "AQTX: Command completed with error 0x%X.\n",
				   retval);

			/* strip off FW internal code */
			retval &= 0xff;
		}
		cmd_completed = true;
		if ((enum i40e_admin_queue_err)retval == I40E_AQ_RC_OK)
			status = 0;
		else if ((enum i40e_admin_queue_err)retval == I40E_AQ_RC_EBUSY)
			status = I40E_ERR_NOT_READY;
		else
			status = I40E_ERR_ADMIN_QUEUE_ERROR;
		hw->aq.asq_last_status = (enum i40e_admin_queue_err)retval;
	}

	i40e_debug(hw, I40E_DEBUG_AQ_COMMAND,
		   "AQTX: desc and buffer writeback:\n");
	i40e_debug_aq(hw, I40E_DEBUG_AQ_COMMAND, (void *)desc, buff, buff_size);

	/* save writeback aq if requested */
	if (details->wb_desc)
		*details->wb_desc = *desc_on_ring;

	/* update the error if time out occurred */
	if ((!cmd_completed) &&
	    (!details->async && !details->postpone)) {
		if (rd32(hw, hw->aq.asq.len) & I40E_GL_ATQLEN_ATQCRIT_MASK) {
			i40e_debug(hw, I40E_DEBUG_AQ_MESSAGE,
				   "AQTX: AQ Critical error.\n");
			status = I40E_ERR_ADMIN_QUEUE_CRITICAL_ERROR;
		} else {
			i40e_debug(hw, I40E_DEBUG_AQ_MESSAGE,
				   "AQTX: Writeback timeout.\n");
			status = I40E_ERR_ADMIN_QUEUE_TIMEOUT;
		}
	}

asq_send_command_error:
	mutex_unlock(&hw->aq.asq_mutex);
	return status;
}

/**
 *  i40e_fill_default_direct_cmd_desc - AQ descriptor helper function
 *  @desc:     pointer to the temp descriptor (non DMA mem)
 *  @opcode:   the opcode can be used to decide which flags to turn off or on
 *
 *  Fill the desc with default values
 **/
void i40e_fill_default_direct_cmd_desc(struct i40e_aq_desc *desc,
				       u16 opcode)
{
	/* zero out the desc */
	memset((void *)desc, 0, sizeof(struct i40e_aq_desc));
	desc->opcode = cpu_to_le16(opcode);
	desc->flags = cpu_to_le16(I40E_AQ_FLAG_SI);
}

/**
 *  i40e_clean_arq_element
 *  @hw: pointer to the hw struct
 *  @e: event info from the receive descriptor, includes any buffers
 *  @pending: number of events that could be left to process
 *
 *  This function cleans one Admin Receive Queue element and returns
 *  the contents through e.  It can also return how many events are
 *  left to process through 'pending'
 **/
i40e_status i40e_clean_arq_element(struct i40e_hw *hw,
					     struct i40e_arq_event_info *e,
					     u16 *pending)
{
	i40e_status ret_code = 0;
	u16 ntc = hw->aq.arq.next_to_clean;
	struct i40e_aq_desc *desc;
	struct i40e_dma_mem *bi;
	u16 desc_idx;
	u16 datalen;
	u16 flags;
	u16 ntu;

	/* pre-clean the event info */
	memset(&e->desc, 0, sizeof(e->desc));

	/* take the lock before we start messing with the ring */
	mutex_lock(&hw->aq.arq_mutex);

	if (hw->aq.arq.count == 0) {
		i40e_debug(hw, I40E_DEBUG_AQ_MESSAGE,
			   "AQRX: Admin queue not initialized.\n");
		ret_code = I40E_ERR_QUEUE_EMPTY;
		goto clean_arq_element_err;
	}

	/* set next_to_use to head */
	ntu = rd32(hw, hw->aq.arq.head) & I40E_PF_ARQH_ARQH_MASK;
	if (ntu == ntc) {
		/* nothing to do - shouldn't need to update ring's values */
		ret_code = I40E_ERR_ADMIN_QUEUE_NO_WORK;
		goto clean_arq_element_out;
	}

	/* now clean the next descriptor */
	desc = I40E_ADMINQ_DESC(hw->aq.arq, ntc);
	desc_idx = ntc;

	hw->aq.arq_last_status =
		(enum i40e_admin_queue_err)le16_to_cpu(desc->retval);
	flags = le16_to_cpu(desc->flags);
	if (flags & I40E_AQ_FLAG_ERR) {
		ret_code = I40E_ERR_ADMIN_QUEUE_ERROR;
		i40e_debug(hw,
			   I40E_DEBUG_AQ_MESSAGE,
			   "AQRX: Event received with error 0x%X.\n",
			   hw->aq.arq_last_status);
	}

	e->desc = *desc;
	datalen = le16_to_cpu(desc->datalen);
	e->msg_len = min(datalen, e->buf_len);
	if (e->msg_buf != NULL && (e->msg_len != 0))
		memcpy(e->msg_buf, hw->aq.arq.r.arq_bi[desc_idx].va,
		       e->msg_len);

	i40e_debug(hw, I40E_DEBUG_AQ_COMMAND, "AQRX: desc and buffer:\n");
	i40e_debug_aq(hw, I40E_DEBUG_AQ_COMMAND, (void *)desc, e->msg_buf,
		      hw->aq.arq_buf_size);

	/* Restore the original datalen and buffer address in the desc,
	 * FW updates datalen to indicate the event message
	 * size
	 */
	bi = &hw->aq.arq.r.arq_bi[ntc];
	memset((void *)desc, 0, sizeof(struct i40e_aq_desc));

	desc->flags = cpu_to_le16(I40E_AQ_FLAG_BUF);
	if (hw->aq.arq_buf_size > I40E_AQ_LARGE_BUF)
		desc->flags |= cpu_to_le16(I40E_AQ_FLAG_LB);
	desc->datalen = cpu_to_le16((u16)bi->size);
	desc->params.external.addr_high = cpu_to_le32(upper_32_bits(bi->pa));
	desc->params.external.addr_low = cpu_to_le32(lower_32_bits(bi->pa));

	/* set tail = the last cleaned desc index. */
	wr32(hw, hw->aq.arq.tail, ntc);
	/* ntc is updated to tail + 1 */
	ntc++;
	if (ntc == hw->aq.num_arq_entries)
		ntc = 0;
	hw->aq.arq.next_to_clean = ntc;
	hw->aq.arq.next_to_use = ntu;

<<<<<<< HEAD
	i40e_nvmupd_check_wait_event(hw, le16_to_cpu(e->desc.opcode));
=======
	i40e_nvmupd_check_wait_event(hw, le16_to_cpu(e->desc.opcode), &e->desc);
>>>>>>> 24b8d41d
clean_arq_element_out:
	/* Set pending if needed, unlock and return */
	if (pending)
		*pending = (ntc > ntu ? hw->aq.arq.count : 0) + (ntu - ntc);
clean_arq_element_err:
	mutex_unlock(&hw->aq.arq_mutex);

	return ret_code;
}

static void i40e_resume_aq(struct i40e_hw *hw)
{
	/* Registers are reset after PF reset */
	hw->aq.asq.next_to_use = 0;
	hw->aq.asq.next_to_clean = 0;

	i40e_config_asq_regs(hw);

	hw->aq.arq.next_to_use = 0;
	hw->aq.arq.next_to_clean = 0;

	i40e_config_arq_regs(hw);
}<|MERGE_RESOLUTION|>--- conflicted
+++ resolved
@@ -1076,11 +1076,7 @@
 	hw->aq.arq.next_to_clean = ntc;
 	hw->aq.arq.next_to_use = ntu;
 
-<<<<<<< HEAD
-	i40e_nvmupd_check_wait_event(hw, le16_to_cpu(e->desc.opcode));
-=======
 	i40e_nvmupd_check_wait_event(hw, le16_to_cpu(e->desc.opcode), &e->desc);
->>>>>>> 24b8d41d
 clean_arq_element_out:
 	/* Set pending if needed, unlock and return */
 	if (pending)
