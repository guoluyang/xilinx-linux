--- conflicted
+++ resolved
@@ -146,16 +146,9 @@
 {
 	struct i40e_pf *pf = container_of(ptp, struct i40e_pf, ptp_caps);
 	struct timespec64 now, then;
-<<<<<<< HEAD
-	unsigned long flags;
-
-	then = ns_to_timespec64(delta);
-	spin_lock_irqsave(&pf->tmreg_lock, flags);
-=======
 
 	then = ns_to_timespec64(delta);
 	mutex_lock(&pf->tmreg_lock);
->>>>>>> 24b8d41d
 
 	i40e_ptp_read(pf, &now, NULL);
 	now = timespec64_add(now, then);
@@ -342,17 +335,6 @@
 	if (!test_bit(__I40E_PTP_TX_IN_PROGRESS, pf->state))
 		return;
 
-<<<<<<< HEAD
-	/* Only need to read the high RXSTMP register to clear the lock */
-	if (time_is_before_jiffies(rx_event + 5 * HZ)) {
-		rd32(hw, I40E_PRTTSYN_RXTIME_H(0));
-		rd32(hw, I40E_PRTTSYN_RXTIME_H(1));
-		rd32(hw, I40E_PRTTSYN_RXTIME_H(2));
-		rd32(hw, I40E_PRTTSYN_RXTIME_H(3));
-		pf->last_rx_ptp_check = jiffies;
-		pf->rx_hwtstamp_cleared++;
-		WARN_ONCE(1, "Detected Rx timestamp register hang\n");
-=======
 	/* We already have a handler routine which is run when we are notified
 	 * of a Tx timestamp in the hardware. If we don't get an interrupt
 	 * within a second it is reasonable to assume that we never will.
@@ -365,7 +347,6 @@
 		/* Free the skb after we clear the bitlock */
 		dev_kfree_skb_any(skb);
 		pf->tx_hwtstamp_timeouts++;
->>>>>>> 24b8d41d
 	}
 }
 
@@ -835,10 +816,6 @@
 		dev_err(&pf->pdev->dev, "%s: ptp_clock_register failed\n",
 			__func__);
 	} else if (pf->ptp_clock) {
-<<<<<<< HEAD
-		struct timespec64 ts;
-=======
->>>>>>> 24b8d41d
 		u32 regval;
 
 		if (pf->hw.debug_mask & I40E_DEBUG_LAN)
