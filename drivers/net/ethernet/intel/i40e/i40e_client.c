// SPDX-License-Identifier: GPL-2.0
/* Copyright(c) 2013 - 2018 Intel Corporation. */

#include <linux/list.h>
#include <linux/errno.h>
#include <linux/net/intel/i40e_client.h>

#include "i40e.h"
#include "i40e_prototype.h"

static const char i40e_client_interface_version_str[] = I40E_CLIENT_VERSION_STR;
static struct i40e_client *registered_client;
static LIST_HEAD(i40e_devices);
static DEFINE_MUTEX(i40e_device_mutex);

static int i40e_client_virtchnl_send(struct i40e_info *ldev,
				     struct i40e_client *client,
				     u32 vf_id, u8 *msg, u16 len);

static int i40e_client_setup_qvlist(struct i40e_info *ldev,
				    struct i40e_client *client,
				    struct i40e_qvlist_info *qvlist_info);

static void i40e_client_request_reset(struct i40e_info *ldev,
				      struct i40e_client *client,
				      u32 reset_level);

static int i40e_client_update_vsi_ctxt(struct i40e_info *ldev,
				       struct i40e_client *client,
				       bool is_vf, u32 vf_id,
				       u32 flag, u32 valid_flag);

static struct i40e_ops i40e_lan_ops = {
	.virtchnl_send = i40e_client_virtchnl_send,
	.setup_qvlist = i40e_client_setup_qvlist,
	.request_reset = i40e_client_request_reset,
	.update_vsi_ctxt = i40e_client_update_vsi_ctxt,
};

/**
 * i40e_client_get_params - Get the params that can change at runtime
 * @vsi: the VSI with the message
 * @params: client param struct
 *
 **/
static
int i40e_client_get_params(struct i40e_vsi *vsi, struct i40e_params *params)
{
	struct i40e_dcbx_config *dcb_cfg = &vsi->back->hw.local_dcbx_config;
	int i = 0;

	for (i = 0; i < I40E_MAX_USER_PRIORITY; i++) {
		u8 tc = dcb_cfg->etscfg.prioritytable[i];
		u16 qs_handle;

		/* If TC is not enabled for VSI use TC0 for UP */
		if (!(vsi->tc_config.enabled_tc & BIT(tc)))
			tc = 0;

		qs_handle = le16_to_cpu(vsi->info.qs_handle[tc]);
		params->qos.prio_qos[i].tc = tc;
		params->qos.prio_qos[i].qs_handle = qs_handle;
		if (qs_handle == I40E_AQ_VSI_QS_HANDLE_INVALID) {
			dev_err(&vsi->back->pdev->dev, "Invalid queue set handle for TC = %d, vsi id = %d\n",
				tc, vsi->id);
			return -EINVAL;
		}
	}

	params->mtu = vsi->netdev->mtu;
	return 0;
}

/**
 * i40e_notify_client_of_vf_msg - call the client vf message callback
 * @vsi: the VSI with the message
 * @vf_id: the absolute VF id that sent the message
 * @msg: message buffer
 * @len: length of the message
 *
 * If there is a client to this VSI, call the client
 **/
void
i40e_notify_client_of_vf_msg(struct i40e_vsi *vsi, u32 vf_id, u8 *msg, u16 len)
{
	struct i40e_pf *pf = vsi->back;
	struct i40e_client_instance *cdev = pf->cinst;

	if (!cdev || !cdev->client)
		return;
	if (!cdev->client->ops || !cdev->client->ops->virtchnl_receive) {
		dev_dbg(&pf->pdev->dev,
			"Cannot locate client instance virtual channel receive routine\n");
		return;
<<<<<<< HEAD
	mutex_lock(&i40e_client_instance_mutex);
	list_for_each_entry(cdev, &i40e_client_instances, list) {
		if (cdev->lan_info.pf == vsi->back) {
			if (!cdev->client ||
			    !cdev->client->ops ||
			    !cdev->client->ops->virtchnl_receive) {
				dev_dbg(&vsi->back->pdev->dev,
					"Cannot locate client instance virtual channel receive routine\n");
				continue;
			}
			if (!test_bit(__I40E_CLIENT_INSTANCE_OPENED,
				      &cdev->state)) {
				dev_dbg(&vsi->back->pdev->dev, "Client is not open, abort virtchnl_receive\n");
				continue;
			}
			cdev->client->ops->virtchnl_receive(&cdev->lan_info,
							    cdev->client,
							    vf_id, msg, len);
		}
=======
>>>>>>> 24b8d41d
	}
	if (!test_bit(__I40E_CLIENT_INSTANCE_OPENED, &cdev->state)) {
		dev_dbg(&pf->pdev->dev, "Client is not open, abort virtchnl_receive\n");
		return;
	}
	cdev->client->ops->virtchnl_receive(&cdev->lan_info, cdev->client,
					    vf_id, msg, len);
}

/**
 * i40e_notify_client_of_l2_param_changes - call the client notify callback
 * @vsi: the VSI with l2 param changes
 *
 * If there is a client to this VSI, call the client
 **/
void i40e_notify_client_of_l2_param_changes(struct i40e_vsi *vsi)
{
	struct i40e_pf *pf = vsi->back;
	struct i40e_client_instance *cdev = pf->cinst;
	struct i40e_params params;

	if (!cdev || !cdev->client)
		return;
	if (!cdev->client->ops || !cdev->client->ops->l2_param_change) {
		dev_dbg(&vsi->back->pdev->dev,
			"Cannot locate client instance l2_param_change routine\n");
		return;
<<<<<<< HEAD
	memset(&params, 0, sizeof(params));
	i40e_client_get_params(vsi, &params);
	mutex_lock(&i40e_client_instance_mutex);
	list_for_each_entry(cdev, &i40e_client_instances, list) {
		if (cdev->lan_info.pf == vsi->back) {
			if (!cdev->client ||
			    !cdev->client->ops ||
			    !cdev->client->ops->l2_param_change) {
				dev_dbg(&vsi->back->pdev->dev,
					"Cannot locate client instance l2_param_change routine\n");
				continue;
			}
			if (!test_bit(__I40E_CLIENT_INSTANCE_OPENED,
				      &cdev->state)) {
				dev_dbg(&vsi->back->pdev->dev, "Client is not open, abort l2 param change\n");
				continue;
			}
			cdev->lan_info.params = params;
			cdev->client->ops->l2_param_change(&cdev->lan_info,
							   cdev->client,
							   &params);
		}
	}
	mutex_unlock(&i40e_client_instance_mutex);
}

/**
 * i40e_notify_client_of_netdev_open - call the client open callback
 * @vsi: the VSI with netdev opened
 *
 * If there is a client to this netdev, call the client with open
 **/
void i40e_notify_client_of_netdev_open(struct i40e_vsi *vsi)
{
	struct i40e_client_instance *cdev;
	int ret = 0;

	if (!vsi)
		return;
	mutex_lock(&i40e_client_instance_mutex);
	list_for_each_entry(cdev, &i40e_client_instances, list) {
		if (cdev->lan_info.netdev == vsi->netdev) {
			if (!cdev->client ||
			    !cdev->client->ops || !cdev->client->ops->open) {
				dev_dbg(&vsi->back->pdev->dev,
					"Cannot locate client instance open routine\n");
				continue;
			}
			if (!(test_bit(__I40E_CLIENT_INSTANCE_OPENED,
				       &cdev->state))) {
				ret = cdev->client->ops->open(&cdev->lan_info,
							      cdev->client);
				if (!ret)
					set_bit(__I40E_CLIENT_INSTANCE_OPENED,
						&cdev->state);
			}
		}
=======
	}
	if (!test_bit(__I40E_CLIENT_INSTANCE_OPENED, &cdev->state)) {
		dev_dbg(&vsi->back->pdev->dev, "Client is not open, abort l2 param change\n");
		return;
>>>>>>> 24b8d41d
	}
	memset(&params, 0, sizeof(params));
	i40e_client_get_params(vsi, &params);
	memcpy(&cdev->lan_info.params, &params, sizeof(struct i40e_params));
	cdev->client->ops->l2_param_change(&cdev->lan_info, cdev->client,
					   &params);
}

/**
 * i40e_client_release_qvlist - release MSI-X vector mapping for client
 * @ldev: pointer to L2 context.
 *
 **/
static void i40e_client_release_qvlist(struct i40e_info *ldev)
{
	struct i40e_qvlist_info *qvlist_info = ldev->qvlist_info;
	u32 i;

	if (!ldev->qvlist_info)
		return;

	for (i = 0; i < qvlist_info->num_vectors; i++) {
		struct i40e_pf *pf = ldev->pf;
		struct i40e_qv_info *qv_info;
		u32 reg_idx;

		qv_info = &qvlist_info->qv_info[i];
		if (!qv_info)
			continue;
		reg_idx = I40E_PFINT_LNKLSTN(qv_info->v_idx - 1);
		wr32(&pf->hw, reg_idx, I40E_PFINT_LNKLSTN_FIRSTQ_INDX_MASK);
	}
	kfree(ldev->qvlist_info);
	ldev->qvlist_info = NULL;
}

/**
 * i40e_notify_client_of_netdev_close - call the client close callback
 * @vsi: the VSI with netdev closed
 * @reset: true when close called due to a reset pending
 *
 * If there is a client to this netdev, call the client with close
 **/
void i40e_notify_client_of_netdev_close(struct i40e_vsi *vsi, bool reset)
{
	struct i40e_pf *pf = vsi->back;
	struct i40e_client_instance *cdev = pf->cinst;

	if (!cdev || !cdev->client)
		return;
	if (!cdev->client->ops || !cdev->client->ops->close) {
		dev_dbg(&vsi->back->pdev->dev,
			"Cannot locate client instance close routine\n");
		return;
	}
	cdev->client->ops->close(&cdev->lan_info, cdev->client, reset);
	clear_bit(__I40E_CLIENT_INSTANCE_OPENED, &cdev->state);
	i40e_client_release_qvlist(&cdev->lan_info);
}

/**
 * i40e_notify_client_of_vf_reset - call the client vf reset callback
 * @pf: PF device pointer
 * @vf_id: asolute id of VF being reset
 *
 * If there is a client attached to this PF, notify when a VF is reset
 **/
void i40e_notify_client_of_vf_reset(struct i40e_pf *pf, u32 vf_id)
{
	struct i40e_client_instance *cdev = pf->cinst;

	if (!cdev || !cdev->client)
		return;
	if (!cdev->client->ops || !cdev->client->ops->vf_reset) {
		dev_dbg(&pf->pdev->dev,
			"Cannot locate client instance VF reset routine\n");
		return;
	}
	if (!test_bit(__I40E_CLIENT_INSTANCE_OPENED,  &cdev->state)) {
		dev_dbg(&pf->pdev->dev, "Client is not open, abort vf-reset\n");
		return;
<<<<<<< HEAD
	mutex_lock(&i40e_client_instance_mutex);
	list_for_each_entry(cdev, &i40e_client_instances, list) {
		if (cdev->lan_info.pf == pf) {
			if (!cdev->client ||
			    !cdev->client->ops ||
			    !cdev->client->ops->vf_reset) {
				dev_dbg(&pf->pdev->dev,
					"Cannot locate client instance VF reset routine\n");
				continue;
			}
			if (!test_bit(__I40E_CLIENT_INSTANCE_OPENED,
				      &cdev->state)) {
				dev_dbg(&pf->pdev->dev, "Client is not open, abort vf-reset\n");
				continue;
			}
			cdev->client->ops->vf_reset(&cdev->lan_info,
						    cdev->client, vf_id);
		}
=======
>>>>>>> 24b8d41d
	}
	cdev->client->ops->vf_reset(&cdev->lan_info, cdev->client, vf_id);
}

/**
 * i40e_notify_client_of_vf_enable - call the client vf notification callback
 * @pf: PF device pointer
 * @num_vfs: the number of VFs currently enabled, 0 for disable
 *
 * If there is a client attached to this PF, call its VF notification routine
 **/
void i40e_notify_client_of_vf_enable(struct i40e_pf *pf, u32 num_vfs)
{
	struct i40e_client_instance *cdev = pf->cinst;

	if (!cdev || !cdev->client)
		return;
	if (!cdev->client->ops || !cdev->client->ops->vf_enable) {
		dev_dbg(&pf->pdev->dev,
			"Cannot locate client instance VF enable routine\n");
		return;
<<<<<<< HEAD
	mutex_lock(&i40e_client_instance_mutex);
	list_for_each_entry(cdev, &i40e_client_instances, list) {
		if (cdev->lan_info.pf == pf) {
			if (!cdev->client ||
			    !cdev->client->ops ||
			    !cdev->client->ops->vf_enable) {
				dev_dbg(&pf->pdev->dev,
					"Cannot locate client instance VF enable routine\n");
				continue;
			}
			if (!test_bit(__I40E_CLIENT_INSTANCE_OPENED,
				      &cdev->state)) {
				dev_dbg(&pf->pdev->dev, "Client is not open, abort vf-enable\n");
				continue;
			}
			cdev->client->ops->vf_enable(&cdev->lan_info,
						     cdev->client, num_vfs);
		}
=======
>>>>>>> 24b8d41d
	}
	if (!test_bit(__I40E_CLIENT_INSTANCE_OPENED,
		      &cdev->state)) {
		dev_dbg(&pf->pdev->dev, "Client is not open, abort vf-enable\n");
		return;
	}
	cdev->client->ops->vf_enable(&cdev->lan_info, cdev->client, num_vfs);
}

/**
 * i40e_vf_client_capable - ask the client if it likes the specified VF
 * @pf: PF device pointer
 * @vf_id: the VF in question
 *
 * If there is a client of the specified type attached to this PF, call
 * its vf_capable routine
 **/
int i40e_vf_client_capable(struct i40e_pf *pf, u32 vf_id)
{
	struct i40e_client_instance *cdev = pf->cinst;
	int capable = false;

<<<<<<< HEAD
	if (!pf)
		return false;
	mutex_lock(&i40e_client_instance_mutex);
	list_for_each_entry(cdev, &i40e_client_instances, list) {
		if (cdev->lan_info.pf == pf) {
			if (!cdev->client ||
			    !cdev->client->ops ||
			    !cdev->client->ops->vf_capable ||
			    !(cdev->client->type == type)) {
				dev_dbg(&pf->pdev->dev,
					"Cannot locate client instance VF capability routine\n");
				continue;
			}
			if (!test_bit(__I40E_CLIENT_INSTANCE_OPENED,
				      &cdev->state)) {
				dev_dbg(&pf->pdev->dev, "Client is not open, abort vf-capable\n");
				continue;
			}
			capable = cdev->client->ops->vf_capable(&cdev->lan_info,
								cdev->client,
								vf_id);
			break;
		}
=======
	if (!cdev || !cdev->client)
		goto out;
	if (!cdev->client->ops || !cdev->client->ops->vf_capable) {
		dev_dbg(&pf->pdev->dev,
			"Cannot locate client instance VF capability routine\n");
		goto out;
>>>>>>> 24b8d41d
	}
	if (!test_bit(__I40E_CLIENT_INSTANCE_OPENED, &cdev->state))
		goto out;

	capable = cdev->client->ops->vf_capable(&cdev->lan_info,
						cdev->client,
						vf_id);
out:
	return capable;
}

void i40e_client_update_msix_info(struct i40e_pf *pf)
{
	struct i40e_client_instance *cdev = pf->cinst;

	if (!cdev || !cdev->client)
		return;

	cdev->lan_info.msix_count = pf->num_iwarp_msix;
	cdev->lan_info.msix_entries = &pf->msix_entries[pf->iwarp_base_vector];
}

/**
 * i40e_client_add_instance - add a client instance struct to the instance list
 * @pf: pointer to the board struct
<<<<<<< HEAD
 * @client: pointer to a client struct in the client list.
 * @existing: if there was already an existing instance
 *
 * Returns cdev ptr on success or if already exists, NULL on failure
 **/
static
struct i40e_client_instance *i40e_client_add_instance(struct i40e_pf *pf,
						     struct i40e_client *client,
						     bool *existing)
=======
 *
 **/
static void i40e_client_add_instance(struct i40e_pf *pf)
>>>>>>> 24b8d41d
{
	struct i40e_client_instance *cdev = NULL;
	struct netdev_hw_addr *mac = NULL;
	struct i40e_vsi *vsi = pf->vsi[pf->lan_vsi];

<<<<<<< HEAD
	mutex_lock(&i40e_client_instance_mutex);
	list_for_each_entry(cdev, &i40e_client_instances, list) {
		if ((cdev->lan_info.pf == pf) && (cdev->client == client)) {
			*existing = true;
			goto out;
		}
	}
=======
	if (!registered_client || pf->cinst)
		return;

>>>>>>> 24b8d41d
	cdev = kzalloc(sizeof(*cdev), GFP_KERNEL);
	if (!cdev)
		return;

	cdev->lan_info.pf = (void *)pf;
	cdev->lan_info.netdev = vsi->netdev;
	cdev->lan_info.pcidev = pf->pdev;
	cdev->lan_info.fid = pf->hw.pf_id;
	cdev->lan_info.ftype = I40E_CLIENT_FTYPE_PF;
	cdev->lan_info.hw_addr = pf->hw.hw_addr;
	cdev->lan_info.ops = &i40e_lan_ops;
	cdev->lan_info.version.major = I40E_CLIENT_VERSION_MAJOR;
	cdev->lan_info.version.minor = I40E_CLIENT_VERSION_MINOR;
	cdev->lan_info.version.build = I40E_CLIENT_VERSION_BUILD;
	cdev->lan_info.fw_maj_ver = pf->hw.aq.fw_maj_ver;
	cdev->lan_info.fw_min_ver = pf->hw.aq.fw_min_ver;
	cdev->lan_info.fw_build = pf->hw.aq.fw_build;
	set_bit(__I40E_CLIENT_INSTANCE_NONE, &cdev->state);

	if (i40e_client_get_params(vsi, &cdev->lan_info.params)) {
		kfree(cdev);
		cdev = NULL;
		return;
	}

	mac = list_first_entry(&cdev->lan_info.netdev->dev_addrs.list,
			       struct netdev_hw_addr, list);
	if (mac)
		ether_addr_copy(cdev->lan_info.lanmac, mac->addr);
	else
		dev_err(&pf->pdev->dev, "MAC address list is empty!\n");

	cdev->client = registered_client;
	pf->cinst = cdev;

	i40e_client_update_msix_info(pf);
}

/**
 * i40e_client_del_instance - removes a client instance from the list
 * @pf: pointer to the board struct
 *
 **/
static
void i40e_client_del_instance(struct i40e_pf *pf)
{
	kfree(pf->cinst);
	pf->cinst = NULL;
}

/**
 * i40e_client_subtask - client maintenance work
 * @pf: board private structure
 **/
void i40e_client_subtask(struct i40e_pf *pf)
{
	struct i40e_client *client = registered_client;
	struct i40e_client_instance *cdev;
<<<<<<< HEAD
	struct i40e_client *client;
	bool existing = false;
=======
	struct i40e_vsi *vsi = pf->vsi[pf->lan_vsi];
>>>>>>> 24b8d41d
	int ret = 0;

	if (!test_and_clear_bit(__I40E_CLIENT_SERVICE_REQUESTED, pf->state))
		return;
	cdev = pf->cinst;

	/* If we're down or resetting, just bail */
	if (test_bit(__I40E_DOWN, pf->state) ||
	    test_bit(__I40E_CONFIG_BUSY, pf->state))
		return;

<<<<<<< HEAD
	/* Check client state and instantiate client if client registered */
	mutex_lock(&i40e_client_mutex);
	list_for_each_entry(client, &i40e_clients, list) {
		/* first check client is registered */
		if (!test_bit(__I40E_CLIENT_REGISTERED, &client->state))
			continue;

		/* Do we also need the LAN VSI to be up, to create instance */
		if (!(client->flags & I40E_CLIENT_FLAGS_LAUNCH_ON_PROBE)) {
			/* check if L2 VSI is up, if not we are not ready */
			if (test_bit(__I40E_DOWN, &pf->vsi[pf->lan_vsi]->state))
				continue;
		} else {
			dev_warn(&pf->pdev->dev, "This client %s is being instanciated at probe\n",
				 client->name);
		}

		/* Add the client instance to the instance list */
		cdev = i40e_client_add_instance(pf, client, &existing);
		if (!cdev)
			continue;

		if (!existing) {
			/* Also up the ref_cnt for no. of instances of this
			 * client.
			 */
			atomic_inc(&client->ref_cnt);
			dev_info(&pf->pdev->dev, "Added instance of Client %s to PF%d bus=0x%02x func=0x%02x\n",
				 client->name, pf->hw.pf_id,
				 pf->hw.bus.device, pf->hw.bus.func);
		}

		mutex_lock(&i40e_client_instance_mutex);
		/* Send an Open request to the client */
		atomic_inc(&cdev->ref_cnt);
		if (client->ops && client->ops->open)
			ret = client->ops->open(&cdev->lan_info, client);
		atomic_dec(&cdev->ref_cnt);
		if (!ret) {
			set_bit(__I40E_CLIENT_INSTANCE_OPENED, &cdev->state);
		} else {
			/* remove client instance */
			mutex_unlock(&i40e_client_instance_mutex);
			i40e_client_del_instance(pf, client);
			atomic_dec(&client->ref_cnt);
			continue;
=======
	if (!client || !cdev)
		return;

	/* Here we handle client opens. If the client is down, and
	 * the netdev is registered, then open the client.
	 */
	if (!test_bit(__I40E_CLIENT_INSTANCE_OPENED, &cdev->state)) {
		if (vsi->netdev_registered &&
		    client->ops && client->ops->open) {
			set_bit(__I40E_CLIENT_INSTANCE_OPENED, &cdev->state);
			ret = client->ops->open(&cdev->lan_info, client);
			if (ret) {
				/* Remove failed client instance */
				clear_bit(__I40E_CLIENT_INSTANCE_OPENED,
					  &cdev->state);
				i40e_client_del_instance(pf);
			}
>>>>>>> 24b8d41d
		}
		mutex_unlock(&i40e_client_instance_mutex);
	}

	/* enable/disable PE TCP_ENA flag based on netdev down/up
	 */
	if (test_bit(__I40E_VSI_DOWN, vsi->state))
		i40e_client_update_vsi_ctxt(&cdev->lan_info, client,
					    0, 0, 0,
					    I40E_CLIENT_VSI_FLAG_TCP_ENABLE);
	else
		i40e_client_update_vsi_ctxt(&cdev->lan_info, client,
					    0, 0,
					    I40E_CLIENT_VSI_FLAG_TCP_ENABLE,
					    I40E_CLIENT_VSI_FLAG_TCP_ENABLE);
}

/**
 * i40e_lan_add_device - add a lan device struct to the list of lan devices
 * @pf: pointer to the board struct
 *
 * Returns 0 on success or none 0 on error
 **/
int i40e_lan_add_device(struct i40e_pf *pf)
{
	struct i40e_device *ldev;
	int ret = 0;

	mutex_lock(&i40e_device_mutex);
	list_for_each_entry(ldev, &i40e_devices, list) {
		if (ldev->pf == pf) {
			ret = -EEXIST;
			goto out;
		}
	}
	ldev = kzalloc(sizeof(*ldev), GFP_KERNEL);
	if (!ldev) {
		ret = -ENOMEM;
		goto out;
	}
	ldev->pf = pf;
	INIT_LIST_HEAD(&ldev->list);
	list_add(&ldev->list, &i40e_devices);
	dev_info(&pf->pdev->dev, "Added LAN device PF%d bus=0x%02x dev=0x%02x func=0x%02x\n",
		 pf->hw.pf_id, pf->hw.bus.bus_id,
		 pf->hw.bus.device, pf->hw.bus.func);

	/* If a client has already been registered, we need to add an instance
	 * of it to our new LAN device.
	 */
	if (registered_client)
		i40e_client_add_instance(pf);

	/* Since in some cases register may have happened before a device gets
	 * added, we can schedule a subtask to go initiate the clients if
	 * they can be launched at probe time.
	 */
	set_bit(__I40E_CLIENT_SERVICE_REQUESTED, pf->state);
	i40e_service_event_schedule(pf);

out:
	mutex_unlock(&i40e_device_mutex);
	return ret;
}

/**
 * i40e_lan_del_device - removes a lan device from the device list
 * @pf: pointer to the board struct
 *
 * Returns 0 on success or non-0 on error
 **/
int i40e_lan_del_device(struct i40e_pf *pf)
{
	struct i40e_device *ldev, *tmp;
	int ret = -ENODEV;

	/* First, remove any client instance. */
	i40e_client_del_instance(pf);

	mutex_lock(&i40e_device_mutex);
	list_for_each_entry_safe(ldev, tmp, &i40e_devices, list) {
		if (ldev->pf == pf) {
			dev_info(&pf->pdev->dev, "Deleted LAN device PF%d bus=0x%02x dev=0x%02x func=0x%02x\n",
				 pf->hw.pf_id, pf->hw.bus.bus_id,
				 pf->hw.bus.device, pf->hw.bus.func);
			list_del(&ldev->list);
			kfree(ldev);
			ret = 0;
			break;
		}
	}
	mutex_unlock(&i40e_device_mutex);
	return ret;
}

/**
 * i40e_client_release - release client specific resources
 * @client: pointer to the registered client
 *
 **/
static void i40e_client_release(struct i40e_client *client)
{
<<<<<<< HEAD
	struct i40e_client_instance *cdev, *tmp;
	struct i40e_pf *pf;
	int ret = 0;

	LIST_HEAD(cdevs_tmp);
=======
	struct i40e_client_instance *cdev;
	struct i40e_device *ldev;
	struct i40e_pf *pf;
>>>>>>> 24b8d41d

	mutex_lock(&i40e_device_mutex);
	list_for_each_entry(ldev, &i40e_devices, list) {
		pf = ldev->pf;
		cdev = pf->cinst;
		if (!cdev)
			continue;
<<<<<<< HEAD
		pf = (struct i40e_pf *)cdev->lan_info.pf;
		if (test_bit(__I40E_CLIENT_INSTANCE_OPENED, &cdev->state)) {
			if (atomic_read(&cdev->ref_cnt) > 0) {
				ret = I40E_ERR_NOT_READY;
				goto out;
			}
=======

		while (test_and_set_bit(__I40E_SERVICE_SCHED,
					pf->state))
			usleep_range(500, 1000);

		if (test_bit(__I40E_CLIENT_INSTANCE_OPENED, &cdev->state)) {
>>>>>>> 24b8d41d
			if (client->ops && client->ops->close)
				client->ops->close(&cdev->lan_info, client,
						   false);
			i40e_client_release_qvlist(&cdev->lan_info);
			clear_bit(__I40E_CLIENT_INSTANCE_OPENED, &cdev->state);

			dev_warn(&pf->pdev->dev,
				 "Client %s instance for PF id %d closed\n",
				 client->name, pf->hw.pf_id);
		}
<<<<<<< HEAD
		/* delete the client instance from the list */
		list_move(&cdev->list, &cdevs_tmp);
		atomic_dec(&client->ref_cnt);
=======
		/* delete the client instance */
		i40e_client_del_instance(pf);
>>>>>>> 24b8d41d
		dev_info(&pf->pdev->dev, "Deleted client instance of Client %s\n",
			 client->name);
		clear_bit(__I40E_SERVICE_SCHED, pf->state);
	}
	mutex_unlock(&i40e_device_mutex);
}

/**
 * i40e_client_prepare - prepare client specific resources
 * @client: pointer to the registered client
 *
 **/
static void i40e_client_prepare(struct i40e_client *client)
{
	struct i40e_device *ldev;
	struct i40e_pf *pf;

	mutex_lock(&i40e_device_mutex);
	list_for_each_entry(ldev, &i40e_devices, list) {
		pf = ldev->pf;
		i40e_client_add_instance(pf);
		/* Start the client subtask */
		set_bit(__I40E_CLIENT_SERVICE_REQUESTED, pf->state);
		i40e_service_event_schedule(pf);
	}
	mutex_unlock(&i40e_device_mutex);
}

/**
 * i40e_client_virtchnl_send - TBD
 * @ldev: pointer to L2 context
 * @client: Client pointer
 * @vf_id: absolute VF identifier
 * @msg: message buffer
 * @len: length of message buffer
 *
 * Return 0 on success or < 0 on error
 **/
static int i40e_client_virtchnl_send(struct i40e_info *ldev,
				     struct i40e_client *client,
				     u32 vf_id, u8 *msg, u16 len)
{
	struct i40e_pf *pf = ldev->pf;
	struct i40e_hw *hw = &pf->hw;
	i40e_status err;

	err = i40e_aq_send_msg_to_vf(hw, vf_id, VIRTCHNL_OP_IWARP,
				     0, msg, len, NULL);
	if (err)
		dev_err(&pf->pdev->dev, "Unable to send iWarp message to VF, error %d, aq status %d\n",
			err, hw->aq.asq_last_status);

	return err;
}

/**
 * i40e_client_setup_qvlist
 * @ldev: pointer to L2 context.
 * @client: Client pointer.
 * @qvlist_info: queue and vector list
 *
 * Return 0 on success or < 0 on error
 **/
static int i40e_client_setup_qvlist(struct i40e_info *ldev,
				    struct i40e_client *client,
				    struct i40e_qvlist_info *qvlist_info)
{
	struct i40e_pf *pf = ldev->pf;
	struct i40e_hw *hw = &pf->hw;
	struct i40e_qv_info *qv_info;
	u32 v_idx, i, reg_idx, reg;

	ldev->qvlist_info = kzalloc(struct_size(ldev->qvlist_info, qv_info,
				    qvlist_info->num_vectors - 1), GFP_KERNEL);
	if (!ldev->qvlist_info)
		return -ENOMEM;
	ldev->qvlist_info->num_vectors = qvlist_info->num_vectors;

	for (i = 0; i < qvlist_info->num_vectors; i++) {
		qv_info = &qvlist_info->qv_info[i];
		if (!qv_info)
			continue;
		v_idx = qv_info->v_idx;

		/* Validate vector id belongs to this client */
		if ((v_idx >= (pf->iwarp_base_vector + pf->num_iwarp_msix)) ||
		    (v_idx < pf->iwarp_base_vector))
			goto err;

		ldev->qvlist_info->qv_info[i] = *qv_info;
		reg_idx = I40E_PFINT_LNKLSTN(v_idx - 1);

		if (qv_info->ceq_idx == I40E_QUEUE_INVALID_IDX) {
			/* Special case - No CEQ mapped on this vector */
			wr32(hw, reg_idx, I40E_PFINT_LNKLSTN_FIRSTQ_INDX_MASK);
		} else {
			reg = (qv_info->ceq_idx &
			       I40E_PFINT_LNKLSTN_FIRSTQ_INDX_MASK) |
			       (I40E_QUEUE_TYPE_PE_CEQ <<
			       I40E_PFINT_LNKLSTN_FIRSTQ_TYPE_SHIFT);
			wr32(hw, reg_idx, reg);

			reg = (I40E_PFINT_CEQCTL_CAUSE_ENA_MASK |
			       (v_idx << I40E_PFINT_CEQCTL_MSIX_INDX_SHIFT) |
			       (qv_info->itr_idx <<
				I40E_PFINT_CEQCTL_ITR_INDX_SHIFT) |
			       (I40E_QUEUE_END_OF_LIST <<
				I40E_PFINT_CEQCTL_NEXTQ_INDX_SHIFT));
			wr32(hw, I40E_PFINT_CEQCTL(qv_info->ceq_idx), reg);
		}
		if (qv_info->aeq_idx != I40E_QUEUE_INVALID_IDX) {
			reg = (I40E_PFINT_AEQCTL_CAUSE_ENA_MASK |
			       (v_idx << I40E_PFINT_AEQCTL_MSIX_INDX_SHIFT) |
			       (qv_info->itr_idx <<
				I40E_PFINT_AEQCTL_ITR_INDX_SHIFT));

			wr32(hw, I40E_PFINT_AEQCTL, reg);
		}
	}
	/* Mitigate sync problems with iwarp VF driver */
	i40e_flush(hw);
	return 0;
err:
	kfree(ldev->qvlist_info);
	ldev->qvlist_info = NULL;
	return -EINVAL;
}

/**
 * i40e_client_request_reset
 * @ldev: pointer to L2 context.
 * @client: Client pointer.
 * @reset_level: reset level
 **/
static void i40e_client_request_reset(struct i40e_info *ldev,
				      struct i40e_client *client,
				      u32 reset_level)
{
	struct i40e_pf *pf = ldev->pf;

	switch (reset_level) {
	case I40E_CLIENT_RESET_LEVEL_PF:
		set_bit(__I40E_PF_RESET_REQUESTED, pf->state);
		break;
	case I40E_CLIENT_RESET_LEVEL_CORE:
		set_bit(__I40E_PF_RESET_REQUESTED, pf->state);
		break;
	default:
		dev_warn(&pf->pdev->dev,
			 "Client for PF id %d requested an unsupported reset: %d.\n",
			 pf->hw.pf_id, reset_level);
		break;
	}

	i40e_service_event_schedule(pf);
}

/**
 * i40e_client_update_vsi_ctxt
 * @ldev: pointer to L2 context.
 * @client: Client pointer.
 * @is_vf: if this for the VF
 * @vf_id: if is_vf true this carries the vf_id
 * @flag: Any device level setting that needs to be done for PE
 * @valid_flag: Bits in this match up and enable changing of flag bits
 *
 * Return 0 on success or < 0 on error
 **/
static int i40e_client_update_vsi_ctxt(struct i40e_info *ldev,
				       struct i40e_client *client,
				       bool is_vf, u32 vf_id,
				       u32 flag, u32 valid_flag)
{
	struct i40e_pf *pf = ldev->pf;
	struct i40e_vsi *vsi = pf->vsi[pf->lan_vsi];
	struct i40e_vsi_context ctxt;
	bool update = true;
	i40e_status err;

	/* TODO: for now do not allow setting VF's VSI setting */
	if (is_vf)
		return -EINVAL;

	ctxt.seid = pf->main_vsi_seid;
	ctxt.pf_num = pf->hw.pf_id;
	err = i40e_aq_get_vsi_params(&pf->hw, &ctxt, NULL);
	ctxt.flags = I40E_AQ_VSI_TYPE_PF;
	if (err) {
		dev_info(&pf->pdev->dev,
			 "couldn't get PF vsi config, err %s aq_err %s\n",
			 i40e_stat_str(&pf->hw, err),
			 i40e_aq_str(&pf->hw,
				     pf->hw.aq.asq_last_status));
		return -ENOENT;
	}

	if ((valid_flag & I40E_CLIENT_VSI_FLAG_TCP_ENABLE) &&
	    (flag & I40E_CLIENT_VSI_FLAG_TCP_ENABLE)) {
		ctxt.info.valid_sections =
			cpu_to_le16(I40E_AQ_VSI_PROP_QUEUE_OPT_VALID);
		ctxt.info.queueing_opt_flags |= I40E_AQ_VSI_QUE_OPT_TCP_ENA;
	} else if ((valid_flag & I40E_CLIENT_VSI_FLAG_TCP_ENABLE) &&
		  !(flag & I40E_CLIENT_VSI_FLAG_TCP_ENABLE)) {
		ctxt.info.valid_sections =
			cpu_to_le16(I40E_AQ_VSI_PROP_QUEUE_OPT_VALID);
		ctxt.info.queueing_opt_flags &= ~I40E_AQ_VSI_QUE_OPT_TCP_ENA;
	} else {
		update = false;
		dev_warn(&pf->pdev->dev,
			 "Client for PF id %d request an unsupported Config: %x.\n",
			 pf->hw.pf_id, flag);
	}

	if (update) {
		err = i40e_aq_update_vsi_params(&vsi->back->hw, &ctxt, NULL);
		if (err) {
			dev_info(&pf->pdev->dev,
				 "update VSI ctxt for PE failed, err %s aq_err %s\n",
				 i40e_stat_str(&pf->hw, err),
				 i40e_aq_str(&pf->hw,
					     pf->hw.aq.asq_last_status));
		}
	}
	return err;
}

/**
 * i40e_register_client - Register a i40e client driver with the L2 driver
 * @client: pointer to the i40e_client struct
 *
 * Returns 0 on success or non-0 on error
 **/
int i40e_register_client(struct i40e_client *client)
{
	int ret = 0;

	if (!client) {
		ret = -EIO;
		goto out;
	}

	if (strlen(client->name) == 0) {
		pr_info("i40e: Failed to register client with no name\n");
		ret = -EIO;
		goto out;
	}

	if (registered_client) {
		pr_info("i40e: Client %s has already been registered!\n",
			client->name);
		ret = -EEXIST;
		goto out;
	}

	if ((client->version.major != I40E_CLIENT_VERSION_MAJOR) ||
	    (client->version.minor != I40E_CLIENT_VERSION_MINOR)) {
		pr_info("i40e: Failed to register client %s due to mismatched client interface version\n",
			client->name);
		pr_info("Client is using version: %02d.%02d.%02d while LAN driver supports %s\n",
			client->version.major, client->version.minor,
			client->version.build,
			i40e_client_interface_version_str);
		ret = -EIO;
		goto out;
	}

	registered_client = client;

	i40e_client_prepare(client);

	pr_info("i40e: Registered client %s\n", client->name);
out:
	return ret;
}
EXPORT_SYMBOL(i40e_register_client);

/**
 * i40e_unregister_client - Unregister a i40e client driver with the L2 driver
 * @client: pointer to the i40e_client struct
 *
 * Returns 0 on success or non-0 on error
 **/
int i40e_unregister_client(struct i40e_client *client)
{
	int ret = 0;

<<<<<<< HEAD
	/* When a unregister request comes through we would have to send
	 * a close for each of the client instances that were opened.
	 * client_release function is called to handle this.
	 */
	mutex_lock(&i40e_client_mutex);
	if (!client || i40e_client_release(client)) {
		ret = -EIO;
		goto out;
	}

	/* TODO: check if device is in reset, or if that matters? */
	if (!i40e_client_is_registered(client)) {
=======
	if (registered_client != client) {
>>>>>>> 24b8d41d
		pr_info("i40e: Client %s has not been registered\n",
			client->name);
		ret = -ENODEV;
		goto out;
	}
	registered_client = NULL;
	/* When a unregister request comes through we would have to send
	 * a close for each of the client instances that were opened.
	 * client_release function is called to handle this.
	 */
	i40e_client_release(client);

<<<<<<< HEAD
=======
	pr_info("i40e: Unregistered client %s\n", client->name);
>>>>>>> 24b8d41d
out:
	mutex_unlock(&i40e_client_mutex);
	return ret;
}
EXPORT_SYMBOL(i40e_unregister_client);<|MERGE_RESOLUTION|>--- conflicted
+++ resolved
@@ -92,28 +92,6 @@
 		dev_dbg(&pf->pdev->dev,
 			"Cannot locate client instance virtual channel receive routine\n");
 		return;
-<<<<<<< HEAD
-	mutex_lock(&i40e_client_instance_mutex);
-	list_for_each_entry(cdev, &i40e_client_instances, list) {
-		if (cdev->lan_info.pf == vsi->back) {
-			if (!cdev->client ||
-			    !cdev->client->ops ||
-			    !cdev->client->ops->virtchnl_receive) {
-				dev_dbg(&vsi->back->pdev->dev,
-					"Cannot locate client instance virtual channel receive routine\n");
-				continue;
-			}
-			if (!test_bit(__I40E_CLIENT_INSTANCE_OPENED,
-				      &cdev->state)) {
-				dev_dbg(&vsi->back->pdev->dev, "Client is not open, abort virtchnl_receive\n");
-				continue;
-			}
-			cdev->client->ops->virtchnl_receive(&cdev->lan_info,
-							    cdev->client,
-							    vf_id, msg, len);
-		}
-=======
->>>>>>> 24b8d41d
 	}
 	if (!test_bit(__I40E_CLIENT_INSTANCE_OPENED, &cdev->state)) {
 		dev_dbg(&pf->pdev->dev, "Client is not open, abort virtchnl_receive\n");
@@ -141,70 +119,10 @@
 		dev_dbg(&vsi->back->pdev->dev,
 			"Cannot locate client instance l2_param_change routine\n");
 		return;
-<<<<<<< HEAD
-	memset(&params, 0, sizeof(params));
-	i40e_client_get_params(vsi, &params);
-	mutex_lock(&i40e_client_instance_mutex);
-	list_for_each_entry(cdev, &i40e_client_instances, list) {
-		if (cdev->lan_info.pf == vsi->back) {
-			if (!cdev->client ||
-			    !cdev->client->ops ||
-			    !cdev->client->ops->l2_param_change) {
-				dev_dbg(&vsi->back->pdev->dev,
-					"Cannot locate client instance l2_param_change routine\n");
-				continue;
-			}
-			if (!test_bit(__I40E_CLIENT_INSTANCE_OPENED,
-				      &cdev->state)) {
-				dev_dbg(&vsi->back->pdev->dev, "Client is not open, abort l2 param change\n");
-				continue;
-			}
-			cdev->lan_info.params = params;
-			cdev->client->ops->l2_param_change(&cdev->lan_info,
-							   cdev->client,
-							   &params);
-		}
-	}
-	mutex_unlock(&i40e_client_instance_mutex);
-}
-
-/**
- * i40e_notify_client_of_netdev_open - call the client open callback
- * @vsi: the VSI with netdev opened
- *
- * If there is a client to this netdev, call the client with open
- **/
-void i40e_notify_client_of_netdev_open(struct i40e_vsi *vsi)
-{
-	struct i40e_client_instance *cdev;
-	int ret = 0;
-
-	if (!vsi)
-		return;
-	mutex_lock(&i40e_client_instance_mutex);
-	list_for_each_entry(cdev, &i40e_client_instances, list) {
-		if (cdev->lan_info.netdev == vsi->netdev) {
-			if (!cdev->client ||
-			    !cdev->client->ops || !cdev->client->ops->open) {
-				dev_dbg(&vsi->back->pdev->dev,
-					"Cannot locate client instance open routine\n");
-				continue;
-			}
-			if (!(test_bit(__I40E_CLIENT_INSTANCE_OPENED,
-				       &cdev->state))) {
-				ret = cdev->client->ops->open(&cdev->lan_info,
-							      cdev->client);
-				if (!ret)
-					set_bit(__I40E_CLIENT_INSTANCE_OPENED,
-						&cdev->state);
-			}
-		}
-=======
 	}
 	if (!test_bit(__I40E_CLIENT_INSTANCE_OPENED, &cdev->state)) {
 		dev_dbg(&vsi->back->pdev->dev, "Client is not open, abort l2 param change\n");
 		return;
->>>>>>> 24b8d41d
 	}
 	memset(&params, 0, sizeof(params));
 	i40e_client_get_params(vsi, &params);
@@ -286,27 +204,6 @@
 	if (!test_bit(__I40E_CLIENT_INSTANCE_OPENED,  &cdev->state)) {
 		dev_dbg(&pf->pdev->dev, "Client is not open, abort vf-reset\n");
 		return;
-<<<<<<< HEAD
-	mutex_lock(&i40e_client_instance_mutex);
-	list_for_each_entry(cdev, &i40e_client_instances, list) {
-		if (cdev->lan_info.pf == pf) {
-			if (!cdev->client ||
-			    !cdev->client->ops ||
-			    !cdev->client->ops->vf_reset) {
-				dev_dbg(&pf->pdev->dev,
-					"Cannot locate client instance VF reset routine\n");
-				continue;
-			}
-			if (!test_bit(__I40E_CLIENT_INSTANCE_OPENED,
-				      &cdev->state)) {
-				dev_dbg(&pf->pdev->dev, "Client is not open, abort vf-reset\n");
-				continue;
-			}
-			cdev->client->ops->vf_reset(&cdev->lan_info,
-						    cdev->client, vf_id);
-		}
-=======
->>>>>>> 24b8d41d
 	}
 	cdev->client->ops->vf_reset(&cdev->lan_info, cdev->client, vf_id);
 }
@@ -328,27 +225,6 @@
 		dev_dbg(&pf->pdev->dev,
 			"Cannot locate client instance VF enable routine\n");
 		return;
-<<<<<<< HEAD
-	mutex_lock(&i40e_client_instance_mutex);
-	list_for_each_entry(cdev, &i40e_client_instances, list) {
-		if (cdev->lan_info.pf == pf) {
-			if (!cdev->client ||
-			    !cdev->client->ops ||
-			    !cdev->client->ops->vf_enable) {
-				dev_dbg(&pf->pdev->dev,
-					"Cannot locate client instance VF enable routine\n");
-				continue;
-			}
-			if (!test_bit(__I40E_CLIENT_INSTANCE_OPENED,
-				      &cdev->state)) {
-				dev_dbg(&pf->pdev->dev, "Client is not open, abort vf-enable\n");
-				continue;
-			}
-			cdev->client->ops->vf_enable(&cdev->lan_info,
-						     cdev->client, num_vfs);
-		}
-=======
->>>>>>> 24b8d41d
 	}
 	if (!test_bit(__I40E_CLIENT_INSTANCE_OPENED,
 		      &cdev->state)) {
@@ -371,38 +247,12 @@
 	struct i40e_client_instance *cdev = pf->cinst;
 	int capable = false;
 
-<<<<<<< HEAD
-	if (!pf)
-		return false;
-	mutex_lock(&i40e_client_instance_mutex);
-	list_for_each_entry(cdev, &i40e_client_instances, list) {
-		if (cdev->lan_info.pf == pf) {
-			if (!cdev->client ||
-			    !cdev->client->ops ||
-			    !cdev->client->ops->vf_capable ||
-			    !(cdev->client->type == type)) {
-				dev_dbg(&pf->pdev->dev,
-					"Cannot locate client instance VF capability routine\n");
-				continue;
-			}
-			if (!test_bit(__I40E_CLIENT_INSTANCE_OPENED,
-				      &cdev->state)) {
-				dev_dbg(&pf->pdev->dev, "Client is not open, abort vf-capable\n");
-				continue;
-			}
-			capable = cdev->client->ops->vf_capable(&cdev->lan_info,
-								cdev->client,
-								vf_id);
-			break;
-		}
-=======
 	if (!cdev || !cdev->client)
 		goto out;
 	if (!cdev->client->ops || !cdev->client->ops->vf_capable) {
 		dev_dbg(&pf->pdev->dev,
 			"Cannot locate client instance VF capability routine\n");
 		goto out;
->>>>>>> 24b8d41d
 	}
 	if (!test_bit(__I40E_CLIENT_INSTANCE_OPENED, &cdev->state))
 		goto out;
@@ -428,39 +278,17 @@
 /**
  * i40e_client_add_instance - add a client instance struct to the instance list
  * @pf: pointer to the board struct
-<<<<<<< HEAD
- * @client: pointer to a client struct in the client list.
- * @existing: if there was already an existing instance
- *
- * Returns cdev ptr on success or if already exists, NULL on failure
- **/
-static
-struct i40e_client_instance *i40e_client_add_instance(struct i40e_pf *pf,
-						     struct i40e_client *client,
-						     bool *existing)
-=======
  *
  **/
 static void i40e_client_add_instance(struct i40e_pf *pf)
->>>>>>> 24b8d41d
 {
 	struct i40e_client_instance *cdev = NULL;
 	struct netdev_hw_addr *mac = NULL;
 	struct i40e_vsi *vsi = pf->vsi[pf->lan_vsi];
 
-<<<<<<< HEAD
-	mutex_lock(&i40e_client_instance_mutex);
-	list_for_each_entry(cdev, &i40e_client_instances, list) {
-		if ((cdev->lan_info.pf == pf) && (cdev->client == client)) {
-			*existing = true;
-			goto out;
-		}
-	}
-=======
 	if (!registered_client || pf->cinst)
 		return;
 
->>>>>>> 24b8d41d
 	cdev = kzalloc(sizeof(*cdev), GFP_KERNEL);
 	if (!cdev)
 		return;
@@ -519,12 +347,7 @@
 {
 	struct i40e_client *client = registered_client;
 	struct i40e_client_instance *cdev;
-<<<<<<< HEAD
-	struct i40e_client *client;
-	bool existing = false;
-=======
 	struct i40e_vsi *vsi = pf->vsi[pf->lan_vsi];
->>>>>>> 24b8d41d
 	int ret = 0;
 
 	if (!test_and_clear_bit(__I40E_CLIENT_SERVICE_REQUESTED, pf->state))
@@ -536,54 +359,6 @@
 	    test_bit(__I40E_CONFIG_BUSY, pf->state))
 		return;
 
-<<<<<<< HEAD
-	/* Check client state and instantiate client if client registered */
-	mutex_lock(&i40e_client_mutex);
-	list_for_each_entry(client, &i40e_clients, list) {
-		/* first check client is registered */
-		if (!test_bit(__I40E_CLIENT_REGISTERED, &client->state))
-			continue;
-
-		/* Do we also need the LAN VSI to be up, to create instance */
-		if (!(client->flags & I40E_CLIENT_FLAGS_LAUNCH_ON_PROBE)) {
-			/* check if L2 VSI is up, if not we are not ready */
-			if (test_bit(__I40E_DOWN, &pf->vsi[pf->lan_vsi]->state))
-				continue;
-		} else {
-			dev_warn(&pf->pdev->dev, "This client %s is being instanciated at probe\n",
-				 client->name);
-		}
-
-		/* Add the client instance to the instance list */
-		cdev = i40e_client_add_instance(pf, client, &existing);
-		if (!cdev)
-			continue;
-
-		if (!existing) {
-			/* Also up the ref_cnt for no. of instances of this
-			 * client.
-			 */
-			atomic_inc(&client->ref_cnt);
-			dev_info(&pf->pdev->dev, "Added instance of Client %s to PF%d bus=0x%02x func=0x%02x\n",
-				 client->name, pf->hw.pf_id,
-				 pf->hw.bus.device, pf->hw.bus.func);
-		}
-
-		mutex_lock(&i40e_client_instance_mutex);
-		/* Send an Open request to the client */
-		atomic_inc(&cdev->ref_cnt);
-		if (client->ops && client->ops->open)
-			ret = client->ops->open(&cdev->lan_info, client);
-		atomic_dec(&cdev->ref_cnt);
-		if (!ret) {
-			set_bit(__I40E_CLIENT_INSTANCE_OPENED, &cdev->state);
-		} else {
-			/* remove client instance */
-			mutex_unlock(&i40e_client_instance_mutex);
-			i40e_client_del_instance(pf, client);
-			atomic_dec(&client->ref_cnt);
-			continue;
-=======
 	if (!client || !cdev)
 		return;
 
@@ -601,9 +376,7 @@
 					  &cdev->state);
 				i40e_client_del_instance(pf);
 			}
->>>>>>> 24b8d41d
 		}
-		mutex_unlock(&i40e_client_instance_mutex);
 	}
 
 	/* enable/disable PE TCP_ENA flag based on netdev down/up
@@ -704,17 +477,9 @@
  **/
 static void i40e_client_release(struct i40e_client *client)
 {
-<<<<<<< HEAD
-	struct i40e_client_instance *cdev, *tmp;
-	struct i40e_pf *pf;
-	int ret = 0;
-
-	LIST_HEAD(cdevs_tmp);
-=======
 	struct i40e_client_instance *cdev;
 	struct i40e_device *ldev;
 	struct i40e_pf *pf;
->>>>>>> 24b8d41d
 
 	mutex_lock(&i40e_device_mutex);
 	list_for_each_entry(ldev, &i40e_devices, list) {
@@ -722,21 +487,12 @@
 		cdev = pf->cinst;
 		if (!cdev)
 			continue;
-<<<<<<< HEAD
-		pf = (struct i40e_pf *)cdev->lan_info.pf;
-		if (test_bit(__I40E_CLIENT_INSTANCE_OPENED, &cdev->state)) {
-			if (atomic_read(&cdev->ref_cnt) > 0) {
-				ret = I40E_ERR_NOT_READY;
-				goto out;
-			}
-=======
 
 		while (test_and_set_bit(__I40E_SERVICE_SCHED,
 					pf->state))
 			usleep_range(500, 1000);
 
 		if (test_bit(__I40E_CLIENT_INSTANCE_OPENED, &cdev->state)) {
->>>>>>> 24b8d41d
 			if (client->ops && client->ops->close)
 				client->ops->close(&cdev->lan_info, client,
 						   false);
@@ -747,14 +503,8 @@
 				 "Client %s instance for PF id %d closed\n",
 				 client->name, pf->hw.pf_id);
 		}
-<<<<<<< HEAD
-		/* delete the client instance from the list */
-		list_move(&cdev->list, &cdevs_tmp);
-		atomic_dec(&client->ref_cnt);
-=======
 		/* delete the client instance */
 		i40e_client_del_instance(pf);
->>>>>>> 24b8d41d
 		dev_info(&pf->pdev->dev, "Deleted client instance of Client %s\n",
 			 client->name);
 		clear_bit(__I40E_SERVICE_SCHED, pf->state);
@@ -1041,22 +791,7 @@
 {
 	int ret = 0;
 
-<<<<<<< HEAD
-	/* When a unregister request comes through we would have to send
-	 * a close for each of the client instances that were opened.
-	 * client_release function is called to handle this.
-	 */
-	mutex_lock(&i40e_client_mutex);
-	if (!client || i40e_client_release(client)) {
-		ret = -EIO;
-		goto out;
-	}
-
-	/* TODO: check if device is in reset, or if that matters? */
-	if (!i40e_client_is_registered(client)) {
-=======
 	if (registered_client != client) {
->>>>>>> 24b8d41d
 		pr_info("i40e: Client %s has not been registered\n",
 			client->name);
 		ret = -ENODEV;
@@ -1069,12 +804,8 @@
 	 */
 	i40e_client_release(client);
 
-<<<<<<< HEAD
-=======
 	pr_info("i40e: Unregistered client %s\n", client->name);
->>>>>>> 24b8d41d
 out:
-	mutex_unlock(&i40e_client_mutex);
 	return ret;
 }
 EXPORT_SYMBOL(i40e_unregister_client);