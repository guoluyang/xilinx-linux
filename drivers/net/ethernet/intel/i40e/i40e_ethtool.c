// SPDX-License-Identifier: GPL-2.0
/* Copyright(c) 2013 - 2018 Intel Corporation. */

/* ethtool support for i40e */

#include "i40e.h"
#include "i40e_diag.h"
#include "i40e_txrx_common.h"

/* ethtool statistics helpers */

/**
 * struct i40e_stats - definition for an ethtool statistic
 * @stat_string: statistic name to display in ethtool -S output
 * @sizeof_stat: the sizeof() the stat, must be no greater than sizeof(u64)
 * @stat_offset: offsetof() the stat from a base pointer
 *
 * This structure defines a statistic to be added to the ethtool stats buffer.
 * It defines a statistic as offset from a common base pointer. Stats should
 * be defined in constant arrays using the I40E_STAT macro, with every element
 * of the array using the same _type for calculating the sizeof_stat and
 * stat_offset.
 *
 * The @sizeof_stat is expected to be sizeof(u8), sizeof(u16), sizeof(u32) or
 * sizeof(u64). Other sizes are not expected and will produce a WARN_ONCE from
 * the i40e_add_ethtool_stat() helper function.
 *
 * The @stat_string is interpreted as a format string, allowing formatted
 * values to be inserted while looping over multiple structures for a given
 * statistics array. Thus, every statistic string in an array should have the
 * same type and number of format specifiers, to be formatted by variadic
 * arguments to the i40e_add_stat_string() helper function.
 **/
struct i40e_stats {
	char stat_string[ETH_GSTRING_LEN];
	int sizeof_stat;
	int stat_offset;
};

/* Helper macro to define an i40e_stat structure with proper size and type.
 * Use this when defining constant statistics arrays. Note that @_type expects
 * only a type name and is used multiple times.
 */
#define I40E_STAT(_type, _name, _stat) { \
	.stat_string = _name, \
	.sizeof_stat = sizeof_field(_type, _stat), \
	.stat_offset = offsetof(_type, _stat) \
}

/* Helper macro for defining some statistics directly copied from the netdev
 * stats structure.
 */
#define I40E_NETDEV_STAT(_net_stat) \
	I40E_STAT(struct rtnl_link_stats64, #_net_stat, _net_stat)

/* Helper macro for defining some statistics related to queues */
#define I40E_QUEUE_STAT(_name, _stat) \
	I40E_STAT(struct i40e_ring, _name, _stat)

/* Stats associated with a Tx or Rx ring */
static const struct i40e_stats i40e_gstrings_queue_stats[] = {
	I40E_QUEUE_STAT("%s-%u.packets", stats.packets),
	I40E_QUEUE_STAT("%s-%u.bytes", stats.bytes),
};

/**
 * i40e_add_one_ethtool_stat - copy the stat into the supplied buffer
 * @data: location to store the stat value
 * @pointer: basis for where to copy from
 * @stat: the stat definition
 *
 * Copies the stat data defined by the pointer and stat structure pair into
 * the memory supplied as data. Used to implement i40e_add_ethtool_stats and
 * i40e_add_queue_stats. If the pointer is null, data will be zero'd.
 */
static void
i40e_add_one_ethtool_stat(u64 *data, void *pointer,
			  const struct i40e_stats *stat)
{
	char *p;

	if (!pointer) {
		/* ensure that the ethtool data buffer is zero'd for any stats
		 * which don't have a valid pointer.
		 */
		*data = 0;
		return;
	}

	p = (char *)pointer + stat->stat_offset;
	switch (stat->sizeof_stat) {
	case sizeof(u64):
		*data = *((u64 *)p);
		break;
	case sizeof(u32):
		*data = *((u32 *)p);
		break;
	case sizeof(u16):
		*data = *((u16 *)p);
		break;
	case sizeof(u8):
		*data = *((u8 *)p);
		break;
	default:
		WARN_ONCE(1, "unexpected stat size for %s",
			  stat->stat_string);
		*data = 0;
	}
}

/**
 * __i40e_add_ethtool_stats - copy stats into the ethtool supplied buffer
 * @data: ethtool stats buffer
 * @pointer: location to copy stats from
 * @stats: array of stats to copy
 * @size: the size of the stats definition
 *
 * Copy the stats defined by the stats array using the pointer as a base into
 * the data buffer supplied by ethtool. Updates the data pointer to point to
 * the next empty location for successive calls to __i40e_add_ethtool_stats.
 * If pointer is null, set the data values to zero and update the pointer to
 * skip these stats.
 **/
static void
__i40e_add_ethtool_stats(u64 **data, void *pointer,
			 const struct i40e_stats stats[],
			 const unsigned int size)
{
	unsigned int i;

	for (i = 0; i < size; i++)
		i40e_add_one_ethtool_stat((*data)++, pointer, &stats[i]);
}

/**
 * i40e_add_ethtool_stats - copy stats into ethtool supplied buffer
 * @data: ethtool stats buffer
 * @pointer: location where stats are stored
 * @stats: static const array of stat definitions
 *
 * Macro to ease the use of __i40e_add_ethtool_stats by taking a static
 * constant stats array and passing the ARRAY_SIZE(). This avoids typos by
 * ensuring that we pass the size associated with the given stats array.
 *
 * The parameter @stats is evaluated twice, so parameters with side effects
 * should be avoided.
 **/
#define i40e_add_ethtool_stats(data, pointer, stats) \
	__i40e_add_ethtool_stats(data, pointer, stats, ARRAY_SIZE(stats))

/**
 * i40e_add_queue_stats - copy queue statistics into supplied buffer
 * @data: ethtool stats buffer
 * @ring: the ring to copy
 *
 * Queue statistics must be copied while protected by
 * u64_stats_fetch_begin_irq, so we can't directly use i40e_add_ethtool_stats.
 * Assumes that queue stats are defined in i40e_gstrings_queue_stats. If the
 * ring pointer is null, zero out the queue stat values and update the data
 * pointer. Otherwise safely copy the stats from the ring into the supplied
 * buffer and update the data pointer when finished.
 *
 * This function expects to be called while under rcu_read_lock().
 **/
static void
i40e_add_queue_stats(u64 **data, struct i40e_ring *ring)
{
	const unsigned int size = ARRAY_SIZE(i40e_gstrings_queue_stats);
	const struct i40e_stats *stats = i40e_gstrings_queue_stats;
	unsigned int start;
	unsigned int i;

	/* To avoid invalid statistics values, ensure that we keep retrying
	 * the copy until we get a consistent value according to
	 * u64_stats_fetch_retry_irq. But first, make sure our ring is
	 * non-null before attempting to access its syncp.
	 */
	do {
		start = !ring ? 0 : u64_stats_fetch_begin_irq(&ring->syncp);
		for (i = 0; i < size; i++) {
			i40e_add_one_ethtool_stat(&(*data)[i], ring,
						  &stats[i]);
		}
	} while (ring && u64_stats_fetch_retry_irq(&ring->syncp, start));

	/* Once we successfully copy the stats in, update the data pointer */
	*data += size;
}

/**
 * __i40e_add_stat_strings - copy stat strings into ethtool buffer
 * @p: ethtool supplied buffer
 * @stats: stat definitions array
 * @size: size of the stats array
 *
 * Format and copy the strings described by stats into the buffer pointed at
 * by p.
 **/
static void __i40e_add_stat_strings(u8 **p, const struct i40e_stats stats[],
				    const unsigned int size, ...)
{
	unsigned int i;

	for (i = 0; i < size; i++) {
		va_list args;

		va_start(args, size);
		vsnprintf(*p, ETH_GSTRING_LEN, stats[i].stat_string, args);
		*p += ETH_GSTRING_LEN;
		va_end(args);
	}
}

/**
 * 40e_add_stat_strings - copy stat strings into ethtool buffer
 * @p: ethtool supplied buffer
 * @stats: stat definitions array
 *
 * Format and copy the strings described by the const static stats value into
 * the buffer pointed at by p.
 *
 * The parameter @stats is evaluated twice, so parameters with side effects
 * should be avoided. Additionally, stats must be an array such that
 * ARRAY_SIZE can be called on it.
 **/
#define i40e_add_stat_strings(p, stats, ...) \
	__i40e_add_stat_strings(p, stats, ARRAY_SIZE(stats), ## __VA_ARGS__)

#define I40E_PF_STAT(_name, _stat) \
	I40E_STAT(struct i40e_pf, _name, _stat)
#define I40E_VSI_STAT(_name, _stat) \
	I40E_STAT(struct i40e_vsi, _name, _stat)
#define I40E_VEB_STAT(_name, _stat) \
	I40E_STAT(struct i40e_veb, _name, _stat)
#define I40E_PFC_STAT(_name, _stat) \
	I40E_STAT(struct i40e_pfc_stats, _name, _stat)
#define I40E_QUEUE_STAT(_name, _stat) \
	I40E_STAT(struct i40e_ring, _name, _stat)

static const struct i40e_stats i40e_gstrings_net_stats[] = {
	I40E_NETDEV_STAT(rx_packets),
	I40E_NETDEV_STAT(tx_packets),
	I40E_NETDEV_STAT(rx_bytes),
	I40E_NETDEV_STAT(tx_bytes),
	I40E_NETDEV_STAT(rx_errors),
	I40E_NETDEV_STAT(tx_errors),
	I40E_NETDEV_STAT(rx_dropped),
	I40E_NETDEV_STAT(tx_dropped),
	I40E_NETDEV_STAT(collisions),
	I40E_NETDEV_STAT(rx_length_errors),
	I40E_NETDEV_STAT(rx_crc_errors),
};

static const struct i40e_stats i40e_gstrings_veb_stats[] = {
	I40E_VEB_STAT("veb.rx_bytes", stats.rx_bytes),
	I40E_VEB_STAT("veb.tx_bytes", stats.tx_bytes),
	I40E_VEB_STAT("veb.rx_unicast", stats.rx_unicast),
	I40E_VEB_STAT("veb.tx_unicast", stats.tx_unicast),
	I40E_VEB_STAT("veb.rx_multicast", stats.rx_multicast),
	I40E_VEB_STAT("veb.tx_multicast", stats.tx_multicast),
	I40E_VEB_STAT("veb.rx_broadcast", stats.rx_broadcast),
	I40E_VEB_STAT("veb.tx_broadcast", stats.tx_broadcast),
	I40E_VEB_STAT("veb.rx_discards", stats.rx_discards),
	I40E_VEB_STAT("veb.tx_discards", stats.tx_discards),
	I40E_VEB_STAT("veb.tx_errors", stats.tx_errors),
	I40E_VEB_STAT("veb.rx_unknown_protocol", stats.rx_unknown_protocol),
};

static const struct i40e_stats i40e_gstrings_veb_tc_stats[] = {
	I40E_VEB_STAT("veb.tc_%u_tx_packets", tc_stats.tc_tx_packets),
	I40E_VEB_STAT("veb.tc_%u_tx_bytes", tc_stats.tc_tx_bytes),
	I40E_VEB_STAT("veb.tc_%u_rx_packets", tc_stats.tc_rx_packets),
	I40E_VEB_STAT("veb.tc_%u_rx_bytes", tc_stats.tc_rx_bytes),
};

static const struct i40e_stats i40e_gstrings_misc_stats[] = {
	I40E_VSI_STAT("rx_unicast", eth_stats.rx_unicast),
	I40E_VSI_STAT("tx_unicast", eth_stats.tx_unicast),
	I40E_VSI_STAT("rx_multicast", eth_stats.rx_multicast),
	I40E_VSI_STAT("tx_multicast", eth_stats.tx_multicast),
	I40E_VSI_STAT("rx_broadcast", eth_stats.rx_broadcast),
	I40E_VSI_STAT("tx_broadcast", eth_stats.tx_broadcast),
	I40E_VSI_STAT("rx_unknown_protocol", eth_stats.rx_unknown_protocol),
	I40E_VSI_STAT("tx_linearize", tx_linearize),
	I40E_VSI_STAT("tx_force_wb", tx_force_wb),
	I40E_VSI_STAT("tx_busy", tx_busy),
	I40E_VSI_STAT("rx_alloc_fail", rx_buf_failed),
	I40E_VSI_STAT("rx_pg_alloc_fail", rx_page_failed),
};

/* These PF_STATs might look like duplicates of some NETDEV_STATs,
 * but they are separate.  This device supports Virtualization, and
 * as such might have several netdevs supporting VMDq and FCoE going
 * through a single port.  The NETDEV_STATs are for individual netdevs
 * seen at the top of the stack, and the PF_STATs are for the physical
 * function at the bottom of the stack hosting those netdevs.
 *
 * The PF_STATs are appended to the netdev stats only when ethtool -S
 * is queried on the base PF netdev, not on the VMDq or FCoE netdev.
 */
static const struct i40e_stats i40e_gstrings_stats[] = {
	I40E_PF_STAT("port.rx_bytes", stats.eth.rx_bytes),
	I40E_PF_STAT("port.tx_bytes", stats.eth.tx_bytes),
	I40E_PF_STAT("port.rx_unicast", stats.eth.rx_unicast),
	I40E_PF_STAT("port.tx_unicast", stats.eth.tx_unicast),
	I40E_PF_STAT("port.rx_multicast", stats.eth.rx_multicast),
	I40E_PF_STAT("port.tx_multicast", stats.eth.tx_multicast),
	I40E_PF_STAT("port.rx_broadcast", stats.eth.rx_broadcast),
	I40E_PF_STAT("port.tx_broadcast", stats.eth.tx_broadcast),
	I40E_PF_STAT("port.tx_errors", stats.eth.tx_errors),
	I40E_PF_STAT("port.rx_dropped", stats.eth.rx_discards),
	I40E_PF_STAT("port.tx_dropped_link_down", stats.tx_dropped_link_down),
	I40E_PF_STAT("port.rx_crc_errors", stats.crc_errors),
	I40E_PF_STAT("port.illegal_bytes", stats.illegal_bytes),
	I40E_PF_STAT("port.mac_local_faults", stats.mac_local_faults),
	I40E_PF_STAT("port.mac_remote_faults", stats.mac_remote_faults),
	I40E_PF_STAT("port.tx_timeout", tx_timeout_count),
	I40E_PF_STAT("port.rx_csum_bad", hw_csum_rx_error),
	I40E_PF_STAT("port.rx_length_errors", stats.rx_length_errors),
	I40E_PF_STAT("port.link_xon_rx", stats.link_xon_rx),
	I40E_PF_STAT("port.link_xoff_rx", stats.link_xoff_rx),
	I40E_PF_STAT("port.link_xon_tx", stats.link_xon_tx),
	I40E_PF_STAT("port.link_xoff_tx", stats.link_xoff_tx),
	I40E_PF_STAT("port.rx_size_64", stats.rx_size_64),
	I40E_PF_STAT("port.rx_size_127", stats.rx_size_127),
	I40E_PF_STAT("port.rx_size_255", stats.rx_size_255),
	I40E_PF_STAT("port.rx_size_511", stats.rx_size_511),
	I40E_PF_STAT("port.rx_size_1023", stats.rx_size_1023),
	I40E_PF_STAT("port.rx_size_1522", stats.rx_size_1522),
	I40E_PF_STAT("port.rx_size_big", stats.rx_size_big),
	I40E_PF_STAT("port.tx_size_64", stats.tx_size_64),
	I40E_PF_STAT("port.tx_size_127", stats.tx_size_127),
	I40E_PF_STAT("port.tx_size_255", stats.tx_size_255),
	I40E_PF_STAT("port.tx_size_511", stats.tx_size_511),
	I40E_PF_STAT("port.tx_size_1023", stats.tx_size_1023),
	I40E_PF_STAT("port.tx_size_1522", stats.tx_size_1522),
	I40E_PF_STAT("port.tx_size_big", stats.tx_size_big),
	I40E_PF_STAT("port.rx_undersize", stats.rx_undersize),
	I40E_PF_STAT("port.rx_fragments", stats.rx_fragments),
	I40E_PF_STAT("port.rx_oversize", stats.rx_oversize),
	I40E_PF_STAT("port.rx_jabber", stats.rx_jabber),
	I40E_PF_STAT("port.VF_admin_queue_requests", vf_aq_requests),
	I40E_PF_STAT("port.arq_overflows", arq_overflows),
	I40E_PF_STAT("port.tx_hwtstamp_timeouts", tx_hwtstamp_timeouts),
	I40E_PF_STAT("port.rx_hwtstamp_cleared", rx_hwtstamp_cleared),
	I40E_PF_STAT("port.tx_hwtstamp_skipped", tx_hwtstamp_skipped),
	I40E_PF_STAT("port.fdir_flush_cnt", fd_flush_cnt),
	I40E_PF_STAT("port.fdir_atr_match", stats.fd_atr_match),
	I40E_PF_STAT("port.fdir_atr_tunnel_match", stats.fd_atr_tunnel_match),
	I40E_PF_STAT("port.fdir_atr_status", stats.fd_atr_status),
	I40E_PF_STAT("port.fdir_sb_match", stats.fd_sb_match),
	I40E_PF_STAT("port.fdir_sb_status", stats.fd_sb_status),

	/* LPI stats */
	I40E_PF_STAT("port.tx_lpi_status", stats.tx_lpi_status),
	I40E_PF_STAT("port.rx_lpi_status", stats.rx_lpi_status),
	I40E_PF_STAT("port.tx_lpi_count", stats.tx_lpi_count),
	I40E_PF_STAT("port.rx_lpi_count", stats.rx_lpi_count),
};

struct i40e_pfc_stats {
	u64 priority_xon_rx;
	u64 priority_xoff_rx;
	u64 priority_xon_tx;
	u64 priority_xoff_tx;
	u64 priority_xon_2_xoff;
};

static const struct i40e_stats i40e_gstrings_pfc_stats[] = {
	I40E_PFC_STAT("port.tx_priority_%u_xon_tx", priority_xon_tx),
	I40E_PFC_STAT("port.tx_priority_%u_xoff_tx", priority_xoff_tx),
	I40E_PFC_STAT("port.rx_priority_%u_xon_rx", priority_xon_rx),
	I40E_PFC_STAT("port.rx_priority_%u_xoff_rx", priority_xoff_rx),
	I40E_PFC_STAT("port.rx_priority_%u_xon_2_xoff", priority_xon_2_xoff),
};

#define I40E_NETDEV_STATS_LEN	ARRAY_SIZE(i40e_gstrings_net_stats)

#define I40E_MISC_STATS_LEN	ARRAY_SIZE(i40e_gstrings_misc_stats)

#define I40E_VSI_STATS_LEN	(I40E_NETDEV_STATS_LEN + I40E_MISC_STATS_LEN)

#define I40E_PFC_STATS_LEN	(ARRAY_SIZE(i40e_gstrings_pfc_stats) * \
				 I40E_MAX_USER_PRIORITY)

#define I40E_VEB_STATS_LEN	(ARRAY_SIZE(i40e_gstrings_veb_stats) + \
				 (ARRAY_SIZE(i40e_gstrings_veb_tc_stats) * \
				  I40E_MAX_TRAFFIC_CLASS))

#define I40E_GLOBAL_STATS_LEN	ARRAY_SIZE(i40e_gstrings_stats)

#define I40E_PF_STATS_LEN	(I40E_GLOBAL_STATS_LEN + \
				 I40E_PFC_STATS_LEN + \
				 I40E_VEB_STATS_LEN + \
				 I40E_VSI_STATS_LEN)

/* Length of stats for a single queue */
#define I40E_QUEUE_STATS_LEN	ARRAY_SIZE(i40e_gstrings_queue_stats)

enum i40e_ethtool_test_id {
	I40E_ETH_TEST_REG = 0,
	I40E_ETH_TEST_EEPROM,
	I40E_ETH_TEST_INTR,
	I40E_ETH_TEST_LINK,
};

static const char i40e_gstrings_test[][ETH_GSTRING_LEN] = {
	"Register test  (offline)",
	"Eeprom test    (offline)",
	"Interrupt test (offline)",
	"Link test   (on/offline)"
};

#define I40E_TEST_LEN (sizeof(i40e_gstrings_test) / ETH_GSTRING_LEN)

<<<<<<< HEAD
static const char i40e_priv_flags_strings_gl[][ETH_GSTRING_LEN] = {
	"MFP",
	"LinkPolling",
	"flow-director-atr",
	"veb-stats",
	"hw-atr-eviction",
	"vf-true-promisc-support",
};

#define I40E_PRIV_FLAGS_GL_STR_LEN ARRAY_SIZE(i40e_priv_flags_strings_gl)

static const char i40e_priv_flags_strings[][ETH_GSTRING_LEN] = {
	"NPAR",
	"LinkPolling",
	"flow-director-atr",
	"veb-stats",
	"hw-atr-eviction",
=======
struct i40e_priv_flags {
	char flag_string[ETH_GSTRING_LEN];
	u64 flag;
	bool read_only;
};

#define I40E_PRIV_FLAG(_name, _flag, _read_only) { \
	.flag_string = _name, \
	.flag = _flag, \
	.read_only = _read_only, \
}

static const struct i40e_priv_flags i40e_gstrings_priv_flags[] = {
	/* NOTE: MFP setting cannot be changed */
	I40E_PRIV_FLAG("MFP", I40E_FLAG_MFP_ENABLED, 1),
	I40E_PRIV_FLAG("total-port-shutdown",
		       I40E_FLAG_TOTAL_PORT_SHUTDOWN_ENABLED, 1),
	I40E_PRIV_FLAG("LinkPolling", I40E_FLAG_LINK_POLLING_ENABLED, 0),
	I40E_PRIV_FLAG("flow-director-atr", I40E_FLAG_FD_ATR_ENABLED, 0),
	I40E_PRIV_FLAG("veb-stats", I40E_FLAG_VEB_STATS_ENABLED, 0),
	I40E_PRIV_FLAG("hw-atr-eviction", I40E_FLAG_HW_ATR_EVICT_ENABLED, 0),
	I40E_PRIV_FLAG("link-down-on-close",
		       I40E_FLAG_LINK_DOWN_ON_CLOSE_ENABLED, 0),
	I40E_PRIV_FLAG("legacy-rx", I40E_FLAG_LEGACY_RX, 0),
	I40E_PRIV_FLAG("disable-source-pruning",
		       I40E_FLAG_SOURCE_PRUNING_DISABLED, 0),
	I40E_PRIV_FLAG("disable-fw-lldp", I40E_FLAG_DISABLE_FW_LLDP, 0),
	I40E_PRIV_FLAG("rs-fec", I40E_FLAG_RS_FEC, 0),
	I40E_PRIV_FLAG("base-r-fec", I40E_FLAG_BASE_R_FEC, 0),
};

#define I40E_PRIV_FLAGS_STR_LEN ARRAY_SIZE(i40e_gstrings_priv_flags)

/* Private flags with a global effect, restricted to PF 0 */
static const struct i40e_priv_flags i40e_gl_gstrings_priv_flags[] = {
	I40E_PRIV_FLAG("vf-true-promisc-support",
		       I40E_FLAG_TRUE_PROMISC_SUPPORT, 0),
>>>>>>> 24b8d41d
};

#define I40E_GL_PRIV_FLAGS_STR_LEN ARRAY_SIZE(i40e_gl_gstrings_priv_flags)

/**
 * i40e_partition_setting_complaint - generic complaint for MFP restriction
 * @pf: the PF struct
 **/
static void i40e_partition_setting_complaint(struct i40e_pf *pf)
{
	dev_info(&pf->pdev->dev,
		 "The link settings are allowed to be changed only from the first partition of a given port. Please switch to the first partition in order to change the setting.\n");
}

/**
 * i40e_phy_type_to_ethtool - convert the phy_types to ethtool link modes
<<<<<<< HEAD
 * @phy_types: PHY types to convert
 * @supported: pointer to the ethtool supported variable to fill in
 * @advertising: pointer to the ethtool advertising variable to fill in
 *
 **/
static void i40e_phy_type_to_ethtool(struct i40e_pf *pf, u32 *supported,
				     u32 *advertising)
{
	enum i40e_aq_capabilities_phy_type phy_types = pf->hw.phy.phy_types;
	struct i40e_link_status *hw_link_info = &pf->hw.phy.link_info;
	*supported = 0x0;
	*advertising = 0x0;

	if (phy_types & I40E_CAP_PHY_TYPE_SGMII) {
		*supported |= SUPPORTED_Autoneg |
			      SUPPORTED_1000baseT_Full;
		*advertising |= ADVERTISED_Autoneg;
		if (hw_link_info->requested_speeds & I40E_LINK_SPEED_1GB)
			*advertising |= ADVERTISED_1000baseT_Full;
		if (pf->flags & I40E_FLAG_100M_SGMII_CAPABLE) {
			*supported |= SUPPORTED_100baseT_Full;
			*advertising |= ADVERTISED_100baseT_Full;
=======
 * @pf: PF struct with phy_types
 * @ks: ethtool link ksettings struct to fill out
 *
 **/
static void i40e_phy_type_to_ethtool(struct i40e_pf *pf,
				     struct ethtool_link_ksettings *ks)
{
	struct i40e_link_status *hw_link_info = &pf->hw.phy.link_info;
	u64 phy_types = pf->hw.phy.phy_types;

	ethtool_link_ksettings_zero_link_mode(ks, supported);
	ethtool_link_ksettings_zero_link_mode(ks, advertising);

	if (phy_types & I40E_CAP_PHY_TYPE_SGMII) {
		ethtool_link_ksettings_add_link_mode(ks, supported,
						     1000baseT_Full);
		if (hw_link_info->requested_speeds & I40E_LINK_SPEED_1GB)
			ethtool_link_ksettings_add_link_mode(ks, advertising,
							     1000baseT_Full);
		if (pf->hw_features & I40E_HW_100M_SGMII_CAPABLE) {
			ethtool_link_ksettings_add_link_mode(ks, supported,
							     100baseT_Full);
			ethtool_link_ksettings_add_link_mode(ks, advertising,
							     100baseT_Full);
>>>>>>> 24b8d41d
		}
	}
	if (phy_types & I40E_CAP_PHY_TYPE_XAUI ||
	    phy_types & I40E_CAP_PHY_TYPE_XFI ||
	    phy_types & I40E_CAP_PHY_TYPE_SFI ||
	    phy_types & I40E_CAP_PHY_TYPE_10GBASE_SFPP_CU ||
<<<<<<< HEAD
	    phy_types & I40E_CAP_PHY_TYPE_10GBASE_AOC)
		*supported |= SUPPORTED_10000baseT_Full;
	if (phy_types & I40E_CAP_PHY_TYPE_10GBASE_CR1_CU ||
	    phy_types & I40E_CAP_PHY_TYPE_10GBASE_CR1 ||
	    phy_types & I40E_CAP_PHY_TYPE_10GBASE_T ||
	    phy_types & I40E_CAP_PHY_TYPE_10GBASE_SR ||
	    phy_types & I40E_CAP_PHY_TYPE_10GBASE_LR) {
		*supported |= SUPPORTED_Autoneg |
			      SUPPORTED_10000baseT_Full;
		*advertising |= ADVERTISED_Autoneg;
		if (hw_link_info->requested_speeds & I40E_LINK_SPEED_10GB)
			*advertising |= ADVERTISED_10000baseT_Full;
=======
	    phy_types & I40E_CAP_PHY_TYPE_10GBASE_AOC) {
		ethtool_link_ksettings_add_link_mode(ks, supported,
						     10000baseT_Full);
		if (hw_link_info->requested_speeds & I40E_LINK_SPEED_10GB)
			ethtool_link_ksettings_add_link_mode(ks, advertising,
							     10000baseT_Full);
	}
	if (phy_types & I40E_CAP_PHY_TYPE_10GBASE_T) {
		ethtool_link_ksettings_add_link_mode(ks, supported,
						     10000baseT_Full);
		if (hw_link_info->requested_speeds & I40E_LINK_SPEED_10GB)
			ethtool_link_ksettings_add_link_mode(ks, advertising,
							     10000baseT_Full);
	}
	if (phy_types & I40E_CAP_PHY_TYPE_2_5GBASE_T) {
		ethtool_link_ksettings_add_link_mode(ks, supported,
						     2500baseT_Full);
		if (hw_link_info->requested_speeds & I40E_LINK_SPEED_2_5GB)
			ethtool_link_ksettings_add_link_mode(ks, advertising,
							     2500baseT_Full);
	}
	if (phy_types & I40E_CAP_PHY_TYPE_5GBASE_T) {
		ethtool_link_ksettings_add_link_mode(ks, supported,
						     5000baseT_Full);
		if (hw_link_info->requested_speeds & I40E_LINK_SPEED_5GB)
			ethtool_link_ksettings_add_link_mode(ks, advertising,
							     5000baseT_Full);
>>>>>>> 24b8d41d
	}
	if (phy_types & I40E_CAP_PHY_TYPE_XLAUI ||
	    phy_types & I40E_CAP_PHY_TYPE_XLPPI ||
	    phy_types & I40E_CAP_PHY_TYPE_40GBASE_AOC)
<<<<<<< HEAD
		*supported |= SUPPORTED_40000baseCR4_Full;
	if (phy_types & I40E_CAP_PHY_TYPE_40GBASE_CR4_CU ||
	    phy_types & I40E_CAP_PHY_TYPE_40GBASE_CR4) {
		*supported |= SUPPORTED_Autoneg |
			      SUPPORTED_40000baseCR4_Full;
		*advertising |= ADVERTISED_Autoneg;
		if (hw_link_info->requested_speeds & I40E_LINK_SPEED_40GB)
			*advertising |= ADVERTISED_40000baseCR4_Full;
	}
	if (phy_types & I40E_CAP_PHY_TYPE_100BASE_TX) {
		*supported |= SUPPORTED_Autoneg |
			      SUPPORTED_100baseT_Full;
		*advertising |= ADVERTISED_Autoneg;
		if (hw_link_info->requested_speeds & I40E_LINK_SPEED_100MB)
			*advertising |= ADVERTISED_100baseT_Full;
	}
	if (phy_types & I40E_CAP_PHY_TYPE_1000BASE_T ||
	    phy_types & I40E_CAP_PHY_TYPE_1000BASE_SX ||
	    phy_types & I40E_CAP_PHY_TYPE_1000BASE_LX ||
	    phy_types & I40E_CAP_PHY_TYPE_1000BASE_T_OPTICAL) {
		*supported |= SUPPORTED_Autoneg |
			      SUPPORTED_1000baseT_Full;
		*advertising |= ADVERTISED_Autoneg;
		if (hw_link_info->requested_speeds & I40E_LINK_SPEED_1GB)
			*advertising |= ADVERTISED_1000baseT_Full;
	}
	if (phy_types & I40E_CAP_PHY_TYPE_40GBASE_SR4)
		*supported |= SUPPORTED_40000baseSR4_Full;
	if (phy_types & I40E_CAP_PHY_TYPE_40GBASE_LR4)
		*supported |= SUPPORTED_40000baseLR4_Full;
	if (phy_types & I40E_CAP_PHY_TYPE_40GBASE_KR4) {
		*supported |= SUPPORTED_40000baseKR4_Full |
			      SUPPORTED_Autoneg;
		*advertising |= ADVERTISED_40000baseKR4_Full |
				ADVERTISED_Autoneg;
	}
	if (phy_types & I40E_CAP_PHY_TYPE_20GBASE_KR2) {
		*supported |= SUPPORTED_20000baseKR2_Full |
			      SUPPORTED_Autoneg;
		*advertising |= ADVERTISED_Autoneg;
		if (hw_link_info->requested_speeds & I40E_LINK_SPEED_20GB)
			*advertising |= ADVERTISED_20000baseKR2_Full;
	}
	if (phy_types & I40E_CAP_PHY_TYPE_10GBASE_KR) {
		*supported |= SUPPORTED_10000baseKR_Full |
			      SUPPORTED_Autoneg;
		*advertising |= ADVERTISED_Autoneg;
		if (hw_link_info->requested_speeds & I40E_LINK_SPEED_10GB)
			*advertising |= ADVERTISED_10000baseKR_Full;
	}
	if (phy_types & I40E_CAP_PHY_TYPE_10GBASE_KX4) {
		*supported |= SUPPORTED_10000baseKX4_Full |
			      SUPPORTED_Autoneg;
		*advertising |= ADVERTISED_Autoneg;
		if (hw_link_info->requested_speeds & I40E_LINK_SPEED_10GB)
			*advertising |= ADVERTISED_10000baseKX4_Full;
	}
	if (phy_types & I40E_CAP_PHY_TYPE_1000BASE_KX) {
		*supported |= SUPPORTED_1000baseKX_Full |
			      SUPPORTED_Autoneg;
		*advertising |= ADVERTISED_Autoneg;
		if (hw_link_info->requested_speeds & I40E_LINK_SPEED_1GB)
			*advertising |= ADVERTISED_1000baseKX_Full;
=======
		ethtool_link_ksettings_add_link_mode(ks, supported,
						     40000baseCR4_Full);
	if (phy_types & I40E_CAP_PHY_TYPE_40GBASE_CR4_CU ||
	    phy_types & I40E_CAP_PHY_TYPE_40GBASE_CR4) {
		ethtool_link_ksettings_add_link_mode(ks, supported,
						     40000baseCR4_Full);
		if (hw_link_info->requested_speeds & I40E_LINK_SPEED_40GB)
			ethtool_link_ksettings_add_link_mode(ks, advertising,
							     40000baseCR4_Full);
	}
	if (phy_types & I40E_CAP_PHY_TYPE_100BASE_TX) {
		ethtool_link_ksettings_add_link_mode(ks, supported,
						     100baseT_Full);
		if (hw_link_info->requested_speeds & I40E_LINK_SPEED_100MB)
			ethtool_link_ksettings_add_link_mode(ks, advertising,
							     100baseT_Full);
	}
	if (phy_types & I40E_CAP_PHY_TYPE_1000BASE_T) {
		ethtool_link_ksettings_add_link_mode(ks, supported,
						     1000baseT_Full);
		if (hw_link_info->requested_speeds & I40E_LINK_SPEED_1GB)
			ethtool_link_ksettings_add_link_mode(ks, advertising,
							     1000baseT_Full);
	}
	if (phy_types & I40E_CAP_PHY_TYPE_40GBASE_SR4) {
		ethtool_link_ksettings_add_link_mode(ks, supported,
						     40000baseSR4_Full);
		ethtool_link_ksettings_add_link_mode(ks, advertising,
						     40000baseSR4_Full);
	}
	if (phy_types & I40E_CAP_PHY_TYPE_40GBASE_LR4) {
		ethtool_link_ksettings_add_link_mode(ks, supported,
						     40000baseLR4_Full);
		ethtool_link_ksettings_add_link_mode(ks, advertising,
						     40000baseLR4_Full);
	}
	if (phy_types & I40E_CAP_PHY_TYPE_40GBASE_KR4) {
		ethtool_link_ksettings_add_link_mode(ks, supported,
						     40000baseKR4_Full);
		ethtool_link_ksettings_add_link_mode(ks, advertising,
						     40000baseKR4_Full);
	}
	if (phy_types & I40E_CAP_PHY_TYPE_20GBASE_KR2) {
		ethtool_link_ksettings_add_link_mode(ks, supported,
						     20000baseKR2_Full);
		if (hw_link_info->requested_speeds & I40E_LINK_SPEED_20GB)
			ethtool_link_ksettings_add_link_mode(ks, advertising,
							     20000baseKR2_Full);
	}
	if (phy_types & I40E_CAP_PHY_TYPE_10GBASE_KX4) {
		ethtool_link_ksettings_add_link_mode(ks, supported,
						     10000baseKX4_Full);
		if (hw_link_info->requested_speeds & I40E_LINK_SPEED_10GB)
			ethtool_link_ksettings_add_link_mode(ks, advertising,
							     10000baseKX4_Full);
	}
	if (phy_types & I40E_CAP_PHY_TYPE_10GBASE_KR &&
	    !(pf->hw_features & I40E_HW_HAVE_CRT_RETIMER)) {
		ethtool_link_ksettings_add_link_mode(ks, supported,
						     10000baseKR_Full);
		if (hw_link_info->requested_speeds & I40E_LINK_SPEED_10GB)
			ethtool_link_ksettings_add_link_mode(ks, advertising,
							     10000baseKR_Full);
	}
	if (phy_types & I40E_CAP_PHY_TYPE_1000BASE_KX &&
	    !(pf->hw_features & I40E_HW_HAVE_CRT_RETIMER)) {
		ethtool_link_ksettings_add_link_mode(ks, supported,
						     1000baseKX_Full);
		if (hw_link_info->requested_speeds & I40E_LINK_SPEED_1GB)
			ethtool_link_ksettings_add_link_mode(ks, advertising,
							     1000baseKX_Full);
	}
	/* need to add 25G PHY types */
	if (phy_types & I40E_CAP_PHY_TYPE_25GBASE_KR) {
		ethtool_link_ksettings_add_link_mode(ks, supported,
						     25000baseKR_Full);
		if (hw_link_info->requested_speeds & I40E_LINK_SPEED_25GB)
			ethtool_link_ksettings_add_link_mode(ks, advertising,
							     25000baseKR_Full);
	}
	if (phy_types & I40E_CAP_PHY_TYPE_25GBASE_CR) {
		ethtool_link_ksettings_add_link_mode(ks, supported,
						     25000baseCR_Full);
		if (hw_link_info->requested_speeds & I40E_LINK_SPEED_25GB)
			ethtool_link_ksettings_add_link_mode(ks, advertising,
							     25000baseCR_Full);
	}
	if (phy_types & I40E_CAP_PHY_TYPE_25GBASE_SR ||
	    phy_types & I40E_CAP_PHY_TYPE_25GBASE_LR) {
		ethtool_link_ksettings_add_link_mode(ks, supported,
						     25000baseSR_Full);
		if (hw_link_info->requested_speeds & I40E_LINK_SPEED_25GB)
			ethtool_link_ksettings_add_link_mode(ks, advertising,
							     25000baseSR_Full);
	}
	if (phy_types & I40E_CAP_PHY_TYPE_25GBASE_AOC ||
	    phy_types & I40E_CAP_PHY_TYPE_25GBASE_ACC) {
		ethtool_link_ksettings_add_link_mode(ks, supported,
						     25000baseCR_Full);
		if (hw_link_info->requested_speeds & I40E_LINK_SPEED_25GB)
			ethtool_link_ksettings_add_link_mode(ks, advertising,
							     25000baseCR_Full);
	}
	if (phy_types & I40E_CAP_PHY_TYPE_25GBASE_KR ||
	    phy_types & I40E_CAP_PHY_TYPE_25GBASE_CR ||
	    phy_types & I40E_CAP_PHY_TYPE_25GBASE_SR ||
	    phy_types & I40E_CAP_PHY_TYPE_25GBASE_LR ||
	    phy_types & I40E_CAP_PHY_TYPE_25GBASE_AOC ||
	    phy_types & I40E_CAP_PHY_TYPE_25GBASE_ACC) {
		ethtool_link_ksettings_add_link_mode(ks, supported, FEC_NONE);
		ethtool_link_ksettings_add_link_mode(ks, supported, FEC_RS);
		ethtool_link_ksettings_add_link_mode(ks, supported, FEC_BASER);
		if (hw_link_info->requested_speeds & I40E_LINK_SPEED_25GB) {
			ethtool_link_ksettings_add_link_mode(ks, advertising,
							     FEC_NONE);
			ethtool_link_ksettings_add_link_mode(ks, advertising,
							     FEC_RS);
			ethtool_link_ksettings_add_link_mode(ks, advertising,
							     FEC_BASER);
		}
	}
	/* need to add new 10G PHY types */
	if (phy_types & I40E_CAP_PHY_TYPE_10GBASE_CR1 ||
	    phy_types & I40E_CAP_PHY_TYPE_10GBASE_CR1_CU) {
		ethtool_link_ksettings_add_link_mode(ks, supported,
						     10000baseCR_Full);
		if (hw_link_info->requested_speeds & I40E_LINK_SPEED_10GB)
			ethtool_link_ksettings_add_link_mode(ks, advertising,
							     10000baseCR_Full);
	}
	if (phy_types & I40E_CAP_PHY_TYPE_10GBASE_SR) {
		ethtool_link_ksettings_add_link_mode(ks, supported,
						     10000baseSR_Full);
		if (hw_link_info->requested_speeds & I40E_LINK_SPEED_10GB)
			ethtool_link_ksettings_add_link_mode(ks, advertising,
							     10000baseSR_Full);
	}
	if (phy_types & I40E_CAP_PHY_TYPE_10GBASE_LR) {
		ethtool_link_ksettings_add_link_mode(ks, supported,
						     10000baseLR_Full);
		if (hw_link_info->requested_speeds & I40E_LINK_SPEED_10GB)
			ethtool_link_ksettings_add_link_mode(ks, advertising,
							     10000baseLR_Full);
	}
	if (phy_types & I40E_CAP_PHY_TYPE_1000BASE_SX ||
	    phy_types & I40E_CAP_PHY_TYPE_1000BASE_LX ||
	    phy_types & I40E_CAP_PHY_TYPE_1000BASE_T_OPTICAL) {
		ethtool_link_ksettings_add_link_mode(ks, supported,
						     1000baseX_Full);
		if (hw_link_info->requested_speeds & I40E_LINK_SPEED_1GB)
			ethtool_link_ksettings_add_link_mode(ks, advertising,
							     1000baseX_Full);
	}
	/* Autoneg PHY types */
	if (phy_types & I40E_CAP_PHY_TYPE_SGMII ||
	    phy_types & I40E_CAP_PHY_TYPE_40GBASE_KR4 ||
	    phy_types & I40E_CAP_PHY_TYPE_40GBASE_CR4_CU ||
	    phy_types & I40E_CAP_PHY_TYPE_40GBASE_CR4 ||
	    phy_types & I40E_CAP_PHY_TYPE_25GBASE_SR ||
	    phy_types & I40E_CAP_PHY_TYPE_25GBASE_LR ||
	    phy_types & I40E_CAP_PHY_TYPE_25GBASE_KR ||
	    phy_types & I40E_CAP_PHY_TYPE_25GBASE_CR ||
	    phy_types & I40E_CAP_PHY_TYPE_20GBASE_KR2 ||
	    phy_types & I40E_CAP_PHY_TYPE_10GBASE_SR ||
	    phy_types & I40E_CAP_PHY_TYPE_10GBASE_LR ||
	    phy_types & I40E_CAP_PHY_TYPE_10GBASE_KX4 ||
	    phy_types & I40E_CAP_PHY_TYPE_10GBASE_KR ||
	    phy_types & I40E_CAP_PHY_TYPE_10GBASE_CR1_CU ||
	    phy_types & I40E_CAP_PHY_TYPE_10GBASE_CR1 ||
	    phy_types & I40E_CAP_PHY_TYPE_10GBASE_T ||
	    phy_types & I40E_CAP_PHY_TYPE_5GBASE_T ||
	    phy_types & I40E_CAP_PHY_TYPE_2_5GBASE_T ||
	    phy_types & I40E_CAP_PHY_TYPE_1000BASE_T_OPTICAL ||
	    phy_types & I40E_CAP_PHY_TYPE_1000BASE_T ||
	    phy_types & I40E_CAP_PHY_TYPE_1000BASE_SX ||
	    phy_types & I40E_CAP_PHY_TYPE_1000BASE_LX ||
	    phy_types & I40E_CAP_PHY_TYPE_1000BASE_KX ||
	    phy_types & I40E_CAP_PHY_TYPE_100BASE_TX) {
		ethtool_link_ksettings_add_link_mode(ks, supported,
						     Autoneg);
		ethtool_link_ksettings_add_link_mode(ks, advertising,
						     Autoneg);
	}
}

/**
 * i40e_get_settings_link_up_fec - Get the FEC mode encoding from mask
 * @req_fec_info: mask request FEC info
 * @ks: ethtool ksettings to fill in
 **/
static void i40e_get_settings_link_up_fec(u8 req_fec_info,
					  struct ethtool_link_ksettings *ks)
{
	ethtool_link_ksettings_add_link_mode(ks, supported, FEC_NONE);
	ethtool_link_ksettings_add_link_mode(ks, supported, FEC_RS);
	ethtool_link_ksettings_add_link_mode(ks, supported, FEC_BASER);

	if ((I40E_AQ_SET_FEC_REQUEST_RS & req_fec_info) &&
	    (I40E_AQ_SET_FEC_REQUEST_KR & req_fec_info)) {
		ethtool_link_ksettings_add_link_mode(ks, advertising,
						     FEC_NONE);
		ethtool_link_ksettings_add_link_mode(ks, advertising,
						     FEC_BASER);
		ethtool_link_ksettings_add_link_mode(ks, advertising, FEC_RS);
	} else if (I40E_AQ_SET_FEC_REQUEST_RS & req_fec_info) {
		ethtool_link_ksettings_add_link_mode(ks, advertising, FEC_RS);
	} else if (I40E_AQ_SET_FEC_REQUEST_KR & req_fec_info) {
		ethtool_link_ksettings_add_link_mode(ks, advertising,
						     FEC_BASER);
	} else {
		ethtool_link_ksettings_add_link_mode(ks, advertising,
						     FEC_NONE);
>>>>>>> 24b8d41d
	}
}

/**
 * i40e_get_settings_link_up - Get the Link settings for when link is up
 * @hw: hw structure
 * @ks: ethtool ksettings to fill in
 * @netdev: network interface device structure
 * @pf: pointer to physical function struct
 **/
static void i40e_get_settings_link_up(struct i40e_hw *hw,
				      struct ethtool_link_ksettings *ks,
				      struct net_device *netdev,
				      struct i40e_pf *pf)
{
	struct i40e_link_status *hw_link_info = &hw->phy.link_info;
	struct ethtool_link_ksettings cap_ksettings;
	u32 link_speed = hw_link_info->link_speed;
	u32 e_advertising = 0x0;
	u32 e_supported = 0x0;

	/* Initialize supported and advertised settings based on phy settings */
	switch (hw_link_info->phy_type) {
	case I40E_PHY_TYPE_40GBASE_CR4:
	case I40E_PHY_TYPE_40GBASE_CR4_CU:
		ethtool_link_ksettings_add_link_mode(ks, supported, Autoneg);
		ethtool_link_ksettings_add_link_mode(ks, supported,
						     40000baseCR4_Full);
		ethtool_link_ksettings_add_link_mode(ks, advertising, Autoneg);
		ethtool_link_ksettings_add_link_mode(ks, advertising,
						     40000baseCR4_Full);
		break;
	case I40E_PHY_TYPE_XLAUI:
	case I40E_PHY_TYPE_XLPPI:
	case I40E_PHY_TYPE_40GBASE_AOC:
		ethtool_link_ksettings_add_link_mode(ks, supported,
						     40000baseCR4_Full);
		ethtool_link_ksettings_add_link_mode(ks, advertising,
						     40000baseCR4_Full);
		break;
	case I40E_PHY_TYPE_40GBASE_SR4:
		ethtool_link_ksettings_add_link_mode(ks, supported,
						     40000baseSR4_Full);
		ethtool_link_ksettings_add_link_mode(ks, advertising,
						     40000baseSR4_Full);
		break;
	case I40E_PHY_TYPE_40GBASE_LR4:
		ethtool_link_ksettings_add_link_mode(ks, supported,
						     40000baseLR4_Full);
		ethtool_link_ksettings_add_link_mode(ks, advertising,
						     40000baseLR4_Full);
		break;
	case I40E_PHY_TYPE_25GBASE_SR:
	case I40E_PHY_TYPE_25GBASE_LR:
	case I40E_PHY_TYPE_10GBASE_SR:
	case I40E_PHY_TYPE_10GBASE_LR:
	case I40E_PHY_TYPE_1000BASE_SX:
	case I40E_PHY_TYPE_1000BASE_LX:
		ethtool_link_ksettings_add_link_mode(ks, supported, Autoneg);
		ethtool_link_ksettings_add_link_mode(ks, advertising, Autoneg);
		ethtool_link_ksettings_add_link_mode(ks, supported,
						     25000baseSR_Full);
		ethtool_link_ksettings_add_link_mode(ks, advertising,
						     25000baseSR_Full);
		i40e_get_settings_link_up_fec(hw_link_info->req_fec_info, ks);
		ethtool_link_ksettings_add_link_mode(ks, supported,
						     10000baseSR_Full);
		ethtool_link_ksettings_add_link_mode(ks, advertising,
						     10000baseSR_Full);
		ethtool_link_ksettings_add_link_mode(ks, supported,
						     10000baseLR_Full);
		ethtool_link_ksettings_add_link_mode(ks, advertising,
						     10000baseLR_Full);
		ethtool_link_ksettings_add_link_mode(ks, supported,
						     1000baseX_Full);
		ethtool_link_ksettings_add_link_mode(ks, advertising,
						     1000baseX_Full);
		ethtool_link_ksettings_add_link_mode(ks, supported,
						     10000baseT_Full);
		if (hw_link_info->module_type[2] &
		    I40E_MODULE_TYPE_1000BASE_SX ||
		    hw_link_info->module_type[2] &
		    I40E_MODULE_TYPE_1000BASE_LX) {
			ethtool_link_ksettings_add_link_mode(ks, supported,
							     1000baseT_Full);
			if (hw_link_info->requested_speeds &
			    I40E_LINK_SPEED_1GB)
				ethtool_link_ksettings_add_link_mode(
				     ks, advertising, 1000baseT_Full);
		}
		if (hw_link_info->requested_speeds & I40E_LINK_SPEED_10GB)
			ethtool_link_ksettings_add_link_mode(ks, advertising,
							     10000baseT_Full);
		break;
	case I40E_PHY_TYPE_10GBASE_T:
	case I40E_PHY_TYPE_5GBASE_T:
	case I40E_PHY_TYPE_2_5GBASE_T:
	case I40E_PHY_TYPE_1000BASE_T:
	case I40E_PHY_TYPE_100BASE_TX:
<<<<<<< HEAD
		ecmd->supported = SUPPORTED_Autoneg |
				  SUPPORTED_10000baseT_Full |
				  SUPPORTED_1000baseT_Full |
				  SUPPORTED_100baseT_Full;
		ecmd->advertising = ADVERTISED_Autoneg;
=======
		ethtool_link_ksettings_add_link_mode(ks, supported, Autoneg);
		ethtool_link_ksettings_add_link_mode(ks, supported,
						     10000baseT_Full);
		ethtool_link_ksettings_add_link_mode(ks, supported,
						     5000baseT_Full);
		ethtool_link_ksettings_add_link_mode(ks, supported,
						     2500baseT_Full);
		ethtool_link_ksettings_add_link_mode(ks, supported,
						     1000baseT_Full);
		ethtool_link_ksettings_add_link_mode(ks, supported,
						     100baseT_Full);
		ethtool_link_ksettings_add_link_mode(ks, advertising, Autoneg);
>>>>>>> 24b8d41d
		if (hw_link_info->requested_speeds & I40E_LINK_SPEED_10GB)
			ethtool_link_ksettings_add_link_mode(ks, advertising,
							     10000baseT_Full);
		if (hw_link_info->requested_speeds & I40E_LINK_SPEED_5GB)
			ethtool_link_ksettings_add_link_mode(ks, advertising,
							     5000baseT_Full);
		if (hw_link_info->requested_speeds & I40E_LINK_SPEED_2_5GB)
			ethtool_link_ksettings_add_link_mode(ks, advertising,
							     2500baseT_Full);
		if (hw_link_info->requested_speeds & I40E_LINK_SPEED_1GB)
<<<<<<< HEAD
			ecmd->advertising |= ADVERTISED_1000baseT_Full;
		if (hw_link_info->requested_speeds & I40E_LINK_SPEED_100MB)
			ecmd->advertising |= ADVERTISED_100baseT_Full;
		break;
	case I40E_PHY_TYPE_1000BASE_T_OPTICAL:
		ecmd->supported = SUPPORTED_Autoneg |
				  SUPPORTED_1000baseT_Full;
		ecmd->advertising = ADVERTISED_Autoneg |
				    ADVERTISED_1000baseT_Full;
=======
			ethtool_link_ksettings_add_link_mode(ks, advertising,
							     1000baseT_Full);
		if (hw_link_info->requested_speeds & I40E_LINK_SPEED_100MB)
			ethtool_link_ksettings_add_link_mode(ks, advertising,
							     100baseT_Full);
		break;
	case I40E_PHY_TYPE_1000BASE_T_OPTICAL:
		ethtool_link_ksettings_add_link_mode(ks, supported, Autoneg);
		ethtool_link_ksettings_add_link_mode(ks, supported,
						     1000baseT_Full);
		ethtool_link_ksettings_add_link_mode(ks, advertising, Autoneg);
		ethtool_link_ksettings_add_link_mode(ks, advertising,
						     1000baseT_Full);
>>>>>>> 24b8d41d
		break;
	case I40E_PHY_TYPE_10GBASE_CR1_CU:
	case I40E_PHY_TYPE_10GBASE_CR1:
		ethtool_link_ksettings_add_link_mode(ks, supported, Autoneg);
		ethtool_link_ksettings_add_link_mode(ks, supported,
						     10000baseT_Full);
		ethtool_link_ksettings_add_link_mode(ks, advertising, Autoneg);
		ethtool_link_ksettings_add_link_mode(ks, advertising,
						     10000baseT_Full);
		break;
	case I40E_PHY_TYPE_XAUI:
	case I40E_PHY_TYPE_XFI:
	case I40E_PHY_TYPE_SFI:
	case I40E_PHY_TYPE_10GBASE_SFPP_CU:
	case I40E_PHY_TYPE_10GBASE_AOC:
<<<<<<< HEAD
		ecmd->supported = SUPPORTED_10000baseT_Full;
		ecmd->advertising = SUPPORTED_10000baseT_Full;
=======
		ethtool_link_ksettings_add_link_mode(ks, supported,
						     10000baseT_Full);
		if (hw_link_info->requested_speeds & I40E_LINK_SPEED_10GB)
			ethtool_link_ksettings_add_link_mode(ks, advertising,
							     10000baseT_Full);
		i40e_get_settings_link_up_fec(hw_link_info->req_fec_info, ks);
>>>>>>> 24b8d41d
		break;
	case I40E_PHY_TYPE_SGMII:
		ethtool_link_ksettings_add_link_mode(ks, supported, Autoneg);
		ethtool_link_ksettings_add_link_mode(ks, supported,
						     1000baseT_Full);
		if (hw_link_info->requested_speeds & I40E_LINK_SPEED_1GB)
			ethtool_link_ksettings_add_link_mode(ks, advertising,
							     1000baseT_Full);
		if (pf->hw_features & I40E_HW_100M_SGMII_CAPABLE) {
			ethtool_link_ksettings_add_link_mode(ks, supported,
							     100baseT_Full);
			if (hw_link_info->requested_speeds &
			    I40E_LINK_SPEED_100MB)
				ethtool_link_ksettings_add_link_mode(
				      ks, advertising, 100baseT_Full);
		}
		break;
	case I40E_PHY_TYPE_40GBASE_KR4:
	case I40E_PHY_TYPE_25GBASE_KR:
	case I40E_PHY_TYPE_20GBASE_KR2:
	case I40E_PHY_TYPE_10GBASE_KR:
	case I40E_PHY_TYPE_10GBASE_KX4:
	case I40E_PHY_TYPE_1000BASE_KX:
<<<<<<< HEAD
		ecmd->supported |= SUPPORTED_40000baseKR4_Full |
				   SUPPORTED_20000baseKR2_Full |
				   SUPPORTED_10000baseKR_Full |
				   SUPPORTED_10000baseKX4_Full |
				   SUPPORTED_1000baseKX_Full |
				   SUPPORTED_Autoneg;
		ecmd->advertising |= ADVERTISED_40000baseKR4_Full |
				     ADVERTISED_20000baseKR2_Full |
				     ADVERTISED_10000baseKR_Full |
				     ADVERTISED_10000baseKX4_Full |
				     ADVERTISED_1000baseKX_Full |
				     ADVERTISED_Autoneg;
=======
		ethtool_link_ksettings_add_link_mode(ks, supported,
						     40000baseKR4_Full);
		ethtool_link_ksettings_add_link_mode(ks, supported,
						     25000baseKR_Full);
		ethtool_link_ksettings_add_link_mode(ks, supported,
						     20000baseKR2_Full);
		ethtool_link_ksettings_add_link_mode(ks, supported,
						     10000baseKR_Full);
		ethtool_link_ksettings_add_link_mode(ks, supported,
						     10000baseKX4_Full);
		ethtool_link_ksettings_add_link_mode(ks, supported,
						     1000baseKX_Full);
		ethtool_link_ksettings_add_link_mode(ks, supported, Autoneg);
		ethtool_link_ksettings_add_link_mode(ks, advertising,
						     40000baseKR4_Full);
		ethtool_link_ksettings_add_link_mode(ks, advertising,
						     25000baseKR_Full);
		i40e_get_settings_link_up_fec(hw_link_info->req_fec_info, ks);
		ethtool_link_ksettings_add_link_mode(ks, advertising,
						     20000baseKR2_Full);
		ethtool_link_ksettings_add_link_mode(ks, advertising,
						     10000baseKR_Full);
		ethtool_link_ksettings_add_link_mode(ks, advertising,
						     10000baseKX4_Full);
		ethtool_link_ksettings_add_link_mode(ks, advertising,
						     1000baseKX_Full);
		ethtool_link_ksettings_add_link_mode(ks, advertising, Autoneg);
		break;
	case I40E_PHY_TYPE_25GBASE_CR:
		ethtool_link_ksettings_add_link_mode(ks, supported, Autoneg);
		ethtool_link_ksettings_add_link_mode(ks, advertising, Autoneg);
		ethtool_link_ksettings_add_link_mode(ks, supported,
						     25000baseCR_Full);
		ethtool_link_ksettings_add_link_mode(ks, advertising,
						     25000baseCR_Full);
		i40e_get_settings_link_up_fec(hw_link_info->req_fec_info, ks);

		break;
	case I40E_PHY_TYPE_25GBASE_AOC:
	case I40E_PHY_TYPE_25GBASE_ACC:
		ethtool_link_ksettings_add_link_mode(ks, supported, Autoneg);
		ethtool_link_ksettings_add_link_mode(ks, advertising, Autoneg);
		ethtool_link_ksettings_add_link_mode(ks, supported,
						     25000baseCR_Full);
		ethtool_link_ksettings_add_link_mode(ks, advertising,
						     25000baseCR_Full);
		i40e_get_settings_link_up_fec(hw_link_info->req_fec_info, ks);

		ethtool_link_ksettings_add_link_mode(ks, supported,
						     10000baseCR_Full);
		ethtool_link_ksettings_add_link_mode(ks, advertising,
						     10000baseCR_Full);
>>>>>>> 24b8d41d
		break;
	default:
		/* if we got here and link is up something bad is afoot */
		netdev_info(netdev,
			    "WARNING: Link is up but PHY type 0x%x is not recognized.\n",
			    hw_link_info->phy_type);
	}

	/* Now that we've worked out everything that could be supported by the
<<<<<<< HEAD
	 * current PHY type, get what is supported by the NVM and them to
	 * get what is truly supported
	 */
	i40e_phy_type_to_ethtool(pf, &e_supported,
				 &e_advertising);

	ecmd->supported = ecmd->supported & e_supported;
	ecmd->advertising = ecmd->advertising & e_advertising;
=======
	 * current PHY type, get what is supported by the NVM and intersect
	 * them to get what is truly supported
	 */
	memset(&cap_ksettings, 0, sizeof(struct ethtool_link_ksettings));
	i40e_phy_type_to_ethtool(pf, &cap_ksettings);
	ethtool_intersect_link_masks(ks, &cap_ksettings);
>>>>>>> 24b8d41d

	/* Set speed and duplex */
	switch (link_speed) {
	case I40E_LINK_SPEED_40GB:
		ks->base.speed = SPEED_40000;
		break;
	case I40E_LINK_SPEED_25GB:
		ks->base.speed = SPEED_25000;
		break;
	case I40E_LINK_SPEED_20GB:
		ks->base.speed = SPEED_20000;
		break;
	case I40E_LINK_SPEED_10GB:
		ks->base.speed = SPEED_10000;
		break;
	case I40E_LINK_SPEED_5GB:
		ks->base.speed = SPEED_5000;
		break;
	case I40E_LINK_SPEED_2_5GB:
		ks->base.speed = SPEED_2500;
		break;
	case I40E_LINK_SPEED_1GB:
		ks->base.speed = SPEED_1000;
		break;
	case I40E_LINK_SPEED_100MB:
		ks->base.speed = SPEED_100;
		break;
	default:
		ks->base.speed = SPEED_UNKNOWN;
		break;
	}
	ks->base.duplex = DUPLEX_FULL;
}

/**
 * i40e_get_settings_link_down - Get the Link settings for when link is down
 * @hw: hw structure
 * @ks: ethtool ksettings to fill in
 * @pf: pointer to physical function struct
 *
 * Reports link settings that can be determined when link is down
 **/
static void i40e_get_settings_link_down(struct i40e_hw *hw,
					struct ethtool_link_ksettings *ks,
					struct i40e_pf *pf)
{
	/* link is down and the driver needs to fall back on
	 * supported phy types to figure out what info to display
	 */
<<<<<<< HEAD
	i40e_phy_type_to_ethtool(pf, &ecmd->supported,
				 &ecmd->advertising);
=======
	i40e_phy_type_to_ethtool(pf, ks);
>>>>>>> 24b8d41d

	/* With no link speed and duplex are unknown */
	ks->base.speed = SPEED_UNKNOWN;
	ks->base.duplex = DUPLEX_UNKNOWN;
}

/**
 * i40e_get_link_ksettings - Get Link Speed and Duplex settings
 * @netdev: network interface device structure
 * @ks: ethtool ksettings
 *
 * Reports speed/duplex settings based on media_type
 **/
static int i40e_get_link_ksettings(struct net_device *netdev,
				   struct ethtool_link_ksettings *ks)
{
	struct i40e_netdev_priv *np = netdev_priv(netdev);
	struct i40e_pf *pf = np->vsi->back;
	struct i40e_hw *hw = &pf->hw;
	struct i40e_link_status *hw_link_info = &hw->phy.link_info;
	bool link_up = hw_link_info->link_info & I40E_AQ_LINK_UP;

	ethtool_link_ksettings_zero_link_mode(ks, supported);
	ethtool_link_ksettings_zero_link_mode(ks, advertising);

	if (link_up)
		i40e_get_settings_link_up(hw, ks, netdev, pf);
	else
		i40e_get_settings_link_down(hw, ks, pf);

	/* Now set the settings that don't rely on link being up/down */
	/* Set autoneg settings */
	ks->base.autoneg = ((hw_link_info->an_info & I40E_AQ_AN_COMPLETED) ?
			    AUTONEG_ENABLE : AUTONEG_DISABLE);

	/* Set media type settings */
	switch (hw->phy.media_type) {
	case I40E_MEDIA_TYPE_BACKPLANE:
		ethtool_link_ksettings_add_link_mode(ks, supported, Autoneg);
		ethtool_link_ksettings_add_link_mode(ks, supported, Backplane);
		ethtool_link_ksettings_add_link_mode(ks, advertising, Autoneg);
		ethtool_link_ksettings_add_link_mode(ks, advertising,
						     Backplane);
		ks->base.port = PORT_NONE;
		break;
	case I40E_MEDIA_TYPE_BASET:
		ethtool_link_ksettings_add_link_mode(ks, supported, TP);
		ethtool_link_ksettings_add_link_mode(ks, advertising, TP);
		ks->base.port = PORT_TP;
		break;
	case I40E_MEDIA_TYPE_DA:
	case I40E_MEDIA_TYPE_CX4:
		ethtool_link_ksettings_add_link_mode(ks, supported, FIBRE);
		ethtool_link_ksettings_add_link_mode(ks, advertising, FIBRE);
		ks->base.port = PORT_DA;
		break;
	case I40E_MEDIA_TYPE_FIBER:
		ethtool_link_ksettings_add_link_mode(ks, supported, FIBRE);
		ethtool_link_ksettings_add_link_mode(ks, advertising, FIBRE);
		ks->base.port = PORT_FIBRE;
		break;
	case I40E_MEDIA_TYPE_UNKNOWN:
	default:
		ks->base.port = PORT_OTHER;
		break;
	}

	/* Set flow control settings */
	ethtool_link_ksettings_add_link_mode(ks, supported, Pause);

	switch (hw->fc.requested_mode) {
	case I40E_FC_FULL:
		ethtool_link_ksettings_add_link_mode(ks, advertising, Pause);
		break;
	case I40E_FC_TX_PAUSE:
		ethtool_link_ksettings_add_link_mode(ks, advertising,
						     Asym_Pause);
		break;
	case I40E_FC_RX_PAUSE:
		ethtool_link_ksettings_add_link_mode(ks, advertising, Pause);
		ethtool_link_ksettings_add_link_mode(ks, advertising,
						     Asym_Pause);
		break;
	default:
		ethtool_link_ksettings_del_link_mode(ks, advertising, Pause);
		ethtool_link_ksettings_del_link_mode(ks, advertising,
						     Asym_Pause);
		break;
	}

	return 0;
}

/**
 * i40e_set_link_ksettings - Set Speed and Duplex
 * @netdev: network interface device structure
 * @ks: ethtool ksettings
 *
 * Set speed/duplex per media_types advertised/forced
 **/
static int i40e_set_link_ksettings(struct net_device *netdev,
				   const struct ethtool_link_ksettings *ks)
{
	struct i40e_netdev_priv *np = netdev_priv(netdev);
	struct i40e_aq_get_phy_abilities_resp abilities;
	struct ethtool_link_ksettings safe_ks;
	struct ethtool_link_ksettings copy_ks;
	struct i40e_aq_set_phy_config config;
	struct i40e_pf *pf = np->vsi->back;
	struct i40e_vsi *vsi = np->vsi;
	struct i40e_hw *hw = &pf->hw;
	bool autoneg_changed = false;
	i40e_status status = 0;
	int timeout = 50;
	int err = 0;
	u8 autoneg;

	/* Changing port settings is not supported if this isn't the
	 * port's controlling PF
	 */
	if (hw->partition_id != 1) {
		i40e_partition_setting_complaint(pf);
		return -EOPNOTSUPP;
	}
	if (vsi != pf->vsi[pf->lan_vsi])
		return -EOPNOTSUPP;
	if (hw->phy.media_type != I40E_MEDIA_TYPE_BASET &&
	    hw->phy.media_type != I40E_MEDIA_TYPE_FIBER &&
	    hw->phy.media_type != I40E_MEDIA_TYPE_BACKPLANE &&
	    hw->phy.media_type != I40E_MEDIA_TYPE_DA &&
	    hw->phy.link_info.link_info & I40E_AQ_LINK_UP)
		return -EOPNOTSUPP;
	if (hw->device_id == I40E_DEV_ID_KX_B ||
	    hw->device_id == I40E_DEV_ID_KX_C ||
	    hw->device_id == I40E_DEV_ID_20G_KR2 ||
	    hw->device_id == I40E_DEV_ID_20G_KR2_A ||
	    hw->device_id == I40E_DEV_ID_25G_B ||
	    hw->device_id == I40E_DEV_ID_KX_X722) {
		netdev_info(netdev, "Changing settings is not supported on backplane.\n");
		return -EOPNOTSUPP;
	}

	/* copy the ksettings to copy_ks to avoid modifying the origin */
	memcpy(&copy_ks, ks, sizeof(struct ethtool_link_ksettings));

	/* save autoneg out of ksettings */
	autoneg = copy_ks.base.autoneg;

	/* get our own copy of the bits to check against */
	memset(&safe_ks, 0, sizeof(struct ethtool_link_ksettings));
	safe_ks.base.cmd = copy_ks.base.cmd;
	safe_ks.base.link_mode_masks_nwords =
		copy_ks.base.link_mode_masks_nwords;
	i40e_get_link_ksettings(netdev, &safe_ks);

	/* Get link modes supported by hardware and check against modes
	 * requested by the user.  Return an error if unsupported mode was set.
	 */
	if (!bitmap_subset(copy_ks.link_modes.advertising,
			   safe_ks.link_modes.supported,
			   __ETHTOOL_LINK_MODE_MASK_NBITS))
		return -EINVAL;

	/* set autoneg back to what it currently is */
	copy_ks.base.autoneg = safe_ks.base.autoneg;

	/* If copy_ks.base and safe_ks.base are not the same now, then they are
	 * trying to set something that we do not support.
	 */
	if (memcmp(&copy_ks.base, &safe_ks.base,
		   sizeof(struct ethtool_link_settings)))
		return -EOPNOTSUPP;

	while (test_and_set_bit(__I40E_CONFIG_BUSY, pf->state)) {
		timeout--;
		if (!timeout)
			return -EBUSY;
		usleep_range(1000, 2000);
	}

	/* Get the current phy config */
	status = i40e_aq_get_phy_capabilities(hw, false, false, &abilities,
					      NULL);
	if (status) {
		err = -EAGAIN;
		goto done;
	}

	/* Copy abilities to config in case autoneg is not
	 * set below
	 */
	memset(&config, 0, sizeof(struct i40e_aq_set_phy_config));
	config.abilities = abilities.abilities;

	/* Check autoneg */
	if (autoneg == AUTONEG_ENABLE) {
		/* If autoneg was not already enabled */
		if (!(hw->phy.link_info.an_info & I40E_AQ_AN_COMPLETED)) {
			/* If autoneg is not supported, return error */
			if (!ethtool_link_ksettings_test_link_mode(&safe_ks,
								   supported,
								   Autoneg)) {
				netdev_info(netdev, "Autoneg not supported on this phy\n");
				err = -EINVAL;
				goto done;
			}
			/* Autoneg is allowed to change */
			config.abilities = abilities.abilities |
					   I40E_AQ_PHY_ENABLE_AN;
			autoneg_changed = true;
		}
	} else {
		/* If autoneg is currently enabled */
		if (hw->phy.link_info.an_info & I40E_AQ_AN_COMPLETED) {
			/* If autoneg is supported 10GBASE_T is the only PHY
			 * that can disable it, so otherwise return error
			 */
			if (ethtool_link_ksettings_test_link_mode(&safe_ks,
								  supported,
								  Autoneg) &&
			    hw->phy.link_info.phy_type !=
			    I40E_PHY_TYPE_10GBASE_T) {
				netdev_info(netdev, "Autoneg cannot be disabled on this phy\n");
				err = -EINVAL;
				goto done;
			}
			/* Autoneg is allowed to change */
			config.abilities = abilities.abilities &
					   ~I40E_AQ_PHY_ENABLE_AN;
			autoneg_changed = true;
		}
	}

	if (ethtool_link_ksettings_test_link_mode(ks, advertising,
						  100baseT_Full))
		config.link_speed |= I40E_LINK_SPEED_100MB;
	if (ethtool_link_ksettings_test_link_mode(ks, advertising,
						  1000baseT_Full) ||
	    ethtool_link_ksettings_test_link_mode(ks, advertising,
						  1000baseX_Full) ||
	    ethtool_link_ksettings_test_link_mode(ks, advertising,
						  1000baseKX_Full))
		config.link_speed |= I40E_LINK_SPEED_1GB;
	if (ethtool_link_ksettings_test_link_mode(ks, advertising,
						  10000baseT_Full) ||
	    ethtool_link_ksettings_test_link_mode(ks, advertising,
						  10000baseKX4_Full) ||
	    ethtool_link_ksettings_test_link_mode(ks, advertising,
						  10000baseKR_Full) ||
	    ethtool_link_ksettings_test_link_mode(ks, advertising,
						  10000baseCR_Full) ||
	    ethtool_link_ksettings_test_link_mode(ks, advertising,
						  10000baseSR_Full) ||
	    ethtool_link_ksettings_test_link_mode(ks, advertising,
						  10000baseLR_Full))
		config.link_speed |= I40E_LINK_SPEED_10GB;
	if (ethtool_link_ksettings_test_link_mode(ks, advertising,
						  2500baseT_Full))
		config.link_speed |= I40E_LINK_SPEED_2_5GB;
	if (ethtool_link_ksettings_test_link_mode(ks, advertising,
						  5000baseT_Full))
		config.link_speed |= I40E_LINK_SPEED_5GB;
	if (ethtool_link_ksettings_test_link_mode(ks, advertising,
						  20000baseKR2_Full))
		config.link_speed |= I40E_LINK_SPEED_20GB;
	if (ethtool_link_ksettings_test_link_mode(ks, advertising,
						  25000baseCR_Full) ||
	    ethtool_link_ksettings_test_link_mode(ks, advertising,
						  25000baseKR_Full) ||
	    ethtool_link_ksettings_test_link_mode(ks, advertising,
						  25000baseSR_Full))
		config.link_speed |= I40E_LINK_SPEED_25GB;
	if (ethtool_link_ksettings_test_link_mode(ks, advertising,
						  40000baseKR4_Full) ||
	    ethtool_link_ksettings_test_link_mode(ks, advertising,
						  40000baseCR4_Full) ||
	    ethtool_link_ksettings_test_link_mode(ks, advertising,
						  40000baseSR4_Full) ||
	    ethtool_link_ksettings_test_link_mode(ks, advertising,
						  40000baseLR4_Full))
		config.link_speed |= I40E_LINK_SPEED_40GB;

	/* If speed didn't get set, set it to what it currently is.
	 * This is needed because if advertise is 0 (as it is when autoneg
	 * is disabled) then speed won't get set.
	 */
	if (!config.link_speed)
		config.link_speed = abilities.link_speed;
	if (autoneg_changed || abilities.link_speed != config.link_speed) {
		/* copy over the rest of the abilities */
		config.phy_type = abilities.phy_type;
		config.phy_type_ext = abilities.phy_type_ext;
		config.eee_capability = abilities.eee_capability;
		config.eeer = abilities.eeer_val;
		config.low_power_ctrl = abilities.d3_lpan;
		config.fec_config = abilities.fec_cfg_curr_mod_ext_info &
				    I40E_AQ_PHY_FEC_CONFIG_MASK;

		/* save the requested speeds */
		hw->phy.link_info.requested_speeds = config.link_speed;
		/* set link and auto negotiation so changes take effect */
		config.abilities |= I40E_AQ_PHY_ENABLE_ATOMIC_LINK;
		/* If link is up put link down */
		if (hw->phy.link_info.link_info & I40E_AQ_LINK_UP) {
			/* Tell the OS link is going down, the link will go
			 * back up when fw says it is ready asynchronously
			 */
			i40e_print_link_message(vsi, false);
			netif_carrier_off(netdev);
			netif_tx_stop_all_queues(netdev);
		}

		/* make the aq call */
		status = i40e_aq_set_phy_config(hw, &config, NULL);
		if (status) {
			netdev_info(netdev,
				    "Set phy config failed, err %s aq_err %s\n",
				    i40e_stat_str(hw, status),
				    i40e_aq_str(hw, hw->aq.asq_last_status));
			err = -EAGAIN;
			goto done;
		}

		status = i40e_update_link_info(hw);
		if (status)
			netdev_dbg(netdev,
				   "Updating link info failed with err %s aq_err %s\n",
				   i40e_stat_str(hw, status),
				   i40e_aq_str(hw, hw->aq.asq_last_status));

	} else {
		netdev_info(netdev, "Nothing changed, exiting without setting anything.\n");
	}

done:
	clear_bit(__I40E_CONFIG_BUSY, pf->state);

	return err;
}

static int i40e_set_fec_cfg(struct net_device *netdev, u8 fec_cfg)
{
	struct i40e_netdev_priv *np = netdev_priv(netdev);
	struct i40e_aq_get_phy_abilities_resp abilities;
	struct i40e_pf *pf = np->vsi->back;
	struct i40e_hw *hw = &pf->hw;
	i40e_status status = 0;
	u32 flags = 0;
	int err = 0;

	flags = READ_ONCE(pf->flags);
	i40e_set_fec_in_flags(fec_cfg, &flags);

	/* Get the current phy config */
	memset(&abilities, 0, sizeof(abilities));
	status = i40e_aq_get_phy_capabilities(hw, false, false, &abilities,
					      NULL);
	if (status) {
		err = -EAGAIN;
		goto done;
	}

	if (abilities.fec_cfg_curr_mod_ext_info != fec_cfg) {
		struct i40e_aq_set_phy_config config;

		memset(&config, 0, sizeof(config));
		config.phy_type = abilities.phy_type;
		config.abilities = abilities.abilities;
		config.phy_type_ext = abilities.phy_type_ext;
		config.link_speed = abilities.link_speed;
		config.eee_capability = abilities.eee_capability;
		config.eeer = abilities.eeer_val;
		config.low_power_ctrl = abilities.d3_lpan;
		config.fec_config = fec_cfg & I40E_AQ_PHY_FEC_CONFIG_MASK;
		status = i40e_aq_set_phy_config(hw, &config, NULL);
		if (status) {
			netdev_info(netdev,
				    "Set phy config failed, err %s aq_err %s\n",
				    i40e_stat_str(hw, status),
				    i40e_aq_str(hw, hw->aq.asq_last_status));
			err = -EAGAIN;
			goto done;
		}
		pf->flags = flags;
		status = i40e_update_link_info(hw);
		if (status)
			/* debug level message only due to relation to the link
			 * itself rather than to the FEC settings
			 * (e.g. no physical connection etc.)
			 */
			netdev_dbg(netdev,
				   "Updating link info failed with err %s aq_err %s\n",
				   i40e_stat_str(hw, status),
				   i40e_aq_str(hw, hw->aq.asq_last_status));
	}

done:
	return err;
}

static int i40e_get_fec_param(struct net_device *netdev,
			      struct ethtool_fecparam *fecparam)
{
	struct i40e_netdev_priv *np = netdev_priv(netdev);
	struct i40e_aq_get_phy_abilities_resp abilities;
	struct i40e_pf *pf = np->vsi->back;
	struct i40e_hw *hw = &pf->hw;
	i40e_status status = 0;
	int err = 0;
	u8 fec_cfg;

	/* Get the current phy config */
	memset(&abilities, 0, sizeof(abilities));
	status = i40e_aq_get_phy_capabilities(hw, false, false, &abilities,
					      NULL);
	if (status) {
		err = -EAGAIN;
		goto done;
	}

	fecparam->fec = 0;
	fec_cfg = abilities.fec_cfg_curr_mod_ext_info;
	if (fec_cfg & I40E_AQ_SET_FEC_AUTO)
		fecparam->fec |= ETHTOOL_FEC_AUTO;
	else if (fec_cfg & (I40E_AQ_SET_FEC_REQUEST_RS |
		 I40E_AQ_SET_FEC_ABILITY_RS))
		fecparam->fec |= ETHTOOL_FEC_RS;
	else if (fec_cfg & (I40E_AQ_SET_FEC_REQUEST_KR |
		 I40E_AQ_SET_FEC_ABILITY_KR))
		fecparam->fec |= ETHTOOL_FEC_BASER;
	if (fec_cfg == 0)
		fecparam->fec |= ETHTOOL_FEC_OFF;

	if (hw->phy.link_info.fec_info & I40E_AQ_CONFIG_FEC_KR_ENA)
		fecparam->active_fec = ETHTOOL_FEC_BASER;
	else if (hw->phy.link_info.fec_info & I40E_AQ_CONFIG_FEC_RS_ENA)
		fecparam->active_fec = ETHTOOL_FEC_RS;
	else
		fecparam->active_fec = ETHTOOL_FEC_OFF;
done:
	return err;
}

static int i40e_set_fec_param(struct net_device *netdev,
			      struct ethtool_fecparam *fecparam)
{
	struct i40e_netdev_priv *np = netdev_priv(netdev);
	struct i40e_pf *pf = np->vsi->back;
	struct i40e_hw *hw = &pf->hw;
	u8 fec_cfg = 0;

	if (hw->device_id != I40E_DEV_ID_25G_SFP28 &&
	    hw->device_id != I40E_DEV_ID_25G_B &&
	    hw->device_id != I40E_DEV_ID_KX_X722)
		return -EPERM;

	if (hw->mac.type == I40E_MAC_X722 &&
	    !(hw->flags & I40E_HW_FLAG_X722_FEC_REQUEST_CAPABLE)) {
		netdev_err(netdev, "Setting FEC encoding not supported by firmware. Please update the NVM image.\n");
		return -EOPNOTSUPP;
	}

	switch (fecparam->fec) {
	case ETHTOOL_FEC_AUTO:
		fec_cfg = I40E_AQ_SET_FEC_AUTO;
		break;
	case ETHTOOL_FEC_RS:
		fec_cfg = (I40E_AQ_SET_FEC_REQUEST_RS |
			     I40E_AQ_SET_FEC_ABILITY_RS);
		break;
	case ETHTOOL_FEC_BASER:
		fec_cfg = (I40E_AQ_SET_FEC_REQUEST_KR |
			     I40E_AQ_SET_FEC_ABILITY_KR);
		break;
	case ETHTOOL_FEC_OFF:
	case ETHTOOL_FEC_NONE:
		fec_cfg = 0;
		break;
	default:
		dev_warn(&pf->pdev->dev, "Unsupported FEC mode: %d",
			 fecparam->fec);
		return -EINVAL;
	}

	return i40e_set_fec_cfg(netdev, fec_cfg);
}

static int i40e_nway_reset(struct net_device *netdev)
{
	/* restart autonegotiation */
	struct i40e_netdev_priv *np = netdev_priv(netdev);
	struct i40e_pf *pf = np->vsi->back;
	struct i40e_hw *hw = &pf->hw;
	bool link_up = hw->phy.link_info.link_info & I40E_AQ_LINK_UP;
	i40e_status ret = 0;

	ret = i40e_aq_set_link_restart_an(hw, link_up, NULL);
	if (ret) {
		netdev_info(netdev, "link restart failed, err %s aq_err %s\n",
			    i40e_stat_str(hw, ret),
			    i40e_aq_str(hw, hw->aq.asq_last_status));
		return -EIO;
	}

	return 0;
}

/**
 * i40e_get_pauseparam -  Get Flow Control status
 * @netdev: netdevice structure
 * @pause: buffer to return pause parameters
 *
 * Return tx/rx-pause status
 **/
static void i40e_get_pauseparam(struct net_device *netdev,
				struct ethtool_pauseparam *pause)
{
	struct i40e_netdev_priv *np = netdev_priv(netdev);
	struct i40e_pf *pf = np->vsi->back;
	struct i40e_hw *hw = &pf->hw;
	struct i40e_link_status *hw_link_info = &hw->phy.link_info;
	struct i40e_dcbx_config *dcbx_cfg = &hw->local_dcbx_config;

	pause->autoneg =
		((hw_link_info->an_info & I40E_AQ_AN_COMPLETED) ?
		  AUTONEG_ENABLE : AUTONEG_DISABLE);

	/* PFC enabled so report LFC as off */
	if (dcbx_cfg->pfc.pfcenable) {
		pause->rx_pause = 0;
		pause->tx_pause = 0;
		return;
	}

	if (hw->fc.current_mode == I40E_FC_RX_PAUSE) {
		pause->rx_pause = 1;
	} else if (hw->fc.current_mode == I40E_FC_TX_PAUSE) {
		pause->tx_pause = 1;
	} else if (hw->fc.current_mode == I40E_FC_FULL) {
		pause->rx_pause = 1;
		pause->tx_pause = 1;
	}
}

/**
 * i40e_set_pauseparam - Set Flow Control parameter
 * @netdev: network interface device structure
 * @pause: return tx/rx flow control status
 **/
static int i40e_set_pauseparam(struct net_device *netdev,
			       struct ethtool_pauseparam *pause)
{
	struct i40e_netdev_priv *np = netdev_priv(netdev);
	struct i40e_pf *pf = np->vsi->back;
	struct i40e_vsi *vsi = np->vsi;
	struct i40e_hw *hw = &pf->hw;
	struct i40e_link_status *hw_link_info = &hw->phy.link_info;
	struct i40e_dcbx_config *dcbx_cfg = &hw->local_dcbx_config;
	bool link_up = hw_link_info->link_info & I40E_AQ_LINK_UP;
	i40e_status status;
	u8 aq_failures;
	int err = 0;
	u32 is_an;

	/* Changing the port's flow control is not supported if this isn't the
	 * port's controlling PF
	 */
	if (hw->partition_id != 1) {
		i40e_partition_setting_complaint(pf);
		return -EOPNOTSUPP;
	}

	if (vsi != pf->vsi[pf->lan_vsi])
		return -EOPNOTSUPP;

	is_an = hw_link_info->an_info & I40E_AQ_AN_COMPLETED;
	if (pause->autoneg != is_an) {
		netdev_info(netdev, "To change autoneg please use: ethtool -s <dev> autoneg <on|off>\n");
		return -EOPNOTSUPP;
	}

	/* If we have link and don't have autoneg */
	if (!test_bit(__I40E_DOWN, pf->state) && !is_an) {
		/* Send message that it might not necessarily work*/
		netdev_info(netdev, "Autoneg did not complete so changing settings may not result in an actual change.\n");
	}

	if (dcbx_cfg->pfc.pfcenable) {
		netdev_info(netdev,
			    "Priority flow control enabled. Cannot set link flow control.\n");
		return -EOPNOTSUPP;
	}

	if (pause->rx_pause && pause->tx_pause)
		hw->fc.requested_mode = I40E_FC_FULL;
	else if (pause->rx_pause && !pause->tx_pause)
		hw->fc.requested_mode = I40E_FC_RX_PAUSE;
	else if (!pause->rx_pause && pause->tx_pause)
		hw->fc.requested_mode = I40E_FC_TX_PAUSE;
	else if (!pause->rx_pause && !pause->tx_pause)
		hw->fc.requested_mode = I40E_FC_NONE;
	else
		return -EINVAL;

	/* Tell the OS link is going down, the link will go back up when fw
	 * says it is ready asynchronously
	 */
	i40e_print_link_message(vsi, false);
	netif_carrier_off(netdev);
	netif_tx_stop_all_queues(netdev);

	/* Set the fc mode and only restart an if link is up*/
	status = i40e_set_fc(hw, &aq_failures, link_up);

	if (aq_failures & I40E_SET_FC_AQ_FAIL_GET) {
		netdev_info(netdev, "Set fc failed on the get_phy_capabilities call with err %s aq_err %s\n",
			    i40e_stat_str(hw, status),
			    i40e_aq_str(hw, hw->aq.asq_last_status));
		err = -EAGAIN;
	}
	if (aq_failures & I40E_SET_FC_AQ_FAIL_SET) {
		netdev_info(netdev, "Set fc failed on the set_phy_config call with err %s aq_err %s\n",
			    i40e_stat_str(hw, status),
			    i40e_aq_str(hw, hw->aq.asq_last_status));
		err = -EAGAIN;
	}
	if (aq_failures & I40E_SET_FC_AQ_FAIL_UPDATE) {
		netdev_info(netdev, "Set fc failed on the get_link_info call with err %s aq_err %s\n",
			    i40e_stat_str(hw, status),
			    i40e_aq_str(hw, hw->aq.asq_last_status));
		err = -EAGAIN;
	}

	if (!test_bit(__I40E_DOWN, pf->state) && is_an) {
		/* Give it a little more time to try to come back */
		msleep(75);
		if (!test_bit(__I40E_DOWN, pf->state))
			return i40e_nway_reset(netdev);
	}

	return err;
}

static u32 i40e_get_msglevel(struct net_device *netdev)
{
	struct i40e_netdev_priv *np = netdev_priv(netdev);
	struct i40e_pf *pf = np->vsi->back;
	u32 debug_mask = pf->hw.debug_mask;

	if (debug_mask)
		netdev_info(netdev, "i40e debug_mask: 0x%08X\n", debug_mask);

	return pf->msg_enable;
}

static void i40e_set_msglevel(struct net_device *netdev, u32 data)
{
	struct i40e_netdev_priv *np = netdev_priv(netdev);
	struct i40e_pf *pf = np->vsi->back;

	if (I40E_DEBUG_USER & data)
		pf->hw.debug_mask = data;
	else
		pf->msg_enable = data;
}

static int i40e_get_regs_len(struct net_device *netdev)
{
	int reg_count = 0;
	int i;

	for (i = 0; i40e_reg_list[i].offset != 0; i++)
		reg_count += i40e_reg_list[i].elements;

	return reg_count * sizeof(u32);
}

static void i40e_get_regs(struct net_device *netdev, struct ethtool_regs *regs,
			  void *p)
{
	struct i40e_netdev_priv *np = netdev_priv(netdev);
	struct i40e_pf *pf = np->vsi->back;
	struct i40e_hw *hw = &pf->hw;
	u32 *reg_buf = p;
	unsigned int i, j, ri;
	u32 reg;

	/* Tell ethtool which driver-version-specific regs output we have.
	 *
	 * At some point, if we have ethtool doing special formatting of
	 * this data, it will rely on this version number to know how to
	 * interpret things.  Hence, this needs to be updated if/when the
	 * diags register table is changed.
	 */
	regs->version = 1;

	/* loop through the diags reg table for what to print */
	ri = 0;
	for (i = 0; i40e_reg_list[i].offset != 0; i++) {
		for (j = 0; j < i40e_reg_list[i].elements; j++) {
			reg = i40e_reg_list[i].offset
				+ (j * i40e_reg_list[i].stride);
			reg_buf[ri++] = rd32(hw, reg);
		}
	}

}

static int i40e_get_eeprom(struct net_device *netdev,
			   struct ethtool_eeprom *eeprom, u8 *bytes)
{
	struct i40e_netdev_priv *np = netdev_priv(netdev);
	struct i40e_hw *hw = &np->vsi->back->hw;
	struct i40e_pf *pf = np->vsi->back;
	int ret_val = 0, len, offset;
	u8 *eeprom_buff;
	u16 i, sectors;
	bool last;
	u32 magic;

#define I40E_NVM_SECTOR_SIZE  4096
	if (eeprom->len == 0)
		return -EINVAL;

	/* check for NVMUpdate access method */
	magic = hw->vendor_id | (hw->device_id << 16);
	if (eeprom->magic && eeprom->magic != magic) {
		struct i40e_nvm_access *cmd = (struct i40e_nvm_access *)eeprom;
		int errno = 0;

		/* make sure it is the right magic for NVMUpdate */
		if ((eeprom->magic >> 16) != hw->device_id)
			errno = -EINVAL;
		else if (test_bit(__I40E_RESET_RECOVERY_PENDING, pf->state) ||
			 test_bit(__I40E_RESET_INTR_RECEIVED, pf->state))
			errno = -EBUSY;
		else
			ret_val = i40e_nvmupd_command(hw, cmd, bytes, &errno);

		if ((errno || ret_val) && (hw->debug_mask & I40E_DEBUG_NVM))
			dev_info(&pf->pdev->dev,
				 "NVMUpdate read failed err=%d status=0x%x errno=%d module=%d offset=0x%x size=%d\n",
				 ret_val, hw->aq.asq_last_status, errno,
				 (u8)(cmd->config & I40E_NVM_MOD_PNT_MASK),
				 cmd->offset, cmd->data_size);

		return errno;
	}

	/* normal ethtool get_eeprom support */
	eeprom->magic = hw->vendor_id | (hw->device_id << 16);

	eeprom_buff = kzalloc(eeprom->len, GFP_KERNEL);
	if (!eeprom_buff)
		return -ENOMEM;

	ret_val = i40e_acquire_nvm(hw, I40E_RESOURCE_READ);
	if (ret_val) {
		dev_info(&pf->pdev->dev,
			 "Failed Acquiring NVM resource for read err=%d status=0x%x\n",
			 ret_val, hw->aq.asq_last_status);
		goto free_buff;
	}

	sectors = eeprom->len / I40E_NVM_SECTOR_SIZE;
	sectors += (eeprom->len % I40E_NVM_SECTOR_SIZE) ? 1 : 0;
	len = I40E_NVM_SECTOR_SIZE;
	last = false;
	for (i = 0; i < sectors; i++) {
		if (i == (sectors - 1)) {
			len = eeprom->len - (I40E_NVM_SECTOR_SIZE * i);
			last = true;
		}
		offset = eeprom->offset + (I40E_NVM_SECTOR_SIZE * i),
		ret_val = i40e_aq_read_nvm(hw, 0x0, offset, len,
				(u8 *)eeprom_buff + (I40E_NVM_SECTOR_SIZE * i),
				last, NULL);
		if (ret_val && hw->aq.asq_last_status == I40E_AQ_RC_EPERM) {
			dev_info(&pf->pdev->dev,
				 "read NVM failed, invalid offset 0x%x\n",
				 offset);
			break;
		} else if (ret_val &&
			   hw->aq.asq_last_status == I40E_AQ_RC_EACCES) {
			dev_info(&pf->pdev->dev,
				 "read NVM failed, access, offset 0x%x\n",
				 offset);
			break;
		} else if (ret_val) {
			dev_info(&pf->pdev->dev,
				 "read NVM failed offset %d err=%d status=0x%x\n",
				 offset, ret_val, hw->aq.asq_last_status);
			break;
		}
	}

	i40e_release_nvm(hw);
	memcpy(bytes, (u8 *)eeprom_buff, eeprom->len);
free_buff:
	kfree(eeprom_buff);
	return ret_val;
}

static int i40e_get_eeprom_len(struct net_device *netdev)
{
	struct i40e_netdev_priv *np = netdev_priv(netdev);
	struct i40e_hw *hw = &np->vsi->back->hw;
	u32 val;

#define X722_EEPROM_SCOPE_LIMIT 0x5B9FFF
	if (hw->mac.type == I40E_MAC_X722) {
		val = X722_EEPROM_SCOPE_LIMIT + 1;
		return val;
	}
	val = (rd32(hw, I40E_GLPCI_LBARCTRL)
		& I40E_GLPCI_LBARCTRL_FL_SIZE_MASK)
		>> I40E_GLPCI_LBARCTRL_FL_SIZE_SHIFT;
	/* register returns value in power of 2, 64Kbyte chunks. */
	val = (64 * 1024) * BIT(val);
	return val;
}

static int i40e_set_eeprom(struct net_device *netdev,
			   struct ethtool_eeprom *eeprom, u8 *bytes)
{
	struct i40e_netdev_priv *np = netdev_priv(netdev);
	struct i40e_hw *hw = &np->vsi->back->hw;
	struct i40e_pf *pf = np->vsi->back;
	struct i40e_nvm_access *cmd = (struct i40e_nvm_access *)eeprom;
	int ret_val = 0;
	int errno = 0;
	u32 magic;

	/* normal ethtool set_eeprom is not supported */
	magic = hw->vendor_id | (hw->device_id << 16);
	if (eeprom->magic == magic)
		errno = -EOPNOTSUPP;
	/* check for NVMUpdate access method */
	else if (!eeprom->magic || (eeprom->magic >> 16) != hw->device_id)
		errno = -EINVAL;
	else if (test_bit(__I40E_RESET_RECOVERY_PENDING, pf->state) ||
		 test_bit(__I40E_RESET_INTR_RECEIVED, pf->state))
		errno = -EBUSY;
	else
		ret_val = i40e_nvmupd_command(hw, cmd, bytes, &errno);

	if ((errno || ret_val) && (hw->debug_mask & I40E_DEBUG_NVM))
		dev_info(&pf->pdev->dev,
			 "NVMUpdate write failed err=%d status=0x%x errno=%d module=%d offset=0x%x size=%d\n",
			 ret_val, hw->aq.asq_last_status, errno,
			 (u8)(cmd->config & I40E_NVM_MOD_PNT_MASK),
			 cmd->offset, cmd->data_size);

	return errno;
}

static void i40e_get_drvinfo(struct net_device *netdev,
			     struct ethtool_drvinfo *drvinfo)
{
	struct i40e_netdev_priv *np = netdev_priv(netdev);
	struct i40e_vsi *vsi = np->vsi;
	struct i40e_pf *pf = vsi->back;

	strlcpy(drvinfo->driver, i40e_driver_name, sizeof(drvinfo->driver));
	strlcpy(drvinfo->fw_version, i40e_nvm_version_str(&pf->hw),
		sizeof(drvinfo->fw_version));
	strlcpy(drvinfo->bus_info, pci_name(pf->pdev),
		sizeof(drvinfo->bus_info));
<<<<<<< HEAD
	if (pf->hw.pf_id == 0)
		drvinfo->n_priv_flags = I40E_PRIV_FLAGS_GL_STR_LEN;
	else
		drvinfo->n_priv_flags = I40E_PRIV_FLAGS_STR_LEN;
=======
	drvinfo->n_priv_flags = I40E_PRIV_FLAGS_STR_LEN;
	if (pf->hw.pf_id == 0)
		drvinfo->n_priv_flags += I40E_GL_PRIV_FLAGS_STR_LEN;
>>>>>>> 24b8d41d
}

static void i40e_get_ringparam(struct net_device *netdev,
			       struct ethtool_ringparam *ring)
{
	struct i40e_netdev_priv *np = netdev_priv(netdev);
	struct i40e_pf *pf = np->vsi->back;
	struct i40e_vsi *vsi = pf->vsi[pf->lan_vsi];

	ring->rx_max_pending = I40E_MAX_NUM_DESCRIPTORS;
	ring->tx_max_pending = I40E_MAX_NUM_DESCRIPTORS;
	ring->rx_mini_max_pending = 0;
	ring->rx_jumbo_max_pending = 0;
	ring->rx_pending = vsi->rx_rings[0]->count;
	ring->tx_pending = vsi->tx_rings[0]->count;
	ring->rx_mini_pending = 0;
	ring->rx_jumbo_pending = 0;
}

static bool i40e_active_tx_ring_index(struct i40e_vsi *vsi, u16 index)
{
	if (i40e_enabled_xdp_vsi(vsi)) {
		return index < vsi->num_queue_pairs ||
			(index >= vsi->alloc_queue_pairs &&
			 index < vsi->alloc_queue_pairs + vsi->num_queue_pairs);
	}

	return index < vsi->num_queue_pairs;
}

static int i40e_set_ringparam(struct net_device *netdev,
			      struct ethtool_ringparam *ring)
{
	struct i40e_ring *tx_rings = NULL, *rx_rings = NULL;
	struct i40e_netdev_priv *np = netdev_priv(netdev);
	struct i40e_hw *hw = &np->vsi->back->hw;
	struct i40e_vsi *vsi = np->vsi;
	struct i40e_pf *pf = vsi->back;
	u32 new_rx_count, new_tx_count;
	u16 tx_alloc_queue_pairs;
	int timeout = 50;
	int i, err = 0;

	if ((ring->rx_mini_pending) || (ring->rx_jumbo_pending))
		return -EINVAL;

	if (ring->tx_pending > I40E_MAX_NUM_DESCRIPTORS ||
	    ring->tx_pending < I40E_MIN_NUM_DESCRIPTORS ||
	    ring->rx_pending > I40E_MAX_NUM_DESCRIPTORS ||
	    ring->rx_pending < I40E_MIN_NUM_DESCRIPTORS) {
		netdev_info(netdev,
			    "Descriptors requested (Tx: %d / Rx: %d) out of range [%d-%d]\n",
			    ring->tx_pending, ring->rx_pending,
			    I40E_MIN_NUM_DESCRIPTORS, I40E_MAX_NUM_DESCRIPTORS);
		return -EINVAL;
	}

	new_tx_count = ALIGN(ring->tx_pending, I40E_REQ_DESCRIPTOR_MULTIPLE);
	new_rx_count = ALIGN(ring->rx_pending, I40E_REQ_DESCRIPTOR_MULTIPLE);

	/* if nothing to do return success */
	if ((new_tx_count == vsi->tx_rings[0]->count) &&
	    (new_rx_count == vsi->rx_rings[0]->count))
		return 0;

	/* If there is a AF_XDP page pool attached to any of Rx rings,
	 * disallow changing the number of descriptors -- regardless
	 * if the netdev is running or not.
	 */
	if (i40e_xsk_any_rx_ring_enabled(vsi))
		return -EBUSY;

	while (test_and_set_bit(__I40E_CONFIG_BUSY, pf->state)) {
		timeout--;
		if (!timeout)
			return -EBUSY;
		usleep_range(1000, 2000);
	}

	if (!netif_running(vsi->netdev)) {
		/* simple case - set for the next time the netdev is started */
		for (i = 0; i < vsi->num_queue_pairs; i++) {
			vsi->tx_rings[i]->count = new_tx_count;
			vsi->rx_rings[i]->count = new_rx_count;
			if (i40e_enabled_xdp_vsi(vsi))
				vsi->xdp_rings[i]->count = new_tx_count;
		}
		vsi->num_tx_desc = new_tx_count;
		vsi->num_rx_desc = new_rx_count;
		goto done;
	}

	/* We can't just free everything and then setup again,
	 * because the ISRs in MSI-X mode get passed pointers
	 * to the Tx and Rx ring structs.
	 */

	/* alloc updated Tx and XDP Tx resources */
	tx_alloc_queue_pairs = vsi->alloc_queue_pairs *
			       (i40e_enabled_xdp_vsi(vsi) ? 2 : 1);
	if (new_tx_count != vsi->tx_rings[0]->count) {
		netdev_info(netdev,
			    "Changing Tx descriptor count from %d to %d.\n",
			    vsi->tx_rings[0]->count, new_tx_count);
		tx_rings = kcalloc(tx_alloc_queue_pairs,
				   sizeof(struct i40e_ring), GFP_KERNEL);
		if (!tx_rings) {
			err = -ENOMEM;
			goto done;
		}

		for (i = 0; i < tx_alloc_queue_pairs; i++) {
			if (!i40e_active_tx_ring_index(vsi, i))
				continue;

			tx_rings[i] = *vsi->tx_rings[i];
			tx_rings[i].count = new_tx_count;
			/* the desc and bi pointers will be reallocated in the
			 * setup call
			 */
			tx_rings[i].desc = NULL;
			tx_rings[i].rx_bi = NULL;
			err = i40e_setup_tx_descriptors(&tx_rings[i]);
			if (err) {
				while (i) {
					i--;
					if (!i40e_active_tx_ring_index(vsi, i))
						continue;
					i40e_free_tx_resources(&tx_rings[i]);
				}
				kfree(tx_rings);
				tx_rings = NULL;

				goto done;
			}
		}
	}

	/* alloc updated Rx resources */
	if (new_rx_count != vsi->rx_rings[0]->count) {
		netdev_info(netdev,
			    "Changing Rx descriptor count from %d to %d\n",
			    vsi->rx_rings[0]->count, new_rx_count);
		rx_rings = kcalloc(vsi->alloc_queue_pairs,
				   sizeof(struct i40e_ring), GFP_KERNEL);
		if (!rx_rings) {
			err = -ENOMEM;
			goto free_tx;
		}

		for (i = 0; i < vsi->num_queue_pairs; i++) {
<<<<<<< HEAD
			/* this is to allow wr32 to have something to write to
			 * during early allocation of Rx buffers
			 */
			u32 __iomem faketail = 0;
			struct i40e_ring *ring;
=======
>>>>>>> 24b8d41d
			u16 unused;

			/* clone ring and setup updated count */
			rx_rings[i] = *vsi->rx_rings[i];
			rx_rings[i].count = new_rx_count;
			/* the desc and bi pointers will be reallocated in the
			 * setup call
			 */
			rx_rings[i].desc = NULL;
			rx_rings[i].rx_bi = NULL;
<<<<<<< HEAD
			rx_rings[i].tail = (u8 __iomem *)&faketail;
			err = i40e_setup_rx_descriptors(&rx_rings[i]);
			if (err)
				goto rx_unwind;
=======
			/* Clear cloned XDP RX-queue info before setup call */
			memset(&rx_rings[i].xdp_rxq, 0, sizeof(rx_rings[i].xdp_rxq));
			/* this is to allow wr32 to have something to write to
			 * during early allocation of Rx buffers
			 */
			rx_rings[i].tail = hw->hw_addr + I40E_PRTGEN_STATUS;
			err = i40e_setup_rx_descriptors(&rx_rings[i]);
			if (err)
				goto rx_unwind;
			err = i40e_alloc_rx_bi(&rx_rings[i]);
			if (err)
				goto rx_unwind;
>>>>>>> 24b8d41d

			/* now allocate the Rx buffers to make sure the OS
			 * has enough memory, any failure here means abort
			 */
<<<<<<< HEAD
			ring = &rx_rings[i];
			unused = I40E_DESC_UNUSED(ring);
			err = i40e_alloc_rx_buffers(ring, unused);
=======
			unused = I40E_DESC_UNUSED(&rx_rings[i]);
			err = i40e_alloc_rx_buffers(&rx_rings[i], unused);
>>>>>>> 24b8d41d
rx_unwind:
			if (err) {
				do {
					i40e_free_rx_resources(&rx_rings[i]);
				} while (i--);
				kfree(rx_rings);
				rx_rings = NULL;

				goto free_tx;
			}
		}
	}

	/* Bring interface down, copy in the new ring info,
	 * then restore the interface
	 */
	i40e_down(vsi);

	if (tx_rings) {
		for (i = 0; i < tx_alloc_queue_pairs; i++) {
			if (i40e_active_tx_ring_index(vsi, i)) {
				i40e_free_tx_resources(vsi->tx_rings[i]);
				*vsi->tx_rings[i] = tx_rings[i];
			}
		}
		kfree(tx_rings);
		tx_rings = NULL;
	}

	if (rx_rings) {
		for (i = 0; i < vsi->num_queue_pairs; i++) {
			i40e_free_rx_resources(vsi->rx_rings[i]);
			/* get the real tail offset */
			rx_rings[i].tail = vsi->rx_rings[i]->tail;
			/* this is to fake out the allocation routine
			 * into thinking it has to realloc everything
			 * but the recycling logic will let us re-use
			 * the buffers allocated above
			 */
			rx_rings[i].next_to_use = 0;
			rx_rings[i].next_to_clean = 0;
			rx_rings[i].next_to_alloc = 0;
			/* do a struct copy */
			*vsi->rx_rings[i] = rx_rings[i];
		}
		kfree(rx_rings);
		rx_rings = NULL;
	}

	vsi->num_tx_desc = new_tx_count;
	vsi->num_rx_desc = new_rx_count;
	i40e_up(vsi);

free_tx:
	/* error cleanup if the Rx allocations failed after getting Tx */
	if (tx_rings) {
		for (i = 0; i < tx_alloc_queue_pairs; i++) {
			if (i40e_active_tx_ring_index(vsi, i))
				i40e_free_tx_resources(vsi->tx_rings[i]);
		}
		kfree(tx_rings);
		tx_rings = NULL;
	}

done:
	clear_bit(__I40E_CONFIG_BUSY, pf->state);

	return err;
}

/**
 * i40e_get_stats_count - return the stats count for a device
 * @netdev: the netdev to return the count for
 *
 * Returns the total number of statistics for this netdev. Note that even
 * though this is a function, it is required that the count for a specific
 * netdev must never change. Basing the count on static values such as the
 * maximum number of queues or the device type is ok. However, the API for
 * obtaining stats is *not* safe against changes based on non-static
 * values such as the *current* number of queues, or runtime flags.
 *
 * If a statistic is not always enabled, return it as part of the count
 * anyways, always return its string, and report its value as zero.
 **/
static int i40e_get_stats_count(struct net_device *netdev)
{
	struct i40e_netdev_priv *np = netdev_priv(netdev);
	struct i40e_vsi *vsi = np->vsi;
	struct i40e_pf *pf = vsi->back;
	int stats_len;

	if (vsi == pf->vsi[pf->lan_vsi] && pf->hw.partition_id == 1)
		stats_len = I40E_PF_STATS_LEN;
	else
		stats_len = I40E_VSI_STATS_LEN;

	/* The number of stats reported for a given net_device must remain
	 * constant throughout the life of that device.
	 *
	 * This is because the API for obtaining the size, strings, and stats
	 * is spread out over three separate ethtool ioctls. There is no safe
	 * way to lock the number of stats across these calls, so we must
	 * assume that they will never change.
	 *
	 * Due to this, we report the maximum number of queues, even if not
	 * every queue is currently configured. Since we always allocate
	 * queues in pairs, we'll just use netdev->num_tx_queues * 2. This
	 * works because the num_tx_queues is set at device creation and never
	 * changes.
	 */
	stats_len += I40E_QUEUE_STATS_LEN * 2 * netdev->num_tx_queues;

	return stats_len;
}

static int i40e_get_sset_count(struct net_device *netdev, int sset)
{
	struct i40e_netdev_priv *np = netdev_priv(netdev);
	struct i40e_vsi *vsi = np->vsi;
	struct i40e_pf *pf = vsi->back;

	switch (sset) {
	case ETH_SS_TEST:
		return I40E_TEST_LEN;
	case ETH_SS_STATS:
		return i40e_get_stats_count(netdev);
	case ETH_SS_PRIV_FLAGS:
<<<<<<< HEAD
		if (pf->hw.pf_id == 0)
			return I40E_PRIV_FLAGS_GL_STR_LEN;
		else
			return I40E_PRIV_FLAGS_STR_LEN;
=======
		return I40E_PRIV_FLAGS_STR_LEN +
			(pf->hw.pf_id == 0 ? I40E_GL_PRIV_FLAGS_STR_LEN : 0);
>>>>>>> 24b8d41d
	default:
		return -EOPNOTSUPP;
	}
}

/**
 * i40e_get_pfc_stats - copy HW PFC statistics to formatted structure
 * @pf: the PF device structure
 * @i: the priority value to copy
 *
 * The PFC stats are found as arrays in pf->stats, which is not easy to pass
 * into i40e_add_ethtool_stats. Produce a formatted i40e_pfc_stats structure
 * of the PFC stats for the given priority.
 **/
static inline struct i40e_pfc_stats
i40e_get_pfc_stats(struct i40e_pf *pf, unsigned int i)
{
#define I40E_GET_PFC_STAT(stat, priority) \
	.stat = pf->stats.stat[priority]

	struct i40e_pfc_stats pfc = {
		I40E_GET_PFC_STAT(priority_xon_rx, i),
		I40E_GET_PFC_STAT(priority_xoff_rx, i),
		I40E_GET_PFC_STAT(priority_xon_tx, i),
		I40E_GET_PFC_STAT(priority_xoff_tx, i),
		I40E_GET_PFC_STAT(priority_xon_2_xoff, i),
	};
	return pfc;
}

/**
 * i40e_get_ethtool_stats - copy stat values into supplied buffer
 * @netdev: the netdev to collect stats for
 * @stats: ethtool stats command structure
 * @data: ethtool supplied buffer
 *
 * Copy the stats values for this netdev into the buffer. Expects data to be
 * pre-allocated to the size returned by i40e_get_stats_count.. Note that all
 * statistics must be copied in a static order, and the count must not change
 * for a given netdev. See i40e_get_stats_count for more details.
 *
 * If a statistic is not currently valid (such as a disabled queue), this
 * function reports its value as zero.
 **/
static void i40e_get_ethtool_stats(struct net_device *netdev,
				   struct ethtool_stats *stats, u64 *data)
{
	struct i40e_netdev_priv *np = netdev_priv(netdev);
	struct i40e_vsi *vsi = np->vsi;
	struct i40e_pf *pf = vsi->back;
	struct i40e_veb *veb = NULL;
	unsigned int i;
	bool veb_stats;
	u64 *p = data;

	i40e_update_stats(vsi);

	i40e_add_ethtool_stats(&data, i40e_get_vsi_stats_struct(vsi),
			       i40e_gstrings_net_stats);

	i40e_add_ethtool_stats(&data, vsi, i40e_gstrings_misc_stats);

	rcu_read_lock();
	for (i = 0; i < netdev->num_tx_queues; i++) {
		i40e_add_queue_stats(&data, READ_ONCE(vsi->tx_rings[i]));
		i40e_add_queue_stats(&data, READ_ONCE(vsi->rx_rings[i]));
	}
	rcu_read_unlock();

	if (vsi != pf->vsi[pf->lan_vsi] || pf->hw.partition_id != 1)
		goto check_data_pointer;

	veb_stats = ((pf->lan_veb != I40E_NO_VEB) &&
		     (pf->lan_veb < I40E_MAX_VEB) &&
		     (pf->flags & I40E_FLAG_VEB_STATS_ENABLED));

	if (veb_stats) {
		veb = pf->veb[pf->lan_veb];
		i40e_update_veb_stats(veb);
	}

	/* If veb stats aren't enabled, pass NULL instead of the veb so that
	 * we initialize stats to zero and update the data pointer
	 * intelligently
	 */
	i40e_add_ethtool_stats(&data, veb_stats ? veb : NULL,
			       i40e_gstrings_veb_stats);

	for (i = 0; i < I40E_MAX_TRAFFIC_CLASS; i++)
		i40e_add_ethtool_stats(&data, veb_stats ? veb : NULL,
				       i40e_gstrings_veb_tc_stats);

	i40e_add_ethtool_stats(&data, pf, i40e_gstrings_stats);

	for (i = 0; i < I40E_MAX_USER_PRIORITY; i++) {
		struct i40e_pfc_stats pfc = i40e_get_pfc_stats(pf, i);

		i40e_add_ethtool_stats(&data, &pfc, i40e_gstrings_pfc_stats);
	}

check_data_pointer:
	WARN_ONCE(data - p != i40e_get_stats_count(netdev),
		  "ethtool stats count mismatch!");
}

/**
 * i40e_get_stat_strings - copy stat strings into supplied buffer
 * @netdev: the netdev to collect strings for
 * @data: supplied buffer to copy strings into
 *
 * Copy the strings related to stats for this netdev. Expects data to be
 * pre-allocated with the size reported by i40e_get_stats_count. Note that the
 * strings must be copied in a static order and the total count must not
 * change for a given netdev. See i40e_get_stats_count for more details.
 **/
static void i40e_get_stat_strings(struct net_device *netdev, u8 *data)
{
	struct i40e_netdev_priv *np = netdev_priv(netdev);
	struct i40e_vsi *vsi = np->vsi;
	struct i40e_pf *pf = vsi->back;
	unsigned int i;
	u8 *p = data;

	i40e_add_stat_strings(&data, i40e_gstrings_net_stats);

	i40e_add_stat_strings(&data, i40e_gstrings_misc_stats);

	for (i = 0; i < netdev->num_tx_queues; i++) {
		i40e_add_stat_strings(&data, i40e_gstrings_queue_stats,
				      "tx", i);
		i40e_add_stat_strings(&data, i40e_gstrings_queue_stats,
				      "rx", i);
	}

	if (vsi != pf->vsi[pf->lan_vsi] || pf->hw.partition_id != 1)
		goto check_data_pointer;

	i40e_add_stat_strings(&data, i40e_gstrings_veb_stats);

	for (i = 0; i < I40E_MAX_TRAFFIC_CLASS; i++)
		i40e_add_stat_strings(&data, i40e_gstrings_veb_tc_stats, i);

	i40e_add_stat_strings(&data, i40e_gstrings_stats);

	for (i = 0; i < I40E_MAX_USER_PRIORITY; i++)
		i40e_add_stat_strings(&data, i40e_gstrings_pfc_stats, i);

check_data_pointer:
	WARN_ONCE(data - p != i40e_get_stats_count(netdev) * ETH_GSTRING_LEN,
		  "stat strings count mismatch!");
}

static void i40e_get_priv_flag_strings(struct net_device *netdev, u8 *data)
{
	struct i40e_netdev_priv *np = netdev_priv(netdev);
	struct i40e_vsi *vsi = np->vsi;
	struct i40e_pf *pf = vsi->back;
	char *p = (char *)data;
	unsigned int i;

	for (i = 0; i < I40E_PRIV_FLAGS_STR_LEN; i++) {
		snprintf(p, ETH_GSTRING_LEN, "%s",
			 i40e_gstrings_priv_flags[i].flag_string);
		p += ETH_GSTRING_LEN;
	}
	if (pf->hw.pf_id != 0)
		return;
	for (i = 0; i < I40E_GL_PRIV_FLAGS_STR_LEN; i++) {
		snprintf(p, ETH_GSTRING_LEN, "%s",
			 i40e_gl_gstrings_priv_flags[i].flag_string);
		p += ETH_GSTRING_LEN;
	}
}

static void i40e_get_strings(struct net_device *netdev, u32 stringset,
			     u8 *data)
{
	switch (stringset) {
	case ETH_SS_TEST:
		memcpy(data, i40e_gstrings_test,
		       I40E_TEST_LEN * ETH_GSTRING_LEN);
		break;
	case ETH_SS_STATS:
<<<<<<< HEAD
		for (i = 0; i < I40E_NETDEV_STATS_LEN; i++) {
			snprintf(p, ETH_GSTRING_LEN, "%s",
				 i40e_gstrings_net_stats[i].stat_string);
			p += ETH_GSTRING_LEN;
		}
		for (i = 0; i < I40E_MISC_STATS_LEN; i++) {
			snprintf(p, ETH_GSTRING_LEN, "%s",
				 i40e_gstrings_misc_stats[i].stat_string);
			p += ETH_GSTRING_LEN;
		}
#ifdef I40E_FCOE
		for (i = 0; i < I40E_FCOE_STATS_LEN; i++) {
			snprintf(p, ETH_GSTRING_LEN, "%s",
				 i40e_gstrings_fcoe_stats[i].stat_string);
			p += ETH_GSTRING_LEN;
		}
#endif
		for (i = 0; i < vsi->num_queue_pairs; i++) {
			snprintf(p, ETH_GSTRING_LEN, "tx-%d.tx_packets", i);
			p += ETH_GSTRING_LEN;
			snprintf(p, ETH_GSTRING_LEN, "tx-%d.tx_bytes", i);
			p += ETH_GSTRING_LEN;
			snprintf(p, ETH_GSTRING_LEN, "rx-%d.rx_packets", i);
			p += ETH_GSTRING_LEN;
			snprintf(p, ETH_GSTRING_LEN, "rx-%d.rx_bytes", i);
			p += ETH_GSTRING_LEN;
		}
		if (vsi != pf->vsi[pf->lan_vsi] || pf->hw.partition_id != 1)
			return;

		if ((pf->lan_veb != I40E_NO_VEB) &&
		    (pf->flags & I40E_FLAG_VEB_STATS_ENABLED)) {
			for (i = 0; i < I40E_VEB_STATS_LEN; i++) {
				snprintf(p, ETH_GSTRING_LEN, "veb.%s",
					i40e_gstrings_veb_stats[i].stat_string);
				p += ETH_GSTRING_LEN;
			}
			for (i = 0; i < I40E_MAX_TRAFFIC_CLASS; i++) {
				snprintf(p, ETH_GSTRING_LEN,
					 "veb.tc_%d_tx_packets", i);
				p += ETH_GSTRING_LEN;
				snprintf(p, ETH_GSTRING_LEN,
					 "veb.tc_%d_tx_bytes", i);
				p += ETH_GSTRING_LEN;
				snprintf(p, ETH_GSTRING_LEN,
					 "veb.tc_%d_rx_packets", i);
				p += ETH_GSTRING_LEN;
				snprintf(p, ETH_GSTRING_LEN,
					 "veb.tc_%d_rx_bytes", i);
				p += ETH_GSTRING_LEN;
			}
		}
		for (i = 0; i < I40E_GLOBAL_STATS_LEN; i++) {
			snprintf(p, ETH_GSTRING_LEN, "port.%s",
				 i40e_gstrings_stats[i].stat_string);
			p += ETH_GSTRING_LEN;
		}
		for (i = 0; i < I40E_MAX_USER_PRIORITY; i++) {
			snprintf(p, ETH_GSTRING_LEN,
				 "port.tx_priority_%d_xon", i);
			p += ETH_GSTRING_LEN;
			snprintf(p, ETH_GSTRING_LEN,
				 "port.tx_priority_%d_xoff", i);
			p += ETH_GSTRING_LEN;
		}
		for (i = 0; i < I40E_MAX_USER_PRIORITY; i++) {
			snprintf(p, ETH_GSTRING_LEN,
				 "port.rx_priority_%d_xon", i);
			p += ETH_GSTRING_LEN;
			snprintf(p, ETH_GSTRING_LEN,
				 "port.rx_priority_%d_xoff", i);
			p += ETH_GSTRING_LEN;
		}
		for (i = 0; i < I40E_MAX_USER_PRIORITY; i++) {
			snprintf(p, ETH_GSTRING_LEN,
				 "port.rx_priority_%d_xon_2_xoff", i);
			p += ETH_GSTRING_LEN;
		}
		/* BUG_ON(p - data != I40E_STATS_LEN * ETH_GSTRING_LEN); */
		break;
	case ETH_SS_PRIV_FLAGS:
		if (pf->hw.pf_id == 0) {
			for (i = 0; i < I40E_PRIV_FLAGS_GL_STR_LEN; i++) {
				memcpy(data, i40e_priv_flags_strings_gl[i],
				       ETH_GSTRING_LEN);
				data += ETH_GSTRING_LEN;
			}
		} else {
			for (i = 0; i < I40E_PRIV_FLAGS_STR_LEN; i++) {
				memcpy(data, i40e_priv_flags_strings[i],
				       ETH_GSTRING_LEN);
				data += ETH_GSTRING_LEN;
			}
		}
=======
		i40e_get_stat_strings(netdev, data);
		break;
	case ETH_SS_PRIV_FLAGS:
		i40e_get_priv_flag_strings(netdev, data);
>>>>>>> 24b8d41d
		break;
	default:
		break;
	}
}

static int i40e_get_ts_info(struct net_device *dev,
			    struct ethtool_ts_info *info)
{
	struct i40e_pf *pf = i40e_netdev_to_pf(dev);

	/* only report HW timestamping if PTP is enabled */
	if (!(pf->flags & I40E_FLAG_PTP))
		return ethtool_op_get_ts_info(dev, info);

	info->so_timestamping = SOF_TIMESTAMPING_TX_SOFTWARE |
				SOF_TIMESTAMPING_RX_SOFTWARE |
				SOF_TIMESTAMPING_SOFTWARE |
				SOF_TIMESTAMPING_TX_HARDWARE |
				SOF_TIMESTAMPING_RX_HARDWARE |
				SOF_TIMESTAMPING_RAW_HARDWARE;

	if (pf->ptp_clock)
		info->phc_index = ptp_clock_index(pf->ptp_clock);
	else
		info->phc_index = -1;

	info->tx_types = BIT(HWTSTAMP_TX_OFF) | BIT(HWTSTAMP_TX_ON);

	info->rx_filters = BIT(HWTSTAMP_FILTER_NONE) |
			   BIT(HWTSTAMP_FILTER_PTP_V2_L2_EVENT) |
			   BIT(HWTSTAMP_FILTER_PTP_V2_L2_SYNC) |
			   BIT(HWTSTAMP_FILTER_PTP_V2_L2_DELAY_REQ);

	if (pf->hw_features & I40E_HW_PTP_L4_CAPABLE)
		info->rx_filters |= BIT(HWTSTAMP_FILTER_PTP_V1_L4_SYNC) |
				    BIT(HWTSTAMP_FILTER_PTP_V1_L4_DELAY_REQ) |
				    BIT(HWTSTAMP_FILTER_PTP_V2_EVENT) |
				    BIT(HWTSTAMP_FILTER_PTP_V2_L4_EVENT) |
				    BIT(HWTSTAMP_FILTER_PTP_V2_SYNC) |
				    BIT(HWTSTAMP_FILTER_PTP_V2_L4_SYNC) |
				    BIT(HWTSTAMP_FILTER_PTP_V2_DELAY_REQ) |
				    BIT(HWTSTAMP_FILTER_PTP_V2_L4_DELAY_REQ);

	return 0;
}

static u64 i40e_link_test(struct net_device *netdev, u64 *data)
{
	struct i40e_netdev_priv *np = netdev_priv(netdev);
	struct i40e_pf *pf = np->vsi->back;
	i40e_status status;
	bool link_up = false;

	netif_info(pf, hw, netdev, "link test\n");
	status = i40e_get_link_status(&pf->hw, &link_up);
	if (status) {
		netif_err(pf, drv, netdev, "link query timed out, please retry test\n");
		*data = 1;
		return *data;
	}

	if (link_up)
		*data = 0;
	else
		*data = 1;

	return *data;
}

static u64 i40e_reg_test(struct net_device *netdev, u64 *data)
{
	struct i40e_netdev_priv *np = netdev_priv(netdev);
	struct i40e_pf *pf = np->vsi->back;

	netif_info(pf, hw, netdev, "register test\n");
	*data = i40e_diag_reg_test(&pf->hw);

	return *data;
}

static u64 i40e_eeprom_test(struct net_device *netdev, u64 *data)
{
	struct i40e_netdev_priv *np = netdev_priv(netdev);
	struct i40e_pf *pf = np->vsi->back;

	netif_info(pf, hw, netdev, "eeprom test\n");
	*data = i40e_diag_eeprom_test(&pf->hw);

	/* forcebly clear the NVM Update state machine */
	pf->hw.nvmupd_state = I40E_NVMUPD_STATE_INIT;

	return *data;
}

static u64 i40e_intr_test(struct net_device *netdev, u64 *data)
{
	struct i40e_netdev_priv *np = netdev_priv(netdev);
	struct i40e_pf *pf = np->vsi->back;
	u16 swc_old = pf->sw_int_count;

	netif_info(pf, hw, netdev, "interrupt test\n");
	wr32(&pf->hw, I40E_PFINT_DYN_CTL0,
	     (I40E_PFINT_DYN_CTL0_INTENA_MASK |
	      I40E_PFINT_DYN_CTL0_SWINT_TRIG_MASK |
	      I40E_PFINT_DYN_CTL0_ITR_INDX_MASK |
	      I40E_PFINT_DYN_CTL0_SW_ITR_INDX_ENA_MASK |
	      I40E_PFINT_DYN_CTL0_SW_ITR_INDX_MASK));
	usleep_range(1000, 2000);
	*data = (swc_old == pf->sw_int_count);

	return *data;
}

static inline bool i40e_active_vfs(struct i40e_pf *pf)
{
	struct i40e_vf *vfs = pf->vf;
	int i;

	for (i = 0; i < pf->num_alloc_vfs; i++)
		if (test_bit(I40E_VF_STATE_ACTIVE, &vfs[i].vf_states))
			return true;
	return false;
}

static inline bool i40e_active_vmdqs(struct i40e_pf *pf)
{
	return !!i40e_find_vsi_by_type(pf, I40E_VSI_VMDQ2);
}

static void i40e_diag_test(struct net_device *netdev,
			   struct ethtool_test *eth_test, u64 *data)
{
	struct i40e_netdev_priv *np = netdev_priv(netdev);
	bool if_running = netif_running(netdev);
	struct i40e_pf *pf = np->vsi->back;

	if (eth_test->flags == ETH_TEST_FL_OFFLINE) {
		/* Offline tests */
		netif_info(pf, drv, netdev, "offline testing starting\n");

		set_bit(__I40E_TESTING, pf->state);

		if (i40e_active_vfs(pf) || i40e_active_vmdqs(pf)) {
			dev_warn(&pf->pdev->dev,
				 "Please take active VFs and Netqueues offline and restart the adapter before running NIC diagnostics\n");
			data[I40E_ETH_TEST_REG]		= 1;
			data[I40E_ETH_TEST_EEPROM]	= 1;
			data[I40E_ETH_TEST_INTR]	= 1;
			data[I40E_ETH_TEST_LINK]	= 1;
			eth_test->flags |= ETH_TEST_FL_FAILED;
			clear_bit(__I40E_TESTING, pf->state);
			goto skip_ol_tests;
		}

		/* If the device is online then take it offline */
		if (if_running)
			/* indicate we're in test mode */
			i40e_close(netdev);
		else
			/* This reset does not affect link - if it is
			 * changed to a type of reset that does affect
			 * link then the following link test would have
			 * to be moved to before the reset
			 */
			i40e_do_reset(pf, BIT(__I40E_PF_RESET_REQUESTED), true);

		if (i40e_link_test(netdev, &data[I40E_ETH_TEST_LINK]))
			eth_test->flags |= ETH_TEST_FL_FAILED;

		if (i40e_eeprom_test(netdev, &data[I40E_ETH_TEST_EEPROM]))
			eth_test->flags |= ETH_TEST_FL_FAILED;

		if (i40e_intr_test(netdev, &data[I40E_ETH_TEST_INTR]))
			eth_test->flags |= ETH_TEST_FL_FAILED;

		/* run reg test last, a reset is required after it */
		if (i40e_reg_test(netdev, &data[I40E_ETH_TEST_REG]))
			eth_test->flags |= ETH_TEST_FL_FAILED;

		clear_bit(__I40E_TESTING, pf->state);
		i40e_do_reset(pf, BIT(__I40E_PF_RESET_REQUESTED), true);

		if (if_running)
			i40e_open(netdev);
	} else {
		/* Online tests */
		netif_info(pf, drv, netdev, "online testing starting\n");

		if (i40e_link_test(netdev, &data[I40E_ETH_TEST_LINK]))
			eth_test->flags |= ETH_TEST_FL_FAILED;

		/* Offline only tests, not run in online; pass by default */
		data[I40E_ETH_TEST_REG] = 0;
		data[I40E_ETH_TEST_EEPROM] = 0;
		data[I40E_ETH_TEST_INTR] = 0;
	}

skip_ol_tests:

	netif_info(pf, drv, netdev, "testing finished\n");
}

static void i40e_get_wol(struct net_device *netdev,
			 struct ethtool_wolinfo *wol)
{
	struct i40e_netdev_priv *np = netdev_priv(netdev);
	struct i40e_pf *pf = np->vsi->back;
	struct i40e_hw *hw = &pf->hw;
	u16 wol_nvm_bits;

	/* NVM bit on means WoL disabled for the port */
	i40e_read_nvm_word(hw, I40E_SR_NVM_WAKE_ON_LAN, &wol_nvm_bits);
	if ((BIT(hw->port) & wol_nvm_bits) || (hw->partition_id != 1)) {
		wol->supported = 0;
		wol->wolopts = 0;
	} else {
		wol->supported = WAKE_MAGIC;
		wol->wolopts = (pf->wol_en ? WAKE_MAGIC : 0);
	}
}

/**
 * i40e_set_wol - set the WakeOnLAN configuration
 * @netdev: the netdev in question
 * @wol: the ethtool WoL setting data
 **/
static int i40e_set_wol(struct net_device *netdev, struct ethtool_wolinfo *wol)
{
	struct i40e_netdev_priv *np = netdev_priv(netdev);
	struct i40e_pf *pf = np->vsi->back;
	struct i40e_vsi *vsi = np->vsi;
	struct i40e_hw *hw = &pf->hw;
	u16 wol_nvm_bits;

	/* WoL not supported if this isn't the controlling PF on the port */
	if (hw->partition_id != 1) {
		i40e_partition_setting_complaint(pf);
		return -EOPNOTSUPP;
	}

	if (vsi != pf->vsi[pf->lan_vsi])
		return -EOPNOTSUPP;

	/* NVM bit on means WoL disabled for the port */
	i40e_read_nvm_word(hw, I40E_SR_NVM_WAKE_ON_LAN, &wol_nvm_bits);
	if (BIT(hw->port) & wol_nvm_bits)
		return -EOPNOTSUPP;

	/* only magic packet is supported */
	if (wol->wolopts & ~WAKE_MAGIC)
		return -EOPNOTSUPP;

	/* is this a new value? */
	if (pf->wol_en != !!wol->wolopts) {
		pf->wol_en = !!wol->wolopts;
		device_set_wakeup_enable(&pf->pdev->dev, pf->wol_en);
	}

	return 0;
}

static int i40e_set_phys_id(struct net_device *netdev,
			    enum ethtool_phys_id_state state)
{
	struct i40e_netdev_priv *np = netdev_priv(netdev);
	i40e_status ret = 0;
	struct i40e_pf *pf = np->vsi->back;
	struct i40e_hw *hw = &pf->hw;
	int blink_freq = 2;
	u16 temp_status;

	switch (state) {
	case ETHTOOL_ID_ACTIVE:
		if (!(pf->hw_features & I40E_HW_PHY_CONTROLS_LEDS)) {
			pf->led_status = i40e_led_get(hw);
		} else {
<<<<<<< HEAD
			i40e_aq_set_phy_debug(hw, I40E_PHY_DEBUG_ALL, NULL);
=======
			if (!(hw->flags & I40E_HW_FLAG_AQ_PHY_ACCESS_CAPABLE))
				i40e_aq_set_phy_debug(hw, I40E_PHY_DEBUG_ALL,
						      NULL);
>>>>>>> 24b8d41d
			ret = i40e_led_get_phy(hw, &temp_status,
					       &pf->phy_led_val);
			pf->led_status = temp_status;
		}
		return blink_freq;
	case ETHTOOL_ID_ON:
		if (!(pf->hw_features & I40E_HW_PHY_CONTROLS_LEDS))
			i40e_led_set(hw, 0xf, false);
		else
			ret = i40e_led_set_phy(hw, true, pf->led_status, 0);
		break;
	case ETHTOOL_ID_OFF:
		if (!(pf->hw_features & I40E_HW_PHY_CONTROLS_LEDS))
			i40e_led_set(hw, 0x0, false);
		else
			ret = i40e_led_set_phy(hw, false, pf->led_status, 0);
		break;
	case ETHTOOL_ID_INACTIVE:
		if (!(pf->hw_features & I40E_HW_PHY_CONTROLS_LEDS)) {
			i40e_led_set(hw, pf->led_status, false);
		} else {
			ret = i40e_led_set_phy(hw, false, pf->led_status,
					       (pf->phy_led_val |
					       I40E_PHY_LED_MODE_ORIG));
			if (!(hw->flags & I40E_HW_FLAG_AQ_PHY_ACCESS_CAPABLE))
				i40e_aq_set_phy_debug(hw, 0, NULL);
		}
		break;
	default:
		break;
	}
	if (ret)
		return -ENOENT;
	else
		return 0;
}

/* NOTE: i40e hardware uses a conversion factor of 2 for Interrupt
 * Throttle Rate (ITR) ie. ITR(1) = 2us ITR(10) = 20 us, and also
 * 125us (8000 interrupts per second) == ITR(62)
 */

/**
 * __i40e_get_coalesce - get per-queue coalesce settings
 * @netdev: the netdev to check
 * @ec: ethtool coalesce data structure
 * @queue: which queue to pick
 *
 * Gets the per-queue settings for coalescence. Specifically Rx and Tx usecs
 * are per queue. If queue is <0 then we default to queue 0 as the
 * representative value.
 **/
static int __i40e_get_coalesce(struct net_device *netdev,
			       struct ethtool_coalesce *ec,
			       int queue)
{
	struct i40e_netdev_priv *np = netdev_priv(netdev);
	struct i40e_ring *rx_ring, *tx_ring;
	struct i40e_vsi *vsi = np->vsi;

	ec->tx_max_coalesced_frames_irq = vsi->work_limit;
	ec->rx_max_coalesced_frames_irq = vsi->work_limit;

	/* rx and tx usecs has per queue value. If user doesn't specify the
	 * queue, return queue 0's value to represent.
	 */
	if (queue < 0)
		queue = 0;
	else if (queue >= vsi->num_queue_pairs)
		return -EINVAL;

	rx_ring = vsi->rx_rings[queue];
	tx_ring = vsi->tx_rings[queue];

<<<<<<< HEAD
	if (ITR_IS_DYNAMIC(rx_ring->rx_itr_setting))
		ec->use_adaptive_rx_coalesce = 1;

	if (ITR_IS_DYNAMIC(tx_ring->tx_itr_setting))
		ec->use_adaptive_tx_coalesce = 1;

	ec->rx_coalesce_usecs = rx_ring->rx_itr_setting & ~I40E_ITR_DYNAMIC;
	ec->tx_coalesce_usecs = tx_ring->tx_itr_setting & ~I40E_ITR_DYNAMIC;

=======
	if (ITR_IS_DYNAMIC(rx_ring->itr_setting))
		ec->use_adaptive_rx_coalesce = 1;

	if (ITR_IS_DYNAMIC(tx_ring->itr_setting))
		ec->use_adaptive_tx_coalesce = 1;

	ec->rx_coalesce_usecs = rx_ring->itr_setting & ~I40E_ITR_DYNAMIC;
	ec->tx_coalesce_usecs = tx_ring->itr_setting & ~I40E_ITR_DYNAMIC;
>>>>>>> 24b8d41d

	/* we use the _usecs_high to store/set the interrupt rate limit
	 * that the hardware supports, that almost but not quite
	 * fits the original intent of the ethtool variable,
	 * the rx_coalesce_usecs_high limits total interrupts
	 * per second from both tx/rx sources.
	 */
	ec->rx_coalesce_usecs_high = vsi->int_rate_limit;
	ec->tx_coalesce_usecs_high = vsi->int_rate_limit;

	return 0;
}

/**
 * i40e_get_coalesce - get a netdev's coalesce settings
 * @netdev: the netdev to check
 * @ec: ethtool coalesce data structure
 *
 * Gets the coalesce settings for a particular netdev. Note that if user has
 * modified per-queue settings, this only guarantees to represent queue 0. See
 * __i40e_get_coalesce for more details.
 **/
static int i40e_get_coalesce(struct net_device *netdev,
			     struct ethtool_coalesce *ec)
{
	return __i40e_get_coalesce(netdev, ec, -1);
}

/**
 * i40e_get_per_queue_coalesce - gets coalesce settings for particular queue
 * @netdev: netdev structure
 * @ec: ethtool's coalesce settings
 * @queue: the particular queue to read
 *
 * Will read a specific queue's coalesce settings
 **/
static int i40e_get_per_queue_coalesce(struct net_device *netdev, u32 queue,
				       struct ethtool_coalesce *ec)
{
	return __i40e_get_coalesce(netdev, ec, queue);
}

/**
 * i40e_set_itr_per_queue - set ITR values for specific queue
 * @vsi: the VSI to set values for
 * @ec: coalesce settings from ethtool
 * @queue: the queue to modify
 *
 * Change the ITR settings for a specific queue.
 **/
<<<<<<< HEAD

=======
>>>>>>> 24b8d41d
static void i40e_set_itr_per_queue(struct i40e_vsi *vsi,
				   struct ethtool_coalesce *ec,
				   int queue)
{
	struct i40e_ring *rx_ring = vsi->rx_rings[queue];
	struct i40e_ring *tx_ring = vsi->tx_rings[queue];
	struct i40e_pf *pf = vsi->back;
	struct i40e_hw *hw = &pf->hw;
	struct i40e_q_vector *q_vector;
	u16 intrl;

	intrl = i40e_intrl_usec_to_reg(vsi->int_rate_limit);

	rx_ring->itr_setting = ITR_REG_ALIGN(ec->rx_coalesce_usecs);
	tx_ring->itr_setting = ITR_REG_ALIGN(ec->tx_coalesce_usecs);

	if (ec->use_adaptive_rx_coalesce)
		rx_ring->itr_setting |= I40E_ITR_DYNAMIC;
	else
		rx_ring->itr_setting &= ~I40E_ITR_DYNAMIC;

	if (ec->use_adaptive_tx_coalesce)
		tx_ring->itr_setting |= I40E_ITR_DYNAMIC;
	else
		tx_ring->itr_setting &= ~I40E_ITR_DYNAMIC;

	q_vector = rx_ring->q_vector;
	q_vector->rx.target_itr = ITR_TO_REG(rx_ring->itr_setting);

	q_vector = tx_ring->q_vector;
	q_vector->tx.target_itr = ITR_TO_REG(tx_ring->itr_setting);

	/* The interrupt handler itself will take care of programming
	 * the Tx and Rx ITR values based on the values we have entered
	 * into the q_vector, no need to write the values now.
	 */

	wr32(hw, I40E_PFINT_RATEN(q_vector->reg_idx), intrl);
	i40e_flush(hw);
}

/**
 * __i40e_set_coalesce - set coalesce settings for particular queue
 * @netdev: the netdev to change
 * @ec: ethtool coalesce settings
 * @queue: the queue to change
 *
 * Sets the coalesce settings for a particular queue.
 **/
static int __i40e_set_coalesce(struct net_device *netdev,
			       struct ethtool_coalesce *ec,
			       int queue)
{
	struct i40e_netdev_priv *np = netdev_priv(netdev);
	u16 intrl_reg, cur_rx_itr, cur_tx_itr;
	struct i40e_vsi *vsi = np->vsi;
	struct i40e_pf *pf = vsi->back;
	int i;

	if (ec->tx_max_coalesced_frames_irq || ec->rx_max_coalesced_frames_irq)
		vsi->work_limit = ec->tx_max_coalesced_frames_irq;

	if (queue < 0) {
		cur_rx_itr = vsi->rx_rings[0]->itr_setting;
		cur_tx_itr = vsi->tx_rings[0]->itr_setting;
	} else if (queue < vsi->num_queue_pairs) {
		cur_rx_itr = vsi->rx_rings[queue]->itr_setting;
		cur_tx_itr = vsi->tx_rings[queue]->itr_setting;
	} else {
		netif_info(pf, drv, netdev, "Invalid queue value, queue range is 0 - %d\n",
			   vsi->num_queue_pairs - 1);
		return -EINVAL;
	}

	cur_tx_itr &= ~I40E_ITR_DYNAMIC;
	cur_rx_itr &= ~I40E_ITR_DYNAMIC;

	/* tx_coalesce_usecs_high is ignored, use rx-usecs-high instead */
	if (ec->tx_coalesce_usecs_high != vsi->int_rate_limit) {
		netif_info(pf, drv, netdev, "tx-usecs-high is not used, please program rx-usecs-high\n");
		return -EINVAL;
	}

	if (ec->rx_coalesce_usecs_high > INTRL_REG_TO_USEC(I40E_MAX_INTRL)) {
		netif_info(pf, drv, netdev, "Invalid value, rx-usecs-high range is 0-%lu\n",
			   INTRL_REG_TO_USEC(I40E_MAX_INTRL));
		return -EINVAL;
	}

	if (ec->rx_coalesce_usecs != cur_rx_itr &&
	    ec->use_adaptive_rx_coalesce) {
		netif_info(pf, drv, netdev, "RX interrupt moderation cannot be changed if adaptive-rx is enabled.\n");
		return -EINVAL;
	}

	if (ec->rx_coalesce_usecs > I40E_MAX_ITR) {
		netif_info(pf, drv, netdev, "Invalid value, rx-usecs range is 0-8160\n");
		return -EINVAL;
	}

	if (ec->tx_coalesce_usecs != cur_tx_itr &&
	    ec->use_adaptive_tx_coalesce) {
		netif_info(pf, drv, netdev, "TX interrupt moderation cannot be changed if adaptive-tx is enabled.\n");
		return -EINVAL;
	}

	if (ec->tx_coalesce_usecs > I40E_MAX_ITR) {
		netif_info(pf, drv, netdev, "Invalid value, tx-usecs range is 0-8160\n");
		return -EINVAL;
	}

	if (ec->use_adaptive_rx_coalesce && !cur_rx_itr)
		ec->rx_coalesce_usecs = I40E_MIN_ITR;

	if (ec->use_adaptive_tx_coalesce && !cur_tx_itr)
		ec->tx_coalesce_usecs = I40E_MIN_ITR;

	intrl_reg = i40e_intrl_usec_to_reg(ec->rx_coalesce_usecs_high);
	vsi->int_rate_limit = INTRL_REG_TO_USEC(intrl_reg);
	if (vsi->int_rate_limit != ec->rx_coalesce_usecs_high) {
		netif_info(pf, drv, netdev, "Interrupt rate limit rounded down to %d\n",
			   vsi->int_rate_limit);
	}

	/* rx and tx usecs has per queue value. If user doesn't specify the
	 * queue, apply to all queues.
	 */
	if (queue < 0) {
		for (i = 0; i < vsi->num_queue_pairs; i++)
			i40e_set_itr_per_queue(vsi, ec, i);
	} else {
		i40e_set_itr_per_queue(vsi, ec, queue);
	}

	return 0;
}

/**
 * i40e_set_coalesce - set coalesce settings for every queue on the netdev
 * @netdev: the netdev to change
 * @ec: ethtool coalesce settings
 *
 * This will set each queue to the same coalesce settings.
 **/
static int i40e_set_coalesce(struct net_device *netdev,
			     struct ethtool_coalesce *ec)
{
	return __i40e_set_coalesce(netdev, ec, -1);
}

/**
 * i40e_set_per_queue_coalesce - set specific queue's coalesce settings
 * @netdev: the netdev to change
 * @ec: ethtool's coalesce settings
 * @queue: the queue to change
 *
 * Sets the specified queue's coalesce settings.
 **/
static int i40e_set_per_queue_coalesce(struct net_device *netdev, u32 queue,
				       struct ethtool_coalesce *ec)
{
	return __i40e_set_coalesce(netdev, ec, queue);
}

/**
 * i40e_get_rss_hash_opts - Get RSS hash Input Set for each flow type
 * @pf: pointer to the physical function struct
 * @cmd: ethtool rxnfc command
 *
 * Returns Success if the flow is supported, else Invalid Input.
 **/
static int i40e_get_rss_hash_opts(struct i40e_pf *pf, struct ethtool_rxnfc *cmd)
{
	struct i40e_hw *hw = &pf->hw;
	u8 flow_pctype = 0;
	u64 i_set = 0;

	cmd->data = 0;

	switch (cmd->flow_type) {
	case TCP_V4_FLOW:
		flow_pctype = I40E_FILTER_PCTYPE_NONF_IPV4_TCP;
		break;
	case UDP_V4_FLOW:
		flow_pctype = I40E_FILTER_PCTYPE_NONF_IPV4_UDP;
		break;
	case TCP_V6_FLOW:
		flow_pctype = I40E_FILTER_PCTYPE_NONF_IPV6_TCP;
		break;
	case UDP_V6_FLOW:
		flow_pctype = I40E_FILTER_PCTYPE_NONF_IPV6_UDP;
		break;
	case SCTP_V4_FLOW:
	case AH_ESP_V4_FLOW:
	case AH_V4_FLOW:
	case ESP_V4_FLOW:
	case IPV4_FLOW:
	case SCTP_V6_FLOW:
	case AH_ESP_V6_FLOW:
	case AH_V6_FLOW:
	case ESP_V6_FLOW:
	case IPV6_FLOW:
		/* Default is src/dest for IP, no matter the L4 hashing */
		cmd->data |= RXH_IP_SRC | RXH_IP_DST;
		break;
	default:
		return -EINVAL;
	}

	/* Read flow based hash input set register */
	if (flow_pctype) {
		i_set = (u64)i40e_read_rx_ctl(hw, I40E_GLQF_HASH_INSET(0,
					      flow_pctype)) |
			((u64)i40e_read_rx_ctl(hw, I40E_GLQF_HASH_INSET(1,
					       flow_pctype)) << 32);
	}

	/* Process bits of hash input set */
	if (i_set) {
		if (i_set & I40E_L4_SRC_MASK)
			cmd->data |= RXH_L4_B_0_1;
		if (i_set & I40E_L4_DST_MASK)
			cmd->data |= RXH_L4_B_2_3;

		if (cmd->flow_type == TCP_V4_FLOW ||
		    cmd->flow_type == UDP_V4_FLOW) {
			if (i_set & I40E_L3_SRC_MASK)
				cmd->data |= RXH_IP_SRC;
			if (i_set & I40E_L3_DST_MASK)
				cmd->data |= RXH_IP_DST;
		} else if (cmd->flow_type == TCP_V6_FLOW ||
			  cmd->flow_type == UDP_V6_FLOW) {
			if (i_set & I40E_L3_V6_SRC_MASK)
				cmd->data |= RXH_IP_SRC;
			if (i_set & I40E_L3_V6_DST_MASK)
				cmd->data |= RXH_IP_DST;
		}
	}

<<<<<<< HEAD
=======
	return 0;
}

/**
 * i40e_check_mask - Check whether a mask field is set
 * @mask: the full mask value
 * @field: mask of the field to check
 *
 * If the given mask is fully set, return positive value. If the mask for the
 * field is fully unset, return zero. Otherwise return a negative error code.
 **/
static int i40e_check_mask(u64 mask, u64 field)
{
	u64 value = mask & field;

	if (value == field)
		return 1;
	else if (!value)
		return 0;
	else
		return -1;
}

/**
 * i40e_parse_rx_flow_user_data - Deconstruct user-defined data
 * @fsp: pointer to rx flow specification
 * @data: pointer to userdef data structure for storage
 *
 * Read the user-defined data and deconstruct the value into a structure. No
 * other code should read the user-defined data, so as to ensure that every
 * place consistently reads the value correctly.
 *
 * The user-defined field is a 64bit Big Endian format value, which we
 * deconstruct by reading bits or bit fields from it. Single bit flags shall
 * be defined starting from the highest bits, while small bit field values
 * shall be defined starting from the lowest bits.
 *
 * Returns 0 if the data is valid, and non-zero if the userdef data is invalid
 * and the filter should be rejected. The data structure will always be
 * modified even if FLOW_EXT is not set.
 *
 **/
static int i40e_parse_rx_flow_user_data(struct ethtool_rx_flow_spec *fsp,
					struct i40e_rx_flow_userdef *data)
{
	u64 value, mask;
	int valid;

	/* Zero memory first so it's always consistent. */
	memset(data, 0, sizeof(*data));

	if (!(fsp->flow_type & FLOW_EXT))
		return 0;

	value = be64_to_cpu(*((__be64 *)fsp->h_ext.data));
	mask = be64_to_cpu(*((__be64 *)fsp->m_ext.data));

#define I40E_USERDEF_FLEX_WORD		GENMASK_ULL(15, 0)
#define I40E_USERDEF_FLEX_OFFSET	GENMASK_ULL(31, 16)
#define I40E_USERDEF_FLEX_FILTER	GENMASK_ULL(31, 0)

	valid = i40e_check_mask(mask, I40E_USERDEF_FLEX_FILTER);
	if (valid < 0) {
		return -EINVAL;
	} else if (valid) {
		data->flex_word = value & I40E_USERDEF_FLEX_WORD;
		data->flex_offset =
			(value & I40E_USERDEF_FLEX_OFFSET) >> 16;
		data->flex_filter = true;
	}

>>>>>>> 24b8d41d
	return 0;
}

/**
 * i40e_fill_rx_flow_user_data - Fill in user-defined data field
 * @fsp: pointer to rx_flow specification
 * @data: pointer to return userdef data
 *
 * Reads the userdef data structure and properly fills in the user defined
 * fields of the rx_flow_spec.
 **/
static void i40e_fill_rx_flow_user_data(struct ethtool_rx_flow_spec *fsp,
					struct i40e_rx_flow_userdef *data)
{
	u64 value = 0, mask = 0;

	if (data->flex_filter) {
		value |= data->flex_word;
		value |= (u64)data->flex_offset << 16;
		mask |= I40E_USERDEF_FLEX_FILTER;
	}

	if (value || mask)
		fsp->flow_type |= FLOW_EXT;

	*((__be64 *)fsp->h_ext.data) = cpu_to_be64(value);
	*((__be64 *)fsp->m_ext.data) = cpu_to_be64(mask);
}

/**
 * i40e_get_ethtool_fdir_all - Populates the rule count of a command
 * @pf: Pointer to the physical function struct
 * @cmd: The command to get or set Rx flow classification rules
 * @rule_locs: Array of used rule locations
 *
 * This function populates both the total and actual rule count of
 * the ethtool flow classification command
 *
 * Returns 0 on success or -EMSGSIZE if entry not found
 **/
static int i40e_get_ethtool_fdir_all(struct i40e_pf *pf,
				     struct ethtool_rxnfc *cmd,
				     u32 *rule_locs)
{
	struct i40e_fdir_filter *rule;
	struct hlist_node *node2;
	int cnt = 0;

	/* report total rule count */
	cmd->data = i40e_get_fd_cnt_all(pf);

	hlist_for_each_entry_safe(rule, node2,
				  &pf->fdir_filter_list, fdir_node) {
		if (cnt == cmd->rule_cnt)
			return -EMSGSIZE;

		rule_locs[cnt] = rule->fd_id;
		cnt++;
	}

	cmd->rule_cnt = cnt;

	return 0;
}

/**
 * i40e_get_ethtool_fdir_entry - Look up a filter based on Rx flow
 * @pf: Pointer to the physical function struct
 * @cmd: The command to get or set Rx flow classification rules
 *
 * This function looks up a filter based on the Rx flow classification
 * command and fills the flow spec info for it if found
 *
 * Returns 0 on success or -EINVAL if filter not found
 **/
static int i40e_get_ethtool_fdir_entry(struct i40e_pf *pf,
				       struct ethtool_rxnfc *cmd)
{
	struct ethtool_rx_flow_spec *fsp =
			(struct ethtool_rx_flow_spec *)&cmd->fs;
	struct i40e_rx_flow_userdef userdef = {0};
	struct i40e_fdir_filter *rule = NULL;
	struct hlist_node *node2;
	u64 input_set;
	u16 index;

	hlist_for_each_entry_safe(rule, node2,
				  &pf->fdir_filter_list, fdir_node) {
		if (fsp->location <= rule->fd_id)
			break;
	}

	if (!rule || fsp->location != rule->fd_id)
		return -EINVAL;

	fsp->flow_type = rule->flow_type;
	if (fsp->flow_type == IP_USER_FLOW) {
		fsp->h_u.usr_ip4_spec.ip_ver = ETH_RX_NFC_IP4;
		fsp->h_u.usr_ip4_spec.proto = 0;
		fsp->m_u.usr_ip4_spec.proto = 0;
	}

	/* Reverse the src and dest notion, since the HW views them from
	 * Tx perspective where as the user expects it from Rx filter view.
	 */
	fsp->h_u.tcp_ip4_spec.psrc = rule->dst_port;
	fsp->h_u.tcp_ip4_spec.pdst = rule->src_port;
	fsp->h_u.tcp_ip4_spec.ip4src = rule->dst_ip;
	fsp->h_u.tcp_ip4_spec.ip4dst = rule->src_ip;

	switch (rule->flow_type) {
	case SCTP_V4_FLOW:
		index = I40E_FILTER_PCTYPE_NONF_IPV4_SCTP;
		break;
	case TCP_V4_FLOW:
		index = I40E_FILTER_PCTYPE_NONF_IPV4_TCP;
		break;
	case UDP_V4_FLOW:
		index = I40E_FILTER_PCTYPE_NONF_IPV4_UDP;
		break;
	case IP_USER_FLOW:
		index = I40E_FILTER_PCTYPE_NONF_IPV4_OTHER;
		break;
	default:
		/* If we have stored a filter with a flow type not listed here
		 * it is almost certainly a driver bug. WARN(), and then
		 * assign the input_set as if all fields are enabled to avoid
		 * reading unassigned memory.
		 */
		WARN(1, "Missing input set index for flow_type %d\n",
		     rule->flow_type);
		input_set = 0xFFFFFFFFFFFFFFFFULL;
		goto no_input_set;
	}

	input_set = i40e_read_fd_input_set(pf, index);

no_input_set:
	if (input_set & I40E_L3_SRC_MASK)
		fsp->m_u.tcp_ip4_spec.ip4src = htonl(0xFFFFFFFF);

	if (input_set & I40E_L3_DST_MASK)
		fsp->m_u.tcp_ip4_spec.ip4dst = htonl(0xFFFFFFFF);

	if (input_set & I40E_L4_SRC_MASK)
		fsp->m_u.tcp_ip4_spec.psrc = htons(0xFFFF);

	if (input_set & I40E_L4_DST_MASK)
		fsp->m_u.tcp_ip4_spec.pdst = htons(0xFFFF);

	if (rule->dest_ctl == I40E_FILTER_PROGRAM_DESC_DEST_DROP_PACKET)
		fsp->ring_cookie = RX_CLS_FLOW_DISC;
	else
		fsp->ring_cookie = rule->q_index;

	if (rule->dest_vsi != pf->vsi[pf->lan_vsi]->id) {
		struct i40e_vsi *vsi;

		vsi = i40e_find_vsi_from_id(pf, rule->dest_vsi);
		if (vsi && vsi->type == I40E_VSI_SRIOV) {
			/* VFs are zero-indexed by the driver, but ethtool
			 * expects them to be one-indexed, so add one here
			 */
			u64 ring_vf = vsi->vf_id + 1;

			ring_vf <<= ETHTOOL_RX_FLOW_SPEC_RING_VF_OFF;
			fsp->ring_cookie |= ring_vf;
		}
	}

	if (rule->flex_filter) {
		userdef.flex_filter = true;
		userdef.flex_word = be16_to_cpu(rule->flex_word);
		userdef.flex_offset = rule->flex_offset;
	}

	i40e_fill_rx_flow_user_data(fsp, &userdef);

	return 0;
}

/**
 * i40e_get_rxnfc - command to get RX flow classification rules
 * @netdev: network interface device structure
 * @cmd: ethtool rxnfc command
 * @rule_locs: pointer to store rule data
 *
 * Returns Success if the command is supported.
 **/
static int i40e_get_rxnfc(struct net_device *netdev, struct ethtool_rxnfc *cmd,
			  u32 *rule_locs)
{
	struct i40e_netdev_priv *np = netdev_priv(netdev);
	struct i40e_vsi *vsi = np->vsi;
	struct i40e_pf *pf = vsi->back;
	int ret = -EOPNOTSUPP;

	switch (cmd->cmd) {
	case ETHTOOL_GRXRINGS:
		cmd->data = vsi->rss_size;
		ret = 0;
		break;
	case ETHTOOL_GRXFH:
		ret = i40e_get_rss_hash_opts(pf, cmd);
		break;
	case ETHTOOL_GRXCLSRLCNT:
		cmd->rule_cnt = pf->fdir_pf_active_filters;
		/* report total rule count */
		cmd->data = i40e_get_fd_cnt_all(pf);
		ret = 0;
		break;
	case ETHTOOL_GRXCLSRULE:
		ret = i40e_get_ethtool_fdir_entry(pf, cmd);
		break;
	case ETHTOOL_GRXCLSRLALL:
		ret = i40e_get_ethtool_fdir_all(pf, cmd, rule_locs);
		break;
	default:
		break;
	}

	return ret;
}

/**
 * i40e_get_rss_hash_bits - Read RSS Hash bits from register
 * @nfc: pointer to user request
<<<<<<< HEAD
 * @i_setc bits currently set
=======
 * @i_setc: bits currently set
>>>>>>> 24b8d41d
 *
 * Returns value of bits to be set per user request
 **/
static u64 i40e_get_rss_hash_bits(struct ethtool_rxnfc *nfc, u64 i_setc)
{
	u64 i_set = i_setc;
	u64 src_l3 = 0, dst_l3 = 0;

	if (nfc->data & RXH_L4_B_0_1)
		i_set |= I40E_L4_SRC_MASK;
	else
		i_set &= ~I40E_L4_SRC_MASK;
	if (nfc->data & RXH_L4_B_2_3)
		i_set |= I40E_L4_DST_MASK;
	else
		i_set &= ~I40E_L4_DST_MASK;

	if (nfc->flow_type == TCP_V6_FLOW || nfc->flow_type == UDP_V6_FLOW) {
		src_l3 = I40E_L3_V6_SRC_MASK;
		dst_l3 = I40E_L3_V6_DST_MASK;
	} else if (nfc->flow_type == TCP_V4_FLOW ||
		  nfc->flow_type == UDP_V4_FLOW) {
		src_l3 = I40E_L3_SRC_MASK;
		dst_l3 = I40E_L3_DST_MASK;
	} else {
		/* Any other flow type are not supported here */
		return i_set;
	}

	if (nfc->data & RXH_IP_SRC)
		i_set |= src_l3;
	else
		i_set &= ~src_l3;
	if (nfc->data & RXH_IP_DST)
		i_set |= dst_l3;
	else
		i_set &= ~dst_l3;

	return i_set;
}

/**
 * i40e_set_rss_hash_opt - Enable/Disable flow types for RSS hash
 * @pf: pointer to the physical function struct
 * @nfc: ethtool rxnfc command
 *
 * Returns Success if the flow input set is supported.
 **/
static int i40e_set_rss_hash_opt(struct i40e_pf *pf, struct ethtool_rxnfc *nfc)
{
	struct i40e_hw *hw = &pf->hw;
	u64 hena = (u64)i40e_read_rx_ctl(hw, I40E_PFQF_HENA(0)) |
		   ((u64)i40e_read_rx_ctl(hw, I40E_PFQF_HENA(1)) << 32);
	u8 flow_pctype = 0;
	u64 i_set, i_setc;
<<<<<<< HEAD
=======

	if (pf->flags & I40E_FLAG_MFP_ENABLED) {
		dev_err(&pf->pdev->dev,
			"Change of RSS hash input set is not supported when MFP mode is enabled\n");
		return -EOPNOTSUPP;
	}
>>>>>>> 24b8d41d

	/* RSS does not support anything other than hashing
	 * to queues on src and dst IPs and ports
	 */
	if (nfc->data & ~(RXH_IP_SRC | RXH_IP_DST |
			  RXH_L4_B_0_1 | RXH_L4_B_2_3))
		return -EINVAL;

	switch (nfc->flow_type) {
	case TCP_V4_FLOW:
		flow_pctype = I40E_FILTER_PCTYPE_NONF_IPV4_TCP;
<<<<<<< HEAD
		if (pf->flags & I40E_FLAG_MULTIPLE_TCP_UDP_RSS_PCTYPE)
=======
		if (pf->hw_features & I40E_HW_MULTIPLE_TCP_UDP_RSS_PCTYPE)
>>>>>>> 24b8d41d
			hena |=
			  BIT_ULL(I40E_FILTER_PCTYPE_NONF_IPV4_TCP_SYN_NO_ACK);
		break;
	case TCP_V6_FLOW:
		flow_pctype = I40E_FILTER_PCTYPE_NONF_IPV6_TCP;
<<<<<<< HEAD
		if (pf->flags & I40E_FLAG_MULTIPLE_TCP_UDP_RSS_PCTYPE)
			hena |=
			  BIT_ULL(I40E_FILTER_PCTYPE_NONF_IPV4_TCP_SYN_NO_ACK);
		if (pf->flags & I40E_FLAG_MULTIPLE_TCP_UDP_RSS_PCTYPE)
=======
		if (pf->hw_features & I40E_HW_MULTIPLE_TCP_UDP_RSS_PCTYPE)
			hena |=
			  BIT_ULL(I40E_FILTER_PCTYPE_NONF_IPV4_TCP_SYN_NO_ACK);
		if (pf->hw_features & I40E_HW_MULTIPLE_TCP_UDP_RSS_PCTYPE)
>>>>>>> 24b8d41d
			hena |=
			  BIT_ULL(I40E_FILTER_PCTYPE_NONF_IPV6_TCP_SYN_NO_ACK);
		break;
	case UDP_V4_FLOW:
		flow_pctype = I40E_FILTER_PCTYPE_NONF_IPV4_UDP;
<<<<<<< HEAD
		if (pf->flags & I40E_FLAG_MULTIPLE_TCP_UDP_RSS_PCTYPE)
=======
		if (pf->hw_features & I40E_HW_MULTIPLE_TCP_UDP_RSS_PCTYPE)
>>>>>>> 24b8d41d
			hena |=
			  BIT_ULL(I40E_FILTER_PCTYPE_NONF_UNICAST_IPV4_UDP) |
			  BIT_ULL(I40E_FILTER_PCTYPE_NONF_MULTICAST_IPV4_UDP);

		hena |= BIT_ULL(I40E_FILTER_PCTYPE_FRAG_IPV4);
		break;
	case UDP_V6_FLOW:
		flow_pctype = I40E_FILTER_PCTYPE_NONF_IPV6_UDP;
<<<<<<< HEAD
		if (pf->flags & I40E_FLAG_MULTIPLE_TCP_UDP_RSS_PCTYPE)
=======
		if (pf->hw_features & I40E_HW_MULTIPLE_TCP_UDP_RSS_PCTYPE)
>>>>>>> 24b8d41d
			hena |=
			  BIT_ULL(I40E_FILTER_PCTYPE_NONF_UNICAST_IPV6_UDP) |
			  BIT_ULL(I40E_FILTER_PCTYPE_NONF_MULTICAST_IPV6_UDP);

		hena |= BIT_ULL(I40E_FILTER_PCTYPE_FRAG_IPV6);
		break;
	case AH_ESP_V4_FLOW:
	case AH_V4_FLOW:
	case ESP_V4_FLOW:
	case SCTP_V4_FLOW:
		if ((nfc->data & RXH_L4_B_0_1) ||
		    (nfc->data & RXH_L4_B_2_3))
			return -EINVAL;
		hena |= BIT_ULL(I40E_FILTER_PCTYPE_NONF_IPV4_OTHER);
		break;
	case AH_ESP_V6_FLOW:
	case AH_V6_FLOW:
	case ESP_V6_FLOW:
	case SCTP_V6_FLOW:
		if ((nfc->data & RXH_L4_B_0_1) ||
		    (nfc->data & RXH_L4_B_2_3))
			return -EINVAL;
		hena |= BIT_ULL(I40E_FILTER_PCTYPE_NONF_IPV6_OTHER);
		break;
	case IPV4_FLOW:
		hena |= BIT_ULL(I40E_FILTER_PCTYPE_NONF_IPV4_OTHER) |
			BIT_ULL(I40E_FILTER_PCTYPE_FRAG_IPV4);
		break;
	case IPV6_FLOW:
		hena |= BIT_ULL(I40E_FILTER_PCTYPE_NONF_IPV6_OTHER) |
			BIT_ULL(I40E_FILTER_PCTYPE_FRAG_IPV6);
		break;
	default:
		return -EINVAL;
	}

	if (flow_pctype) {
		i_setc = (u64)i40e_read_rx_ctl(hw, I40E_GLQF_HASH_INSET(0,
					       flow_pctype)) |
			((u64)i40e_read_rx_ctl(hw, I40E_GLQF_HASH_INSET(1,
					       flow_pctype)) << 32);
		i_set = i40e_get_rss_hash_bits(nfc, i_setc);
		i40e_write_rx_ctl(hw, I40E_GLQF_HASH_INSET(0, flow_pctype),
				  (u32)i_set);
		i40e_write_rx_ctl(hw, I40E_GLQF_HASH_INSET(1, flow_pctype),
				  (u32)(i_set >> 32));
		hena |= BIT_ULL(flow_pctype);
	}

	i40e_write_rx_ctl(hw, I40E_PFQF_HENA(0), (u32)hena);
	i40e_write_rx_ctl(hw, I40E_PFQF_HENA(1), (u32)(hena >> 32));
	i40e_flush(hw);

	return 0;
}

/**
 * i40e_update_ethtool_fdir_entry - Updates the fdir filter entry
 * @vsi: Pointer to the targeted VSI
 * @input: The filter to update or NULL to indicate deletion
 * @sw_idx: Software index to the filter
 * @cmd: The command to get or set Rx flow classification rules
 *
 * This function updates (or deletes) a Flow Director entry from
 * the hlist of the corresponding PF
 *
 * Returns 0 on success
 **/
static int i40e_update_ethtool_fdir_entry(struct i40e_vsi *vsi,
					  struct i40e_fdir_filter *input,
					  u16 sw_idx,
					  struct ethtool_rxnfc *cmd)
{
	struct i40e_fdir_filter *rule, *parent;
	struct i40e_pf *pf = vsi->back;
	struct hlist_node *node2;
	int err = -EINVAL;

	parent = NULL;
	rule = NULL;

	hlist_for_each_entry_safe(rule, node2,
				  &pf->fdir_filter_list, fdir_node) {
		/* hash found, or no matching entry */
		if (rule->fd_id >= sw_idx)
			break;
		parent = rule;
	}

	/* if there is an old rule occupying our place remove it */
	if (rule && (rule->fd_id == sw_idx)) {
		/* Remove this rule, since we're either deleting it, or
		 * replacing it.
		 */
		err = i40e_add_del_fdir(vsi, rule, false);
		hlist_del(&rule->fdir_node);
		kfree(rule);
		pf->fdir_pf_active_filters--;
	}

	/* If we weren't given an input, this is a delete, so just return the
	 * error code indicating if there was an entry at the requested slot
	 */
	if (!input)
		return err;

	/* Otherwise, install the new rule as requested */
	INIT_HLIST_NODE(&input->fdir_node);

	/* add filter to the list */
	if (parent)
		hlist_add_behind(&input->fdir_node, &parent->fdir_node);
	else
		hlist_add_head(&input->fdir_node,
			       &pf->fdir_filter_list);

	/* update counts */
	pf->fdir_pf_active_filters++;

	return 0;
}

/**
 * i40e_prune_flex_pit_list - Cleanup unused entries in FLX_PIT table
 * @pf: pointer to PF structure
 *
 * This function searches the list of filters and determines which FLX_PIT
 * entries are still required. It will prune any entries which are no longer
 * in use after the deletion.
 **/
static void i40e_prune_flex_pit_list(struct i40e_pf *pf)
{
	struct i40e_flex_pit *entry, *tmp;
	struct i40e_fdir_filter *rule;

	/* First, we'll check the l3 table */
	list_for_each_entry_safe(entry, tmp, &pf->l3_flex_pit_list, list) {
		bool found = false;

		hlist_for_each_entry(rule, &pf->fdir_filter_list, fdir_node) {
			if (rule->flow_type != IP_USER_FLOW)
				continue;
			if (rule->flex_filter &&
			    rule->flex_offset == entry->src_offset) {
				found = true;
				break;
			}
		}

		/* If we didn't find the filter, then we can prune this entry
		 * from the list.
		 */
		if (!found) {
			list_del(&entry->list);
			kfree(entry);
		}
	}

	/* Followed by the L4 table */
	list_for_each_entry_safe(entry, tmp, &pf->l4_flex_pit_list, list) {
		bool found = false;

		hlist_for_each_entry(rule, &pf->fdir_filter_list, fdir_node) {
			/* Skip this filter if it's L3, since we already
			 * checked those in the above loop
			 */
			if (rule->flow_type == IP_USER_FLOW)
				continue;
			if (rule->flex_filter &&
			    rule->flex_offset == entry->src_offset) {
				found = true;
				break;
			}
		}

		/* If we didn't find the filter, then we can prune this entry
		 * from the list.
		 */
		if (!found) {
			list_del(&entry->list);
			kfree(entry);
		}
	}
}

/**
 * i40e_del_fdir_entry - Deletes a Flow Director filter entry
 * @vsi: Pointer to the targeted VSI
 * @cmd: The command to get or set Rx flow classification rules
 *
 * The function removes a Flow Director filter entry from the
 * hlist of the corresponding PF
 *
 * Returns 0 on success
 */
static int i40e_del_fdir_entry(struct i40e_vsi *vsi,
			       struct ethtool_rxnfc *cmd)
{
	struct ethtool_rx_flow_spec *fsp =
		(struct ethtool_rx_flow_spec *)&cmd->fs;
	struct i40e_pf *pf = vsi->back;
	int ret = 0;

	if (test_bit(__I40E_RESET_RECOVERY_PENDING, pf->state) ||
	    test_bit(__I40E_RESET_INTR_RECEIVED, pf->state))
		return -EBUSY;

	if (test_bit(__I40E_FD_FLUSH_REQUESTED, pf->state))
		return -EBUSY;

	ret = i40e_update_ethtool_fdir_entry(vsi, NULL, fsp->location, cmd);

	i40e_prune_flex_pit_list(pf);

	i40e_fdir_check_and_reenable(pf);
	return ret;
}

/**
 * i40e_unused_pit_index - Find an unused PIT index for given list
 * @pf: the PF data structure
 *
 * Find the first unused flexible PIT index entry. We search both the L3 and
 * L4 flexible PIT lists so that the returned index is unique and unused by
 * either currently programmed L3 or L4 filters. We use a bit field as storage
 * to track which indexes are already used.
 **/
static u8 i40e_unused_pit_index(struct i40e_pf *pf)
{
<<<<<<< HEAD
	struct ethtool_rx_flow_spec *fsp;
	struct i40e_fdir_filter *input;
	struct i40e_pf *pf;
	int ret = -EINVAL;
	u16 vf_id;

	if (!vsi)
		return -EINVAL;
	pf = vsi->back;

	if (!(pf->flags & I40E_FLAG_FD_SB_ENABLED))
		return -EOPNOTSUPP;
=======
	unsigned long available_index = 0xFF;
	struct i40e_flex_pit *entry;

	/* We need to make sure that the new index isn't in use by either L3
	 * or L4 filters so that IP_USER_FLOW filters can program both L3 and
	 * L4 to use the same index.
	 */
>>>>>>> 24b8d41d

	list_for_each_entry(entry, &pf->l4_flex_pit_list, list)
		clear_bit(entry->pit_index, &available_index);

	list_for_each_entry(entry, &pf->l3_flex_pit_list, list)
		clear_bit(entry->pit_index, &available_index);

	return find_first_bit(&available_index, 8);
}

/**
 * i40e_find_flex_offset - Find an existing flex src_offset
 * @flex_pit_list: L3 or L4 flex PIT list
 * @src_offset: new src_offset to find
 *
 * Searches the flex_pit_list for an existing offset. If no offset is
 * currently programmed, then this will return an ERR_PTR if there is no space
 * to add a new offset, otherwise it returns NULL.
 **/
static
struct i40e_flex_pit *i40e_find_flex_offset(struct list_head *flex_pit_list,
					    u16 src_offset)
{
	struct i40e_flex_pit *entry;
	int size = 0;

	/* Search for the src_offset first. If we find a matching entry
	 * already programmed, we can simply re-use it.
	 */
	list_for_each_entry(entry, flex_pit_list, list) {
		size++;
		if (entry->src_offset == src_offset)
			return entry;
	}

	/* If we haven't found an entry yet, then the provided src offset has
	 * not yet been programmed. We will program the src offset later on,
	 * but we need to indicate whether there is enough space to do so
	 * here. We'll make use of ERR_PTR for this purpose.
	 */
	if (size >= I40E_FLEX_PIT_TABLE_SIZE)
		return ERR_PTR(-ENOSPC);

	return NULL;
}

/**
 * i40e_add_flex_offset - Add src_offset to flex PIT table list
 * @flex_pit_list: L3 or L4 flex PIT list
 * @src_offset: new src_offset to add
 * @pit_index: the PIT index to program
 *
 * This function programs the new src_offset to the list. It is expected that
 * i40e_find_flex_offset has already been tried and returned NULL, indicating
 * that this offset is not programmed, and that the list has enough space to
 * store another offset.
 *
 * Returns 0 on success, and negative value on error.
 **/
static int i40e_add_flex_offset(struct list_head *flex_pit_list,
				u16 src_offset,
				u8 pit_index)
{
	struct i40e_flex_pit *new_pit, *entry;

	new_pit = kzalloc(sizeof(*entry), GFP_KERNEL);
	if (!new_pit)
		return -ENOMEM;

	new_pit->src_offset = src_offset;
	new_pit->pit_index = pit_index;

	/* We need to insert this item such that the list is sorted by
	 * src_offset in ascending order.
	 */
	list_for_each_entry(entry, flex_pit_list, list) {
		if (new_pit->src_offset < entry->src_offset) {
			list_add_tail(&new_pit->list, &entry->list);
			return 0;
		}

		/* If we found an entry with our offset already programmed we
		 * can simply return here, after freeing the memory. However,
		 * if the pit_index does not match we need to report an error.
		 */
		if (new_pit->src_offset == entry->src_offset) {
			int err = 0;

			/* If the PIT index is not the same we can't re-use
			 * the entry, so we must report an error.
			 */
			if (new_pit->pit_index != entry->pit_index)
				err = -EINVAL;

<<<<<<< HEAD
	if (ntohl(fsp->m_ext.data[1])) {
		vf_id = ntohl(fsp->h_ext.data[1]);
		if (vf_id >= pf->num_alloc_vfs) {
			netif_info(pf, drv, vsi->netdev,
				   "Invalid VF id %d\n", vf_id);
			goto free_input;
		}
		/* Find vsi id from vf id and override dest vsi */
		input->dest_vsi = pf->vf[vf_id].lan_vsi_id;
		if (input->q_index >= pf->vf[vf_id].num_queue_pairs) {
			netif_info(pf, drv, vsi->netdev,
				   "Invalid queue id %d for VF %d\n",
				   input->q_index, vf_id);
			goto free_input;
=======
			kfree(new_pit);
			return err;
>>>>>>> 24b8d41d
		}
	}

	/* If we reached here, then we haven't yet added the item. This means
	 * that we should add the item at the end of the list.
	 */
	list_add_tail(&new_pit->list, flex_pit_list);
	return 0;
}

/**
 * __i40e_reprogram_flex_pit - Re-program specific FLX_PIT table
 * @pf: Pointer to the PF structure
 * @flex_pit_list: list of flexible src offsets in use
 * @flex_pit_start: index to first entry for this section of the table
 *
 * In order to handle flexible data, the hardware uses a table of values
 * called the FLX_PIT table. This table is used to indicate which sections of
 * the input correspond to what PIT index values. Unfortunately, hardware is
 * very restrictive about programming this table. Entries must be ordered by
 * src_offset in ascending order, without duplicates. Additionally, unused
 * entries must be set to the unused index value, and must have valid size and
 * length according to the src_offset ordering.
 *
 * This function will reprogram the FLX_PIT register from a book-keeping
 * structure that we guarantee is already ordered correctly, and has no more
 * than 3 entries.
 *
 * To make things easier, we only support flexible values of one word length,
 * rather than allowing variable length flexible values.
 **/
static void __i40e_reprogram_flex_pit(struct i40e_pf *pf,
				      struct list_head *flex_pit_list,
				      int flex_pit_start)
{
	struct i40e_flex_pit *entry = NULL;
	u16 last_offset = 0;
	int i = 0, j = 0;

	/* First, loop over the list of flex PIT entries, and reprogram the
	 * registers.
	 */
	list_for_each_entry(entry, flex_pit_list, list) {
		/* We have to be careful when programming values for the
		 * largest SRC_OFFSET value. It is possible that adding
		 * additional empty values at the end would overflow the space
		 * for the SRC_OFFSET in the FLX_PIT register. To avoid this,
		 * we check here and add the empty values prior to adding the
		 * largest value.
		 *
		 * To determine this, we will use a loop from i+1 to 3, which
		 * will determine whether the unused entries would have valid
		 * SRC_OFFSET. Note that there cannot be extra entries past
		 * this value, because the only valid values would have been
		 * larger than I40E_MAX_FLEX_SRC_OFFSET, and thus would not
		 * have been added to the list in the first place.
		 */
		for (j = i + 1; j < 3; j++) {
			u16 offset = entry->src_offset + j;
			int index = flex_pit_start + i;
			u32 value = I40E_FLEX_PREP_VAL(I40E_FLEX_DEST_UNUSED,
						       1,
						       offset - 3);

			if (offset > I40E_MAX_FLEX_SRC_OFFSET) {
				i40e_write_rx_ctl(&pf->hw,
						  I40E_PRTQF_FLX_PIT(index),
						  value);
				i++;
			}
		}

		/* Now, we can program the actual value into the table */
		i40e_write_rx_ctl(&pf->hw,
				  I40E_PRTQF_FLX_PIT(flex_pit_start + i),
				  I40E_FLEX_PREP_VAL(entry->pit_index + 50,
						     1,
						     entry->src_offset));
		i++;
	}

	/* In order to program the last entries in the table, we need to
	 * determine the valid offset. If the list is empty, we'll just start
	 * with 0. Otherwise, we'll start with the last item offset and add 1.
	 * This ensures that all entries have valid sizes. If we don't do this
	 * correctly, the hardware will disable flexible field parsing.
	 */
	if (!list_empty(flex_pit_list))
		last_offset = list_prev_entry(entry, list)->src_offset + 1;

	for (; i < 3; i++, last_offset++) {
		i40e_write_rx_ctl(&pf->hw,
				  I40E_PRTQF_FLX_PIT(flex_pit_start + i),
				  I40E_FLEX_PREP_VAL(I40E_FLEX_DEST_UNUSED,
						     1,
						     last_offset));
	}
}

/**
 * i40e_reprogram_flex_pit - Reprogram all FLX_PIT tables after input set change
 * @pf: pointer to the PF structure
 *
 * This function reprograms both the L3 and L4 FLX_PIT tables. See the
 * internal helper function for implementation details.
 **/
static void i40e_reprogram_flex_pit(struct i40e_pf *pf)
{
	__i40e_reprogram_flex_pit(pf, &pf->l3_flex_pit_list,
				  I40E_FLEX_PIT_IDX_START_L3);

	__i40e_reprogram_flex_pit(pf, &pf->l4_flex_pit_list,
				  I40E_FLEX_PIT_IDX_START_L4);

	/* We also need to program the L3 and L4 GLQF ORT register */
	i40e_write_rx_ctl(&pf->hw,
			  I40E_GLQF_ORT(I40E_L3_GLQF_ORT_IDX),
			  I40E_ORT_PREP_VAL(I40E_FLEX_PIT_IDX_START_L3,
					    3, 1));

	i40e_write_rx_ctl(&pf->hw,
			  I40E_GLQF_ORT(I40E_L4_GLQF_ORT_IDX),
			  I40E_ORT_PREP_VAL(I40E_FLEX_PIT_IDX_START_L4,
					    3, 1));
}

/**
 * i40e_flow_str - Converts a flow_type into a human readable string
 * @fsp: the flow specification
 *
 * Currently only flow types we support are included here, and the string
 * value attempts to match what ethtool would use to configure this flow type.
 **/
static const char *i40e_flow_str(struct ethtool_rx_flow_spec *fsp)
{
	switch (fsp->flow_type & ~FLOW_EXT) {
	case TCP_V4_FLOW:
		return "tcp4";
	case UDP_V4_FLOW:
		return "udp4";
	case SCTP_V4_FLOW:
		return "sctp4";
	case IP_USER_FLOW:
		return "ip4";
	default:
		return "unknown";
	}
}

/**
 * i40e_pit_index_to_mask - Return the FLEX mask for a given PIT index
 * @pit_index: PIT index to convert
 *
 * Returns the mask for a given PIT index. Will return 0 if the pit_index is
 * of range.
 **/
static u64 i40e_pit_index_to_mask(int pit_index)
{
	switch (pit_index) {
	case 0:
		return I40E_FLEX_50_MASK;
	case 1:
		return I40E_FLEX_51_MASK;
	case 2:
		return I40E_FLEX_52_MASK;
	case 3:
		return I40E_FLEX_53_MASK;
	case 4:
		return I40E_FLEX_54_MASK;
	case 5:
		return I40E_FLEX_55_MASK;
	case 6:
		return I40E_FLEX_56_MASK;
	case 7:
		return I40E_FLEX_57_MASK;
	default:
		return 0;
	}
}

/**
 * i40e_print_input_set - Show changes between two input sets
 * @vsi: the vsi being configured
 * @old: the old input set
 * @new: the new input set
 *
 * Print the difference between old and new input sets by showing which series
 * of words are toggled on or off. Only displays the bits we actually support
 * changing.
 **/
static void i40e_print_input_set(struct i40e_vsi *vsi, u64 old, u64 new)
{
	struct i40e_pf *pf = vsi->back;
	bool old_value, new_value;
	int i;

	old_value = !!(old & I40E_L3_SRC_MASK);
	new_value = !!(new & I40E_L3_SRC_MASK);
	if (old_value != new_value)
		netif_info(pf, drv, vsi->netdev, "L3 source address: %s -> %s\n",
			   old_value ? "ON" : "OFF",
			   new_value ? "ON" : "OFF");

	old_value = !!(old & I40E_L3_DST_MASK);
	new_value = !!(new & I40E_L3_DST_MASK);
	if (old_value != new_value)
		netif_info(pf, drv, vsi->netdev, "L3 destination address: %s -> %s\n",
			   old_value ? "ON" : "OFF",
			   new_value ? "ON" : "OFF");

	old_value = !!(old & I40E_L4_SRC_MASK);
	new_value = !!(new & I40E_L4_SRC_MASK);
	if (old_value != new_value)
		netif_info(pf, drv, vsi->netdev, "L4 source port: %s -> %s\n",
			   old_value ? "ON" : "OFF",
			   new_value ? "ON" : "OFF");

	old_value = !!(old & I40E_L4_DST_MASK);
	new_value = !!(new & I40E_L4_DST_MASK);
	if (old_value != new_value)
		netif_info(pf, drv, vsi->netdev, "L4 destination port: %s -> %s\n",
			   old_value ? "ON" : "OFF",
			   new_value ? "ON" : "OFF");

	old_value = !!(old & I40E_VERIFY_TAG_MASK);
	new_value = !!(new & I40E_VERIFY_TAG_MASK);
	if (old_value != new_value)
		netif_info(pf, drv, vsi->netdev, "SCTP verification tag: %s -> %s\n",
			   old_value ? "ON" : "OFF",
			   new_value ? "ON" : "OFF");

	/* Show change of flexible filter entries */
	for (i = 0; i < I40E_FLEX_INDEX_ENTRIES; i++) {
		u64 flex_mask = i40e_pit_index_to_mask(i);

		old_value = !!(old & flex_mask);
		new_value = !!(new & flex_mask);
		if (old_value != new_value)
			netif_info(pf, drv, vsi->netdev, "FLEX index %d: %s -> %s\n",
				   i,
				   old_value ? "ON" : "OFF",
				   new_value ? "ON" : "OFF");
	}

	netif_info(pf, drv, vsi->netdev, "  Current input set: %0llx\n",
		   old);
	netif_info(pf, drv, vsi->netdev, "Requested input set: %0llx\n",
		   new);
}

/**
 * i40e_check_fdir_input_set - Check that a given rx_flow_spec mask is valid
 * @vsi: pointer to the targeted VSI
 * @fsp: pointer to Rx flow specification
 * @userdef: userdefined data from flow specification
 *
 * Ensures that a given ethtool_rx_flow_spec has a valid mask. Some support
 * for partial matches exists with a few limitations. First, hardware only
 * supports masking by word boundary (2 bytes) and not per individual bit.
 * Second, hardware is limited to using one mask for a flow type and cannot
 * use a separate mask for each filter.
 *
 * To support these limitations, if we already have a configured filter for
 * the specified type, this function enforces that new filters of the type
 * match the configured input set. Otherwise, if we do not have a filter of
 * the specified type, we allow the input set to be updated to match the
 * desired filter.
 *
 * To help ensure that administrators understand why filters weren't displayed
 * as supported, we print a diagnostic message displaying how the input set
 * would change and warning to delete the preexisting filters if required.
 *
 * Returns 0 on successful input set match, and a negative return code on
 * failure.
 **/
static int i40e_check_fdir_input_set(struct i40e_vsi *vsi,
				     struct ethtool_rx_flow_spec *fsp,
				     struct i40e_rx_flow_userdef *userdef)
{
	struct i40e_pf *pf = vsi->back;
	struct ethtool_tcpip4_spec *tcp_ip4_spec;
	struct ethtool_usrip4_spec *usr_ip4_spec;
	u64 current_mask, new_mask;
	bool new_flex_offset = false;
	bool flex_l3 = false;
	u16 *fdir_filter_count;
	u16 index, src_offset = 0;
	u8 pit_index = 0;
	int err;

	switch (fsp->flow_type & ~FLOW_EXT) {
	case SCTP_V4_FLOW:
		index = I40E_FILTER_PCTYPE_NONF_IPV4_SCTP;
		fdir_filter_count = &pf->fd_sctp4_filter_cnt;
		break;
	case TCP_V4_FLOW:
		index = I40E_FILTER_PCTYPE_NONF_IPV4_TCP;
		fdir_filter_count = &pf->fd_tcp4_filter_cnt;
		break;
	case UDP_V4_FLOW:
		index = I40E_FILTER_PCTYPE_NONF_IPV4_UDP;
		fdir_filter_count = &pf->fd_udp4_filter_cnt;
		break;
	case IP_USER_FLOW:
		index = I40E_FILTER_PCTYPE_NONF_IPV4_OTHER;
		fdir_filter_count = &pf->fd_ip4_filter_cnt;
		flex_l3 = true;
		break;
	default:
		return -EOPNOTSUPP;
	}

	/* Read the current input set from register memory. */
	current_mask = i40e_read_fd_input_set(pf, index);
	new_mask = current_mask;

	/* Determine, if any, the required changes to the input set in order
	 * to support the provided mask.
	 *
	 * Hardware only supports masking at word (2 byte) granularity and does
	 * not support full bitwise masking. This implementation simplifies
	 * even further and only supports fully enabled or fully disabled
	 * masks for each field, even though we could split the ip4src and
	 * ip4dst fields.
	 */
	switch (fsp->flow_type & ~FLOW_EXT) {
	case SCTP_V4_FLOW:
		new_mask &= ~I40E_VERIFY_TAG_MASK;
		fallthrough;
	case TCP_V4_FLOW:
	case UDP_V4_FLOW:
		tcp_ip4_spec = &fsp->m_u.tcp_ip4_spec;

		/* IPv4 source address */
		if (tcp_ip4_spec->ip4src == htonl(0xFFFFFFFF))
			new_mask |= I40E_L3_SRC_MASK;
		else if (!tcp_ip4_spec->ip4src)
			new_mask &= ~I40E_L3_SRC_MASK;
		else
			return -EOPNOTSUPP;

		/* IPv4 destination address */
		if (tcp_ip4_spec->ip4dst == htonl(0xFFFFFFFF))
			new_mask |= I40E_L3_DST_MASK;
		else if (!tcp_ip4_spec->ip4dst)
			new_mask &= ~I40E_L3_DST_MASK;
		else
			return -EOPNOTSUPP;

		/* L4 source port */
		if (tcp_ip4_spec->psrc == htons(0xFFFF))
			new_mask |= I40E_L4_SRC_MASK;
		else if (!tcp_ip4_spec->psrc)
			new_mask &= ~I40E_L4_SRC_MASK;
		else
			return -EOPNOTSUPP;

		/* L4 destination port */
		if (tcp_ip4_spec->pdst == htons(0xFFFF))
			new_mask |= I40E_L4_DST_MASK;
		else if (!tcp_ip4_spec->pdst)
			new_mask &= ~I40E_L4_DST_MASK;
		else
			return -EOPNOTSUPP;

		/* Filtering on Type of Service is not supported. */
		if (tcp_ip4_spec->tos)
			return -EOPNOTSUPP;

		break;
	case IP_USER_FLOW:
		usr_ip4_spec = &fsp->m_u.usr_ip4_spec;

		/* IPv4 source address */
		if (usr_ip4_spec->ip4src == htonl(0xFFFFFFFF))
			new_mask |= I40E_L3_SRC_MASK;
		else if (!usr_ip4_spec->ip4src)
			new_mask &= ~I40E_L3_SRC_MASK;
		else
			return -EOPNOTSUPP;

		/* IPv4 destination address */
		if (usr_ip4_spec->ip4dst == htonl(0xFFFFFFFF))
			new_mask |= I40E_L3_DST_MASK;
		else if (!usr_ip4_spec->ip4dst)
			new_mask &= ~I40E_L3_DST_MASK;
		else
			return -EOPNOTSUPP;

		/* First 4 bytes of L4 header */
		if (usr_ip4_spec->l4_4_bytes == htonl(0xFFFFFFFF))
			new_mask |= I40E_L4_SRC_MASK | I40E_L4_DST_MASK;
		else if (!usr_ip4_spec->l4_4_bytes)
			new_mask &= ~(I40E_L4_SRC_MASK | I40E_L4_DST_MASK);
		else
			return -EOPNOTSUPP;

		/* Filtering on Type of Service is not supported. */
		if (usr_ip4_spec->tos)
			return -EOPNOTSUPP;

		/* Filtering on IP version is not supported */
		if (usr_ip4_spec->ip_ver)
			return -EINVAL;

		/* Filtering on L4 protocol is not supported */
		if (usr_ip4_spec->proto)
			return -EINVAL;

		break;
	default:
		return -EOPNOTSUPP;
	}

	/* First, clear all flexible filter entries */
	new_mask &= ~I40E_FLEX_INPUT_MASK;

	/* If we have a flexible filter, try to add this offset to the correct
	 * flexible filter PIT list. Once finished, we can update the mask.
	 * If the src_offset changed, we will get a new mask value which will
	 * trigger an input set change.
	 */
	if (userdef->flex_filter) {
		struct i40e_flex_pit *l3_flex_pit = NULL, *flex_pit = NULL;

		/* Flexible offset must be even, since the flexible payload
		 * must be aligned on 2-byte boundary.
		 */
		if (userdef->flex_offset & 0x1) {
			dev_warn(&pf->pdev->dev,
				 "Flexible data offset must be 2-byte aligned\n");
			return -EINVAL;
		}

		src_offset = userdef->flex_offset >> 1;

		/* FLX_PIT source offset value is only so large */
		if (src_offset > I40E_MAX_FLEX_SRC_OFFSET) {
			dev_warn(&pf->pdev->dev,
				 "Flexible data must reside within first 64 bytes of the packet payload\n");
			return -EINVAL;
		}

		/* See if this offset has already been programmed. If we get
		 * an ERR_PTR, then the filter is not safe to add. Otherwise,
		 * if we get a NULL pointer, this means we will need to add
		 * the offset.
		 */
		flex_pit = i40e_find_flex_offset(&pf->l4_flex_pit_list,
						 src_offset);
		if (IS_ERR(flex_pit))
			return PTR_ERR(flex_pit);

		/* IP_USER_FLOW filters match both L4 (ICMP) and L3 (unknown)
		 * packet types, and thus we need to program both L3 and L4
		 * flexible values. These must have identical flexible index,
		 * as otherwise we can't correctly program the input set. So
		 * we'll find both an L3 and L4 index and make sure they are
		 * the same.
		 */
		if (flex_l3) {
			l3_flex_pit =
				i40e_find_flex_offset(&pf->l3_flex_pit_list,
						      src_offset);
			if (IS_ERR(l3_flex_pit))
				return PTR_ERR(l3_flex_pit);

			if (flex_pit) {
				/* If we already had a matching L4 entry, we
				 * need to make sure that the L3 entry we
				 * obtained uses the same index.
				 */
				if (l3_flex_pit) {
					if (l3_flex_pit->pit_index !=
					    flex_pit->pit_index) {
						return -EINVAL;
					}
				} else {
					new_flex_offset = true;
				}
			} else {
				flex_pit = l3_flex_pit;
			}
		}

		/* If we didn't find an existing flex offset, we need to
		 * program a new one. However, we don't immediately program it
		 * here because we will wait to program until after we check
		 * that it is safe to change the input set.
		 */
		if (!flex_pit) {
			new_flex_offset = true;
			pit_index = i40e_unused_pit_index(pf);
		} else {
			pit_index = flex_pit->pit_index;
		}

		/* Update the mask with the new offset */
		new_mask |= i40e_pit_index_to_mask(pit_index);
	}

	/* If the mask and flexible filter offsets for this filter match the
	 * currently programmed values we don't need any input set change, so
	 * this filter is safe to install.
	 */
	if (new_mask == current_mask && !new_flex_offset)
		return 0;

	netif_info(pf, drv, vsi->netdev, "Input set change requested for %s flows:\n",
		   i40e_flow_str(fsp));
	i40e_print_input_set(vsi, current_mask, new_mask);
	if (new_flex_offset) {
		netif_info(pf, drv, vsi->netdev, "FLEX index %d: Offset -> %d",
			   pit_index, src_offset);
	}

	/* Hardware input sets are global across multiple ports, so even the
	 * main port cannot change them when in MFP mode as this would impact
	 * any filters on the other ports.
	 */
	if (pf->flags & I40E_FLAG_MFP_ENABLED) {
		netif_err(pf, drv, vsi->netdev, "Cannot change Flow Director input sets while MFP is enabled\n");
		return -EOPNOTSUPP;
	}

	/* This filter requires us to update the input set. However, hardware
	 * only supports one input set per flow type, and does not support
	 * separate masks for each filter. This means that we can only support
	 * a single mask for all filters of a specific type.
	 *
	 * If we have preexisting filters, they obviously depend on the
	 * current programmed input set. Display a diagnostic message in this
	 * case explaining why the filter could not be accepted.
	 */
	if (*fdir_filter_count) {
		netif_err(pf, drv, vsi->netdev, "Cannot change input set for %s flows until %d preexisting filters are removed\n",
			  i40e_flow_str(fsp),
			  *fdir_filter_count);
		return -EOPNOTSUPP;
	}

	i40e_write_fd_input_set(pf, index, new_mask);

	/* IP_USER_FLOW filters match both IPv4/Other and IPv4/Fragmented
	 * frames. If we're programming the input set for IPv4/Other, we also
	 * need to program the IPv4/Fragmented input set. Since we don't have
	 * separate support, we'll always assume and enforce that the two flow
	 * types must have matching input sets.
	 */
	if (index == I40E_FILTER_PCTYPE_NONF_IPV4_OTHER)
		i40e_write_fd_input_set(pf, I40E_FILTER_PCTYPE_FRAG_IPV4,
					new_mask);

	/* Add the new offset and update table, if necessary */
	if (new_flex_offset) {
		err = i40e_add_flex_offset(&pf->l4_flex_pit_list, src_offset,
					   pit_index);
		if (err)
			return err;

		if (flex_l3) {
			err = i40e_add_flex_offset(&pf->l3_flex_pit_list,
						   src_offset,
						   pit_index);
			if (err)
				return err;
		}

		i40e_reprogram_flex_pit(pf);
	}

	return 0;
}

/**
 * i40e_match_fdir_filter - Return true of two filters match
 * @a: pointer to filter struct
 * @b: pointer to filter struct
 *
 * Returns true if the two filters match exactly the same criteria. I.e. they
 * match the same flow type and have the same parameters. We don't need to
 * check any input-set since all filters of the same flow type must use the
 * same input set.
 **/
static bool i40e_match_fdir_filter(struct i40e_fdir_filter *a,
				   struct i40e_fdir_filter *b)
{
	/* The filters do not much if any of these criteria differ. */
	if (a->dst_ip != b->dst_ip ||
	    a->src_ip != b->src_ip ||
	    a->dst_port != b->dst_port ||
	    a->src_port != b->src_port ||
	    a->flow_type != b->flow_type ||
	    a->ip4_proto != b->ip4_proto)
		return false;

	return true;
}

/**
 * i40e_disallow_matching_filters - Check that new filters differ
 * @vsi: pointer to the targeted VSI
 * @input: new filter to check
 *
 * Due to hardware limitations, it is not possible for two filters that match
 * similar criteria to be programmed at the same time. This is true for a few
 * reasons:
 *
 * (a) all filters matching a particular flow type must use the same input
 * set, that is they must match the same criteria.
 * (b) different flow types will never match the same packet, as the flow type
 * is decided by hardware before checking which rules apply.
 * (c) hardware has no way to distinguish which order filters apply in.
 *
 * Due to this, we can't really support using the location data to order
 * filters in the hardware parsing. It is technically possible for the user to
 * request two filters matching the same criteria but which select different
 * queues. In this case, rather than keep both filters in the list, we reject
 * the 2nd filter when the user requests adding it.
 *
 * This avoids needing to track location for programming the filter to
 * hardware, and ensures that we avoid some strange scenarios involving
 * deleting filters which match the same criteria.
 **/
static int i40e_disallow_matching_filters(struct i40e_vsi *vsi,
					  struct i40e_fdir_filter *input)
{
	struct i40e_pf *pf = vsi->back;
	struct i40e_fdir_filter *rule;
	struct hlist_node *node2;

	/* Loop through every filter, and check that it doesn't match */
	hlist_for_each_entry_safe(rule, node2,
				  &pf->fdir_filter_list, fdir_node) {
		/* Don't check the filters match if they share the same fd_id,
		 * since the new filter is actually just updating the target
		 * of the old filter.
		 */
		if (rule->fd_id == input->fd_id)
			continue;

		/* If any filters match, then print a warning message to the
		 * kernel message buffer and bail out.
		 */
		if (i40e_match_fdir_filter(rule, input)) {
			dev_warn(&pf->pdev->dev,
				 "Existing user defined filter %d already matches this flow.\n",
				 rule->fd_id);
			return -EINVAL;
		}
	}

	return 0;
}

/**
 * i40e_add_fdir_ethtool - Add/Remove Flow Director filters
 * @vsi: pointer to the targeted VSI
 * @cmd: command to get or set RX flow classification rules
 *
 * Add Flow Director filters for a specific flow spec based on their
 * protocol.  Returns 0 if the filters were successfully added.
 **/
static int i40e_add_fdir_ethtool(struct i40e_vsi *vsi,
				 struct ethtool_rxnfc *cmd)
{
	struct i40e_rx_flow_userdef userdef;
	struct ethtool_rx_flow_spec *fsp;
	struct i40e_fdir_filter *input;
	u16 dest_vsi = 0, q_index = 0;
	struct i40e_pf *pf;
	int ret = -EINVAL;
	u8 dest_ctl;

	if (!vsi)
		return -EINVAL;
	pf = vsi->back;

	if (!(pf->flags & I40E_FLAG_FD_SB_ENABLED))
		return -EOPNOTSUPP;

	if (test_bit(__I40E_FD_SB_AUTO_DISABLED, pf->state))
		return -ENOSPC;

	if (test_bit(__I40E_RESET_RECOVERY_PENDING, pf->state) ||
	    test_bit(__I40E_RESET_INTR_RECEIVED, pf->state))
		return -EBUSY;

	if (test_bit(__I40E_FD_FLUSH_REQUESTED, pf->state))
		return -EBUSY;

	fsp = (struct ethtool_rx_flow_spec *)&cmd->fs;

	/* Parse the user-defined field */
	if (i40e_parse_rx_flow_user_data(fsp, &userdef))
		return -EINVAL;

	/* Extended MAC field is not supported */
	if (fsp->flow_type & FLOW_MAC_EXT)
		return -EINVAL;

	ret = i40e_check_fdir_input_set(vsi, fsp, &userdef);
	if (ret)
		return ret;

	if (fsp->location >= (pf->hw.func_caps.fd_filters_best_effort +
			      pf->hw.func_caps.fd_filters_guaranteed)) {
		return -EINVAL;
	}

	/* ring_cookie is either the drop index, or is a mask of the queue
	 * index and VF id we wish to target.
	 */
	if (fsp->ring_cookie == RX_CLS_FLOW_DISC) {
		dest_ctl = I40E_FILTER_PROGRAM_DESC_DEST_DROP_PACKET;
	} else {
		u32 ring = ethtool_get_flow_spec_ring(fsp->ring_cookie);
		u8 vf = ethtool_get_flow_spec_ring_vf(fsp->ring_cookie);

		if (!vf) {
			if (ring >= vsi->num_queue_pairs)
				return -EINVAL;
			dest_vsi = vsi->id;
		} else {
			/* VFs are zero-indexed, so we subtract one here */
			vf--;

			if (vf >= pf->num_alloc_vfs)
				return -EINVAL;
			if (ring >= pf->vf[vf].num_queue_pairs)
				return -EINVAL;
			dest_vsi = pf->vf[vf].lan_vsi_id;
		}
		dest_ctl = I40E_FILTER_PROGRAM_DESC_DEST_DIRECT_PACKET_QINDEX;
		q_index = ring;
	}

	input = kzalloc(sizeof(*input), GFP_KERNEL);

	if (!input)
		return -ENOMEM;

	input->fd_id = fsp->location;
	input->q_index = q_index;
	input->dest_vsi = dest_vsi;
	input->dest_ctl = dest_ctl;
	input->fd_status = I40E_FILTER_PROGRAM_DESC_FD_STATUS_FD_ID;
	input->cnt_index  = I40E_FD_SB_STAT_IDX(pf->hw.pf_id);
	input->dst_ip = fsp->h_u.tcp_ip4_spec.ip4src;
	input->src_ip = fsp->h_u.tcp_ip4_spec.ip4dst;
	input->flow_type = fsp->flow_type & ~FLOW_EXT;
	input->ip4_proto = fsp->h_u.usr_ip4_spec.proto;

	/* Reverse the src and dest notion, since the HW expects them to be from
	 * Tx perspective where as the input from user is from Rx filter view.
	 */
	input->dst_port = fsp->h_u.tcp_ip4_spec.psrc;
	input->src_port = fsp->h_u.tcp_ip4_spec.pdst;
	input->dst_ip = fsp->h_u.tcp_ip4_spec.ip4src;
	input->src_ip = fsp->h_u.tcp_ip4_spec.ip4dst;

	if (userdef.flex_filter) {
		input->flex_filter = true;
		input->flex_word = cpu_to_be16(userdef.flex_word);
		input->flex_offset = userdef.flex_offset;
	}

	/* Avoid programming two filters with identical match criteria. */
	ret = i40e_disallow_matching_filters(vsi, input);
	if (ret)
		goto free_filter_memory;

	/* Add the input filter to the fdir_input_list, possibly replacing
	 * a previous filter. Do not free the input structure after adding it
	 * to the list as this would cause a use-after-free bug.
	 */
	i40e_update_ethtool_fdir_entry(vsi, input, fsp->location, NULL);
	ret = i40e_add_del_fdir(vsi, input, true);
	if (ret)
		goto remove_sw_rule;
	return 0;

remove_sw_rule:
	hlist_del(&input->fdir_node);
	pf->fdir_pf_active_filters--;
free_filter_memory:
	kfree(input);
	return ret;
}

/**
 * i40e_set_rxnfc - command to set RX flow classification rules
 * @netdev: network interface device structure
 * @cmd: ethtool rxnfc command
 *
 * Returns Success if the command is supported.
 **/
static int i40e_set_rxnfc(struct net_device *netdev, struct ethtool_rxnfc *cmd)
{
	struct i40e_netdev_priv *np = netdev_priv(netdev);
	struct i40e_vsi *vsi = np->vsi;
	struct i40e_pf *pf = vsi->back;
	int ret = -EOPNOTSUPP;

	switch (cmd->cmd) {
	case ETHTOOL_SRXFH:
		ret = i40e_set_rss_hash_opt(pf, cmd);
		break;
	case ETHTOOL_SRXCLSRLINS:
		ret = i40e_add_fdir_ethtool(vsi, cmd);
		break;
	case ETHTOOL_SRXCLSRLDEL:
		ret = i40e_del_fdir_entry(vsi, cmd);
		break;
	default:
		break;
	}

	return ret;
}

/**
 * i40e_max_channels - get Max number of combined channels supported
 * @vsi: vsi pointer
 **/
static unsigned int i40e_max_channels(struct i40e_vsi *vsi)
{
	/* TODO: This code assumes DCB and FD is disabled for now. */
	return vsi->alloc_queue_pairs;
}

/**
 * i40e_get_channels - Get the current channels enabled and max supported etc.
 * @dev: network interface device structure
 * @ch: ethtool channels structure
 *
 * We don't support separate tx and rx queues as channels. The other count
 * represents how many queues are being used for control. max_combined counts
 * how many queue pairs we can support. They may not be mapped 1 to 1 with
 * q_vectors since we support a lot more queue pairs than q_vectors.
 **/
static void i40e_get_channels(struct net_device *dev,
			      struct ethtool_channels *ch)
{
	struct i40e_netdev_priv *np = netdev_priv(dev);
	struct i40e_vsi *vsi = np->vsi;
	struct i40e_pf *pf = vsi->back;

	/* report maximum channels */
	ch->max_combined = i40e_max_channels(vsi);

	/* report info for other vector */
	ch->other_count = (pf->flags & I40E_FLAG_FD_SB_ENABLED) ? 1 : 0;
	ch->max_other = ch->other_count;

	/* Note: This code assumes DCB is disabled for now. */
	ch->combined_count = vsi->num_queue_pairs;
}

/**
 * i40e_set_channels - Set the new channels count.
 * @dev: network interface device structure
 * @ch: ethtool channels structure
 *
 * The new channels count may not be the same as requested by the user
 * since it gets rounded down to a power of 2 value.
 **/
static int i40e_set_channels(struct net_device *dev,
			     struct ethtool_channels *ch)
{
	const u8 drop = I40E_FILTER_PROGRAM_DESC_DEST_DROP_PACKET;
	struct i40e_netdev_priv *np = netdev_priv(dev);
	unsigned int count = ch->combined_count;
	struct i40e_vsi *vsi = np->vsi;
	struct i40e_pf *pf = vsi->back;
	struct i40e_fdir_filter *rule;
	struct hlist_node *node2;
	int new_count;
	int err = 0;

	/* We do not support setting channels for any other VSI at present */
	if (vsi->type != I40E_VSI_MAIN)
		return -EINVAL;

	/* We do not support setting channels via ethtool when TCs are
	 * configured through mqprio
	 */
	if (pf->flags & I40E_FLAG_TC_MQPRIO)
		return -EINVAL;

	/* verify they are not requesting separate vectors */
	if (!count || ch->rx_count || ch->tx_count)
		return -EINVAL;

	/* verify other_count has not changed */
	if (ch->other_count != ((pf->flags & I40E_FLAG_FD_SB_ENABLED) ? 1 : 0))
		return -EINVAL;

	/* verify the number of channels does not exceed hardware limits */
	if (count > i40e_max_channels(vsi))
		return -EINVAL;

	/* verify that the number of channels does not invalidate any current
	 * flow director rules
	 */
	hlist_for_each_entry_safe(rule, node2,
				  &pf->fdir_filter_list, fdir_node) {
		if (rule->dest_ctl != drop && count <= rule->q_index) {
			dev_warn(&pf->pdev->dev,
				 "Existing user defined filter %d assigns flow to queue %d\n",
				 rule->fd_id, rule->q_index);
			err = -EINVAL;
		}
	}

	if (err) {
		dev_err(&pf->pdev->dev,
			"Existing filter rules must be deleted to reduce combined channel count to %d\n",
			count);
		return err;
	}

	/* update feature limits from largest to smallest supported values */
	/* TODO: Flow director limit, DCB etc */

	/* use rss_reconfig to rebuild with new queue count and update traffic
	 * class queue mapping
	 */
	new_count = i40e_reconfig_rss_queues(pf, count);
	if (new_count > 0)
		return 0;
	else
		return -EINVAL;
}

/**
 * i40e_get_rxfh_key_size - get the RSS hash key size
 * @netdev: network interface device structure
 *
 * Returns the table size.
 **/
static u32 i40e_get_rxfh_key_size(struct net_device *netdev)
{
	return I40E_HKEY_ARRAY_SIZE;
}

/**
 * i40e_get_rxfh_indir_size - get the rx flow hash indirection table size
 * @netdev: network interface device structure
 *
 * Returns the table size.
 **/
static u32 i40e_get_rxfh_indir_size(struct net_device *netdev)
{
	return I40E_HLUT_ARRAY_SIZE;
}

/**
 * i40e_get_rxfh - get the rx flow hash indirection table
 * @netdev: network interface device structure
 * @indir: indirection table
 * @key: hash key
 * @hfunc: hash function
 *
 * Reads the indirection table directly from the hardware. Returns 0 on
 * success.
 **/
static int i40e_get_rxfh(struct net_device *netdev, u32 *indir, u8 *key,
			 u8 *hfunc)
{
	struct i40e_netdev_priv *np = netdev_priv(netdev);
	struct i40e_vsi *vsi = np->vsi;
	u8 *lut, *seed = NULL;
	int ret;
	u16 i;

	if (hfunc)
		*hfunc = ETH_RSS_HASH_TOP;

	if (!indir)
		return 0;

	seed = key;
	lut = kzalloc(I40E_HLUT_ARRAY_SIZE, GFP_KERNEL);
	if (!lut)
		return -ENOMEM;
	ret = i40e_get_rss(vsi, seed, lut, I40E_HLUT_ARRAY_SIZE);
	if (ret)
		goto out;
	for (i = 0; i < I40E_HLUT_ARRAY_SIZE; i++)
		indir[i] = (u32)(lut[i]);

out:
	kfree(lut);

	return ret;
}

/**
 * i40e_set_rxfh - set the rx flow hash indirection table
 * @netdev: network interface device structure
 * @indir: indirection table
 * @key: hash key
 * @hfunc: hash function to use
 *
 * Returns -EINVAL if the table specifies an invalid queue id, otherwise
 * returns 0 after programming the table.
 **/
static int i40e_set_rxfh(struct net_device *netdev, const u32 *indir,
			 const u8 *key, const u8 hfunc)
{
	struct i40e_netdev_priv *np = netdev_priv(netdev);
	struct i40e_vsi *vsi = np->vsi;
	struct i40e_pf *pf = vsi->back;
	u8 *seed = NULL;
	u16 i;

	if (hfunc != ETH_RSS_HASH_NO_CHANGE && hfunc != ETH_RSS_HASH_TOP)
		return -EOPNOTSUPP;

	if (key) {
		if (!vsi->rss_hkey_user) {
			vsi->rss_hkey_user = kzalloc(I40E_HKEY_ARRAY_SIZE,
						     GFP_KERNEL);
			if (!vsi->rss_hkey_user)
				return -ENOMEM;
		}
		memcpy(vsi->rss_hkey_user, key, I40E_HKEY_ARRAY_SIZE);
		seed = vsi->rss_hkey_user;
	}
	if (!vsi->rss_lut_user) {
		vsi->rss_lut_user = kzalloc(I40E_HLUT_ARRAY_SIZE, GFP_KERNEL);
		if (!vsi->rss_lut_user)
			return -ENOMEM;
	}

	/* Each 32 bits pointed by 'indir' is stored with a lut entry */
	if (indir)
		for (i = 0; i < I40E_HLUT_ARRAY_SIZE; i++)
			vsi->rss_lut_user[i] = (u8)(indir[i]);
	else
		i40e_fill_rss_lut(pf, vsi->rss_lut_user, I40E_HLUT_ARRAY_SIZE,
				  vsi->rss_size);

	return i40e_config_rss(vsi, seed, vsi->rss_lut_user,
			       I40E_HLUT_ARRAY_SIZE);
}

/**
 * i40e_get_priv_flags - report device private flags
 * @dev: network interface device structure
 *
 * The get string set count and the string set should be matched for each
 * flag returned.  Add new strings for each flag to the i40e_gstrings_priv_flags
 * array.
 *
 * Returns a u32 bitmap of flags.
 **/
static u32 i40e_get_priv_flags(struct net_device *dev)
{
	struct i40e_netdev_priv *np = netdev_priv(dev);
	struct i40e_vsi *vsi = np->vsi;
	struct i40e_pf *pf = vsi->back;
<<<<<<< HEAD
	u32 ret_flags = 0;

	ret_flags |= pf->flags & I40E_FLAG_LINK_POLLING_ENABLED ?
		I40E_PRIV_FLAGS_LINKPOLL_FLAG : 0;
	ret_flags |= pf->flags & I40E_FLAG_FD_ATR_ENABLED ?
		I40E_PRIV_FLAGS_FD_ATR : 0;
	ret_flags |= pf->flags & I40E_FLAG_VEB_STATS_ENABLED ?
		I40E_PRIV_FLAGS_VEB_STATS : 0;
	ret_flags |= pf->auto_disable_flags & I40E_FLAG_HW_ATR_EVICT_CAPABLE ?
		0 : I40E_PRIV_FLAGS_HW_ATR_EVICT;
	if (pf->hw.pf_id == 0) {
		ret_flags |= pf->flags & I40E_FLAG_TRUE_PROMISC_SUPPORT ?
			I40E_PRIV_FLAGS_TRUE_PROMISC_SUPPORT : 0;
=======
	u32 i, j, ret_flags = 0;

	for (i = 0; i < I40E_PRIV_FLAGS_STR_LEN; i++) {
		const struct i40e_priv_flags *priv_flags;

		priv_flags = &i40e_gstrings_priv_flags[i];

		if (priv_flags->flag & pf->flags)
			ret_flags |= BIT(i);
	}

	if (pf->hw.pf_id != 0)
		return ret_flags;

	for (j = 0; j < I40E_GL_PRIV_FLAGS_STR_LEN; j++) {
		const struct i40e_priv_flags *priv_flags;

		priv_flags = &i40e_gl_gstrings_priv_flags[j];

		if (priv_flags->flag & pf->flags)
			ret_flags |= BIT(i + j);
>>>>>>> 24b8d41d
	}

	return ret_flags;
}

/**
 * i40e_set_priv_flags - set private flags
 * @dev: network interface device structure
 * @flags: bit flags to be set
 **/
static int i40e_set_priv_flags(struct net_device *dev, u32 flags)
{
	struct i40e_netdev_priv *np = netdev_priv(dev);
	u64 orig_flags, new_flags, changed_flags;
	enum i40e_admin_queue_err adq_err;
	struct i40e_vsi *vsi = np->vsi;
	struct i40e_pf *pf = vsi->back;
<<<<<<< HEAD
	u16 sw_flags = 0, valid_flags = 0;
	bool reset_required = false;
	bool promisc_change = false;
	int ret;
=======
	bool is_reset_needed;
	i40e_status status;
	u32 i, j;

	orig_flags = READ_ONCE(pf->flags);
	new_flags = orig_flags;

	for (i = 0; i < I40E_PRIV_FLAGS_STR_LEN; i++) {
		const struct i40e_priv_flags *priv_flags;
>>>>>>> 24b8d41d

		priv_flags = &i40e_gstrings_priv_flags[i];

<<<<<<< HEAD
	if (flags & I40E_PRIV_FLAGS_LINKPOLL_FLAG)
		pf->flags |= I40E_FLAG_LINK_POLLING_ENABLED;
	else
		pf->flags &= ~I40E_FLAG_LINK_POLLING_ENABLED;
=======
		if (flags & BIT(i))
			new_flags |= priv_flags->flag;
		else
			new_flags &= ~(priv_flags->flag);

		/* If this is a read-only flag, it can't be changed */
		if (priv_flags->read_only &&
		    ((orig_flags ^ new_flags) & ~BIT(i)))
			return -EOPNOTSUPP;
	}

	if (pf->hw.pf_id != 0)
		goto flags_complete;

	for (j = 0; j < I40E_GL_PRIV_FLAGS_STR_LEN; j++) {
		const struct i40e_priv_flags *priv_flags;

		priv_flags = &i40e_gl_gstrings_priv_flags[j];

		if (flags & BIT(i + j))
			new_flags |= priv_flags->flag;
		else
			new_flags &= ~(priv_flags->flag);

		/* If this is a read-only flag, it can't be changed */
		if (priv_flags->read_only &&
		    ((orig_flags ^ new_flags) & ~BIT(i)))
			return -EOPNOTSUPP;
	}

flags_complete:
	changed_flags = orig_flags ^ new_flags;

	is_reset_needed = !!(changed_flags & (I40E_FLAG_VEB_STATS_ENABLED |
		I40E_FLAG_LEGACY_RX | I40E_FLAG_SOURCE_PRUNING_DISABLED |
		I40E_FLAG_DISABLE_FW_LLDP));

	/* Before we finalize any flag changes, we need to perform some
	 * checks to ensure that the changes are supported and safe.
	 */
>>>>>>> 24b8d41d

	/* ATR eviction is not supported on all devices */
	if ((new_flags & I40E_FLAG_HW_ATR_EVICT_ENABLED) &&
	    !(pf->hw_features & I40E_HW_ATR_EVICT_CAPABLE))
		return -EOPNOTSUPP;

	/* If the driver detected FW LLDP was disabled on init, this flag could
	 * be set, however we do not support _changing_ the flag:
	 * - on XL710 if NPAR is enabled or FW API version < 1.7
	 * - on X722 with FW API version < 1.6
	 * There are situations where older FW versions/NPAR enabled PFs could
	 * disable LLDP, however we _must_ not allow the user to enable/disable
	 * LLDP with this flag on unsupported FW versions.
	 */
<<<<<<< HEAD
	if (flags & I40E_PRIV_FLAGS_FD_ATR) {
		pf->flags |= I40E_FLAG_FD_ATR_ENABLED;
	} else {
		pf->flags &= ~I40E_FLAG_FD_ATR_ENABLED;
		pf->auto_disable_flags |= I40E_FLAG_FD_ATR_ENABLED;

		/* flush current ATR settings */
		set_bit(__I40E_FD_FLUSH_REQUESTED, &pf->state);
=======
	if (changed_flags & I40E_FLAG_DISABLE_FW_LLDP) {
		if (!(pf->hw.flags & I40E_HW_FLAG_FW_LLDP_STOPPABLE)) {
			dev_warn(&pf->pdev->dev,
				 "Device does not support changing FW LLDP\n");
			return -EOPNOTSUPP;
		}
>>>>>>> 24b8d41d
	}

	if (changed_flags & I40E_FLAG_RS_FEC &&
	    pf->hw.device_id != I40E_DEV_ID_25G_SFP28 &&
	    pf->hw.device_id != I40E_DEV_ID_25G_B) {
		dev_warn(&pf->pdev->dev,
			 "Device does not support changing FEC configuration\n");
		return -EOPNOTSUPP;
	}

<<<<<<< HEAD
	if (pf->hw.pf_id == 0) {
		if ((flags & I40E_PRIV_FLAGS_TRUE_PROMISC_SUPPORT) &&
		    !(pf->flags & I40E_FLAG_TRUE_PROMISC_SUPPORT)) {
			pf->flags |= I40E_FLAG_TRUE_PROMISC_SUPPORT;
			promisc_change = true;
		} else if (!(flags & I40E_PRIV_FLAGS_TRUE_PROMISC_SUPPORT) &&
			   (pf->flags & I40E_FLAG_TRUE_PROMISC_SUPPORT)) {
			pf->flags &= ~I40E_FLAG_TRUE_PROMISC_SUPPORT;
			promisc_change = true;
		}
	}
	if (promisc_change) {
		if (!(pf->flags & I40E_FLAG_TRUE_PROMISC_SUPPORT))
			sw_flags = I40E_AQ_SET_SWITCH_CFG_PROMISC;
		valid_flags = I40E_AQ_SET_SWITCH_CFG_PROMISC;
		ret = i40e_aq_set_switch_config(&pf->hw, sw_flags, valid_flags,
						NULL);
=======
	if (changed_flags & I40E_FLAG_BASE_R_FEC &&
	    pf->hw.device_id != I40E_DEV_ID_25G_SFP28 &&
	    pf->hw.device_id != I40E_DEV_ID_25G_B &&
	    pf->hw.device_id != I40E_DEV_ID_KX_X722) {
		dev_warn(&pf->pdev->dev,
			 "Device does not support changing FEC configuration\n");
		return -EOPNOTSUPP;
	}

	/* Process any additional changes needed as a result of flag changes.
	 * The changed_flags value reflects the list of bits that were
	 * changed in the code above.
	 */

	/* Flush current ATR settings if ATR was disabled */
	if ((changed_flags & I40E_FLAG_FD_ATR_ENABLED) &&
	    !(new_flags & I40E_FLAG_FD_ATR_ENABLED)) {
		set_bit(__I40E_FD_ATR_AUTO_DISABLED, pf->state);
		set_bit(__I40E_FD_FLUSH_REQUESTED, pf->state);
	}

	if (changed_flags & I40E_FLAG_TRUE_PROMISC_SUPPORT) {
		u16 sw_flags = 0, valid_flags = 0;
		int ret;

		if (!(new_flags & I40E_FLAG_TRUE_PROMISC_SUPPORT))
			sw_flags = I40E_AQ_SET_SWITCH_CFG_PROMISC;
		valid_flags = I40E_AQ_SET_SWITCH_CFG_PROMISC;
		ret = i40e_aq_set_switch_config(&pf->hw, sw_flags, valid_flags,
						0, NULL);
>>>>>>> 24b8d41d
		if (ret && pf->hw.aq.asq_last_status != I40E_AQ_RC_ESRCH) {
			dev_info(&pf->pdev->dev,
				 "couldn't set switch config bits, err %s aq_err %s\n",
				 i40e_stat_str(&pf->hw, ret),
				 i40e_aq_str(&pf->hw,
					     pf->hw.aq.asq_last_status));
			/* not a fatal problem, just keep going */
		}
	}

<<<<<<< HEAD
	if ((flags & I40E_PRIV_FLAGS_HW_ATR_EVICT) &&
	    (pf->flags & I40E_FLAG_HW_ATR_EVICT_CAPABLE))
		pf->auto_disable_flags &= ~I40E_FLAG_HW_ATR_EVICT_CAPABLE;
	else
		pf->auto_disable_flags |= I40E_FLAG_HW_ATR_EVICT_CAPABLE;
=======
	if ((changed_flags & I40E_FLAG_RS_FEC) ||
	    (changed_flags & I40E_FLAG_BASE_R_FEC)) {
		u8 fec_cfg = 0;

		if (new_flags & I40E_FLAG_RS_FEC &&
		    new_flags & I40E_FLAG_BASE_R_FEC) {
			fec_cfg = I40E_AQ_SET_FEC_AUTO;
		} else if (new_flags & I40E_FLAG_RS_FEC) {
			fec_cfg = (I40E_AQ_SET_FEC_REQUEST_RS |
				   I40E_AQ_SET_FEC_ABILITY_RS);
		} else if (new_flags & I40E_FLAG_BASE_R_FEC) {
			fec_cfg = (I40E_AQ_SET_FEC_REQUEST_KR |
				   I40E_AQ_SET_FEC_ABILITY_KR);
		}
		if (i40e_set_fec_cfg(dev, fec_cfg))
			dev_warn(&pf->pdev->dev, "Cannot change FEC config\n");
	}

	if ((changed_flags & I40E_FLAG_LINK_DOWN_ON_CLOSE_ENABLED) &&
	    (orig_flags & I40E_FLAG_TOTAL_PORT_SHUTDOWN_ENABLED)) {
		dev_err(&pf->pdev->dev,
			"Setting link-down-on-close not supported on this port (because total-port-shutdown is enabled)\n");
		return -EOPNOTSUPP;
	}
>>>>>>> 24b8d41d

	if ((changed_flags & new_flags &
	     I40E_FLAG_LINK_DOWN_ON_CLOSE_ENABLED) &&
	    (new_flags & I40E_FLAG_MFP_ENABLED))
		dev_warn(&pf->pdev->dev,
			 "Turning on link-down-on-close flag may affect other partitions\n");

	if (changed_flags & I40E_FLAG_DISABLE_FW_LLDP) {
		if (new_flags & I40E_FLAG_DISABLE_FW_LLDP) {
			struct i40e_dcbx_config *dcbcfg;

			i40e_aq_stop_lldp(&pf->hw, true, false, NULL);
			i40e_aq_set_dcb_parameters(&pf->hw, true, NULL);
			/* reset local_dcbx_config to default */
			dcbcfg = &pf->hw.local_dcbx_config;
			dcbcfg->etscfg.willing = 1;
			dcbcfg->etscfg.maxtcs = 0;
			dcbcfg->etscfg.tcbwtable[0] = 100;
			for (i = 1; i < I40E_MAX_TRAFFIC_CLASS; i++)
				dcbcfg->etscfg.tcbwtable[i] = 0;
			for (i = 0; i < I40E_MAX_USER_PRIORITY; i++)
				dcbcfg->etscfg.prioritytable[i] = 0;
			dcbcfg->etscfg.tsatable[0] = I40E_IEEE_TSA_ETS;
			dcbcfg->pfc.willing = 1;
			dcbcfg->pfc.pfccap = I40E_MAX_TRAFFIC_CLASS;
		} else {
			status = i40e_aq_start_lldp(&pf->hw, false, NULL);
			if (status) {
				adq_err = pf->hw.aq.asq_last_status;
				switch (adq_err) {
				case I40E_AQ_RC_EEXIST:
					dev_warn(&pf->pdev->dev,
						 "FW LLDP agent is already running\n");
					is_reset_needed = false;
					break;
				case I40E_AQ_RC_EPERM:
					dev_warn(&pf->pdev->dev,
						 "Device configuration forbids SW from starting the LLDP agent.\n");
					return -EINVAL;
				default:
					dev_warn(&pf->pdev->dev,
						 "Starting FW LLDP agent failed: error: %s, %s\n",
						 i40e_stat_str(&pf->hw,
							       status),
						 i40e_aq_str(&pf->hw,
							     adq_err));
					return -EINVAL;
				}
			}
		}
	}

	/* Now that we've checked to ensure that the new flags are valid, load
	 * them into place. Since we only modify flags either (a) during
	 * initialization or (b) while holding the RTNL lock, we don't need
	 * anything fancy here.
	 */
	pf->flags = new_flags;

	/* Issue reset to cause things to take effect, as additional bits
	 * are added we will need to create a mask of bits requiring reset
	 */
	if (is_reset_needed)
		i40e_do_reset(pf, BIT(__I40E_PF_RESET_REQUESTED), true);

	return 0;
}

/**
 * i40e_get_module_info - get (Q)SFP+ module type info
 * @netdev: network interface device structure
 * @modinfo: module EEPROM size and layout information structure
 **/
static int i40e_get_module_info(struct net_device *netdev,
				struct ethtool_modinfo *modinfo)
{
	struct i40e_netdev_priv *np = netdev_priv(netdev);
	struct i40e_vsi *vsi = np->vsi;
	struct i40e_pf *pf = vsi->back;
	struct i40e_hw *hw = &pf->hw;
	u32 sff8472_comp = 0;
	u32 sff8472_swap = 0;
	u32 sff8636_rev = 0;
	i40e_status status;
	u32 type = 0;

	/* Check if firmware supports reading module EEPROM. */
	if (!(hw->flags & I40E_HW_FLAG_AQ_PHY_ACCESS_CAPABLE)) {
		netdev_err(vsi->netdev, "Module EEPROM memory read not supported. Please update the NVM image.\n");
		return -EINVAL;
	}

	status = i40e_update_link_info(hw);
	if (status)
		return -EIO;

	if (hw->phy.link_info.phy_type == I40E_PHY_TYPE_EMPTY) {
		netdev_err(vsi->netdev, "Cannot read module EEPROM memory. No module connected.\n");
		return -EINVAL;
	}

	type = hw->phy.link_info.module_type[0];

	switch (type) {
	case I40E_MODULE_TYPE_SFP:
		status = i40e_aq_get_phy_register(hw,
				I40E_AQ_PHY_REG_ACCESS_EXTERNAL_MODULE,
				I40E_I2C_EEPROM_DEV_ADDR, true,
				I40E_MODULE_SFF_8472_COMP,
				&sff8472_comp, NULL);
		if (status)
			return -EIO;

		status = i40e_aq_get_phy_register(hw,
				I40E_AQ_PHY_REG_ACCESS_EXTERNAL_MODULE,
				I40E_I2C_EEPROM_DEV_ADDR, true,
				I40E_MODULE_SFF_8472_SWAP,
				&sff8472_swap, NULL);
		if (status)
			return -EIO;

		/* Check if the module requires address swap to access
		 * the other EEPROM memory page.
		 */
		if (sff8472_swap & I40E_MODULE_SFF_ADDR_MODE) {
			netdev_warn(vsi->netdev, "Module address swap to access page 0xA2 is not supported.\n");
			modinfo->type = ETH_MODULE_SFF_8079;
			modinfo->eeprom_len = ETH_MODULE_SFF_8079_LEN;
		} else if (sff8472_comp == 0x00) {
			/* Module is not SFF-8472 compliant */
			modinfo->type = ETH_MODULE_SFF_8079;
			modinfo->eeprom_len = ETH_MODULE_SFF_8079_LEN;
		} else if (!(sff8472_swap & I40E_MODULE_SFF_DDM_IMPLEMENTED)) {
			/* Module is SFF-8472 compliant but doesn't implement
			 * Digital Diagnostic Monitoring (DDM).
			 */
			modinfo->type = ETH_MODULE_SFF_8079;
			modinfo->eeprom_len = ETH_MODULE_SFF_8079_LEN;
		} else {
			modinfo->type = ETH_MODULE_SFF_8472;
			modinfo->eeprom_len = ETH_MODULE_SFF_8472_LEN;
		}
		break;
	case I40E_MODULE_TYPE_QSFP_PLUS:
		/* Read from memory page 0. */
		status = i40e_aq_get_phy_register(hw,
				I40E_AQ_PHY_REG_ACCESS_EXTERNAL_MODULE,
				0, true,
				I40E_MODULE_REVISION_ADDR,
				&sff8636_rev, NULL);
		if (status)
			return -EIO;
		/* Determine revision compliance byte */
		if (sff8636_rev > 0x02) {
			/* Module is SFF-8636 compliant */
			modinfo->type = ETH_MODULE_SFF_8636;
			modinfo->eeprom_len = I40E_MODULE_QSFP_MAX_LEN;
		} else {
			modinfo->type = ETH_MODULE_SFF_8436;
			modinfo->eeprom_len = I40E_MODULE_QSFP_MAX_LEN;
		}
		break;
	case I40E_MODULE_TYPE_QSFP28:
		modinfo->type = ETH_MODULE_SFF_8636;
		modinfo->eeprom_len = I40E_MODULE_QSFP_MAX_LEN;
		break;
	default:
		netdev_err(vsi->netdev, "Module type unrecognized\n");
		return -EINVAL;
	}
	return 0;
}

/**
 * i40e_get_module_eeprom - fills buffer with (Q)SFP+ module memory contents
 * @netdev: network interface device structure
 * @ee: EEPROM dump request structure
 * @data: buffer to be filled with EEPROM contents
 **/
static int i40e_get_module_eeprom(struct net_device *netdev,
				  struct ethtool_eeprom *ee,
				  u8 *data)
{
	struct i40e_netdev_priv *np = netdev_priv(netdev);
	struct i40e_vsi *vsi = np->vsi;
	struct i40e_pf *pf = vsi->back;
	struct i40e_hw *hw = &pf->hw;
	bool is_sfp = false;
	i40e_status status;
	u32 value = 0;
	int i;

	if (!ee || !ee->len || !data)
		return -EINVAL;

	if (hw->phy.link_info.module_type[0] == I40E_MODULE_TYPE_SFP)
		is_sfp = true;

	for (i = 0; i < ee->len; i++) {
		u32 offset = i + ee->offset;
		u32 addr = is_sfp ? I40E_I2C_EEPROM_DEV_ADDR : 0;

		/* Check if we need to access the other memory page */
		if (is_sfp) {
			if (offset >= ETH_MODULE_SFF_8079_LEN) {
				offset -= ETH_MODULE_SFF_8079_LEN;
				addr = I40E_I2C_EEPROM_DEV_ADDR2;
			}
		} else {
			while (offset >= ETH_MODULE_SFF_8436_LEN) {
				/* Compute memory page number and offset. */
				offset -= ETH_MODULE_SFF_8436_LEN / 2;
				addr++;
			}
		}

		status = i40e_aq_get_phy_register(hw,
				I40E_AQ_PHY_REG_ACCESS_EXTERNAL_MODULE,
				true, addr, offset, &value, NULL);
		if (status)
			return -EIO;
		data[i] = value;
	}
	return 0;
}

static int i40e_get_eee(struct net_device *netdev, struct ethtool_eee *edata)
{
	return -EOPNOTSUPP;
}

static int i40e_set_eee(struct net_device *netdev, struct ethtool_eee *edata)
{
	return -EOPNOTSUPP;
}

static const struct ethtool_ops i40e_ethtool_recovery_mode_ops = {
	.get_drvinfo		= i40e_get_drvinfo,
	.set_eeprom		= i40e_set_eeprom,
	.get_eeprom_len		= i40e_get_eeprom_len,
	.get_eeprom		= i40e_get_eeprom,
};

static const struct ethtool_ops i40e_ethtool_ops = {
	.supported_coalesce_params = ETHTOOL_COALESCE_USECS |
				     ETHTOOL_COALESCE_MAX_FRAMES_IRQ |
				     ETHTOOL_COALESCE_USE_ADAPTIVE |
				     ETHTOOL_COALESCE_RX_USECS_HIGH |
				     ETHTOOL_COALESCE_TX_USECS_HIGH,
	.get_drvinfo		= i40e_get_drvinfo,
	.get_regs_len		= i40e_get_regs_len,
	.get_regs		= i40e_get_regs,
	.nway_reset		= i40e_nway_reset,
	.get_link		= ethtool_op_get_link,
	.get_wol		= i40e_get_wol,
	.set_wol		= i40e_set_wol,
	.set_eeprom		= i40e_set_eeprom,
	.get_eeprom_len		= i40e_get_eeprom_len,
	.get_eeprom		= i40e_get_eeprom,
	.get_ringparam		= i40e_get_ringparam,
	.set_ringparam		= i40e_set_ringparam,
	.get_pauseparam		= i40e_get_pauseparam,
	.set_pauseparam		= i40e_set_pauseparam,
	.get_msglevel		= i40e_get_msglevel,
	.set_msglevel		= i40e_set_msglevel,
	.get_rxnfc		= i40e_get_rxnfc,
	.set_rxnfc		= i40e_set_rxnfc,
	.self_test		= i40e_diag_test,
	.get_strings		= i40e_get_strings,
	.get_eee		= i40e_get_eee,
	.set_eee		= i40e_set_eee,
	.set_phys_id		= i40e_set_phys_id,
	.get_sset_count		= i40e_get_sset_count,
	.get_ethtool_stats	= i40e_get_ethtool_stats,
	.get_coalesce		= i40e_get_coalesce,
	.set_coalesce		= i40e_set_coalesce,
	.get_rxfh_key_size	= i40e_get_rxfh_key_size,
	.get_rxfh_indir_size	= i40e_get_rxfh_indir_size,
	.get_rxfh		= i40e_get_rxfh,
	.set_rxfh		= i40e_set_rxfh,
	.get_channels		= i40e_get_channels,
	.set_channels		= i40e_set_channels,
	.get_module_info	= i40e_get_module_info,
	.get_module_eeprom	= i40e_get_module_eeprom,
	.get_ts_info		= i40e_get_ts_info,
	.get_priv_flags		= i40e_get_priv_flags,
	.set_priv_flags		= i40e_set_priv_flags,
	.get_per_queue_coalesce	= i40e_get_per_queue_coalesce,
	.set_per_queue_coalesce	= i40e_set_per_queue_coalesce,
	.get_link_ksettings	= i40e_get_link_ksettings,
	.set_link_ksettings	= i40e_set_link_ksettings,
	.get_fecparam = i40e_get_fec_param,
	.set_fecparam = i40e_set_fec_param,
	.flash_device = i40e_ddp_flash,
};

void i40e_set_ethtool_ops(struct net_device *netdev)
{
	struct i40e_netdev_priv *np = netdev_priv(netdev);
	struct i40e_pf		*pf = np->vsi->back;

	if (!test_bit(__I40E_RECOVERY_MODE, pf->state))
		netdev->ethtool_ops = &i40e_ethtool_ops;
	else
		netdev->ethtool_ops = &i40e_ethtool_recovery_mode_ops;
}<|MERGE_RESOLUTION|>--- conflicted
+++ resolved
@@ -413,25 +413,6 @@
 
 #define I40E_TEST_LEN (sizeof(i40e_gstrings_test) / ETH_GSTRING_LEN)
 
-<<<<<<< HEAD
-static const char i40e_priv_flags_strings_gl[][ETH_GSTRING_LEN] = {
-	"MFP",
-	"LinkPolling",
-	"flow-director-atr",
-	"veb-stats",
-	"hw-atr-eviction",
-	"vf-true-promisc-support",
-};
-
-#define I40E_PRIV_FLAGS_GL_STR_LEN ARRAY_SIZE(i40e_priv_flags_strings_gl)
-
-static const char i40e_priv_flags_strings[][ETH_GSTRING_LEN] = {
-	"NPAR",
-	"LinkPolling",
-	"flow-director-atr",
-	"veb-stats",
-	"hw-atr-eviction",
-=======
 struct i40e_priv_flags {
 	char flag_string[ETH_GSTRING_LEN];
 	u64 flag;
@@ -469,7 +450,6 @@
 static const struct i40e_priv_flags i40e_gl_gstrings_priv_flags[] = {
 	I40E_PRIV_FLAG("vf-true-promisc-support",
 		       I40E_FLAG_TRUE_PROMISC_SUPPORT, 0),
->>>>>>> 24b8d41d
 };
 
 #define I40E_GL_PRIV_FLAGS_STR_LEN ARRAY_SIZE(i40e_gl_gstrings_priv_flags)
@@ -486,30 +466,6 @@
 
 /**
  * i40e_phy_type_to_ethtool - convert the phy_types to ethtool link modes
-<<<<<<< HEAD
- * @phy_types: PHY types to convert
- * @supported: pointer to the ethtool supported variable to fill in
- * @advertising: pointer to the ethtool advertising variable to fill in
- *
- **/
-static void i40e_phy_type_to_ethtool(struct i40e_pf *pf, u32 *supported,
-				     u32 *advertising)
-{
-	enum i40e_aq_capabilities_phy_type phy_types = pf->hw.phy.phy_types;
-	struct i40e_link_status *hw_link_info = &pf->hw.phy.link_info;
-	*supported = 0x0;
-	*advertising = 0x0;
-
-	if (phy_types & I40E_CAP_PHY_TYPE_SGMII) {
-		*supported |= SUPPORTED_Autoneg |
-			      SUPPORTED_1000baseT_Full;
-		*advertising |= ADVERTISED_Autoneg;
-		if (hw_link_info->requested_speeds & I40E_LINK_SPEED_1GB)
-			*advertising |= ADVERTISED_1000baseT_Full;
-		if (pf->flags & I40E_FLAG_100M_SGMII_CAPABLE) {
-			*supported |= SUPPORTED_100baseT_Full;
-			*advertising |= ADVERTISED_100baseT_Full;
-=======
  * @pf: PF struct with phy_types
  * @ks: ethtool link ksettings struct to fill out
  *
@@ -534,27 +490,12 @@
 							     100baseT_Full);
 			ethtool_link_ksettings_add_link_mode(ks, advertising,
 							     100baseT_Full);
->>>>>>> 24b8d41d
 		}
 	}
 	if (phy_types & I40E_CAP_PHY_TYPE_XAUI ||
 	    phy_types & I40E_CAP_PHY_TYPE_XFI ||
 	    phy_types & I40E_CAP_PHY_TYPE_SFI ||
 	    phy_types & I40E_CAP_PHY_TYPE_10GBASE_SFPP_CU ||
-<<<<<<< HEAD
-	    phy_types & I40E_CAP_PHY_TYPE_10GBASE_AOC)
-		*supported |= SUPPORTED_10000baseT_Full;
-	if (phy_types & I40E_CAP_PHY_TYPE_10GBASE_CR1_CU ||
-	    phy_types & I40E_CAP_PHY_TYPE_10GBASE_CR1 ||
-	    phy_types & I40E_CAP_PHY_TYPE_10GBASE_T ||
-	    phy_types & I40E_CAP_PHY_TYPE_10GBASE_SR ||
-	    phy_types & I40E_CAP_PHY_TYPE_10GBASE_LR) {
-		*supported |= SUPPORTED_Autoneg |
-			      SUPPORTED_10000baseT_Full;
-		*advertising |= ADVERTISED_Autoneg;
-		if (hw_link_info->requested_speeds & I40E_LINK_SPEED_10GB)
-			*advertising |= ADVERTISED_10000baseT_Full;
-=======
 	    phy_types & I40E_CAP_PHY_TYPE_10GBASE_AOC) {
 		ethtool_link_ksettings_add_link_mode(ks, supported,
 						     10000baseT_Full);
@@ -582,76 +523,10 @@
 		if (hw_link_info->requested_speeds & I40E_LINK_SPEED_5GB)
 			ethtool_link_ksettings_add_link_mode(ks, advertising,
 							     5000baseT_Full);
->>>>>>> 24b8d41d
 	}
 	if (phy_types & I40E_CAP_PHY_TYPE_XLAUI ||
 	    phy_types & I40E_CAP_PHY_TYPE_XLPPI ||
 	    phy_types & I40E_CAP_PHY_TYPE_40GBASE_AOC)
-<<<<<<< HEAD
-		*supported |= SUPPORTED_40000baseCR4_Full;
-	if (phy_types & I40E_CAP_PHY_TYPE_40GBASE_CR4_CU ||
-	    phy_types & I40E_CAP_PHY_TYPE_40GBASE_CR4) {
-		*supported |= SUPPORTED_Autoneg |
-			      SUPPORTED_40000baseCR4_Full;
-		*advertising |= ADVERTISED_Autoneg;
-		if (hw_link_info->requested_speeds & I40E_LINK_SPEED_40GB)
-			*advertising |= ADVERTISED_40000baseCR4_Full;
-	}
-	if (phy_types & I40E_CAP_PHY_TYPE_100BASE_TX) {
-		*supported |= SUPPORTED_Autoneg |
-			      SUPPORTED_100baseT_Full;
-		*advertising |= ADVERTISED_Autoneg;
-		if (hw_link_info->requested_speeds & I40E_LINK_SPEED_100MB)
-			*advertising |= ADVERTISED_100baseT_Full;
-	}
-	if (phy_types & I40E_CAP_PHY_TYPE_1000BASE_T ||
-	    phy_types & I40E_CAP_PHY_TYPE_1000BASE_SX ||
-	    phy_types & I40E_CAP_PHY_TYPE_1000BASE_LX ||
-	    phy_types & I40E_CAP_PHY_TYPE_1000BASE_T_OPTICAL) {
-		*supported |= SUPPORTED_Autoneg |
-			      SUPPORTED_1000baseT_Full;
-		*advertising |= ADVERTISED_Autoneg;
-		if (hw_link_info->requested_speeds & I40E_LINK_SPEED_1GB)
-			*advertising |= ADVERTISED_1000baseT_Full;
-	}
-	if (phy_types & I40E_CAP_PHY_TYPE_40GBASE_SR4)
-		*supported |= SUPPORTED_40000baseSR4_Full;
-	if (phy_types & I40E_CAP_PHY_TYPE_40GBASE_LR4)
-		*supported |= SUPPORTED_40000baseLR4_Full;
-	if (phy_types & I40E_CAP_PHY_TYPE_40GBASE_KR4) {
-		*supported |= SUPPORTED_40000baseKR4_Full |
-			      SUPPORTED_Autoneg;
-		*advertising |= ADVERTISED_40000baseKR4_Full |
-				ADVERTISED_Autoneg;
-	}
-	if (phy_types & I40E_CAP_PHY_TYPE_20GBASE_KR2) {
-		*supported |= SUPPORTED_20000baseKR2_Full |
-			      SUPPORTED_Autoneg;
-		*advertising |= ADVERTISED_Autoneg;
-		if (hw_link_info->requested_speeds & I40E_LINK_SPEED_20GB)
-			*advertising |= ADVERTISED_20000baseKR2_Full;
-	}
-	if (phy_types & I40E_CAP_PHY_TYPE_10GBASE_KR) {
-		*supported |= SUPPORTED_10000baseKR_Full |
-			      SUPPORTED_Autoneg;
-		*advertising |= ADVERTISED_Autoneg;
-		if (hw_link_info->requested_speeds & I40E_LINK_SPEED_10GB)
-			*advertising |= ADVERTISED_10000baseKR_Full;
-	}
-	if (phy_types & I40E_CAP_PHY_TYPE_10GBASE_KX4) {
-		*supported |= SUPPORTED_10000baseKX4_Full |
-			      SUPPORTED_Autoneg;
-		*advertising |= ADVERTISED_Autoneg;
-		if (hw_link_info->requested_speeds & I40E_LINK_SPEED_10GB)
-			*advertising |= ADVERTISED_10000baseKX4_Full;
-	}
-	if (phy_types & I40E_CAP_PHY_TYPE_1000BASE_KX) {
-		*supported |= SUPPORTED_1000baseKX_Full |
-			      SUPPORTED_Autoneg;
-		*advertising |= ADVERTISED_Autoneg;
-		if (hw_link_info->requested_speeds & I40E_LINK_SPEED_1GB)
-			*advertising |= ADVERTISED_1000baseKX_Full;
-=======
 		ethtool_link_ksettings_add_link_mode(ks, supported,
 						     40000baseCR4_Full);
 	if (phy_types & I40E_CAP_PHY_TYPE_40GBASE_CR4_CU ||
@@ -864,7 +739,6 @@
 	} else {
 		ethtool_link_ksettings_add_link_mode(ks, advertising,
 						     FEC_NONE);
->>>>>>> 24b8d41d
 	}
 }
 
@@ -883,8 +757,6 @@
 	struct i40e_link_status *hw_link_info = &hw->phy.link_info;
 	struct ethtool_link_ksettings cap_ksettings;
 	u32 link_speed = hw_link_info->link_speed;
-	u32 e_advertising = 0x0;
-	u32 e_supported = 0x0;
 
 	/* Initialize supported and advertised settings based on phy settings */
 	switch (hw_link_info->phy_type) {
@@ -964,13 +836,6 @@
 	case I40E_PHY_TYPE_2_5GBASE_T:
 	case I40E_PHY_TYPE_1000BASE_T:
 	case I40E_PHY_TYPE_100BASE_TX:
-<<<<<<< HEAD
-		ecmd->supported = SUPPORTED_Autoneg |
-				  SUPPORTED_10000baseT_Full |
-				  SUPPORTED_1000baseT_Full |
-				  SUPPORTED_100baseT_Full;
-		ecmd->advertising = ADVERTISED_Autoneg;
-=======
 		ethtool_link_ksettings_add_link_mode(ks, supported, Autoneg);
 		ethtool_link_ksettings_add_link_mode(ks, supported,
 						     10000baseT_Full);
@@ -983,7 +848,6 @@
 		ethtool_link_ksettings_add_link_mode(ks, supported,
 						     100baseT_Full);
 		ethtool_link_ksettings_add_link_mode(ks, advertising, Autoneg);
->>>>>>> 24b8d41d
 		if (hw_link_info->requested_speeds & I40E_LINK_SPEED_10GB)
 			ethtool_link_ksettings_add_link_mode(ks, advertising,
 							     10000baseT_Full);
@@ -994,17 +858,6 @@
 			ethtool_link_ksettings_add_link_mode(ks, advertising,
 							     2500baseT_Full);
 		if (hw_link_info->requested_speeds & I40E_LINK_SPEED_1GB)
-<<<<<<< HEAD
-			ecmd->advertising |= ADVERTISED_1000baseT_Full;
-		if (hw_link_info->requested_speeds & I40E_LINK_SPEED_100MB)
-			ecmd->advertising |= ADVERTISED_100baseT_Full;
-		break;
-	case I40E_PHY_TYPE_1000BASE_T_OPTICAL:
-		ecmd->supported = SUPPORTED_Autoneg |
-				  SUPPORTED_1000baseT_Full;
-		ecmd->advertising = ADVERTISED_Autoneg |
-				    ADVERTISED_1000baseT_Full;
-=======
 			ethtool_link_ksettings_add_link_mode(ks, advertising,
 							     1000baseT_Full);
 		if (hw_link_info->requested_speeds & I40E_LINK_SPEED_100MB)
@@ -1018,7 +871,6 @@
 		ethtool_link_ksettings_add_link_mode(ks, advertising, Autoneg);
 		ethtool_link_ksettings_add_link_mode(ks, advertising,
 						     1000baseT_Full);
->>>>>>> 24b8d41d
 		break;
 	case I40E_PHY_TYPE_10GBASE_CR1_CU:
 	case I40E_PHY_TYPE_10GBASE_CR1:
@@ -1034,17 +886,12 @@
 	case I40E_PHY_TYPE_SFI:
 	case I40E_PHY_TYPE_10GBASE_SFPP_CU:
 	case I40E_PHY_TYPE_10GBASE_AOC:
-<<<<<<< HEAD
-		ecmd->supported = SUPPORTED_10000baseT_Full;
-		ecmd->advertising = SUPPORTED_10000baseT_Full;
-=======
 		ethtool_link_ksettings_add_link_mode(ks, supported,
 						     10000baseT_Full);
 		if (hw_link_info->requested_speeds & I40E_LINK_SPEED_10GB)
 			ethtool_link_ksettings_add_link_mode(ks, advertising,
 							     10000baseT_Full);
 		i40e_get_settings_link_up_fec(hw_link_info->req_fec_info, ks);
->>>>>>> 24b8d41d
 		break;
 	case I40E_PHY_TYPE_SGMII:
 		ethtool_link_ksettings_add_link_mode(ks, supported, Autoneg);
@@ -1068,20 +915,6 @@
 	case I40E_PHY_TYPE_10GBASE_KR:
 	case I40E_PHY_TYPE_10GBASE_KX4:
 	case I40E_PHY_TYPE_1000BASE_KX:
-<<<<<<< HEAD
-		ecmd->supported |= SUPPORTED_40000baseKR4_Full |
-				   SUPPORTED_20000baseKR2_Full |
-				   SUPPORTED_10000baseKR_Full |
-				   SUPPORTED_10000baseKX4_Full |
-				   SUPPORTED_1000baseKX_Full |
-				   SUPPORTED_Autoneg;
-		ecmd->advertising |= ADVERTISED_40000baseKR4_Full |
-				     ADVERTISED_20000baseKR2_Full |
-				     ADVERTISED_10000baseKR_Full |
-				     ADVERTISED_10000baseKX4_Full |
-				     ADVERTISED_1000baseKX_Full |
-				     ADVERTISED_Autoneg;
-=======
 		ethtool_link_ksettings_add_link_mode(ks, supported,
 						     40000baseKR4_Full);
 		ethtool_link_ksettings_add_link_mode(ks, supported,
@@ -1134,7 +967,6 @@
 						     10000baseCR_Full);
 		ethtool_link_ksettings_add_link_mode(ks, advertising,
 						     10000baseCR_Full);
->>>>>>> 24b8d41d
 		break;
 	default:
 		/* if we got here and link is up something bad is afoot */
@@ -1144,23 +976,12 @@
 	}
 
 	/* Now that we've worked out everything that could be supported by the
-<<<<<<< HEAD
-	 * current PHY type, get what is supported by the NVM and them to
-	 * get what is truly supported
-	 */
-	i40e_phy_type_to_ethtool(pf, &e_supported,
-				 &e_advertising);
-
-	ecmd->supported = ecmd->supported & e_supported;
-	ecmd->advertising = ecmd->advertising & e_advertising;
-=======
 	 * current PHY type, get what is supported by the NVM and intersect
 	 * them to get what is truly supported
 	 */
 	memset(&cap_ksettings, 0, sizeof(struct ethtool_link_ksettings));
 	i40e_phy_type_to_ethtool(pf, &cap_ksettings);
 	ethtool_intersect_link_masks(ks, &cap_ksettings);
->>>>>>> 24b8d41d
 
 	/* Set speed and duplex */
 	switch (link_speed) {
@@ -1210,12 +1031,7 @@
 	/* link is down and the driver needs to fall back on
 	 * supported phy types to figure out what info to display
 	 */
-<<<<<<< HEAD
-	i40e_phy_type_to_ethtool(pf, &ecmd->supported,
-				 &ecmd->advertising);
-=======
 	i40e_phy_type_to_ethtool(pf, ks);
->>>>>>> 24b8d41d
 
 	/* With no link speed and duplex are unknown */
 	ks->base.speed = SPEED_UNKNOWN;
@@ -2084,16 +1900,9 @@
 		sizeof(drvinfo->fw_version));
 	strlcpy(drvinfo->bus_info, pci_name(pf->pdev),
 		sizeof(drvinfo->bus_info));
-<<<<<<< HEAD
-	if (pf->hw.pf_id == 0)
-		drvinfo->n_priv_flags = I40E_PRIV_FLAGS_GL_STR_LEN;
-	else
-		drvinfo->n_priv_flags = I40E_PRIV_FLAGS_STR_LEN;
-=======
 	drvinfo->n_priv_flags = I40E_PRIV_FLAGS_STR_LEN;
 	if (pf->hw.pf_id == 0)
 		drvinfo->n_priv_flags += I40E_GL_PRIV_FLAGS_STR_LEN;
->>>>>>> 24b8d41d
 }
 
 static void i40e_get_ringparam(struct net_device *netdev,
@@ -2245,14 +2054,6 @@
 		}
 
 		for (i = 0; i < vsi->num_queue_pairs; i++) {
-<<<<<<< HEAD
-			/* this is to allow wr32 to have something to write to
-			 * during early allocation of Rx buffers
-			 */
-			u32 __iomem faketail = 0;
-			struct i40e_ring *ring;
-=======
->>>>>>> 24b8d41d
 			u16 unused;
 
 			/* clone ring and setup updated count */
@@ -2263,12 +2064,6 @@
 			 */
 			rx_rings[i].desc = NULL;
 			rx_rings[i].rx_bi = NULL;
-<<<<<<< HEAD
-			rx_rings[i].tail = (u8 __iomem *)&faketail;
-			err = i40e_setup_rx_descriptors(&rx_rings[i]);
-			if (err)
-				goto rx_unwind;
-=======
 			/* Clear cloned XDP RX-queue info before setup call */
 			memset(&rx_rings[i].xdp_rxq, 0, sizeof(rx_rings[i].xdp_rxq));
 			/* this is to allow wr32 to have something to write to
@@ -2281,19 +2076,12 @@
 			err = i40e_alloc_rx_bi(&rx_rings[i]);
 			if (err)
 				goto rx_unwind;
->>>>>>> 24b8d41d
 
 			/* now allocate the Rx buffers to make sure the OS
 			 * has enough memory, any failure here means abort
 			 */
-<<<<<<< HEAD
-			ring = &rx_rings[i];
-			unused = I40E_DESC_UNUSED(ring);
-			err = i40e_alloc_rx_buffers(ring, unused);
-=======
 			unused = I40E_DESC_UNUSED(&rx_rings[i]);
 			err = i40e_alloc_rx_buffers(&rx_rings[i], unused);
->>>>>>> 24b8d41d
 rx_unwind:
 			if (err) {
 				do {
@@ -2421,15 +2209,8 @@
 	case ETH_SS_STATS:
 		return i40e_get_stats_count(netdev);
 	case ETH_SS_PRIV_FLAGS:
-<<<<<<< HEAD
-		if (pf->hw.pf_id == 0)
-			return I40E_PRIV_FLAGS_GL_STR_LEN;
-		else
-			return I40E_PRIV_FLAGS_STR_LEN;
-=======
 		return I40E_PRIV_FLAGS_STR_LEN +
 			(pf->hw.pf_id == 0 ? I40E_GL_PRIV_FLAGS_STR_LEN : 0);
->>>>>>> 24b8d41d
 	default:
 		return -EOPNOTSUPP;
 	}
@@ -2613,107 +2394,10 @@
 		       I40E_TEST_LEN * ETH_GSTRING_LEN);
 		break;
 	case ETH_SS_STATS:
-<<<<<<< HEAD
-		for (i = 0; i < I40E_NETDEV_STATS_LEN; i++) {
-			snprintf(p, ETH_GSTRING_LEN, "%s",
-				 i40e_gstrings_net_stats[i].stat_string);
-			p += ETH_GSTRING_LEN;
-		}
-		for (i = 0; i < I40E_MISC_STATS_LEN; i++) {
-			snprintf(p, ETH_GSTRING_LEN, "%s",
-				 i40e_gstrings_misc_stats[i].stat_string);
-			p += ETH_GSTRING_LEN;
-		}
-#ifdef I40E_FCOE
-		for (i = 0; i < I40E_FCOE_STATS_LEN; i++) {
-			snprintf(p, ETH_GSTRING_LEN, "%s",
-				 i40e_gstrings_fcoe_stats[i].stat_string);
-			p += ETH_GSTRING_LEN;
-		}
-#endif
-		for (i = 0; i < vsi->num_queue_pairs; i++) {
-			snprintf(p, ETH_GSTRING_LEN, "tx-%d.tx_packets", i);
-			p += ETH_GSTRING_LEN;
-			snprintf(p, ETH_GSTRING_LEN, "tx-%d.tx_bytes", i);
-			p += ETH_GSTRING_LEN;
-			snprintf(p, ETH_GSTRING_LEN, "rx-%d.rx_packets", i);
-			p += ETH_GSTRING_LEN;
-			snprintf(p, ETH_GSTRING_LEN, "rx-%d.rx_bytes", i);
-			p += ETH_GSTRING_LEN;
-		}
-		if (vsi != pf->vsi[pf->lan_vsi] || pf->hw.partition_id != 1)
-			return;
-
-		if ((pf->lan_veb != I40E_NO_VEB) &&
-		    (pf->flags & I40E_FLAG_VEB_STATS_ENABLED)) {
-			for (i = 0; i < I40E_VEB_STATS_LEN; i++) {
-				snprintf(p, ETH_GSTRING_LEN, "veb.%s",
-					i40e_gstrings_veb_stats[i].stat_string);
-				p += ETH_GSTRING_LEN;
-			}
-			for (i = 0; i < I40E_MAX_TRAFFIC_CLASS; i++) {
-				snprintf(p, ETH_GSTRING_LEN,
-					 "veb.tc_%d_tx_packets", i);
-				p += ETH_GSTRING_LEN;
-				snprintf(p, ETH_GSTRING_LEN,
-					 "veb.tc_%d_tx_bytes", i);
-				p += ETH_GSTRING_LEN;
-				snprintf(p, ETH_GSTRING_LEN,
-					 "veb.tc_%d_rx_packets", i);
-				p += ETH_GSTRING_LEN;
-				snprintf(p, ETH_GSTRING_LEN,
-					 "veb.tc_%d_rx_bytes", i);
-				p += ETH_GSTRING_LEN;
-			}
-		}
-		for (i = 0; i < I40E_GLOBAL_STATS_LEN; i++) {
-			snprintf(p, ETH_GSTRING_LEN, "port.%s",
-				 i40e_gstrings_stats[i].stat_string);
-			p += ETH_GSTRING_LEN;
-		}
-		for (i = 0; i < I40E_MAX_USER_PRIORITY; i++) {
-			snprintf(p, ETH_GSTRING_LEN,
-				 "port.tx_priority_%d_xon", i);
-			p += ETH_GSTRING_LEN;
-			snprintf(p, ETH_GSTRING_LEN,
-				 "port.tx_priority_%d_xoff", i);
-			p += ETH_GSTRING_LEN;
-		}
-		for (i = 0; i < I40E_MAX_USER_PRIORITY; i++) {
-			snprintf(p, ETH_GSTRING_LEN,
-				 "port.rx_priority_%d_xon", i);
-			p += ETH_GSTRING_LEN;
-			snprintf(p, ETH_GSTRING_LEN,
-				 "port.rx_priority_%d_xoff", i);
-			p += ETH_GSTRING_LEN;
-		}
-		for (i = 0; i < I40E_MAX_USER_PRIORITY; i++) {
-			snprintf(p, ETH_GSTRING_LEN,
-				 "port.rx_priority_%d_xon_2_xoff", i);
-			p += ETH_GSTRING_LEN;
-		}
-		/* BUG_ON(p - data != I40E_STATS_LEN * ETH_GSTRING_LEN); */
-		break;
-	case ETH_SS_PRIV_FLAGS:
-		if (pf->hw.pf_id == 0) {
-			for (i = 0; i < I40E_PRIV_FLAGS_GL_STR_LEN; i++) {
-				memcpy(data, i40e_priv_flags_strings_gl[i],
-				       ETH_GSTRING_LEN);
-				data += ETH_GSTRING_LEN;
-			}
-		} else {
-			for (i = 0; i < I40E_PRIV_FLAGS_STR_LEN; i++) {
-				memcpy(data, i40e_priv_flags_strings[i],
-				       ETH_GSTRING_LEN);
-				data += ETH_GSTRING_LEN;
-			}
-		}
-=======
 		i40e_get_stat_strings(netdev, data);
 		break;
 	case ETH_SS_PRIV_FLAGS:
 		i40e_get_priv_flag_strings(netdev, data);
->>>>>>> 24b8d41d
 		break;
 	default:
 		break;
@@ -2991,13 +2675,9 @@
 		if (!(pf->hw_features & I40E_HW_PHY_CONTROLS_LEDS)) {
 			pf->led_status = i40e_led_get(hw);
 		} else {
-<<<<<<< HEAD
-			i40e_aq_set_phy_debug(hw, I40E_PHY_DEBUG_ALL, NULL);
-=======
 			if (!(hw->flags & I40E_HW_FLAG_AQ_PHY_ACCESS_CAPABLE))
 				i40e_aq_set_phy_debug(hw, I40E_PHY_DEBUG_ALL,
 						      NULL);
->>>>>>> 24b8d41d
 			ret = i40e_led_get_phy(hw, &temp_status,
 					       &pf->phy_led_val);
 			pf->led_status = temp_status;
@@ -3072,17 +2752,6 @@
 	rx_ring = vsi->rx_rings[queue];
 	tx_ring = vsi->tx_rings[queue];
 
-<<<<<<< HEAD
-	if (ITR_IS_DYNAMIC(rx_ring->rx_itr_setting))
-		ec->use_adaptive_rx_coalesce = 1;
-
-	if (ITR_IS_DYNAMIC(tx_ring->tx_itr_setting))
-		ec->use_adaptive_tx_coalesce = 1;
-
-	ec->rx_coalesce_usecs = rx_ring->rx_itr_setting & ~I40E_ITR_DYNAMIC;
-	ec->tx_coalesce_usecs = tx_ring->tx_itr_setting & ~I40E_ITR_DYNAMIC;
-
-=======
 	if (ITR_IS_DYNAMIC(rx_ring->itr_setting))
 		ec->use_adaptive_rx_coalesce = 1;
 
@@ -3091,7 +2760,6 @@
 
 	ec->rx_coalesce_usecs = rx_ring->itr_setting & ~I40E_ITR_DYNAMIC;
 	ec->tx_coalesce_usecs = tx_ring->itr_setting & ~I40E_ITR_DYNAMIC;
->>>>>>> 24b8d41d
 
 	/* we use the _usecs_high to store/set the interrupt rate limit
 	 * that the hardware supports, that almost but not quite
@@ -3142,10 +2810,6 @@
  *
  * Change the ITR settings for a specific queue.
  **/
-<<<<<<< HEAD
-
-=======
->>>>>>> 24b8d41d
 static void i40e_set_itr_per_queue(struct i40e_vsi *vsi,
 				   struct ethtool_coalesce *ec,
 				   int queue)
@@ -3385,8 +3049,6 @@
 		}
 	}
 
-<<<<<<< HEAD
-=======
 	return 0;
 }
 
@@ -3458,7 +3120,6 @@
 		data->flex_filter = true;
 	}
 
->>>>>>> 24b8d41d
 	return 0;
 }
 
@@ -3686,11 +3347,7 @@
 /**
  * i40e_get_rss_hash_bits - Read RSS Hash bits from register
  * @nfc: pointer to user request
-<<<<<<< HEAD
- * @i_setc bits currently set
-=======
  * @i_setc: bits currently set
->>>>>>> 24b8d41d
  *
  * Returns value of bits to be set per user request
  **/
@@ -3746,15 +3403,12 @@
 		   ((u64)i40e_read_rx_ctl(hw, I40E_PFQF_HENA(1)) << 32);
 	u8 flow_pctype = 0;
 	u64 i_set, i_setc;
-<<<<<<< HEAD
-=======
 
 	if (pf->flags & I40E_FLAG_MFP_ENABLED) {
 		dev_err(&pf->pdev->dev,
 			"Change of RSS hash input set is not supported when MFP mode is enabled\n");
 		return -EOPNOTSUPP;
 	}
->>>>>>> 24b8d41d
 
 	/* RSS does not support anything other than hashing
 	 * to queues on src and dst IPs and ports
@@ -3766,37 +3420,22 @@
 	switch (nfc->flow_type) {
 	case TCP_V4_FLOW:
 		flow_pctype = I40E_FILTER_PCTYPE_NONF_IPV4_TCP;
-<<<<<<< HEAD
-		if (pf->flags & I40E_FLAG_MULTIPLE_TCP_UDP_RSS_PCTYPE)
-=======
 		if (pf->hw_features & I40E_HW_MULTIPLE_TCP_UDP_RSS_PCTYPE)
->>>>>>> 24b8d41d
 			hena |=
 			  BIT_ULL(I40E_FILTER_PCTYPE_NONF_IPV4_TCP_SYN_NO_ACK);
 		break;
 	case TCP_V6_FLOW:
 		flow_pctype = I40E_FILTER_PCTYPE_NONF_IPV6_TCP;
-<<<<<<< HEAD
-		if (pf->flags & I40E_FLAG_MULTIPLE_TCP_UDP_RSS_PCTYPE)
-			hena |=
-			  BIT_ULL(I40E_FILTER_PCTYPE_NONF_IPV4_TCP_SYN_NO_ACK);
-		if (pf->flags & I40E_FLAG_MULTIPLE_TCP_UDP_RSS_PCTYPE)
-=======
 		if (pf->hw_features & I40E_HW_MULTIPLE_TCP_UDP_RSS_PCTYPE)
 			hena |=
 			  BIT_ULL(I40E_FILTER_PCTYPE_NONF_IPV4_TCP_SYN_NO_ACK);
 		if (pf->hw_features & I40E_HW_MULTIPLE_TCP_UDP_RSS_PCTYPE)
->>>>>>> 24b8d41d
 			hena |=
 			  BIT_ULL(I40E_FILTER_PCTYPE_NONF_IPV6_TCP_SYN_NO_ACK);
 		break;
 	case UDP_V4_FLOW:
 		flow_pctype = I40E_FILTER_PCTYPE_NONF_IPV4_UDP;
-<<<<<<< HEAD
-		if (pf->flags & I40E_FLAG_MULTIPLE_TCP_UDP_RSS_PCTYPE)
-=======
 		if (pf->hw_features & I40E_HW_MULTIPLE_TCP_UDP_RSS_PCTYPE)
->>>>>>> 24b8d41d
 			hena |=
 			  BIT_ULL(I40E_FILTER_PCTYPE_NONF_UNICAST_IPV4_UDP) |
 			  BIT_ULL(I40E_FILTER_PCTYPE_NONF_MULTICAST_IPV4_UDP);
@@ -3805,11 +3444,7 @@
 		break;
 	case UDP_V6_FLOW:
 		flow_pctype = I40E_FILTER_PCTYPE_NONF_IPV6_UDP;
-<<<<<<< HEAD
-		if (pf->flags & I40E_FLAG_MULTIPLE_TCP_UDP_RSS_PCTYPE)
-=======
 		if (pf->hw_features & I40E_HW_MULTIPLE_TCP_UDP_RSS_PCTYPE)
->>>>>>> 24b8d41d
 			hena |=
 			  BIT_ULL(I40E_FILTER_PCTYPE_NONF_UNICAST_IPV6_UDP) |
 			  BIT_ULL(I40E_FILTER_PCTYPE_NONF_MULTICAST_IPV6_UDP);
@@ -4039,20 +3674,6 @@
  **/
 static u8 i40e_unused_pit_index(struct i40e_pf *pf)
 {
-<<<<<<< HEAD
-	struct ethtool_rx_flow_spec *fsp;
-	struct i40e_fdir_filter *input;
-	struct i40e_pf *pf;
-	int ret = -EINVAL;
-	u16 vf_id;
-
-	if (!vsi)
-		return -EINVAL;
-	pf = vsi->back;
-
-	if (!(pf->flags & I40E_FLAG_FD_SB_ENABLED))
-		return -EOPNOTSUPP;
-=======
 	unsigned long available_index = 0xFF;
 	struct i40e_flex_pit *entry;
 
@@ -4060,7 +3681,6 @@
 	 * or L4 filters so that IP_USER_FLOW filters can program both L3 and
 	 * L4 to use the same index.
 	 */
->>>>>>> 24b8d41d
 
 	list_for_each_entry(entry, &pf->l4_flex_pit_list, list)
 		clear_bit(entry->pit_index, &available_index);
@@ -4155,25 +3775,8 @@
 			if (new_pit->pit_index != entry->pit_index)
 				err = -EINVAL;
 
-<<<<<<< HEAD
-	if (ntohl(fsp->m_ext.data[1])) {
-		vf_id = ntohl(fsp->h_ext.data[1]);
-		if (vf_id >= pf->num_alloc_vfs) {
-			netif_info(pf, drv, vsi->netdev,
-				   "Invalid VF id %d\n", vf_id);
-			goto free_input;
-		}
-		/* Find vsi id from vf id and override dest vsi */
-		input->dest_vsi = pf->vf[vf_id].lan_vsi_id;
-		if (input->q_index >= pf->vf[vf_id].num_queue_pairs) {
-			netif_info(pf, drv, vsi->netdev,
-				   "Invalid queue id %d for VF %d\n",
-				   input->q_index, vf_id);
-			goto free_input;
-=======
 			kfree(new_pit);
 			return err;
->>>>>>> 24b8d41d
 		}
 	}
 
@@ -5237,21 +4840,6 @@
 	struct i40e_netdev_priv *np = netdev_priv(dev);
 	struct i40e_vsi *vsi = np->vsi;
 	struct i40e_pf *pf = vsi->back;
-<<<<<<< HEAD
-	u32 ret_flags = 0;
-
-	ret_flags |= pf->flags & I40E_FLAG_LINK_POLLING_ENABLED ?
-		I40E_PRIV_FLAGS_LINKPOLL_FLAG : 0;
-	ret_flags |= pf->flags & I40E_FLAG_FD_ATR_ENABLED ?
-		I40E_PRIV_FLAGS_FD_ATR : 0;
-	ret_flags |= pf->flags & I40E_FLAG_VEB_STATS_ENABLED ?
-		I40E_PRIV_FLAGS_VEB_STATS : 0;
-	ret_flags |= pf->auto_disable_flags & I40E_FLAG_HW_ATR_EVICT_CAPABLE ?
-		0 : I40E_PRIV_FLAGS_HW_ATR_EVICT;
-	if (pf->hw.pf_id == 0) {
-		ret_flags |= pf->flags & I40E_FLAG_TRUE_PROMISC_SUPPORT ?
-			I40E_PRIV_FLAGS_TRUE_PROMISC_SUPPORT : 0;
-=======
 	u32 i, j, ret_flags = 0;
 
 	for (i = 0; i < I40E_PRIV_FLAGS_STR_LEN; i++) {
@@ -5273,7 +4861,6 @@
 
 		if (priv_flags->flag & pf->flags)
 			ret_flags |= BIT(i + j);
->>>>>>> 24b8d41d
 	}
 
 	return ret_flags;
@@ -5291,12 +4878,6 @@
 	enum i40e_admin_queue_err adq_err;
 	struct i40e_vsi *vsi = np->vsi;
 	struct i40e_pf *pf = vsi->back;
-<<<<<<< HEAD
-	u16 sw_flags = 0, valid_flags = 0;
-	bool reset_required = false;
-	bool promisc_change = false;
-	int ret;
-=======
 	bool is_reset_needed;
 	i40e_status status;
 	u32 i, j;
@@ -5306,16 +4887,9 @@
 
 	for (i = 0; i < I40E_PRIV_FLAGS_STR_LEN; i++) {
 		const struct i40e_priv_flags *priv_flags;
->>>>>>> 24b8d41d
 
 		priv_flags = &i40e_gstrings_priv_flags[i];
 
-<<<<<<< HEAD
-	if (flags & I40E_PRIV_FLAGS_LINKPOLL_FLAG)
-		pf->flags |= I40E_FLAG_LINK_POLLING_ENABLED;
-	else
-		pf->flags &= ~I40E_FLAG_LINK_POLLING_ENABLED;
-=======
 		if (flags & BIT(i))
 			new_flags |= priv_flags->flag;
 		else
@@ -5356,7 +4930,6 @@
 	/* Before we finalize any flag changes, we need to perform some
 	 * checks to ensure that the changes are supported and safe.
 	 */
->>>>>>> 24b8d41d
 
 	/* ATR eviction is not supported on all devices */
 	if ((new_flags & I40E_FLAG_HW_ATR_EVICT_ENABLED) &&
@@ -5371,23 +4944,12 @@
 	 * disable LLDP, however we _must_ not allow the user to enable/disable
 	 * LLDP with this flag on unsupported FW versions.
 	 */
-<<<<<<< HEAD
-	if (flags & I40E_PRIV_FLAGS_FD_ATR) {
-		pf->flags |= I40E_FLAG_FD_ATR_ENABLED;
-	} else {
-		pf->flags &= ~I40E_FLAG_FD_ATR_ENABLED;
-		pf->auto_disable_flags |= I40E_FLAG_FD_ATR_ENABLED;
-
-		/* flush current ATR settings */
-		set_bit(__I40E_FD_FLUSH_REQUESTED, &pf->state);
-=======
 	if (changed_flags & I40E_FLAG_DISABLE_FW_LLDP) {
 		if (!(pf->hw.flags & I40E_HW_FLAG_FW_LLDP_STOPPABLE)) {
 			dev_warn(&pf->pdev->dev,
 				 "Device does not support changing FW LLDP\n");
 			return -EOPNOTSUPP;
 		}
->>>>>>> 24b8d41d
 	}
 
 	if (changed_flags & I40E_FLAG_RS_FEC &&
@@ -5398,25 +4960,6 @@
 		return -EOPNOTSUPP;
 	}
 
-<<<<<<< HEAD
-	if (pf->hw.pf_id == 0) {
-		if ((flags & I40E_PRIV_FLAGS_TRUE_PROMISC_SUPPORT) &&
-		    !(pf->flags & I40E_FLAG_TRUE_PROMISC_SUPPORT)) {
-			pf->flags |= I40E_FLAG_TRUE_PROMISC_SUPPORT;
-			promisc_change = true;
-		} else if (!(flags & I40E_PRIV_FLAGS_TRUE_PROMISC_SUPPORT) &&
-			   (pf->flags & I40E_FLAG_TRUE_PROMISC_SUPPORT)) {
-			pf->flags &= ~I40E_FLAG_TRUE_PROMISC_SUPPORT;
-			promisc_change = true;
-		}
-	}
-	if (promisc_change) {
-		if (!(pf->flags & I40E_FLAG_TRUE_PROMISC_SUPPORT))
-			sw_flags = I40E_AQ_SET_SWITCH_CFG_PROMISC;
-		valid_flags = I40E_AQ_SET_SWITCH_CFG_PROMISC;
-		ret = i40e_aq_set_switch_config(&pf->hw, sw_flags, valid_flags,
-						NULL);
-=======
 	if (changed_flags & I40E_FLAG_BASE_R_FEC &&
 	    pf->hw.device_id != I40E_DEV_ID_25G_SFP28 &&
 	    pf->hw.device_id != I40E_DEV_ID_25G_B &&
@@ -5447,7 +4990,6 @@
 		valid_flags = I40E_AQ_SET_SWITCH_CFG_PROMISC;
 		ret = i40e_aq_set_switch_config(&pf->hw, sw_flags, valid_flags,
 						0, NULL);
->>>>>>> 24b8d41d
 		if (ret && pf->hw.aq.asq_last_status != I40E_AQ_RC_ESRCH) {
 			dev_info(&pf->pdev->dev,
 				 "couldn't set switch config bits, err %s aq_err %s\n",
@@ -5458,13 +5000,6 @@
 		}
 	}
 
-<<<<<<< HEAD
-	if ((flags & I40E_PRIV_FLAGS_HW_ATR_EVICT) &&
-	    (pf->flags & I40E_FLAG_HW_ATR_EVICT_CAPABLE))
-		pf->auto_disable_flags &= ~I40E_FLAG_HW_ATR_EVICT_CAPABLE;
-	else
-		pf->auto_disable_flags |= I40E_FLAG_HW_ATR_EVICT_CAPABLE;
-=======
 	if ((changed_flags & I40E_FLAG_RS_FEC) ||
 	    (changed_flags & I40E_FLAG_BASE_R_FEC)) {
 		u8 fec_cfg = 0;
@@ -5489,7 +5024,6 @@
 			"Setting link-down-on-close not supported on this port (because total-port-shutdown is enabled)\n");
 		return -EOPNOTSUPP;
 	}
->>>>>>> 24b8d41d
 
 	if ((changed_flags & new_flags &
 	     I40E_FLAG_LINK_DOWN_ON_CLOSE_ENABLED) &&
