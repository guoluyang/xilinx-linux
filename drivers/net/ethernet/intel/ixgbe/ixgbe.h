--- conflicted
+++ resolved
@@ -1,35 +1,5 @@
-<<<<<<< HEAD
-/*******************************************************************************
-
-  Intel 10 Gigabit PCI Express Linux driver
-  Copyright(c) 1999 - 2016 Intel Corporation.
-
-  This program is free software; you can redistribute it and/or modify it
-  under the terms and conditions of the GNU General Public License,
-  version 2, as published by the Free Software Foundation.
-
-  This program is distributed in the hope it will be useful, but WITHOUT
-  ANY WARRANTY; without even the implied warranty of MERCHANTABILITY or
-  FITNESS FOR A PARTICULAR PURPOSE.  See the GNU General Public License for
-  more details.
-
-  You should have received a copy of the GNU General Public License along with
-  this program; if not, write to the Free Software Foundation, Inc.,
-  51 Franklin St - Fifth Floor, Boston, MA 02110-1301 USA.
-
-  The full GNU General Public License is included in this distribution in
-  the file called "COPYING".
-
-  Contact Information:
-  Linux NICS <linux.nics@intel.com>
-  e1000-devel Mailing List <e1000-devel@lists.sourceforge.net>
-  Intel Corporation, 5200 N.E. Elam Young Parkway, Hillsboro, OR 97124-6497
-
-*******************************************************************************/
-=======
 /* SPDX-License-Identifier: GPL-2.0 */
 /* Copyright(c) 1999 - 2018 Intel Corporation. */
->>>>>>> 24b8d41d
 
 #ifndef _IXGBE_H_
 #define _IXGBE_H_
@@ -494,114 +464,6 @@
 	struct ixgbe_ring ring[] ____cacheline_internodealigned_in_smp;
 };
 
-<<<<<<< HEAD
-static inline void ixgbe_qv_init_lock(struct ixgbe_q_vector *q_vector)
-{
-	/* reset state to idle */
-	atomic_set(&q_vector->state, IXGBE_QV_STATE_IDLE);
-}
-
-/* called from the device poll routine to get ownership of a q_vector */
-static inline bool ixgbe_qv_lock_napi(struct ixgbe_q_vector *q_vector)
-{
-	int rc = atomic_cmpxchg(&q_vector->state, IXGBE_QV_STATE_IDLE,
-				IXGBE_QV_STATE_NAPI);
-#ifdef BP_EXTENDED_STATS
-	if (rc != IXGBE_QV_STATE_IDLE)
-		q_vector->tx.ring->stats.yields++;
-#endif
-
-	return rc == IXGBE_QV_STATE_IDLE;
-}
-
-/* returns true is someone tried to get the qv while napi had it */
-static inline void ixgbe_qv_unlock_napi(struct ixgbe_q_vector *q_vector)
-{
-	WARN_ON(atomic_read(&q_vector->state) != IXGBE_QV_STATE_NAPI);
-
-	/* flush any outstanding Rx frames */
-	if (q_vector->napi.gro_list)
-		napi_gro_flush(&q_vector->napi, false);
-
-	/* reset state to idle */
-	atomic_set(&q_vector->state, IXGBE_QV_STATE_IDLE);
-}
-
-/* called from ixgbe_low_latency_poll() */
-static inline bool ixgbe_qv_lock_poll(struct ixgbe_q_vector *q_vector)
-{
-	int rc = atomic_cmpxchg(&q_vector->state, IXGBE_QV_STATE_IDLE,
-				IXGBE_QV_STATE_POLL);
-#ifdef BP_EXTENDED_STATS
-	if (rc != IXGBE_QV_STATE_IDLE)
-		q_vector->rx.ring->stats.yields++;
-#endif
-	return rc == IXGBE_QV_STATE_IDLE;
-}
-
-/* returns true if someone tried to get the qv while it was locked */
-static inline void ixgbe_qv_unlock_poll(struct ixgbe_q_vector *q_vector)
-{
-	WARN_ON(atomic_read(&q_vector->state) != IXGBE_QV_STATE_POLL);
-
-	/* reset state to idle */
-	atomic_set(&q_vector->state, IXGBE_QV_STATE_IDLE);
-}
-
-/* true if a socket is polling, even if it did not get the lock */
-static inline bool ixgbe_qv_busy_polling(struct ixgbe_q_vector *q_vector)
-{
-	return atomic_read(&q_vector->state) == IXGBE_QV_STATE_POLL;
-}
-
-/* false if QV is currently owned */
-static inline bool ixgbe_qv_disable(struct ixgbe_q_vector *q_vector)
-{
-	int rc = atomic_cmpxchg(&q_vector->state, IXGBE_QV_STATE_IDLE,
-				IXGBE_QV_STATE_DISABLE);
-
-	return rc == IXGBE_QV_STATE_IDLE;
-}
-
-#else /* CONFIG_NET_RX_BUSY_POLL */
-static inline void ixgbe_qv_init_lock(struct ixgbe_q_vector *q_vector)
-{
-}
-
-static inline bool ixgbe_qv_lock_napi(struct ixgbe_q_vector *q_vector)
-{
-	return true;
-}
-
-static inline bool ixgbe_qv_unlock_napi(struct ixgbe_q_vector *q_vector)
-{
-	return false;
-}
-
-static inline bool ixgbe_qv_lock_poll(struct ixgbe_q_vector *q_vector)
-{
-	return false;
-}
-
-static inline bool ixgbe_qv_unlock_poll(struct ixgbe_q_vector *q_vector)
-{
-	return false;
-}
-
-static inline bool ixgbe_qv_busy_polling(struct ixgbe_q_vector *q_vector)
-{
-	return false;
-}
-
-static inline bool ixgbe_qv_disable(struct ixgbe_q_vector *q_vector)
-{
-	return true;
-}
-
-#endif /* CONFIG_NET_RX_BUSY_POLL */
-
-=======
->>>>>>> 24b8d41d
 #ifdef CONFIG_IXGBE_HWMON
 
 #define IXGBE_HWMON_TYPE_LOC		0
@@ -726,17 +588,9 @@
 #define IXGBE_FLAG_FCOE_ENABLED			BIT(21)
 #define IXGBE_FLAG_SRIOV_CAPABLE		BIT(22)
 #define IXGBE_FLAG_SRIOV_ENABLED		BIT(23)
-<<<<<<< HEAD
-#define IXGBE_FLAG_VXLAN_OFFLOAD_CAPABLE	BIT(24)
 #define IXGBE_FLAG_RX_HWTSTAMP_ENABLED		BIT(25)
 #define IXGBE_FLAG_RX_HWTSTAMP_IN_REGISTER	BIT(26)
 #define IXGBE_FLAG_DCB_CAPABLE			BIT(27)
-#define IXGBE_FLAG_GENEVE_OFFLOAD_CAPABLE	BIT(28)
-=======
-#define IXGBE_FLAG_RX_HWTSTAMP_ENABLED		BIT(25)
-#define IXGBE_FLAG_RX_HWTSTAMP_IN_REGISTER	BIT(26)
-#define IXGBE_FLAG_DCB_CAPABLE			BIT(27)
->>>>>>> 24b8d41d
 
 	u32 flags2;
 #define IXGBE_FLAG2_RSC_CAPABLE			BIT(0)
@@ -750,10 +604,6 @@
 #define IXGBE_FLAG2_RSS_FIELD_IPV6_UDP		BIT(9)
 #define IXGBE_FLAG2_PTP_PPS_ENABLED		BIT(10)
 #define IXGBE_FLAG2_PHY_INTERRUPT		BIT(11)
-<<<<<<< HEAD
-#define IXGBE_FLAG2_UDP_TUN_REREG_NEEDED	BIT(12)
-=======
->>>>>>> 24b8d41d
 #define IXGBE_FLAG2_VLAN_PROMISC		BIT(13)
 #define IXGBE_FLAG2_EEE_CAPABLE			BIT(14)
 #define IXGBE_FLAG2_EEE_ENABLED			BIT(15)
@@ -775,14 +625,11 @@
 	/* Port number used to identify VXLAN traffic */
 	__be16 vxlan_port;
 	__be16 geneve_port;
-<<<<<<< HEAD
-=======
 
 	/* XDP */
 	int num_xdp_queues;
 	struct ixgbe_ring *xdp_ring[MAX_XDP_QUEUES];
 	unsigned long *af_xdp_zc_qps; /* tracks AF_XDP ZC enabled rings */
->>>>>>> 24b8d41d
 
 	/* TX */
 	struct ixgbe_ring *tx_ring[MAX_TX_QUEUES] ____cacheline_aligned_in_smp;
@@ -978,13 +825,9 @@
 	board_X540,
 	board_X550,
 	board_X550EM_x,
-<<<<<<< HEAD
-	board_x550em_a,
-=======
 	board_x550em_x_fw,
 	board_x550em_a,
 	board_x550em_a_fw,
->>>>>>> 24b8d41d
 };
 
 extern const struct ixgbe_info ixgbe_82598_info;
@@ -992,13 +835,9 @@
 extern const struct ixgbe_info ixgbe_X540_info;
 extern const struct ixgbe_info ixgbe_X550_info;
 extern const struct ixgbe_info ixgbe_X550EM_x_info;
-<<<<<<< HEAD
-extern const struct ixgbe_info ixgbe_x550em_a_info;
-=======
 extern const struct ixgbe_info ixgbe_x550em_x_fw_info;
 extern const struct ixgbe_info ixgbe_x550em_a_info;
 extern const struct ixgbe_info ixgbe_x550em_a_fw_info;
->>>>>>> 24b8d41d
 #ifdef CONFIG_IXGBE_DCB
 extern const struct dcbnl_rtnl_ops ixgbe_dcbnl_ops;
 #endif
