--- conflicted
+++ resolved
@@ -38,11 +38,6 @@
 static const char ixgbevf_driver_string[] =
 	"Intel(R) 10 Gigabit PCI Express Virtual Function Network Driver";
 
-<<<<<<< HEAD
-#define DRV_VERSION "3.2.2-k"
-const char ixgbevf_driver_version[] = DRV_VERSION;
-=======
->>>>>>> 24b8d41d
 static char ixgbevf_copyright[] =
 	"Copyright (c) 2009 - 2018 Intel Corporation.";
 
@@ -307,14 +302,10 @@
 			total_ipsec++;
 
 		/* free the skb */
-<<<<<<< HEAD
-		napi_consume_skb(tx_buffer->skb, napi_budget);
-=======
 		if (ring_is_xdp(tx_ring))
 			page_frag_free(tx_buffer->data);
 		else
 			napi_consume_skb(tx_buffer->skb, napi_budget);
->>>>>>> 24b8d41d
 
 		/* unmap skb header data */
 		dma_unmap_single(tx_ring->dev,
@@ -1317,17 +1308,6 @@
 	/* If all work not completed, return budget and keep polling */
 	if (!clean_complete)
 		return budget;
-<<<<<<< HEAD
-	/* all work done, exit the polling mode */
-	napi_complete_done(napi, work_done);
-	if (adapter->rx_itr_setting == 1)
-		ixgbevf_set_itr(q_vector);
-	if (!test_bit(__IXGBEVF_DOWN, &adapter->state) &&
-	    !test_bit(__IXGBEVF_REMOVING, &adapter->state))
-		ixgbevf_irq_enable_queues(adapter,
-					  BIT(q_vector->v_idx));
-=======
->>>>>>> 24b8d41d
 
 	/* Exit the polling mode, but don't re-enable interrupts if stack might
 	 * poll us due to busy-polling
@@ -1751,13 +1731,10 @@
 	/* Setting PTHRESH to 32 both improves performance */
 	txdctl |= (1u << 8) |    /* HTHRESH = 1 */
 		   32;           /* PTHRESH = 32 */
-<<<<<<< HEAD
-=======
 
 	/* reinitialize tx_buffer_info */
 	memset(ring->tx_buffer_info, 0,
 	       sizeof(struct ixgbevf_tx_buffer) * ring->count);
->>>>>>> 24b8d41d
 
 	clear_bit(__IXGBEVF_HANG_CHECK_ARMED, &ring->state);
 	clear_bit(__IXGBEVF_TX_XDP_RING_PRIMED, &ring->state);
@@ -3191,25 +3168,17 @@
 	if (!test_and_clear_bit(__IXGBEVF_RESET_REQUESTED, &adapter->state))
 		return;
 
-<<<<<<< HEAD
-	/* If we're already down or resetting, just bail */
-	if (test_bit(__IXGBEVF_DOWN, &adapter->state) ||
-	    test_bit(__IXGBEVF_REMOVING, &adapter->state) ||
-	    test_bit(__IXGBEVF_RESETTING, &adapter->state))
-=======
 	rtnl_lock();
 	/* If we're already down or resetting, just bail */
 	if (test_bit(__IXGBEVF_DOWN, &adapter->state) ||
 	    test_bit(__IXGBEVF_REMOVING, &adapter->state) ||
 	    test_bit(__IXGBEVF_RESETTING, &adapter->state)) {
 		rtnl_unlock();
->>>>>>> 24b8d41d
 		return;
 	}
 
 	adapter->tx_timeout_count++;
 
-	rtnl_lock();
 	ixgbevf_reinit_locked(adapter);
 	rtnl_unlock();
 }
@@ -3795,10 +3764,7 @@
 		unsigned char *hdr;
 	} l4;
 	u32 paylen, l4_offset;
-<<<<<<< HEAD
-=======
 	u32 fceof_saidx = 0;
->>>>>>> 24b8d41d
 	int err;
 
 	if (skb->ip_summed != CHECKSUM_PARTIAL)
@@ -3811,14 +3777,10 @@
 	if (err < 0)
 		return err;
 
-<<<<<<< HEAD
-	ip.hdr = skb_network_header(skb);
-=======
 	if (eth_p_mpls(first->protocol))
 		ip.hdr = skb_inner_network_header(skb);
 	else
 		ip.hdr = skb_network_header(skb);
->>>>>>> 24b8d41d
 	l4.hdr = skb_checksum_start(skb);
 
 	/* ADV DTYP TUCMD MKRLOC/ISCSIHEDLEN */
@@ -3828,15 +3790,6 @@
 	if (ip.v4->version == 4) {
 		unsigned char *csum_start = skb_checksum_start(skb);
 		unsigned char *trans_start = ip.hdr + (ip.v4->ihl * 4);
-<<<<<<< HEAD
-
-		/* IP header will have to cancel out any data that
-		 * is not a part of the outer IP header
-		 */
-		ip.v4->check = csum_fold(csum_partial(trans_start,
-						      csum_start - trans_start,
-						      0));
-=======
 		int len = csum_start - trans_start;
 
 		/* IP header will have to cancel out any data that
@@ -3846,7 +3799,6 @@
 		ip.v4->check = (skb_shinfo(skb)->gso_type & SKB_GSO_PARTIAL) ?
 					   csum_fold(csum_partial(trans_start,
 								  len, 0)) : 0;
->>>>>>> 24b8d41d
 		type_tucmd |= IXGBE_ADVTXD_TUCMD_IPV4;
 
 		ip.v4->tot_len = 0;
@@ -3877,12 +3829,9 @@
 	mss_l4len_idx = (*hdr_len - l4_offset) << IXGBE_ADVTXD_L4LEN_SHIFT;
 	mss_l4len_idx |= skb_shinfo(skb)->gso_size << IXGBE_ADVTXD_MSS_SHIFT;
 	mss_l4len_idx |= (1u << IXGBE_ADVTXD_IDX_SHIFT);
-<<<<<<< HEAD
-=======
 
 	fceof_saidx |= itd->pfsa;
 	type_tucmd |= itd->flags | itd->trailer_len;
->>>>>>> 24b8d41d
 
 	/* vlan_macip_lens: HEADLEN, MACLEN, VLAN tag */
 	vlan_macip_lens = l4.hdr - ip.hdr;
@@ -3910,10 +3859,7 @@
 {
 	struct sk_buff *skb = first->skb;
 	u32 vlan_macip_lens = 0;
-<<<<<<< HEAD
-=======
 	u32 fceof_saidx = 0;
->>>>>>> 24b8d41d
 	u32 type_tucmd = 0;
 
 	if (skb->ip_summed != CHECKSUM_PARTIAL)
@@ -3922,11 +3868,7 @@
 	switch (skb->csum_offset) {
 	case offsetof(struct tcphdr, check):
 		type_tucmd = IXGBE_ADVTXD_TUCMD_L4T_TCP;
-<<<<<<< HEAD
-		/* fall through */
-=======
 		fallthrough;
->>>>>>> 24b8d41d
 	case offsetof(struct udphdr, check):
 		break;
 	case offsetof(struct sctphdr, checksum):
@@ -3938,22 +3880,15 @@
 			type_tucmd = IXGBE_ADVTXD_TUCMD_L4T_SCTP;
 			break;
 		}
-<<<<<<< HEAD
-		/* fall through */
-=======
 		fallthrough;
->>>>>>> 24b8d41d
 	default:
 		skb_checksum_help(skb);
 		goto no_csum;
 	}
-<<<<<<< HEAD
-=======
 
 	if (first->protocol == htons(ETH_P_IP))
 		type_tucmd |= IXGBE_ADVTXD_TUCMD_IPV4;
 
->>>>>>> 24b8d41d
 	/* update TX checksum flag */
 	first->tx_flags |= IXGBE_TX_FLAGS_CSUM;
 	vlan_macip_lens = skb_checksum_start_offset(skb) -
@@ -3963,15 +3898,11 @@
 	vlan_macip_lens |= skb_network_offset(skb) << IXGBE_ADVTXD_MACLEN_SHIFT;
 	vlan_macip_lens |= first->tx_flags & IXGBE_TX_FLAGS_VLAN_MASK;
 
-<<<<<<< HEAD
-	ixgbevf_tx_ctxtdesc(tx_ring, vlan_macip_lens, type_tucmd, 0);
-=======
 	fceof_saidx |= itd->pfsa;
 	type_tucmd |= itd->flags | itd->trailer_len;
 
 	ixgbevf_tx_ctxtdesc(tx_ring, vlan_macip_lens,
 			    fceof_saidx, type_tucmd, 0);
->>>>>>> 24b8d41d
 }
 
 static __le32 ixgbevf_tx_cmd_type(u32 tx_flags)
@@ -4005,17 +3936,12 @@
 	if (tx_flags & IXGBE_TX_FLAGS_IPV4)
 		olinfo_status |= cpu_to_le32(IXGBE_ADVTXD_POPTS_IXSM);
 
-<<<<<<< HEAD
-	/* use index 1 context for TSO/FSO/FCOE */
-	if (tx_flags & IXGBE_TX_FLAGS_TSO)
-=======
 	/* enable IPsec */
 	if (tx_flags & IXGBE_TX_FLAGS_IPSEC)
 		olinfo_status |= cpu_to_le32(IXGBE_ADVTXD_POPTS_IPSEC);
 
 	/* use index 1 context for TSO/FSO/FCOE/IPSEC */
 	if (tx_flags & (IXGBE_TX_FLAGS_TSO | IXGBE_TX_FLAGS_IPSEC))
->>>>>>> 24b8d41d
 		olinfo_status |= cpu_to_le32(1u << IXGBE_ADVTXD_IDX_SHIFT);
 
 	/* Check Context must be set if Tx switch is enabled, which it
@@ -4338,10 +4264,6 @@
 	struct ixgbevf_adapter *adapter = netdev_priv(netdev);
 	struct ixgbe_hw *hw = &adapter->hw;
 	int max_frame = new_mtu + ETH_HLEN + ETH_FCS_LEN;
-<<<<<<< HEAD
-	int max_possible_frame = MAXIMUM_ETHERNET_VLAN_SIZE;
-=======
->>>>>>> 24b8d41d
 	int ret;
 
 	/* prevent MTU being changed to a size unsupported by XDP */
@@ -4357,25 +4279,15 @@
 	if (ret)
 		return -EINVAL;
 
-	spin_lock_bh(&adapter->mbx_lock);
-	/* notify the PF of our intent to use this size of frame */
-	ret = hw->mac.ops.set_rlpml(hw, max_frame);
-	spin_unlock_bh(&adapter->mbx_lock);
-	if (ret)
-		return -EINVAL;
-
 	hw_dbg(hw, "changing MTU from %d to %d\n",
 	       netdev->mtu, new_mtu);
 
 	/* must set new MTU before calling down or up */
 	netdev->mtu = new_mtu;
 
-<<<<<<< HEAD
-=======
 	if (netif_running(netdev))
 		ixgbevf_reinit_locked(adapter);
 
->>>>>>> 24b8d41d
 	return 0;
 }
 
@@ -4565,40 +4477,6 @@
 	default:
 		return -EINVAL;
 	}
-}
-
-#define IXGBEVF_MAX_MAC_HDR_LEN		127
-#define IXGBEVF_MAX_NETWORK_HDR_LEN	511
-
-static netdev_features_t
-ixgbevf_features_check(struct sk_buff *skb, struct net_device *dev,
-		       netdev_features_t features)
-{
-	unsigned int network_hdr_len, mac_hdr_len;
-
-	/* Make certain the headers can be described by a context descriptor */
-	mac_hdr_len = skb_network_header(skb) - skb->data;
-	if (unlikely(mac_hdr_len > IXGBEVF_MAX_MAC_HDR_LEN))
-		return features & ~(NETIF_F_HW_CSUM |
-				    NETIF_F_SCTP_CRC |
-				    NETIF_F_HW_VLAN_CTAG_TX |
-				    NETIF_F_TSO |
-				    NETIF_F_TSO6);
-
-	network_hdr_len = skb_checksum_start(skb) - skb_network_header(skb);
-	if (unlikely(network_hdr_len >  IXGBEVF_MAX_NETWORK_HDR_LEN))
-		return features & ~(NETIF_F_HW_CSUM |
-				    NETIF_F_SCTP_CRC |
-				    NETIF_F_TSO |
-				    NETIF_F_TSO6);
-
-	/* We can only support IPV4 TSO in tunnels if we can mangle the
-	 * inner IP ID field, so strip TSO if MANGLEID is not supported.
-	 */
-	if (skb->encapsulation && !(features & NETIF_F_TSO_MANGLEID))
-		features &= ~NETIF_F_TSO;
-
-	return features;
 }
 
 static const struct net_device_ops ixgbevf_netdev_ops = {
@@ -4613,18 +4491,8 @@
 	.ndo_tx_timeout		= ixgbevf_tx_timeout,
 	.ndo_vlan_rx_add_vid	= ixgbevf_vlan_rx_add_vid,
 	.ndo_vlan_rx_kill_vid	= ixgbevf_vlan_rx_kill_vid,
-<<<<<<< HEAD
-#ifdef CONFIG_NET_RX_BUSY_POLL
-	.ndo_busy_poll		= ixgbevf_busy_poll_recv,
-#endif
-#ifdef CONFIG_NET_POLL_CONTROLLER
-	.ndo_poll_controller	= ixgbevf_netpoll,
-#endif
-	.ndo_features_check	= ixgbevf_features_check,
-=======
 	.ndo_features_check	= ixgbevf_features_check,
 	.ndo_bpf		= ixgbevf_xdp,
->>>>>>> 24b8d41d
 };
 
 static void ixgbevf_assign_netdev_ops(struct net_device *dev)
@@ -4752,15 +4620,11 @@
 		netdev->features |= NETIF_F_HIGHDMA;
 
 	netdev->vlan_features |= netdev->features | NETIF_F_TSO_MANGLEID;
-<<<<<<< HEAD
-	netdev->mpls_features |= NETIF_F_HW_CSUM;
-=======
 	netdev->mpls_features |= NETIF_F_SG |
 				 NETIF_F_TSO |
 				 NETIF_F_TSO6 |
 				 NETIF_F_HW_CSUM;
 	netdev->mpls_features |= IXGBEVF_GSO_PARTIAL_FEATURES;
->>>>>>> 24b8d41d
 	netdev->hw_enc_features |= netdev->vlan_features;
 
 	/* set this bit last since it cannot be part of vlan_features */
