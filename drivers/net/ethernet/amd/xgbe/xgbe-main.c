--- conflicted
+++ resolved
@@ -426,13 +426,8 @@
 	pdata->phy_if.phy_exit(pdata);
 }
 
-<<<<<<< HEAD
-#ifdef CONFIG_PM_SLEEP
-static int xgbe_suspend(struct device *dev)
-=======
 static int xgbe_netdev_event(struct notifier_block *nb, unsigned long event,
 			     void *data)
->>>>>>> 24b8d41d
 {
 	struct net_device *netdev = netdev_notifier_info_to_dev(data);
 	struct xgbe_prv_data *pdata = netdev_priv(netdev);
@@ -469,24 +464,11 @@
 	if (ret)
 		goto err_platform_init;
 
-<<<<<<< HEAD
-	if (netif_running(netdev)) {
-		ret = xgbe_powerup(netdev, XGMAC_DRIVER_CONTEXT);
-
-		/* Schedule a restart in case the link or phy state changed
-		 * while we were powered down.
-		 */
-		schedule_work(&pdata->restart_work);
-	}
-
-	DBGPR("<--xgbe_resume\n");
-=======
 	ret = xgbe_pci_init();
 	if (ret)
 		goto err_pci_init;
 
 	return 0;
->>>>>>> 24b8d41d
 
 err_pci_init:
 	xgbe_platform_exit();
@@ -494,25 +476,6 @@
 	unregister_netdevice_notifier(&xgbe_netdev_notifier);
 	return ret;
 }
-<<<<<<< HEAD
-#endif /* CONFIG_PM_SLEEP */
-
-#ifdef CONFIG_ACPI
-static const struct acpi_device_id xgbe_acpi_match[] = {
-	{ "AMDI8001", 0 },
-	{},
-};
-
-MODULE_DEVICE_TABLE(acpi, xgbe_acpi_match);
-#endif
-
-#ifdef CONFIG_OF
-static const struct of_device_id xgbe_of_match[] = {
-	{ .compatible = "amd,xgbe-seattle-v1a", },
-	{},
-};
-=======
->>>>>>> 24b8d41d
 
 static void __exit xgbe_mod_exit(void)
 {
