--- conflicted
+++ resolved
@@ -311,14 +311,6 @@
 	list_del(&entry.list);
 	spin_unlock(&adapter->mbox_lock);
 	return ret;
-<<<<<<< HEAD
-}
-
-#define ADVERT_MASK (FW_PORT_CAP_SPEED_100M | FW_PORT_CAP_SPEED_1G |\
-		     FW_PORT_CAP_SPEED_10G | FW_PORT_CAP_SPEED_25G | \
-		     FW_PORT_CAP_SPEED_40G | FW_PORT_CAP_SPEED_100G | \
-		     FW_PORT_CAP_ANEG)
-=======
 }
 
 /* In the Physical Function Driver Common Code, the ADVERT_MASK is used to
@@ -420,7 +412,6 @@
 
 	return 0;
 }
->>>>>>> 24b8d41d
 
 /**
  *      fwcap_to_fwspeed - return highest speed in Port Capabilities
@@ -465,15 +456,9 @@
 			     fw_port_cap32_t pcaps,
 			     fw_port_cap32_t acaps)
 {
-<<<<<<< HEAD
-	lc->supported = caps;
-	lc->lp_advertising = 0;
-	lc->requested_speed = 0;
-=======
 	lc->pcaps = pcaps;
 	lc->lpacaps = 0;
 	lc->speed_caps = 0;
->>>>>>> 24b8d41d
 	lc->speed = 0;
 	lc->requested_fc = lc->fc = PAUSE_RX | PAUSE_TX;
 
@@ -2134,67 +2119,12 @@
 
 		port_id = FW_PORT_CMD_PORTID_G(
 			be32_to_cpu(port_cmd->op_to_portid));
-<<<<<<< HEAD
-
-		stat = be32_to_cpu(port_cmd->u.info.lstatus_to_modtype);
-		link_ok = (stat & FW_PORT_CMD_LSTATUS_F) != 0;
-		speed = 0;
-		fc = 0;
-		if (stat & FW_PORT_CMD_RXPAUSE_F)
-			fc |= PAUSE_RX;
-		if (stat & FW_PORT_CMD_TXPAUSE_F)
-			fc |= PAUSE_TX;
-		if (stat & FW_PORT_CMD_LSPEED_V(FW_PORT_CAP_SPEED_100M))
-			speed = 100;
-		else if (stat & FW_PORT_CMD_LSPEED_V(FW_PORT_CAP_SPEED_1G))
-			speed = 1000;
-		else if (stat & FW_PORT_CMD_LSPEED_V(FW_PORT_CAP_SPEED_10G))
-			speed = 10000;
-		else if (stat & FW_PORT_CMD_LSPEED_V(FW_PORT_CAP_SPEED_25G))
-			speed = 25000;
-		else if (stat & FW_PORT_CMD_LSPEED_V(FW_PORT_CAP_SPEED_40G))
-			speed = 40000;
-		else if (stat & FW_PORT_CMD_LSPEED_V(FW_PORT_CAP_SPEED_100G))
-			speed = 100000;
-
-		/*
-		 * Scan all of our "ports" (Virtual Interfaces) looking for
-		 * those bound to the physical port which has changed.  If
-		 * our recorded state doesn't match the current state,
-		 * signal that change to the OS code.
-		 */
-=======
->>>>>>> 24b8d41d
 		for_each_port(adapter, pidx) {
 			struct port_info *pi = adap2pinfo(adapter, pidx);
 
 			if (pi->port_id != port_id)
 				continue;
-<<<<<<< HEAD
-
-			lc = &pi->link_cfg;
-
-			mod = FW_PORT_CMD_MODTYPE_G(stat);
-			if (mod != pi->mod_type) {
-				pi->mod_type = mod;
-				t4vf_os_portmod_changed(adapter, pidx);
-			}
-
-			if (link_ok != lc->link_ok || speed != lc->speed ||
-			    fc != lc->fc) {
-				/* something changed */
-				lc->link_ok = link_ok;
-				lc->speed = speed;
-				lc->fc = fc;
-				lc->supported =
-					be16_to_cpu(port_cmd->u.info.pcap);
-				lc->lp_advertising =
-					be16_to_cpu(port_cmd->u.info.lpacap);
-				t4vf_os_link_changed(adapter, pidx, link_ok);
-			}
-=======
 			t4vf_handle_get_port_info(pi, port_cmd);
->>>>>>> 24b8d41d
 		}
 		break;
 	}
@@ -2257,22 +2187,14 @@
  *	t4vf_get_vf_mac_acl - Get the MAC address to be set to
  *			      the VI of this VF.
  *	@adapter: The adapter
-<<<<<<< HEAD
- *	@pf: The pf associated with vf
-=======
  *	@port: The port associated with vf
->>>>>>> 24b8d41d
  *	@naddr: the number of ACL MAC addresses returned in addr
  *	@addr: Placeholder for MAC addresses
  *
  *	Find the MAC address to be set to the VF's VI. The requested MAC address
  *	is from the host OS via callback in the PF driver.
  */
-<<<<<<< HEAD
-int t4vf_get_vf_mac_acl(struct adapter *adapter, unsigned int pf,
-=======
 int t4vf_get_vf_mac_acl(struct adapter *adapter, unsigned int port,
->>>>>>> 24b8d41d
 			unsigned int *naddr, u8 *addr)
 {
 	struct fw_acl_mac_cmd cmd;
@@ -2290,11 +2212,7 @@
 	if (cmd.nmac < *naddr)
 		*naddr = cmd.nmac;
 
-<<<<<<< HEAD
-	switch (pf) {
-=======
 	switch (port) {
->>>>>>> 24b8d41d
 	case 3:
 		memcpy(addr, cmd.macaddr3, sizeof(cmd.macaddr3));
 		break;
@@ -2310,8 +2228,6 @@
 	}
 
 	return ret;
-<<<<<<< HEAD
-=======
 }
 
 /**
@@ -2340,5 +2256,4 @@
 		vlan = be16_to_cpu(cmd.vlanid[0]);
 
 	return vlan;
->>>>>>> 24b8d41d
 }