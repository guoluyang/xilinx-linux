--- conflicted
+++ resolved
@@ -91,12 +91,8 @@
 	CPL_PASS_OPEN_REQ6    = 0x81,
 	CPL_ACT_OPEN_REQ6     = 0x83,
 
-<<<<<<< HEAD
-	CPL_TX_TLS_PDU     =    0x88,
-=======
 	CPL_TX_TLS_PDU        = 0x88,
 	CPL_TX_TLS_SFO        = 0x89,
->>>>>>> 24b8d41d
 	CPL_TX_SEC_PDU        = 0x8A,
 	CPL_TX_TLS_ACK        = 0x8B,
 
@@ -113,8 +109,6 @@
 	CPL_FW4_PLD           = 0xC1,
 	CPL_FW4_ACK           = 0xC3,
 	CPL_SRQ_TABLE_RPL     = 0xCC,
-
-	CPL_RX_PHYS_DSGL      = 0xD0,
 
 	CPL_RX_PHYS_DSGL      = 0xD0,
 
@@ -1581,8 +1575,6 @@
 #define ULP_TXPKT_RO_V(x) ((x) << ULP_TXPKT_RO_S)
 #define ULP_TXPKT_RO_F ULP_TXPKT_RO_V(1U)
 
-<<<<<<< HEAD
-=======
 enum cpl_tx_tnl_lso_type {
 	TX_TNL_TYPE_OPAQUE,
 	TX_TNL_TYPE_NVGRE,
@@ -1746,7 +1738,6 @@
 	(((x) >> CPL_TX_TNL_LSO_IPV6_S) & CPL_TX_TNL_LSO_IPV6_M)
 #define CPL_TX_TNL_LSO_IPV6_F		CPL_TX_TNL_LSO_IPV6_V(1U)
 
->>>>>>> 24b8d41d
 #define ULP_TX_SC_MORE_S 23
 #define ULP_TX_SC_MORE_V(x) ((x) << ULP_TX_SC_MORE_S)
 #define ULP_TX_SC_MORE_F  ULP_TX_SC_MORE_V(1U)
@@ -2193,8 +2184,6 @@
 	(((x) >> CPL_RX_PHYS_DSGL_NOOFSGENTR_S) & \
 	 CPL_RX_PHYS_DSGL_NOOFSGENTR_M)
 
-<<<<<<< HEAD
-=======
 struct cpl_rx_mps_pkt {
 	__be32 op_to_r1_hi;
 	__be32 r1_lo_length;
@@ -2360,5 +2349,4 @@
 #define CPL_RX_TLS_CMP_LENGTH_V(x)      ((x) << CPL_RX_TLS_CMP_LENGTH_S)
 #define CPL_RX_TLS_CMP_LENGTH_G(x)      \
 	(((x) >> CPL_RX_TLS_CMP_LENGTH_S) & CPL_RX_TLS_CMP_LENGTH_M)
->>>>>>> 24b8d41d
 #endif  /* __T4_MSG_H */