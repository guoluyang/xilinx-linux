--- conflicted
+++ resolved
@@ -60,9 +60,6 @@
 
 #define CH_WARN(adap, fmt, ...) dev_warn(adap->pdev_dev, fmt, ## __VA_ARGS__)
 extern struct list_head adapter_list;
-<<<<<<< HEAD
-extern struct mutex uld_mutex;
-=======
 extern struct list_head uld_list;
 extern struct mutex uld_mutex;
 
@@ -82,7 +79,6 @@
 	 FW_PARAMS_PARAM_X_V(FW_PARAMS_PARAM_PFVF_##param) |  \
 	 FW_PARAMS_PARAM_Y_V(0) | \
 	 FW_PARAMS_PARAM_Z_V(0))
->>>>>>> 24b8d41d
 
 enum {
 	MAX_NPORTS	= 4,     /* max # of ports */
@@ -453,19 +449,12 @@
 	unsigned int sf_size;             /* serial flash size in bytes */
 	unsigned int sf_nsec;             /* # of flash sectors */
 
-<<<<<<< HEAD
-	unsigned int fw_vers;
-	unsigned int bs_vers;		/* bootstrap version */
-	unsigned int tp_vers;
-	unsigned int er_vers;		/* expansion ROM version */
-=======
 	unsigned int fw_vers;		  /* firmware version */
 	unsigned int bs_vers;		  /* bootstrap version */
 	unsigned int tp_vers;		  /* TP microcode version */
 	unsigned int er_vers;		  /* expansion ROM version */
 	unsigned int scfg_vers;		  /* Serial Configuration version */
 	unsigned int vpd_vers;		  /* VPD Version */
->>>>>>> 24b8d41d
 	u8 api_vers[7];
 
 	unsigned short mtus[NMTUS];
@@ -478,10 +467,7 @@
 	struct arch_specific_params arch;  /* chip specific params */
 	unsigned char offload;
 	unsigned char crypto;		/* HW capability for crypto */
-<<<<<<< HEAD
-=======
 	unsigned char ethofld;		/* QoS support */
->>>>>>> 24b8d41d
 
 	unsigned char bypass;
 	unsigned char hash_filter;
@@ -493,8 +479,6 @@
 	unsigned int max_ordird_qp;       /* Max read depth per RDMA QP */
 	unsigned int max_ird_adapter;     /* Max read depth per adapter */
 	bool fr_nsmr_tpte_wr_support;	  /* FW support for FR_NSMR_TPTE_WR */
-<<<<<<< HEAD
-=======
 	u8 fw_caps_support;		/* 32-bit Port Capabilities */
 	bool filter2_wr_support;	/* FW support for FILTER2_WR */
 	unsigned int viid_smt_extn_support:1; /* FW returns vin and smt index */
@@ -505,7 +489,6 @@
 	u8 mps_bg_map[MAX_NPORTS];	/* MPS Buffer Group Map */
 	bool write_w_imm_support;       /* FW supports WRITE_WITH_IMMEDIATE */
 	bool write_cmpl_support;        /* FW supports WRITE_CMPL */
->>>>>>> 24b8d41d
 };
 
 /* State needed to monitor the forward progress of SGE Ingress DMA activities
@@ -546,11 +529,6 @@
 {
 	return &((struct mbox_cmd *)&(log)[1])[entry_idx];
 }
-<<<<<<< HEAD
-
-#include "t4fw_api.h"
-=======
->>>>>>> 24b8d41d
 
 #define FW_VERSION(chip) ( \
 		FW_HDR_FW_VER_MAJOR_G(chip##FW_VERSION_MAJOR) | \
@@ -600,15 +578,6 @@
 };
 
 struct link_config {
-<<<<<<< HEAD
-	unsigned short supported;        /* link capabilities */
-	unsigned short advertising;      /* advertised capabilities */
-	unsigned short lp_advertising;   /* peer advertised capabilities */
-	unsigned int   requested_speed;  /* speed user has requested */
-	unsigned int   speed;            /* actual link speed */
-	unsigned char  requested_fc;     /* flow control user has requested */
-	unsigned char  fc;               /* actual link flow control */
-=======
 	fw_port_cap32_t pcaps;           /* link capabilities */
 	fw_port_cap32_t def_acaps;       /* default advertised capabilities */
 	fw_port_cap32_t acaps;           /* advertised capabilities */
@@ -624,17 +593,13 @@
 	enum cc_fec    requested_fec;	 /* Forward Error Correction: */
 	enum cc_fec    fec;		 /* requested and actual in use */
 
->>>>>>> 24b8d41d
 	unsigned char  autoneg;          /* autonegotiating? */
 
 	unsigned char  link_ok;          /* link up? */
 	unsigned char  link_down_rc;     /* link down reason */
-<<<<<<< HEAD
-=======
 
 	bool new_module;		 /* ->OS Transceiver Module inserted */
 	bool redo_l1cfg;		 /* ->CC redo current "sticky" L1 CFG */
->>>>>>> 24b8d41d
 };
 
 #define FW_LEN16(fw_struct) FW_CMD_LEN16_V(sizeof(fw_struct) / 16)
@@ -667,13 +632,10 @@
 	INGQ_EXTRAS = 2,        /* firmware event queue and */
 				/*   forwarded interrupts */
 	MAX_INGQ = MAX_ETH_QSETS + INGQ_EXTRAS,
-<<<<<<< HEAD
-=======
 };
 
 enum {
 	PRIV_FLAG_PORT_TX_VM_BIT,
->>>>>>> 24b8d41d
 };
 
 #define PRIV_FLAG_PORT_TX_VM		BIT(PRIV_FLAG_PORT_TX_VM_BIT)
@@ -715,9 +677,6 @@
 #endif /* CONFIG_CHELSIO_T4_FCOE */
 	bool rxtstamp;  /* Enable TS */
 	struct hwtstamp_config tstamp_config;
-<<<<<<< HEAD
-	struct sched_table *sched_tbl;
-=======
 	bool ptp_enable;
 	struct sched_table *sched_tbl;
 	u32 eth_flags;
@@ -738,7 +697,6 @@
 	u32 vi_mirror_count;
 	struct mutex vi_mirror_mutex; /* Sync access to Mirror VI info */
 	struct cxgb4_ethtool_lb_test ethtool_lb;
->>>>>>> 24b8d41d
 };
 
 struct dentry;
@@ -765,18 +723,12 @@
 	ULP_CRYPTO_KTLS_INLINE  = 1 << 3,
 };
 
-<<<<<<< HEAD
-enum {
-	ULP_CRYPTO_LOOKASIDE = 1 << 0,
-};
-=======
 #define CXGB4_MIRROR_RXQ_DEFAULT_DESC_NUM 1024
 #define CXGB4_MIRROR_RXQ_DEFAULT_DESC_SIZE 64
 #define CXGB4_MIRROR_RXQ_DEFAULT_INTR_USEC 5
 #define CXGB4_MIRROR_RXQ_DEFAULT_PKT_CNT 8
 
 #define CXGB4_MIRROR_FLQ_DEFAULT_DESC_NUM 72
->>>>>>> 24b8d41d
 
 struct rx_sw_desc;
 
@@ -947,18 +899,12 @@
 struct sge_uld_rxq_info {
 	char name[IFNAMSIZ];	/* name of ULD driver */
 	struct sge_ofld_rxq *uldrxq; /* Rxq's for ULD */
-<<<<<<< HEAD
-	u16 *msix_tbl;		/* msix_tbl for uld */
-=======
->>>>>>> 24b8d41d
 	u16 *rspq_id;		/* response queue id's of rxq */
 	u16 nrxq;		/* # of ingress uld queues */
 	u16 nciq;		/* # of completion queues */
 	u8 uld;			/* uld type */
 };
 
-<<<<<<< HEAD
-=======
 struct sge_uld_txq_info {
 	struct sge_uld_txq *uldtxq; /* Txq's for ULD */
 	atomic_t users;		/* num users */
@@ -1017,7 +963,6 @@
 	unsigned long mapping_err; /* # of I/O MMU packet mapping errors */
 };
 
->>>>>>> 24b8d41d
 struct sge {
 	struct sge_eth_txq ethtxq[MAX_ETH_QSETS];
 	struct sge_eth_txq ptptxq;
@@ -1026,10 +971,7 @@
 	struct sge_eth_rxq ethrxq[MAX_ETH_QSETS];
 	struct sge_rspq fw_evtq ____cacheline_aligned_in_smp;
 	struct sge_uld_rxq_info **uld_rxq_info;
-<<<<<<< HEAD
-=======
 	struct sge_uld_txq_info **uld_txq_info;
->>>>>>> 24b8d41d
 
 	struct sge_rspq intrq ____cacheline_aligned_in_smp;
 	spinlock_t intrq_lock;
@@ -1044,12 +986,9 @@
 	u16 ethtxq_rover;           /* Tx queue to clean up next */
 	u16 ofldqsets;              /* # of active ofld queue sets */
 	u16 nqs_per_uld;	    /* # of Rx queues per ULD */
-<<<<<<< HEAD
-=======
 	u16 eoqsets;                /* # of ETHOFLD queues */
 	u16 mirrorqsets;            /* # of Mirror queues */
 
->>>>>>> 24b8d41d
 	u16 timer_val[SGE_NTIMERS];
 	u8 counter_val[SGE_NCOUNTERS];
 	u16 dbqtimer_tick;
@@ -1164,23 +1103,6 @@
 struct cxgb4_ethtool_filter {
 	u32 nentries; /* Adapter wide number of supported filters */
 	struct cxgb4_ethtool_filter_info *port; /* Per port entry */
-};
-
-struct uld_msix_bmap {
-	unsigned long *msix_bmap;
-	unsigned int mapsize;
-	spinlock_t lock; /* lock for acquiring bitmap */
-};
-
-struct uld_msix_info {
-	unsigned short vec;
-	char desc[IFNAMSIZ + 10];
-	unsigned int idx;
-};
-
-struct vf_info {
-	unsigned char vf_mac_addr[ETH_ALEN];
-	bool pf_set_mac;
 };
 
 struct adapter {
@@ -1205,19 +1127,9 @@
 	struct cxgb4_virt_res vres;
 	unsigned int swintr;
 
-<<<<<<< HEAD
-	struct {
-		unsigned short vec;
-		char desc[IFNAMSIZ + 10];
-	} msix_info[MAX_INGQ + 1];
-	struct uld_msix_info *msix_info_ulds; /* msix info for uld's */
-	struct uld_msix_bmap msix_bmap_ulds; /* msix bitmap for all uld */
-	int msi_idx;
-=======
 	/* MSI-X Info for NIC and OFLD queues */
 	struct msix_info *msix_info;
 	struct msix_bmap msix_bmap;
->>>>>>> 24b8d41d
 
 	struct doorbell_stats db_stats;
 	struct sge sge;
@@ -1235,12 +1147,9 @@
 	unsigned int clipt_start;
 	unsigned int clipt_end;
 	struct clip_tbl *clipt;
-<<<<<<< HEAD
-=======
 	unsigned int rawf_start;
 	unsigned int rawf_cnt;
 	struct smt_data *smt;
->>>>>>> 24b8d41d
 	struct cxgb4_uld_info *uld;
 	void *uld_handle[CXGB4_ULD_MAX];
 	unsigned int num_uld;
@@ -1263,13 +1172,10 @@
 	struct work_struct fatal_err_notify_task;
 	bool tid_release_task_busy;
 
-<<<<<<< HEAD
-=======
 	/* lock for mailbox cmd list */
 	spinlock_t mbox_lock;
 	struct mbox_list mlist;
 
->>>>>>> 24b8d41d
 	/* support for mailbox command/reply logging */
 #define T4_OS_LOG_MBOX_CMDS 256
 	struct mbox_cmd_log *mbox_log;
@@ -1293,8 +1199,6 @@
 
 	/* TC u32 offload */
 	struct cxgb4_tc_u32_table *tc_u32;
-<<<<<<< HEAD
-=======
 	struct chcr_ktls chcr_ktls;
 	struct chcr_stats_debug chcr_stats;
 #if IS_ENABLED(CONFIG_CHELSIO_TLS_DEVICE)
@@ -1333,28 +1237,12 @@
 
 	/* Ethtool n-tuple */
 	struct cxgb4_ethtool_filter *ethtool_filters;
->>>>>>> 24b8d41d
 };
 
 /* Support for "sched-class" command to allow a TX Scheduling Class to be
  * programmed with various parameters.
  */
 struct ch_sched_params {
-<<<<<<< HEAD
-	s8   type;                     /* packet or flow */
-	union {
-		struct {
-			s8   level;    /* scheduler hierarchy level */
-			s8   mode;     /* per-class or per-flow */
-			s8   rateunit; /* bit or packet rate */
-			s8   ratemode; /* %port relative or kbps absolute */
-			s8   channel;  /* scheduler channel [0..N] */
-			s8   class;    /* scheduler class [0..N] */
-			s32  minrate;  /* minimum rate */
-			s32  maxrate;  /* maximum rate */
-			s16  weight;   /* percent weight */
-			s16  pktsize;  /* average packet size */
-=======
 	u8   type;                     /* packet or flow */
 	union {
 		struct {
@@ -1369,7 +1257,6 @@
 			u16  weight;   /* percent weight */
 			u16  pktsize;  /* average packet size */
 			u16  burstsize;  /* burst buffer size */
->>>>>>> 24b8d41d
 		} params;
 	} u;
 };
@@ -1380,18 +1267,12 @@
 
 enum {
 	SCHED_CLASS_LEVEL_CL_RL = 0,    /* class rate limiter */
-<<<<<<< HEAD
-=======
 	SCHED_CLASS_LEVEL_CH_RL = 2,    /* channel rate limiter */
->>>>>>> 24b8d41d
 };
 
 enum {
 	SCHED_CLASS_MODE_CLASS = 0,     /* per-class scheduling */
-<<<<<<< HEAD
-=======
 	SCHED_CLASS_MODE_FLOW,          /* per-flow scheduling */
->>>>>>> 24b8d41d
 };
 
 enum {
@@ -1408,8 +1289,6 @@
 struct ch_sched_queue {
 	s8   queue;    /* queue index */
 	s8   class;    /* class index */
-<<<<<<< HEAD
-=======
 };
 
 /* Support for "sched_flowc" command to allow one or more FLOWC
@@ -1418,7 +1297,6 @@
 struct ch_sched_flowc {
 	s32 tid;   /* TID to bind */
 	s8  class; /* class index */
->>>>>>> 24b8d41d
 };
 
 /* Defined bit width of user definable filter tuples
@@ -1560,8 +1438,6 @@
 	VLAN_REWRITE
 };
 
-<<<<<<< HEAD
-=======
 enum {
 	NAT_MODE_NONE = 0,	/* No NAT performed */
 	NAT_MODE_DIP,		/* NAT on Dst IP */
@@ -1575,7 +1451,6 @@
 
 #define CXGB4_FILTER_TYPE_MAX 2
 
->>>>>>> 24b8d41d
 /* Host shadow copy of ingress filter entry.  This is in host native format
  * and doesn't match the ordering or bit order, etc. of the hardware of the
  * firmware command.  The use of bit-field structure elements is purely to
@@ -1588,15 +1463,9 @@
 	u32 locked:1;           /* filter is administratively locked */
 
 	u32 pending:1;          /* filter action is pending firmware reply */
-<<<<<<< HEAD
-	u32 smtidx:8;           /* Source MAC Table index for smac */
-	struct filter_ctx *ctx; /* Caller's completion hook */
-	struct l2t_entry *l2t;  /* Layer Two Table entry for dmac */
-=======
 	struct filter_ctx *ctx; /* Caller's completion hook */
 	struct l2t_entry *l2t;  /* Layer Two Table entry for dmac */
 	struct smt_entry *smt;  /* Source Mac Table entry for smac */
->>>>>>> 24b8d41d
 	struct net_device *dev; /* Associated net device */
 	u32 tid;                /* This will store the actual tid */
 
@@ -1613,14 +1482,11 @@
 	return adap->params.offload;
 }
 
-<<<<<<< HEAD
-=======
 static inline int is_hashfilter(const struct adapter *adap)
 {
 	return adap->params.hash_filter;
 }
 
->>>>>>> 24b8d41d
 static inline int is_pci_uld(const struct adapter *adap)
 {
 	return adap->params.crypto;
@@ -1631,14 +1497,11 @@
 	return (adap->params.offload || adap->params.crypto);
 }
 
-<<<<<<< HEAD
-=======
 static inline int is_ethofld(const struct adapter *adap)
 {
 	return adap->params.ethofld;
 }
 
->>>>>>> 24b8d41d
 static inline u32 t4_read_reg(struct adapter *adap, u32 reg_addr)
 {
 	return readl(adap->regs + reg_addr);
@@ -1769,27 +1632,18 @@
 			  unsigned int cmplqid);
 int t4_sge_mod_ctrl_txq(struct adapter *adap, unsigned int eqid,
 			unsigned int cmplqid);
-<<<<<<< HEAD
-int t4_sge_alloc_ofld_txq(struct adapter *adap, struct sge_ofld_txq *txq,
-			  struct net_device *dev, unsigned int iqid);
-=======
 int t4_sge_alloc_uld_txq(struct adapter *adap, struct sge_uld_txq *txq,
 			 struct net_device *dev, unsigned int iqid,
 			 unsigned int uld_type);
 int t4_sge_alloc_ethofld_txq(struct adapter *adap, struct sge_eohw_txq *txq,
 			     struct net_device *dev, u32 iqid);
 void t4_sge_free_ethofld_txq(struct adapter *adap, struct sge_eohw_txq *txq);
->>>>>>> 24b8d41d
 irqreturn_t t4_sge_intr_msix(int irq, void *cookie);
 int t4_sge_init(struct adapter *adap);
 void t4_sge_start(struct adapter *adap);
 void t4_sge_stop(struct adapter *adap);
-<<<<<<< HEAD
-int cxgb_busy_poll(struct napi_struct *napi);
-=======
 int t4_sge_eth_txq_egress_update(struct adapter *adap, struct sge_eth_txq *q,
 				 int maxreclaim);
->>>>>>> 24b8d41d
 void cxgb4_set_ethtool_ops(struct net_device *netdev);
 int cxgb4_write_rss(const struct port_info *pi, const u16 *queues);
 enum cpl_tx_tnl_lso_type cxgb_encap_offload_supported(struct sk_buff *skb);
@@ -1911,8 +1765,6 @@
 	q->size = size;
 }
 
-<<<<<<< HEAD
-=======
 /**
  *     t4_is_inserted_mod_type - is a plugged in Firmware Module Type
  *     @fw_mod_type: the Firmware Mofule Type
@@ -1928,7 +1780,6 @@
 		fw_mod_type != FW_PORT_MOD_TYPE_ERROR);
 }
 
->>>>>>> 24b8d41d
 void t4_write_indirect(struct adapter *adap, unsigned int addr_reg,
 		       unsigned int data_reg, const u32 *vals,
 		       unsigned int nregs, unsigned int start_idx);
@@ -2201,10 +2052,6 @@
 		    unsigned int vf, unsigned int eqid);
 int t4_ofld_eq_free(struct adapter *adap, unsigned int mbox, unsigned int pf,
 		    unsigned int vf, unsigned int eqid);
-<<<<<<< HEAD
-int t4_sge_ctxt_flush(struct adapter *adap, unsigned int mbox);
-void t4_handle_get_port_info(struct port_info *pi, const __be64 *rpl);
-=======
 int t4_sge_ctxt_flush(struct adapter *adap, unsigned int mbox, int ctxt_type);
 int t4_read_sge_dbqtimers(struct adapter *adap, unsigned int ndbqtimers,
 			  u16 *dbqtimers);
@@ -2212,7 +2059,6 @@
 int t4_update_port_info(struct port_info *pi);
 int t4_get_link_params(struct port_info *pi, unsigned int *link_okp,
 		       unsigned int *speedp, unsigned int *mtup);
->>>>>>> 24b8d41d
 int t4_handle_fw_rpl(struct adapter *adap, const __be64 *rpl);
 void t4_db_full(struct adapter *adapter);
 void t4_db_dropped(struct adapter *adapter);
@@ -2222,11 +2068,6 @@
 			 int filter_index, int *enabled);
 int t4_fwaddrspace_write(struct adapter *adap, unsigned int mbox,
 			 u32 addr, u32 val);
-<<<<<<< HEAD
-int t4_sched_params(struct adapter *adapter, int type, int level, int mode,
-		    int rateunit, int ratemode, int channel, int class,
-		    int minrate, int maxrate, int weight, int pktsize);
-=======
 void t4_read_pace_tbl(struct adapter *adap, unsigned int pace_vals[NTX_SCHED]);
 void t4_get_tx_sched(struct adapter *adap, unsigned int sched,
 		     unsigned int *kbps, unsigned int *ipg, bool sleep_ok);
@@ -2238,7 +2079,6 @@
 		    u8 rateunit, u8 ratemode, u8 channel, u8 class,
 		    u32 minrate, u32 maxrate, u16 weight, u16 pktsize,
 		    u16 burstsize);
->>>>>>> 24b8d41d
 void t4_sge_decode_idma_state(struct adapter *adapter, int state);
 void t4_idma_monitor_init(struct adapter *adapter,
 			  struct sge_idma_monitor_state *idma);
@@ -2247,8 +2087,6 @@
 		     int hz, int ticks);
 int t4_set_vf_mac_acl(struct adapter *adapter, unsigned int vf,
 		      unsigned int naddr, u8 *addr);
-<<<<<<< HEAD
-=======
 void t4_tp_pio_read(struct adapter *adap, u32 *buff, u32 nregs,
 		    u32 start_index, bool sleep_ok);
 void t4_tp_tm_pio_read(struct adapter *adap, u32 *buff, u32 nregs,
@@ -2256,14 +2094,10 @@
 void t4_tp_mib_read(struct adapter *adap, u32 *buff, u32 nregs,
 		    u32 start_index, bool sleep_ok);
 
->>>>>>> 24b8d41d
 void t4_uld_mem_free(struct adapter *adap);
 int t4_uld_mem_alloc(struct adapter *adap);
 void t4_uld_clean_up(struct adapter *adap);
 void t4_register_netevent_notifier(void);
-<<<<<<< HEAD
-void free_rspq_fl(struct adapter *adap, struct sge_rspq *rq, struct sge_fl *fl);
-=======
 int t4_i2c_rd(struct adapter *adap, unsigned int mbox, int port,
 	      unsigned int devid, unsigned int offset,
 	      unsigned int len, u8 *buf);
@@ -2352,5 +2186,4 @@
 #if IS_ENABLED(CONFIG_CHELSIO_TLS_DEVICE)
 int cxgb4_set_ktls_feature(struct adapter *adap, bool enable);
 #endif
->>>>>>> 24b8d41d
 #endif /* __CXGB4_H__ */