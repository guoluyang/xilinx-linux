# SPDX-License-Identifier: GPL-2.0
#
# Chelsio T4 driver
#

obj-$(CONFIG_CHELSIO_T4) += cxgb4.o

<<<<<<< HEAD
cxgb4-objs := cxgb4_main.o l2t.o t4_hw.o sge.o clip_tbl.o cxgb4_ethtool.o cxgb4_uld.o sched.o cxgb4_filter.o cxgb4_tc_u32.o
cxgb4-$(CONFIG_CHELSIO_T4_DCB) +=  cxgb4_dcb.o
cxgb4-$(CONFIG_CHELSIO_T4_FCOE) +=  cxgb4_fcoe.o
cxgb4-$(CONFIG_DEBUG_FS) += cxgb4_debugfs.o
=======
cxgb4-objs := cxgb4_main.o l2t.o smt.o t4_hw.o sge.o clip_tbl.o cxgb4_ethtool.o \
	      cxgb4_uld.o srq.o sched.o cxgb4_filter.o cxgb4_tc_u32.o \
	      cxgb4_ptp.o cxgb4_tc_flower.o cxgb4_cudbg.o cxgb4_mps.o \
	      cudbg_common.o cudbg_lib.o cudbg_zlib.o cxgb4_tc_mqprio.o \
	      cxgb4_tc_matchall.o
cxgb4-$(CONFIG_CHELSIO_T4_DCB) +=  cxgb4_dcb.o
cxgb4-$(CONFIG_CHELSIO_T4_FCOE) +=  cxgb4_fcoe.o
cxgb4-$(CONFIG_DEBUG_FS) += cxgb4_debugfs.o
cxgb4-$(CONFIG_THERMAL) += cxgb4_thermal.o
>>>>>>> 24b8d41d
<|MERGE_RESOLUTION|>--- conflicted
+++ resolved
@@ -5,12 +5,6 @@
 
 obj-$(CONFIG_CHELSIO_T4) += cxgb4.o
 
-<<<<<<< HEAD
-cxgb4-objs := cxgb4_main.o l2t.o t4_hw.o sge.o clip_tbl.o cxgb4_ethtool.o cxgb4_uld.o sched.o cxgb4_filter.o cxgb4_tc_u32.o
-cxgb4-$(CONFIG_CHELSIO_T4_DCB) +=  cxgb4_dcb.o
-cxgb4-$(CONFIG_CHELSIO_T4_FCOE) +=  cxgb4_fcoe.o
-cxgb4-$(CONFIG_DEBUG_FS) += cxgb4_debugfs.o
-=======
 cxgb4-objs := cxgb4_main.o l2t.o smt.o t4_hw.o sge.o clip_tbl.o cxgb4_ethtool.o \
 	      cxgb4_uld.o srq.o sched.o cxgb4_filter.o cxgb4_tc_u32.o \
 	      cxgb4_ptp.o cxgb4_tc_flower.o cxgb4_cudbg.o cxgb4_mps.o \
@@ -19,5 +13,4 @@
 cxgb4-$(CONFIG_CHELSIO_T4_DCB) +=  cxgb4_dcb.o
 cxgb4-$(CONFIG_CHELSIO_T4_FCOE) +=  cxgb4_fcoe.o
 cxgb4-$(CONFIG_DEBUG_FS) += cxgb4_debugfs.o
-cxgb4-$(CONFIG_THERMAL) += cxgb4_thermal.o
->>>>>>> 24b8d41d
+cxgb4-$(CONFIG_THERMAL) += cxgb4_thermal.o