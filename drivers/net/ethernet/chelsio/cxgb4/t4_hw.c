/*
 * This file is part of the Chelsio T4 Ethernet driver for Linux.
 *
 * Copyright (c) 2003-2016 Chelsio Communications, Inc. All rights reserved.
 *
 * This software is available to you under a choice of one of two
 * licenses.  You may choose to be licensed under the terms of the GNU
 * General Public License (GPL) Version 2, available from the file
 * COPYING in the main directory of this source tree, or the
 * OpenIB.org BSD license below:
 *
 *     Redistribution and use in source and binary forms, with or
 *     without modification, are permitted provided that the following
 *     conditions are met:
 *
 *      - Redistributions of source code must retain the above
 *        copyright notice, this list of conditions and the following
 *        disclaimer.
 *
 *      - Redistributions in binary form must reproduce the above
 *        copyright notice, this list of conditions and the following
 *        disclaimer in the documentation and/or other materials
 *        provided with the distribution.
 *
 * THE SOFTWARE IS PROVIDED "AS IS", WITHOUT WARRANTY OF ANY KIND,
 * EXPRESS OR IMPLIED, INCLUDING BUT NOT LIMITED TO THE WARRANTIES OF
 * MERCHANTABILITY, FITNESS FOR A PARTICULAR PURPOSE AND
 * NONINFRINGEMENT. IN NO EVENT SHALL THE AUTHORS OR COPYRIGHT HOLDERS
 * BE LIABLE FOR ANY CLAIM, DAMAGES OR OTHER LIABILITY, WHETHER IN AN
 * ACTION OF CONTRACT, TORT OR OTHERWISE, ARISING FROM, OUT OF OR IN
 * CONNECTION WITH THE SOFTWARE OR THE USE OR OTHER DEALINGS IN THE
 * SOFTWARE.
 */

#include <linux/delay.h>
#include "cxgb4.h"
#include "t4_regs.h"
#include "t4_values.h"
#include "t4fw_api.h"
#include "t4fw_version.h"

/**
 *	t4_wait_op_done_val - wait until an operation is completed
 *	@adapter: the adapter performing the operation
 *	@reg: the register to check for completion
 *	@mask: a single-bit field within @reg that indicates completion
 *	@polarity: the value of the field when the operation is completed
 *	@attempts: number of check iterations
 *	@delay: delay in usecs between iterations
 *	@valp: where to store the value of the register at completion time
 *
 *	Wait until an operation is completed by checking a bit in a register
 *	up to @attempts times.  If @valp is not NULL the value of the register
 *	at the time it indicated completion is stored there.  Returns 0 if the
 *	operation completes and	-EAGAIN	otherwise.
 */
static int t4_wait_op_done_val(struct adapter *adapter, int reg, u32 mask,
			       int polarity, int attempts, int delay, u32 *valp)
{
	while (1) {
		u32 val = t4_read_reg(adapter, reg);

		if (!!(val & mask) == polarity) {
			if (valp)
				*valp = val;
			return 0;
		}
		if (--attempts == 0)
			return -EAGAIN;
		if (delay)
			udelay(delay);
	}
}

static inline int t4_wait_op_done(struct adapter *adapter, int reg, u32 mask,
				  int polarity, int attempts, int delay)
{
	return t4_wait_op_done_val(adapter, reg, mask, polarity, attempts,
				   delay, NULL);
}

/**
 *	t4_set_reg_field - set a register field to a value
 *	@adapter: the adapter to program
 *	@addr: the register address
 *	@mask: specifies the portion of the register to modify
 *	@val: the new value for the register field
 *
 *	Sets a register field specified by the supplied mask to the
 *	given value.
 */
void t4_set_reg_field(struct adapter *adapter, unsigned int addr, u32 mask,
		      u32 val)
{
	u32 v = t4_read_reg(adapter, addr) & ~mask;

	t4_write_reg(adapter, addr, v | val);
	(void) t4_read_reg(adapter, addr);      /* flush */
}

/**
 *	t4_read_indirect - read indirectly addressed registers
 *	@adap: the adapter
 *	@addr_reg: register holding the indirect address
 *	@data_reg: register holding the value of the indirect register
 *	@vals: where the read register values are stored
 *	@nregs: how many indirect registers to read
 *	@start_idx: index of first indirect register to read
 *
 *	Reads registers that are accessed indirectly through an address/data
 *	register pair.
 */
void t4_read_indirect(struct adapter *adap, unsigned int addr_reg,
			     unsigned int data_reg, u32 *vals,
			     unsigned int nregs, unsigned int start_idx)
{
	while (nregs--) {
		t4_write_reg(adap, addr_reg, start_idx);
		*vals++ = t4_read_reg(adap, data_reg);
		start_idx++;
	}
}

/**
 *	t4_write_indirect - write indirectly addressed registers
 *	@adap: the adapter
 *	@addr_reg: register holding the indirect addresses
 *	@data_reg: register holding the value for the indirect registers
 *	@vals: values to write
 *	@nregs: how many indirect registers to write
 *	@start_idx: address of first indirect register to write
 *
 *	Writes a sequential block of registers that are accessed indirectly
 *	through an address/data register pair.
 */
void t4_write_indirect(struct adapter *adap, unsigned int addr_reg,
		       unsigned int data_reg, const u32 *vals,
		       unsigned int nregs, unsigned int start_idx)
{
	while (nregs--) {
		t4_write_reg(adap, addr_reg, start_idx++);
		t4_write_reg(adap, data_reg, *vals++);
	}
}

/*
 * Read a 32-bit PCI Configuration Space register via the PCI-E backdoor
 * mechanism.  This guarantees that we get the real value even if we're
 * operating within a Virtual Machine and the Hypervisor is trapping our
 * Configuration Space accesses.
 */
void t4_hw_pci_read_cfg4(struct adapter *adap, int reg, u32 *val)
{
	u32 req = FUNCTION_V(adap->pf) | REGISTER_V(reg);

	if (CHELSIO_CHIP_VERSION(adap->params.chip) <= CHELSIO_T5)
		req |= ENABLE_F;
	else
		req |= T6_ENABLE_F;

	if (is_t4(adap->params.chip))
		req |= LOCALCFG_F;

	t4_write_reg(adap, PCIE_CFG_SPACE_REQ_A, req);
	*val = t4_read_reg(adap, PCIE_CFG_SPACE_DATA_A);

	/* Reset ENABLE to 0 so reads of PCIE_CFG_SPACE_DATA won't cause a
	 * Configuration Space read.  (None of the other fields matter when
	 * ENABLE is 0 so a simple register write is easier than a
	 * read-modify-write via t4_set_reg_field().)
	 */
	t4_write_reg(adap, PCIE_CFG_SPACE_REQ_A, 0);
}

/*
 * t4_report_fw_error - report firmware error
 * @adap: the adapter
 *
 * The adapter firmware can indicate error conditions to the host.
 * If the firmware has indicated an error, print out the reason for
 * the firmware error.
 */
static void t4_report_fw_error(struct adapter *adap)
{
	static const char *const reason[] = {
		"Crash",                        /* PCIE_FW_EVAL_CRASH */
		"During Device Preparation",    /* PCIE_FW_EVAL_PREP */
		"During Device Configuration",  /* PCIE_FW_EVAL_CONF */
		"During Device Initialization", /* PCIE_FW_EVAL_INIT */
		"Unexpected Event",             /* PCIE_FW_EVAL_UNEXPECTEDEVENT */
		"Insufficient Airflow",         /* PCIE_FW_EVAL_OVERHEAT */
		"Device Shutdown",              /* PCIE_FW_EVAL_DEVICESHUTDOWN */
		"Reserved",                     /* reserved */
	};
	u32 pcie_fw;

	pcie_fw = t4_read_reg(adap, PCIE_FW_A);
	if (pcie_fw & PCIE_FW_ERR_F) {
		dev_err(adap->pdev_dev, "Firmware reports adapter error: %s\n",
			reason[PCIE_FW_EVAL_G(pcie_fw)]);
		adap->flags &= ~CXGB4_FW_OK;
	}
}

/*
 * Get the reply to a mailbox command and store it in @rpl in big-endian order.
 */
static void get_mbox_rpl(struct adapter *adap, __be64 *rpl, int nflit,
			 u32 mbox_addr)
{
	for ( ; nflit; nflit--, mbox_addr += 8)
		*rpl++ = cpu_to_be64(t4_read_reg64(adap, mbox_addr));
}

/*
 * Handle a FW assertion reported in a mailbox.
 */
static void fw_asrt(struct adapter *adap, u32 mbox_addr)
{
	struct fw_debug_cmd asrt;

	get_mbox_rpl(adap, (__be64 *)&asrt, sizeof(asrt) / 8, mbox_addr);
	dev_alert(adap->pdev_dev,
		  "FW assertion at %.16s:%u, val0 %#x, val1 %#x\n",
		  asrt.u.assert.filename_0_7, be32_to_cpu(asrt.u.assert.line),
		  be32_to_cpu(asrt.u.assert.x), be32_to_cpu(asrt.u.assert.y));
}

/**
 *	t4_record_mbox - record a Firmware Mailbox Command/Reply in the log
 *	@adapter: the adapter
 *	@cmd: the Firmware Mailbox Command or Reply
 *	@size: command length in bytes
 *	@access: the time (ms) needed to access the Firmware Mailbox
 *	@execute: the time (ms) the command spent being executed
 */
static void t4_record_mbox(struct adapter *adapter,
			   const __be64 *cmd, unsigned int size,
			   int access, int execute)
{
	struct mbox_cmd_log *log = adapter->mbox_log;
	struct mbox_cmd *entry;
	int i;

	entry = mbox_cmd_log_entry(log, log->cursor++);
	if (log->cursor == log->size)
		log->cursor = 0;

	for (i = 0; i < size / 8; i++)
		entry->cmd[i] = be64_to_cpu(cmd[i]);
	while (i < MBOX_LEN / 8)
		entry->cmd[i++] = 0;
	entry->timestamp = jiffies;
	entry->seqno = log->seqno++;
	entry->access = access;
	entry->execute = execute;
}

/**
 *	t4_wr_mbox_meat_timeout - send a command to FW through the given mailbox
 *	@adap: the adapter
 *	@mbox: index of the mailbox to use
 *	@cmd: the command to write
 *	@size: command length in bytes
 *	@rpl: where to optionally store the reply
 *	@sleep_ok: if true we may sleep while awaiting command completion
 *	@timeout: time to wait for command to finish before timing out
 *
 *	Sends the given command to FW through the selected mailbox and waits
 *	for the FW to execute the command.  If @rpl is not %NULL it is used to
 *	store the FW's reply to the command.  The command and its optional
 *	reply are of the same length.  FW can take up to %FW_CMD_MAX_TIMEOUT ms
 *	to respond.  @sleep_ok determines whether we may sleep while awaiting
 *	the response.  If sleeping is allowed we use progressive backoff
 *	otherwise we spin.
 *
 *	The return value is 0 on success or a negative errno on failure.  A
 *	failure can happen either because we are not able to execute the
 *	command or FW executes it but signals an error.  In the latter case
 *	the return value is the error code indicated by FW (negated).
 */
int t4_wr_mbox_meat_timeout(struct adapter *adap, int mbox, const void *cmd,
			    int size, void *rpl, bool sleep_ok, int timeout)
{
	static const int delay[] = {
		1, 1, 3, 5, 10, 10, 20, 50, 100, 200
	};

<<<<<<< HEAD
=======
	struct mbox_list entry;
>>>>>>> 24b8d41d
	u16 access = 0;
	u16 execute = 0;
	u32 v;
	u64 res;
	int i, ms, delay_idx, ret;
	const __be64 *p = cmd;
	u32 data_reg = PF_REG(mbox, CIM_PF_MAILBOX_DATA_A);
	u32 ctl_reg = PF_REG(mbox, CIM_PF_MAILBOX_CTRL_A);
	__be64 cmd_rpl[MBOX_LEN / 8];
	u32 pcie_fw;

	if ((size & 15) || size > MBOX_LEN)
		return -EINVAL;

	/*
	 * If the device is off-line, as in EEH, commands will time out.
	 * Fail them early so we don't waste time waiting.
	 */
	if (adap->pdev->error_state != pci_channel_io_normal)
		return -EIO;

	/* If we have a negative timeout, that implies that we can't sleep. */
	if (timeout < 0) {
		sleep_ok = false;
		timeout = -timeout;
	}

<<<<<<< HEAD
=======
	/* Queue ourselves onto the mailbox access list.  When our entry is at
	 * the front of the list, we have rights to access the mailbox.  So we
	 * wait [for a while] till we're at the front [or bail out with an
	 * EBUSY] ...
	 */
	spin_lock_bh(&adap->mbox_lock);
	list_add_tail(&entry.list, &adap->mlist.list);
	spin_unlock_bh(&adap->mbox_lock);

	delay_idx = 0;
	ms = delay[0];

	for (i = 0; ; i += ms) {
		/* If we've waited too long, return a busy indication.  This
		 * really ought to be based on our initial position in the
		 * mailbox access list but this is a start.  We very rarely
		 * contend on access to the mailbox ...
		 */
		pcie_fw = t4_read_reg(adap, PCIE_FW_A);
		if (i > FW_CMD_MAX_TIMEOUT || (pcie_fw & PCIE_FW_ERR_F)) {
			spin_lock_bh(&adap->mbox_lock);
			list_del(&entry.list);
			spin_unlock_bh(&adap->mbox_lock);
			ret = (pcie_fw & PCIE_FW_ERR_F) ? -ENXIO : -EBUSY;
			t4_record_mbox(adap, cmd, size, access, ret);
			return ret;
		}

		/* If we're at the head, break out and start the mailbox
		 * protocol.
		 */
		if (list_first_entry(&adap->mlist.list, struct mbox_list,
				     list) == &entry)
			break;

		/* Delay for a bit before checking again ... */
		if (sleep_ok) {
			ms = delay[delay_idx];  /* last element may repeat */
			if (delay_idx < ARRAY_SIZE(delay) - 1)
				delay_idx++;
			msleep(ms);
		} else {
			mdelay(ms);
		}
	}

	/* Loop trying to get ownership of the mailbox.  Return an error
	 * if we can't gain ownership.
	 */
>>>>>>> 24b8d41d
	v = MBOWNER_G(t4_read_reg(adap, ctl_reg));
	for (i = 0; v == MBOX_OWNER_NONE && i < 3; i++)
		v = MBOWNER_G(t4_read_reg(adap, ctl_reg));
	if (v != MBOX_OWNER_DRV) {
		spin_lock_bh(&adap->mbox_lock);
		list_del(&entry.list);
		spin_unlock_bh(&adap->mbox_lock);
		ret = (v == MBOX_OWNER_FW) ? -EBUSY : -ETIMEDOUT;
		t4_record_mbox(adap, cmd, size, access, ret);
		return ret;
	}

<<<<<<< HEAD
	if (v != MBOX_OWNER_DRV) {
		ret = (v == MBOX_OWNER_FW) ? -EBUSY : -ETIMEDOUT;
		t4_record_mbox(adap, cmd, MBOX_LEN, access, ret);
		return ret;
	}

	/* Copy in the new mailbox command and send it on its way ... */
	t4_record_mbox(adap, cmd, MBOX_LEN, access, 0);
=======
	/* Copy in the new mailbox command and send it on its way ... */
	t4_record_mbox(adap, cmd, size, access, 0);
>>>>>>> 24b8d41d
	for (i = 0; i < size; i += 8)
		t4_write_reg64(adap, data_reg + i, be64_to_cpu(*p++));

	t4_write_reg(adap, ctl_reg, MBMSGVALID_F | MBOWNER_V(MBOX_OWNER_FW));
	t4_read_reg(adap, ctl_reg);          /* flush write */

	delay_idx = 0;
	ms = delay[0];

	for (i = 0;
	     !((pcie_fw = t4_read_reg(adap, PCIE_FW_A)) & PCIE_FW_ERR_F) &&
	     i < timeout;
	     i += ms) {
		if (sleep_ok) {
			ms = delay[delay_idx];  /* last element may repeat */
			if (delay_idx < ARRAY_SIZE(delay) - 1)
				delay_idx++;
			msleep(ms);
		} else
			mdelay(ms);

		v = t4_read_reg(adap, ctl_reg);
		if (MBOWNER_G(v) == MBOX_OWNER_DRV) {
			if (!(v & MBMSGVALID_F)) {
				t4_write_reg(adap, ctl_reg, 0);
				continue;
			}

			get_mbox_rpl(adap, cmd_rpl, MBOX_LEN / 8, data_reg);
			res = be64_to_cpu(cmd_rpl[0]);

			if (FW_CMD_OP_G(res >> 32) == FW_DEBUG_CMD) {
				fw_asrt(adap, data_reg);
				res = FW_CMD_RETVAL_V(EIO);
			} else if (rpl) {
				memcpy(rpl, cmd_rpl, size);
			}

			t4_write_reg(adap, ctl_reg, 0);

			execute = i + ms;
			t4_record_mbox(adap, cmd_rpl,
				       MBOX_LEN, access, execute);
<<<<<<< HEAD
=======
			spin_lock_bh(&adap->mbox_lock);
			list_del(&entry.list);
			spin_unlock_bh(&adap->mbox_lock);
>>>>>>> 24b8d41d
			return -FW_CMD_RETVAL_G((int)res);
		}
	}

	ret = (pcie_fw & PCIE_FW_ERR_F) ? -ENXIO : -ETIMEDOUT;
<<<<<<< HEAD
	t4_record_mbox(adap, cmd, MBOX_LEN, access, ret);
	dev_err(adap->pdev_dev, "command %#x in mailbox %d timed out\n",
		*(const u8 *)cmd, mbox);
	t4_report_fw_error(adap);
=======
	t4_record_mbox(adap, cmd, size, access, ret);
	dev_err(adap->pdev_dev, "command %#x in mailbox %d timed out\n",
		*(const u8 *)cmd, mbox);
	t4_report_fw_error(adap);
	spin_lock_bh(&adap->mbox_lock);
	list_del(&entry.list);
	spin_unlock_bh(&adap->mbox_lock);
	t4_fatal_err(adap);
>>>>>>> 24b8d41d
	return ret;
}

int t4_wr_mbox_meat(struct adapter *adap, int mbox, const void *cmd, int size,
		    void *rpl, bool sleep_ok)
{
	return t4_wr_mbox_meat_timeout(adap, mbox, cmd, size, rpl, sleep_ok,
				       FW_CMD_MAX_TIMEOUT);
}

static int t4_edc_err_read(struct adapter *adap, int idx)
{
	u32 edc_ecc_err_addr_reg;
	u32 rdata_reg;

	if (is_t4(adap->params.chip)) {
		CH_WARN(adap, "%s: T4 NOT supported.\n", __func__);
		return 0;
	}
	if (idx != 0 && idx != 1) {
		CH_WARN(adap, "%s: idx %d NOT supported.\n", __func__, idx);
		return 0;
	}

	edc_ecc_err_addr_reg = EDC_T5_REG(EDC_H_ECC_ERR_ADDR_A, idx);
	rdata_reg = EDC_T5_REG(EDC_H_BIST_STATUS_RDATA_A, idx);

	CH_WARN(adap,
		"edc%d err addr 0x%x: 0x%x.\n",
		idx, edc_ecc_err_addr_reg,
		t4_read_reg(adap, edc_ecc_err_addr_reg));
	CH_WARN(adap,
		"bist: 0x%x, status %llx %llx %llx %llx %llx %llx %llx %llx %llx.\n",
		rdata_reg,
		(unsigned long long)t4_read_reg64(adap, rdata_reg),
		(unsigned long long)t4_read_reg64(adap, rdata_reg + 8),
		(unsigned long long)t4_read_reg64(adap, rdata_reg + 16),
		(unsigned long long)t4_read_reg64(adap, rdata_reg + 24),
		(unsigned long long)t4_read_reg64(adap, rdata_reg + 32),
		(unsigned long long)t4_read_reg64(adap, rdata_reg + 40),
		(unsigned long long)t4_read_reg64(adap, rdata_reg + 48),
		(unsigned long long)t4_read_reg64(adap, rdata_reg + 56),
		(unsigned long long)t4_read_reg64(adap, rdata_reg + 64));

	return 0;
}

/**
 * t4_memory_rw_init - Get memory window relative offset, base, and size.
 * @adap: the adapter
 * @win: PCI-E Memory Window to use
 * @mtype: memory type: MEM_EDC0, MEM_EDC1, MEM_HMA or MEM_MC
 * @mem_off: memory relative offset with respect to @mtype.
 * @mem_base: configured memory base address.
 * @mem_aperture: configured memory window aperture.
 *
 * Get the configured memory window's relative offset, base, and size.
 */
int t4_memory_rw_init(struct adapter *adap, int win, int mtype, u32 *mem_off,
		      u32 *mem_base, u32 *mem_aperture)
{
	u32 edc_size, mc_size, mem_reg;

	/* Offset into the region of memory which is being accessed
	 * MEM_EDC0 = 0
	 * MEM_EDC1 = 1
	 * MEM_MC   = 2 -- MEM_MC for chips with only 1 memory controller
	 * MEM_MC1  = 3 -- for chips with 2 memory controllers (e.g. T5)
	 * MEM_HMA  = 4
	 */
	edc_size  = EDRAM0_SIZE_G(t4_read_reg(adap, MA_EDRAM0_BAR_A));
	if (mtype == MEM_HMA) {
		*mem_off = 2 * (edc_size * 1024 * 1024);
	} else if (mtype != MEM_MC1) {
		*mem_off = (mtype * (edc_size * 1024 * 1024));
	} else {
		mc_size = EXT_MEM0_SIZE_G(t4_read_reg(adap,
						      MA_EXT_MEMORY0_BAR_A));
		*mem_off = (MEM_MC0 * edc_size + mc_size) * 1024 * 1024;
	}

	/* Each PCI-E Memory Window is programmed with a window size -- or
	 * "aperture" -- which controls the granularity of its mapping onto
	 * adapter memory.  We need to grab that aperture in order to know
	 * how to use the specified window.  The window is also programmed
	 * with the base address of the Memory Window in BAR0's address
	 * space.  For T4 this is an absolute PCI-E Bus Address.  For T5
	 * the address is relative to BAR0.
	 */
	mem_reg = t4_read_reg(adap,
			      PCIE_MEM_ACCESS_REG(PCIE_MEM_ACCESS_BASE_WIN_A,
						  win));
	/* a dead adapter will return 0xffffffff for PIO reads */
	if (mem_reg == 0xffffffff)
		return -ENXIO;

	*mem_aperture = 1 << (WINDOW_G(mem_reg) + WINDOW_SHIFT_X);
	*mem_base = PCIEOFST_G(mem_reg) << PCIEOFST_SHIFT_X;
	if (is_t4(adap->params.chip))
		*mem_base -= adap->t4_bar0;

	return 0;
}

/**
 * t4_memory_update_win - Move memory window to specified address.
 * @adap: the adapter
 * @win: PCI-E Memory Window to use
 * @addr: location to move.
 *
 * Move memory window to specified address.
 */
void t4_memory_update_win(struct adapter *adap, int win, u32 addr)
{
	t4_write_reg(adap,
		     PCIE_MEM_ACCESS_REG(PCIE_MEM_ACCESS_OFFSET_A, win),
		     addr);
	/* Read it back to ensure that changes propagate before we
	 * attempt to use the new value.
	 */
	t4_read_reg(adap,
		    PCIE_MEM_ACCESS_REG(PCIE_MEM_ACCESS_OFFSET_A, win));
}

/**
 * t4_memory_rw_residual - Read/Write residual data.
 * @adap: the adapter
 * @off: relative offset within residual to start read/write.
 * @addr: address within indicated memory type.
 * @buf: host memory buffer
 * @dir: direction of transfer T4_MEMORY_READ (1) or T4_MEMORY_WRITE (0)
 *
 * Read/Write residual data less than 32-bits.
 */
void t4_memory_rw_residual(struct adapter *adap, u32 off, u32 addr, u8 *buf,
			   int dir)
{
	union {
		u32 word;
		char byte[4];
	} last;
	unsigned char *bp;
	int i;

	if (dir == T4_MEMORY_READ) {
		last.word = le32_to_cpu((__force __le32)
					t4_read_reg(adap, addr));
		for (bp = (unsigned char *)buf, i = off; i < 4; i++)
			bp[i] = last.byte[i];
	} else {
		last.word = *buf;
		for (i = off; i < 4; i++)
			last.byte[i] = 0;
		t4_write_reg(adap, addr,
			     (__force u32)cpu_to_le32(last.word));
	}
}

/**
 *	t4_memory_rw - read/write EDC 0, EDC 1 or MC via PCIE memory window
 *	@adap: the adapter
 *	@win: PCI-E Memory Window to use
 *	@mtype: memory type: MEM_EDC0, MEM_EDC1 or MEM_MC
 *	@addr: address within indicated memory type
 *	@len: amount of memory to transfer
 *	@hbuf: host memory buffer
 *	@dir: direction of transfer T4_MEMORY_READ (1) or T4_MEMORY_WRITE (0)
 *
 *	Reads/writes an [almost] arbitrary memory region in the firmware: the
 *	firmware memory address and host buffer must be aligned on 32-bit
 *	boundaries; the length may be arbitrary.  The memory is transferred as
 *	a raw byte sequence from/to the firmware's memory.  If this memory
 *	contains data structures which contain multi-byte integers, it's the
 *	caller's responsibility to perform appropriate byte order conversions.
 */
int t4_memory_rw(struct adapter *adap, int win, int mtype, u32 addr,
		 u32 len, void *hbuf, int dir)
{
	u32 pos, offset, resid, memoffset;
	u32 win_pf, mem_aperture, mem_base;
	u32 *buf;
	int ret;

	/* Argument sanity checks ...
	 */
	if (addr & 0x3 || (uintptr_t)hbuf & 0x3)
		return -EINVAL;
	buf = (u32 *)hbuf;

	/* It's convenient to be able to handle lengths which aren't a
	 * multiple of 32-bits because we often end up transferring files to
	 * the firmware.  So we'll handle that by normalizing the length here
	 * and then handling any residual transfer at the end.
	 */
	resid = len & 0x3;
	len -= resid;

	ret = t4_memory_rw_init(adap, win, mtype, &memoffset, &mem_base,
				&mem_aperture);
	if (ret)
		return ret;

	/* Determine the PCIE_MEM_ACCESS_OFFSET */
	addr = addr + memoffset;

	win_pf = is_t4(adap->params.chip) ? 0 : PFNUM_V(adap->pf);

	/* Calculate our initial PCI-E Memory Window Position and Offset into
	 * that Window.
	 */
	pos = addr & ~(mem_aperture - 1);
	offset = addr - pos;

	/* Set up initial PCI-E Memory Window to cover the start of our
	 * transfer.
	 */
	t4_memory_update_win(adap, win, pos | win_pf);

	/* Transfer data to/from the adapter as long as there's an integral
	 * number of 32-bit transfers to complete.
	 *
	 * A note on Endianness issues:
	 *
	 * The "register" reads and writes below from/to the PCI-E Memory
	 * Window invoke the standard adapter Big-Endian to PCI-E Link
	 * Little-Endian "swizzel."  As a result, if we have the following
	 * data in adapter memory:
	 *
	 *     Memory:  ... | b0 | b1 | b2 | b3 | ...
	 *     Address:      i+0  i+1  i+2  i+3
	 *
	 * Then a read of the adapter memory via the PCI-E Memory Window
	 * will yield:
	 *
	 *     x = readl(i)
	 *         31                  0
	 *         [ b3 | b2 | b1 | b0 ]
	 *
	 * If this value is stored into local memory on a Little-Endian system
	 * it will show up correctly in local memory as:
	 *
	 *     ( ..., b0, b1, b2, b3, ... )
	 *
	 * But on a Big-Endian system, the store will show up in memory
	 * incorrectly swizzled as:
	 *
	 *     ( ..., b3, b2, b1, b0, ... )
	 *
	 * So we need to account for this in the reads and writes to the
	 * PCI-E Memory Window below by undoing the register read/write
	 * swizzels.
	 */
	while (len > 0) {
		if (dir == T4_MEMORY_READ)
			*buf++ = le32_to_cpu((__force __le32)t4_read_reg(adap,
						mem_base + offset));
		else
			t4_write_reg(adap, mem_base + offset,
				     (__force u32)cpu_to_le32(*buf++));
		offset += sizeof(__be32);
		len -= sizeof(__be32);

		/* If we've reached the end of our current window aperture,
		 * move the PCI-E Memory Window on to the next.  Note that
		 * doing this here after "len" may be 0 allows us to set up
		 * the PCI-E Memory Window for a possible final residual
		 * transfer below ...
		 */
		if (offset == mem_aperture) {
			pos += mem_aperture;
			offset = 0;
			t4_memory_update_win(adap, win, pos | win_pf);
		}
	}

	/* If the original transfer had a length which wasn't a multiple of
	 * 32-bits, now's where we need to finish off the transfer of the
	 * residual amount.  The PCI-E Memory Window has already been moved
	 * above (if necessary) to cover this final transfer.
	 */
	if (resid)
		t4_memory_rw_residual(adap, resid, mem_base + offset,
				      (u8 *)buf, dir);

	return 0;
}

/* Return the specified PCI-E Configuration Space register from our Physical
 * Function.  We try first via a Firmware LDST Command since we prefer to let
 * the firmware own all of these registers, but if that fails we go for it
 * directly ourselves.
 */
u32 t4_read_pcie_cfg4(struct adapter *adap, int reg)
{
	u32 val, ldst_addrspace;

	/* If fw_attach != 0, construct and send the Firmware LDST Command to
	 * retrieve the specified PCI-E Configuration Space register.
	 */
	struct fw_ldst_cmd ldst_cmd;
	int ret;

	memset(&ldst_cmd, 0, sizeof(ldst_cmd));
	ldst_addrspace = FW_LDST_CMD_ADDRSPACE_V(FW_LDST_ADDRSPC_FUNC_PCIE);
	ldst_cmd.op_to_addrspace = cpu_to_be32(FW_CMD_OP_V(FW_LDST_CMD) |
					       FW_CMD_REQUEST_F |
					       FW_CMD_READ_F |
					       ldst_addrspace);
	ldst_cmd.cycles_to_len16 = cpu_to_be32(FW_LEN16(ldst_cmd));
	ldst_cmd.u.pcie.select_naccess = FW_LDST_CMD_NACCESS_V(1);
	ldst_cmd.u.pcie.ctrl_to_fn =
		(FW_LDST_CMD_LC_F | FW_LDST_CMD_FN_V(adap->pf));
	ldst_cmd.u.pcie.r = reg;

	/* If the LDST Command succeeds, return the result, otherwise
	 * fall through to reading it directly ourselves ...
	 */
	ret = t4_wr_mbox(adap, adap->mbox, &ldst_cmd, sizeof(ldst_cmd),
			 &ldst_cmd);
	if (ret == 0)
		val = be32_to_cpu(ldst_cmd.u.pcie.data[0]);
	else
		/* Read the desired Configuration Space register via the PCI-E
		 * Backdoor mechanism.
		 */
		t4_hw_pci_read_cfg4(adap, reg, &val);
	return val;
}

/* Get the window based on base passed to it.
 * Window aperture is currently unhandled, but there is no use case for it
 * right now
 */
static u32 t4_get_window(struct adapter *adap, u32 pci_base, u64 pci_mask,
			 u32 memwin_base)
{
	u32 ret;

	if (is_t4(adap->params.chip)) {
		u32 bar0;

		/* Truncation intentional: we only read the bottom 32-bits of
		 * the 64-bit BAR0/BAR1 ...  We use the hardware backdoor
		 * mechanism to read BAR0 instead of using
		 * pci_resource_start() because we could be operating from
		 * within a Virtual Machine which is trapping our accesses to
		 * our Configuration Space and we need to set up the PCI-E
		 * Memory Window decoders with the actual addresses which will
		 * be coming across the PCI-E link.
		 */
		bar0 = t4_read_pcie_cfg4(adap, pci_base);
		bar0 &= pci_mask;
		adap->t4_bar0 = bar0;

		ret = bar0 + memwin_base;
	} else {
		/* For T5, only relative offset inside the PCIe BAR is passed */
		ret = memwin_base;
	}
	return ret;
}

/* Get the default utility window (win0) used by everyone */
u32 t4_get_util_window(struct adapter *adap)
{
	return t4_get_window(adap, PCI_BASE_ADDRESS_0,
			     PCI_BASE_ADDRESS_MEM_MASK, MEMWIN0_BASE);
}

/* Set up memory window for accessing adapter memory ranges.  (Read
 * back MA register to ensure that changes propagate before we attempt
 * to use the new values.)
 */
void t4_setup_memwin(struct adapter *adap, u32 memwin_base, u32 window)
{
	t4_write_reg(adap,
		     PCIE_MEM_ACCESS_REG(PCIE_MEM_ACCESS_BASE_WIN_A, window),
		     memwin_base | BIR_V(0) |
		     WINDOW_V(ilog2(MEMWIN0_APERTURE) - WINDOW_SHIFT_X));
	t4_read_reg(adap,
		    PCIE_MEM_ACCESS_REG(PCIE_MEM_ACCESS_BASE_WIN_A, window));
}

/**
 *	t4_get_regs_len - return the size of the chips register set
 *	@adapter: the adapter
 *
 *	Returns the size of the chip's BAR0 register space.
 */
unsigned int t4_get_regs_len(struct adapter *adapter)
{
	unsigned int chip_version = CHELSIO_CHIP_VERSION(adapter->params.chip);

	switch (chip_version) {
	case CHELSIO_T4:
		return T4_REGMAP_SIZE;

	case CHELSIO_T5:
	case CHELSIO_T6:
		return T5_REGMAP_SIZE;
	}

	dev_err(adapter->pdev_dev,
		"Unsupported chip version %d\n", chip_version);
	return 0;
}

/**
 *	t4_get_regs - read chip registers into provided buffer
 *	@adap: the adapter
 *	@buf: register buffer
 *	@buf_size: size (in bytes) of register buffer
 *
 *	If the provided register buffer isn't large enough for the chip's
 *	full register range, the register dump will be truncated to the
 *	register buffer's size.
 */
void t4_get_regs(struct adapter *adap, void *buf, size_t buf_size)
{
	static const unsigned int t4_reg_ranges[] = {
		0x1008, 0x1108,
		0x1180, 0x1184,
		0x1190, 0x1194,
		0x11a0, 0x11a4,
		0x11b0, 0x11b4,
		0x11fc, 0x123c,
		0x1300, 0x173c,
		0x1800, 0x18fc,
		0x3000, 0x30d8,
		0x30e0, 0x30e4,
		0x30ec, 0x5910,
		0x5920, 0x5924,
		0x5960, 0x5960,
		0x5968, 0x5968,
		0x5970, 0x5970,
		0x5978, 0x5978,
		0x5980, 0x5980,
		0x5988, 0x5988,
		0x5990, 0x5990,
		0x5998, 0x5998,
		0x59a0, 0x59d4,
		0x5a00, 0x5ae0,
		0x5ae8, 0x5ae8,
		0x5af0, 0x5af0,
		0x5af8, 0x5af8,
		0x6000, 0x6098,
		0x6100, 0x6150,
		0x6200, 0x6208,
		0x6240, 0x6248,
		0x6280, 0x62b0,
		0x62c0, 0x6338,
		0x6370, 0x638c,
		0x6400, 0x643c,
		0x6500, 0x6524,
		0x6a00, 0x6a04,
		0x6a14, 0x6a38,
		0x6a60, 0x6a70,
		0x6a78, 0x6a78,
		0x6b00, 0x6b0c,
		0x6b1c, 0x6b84,
		0x6bf0, 0x6bf8,
		0x6c00, 0x6c0c,
		0x6c1c, 0x6c84,
		0x6cf0, 0x6cf8,
		0x6d00, 0x6d0c,
		0x6d1c, 0x6d84,
		0x6df0, 0x6df8,
		0x6e00, 0x6e0c,
		0x6e1c, 0x6e84,
		0x6ef0, 0x6ef8,
		0x6f00, 0x6f0c,
		0x6f1c, 0x6f84,
		0x6ff0, 0x6ff8,
		0x7000, 0x700c,
		0x701c, 0x7084,
		0x70f0, 0x70f8,
		0x7100, 0x710c,
		0x711c, 0x7184,
		0x71f0, 0x71f8,
		0x7200, 0x720c,
		0x721c, 0x7284,
		0x72f0, 0x72f8,
		0x7300, 0x730c,
		0x731c, 0x7384,
		0x73f0, 0x73f8,
		0x7400, 0x7450,
		0x7500, 0x7530,
		0x7600, 0x760c,
		0x7614, 0x761c,
		0x7680, 0x76cc,
		0x7700, 0x7798,
		0x77c0, 0x77fc,
		0x7900, 0x79fc,
		0x7b00, 0x7b58,
		0x7b60, 0x7b84,
		0x7b8c, 0x7c38,
		0x7d00, 0x7d38,
		0x7d40, 0x7d80,
		0x7d8c, 0x7ddc,
		0x7de4, 0x7e04,
		0x7e10, 0x7e1c,
		0x7e24, 0x7e38,
		0x7e40, 0x7e44,
		0x7e4c, 0x7e78,
		0x7e80, 0x7ea4,
		0x7eac, 0x7edc,
		0x7ee8, 0x7efc,
		0x8dc0, 0x8e04,
		0x8e10, 0x8e1c,
		0x8e30, 0x8e78,
		0x8ea0, 0x8eb8,
		0x8ec0, 0x8f6c,
		0x8fc0, 0x9008,
		0x9010, 0x9058,
		0x9060, 0x9060,
		0x9068, 0x9074,
		0x90fc, 0x90fc,
		0x9400, 0x9408,
		0x9410, 0x9458,
		0x9600, 0x9600,
		0x9608, 0x9638,
		0x9640, 0x96bc,
		0x9800, 0x9808,
		0x9820, 0x983c,
		0x9850, 0x9864,
		0x9c00, 0x9c6c,
		0x9c80, 0x9cec,
		0x9d00, 0x9d6c,
		0x9d80, 0x9dec,
		0x9e00, 0x9e6c,
		0x9e80, 0x9eec,
		0x9f00, 0x9f6c,
		0x9f80, 0x9fec,
		0xd004, 0xd004,
		0xd010, 0xd03c,
		0xdfc0, 0xdfe0,
		0xe000, 0xea7c,
		0xf000, 0x11110,
		0x11118, 0x11190,
		0x19040, 0x1906c,
		0x19078, 0x19080,
		0x1908c, 0x190e4,
		0x190f0, 0x190f8,
		0x19100, 0x19110,
		0x19120, 0x19124,
		0x19150, 0x19194,
		0x1919c, 0x191b0,
		0x191d0, 0x191e8,
		0x19238, 0x1924c,
		0x193f8, 0x1943c,
		0x1944c, 0x19474,
		0x19490, 0x194e0,
		0x194f0, 0x194f8,
		0x19800, 0x19c08,
		0x19c10, 0x19c90,
		0x19ca0, 0x19ce4,
		0x19cf0, 0x19d40,
		0x19d50, 0x19d94,
		0x19da0, 0x19de8,
		0x19df0, 0x19e40,
		0x19e50, 0x19e90,
		0x19ea0, 0x19f4c,
		0x1a000, 0x1a004,
		0x1a010, 0x1a06c,
		0x1a0b0, 0x1a0e4,
		0x1a0ec, 0x1a0f4,
		0x1a100, 0x1a108,
		0x1a114, 0x1a120,
		0x1a128, 0x1a130,
		0x1a138, 0x1a138,
		0x1a190, 0x1a1c4,
		0x1a1fc, 0x1a1fc,
		0x1e040, 0x1e04c,
		0x1e284, 0x1e28c,
		0x1e2c0, 0x1e2c0,
		0x1e2e0, 0x1e2e0,
		0x1e300, 0x1e384,
		0x1e3c0, 0x1e3c8,
		0x1e440, 0x1e44c,
		0x1e684, 0x1e68c,
		0x1e6c0, 0x1e6c0,
		0x1e6e0, 0x1e6e0,
		0x1e700, 0x1e784,
		0x1e7c0, 0x1e7c8,
		0x1e840, 0x1e84c,
		0x1ea84, 0x1ea8c,
		0x1eac0, 0x1eac0,
		0x1eae0, 0x1eae0,
		0x1eb00, 0x1eb84,
		0x1ebc0, 0x1ebc8,
		0x1ec40, 0x1ec4c,
		0x1ee84, 0x1ee8c,
		0x1eec0, 0x1eec0,
		0x1eee0, 0x1eee0,
		0x1ef00, 0x1ef84,
		0x1efc0, 0x1efc8,
		0x1f040, 0x1f04c,
		0x1f284, 0x1f28c,
		0x1f2c0, 0x1f2c0,
		0x1f2e0, 0x1f2e0,
		0x1f300, 0x1f384,
		0x1f3c0, 0x1f3c8,
		0x1f440, 0x1f44c,
		0x1f684, 0x1f68c,
		0x1f6c0, 0x1f6c0,
		0x1f6e0, 0x1f6e0,
		0x1f700, 0x1f784,
		0x1f7c0, 0x1f7c8,
		0x1f840, 0x1f84c,
		0x1fa84, 0x1fa8c,
		0x1fac0, 0x1fac0,
		0x1fae0, 0x1fae0,
		0x1fb00, 0x1fb84,
		0x1fbc0, 0x1fbc8,
		0x1fc40, 0x1fc4c,
		0x1fe84, 0x1fe8c,
		0x1fec0, 0x1fec0,
		0x1fee0, 0x1fee0,
		0x1ff00, 0x1ff84,
		0x1ffc0, 0x1ffc8,
		0x20000, 0x2002c,
		0x20100, 0x2013c,
		0x20190, 0x201a0,
		0x201a8, 0x201b8,
		0x201c4, 0x201c8,
		0x20200, 0x20318,
		0x20400, 0x204b4,
		0x204c0, 0x20528,
		0x20540, 0x20614,
		0x21000, 0x21040,
		0x2104c, 0x21060,
		0x210c0, 0x210ec,
		0x21200, 0x21268,
		0x21270, 0x21284,
		0x212fc, 0x21388,
		0x21400, 0x21404,
		0x21500, 0x21500,
		0x21510, 0x21518,
		0x2152c, 0x21530,
		0x2153c, 0x2153c,
		0x21550, 0x21554,
		0x21600, 0x21600,
		0x21608, 0x2161c,
		0x21624, 0x21628,
		0x21630, 0x21634,
		0x2163c, 0x2163c,
		0x21700, 0x2171c,
		0x21780, 0x2178c,
		0x21800, 0x21818,
		0x21820, 0x21828,
		0x21830, 0x21848,
		0x21850, 0x21854,
		0x21860, 0x21868,
		0x21870, 0x21870,
		0x21878, 0x21898,
		0x218a0, 0x218a8,
		0x218b0, 0x218c8,
		0x218d0, 0x218d4,
		0x218e0, 0x218e8,
		0x218f0, 0x218f0,
		0x218f8, 0x21a18,
		0x21a20, 0x21a28,
		0x21a30, 0x21a48,
		0x21a50, 0x21a54,
		0x21a60, 0x21a68,
		0x21a70, 0x21a70,
		0x21a78, 0x21a98,
		0x21aa0, 0x21aa8,
		0x21ab0, 0x21ac8,
		0x21ad0, 0x21ad4,
		0x21ae0, 0x21ae8,
		0x21af0, 0x21af0,
		0x21af8, 0x21c18,
		0x21c20, 0x21c20,
		0x21c28, 0x21c30,
		0x21c38, 0x21c38,
		0x21c80, 0x21c98,
		0x21ca0, 0x21ca8,
		0x21cb0, 0x21cc8,
		0x21cd0, 0x21cd4,
		0x21ce0, 0x21ce8,
		0x21cf0, 0x21cf0,
		0x21cf8, 0x21d7c,
		0x21e00, 0x21e04,
		0x22000, 0x2202c,
		0x22100, 0x2213c,
		0x22190, 0x221a0,
		0x221a8, 0x221b8,
		0x221c4, 0x221c8,
		0x22200, 0x22318,
		0x22400, 0x224b4,
		0x224c0, 0x22528,
		0x22540, 0x22614,
		0x23000, 0x23040,
		0x2304c, 0x23060,
		0x230c0, 0x230ec,
		0x23200, 0x23268,
		0x23270, 0x23284,
		0x232fc, 0x23388,
		0x23400, 0x23404,
		0x23500, 0x23500,
		0x23510, 0x23518,
		0x2352c, 0x23530,
		0x2353c, 0x2353c,
		0x23550, 0x23554,
		0x23600, 0x23600,
		0x23608, 0x2361c,
		0x23624, 0x23628,
		0x23630, 0x23634,
		0x2363c, 0x2363c,
		0x23700, 0x2371c,
		0x23780, 0x2378c,
		0x23800, 0x23818,
		0x23820, 0x23828,
		0x23830, 0x23848,
		0x23850, 0x23854,
		0x23860, 0x23868,
		0x23870, 0x23870,
		0x23878, 0x23898,
		0x238a0, 0x238a8,
		0x238b0, 0x238c8,
		0x238d0, 0x238d4,
		0x238e0, 0x238e8,
		0x238f0, 0x238f0,
		0x238f8, 0x23a18,
		0x23a20, 0x23a28,
		0x23a30, 0x23a48,
		0x23a50, 0x23a54,
		0x23a60, 0x23a68,
		0x23a70, 0x23a70,
		0x23a78, 0x23a98,
		0x23aa0, 0x23aa8,
		0x23ab0, 0x23ac8,
		0x23ad0, 0x23ad4,
		0x23ae0, 0x23ae8,
		0x23af0, 0x23af0,
		0x23af8, 0x23c18,
		0x23c20, 0x23c20,
		0x23c28, 0x23c30,
		0x23c38, 0x23c38,
		0x23c80, 0x23c98,
		0x23ca0, 0x23ca8,
		0x23cb0, 0x23cc8,
		0x23cd0, 0x23cd4,
		0x23ce0, 0x23ce8,
		0x23cf0, 0x23cf0,
		0x23cf8, 0x23d7c,
		0x23e00, 0x23e04,
		0x24000, 0x2402c,
		0x24100, 0x2413c,
		0x24190, 0x241a0,
		0x241a8, 0x241b8,
		0x241c4, 0x241c8,
		0x24200, 0x24318,
		0x24400, 0x244b4,
		0x244c0, 0x24528,
		0x24540, 0x24614,
		0x25000, 0x25040,
		0x2504c, 0x25060,
		0x250c0, 0x250ec,
		0x25200, 0x25268,
		0x25270, 0x25284,
		0x252fc, 0x25388,
		0x25400, 0x25404,
		0x25500, 0x25500,
		0x25510, 0x25518,
		0x2552c, 0x25530,
		0x2553c, 0x2553c,
		0x25550, 0x25554,
		0x25600, 0x25600,
		0x25608, 0x2561c,
		0x25624, 0x25628,
		0x25630, 0x25634,
		0x2563c, 0x2563c,
		0x25700, 0x2571c,
		0x25780, 0x2578c,
		0x25800, 0x25818,
		0x25820, 0x25828,
		0x25830, 0x25848,
		0x25850, 0x25854,
		0x25860, 0x25868,
		0x25870, 0x25870,
		0x25878, 0x25898,
		0x258a0, 0x258a8,
		0x258b0, 0x258c8,
		0x258d0, 0x258d4,
		0x258e0, 0x258e8,
		0x258f0, 0x258f0,
		0x258f8, 0x25a18,
		0x25a20, 0x25a28,
		0x25a30, 0x25a48,
		0x25a50, 0x25a54,
		0x25a60, 0x25a68,
		0x25a70, 0x25a70,
		0x25a78, 0x25a98,
		0x25aa0, 0x25aa8,
		0x25ab0, 0x25ac8,
		0x25ad0, 0x25ad4,
		0x25ae0, 0x25ae8,
		0x25af0, 0x25af0,
		0x25af8, 0x25c18,
		0x25c20, 0x25c20,
		0x25c28, 0x25c30,
		0x25c38, 0x25c38,
		0x25c80, 0x25c98,
		0x25ca0, 0x25ca8,
		0x25cb0, 0x25cc8,
		0x25cd0, 0x25cd4,
		0x25ce0, 0x25ce8,
		0x25cf0, 0x25cf0,
		0x25cf8, 0x25d7c,
		0x25e00, 0x25e04,
		0x26000, 0x2602c,
		0x26100, 0x2613c,
		0x26190, 0x261a0,
		0x261a8, 0x261b8,
		0x261c4, 0x261c8,
		0x26200, 0x26318,
		0x26400, 0x264b4,
		0x264c0, 0x26528,
		0x26540, 0x26614,
		0x27000, 0x27040,
		0x2704c, 0x27060,
		0x270c0, 0x270ec,
		0x27200, 0x27268,
		0x27270, 0x27284,
		0x272fc, 0x27388,
		0x27400, 0x27404,
		0x27500, 0x27500,
		0x27510, 0x27518,
		0x2752c, 0x27530,
		0x2753c, 0x2753c,
		0x27550, 0x27554,
		0x27600, 0x27600,
		0x27608, 0x2761c,
		0x27624, 0x27628,
		0x27630, 0x27634,
		0x2763c, 0x2763c,
		0x27700, 0x2771c,
		0x27780, 0x2778c,
		0x27800, 0x27818,
		0x27820, 0x27828,
		0x27830, 0x27848,
		0x27850, 0x27854,
		0x27860, 0x27868,
		0x27870, 0x27870,
		0x27878, 0x27898,
		0x278a0, 0x278a8,
		0x278b0, 0x278c8,
		0x278d0, 0x278d4,
		0x278e0, 0x278e8,
		0x278f0, 0x278f0,
		0x278f8, 0x27a18,
		0x27a20, 0x27a28,
		0x27a30, 0x27a48,
		0x27a50, 0x27a54,
		0x27a60, 0x27a68,
		0x27a70, 0x27a70,
		0x27a78, 0x27a98,
		0x27aa0, 0x27aa8,
		0x27ab0, 0x27ac8,
		0x27ad0, 0x27ad4,
		0x27ae0, 0x27ae8,
		0x27af0, 0x27af0,
		0x27af8, 0x27c18,
		0x27c20, 0x27c20,
		0x27c28, 0x27c30,
		0x27c38, 0x27c38,
		0x27c80, 0x27c98,
		0x27ca0, 0x27ca8,
		0x27cb0, 0x27cc8,
		0x27cd0, 0x27cd4,
		0x27ce0, 0x27ce8,
		0x27cf0, 0x27cf0,
		0x27cf8, 0x27d7c,
		0x27e00, 0x27e04,
	};

	static const unsigned int t5_reg_ranges[] = {
		0x1008, 0x10c0,
		0x10cc, 0x10f8,
		0x1100, 0x1100,
		0x110c, 0x1148,
		0x1180, 0x1184,
		0x1190, 0x1194,
		0x11a0, 0x11a4,
		0x11b0, 0x11b4,
		0x11fc, 0x123c,
		0x1280, 0x173c,
		0x1800, 0x18fc,
		0x3000, 0x3028,
		0x3060, 0x30b0,
		0x30b8, 0x30d8,
		0x30e0, 0x30fc,
		0x3140, 0x357c,
		0x35a8, 0x35cc,
		0x35ec, 0x35ec,
		0x3600, 0x5624,
		0x56cc, 0x56ec,
		0x56f4, 0x5720,
		0x5728, 0x575c,
		0x580c, 0x5814,
		0x5890, 0x589c,
		0x58a4, 0x58ac,
		0x58b8, 0x58bc,
		0x5940, 0x59c8,
		0x59d0, 0x59dc,
		0x59fc, 0x5a18,
		0x5a60, 0x5a70,
		0x5a80, 0x5a9c,
		0x5b94, 0x5bfc,
		0x6000, 0x6020,
		0x6028, 0x6040,
		0x6058, 0x609c,
		0x60a8, 0x614c,
		0x7700, 0x7798,
		0x77c0, 0x78fc,
		0x7b00, 0x7b58,
		0x7b60, 0x7b84,
		0x7b8c, 0x7c54,
		0x7d00, 0x7d38,
		0x7d40, 0x7d80,
		0x7d8c, 0x7ddc,
		0x7de4, 0x7e04,
		0x7e10, 0x7e1c,
		0x7e24, 0x7e38,
		0x7e40, 0x7e44,
		0x7e4c, 0x7e78,
		0x7e80, 0x7edc,
		0x7ee8, 0x7efc,
		0x8dc0, 0x8de0,
		0x8df8, 0x8e04,
		0x8e10, 0x8e84,
		0x8ea0, 0x8f84,
		0x8fc0, 0x9058,
		0x9060, 0x9060,
		0x9068, 0x90f8,
		0x9400, 0x9408,
		0x9410, 0x9470,
		0x9600, 0x9600,
		0x9608, 0x9638,
		0x9640, 0x96f4,
		0x9800, 0x9808,
		0x9810, 0x9864,
		0x9c00, 0x9c6c,
		0x9c80, 0x9cec,
		0x9d00, 0x9d6c,
		0x9d80, 0x9dec,
		0x9e00, 0x9e6c,
		0x9e80, 0x9eec,
		0x9f00, 0x9f6c,
		0x9f80, 0xa020,
		0xd000, 0xd004,
		0xd010, 0xd03c,
		0xdfc0, 0xdfe0,
		0xe000, 0x1106c,
		0x11074, 0x11088,
		0x1109c, 0x1117c,
		0x11190, 0x11204,
		0x19040, 0x1906c,
		0x19078, 0x19080,
		0x1908c, 0x190e8,
		0x190f0, 0x190f8,
		0x19100, 0x19110,
		0x19120, 0x19124,
		0x19150, 0x19194,
		0x1919c, 0x191b0,
		0x191d0, 0x191e8,
		0x19238, 0x19290,
		0x193f8, 0x19428,
		0x19430, 0x19444,
		0x1944c, 0x1946c,
		0x19474, 0x19474,
		0x19490, 0x194cc,
		0x194f0, 0x194f8,
		0x19c00, 0x19c08,
		0x19c10, 0x19c60,
		0x19c94, 0x19ce4,
		0x19cf0, 0x19d40,
		0x19d50, 0x19d94,
		0x19da0, 0x19de8,
		0x19df0, 0x19e10,
		0x19e50, 0x19e90,
		0x19ea0, 0x19f24,
		0x19f34, 0x19f34,
		0x19f40, 0x19f50,
		0x19f90, 0x19fb4,
		0x19fc4, 0x19fe4,
		0x1a000, 0x1a004,
		0x1a010, 0x1a06c,
		0x1a0b0, 0x1a0e4,
		0x1a0ec, 0x1a0f8,
		0x1a100, 0x1a108,
		0x1a114, 0x1a130,
		0x1a138, 0x1a1c4,
		0x1a1fc, 0x1a1fc,
		0x1e008, 0x1e00c,
		0x1e040, 0x1e044,
		0x1e04c, 0x1e04c,
		0x1e284, 0x1e290,
		0x1e2c0, 0x1e2c0,
		0x1e2e0, 0x1e2e0,
		0x1e300, 0x1e384,
		0x1e3c0, 0x1e3c8,
		0x1e408, 0x1e40c,
		0x1e440, 0x1e444,
		0x1e44c, 0x1e44c,
		0x1e684, 0x1e690,
		0x1e6c0, 0x1e6c0,
		0x1e6e0, 0x1e6e0,
		0x1e700, 0x1e784,
		0x1e7c0, 0x1e7c8,
		0x1e808, 0x1e80c,
		0x1e840, 0x1e844,
		0x1e84c, 0x1e84c,
		0x1ea84, 0x1ea90,
		0x1eac0, 0x1eac0,
		0x1eae0, 0x1eae0,
		0x1eb00, 0x1eb84,
		0x1ebc0, 0x1ebc8,
		0x1ec08, 0x1ec0c,
		0x1ec40, 0x1ec44,
		0x1ec4c, 0x1ec4c,
		0x1ee84, 0x1ee90,
		0x1eec0, 0x1eec0,
		0x1eee0, 0x1eee0,
		0x1ef00, 0x1ef84,
		0x1efc0, 0x1efc8,
		0x1f008, 0x1f00c,
		0x1f040, 0x1f044,
		0x1f04c, 0x1f04c,
		0x1f284, 0x1f290,
		0x1f2c0, 0x1f2c0,
		0x1f2e0, 0x1f2e0,
		0x1f300, 0x1f384,
		0x1f3c0, 0x1f3c8,
		0x1f408, 0x1f40c,
		0x1f440, 0x1f444,
		0x1f44c, 0x1f44c,
		0x1f684, 0x1f690,
		0x1f6c0, 0x1f6c0,
		0x1f6e0, 0x1f6e0,
		0x1f700, 0x1f784,
		0x1f7c0, 0x1f7c8,
		0x1f808, 0x1f80c,
		0x1f840, 0x1f844,
		0x1f84c, 0x1f84c,
		0x1fa84, 0x1fa90,
		0x1fac0, 0x1fac0,
		0x1fae0, 0x1fae0,
		0x1fb00, 0x1fb84,
		0x1fbc0, 0x1fbc8,
		0x1fc08, 0x1fc0c,
		0x1fc40, 0x1fc44,
		0x1fc4c, 0x1fc4c,
		0x1fe84, 0x1fe90,
		0x1fec0, 0x1fec0,
		0x1fee0, 0x1fee0,
		0x1ff00, 0x1ff84,
		0x1ffc0, 0x1ffc8,
		0x30000, 0x30030,
		0x30100, 0x30144,
		0x30190, 0x301a0,
		0x301a8, 0x301b8,
		0x301c4, 0x301c8,
		0x301d0, 0x301d0,
		0x30200, 0x30318,
		0x30400, 0x304b4,
		0x304c0, 0x3052c,
		0x30540, 0x3061c,
		0x30800, 0x30828,
		0x30834, 0x30834,
		0x308c0, 0x30908,
		0x30910, 0x309ac,
		0x30a00, 0x30a14,
		0x30a1c, 0x30a2c,
		0x30a44, 0x30a50,
		0x30a74, 0x30a74,
		0x30a7c, 0x30afc,
		0x30b08, 0x30c24,
		0x30d00, 0x30d00,
		0x30d08, 0x30d14,
		0x30d1c, 0x30d20,
		0x30d3c, 0x30d3c,
		0x30d48, 0x30d50,
		0x31200, 0x3120c,
		0x31220, 0x31220,
		0x31240, 0x31240,
		0x31600, 0x3160c,
		0x31a00, 0x31a1c,
		0x31e00, 0x31e20,
		0x31e38, 0x31e3c,
		0x31e80, 0x31e80,
		0x31e88, 0x31ea8,
		0x31eb0, 0x31eb4,
		0x31ec8, 0x31ed4,
		0x31fb8, 0x32004,
		0x32200, 0x32200,
		0x32208, 0x32240,
		0x32248, 0x32280,
		0x32288, 0x322c0,
		0x322c8, 0x322fc,
		0x32600, 0x32630,
		0x32a00, 0x32abc,
		0x32b00, 0x32b10,
		0x32b20, 0x32b30,
		0x32b40, 0x32b50,
		0x32b60, 0x32b70,
		0x33000, 0x33028,
		0x33030, 0x33048,
		0x33060, 0x33068,
		0x33070, 0x3309c,
		0x330f0, 0x33128,
		0x33130, 0x33148,
		0x33160, 0x33168,
		0x33170, 0x3319c,
		0x331f0, 0x33238,
		0x33240, 0x33240,
		0x33248, 0x33250,
		0x3325c, 0x33264,
		0x33270, 0x332b8,
		0x332c0, 0x332e4,
		0x332f8, 0x33338,
		0x33340, 0x33340,
		0x33348, 0x33350,
		0x3335c, 0x33364,
		0x33370, 0x333b8,
		0x333c0, 0x333e4,
		0x333f8, 0x33428,
		0x33430, 0x33448,
		0x33460, 0x33468,
		0x33470, 0x3349c,
		0x334f0, 0x33528,
		0x33530, 0x33548,
		0x33560, 0x33568,
		0x33570, 0x3359c,
		0x335f0, 0x33638,
		0x33640, 0x33640,
		0x33648, 0x33650,
		0x3365c, 0x33664,
		0x33670, 0x336b8,
		0x336c0, 0x336e4,
		0x336f8, 0x33738,
		0x33740, 0x33740,
		0x33748, 0x33750,
		0x3375c, 0x33764,
		0x33770, 0x337b8,
		0x337c0, 0x337e4,
		0x337f8, 0x337fc,
		0x33814, 0x33814,
		0x3382c, 0x3382c,
		0x33880, 0x3388c,
		0x338e8, 0x338ec,
		0x33900, 0x33928,
		0x33930, 0x33948,
		0x33960, 0x33968,
		0x33970, 0x3399c,
		0x339f0, 0x33a38,
		0x33a40, 0x33a40,
		0x33a48, 0x33a50,
		0x33a5c, 0x33a64,
		0x33a70, 0x33ab8,
		0x33ac0, 0x33ae4,
		0x33af8, 0x33b10,
		0x33b28, 0x33b28,
		0x33b3c, 0x33b50,
		0x33bf0, 0x33c10,
		0x33c28, 0x33c28,
		0x33c3c, 0x33c50,
		0x33cf0, 0x33cfc,
		0x34000, 0x34030,
		0x34100, 0x34144,
		0x34190, 0x341a0,
		0x341a8, 0x341b8,
		0x341c4, 0x341c8,
		0x341d0, 0x341d0,
		0x34200, 0x34318,
		0x34400, 0x344b4,
		0x344c0, 0x3452c,
		0x34540, 0x3461c,
		0x34800, 0x34828,
		0x34834, 0x34834,
		0x348c0, 0x34908,
		0x34910, 0x349ac,
		0x34a00, 0x34a14,
		0x34a1c, 0x34a2c,
		0x34a44, 0x34a50,
		0x34a74, 0x34a74,
		0x34a7c, 0x34afc,
		0x34b08, 0x34c24,
		0x34d00, 0x34d00,
		0x34d08, 0x34d14,
		0x34d1c, 0x34d20,
		0x34d3c, 0x34d3c,
		0x34d48, 0x34d50,
		0x35200, 0x3520c,
		0x35220, 0x35220,
		0x35240, 0x35240,
		0x35600, 0x3560c,
		0x35a00, 0x35a1c,
		0x35e00, 0x35e20,
		0x35e38, 0x35e3c,
		0x35e80, 0x35e80,
		0x35e88, 0x35ea8,
		0x35eb0, 0x35eb4,
		0x35ec8, 0x35ed4,
		0x35fb8, 0x36004,
		0x36200, 0x36200,
		0x36208, 0x36240,
		0x36248, 0x36280,
		0x36288, 0x362c0,
		0x362c8, 0x362fc,
		0x36600, 0x36630,
		0x36a00, 0x36abc,
		0x36b00, 0x36b10,
		0x36b20, 0x36b30,
		0x36b40, 0x36b50,
		0x36b60, 0x36b70,
		0x37000, 0x37028,
		0x37030, 0x37048,
		0x37060, 0x37068,
		0x37070, 0x3709c,
		0x370f0, 0x37128,
		0x37130, 0x37148,
		0x37160, 0x37168,
		0x37170, 0x3719c,
		0x371f0, 0x37238,
		0x37240, 0x37240,
		0x37248, 0x37250,
		0x3725c, 0x37264,
		0x37270, 0x372b8,
		0x372c0, 0x372e4,
		0x372f8, 0x37338,
		0x37340, 0x37340,
		0x37348, 0x37350,
		0x3735c, 0x37364,
		0x37370, 0x373b8,
		0x373c0, 0x373e4,
		0x373f8, 0x37428,
		0x37430, 0x37448,
		0x37460, 0x37468,
		0x37470, 0x3749c,
		0x374f0, 0x37528,
		0x37530, 0x37548,
		0x37560, 0x37568,
		0x37570, 0x3759c,
		0x375f0, 0x37638,
		0x37640, 0x37640,
		0x37648, 0x37650,
		0x3765c, 0x37664,
		0x37670, 0x376b8,
		0x376c0, 0x376e4,
		0x376f8, 0x37738,
		0x37740, 0x37740,
		0x37748, 0x37750,
		0x3775c, 0x37764,
		0x37770, 0x377b8,
		0x377c0, 0x377e4,
		0x377f8, 0x377fc,
		0x37814, 0x37814,
		0x3782c, 0x3782c,
		0x37880, 0x3788c,
		0x378e8, 0x378ec,
		0x37900, 0x37928,
		0x37930, 0x37948,
		0x37960, 0x37968,
		0x37970, 0x3799c,
		0x379f0, 0x37a38,
		0x37a40, 0x37a40,
		0x37a48, 0x37a50,
		0x37a5c, 0x37a64,
		0x37a70, 0x37ab8,
		0x37ac0, 0x37ae4,
		0x37af8, 0x37b10,
		0x37b28, 0x37b28,
		0x37b3c, 0x37b50,
		0x37bf0, 0x37c10,
		0x37c28, 0x37c28,
		0x37c3c, 0x37c50,
		0x37cf0, 0x37cfc,
		0x38000, 0x38030,
		0x38100, 0x38144,
		0x38190, 0x381a0,
		0x381a8, 0x381b8,
		0x381c4, 0x381c8,
		0x381d0, 0x381d0,
		0x38200, 0x38318,
		0x38400, 0x384b4,
		0x384c0, 0x3852c,
		0x38540, 0x3861c,
		0x38800, 0x38828,
		0x38834, 0x38834,
		0x388c0, 0x38908,
		0x38910, 0x389ac,
		0x38a00, 0x38a14,
		0x38a1c, 0x38a2c,
		0x38a44, 0x38a50,
		0x38a74, 0x38a74,
		0x38a7c, 0x38afc,
		0x38b08, 0x38c24,
		0x38d00, 0x38d00,
		0x38d08, 0x38d14,
		0x38d1c, 0x38d20,
		0x38d3c, 0x38d3c,
		0x38d48, 0x38d50,
		0x39200, 0x3920c,
		0x39220, 0x39220,
		0x39240, 0x39240,
		0x39600, 0x3960c,
		0x39a00, 0x39a1c,
		0x39e00, 0x39e20,
		0x39e38, 0x39e3c,
		0x39e80, 0x39e80,
		0x39e88, 0x39ea8,
		0x39eb0, 0x39eb4,
		0x39ec8, 0x39ed4,
		0x39fb8, 0x3a004,
		0x3a200, 0x3a200,
		0x3a208, 0x3a240,
		0x3a248, 0x3a280,
		0x3a288, 0x3a2c0,
		0x3a2c8, 0x3a2fc,
		0x3a600, 0x3a630,
		0x3aa00, 0x3aabc,
		0x3ab00, 0x3ab10,
		0x3ab20, 0x3ab30,
		0x3ab40, 0x3ab50,
		0x3ab60, 0x3ab70,
		0x3b000, 0x3b028,
		0x3b030, 0x3b048,
		0x3b060, 0x3b068,
		0x3b070, 0x3b09c,
		0x3b0f0, 0x3b128,
		0x3b130, 0x3b148,
		0x3b160, 0x3b168,
		0x3b170, 0x3b19c,
		0x3b1f0, 0x3b238,
		0x3b240, 0x3b240,
		0x3b248, 0x3b250,
		0x3b25c, 0x3b264,
		0x3b270, 0x3b2b8,
		0x3b2c0, 0x3b2e4,
		0x3b2f8, 0x3b338,
		0x3b340, 0x3b340,
		0x3b348, 0x3b350,
		0x3b35c, 0x3b364,
		0x3b370, 0x3b3b8,
		0x3b3c0, 0x3b3e4,
		0x3b3f8, 0x3b428,
		0x3b430, 0x3b448,
		0x3b460, 0x3b468,
		0x3b470, 0x3b49c,
		0x3b4f0, 0x3b528,
		0x3b530, 0x3b548,
		0x3b560, 0x3b568,
		0x3b570, 0x3b59c,
		0x3b5f0, 0x3b638,
		0x3b640, 0x3b640,
		0x3b648, 0x3b650,
		0x3b65c, 0x3b664,
		0x3b670, 0x3b6b8,
		0x3b6c0, 0x3b6e4,
		0x3b6f8, 0x3b738,
		0x3b740, 0x3b740,
		0x3b748, 0x3b750,
		0x3b75c, 0x3b764,
		0x3b770, 0x3b7b8,
		0x3b7c0, 0x3b7e4,
		0x3b7f8, 0x3b7fc,
		0x3b814, 0x3b814,
		0x3b82c, 0x3b82c,
		0x3b880, 0x3b88c,
		0x3b8e8, 0x3b8ec,
		0x3b900, 0x3b928,
		0x3b930, 0x3b948,
		0x3b960, 0x3b968,
		0x3b970, 0x3b99c,
		0x3b9f0, 0x3ba38,
		0x3ba40, 0x3ba40,
		0x3ba48, 0x3ba50,
		0x3ba5c, 0x3ba64,
		0x3ba70, 0x3bab8,
		0x3bac0, 0x3bae4,
		0x3baf8, 0x3bb10,
		0x3bb28, 0x3bb28,
		0x3bb3c, 0x3bb50,
		0x3bbf0, 0x3bc10,
		0x3bc28, 0x3bc28,
		0x3bc3c, 0x3bc50,
		0x3bcf0, 0x3bcfc,
		0x3c000, 0x3c030,
		0x3c100, 0x3c144,
		0x3c190, 0x3c1a0,
		0x3c1a8, 0x3c1b8,
		0x3c1c4, 0x3c1c8,
		0x3c1d0, 0x3c1d0,
		0x3c200, 0x3c318,
		0x3c400, 0x3c4b4,
		0x3c4c0, 0x3c52c,
		0x3c540, 0x3c61c,
		0x3c800, 0x3c828,
		0x3c834, 0x3c834,
		0x3c8c0, 0x3c908,
		0x3c910, 0x3c9ac,
		0x3ca00, 0x3ca14,
		0x3ca1c, 0x3ca2c,
		0x3ca44, 0x3ca50,
		0x3ca74, 0x3ca74,
		0x3ca7c, 0x3cafc,
		0x3cb08, 0x3cc24,
		0x3cd00, 0x3cd00,
		0x3cd08, 0x3cd14,
		0x3cd1c, 0x3cd20,
		0x3cd3c, 0x3cd3c,
		0x3cd48, 0x3cd50,
		0x3d200, 0x3d20c,
		0x3d220, 0x3d220,
		0x3d240, 0x3d240,
		0x3d600, 0x3d60c,
		0x3da00, 0x3da1c,
		0x3de00, 0x3de20,
		0x3de38, 0x3de3c,
		0x3de80, 0x3de80,
		0x3de88, 0x3dea8,
		0x3deb0, 0x3deb4,
		0x3dec8, 0x3ded4,
		0x3dfb8, 0x3e004,
		0x3e200, 0x3e200,
		0x3e208, 0x3e240,
		0x3e248, 0x3e280,
		0x3e288, 0x3e2c0,
		0x3e2c8, 0x3e2fc,
		0x3e600, 0x3e630,
		0x3ea00, 0x3eabc,
		0x3eb00, 0x3eb10,
		0x3eb20, 0x3eb30,
		0x3eb40, 0x3eb50,
		0x3eb60, 0x3eb70,
		0x3f000, 0x3f028,
		0x3f030, 0x3f048,
		0x3f060, 0x3f068,
		0x3f070, 0x3f09c,
		0x3f0f0, 0x3f128,
		0x3f130, 0x3f148,
		0x3f160, 0x3f168,
		0x3f170, 0x3f19c,
		0x3f1f0, 0x3f238,
		0x3f240, 0x3f240,
		0x3f248, 0x3f250,
		0x3f25c, 0x3f264,
		0x3f270, 0x3f2b8,
		0x3f2c0, 0x3f2e4,
		0x3f2f8, 0x3f338,
		0x3f340, 0x3f340,
		0x3f348, 0x3f350,
		0x3f35c, 0x3f364,
		0x3f370, 0x3f3b8,
		0x3f3c0, 0x3f3e4,
		0x3f3f8, 0x3f428,
		0x3f430, 0x3f448,
		0x3f460, 0x3f468,
		0x3f470, 0x3f49c,
		0x3f4f0, 0x3f528,
		0x3f530, 0x3f548,
		0x3f560, 0x3f568,
		0x3f570, 0x3f59c,
		0x3f5f0, 0x3f638,
		0x3f640, 0x3f640,
		0x3f648, 0x3f650,
		0x3f65c, 0x3f664,
		0x3f670, 0x3f6b8,
		0x3f6c0, 0x3f6e4,
		0x3f6f8, 0x3f738,
		0x3f740, 0x3f740,
		0x3f748, 0x3f750,
		0x3f75c, 0x3f764,
		0x3f770, 0x3f7b8,
		0x3f7c0, 0x3f7e4,
		0x3f7f8, 0x3f7fc,
		0x3f814, 0x3f814,
		0x3f82c, 0x3f82c,
		0x3f880, 0x3f88c,
		0x3f8e8, 0x3f8ec,
		0x3f900, 0x3f928,
		0x3f930, 0x3f948,
		0x3f960, 0x3f968,
		0x3f970, 0x3f99c,
		0x3f9f0, 0x3fa38,
		0x3fa40, 0x3fa40,
		0x3fa48, 0x3fa50,
		0x3fa5c, 0x3fa64,
		0x3fa70, 0x3fab8,
		0x3fac0, 0x3fae4,
		0x3faf8, 0x3fb10,
		0x3fb28, 0x3fb28,
		0x3fb3c, 0x3fb50,
		0x3fbf0, 0x3fc10,
		0x3fc28, 0x3fc28,
		0x3fc3c, 0x3fc50,
		0x3fcf0, 0x3fcfc,
		0x40000, 0x4000c,
		0x40040, 0x40050,
		0x40060, 0x40068,
		0x4007c, 0x4008c,
		0x40094, 0x400b0,
		0x400c0, 0x40144,
		0x40180, 0x4018c,
		0x40200, 0x40254,
		0x40260, 0x40264,
		0x40270, 0x40288,
		0x40290, 0x40298,
		0x402ac, 0x402c8,
		0x402d0, 0x402e0,
		0x402f0, 0x402f0,
		0x40300, 0x4033c,
		0x403f8, 0x403fc,
		0x41304, 0x413c4,
		0x41400, 0x4140c,
		0x41414, 0x4141c,
		0x41480, 0x414d0,
		0x44000, 0x44054,
		0x4405c, 0x44078,
		0x440c0, 0x44174,
		0x44180, 0x441ac,
		0x441b4, 0x441b8,
		0x441c0, 0x44254,
		0x4425c, 0x44278,
		0x442c0, 0x44374,
		0x44380, 0x443ac,
		0x443b4, 0x443b8,
		0x443c0, 0x44454,
		0x4445c, 0x44478,
		0x444c0, 0x44574,
		0x44580, 0x445ac,
		0x445b4, 0x445b8,
		0x445c0, 0x44654,
		0x4465c, 0x44678,
		0x446c0, 0x44774,
		0x44780, 0x447ac,
		0x447b4, 0x447b8,
		0x447c0, 0x44854,
		0x4485c, 0x44878,
		0x448c0, 0x44974,
		0x44980, 0x449ac,
		0x449b4, 0x449b8,
		0x449c0, 0x449fc,
		0x45000, 0x45004,
		0x45010, 0x45030,
		0x45040, 0x45060,
		0x45068, 0x45068,
		0x45080, 0x45084,
		0x450a0, 0x450b0,
		0x45200, 0x45204,
		0x45210, 0x45230,
		0x45240, 0x45260,
		0x45268, 0x45268,
		0x45280, 0x45284,
		0x452a0, 0x452b0,
		0x460c0, 0x460e4,
		0x47000, 0x4703c,
		0x47044, 0x4708c,
		0x47200, 0x47250,
		0x47400, 0x47408,
		0x47414, 0x47420,
		0x47600, 0x47618,
		0x47800, 0x47814,
		0x48000, 0x4800c,
		0x48040, 0x48050,
		0x48060, 0x48068,
		0x4807c, 0x4808c,
		0x48094, 0x480b0,
		0x480c0, 0x48144,
		0x48180, 0x4818c,
		0x48200, 0x48254,
		0x48260, 0x48264,
		0x48270, 0x48288,
		0x48290, 0x48298,
		0x482ac, 0x482c8,
		0x482d0, 0x482e0,
		0x482f0, 0x482f0,
		0x48300, 0x4833c,
		0x483f8, 0x483fc,
		0x49304, 0x493c4,
		0x49400, 0x4940c,
		0x49414, 0x4941c,
		0x49480, 0x494d0,
		0x4c000, 0x4c054,
		0x4c05c, 0x4c078,
		0x4c0c0, 0x4c174,
		0x4c180, 0x4c1ac,
		0x4c1b4, 0x4c1b8,
		0x4c1c0, 0x4c254,
		0x4c25c, 0x4c278,
		0x4c2c0, 0x4c374,
		0x4c380, 0x4c3ac,
		0x4c3b4, 0x4c3b8,
		0x4c3c0, 0x4c454,
		0x4c45c, 0x4c478,
		0x4c4c0, 0x4c574,
		0x4c580, 0x4c5ac,
		0x4c5b4, 0x4c5b8,
		0x4c5c0, 0x4c654,
		0x4c65c, 0x4c678,
		0x4c6c0, 0x4c774,
		0x4c780, 0x4c7ac,
		0x4c7b4, 0x4c7b8,
		0x4c7c0, 0x4c854,
		0x4c85c, 0x4c878,
		0x4c8c0, 0x4c974,
		0x4c980, 0x4c9ac,
		0x4c9b4, 0x4c9b8,
		0x4c9c0, 0x4c9fc,
		0x4d000, 0x4d004,
		0x4d010, 0x4d030,
		0x4d040, 0x4d060,
		0x4d068, 0x4d068,
		0x4d080, 0x4d084,
		0x4d0a0, 0x4d0b0,
		0x4d200, 0x4d204,
		0x4d210, 0x4d230,
		0x4d240, 0x4d260,
		0x4d268, 0x4d268,
		0x4d280, 0x4d284,
		0x4d2a0, 0x4d2b0,
		0x4e0c0, 0x4e0e4,
		0x4f000, 0x4f03c,
		0x4f044, 0x4f08c,
		0x4f200, 0x4f250,
		0x4f400, 0x4f408,
		0x4f414, 0x4f420,
		0x4f600, 0x4f618,
		0x4f800, 0x4f814,
		0x50000, 0x50084,
		0x50090, 0x500cc,
		0x50400, 0x50400,
		0x50800, 0x50884,
		0x50890, 0x508cc,
		0x50c00, 0x50c00,
		0x51000, 0x5101c,
		0x51300, 0x51308,
	};

	static const unsigned int t6_reg_ranges[] = {
		0x1008, 0x101c,
		0x1024, 0x10a8,
		0x10b4, 0x10f8,
		0x1100, 0x1114,
		0x111c, 0x112c,
		0x1138, 0x113c,
		0x1144, 0x114c,
		0x1180, 0x1184,
		0x1190, 0x1194,
		0x11a0, 0x11a4,
		0x11b0, 0x11b4,
		0x11fc, 0x1274,
		0x1280, 0x133c,
		0x1800, 0x18fc,
		0x3000, 0x302c,
		0x3060, 0x30b0,
		0x30b8, 0x30d8,
		0x30e0, 0x30fc,
		0x3140, 0x357c,
		0x35a8, 0x35cc,
		0x35ec, 0x35ec,
		0x3600, 0x5624,
		0x56cc, 0x56ec,
		0x56f4, 0x5720,
		0x5728, 0x575c,
		0x580c, 0x5814,
		0x5890, 0x589c,
		0x58a4, 0x58ac,
		0x58b8, 0x58bc,
		0x5940, 0x595c,
		0x5980, 0x598c,
		0x59b0, 0x59c8,
		0x59d0, 0x59dc,
		0x59fc, 0x5a18,
		0x5a60, 0x5a6c,
		0x5a80, 0x5a8c,
		0x5a94, 0x5a9c,
		0x5b94, 0x5bfc,
		0x5c10, 0x5e48,
		0x5e50, 0x5e94,
		0x5ea0, 0x5eb0,
		0x5ec0, 0x5ec0,
		0x5ec8, 0x5ed0,
		0x5ee0, 0x5ee0,
		0x5ef0, 0x5ef0,
		0x5f00, 0x5f00,
		0x6000, 0x6020,
		0x6028, 0x6040,
		0x6058, 0x609c,
		0x60a8, 0x619c,
		0x7700, 0x7798,
		0x77c0, 0x7880,
		0x78cc, 0x78fc,
		0x7b00, 0x7b58,
		0x7b60, 0x7b84,
		0x7b8c, 0x7c54,
		0x7d00, 0x7d38,
		0x7d40, 0x7d84,
		0x7d8c, 0x7ddc,
		0x7de4, 0x7e04,
		0x7e10, 0x7e1c,
		0x7e24, 0x7e38,
		0x7e40, 0x7e44,
		0x7e4c, 0x7e78,
		0x7e80, 0x7edc,
		0x7ee8, 0x7efc,
		0x8dc0, 0x8de4,
		0x8df8, 0x8e04,
		0x8e10, 0x8e84,
		0x8ea0, 0x8f88,
		0x8fb8, 0x9058,
		0x9060, 0x9060,
		0x9068, 0x90f8,
		0x9100, 0x9124,
		0x9400, 0x9470,
		0x9600, 0x9600,
		0x9608, 0x9638,
		0x9640, 0x9704,
		0x9710, 0x971c,
		0x9800, 0x9808,
		0x9810, 0x9864,
		0x9c00, 0x9c6c,
		0x9c80, 0x9cec,
		0x9d00, 0x9d6c,
		0x9d80, 0x9dec,
		0x9e00, 0x9e6c,
		0x9e80, 0x9eec,
		0x9f00, 0x9f6c,
		0x9f80, 0xa020,
		0xd000, 0xd03c,
		0xd100, 0xd118,
		0xd200, 0xd214,
		0xd220, 0xd234,
		0xd240, 0xd254,
		0xd260, 0xd274,
		0xd280, 0xd294,
		0xd2a0, 0xd2b4,
		0xd2c0, 0xd2d4,
		0xd2e0, 0xd2f4,
		0xd300, 0xd31c,
		0xdfc0, 0xdfe0,
		0xe000, 0xf008,
		0xf010, 0xf018,
		0xf020, 0xf028,
		0x11000, 0x11014,
		0x11048, 0x1106c,
		0x11074, 0x11088,
		0x11098, 0x11120,
		0x1112c, 0x1117c,
		0x11190, 0x112e0,
		0x11300, 0x1130c,
		0x12000, 0x1206c,
		0x19040, 0x1906c,
		0x19078, 0x19080,
		0x1908c, 0x190e8,
		0x190f0, 0x190f8,
		0x19100, 0x19110,
		0x19120, 0x19124,
		0x19150, 0x19194,
		0x1919c, 0x191b0,
		0x191d0, 0x191e8,
		0x19238, 0x19290,
		0x192a4, 0x192b0,
		0x192bc, 0x192bc,
		0x19348, 0x1934c,
		0x193f8, 0x19418,
		0x19420, 0x19428,
		0x19430, 0x19444,
		0x1944c, 0x1946c,
		0x19474, 0x19474,
		0x19490, 0x194cc,
		0x194f0, 0x194f8,
		0x19c00, 0x19c48,
		0x19c50, 0x19c80,
		0x19c94, 0x19c98,
		0x19ca0, 0x19cbc,
		0x19ce4, 0x19ce4,
		0x19cf0, 0x19cf8,
		0x19d00, 0x19d28,
		0x19d50, 0x19d78,
		0x19d94, 0x19d98,
		0x19da0, 0x19dc8,
		0x19df0, 0x19e10,
		0x19e50, 0x19e6c,
		0x19ea0, 0x19ebc,
		0x19ec4, 0x19ef4,
		0x19f04, 0x19f2c,
		0x19f34, 0x19f34,
		0x19f40, 0x19f50,
		0x19f90, 0x19fac,
		0x19fc4, 0x19fc8,
		0x19fd0, 0x19fe4,
		0x1a000, 0x1a004,
		0x1a010, 0x1a06c,
		0x1a0b0, 0x1a0e4,
		0x1a0ec, 0x1a0f8,
		0x1a100, 0x1a108,
		0x1a114, 0x1a130,
		0x1a138, 0x1a1c4,
		0x1a1fc, 0x1a1fc,
		0x1e008, 0x1e00c,
		0x1e040, 0x1e044,
		0x1e04c, 0x1e04c,
		0x1e284, 0x1e290,
		0x1e2c0, 0x1e2c0,
		0x1e2e0, 0x1e2e0,
		0x1e300, 0x1e384,
		0x1e3c0, 0x1e3c8,
		0x1e408, 0x1e40c,
		0x1e440, 0x1e444,
		0x1e44c, 0x1e44c,
		0x1e684, 0x1e690,
		0x1e6c0, 0x1e6c0,
		0x1e6e0, 0x1e6e0,
		0x1e700, 0x1e784,
		0x1e7c0, 0x1e7c8,
		0x1e808, 0x1e80c,
		0x1e840, 0x1e844,
		0x1e84c, 0x1e84c,
		0x1ea84, 0x1ea90,
		0x1eac0, 0x1eac0,
		0x1eae0, 0x1eae0,
		0x1eb00, 0x1eb84,
		0x1ebc0, 0x1ebc8,
		0x1ec08, 0x1ec0c,
		0x1ec40, 0x1ec44,
		0x1ec4c, 0x1ec4c,
		0x1ee84, 0x1ee90,
		0x1eec0, 0x1eec0,
		0x1eee0, 0x1eee0,
		0x1ef00, 0x1ef84,
		0x1efc0, 0x1efc8,
		0x1f008, 0x1f00c,
		0x1f040, 0x1f044,
		0x1f04c, 0x1f04c,
		0x1f284, 0x1f290,
		0x1f2c0, 0x1f2c0,
		0x1f2e0, 0x1f2e0,
		0x1f300, 0x1f384,
		0x1f3c0, 0x1f3c8,
		0x1f408, 0x1f40c,
		0x1f440, 0x1f444,
		0x1f44c, 0x1f44c,
		0x1f684, 0x1f690,
		0x1f6c0, 0x1f6c0,
		0x1f6e0, 0x1f6e0,
		0x1f700, 0x1f784,
		0x1f7c0, 0x1f7c8,
		0x1f808, 0x1f80c,
		0x1f840, 0x1f844,
		0x1f84c, 0x1f84c,
		0x1fa84, 0x1fa90,
		0x1fac0, 0x1fac0,
		0x1fae0, 0x1fae0,
		0x1fb00, 0x1fb84,
		0x1fbc0, 0x1fbc8,
		0x1fc08, 0x1fc0c,
		0x1fc40, 0x1fc44,
		0x1fc4c, 0x1fc4c,
		0x1fe84, 0x1fe90,
		0x1fec0, 0x1fec0,
		0x1fee0, 0x1fee0,
		0x1ff00, 0x1ff84,
		0x1ffc0, 0x1ffc8,
		0x30000, 0x30030,
		0x30100, 0x30168,
		0x30190, 0x301a0,
		0x301a8, 0x301b8,
		0x301c4, 0x301c8,
		0x301d0, 0x301d0,
		0x30200, 0x30320,
		0x30400, 0x304b4,
		0x304c0, 0x3052c,
		0x30540, 0x3061c,
		0x30800, 0x308a0,
		0x308c0, 0x30908,
		0x30910, 0x309b8,
		0x30a00, 0x30a04,
		0x30a0c, 0x30a14,
		0x30a1c, 0x30a2c,
		0x30a44, 0x30a50,
		0x30a74, 0x30a74,
		0x30a7c, 0x30afc,
		0x30b08, 0x30c24,
		0x30d00, 0x30d14,
		0x30d1c, 0x30d3c,
		0x30d44, 0x30d4c,
		0x30d54, 0x30d74,
		0x30d7c, 0x30d7c,
		0x30de0, 0x30de0,
		0x30e00, 0x30ed4,
		0x30f00, 0x30fa4,
		0x30fc0, 0x30fc4,
		0x31000, 0x31004,
		0x31080, 0x310fc,
		0x31208, 0x31220,
		0x3123c, 0x31254,
		0x31300, 0x31300,
		0x31308, 0x3131c,
		0x31338, 0x3133c,
		0x31380, 0x31380,
		0x31388, 0x313a8,
		0x313b4, 0x313b4,
		0x31400, 0x31420,
		0x31438, 0x3143c,
		0x31480, 0x31480,
		0x314a8, 0x314a8,
		0x314b0, 0x314b4,
		0x314c8, 0x314d4,
		0x31a40, 0x31a4c,
		0x31af0, 0x31b20,
		0x31b38, 0x31b3c,
		0x31b80, 0x31b80,
		0x31ba8, 0x31ba8,
		0x31bb0, 0x31bb4,
		0x31bc8, 0x31bd4,
		0x32140, 0x3218c,
		0x321f0, 0x321f4,
		0x32200, 0x32200,
		0x32218, 0x32218,
		0x32400, 0x32400,
		0x32408, 0x3241c,
		0x32618, 0x32620,
		0x32664, 0x32664,
		0x326a8, 0x326a8,
		0x326ec, 0x326ec,
		0x32a00, 0x32abc,
		0x32b00, 0x32b18,
		0x32b20, 0x32b38,
		0x32b40, 0x32b58,
		0x32b60, 0x32b78,
		0x32c00, 0x32c00,
		0x32c08, 0x32c3c,
		0x33000, 0x3302c,
		0x33034, 0x33050,
		0x33058, 0x33058,
		0x33060, 0x3308c,
		0x3309c, 0x330ac,
		0x330c0, 0x330c0,
		0x330c8, 0x330d0,
		0x330d8, 0x330e0,
		0x330ec, 0x3312c,
		0x33134, 0x33150,
		0x33158, 0x33158,
		0x33160, 0x3318c,
		0x3319c, 0x331ac,
		0x331c0, 0x331c0,
		0x331c8, 0x331d0,
		0x331d8, 0x331e0,
		0x331ec, 0x33290,
		0x33298, 0x332c4,
		0x332e4, 0x33390,
		0x33398, 0x333c4,
		0x333e4, 0x3342c,
		0x33434, 0x33450,
		0x33458, 0x33458,
		0x33460, 0x3348c,
		0x3349c, 0x334ac,
		0x334c0, 0x334c0,
		0x334c8, 0x334d0,
		0x334d8, 0x334e0,
		0x334ec, 0x3352c,
		0x33534, 0x33550,
		0x33558, 0x33558,
		0x33560, 0x3358c,
		0x3359c, 0x335ac,
		0x335c0, 0x335c0,
		0x335c8, 0x335d0,
		0x335d8, 0x335e0,
		0x335ec, 0x33690,
		0x33698, 0x336c4,
		0x336e4, 0x33790,
		0x33798, 0x337c4,
		0x337e4, 0x337fc,
		0x33814, 0x33814,
		0x33854, 0x33868,
		0x33880, 0x3388c,
		0x338c0, 0x338d0,
		0x338e8, 0x338ec,
		0x33900, 0x3392c,
		0x33934, 0x33950,
		0x33958, 0x33958,
		0x33960, 0x3398c,
		0x3399c, 0x339ac,
		0x339c0, 0x339c0,
		0x339c8, 0x339d0,
		0x339d8, 0x339e0,
		0x339ec, 0x33a90,
		0x33a98, 0x33ac4,
		0x33ae4, 0x33b10,
		0x33b24, 0x33b28,
		0x33b38, 0x33b50,
		0x33bf0, 0x33c10,
		0x33c24, 0x33c28,
		0x33c38, 0x33c50,
		0x33cf0, 0x33cfc,
		0x34000, 0x34030,
		0x34100, 0x34168,
		0x34190, 0x341a0,
		0x341a8, 0x341b8,
		0x341c4, 0x341c8,
		0x341d0, 0x341d0,
		0x34200, 0x34320,
		0x34400, 0x344b4,
		0x344c0, 0x3452c,
		0x34540, 0x3461c,
		0x34800, 0x348a0,
		0x348c0, 0x34908,
		0x34910, 0x349b8,
		0x34a00, 0x34a04,
		0x34a0c, 0x34a14,
		0x34a1c, 0x34a2c,
		0x34a44, 0x34a50,
		0x34a74, 0x34a74,
		0x34a7c, 0x34afc,
		0x34b08, 0x34c24,
		0x34d00, 0x34d14,
		0x34d1c, 0x34d3c,
		0x34d44, 0x34d4c,
		0x34d54, 0x34d74,
		0x34d7c, 0x34d7c,
		0x34de0, 0x34de0,
		0x34e00, 0x34ed4,
		0x34f00, 0x34fa4,
		0x34fc0, 0x34fc4,
		0x35000, 0x35004,
		0x35080, 0x350fc,
		0x35208, 0x35220,
		0x3523c, 0x35254,
		0x35300, 0x35300,
		0x35308, 0x3531c,
		0x35338, 0x3533c,
		0x35380, 0x35380,
		0x35388, 0x353a8,
		0x353b4, 0x353b4,
		0x35400, 0x35420,
		0x35438, 0x3543c,
		0x35480, 0x35480,
		0x354a8, 0x354a8,
		0x354b0, 0x354b4,
		0x354c8, 0x354d4,
		0x35a40, 0x35a4c,
		0x35af0, 0x35b20,
		0x35b38, 0x35b3c,
		0x35b80, 0x35b80,
		0x35ba8, 0x35ba8,
		0x35bb0, 0x35bb4,
		0x35bc8, 0x35bd4,
		0x36140, 0x3618c,
		0x361f0, 0x361f4,
		0x36200, 0x36200,
		0x36218, 0x36218,
		0x36400, 0x36400,
		0x36408, 0x3641c,
		0x36618, 0x36620,
		0x36664, 0x36664,
		0x366a8, 0x366a8,
		0x366ec, 0x366ec,
		0x36a00, 0x36abc,
		0x36b00, 0x36b18,
		0x36b20, 0x36b38,
		0x36b40, 0x36b58,
		0x36b60, 0x36b78,
		0x36c00, 0x36c00,
		0x36c08, 0x36c3c,
		0x37000, 0x3702c,
		0x37034, 0x37050,
		0x37058, 0x37058,
		0x37060, 0x3708c,
		0x3709c, 0x370ac,
		0x370c0, 0x370c0,
		0x370c8, 0x370d0,
		0x370d8, 0x370e0,
		0x370ec, 0x3712c,
		0x37134, 0x37150,
		0x37158, 0x37158,
		0x37160, 0x3718c,
		0x3719c, 0x371ac,
		0x371c0, 0x371c0,
		0x371c8, 0x371d0,
		0x371d8, 0x371e0,
		0x371ec, 0x37290,
		0x37298, 0x372c4,
		0x372e4, 0x37390,
		0x37398, 0x373c4,
		0x373e4, 0x3742c,
		0x37434, 0x37450,
		0x37458, 0x37458,
		0x37460, 0x3748c,
		0x3749c, 0x374ac,
		0x374c0, 0x374c0,
		0x374c8, 0x374d0,
		0x374d8, 0x374e0,
		0x374ec, 0x3752c,
		0x37534, 0x37550,
		0x37558, 0x37558,
		0x37560, 0x3758c,
		0x3759c, 0x375ac,
		0x375c0, 0x375c0,
		0x375c8, 0x375d0,
		0x375d8, 0x375e0,
		0x375ec, 0x37690,
		0x37698, 0x376c4,
		0x376e4, 0x37790,
		0x37798, 0x377c4,
		0x377e4, 0x377fc,
		0x37814, 0x37814,
		0x37854, 0x37868,
		0x37880, 0x3788c,
		0x378c0, 0x378d0,
		0x378e8, 0x378ec,
		0x37900, 0x3792c,
		0x37934, 0x37950,
		0x37958, 0x37958,
		0x37960, 0x3798c,
		0x3799c, 0x379ac,
		0x379c0, 0x379c0,
		0x379c8, 0x379d0,
		0x379d8, 0x379e0,
		0x379ec, 0x37a90,
		0x37a98, 0x37ac4,
		0x37ae4, 0x37b10,
		0x37b24, 0x37b28,
		0x37b38, 0x37b50,
		0x37bf0, 0x37c10,
		0x37c24, 0x37c28,
		0x37c38, 0x37c50,
		0x37cf0, 0x37cfc,
		0x40040, 0x40040,
		0x40080, 0x40084,
		0x40100, 0x40100,
		0x40140, 0x401bc,
		0x40200, 0x40214,
		0x40228, 0x40228,
		0x40240, 0x40258,
		0x40280, 0x40280,
		0x40304, 0x40304,
		0x40330, 0x4033c,
		0x41304, 0x413c8,
		0x413d0, 0x413dc,
		0x413f0, 0x413f0,
		0x41400, 0x4140c,
		0x41414, 0x4141c,
		0x41480, 0x414d0,
		0x44000, 0x4407c,
		0x440c0, 0x441ac,
		0x441b4, 0x4427c,
		0x442c0, 0x443ac,
		0x443b4, 0x4447c,
		0x444c0, 0x445ac,
		0x445b4, 0x4467c,
		0x446c0, 0x447ac,
		0x447b4, 0x4487c,
		0x448c0, 0x449ac,
		0x449b4, 0x44a7c,
		0x44ac0, 0x44bac,
		0x44bb4, 0x44c7c,
		0x44cc0, 0x44dac,
		0x44db4, 0x44e7c,
		0x44ec0, 0x44fac,
		0x44fb4, 0x4507c,
		0x450c0, 0x451ac,
		0x451b4, 0x451fc,
		0x45800, 0x45804,
		0x45810, 0x45830,
		0x45840, 0x45860,
		0x45868, 0x45868,
		0x45880, 0x45884,
		0x458a0, 0x458b0,
		0x45a00, 0x45a04,
		0x45a10, 0x45a30,
		0x45a40, 0x45a60,
		0x45a68, 0x45a68,
		0x45a80, 0x45a84,
		0x45aa0, 0x45ab0,
		0x460c0, 0x460e4,
		0x47000, 0x4703c,
		0x47044, 0x4708c,
		0x47200, 0x47250,
		0x47400, 0x47408,
		0x47414, 0x47420,
		0x47600, 0x47618,
		0x47800, 0x47814,
		0x47820, 0x4782c,
		0x50000, 0x50084,
		0x50090, 0x500cc,
		0x50300, 0x50384,
		0x50400, 0x50400,
		0x50800, 0x50884,
		0x50890, 0x508cc,
		0x50b00, 0x50b84,
		0x50c00, 0x50c00,
		0x51000, 0x51020,
		0x51028, 0x510b0,
		0x51300, 0x51324,
	};

	u32 *buf_end = (u32 *)((char *)buf + buf_size);
	const unsigned int *reg_ranges;
	int reg_ranges_size, range;
	unsigned int chip_version = CHELSIO_CHIP_VERSION(adap->params.chip);

	/* Select the right set of register ranges to dump depending on the
	 * adapter chip type.
	 */
	switch (chip_version) {
	case CHELSIO_T4:
		reg_ranges = t4_reg_ranges;
		reg_ranges_size = ARRAY_SIZE(t4_reg_ranges);
		break;

	case CHELSIO_T5:
		reg_ranges = t5_reg_ranges;
		reg_ranges_size = ARRAY_SIZE(t5_reg_ranges);
		break;

	case CHELSIO_T6:
		reg_ranges = t6_reg_ranges;
		reg_ranges_size = ARRAY_SIZE(t6_reg_ranges);
		break;

	default:
		dev_err(adap->pdev_dev,
			"Unsupported chip version %d\n", chip_version);
		return;
	}

	/* Clear the register buffer and insert the appropriate register
	 * values selected by the above register ranges.
	 */
	memset(buf, 0, buf_size);
	for (range = 0; range < reg_ranges_size; range += 2) {
		unsigned int reg = reg_ranges[range];
		unsigned int last_reg = reg_ranges[range + 1];
		u32 *bufp = (u32 *)((char *)buf + reg);

		/* Iterate across the register range filling in the register
		 * buffer but don't write past the end of the register buffer.
		 */
		while (reg <= last_reg && bufp < buf_end) {
			*bufp++ = t4_read_reg(adap, reg);
			reg += sizeof(u32);
		}
	}
}

#define EEPROM_STAT_ADDR   0x7bfc
#define VPD_BASE           0x400
#define VPD_BASE_OLD       0
#define VPD_LEN            1024
#define CHELSIO_VPD_UNIQUE_ID 0x82

/**
 * t4_eeprom_ptov - translate a physical EEPROM address to virtual
 * @phys_addr: the physical EEPROM address
 * @fn: the PCI function number
 * @sz: size of function-specific area
 *
 * Translate a physical EEPROM address to virtual.  The first 1K is
 * accessed through virtual addresses starting at 31K, the rest is
 * accessed through virtual addresses starting at 0.
 *
 * The mapping is as follows:
 * [0..1K) -> [31K..32K)
 * [1K..1K+A) -> [31K-A..31K)
 * [1K+A..ES) -> [0..ES-A-1K)
 *
 * where A = @fn * @sz, and ES = EEPROM size.
 */
int t4_eeprom_ptov(unsigned int phys_addr, unsigned int fn, unsigned int sz)
{
	fn *= sz;
	if (phys_addr < 1024)
		return phys_addr + (31 << 10);
	if (phys_addr < 1024 + fn)
		return 31744 - fn + phys_addr - 1024;
	if (phys_addr < EEPROMSIZE)
		return phys_addr - 1024 - fn;
	return -EINVAL;
}

/**
 *	t4_seeprom_wp - enable/disable EEPROM write protection
 *	@adapter: the adapter
 *	@enable: whether to enable or disable write protection
 *
 *	Enables or disables write protection on the serial EEPROM.
 */
int t4_seeprom_wp(struct adapter *adapter, bool enable)
{
	unsigned int v = enable ? 0xc : 0;
	int ret = pci_write_vpd(adapter->pdev, EEPROM_STAT_ADDR, 4, &v);
	return ret < 0 ? ret : 0;
}

/**
 *	t4_get_raw_vpd_params - read VPD parameters from VPD EEPROM
 *	@adapter: adapter to read
 *	@p: where to store the parameters
 *
 *	Reads card parameters stored in VPD EEPROM.
 */
int t4_get_raw_vpd_params(struct adapter *adapter, struct vpd_params *p)
{
	int i, ret = 0, addr;
	int ec, sn, pn, na;
	u8 *vpd, csum;
	unsigned int vpdr_len, kw_offset, id_len;

	vpd = vmalloc(VPD_LEN);
	if (!vpd)
		return -ENOMEM;

	/* Card information normally starts at VPD_BASE but early cards had
	 * it at 0.
	 */
	ret = pci_read_vpd(adapter->pdev, VPD_BASE, sizeof(u32), vpd);
	if (ret < 0)
		goto out;

	/* The VPD shall have a unique identifier specified by the PCI SIG.
	 * For chelsio adapters, the identifier is 0x82. The first byte of a VPD
	 * shall be CHELSIO_VPD_UNIQUE_ID (0x82). The VPD programming software
	 * is expected to automatically put this entry at the
	 * beginning of the VPD.
	 */
	addr = *vpd == CHELSIO_VPD_UNIQUE_ID ? VPD_BASE : VPD_BASE_OLD;

	ret = pci_read_vpd(adapter->pdev, addr, VPD_LEN, vpd);
	if (ret < 0)
		goto out;

	if (vpd[0] != PCI_VPD_LRDT_ID_STRING) {
		dev_err(adapter->pdev_dev, "missing VPD ID string\n");
		ret = -EINVAL;
		goto out;
	}

	id_len = pci_vpd_lrdt_size(vpd);
	if (id_len > ID_LEN)
		id_len = ID_LEN;

	i = pci_vpd_find_tag(vpd, 0, VPD_LEN, PCI_VPD_LRDT_RO_DATA);
	if (i < 0) {
		dev_err(adapter->pdev_dev, "missing VPD-R section\n");
		ret = -EINVAL;
		goto out;
	}

	vpdr_len = pci_vpd_lrdt_size(&vpd[i]);
	kw_offset = i + PCI_VPD_LRDT_TAG_SIZE;
	if (vpdr_len + kw_offset > VPD_LEN) {
		dev_err(adapter->pdev_dev, "bad VPD-R length %u\n", vpdr_len);
		ret = -EINVAL;
		goto out;
	}

#define FIND_VPD_KW(var, name) do { \
	var = pci_vpd_find_info_keyword(vpd, kw_offset, vpdr_len, name); \
	if (var < 0) { \
		dev_err(adapter->pdev_dev, "missing VPD keyword " name "\n"); \
		ret = -EINVAL; \
		goto out; \
	} \
	var += PCI_VPD_INFO_FLD_HDR_SIZE; \
} while (0)

	FIND_VPD_KW(i, "RV");
	for (csum = 0; i >= 0; i--)
		csum += vpd[i];

	if (csum) {
		dev_err(adapter->pdev_dev,
			"corrupted VPD EEPROM, actual csum %u\n", csum);
		ret = -EINVAL;
		goto out;
	}

	FIND_VPD_KW(ec, "EC");
	FIND_VPD_KW(sn, "SN");
	FIND_VPD_KW(pn, "PN");
	FIND_VPD_KW(na, "NA");
#undef FIND_VPD_KW

	memcpy(p->id, vpd + PCI_VPD_LRDT_TAG_SIZE, id_len);
	strim(p->id);
	memcpy(p->ec, vpd + ec, EC_LEN);
	strim(p->ec);
	i = pci_vpd_info_field_size(vpd + sn - PCI_VPD_INFO_FLD_HDR_SIZE);
	memcpy(p->sn, vpd + sn, min(i, SERNUM_LEN));
	strim(p->sn);
	i = pci_vpd_info_field_size(vpd + pn - PCI_VPD_INFO_FLD_HDR_SIZE);
	memcpy(p->pn, vpd + pn, min(i, PN_LEN));
	strim(p->pn);
	memcpy(p->na, vpd + na, min(i, MACADDR_LEN));
	strim((char *)p->na);

out:
	vfree(vpd);
	return ret < 0 ? ret : 0;
}

/**
 *	t4_get_vpd_params - read VPD parameters & retrieve Core Clock
 *	@adapter: adapter to read
 *	@p: where to store the parameters
 *
 *	Reads card parameters stored in VPD EEPROM and retrieves the Core
 *	Clock.  This can only be called after a connection to the firmware
 *	is established.
 */
int t4_get_vpd_params(struct adapter *adapter, struct vpd_params *p)
{
	u32 cclk_param, cclk_val;
	int ret;

	/* Grab the raw VPD parameters.
	 */
	ret = t4_get_raw_vpd_params(adapter, p);
	if (ret)
		return ret;

	/* Ask firmware for the Core Clock since it knows how to translate the
	 * Reference Clock ('V2') VPD field into a Core Clock value ...
	 */
	cclk_param = (FW_PARAMS_MNEM_V(FW_PARAMS_MNEM_DEV) |
		      FW_PARAMS_PARAM_X_V(FW_PARAMS_PARAM_DEV_CCLK));
	ret = t4_query_params(adapter, adapter->mbox, adapter->pf, 0,
			      1, &cclk_param, &cclk_val);

	if (ret)
		return ret;
	p->cclk = cclk_val;

	return 0;
}

/**
 *	t4_get_pfres - retrieve VF resource limits
 *	@adapter: the adapter
 *
 *	Retrieves configured resource limits and capabilities for a physical
 *	function.  The results are stored in @adapter->pfres.
 */
int t4_get_pfres(struct adapter *adapter)
{
	struct pf_resources *pfres = &adapter->params.pfres;
	struct fw_pfvf_cmd cmd, rpl;
	int v;
	u32 word;

	/* Execute PFVF Read command to get VF resource limits; bail out early
	 * with error on command failure.
	 */
	memset(&cmd, 0, sizeof(cmd));
	cmd.op_to_vfn = cpu_to_be32(FW_CMD_OP_V(FW_PFVF_CMD) |
				    FW_CMD_REQUEST_F |
				    FW_CMD_READ_F |
				    FW_PFVF_CMD_PFN_V(adapter->pf) |
				    FW_PFVF_CMD_VFN_V(0));
	cmd.retval_len16 = cpu_to_be32(FW_LEN16(cmd));
	v = t4_wr_mbox(adapter, adapter->mbox, &cmd, sizeof(cmd), &rpl);
	if (v != FW_SUCCESS)
		return v;

	/* Extract PF resource limits and return success.
	 */
	word = be32_to_cpu(rpl.niqflint_niq);
	pfres->niqflint = FW_PFVF_CMD_NIQFLINT_G(word);
	pfres->niq = FW_PFVF_CMD_NIQ_G(word);

	word = be32_to_cpu(rpl.type_to_neq);
	pfres->neq = FW_PFVF_CMD_NEQ_G(word);
	pfres->pmask = FW_PFVF_CMD_PMASK_G(word);

	word = be32_to_cpu(rpl.tc_to_nexactf);
	pfres->tc = FW_PFVF_CMD_TC_G(word);
	pfres->nvi = FW_PFVF_CMD_NVI_G(word);
	pfres->nexactf = FW_PFVF_CMD_NEXACTF_G(word);

	word = be32_to_cpu(rpl.r_caps_to_nethctrl);
	pfres->r_caps = FW_PFVF_CMD_R_CAPS_G(word);
	pfres->wx_caps = FW_PFVF_CMD_WX_CAPS_G(word);
	pfres->nethctrl = FW_PFVF_CMD_NETHCTRL_G(word);

	return 0;
}

/* serial flash and firmware constants */
enum {
	SF_ATTEMPTS = 10,             /* max retries for SF operations */

	/* flash command opcodes */
	SF_PROG_PAGE    = 2,          /* program page */
	SF_WR_DISABLE   = 4,          /* disable writes */
	SF_RD_STATUS    = 5,          /* read status register */
	SF_WR_ENABLE    = 6,          /* enable writes */
	SF_RD_DATA_FAST = 0xb,        /* read flash */
	SF_RD_ID        = 0x9f,       /* read ID */
	SF_ERASE_SECTOR = 0xd8,       /* erase sector */
};

/**
 *	sf1_read - read data from the serial flash
 *	@adapter: the adapter
 *	@byte_cnt: number of bytes to read
 *	@cont: whether another operation will be chained
 *	@lock: whether to lock SF for PL access only
 *	@valp: where to store the read data
 *
 *	Reads up to 4 bytes of data from the serial flash.  The location of
 *	the read needs to be specified prior to calling this by issuing the
 *	appropriate commands to the serial flash.
 */
static int sf1_read(struct adapter *adapter, unsigned int byte_cnt, int cont,
		    int lock, u32 *valp)
{
	int ret;

	if (!byte_cnt || byte_cnt > 4)
		return -EINVAL;
	if (t4_read_reg(adapter, SF_OP_A) & SF_BUSY_F)
		return -EBUSY;
	t4_write_reg(adapter, SF_OP_A, SF_LOCK_V(lock) |
		     SF_CONT_V(cont) | BYTECNT_V(byte_cnt - 1));
	ret = t4_wait_op_done(adapter, SF_OP_A, SF_BUSY_F, 0, SF_ATTEMPTS, 5);
	if (!ret)
		*valp = t4_read_reg(adapter, SF_DATA_A);
	return ret;
}

/**
 *	sf1_write - write data to the serial flash
 *	@adapter: the adapter
 *	@byte_cnt: number of bytes to write
 *	@cont: whether another operation will be chained
 *	@lock: whether to lock SF for PL access only
 *	@val: value to write
 *
 *	Writes up to 4 bytes of data to the serial flash.  The location of
 *	the write needs to be specified prior to calling this by issuing the
 *	appropriate commands to the serial flash.
 */
static int sf1_write(struct adapter *adapter, unsigned int byte_cnt, int cont,
		     int lock, u32 val)
{
	if (!byte_cnt || byte_cnt > 4)
		return -EINVAL;
	if (t4_read_reg(adapter, SF_OP_A) & SF_BUSY_F)
		return -EBUSY;
	t4_write_reg(adapter, SF_DATA_A, val);
	t4_write_reg(adapter, SF_OP_A, SF_LOCK_V(lock) |
		     SF_CONT_V(cont) | BYTECNT_V(byte_cnt - 1) | OP_V(1));
	return t4_wait_op_done(adapter, SF_OP_A, SF_BUSY_F, 0, SF_ATTEMPTS, 5);
}

/**
 *	flash_wait_op - wait for a flash operation to complete
 *	@adapter: the adapter
 *	@attempts: max number of polls of the status register
 *	@delay: delay between polls in ms
 *
 *	Wait for a flash operation to complete by polling the status register.
 */
static int flash_wait_op(struct adapter *adapter, int attempts, int delay)
{
	int ret;
	u32 status;

	while (1) {
		if ((ret = sf1_write(adapter, 1, 1, 1, SF_RD_STATUS)) != 0 ||
		    (ret = sf1_read(adapter, 1, 0, 1, &status)) != 0)
			return ret;
		if (!(status & 1))
			return 0;
		if (--attempts == 0)
			return -EAGAIN;
		if (delay)
			msleep(delay);
	}
}

/**
 *	t4_read_flash - read words from serial flash
 *	@adapter: the adapter
 *	@addr: the start address for the read
 *	@nwords: how many 32-bit words to read
 *	@data: where to store the read data
 *	@byte_oriented: whether to store data as bytes or as words
 *
 *	Read the specified number of 32-bit words from the serial flash.
 *	If @byte_oriented is set the read data is stored as a byte array
 *	(i.e., big-endian), otherwise as 32-bit words in the platform's
 *	natural endianness.
 */
int t4_read_flash(struct adapter *adapter, unsigned int addr,
		  unsigned int nwords, u32 *data, int byte_oriented)
{
	int ret;

	if (addr + nwords * sizeof(u32) > adapter->params.sf_size || (addr & 3))
		return -EINVAL;

	addr = swab32(addr) | SF_RD_DATA_FAST;

	if ((ret = sf1_write(adapter, 4, 1, 0, addr)) != 0 ||
	    (ret = sf1_read(adapter, 1, 1, 0, data)) != 0)
		return ret;

	for ( ; nwords; nwords--, data++) {
		ret = sf1_read(adapter, 4, nwords > 1, nwords == 1, data);
		if (nwords == 1)
			t4_write_reg(adapter, SF_OP_A, 0);    /* unlock SF */
		if (ret)
			return ret;
		if (byte_oriented)
			*data = (__force __u32)(cpu_to_be32(*data));
	}
	return 0;
}

/**
 *	t4_write_flash - write up to a page of data to the serial flash
 *	@adapter: the adapter
 *	@addr: the start address to write
 *	@n: length of data to write in bytes
 *	@data: the data to write
 *
 *	Writes up to a page of data (256 bytes) to the serial flash starting
 *	at the given address.  All the data must be written to the same page.
 */
static int t4_write_flash(struct adapter *adapter, unsigned int addr,
			  unsigned int n, const u8 *data)
{
	int ret;
	u32 buf[64];
	unsigned int i, c, left, val, offset = addr & 0xff;

	if (addr >= adapter->params.sf_size || offset + n > SF_PAGE_SIZE)
		return -EINVAL;

	val = swab32(addr) | SF_PROG_PAGE;

	if ((ret = sf1_write(adapter, 1, 0, 1, SF_WR_ENABLE)) != 0 ||
	    (ret = sf1_write(adapter, 4, 1, 1, val)) != 0)
		goto unlock;

	for (left = n; left; left -= c) {
		c = min(left, 4U);
		for (val = 0, i = 0; i < c; ++i)
			val = (val << 8) + *data++;

		ret = sf1_write(adapter, c, c != left, 1, val);
		if (ret)
			goto unlock;
	}
	ret = flash_wait_op(adapter, 8, 1);
	if (ret)
		goto unlock;

	t4_write_reg(adapter, SF_OP_A, 0);    /* unlock SF */

	/* Read the page to verify the write succeeded */
	ret = t4_read_flash(adapter, addr & ~0xff, ARRAY_SIZE(buf), buf, 1);
	if (ret)
		return ret;

	if (memcmp(data - n, (u8 *)buf + offset, n)) {
		dev_err(adapter->pdev_dev,
			"failed to correctly write the flash page at %#x\n",
			addr);
		return -EIO;
	}
	return 0;

unlock:
	t4_write_reg(adapter, SF_OP_A, 0);    /* unlock SF */
	return ret;
}

/**
 *	t4_get_fw_version - read the firmware version
 *	@adapter: the adapter
 *	@vers: where to place the version
 *
 *	Reads the FW version from flash.
 */
int t4_get_fw_version(struct adapter *adapter, u32 *vers)
{
	return t4_read_flash(adapter, FLASH_FW_START +
			     offsetof(struct fw_hdr, fw_ver), 1,
			     vers, 0);
}

/**
 *	t4_get_bs_version - read the firmware bootstrap version
 *	@adapter: the adapter
 *	@vers: where to place the version
 *
 *	Reads the FW Bootstrap version from flash.
 */
int t4_get_bs_version(struct adapter *adapter, u32 *vers)
{
	return t4_read_flash(adapter, FLASH_FWBOOTSTRAP_START +
			     offsetof(struct fw_hdr, fw_ver), 1,
			     vers, 0);
}

/**
 *	t4_get_tp_version - read the TP microcode version
 *	@adapter: the adapter
 *	@vers: where to place the version
 *
 *	Reads the TP microcode version from flash.
 */
int t4_get_tp_version(struct adapter *adapter, u32 *vers)
{
	return t4_read_flash(adapter, FLASH_FW_START +
			     offsetof(struct fw_hdr, tp_microcode_ver),
			     1, vers, 0);
}

/**
 *	t4_get_exprom_version - return the Expansion ROM version (if any)
 *	@adap: the adapter
 *	@vers: where to place the version
 *
 *	Reads the Expansion ROM header from FLASH and returns the version
 *	number (if present) through the @vers return value pointer.  We return
 *	this in the Firmware Version Format since it's convenient.  Return
 *	0 on success, -ENOENT if no Expansion ROM is present.
 */
int t4_get_exprom_version(struct adapter *adap, u32 *vers)
{
	struct exprom_header {
		unsigned char hdr_arr[16];	/* must start with 0x55aa */
		unsigned char hdr_ver[4];	/* Expansion ROM version */
	} *hdr;
	u32 exprom_header_buf[DIV_ROUND_UP(sizeof(struct exprom_header),
					   sizeof(u32))];
	int ret;

	ret = t4_read_flash(adap, FLASH_EXP_ROM_START,
			    ARRAY_SIZE(exprom_header_buf), exprom_header_buf,
			    0);
	if (ret)
		return ret;

	hdr = (struct exprom_header *)exprom_header_buf;
	if (hdr->hdr_arr[0] != 0x55 || hdr->hdr_arr[1] != 0xaa)
		return -ENOENT;

	*vers = (FW_HDR_FW_VER_MAJOR_V(hdr->hdr_ver[0]) |
		 FW_HDR_FW_VER_MINOR_V(hdr->hdr_ver[1]) |
		 FW_HDR_FW_VER_MICRO_V(hdr->hdr_ver[2]) |
		 FW_HDR_FW_VER_BUILD_V(hdr->hdr_ver[3]));
	return 0;
}

/**
 *      t4_get_vpd_version - return the VPD version
 *      @adapter: the adapter
 *      @vers: where to place the version
 *
 *      Reads the VPD via the Firmware interface (thus this can only be called
 *      once we're ready to issue Firmware commands).  The format of the
 *      VPD version is adapter specific.  Returns 0 on success, an error on
 *      failure.
 *
 *      Note that early versions of the Firmware didn't include the ability
 *      to retrieve the VPD version, so we zero-out the return-value parameter
 *      in that case to avoid leaving it with garbage in it.
 *
 *      Also note that the Firmware will return its cached copy of the VPD
 *      Revision ID, not the actual Revision ID as written in the Serial
 *      EEPROM.  This is only an issue if a new VPD has been written and the
 *      Firmware/Chip haven't yet gone through a RESET sequence.  So it's best
 *      to defer calling this routine till after a FW_RESET_CMD has been issued
 *      if the Host Driver will be performing a full adapter initialization.
 */
int t4_get_vpd_version(struct adapter *adapter, u32 *vers)
{
	u32 vpdrev_param;
	int ret;

	vpdrev_param = (FW_PARAMS_MNEM_V(FW_PARAMS_MNEM_DEV) |
			FW_PARAMS_PARAM_X_V(FW_PARAMS_PARAM_DEV_VPDREV));
	ret = t4_query_params(adapter, adapter->mbox, adapter->pf, 0,
			      1, &vpdrev_param, vers);
	if (ret)
		*vers = 0;
	return ret;
}

/**
 *      t4_get_scfg_version - return the Serial Configuration version
 *      @adapter: the adapter
 *      @vers: where to place the version
 *
 *      Reads the Serial Configuration Version via the Firmware interface
 *      (thus this can only be called once we're ready to issue Firmware
 *      commands).  The format of the Serial Configuration version is
 *      adapter specific.  Returns 0 on success, an error on failure.
 *
 *      Note that early versions of the Firmware didn't include the ability
 *      to retrieve the Serial Configuration version, so we zero-out the
 *      return-value parameter in that case to avoid leaving it with
 *      garbage in it.
 *
 *      Also note that the Firmware will return its cached copy of the Serial
 *      Initialization Revision ID, not the actual Revision ID as written in
 *      the Serial EEPROM.  This is only an issue if a new VPD has been written
 *      and the Firmware/Chip haven't yet gone through a RESET sequence.  So
 *      it's best to defer calling this routine till after a FW_RESET_CMD has
 *      been issued if the Host Driver will be performing a full adapter
 *      initialization.
 */
int t4_get_scfg_version(struct adapter *adapter, u32 *vers)
{
	u32 scfgrev_param;
	int ret;

	scfgrev_param = (FW_PARAMS_MNEM_V(FW_PARAMS_MNEM_DEV) |
			 FW_PARAMS_PARAM_X_V(FW_PARAMS_PARAM_DEV_SCFGREV));
	ret = t4_query_params(adapter, adapter->mbox, adapter->pf, 0,
			      1, &scfgrev_param, vers);
	if (ret)
		*vers = 0;
	return ret;
}

/**
 *      t4_get_version_info - extract various chip/firmware version information
 *      @adapter: the adapter
 *
 *      Reads various chip/firmware version numbers and stores them into the
 *      adapter Adapter Parameters structure.  If any of the efforts fails
 *      the first failure will be returned, but all of the version numbers
 *      will be read.
 */
int t4_get_version_info(struct adapter *adapter)
{
	int ret = 0;

	#define FIRST_RET(__getvinfo) \
	do { \
		int __ret = __getvinfo; \
		if (__ret && !ret) \
			ret = __ret; \
	} while (0)

	FIRST_RET(t4_get_fw_version(adapter, &adapter->params.fw_vers));
	FIRST_RET(t4_get_bs_version(adapter, &adapter->params.bs_vers));
	FIRST_RET(t4_get_tp_version(adapter, &adapter->params.tp_vers));
	FIRST_RET(t4_get_exprom_version(adapter, &adapter->params.er_vers));
	FIRST_RET(t4_get_scfg_version(adapter, &adapter->params.scfg_vers));
	FIRST_RET(t4_get_vpd_version(adapter, &adapter->params.vpd_vers));

	#undef FIRST_RET
	return ret;
}

/**
 *      t4_dump_version_info - dump all of the adapter configuration IDs
 *      @adapter: the adapter
 *
 *      Dumps all of the various bits of adapter configuration version/revision
 *      IDs information.  This is typically called at some point after
 *      t4_get_version_info() has been called.
 */
void t4_dump_version_info(struct adapter *adapter)
{
	/* Device information */
	dev_info(adapter->pdev_dev, "Chelsio %s rev %d\n",
		 adapter->params.vpd.id,
		 CHELSIO_CHIP_RELEASE(adapter->params.chip));
	dev_info(adapter->pdev_dev, "S/N: %s, P/N: %s\n",
		 adapter->params.vpd.sn, adapter->params.vpd.pn);

	/* Firmware Version */
	if (!adapter->params.fw_vers)
		dev_warn(adapter->pdev_dev, "No firmware loaded\n");
	else
		dev_info(adapter->pdev_dev, "Firmware version: %u.%u.%u.%u\n",
			 FW_HDR_FW_VER_MAJOR_G(adapter->params.fw_vers),
			 FW_HDR_FW_VER_MINOR_G(adapter->params.fw_vers),
			 FW_HDR_FW_VER_MICRO_G(adapter->params.fw_vers),
			 FW_HDR_FW_VER_BUILD_G(adapter->params.fw_vers));

	/* Bootstrap Firmware Version. (Some adapters don't have Bootstrap
	 * Firmware, so dev_info() is more appropriate here.)
	 */
	if (!adapter->params.bs_vers)
		dev_info(adapter->pdev_dev, "No bootstrap loaded\n");
	else
		dev_info(adapter->pdev_dev, "Bootstrap version: %u.%u.%u.%u\n",
			 FW_HDR_FW_VER_MAJOR_G(adapter->params.bs_vers),
			 FW_HDR_FW_VER_MINOR_G(adapter->params.bs_vers),
			 FW_HDR_FW_VER_MICRO_G(adapter->params.bs_vers),
			 FW_HDR_FW_VER_BUILD_G(adapter->params.bs_vers));

	/* TP Microcode Version */
	if (!adapter->params.tp_vers)
		dev_warn(adapter->pdev_dev, "No TP Microcode loaded\n");
	else
		dev_info(adapter->pdev_dev,
			 "TP Microcode version: %u.%u.%u.%u\n",
			 FW_HDR_FW_VER_MAJOR_G(adapter->params.tp_vers),
			 FW_HDR_FW_VER_MINOR_G(adapter->params.tp_vers),
			 FW_HDR_FW_VER_MICRO_G(adapter->params.tp_vers),
			 FW_HDR_FW_VER_BUILD_G(adapter->params.tp_vers));

	/* Expansion ROM version */
	if (!adapter->params.er_vers)
		dev_info(adapter->pdev_dev, "No Expansion ROM loaded\n");
	else
		dev_info(adapter->pdev_dev,
			 "Expansion ROM version: %u.%u.%u.%u\n",
			 FW_HDR_FW_VER_MAJOR_G(adapter->params.er_vers),
			 FW_HDR_FW_VER_MINOR_G(adapter->params.er_vers),
			 FW_HDR_FW_VER_MICRO_G(adapter->params.er_vers),
			 FW_HDR_FW_VER_BUILD_G(adapter->params.er_vers));

	/* Serial Configuration version */
	dev_info(adapter->pdev_dev, "Serial Configuration version: %#x\n",
		 adapter->params.scfg_vers);

	/* VPD Version */
	dev_info(adapter->pdev_dev, "VPD version: %#x\n",
		 adapter->params.vpd_vers);
}

/**
 *	t4_check_fw_version - check if the FW is supported with this driver
 *	@adap: the adapter
 *
 *	Checks if an adapter's FW is compatible with the driver.  Returns 0
 *	if there's exact match, a negative error if the version could not be
 *	read or there's a major version mismatch
 */
int t4_check_fw_version(struct adapter *adap)
{
	int i, ret, major, minor, micro;
	int exp_major, exp_minor, exp_micro;
	unsigned int chip_version = CHELSIO_CHIP_VERSION(adap->params.chip);

	ret = t4_get_fw_version(adap, &adap->params.fw_vers);
	/* Try multiple times before returning error */
	for (i = 0; (ret == -EBUSY || ret == -EAGAIN) && i < 3; i++)
		ret = t4_get_fw_version(adap, &adap->params.fw_vers);

	if (ret)
		return ret;

	major = FW_HDR_FW_VER_MAJOR_G(adap->params.fw_vers);
	minor = FW_HDR_FW_VER_MINOR_G(adap->params.fw_vers);
	micro = FW_HDR_FW_VER_MICRO_G(adap->params.fw_vers);

	switch (chip_version) {
	case CHELSIO_T4:
		exp_major = T4FW_MIN_VERSION_MAJOR;
		exp_minor = T4FW_MIN_VERSION_MINOR;
		exp_micro = T4FW_MIN_VERSION_MICRO;
		break;
	case CHELSIO_T5:
		exp_major = T5FW_MIN_VERSION_MAJOR;
		exp_minor = T5FW_MIN_VERSION_MINOR;
		exp_micro = T5FW_MIN_VERSION_MICRO;
		break;
	case CHELSIO_T6:
		exp_major = T6FW_MIN_VERSION_MAJOR;
		exp_minor = T6FW_MIN_VERSION_MINOR;
		exp_micro = T6FW_MIN_VERSION_MICRO;
		break;
	default:
		dev_err(adap->pdev_dev, "Unsupported chip type, %x\n",
			adap->chip);
		return -EINVAL;
	}

	if (major < exp_major || (major == exp_major && minor < exp_minor) ||
	    (major == exp_major && minor == exp_minor && micro < exp_micro)) {
		dev_err(adap->pdev_dev,
			"Card has firmware version %u.%u.%u, minimum "
			"supported firmware is %u.%u.%u.\n", major, minor,
			micro, exp_major, exp_minor, exp_micro);
		return -EFAULT;
	}
	return 0;
}

/* Is the given firmware API compatible with the one the driver was compiled
 * with?
 */
static int fw_compatible(const struct fw_hdr *hdr1, const struct fw_hdr *hdr2)
{

	/* short circuit if it's the exact same firmware version */
	if (hdr1->chip == hdr2->chip && hdr1->fw_ver == hdr2->fw_ver)
		return 1;

#define SAME_INTF(x) (hdr1->intfver_##x == hdr2->intfver_##x)
	if (hdr1->chip == hdr2->chip && SAME_INTF(nic) && SAME_INTF(vnic) &&
	    SAME_INTF(ri) && SAME_INTF(iscsi) && SAME_INTF(fcoe))
		return 1;
#undef SAME_INTF

	return 0;
}

/* The firmware in the filesystem is usable, but should it be installed?
 * This routine explains itself in detail if it indicates the filesystem
 * firmware should be installed.
 */
static int should_install_fs_fw(struct adapter *adap, int card_fw_usable,
				int k, int c)
{
	const char *reason;

	if (!card_fw_usable) {
		reason = "incompatible or unusable";
		goto install;
	}

	if (k > c) {
		reason = "older than the version supported with this driver";
		goto install;
	}

	return 0;

install:
	dev_err(adap->pdev_dev, "firmware on card (%u.%u.%u.%u) is %s, "
		"installing firmware %u.%u.%u.%u on card.\n",
		FW_HDR_FW_VER_MAJOR_G(c), FW_HDR_FW_VER_MINOR_G(c),
		FW_HDR_FW_VER_MICRO_G(c), FW_HDR_FW_VER_BUILD_G(c), reason,
		FW_HDR_FW_VER_MAJOR_G(k), FW_HDR_FW_VER_MINOR_G(k),
		FW_HDR_FW_VER_MICRO_G(k), FW_HDR_FW_VER_BUILD_G(k));

	return 1;
}

int t4_prep_fw(struct adapter *adap, struct fw_info *fw_info,
	       const u8 *fw_data, unsigned int fw_size,
	       struct fw_hdr *card_fw, enum dev_state state,
	       int *reset)
{
	int ret, card_fw_usable, fs_fw_usable;
	const struct fw_hdr *fs_fw;
	const struct fw_hdr *drv_fw;

	drv_fw = &fw_info->fw_hdr;

	/* Read the header of the firmware on the card */
	ret = t4_read_flash(adap, FLASH_FW_START,
			    sizeof(*card_fw) / sizeof(uint32_t),
			    (uint32_t *)card_fw, 1);
	if (ret == 0) {
		card_fw_usable = fw_compatible(drv_fw, (const void *)card_fw);
	} else {
		dev_err(adap->pdev_dev,
			"Unable to read card's firmware header: %d\n", ret);
		card_fw_usable = 0;
	}

	if (fw_data != NULL) {
		fs_fw = (const void *)fw_data;
		fs_fw_usable = fw_compatible(drv_fw, fs_fw);
	} else {
		fs_fw = NULL;
		fs_fw_usable = 0;
	}

	if (card_fw_usable && card_fw->fw_ver == drv_fw->fw_ver &&
	    (!fs_fw_usable || fs_fw->fw_ver == drv_fw->fw_ver)) {
		/* Common case: the firmware on the card is an exact match and
		 * the filesystem one is an exact match too, or the filesystem
		 * one is absent/incompatible.
		 */
	} else if (fs_fw_usable && state == DEV_STATE_UNINIT &&
		   should_install_fs_fw(adap, card_fw_usable,
					be32_to_cpu(fs_fw->fw_ver),
					be32_to_cpu(card_fw->fw_ver))) {
		ret = t4_fw_upgrade(adap, adap->mbox, fw_data,
				    fw_size, 0);
		if (ret != 0) {
			dev_err(adap->pdev_dev,
				"failed to install firmware: %d\n", ret);
			goto bye;
		}

		/* Installed successfully, update the cached header too. */
		*card_fw = *fs_fw;
		card_fw_usable = 1;
		*reset = 0;	/* already reset as part of load_fw */
	}

	if (!card_fw_usable) {
		uint32_t d, c, k;

		d = be32_to_cpu(drv_fw->fw_ver);
		c = be32_to_cpu(card_fw->fw_ver);
		k = fs_fw ? be32_to_cpu(fs_fw->fw_ver) : 0;

		dev_err(adap->pdev_dev, "Cannot find a usable firmware: "
			"chip state %d, "
			"driver compiled with %d.%d.%d.%d, "
			"card has %d.%d.%d.%d, filesystem has %d.%d.%d.%d\n",
			state,
			FW_HDR_FW_VER_MAJOR_G(d), FW_HDR_FW_VER_MINOR_G(d),
			FW_HDR_FW_VER_MICRO_G(d), FW_HDR_FW_VER_BUILD_G(d),
			FW_HDR_FW_VER_MAJOR_G(c), FW_HDR_FW_VER_MINOR_G(c),
			FW_HDR_FW_VER_MICRO_G(c), FW_HDR_FW_VER_BUILD_G(c),
			FW_HDR_FW_VER_MAJOR_G(k), FW_HDR_FW_VER_MINOR_G(k),
			FW_HDR_FW_VER_MICRO_G(k), FW_HDR_FW_VER_BUILD_G(k));
		ret = -EINVAL;
		goto bye;
	}

	/* We're using whatever's on the card and it's known to be good. */
	adap->params.fw_vers = be32_to_cpu(card_fw->fw_ver);
	adap->params.tp_vers = be32_to_cpu(card_fw->tp_microcode_ver);

bye:
	return ret;
}

/**
 *	t4_flash_erase_sectors - erase a range of flash sectors
 *	@adapter: the adapter
 *	@start: the first sector to erase
 *	@end: the last sector to erase
 *
 *	Erases the sectors in the given inclusive range.
 */
static int t4_flash_erase_sectors(struct adapter *adapter, int start, int end)
{
	int ret = 0;

	if (end >= adapter->params.sf_nsec)
		return -EINVAL;

	while (start <= end) {
		if ((ret = sf1_write(adapter, 1, 0, 1, SF_WR_ENABLE)) != 0 ||
		    (ret = sf1_write(adapter, 4, 0, 1,
				     SF_ERASE_SECTOR | (start << 8))) != 0 ||
		    (ret = flash_wait_op(adapter, 14, 500)) != 0) {
			dev_err(adapter->pdev_dev,
				"erase of flash sector %d failed, error %d\n",
				start, ret);
			break;
		}
		start++;
	}
	t4_write_reg(adapter, SF_OP_A, 0);    /* unlock SF */
	return ret;
}

/**
 *	t4_flash_cfg_addr - return the address of the flash configuration file
 *	@adapter: the adapter
 *
 *	Return the address within the flash where the Firmware Configuration
 *	File is stored.
 */
unsigned int t4_flash_cfg_addr(struct adapter *adapter)
{
	if (adapter->params.sf_size == 0x100000)
		return FLASH_FPGA_CFG_START;
	else
		return FLASH_CFG_START;
}

/* Return TRUE if the specified firmware matches the adapter.  I.e. T4
 * firmware for T4 adapters, T5 firmware for T5 adapters, etc.  We go ahead
 * and emit an error message for mismatched firmware to save our caller the
 * effort ...
 */
static bool t4_fw_matches_chip(const struct adapter *adap,
			       const struct fw_hdr *hdr)
{
	/* The expression below will return FALSE for any unsupported adapter
	 * which will keep us "honest" in the future ...
	 */
	if ((is_t4(adap->params.chip) && hdr->chip == FW_HDR_CHIP_T4) ||
	    (is_t5(adap->params.chip) && hdr->chip == FW_HDR_CHIP_T5) ||
	    (is_t6(adap->params.chip) && hdr->chip == FW_HDR_CHIP_T6))
		return true;

	dev_err(adap->pdev_dev,
		"FW image (%d) is not suitable for this adapter (%d)\n",
		hdr->chip, CHELSIO_CHIP_VERSION(adap->params.chip));
	return false;
}

/**
 *	t4_load_fw - download firmware
 *	@adap: the adapter
 *	@fw_data: the firmware image to write
 *	@size: image size
 *
 *	Write the supplied firmware image to the card's serial flash.
 */
int t4_load_fw(struct adapter *adap, const u8 *fw_data, unsigned int size)
{
	u32 csum;
	int ret, addr;
	unsigned int i;
	u8 first_page[SF_PAGE_SIZE];
	const __be32 *p = (const __be32 *)fw_data;
	const struct fw_hdr *hdr = (const struct fw_hdr *)fw_data;
	unsigned int sf_sec_size = adap->params.sf_size / adap->params.sf_nsec;
	unsigned int fw_start_sec = FLASH_FW_START_SEC;
	unsigned int fw_size = FLASH_FW_MAX_SIZE;
	unsigned int fw_start = FLASH_FW_START;

	if (!size) {
		dev_err(adap->pdev_dev, "FW image has no data\n");
		return -EINVAL;
	}
	if (size & 511) {
		dev_err(adap->pdev_dev,
			"FW image size not multiple of 512 bytes\n");
		return -EINVAL;
	}
	if ((unsigned int)be16_to_cpu(hdr->len512) * 512 != size) {
		dev_err(adap->pdev_dev,
			"FW image size differs from size in FW header\n");
		return -EINVAL;
	}
	if (size > fw_size) {
		dev_err(adap->pdev_dev, "FW image too large, max is %u bytes\n",
			fw_size);
		return -EFBIG;
	}
	if (!t4_fw_matches_chip(adap, hdr))
		return -EINVAL;

	for (csum = 0, i = 0; i < size / sizeof(csum); i++)
		csum += be32_to_cpu(p[i]);

	if (csum != 0xffffffff) {
		dev_err(adap->pdev_dev,
			"corrupted firmware image, checksum %#x\n", csum);
		return -EINVAL;
	}

	i = DIV_ROUND_UP(size, sf_sec_size);        /* # of sectors spanned */
	ret = t4_flash_erase_sectors(adap, fw_start_sec, fw_start_sec + i - 1);
	if (ret)
		goto out;

	/*
	 * We write the correct version at the end so the driver can see a bad
	 * version if the FW write fails.  Start by writing a copy of the
	 * first page with a bad version.
	 */
	memcpy(first_page, fw_data, SF_PAGE_SIZE);
	((struct fw_hdr *)first_page)->fw_ver = cpu_to_be32(0xffffffff);
	ret = t4_write_flash(adap, fw_start, SF_PAGE_SIZE, first_page);
	if (ret)
		goto out;

	addr = fw_start;
	for (size -= SF_PAGE_SIZE; size; size -= SF_PAGE_SIZE) {
		addr += SF_PAGE_SIZE;
		fw_data += SF_PAGE_SIZE;
		ret = t4_write_flash(adap, addr, SF_PAGE_SIZE, fw_data);
		if (ret)
			goto out;
	}

	ret = t4_write_flash(adap,
			     fw_start + offsetof(struct fw_hdr, fw_ver),
			     sizeof(hdr->fw_ver), (const u8 *)&hdr->fw_ver);
out:
	if (ret)
		dev_err(adap->pdev_dev, "firmware download failed, error %d\n",
			ret);
	else
		ret = t4_get_fw_version(adap, &adap->params.fw_vers);
	return ret;
}

/**
 *	t4_phy_fw_ver - return current PHY firmware version
 *	@adap: the adapter
 *	@phy_fw_ver: return value buffer for PHY firmware version
 *
 *	Returns the current version of external PHY firmware on the
 *	adapter.
 */
int t4_phy_fw_ver(struct adapter *adap, int *phy_fw_ver)
{
	u32 param, val;
	int ret;

	param = (FW_PARAMS_MNEM_V(FW_PARAMS_MNEM_DEV) |
		 FW_PARAMS_PARAM_X_V(FW_PARAMS_PARAM_DEV_PHYFW) |
		 FW_PARAMS_PARAM_Y_V(adap->params.portvec) |
		 FW_PARAMS_PARAM_Z_V(FW_PARAMS_PARAM_DEV_PHYFW_VERSION));
	ret = t4_query_params(adap, adap->mbox, adap->pf, 0, 1,
			      &param, &val);
	if (ret)
		return ret;
	*phy_fw_ver = val;
	return 0;
}

/**
 *	t4_load_phy_fw - download port PHY firmware
 *	@adap: the adapter
 *	@win: the PCI-E Memory Window index to use for t4_memory_rw()
 *	@phy_fw_version: function to check PHY firmware versions
 *	@phy_fw_data: the PHY firmware image to write
 *	@phy_fw_size: image size
 *
 *	Transfer the specified PHY firmware to the adapter.  If a non-NULL
 *	@phy_fw_version is supplied, then it will be used to determine if
 *	it's necessary to perform the transfer by comparing the version
 *	of any existing adapter PHY firmware with that of the passed in
 *	PHY firmware image.
 *
 *	A negative error number will be returned if an error occurs.  If
 *	version number support is available and there's no need to upgrade
 *	the firmware, 0 will be returned.  If firmware is successfully
 *	transferred to the adapter, 1 will be returned.
 *
 *	NOTE: some adapters only have local RAM to store the PHY firmware.  As
 *	a result, a RESET of the adapter would cause that RAM to lose its
 *	contents.  Thus, loading PHY firmware on such adapters must happen
 *	after any FW_RESET_CMDs ...
 */
int t4_load_phy_fw(struct adapter *adap, int win,
		   int (*phy_fw_version)(const u8 *, size_t),
		   const u8 *phy_fw_data, size_t phy_fw_size)
{
	int cur_phy_fw_ver = 0, new_phy_fw_vers = 0;
	unsigned long mtype = 0, maddr = 0;
	u32 param, val;
	int ret;

	/* If we have version number support, then check to see if the adapter
	 * already has up-to-date PHY firmware loaded.
	 */
	if (phy_fw_version) {
		new_phy_fw_vers = phy_fw_version(phy_fw_data, phy_fw_size);
		ret = t4_phy_fw_ver(adap, &cur_phy_fw_ver);
		if (ret < 0)
			return ret;

		if (cur_phy_fw_ver >= new_phy_fw_vers) {
			CH_WARN(adap, "PHY Firmware already up-to-date, "
				"version %#x\n", cur_phy_fw_ver);
			return 0;
		}
	}

	/* Ask the firmware where it wants us to copy the PHY firmware image.
	 * The size of the file requires a special version of the READ command
	 * which will pass the file size via the values field in PARAMS_CMD and
	 * retrieve the return value from firmware and place it in the same
	 * buffer values
	 */
	param = (FW_PARAMS_MNEM_V(FW_PARAMS_MNEM_DEV) |
		 FW_PARAMS_PARAM_X_V(FW_PARAMS_PARAM_DEV_PHYFW) |
		 FW_PARAMS_PARAM_Y_V(adap->params.portvec) |
		 FW_PARAMS_PARAM_Z_V(FW_PARAMS_PARAM_DEV_PHYFW_DOWNLOAD));
	val = phy_fw_size;
	ret = t4_query_params_rw(adap, adap->mbox, adap->pf, 0, 1,
				 &param, &val, 1, true);
	if (ret < 0)
		return ret;
	mtype = val >> 8;
	maddr = (val & 0xff) << 16;

	/* Copy the supplied PHY Firmware image to the adapter memory location
	 * allocated by the adapter firmware.
	 */
	ret = t4_memory_rw(adap, win, mtype, maddr,
			   phy_fw_size, (__be32 *)phy_fw_data,
			   T4_MEMORY_WRITE);
	if (ret)
		return ret;

	/* Tell the firmware that the PHY firmware image has been written to
	 * RAM and it can now start copying it over to the PHYs.  The chip
	 * firmware will RESET the affected PHYs as part of this operation
	 * leaving them running the new PHY firmware image.
	 */
	param = (FW_PARAMS_MNEM_V(FW_PARAMS_MNEM_DEV) |
		 FW_PARAMS_PARAM_X_V(FW_PARAMS_PARAM_DEV_PHYFW) |
		 FW_PARAMS_PARAM_Y_V(adap->params.portvec) |
		 FW_PARAMS_PARAM_Z_V(FW_PARAMS_PARAM_DEV_PHYFW_DOWNLOAD));
	ret = t4_set_params_timeout(adap, adap->mbox, adap->pf, 0, 1,
				    &param, &val, 30000);

	/* If we have version number support, then check to see that the new
	 * firmware got loaded properly.
	 */
	if (phy_fw_version) {
		ret = t4_phy_fw_ver(adap, &cur_phy_fw_ver);
		if (ret < 0)
			return ret;

		if (cur_phy_fw_ver != new_phy_fw_vers) {
			CH_WARN(adap, "PHY Firmware did not update: "
				"version on adapter %#x, "
				"version flashed %#x\n",
				cur_phy_fw_ver, new_phy_fw_vers);
			return -ENXIO;
		}
	}

	return 1;
}

/**
 *	t4_fwcache - firmware cache operation
 *	@adap: the adapter
 *	@op  : the operation (flush or flush and invalidate)
 */
int t4_fwcache(struct adapter *adap, enum fw_params_param_dev_fwcache op)
{
	struct fw_params_cmd c;

	memset(&c, 0, sizeof(c));
	c.op_to_vfn =
		cpu_to_be32(FW_CMD_OP_V(FW_PARAMS_CMD) |
			    FW_CMD_REQUEST_F | FW_CMD_WRITE_F |
			    FW_PARAMS_CMD_PFN_V(adap->pf) |
			    FW_PARAMS_CMD_VFN_V(0));
	c.retval_len16 = cpu_to_be32(FW_LEN16(c));
	c.param[0].mnem =
		cpu_to_be32(FW_PARAMS_MNEM_V(FW_PARAMS_MNEM_DEV) |
			    FW_PARAMS_PARAM_X_V(FW_PARAMS_PARAM_DEV_FWCACHE));
	c.param[0].val = cpu_to_be32(op);

	return t4_wr_mbox(adap, adap->mbox, &c, sizeof(c), NULL);
}

void t4_cim_read_pif_la(struct adapter *adap, u32 *pif_req, u32 *pif_rsp,
			unsigned int *pif_req_wrptr,
			unsigned int *pif_rsp_wrptr)
{
	int i, j;
	u32 cfg, val, req, rsp;

	cfg = t4_read_reg(adap, CIM_DEBUGCFG_A);
	if (cfg & LADBGEN_F)
		t4_write_reg(adap, CIM_DEBUGCFG_A, cfg ^ LADBGEN_F);

	val = t4_read_reg(adap, CIM_DEBUGSTS_A);
	req = POLADBGWRPTR_G(val);
	rsp = PILADBGWRPTR_G(val);
	if (pif_req_wrptr)
		*pif_req_wrptr = req;
	if (pif_rsp_wrptr)
		*pif_rsp_wrptr = rsp;

	for (i = 0; i < CIM_PIFLA_SIZE; i++) {
		for (j = 0; j < 6; j++) {
			t4_write_reg(adap, CIM_DEBUGCFG_A, POLADBGRDPTR_V(req) |
				     PILADBGRDPTR_V(rsp));
			*pif_req++ = t4_read_reg(adap, CIM_PO_LA_DEBUGDATA_A);
			*pif_rsp++ = t4_read_reg(adap, CIM_PI_LA_DEBUGDATA_A);
			req++;
			rsp++;
		}
		req = (req + 2) & POLADBGRDPTR_M;
		rsp = (rsp + 2) & PILADBGRDPTR_M;
	}
	t4_write_reg(adap, CIM_DEBUGCFG_A, cfg);
}

void t4_cim_read_ma_la(struct adapter *adap, u32 *ma_req, u32 *ma_rsp)
{
	u32 cfg;
	int i, j, idx;

	cfg = t4_read_reg(adap, CIM_DEBUGCFG_A);
	if (cfg & LADBGEN_F)
		t4_write_reg(adap, CIM_DEBUGCFG_A, cfg ^ LADBGEN_F);

	for (i = 0; i < CIM_MALA_SIZE; i++) {
		for (j = 0; j < 5; j++) {
			idx = 8 * i + j;
			t4_write_reg(adap, CIM_DEBUGCFG_A, POLADBGRDPTR_V(idx) |
				     PILADBGRDPTR_V(idx));
			*ma_req++ = t4_read_reg(adap, CIM_PO_LA_MADEBUGDATA_A);
			*ma_rsp++ = t4_read_reg(adap, CIM_PI_LA_MADEBUGDATA_A);
		}
	}
	t4_write_reg(adap, CIM_DEBUGCFG_A, cfg);
}

void t4_ulprx_read_la(struct adapter *adap, u32 *la_buf)
{
	unsigned int i, j;

	for (i = 0; i < 8; i++) {
		u32 *p = la_buf + i;

		t4_write_reg(adap, ULP_RX_LA_CTL_A, i);
		j = t4_read_reg(adap, ULP_RX_LA_WRPTR_A);
		t4_write_reg(adap, ULP_RX_LA_RDPTR_A, j);
		for (j = 0; j < ULPRX_LA_SIZE; j++, p += 8)
			*p = t4_read_reg(adap, ULP_RX_LA_RDDATA_A);
	}
}

<<<<<<< HEAD
#define ADVERT_MASK (FW_PORT_CAP_SPEED_100M | FW_PORT_CAP_SPEED_1G |\
		     FW_PORT_CAP_SPEED_10G | FW_PORT_CAP_SPEED_25G | \
		     FW_PORT_CAP_SPEED_40G | FW_PORT_CAP_SPEED_100G | \
		     FW_PORT_CAP_ANEG)
=======
/* The ADVERT_MASK is used to mask out all of the Advertised Firmware Port
 * Capabilities which we control with separate controls -- see, for instance,
 * Pause Frames and Forward Error Correction.  In order to determine what the
 * full set of Advertised Port Capabilities are, the base Advertised Port
 * Capabilities (masked by ADVERT_MASK) must be combined with the Advertised
 * Port Capabilities associated with those other controls.  See
 * t4_link_acaps() for how this is done.
 */
#define ADVERT_MASK (FW_PORT_CAP32_SPEED_V(FW_PORT_CAP32_SPEED_M) | \
		     FW_PORT_CAP32_ANEG)
>>>>>>> 24b8d41d

/**
 *	fwcaps16_to_caps32 - convert 16-bit Port Capabilities to 32-bits
 *	@caps16: a 16-bit Port Capabilities value
 *
 *	Returns the equivalent 32-bit Port Capabilities value.
 */
static fw_port_cap32_t fwcaps16_to_caps32(fw_port_cap16_t caps16)
{
	fw_port_cap32_t caps32 = 0;

	#define CAP16_TO_CAP32(__cap) \
		do { \
			if (caps16 & FW_PORT_CAP_##__cap) \
				caps32 |= FW_PORT_CAP32_##__cap; \
		} while (0)

	CAP16_TO_CAP32(SPEED_100M);
	CAP16_TO_CAP32(SPEED_1G);
	CAP16_TO_CAP32(SPEED_25G);
	CAP16_TO_CAP32(SPEED_10G);
	CAP16_TO_CAP32(SPEED_40G);
	CAP16_TO_CAP32(SPEED_100G);
	CAP16_TO_CAP32(FC_RX);
	CAP16_TO_CAP32(FC_TX);
	CAP16_TO_CAP32(ANEG);
	CAP16_TO_CAP32(FORCE_PAUSE);
	CAP16_TO_CAP32(MDIAUTO);
	CAP16_TO_CAP32(MDISTRAIGHT);
	CAP16_TO_CAP32(FEC_RS);
	CAP16_TO_CAP32(FEC_BASER_RS);
	CAP16_TO_CAP32(802_3_PAUSE);
	CAP16_TO_CAP32(802_3_ASM_DIR);

	#undef CAP16_TO_CAP32

	return caps32;
}

/**
 *	fwcaps32_to_caps16 - convert 32-bit Port Capabilities to 16-bits
 *	@caps32: a 32-bit Port Capabilities value
 *
 *	Returns the equivalent 16-bit Port Capabilities value.  Note that
 *	not all 32-bit Port Capabilities can be represented in the 16-bit
 *	Port Capabilities and some fields/values may not make it.
 */
static fw_port_cap16_t fwcaps32_to_caps16(fw_port_cap32_t caps32)
{
	fw_port_cap16_t caps16 = 0;

	#define CAP32_TO_CAP16(__cap) \
		do { \
			if (caps32 & FW_PORT_CAP32_##__cap) \
				caps16 |= FW_PORT_CAP_##__cap; \
		} while (0)

	CAP32_TO_CAP16(SPEED_100M);
	CAP32_TO_CAP16(SPEED_1G);
	CAP32_TO_CAP16(SPEED_10G);
	CAP32_TO_CAP16(SPEED_25G);
	CAP32_TO_CAP16(SPEED_40G);
	CAP32_TO_CAP16(SPEED_100G);
	CAP32_TO_CAP16(FC_RX);
	CAP32_TO_CAP16(FC_TX);
	CAP32_TO_CAP16(802_3_PAUSE);
	CAP32_TO_CAP16(802_3_ASM_DIR);
	CAP32_TO_CAP16(ANEG);
	CAP32_TO_CAP16(FORCE_PAUSE);
	CAP32_TO_CAP16(MDIAUTO);
	CAP32_TO_CAP16(MDISTRAIGHT);
	CAP32_TO_CAP16(FEC_RS);
	CAP32_TO_CAP16(FEC_BASER_RS);

	#undef CAP32_TO_CAP16

	return caps16;
}

/* Translate Firmware Port Capabilities Pause specification to Common Code */
static inline enum cc_pause fwcap_to_cc_pause(fw_port_cap32_t fw_pause)
{
	enum cc_pause cc_pause = 0;

	if (fw_pause & FW_PORT_CAP32_FC_RX)
		cc_pause |= PAUSE_RX;
	if (fw_pause & FW_PORT_CAP32_FC_TX)
		cc_pause |= PAUSE_TX;

	return cc_pause;
}

/* Translate Common Code Pause specification into Firmware Port Capabilities */
static inline fw_port_cap32_t cc_to_fwcap_pause(enum cc_pause cc_pause)
{
	/* Translate orthogonal RX/TX Pause Controls for L1 Configure
	 * commands, etc.
	 */
	fw_port_cap32_t fw_pause = 0;

	if (cc_pause & PAUSE_RX)
		fw_pause |= FW_PORT_CAP32_FC_RX;
	if (cc_pause & PAUSE_TX)
		fw_pause |= FW_PORT_CAP32_FC_TX;
	if (!(cc_pause & PAUSE_AUTONEG))
		fw_pause |= FW_PORT_CAP32_FORCE_PAUSE;

	/* Translate orthogonal Pause controls into IEEE 802.3 Pause,
	 * Asymmetrical Pause for use in reporting to upper layer OS code, etc.
	 * Note that these bits are ignored in L1 Configure commands.
	 */
	if (cc_pause & PAUSE_RX) {
		if (cc_pause & PAUSE_TX)
			fw_pause |= FW_PORT_CAP32_802_3_PAUSE;
		else
			fw_pause |= FW_PORT_CAP32_802_3_ASM_DIR |
				    FW_PORT_CAP32_802_3_PAUSE;
	} else if (cc_pause & PAUSE_TX) {
		fw_pause |= FW_PORT_CAP32_802_3_ASM_DIR;
	}

	return fw_pause;
}

/* Translate Firmware Forward Error Correction specification to Common Code */
static inline enum cc_fec fwcap_to_cc_fec(fw_port_cap32_t fw_fec)
{
	enum cc_fec cc_fec = 0;

	if (fw_fec & FW_PORT_CAP32_FEC_RS)
		cc_fec |= FEC_RS;
	if (fw_fec & FW_PORT_CAP32_FEC_BASER_RS)
		cc_fec |= FEC_BASER_RS;

	return cc_fec;
}

/* Translate Common Code Forward Error Correction specification to Firmware */
static inline fw_port_cap32_t cc_to_fwcap_fec(enum cc_fec cc_fec)
{
	fw_port_cap32_t fw_fec = 0;

	if (cc_fec & FEC_RS)
		fw_fec |= FW_PORT_CAP32_FEC_RS;
	if (cc_fec & FEC_BASER_RS)
		fw_fec |= FW_PORT_CAP32_FEC_BASER_RS;

	return fw_fec;
}

/**
 *	t4_link_acaps - compute Link Advertised Port Capabilities
 *	@adapter: the adapter
 *	@port: the Port ID
 *	@lc: the Port's Link Configuration
 *
 *	Synthesize the Advertised Port Capabilities we'll be using based on
 *	the base Advertised Port Capabilities (which have been filtered by
 *	ADVERT_MASK) plus the individual controls for things like Pause
 *	Frames, Forward Error Correction, MDI, etc.
 */
fw_port_cap32_t t4_link_acaps(struct adapter *adapter, unsigned int port,
			      struct link_config *lc)
{
	fw_port_cap32_t fw_fc, fw_fec, acaps;
	unsigned int fw_mdi;
	char cc_fec;

	fw_mdi = (FW_PORT_CAP32_MDI_V(FW_PORT_CAP32_MDI_AUTO) & lc->pcaps);

	/* Convert driver coding of Pause Frame Flow Control settings into the
	 * Firmware's API.
	 */
	fw_fc = cc_to_fwcap_pause(lc->requested_fc);

	/* Convert Common Code Forward Error Control settings into the
	 * Firmware's API.  If the current Requested FEC has "Automatic"
	 * (IEEE 802.3) specified, then we use whatever the Firmware
	 * sent us as part of its IEEE 802.3-based interpretation of
	 * the Transceiver Module EPROM FEC parameters.  Otherwise we
	 * use whatever is in the current Requested FEC settings.
	 */
	if (lc->requested_fec & FEC_AUTO)
		cc_fec = fwcap_to_cc_fec(lc->def_acaps);
	else
		cc_fec = lc->requested_fec;
	fw_fec = cc_to_fwcap_fec(cc_fec);

	/* Figure out what our Requested Port Capabilities are going to be.
	 * Note parallel structure in t4_handle_get_port_info() and
	 * init_link_config().
	 */
	if (!(lc->pcaps & FW_PORT_CAP32_ANEG)) {
		acaps = lc->acaps | fw_fc | fw_fec;
		lc->fc = lc->requested_fc & ~PAUSE_AUTONEG;
		lc->fec = cc_fec;
	} else if (lc->autoneg == AUTONEG_DISABLE) {
		acaps = lc->speed_caps | fw_fc | fw_fec | fw_mdi;
		lc->fc = lc->requested_fc & ~PAUSE_AUTONEG;
		lc->fec = cc_fec;
	} else {
		acaps = lc->acaps | fw_fc | fw_fec | fw_mdi;
	}

	/* Some Requested Port Capabilities are trivially wrong if they exceed
	 * the Physical Port Capabilities.  We can check that here and provide
	 * moderately useful feedback in the system log.
	 *
	 * Note that older Firmware doesn't have FW_PORT_CAP32_FORCE_PAUSE, so
	 * we need to exclude this from this check in order to maintain
	 * compatibility ...
	 */
	if ((acaps & ~lc->pcaps) & ~FW_PORT_CAP32_FORCE_PAUSE) {
		dev_err(adapter->pdev_dev, "Requested Port Capabilities %#x exceed Physical Port Capabilities %#x\n",
			acaps, lc->pcaps);
		return -EINVAL;
	}

	return acaps;
}

/**
 *	t4_link_l1cfg_core - apply link configuration to MAC/PHY
 *	@adapter: the adapter
 *	@mbox: the Firmware Mailbox to use
 *	@port: the Port ID
 *	@lc: the Port's Link Configuration
 *	@sleep_ok: if true we may sleep while awaiting command completion
 *	@timeout: time to wait for command to finish before timing out
 *		(negative implies @sleep_ok=false)
 *
 *	Set up a port's MAC and PHY according to a desired link configuration.
 *	- If the PHY can auto-negotiate first decide what to advertise, then
 *	  enable/disable auto-negotiation as desired, and reset.
 *	- If the PHY does not auto-negotiate just reset it.
 *	- If auto-negotiation is off set the MAC to the proper speed/duplex/FC,
 *	  otherwise do it later based on the outcome of auto-negotiation.
 */
int t4_link_l1cfg_core(struct adapter *adapter, unsigned int mbox,
		       unsigned int port, struct link_config *lc,
		       u8 sleep_ok, int timeout)
{
	unsigned int fw_caps = adapter->params.fw_caps_support;
	struct fw_port_cmd cmd;
	fw_port_cap32_t rcap;
	int ret;

	if (!(lc->pcaps & FW_PORT_CAP32_ANEG) &&
	    lc->autoneg == AUTONEG_ENABLE) {
		return -EINVAL;
	}

	/* Compute our Requested Port Capabilities and send that on to the
	 * Firmware.
	 */
	rcap = t4_link_acaps(adapter, port, lc);
	memset(&cmd, 0, sizeof(cmd));
	cmd.op_to_portid = cpu_to_be32(FW_CMD_OP_V(FW_PORT_CMD) |
				       FW_CMD_REQUEST_F | FW_CMD_EXEC_F |
				       FW_PORT_CMD_PORTID_V(port));
	cmd.action_to_len16 =
		cpu_to_be32(FW_PORT_CMD_ACTION_V(fw_caps == FW_CAPS16
						 ? FW_PORT_ACTION_L1_CFG
						 : FW_PORT_ACTION_L1_CFG32) |
						 FW_LEN16(cmd));
	if (fw_caps == FW_CAPS16)
		cmd.u.l1cfg.rcap = cpu_to_be32(fwcaps32_to_caps16(rcap));
	else
		cmd.u.l1cfg32.rcap32 = cpu_to_be32(rcap);

	ret = t4_wr_mbox_meat_timeout(adapter, mbox, &cmd, sizeof(cmd), NULL,
				      sleep_ok, timeout);

	/* Unfortunately, even if the Requested Port Capabilities "fit" within
	 * the Physical Port Capabilities, some combinations of features may
	 * still not be legal.  For example, 40Gb/s and Reed-Solomon Forward
	 * Error Correction.  So if the Firmware rejects the L1 Configure
	 * request, flag that here.
	 */
	if (ret) {
		dev_err(adapter->pdev_dev,
			"Requested Port Capabilities %#x rejected, error %d\n",
			rcap, -ret);
		return ret;
	}
	return 0;
}

/**
 *	t4_restart_aneg - restart autonegotiation
 *	@adap: the adapter
 *	@mbox: mbox to use for the FW command
 *	@port: the port id
 *
 *	Restarts autonegotiation for the selected port.
 */
int t4_restart_aneg(struct adapter *adap, unsigned int mbox, unsigned int port)
{
	unsigned int fw_caps = adap->params.fw_caps_support;
	struct fw_port_cmd c;

	memset(&c, 0, sizeof(c));
	c.op_to_portid = cpu_to_be32(FW_CMD_OP_V(FW_PORT_CMD) |
				     FW_CMD_REQUEST_F | FW_CMD_EXEC_F |
				     FW_PORT_CMD_PORTID_V(port));
	c.action_to_len16 =
		cpu_to_be32(FW_PORT_CMD_ACTION_V(fw_caps == FW_CAPS16
						 ? FW_PORT_ACTION_L1_CFG
						 : FW_PORT_ACTION_L1_CFG32) |
			    FW_LEN16(c));
	if (fw_caps == FW_CAPS16)
		c.u.l1cfg.rcap = cpu_to_be32(FW_PORT_CAP_ANEG);
	else
		c.u.l1cfg32.rcap32 = cpu_to_be32(FW_PORT_CAP32_ANEG);
	return t4_wr_mbox(adap, mbox, &c, sizeof(c), NULL);
}

typedef void (*int_handler_t)(struct adapter *adap);

struct intr_info {
	unsigned int mask;       /* bits to check in interrupt status */
	const char *msg;         /* message to print or NULL */
	short stat_idx;          /* stat counter to increment or -1 */
	unsigned short fatal;    /* whether the condition reported is fatal */
	int_handler_t int_handler; /* platform-specific int handler */
};

/**
 *	t4_handle_intr_status - table driven interrupt handler
 *	@adapter: the adapter that generated the interrupt
 *	@reg: the interrupt status register to process
 *	@acts: table of interrupt actions
 *
 *	A table driven interrupt handler that applies a set of masks to an
 *	interrupt status word and performs the corresponding actions if the
 *	interrupts described by the mask have occurred.  The actions include
 *	optionally emitting a warning or alert message.  The table is terminated
 *	by an entry specifying mask 0.  Returns the number of fatal interrupt
 *	conditions.
 */
static int t4_handle_intr_status(struct adapter *adapter, unsigned int reg,
				 const struct intr_info *acts)
{
	int fatal = 0;
	unsigned int mask = 0;
	unsigned int status = t4_read_reg(adapter, reg);

	for ( ; acts->mask; ++acts) {
		if (!(status & acts->mask))
			continue;
		if (acts->fatal) {
			fatal++;
			dev_alert(adapter->pdev_dev, "%s (0x%x)\n", acts->msg,
				  status & acts->mask);
		} else if (acts->msg && printk_ratelimit())
			dev_warn(adapter->pdev_dev, "%s (0x%x)\n", acts->msg,
				 status & acts->mask);
		if (acts->int_handler)
			acts->int_handler(adapter);
		mask |= acts->mask;
	}
	status &= mask;
	if (status)                           /* clear processed interrupts */
		t4_write_reg(adapter, reg, status);
	return fatal;
}

/*
 * Interrupt handler for the PCIE module.
 */
static void pcie_intr_handler(struct adapter *adapter)
{
	static const struct intr_info sysbus_intr_info[] = {
		{ RNPP_F, "RXNP array parity error", -1, 1 },
		{ RPCP_F, "RXPC array parity error", -1, 1 },
		{ RCIP_F, "RXCIF array parity error", -1, 1 },
		{ RCCP_F, "Rx completions control array parity error", -1, 1 },
		{ RFTP_F, "RXFT array parity error", -1, 1 },
		{ 0 }
	};
	static const struct intr_info pcie_port_intr_info[] = {
		{ TPCP_F, "TXPC array parity error", -1, 1 },
		{ TNPP_F, "TXNP array parity error", -1, 1 },
		{ TFTP_F, "TXFT array parity error", -1, 1 },
		{ TCAP_F, "TXCA array parity error", -1, 1 },
		{ TCIP_F, "TXCIF array parity error", -1, 1 },
		{ RCAP_F, "RXCA array parity error", -1, 1 },
		{ OTDD_F, "outbound request TLP discarded", -1, 1 },
		{ RDPE_F, "Rx data parity error", -1, 1 },
		{ TDUE_F, "Tx uncorrectable data error", -1, 1 },
		{ 0 }
	};
	static const struct intr_info pcie_intr_info[] = {
		{ MSIADDRLPERR_F, "MSI AddrL parity error", -1, 1 },
		{ MSIADDRHPERR_F, "MSI AddrH parity error", -1, 1 },
		{ MSIDATAPERR_F, "MSI data parity error", -1, 1 },
		{ MSIXADDRLPERR_F, "MSI-X AddrL parity error", -1, 1 },
		{ MSIXADDRHPERR_F, "MSI-X AddrH parity error", -1, 1 },
		{ MSIXDATAPERR_F, "MSI-X data parity error", -1, 1 },
		{ MSIXDIPERR_F, "MSI-X DI parity error", -1, 1 },
		{ PIOCPLPERR_F, "PCI PIO completion FIFO parity error", -1, 1 },
		{ PIOREQPERR_F, "PCI PIO request FIFO parity error", -1, 1 },
		{ TARTAGPERR_F, "PCI PCI target tag FIFO parity error", -1, 1 },
		{ CCNTPERR_F, "PCI CMD channel count parity error", -1, 1 },
		{ CREQPERR_F, "PCI CMD channel request parity error", -1, 1 },
		{ CRSPPERR_F, "PCI CMD channel response parity error", -1, 1 },
		{ DCNTPERR_F, "PCI DMA channel count parity error", -1, 1 },
		{ DREQPERR_F, "PCI DMA channel request parity error", -1, 1 },
		{ DRSPPERR_F, "PCI DMA channel response parity error", -1, 1 },
		{ HCNTPERR_F, "PCI HMA channel count parity error", -1, 1 },
		{ HREQPERR_F, "PCI HMA channel request parity error", -1, 1 },
		{ HRSPPERR_F, "PCI HMA channel response parity error", -1, 1 },
		{ CFGSNPPERR_F, "PCI config snoop FIFO parity error", -1, 1 },
		{ FIDPERR_F, "PCI FID parity error", -1, 1 },
		{ INTXCLRPERR_F, "PCI INTx clear parity error", -1, 1 },
		{ MATAGPERR_F, "PCI MA tag parity error", -1, 1 },
		{ PIOTAGPERR_F, "PCI PIO tag parity error", -1, 1 },
		{ RXCPLPERR_F, "PCI Rx completion parity error", -1, 1 },
		{ RXWRPERR_F, "PCI Rx write parity error", -1, 1 },
		{ RPLPERR_F, "PCI replay buffer parity error", -1, 1 },
		{ PCIESINT_F, "PCI core secondary fault", -1, 1 },
		{ PCIEPINT_F, "PCI core primary fault", -1, 1 },
		{ UNXSPLCPLERR_F, "PCI unexpected split completion error",
		  -1, 0 },
		{ 0 }
	};

	static struct intr_info t5_pcie_intr_info[] = {
		{ MSTGRPPERR_F, "Master Response Read Queue parity error",
		  -1, 1 },
		{ MSTTIMEOUTPERR_F, "Master Timeout FIFO parity error", -1, 1 },
		{ MSIXSTIPERR_F, "MSI-X STI SRAM parity error", -1, 1 },
		{ MSIXADDRLPERR_F, "MSI-X AddrL parity error", -1, 1 },
		{ MSIXADDRHPERR_F, "MSI-X AddrH parity error", -1, 1 },
		{ MSIXDATAPERR_F, "MSI-X data parity error", -1, 1 },
		{ MSIXDIPERR_F, "MSI-X DI parity error", -1, 1 },
		{ PIOCPLGRPPERR_F, "PCI PIO completion Group FIFO parity error",
		  -1, 1 },
		{ PIOREQGRPPERR_F, "PCI PIO request Group FIFO parity error",
		  -1, 1 },
		{ TARTAGPERR_F, "PCI PCI target tag FIFO parity error", -1, 1 },
		{ MSTTAGQPERR_F, "PCI master tag queue parity error", -1, 1 },
		{ CREQPERR_F, "PCI CMD channel request parity error", -1, 1 },
		{ CRSPPERR_F, "PCI CMD channel response parity error", -1, 1 },
		{ DREQWRPERR_F, "PCI DMA channel write request parity error",
		  -1, 1 },
		{ DREQPERR_F, "PCI DMA channel request parity error", -1, 1 },
		{ DRSPPERR_F, "PCI DMA channel response parity error", -1, 1 },
		{ HREQWRPERR_F, "PCI HMA channel count parity error", -1, 1 },
		{ HREQPERR_F, "PCI HMA channel request parity error", -1, 1 },
		{ HRSPPERR_F, "PCI HMA channel response parity error", -1, 1 },
		{ CFGSNPPERR_F, "PCI config snoop FIFO parity error", -1, 1 },
		{ FIDPERR_F, "PCI FID parity error", -1, 1 },
		{ VFIDPERR_F, "PCI INTx clear parity error", -1, 1 },
		{ MAGRPPERR_F, "PCI MA group FIFO parity error", -1, 1 },
		{ PIOTAGPERR_F, "PCI PIO tag parity error", -1, 1 },
		{ IPRXHDRGRPPERR_F, "PCI IP Rx header group parity error",
		  -1, 1 },
		{ IPRXDATAGRPPERR_F, "PCI IP Rx data group parity error",
		  -1, 1 },
		{ RPLPERR_F, "PCI IP replay buffer parity error", -1, 1 },
		{ IPSOTPERR_F, "PCI IP SOT buffer parity error", -1, 1 },
		{ TRGT1GRPPERR_F, "PCI TRGT1 group FIFOs parity error", -1, 1 },
		{ READRSPERR_F, "Outbound read error", -1, 0 },
		{ 0 }
	};

	int fat;

	if (is_t4(adapter->params.chip))
		fat = t4_handle_intr_status(adapter,
				PCIE_CORE_UTL_SYSTEM_BUS_AGENT_STATUS_A,
				sysbus_intr_info) +
			t4_handle_intr_status(adapter,
					PCIE_CORE_UTL_PCI_EXPRESS_PORT_STATUS_A,
					pcie_port_intr_info) +
			t4_handle_intr_status(adapter, PCIE_INT_CAUSE_A,
					      pcie_intr_info);
	else
		fat = t4_handle_intr_status(adapter, PCIE_INT_CAUSE_A,
					    t5_pcie_intr_info);

	if (fat)
		t4_fatal_err(adapter);
}

/*
 * TP interrupt handler.
 */
static void tp_intr_handler(struct adapter *adapter)
{
	static const struct intr_info tp_intr_info[] = {
		{ 0x3fffffff, "TP parity error", -1, 1 },
		{ FLMTXFLSTEMPTY_F, "TP out of Tx pages", -1, 1 },
		{ 0 }
	};

	if (t4_handle_intr_status(adapter, TP_INT_CAUSE_A, tp_intr_info))
		t4_fatal_err(adapter);
}

/*
 * SGE interrupt handler.
 */
static void sge_intr_handler(struct adapter *adapter)
{
	u32 v = 0, perr;
	u32 err;

	static const struct intr_info sge_intr_info[] = {
		{ ERR_CPL_EXCEED_IQE_SIZE_F,
		  "SGE received CPL exceeding IQE size", -1, 1 },
		{ ERR_INVALID_CIDX_INC_F,
		  "SGE GTS CIDX increment too large", -1, 0 },
		{ ERR_CPL_OPCODE_0_F, "SGE received 0-length CPL", -1, 0 },
		{ DBFIFO_LP_INT_F, NULL, -1, 0, t4_db_full },
		{ ERR_DATA_CPL_ON_HIGH_QID1_F | ERR_DATA_CPL_ON_HIGH_QID0_F,
		  "SGE IQID > 1023 received CPL for FL", -1, 0 },
		{ ERR_BAD_DB_PIDX3_F, "SGE DBP 3 pidx increment too large", -1,
		  0 },
		{ ERR_BAD_DB_PIDX2_F, "SGE DBP 2 pidx increment too large", -1,
		  0 },
		{ ERR_BAD_DB_PIDX1_F, "SGE DBP 1 pidx increment too large", -1,
		  0 },
		{ ERR_BAD_DB_PIDX0_F, "SGE DBP 0 pidx increment too large", -1,
		  0 },
		{ ERR_ING_CTXT_PRIO_F,
		  "SGE too many priority ingress contexts", -1, 0 },
		{ INGRESS_SIZE_ERR_F, "SGE illegal ingress QID", -1, 0 },
		{ EGRESS_SIZE_ERR_F, "SGE illegal egress QID", -1, 0 },
		{ 0 }
	};

	static struct intr_info t4t5_sge_intr_info[] = {
		{ ERR_DROPPED_DB_F, NULL, -1, 0, t4_db_dropped },
		{ DBFIFO_HP_INT_F, NULL, -1, 0, t4_db_full },
		{ ERR_EGR_CTXT_PRIO_F,
		  "SGE too many priority egress contexts", -1, 0 },
		{ 0 }
	};

	perr = t4_read_reg(adapter, SGE_INT_CAUSE1_A);
	if (perr) {
		v |= perr;
		dev_alert(adapter->pdev_dev, "SGE Cause1 Parity Error %#x\n",
			  perr);
	}

	perr = t4_read_reg(adapter, SGE_INT_CAUSE2_A);
	if (perr) {
		v |= perr;
		dev_alert(adapter->pdev_dev, "SGE Cause2 Parity Error %#x\n",
			  perr);
	}

	if (CHELSIO_CHIP_VERSION(adapter->params.chip) >= CHELSIO_T5) {
		perr = t4_read_reg(adapter, SGE_INT_CAUSE5_A);
		/* Parity error (CRC) for err_T_RxCRC is trivial, ignore it */
		perr &= ~ERR_T_RXCRC_F;
		if (perr) {
			v |= perr;
			dev_alert(adapter->pdev_dev,
				  "SGE Cause5 Parity Error %#x\n", perr);
		}
	}

	v |= t4_handle_intr_status(adapter, SGE_INT_CAUSE3_A, sge_intr_info);
	if (CHELSIO_CHIP_VERSION(adapter->params.chip) <= CHELSIO_T5)
		v |= t4_handle_intr_status(adapter, SGE_INT_CAUSE3_A,
					   t4t5_sge_intr_info);

	err = t4_read_reg(adapter, SGE_ERROR_STATS_A);
	if (err & ERROR_QID_VALID_F) {
		dev_err(adapter->pdev_dev, "SGE error for queue %u\n",
			ERROR_QID_G(err));
		if (err & UNCAPTURED_ERROR_F)
			dev_err(adapter->pdev_dev,
				"SGE UNCAPTURED_ERROR set (clearing)\n");
		t4_write_reg(adapter, SGE_ERROR_STATS_A, ERROR_QID_VALID_F |
			     UNCAPTURED_ERROR_F);
	}

	if (v != 0)
		t4_fatal_err(adapter);
}

#define CIM_OBQ_INTR (OBQULP0PARERR_F | OBQULP1PARERR_F | OBQULP2PARERR_F |\
		      OBQULP3PARERR_F | OBQSGEPARERR_F | OBQNCSIPARERR_F)
#define CIM_IBQ_INTR (IBQTP0PARERR_F | IBQTP1PARERR_F | IBQULPPARERR_F |\
		      IBQSGEHIPARERR_F | IBQSGELOPARERR_F | IBQNCSIPARERR_F)

/*
 * CIM interrupt handler.
 */
static void cim_intr_handler(struct adapter *adapter)
{
	static const struct intr_info cim_intr_info[] = {
		{ PREFDROPINT_F, "CIM control register prefetch drop", -1, 1 },
		{ CIM_OBQ_INTR, "CIM OBQ parity error", -1, 1 },
		{ CIM_IBQ_INTR, "CIM IBQ parity error", -1, 1 },
		{ MBUPPARERR_F, "CIM mailbox uP parity error", -1, 1 },
		{ MBHOSTPARERR_F, "CIM mailbox host parity error", -1, 1 },
		{ TIEQINPARERRINT_F, "CIM TIEQ outgoing parity error", -1, 1 },
		{ TIEQOUTPARERRINT_F, "CIM TIEQ incoming parity error", -1, 1 },
		{ TIMER0INT_F, "CIM TIMER0 interrupt", -1, 1 },
		{ 0 }
	};
	static const struct intr_info cim_upintr_info[] = {
		{ RSVDSPACEINT_F, "CIM reserved space access", -1, 1 },
		{ ILLTRANSINT_F, "CIM illegal transaction", -1, 1 },
		{ ILLWRINT_F, "CIM illegal write", -1, 1 },
		{ ILLRDINT_F, "CIM illegal read", -1, 1 },
		{ ILLRDBEINT_F, "CIM illegal read BE", -1, 1 },
		{ ILLWRBEINT_F, "CIM illegal write BE", -1, 1 },
		{ SGLRDBOOTINT_F, "CIM single read from boot space", -1, 1 },
		{ SGLWRBOOTINT_F, "CIM single write to boot space", -1, 1 },
		{ BLKWRBOOTINT_F, "CIM block write to boot space", -1, 1 },
		{ SGLRDFLASHINT_F, "CIM single read from flash space", -1, 1 },
		{ SGLWRFLASHINT_F, "CIM single write to flash space", -1, 1 },
		{ BLKWRFLASHINT_F, "CIM block write to flash space", -1, 1 },
		{ SGLRDEEPROMINT_F, "CIM single EEPROM read", -1, 1 },
		{ SGLWREEPROMINT_F, "CIM single EEPROM write", -1, 1 },
		{ BLKRDEEPROMINT_F, "CIM block EEPROM read", -1, 1 },
		{ BLKWREEPROMINT_F, "CIM block EEPROM write", -1, 1 },
		{ SGLRDCTLINT_F, "CIM single read from CTL space", -1, 1 },
		{ SGLWRCTLINT_F, "CIM single write to CTL space", -1, 1 },
		{ BLKRDCTLINT_F, "CIM block read from CTL space", -1, 1 },
		{ BLKWRCTLINT_F, "CIM block write to CTL space", -1, 1 },
		{ SGLRDPLINT_F, "CIM single read from PL space", -1, 1 },
		{ SGLWRPLINT_F, "CIM single write to PL space", -1, 1 },
		{ BLKRDPLINT_F, "CIM block read from PL space", -1, 1 },
		{ BLKWRPLINT_F, "CIM block write to PL space", -1, 1 },
		{ REQOVRLOOKUPINT_F, "CIM request FIFO overwrite", -1, 1 },
		{ RSPOVRLOOKUPINT_F, "CIM response FIFO overwrite", -1, 1 },
		{ TIMEOUTINT_F, "CIM PIF timeout", -1, 1 },
		{ TIMEOUTMAINT_F, "CIM PIF MA timeout", -1, 1 },
		{ 0 }
	};

	u32 val, fw_err;
	int fat;

	fw_err = t4_read_reg(adapter, PCIE_FW_A);
	if (fw_err & PCIE_FW_ERR_F)
		t4_report_fw_error(adapter);

	/* When the Firmware detects an internal error which normally
	 * wouldn't raise a Host Interrupt, it forces a CIM Timer0 interrupt
	 * in order to make sure the Host sees the Firmware Crash.  So
	 * if we have a Timer0 interrupt and don't see a Firmware Crash,
	 * ignore the Timer0 interrupt.
	 */

	val = t4_read_reg(adapter, CIM_HOST_INT_CAUSE_A);
	if (val & TIMER0INT_F)
		if (!(fw_err & PCIE_FW_ERR_F) ||
		    (PCIE_FW_EVAL_G(fw_err) != PCIE_FW_EVAL_CRASH))
			t4_write_reg(adapter, CIM_HOST_INT_CAUSE_A,
				     TIMER0INT_F);

	fat = t4_handle_intr_status(adapter, CIM_HOST_INT_CAUSE_A,
				    cim_intr_info) +
	      t4_handle_intr_status(adapter, CIM_HOST_UPACC_INT_CAUSE_A,
				    cim_upintr_info);
	if (fat)
		t4_fatal_err(adapter);
}

/*
 * ULP RX interrupt handler.
 */
static void ulprx_intr_handler(struct adapter *adapter)
{
	static const struct intr_info ulprx_intr_info[] = {
		{ 0x1800000, "ULPRX context error", -1, 1 },
		{ 0x7fffff, "ULPRX parity error", -1, 1 },
		{ 0 }
	};

	if (t4_handle_intr_status(adapter, ULP_RX_INT_CAUSE_A, ulprx_intr_info))
		t4_fatal_err(adapter);
}

/*
 * ULP TX interrupt handler.
 */
static void ulptx_intr_handler(struct adapter *adapter)
{
	static const struct intr_info ulptx_intr_info[] = {
		{ PBL_BOUND_ERR_CH3_F, "ULPTX channel 3 PBL out of bounds", -1,
		  0 },
		{ PBL_BOUND_ERR_CH2_F, "ULPTX channel 2 PBL out of bounds", -1,
		  0 },
		{ PBL_BOUND_ERR_CH1_F, "ULPTX channel 1 PBL out of bounds", -1,
		  0 },
		{ PBL_BOUND_ERR_CH0_F, "ULPTX channel 0 PBL out of bounds", -1,
		  0 },
		{ 0xfffffff, "ULPTX parity error", -1, 1 },
		{ 0 }
	};

	if (t4_handle_intr_status(adapter, ULP_TX_INT_CAUSE_A, ulptx_intr_info))
		t4_fatal_err(adapter);
}

/*
 * PM TX interrupt handler.
 */
static void pmtx_intr_handler(struct adapter *adapter)
{
	static const struct intr_info pmtx_intr_info[] = {
		{ PCMD_LEN_OVFL0_F, "PMTX channel 0 pcmd too large", -1, 1 },
		{ PCMD_LEN_OVFL1_F, "PMTX channel 1 pcmd too large", -1, 1 },
		{ PCMD_LEN_OVFL2_F, "PMTX channel 2 pcmd too large", -1, 1 },
		{ ZERO_C_CMD_ERROR_F, "PMTX 0-length pcmd", -1, 1 },
		{ PMTX_FRAMING_ERROR_F, "PMTX framing error", -1, 1 },
		{ OESPI_PAR_ERROR_F, "PMTX oespi parity error", -1, 1 },
		{ DB_OPTIONS_PAR_ERROR_F, "PMTX db_options parity error",
		  -1, 1 },
		{ ICSPI_PAR_ERROR_F, "PMTX icspi parity error", -1, 1 },
		{ PMTX_C_PCMD_PAR_ERROR_F, "PMTX c_pcmd parity error", -1, 1},
		{ 0 }
	};

	if (t4_handle_intr_status(adapter, PM_TX_INT_CAUSE_A, pmtx_intr_info))
		t4_fatal_err(adapter);
}

/*
 * PM RX interrupt handler.
 */
static void pmrx_intr_handler(struct adapter *adapter)
{
	static const struct intr_info pmrx_intr_info[] = {
		{ ZERO_E_CMD_ERROR_F, "PMRX 0-length pcmd", -1, 1 },
		{ PMRX_FRAMING_ERROR_F, "PMRX framing error", -1, 1 },
		{ OCSPI_PAR_ERROR_F, "PMRX ocspi parity error", -1, 1 },
		{ DB_OPTIONS_PAR_ERROR_F, "PMRX db_options parity error",
		  -1, 1 },
		{ IESPI_PAR_ERROR_F, "PMRX iespi parity error", -1, 1 },
		{ PMRX_E_PCMD_PAR_ERROR_F, "PMRX e_pcmd parity error", -1, 1},
		{ 0 }
	};

	if (t4_handle_intr_status(adapter, PM_RX_INT_CAUSE_A, pmrx_intr_info))
		t4_fatal_err(adapter);
}

/*
 * CPL switch interrupt handler.
 */
static void cplsw_intr_handler(struct adapter *adapter)
{
	static const struct intr_info cplsw_intr_info[] = {
		{ CIM_OP_MAP_PERR_F, "CPLSW CIM op_map parity error", -1, 1 },
		{ CIM_OVFL_ERROR_F, "CPLSW CIM overflow", -1, 1 },
		{ TP_FRAMING_ERROR_F, "CPLSW TP framing error", -1, 1 },
		{ SGE_FRAMING_ERROR_F, "CPLSW SGE framing error", -1, 1 },
		{ CIM_FRAMING_ERROR_F, "CPLSW CIM framing error", -1, 1 },
		{ ZERO_SWITCH_ERROR_F, "CPLSW no-switch error", -1, 1 },
		{ 0 }
	};

	if (t4_handle_intr_status(adapter, CPL_INTR_CAUSE_A, cplsw_intr_info))
		t4_fatal_err(adapter);
}

/*
 * LE interrupt handler.
 */
static void le_intr_handler(struct adapter *adap)
{
	enum chip_type chip = CHELSIO_CHIP_VERSION(adap->params.chip);
	static const struct intr_info le_intr_info[] = {
		{ LIPMISS_F, "LE LIP miss", -1, 0 },
		{ LIP0_F, "LE 0 LIP error", -1, 0 },
		{ PARITYERR_F, "LE parity error", -1, 1 },
		{ UNKNOWNCMD_F, "LE unknown command", -1, 1 },
		{ REQQPARERR_F, "LE request queue parity error", -1, 1 },
		{ 0 }
	};

	static struct intr_info t6_le_intr_info[] = {
		{ T6_LIPMISS_F, "LE LIP miss", -1, 0 },
		{ T6_LIP0_F, "LE 0 LIP error", -1, 0 },
		{ CMDTIDERR_F, "LE cmd tid error", -1, 1 },
		{ TCAMINTPERR_F, "LE parity error", -1, 1 },
		{ T6_UNKNOWNCMD_F, "LE unknown command", -1, 1 },
		{ SSRAMINTPERR_F, "LE request queue parity error", -1, 1 },
		{ HASHTBLMEMCRCERR_F, "LE hash table mem crc error", -1, 0 },
		{ 0 }
	};

	if (t4_handle_intr_status(adap, LE_DB_INT_CAUSE_A,
				  (chip <= CHELSIO_T5) ?
				  le_intr_info : t6_le_intr_info))
		t4_fatal_err(adap);
}

/*
 * MPS interrupt handler.
 */
static void mps_intr_handler(struct adapter *adapter)
{
	static const struct intr_info mps_rx_intr_info[] = {
		{ 0xffffff, "MPS Rx parity error", -1, 1 },
		{ 0 }
	};
	static const struct intr_info mps_tx_intr_info[] = {
		{ TPFIFO_V(TPFIFO_M), "MPS Tx TP FIFO parity error", -1, 1 },
		{ NCSIFIFO_F, "MPS Tx NC-SI FIFO parity error", -1, 1 },
		{ TXDATAFIFO_V(TXDATAFIFO_M), "MPS Tx data FIFO parity error",
		  -1, 1 },
		{ TXDESCFIFO_V(TXDESCFIFO_M), "MPS Tx desc FIFO parity error",
		  -1, 1 },
		{ BUBBLE_F, "MPS Tx underflow", -1, 1 },
		{ SECNTERR_F, "MPS Tx SOP/EOP error", -1, 1 },
		{ FRMERR_F, "MPS Tx framing error", -1, 1 },
		{ 0 }
	};
	static const struct intr_info t6_mps_tx_intr_info[] = {
		{ TPFIFO_V(TPFIFO_M), "MPS Tx TP FIFO parity error", -1, 1 },
		{ NCSIFIFO_F, "MPS Tx NC-SI FIFO parity error", -1, 1 },
		{ TXDATAFIFO_V(TXDATAFIFO_M), "MPS Tx data FIFO parity error",
		  -1, 1 },
		{ TXDESCFIFO_V(TXDESCFIFO_M), "MPS Tx desc FIFO parity error",
		  -1, 1 },
		/* MPS Tx Bubble is normal for T6 */
		{ SECNTERR_F, "MPS Tx SOP/EOP error", -1, 1 },
		{ FRMERR_F, "MPS Tx framing error", -1, 1 },
		{ 0 }
	};
	static const struct intr_info mps_trc_intr_info[] = {
		{ FILTMEM_V(FILTMEM_M), "MPS TRC filter parity error", -1, 1 },
		{ PKTFIFO_V(PKTFIFO_M), "MPS TRC packet FIFO parity error",
		  -1, 1 },
		{ MISCPERR_F, "MPS TRC misc parity error", -1, 1 },
		{ 0 }
	};
	static const struct intr_info mps_stat_sram_intr_info[] = {
		{ 0x1fffff, "MPS statistics SRAM parity error", -1, 1 },
		{ 0 }
	};
	static const struct intr_info mps_stat_tx_intr_info[] = {
		{ 0xfffff, "MPS statistics Tx FIFO parity error", -1, 1 },
		{ 0 }
	};
	static const struct intr_info mps_stat_rx_intr_info[] = {
		{ 0xffffff, "MPS statistics Rx FIFO parity error", -1, 1 },
		{ 0 }
	};
	static const struct intr_info mps_cls_intr_info[] = {
		{ MATCHSRAM_F, "MPS match SRAM parity error", -1, 1 },
		{ MATCHTCAM_F, "MPS match TCAM parity error", -1, 1 },
		{ HASHSRAM_F, "MPS hash SRAM parity error", -1, 1 },
		{ 0 }
	};

	int fat;

	fat = t4_handle_intr_status(adapter, MPS_RX_PERR_INT_CAUSE_A,
				    mps_rx_intr_info) +
	      t4_handle_intr_status(adapter, MPS_TX_INT_CAUSE_A,
				    is_t6(adapter->params.chip)
				    ? t6_mps_tx_intr_info
				    : mps_tx_intr_info) +
	      t4_handle_intr_status(adapter, MPS_TRC_INT_CAUSE_A,
				    mps_trc_intr_info) +
	      t4_handle_intr_status(adapter, MPS_STAT_PERR_INT_CAUSE_SRAM_A,
				    mps_stat_sram_intr_info) +
	      t4_handle_intr_status(adapter, MPS_STAT_PERR_INT_CAUSE_TX_FIFO_A,
				    mps_stat_tx_intr_info) +
	      t4_handle_intr_status(adapter, MPS_STAT_PERR_INT_CAUSE_RX_FIFO_A,
				    mps_stat_rx_intr_info) +
	      t4_handle_intr_status(adapter, MPS_CLS_INT_CAUSE_A,
				    mps_cls_intr_info);

	t4_write_reg(adapter, MPS_INT_CAUSE_A, 0);
	t4_read_reg(adapter, MPS_INT_CAUSE_A);                    /* flush */
	if (fat)
		t4_fatal_err(adapter);
}

#define MEM_INT_MASK (PERR_INT_CAUSE_F | ECC_CE_INT_CAUSE_F | \
		      ECC_UE_INT_CAUSE_F)

/*
 * EDC/MC interrupt handler.
 */
static void mem_intr_handler(struct adapter *adapter, int idx)
{
	static const char name[4][7] = { "EDC0", "EDC1", "MC/MC0", "MC1" };

	unsigned int addr, cnt_addr, v;

	if (idx <= MEM_EDC1) {
		addr = EDC_REG(EDC_INT_CAUSE_A, idx);
		cnt_addr = EDC_REG(EDC_ECC_STATUS_A, idx);
	} else if (idx == MEM_MC) {
		if (is_t4(adapter->params.chip)) {
			addr = MC_INT_CAUSE_A;
			cnt_addr = MC_ECC_STATUS_A;
		} else {
			addr = MC_P_INT_CAUSE_A;
			cnt_addr = MC_P_ECC_STATUS_A;
		}
	} else {
		addr = MC_REG(MC_P_INT_CAUSE_A, 1);
		cnt_addr = MC_REG(MC_P_ECC_STATUS_A, 1);
	}

	v = t4_read_reg(adapter, addr) & MEM_INT_MASK;
	if (v & PERR_INT_CAUSE_F)
		dev_alert(adapter->pdev_dev, "%s FIFO parity error\n",
			  name[idx]);
	if (v & ECC_CE_INT_CAUSE_F) {
		u32 cnt = ECC_CECNT_G(t4_read_reg(adapter, cnt_addr));

		t4_edc_err_read(adapter, idx);

		t4_write_reg(adapter, cnt_addr, ECC_CECNT_V(ECC_CECNT_M));
		if (printk_ratelimit())
			dev_warn(adapter->pdev_dev,
				 "%u %s correctable ECC data error%s\n",
				 cnt, name[idx], cnt > 1 ? "s" : "");
	}
	if (v & ECC_UE_INT_CAUSE_F)
		dev_alert(adapter->pdev_dev,
			  "%s uncorrectable ECC data error\n", name[idx]);

	t4_write_reg(adapter, addr, v);
	if (v & (PERR_INT_CAUSE_F | ECC_UE_INT_CAUSE_F))
		t4_fatal_err(adapter);
}

/*
 * MA interrupt handler.
 */
static void ma_intr_handler(struct adapter *adap)
{
	u32 v, status = t4_read_reg(adap, MA_INT_CAUSE_A);

	if (status & MEM_PERR_INT_CAUSE_F) {
		dev_alert(adap->pdev_dev,
			  "MA parity error, parity status %#x\n",
			  t4_read_reg(adap, MA_PARITY_ERROR_STATUS1_A));
		if (is_t5(adap->params.chip))
			dev_alert(adap->pdev_dev,
				  "MA parity error, parity status %#x\n",
				  t4_read_reg(adap,
					      MA_PARITY_ERROR_STATUS2_A));
	}
	if (status & MEM_WRAP_INT_CAUSE_F) {
		v = t4_read_reg(adap, MA_INT_WRAP_STATUS_A);
		dev_alert(adap->pdev_dev, "MA address wrap-around error by "
			  "client %u to address %#x\n",
			  MEM_WRAP_CLIENT_NUM_G(v),
			  MEM_WRAP_ADDRESS_G(v) << 4);
	}
	t4_write_reg(adap, MA_INT_CAUSE_A, status);
	t4_fatal_err(adap);
}

/*
 * SMB interrupt handler.
 */
static void smb_intr_handler(struct adapter *adap)
{
	static const struct intr_info smb_intr_info[] = {
		{ MSTTXFIFOPARINT_F, "SMB master Tx FIFO parity error", -1, 1 },
		{ MSTRXFIFOPARINT_F, "SMB master Rx FIFO parity error", -1, 1 },
		{ SLVFIFOPARINT_F, "SMB slave FIFO parity error", -1, 1 },
		{ 0 }
	};

	if (t4_handle_intr_status(adap, SMB_INT_CAUSE_A, smb_intr_info))
		t4_fatal_err(adap);
}

/*
 * NC-SI interrupt handler.
 */
static void ncsi_intr_handler(struct adapter *adap)
{
	static const struct intr_info ncsi_intr_info[] = {
		{ CIM_DM_PRTY_ERR_F, "NC-SI CIM parity error", -1, 1 },
		{ MPS_DM_PRTY_ERR_F, "NC-SI MPS parity error", -1, 1 },
		{ TXFIFO_PRTY_ERR_F, "NC-SI Tx FIFO parity error", -1, 1 },
		{ RXFIFO_PRTY_ERR_F, "NC-SI Rx FIFO parity error", -1, 1 },
		{ 0 }
	};

	if (t4_handle_intr_status(adap, NCSI_INT_CAUSE_A, ncsi_intr_info))
		t4_fatal_err(adap);
}

/*
 * XGMAC interrupt handler.
 */
static void xgmac_intr_handler(struct adapter *adap, int port)
{
	u32 v, int_cause_reg;

	if (is_t4(adap->params.chip))
		int_cause_reg = PORT_REG(port, XGMAC_PORT_INT_CAUSE_A);
	else
		int_cause_reg = T5_PORT_REG(port, MAC_PORT_INT_CAUSE_A);

	v = t4_read_reg(adap, int_cause_reg);

	v &= TXFIFO_PRTY_ERR_F | RXFIFO_PRTY_ERR_F;
	if (!v)
		return;

	if (v & TXFIFO_PRTY_ERR_F)
		dev_alert(adap->pdev_dev, "XGMAC %d Tx FIFO parity error\n",
			  port);
	if (v & RXFIFO_PRTY_ERR_F)
		dev_alert(adap->pdev_dev, "XGMAC %d Rx FIFO parity error\n",
			  port);
	t4_write_reg(adap, PORT_REG(port, XGMAC_PORT_INT_CAUSE_A), v);
	t4_fatal_err(adap);
}

/*
 * PL interrupt handler.
 */
static void pl_intr_handler(struct adapter *adap)
{
	static const struct intr_info pl_intr_info[] = {
		{ FATALPERR_F, "T4 fatal parity error", -1, 1 },
		{ PERRVFID_F, "PL VFID_MAP parity error", -1, 1 },
		{ 0 }
	};

	if (t4_handle_intr_status(adap, PL_PL_INT_CAUSE_A, pl_intr_info))
		t4_fatal_err(adap);
}

#define PF_INTR_MASK (PFSW_F)
#define GLBL_INTR_MASK (CIM_F | MPS_F | PL_F | PCIE_F | MC_F | EDC0_F | \
		EDC1_F | LE_F | TP_F | MA_F | PM_TX_F | PM_RX_F | ULP_RX_F | \
		CPL_SWITCH_F | SGE_F | ULP_TX_F | SF_F)

/**
 *	t4_slow_intr_handler - control path interrupt handler
 *	@adapter: the adapter
 *
 *	T4 interrupt handler for non-data global interrupt events, e.g., errors.
 *	The designation 'slow' is because it involves register reads, while
 *	data interrupts typically don't involve any MMIOs.
 */
int t4_slow_intr_handler(struct adapter *adapter)
{
	/* There are rare cases where a PL_INT_CAUSE bit may end up getting
	 * set when the corresponding PL_INT_ENABLE bit isn't set.  It's
	 * easiest just to mask that case here.
	 */
	u32 raw_cause = t4_read_reg(adapter, PL_INT_CAUSE_A);
	u32 enable = t4_read_reg(adapter, PL_INT_ENABLE_A);
	u32 cause = raw_cause & enable;

	if (!(cause & GLBL_INTR_MASK))
		return 0;
	if (cause & CIM_F)
		cim_intr_handler(adapter);
	if (cause & MPS_F)
		mps_intr_handler(adapter);
	if (cause & NCSI_F)
		ncsi_intr_handler(adapter);
	if (cause & PL_F)
		pl_intr_handler(adapter);
	if (cause & SMB_F)
		smb_intr_handler(adapter);
	if (cause & XGMAC0_F)
		xgmac_intr_handler(adapter, 0);
	if (cause & XGMAC1_F)
		xgmac_intr_handler(adapter, 1);
	if (cause & XGMAC_KR0_F)
		xgmac_intr_handler(adapter, 2);
	if (cause & XGMAC_KR1_F)
		xgmac_intr_handler(adapter, 3);
	if (cause & PCIE_F)
		pcie_intr_handler(adapter);
	if (cause & MC_F)
		mem_intr_handler(adapter, MEM_MC);
	if (is_t5(adapter->params.chip) && (cause & MC1_F))
		mem_intr_handler(adapter, MEM_MC1);
	if (cause & EDC0_F)
		mem_intr_handler(adapter, MEM_EDC0);
	if (cause & EDC1_F)
		mem_intr_handler(adapter, MEM_EDC1);
	if (cause & LE_F)
		le_intr_handler(adapter);
	if (cause & TP_F)
		tp_intr_handler(adapter);
	if (cause & MA_F)
		ma_intr_handler(adapter);
	if (cause & PM_TX_F)
		pmtx_intr_handler(adapter);
	if (cause & PM_RX_F)
		pmrx_intr_handler(adapter);
	if (cause & ULP_RX_F)
		ulprx_intr_handler(adapter);
	if (cause & CPL_SWITCH_F)
		cplsw_intr_handler(adapter);
	if (cause & SGE_F)
		sge_intr_handler(adapter);
	if (cause & ULP_TX_F)
		ulptx_intr_handler(adapter);

	/* Clear the interrupts just processed for which we are the master. */
	t4_write_reg(adapter, PL_INT_CAUSE_A, raw_cause & GLBL_INTR_MASK);
	(void)t4_read_reg(adapter, PL_INT_CAUSE_A); /* flush */
	return 1;
}

/**
 *	t4_intr_enable - enable interrupts
 *	@adapter: the adapter whose interrupts should be enabled
 *
 *	Enable PF-specific interrupts for the calling function and the top-level
 *	interrupt concentrator for global interrupts.  Interrupts are already
 *	enabled at each module,	here we just enable the roots of the interrupt
 *	hierarchies.
 *
 *	Note: this function should be called only when the driver manages
 *	non PF-specific interrupts from the various HW modules.  Only one PCI
 *	function at a time should be doing this.
 */
void t4_intr_enable(struct adapter *adapter)
{
	u32 val = 0;
	u32 whoami = t4_read_reg(adapter, PL_WHOAMI_A);
	u32 pf = CHELSIO_CHIP_VERSION(adapter->params.chip) <= CHELSIO_T5 ?
			SOURCEPF_G(whoami) : T6_SOURCEPF_G(whoami);

	if (CHELSIO_CHIP_VERSION(adapter->params.chip) <= CHELSIO_T5)
		val = ERR_DROPPED_DB_F | ERR_EGR_CTXT_PRIO_F | DBFIFO_HP_INT_F;
	t4_write_reg(adapter, SGE_INT_ENABLE3_A, ERR_CPL_EXCEED_IQE_SIZE_F |
		     ERR_INVALID_CIDX_INC_F | ERR_CPL_OPCODE_0_F |
		     ERR_DATA_CPL_ON_HIGH_QID1_F | INGRESS_SIZE_ERR_F |
		     ERR_DATA_CPL_ON_HIGH_QID0_F | ERR_BAD_DB_PIDX3_F |
		     ERR_BAD_DB_PIDX2_F | ERR_BAD_DB_PIDX1_F |
		     ERR_BAD_DB_PIDX0_F | ERR_ING_CTXT_PRIO_F |
		     DBFIFO_LP_INT_F | EGRESS_SIZE_ERR_F | val);
	t4_write_reg(adapter, MYPF_REG(PL_PF_INT_ENABLE_A), PF_INTR_MASK);
	t4_set_reg_field(adapter, PL_INT_MAP0_A, 0, 1 << pf);
}

/**
 *	t4_intr_disable - disable interrupts
 *	@adapter: the adapter whose interrupts should be disabled
 *
 *	Disable interrupts.  We only disable the top-level interrupt
 *	concentrators.  The caller must be a PCI function managing global
 *	interrupts.
 */
void t4_intr_disable(struct adapter *adapter)
{
	u32 whoami, pf;

	if (pci_channel_offline(adapter->pdev))
		return;

	whoami = t4_read_reg(adapter, PL_WHOAMI_A);
	pf = CHELSIO_CHIP_VERSION(adapter->params.chip) <= CHELSIO_T5 ?
			SOURCEPF_G(whoami) : T6_SOURCEPF_G(whoami);

	t4_write_reg(adapter, MYPF_REG(PL_PF_INT_ENABLE_A), 0);
	t4_set_reg_field(adapter, PL_INT_MAP0_A, 1 << pf, 0);
}

unsigned int t4_chip_rss_size(struct adapter *adap)
{
	if (CHELSIO_CHIP_VERSION(adap->params.chip) <= CHELSIO_T5)
		return RSS_NENTRIES;
	else
		return T6_RSS_NENTRIES;
}

/**
 *	t4_config_rss_range - configure a portion of the RSS mapping table
 *	@adapter: the adapter
 *	@mbox: mbox to use for the FW command
 *	@viid: virtual interface whose RSS subtable is to be written
 *	@start: start entry in the table to write
 *	@n: how many table entries to write
 *	@rspq: values for the response queue lookup table
 *	@nrspq: number of values in @rspq
 *
 *	Programs the selected part of the VI's RSS mapping table with the
 *	provided values.  If @nrspq < @n the supplied values are used repeatedly
 *	until the full table range is populated.
 *
 *	The caller must ensure the values in @rspq are in the range allowed for
 *	@viid.
 */
int t4_config_rss_range(struct adapter *adapter, int mbox, unsigned int viid,
			int start, int n, const u16 *rspq, unsigned int nrspq)
{
	int ret;
	const u16 *rsp = rspq;
	const u16 *rsp_end = rspq + nrspq;
	struct fw_rss_ind_tbl_cmd cmd;

	memset(&cmd, 0, sizeof(cmd));
	cmd.op_to_viid = cpu_to_be32(FW_CMD_OP_V(FW_RSS_IND_TBL_CMD) |
			       FW_CMD_REQUEST_F | FW_CMD_WRITE_F |
			       FW_RSS_IND_TBL_CMD_VIID_V(viid));
	cmd.retval_len16 = cpu_to_be32(FW_LEN16(cmd));

	/* each fw_rss_ind_tbl_cmd takes up to 32 entries */
	while (n > 0) {
		int nq = min(n, 32);
		__be32 *qp = &cmd.iq0_to_iq2;

		cmd.niqid = cpu_to_be16(nq);
		cmd.startidx = cpu_to_be16(start);

		start += nq;
		n -= nq;

		while (nq > 0) {
			unsigned int v;

			v = FW_RSS_IND_TBL_CMD_IQ0_V(*rsp);
			if (++rsp >= rsp_end)
				rsp = rspq;
			v |= FW_RSS_IND_TBL_CMD_IQ1_V(*rsp);
			if (++rsp >= rsp_end)
				rsp = rspq;
			v |= FW_RSS_IND_TBL_CMD_IQ2_V(*rsp);
			if (++rsp >= rsp_end)
				rsp = rspq;

			*qp++ = cpu_to_be32(v);
			nq -= 3;
		}

		ret = t4_wr_mbox(adapter, mbox, &cmd, sizeof(cmd), NULL);
		if (ret)
			return ret;
	}
	return 0;
}

/**
 *	t4_config_glbl_rss - configure the global RSS mode
 *	@adapter: the adapter
 *	@mbox: mbox to use for the FW command
 *	@mode: global RSS mode
 *	@flags: mode-specific flags
 *
 *	Sets the global RSS mode.
 */
int t4_config_glbl_rss(struct adapter *adapter, int mbox, unsigned int mode,
		       unsigned int flags)
{
	struct fw_rss_glb_config_cmd c;

	memset(&c, 0, sizeof(c));
	c.op_to_write = cpu_to_be32(FW_CMD_OP_V(FW_RSS_GLB_CONFIG_CMD) |
				    FW_CMD_REQUEST_F | FW_CMD_WRITE_F);
	c.retval_len16 = cpu_to_be32(FW_LEN16(c));
	if (mode == FW_RSS_GLB_CONFIG_CMD_MODE_MANUAL) {
		c.u.manual.mode_pkd =
			cpu_to_be32(FW_RSS_GLB_CONFIG_CMD_MODE_V(mode));
	} else if (mode == FW_RSS_GLB_CONFIG_CMD_MODE_BASICVIRTUAL) {
		c.u.basicvirtual.mode_pkd =
			cpu_to_be32(FW_RSS_GLB_CONFIG_CMD_MODE_V(mode));
		c.u.basicvirtual.synmapen_to_hashtoeplitz = cpu_to_be32(flags);
	} else
		return -EINVAL;
	return t4_wr_mbox(adapter, mbox, &c, sizeof(c), NULL);
}

/**
 *	t4_config_vi_rss - configure per VI RSS settings
 *	@adapter: the adapter
 *	@mbox: mbox to use for the FW command
 *	@viid: the VI id
 *	@flags: RSS flags
 *	@defq: id of the default RSS queue for the VI.
 *
 *	Configures VI-specific RSS properties.
 */
int t4_config_vi_rss(struct adapter *adapter, int mbox, unsigned int viid,
		     unsigned int flags, unsigned int defq)
{
	struct fw_rss_vi_config_cmd c;

	memset(&c, 0, sizeof(c));
	c.op_to_viid = cpu_to_be32(FW_CMD_OP_V(FW_RSS_VI_CONFIG_CMD) |
				   FW_CMD_REQUEST_F | FW_CMD_WRITE_F |
				   FW_RSS_VI_CONFIG_CMD_VIID_V(viid));
	c.retval_len16 = cpu_to_be32(FW_LEN16(c));
	c.u.basicvirtual.defaultq_to_udpen = cpu_to_be32(flags |
					FW_RSS_VI_CONFIG_CMD_DEFAULTQ_V(defq));
	return t4_wr_mbox(adapter, mbox, &c, sizeof(c), NULL);
}

/* Read an RSS table row */
static int rd_rss_row(struct adapter *adap, int row, u32 *val)
{
	t4_write_reg(adap, TP_RSS_LKP_TABLE_A, 0xfff00000 | row);
	return t4_wait_op_done_val(adap, TP_RSS_LKP_TABLE_A, LKPTBLROWVLD_F, 1,
				   5, 0, val);
}

/**
 *	t4_read_rss - read the contents of the RSS mapping table
 *	@adapter: the adapter
 *	@map: holds the contents of the RSS mapping table
 *
 *	Reads the contents of the RSS hash->queue mapping table.
 */
int t4_read_rss(struct adapter *adapter, u16 *map)
{
	int i, ret, nentries;
	u32 val;

	nentries = t4_chip_rss_size(adapter);
	for (i = 0; i < nentries / 2; ++i) {
		ret = rd_rss_row(adapter, i, &val);
		if (ret)
			return ret;
		*map++ = LKPTBLQUEUE0_G(val);
		*map++ = LKPTBLQUEUE1_G(val);
	}
	return 0;
}

static unsigned int t4_use_ldst(struct adapter *adap)
{
	return (adap->flags & CXGB4_FW_OK) && !adap->use_bd;
}

/**
 * t4_tp_fw_ldst_rw - Access TP indirect register through LDST
 * @adap: the adapter
 * @cmd: TP fw ldst address space type
 * @vals: where the indirect register values are stored/written
 * @nregs: how many indirect registers to read/write
 * @start_index: index of first indirect register to read/write
 * @rw: Read (1) or Write (0)
 * @sleep_ok: if true we may sleep while awaiting command completion
 *
 * Access TP indirect registers through LDST
 */
static int t4_tp_fw_ldst_rw(struct adapter *adap, int cmd, u32 *vals,
			    unsigned int nregs, unsigned int start_index,
			    unsigned int rw, bool sleep_ok)
{
	int ret = 0;
	unsigned int i;
	struct fw_ldst_cmd c;

	for (i = 0; i < nregs; i++) {
		memset(&c, 0, sizeof(c));
		c.op_to_addrspace = cpu_to_be32(FW_CMD_OP_V(FW_LDST_CMD) |
						FW_CMD_REQUEST_F |
						(rw ? FW_CMD_READ_F :
						      FW_CMD_WRITE_F) |
						FW_LDST_CMD_ADDRSPACE_V(cmd));
		c.cycles_to_len16 = cpu_to_be32(FW_LEN16(c));

		c.u.addrval.addr = cpu_to_be32(start_index + i);
		c.u.addrval.val  = rw ? 0 : cpu_to_be32(vals[i]);
		ret = t4_wr_mbox_meat(adap, adap->mbox, &c, sizeof(c), &c,
				      sleep_ok);
		if (ret)
			return ret;

		if (rw)
			vals[i] = be32_to_cpu(c.u.addrval.val);
	}
	return 0;
}

/**
 * t4_tp_indirect_rw - Read/Write TP indirect register through LDST or backdoor
 * @adap: the adapter
 * @reg_addr: Address Register
 * @reg_data: Data register
 * @buff: where the indirect register values are stored/written
 * @nregs: how many indirect registers to read/write
 * @start_index: index of first indirect register to read/write
 * @rw: READ(1) or WRITE(0)
 * @sleep_ok: if true we may sleep while awaiting command completion
 *
 * Read/Write TP indirect registers through LDST if possible.
 * Else, use backdoor access
 **/
static void t4_tp_indirect_rw(struct adapter *adap, u32 reg_addr, u32 reg_data,
			      u32 *buff, u32 nregs, u32 start_index, int rw,
			      bool sleep_ok)
{
	int rc = -EINVAL;
	int cmd;

	switch (reg_addr) {
	case TP_PIO_ADDR_A:
		cmd = FW_LDST_ADDRSPC_TP_PIO;
		break;
	case TP_TM_PIO_ADDR_A:
		cmd = FW_LDST_ADDRSPC_TP_TM_PIO;
		break;
	case TP_MIB_INDEX_A:
		cmd = FW_LDST_ADDRSPC_TP_MIB;
		break;
	default:
		goto indirect_access;
	}

	if (t4_use_ldst(adap))
		rc = t4_tp_fw_ldst_rw(adap, cmd, buff, nregs, start_index, rw,
				      sleep_ok);

indirect_access:

	if (rc) {
		if (rw)
			t4_read_indirect(adap, reg_addr, reg_data, buff, nregs,
					 start_index);
		else
			t4_write_indirect(adap, reg_addr, reg_data, buff, nregs,
					  start_index);
	}
}

/**
 * t4_tp_pio_read - Read TP PIO registers
 * @adap: the adapter
 * @buff: where the indirect register values are written
 * @nregs: how many indirect registers to read
 * @start_index: index of first indirect register to read
 * @sleep_ok: if true we may sleep while awaiting command completion
 *
 * Read TP PIO Registers
 **/
void t4_tp_pio_read(struct adapter *adap, u32 *buff, u32 nregs,
		    u32 start_index, bool sleep_ok)
{
	t4_tp_indirect_rw(adap, TP_PIO_ADDR_A, TP_PIO_DATA_A, buff, nregs,
			  start_index, 1, sleep_ok);
}

/**
 * t4_tp_pio_write - Write TP PIO registers
 * @adap: the adapter
 * @buff: where the indirect register values are stored
 * @nregs: how many indirect registers to write
 * @start_index: index of first indirect register to write
 * @sleep_ok: if true we may sleep while awaiting command completion
 *
 * Write TP PIO Registers
 **/
static void t4_tp_pio_write(struct adapter *adap, u32 *buff, u32 nregs,
			    u32 start_index, bool sleep_ok)
{
	t4_tp_indirect_rw(adap, TP_PIO_ADDR_A, TP_PIO_DATA_A, buff, nregs,
			  start_index, 0, sleep_ok);
}

/**
 * t4_tp_tm_pio_read - Read TP TM PIO registers
 * @adap: the adapter
 * @buff: where the indirect register values are written
 * @nregs: how many indirect registers to read
 * @start_index: index of first indirect register to read
 * @sleep_ok: if true we may sleep while awaiting command completion
 *
 * Read TP TM PIO Registers
 **/
void t4_tp_tm_pio_read(struct adapter *adap, u32 *buff, u32 nregs,
		       u32 start_index, bool sleep_ok)
{
	t4_tp_indirect_rw(adap, TP_TM_PIO_ADDR_A, TP_TM_PIO_DATA_A, buff,
			  nregs, start_index, 1, sleep_ok);
}

/**
 * t4_tp_mib_read - Read TP MIB registers
 * @adap: the adapter
 * @buff: where the indirect register values are written
 * @nregs: how many indirect registers to read
 * @start_index: index of first indirect register to read
 * @sleep_ok: if true we may sleep while awaiting command completion
 *
 * Read TP MIB Registers
 **/
void t4_tp_mib_read(struct adapter *adap, u32 *buff, u32 nregs, u32 start_index,
		    bool sleep_ok)
{
	t4_tp_indirect_rw(adap, TP_MIB_INDEX_A, TP_MIB_DATA_A, buff, nregs,
			  start_index, 1, sleep_ok);
}

/**
 *	t4_read_rss_key - read the global RSS key
 *	@adap: the adapter
 *	@key: 10-entry array holding the 320-bit RSS key
 *      @sleep_ok: if true we may sleep while awaiting command completion
 *
 *	Reads the global 320-bit RSS key.
 */
void t4_read_rss_key(struct adapter *adap, u32 *key, bool sleep_ok)
{
	t4_tp_pio_read(adap, key, 10, TP_RSS_SECRET_KEY0_A, sleep_ok);
}

/**
 *	t4_write_rss_key - program one of the RSS keys
 *	@adap: the adapter
 *	@key: 10-entry array holding the 320-bit RSS key
 *	@idx: which RSS key to write
 *      @sleep_ok: if true we may sleep while awaiting command completion
 *
 *	Writes one of the RSS keys with the given 320-bit value.  If @idx is
 *	0..15 the corresponding entry in the RSS key table is written,
 *	otherwise the global RSS key is written.
 */
void t4_write_rss_key(struct adapter *adap, const u32 *key, int idx,
		      bool sleep_ok)
{
	u8 rss_key_addr_cnt = 16;
	u32 vrt = t4_read_reg(adap, TP_RSS_CONFIG_VRT_A);

	/* T6 and later: for KeyMode 3 (per-vf and per-vf scramble),
	 * allows access to key addresses 16-63 by using KeyWrAddrX
	 * as index[5:4](upper 2) into key table
	 */
	if ((CHELSIO_CHIP_VERSION(adap->params.chip) > CHELSIO_T5) &&
	    (vrt & KEYEXTEND_F) && (KEYMODE_G(vrt) == 3))
		rss_key_addr_cnt = 32;

	t4_tp_pio_write(adap, (void *)key, 10, TP_RSS_SECRET_KEY0_A, sleep_ok);

	if (idx >= 0 && idx < rss_key_addr_cnt) {
		if (rss_key_addr_cnt > 16)
			t4_write_reg(adap, TP_RSS_CONFIG_VRT_A,
				     KEYWRADDRX_V(idx >> 4) |
				     T6_VFWRADDR_V(idx) | KEYWREN_F);
		else
			t4_write_reg(adap, TP_RSS_CONFIG_VRT_A,
				     KEYWRADDR_V(idx) | KEYWREN_F);
	}
}

/**
 *	t4_read_rss_pf_config - read PF RSS Configuration Table
 *	@adapter: the adapter
 *	@index: the entry in the PF RSS table to read
 *	@valp: where to store the returned value
 *      @sleep_ok: if true we may sleep while awaiting command completion
 *
 *	Reads the PF RSS Configuration Table at the specified index and returns
 *	the value found there.
 */
void t4_read_rss_pf_config(struct adapter *adapter, unsigned int index,
			   u32 *valp, bool sleep_ok)
{
	t4_tp_pio_read(adapter, valp, 1, TP_RSS_PF0_CONFIG_A + index, sleep_ok);
}

/**
 *	t4_read_rss_vf_config - read VF RSS Configuration Table
 *	@adapter: the adapter
 *	@index: the entry in the VF RSS table to read
 *	@vfl: where to store the returned VFL
 *	@vfh: where to store the returned VFH
 *      @sleep_ok: if true we may sleep while awaiting command completion
 *
 *	Reads the VF RSS Configuration Table at the specified index and returns
 *	the (VFL, VFH) values found there.
 */
void t4_read_rss_vf_config(struct adapter *adapter, unsigned int index,
			   u32 *vfl, u32 *vfh, bool sleep_ok)
{
	u32 vrt, mask, data;

	if (CHELSIO_CHIP_VERSION(adapter->params.chip) <= CHELSIO_T5) {
		mask = VFWRADDR_V(VFWRADDR_M);
		data = VFWRADDR_V(index);
	} else {
		 mask =  T6_VFWRADDR_V(T6_VFWRADDR_M);
		 data = T6_VFWRADDR_V(index);
	}

	/* Request that the index'th VF Table values be read into VFL/VFH.
	 */
	vrt = t4_read_reg(adapter, TP_RSS_CONFIG_VRT_A);
	vrt &= ~(VFRDRG_F | VFWREN_F | KEYWREN_F | mask);
	vrt |= data | VFRDEN_F;
	t4_write_reg(adapter, TP_RSS_CONFIG_VRT_A, vrt);

	/* Grab the VFL/VFH values ...
	 */
	t4_tp_pio_read(adapter, vfl, 1, TP_RSS_VFL_CONFIG_A, sleep_ok);
	t4_tp_pio_read(adapter, vfh, 1, TP_RSS_VFH_CONFIG_A, sleep_ok);
}

/**
 *	t4_read_rss_pf_map - read PF RSS Map
 *	@adapter: the adapter
 *      @sleep_ok: if true we may sleep while awaiting command completion
 *
 *	Reads the PF RSS Map register and returns its value.
 */
u32 t4_read_rss_pf_map(struct adapter *adapter, bool sleep_ok)
{
	u32 pfmap;

	t4_tp_pio_read(adapter, &pfmap, 1, TP_RSS_PF_MAP_A, sleep_ok);
	return pfmap;
}

/**
 *	t4_read_rss_pf_mask - read PF RSS Mask
 *	@adapter: the adapter
 *      @sleep_ok: if true we may sleep while awaiting command completion
 *
 *	Reads the PF RSS Mask register and returns its value.
 */
u32 t4_read_rss_pf_mask(struct adapter *adapter, bool sleep_ok)
{
	u32 pfmask;

	t4_tp_pio_read(adapter, &pfmask, 1, TP_RSS_PF_MSK_A, sleep_ok);
	return pfmask;
}

/**
 *	t4_tp_get_tcp_stats - read TP's TCP MIB counters
 *	@adap: the adapter
 *	@v4: holds the TCP/IP counter values
 *	@v6: holds the TCP/IPv6 counter values
 *      @sleep_ok: if true we may sleep while awaiting command completion
 *
 *	Returns the values of TP's TCP/IP and TCP/IPv6 MIB counters.
 *	Either @v4 or @v6 may be %NULL to skip the corresponding stats.
 */
void t4_tp_get_tcp_stats(struct adapter *adap, struct tp_tcp_stats *v4,
			 struct tp_tcp_stats *v6, bool sleep_ok)
{
	u32 val[TP_MIB_TCP_RXT_SEG_LO_A - TP_MIB_TCP_OUT_RST_A + 1];

#define STAT_IDX(x) ((TP_MIB_TCP_##x##_A) - TP_MIB_TCP_OUT_RST_A)
#define STAT(x)     val[STAT_IDX(x)]
#define STAT64(x)   (((u64)STAT(x##_HI) << 32) | STAT(x##_LO))

	if (v4) {
		t4_tp_mib_read(adap, val, ARRAY_SIZE(val),
			       TP_MIB_TCP_OUT_RST_A, sleep_ok);
		v4->tcp_out_rsts = STAT(OUT_RST);
		v4->tcp_in_segs  = STAT64(IN_SEG);
		v4->tcp_out_segs = STAT64(OUT_SEG);
		v4->tcp_retrans_segs = STAT64(RXT_SEG);
	}
	if (v6) {
		t4_tp_mib_read(adap, val, ARRAY_SIZE(val),
			       TP_MIB_TCP_V6OUT_RST_A, sleep_ok);
		v6->tcp_out_rsts = STAT(OUT_RST);
		v6->tcp_in_segs  = STAT64(IN_SEG);
		v6->tcp_out_segs = STAT64(OUT_SEG);
		v6->tcp_retrans_segs = STAT64(RXT_SEG);
	}
#undef STAT64
#undef STAT
#undef STAT_IDX
}

/**
 *	t4_tp_get_err_stats - read TP's error MIB counters
 *	@adap: the adapter
 *	@st: holds the counter values
 *      @sleep_ok: if true we may sleep while awaiting command completion
 *
 *	Returns the values of TP's error counters.
 */
void t4_tp_get_err_stats(struct adapter *adap, struct tp_err_stats *st,
			 bool sleep_ok)
{
	int nchan = adap->params.arch.nchan;

	t4_tp_mib_read(adap, st->mac_in_errs, nchan, TP_MIB_MAC_IN_ERR_0_A,
		       sleep_ok);
	t4_tp_mib_read(adap, st->hdr_in_errs, nchan, TP_MIB_HDR_IN_ERR_0_A,
		       sleep_ok);
	t4_tp_mib_read(adap, st->tcp_in_errs, nchan, TP_MIB_TCP_IN_ERR_0_A,
		       sleep_ok);
	t4_tp_mib_read(adap, st->tnl_cong_drops, nchan,
		       TP_MIB_TNL_CNG_DROP_0_A, sleep_ok);
	t4_tp_mib_read(adap, st->ofld_chan_drops, nchan,
		       TP_MIB_OFD_CHN_DROP_0_A, sleep_ok);
	t4_tp_mib_read(adap, st->tnl_tx_drops, nchan, TP_MIB_TNL_DROP_0_A,
		       sleep_ok);
	t4_tp_mib_read(adap, st->ofld_vlan_drops, nchan,
		       TP_MIB_OFD_VLN_DROP_0_A, sleep_ok);
	t4_tp_mib_read(adap, st->tcp6_in_errs, nchan,
		       TP_MIB_TCP_V6IN_ERR_0_A, sleep_ok);
	t4_tp_mib_read(adap, &st->ofld_no_neigh, 2, TP_MIB_OFD_ARP_DROP_A,
		       sleep_ok);
}

/**
 *	t4_tp_get_cpl_stats - read TP's CPL MIB counters
 *	@adap: the adapter
 *	@st: holds the counter values
 *      @sleep_ok: if true we may sleep while awaiting command completion
 *
 *	Returns the values of TP's CPL counters.
 */
void t4_tp_get_cpl_stats(struct adapter *adap, struct tp_cpl_stats *st,
			 bool sleep_ok)
{
	int nchan = adap->params.arch.nchan;

	t4_tp_mib_read(adap, st->req, nchan, TP_MIB_CPL_IN_REQ_0_A, sleep_ok);

	t4_tp_mib_read(adap, st->rsp, nchan, TP_MIB_CPL_OUT_RSP_0_A, sleep_ok);
}

/**
 *	t4_tp_get_rdma_stats - read TP's RDMA MIB counters
 *	@adap: the adapter
 *	@st: holds the counter values
 *      @sleep_ok: if true we may sleep while awaiting command completion
 *
 *	Returns the values of TP's RDMA counters.
 */
void t4_tp_get_rdma_stats(struct adapter *adap, struct tp_rdma_stats *st,
			  bool sleep_ok)
{
	t4_tp_mib_read(adap, &st->rqe_dfr_pkt, 2, TP_MIB_RQE_DFR_PKT_A,
		       sleep_ok);
}

/**
 *	t4_get_fcoe_stats - read TP's FCoE MIB counters for a port
 *	@adap: the adapter
 *	@idx: the port index
 *	@st: holds the counter values
 *      @sleep_ok: if true we may sleep while awaiting command completion
 *
 *	Returns the values of TP's FCoE counters for the selected port.
 */
void t4_get_fcoe_stats(struct adapter *adap, unsigned int idx,
		       struct tp_fcoe_stats *st, bool sleep_ok)
{
	u32 val[2];

	t4_tp_mib_read(adap, &st->frames_ddp, 1, TP_MIB_FCOE_DDP_0_A + idx,
		       sleep_ok);

	t4_tp_mib_read(adap, &st->frames_drop, 1,
		       TP_MIB_FCOE_DROP_0_A + idx, sleep_ok);

	t4_tp_mib_read(adap, val, 2, TP_MIB_FCOE_BYTE_0_HI_A + 2 * idx,
		       sleep_ok);

	st->octets_ddp = ((u64)val[0] << 32) | val[1];
}

/**
 *	t4_get_usm_stats - read TP's non-TCP DDP MIB counters
 *	@adap: the adapter
 *	@st: holds the counter values
 *      @sleep_ok: if true we may sleep while awaiting command completion
 *
 *	Returns the values of TP's counters for non-TCP directly-placed packets.
 */
void t4_get_usm_stats(struct adapter *adap, struct tp_usm_stats *st,
		      bool sleep_ok)
{
	u32 val[4];

	t4_tp_mib_read(adap, val, 4, TP_MIB_USM_PKTS_A, sleep_ok);
	st->frames = val[0];
	st->drops = val[1];
	st->octets = ((u64)val[2] << 32) | val[3];
}

/**
 *	t4_read_mtu_tbl - returns the values in the HW path MTU table
 *	@adap: the adapter
 *	@mtus: where to store the MTU values
 *	@mtu_log: where to store the MTU base-2 log (may be %NULL)
 *
 *	Reads the HW path MTU table.
 */
void t4_read_mtu_tbl(struct adapter *adap, u16 *mtus, u8 *mtu_log)
{
	u32 v;
	int i;

	for (i = 0; i < NMTUS; ++i) {
		t4_write_reg(adap, TP_MTU_TABLE_A,
			     MTUINDEX_V(0xff) | MTUVALUE_V(i));
		v = t4_read_reg(adap, TP_MTU_TABLE_A);
		mtus[i] = MTUVALUE_G(v);
		if (mtu_log)
			mtu_log[i] = MTUWIDTH_G(v);
	}
}

/**
 *	t4_read_cong_tbl - reads the congestion control table
 *	@adap: the adapter
 *	@incr: where to store the alpha values
 *
 *	Reads the additive increments programmed into the HW congestion
 *	control table.
 */
void t4_read_cong_tbl(struct adapter *adap, u16 incr[NMTUS][NCCTRL_WIN])
{
	unsigned int mtu, w;

	for (mtu = 0; mtu < NMTUS; ++mtu)
		for (w = 0; w < NCCTRL_WIN; ++w) {
			t4_write_reg(adap, TP_CCTRL_TABLE_A,
				     ROWINDEX_V(0xffff) | (mtu << 5) | w);
			incr[mtu][w] = (u16)t4_read_reg(adap,
						TP_CCTRL_TABLE_A) & 0x1fff;
		}
}

/**
 *	t4_tp_wr_bits_indirect - set/clear bits in an indirect TP register
 *	@adap: the adapter
 *	@addr: the indirect TP register address
 *	@mask: specifies the field within the register to modify
 *	@val: new value for the field
 *
 *	Sets a field of an indirect TP register to the given value.
 */
void t4_tp_wr_bits_indirect(struct adapter *adap, unsigned int addr,
			    unsigned int mask, unsigned int val)
{
	t4_write_reg(adap, TP_PIO_ADDR_A, addr);
	val |= t4_read_reg(adap, TP_PIO_DATA_A) & ~mask;
	t4_write_reg(adap, TP_PIO_DATA_A, val);
}

/**
 *	init_cong_ctrl - initialize congestion control parameters
 *	@a: the alpha values for congestion control
 *	@b: the beta values for congestion control
 *
 *	Initialize the congestion control parameters.
 */
static void init_cong_ctrl(unsigned short *a, unsigned short *b)
{
	a[0] = a[1] = a[2] = a[3] = a[4] = a[5] = a[6] = a[7] = a[8] = 1;
	a[9] = 2;
	a[10] = 3;
	a[11] = 4;
	a[12] = 5;
	a[13] = 6;
	a[14] = 7;
	a[15] = 8;
	a[16] = 9;
	a[17] = 10;
	a[18] = 14;
	a[19] = 17;
	a[20] = 21;
	a[21] = 25;
	a[22] = 30;
	a[23] = 35;
	a[24] = 45;
	a[25] = 60;
	a[26] = 80;
	a[27] = 100;
	a[28] = 200;
	a[29] = 300;
	a[30] = 400;
	a[31] = 500;

	b[0] = b[1] = b[2] = b[3] = b[4] = b[5] = b[6] = b[7] = b[8] = 0;
	b[9] = b[10] = 1;
	b[11] = b[12] = 2;
	b[13] = b[14] = b[15] = b[16] = 3;
	b[17] = b[18] = b[19] = b[20] = b[21] = 4;
	b[22] = b[23] = b[24] = b[25] = b[26] = b[27] = 5;
	b[28] = b[29] = 6;
	b[30] = b[31] = 7;
}

/* The minimum additive increment value for the congestion control table */
#define CC_MIN_INCR 2U

/**
 *	t4_load_mtus - write the MTU and congestion control HW tables
 *	@adap: the adapter
 *	@mtus: the values for the MTU table
 *	@alpha: the values for the congestion control alpha parameter
 *	@beta: the values for the congestion control beta parameter
 *
 *	Write the HW MTU table with the supplied MTUs and the high-speed
 *	congestion control table with the supplied alpha, beta, and MTUs.
 *	We write the two tables together because the additive increments
 *	depend on the MTUs.
 */
void t4_load_mtus(struct adapter *adap, const unsigned short *mtus,
		  const unsigned short *alpha, const unsigned short *beta)
{
	static const unsigned int avg_pkts[NCCTRL_WIN] = {
		2, 6, 10, 14, 20, 28, 40, 56, 80, 112, 160, 224, 320, 448, 640,
		896, 1281, 1792, 2560, 3584, 5120, 7168, 10240, 14336, 20480,
		28672, 40960, 57344, 81920, 114688, 163840, 229376
	};

	unsigned int i, w;

	for (i = 0; i < NMTUS; ++i) {
		unsigned int mtu = mtus[i];
		unsigned int log2 = fls(mtu);

		if (!(mtu & ((1 << log2) >> 2)))     /* round */
			log2--;
		t4_write_reg(adap, TP_MTU_TABLE_A, MTUINDEX_V(i) |
			     MTUWIDTH_V(log2) | MTUVALUE_V(mtu));

		for (w = 0; w < NCCTRL_WIN; ++w) {
			unsigned int inc;

			inc = max(((mtu - 40) * alpha[w]) / avg_pkts[w],
				  CC_MIN_INCR);

			t4_write_reg(adap, TP_CCTRL_TABLE_A, (i << 21) |
				     (w << 16) | (beta[w] << 13) | inc);
		}
	}
}

/* Calculates a rate in bytes/s given the number of 256-byte units per 4K core
 * clocks.  The formula is
 *
 * bytes/s = bytes256 * 256 * ClkFreq / 4096
 *
 * which is equivalent to
 *
 * bytes/s = 62.5 * bytes256 * ClkFreq_ms
 */
static u64 chan_rate(struct adapter *adap, unsigned int bytes256)
{
	u64 v = bytes256 * adap->params.vpd.cclk;

	return v * 62 + v / 2;
}

/**
 *	t4_get_chan_txrate - get the current per channel Tx rates
 *	@adap: the adapter
 *	@nic_rate: rates for NIC traffic
 *	@ofld_rate: rates for offloaded traffic
 *
 *	Return the current Tx rates in bytes/s for NIC and offloaded traffic
 *	for each channel.
 */
void t4_get_chan_txrate(struct adapter *adap, u64 *nic_rate, u64 *ofld_rate)
{
	u32 v;

	v = t4_read_reg(adap, TP_TX_TRATE_A);
	nic_rate[0] = chan_rate(adap, TNLRATE0_G(v));
	nic_rate[1] = chan_rate(adap, TNLRATE1_G(v));
	if (adap->params.arch.nchan == NCHAN) {
		nic_rate[2] = chan_rate(adap, TNLRATE2_G(v));
		nic_rate[3] = chan_rate(adap, TNLRATE3_G(v));
	}

	v = t4_read_reg(adap, TP_TX_ORATE_A);
	ofld_rate[0] = chan_rate(adap, OFDRATE0_G(v));
	ofld_rate[1] = chan_rate(adap, OFDRATE1_G(v));
	if (adap->params.arch.nchan == NCHAN) {
		ofld_rate[2] = chan_rate(adap, OFDRATE2_G(v));
		ofld_rate[3] = chan_rate(adap, OFDRATE3_G(v));
	}
}

/**
 *	t4_set_trace_filter - configure one of the tracing filters
 *	@adap: the adapter
 *	@tp: the desired trace filter parameters
 *	@idx: which filter to configure
 *	@enable: whether to enable or disable the filter
 *
 *	Configures one of the tracing filters available in HW.  If @enable is
 *	%0 @tp is not examined and may be %NULL. The user is responsible to
 *	set the single/multiple trace mode by writing to MPS_TRC_CFG_A register
 */
int t4_set_trace_filter(struct adapter *adap, const struct trace_params *tp,
			int idx, int enable)
{
	int i, ofst = idx * 4;
	u32 data_reg, mask_reg, cfg;

	if (!enable) {
		t4_write_reg(adap, MPS_TRC_FILTER_MATCH_CTL_A_A + ofst, 0);
		return 0;
	}

	cfg = t4_read_reg(adap, MPS_TRC_CFG_A);
	if (cfg & TRCMULTIFILTER_F) {
		/* If multiple tracers are enabled, then maximum
		 * capture size is 2.5KB (FIFO size of a single channel)
		 * minus 2 flits for CPL_TRACE_PKT header.
		 */
		if (tp->snap_len > ((10 * 1024 / 4) - (2 * 8)))
			return -EINVAL;
	} else {
		/* If multiple tracers are disabled, to avoid deadlocks
		 * maximum packet capture size of 9600 bytes is recommended.
		 * Also in this mode, only trace0 can be enabled and running.
		 */
		if (tp->snap_len > 9600 || idx)
			return -EINVAL;
	}

	if (tp->port > (is_t4(adap->params.chip) ? 11 : 19) || tp->invert > 1 ||
	    tp->skip_len > TFLENGTH_M || tp->skip_ofst > TFOFFSET_M ||
	    tp->min_len > TFMINPKTSIZE_M)
		return -EINVAL;

	/* stop the tracer we'll be changing */
	t4_write_reg(adap, MPS_TRC_FILTER_MATCH_CTL_A_A + ofst, 0);

	idx *= (MPS_TRC_FILTER1_MATCH_A - MPS_TRC_FILTER0_MATCH_A);
	data_reg = MPS_TRC_FILTER0_MATCH_A + idx;
	mask_reg = MPS_TRC_FILTER0_DONT_CARE_A + idx;

	for (i = 0; i < TRACE_LEN / 4; i++, data_reg += 4, mask_reg += 4) {
		t4_write_reg(adap, data_reg, tp->data[i]);
		t4_write_reg(adap, mask_reg, ~tp->mask[i]);
	}
	t4_write_reg(adap, MPS_TRC_FILTER_MATCH_CTL_B_A + ofst,
		     TFCAPTUREMAX_V(tp->snap_len) |
		     TFMINPKTSIZE_V(tp->min_len));
	t4_write_reg(adap, MPS_TRC_FILTER_MATCH_CTL_A_A + ofst,
		     TFOFFSET_V(tp->skip_ofst) | TFLENGTH_V(tp->skip_len) |
		     (is_t4(adap->params.chip) ?
		     TFPORT_V(tp->port) | TFEN_F | TFINVERTMATCH_V(tp->invert) :
		     T5_TFPORT_V(tp->port) | T5_TFEN_F |
		     T5_TFINVERTMATCH_V(tp->invert)));

	return 0;
}

/**
 *	t4_get_trace_filter - query one of the tracing filters
 *	@adap: the adapter
 *	@tp: the current trace filter parameters
 *	@idx: which trace filter to query
 *	@enabled: non-zero if the filter is enabled
 *
 *	Returns the current settings of one of the HW tracing filters.
 */
void t4_get_trace_filter(struct adapter *adap, struct trace_params *tp, int idx,
			 int *enabled)
{
	u32 ctla, ctlb;
	int i, ofst = idx * 4;
	u32 data_reg, mask_reg;

	ctla = t4_read_reg(adap, MPS_TRC_FILTER_MATCH_CTL_A_A + ofst);
	ctlb = t4_read_reg(adap, MPS_TRC_FILTER_MATCH_CTL_B_A + ofst);

	if (is_t4(adap->params.chip)) {
		*enabled = !!(ctla & TFEN_F);
		tp->port =  TFPORT_G(ctla);
		tp->invert = !!(ctla & TFINVERTMATCH_F);
	} else {
		*enabled = !!(ctla & T5_TFEN_F);
		tp->port = T5_TFPORT_G(ctla);
		tp->invert = !!(ctla & T5_TFINVERTMATCH_F);
	}
	tp->snap_len = TFCAPTUREMAX_G(ctlb);
	tp->min_len = TFMINPKTSIZE_G(ctlb);
	tp->skip_ofst = TFOFFSET_G(ctla);
	tp->skip_len = TFLENGTH_G(ctla);

	ofst = (MPS_TRC_FILTER1_MATCH_A - MPS_TRC_FILTER0_MATCH_A) * idx;
	data_reg = MPS_TRC_FILTER0_MATCH_A + ofst;
	mask_reg = MPS_TRC_FILTER0_DONT_CARE_A + ofst;

	for (i = 0; i < TRACE_LEN / 4; i++, data_reg += 4, mask_reg += 4) {
		tp->mask[i] = ~t4_read_reg(adap, mask_reg);
		tp->data[i] = t4_read_reg(adap, data_reg) & tp->mask[i];
	}
}

/**
 *	t4_pmtx_get_stats - returns the HW stats from PMTX
 *	@adap: the adapter
 *	@cnt: where to store the count statistics
 *	@cycles: where to store the cycle statistics
 *
 *	Returns performance statistics from PMTX.
 */
void t4_pmtx_get_stats(struct adapter *adap, u32 cnt[], u64 cycles[])
{
	int i;
	u32 data[2];

	for (i = 0; i < adap->params.arch.pm_stats_cnt; i++) {
		t4_write_reg(adap, PM_TX_STAT_CONFIG_A, i + 1);
		cnt[i] = t4_read_reg(adap, PM_TX_STAT_COUNT_A);
		if (is_t4(adap->params.chip)) {
			cycles[i] = t4_read_reg64(adap, PM_TX_STAT_LSB_A);
		} else {
			t4_read_indirect(adap, PM_TX_DBG_CTRL_A,
					 PM_TX_DBG_DATA_A, data, 2,
					 PM_TX_DBG_STAT_MSB_A);
			cycles[i] = (((u64)data[0] << 32) | data[1]);
		}
	}
}

/**
 *	t4_pmrx_get_stats - returns the HW stats from PMRX
 *	@adap: the adapter
 *	@cnt: where to store the count statistics
 *	@cycles: where to store the cycle statistics
 *
 *	Returns performance statistics from PMRX.
 */
void t4_pmrx_get_stats(struct adapter *adap, u32 cnt[], u64 cycles[])
{
	int i;
	u32 data[2];

	for (i = 0; i < adap->params.arch.pm_stats_cnt; i++) {
		t4_write_reg(adap, PM_RX_STAT_CONFIG_A, i + 1);
		cnt[i] = t4_read_reg(adap, PM_RX_STAT_COUNT_A);
		if (is_t4(adap->params.chip)) {
			cycles[i] = t4_read_reg64(adap, PM_RX_STAT_LSB_A);
		} else {
			t4_read_indirect(adap, PM_RX_DBG_CTRL_A,
					 PM_RX_DBG_DATA_A, data, 2,
					 PM_RX_DBG_STAT_MSB_A);
			cycles[i] = (((u64)data[0] << 32) | data[1]);
		}
	}
}

/**
 *	compute_mps_bg_map - compute the MPS Buffer Group Map for a Port
 *	@adapter: the adapter
 *	@pidx: the port index
 *
 *	Computes and returns a bitmap indicating which MPS buffer groups are
 *	associated with the given Port.  Bit i is set if buffer group i is
 *	used by the Port.
 */
static inline unsigned int compute_mps_bg_map(struct adapter *adapter,
					      int pidx)
{
	unsigned int chip_version, nports;

	chip_version = CHELSIO_CHIP_VERSION(adapter->params.chip);
	nports = 1 << NUMPORTS_G(t4_read_reg(adapter, MPS_CMN_CTL_A));

	switch (chip_version) {
	case CHELSIO_T4:
	case CHELSIO_T5:
		switch (nports) {
		case 1: return 0xf;
		case 2: return 3 << (2 * pidx);
		case 4: return 1 << pidx;
		}
		break;

	case CHELSIO_T6:
		switch (nports) {
		case 2: return 1 << (2 * pidx);
		}
		break;
	}

	dev_err(adapter->pdev_dev, "Need MPS Buffer Group Map for Chip %0x, Nports %d\n",
		chip_version, nports);

	return 0;
}

/**
 *	t4_get_mps_bg_map - return the buffer groups associated with a port
 *	@adapter: the adapter
 *	@pidx: the port index
 *
 *	Returns a bitmap indicating which MPS buffer groups are associated
 *	with the given Port.  Bit i is set if buffer group i is used by the
 *	Port.
 */
unsigned int t4_get_mps_bg_map(struct adapter *adapter, int pidx)
{
	u8 *mps_bg_map;
	unsigned int nports;

	nports = 1 << NUMPORTS_G(t4_read_reg(adapter, MPS_CMN_CTL_A));
	if (pidx >= nports) {
		CH_WARN(adapter, "MPS Port Index %d >= Nports %d\n",
			pidx, nports);
		return 0;
	}

	/* If we've already retrieved/computed this, just return the result.
	 */
	mps_bg_map = adapter->params.mps_bg_map;
	if (mps_bg_map[pidx])
		return mps_bg_map[pidx];

	/* Newer Firmware can tell us what the MPS Buffer Group Map is.
	 * If we're talking to such Firmware, let it tell us.  If the new
	 * API isn't supported, revert back to old hardcoded way.  The value
	 * obtained from Firmware is encoded in below format:
	 *
	 * val = (( MPSBGMAP[Port 3] << 24 ) |
	 *        ( MPSBGMAP[Port 2] << 16 ) |
	 *        ( MPSBGMAP[Port 1] <<  8 ) |
	 *        ( MPSBGMAP[Port 0] <<  0 ))
	 */
	if (adapter->flags & CXGB4_FW_OK) {
		u32 param, val;
		int ret;

		param = (FW_PARAMS_MNEM_V(FW_PARAMS_MNEM_DEV) |
			 FW_PARAMS_PARAM_X_V(FW_PARAMS_PARAM_DEV_MPSBGMAP));
		ret = t4_query_params_ns(adapter, adapter->mbox, adapter->pf,
					 0, 1, &param, &val);
		if (!ret) {
			int p;

			/* Store the BG Map for all of the Ports in order to
			 * avoid more calls to the Firmware in the future.
			 */
			for (p = 0; p < MAX_NPORTS; p++, val >>= 8)
				mps_bg_map[p] = val & 0xff;

			return mps_bg_map[pidx];
		}
	}

	/* Either we're not talking to the Firmware or we're dealing with
	 * older Firmware which doesn't support the new API to get the MPS
	 * Buffer Group Map.  Fall back to computing it ourselves.
	 */
	mps_bg_map[pidx] = compute_mps_bg_map(adapter, pidx);
	return mps_bg_map[pidx];
}

/**
 *      t4_get_tp_e2c_map - return the E2C channel map associated with a port
 *      @adapter: the adapter
 *      @pidx: the port index
 */
static unsigned int t4_get_tp_e2c_map(struct adapter *adapter, int pidx)
{
	unsigned int nports;
	u32 param, val = 0;
	int ret;

	nports = 1 << NUMPORTS_G(t4_read_reg(adapter, MPS_CMN_CTL_A));
	if (pidx >= nports) {
		CH_WARN(adapter, "TP E2C Channel Port Index %d >= Nports %d\n",
			pidx, nports);
		return 0;
	}

	/* FW version >= 1.16.44.0 can determine E2C channel map using
	 * FW_PARAMS_PARAM_DEV_TPCHMAP API.
	 */
	param = (FW_PARAMS_MNEM_V(FW_PARAMS_MNEM_DEV) |
		 FW_PARAMS_PARAM_X_V(FW_PARAMS_PARAM_DEV_TPCHMAP));
	ret = t4_query_params_ns(adapter, adapter->mbox, adapter->pf,
				 0, 1, &param, &val);
	if (!ret)
		return (val >> (8 * pidx)) & 0xff;

	return 0;
}

/**
 *	t4_get_tp_ch_map - return TP ingress channels associated with a port
 *	@adap: the adapter
 *	@pidx: the port index
 *
 *	Returns a bitmap indicating which TP Ingress Channels are associated
 *	with a given Port.  Bit i is set if TP Ingress Channel i is used by
 *	the Port.
 */
unsigned int t4_get_tp_ch_map(struct adapter *adap, int pidx)
{
	unsigned int chip_version = CHELSIO_CHIP_VERSION(adap->params.chip);
	unsigned int nports = 1 << NUMPORTS_G(t4_read_reg(adap, MPS_CMN_CTL_A));

	if (pidx >= nports) {
		dev_warn(adap->pdev_dev, "TP Port Index %d >= Nports %d\n",
			 pidx, nports);
		return 0;
	}

	switch (chip_version) {
	case CHELSIO_T4:
	case CHELSIO_T5:
		/* Note that this happens to be the same values as the MPS
		 * Buffer Group Map for these Chips.  But we replicate the code
		 * here because they're really separate concepts.
		 */
		switch (nports) {
		case 1: return 0xf;
		case 2: return 3 << (2 * pidx);
		case 4: return 1 << pidx;
		}
		break;

	case CHELSIO_T6:
		switch (nports) {
		case 1:
		case 2: return 1 << pidx;
		}
		break;
	}

	dev_err(adap->pdev_dev, "Need TP Channel Map for Chip %0x, Nports %d\n",
		chip_version, nports);
	return 0;
}

/**
 *      t4_get_port_type_description - return Port Type string description
 *      @port_type: firmware Port Type enumeration
 */
const char *t4_get_port_type_description(enum fw_port_type port_type)
{
	static const char *const port_type_description[] = {
		"Fiber_XFI",
		"Fiber_XAUI",
		"BT_SGMII",
		"BT_XFI",
		"BT_XAUI",
		"KX4",
		"CX4",
		"KX",
		"KR",
		"SFP",
		"BP_AP",
		"BP4_AP",
		"QSFP_10G",
		"QSA",
		"QSFP",
		"BP40_BA",
		"KR4_100G",
		"CR4_QSFP",
		"CR_QSFP",
		"CR2_QSFP",
		"SFP28",
		"KR_SFP28",
		"KR_XLAUI"
	};

	if (port_type < ARRAY_SIZE(port_type_description))
		return port_type_description[port_type];
	return "UNKNOWN";
}

/**
 *      t4_get_port_stats_offset - collect port stats relative to a previous
 *                                 snapshot
 *      @adap: The adapter
 *      @idx: The port
 *      @stats: Current stats to fill
 *      @offset: Previous stats snapshot
 */
void t4_get_port_stats_offset(struct adapter *adap, int idx,
			      struct port_stats *stats,
			      struct port_stats *offset)
{
	u64 *s, *o;
	int i;

	t4_get_port_stats(adap, idx, stats);
	for (i = 0, s = (u64 *)stats, o = (u64 *)offset;
			i < (sizeof(struct port_stats) / sizeof(u64));
			i++, s++, o++)
		*s -= *o;
}

/**
 *	t4_get_port_stats - collect port statistics
 *	@adap: the adapter
 *	@idx: the port index
 *	@p: the stats structure to fill
 *
 *	Collect statistics related to the given port from HW.
 */
void t4_get_port_stats(struct adapter *adap, int idx, struct port_stats *p)
{
	u32 bgmap = t4_get_mps_bg_map(adap, idx);
	u32 stat_ctl = t4_read_reg(adap, MPS_STAT_CTL_A);

#define GET_STAT(name) \
	t4_read_reg64(adap, \
	(is_t4(adap->params.chip) ? PORT_REG(idx, MPS_PORT_STAT_##name##_L) : \
	T5_PORT_REG(idx, MPS_PORT_STAT_##name##_L)))
#define GET_STAT_COM(name) t4_read_reg64(adap, MPS_STAT_##name##_L)

	p->tx_octets           = GET_STAT(TX_PORT_BYTES);
	p->tx_frames           = GET_STAT(TX_PORT_FRAMES);
	p->tx_bcast_frames     = GET_STAT(TX_PORT_BCAST);
	p->tx_mcast_frames     = GET_STAT(TX_PORT_MCAST);
	p->tx_ucast_frames     = GET_STAT(TX_PORT_UCAST);
	p->tx_error_frames     = GET_STAT(TX_PORT_ERROR);
	p->tx_frames_64        = GET_STAT(TX_PORT_64B);
	p->tx_frames_65_127    = GET_STAT(TX_PORT_65B_127B);
	p->tx_frames_128_255   = GET_STAT(TX_PORT_128B_255B);
	p->tx_frames_256_511   = GET_STAT(TX_PORT_256B_511B);
	p->tx_frames_512_1023  = GET_STAT(TX_PORT_512B_1023B);
	p->tx_frames_1024_1518 = GET_STAT(TX_PORT_1024B_1518B);
	p->tx_frames_1519_max  = GET_STAT(TX_PORT_1519B_MAX);
	p->tx_drop             = GET_STAT(TX_PORT_DROP);
	p->tx_pause            = GET_STAT(TX_PORT_PAUSE);
	p->tx_ppp0             = GET_STAT(TX_PORT_PPP0);
	p->tx_ppp1             = GET_STAT(TX_PORT_PPP1);
	p->tx_ppp2             = GET_STAT(TX_PORT_PPP2);
	p->tx_ppp3             = GET_STAT(TX_PORT_PPP3);
	p->tx_ppp4             = GET_STAT(TX_PORT_PPP4);
	p->tx_ppp5             = GET_STAT(TX_PORT_PPP5);
	p->tx_ppp6             = GET_STAT(TX_PORT_PPP6);
	p->tx_ppp7             = GET_STAT(TX_PORT_PPP7);

	if (CHELSIO_CHIP_VERSION(adap->params.chip) >= CHELSIO_T5) {
		if (stat_ctl & COUNTPAUSESTATTX_F)
			p->tx_frames_64 -= p->tx_pause;
		if (stat_ctl & COUNTPAUSEMCTX_F)
			p->tx_mcast_frames -= p->tx_pause;
	}
	p->rx_octets           = GET_STAT(RX_PORT_BYTES);
	p->rx_frames           = GET_STAT(RX_PORT_FRAMES);
	p->rx_bcast_frames     = GET_STAT(RX_PORT_BCAST);
	p->rx_mcast_frames     = GET_STAT(RX_PORT_MCAST);
	p->rx_ucast_frames     = GET_STAT(RX_PORT_UCAST);
	p->rx_too_long         = GET_STAT(RX_PORT_MTU_ERROR);
	p->rx_jabber           = GET_STAT(RX_PORT_MTU_CRC_ERROR);
	p->rx_fcs_err          = GET_STAT(RX_PORT_CRC_ERROR);
	p->rx_len_err          = GET_STAT(RX_PORT_LEN_ERROR);
	p->rx_symbol_err       = GET_STAT(RX_PORT_SYM_ERROR);
	p->rx_runt             = GET_STAT(RX_PORT_LESS_64B);
	p->rx_frames_64        = GET_STAT(RX_PORT_64B);
	p->rx_frames_65_127    = GET_STAT(RX_PORT_65B_127B);
	p->rx_frames_128_255   = GET_STAT(RX_PORT_128B_255B);
	p->rx_frames_256_511   = GET_STAT(RX_PORT_256B_511B);
	p->rx_frames_512_1023  = GET_STAT(RX_PORT_512B_1023B);
	p->rx_frames_1024_1518 = GET_STAT(RX_PORT_1024B_1518B);
	p->rx_frames_1519_max  = GET_STAT(RX_PORT_1519B_MAX);
	p->rx_pause            = GET_STAT(RX_PORT_PAUSE);
	p->rx_ppp0             = GET_STAT(RX_PORT_PPP0);
	p->rx_ppp1             = GET_STAT(RX_PORT_PPP1);
	p->rx_ppp2             = GET_STAT(RX_PORT_PPP2);
	p->rx_ppp3             = GET_STAT(RX_PORT_PPP3);
	p->rx_ppp4             = GET_STAT(RX_PORT_PPP4);
	p->rx_ppp5             = GET_STAT(RX_PORT_PPP5);
	p->rx_ppp6             = GET_STAT(RX_PORT_PPP6);
	p->rx_ppp7             = GET_STAT(RX_PORT_PPP7);

	if (CHELSIO_CHIP_VERSION(adap->params.chip) >= CHELSIO_T5) {
		if (stat_ctl & COUNTPAUSESTATRX_F)
			p->rx_frames_64 -= p->rx_pause;
		if (stat_ctl & COUNTPAUSEMCRX_F)
			p->rx_mcast_frames -= p->rx_pause;
	}

	p->rx_ovflow0 = (bgmap & 1) ? GET_STAT_COM(RX_BG_0_MAC_DROP_FRAME) : 0;
	p->rx_ovflow1 = (bgmap & 2) ? GET_STAT_COM(RX_BG_1_MAC_DROP_FRAME) : 0;
	p->rx_ovflow2 = (bgmap & 4) ? GET_STAT_COM(RX_BG_2_MAC_DROP_FRAME) : 0;
	p->rx_ovflow3 = (bgmap & 8) ? GET_STAT_COM(RX_BG_3_MAC_DROP_FRAME) : 0;
	p->rx_trunc0 = (bgmap & 1) ? GET_STAT_COM(RX_BG_0_MAC_TRUNC_FRAME) : 0;
	p->rx_trunc1 = (bgmap & 2) ? GET_STAT_COM(RX_BG_1_MAC_TRUNC_FRAME) : 0;
	p->rx_trunc2 = (bgmap & 4) ? GET_STAT_COM(RX_BG_2_MAC_TRUNC_FRAME) : 0;
	p->rx_trunc3 = (bgmap & 8) ? GET_STAT_COM(RX_BG_3_MAC_TRUNC_FRAME) : 0;

#undef GET_STAT
#undef GET_STAT_COM
}

/**
 *	t4_get_lb_stats - collect loopback port statistics
 *	@adap: the adapter
 *	@idx: the loopback port index
 *	@p: the stats structure to fill
 *
 *	Return HW statistics for the given loopback port.
 */
void t4_get_lb_stats(struct adapter *adap, int idx, struct lb_port_stats *p)
{
	u32 bgmap = t4_get_mps_bg_map(adap, idx);

#define GET_STAT(name) \
	t4_read_reg64(adap, \
	(is_t4(adap->params.chip) ? \
	PORT_REG(idx, MPS_PORT_STAT_LB_PORT_##name##_L) : \
	T5_PORT_REG(idx, MPS_PORT_STAT_LB_PORT_##name##_L)))
#define GET_STAT_COM(name) t4_read_reg64(adap, MPS_STAT_##name##_L)

	p->octets           = GET_STAT(BYTES);
	p->frames           = GET_STAT(FRAMES);
	p->bcast_frames     = GET_STAT(BCAST);
	p->mcast_frames     = GET_STAT(MCAST);
	p->ucast_frames     = GET_STAT(UCAST);
	p->error_frames     = GET_STAT(ERROR);

	p->frames_64        = GET_STAT(64B);
	p->frames_65_127    = GET_STAT(65B_127B);
	p->frames_128_255   = GET_STAT(128B_255B);
	p->frames_256_511   = GET_STAT(256B_511B);
	p->frames_512_1023  = GET_STAT(512B_1023B);
	p->frames_1024_1518 = GET_STAT(1024B_1518B);
	p->frames_1519_max  = GET_STAT(1519B_MAX);
	p->drop             = GET_STAT(DROP_FRAMES);

	p->ovflow0 = (bgmap & 1) ? GET_STAT_COM(RX_BG_0_LB_DROP_FRAME) : 0;
	p->ovflow1 = (bgmap & 2) ? GET_STAT_COM(RX_BG_1_LB_DROP_FRAME) : 0;
	p->ovflow2 = (bgmap & 4) ? GET_STAT_COM(RX_BG_2_LB_DROP_FRAME) : 0;
	p->ovflow3 = (bgmap & 8) ? GET_STAT_COM(RX_BG_3_LB_DROP_FRAME) : 0;
	p->trunc0 = (bgmap & 1) ? GET_STAT_COM(RX_BG_0_LB_TRUNC_FRAME) : 0;
	p->trunc1 = (bgmap & 2) ? GET_STAT_COM(RX_BG_1_LB_TRUNC_FRAME) : 0;
	p->trunc2 = (bgmap & 4) ? GET_STAT_COM(RX_BG_2_LB_TRUNC_FRAME) : 0;
	p->trunc3 = (bgmap & 8) ? GET_STAT_COM(RX_BG_3_LB_TRUNC_FRAME) : 0;

#undef GET_STAT
#undef GET_STAT_COM
}

/*     t4_mk_filtdelwr - create a delete filter WR
 *     @ftid: the filter ID
 *     @wr: the filter work request to populate
 *     @qid: ingress queue to receive the delete notification
 *
 *     Creates a filter work request to delete the supplied filter.  If @qid is
 *     negative the delete notification is suppressed.
 */
void t4_mk_filtdelwr(unsigned int ftid, struct fw_filter_wr *wr, int qid)
{
	memset(wr, 0, sizeof(*wr));
	wr->op_pkd = cpu_to_be32(FW_WR_OP_V(FW_FILTER_WR));
	wr->len16_pkd = cpu_to_be32(FW_WR_LEN16_V(sizeof(*wr) / 16));
	wr->tid_to_iq = cpu_to_be32(FW_FILTER_WR_TID_V(ftid) |
				    FW_FILTER_WR_NOREPLY_V(qid < 0));
	wr->del_filter_to_l2tix = cpu_to_be32(FW_FILTER_WR_DEL_FILTER_F);
	if (qid >= 0)
		wr->rx_chan_rx_rpl_iq =
			cpu_to_be16(FW_FILTER_WR_RX_RPL_IQ_V(qid));
}

#define INIT_CMD(var, cmd, rd_wr) do { \
	(var).op_to_write = cpu_to_be32(FW_CMD_OP_V(FW_##cmd##_CMD) | \
					FW_CMD_REQUEST_F | \
					FW_CMD_##rd_wr##_F); \
	(var).retval_len16 = cpu_to_be32(FW_LEN16(var)); \
} while (0)

int t4_fwaddrspace_write(struct adapter *adap, unsigned int mbox,
			  u32 addr, u32 val)
{
	u32 ldst_addrspace;
	struct fw_ldst_cmd c;

	memset(&c, 0, sizeof(c));
	ldst_addrspace = FW_LDST_CMD_ADDRSPACE_V(FW_LDST_ADDRSPC_FIRMWARE);
	c.op_to_addrspace = cpu_to_be32(FW_CMD_OP_V(FW_LDST_CMD) |
					FW_CMD_REQUEST_F |
					FW_CMD_WRITE_F |
					ldst_addrspace);
	c.cycles_to_len16 = cpu_to_be32(FW_LEN16(c));
	c.u.addrval.addr = cpu_to_be32(addr);
	c.u.addrval.val = cpu_to_be32(val);

	return t4_wr_mbox(adap, mbox, &c, sizeof(c), NULL);
}

/**
 *	t4_mdio_rd - read a PHY register through MDIO
 *	@adap: the adapter
 *	@mbox: mailbox to use for the FW command
 *	@phy_addr: the PHY address
 *	@mmd: the PHY MMD to access (0 for clause 22 PHYs)
 *	@reg: the register to read
 *	@valp: where to store the value
 *
 *	Issues a FW command through the given mailbox to read a PHY register.
 */
int t4_mdio_rd(struct adapter *adap, unsigned int mbox, unsigned int phy_addr,
	       unsigned int mmd, unsigned int reg, u16 *valp)
{
	int ret;
	u32 ldst_addrspace;
	struct fw_ldst_cmd c;

	memset(&c, 0, sizeof(c));
	ldst_addrspace = FW_LDST_CMD_ADDRSPACE_V(FW_LDST_ADDRSPC_MDIO);
	c.op_to_addrspace = cpu_to_be32(FW_CMD_OP_V(FW_LDST_CMD) |
					FW_CMD_REQUEST_F | FW_CMD_READ_F |
					ldst_addrspace);
	c.cycles_to_len16 = cpu_to_be32(FW_LEN16(c));
	c.u.mdio.paddr_mmd = cpu_to_be16(FW_LDST_CMD_PADDR_V(phy_addr) |
					 FW_LDST_CMD_MMD_V(mmd));
	c.u.mdio.raddr = cpu_to_be16(reg);

	ret = t4_wr_mbox(adap, mbox, &c, sizeof(c), &c);
	if (ret == 0)
		*valp = be16_to_cpu(c.u.mdio.rval);
	return ret;
}

/**
 *	t4_mdio_wr - write a PHY register through MDIO
 *	@adap: the adapter
 *	@mbox: mailbox to use for the FW command
 *	@phy_addr: the PHY address
 *	@mmd: the PHY MMD to access (0 for clause 22 PHYs)
 *	@reg: the register to write
 *	@val: value to write
 *
 *	Issues a FW command through the given mailbox to write a PHY register.
 */
int t4_mdio_wr(struct adapter *adap, unsigned int mbox, unsigned int phy_addr,
	       unsigned int mmd, unsigned int reg, u16 val)
{
	u32 ldst_addrspace;
	struct fw_ldst_cmd c;

	memset(&c, 0, sizeof(c));
	ldst_addrspace = FW_LDST_CMD_ADDRSPACE_V(FW_LDST_ADDRSPC_MDIO);
	c.op_to_addrspace = cpu_to_be32(FW_CMD_OP_V(FW_LDST_CMD) |
					FW_CMD_REQUEST_F | FW_CMD_WRITE_F |
					ldst_addrspace);
	c.cycles_to_len16 = cpu_to_be32(FW_LEN16(c));
	c.u.mdio.paddr_mmd = cpu_to_be16(FW_LDST_CMD_PADDR_V(phy_addr) |
					 FW_LDST_CMD_MMD_V(mmd));
	c.u.mdio.raddr = cpu_to_be16(reg);
	c.u.mdio.rval = cpu_to_be16(val);

	return t4_wr_mbox(adap, mbox, &c, sizeof(c), NULL);
}

/**
 *	t4_sge_decode_idma_state - decode the idma state
 *	@adapter: the adapter
 *	@state: the state idma is stuck in
 */
void t4_sge_decode_idma_state(struct adapter *adapter, int state)
{
	static const char * const t4_decode[] = {
		"IDMA_IDLE",
		"IDMA_PUSH_MORE_CPL_FIFO",
		"IDMA_PUSH_CPL_MSG_HEADER_TO_FIFO",
		"Not used",
		"IDMA_PHYSADDR_SEND_PCIEHDR",
		"IDMA_PHYSADDR_SEND_PAYLOAD_FIRST",
		"IDMA_PHYSADDR_SEND_PAYLOAD",
		"IDMA_SEND_FIFO_TO_IMSG",
		"IDMA_FL_REQ_DATA_FL_PREP",
		"IDMA_FL_REQ_DATA_FL",
		"IDMA_FL_DROP",
		"IDMA_FL_H_REQ_HEADER_FL",
		"IDMA_FL_H_SEND_PCIEHDR",
		"IDMA_FL_H_PUSH_CPL_FIFO",
		"IDMA_FL_H_SEND_CPL",
		"IDMA_FL_H_SEND_IP_HDR_FIRST",
		"IDMA_FL_H_SEND_IP_HDR",
		"IDMA_FL_H_REQ_NEXT_HEADER_FL",
		"IDMA_FL_H_SEND_NEXT_PCIEHDR",
		"IDMA_FL_H_SEND_IP_HDR_PADDING",
		"IDMA_FL_D_SEND_PCIEHDR",
		"IDMA_FL_D_SEND_CPL_AND_IP_HDR",
		"IDMA_FL_D_REQ_NEXT_DATA_FL",
		"IDMA_FL_SEND_PCIEHDR",
		"IDMA_FL_PUSH_CPL_FIFO",
		"IDMA_FL_SEND_CPL",
		"IDMA_FL_SEND_PAYLOAD_FIRST",
		"IDMA_FL_SEND_PAYLOAD",
		"IDMA_FL_REQ_NEXT_DATA_FL",
		"IDMA_FL_SEND_NEXT_PCIEHDR",
		"IDMA_FL_SEND_PADDING",
		"IDMA_FL_SEND_COMPLETION_TO_IMSG",
		"IDMA_FL_SEND_FIFO_TO_IMSG",
		"IDMA_FL_REQ_DATAFL_DONE",
		"IDMA_FL_REQ_HEADERFL_DONE",
	};
	static const char * const t5_decode[] = {
		"IDMA_IDLE",
		"IDMA_ALMOST_IDLE",
		"IDMA_PUSH_MORE_CPL_FIFO",
		"IDMA_PUSH_CPL_MSG_HEADER_TO_FIFO",
		"IDMA_SGEFLRFLUSH_SEND_PCIEHDR",
		"IDMA_PHYSADDR_SEND_PCIEHDR",
		"IDMA_PHYSADDR_SEND_PAYLOAD_FIRST",
		"IDMA_PHYSADDR_SEND_PAYLOAD",
		"IDMA_SEND_FIFO_TO_IMSG",
		"IDMA_FL_REQ_DATA_FL",
		"IDMA_FL_DROP",
		"IDMA_FL_DROP_SEND_INC",
		"IDMA_FL_H_REQ_HEADER_FL",
		"IDMA_FL_H_SEND_PCIEHDR",
		"IDMA_FL_H_PUSH_CPL_FIFO",
		"IDMA_FL_H_SEND_CPL",
		"IDMA_FL_H_SEND_IP_HDR_FIRST",
		"IDMA_FL_H_SEND_IP_HDR",
		"IDMA_FL_H_REQ_NEXT_HEADER_FL",
		"IDMA_FL_H_SEND_NEXT_PCIEHDR",
		"IDMA_FL_H_SEND_IP_HDR_PADDING",
		"IDMA_FL_D_SEND_PCIEHDR",
		"IDMA_FL_D_SEND_CPL_AND_IP_HDR",
		"IDMA_FL_D_REQ_NEXT_DATA_FL",
		"IDMA_FL_SEND_PCIEHDR",
		"IDMA_FL_PUSH_CPL_FIFO",
		"IDMA_FL_SEND_CPL",
		"IDMA_FL_SEND_PAYLOAD_FIRST",
		"IDMA_FL_SEND_PAYLOAD",
		"IDMA_FL_REQ_NEXT_DATA_FL",
		"IDMA_FL_SEND_NEXT_PCIEHDR",
		"IDMA_FL_SEND_PADDING",
		"IDMA_FL_SEND_COMPLETION_TO_IMSG",
	};
	static const char * const t6_decode[] = {
		"IDMA_IDLE",
		"IDMA_PUSH_MORE_CPL_FIFO",
		"IDMA_PUSH_CPL_MSG_HEADER_TO_FIFO",
		"IDMA_SGEFLRFLUSH_SEND_PCIEHDR",
		"IDMA_PHYSADDR_SEND_PCIEHDR",
		"IDMA_PHYSADDR_SEND_PAYLOAD_FIRST",
		"IDMA_PHYSADDR_SEND_PAYLOAD",
		"IDMA_FL_REQ_DATA_FL",
		"IDMA_FL_DROP",
		"IDMA_FL_DROP_SEND_INC",
		"IDMA_FL_H_REQ_HEADER_FL",
		"IDMA_FL_H_SEND_PCIEHDR",
		"IDMA_FL_H_PUSH_CPL_FIFO",
		"IDMA_FL_H_SEND_CPL",
		"IDMA_FL_H_SEND_IP_HDR_FIRST",
		"IDMA_FL_H_SEND_IP_HDR",
		"IDMA_FL_H_REQ_NEXT_HEADER_FL",
		"IDMA_FL_H_SEND_NEXT_PCIEHDR",
		"IDMA_FL_H_SEND_IP_HDR_PADDING",
		"IDMA_FL_D_SEND_PCIEHDR",
		"IDMA_FL_D_SEND_CPL_AND_IP_HDR",
		"IDMA_FL_D_REQ_NEXT_DATA_FL",
		"IDMA_FL_SEND_PCIEHDR",
		"IDMA_FL_PUSH_CPL_FIFO",
		"IDMA_FL_SEND_CPL",
		"IDMA_FL_SEND_PAYLOAD_FIRST",
		"IDMA_FL_SEND_PAYLOAD",
		"IDMA_FL_REQ_NEXT_DATA_FL",
		"IDMA_FL_SEND_NEXT_PCIEHDR",
		"IDMA_FL_SEND_PADDING",
		"IDMA_FL_SEND_COMPLETION_TO_IMSG",
	};
	static const u32 sge_regs[] = {
		SGE_DEBUG_DATA_LOW_INDEX_2_A,
		SGE_DEBUG_DATA_LOW_INDEX_3_A,
		SGE_DEBUG_DATA_HIGH_INDEX_10_A,
	};
	const char **sge_idma_decode;
	int sge_idma_decode_nstates;
	int i;
	unsigned int chip_version = CHELSIO_CHIP_VERSION(adapter->params.chip);

	/* Select the right set of decode strings to dump depending on the
	 * adapter chip type.
	 */
	switch (chip_version) {
	case CHELSIO_T4:
		sge_idma_decode = (const char **)t4_decode;
		sge_idma_decode_nstates = ARRAY_SIZE(t4_decode);
		break;

	case CHELSIO_T5:
		sge_idma_decode = (const char **)t5_decode;
		sge_idma_decode_nstates = ARRAY_SIZE(t5_decode);
		break;

	case CHELSIO_T6:
		sge_idma_decode = (const char **)t6_decode;
		sge_idma_decode_nstates = ARRAY_SIZE(t6_decode);
		break;

	default:
		dev_err(adapter->pdev_dev,
			"Unsupported chip version %d\n", chip_version);
		return;
	}

	if (is_t4(adapter->params.chip)) {
		sge_idma_decode = (const char **)t4_decode;
		sge_idma_decode_nstates = ARRAY_SIZE(t4_decode);
	} else {
		sge_idma_decode = (const char **)t5_decode;
		sge_idma_decode_nstates = ARRAY_SIZE(t5_decode);
	}

	if (state < sge_idma_decode_nstates)
		CH_WARN(adapter, "idma state %s\n", sge_idma_decode[state]);
	else
		CH_WARN(adapter, "idma state %d unknown\n", state);

	for (i = 0; i < ARRAY_SIZE(sge_regs); i++)
		CH_WARN(adapter, "SGE register %#x value %#x\n",
			sge_regs[i], t4_read_reg(adapter, sge_regs[i]));
}

/**
 *      t4_sge_ctxt_flush - flush the SGE context cache
 *      @adap: the adapter
 *      @mbox: mailbox to use for the FW command
 *      @ctxt_type: Egress or Ingress
 *
 *      Issues a FW command through the given mailbox to flush the
 *      SGE context cache.
 */
int t4_sge_ctxt_flush(struct adapter *adap, unsigned int mbox, int ctxt_type)
{
	int ret;
	u32 ldst_addrspace;
	struct fw_ldst_cmd c;

	memset(&c, 0, sizeof(c));
	ldst_addrspace = FW_LDST_CMD_ADDRSPACE_V(ctxt_type == CTXT_EGRESS ?
						 FW_LDST_ADDRSPC_SGE_EGRC :
						 FW_LDST_ADDRSPC_SGE_INGC);
	c.op_to_addrspace = cpu_to_be32(FW_CMD_OP_V(FW_LDST_CMD) |
					FW_CMD_REQUEST_F | FW_CMD_READ_F |
					ldst_addrspace);
	c.cycles_to_len16 = cpu_to_be32(FW_LEN16(c));
	c.u.idctxt.msg_ctxtflush = cpu_to_be32(FW_LDST_CMD_CTXTFLUSH_F);

	ret = t4_wr_mbox(adap, mbox, &c, sizeof(c), &c);
	return ret;
}

/**
 *	t4_read_sge_dbqtimers - read SGE Doorbell Queue Timer values
 *	@adap: the adapter
 *	@ndbqtimers: size of the provided SGE Doorbell Queue Timer table
 *	@dbqtimers: SGE Doorbell Queue Timer table
 *
 *	Reads the SGE Doorbell Queue Timer values into the provided table.
 *	Returns 0 on success (Firmware and Hardware support this feature),
 *	an error on failure.
 */
int t4_read_sge_dbqtimers(struct adapter *adap, unsigned int ndbqtimers,
			  u16 *dbqtimers)
{
	int ret, dbqtimerix;

	ret = 0;
	dbqtimerix = 0;
	while (dbqtimerix < ndbqtimers) {
		int nparams, param;
		u32 params[7], vals[7];

		nparams = ndbqtimers - dbqtimerix;
		if (nparams > ARRAY_SIZE(params))
			nparams = ARRAY_SIZE(params);

		for (param = 0; param < nparams; param++)
			params[param] =
			  (FW_PARAMS_MNEM_V(FW_PARAMS_MNEM_DEV) |
			   FW_PARAMS_PARAM_X_V(FW_PARAMS_PARAM_DEV_DBQ_TIMER) |
			   FW_PARAMS_PARAM_Y_V(dbqtimerix + param));
		ret = t4_query_params(adap, adap->mbox, adap->pf, 0,
				      nparams, params, vals);
		if (ret)
			break;

		for (param = 0; param < nparams; param++)
			dbqtimers[dbqtimerix++] = vals[param];
	}
	return ret;
}

/**
 *      t4_fw_hello - establish communication with FW
 *      @adap: the adapter
 *      @mbox: mailbox to use for the FW command
 *      @evt_mbox: mailbox to receive async FW events
 *      @master: specifies the caller's willingness to be the device master
 *	@state: returns the current device state (if non-NULL)
 *
 *	Issues a command to establish communication with FW.  Returns either
 *	an error (negative integer) or the mailbox of the Master PF.
 */
int t4_fw_hello(struct adapter *adap, unsigned int mbox, unsigned int evt_mbox,
		enum dev_master master, enum dev_state *state)
{
	int ret;
	struct fw_hello_cmd c;
	u32 v;
	unsigned int master_mbox;
	int retries = FW_CMD_HELLO_RETRIES;

retry:
	memset(&c, 0, sizeof(c));
	INIT_CMD(c, HELLO, WRITE);
	c.err_to_clearinit = cpu_to_be32(
		FW_HELLO_CMD_MASTERDIS_V(master == MASTER_CANT) |
		FW_HELLO_CMD_MASTERFORCE_V(master == MASTER_MUST) |
		FW_HELLO_CMD_MBMASTER_V(master == MASTER_MUST ?
					mbox : FW_HELLO_CMD_MBMASTER_M) |
		FW_HELLO_CMD_MBASYNCNOT_V(evt_mbox) |
		FW_HELLO_CMD_STAGE_V(fw_hello_cmd_stage_os) |
		FW_HELLO_CMD_CLEARINIT_F);

	/*
	 * Issue the HELLO command to the firmware.  If it's not successful
	 * but indicates that we got a "busy" or "timeout" condition, retry
	 * the HELLO until we exhaust our retry limit.  If we do exceed our
	 * retry limit, check to see if the firmware left us any error
	 * information and report that if so.
	 */
	ret = t4_wr_mbox(adap, mbox, &c, sizeof(c), &c);
	if (ret < 0) {
		if ((ret == -EBUSY || ret == -ETIMEDOUT) && retries-- > 0)
			goto retry;
		if (t4_read_reg(adap, PCIE_FW_A) & PCIE_FW_ERR_F)
			t4_report_fw_error(adap);
		return ret;
	}

	v = be32_to_cpu(c.err_to_clearinit);
	master_mbox = FW_HELLO_CMD_MBMASTER_G(v);
	if (state) {
		if (v & FW_HELLO_CMD_ERR_F)
			*state = DEV_STATE_ERR;
		else if (v & FW_HELLO_CMD_INIT_F)
			*state = DEV_STATE_INIT;
		else
			*state = DEV_STATE_UNINIT;
	}

	/*
	 * If we're not the Master PF then we need to wait around for the
	 * Master PF Driver to finish setting up the adapter.
	 *
	 * Note that we also do this wait if we're a non-Master-capable PF and
	 * there is no current Master PF; a Master PF may show up momentarily
	 * and we wouldn't want to fail pointlessly.  (This can happen when an
	 * OS loads lots of different drivers rapidly at the same time).  In
	 * this case, the Master PF returned by the firmware will be
	 * PCIE_FW_MASTER_M so the test below will work ...
	 */
	if ((v & (FW_HELLO_CMD_ERR_F|FW_HELLO_CMD_INIT_F)) == 0 &&
	    master_mbox != mbox) {
		int waiting = FW_CMD_HELLO_TIMEOUT;

		/*
		 * Wait for the firmware to either indicate an error or
		 * initialized state.  If we see either of these we bail out
		 * and report the issue to the caller.  If we exhaust the
		 * "hello timeout" and we haven't exhausted our retries, try
		 * again.  Otherwise bail with a timeout error.
		 */
		for (;;) {
			u32 pcie_fw;

			msleep(50);
			waiting -= 50;

			/*
			 * If neither Error nor Initialized are indicated
			 * by the firmware keep waiting till we exhaust our
			 * timeout ... and then retry if we haven't exhausted
			 * our retries ...
			 */
			pcie_fw = t4_read_reg(adap, PCIE_FW_A);
			if (!(pcie_fw & (PCIE_FW_ERR_F|PCIE_FW_INIT_F))) {
				if (waiting <= 0) {
					if (retries-- > 0)
						goto retry;

					return -ETIMEDOUT;
				}
				continue;
			}

			/*
			 * We either have an Error or Initialized condition
			 * report errors preferentially.
			 */
			if (state) {
				if (pcie_fw & PCIE_FW_ERR_F)
					*state = DEV_STATE_ERR;
				else if (pcie_fw & PCIE_FW_INIT_F)
					*state = DEV_STATE_INIT;
			}

			/*
			 * If we arrived before a Master PF was selected and
			 * there's not a valid Master PF, grab its identity
			 * for our caller.
			 */
			if (master_mbox == PCIE_FW_MASTER_M &&
			    (pcie_fw & PCIE_FW_MASTER_VLD_F))
				master_mbox = PCIE_FW_MASTER_G(pcie_fw);
			break;
		}
	}

	return master_mbox;
}

/**
 *	t4_fw_bye - end communication with FW
 *	@adap: the adapter
 *	@mbox: mailbox to use for the FW command
 *
 *	Issues a command to terminate communication with FW.
 */
int t4_fw_bye(struct adapter *adap, unsigned int mbox)
{
	struct fw_bye_cmd c;

	memset(&c, 0, sizeof(c));
	INIT_CMD(c, BYE, WRITE);
	return t4_wr_mbox(adap, mbox, &c, sizeof(c), NULL);
}

/**
 *	t4_init_cmd - ask FW to initialize the device
 *	@adap: the adapter
 *	@mbox: mailbox to use for the FW command
 *
 *	Issues a command to FW to partially initialize the device.  This
 *	performs initialization that generally doesn't depend on user input.
 */
int t4_early_init(struct adapter *adap, unsigned int mbox)
{
	struct fw_initialize_cmd c;

	memset(&c, 0, sizeof(c));
	INIT_CMD(c, INITIALIZE, WRITE);
	return t4_wr_mbox(adap, mbox, &c, sizeof(c), NULL);
}

/**
 *	t4_fw_reset - issue a reset to FW
 *	@adap: the adapter
 *	@mbox: mailbox to use for the FW command
 *	@reset: specifies the type of reset to perform
 *
 *	Issues a reset command of the specified type to FW.
 */
int t4_fw_reset(struct adapter *adap, unsigned int mbox, int reset)
{
	struct fw_reset_cmd c;

	memset(&c, 0, sizeof(c));
	INIT_CMD(c, RESET, WRITE);
	c.val = cpu_to_be32(reset);
	return t4_wr_mbox(adap, mbox, &c, sizeof(c), NULL);
}

/**
 *	t4_fw_halt - issue a reset/halt to FW and put uP into RESET
 *	@adap: the adapter
 *	@mbox: mailbox to use for the FW RESET command (if desired)
 *	@force: force uP into RESET even if FW RESET command fails
 *
 *	Issues a RESET command to firmware (if desired) with a HALT indication
 *	and then puts the microprocessor into RESET state.  The RESET command
 *	will only be issued if a legitimate mailbox is provided (mbox <=
 *	PCIE_FW_MASTER_M).
 *
 *	This is generally used in order for the host to safely manipulate the
 *	adapter without fear of conflicting with whatever the firmware might
 *	be doing.  The only way out of this state is to RESTART the firmware
 *	...
 */
static int t4_fw_halt(struct adapter *adap, unsigned int mbox, int force)
{
	int ret = 0;

	/*
	 * If a legitimate mailbox is provided, issue a RESET command
	 * with a HALT indication.
	 */
	if (mbox <= PCIE_FW_MASTER_M) {
		struct fw_reset_cmd c;

		memset(&c, 0, sizeof(c));
		INIT_CMD(c, RESET, WRITE);
		c.val = cpu_to_be32(PIORST_F | PIORSTMODE_F);
		c.halt_pkd = cpu_to_be32(FW_RESET_CMD_HALT_F);
		ret = t4_wr_mbox(adap, mbox, &c, sizeof(c), NULL);
	}

	/*
	 * Normally we won't complete the operation if the firmware RESET
	 * command fails but if our caller insists we'll go ahead and put the
	 * uP into RESET.  This can be useful if the firmware is hung or even
	 * missing ...  We'll have to take the risk of putting the uP into
	 * RESET without the cooperation of firmware in that case.
	 *
	 * We also force the firmware's HALT flag to be on in case we bypassed
	 * the firmware RESET command above or we're dealing with old firmware
	 * which doesn't have the HALT capability.  This will serve as a flag
	 * for the incoming firmware to know that it's coming out of a HALT
	 * rather than a RESET ... if it's new enough to understand that ...
	 */
	if (ret == 0 || force) {
		t4_set_reg_field(adap, CIM_BOOT_CFG_A, UPCRST_F, UPCRST_F);
		t4_set_reg_field(adap, PCIE_FW_A, PCIE_FW_HALT_F,
				 PCIE_FW_HALT_F);
	}

	/*
	 * And we always return the result of the firmware RESET command
	 * even when we force the uP into RESET ...
	 */
	return ret;
}

/**
 *	t4_fw_restart - restart the firmware by taking the uP out of RESET
 *	@adap: the adapter
 *	@mbox: mailbox to use for the FW command
 *	@reset: if we want to do a RESET to restart things
 *
 *	Restart firmware previously halted by t4_fw_halt().  On successful
 *	return the previous PF Master remains as the new PF Master and there
 *	is no need to issue a new HELLO command, etc.
 *
 *	We do this in two ways:
 *
 *	 1. If we're dealing with newer firmware we'll simply want to take
 *	    the chip's microprocessor out of RESET.  This will cause the
 *	    firmware to start up from its start vector.  And then we'll loop
 *	    until the firmware indicates it's started again (PCIE_FW.HALT
 *	    reset to 0) or we timeout.
 *
 *	 2. If we're dealing with older firmware then we'll need to RESET
 *	    the chip since older firmware won't recognize the PCIE_FW.HALT
 *	    flag and automatically RESET itself on startup.
 */
static int t4_fw_restart(struct adapter *adap, unsigned int mbox, int reset)
{
	if (reset) {
		/*
		 * Since we're directing the RESET instead of the firmware
		 * doing it automatically, we need to clear the PCIE_FW.HALT
		 * bit.
		 */
		t4_set_reg_field(adap, PCIE_FW_A, PCIE_FW_HALT_F, 0);

		/*
		 * If we've been given a valid mailbox, first try to get the
		 * firmware to do the RESET.  If that works, great and we can
		 * return success.  Otherwise, if we haven't been given a
		 * valid mailbox or the RESET command failed, fall back to
		 * hitting the chip with a hammer.
		 */
		if (mbox <= PCIE_FW_MASTER_M) {
			t4_set_reg_field(adap, CIM_BOOT_CFG_A, UPCRST_F, 0);
			msleep(100);
			if (t4_fw_reset(adap, mbox,
					PIORST_F | PIORSTMODE_F) == 0)
				return 0;
		}

		t4_write_reg(adap, PL_RST_A, PIORST_F | PIORSTMODE_F);
		msleep(2000);
	} else {
		int ms;

		t4_set_reg_field(adap, CIM_BOOT_CFG_A, UPCRST_F, 0);
		for (ms = 0; ms < FW_CMD_MAX_TIMEOUT; ) {
			if (!(t4_read_reg(adap, PCIE_FW_A) & PCIE_FW_HALT_F))
				return 0;
			msleep(100);
			ms += 100;
		}
		return -ETIMEDOUT;
	}
	return 0;
}

/**
 *	t4_fw_upgrade - perform all of the steps necessary to upgrade FW
 *	@adap: the adapter
 *	@mbox: mailbox to use for the FW RESET command (if desired)
 *	@fw_data: the firmware image to write
 *	@size: image size
 *	@force: force upgrade even if firmware doesn't cooperate
 *
 *	Perform all of the steps necessary for upgrading an adapter's
 *	firmware image.  Normally this requires the cooperation of the
 *	existing firmware in order to halt all existing activities
 *	but if an invalid mailbox token is passed in we skip that step
 *	(though we'll still put the adapter microprocessor into RESET in
 *	that case).
 *
 *	On successful return the new firmware will have been loaded and
 *	the adapter will have been fully RESET losing all previous setup
 *	state.  On unsuccessful return the adapter may be completely hosed ...
 *	positive errno indicates that the adapter is ~probably~ intact, a
 *	negative errno indicates that things are looking bad ...
 */
int t4_fw_upgrade(struct adapter *adap, unsigned int mbox,
		  const u8 *fw_data, unsigned int size, int force)
{
	const struct fw_hdr *fw_hdr = (const struct fw_hdr *)fw_data;
	int reset, ret;

	if (!t4_fw_matches_chip(adap, fw_hdr))
		return -EINVAL;

	/* Disable CXGB4_FW_OK flag so that mbox commands with CXGB4_FW_OK flag
	 * set wont be sent when we are flashing FW.
	 */
	adap->flags &= ~CXGB4_FW_OK;

	ret = t4_fw_halt(adap, mbox, force);
	if (ret < 0 && !force)
		goto out;

	ret = t4_load_fw(adap, fw_data, size);
	if (ret < 0)
		goto out;

	/*
	 * If there was a Firmware Configuration File stored in FLASH,
	 * there's a good chance that it won't be compatible with the new
	 * Firmware.  In order to prevent difficult to diagnose adapter
	 * initialization issues, we clear out the Firmware Configuration File
	 * portion of the FLASH .  The user will need to re-FLASH a new
	 * Firmware Configuration File which is compatible with the new
	 * Firmware if that's desired.
	 */
	(void)t4_load_cfg(adap, NULL, 0);

	/*
	 * Older versions of the firmware don't understand the new
	 * PCIE_FW.HALT flag and so won't know to perform a RESET when they
	 * restart.  So for newly loaded older firmware we'll have to do the
	 * RESET for it so it starts up on a clean slate.  We can tell if
	 * the newly loaded firmware will handle this right by checking
	 * its header flags to see if it advertises the capability.
	 */
	reset = ((be32_to_cpu(fw_hdr->flags) & FW_HDR_FLAGS_RESET_HALT) == 0);
	ret = t4_fw_restart(adap, mbox, reset);

	/* Grab potentially new Firmware Device Log parameters so we can see
	 * how healthy the new Firmware is.  It's okay to contact the new
	 * Firmware for these parameters even though, as far as it's
	 * concerned, we've never said "HELLO" to it ...
	 */
	(void)t4_init_devlog_params(adap);
out:
	adap->flags |= CXGB4_FW_OK;
	return ret;
}

/**
 *	t4_fl_pkt_align - return the fl packet alignment
 *	@adap: the adapter
 *
 *	T4 has a single field to specify the packing and padding boundary.
 *	T5 onwards has separate fields for this and hence the alignment for
 *	next packet offset is maximum of these two.
 *
 */
int t4_fl_pkt_align(struct adapter *adap)
{
	u32 sge_control, sge_control2;
	unsigned int ingpadboundary, ingpackboundary, fl_align, ingpad_shift;

	sge_control = t4_read_reg(adap, SGE_CONTROL_A);

	/* T4 uses a single control field to specify both the PCIe Padding and
	 * Packing Boundary.  T5 introduced the ability to specify these
	 * separately.  The actual Ingress Packet Data alignment boundary
	 * within Packed Buffer Mode is the maximum of these two
	 * specifications.  (Note that it makes no real practical sense to
	 * have the Padding Boundary be larger than the Packing Boundary but you
	 * could set the chip up that way and, in fact, legacy T4 code would
	 * end doing this because it would initialize the Padding Boundary and
	 * leave the Packing Boundary initialized to 0 (16 bytes).)
	 * Padding Boundary values in T6 starts from 8B,
	 * where as it is 32B for T4 and T5.
	 */
	if (CHELSIO_CHIP_VERSION(adap->params.chip) <= CHELSIO_T5)
		ingpad_shift = INGPADBOUNDARY_SHIFT_X;
	else
		ingpad_shift = T6_INGPADBOUNDARY_SHIFT_X;

	ingpadboundary = 1 << (INGPADBOUNDARY_G(sge_control) + ingpad_shift);

	fl_align = ingpadboundary;
	if (!is_t4(adap->params.chip)) {
		/* T5 has a weird interpretation of one of the PCIe Packing
		 * Boundary values.  No idea why ...
		 */
		sge_control2 = t4_read_reg(adap, SGE_CONTROL2_A);
		ingpackboundary = INGPACKBOUNDARY_G(sge_control2);
		if (ingpackboundary == INGPACKBOUNDARY_16B_X)
			ingpackboundary = 16;
		else
			ingpackboundary = 1 << (ingpackboundary +
						INGPACKBOUNDARY_SHIFT_X);

		fl_align = max(ingpadboundary, ingpackboundary);
	}
	return fl_align;
}

/**
 *	t4_fixup_host_params - fix up host-dependent parameters
 *	@adap: the adapter
 *	@page_size: the host's Base Page Size
 *	@cache_line_size: the host's Cache Line Size
 *
 *	Various registers in T4 contain values which are dependent on the
 *	host's Base Page and Cache Line Sizes.  This function will fix all of
 *	those registers with the appropriate values as passed in ...
 */
int t4_fixup_host_params(struct adapter *adap, unsigned int page_size,
			 unsigned int cache_line_size)
{
	unsigned int page_shift = fls(page_size) - 1;
	unsigned int sge_hps = page_shift - 10;
	unsigned int stat_len = cache_line_size > 64 ? 128 : 64;
	unsigned int fl_align = cache_line_size < 32 ? 32 : cache_line_size;
	unsigned int fl_align_log = fls(fl_align) - 1;

	t4_write_reg(adap, SGE_HOST_PAGE_SIZE_A,
		     HOSTPAGESIZEPF0_V(sge_hps) |
		     HOSTPAGESIZEPF1_V(sge_hps) |
		     HOSTPAGESIZEPF2_V(sge_hps) |
		     HOSTPAGESIZEPF3_V(sge_hps) |
		     HOSTPAGESIZEPF4_V(sge_hps) |
		     HOSTPAGESIZEPF5_V(sge_hps) |
		     HOSTPAGESIZEPF6_V(sge_hps) |
		     HOSTPAGESIZEPF7_V(sge_hps));

	if (is_t4(adap->params.chip)) {
		t4_set_reg_field(adap, SGE_CONTROL_A,
				 INGPADBOUNDARY_V(INGPADBOUNDARY_M) |
				 EGRSTATUSPAGESIZE_F,
				 INGPADBOUNDARY_V(fl_align_log -
						  INGPADBOUNDARY_SHIFT_X) |
				 EGRSTATUSPAGESIZE_V(stat_len != 64));
	} else {
		unsigned int pack_align;
		unsigned int ingpad, ingpack;

		/* T5 introduced the separation of the Free List Padding and
		 * Packing Boundaries.  Thus, we can select a smaller Padding
		 * Boundary to avoid uselessly chewing up PCIe Link and Memory
		 * Bandwidth, and use a Packing Boundary which is large enough
		 * to avoid false sharing between CPUs, etc.
		 *
		 * For the PCI Link, the smaller the Padding Boundary the
		 * better.  For the Memory Controller, a smaller Padding
		 * Boundary is better until we cross under the Memory Line
		 * Size (the minimum unit of transfer to/from Memory).  If we
		 * have a Padding Boundary which is smaller than the Memory
		 * Line Size, that'll involve a Read-Modify-Write cycle on the
		 * Memory Controller which is never good.
		 */

		/* We want the Packing Boundary to be based on the Cache Line
		 * Size in order to help avoid False Sharing performance
		 * issues between CPUs, etc.  We also want the Packing
		 * Boundary to incorporate the PCI-E Maximum Payload Size.  We
		 * get best performance when the Packing Boundary is a
		 * multiple of the Maximum Payload Size.
		 */
		pack_align = fl_align;
		if (pci_is_pcie(adap->pdev)) {
			unsigned int mps, mps_log;
			u16 devctl;

			/* The PCIe Device Control Maximum Payload Size field
			 * [bits 7:5] encodes sizes as powers of 2 starting at
			 * 128 bytes.
			 */
			pcie_capability_read_word(adap->pdev, PCI_EXP_DEVCTL,
						  &devctl);
			mps_log = ((devctl & PCI_EXP_DEVCTL_PAYLOAD) >> 5) + 7;
			mps = 1 << mps_log;
			if (mps > pack_align)
				pack_align = mps;
		}

		/* N.B. T5/T6 have a crazy special interpretation of the "0"
		 * value for the Packing Boundary.  This corresponds to 16
		 * bytes instead of the expected 32 bytes.  So if we want 32
		 * bytes, the best we can really do is 64 bytes ...
		 */
		if (pack_align <= 16) {
			ingpack = INGPACKBOUNDARY_16B_X;
			fl_align = 16;
		} else if (pack_align == 32) {
			ingpack = INGPACKBOUNDARY_64B_X;
			fl_align = 64;
		} else {
			unsigned int pack_align_log = fls(pack_align) - 1;

			ingpack = pack_align_log - INGPACKBOUNDARY_SHIFT_X;
			fl_align = pack_align;
		}

		/* Use the smallest Ingress Padding which isn't smaller than
		 * the Memory Controller Read/Write Size.  We'll take that as
		 * being 8 bytes since we don't know of any system with a
		 * wider Memory Controller Bus Width.
		 */
		if (is_t5(adap->params.chip))
			ingpad = INGPADBOUNDARY_32B_X;
		else
			ingpad = T6_INGPADBOUNDARY_8B_X;

		t4_set_reg_field(adap, SGE_CONTROL_A,
				 INGPADBOUNDARY_V(INGPADBOUNDARY_M) |
				 EGRSTATUSPAGESIZE_F,
				 INGPADBOUNDARY_V(ingpad) |
				 EGRSTATUSPAGESIZE_V(stat_len != 64));
		t4_set_reg_field(adap, SGE_CONTROL2_A,
				 INGPACKBOUNDARY_V(INGPACKBOUNDARY_M),
				 INGPACKBOUNDARY_V(ingpack));
	}
	/*
	 * Adjust various SGE Free List Host Buffer Sizes.
	 *
	 * This is something of a crock since we're using fixed indices into
	 * the array which are also known by the sge.c code and the T4
	 * Firmware Configuration File.  We need to come up with a much better
	 * approach to managing this array.  For now, the first four entries
	 * are:
	 *
	 *   0: Host Page Size
	 *   1: 64KB
	 *   2: Buffer size corresponding to 1500 byte MTU (unpacked mode)
	 *   3: Buffer size corresponding to 9000 byte MTU (unpacked mode)
	 *
	 * For the single-MTU buffers in unpacked mode we need to include
	 * space for the SGE Control Packet Shift, 14 byte Ethernet header,
	 * possible 4 byte VLAN tag, all rounded up to the next Ingress Packet
	 * Padding boundary.  All of these are accommodated in the Factory
	 * Default Firmware Configuration File but we need to adjust it for
	 * this host's cache line size.
	 */
	t4_write_reg(adap, SGE_FL_BUFFER_SIZE0_A, page_size);
	t4_write_reg(adap, SGE_FL_BUFFER_SIZE2_A,
		     (t4_read_reg(adap, SGE_FL_BUFFER_SIZE2_A) + fl_align-1)
		     & ~(fl_align-1));
	t4_write_reg(adap, SGE_FL_BUFFER_SIZE3_A,
		     (t4_read_reg(adap, SGE_FL_BUFFER_SIZE3_A) + fl_align-1)
		     & ~(fl_align-1));

	t4_write_reg(adap, ULP_RX_TDDP_PSZ_A, HPZ0_V(page_shift - 12));

	return 0;
}

/**
 *	t4_fw_initialize - ask FW to initialize the device
 *	@adap: the adapter
 *	@mbox: mailbox to use for the FW command
 *
 *	Issues a command to FW to partially initialize the device.  This
 *	performs initialization that generally doesn't depend on user input.
 */
int t4_fw_initialize(struct adapter *adap, unsigned int mbox)
{
	struct fw_initialize_cmd c;

	memset(&c, 0, sizeof(c));
	INIT_CMD(c, INITIALIZE, WRITE);
	return t4_wr_mbox(adap, mbox, &c, sizeof(c), NULL);
}

/**
 *	t4_query_params_rw - query FW or device parameters
 *	@adap: the adapter
 *	@mbox: mailbox to use for the FW command
 *	@pf: the PF
 *	@vf: the VF
 *	@nparams: the number of parameters
 *	@params: the parameter names
 *	@val: the parameter values
 *	@rw: Write and read flag
 *	@sleep_ok: if true, we may sleep awaiting mbox cmd completion
 *
 *	Reads the value of FW or device parameters.  Up to 7 parameters can be
 *	queried at once.
 */
int t4_query_params_rw(struct adapter *adap, unsigned int mbox, unsigned int pf,
		       unsigned int vf, unsigned int nparams, const u32 *params,
		       u32 *val, int rw, bool sleep_ok)
{
	int i, ret;
	struct fw_params_cmd c;
	__be32 *p = &c.param[0].mnem;

	if (nparams > 7)
		return -EINVAL;

	memset(&c, 0, sizeof(c));
	c.op_to_vfn = cpu_to_be32(FW_CMD_OP_V(FW_PARAMS_CMD) |
				  FW_CMD_REQUEST_F | FW_CMD_READ_F |
				  FW_PARAMS_CMD_PFN_V(pf) |
				  FW_PARAMS_CMD_VFN_V(vf));
	c.retval_len16 = cpu_to_be32(FW_LEN16(c));

	for (i = 0; i < nparams; i++) {
		*p++ = cpu_to_be32(*params++);
		if (rw)
			*p = cpu_to_be32(*(val + i));
		p++;
	}

	ret = t4_wr_mbox_meat(adap, mbox, &c, sizeof(c), &c, sleep_ok);
	if (ret == 0)
		for (i = 0, p = &c.param[0].val; i < nparams; i++, p += 2)
			*val++ = be32_to_cpu(*p);
	return ret;
}

int t4_query_params(struct adapter *adap, unsigned int mbox, unsigned int pf,
		    unsigned int vf, unsigned int nparams, const u32 *params,
		    u32 *val)
{
	return t4_query_params_rw(adap, mbox, pf, vf, nparams, params, val, 0,
				  true);
}

int t4_query_params_ns(struct adapter *adap, unsigned int mbox, unsigned int pf,
		       unsigned int vf, unsigned int nparams, const u32 *params,
		       u32 *val)
{
	return t4_query_params_rw(adap, mbox, pf, vf, nparams, params, val, 0,
				  false);
}

/**
 *      t4_set_params_timeout - sets FW or device parameters
 *      @adap: the adapter
 *      @mbox: mailbox to use for the FW command
 *      @pf: the PF
 *      @vf: the VF
 *      @nparams: the number of parameters
 *      @params: the parameter names
 *      @val: the parameter values
 *      @timeout: the timeout time
 *
 *      Sets the value of FW or device parameters.  Up to 7 parameters can be
 *      specified at once.
 */
int t4_set_params_timeout(struct adapter *adap, unsigned int mbox,
			  unsigned int pf, unsigned int vf,
			  unsigned int nparams, const u32 *params,
			  const u32 *val, int timeout)
{
	struct fw_params_cmd c;
	__be32 *p = &c.param[0].mnem;

	if (nparams > 7)
		return -EINVAL;

	memset(&c, 0, sizeof(c));
	c.op_to_vfn = cpu_to_be32(FW_CMD_OP_V(FW_PARAMS_CMD) |
				  FW_CMD_REQUEST_F | FW_CMD_WRITE_F |
				  FW_PARAMS_CMD_PFN_V(pf) |
				  FW_PARAMS_CMD_VFN_V(vf));
	c.retval_len16 = cpu_to_be32(FW_LEN16(c));

	while (nparams--) {
		*p++ = cpu_to_be32(*params++);
		*p++ = cpu_to_be32(*val++);
	}

	return t4_wr_mbox_timeout(adap, mbox, &c, sizeof(c), NULL, timeout);
}

/**
 *	t4_set_params - sets FW or device parameters
 *	@adap: the adapter
 *	@mbox: mailbox to use for the FW command
 *	@pf: the PF
 *	@vf: the VF
 *	@nparams: the number of parameters
 *	@params: the parameter names
 *	@val: the parameter values
 *
 *	Sets the value of FW or device parameters.  Up to 7 parameters can be
 *	specified at once.
 */
int t4_set_params(struct adapter *adap, unsigned int mbox, unsigned int pf,
		  unsigned int vf, unsigned int nparams, const u32 *params,
		  const u32 *val)
{
	return t4_set_params_timeout(adap, mbox, pf, vf, nparams, params, val,
				     FW_CMD_MAX_TIMEOUT);
}

/**
 *	t4_cfg_pfvf - configure PF/VF resource limits
 *	@adap: the adapter
 *	@mbox: mailbox to use for the FW command
 *	@pf: the PF being configured
 *	@vf: the VF being configured
 *	@txq: the max number of egress queues
 *	@txq_eth_ctrl: the max number of egress Ethernet or control queues
 *	@rxqi: the max number of interrupt-capable ingress queues
 *	@rxq: the max number of interruptless ingress queues
 *	@tc: the PCI traffic class
 *	@vi: the max number of virtual interfaces
 *	@cmask: the channel access rights mask for the PF/VF
 *	@pmask: the port access rights mask for the PF/VF
 *	@nexact: the maximum number of exact MPS filters
 *	@rcaps: read capabilities
 *	@wxcaps: write/execute capabilities
 *
 *	Configures resource limits and capabilities for a physical or virtual
 *	function.
 */
int t4_cfg_pfvf(struct adapter *adap, unsigned int mbox, unsigned int pf,
		unsigned int vf, unsigned int txq, unsigned int txq_eth_ctrl,
		unsigned int rxqi, unsigned int rxq, unsigned int tc,
		unsigned int vi, unsigned int cmask, unsigned int pmask,
		unsigned int nexact, unsigned int rcaps, unsigned int wxcaps)
{
	struct fw_pfvf_cmd c;

	memset(&c, 0, sizeof(c));
	c.op_to_vfn = cpu_to_be32(FW_CMD_OP_V(FW_PFVF_CMD) | FW_CMD_REQUEST_F |
				  FW_CMD_WRITE_F | FW_PFVF_CMD_PFN_V(pf) |
				  FW_PFVF_CMD_VFN_V(vf));
	c.retval_len16 = cpu_to_be32(FW_LEN16(c));
	c.niqflint_niq = cpu_to_be32(FW_PFVF_CMD_NIQFLINT_V(rxqi) |
				     FW_PFVF_CMD_NIQ_V(rxq));
	c.type_to_neq = cpu_to_be32(FW_PFVF_CMD_CMASK_V(cmask) |
				    FW_PFVF_CMD_PMASK_V(pmask) |
				    FW_PFVF_CMD_NEQ_V(txq));
	c.tc_to_nexactf = cpu_to_be32(FW_PFVF_CMD_TC_V(tc) |
				      FW_PFVF_CMD_NVI_V(vi) |
				      FW_PFVF_CMD_NEXACTF_V(nexact));
	c.r_caps_to_nethctrl = cpu_to_be32(FW_PFVF_CMD_R_CAPS_V(rcaps) |
					FW_PFVF_CMD_WX_CAPS_V(wxcaps) |
					FW_PFVF_CMD_NETHCTRL_V(txq_eth_ctrl));
	return t4_wr_mbox(adap, mbox, &c, sizeof(c), NULL);
}

/**
 *	t4_alloc_vi - allocate a virtual interface
 *	@adap: the adapter
 *	@mbox: mailbox to use for the FW command
 *	@port: physical port associated with the VI
 *	@pf: the PF owning the VI
 *	@vf: the VF owning the VI
 *	@nmac: number of MAC addresses needed (1 to 5)
 *	@mac: the MAC addresses of the VI
 *	@rss_size: size of RSS table slice associated with this VI
 *	@vivld: the destination to store the VI Valid value.
 *	@vin: the destination to store the VIN value.
 *
 *	Allocates a virtual interface for the given physical port.  If @mac is
 *	not %NULL it contains the MAC addresses of the VI as assigned by FW.
 *	@mac should be large enough to hold @nmac Ethernet addresses, they are
 *	stored consecutively so the space needed is @nmac * 6 bytes.
 *	Returns a negative error number or the non-negative VI id.
 */
int t4_alloc_vi(struct adapter *adap, unsigned int mbox, unsigned int port,
		unsigned int pf, unsigned int vf, unsigned int nmac, u8 *mac,
		unsigned int *rss_size, u8 *vivld, u8 *vin)
{
	int ret;
	struct fw_vi_cmd c;

	memset(&c, 0, sizeof(c));
	c.op_to_vfn = cpu_to_be32(FW_CMD_OP_V(FW_VI_CMD) | FW_CMD_REQUEST_F |
				  FW_CMD_WRITE_F | FW_CMD_EXEC_F |
				  FW_VI_CMD_PFN_V(pf) | FW_VI_CMD_VFN_V(vf));
	c.alloc_to_len16 = cpu_to_be32(FW_VI_CMD_ALLOC_F | FW_LEN16(c));
	c.portid_pkd = FW_VI_CMD_PORTID_V(port);
	c.nmac = nmac - 1;

	ret = t4_wr_mbox(adap, mbox, &c, sizeof(c), &c);
	if (ret)
		return ret;

	if (mac) {
		memcpy(mac, c.mac, sizeof(c.mac));
		switch (nmac) {
		case 5:
			memcpy(mac + 24, c.nmac3, sizeof(c.nmac3));
			fallthrough;
		case 4:
			memcpy(mac + 18, c.nmac2, sizeof(c.nmac2));
			fallthrough;
		case 3:
			memcpy(mac + 12, c.nmac1, sizeof(c.nmac1));
			fallthrough;
		case 2:
			memcpy(mac + 6,  c.nmac0, sizeof(c.nmac0));
		}
	}
	if (rss_size)
		*rss_size = FW_VI_CMD_RSSSIZE_G(be16_to_cpu(c.rsssize_pkd));

	if (vivld)
		*vivld = FW_VI_CMD_VFVLD_G(be32_to_cpu(c.alloc_to_len16));

	if (vin)
		*vin = FW_VI_CMD_VIN_G(be32_to_cpu(c.alloc_to_len16));

	return FW_VI_CMD_VIID_G(be16_to_cpu(c.type_viid));
}

/**
 *	t4_free_vi - free a virtual interface
 *	@adap: the adapter
 *	@mbox: mailbox to use for the FW command
 *	@pf: the PF owning the VI
 *	@vf: the VF owning the VI
 *	@viid: virtual interface identifiler
 *
 *	Free a previously allocated virtual interface.
 */
int t4_free_vi(struct adapter *adap, unsigned int mbox, unsigned int pf,
	       unsigned int vf, unsigned int viid)
{
	struct fw_vi_cmd c;

	memset(&c, 0, sizeof(c));
	c.op_to_vfn = cpu_to_be32(FW_CMD_OP_V(FW_VI_CMD) |
				  FW_CMD_REQUEST_F |
				  FW_CMD_EXEC_F |
				  FW_VI_CMD_PFN_V(pf) |
				  FW_VI_CMD_VFN_V(vf));
	c.alloc_to_len16 = cpu_to_be32(FW_VI_CMD_FREE_F | FW_LEN16(c));
	c.type_viid = cpu_to_be16(FW_VI_CMD_VIID_V(viid));

	return t4_wr_mbox(adap, mbox, &c, sizeof(c), &c);
}

/**
 *	t4_set_rxmode - set Rx properties of a virtual interface
 *	@adap: the adapter
 *	@mbox: mailbox to use for the FW command
 *	@viid: the VI id
 *	@viid_mirror: the mirror VI id
 *	@mtu: the new MTU or -1
 *	@promisc: 1 to enable promiscuous mode, 0 to disable it, -1 no change
 *	@all_multi: 1 to enable all-multi mode, 0 to disable it, -1 no change
 *	@bcast: 1 to enable broadcast Rx, 0 to disable it, -1 no change
 *	@vlanex: 1 to enable HW VLAN extraction, 0 to disable it, -1 no change
 *	@sleep_ok: if true we may sleep while awaiting command completion
 *
 *	Sets Rx properties of a virtual interface.
 */
int t4_set_rxmode(struct adapter *adap, unsigned int mbox, unsigned int viid,
		  unsigned int viid_mirror, int mtu, int promisc, int all_multi,
		  int bcast, int vlanex, bool sleep_ok)
{
	struct fw_vi_rxmode_cmd c, c_mirror;
	int ret;

	/* convert to FW values */
	if (mtu < 0)
		mtu = FW_RXMODE_MTU_NO_CHG;
	if (promisc < 0)
		promisc = FW_VI_RXMODE_CMD_PROMISCEN_M;
	if (all_multi < 0)
		all_multi = FW_VI_RXMODE_CMD_ALLMULTIEN_M;
	if (bcast < 0)
		bcast = FW_VI_RXMODE_CMD_BROADCASTEN_M;
	if (vlanex < 0)
		vlanex = FW_VI_RXMODE_CMD_VLANEXEN_M;

	memset(&c, 0, sizeof(c));
	c.op_to_viid = cpu_to_be32(FW_CMD_OP_V(FW_VI_RXMODE_CMD) |
				   FW_CMD_REQUEST_F | FW_CMD_WRITE_F |
				   FW_VI_RXMODE_CMD_VIID_V(viid));
	c.retval_len16 = cpu_to_be32(FW_LEN16(c));
	c.mtu_to_vlanexen =
		cpu_to_be32(FW_VI_RXMODE_CMD_MTU_V(mtu) |
			    FW_VI_RXMODE_CMD_PROMISCEN_V(promisc) |
			    FW_VI_RXMODE_CMD_ALLMULTIEN_V(all_multi) |
			    FW_VI_RXMODE_CMD_BROADCASTEN_V(bcast) |
			    FW_VI_RXMODE_CMD_VLANEXEN_V(vlanex));

	if (viid_mirror) {
		memcpy(&c_mirror, &c, sizeof(c_mirror));
		c_mirror.op_to_viid =
			cpu_to_be32(FW_CMD_OP_V(FW_VI_RXMODE_CMD) |
				    FW_CMD_REQUEST_F | FW_CMD_WRITE_F |
				    FW_VI_RXMODE_CMD_VIID_V(viid_mirror));
	}

	ret = t4_wr_mbox_meat(adap, mbox, &c, sizeof(c), NULL, sleep_ok);
	if (ret)
		return ret;

	if (viid_mirror)
		ret = t4_wr_mbox_meat(adap, mbox, &c_mirror, sizeof(c_mirror),
				      NULL, sleep_ok);

	return ret;
}

/**
 *      t4_free_encap_mac_filt - frees MPS entry at given index
 *      @adap: the adapter
 *      @viid: the VI id
 *      @idx: index of MPS entry to be freed
 *      @sleep_ok: call is allowed to sleep
 *
 *      Frees the MPS entry at supplied index
 *
 *      Returns a negative error number or zero on success
 */
int t4_free_encap_mac_filt(struct adapter *adap, unsigned int viid,
			   int idx, bool sleep_ok)
{
	struct fw_vi_mac_exact *p;
	u8 addr[] = {0, 0, 0, 0, 0, 0};
	struct fw_vi_mac_cmd c;
	int ret = 0;
	u32 exact;

	memset(&c, 0, sizeof(c));
	c.op_to_viid = cpu_to_be32(FW_CMD_OP_V(FW_VI_MAC_CMD) |
				   FW_CMD_REQUEST_F | FW_CMD_WRITE_F |
				   FW_CMD_EXEC_V(0) |
				   FW_VI_MAC_CMD_VIID_V(viid));
	exact = FW_VI_MAC_CMD_ENTRY_TYPE_V(FW_VI_MAC_TYPE_EXACTMAC);
	c.freemacs_to_len16 = cpu_to_be32(FW_VI_MAC_CMD_FREEMACS_V(0) |
					  exact |
					  FW_CMD_LEN16_V(1));
	p = c.u.exact;
	p->valid_to_idx = cpu_to_be16(FW_VI_MAC_CMD_VALID_F |
				      FW_VI_MAC_CMD_IDX_V(idx));
	memcpy(p->macaddr, addr, sizeof(p->macaddr));
	ret = t4_wr_mbox_meat(adap, adap->mbox, &c, sizeof(c), &c, sleep_ok);
	return ret;
}

/**
 *	t4_free_raw_mac_filt - Frees a raw mac entry in mps tcam
 *	@adap: the adapter
 *	@viid: the VI id
 *	@addr: the MAC address
 *	@mask: the mask
 *	@idx: index of the entry in mps tcam
 *	@lookup_type: MAC address for inner (1) or outer (0) header
 *	@port_id: the port index
 *	@sleep_ok: call is allowed to sleep
 *
 *	Removes the mac entry at the specified index using raw mac interface.
 *
 *	Returns a negative error number on failure.
 */
int t4_free_raw_mac_filt(struct adapter *adap, unsigned int viid,
			 const u8 *addr, const u8 *mask, unsigned int idx,
			 u8 lookup_type, u8 port_id, bool sleep_ok)
{
	struct fw_vi_mac_cmd c;
	struct fw_vi_mac_raw *p = &c.u.raw;
	u32 val;

	memset(&c, 0, sizeof(c));
	c.op_to_viid = cpu_to_be32(FW_CMD_OP_V(FW_VI_MAC_CMD) |
				   FW_CMD_REQUEST_F | FW_CMD_WRITE_F |
				   FW_CMD_EXEC_V(0) |
				   FW_VI_MAC_CMD_VIID_V(viid));
	val = FW_CMD_LEN16_V(1) |
	      FW_VI_MAC_CMD_ENTRY_TYPE_V(FW_VI_MAC_TYPE_RAW);
	c.freemacs_to_len16 = cpu_to_be32(FW_VI_MAC_CMD_FREEMACS_V(0) |
					  FW_CMD_LEN16_V(val));

	p->raw_idx_pkd = cpu_to_be32(FW_VI_MAC_CMD_RAW_IDX_V(idx) |
				     FW_VI_MAC_ID_BASED_FREE);

	/* Lookup Type. Outer header: 0, Inner header: 1 */
	p->data0_pkd = cpu_to_be32(DATALKPTYPE_V(lookup_type) |
				   DATAPORTNUM_V(port_id));
	/* Lookup mask and port mask */
	p->data0m_pkd = cpu_to_be64(DATALKPTYPE_V(DATALKPTYPE_M) |
				    DATAPORTNUM_V(DATAPORTNUM_M));

	/* Copy the address and the mask */
	memcpy((u8 *)&p->data1[0] + 2, addr, ETH_ALEN);
	memcpy((u8 *)&p->data1m[0] + 2, mask, ETH_ALEN);

	return t4_wr_mbox_meat(adap, adap->mbox, &c, sizeof(c), &c, sleep_ok);
}

/**
 *      t4_alloc_encap_mac_filt - Adds a mac entry in mps tcam with VNI support
 *      @adap: the adapter
 *      @viid: the VI id
 *      @addr: the MAC address
 *      @mask: the mask
 *      @vni: the VNI id for the tunnel protocol
 *      @vni_mask: mask for the VNI id
 *      @dip_hit: to enable DIP match for the MPS entry
 *      @lookup_type: MAC address for inner (1) or outer (0) header
 *      @sleep_ok: call is allowed to sleep
 *
 *      Allocates an MPS entry with specified MAC address and VNI value.
 *
 *      Returns a negative error number or the allocated index for this mac.
 */
int t4_alloc_encap_mac_filt(struct adapter *adap, unsigned int viid,
			    const u8 *addr, const u8 *mask, unsigned int vni,
			    unsigned int vni_mask, u8 dip_hit, u8 lookup_type,
			    bool sleep_ok)
{
	struct fw_vi_mac_cmd c;
	struct fw_vi_mac_vni *p = c.u.exact_vni;
	int ret = 0;
	u32 val;

	memset(&c, 0, sizeof(c));
	c.op_to_viid = cpu_to_be32(FW_CMD_OP_V(FW_VI_MAC_CMD) |
				   FW_CMD_REQUEST_F | FW_CMD_WRITE_F |
				   FW_VI_MAC_CMD_VIID_V(viid));
	val = FW_CMD_LEN16_V(1) |
	      FW_VI_MAC_CMD_ENTRY_TYPE_V(FW_VI_MAC_TYPE_EXACTMAC_VNI);
	c.freemacs_to_len16 = cpu_to_be32(val);
	p->valid_to_idx = cpu_to_be16(FW_VI_MAC_CMD_VALID_F |
				      FW_VI_MAC_CMD_IDX_V(FW_VI_MAC_ADD_MAC));
	memcpy(p->macaddr, addr, sizeof(p->macaddr));
	memcpy(p->macaddr_mask, mask, sizeof(p->macaddr_mask));

	p->lookup_type_to_vni =
		cpu_to_be32(FW_VI_MAC_CMD_VNI_V(vni) |
			    FW_VI_MAC_CMD_DIP_HIT_V(dip_hit) |
			    FW_VI_MAC_CMD_LOOKUP_TYPE_V(lookup_type));
	p->vni_mask_pkd = cpu_to_be32(FW_VI_MAC_CMD_VNI_MASK_V(vni_mask));
	ret = t4_wr_mbox_meat(adap, adap->mbox, &c, sizeof(c), &c, sleep_ok);
	if (ret == 0)
		ret = FW_VI_MAC_CMD_IDX_G(be16_to_cpu(p->valid_to_idx));
	return ret;
}

/**
 *	t4_alloc_raw_mac_filt - Adds a mac entry in mps tcam
 *	@adap: the adapter
 *	@viid: the VI id
 *	@addr: the MAC address
 *	@mask: the mask
 *	@idx: index at which to add this entry
 *	@lookup_type: MAC address for inner (1) or outer (0) header
 *	@port_id: the port index
 *	@sleep_ok: call is allowed to sleep
 *
 *	Adds the mac entry at the specified index using raw mac interface.
 *
 *	Returns a negative error number or the allocated index for this mac.
 */
int t4_alloc_raw_mac_filt(struct adapter *adap, unsigned int viid,
			  const u8 *addr, const u8 *mask, unsigned int idx,
			  u8 lookup_type, u8 port_id, bool sleep_ok)
{
	int ret = 0;
	struct fw_vi_mac_cmd c;
	struct fw_vi_mac_raw *p = &c.u.raw;
	u32 val;

	memset(&c, 0, sizeof(c));
	c.op_to_viid = cpu_to_be32(FW_CMD_OP_V(FW_VI_MAC_CMD) |
				   FW_CMD_REQUEST_F | FW_CMD_WRITE_F |
				   FW_VI_MAC_CMD_VIID_V(viid));
	val = FW_CMD_LEN16_V(1) |
	      FW_VI_MAC_CMD_ENTRY_TYPE_V(FW_VI_MAC_TYPE_RAW);
	c.freemacs_to_len16 = cpu_to_be32(val);

	/* Specify that this is an inner mac address */
	p->raw_idx_pkd = cpu_to_be32(FW_VI_MAC_CMD_RAW_IDX_V(idx));

	/* Lookup Type. Outer header: 0, Inner header: 1 */
	p->data0_pkd = cpu_to_be32(DATALKPTYPE_V(lookup_type) |
				   DATAPORTNUM_V(port_id));
	/* Lookup mask and port mask */
	p->data0m_pkd = cpu_to_be64(DATALKPTYPE_V(DATALKPTYPE_M) |
				    DATAPORTNUM_V(DATAPORTNUM_M));

	/* Copy the address and the mask */
	memcpy((u8 *)&p->data1[0] + 2, addr, ETH_ALEN);
	memcpy((u8 *)&p->data1m[0] + 2, mask, ETH_ALEN);

	ret = t4_wr_mbox_meat(adap, adap->mbox, &c, sizeof(c), &c, sleep_ok);
	if (ret == 0) {
		ret = FW_VI_MAC_CMD_RAW_IDX_G(be32_to_cpu(p->raw_idx_pkd));
		if (ret != idx)
			ret = -ENOMEM;
	}

	return ret;
}

/**
 *	t4_alloc_mac_filt - allocates exact-match filters for MAC addresses
 *	@adap: the adapter
 *	@mbox: mailbox to use for the FW command
 *	@viid: the VI id
 *	@free: if true any existing filters for this VI id are first removed
 *	@naddr: the number of MAC addresses to allocate filters for (up to 7)
 *	@addr: the MAC address(es)
 *	@idx: where to store the index of each allocated filter
 *	@hash: pointer to hash address filter bitmap
 *	@sleep_ok: call is allowed to sleep
 *
 *	Allocates an exact-match filter for each of the supplied addresses and
 *	sets it to the corresponding address.  If @idx is not %NULL it should
 *	have at least @naddr entries, each of which will be set to the index of
 *	the filter allocated for the corresponding MAC address.  If a filter
 *	could not be allocated for an address its index is set to 0xffff.
 *	If @hash is not %NULL addresses that fail to allocate an exact filter
 *	are hashed and update the hash filter bitmap pointed at by @hash.
 *
 *	Returns a negative error number or the number of filters allocated.
 */
int t4_alloc_mac_filt(struct adapter *adap, unsigned int mbox,
		      unsigned int viid, bool free, unsigned int naddr,
		      const u8 **addr, u16 *idx, u64 *hash, bool sleep_ok)
{
	int offset, ret = 0;
	struct fw_vi_mac_cmd c;
	unsigned int nfilters = 0;
	unsigned int max_naddr = adap->params.arch.mps_tcam_size;
	unsigned int rem = naddr;

	if (naddr > max_naddr)
		return -EINVAL;

	for (offset = 0; offset < naddr ; /**/) {
		unsigned int fw_naddr = (rem < ARRAY_SIZE(c.u.exact) ?
					 rem : ARRAY_SIZE(c.u.exact));
		size_t len16 = DIV_ROUND_UP(offsetof(struct fw_vi_mac_cmd,
						     u.exact[fw_naddr]), 16);
		struct fw_vi_mac_exact *p;
		int i;

		memset(&c, 0, sizeof(c));
		c.op_to_viid = cpu_to_be32(FW_CMD_OP_V(FW_VI_MAC_CMD) |
					   FW_CMD_REQUEST_F |
					   FW_CMD_WRITE_F |
					   FW_CMD_EXEC_V(free) |
					   FW_VI_MAC_CMD_VIID_V(viid));
		c.freemacs_to_len16 =
			cpu_to_be32(FW_VI_MAC_CMD_FREEMACS_V(free) |
				    FW_CMD_LEN16_V(len16));

		for (i = 0, p = c.u.exact; i < fw_naddr; i++, p++) {
			p->valid_to_idx =
				cpu_to_be16(FW_VI_MAC_CMD_VALID_F |
					    FW_VI_MAC_CMD_IDX_V(
						    FW_VI_MAC_ADD_MAC));
			memcpy(p->macaddr, addr[offset + i],
			       sizeof(p->macaddr));
		}

		/* It's okay if we run out of space in our MAC address arena.
		 * Some of the addresses we submit may get stored so we need
		 * to run through the reply to see what the results were ...
		 */
		ret = t4_wr_mbox_meat(adap, mbox, &c, sizeof(c), &c, sleep_ok);
		if (ret && ret != -FW_ENOMEM)
			break;

		for (i = 0, p = c.u.exact; i < fw_naddr; i++, p++) {
			u16 index = FW_VI_MAC_CMD_IDX_G(
					be16_to_cpu(p->valid_to_idx));

			if (idx)
				idx[offset + i] = (index >= max_naddr ?
						   0xffff : index);
			if (index < max_naddr)
				nfilters++;
			else if (hash)
				*hash |= (1ULL <<
					  hash_mac_addr(addr[offset + i]));
		}

		free = false;
		offset += fw_naddr;
		rem -= fw_naddr;
	}

	if (ret == 0 || ret == -FW_ENOMEM)
		ret = nfilters;
	return ret;
}

/**
 *	t4_free_mac_filt - frees exact-match filters of given MAC addresses
 *	@adap: the adapter
 *	@mbox: mailbox to use for the FW command
 *	@viid: the VI id
 *	@naddr: the number of MAC addresses to allocate filters for (up to 7)
 *	@addr: the MAC address(es)
 *	@sleep_ok: call is allowed to sleep
 *
 *	Frees the exact-match filter for each of the supplied addresses
 *
 *	Returns a negative error number or the number of filters freed.
 */
int t4_free_mac_filt(struct adapter *adap, unsigned int mbox,
		     unsigned int viid, unsigned int naddr,
		     const u8 **addr, bool sleep_ok)
{
	int offset, ret = 0;
	struct fw_vi_mac_cmd c;
	unsigned int nfilters = 0;
	unsigned int max_naddr = is_t4(adap->params.chip) ?
				       NUM_MPS_CLS_SRAM_L_INSTANCES :
				       NUM_MPS_T5_CLS_SRAM_L_INSTANCES;
	unsigned int rem = naddr;

	if (naddr > max_naddr)
		return -EINVAL;

	for (offset = 0; offset < (int)naddr ; /**/) {
		unsigned int fw_naddr = (rem < ARRAY_SIZE(c.u.exact)
					 ? rem
					 : ARRAY_SIZE(c.u.exact));
		size_t len16 = DIV_ROUND_UP(offsetof(struct fw_vi_mac_cmd,
						     u.exact[fw_naddr]), 16);
		struct fw_vi_mac_exact *p;
		int i;

		memset(&c, 0, sizeof(c));
		c.op_to_viid = cpu_to_be32(FW_CMD_OP_V(FW_VI_MAC_CMD) |
				     FW_CMD_REQUEST_F |
				     FW_CMD_WRITE_F |
				     FW_CMD_EXEC_V(0) |
				     FW_VI_MAC_CMD_VIID_V(viid));
		c.freemacs_to_len16 =
				cpu_to_be32(FW_VI_MAC_CMD_FREEMACS_V(0) |
					    FW_CMD_LEN16_V(len16));

		for (i = 0, p = c.u.exact; i < (int)fw_naddr; i++, p++) {
			p->valid_to_idx = cpu_to_be16(
				FW_VI_MAC_CMD_VALID_F |
				FW_VI_MAC_CMD_IDX_V(FW_VI_MAC_MAC_BASED_FREE));
			memcpy(p->macaddr, addr[offset+i], sizeof(p->macaddr));
		}

		ret = t4_wr_mbox_meat(adap, mbox, &c, sizeof(c), &c, sleep_ok);
		if (ret)
			break;

		for (i = 0, p = c.u.exact; i < fw_naddr; i++, p++) {
			u16 index = FW_VI_MAC_CMD_IDX_G(
						be16_to_cpu(p->valid_to_idx));

			if (index < max_naddr)
				nfilters++;
		}

		offset += fw_naddr;
		rem -= fw_naddr;
	}

	if (ret == 0)
		ret = nfilters;
	return ret;
}

/**
 *	t4_change_mac - modifies the exact-match filter for a MAC address
 *	@adap: the adapter
 *	@mbox: mailbox to use for the FW command
 *	@viid: the VI id
 *	@idx: index of existing filter for old value of MAC address, or -1
 *	@addr: the new MAC address value
 *	@persist: whether a new MAC allocation should be persistent
 *	@smt_idx: the destination to store the new SMT index.
 *
 *	Modifies an exact-match filter and sets it to the new MAC address.
 *	Note that in general it is not possible to modify the value of a given
 *	filter so the generic way to modify an address filter is to free the one
 *	being used by the old address value and allocate a new filter for the
 *	new address value.  @idx can be -1 if the address is a new addition.
 *
 *	Returns a negative error number or the index of the filter with the new
 *	MAC value.
 */
int t4_change_mac(struct adapter *adap, unsigned int mbox, unsigned int viid,
		  int idx, const u8 *addr, bool persist, u8 *smt_idx)
{
	int ret, mode;
	struct fw_vi_mac_cmd c;
	struct fw_vi_mac_exact *p = c.u.exact;
	unsigned int max_mac_addr = adap->params.arch.mps_tcam_size;

	if (idx < 0)                             /* new allocation */
		idx = persist ? FW_VI_MAC_ADD_PERSIST_MAC : FW_VI_MAC_ADD_MAC;
	mode = smt_idx ? FW_VI_MAC_SMT_AND_MPSTCAM : FW_VI_MAC_MPS_TCAM_ENTRY;

	memset(&c, 0, sizeof(c));
	c.op_to_viid = cpu_to_be32(FW_CMD_OP_V(FW_VI_MAC_CMD) |
				   FW_CMD_REQUEST_F | FW_CMD_WRITE_F |
				   FW_VI_MAC_CMD_VIID_V(viid));
	c.freemacs_to_len16 = cpu_to_be32(FW_CMD_LEN16_V(1));
	p->valid_to_idx = cpu_to_be16(FW_VI_MAC_CMD_VALID_F |
				      FW_VI_MAC_CMD_SMAC_RESULT_V(mode) |
				      FW_VI_MAC_CMD_IDX_V(idx));
	memcpy(p->macaddr, addr, sizeof(p->macaddr));

	ret = t4_wr_mbox(adap, mbox, &c, sizeof(c), &c);
	if (ret == 0) {
		ret = FW_VI_MAC_CMD_IDX_G(be16_to_cpu(p->valid_to_idx));
		if (ret >= max_mac_addr)
			ret = -ENOMEM;
		if (smt_idx) {
			if (adap->params.viid_smt_extn_support) {
				*smt_idx = FW_VI_MAC_CMD_SMTID_G
						    (be32_to_cpu(c.op_to_viid));
			} else {
				/* In T4/T5, SMT contains 256 SMAC entries
				 * organized in 128 rows of 2 entries each.
				 * In T6, SMT contains 256 SMAC entries in
				 * 256 rows.
				 */
				if (CHELSIO_CHIP_VERSION(adap->params.chip) <=
								     CHELSIO_T5)
					*smt_idx = (viid & FW_VIID_VIN_M) << 1;
				else
					*smt_idx = (viid & FW_VIID_VIN_M);
			}
		}
	}
	return ret;
}

/**
 *	t4_set_addr_hash - program the MAC inexact-match hash filter
 *	@adap: the adapter
 *	@mbox: mailbox to use for the FW command
 *	@viid: the VI id
 *	@ucast: whether the hash filter should also match unicast addresses
 *	@vec: the value to be written to the hash filter
 *	@sleep_ok: call is allowed to sleep
 *
 *	Sets the 64-bit inexact-match hash filter for a virtual interface.
 */
int t4_set_addr_hash(struct adapter *adap, unsigned int mbox, unsigned int viid,
		     bool ucast, u64 vec, bool sleep_ok)
{
	struct fw_vi_mac_cmd c;

	memset(&c, 0, sizeof(c));
	c.op_to_viid = cpu_to_be32(FW_CMD_OP_V(FW_VI_MAC_CMD) |
				   FW_CMD_REQUEST_F | FW_CMD_WRITE_F |
				   FW_VI_ENABLE_CMD_VIID_V(viid));
	c.freemacs_to_len16 = cpu_to_be32(FW_VI_MAC_CMD_HASHVECEN_F |
					  FW_VI_MAC_CMD_HASHUNIEN_V(ucast) |
					  FW_CMD_LEN16_V(1));
	c.u.hash.hashvec = cpu_to_be64(vec);
	return t4_wr_mbox_meat(adap, mbox, &c, sizeof(c), NULL, sleep_ok);
}

/**
 *      t4_enable_vi_params - enable/disable a virtual interface
 *      @adap: the adapter
 *      @mbox: mailbox to use for the FW command
 *      @viid: the VI id
 *      @rx_en: 1=enable Rx, 0=disable Rx
 *      @tx_en: 1=enable Tx, 0=disable Tx
 *      @dcb_en: 1=enable delivery of Data Center Bridging messages.
 *
 *      Enables/disables a virtual interface.  Note that setting DCB Enable
 *      only makes sense when enabling a Virtual Interface ...
 */
int t4_enable_vi_params(struct adapter *adap, unsigned int mbox,
			unsigned int viid, bool rx_en, bool tx_en, bool dcb_en)
{
	struct fw_vi_enable_cmd c;

	memset(&c, 0, sizeof(c));
	c.op_to_viid = cpu_to_be32(FW_CMD_OP_V(FW_VI_ENABLE_CMD) |
				   FW_CMD_REQUEST_F | FW_CMD_EXEC_F |
				   FW_VI_ENABLE_CMD_VIID_V(viid));
	c.ien_to_len16 = cpu_to_be32(FW_VI_ENABLE_CMD_IEN_V(rx_en) |
				     FW_VI_ENABLE_CMD_EEN_V(tx_en) |
				     FW_VI_ENABLE_CMD_DCB_INFO_V(dcb_en) |
				     FW_LEN16(c));
	return t4_wr_mbox_ns(adap, mbox, &c, sizeof(c), NULL);
}

/**
 *	t4_enable_vi - enable/disable a virtual interface
 *	@adap: the adapter
 *	@mbox: mailbox to use for the FW command
 *	@viid: the VI id
 *	@rx_en: 1=enable Rx, 0=disable Rx
 *	@tx_en: 1=enable Tx, 0=disable Tx
 *
 *	Enables/disables a virtual interface.
 */
int t4_enable_vi(struct adapter *adap, unsigned int mbox, unsigned int viid,
		 bool rx_en, bool tx_en)
{
	return t4_enable_vi_params(adap, mbox, viid, rx_en, tx_en, 0);
}

/**
 *	t4_enable_pi_params - enable/disable a Port's Virtual Interface
 *      @adap: the adapter
 *      @mbox: mailbox to use for the FW command
 *      @pi: the Port Information structure
 *      @rx_en: 1=enable Rx, 0=disable Rx
 *      @tx_en: 1=enable Tx, 0=disable Tx
 *      @dcb_en: 1=enable delivery of Data Center Bridging messages.
 *
 *      Enables/disables a Port's Virtual Interface.  Note that setting DCB
 *	Enable only makes sense when enabling a Virtual Interface ...
 *	If the Virtual Interface enable/disable operation is successful,
 *	we notify the OS-specific code of a potential Link Status change
 *	via the OS Contract API t4_os_link_changed().
 */
int t4_enable_pi_params(struct adapter *adap, unsigned int mbox,
			struct port_info *pi,
			bool rx_en, bool tx_en, bool dcb_en)
{
	int ret = t4_enable_vi_params(adap, mbox, pi->viid,
				      rx_en, tx_en, dcb_en);
	if (ret)
		return ret;
	t4_os_link_changed(adap, pi->port_id,
			   rx_en && tx_en && pi->link_cfg.link_ok);
	return 0;
}

/**
 *	t4_identify_port - identify a VI's port by blinking its LED
 *	@adap: the adapter
 *	@mbox: mailbox to use for the FW command
 *	@viid: the VI id
 *	@nblinks: how many times to blink LED at 2.5 Hz
 *
 *	Identifies a VI's port by blinking its LED.
 */
int t4_identify_port(struct adapter *adap, unsigned int mbox, unsigned int viid,
		     unsigned int nblinks)
{
	struct fw_vi_enable_cmd c;

	memset(&c, 0, sizeof(c));
	c.op_to_viid = cpu_to_be32(FW_CMD_OP_V(FW_VI_ENABLE_CMD) |
				   FW_CMD_REQUEST_F | FW_CMD_EXEC_F |
				   FW_VI_ENABLE_CMD_VIID_V(viid));
	c.ien_to_len16 = cpu_to_be32(FW_VI_ENABLE_CMD_LED_F | FW_LEN16(c));
	c.blinkdur = cpu_to_be16(nblinks);
	return t4_wr_mbox(adap, mbox, &c, sizeof(c), NULL);
}

/**
 *	t4_iq_stop - stop an ingress queue and its FLs
 *	@adap: the adapter
 *	@mbox: mailbox to use for the FW command
 *	@pf: the PF owning the queues
 *	@vf: the VF owning the queues
 *	@iqtype: the ingress queue type (FW_IQ_TYPE_FL_INT_CAP, etc.)
 *	@iqid: ingress queue id
 *	@fl0id: FL0 queue id or 0xffff if no attached FL0
 *	@fl1id: FL1 queue id or 0xffff if no attached FL1
 *
 *	Stops an ingress queue and its associated FLs, if any.  This causes
 *	any current or future data/messages destined for these queues to be
 *	tossed.
 */
int t4_iq_stop(struct adapter *adap, unsigned int mbox, unsigned int pf,
	       unsigned int vf, unsigned int iqtype, unsigned int iqid,
	       unsigned int fl0id, unsigned int fl1id)
{
	struct fw_iq_cmd c;

	memset(&c, 0, sizeof(c));
	c.op_to_vfn = cpu_to_be32(FW_CMD_OP_V(FW_IQ_CMD) | FW_CMD_REQUEST_F |
				  FW_CMD_EXEC_F | FW_IQ_CMD_PFN_V(pf) |
				  FW_IQ_CMD_VFN_V(vf));
	c.alloc_to_len16 = cpu_to_be32(FW_IQ_CMD_IQSTOP_F | FW_LEN16(c));
	c.type_to_iqandstindex = cpu_to_be32(FW_IQ_CMD_TYPE_V(iqtype));
	c.iqid = cpu_to_be16(iqid);
	c.fl0id = cpu_to_be16(fl0id);
	c.fl1id = cpu_to_be16(fl1id);
	return t4_wr_mbox(adap, mbox, &c, sizeof(c), NULL);
}

/**
 *	t4_iq_free - free an ingress queue and its FLs
 *	@adap: the adapter
 *	@mbox: mailbox to use for the FW command
 *	@pf: the PF owning the queues
 *	@vf: the VF owning the queues
 *	@iqtype: the ingress queue type
 *	@iqid: ingress queue id
 *	@fl0id: FL0 queue id or 0xffff if no attached FL0
 *	@fl1id: FL1 queue id or 0xffff if no attached FL1
 *
 *	Frees an ingress queue and its associated FLs, if any.
 */
int t4_iq_free(struct adapter *adap, unsigned int mbox, unsigned int pf,
	       unsigned int vf, unsigned int iqtype, unsigned int iqid,
	       unsigned int fl0id, unsigned int fl1id)
{
	struct fw_iq_cmd c;

	memset(&c, 0, sizeof(c));
	c.op_to_vfn = cpu_to_be32(FW_CMD_OP_V(FW_IQ_CMD) | FW_CMD_REQUEST_F |
				  FW_CMD_EXEC_F | FW_IQ_CMD_PFN_V(pf) |
				  FW_IQ_CMD_VFN_V(vf));
	c.alloc_to_len16 = cpu_to_be32(FW_IQ_CMD_FREE_F | FW_LEN16(c));
	c.type_to_iqandstindex = cpu_to_be32(FW_IQ_CMD_TYPE_V(iqtype));
	c.iqid = cpu_to_be16(iqid);
	c.fl0id = cpu_to_be16(fl0id);
	c.fl1id = cpu_to_be16(fl1id);
	return t4_wr_mbox(adap, mbox, &c, sizeof(c), NULL);
}

/**
 *	t4_eth_eq_free - free an Ethernet egress queue
 *	@adap: the adapter
 *	@mbox: mailbox to use for the FW command
 *	@pf: the PF owning the queue
 *	@vf: the VF owning the queue
 *	@eqid: egress queue id
 *
 *	Frees an Ethernet egress queue.
 */
int t4_eth_eq_free(struct adapter *adap, unsigned int mbox, unsigned int pf,
		   unsigned int vf, unsigned int eqid)
{
	struct fw_eq_eth_cmd c;

	memset(&c, 0, sizeof(c));
	c.op_to_vfn = cpu_to_be32(FW_CMD_OP_V(FW_EQ_ETH_CMD) |
				  FW_CMD_REQUEST_F | FW_CMD_EXEC_F |
				  FW_EQ_ETH_CMD_PFN_V(pf) |
				  FW_EQ_ETH_CMD_VFN_V(vf));
	c.alloc_to_len16 = cpu_to_be32(FW_EQ_ETH_CMD_FREE_F | FW_LEN16(c));
	c.eqid_pkd = cpu_to_be32(FW_EQ_ETH_CMD_EQID_V(eqid));
	return t4_wr_mbox(adap, mbox, &c, sizeof(c), NULL);
}

/**
 *	t4_ctrl_eq_free - free a control egress queue
 *	@adap: the adapter
 *	@mbox: mailbox to use for the FW command
 *	@pf: the PF owning the queue
 *	@vf: the VF owning the queue
 *	@eqid: egress queue id
 *
 *	Frees a control egress queue.
 */
int t4_ctrl_eq_free(struct adapter *adap, unsigned int mbox, unsigned int pf,
		    unsigned int vf, unsigned int eqid)
{
	struct fw_eq_ctrl_cmd c;

	memset(&c, 0, sizeof(c));
	c.op_to_vfn = cpu_to_be32(FW_CMD_OP_V(FW_EQ_CTRL_CMD) |
				  FW_CMD_REQUEST_F | FW_CMD_EXEC_F |
				  FW_EQ_CTRL_CMD_PFN_V(pf) |
				  FW_EQ_CTRL_CMD_VFN_V(vf));
	c.alloc_to_len16 = cpu_to_be32(FW_EQ_CTRL_CMD_FREE_F | FW_LEN16(c));
	c.cmpliqid_eqid = cpu_to_be32(FW_EQ_CTRL_CMD_EQID_V(eqid));
	return t4_wr_mbox(adap, mbox, &c, sizeof(c), NULL);
}

/**
 *	t4_ofld_eq_free - free an offload egress queue
 *	@adap: the adapter
 *	@mbox: mailbox to use for the FW command
 *	@pf: the PF owning the queue
 *	@vf: the VF owning the queue
 *	@eqid: egress queue id
 *
 *	Frees a control egress queue.
 */
int t4_ofld_eq_free(struct adapter *adap, unsigned int mbox, unsigned int pf,
		    unsigned int vf, unsigned int eqid)
{
	struct fw_eq_ofld_cmd c;

	memset(&c, 0, sizeof(c));
	c.op_to_vfn = cpu_to_be32(FW_CMD_OP_V(FW_EQ_OFLD_CMD) |
				  FW_CMD_REQUEST_F | FW_CMD_EXEC_F |
				  FW_EQ_OFLD_CMD_PFN_V(pf) |
				  FW_EQ_OFLD_CMD_VFN_V(vf));
	c.alloc_to_len16 = cpu_to_be32(FW_EQ_OFLD_CMD_FREE_F | FW_LEN16(c));
	c.eqid_pkd = cpu_to_be32(FW_EQ_OFLD_CMD_EQID_V(eqid));
	return t4_wr_mbox(adap, mbox, &c, sizeof(c), NULL);
}

/**
 *	t4_link_down_rc_str - return a string for a Link Down Reason Code
<<<<<<< HEAD
 *	@adap: the adapter
=======
>>>>>>> 24b8d41d
 *	@link_down_rc: Link Down Reason Code
 *
 *	Returns a string representation of the Link Down Reason Code.
 */
static const char *t4_link_down_rc_str(unsigned char link_down_rc)
{
	static const char * const reason[] = {
		"Link Down",
		"Remote Fault",
		"Auto-negotiation Failure",
		"Reserved",
		"Insufficient Airflow",
		"Unable To Determine Reason",
		"No RX Signal Detected",
		"Reserved",
	};
<<<<<<< HEAD

	if (link_down_rc >= ARRAY_SIZE(reason))
		return "Bad Reason Code";

	return reason[link_down_rc];
}

/**
 *	t4_handle_get_port_info - process a FW reply message
 *	@pi: the port info
 *	@rpl: start of the FW message
 *
 *	Processes a GET_PORT_INFO FW reply message.
 */
void t4_handle_get_port_info(struct port_info *pi, const __be64 *rpl)
{
	const struct fw_port_cmd *p = (const void *)rpl;
	struct adapter *adap = pi->adapter;

	/* link/module state change message */
	int speed = 0, fc = 0;
	struct link_config *lc;
	u32 stat = be32_to_cpu(p->u.info.lstatus_to_modtype);
	int link_ok = (stat & FW_PORT_CMD_LSTATUS_F) != 0;
	u32 mod = FW_PORT_CMD_MODTYPE_G(stat);

	if (stat & FW_PORT_CMD_RXPAUSE_F)
		fc |= PAUSE_RX;
	if (stat & FW_PORT_CMD_TXPAUSE_F)
		fc |= PAUSE_TX;
	if (stat & FW_PORT_CMD_LSPEED_V(FW_PORT_CAP_SPEED_100M))
		speed = 100;
	else if (stat & FW_PORT_CMD_LSPEED_V(FW_PORT_CAP_SPEED_1G))
		speed = 1000;
	else if (stat & FW_PORT_CMD_LSPEED_V(FW_PORT_CAP_SPEED_10G))
		speed = 10000;
	else if (stat & FW_PORT_CMD_LSPEED_V(FW_PORT_CAP_SPEED_25G))
		speed = 25000;
	else if (stat & FW_PORT_CMD_LSPEED_V(FW_PORT_CAP_SPEED_40G))
		speed = 40000;
	else if (stat & FW_PORT_CMD_LSPEED_V(FW_PORT_CAP_SPEED_100G))
		speed = 100000;

	lc = &pi->link_cfg;

	if (mod != pi->mod_type) {
		pi->mod_type = mod;
		t4_os_portmod_changed(adap, pi->port_id);
	}
	if (link_ok != lc->link_ok || speed != lc->speed ||
	    fc != lc->fc) {	/* something changed */
		if (!link_ok && lc->link_ok) {
			unsigned char rc = FW_PORT_CMD_LINKDNRC_G(stat);

			lc->link_down_rc = rc;
			dev_warn(adap->pdev_dev,
				 "Port %d link down, reason: %s\n",
				 pi->port_id, t4_link_down_rc_str(rc));
		}
		lc->link_ok = link_ok;
		lc->speed = speed;
		lc->fc = fc;
		lc->supported = be16_to_cpu(p->u.info.pcap);
		lc->lp_advertising = be16_to_cpu(p->u.info.lpacap);
		t4_os_link_changed(adap, pi->port_id, link_ok);
	}
}

/**
 *      t4_handle_fw_rpl - process a FW reply message
 *      @adap: the adapter
 *      @rpl: start of the FW message
 *
 *      Processes a FW message, such as link state change messages.
 */
int t4_handle_fw_rpl(struct adapter *adap, const __be64 *rpl)
{
	u8 opcode = *(const u8 *)rpl;

	/* This might be a port command ... this simplifies the following
	 * conditionals ...  We can get away with pre-dereferencing
	 * action_to_len16 because it's in the first 16 bytes and all messages
	 * will be at least that long.
	 */
	const struct fw_port_cmd *p = (const void *)rpl;
	unsigned int action =
		FW_PORT_CMD_ACTION_G(be32_to_cpu(p->action_to_len16));

	if (opcode == FW_PORT_CMD && action == FW_PORT_ACTION_GET_PORT_INFO) {
		int i;
		int chan = FW_PORT_CMD_PORTID_G(be32_to_cpu(p->op_to_portid));
		struct port_info *pi = NULL;

		for_each_port(adap, i) {
			pi = adap2pinfo(adap, i);
			if (pi->tx_chan == chan)
				break;
		}

		t4_handle_get_port_info(pi, rpl);
	} else {
		dev_warn(adap->pdev_dev, "Unknown firmware reply %d\n", opcode);
		return -EINVAL;
	}
	return 0;
=======

	if (link_down_rc >= ARRAY_SIZE(reason))
		return "Bad Reason Code";

	return reason[link_down_rc];
>>>>>>> 24b8d41d
}

/* Return the highest speed set in the port capabilities, in Mb/s. */
static unsigned int fwcap_to_speed(fw_port_cap32_t caps)
{
	#define TEST_SPEED_RETURN(__caps_speed, __speed) \
		do { \
			if (caps & FW_PORT_CAP32_SPEED_##__caps_speed) \
				return __speed; \
		} while (0)

	TEST_SPEED_RETURN(400G, 400000);
	TEST_SPEED_RETURN(200G, 200000);
	TEST_SPEED_RETURN(100G, 100000);
	TEST_SPEED_RETURN(50G,   50000);
	TEST_SPEED_RETURN(40G,   40000);
	TEST_SPEED_RETURN(25G,   25000);
	TEST_SPEED_RETURN(10G,   10000);
	TEST_SPEED_RETURN(1G,     1000);
	TEST_SPEED_RETURN(100M,    100);

	#undef TEST_SPEED_RETURN

	return 0;
}

/**
 *	fwcap_to_fwspeed - return highest speed in Port Capabilities
 *	@acaps: advertised Port Capabilities
 *
 *	Get the highest speed for the port from the advertised Port
 *	Capabilities.  It will be either the highest speed from the list of
 *	speeds or whatever user has set using ethtool.
 */
static fw_port_cap32_t fwcap_to_fwspeed(fw_port_cap32_t acaps)
{
	#define TEST_SPEED_RETURN(__caps_speed) \
		do { \
			if (acaps & FW_PORT_CAP32_SPEED_##__caps_speed) \
				return FW_PORT_CAP32_SPEED_##__caps_speed; \
		} while (0)

	TEST_SPEED_RETURN(400G);
	TEST_SPEED_RETURN(200G);
	TEST_SPEED_RETURN(100G);
	TEST_SPEED_RETURN(50G);
	TEST_SPEED_RETURN(40G);
	TEST_SPEED_RETURN(25G);
	TEST_SPEED_RETURN(10G);
	TEST_SPEED_RETURN(1G);
	TEST_SPEED_RETURN(100M);

	#undef TEST_SPEED_RETURN

	return 0;
}

/**
 *	lstatus_to_fwcap - translate old lstatus to 32-bit Port Capabilities
 *	@lstatus: old FW_PORT_ACTION_GET_PORT_INFO lstatus value
 *
 *	Translates old FW_PORT_ACTION_GET_PORT_INFO lstatus field into new
 *	32-bit Port Capabilities value.
 */
static fw_port_cap32_t lstatus_to_fwcap(u32 lstatus)
{
	fw_port_cap32_t linkattr = 0;

	/* Unfortunately the format of the Link Status in the old
	 * 16-bit Port Information message isn't the same as the
	 * 16-bit Port Capabilities bitfield used everywhere else ...
	 */
	if (lstatus & FW_PORT_CMD_RXPAUSE_F)
		linkattr |= FW_PORT_CAP32_FC_RX;
	if (lstatus & FW_PORT_CMD_TXPAUSE_F)
		linkattr |= FW_PORT_CAP32_FC_TX;
	if (lstatus & FW_PORT_CMD_LSPEED_V(FW_PORT_CAP_SPEED_100M))
		linkattr |= FW_PORT_CAP32_SPEED_100M;
	if (lstatus & FW_PORT_CMD_LSPEED_V(FW_PORT_CAP_SPEED_1G))
		linkattr |= FW_PORT_CAP32_SPEED_1G;
	if (lstatus & FW_PORT_CMD_LSPEED_V(FW_PORT_CAP_SPEED_10G))
		linkattr |= FW_PORT_CAP32_SPEED_10G;
	if (lstatus & FW_PORT_CMD_LSPEED_V(FW_PORT_CAP_SPEED_25G))
		linkattr |= FW_PORT_CAP32_SPEED_25G;
	if (lstatus & FW_PORT_CMD_LSPEED_V(FW_PORT_CAP_SPEED_40G))
		linkattr |= FW_PORT_CAP32_SPEED_40G;
	if (lstatus & FW_PORT_CMD_LSPEED_V(FW_PORT_CAP_SPEED_100G))
		linkattr |= FW_PORT_CAP32_SPEED_100G;

	return linkattr;
}

/**
 *	t4_handle_get_port_info - process a FW reply message
 *	@pi: the port info
 *	@rpl: start of the FW message
 *
 *	Processes a GET_PORT_INFO FW reply message.
 */
void t4_handle_get_port_info(struct port_info *pi, const __be64 *rpl)
{
	const struct fw_port_cmd *cmd = (const void *)rpl;
	fw_port_cap32_t pcaps, acaps, lpacaps, linkattr;
	struct link_config *lc = &pi->link_cfg;
	struct adapter *adapter = pi->adapter;
	unsigned int speed, fc, fec, adv_fc;
	enum fw_port_module_type mod_type;
	int action, link_ok, linkdnrc;
	enum fw_port_type port_type;

	/* Extract the various fields from the Port Information message.
	 */
	action = FW_PORT_CMD_ACTION_G(be32_to_cpu(cmd->action_to_len16));
	switch (action) {
	case FW_PORT_ACTION_GET_PORT_INFO: {
		u32 lstatus = be32_to_cpu(cmd->u.info.lstatus_to_modtype);

		link_ok = (lstatus & FW_PORT_CMD_LSTATUS_F) != 0;
		linkdnrc = FW_PORT_CMD_LINKDNRC_G(lstatus);
		port_type = FW_PORT_CMD_PTYPE_G(lstatus);
		mod_type = FW_PORT_CMD_MODTYPE_G(lstatus);
		pcaps = fwcaps16_to_caps32(be16_to_cpu(cmd->u.info.pcap));
		acaps = fwcaps16_to_caps32(be16_to_cpu(cmd->u.info.acap));
		lpacaps = fwcaps16_to_caps32(be16_to_cpu(cmd->u.info.lpacap));
		linkattr = lstatus_to_fwcap(lstatus);
		break;
	}

	case FW_PORT_ACTION_GET_PORT_INFO32: {
		u32 lstatus32;

		lstatus32 = be32_to_cpu(cmd->u.info32.lstatus32_to_cbllen32);
		link_ok = (lstatus32 & FW_PORT_CMD_LSTATUS32_F) != 0;
		linkdnrc = FW_PORT_CMD_LINKDNRC32_G(lstatus32);
		port_type = FW_PORT_CMD_PORTTYPE32_G(lstatus32);
		mod_type = FW_PORT_CMD_MODTYPE32_G(lstatus32);
		pcaps = be32_to_cpu(cmd->u.info32.pcaps32);
		acaps = be32_to_cpu(cmd->u.info32.acaps32);
		lpacaps = be32_to_cpu(cmd->u.info32.lpacaps32);
		linkattr = be32_to_cpu(cmd->u.info32.linkattr32);
		break;
	}

	default:
		dev_err(adapter->pdev_dev, "Handle Port Information: Bad Command/Action %#x\n",
			be32_to_cpu(cmd->action_to_len16));
		return;
	}

	fec = fwcap_to_cc_fec(acaps);
	adv_fc = fwcap_to_cc_pause(acaps);
	fc = fwcap_to_cc_pause(linkattr);
	speed = fwcap_to_speed(linkattr);

	/* Reset state for communicating new Transceiver Module status and
	 * whether the OS-dependent layer wants us to redo the current
	 * "sticky" L1 Configure Link Parameters.
	 */
	lc->new_module = false;
	lc->redo_l1cfg = false;

	if (mod_type != pi->mod_type) {
		/* With the newer SFP28 and QSFP28 Transceiver Module Types,
		 * various fundamental Port Capabilities which used to be
		 * immutable can now change radically.  We can now have
		 * Speeds, Auto-Negotiation, Forward Error Correction, etc.
		 * all change based on what Transceiver Module is inserted.
		 * So we need to record the Physical "Port" Capabilities on
		 * every Transceiver Module change.
		 */
		lc->pcaps = pcaps;

		/* When a new Transceiver Module is inserted, the Firmware
		 * will examine its i2c EPROM to determine its type and
		 * general operating parameters including things like Forward
		 * Error Control, etc.  Various IEEE 802.3 standards dictate
		 * how to interpret these i2c values to determine default
		 * "sutomatic" settings.  We record these for future use when
		 * the user explicitly requests these standards-based values.
		 */
		lc->def_acaps = acaps;

		/* Some versions of the early T6 Firmware "cheated" when
		 * handling different Transceiver Modules by changing the
		 * underlaying Port Type reported to the Host Drivers.  As
		 * such we need to capture whatever Port Type the Firmware
		 * sends us and record it in case it's different from what we
		 * were told earlier.  Unfortunately, since Firmware is
		 * forever, we'll need to keep this code here forever, but in
		 * later T6 Firmware it should just be an assignment of the
		 * same value already recorded.
		 */
		pi->port_type = port_type;

		/* Record new Module Type information.
		 */
		pi->mod_type = mod_type;

		/* Let the OS-dependent layer know if we have a new
		 * Transceiver Module inserted.
		 */
		lc->new_module = t4_is_inserted_mod_type(mod_type);

		t4_os_portmod_changed(adapter, pi->port_id);
	}

	if (link_ok != lc->link_ok || speed != lc->speed ||
	    fc != lc->fc || adv_fc != lc->advertised_fc ||
	    fec != lc->fec) {
		/* something changed */
		if (!link_ok && lc->link_ok) {
			lc->link_down_rc = linkdnrc;
			dev_warn_ratelimited(adapter->pdev_dev,
					     "Port %d link down, reason: %s\n",
					     pi->tx_chan,
					     t4_link_down_rc_str(linkdnrc));
		}
		lc->link_ok = link_ok;
		lc->speed = speed;
		lc->advertised_fc = adv_fc;
		lc->fc = fc;
		lc->fec = fec;

		lc->lpacaps = lpacaps;
		lc->acaps = acaps & ADVERT_MASK;

		/* If we're not physically capable of Auto-Negotiation, note
		 * this as Auto-Negotiation disabled.  Otherwise, we track
		 * what Auto-Negotiation settings we have.  Note parallel
		 * structure in t4_link_l1cfg_core() and init_link_config().
		 */
		if (!(lc->acaps & FW_PORT_CAP32_ANEG)) {
			lc->autoneg = AUTONEG_DISABLE;
		} else if (lc->acaps & FW_PORT_CAP32_ANEG) {
			lc->autoneg = AUTONEG_ENABLE;
		} else {
			/* When Autoneg is disabled, user needs to set
			 * single speed.
			 * Similar to cxgb4_ethtool.c: set_link_ksettings
			 */
			lc->acaps = 0;
			lc->speed_caps = fwcap_to_fwspeed(acaps);
			lc->autoneg = AUTONEG_DISABLE;
		}

		t4_os_link_changed(adapter, pi->port_id, link_ok);
	}

	/* If we have a new Transceiver Module and the OS-dependent code has
	 * told us that it wants us to redo whatever "sticky" L1 Configuration
	 * Link Parameters are set, do that now.
	 */
	if (lc->new_module && lc->redo_l1cfg) {
		struct link_config old_lc;
		int ret;

		/* Save the current L1 Configuration and restore it if an
		 * error occurs.  We probably should fix the l1_cfg*()
		 * routines not to change the link_config when an error
		 * occurs ...
		 */
		old_lc = *lc;
		ret = t4_link_l1cfg_ns(adapter, adapter->mbox, pi->lport, lc);
		if (ret) {
			*lc = old_lc;
			dev_warn(adapter->pdev_dev,
				 "Attempt to update new Transceiver Module settings failed\n");
		}
	}
	lc->new_module = false;
	lc->redo_l1cfg = false;
}

/**
 *	t4_update_port_info - retrieve and update port information if changed
 *	@pi: the port_info
 *
 *	We issue a Get Port Information Command to the Firmware and, if
 *	successful, we check to see if anything is different from what we
 *	last recorded and update things accordingly.
 */
int t4_update_port_info(struct port_info *pi)
{
	unsigned int fw_caps = pi->adapter->params.fw_caps_support;
	struct fw_port_cmd port_cmd;
	int ret;

	memset(&port_cmd, 0, sizeof(port_cmd));
	port_cmd.op_to_portid = cpu_to_be32(FW_CMD_OP_V(FW_PORT_CMD) |
					    FW_CMD_REQUEST_F | FW_CMD_READ_F |
					    FW_PORT_CMD_PORTID_V(pi->tx_chan));
	port_cmd.action_to_len16 = cpu_to_be32(
		FW_PORT_CMD_ACTION_V(fw_caps == FW_CAPS16
				     ? FW_PORT_ACTION_GET_PORT_INFO
				     : FW_PORT_ACTION_GET_PORT_INFO32) |
		FW_LEN16(port_cmd));
	ret = t4_wr_mbox(pi->adapter, pi->adapter->mbox,
			 &port_cmd, sizeof(port_cmd), &port_cmd);
	if (ret)
		return ret;

	t4_handle_get_port_info(pi, (__be64 *)&port_cmd);
	return 0;
}

/**
 *	t4_get_link_params - retrieve basic link parameters for given port
 *	@pi: the port
 *	@link_okp: value return pointer for link up/down
 *	@speedp: value return pointer for speed (Mb/s)
 *	@mtup: value return pointer for mtu
 *
 *	Retrieves basic link parameters for a port: link up/down, speed (Mb/s),
 *	and MTU for a specified port.  A negative error is returned on
 *	failure; 0 on success.
 */
int t4_get_link_params(struct port_info *pi, unsigned int *link_okp,
		       unsigned int *speedp, unsigned int *mtup)
{
	unsigned int fw_caps = pi->adapter->params.fw_caps_support;
	unsigned int action, link_ok, mtu;
	struct fw_port_cmd port_cmd;
	fw_port_cap32_t linkattr;
	int ret;

	memset(&port_cmd, 0, sizeof(port_cmd));
	port_cmd.op_to_portid = cpu_to_be32(FW_CMD_OP_V(FW_PORT_CMD) |
					    FW_CMD_REQUEST_F | FW_CMD_READ_F |
					    FW_PORT_CMD_PORTID_V(pi->tx_chan));
	action = (fw_caps == FW_CAPS16
		  ? FW_PORT_ACTION_GET_PORT_INFO
		  : FW_PORT_ACTION_GET_PORT_INFO32);
	port_cmd.action_to_len16 = cpu_to_be32(
		FW_PORT_CMD_ACTION_V(action) |
		FW_LEN16(port_cmd));
	ret = t4_wr_mbox(pi->adapter, pi->adapter->mbox,
			 &port_cmd, sizeof(port_cmd), &port_cmd);
	if (ret)
		return ret;

	if (action == FW_PORT_ACTION_GET_PORT_INFO) {
		u32 lstatus = be32_to_cpu(port_cmd.u.info.lstatus_to_modtype);

		link_ok = !!(lstatus & FW_PORT_CMD_LSTATUS_F);
		linkattr = lstatus_to_fwcap(lstatus);
		mtu = be16_to_cpu(port_cmd.u.info.mtu);
	} else {
		u32 lstatus32 =
			   be32_to_cpu(port_cmd.u.info32.lstatus32_to_cbllen32);

		link_ok = !!(lstatus32 & FW_PORT_CMD_LSTATUS32_F);
		linkattr = be32_to_cpu(port_cmd.u.info32.linkattr32);
		mtu = FW_PORT_CMD_MTU32_G(
			be32_to_cpu(port_cmd.u.info32.auxlinfo32_mtu32));
	}

	if (link_okp)
		*link_okp = link_ok;
	if (speedp)
		*speedp = fwcap_to_speed(linkattr);
	if (mtup)
		*mtup = mtu;

	return 0;
}

/**
 *      t4_handle_fw_rpl - process a FW reply message
 *      @adap: the adapter
 *      @rpl: start of the FW message
 *
 *      Processes a FW message, such as link state change messages.
 */
int t4_handle_fw_rpl(struct adapter *adap, const __be64 *rpl)
{
	u8 opcode = *(const u8 *)rpl;

	/* This might be a port command ... this simplifies the following
	 * conditionals ...  We can get away with pre-dereferencing
	 * action_to_len16 because it's in the first 16 bytes and all messages
	 * will be at least that long.
	 */
	const struct fw_port_cmd *p = (const void *)rpl;
	unsigned int action =
		FW_PORT_CMD_ACTION_G(be32_to_cpu(p->action_to_len16));

	if (opcode == FW_PORT_CMD &&
	    (action == FW_PORT_ACTION_GET_PORT_INFO ||
	     action == FW_PORT_ACTION_GET_PORT_INFO32)) {
		int i;
		int chan = FW_PORT_CMD_PORTID_G(be32_to_cpu(p->op_to_portid));
		struct port_info *pi = NULL;

		for_each_port(adap, i) {
			pi = adap2pinfo(adap, i);
			if (pi->tx_chan == chan)
				break;
		}

		t4_handle_get_port_info(pi, rpl);
	} else {
		dev_warn(adap->pdev_dev, "Unknown firmware reply %d\n",
			 opcode);
		return -EINVAL;
	}
	return 0;
}

static void get_pci_mode(struct adapter *adapter, struct pci_params *p)
{
	u16 val;

	if (pci_is_pcie(adapter->pdev)) {
		pcie_capability_read_word(adapter->pdev, PCI_EXP_LNKSTA, &val);
		p->speed = val & PCI_EXP_LNKSTA_CLS;
		p->width = (val & PCI_EXP_LNKSTA_NLW) >> 4;
	}
}

/**
 *	init_link_config - initialize a link's SW state
 *	@lc: pointer to structure holding the link state
 *	@pcaps: link Port Capabilities
 *	@acaps: link current Advertised Port Capabilities
 *
 *	Initializes the SW state maintained for each link, including the link's
 *	capabilities and default speed/flow-control/autonegotiation settings.
 */
static void init_link_config(struct link_config *lc, fw_port_cap32_t pcaps,
			     fw_port_cap32_t acaps)
{
<<<<<<< HEAD
	lc->supported = caps;
	lc->lp_advertising = 0;
	lc->requested_speed = 0;
=======
	lc->pcaps = pcaps;
	lc->def_acaps = acaps;
	lc->lpacaps = 0;
	lc->speed_caps = 0;
>>>>>>> 24b8d41d
	lc->speed = 0;
	lc->requested_fc = lc->fc = PAUSE_RX | PAUSE_TX;

	/* For Forward Error Control, we default to whatever the Firmware
	 * tells us the Link is currently advertising.
	 */
	lc->requested_fec = FEC_AUTO;
	lc->fec = fwcap_to_cc_fec(lc->def_acaps);

	/* If the Port is capable of Auto-Negtotiation, initialize it as
	 * "enabled" and copy over all of the Physical Port Capabilities
	 * to the Advertised Port Capabilities.  Otherwise mark it as
	 * Auto-Negotiate disabled and select the highest supported speed
	 * for the link.  Note parallel structure in t4_link_l1cfg_core()
	 * and t4_handle_get_port_info().
	 */
	if (lc->pcaps & FW_PORT_CAP32_ANEG) {
		lc->acaps = lc->pcaps & ADVERT_MASK;
		lc->autoneg = AUTONEG_ENABLE;
		lc->requested_fc |= PAUSE_AUTONEG;
	} else {
		lc->acaps = 0;
		lc->autoneg = AUTONEG_DISABLE;
		lc->speed_caps = fwcap_to_fwspeed(acaps);
	}
}

#define CIM_PF_NOACCESS 0xeeeeeeee

int t4_wait_dev_ready(void __iomem *regs)
{
	u32 whoami;

	whoami = readl(regs + PL_WHOAMI_A);
	if (whoami != 0xffffffff && whoami != CIM_PF_NOACCESS)
		return 0;

	msleep(500);
	whoami = readl(regs + PL_WHOAMI_A);
	return (whoami != 0xffffffff && whoami != CIM_PF_NOACCESS ? 0 : -EIO);
}

struct flash_desc {
	u32 vendor_and_model_id;
	u32 size_mb;
};

static int t4_get_flash_params(struct adapter *adap)
{
	/* Table for non-Numonix supported flash parts.  Numonix parts are left
	 * to the preexisting code.  All flash parts have 64KB sectors.
	 */
	static struct flash_desc supported_flash[] = {
		{ 0x150201, 4 << 20 },       /* Spansion 4MB S25FL032P */
	};

	unsigned int part, manufacturer;
	unsigned int density, size = 0;
	u32 flashid = 0;
	int ret;

	/* Issue a Read ID Command to the Flash part.  We decode supported
	 * Flash parts and their sizes from this.  There's a newer Query
	 * Command which can retrieve detailed geometry information but many
	 * Flash parts don't support it.
	 */

	ret = sf1_write(adap, 1, 1, 0, SF_RD_ID);
	if (!ret)
		ret = sf1_read(adap, 3, 0, 1, &flashid);
	t4_write_reg(adap, SF_OP_A, 0);                    /* unlock SF */
	if (ret)
		return ret;

	/* Check to see if it's one of our non-standard supported Flash parts.
	 */
	for (part = 0; part < ARRAY_SIZE(supported_flash); part++)
		if (supported_flash[part].vendor_and_model_id == flashid) {
			adap->params.sf_size = supported_flash[part].size_mb;
			adap->params.sf_nsec =
				adap->params.sf_size / SF_SEC_SIZE;
			goto found;
		}

	/* Decode Flash part size.  The code below looks repetitive with
	 * common encodings, but that's not guaranteed in the JEDEC
	 * specification for the Read JEDEC ID command.  The only thing that
	 * we're guaranteed by the JEDEC specification is where the
	 * Manufacturer ID is in the returned result.  After that each
	 * Manufacturer ~could~ encode things completely differently.
	 * Note, all Flash parts must have 64KB sectors.
	 */
	manufacturer = flashid & 0xff;
	switch (manufacturer) {
	case 0x20: { /* Micron/Numonix */
		/* This Density -> Size decoding table is taken from Micron
		 * Data Sheets.
		 */
		density = (flashid >> 16) & 0xff;
		switch (density) {
		case 0x14: /* 1MB */
			size = 1 << 20;
			break;
		case 0x15: /* 2MB */
			size = 1 << 21;
			break;
		case 0x16: /* 4MB */
			size = 1 << 22;
			break;
		case 0x17: /* 8MB */
			size = 1 << 23;
			break;
		case 0x18: /* 16MB */
			size = 1 << 24;
			break;
		case 0x19: /* 32MB */
			size = 1 << 25;
			break;
		case 0x20: /* 64MB */
			size = 1 << 26;
			break;
		case 0x21: /* 128MB */
			size = 1 << 27;
			break;
		case 0x22: /* 256MB */
			size = 1 << 28;
			break;
		}
		break;
	}
	case 0x9d: { /* ISSI -- Integrated Silicon Solution, Inc. */
		/* This Density -> Size decoding table is taken from ISSI
		 * Data Sheets.
		 */
		density = (flashid >> 16) & 0xff;
		switch (density) {
		case 0x16: /* 32 MB */
			size = 1 << 25;
			break;
		case 0x17: /* 64MB */
			size = 1 << 26;
			break;
		}
		break;
	}
	case 0xc2: { /* Macronix */
		/* This Density -> Size decoding table is taken from Macronix
		 * Data Sheets.
		 */
		density = (flashid >> 16) & 0xff;
		switch (density) {
		case 0x17: /* 8MB */
			size = 1 << 23;
			break;
		case 0x18: /* 16MB */
			size = 1 << 24;
			break;
		}
		break;
	}
	case 0xef: { /* Winbond */
		/* This Density -> Size decoding table is taken from Winbond
		 * Data Sheets.
		 */
		density = (flashid >> 16) & 0xff;
		switch (density) {
		case 0x17: /* 8MB */
			size = 1 << 23;
			break;
		case 0x18: /* 16MB */
			size = 1 << 24;
			break;
		}
		break;
	}
	}

	/* If we didn't recognize the FLASH part, that's no real issue: the
	 * Hardware/Software contract says that Hardware will _*ALWAYS*_
	 * use a FLASH part which is at least 4MB in size and has 64KB
	 * sectors.  The unrecognized FLASH part is likely to be much larger
	 * than 4MB, but that's all we really need.
	 */
	if (size == 0) {
		dev_warn(adap->pdev_dev, "Unknown Flash Part, ID = %#x, assuming 4MB\n",
			 flashid);
		size = 1 << 22;
	}

	/* Store decoded Flash size and fall through into vetting code. */
	adap->params.sf_size = size;
	adap->params.sf_nsec = size / SF_SEC_SIZE;

found:
	if (adap->params.sf_size < FLASH_MIN_SIZE)
		dev_warn(adap->pdev_dev, "WARNING: Flash Part ID %#x, size %#x < %#x\n",
			 flashid, adap->params.sf_size, FLASH_MIN_SIZE);
	return 0;
}

/**
 *	t4_prep_adapter - prepare SW and HW for operation
 *	@adapter: the adapter
 *
 *	Initialize adapter SW state for the various HW modules, set initial
 *	values for some adapter tunables, take PHYs out of reset, and
 *	initialize the MDIO interface.
 */
int t4_prep_adapter(struct adapter *adapter)
{
	int ret, ver;
	uint16_t device_id;
	u32 pl_rev;

	get_pci_mode(adapter, &adapter->params.pci);
	pl_rev = REV_G(t4_read_reg(adapter, PL_REV_A));

	ret = t4_get_flash_params(adapter);
	if (ret < 0) {
		dev_err(adapter->pdev_dev, "error %d identifying flash\n", ret);
		return ret;
	}

	/* Retrieve adapter's device ID
	 */
	pci_read_config_word(adapter->pdev, PCI_DEVICE_ID, &device_id);
	ver = device_id >> 12;
	adapter->params.chip = 0;
	switch (ver) {
	case CHELSIO_T4:
		adapter->params.chip |= CHELSIO_CHIP_CODE(CHELSIO_T4, pl_rev);
		adapter->params.arch.sge_fl_db = DBPRIO_F;
		adapter->params.arch.mps_tcam_size =
				 NUM_MPS_CLS_SRAM_L_INSTANCES;
		adapter->params.arch.mps_rplc_size = 128;
		adapter->params.arch.nchan = NCHAN;
		adapter->params.arch.pm_stats_cnt = PM_NSTATS;
		adapter->params.arch.vfcount = 128;
		/* Congestion map is for 4 channels so that
		 * MPS can have 4 priority per port.
		 */
		adapter->params.arch.cng_ch_bits_log = 2;
		break;
	case CHELSIO_T5:
		adapter->params.chip |= CHELSIO_CHIP_CODE(CHELSIO_T5, pl_rev);
		adapter->params.arch.sge_fl_db = DBPRIO_F | DBTYPE_F;
		adapter->params.arch.mps_tcam_size =
				 NUM_MPS_T5_CLS_SRAM_L_INSTANCES;
		adapter->params.arch.mps_rplc_size = 128;
		adapter->params.arch.nchan = NCHAN;
		adapter->params.arch.pm_stats_cnt = PM_NSTATS;
		adapter->params.arch.vfcount = 128;
		adapter->params.arch.cng_ch_bits_log = 2;
		break;
	case CHELSIO_T6:
		adapter->params.chip |= CHELSIO_CHIP_CODE(CHELSIO_T6, pl_rev);
		adapter->params.arch.sge_fl_db = 0;
		adapter->params.arch.mps_tcam_size =
				 NUM_MPS_T5_CLS_SRAM_L_INSTANCES;
		adapter->params.arch.mps_rplc_size = 256;
		adapter->params.arch.nchan = 2;
		adapter->params.arch.pm_stats_cnt = T6_PM_NSTATS;
		adapter->params.arch.vfcount = 256;
		/* Congestion map will be for 2 channels so that
		 * MPS can have 8 priority per port.
		 */
		adapter->params.arch.cng_ch_bits_log = 3;
		break;
	default:
		dev_err(adapter->pdev_dev, "Device %d is not supported\n",
			device_id);
		return -EINVAL;
	}

	adapter->params.cim_la_size = CIMLA_SIZE;
	init_cong_ctrl(adapter->params.a_wnd, adapter->params.b_wnd);

	/*
	 * Default port for debugging in case we can't reach FW.
	 */
	adapter->params.nports = 1;
	adapter->params.portvec = 1;
	adapter->params.vpd.cclk = 50000;

	/* Set PCIe completion timeout to 4 seconds. */
	pcie_capability_clear_and_set_word(adapter->pdev, PCI_EXP_DEVCTL2,
					   PCI_EXP_DEVCTL2_COMP_TIMEOUT, 0xd);
	return 0;
}

/**
 *	t4_shutdown_adapter - shut down adapter, host & wire
 *	@adapter: the adapter
 *
 *	Perform an emergency shutdown of the adapter and stop it from
 *	continuing any further communication on the ports or DMA to the
 *	host.  This is typically used when the adapter and/or firmware
 *	have crashed and we want to prevent any further accidental
 *	communication with the rest of the world.  This will also force
 *	the port Link Status to go down -- if register writes work --
 *	which should help our peers figure out that we're down.
 */
int t4_shutdown_adapter(struct adapter *adapter)
{
	int port;

	t4_intr_disable(adapter);
	t4_write_reg(adapter, DBG_GPIO_EN_A, 0);
	for_each_port(adapter, port) {
		u32 a_port_cfg = is_t4(adapter->params.chip) ?
				       PORT_REG(port, XGMAC_PORT_CFG_A) :
				       T5_PORT_REG(port, MAC_PORT_CFG_A);

		t4_write_reg(adapter, a_port_cfg,
			     t4_read_reg(adapter, a_port_cfg)
			     & ~SIGNAL_DET_V(1));
	}
	t4_set_reg_field(adapter, SGE_CONTROL_A, GLOBALENABLE_F, 0);

	return 0;
}

/**
 *	t4_bar2_sge_qregs - return BAR2 SGE Queue register information
 *	@adapter: the adapter
 *	@qid: the Queue ID
 *	@qtype: the Ingress or Egress type for @qid
 *	@user: true if this request is for a user mode queue
 *	@pbar2_qoffset: BAR2 Queue Offset
 *	@pbar2_qid: BAR2 Queue ID or 0 for Queue ID inferred SGE Queues
 *
 *	Returns the BAR2 SGE Queue Registers information associated with the
 *	indicated Absolute Queue ID.  These are passed back in return value
 *	pointers.  @qtype should be T4_BAR2_QTYPE_EGRESS for Egress Queue
 *	and T4_BAR2_QTYPE_INGRESS for Ingress Queues.
 *
 *	This may return an error which indicates that BAR2 SGE Queue
 *	registers aren't available.  If an error is not returned, then the
 *	following values are returned:
 *
 *	  *@pbar2_qoffset: the BAR2 Offset of the @qid Registers
 *	  *@pbar2_qid: the BAR2 SGE Queue ID or 0 of @qid
 *
 *	If the returned BAR2 Queue ID is 0, then BAR2 SGE registers which
 *	require the "Inferred Queue ID" ability may be used.  E.g. the
 *	Write Combining Doorbell Buffer. If the BAR2 Queue ID is not 0,
 *	then these "Inferred Queue ID" register may not be used.
 */
int t4_bar2_sge_qregs(struct adapter *adapter,
		      unsigned int qid,
		      enum t4_bar2_qtype qtype,
		      int user,
		      u64 *pbar2_qoffset,
		      unsigned int *pbar2_qid)
{
	unsigned int page_shift, page_size, qpp_shift, qpp_mask;
	u64 bar2_page_offset, bar2_qoffset;
	unsigned int bar2_qid, bar2_qid_offset, bar2_qinferred;

	/* T4 doesn't support BAR2 SGE Queue registers for kernel mode queues */
	if (!user && is_t4(adapter->params.chip))
		return -EINVAL;

	/* Get our SGE Page Size parameters.
	 */
	page_shift = adapter->params.sge.hps + 10;
	page_size = 1 << page_shift;

	/* Get the right Queues per Page parameters for our Queue.
	 */
	qpp_shift = (qtype == T4_BAR2_QTYPE_EGRESS
		     ? adapter->params.sge.eq_qpp
		     : adapter->params.sge.iq_qpp);
	qpp_mask = (1 << qpp_shift) - 1;

	/*  Calculate the basics of the BAR2 SGE Queue register area:
	 *  o The BAR2 page the Queue registers will be in.
	 *  o The BAR2 Queue ID.
	 *  o The BAR2 Queue ID Offset into the BAR2 page.
	 */
	bar2_page_offset = ((u64)(qid >> qpp_shift) << page_shift);
	bar2_qid = qid & qpp_mask;
	bar2_qid_offset = bar2_qid * SGE_UDB_SIZE;

	/* If the BAR2 Queue ID Offset is less than the Page Size, then the
	 * hardware will infer the Absolute Queue ID simply from the writes to
	 * the BAR2 Queue ID Offset within the BAR2 Page (and we need to use a
	 * BAR2 Queue ID of 0 for those writes).  Otherwise, we'll simply
	 * write to the first BAR2 SGE Queue Area within the BAR2 Page with
	 * the BAR2 Queue ID and the hardware will infer the Absolute Queue ID
	 * from the BAR2 Page and BAR2 Queue ID.
	 *
	 * One important censequence of this is that some BAR2 SGE registers
	 * have a "Queue ID" field and we can write the BAR2 SGE Queue ID
	 * there.  But other registers synthesize the SGE Queue ID purely
	 * from the writes to the registers -- the Write Combined Doorbell
	 * Buffer is a good example.  These BAR2 SGE Registers are only
	 * available for those BAR2 SGE Register areas where the SGE Absolute
	 * Queue ID can be inferred from simple writes.
	 */
	bar2_qoffset = bar2_page_offset;
	bar2_qinferred = (bar2_qid_offset < page_size);
	if (bar2_qinferred) {
		bar2_qoffset += bar2_qid_offset;
		bar2_qid = 0;
	}

	*pbar2_qoffset = bar2_qoffset;
	*pbar2_qid = bar2_qid;
	return 0;
}

/**
 *	t4_init_devlog_params - initialize adapter->params.devlog
 *	@adap: the adapter
 *
 *	Initialize various fields of the adapter's Firmware Device Log
 *	Parameters structure.
 */
int t4_init_devlog_params(struct adapter *adap)
{
	struct devlog_params *dparams = &adap->params.devlog;
	u32 pf_dparams;
	unsigned int devlog_meminfo;
	struct fw_devlog_cmd devlog_cmd;
	int ret;

	/* If we're dealing with newer firmware, the Device Log Parameters
	 * are stored in a designated register which allows us to access the
	 * Device Log even if we can't talk to the firmware.
	 */
	pf_dparams =
		t4_read_reg(adap, PCIE_FW_REG(PCIE_FW_PF_A, PCIE_FW_PF_DEVLOG));
	if (pf_dparams) {
		unsigned int nentries, nentries128;

		dparams->memtype = PCIE_FW_PF_DEVLOG_MEMTYPE_G(pf_dparams);
		dparams->start = PCIE_FW_PF_DEVLOG_ADDR16_G(pf_dparams) << 4;

		nentries128 = PCIE_FW_PF_DEVLOG_NENTRIES128_G(pf_dparams);
		nentries = (nentries128 + 1) * 128;
		dparams->size = nentries * sizeof(struct fw_devlog_e);

		return 0;
	}

	/* Otherwise, ask the firmware for it's Device Log Parameters.
	 */
	memset(&devlog_cmd, 0, sizeof(devlog_cmd));
	devlog_cmd.op_to_write = cpu_to_be32(FW_CMD_OP_V(FW_DEVLOG_CMD) |
					     FW_CMD_REQUEST_F | FW_CMD_READ_F);
	devlog_cmd.retval_len16 = cpu_to_be32(FW_LEN16(devlog_cmd));
	ret = t4_wr_mbox(adap, adap->mbox, &devlog_cmd, sizeof(devlog_cmd),
			 &devlog_cmd);
	if (ret)
		return ret;

	devlog_meminfo =
		be32_to_cpu(devlog_cmd.memtype_devlog_memaddr16_devlog);
	dparams->memtype = FW_DEVLOG_CMD_MEMTYPE_DEVLOG_G(devlog_meminfo);
	dparams->start = FW_DEVLOG_CMD_MEMADDR16_DEVLOG_G(devlog_meminfo) << 4;
	dparams->size = be32_to_cpu(devlog_cmd.memsize_devlog);

	return 0;
}

/**
 *	t4_init_sge_params - initialize adap->params.sge
 *	@adapter: the adapter
 *
 *	Initialize various fields of the adapter's SGE Parameters structure.
 */
int t4_init_sge_params(struct adapter *adapter)
{
	struct sge_params *sge_params = &adapter->params.sge;
	u32 hps, qpp;
	unsigned int s_hps, s_qpp;

	/* Extract the SGE Page Size for our PF.
	 */
	hps = t4_read_reg(adapter, SGE_HOST_PAGE_SIZE_A);
	s_hps = (HOSTPAGESIZEPF0_S +
		 (HOSTPAGESIZEPF1_S - HOSTPAGESIZEPF0_S) * adapter->pf);
	sge_params->hps = ((hps >> s_hps) & HOSTPAGESIZEPF0_M);

	/* Extract the SGE Egress and Ingess Queues Per Page for our PF.
	 */
	s_qpp = (QUEUESPERPAGEPF0_S +
		(QUEUESPERPAGEPF1_S - QUEUESPERPAGEPF0_S) * adapter->pf);
	qpp = t4_read_reg(adapter, SGE_EGRESS_QUEUES_PER_PAGE_PF_A);
	sge_params->eq_qpp = ((qpp >> s_qpp) & QUEUESPERPAGEPF0_M);
	qpp = t4_read_reg(adapter, SGE_INGRESS_QUEUES_PER_PAGE_PF_A);
	sge_params->iq_qpp = ((qpp >> s_qpp) & QUEUESPERPAGEPF0_M);

	return 0;
}

/**
 *      t4_init_tp_params - initialize adap->params.tp
 *      @adap: the adapter
 *      @sleep_ok: if true we may sleep while awaiting command completion
 *
 *      Initialize various fields of the adapter's TP Parameters structure.
 */
int t4_init_tp_params(struct adapter *adap, bool sleep_ok)
{
	u32 param, val, v;
	int chan, ret;


	v = t4_read_reg(adap, TP_TIMER_RESOLUTION_A);
	adap->params.tp.tre = TIMERRESOLUTION_G(v);
	adap->params.tp.dack_re = DELAYEDACKRESOLUTION_G(v);

	/* MODQ_REQ_MAP defaults to setting queues 0-3 to chan 0-3 */
	for (chan = 0; chan < NCHAN; chan++)
		adap->params.tp.tx_modq[chan] = chan;

	/* Cache the adapter's Compressed Filter Mode/Mask and global Ingress
	 * Configuration.
	 */
	param = (FW_PARAMS_MNEM_V(FW_PARAMS_MNEM_DEV) |
		 FW_PARAMS_PARAM_X_V(FW_PARAMS_PARAM_DEV_FILTER) |
		 FW_PARAMS_PARAM_Y_V(FW_PARAM_DEV_FILTER_MODE_MASK));

	/* Read current value */
	ret = t4_query_params(adap, adap->mbox, adap->pf, 0, 1,
			      &param, &val);
	if (ret == 0) {
		dev_info(adap->pdev_dev,
			 "Current filter mode/mask 0x%x:0x%x\n",
			 FW_PARAMS_PARAM_FILTER_MODE_G(val),
			 FW_PARAMS_PARAM_FILTER_MASK_G(val));
		adap->params.tp.vlan_pri_map =
			FW_PARAMS_PARAM_FILTER_MODE_G(val);
		adap->params.tp.filter_mask =
			FW_PARAMS_PARAM_FILTER_MASK_G(val);
	} else {
		dev_info(adap->pdev_dev,
			 "Failed to read filter mode/mask via fw api, using indirect-reg-read\n");

		/* Incase of older-fw (which doesn't expose the api
		 * FW_PARAM_DEV_FILTER_MODE_MASK) and newer-driver (which uses
		 * the fw api) combination, fall-back to older method of reading
		 * the filter mode from indirect-register
		 */
		t4_tp_pio_read(adap, &adap->params.tp.vlan_pri_map, 1,
			       TP_VLAN_PRI_MAP_A, sleep_ok);

		/* With the older-fw and newer-driver combination we might run
		 * into an issue when user wants to use hash filter region but
		 * the filter_mask is zero, in this case filter_mask validation
		 * is tough. To avoid that we set the filter_mask same as filter
		 * mode, which will behave exactly as the older way of ignoring
		 * the filter mask validation.
		 */
		adap->params.tp.filter_mask = adap->params.tp.vlan_pri_map;
	}

	t4_tp_pio_read(adap, &adap->params.tp.ingress_config, 1,
		       TP_INGRESS_CONFIG_A, sleep_ok);

	/* For T6, cache the adapter's compressed error vector
	 * and passing outer header info for encapsulated packets.
	 */
	if (CHELSIO_CHIP_VERSION(adap->params.chip) > CHELSIO_T5) {
		v = t4_read_reg(adap, TP_OUT_CONFIG_A);
		adap->params.tp.rx_pkt_encap = (v & CRXPKTENC_F) ? 1 : 0;
	}

	/* Now that we have TP_VLAN_PRI_MAP cached, we can calculate the field
	 * shift positions of several elements of the Compressed Filter Tuple
	 * for this adapter which we need frequently ...
	 */
	adap->params.tp.fcoe_shift = t4_filter_field_shift(adap, FCOE_F);
	adap->params.tp.port_shift = t4_filter_field_shift(adap, PORT_F);
	adap->params.tp.vnic_shift = t4_filter_field_shift(adap, VNIC_ID_F);
	adap->params.tp.vlan_shift = t4_filter_field_shift(adap, VLAN_F);
	adap->params.tp.tos_shift = t4_filter_field_shift(adap, TOS_F);
	adap->params.tp.protocol_shift = t4_filter_field_shift(adap,
							       PROTOCOL_F);
	adap->params.tp.ethertype_shift = t4_filter_field_shift(adap,
								ETHERTYPE_F);
	adap->params.tp.macmatch_shift = t4_filter_field_shift(adap,
							       MACMATCH_F);
	adap->params.tp.matchtype_shift = t4_filter_field_shift(adap,
								MPSHITTYPE_F);
	adap->params.tp.frag_shift = t4_filter_field_shift(adap,
							   FRAGMENTATION_F);

	/* If TP_INGRESS_CONFIG.VNID == 0, then TP_VLAN_PRI_MAP.VNIC_ID
	 * represents the presence of an Outer VLAN instead of a VNIC ID.
	 */
	if ((adap->params.tp.ingress_config & VNIC_F) == 0)
		adap->params.tp.vnic_shift = -1;

	v = t4_read_reg(adap, LE_3_DB_HASH_MASK_GEN_IPV4_T6_A);
	adap->params.tp.hash_filter_mask = v;
	v = t4_read_reg(adap, LE_4_DB_HASH_MASK_GEN_IPV4_T6_A);
	adap->params.tp.hash_filter_mask |= ((u64)v << 32);
	return 0;
}

/**
 *      t4_filter_field_shift - calculate filter field shift
 *      @adap: the adapter
 *      @filter_sel: the desired field (from TP_VLAN_PRI_MAP bits)
 *
 *      Return the shift position of a filter field within the Compressed
 *      Filter Tuple.  The filter field is specified via its selection bit
 *      within TP_VLAN_PRI_MAL (filter mode).  E.g. F_VLAN.
 */
int t4_filter_field_shift(const struct adapter *adap, int filter_sel)
{
	unsigned int filter_mode = adap->params.tp.vlan_pri_map;
	unsigned int sel;
	int field_shift;

	if ((filter_mode & filter_sel) == 0)
		return -1;

	for (sel = 1, field_shift = 0; sel < filter_sel; sel <<= 1) {
		switch (filter_mode & sel) {
		case FCOE_F:
			field_shift += FT_FCOE_W;
			break;
		case PORT_F:
			field_shift += FT_PORT_W;
			break;
		case VNIC_ID_F:
			field_shift += FT_VNIC_ID_W;
			break;
		case VLAN_F:
			field_shift += FT_VLAN_W;
			break;
		case TOS_F:
			field_shift += FT_TOS_W;
			break;
		case PROTOCOL_F:
			field_shift += FT_PROTOCOL_W;
			break;
		case ETHERTYPE_F:
			field_shift += FT_ETHERTYPE_W;
			break;
		case MACMATCH_F:
			field_shift += FT_MACMATCH_W;
			break;
		case MPSHITTYPE_F:
			field_shift += FT_MPSHITTYPE_W;
			break;
		case FRAGMENTATION_F:
			field_shift += FT_FRAGMENTATION_W;
			break;
		}
	}
	return field_shift;
}

int t4_init_rss_mode(struct adapter *adap, int mbox)
{
	int i, ret;
	struct fw_rss_vi_config_cmd rvc;

	memset(&rvc, 0, sizeof(rvc));

	for_each_port(adap, i) {
		struct port_info *p = adap2pinfo(adap, i);

		rvc.op_to_viid =
			cpu_to_be32(FW_CMD_OP_V(FW_RSS_VI_CONFIG_CMD) |
				    FW_CMD_REQUEST_F | FW_CMD_READ_F |
				    FW_RSS_VI_CONFIG_CMD_VIID_V(p->viid));
		rvc.retval_len16 = cpu_to_be32(FW_LEN16(rvc));
		ret = t4_wr_mbox(adap, mbox, &rvc, sizeof(rvc), &rvc);
		if (ret)
			return ret;
		p->rss_mode = be32_to_cpu(rvc.u.basicvirtual.defaultq_to_udpen);
	}
	return 0;
}

/**
<<<<<<< HEAD
 *	t4_init_portinfo - allocate a virtual interface amd initialize port_info
=======
 *	t4_init_portinfo - allocate a virtual interface and initialize port_info
>>>>>>> 24b8d41d
 *	@pi: the port_info
 *	@mbox: mailbox to use for the FW command
 *	@port: physical port associated with the VI
 *	@pf: the PF owning the VI
 *	@vf: the VF owning the VI
 *	@mac: the MAC address of the VI
 *
 *	Allocates a virtual interface for the given physical port.  If @mac is
 *	not %NULL it contains the MAC address of the VI as assigned by FW.
 *	@mac should be large enough to hold an Ethernet address.
 *	Returns < 0 on error.
 */
int t4_init_portinfo(struct port_info *pi, int mbox,
		     int port, int pf, int vf, u8 mac[])
<<<<<<< HEAD
{
	int ret;
	struct fw_port_cmd c;
	unsigned int rss_size;

	memset(&c, 0, sizeof(c));
	c.op_to_portid = cpu_to_be32(FW_CMD_OP_V(FW_PORT_CMD) |
				     FW_CMD_REQUEST_F | FW_CMD_READ_F |
				     FW_PORT_CMD_PORTID_V(port));
	c.action_to_len16 = cpu_to_be32(
		FW_PORT_CMD_ACTION_V(FW_PORT_ACTION_GET_PORT_INFO) |
		FW_LEN16(c));
	ret = t4_wr_mbox(pi->adapter, mbox, &c, sizeof(c), &c);
	if (ret)
		return ret;

	ret = t4_alloc_vi(pi->adapter, mbox, port, pf, vf, 1, mac, &rss_size);
	if (ret < 0)
		return ret;
=======
{
	struct adapter *adapter = pi->adapter;
	unsigned int fw_caps = adapter->params.fw_caps_support;
	struct fw_port_cmd cmd;
	unsigned int rss_size;
	enum fw_port_type port_type;
	int mdio_addr;
	fw_port_cap32_t pcaps, acaps;
	u8 vivld = 0, vin = 0;
	int ret;

	/* If we haven't yet determined whether we're talking to Firmware
	 * which knows the new 32-bit Port Capabilities, it's time to find
	 * out now.  This will also tell new Firmware to send us Port Status
	 * Updates using the new 32-bit Port Capabilities version of the
	 * Port Information message.
	 */
	if (fw_caps == FW_CAPS_UNKNOWN) {
		u32 param, val;

		param = (FW_PARAMS_MNEM_V(FW_PARAMS_MNEM_PFVF) |
			 FW_PARAMS_PARAM_X_V(FW_PARAMS_PARAM_PFVF_PORT_CAPS32));
		val = 1;
		ret = t4_set_params(adapter, mbox, pf, vf, 1, &param, &val);
		fw_caps = (ret == 0 ? FW_CAPS32 : FW_CAPS16);
		adapter->params.fw_caps_support = fw_caps;
	}

	memset(&cmd, 0, sizeof(cmd));
	cmd.op_to_portid = cpu_to_be32(FW_CMD_OP_V(FW_PORT_CMD) |
				       FW_CMD_REQUEST_F | FW_CMD_READ_F |
				       FW_PORT_CMD_PORTID_V(port));
	cmd.action_to_len16 = cpu_to_be32(
		FW_PORT_CMD_ACTION_V(fw_caps == FW_CAPS16
				     ? FW_PORT_ACTION_GET_PORT_INFO
				     : FW_PORT_ACTION_GET_PORT_INFO32) |
		FW_LEN16(cmd));
	ret = t4_wr_mbox(pi->adapter, mbox, &cmd, sizeof(cmd), &cmd);
	if (ret)
		return ret;

	/* Extract the various fields from the Port Information message.
	 */
	if (fw_caps == FW_CAPS16) {
		u32 lstatus = be32_to_cpu(cmd.u.info.lstatus_to_modtype);

		port_type = FW_PORT_CMD_PTYPE_G(lstatus);
		mdio_addr = ((lstatus & FW_PORT_CMD_MDIOCAP_F)
			     ? FW_PORT_CMD_MDIOADDR_G(lstatus)
			     : -1);
		pcaps = fwcaps16_to_caps32(be16_to_cpu(cmd.u.info.pcap));
		acaps = fwcaps16_to_caps32(be16_to_cpu(cmd.u.info.acap));
	} else {
		u32 lstatus32 = be32_to_cpu(cmd.u.info32.lstatus32_to_cbllen32);

		port_type = FW_PORT_CMD_PORTTYPE32_G(lstatus32);
		mdio_addr = ((lstatus32 & FW_PORT_CMD_MDIOCAP32_F)
			     ? FW_PORT_CMD_MDIOADDR32_G(lstatus32)
			     : -1);
		pcaps = be32_to_cpu(cmd.u.info32.pcaps32);
		acaps = be32_to_cpu(cmd.u.info32.acaps32);
	}

	ret = t4_alloc_vi(pi->adapter, mbox, port, pf, vf, 1, mac, &rss_size,
			  &vivld, &vin);
	if (ret < 0)
		return ret;

	pi->viid = ret;
	pi->tx_chan = port;
	pi->lport = port;
	pi->rss_size = rss_size;
	pi->rx_cchan = t4_get_tp_e2c_map(pi->adapter, port);

	/* If fw supports returning the VIN as part of FW_VI_CMD,
	 * save the returned values.
	 */
	if (adapter->params.viid_smt_extn_support) {
		pi->vivld = vivld;
		pi->vin = vin;
	} else {
		/* Retrieve the values from VIID */
		pi->vivld = FW_VIID_VIVLD_G(pi->viid);
		pi->vin =  FW_VIID_VIN_G(pi->viid);
	}

	pi->port_type = port_type;
	pi->mdio_addr = mdio_addr;
	pi->mod_type = FW_PORT_MOD_TYPE_NA;

	init_link_config(&pi->link_cfg, pcaps, acaps);
	return 0;
}

int t4_port_init(struct adapter *adap, int mbox, int pf, int vf)
{
	u8 addr[6];
	int ret, i, j = 0;

	for_each_port(adap, i) {
		struct port_info *pi = adap2pinfo(adap, i);
>>>>>>> 24b8d41d

	pi->viid = ret;
	pi->tx_chan = port;
	pi->lport = port;
	pi->rss_size = rss_size;

<<<<<<< HEAD
	ret = be32_to_cpu(c.u.info.lstatus_to_modtype);
	pi->mdio_addr = (ret & FW_PORT_CMD_MDIOCAP_F) ?
		FW_PORT_CMD_MDIOADDR_G(ret) : -1;
	pi->port_type = FW_PORT_CMD_PTYPE_G(ret);
	pi->mod_type = FW_PORT_MOD_TYPE_NA;

	init_link_config(&pi->link_cfg, be16_to_cpu(c.u.info.pcap));
	return 0;
}

int t4_port_init(struct adapter *adap, int mbox, int pf, int vf)
{
	u8 addr[6];
	int ret, i, j = 0;

	for_each_port(adap, i) {
		struct port_info *pi = adap2pinfo(adap, i);

		while ((adap->params.portvec & (1 << j)) == 0)
			j++;

		ret = t4_init_portinfo(pi, mbox, j, pf, vf, addr);
		if (ret)
			return ret;

		memcpy(adap->port[i]->dev_addr, addr, ETH_ALEN);
		j++;
	}
=======
		ret = t4_init_portinfo(pi, mbox, j, pf, vf, addr);
		if (ret)
			return ret;

		memcpy(adap->port[i]->dev_addr, addr, ETH_ALEN);
		j++;
	}
	return 0;
}

int t4_init_port_mirror(struct port_info *pi, u8 mbox, u8 port, u8 pf, u8 vf,
			u16 *mirror_viid)
{
	int ret;

	ret = t4_alloc_vi(pi->adapter, mbox, port, pf, vf, 1, NULL, NULL,
			  NULL, NULL);
	if (ret < 0)
		return ret;

	if (mirror_viid)
		*mirror_viid = ret;

>>>>>>> 24b8d41d
	return 0;
}

/**
 *	t4_read_cimq_cfg - read CIM queue configuration
 *	@adap: the adapter
 *	@base: holds the queue base addresses in bytes
 *	@size: holds the queue sizes in bytes
 *	@thres: holds the queue full thresholds in bytes
 *
 *	Returns the current configuration of the CIM queues, starting with
 *	the IBQs, then the OBQs.
 */
void t4_read_cimq_cfg(struct adapter *adap, u16 *base, u16 *size, u16 *thres)
{
	unsigned int i, v;
	int cim_num_obq = is_t4(adap->params.chip) ?
				CIM_NUM_OBQ : CIM_NUM_OBQ_T5;

	for (i = 0; i < CIM_NUM_IBQ; i++) {
		t4_write_reg(adap, CIM_QUEUE_CONFIG_REF_A, IBQSELECT_F |
			     QUENUMSELECT_V(i));
		v = t4_read_reg(adap, CIM_QUEUE_CONFIG_CTRL_A);
		/* value is in 256-byte units */
		*base++ = CIMQBASE_G(v) * 256;
		*size++ = CIMQSIZE_G(v) * 256;
		*thres++ = QUEFULLTHRSH_G(v) * 8; /* 8-byte unit */
	}
	for (i = 0; i < cim_num_obq; i++) {
		t4_write_reg(adap, CIM_QUEUE_CONFIG_REF_A, OBQSELECT_F |
			     QUENUMSELECT_V(i));
		v = t4_read_reg(adap, CIM_QUEUE_CONFIG_CTRL_A);
		/* value is in 256-byte units */
		*base++ = CIMQBASE_G(v) * 256;
		*size++ = CIMQSIZE_G(v) * 256;
	}
}

/**
 *	t4_read_cim_ibq - read the contents of a CIM inbound queue
 *	@adap: the adapter
 *	@qid: the queue index
 *	@data: where to store the queue contents
 *	@n: capacity of @data in 32-bit words
 *
 *	Reads the contents of the selected CIM queue starting at address 0 up
 *	to the capacity of @data.  @n must be a multiple of 4.  Returns < 0 on
 *	error and the number of 32-bit words actually read on success.
 */
int t4_read_cim_ibq(struct adapter *adap, unsigned int qid, u32 *data, size_t n)
{
	int i, err, attempts;
	unsigned int addr;
	const unsigned int nwords = CIM_IBQ_SIZE * 4;

	if (qid > 5 || (n & 3))
		return -EINVAL;

	addr = qid * nwords;
	if (n > nwords)
		n = nwords;

	/* It might take 3-10ms before the IBQ debug read access is allowed.
	 * Wait for 1 Sec with a delay of 1 usec.
	 */
	attempts = 1000000;

	for (i = 0; i < n; i++, addr++) {
		t4_write_reg(adap, CIM_IBQ_DBG_CFG_A, IBQDBGADDR_V(addr) |
			     IBQDBGEN_F);
		err = t4_wait_op_done(adap, CIM_IBQ_DBG_CFG_A, IBQDBGBUSY_F, 0,
				      attempts, 1);
		if (err)
			return err;
		*data++ = t4_read_reg(adap, CIM_IBQ_DBG_DATA_A);
	}
	t4_write_reg(adap, CIM_IBQ_DBG_CFG_A, 0);
	return i;
}

/**
 *	t4_read_cim_obq - read the contents of a CIM outbound queue
 *	@adap: the adapter
 *	@qid: the queue index
 *	@data: where to store the queue contents
 *	@n: capacity of @data in 32-bit words
 *
 *	Reads the contents of the selected CIM queue starting at address 0 up
 *	to the capacity of @data.  @n must be a multiple of 4.  Returns < 0 on
 *	error and the number of 32-bit words actually read on success.
 */
int t4_read_cim_obq(struct adapter *adap, unsigned int qid, u32 *data, size_t n)
{
	int i, err;
	unsigned int addr, v, nwords;
	int cim_num_obq = is_t4(adap->params.chip) ?
				CIM_NUM_OBQ : CIM_NUM_OBQ_T5;

	if ((qid > (cim_num_obq - 1)) || (n & 3))
		return -EINVAL;

	t4_write_reg(adap, CIM_QUEUE_CONFIG_REF_A, OBQSELECT_F |
		     QUENUMSELECT_V(qid));
	v = t4_read_reg(adap, CIM_QUEUE_CONFIG_CTRL_A);

	addr = CIMQBASE_G(v) * 64;    /* muliple of 256 -> muliple of 4 */
	nwords = CIMQSIZE_G(v) * 64;  /* same */
	if (n > nwords)
		n = nwords;

	for (i = 0; i < n; i++, addr++) {
		t4_write_reg(adap, CIM_OBQ_DBG_CFG_A, OBQDBGADDR_V(addr) |
			     OBQDBGEN_F);
		err = t4_wait_op_done(adap, CIM_OBQ_DBG_CFG_A, OBQDBGBUSY_F, 0,
				      2, 1);
		if (err)
			return err;
		*data++ = t4_read_reg(adap, CIM_OBQ_DBG_DATA_A);
	}
	t4_write_reg(adap, CIM_OBQ_DBG_CFG_A, 0);
	return i;
}

/**
 *	t4_cim_read - read a block from CIM internal address space
 *	@adap: the adapter
 *	@addr: the start address within the CIM address space
 *	@n: number of words to read
 *	@valp: where to store the result
 *
 *	Reads a block of 4-byte words from the CIM intenal address space.
 */
int t4_cim_read(struct adapter *adap, unsigned int addr, unsigned int n,
		unsigned int *valp)
{
	int ret = 0;

	if (t4_read_reg(adap, CIM_HOST_ACC_CTRL_A) & HOSTBUSY_F)
		return -EBUSY;

	for ( ; !ret && n--; addr += 4) {
		t4_write_reg(adap, CIM_HOST_ACC_CTRL_A, addr);
		ret = t4_wait_op_done(adap, CIM_HOST_ACC_CTRL_A, HOSTBUSY_F,
				      0, 5, 2);
		if (!ret)
			*valp++ = t4_read_reg(adap, CIM_HOST_ACC_DATA_A);
	}
	return ret;
}

/**
 *	t4_cim_write - write a block into CIM internal address space
 *	@adap: the adapter
 *	@addr: the start address within the CIM address space
 *	@n: number of words to write
 *	@valp: set of values to write
 *
 *	Writes a block of 4-byte words into the CIM intenal address space.
 */
int t4_cim_write(struct adapter *adap, unsigned int addr, unsigned int n,
		 const unsigned int *valp)
{
	int ret = 0;

	if (t4_read_reg(adap, CIM_HOST_ACC_CTRL_A) & HOSTBUSY_F)
		return -EBUSY;

	for ( ; !ret && n--; addr += 4) {
		t4_write_reg(adap, CIM_HOST_ACC_DATA_A, *valp++);
		t4_write_reg(adap, CIM_HOST_ACC_CTRL_A, addr | HOSTWRITE_F);
		ret = t4_wait_op_done(adap, CIM_HOST_ACC_CTRL_A, HOSTBUSY_F,
				      0, 5, 2);
	}
	return ret;
}

static int t4_cim_write1(struct adapter *adap, unsigned int addr,
			 unsigned int val)
{
	return t4_cim_write(adap, addr, 1, &val);
}

/**
 *	t4_cim_read_la - read CIM LA capture buffer
 *	@adap: the adapter
 *	@la_buf: where to store the LA data
 *	@wrptr: the HW write pointer within the capture buffer
 *
 *	Reads the contents of the CIM LA buffer with the most recent entry at
 *	the end	of the returned data and with the entry at @wrptr first.
 *	We try to leave the LA in the running state we find it in.
 */
int t4_cim_read_la(struct adapter *adap, u32 *la_buf, unsigned int *wrptr)
{
	int i, ret;
	unsigned int cfg, val, idx;

	ret = t4_cim_read(adap, UP_UP_DBG_LA_CFG_A, 1, &cfg);
	if (ret)
		return ret;

	if (cfg & UPDBGLAEN_F) {	/* LA is running, freeze it */
		ret = t4_cim_write1(adap, UP_UP_DBG_LA_CFG_A, 0);
		if (ret)
			return ret;
	}

	ret = t4_cim_read(adap, UP_UP_DBG_LA_CFG_A, 1, &val);
	if (ret)
		goto restart;

	idx = UPDBGLAWRPTR_G(val);
	if (wrptr)
		*wrptr = idx;

	for (i = 0; i < adap->params.cim_la_size; i++) {
		ret = t4_cim_write1(adap, UP_UP_DBG_LA_CFG_A,
				    UPDBGLARDPTR_V(idx) | UPDBGLARDEN_F);
		if (ret)
			break;
		ret = t4_cim_read(adap, UP_UP_DBG_LA_CFG_A, 1, &val);
		if (ret)
			break;
		if (val & UPDBGLARDEN_F) {
			ret = -ETIMEDOUT;
			break;
		}
		ret = t4_cim_read(adap, UP_UP_DBG_LA_DATA_A, 1, &la_buf[i]);
		if (ret)
			break;

		/* Bits 0-3 of UpDbgLaRdPtr can be between 0000 to 1001 to
		 * identify the 32-bit portion of the full 312-bit data
		 */
		if (is_t6(adap->params.chip) && (idx & 0xf) >= 9)
			idx = (idx & 0xff0) + 0x10;
		else
			idx++;
		/* address can't exceed 0xfff */
		idx &= UPDBGLARDPTR_M;
	}
restart:
	if (cfg & UPDBGLAEN_F) {
		int r = t4_cim_write1(adap, UP_UP_DBG_LA_CFG_A,
				      cfg & ~UPDBGLARDEN_F);
		if (!ret)
			ret = r;
	}
	return ret;
}

/**
 *	t4_tp_read_la - read TP LA capture buffer
 *	@adap: the adapter
 *	@la_buf: where to store the LA data
 *	@wrptr: the HW write pointer within the capture buffer
 *
 *	Reads the contents of the TP LA buffer with the most recent entry at
 *	the end	of the returned data and with the entry at @wrptr first.
 *	We leave the LA in the running state we find it in.
 */
void t4_tp_read_la(struct adapter *adap, u64 *la_buf, unsigned int *wrptr)
{
	bool last_incomplete;
	unsigned int i, cfg, val, idx;

	cfg = t4_read_reg(adap, TP_DBG_LA_CONFIG_A) & 0xffff;
	if (cfg & DBGLAENABLE_F)			/* freeze LA */
		t4_write_reg(adap, TP_DBG_LA_CONFIG_A,
			     adap->params.tp.la_mask | (cfg ^ DBGLAENABLE_F));

	val = t4_read_reg(adap, TP_DBG_LA_CONFIG_A);
	idx = DBGLAWPTR_G(val);
	last_incomplete = DBGLAMODE_G(val) >= 2 && (val & DBGLAWHLF_F) == 0;
	if (last_incomplete)
		idx = (idx + 1) & DBGLARPTR_M;
	if (wrptr)
		*wrptr = idx;

	val &= 0xffff;
	val &= ~DBGLARPTR_V(DBGLARPTR_M);
	val |= adap->params.tp.la_mask;

	for (i = 0; i < TPLA_SIZE; i++) {
		t4_write_reg(adap, TP_DBG_LA_CONFIG_A, DBGLARPTR_V(idx) | val);
		la_buf[i] = t4_read_reg64(adap, TP_DBG_LA_DATAL_A);
		idx = (idx + 1) & DBGLARPTR_M;
	}

	/* Wipe out last entry if it isn't valid */
	if (last_incomplete)
		la_buf[TPLA_SIZE - 1] = ~0ULL;

	if (cfg & DBGLAENABLE_F)                    /* restore running state */
		t4_write_reg(adap, TP_DBG_LA_CONFIG_A,
			     cfg | adap->params.tp.la_mask);
}

/* SGE Hung Ingress DMA Warning Threshold time and Warning Repeat Rate (in
 * seconds).  If we find one of the SGE Ingress DMA State Machines in the same
 * state for more than the Warning Threshold then we'll issue a warning about
 * a potential hang.  We'll repeat the warning as the SGE Ingress DMA Channel
 * appears to be hung every Warning Repeat second till the situation clears.
 * If the situation clears, we'll note that as well.
 */
#define SGE_IDMA_WARN_THRESH 1
#define SGE_IDMA_WARN_REPEAT 300

/**
 *	t4_idma_monitor_init - initialize SGE Ingress DMA Monitor
 *	@adapter: the adapter
 *	@idma: the adapter IDMA Monitor state
 *
 *	Initialize the state of an SGE Ingress DMA Monitor.
 */
void t4_idma_monitor_init(struct adapter *adapter,
			  struct sge_idma_monitor_state *idma)
{
	/* Initialize the state variables for detecting an SGE Ingress DMA
	 * hang.  The SGE has internal counters which count up on each clock
	 * tick whenever the SGE finds its Ingress DMA State Engines in the
	 * same state they were on the previous clock tick.  The clock used is
	 * the Core Clock so we have a limit on the maximum "time" they can
	 * record; typically a very small number of seconds.  For instance,
	 * with a 600MHz Core Clock, we can only count up to a bit more than
	 * 7s.  So we'll synthesize a larger counter in order to not run the
	 * risk of having the "timers" overflow and give us the flexibility to
	 * maintain a Hung SGE State Machine of our own which operates across
	 * a longer time frame.
	 */
	idma->idma_1s_thresh = core_ticks_per_usec(adapter) * 1000000; /* 1s */
	idma->idma_stalled[0] = 0;
	idma->idma_stalled[1] = 0;
}

/**
 *	t4_idma_monitor - monitor SGE Ingress DMA state
 *	@adapter: the adapter
 *	@idma: the adapter IDMA Monitor state
 *	@hz: number of ticks/second
 *	@ticks: number of ticks since the last IDMA Monitor call
 */
void t4_idma_monitor(struct adapter *adapter,
		     struct sge_idma_monitor_state *idma,
		     int hz, int ticks)
{
	int i, idma_same_state_cnt[2];

	 /* Read the SGE Debug Ingress DMA Same State Count registers.  These
	  * are counters inside the SGE which count up on each clock when the
	  * SGE finds its Ingress DMA State Engines in the same states they
	  * were in the previous clock.  The counters will peg out at
	  * 0xffffffff without wrapping around so once they pass the 1s
	  * threshold they'll stay above that till the IDMA state changes.
	  */
	t4_write_reg(adapter, SGE_DEBUG_INDEX_A, 13);
	idma_same_state_cnt[0] = t4_read_reg(adapter, SGE_DEBUG_DATA_HIGH_A);
	idma_same_state_cnt[1] = t4_read_reg(adapter, SGE_DEBUG_DATA_LOW_A);

	for (i = 0; i < 2; i++) {
		u32 debug0, debug11;

		/* If the Ingress DMA Same State Counter ("timer") is less
		 * than 1s, then we can reset our synthesized Stall Timer and
		 * continue.  If we have previously emitted warnings about a
		 * potential stalled Ingress Queue, issue a note indicating
		 * that the Ingress Queue has resumed forward progress.
		 */
		if (idma_same_state_cnt[i] < idma->idma_1s_thresh) {
			if (idma->idma_stalled[i] >= SGE_IDMA_WARN_THRESH * hz)
				dev_warn(adapter->pdev_dev, "SGE idma%d, queue %u, "
					 "resumed after %d seconds\n",
					 i, idma->idma_qid[i],
					 idma->idma_stalled[i] / hz);
			idma->idma_stalled[i] = 0;
			continue;
		}

		/* Synthesize an SGE Ingress DMA Same State Timer in the Hz
		 * domain.  The first time we get here it'll be because we
		 * passed the 1s Threshold; each additional time it'll be
		 * because the RX Timer Callback is being fired on its regular
		 * schedule.
		 *
		 * If the stall is below our Potential Hung Ingress Queue
		 * Warning Threshold, continue.
		 */
		if (idma->idma_stalled[i] == 0) {
			idma->idma_stalled[i] = hz;
			idma->idma_warn[i] = 0;
		} else {
			idma->idma_stalled[i] += ticks;
			idma->idma_warn[i] -= ticks;
		}

		if (idma->idma_stalled[i] < SGE_IDMA_WARN_THRESH * hz)
			continue;

		/* We'll issue a warning every SGE_IDMA_WARN_REPEAT seconds.
		 */
		if (idma->idma_warn[i] > 0)
			continue;
		idma->idma_warn[i] = SGE_IDMA_WARN_REPEAT * hz;

		/* Read and save the SGE IDMA State and Queue ID information.
		 * We do this every time in case it changes across time ...
		 * can't be too careful ...
		 */
		t4_write_reg(adapter, SGE_DEBUG_INDEX_A, 0);
		debug0 = t4_read_reg(adapter, SGE_DEBUG_DATA_LOW_A);
		idma->idma_state[i] = (debug0 >> (i * 9)) & 0x3f;

		t4_write_reg(adapter, SGE_DEBUG_INDEX_A, 11);
		debug11 = t4_read_reg(adapter, SGE_DEBUG_DATA_LOW_A);
		idma->idma_qid[i] = (debug11 >> (i * 16)) & 0xffff;

		dev_warn(adapter->pdev_dev, "SGE idma%u, queue %u, potentially stuck in "
			 "state %u for %d seconds (debug0=%#x, debug11=%#x)\n",
			 i, idma->idma_qid[i], idma->idma_state[i],
			 idma->idma_stalled[i] / hz,
			 debug0, debug11);
		t4_sge_decode_idma_state(adapter, idma->idma_state[i]);
	}
}

/**
<<<<<<< HEAD
=======
 *	t4_load_cfg - download config file
 *	@adap: the adapter
 *	@cfg_data: the cfg text file to write
 *	@size: text file size
 *
 *	Write the supplied config text file to the card's serial flash.
 */
int t4_load_cfg(struct adapter *adap, const u8 *cfg_data, unsigned int size)
{
	int ret, i, n, cfg_addr;
	unsigned int addr;
	unsigned int flash_cfg_start_sec;
	unsigned int sf_sec_size = adap->params.sf_size / adap->params.sf_nsec;

	cfg_addr = t4_flash_cfg_addr(adap);
	if (cfg_addr < 0)
		return cfg_addr;

	addr = cfg_addr;
	flash_cfg_start_sec = addr / SF_SEC_SIZE;

	if (size > FLASH_CFG_MAX_SIZE) {
		dev_err(adap->pdev_dev, "cfg file too large, max is %u bytes\n",
			FLASH_CFG_MAX_SIZE);
		return -EFBIG;
	}

	i = DIV_ROUND_UP(FLASH_CFG_MAX_SIZE,	/* # of sectors spanned */
			 sf_sec_size);
	ret = t4_flash_erase_sectors(adap, flash_cfg_start_sec,
				     flash_cfg_start_sec + i - 1);
	/* If size == 0 then we're simply erasing the FLASH sectors associated
	 * with the on-adapter Firmware Configuration File.
	 */
	if (ret || size == 0)
		goto out;

	/* this will write to the flash up to SF_PAGE_SIZE at a time */
	for (i = 0; i < size; i += SF_PAGE_SIZE) {
		if ((size - i) <  SF_PAGE_SIZE)
			n = size - i;
		else
			n = SF_PAGE_SIZE;
		ret = t4_write_flash(adap, addr, n, cfg_data);
		if (ret)
			goto out;

		addr += SF_PAGE_SIZE;
		cfg_data += SF_PAGE_SIZE;
	}

out:
	if (ret)
		dev_err(adap->pdev_dev, "config file %s failed %d\n",
			(size == 0 ? "clear" : "download"), ret);
	return ret;
}

/**
>>>>>>> 24b8d41d
 *	t4_set_vf_mac - Set MAC address for the specified VF
 *	@adapter: The adapter
 *	@vf: one of the VFs instantiated by the specified PF
 *	@naddr: the number of MAC addresses
 *	@addr: the MAC address(es) to be set to the specified VF
 */
int t4_set_vf_mac_acl(struct adapter *adapter, unsigned int vf,
		      unsigned int naddr, u8 *addr)
{
	struct fw_acl_mac_cmd cmd;

	memset(&cmd, 0, sizeof(cmd));
	cmd.op_to_vfn = cpu_to_be32(FW_CMD_OP_V(FW_ACL_MAC_CMD) |
				    FW_CMD_REQUEST_F |
				    FW_CMD_WRITE_F |
				    FW_ACL_MAC_CMD_PFN_V(adapter->pf) |
				    FW_ACL_MAC_CMD_VFN_V(vf));

	/* Note: Do not enable the ACL */
	cmd.en_to_len16 = cpu_to_be32((unsigned int)FW_LEN16(cmd));
	cmd.nmac = naddr;

	switch (adapter->pf) {
	case 3:
		memcpy(cmd.macaddr3, addr, sizeof(cmd.macaddr3));
		break;
	case 2:
		memcpy(cmd.macaddr2, addr, sizeof(cmd.macaddr2));
		break;
	case 1:
		memcpy(cmd.macaddr1, addr, sizeof(cmd.macaddr1));
		break;
	case 0:
		memcpy(cmd.macaddr0, addr, sizeof(cmd.macaddr0));
		break;
	}

	return t4_wr_mbox(adapter, adapter->mbox, &cmd, sizeof(cmd), &cmd);
}

<<<<<<< HEAD
int t4_sched_params(struct adapter *adapter, int type, int level, int mode,
		    int rateunit, int ratemode, int channel, int class,
		    int minrate, int maxrate, int weight, int pktsize)
=======
/**
 * t4_read_pace_tbl - read the pace table
 * @adap: the adapter
 * @pace_vals: holds the returned values
 *
 * Returns the values of TP's pace table in microseconds.
 */
void t4_read_pace_tbl(struct adapter *adap, unsigned int pace_vals[NTX_SCHED])
{
	unsigned int i, v;

	for (i = 0; i < NTX_SCHED; i++) {
		t4_write_reg(adap, TP_PACE_TABLE_A, 0xffff0000 + i);
		v = t4_read_reg(adap, TP_PACE_TABLE_A);
		pace_vals[i] = dack_ticks_to_usec(adap, v);
	}
}

/**
 * t4_get_tx_sched - get the configuration of a Tx HW traffic scheduler
 * @adap: the adapter
 * @sched: the scheduler index
 * @kbps: the byte rate in Kbps
 * @ipg: the interpacket delay in tenths of nanoseconds
 * @sleep_ok: if true we may sleep while awaiting command completion
 *
 * Return the current configuration of a HW Tx scheduler.
 */
void t4_get_tx_sched(struct adapter *adap, unsigned int sched,
		     unsigned int *kbps, unsigned int *ipg, bool sleep_ok)
{
	unsigned int v, addr, bpt, cpt;

	if (kbps) {
		addr = TP_TX_MOD_Q1_Q0_RATE_LIMIT_A - sched / 2;
		t4_tp_tm_pio_read(adap, &v, 1, addr, sleep_ok);
		if (sched & 1)
			v >>= 16;
		bpt = (v >> 8) & 0xff;
		cpt = v & 0xff;
		if (!cpt) {
			*kbps = 0;	/* scheduler disabled */
		} else {
			v = (adap->params.vpd.cclk * 1000) / cpt; /* ticks/s */
			*kbps = (v * bpt) / 125;
		}
	}
	if (ipg) {
		addr = TP_TX_MOD_Q1_Q0_TIMER_SEPARATOR_A - sched / 2;
		t4_tp_tm_pio_read(adap, &v, 1, addr, sleep_ok);
		if (sched & 1)
			v >>= 16;
		v &= 0xffff;
		*ipg = (10000 * v) / core_ticks_per_usec(adap);
	}
}

/* t4_sge_ctxt_rd - read an SGE context through FW
 * @adap: the adapter
 * @mbox: mailbox to use for the FW command
 * @cid: the context id
 * @ctype: the context type
 * @data: where to store the context data
 *
 * Issues a FW command through the given mailbox to read an SGE context.
 */
int t4_sge_ctxt_rd(struct adapter *adap, unsigned int mbox, unsigned int cid,
		   enum ctxt_type ctype, u32 *data)
{
	struct fw_ldst_cmd c;
	int ret;

	if (ctype == CTXT_FLM)
		ret = FW_LDST_ADDRSPC_SGE_FLMC;
	else
		ret = FW_LDST_ADDRSPC_SGE_CONMC;

	memset(&c, 0, sizeof(c));
	c.op_to_addrspace = cpu_to_be32(FW_CMD_OP_V(FW_LDST_CMD) |
					FW_CMD_REQUEST_F | FW_CMD_READ_F |
					FW_LDST_CMD_ADDRSPACE_V(ret));
	c.cycles_to_len16 = cpu_to_be32(FW_LEN16(c));
	c.u.idctxt.physid = cpu_to_be32(cid);

	ret = t4_wr_mbox(adap, mbox, &c, sizeof(c), &c);
	if (ret == 0) {
		data[0] = be32_to_cpu(c.u.idctxt.ctxt_data0);
		data[1] = be32_to_cpu(c.u.idctxt.ctxt_data1);
		data[2] = be32_to_cpu(c.u.idctxt.ctxt_data2);
		data[3] = be32_to_cpu(c.u.idctxt.ctxt_data3);
		data[4] = be32_to_cpu(c.u.idctxt.ctxt_data4);
		data[5] = be32_to_cpu(c.u.idctxt.ctxt_data5);
	}
	return ret;
}

/**
 * t4_sge_ctxt_rd_bd - read an SGE context bypassing FW
 * @adap: the adapter
 * @cid: the context id
 * @ctype: the context type
 * @data: where to store the context data
 *
 * Reads an SGE context directly, bypassing FW.  This is only for
 * debugging when FW is unavailable.
 */
int t4_sge_ctxt_rd_bd(struct adapter *adap, unsigned int cid,
		      enum ctxt_type ctype, u32 *data)
{
	int i, ret;

	t4_write_reg(adap, SGE_CTXT_CMD_A, CTXTQID_V(cid) | CTXTTYPE_V(ctype));
	ret = t4_wait_op_done(adap, SGE_CTXT_CMD_A, BUSY_F, 0, 3, 1);
	if (!ret)
		for (i = SGE_CTXT_DATA0_A; i <= SGE_CTXT_DATA5_A; i += 4)
			*data++ = t4_read_reg(adap, i);
	return ret;
}

int t4_sched_params(struct adapter *adapter, u8 type, u8 level, u8 mode,
		    u8 rateunit, u8 ratemode, u8 channel, u8 class,
		    u32 minrate, u32 maxrate, u16 weight, u16 pktsize,
		    u16 burstsize)
>>>>>>> 24b8d41d
{
	struct fw_sched_cmd cmd;

	memset(&cmd, 0, sizeof(cmd));
	cmd.op_to_write = cpu_to_be32(FW_CMD_OP_V(FW_SCHED_CMD) |
				      FW_CMD_REQUEST_F |
				      FW_CMD_WRITE_F);
	cmd.retval_len16 = cpu_to_be32(FW_LEN16(cmd));

	cmd.u.params.sc = FW_SCHED_SC_PARAMS;
	cmd.u.params.type = type;
	cmd.u.params.level = level;
	cmd.u.params.mode = mode;
	cmd.u.params.ch = channel;
	cmd.u.params.cl = class;
	cmd.u.params.unit = rateunit;
	cmd.u.params.rate = ratemode;
	cmd.u.params.min = cpu_to_be32(minrate);
	cmd.u.params.max = cpu_to_be32(maxrate);
	cmd.u.params.weight = cpu_to_be16(weight);
	cmd.u.params.pktsize = cpu_to_be16(pktsize);
<<<<<<< HEAD

	return t4_wr_mbox_meat(adapter, adapter->mbox, &cmd, sizeof(cmd),
			       NULL, 1);
=======
	cmd.u.params.burstsize = cpu_to_be16(burstsize);

	return t4_wr_mbox_meat(adapter, adapter->mbox, &cmd, sizeof(cmd),
			       NULL, 1);
}

/**
 *	t4_i2c_rd - read I2C data from adapter
 *	@adap: the adapter
 *	@mbox: mailbox to use for the FW command
 *	@port: Port number if per-port device; <0 if not
 *	@devid: per-port device ID or absolute device ID
 *	@offset: byte offset into device I2C space
 *	@len: byte length of I2C space data
 *	@buf: buffer in which to return I2C data
 *
 *	Reads the I2C data from the indicated device and location.
 */
int t4_i2c_rd(struct adapter *adap, unsigned int mbox, int port,
	      unsigned int devid, unsigned int offset,
	      unsigned int len, u8 *buf)
{
	struct fw_ldst_cmd ldst_cmd, ldst_rpl;
	unsigned int i2c_max = sizeof(ldst_cmd.u.i2c.data);
	int ret = 0;

	if (len > I2C_PAGE_SIZE)
		return -EINVAL;

	/* Dont allow reads that spans multiple pages */
	if (offset < I2C_PAGE_SIZE && offset + len > I2C_PAGE_SIZE)
		return -EINVAL;

	memset(&ldst_cmd, 0, sizeof(ldst_cmd));
	ldst_cmd.op_to_addrspace =
		cpu_to_be32(FW_CMD_OP_V(FW_LDST_CMD) |
			    FW_CMD_REQUEST_F |
			    FW_CMD_READ_F |
			    FW_LDST_CMD_ADDRSPACE_V(FW_LDST_ADDRSPC_I2C));
	ldst_cmd.cycles_to_len16 = cpu_to_be32(FW_LEN16(ldst_cmd));
	ldst_cmd.u.i2c.pid = (port < 0 ? 0xff : port);
	ldst_cmd.u.i2c.did = devid;

	while (len > 0) {
		unsigned int i2c_len = (len < i2c_max) ? len : i2c_max;

		ldst_cmd.u.i2c.boffset = offset;
		ldst_cmd.u.i2c.blen = i2c_len;

		ret = t4_wr_mbox(adap, mbox, &ldst_cmd, sizeof(ldst_cmd),
				 &ldst_rpl);
		if (ret)
			break;

		memcpy(buf, ldst_rpl.u.i2c.data, i2c_len);
		offset += i2c_len;
		buf += i2c_len;
		len -= i2c_len;
	}

	return ret;
}

/**
 *      t4_set_vlan_acl - Set a VLAN id for the specified VF
 *      @adap: the adapter
 *      @mbox: mailbox to use for the FW command
 *      @vf: one of the VFs instantiated by the specified PF
 *      @vlan: The vlanid to be set
 */
int t4_set_vlan_acl(struct adapter *adap, unsigned int mbox, unsigned int vf,
		    u16 vlan)
{
	struct fw_acl_vlan_cmd vlan_cmd;
	unsigned int enable;

	enable = (vlan ? FW_ACL_VLAN_CMD_EN_F : 0);
	memset(&vlan_cmd, 0, sizeof(vlan_cmd));
	vlan_cmd.op_to_vfn = cpu_to_be32(FW_CMD_OP_V(FW_ACL_VLAN_CMD) |
					 FW_CMD_REQUEST_F |
					 FW_CMD_WRITE_F |
					 FW_CMD_EXEC_F |
					 FW_ACL_VLAN_CMD_PFN_V(adap->pf) |
					 FW_ACL_VLAN_CMD_VFN_V(vf));
	vlan_cmd.en_to_len16 = cpu_to_be32(enable | FW_LEN16(vlan_cmd));
	/* Drop all packets that donot match vlan id */
	vlan_cmd.dropnovlan_fm = (enable
				  ? (FW_ACL_VLAN_CMD_DROPNOVLAN_F |
				     FW_ACL_VLAN_CMD_FM_F) : 0);
	if (enable != 0) {
		vlan_cmd.nvlan = 1;
		vlan_cmd.vlanid[0] = cpu_to_be16(vlan);
	}

	return t4_wr_mbox(adap, adap->mbox, &vlan_cmd, sizeof(vlan_cmd), NULL);
}

/**
 *	modify_device_id - Modifies the device ID of the Boot BIOS image
 *	@device_id: the device ID to write.
 *	@boot_data: the boot image to modify.
 *
 *	Write the supplied device ID to the boot BIOS image.
 */
static void modify_device_id(int device_id, u8 *boot_data)
{
	struct cxgb4_pcir_data *pcir_header;
	struct legacy_pci_rom_hdr *header;
	u8 *cur_header = boot_data;
	u16 pcir_offset;

	 /* Loop through all chained images and change the device ID's */
	do {
		header = (struct legacy_pci_rom_hdr *)cur_header;
		pcir_offset = le16_to_cpu(header->pcir_offset);
		pcir_header = (struct cxgb4_pcir_data *)(cur_header +
			      pcir_offset);

		/**
		 * Only modify the Device ID if code type is Legacy or HP.
		 * 0x00: Okay to modify
		 * 0x01: FCODE. Do not modify
		 * 0x03: Okay to modify
		 * 0x04-0xFF: Do not modify
		 */
		if (pcir_header->code_type == CXGB4_HDR_CODE1) {
			u8 csum = 0;
			int i;

			/**
			 * Modify Device ID to match current adatper
			 */
			pcir_header->device_id = cpu_to_le16(device_id);

			/**
			 * Set checksum temporarily to 0.
			 * We will recalculate it later.
			 */
			header->cksum = 0x0;

			/**
			 * Calculate and update checksum
			 */
			for (i = 0; i < (header->size512 * 512); i++)
				csum += cur_header[i];

			/**
			 * Invert summed value to create the checksum
			 * Writing new checksum value directly to the boot data
			 */
			cur_header[7] = -csum;

		} else if (pcir_header->code_type == CXGB4_HDR_CODE2) {
			/**
			 * Modify Device ID to match current adatper
			 */
			pcir_header->device_id = cpu_to_le16(device_id);
		}

		/**
		 * Move header pointer up to the next image in the ROM.
		 */
		cur_header += header->size512 * 512;
	} while (!(pcir_header->indicator & CXGB4_HDR_INDI));
}

/**
 *	t4_load_boot - download boot flash
 *	@adap: the adapter
 *	@boot_data: the boot image to write
 *	@boot_addr: offset in flash to write boot_data
 *	@size: image size
 *
 *	Write the supplied boot image to the card's serial flash.
 *	The boot image has the following sections: a 28-byte header and the
 *	boot image.
 */
int t4_load_boot(struct adapter *adap, u8 *boot_data,
		 unsigned int boot_addr, unsigned int size)
{
	unsigned int sf_sec_size = adap->params.sf_size / adap->params.sf_nsec;
	unsigned int boot_sector = (boot_addr * 1024);
	struct cxgb4_pci_exp_rom_header *header;
	struct cxgb4_pcir_data *pcir_header;
	int pcir_offset;
	unsigned int i;
	u16 device_id;
	int ret, addr;

	/**
	 * Make sure the boot image does not encroach on the firmware region
	 */
	if ((boot_sector + size) >> 16 > FLASH_FW_START_SEC) {
		dev_err(adap->pdev_dev, "boot image encroaching on firmware region\n");
		return -EFBIG;
	}

	/* Get boot header */
	header = (struct cxgb4_pci_exp_rom_header *)boot_data;
	pcir_offset = le16_to_cpu(header->pcir_offset);
	/* PCIR Data Structure */
	pcir_header = (struct cxgb4_pcir_data *)&boot_data[pcir_offset];

	/**
	 * Perform some primitive sanity testing to avoid accidentally
	 * writing garbage over the boot sectors.  We ought to check for
	 * more but it's not worth it for now ...
	 */
	if (size < BOOT_MIN_SIZE || size > BOOT_MAX_SIZE) {
		dev_err(adap->pdev_dev, "boot image too small/large\n");
		return -EFBIG;
	}

	if (le16_to_cpu(header->signature) != BOOT_SIGNATURE) {
		dev_err(adap->pdev_dev, "Boot image missing signature\n");
		return -EINVAL;
	}

	/* Check PCI header signature */
	if (le32_to_cpu(pcir_header->signature) != PCIR_SIGNATURE) {
		dev_err(adap->pdev_dev, "PCI header missing signature\n");
		return -EINVAL;
	}

	/* Check Vendor ID matches Chelsio ID*/
	if (le16_to_cpu(pcir_header->vendor_id) != PCI_VENDOR_ID_CHELSIO) {
		dev_err(adap->pdev_dev, "Vendor ID missing signature\n");
		return -EINVAL;
	}

	/**
	 * The boot sector is comprised of the Expansion-ROM boot, iSCSI boot,
	 * and Boot configuration data sections. These 3 boot sections span
	 * sectors 0 to 7 in flash and live right before the FW image location.
	 */
	i = DIV_ROUND_UP(size ? size : FLASH_FW_START,  sf_sec_size);
	ret = t4_flash_erase_sectors(adap, boot_sector >> 16,
				     (boot_sector >> 16) + i - 1);

	/**
	 * If size == 0 then we're simply erasing the FLASH sectors associated
	 * with the on-adapter option ROM file
	 */
	if (ret || size == 0)
		goto out;
	/* Retrieve adapter's device ID */
	pci_read_config_word(adap->pdev, PCI_DEVICE_ID, &device_id);
       /* Want to deal with PF 0 so I strip off PF 4 indicator */
	device_id = device_id & 0xf0ff;

	 /* Check PCIE Device ID */
	if (le16_to_cpu(pcir_header->device_id) != device_id) {
		/**
		 * Change the device ID in the Boot BIOS image to match
		 * the Device ID of the current adapter.
		 */
		modify_device_id(device_id, boot_data);
	}

	/**
	 * Skip over the first SF_PAGE_SIZE worth of data and write it after
	 * we finish copying the rest of the boot image. This will ensure
	 * that the BIOS boot header will only be written if the boot image
	 * was written in full.
	 */
	addr = boot_sector;
	for (size -= SF_PAGE_SIZE; size; size -= SF_PAGE_SIZE) {
		addr += SF_PAGE_SIZE;
		boot_data += SF_PAGE_SIZE;
		ret = t4_write_flash(adap, addr, SF_PAGE_SIZE, boot_data);
		if (ret)
			goto out;
	}

	ret = t4_write_flash(adap, boot_sector, SF_PAGE_SIZE,
			     (const u8 *)header);

out:
	if (ret)
		dev_err(adap->pdev_dev, "boot image load failed, error %d\n",
			ret);
	return ret;
}

/**
 *	t4_flash_bootcfg_addr - return the address of the flash
 *	optionrom configuration
 *	@adapter: the adapter
 *
 *	Return the address within the flash where the OptionROM Configuration
 *	is stored, or an error if the device FLASH is too small to contain
 *	a OptionROM Configuration.
 */
static int t4_flash_bootcfg_addr(struct adapter *adapter)
{
	/**
	 * If the device FLASH isn't large enough to hold a Firmware
	 * Configuration File, return an error.
	 */
	if (adapter->params.sf_size <
	    FLASH_BOOTCFG_START + FLASH_BOOTCFG_MAX_SIZE)
		return -ENOSPC;

	return FLASH_BOOTCFG_START;
}

int t4_load_bootcfg(struct adapter *adap, const u8 *cfg_data, unsigned int size)
{
	unsigned int sf_sec_size = adap->params.sf_size / adap->params.sf_nsec;
	struct cxgb4_bootcfg_data *header;
	unsigned int flash_cfg_start_sec;
	unsigned int addr, npad;
	int ret, i, n, cfg_addr;

	cfg_addr = t4_flash_bootcfg_addr(adap);
	if (cfg_addr < 0)
		return cfg_addr;

	addr = cfg_addr;
	flash_cfg_start_sec = addr / SF_SEC_SIZE;

	if (size > FLASH_BOOTCFG_MAX_SIZE) {
		dev_err(adap->pdev_dev, "bootcfg file too large, max is %u bytes\n",
			FLASH_BOOTCFG_MAX_SIZE);
		return -EFBIG;
	}

	header = (struct cxgb4_bootcfg_data *)cfg_data;
	if (le16_to_cpu(header->signature) != BOOT_CFG_SIG) {
		dev_err(adap->pdev_dev, "Wrong bootcfg signature\n");
		ret = -EINVAL;
		goto out;
	}

	i = DIV_ROUND_UP(FLASH_BOOTCFG_MAX_SIZE,
			 sf_sec_size);
	ret = t4_flash_erase_sectors(adap, flash_cfg_start_sec,
				     flash_cfg_start_sec + i - 1);

	/**
	 * If size == 0 then we're simply erasing the FLASH sectors associated
	 * with the on-adapter OptionROM Configuration File.
	 */
	if (ret || size == 0)
		goto out;

	/* this will write to the flash up to SF_PAGE_SIZE at a time */
	for (i = 0; i < size; i += SF_PAGE_SIZE) {
		n = min_t(u32, size - i, SF_PAGE_SIZE);

		ret = t4_write_flash(adap, addr, n, cfg_data);
		if (ret)
			goto out;

		addr += SF_PAGE_SIZE;
		cfg_data += SF_PAGE_SIZE;
	}

	npad = ((size + 4 - 1) & ~3) - size;
	for (i = 0; i < npad; i++) {
		u8 data = 0;

		ret = t4_write_flash(adap, cfg_addr + size + i, 1, &data);
		if (ret)
			goto out;
	}

out:
	if (ret)
		dev_err(adap->pdev_dev, "boot config data %s failed %d\n",
			(size == 0 ? "clear" : "download"), ret);
	return ret;
>>>>>>> 24b8d41d
}<|MERGE_RESOLUTION|>--- conflicted
+++ resolved
@@ -286,10 +286,7 @@
 		1, 1, 3, 5, 10, 10, 20, 50, 100, 200
 	};
 
-<<<<<<< HEAD
-=======
 	struct mbox_list entry;
->>>>>>> 24b8d41d
 	u16 access = 0;
 	u16 execute = 0;
 	u32 v;
@@ -317,8 +314,6 @@
 		timeout = -timeout;
 	}
 
-<<<<<<< HEAD
-=======
 	/* Queue ourselves onto the mailbox access list.  When our entry is at
 	 * the front of the list, we have rights to access the mailbox.  So we
 	 * wait [for a while] till we're at the front [or bail out with an
@@ -368,7 +363,6 @@
 	/* Loop trying to get ownership of the mailbox.  Return an error
 	 * if we can't gain ownership.
 	 */
->>>>>>> 24b8d41d
 	v = MBOWNER_G(t4_read_reg(adap, ctl_reg));
 	for (i = 0; v == MBOX_OWNER_NONE && i < 3; i++)
 		v = MBOWNER_G(t4_read_reg(adap, ctl_reg));
@@ -381,19 +375,8 @@
 		return ret;
 	}
 
-<<<<<<< HEAD
-	if (v != MBOX_OWNER_DRV) {
-		ret = (v == MBOX_OWNER_FW) ? -EBUSY : -ETIMEDOUT;
-		t4_record_mbox(adap, cmd, MBOX_LEN, access, ret);
-		return ret;
-	}
-
-	/* Copy in the new mailbox command and send it on its way ... */
-	t4_record_mbox(adap, cmd, MBOX_LEN, access, 0);
-=======
 	/* Copy in the new mailbox command and send it on its way ... */
 	t4_record_mbox(adap, cmd, size, access, 0);
->>>>>>> 24b8d41d
 	for (i = 0; i < size; i += 8)
 		t4_write_reg64(adap, data_reg + i, be64_to_cpu(*p++));
 
@@ -437,23 +420,14 @@
 			execute = i + ms;
 			t4_record_mbox(adap, cmd_rpl,
 				       MBOX_LEN, access, execute);
-<<<<<<< HEAD
-=======
 			spin_lock_bh(&adap->mbox_lock);
 			list_del(&entry.list);
 			spin_unlock_bh(&adap->mbox_lock);
->>>>>>> 24b8d41d
 			return -FW_CMD_RETVAL_G((int)res);
 		}
 	}
 
 	ret = (pcie_fw & PCIE_FW_ERR_F) ? -ENXIO : -ETIMEDOUT;
-<<<<<<< HEAD
-	t4_record_mbox(adap, cmd, MBOX_LEN, access, ret);
-	dev_err(adap->pdev_dev, "command %#x in mailbox %d timed out\n",
-		*(const u8 *)cmd, mbox);
-	t4_report_fw_error(adap);
-=======
 	t4_record_mbox(adap, cmd, size, access, ret);
 	dev_err(adap->pdev_dev, "command %#x in mailbox %d timed out\n",
 		*(const u8 *)cmd, mbox);
@@ -462,7 +436,6 @@
 	list_del(&entry.list);
 	spin_unlock_bh(&adap->mbox_lock);
 	t4_fatal_err(adap);
->>>>>>> 24b8d41d
 	return ret;
 }
 
@@ -3977,12 +3950,6 @@
 	}
 }
 
-<<<<<<< HEAD
-#define ADVERT_MASK (FW_PORT_CAP_SPEED_100M | FW_PORT_CAP_SPEED_1G |\
-		     FW_PORT_CAP_SPEED_10G | FW_PORT_CAP_SPEED_25G | \
-		     FW_PORT_CAP_SPEED_40G | FW_PORT_CAP_SPEED_100G | \
-		     FW_PORT_CAP_ANEG)
-=======
 /* The ADVERT_MASK is used to mask out all of the Advertised Firmware Port
  * Capabilities which we control with separate controls -- see, for instance,
  * Pause Frames and Forward Error Correction.  In order to determine what the
@@ -3993,7 +3960,6 @@
  */
 #define ADVERT_MASK (FW_PORT_CAP32_SPEED_V(FW_PORT_CAP32_SPEED_M) | \
 		     FW_PORT_CAP32_ANEG)
->>>>>>> 24b8d41d
 
 /**
  *	fwcaps16_to_caps32 - convert 16-bit Port Capabilities to 32-bits
@@ -8498,10 +8464,6 @@
 
 /**
  *	t4_link_down_rc_str - return a string for a Link Down Reason Code
-<<<<<<< HEAD
- *	@adap: the adapter
-=======
->>>>>>> 24b8d41d
  *	@link_down_rc: Link Down Reason Code
  *
  *	Returns a string representation of the Link Down Reason Code.
@@ -8518,119 +8480,11 @@
 		"No RX Signal Detected",
 		"Reserved",
 	};
-<<<<<<< HEAD
 
 	if (link_down_rc >= ARRAY_SIZE(reason))
 		return "Bad Reason Code";
 
 	return reason[link_down_rc];
-}
-
-/**
- *	t4_handle_get_port_info - process a FW reply message
- *	@pi: the port info
- *	@rpl: start of the FW message
- *
- *	Processes a GET_PORT_INFO FW reply message.
- */
-void t4_handle_get_port_info(struct port_info *pi, const __be64 *rpl)
-{
-	const struct fw_port_cmd *p = (const void *)rpl;
-	struct adapter *adap = pi->adapter;
-
-	/* link/module state change message */
-	int speed = 0, fc = 0;
-	struct link_config *lc;
-	u32 stat = be32_to_cpu(p->u.info.lstatus_to_modtype);
-	int link_ok = (stat & FW_PORT_CMD_LSTATUS_F) != 0;
-	u32 mod = FW_PORT_CMD_MODTYPE_G(stat);
-
-	if (stat & FW_PORT_CMD_RXPAUSE_F)
-		fc |= PAUSE_RX;
-	if (stat & FW_PORT_CMD_TXPAUSE_F)
-		fc |= PAUSE_TX;
-	if (stat & FW_PORT_CMD_LSPEED_V(FW_PORT_CAP_SPEED_100M))
-		speed = 100;
-	else if (stat & FW_PORT_CMD_LSPEED_V(FW_PORT_CAP_SPEED_1G))
-		speed = 1000;
-	else if (stat & FW_PORT_CMD_LSPEED_V(FW_PORT_CAP_SPEED_10G))
-		speed = 10000;
-	else if (stat & FW_PORT_CMD_LSPEED_V(FW_PORT_CAP_SPEED_25G))
-		speed = 25000;
-	else if (stat & FW_PORT_CMD_LSPEED_V(FW_PORT_CAP_SPEED_40G))
-		speed = 40000;
-	else if (stat & FW_PORT_CMD_LSPEED_V(FW_PORT_CAP_SPEED_100G))
-		speed = 100000;
-
-	lc = &pi->link_cfg;
-
-	if (mod != pi->mod_type) {
-		pi->mod_type = mod;
-		t4_os_portmod_changed(adap, pi->port_id);
-	}
-	if (link_ok != lc->link_ok || speed != lc->speed ||
-	    fc != lc->fc) {	/* something changed */
-		if (!link_ok && lc->link_ok) {
-			unsigned char rc = FW_PORT_CMD_LINKDNRC_G(stat);
-
-			lc->link_down_rc = rc;
-			dev_warn(adap->pdev_dev,
-				 "Port %d link down, reason: %s\n",
-				 pi->port_id, t4_link_down_rc_str(rc));
-		}
-		lc->link_ok = link_ok;
-		lc->speed = speed;
-		lc->fc = fc;
-		lc->supported = be16_to_cpu(p->u.info.pcap);
-		lc->lp_advertising = be16_to_cpu(p->u.info.lpacap);
-		t4_os_link_changed(adap, pi->port_id, link_ok);
-	}
-}
-
-/**
- *      t4_handle_fw_rpl - process a FW reply message
- *      @adap: the adapter
- *      @rpl: start of the FW message
- *
- *      Processes a FW message, such as link state change messages.
- */
-int t4_handle_fw_rpl(struct adapter *adap, const __be64 *rpl)
-{
-	u8 opcode = *(const u8 *)rpl;
-
-	/* This might be a port command ... this simplifies the following
-	 * conditionals ...  We can get away with pre-dereferencing
-	 * action_to_len16 because it's in the first 16 bytes and all messages
-	 * will be at least that long.
-	 */
-	const struct fw_port_cmd *p = (const void *)rpl;
-	unsigned int action =
-		FW_PORT_CMD_ACTION_G(be32_to_cpu(p->action_to_len16));
-
-	if (opcode == FW_PORT_CMD && action == FW_PORT_ACTION_GET_PORT_INFO) {
-		int i;
-		int chan = FW_PORT_CMD_PORTID_G(be32_to_cpu(p->op_to_portid));
-		struct port_info *pi = NULL;
-
-		for_each_port(adap, i) {
-			pi = adap2pinfo(adap, i);
-			if (pi->tx_chan == chan)
-				break;
-		}
-
-		t4_handle_get_port_info(pi, rpl);
-	} else {
-		dev_warn(adap->pdev_dev, "Unknown firmware reply %d\n", opcode);
-		return -EINVAL;
-	}
-	return 0;
-=======
-
-	if (link_down_rc >= ARRAY_SIZE(reason))
-		return "Bad Reason Code";
-
-	return reason[link_down_rc];
->>>>>>> 24b8d41d
 }
 
 /* Return the highest speed set in the port capabilities, in Mb/s. */
@@ -9062,16 +8916,10 @@
 static void init_link_config(struct link_config *lc, fw_port_cap32_t pcaps,
 			     fw_port_cap32_t acaps)
 {
-<<<<<<< HEAD
-	lc->supported = caps;
-	lc->lp_advertising = 0;
-	lc->requested_speed = 0;
-=======
 	lc->pcaps = pcaps;
 	lc->def_acaps = acaps;
 	lc->lpacaps = 0;
 	lc->speed_caps = 0;
->>>>>>> 24b8d41d
 	lc->speed = 0;
 	lc->requested_fc = lc->fc = PAUSE_RX | PAUSE_TX;
 
@@ -9754,11 +9602,7 @@
 }
 
 /**
-<<<<<<< HEAD
- *	t4_init_portinfo - allocate a virtual interface amd initialize port_info
-=======
  *	t4_init_portinfo - allocate a virtual interface and initialize port_info
->>>>>>> 24b8d41d
  *	@pi: the port_info
  *	@mbox: mailbox to use for the FW command
  *	@port: physical port associated with the VI
@@ -9773,27 +9617,6 @@
  */
 int t4_init_portinfo(struct port_info *pi, int mbox,
 		     int port, int pf, int vf, u8 mac[])
-<<<<<<< HEAD
-{
-	int ret;
-	struct fw_port_cmd c;
-	unsigned int rss_size;
-
-	memset(&c, 0, sizeof(c));
-	c.op_to_portid = cpu_to_be32(FW_CMD_OP_V(FW_PORT_CMD) |
-				     FW_CMD_REQUEST_F | FW_CMD_READ_F |
-				     FW_PORT_CMD_PORTID_V(port));
-	c.action_to_len16 = cpu_to_be32(
-		FW_PORT_CMD_ACTION_V(FW_PORT_ACTION_GET_PORT_INFO) |
-		FW_LEN16(c));
-	ret = t4_wr_mbox(pi->adapter, mbox, &c, sizeof(c), &c);
-	if (ret)
-		return ret;
-
-	ret = t4_alloc_vi(pi->adapter, mbox, port, pf, vf, 1, mac, &rss_size);
-	if (ret < 0)
-		return ret;
-=======
 {
 	struct adapter *adapter = pi->adapter;
 	unsigned int fw_caps = adapter->params.fw_caps_support;
@@ -9895,43 +9718,10 @@
 
 	for_each_port(adap, i) {
 		struct port_info *pi = adap2pinfo(adap, i);
->>>>>>> 24b8d41d
-
-	pi->viid = ret;
-	pi->tx_chan = port;
-	pi->lport = port;
-	pi->rss_size = rss_size;
-
-<<<<<<< HEAD
-	ret = be32_to_cpu(c.u.info.lstatus_to_modtype);
-	pi->mdio_addr = (ret & FW_PORT_CMD_MDIOCAP_F) ?
-		FW_PORT_CMD_MDIOADDR_G(ret) : -1;
-	pi->port_type = FW_PORT_CMD_PTYPE_G(ret);
-	pi->mod_type = FW_PORT_MOD_TYPE_NA;
-
-	init_link_config(&pi->link_cfg, be16_to_cpu(c.u.info.pcap));
-	return 0;
-}
-
-int t4_port_init(struct adapter *adap, int mbox, int pf, int vf)
-{
-	u8 addr[6];
-	int ret, i, j = 0;
-
-	for_each_port(adap, i) {
-		struct port_info *pi = adap2pinfo(adap, i);
 
 		while ((adap->params.portvec & (1 << j)) == 0)
 			j++;
 
-		ret = t4_init_portinfo(pi, mbox, j, pf, vf, addr);
-		if (ret)
-			return ret;
-
-		memcpy(adap->port[i]->dev_addr, addr, ETH_ALEN);
-		j++;
-	}
-=======
 		ret = t4_init_portinfo(pi, mbox, j, pf, vf, addr);
 		if (ret)
 			return ret;
@@ -9955,7 +9745,6 @@
 	if (mirror_viid)
 		*mirror_viid = ret;
 
->>>>>>> 24b8d41d
 	return 0;
 }
 
@@ -10382,8 +10171,6 @@
 }
 
 /**
-<<<<<<< HEAD
-=======
  *	t4_load_cfg - download config file
  *	@adap: the adapter
  *	@cfg_data: the cfg text file to write
@@ -10443,7 +10230,6 @@
 }
 
 /**
->>>>>>> 24b8d41d
  *	t4_set_vf_mac - Set MAC address for the specified VF
  *	@adapter: The adapter
  *	@vf: one of the VFs instantiated by the specified PF
@@ -10484,11 +10270,6 @@
 	return t4_wr_mbox(adapter, adapter->mbox, &cmd, sizeof(cmd), &cmd);
 }
 
-<<<<<<< HEAD
-int t4_sched_params(struct adapter *adapter, int type, int level, int mode,
-		    int rateunit, int ratemode, int channel, int class,
-		    int minrate, int maxrate, int weight, int pktsize)
-=======
 /**
  * t4_read_pace_tbl - read the pace table
  * @adap: the adapter
@@ -10612,7 +10393,6 @@
 		    u8 rateunit, u8 ratemode, u8 channel, u8 class,
 		    u32 minrate, u32 maxrate, u16 weight, u16 pktsize,
 		    u16 burstsize)
->>>>>>> 24b8d41d
 {
 	struct fw_sched_cmd cmd;
 
@@ -10634,11 +10414,6 @@
 	cmd.u.params.max = cpu_to_be32(maxrate);
 	cmd.u.params.weight = cpu_to_be16(weight);
 	cmd.u.params.pktsize = cpu_to_be16(pktsize);
-<<<<<<< HEAD
-
-	return t4_wr_mbox_meat(adapter, adapter->mbox, &cmd, sizeof(cmd),
-			       NULL, 1);
-=======
 	cmd.u.params.burstsize = cpu_to_be16(burstsize);
 
 	return t4_wr_mbox_meat(adapter, adapter->mbox, &cmd, sizeof(cmd),
@@ -11011,5 +10786,4 @@
 		dev_err(adap->pdev_dev, "boot config data %s failed %d\n",
 			(size == 0 ? "clear" : "download"), ret);
 	return ret;
->>>>>>> 24b8d41d
 }