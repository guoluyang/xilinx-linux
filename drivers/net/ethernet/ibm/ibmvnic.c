--- conflicted
+++ resolved
@@ -64,11 +64,8 @@
 #include <linux/uaccess.h>
 #include <asm/firmware.h>
 #include <linux/workqueue.h>
-<<<<<<< HEAD
-=======
 #include <linux/if_vlan.h>
 #include <linux/utsname.h>
->>>>>>> 24b8d41d
 
 #include "ibmvnic.h"
 
@@ -82,12 +79,7 @@
 
 static int ibmvnic_version = IBMVNIC_INITIAL_VERSION;
 static int ibmvnic_remove(struct vio_dev *);
-<<<<<<< HEAD
-static void release_sub_crqs(struct ibmvnic_adapter *);
-static void release_sub_crqs_no_irqs(struct ibmvnic_adapter *);
-=======
 static void release_sub_crqs(struct ibmvnic_adapter *, bool);
->>>>>>> 24b8d41d
 static int ibmvnic_reset_crq(struct ibmvnic_adapter *);
 static int ibmvnic_send_crq_init(struct ibmvnic_adapter *);
 static int ibmvnic_reenable_crq_queue(struct ibmvnic_adapter *);
@@ -261,11 +253,6 @@
 	    adapter->reset_reason != VNIC_RESET_MOBILITY)
 		send_request_unmap(adapter, ltb->map_id);
 	dma_free_coherent(dev, ltb->size, ltb->buff, ltb->addr);
-<<<<<<< HEAD
-	if (!adapter->failover)
-		send_request_unmap(adapter, ltb->map_id);
-=======
->>>>>>> 24b8d41d
 }
 
 static int reset_long_term_buff(struct ibmvnic_adapter *adapter,
@@ -521,11 +508,6 @@
 		rx_pool->active = 1;
 	}
 
-<<<<<<< HEAD
-	netif_tx_start_all_queues(netdev);
-
-=======
->>>>>>> 24b8d41d
 	return 0;
 }
 
@@ -583,12 +565,7 @@
 		return -1;
 	}
 
-<<<<<<< HEAD
-	if (!adapter->failover)
-		netif_tx_stop_all_queues(netdev);
-=======
 	adapter->num_active_rx_pools = rxadd_subcrqs;
->>>>>>> 24b8d41d
 
 	for (i = 0; i < rxadd_subcrqs; i++) {
 		rx_pool = &adapter->rx_pool[i];
@@ -658,167 +635,10 @@
 	return 0;
 }
 
-<<<<<<< HEAD
-/**
- * build_hdr_data - creates L2/L3/L4 header data buffer
- * @hdr_field - bitfield determining needed headers
- * @skb - socket buffer
- * @hdr_len - array of header lengths
- * @tot_len - total length of data
- *
- * Reads hdr_field to determine which headers are needed by firmware.
- * Builds a buffer containing these headers.  Saves individual header
- * lengths and total buffer length to be used to build descriptors.
- */
-static int build_hdr_data(u8 hdr_field, struct sk_buff *skb,
-			  int *hdr_len, u8 *hdr_data)
-{
-	int len = 0;
-	u8 *hdr;
-
-	hdr_len[0] = sizeof(struct ethhdr);
-
-	if (skb->protocol == htons(ETH_P_IP)) {
-		hdr_len[1] = ip_hdr(skb)->ihl * 4;
-		if (ip_hdr(skb)->protocol == IPPROTO_TCP)
-			hdr_len[2] = tcp_hdrlen(skb);
-		else if (ip_hdr(skb)->protocol == IPPROTO_UDP)
-			hdr_len[2] = sizeof(struct udphdr);
-	} else if (skb->protocol == htons(ETH_P_IPV6)) {
-		hdr_len[1] = sizeof(struct ipv6hdr);
-		if (ipv6_hdr(skb)->nexthdr == IPPROTO_TCP)
-			hdr_len[2] = tcp_hdrlen(skb);
-		else if (ipv6_hdr(skb)->nexthdr == IPPROTO_UDP)
-			hdr_len[2] = sizeof(struct udphdr);
-	}
-
-	memset(hdr_data, 0, 120);
-	if ((hdr_field >> 6) & 1) {
-		hdr = skb_mac_header(skb);
-		memcpy(hdr_data, hdr, hdr_len[0]);
-		len += hdr_len[0];
-	}
-
-	if ((hdr_field >> 5) & 1) {
-		hdr = skb_network_header(skb);
-		memcpy(hdr_data + len, hdr, hdr_len[1]);
-		len += hdr_len[1];
-	}
-
-	if ((hdr_field >> 4) & 1) {
-		hdr = skb_transport_header(skb);
-		memcpy(hdr_data + len, hdr, hdr_len[2]);
-		len += hdr_len[2];
-	}
-	return len;
-}
-
-/**
- * create_hdr_descs - create header and header extension descriptors
- * @hdr_field - bitfield determining needed headers
- * @data - buffer containing header data
- * @len - length of data buffer
- * @hdr_len - array of individual header lengths
- * @scrq_arr - descriptor array
- *
- * Creates header and, if needed, header extension descriptors and
- * places them in a descriptor array, scrq_arr
- */
-
-static void create_hdr_descs(u8 hdr_field, u8 *hdr_data, int len, int *hdr_len,
-			     union sub_crq *scrq_arr)
-{
-	union sub_crq hdr_desc;
-	int tmp_len = len;
-	u8 *data, *cur;
-	int tmp;
-
-	while (tmp_len > 0) {
-		cur = hdr_data + len - tmp_len;
-
-		memset(&hdr_desc, 0, sizeof(hdr_desc));
-		if (cur != hdr_data) {
-			data = hdr_desc.hdr_ext.data;
-			tmp = tmp_len > 29 ? 29 : tmp_len;
-			hdr_desc.hdr_ext.first = IBMVNIC_CRQ_CMD;
-			hdr_desc.hdr_ext.type = IBMVNIC_HDR_EXT_DESC;
-			hdr_desc.hdr_ext.len = tmp;
-		} else {
-			data = hdr_desc.hdr.data;
-			tmp = tmp_len > 24 ? 24 : tmp_len;
-			hdr_desc.hdr.first = IBMVNIC_CRQ_CMD;
-			hdr_desc.hdr.type = IBMVNIC_HDR_DESC;
-			hdr_desc.hdr.len = tmp;
-			hdr_desc.hdr.l2_len = (u8)hdr_len[0];
-			hdr_desc.hdr.l3_len = cpu_to_be16((u16)hdr_len[1]);
-			hdr_desc.hdr.l4_len = (u8)hdr_len[2];
-			hdr_desc.hdr.flag = hdr_field << 1;
-		}
-		memcpy(data, cur, tmp);
-		tmp_len -= tmp;
-		*scrq_arr = hdr_desc;
-		scrq_arr++;
-	}
-}
-
-/**
- * build_hdr_descs_arr - build a header descriptor array
- * @skb - socket buffer
- * @num_entries - number of descriptors to be sent
- * @subcrq - first TX descriptor
- * @hdr_field - bit field determining which headers will be sent
- *
- * This function will build a TX descriptor array with applicable
- * L2/L3/L4 packet header descriptors to be sent by send_subcrq_indirect.
- */
-
-static void build_hdr_descs_arr(struct ibmvnic_tx_buff *txbuff,
-				int *num_entries, u8 hdr_field)
-{
-	int hdr_len[3] = {0, 0, 0};
-	int tot_len, len;
-	u8 *hdr_data = txbuff->hdr_data;
-
-	tot_len = build_hdr_data(hdr_field, txbuff->skb, hdr_len,
-				 txbuff->hdr_data);
-	len = tot_len;
-	len -= 24;
-	if (len > 0)
-		num_entries += len % 29 ? len / 29 + 1 : len / 29;
-	create_hdr_descs(hdr_field, hdr_data, tot_len, hdr_len,
-			 txbuff->indir_arr + 1);
-}
-
-static int ibmvnic_xmit(struct sk_buff *skb, struct net_device *netdev)
-{
-	struct ibmvnic_adapter *adapter = netdev_priv(netdev);
-	int queue_num = skb_get_queue_mapping(skb);
-	u8 *hdrs = (u8 *)&adapter->tx_rx_desc_req;
-	struct device *dev = &adapter->vdev->dev;
-	struct ibmvnic_tx_buff *tx_buff = NULL;
-	struct ibmvnic_tx_pool *tx_pool;
-	unsigned int tx_send_failed = 0;
-	unsigned int tx_map_failed = 0;
-	unsigned int tx_dropped = 0;
-	unsigned int tx_packets = 0;
-	unsigned int tx_bytes = 0;
-	dma_addr_t data_dma_addr;
-	struct netdev_queue *txq;
-	bool used_bounce = false;
-	unsigned long lpar_rc;
-	union sub_crq tx_crq;
-	unsigned int offset;
-	int num_entries = 1;
-	unsigned char *dst;
-	u64 *handle_array;
-	int index = 0;
-	int ret = 0;
-=======
 static int reset_tx_pools(struct ibmvnic_adapter *adapter)
 {
 	int tx_scrqs;
 	int i, rc;
->>>>>>> 24b8d41d
 
 	if (!adapter->tx_pool)
 		return -1;
@@ -867,39 +687,6 @@
 		release_one_tx_pool(adapter, &adapter->tso_pool[i]);
 	}
 
-<<<<<<< HEAD
-	if (skb->ip_summed == CHECKSUM_PARTIAL) {
-		tx_crq.v1.flags1 |= IBMVNIC_TX_CHKSUM_OFFLOAD;
-		hdrs += 2;
-	}
-	/* determine if l2/3/4 headers are sent to firmware */
-	if ((*hdrs >> 7) & 1 &&
-	    (skb->protocol == htons(ETH_P_IP) ||
-	     skb->protocol == htons(ETH_P_IPV6))) {
-		build_hdr_descs_arr(tx_buff, &num_entries, *hdrs);
-		tx_crq.v1.n_crq_elem = num_entries;
-		tx_buff->indir_arr[0] = tx_crq;
-		tx_buff->indir_dma = dma_map_single(dev, tx_buff->indir_arr,
-						    sizeof(tx_buff->indir_arr),
-						    DMA_TO_DEVICE);
-		if (dma_mapping_error(dev, tx_buff->indir_dma)) {
-			if (!firmware_has_feature(FW_FEATURE_CMO))
-				dev_err(dev, "tx: unable to map descriptor array\n");
-			tx_map_failed++;
-			tx_dropped++;
-			ret = NETDEV_TX_BUSY;
-			goto out;
-		}
-		lpar_rc = send_subcrq_indirect(adapter, handle_array[queue_num],
-					       (u64)tx_buff->indir_dma,
-					       (u64)num_entries);
-	} else {
-		lpar_rc = send_subcrq(adapter, handle_array[queue_num],
-				      &tx_crq);
-	}
-	if (lpar_rc != H_SUCCESS) {
-		dev_err(dev, "tx failed with code %ld\n", lpar_rc);
-=======
 	kfree(adapter->tx_pool);
 	adapter->tx_pool = NULL;
 	kfree(adapter->tso_pool);
@@ -919,7 +706,6 @@
 				   GFP_KERNEL);
 	if (!tx_pool->tx_buff)
 		return -1;
->>>>>>> 24b8d41d
 
 	if (alloc_long_term_buff(adapter, &tx_pool->long_term_buff,
 				 num_entries * buf_size))
@@ -2680,13 +2466,9 @@
 		adapter->rx_stats_buffers[scrq_num].bytes += length;
 		frames_processed++;
 	}
-<<<<<<< HEAD
-	replenish_rx_pool(adapter, &adapter->rx_pool[scrq_num]);
-=======
 
 	if (adapter->state != VNIC_CLOSING)
 		replenish_rx_pool(adapter, &adapter->rx_pool[scrq_num]);
->>>>>>> 24b8d41d
 
 	if (frames_processed < budget) {
 		enable_scrq_irq(adapter, adapter->rx_scrq[scrq_num]);
@@ -3177,13 +2959,8 @@
 	if (!scrq)
 		return NULL;
 
-<<<<<<< HEAD
-	scrq->msgs = (union sub_crq *)__get_free_pages(GFP_ATOMIC, 2);
-	memset(scrq->msgs, 0, 4 * PAGE_SIZE);
-=======
 	scrq->msgs =
 		(union sub_crq *)__get_free_pages(GFP_KERNEL | __GFP_ZERO, 2);
->>>>>>> 24b8d41d
 	if (!scrq->msgs) {
 		dev_warn(dev, "Couldn't allocate crq queue messages page\n");
 		goto zero_page_failed;
@@ -3245,12 +3022,7 @@
 				free_irq(adapter->tx_scrq[i]->irq,
 					 adapter->tx_scrq[i]);
 				irq_dispose_mapping(adapter->tx_scrq[i]->irq);
-<<<<<<< HEAD
-				release_sub_crq_queue(adapter,
-						      adapter->tx_scrq[i]);
-=======
 				adapter->tx_scrq[i]->irq = 0;
->>>>>>> 24b8d41d
 			}
 
 			release_sub_crq_queue(adapter, adapter->tx_scrq[i],
@@ -3273,12 +3045,7 @@
 				free_irq(adapter->rx_scrq[i]->irq,
 					 adapter->rx_scrq[i]);
 				irq_dispose_mapping(adapter->rx_scrq[i]->irq);
-<<<<<<< HEAD
-				release_sub_crq_queue(adapter,
-						      adapter->rx_scrq[i]);
-=======
 				adapter->rx_scrq[i]->irq = 0;
->>>>>>> 24b8d41d
 			}
 
 			release_sub_crq_queue(adapter, adapter->rx_scrq[i],
@@ -3289,29 +3056,6 @@
 		adapter->rx_scrq = NULL;
 		adapter->num_active_rx_scrqs = 0;
 	}
-}
-
-static void release_sub_crqs_no_irqs(struct ibmvnic_adapter *adapter)
-{
-	int i;
-
-	if (adapter->tx_scrq) {
-		for (i = 0; i < adapter->req_tx_queues; i++)
-			if (adapter->tx_scrq[i])
-				release_sub_crq_queue(adapter,
-						      adapter->tx_scrq[i]);
-		adapter->tx_scrq = NULL;
-	}
-
-	if (adapter->rx_scrq) {
-		for (i = 0; i < adapter->req_rx_queues; i++)
-			if (adapter->rx_scrq[i])
-				release_sub_crq_queue(adapter,
-						      adapter->rx_scrq[i]);
-		adapter->rx_scrq = NULL;
-	}
-
-	adapter->requested_caps = 0;
 }
 
 static int disable_scrq_irq(struct ibmvnic_adapter *adapter,
@@ -3369,7 +3113,6 @@
 	union sub_crq *next;
 	int index;
 	int i, j;
-	u8 first;
 
 restart_loop:
 	while (pending_scrq(adapter, scrq)) {
@@ -3404,13 +3147,6 @@
 
 				txbuff->data_dma[j] = 0;
 			}
-			/* if sub_crq was sent indirectly */
-			first = txbuff->indir_arr[0].generic.first;
-			if (first == IBMVNIC_CRQ_CMD) {
-				dma_unmap_single(dev, txbuff->indir_dma,
-						 sizeof(txbuff->indir_arr),
-						 DMA_TO_DEVICE);
-			}
 
 			if (txbuff->last_frag) {
 				dev_kfree_skb_any(txbuff->skb);
@@ -3480,88 +3216,11 @@
 }
 
 static int init_sub_crq_irqs(struct ibmvnic_adapter *adapter)
-<<<<<<< HEAD
 {
 	struct device *dev = &adapter->vdev->dev;
 	struct ibmvnic_sub_crq_queue *scrq;
 	int i = 0, j = 0;
 	int rc = 0;
-
-	for (i = 0; i < adapter->req_tx_queues; i++) {
-		scrq = adapter->tx_scrq[i];
-		scrq->irq = irq_create_mapping(NULL, scrq->hw_irq);
-
-		if (!scrq->irq) {
-			rc = -EINVAL;
-			dev_err(dev, "Error mapping irq\n");
-			goto req_tx_irq_failed;
-		}
-
-		rc = request_irq(scrq->irq, ibmvnic_interrupt_tx,
-				 0, "ibmvnic_tx", scrq);
-
-		if (rc) {
-			dev_err(dev, "Couldn't register tx irq 0x%x. rc=%d\n",
-				scrq->irq, rc);
-			irq_dispose_mapping(scrq->irq);
-			goto req_rx_irq_failed;
-		}
-	}
-
-	for (i = 0; i < adapter->req_rx_queues; i++) {
-		scrq = adapter->rx_scrq[i];
-		scrq->irq = irq_create_mapping(NULL, scrq->hw_irq);
-		if (!scrq->irq) {
-			rc = -EINVAL;
-			dev_err(dev, "Error mapping irq\n");
-			goto req_rx_irq_failed;
-		}
-		rc = request_irq(scrq->irq, ibmvnic_interrupt_rx,
-				 0, "ibmvnic_rx", scrq);
-		if (rc) {
-			dev_err(dev, "Couldn't register rx irq 0x%x. rc=%d\n",
-				scrq->irq, rc);
-			irq_dispose_mapping(scrq->irq);
-			goto req_rx_irq_failed;
-		}
-	}
-	return rc;
-
-req_rx_irq_failed:
-	for (j = 0; j < i; j++) {
-		free_irq(adapter->rx_scrq[j]->irq, adapter->rx_scrq[j]);
-		irq_dispose_mapping(adapter->rx_scrq[j]->irq);
-	}
-	i = adapter->req_tx_queues;
-req_tx_irq_failed:
-	for (j = 0; j < i; j++) {
-		free_irq(adapter->tx_scrq[j]->irq, adapter->tx_scrq[j]);
-		irq_dispose_mapping(adapter->rx_scrq[j]->irq);
-	}
-	release_sub_crqs_no_irqs(adapter);
-	return rc;
-}
-
-static void init_sub_crqs(struct ibmvnic_adapter *adapter, int retry)
-{
-	struct device *dev = &adapter->vdev->dev;
-	struct ibmvnic_sub_crq_queue **allqueues;
-	int registered_queues = 0;
-	union ibmvnic_crq crq;
-	int total_queues;
-	int more = 0;
-	int i;
-
-	if (!retry) {
-		/* Sub-CRQ entries are 32 byte long */
-		int entries_page = 4 * PAGE_SIZE / (sizeof(u64) * 4);
-=======
-{
-	struct device *dev = &adapter->vdev->dev;
-	struct ibmvnic_sub_crq_queue *scrq;
-	int i = 0, j = 0;
-	int rc = 0;
->>>>>>> 24b8d41d
 
 	for (i = 0; i < adapter->req_tx_queues; i++) {
 		netdev_dbg(adapter->netdev, "Initializing tx_scrq[%d] irq\n",
@@ -3588,11 +3247,6 @@
 		}
 	}
 
-<<<<<<< HEAD
-		adapter->req_tx_queues = adapter->opt_tx_comp_sub_queues;
-		adapter->req_rx_queues = adapter->opt_rx_comp_queues;
-		adapter->req_rx_add_queues = adapter->max_rx_add_queues;
-=======
 	for (i = 0; i < adapter->req_rx_queues; i++) {
 		netdev_dbg(adapter->netdev, "Initializing rx_scrq[%d] irq\n",
 			   i);
@@ -3615,7 +3269,6 @@
 		}
 	}
 	return rc;
->>>>>>> 24b8d41d
 
 req_rx_irq_failed:
 	for (j = 0; j < i; j++) {
@@ -3690,9 +3343,6 @@
 	for (i = 0; i < adapter->req_tx_queues; i++) {
 		adapter->tx_scrq[i] = allqueues[i];
 		adapter->tx_scrq[i]->pool_index = i;
-<<<<<<< HEAD
-	}
-=======
 		adapter->num_active_tx_scrqs++;
 	}
 
@@ -3735,18 +3385,12 @@
 			dev_err(dev, "Fatal, invalid entries per sub-crq\n");
 			return;
 		}
->>>>>>> 24b8d41d
 
 		if (adapter->desired.mtu)
 			adapter->req_mtu = adapter->desired.mtu;
 		else
 			adapter->req_mtu = adapter->netdev->mtu + ETH_HLEN;
 
-<<<<<<< HEAD
-	for (i = 0; i < adapter->req_rx_queues; i++) {
-		adapter->rx_scrq[i] = allqueues[i + adapter->req_tx_queues];
-		adapter->rx_scrq[i]->scrq_num = i;
-=======
 		if (!adapter->desired.tx_entries)
 			adapter->desired.tx_entries =
 					adapter->max_tx_entries_per_subcrq;
@@ -3796,7 +3440,6 @@
 					adapter->opt_rx_comp_queues;
 
 		adapter->req_rx_add_queues = adapter->max_rx_add_queues;
->>>>>>> 24b8d41d
 	}
 
 	memset(&crq, 0, sizeof(crq));
@@ -3852,23 +3495,6 @@
 		atomic_inc(&adapter->running_cap_crqs);
 		ibmvnic_send_crq(adapter, &crq);
 	}
-<<<<<<< HEAD
-
-	kfree(allqueues);
-
-	return;
-
-rx_failed:
-	kfree(adapter->tx_scrq);
-	adapter->tx_scrq = NULL;
-tx_failed:
-	for (i = 0; i < registered_queues; i++)
-		release_sub_crq_queue(adapter, allqueues[i]);
-	kfree(allqueues);
-allqueues_failed:
-	ibmvnic_remove(adapter->vdev);
-=======
->>>>>>> 24b8d41d
 }
 
 static int pending_scrq(struct ibmvnic_adapter *adapter,
@@ -3988,28 +3614,6 @@
 
 	if (rc)
 		print_subcrq_error(dev, rc, __func__);
-
-	return rc;
-}
-
-static int send_subcrq_indirect(struct ibmvnic_adapter *adapter,
-				u64 remote_handle, u64 ioba, u64 num_entries)
-{
-	unsigned int ua = adapter->vdev->unit_address;
-	struct device *dev = &adapter->vdev->dev;
-	int rc;
-
-	/* Make sure the hypervisor sees the complete request */
-	mb();
-	rc = plpar_hcall_norets(H_SEND_SUB_CRQ_INDIRECT, ua,
-				cpu_to_be64(remote_handle),
-				ioba, num_entries);
-
-	if (rc) {
-		if (rc == H_CLOSED)
-			dev_warn(dev, "CRQ Queue closed\n");
-		dev_err(dev, "Send (indirect) error (rc=%d)\n", rc);
-	}
 
 	return rc;
 }
@@ -4533,10 +4137,6 @@
 				tmp & adapter->netdev->wanted_features;
 	}
 
-	if ((adapter->netdev->features &
-	    (NETIF_F_IP_CSUM | NETIF_F_IPV6_CSUM)))
-		adapter->netdev->features |= NETIF_F_RXCSUM;
-
 	memset(&crq, 0, sizeof(crq));
 	crq.control_ip_offload.first = IBMVNIC_CRQ_CMD;
 	crq.control_ip_offload.cmd = CONTROL_IP_OFFLOAD;
@@ -4550,13 +4150,6 @@
 				struct ibmvnic_adapter *adapter)
 {
 	struct device *dev = &adapter->vdev->dev;
-<<<<<<< HEAD
-	struct ibmvnic_error_buff *error_buff, *tmp;
-	unsigned long flags;
-	bool found = false;
-	int i;
-=======
->>>>>>> 24b8d41d
 
 	if (crq->get_vpd_size_rsp.rc.code) {
 		dev_err(dev, "Error retrieving VPD size, rc=%x\n",
@@ -4565,20 +4158,9 @@
 		return;
 	}
 
-<<<<<<< HEAD
-	spin_lock_irqsave(&adapter->error_list_lock, flags);
-	list_for_each_entry_safe(error_buff, tmp, &adapter->errors, list)
-		if (error_buff->error_id == crq->request_error_rsp.error_id) {
-			found = true;
-			list_del(&error_buff->list);
-			break;
-		}
-	spin_unlock_irqrestore(&adapter->error_list_lock, flags);
-=======
 	adapter->vpd->len = be64_to_cpu(crq->get_vpd_size_rsp.len);
 	complete(&adapter->fw_done);
 }
->>>>>>> 24b8d41d
 
 static void handle_vpd_rsp(union ibmvnic_crq *crq,
 			   struct ibmvnic_adapter *adapter)
@@ -4802,11 +4384,6 @@
 			 *req_value,
 			 (long int)be64_to_cpu(crq->request_capability_rsp.
 					       number), name);
-<<<<<<< HEAD
-		release_sub_crqs_no_irqs(adapter);
-		*req_value = be32_to_cpu(crq->request_capability_rsp.number);
-		init_sub_crqs(adapter, 1);
-=======
 
 		if (be16_to_cpu(crq->request_capability_rsp.capability) ==
 		    REQ_MTU) {
@@ -4819,7 +4396,6 @@
 		}
 
 		send_request_cap(adapter, 1);
->>>>>>> 24b8d41d
 		return;
 	default:
 		dev_err(dev, "Error %d in request cap rsp\n",
@@ -4874,16 +4450,6 @@
 
 	netdev->mtu = adapter->req_mtu - ETH_HLEN;
 
-	/* If the number of queues requested can't be allocated by the
-	 * server, the login response will return with code 1. We will need
-	 * to resend the login buffer with fewer queues requested.
-	 */
-	if (login_rsp_crq->generic.rc.code) {
-		adapter->renegotiate = true;
-		complete(&adapter->init_done);
-		return 0;
-	}
-
 	netdev_dbg(adapter->netdev, "Login Response Buffer:\n");
 	for (i = 0; i < (adapter->login_rsp_buf_sz - 1) / 8 + 1; i++) {
 		netdev_dbg(adapter->netdev, "%016lx\n",
@@ -5123,298 +4689,6 @@
 		netdev_dbg(netdev, "tx_rx_desc_req = %llx\n",
 			   adapter->tx_rx_desc_req);
 		break;
-<<<<<<< HEAD
-
-	default:
-		netdev_err(netdev, "Got invalid cap rsp %d\n",
-			   crq->query_capability.capability);
-	}
-
-out:
-	if (atomic_read(&adapter->running_cap_queries) == 0)
-		init_sub_crqs(adapter, 0);
-		/* We're done querying the capabilities, initialize sub-crqs */
-}
-
-static void handle_control_ras_rsp(union ibmvnic_crq *crq,
-				   struct ibmvnic_adapter *adapter)
-{
-	u8 correlator = crq->control_ras_rsp.correlator;
-	struct device *dev = &adapter->vdev->dev;
-	bool found = false;
-	int i;
-
-	if (crq->control_ras_rsp.rc.code) {
-		dev_warn(dev, "Control ras failed rc=%d\n",
-			 crq->control_ras_rsp.rc.code);
-		return;
-	}
-
-	for (i = 0; i < adapter->ras_comp_num; i++) {
-		if (adapter->ras_comps[i].correlator == correlator) {
-			found = true;
-			break;
-		}
-	}
-
-	if (!found) {
-		dev_warn(dev, "Correlator not found on control_ras_rsp\n");
-		return;
-	}
-
-	switch (crq->control_ras_rsp.op) {
-	case IBMVNIC_TRACE_LEVEL:
-		adapter->ras_comps[i].trace_level = crq->control_ras.level;
-		break;
-	case IBMVNIC_ERROR_LEVEL:
-		adapter->ras_comps[i].error_check_level =
-		    crq->control_ras.level;
-		break;
-	case IBMVNIC_TRACE_PAUSE:
-		adapter->ras_comp_int[i].paused = 1;
-		break;
-	case IBMVNIC_TRACE_RESUME:
-		adapter->ras_comp_int[i].paused = 0;
-		break;
-	case IBMVNIC_TRACE_ON:
-		adapter->ras_comps[i].trace_on = 1;
-		break;
-	case IBMVNIC_TRACE_OFF:
-		adapter->ras_comps[i].trace_on = 0;
-		break;
-	case IBMVNIC_CHG_TRACE_BUFF_SZ:
-		/* trace_buff_sz is 3 bytes, stuff it into an int */
-		((u8 *)(&adapter->ras_comps[i].trace_buff_size))[0] = 0;
-		((u8 *)(&adapter->ras_comps[i].trace_buff_size))[1] =
-		    crq->control_ras_rsp.trace_buff_sz[0];
-		((u8 *)(&adapter->ras_comps[i].trace_buff_size))[2] =
-		    crq->control_ras_rsp.trace_buff_sz[1];
-		((u8 *)(&adapter->ras_comps[i].trace_buff_size))[3] =
-		    crq->control_ras_rsp.trace_buff_sz[2];
-		break;
-	default:
-		dev_err(dev, "invalid op %d on control_ras_rsp",
-			crq->control_ras_rsp.op);
-	}
-}
-
-static ssize_t trace_read(struct file *file, char __user *user_buf, size_t len,
-			  loff_t *ppos)
-{
-	struct ibmvnic_fw_comp_internal *ras_comp_int = file->private_data;
-	struct ibmvnic_adapter *adapter = ras_comp_int->adapter;
-	struct device *dev = &adapter->vdev->dev;
-	struct ibmvnic_fw_trace_entry *trace;
-	int num = ras_comp_int->num;
-	union ibmvnic_crq crq;
-	dma_addr_t trace_tok;
-
-	if (*ppos >= be32_to_cpu(adapter->ras_comps[num].trace_buff_size))
-		return 0;
-
-	trace =
-	    dma_alloc_coherent(dev,
-			       be32_to_cpu(adapter->ras_comps[num].
-					   trace_buff_size), &trace_tok,
-			       GFP_KERNEL);
-	if (!trace) {
-		dev_err(dev, "Couldn't alloc trace buffer\n");
-		return 0;
-	}
-
-	memset(&crq, 0, sizeof(crq));
-	crq.collect_fw_trace.first = IBMVNIC_CRQ_CMD;
-	crq.collect_fw_trace.cmd = COLLECT_FW_TRACE;
-	crq.collect_fw_trace.correlator = adapter->ras_comps[num].correlator;
-	crq.collect_fw_trace.ioba = cpu_to_be32(trace_tok);
-	crq.collect_fw_trace.len = adapter->ras_comps[num].trace_buff_size;
-	ibmvnic_send_crq(adapter, &crq);
-
-	init_completion(&adapter->fw_done);
-	wait_for_completion(&adapter->fw_done);
-
-	if (*ppos + len > be32_to_cpu(adapter->ras_comps[num].trace_buff_size))
-		len =
-		    be32_to_cpu(adapter->ras_comps[num].trace_buff_size) -
-		    *ppos;
-
-	copy_to_user(user_buf, &((u8 *)trace)[*ppos], len);
-
-	dma_free_coherent(dev,
-			  be32_to_cpu(adapter->ras_comps[num].trace_buff_size),
-			  trace, trace_tok);
-	*ppos += len;
-	return len;
-}
-
-static const struct file_operations trace_ops = {
-	.owner		= THIS_MODULE,
-	.open		= simple_open,
-	.read		= trace_read,
-};
-
-static ssize_t paused_read(struct file *file, char __user *user_buf, size_t len,
-			   loff_t *ppos)
-{
-	struct ibmvnic_fw_comp_internal *ras_comp_int = file->private_data;
-	struct ibmvnic_adapter *adapter = ras_comp_int->adapter;
-	int num = ras_comp_int->num;
-	char buff[5]; /*  1 or 0 plus \n and \0 */
-	int size;
-
-	size = sprintf(buff, "%d\n", adapter->ras_comp_int[num].paused);
-
-	if (*ppos >= size)
-		return 0;
-
-	copy_to_user(user_buf, buff, size);
-	*ppos += size;
-	return size;
-}
-
-static ssize_t paused_write(struct file *file, const char __user *user_buf,
-			    size_t len, loff_t *ppos)
-{
-	struct ibmvnic_fw_comp_internal *ras_comp_int = file->private_data;
-	struct ibmvnic_adapter *adapter = ras_comp_int->adapter;
-	int num = ras_comp_int->num;
-	union ibmvnic_crq crq;
-	unsigned long val;
-	char buff[9]; /* decimal max int plus \n and \0 */
-
-	copy_from_user(buff, user_buf, sizeof(buff));
-	val = kstrtoul(buff, 10, NULL);
-
-	adapter->ras_comp_int[num].paused = val ? 1 : 0;
-
-	memset(&crq, 0, sizeof(crq));
-	crq.control_ras.first = IBMVNIC_CRQ_CMD;
-	crq.control_ras.cmd = CONTROL_RAS;
-	crq.control_ras.correlator = adapter->ras_comps[num].correlator;
-	crq.control_ras.op = val ? IBMVNIC_TRACE_PAUSE : IBMVNIC_TRACE_RESUME;
-	ibmvnic_send_crq(adapter, &crq);
-
-	return len;
-}
-
-static const struct file_operations paused_ops = {
-	.owner		= THIS_MODULE,
-	.open		= simple_open,
-	.read		= paused_read,
-	.write		= paused_write,
-};
-
-static ssize_t tracing_read(struct file *file, char __user *user_buf,
-			    size_t len, loff_t *ppos)
-{
-	struct ibmvnic_fw_comp_internal *ras_comp_int = file->private_data;
-	struct ibmvnic_adapter *adapter = ras_comp_int->adapter;
-	int num = ras_comp_int->num;
-	char buff[5]; /*  1 or 0 plus \n and \0 */
-	int size;
-
-	size = sprintf(buff, "%d\n", adapter->ras_comps[num].trace_on);
-
-	if (*ppos >= size)
-		return 0;
-
-	copy_to_user(user_buf, buff, size);
-	*ppos += size;
-	return size;
-}
-
-static ssize_t tracing_write(struct file *file, const char __user *user_buf,
-			     size_t len, loff_t *ppos)
-{
-	struct ibmvnic_fw_comp_internal *ras_comp_int = file->private_data;
-	struct ibmvnic_adapter *adapter = ras_comp_int->adapter;
-	int num = ras_comp_int->num;
-	union ibmvnic_crq crq;
-	unsigned long val;
-	char buff[9]; /* decimal max int plus \n and \0 */
-
-	copy_from_user(buff, user_buf, sizeof(buff));
-	val = kstrtoul(buff, 10, NULL);
-
-	memset(&crq, 0, sizeof(crq));
-	crq.control_ras.first = IBMVNIC_CRQ_CMD;
-	crq.control_ras.cmd = CONTROL_RAS;
-	crq.control_ras.correlator = adapter->ras_comps[num].correlator;
-	crq.control_ras.op = val ? IBMVNIC_TRACE_ON : IBMVNIC_TRACE_OFF;
-
-	return len;
-}
-
-static const struct file_operations tracing_ops = {
-	.owner		= THIS_MODULE,
-	.open		= simple_open,
-	.read		= tracing_read,
-	.write		= tracing_write,
-};
-
-static ssize_t error_level_read(struct file *file, char __user *user_buf,
-				size_t len, loff_t *ppos)
-{
-	struct ibmvnic_fw_comp_internal *ras_comp_int = file->private_data;
-	struct ibmvnic_adapter *adapter = ras_comp_int->adapter;
-	int num = ras_comp_int->num;
-	char buff[5]; /* decimal max char plus \n and \0 */
-	int size;
-
-	size = sprintf(buff, "%d\n", adapter->ras_comps[num].error_check_level);
-
-	if (*ppos >= size)
-		return 0;
-
-	copy_to_user(user_buf, buff, size);
-	*ppos += size;
-	return size;
-}
-
-static ssize_t error_level_write(struct file *file, const char __user *user_buf,
-				 size_t len, loff_t *ppos)
-{
-	struct ibmvnic_fw_comp_internal *ras_comp_int = file->private_data;
-	struct ibmvnic_adapter *adapter = ras_comp_int->adapter;
-	int num = ras_comp_int->num;
-	union ibmvnic_crq crq;
-	unsigned long val;
-	char buff[9]; /* decimal max int plus \n and \0 */
-
-	copy_from_user(buff, user_buf, sizeof(buff));
-	val = kstrtoul(buff, 10, NULL);
-
-	if (val > 9)
-		val = 9;
-
-	memset(&crq, 0, sizeof(crq));
-	crq.control_ras.first = IBMVNIC_CRQ_CMD;
-	crq.control_ras.cmd = CONTROL_RAS;
-	crq.control_ras.correlator = adapter->ras_comps[num].correlator;
-	crq.control_ras.op = IBMVNIC_ERROR_LEVEL;
-	crq.control_ras.level = val;
-	ibmvnic_send_crq(adapter, &crq);
-
-	return len;
-}
-
-static const struct file_operations error_level_ops = {
-	.owner		= THIS_MODULE,
-	.open		= simple_open,
-	.read		= error_level_read,
-	.write		= error_level_write,
-};
-
-static ssize_t trace_level_read(struct file *file, char __user *user_buf,
-				size_t len, loff_t *ppos)
-{
-	struct ibmvnic_fw_comp_internal *ras_comp_int = file->private_data;
-	struct ibmvnic_adapter *adapter = ras_comp_int->adapter;
-	int num = ras_comp_int->num;
-	char buff[5]; /* decimal max char plus \n and \0 */
-	int size;
-=======
->>>>>>> 24b8d41d
 
 	default:
 		netdev_err(netdev, "Got invalid cap rsp %d\n",
@@ -5434,46 +4708,8 @@
 	int rc;
 
 	memset(&crq, 0, sizeof(crq));
-<<<<<<< HEAD
-	crq.control_ras.first = IBMVNIC_CRQ_CMD;
-	crq.control_ras.cmd = CONTROL_RAS;
-	crq.control_ras.correlator =
-	    adapter->ras_comps[ras_comp_int->num].correlator;
-	crq.control_ras.op = IBMVNIC_TRACE_LEVEL;
-	crq.control_ras.level = val;
-	ibmvnic_send_crq(adapter, &crq);
-
-	return len;
-}
-
-static const struct file_operations trace_level_ops = {
-	.owner		= THIS_MODULE,
-	.open		= simple_open,
-	.read		= trace_level_read,
-	.write		= trace_level_write,
-};
-
-static ssize_t trace_buff_size_read(struct file *file, char __user *user_buf,
-				    size_t len, loff_t *ppos)
-{
-	struct ibmvnic_fw_comp_internal *ras_comp_int = file->private_data;
-	struct ibmvnic_adapter *adapter = ras_comp_int->adapter;
-	int num = ras_comp_int->num;
-	char buff[9]; /* decimal max int plus \n and \0 */
-	int size;
-
-	size = sprintf(buff, "%d\n", adapter->ras_comps[num].trace_buff_size);
-	if (*ppos >= size)
-		return 0;
-
-	copy_to_user(user_buf, buff, size);
-	*ppos += size;
-	return size;
-}
-=======
 	crq.query_phys_parms.first = IBMVNIC_CRQ_CMD;
 	crq.query_phys_parms.cmd = QUERY_PHYS_PARMS;
->>>>>>> 24b8d41d
 
 	mutex_lock(&adapter->fw_lock);
 	adapter->fw_done_rc = 0;
@@ -5495,20 +4731,8 @@
 	return adapter->fw_done_rc ? -EIO : 0;
 }
 
-<<<<<<< HEAD
-static const struct file_operations trace_size_ops = {
-	.owner		= THIS_MODULE,
-	.open		= simple_open,
-	.read		= trace_buff_size_read,
-	.write		= trace_buff_size_write,
-};
-
-static void handle_request_ras_comps_rsp(union ibmvnic_crq *crq,
-					 struct ibmvnic_adapter *adapter)
-=======
 static int handle_query_phys_parms_rsp(union ibmvnic_crq *crq,
 				       struct ibmvnic_adapter *adapter)
->>>>>>> 24b8d41d
 {
 	struct net_device *netdev = adapter->netdev;
 	int rc;
@@ -5559,89 +4783,7 @@
 	else
 		adapter->duplex = DUPLEX_UNKNOWN;
 
-<<<<<<< HEAD
-	adapter->ras_comp_int = kmalloc(adapter->ras_comp_num *
-					sizeof(struct ibmvnic_fw_comp_internal),
-					GFP_KERNEL);
-	if (!adapter->ras_comp_int)
-		dma_free_coherent(dev, len, adapter->ras_comps,
-				  adapter->ras_comps_tok);
-
-	memset(&newcrq, 0, sizeof(newcrq));
-	newcrq.request_ras_comps.first = IBMVNIC_CRQ_CMD;
-	newcrq.request_ras_comps.cmd = REQUEST_RAS_COMPS;
-	newcrq.request_ras_comps.ioba = cpu_to_be32(adapter->ras_comps_tok);
-	newcrq.request_ras_comps.len = cpu_to_be32(len);
-	ibmvnic_send_crq(adapter, &newcrq);
-}
-
-static void ibmvnic_free_inflight(struct ibmvnic_adapter *adapter)
-{
-	struct ibmvnic_inflight_cmd *inflight_cmd, *tmp1;
-	struct device *dev = &adapter->vdev->dev;
-	struct ibmvnic_error_buff *error_buff, *tmp2;
-	unsigned long flags;
-	unsigned long flags2;
-
-	spin_lock_irqsave(&adapter->inflight_lock, flags);
-	list_for_each_entry_safe(inflight_cmd, tmp1, &adapter->inflight, list) {
-		switch (inflight_cmd->crq.generic.cmd) {
-		case LOGIN:
-			dma_unmap_single(dev, adapter->login_buf_token,
-					 adapter->login_buf_sz,
-					 DMA_BIDIRECTIONAL);
-			dma_unmap_single(dev, adapter->login_rsp_buf_token,
-					 adapter->login_rsp_buf_sz,
-					 DMA_BIDIRECTIONAL);
-			kfree(adapter->login_rsp_buf);
-			kfree(adapter->login_buf);
-			break;
-		case REQUEST_DUMP:
-			complete(&adapter->fw_done);
-			break;
-		case REQUEST_ERROR_INFO:
-			spin_lock_irqsave(&adapter->error_list_lock, flags2);
-			list_for_each_entry_safe(error_buff, tmp2,
-						 &adapter->errors, list) {
-				dma_unmap_single(dev, error_buff->dma,
-						 error_buff->len,
-						 DMA_FROM_DEVICE);
-				kfree(error_buff->buff);
-				list_del(&error_buff->list);
-				kfree(error_buff);
-			}
-			spin_unlock_irqrestore(&adapter->error_list_lock,
-					       flags2);
-			break;
-		}
-		list_del(&inflight_cmd->list);
-		kfree(inflight_cmd);
-	}
-	spin_unlock_irqrestore(&adapter->inflight_lock, flags);
-=======
 	return rc;
->>>>>>> 24b8d41d
-}
-
-static void ibmvnic_xport_event(struct work_struct *work)
-{
-	struct ibmvnic_adapter *adapter = container_of(work,
-						       struct ibmvnic_adapter,
-						       ibmvnic_xport);
-	struct device *dev = &adapter->vdev->dev;
-	long rc;
-
-	ibmvnic_free_inflight(adapter);
-	release_sub_crqs(adapter);
-	if (adapter->migrated) {
-		rc = ibmvnic_reenable_crq_queue(adapter);
-		if (rc)
-			dev_err(dev, "Error after enable rc=%ld\n", rc);
-		adapter->migrated = false;
-		rc = ibmvnic_send_crq_init(adapter);
-		if (rc)
-			dev_err(dev, "Error sending init rc=%ld\n", rc);
-	}
 }
 
 static void ibmvnic_handle_crq(union ibmvnic_crq *crq,
@@ -5661,14 +4803,6 @@
 		switch (gen_crq->cmd) {
 		case IBMVNIC_CRQ_INIT:
 			dev_info(dev, "Partner initialized\n");
-<<<<<<< HEAD
-			/* Send back a response */
-			rc = ibmvnic_send_crq_init_complete(adapter);
-			if (!rc)
-				schedule_work(&adapter->vnic_crq_init);
-			else
-				dev_err(dev, "Can't send initrsp rc=%ld\n", rc);
-=======
 			adapter->from_passive_init = true;
 			/* Discard any stale login responses from prev reset.
 			 * CHECK: should we clear even on INIT_COMPLETE?
@@ -5680,7 +4814,6 @@
 				adapter->init_done_rc = -EIO;
 			}
 			ibmvnic_reset(adapter, VNIC_RESET_FAILOVER);
->>>>>>> 24b8d41d
 			break;
 		case IBMVNIC_CRQ_INIT_COMPLETE:
 			dev_info(dev, "Partner initialization complete\n");
@@ -5706,30 +4839,16 @@
 		if (test_bit(0, &adapter->resetting))
 			adapter->force_reset_recovery = true;
 		if (gen_crq->cmd == IBMVNIC_PARTITION_MIGRATED) {
-<<<<<<< HEAD
-			dev_info(dev, "Re-enabling adapter\n");
-			adapter->migrated = true;
-			schedule_work(&adapter->ibmvnic_xport);
-		} else if (gen_crq->cmd == IBMVNIC_DEVICE_FAILOVER) {
-			dev_info(dev, "Backing device failover detected\n");
-			netif_carrier_off(netdev);
-			adapter->failover = true;
-=======
 			dev_info(dev, "Migrated, re-enabling adapter\n");
 			ibmvnic_reset(adapter, VNIC_RESET_MOBILITY);
 		} else if (gen_crq->cmd == IBMVNIC_DEVICE_FAILOVER) {
 			dev_info(dev, "Backing device failover detected\n");
 			adapter->failover_pending = true;
->>>>>>> 24b8d41d
 		} else {
 			/* The adapter lost the connection */
 			dev_err(dev, "Virtual Adapter failed (rc=%d)\n",
 				gen_crq->cmd);
-<<<<<<< HEAD
-			schedule_work(&adapter->ibmvnic_xport);
-=======
 			ibmvnic_reset(adapter, VNIC_RESET_FATAL);
->>>>>>> 24b8d41d
 		}
 		return;
 	case IBMVNIC_CRQ_CMD_RSP:
@@ -6093,95 +5212,11 @@
 
 static struct device_attribute dev_attr_failover;
 
-static void handle_crq_init_rsp(struct work_struct *work)
-{
-	struct ibmvnic_adapter *adapter = container_of(work,
-						       struct ibmvnic_adapter,
-						       vnic_crq_init);
-	struct device *dev = &adapter->vdev->dev;
-	struct net_device *netdev = adapter->netdev;
-	unsigned long timeout = msecs_to_jiffies(30000);
-	bool restart = false;
-	int rc;
-
-	if (adapter->failover) {
-		release_sub_crqs(adapter);
-		if (netif_running(netdev)) {
-			netif_tx_disable(netdev);
-			ibmvnic_close(netdev);
-			restart = true;
-		}
-	}
-
-	send_version_xchg(adapter);
-	reinit_completion(&adapter->init_done);
-	if (!wait_for_completion_timeout(&adapter->init_done, timeout)) {
-		dev_err(dev, "Passive init timeout\n");
-		goto task_failed;
-	}
-
-	do {
-		if (adapter->renegotiate) {
-			adapter->renegotiate = false;
-			release_sub_crqs_no_irqs(adapter);
-			send_cap_queries(adapter);
-
-			reinit_completion(&adapter->init_done);
-			if (!wait_for_completion_timeout(&adapter->init_done,
-							 timeout)) {
-				dev_err(dev, "Passive init timeout\n");
-				goto task_failed;
-			}
-		}
-	} while (adapter->renegotiate);
-	rc = init_sub_crq_irqs(adapter);
-
-	if (rc)
-		goto task_failed;
-
-	netdev->real_num_tx_queues = adapter->req_tx_queues;
-	netdev->mtu = adapter->req_mtu;
-
-	if (adapter->failover) {
-		adapter->failover = false;
-		if (restart) {
-			rc = ibmvnic_open(netdev);
-			if (rc)
-				goto restart_failed;
-		}
-		netif_carrier_on(netdev);
-		return;
-	}
-
-	rc = register_netdev(netdev);
-	if (rc) {
-		dev_err(dev,
-			"failed to register netdev rc=%d\n", rc);
-		goto register_failed;
-	}
-	dev_info(dev, "ibmvnic registered\n");
-
-	return;
-
-restart_failed:
-	dev_err(dev, "Failed to restart ibmvnic, rc=%d\n", rc);
-register_failed:
-	release_sub_crqs(adapter);
-task_failed:
-	dev_err(dev, "Passive initialization was not successful\n");
-}
-
 static int ibmvnic_probe(struct vio_dev *dev, const struct vio_device_id *id)
 {
-	unsigned long timeout = msecs_to_jiffies(30000);
 	struct ibmvnic_adapter *adapter;
 	struct net_device *netdev;
 	unsigned char *mac_addr_p;
-<<<<<<< HEAD
-	struct dentry *ent;
-	char buf[17]; /* debugfs name buf */
-=======
->>>>>>> 24b8d41d
 	int rc;
 
 	dev_dbg(&dev->dev, "entering ibmvnic_probe for UA 0x%x\n",
@@ -6206,11 +5241,7 @@
 	dev_set_drvdata(&dev->dev, netdev);
 	adapter->vdev = dev;
 	adapter->netdev = netdev;
-<<<<<<< HEAD
-	adapter->failover = false;
-=======
 	adapter->login_pending = false;
->>>>>>> 24b8d41d
 
 	ether_addr_copy(adapter->mac_addr, mac_addr_p);
 	ether_addr_copy(netdev->dev_addr, adapter->mac_addr);
@@ -6219,33 +5250,8 @@
 	netdev->ethtool_ops = &ibmvnic_ethtool_ops;
 	SET_NETDEV_DEV(netdev, &dev->dev);
 
-	INIT_WORK(&adapter->vnic_crq_init, handle_crq_init_rsp);
-	INIT_WORK(&adapter->ibmvnic_xport, ibmvnic_xport_event);
-
 	spin_lock_init(&adapter->stats_lock);
 
-<<<<<<< HEAD
-	rc = ibmvnic_init_crq_queue(adapter);
-	if (rc) {
-		dev_err(&dev->dev, "Couldn't initialize crq. rc=%d\n", rc);
-		goto free_netdev;
-	}
-
-	INIT_LIST_HEAD(&adapter->errors);
-	INIT_LIST_HEAD(&adapter->inflight);
-	spin_lock_init(&adapter->error_list_lock);
-	spin_lock_init(&adapter->inflight_lock);
-
-	adapter->stats_token = dma_map_single(&dev->dev, &adapter->stats,
-					      sizeof(struct ibmvnic_statistics),
-					      DMA_FROM_DEVICE);
-	if (dma_mapping_error(&dev->dev, adapter->stats_token)) {
-		if (!firmware_has_feature(FW_FEATURE_CMO))
-			dev_err(&dev->dev, "Couldn't map stats buffer\n");
-		rc = -ENOMEM;
-		goto free_crq;
-	}
-=======
 	INIT_WORK(&adapter->ibmvnic_reset, __ibmvnic_reset);
 	INIT_DELAYED_WORK(&adapter->ibmvnic_delayed_reset,
 			  __ibmvnic_delayed_reset);
@@ -6258,7 +5264,6 @@
 	init_completion(&adapter->reset_done);
 	init_completion(&adapter->stats_done);
 	clear_bit(0, &adapter->resetting);
->>>>>>> 24b8d41d
 
 	do {
 		rc = init_crq_queue(adapter);
@@ -6267,36 +5272,6 @@
 				rc);
 			goto ibmvnic_init_fail;
 		}
-<<<<<<< HEAD
-	}
-	ibmvnic_send_crq_init(adapter);
-
-	init_completion(&adapter->init_done);
-	if (!wait_for_completion_timeout(&adapter->init_done, timeout))
-		return 0;
-
-	do {
-		if (adapter->renegotiate) {
-			adapter->renegotiate = false;
-			release_sub_crqs_no_irqs(adapter);
-			send_cap_queries(adapter);
-
-			reinit_completion(&adapter->init_done);
-			if (!wait_for_completion_timeout(&adapter->init_done,
-							 timeout))
-				return 0;
-		}
-	} while (adapter->renegotiate);
-
-	rc = init_sub_crq_irqs(adapter);
-	if (rc) {
-		dev_err(&dev->dev, "failed to initialize sub crq irqs\n");
-		goto free_debugfs;
-	}
-
-	netdev->real_num_tx_queues = adapter->req_tx_queues;
-	netdev->mtu = adapter->req_mtu;
-=======
 
 		rc = ibmvnic_reset_init(adapter, false);
 		if (rc && rc != EAGAIN)
@@ -6318,17 +5293,12 @@
 	rc = device_create_file(&dev->dev, &dev_attr_failover);
 	if (rc)
 		goto ibmvnic_dev_file_err;
->>>>>>> 24b8d41d
 
 	netif_carrier_off(netdev);
 	rc = register_netdev(netdev);
 	if (rc) {
 		dev_err(&dev->dev, "failed to register netdev rc=%d\n", rc);
-<<<<<<< HEAD
-		goto free_sub_crqs;
-=======
 		goto ibmvnic_register_fail;
->>>>>>> 24b8d41d
 	}
 	dev_info(&dev->dev, "ibmvnic registered\n");
 
@@ -6338,16 +5308,6 @@
 	adapter->last_reset_time = jiffies;
 	return 0;
 
-<<<<<<< HEAD
-free_sub_crqs:
-	release_sub_crqs(adapter);
-free_debugfs:
-	if (adapter->debugfs_dir && !IS_ERR(adapter->debugfs_dir))
-		debugfs_remove_recursive(adapter->debugfs_dir);
-free_crq:
-	ibmvnic_release_crq_queue(adapter);
-free_netdev:
-=======
 ibmvnic_register_fail:
 	device_remove_file(&dev->dev, &dev_attr_failover);
 
@@ -6361,7 +5321,6 @@
 	release_sub_crqs(adapter, 1);
 	release_crq_queue(adapter);
 	mutex_destroy(&adapter->fw_lock);
->>>>>>> 24b8d41d
 	free_netdev(netdev);
 
 	return rc;
@@ -6392,19 +5351,8 @@
 	release_sub_crqs(adapter, 1);
 	release_crq_queue(adapter);
 
-<<<<<<< HEAD
-	dma_unmap_single(&dev->dev, adapter->stats_token,
-			 sizeof(struct ibmvnic_statistics), DMA_FROM_DEVICE);
-
-	if (adapter->ras_comps)
-		dma_free_coherent(&dev->dev,
-				  adapter->ras_comp_num *
-				  sizeof(struct ibmvnic_fw_component),
-				  adapter->ras_comps, adapter->ras_comps_tok);
-=======
 	release_stats_token(adapter);
 	release_stats_buffers(adapter);
->>>>>>> 24b8d41d
 
 	adapter->state = VNIC_REMOVED;
 
