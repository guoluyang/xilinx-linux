// SPDX-License-Identifier: GPL-2.0-or-later
/*
 * IBM Power Virtual Ethernet Device Driver
 *
 * Copyright (C) IBM Corporation, 2003, 2010
 *
 * Authors: Dave Larson <larson1@us.ibm.com>
 *	    Santiago Leon <santil@linux.vnet.ibm.com>
 *	    Brian King <brking@linux.vnet.ibm.com>
 *	    Robert Jennings <rcj@linux.vnet.ibm.com>
 *	    Anton Blanchard <anton@au.ibm.com>
 */

#include <linux/module.h>
#include <linux/types.h>
#include <linux/errno.h>
#include <linux/dma-mapping.h>
#include <linux/kernel.h>
#include <linux/netdevice.h>
#include <linux/etherdevice.h>
#include <linux/skbuff.h>
#include <linux/init.h>
#include <linux/interrupt.h>
#include <linux/mm.h>
#include <linux/pm.h>
#include <linux/ethtool.h>
#include <linux/in.h>
#include <linux/ip.h>
#include <linux/ipv6.h>
#include <linux/slab.h>
#include <asm/hvcall.h>
#include <linux/atomic.h>
#include <asm/vio.h>
#include <asm/iommu.h>
#include <asm/firmware.h>
#include <net/tcp.h>
#include <net/ip6_checksum.h>

#include "ibmveth.h"

static irqreturn_t ibmveth_interrupt(int irq, void *dev_instance);
static void ibmveth_rxq_harvest_buffer(struct ibmveth_adapter *adapter);
static unsigned long ibmveth_get_desired_dma(struct vio_dev *vdev);

static struct kobj_type ktype_veth_pool;


static const char ibmveth_driver_name[] = "ibmveth";
static const char ibmveth_driver_string[] = "IBM Power Virtual Ethernet Driver";
#define ibmveth_driver_version "1.06"

MODULE_AUTHOR("Santiago Leon <santil@linux.vnet.ibm.com>");
MODULE_DESCRIPTION("IBM Power Virtual Ethernet Driver");
MODULE_LICENSE("GPL");
MODULE_VERSION(ibmveth_driver_version);

static unsigned int tx_copybreak __read_mostly = 128;
module_param(tx_copybreak, uint, 0644);
MODULE_PARM_DESC(tx_copybreak,
	"Maximum size of packet that is copied to a new buffer on transmit");

static unsigned int rx_copybreak __read_mostly = 128;
module_param(rx_copybreak, uint, 0644);
MODULE_PARM_DESC(rx_copybreak,
	"Maximum size of packet that is copied to a new buffer on receive");

static unsigned int rx_flush __read_mostly = 0;
module_param(rx_flush, uint, 0644);
MODULE_PARM_DESC(rx_flush, "Flush receive buffers before use");

static bool old_large_send __read_mostly;
module_param(old_large_send, bool, 0444);
MODULE_PARM_DESC(old_large_send,
	"Use old large send method on firmware that supports the new method");

struct ibmveth_stat {
	char name[ETH_GSTRING_LEN];
	int offset;
};

#define IBMVETH_STAT_OFF(stat) offsetof(struct ibmveth_adapter, stat)
#define IBMVETH_GET_STAT(a, off) *((u64 *)(((unsigned long)(a)) + off))

static struct ibmveth_stat ibmveth_stats[] = {
	{ "replenish_task_cycles", IBMVETH_STAT_OFF(replenish_task_cycles) },
	{ "replenish_no_mem", IBMVETH_STAT_OFF(replenish_no_mem) },
	{ "replenish_add_buff_failure",
			IBMVETH_STAT_OFF(replenish_add_buff_failure) },
	{ "replenish_add_buff_success",
			IBMVETH_STAT_OFF(replenish_add_buff_success) },
	{ "rx_invalid_buffer", IBMVETH_STAT_OFF(rx_invalid_buffer) },
	{ "rx_no_buffer", IBMVETH_STAT_OFF(rx_no_buffer) },
	{ "tx_map_failed", IBMVETH_STAT_OFF(tx_map_failed) },
	{ "tx_send_failed", IBMVETH_STAT_OFF(tx_send_failed) },
	{ "fw_enabled_ipv4_csum", IBMVETH_STAT_OFF(fw_ipv4_csum_support) },
	{ "fw_enabled_ipv6_csum", IBMVETH_STAT_OFF(fw_ipv6_csum_support) },
	{ "tx_large_packets", IBMVETH_STAT_OFF(tx_large_packets) },
	{ "rx_large_packets", IBMVETH_STAT_OFF(rx_large_packets) },
	{ "fw_enabled_large_send", IBMVETH_STAT_OFF(fw_large_send_support) }
};

/* simple methods of getting data from the current rxq entry */
static inline u32 ibmveth_rxq_flags(struct ibmveth_adapter *adapter)
{
	return be32_to_cpu(adapter->rx_queue.queue_addr[adapter->rx_queue.index].flags_off);
}

static inline int ibmveth_rxq_toggle(struct ibmveth_adapter *adapter)
{
	return (ibmveth_rxq_flags(adapter) & IBMVETH_RXQ_TOGGLE) >>
			IBMVETH_RXQ_TOGGLE_SHIFT;
}

static inline int ibmveth_rxq_pending_buffer(struct ibmveth_adapter *adapter)
{
	return ibmveth_rxq_toggle(adapter) == adapter->rx_queue.toggle;
}

static inline int ibmveth_rxq_buffer_valid(struct ibmveth_adapter *adapter)
{
	return ibmveth_rxq_flags(adapter) & IBMVETH_RXQ_VALID;
}

static inline int ibmveth_rxq_frame_offset(struct ibmveth_adapter *adapter)
{
	return ibmveth_rxq_flags(adapter) & IBMVETH_RXQ_OFF_MASK;
}

static inline int ibmveth_rxq_large_packet(struct ibmveth_adapter *adapter)
{
	return ibmveth_rxq_flags(adapter) & IBMVETH_RXQ_LRG_PKT;
}

static inline int ibmveth_rxq_frame_length(struct ibmveth_adapter *adapter)
{
	return be32_to_cpu(adapter->rx_queue.queue_addr[adapter->rx_queue.index].length);
}

static inline int ibmveth_rxq_csum_good(struct ibmveth_adapter *adapter)
{
	return ibmveth_rxq_flags(adapter) & IBMVETH_RXQ_CSUM_GOOD;
}

/* setup the initial settings for a buffer pool */
static void ibmveth_init_buffer_pool(struct ibmveth_buff_pool *pool,
				     u32 pool_index, u32 pool_size,
				     u32 buff_size, u32 pool_active)
{
	pool->size = pool_size;
	pool->index = pool_index;
	pool->buff_size = buff_size;
	pool->threshold = pool_size * 7 / 8;
	pool->active = pool_active;
}

/* allocate and setup an buffer pool - called during open */
static int ibmveth_alloc_buffer_pool(struct ibmveth_buff_pool *pool)
{
	int i;

	pool->free_map = kmalloc_array(pool->size, sizeof(u16), GFP_KERNEL);

	if (!pool->free_map)
		return -1;

	pool->dma_addr = kcalloc(pool->size, sizeof(dma_addr_t), GFP_KERNEL);
	if (!pool->dma_addr) {
		kfree(pool->free_map);
		pool->free_map = NULL;
		return -1;
	}

	pool->skbuff = kcalloc(pool->size, sizeof(void *), GFP_KERNEL);

	if (!pool->skbuff) {
		kfree(pool->dma_addr);
		pool->dma_addr = NULL;

		kfree(pool->free_map);
		pool->free_map = NULL;
		return -1;
	}

	for (i = 0; i < pool->size; ++i)
		pool->free_map[i] = i;

	atomic_set(&pool->available, 0);
	pool->producer_index = 0;
	pool->consumer_index = 0;

	return 0;
}

static inline void ibmveth_flush_buffer(void *addr, unsigned long length)
{
	unsigned long offset;

	for (offset = 0; offset < length; offset += SMP_CACHE_BYTES)
		asm("dcbfl %0,%1" :: "b" (addr), "r" (offset));
}

/* replenish the buffers for a pool.  note that we don't need to
 * skb_reserve these since they are used for incoming...
 */
static void ibmveth_replenish_buffer_pool(struct ibmveth_adapter *adapter,
					  struct ibmveth_buff_pool *pool)
{
	u32 i;
	u32 count = pool->size - atomic_read(&pool->available);
	u32 buffers_added = 0;
	struct sk_buff *skb;
	unsigned int free_index, index;
	u64 correlator;
	unsigned long lpar_rc;
	dma_addr_t dma_addr;

	mb();

	for (i = 0; i < count; ++i) {
		union ibmveth_buf_desc desc;

		skb = netdev_alloc_skb(adapter->netdev, pool->buff_size);

		if (!skb) {
			netdev_dbg(adapter->netdev,
				   "replenish: unable to allocate skb\n");
			adapter->replenish_no_mem++;
			break;
		}

		free_index = pool->consumer_index;
		pool->consumer_index++;
		if (pool->consumer_index >= pool->size)
			pool->consumer_index = 0;
		index = pool->free_map[free_index];

		BUG_ON(index == IBM_VETH_INVALID_MAP);
		BUG_ON(pool->skbuff[index] != NULL);

		dma_addr = dma_map_single(&adapter->vdev->dev, skb->data,
				pool->buff_size, DMA_FROM_DEVICE);

		if (dma_mapping_error(&adapter->vdev->dev, dma_addr))
			goto failure;

		pool->free_map[free_index] = IBM_VETH_INVALID_MAP;
		pool->dma_addr[index] = dma_addr;
		pool->skbuff[index] = skb;

		correlator = ((u64)pool->index << 32) | index;
		*(u64 *)skb->data = correlator;

		desc.fields.flags_len = IBMVETH_BUF_VALID | pool->buff_size;
		desc.fields.address = dma_addr;

		if (rx_flush) {
			unsigned int len = min(pool->buff_size,
						adapter->netdev->mtu +
						IBMVETH_BUFF_OH);
			ibmveth_flush_buffer(skb->data, len);
		}
		lpar_rc = h_add_logical_lan_buffer(adapter->vdev->unit_address,
						   desc.desc);

		if (lpar_rc != H_SUCCESS) {
			goto failure;
		} else {
			buffers_added++;
			adapter->replenish_add_buff_success++;
		}
	}

	mb();
	atomic_add(buffers_added, &(pool->available));
	return;

failure:
	pool->free_map[free_index] = index;
	pool->skbuff[index] = NULL;
	if (pool->consumer_index == 0)
		pool->consumer_index = pool->size - 1;
	else
		pool->consumer_index--;
	if (!dma_mapping_error(&adapter->vdev->dev, dma_addr))
		dma_unmap_single(&adapter->vdev->dev,
		                 pool->dma_addr[index], pool->buff_size,
		                 DMA_FROM_DEVICE);
	dev_kfree_skb_any(skb);
	adapter->replenish_add_buff_failure++;

	mb();
	atomic_add(buffers_added, &(pool->available));
}

/*
 * The final 8 bytes of the buffer list is a counter of frames dropped
 * because there was not a buffer in the buffer list capable of holding
 * the frame.
 */
static void ibmveth_update_rx_no_buffer(struct ibmveth_adapter *adapter)
{
	__be64 *p = adapter->buffer_list_addr + 4096 - 8;

	adapter->rx_no_buffer = be64_to_cpup(p);
}

/* replenish routine */
static void ibmveth_replenish_task(struct ibmveth_adapter *adapter)
{
	int i;

	adapter->replenish_task_cycles++;

	for (i = (IBMVETH_NUM_BUFF_POOLS - 1); i >= 0; i--) {
		struct ibmveth_buff_pool *pool = &adapter->rx_buff_pool[i];

		if (pool->active &&
		    (atomic_read(&pool->available) < pool->threshold))
			ibmveth_replenish_buffer_pool(adapter, pool);
	}

	ibmveth_update_rx_no_buffer(adapter);
}

/* empty and free ana buffer pool - also used to do cleanup in error paths */
static void ibmveth_free_buffer_pool(struct ibmveth_adapter *adapter,
				     struct ibmveth_buff_pool *pool)
{
	int i;

	kfree(pool->free_map);
	pool->free_map = NULL;

	if (pool->skbuff && pool->dma_addr) {
		for (i = 0; i < pool->size; ++i) {
			struct sk_buff *skb = pool->skbuff[i];
			if (skb) {
				dma_unmap_single(&adapter->vdev->dev,
						 pool->dma_addr[i],
						 pool->buff_size,
						 DMA_FROM_DEVICE);
				dev_kfree_skb_any(skb);
				pool->skbuff[i] = NULL;
			}
		}
	}

	if (pool->dma_addr) {
		kfree(pool->dma_addr);
		pool->dma_addr = NULL;
	}

	if (pool->skbuff) {
		kfree(pool->skbuff);
		pool->skbuff = NULL;
	}
}

/* remove a buffer from a pool */
static void ibmveth_remove_buffer_from_pool(struct ibmveth_adapter *adapter,
					    u64 correlator)
{
	unsigned int pool  = correlator >> 32;
	unsigned int index = correlator & 0xffffffffUL;
	unsigned int free_index;
	struct sk_buff *skb;

	BUG_ON(pool >= IBMVETH_NUM_BUFF_POOLS);
	BUG_ON(index >= adapter->rx_buff_pool[pool].size);

	skb = adapter->rx_buff_pool[pool].skbuff[index];

	BUG_ON(skb == NULL);

	adapter->rx_buff_pool[pool].skbuff[index] = NULL;

	dma_unmap_single(&adapter->vdev->dev,
			 adapter->rx_buff_pool[pool].dma_addr[index],
			 adapter->rx_buff_pool[pool].buff_size,
			 DMA_FROM_DEVICE);

	free_index = adapter->rx_buff_pool[pool].producer_index;
	adapter->rx_buff_pool[pool].producer_index++;
	if (adapter->rx_buff_pool[pool].producer_index >=
	    adapter->rx_buff_pool[pool].size)
		adapter->rx_buff_pool[pool].producer_index = 0;
	adapter->rx_buff_pool[pool].free_map[free_index] = index;

	mb();

	atomic_dec(&(adapter->rx_buff_pool[pool].available));
}

/* get the current buffer on the rx queue */
static inline struct sk_buff *ibmveth_rxq_get_buffer(struct ibmveth_adapter *adapter)
{
	u64 correlator = adapter->rx_queue.queue_addr[adapter->rx_queue.index].correlator;
	unsigned int pool = correlator >> 32;
	unsigned int index = correlator & 0xffffffffUL;

	BUG_ON(pool >= IBMVETH_NUM_BUFF_POOLS);
	BUG_ON(index >= adapter->rx_buff_pool[pool].size);

	return adapter->rx_buff_pool[pool].skbuff[index];
}

/* recycle the current buffer on the rx queue */
static int ibmveth_rxq_recycle_buffer(struct ibmveth_adapter *adapter)
{
	u32 q_index = adapter->rx_queue.index;
	u64 correlator = adapter->rx_queue.queue_addr[q_index].correlator;
	unsigned int pool = correlator >> 32;
	unsigned int index = correlator & 0xffffffffUL;
	union ibmveth_buf_desc desc;
	unsigned long lpar_rc;
	int ret = 1;

	BUG_ON(pool >= IBMVETH_NUM_BUFF_POOLS);
	BUG_ON(index >= adapter->rx_buff_pool[pool].size);

	if (!adapter->rx_buff_pool[pool].active) {
		ibmveth_rxq_harvest_buffer(adapter);
		ibmveth_free_buffer_pool(adapter, &adapter->rx_buff_pool[pool]);
		goto out;
	}

	desc.fields.flags_len = IBMVETH_BUF_VALID |
		adapter->rx_buff_pool[pool].buff_size;
	desc.fields.address = adapter->rx_buff_pool[pool].dma_addr[index];

	lpar_rc = h_add_logical_lan_buffer(adapter->vdev->unit_address, desc.desc);

	if (lpar_rc != H_SUCCESS) {
		netdev_dbg(adapter->netdev, "h_add_logical_lan_buffer failed "
			   "during recycle rc=%ld", lpar_rc);
		ibmveth_remove_buffer_from_pool(adapter, adapter->rx_queue.queue_addr[adapter->rx_queue.index].correlator);
		ret = 0;
	}

	if (++adapter->rx_queue.index == adapter->rx_queue.num_slots) {
		adapter->rx_queue.index = 0;
		adapter->rx_queue.toggle = !adapter->rx_queue.toggle;
	}

out:
	return ret;
}

static void ibmveth_rxq_harvest_buffer(struct ibmveth_adapter *adapter)
{
	ibmveth_remove_buffer_from_pool(adapter, adapter->rx_queue.queue_addr[adapter->rx_queue.index].correlator);

	if (++adapter->rx_queue.index == adapter->rx_queue.num_slots) {
		adapter->rx_queue.index = 0;
		adapter->rx_queue.toggle = !adapter->rx_queue.toggle;
	}
}

static int ibmveth_register_logical_lan(struct ibmveth_adapter *adapter,
        union ibmveth_buf_desc rxq_desc, u64 mac_address)
{
	int rc, try_again = 1;

	/*
	 * After a kexec the adapter will still be open, so our attempt to
	 * open it will fail. So if we get a failure we free the adapter and
	 * try again, but only once.
	 */
retry:
	rc = h_register_logical_lan(adapter->vdev->unit_address,
				    adapter->buffer_list_dma, rxq_desc.desc,
				    adapter->filter_list_dma, mac_address);

	if (rc != H_SUCCESS && try_again) {
		do {
			rc = h_free_logical_lan(adapter->vdev->unit_address);
		} while (H_IS_LONG_BUSY(rc) || (rc == H_BUSY));

		try_again = 0;
		goto retry;
	}

	return rc;
}

static u64 ibmveth_encode_mac_addr(u8 *mac)
{
	int i;
	u64 encoded = 0;

	for (i = 0; i < ETH_ALEN; i++)
		encoded = (encoded << 8) | mac[i];

	return encoded;
}

static int ibmveth_open(struct net_device *netdev)
{
	struct ibmveth_adapter *adapter = netdev_priv(netdev);
	u64 mac_address;
	int rxq_entries = 1;
	unsigned long lpar_rc;
	int rc;
	union ibmveth_buf_desc rxq_desc;
	int i;
	struct device *dev;

	netdev_dbg(netdev, "open starting\n");

	napi_enable(&adapter->napi);

	for(i = 0; i < IBMVETH_NUM_BUFF_POOLS; i++)
		rxq_entries += adapter->rx_buff_pool[i].size;

	rc = -ENOMEM;
	adapter->buffer_list_addr = (void*) get_zeroed_page(GFP_KERNEL);
	if (!adapter->buffer_list_addr) {
		netdev_err(netdev, "unable to allocate list pages\n");
		goto out;
	}

	adapter->filter_list_addr = (void*) get_zeroed_page(GFP_KERNEL);
	if (!adapter->filter_list_addr) {
		netdev_err(netdev, "unable to allocate filter pages\n");
		goto out_free_buffer_list;
	}

	dev = &adapter->vdev->dev;

	adapter->rx_queue.queue_len = sizeof(struct ibmveth_rx_q_entry) *
						rxq_entries;
	adapter->rx_queue.queue_addr =
		dma_alloc_coherent(dev, adapter->rx_queue.queue_len,
				   &adapter->rx_queue.queue_dma, GFP_KERNEL);
	if (!adapter->rx_queue.queue_addr)
		goto out_free_filter_list;

	adapter->buffer_list_dma = dma_map_single(dev,
			adapter->buffer_list_addr, 4096, DMA_BIDIRECTIONAL);
	if (dma_mapping_error(dev, adapter->buffer_list_dma)) {
		netdev_err(netdev, "unable to map buffer list pages\n");
		goto out_free_queue_mem;
	}

	adapter->filter_list_dma = dma_map_single(dev,
			adapter->filter_list_addr, 4096, DMA_BIDIRECTIONAL);
	if (dma_mapping_error(dev, adapter->filter_list_dma)) {
		netdev_err(netdev, "unable to map filter list pages\n");
		goto out_unmap_buffer_list;
	}

	adapter->rx_queue.index = 0;
	adapter->rx_queue.num_slots = rxq_entries;
	adapter->rx_queue.toggle = 1;

	mac_address = ibmveth_encode_mac_addr(netdev->dev_addr);

	rxq_desc.fields.flags_len = IBMVETH_BUF_VALID |
					adapter->rx_queue.queue_len;
	rxq_desc.fields.address = adapter->rx_queue.queue_dma;

	netdev_dbg(netdev, "buffer list @ 0x%p\n", adapter->buffer_list_addr);
	netdev_dbg(netdev, "filter list @ 0x%p\n", adapter->filter_list_addr);
	netdev_dbg(netdev, "receive q   @ 0x%p\n", adapter->rx_queue.queue_addr);

	h_vio_signal(adapter->vdev->unit_address, VIO_IRQ_DISABLE);

	lpar_rc = ibmveth_register_logical_lan(adapter, rxq_desc, mac_address);

	if (lpar_rc != H_SUCCESS) {
		netdev_err(netdev, "h_register_logical_lan failed with %ld\n",
			   lpar_rc);
		netdev_err(netdev, "buffer TCE:0x%llx filter TCE:0x%llx rxq "
			   "desc:0x%llx MAC:0x%llx\n",
				     adapter->buffer_list_dma,
				     adapter->filter_list_dma,
				     rxq_desc.desc,
				     mac_address);
		rc = -ENONET;
		goto out_unmap_filter_list;
	}

	for (i = 0; i < IBMVETH_NUM_BUFF_POOLS; i++) {
		if (!adapter->rx_buff_pool[i].active)
			continue;
		if (ibmveth_alloc_buffer_pool(&adapter->rx_buff_pool[i])) {
			netdev_err(netdev, "unable to alloc pool\n");
			adapter->rx_buff_pool[i].active = 0;
			rc = -ENOMEM;
			goto out_free_buffer_pools;
		}
	}

	netdev_dbg(netdev, "registering irq 0x%x\n", netdev->irq);
	rc = request_irq(netdev->irq, ibmveth_interrupt, 0, netdev->name,
			 netdev);
	if (rc != 0) {
		netdev_err(netdev, "unable to request irq 0x%x, rc %d\n",
			   netdev->irq, rc);
		do {
			lpar_rc = h_free_logical_lan(adapter->vdev->unit_address);
		} while (H_IS_LONG_BUSY(lpar_rc) || (lpar_rc == H_BUSY));

		goto out_free_buffer_pools;
	}

	rc = -ENOMEM;
	adapter->bounce_buffer =
	    kmalloc(netdev->mtu + IBMVETH_BUFF_OH, GFP_KERNEL);
	if (!adapter->bounce_buffer)
		goto out_free_irq;

	adapter->bounce_buffer_dma =
	    dma_map_single(&adapter->vdev->dev, adapter->bounce_buffer,
			   netdev->mtu + IBMVETH_BUFF_OH, DMA_BIDIRECTIONAL);
	if (dma_mapping_error(dev, adapter->bounce_buffer_dma)) {
		netdev_err(netdev, "unable to map bounce buffer\n");
		goto out_free_bounce_buffer;
	}

	netdev_dbg(netdev, "initial replenish cycle\n");
	ibmveth_interrupt(netdev->irq, netdev);

	netif_start_queue(netdev);

	netdev_dbg(netdev, "open complete\n");

	return 0;

out_free_bounce_buffer:
	kfree(adapter->bounce_buffer);
out_free_irq:
	free_irq(netdev->irq, netdev);
out_free_buffer_pools:
	while (--i >= 0) {
		if (adapter->rx_buff_pool[i].active)
			ibmveth_free_buffer_pool(adapter,
						 &adapter->rx_buff_pool[i]);
	}
out_unmap_filter_list:
	dma_unmap_single(dev, adapter->filter_list_dma, 4096,
			 DMA_BIDIRECTIONAL);
out_unmap_buffer_list:
	dma_unmap_single(dev, adapter->buffer_list_dma, 4096,
			 DMA_BIDIRECTIONAL);
out_free_queue_mem:
	dma_free_coherent(dev, adapter->rx_queue.queue_len,
			  adapter->rx_queue.queue_addr,
			  adapter->rx_queue.queue_dma);
out_free_filter_list:
	free_page((unsigned long)adapter->filter_list_addr);
out_free_buffer_list:
	free_page((unsigned long)adapter->buffer_list_addr);
out:
	napi_disable(&adapter->napi);
	return rc;
}

static int ibmveth_close(struct net_device *netdev)
{
	struct ibmveth_adapter *adapter = netdev_priv(netdev);
	struct device *dev = &adapter->vdev->dev;
	long lpar_rc;
	int i;

	netdev_dbg(netdev, "close starting\n");

	napi_disable(&adapter->napi);

	if (!adapter->pool_config)
		netif_stop_queue(netdev);

	h_vio_signal(adapter->vdev->unit_address, VIO_IRQ_DISABLE);

	do {
		lpar_rc = h_free_logical_lan(adapter->vdev->unit_address);
	} while (H_IS_LONG_BUSY(lpar_rc) || (lpar_rc == H_BUSY));

	if (lpar_rc != H_SUCCESS) {
		netdev_err(netdev, "h_free_logical_lan failed with %lx, "
			   "continuing with close\n", lpar_rc);
	}

	free_irq(netdev->irq, netdev);

	ibmveth_update_rx_no_buffer(adapter);

	dma_unmap_single(dev, adapter->buffer_list_dma, 4096,
			 DMA_BIDIRECTIONAL);
	free_page((unsigned long)adapter->buffer_list_addr);

	dma_unmap_single(dev, adapter->filter_list_dma, 4096,
			 DMA_BIDIRECTIONAL);
	free_page((unsigned long)adapter->filter_list_addr);

	dma_free_coherent(dev, adapter->rx_queue.queue_len,
			  adapter->rx_queue.queue_addr,
			  adapter->rx_queue.queue_dma);

	for (i = 0; i < IBMVETH_NUM_BUFF_POOLS; i++)
		if (adapter->rx_buff_pool[i].active)
			ibmveth_free_buffer_pool(adapter,
						 &adapter->rx_buff_pool[i]);

	dma_unmap_single(&adapter->vdev->dev, adapter->bounce_buffer_dma,
			 adapter->netdev->mtu + IBMVETH_BUFF_OH,
			 DMA_BIDIRECTIONAL);
	kfree(adapter->bounce_buffer);

	netdev_dbg(netdev, "close complete\n");

	return 0;
}

static int ibmveth_set_link_ksettings(struct net_device *dev,
				      const struct ethtool_link_ksettings *cmd)
{
	struct ibmveth_adapter *adapter = netdev_priv(dev);

	return ethtool_virtdev_set_link_ksettings(dev, cmd,
						  &adapter->speed,
						  &adapter->duplex);
}

static int ibmveth_get_link_ksettings(struct net_device *dev,
				      struct ethtool_link_ksettings *cmd)
{
	struct ibmveth_adapter *adapter = netdev_priv(dev);

	cmd->base.speed = adapter->speed;
	cmd->base.duplex = adapter->duplex;
	cmd->base.port = PORT_OTHER;

	return 0;
}

static void ibmveth_init_link_settings(struct net_device *dev)
{
	struct ibmveth_adapter *adapter = netdev_priv(dev);

	adapter->speed = SPEED_1000;
	adapter->duplex = DUPLEX_FULL;
}

static void netdev_get_drvinfo(struct net_device *dev,
			       struct ethtool_drvinfo *info)
{
	strlcpy(info->driver, ibmveth_driver_name, sizeof(info->driver));
	strlcpy(info->version, ibmveth_driver_version, sizeof(info->version));
}

static netdev_features_t ibmveth_fix_features(struct net_device *dev,
	netdev_features_t features)
{
	/*
	 * Since the ibmveth firmware interface does not have the
	 * concept of separate tx/rx checksum offload enable, if rx
	 * checksum is disabled we also have to disable tx checksum
	 * offload. Once we disable rx checksum offload, we are no
	 * longer allowed to send tx buffers that are not properly
	 * checksummed.
	 */

	if (!(features & NETIF_F_RXCSUM))
		features &= ~NETIF_F_CSUM_MASK;

	return features;
}

static int ibmveth_set_csum_offload(struct net_device *dev, u32 data)
{
	struct ibmveth_adapter *adapter = netdev_priv(dev);
	unsigned long set_attr, clr_attr, ret_attr;
	unsigned long set_attr6, clr_attr6;
	long ret, ret4, ret6;
	int rc1 = 0, rc2 = 0;
	int restart = 0;

	if (netif_running(dev)) {
		restart = 1;
		adapter->pool_config = 1;
		ibmveth_close(dev);
		adapter->pool_config = 0;
	}

	set_attr = 0;
	clr_attr = 0;
	set_attr6 = 0;
	clr_attr6 = 0;

	if (data) {
		set_attr = IBMVETH_ILLAN_IPV4_TCP_CSUM;
		set_attr6 = IBMVETH_ILLAN_IPV6_TCP_CSUM;
	} else {
		clr_attr = IBMVETH_ILLAN_IPV4_TCP_CSUM;
		clr_attr6 = IBMVETH_ILLAN_IPV6_TCP_CSUM;
	}

	ret = h_illan_attributes(adapter->vdev->unit_address, 0, 0, &ret_attr);

	if (ret == H_SUCCESS &&
	    (ret_attr & IBMVETH_ILLAN_PADDED_PKT_CSUM)) {
		ret4 = h_illan_attributes(adapter->vdev->unit_address, clr_attr,
					 set_attr, &ret_attr);

		if (ret4 != H_SUCCESS) {
			netdev_err(dev, "unable to change IPv4 checksum "
					"offload settings. %d rc=%ld\n",
					data, ret4);

			h_illan_attributes(adapter->vdev->unit_address,
					   set_attr, clr_attr, &ret_attr);

			if (data == 1)
				dev->features &= ~NETIF_F_IP_CSUM;

		} else {
			adapter->fw_ipv4_csum_support = data;
		}

		ret6 = h_illan_attributes(adapter->vdev->unit_address,
					 clr_attr6, set_attr6, &ret_attr);

		if (ret6 != H_SUCCESS) {
			netdev_err(dev, "unable to change IPv6 checksum "
					"offload settings. %d rc=%ld\n",
					data, ret6);

			h_illan_attributes(adapter->vdev->unit_address,
					   set_attr6, clr_attr6, &ret_attr);

			if (data == 1)
				dev->features &= ~NETIF_F_IPV6_CSUM;

		} else
			adapter->fw_ipv6_csum_support = data;

		if (ret4 == H_SUCCESS || ret6 == H_SUCCESS)
			adapter->rx_csum = data;
		else
			rc1 = -EIO;
	} else {
		rc1 = -EIO;
		netdev_err(dev, "unable to change checksum offload settings."
				     " %d rc=%ld ret_attr=%lx\n", data, ret,
				     ret_attr);
	}

	if (restart)
		rc2 = ibmveth_open(dev);

	return rc1 ? rc1 : rc2;
}

static int ibmveth_set_tso(struct net_device *dev, u32 data)
{
	struct ibmveth_adapter *adapter = netdev_priv(dev);
	unsigned long set_attr, clr_attr, ret_attr;
	long ret1, ret2;
	int rc1 = 0, rc2 = 0;
	int restart = 0;

	if (netif_running(dev)) {
		restart = 1;
		adapter->pool_config = 1;
		ibmveth_close(dev);
		adapter->pool_config = 0;
	}

	set_attr = 0;
	clr_attr = 0;

	if (data)
		set_attr = IBMVETH_ILLAN_LRG_SR_ENABLED;
	else
		clr_attr = IBMVETH_ILLAN_LRG_SR_ENABLED;

	ret1 = h_illan_attributes(adapter->vdev->unit_address, 0, 0, &ret_attr);

	if (ret1 == H_SUCCESS && (ret_attr & IBMVETH_ILLAN_LRG_SND_SUPPORT) &&
	    !old_large_send) {
		ret2 = h_illan_attributes(adapter->vdev->unit_address, clr_attr,
					  set_attr, &ret_attr);

		if (ret2 != H_SUCCESS) {
			netdev_err(dev, "unable to change tso settings. %d rc=%ld\n",
				   data, ret2);

			h_illan_attributes(adapter->vdev->unit_address,
					   set_attr, clr_attr, &ret_attr);

			if (data == 1)
				dev->features &= ~(NETIF_F_TSO | NETIF_F_TSO6);
			rc1 = -EIO;

		} else {
			adapter->fw_large_send_support = data;
			adapter->large_send = data;
		}
	} else {
		/* Older firmware version of large send offload does not
		 * support tcp6/ipv6
		 */
		if (data == 1) {
			dev->features &= ~NETIF_F_TSO6;
			netdev_info(dev, "TSO feature requires all partitions to have updated driver");
		}
		adapter->large_send = data;
	}

	if (restart)
		rc2 = ibmveth_open(dev);

	return rc1 ? rc1 : rc2;
}

static int ibmveth_set_features(struct net_device *dev,
	netdev_features_t features)
{
	struct ibmveth_adapter *adapter = netdev_priv(dev);
	int rx_csum = !!(features & NETIF_F_RXCSUM);
	int large_send = !!(features & (NETIF_F_TSO | NETIF_F_TSO6));
	int rc1 = 0, rc2 = 0;

	if (rx_csum != adapter->rx_csum) {
		rc1 = ibmveth_set_csum_offload(dev, rx_csum);
		if (rc1 && !adapter->rx_csum)
			dev->features =
				features & ~(NETIF_F_CSUM_MASK |
					     NETIF_F_RXCSUM);
	}

	if (large_send != adapter->large_send) {
		rc2 = ibmveth_set_tso(dev, large_send);
		if (rc2 && !adapter->large_send)
			dev->features =
				features & ~(NETIF_F_TSO | NETIF_F_TSO6);
	}

	return rc1 ? rc1 : rc2;
}

static void ibmveth_get_strings(struct net_device *dev, u32 stringset, u8 *data)
{
	int i;

	if (stringset != ETH_SS_STATS)
		return;

	for (i = 0; i < ARRAY_SIZE(ibmveth_stats); i++, data += ETH_GSTRING_LEN)
		memcpy(data, ibmveth_stats[i].name, ETH_GSTRING_LEN);
}

static int ibmveth_get_sset_count(struct net_device *dev, int sset)
{
	switch (sset) {
	case ETH_SS_STATS:
		return ARRAY_SIZE(ibmveth_stats);
	default:
		return -EOPNOTSUPP;
	}
}

static void ibmveth_get_ethtool_stats(struct net_device *dev,
				      struct ethtool_stats *stats, u64 *data)
{
	int i;
	struct ibmveth_adapter *adapter = netdev_priv(dev);

	for (i = 0; i < ARRAY_SIZE(ibmveth_stats); i++)
		data[i] = IBMVETH_GET_STAT(adapter, ibmveth_stats[i].offset);
}

static const struct ethtool_ops netdev_ethtool_ops = {
	.get_drvinfo		         = netdev_get_drvinfo,
	.get_link		         = ethtool_op_get_link,
	.get_strings		         = ibmveth_get_strings,
	.get_sset_count		         = ibmveth_get_sset_count,
	.get_ethtool_stats	         = ibmveth_get_ethtool_stats,
	.get_link_ksettings	         = ibmveth_get_link_ksettings,
	.set_link_ksettings              = ibmveth_set_link_ksettings,
};

static int ibmveth_ioctl(struct net_device *dev, struct ifreq *ifr, int cmd)
{
	return -EOPNOTSUPP;
}

static int ibmveth_send(struct ibmveth_adapter *adapter,
			union ibmveth_buf_desc *descs, unsigned long mss)
{
	unsigned long correlator;
	unsigned int retry_count;
	unsigned long ret;

	/*
	 * The retry count sets a maximum for the number of broadcast and
	 * multicast destinations within the system.
	 */
	retry_count = 1024;
	correlator = 0;
	do {
		ret = h_send_logical_lan(adapter->vdev->unit_address,
					     descs[0].desc, descs[1].desc,
					     descs[2].desc, descs[3].desc,
					     descs[4].desc, descs[5].desc,
					     correlator, &correlator, mss,
					     adapter->fw_large_send_support);
	} while ((ret == H_BUSY) && (retry_count--));

	if (ret != H_SUCCESS && ret != H_DROPPED) {
		netdev_err(adapter->netdev, "tx: h_send_logical_lan failed "
			   "with rc=%ld\n", ret);
		return 1;
	}

	return 0;
}

static int ibmveth_is_packet_unsupported(struct sk_buff *skb,
					 struct net_device *netdev)
{
	struct ethhdr *ether_header;
	int ret = 0;

	ether_header = eth_hdr(skb);

	if (ether_addr_equal(ether_header->h_dest, netdev->dev_addr)) {
		netdev_dbg(netdev, "veth doesn't support loopback packets, dropping packet.\n");
		netdev->stats.tx_dropped++;
		ret = -EOPNOTSUPP;
	}

	return ret;
}

static netdev_tx_t ibmveth_start_xmit(struct sk_buff *skb,
				      struct net_device *netdev)
{
	struct ibmveth_adapter *adapter = netdev_priv(netdev);
	unsigned int desc_flags;
	union ibmveth_buf_desc descs[6];
	int last, i;
	int force_bounce = 0;
	dma_addr_t dma_addr;
	unsigned long mss = 0;

	if (ibmveth_is_packet_unsupported(skb, netdev))
		goto out;

	/* veth doesn't handle frag_list, so linearize the skb.
	 * When GRO is enabled SKB's can have frag_list.
	 */
	if (adapter->is_active_trunk &&
	    skb_has_frag_list(skb) && __skb_linearize(skb)) {
		netdev->stats.tx_dropped++;
		goto out;
	}

	/*
	 * veth handles a maximum of 6 segments including the header, so
	 * we have to linearize the skb if there are more than this.
	 */
	if (skb_shinfo(skb)->nr_frags > 5 && __skb_linearize(skb)) {
		netdev->stats.tx_dropped++;
		goto out;
	}

	/* veth can't checksum offload UDP */
	if (skb->ip_summed == CHECKSUM_PARTIAL &&
	    ((skb->protocol == htons(ETH_P_IP) &&
	      ip_hdr(skb)->protocol != IPPROTO_TCP) ||
	     (skb->protocol == htons(ETH_P_IPV6) &&
	      ipv6_hdr(skb)->nexthdr != IPPROTO_TCP)) &&
	    skb_checksum_help(skb)) {

		netdev_err(netdev, "tx: failed to checksum packet\n");
		netdev->stats.tx_dropped++;
		goto out;
	}

	desc_flags = IBMVETH_BUF_VALID;

	if (skb->ip_summed == CHECKSUM_PARTIAL) {
		unsigned char *buf = skb_transport_header(skb) +
						skb->csum_offset;

		desc_flags |= (IBMVETH_BUF_NO_CSUM | IBMVETH_BUF_CSUM_GOOD);

		/* Need to zero out the checksum */
		buf[0] = 0;
		buf[1] = 0;

		if (skb_is_gso(skb) && adapter->fw_large_send_support)
			desc_flags |= IBMVETH_BUF_LRG_SND;
	}

retry_bounce:
	memset(descs, 0, sizeof(descs));

	/*
	 * If a linear packet is below the rx threshold then
	 * copy it into the static bounce buffer. This avoids the
	 * cost of a TCE insert and remove.
	 */
	if (force_bounce || (!skb_is_nonlinear(skb) &&
				(skb->len < tx_copybreak))) {
		skb_copy_from_linear_data(skb, adapter->bounce_buffer,
					  skb->len);

		descs[0].fields.flags_len = desc_flags | skb->len;
		descs[0].fields.address = adapter->bounce_buffer_dma;

		if (ibmveth_send(adapter, descs, 0)) {
			adapter->tx_send_failed++;
			netdev->stats.tx_dropped++;
		} else {
			netdev->stats.tx_packets++;
			netdev->stats.tx_bytes += skb->len;
		}

		goto out;
	}

	/* Map the header */
	dma_addr = dma_map_single(&adapter->vdev->dev, skb->data,
				  skb_headlen(skb), DMA_TO_DEVICE);
	if (dma_mapping_error(&adapter->vdev->dev, dma_addr))
		goto map_failed;

	descs[0].fields.flags_len = desc_flags | skb_headlen(skb);
	descs[0].fields.address = dma_addr;

	/* Map the frags */
	for (i = 0; i < skb_shinfo(skb)->nr_frags; i++) {
		const skb_frag_t *frag = &skb_shinfo(skb)->frags[i];

		dma_addr = skb_frag_dma_map(&adapter->vdev->dev, frag, 0,
					    skb_frag_size(frag), DMA_TO_DEVICE);

		if (dma_mapping_error(&adapter->vdev->dev, dma_addr))
			goto map_failed_frags;

		descs[i+1].fields.flags_len = desc_flags | skb_frag_size(frag);
		descs[i+1].fields.address = dma_addr;
	}

	if (skb->ip_summed == CHECKSUM_PARTIAL && skb_is_gso(skb)) {
		if (adapter->fw_large_send_support) {
			mss = (unsigned long)skb_shinfo(skb)->gso_size;
			adapter->tx_large_packets++;
		} else if (!skb_is_gso_v6(skb)) {
			/* Put -1 in the IP checksum to tell phyp it
			 * is a largesend packet. Put the mss in
			 * the TCP checksum.
			 */
			ip_hdr(skb)->check = 0xffff;
			tcp_hdr(skb)->check =
				cpu_to_be16(skb_shinfo(skb)->gso_size);
			adapter->tx_large_packets++;
		}
	}

	if (ibmveth_send(adapter, descs, mss)) {
		adapter->tx_send_failed++;
		netdev->stats.tx_dropped++;
	} else {
		netdev->stats.tx_packets++;
		netdev->stats.tx_bytes += skb->len;
	}

	dma_unmap_single(&adapter->vdev->dev,
			 descs[0].fields.address,
			 descs[0].fields.flags_len & IBMVETH_BUF_LEN_MASK,
			 DMA_TO_DEVICE);

	for (i = 1; i < skb_shinfo(skb)->nr_frags + 1; i++)
		dma_unmap_page(&adapter->vdev->dev, descs[i].fields.address,
			       descs[i].fields.flags_len & IBMVETH_BUF_LEN_MASK,
			       DMA_TO_DEVICE);

out:
	dev_consume_skb_any(skb);
	return NETDEV_TX_OK;

map_failed_frags:
	last = i+1;
	for (i = 1; i < last; i++)
		dma_unmap_page(&adapter->vdev->dev, descs[i].fields.address,
			       descs[i].fields.flags_len & IBMVETH_BUF_LEN_MASK,
			       DMA_TO_DEVICE);

	dma_unmap_single(&adapter->vdev->dev,
			 descs[0].fields.address,
			 descs[0].fields.flags_len & IBMVETH_BUF_LEN_MASK,
			 DMA_TO_DEVICE);
map_failed:
	if (!firmware_has_feature(FW_FEATURE_CMO))
		netdev_err(netdev, "tx: unable to map xmit buffer\n");
	adapter->tx_map_failed++;
	if (skb_linearize(skb)) {
		netdev->stats.tx_dropped++;
		goto out;
	}
	force_bounce = 1;
	goto retry_bounce;
}

static void ibmveth_rx_mss_helper(struct sk_buff *skb, u16 mss, int lrg_pkt)
{
<<<<<<< HEAD
	int offset = 0;
=======
	struct tcphdr *tcph;
	int offset = 0;
	int hdr_len;
>>>>>>> 24b8d41d

	/* only TCP packets will be aggregated */
	if (skb->protocol == htons(ETH_P_IP)) {
		struct iphdr *iph = (struct iphdr *)skb->data;

		if (iph->protocol == IPPROTO_TCP) {
			offset = iph->ihl * 4;
			skb_shinfo(skb)->gso_type = SKB_GSO_TCPV4;
		} else {
			return;
		}
	} else if (skb->protocol == htons(ETH_P_IPV6)) {
		struct ipv6hdr *iph6 = (struct ipv6hdr *)skb->data;

		if (iph6->nexthdr == IPPROTO_TCP) {
			offset = sizeof(struct ipv6hdr);
			skb_shinfo(skb)->gso_type = SKB_GSO_TCPV6;
		} else {
			return;
		}
	} else {
		return;
	}
	/* if mss is not set through Large Packet bit/mss in rx buffer,
	 * expect that the mss will be written to the tcp header checksum.
	 */
<<<<<<< HEAD
	if (lrg_pkt) {
		skb_shinfo(skb)->gso_size = mss;
	} else if (offset) {
		struct tcphdr *tcph = (struct tcphdr *)(skb->data + offset);

		skb_shinfo(skb)->gso_size = ntohs(tcph->check);
		tcph->check = 0;
	}
=======
	tcph = (struct tcphdr *)(skb->data + offset);
	if (lrg_pkt) {
		skb_shinfo(skb)->gso_size = mss;
	} else if (offset) {
		skb_shinfo(skb)->gso_size = ntohs(tcph->check);
		tcph->check = 0;
	}

	if (skb_shinfo(skb)->gso_size) {
		hdr_len = offset + tcph->doff * 4;
		skb_shinfo(skb)->gso_segs =
				DIV_ROUND_UP(skb->len - hdr_len,
					     skb_shinfo(skb)->gso_size);
	}
}

static void ibmveth_rx_csum_helper(struct sk_buff *skb,
				   struct ibmveth_adapter *adapter)
{
	struct iphdr *iph = NULL;
	struct ipv6hdr *iph6 = NULL;
	__be16 skb_proto = 0;
	u16 iphlen = 0;
	u16 iph_proto = 0;
	u16 tcphdrlen = 0;

	skb_proto = be16_to_cpu(skb->protocol);

	if (skb_proto == ETH_P_IP) {
		iph = (struct iphdr *)skb->data;

		/* If the IP checksum is not offloaded and if the packet
		 *  is large send, the checksum must be rebuilt.
		 */
		if (iph->check == 0xffff) {
			iph->check = 0;
			iph->check = ip_fast_csum((unsigned char *)iph,
						  iph->ihl);
		}

		iphlen = iph->ihl * 4;
		iph_proto = iph->protocol;
	} else if (skb_proto == ETH_P_IPV6) {
		iph6 = (struct ipv6hdr *)skb->data;
		iphlen = sizeof(struct ipv6hdr);
		iph_proto = iph6->nexthdr;
	}

	/* In OVS environment, when a flow is not cached, specifically for a
	 * new TCP connection, the first packet information is passed up
	 * the user space for finding a flow. During this process, OVS computes
	 * checksum on the first packet when CHECKSUM_PARTIAL flag is set.
	 *
	 * Given that we zeroed out TCP checksum field in transmit path
	 * (refer ibmveth_start_xmit routine) as we set "no checksum bit",
	 * OVS computed checksum will be incorrect w/o TCP pseudo checksum
	 * in the packet. This leads to OVS dropping the packet and hence
	 * TCP retransmissions are seen.
	 *
	 * So, re-compute TCP pseudo header checksum.
	 */
	if (iph_proto == IPPROTO_TCP && adapter->is_active_trunk) {
		struct tcphdr *tcph = (struct tcphdr *)(skb->data + iphlen);

		tcphdrlen = skb->len - iphlen;

		/* Recompute TCP pseudo header checksum */
		if (skb_proto == ETH_P_IP)
			tcph->check = ~csum_tcpudp_magic(iph->saddr,
					iph->daddr, tcphdrlen, iph_proto, 0);
		else if (skb_proto == ETH_P_IPV6)
			tcph->check = ~csum_ipv6_magic(&iph6->saddr,
					&iph6->daddr, tcphdrlen, iph_proto, 0);

		/* Setup SKB fields for checksum offload */
		skb_partial_csum_set(skb, iphlen,
				     offsetof(struct tcphdr, check));
		skb_reset_network_header(skb);
	}
>>>>>>> 24b8d41d
}

static int ibmveth_poll(struct napi_struct *napi, int budget)
{
	struct ibmveth_adapter *adapter =
			container_of(napi, struct ibmveth_adapter, napi);
	struct net_device *netdev = adapter->netdev;
	int frames_processed = 0;
	unsigned long lpar_rc;
<<<<<<< HEAD
	struct iphdr *iph;
=======
>>>>>>> 24b8d41d
	u16 mss = 0;

	while (frames_processed < budget) {
		if (!ibmveth_rxq_pending_buffer(adapter))
			break;

		smp_rmb();
		if (!ibmveth_rxq_buffer_valid(adapter)) {
			wmb(); /* suggested by larson1 */
			adapter->rx_invalid_buffer++;
			netdev_dbg(netdev, "recycling invalid buffer\n");
			ibmveth_rxq_recycle_buffer(adapter);
		} else {
			struct sk_buff *skb, *new_skb;
			int length = ibmveth_rxq_frame_length(adapter);
			int offset = ibmveth_rxq_frame_offset(adapter);
			int csum_good = ibmveth_rxq_csum_good(adapter);
			int lrg_pkt = ibmveth_rxq_large_packet(adapter);
<<<<<<< HEAD
=======
			__sum16 iph_check = 0;
>>>>>>> 24b8d41d

			skb = ibmveth_rxq_get_buffer(adapter);

			/* if the large packet bit is set in the rx queue
			 * descriptor, the mss will be written by PHYP eight
			 * bytes from the start of the rx buffer, which is
			 * skb->data at this stage
			 */
			if (lrg_pkt) {
				__be64 *rxmss = (__be64 *)(skb->data + 8);

				mss = (u16)be64_to_cpu(*rxmss);
			}

			new_skb = NULL;
			if (length < rx_copybreak)
				new_skb = netdev_alloc_skb(netdev, length);

			if (new_skb) {
				skb_copy_to_linear_data(new_skb,
							skb->data + offset,
							length);
				if (rx_flush)
					ibmveth_flush_buffer(skb->data,
						length + offset);
				if (!ibmveth_rxq_recycle_buffer(adapter))
					kfree_skb(skb);
				skb = new_skb;
			} else {
				ibmveth_rxq_harvest_buffer(adapter);
				skb_reserve(skb, offset);
			}

			skb_put(skb, length);
			skb->protocol = eth_type_trans(skb, netdev);

			/* PHYP without PLSO support places a -1 in the ip
			 * checksum for large send frames.
			 */
			if (skb->protocol == cpu_to_be16(ETH_P_IP)) {
				struct iphdr *iph = (struct iphdr *)skb->data;

				iph_check = iph->check;
			}

			if ((length > netdev->mtu + ETH_HLEN) ||
			    lrg_pkt || iph_check == 0xffff) {
				ibmveth_rx_mss_helper(skb, mss, lrg_pkt);
				adapter->rx_large_packets++;
			}

			if (csum_good) {
				skb->ip_summed = CHECKSUM_UNNECESSARY;
<<<<<<< HEAD
				if (be16_to_cpu(skb->protocol) == ETH_P_IP) {
					iph = (struct iphdr *)skb->data;

					/* If the IP checksum is not offloaded and if the packet
					 *  is large send, the checksum must be rebuilt.
					 */
					if (iph->check == 0xffff) {
						iph->check = 0;
						iph->check = ip_fast_csum((unsigned char *)iph, iph->ihl);
					}
				}
=======
				ibmveth_rx_csum_helper(skb, adapter);
>>>>>>> 24b8d41d
			}

			if (length > netdev->mtu + ETH_HLEN) {
				ibmveth_rx_mss_helper(skb, mss, lrg_pkt);
				adapter->rx_large_packets++;
			}

			napi_gro_receive(napi, skb);	/* send it up */

			netdev->stats.rx_packets++;
			netdev->stats.rx_bytes += length;
			frames_processed++;
		}
	}

	ibmveth_replenish_task(adapter);

	if (frames_processed < budget) {
		napi_complete_done(napi, frames_processed);

		/* We think we are done - reenable interrupts,
		 * then check once more to make sure we are done.
		 */
		lpar_rc = h_vio_signal(adapter->vdev->unit_address,
				       VIO_IRQ_ENABLE);

		BUG_ON(lpar_rc != H_SUCCESS);

		if (ibmveth_rxq_pending_buffer(adapter) &&
		    napi_reschedule(napi)) {
			lpar_rc = h_vio_signal(adapter->vdev->unit_address,
					       VIO_IRQ_DISABLE);
		}
	}

	return frames_processed;
}

static irqreturn_t ibmveth_interrupt(int irq, void *dev_instance)
{
	struct net_device *netdev = dev_instance;
	struct ibmveth_adapter *adapter = netdev_priv(netdev);
	unsigned long lpar_rc;

	if (napi_schedule_prep(&adapter->napi)) {
		lpar_rc = h_vio_signal(adapter->vdev->unit_address,
				       VIO_IRQ_DISABLE);
		BUG_ON(lpar_rc != H_SUCCESS);
		__napi_schedule(&adapter->napi);
	}
	return IRQ_HANDLED;
}

static void ibmveth_set_multicast_list(struct net_device *netdev)
{
	struct ibmveth_adapter *adapter = netdev_priv(netdev);
	unsigned long lpar_rc;

	if ((netdev->flags & IFF_PROMISC) ||
	    (netdev_mc_count(netdev) > adapter->mcastFilterSize)) {
		lpar_rc = h_multicast_ctrl(adapter->vdev->unit_address,
					   IbmVethMcastEnableRecv |
					   IbmVethMcastDisableFiltering,
					   0);
		if (lpar_rc != H_SUCCESS) {
			netdev_err(netdev, "h_multicast_ctrl rc=%ld when "
				   "entering promisc mode\n", lpar_rc);
		}
	} else {
		struct netdev_hw_addr *ha;
		/* clear the filter table & disable filtering */
		lpar_rc = h_multicast_ctrl(adapter->vdev->unit_address,
					   IbmVethMcastEnableRecv |
					   IbmVethMcastDisableFiltering |
					   IbmVethMcastClearFilterTable,
					   0);
		if (lpar_rc != H_SUCCESS) {
			netdev_err(netdev, "h_multicast_ctrl rc=%ld when "
				   "attempting to clear filter table\n",
				   lpar_rc);
		}
		/* add the addresses to the filter table */
		netdev_for_each_mc_addr(ha, netdev) {
			/* add the multicast address to the filter table */
			u64 mcast_addr;
			mcast_addr = ibmveth_encode_mac_addr(ha->addr);
			lpar_rc = h_multicast_ctrl(adapter->vdev->unit_address,
						   IbmVethMcastAddFilter,
						   mcast_addr);
			if (lpar_rc != H_SUCCESS) {
				netdev_err(netdev, "h_multicast_ctrl rc=%ld "
					   "when adding an entry to the filter "
					   "table\n", lpar_rc);
			}
		}

		/* re-enable filtering */
		lpar_rc = h_multicast_ctrl(adapter->vdev->unit_address,
					   IbmVethMcastEnableFiltering,
					   0);
		if (lpar_rc != H_SUCCESS) {
			netdev_err(netdev, "h_multicast_ctrl rc=%ld when "
				   "enabling filtering\n", lpar_rc);
		}
	}
}

static int ibmveth_change_mtu(struct net_device *dev, int new_mtu)
{
	struct ibmveth_adapter *adapter = netdev_priv(dev);
	struct vio_dev *viodev = adapter->vdev;
	int new_mtu_oh = new_mtu + IBMVETH_BUFF_OH;
	int i, rc;
	int need_restart = 0;

	for (i = 0; i < IBMVETH_NUM_BUFF_POOLS; i++)
		if (new_mtu_oh <= adapter->rx_buff_pool[i].buff_size)
			break;

	if (i == IBMVETH_NUM_BUFF_POOLS)
		return -EINVAL;

	/* Deactivate all the buffer pools so that the next loop can activate
	   only the buffer pools necessary to hold the new MTU */
	if (netif_running(adapter->netdev)) {
		need_restart = 1;
		adapter->pool_config = 1;
		ibmveth_close(adapter->netdev);
		adapter->pool_config = 0;
	}

	/* Look for an active buffer pool that can hold the new MTU */
	for (i = 0; i < IBMVETH_NUM_BUFF_POOLS; i++) {
		adapter->rx_buff_pool[i].active = 1;

		if (new_mtu_oh <= adapter->rx_buff_pool[i].buff_size) {
			dev->mtu = new_mtu;
			vio_cmo_set_dev_desired(viodev,
						ibmveth_get_desired_dma
						(viodev));
			if (need_restart) {
				return ibmveth_open(adapter->netdev);
			}
			return 0;
		}
	}

	if (need_restart && (rc = ibmveth_open(adapter->netdev)))
		return rc;

	return -EINVAL;
}

#ifdef CONFIG_NET_POLL_CONTROLLER
static void ibmveth_poll_controller(struct net_device *dev)
{
	ibmveth_replenish_task(netdev_priv(dev));
	ibmveth_interrupt(dev->irq, dev);
}
#endif

/**
 * ibmveth_get_desired_dma - Calculate IO memory desired by the driver
 *
 * @vdev: struct vio_dev for the device whose desired IO mem is to be returned
 *
 * Return value:
 *	Number of bytes of IO data the driver will need to perform well.
 */
static unsigned long ibmveth_get_desired_dma(struct vio_dev *vdev)
{
	struct net_device *netdev = dev_get_drvdata(&vdev->dev);
	struct ibmveth_adapter *adapter;
	struct iommu_table *tbl;
	unsigned long ret;
	int i;
	int rxqentries = 1;

	tbl = get_iommu_table_base(&vdev->dev);

	/* netdev inits at probe time along with the structures we need below*/
	if (netdev == NULL)
		return IOMMU_PAGE_ALIGN(IBMVETH_IO_ENTITLEMENT_DEFAULT, tbl);

	adapter = netdev_priv(netdev);

	ret = IBMVETH_BUFF_LIST_SIZE + IBMVETH_FILT_LIST_SIZE;
	ret += IOMMU_PAGE_ALIGN(netdev->mtu, tbl);

	for (i = 0; i < IBMVETH_NUM_BUFF_POOLS; i++) {
		/* add the size of the active receive buffers */
		if (adapter->rx_buff_pool[i].active)
			ret +=
			    adapter->rx_buff_pool[i].size *
			    IOMMU_PAGE_ALIGN(adapter->rx_buff_pool[i].
					     buff_size, tbl);
		rxqentries += adapter->rx_buff_pool[i].size;
	}
	/* add the size of the receive queue entries */
	ret += IOMMU_PAGE_ALIGN(
		rxqentries * sizeof(struct ibmveth_rx_q_entry), tbl);

	return ret;
}

static int ibmveth_set_mac_addr(struct net_device *dev, void *p)
{
	struct ibmveth_adapter *adapter = netdev_priv(dev);
	struct sockaddr *addr = p;
	u64 mac_address;
	int rc;

	if (!is_valid_ether_addr(addr->sa_data))
		return -EADDRNOTAVAIL;

	mac_address = ibmveth_encode_mac_addr(addr->sa_data);
	rc = h_change_logical_lan_mac(adapter->vdev->unit_address, mac_address);
	if (rc) {
		netdev_err(adapter->netdev, "h_change_logical_lan_mac failed with rc=%d\n", rc);
		return rc;
	}

	ether_addr_copy(dev->dev_addr, addr->sa_data);

	return 0;
}

static const struct net_device_ops ibmveth_netdev_ops = {
	.ndo_open		= ibmveth_open,
	.ndo_stop		= ibmveth_close,
	.ndo_start_xmit		= ibmveth_start_xmit,
	.ndo_set_rx_mode	= ibmveth_set_multicast_list,
	.ndo_do_ioctl		= ibmveth_ioctl,
	.ndo_change_mtu		= ibmveth_change_mtu,
	.ndo_fix_features	= ibmveth_fix_features,
	.ndo_set_features	= ibmveth_set_features,
	.ndo_validate_addr	= eth_validate_addr,
	.ndo_set_mac_address    = ibmveth_set_mac_addr,
#ifdef CONFIG_NET_POLL_CONTROLLER
	.ndo_poll_controller	= ibmveth_poll_controller,
#endif
};

static int ibmveth_probe(struct vio_dev *dev, const struct vio_device_id *id)
{
	int rc, i, mac_len;
	struct net_device *netdev;
	struct ibmveth_adapter *adapter;
	unsigned char *mac_addr_p;
	__be32 *mcastFilterSize_p;
	long ret;
	unsigned long ret_attr;

	dev_dbg(&dev->dev, "entering ibmveth_probe for UA 0x%x\n",
		dev->unit_address);

	mac_addr_p = (unsigned char *)vio_get_attribute(dev, VETH_MAC_ADDR,
							&mac_len);
	if (!mac_addr_p) {
		dev_err(&dev->dev, "Can't find VETH_MAC_ADDR attribute\n");
		return -EINVAL;
	}
	/* Workaround for old/broken pHyp */
	if (mac_len == 8)
		mac_addr_p += 2;
	else if (mac_len != 6) {
		dev_err(&dev->dev, "VETH_MAC_ADDR attribute wrong len %d\n",
			mac_len);
		return -EINVAL;
	}

	mcastFilterSize_p = (__be32 *)vio_get_attribute(dev,
							VETH_MCAST_FILTER_SIZE,
							NULL);
	if (!mcastFilterSize_p) {
		dev_err(&dev->dev, "Can't find VETH_MCAST_FILTER_SIZE "
			"attribute\n");
		return -EINVAL;
	}

	netdev = alloc_etherdev(sizeof(struct ibmveth_adapter));

	if (!netdev)
		return -ENOMEM;

	adapter = netdev_priv(netdev);
	dev_set_drvdata(&dev->dev, netdev);

	adapter->vdev = dev;
	adapter->netdev = netdev;
	adapter->mcastFilterSize = be32_to_cpu(*mcastFilterSize_p);
	adapter->pool_config = 0;
	ibmveth_init_link_settings(netdev);

	netif_napi_add(netdev, &adapter->napi, ibmveth_poll, 16);

	netdev->irq = dev->irq;
	netdev->netdev_ops = &ibmveth_netdev_ops;
	netdev->ethtool_ops = &netdev_ethtool_ops;
	SET_NETDEV_DEV(netdev, &dev->dev);
	netdev->hw_features = NETIF_F_SG;
	if (vio_get_attribute(dev, "ibm,illan-options", NULL) != NULL) {
		netdev->hw_features |= NETIF_F_IP_CSUM | NETIF_F_IPV6_CSUM |
				       NETIF_F_RXCSUM;
	}

	netdev->features |= netdev->hw_features;

	ret = h_illan_attributes(adapter->vdev->unit_address, 0, 0, &ret_attr);

	/* If running older firmware, TSO should not be enabled by default */
	if (ret == H_SUCCESS && (ret_attr & IBMVETH_ILLAN_LRG_SND_SUPPORT) &&
	    !old_large_send) {
		netdev->hw_features |= NETIF_F_TSO | NETIF_F_TSO6;
		netdev->features |= netdev->hw_features;
	} else {
		netdev->hw_features |= NETIF_F_TSO;
	}

	adapter->is_active_trunk = false;
	if (ret == H_SUCCESS && (ret_attr & IBMVETH_ILLAN_ACTIVE_TRUNK)) {
		adapter->is_active_trunk = true;
		netdev->hw_features |= NETIF_F_FRAGLIST;
		netdev->features |= NETIF_F_FRAGLIST;
	}

	netdev->min_mtu = IBMVETH_MIN_MTU;
	netdev->max_mtu = ETH_MAX_MTU - IBMVETH_BUFF_OH;

	memcpy(netdev->dev_addr, mac_addr_p, ETH_ALEN);

	if (firmware_has_feature(FW_FEATURE_CMO))
		memcpy(pool_count, pool_count_cmo, sizeof(pool_count));

	for (i = 0; i < IBMVETH_NUM_BUFF_POOLS; i++) {
		struct kobject *kobj = &adapter->rx_buff_pool[i].kobj;
		int error;

		ibmveth_init_buffer_pool(&adapter->rx_buff_pool[i], i,
					 pool_count[i], pool_size[i],
					 pool_active[i]);
		error = kobject_init_and_add(kobj, &ktype_veth_pool,
					     &dev->dev.kobj, "pool%d", i);
		if (!error)
			kobject_uevent(kobj, KOBJ_ADD);
	}

	netdev_dbg(netdev, "adapter @ 0x%p\n", adapter);
	netdev_dbg(netdev, "registering netdev...\n");

	ibmveth_set_features(netdev, netdev->features);

	rc = register_netdev(netdev);

	if (rc) {
		netdev_dbg(netdev, "failed to register netdev rc=%d\n", rc);
		free_netdev(netdev);
		return rc;
	}

	netdev_dbg(netdev, "registered\n");

	return 0;
}

static int ibmveth_remove(struct vio_dev *dev)
{
	struct net_device *netdev = dev_get_drvdata(&dev->dev);
	struct ibmveth_adapter *adapter = netdev_priv(netdev);
	int i;

	for (i = 0; i < IBMVETH_NUM_BUFF_POOLS; i++)
		kobject_put(&adapter->rx_buff_pool[i].kobj);

	unregister_netdev(netdev);

	free_netdev(netdev);
	dev_set_drvdata(&dev->dev, NULL);

	return 0;
}

static struct attribute veth_active_attr;
static struct attribute veth_num_attr;
static struct attribute veth_size_attr;

static ssize_t veth_pool_show(struct kobject *kobj,
			      struct attribute *attr, char *buf)
{
	struct ibmveth_buff_pool *pool = container_of(kobj,
						      struct ibmveth_buff_pool,
						      kobj);

	if (attr == &veth_active_attr)
		return sprintf(buf, "%d\n", pool->active);
	else if (attr == &veth_num_attr)
		return sprintf(buf, "%d\n", pool->size);
	else if (attr == &veth_size_attr)
		return sprintf(buf, "%d\n", pool->buff_size);
	return 0;
}

static ssize_t veth_pool_store(struct kobject *kobj, struct attribute *attr,
			       const char *buf, size_t count)
{
	struct ibmveth_buff_pool *pool = container_of(kobj,
						      struct ibmveth_buff_pool,
						      kobj);
	struct net_device *netdev = dev_get_drvdata(
	    container_of(kobj->parent, struct device, kobj));
	struct ibmveth_adapter *adapter = netdev_priv(netdev);
	long value = simple_strtol(buf, NULL, 10);
	long rc;

	if (attr == &veth_active_attr) {
		if (value && !pool->active) {
			if (netif_running(netdev)) {
				if (ibmveth_alloc_buffer_pool(pool)) {
					netdev_err(netdev,
						   "unable to alloc pool\n");
					return -ENOMEM;
				}
				pool->active = 1;
				adapter->pool_config = 1;
				ibmveth_close(netdev);
				adapter->pool_config = 0;
				if ((rc = ibmveth_open(netdev)))
					return rc;
			} else {
				pool->active = 1;
			}
		} else if (!value && pool->active) {
			int mtu = netdev->mtu + IBMVETH_BUFF_OH;
			int i;
			/* Make sure there is a buffer pool with buffers that
			   can hold a packet of the size of the MTU */
			for (i = 0; i < IBMVETH_NUM_BUFF_POOLS; i++) {
				if (pool == &adapter->rx_buff_pool[i])
					continue;
				if (!adapter->rx_buff_pool[i].active)
					continue;
				if (mtu <= adapter->rx_buff_pool[i].buff_size)
					break;
			}

			if (i == IBMVETH_NUM_BUFF_POOLS) {
				netdev_err(netdev, "no active pool >= MTU\n");
				return -EPERM;
			}

			if (netif_running(netdev)) {
				adapter->pool_config = 1;
				ibmveth_close(netdev);
				pool->active = 0;
				adapter->pool_config = 0;
				if ((rc = ibmveth_open(netdev)))
					return rc;
			}
			pool->active = 0;
		}
	} else if (attr == &veth_num_attr) {
		if (value <= 0 || value > IBMVETH_MAX_POOL_COUNT) {
			return -EINVAL;
		} else {
			if (netif_running(netdev)) {
				adapter->pool_config = 1;
				ibmveth_close(netdev);
				adapter->pool_config = 0;
				pool->size = value;
				if ((rc = ibmveth_open(netdev)))
					return rc;
			} else {
				pool->size = value;
			}
		}
	} else if (attr == &veth_size_attr) {
		if (value <= IBMVETH_BUFF_OH || value > IBMVETH_MAX_BUF_SIZE) {
			return -EINVAL;
		} else {
			if (netif_running(netdev)) {
				adapter->pool_config = 1;
				ibmveth_close(netdev);
				adapter->pool_config = 0;
				pool->buff_size = value;
				if ((rc = ibmveth_open(netdev)))
					return rc;
			} else {
				pool->buff_size = value;
			}
		}
	}

	/* kick the interrupt handler to allocate/deallocate pools */
	ibmveth_interrupt(netdev->irq, netdev);
	return count;
}


#define ATTR(_name, _mode)				\
	struct attribute veth_##_name##_attr = {	\
	.name = __stringify(_name), .mode = _mode,	\
	};

static ATTR(active, 0644);
static ATTR(num, 0644);
static ATTR(size, 0644);

static struct attribute *veth_pool_attrs[] = {
	&veth_active_attr,
	&veth_num_attr,
	&veth_size_attr,
	NULL,
};

static const struct sysfs_ops veth_pool_ops = {
	.show   = veth_pool_show,
	.store  = veth_pool_store,
};

static struct kobj_type ktype_veth_pool = {
	.release        = NULL,
	.sysfs_ops      = &veth_pool_ops,
	.default_attrs  = veth_pool_attrs,
};

static int ibmveth_resume(struct device *dev)
{
	struct net_device *netdev = dev_get_drvdata(dev);
	ibmveth_interrupt(netdev->irq, netdev);
	return 0;
}

static const struct vio_device_id ibmveth_device_table[] = {
	{ "network", "IBM,l-lan"},
	{ "", "" }
};
MODULE_DEVICE_TABLE(vio, ibmveth_device_table);

static const struct dev_pm_ops ibmveth_pm_ops = {
	.resume = ibmveth_resume
};

static struct vio_driver ibmveth_driver = {
	.id_table	= ibmveth_device_table,
	.probe		= ibmveth_probe,
	.remove		= ibmveth_remove,
	.get_desired_dma = ibmveth_get_desired_dma,
	.name		= ibmveth_driver_name,
	.pm		= &ibmveth_pm_ops,
};

static int __init ibmveth_module_init(void)
{
	printk(KERN_DEBUG "%s: %s %s\n", ibmveth_driver_name,
	       ibmveth_driver_string, ibmveth_driver_version);

	return vio_register_driver(&ibmveth_driver);
}

static void __exit ibmveth_module_exit(void)
{
	vio_unregister_driver(&ibmveth_driver);
}

module_init(ibmveth_module_init);
module_exit(ibmveth_module_exit);<|MERGE_RESOLUTION|>--- conflicted
+++ resolved
@@ -1208,13 +1208,9 @@
 
 static void ibmveth_rx_mss_helper(struct sk_buff *skb, u16 mss, int lrg_pkt)
 {
-<<<<<<< HEAD
-	int offset = 0;
-=======
 	struct tcphdr *tcph;
 	int offset = 0;
 	int hdr_len;
->>>>>>> 24b8d41d
 
 	/* only TCP packets will be aggregated */
 	if (skb->protocol == htons(ETH_P_IP)) {
@@ -1241,16 +1237,6 @@
 	/* if mss is not set through Large Packet bit/mss in rx buffer,
 	 * expect that the mss will be written to the tcp header checksum.
 	 */
-<<<<<<< HEAD
-	if (lrg_pkt) {
-		skb_shinfo(skb)->gso_size = mss;
-	} else if (offset) {
-		struct tcphdr *tcph = (struct tcphdr *)(skb->data + offset);
-
-		skb_shinfo(skb)->gso_size = ntohs(tcph->check);
-		tcph->check = 0;
-	}
-=======
 	tcph = (struct tcphdr *)(skb->data + offset);
 	if (lrg_pkt) {
 		skb_shinfo(skb)->gso_size = mss;
@@ -1330,7 +1316,6 @@
 				     offsetof(struct tcphdr, check));
 		skb_reset_network_header(skb);
 	}
->>>>>>> 24b8d41d
 }
 
 static int ibmveth_poll(struct napi_struct *napi, int budget)
@@ -1340,10 +1325,6 @@
 	struct net_device *netdev = adapter->netdev;
 	int frames_processed = 0;
 	unsigned long lpar_rc;
-<<<<<<< HEAD
-	struct iphdr *iph;
-=======
->>>>>>> 24b8d41d
 	u16 mss = 0;
 
 	while (frames_processed < budget) {
@@ -1362,10 +1343,7 @@
 			int offset = ibmveth_rxq_frame_offset(adapter);
 			int csum_good = ibmveth_rxq_csum_good(adapter);
 			int lrg_pkt = ibmveth_rxq_large_packet(adapter);
-<<<<<<< HEAD
-=======
 			__sum16 iph_check = 0;
->>>>>>> 24b8d41d
 
 			skb = ibmveth_rxq_get_buffer(adapter);
 
@@ -1419,26 +1397,7 @@
 
 			if (csum_good) {
 				skb->ip_summed = CHECKSUM_UNNECESSARY;
-<<<<<<< HEAD
-				if (be16_to_cpu(skb->protocol) == ETH_P_IP) {
-					iph = (struct iphdr *)skb->data;
-
-					/* If the IP checksum is not offloaded and if the packet
-					 *  is large send, the checksum must be rebuilt.
-					 */
-					if (iph->check == 0xffff) {
-						iph->check = 0;
-						iph->check = ip_fast_csum((unsigned char *)iph, iph->ihl);
-					}
-				}
-=======
 				ibmveth_rx_csum_helper(skb, adapter);
->>>>>>> 24b8d41d
-			}
-
-			if (length > netdev->mtu + ETH_HLEN) {
-				ibmveth_rx_mss_helper(skb, mss, lrg_pkt);
-				adapter->rx_large_packets++;
 			}
 
 			napi_gro_receive(napi, skb);	/* send it up */
