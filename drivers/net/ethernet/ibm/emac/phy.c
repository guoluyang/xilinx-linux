// SPDX-License-Identifier: GPL-2.0-only
/*
 * drivers/net/ethernet/ibm/emac/phy.c
 *
 * Driver for PowerPC 4xx on-chip ethernet controller, PHY support.
 * Borrowed from sungem_phy.c, though I only kept the generic MII
 * driver for now.
 *
 * This file should be shared with other drivers or eventually
 * merged as the "low level" part of miilib
 *
 * Copyright 2007 Benjamin Herrenschmidt, IBM Corp.
 *                <benh@kernel.crashing.org>
 *
 * Based on the arch/ppc version of the driver:
 *
 * (c) 2003, Benjamin Herrenscmidt (benh@kernel.crashing.org)
 * (c) 2004-2005, Eugene Surovegin <ebs@ebshome.net>
 *
 */
#include <linux/module.h>
#include <linux/kernel.h>
#include <linux/types.h>
#include <linux/netdevice.h>
#include <linux/mii.h>
#include <linux/ethtool.h>
#include <linux/delay.h>

#include "emac.h"
#include "phy.h"

#define phy_read _phy_read
#define phy_write _phy_write

static inline int _phy_read(struct mii_phy *phy, int reg)
{
	return phy->mdio_read(phy->dev, phy->address, reg);
}

static inline void _phy_write(struct mii_phy *phy, int reg, int val)
{
	phy->mdio_write(phy->dev, phy->address, reg, val);
}

static inline int gpcs_phy_read(struct mii_phy *phy, int reg)
{
	return phy->mdio_read(phy->dev, phy->gpcs_address, reg);
}

static inline void gpcs_phy_write(struct mii_phy *phy, int reg, int val)
{
	phy->mdio_write(phy->dev, phy->gpcs_address, reg, val);
}

int emac_mii_reset_phy(struct mii_phy *phy)
{
	int val;
	int limit = 10000;

	val = phy_read(phy, MII_BMCR);
	val &= ~(BMCR_ISOLATE | BMCR_ANENABLE);
	val |= BMCR_RESET;
	phy_write(phy, MII_BMCR, val);

	udelay(300);

	while (--limit) {
		val = phy_read(phy, MII_BMCR);
		if (val >= 0 && (val & BMCR_RESET) == 0)
			break;
		udelay(10);
	}
	if ((val & BMCR_ISOLATE) && limit > 0)
		phy_write(phy, MII_BMCR, val & ~BMCR_ISOLATE);

	return limit <= 0;
}

int emac_mii_reset_gpcs(struct mii_phy *phy)
{
	int val;
	int limit = 10000;

	val = gpcs_phy_read(phy, MII_BMCR);
	val &= ~(BMCR_ISOLATE | BMCR_ANENABLE);
	val |= BMCR_RESET;
	gpcs_phy_write(phy, MII_BMCR, val);

	udelay(300);

	while (--limit) {
		val = gpcs_phy_read(phy, MII_BMCR);
		if (val >= 0 && (val & BMCR_RESET) == 0)
			break;
		udelay(10);
	}
	if ((val & BMCR_ISOLATE) && limit > 0)
		gpcs_phy_write(phy, MII_BMCR, val & ~BMCR_ISOLATE);

	if (limit > 0 && phy->mode == PHY_INTERFACE_MODE_SGMII) {
		/* Configure GPCS interface to recommended setting for SGMII */
		gpcs_phy_write(phy, 0x04, 0x8120); /* AsymPause, FDX */
		gpcs_phy_write(phy, 0x07, 0x2801); /* msg_pg, toggle */
		gpcs_phy_write(phy, 0x00, 0x0140); /* 1Gbps, FDX     */
	}

	return limit <= 0;
}

static int genmii_setup_aneg(struct mii_phy *phy, u32 advertise)
{
	int ctl, adv;

	phy->autoneg = AUTONEG_ENABLE;
	phy->speed = SPEED_10;
	phy->duplex = DUPLEX_HALF;
	phy->pause = phy->asym_pause = 0;
	phy->advertising = advertise;

	ctl = phy_read(phy, MII_BMCR);
	if (ctl < 0)
		return ctl;
	ctl &= ~(BMCR_FULLDPLX | BMCR_SPEED100 | BMCR_SPEED1000 | BMCR_ANENABLE);

	/* First clear the PHY */
	phy_write(phy, MII_BMCR, ctl);

	/* Setup standard advertise */
	adv = phy_read(phy, MII_ADVERTISE);
	if (adv < 0)
		return adv;
	adv &= ~(ADVERTISE_ALL | ADVERTISE_100BASE4 | ADVERTISE_PAUSE_CAP |
		 ADVERTISE_PAUSE_ASYM);
	if (advertise & ADVERTISED_10baseT_Half)
		adv |= ADVERTISE_10HALF;
	if (advertise & ADVERTISED_10baseT_Full)
		adv |= ADVERTISE_10FULL;
	if (advertise & ADVERTISED_100baseT_Half)
		adv |= ADVERTISE_100HALF;
	if (advertise & ADVERTISED_100baseT_Full)
		adv |= ADVERTISE_100FULL;
	if (advertise & ADVERTISED_Pause)
		adv |= ADVERTISE_PAUSE_CAP;
	if (advertise & ADVERTISED_Asym_Pause)
		adv |= ADVERTISE_PAUSE_ASYM;
	phy_write(phy, MII_ADVERTISE, adv);

	if (phy->features &
	    (SUPPORTED_1000baseT_Full | SUPPORTED_1000baseT_Half)) {
		adv = phy_read(phy, MII_CTRL1000);
		if (adv < 0)
			return adv;
		adv &= ~(ADVERTISE_1000FULL | ADVERTISE_1000HALF);
		if (advertise & ADVERTISED_1000baseT_Full)
			adv |= ADVERTISE_1000FULL;
		if (advertise & ADVERTISED_1000baseT_Half)
			adv |= ADVERTISE_1000HALF;
		phy_write(phy, MII_CTRL1000, adv);
	}

	/* Start/Restart aneg */
	ctl = phy_read(phy, MII_BMCR);
	ctl |= (BMCR_ANENABLE | BMCR_ANRESTART);
	phy_write(phy, MII_BMCR, ctl);

	return 0;
}

static int genmii_setup_forced(struct mii_phy *phy, int speed, int fd)
{
	int ctl;

	phy->autoneg = AUTONEG_DISABLE;
	phy->speed = speed;
	phy->duplex = fd;
	phy->pause = phy->asym_pause = 0;

	ctl = phy_read(phy, MII_BMCR);
	if (ctl < 0)
		return ctl;
	ctl &= ~(BMCR_FULLDPLX | BMCR_SPEED100 | BMCR_SPEED1000 | BMCR_ANENABLE);

	/* First clear the PHY */
	phy_write(phy, MII_BMCR, ctl | BMCR_RESET);

	/* Select speed & duplex */
	switch (speed) {
	case SPEED_10:
		break;
	case SPEED_100:
		ctl |= BMCR_SPEED100;
		break;
	case SPEED_1000:
		ctl |= BMCR_SPEED1000;
		break;
	default:
		return -EINVAL;
	}
	if (fd == DUPLEX_FULL)
		ctl |= BMCR_FULLDPLX;
	phy_write(phy, MII_BMCR, ctl);

	return 0;
}

static int genmii_poll_link(struct mii_phy *phy)
{
	int status;

	/* Clear latched value with dummy read */
	phy_read(phy, MII_BMSR);
	status = phy_read(phy, MII_BMSR);
	if (status < 0 || (status & BMSR_LSTATUS) == 0)
		return 0;
	if (phy->autoneg == AUTONEG_ENABLE && !(status & BMSR_ANEGCOMPLETE))
		return 0;
	return 1;
}

static int genmii_read_link(struct mii_phy *phy)
{
	if (phy->autoneg == AUTONEG_ENABLE) {
		int glpa = 0;
		int lpa = phy_read(phy, MII_LPA) & phy_read(phy, MII_ADVERTISE);
		if (lpa < 0)
			return lpa;

		if (phy->features &
		    (SUPPORTED_1000baseT_Full | SUPPORTED_1000baseT_Half)) {
			int adv = phy_read(phy, MII_CTRL1000);
			glpa = phy_read(phy, MII_STAT1000);

			if (glpa < 0 || adv < 0)
				return adv;

			glpa &= adv << 2;
		}

		phy->speed = SPEED_10;
		phy->duplex = DUPLEX_HALF;
		phy->pause = phy->asym_pause = 0;

		if (glpa & (LPA_1000FULL | LPA_1000HALF)) {
			phy->speed = SPEED_1000;
			if (glpa & LPA_1000FULL)
				phy->duplex = DUPLEX_FULL;
		} else if (lpa & (LPA_100FULL | LPA_100HALF)) {
			phy->speed = SPEED_100;
			if (lpa & LPA_100FULL)
				phy->duplex = DUPLEX_FULL;
		} else if (lpa & LPA_10FULL)
			phy->duplex = DUPLEX_FULL;

		if (phy->duplex == DUPLEX_FULL) {
			phy->pause = lpa & LPA_PAUSE_CAP ? 1 : 0;
			phy->asym_pause = lpa & LPA_PAUSE_ASYM ? 1 : 0;
		}
	} else {
		int bmcr = phy_read(phy, MII_BMCR);
		if (bmcr < 0)
			return bmcr;

		if (bmcr & BMCR_FULLDPLX)
			phy->duplex = DUPLEX_FULL;
		else
			phy->duplex = DUPLEX_HALF;
		if (bmcr & BMCR_SPEED1000)
			phy->speed = SPEED_1000;
		else if (bmcr & BMCR_SPEED100)
			phy->speed = SPEED_100;
		else
			phy->speed = SPEED_10;

		phy->pause = phy->asym_pause = 0;
	}
	return 0;
}

/* Generic implementation for most 10/100/1000 PHYs */
static const struct mii_phy_ops generic_phy_ops = {
	.setup_aneg	= genmii_setup_aneg,
	.setup_forced	= genmii_setup_forced,
	.poll_link	= genmii_poll_link,
	.read_link	= genmii_read_link
};

static struct mii_phy_def genmii_phy_def = {
	.phy_id		= 0x00000000,
	.phy_id_mask	= 0x00000000,
	.name		= "Generic MII",
	.ops		= &generic_phy_ops
};

/* CIS8201 */
#define MII_CIS8201_10BTCSR	0x16
#define  TENBTCSR_ECHO_DISABLE	0x2000
#define MII_CIS8201_EPCR	0x17
#define  EPCR_MODE_MASK		0x3000
#define  EPCR_GMII_MODE		0x0000
#define  EPCR_RGMII_MODE	0x1000
#define  EPCR_TBI_MODE		0x2000
#define  EPCR_RTBI_MODE		0x3000
#define MII_CIS8201_ACSR	0x1c
#define  ACSR_PIN_PRIO_SELECT	0x0004

static int cis8201_init(struct mii_phy *phy)
{
	int epcr;

	epcr = phy_read(phy, MII_CIS8201_EPCR);
	if (epcr < 0)
		return epcr;

	epcr &= ~EPCR_MODE_MASK;

	switch (phy->mode) {
	case PHY_INTERFACE_MODE_TBI:
		epcr |= EPCR_TBI_MODE;
		break;
	case PHY_INTERFACE_MODE_RTBI:
		epcr |= EPCR_RTBI_MODE;
		break;
	case PHY_INTERFACE_MODE_GMII:
		epcr |= EPCR_GMII_MODE;
		break;
	case PHY_INTERFACE_MODE_RGMII:
	default:
		epcr |= EPCR_RGMII_MODE;
	}

	phy_write(phy, MII_CIS8201_EPCR, epcr);

	/* MII regs override strap pins */
	phy_write(phy, MII_CIS8201_ACSR,
		  phy_read(phy, MII_CIS8201_ACSR) | ACSR_PIN_PRIO_SELECT);

	/* Disable TX_EN -> CRS echo mode, otherwise 10/HDX doesn't work */
	phy_write(phy, MII_CIS8201_10BTCSR,
		  phy_read(phy, MII_CIS8201_10BTCSR) | TENBTCSR_ECHO_DISABLE);

	return 0;
}

static const struct mii_phy_ops cis8201_phy_ops = {
	.init		= cis8201_init,
	.setup_aneg	= genmii_setup_aneg,
	.setup_forced	= genmii_setup_forced,
	.poll_link	= genmii_poll_link,
	.read_link	= genmii_read_link
};

static struct mii_phy_def cis8201_phy_def = {
	.phy_id		= 0x000fc410,
	.phy_id_mask	= 0x000ffff0,
	.name		= "CIS8201 Gigabit Ethernet",
	.ops		= &cis8201_phy_ops
};

static struct mii_phy_def bcm5248_phy_def = {

	.phy_id		= 0x0143bc00,
	.phy_id_mask	= 0x0ffffff0,
	.name		= "BCM5248 10/100 SMII Ethernet",
	.ops		= &generic_phy_ops
};

static int m88e1111_init(struct mii_phy *phy)
{
	pr_debug("%s: Marvell 88E1111 Ethernet\n", __func__);
	phy_write(phy, 0x14, 0x0ce3);
	phy_write(phy, 0x18, 0x4101);
	phy_write(phy, 0x09, 0x0e00);
	phy_write(phy, 0x04, 0x01e1);
	phy_write(phy, 0x00, 0x9140);
	phy_write(phy, 0x00, 0x1140);

	return  0;
}

static int m88e1112_init(struct mii_phy *phy)
{
	/*
	 * Marvell 88E1112 PHY needs to have the SGMII MAC
	 * interace (page 2) properly configured to
	 * communicate with the 460EX/GT GPCS interface.
	 */

	u16 reg_short;

	pr_debug("%s: Marvell 88E1112 Ethernet\n", __func__);

	/* Set access to Page 2 */
	phy_write(phy, 0x16, 0x0002);

	phy_write(phy, 0x00, 0x0040); /* 1Gbps */
	reg_short = (u16)(phy_read(phy, 0x1a));
	reg_short |= 0x8000; /* bypass Auto-Negotiation */
	phy_write(phy, 0x1a, reg_short);
	emac_mii_reset_phy(phy); /* reset MAC interface */

	/* Reset access to Page 0 */
	phy_write(phy, 0x16, 0x0000);

	return  0;
}

static int et1011c_init(struct mii_phy *phy)
{
	u16 reg_short;

	reg_short = (u16)(phy_read(phy, 0x16));
	reg_short &= ~(0x7);
	reg_short |= 0x6;	/* RGMII Trace Delay*/
	phy_write(phy, 0x16, reg_short);

	reg_short = (u16)(phy_read(phy, 0x17));
	reg_short &= ~(0x40);
	phy_write(phy, 0x17, reg_short);

	phy_write(phy, 0x1c, 0x74f0);
	return 0;
}

static const struct mii_phy_ops et1011c_phy_ops = {
	.init		= et1011c_init,
	.setup_aneg	= genmii_setup_aneg,
	.setup_forced	= genmii_setup_forced,
	.poll_link	= genmii_poll_link,
	.read_link	= genmii_read_link
};

static struct mii_phy_def et1011c_phy_def = {
	.phy_id		= 0x0282f000,
	.phy_id_mask	= 0x0fffff00,
	.name		= "ET1011C Gigabit Ethernet",
	.ops		= &et1011c_phy_ops
};





static const struct mii_phy_ops m88e1111_phy_ops = {
	.init		= m88e1111_init,
	.setup_aneg	= genmii_setup_aneg,
	.setup_forced	= genmii_setup_forced,
	.poll_link	= genmii_poll_link,
	.read_link	= genmii_read_link
};

static struct mii_phy_def m88e1111_phy_def = {

	.phy_id		= 0x01410CC0,
	.phy_id_mask	= 0x0ffffff0,
	.name		= "Marvell 88E1111 Ethernet",
	.ops		= &m88e1111_phy_ops,
};

static const struct mii_phy_ops m88e1112_phy_ops = {
	.init		= m88e1112_init,
	.setup_aneg	= genmii_setup_aneg,
	.setup_forced	= genmii_setup_forced,
	.poll_link	= genmii_poll_link,
	.read_link	= genmii_read_link
};

static struct mii_phy_def m88e1112_phy_def = {
	.phy_id		= 0x01410C90,
	.phy_id_mask	= 0x0ffffff0,
	.name		= "Marvell 88E1112 Ethernet",
	.ops		= &m88e1112_phy_ops,
};

static int ar8035_init(struct mii_phy *phy)
{
	phy_write(phy, 0x1d, 0x5); /* Address debug register 5 */
	phy_write(phy, 0x1e, 0x2d47); /* Value copied from u-boot */
	phy_write(phy, 0x1d, 0xb);    /* Address hib ctrl */
	phy_write(phy, 0x1e, 0xbc20); /* Value copied from u-boot */

	return 0;
}

<<<<<<< HEAD
static struct mii_phy_ops ar8035_phy_ops = {
=======
static const struct mii_phy_ops ar8035_phy_ops = {
>>>>>>> 24b8d41d
	.init		= ar8035_init,
	.setup_aneg	= genmii_setup_aneg,
	.setup_forced	= genmii_setup_forced,
	.poll_link	= genmii_poll_link,
	.read_link	= genmii_read_link,
};

static struct mii_phy_def ar8035_phy_def = {
	.phy_id		= 0x004dd070,
	.phy_id_mask	= 0xfffffff0,
	.name		= "Atheros 8035 Gigabit Ethernet",
	.ops		= &ar8035_phy_ops,
};

static struct mii_phy_def *mii_phy_table[] = {
	&et1011c_phy_def,
	&cis8201_phy_def,
	&bcm5248_phy_def,
	&m88e1111_phy_def,
	&m88e1112_phy_def,
	&ar8035_phy_def,
	&genmii_phy_def,
	NULL
};

int emac_mii_phy_probe(struct mii_phy *phy, int address)
{
	struct mii_phy_def *def;
	int i;
	u32 id;

	phy->autoneg = AUTONEG_DISABLE;
	phy->advertising = 0;
	phy->address = address;
	phy->speed = SPEED_10;
	phy->duplex = DUPLEX_HALF;
	phy->pause = phy->asym_pause = 0;

	/* Take PHY out of isolate mode and reset it. */
	if (emac_mii_reset_phy(phy))
		return -ENODEV;

	/* Read ID and find matching entry */
	id = (phy_read(phy, MII_PHYSID1) << 16) | phy_read(phy, MII_PHYSID2);
	for (i = 0; (def = mii_phy_table[i]) != NULL; i++)
		if ((id & def->phy_id_mask) == def->phy_id)
			break;
	/* Should never be NULL (we have a generic entry), but... */
	if (!def)
		return -ENODEV;

	phy->def = def;

	/* Determine PHY features if needed */
	phy->features = def->features;
	if (!phy->features) {
		u16 bmsr = phy_read(phy, MII_BMSR);
		if (bmsr & BMSR_ANEGCAPABLE)
			phy->features |= SUPPORTED_Autoneg;
		if (bmsr & BMSR_10HALF)
			phy->features |= SUPPORTED_10baseT_Half;
		if (bmsr & BMSR_10FULL)
			phy->features |= SUPPORTED_10baseT_Full;
		if (bmsr & BMSR_100HALF)
			phy->features |= SUPPORTED_100baseT_Half;
		if (bmsr & BMSR_100FULL)
			phy->features |= SUPPORTED_100baseT_Full;
		if (bmsr & BMSR_ESTATEN) {
			u16 esr = phy_read(phy, MII_ESTATUS);
			if (esr & ESTATUS_1000_TFULL)
				phy->features |= SUPPORTED_1000baseT_Full;
			if (esr & ESTATUS_1000_THALF)
				phy->features |= SUPPORTED_1000baseT_Half;
		}
		phy->features |= SUPPORTED_MII;
	}

	/* Setup default advertising */
	phy->advertising = phy->features;

	return 0;
}

MODULE_LICENSE("GPL");<|MERGE_RESOLUTION|>--- conflicted
+++ resolved
@@ -481,11 +481,7 @@
 	return 0;
 }
 
-<<<<<<< HEAD
-static struct mii_phy_ops ar8035_phy_ops = {
-=======
 static const struct mii_phy_ops ar8035_phy_ops = {
->>>>>>> 24b8d41d
 	.init		= ar8035_init,
 	.setup_aneg	= genmii_setup_aneg,
 	.setup_forced	= genmii_setup_forced,
