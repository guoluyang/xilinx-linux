/* SPDX-License-Identifier: GPL-2.0-or-later */
/**************************************************************************/
/*                                                                        */
/*  IBM System i and System p Virtual NIC Device Driver                   */
/*  Copyright (C) 2014 IBM Corp.                                          */
/*  Santiago Leon (santi_leon@yahoo.com)                                  */
/*  Thomas Falcon (tlfalcon@linux.vnet.ibm.com)                           */
/*  John Allen (jallen@linux.vnet.ibm.com)                                */
/*                                                                        */
/*                                                                        */
/* This module contains the implementation of a virtual ethernet device   */
/* for use with IBM i/pSeries LPAR Linux.  It utilizes the logical LAN    */
/* option of the RS/6000 Platform Architecture to interface with virtual */
/* ethernet NICs that are presented to the partition by the hypervisor.   */
/*                                                                        */
/**************************************************************************/

#define IBMVNIC_NAME		"ibmvnic"
#define IBMVNIC_DRIVER_VERSION	"1.0.1"
#define IBMVNIC_INVALID_MAP	-1
#define IBMVNIC_STATS_TIMEOUT	1
#define IBMVNIC_INIT_FAILED	2
#define IBMVNIC_OPEN_FAILED	3

/* basic structures plus 100 2k buffers */
#define IBMVNIC_IO_ENTITLEMENT_DEFAULT	610305

/* Initial module_parameters */
#define IBMVNIC_RX_WEIGHT		16
/* when changing this, update IBMVNIC_IO_ENTITLEMENT_DEFAULT */
#define IBMVNIC_BUFFS_PER_POOL	100
#define IBMVNIC_MAX_QUEUES	16
#define IBMVNIC_MAX_QUEUE_SZ   4096

#define IBMVNIC_TSO_BUF_SZ	65536
#define IBMVNIC_TSO_BUFS	64
#define IBMVNIC_TSO_POOL_MASK	0x80000000

#define IBMVNIC_MAX_LTB_SIZE ((1 << (MAX_ORDER - 1)) * PAGE_SIZE)
#define IBMVNIC_BUFFER_HLEN 500

#define IBMVNIC_RESET_DELAY 100

static const char ibmvnic_priv_flags[][ETH_GSTRING_LEN] = {
#define IBMVNIC_USE_SERVER_MAXES 0x1
	"use-server-maxes"
};

struct ibmvnic_login_buffer {
	__be32 len;
	__be32 version;
#define INITIAL_VERSION_LB 1
	__be32 num_txcomp_subcrqs;
	__be32 off_txcomp_subcrqs;
	__be32 num_rxcomp_subcrqs;
	__be32 off_rxcomp_subcrqs;
	__be32 login_rsp_ioba;
	__be32 login_rsp_len;
	__be32 client_data_offset;
	__be32 client_data_len;
} __packed __aligned(8);

struct ibmvnic_login_rsp_buffer {
	__be32 len;
	__be32 version;
#define INITIAL_VERSION_LRB 1
	__be32 num_txsubm_subcrqs;
	__be32 off_txsubm_subcrqs;
	__be32 num_rxadd_subcrqs;
	__be32 off_rxadd_subcrqs;
	__be32 off_rxadd_buff_size;
	__be32 num_supp_tx_desc;
	__be32 off_supp_tx_desc;
} __packed __aligned(8);

struct ibmvnic_query_ip_offload_buffer {
	__be32 len;
	__be32 version;
#define INITIAL_VERSION_IOB 1
	u8 ipv4_chksum;
	u8 ipv6_chksum;
	u8 tcp_ipv4_chksum;
	u8 tcp_ipv6_chksum;
	u8 udp_ipv4_chksum;
	u8 udp_ipv6_chksum;
	u8 large_tx_ipv4;
	u8 large_tx_ipv6;
	u8 large_rx_ipv4;
	u8 large_rx_ipv6;
	u8 reserved1[14];
	__be16 max_ipv4_header_size;
	__be16 max_ipv6_header_size;
	__be16 max_tcp_header_size;
	__be16 max_udp_header_size;
	__be32 max_large_tx_size;
	__be32 max_large_rx_size;
	u8 reserved2[16];
	u8 ipv6_extension_header;
#define IPV6_EH_NOT_SUPPORTED	0x00
#define IPV6_EH_SUPPORTED_LIM	0x01
#define IPV6_EH_SUPPORTED	0xFF
	u8 tcp_pseudosum_req;
#define TCP_PS_NOT_REQUIRED	0x00
#define TCP_PS_REQUIRED		0x01
	u8 reserved3[30];
	__be16 num_ipv6_ext_headers;
	__be32 off_ipv6_ext_headers;
	u8 reserved4[154];
} __packed __aligned(8);

struct ibmvnic_control_ip_offload_buffer {
	__be32 len;
	__be32 version;
#define INITIAL_VERSION_IOB 1
	u8 ipv4_chksum;
	u8 ipv6_chksum;
	u8 tcp_ipv4_chksum;
	u8 tcp_ipv6_chksum;
	u8 udp_ipv4_chksum;
	u8 udp_ipv6_chksum;
	u8 large_tx_ipv4;
	u8 large_tx_ipv6;
	u8 bad_packet_rx;
	u8 large_rx_ipv4;
	u8 large_rx_ipv6;
	u8 reserved4[111];
} __packed __aligned(8);

struct ibmvnic_fw_component {
	u8 name[48];
	__be32 trace_buff_size;
	u8 correlator;
	u8 trace_level;
	u8 parent_correlator;
	u8 error_check_level;
	u8 trace_on;
	u8 reserved[7];
	u8 description[192];
} __packed __aligned(8);

struct ibmvnic_fw_trace_entry {
	__be32 trace_id;
	u8 num_valid_data;
	u8 reserved[3];
	__be64 pmc_registers;
	__be64 timebase;
	__be64 trace_data[5];
} __packed __aligned(8);

struct ibmvnic_statistics {
	__be32 version;
	__be32 promiscuous;
	__be64 rx_packets;
	__be64 rx_bytes;
	__be64 tx_packets;
	__be64 tx_bytes;
	__be64 ucast_tx_packets;
	__be64 ucast_rx_packets;
	__be64 mcast_tx_packets;
	__be64 mcast_rx_packets;
	__be64 bcast_tx_packets;
	__be64 bcast_rx_packets;
	__be64 align_errors;
	__be64 fcs_errors;
	__be64 single_collision_frames;
	__be64 multi_collision_frames;
	__be64 sqe_test_errors;
	__be64 deferred_tx;
	__be64 late_collisions;
	__be64 excess_collisions;
	__be64 internal_mac_tx_errors;
	__be64 carrier_sense;
	__be64 too_long_frames;
	__be64 internal_mac_rx_errors;
	u8 reserved[72];
} __packed __aligned(8);

#define NUM_TX_STATS 3
struct ibmvnic_tx_queue_stats {
	u64 packets;
	u64 bytes;
	u64 dropped_packets;
};

#define NUM_RX_STATS 3
struct ibmvnic_rx_queue_stats {
	u64 packets;
	u64 bytes;
	u64 interrupts;
};

struct ibmvnic_acl_buffer {
	__be32 len;
	__be32 version;
#define INITIAL_VERSION_IOB 1
	u8 mac_acls_restrict;
	u8 vlan_acls_restrict;
	u8 reserved1[22];
	__be32 num_mac_addrs;
	__be32 offset_mac_addrs;
	__be32 num_vlan_ids;
	__be32 offset_vlan_ids;
	u8 reserved2[80];
} __packed __aligned(8);

/* descriptors have been changed, how should this be defined?  1? 4? */

#define IBMVNIC_TX_DESC_VERSIONS 3

/* is this still needed? */
struct ibmvnic_tx_comp_desc {
	u8 first;
	u8 num_comps;
	__be16 rcs[5];
	__be32 correlators[5];
} __packed __aligned(8);

/* some flags that included in v0 descriptor, which is gone
 * only used for IBMVNIC_TCP_CHKSUM and IBMVNIC_UDP_CHKSUM
 * and only in some offload_flags variable that doesn't seem
 * to be used anywhere, can probably be removed?
 */

#define IBMVNIC_TCP_CHKSUM		0x20
#define IBMVNIC_UDP_CHKSUM		0x08

#define IBMVNIC_MAX_FRAGS_PER_CRQ 3

struct ibmvnic_tx_desc {
	u8 first;
	u8 type;

#define IBMVNIC_TX_DESC 0x10
	u8 n_crq_elem;
	u8 n_sge;
	u8 flags1;
#define IBMVNIC_TX_COMP_NEEDED		0x80
#define IBMVNIC_TX_CHKSUM_OFFLOAD	0x40
#define IBMVNIC_TX_LSO			0x20
#define IBMVNIC_TX_PROT_TCP		0x10
#define IBMVNIC_TX_PROT_UDP		0x08
#define IBMVNIC_TX_PROT_IPV4		0x04
#define IBMVNIC_TX_PROT_IPV6		0x02
#define IBMVNIC_TX_VLAN_PRESENT		0x01
	u8 flags2;
#define IBMVNIC_TX_VLAN_INSERT		0x80
	__be16 mss;
	u8 reserved[4];
	__be32 correlator;
	__be16 vlan_id;
	__be16 dma_reg;
	__be32 sge_len;
	__be64 ioba;
} __packed __aligned(8);

struct ibmvnic_hdr_desc {
	u8 first;
	u8 type;
#define IBMVNIC_HDR_DESC		0x11
	u8 len;
	u8 l2_len;
	__be16 l3_len;
	u8 l4_len;
	u8 flag;
	u8 data[24];
} __packed __aligned(8);

struct ibmvnic_hdr_ext_desc {
	u8 first;
	u8 type;
#define IBMVNIC_HDR_EXT_DESC		0x12
	u8 len;
	u8 data[29];
} __packed __aligned(8);

struct ibmvnic_sge_desc {
	u8 first;
	u8 type;
#define IBMVNIC_SGE_DESC		0x30
	__be16 sge1_dma_reg;
	__be32 sge1_len;
	__be64 sge1_ioba;
	__be16 reserved;
	__be16 sge2_dma_reg;
	__be32 sge2_len;
	__be64 sge2_ioba;
} __packed __aligned(8);

struct ibmvnic_rx_comp_desc {
	u8 first;
	u8 flags;
#define IBMVNIC_IP_CHKSUM_GOOD		0x80
#define IBMVNIC_TCP_UDP_CHKSUM_GOOD	0x40
#define IBMVNIC_END_FRAME			0x20
#define IBMVNIC_EXACT_MC			0x10
#define IBMVNIC_VLAN_STRIPPED			0x08
	__be16 off_frame_data;
	__be32 len;
	__be64 correlator;
	__be16 vlan_tci;
	__be16 rc;
	u8 reserved[12];
} __packed __aligned(8);

struct ibmvnic_generic_scrq {
	u8 first;
	u8 reserved[31];
} __packed __aligned(8);

struct ibmvnic_rx_buff_add_desc {
	u8 first;
	u8 reserved[7];
	__be64 correlator;
	__be32 ioba;
	u8 map_id;
	__be32 len:24;
	u8 reserved2[8];
} __packed __aligned(8);

struct ibmvnic_rc {
	u8 code; /* one of enum ibmvnic_rc_codes */
	u8 detailed_data[3];
} __packed __aligned(4);

struct ibmvnic_generic_crq {
	u8 first;
	u8 cmd;
	u8 params[10];
	struct ibmvnic_rc rc;
} __packed __aligned(8);

struct ibmvnic_version_exchange {
	u8 first;
	u8 cmd;
	__be16 version;
#define IBMVNIC_INITIAL_VERSION 1
	u8 reserved[8];
	struct ibmvnic_rc rc;
} __packed __aligned(8);

struct ibmvnic_capability {
	u8 first;
	u8 cmd;
	__be16 capability; /* one of ibmvnic_capabilities */
	__be64 number;
	struct ibmvnic_rc rc;
} __packed __aligned(8);

struct ibmvnic_login {
	u8 first;
	u8 cmd;
	u8 reserved[6];
	__be32 ioba;
	__be32 len;
} __packed __aligned(8);

struct ibmvnic_phys_parms {
	u8 first;
	u8 cmd;
	u8 flags1;
#define IBMVNIC_EXTERNAL_LOOPBACK	0x80
#define IBMVNIC_INTERNAL_LOOPBACK	0x40
#define IBMVNIC_PROMISC		0x20
#define IBMVNIC_PHYS_LINK_ACTIVE	0x10
#define IBMVNIC_AUTONEG_DUPLEX	0x08
#define IBMVNIC_FULL_DUPLEX	0x04
#define IBMVNIC_HALF_DUPLEX	0x02
#define IBMVNIC_CAN_CHG_PHYS_PARMS	0x01
	u8 flags2;
#define IBMVNIC_LOGICAL_LNK_ACTIVE 0x80
	__be32 speed;
#define IBMVNIC_AUTONEG		0x80000000
#define IBMVNIC_10MBPS		0x40000000
#define IBMVNIC_100MBPS		0x20000000
#define IBMVNIC_1GBPS		0x10000000
#define IBMVNIC_10GBPS		0x08000000
#define IBMVNIC_40GBPS		0x04000000
#define IBMVNIC_100GBPS		0x02000000
#define IBMVNIC_25GBPS		0x01000000
#define IBMVNIC_50GBPS		0x00800000
#define IBMVNIC_200GBPS		0x00400000
	__be32 mtu;
	struct ibmvnic_rc rc;
} __packed __aligned(8);

struct ibmvnic_logical_link_state {
	u8 first;
	u8 cmd;
	u8 link_state;
#define IBMVNIC_LOGICAL_LNK_DN 0x00
#define IBMVNIC_LOGICAL_LNK_UP 0x01
#define IBMVNIC_LOGICAL_LNK_QUERY 0xff
	u8 reserved[9];
	struct ibmvnic_rc rc;
} __packed __aligned(8);

struct ibmvnic_query_ip_offload {
	u8 first;
	u8 cmd;
	u8 reserved[2];
	__be32 len;
	__be32 ioba;
	struct ibmvnic_rc rc;
} __packed __aligned(8);

struct ibmvnic_control_ip_offload {
	u8 first;
	u8 cmd;
	u8 reserved[2];
	__be32 ioba;
	__be32 len;
	struct ibmvnic_rc rc;
} __packed __aligned(8);

struct ibmvnic_request_dump_size {
	u8 first;
	u8 cmd;
	u8 reserved[6];
	__be32 len;
	struct ibmvnic_rc rc;
} __packed __aligned(8);

struct ibmvnic_request_dump {
	u8 first;
	u8 cmd;
	u8 reserved1[2];
	__be32 ioba;
	__be32 len;
	u8 reserved2[4];
} __packed __aligned(8);

struct ibmvnic_request_dump_rsp {
	u8 first;
	u8 cmd;
	u8 reserved[6];
	__be32 dumped_len;
	struct ibmvnic_rc rc;
} __packed __aligned(8);

struct ibmvnic_request_ras_comp_num {
	u8 first;
	u8 cmd;
	u8 reserved1[2];
	__be32 num_components;
	u8 reserved2[4];
	struct ibmvnic_rc rc;
} __packed __aligned(8);

struct ibmvnic_request_ras_comps {
	u8 first;
	u8 cmd;
	u8 reserved[2];
	__be32 ioba;
	__be32 len;
	struct ibmvnic_rc rc;
} __packed __aligned(8);

struct ibmvnic_control_ras {
	u8 first;
	u8 cmd;
	u8 correlator;
	u8 level;
	u8 op;
#define IBMVNIC_TRACE_LEVEL	1
#define IBMVNIC_ERROR_LEVEL	2
#define IBMVNIC_TRACE_PAUSE	3
#define IBMVNIC_TRACE_RESUME	4
#define IBMVNIC_TRACE_ON		5
#define IBMVNIC_TRACE_OFF		6
#define IBMVNIC_CHG_TRACE_BUFF_SZ	7
	u8 trace_buff_sz[3];
	u8 reserved[4];
	struct ibmvnic_rc rc;
} __packed __aligned(8);

struct ibmvnic_collect_fw_trace {
	u8 first;
	u8 cmd;
	u8 correlator;
	u8 reserved;
	__be32 ioba;
	__be32 len;
	struct ibmvnic_rc rc;
} __packed __aligned(8);

struct ibmvnic_request_statistics {
	u8 first;
	u8 cmd;
	u8 flags;
#define IBMVNIC_PHYSICAL_PORT	0x80
	u8 reserved1;
	__be32 ioba;
	__be32 len;
	u8 reserved[4];
} __packed __aligned(8);

struct ibmvnic_request_debug_stats {
	u8 first;
	u8 cmd;
	u8 reserved[2];
	__be32 ioba;
	__be32 len;
	struct ibmvnic_rc rc;
} __packed __aligned(8);

struct ibmvnic_error_indication {
	u8 first;
	u8 cmd;
	u8 flags;
#define IBMVNIC_FATAL_ERROR	0x80
	u8 reserved1;
	__be32 error_id;
	__be32 detail_error_sz;
	__be16 error_cause;
	u8 reserved2[2];
} __packed __aligned(8);

struct ibmvnic_link_state_indication {
	u8 first;
	u8 cmd;
	u8 reserved1[2];
	u8 phys_link_state;
	u8 logical_link_state;
	u8 reserved2[10];
} __packed __aligned(8);

struct ibmvnic_change_mac_addr {
	u8 first;
	u8 cmd;
	u8 mac_addr[6];
	u8 reserved[4];
	struct ibmvnic_rc rc;
} __packed __aligned(8);

struct ibmvnic_multicast_ctrl {
	u8 first;
	u8 cmd;
	u8 mac_addr[6];
	u8 flags;
#define IBMVNIC_ENABLE_MC		0x80
#define IBMVNIC_DISABLE_MC		0x40
#define IBMVNIC_ENABLE_ALL		0x20
#define IBMVNIC_DISABLE_ALL	0x10
	u8 reserved1;
	__be16 reserved2; /* was num_enabled_mc_addr; */
	struct ibmvnic_rc rc;
} __packed __aligned(8);

struct ibmvnic_get_vpd_size {
	u8 first;
	u8 cmd;
	u8 reserved[14];
} __packed __aligned(8);

struct ibmvnic_get_vpd_size_rsp {
	u8 first;
	u8 cmd;
	u8 reserved[2];
	__be64 len;
	struct ibmvnic_rc rc;
} __packed __aligned(8);

struct ibmvnic_get_vpd {
	u8 first;
	u8 cmd;
	u8 reserved1[2];
	__be32 ioba;
	__be32 len;
	u8 reserved[4];
} __packed __aligned(8);

struct ibmvnic_get_vpd_rsp {
	u8 first;
	u8 cmd;
	u8 reserved[10];
	struct ibmvnic_rc rc;
} __packed __aligned(8);

struct ibmvnic_acl_change_indication {
	u8 first;
	u8 cmd;
	__be16 change_type;
#define IBMVNIC_MAC_ACL 0
#define IBMVNIC_VLAN_ACL 1
	u8 reserved[12];
} __packed __aligned(8);

struct ibmvnic_acl_query {
	u8 first;
	u8 cmd;
	u8 reserved1[2];
	__be32 ioba;
	__be32 len;
	u8 reserved2[4];
} __packed __aligned(8);

struct ibmvnic_tune {
	u8 first;
	u8 cmd;
	u8 reserved1[2];
	__be32 ioba;
	__be32 len;
	u8 reserved2[4];
} __packed __aligned(8);

struct ibmvnic_request_map {
	u8 first;
	u8 cmd;
	u8 reserved1;
	u8 map_id;
	__be32 ioba;
	__be32 len;
	u8 reserved2[4];
} __packed __aligned(8);

struct ibmvnic_request_map_rsp {
	u8 first;
	u8 cmd;
	u8 reserved1;
	u8 map_id;
	u8 reserved2[8];
	struct ibmvnic_rc rc;
} __packed __aligned(8);

struct ibmvnic_request_unmap {
	u8 first;
	u8 cmd;
	u8 reserved1;
	u8 map_id;
	u8 reserved2[12];
} __packed __aligned(8);

struct ibmvnic_request_unmap_rsp {
	u8 first;
	u8 cmd;
	u8 reserved1;
	u8 map_id;
	u8 reserved2[8];
	struct ibmvnic_rc rc;
} __packed __aligned(8);

struct ibmvnic_query_map {
	u8 first;
	u8 cmd;
	u8 reserved[14];
} __packed __aligned(8);

struct ibmvnic_query_map_rsp {
	u8 first;
	u8 cmd;
	u8 reserved;
	u8 page_size;
	__be32 tot_pages;
	__be32 free_pages;
	struct ibmvnic_rc rc;
} __packed __aligned(8);

union ibmvnic_crq {
	struct ibmvnic_generic_crq generic;
	struct ibmvnic_version_exchange version_exchange;
	struct ibmvnic_version_exchange version_exchange_rsp;
	struct ibmvnic_capability query_capability;
	struct ibmvnic_capability query_capability_rsp;
	struct ibmvnic_capability request_capability;
	struct ibmvnic_capability request_capability_rsp;
	struct ibmvnic_login login;
	struct ibmvnic_generic_crq login_rsp;
	struct ibmvnic_phys_parms query_phys_parms;
	struct ibmvnic_phys_parms query_phys_parms_rsp;
	struct ibmvnic_phys_parms query_phys_capabilities;
	struct ibmvnic_phys_parms query_phys_capabilities_rsp;
	struct ibmvnic_phys_parms set_phys_parms;
	struct ibmvnic_phys_parms set_phys_parms_rsp;
	struct ibmvnic_logical_link_state logical_link_state;
	struct ibmvnic_logical_link_state logical_link_state_rsp;
	struct ibmvnic_query_ip_offload query_ip_offload;
	struct ibmvnic_query_ip_offload query_ip_offload_rsp;
	struct ibmvnic_control_ip_offload control_ip_offload;
	struct ibmvnic_control_ip_offload control_ip_offload_rsp;
	struct ibmvnic_request_dump_size request_dump_size;
	struct ibmvnic_request_dump_size request_dump_size_rsp;
	struct ibmvnic_request_dump request_dump;
	struct ibmvnic_request_dump_rsp request_dump_rsp;
	struct ibmvnic_request_ras_comp_num request_ras_comp_num;
	struct ibmvnic_request_ras_comp_num request_ras_comp_num_rsp;
	struct ibmvnic_request_ras_comps request_ras_comps;
	struct ibmvnic_request_ras_comps request_ras_comps_rsp;
	struct ibmvnic_control_ras control_ras;
	struct ibmvnic_control_ras control_ras_rsp;
	struct ibmvnic_collect_fw_trace collect_fw_trace;
	struct ibmvnic_collect_fw_trace collect_fw_trace_rsp;
	struct ibmvnic_request_statistics request_statistics;
	struct ibmvnic_generic_crq request_statistics_rsp;
	struct ibmvnic_request_debug_stats request_debug_stats;
	struct ibmvnic_request_debug_stats request_debug_stats_rsp;
	struct ibmvnic_error_indication error_indication;
	struct ibmvnic_link_state_indication link_state_indication;
	struct ibmvnic_change_mac_addr change_mac_addr;
	struct ibmvnic_change_mac_addr change_mac_addr_rsp;
	struct ibmvnic_multicast_ctrl multicast_ctrl;
	struct ibmvnic_multicast_ctrl multicast_ctrl_rsp;
	struct ibmvnic_get_vpd_size get_vpd_size;
	struct ibmvnic_get_vpd_size_rsp get_vpd_size_rsp;
	struct ibmvnic_get_vpd get_vpd;
	struct ibmvnic_get_vpd_rsp get_vpd_rsp;
	struct ibmvnic_acl_change_indication acl_change_indication;
	struct ibmvnic_acl_query acl_query;
	struct ibmvnic_generic_crq acl_query_rsp;
	struct ibmvnic_tune tune;
	struct ibmvnic_generic_crq tune_rsp;
	struct ibmvnic_request_map request_map;
	struct ibmvnic_request_map_rsp request_map_rsp;
	struct ibmvnic_request_unmap request_unmap;
	struct ibmvnic_request_unmap_rsp request_unmap_rsp;
	struct ibmvnic_query_map query_map;
	struct ibmvnic_query_map_rsp query_map_rsp;
};

enum ibmvnic_rc_codes {
	SUCCESS = 0,
	PARTIALSUCCESS = 1,
	PERMISSION = 2,
	NOMEMORY = 3,
	PARAMETER = 4,
	UNKNOWNCOMMAND = 5,
	ABORTED = 6,
	INVALIDSTATE = 7,
	INVALIDIOBA = 8,
	INVALIDLENGTH = 9,
	UNSUPPORTEDOPTION = 10,
};

enum ibmvnic_capabilities {
	MIN_TX_QUEUES = 1,
	MIN_RX_QUEUES = 2,
	MIN_RX_ADD_QUEUES = 3,
	MAX_TX_QUEUES = 4,
	MAX_RX_QUEUES = 5,
	MAX_RX_ADD_QUEUES = 6,
	REQ_TX_QUEUES = 7,
	REQ_RX_QUEUES = 8,
	REQ_RX_ADD_QUEUES = 9,
	MIN_TX_ENTRIES_PER_SUBCRQ = 10,
	MIN_RX_ADD_ENTRIES_PER_SUBCRQ = 11,
	MAX_TX_ENTRIES_PER_SUBCRQ = 12,
	MAX_RX_ADD_ENTRIES_PER_SUBCRQ = 13,
	REQ_TX_ENTRIES_PER_SUBCRQ = 14,
	REQ_RX_ADD_ENTRIES_PER_SUBCRQ = 15,
	TCP_IP_OFFLOAD = 16,
	PROMISC_REQUESTED = 17,
	PROMISC_SUPPORTED = 18,
	MIN_MTU = 19,
	MAX_MTU = 20,
	REQ_MTU = 21,
	MAX_MULTICAST_FILTERS = 22,
	VLAN_HEADER_INSERTION = 23,
	RX_VLAN_HEADER_INSERTION = 24,
	MAX_TX_SG_ENTRIES = 25,
	RX_SG_SUPPORTED = 26,
	RX_SG_REQUESTED = 27,
	OPT_TX_COMP_SUB_QUEUES = 28,
	OPT_RX_COMP_QUEUES = 29,
	OPT_RX_BUFADD_Q_PER_RX_COMP_Q = 30,
	OPT_TX_ENTRIES_PER_SUBCRQ = 31,
	OPT_RXBA_ENTRIES_PER_SUBCRQ = 32,
	TX_RX_DESC_REQ = 33,
};

enum ibmvnic_error_cause {
	ADAPTER_PROBLEM = 0,
	BUS_PROBLEM = 1,
	FW_PROBLEM = 2,
	DD_PROBLEM = 3,
	EEH_RECOVERY = 4,
	FW_UPDATED = 5,
	LOW_MEMORY = 6,
};

enum ibmvnic_commands {
	VERSION_EXCHANGE = 0x01,
	VERSION_EXCHANGE_RSP = 0x81,
	QUERY_CAPABILITY = 0x02,
	QUERY_CAPABILITY_RSP = 0x82,
	REQUEST_CAPABILITY = 0x03,
	REQUEST_CAPABILITY_RSP = 0x83,
	LOGIN = 0x04,
	LOGIN_RSP = 0x84,
	QUERY_PHYS_PARMS = 0x05,
	QUERY_PHYS_PARMS_RSP = 0x85,
	QUERY_PHYS_CAPABILITIES = 0x06,
	QUERY_PHYS_CAPABILITIES_RSP = 0x86,
	SET_PHYS_PARMS = 0x07,
	SET_PHYS_PARMS_RSP = 0x87,
	ERROR_INDICATION = 0x08,
	LOGICAL_LINK_STATE = 0x0C,
	LOGICAL_LINK_STATE_RSP = 0x8C,
	REQUEST_STATISTICS = 0x0D,
	REQUEST_STATISTICS_RSP = 0x8D,
	COLLECT_FW_TRACE = 0x11,
	COLLECT_FW_TRACE_RSP = 0x91,
	LINK_STATE_INDICATION = 0x12,
	CHANGE_MAC_ADDR = 0x13,
	CHANGE_MAC_ADDR_RSP = 0x93,
	MULTICAST_CTRL = 0x14,
	MULTICAST_CTRL_RSP = 0x94,
	GET_VPD_SIZE = 0x15,
	GET_VPD_SIZE_RSP = 0x95,
	GET_VPD = 0x16,
	GET_VPD_RSP = 0x96,
	TUNE = 0x17,
	TUNE_RSP = 0x97,
	QUERY_IP_OFFLOAD = 0x18,
	QUERY_IP_OFFLOAD_RSP = 0x98,
	CONTROL_IP_OFFLOAD = 0x19,
	CONTROL_IP_OFFLOAD_RSP = 0x99,
	ACL_CHANGE_INDICATION = 0x1A,
	ACL_QUERY = 0x1B,
	ACL_QUERY_RSP = 0x9B,
	QUERY_MAP = 0x1D,
	QUERY_MAP_RSP = 0x9D,
	REQUEST_MAP = 0x1E,
	REQUEST_MAP_RSP = 0x9E,
	REQUEST_UNMAP = 0x1F,
	REQUEST_UNMAP_RSP = 0x9F,
	VLAN_CTRL = 0x20,
	VLAN_CTRL_RSP = 0xA0,
};

enum ibmvnic_crq_type {
	IBMVNIC_CRQ_CMD			= 0x80,
	IBMVNIC_CRQ_CMD_RSP		= 0x80,
	IBMVNIC_CRQ_INIT_CMD		= 0xC0,
	IBMVNIC_CRQ_INIT_RSP		= 0xC0,
	IBMVNIC_CRQ_XPORT_EVENT		= 0xFF,
};

enum ibmvfc_crq_format {
	IBMVNIC_CRQ_INIT                 = 0x01,
	IBMVNIC_CRQ_INIT_COMPLETE        = 0x02,
	IBMVNIC_PARTITION_MIGRATED       = 0x06,
	IBMVNIC_DEVICE_FAILOVER          = 0x08,
};

struct ibmvnic_crq_queue {
	union ibmvnic_crq *msgs;
	int size, cur;
	dma_addr_t msg_token;
	spinlock_t lock;
	bool active;
	char name[32];
};

union sub_crq {
	struct ibmvnic_generic_scrq generic;
	struct ibmvnic_tx_comp_desc tx_comp;
	struct ibmvnic_tx_desc v1;
	struct ibmvnic_hdr_desc hdr;
	struct ibmvnic_hdr_ext_desc hdr_ext;
	struct ibmvnic_sge_desc sge;
	struct ibmvnic_rx_comp_desc rx_comp;
	struct ibmvnic_rx_buff_add_desc rx_add;
};

struct ibmvnic_sub_crq_queue {
	union sub_crq *msgs;
	int size, cur;
	dma_addr_t msg_token;
	unsigned long crq_num;
	unsigned long hw_irq;
	unsigned int irq;
	unsigned int pool_index;
	int scrq_num;
	spinlock_t lock;
	struct sk_buff *rx_skb_top;
	struct ibmvnic_adapter *adapter;
	atomic_t used;
	char name[32];
	u64 handle;
};

struct ibmvnic_long_term_buff {
	unsigned char *buff;
	dma_addr_t addr;
	u64 size;
	u8 map_id;
};

struct ibmvnic_tx_buff {
	struct sk_buff *skb;
	dma_addr_t data_dma[IBMVNIC_MAX_FRAGS_PER_CRQ];
	unsigned int data_len[IBMVNIC_MAX_FRAGS_PER_CRQ];
	int index;
	int pool_index;
	bool last_frag;
<<<<<<< HEAD
	bool used_bounce;
	union sub_crq indir_arr[6];
	u8 hdr_data[140];
	dma_addr_t indir_dma;
=======
	union sub_crq indir_arr[6];
	u8 hdr_data[140];
	dma_addr_t indir_dma;
	int num_entries;
>>>>>>> 24b8d41d
};

struct ibmvnic_tx_pool {
	struct ibmvnic_tx_buff *tx_buff;
	int *free_map;
	int consumer_index;
	int producer_index;
	struct ibmvnic_long_term_buff long_term_buff;
	int num_buffers;
	int buf_size;
};

struct ibmvnic_rx_buff {
	struct sk_buff *skb;
	dma_addr_t dma;
	unsigned char *data;
	int size;
	int pool_index;
};

struct ibmvnic_rx_pool {
	struct ibmvnic_rx_buff *rx_buff;
	int size;
	int index;
	int buff_size;
	atomic_t available;
	int *free_map;
	int next_free;
	int next_alloc;
	int active;
	struct ibmvnic_long_term_buff long_term_buff;
};

struct ibmvnic_vpd {
	unsigned char *buff;
	dma_addr_t dma_addr;
	u64 len;
};

enum vnic_state {VNIC_PROBING = 1,
		 VNIC_PROBED,
		 VNIC_OPENING,
		 VNIC_OPEN,
		 VNIC_CLOSING,
		 VNIC_CLOSED,
		 VNIC_REMOVING,
		 VNIC_REMOVED};

enum ibmvnic_reset_reason {VNIC_RESET_FAILOVER = 1,
			   VNIC_RESET_MOBILITY,
			   VNIC_RESET_FATAL,
			   VNIC_RESET_NON_FATAL,
			   VNIC_RESET_TIMEOUT,
			   VNIC_RESET_CHANGE_PARAM};

struct ibmvnic_rwi {
	enum ibmvnic_reset_reason reset_reason;
	struct list_head list;
};

struct ibmvnic_tunables {
	u64 rx_queues;
	u64 tx_queues;
	u64 rx_entries;
	u64 tx_entries;
	u64 mtu;
};

struct ibmvnic_adapter {
	struct vio_dev *vdev;
	struct net_device *netdev;
	struct ibmvnic_crq_queue crq;
	u8 mac_addr[ETH_ALEN];
	struct ibmvnic_query_ip_offload_buffer ip_offload_buf;
	dma_addr_t ip_offload_tok;
	struct ibmvnic_control_ip_offload_buffer ip_offload_ctrl;
	dma_addr_t ip_offload_ctrl_tok;
	u32 msg_enable;
	u32 priv_flags;

	/* Vital Product Data (VPD) */
	struct ibmvnic_vpd *vpd;
	char fw_version[32];

	/* Statistics */
	struct ibmvnic_statistics stats;
	dma_addr_t stats_token;
	struct completion stats_done;
	spinlock_t stats_lock;
	int replenish_no_mem;
	int replenish_add_buff_success;
	int replenish_add_buff_failure;
	int replenish_task_cycles;
	int tx_send_failed;
	int tx_map_failed;

	struct ibmvnic_tx_queue_stats *tx_stats_buffers;
	struct ibmvnic_rx_queue_stats *rx_stats_buffers;

	int phys_link_state;
	int logical_link_state;

	u32 speed;
	u8 duplex;

	/* login data */
	struct ibmvnic_login_buffer *login_buf;
	dma_addr_t login_buf_token;
	int login_buf_sz;

	struct ibmvnic_login_rsp_buffer *login_rsp_buf;
	dma_addr_t login_rsp_buf_token;
	int login_rsp_buf_sz;

	atomic_t running_cap_crqs;
	bool wait_capability;

	struct ibmvnic_sub_crq_queue **tx_scrq;
	struct ibmvnic_sub_crq_queue **rx_scrq;
<<<<<<< HEAD
	int requested_caps;
	bool renegotiate;
=======
>>>>>>> 24b8d41d

	/* rx structs */
	struct napi_struct *napi;
	struct ibmvnic_rx_pool *rx_pool;
	u64 promisc;

	struct ibmvnic_tx_pool *tx_pool;
	struct ibmvnic_tx_pool *tso_pool;
	struct completion init_done;
	int init_done_rc;

	struct completion fw_done;
	/* Used for serialization of device commands */
	struct mutex fw_lock;
	int fw_done_rc;

	struct completion reset_done;
	int reset_done_rc;
	bool wait_for_reset;

	/* partner capabilities */
	u64 min_tx_queues;
	u64 min_rx_queues;
	u64 min_rx_add_queues;
	u64 max_tx_queues;
	u64 max_rx_queues;
	u64 max_rx_add_queues;
	u64 req_tx_queues;
	u64 req_rx_queues;
	u64 req_rx_add_queues;
	u64 min_tx_entries_per_subcrq;
	u64 min_rx_add_entries_per_subcrq;
	u64 max_tx_entries_per_subcrq;
	u64 max_rx_add_entries_per_subcrq;
	u64 req_tx_entries_per_subcrq;
	u64 req_rx_add_entries_per_subcrq;
	u64 tcp_ip_offload;
	u64 promisc_requested;
	u64 promisc_supported;
	u64 min_mtu;
	u64 max_mtu;
	u64 req_mtu;
	u64 max_multicast_filters;
	u64 vlan_header_insertion;
	u64 rx_vlan_header_insertion;
	u64 max_tx_sg_entries;
	u64 rx_sg_supported;
	u64 rx_sg_requested;
	u64 opt_tx_comp_sub_queues;
	u64 opt_rx_comp_queues;
	u64 opt_rx_bufadd_q_per_rx_comp_q;
	u64 opt_tx_entries_per_subcrq;
	u64 opt_rxba_entries_per_subcrq;
	__be64 tx_rx_desc_req;
	u8 map_id;
<<<<<<< HEAD

	struct work_struct vnic_crq_init;
	struct work_struct ibmvnic_xport;
	bool failover;
=======
	u32 num_active_rx_scrqs;
	u32 num_active_rx_pools;
	u32 num_active_rx_napi;
	u32 num_active_tx_scrqs;
	u32 num_active_tx_pools;
	u32 cur_rx_buf_sz;

	struct tasklet_struct tasklet;
	enum vnic_state state;
	enum ibmvnic_reset_reason reset_reason;
	spinlock_t rwi_lock;
	struct list_head rwi_list;
	struct work_struct ibmvnic_reset;
	struct delayed_work ibmvnic_delayed_reset;
	unsigned long resetting;
	bool napi_enabled, from_passive_init;
	bool login_pending;
	/* last device reset time */
	unsigned long last_reset_time;

	bool failover_pending;
	bool force_reset_recovery;

	struct ibmvnic_tunables desired;
	struct ibmvnic_tunables fallback;

	/* Used for serializatin of state field */
	spinlock_t state_lock;
>>>>>>> 24b8d41d
};<|MERGE_RESOLUTION|>--- conflicted
+++ resolved
@@ -892,17 +892,10 @@
 	int index;
 	int pool_index;
 	bool last_frag;
-<<<<<<< HEAD
-	bool used_bounce;
-	union sub_crq indir_arr[6];
-	u8 hdr_data[140];
-	dma_addr_t indir_dma;
-=======
 	union sub_crq indir_arr[6];
 	u8 hdr_data[140];
 	dma_addr_t indir_dma;
 	int num_entries;
->>>>>>> 24b8d41d
 };
 
 struct ibmvnic_tx_pool {
@@ -1022,11 +1015,6 @@
 
 	struct ibmvnic_sub_crq_queue **tx_scrq;
 	struct ibmvnic_sub_crq_queue **rx_scrq;
-<<<<<<< HEAD
-	int requested_caps;
-	bool renegotiate;
-=======
->>>>>>> 24b8d41d
 
 	/* rx structs */
 	struct napi_struct *napi;
@@ -1082,12 +1070,6 @@
 	u64 opt_rxba_entries_per_subcrq;
 	__be64 tx_rx_desc_req;
 	u8 map_id;
-<<<<<<< HEAD
-
-	struct work_struct vnic_crq_init;
-	struct work_struct ibmvnic_xport;
-	bool failover;
-=======
 	u32 num_active_rx_scrqs;
 	u32 num_active_rx_pools;
 	u32 num_active_rx_napi;
@@ -1116,5 +1098,4 @@
 
 	/* Used for serializatin of state field */
 	spinlock_t state_lock;
->>>>>>> 24b8d41d
 };