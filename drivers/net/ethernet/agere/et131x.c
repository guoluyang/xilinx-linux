/* Agere Systems Inc.
 * 10/100/1000 Base-T Ethernet Driver for the ET1301 and ET131x series MACs
 *
 * Copyright © 2005 Agere Systems Inc.
 * All rights reserved.
 *   http://www.agere.com
 *
 * Copyright (c) 2011 Mark Einon <mark.einon@gmail.com>
 *
 *------------------------------------------------------------------------------
 *
 * SOFTWARE LICENSE
 *
 * This software is provided subject to the following terms and conditions,
 * which you should read carefully before using the software.  Using this
 * software indicates your acceptance of these terms and conditions.  If you do
 * not agree with these terms and conditions, do not use the software.
 *
 * Copyright © 2005 Agere Systems Inc.
 * All rights reserved.
 *
 * Redistribution and use in source or binary forms, with or without
 * modifications, are permitted provided that the following conditions are met:
 *
 * . Redistributions of source code must retain the above copyright notice, this
 *    list of conditions and the following Disclaimer as comments in the code as
 *    well as in the documentation and/or other materials provided with the
 *    distribution.
 *
 * . Redistributions in binary form must reproduce the above copyright notice,
 *    this list of conditions and the following Disclaimer in the documentation
 *    and/or other materials provided with the distribution.
 *
 * . Neither the name of Agere Systems Inc. nor the names of the contributors
 *    may be used to endorse or promote products derived from this software
 *    without specific prior written permission.
 *
 * Disclaimer
 *
 * THIS SOFTWARE IS PROVIDED "AS IS" AND ANY EXPRESS OR IMPLIED WARRANTIES,
 * INCLUDING, BUT NOT LIMITED TO, INFRINGEMENT AND THE IMPLIED WARRANTIES OF
 * MERCHANTABILITY AND FITNESS FOR A PARTICULAR PURPOSE ARE DISCLAIMED.  ANY
 * USE, MODIFICATION OR DISTRIBUTION OF THIS SOFTWARE IS SOLELY AT THE USERS OWN
 * RISK. IN NO EVENT SHALL AGERE SYSTEMS INC. OR CONTRIBUTORS BE LIABLE FOR ANY
 * DIRECT, INDIRECT, INCIDENTAL, SPECIAL, EXEMPLARY, OR CONSEQUENTIAL DAMAGES
 * (INCLUDING, BUT NOT LIMITED TO, PROCUREMENT OF SUBSTITUTE GOODS OR SERVICES;
 * LOSS OF USE, DATA, OR PROFITS; OR BUSINESS INTERRUPTION) HOWEVER CAUSED AND
 * ON ANY THEORY OF LIABILITY, INCLUDING, BUT NOT LIMITED TO, CONTRACT, STRICT
 * LIABILITY, OR TORT (INCLUDING NEGLIGENCE OR OTHERWISE) ARISING IN ANY WAY OUT
 * OF THE USE OF THIS SOFTWARE, EVEN IF ADVISED OF THE POSSIBILITY OF SUCH
 * DAMAGE.
 */

#define pr_fmt(fmt) KBUILD_MODNAME ": " fmt

#include <linux/pci.h>
#include <linux/module.h>
#include <linux/types.h>
#include <linux/kernel.h>

#include <linux/sched.h>
#include <linux/ptrace.h>
#include <linux/slab.h>
#include <linux/ctype.h>
#include <linux/string.h>
#include <linux/timer.h>
#include <linux/interrupt.h>
#include <linux/in.h>
#include <linux/delay.h>
#include <linux/bitops.h>
#include <linux/io.h>

#include <linux/netdevice.h>
#include <linux/etherdevice.h>
#include <linux/skbuff.h>
#include <linux/if_arp.h>
#include <linux/ioport.h>
#include <linux/crc32.h>
#include <linux/random.h>
#include <linux/phy.h>

#include "et131x.h"

MODULE_AUTHOR("Victor Soriano <vjsoriano@agere.com>");
MODULE_AUTHOR("Mark Einon <mark.einon@gmail.com>");
MODULE_LICENSE("Dual BSD/GPL");
MODULE_DESCRIPTION("10/100/1000 Base-T Ethernet Driver for the ET1310 by Agere Systems");

/* EEPROM defines */
#define MAX_NUM_REGISTER_POLLS          1000
#define MAX_NUM_WRITE_RETRIES           2

/* MAC defines */
#define COUNTER_WRAP_16_BIT 0x10000
#define COUNTER_WRAP_12_BIT 0x1000

/* PCI defines */
#define INTERNAL_MEM_SIZE       0x400	/* 1024 of internal memory */
#define INTERNAL_MEM_RX_OFFSET  0x1FF	/* 50%   Tx, 50%   Rx */

/* ISR defines */
/* For interrupts, normal running is:
 *       rxdma_xfr_done, phy_interrupt, mac_stat_interrupt,
 *       watchdog_interrupt & txdma_xfer_done
 *
 * In both cases, when flow control is enabled for either Tx or bi-direction,
 * we additional enable rx_fbr0_low and rx_fbr1_low, so we know when the
 * buffer rings are running low.
 */
#define INT_MASK_DISABLE            0xffffffff

/* NOTE: Masking out MAC_STAT Interrupt for now...
 * #define INT_MASK_ENABLE             0xfff6bf17
 * #define INT_MASK_ENABLE_NO_FLOW     0xfff6bfd7
 */
#define INT_MASK_ENABLE             0xfffebf17
#define INT_MASK_ENABLE_NO_FLOW     0xfffebfd7

/* General defines */
/* Packet and header sizes */
#define NIC_MIN_PACKET_SIZE	60

/* Multicast list size */
#define NIC_MAX_MCAST_LIST	128

/* Supported Filters */
#define ET131X_PACKET_TYPE_DIRECTED		0x0001
#define ET131X_PACKET_TYPE_MULTICAST		0x0002
#define ET131X_PACKET_TYPE_BROADCAST		0x0004
#define ET131X_PACKET_TYPE_PROMISCUOUS		0x0008
#define ET131X_PACKET_TYPE_ALL_MULTICAST	0x0010

/* Tx Timeout */
#define ET131X_TX_TIMEOUT	(1 * HZ)
#define NIC_SEND_HANG_THRESHOLD	0

/* MP_ADAPTER flags */
#define FMP_ADAPTER_INTERRUPT_IN_USE	0x00000008

/* MP_SHARED flags */
#define FMP_ADAPTER_LOWER_POWER		0x00200000

#define FMP_ADAPTER_NON_RECOVER_ERROR	0x00800000
#define FMP_ADAPTER_HARDWARE_ERROR	0x04000000

#define FMP_ADAPTER_FAIL_SEND_MASK	0x3ff00000

/* Some offsets in PCI config space that are actually used. */
#define ET1310_PCI_MAC_ADDRESS		0xA4
#define ET1310_PCI_EEPROM_STATUS	0xB2
#define ET1310_PCI_ACK_NACK		0xC0
#define ET1310_PCI_REPLAY		0xC2
#define ET1310_PCI_L0L1LATENCY		0xCF

/* PCI Product IDs */
#define ET131X_PCI_DEVICE_ID_GIG	0xED00	/* ET1310 1000 Base-T 8 */
#define ET131X_PCI_DEVICE_ID_FAST	0xED01	/* ET1310 100  Base-T */

/* Define order of magnitude converter */
#define NANO_IN_A_MICRO	1000

#define PARM_RX_NUM_BUFS_DEF    4
#define PARM_RX_TIME_INT_DEF    10
#define PARM_RX_MEM_END_DEF     0x2bc
#define PARM_TX_TIME_INT_DEF    40
#define PARM_TX_NUM_BUFS_DEF    4
#define PARM_DMA_CACHE_DEF      0

/* RX defines */
#define FBR_CHUNKS		32
#define MAX_DESC_PER_RING_RX	1024

/* number of RFDs - default and min */
#define RFD_LOW_WATER_MARK	40
#define NIC_DEFAULT_NUM_RFD	1024
#define NUM_FBRS		2

#define MAX_PACKETS_HANDLED	256
#define ET131X_MIN_MTU		64
#define ET131X_MAX_MTU		9216

#define ALCATEL_MULTICAST_PKT	0x01000000
#define ALCATEL_BROADCAST_PKT	0x02000000

/* typedefs for Free Buffer Descriptors */
struct fbr_desc {
	u32 addr_lo;
	u32 addr_hi;
	u32 word2;		/* Bits 10-31 reserved, 0-9 descriptor */
};

/* Packet Status Ring Descriptors
 *
 * Word 0:
 *
 * top 16 bits are from the Alcatel Status Word as enumerated in
 * PE-MCXMAC Data Sheet IPD DS54 0210-1 (also IPD-DS80 0205-2)
 *
 * 0: hp			hash pass
 * 1: ipa			IP checksum assist
 * 2: ipp			IP checksum pass
 * 3: tcpa			TCP checksum assist
 * 4: tcpp			TCP checksum pass
 * 5: wol			WOL Event
 * 6: rxmac_error		RXMAC Error Indicator
 * 7: drop			Drop packet
 * 8: ft			Frame Truncated
 * 9: jp			Jumbo Packet
 * 10: vp			VLAN Packet
 * 11-15: unused
 * 16: asw_prev_pkt_dropped	e.g. IFG too small on previous
 * 17: asw_RX_DV_event		short receive event detected
 * 18: asw_false_carrier_event	bad carrier since last good packet
 * 19: asw_code_err		one or more nibbles signalled as errors
 * 20: asw_CRC_err		CRC error
 * 21: asw_len_chk_err		frame length field incorrect
 * 22: asw_too_long		frame length > 1518 bytes
 * 23: asw_OK			valid CRC + no code error
 * 24: asw_multicast		has a multicast address
 * 25: asw_broadcast		has a broadcast address
 * 26: asw_dribble_nibble	spurious bits after EOP
 * 27: asw_control_frame	is a control frame
 * 28: asw_pause_frame		is a pause frame
 * 29: asw_unsupported_op	unsupported OP code
 * 30: asw_VLAN_tag		VLAN tag detected
 * 31: asw_long_evt		Rx long event
 *
 * Word 1:
 * 0-15: length			length in bytes
 * 16-25: bi			Buffer Index
 * 26-27: ri			Ring Index
 * 28-31: reserved
 */
struct pkt_stat_desc {
	u32 word0;
	u32 word1;
};

/* Typedefs for the RX DMA status word */

/* rx status word 0 holds part of the status bits of the Rx DMA engine
 * that get copied out to memory by the ET-1310.  Word 0 is a 32 bit word
 * which contains the Free Buffer ring 0 and 1 available offset.
 *
 * bit 0-9 FBR1 offset
 * bit 10 Wrap flag for FBR1
 * bit 16-25 FBR0 offset
 * bit 26 Wrap flag for FBR0
 */

/* RXSTAT_WORD1_t structure holds part of the status bits of the Rx DMA engine
 * that get copied out to memory by the ET-1310.  Word 3 is a 32 bit word
 * which contains the Packet Status Ring available offset.
 *
 * bit 0-15 reserved
 * bit 16-27 PSRoffset
 * bit 28 PSRwrap
 * bit 29-31 unused
 */

/* struct rx_status_block is a structure representing the status of the Rx
 * DMA engine it sits in free memory, and is pointed to by 0x101c / 0x1020
 */
struct rx_status_block {
	u32 word0;
	u32 word1;
};

/* Structure for look-up table holding free buffer ring pointers, addresses
 * and state.
 */
struct fbr_lookup {
	void		*virt[MAX_DESC_PER_RING_RX];
	u32		 bus_high[MAX_DESC_PER_RING_RX];
	u32		 bus_low[MAX_DESC_PER_RING_RX];
	void		*ring_virtaddr;
	dma_addr_t	 ring_physaddr;
	void		*mem_virtaddrs[MAX_DESC_PER_RING_RX / FBR_CHUNKS];
	dma_addr_t	 mem_physaddrs[MAX_DESC_PER_RING_RX / FBR_CHUNKS];
	u32		 local_full;
	u32		 num_entries;
	dma_addr_t	 buffsize;
};

/* struct rx_ring is the structure representing the adaptor's local
 * reference(s) to the rings
 */
struct rx_ring {
	struct fbr_lookup *fbr[NUM_FBRS];
	void *ps_ring_virtaddr;
	dma_addr_t ps_ring_physaddr;
	u32 local_psr_full;
	u32 psr_entries;

	struct rx_status_block *rx_status_block;
	dma_addr_t rx_status_bus;

	struct list_head recv_list;
	u32 num_ready_recv;

	u32 num_rfd;

	bool unfinished_receives;
};

/* TX defines */
/* word 2 of the control bits in the Tx Descriptor ring for the ET-1310
 *
 * 0-15: length of packet
 * 16-27: VLAN tag
 * 28: VLAN CFI
 * 29-31: VLAN priority
 *
 * word 3 of the control bits in the Tx Descriptor ring for the ET-1310
 *
 * 0: last packet in the sequence
 * 1: first packet in the sequence
 * 2: interrupt the processor when this pkt sent
 * 3: Control word - no packet data
 * 4: Issue half-duplex backpressure : XON/XOFF
 * 5: send pause frame
 * 6: Tx frame has error
 * 7: append CRC
 * 8: MAC override
 * 9: pad packet
 * 10: Packet is a Huge packet
 * 11: append VLAN tag
 * 12: IP checksum assist
 * 13: TCP checksum assist
 * 14: UDP checksum assist
 */
#define TXDESC_FLAG_LASTPKT		0x0001
#define TXDESC_FLAG_FIRSTPKT		0x0002
#define TXDESC_FLAG_INTPROC		0x0004

/* struct tx_desc represents each descriptor on the ring */
struct tx_desc {
	u32 addr_hi;
	u32 addr_lo;
	u32 len_vlan;	/* control words how to xmit the */
	u32 flags;	/* data (detailed above) */
};

/* The status of the Tx DMA engine it sits in free memory, and is pointed to
 * by 0x101c / 0x1020. This is a DMA10 type
 */

/* TCB (Transmit Control Block: Host Side) */
struct tcb {
	struct tcb *next;	/* Next entry in ring */
	u32 count;		/* Used to spot stuck/lost packets */
	u32 stale;		/* Used to spot stuck/lost packets */
	struct sk_buff *skb;	/* Network skb we are tied to */
	u32 index;		/* Ring indexes */
	u32 index_start;
};

/* Structure representing our local reference(s) to the ring */
struct tx_ring {
	/* TCB (Transmit Control Block) memory and lists */
	struct tcb *tcb_ring;

	/* List of TCBs that are ready to be used */
	struct tcb *tcb_qhead;
	struct tcb *tcb_qtail;

	/* list of TCBs that are currently being sent. */
	struct tcb *send_head;
	struct tcb *send_tail;
	int used;

	/* The actual descriptor ring */
	struct tx_desc *tx_desc_ring;
	dma_addr_t tx_desc_ring_pa;

	/* send_idx indicates where we last wrote to in the descriptor ring. */
	u32 send_idx;

	/* The location of the write-back status block */
	u32 *tx_status;
	dma_addr_t tx_status_pa;

	/* Packets since the last IRQ: used for interrupt coalescing */
	int since_irq;
};

/* Do not change these values: if changed, then change also in respective
 * TXdma and Rxdma engines
 */
#define NUM_DESC_PER_RING_TX         512    /* TX Do not change these values */
#define NUM_TCB                      64

/* These values are all superseded by registry entries to facilitate tuning.
 * Once the desired performance has been achieved, the optimal registry values
 * should be re-populated to these #defines:
 */
#define TX_ERROR_PERIOD             1000

#define LO_MARK_PERCENT_FOR_PSR     15
#define LO_MARK_PERCENT_FOR_RX      15

/* RFD (Receive Frame Descriptor) */
struct rfd {
	struct list_head list_node;
	struct sk_buff *skb;
	u32 len;	/* total size of receive frame */
	u16 bufferindex;
	u8 ringindex;
};

/* Flow Control */
#define FLOW_BOTH	0
#define FLOW_TXONLY	1
#define FLOW_RXONLY	2
#define FLOW_NONE	3

/* Struct to define some device statistics */
struct ce_stats {
	u32		multicast_pkts_rcvd;
	u32		rcvd_pkts_dropped;

	u32		tx_underflows;
	u32		tx_collisions;
	u32		tx_excessive_collisions;
	u32		tx_first_collisions;
	u32		tx_late_collisions;
	u32		tx_max_pkt_errs;
	u32		tx_deferred;

	u32		rx_overflows;
	u32		rx_length_errs;
	u32		rx_align_errs;
	u32		rx_crc_errs;
	u32		rx_code_violations;
	u32		rx_other_errs;

	u32		interrupt_status;
};

/* The private adapter structure */
struct et131x_adapter {
	struct net_device *netdev;
	struct pci_dev *pdev;
	struct mii_bus *mii_bus;
	struct napi_struct napi;

	/* Flags that indicate current state of the adapter */
	u32 flags;

	/* local link state, to determine if a state change has occurred */
	int link;

	/* Configuration  */
	u8 rom_addr[ETH_ALEN];
	u8 addr[ETH_ALEN];
	bool has_eeprom;
	u8 eeprom_data[2];

	spinlock_t tcb_send_qlock; /* protects the tx_ring send tcb list */
	spinlock_t tcb_ready_qlock; /* protects the tx_ring ready tcb list */
	spinlock_t rcv_lock; /* protects the rx_ring receive list */

	/* Packet Filter and look ahead size */
	u32 packet_filter;

	/* multicast list */
	u32 multicast_addr_count;
	u8 multicast_list[NIC_MAX_MCAST_LIST][ETH_ALEN];

	/* Pointer to the device's PCI register space */
	struct address_map __iomem *regs;

	/* Registry parameters */
	u8 wanted_flow;		/* Flow we want for 802.3x flow control */
	u32 registry_jumbo_packet;	/* Max supported ethernet packet size */

	/* Derived from the registry: */
	u8 flow;		/* flow control validated by the far-end */

	/* Minimize init-time */
	struct timer_list error_timer;

	/* variable putting the phy into coma mode when boot up with no cable
	 * plugged in after 5 seconds
	 */
	u8 boot_coma;

	/* Tx Memory Variables */
	struct tx_ring tx_ring;

	/* Rx Memory Variables */
	struct rx_ring rx_ring;

	struct ce_stats stats;
};

static int eeprom_wait_ready(struct pci_dev *pdev, u32 *status)
{
	u32 reg;
	int i;

	/* 1. Check LBCIF Status Register for bits 6 & 3:2 all equal to 0 and
	 *    bits 7,1:0 both equal to 1, at least once after reset.
	 *    Subsequent operations need only to check that bits 1:0 are equal
	 *    to 1 prior to starting a single byte read/write
	 */
	for (i = 0; i < MAX_NUM_REGISTER_POLLS; i++) {
		if (pci_read_config_dword(pdev, LBCIF_DWORD1_GROUP, &reg))
			return -EIO;

		/* I2C idle and Phy Queue Avail both true */
		if ((reg & 0x3000) == 0x3000) {
			if (status)
				*status = reg;
			return reg & 0xFF;
		}
	}
	return -ETIMEDOUT;
}

static int eeprom_write(struct et131x_adapter *adapter, u32 addr, u8 data)
{
	struct pci_dev *pdev = adapter->pdev;
	int index = 0;
	int retries;
	int err = 0;
	int writeok = 0;
	u32 status;
	u32 val = 0;

	/* For an EEPROM, an I2C single byte write is defined as a START
	 * condition followed by the device address, EEPROM address, one byte
	 * of data and a STOP condition.  The STOP condition will trigger the
	 * EEPROM's internally timed write cycle to the nonvolatile memory.
	 * All inputs are disabled during this write cycle and the EEPROM will
	 * not respond to any access until the internal write is complete.
	 */
	err = eeprom_wait_ready(pdev, NULL);
	if (err < 0)
		return err;

	 /* 2. Write to the LBCIF Control Register:  bit 7=1, bit 6=1, bit 3=0,
	  *    and bits 1:0 both =0.  Bit 5 should be set according to the
	  *    type of EEPROM being accessed (1=two byte addressing, 0=one
	  *    byte addressing).
	  */
	if (pci_write_config_byte(pdev, LBCIF_CONTROL_REGISTER,
				  LBCIF_CONTROL_LBCIF_ENABLE |
					LBCIF_CONTROL_I2C_WRITE))
		return -EIO;

	/* Prepare EEPROM address for Step 3 */
	for (retries = 0; retries < MAX_NUM_WRITE_RETRIES; retries++) {
		if (pci_write_config_dword(pdev, LBCIF_ADDRESS_REGISTER, addr))
			break;
		/* Write the data to the LBCIF Data Register (the I2C write
		 * will begin).
		 */
		if (pci_write_config_byte(pdev, LBCIF_DATA_REGISTER, data))
			break;
		/* Monitor bit 1:0 of the LBCIF Status Register.  When bits
		 * 1:0 are both equal to 1, the I2C write has completed and the
		 * internal write cycle of the EEPROM is about to start.
		 * (bits 1:0 = 01 is a legal state while waiting from both
		 * equal to 1, but bits 1:0 = 10 is invalid and implies that
		 * something is broken).
		 */
		err = eeprom_wait_ready(pdev, &status);
		if (err < 0)
			return 0;

		/* Check bit 3 of the LBCIF Status Register.  If  equal to 1,
		 * an error has occurred.Don't break here if we are revision
		 * 1, this is so we do a blind write for load bug.
		 */
		if ((status & LBCIF_STATUS_GENERAL_ERROR) &&
		    adapter->pdev->revision == 0)
			break;

		/* Check bit 2 of the LBCIF Status Register.  If equal to 1 an
		 * ACK error has occurred on the address phase of the write.
		 * This could be due to an actual hardware failure or the
		 * EEPROM may still be in its internal write cycle from a
		 * previous write. This write operation was ignored and must be
		  *repeated later.
		 */
		if (status & LBCIF_STATUS_ACK_ERROR) {
			/* This could be due to an actual hardware failure
			 * or the EEPROM may still be in its internal write
			 * cycle from a previous write. This write operation
			 * was ignored and must be repeated later.
			 */
			udelay(10);
			continue;
		}

		writeok = 1;
		break;
	}

	udelay(10);

	while (1) {
		if (pci_write_config_byte(pdev, LBCIF_CONTROL_REGISTER,
					  LBCIF_CONTROL_LBCIF_ENABLE))
			writeok = 0;

		/* Do read until internal ACK_ERROR goes away meaning write
		 * completed
		 */
		do {
			pci_write_config_dword(pdev,
					       LBCIF_ADDRESS_REGISTER,
					       addr);
			do {
				pci_read_config_dword(pdev,
						      LBCIF_DATA_REGISTER,
						      &val);
			} while ((val & 0x00010000) == 0);
		} while (val & 0x00040000);

		if ((val & 0xFF00) != 0xC000 || index == 10000)
			break;
		index++;
	}
	return writeok ? 0 : -EIO;
}

static int eeprom_read(struct et131x_adapter *adapter, u32 addr, u8 *pdata)
{
	struct pci_dev *pdev = adapter->pdev;
	int err;
	u32 status;

	/* A single byte read is similar to the single byte write, with the
	 * exception of the data flow:
	 */
	err = eeprom_wait_ready(pdev, NULL);
	if (err < 0)
		return err;
	/* Write to the LBCIF Control Register:  bit 7=1, bit 6=0, bit 3=0,
	 * and bits 1:0 both =0.  Bit 5 should be set according to the type
	 * of EEPROM being accessed (1=two byte addressing, 0=one byte
	 * addressing).
	 */
	if (pci_write_config_byte(pdev, LBCIF_CONTROL_REGISTER,
				  LBCIF_CONTROL_LBCIF_ENABLE))
		return -EIO;
	/* Write the address to the LBCIF Address Register (I2C read will
	 * begin).
	 */
	if (pci_write_config_dword(pdev, LBCIF_ADDRESS_REGISTER, addr))
		return -EIO;
	/* Monitor bit 0 of the LBCIF Status Register.  When = 1, I2C read
	 * is complete. (if bit 1 =1 and bit 0 stays = 0, a hardware failure
	 * has occurred).
	 */
	err = eeprom_wait_ready(pdev, &status);
	if (err < 0)
		return err;
	/* Regardless of error status, read data byte from LBCIF Data
	 * Register.
	 */
	*pdata = err;

	return (status & LBCIF_STATUS_ACK_ERROR) ? -EIO : 0;
}

static int et131x_init_eeprom(struct et131x_adapter *adapter)
{
	struct pci_dev *pdev = adapter->pdev;
	u8 eestatus;

	pci_read_config_byte(pdev, ET1310_PCI_EEPROM_STATUS, &eestatus);

	/* THIS IS A WORKAROUND:
	 * I need to call this function twice to get my card in a
	 * LG M1 Express Dual running. I tried also a msleep before this
	 * function, because I thought there could be some time conditions
	 * but it didn't work. Call the whole function twice also work.
	 */
	if (pci_read_config_byte(pdev, ET1310_PCI_EEPROM_STATUS, &eestatus)) {
		dev_err(&pdev->dev,
			"Could not read PCI config space for EEPROM Status\n");
		return -EIO;
	}

	/* Determine if the error(s) we care about are present. If they are
	 * present we need to fail.
	 */
	if (eestatus & 0x4C) {
		int write_failed = 0;

		if (pdev->revision == 0x01) {
			int	i;
			static const u8 eedata[4] = { 0xFE, 0x13, 0x10, 0xFF };

			/* Re-write the first 4 bytes if we have an eeprom
			 * present and the revision id is 1, this fixes the
			 * corruption seen with 1310 B Silicon
			 */
			for (i = 0; i < 3; i++)
				if (eeprom_write(adapter, i, eedata[i]) < 0)
					write_failed = 1;
		}
		if (pdev->revision  != 0x01 || write_failed) {
			dev_err(&pdev->dev,
				"Fatal EEPROM Status Error - 0x%04x\n",
				eestatus);

			/* This error could mean that there was an error
			 * reading the eeprom or that the eeprom doesn't exist.
			 * We will treat each case the same and not try to
			 * gather additional information that normally would
			 * come from the eeprom, like MAC Address
			 */
			adapter->has_eeprom = false;
			return -EIO;
		}
	}
	adapter->has_eeprom = true;

	/* Read the EEPROM for information regarding LED behavior. Refer to
	 * et131x_xcvr_init() for its use.
	 */
	eeprom_read(adapter, 0x70, &adapter->eeprom_data[0]);
	eeprom_read(adapter, 0x71, &adapter->eeprom_data[1]);

	if (adapter->eeprom_data[0] != 0xcd)
		/* Disable all optional features */
		adapter->eeprom_data[1] = 0x00;

	return 0;
}

static void et131x_rx_dma_enable(struct et131x_adapter *adapter)
{
	/* Setup the receive dma configuration register for normal operation */
	u32 csr =  ET_RXDMA_CSR_FBR1_ENABLE;
	struct rx_ring *rx_ring = &adapter->rx_ring;

	if (rx_ring->fbr[1]->buffsize == 4096)
		csr |= ET_RXDMA_CSR_FBR1_SIZE_LO;
	else if (rx_ring->fbr[1]->buffsize == 8192)
		csr |= ET_RXDMA_CSR_FBR1_SIZE_HI;
	else if (rx_ring->fbr[1]->buffsize == 16384)
		csr |= ET_RXDMA_CSR_FBR1_SIZE_LO | ET_RXDMA_CSR_FBR1_SIZE_HI;

	csr |= ET_RXDMA_CSR_FBR0_ENABLE;
	if (rx_ring->fbr[0]->buffsize == 256)
		csr |= ET_RXDMA_CSR_FBR0_SIZE_LO;
	else if (rx_ring->fbr[0]->buffsize == 512)
		csr |= ET_RXDMA_CSR_FBR0_SIZE_HI;
	else if (rx_ring->fbr[0]->buffsize == 1024)
		csr |= ET_RXDMA_CSR_FBR0_SIZE_LO | ET_RXDMA_CSR_FBR0_SIZE_HI;
	writel(csr, &adapter->regs->rxdma.csr);

	csr = readl(&adapter->regs->rxdma.csr);
	if (csr & ET_RXDMA_CSR_HALT_STATUS) {
		udelay(5);
		csr = readl(&adapter->regs->rxdma.csr);
		if (csr & ET_RXDMA_CSR_HALT_STATUS) {
			dev_err(&adapter->pdev->dev,
				"RX Dma failed to exit halt state. CSR 0x%08x\n",
				csr);
		}
	}
}

static void et131x_rx_dma_disable(struct et131x_adapter *adapter)
{
	u32 csr;
	/* Setup the receive dma configuration register */
	writel(ET_RXDMA_CSR_HALT | ET_RXDMA_CSR_FBR1_ENABLE,
	       &adapter->regs->rxdma.csr);
	csr = readl(&adapter->regs->rxdma.csr);
	if (!(csr & ET_RXDMA_CSR_HALT_STATUS)) {
		udelay(5);
		csr = readl(&adapter->regs->rxdma.csr);
		if (!(csr & ET_RXDMA_CSR_HALT_STATUS))
			dev_err(&adapter->pdev->dev,
				"RX Dma failed to enter halt state. CSR 0x%08x\n",
				csr);
	}
}

static void et131x_tx_dma_enable(struct et131x_adapter *adapter)
{
	/* Setup the transmit dma configuration register for normal
	 * operation
	 */
	writel(ET_TXDMA_SNGL_EPKT | (PARM_DMA_CACHE_DEF << ET_TXDMA_CACHE_SHIFT),
	       &adapter->regs->txdma.csr);
}

static inline void add_10bit(u32 *v, int n)
{
	*v = INDEX10(*v + n) | (*v & ET_DMA10_WRAP);
}

static inline void add_12bit(u32 *v, int n)
{
	*v = INDEX12(*v + n) | (*v & ET_DMA12_WRAP);
}

static void et1310_config_mac_regs1(struct et131x_adapter *adapter)
{
	struct mac_regs __iomem *macregs = &adapter->regs->mac;
	u32 station1;
	u32 station2;
	u32 ipg;

	/* First we need to reset everything.  Write to MAC configuration
	 * register 1 to perform reset.
	 */
	writel(ET_MAC_CFG1_SOFT_RESET | ET_MAC_CFG1_SIM_RESET  |
	       ET_MAC_CFG1_RESET_RXMC | ET_MAC_CFG1_RESET_TXMC |
	       ET_MAC_CFG1_RESET_RXFUNC | ET_MAC_CFG1_RESET_TXFUNC,
	       &macregs->cfg1);

	/* Next lets configure the MAC Inter-packet gap register */
	ipg = 0x38005860;		/* IPG1 0x38 IPG2 0x58 B2B 0x60 */
	ipg |= 0x50 << 8;		/* ifg enforce 0x50 */
	writel(ipg, &macregs->ipg);

	/* Next lets configure the MAC Half Duplex register */
	/* BEB trunc 0xA, Ex Defer, Rexmit 0xF Coll 0x37 */
	writel(0x00A1F037, &macregs->hfdp);

	/* Next lets configure the MAC Interface Control register */
	writel(0, &macregs->if_ctrl);

	writel(ET_MAC_MIIMGMT_CLK_RST, &macregs->mii_mgmt_cfg);

	/* Next lets configure the MAC Station Address register.  These
	 * values are read from the EEPROM during initialization and stored
	 * in the adapter structure.  We write what is stored in the adapter
	 * structure to the MAC Station Address registers high and low.  This
	 * station address is used for generating and checking pause control
	 * packets.
	 */
	station2 = (adapter->addr[1] << ET_MAC_STATION_ADDR2_OC2_SHIFT) |
		   (adapter->addr[0] << ET_MAC_STATION_ADDR2_OC1_SHIFT);
	station1 = (adapter->addr[5] << ET_MAC_STATION_ADDR1_OC6_SHIFT) |
		   (adapter->addr[4] << ET_MAC_STATION_ADDR1_OC5_SHIFT) |
		   (adapter->addr[3] << ET_MAC_STATION_ADDR1_OC4_SHIFT) |
		    adapter->addr[2];
	writel(station1, &macregs->station_addr_1);
	writel(station2, &macregs->station_addr_2);

	/* Max ethernet packet in bytes that will be passed by the mac without
	 * being truncated.  Allow the MAC to pass 4 more than our max packet
	 * size.  This is 4 for the Ethernet CRC.
	 *
	 * Packets larger than (registry_jumbo_packet) that do not contain a
	 * VLAN ID will be dropped by the Rx function.
	 */
	writel(adapter->registry_jumbo_packet + 4, &macregs->max_fm_len);

	/* clear out MAC config reset */
	writel(0, &macregs->cfg1);
}

static void et1310_config_mac_regs2(struct et131x_adapter *adapter)
{
	int32_t delay = 0;
	struct mac_regs __iomem *mac = &adapter->regs->mac;
	struct phy_device *phydev = adapter->netdev->phydev;
	u32 cfg1;
	u32 cfg2;
	u32 ifctrl;
	u32 ctl;

	ctl = readl(&adapter->regs->txmac.ctl);
	cfg1 = readl(&mac->cfg1);
	cfg2 = readl(&mac->cfg2);
	ifctrl = readl(&mac->if_ctrl);

	/* Set up the if mode bits */
	cfg2 &= ~ET_MAC_CFG2_IFMODE_MASK;
	if (phydev->speed == SPEED_1000) {
		cfg2 |= ET_MAC_CFG2_IFMODE_1000;
		ifctrl &= ~ET_MAC_IFCTRL_PHYMODE;
	} else {
		cfg2 |= ET_MAC_CFG2_IFMODE_100;
		ifctrl |= ET_MAC_IFCTRL_PHYMODE;
	}

	cfg1 |= ET_MAC_CFG1_RX_ENABLE | ET_MAC_CFG1_TX_ENABLE |
							ET_MAC_CFG1_TX_FLOW;

	cfg1 &= ~(ET_MAC_CFG1_LOOPBACK | ET_MAC_CFG1_RX_FLOW);
	if (adapter->flow == FLOW_RXONLY || adapter->flow == FLOW_BOTH)
		cfg1 |= ET_MAC_CFG1_RX_FLOW;
	writel(cfg1, &mac->cfg1);

	/* Now we need to initialize the MAC Configuration 2 register */
	/* preamble 7, check length, huge frame off, pad crc, crc enable
	 * full duplex off
	 */
	cfg2 |= 0x7 << ET_MAC_CFG2_PREAMBLE_SHIFT;
	cfg2 |= ET_MAC_CFG2_IFMODE_LEN_CHECK;
	cfg2 |= ET_MAC_CFG2_IFMODE_PAD_CRC;
	cfg2 |=	ET_MAC_CFG2_IFMODE_CRC_ENABLE;
	cfg2 &= ~ET_MAC_CFG2_IFMODE_HUGE_FRAME;
	cfg2 &= ~ET_MAC_CFG2_IFMODE_FULL_DPLX;

	if (phydev->duplex == DUPLEX_FULL)
		cfg2 |= ET_MAC_CFG2_IFMODE_FULL_DPLX;

	ifctrl &= ~ET_MAC_IFCTRL_GHDMODE;
	if (phydev->duplex == DUPLEX_HALF)
		ifctrl |= ET_MAC_IFCTRL_GHDMODE;

	writel(ifctrl, &mac->if_ctrl);
	writel(cfg2, &mac->cfg2);

	do {
		udelay(10);
		delay++;
		cfg1 = readl(&mac->cfg1);
	} while ((cfg1 & ET_MAC_CFG1_WAIT) != ET_MAC_CFG1_WAIT && delay < 100);

	if (delay == 100) {
		dev_warn(&adapter->pdev->dev,
			 "Syncd bits did not respond correctly cfg1 word 0x%08x\n",
			 cfg1);
	}

	ctl |= ET_TX_CTRL_TXMAC_ENABLE | ET_TX_CTRL_FC_DISABLE;
	writel(ctl, &adapter->regs->txmac.ctl);

	if (adapter->flags & FMP_ADAPTER_LOWER_POWER) {
		et131x_rx_dma_enable(adapter);
		et131x_tx_dma_enable(adapter);
	}
}

static int et1310_in_phy_coma(struct et131x_adapter *adapter)
{
	u32 pmcsr = readl(&adapter->regs->global.pm_csr);

	return ET_PM_PHY_SW_COMA & pmcsr ? 1 : 0;
}

static void et1310_setup_device_for_multicast(struct et131x_adapter *adapter)
{
	struct rxmac_regs __iomem *rxmac = &adapter->regs->rxmac;
	u32 hash1 = 0;
	u32 hash2 = 0;
	u32 hash3 = 0;
	u32 hash4 = 0;

	/* If ET131X_PACKET_TYPE_MULTICAST is specified, then we provision
	 * the multi-cast LIST.  If it is NOT specified, (and "ALL" is not
	 * specified) then we should pass NO multi-cast addresses to the
	 * driver.
	 */
	if (adapter->packet_filter & ET131X_PACKET_TYPE_MULTICAST) {
		int i;

		/* Loop through our multicast array and set up the device */
		for (i = 0; i < adapter->multicast_addr_count; i++) {
			u32 result;

			result = ether_crc(6, adapter->multicast_list[i]);

			result = (result & 0x3F800000) >> 23;

			if (result < 32) {
				hash1 |= (1 << result);
			} else if ((31 < result) && (result < 64)) {
				result -= 32;
				hash2 |= (1 << result);
			} else if ((63 < result) && (result < 96)) {
				result -= 64;
				hash3 |= (1 << result);
			} else {
				result -= 96;
				hash4 |= (1 << result);
			}
		}
	}

	/* Write out the new hash to the device */
	if (!et1310_in_phy_coma(adapter)) {
		writel(hash1, &rxmac->multi_hash1);
		writel(hash2, &rxmac->multi_hash2);
		writel(hash3, &rxmac->multi_hash3);
		writel(hash4, &rxmac->multi_hash4);
	}
}

static void et1310_setup_device_for_unicast(struct et131x_adapter *adapter)
{
	struct rxmac_regs __iomem *rxmac = &adapter->regs->rxmac;
	u32 uni_pf1;
	u32 uni_pf2;
	u32 uni_pf3;

	/* Set up unicast packet filter reg 3 to be the first two octets of
	 * the MAC address for both address
	 *
	 * Set up unicast packet filter reg 2 to be the octets 2 - 5 of the
	 * MAC address for second address
	 *
	 * Set up unicast packet filter reg 3 to be the octets 2 - 5 of the
	 * MAC address for first address
	 */
	uni_pf3 = (adapter->addr[0] << ET_RX_UNI_PF_ADDR2_1_SHIFT) |
		  (adapter->addr[1] << ET_RX_UNI_PF_ADDR2_2_SHIFT) |
		  (adapter->addr[0] << ET_RX_UNI_PF_ADDR1_1_SHIFT) |
		   adapter->addr[1];

	uni_pf2 = (adapter->addr[2] << ET_RX_UNI_PF_ADDR2_3_SHIFT) |
		  (adapter->addr[3] << ET_RX_UNI_PF_ADDR2_4_SHIFT) |
		  (adapter->addr[4] << ET_RX_UNI_PF_ADDR2_5_SHIFT) |
		   adapter->addr[5];

	uni_pf1 = (adapter->addr[2] << ET_RX_UNI_PF_ADDR1_3_SHIFT) |
		  (adapter->addr[3] << ET_RX_UNI_PF_ADDR1_4_SHIFT) |
		  (adapter->addr[4] << ET_RX_UNI_PF_ADDR1_5_SHIFT) |
		   adapter->addr[5];

	if (!et1310_in_phy_coma(adapter)) {
		writel(uni_pf1, &rxmac->uni_pf_addr1);
		writel(uni_pf2, &rxmac->uni_pf_addr2);
		writel(uni_pf3, &rxmac->uni_pf_addr3);
	}
}

static void et1310_config_rxmac_regs(struct et131x_adapter *adapter)
{
	struct rxmac_regs __iomem *rxmac = &adapter->regs->rxmac;
	struct phy_device *phydev = adapter->netdev->phydev;
	u32 sa_lo;
	u32 sa_hi = 0;
	u32 pf_ctrl = 0;
	u32 __iomem *wolw;

	/* Disable the MAC while it is being configured (also disable WOL) */
	writel(0x8, &rxmac->ctrl);

	/* Initialize WOL to disabled. */
	writel(0, &rxmac->crc0);
	writel(0, &rxmac->crc12);
	writel(0, &rxmac->crc34);

	/* We need to set the WOL mask0 - mask4 next.  We initialize it to
	 * its default Values of 0x00000000 because there are not WOL masks
	 * as of this time.
	 */
	for (wolw = &rxmac->mask0_word0; wolw <= &rxmac->mask4_word3; wolw++)
		writel(0, wolw);

	/* Lets setup the WOL Source Address */
	sa_lo = (adapter->addr[2] << ET_RX_WOL_LO_SA3_SHIFT) |
		(adapter->addr[3] << ET_RX_WOL_LO_SA4_SHIFT) |
		(adapter->addr[4] << ET_RX_WOL_LO_SA5_SHIFT) |
		 adapter->addr[5];
	writel(sa_lo, &rxmac->sa_lo);

	sa_hi = (u32)(adapter->addr[0] << ET_RX_WOL_HI_SA1_SHIFT) |
		       adapter->addr[1];
	writel(sa_hi, &rxmac->sa_hi);

	/* Disable all Packet Filtering */
	writel(0, &rxmac->pf_ctrl);

	/* Let's initialize the Unicast Packet filtering address */
	if (adapter->packet_filter & ET131X_PACKET_TYPE_DIRECTED) {
		et1310_setup_device_for_unicast(adapter);
		pf_ctrl |= ET_RX_PFCTRL_UNICST_FILTER_ENABLE;
	} else {
		writel(0, &rxmac->uni_pf_addr1);
		writel(0, &rxmac->uni_pf_addr2);
		writel(0, &rxmac->uni_pf_addr3);
	}

	/* Let's initialize the Multicast hash */
	if (!(adapter->packet_filter & ET131X_PACKET_TYPE_ALL_MULTICAST)) {
		pf_ctrl |= ET_RX_PFCTRL_MLTCST_FILTER_ENABLE;
		et1310_setup_device_for_multicast(adapter);
	}

	/* Runt packet filtering.  Didn't work in version A silicon. */
	pf_ctrl |= (NIC_MIN_PACKET_SIZE + 4) << ET_RX_PFCTRL_MIN_PKT_SZ_SHIFT;
	pf_ctrl |= ET_RX_PFCTRL_FRAG_FILTER_ENABLE;

	if (adapter->registry_jumbo_packet > 8192)
		/* In order to transmit jumbo packets greater than 8k, the
		 * FIFO between RxMAC and RxDMA needs to be reduced in size
		 * to (16k - Jumbo packet size).  In order to implement this,
		 * we must use "cut through" mode in the RxMAC, which chops
		 * packets down into segments which are (max_size * 16).  In
		 * this case we selected 256 bytes, since this is the size of
		 * the PCI-Express TLP's that the 1310 uses.
		 *
		 * seg_en on, fc_en off, size 0x10
		 */
		writel(0x41, &rxmac->mcif_ctrl_max_seg);
	else
		writel(0, &rxmac->mcif_ctrl_max_seg);

	writel(0, &rxmac->mcif_water_mark);
	writel(0, &rxmac->mif_ctrl);
	writel(0, &rxmac->space_avail);

	/* Initialize the the mif_ctrl register
	 * bit 3:  Receive code error. One or more nibbles were signaled as
	 *	   errors  during the reception of the packet.  Clear this
	 *	   bit in Gigabit, set it in 100Mbit.  This was derived
	 *	   experimentally at UNH.
	 * bit 4:  Receive CRC error. The packet's CRC did not match the
	 *	   internally generated CRC.
	 * bit 5:  Receive length check error. Indicates that frame length
	 *	   field value in the packet does not match the actual data
	 *	   byte length and is not a type field.
	 * bit 16: Receive frame truncated.
	 * bit 17: Drop packet enable
	 */
	if (phydev && phydev->speed == SPEED_100)
		writel(0x30038, &rxmac->mif_ctrl);
	else
		writel(0x30030, &rxmac->mif_ctrl);

	/* Finally we initialize RxMac to be enabled & WOL disabled.  Packet
	 * filter is always enabled since it is where the runt packets are
	 * supposed to be dropped.  For version A silicon, runt packet
	 * dropping doesn't work, so it is disabled in the pf_ctrl register,
	 * but we still leave the packet filter on.
	 */
	writel(pf_ctrl, &rxmac->pf_ctrl);
	writel(ET_RX_CTRL_RXMAC_ENABLE | ET_RX_CTRL_WOL_DISABLE, &rxmac->ctrl);
}

static void et1310_config_txmac_regs(struct et131x_adapter *adapter)
{
	struct txmac_regs __iomem *txmac = &adapter->regs->txmac;

	/* We need to update the Control Frame Parameters
	 * cfpt - control frame pause timer set to 64 (0x40)
	 * cfep - control frame extended pause timer set to 0x0
	 */
	if (adapter->flow == FLOW_NONE)
		writel(0, &txmac->cf_param);
	else
		writel(0x40, &txmac->cf_param);
}

static void et1310_config_macstat_regs(struct et131x_adapter *adapter)
{
	struct macstat_regs __iomem *macstat = &adapter->regs->macstat;
	u32 __iomem *reg;

	/* initialize all the macstat registers to zero on the device  */
	for (reg = &macstat->txrx_0_64_byte_frames;
	     reg <= &macstat->carry_reg2; reg++)
		writel(0, reg);

	/* Unmask any counters that we want to track the overflow of.
	 * Initially this will be all counters.  It may become clear later
	 * that we do not need to track all counters.
	 */
	writel(0xFFFFBE32, &macstat->carry_reg1_mask);
	writel(0xFFFE7E8B, &macstat->carry_reg2_mask);
}

static int et131x_phy_mii_read(struct et131x_adapter *adapter, u8 addr,
			       u8 reg, u16 *value)
{
	struct mac_regs __iomem *mac = &adapter->regs->mac;
	int status = 0;
	u32 delay = 0;
	u32 mii_addr;
	u32 mii_cmd;
	u32 mii_indicator;

	/* Save a local copy of the registers we are dealing with so we can
	 * set them back
	 */
	mii_addr = readl(&mac->mii_mgmt_addr);
	mii_cmd = readl(&mac->mii_mgmt_cmd);

	/* Stop the current operation */
	writel(0, &mac->mii_mgmt_cmd);

	/* Set up the register we need to read from on the correct PHY */
	writel(ET_MAC_MII_ADDR(addr, reg), &mac->mii_mgmt_addr);

	writel(0x1, &mac->mii_mgmt_cmd);

	do {
		udelay(50);
		delay++;
		mii_indicator = readl(&mac->mii_mgmt_indicator);
	} while ((mii_indicator & ET_MAC_MGMT_WAIT) && delay < 50);

	/* If we hit the max delay, we could not read the register */
	if (delay == 50) {
		dev_warn(&adapter->pdev->dev,
			 "reg 0x%08x could not be read\n", reg);
		dev_warn(&adapter->pdev->dev, "status is  0x%08x\n",
			 mii_indicator);

		status = -EIO;
		goto out;
	}

	/* If we hit here we were able to read the register and we need to
	 * return the value to the caller
	 */
	*value = readl(&mac->mii_mgmt_stat) & ET_MAC_MIIMGMT_STAT_PHYCRTL_MASK;

out:
	/* Stop the read operation */
	writel(0, &mac->mii_mgmt_cmd);

	/* set the registers we touched back to the state at which we entered
	 * this function
	 */
	writel(mii_addr, &mac->mii_mgmt_addr);
	writel(mii_cmd, &mac->mii_mgmt_cmd);

	return status;
}

static int et131x_mii_read(struct et131x_adapter *adapter, u8 reg, u16 *value)
{
	struct phy_device *phydev = adapter->netdev->phydev;

	if (!phydev)
		return -EIO;

	return et131x_phy_mii_read(adapter, phydev->mdio.addr, reg, value);
}

static int et131x_mii_write(struct et131x_adapter *adapter, u8 addr, u8 reg,
			    u16 value)
{
	struct mac_regs __iomem *mac = &adapter->regs->mac;
	int status = 0;
	u32 delay = 0;
	u32 mii_addr;
	u32 mii_cmd;
	u32 mii_indicator;

	/* Save a local copy of the registers we are dealing with so we can
	 * set them back
	 */
	mii_addr = readl(&mac->mii_mgmt_addr);
	mii_cmd = readl(&mac->mii_mgmt_cmd);

	/* Stop the current operation */
	writel(0, &mac->mii_mgmt_cmd);

	/* Set up the register we need to write to on the correct PHY */
	writel(ET_MAC_MII_ADDR(addr, reg), &mac->mii_mgmt_addr);

	/* Add the value to write to the registers to the mac */
	writel(value, &mac->mii_mgmt_ctrl);

	do {
		udelay(50);
		delay++;
		mii_indicator = readl(&mac->mii_mgmt_indicator);
	} while ((mii_indicator & ET_MAC_MGMT_BUSY) && delay < 100);

	/* If we hit the max delay, we could not write the register */
	if (delay == 100) {
		u16 tmp;

		dev_warn(&adapter->pdev->dev,
			 "reg 0x%08x could not be written", reg);
		dev_warn(&adapter->pdev->dev, "status is  0x%08x\n",
			 mii_indicator);
		dev_warn(&adapter->pdev->dev, "command is  0x%08x\n",
			 readl(&mac->mii_mgmt_cmd));

		et131x_mii_read(adapter, reg, &tmp);

		status = -EIO;
	}
	/* Stop the write operation */
	writel(0, &mac->mii_mgmt_cmd);

	/* set the registers we touched back to the state at which we entered
	 * this function
	 */
	writel(mii_addr, &mac->mii_mgmt_addr);
	writel(mii_cmd, &mac->mii_mgmt_cmd);

	return status;
}

static void et1310_phy_read_mii_bit(struct et131x_adapter *adapter,
				    u16 regnum,
				    u16 bitnum,
				    u8 *value)
{
	u16 reg;
	u16 mask = 1 << bitnum;

	et131x_mii_read(adapter, regnum, &reg);

	*value = (reg & mask) >> bitnum;
}

static void et1310_config_flow_control(struct et131x_adapter *adapter)
{
	struct phy_device *phydev = adapter->netdev->phydev;

	if (phydev->duplex == DUPLEX_HALF) {
		adapter->flow = FLOW_NONE;
	} else {
		char remote_pause, remote_async_pause;

		et1310_phy_read_mii_bit(adapter, 5, 10, &remote_pause);
		et1310_phy_read_mii_bit(adapter, 5, 11, &remote_async_pause);

		if (remote_pause && remote_async_pause) {
			adapter->flow = adapter->wanted_flow;
		} else if (remote_pause && !remote_async_pause) {
			if (adapter->wanted_flow == FLOW_BOTH)
				adapter->flow = FLOW_BOTH;
			else
				adapter->flow = FLOW_NONE;
		} else if (!remote_pause && !remote_async_pause) {
			adapter->flow = FLOW_NONE;
		} else {
			if (adapter->wanted_flow == FLOW_BOTH)
				adapter->flow = FLOW_RXONLY;
			else
				adapter->flow = FLOW_NONE;
		}
	}
}

/* et1310_update_macstat_host_counters - Update local copy of the statistics */
static void et1310_update_macstat_host_counters(struct et131x_adapter *adapter)
{
	struct ce_stats *stats = &adapter->stats;
	struct macstat_regs __iomem *macstat =
		&adapter->regs->macstat;

	stats->tx_collisions	       += readl(&macstat->tx_total_collisions);
	stats->tx_first_collisions     += readl(&macstat->tx_single_collisions);
	stats->tx_deferred	       += readl(&macstat->tx_deferred);
	stats->tx_excessive_collisions +=
				readl(&macstat->tx_multiple_collisions);
	stats->tx_late_collisions      += readl(&macstat->tx_late_collisions);
	stats->tx_underflows	       += readl(&macstat->tx_undersize_frames);
	stats->tx_max_pkt_errs	       += readl(&macstat->tx_oversize_frames);

	stats->rx_align_errs        += readl(&macstat->rx_align_errs);
	stats->rx_crc_errs          += readl(&macstat->rx_code_errs);
	stats->rcvd_pkts_dropped    += readl(&macstat->rx_drops);
	stats->rx_overflows         += readl(&macstat->rx_oversize_packets);
	stats->rx_code_violations   += readl(&macstat->rx_fcs_errs);
	stats->rx_length_errs       += readl(&macstat->rx_frame_len_errs);
	stats->rx_other_errs        += readl(&macstat->rx_fragment_packets);
}

/* et1310_handle_macstat_interrupt
 *
 * One of the MACSTAT counters has wrapped.  Update the local copy of
 * the statistics held in the adapter structure, checking the "wrap"
 * bit for each counter.
 */
static void et1310_handle_macstat_interrupt(struct et131x_adapter *adapter)
{
	u32 carry_reg1;
	u32 carry_reg2;

	/* Read the interrupt bits from the register(s).  These are Clear On
	 * Write.
	 */
	carry_reg1 = readl(&adapter->regs->macstat.carry_reg1);
	carry_reg2 = readl(&adapter->regs->macstat.carry_reg2);

	writel(carry_reg1, &adapter->regs->macstat.carry_reg1);
	writel(carry_reg2, &adapter->regs->macstat.carry_reg2);

	/* We need to do update the host copy of all the MAC_STAT counters.
	 * For each counter, check it's overflow bit.  If the overflow bit is
	 * set, then increment the host version of the count by one complete
	 * revolution of the counter.  This routine is called when the counter
	 * block indicates that one of the counters has wrapped.
	 */
	if (carry_reg1 & (1 << 14))
		adapter->stats.rx_code_violations	+= COUNTER_WRAP_16_BIT;
	if (carry_reg1 & (1 << 8))
		adapter->stats.rx_align_errs	+= COUNTER_WRAP_12_BIT;
	if (carry_reg1 & (1 << 7))
		adapter->stats.rx_length_errs	+= COUNTER_WRAP_16_BIT;
	if (carry_reg1 & (1 << 2))
		adapter->stats.rx_other_errs	+= COUNTER_WRAP_16_BIT;
	if (carry_reg1 & (1 << 6))
		adapter->stats.rx_crc_errs	+= COUNTER_WRAP_16_BIT;
	if (carry_reg1 & (1 << 3))
		adapter->stats.rx_overflows	+= COUNTER_WRAP_16_BIT;
	if (carry_reg1 & (1 << 0))
		adapter->stats.rcvd_pkts_dropped	+= COUNTER_WRAP_16_BIT;
	if (carry_reg2 & (1 << 16))
		adapter->stats.tx_max_pkt_errs	+= COUNTER_WRAP_12_BIT;
	if (carry_reg2 & (1 << 15))
		adapter->stats.tx_underflows	+= COUNTER_WRAP_12_BIT;
	if (carry_reg2 & (1 << 6))
		adapter->stats.tx_first_collisions += COUNTER_WRAP_12_BIT;
	if (carry_reg2 & (1 << 8))
		adapter->stats.tx_deferred	+= COUNTER_WRAP_12_BIT;
	if (carry_reg2 & (1 << 5))
		adapter->stats.tx_excessive_collisions += COUNTER_WRAP_12_BIT;
	if (carry_reg2 & (1 << 4))
		adapter->stats.tx_late_collisions	+= COUNTER_WRAP_12_BIT;
	if (carry_reg2 & (1 << 2))
		adapter->stats.tx_collisions	+= COUNTER_WRAP_12_BIT;
}

static int et131x_mdio_read(struct mii_bus *bus, int phy_addr, int reg)
{
	struct net_device *netdev = bus->priv;
	struct et131x_adapter *adapter = netdev_priv(netdev);
	u16 value;
	int ret;

	ret = et131x_phy_mii_read(adapter, phy_addr, reg, &value);

	if (ret < 0)
		return ret;

	return value;
}

static int et131x_mdio_write(struct mii_bus *bus, int phy_addr,
			     int reg, u16 value)
{
	struct net_device *netdev = bus->priv;
	struct et131x_adapter *adapter = netdev_priv(netdev);

	return et131x_mii_write(adapter, phy_addr, reg, value);
}

/*	et1310_phy_power_switch	-	PHY power control
 *	@adapter: device to control
 *	@down: true for off/false for back on
 *
 *	one hundred, ten, one thousand megs
 *	How would you like to have your LAN accessed
 *	Can't you see that this code processed
 *	Phy power, phy power..
 */
static void et1310_phy_power_switch(struct et131x_adapter *adapter, bool down)
{
	u16 data;
	struct  phy_device *phydev = adapter->netdev->phydev;

	et131x_mii_read(adapter, MII_BMCR, &data);
	data &= ~BMCR_PDOWN;
	if (down)
		data |= BMCR_PDOWN;
	et131x_mii_write(adapter, phydev->mdio.addr, MII_BMCR, data);
}

/* et131x_xcvr_init - Init the phy if we are setting it into force mode */
static void et131x_xcvr_init(struct et131x_adapter *adapter)
{
	u16 lcr2;
	struct  phy_device *phydev = adapter->netdev->phydev;

	/* Set the LED behavior such that LED 1 indicates speed (off =
	 * 10Mbits, blink = 100Mbits, on = 1000Mbits) and LED 2 indicates
	 * link and activity (on for link, blink off for activity).
	 *
	 * NOTE: Some customizations have been added here for specific
	 * vendors; The LED behavior is now determined by vendor data in the
	 * EEPROM. However, the above description is the default.
	 */
	if ((adapter->eeprom_data[1] & 0x4) == 0) {
		et131x_mii_read(adapter, PHY_LED_2, &lcr2);

		lcr2 &= (ET_LED2_LED_100TX | ET_LED2_LED_1000T);
		lcr2 |= (LED_VAL_LINKON_ACTIVE << LED_LINK_SHIFT);

		if ((adapter->eeprom_data[1] & 0x8) == 0)
			lcr2 |= (LED_VAL_1000BT_100BTX << LED_TXRX_SHIFT);
		else
			lcr2 |= (LED_VAL_LINKON << LED_TXRX_SHIFT);

		et131x_mii_write(adapter, phydev->mdio.addr, PHY_LED_2, lcr2);
	}
}

/* et131x_configure_global_regs	- configure JAGCore global regs */
static void et131x_configure_global_regs(struct et131x_adapter *adapter)
{
	struct global_regs __iomem *regs = &adapter->regs->global;

	writel(0, &regs->rxq_start_addr);
	writel(INTERNAL_MEM_SIZE - 1, &regs->txq_end_addr);

	if (adapter->registry_jumbo_packet < 2048) {
		/* Tx / RxDMA and Tx/Rx MAC interfaces have a 1k word
		 * block of RAM that the driver can split between Tx
		 * and Rx as it desires.  Our default is to split it
		 * 50/50:
		 */
		writel(PARM_RX_MEM_END_DEF, &regs->rxq_end_addr);
		writel(PARM_RX_MEM_END_DEF + 1, &regs->txq_start_addr);
	} else if (adapter->registry_jumbo_packet < 8192) {
		/* For jumbo packets > 2k but < 8k, split 50-50. */
		writel(INTERNAL_MEM_RX_OFFSET, &regs->rxq_end_addr);
		writel(INTERNAL_MEM_RX_OFFSET + 1, &regs->txq_start_addr);
	} else {
		/* 9216 is the only packet size greater than 8k that
		 * is available. The Tx buffer has to be big enough
		 * for one whole packet on the Tx side. We'll make
		 * the Tx 9408, and give the rest to Rx
		 */
		writel(0x01b3, &regs->rxq_end_addr);
		writel(0x01b4, &regs->txq_start_addr);
	}

	/* Initialize the loopback register. Disable all loopbacks. */
	writel(0, &regs->loopback);

	writel(0, &regs->msi_config);

	/* By default, disable the watchdog timer.  It will be enabled when
	 * a packet is queued.
	 */
	writel(0, &regs->watchdog_timer);
}

/* et131x_config_rx_dma_regs - Start of Rx_DMA init sequence */
static void et131x_config_rx_dma_regs(struct et131x_adapter *adapter)
{
	struct rxdma_regs __iomem *rx_dma = &adapter->regs->rxdma;
	struct rx_ring *rx_local = &adapter->rx_ring;
	struct fbr_desc *fbr_entry;
	u32 entry;
	u32 psr_num_des;
	unsigned long flags;
	u8 id;

	et131x_rx_dma_disable(adapter);

	/* Load the completion writeback physical address */
	writel(upper_32_bits(rx_local->rx_status_bus), &rx_dma->dma_wb_base_hi);
	writel(lower_32_bits(rx_local->rx_status_bus), &rx_dma->dma_wb_base_lo);

	memset(rx_local->rx_status_block, 0, sizeof(struct rx_status_block));

	/* Set the address and parameters of the packet status ring */
	writel(upper_32_bits(rx_local->ps_ring_physaddr), &rx_dma->psr_base_hi);
	writel(lower_32_bits(rx_local->ps_ring_physaddr), &rx_dma->psr_base_lo);
	writel(rx_local->psr_entries - 1, &rx_dma->psr_num_des);
	writel(0, &rx_dma->psr_full_offset);

	psr_num_des = readl(&rx_dma->psr_num_des) & ET_RXDMA_PSR_NUM_DES_MASK;
	writel((psr_num_des * LO_MARK_PERCENT_FOR_PSR) / 100,
	       &rx_dma->psr_min_des);

	spin_lock_irqsave(&adapter->rcv_lock, flags);

	/* These local variables track the PSR in the adapter structure */
	rx_local->local_psr_full = 0;

	for (id = 0; id < NUM_FBRS; id++) {
		u32 __iomem *num_des;
		u32 __iomem *full_offset;
		u32 __iomem *min_des;
		u32 __iomem *base_hi;
		u32 __iomem *base_lo;
		struct fbr_lookup *fbr = rx_local->fbr[id];

		if (id == 0) {
			num_des = &rx_dma->fbr0_num_des;
			full_offset = &rx_dma->fbr0_full_offset;
			min_des = &rx_dma->fbr0_min_des;
			base_hi = &rx_dma->fbr0_base_hi;
			base_lo = &rx_dma->fbr0_base_lo;
		} else {
			num_des = &rx_dma->fbr1_num_des;
			full_offset = &rx_dma->fbr1_full_offset;
			min_des = &rx_dma->fbr1_min_des;
			base_hi = &rx_dma->fbr1_base_hi;
			base_lo = &rx_dma->fbr1_base_lo;
		}

		/* Now's the best time to initialize FBR contents */
		fbr_entry = fbr->ring_virtaddr;
		for (entry = 0; entry < fbr->num_entries; entry++) {
			fbr_entry->addr_hi = fbr->bus_high[entry];
			fbr_entry->addr_lo = fbr->bus_low[entry];
			fbr_entry->word2 = entry;
			fbr_entry++;
		}

		/* Set the address and parameters of Free buffer ring 1 and 0 */
		writel(upper_32_bits(fbr->ring_physaddr), base_hi);
		writel(lower_32_bits(fbr->ring_physaddr), base_lo);
		writel(fbr->num_entries - 1, num_des);
		writel(ET_DMA10_WRAP, full_offset);

		/* This variable tracks the free buffer ring 1 full position,
		 * so it has to match the above.
		 */
		fbr->local_full = ET_DMA10_WRAP;
		writel(((fbr->num_entries * LO_MARK_PERCENT_FOR_RX) / 100) - 1,
		       min_des);
	}

	/* Program the number of packets we will receive before generating an
	 * interrupt.
	 * For version B silicon, this value gets updated once autoneg is
	 *complete.
	 */
	writel(PARM_RX_NUM_BUFS_DEF, &rx_dma->num_pkt_done);

	/* The "time_done" is not working correctly to coalesce interrupts
	 * after a given time period, but rather is giving us an interrupt
	 * regardless of whether we have received packets.
	 * This value gets updated once autoneg is complete.
	 */
	writel(PARM_RX_TIME_INT_DEF, &rx_dma->max_pkt_time);

	spin_unlock_irqrestore(&adapter->rcv_lock, flags);
}

/* et131x_config_tx_dma_regs - Set up the tx dma section of the JAGCore.
 *
 * Configure the transmit engine with the ring buffers we have created
 * and prepare it for use.
 */
static void et131x_config_tx_dma_regs(struct et131x_adapter *adapter)
{
	struct txdma_regs __iomem *txdma = &adapter->regs->txdma;
	struct tx_ring *tx_ring = &adapter->tx_ring;

	/* Load the hardware with the start of the transmit descriptor ring. */
	writel(upper_32_bits(tx_ring->tx_desc_ring_pa), &txdma->pr_base_hi);
	writel(lower_32_bits(tx_ring->tx_desc_ring_pa), &txdma->pr_base_lo);

	/* Initialise the transmit DMA engine */
	writel(NUM_DESC_PER_RING_TX - 1, &txdma->pr_num_des);

	/* Load the completion writeback physical address */
	writel(upper_32_bits(tx_ring->tx_status_pa), &txdma->dma_wb_base_hi);
	writel(lower_32_bits(tx_ring->tx_status_pa), &txdma->dma_wb_base_lo);

	*tx_ring->tx_status = 0;

	writel(0, &txdma->service_request);
	tx_ring->send_idx = 0;
}

/* et131x_adapter_setup - Set the adapter up as per cassini+ documentation */
static void et131x_adapter_setup(struct et131x_adapter *adapter)
{
	et131x_configure_global_regs(adapter);
	et1310_config_mac_regs1(adapter);

	/* Configure the MMC registers */
	/* All we need to do is initialize the Memory Control Register */
	writel(ET_MMC_ENABLE, &adapter->regs->mmc.mmc_ctrl);

	et1310_config_rxmac_regs(adapter);
	et1310_config_txmac_regs(adapter);

	et131x_config_rx_dma_regs(adapter);
	et131x_config_tx_dma_regs(adapter);

	et1310_config_macstat_regs(adapter);

	et1310_phy_power_switch(adapter, 0);
	et131x_xcvr_init(adapter);
}

/* et131x_soft_reset - Issue soft reset to the hardware, complete for ET1310 */
static void et131x_soft_reset(struct et131x_adapter *adapter)
{
	u32 reg;

	/* Disable MAC Core */
	reg = ET_MAC_CFG1_SOFT_RESET | ET_MAC_CFG1_SIM_RESET |
	      ET_MAC_CFG1_RESET_RXMC | ET_MAC_CFG1_RESET_TXMC |
	      ET_MAC_CFG1_RESET_RXFUNC | ET_MAC_CFG1_RESET_TXFUNC;
	writel(reg, &adapter->regs->mac.cfg1);

	reg = ET_RESET_ALL;
	writel(reg, &adapter->regs->global.sw_reset);

	reg = ET_MAC_CFG1_RESET_RXMC | ET_MAC_CFG1_RESET_TXMC |
	      ET_MAC_CFG1_RESET_RXFUNC | ET_MAC_CFG1_RESET_TXFUNC;
	writel(reg, &adapter->regs->mac.cfg1);
	writel(0, &adapter->regs->mac.cfg1);
}

static void et131x_enable_interrupts(struct et131x_adapter *adapter)
{
	u32 mask;

	if (adapter->flow == FLOW_TXONLY || adapter->flow == FLOW_BOTH)
		mask = INT_MASK_ENABLE;
	else
		mask = INT_MASK_ENABLE_NO_FLOW;

	writel(mask, &adapter->regs->global.int_mask);
}

static void et131x_disable_interrupts(struct et131x_adapter *adapter)
{
	writel(INT_MASK_DISABLE, &adapter->regs->global.int_mask);
}

static void et131x_tx_dma_disable(struct et131x_adapter *adapter)
{
	/* Setup the transmit dma configuration register */
	writel(ET_TXDMA_CSR_HALT | ET_TXDMA_SNGL_EPKT,
	       &adapter->regs->txdma.csr);
}

static void et131x_enable_txrx(struct net_device *netdev)
{
	struct et131x_adapter *adapter = netdev_priv(netdev);

	et131x_rx_dma_enable(adapter);
	et131x_tx_dma_enable(adapter);

	if (adapter->flags & FMP_ADAPTER_INTERRUPT_IN_USE)
		et131x_enable_interrupts(adapter);

	netif_start_queue(netdev);
}

static void et131x_disable_txrx(struct net_device *netdev)
{
	struct et131x_adapter *adapter = netdev_priv(netdev);

	netif_stop_queue(netdev);

	et131x_rx_dma_disable(adapter);
	et131x_tx_dma_disable(adapter);

	et131x_disable_interrupts(adapter);
}

static void et131x_init_send(struct et131x_adapter *adapter)
{
	int i;
	struct tx_ring *tx_ring = &adapter->tx_ring;
	struct tcb *tcb = tx_ring->tcb_ring;

	tx_ring->tcb_qhead = tcb;

	memset(tcb, 0, sizeof(struct tcb) * NUM_TCB);

	for (i = 0; i < NUM_TCB; i++) {
		tcb->next = tcb + 1;
		tcb++;
	}

	tcb--;
	tx_ring->tcb_qtail = tcb;
	tcb->next = NULL;
	/* Curr send queue should now be empty */
	tx_ring->send_head = NULL;
	tx_ring->send_tail = NULL;
}

/* et1310_enable_phy_coma
 *
 * driver receive an phy status change interrupt while in D0 and check that
 * phy_status is down.
 *
 *          -- gate off JAGCore;
 *          -- set gigE PHY in Coma mode
 *          -- wake on phy_interrupt; Perform software reset JAGCore,
 *             re-initialize jagcore and gigE PHY
 */
static void et1310_enable_phy_coma(struct et131x_adapter *adapter)
{
	u32 pmcsr = readl(&adapter->regs->global.pm_csr);

	/* Stop sending packets. */
	adapter->flags |= FMP_ADAPTER_LOWER_POWER;

	/* Wait for outstanding Receive packets */
	et131x_disable_txrx(adapter->netdev);

	/* Gate off JAGCore 3 clock domains */
	pmcsr &= ~ET_PMCSR_INIT;
	writel(pmcsr, &adapter->regs->global.pm_csr);

	/* Program gigE PHY in to Coma mode */
	pmcsr |= ET_PM_PHY_SW_COMA;
	writel(pmcsr, &adapter->regs->global.pm_csr);
}

static void et1310_disable_phy_coma(struct et131x_adapter *adapter)
{
	u32 pmcsr;

	pmcsr = readl(&adapter->regs->global.pm_csr);

	/* Disable phy_sw_coma register and re-enable JAGCore clocks */
	pmcsr |= ET_PMCSR_INIT;
	pmcsr &= ~ET_PM_PHY_SW_COMA;
	writel(pmcsr, &adapter->regs->global.pm_csr);

	/* Restore the GbE PHY speed and duplex modes;
	 * Reset JAGCore; re-configure and initialize JAGCore and gigE PHY
	 */

	/* Re-initialize the send structures */
	et131x_init_send(adapter);

	/* Bring the device back to the state it was during init prior to
	 * autonegotiation being complete.  This way, when we get the auto-neg
	 * complete interrupt, we can complete init by calling ConfigMacREGS2.
	 */
	et131x_soft_reset(adapter);

	et131x_adapter_setup(adapter);

	/* Allow Tx to restart */
	adapter->flags &= ~FMP_ADAPTER_LOWER_POWER;

	et131x_enable_txrx(adapter->netdev);
}

static inline u32 bump_free_buff_ring(u32 *free_buff_ring, u32 limit)
{
	u32 tmp_free_buff_ring = *free_buff_ring;

	tmp_free_buff_ring++;
	/* This works for all cases where limit < 1024. The 1023 case
	 * works because 1023++ is 1024 which means the if condition is not
	 * taken but the carry of the bit into the wrap bit toggles the wrap
	 * value correctly
	 */
	if ((tmp_free_buff_ring & ET_DMA10_MASK) > limit) {
		tmp_free_buff_ring &= ~ET_DMA10_MASK;
		tmp_free_buff_ring ^= ET_DMA10_WRAP;
	}
	/* For the 1023 case */
	tmp_free_buff_ring &= (ET_DMA10_MASK | ET_DMA10_WRAP);
	*free_buff_ring = tmp_free_buff_ring;
	return tmp_free_buff_ring;
}

/* et131x_rx_dma_memory_alloc
 *
 * Allocates Free buffer ring 1 for sure, free buffer ring 0 if required,
 * and the Packet Status Ring.
 */
static int et131x_rx_dma_memory_alloc(struct et131x_adapter *adapter)
{
	u8 id;
	u32 i, j;
	u32 bufsize;
	u32 psr_size;
	u32 fbr_chunksize;
	struct rx_ring *rx_ring = &adapter->rx_ring;
	struct fbr_lookup *fbr;

	/* Alloc memory for the lookup table */
	rx_ring->fbr[0] = kzalloc(sizeof(*fbr), GFP_KERNEL);
	if (rx_ring->fbr[0] == NULL)
		return -ENOMEM;
	rx_ring->fbr[1] = kzalloc(sizeof(*fbr), GFP_KERNEL);
	if (rx_ring->fbr[1] == NULL)
		return -ENOMEM;

	/* The first thing we will do is configure the sizes of the buffer
	 * rings. These will change based on jumbo packet support.  Larger
	 * jumbo packets increases the size of each entry in FBR0, and the
	 * number of entries in FBR0, while at the same time decreasing the
	 * number of entries in FBR1.
	 *
	 * FBR1 holds "large" frames, FBR0 holds "small" frames.  If FBR1
	 * entries are huge in order to accommodate a "jumbo" frame, then it
	 * will have less entries.  Conversely, FBR1 will now be relied upon
	 * to carry more "normal" frames, thus it's entry size also increases
	 * and the number of entries goes up too (since it now carries
	 * "small" + "regular" packets.
	 *
	 * In this scheme, we try to maintain 512 entries between the two
	 * rings. Also, FBR1 remains a constant size - when it's size doubles
	 * the number of entries halves.  FBR0 increases in size, however.
	 */
	if (adapter->registry_jumbo_packet < 2048) {
		rx_ring->fbr[0]->buffsize = 256;
		rx_ring->fbr[0]->num_entries = 512;
		rx_ring->fbr[1]->buffsize = 2048;
		rx_ring->fbr[1]->num_entries = 512;
	} else if (adapter->registry_jumbo_packet < 4096) {
		rx_ring->fbr[0]->buffsize = 512;
		rx_ring->fbr[0]->num_entries = 1024;
		rx_ring->fbr[1]->buffsize = 4096;
		rx_ring->fbr[1]->num_entries = 512;
	} else {
		rx_ring->fbr[0]->buffsize = 1024;
		rx_ring->fbr[0]->num_entries = 768;
		rx_ring->fbr[1]->buffsize = 16384;
		rx_ring->fbr[1]->num_entries = 128;
	}

	rx_ring->psr_entries = rx_ring->fbr[0]->num_entries +
			       rx_ring->fbr[1]->num_entries;

	for (id = 0; id < NUM_FBRS; id++) {
		fbr = rx_ring->fbr[id];
		/* Allocate an area of memory for Free Buffer Ring */
		bufsize = sizeof(struct fbr_desc) * fbr->num_entries;
		fbr->ring_virtaddr = dma_alloc_coherent(&adapter->pdev->dev,
							bufsize,
							&fbr->ring_physaddr,
							GFP_KERNEL);
		if (!fbr->ring_virtaddr) {
			dev_err(&adapter->pdev->dev,
				"Cannot alloc memory for Free Buffer Ring %d\n",
				id);
			return -ENOMEM;
		}
	}

	for (id = 0; id < NUM_FBRS; id++) {
		fbr = rx_ring->fbr[id];
		fbr_chunksize = (FBR_CHUNKS * fbr->buffsize);

		for (i = 0; i < fbr->num_entries / FBR_CHUNKS; i++) {
			dma_addr_t fbr_physaddr;

			fbr->mem_virtaddrs[i] = dma_alloc_coherent(
					&adapter->pdev->dev, fbr_chunksize,
					&fbr->mem_physaddrs[i],
					GFP_KERNEL);

			if (!fbr->mem_virtaddrs[i]) {
				dev_err(&adapter->pdev->dev,
					"Could not alloc memory\n");
				return -ENOMEM;
			}

			/* See NOTE in "Save Physical Address" comment above */
			fbr_physaddr = fbr->mem_physaddrs[i];

			for (j = 0; j < FBR_CHUNKS; j++) {
				u32 k = (i * FBR_CHUNKS) + j;

				/* Save the Virtual address of this index for
				 * quick access later
				 */
				fbr->virt[k] = (u8 *)fbr->mem_virtaddrs[i] +
						   (j * fbr->buffsize);

				/* now store the physical address in the
				 * descriptor so the device can access it
				 */
				fbr->bus_high[k] = upper_32_bits(fbr_physaddr);
				fbr->bus_low[k] = lower_32_bits(fbr_physaddr);
				fbr_physaddr += fbr->buffsize;
			}
		}
	}

	/* Allocate an area of memory for FIFO of Packet Status ring entries */
	psr_size = sizeof(struct pkt_stat_desc) * rx_ring->psr_entries;

	rx_ring->ps_ring_virtaddr = dma_alloc_coherent(&adapter->pdev->dev,
						  psr_size,
						  &rx_ring->ps_ring_physaddr,
						  GFP_KERNEL);

	if (!rx_ring->ps_ring_virtaddr) {
		dev_err(&adapter->pdev->dev,
			"Cannot alloc memory for Packet Status Ring\n");
		return -ENOMEM;
	}

	/* Allocate an area of memory for writeback of status information */
	rx_ring->rx_status_block = dma_alloc_coherent(&adapter->pdev->dev,
					    sizeof(struct rx_status_block),
					    &rx_ring->rx_status_bus,
					    GFP_KERNEL);
	if (!rx_ring->rx_status_block) {
		dev_err(&adapter->pdev->dev,
			"Cannot alloc memory for Status Block\n");
		return -ENOMEM;
	}
	rx_ring->num_rfd = NIC_DEFAULT_NUM_RFD;

	/* The RFDs are going to be put on lists later on, so initialize the
	 * lists now.
	 */
	INIT_LIST_HEAD(&rx_ring->recv_list);
	return 0;
}

static void et131x_rx_dma_memory_free(struct et131x_adapter *adapter)
{
	u8 id;
	u32 ii;
	u32 bufsize;
	u32 psr_size;
	struct rfd *rfd;
	struct rx_ring *rx_ring = &adapter->rx_ring;
	struct fbr_lookup *fbr;

	/* Free RFDs and associated packet descriptors */
	WARN_ON(rx_ring->num_ready_recv != rx_ring->num_rfd);

	while (!list_empty(&rx_ring->recv_list)) {
		rfd = list_entry(rx_ring->recv_list.next,
				 struct rfd, list_node);

		list_del(&rfd->list_node);
		rfd->skb = NULL;
		kfree(rfd);
	}

	/* Free Free Buffer Rings */
	for (id = 0; id < NUM_FBRS; id++) {
		fbr = rx_ring->fbr[id];

		if (!fbr || !fbr->ring_virtaddr)
			continue;

		/* First the packet memory */
		for (ii = 0; ii < fbr->num_entries / FBR_CHUNKS; ii++) {
			if (fbr->mem_virtaddrs[ii]) {
				bufsize = fbr->buffsize * FBR_CHUNKS;

				dma_free_coherent(&adapter->pdev->dev,
						  bufsize,
						  fbr->mem_virtaddrs[ii],
						  fbr->mem_physaddrs[ii]);

				fbr->mem_virtaddrs[ii] = NULL;
			}
		}

		bufsize = sizeof(struct fbr_desc) * fbr->num_entries;

		dma_free_coherent(&adapter->pdev->dev,
				  bufsize,
				  fbr->ring_virtaddr,
				  fbr->ring_physaddr);

		fbr->ring_virtaddr = NULL;
	}

	/* Free Packet Status Ring */
	if (rx_ring->ps_ring_virtaddr) {
		psr_size = sizeof(struct pkt_stat_desc) * rx_ring->psr_entries;

		dma_free_coherent(&adapter->pdev->dev, psr_size,
				  rx_ring->ps_ring_virtaddr,
				  rx_ring->ps_ring_physaddr);

		rx_ring->ps_ring_virtaddr = NULL;
	}

	/* Free area of memory for the writeback of status information */
	if (rx_ring->rx_status_block) {
		dma_free_coherent(&adapter->pdev->dev,
				  sizeof(struct rx_status_block),
				  rx_ring->rx_status_block,
				  rx_ring->rx_status_bus);
		rx_ring->rx_status_block = NULL;
	}

	/* Free the FBR Lookup Table */
	kfree(rx_ring->fbr[0]);
	kfree(rx_ring->fbr[1]);

	/* Reset Counters */
	rx_ring->num_ready_recv = 0;
}

/* et131x_init_recv - Initialize receive data structures */
static int et131x_init_recv(struct et131x_adapter *adapter)
{
	struct rfd *rfd;
	u32 rfdct;
	struct rx_ring *rx_ring = &adapter->rx_ring;

	/* Setup each RFD */
	for (rfdct = 0; rfdct < rx_ring->num_rfd; rfdct++) {
		rfd = kzalloc(sizeof(*rfd), GFP_ATOMIC | GFP_DMA);
		if (!rfd)
			return -ENOMEM;

		rfd->skb = NULL;

		/* Add this RFD to the recv_list */
		list_add_tail(&rfd->list_node, &rx_ring->recv_list);

		/* Increment the available RFD's */
		rx_ring->num_ready_recv++;
	}

	return 0;
}

/* et131x_set_rx_dma_timer - Set the heartbeat timer according to line rate */
static void et131x_set_rx_dma_timer(struct et131x_adapter *adapter)
{
	struct phy_device *phydev = adapter->netdev->phydev;

	/* For version B silicon, we do not use the RxDMA timer for 10 and 100
	 * Mbits/s line rates. We do not enable and RxDMA interrupt coalescing.
	 */
	if ((phydev->speed == SPEED_100) || (phydev->speed == SPEED_10)) {
		writel(0, &adapter->regs->rxdma.max_pkt_time);
		writel(1, &adapter->regs->rxdma.num_pkt_done);
	}
}

/* nic_return_rfd - Recycle a RFD and put it back onto the receive list */
static void nic_return_rfd(struct et131x_adapter *adapter, struct rfd *rfd)
{
	struct rx_ring *rx_local = &adapter->rx_ring;
	struct rxdma_regs __iomem *rx_dma = &adapter->regs->rxdma;
	u16 buff_index = rfd->bufferindex;
	u8 ring_index = rfd->ringindex;
	unsigned long flags;
	struct fbr_lookup *fbr = rx_local->fbr[ring_index];

	/* We don't use any of the OOB data besides status. Otherwise, we
	 * need to clean up OOB data
	 */
	if (buff_index < fbr->num_entries) {
		u32 free_buff_ring;
		u32 __iomem *offset;
		struct fbr_desc *next;

		if (ring_index == 0)
			offset = &rx_dma->fbr0_full_offset;
		else
			offset = &rx_dma->fbr1_full_offset;

		next = (struct fbr_desc *)(fbr->ring_virtaddr) +
		       INDEX10(fbr->local_full);

		/* Handle the Free Buffer Ring advancement here. Write
		 * the PA / Buffer Index for the returned buffer into
		 * the oldest (next to be freed)FBR entry
		 */
		next->addr_hi = fbr->bus_high[buff_index];
		next->addr_lo = fbr->bus_low[buff_index];
		next->word2 = buff_index;

		free_buff_ring = bump_free_buff_ring(&fbr->local_full,
						     fbr->num_entries - 1);
		writel(free_buff_ring, offset);
	} else {
		dev_err(&adapter->pdev->dev,
			"%s illegal Buffer Index returned\n", __func__);
	}

	/* The processing on this RFD is done, so put it back on the tail of
	 * our list
	 */
	spin_lock_irqsave(&adapter->rcv_lock, flags);
	list_add_tail(&rfd->list_node, &rx_local->recv_list);
	rx_local->num_ready_recv++;
	spin_unlock_irqrestore(&adapter->rcv_lock, flags);

	WARN_ON(rx_local->num_ready_recv > rx_local->num_rfd);
}

/* nic_rx_pkts - Checks the hardware for available packets
 *
 * Checks the hardware for available packets, using completion ring
 * If packets are available, it gets an RFD from the recv_list, attaches
 * the packet to it, puts the RFD in the RecvPendList, and also returns
 * the pointer to the RFD.
 */
static struct rfd *nic_rx_pkts(struct et131x_adapter *adapter)
{
	struct rx_ring *rx_local = &adapter->rx_ring;
	struct rx_status_block *status;
	struct pkt_stat_desc *psr;
	struct rfd *rfd;
	unsigned long flags;
	struct list_head *element;
	u8 ring_index;
	u16 buff_index;
	u32 len;
	u32 word0;
	u32 word1;
	struct sk_buff *skb;
	struct fbr_lookup *fbr;

	/* RX Status block is written by the DMA engine prior to every
	 * interrupt. It contains the next to be used entry in the Packet
	 * Status Ring, and also the two Free Buffer rings.
	 */
	status = rx_local->rx_status_block;
	word1 = status->word1 >> 16;

	/* Check the PSR and wrap bits do not match */
	if ((word1 & 0x1FFF) == (rx_local->local_psr_full & 0x1FFF))
		return NULL; /* Looks like this ring is not updated yet */

	/* The packet status ring indicates that data is available. */
	psr = (struct pkt_stat_desc *)(rx_local->ps_ring_virtaddr) +
			(rx_local->local_psr_full & 0xFFF);

	/* Grab any information that is required once the PSR is advanced,
	 * since we can no longer rely on the memory being accurate
	 */
	len = psr->word1 & 0xFFFF;
	ring_index = (psr->word1 >> 26) & 0x03;
	fbr = rx_local->fbr[ring_index];
	buff_index = (psr->word1 >> 16) & 0x3FF;
	word0 = psr->word0;

	/* Indicate that we have used this PSR entry. */
	/* FIXME wrap 12 */
	add_12bit(&rx_local->local_psr_full, 1);
	if ((rx_local->local_psr_full & 0xFFF) > rx_local->psr_entries - 1) {
		/* Clear psr full and toggle the wrap bit */
		rx_local->local_psr_full &=  ~0xFFF;
		rx_local->local_psr_full ^= 0x1000;
	}

	writel(rx_local->local_psr_full, &adapter->regs->rxdma.psr_full_offset);

	if (ring_index > 1 || buff_index > fbr->num_entries - 1) {
		/* Illegal buffer or ring index cannot be used by S/W*/
		dev_err(&adapter->pdev->dev,
			"NICRxPkts PSR Entry %d indicates length of %d and/or bad bi(%d)\n",
			rx_local->local_psr_full & 0xFFF, len, buff_index);
		return NULL;
	}

	/* Get and fill the RFD. */
	spin_lock_irqsave(&adapter->rcv_lock, flags);

	element = rx_local->recv_list.next;
	rfd = list_entry(element, struct rfd, list_node);

	if (!rfd) {
		spin_unlock_irqrestore(&adapter->rcv_lock, flags);
		return NULL;
	}

	list_del(&rfd->list_node);
	rx_local->num_ready_recv--;

	spin_unlock_irqrestore(&adapter->rcv_lock, flags);

	rfd->bufferindex = buff_index;
	rfd->ringindex = ring_index;

	/* In V1 silicon, there is a bug which screws up filtering of runt
	 * packets. Therefore runt packet filtering is disabled in the MAC and
	 * the packets are dropped here. They are also counted here.
	 */
	if (len < (NIC_MIN_PACKET_SIZE + 4)) {
		adapter->stats.rx_other_errs++;
		rfd->len = 0;
		goto out;
	}

	if ((word0 & ALCATEL_MULTICAST_PKT) && !(word0 & ALCATEL_BROADCAST_PKT))
		adapter->stats.multicast_pkts_rcvd++;

	rfd->len = len;

	skb = dev_alloc_skb(rfd->len + 2);
	if (!skb)
		return NULL;

	adapter->netdev->stats.rx_bytes += rfd->len;

	skb_put_data(skb, fbr->virt[buff_index], rfd->len);

	skb->protocol = eth_type_trans(skb, adapter->netdev);
	skb->ip_summed = CHECKSUM_NONE;
	netif_receive_skb(skb);

out:
	nic_return_rfd(adapter, rfd);
	return rfd;
}

static int et131x_handle_recv_pkts(struct et131x_adapter *adapter, int budget)
{
	struct rfd *rfd = NULL;
	int count = 0;
	int limit = budget;
	bool done = true;
	struct rx_ring *rx_ring = &adapter->rx_ring;

	if (budget > MAX_PACKETS_HANDLED)
		limit = MAX_PACKETS_HANDLED;

	/* Process up to available RFD's */
	while (count < limit) {
		if (list_empty(&rx_ring->recv_list)) {
			WARN_ON(rx_ring->num_ready_recv != 0);
			done = false;
			break;
		}

		rfd = nic_rx_pkts(adapter);

		if (rfd == NULL)
			break;

		/* Do not receive any packets until a filter has been set.
		 * Do not receive any packets until we have link.
		 * If length is zero, return the RFD in order to advance the
		 * Free buffer ring.
		 */
		if (!adapter->packet_filter ||
		    !netif_carrier_ok(adapter->netdev) ||
		    rfd->len == 0)
			continue;

		adapter->netdev->stats.rx_packets++;

		if (rx_ring->num_ready_recv < RFD_LOW_WATER_MARK)
			dev_warn(&adapter->pdev->dev, "RFD's are running out\n");

		count++;
	}

	if (count == limit || !done) {
		rx_ring->unfinished_receives = true;
		writel(PARM_TX_TIME_INT_DEF * NANO_IN_A_MICRO,
		       &adapter->regs->global.watchdog_timer);
	} else {
		/* Watchdog timer will disable itself if appropriate. */
		rx_ring->unfinished_receives = false;
	}

	return count;
}

/* et131x_tx_dma_memory_alloc
 *
 * Allocates memory that will be visible both to the device and to the CPU.
 * The OS will pass us packets, pointers to which we will insert in the Tx
 * Descriptor queue. The device will read this queue to find the packets in
 * memory. The device will update the "status" in memory each time it xmits a
 * packet.
 */
static int et131x_tx_dma_memory_alloc(struct et131x_adapter *adapter)
{
	int desc_size = 0;
	struct tx_ring *tx_ring = &adapter->tx_ring;

	/* Allocate memory for the TCB's (Transmit Control Block) */
	tx_ring->tcb_ring = kcalloc(NUM_TCB, sizeof(struct tcb),
				    GFP_KERNEL | GFP_DMA);
	if (!tx_ring->tcb_ring)
		return -ENOMEM;

	desc_size = (sizeof(struct tx_desc) * NUM_DESC_PER_RING_TX);
	tx_ring->tx_desc_ring = dma_alloc_coherent(&adapter->pdev->dev,
						   desc_size,
						   &tx_ring->tx_desc_ring_pa,
						   GFP_KERNEL);
	if (!tx_ring->tx_desc_ring) {
		dev_err(&adapter->pdev->dev,
			"Cannot alloc memory for Tx Ring\n");
		return -ENOMEM;
	}

	tx_ring->tx_status = dma_alloc_coherent(&adapter->pdev->dev,
						    sizeof(u32),
						    &tx_ring->tx_status_pa,
						    GFP_KERNEL);
	if (!tx_ring->tx_status) {
		dev_err(&adapter->pdev->dev,
			"Cannot alloc memory for Tx status block\n");
		return -ENOMEM;
	}
	return 0;
}

static void et131x_tx_dma_memory_free(struct et131x_adapter *adapter)
{
	int desc_size = 0;
	struct tx_ring *tx_ring = &adapter->tx_ring;

	if (tx_ring->tx_desc_ring) {
		/* Free memory relating to Tx rings here */
		desc_size = (sizeof(struct tx_desc) * NUM_DESC_PER_RING_TX);
		dma_free_coherent(&adapter->pdev->dev,
				  desc_size,
				  tx_ring->tx_desc_ring,
				  tx_ring->tx_desc_ring_pa);
		tx_ring->tx_desc_ring = NULL;
	}

	/* Free memory for the Tx status block */
	if (tx_ring->tx_status) {
		dma_free_coherent(&adapter->pdev->dev,
				  sizeof(u32),
				  tx_ring->tx_status,
				  tx_ring->tx_status_pa);

		tx_ring->tx_status = NULL;
	}
	/* Free the memory for the tcb structures */
	kfree(tx_ring->tcb_ring);
}

/* nic_send_packet - NIC specific send handler for version B silicon. */
static int nic_send_packet(struct et131x_adapter *adapter, struct tcb *tcb)
{
	u32 i;
	struct tx_desc desc[24];
	u32 frag = 0;
	u32 thiscopy, remainder;
	struct sk_buff *skb = tcb->skb;
	u32 nr_frags = skb_shinfo(skb)->nr_frags + 1;
<<<<<<< HEAD
	struct skb_frag_struct *frags = &skb_shinfo(skb)->frags[0];
=======
	skb_frag_t *frags = &skb_shinfo(skb)->frags[0];
>>>>>>> 24b8d41d
	struct phy_device *phydev = adapter->netdev->phydev;
	dma_addr_t dma_addr;
	struct tx_ring *tx_ring = &adapter->tx_ring;

	/* Part of the optimizations of this send routine restrict us to
	 * sending 24 fragments at a pass.  In practice we should never see
	 * more than 5 fragments.
	 */

	/* nr_frags should be no more than 18. */
	BUILD_BUG_ON(MAX_SKB_FRAGS + 1 > 23);

	memset(desc, 0, sizeof(struct tx_desc) * (nr_frags + 1));

	for (i = 0; i < nr_frags; i++) {
		/* If there is something in this element, lets get a
		 * descriptor from the ring and get the necessary data
		 */
		if (i == 0) {
			/* If the fragments are smaller than a standard MTU,
			 * then map them to a single descriptor in the Tx
			 * Desc ring. However, if they're larger, as is
			 * possible with support for jumbo packets, then
			 * split them each across 2 descriptors.
			 *
			 * This will work until we determine why the hardware
			 * doesn't seem to like large fragments.
			 */
			if (skb_headlen(skb) <= 1514) {
				/* Low 16bits are length, high is vlan and
				 * unused currently so zero
				 */
				desc[frag].len_vlan = skb_headlen(skb);
				dma_addr = dma_map_single(&adapter->pdev->dev,
							  skb->data,
							  skb_headlen(skb),
							  DMA_TO_DEVICE);
				desc[frag].addr_lo = lower_32_bits(dma_addr);
				desc[frag].addr_hi = upper_32_bits(dma_addr);
				frag++;
			} else {
				desc[frag].len_vlan = skb_headlen(skb) / 2;
				dma_addr = dma_map_single(&adapter->pdev->dev,
							  skb->data,
							  skb_headlen(skb) / 2,
							  DMA_TO_DEVICE);
				desc[frag].addr_lo = lower_32_bits(dma_addr);
				desc[frag].addr_hi = upper_32_bits(dma_addr);
				frag++;

				desc[frag].len_vlan = skb_headlen(skb) / 2;
				dma_addr = dma_map_single(&adapter->pdev->dev,
							  skb->data +
							  skb_headlen(skb) / 2,
							  skb_headlen(skb) / 2,
							  DMA_TO_DEVICE);
				desc[frag].addr_lo = lower_32_bits(dma_addr);
				desc[frag].addr_hi = upper_32_bits(dma_addr);
				frag++;
			}
		} else {
			desc[frag].len_vlan = skb_frag_size(&frags[i - 1]);
			dma_addr = skb_frag_dma_map(&adapter->pdev->dev,
						    &frags[i - 1],
						    0,
						    desc[frag].len_vlan,
						    DMA_TO_DEVICE);
			desc[frag].addr_lo = lower_32_bits(dma_addr);
			desc[frag].addr_hi = upper_32_bits(dma_addr);
			frag++;
		}
	}

	if (phydev && phydev->speed == SPEED_1000) {
		if (++tx_ring->since_irq == PARM_TX_NUM_BUFS_DEF) {
			/* Last element & Interrupt flag */
			desc[frag - 1].flags =
				    TXDESC_FLAG_INTPROC | TXDESC_FLAG_LASTPKT;
			tx_ring->since_irq = 0;
		} else { /* Last element */
			desc[frag - 1].flags = TXDESC_FLAG_LASTPKT;
		}
	} else {
		desc[frag - 1].flags =
				    TXDESC_FLAG_INTPROC | TXDESC_FLAG_LASTPKT;
	}

	desc[0].flags |= TXDESC_FLAG_FIRSTPKT;

	tcb->index_start = tx_ring->send_idx;
	tcb->stale = 0;

	thiscopy = NUM_DESC_PER_RING_TX - INDEX10(tx_ring->send_idx);

	if (thiscopy >= frag) {
		remainder = 0;
		thiscopy = frag;
	} else {
		remainder = frag - thiscopy;
	}

	memcpy(tx_ring->tx_desc_ring + INDEX10(tx_ring->send_idx),
	       desc,
	       sizeof(struct tx_desc) * thiscopy);

	add_10bit(&tx_ring->send_idx, thiscopy);

	if (INDEX10(tx_ring->send_idx) == 0 ||
	    INDEX10(tx_ring->send_idx) == NUM_DESC_PER_RING_TX) {
		tx_ring->send_idx &= ~ET_DMA10_MASK;
		tx_ring->send_idx ^= ET_DMA10_WRAP;
	}

	if (remainder) {
		memcpy(tx_ring->tx_desc_ring,
		       desc + thiscopy,
		       sizeof(struct tx_desc) * remainder);

		add_10bit(&tx_ring->send_idx, remainder);
	}

	if (INDEX10(tx_ring->send_idx) == 0) {
		if (tx_ring->send_idx)
			tcb->index = NUM_DESC_PER_RING_TX - 1;
		else
			tcb->index = ET_DMA10_WRAP|(NUM_DESC_PER_RING_TX - 1);
	} else {
		tcb->index = tx_ring->send_idx - 1;
	}

	spin_lock(&adapter->tcb_send_qlock);

	if (tx_ring->send_tail)
		tx_ring->send_tail->next = tcb;
	else
		tx_ring->send_head = tcb;

	tx_ring->send_tail = tcb;

	WARN_ON(tcb->next != NULL);

	tx_ring->used++;

	spin_unlock(&adapter->tcb_send_qlock);

	/* Write the new write pointer back to the device. */
	writel(tx_ring->send_idx, &adapter->regs->txdma.service_request);

	/* For Gig only, we use Tx Interrupt coalescing.  Enable the software
	 * timer to wake us up if this packet isn't followed by N more.
	 */
	if (phydev && phydev->speed == SPEED_1000) {
		writel(PARM_TX_TIME_INT_DEF * NANO_IN_A_MICRO,
		       &adapter->regs->global.watchdog_timer);
	}
	return 0;
}

static int send_packet(struct sk_buff *skb, struct et131x_adapter *adapter)
{
	int status;
	struct tcb *tcb;
	unsigned long flags;
	struct tx_ring *tx_ring = &adapter->tx_ring;

	/* All packets must have at least a MAC address and a protocol type */
	if (skb->len < ETH_HLEN)
		return -EIO;

	spin_lock_irqsave(&adapter->tcb_ready_qlock, flags);

	tcb = tx_ring->tcb_qhead;

	if (tcb == NULL) {
		spin_unlock_irqrestore(&adapter->tcb_ready_qlock, flags);
		return -ENOMEM;
	}

	tx_ring->tcb_qhead = tcb->next;

	if (tx_ring->tcb_qhead == NULL)
		tx_ring->tcb_qtail = NULL;

	spin_unlock_irqrestore(&adapter->tcb_ready_qlock, flags);

	tcb->skb = skb;
	tcb->next = NULL;

	status = nic_send_packet(adapter, tcb);

	if (status != 0) {
		spin_lock_irqsave(&adapter->tcb_ready_qlock, flags);

		if (tx_ring->tcb_qtail)
			tx_ring->tcb_qtail->next = tcb;
		else
			/* Apparently ready Q is empty. */
			tx_ring->tcb_qhead = tcb;

		tx_ring->tcb_qtail = tcb;
		spin_unlock_irqrestore(&adapter->tcb_ready_qlock, flags);
		return status;
	}
	WARN_ON(tx_ring->used > NUM_TCB);
	return 0;
}

/* free_send_packet - Recycle a struct tcb */
static inline void free_send_packet(struct et131x_adapter *adapter,
				    struct tcb *tcb)
{
	unsigned long flags;
	struct tx_desc *desc = NULL;
	struct net_device_stats *stats = &adapter->netdev->stats;
	struct tx_ring *tx_ring = &adapter->tx_ring;
	u64  dma_addr;

	if (tcb->skb) {
		stats->tx_bytes += tcb->skb->len;

		/* Iterate through the TX descriptors on the ring
		 * corresponding to this packet and umap the fragments
		 * they point to
		 */
		do {
			desc = tx_ring->tx_desc_ring +
			       INDEX10(tcb->index_start);

			dma_addr = desc->addr_lo;
			dma_addr |= (u64)desc->addr_hi << 32;

			dma_unmap_single(&adapter->pdev->dev,
					 dma_addr,
					 desc->len_vlan, DMA_TO_DEVICE);

			add_10bit(&tcb->index_start, 1);
			if (INDEX10(tcb->index_start) >=
							NUM_DESC_PER_RING_TX) {
				tcb->index_start &= ~ET_DMA10_MASK;
				tcb->index_start ^= ET_DMA10_WRAP;
			}
		} while (desc != tx_ring->tx_desc_ring + INDEX10(tcb->index));

		dev_kfree_skb_any(tcb->skb);
	}

	memset(tcb, 0, sizeof(struct tcb));

	/* Add the TCB to the Ready Q */
	spin_lock_irqsave(&adapter->tcb_ready_qlock, flags);

	stats->tx_packets++;

	if (tx_ring->tcb_qtail)
		tx_ring->tcb_qtail->next = tcb;
	else /* Apparently ready Q is empty. */
		tx_ring->tcb_qhead = tcb;

	tx_ring->tcb_qtail = tcb;

	spin_unlock_irqrestore(&adapter->tcb_ready_qlock, flags);
	WARN_ON(tx_ring->used < 0);
}

/* et131x_free_busy_send_packets - Free and complete the stopped active sends */
static void et131x_free_busy_send_packets(struct et131x_adapter *adapter)
{
	struct tcb *tcb;
	unsigned long flags;
	u32 freed = 0;
	struct tx_ring *tx_ring = &adapter->tx_ring;

	/* Any packets being sent? Check the first TCB on the send list */
	spin_lock_irqsave(&adapter->tcb_send_qlock, flags);

	tcb = tx_ring->send_head;

	while (tcb != NULL && freed < NUM_TCB) {
		struct tcb *next = tcb->next;

		tx_ring->send_head = next;

		if (next == NULL)
			tx_ring->send_tail = NULL;

		tx_ring->used--;

		spin_unlock_irqrestore(&adapter->tcb_send_qlock, flags);

		freed++;
		free_send_packet(adapter, tcb);

		spin_lock_irqsave(&adapter->tcb_send_qlock, flags);

		tcb = tx_ring->send_head;
	}

	WARN_ON(freed == NUM_TCB);

	spin_unlock_irqrestore(&adapter->tcb_send_qlock, flags);

	tx_ring->used = 0;
}

/* et131x_handle_send_pkts
 *
 * Re-claim the send resources, complete sends and get more to send from
 * the send wait queue.
 */
static void et131x_handle_send_pkts(struct et131x_adapter *adapter)
{
	unsigned long flags;
	u32 serviced;
	struct tcb *tcb;
	u32 index;
	struct tx_ring *tx_ring = &adapter->tx_ring;

	serviced = readl(&adapter->regs->txdma.new_service_complete);
	index = INDEX10(serviced);

	/* Has the ring wrapped?  Process any descriptors that do not have
	 * the same "wrap" indicator as the current completion indicator
	 */
	spin_lock_irqsave(&adapter->tcb_send_qlock, flags);

	tcb = tx_ring->send_head;

	while (tcb &&
	       ((serviced ^ tcb->index) & ET_DMA10_WRAP) &&
	       index < INDEX10(tcb->index)) {
		tx_ring->used--;
		tx_ring->send_head = tcb->next;
		if (tcb->next == NULL)
			tx_ring->send_tail = NULL;

		spin_unlock_irqrestore(&adapter->tcb_send_qlock, flags);
		free_send_packet(adapter, tcb);
		spin_lock_irqsave(&adapter->tcb_send_qlock, flags);

		/* Goto the next packet */
		tcb = tx_ring->send_head;
	}
	while (tcb &&
	       !((serviced ^ tcb->index) & ET_DMA10_WRAP) &&
	       index > (tcb->index & ET_DMA10_MASK)) {
		tx_ring->used--;
		tx_ring->send_head = tcb->next;
		if (tcb->next == NULL)
			tx_ring->send_tail = NULL;

		spin_unlock_irqrestore(&adapter->tcb_send_qlock, flags);
		free_send_packet(adapter, tcb);
		spin_lock_irqsave(&adapter->tcb_send_qlock, flags);

		/* Goto the next packet */
		tcb = tx_ring->send_head;
	}

	/* Wake up the queue when we hit a low-water mark */
	if (tx_ring->used <= NUM_TCB / 3)
		netif_wake_queue(adapter->netdev);

	spin_unlock_irqrestore(&adapter->tcb_send_qlock, flags);
}

static int et131x_get_regs_len(struct net_device *netdev)
{
#define ET131X_REGS_LEN 256
	return ET131X_REGS_LEN * sizeof(u32);
}

static void et131x_get_regs(struct net_device *netdev,
			    struct ethtool_regs *regs, void *regs_data)
{
	struct et131x_adapter *adapter = netdev_priv(netdev);
	struct address_map __iomem *aregs = adapter->regs;
	u32 *regs_buff = regs_data;
	u32 num = 0;
	u16 tmp;

	memset(regs_data, 0, et131x_get_regs_len(netdev));

	regs->version = (1 << 24) | (adapter->pdev->revision << 16) |
			adapter->pdev->device;

	/* PHY regs */
	et131x_mii_read(adapter, MII_BMCR, &tmp);
	regs_buff[num++] = tmp;
	et131x_mii_read(adapter, MII_BMSR, &tmp);
	regs_buff[num++] = tmp;
	et131x_mii_read(adapter, MII_PHYSID1, &tmp);
	regs_buff[num++] = tmp;
	et131x_mii_read(adapter, MII_PHYSID2, &tmp);
	regs_buff[num++] = tmp;
	et131x_mii_read(adapter, MII_ADVERTISE, &tmp);
	regs_buff[num++] = tmp;
	et131x_mii_read(adapter, MII_LPA, &tmp);
	regs_buff[num++] = tmp;
	et131x_mii_read(adapter, MII_EXPANSION, &tmp);
	regs_buff[num++] = tmp;
	/* Autoneg next page transmit reg */
	et131x_mii_read(adapter, 0x07, &tmp);
	regs_buff[num++] = tmp;
	/* Link partner next page reg */
	et131x_mii_read(adapter, 0x08, &tmp);
	regs_buff[num++] = tmp;
	et131x_mii_read(adapter, MII_CTRL1000, &tmp);
	regs_buff[num++] = tmp;
	et131x_mii_read(adapter, MII_STAT1000, &tmp);
	regs_buff[num++] = tmp;
	et131x_mii_read(adapter, 0x0b, &tmp);
	regs_buff[num++] = tmp;
	et131x_mii_read(adapter, 0x0c, &tmp);
	regs_buff[num++] = tmp;
	et131x_mii_read(adapter, MII_MMD_CTRL, &tmp);
	regs_buff[num++] = tmp;
	et131x_mii_read(adapter, MII_MMD_DATA, &tmp);
	regs_buff[num++] = tmp;
	et131x_mii_read(adapter, MII_ESTATUS, &tmp);
	regs_buff[num++] = tmp;

	et131x_mii_read(adapter, PHY_INDEX_REG, &tmp);
	regs_buff[num++] = tmp;
	et131x_mii_read(adapter, PHY_DATA_REG, &tmp);
	regs_buff[num++] = tmp;
	et131x_mii_read(adapter, PHY_MPHY_CONTROL_REG, &tmp);
	regs_buff[num++] = tmp;
	et131x_mii_read(adapter, PHY_LOOPBACK_CONTROL, &tmp);
	regs_buff[num++] = tmp;
	et131x_mii_read(adapter, PHY_LOOPBACK_CONTROL + 1, &tmp);
	regs_buff[num++] = tmp;

	et131x_mii_read(adapter, PHY_REGISTER_MGMT_CONTROL, &tmp);
	regs_buff[num++] = tmp;
	et131x_mii_read(adapter, PHY_CONFIG, &tmp);
	regs_buff[num++] = tmp;
	et131x_mii_read(adapter, PHY_PHY_CONTROL, &tmp);
	regs_buff[num++] = tmp;
	et131x_mii_read(adapter, PHY_INTERRUPT_MASK, &tmp);
	regs_buff[num++] = tmp;
	et131x_mii_read(adapter, PHY_INTERRUPT_STATUS, &tmp);
	regs_buff[num++] = tmp;
	et131x_mii_read(adapter, PHY_PHY_STATUS, &tmp);
	regs_buff[num++] = tmp;
	et131x_mii_read(adapter, PHY_LED_1, &tmp);
	regs_buff[num++] = tmp;
	et131x_mii_read(adapter, PHY_LED_2, &tmp);
	regs_buff[num++] = tmp;

	/* Global regs */
	regs_buff[num++] = readl(&aregs->global.txq_start_addr);
	regs_buff[num++] = readl(&aregs->global.txq_end_addr);
	regs_buff[num++] = readl(&aregs->global.rxq_start_addr);
	regs_buff[num++] = readl(&aregs->global.rxq_end_addr);
	regs_buff[num++] = readl(&aregs->global.pm_csr);
	regs_buff[num++] = adapter->stats.interrupt_status;
	regs_buff[num++] = readl(&aregs->global.int_mask);
	regs_buff[num++] = readl(&aregs->global.int_alias_clr_en);
	regs_buff[num++] = readl(&aregs->global.int_status_alias);
	regs_buff[num++] = readl(&aregs->global.sw_reset);
	regs_buff[num++] = readl(&aregs->global.slv_timer);
	regs_buff[num++] = readl(&aregs->global.msi_config);
	regs_buff[num++] = readl(&aregs->global.loopback);
	regs_buff[num++] = readl(&aregs->global.watchdog_timer);

	/* TXDMA regs */
	regs_buff[num++] = readl(&aregs->txdma.csr);
	regs_buff[num++] = readl(&aregs->txdma.pr_base_hi);
	regs_buff[num++] = readl(&aregs->txdma.pr_base_lo);
	regs_buff[num++] = readl(&aregs->txdma.pr_num_des);
	regs_buff[num++] = readl(&aregs->txdma.txq_wr_addr);
	regs_buff[num++] = readl(&aregs->txdma.txq_wr_addr_ext);
	regs_buff[num++] = readl(&aregs->txdma.txq_rd_addr);
	regs_buff[num++] = readl(&aregs->txdma.dma_wb_base_hi);
	regs_buff[num++] = readl(&aregs->txdma.dma_wb_base_lo);
	regs_buff[num++] = readl(&aregs->txdma.service_request);
	regs_buff[num++] = readl(&aregs->txdma.service_complete);
	regs_buff[num++] = readl(&aregs->txdma.cache_rd_index);
	regs_buff[num++] = readl(&aregs->txdma.cache_wr_index);
	regs_buff[num++] = readl(&aregs->txdma.tx_dma_error);
	regs_buff[num++] = readl(&aregs->txdma.desc_abort_cnt);
	regs_buff[num++] = readl(&aregs->txdma.payload_abort_cnt);
	regs_buff[num++] = readl(&aregs->txdma.writeback_abort_cnt);
	regs_buff[num++] = readl(&aregs->txdma.desc_timeout_cnt);
	regs_buff[num++] = readl(&aregs->txdma.payload_timeout_cnt);
	regs_buff[num++] = readl(&aregs->txdma.writeback_timeout_cnt);
	regs_buff[num++] = readl(&aregs->txdma.desc_error_cnt);
	regs_buff[num++] = readl(&aregs->txdma.payload_error_cnt);
	regs_buff[num++] = readl(&aregs->txdma.writeback_error_cnt);
	regs_buff[num++] = readl(&aregs->txdma.dropped_tlp_cnt);
	regs_buff[num++] = readl(&aregs->txdma.new_service_complete);
	regs_buff[num++] = readl(&aregs->txdma.ethernet_packet_cnt);

	/* RXDMA regs */
	regs_buff[num++] = readl(&aregs->rxdma.csr);
	regs_buff[num++] = readl(&aregs->rxdma.dma_wb_base_hi);
	regs_buff[num++] = readl(&aregs->rxdma.dma_wb_base_lo);
	regs_buff[num++] = readl(&aregs->rxdma.num_pkt_done);
	regs_buff[num++] = readl(&aregs->rxdma.max_pkt_time);
	regs_buff[num++] = readl(&aregs->rxdma.rxq_rd_addr);
	regs_buff[num++] = readl(&aregs->rxdma.rxq_rd_addr_ext);
	regs_buff[num++] = readl(&aregs->rxdma.rxq_wr_addr);
	regs_buff[num++] = readl(&aregs->rxdma.psr_base_hi);
	regs_buff[num++] = readl(&aregs->rxdma.psr_base_lo);
	regs_buff[num++] = readl(&aregs->rxdma.psr_num_des);
	regs_buff[num++] = readl(&aregs->rxdma.psr_avail_offset);
	regs_buff[num++] = readl(&aregs->rxdma.psr_full_offset);
	regs_buff[num++] = readl(&aregs->rxdma.psr_access_index);
	regs_buff[num++] = readl(&aregs->rxdma.psr_min_des);
	regs_buff[num++] = readl(&aregs->rxdma.fbr0_base_lo);
	regs_buff[num++] = readl(&aregs->rxdma.fbr0_base_hi);
	regs_buff[num++] = readl(&aregs->rxdma.fbr0_num_des);
	regs_buff[num++] = readl(&aregs->rxdma.fbr0_avail_offset);
	regs_buff[num++] = readl(&aregs->rxdma.fbr0_full_offset);
	regs_buff[num++] = readl(&aregs->rxdma.fbr0_rd_index);
	regs_buff[num++] = readl(&aregs->rxdma.fbr0_min_des);
	regs_buff[num++] = readl(&aregs->rxdma.fbr1_base_lo);
	regs_buff[num++] = readl(&aregs->rxdma.fbr1_base_hi);
	regs_buff[num++] = readl(&aregs->rxdma.fbr1_num_des);
	regs_buff[num++] = readl(&aregs->rxdma.fbr1_avail_offset);
	regs_buff[num++] = readl(&aregs->rxdma.fbr1_full_offset);
	regs_buff[num++] = readl(&aregs->rxdma.fbr1_rd_index);
	regs_buff[num++] = readl(&aregs->rxdma.fbr1_min_des);
}

static void et131x_get_drvinfo(struct net_device *netdev,
			       struct ethtool_drvinfo *info)
{
	struct et131x_adapter *adapter = netdev_priv(netdev);

	strlcpy(info->driver, DRIVER_NAME, sizeof(info->driver));
	strlcpy(info->bus_info, pci_name(adapter->pdev),
		sizeof(info->bus_info));
}

static const struct ethtool_ops et131x_ethtool_ops = {
	.get_drvinfo	= et131x_get_drvinfo,
	.get_regs_len	= et131x_get_regs_len,
	.get_regs	= et131x_get_regs,
	.get_link	= ethtool_op_get_link,
	.get_link_ksettings = phy_ethtool_get_link_ksettings,
	.set_link_ksettings = phy_ethtool_set_link_ksettings,
};

/* et131x_hwaddr_init - set up the MAC Address */
static void et131x_hwaddr_init(struct et131x_adapter *adapter)
{
	/* If have our default mac from init and no mac address from
	 * EEPROM then we need to generate the last octet and set it on the
	 * device
	 */
	if (is_zero_ether_addr(adapter->rom_addr)) {
		/* We need to randomly generate the last octet so we
		 * decrease our chances of setting the mac address to
		 * same as another one of our cards in the system
		 */
		get_random_bytes(&adapter->addr[5], 1);
		/* We have the default value in the register we are
		 * working with so we need to copy the current
		 * address into the permanent address
		 */
		ether_addr_copy(adapter->rom_addr, adapter->addr);
	} else {
		/* We do not have an override address, so set the
		 * current address to the permanent address and add
		 * it to the device
		 */
		ether_addr_copy(adapter->addr, adapter->rom_addr);
	}
}

static int et131x_pci_init(struct et131x_adapter *adapter,
			   struct pci_dev *pdev)
{
	u16 max_payload;
	int i, rc;

	rc = et131x_init_eeprom(adapter);
	if (rc < 0)
		goto out;

	if (!pci_is_pcie(pdev)) {
		dev_err(&pdev->dev, "Missing PCIe capabilities\n");
		goto err_out;
	}

	/* Program the Ack/Nak latency and replay timers */
	max_payload = pdev->pcie_mpss;

	if (max_payload < 2) {
		static const u16 acknak[2] = { 0x76, 0xD0 };
		static const u16 replay[2] = { 0x1E0, 0x2ED };

		if (pci_write_config_word(pdev, ET1310_PCI_ACK_NACK,
					  acknak[max_payload])) {
			dev_err(&pdev->dev,
				"Could not write PCI config space for ACK/NAK\n");
			goto err_out;
		}
		if (pci_write_config_word(pdev, ET1310_PCI_REPLAY,
					  replay[max_payload])) {
			dev_err(&pdev->dev,
				"Could not write PCI config space for Replay Timer\n");
			goto err_out;
		}
	}

	/* l0s and l1 latency timers.  We are using default values.
	 * Representing 001 for L0s and 010 for L1
	 */
	if (pci_write_config_byte(pdev, ET1310_PCI_L0L1LATENCY, 0x11)) {
		dev_err(&pdev->dev,
			"Could not write PCI config space for Latency Timers\n");
		goto err_out;
	}

	/* Change the max read size to 2k */
	if (pcie_set_readrq(pdev, 2048)) {
		dev_err(&pdev->dev,
			"Couldn't change PCI config space for Max read size\n");
		goto err_out;
	}

	/* Get MAC address from config space if an eeprom exists, otherwise
	 * the MAC address there will not be valid
	 */
	if (!adapter->has_eeprom) {
		et131x_hwaddr_init(adapter);
		return 0;
	}

	for (i = 0; i < ETH_ALEN; i++) {
		if (pci_read_config_byte(pdev, ET1310_PCI_MAC_ADDRESS + i,
					 adapter->rom_addr + i)) {
			dev_err(&pdev->dev, "Could not read PCI config space for MAC address\n");
			goto err_out;
		}
	}
	ether_addr_copy(adapter->addr, adapter->rom_addr);
out:
	return rc;
err_out:
	rc = -EIO;
	goto out;
}

/* et131x_error_timer_handler
 * @data: timer-specific variable; here a pointer to our adapter structure
 *
 * The routine called when the error timer expires, to track the number of
 * recurring errors.
 */
static void et131x_error_timer_handler(struct timer_list *t)
{
<<<<<<< HEAD
	struct et131x_adapter *adapter = (struct et131x_adapter *)data;
=======
	struct et131x_adapter *adapter = from_timer(adapter, t, error_timer);
>>>>>>> 24b8d41d
	struct phy_device *phydev = adapter->netdev->phydev;

	if (et1310_in_phy_coma(adapter)) {
		/* Bring the device immediately out of coma, to
		 * prevent it from sleeping indefinitely, this
		 * mechanism could be improved!
		 */
		et1310_disable_phy_coma(adapter);
		adapter->boot_coma = 20;
	} else {
		et1310_update_macstat_host_counters(adapter);
	}

	if (!phydev->link && adapter->boot_coma < 11)
		adapter->boot_coma++;

	if (adapter->boot_coma == 10) {
		if (!phydev->link) {
			if (!et1310_in_phy_coma(adapter)) {
				/* NOTE - This was originally a 'sync with
				 *  interrupt'. How to do that under Linux?
				 */
				et131x_enable_interrupts(adapter);
				et1310_enable_phy_coma(adapter);
			}
		}
	}

	/* This is a periodic timer, so reschedule */
	mod_timer(&adapter->error_timer, jiffies +
		  msecs_to_jiffies(TX_ERROR_PERIOD));
}

static void et131x_adapter_memory_free(struct et131x_adapter *adapter)
{
	et131x_tx_dma_memory_free(adapter);
	et131x_rx_dma_memory_free(adapter);
}

static int et131x_adapter_memory_alloc(struct et131x_adapter *adapter)
{
	int status;

	status = et131x_tx_dma_memory_alloc(adapter);
	if (status) {
		dev_err(&adapter->pdev->dev,
			"et131x_tx_dma_memory_alloc FAILED\n");
		et131x_tx_dma_memory_free(adapter);
		return status;
	}

	status = et131x_rx_dma_memory_alloc(adapter);
	if (status) {
		dev_err(&adapter->pdev->dev,
			"et131x_rx_dma_memory_alloc FAILED\n");
		et131x_adapter_memory_free(adapter);
		return status;
	}

	status = et131x_init_recv(adapter);
	if (status) {
		dev_err(&adapter->pdev->dev, "et131x_init_recv FAILED\n");
		et131x_adapter_memory_free(adapter);
	}
	return status;
}

static void et131x_adjust_link(struct net_device *netdev)
{
	struct et131x_adapter *adapter = netdev_priv(netdev);
	struct  phy_device *phydev = netdev->phydev;

	if (!phydev)
		return;
	if (phydev->link == adapter->link)
		return;

	/* Check to see if we are in coma mode and if
	 * so, disable it because we will not be able
	 * to read PHY values until we are out.
	 */
	if (et1310_in_phy_coma(adapter))
		et1310_disable_phy_coma(adapter);

	adapter->link = phydev->link;
	phy_print_status(phydev);

	if (phydev->link) {
		adapter->boot_coma = 20;
		if (phydev->speed == SPEED_10) {
			u16 register18;

			et131x_mii_read(adapter, PHY_MPHY_CONTROL_REG,
					&register18);
			et131x_mii_write(adapter, phydev->mdio.addr,
					 PHY_MPHY_CONTROL_REG,
					 register18 | 0x4);
			et131x_mii_write(adapter, phydev->mdio.addr,
					 PHY_INDEX_REG, register18 | 0x8402);
			et131x_mii_write(adapter, phydev->mdio.addr,
					 PHY_DATA_REG, register18 | 511);
			et131x_mii_write(adapter, phydev->mdio.addr,
					 PHY_MPHY_CONTROL_REG, register18);
		}

		et1310_config_flow_control(adapter);

		if (phydev->speed == SPEED_1000 &&
		    adapter->registry_jumbo_packet > 2048) {
			u16 reg;

			et131x_mii_read(adapter, PHY_CONFIG, &reg);
			reg &= ~ET_PHY_CONFIG_TX_FIFO_DEPTH;
			reg |= ET_PHY_CONFIG_FIFO_DEPTH_32;
			et131x_mii_write(adapter, phydev->mdio.addr,
					 PHY_CONFIG, reg);
		}

		et131x_set_rx_dma_timer(adapter);
		et1310_config_mac_regs2(adapter);
	} else {
		adapter->boot_coma = 0;

		if (phydev->speed == SPEED_10) {
			u16 register18;

			et131x_mii_read(adapter, PHY_MPHY_CONTROL_REG,
					&register18);
			et131x_mii_write(adapter, phydev->mdio.addr,
					 PHY_MPHY_CONTROL_REG,
					 register18 | 0x4);
			et131x_mii_write(adapter, phydev->mdio.addr,
					 PHY_INDEX_REG, register18 | 0x8402);
			et131x_mii_write(adapter, phydev->mdio.addr,
					 PHY_DATA_REG, register18 | 511);
			et131x_mii_write(adapter, phydev->mdio.addr,
					 PHY_MPHY_CONTROL_REG, register18);
		}

		et131x_free_busy_send_packets(adapter);
		et131x_init_send(adapter);

		/* Bring the device back to the state it was during
		 * init prior to autonegotiation being complete. This
		 * way, when we get the auto-neg complete interrupt,
		 * we can complete init by calling config_mac_regs2.
		 */
		et131x_soft_reset(adapter);

		et131x_adapter_setup(adapter);

		et131x_disable_txrx(netdev);
		et131x_enable_txrx(netdev);
	}
}

static int et131x_mii_probe(struct net_device *netdev)
{
	struct et131x_adapter *adapter = netdev_priv(netdev);
	struct  phy_device *phydev = NULL;

	phydev = phy_find_first(adapter->mii_bus);
	if (!phydev) {
		dev_err(&adapter->pdev->dev, "no PHY found\n");
		return -ENODEV;
	}

	phydev = phy_connect(netdev, phydev_name(phydev),
			     &et131x_adjust_link, PHY_INTERFACE_MODE_MII);

	if (IS_ERR(phydev)) {
		dev_err(&adapter->pdev->dev, "Could not attach to PHY\n");
		return PTR_ERR(phydev);
	}

	phy_set_max_speed(phydev, SPEED_100);

	if (adapter->pdev->device != ET131X_PCI_DEVICE_ID_FAST)
		phy_set_max_speed(phydev, SPEED_1000);

	phydev->autoneg = AUTONEG_ENABLE;

	phy_attached_info(phydev);

	return 0;
}

static struct et131x_adapter *et131x_adapter_init(struct net_device *netdev,
						  struct pci_dev *pdev)
{
	static const u8 default_mac[] = { 0x00, 0x05, 0x3d, 0x00, 0x02, 0x00 };

	struct et131x_adapter *adapter;

	adapter = netdev_priv(netdev);
	adapter->pdev = pci_dev_get(pdev);
	adapter->netdev = netdev;

	spin_lock_init(&adapter->tcb_send_qlock);
	spin_lock_init(&adapter->tcb_ready_qlock);
	spin_lock_init(&adapter->rcv_lock);

	adapter->registry_jumbo_packet = 1514;	/* 1514-9216 */

	ether_addr_copy(adapter->addr, default_mac);

	return adapter;
}

static void et131x_pci_remove(struct pci_dev *pdev)
{
	struct net_device *netdev = pci_get_drvdata(pdev);
	struct et131x_adapter *adapter = netdev_priv(netdev);

	unregister_netdev(netdev);
	netif_napi_del(&adapter->napi);
	phy_disconnect(netdev->phydev);
	mdiobus_unregister(adapter->mii_bus);
	mdiobus_free(adapter->mii_bus);

	et131x_adapter_memory_free(adapter);
	iounmap(adapter->regs);
	pci_dev_put(pdev);

	free_netdev(netdev);
	pci_release_regions(pdev);
	pci_disable_device(pdev);
}

static void et131x_up(struct net_device *netdev)
{
	et131x_enable_txrx(netdev);
	phy_start(netdev->phydev);
}

static void et131x_down(struct net_device *netdev)
{
	/* Save the timestamp for the TX watchdog, prevent a timeout */
	netif_trans_update(netdev);

	phy_stop(netdev->phydev);
	et131x_disable_txrx(netdev);
}

#ifdef CONFIG_PM_SLEEP
static int et131x_suspend(struct device *dev)
{
	struct pci_dev *pdev = to_pci_dev(dev);
	struct net_device *netdev = pci_get_drvdata(pdev);

	if (netif_running(netdev)) {
		netif_device_detach(netdev);
		et131x_down(netdev);
		pci_save_state(pdev);
	}

	return 0;
}

static int et131x_resume(struct device *dev)
{
	struct pci_dev *pdev = to_pci_dev(dev);
	struct net_device *netdev = pci_get_drvdata(pdev);

	if (netif_running(netdev)) {
		pci_restore_state(pdev);
		et131x_up(netdev);
		netif_device_attach(netdev);
	}

	return 0;
}
#endif

static SIMPLE_DEV_PM_OPS(et131x_pm_ops, et131x_suspend, et131x_resume);

static irqreturn_t et131x_isr(int irq, void *dev_id)
{
	bool handled = true;
	bool enable_interrupts = true;
	struct net_device *netdev = dev_id;
	struct et131x_adapter *adapter = netdev_priv(netdev);
	struct address_map __iomem *iomem = adapter->regs;
	struct rx_ring *rx_ring = &adapter->rx_ring;
	struct tx_ring *tx_ring = &adapter->tx_ring;
	u32 status;

	if (!netif_device_present(netdev)) {
		handled = false;
		enable_interrupts = false;
		goto out;
	}

	et131x_disable_interrupts(adapter);

	status = readl(&adapter->regs->global.int_status);

	if (adapter->flow == FLOW_TXONLY || adapter->flow == FLOW_BOTH)
		status &= ~INT_MASK_ENABLE;
	else
		status &= ~INT_MASK_ENABLE_NO_FLOW;

	/* Make sure this is our interrupt */
	if (!status) {
		handled = false;
		et131x_enable_interrupts(adapter);
		goto out;
	}

	/* This is our interrupt, so process accordingly */
	if (status & ET_INTR_WATCHDOG) {
		struct tcb *tcb = tx_ring->send_head;

		if (tcb)
			if (++tcb->stale > 1)
				status |= ET_INTR_TXDMA_ISR;

		if (rx_ring->unfinished_receives)
			status |= ET_INTR_RXDMA_XFR_DONE;
		else if (tcb == NULL)
			writel(0, &adapter->regs->global.watchdog_timer);

		status &= ~ET_INTR_WATCHDOG;
	}

	if (status & (ET_INTR_RXDMA_XFR_DONE | ET_INTR_TXDMA_ISR)) {
		enable_interrupts = false;
		napi_schedule(&adapter->napi);
	}

	status &= ~(ET_INTR_TXDMA_ISR | ET_INTR_RXDMA_XFR_DONE);

	if (!status)
		goto out;

	if (status & ET_INTR_TXDMA_ERR) {
		/* Following read also clears the register (COR) */
		u32 txdma_err = readl(&iomem->txdma.tx_dma_error);

		dev_warn(&adapter->pdev->dev,
			 "TXDMA_ERR interrupt, error = %d\n",
			 txdma_err);
	}

	if (status & (ET_INTR_RXDMA_FB_R0_LOW | ET_INTR_RXDMA_FB_R1_LOW)) {
		/* This indicates the number of unused buffers in RXDMA free
		 * buffer ring 0 is <= the limit you programmed. Free buffer
		 * resources need to be returned.  Free buffers are consumed as
		 * packets are passed from the network to the host. The host
		 * becomes aware of the packets from the contents of the packet
		 * status ring. This ring is queried when the packet done
		 * interrupt occurs. Packets are then passed to the OS. When
		 * the OS is done with the packets the resources can be
		 * returned to the ET1310 for re-use. This interrupt is one
		 * method of returning resources.
		 */

		/*  If the user has flow control on, then we will
		 * send a pause packet, otherwise just exit
		 */
		if (adapter->flow == FLOW_TXONLY || adapter->flow == FLOW_BOTH) {
			/* Tell the device to send a pause packet via the back
			 * pressure register (bp req and bp xon/xoff)
			 */
			if (!et1310_in_phy_coma(adapter))
				writel(3, &iomem->txmac.bp_ctrl);
		}
	}

	/* Handle Packet Status Ring Low Interrupt */
	if (status & ET_INTR_RXDMA_STAT_LOW) {
		/* Same idea as with the two Free Buffer Rings. Packets going
		 * from the network to the host each consume a free buffer
		 * resource and a packet status resource. These resources are
		 * passed to the OS. When the OS is done with the resources,
		 * they need to be returned to the ET1310. This is one method
		 * of returning the resources.
		 */
	}

	if (status & ET_INTR_RXDMA_ERR) {
		/* The rxdma_error interrupt is sent when a time-out on a
		 * request issued by the JAGCore has occurred or a completion is
		 * returned with an un-successful status. In both cases the
		 * request is considered complete. The JAGCore will
		 * automatically re-try the request in question. Normally
		 * information on events like these are sent to the host using
		 * the "Advanced Error Reporting" capability. This interrupt is
		 * another way of getting similar information. The only thing
		 * required is to clear the interrupt by reading the ISR in the
		 * global resources. The JAGCore will do a re-try on the
		 * request. Normally you should never see this interrupt. If
		 * you start to see this interrupt occurring frequently then
		 * something bad has occurred. A reset might be the thing to do.
		 */
		/* TRAP();*/

		dev_warn(&adapter->pdev->dev, "RxDMA_ERR interrupt, error %x\n",
			 readl(&iomem->txmac.tx_test));
	}

	/* Handle the Wake on LAN Event */
	if (status & ET_INTR_WOL) {
		/* This is a secondary interrupt for wake on LAN. The driver
		 * should never see this, if it does, something serious is
		 * wrong.
		 */
		dev_err(&adapter->pdev->dev, "WAKE_ON_LAN interrupt\n");
	}

	if (status & ET_INTR_TXMAC) {
		u32 err = readl(&iomem->txmac.err);

		/* When any of the errors occur and TXMAC generates an
		 * interrupt to report these errors, it usually means that
		 * TXMAC has detected an error in the data stream retrieved
		 * from the on-chip Tx Q. All of these errors are catastrophic
		 * and TXMAC won't be able to recover data when these errors
		 * occur. In a nutshell, the whole Tx path will have to be reset
		 * and re-configured afterwards.
		 */
		dev_warn(&adapter->pdev->dev, "TXMAC interrupt, error 0x%08x\n",
			 err);

		/* If we are debugging, we want to see this error, otherwise we
		 * just want the device to be reset and continue
		 */
	}

	if (status & ET_INTR_RXMAC) {
		/* These interrupts are catastrophic to the device, what we need
		 * to do is disable the interrupts and set the flag to cause us
		 * to reset so we can solve this issue.
		 */
		dev_warn(&adapter->pdev->dev,
			 "RXMAC interrupt, error 0x%08x.  Requesting reset\n",
			 readl(&iomem->rxmac.err_reg));

		dev_warn(&adapter->pdev->dev,
			 "Enable 0x%08x, Diag 0x%08x\n",
			 readl(&iomem->rxmac.ctrl),
			 readl(&iomem->rxmac.rxq_diag));

		/* If we are debugging, we want to see this error, otherwise we
		 * just want the device to be reset and continue
		 */
	}

	if (status & ET_INTR_MAC_STAT) {
		/* This means at least one of the un-masked counters in the
		 * MAC_STAT block has rolled over. Use this to maintain the top,
		 * software managed bits of the counter(s).
		 */
		et1310_handle_macstat_interrupt(adapter);
	}

	if (status & ET_INTR_SLV_TIMEOUT) {
		/* This means a timeout has occurred on a read or write request
		 * to one of the JAGCore registers. The Global Resources block
		 * has terminated the request and on a read request, returned a
		 * "fake" value. The most likely reasons are: Bad Address or the
		 * addressed module is in a power-down state and can't respond.
		 */
	}

out:
	if (enable_interrupts)
		et131x_enable_interrupts(adapter);

	return IRQ_RETVAL(handled);
}

static int et131x_poll(struct napi_struct *napi, int budget)
{
	struct et131x_adapter *adapter =
		container_of(napi, struct et131x_adapter, napi);
	int work_done = et131x_handle_recv_pkts(adapter, budget);

	et131x_handle_send_pkts(adapter);

	if (work_done < budget) {
		napi_complete_done(&adapter->napi, work_done);
		et131x_enable_interrupts(adapter);
	}

	return work_done;
}

/* et131x_stats - Return the current device statistics  */
static struct net_device_stats *et131x_stats(struct net_device *netdev)
{
	struct et131x_adapter *adapter = netdev_priv(netdev);
	struct net_device_stats *stats = &adapter->netdev->stats;
	struct ce_stats *devstat = &adapter->stats;

	stats->rx_errors = devstat->rx_length_errs +
			   devstat->rx_align_errs +
			   devstat->rx_crc_errs +
			   devstat->rx_code_violations +
			   devstat->rx_other_errs;
	stats->tx_errors = devstat->tx_max_pkt_errs;
	stats->multicast = devstat->multicast_pkts_rcvd;
	stats->collisions = devstat->tx_collisions;

	stats->rx_length_errors = devstat->rx_length_errs;
	stats->rx_over_errors = devstat->rx_overflows;
	stats->rx_crc_errors = devstat->rx_crc_errs;
	stats->rx_dropped = devstat->rcvd_pkts_dropped;

	/* NOTE: Not used, can't find analogous statistics */
	/* stats->rx_frame_errors     = devstat->; */
	/* stats->rx_fifo_errors      = devstat->; */
	/* stats->rx_missed_errors    = devstat->; */

	/* stats->tx_aborted_errors   = devstat->; */
	/* stats->tx_carrier_errors   = devstat->; */
	/* stats->tx_fifo_errors      = devstat->; */
	/* stats->tx_heartbeat_errors = devstat->; */
	/* stats->tx_window_errors    = devstat->; */
	return stats;
}

static int et131x_open(struct net_device *netdev)
{
	struct et131x_adapter *adapter = netdev_priv(netdev);
	struct pci_dev *pdev = adapter->pdev;
	unsigned int irq = pdev->irq;
	int result;

	/* Start the timer to track NIC errors */
	timer_setup(&adapter->error_timer, et131x_error_timer_handler, 0);
	adapter->error_timer.expires = jiffies +
		msecs_to_jiffies(TX_ERROR_PERIOD);
	add_timer(&adapter->error_timer);

	result = request_irq(irq, et131x_isr,
			     IRQF_SHARED, netdev->name, netdev);
	if (result) {
		dev_err(&pdev->dev, "could not register IRQ %d\n", irq);
		return result;
	}

	adapter->flags |= FMP_ADAPTER_INTERRUPT_IN_USE;

	napi_enable(&adapter->napi);

	et131x_up(netdev);

	return result;
}

static int et131x_close(struct net_device *netdev)
{
	struct et131x_adapter *adapter = netdev_priv(netdev);

	et131x_down(netdev);
	napi_disable(&adapter->napi);

	adapter->flags &= ~FMP_ADAPTER_INTERRUPT_IN_USE;
	free_irq(adapter->pdev->irq, netdev);

	/* Stop the error timer */
	return del_timer_sync(&adapter->error_timer);
}

<<<<<<< HEAD
static int et131x_ioctl(struct net_device *netdev, struct ifreq *reqbuf,
			int cmd)
{
	if (!netdev->phydev)
		return -EINVAL;

	return phy_mii_ioctl(netdev->phydev, reqbuf, cmd);
}

=======
>>>>>>> 24b8d41d
/* et131x_set_packet_filter - Configures the Rx Packet filtering */
static int et131x_set_packet_filter(struct et131x_adapter *adapter)
{
	int filter = adapter->packet_filter;
	u32 ctrl;
	u32 pf_ctrl;

	ctrl = readl(&adapter->regs->rxmac.ctrl);
	pf_ctrl = readl(&adapter->regs->rxmac.pf_ctrl);

	/* Default to disabled packet filtering */
	ctrl |= 0x04;

	/* Set us to be in promiscuous mode so we receive everything, this
	 * is also true when we get a packet filter of 0
	 */
	if ((filter & ET131X_PACKET_TYPE_PROMISCUOUS) || filter == 0)
		pf_ctrl &= ~7;	/* Clear filter bits */
	else {
		/* Set us up with Multicast packet filtering.  Three cases are
		 * possible - (1) we have a multi-cast list, (2) we receive ALL
		 * multicast entries or (3) we receive none.
		 */
		if (filter & ET131X_PACKET_TYPE_ALL_MULTICAST)
			pf_ctrl &= ~2;	/* Multicast filter bit */
		else {
			et1310_setup_device_for_multicast(adapter);
			pf_ctrl |= 2;
			ctrl &= ~0x04;
		}

		/* Set us up with Unicast packet filtering */
		if (filter & ET131X_PACKET_TYPE_DIRECTED) {
			et1310_setup_device_for_unicast(adapter);
			pf_ctrl |= 4;
			ctrl &= ~0x04;
		}

		/* Set us up with Broadcast packet filtering */
		if (filter & ET131X_PACKET_TYPE_BROADCAST) {
			pf_ctrl |= 1;	/* Broadcast filter bit */
			ctrl &= ~0x04;
		} else {
			pf_ctrl &= ~1;
		}

		/* Setup the receive mac configuration registers - Packet
		 * Filter control + the enable / disable for packet filter
		 * in the control reg.
		 */
		writel(pf_ctrl, &adapter->regs->rxmac.pf_ctrl);
		writel(ctrl, &adapter->regs->rxmac.ctrl);
	}
	return 0;
}

static void et131x_multicast(struct net_device *netdev)
{
	struct et131x_adapter *adapter = netdev_priv(netdev);
	int packet_filter;
	struct netdev_hw_addr *ha;
	int i;

	/* Before we modify the platform-independent filter flags, store them
	 * locally. This allows us to determine if anything's changed and if
	 * we even need to bother the hardware
	 */
	packet_filter = adapter->packet_filter;

	/* Clear the 'multicast' flag locally; because we only have a single
	 * flag to check multicast, and multiple multicast addresses can be
	 * set, this is the easiest way to determine if more than one
	 * multicast address is being set.
	 */
	packet_filter &= ~ET131X_PACKET_TYPE_MULTICAST;

	/* Check the net_device flags and set the device independent flags
	 * accordingly
	 */
	if (netdev->flags & IFF_PROMISC)
		adapter->packet_filter |= ET131X_PACKET_TYPE_PROMISCUOUS;
	else
		adapter->packet_filter &= ~ET131X_PACKET_TYPE_PROMISCUOUS;

	if ((netdev->flags & IFF_ALLMULTI) ||
	    (netdev_mc_count(netdev) > NIC_MAX_MCAST_LIST))
		adapter->packet_filter |= ET131X_PACKET_TYPE_ALL_MULTICAST;

	if (netdev_mc_count(netdev) < 1) {
		adapter->packet_filter &= ~ET131X_PACKET_TYPE_ALL_MULTICAST;
		adapter->packet_filter &= ~ET131X_PACKET_TYPE_MULTICAST;
	} else {
		adapter->packet_filter |= ET131X_PACKET_TYPE_MULTICAST;
	}

	/* Set values in the private adapter struct */
	i = 0;
	netdev_for_each_mc_addr(ha, netdev) {
		if (i == NIC_MAX_MCAST_LIST)
			break;
		ether_addr_copy(adapter->multicast_list[i++], ha->addr);
	}
	adapter->multicast_addr_count = i;

	/* Are the new flags different from the previous ones? If not, then no
	 * action is required
	 *
	 * NOTE - This block will always update the multicast_list with the
	 *        hardware, even if the addresses aren't the same.
	 */
	if (packet_filter != adapter->packet_filter)
		et131x_set_packet_filter(adapter);
}

static netdev_tx_t et131x_tx(struct sk_buff *skb, struct net_device *netdev)
{
	struct et131x_adapter *adapter = netdev_priv(netdev);
	struct tx_ring *tx_ring = &adapter->tx_ring;

	/* stop the queue if it's getting full */
	if (tx_ring->used >= NUM_TCB - 1 && !netif_queue_stopped(netdev))
		netif_stop_queue(netdev);

	/* Save the timestamp for the TX timeout watchdog */
	netif_trans_update(netdev);

	/* TCB is not available */
	if (tx_ring->used >= NUM_TCB)
		goto drop_err;

	if ((adapter->flags & FMP_ADAPTER_FAIL_SEND_MASK) ||
	    !netif_carrier_ok(netdev))
		goto drop_err;

	if (send_packet(skb, adapter))
		goto drop_err;

	return NETDEV_TX_OK;

drop_err:
	dev_kfree_skb_any(skb);
	adapter->netdev->stats.tx_dropped++;
	return NETDEV_TX_OK;
}

/* et131x_tx_timeout - Timeout handler
 *
 * The handler called when a Tx request times out. The timeout period is
 * specified by the 'tx_timeo" element in the net_device structure (see
 * et131x_alloc_device() to see how this value is set).
 */
static void et131x_tx_timeout(struct net_device *netdev, unsigned int txqueue)
{
	struct et131x_adapter *adapter = netdev_priv(netdev);
	struct tx_ring *tx_ring = &adapter->tx_ring;
	struct tcb *tcb;
	unsigned long flags;

	/* If the device is closed, ignore the timeout */
	if (!(adapter->flags & FMP_ADAPTER_INTERRUPT_IN_USE))
		return;

	/* Any nonrecoverable hardware error?
	 * Checks adapter->flags for any failure in phy reading
	 */
	if (adapter->flags & FMP_ADAPTER_NON_RECOVER_ERROR)
		return;

	/* Hardware failure? */
	if (adapter->flags & FMP_ADAPTER_HARDWARE_ERROR) {
		dev_err(&adapter->pdev->dev, "hardware error - reset\n");
		return;
	}

	/* Is send stuck? */
	spin_lock_irqsave(&adapter->tcb_send_qlock, flags);
	tcb = tx_ring->send_head;
	spin_unlock_irqrestore(&adapter->tcb_send_qlock, flags);

	if (tcb) {
		tcb->count++;

		if (tcb->count > NIC_SEND_HANG_THRESHOLD) {
			dev_warn(&adapter->pdev->dev,
				 "Send stuck - reset. tcb->WrIndex %x\n",
				 tcb->index);

			adapter->netdev->stats.tx_errors++;

			/* perform reset of tx/rx */
			et131x_disable_txrx(netdev);
			et131x_enable_txrx(netdev);
		}
	}
}

static int et131x_change_mtu(struct net_device *netdev, int new_mtu)
{
	int result = 0;
	struct et131x_adapter *adapter = netdev_priv(netdev);

	et131x_disable_txrx(netdev);

	netdev->mtu = new_mtu;

	et131x_adapter_memory_free(adapter);

	/* Set the config parameter for Jumbo Packet support */
	adapter->registry_jumbo_packet = new_mtu + 14;
	et131x_soft_reset(adapter);

	result = et131x_adapter_memory_alloc(adapter);
	if (result != 0) {
		dev_warn(&adapter->pdev->dev,
			 "Change MTU failed; couldn't re-alloc DMA memory\n");
		return result;
	}

	et131x_init_send(adapter);
	et131x_hwaddr_init(adapter);
	ether_addr_copy(netdev->dev_addr, adapter->addr);

	/* Init the device with the new settings */
	et131x_adapter_setup(adapter);
	et131x_enable_txrx(netdev);

	return result;
}

static const struct net_device_ops et131x_netdev_ops = {
	.ndo_open		= et131x_open,
	.ndo_stop		= et131x_close,
	.ndo_start_xmit		= et131x_tx,
	.ndo_set_rx_mode	= et131x_multicast,
	.ndo_tx_timeout		= et131x_tx_timeout,
	.ndo_change_mtu		= et131x_change_mtu,
	.ndo_set_mac_address	= eth_mac_addr,
	.ndo_validate_addr	= eth_validate_addr,
	.ndo_get_stats		= et131x_stats,
	.ndo_do_ioctl		= phy_do_ioctl,
};

static int et131x_pci_setup(struct pci_dev *pdev,
			    const struct pci_device_id *ent)
{
	struct net_device *netdev;
	struct et131x_adapter *adapter;
	int rc;

	rc = pci_enable_device(pdev);
	if (rc < 0) {
		dev_err(&pdev->dev, "pci_enable_device() failed\n");
		goto out;
	}

	/* Perform some basic PCI checks */
	if (!(pci_resource_flags(pdev, 0) & IORESOURCE_MEM)) {
		dev_err(&pdev->dev, "Can't find PCI device's base address\n");
		rc = -ENODEV;
		goto err_disable;
	}

	rc = pci_request_regions(pdev, DRIVER_NAME);
	if (rc < 0) {
		dev_err(&pdev->dev, "Can't get PCI resources\n");
		goto err_disable;
	}

	pci_set_master(pdev);

	/* Check the DMA addressing support of this device */
	if (dma_set_mask_and_coherent(&pdev->dev, DMA_BIT_MASK(64)) &&
	    dma_set_mask_and_coherent(&pdev->dev, DMA_BIT_MASK(32))) {
		dev_err(&pdev->dev, "No usable DMA addressing method\n");
		rc = -EIO;
		goto err_release_res;
	}

	netdev = alloc_etherdev(sizeof(struct et131x_adapter));
	if (!netdev) {
		dev_err(&pdev->dev, "Couldn't alloc netdev struct\n");
		rc = -ENOMEM;
		goto err_release_res;
	}

	netdev->watchdog_timeo = ET131X_TX_TIMEOUT;
	netdev->netdev_ops     = &et131x_netdev_ops;
	netdev->min_mtu        = ET131X_MIN_MTU;
	netdev->max_mtu        = ET131X_MAX_MTU;

	SET_NETDEV_DEV(netdev, &pdev->dev);
	netdev->ethtool_ops = &et131x_ethtool_ops;

	adapter = et131x_adapter_init(netdev, pdev);

	rc = et131x_pci_init(adapter, pdev);
	if (rc < 0)
		goto err_free_dev;

	/* Map the bus-relative registers to system virtual memory */
	adapter->regs = pci_ioremap_bar(pdev, 0);
	if (!adapter->regs) {
		dev_err(&pdev->dev, "Cannot map device registers\n");
		rc = -ENOMEM;
		goto err_free_dev;
	}

	/* If Phy COMA mode was enabled when we went down, disable it here. */
	writel(ET_PMCSR_INIT,  &adapter->regs->global.pm_csr);

	et131x_soft_reset(adapter);
	et131x_disable_interrupts(adapter);

	rc = et131x_adapter_memory_alloc(adapter);
	if (rc < 0) {
		dev_err(&pdev->dev, "Could not alloc adapter memory (DMA)\n");
		goto err_iounmap;
	}

	et131x_init_send(adapter);

	netif_napi_add(netdev, &adapter->napi, et131x_poll, 64);

	ether_addr_copy(netdev->dev_addr, adapter->addr);

	rc = -ENOMEM;

	adapter->mii_bus = mdiobus_alloc();
	if (!adapter->mii_bus) {
		dev_err(&pdev->dev, "Alloc of mii_bus struct failed\n");
		goto err_mem_free;
	}

	adapter->mii_bus->name = "et131x_eth_mii";
	snprintf(adapter->mii_bus->id, MII_BUS_ID_SIZE, "%x",
		 (adapter->pdev->bus->number << 8) | adapter->pdev->devfn);
	adapter->mii_bus->priv = netdev;
	adapter->mii_bus->read = et131x_mdio_read;
	adapter->mii_bus->write = et131x_mdio_write;

	rc = mdiobus_register(adapter->mii_bus);
	if (rc < 0) {
		dev_err(&pdev->dev, "failed to register MII bus\n");
		goto err_mdio_free;
	}

	rc = et131x_mii_probe(netdev);
	if (rc < 0) {
		dev_err(&pdev->dev, "failed to probe MII bus\n");
		goto err_mdio_unregister;
	}

	et131x_adapter_setup(adapter);

	/* Init variable for counting how long we do not have link status */
	adapter->boot_coma = 0;
	et1310_disable_phy_coma(adapter);

	/* We can enable interrupts now
	 *
	 *  NOTE - Because registration of interrupt handler is done in the
	 *         device's open(), defer enabling device interrupts to that
	 *         point
	 */

	rc = register_netdev(netdev);
	if (rc < 0) {
		dev_err(&pdev->dev, "register_netdev() failed\n");
		goto err_phy_disconnect;
	}

	/* Register the net_device struct with the PCI subsystem. Save a copy
	 * of the PCI config space for this device now that the device has
	 * been initialized, just in case it needs to be quickly restored.
	 */
	pci_set_drvdata(pdev, netdev);
out:
	return rc;

err_phy_disconnect:
	phy_disconnect(netdev->phydev);
err_mdio_unregister:
	mdiobus_unregister(adapter->mii_bus);
err_mdio_free:
	mdiobus_free(adapter->mii_bus);
err_mem_free:
	et131x_adapter_memory_free(adapter);
err_iounmap:
	iounmap(adapter->regs);
err_free_dev:
	pci_dev_put(pdev);
	free_netdev(netdev);
err_release_res:
	pci_release_regions(pdev);
err_disable:
	pci_disable_device(pdev);
	goto out;
}

static const struct pci_device_id et131x_pci_table[] = {
	{ PCI_VDEVICE(ATT, ET131X_PCI_DEVICE_ID_GIG), 0UL},
	{ PCI_VDEVICE(ATT, ET131X_PCI_DEVICE_ID_FAST), 0UL},
	{ 0,}
};
MODULE_DEVICE_TABLE(pci, et131x_pci_table);

static struct pci_driver et131x_driver = {
	.name		= DRIVER_NAME,
	.id_table	= et131x_pci_table,
	.probe		= et131x_pci_setup,
	.remove		= et131x_pci_remove,
	.driver.pm	= &et131x_pm_ops,
};

module_pci_driver(et131x_driver);<|MERGE_RESOLUTION|>--- conflicted
+++ resolved
@@ -2422,11 +2422,7 @@
 	u32 thiscopy, remainder;
 	struct sk_buff *skb = tcb->skb;
 	u32 nr_frags = skb_shinfo(skb)->nr_frags + 1;
-<<<<<<< HEAD
-	struct skb_frag_struct *frags = &skb_shinfo(skb)->frags[0];
-=======
 	skb_frag_t *frags = &skb_shinfo(skb)->frags[0];
->>>>>>> 24b8d41d
 	struct phy_device *phydev = adapter->netdev->phydev;
 	dma_addr_t dma_addr;
 	struct tx_ring *tx_ring = &adapter->tx_ring;
@@ -3081,11 +3077,7 @@
  */
 static void et131x_error_timer_handler(struct timer_list *t)
 {
-<<<<<<< HEAD
-	struct et131x_adapter *adapter = (struct et131x_adapter *)data;
-=======
 	struct et131x_adapter *adapter = from_timer(adapter, t, error_timer);
->>>>>>> 24b8d41d
 	struct phy_device *phydev = adapter->netdev->phydev;
 
 	if (et1310_in_phy_coma(adapter)) {
@@ -3651,18 +3643,6 @@
 	return del_timer_sync(&adapter->error_timer);
 }
 
-<<<<<<< HEAD
-static int et131x_ioctl(struct net_device *netdev, struct ifreq *reqbuf,
-			int cmd)
-{
-	if (!netdev->phydev)
-		return -EINVAL;
-
-	return phy_mii_ioctl(netdev->phydev, reqbuf, cmd);
-}
-
-=======
->>>>>>> 24b8d41d
 /* et131x_set_packet_filter - Configures the Rx Packet filtering */
 static int et131x_set_packet_filter(struct et131x_adapter *adapter)
 {
