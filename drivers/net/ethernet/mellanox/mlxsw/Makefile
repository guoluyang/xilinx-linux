--- conflicted
+++ resolved
@@ -15,10 +15,6 @@
 obj-$(CONFIG_MLXSW_SPECTRUM)	+= mlxsw_spectrum.o
 mlxsw_spectrum-objs		:= spectrum.o spectrum_buffers.o \
 				   spectrum_switchdev.o spectrum_router.o \
-<<<<<<< HEAD
-				   spectrum_kvdl.o
-mlxsw_spectrum-$(CONFIG_MLXSW_SPECTRUM_DCB)	+= spectrum_dcb.o
-=======
 				   spectrum1_kvdl.o spectrum2_kvdl.o \
 				   spectrum_kvdl.o \
 				   spectrum_acl_tcam.o spectrum_acl_ctcam.o \
@@ -39,5 +35,4 @@
 mlxsw_spectrum-$(CONFIG_MLXSW_SPECTRUM_DCB)	+= spectrum_dcb.o
 mlxsw_spectrum-$(CONFIG_PTP_1588_CLOCK)		+= spectrum_ptp.o
 obj-$(CONFIG_MLXSW_MINIMAL)	+= mlxsw_minimal.o
-mlxsw_minimal-objs		:= minimal.o
->>>>>>> 24b8d41d
+mlxsw_minimal-objs		:= minimal.o