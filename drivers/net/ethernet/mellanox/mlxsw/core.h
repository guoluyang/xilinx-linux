/* SPDX-License-Identifier: BSD-3-Clause OR GPL-2.0 */
/* Copyright (c) 2015-2018 Mellanox Technologies. All rights reserved */

#ifndef _MLXSW_CORE_H
#define _MLXSW_CORE_H

#include <linux/module.h>
#include <linux/device.h>
#include <linux/slab.h>
#include <linux/gfp.h>
#include <linux/types.h>
#include <linux/skbuff.h>
#include <linux/workqueue.h>
<<<<<<< HEAD
=======
#include <linux/net_namespace.h>
>>>>>>> 24b8d41d
#include <net/devlink.h>

#include "trap.h"
#include "reg.h"
#include "cmd.h"
#include "resources.h"

struct mlxsw_core;
struct mlxsw_core_port;
struct mlxsw_driver;
struct mlxsw_bus;
struct mlxsw_bus_info;
struct mlxsw_fw_rev;

unsigned int mlxsw_core_max_ports(const struct mlxsw_core *mlxsw_core);

void *mlxsw_core_driver_priv(struct mlxsw_core *mlxsw_core);

bool mlxsw_core_res_query_enabled(const struct mlxsw_core *mlxsw_core);

bool mlxsw_core_temp_warn_enabled(const struct mlxsw_core *mlxsw_core);

bool
mlxsw_core_fw_rev_minor_subminor_validate(const struct mlxsw_fw_rev *rev,
					  const struct mlxsw_fw_rev *req_rev);

void *mlxsw_core_driver_priv(struct mlxsw_core *mlxsw_core);

int mlxsw_core_driver_register(struct mlxsw_driver *mlxsw_driver);
void mlxsw_core_driver_unregister(struct mlxsw_driver *mlxsw_driver);

int mlxsw_core_bus_device_register(const struct mlxsw_bus_info *mlxsw_bus_info,
				   const struct mlxsw_bus *mlxsw_bus,
				   void *bus_priv, bool reload,
				   struct devlink *devlink,
				   struct netlink_ext_ack *extack);
void mlxsw_core_bus_device_unregister(struct mlxsw_core *mlxsw_core, bool reload);

struct mlxsw_tx_info {
	u8 local_port;
	bool is_emad;
};

bool mlxsw_core_skb_transmit_busy(struct mlxsw_core *mlxsw_core,
				  const struct mlxsw_tx_info *tx_info);
int mlxsw_core_skb_transmit(struct mlxsw_core *mlxsw_core, struct sk_buff *skb,
			    const struct mlxsw_tx_info *tx_info);
void mlxsw_core_ptp_transmitted(struct mlxsw_core *mlxsw_core,
				struct sk_buff *skb, u8 local_port);

struct mlxsw_rx_listener {
	void (*func)(struct sk_buff *skb, u8 local_port, void *priv);
	u8 local_port;
	u8 mirror_reason;
	u16 trap_id;
	enum mlxsw_reg_hpkt_action action;
};

struct mlxsw_event_listener {
	void (*func)(const struct mlxsw_reg_info *reg,
		     char *payload, void *priv);
	enum mlxsw_event_trap_id trap_id;
};

struct mlxsw_listener {
	u16 trap_id;
	union {
		struct mlxsw_rx_listener rx_listener;
		struct mlxsw_event_listener event_listener;
	};
	enum mlxsw_reg_hpkt_action en_action; /* Action when enabled */
	enum mlxsw_reg_hpkt_action dis_action; /* Action when disabled */
	u8 en_trap_group; /* Trap group when enabled */
	u8 dis_trap_group; /* Trap group when disabled */
	u8 is_ctrl:1, /* should go via control buffer or not */
	   is_event:1,
	   enabled_on_register:1; /* Trap should be enabled when listener
				   * is registered.
				   */
};

#define __MLXSW_RXL(_func, _trap_id, _en_action, _is_ctrl, _en_trap_group,	\
		    _dis_action, _enabled_on_register, _dis_trap_group,		\
		    _mirror_reason)						\
	{									\
		.trap_id = MLXSW_TRAP_ID_##_trap_id,				\
		.rx_listener =							\
		{								\
			.func = _func,						\
			.local_port = MLXSW_PORT_DONT_CARE,			\
			.mirror_reason = _mirror_reason,			\
			.trap_id = MLXSW_TRAP_ID_##_trap_id,			\
		},								\
		.en_action = MLXSW_REG_HPKT_ACTION_##_en_action,		\
		.dis_action = MLXSW_REG_HPKT_ACTION_##_dis_action,		\
		.en_trap_group = MLXSW_REG_HTGT_TRAP_GROUP_##_en_trap_group,	\
		.dis_trap_group = MLXSW_REG_HTGT_TRAP_GROUP_##_dis_trap_group,	\
		.is_ctrl = _is_ctrl,						\
		.enabled_on_register = _enabled_on_register,			\
	}

#define MLXSW_RXL(_func, _trap_id, _en_action, _is_ctrl, _trap_group,		\
		  _dis_action)							\
	__MLXSW_RXL(_func, _trap_id, _en_action, _is_ctrl, _trap_group,		\
		    _dis_action, true, _trap_group, 0)

#define MLXSW_RXL_DIS(_func, _trap_id, _en_action, _is_ctrl, _en_trap_group,	\
		      _dis_action, _dis_trap_group)				\
	__MLXSW_RXL(_func, _trap_id, _en_action, _is_ctrl, _en_trap_group,	\
		    _dis_action, false, _dis_trap_group, 0)

#define MLXSW_RXL_MIRROR(_func, _session_id, _trap_group, _mirror_reason)	\
	__MLXSW_RXL(_func, MIRROR_SESSION##_session_id,	TRAP_TO_CPU, false,	\
		    _trap_group, TRAP_TO_CPU, true, _trap_group,		\
		    _mirror_reason)

#define MLXSW_EVENTL(_func, _trap_id, _trap_group)				\
	{									\
		.trap_id = MLXSW_TRAP_ID_##_trap_id,				\
		.event_listener =						\
		{								\
			.func = _func,						\
			.trap_id = MLXSW_TRAP_ID_##_trap_id,			\
		},								\
		.en_action = MLXSW_REG_HPKT_ACTION_TRAP_TO_CPU,			\
		.en_trap_group = MLXSW_REG_HTGT_TRAP_GROUP_##_trap_group,	\
		.is_event = true,						\
		.enabled_on_register = true,					\
	}

int mlxsw_core_rx_listener_register(struct mlxsw_core *mlxsw_core,
				    const struct mlxsw_rx_listener *rxl,
				    void *priv, bool enabled);
void mlxsw_core_rx_listener_unregister(struct mlxsw_core *mlxsw_core,
				       const struct mlxsw_rx_listener *rxl);

int mlxsw_core_event_listener_register(struct mlxsw_core *mlxsw_core,
				       const struct mlxsw_event_listener *el,
				       void *priv);
void mlxsw_core_event_listener_unregister(struct mlxsw_core *mlxsw_core,
					  const struct mlxsw_event_listener *el);

int mlxsw_core_trap_register(struct mlxsw_core *mlxsw_core,
			     const struct mlxsw_listener *listener,
			     void *priv);
void mlxsw_core_trap_unregister(struct mlxsw_core *mlxsw_core,
				const struct mlxsw_listener *listener,
				void *priv);
int mlxsw_core_trap_state_set(struct mlxsw_core *mlxsw_core,
			      const struct mlxsw_listener *listener,
			      bool enabled);

typedef void mlxsw_reg_trans_cb_t(struct mlxsw_core *mlxsw_core, char *payload,
				  size_t payload_len, unsigned long cb_priv);

int mlxsw_reg_trans_query(struct mlxsw_core *mlxsw_core,
			  const struct mlxsw_reg_info *reg, char *payload,
			  struct list_head *bulk_list,
			  mlxsw_reg_trans_cb_t *cb, unsigned long cb_priv);
int mlxsw_reg_trans_write(struct mlxsw_core *mlxsw_core,
			  const struct mlxsw_reg_info *reg, char *payload,
			  struct list_head *bulk_list,
			  mlxsw_reg_trans_cb_t *cb, unsigned long cb_priv);
int mlxsw_reg_trans_bulk_wait(struct list_head *bulk_list);

typedef void mlxsw_reg_trans_cb_t(struct mlxsw_core *mlxsw_core, char *payload,
				  size_t payload_len, unsigned long cb_priv);

int mlxsw_reg_trans_query(struct mlxsw_core *mlxsw_core,
			  const struct mlxsw_reg_info *reg, char *payload,
			  struct list_head *bulk_list,
			  mlxsw_reg_trans_cb_t *cb, unsigned long cb_priv);
int mlxsw_reg_trans_write(struct mlxsw_core *mlxsw_core,
			  const struct mlxsw_reg_info *reg, char *payload,
			  struct list_head *bulk_list,
			  mlxsw_reg_trans_cb_t *cb, unsigned long cb_priv);
int mlxsw_reg_trans_bulk_wait(struct list_head *bulk_list);

int mlxsw_reg_query(struct mlxsw_core *mlxsw_core,
		    const struct mlxsw_reg_info *reg, char *payload);
int mlxsw_reg_write(struct mlxsw_core *mlxsw_core,
		    const struct mlxsw_reg_info *reg, char *payload);

struct mlxsw_rx_info {
	bool is_lag;
	union {
		u16 sys_port;
		u16 lag_id;
	} u;
	u8 lag_port_index;
	u8 mirror_reason;
	int trap_id;
};

void mlxsw_core_skb_receive(struct mlxsw_core *mlxsw_core, struct sk_buff *skb,
			    struct mlxsw_rx_info *rx_info);

void mlxsw_core_lag_mapping_set(struct mlxsw_core *mlxsw_core,
				u16 lag_id, u8 port_index, u8 local_port);
u8 mlxsw_core_lag_mapping_get(struct mlxsw_core *mlxsw_core,
			      u16 lag_id, u8 port_index);
void mlxsw_core_lag_mapping_clear(struct mlxsw_core *mlxsw_core,
				  u16 lag_id, u8 local_port);

<<<<<<< HEAD
struct mlxsw_core_port {
	struct devlink_port devlink_port;
};

static inline void *
mlxsw_core_port_driver_priv(struct mlxsw_core_port *mlxsw_core_port)
{
	/* mlxsw_core_port is ensured to always be the first field in driver
	 * port structure.
	 */
	return mlxsw_core_port;
}

int mlxsw_core_port_init(struct mlxsw_core *mlxsw_core,
			 struct mlxsw_core_port *mlxsw_core_port, u8 local_port,
			 struct net_device *dev, bool split, u32 split_group);
void mlxsw_core_port_fini(struct mlxsw_core_port *mlxsw_core_port);

int mlxsw_core_schedule_dw(struct delayed_work *dwork, unsigned long delay);
=======
void *mlxsw_core_port_driver_priv(struct mlxsw_core_port *mlxsw_core_port);
int mlxsw_core_port_init(struct mlxsw_core *mlxsw_core, u8 local_port,
			 u32 port_number, bool split, u32 split_port_subnumber,
			 bool splittable, u32 lanes,
			 const unsigned char *switch_id,
			 unsigned char switch_id_len);
void mlxsw_core_port_fini(struct mlxsw_core *mlxsw_core, u8 local_port);
int mlxsw_core_cpu_port_init(struct mlxsw_core *mlxsw_core,
			     void *port_driver_priv,
			     const unsigned char *switch_id,
			     unsigned char switch_id_len);
void mlxsw_core_cpu_port_fini(struct mlxsw_core *mlxsw_core);
void mlxsw_core_port_eth_set(struct mlxsw_core *mlxsw_core, u8 local_port,
			     void *port_driver_priv, struct net_device *dev);
void mlxsw_core_port_ib_set(struct mlxsw_core *mlxsw_core, u8 local_port,
			    void *port_driver_priv);
void mlxsw_core_port_clear(struct mlxsw_core *mlxsw_core, u8 local_port,
			   void *port_driver_priv);
enum devlink_port_type mlxsw_core_port_type_get(struct mlxsw_core *mlxsw_core,
						u8 local_port);
struct devlink_port *
mlxsw_core_port_devlink_port_get(struct mlxsw_core *mlxsw_core,
				 u8 local_port);
struct mlxsw_env *mlxsw_core_env(const struct mlxsw_core *mlxsw_core);
bool mlxsw_core_is_initialized(const struct mlxsw_core *mlxsw_core);
int mlxsw_core_module_max_width(struct mlxsw_core *mlxsw_core, u8 module);

int mlxsw_core_schedule_dw(struct delayed_work *dwork, unsigned long delay);
bool mlxsw_core_schedule_work(struct work_struct *work);
void mlxsw_core_flush_owq(void);
int mlxsw_core_resources_query(struct mlxsw_core *mlxsw_core, char *mbox,
			       struct mlxsw_res *res);
>>>>>>> 24b8d41d

#define MLXSW_CONFIG_PROFILE_SWID_COUNT 8

struct mlxsw_swid_config {
	u8	used_type:1,
		used_properties:1;
	u8	type;
	u8	properties;
};

struct mlxsw_config_profile {
	u16	used_max_vepa_channels:1,
		used_max_mid:1,
		used_max_pgt:1,
		used_max_system_port:1,
		used_max_vlan_groups:1,
		used_max_regions:1,
		used_flood_tables:1,
		used_flood_mode:1,
		used_max_ib_mc:1,
		used_max_pkey:1,
		used_ar_sec:1,
		used_adaptive_routing_group_cap:1,
<<<<<<< HEAD
		used_kvd_split_data:1; /* indicate for the kvd's values */

=======
		used_kvd_sizes:1;
>>>>>>> 24b8d41d
	u8	max_vepa_channels;
	u16	max_mid;
	u16	max_pgt;
	u16	max_system_port;
	u16	max_vlan_groups;
	u16	max_regions;
	u8	max_flood_tables;
	u8	max_vid_flood_tables;
	u8	flood_mode;
	u8	max_fid_offset_flood_tables;
	u16	fid_offset_flood_table_size;
	u8	max_fid_flood_tables;
	u16	fid_flood_table_size;
	u16	max_ib_mc;
	u16	max_pkey;
	u8	ar_sec;
	u16	adaptive_routing_group_cap;
	u8	arn;
	u32	kvd_linear_size;
<<<<<<< HEAD
	u16	kvd_hash_granularity;
	u8	kvd_hash_single_parts;
	u8	kvd_hash_double_parts;
	u8	resource_query_enable;
=======
	u8	kvd_hash_single_parts;
	u8	kvd_hash_double_parts;
>>>>>>> 24b8d41d
	struct mlxsw_swid_config swid_config[MLXSW_CONFIG_PROFILE_SWID_COUNT];
};

struct mlxsw_driver {
	struct list_head list;
	const char *kind;
	size_t priv_size;
<<<<<<< HEAD
	int (*init)(struct mlxsw_core *mlxsw_core,
		    const struct mlxsw_bus_info *mlxsw_bus_info);
	void (*fini)(struct mlxsw_core *mlxsw_core);
	int (*port_split)(struct mlxsw_core *mlxsw_core, u8 local_port,
			  unsigned int count);
	int (*port_unsplit)(struct mlxsw_core *mlxsw_core, u8 local_port);
=======
	const struct mlxsw_fw_rev *fw_req_rev;
	const char *fw_filename;
	int (*init)(struct mlxsw_core *mlxsw_core,
		    const struct mlxsw_bus_info *mlxsw_bus_info,
		    struct netlink_ext_ack *extack);
	void (*fini)(struct mlxsw_core *mlxsw_core);
	int (*basic_trap_groups_set)(struct mlxsw_core *mlxsw_core);
	int (*port_type_set)(struct mlxsw_core *mlxsw_core, u8 local_port,
			     enum devlink_port_type new_type);
	int (*port_split)(struct mlxsw_core *mlxsw_core, u8 local_port,
			  unsigned int count, struct netlink_ext_ack *extack);
	int (*port_unsplit)(struct mlxsw_core *mlxsw_core, u8 local_port,
			    struct netlink_ext_ack *extack);
>>>>>>> 24b8d41d
	int (*sb_pool_get)(struct mlxsw_core *mlxsw_core,
			   unsigned int sb_index, u16 pool_index,
			   struct devlink_sb_pool_info *pool_info);
	int (*sb_pool_set)(struct mlxsw_core *mlxsw_core,
			   unsigned int sb_index, u16 pool_index, u32 size,
<<<<<<< HEAD
			   enum devlink_sb_threshold_type threshold_type);
=======
			   enum devlink_sb_threshold_type threshold_type,
			   struct netlink_ext_ack *extack);
>>>>>>> 24b8d41d
	int (*sb_port_pool_get)(struct mlxsw_core_port *mlxsw_core_port,
				unsigned int sb_index, u16 pool_index,
				u32 *p_threshold);
	int (*sb_port_pool_set)(struct mlxsw_core_port *mlxsw_core_port,
				unsigned int sb_index, u16 pool_index,
<<<<<<< HEAD
				u32 threshold);
=======
				u32 threshold, struct netlink_ext_ack *extack);
>>>>>>> 24b8d41d
	int (*sb_tc_pool_bind_get)(struct mlxsw_core_port *mlxsw_core_port,
				   unsigned int sb_index, u16 tc_index,
				   enum devlink_sb_pool_type pool_type,
				   u16 *p_pool_index, u32 *p_threshold);
	int (*sb_tc_pool_bind_set)(struct mlxsw_core_port *mlxsw_core_port,
				   unsigned int sb_index, u16 tc_index,
				   enum devlink_sb_pool_type pool_type,
<<<<<<< HEAD
				   u16 pool_index, u32 threshold);
=======
				   u16 pool_index, u32 threshold,
				   struct netlink_ext_ack *extack);
>>>>>>> 24b8d41d
	int (*sb_occ_snapshot)(struct mlxsw_core *mlxsw_core,
			       unsigned int sb_index);
	int (*sb_occ_max_clear)(struct mlxsw_core *mlxsw_core,
				unsigned int sb_index);
	int (*sb_occ_port_pool_get)(struct mlxsw_core_port *mlxsw_core_port,
				    unsigned int sb_index, u16 pool_index,
				    u32 *p_cur, u32 *p_max);
	int (*sb_occ_tc_port_bind_get)(struct mlxsw_core_port *mlxsw_core_port,
				       unsigned int sb_index, u16 tc_index,
				       enum devlink_sb_pool_type pool_type,
				       u32 *p_cur, u32 *p_max);
<<<<<<< HEAD
=======
	int (*trap_init)(struct mlxsw_core *mlxsw_core,
			 const struct devlink_trap *trap, void *trap_ctx);
	void (*trap_fini)(struct mlxsw_core *mlxsw_core,
			  const struct devlink_trap *trap, void *trap_ctx);
	int (*trap_action_set)(struct mlxsw_core *mlxsw_core,
			       const struct devlink_trap *trap,
			       enum devlink_trap_action action,
			       struct netlink_ext_ack *extack);
	int (*trap_group_init)(struct mlxsw_core *mlxsw_core,
			       const struct devlink_trap_group *group);
	int (*trap_group_set)(struct mlxsw_core *mlxsw_core,
			      const struct devlink_trap_group *group,
			      const struct devlink_trap_policer *policer,
			      struct netlink_ext_ack *extack);
	int (*trap_policer_init)(struct mlxsw_core *mlxsw_core,
				 const struct devlink_trap_policer *policer);
	void (*trap_policer_fini)(struct mlxsw_core *mlxsw_core,
				  const struct devlink_trap_policer *policer);
	int (*trap_policer_set)(struct mlxsw_core *mlxsw_core,
				const struct devlink_trap_policer *policer,
				u64 rate, u64 burst,
				struct netlink_ext_ack *extack);
	int (*trap_policer_counter_get)(struct mlxsw_core *mlxsw_core,
					const struct devlink_trap_policer *policer,
					u64 *p_drops);
>>>>>>> 24b8d41d
	void (*txhdr_construct)(struct sk_buff *skb,
				const struct mlxsw_tx_info *tx_info);
	int (*resources_register)(struct mlxsw_core *mlxsw_core);
	int (*kvd_sizes_get)(struct mlxsw_core *mlxsw_core,
			     const struct mlxsw_config_profile *profile,
			     u64 *p_single_size, u64 *p_double_size,
			     u64 *p_linear_size);
	int (*params_register)(struct mlxsw_core *mlxsw_core);
	void (*params_unregister)(struct mlxsw_core *mlxsw_core);

	/* Notify a driver that a timestamped packet was transmitted. Driver
	 * is responsible for freeing the passed-in SKB.
	 */
	void (*ptp_transmitted)(struct mlxsw_core *mlxsw_core,
				struct sk_buff *skb, u8 local_port);

	u8 txhdr_len;
	const struct mlxsw_config_profile *profile;
	bool res_query_enabled;
	bool fw_fatal_enabled;
	bool temp_warn_enabled;
};

<<<<<<< HEAD
struct mlxsw_resources {
	u32	max_span_valid:1,
		max_lag_valid:1,
		max_ports_in_lag_valid:1,
		kvd_size_valid:1,
		kvd_single_min_size_valid:1,
		kvd_double_min_size_valid:1,
		max_virtual_routers_valid:1,
		max_system_ports_valid:1,
		max_vlan_groups_valid:1,
		max_regions_valid:1,
		max_rif_valid:1;
	u8      max_span;
	u8	max_lag;
	u8	max_ports_in_lag;
	u32	kvd_size;
	u32	kvd_single_min_size;
	u32	kvd_double_min_size;
	u16     max_virtual_routers;
	u16	max_system_ports;
	u16	max_vlan_groups;
	u16	max_regions;
	u16	max_rif;

	/* Internal resources.
	 * Determined by the SW, not queried from the HW.
	 */
	u32	kvd_single_size;
	u32	kvd_double_size;
	u32	kvd_linear_size;
};

struct mlxsw_resources *mlxsw_core_resources_get(struct mlxsw_core *mlxsw_core);
=======
int mlxsw_core_kvd_sizes_get(struct mlxsw_core *mlxsw_core,
			     const struct mlxsw_config_profile *profile,
			     u64 *p_single_size, u64 *p_double_size,
			     u64 *p_linear_size);

u32 mlxsw_core_read_frc_h(struct mlxsw_core *mlxsw_core);
u32 mlxsw_core_read_frc_l(struct mlxsw_core *mlxsw_core);

void mlxsw_core_emad_string_tlv_enable(struct mlxsw_core *mlxsw_core);

bool mlxsw_core_res_valid(struct mlxsw_core *mlxsw_core,
			  enum mlxsw_res_id res_id);

#define MLXSW_CORE_RES_VALID(mlxsw_core, short_res_id)			\
	mlxsw_core_res_valid(mlxsw_core, MLXSW_RES_ID_##short_res_id)

u64 mlxsw_core_res_get(struct mlxsw_core *mlxsw_core,
		       enum mlxsw_res_id res_id);

#define MLXSW_CORE_RES_GET(mlxsw_core, short_res_id)			\
	mlxsw_core_res_get(mlxsw_core, MLXSW_RES_ID_##short_res_id)

static inline struct net *mlxsw_core_net(struct mlxsw_core *mlxsw_core)
{
	return devlink_net(priv_to_devlink(mlxsw_core));
}

#define MLXSW_BUS_F_TXRX	BIT(0)
#define MLXSW_BUS_F_RESET	BIT(1)
>>>>>>> 24b8d41d

struct mlxsw_bus {
	const char *kind;
	int (*init)(void *bus_priv, struct mlxsw_core *mlxsw_core,
		    const struct mlxsw_config_profile *profile,
<<<<<<< HEAD
		    struct mlxsw_resources *resources);
=======
		    struct mlxsw_res *res);
>>>>>>> 24b8d41d
	void (*fini)(void *bus_priv);
	bool (*skb_transmit_busy)(void *bus_priv,
				  const struct mlxsw_tx_info *tx_info);
	int (*skb_transmit)(void *bus_priv, struct sk_buff *skb,
			    const struct mlxsw_tx_info *tx_info);
	int (*cmd_exec)(void *bus_priv, u16 opcode, u8 opcode_mod,
			u32 in_mod, bool out_mbox_direct,
			char *in_mbox, size_t in_mbox_size,
			char *out_mbox, size_t out_mbox_size,
			u8 *p_status);
	u32 (*read_frc_h)(void *bus_priv);
	u32 (*read_frc_l)(void *bus_priv);
	u8 features;
};

struct mlxsw_fw_rev {
	u16 major;
	u16 minor;
	u16 subminor;
	u16 can_reset_minor;
};

struct mlxsw_bus_info {
	const char *device_kind;
	const char *device_name;
	struct device *dev;
	struct mlxsw_fw_rev fw_rev;
	u8 vsd[MLXSW_CMD_BOARDINFO_VSD_LEN];
	u8 psid[MLXSW_CMD_BOARDINFO_PSID_LEN];
	u8 low_frequency:1,
	   read_frc_capable:1;
};

struct mlxsw_hwmon;

#ifdef CONFIG_MLXSW_CORE_HWMON

int mlxsw_hwmon_init(struct mlxsw_core *mlxsw_core,
		     const struct mlxsw_bus_info *mlxsw_bus_info,
		     struct mlxsw_hwmon **p_hwmon);
void mlxsw_hwmon_fini(struct mlxsw_hwmon *mlxsw_hwmon);

#else

static inline int mlxsw_hwmon_init(struct mlxsw_core *mlxsw_core,
				   const struct mlxsw_bus_info *mlxsw_bus_info,
				   struct mlxsw_hwmon **p_hwmon)
{
	return 0;
}

static inline void mlxsw_hwmon_fini(struct mlxsw_hwmon *mlxsw_hwmon)
{
}

#endif

struct mlxsw_thermal;

#ifdef CONFIG_MLXSW_CORE_THERMAL

int mlxsw_thermal_init(struct mlxsw_core *mlxsw_core,
		       const struct mlxsw_bus_info *mlxsw_bus_info,
		       struct mlxsw_thermal **p_thermal);
void mlxsw_thermal_fini(struct mlxsw_thermal *thermal);

#else

static inline int mlxsw_thermal_init(struct mlxsw_core *mlxsw_core,
				     const struct mlxsw_bus_info *mlxsw_bus_info,
				     struct mlxsw_thermal **p_thermal)
{
	return 0;
}

static inline void mlxsw_thermal_fini(struct mlxsw_thermal *thermal)
{
}

#endif

enum mlxsw_devlink_param_id {
	MLXSW_DEVLINK_PARAM_ID_BASE = DEVLINK_PARAM_GENERIC_ID_MAX,
	MLXSW_DEVLINK_PARAM_ID_ACL_REGION_REHASH_INTERVAL,
};

struct mlxsw_skb_cb {
	union {
		struct mlxsw_tx_info tx_info;
		u32 cookie_index; /* Only used during receive */
	};
};

static inline struct mlxsw_skb_cb *mlxsw_skb_cb(struct sk_buff *skb)
{
	BUILD_BUG_ON(sizeof(mlxsw_skb_cb) > sizeof(skb->cb));
	return (struct mlxsw_skb_cb *) skb->cb;
}

#endif<|MERGE_RESOLUTION|>--- conflicted
+++ resolved
@@ -11,10 +11,7 @@
 #include <linux/types.h>
 #include <linux/skbuff.h>
 #include <linux/workqueue.h>
-<<<<<<< HEAD
-=======
 #include <linux/net_namespace.h>
->>>>>>> 24b8d41d
 #include <net/devlink.h>
 
 #include "trap.h"
@@ -41,8 +38,6 @@
 mlxsw_core_fw_rev_minor_subminor_validate(const struct mlxsw_fw_rev *rev,
 					  const struct mlxsw_fw_rev *req_rev);
 
-void *mlxsw_core_driver_priv(struct mlxsw_core *mlxsw_core);
-
 int mlxsw_core_driver_register(struct mlxsw_driver *mlxsw_driver);
 void mlxsw_core_driver_unregister(struct mlxsw_driver *mlxsw_driver);
 
@@ -70,7 +65,6 @@
 	u8 local_port;
 	u8 mirror_reason;
 	u16 trap_id;
-	enum mlxsw_reg_hpkt_action action;
 };
 
 struct mlxsw_event_listener {
@@ -180,19 +174,6 @@
 			  mlxsw_reg_trans_cb_t *cb, unsigned long cb_priv);
 int mlxsw_reg_trans_bulk_wait(struct list_head *bulk_list);
 
-typedef void mlxsw_reg_trans_cb_t(struct mlxsw_core *mlxsw_core, char *payload,
-				  size_t payload_len, unsigned long cb_priv);
-
-int mlxsw_reg_trans_query(struct mlxsw_core *mlxsw_core,
-			  const struct mlxsw_reg_info *reg, char *payload,
-			  struct list_head *bulk_list,
-			  mlxsw_reg_trans_cb_t *cb, unsigned long cb_priv);
-int mlxsw_reg_trans_write(struct mlxsw_core *mlxsw_core,
-			  const struct mlxsw_reg_info *reg, char *payload,
-			  struct list_head *bulk_list,
-			  mlxsw_reg_trans_cb_t *cb, unsigned long cb_priv);
-int mlxsw_reg_trans_bulk_wait(struct list_head *bulk_list);
-
 int mlxsw_reg_query(struct mlxsw_core *mlxsw_core,
 		    const struct mlxsw_reg_info *reg, char *payload);
 int mlxsw_reg_write(struct mlxsw_core *mlxsw_core,
@@ -219,27 +200,6 @@
 void mlxsw_core_lag_mapping_clear(struct mlxsw_core *mlxsw_core,
 				  u16 lag_id, u8 local_port);
 
-<<<<<<< HEAD
-struct mlxsw_core_port {
-	struct devlink_port devlink_port;
-};
-
-static inline void *
-mlxsw_core_port_driver_priv(struct mlxsw_core_port *mlxsw_core_port)
-{
-	/* mlxsw_core_port is ensured to always be the first field in driver
-	 * port structure.
-	 */
-	return mlxsw_core_port;
-}
-
-int mlxsw_core_port_init(struct mlxsw_core *mlxsw_core,
-			 struct mlxsw_core_port *mlxsw_core_port, u8 local_port,
-			 struct net_device *dev, bool split, u32 split_group);
-void mlxsw_core_port_fini(struct mlxsw_core_port *mlxsw_core_port);
-
-int mlxsw_core_schedule_dw(struct delayed_work *dwork, unsigned long delay);
-=======
 void *mlxsw_core_port_driver_priv(struct mlxsw_core_port *mlxsw_core_port);
 int mlxsw_core_port_init(struct mlxsw_core *mlxsw_core, u8 local_port,
 			 u32 port_number, bool split, u32 split_port_subnumber,
@@ -272,7 +232,6 @@
 void mlxsw_core_flush_owq(void);
 int mlxsw_core_resources_query(struct mlxsw_core *mlxsw_core, char *mbox,
 			       struct mlxsw_res *res);
->>>>>>> 24b8d41d
 
 #define MLXSW_CONFIG_PROFILE_SWID_COUNT 8
 
@@ -296,12 +255,7 @@
 		used_max_pkey:1,
 		used_ar_sec:1,
 		used_adaptive_routing_group_cap:1,
-<<<<<<< HEAD
-		used_kvd_split_data:1; /* indicate for the kvd's values */
-
-=======
 		used_kvd_sizes:1;
->>>>>>> 24b8d41d
 	u8	max_vepa_channels;
 	u16	max_mid;
 	u16	max_pgt;
@@ -321,15 +275,8 @@
 	u16	adaptive_routing_group_cap;
 	u8	arn;
 	u32	kvd_linear_size;
-<<<<<<< HEAD
-	u16	kvd_hash_granularity;
 	u8	kvd_hash_single_parts;
 	u8	kvd_hash_double_parts;
-	u8	resource_query_enable;
-=======
-	u8	kvd_hash_single_parts;
-	u8	kvd_hash_double_parts;
->>>>>>> 24b8d41d
 	struct mlxsw_swid_config swid_config[MLXSW_CONFIG_PROFILE_SWID_COUNT];
 };
 
@@ -337,14 +284,6 @@
 	struct list_head list;
 	const char *kind;
 	size_t priv_size;
-<<<<<<< HEAD
-	int (*init)(struct mlxsw_core *mlxsw_core,
-		    const struct mlxsw_bus_info *mlxsw_bus_info);
-	void (*fini)(struct mlxsw_core *mlxsw_core);
-	int (*port_split)(struct mlxsw_core *mlxsw_core, u8 local_port,
-			  unsigned int count);
-	int (*port_unsplit)(struct mlxsw_core *mlxsw_core, u8 local_port);
-=======
 	const struct mlxsw_fw_rev *fw_req_rev;
 	const char *fw_filename;
 	int (*init)(struct mlxsw_core *mlxsw_core,
@@ -358,28 +297,19 @@
 			  unsigned int count, struct netlink_ext_ack *extack);
 	int (*port_unsplit)(struct mlxsw_core *mlxsw_core, u8 local_port,
 			    struct netlink_ext_ack *extack);
->>>>>>> 24b8d41d
 	int (*sb_pool_get)(struct mlxsw_core *mlxsw_core,
 			   unsigned int sb_index, u16 pool_index,
 			   struct devlink_sb_pool_info *pool_info);
 	int (*sb_pool_set)(struct mlxsw_core *mlxsw_core,
 			   unsigned int sb_index, u16 pool_index, u32 size,
-<<<<<<< HEAD
-			   enum devlink_sb_threshold_type threshold_type);
-=======
 			   enum devlink_sb_threshold_type threshold_type,
 			   struct netlink_ext_ack *extack);
->>>>>>> 24b8d41d
 	int (*sb_port_pool_get)(struct mlxsw_core_port *mlxsw_core_port,
 				unsigned int sb_index, u16 pool_index,
 				u32 *p_threshold);
 	int (*sb_port_pool_set)(struct mlxsw_core_port *mlxsw_core_port,
 				unsigned int sb_index, u16 pool_index,
-<<<<<<< HEAD
-				u32 threshold);
-=======
 				u32 threshold, struct netlink_ext_ack *extack);
->>>>>>> 24b8d41d
 	int (*sb_tc_pool_bind_get)(struct mlxsw_core_port *mlxsw_core_port,
 				   unsigned int sb_index, u16 tc_index,
 				   enum devlink_sb_pool_type pool_type,
@@ -387,12 +317,8 @@
 	int (*sb_tc_pool_bind_set)(struct mlxsw_core_port *mlxsw_core_port,
 				   unsigned int sb_index, u16 tc_index,
 				   enum devlink_sb_pool_type pool_type,
-<<<<<<< HEAD
-				   u16 pool_index, u32 threshold);
-=======
 				   u16 pool_index, u32 threshold,
 				   struct netlink_ext_ack *extack);
->>>>>>> 24b8d41d
 	int (*sb_occ_snapshot)(struct mlxsw_core *mlxsw_core,
 			       unsigned int sb_index);
 	int (*sb_occ_max_clear)(struct mlxsw_core *mlxsw_core,
@@ -404,8 +330,6 @@
 				       unsigned int sb_index, u16 tc_index,
 				       enum devlink_sb_pool_type pool_type,
 				       u32 *p_cur, u32 *p_max);
-<<<<<<< HEAD
-=======
 	int (*trap_init)(struct mlxsw_core *mlxsw_core,
 			 const struct devlink_trap *trap, void *trap_ctx);
 	void (*trap_fini)(struct mlxsw_core *mlxsw_core,
@@ -431,7 +355,6 @@
 	int (*trap_policer_counter_get)(struct mlxsw_core *mlxsw_core,
 					const struct devlink_trap_policer *policer,
 					u64 *p_drops);
->>>>>>> 24b8d41d
 	void (*txhdr_construct)(struct sk_buff *skb,
 				const struct mlxsw_tx_info *tx_info);
 	int (*resources_register)(struct mlxsw_core *mlxsw_core);
@@ -455,41 +378,6 @@
 	bool temp_warn_enabled;
 };
 
-<<<<<<< HEAD
-struct mlxsw_resources {
-	u32	max_span_valid:1,
-		max_lag_valid:1,
-		max_ports_in_lag_valid:1,
-		kvd_size_valid:1,
-		kvd_single_min_size_valid:1,
-		kvd_double_min_size_valid:1,
-		max_virtual_routers_valid:1,
-		max_system_ports_valid:1,
-		max_vlan_groups_valid:1,
-		max_regions_valid:1,
-		max_rif_valid:1;
-	u8      max_span;
-	u8	max_lag;
-	u8	max_ports_in_lag;
-	u32	kvd_size;
-	u32	kvd_single_min_size;
-	u32	kvd_double_min_size;
-	u16     max_virtual_routers;
-	u16	max_system_ports;
-	u16	max_vlan_groups;
-	u16	max_regions;
-	u16	max_rif;
-
-	/* Internal resources.
-	 * Determined by the SW, not queried from the HW.
-	 */
-	u32	kvd_single_size;
-	u32	kvd_double_size;
-	u32	kvd_linear_size;
-};
-
-struct mlxsw_resources *mlxsw_core_resources_get(struct mlxsw_core *mlxsw_core);
-=======
 int mlxsw_core_kvd_sizes_get(struct mlxsw_core *mlxsw_core,
 			     const struct mlxsw_config_profile *profile,
 			     u64 *p_single_size, u64 *p_double_size,
@@ -519,17 +407,12 @@
 
 #define MLXSW_BUS_F_TXRX	BIT(0)
 #define MLXSW_BUS_F_RESET	BIT(1)
->>>>>>> 24b8d41d
 
 struct mlxsw_bus {
 	const char *kind;
 	int (*init)(void *bus_priv, struct mlxsw_core *mlxsw_core,
 		    const struct mlxsw_config_profile *profile,
-<<<<<<< HEAD
-		    struct mlxsw_resources *resources);
-=======
 		    struct mlxsw_res *res);
->>>>>>> 24b8d41d
 	void (*fini)(void *bus_priv);
 	bool (*skb_transmit_busy)(void *bus_priv,
 				  const struct mlxsw_tx_info *tx_info);
