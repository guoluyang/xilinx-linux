/* SPDX-License-Identifier: BSD-3-Clause OR GPL-2.0 */
/* Copyright (c) 2015-2018 Mellanox Technologies. All rights reserved */

#ifndef _MLXSW_SPECTRUM_H
#define _MLXSW_SPECTRUM_H

#include <linux/types.h>
#include <linux/netdevice.h>
#include <linux/rhashtable.h>
#include <linux/bitops.h>
#include <linux/if_bridge.h>
#include <linux/if_vlan.h>
#include <linux/list.h>
#include <linux/dcbnl.h>
#include <linux/in6.h>
#include <linux/notifier.h>
<<<<<<< HEAD
=======
#include <linux/net_namespace.h>
#include <net/psample.h>
#include <net/pkt_cls.h>
#include <net/red.h>
#include <net/vxlan.h>
#include <net/flow_offload.h>
>>>>>>> 24b8d41d

#include "port.h"
#include "core.h"
#include "core_acl_flex_keys.h"
#include "core_acl_flex_actions.h"
#include "reg.h"

<<<<<<< HEAD
#define MLXSW_SP_VFID_BASE VLAN_N_VID
#define MLXSW_SP_VFID_MAX 6656	/* Bridged VLAN interfaces */

#define MLXSW_SP_RFID_BASE 15360
#define MLXSW_SP_INVALID_RIF 0xffff
=======
#define MLXSW_SP_DEFAULT_VID (VLAN_N_VID - 1)

#define MLXSW_SP_FID_8021D_MAX 1024
>>>>>>> 24b8d41d

#define MLXSW_SP_MID_MAX 7000

#define MLXSW_SP_KVD_LINEAR_SIZE 98304 /* entries */
#define MLXSW_SP_KVD_GRANULARITY 128

<<<<<<< HEAD
#define MLXSW_SP_LPM_TREE_MIN 2 /* trees 0 and 1 are reserved */
#define MLXSW_SP_LPM_TREE_MAX 22
#define MLXSW_SP_LPM_TREE_COUNT (MLXSW_SP_LPM_TREE_MAX - MLXSW_SP_LPM_TREE_MIN)

#define MLXSW_SP_PORT_BASE_SPEED 25000	/* Mb/s */
=======
#define MLXSW_SP_RESOURCE_NAME_KVD "kvd"
#define MLXSW_SP_RESOURCE_NAME_KVD_LINEAR "linear"
#define MLXSW_SP_RESOURCE_NAME_KVD_HASH_SINGLE "hash_single"
#define MLXSW_SP_RESOURCE_NAME_KVD_HASH_DOUBLE "hash_double"
#define MLXSW_SP_RESOURCE_NAME_KVD_LINEAR_SINGLES "singles"
#define MLXSW_SP_RESOURCE_NAME_KVD_LINEAR_CHUNKS "chunks"
#define MLXSW_SP_RESOURCE_NAME_KVD_LINEAR_LARGE_CHUNKS "large_chunks"

#define MLXSW_SP_RESOURCE_NAME_SPAN "span_agents"

#define MLXSW_SP_RESOURCE_NAME_COUNTERS "counters"
#define MLXSW_SP_RESOURCE_NAME_COUNTERS_FLOW "flow"
#define MLXSW_SP_RESOURCE_NAME_COUNTERS_RIF "rif"

enum mlxsw_sp_resource_id {
	MLXSW_SP_RESOURCE_KVD = 1,
	MLXSW_SP_RESOURCE_KVD_LINEAR,
	MLXSW_SP_RESOURCE_KVD_HASH_SINGLE,
	MLXSW_SP_RESOURCE_KVD_HASH_DOUBLE,
	MLXSW_SP_RESOURCE_KVD_LINEAR_SINGLE,
	MLXSW_SP_RESOURCE_KVD_LINEAR_CHUNKS,
	MLXSW_SP_RESOURCE_KVD_LINEAR_LARGE_CHUNKS,
	MLXSW_SP_RESOURCE_SPAN,
	MLXSW_SP_RESOURCE_COUNTERS,
	MLXSW_SP_RESOURCE_COUNTERS_FLOW,
	MLXSW_SP_RESOURCE_COUNTERS_RIF,
	MLXSW_SP_RESOURCE_GLOBAL_POLICERS,
	MLXSW_SP_RESOURCE_SINGLE_RATE_POLICERS,
};
>>>>>>> 24b8d41d

#define MLXSW_SP_BYTES_PER_CELL 96

#define MLXSW_SP_BYTES_TO_CELLS(b) DIV_ROUND_UP(b, MLXSW_SP_BYTES_PER_CELL)
#define MLXSW_SP_CELLS_TO_BYTES(c) (c * MLXSW_SP_BYTES_PER_CELL)

#define MLXSW_SP_KVD_LINEAR_SIZE 65536 /* entries */
#define MLXSW_SP_KVD_GRANULARITY 128

/* Maximum delay buffer needed in case of PAUSE frames, in cells.
 * Assumes 100m cable and maximum MTU.
 */
#define MLXSW_SP_PAUSE_DELAY 612

#define MLXSW_SP_CELL_FACTOR 2	/* 2 * cell_size / (IPG + cell_size + 1) */

static inline u16 mlxsw_sp_pfc_delay_get(int mtu, u16 delay)
{
	delay = MLXSW_SP_BYTES_TO_CELLS(DIV_ROUND_UP(delay, BITS_PER_BYTE));
	return MLXSW_SP_CELL_FACTOR * delay + MLXSW_SP_BYTES_TO_CELLS(mtu);
}

struct mlxsw_sp_port;
struct mlxsw_sp_rif;
struct mlxsw_sp_span_entry;
enum mlxsw_sp_l3proto;
union mlxsw_sp_l3addr;

struct mlxsw_sp_upper {
	struct net_device *dev;
	unsigned int ref_count;
};

<<<<<<< HEAD
struct mlxsw_sp_fid {
	void (*leave)(struct mlxsw_sp_port *mlxsw_sp_vport);
	struct list_head list;
	unsigned int ref_count;
	struct net_device *dev;
	struct mlxsw_sp_rif *r;
	u16 fid;
};

struct mlxsw_sp_rif {
	struct net_device *dev;
	unsigned int ref_count;
	struct mlxsw_sp_fid *f;
	unsigned char addr[ETH_ALEN];
	int mtu;
	u16 rif;
=======
enum mlxsw_sp_rif_type {
	MLXSW_SP_RIF_TYPE_SUBPORT,
	MLXSW_SP_RIF_TYPE_VLAN,
	MLXSW_SP_RIF_TYPE_FID,
	MLXSW_SP_RIF_TYPE_IPIP_LB, /* IP-in-IP loopback. */
	MLXSW_SP_RIF_TYPE_MAX,
};

struct mlxsw_sp_rif_ops;

extern const struct mlxsw_sp_rif_ops *mlxsw_sp1_rif_ops_arr[];
extern const struct mlxsw_sp_rif_ops *mlxsw_sp2_rif_ops_arr[];

enum mlxsw_sp_fid_type {
	MLXSW_SP_FID_TYPE_8021Q,
	MLXSW_SP_FID_TYPE_8021D,
	MLXSW_SP_FID_TYPE_RFID,
	MLXSW_SP_FID_TYPE_DUMMY,
	MLXSW_SP_FID_TYPE_MAX,
};

enum mlxsw_sp_nve_type {
	MLXSW_SP_NVE_TYPE_VXLAN,
>>>>>>> 24b8d41d
};

struct mlxsw_sp_mid {
	struct list_head list;
	unsigned char addr[ETH_ALEN];
	u16 fid;
	u16 mid;
	bool in_hw;
	unsigned long *ports_in_mid; /* bits array */
};

struct mlxsw_sp_sb;
struct mlxsw_sp_bridge;
struct mlxsw_sp_router;
struct mlxsw_sp_mr;
struct mlxsw_sp_acl;
struct mlxsw_sp_counter_pool;
struct mlxsw_sp_fid_core;
struct mlxsw_sp_kvdl;
struct mlxsw_sp_nve;
struct mlxsw_sp_kvdl_ops;
struct mlxsw_sp_mr_tcam_ops;
struct mlxsw_sp_acl_rulei_ops;
struct mlxsw_sp_acl_tcam_ops;
struct mlxsw_sp_nve_ops;
struct mlxsw_sp_sb_ops;
struct mlxsw_sp_sb_vals;
struct mlxsw_sp_port_type_speed_ops;
struct mlxsw_sp_ptp_state;
struct mlxsw_sp_ptp_ops;
struct mlxsw_sp_span_ops;
struct mlxsw_sp_qdisc_state;

<<<<<<< HEAD
static inline u16 mlxsw_sp_fid_to_vfid(u16 fid)
{
	return fid - MLXSW_SP_VFID_BASE;
}

static inline bool mlxsw_sp_fid_is_vfid(u16 fid)
{
	return fid >= MLXSW_SP_VFID_BASE && fid < MLXSW_SP_RFID_BASE;
}

static inline bool mlxsw_sp_fid_is_rfid(u16 fid)
{
	return fid >= MLXSW_SP_RFID_BASE;
}

static inline u16 mlxsw_sp_rif_sp_to_fid(u16 rif)
{
	return MLXSW_SP_RFID_BASE + rif;
}

struct mlxsw_sp_sb_pr {
	enum mlxsw_reg_sbpr_mode mode;
	u32 size;
};

struct mlxsw_cp_sb_occ {
	u32 cur;
	u32 max;
};

struct mlxsw_sp_sb_cm {
	u32 min_buff;
	u32 max_buff;
	u8 pool;
	struct mlxsw_cp_sb_occ occ;
};

struct mlxsw_sp_sb_pm {
	u32 min_buff;
	u32 max_buff;
	struct mlxsw_cp_sb_occ occ;
};

#define MLXSW_SP_SB_POOL_COUNT	4
#define MLXSW_SP_SB_TC_COUNT	8

struct mlxsw_sp_sb {
	struct mlxsw_sp_sb_pr prs[2][MLXSW_SP_SB_POOL_COUNT];
	struct {
		struct mlxsw_sp_sb_cm cms[2][MLXSW_SP_SB_TC_COUNT];
		struct mlxsw_sp_sb_pm pms[2][MLXSW_SP_SB_POOL_COUNT];
	} ports[MLXSW_PORT_MAX_PORTS];
};

#define MLXSW_SP_PREFIX_COUNT (sizeof(struct in6_addr) * BITS_PER_BYTE)

struct mlxsw_sp_prefix_usage {
	DECLARE_BITMAP(b, MLXSW_SP_PREFIX_COUNT);
};

enum mlxsw_sp_l3proto {
	MLXSW_SP_L3_PROTO_IPV4,
	MLXSW_SP_L3_PROTO_IPV6,
};

struct mlxsw_sp_lpm_tree {
	u8 id; /* tree ID */
	unsigned int ref_count;
	enum mlxsw_sp_l3proto proto;
	struct mlxsw_sp_prefix_usage prefix_usage;
};

struct mlxsw_sp_fib;

struct mlxsw_sp_vr {
	u16 id; /* virtual router ID */
	bool used;
	enum mlxsw_sp_l3proto proto;
	u32 tb_id; /* kernel fib table id */
	struct mlxsw_sp_lpm_tree *lpm_tree;
	struct mlxsw_sp_fib *fib;
};

enum mlxsw_sp_span_type {
	MLXSW_SP_SPAN_EGRESS,
	MLXSW_SP_SPAN_INGRESS
};

struct mlxsw_sp_span_inspected_port {
	struct list_head list;
	enum mlxsw_sp_span_type type;
	u8 local_port;
};

struct mlxsw_sp_span_entry {
	u8 local_port;
	bool used;
	struct list_head bound_ports_list;
	int ref_count;
	int id;
};

enum mlxsw_sp_port_mall_action_type {
	MLXSW_SP_PORT_MALL_MIRROR,
};

struct mlxsw_sp_port_mall_mirror_tc_entry {
	u8 to_local_port;
	bool ingress;
};

struct mlxsw_sp_port_mall_tc_entry {
	struct list_head list;
	unsigned long cookie;
	enum mlxsw_sp_port_mall_action_type type;
	union {
		struct mlxsw_sp_port_mall_mirror_tc_entry mirror;
	};
};

struct mlxsw_sp_router {
	struct mlxsw_sp_lpm_tree lpm_trees[MLXSW_SP_LPM_TREE_COUNT];
	struct mlxsw_sp_vr *vrs;
	struct rhashtable neigh_ht;
	struct {
		struct delayed_work dw;
		unsigned long interval;	/* ms */
	} neighs_update;
	struct delayed_work nexthop_probe_dw;
#define MLXSW_SP_UNRESOLVED_NH_PROBE_INTERVAL 5000 /* ms */
	struct list_head nexthop_group_list;
	struct list_head nexthop_neighs_list;
	bool aborted;
};

struct mlxsw_sp {
	struct {
		struct list_head list;
		DECLARE_BITMAP(mapped, MLXSW_SP_VFID_MAX);
	} vfids;
	struct {
		struct list_head list;
		DECLARE_BITMAP(mapped, MLXSW_SP_MID_MAX);
	} br_mids;
	struct list_head fids;	/* VLAN-aware bridge FIDs */
	struct mlxsw_sp_rif **rifs;
=======
struct mlxsw_sp_port_mapping {
	u8 module;
	u8 width;
	u8 lane;
};

struct mlxsw_sp {
>>>>>>> 24b8d41d
	struct mlxsw_sp_port **ports;
	struct mlxsw_core *core;
	const struct mlxsw_bus_info *bus_info;
	unsigned char base_mac[ETH_ALEN];
<<<<<<< HEAD
	struct {
		struct delayed_work dw;
#define MLXSW_SP_DEFAULT_LEARNING_INTERVAL 100
		unsigned int interval; /* ms */
	} fdb_notify;
#define MLXSW_SP_MIN_AGEING_TIME 10
#define MLXSW_SP_MAX_AGEING_TIME 1000000
#define MLXSW_SP_DEFAULT_AGEING_TIME 300
	u32 ageing_time;
	struct mlxsw_sp_upper master_bridge;
	struct mlxsw_sp_upper *lags;
	u8 port_to_module[MLXSW_PORT_MAX_PORTS];
	struct mlxsw_sp_sb sb;
	struct mlxsw_sp_router router;
	struct {
		DECLARE_BITMAP(usage, MLXSW_SP_KVD_LINEAR_SIZE);
	} kvdl;

	struct {
		struct mlxsw_sp_span_entry *entries;
		int entries_count;
	} span;
	struct notifier_block fib_nb;
=======
	const unsigned char *mac_mask;
	struct mlxsw_sp_upper *lags;
	struct mlxsw_sp_port_mapping **port_mapping;
	struct mlxsw_sp_sb *sb;
	struct mlxsw_sp_bridge *bridge;
	struct mlxsw_sp_router *router;
	struct mlxsw_sp_mr *mr;
	struct mlxsw_afa *afa;
	struct mlxsw_sp_acl *acl;
	struct mlxsw_sp_fid_core *fid_core;
	struct mlxsw_sp_policer_core *policer_core;
	struct mlxsw_sp_kvdl *kvdl;
	struct mlxsw_sp_nve *nve;
	struct notifier_block netdevice_nb;
	struct mlxsw_sp_ptp_clock *clock;
	struct mlxsw_sp_ptp_state *ptp_state;
	struct mlxsw_sp_counter_pool *counter_pool;
	struct mlxsw_sp_span *span;
	struct mlxsw_sp_trap *trap;
	const struct mlxsw_sp_kvdl_ops *kvdl_ops;
	const struct mlxsw_afa_ops *afa_ops;
	const struct mlxsw_afk_ops *afk_ops;
	const struct mlxsw_sp_mr_tcam_ops *mr_tcam_ops;
	const struct mlxsw_sp_acl_rulei_ops *acl_rulei_ops;
	const struct mlxsw_sp_acl_tcam_ops *acl_tcam_ops;
	const struct mlxsw_sp_nve_ops **nve_ops_arr;
	const struct mlxsw_sp_rif_ops **rif_ops_arr;
	const struct mlxsw_sp_sb_vals *sb_vals;
	const struct mlxsw_sp_sb_ops *sb_ops;
	const struct mlxsw_sp_port_type_speed_ops *port_type_speed_ops;
	const struct mlxsw_sp_ptp_ops *ptp_ops;
	const struct mlxsw_sp_span_ops *span_ops;
	const struct mlxsw_sp_policer_core_ops *policer_core_ops;
	const struct mlxsw_sp_trap_ops *trap_ops;
	const struct mlxsw_listener *listeners;
	size_t listeners_count;
	u32 lowest_shaper_bs;
};

struct mlxsw_sp_ptp_ops {
	struct mlxsw_sp_ptp_clock *
		(*clock_init)(struct mlxsw_sp *mlxsw_sp, struct device *dev);
	void (*clock_fini)(struct mlxsw_sp_ptp_clock *clock);

	struct mlxsw_sp_ptp_state *(*init)(struct mlxsw_sp *mlxsw_sp);
	void (*fini)(struct mlxsw_sp_ptp_state *ptp_state);

	/* Notify a driver that a packet that might be PTP was received. Driver
	 * is responsible for freeing the passed-in SKB.
	 */
	void (*receive)(struct mlxsw_sp *mlxsw_sp, struct sk_buff *skb,
			u8 local_port);

	/* Notify a driver that a timestamped packet was transmitted. Driver
	 * is responsible for freeing the passed-in SKB.
	 */
	void (*transmitted)(struct mlxsw_sp *mlxsw_sp, struct sk_buff *skb,
			    u8 local_port);

	int (*hwtstamp_get)(struct mlxsw_sp_port *mlxsw_sp_port,
			    struct hwtstamp_config *config);
	int (*hwtstamp_set)(struct mlxsw_sp_port *mlxsw_sp_port,
			    struct hwtstamp_config *config);
	void (*shaper_work)(struct work_struct *work);
	int (*get_ts_info)(struct mlxsw_sp *mlxsw_sp,
			   struct ethtool_ts_info *info);
	int (*get_stats_count)(void);
	void (*get_stats_strings)(u8 **p);
	void (*get_stats)(struct mlxsw_sp_port *mlxsw_sp_port,
			  u64 *data, int data_index);
>>>>>>> 24b8d41d
};

static inline struct mlxsw_sp_upper *
mlxsw_sp_lag_get(struct mlxsw_sp *mlxsw_sp, u16 lag_id)
{
	return &mlxsw_sp->lags[lag_id];
}

struct mlxsw_sp_port_pcpu_stats {
	u64			rx_packets;
	u64			rx_bytes;
	u64			tx_packets;
	u64			tx_bytes;
	struct u64_stats_sync	syncp;
	u32			tx_dropped;
};

struct mlxsw_sp_port_sample {
	struct psample_group *psample_group;
	u32 trunc_size;
	u32 rate;
	bool truncate;
};

struct mlxsw_sp_bridge_port;
struct mlxsw_sp_fid;

struct mlxsw_sp_port_vlan {
	struct list_head list;
	struct mlxsw_sp_port *mlxsw_sp_port;
	struct mlxsw_sp_fid *fid;
	u16 vid;
	struct mlxsw_sp_bridge_port *bridge_port;
	struct list_head bridge_vlan_node;
};

/* No need an internal lock; At worse - miss a single periodic iteration */
struct mlxsw_sp_port_xstats {
	u64 ecn;
	u64 wred_drop[TC_MAX_QUEUE];
	u64 tail_drop[TC_MAX_QUEUE];
	u64 backlog[TC_MAX_QUEUE];
	u64 tx_bytes[IEEE_8021QAZ_MAX_TCS];
	u64 tx_packets[IEEE_8021QAZ_MAX_TCS];
};

struct mlxsw_sp_ptp_port_dir_stats {
	u64 packets;
	u64 timestamps;
};

struct mlxsw_sp_ptp_port_stats {
	struct mlxsw_sp_ptp_port_dir_stats rx_gcd;
	struct mlxsw_sp_ptp_port_dir_stats tx_gcd;
};

struct mlxsw_sp_port {
	struct mlxsw_core_port core_port; /* must be first */
	struct net_device *dev;
	struct mlxsw_sp_port_pcpu_stats __percpu *pcpu_stats;
	struct mlxsw_sp *mlxsw_sp;
	u8 local_port;
	u8 lagged:1,
	   split:1;
	u16 pvid;
	u16 lag_id;
	struct {
<<<<<<< HEAD
		struct list_head list;
		struct mlxsw_sp_fid *f;
		u16 vid;
	} vport;
	struct {
=======
>>>>>>> 24b8d41d
		u8 tx_pause:1,
		   rx_pause:1,
		   autoneg:1;
	} link;
	struct {
		struct ieee_ets *ets;
		struct ieee_maxrate *maxrate;
		struct ieee_pfc *pfc;
<<<<<<< HEAD
	} dcb;
	struct {
		u8 module;
		u8 width;
		u8 lane;
	} mapping;
	/* 802.1Q bridge VLANs */
	unsigned long *active_vlans;
	unsigned long *untagged_vlans;
	/* VLAN interfaces */
	struct list_head vports_list;
	/* TC handles */
	struct list_head mall_tc_list;
	struct {
		#define MLXSW_HW_STATS_UPDATE_TIME HZ
		struct rtnl_link_stats64 *cache;
		struct delayed_work update_dw;
	} hw_stats;
};

struct mlxsw_sp_port *mlxsw_sp_port_lower_dev_hold(struct net_device *dev);
void mlxsw_sp_port_dev_put(struct mlxsw_sp_port *mlxsw_sp_port);
=======
		enum mlxsw_reg_qpts_trust_state trust_state;
	} dcb;
	struct mlxsw_sp_port_mapping mapping; /* mapping is constant during the
					       * mlxsw_sp_port lifetime, however
					       * the same localport can have
					       * different mapping.
					       */
	struct {
		#define MLXSW_HW_STATS_UPDATE_TIME HZ
		struct rtnl_link_stats64 stats;
		struct mlxsw_sp_port_xstats xstats;
		struct delayed_work update_dw;
	} periodic_hw_stats;
	struct mlxsw_sp_port_sample __rcu *sample;
	struct list_head vlans_list;
	struct mlxsw_sp_port_vlan *default_vlan;
	struct mlxsw_sp_qdisc_state *qdisc;
	unsigned acl_rule_count;
	struct mlxsw_sp_flow_block *ing_flow_block;
	struct mlxsw_sp_flow_block *eg_flow_block;
	struct {
		struct delayed_work shaper_dw;
		struct hwtstamp_config hwtstamp_config;
		u16 ing_types;
		u16 egr_types;
		struct mlxsw_sp_ptp_port_stats stats;
	} ptp;
	u8 split_base_local_port;
	int max_mtu;
	u32 max_speed;
	struct mlxsw_sp_hdroom *hdroom;
	u64 module_overheat_initial_val;
};

struct mlxsw_sp_port_type_speed_ops {
	void (*from_ptys_supported_port)(struct mlxsw_sp *mlxsw_sp,
					 u32 ptys_eth_proto,
					 struct ethtool_link_ksettings *cmd);
	void (*from_ptys_link)(struct mlxsw_sp *mlxsw_sp, u32 ptys_eth_proto,
			       u8 width, unsigned long *mode);
	u32 (*from_ptys_speed)(struct mlxsw_sp *mlxsw_sp, u32 ptys_eth_proto);
	void (*from_ptys_speed_duplex)(struct mlxsw_sp *mlxsw_sp,
				       bool carrier_ok, u32 ptys_eth_proto,
				       struct ethtool_link_ksettings *cmd);
	int (*ptys_max_speed)(struct mlxsw_sp_port *mlxsw_sp_port, u32 *p_max_speed);
	u32 (*to_ptys_advert_link)(struct mlxsw_sp *mlxsw_sp, u8 width,
				   const struct ethtool_link_ksettings *cmd);
	u32 (*to_ptys_speed)(struct mlxsw_sp *mlxsw_sp, u8 width, u32 speed);
	void (*reg_ptys_eth_pack)(struct mlxsw_sp *mlxsw_sp, char *payload,
				  u8 local_port, u32 proto_admin, bool autoneg);
	void (*reg_ptys_eth_unpack)(struct mlxsw_sp *mlxsw_sp, char *payload,
				    u32 *p_eth_proto_cap,
				    u32 *p_eth_proto_admin,
				    u32 *p_eth_proto_oper);
	u32 (*ptys_proto_cap_masked_get)(u32 eth_proto_cap);
};

static inline struct net_device *
mlxsw_sp_bridge_vxlan_dev_find(struct net_device *br_dev)
{
	struct net_device *dev;
	struct list_head *iter;

	netdev_for_each_lower_dev(br_dev, dev, iter) {
		if (netif_is_vxlan(dev))
			return dev;
	}

	return NULL;
}

static inline bool mlxsw_sp_bridge_has_vxlan(struct net_device *br_dev)
{
	return !!mlxsw_sp_bridge_vxlan_dev_find(br_dev);
}

static inline int
mlxsw_sp_vxlan_mapped_vid(const struct net_device *vxlan_dev, u16 *p_vid)
{
	struct bridge_vlan_info vinfo;
	u16 vid = 0;
	int err;

	err = br_vlan_get_pvid(vxlan_dev, &vid);
	if (err || !vid)
		goto out;

	err = br_vlan_get_info(vxlan_dev, vid, &vinfo);
	if (err || !(vinfo.flags & BRIDGE_VLAN_INFO_UNTAGGED))
		vid = 0;

out:
	*p_vid = vid;
	return err;
}
>>>>>>> 24b8d41d

static inline bool
mlxsw_sp_port_is_pause_en(const struct mlxsw_sp_port *mlxsw_sp_port)
{
	return mlxsw_sp_port->link.tx_pause || mlxsw_sp_port->link.rx_pause;
}

static inline struct mlxsw_sp_port *
mlxsw_sp_port_lagged_get(struct mlxsw_sp *mlxsw_sp, u16 lag_id, u8 port_index)
{
	struct mlxsw_sp_port *mlxsw_sp_port;
	u8 local_port;

	local_port = mlxsw_core_lag_mapping_get(mlxsw_sp->core,
						lag_id, port_index);
	mlxsw_sp_port = mlxsw_sp->ports[local_port];
	return mlxsw_sp_port && mlxsw_sp_port->lagged ? mlxsw_sp_port : NULL;
}

<<<<<<< HEAD
static inline u16
mlxsw_sp_vport_vid_get(const struct mlxsw_sp_port *mlxsw_sp_vport)
{
	return mlxsw_sp_vport->vport.vid;
}

static inline bool
mlxsw_sp_port_is_vport(const struct mlxsw_sp_port *mlxsw_sp_port)
{
	u16 vid = mlxsw_sp_vport_vid_get(mlxsw_sp_port);

	return vid != 0;
}

static inline void mlxsw_sp_vport_fid_set(struct mlxsw_sp_port *mlxsw_sp_vport,
					  struct mlxsw_sp_fid *f)
{
	mlxsw_sp_vport->vport.f = f;
=======
static inline struct mlxsw_sp_port_vlan *
mlxsw_sp_port_vlan_find_by_vid(const struct mlxsw_sp_port *mlxsw_sp_port,
			       u16 vid)
{
	struct mlxsw_sp_port_vlan *mlxsw_sp_port_vlan;

	list_for_each_entry(mlxsw_sp_port_vlan, &mlxsw_sp_port->vlans_list,
			    list) {
		if (mlxsw_sp_port_vlan->vid == vid)
			return mlxsw_sp_port_vlan;
	}

	return NULL;
}

enum mlxsw_sp_flood_type {
	MLXSW_SP_FLOOD_TYPE_UC,
	MLXSW_SP_FLOOD_TYPE_BC,
	MLXSW_SP_FLOOD_TYPE_MC,
};

int mlxsw_sp_port_get_stats_raw(struct net_device *dev, int grp,
				int prio, char *ppcnt_pl);
int mlxsw_sp_port_admin_status_set(struct mlxsw_sp_port *mlxsw_sp_port,
				   bool is_up);

/* spectrum_buffers.c */
struct mlxsw_sp_hdroom_prio {
	/* Number of port buffer associated with this priority. This is the
	 * actually configured value.
	 */
	u8 buf_idx;
	/* Value of buf_idx deduced from the DCB ETS configuration. */
	u8 ets_buf_idx;
	/* Value of buf_idx taken from the dcbnl_setbuffer configuration. */
	u8 set_buf_idx;
	bool lossy;
};

struct mlxsw_sp_hdroom_buf {
	u32 thres_cells;
	u32 size_cells;
	/* Size requirement form dcbnl_setbuffer. */
	u32 set_size_cells;
	bool lossy;
};

enum mlxsw_sp_hdroom_mode {
	MLXSW_SP_HDROOM_MODE_DCB,
	MLXSW_SP_HDROOM_MODE_TC,
};

#define MLXSW_SP_PB_COUNT 10

struct mlxsw_sp_hdroom {
	enum mlxsw_sp_hdroom_mode mode;

	struct {
		struct mlxsw_sp_hdroom_prio prio[IEEE_8021Q_MAX_PRIORITIES];
	} prios;
	struct {
		struct mlxsw_sp_hdroom_buf buf[MLXSW_SP_PB_COUNT];
	} bufs;
	struct {
		/* Size actually configured for the internal buffer. Equal to
		 * reserve when internal buffer is enabled.
		 */
		u32 size_cells;
		/* Space reserved in the headroom for the internal buffer. Port
		 * buffers are not allowed to grow into this space.
		 */
		u32 reserve_cells;
		bool enable;
	} int_buf;
	int delay_bytes;
	int mtu;
};

int mlxsw_sp_buffers_init(struct mlxsw_sp *mlxsw_sp);
void mlxsw_sp_buffers_fini(struct mlxsw_sp *mlxsw_sp);
int mlxsw_sp_port_buffers_init(struct mlxsw_sp_port *mlxsw_sp_port);
void mlxsw_sp_port_buffers_fini(struct mlxsw_sp_port *mlxsw_sp_port);
int mlxsw_sp_sb_pool_get(struct mlxsw_core *mlxsw_core,
			 unsigned int sb_index, u16 pool_index,
			 struct devlink_sb_pool_info *pool_info);
int mlxsw_sp_sb_pool_set(struct mlxsw_core *mlxsw_core,
			 unsigned int sb_index, u16 pool_index, u32 size,
			 enum devlink_sb_threshold_type threshold_type,
			 struct netlink_ext_ack *extack);
int mlxsw_sp_sb_port_pool_get(struct mlxsw_core_port *mlxsw_core_port,
			      unsigned int sb_index, u16 pool_index,
			      u32 *p_threshold);
int mlxsw_sp_sb_port_pool_set(struct mlxsw_core_port *mlxsw_core_port,
			      unsigned int sb_index, u16 pool_index,
			      u32 threshold, struct netlink_ext_ack *extack);
int mlxsw_sp_sb_tc_pool_bind_get(struct mlxsw_core_port *mlxsw_core_port,
				 unsigned int sb_index, u16 tc_index,
				 enum devlink_sb_pool_type pool_type,
				 u16 *p_pool_index, u32 *p_threshold);
int mlxsw_sp_sb_tc_pool_bind_set(struct mlxsw_core_port *mlxsw_core_port,
				 unsigned int sb_index, u16 tc_index,
				 enum devlink_sb_pool_type pool_type,
				 u16 pool_index, u32 threshold,
				 struct netlink_ext_ack *extack);
int mlxsw_sp_sb_occ_snapshot(struct mlxsw_core *mlxsw_core,
			     unsigned int sb_index);
int mlxsw_sp_sb_occ_max_clear(struct mlxsw_core *mlxsw_core,
			      unsigned int sb_index);
int mlxsw_sp_sb_occ_port_pool_get(struct mlxsw_core_port *mlxsw_core_port,
				  unsigned int sb_index, u16 pool_index,
				  u32 *p_cur, u32 *p_max);
int mlxsw_sp_sb_occ_tc_port_bind_get(struct mlxsw_core_port *mlxsw_core_port,
				     unsigned int sb_index, u16 tc_index,
				     enum devlink_sb_pool_type pool_type,
				     u32 *p_cur, u32 *p_max);
u32 mlxsw_sp_cells_bytes(const struct mlxsw_sp *mlxsw_sp, u32 cells);
u32 mlxsw_sp_bytes_cells(const struct mlxsw_sp *mlxsw_sp, u32 bytes);
void mlxsw_sp_hdroom_prios_reset_buf_idx(struct mlxsw_sp_hdroom *hdroom);
void mlxsw_sp_hdroom_bufs_reset_lossiness(struct mlxsw_sp_hdroom *hdroom);
void mlxsw_sp_hdroom_bufs_reset_sizes(struct mlxsw_sp_port *mlxsw_sp_port,
				      struct mlxsw_sp_hdroom *hdroom);
int mlxsw_sp_hdroom_configure(struct mlxsw_sp_port *mlxsw_sp_port,
			      const struct mlxsw_sp_hdroom *hdroom);

extern const struct mlxsw_sp_sb_vals mlxsw_sp1_sb_vals;
extern const struct mlxsw_sp_sb_vals mlxsw_sp2_sb_vals;

extern const struct mlxsw_sp_sb_ops mlxsw_sp1_sb_ops;
extern const struct mlxsw_sp_sb_ops mlxsw_sp2_sb_ops;
extern const struct mlxsw_sp_sb_ops mlxsw_sp3_sb_ops;

/* spectrum_switchdev.c */
int mlxsw_sp_switchdev_init(struct mlxsw_sp *mlxsw_sp);
void mlxsw_sp_switchdev_fini(struct mlxsw_sp *mlxsw_sp);
int mlxsw_sp_rif_fdb_op(struct mlxsw_sp *mlxsw_sp, const char *mac, u16 fid,
			bool adding);
void
mlxsw_sp_port_vlan_bridge_leave(struct mlxsw_sp_port_vlan *mlxsw_sp_port_vlan);
int mlxsw_sp_port_bridge_join(struct mlxsw_sp_port *mlxsw_sp_port,
			      struct net_device *brport_dev,
			      struct net_device *br_dev,
			      struct netlink_ext_ack *extack);
void mlxsw_sp_port_bridge_leave(struct mlxsw_sp_port *mlxsw_sp_port,
				struct net_device *brport_dev,
				struct net_device *br_dev);
bool mlxsw_sp_bridge_device_is_offloaded(const struct mlxsw_sp *mlxsw_sp,
					 const struct net_device *br_dev);
int mlxsw_sp_bridge_vxlan_join(struct mlxsw_sp *mlxsw_sp,
			       const struct net_device *br_dev,
			       const struct net_device *vxlan_dev, u16 vid,
			       struct netlink_ext_ack *extack);
void mlxsw_sp_bridge_vxlan_leave(struct mlxsw_sp *mlxsw_sp,
				 const struct net_device *vxlan_dev);
extern struct notifier_block mlxsw_sp_switchdev_notifier;

/* spectrum.c */
void mlxsw_sp_rx_listener_no_mark_func(struct sk_buff *skb,
				       u8 local_port, void *priv);
void mlxsw_sp_ptp_receive(struct mlxsw_sp *mlxsw_sp, struct sk_buff *skb,
			  u8 local_port);
void mlxsw_sp_sample_receive(struct mlxsw_sp *mlxsw_sp, struct sk_buff *skb,
			     u8 local_port);
int mlxsw_sp_port_speed_get(struct mlxsw_sp_port *mlxsw_sp_port, u32 *speed);
int mlxsw_sp_port_ets_set(struct mlxsw_sp_port *mlxsw_sp_port,
			  enum mlxsw_reg_qeec_hr hr, u8 index, u8 next_index,
			  bool dwrr, u8 dwrr_weight);
int mlxsw_sp_port_prio_tc_set(struct mlxsw_sp_port *mlxsw_sp_port,
			      u8 switch_prio, u8 tclass);
int mlxsw_sp_port_ets_maxrate_set(struct mlxsw_sp_port *mlxsw_sp_port,
				  enum mlxsw_reg_qeec_hr hr, u8 index,
				  u8 next_index, u32 maxrate, u8 burst_size);
enum mlxsw_reg_spms_state mlxsw_sp_stp_spms_state(u8 stp_state);
int mlxsw_sp_port_vid_stp_set(struct mlxsw_sp_port *mlxsw_sp_port, u16 vid,
			      u8 state);
int mlxsw_sp_port_vp_mode_set(struct mlxsw_sp_port *mlxsw_sp_port, bool enable);
int mlxsw_sp_port_vid_learning_set(struct mlxsw_sp_port *mlxsw_sp_port, u16 vid,
				   bool learn_enable);
int mlxsw_sp_port_pvid_set(struct mlxsw_sp_port *mlxsw_sp_port, u16 vid);
struct mlxsw_sp_port_vlan *
mlxsw_sp_port_vlan_create(struct mlxsw_sp_port *mlxsw_sp_port, u16 vid);
void mlxsw_sp_port_vlan_destroy(struct mlxsw_sp_port_vlan *mlxsw_sp_port_vlan);
int mlxsw_sp_port_vlan_set(struct mlxsw_sp_port *mlxsw_sp_port, u16 vid_begin,
			   u16 vid_end, bool is_member, bool untagged);
int mlxsw_sp_flow_counter_get(struct mlxsw_sp *mlxsw_sp,
			      unsigned int counter_index, u64 *packets,
			      u64 *bytes);
int mlxsw_sp_flow_counter_alloc(struct mlxsw_sp *mlxsw_sp,
				unsigned int *p_counter_index);
void mlxsw_sp_flow_counter_free(struct mlxsw_sp *mlxsw_sp,
				unsigned int counter_index);
bool mlxsw_sp_port_dev_check(const struct net_device *dev);
struct mlxsw_sp *mlxsw_sp_lower_get(struct net_device *dev);
struct mlxsw_sp_port *mlxsw_sp_port_dev_lower_find(struct net_device *dev);
struct mlxsw_sp_port *mlxsw_sp_port_lower_dev_hold(struct net_device *dev);
void mlxsw_sp_port_dev_put(struct mlxsw_sp_port *mlxsw_sp_port);
struct mlxsw_sp_port *mlxsw_sp_port_dev_lower_find_rcu(struct net_device *dev);

/* spectrum_dcb.c */
#ifdef CONFIG_MLXSW_SPECTRUM_DCB
int mlxsw_sp_port_dcb_init(struct mlxsw_sp_port *mlxsw_sp_port);
void mlxsw_sp_port_dcb_fini(struct mlxsw_sp_port *mlxsw_sp_port);
#else
static inline int mlxsw_sp_port_dcb_init(struct mlxsw_sp_port *mlxsw_sp_port)
{
	return 0;
>>>>>>> 24b8d41d
}
static inline void mlxsw_sp_port_dcb_fini(struct mlxsw_sp_port *mlxsw_sp_port)
{}
#endif

<<<<<<< HEAD
static inline struct mlxsw_sp_fid *
mlxsw_sp_vport_fid_get(const struct mlxsw_sp_port *mlxsw_sp_vport)
{
	return mlxsw_sp_vport->vport.f;
}

static inline struct net_device *
mlxsw_sp_vport_dev_get(const struct mlxsw_sp_port *mlxsw_sp_vport)
{
	struct mlxsw_sp_fid *f = mlxsw_sp_vport_fid_get(mlxsw_sp_vport);

	return f ? f->dev : NULL;
=======
/* spectrum_router.c */
enum mlxsw_sp_l3proto {
	MLXSW_SP_L3_PROTO_IPV4,
	MLXSW_SP_L3_PROTO_IPV6,
#define MLXSW_SP_L3_PROTO_MAX	(MLXSW_SP_L3_PROTO_IPV6 + 1)
};

union mlxsw_sp_l3addr {
	__be32 addr4;
	struct in6_addr addr6;
};

int mlxsw_sp_router_init(struct mlxsw_sp *mlxsw_sp,
			 struct netlink_ext_ack *extack);
void mlxsw_sp_router_fini(struct mlxsw_sp *mlxsw_sp);
int mlxsw_sp_netdevice_router_port_event(struct net_device *dev,
					 unsigned long event, void *ptr);
void mlxsw_sp_rif_macvlan_del(struct mlxsw_sp *mlxsw_sp,
			      const struct net_device *macvlan_dev);
int mlxsw_sp_inetaddr_valid_event(struct notifier_block *unused,
				  unsigned long event, void *ptr);
int mlxsw_sp_inet6addr_valid_event(struct notifier_block *unused,
				   unsigned long event, void *ptr);
int mlxsw_sp_netdevice_vrf_event(struct net_device *l3_dev, unsigned long event,
				 struct netdev_notifier_changeupper_info *info);
bool mlxsw_sp_netdev_is_ipip_ol(const struct mlxsw_sp *mlxsw_sp,
				const struct net_device *dev);
bool mlxsw_sp_netdev_is_ipip_ul(struct mlxsw_sp *mlxsw_sp,
				const struct net_device *dev);
int mlxsw_sp_netdevice_ipip_ol_event(struct mlxsw_sp *mlxsw_sp,
				     struct net_device *l3_dev,
				     unsigned long event,
				     struct netdev_notifier_info *info);
int
mlxsw_sp_netdevice_ipip_ul_event(struct mlxsw_sp *mlxsw_sp,
				 struct net_device *l3_dev,
				 unsigned long event,
				 struct netdev_notifier_info *info);
void
mlxsw_sp_port_vlan_router_leave(struct mlxsw_sp_port_vlan *mlxsw_sp_port_vlan);
void mlxsw_sp_rif_destroy_by_dev(struct mlxsw_sp *mlxsw_sp,
				 struct net_device *dev);
bool mlxsw_sp_rif_exists(struct mlxsw_sp *mlxsw_sp,
			 const struct net_device *dev);
u16 mlxsw_sp_rif_vid(struct mlxsw_sp *mlxsw_sp, const struct net_device *dev);
u8 mlxsw_sp_router_port(const struct mlxsw_sp *mlxsw_sp);
int mlxsw_sp_router_nve_promote_decap(struct mlxsw_sp *mlxsw_sp, u32 ul_tb_id,
				      enum mlxsw_sp_l3proto ul_proto,
				      const union mlxsw_sp_l3addr *ul_sip,
				      u32 tunnel_index);
void mlxsw_sp_router_nve_demote_decap(struct mlxsw_sp *mlxsw_sp, u32 ul_tb_id,
				      enum mlxsw_sp_l3proto ul_proto,
				      const union mlxsw_sp_l3addr *ul_sip);
int mlxsw_sp_router_tb_id_vr_id(struct mlxsw_sp *mlxsw_sp, u32 tb_id,
				u16 *vr_id);
int mlxsw_sp_router_ul_rif_get(struct mlxsw_sp *mlxsw_sp, u32 ul_tb_id,
			       u16 *ul_rif_index);
void mlxsw_sp_router_ul_rif_put(struct mlxsw_sp *mlxsw_sp, u16 ul_rif_index);

/* spectrum_kvdl.c */
enum mlxsw_sp_kvdl_entry_type {
	MLXSW_SP_KVDL_ENTRY_TYPE_ADJ,
	MLXSW_SP_KVDL_ENTRY_TYPE_ACTSET,
	MLXSW_SP_KVDL_ENTRY_TYPE_PBS,
	MLXSW_SP_KVDL_ENTRY_TYPE_MCRIGR,
	MLXSW_SP_KVDL_ENTRY_TYPE_TNUMT,
};

static inline unsigned int
mlxsw_sp_kvdl_entry_size(enum mlxsw_sp_kvdl_entry_type type)
{
	switch (type) {
	case MLXSW_SP_KVDL_ENTRY_TYPE_ADJ:
	case MLXSW_SP_KVDL_ENTRY_TYPE_ACTSET:
	case MLXSW_SP_KVDL_ENTRY_TYPE_PBS:
	case MLXSW_SP_KVDL_ENTRY_TYPE_MCRIGR:
	case MLXSW_SP_KVDL_ENTRY_TYPE_TNUMT:
	default:
		return 1;
	}
}

struct mlxsw_sp_kvdl_ops {
	size_t priv_size;
	int (*init)(struct mlxsw_sp *mlxsw_sp, void *priv);
	void (*fini)(struct mlxsw_sp *mlxsw_sp, void *priv);
	int (*alloc)(struct mlxsw_sp *mlxsw_sp, void *priv,
		     enum mlxsw_sp_kvdl_entry_type type,
		     unsigned int entry_count, u32 *p_entry_index);
	void (*free)(struct mlxsw_sp *mlxsw_sp, void *priv,
		     enum mlxsw_sp_kvdl_entry_type type,
		     unsigned int entry_count, int entry_index);
	int (*alloc_size_query)(struct mlxsw_sp *mlxsw_sp, void *priv,
				enum mlxsw_sp_kvdl_entry_type type,
				unsigned int entry_count,
				unsigned int *p_alloc_count);
	int (*resources_register)(struct mlxsw_sp *mlxsw_sp, void *priv);
};

int mlxsw_sp_kvdl_init(struct mlxsw_sp *mlxsw_sp);
void mlxsw_sp_kvdl_fini(struct mlxsw_sp *mlxsw_sp);
int mlxsw_sp_kvdl_alloc(struct mlxsw_sp *mlxsw_sp,
			enum mlxsw_sp_kvdl_entry_type type,
			unsigned int entry_count, u32 *p_entry_index);
void mlxsw_sp_kvdl_free(struct mlxsw_sp *mlxsw_sp,
			enum mlxsw_sp_kvdl_entry_type type,
			unsigned int entry_count, int entry_index);
int mlxsw_sp_kvdl_alloc_count_query(struct mlxsw_sp *mlxsw_sp,
				    enum mlxsw_sp_kvdl_entry_type type,
				    unsigned int entry_count,
				    unsigned int *p_alloc_count);

/* spectrum1_kvdl.c */
extern const struct mlxsw_sp_kvdl_ops mlxsw_sp1_kvdl_ops;
int mlxsw_sp1_kvdl_resources_register(struct mlxsw_core *mlxsw_core);

/* spectrum2_kvdl.c */
extern const struct mlxsw_sp_kvdl_ops mlxsw_sp2_kvdl_ops;

struct mlxsw_sp_acl_rule_info {
	unsigned int priority;
	struct mlxsw_afk_element_values values;
	struct mlxsw_afa_block *act_block;
	u8 action_created:1,
	   ingress_bind_blocker:1,
	   egress_bind_blocker:1,
	   counter_valid:1,
	   policer_index_valid:1;
	unsigned int counter_index;
	u16 policer_index;
};

/* spectrum_flow.c */
struct mlxsw_sp_flow_block {
	struct list_head binding_list;
	struct {
		struct list_head list;
		unsigned int min_prio;
		unsigned int max_prio;
	} mall;
	struct mlxsw_sp_acl_ruleset *ruleset_zero;
	struct mlxsw_sp *mlxsw_sp;
	unsigned int rule_count;
	unsigned int disable_count;
	unsigned int ingress_blocker_rule_count;
	unsigned int egress_blocker_rule_count;
	unsigned int ingress_binding_count;
	unsigned int egress_binding_count;
	struct net *net;
};

struct mlxsw_sp_flow_block_binding {
	struct list_head list;
	struct mlxsw_sp_port *mlxsw_sp_port;
	bool ingress;
};

static inline struct mlxsw_sp *
mlxsw_sp_flow_block_mlxsw_sp(struct mlxsw_sp_flow_block *block)
{
	return block->mlxsw_sp;
>>>>>>> 24b8d41d
}

static inline unsigned int
mlxsw_sp_flow_block_rule_count(const struct mlxsw_sp_flow_block *block)
{
	return block ? block->rule_count : 0;
}

static inline void
mlxsw_sp_flow_block_disable_inc(struct mlxsw_sp_flow_block *block)
{
	if (block)
		block->disable_count++;
}

static inline void
mlxsw_sp_flow_block_disable_dec(struct mlxsw_sp_flow_block *block)
{
	if (block)
		block->disable_count--;
}

<<<<<<< HEAD
static inline struct mlxsw_sp_port *
mlxsw_sp_port_vport_find_by_fid(const struct mlxsw_sp_port *mlxsw_sp_port,
				u16 fid)
=======
static inline bool
mlxsw_sp_flow_block_disabled(const struct mlxsw_sp_flow_block *block)
>>>>>>> 24b8d41d
{
	return block->disable_count;
}

<<<<<<< HEAD
	list_for_each_entry(mlxsw_sp_vport, &mlxsw_sp_port->vports_list,
			    vport.list) {
		struct mlxsw_sp_fid *f = mlxsw_sp_vport_fid_get(mlxsw_sp_vport);

		if (f && f->fid == fid)
			return mlxsw_sp_vport;
	}
=======
static inline bool
mlxsw_sp_flow_block_is_egress_bound(const struct mlxsw_sp_flow_block *block)
{
	return block->egress_binding_count;
}
>>>>>>> 24b8d41d

static inline bool
mlxsw_sp_flow_block_is_ingress_bound(const struct mlxsw_sp_flow_block *block)
{
	return block->ingress_binding_count;
}

static inline bool
mlxsw_sp_flow_block_is_mixed_bound(const struct mlxsw_sp_flow_block *block)
{
	return block->ingress_binding_count && block->egress_binding_count;
}

<<<<<<< HEAD
static inline struct mlxsw_sp_fid *mlxsw_sp_fid_find(struct mlxsw_sp *mlxsw_sp,
						     u16 fid)
{
	struct mlxsw_sp_fid *f;

	list_for_each_entry(f, &mlxsw_sp->fids, list)
		if (f->fid == fid)
			return f;

	return NULL;
}

static inline struct mlxsw_sp_fid *
mlxsw_sp_vfid_find(const struct mlxsw_sp *mlxsw_sp,
		   const struct net_device *br_dev)
{
	struct mlxsw_sp_fid *f;

	list_for_each_entry(f, &mlxsw_sp->vfids.list, list)
		if (f->dev == br_dev)
			return f;

	return NULL;
}

static inline struct mlxsw_sp_rif *
mlxsw_sp_rif_find_by_dev(const struct mlxsw_sp *mlxsw_sp,
			 const struct net_device *dev)
{
	struct mlxsw_resources *resources;
	int i;

	resources = mlxsw_core_resources_get(mlxsw_sp->core);

	for (i = 0; i < resources->max_rif; i++)
		if (mlxsw_sp->rifs[i] && mlxsw_sp->rifs[i]->dev == dev)
			return mlxsw_sp->rifs[i];

	return NULL;
}

enum mlxsw_sp_flood_table {
	MLXSW_SP_FLOOD_TABLE_UC,
	MLXSW_SP_FLOOD_TABLE_BM,
};

int mlxsw_sp_buffers_init(struct mlxsw_sp *mlxsw_sp);
void mlxsw_sp_buffers_fini(struct mlxsw_sp *mlxsw_sp);
int mlxsw_sp_port_buffers_init(struct mlxsw_sp_port *mlxsw_sp_port);
int mlxsw_sp_sb_pool_get(struct mlxsw_core *mlxsw_core,
			 unsigned int sb_index, u16 pool_index,
			 struct devlink_sb_pool_info *pool_info);
int mlxsw_sp_sb_pool_set(struct mlxsw_core *mlxsw_core,
			 unsigned int sb_index, u16 pool_index, u32 size,
			 enum devlink_sb_threshold_type threshold_type);
int mlxsw_sp_sb_port_pool_get(struct mlxsw_core_port *mlxsw_core_port,
			      unsigned int sb_index, u16 pool_index,
			      u32 *p_threshold);
int mlxsw_sp_sb_port_pool_set(struct mlxsw_core_port *mlxsw_core_port,
			      unsigned int sb_index, u16 pool_index,
			      u32 threshold);
int mlxsw_sp_sb_tc_pool_bind_get(struct mlxsw_core_port *mlxsw_core_port,
				 unsigned int sb_index, u16 tc_index,
				 enum devlink_sb_pool_type pool_type,
				 u16 *p_pool_index, u32 *p_threshold);
int mlxsw_sp_sb_tc_pool_bind_set(struct mlxsw_core_port *mlxsw_core_port,
				 unsigned int sb_index, u16 tc_index,
				 enum devlink_sb_pool_type pool_type,
				 u16 pool_index, u32 threshold);
int mlxsw_sp_sb_occ_snapshot(struct mlxsw_core *mlxsw_core,
			     unsigned int sb_index);
int mlxsw_sp_sb_occ_max_clear(struct mlxsw_core *mlxsw_core,
			      unsigned int sb_index);
int mlxsw_sp_sb_occ_port_pool_get(struct mlxsw_core_port *mlxsw_core_port,
				  unsigned int sb_index, u16 pool_index,
				  u32 *p_cur, u32 *p_max);
int mlxsw_sp_sb_occ_tc_port_bind_get(struct mlxsw_core_port *mlxsw_core_port,
				     unsigned int sb_index, u16 tc_index,
				     enum devlink_sb_pool_type pool_type,
				     u32 *p_cur, u32 *p_max);

int mlxsw_sp_switchdev_init(struct mlxsw_sp *mlxsw_sp);
void mlxsw_sp_switchdev_fini(struct mlxsw_sp *mlxsw_sp);
int mlxsw_sp_port_vlan_init(struct mlxsw_sp_port *mlxsw_sp_port);
void mlxsw_sp_port_switchdev_init(struct mlxsw_sp_port *mlxsw_sp_port);
void mlxsw_sp_port_switchdev_fini(struct mlxsw_sp_port *mlxsw_sp_port);
int mlxsw_sp_port_vid_to_fid_set(struct mlxsw_sp_port *mlxsw_sp_port,
				 enum mlxsw_reg_svfa_mt mt, bool valid, u16 fid,
				 u16 vid);
int mlxsw_sp_port_vlan_set(struct mlxsw_sp_port *mlxsw_sp_port, u16 vid_begin,
			   u16 vid_end, bool is_member, bool untagged);
int mlxsw_sp_vport_flood_set(struct mlxsw_sp_port *mlxsw_sp_vport, u16 fid,
			     bool set);
void mlxsw_sp_port_active_vlans_del(struct mlxsw_sp_port *mlxsw_sp_port);
int mlxsw_sp_port_pvid_set(struct mlxsw_sp_port *mlxsw_sp_port, u16 vid);
int mlxsw_sp_port_fdb_flush(struct mlxsw_sp_port *mlxsw_sp_port, u16 fid);
int mlxsw_sp_rif_fdb_op(struct mlxsw_sp *mlxsw_sp, const char *mac, u16 fid,
			bool adding);
struct mlxsw_sp_fid *mlxsw_sp_fid_create(struct mlxsw_sp *mlxsw_sp, u16 fid);
void mlxsw_sp_fid_destroy(struct mlxsw_sp *mlxsw_sp, struct mlxsw_sp_fid *f);
void mlxsw_sp_rif_bridge_destroy(struct mlxsw_sp *mlxsw_sp,
				 struct mlxsw_sp_rif *r);
int mlxsw_sp_port_ets_set(struct mlxsw_sp_port *mlxsw_sp_port,
			  enum mlxsw_reg_qeec_hr hr, u8 index, u8 next_index,
			  bool dwrr, u8 dwrr_weight);
int mlxsw_sp_port_prio_tc_set(struct mlxsw_sp_port *mlxsw_sp_port,
			      u8 switch_prio, u8 tclass);
int __mlxsw_sp_port_headroom_set(struct mlxsw_sp_port *mlxsw_sp_port, int mtu,
				 u8 *prio_tc, bool pause_en,
				 struct ieee_pfc *my_pfc);
int mlxsw_sp_port_ets_maxrate_set(struct mlxsw_sp_port *mlxsw_sp_port,
				  enum mlxsw_reg_qeec_hr hr, u8 index,
				  u8 next_index, u32 maxrate);
int __mlxsw_sp_port_vid_learning_set(struct mlxsw_sp_port *mlxsw_sp_port,
				     u16 vid_begin, u16 vid_end,
				     bool learn_enable);

#ifdef CONFIG_MLXSW_SPECTRUM_DCB

int mlxsw_sp_port_dcb_init(struct mlxsw_sp_port *mlxsw_sp_port);
void mlxsw_sp_port_dcb_fini(struct mlxsw_sp_port *mlxsw_sp_port);

#else

static inline int mlxsw_sp_port_dcb_init(struct mlxsw_sp_port *mlxsw_sp_port)
{
	return 0;
}

static inline void mlxsw_sp_port_dcb_fini(struct mlxsw_sp_port *mlxsw_sp_port)
{}

#endif

int mlxsw_sp_router_init(struct mlxsw_sp *mlxsw_sp);
void mlxsw_sp_router_fini(struct mlxsw_sp *mlxsw_sp);
int mlxsw_sp_router_neigh_construct(struct net_device *dev,
				    struct neighbour *n);
void mlxsw_sp_router_neigh_destroy(struct net_device *dev,
				   struct neighbour *n);
int mlxsw_sp_router_netevent_event(struct notifier_block *unused,
				   unsigned long event, void *ptr);

int mlxsw_sp_kvdl_alloc(struct mlxsw_sp *mlxsw_sp, unsigned int entry_count);
void mlxsw_sp_kvdl_free(struct mlxsw_sp *mlxsw_sp, int entry_index);
=======
struct mlxsw_sp_flow_block *mlxsw_sp_flow_block_create(struct mlxsw_sp *mlxsw_sp,
						       struct net *net);
void mlxsw_sp_flow_block_destroy(struct mlxsw_sp_flow_block *block);
int mlxsw_sp_setup_tc_block_clsact(struct mlxsw_sp_port *mlxsw_sp_port,
				   struct flow_block_offload *f,
				   bool ingress);

/* spectrum_acl.c */
struct mlxsw_sp_acl_ruleset;

enum mlxsw_sp_acl_profile {
	MLXSW_SP_ACL_PROFILE_FLOWER,
	MLXSW_SP_ACL_PROFILE_MR,
};

struct mlxsw_afk *mlxsw_sp_acl_afk(struct mlxsw_sp_acl *acl);

int mlxsw_sp_acl_ruleset_bind(struct mlxsw_sp *mlxsw_sp,
			      struct mlxsw_sp_flow_block *block,
			      struct mlxsw_sp_flow_block_binding *binding);
void mlxsw_sp_acl_ruleset_unbind(struct mlxsw_sp *mlxsw_sp,
				 struct mlxsw_sp_flow_block *block,
				 struct mlxsw_sp_flow_block_binding *binding);
struct mlxsw_sp_acl_ruleset *
mlxsw_sp_acl_ruleset_lookup(struct mlxsw_sp *mlxsw_sp,
			    struct mlxsw_sp_flow_block *block, u32 chain_index,
			    enum mlxsw_sp_acl_profile profile);
struct mlxsw_sp_acl_ruleset *
mlxsw_sp_acl_ruleset_get(struct mlxsw_sp *mlxsw_sp,
			 struct mlxsw_sp_flow_block *block, u32 chain_index,
			 enum mlxsw_sp_acl_profile profile,
			 struct mlxsw_afk_element_usage *tmplt_elusage);
void mlxsw_sp_acl_ruleset_put(struct mlxsw_sp *mlxsw_sp,
			      struct mlxsw_sp_acl_ruleset *ruleset);
u16 mlxsw_sp_acl_ruleset_group_id(struct mlxsw_sp_acl_ruleset *ruleset);
void mlxsw_sp_acl_ruleset_prio_get(struct mlxsw_sp_acl_ruleset *ruleset,
				   unsigned int *p_min_prio,
				   unsigned int *p_max_prio);

struct mlxsw_sp_acl_rule_info *
mlxsw_sp_acl_rulei_create(struct mlxsw_sp_acl *acl,
			  struct mlxsw_afa_block *afa_block);
void mlxsw_sp_acl_rulei_destroy(struct mlxsw_sp_acl_rule_info *rulei);
int mlxsw_sp_acl_rulei_commit(struct mlxsw_sp_acl_rule_info *rulei);
void mlxsw_sp_acl_rulei_priority(struct mlxsw_sp_acl_rule_info *rulei,
				 unsigned int priority);
void mlxsw_sp_acl_rulei_keymask_u32(struct mlxsw_sp_acl_rule_info *rulei,
				    enum mlxsw_afk_element element,
				    u32 key_value, u32 mask_value);
void mlxsw_sp_acl_rulei_keymask_buf(struct mlxsw_sp_acl_rule_info *rulei,
				    enum mlxsw_afk_element element,
				    const char *key_value,
				    const char *mask_value, unsigned int len);
int mlxsw_sp_acl_rulei_act_continue(struct mlxsw_sp_acl_rule_info *rulei);
int mlxsw_sp_acl_rulei_act_jump(struct mlxsw_sp_acl_rule_info *rulei,
				u16 group_id);
int mlxsw_sp_acl_rulei_act_terminate(struct mlxsw_sp_acl_rule_info *rulei);
int mlxsw_sp_acl_rulei_act_drop(struct mlxsw_sp_acl_rule_info *rulei,
				bool ingress,
				const struct flow_action_cookie *fa_cookie,
				struct netlink_ext_ack *extack);
int mlxsw_sp_acl_rulei_act_trap(struct mlxsw_sp_acl_rule_info *rulei);
int mlxsw_sp_acl_rulei_act_mirror(struct mlxsw_sp *mlxsw_sp,
				  struct mlxsw_sp_acl_rule_info *rulei,
				  struct mlxsw_sp_flow_block *block,
				  struct net_device *out_dev,
				  struct netlink_ext_ack *extack);
int mlxsw_sp_acl_rulei_act_fwd(struct mlxsw_sp *mlxsw_sp,
			       struct mlxsw_sp_acl_rule_info *rulei,
			       struct net_device *out_dev,
			       struct netlink_ext_ack *extack);
int mlxsw_sp_acl_rulei_act_vlan(struct mlxsw_sp *mlxsw_sp,
				struct mlxsw_sp_acl_rule_info *rulei,
				u32 action, u16 vid, u16 proto, u8 prio,
				struct netlink_ext_ack *extack);
int mlxsw_sp_acl_rulei_act_priority(struct mlxsw_sp *mlxsw_sp,
				    struct mlxsw_sp_acl_rule_info *rulei,
				    u32 prio, struct netlink_ext_ack *extack);
int mlxsw_sp_acl_rulei_act_mangle(struct mlxsw_sp *mlxsw_sp,
				  struct mlxsw_sp_acl_rule_info *rulei,
				  enum flow_action_mangle_base htype,
				  u32 offset, u32 mask, u32 val,
				  struct netlink_ext_ack *extack);
int mlxsw_sp_acl_rulei_act_police(struct mlxsw_sp *mlxsw_sp,
				  struct mlxsw_sp_acl_rule_info *rulei,
				  u32 index, u64 rate_bytes_ps,
				  u32 burst, struct netlink_ext_ack *extack);
int mlxsw_sp_acl_rulei_act_count(struct mlxsw_sp *mlxsw_sp,
				 struct mlxsw_sp_acl_rule_info *rulei,
				 struct netlink_ext_ack *extack);
int mlxsw_sp_acl_rulei_act_fid_set(struct mlxsw_sp *mlxsw_sp,
				   struct mlxsw_sp_acl_rule_info *rulei,
				   u16 fid, struct netlink_ext_ack *extack);

struct mlxsw_sp_acl_rule;

struct mlxsw_sp_acl_rule *
mlxsw_sp_acl_rule_create(struct mlxsw_sp *mlxsw_sp,
			 struct mlxsw_sp_acl_ruleset *ruleset,
			 unsigned long cookie,
			 struct mlxsw_afa_block *afa_block,
			 struct netlink_ext_ack *extack);
void mlxsw_sp_acl_rule_destroy(struct mlxsw_sp *mlxsw_sp,
			       struct mlxsw_sp_acl_rule *rule);
int mlxsw_sp_acl_rule_add(struct mlxsw_sp *mlxsw_sp,
			  struct mlxsw_sp_acl_rule *rule);
void mlxsw_sp_acl_rule_del(struct mlxsw_sp *mlxsw_sp,
			   struct mlxsw_sp_acl_rule *rule);
int mlxsw_sp_acl_rule_action_replace(struct mlxsw_sp *mlxsw_sp,
				     struct mlxsw_sp_acl_rule *rule,
				     struct mlxsw_afa_block *afa_block);
struct mlxsw_sp_acl_rule *
mlxsw_sp_acl_rule_lookup(struct mlxsw_sp *mlxsw_sp,
			 struct mlxsw_sp_acl_ruleset *ruleset,
			 unsigned long cookie);
struct mlxsw_sp_acl_rule_info *
mlxsw_sp_acl_rule_rulei(struct mlxsw_sp_acl_rule *rule);
int mlxsw_sp_acl_rule_get_stats(struct mlxsw_sp *mlxsw_sp,
				struct mlxsw_sp_acl_rule *rule,
				u64 *packets, u64 *bytes, u64 *drops,
				u64 *last_use,
				enum flow_action_hw_stats *used_hw_stats);

struct mlxsw_sp_fid *mlxsw_sp_acl_dummy_fid(struct mlxsw_sp *mlxsw_sp);

static inline const struct flow_action_cookie *
mlxsw_sp_acl_act_cookie_lookup(struct mlxsw_sp *mlxsw_sp, u32 cookie_index)
{
	return mlxsw_afa_cookie_lookup(mlxsw_sp->afa, cookie_index);
}

int mlxsw_sp_acl_init(struct mlxsw_sp *mlxsw_sp);
void mlxsw_sp_acl_fini(struct mlxsw_sp *mlxsw_sp);
u32 mlxsw_sp_acl_region_rehash_intrvl_get(struct mlxsw_sp *mlxsw_sp);
int mlxsw_sp_acl_region_rehash_intrvl_set(struct mlxsw_sp *mlxsw_sp, u32 val);

struct mlxsw_sp_acl_mangle_action;

struct mlxsw_sp_acl_rulei_ops {
	int (*act_mangle_field)(struct mlxsw_sp *mlxsw_sp, struct mlxsw_sp_acl_rule_info *rulei,
				struct mlxsw_sp_acl_mangle_action *mact, u32 val,
				struct netlink_ext_ack *extack);
};

extern struct mlxsw_sp_acl_rulei_ops mlxsw_sp1_acl_rulei_ops;
extern struct mlxsw_sp_acl_rulei_ops mlxsw_sp2_acl_rulei_ops;

/* spectrum_acl_tcam.c */
struct mlxsw_sp_acl_tcam;
struct mlxsw_sp_acl_tcam_region;

struct mlxsw_sp_acl_tcam_ops {
	enum mlxsw_reg_ptar_key_type key_type;
	size_t priv_size;
	int (*init)(struct mlxsw_sp *mlxsw_sp, void *priv,
		    struct mlxsw_sp_acl_tcam *tcam);
	void (*fini)(struct mlxsw_sp *mlxsw_sp, void *priv);
	size_t region_priv_size;
	int (*region_init)(struct mlxsw_sp *mlxsw_sp, void *region_priv,
			   void *tcam_priv,
			   struct mlxsw_sp_acl_tcam_region *region,
			   void *hints_priv);
	void (*region_fini)(struct mlxsw_sp *mlxsw_sp, void *region_priv);
	int (*region_associate)(struct mlxsw_sp *mlxsw_sp,
				struct mlxsw_sp_acl_tcam_region *region);
	void * (*region_rehash_hints_get)(void *region_priv);
	void (*region_rehash_hints_put)(void *hints_priv);
	size_t chunk_priv_size;
	void (*chunk_init)(void *region_priv, void *chunk_priv,
			   unsigned int priority);
	void (*chunk_fini)(void *chunk_priv);
	size_t entry_priv_size;
	int (*entry_add)(struct mlxsw_sp *mlxsw_sp,
			 void *region_priv, void *chunk_priv,
			 void *entry_priv,
			 struct mlxsw_sp_acl_rule_info *rulei);
	void (*entry_del)(struct mlxsw_sp *mlxsw_sp,
			  void *region_priv, void *chunk_priv,
			  void *entry_priv);
	int (*entry_action_replace)(struct mlxsw_sp *mlxsw_sp,
				    void *region_priv, void *entry_priv,
				    struct mlxsw_sp_acl_rule_info *rulei);
	int (*entry_activity_get)(struct mlxsw_sp *mlxsw_sp,
				  void *region_priv, void *entry_priv,
				  bool *activity);
};

/* spectrum1_acl_tcam.c */
extern const struct mlxsw_sp_acl_tcam_ops mlxsw_sp1_acl_tcam_ops;

/* spectrum2_acl_tcam.c */
extern const struct mlxsw_sp_acl_tcam_ops mlxsw_sp2_acl_tcam_ops;

/* spectrum_acl_flex_actions.c */
extern const struct mlxsw_afa_ops mlxsw_sp1_act_afa_ops;
extern const struct mlxsw_afa_ops mlxsw_sp2_act_afa_ops;

/* spectrum_acl_flex_keys.c */
extern const struct mlxsw_afk_ops mlxsw_sp1_afk_ops;
extern const struct mlxsw_afk_ops mlxsw_sp2_afk_ops;

/* spectrum_matchall.c */
enum mlxsw_sp_mall_action_type {
	MLXSW_SP_MALL_ACTION_TYPE_MIRROR,
	MLXSW_SP_MALL_ACTION_TYPE_SAMPLE,
	MLXSW_SP_MALL_ACTION_TYPE_TRAP,
};

struct mlxsw_sp_mall_mirror_entry {
	const struct net_device *to_dev;
	int span_id;
};

struct mlxsw_sp_mall_trap_entry {
	int span_id;
};

struct mlxsw_sp_mall_entry {
	struct list_head list;
	unsigned long cookie;
	unsigned int priority;
	enum mlxsw_sp_mall_action_type type;
	bool ingress;
	union {
		struct mlxsw_sp_mall_mirror_entry mirror;
		struct mlxsw_sp_mall_trap_entry trap;
		struct mlxsw_sp_port_sample sample;
	};
	struct rcu_head rcu;
};

int mlxsw_sp_mall_replace(struct mlxsw_sp *mlxsw_sp,
			  struct mlxsw_sp_flow_block *block,
			  struct tc_cls_matchall_offload *f);
void mlxsw_sp_mall_destroy(struct mlxsw_sp_flow_block *block,
			   struct tc_cls_matchall_offload *f);
int mlxsw_sp_mall_port_bind(struct mlxsw_sp_flow_block *block,
			    struct mlxsw_sp_port *mlxsw_sp_port);
void mlxsw_sp_mall_port_unbind(struct mlxsw_sp_flow_block *block,
			       struct mlxsw_sp_port *mlxsw_sp_port);
int mlxsw_sp_mall_prio_get(struct mlxsw_sp_flow_block *block, u32 chain_index,
			   unsigned int *p_min_prio, unsigned int *p_max_prio);

/* spectrum_flower.c */
int mlxsw_sp_flower_replace(struct mlxsw_sp *mlxsw_sp,
			    struct mlxsw_sp_flow_block *block,
			    struct flow_cls_offload *f);
void mlxsw_sp_flower_destroy(struct mlxsw_sp *mlxsw_sp,
			     struct mlxsw_sp_flow_block *block,
			     struct flow_cls_offload *f);
int mlxsw_sp_flower_stats(struct mlxsw_sp *mlxsw_sp,
			  struct mlxsw_sp_flow_block *block,
			  struct flow_cls_offload *f);
int mlxsw_sp_flower_tmplt_create(struct mlxsw_sp *mlxsw_sp,
				 struct mlxsw_sp_flow_block *block,
				 struct flow_cls_offload *f);
void mlxsw_sp_flower_tmplt_destroy(struct mlxsw_sp *mlxsw_sp,
				   struct mlxsw_sp_flow_block *block,
				   struct flow_cls_offload *f);
int mlxsw_sp_flower_prio_get(struct mlxsw_sp *mlxsw_sp,
			     struct mlxsw_sp_flow_block *block,
			     u32 chain_index, unsigned int *p_min_prio,
			     unsigned int *p_max_prio);

/* spectrum_qdisc.c */
int mlxsw_sp_tc_qdisc_init(struct mlxsw_sp_port *mlxsw_sp_port);
void mlxsw_sp_tc_qdisc_fini(struct mlxsw_sp_port *mlxsw_sp_port);
int mlxsw_sp_setup_tc_red(struct mlxsw_sp_port *mlxsw_sp_port,
			  struct tc_red_qopt_offload *p);
int mlxsw_sp_setup_tc_prio(struct mlxsw_sp_port *mlxsw_sp_port,
			   struct tc_prio_qopt_offload *p);
int mlxsw_sp_setup_tc_ets(struct mlxsw_sp_port *mlxsw_sp_port,
			  struct tc_ets_qopt_offload *p);
int mlxsw_sp_setup_tc_tbf(struct mlxsw_sp_port *mlxsw_sp_port,
			  struct tc_tbf_qopt_offload *p);
int mlxsw_sp_setup_tc_fifo(struct mlxsw_sp_port *mlxsw_sp_port,
			   struct tc_fifo_qopt_offload *p);
int mlxsw_sp_setup_tc_block_qevent_early_drop(struct mlxsw_sp_port *mlxsw_sp_port,
					      struct flow_block_offload *f);

/* spectrum_fid.c */
bool mlxsw_sp_fid_is_dummy(struct mlxsw_sp *mlxsw_sp, u16 fid_index);
bool mlxsw_sp_fid_lag_vid_valid(const struct mlxsw_sp_fid *fid);
struct mlxsw_sp_fid *mlxsw_sp_fid_lookup_by_index(struct mlxsw_sp *mlxsw_sp,
						  u16 fid_index);
int mlxsw_sp_fid_nve_ifindex(const struct mlxsw_sp_fid *fid, int *nve_ifindex);
int mlxsw_sp_fid_nve_type(const struct mlxsw_sp_fid *fid,
			  enum mlxsw_sp_nve_type *p_type);
struct mlxsw_sp_fid *mlxsw_sp_fid_lookup_by_vni(struct mlxsw_sp *mlxsw_sp,
						__be32 vni);
int mlxsw_sp_fid_vni(const struct mlxsw_sp_fid *fid, __be32 *vni);
int mlxsw_sp_fid_nve_flood_index_set(struct mlxsw_sp_fid *fid,
				     u32 nve_flood_index);
void mlxsw_sp_fid_nve_flood_index_clear(struct mlxsw_sp_fid *fid);
bool mlxsw_sp_fid_nve_flood_index_is_set(const struct mlxsw_sp_fid *fid);
int mlxsw_sp_fid_vni_set(struct mlxsw_sp_fid *fid, enum mlxsw_sp_nve_type type,
			 __be32 vni, int nve_ifindex);
void mlxsw_sp_fid_vni_clear(struct mlxsw_sp_fid *fid);
bool mlxsw_sp_fid_vni_is_set(const struct mlxsw_sp_fid *fid);
void mlxsw_sp_fid_fdb_clear_offload(const struct mlxsw_sp_fid *fid,
				    const struct net_device *nve_dev);
int mlxsw_sp_fid_flood_set(struct mlxsw_sp_fid *fid,
			   enum mlxsw_sp_flood_type packet_type, u8 local_port,
			   bool member);
int mlxsw_sp_fid_port_vid_map(struct mlxsw_sp_fid *fid,
			      struct mlxsw_sp_port *mlxsw_sp_port, u16 vid);
void mlxsw_sp_fid_port_vid_unmap(struct mlxsw_sp_fid *fid,
				 struct mlxsw_sp_port *mlxsw_sp_port, u16 vid);
u16 mlxsw_sp_fid_index(const struct mlxsw_sp_fid *fid);
enum mlxsw_sp_fid_type mlxsw_sp_fid_type(const struct mlxsw_sp_fid *fid);
void mlxsw_sp_fid_rif_set(struct mlxsw_sp_fid *fid, struct mlxsw_sp_rif *rif);
struct mlxsw_sp_rif *mlxsw_sp_fid_rif(const struct mlxsw_sp_fid *fid);
enum mlxsw_sp_rif_type
mlxsw_sp_fid_type_rif_type(const struct mlxsw_sp *mlxsw_sp,
			   enum mlxsw_sp_fid_type type);
u16 mlxsw_sp_fid_8021q_vid(const struct mlxsw_sp_fid *fid);
struct mlxsw_sp_fid *mlxsw_sp_fid_8021q_get(struct mlxsw_sp *mlxsw_sp, u16 vid);
struct mlxsw_sp_fid *mlxsw_sp_fid_8021d_get(struct mlxsw_sp *mlxsw_sp,
					    int br_ifindex);
struct mlxsw_sp_fid *mlxsw_sp_fid_8021q_lookup(struct mlxsw_sp *mlxsw_sp,
					       u16 vid);
struct mlxsw_sp_fid *mlxsw_sp_fid_8021d_lookup(struct mlxsw_sp *mlxsw_sp,
					       int br_ifindex);
struct mlxsw_sp_fid *mlxsw_sp_fid_rfid_get(struct mlxsw_sp *mlxsw_sp,
					   u16 rif_index);
struct mlxsw_sp_fid *mlxsw_sp_fid_dummy_get(struct mlxsw_sp *mlxsw_sp);
void mlxsw_sp_fid_put(struct mlxsw_sp_fid *fid);
int mlxsw_sp_port_fids_init(struct mlxsw_sp_port *mlxsw_sp_port);
void mlxsw_sp_port_fids_fini(struct mlxsw_sp_port *mlxsw_sp_port);
int mlxsw_sp_fids_init(struct mlxsw_sp *mlxsw_sp);
void mlxsw_sp_fids_fini(struct mlxsw_sp *mlxsw_sp);

/* spectrum_mr.c */
enum mlxsw_sp_mr_route_prio {
	MLXSW_SP_MR_ROUTE_PRIO_SG,
	MLXSW_SP_MR_ROUTE_PRIO_STARG,
	MLXSW_SP_MR_ROUTE_PRIO_CATCHALL,
	__MLXSW_SP_MR_ROUTE_PRIO_MAX
};

#define MLXSW_SP_MR_ROUTE_PRIO_MAX (__MLXSW_SP_MR_ROUTE_PRIO_MAX - 1)

struct mlxsw_sp_mr_route_key;

struct mlxsw_sp_mr_tcam_ops {
	size_t priv_size;
	int (*init)(struct mlxsw_sp *mlxsw_sp, void *priv);
	void (*fini)(void *priv);
	size_t route_priv_size;
	int (*route_create)(struct mlxsw_sp *mlxsw_sp, void *priv,
			    void *route_priv,
			    struct mlxsw_sp_mr_route_key *key,
			    struct mlxsw_afa_block *afa_block,
			    enum mlxsw_sp_mr_route_prio prio);
	void (*route_destroy)(struct mlxsw_sp *mlxsw_sp, void *priv,
			      void *route_priv,
			      struct mlxsw_sp_mr_route_key *key);
	int (*route_update)(struct mlxsw_sp *mlxsw_sp, void *route_priv,
			    struct mlxsw_sp_mr_route_key *key,
			    struct mlxsw_afa_block *afa_block);
};

/* spectrum1_mr_tcam.c */
extern const struct mlxsw_sp_mr_tcam_ops mlxsw_sp1_mr_tcam_ops;

/* spectrum2_mr_tcam.c */
extern const struct mlxsw_sp_mr_tcam_ops mlxsw_sp2_mr_tcam_ops;

/* spectrum_nve.c */
struct mlxsw_sp_nve_params {
	enum mlxsw_sp_nve_type type;
	__be32 vni;
	const struct net_device *dev;
};

extern const struct mlxsw_sp_nve_ops *mlxsw_sp1_nve_ops_arr[];
extern const struct mlxsw_sp_nve_ops *mlxsw_sp2_nve_ops_arr[];

int mlxsw_sp_nve_learned_ip_resolve(struct mlxsw_sp *mlxsw_sp, u32 uip,
				    enum mlxsw_sp_l3proto proto,
				    union mlxsw_sp_l3addr *addr);
int mlxsw_sp_nve_flood_ip_add(struct mlxsw_sp *mlxsw_sp,
			      struct mlxsw_sp_fid *fid,
			      enum mlxsw_sp_l3proto proto,
			      union mlxsw_sp_l3addr *addr);
void mlxsw_sp_nve_flood_ip_del(struct mlxsw_sp *mlxsw_sp,
			       struct mlxsw_sp_fid *fid,
			       enum mlxsw_sp_l3proto proto,
			       union mlxsw_sp_l3addr *addr);
int mlxsw_sp_nve_fid_enable(struct mlxsw_sp *mlxsw_sp, struct mlxsw_sp_fid *fid,
			    struct mlxsw_sp_nve_params *params,
			    struct netlink_ext_ack *extack);
void mlxsw_sp_nve_fid_disable(struct mlxsw_sp *mlxsw_sp,
			      struct mlxsw_sp_fid *fid);
int mlxsw_sp_port_nve_init(struct mlxsw_sp_port *mlxsw_sp_port);
void mlxsw_sp_port_nve_fini(struct mlxsw_sp_port *mlxsw_sp_port);
int mlxsw_sp_nve_init(struct mlxsw_sp *mlxsw_sp);
void mlxsw_sp_nve_fini(struct mlxsw_sp *mlxsw_sp);

/* spectrum_nve_vxlan.c */
int mlxsw_sp_nve_inc_parsing_depth_get(struct mlxsw_sp *mlxsw_sp);
void mlxsw_sp_nve_inc_parsing_depth_put(struct mlxsw_sp *mlxsw_sp);

/* spectrum_trap.c */
int mlxsw_sp_devlink_traps_init(struct mlxsw_sp *mlxsw_sp);
void mlxsw_sp_devlink_traps_fini(struct mlxsw_sp *mlxsw_sp);
int mlxsw_sp_trap_init(struct mlxsw_core *mlxsw_core,
		       const struct devlink_trap *trap, void *trap_ctx);
void mlxsw_sp_trap_fini(struct mlxsw_core *mlxsw_core,
			const struct devlink_trap *trap, void *trap_ctx);
int mlxsw_sp_trap_action_set(struct mlxsw_core *mlxsw_core,
			     const struct devlink_trap *trap,
			     enum devlink_trap_action action,
			     struct netlink_ext_ack *extack);
int mlxsw_sp_trap_group_init(struct mlxsw_core *mlxsw_core,
			     const struct devlink_trap_group *group);
int mlxsw_sp_trap_group_set(struct mlxsw_core *mlxsw_core,
			    const struct devlink_trap_group *group,
			    const struct devlink_trap_policer *policer,
			    struct netlink_ext_ack *extack);
int
mlxsw_sp_trap_policer_init(struct mlxsw_core *mlxsw_core,
			   const struct devlink_trap_policer *policer);
void mlxsw_sp_trap_policer_fini(struct mlxsw_core *mlxsw_core,
				const struct devlink_trap_policer *policer);
int
mlxsw_sp_trap_policer_set(struct mlxsw_core *mlxsw_core,
			  const struct devlink_trap_policer *policer,
			  u64 rate, u64 burst, struct netlink_ext_ack *extack);
int
mlxsw_sp_trap_policer_counter_get(struct mlxsw_core *mlxsw_core,
				  const struct devlink_trap_policer *policer,
				  u64 *p_drops);
int mlxsw_sp_trap_group_policer_hw_id_get(struct mlxsw_sp *mlxsw_sp, u16 id,
					  bool *p_enabled, u16 *p_hw_id);

static inline struct net *mlxsw_sp_net(struct mlxsw_sp *mlxsw_sp)
{
	return mlxsw_core_net(mlxsw_sp->core);
}

/* spectrum_ethtool.c */
extern const struct ethtool_ops mlxsw_sp_port_ethtool_ops;
extern const struct mlxsw_sp_port_type_speed_ops mlxsw_sp1_port_type_speed_ops;
extern const struct mlxsw_sp_port_type_speed_ops mlxsw_sp2_port_type_speed_ops;

/* spectrum_policer.c */
extern const struct mlxsw_sp_policer_core_ops mlxsw_sp1_policer_core_ops;
extern const struct mlxsw_sp_policer_core_ops mlxsw_sp2_policer_core_ops;

enum mlxsw_sp_policer_type {
	MLXSW_SP_POLICER_TYPE_SINGLE_RATE,

	__MLXSW_SP_POLICER_TYPE_MAX,
	MLXSW_SP_POLICER_TYPE_MAX = __MLXSW_SP_POLICER_TYPE_MAX - 1,
};

struct mlxsw_sp_policer_params {
	u64 rate;
	u64 burst;
	bool bytes;
};

int mlxsw_sp_policer_add(struct mlxsw_sp *mlxsw_sp,
			 enum mlxsw_sp_policer_type type,
			 const struct mlxsw_sp_policer_params *params,
			 struct netlink_ext_ack *extack, u16 *p_policer_index);
void mlxsw_sp_policer_del(struct mlxsw_sp *mlxsw_sp,
			  enum mlxsw_sp_policer_type type,
			  u16 policer_index);
int mlxsw_sp_policer_drops_counter_get(struct mlxsw_sp *mlxsw_sp,
				       enum mlxsw_sp_policer_type type,
				       u16 policer_index, u64 *p_drops);
int mlxsw_sp_policers_init(struct mlxsw_sp *mlxsw_sp);
void mlxsw_sp_policers_fini(struct mlxsw_sp *mlxsw_sp);
int mlxsw_sp_policer_resources_register(struct mlxsw_core *mlxsw_core);
>>>>>>> 24b8d41d

#endif<|MERGE_RESOLUTION|>--- conflicted
+++ resolved
@@ -14,15 +14,12 @@
 #include <linux/dcbnl.h>
 #include <linux/in6.h>
 #include <linux/notifier.h>
-<<<<<<< HEAD
-=======
 #include <linux/net_namespace.h>
 #include <net/psample.h>
 #include <net/pkt_cls.h>
 #include <net/red.h>
 #include <net/vxlan.h>
 #include <net/flow_offload.h>
->>>>>>> 24b8d41d
 
 #include "port.h"
 #include "core.h"
@@ -30,30 +27,15 @@
 #include "core_acl_flex_actions.h"
 #include "reg.h"
 
-<<<<<<< HEAD
-#define MLXSW_SP_VFID_BASE VLAN_N_VID
-#define MLXSW_SP_VFID_MAX 6656	/* Bridged VLAN interfaces */
-
-#define MLXSW_SP_RFID_BASE 15360
-#define MLXSW_SP_INVALID_RIF 0xffff
-=======
 #define MLXSW_SP_DEFAULT_VID (VLAN_N_VID - 1)
 
 #define MLXSW_SP_FID_8021D_MAX 1024
->>>>>>> 24b8d41d
 
 #define MLXSW_SP_MID_MAX 7000
 
 #define MLXSW_SP_KVD_LINEAR_SIZE 98304 /* entries */
 #define MLXSW_SP_KVD_GRANULARITY 128
 
-<<<<<<< HEAD
-#define MLXSW_SP_LPM_TREE_MIN 2 /* trees 0 and 1 are reserved */
-#define MLXSW_SP_LPM_TREE_MAX 22
-#define MLXSW_SP_LPM_TREE_COUNT (MLXSW_SP_LPM_TREE_MAX - MLXSW_SP_LPM_TREE_MIN)
-
-#define MLXSW_SP_PORT_BASE_SPEED 25000	/* Mb/s */
-=======
 #define MLXSW_SP_RESOURCE_NAME_KVD "kvd"
 #define MLXSW_SP_RESOURCE_NAME_KVD_LINEAR "linear"
 #define MLXSW_SP_RESOURCE_NAME_KVD_HASH_SINGLE "hash_single"
@@ -83,28 +65,6 @@
 	MLXSW_SP_RESOURCE_GLOBAL_POLICERS,
 	MLXSW_SP_RESOURCE_SINGLE_RATE_POLICERS,
 };
->>>>>>> 24b8d41d
-
-#define MLXSW_SP_BYTES_PER_CELL 96
-
-#define MLXSW_SP_BYTES_TO_CELLS(b) DIV_ROUND_UP(b, MLXSW_SP_BYTES_PER_CELL)
-#define MLXSW_SP_CELLS_TO_BYTES(c) (c * MLXSW_SP_BYTES_PER_CELL)
-
-#define MLXSW_SP_KVD_LINEAR_SIZE 65536 /* entries */
-#define MLXSW_SP_KVD_GRANULARITY 128
-
-/* Maximum delay buffer needed in case of PAUSE frames, in cells.
- * Assumes 100m cable and maximum MTU.
- */
-#define MLXSW_SP_PAUSE_DELAY 612
-
-#define MLXSW_SP_CELL_FACTOR 2	/* 2 * cell_size / (IPG + cell_size + 1) */
-
-static inline u16 mlxsw_sp_pfc_delay_get(int mtu, u16 delay)
-{
-	delay = MLXSW_SP_BYTES_TO_CELLS(DIV_ROUND_UP(delay, BITS_PER_BYTE));
-	return MLXSW_SP_CELL_FACTOR * delay + MLXSW_SP_BYTES_TO_CELLS(mtu);
-}
 
 struct mlxsw_sp_port;
 struct mlxsw_sp_rif;
@@ -117,24 +77,6 @@
 	unsigned int ref_count;
 };
 
-<<<<<<< HEAD
-struct mlxsw_sp_fid {
-	void (*leave)(struct mlxsw_sp_port *mlxsw_sp_vport);
-	struct list_head list;
-	unsigned int ref_count;
-	struct net_device *dev;
-	struct mlxsw_sp_rif *r;
-	u16 fid;
-};
-
-struct mlxsw_sp_rif {
-	struct net_device *dev;
-	unsigned int ref_count;
-	struct mlxsw_sp_fid *f;
-	unsigned char addr[ETH_ALEN];
-	int mtu;
-	u16 rif;
-=======
 enum mlxsw_sp_rif_type {
 	MLXSW_SP_RIF_TYPE_SUBPORT,
 	MLXSW_SP_RIF_TYPE_VLAN,
@@ -158,7 +100,6 @@
 
 enum mlxsw_sp_nve_type {
 	MLXSW_SP_NVE_TYPE_VXLAN,
->>>>>>> 24b8d41d
 };
 
 struct mlxsw_sp_mid {
@@ -192,154 +133,6 @@
 struct mlxsw_sp_span_ops;
 struct mlxsw_sp_qdisc_state;
 
-<<<<<<< HEAD
-static inline u16 mlxsw_sp_fid_to_vfid(u16 fid)
-{
-	return fid - MLXSW_SP_VFID_BASE;
-}
-
-static inline bool mlxsw_sp_fid_is_vfid(u16 fid)
-{
-	return fid >= MLXSW_SP_VFID_BASE && fid < MLXSW_SP_RFID_BASE;
-}
-
-static inline bool mlxsw_sp_fid_is_rfid(u16 fid)
-{
-	return fid >= MLXSW_SP_RFID_BASE;
-}
-
-static inline u16 mlxsw_sp_rif_sp_to_fid(u16 rif)
-{
-	return MLXSW_SP_RFID_BASE + rif;
-}
-
-struct mlxsw_sp_sb_pr {
-	enum mlxsw_reg_sbpr_mode mode;
-	u32 size;
-};
-
-struct mlxsw_cp_sb_occ {
-	u32 cur;
-	u32 max;
-};
-
-struct mlxsw_sp_sb_cm {
-	u32 min_buff;
-	u32 max_buff;
-	u8 pool;
-	struct mlxsw_cp_sb_occ occ;
-};
-
-struct mlxsw_sp_sb_pm {
-	u32 min_buff;
-	u32 max_buff;
-	struct mlxsw_cp_sb_occ occ;
-};
-
-#define MLXSW_SP_SB_POOL_COUNT	4
-#define MLXSW_SP_SB_TC_COUNT	8
-
-struct mlxsw_sp_sb {
-	struct mlxsw_sp_sb_pr prs[2][MLXSW_SP_SB_POOL_COUNT];
-	struct {
-		struct mlxsw_sp_sb_cm cms[2][MLXSW_SP_SB_TC_COUNT];
-		struct mlxsw_sp_sb_pm pms[2][MLXSW_SP_SB_POOL_COUNT];
-	} ports[MLXSW_PORT_MAX_PORTS];
-};
-
-#define MLXSW_SP_PREFIX_COUNT (sizeof(struct in6_addr) * BITS_PER_BYTE)
-
-struct mlxsw_sp_prefix_usage {
-	DECLARE_BITMAP(b, MLXSW_SP_PREFIX_COUNT);
-};
-
-enum mlxsw_sp_l3proto {
-	MLXSW_SP_L3_PROTO_IPV4,
-	MLXSW_SP_L3_PROTO_IPV6,
-};
-
-struct mlxsw_sp_lpm_tree {
-	u8 id; /* tree ID */
-	unsigned int ref_count;
-	enum mlxsw_sp_l3proto proto;
-	struct mlxsw_sp_prefix_usage prefix_usage;
-};
-
-struct mlxsw_sp_fib;
-
-struct mlxsw_sp_vr {
-	u16 id; /* virtual router ID */
-	bool used;
-	enum mlxsw_sp_l3proto proto;
-	u32 tb_id; /* kernel fib table id */
-	struct mlxsw_sp_lpm_tree *lpm_tree;
-	struct mlxsw_sp_fib *fib;
-};
-
-enum mlxsw_sp_span_type {
-	MLXSW_SP_SPAN_EGRESS,
-	MLXSW_SP_SPAN_INGRESS
-};
-
-struct mlxsw_sp_span_inspected_port {
-	struct list_head list;
-	enum mlxsw_sp_span_type type;
-	u8 local_port;
-};
-
-struct mlxsw_sp_span_entry {
-	u8 local_port;
-	bool used;
-	struct list_head bound_ports_list;
-	int ref_count;
-	int id;
-};
-
-enum mlxsw_sp_port_mall_action_type {
-	MLXSW_SP_PORT_MALL_MIRROR,
-};
-
-struct mlxsw_sp_port_mall_mirror_tc_entry {
-	u8 to_local_port;
-	bool ingress;
-};
-
-struct mlxsw_sp_port_mall_tc_entry {
-	struct list_head list;
-	unsigned long cookie;
-	enum mlxsw_sp_port_mall_action_type type;
-	union {
-		struct mlxsw_sp_port_mall_mirror_tc_entry mirror;
-	};
-};
-
-struct mlxsw_sp_router {
-	struct mlxsw_sp_lpm_tree lpm_trees[MLXSW_SP_LPM_TREE_COUNT];
-	struct mlxsw_sp_vr *vrs;
-	struct rhashtable neigh_ht;
-	struct {
-		struct delayed_work dw;
-		unsigned long interval;	/* ms */
-	} neighs_update;
-	struct delayed_work nexthop_probe_dw;
-#define MLXSW_SP_UNRESOLVED_NH_PROBE_INTERVAL 5000 /* ms */
-	struct list_head nexthop_group_list;
-	struct list_head nexthop_neighs_list;
-	bool aborted;
-};
-
-struct mlxsw_sp {
-	struct {
-		struct list_head list;
-		DECLARE_BITMAP(mapped, MLXSW_SP_VFID_MAX);
-	} vfids;
-	struct {
-		struct list_head list;
-		DECLARE_BITMAP(mapped, MLXSW_SP_MID_MAX);
-	} br_mids;
-	struct list_head fids;	/* VLAN-aware bridge FIDs */
-	struct mlxsw_sp_rif **rifs;
-=======
 struct mlxsw_sp_port_mapping {
 	u8 module;
 	u8 width;
@@ -347,36 +140,10 @@
 };
 
 struct mlxsw_sp {
->>>>>>> 24b8d41d
 	struct mlxsw_sp_port **ports;
 	struct mlxsw_core *core;
 	const struct mlxsw_bus_info *bus_info;
 	unsigned char base_mac[ETH_ALEN];
-<<<<<<< HEAD
-	struct {
-		struct delayed_work dw;
-#define MLXSW_SP_DEFAULT_LEARNING_INTERVAL 100
-		unsigned int interval; /* ms */
-	} fdb_notify;
-#define MLXSW_SP_MIN_AGEING_TIME 10
-#define MLXSW_SP_MAX_AGEING_TIME 1000000
-#define MLXSW_SP_DEFAULT_AGEING_TIME 300
-	u32 ageing_time;
-	struct mlxsw_sp_upper master_bridge;
-	struct mlxsw_sp_upper *lags;
-	u8 port_to_module[MLXSW_PORT_MAX_PORTS];
-	struct mlxsw_sp_sb sb;
-	struct mlxsw_sp_router router;
-	struct {
-		DECLARE_BITMAP(usage, MLXSW_SP_KVD_LINEAR_SIZE);
-	} kvdl;
-
-	struct {
-		struct mlxsw_sp_span_entry *entries;
-		int entries_count;
-	} span;
-	struct notifier_block fib_nb;
-=======
 	const unsigned char *mac_mask;
 	struct mlxsw_sp_upper *lags;
 	struct mlxsw_sp_port_mapping **port_mapping;
@@ -447,7 +214,6 @@
 	void (*get_stats_strings)(u8 **p);
 	void (*get_stats)(struct mlxsw_sp_port *mlxsw_sp_port,
 			  u64 *data, int data_index);
->>>>>>> 24b8d41d
 };
 
 static inline struct mlxsw_sp_upper *
@@ -505,7 +271,6 @@
 };
 
 struct mlxsw_sp_port {
-	struct mlxsw_core_port core_port; /* must be first */
 	struct net_device *dev;
 	struct mlxsw_sp_port_pcpu_stats __percpu *pcpu_stats;
 	struct mlxsw_sp *mlxsw_sp;
@@ -515,14 +280,6 @@
 	u16 pvid;
 	u16 lag_id;
 	struct {
-<<<<<<< HEAD
-		struct list_head list;
-		struct mlxsw_sp_fid *f;
-		u16 vid;
-	} vport;
-	struct {
-=======
->>>>>>> 24b8d41d
 		u8 tx_pause:1,
 		   rx_pause:1,
 		   autoneg:1;
@@ -531,30 +288,6 @@
 		struct ieee_ets *ets;
 		struct ieee_maxrate *maxrate;
 		struct ieee_pfc *pfc;
-<<<<<<< HEAD
-	} dcb;
-	struct {
-		u8 module;
-		u8 width;
-		u8 lane;
-	} mapping;
-	/* 802.1Q bridge VLANs */
-	unsigned long *active_vlans;
-	unsigned long *untagged_vlans;
-	/* VLAN interfaces */
-	struct list_head vports_list;
-	/* TC handles */
-	struct list_head mall_tc_list;
-	struct {
-		#define MLXSW_HW_STATS_UPDATE_TIME HZ
-		struct rtnl_link_stats64 *cache;
-		struct delayed_work update_dw;
-	} hw_stats;
-};
-
-struct mlxsw_sp_port *mlxsw_sp_port_lower_dev_hold(struct net_device *dev);
-void mlxsw_sp_port_dev_put(struct mlxsw_sp_port *mlxsw_sp_port);
-=======
 		enum mlxsw_reg_qpts_trust_state trust_state;
 	} dcb;
 	struct mlxsw_sp_port_mapping mapping; /* mapping is constant during the
@@ -650,7 +383,6 @@
 	*p_vid = vid;
 	return err;
 }
->>>>>>> 24b8d41d
 
 static inline bool
 mlxsw_sp_port_is_pause_en(const struct mlxsw_sp_port *mlxsw_sp_port)
@@ -670,26 +402,6 @@
 	return mlxsw_sp_port && mlxsw_sp_port->lagged ? mlxsw_sp_port : NULL;
 }
 
-<<<<<<< HEAD
-static inline u16
-mlxsw_sp_vport_vid_get(const struct mlxsw_sp_port *mlxsw_sp_vport)
-{
-	return mlxsw_sp_vport->vport.vid;
-}
-
-static inline bool
-mlxsw_sp_port_is_vport(const struct mlxsw_sp_port *mlxsw_sp_port)
-{
-	u16 vid = mlxsw_sp_vport_vid_get(mlxsw_sp_port);
-
-	return vid != 0;
-}
-
-static inline void mlxsw_sp_vport_fid_set(struct mlxsw_sp_port *mlxsw_sp_vport,
-					  struct mlxsw_sp_fid *f)
-{
-	mlxsw_sp_vport->vport.f = f;
-=======
 static inline struct mlxsw_sp_port_vlan *
 mlxsw_sp_port_vlan_find_by_vid(const struct mlxsw_sp_port *mlxsw_sp_port,
 			       u16 vid)
@@ -895,26 +607,11 @@
 static inline int mlxsw_sp_port_dcb_init(struct mlxsw_sp_port *mlxsw_sp_port)
 {
 	return 0;
->>>>>>> 24b8d41d
 }
 static inline void mlxsw_sp_port_dcb_fini(struct mlxsw_sp_port *mlxsw_sp_port)
 {}
 #endif
 
-<<<<<<< HEAD
-static inline struct mlxsw_sp_fid *
-mlxsw_sp_vport_fid_get(const struct mlxsw_sp_port *mlxsw_sp_vport)
-{
-	return mlxsw_sp_vport->vport.f;
-}
-
-static inline struct net_device *
-mlxsw_sp_vport_dev_get(const struct mlxsw_sp_port *mlxsw_sp_vport)
-{
-	struct mlxsw_sp_fid *f = mlxsw_sp_vport_fid_get(mlxsw_sp_vport);
-
-	return f ? f->dev : NULL;
-=======
 /* spectrum_router.c */
 enum mlxsw_sp_l3proto {
 	MLXSW_SP_L3_PROTO_IPV4,
@@ -1076,7 +773,6 @@
 mlxsw_sp_flow_block_mlxsw_sp(struct mlxsw_sp_flow_block *block)
 {
 	return block->mlxsw_sp;
->>>>>>> 24b8d41d
 }
 
 static inline unsigned int
@@ -1099,33 +795,17 @@
 		block->disable_count--;
 }
 
-<<<<<<< HEAD
-static inline struct mlxsw_sp_port *
-mlxsw_sp_port_vport_find_by_fid(const struct mlxsw_sp_port *mlxsw_sp_port,
-				u16 fid)
-=======
 static inline bool
 mlxsw_sp_flow_block_disabled(const struct mlxsw_sp_flow_block *block)
->>>>>>> 24b8d41d
 {
 	return block->disable_count;
 }
 
-<<<<<<< HEAD
-	list_for_each_entry(mlxsw_sp_vport, &mlxsw_sp_port->vports_list,
-			    vport.list) {
-		struct mlxsw_sp_fid *f = mlxsw_sp_vport_fid_get(mlxsw_sp_vport);
-
-		if (f && f->fid == fid)
-			return mlxsw_sp_vport;
-	}
-=======
 static inline bool
 mlxsw_sp_flow_block_is_egress_bound(const struct mlxsw_sp_flow_block *block)
 {
 	return block->egress_binding_count;
 }
->>>>>>> 24b8d41d
 
 static inline bool
 mlxsw_sp_flow_block_is_ingress_bound(const struct mlxsw_sp_flow_block *block)
@@ -1139,153 +819,6 @@
 	return block->ingress_binding_count && block->egress_binding_count;
 }
 
-<<<<<<< HEAD
-static inline struct mlxsw_sp_fid *mlxsw_sp_fid_find(struct mlxsw_sp *mlxsw_sp,
-						     u16 fid)
-{
-	struct mlxsw_sp_fid *f;
-
-	list_for_each_entry(f, &mlxsw_sp->fids, list)
-		if (f->fid == fid)
-			return f;
-
-	return NULL;
-}
-
-static inline struct mlxsw_sp_fid *
-mlxsw_sp_vfid_find(const struct mlxsw_sp *mlxsw_sp,
-		   const struct net_device *br_dev)
-{
-	struct mlxsw_sp_fid *f;
-
-	list_for_each_entry(f, &mlxsw_sp->vfids.list, list)
-		if (f->dev == br_dev)
-			return f;
-
-	return NULL;
-}
-
-static inline struct mlxsw_sp_rif *
-mlxsw_sp_rif_find_by_dev(const struct mlxsw_sp *mlxsw_sp,
-			 const struct net_device *dev)
-{
-	struct mlxsw_resources *resources;
-	int i;
-
-	resources = mlxsw_core_resources_get(mlxsw_sp->core);
-
-	for (i = 0; i < resources->max_rif; i++)
-		if (mlxsw_sp->rifs[i] && mlxsw_sp->rifs[i]->dev == dev)
-			return mlxsw_sp->rifs[i];
-
-	return NULL;
-}
-
-enum mlxsw_sp_flood_table {
-	MLXSW_SP_FLOOD_TABLE_UC,
-	MLXSW_SP_FLOOD_TABLE_BM,
-};
-
-int mlxsw_sp_buffers_init(struct mlxsw_sp *mlxsw_sp);
-void mlxsw_sp_buffers_fini(struct mlxsw_sp *mlxsw_sp);
-int mlxsw_sp_port_buffers_init(struct mlxsw_sp_port *mlxsw_sp_port);
-int mlxsw_sp_sb_pool_get(struct mlxsw_core *mlxsw_core,
-			 unsigned int sb_index, u16 pool_index,
-			 struct devlink_sb_pool_info *pool_info);
-int mlxsw_sp_sb_pool_set(struct mlxsw_core *mlxsw_core,
-			 unsigned int sb_index, u16 pool_index, u32 size,
-			 enum devlink_sb_threshold_type threshold_type);
-int mlxsw_sp_sb_port_pool_get(struct mlxsw_core_port *mlxsw_core_port,
-			      unsigned int sb_index, u16 pool_index,
-			      u32 *p_threshold);
-int mlxsw_sp_sb_port_pool_set(struct mlxsw_core_port *mlxsw_core_port,
-			      unsigned int sb_index, u16 pool_index,
-			      u32 threshold);
-int mlxsw_sp_sb_tc_pool_bind_get(struct mlxsw_core_port *mlxsw_core_port,
-				 unsigned int sb_index, u16 tc_index,
-				 enum devlink_sb_pool_type pool_type,
-				 u16 *p_pool_index, u32 *p_threshold);
-int mlxsw_sp_sb_tc_pool_bind_set(struct mlxsw_core_port *mlxsw_core_port,
-				 unsigned int sb_index, u16 tc_index,
-				 enum devlink_sb_pool_type pool_type,
-				 u16 pool_index, u32 threshold);
-int mlxsw_sp_sb_occ_snapshot(struct mlxsw_core *mlxsw_core,
-			     unsigned int sb_index);
-int mlxsw_sp_sb_occ_max_clear(struct mlxsw_core *mlxsw_core,
-			      unsigned int sb_index);
-int mlxsw_sp_sb_occ_port_pool_get(struct mlxsw_core_port *mlxsw_core_port,
-				  unsigned int sb_index, u16 pool_index,
-				  u32 *p_cur, u32 *p_max);
-int mlxsw_sp_sb_occ_tc_port_bind_get(struct mlxsw_core_port *mlxsw_core_port,
-				     unsigned int sb_index, u16 tc_index,
-				     enum devlink_sb_pool_type pool_type,
-				     u32 *p_cur, u32 *p_max);
-
-int mlxsw_sp_switchdev_init(struct mlxsw_sp *mlxsw_sp);
-void mlxsw_sp_switchdev_fini(struct mlxsw_sp *mlxsw_sp);
-int mlxsw_sp_port_vlan_init(struct mlxsw_sp_port *mlxsw_sp_port);
-void mlxsw_sp_port_switchdev_init(struct mlxsw_sp_port *mlxsw_sp_port);
-void mlxsw_sp_port_switchdev_fini(struct mlxsw_sp_port *mlxsw_sp_port);
-int mlxsw_sp_port_vid_to_fid_set(struct mlxsw_sp_port *mlxsw_sp_port,
-				 enum mlxsw_reg_svfa_mt mt, bool valid, u16 fid,
-				 u16 vid);
-int mlxsw_sp_port_vlan_set(struct mlxsw_sp_port *mlxsw_sp_port, u16 vid_begin,
-			   u16 vid_end, bool is_member, bool untagged);
-int mlxsw_sp_vport_flood_set(struct mlxsw_sp_port *mlxsw_sp_vport, u16 fid,
-			     bool set);
-void mlxsw_sp_port_active_vlans_del(struct mlxsw_sp_port *mlxsw_sp_port);
-int mlxsw_sp_port_pvid_set(struct mlxsw_sp_port *mlxsw_sp_port, u16 vid);
-int mlxsw_sp_port_fdb_flush(struct mlxsw_sp_port *mlxsw_sp_port, u16 fid);
-int mlxsw_sp_rif_fdb_op(struct mlxsw_sp *mlxsw_sp, const char *mac, u16 fid,
-			bool adding);
-struct mlxsw_sp_fid *mlxsw_sp_fid_create(struct mlxsw_sp *mlxsw_sp, u16 fid);
-void mlxsw_sp_fid_destroy(struct mlxsw_sp *mlxsw_sp, struct mlxsw_sp_fid *f);
-void mlxsw_sp_rif_bridge_destroy(struct mlxsw_sp *mlxsw_sp,
-				 struct mlxsw_sp_rif *r);
-int mlxsw_sp_port_ets_set(struct mlxsw_sp_port *mlxsw_sp_port,
-			  enum mlxsw_reg_qeec_hr hr, u8 index, u8 next_index,
-			  bool dwrr, u8 dwrr_weight);
-int mlxsw_sp_port_prio_tc_set(struct mlxsw_sp_port *mlxsw_sp_port,
-			      u8 switch_prio, u8 tclass);
-int __mlxsw_sp_port_headroom_set(struct mlxsw_sp_port *mlxsw_sp_port, int mtu,
-				 u8 *prio_tc, bool pause_en,
-				 struct ieee_pfc *my_pfc);
-int mlxsw_sp_port_ets_maxrate_set(struct mlxsw_sp_port *mlxsw_sp_port,
-				  enum mlxsw_reg_qeec_hr hr, u8 index,
-				  u8 next_index, u32 maxrate);
-int __mlxsw_sp_port_vid_learning_set(struct mlxsw_sp_port *mlxsw_sp_port,
-				     u16 vid_begin, u16 vid_end,
-				     bool learn_enable);
-
-#ifdef CONFIG_MLXSW_SPECTRUM_DCB
-
-int mlxsw_sp_port_dcb_init(struct mlxsw_sp_port *mlxsw_sp_port);
-void mlxsw_sp_port_dcb_fini(struct mlxsw_sp_port *mlxsw_sp_port);
-
-#else
-
-static inline int mlxsw_sp_port_dcb_init(struct mlxsw_sp_port *mlxsw_sp_port)
-{
-	return 0;
-}
-
-static inline void mlxsw_sp_port_dcb_fini(struct mlxsw_sp_port *mlxsw_sp_port)
-{}
-
-#endif
-
-int mlxsw_sp_router_init(struct mlxsw_sp *mlxsw_sp);
-void mlxsw_sp_router_fini(struct mlxsw_sp *mlxsw_sp);
-int mlxsw_sp_router_neigh_construct(struct net_device *dev,
-				    struct neighbour *n);
-void mlxsw_sp_router_neigh_destroy(struct net_device *dev,
-				   struct neighbour *n);
-int mlxsw_sp_router_netevent_event(struct notifier_block *unused,
-				   unsigned long event, void *ptr);
-
-int mlxsw_sp_kvdl_alloc(struct mlxsw_sp *mlxsw_sp, unsigned int entry_count);
-void mlxsw_sp_kvdl_free(struct mlxsw_sp *mlxsw_sp, int entry_index);
-=======
 struct mlxsw_sp_flow_block *mlxsw_sp_flow_block_create(struct mlxsw_sp *mlxsw_sp,
 						       struct net *net);
 void mlxsw_sp_flow_block_destroy(struct mlxsw_sp_flow_block *block);
@@ -1762,6 +1295,5 @@
 int mlxsw_sp_policers_init(struct mlxsw_sp *mlxsw_sp);
 void mlxsw_sp_policers_fini(struct mlxsw_sp *mlxsw_sp);
 int mlxsw_sp_policer_resources_register(struct mlxsw_core *mlxsw_core);
->>>>>>> 24b8d41d
 
 #endif