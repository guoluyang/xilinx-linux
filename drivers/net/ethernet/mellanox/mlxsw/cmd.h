/* SPDX-License-Identifier: BSD-3-Clause OR GPL-2.0 */
/* Copyright (c) 2015-2018 Mellanox Technologies. All rights reserved */

#ifndef _MLXSW_CMD_H
#define _MLXSW_CMD_H

#include "item.h"

#define MLXSW_CMD_MBOX_SIZE	4096

static inline char *mlxsw_cmd_mbox_alloc(void)
{
	return kzalloc(MLXSW_CMD_MBOX_SIZE, GFP_KERNEL);
}

static inline void mlxsw_cmd_mbox_free(char *mbox)
{
	kfree(mbox);
}

static inline void mlxsw_cmd_mbox_zero(char *mbox)
{
	memset(mbox, 0, MLXSW_CMD_MBOX_SIZE);
}

struct mlxsw_core;

int mlxsw_cmd_exec(struct mlxsw_core *mlxsw_core, u16 opcode, u8 opcode_mod,
		   u32 in_mod, bool out_mbox_direct, bool reset_ok,
		   char *in_mbox, size_t in_mbox_size,
		   char *out_mbox, size_t out_mbox_size);

static inline int mlxsw_cmd_exec_in(struct mlxsw_core *mlxsw_core, u16 opcode,
				    u8 opcode_mod, u32 in_mod, char *in_mbox,
				    size_t in_mbox_size)
{
	return mlxsw_cmd_exec(mlxsw_core, opcode, opcode_mod, in_mod, false,
			      false, in_mbox, in_mbox_size, NULL, 0);
}

static inline int mlxsw_cmd_exec_out(struct mlxsw_core *mlxsw_core, u16 opcode,
				     u8 opcode_mod, u32 in_mod,
				     bool out_mbox_direct,
				     char *out_mbox, size_t out_mbox_size)
{
	return mlxsw_cmd_exec(mlxsw_core, opcode, opcode_mod, in_mod,
			      out_mbox_direct, false, NULL, 0,
			      out_mbox, out_mbox_size);
}

static inline int mlxsw_cmd_exec_none(struct mlxsw_core *mlxsw_core, u16 opcode,
				      u8 opcode_mod, u32 in_mod)
{
	return mlxsw_cmd_exec(mlxsw_core, opcode, opcode_mod, in_mod, false,
			      false, NULL, 0, NULL, 0);
}

enum mlxsw_cmd_opcode {
	MLXSW_CMD_OPCODE_QUERY_FW		= 0x004,
	MLXSW_CMD_OPCODE_QUERY_BOARDINFO	= 0x006,
	MLXSW_CMD_OPCODE_QUERY_AQ_CAP		= 0x003,
	MLXSW_CMD_OPCODE_MAP_FA			= 0xFFF,
	MLXSW_CMD_OPCODE_UNMAP_FA		= 0xFFE,
	MLXSW_CMD_OPCODE_CONFIG_PROFILE		= 0x100,
	MLXSW_CMD_OPCODE_ACCESS_REG		= 0x040,
	MLXSW_CMD_OPCODE_SW2HW_DQ		= 0x201,
	MLXSW_CMD_OPCODE_HW2SW_DQ		= 0x202,
	MLXSW_CMD_OPCODE_2ERR_DQ		= 0x01E,
	MLXSW_CMD_OPCODE_QUERY_DQ		= 0x022,
	MLXSW_CMD_OPCODE_SW2HW_CQ		= 0x016,
	MLXSW_CMD_OPCODE_HW2SW_CQ		= 0x017,
	MLXSW_CMD_OPCODE_QUERY_CQ		= 0x018,
	MLXSW_CMD_OPCODE_SW2HW_EQ		= 0x013,
	MLXSW_CMD_OPCODE_HW2SW_EQ		= 0x014,
	MLXSW_CMD_OPCODE_QUERY_EQ		= 0x015,
	MLXSW_CMD_OPCODE_QUERY_RESOURCES	= 0x101,
};

static inline const char *mlxsw_cmd_opcode_str(u16 opcode)
{
	switch (opcode) {
	case MLXSW_CMD_OPCODE_QUERY_FW:
		return "QUERY_FW";
	case MLXSW_CMD_OPCODE_QUERY_BOARDINFO:
		return "QUERY_BOARDINFO";
	case MLXSW_CMD_OPCODE_QUERY_AQ_CAP:
		return "QUERY_AQ_CAP";
	case MLXSW_CMD_OPCODE_MAP_FA:
		return "MAP_FA";
	case MLXSW_CMD_OPCODE_UNMAP_FA:
		return "UNMAP_FA";
	case MLXSW_CMD_OPCODE_CONFIG_PROFILE:
		return "CONFIG_PROFILE";
	case MLXSW_CMD_OPCODE_ACCESS_REG:
		return "ACCESS_REG";
	case MLXSW_CMD_OPCODE_SW2HW_DQ:
		return "SW2HW_DQ";
	case MLXSW_CMD_OPCODE_HW2SW_DQ:
		return "HW2SW_DQ";
	case MLXSW_CMD_OPCODE_2ERR_DQ:
		return "2ERR_DQ";
	case MLXSW_CMD_OPCODE_QUERY_DQ:
		return "QUERY_DQ";
	case MLXSW_CMD_OPCODE_SW2HW_CQ:
		return "SW2HW_CQ";
	case MLXSW_CMD_OPCODE_HW2SW_CQ:
		return "HW2SW_CQ";
	case MLXSW_CMD_OPCODE_QUERY_CQ:
		return "QUERY_CQ";
	case MLXSW_CMD_OPCODE_SW2HW_EQ:
		return "SW2HW_EQ";
	case MLXSW_CMD_OPCODE_HW2SW_EQ:
		return "HW2SW_EQ";
	case MLXSW_CMD_OPCODE_QUERY_EQ:
		return "QUERY_EQ";
	case MLXSW_CMD_OPCODE_QUERY_RESOURCES:
		return "QUERY_RESOURCES";
	default:
		return "*UNKNOWN*";
	}
}

enum mlxsw_cmd_status {
	/* Command execution succeeded. */
	MLXSW_CMD_STATUS_OK		= 0x00,
	/* Internal error (e.g. bus error) occurred while processing command. */
	MLXSW_CMD_STATUS_INTERNAL_ERR	= 0x01,
	/* Operation/command not supported or opcode modifier not supported. */
	MLXSW_CMD_STATUS_BAD_OP		= 0x02,
	/* Parameter not supported, parameter out of range. */
	MLXSW_CMD_STATUS_BAD_PARAM	= 0x03,
	/* System was not enabled or bad system state. */
	MLXSW_CMD_STATUS_BAD_SYS_STATE	= 0x04,
	/* Attempt to access reserved or unallocated resource, or resource in
	 * inappropriate ownership.
	 */
	MLXSW_CMD_STATUS_BAD_RESOURCE	= 0x05,
	/* Requested resource is currently executing a command. */
	MLXSW_CMD_STATUS_RESOURCE_BUSY	= 0x06,
	/* Required capability exceeds device limits. */
	MLXSW_CMD_STATUS_EXCEED_LIM	= 0x08,
	/* Resource is not in the appropriate state or ownership. */
	MLXSW_CMD_STATUS_BAD_RES_STATE	= 0x09,
	/* Index out of range (might be beyond table size or attempt to
	 * access a reserved resource).
	 */
	MLXSW_CMD_STATUS_BAD_INDEX	= 0x0A,
	/* NVMEM checksum/CRC failed. */
	MLXSW_CMD_STATUS_BAD_NVMEM	= 0x0B,
	/* Device is currently running reset */
	MLXSW_CMD_STATUS_RUNNING_RESET	= 0x26,
	/* Bad management packet (silently discarded). */
	MLXSW_CMD_STATUS_BAD_PKT	= 0x30,
};

static inline const char *mlxsw_cmd_status_str(u8 status)
{
	switch (status) {
	case MLXSW_CMD_STATUS_OK:
		return "OK";
	case MLXSW_CMD_STATUS_INTERNAL_ERR:
		return "INTERNAL_ERR";
	case MLXSW_CMD_STATUS_BAD_OP:
		return "BAD_OP";
	case MLXSW_CMD_STATUS_BAD_PARAM:
		return "BAD_PARAM";
	case MLXSW_CMD_STATUS_BAD_SYS_STATE:
		return "BAD_SYS_STATE";
	case MLXSW_CMD_STATUS_BAD_RESOURCE:
		return "BAD_RESOURCE";
	case MLXSW_CMD_STATUS_RESOURCE_BUSY:
		return "RESOURCE_BUSY";
	case MLXSW_CMD_STATUS_EXCEED_LIM:
		return "EXCEED_LIM";
	case MLXSW_CMD_STATUS_BAD_RES_STATE:
		return "BAD_RES_STATE";
	case MLXSW_CMD_STATUS_BAD_INDEX:
		return "BAD_INDEX";
	case MLXSW_CMD_STATUS_BAD_NVMEM:
		return "BAD_NVMEM";
	case MLXSW_CMD_STATUS_RUNNING_RESET:
		return "RUNNING_RESET";
	case MLXSW_CMD_STATUS_BAD_PKT:
		return "BAD_PKT";
	default:
		return "*UNKNOWN*";
	}
}

/* QUERY_FW - Query Firmware
 * -------------------------
 * OpMod == 0, INMmod == 0
 * -----------------------
 * The QUERY_FW command retrieves information related to firmware, command
 * interface version and the amount of resources that should be allocated to
 * the firmware.
 */

static inline int mlxsw_cmd_query_fw(struct mlxsw_core *mlxsw_core,
				     char *out_mbox)
{
	return mlxsw_cmd_exec_out(mlxsw_core, MLXSW_CMD_OPCODE_QUERY_FW,
				  0, 0, false, out_mbox, MLXSW_CMD_MBOX_SIZE);
}

/* cmd_mbox_query_fw_fw_pages
 * Amount of physical memory to be allocatedfor firmware usage in 4KB pages.
 */
MLXSW_ITEM32(cmd_mbox, query_fw, fw_pages, 0x00, 16, 16);

/* cmd_mbox_query_fw_fw_rev_major
 * Firmware Revision - Major
 */
MLXSW_ITEM32(cmd_mbox, query_fw, fw_rev_major, 0x00, 0, 16);

/* cmd_mbox_query_fw_fw_rev_subminor
 * Firmware Sub-minor version (Patch level)
 */
MLXSW_ITEM32(cmd_mbox, query_fw, fw_rev_subminor, 0x04, 16, 16);

/* cmd_mbox_query_fw_fw_rev_minor
 * Firmware Revision - Minor
 */
MLXSW_ITEM32(cmd_mbox, query_fw, fw_rev_minor, 0x04, 0, 16);

/* cmd_mbox_query_fw_core_clk
 * Internal Clock Frequency (in MHz)
 */
MLXSW_ITEM32(cmd_mbox, query_fw, core_clk, 0x08, 16, 16);

/* cmd_mbox_query_fw_cmd_interface_rev
 * Command Interface Interpreter Revision ID. This number is bumped up
 * every time a non-backward-compatible change is done for the command
 * interface. The current cmd_interface_rev is 1.
 */
MLXSW_ITEM32(cmd_mbox, query_fw, cmd_interface_rev, 0x08, 0, 16);

/* cmd_mbox_query_fw_dt
 * If set, Debug Trace is supported
 */
MLXSW_ITEM32(cmd_mbox, query_fw, dt, 0x0C, 31, 1);

/* cmd_mbox_query_fw_api_version
 * Indicates the version of the API, to enable software querying
 * for compatibility. The current api_version is 1.
 */
MLXSW_ITEM32(cmd_mbox, query_fw, api_version, 0x0C, 0, 16);

/* cmd_mbox_query_fw_fw_hour
 * Firmware timestamp - hour
 */
MLXSW_ITEM32(cmd_mbox, query_fw, fw_hour, 0x10, 24, 8);

/* cmd_mbox_query_fw_fw_minutes
 * Firmware timestamp - minutes
 */
MLXSW_ITEM32(cmd_mbox, query_fw, fw_minutes, 0x10, 16, 8);

/* cmd_mbox_query_fw_fw_seconds
 * Firmware timestamp - seconds
 */
MLXSW_ITEM32(cmd_mbox, query_fw, fw_seconds, 0x10, 8, 8);

/* cmd_mbox_query_fw_fw_year
 * Firmware timestamp - year
 */
MLXSW_ITEM32(cmd_mbox, query_fw, fw_year, 0x14, 16, 16);

/* cmd_mbox_query_fw_fw_month
 * Firmware timestamp - month
 */
MLXSW_ITEM32(cmd_mbox, query_fw, fw_month, 0x14, 8, 8);

/* cmd_mbox_query_fw_fw_day
 * Firmware timestamp - day
 */
MLXSW_ITEM32(cmd_mbox, query_fw, fw_day, 0x14, 0, 8);

/* cmd_mbox_query_fw_clr_int_base_offset
 * Clear Interrupt register's offset from clr_int_bar register
 * in PCI address space.
 */
MLXSW_ITEM64(cmd_mbox, query_fw, clr_int_base_offset, 0x20, 0, 64);

/* cmd_mbox_query_fw_clr_int_bar
 * PCI base address register (BAR) where clr_int register is located.
 * 00 - BAR 0-1 (64 bit BAR)
 */
MLXSW_ITEM32(cmd_mbox, query_fw, clr_int_bar, 0x28, 30, 2);

/* cmd_mbox_query_fw_error_buf_offset
 * Read Only buffer for internal error reports of offset
 * from error_buf_bar register in PCI address space).
 */
MLXSW_ITEM64(cmd_mbox, query_fw, error_buf_offset, 0x30, 0, 64);

/* cmd_mbox_query_fw_error_buf_size
 * Internal error buffer size in DWORDs
 */
MLXSW_ITEM32(cmd_mbox, query_fw, error_buf_size, 0x38, 0, 32);

/* cmd_mbox_query_fw_error_int_bar
 * PCI base address register (BAR) where error buffer
 * register is located.
 * 00 - BAR 0-1 (64 bit BAR)
 */
MLXSW_ITEM32(cmd_mbox, query_fw, error_int_bar, 0x3C, 30, 2);

/* cmd_mbox_query_fw_doorbell_page_offset
 * Offset of the doorbell page
 */
MLXSW_ITEM64(cmd_mbox, query_fw, doorbell_page_offset, 0x40, 0, 64);

/* cmd_mbox_query_fw_doorbell_page_bar
 * PCI base address register (BAR) of the doorbell page
 * 00 - BAR 0-1 (64 bit BAR)
 */
MLXSW_ITEM32(cmd_mbox, query_fw, doorbell_page_bar, 0x48, 30, 2);

/* cmd_mbox_query_fw_free_running_clock_offset
 * The offset of the free running clock page
 */
MLXSW_ITEM64(cmd_mbox, query_fw, free_running_clock_offset, 0x50, 0, 64);

/* cmd_mbox_query_fw_fr_rn_clk_bar
 * PCI base address register (BAR) of the free running clock page
 * 0: BAR 0
 * 1: 64 bit BAR
 */
MLXSW_ITEM32(cmd_mbox, query_fw, fr_rn_clk_bar, 0x58, 30, 2);

/* QUERY_BOARDINFO - Query Board Information
 * -----------------------------------------
 * OpMod == 0 (N/A), INMmod == 0 (N/A)
 * -----------------------------------
 * The QUERY_BOARDINFO command retrieves adapter specific parameters.
 */

static inline int mlxsw_cmd_boardinfo(struct mlxsw_core *mlxsw_core,
				      char *out_mbox)
{
	return mlxsw_cmd_exec_out(mlxsw_core, MLXSW_CMD_OPCODE_QUERY_BOARDINFO,
				  0, 0, false, out_mbox, MLXSW_CMD_MBOX_SIZE);
}

/* cmd_mbox_boardinfo_intapin
 * When PCIe interrupt messages are being used, this value is used for clearing
 * an interrupt. When using MSI-X, this register is not used.
 */
MLXSW_ITEM32(cmd_mbox, boardinfo, intapin, 0x10, 24, 8);

/* cmd_mbox_boardinfo_vsd_vendor_id
 * PCISIG Vendor ID (www.pcisig.com/membership/vid_search) of the vendor
 * specifying/formatting the VSD. The vsd_vendor_id identifies the management
 * domain of the VSD/PSID data. Different vendors may choose different VSD/PSID
 * format and encoding as long as they use their assigned vsd_vendor_id.
 */
MLXSW_ITEM32(cmd_mbox, boardinfo, vsd_vendor_id, 0x1C, 0, 16);

/* cmd_mbox_boardinfo_vsd
 * Vendor Specific Data. The VSD string that is burnt to the Flash
 * with the firmware.
 */
#define MLXSW_CMD_BOARDINFO_VSD_LEN 208
MLXSW_ITEM_BUF(cmd_mbox, boardinfo, vsd, 0x20, MLXSW_CMD_BOARDINFO_VSD_LEN);

/* cmd_mbox_boardinfo_psid
 * The PSID field is a 16-ascii (byte) character string which acts as
 * the board ID. The PSID format is used in conjunction with
 * Mellanox vsd_vendor_id (15B3h).
 */
#define MLXSW_CMD_BOARDINFO_PSID_LEN 16
MLXSW_ITEM_BUF(cmd_mbox, boardinfo, psid, 0xF0, MLXSW_CMD_BOARDINFO_PSID_LEN);

/* QUERY_AQ_CAP - Query Asynchronous Queues Capabilities
 * -----------------------------------------------------
 * OpMod == 0 (N/A), INMmod == 0 (N/A)
 * -----------------------------------
 * The QUERY_AQ_CAP command returns the device asynchronous queues
 * capabilities supported.
 */

static inline int mlxsw_cmd_query_aq_cap(struct mlxsw_core *mlxsw_core,
					 char *out_mbox)
{
	return mlxsw_cmd_exec_out(mlxsw_core, MLXSW_CMD_OPCODE_QUERY_AQ_CAP,
				  0, 0, false, out_mbox, MLXSW_CMD_MBOX_SIZE);
}

/* cmd_mbox_query_aq_cap_log_max_sdq_sz
 * Log (base 2) of max WQEs allowed on SDQ.
 */
MLXSW_ITEM32(cmd_mbox, query_aq_cap, log_max_sdq_sz, 0x00, 24, 8);

/* cmd_mbox_query_aq_cap_max_num_sdqs
 * Maximum number of SDQs.
 */
MLXSW_ITEM32(cmd_mbox, query_aq_cap, max_num_sdqs, 0x00, 0, 8);

/* cmd_mbox_query_aq_cap_log_max_rdq_sz
 * Log (base 2) of max WQEs allowed on RDQ.
 */
MLXSW_ITEM32(cmd_mbox, query_aq_cap, log_max_rdq_sz, 0x04, 24, 8);

/* cmd_mbox_query_aq_cap_max_num_rdqs
 * Maximum number of RDQs.
 */
MLXSW_ITEM32(cmd_mbox, query_aq_cap, max_num_rdqs, 0x04, 0, 8);

/* cmd_mbox_query_aq_cap_log_max_cq_sz
 * Log (base 2) of the Maximum CQEs allowed in a CQ for CQEv0 and CQEv1.
 */
MLXSW_ITEM32(cmd_mbox, query_aq_cap, log_max_cq_sz, 0x08, 24, 8);

/* cmd_mbox_query_aq_cap_log_max_cqv2_sz
 * Log (base 2) of the Maximum CQEs allowed in a CQ for CQEv2.
 */
MLXSW_ITEM32(cmd_mbox, query_aq_cap, log_max_cqv2_sz, 0x08, 16, 8);

/* cmd_mbox_query_aq_cap_max_num_cqs
 * Maximum number of CQs.
 */
MLXSW_ITEM32(cmd_mbox, query_aq_cap, max_num_cqs, 0x08, 0, 8);

/* cmd_mbox_query_aq_cap_log_max_eq_sz
 * Log (base 2) of max EQEs allowed on EQ.
 */
MLXSW_ITEM32(cmd_mbox, query_aq_cap, log_max_eq_sz, 0x0C, 24, 8);

/* cmd_mbox_query_aq_cap_max_num_eqs
 * Maximum number of EQs.
 */
MLXSW_ITEM32(cmd_mbox, query_aq_cap, max_num_eqs, 0x0C, 0, 8);

/* cmd_mbox_query_aq_cap_max_sg_sq
 * The maximum S/G list elements in an DSQ. DSQ must not contain
 * more S/G entries than indicated here.
 */
MLXSW_ITEM32(cmd_mbox, query_aq_cap, max_sg_sq, 0x10, 8, 8);

/* cmd_mbox_query_aq_cap_
 * The maximum S/G list elements in an DRQ. DRQ must not contain
 * more S/G entries than indicated here.
 */
MLXSW_ITEM32(cmd_mbox, query_aq_cap, max_sg_rq, 0x10, 0, 8);

/* MAP_FA - Map Firmware Area
 * --------------------------
 * OpMod == 0 (N/A), INMmod == Number of VPM entries
 * -------------------------------------------------
 * The MAP_FA command passes physical pages to the switch. These pages
 * are used to store the device firmware. MAP_FA can be executed multiple
 * times until all the firmware area is mapped (the size that should be
 * mapped is retrieved through the QUERY_FW command). All required pages
 * must be mapped to finish the initialization phase. Physical memory
 * passed in this command must be pinned.
 */

#define MLXSW_CMD_MAP_FA_VPM_ENTRIES_MAX 32

static inline int mlxsw_cmd_map_fa(struct mlxsw_core *mlxsw_core,
				   char *in_mbox, u32 vpm_entries_count)
{
	return mlxsw_cmd_exec_in(mlxsw_core, MLXSW_CMD_OPCODE_MAP_FA,
				 0, vpm_entries_count,
				 in_mbox, MLXSW_CMD_MBOX_SIZE);
}

/* cmd_mbox_map_fa_pa
 * Physical Address.
 */
MLXSW_ITEM64_INDEXED(cmd_mbox, map_fa, pa, 0x00, 12, 52, 0x08, 0x00, true);

/* cmd_mbox_map_fa_log2size
 * Log (base 2) of the size in 4KB pages of the physical and contiguous memory
 * that starts at PA_L/H.
 */
MLXSW_ITEM32_INDEXED(cmd_mbox, map_fa, log2size, 0x00, 0, 5, 0x08, 0x04, false);

/* UNMAP_FA - Unmap Firmware Area
 * ------------------------------
 * OpMod == 0 (N/A), INMmod == 0 (N/A)
 * -----------------------------------
 * The UNMAP_FA command unload the firmware and unmaps all the
 * firmware area. After this command is completed the device will not access
 * the pages that were mapped to the firmware area. After executing UNMAP_FA
 * command, software reset must be done prior to execution of MAP_FW command.
 */

static inline int mlxsw_cmd_unmap_fa(struct mlxsw_core *mlxsw_core)
{
	return mlxsw_cmd_exec_none(mlxsw_core, MLXSW_CMD_OPCODE_UNMAP_FA, 0, 0);
}

/* QUERY_RESOURCES - Query chip resources
 * --------------------------------------
 * OpMod == 0 (N/A) , INMmod is index
 * ----------------------------------
 * The QUERY_RESOURCES command retrieves information related to chip resources
 * by resource ID. Every command returns 32 entries. INmod is being use as base.
 * for example, index 1 will return entries 32-63. When the tables end and there
 * are no more sources in the table, will return resource id 0xFFF to indicate
 * it.
 */
<<<<<<< HEAD
=======

#define MLXSW_CMD_QUERY_RESOURCES_TABLE_END_ID 0xffff
#define MLXSW_CMD_QUERY_RESOURCES_MAX_QUERIES 100
#define MLXSW_CMD_QUERY_RESOURCES_PER_QUERY 32

>>>>>>> 24b8d41d
static inline int mlxsw_cmd_query_resources(struct mlxsw_core *mlxsw_core,
					    char *out_mbox, int index)
{
	return mlxsw_cmd_exec_out(mlxsw_core, MLXSW_CMD_OPCODE_QUERY_RESOURCES,
				  0, index, false, out_mbox,
				  MLXSW_CMD_MBOX_SIZE);
}

/* cmd_mbox_query_resource_id
 * The resource id. 0xFFFF indicates table's end.
 */
MLXSW_ITEM32_INDEXED(cmd_mbox, query_resource, id, 0x00, 16, 16, 0x8, 0, false);

/* cmd_mbox_query_resource_data
 * The resource
 */
MLXSW_ITEM64_INDEXED(cmd_mbox, query_resource, data,
		     0x00, 0, 40, 0x8, 0, false);

/* CONFIG_PROFILE (Set) - Configure Switch Profile
 * ------------------------------
 * OpMod == 1 (Set), INMmod == 0 (N/A)
 * -----------------------------------
 * The CONFIG_PROFILE command sets the switch profile. The command can be
 * executed on the device only once at startup in order to allocate and
 * configure all switch resources and prepare it for operational mode.
 * It is not possible to change the device profile after the chip is
 * in operational mode.
 * Failure of the CONFIG_PROFILE command leaves the hardware in an indeterminate
 * state therefore it is required to perform software reset to the device
 * following an unsuccessful completion of the command. It is required
 * to perform software reset to the device to change an existing profile.
 */

static inline int mlxsw_cmd_config_profile_set(struct mlxsw_core *mlxsw_core,
					       char *in_mbox)
{
	return mlxsw_cmd_exec_in(mlxsw_core, MLXSW_CMD_OPCODE_CONFIG_PROFILE,
				 1, 0, in_mbox, MLXSW_CMD_MBOX_SIZE);
}

/* cmd_mbox_config_profile_set_max_vepa_channels
 * Capability bit. Setting a bit to 1 configures the profile
 * according to the mailbox contents.
 */
MLXSW_ITEM32(cmd_mbox, config_profile, set_max_vepa_channels, 0x0C, 0, 1);

/* cmd_mbox_config_profile_set_max_lag
 * Capability bit. Setting a bit to 1 configures the profile
 * according to the mailbox contents.
 */
MLXSW_ITEM32(cmd_mbox, config_profile, set_max_lag, 0x0C, 1, 1);

/* cmd_mbox_config_profile_set_max_port_per_lag
 * Capability bit. Setting a bit to 1 configures the profile
 * according to the mailbox contents.
 */
MLXSW_ITEM32(cmd_mbox, config_profile, set_max_port_per_lag, 0x0C, 2, 1);

/* cmd_mbox_config_profile_set_max_mid
 * Capability bit. Setting a bit to 1 configures the profile
 * according to the mailbox contents.
 */
MLXSW_ITEM32(cmd_mbox, config_profile, set_max_mid, 0x0C, 3, 1);

/* cmd_mbox_config_profile_set_max_pgt
 * Capability bit. Setting a bit to 1 configures the profile
 * according to the mailbox contents.
 */
MLXSW_ITEM32(cmd_mbox, config_profile, set_max_pgt, 0x0C, 4, 1);

/* cmd_mbox_config_profile_set_max_system_port
 * Capability bit. Setting a bit to 1 configures the profile
 * according to the mailbox contents.
 */
MLXSW_ITEM32(cmd_mbox, config_profile, set_max_system_port, 0x0C, 5, 1);

/* cmd_mbox_config_profile_set_max_vlan_groups
 * Capability bit. Setting a bit to 1 configures the profile
 * according to the mailbox contents.
 */
MLXSW_ITEM32(cmd_mbox, config_profile, set_max_vlan_groups, 0x0C, 6, 1);

/* cmd_mbox_config_profile_set_max_regions
 * Capability bit. Setting a bit to 1 configures the profile
 * according to the mailbox contents.
 */
MLXSW_ITEM32(cmd_mbox, config_profile, set_max_regions, 0x0C, 7, 1);

/* cmd_mbox_config_profile_set_flood_mode
 * Capability bit. Setting a bit to 1 configures the profile
 * according to the mailbox contents.
 */
MLXSW_ITEM32(cmd_mbox, config_profile, set_flood_mode, 0x0C, 8, 1);

/* cmd_mbox_config_profile_set_max_flood_tables
 * Capability bit. Setting a bit to 1 configures the profile
 * according to the mailbox contents.
 */
MLXSW_ITEM32(cmd_mbox, config_profile, set_flood_tables, 0x0C, 9, 1);

/* cmd_mbox_config_profile_set_max_ib_mc
 * Capability bit. Setting a bit to 1 configures the profile
 * according to the mailbox contents.
 */
MLXSW_ITEM32(cmd_mbox, config_profile, set_max_ib_mc, 0x0C, 12, 1);

/* cmd_mbox_config_profile_set_max_pkey
 * Capability bit. Setting a bit to 1 configures the profile
 * according to the mailbox contents.
 */
MLXSW_ITEM32(cmd_mbox, config_profile, set_max_pkey, 0x0C, 13, 1);

/* cmd_mbox_config_profile_set_adaptive_routing_group_cap
 * Capability bit. Setting a bit to 1 configures the profile
 * according to the mailbox contents.
 */
MLXSW_ITEM32(cmd_mbox, config_profile,
	     set_adaptive_routing_group_cap, 0x0C, 14, 1);

/* cmd_mbox_config_profile_set_ar_sec
 * Capability bit. Setting a bit to 1 configures the profile
 * according to the mailbox contents.
 */
MLXSW_ITEM32(cmd_mbox, config_profile, set_ar_sec, 0x0C, 15, 1);

/* cmd_mbox_config_set_kvd_linear_size
 * Capability bit. Setting a bit to 1 configures the profile
 * according to the mailbox contents.
 */
MLXSW_ITEM32(cmd_mbox, config_profile, set_kvd_linear_size, 0x0C, 24, 1);

/* cmd_mbox_config_set_kvd_hash_single_size
 * Capability bit. Setting a bit to 1 configures the profile
 * according to the mailbox contents.
 */
MLXSW_ITEM32(cmd_mbox, config_profile, set_kvd_hash_single_size, 0x0C, 25, 1);

/* cmd_mbox_config_set_kvd_hash_double_size
 * Capability bit. Setting a bit to 1 configures the profile
 * according to the mailbox contents.
 */
MLXSW_ITEM32(cmd_mbox, config_profile, set_kvd_hash_double_size, 0x0C, 26, 1);

<<<<<<< HEAD
=======
/* cmd_mbox_config_set_cqe_version
 * Capability bit. Setting a bit to 1 configures the profile
 * according to the mailbox contents.
 */
MLXSW_ITEM32(cmd_mbox, config_profile, set_cqe_version, 0x08, 0, 1);

>>>>>>> 24b8d41d
/* cmd_mbox_config_profile_max_vepa_channels
 * Maximum number of VEPA channels per port (0 through 16)
 * 0 - multi-channel VEPA is disabled
 */
MLXSW_ITEM32(cmd_mbox, config_profile, max_vepa_channels, 0x10, 0, 8);

/* cmd_mbox_config_profile_max_lag
 * Maximum number of LAG IDs requested.
 */
MLXSW_ITEM32(cmd_mbox, config_profile, max_lag, 0x14, 0, 16);

/* cmd_mbox_config_profile_max_port_per_lag
 * Maximum number of ports per LAG requested.
 */
MLXSW_ITEM32(cmd_mbox, config_profile, max_port_per_lag, 0x18, 0, 16);

/* cmd_mbox_config_profile_max_mid
 * Maximum Multicast IDs.
 * Multicast IDs are allocated from 0 to max_mid-1
 */
MLXSW_ITEM32(cmd_mbox, config_profile, max_mid, 0x1C, 0, 16);

/* cmd_mbox_config_profile_max_pgt
 * Maximum records in the Port Group Table per Switch Partition.
 * Port Group Table indexes are from 0 to max_pgt-1
 */
MLXSW_ITEM32(cmd_mbox, config_profile, max_pgt, 0x20, 0, 16);

/* cmd_mbox_config_profile_max_system_port
 * The maximum number of system ports that can be allocated.
 */
MLXSW_ITEM32(cmd_mbox, config_profile, max_system_port, 0x24, 0, 16);

/* cmd_mbox_config_profile_max_vlan_groups
 * Maximum number VLAN Groups for VLAN binding.
 */
MLXSW_ITEM32(cmd_mbox, config_profile, max_vlan_groups, 0x28, 0, 12);

/* cmd_mbox_config_profile_max_regions
 * Maximum number of TCAM Regions.
 */
MLXSW_ITEM32(cmd_mbox, config_profile, max_regions, 0x2C, 0, 16);

/* cmd_mbox_config_profile_max_flood_tables
 * Maximum number of single-entry flooding tables. Different flooding tables
 * can be associated with different packet types.
 */
MLXSW_ITEM32(cmd_mbox, config_profile, max_flood_tables, 0x30, 16, 4);

/* cmd_mbox_config_profile_max_vid_flood_tables
 * Maximum number of per-vid flooding tables. Flooding tables are associated
 * to the different packet types for the different switch partitions.
 * Table size is 4K entries covering all VID space.
 */
MLXSW_ITEM32(cmd_mbox, config_profile, max_vid_flood_tables, 0x30, 8, 4);

/* cmd_mbox_config_profile_flood_mode
 * Flooding mode to use.
 * 0-2 - Backward compatible modes for SwitchX devices.
 * 3 - Mixed mode, where:
 * max_flood_tables indicates the number of single-entry tables.
 * max_vid_flood_tables indicates the number of per-VID tables.
 * max_fid_offset_flood_tables indicates the number of FID-offset tables.
 * max_fid_flood_tables indicates the number of per-FID tables.
 */
MLXSW_ITEM32(cmd_mbox, config_profile, flood_mode, 0x30, 0, 2);

/* cmd_mbox_config_profile_max_fid_offset_flood_tables
 * Maximum number of FID-offset flooding tables.
 */
MLXSW_ITEM32(cmd_mbox, config_profile,
	     max_fid_offset_flood_tables, 0x34, 24, 4);

/* cmd_mbox_config_profile_fid_offset_flood_table_size
 * The size (number of entries) of each FID-offset flood table.
 */
MLXSW_ITEM32(cmd_mbox, config_profile,
	     fid_offset_flood_table_size, 0x34, 0, 16);

/* cmd_mbox_config_profile_max_fid_flood_tables
 * Maximum number of per-FID flooding tables.
 *
 * Note: This flooding tables cover special FIDs only (vFIDs), starting at
 * FID value 4K and higher.
 */
MLXSW_ITEM32(cmd_mbox, config_profile, max_fid_flood_tables, 0x38, 24, 4);

/* cmd_mbox_config_profile_fid_flood_table_size
 * The size (number of entries) of each per-FID table.
 */
MLXSW_ITEM32(cmd_mbox, config_profile, fid_flood_table_size, 0x38, 0, 16);

/* cmd_mbox_config_profile_max_ib_mc
 * Maximum number of multicast FDB records for InfiniBand
 * FDB (in 512 chunks) per InfiniBand switch partition.
 */
MLXSW_ITEM32(cmd_mbox, config_profile, max_ib_mc, 0x40, 0, 15);

/* cmd_mbox_config_profile_max_pkey
 * Maximum per port PKEY table size (for PKEY enforcement)
 */
MLXSW_ITEM32(cmd_mbox, config_profile, max_pkey, 0x44, 0, 15);

/* cmd_mbox_config_profile_ar_sec
 * Primary/secondary capability
 * Describes the number of adaptive routing sub-groups
 * 0 - disable primary/secondary (single group)
 * 1 - enable primary/secondary (2 sub-groups)
 * 2 - 3 sub-groups: Not supported in SwitchX, SwitchX-2
 * 3 - 4 sub-groups: Not supported in SwitchX, SwitchX-2
 */
MLXSW_ITEM32(cmd_mbox, config_profile, ar_sec, 0x4C, 24, 2);

/* cmd_mbox_config_profile_adaptive_routing_group_cap
 * Adaptive Routing Group Capability. Indicates the number of AR groups
 * supported. Note that when Primary/secondary is enabled, each
 * primary/secondary couple consumes 2 adaptive routing entries.
 */
MLXSW_ITEM32(cmd_mbox, config_profile, adaptive_routing_group_cap, 0x4C, 0, 16);

/* cmd_mbox_config_profile_arn
 * Adaptive Routing Notification Enable
 * Not supported in SwitchX, SwitchX-2
 */
MLXSW_ITEM32(cmd_mbox, config_profile, arn, 0x50, 31, 1);

/* cmd_mbox_config_kvd_linear_size
 * KVD Linear Size
 * Valid for Spectrum only
 * Allowed values are 128*N where N=0 or higher
 */
MLXSW_ITEM32(cmd_mbox, config_profile, kvd_linear_size, 0x54, 0, 24);

/* cmd_mbox_config_kvd_hash_single_size
 * KVD Hash single-entries size
 * Valid for Spectrum only
 * Allowed values are 128*N where N=0 or higher
 * Must be greater or equal to cap_min_kvd_hash_single_size
 * Must be smaller or equal to cap_kvd_size - kvd_linear_size
 */
MLXSW_ITEM32(cmd_mbox, config_profile, kvd_hash_single_size, 0x58, 0, 24);

/* cmd_mbox_config_kvd_hash_double_size
 * KVD Hash double-entries size (units of single-size entries)
 * Valid for Spectrum only
 * Allowed values are 128*N where N=0 or higher
 * Must be either 0 or greater or equal to cap_min_kvd_hash_double_size
 * Must be smaller or equal to cap_kvd_size - kvd_linear_size
 */
MLXSW_ITEM32(cmd_mbox, config_profile, kvd_hash_double_size, 0x5C, 0, 24);

/* cmd_mbox_config_profile_swid_config_mask
 * Modify Switch Partition Configuration mask. When set, the configu-
 * ration value for the Switch Partition are taken from the mailbox.
 * When clear, the current configuration values are used.
 * Bit 0 - set type
 * Bit 1 - properties
 * Other - reserved
 */
MLXSW_ITEM32_INDEXED(cmd_mbox, config_profile, swid_config_mask,
		     0x60, 24, 8, 0x08, 0x00, false);

/* cmd_mbox_config_profile_swid_config_type
 * Switch Partition type.
 * 0000 - disabled (Switch Partition does not exist)
 * 0001 - InfiniBand
 * 0010 - Ethernet
 * 1000 - router port (SwitchX-2 only)
 * Other - reserved
 */
MLXSW_ITEM32_INDEXED(cmd_mbox, config_profile, swid_config_type,
		     0x60, 20, 4, 0x08, 0x00, false);

/* cmd_mbox_config_profile_swid_config_properties
 * Switch Partition properties.
 */
MLXSW_ITEM32_INDEXED(cmd_mbox, config_profile, swid_config_properties,
		     0x60, 0, 8, 0x08, 0x00, false);

/* cmd_mbox_config_profile_cqe_version
 * CQE version:
 * 0: CQE version is 0
 * 1: CQE version is either 1 or 2
 * CQE ver 1 or 2 is configured by Completion Queue Context field cqe_ver.
 */
MLXSW_ITEM32(cmd_mbox, config_profile, cqe_version, 0xB0, 0, 8);

/* ACCESS_REG - Access EMAD Supported Register
 * ----------------------------------
 * OpMod == 0 (N/A), INMmod == 0 (N/A)
 * -------------------------------------
 * The ACCESS_REG command supports accessing device registers. This access
 * is mainly used for bootstrapping.
 */

static inline int mlxsw_cmd_access_reg(struct mlxsw_core *mlxsw_core,
				       bool reset_ok,
				       char *in_mbox, char *out_mbox)
{
	return mlxsw_cmd_exec(mlxsw_core, MLXSW_CMD_OPCODE_ACCESS_REG,
			      0, 0, false, reset_ok,
			      in_mbox, MLXSW_CMD_MBOX_SIZE,
			      out_mbox, MLXSW_CMD_MBOX_SIZE);
}

/* SW2HW_DQ - Software to Hardware DQ
 * ----------------------------------
 * OpMod == 0 (send DQ) / OpMod == 1 (receive DQ)
 * INMmod == DQ number
 * ----------------------------------------------
 * The SW2HW_DQ command transitions a descriptor queue from software to
 * hardware ownership. The command enables posting WQEs and ringing DoorBells
 * on the descriptor queue.
 */

static inline int __mlxsw_cmd_sw2hw_dq(struct mlxsw_core *mlxsw_core,
				       char *in_mbox, u32 dq_number,
				       u8 opcode_mod)
{
	return mlxsw_cmd_exec_in(mlxsw_core, MLXSW_CMD_OPCODE_SW2HW_DQ,
				 opcode_mod, dq_number,
				 in_mbox, MLXSW_CMD_MBOX_SIZE);
}

enum {
	MLXSW_CMD_OPCODE_MOD_SDQ = 0,
	MLXSW_CMD_OPCODE_MOD_RDQ = 1,
};

static inline int mlxsw_cmd_sw2hw_sdq(struct mlxsw_core *mlxsw_core,
				      char *in_mbox, u32 dq_number)
{
	return __mlxsw_cmd_sw2hw_dq(mlxsw_core, in_mbox, dq_number,
				    MLXSW_CMD_OPCODE_MOD_SDQ);
}

static inline int mlxsw_cmd_sw2hw_rdq(struct mlxsw_core *mlxsw_core,
				      char *in_mbox, u32 dq_number)
{
	return __mlxsw_cmd_sw2hw_dq(mlxsw_core, in_mbox, dq_number,
				    MLXSW_CMD_OPCODE_MOD_RDQ);
}

/* cmd_mbox_sw2hw_dq_cq
 * Number of the CQ that this Descriptor Queue reports completions to.
 */
MLXSW_ITEM32(cmd_mbox, sw2hw_dq, cq, 0x00, 24, 8);

/* cmd_mbox_sw2hw_dq_sdq_tclass
 * SDQ: CPU Egress TClass
 * RDQ: Reserved
 */
MLXSW_ITEM32(cmd_mbox, sw2hw_dq, sdq_tclass, 0x00, 16, 6);

/* cmd_mbox_sw2hw_dq_log2_dq_sz
 * Log (base 2) of the Descriptor Queue size in 4KB pages.
 */
MLXSW_ITEM32(cmd_mbox, sw2hw_dq, log2_dq_sz, 0x00, 0, 6);

/* cmd_mbox_sw2hw_dq_pa
 * Physical Address.
 */
MLXSW_ITEM64_INDEXED(cmd_mbox, sw2hw_dq, pa, 0x10, 12, 52, 0x08, 0x00, true);

/* HW2SW_DQ - Hardware to Software DQ
 * ----------------------------------
 * OpMod == 0 (send DQ) / OpMod == 1 (receive DQ)
 * INMmod == DQ number
 * ----------------------------------------------
 * The HW2SW_DQ command transitions a descriptor queue from hardware to
 * software ownership. Incoming packets on the DQ are silently discarded,
 * SW should not post descriptors on nonoperational DQs.
 */

static inline int __mlxsw_cmd_hw2sw_dq(struct mlxsw_core *mlxsw_core,
				       u32 dq_number, u8 opcode_mod)
{
	return mlxsw_cmd_exec_none(mlxsw_core, MLXSW_CMD_OPCODE_HW2SW_DQ,
				   opcode_mod, dq_number);
}

static inline int mlxsw_cmd_hw2sw_sdq(struct mlxsw_core *mlxsw_core,
				      u32 dq_number)
{
	return __mlxsw_cmd_hw2sw_dq(mlxsw_core, dq_number,
				    MLXSW_CMD_OPCODE_MOD_SDQ);
}

static inline int mlxsw_cmd_hw2sw_rdq(struct mlxsw_core *mlxsw_core,
				      u32 dq_number)
{
	return __mlxsw_cmd_hw2sw_dq(mlxsw_core, dq_number,
				    MLXSW_CMD_OPCODE_MOD_RDQ);
}

/* 2ERR_DQ - To Error DQ
 * ---------------------
 * OpMod == 0 (send DQ) / OpMod == 1 (receive DQ)
 * INMmod == DQ number
 * ----------------------------------------------
 * The 2ERR_DQ command transitions the DQ into the error state from the state
 * in which it has been. While the command is executed, some in-process
 * descriptors may complete. Once the DQ transitions into the error state,
 * if there are posted descriptors on the RDQ/SDQ, the hardware writes
 * a completion with error (flushed) for all descriptors posted in the RDQ/SDQ.
 * When the command is completed successfully, the DQ is already in
 * the error state.
 */

static inline int __mlxsw_cmd_2err_dq(struct mlxsw_core *mlxsw_core,
				      u32 dq_number, u8 opcode_mod)
{
	return mlxsw_cmd_exec_none(mlxsw_core, MLXSW_CMD_OPCODE_2ERR_DQ,
				   opcode_mod, dq_number);
}

static inline int mlxsw_cmd_2err_sdq(struct mlxsw_core *mlxsw_core,
				     u32 dq_number)
{
	return __mlxsw_cmd_2err_dq(mlxsw_core, dq_number,
				   MLXSW_CMD_OPCODE_MOD_SDQ);
}

static inline int mlxsw_cmd_2err_rdq(struct mlxsw_core *mlxsw_core,
				     u32 dq_number)
{
	return __mlxsw_cmd_2err_dq(mlxsw_core, dq_number,
				   MLXSW_CMD_OPCODE_MOD_RDQ);
}

/* QUERY_DQ - Query DQ
 * ---------------------
 * OpMod == 0 (send DQ) / OpMod == 1 (receive DQ)
 * INMmod == DQ number
 * ----------------------------------------------
 * The QUERY_DQ command retrieves a snapshot of DQ parameters from the hardware.
 *
 * Note: Output mailbox has the same format as SW2HW_DQ.
 */

static inline int __mlxsw_cmd_query_dq(struct mlxsw_core *mlxsw_core,
				       char *out_mbox, u32 dq_number,
				       u8 opcode_mod)
{
	return mlxsw_cmd_exec_out(mlxsw_core, MLXSW_CMD_OPCODE_2ERR_DQ,
				  opcode_mod, dq_number, false,
				  out_mbox, MLXSW_CMD_MBOX_SIZE);
}

static inline int mlxsw_cmd_query_sdq(struct mlxsw_core *mlxsw_core,
				      char *out_mbox, u32 dq_number)
{
	return __mlxsw_cmd_query_dq(mlxsw_core, out_mbox, dq_number,
				    MLXSW_CMD_OPCODE_MOD_SDQ);
}

static inline int mlxsw_cmd_query_rdq(struct mlxsw_core *mlxsw_core,
				      char *out_mbox, u32 dq_number)
{
	return __mlxsw_cmd_query_dq(mlxsw_core, out_mbox, dq_number,
				    MLXSW_CMD_OPCODE_MOD_RDQ);
}

/* SW2HW_CQ - Software to Hardware CQ
 * ----------------------------------
 * OpMod == 0 (N/A), INMmod == CQ number
 * -------------------------------------
 * The SW2HW_CQ command transfers ownership of a CQ context entry from software
 * to hardware. The command takes the CQ context entry from the input mailbox
 * and stores it in the CQC in the ownership of the hardware. The command fails
 * if the requested CQC entry is already in the ownership of the hardware.
 */

static inline int mlxsw_cmd_sw2hw_cq(struct mlxsw_core *mlxsw_core,
				     char *in_mbox, u32 cq_number)
{
	return mlxsw_cmd_exec_in(mlxsw_core, MLXSW_CMD_OPCODE_SW2HW_CQ,
				 0, cq_number, in_mbox, MLXSW_CMD_MBOX_SIZE);
}

enum mlxsw_cmd_mbox_sw2hw_cq_cqe_ver {
	MLXSW_CMD_MBOX_SW2HW_CQ_CQE_VER_1,
	MLXSW_CMD_MBOX_SW2HW_CQ_CQE_VER_2,
};

/* cmd_mbox_sw2hw_cq_cqe_ver
 * CQE Version.
 */
MLXSW_ITEM32(cmd_mbox, sw2hw_cq, cqe_ver, 0x00, 28, 4);

/* cmd_mbox_sw2hw_cq_c_eqn
 * Event Queue this CQ reports completion events to.
 */
MLXSW_ITEM32(cmd_mbox, sw2hw_cq, c_eqn, 0x00, 24, 1);

/* cmd_mbox_sw2hw_cq_st
 * Event delivery state machine
 * 0x0 - FIRED
 * 0x1 - ARMED (Request for Notification)
 */
MLXSW_ITEM32(cmd_mbox, sw2hw_cq, st, 0x00, 8, 1);

/* cmd_mbox_sw2hw_cq_log_cq_size
 * Log (base 2) of the CQ size (in entries).
 */
MLXSW_ITEM32(cmd_mbox, sw2hw_cq, log_cq_size, 0x00, 0, 4);

/* cmd_mbox_sw2hw_cq_producer_counter
 * Producer Counter. The counter is incremented for each CQE that is
 * written by the HW to the CQ.
 * Maintained by HW (valid for the QUERY_CQ command only)
 */
MLXSW_ITEM32(cmd_mbox, sw2hw_cq, producer_counter, 0x04, 0, 16);

/* cmd_mbox_sw2hw_cq_pa
 * Physical Address.
 */
MLXSW_ITEM64_INDEXED(cmd_mbox, sw2hw_cq, pa, 0x10, 11, 53, 0x08, 0x00, true);

/* HW2SW_CQ - Hardware to Software CQ
 * ----------------------------------
 * OpMod == 0 (N/A), INMmod == CQ number
 * -------------------------------------
 * The HW2SW_CQ command transfers ownership of a CQ context entry from hardware
 * to software. The CQC entry is invalidated as a result of this command.
 */

static inline int mlxsw_cmd_hw2sw_cq(struct mlxsw_core *mlxsw_core,
				     u32 cq_number)
{
	return mlxsw_cmd_exec_none(mlxsw_core, MLXSW_CMD_OPCODE_HW2SW_CQ,
				   0, cq_number);
}

/* QUERY_CQ - Query CQ
 * ----------------------------------
 * OpMod == 0 (N/A), INMmod == CQ number
 * -------------------------------------
 * The QUERY_CQ command retrieves a snapshot of the current CQ context entry.
 * The command stores the snapshot in the output mailbox in the software format.
 * Note that the CQ context state and values are not affected by the QUERY_CQ
 * command. The QUERY_CQ command is for debug purposes only.
 *
 * Note: Output mailbox has the same format as SW2HW_CQ.
 */

static inline int mlxsw_cmd_query_cq(struct mlxsw_core *mlxsw_core,
				     char *out_mbox, u32 cq_number)
{
	return mlxsw_cmd_exec_out(mlxsw_core, MLXSW_CMD_OPCODE_QUERY_CQ,
				  0, cq_number, false,
				  out_mbox, MLXSW_CMD_MBOX_SIZE);
}

/* SW2HW_EQ - Software to Hardware EQ
 * ----------------------------------
 * OpMod == 0 (N/A), INMmod == EQ number
 * -------------------------------------
 * The SW2HW_EQ command transfers ownership of an EQ context entry from software
 * to hardware. The command takes the EQ context entry from the input mailbox
 * and stores it in the EQC in the ownership of the hardware. The command fails
 * if the requested EQC entry is already in the ownership of the hardware.
 */

static inline int mlxsw_cmd_sw2hw_eq(struct mlxsw_core *mlxsw_core,
				     char *in_mbox, u32 eq_number)
{
	return mlxsw_cmd_exec_in(mlxsw_core, MLXSW_CMD_OPCODE_SW2HW_EQ,
				 0, eq_number, in_mbox, MLXSW_CMD_MBOX_SIZE);
}

/* cmd_mbox_sw2hw_eq_int_msix
 * When set, MSI-X cycles will be generated by this EQ.
 * When cleared, an interrupt will be generated by this EQ.
 */
MLXSW_ITEM32(cmd_mbox, sw2hw_eq, int_msix, 0x00, 24, 1);

/* cmd_mbox_sw2hw_eq_st
 * Event delivery state machine
 * 0x0 - FIRED
 * 0x1 - ARMED (Request for Notification)
 * 0x11 - Always ARMED
 * other - reserved
 */
MLXSW_ITEM32(cmd_mbox, sw2hw_eq, st, 0x00, 8, 2);

/* cmd_mbox_sw2hw_eq_log_eq_size
 * Log (base 2) of the EQ size (in entries).
 */
MLXSW_ITEM32(cmd_mbox, sw2hw_eq, log_eq_size, 0x00, 0, 4);

/* cmd_mbox_sw2hw_eq_producer_counter
 * Producer Counter. The counter is incremented for each EQE that is written
 * by the HW to the EQ.
 * Maintained by HW (valid for the QUERY_EQ command only)
 */
MLXSW_ITEM32(cmd_mbox, sw2hw_eq, producer_counter, 0x04, 0, 16);

/* cmd_mbox_sw2hw_eq_pa
 * Physical Address.
 */
MLXSW_ITEM64_INDEXED(cmd_mbox, sw2hw_eq, pa, 0x10, 11, 53, 0x08, 0x00, true);

/* HW2SW_EQ - Hardware to Software EQ
 * ----------------------------------
 * OpMod == 0 (N/A), INMmod == EQ number
 * -------------------------------------
 */

static inline int mlxsw_cmd_hw2sw_eq(struct mlxsw_core *mlxsw_core,
				     u32 eq_number)
{
	return mlxsw_cmd_exec_none(mlxsw_core, MLXSW_CMD_OPCODE_HW2SW_EQ,
				   0, eq_number);
}

/* QUERY_EQ - Query EQ
 * ----------------------------------
 * OpMod == 0 (N/A), INMmod == EQ number
 * -------------------------------------
 *
 * Note: Output mailbox has the same format as SW2HW_EQ.
 */

static inline int mlxsw_cmd_query_eq(struct mlxsw_core *mlxsw_core,
				     char *out_mbox, u32 eq_number)
{
	return mlxsw_cmd_exec_out(mlxsw_core, MLXSW_CMD_OPCODE_QUERY_EQ,
				  0, eq_number, false,
				  out_mbox, MLXSW_CMD_MBOX_SIZE);
}

#endif<|MERGE_RESOLUTION|>--- conflicted
+++ resolved
@@ -502,14 +502,11 @@
  * are no more sources in the table, will return resource id 0xFFF to indicate
  * it.
  */
-<<<<<<< HEAD
-=======
 
 #define MLXSW_CMD_QUERY_RESOURCES_TABLE_END_ID 0xffff
 #define MLXSW_CMD_QUERY_RESOURCES_MAX_QUERIES 100
 #define MLXSW_CMD_QUERY_RESOURCES_PER_QUERY 32
 
->>>>>>> 24b8d41d
 static inline int mlxsw_cmd_query_resources(struct mlxsw_core *mlxsw_core,
 					    char *out_mbox, int index)
 {
@@ -654,15 +651,12 @@
  */
 MLXSW_ITEM32(cmd_mbox, config_profile, set_kvd_hash_double_size, 0x0C, 26, 1);
 
-<<<<<<< HEAD
-=======
 /* cmd_mbox_config_set_cqe_version
  * Capability bit. Setting a bit to 1 configures the profile
  * according to the mailbox contents.
  */
 MLXSW_ITEM32(cmd_mbox, config_profile, set_cqe_version, 0x08, 0, 1);
 
->>>>>>> 24b8d41d
 /* cmd_mbox_config_profile_max_vepa_channels
  * Maximum number of VEPA channels per port (0 through 16)
  * 0 - multi-channel VEPA is disabled
