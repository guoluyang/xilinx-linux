<<<<<<< HEAD
/*
 * drivers/net/ethernet/mellanox/mlxsw/reg.h
 * Copyright (c) 2015 Mellanox Technologies. All rights reserved.
 * Copyright (c) 2015-2016 Ido Schimmel <idosch@mellanox.com>
 * Copyright (c) 2015 Elad Raz <eladr@mellanox.com>
 * Copyright (c) 2015-2016 Jiri Pirko <jiri@mellanox.com>
 * Copyright (c) 2016 Yotam Gigi <yotamg@mellanox.com>
 *
 * Redistribution and use in source and binary forms, with or without
 * modification, are permitted provided that the following conditions are met:
 *
 * 1. Redistributions of source code must retain the above copyright
 *    notice, this list of conditions and the following disclaimer.
 * 2. Redistributions in binary form must reproduce the above copyright
 *    notice, this list of conditions and the following disclaimer in the
 *    documentation and/or other materials provided with the distribution.
 * 3. Neither the names of the copyright holders nor the names of its
 *    contributors may be used to endorse or promote products derived from
 *    this software without specific prior written permission.
 *
 * Alternatively, this software may be distributed under the terms of the
 * GNU General Public License ("GPL") version 2 as published by the Free
 * Software Foundation.
 *
 * THIS SOFTWARE IS PROVIDED BY THE COPYRIGHT HOLDERS AND CONTRIBUTORS "AS IS"
 * AND ANY EXPRESS OR IMPLIED WARRANTIES, INCLUDING, BUT NOT LIMITED TO, THE
 * IMPLIED WARRANTIES OF MERCHANTABILITY AND FITNESS FOR A PARTICULAR PURPOSE
 * ARE DISCLAIMED. IN NO EVENT SHALL THE COPYRIGHT OWNER OR CONTRIBUTORS BE
 * LIABLE FOR ANY DIRECT, INDIRECT, INCIDENTAL, SPECIAL, EXEMPLARY, OR
 * CONSEQUENTIAL DAMAGES (INCLUDING, BUT NOT LIMITED TO, PROCUREMENT OF
 * SUBSTITUTE GOODS OR SERVICES; LOSS OF USE, DATA, OR PROFITS; OR BUSINESS
 * INTERRUPTION) HOWEVER CAUSED AND ON ANY THEORY OF LIABILITY, WHETHER IN
 * CONTRACT, STRICT LIABILITY, OR TORT (INCLUDING NEGLIGENCE OR OTHERWISE)
 * ARISING IN ANY WAY OUT OF THE USE OF THIS SOFTWARE, EVEN IF ADVISED OF THE
 * POSSIBILITY OF SUCH DAMAGE.
 */
=======
/* SPDX-License-Identifier: BSD-3-Clause OR GPL-2.0 */
/* Copyright (c) 2015-2018 Mellanox Technologies. All rights reserved */
>>>>>>> 24b8d41d

#ifndef _MLXSW_REG_H
#define _MLXSW_REG_H

#include <linux/kernel.h>
#include <linux/string.h>
#include <linux/bitops.h>
#include <linux/if_vlan.h>

#include "item.h"
#include "port.h"

struct mlxsw_reg_info {
	u16 id;
	u16 len; /* In u8 */
	const char *name;
};

#define MLXSW_REG_DEFINE(_name, _id, _len)				\
static const struct mlxsw_reg_info mlxsw_reg_##_name = {		\
	.id = _id,							\
	.len = _len,							\
	.name = #_name,							\
}

#define MLXSW_REG(type) (&mlxsw_reg_##type)
#define MLXSW_REG_LEN(type) MLXSW_REG(type)->len
#define MLXSW_REG_ZERO(type, payload) memset(payload, 0, MLXSW_REG(type)->len)

/* SGCR - Switch General Configuration Register
 * --------------------------------------------
 * This register is used for configuration of the switch capabilities.
 */
#define MLXSW_REG_SGCR_ID 0x2000
#define MLXSW_REG_SGCR_LEN 0x10

MLXSW_REG_DEFINE(sgcr, MLXSW_REG_SGCR_ID, MLXSW_REG_SGCR_LEN);

/* reg_sgcr_llb
 * Link Local Broadcast (Default=0)
 * When set, all Link Local packets (224.0.0.X) will be treated as broadcast
 * packets and ignore the IGMP snooping entries.
 * Access: RW
 */
MLXSW_ITEM32(reg, sgcr, llb, 0x04, 0, 1);

static inline void mlxsw_reg_sgcr_pack(char *payload, bool llb)
{
	MLXSW_REG_ZERO(sgcr, payload);
	mlxsw_reg_sgcr_llb_set(payload, !!llb);
}

/* SPAD - Switch Physical Address Register
 * ---------------------------------------
 * The SPAD register configures the switch physical MAC address.
 */
#define MLXSW_REG_SPAD_ID 0x2002
#define MLXSW_REG_SPAD_LEN 0x10

MLXSW_REG_DEFINE(spad, MLXSW_REG_SPAD_ID, MLXSW_REG_SPAD_LEN);

/* reg_spad_base_mac
 * Base MAC address for the switch partitions.
 * Per switch partition MAC address is equal to:
 * base_mac + swid
 * Access: RW
 */
MLXSW_ITEM_BUF(reg, spad, base_mac, 0x02, 6);

/* SMID - Switch Multicast ID
 * --------------------------
 * The MID record maps from a MID (Multicast ID), which is a unique identifier
 * of the multicast group within the stacking domain, into a list of local
 * ports into which the packet is replicated.
 */
#define MLXSW_REG_SMID_ID 0x2007
#define MLXSW_REG_SMID_LEN 0x240

MLXSW_REG_DEFINE(smid, MLXSW_REG_SMID_ID, MLXSW_REG_SMID_LEN);

/* reg_smid_swid
 * Switch partition ID.
 * Access: Index
 */
MLXSW_ITEM32(reg, smid, swid, 0x00, 24, 8);

/* reg_smid_mid
 * Multicast identifier - global identifier that represents the multicast group
 * across all devices.
 * Access: Index
 */
MLXSW_ITEM32(reg, smid, mid, 0x00, 0, 16);

/* reg_smid_port
 * Local port memebership (1 bit per port).
 * Access: RW
 */
MLXSW_ITEM_BIT_ARRAY(reg, smid, port, 0x20, 0x20, 1);

/* reg_smid_port_mask
 * Local port mask (1 bit per port).
 * Access: W
 */
MLXSW_ITEM_BIT_ARRAY(reg, smid, port_mask, 0x220, 0x20, 1);

static inline void mlxsw_reg_smid_pack(char *payload, u16 mid,
				       u8 port, bool set)
{
	MLXSW_REG_ZERO(smid, payload);
	mlxsw_reg_smid_swid_set(payload, 0);
	mlxsw_reg_smid_mid_set(payload, mid);
	mlxsw_reg_smid_port_set(payload, port, set);
	mlxsw_reg_smid_port_mask_set(payload, port, 1);
}

/* SSPR - Switch System Port Record Register
 * -----------------------------------------
 * Configures the system port to local port mapping.
 */
#define MLXSW_REG_SSPR_ID 0x2008
#define MLXSW_REG_SSPR_LEN 0x8

MLXSW_REG_DEFINE(sspr, MLXSW_REG_SSPR_ID, MLXSW_REG_SSPR_LEN);

/* reg_sspr_m
 * Master - if set, then the record describes the master system port.
 * This is needed in case a local port is mapped into several system ports
 * (for multipathing). That number will be reported as the source system
 * port when packets are forwarded to the CPU. Only one master port is allowed
 * per local port.
 *
 * Note: Must be set for Spectrum.
 * Access: RW
 */
MLXSW_ITEM32(reg, sspr, m, 0x00, 31, 1);

/* reg_sspr_local_port
 * Local port number.
 *
 * Access: RW
 */
MLXSW_ITEM32(reg, sspr, local_port, 0x00, 16, 8);

/* reg_sspr_sub_port
 * Virtual port within the physical port.
 * Should be set to 0 when virtual ports are not enabled on the port.
 *
 * Access: RW
 */
MLXSW_ITEM32(reg, sspr, sub_port, 0x00, 8, 8);

/* reg_sspr_system_port
 * Unique identifier within the stacking domain that represents all the ports
 * that are available in the system (external ports).
 *
 * Currently, only single-ASIC configurations are supported, so we default to
 * 1:1 mapping between system ports and local ports.
 * Access: Index
 */
MLXSW_ITEM32(reg, sspr, system_port, 0x04, 0, 16);

static inline void mlxsw_reg_sspr_pack(char *payload, u8 local_port)
{
	MLXSW_REG_ZERO(sspr, payload);
	mlxsw_reg_sspr_m_set(payload, 1);
	mlxsw_reg_sspr_local_port_set(payload, local_port);
	mlxsw_reg_sspr_sub_port_set(payload, 0);
	mlxsw_reg_sspr_system_port_set(payload, local_port);
}

/* SFDAT - Switch Filtering Database Aging Time
 * --------------------------------------------
 * Controls the Switch aging time. Aging time is able to be set per Switch
 * Partition.
 */
#define MLXSW_REG_SFDAT_ID 0x2009
#define MLXSW_REG_SFDAT_LEN 0x8

MLXSW_REG_DEFINE(sfdat, MLXSW_REG_SFDAT_ID, MLXSW_REG_SFDAT_LEN);

/* reg_sfdat_swid
 * Switch partition ID.
 * Access: Index
 */
MLXSW_ITEM32(reg, sfdat, swid, 0x00, 24, 8);

/* reg_sfdat_age_time
 * Aging time in seconds
 * Min - 10 seconds
 * Max - 1,000,000 seconds
 * Default is 300 seconds.
 * Access: RW
 */
MLXSW_ITEM32(reg, sfdat, age_time, 0x04, 0, 20);

static inline void mlxsw_reg_sfdat_pack(char *payload, u32 age_time)
{
	MLXSW_REG_ZERO(sfdat, payload);
	mlxsw_reg_sfdat_swid_set(payload, 0);
	mlxsw_reg_sfdat_age_time_set(payload, age_time);
}

/* SFD - Switch Filtering Database
 * -------------------------------
 * The following register defines the access to the filtering database.
 * The register supports querying, adding, removing and modifying the database.
 * The access is optimized for bulk updates in which case more than one
 * FDB record is present in the same command.
 */
#define MLXSW_REG_SFD_ID 0x200A
#define MLXSW_REG_SFD_BASE_LEN 0x10 /* base length, without records */
#define MLXSW_REG_SFD_REC_LEN 0x10 /* record length */
#define MLXSW_REG_SFD_REC_MAX_COUNT 64
#define MLXSW_REG_SFD_LEN (MLXSW_REG_SFD_BASE_LEN +	\
			   MLXSW_REG_SFD_REC_LEN * MLXSW_REG_SFD_REC_MAX_COUNT)

MLXSW_REG_DEFINE(sfd, MLXSW_REG_SFD_ID, MLXSW_REG_SFD_LEN);

/* reg_sfd_swid
 * Switch partition ID for queries. Reserved on Write.
 * Access: Index
 */
MLXSW_ITEM32(reg, sfd, swid, 0x00, 24, 8);

enum mlxsw_reg_sfd_op {
	/* Dump entire FDB a (process according to record_locator) */
	MLXSW_REG_SFD_OP_QUERY_DUMP = 0,
	/* Query records by {MAC, VID/FID} value */
	MLXSW_REG_SFD_OP_QUERY_QUERY = 1,
	/* Query and clear activity. Query records by {MAC, VID/FID} value */
	MLXSW_REG_SFD_OP_QUERY_QUERY_AND_CLEAR_ACTIVITY = 2,
	/* Test. Response indicates if each of the records could be
	 * added to the FDB.
	 */
	MLXSW_REG_SFD_OP_WRITE_TEST = 0,
	/* Add/modify. Aged-out records cannot be added. This command removes
	 * the learning notification of the {MAC, VID/FID}. Response includes
	 * the entries that were added to the FDB.
	 */
	MLXSW_REG_SFD_OP_WRITE_EDIT = 1,
	/* Remove record by {MAC, VID/FID}. This command also removes
	 * the learning notification and aged-out notifications
	 * of the {MAC, VID/FID}. The response provides current (pre-removal)
	 * entries as non-aged-out.
	 */
	MLXSW_REG_SFD_OP_WRITE_REMOVE = 2,
	/* Remove learned notification by {MAC, VID/FID}. The response provides
	 * the removed learning notification.
	 */
	MLXSW_REG_SFD_OP_WRITE_REMOVE_NOTIFICATION = 2,
};

/* reg_sfd_op
 * Operation.
 * Access: OP
 */
MLXSW_ITEM32(reg, sfd, op, 0x04, 30, 2);

/* reg_sfd_record_locator
 * Used for querying the FDB. Use record_locator=0 to initiate the
 * query. When a record is returned, a new record_locator is
 * returned to be used in the subsequent query.
 * Reserved for database update.
 * Access: Index
 */
MLXSW_ITEM32(reg, sfd, record_locator, 0x04, 0, 30);

/* reg_sfd_num_rec
 * Request: Number of records to read/add/modify/remove
 * Response: Number of records read/added/replaced/removed
 * See above description for more details.
 * Ranges 0..64
 * Access: RW
 */
MLXSW_ITEM32(reg, sfd, num_rec, 0x08, 0, 8);

static inline void mlxsw_reg_sfd_pack(char *payload, enum mlxsw_reg_sfd_op op,
				      u32 record_locator)
{
	MLXSW_REG_ZERO(sfd, payload);
	mlxsw_reg_sfd_op_set(payload, op);
	mlxsw_reg_sfd_record_locator_set(payload, record_locator);
}

/* reg_sfd_rec_swid
 * Switch partition ID.
 * Access: Index
 */
MLXSW_ITEM32_INDEXED(reg, sfd, rec_swid, MLXSW_REG_SFD_BASE_LEN, 24, 8,
		     MLXSW_REG_SFD_REC_LEN, 0x00, false);

enum mlxsw_reg_sfd_rec_type {
	MLXSW_REG_SFD_REC_TYPE_UNICAST = 0x0,
	MLXSW_REG_SFD_REC_TYPE_UNICAST_LAG = 0x1,
	MLXSW_REG_SFD_REC_TYPE_MULTICAST = 0x2,
	MLXSW_REG_SFD_REC_TYPE_UNICAST_TUNNEL = 0xC,
};

/* reg_sfd_rec_type
 * FDB record type.
 * Access: RW
 */
MLXSW_ITEM32_INDEXED(reg, sfd, rec_type, MLXSW_REG_SFD_BASE_LEN, 20, 4,
		     MLXSW_REG_SFD_REC_LEN, 0x00, false);

enum mlxsw_reg_sfd_rec_policy {
	/* Replacement disabled, aging disabled. */
	MLXSW_REG_SFD_REC_POLICY_STATIC_ENTRY = 0,
	/* (mlag remote): Replacement enabled, aging disabled,
	 * learning notification enabled on this port.
	 */
	MLXSW_REG_SFD_REC_POLICY_DYNAMIC_ENTRY_MLAG = 1,
	/* (ingress device): Replacement enabled, aging enabled. */
	MLXSW_REG_SFD_REC_POLICY_DYNAMIC_ENTRY_INGRESS = 3,
};

/* reg_sfd_rec_policy
 * Policy.
 * Access: RW
 */
MLXSW_ITEM32_INDEXED(reg, sfd, rec_policy, MLXSW_REG_SFD_BASE_LEN, 18, 2,
		     MLXSW_REG_SFD_REC_LEN, 0x00, false);

/* reg_sfd_rec_a
 * Activity. Set for new static entries. Set for static entries if a frame SMAC
 * lookup hits on the entry.
 * To clear the a bit, use "query and clear activity" op.
 * Access: RO
 */
MLXSW_ITEM32_INDEXED(reg, sfd, rec_a, MLXSW_REG_SFD_BASE_LEN, 16, 1,
		     MLXSW_REG_SFD_REC_LEN, 0x00, false);

/* reg_sfd_rec_mac
 * MAC address.
 * Access: Index
 */
MLXSW_ITEM_BUF_INDEXED(reg, sfd, rec_mac, MLXSW_REG_SFD_BASE_LEN, 6,
		       MLXSW_REG_SFD_REC_LEN, 0x02);

enum mlxsw_reg_sfd_rec_action {
	/* forward */
	MLXSW_REG_SFD_REC_ACTION_NOP = 0,
	/* forward and trap, trap_id is FDB_TRAP */
	MLXSW_REG_SFD_REC_ACTION_MIRROR_TO_CPU = 1,
	/* trap and do not forward, trap_id is FDB_TRAP */
	MLXSW_REG_SFD_REC_ACTION_TRAP = 2,
	/* forward to IP router */
	MLXSW_REG_SFD_REC_ACTION_FORWARD_IP_ROUTER = 3,
	MLXSW_REG_SFD_REC_ACTION_DISCARD_ERROR = 15,
};

/* reg_sfd_rec_action
 * Action to apply on the packet.
 * Note: Dynamic entries can only be configured with NOP action.
 * Access: RW
 */
MLXSW_ITEM32_INDEXED(reg, sfd, rec_action, MLXSW_REG_SFD_BASE_LEN, 28, 4,
		     MLXSW_REG_SFD_REC_LEN, 0x0C, false);

/* reg_sfd_uc_sub_port
 * VEPA channel on local port.
 * Valid only if local port is a non-stacking port. Must be 0 if multichannel
 * VEPA is not enabled.
 * Access: RW
 */
MLXSW_ITEM32_INDEXED(reg, sfd, uc_sub_port, MLXSW_REG_SFD_BASE_LEN, 16, 8,
		     MLXSW_REG_SFD_REC_LEN, 0x08, false);

/* reg_sfd_uc_fid_vid
 * Filtering ID or VLAN ID
 * For SwitchX and SwitchX-2:
 * - Dynamic entries (policy 2,3) use FID
 * - Static entries (policy 0) use VID
 * - When independent learning is configured, VID=FID
 * For Spectrum: use FID for both Dynamic and Static entries.
 * VID should not be used.
 * Access: Index
 */
MLXSW_ITEM32_INDEXED(reg, sfd, uc_fid_vid, MLXSW_REG_SFD_BASE_LEN, 0, 16,
		     MLXSW_REG_SFD_REC_LEN, 0x08, false);

/* reg_sfd_uc_system_port
 * Unique port identifier for the final destination of the packet.
 * Access: RW
 */
MLXSW_ITEM32_INDEXED(reg, sfd, uc_system_port, MLXSW_REG_SFD_BASE_LEN, 0, 16,
		     MLXSW_REG_SFD_REC_LEN, 0x0C, false);

static inline void mlxsw_reg_sfd_rec_pack(char *payload, int rec_index,
					  enum mlxsw_reg_sfd_rec_type rec_type,
					  const char *mac,
					  enum mlxsw_reg_sfd_rec_action action)
{
	u8 num_rec = mlxsw_reg_sfd_num_rec_get(payload);

	if (rec_index >= num_rec)
		mlxsw_reg_sfd_num_rec_set(payload, rec_index + 1);
	mlxsw_reg_sfd_rec_swid_set(payload, rec_index, 0);
	mlxsw_reg_sfd_rec_type_set(payload, rec_index, rec_type);
	mlxsw_reg_sfd_rec_mac_memcpy_to(payload, rec_index, mac);
	mlxsw_reg_sfd_rec_action_set(payload, rec_index, action);
}

static inline void mlxsw_reg_sfd_uc_pack(char *payload, int rec_index,
					 enum mlxsw_reg_sfd_rec_policy policy,
					 const char *mac, u16 fid_vid,
					 enum mlxsw_reg_sfd_rec_action action,
					 u8 local_port)
{
	mlxsw_reg_sfd_rec_pack(payload, rec_index,
			       MLXSW_REG_SFD_REC_TYPE_UNICAST, mac, action);
	mlxsw_reg_sfd_rec_policy_set(payload, rec_index, policy);
	mlxsw_reg_sfd_uc_sub_port_set(payload, rec_index, 0);
	mlxsw_reg_sfd_uc_fid_vid_set(payload, rec_index, fid_vid);
	mlxsw_reg_sfd_uc_system_port_set(payload, rec_index, local_port);
}

static inline void mlxsw_reg_sfd_uc_unpack(char *payload, int rec_index,
					   char *mac, u16 *p_fid_vid,
					   u8 *p_local_port)
{
	mlxsw_reg_sfd_rec_mac_memcpy_from(payload, rec_index, mac);
	*p_fid_vid = mlxsw_reg_sfd_uc_fid_vid_get(payload, rec_index);
	*p_local_port = mlxsw_reg_sfd_uc_system_port_get(payload, rec_index);
}

/* reg_sfd_uc_lag_sub_port
 * LAG sub port.
 * Must be 0 if multichannel VEPA is not enabled.
 * Access: RW
 */
MLXSW_ITEM32_INDEXED(reg, sfd, uc_lag_sub_port, MLXSW_REG_SFD_BASE_LEN, 16, 8,
		     MLXSW_REG_SFD_REC_LEN, 0x08, false);

/* reg_sfd_uc_lag_fid_vid
 * Filtering ID or VLAN ID
 * For SwitchX and SwitchX-2:
 * - Dynamic entries (policy 2,3) use FID
 * - Static entries (policy 0) use VID
 * - When independent learning is configured, VID=FID
 * For Spectrum: use FID for both Dynamic and Static entries.
 * VID should not be used.
 * Access: Index
 */
MLXSW_ITEM32_INDEXED(reg, sfd, uc_lag_fid_vid, MLXSW_REG_SFD_BASE_LEN, 0, 16,
		     MLXSW_REG_SFD_REC_LEN, 0x08, false);

/* reg_sfd_uc_lag_lag_vid
 * Indicates VID in case of vFIDs. Reserved for FIDs.
 * Access: RW
 */
MLXSW_ITEM32_INDEXED(reg, sfd, uc_lag_lag_vid, MLXSW_REG_SFD_BASE_LEN, 16, 12,
		     MLXSW_REG_SFD_REC_LEN, 0x0C, false);

/* reg_sfd_uc_lag_lag_id
 * LAG Identifier - pointer into the LAG descriptor table.
 * Access: RW
 */
MLXSW_ITEM32_INDEXED(reg, sfd, uc_lag_lag_id, MLXSW_REG_SFD_BASE_LEN, 0, 10,
		     MLXSW_REG_SFD_REC_LEN, 0x0C, false);

static inline void
mlxsw_reg_sfd_uc_lag_pack(char *payload, int rec_index,
			  enum mlxsw_reg_sfd_rec_policy policy,
			  const char *mac, u16 fid_vid,
			  enum mlxsw_reg_sfd_rec_action action, u16 lag_vid,
			  u16 lag_id)
{
	mlxsw_reg_sfd_rec_pack(payload, rec_index,
			       MLXSW_REG_SFD_REC_TYPE_UNICAST_LAG,
			       mac, action);
	mlxsw_reg_sfd_rec_policy_set(payload, rec_index, policy);
	mlxsw_reg_sfd_uc_lag_sub_port_set(payload, rec_index, 0);
	mlxsw_reg_sfd_uc_lag_fid_vid_set(payload, rec_index, fid_vid);
	mlxsw_reg_sfd_uc_lag_lag_vid_set(payload, rec_index, lag_vid);
	mlxsw_reg_sfd_uc_lag_lag_id_set(payload, rec_index, lag_id);
}

static inline void mlxsw_reg_sfd_uc_lag_unpack(char *payload, int rec_index,
					       char *mac, u16 *p_vid,
					       u16 *p_lag_id)
{
	mlxsw_reg_sfd_rec_mac_memcpy_from(payload, rec_index, mac);
	*p_vid = mlxsw_reg_sfd_uc_lag_fid_vid_get(payload, rec_index);
	*p_lag_id = mlxsw_reg_sfd_uc_lag_lag_id_get(payload, rec_index);
}

/* reg_sfd_mc_pgi
 *
 * Multicast port group index - index into the port group table.
 * Value 0x1FFF indicates the pgi should point to the MID entry.
 * For Spectrum this value must be set to 0x1FFF
 * Access: RW
 */
MLXSW_ITEM32_INDEXED(reg, sfd, mc_pgi, MLXSW_REG_SFD_BASE_LEN, 16, 13,
		     MLXSW_REG_SFD_REC_LEN, 0x08, false);

/* reg_sfd_mc_fid_vid
 *
 * Filtering ID or VLAN ID
 * Access: Index
 */
MLXSW_ITEM32_INDEXED(reg, sfd, mc_fid_vid, MLXSW_REG_SFD_BASE_LEN, 0, 16,
		     MLXSW_REG_SFD_REC_LEN, 0x08, false);

/* reg_sfd_mc_mid
 *
 * Multicast identifier - global identifier that represents the multicast
 * group across all devices.
 * Access: RW
 */
MLXSW_ITEM32_INDEXED(reg, sfd, mc_mid, MLXSW_REG_SFD_BASE_LEN, 0, 16,
		     MLXSW_REG_SFD_REC_LEN, 0x0C, false);

static inline void
mlxsw_reg_sfd_mc_pack(char *payload, int rec_index,
		      const char *mac, u16 fid_vid,
		      enum mlxsw_reg_sfd_rec_action action, u16 mid)
{
	mlxsw_reg_sfd_rec_pack(payload, rec_index,
			       MLXSW_REG_SFD_REC_TYPE_MULTICAST, mac, action);
	mlxsw_reg_sfd_mc_pgi_set(payload, rec_index, 0x1FFF);
	mlxsw_reg_sfd_mc_fid_vid_set(payload, rec_index, fid_vid);
	mlxsw_reg_sfd_mc_mid_set(payload, rec_index, mid);
}

/* reg_sfd_uc_tunnel_uip_msb
 * When protocol is IPv4, the most significant byte of the underlay IPv4
 * destination IP.
 * When protocol is IPv6, reserved.
 * Access: RW
 */
MLXSW_ITEM32_INDEXED(reg, sfd, uc_tunnel_uip_msb, MLXSW_REG_SFD_BASE_LEN, 24,
		     8, MLXSW_REG_SFD_REC_LEN, 0x08, false);

/* reg_sfd_uc_tunnel_fid
 * Filtering ID.
 * Access: Index
 */
MLXSW_ITEM32_INDEXED(reg, sfd, uc_tunnel_fid, MLXSW_REG_SFD_BASE_LEN, 0, 16,
		     MLXSW_REG_SFD_REC_LEN, 0x08, false);

enum mlxsw_reg_sfd_uc_tunnel_protocol {
	MLXSW_REG_SFD_UC_TUNNEL_PROTOCOL_IPV4,
	MLXSW_REG_SFD_UC_TUNNEL_PROTOCOL_IPV6,
};

/* reg_sfd_uc_tunnel_protocol
 * IP protocol.
 * Access: RW
 */
MLXSW_ITEM32_INDEXED(reg, sfd, uc_tunnel_protocol, MLXSW_REG_SFD_BASE_LEN, 27,
		     1, MLXSW_REG_SFD_REC_LEN, 0x0C, false);

/* reg_sfd_uc_tunnel_uip_lsb
 * When protocol is IPv4, the least significant bytes of the underlay
 * IPv4 destination IP.
 * When protocol is IPv6, pointer to the underlay IPv6 destination IP
 * which is configured by RIPS.
 * Access: RW
 */
MLXSW_ITEM32_INDEXED(reg, sfd, uc_tunnel_uip_lsb, MLXSW_REG_SFD_BASE_LEN, 0,
		     24, MLXSW_REG_SFD_REC_LEN, 0x0C, false);

static inline void
mlxsw_reg_sfd_uc_tunnel_pack(char *payload, int rec_index,
			     enum mlxsw_reg_sfd_rec_policy policy,
			     const char *mac, u16 fid,
			     enum mlxsw_reg_sfd_rec_action action, u32 uip,
			     enum mlxsw_reg_sfd_uc_tunnel_protocol proto)
{
	mlxsw_reg_sfd_rec_pack(payload, rec_index,
			       MLXSW_REG_SFD_REC_TYPE_UNICAST_TUNNEL, mac,
			       action);
	mlxsw_reg_sfd_rec_policy_set(payload, rec_index, policy);
	mlxsw_reg_sfd_uc_tunnel_uip_msb_set(payload, rec_index, uip >> 24);
	mlxsw_reg_sfd_uc_tunnel_uip_lsb_set(payload, rec_index, uip);
	mlxsw_reg_sfd_uc_tunnel_fid_set(payload, rec_index, fid);
	mlxsw_reg_sfd_uc_tunnel_protocol_set(payload, rec_index, proto);
}

/* SFN - Switch FDB Notification Register
 * -------------------------------------------
 * The switch provides notifications on newly learned FDB entries and
 * aged out entries. The notifications can be polled by software.
 */
#define MLXSW_REG_SFN_ID 0x200B
#define MLXSW_REG_SFN_BASE_LEN 0x10 /* base length, without records */
#define MLXSW_REG_SFN_REC_LEN 0x10 /* record length */
#define MLXSW_REG_SFN_REC_MAX_COUNT 64
#define MLXSW_REG_SFN_LEN (MLXSW_REG_SFN_BASE_LEN +	\
			   MLXSW_REG_SFN_REC_LEN * MLXSW_REG_SFN_REC_MAX_COUNT)

MLXSW_REG_DEFINE(sfn, MLXSW_REG_SFN_ID, MLXSW_REG_SFN_LEN);

/* reg_sfn_swid
 * Switch partition ID.
 * Access: Index
 */
MLXSW_ITEM32(reg, sfn, swid, 0x00, 24, 8);

/* reg_sfn_end
 * Forces the current session to end.
 * Access: OP
 */
MLXSW_ITEM32(reg, sfn, end, 0x04, 20, 1);

/* reg_sfn_num_rec
 * Request: Number of learned notifications and aged-out notification
 * records requested.
 * Response: Number of notification records returned (must be smaller
 * than or equal to the value requested)
 * Ranges 0..64
 * Access: OP
 */
MLXSW_ITEM32(reg, sfn, num_rec, 0x04, 0, 8);

static inline void mlxsw_reg_sfn_pack(char *payload)
{
	MLXSW_REG_ZERO(sfn, payload);
	mlxsw_reg_sfn_swid_set(payload, 0);
<<<<<<< HEAD
	mlxsw_reg_sfn_end_set(payload, 1);
=======
	mlxsw_reg_sfn_end_set(payload, 0);
>>>>>>> 24b8d41d
	mlxsw_reg_sfn_num_rec_set(payload, MLXSW_REG_SFN_REC_MAX_COUNT);
}

/* reg_sfn_rec_swid
 * Switch partition ID.
 * Access: RO
 */
MLXSW_ITEM32_INDEXED(reg, sfn, rec_swid, MLXSW_REG_SFN_BASE_LEN, 24, 8,
		     MLXSW_REG_SFN_REC_LEN, 0x00, false);

enum mlxsw_reg_sfn_rec_type {
	/* MAC addresses learned on a regular port. */
	MLXSW_REG_SFN_REC_TYPE_LEARNED_MAC = 0x5,
	/* MAC addresses learned on a LAG port. */
	MLXSW_REG_SFN_REC_TYPE_LEARNED_MAC_LAG = 0x6,
	/* Aged-out MAC address on a regular port. */
	MLXSW_REG_SFN_REC_TYPE_AGED_OUT_MAC = 0x7,
	/* Aged-out MAC address on a LAG port. */
	MLXSW_REG_SFN_REC_TYPE_AGED_OUT_MAC_LAG = 0x8,
	/* Learned unicast tunnel record. */
	MLXSW_REG_SFN_REC_TYPE_LEARNED_UNICAST_TUNNEL = 0xD,
	/* Aged-out unicast tunnel record. */
	MLXSW_REG_SFN_REC_TYPE_AGED_OUT_UNICAST_TUNNEL = 0xE,
};

/* reg_sfn_rec_type
 * Notification record type.
 * Access: RO
 */
MLXSW_ITEM32_INDEXED(reg, sfn, rec_type, MLXSW_REG_SFN_BASE_LEN, 20, 4,
		     MLXSW_REG_SFN_REC_LEN, 0x00, false);

/* reg_sfn_rec_mac
 * MAC address.
 * Access: RO
 */
MLXSW_ITEM_BUF_INDEXED(reg, sfn, rec_mac, MLXSW_REG_SFN_BASE_LEN, 6,
		       MLXSW_REG_SFN_REC_LEN, 0x02);

/* reg_sfn_mac_sub_port
 * VEPA channel on the local port.
 * 0 if multichannel VEPA is not enabled.
 * Access: RO
 */
MLXSW_ITEM32_INDEXED(reg, sfn, mac_sub_port, MLXSW_REG_SFN_BASE_LEN, 16, 8,
		     MLXSW_REG_SFN_REC_LEN, 0x08, false);

/* reg_sfn_mac_fid
 * Filtering identifier.
 * Access: RO
 */
MLXSW_ITEM32_INDEXED(reg, sfn, mac_fid, MLXSW_REG_SFN_BASE_LEN, 0, 16,
		     MLXSW_REG_SFN_REC_LEN, 0x08, false);

/* reg_sfn_mac_system_port
 * Unique port identifier for the final destination of the packet.
 * Access: RO
 */
MLXSW_ITEM32_INDEXED(reg, sfn, mac_system_port, MLXSW_REG_SFN_BASE_LEN, 0, 16,
		     MLXSW_REG_SFN_REC_LEN, 0x0C, false);

static inline void mlxsw_reg_sfn_mac_unpack(char *payload, int rec_index,
					    char *mac, u16 *p_vid,
					    u8 *p_local_port)
{
	mlxsw_reg_sfn_rec_mac_memcpy_from(payload, rec_index, mac);
	*p_vid = mlxsw_reg_sfn_mac_fid_get(payload, rec_index);
	*p_local_port = mlxsw_reg_sfn_mac_system_port_get(payload, rec_index);
}

/* reg_sfn_mac_lag_lag_id
 * LAG ID (pointer into the LAG descriptor table).
 * Access: RO
 */
MLXSW_ITEM32_INDEXED(reg, sfn, mac_lag_lag_id, MLXSW_REG_SFN_BASE_LEN, 0, 10,
		     MLXSW_REG_SFN_REC_LEN, 0x0C, false);

static inline void mlxsw_reg_sfn_mac_lag_unpack(char *payload, int rec_index,
						char *mac, u16 *p_vid,
						u16 *p_lag_id)
{
	mlxsw_reg_sfn_rec_mac_memcpy_from(payload, rec_index, mac);
	*p_vid = mlxsw_reg_sfn_mac_fid_get(payload, rec_index);
	*p_lag_id = mlxsw_reg_sfn_mac_lag_lag_id_get(payload, rec_index);
}

/* reg_sfn_uc_tunnel_uip_msb
 * When protocol is IPv4, the most significant byte of the underlay IPv4
 * address of the remote VTEP.
 * When protocol is IPv6, reserved.
 * Access: RO
 */
MLXSW_ITEM32_INDEXED(reg, sfn, uc_tunnel_uip_msb, MLXSW_REG_SFN_BASE_LEN, 24,
		     8, MLXSW_REG_SFN_REC_LEN, 0x08, false);

enum mlxsw_reg_sfn_uc_tunnel_protocol {
	MLXSW_REG_SFN_UC_TUNNEL_PROTOCOL_IPV4,
	MLXSW_REG_SFN_UC_TUNNEL_PROTOCOL_IPV6,
};

/* reg_sfn_uc_tunnel_protocol
 * IP protocol.
 * Access: RO
 */
MLXSW_ITEM32_INDEXED(reg, sfn, uc_tunnel_protocol, MLXSW_REG_SFN_BASE_LEN, 27,
		     1, MLXSW_REG_SFN_REC_LEN, 0x0C, false);

/* reg_sfn_uc_tunnel_uip_lsb
 * When protocol is IPv4, the least significant bytes of the underlay
 * IPv4 address of the remote VTEP.
 * When protocol is IPv6, ipv6_id to be queried from TNIPSD.
 * Access: RO
 */
MLXSW_ITEM32_INDEXED(reg, sfn, uc_tunnel_uip_lsb, MLXSW_REG_SFN_BASE_LEN, 0,
		     24, MLXSW_REG_SFN_REC_LEN, 0x0C, false);

enum mlxsw_reg_sfn_tunnel_port {
	MLXSW_REG_SFN_TUNNEL_PORT_NVE,
	MLXSW_REG_SFN_TUNNEL_PORT_VPLS,
	MLXSW_REG_SFN_TUNNEL_FLEX_TUNNEL0,
	MLXSW_REG_SFN_TUNNEL_FLEX_TUNNEL1,
};

/* reg_sfn_uc_tunnel_port
 * Tunnel port.
 * Reserved on Spectrum.
 * Access: RO
 */
MLXSW_ITEM32_INDEXED(reg, sfn, tunnel_port, MLXSW_REG_SFN_BASE_LEN, 0, 4,
		     MLXSW_REG_SFN_REC_LEN, 0x10, false);

static inline void
mlxsw_reg_sfn_uc_tunnel_unpack(char *payload, int rec_index, char *mac,
			       u16 *p_fid, u32 *p_uip,
			       enum mlxsw_reg_sfn_uc_tunnel_protocol *p_proto)
{
	u32 uip_msb, uip_lsb;

	mlxsw_reg_sfn_rec_mac_memcpy_from(payload, rec_index, mac);
	*p_fid = mlxsw_reg_sfn_mac_fid_get(payload, rec_index);
	uip_msb = mlxsw_reg_sfn_uc_tunnel_uip_msb_get(payload, rec_index);
	uip_lsb = mlxsw_reg_sfn_uc_tunnel_uip_lsb_get(payload, rec_index);
	*p_uip = uip_msb << 24 | uip_lsb;
	*p_proto = mlxsw_reg_sfn_uc_tunnel_protocol_get(payload, rec_index);
}

/* SPMS - Switch Port MSTP/RSTP State Register
 * -------------------------------------------
 * Configures the spanning tree state of a physical port.
 */
#define MLXSW_REG_SPMS_ID 0x200D
#define MLXSW_REG_SPMS_LEN 0x404

MLXSW_REG_DEFINE(spms, MLXSW_REG_SPMS_ID, MLXSW_REG_SPMS_LEN);

/* reg_spms_local_port
 * Local port number.
 * Access: Index
 */
MLXSW_ITEM32(reg, spms, local_port, 0x00, 16, 8);

enum mlxsw_reg_spms_state {
	MLXSW_REG_SPMS_STATE_NO_CHANGE,
	MLXSW_REG_SPMS_STATE_DISCARDING,
	MLXSW_REG_SPMS_STATE_LEARNING,
	MLXSW_REG_SPMS_STATE_FORWARDING,
};

/* reg_spms_state
 * Spanning tree state of each VLAN ID (VID) of the local port.
 * 0 - Do not change spanning tree state (used only when writing).
 * 1 - Discarding. No learning or forwarding to/from this port (default).
 * 2 - Learning. Port is learning, but not forwarding.
 * 3 - Forwarding. Port is learning and forwarding.
 * Access: RW
 */
MLXSW_ITEM_BIT_ARRAY(reg, spms, state, 0x04, 0x400, 2);

static inline void mlxsw_reg_spms_pack(char *payload, u8 local_port)
{
	MLXSW_REG_ZERO(spms, payload);
	mlxsw_reg_spms_local_port_set(payload, local_port);
}

static inline void mlxsw_reg_spms_vid_pack(char *payload, u16 vid,
					   enum mlxsw_reg_spms_state state)
{
	mlxsw_reg_spms_state_set(payload, vid, state);
}

/* SPVID - Switch Port VID
 * -----------------------
 * The switch port VID configures the default VID for a port.
 */
#define MLXSW_REG_SPVID_ID 0x200E
#define MLXSW_REG_SPVID_LEN 0x08

MLXSW_REG_DEFINE(spvid, MLXSW_REG_SPVID_ID, MLXSW_REG_SPVID_LEN);

/* reg_spvid_local_port
 * Local port number.
 * Access: Index
 */
MLXSW_ITEM32(reg, spvid, local_port, 0x00, 16, 8);

/* reg_spvid_sub_port
 * Virtual port within the physical port.
 * Should be set to 0 when virtual ports are not enabled on the port.
 * Access: Index
 */
MLXSW_ITEM32(reg, spvid, sub_port, 0x00, 8, 8);

/* reg_spvid_pvid
 * Port default VID
 * Access: RW
 */
MLXSW_ITEM32(reg, spvid, pvid, 0x04, 0, 12);

static inline void mlxsw_reg_spvid_pack(char *payload, u8 local_port, u16 pvid)
{
	MLXSW_REG_ZERO(spvid, payload);
	mlxsw_reg_spvid_local_port_set(payload, local_port);
	mlxsw_reg_spvid_pvid_set(payload, pvid);
}

/* SPVM - Switch Port VLAN Membership
 * ----------------------------------
 * The Switch Port VLAN Membership register configures the VLAN membership
 * of a port in a VLAN denoted by VID. VLAN membership is managed per
 * virtual port. The register can be used to add and remove VID(s) from a port.
 */
#define MLXSW_REG_SPVM_ID 0x200F
#define MLXSW_REG_SPVM_BASE_LEN 0x04 /* base length, without records */
#define MLXSW_REG_SPVM_REC_LEN 0x04 /* record length */
#define MLXSW_REG_SPVM_REC_MAX_COUNT 255
#define MLXSW_REG_SPVM_LEN (MLXSW_REG_SPVM_BASE_LEN +	\
		    MLXSW_REG_SPVM_REC_LEN * MLXSW_REG_SPVM_REC_MAX_COUNT)

MLXSW_REG_DEFINE(spvm, MLXSW_REG_SPVM_ID, MLXSW_REG_SPVM_LEN);

/* reg_spvm_pt
 * Priority tagged. If this bit is set, packets forwarded to the port with
 * untagged VLAN membership (u bit is set) will be tagged with priority tag
 * (VID=0)
 * Access: RW
 */
MLXSW_ITEM32(reg, spvm, pt, 0x00, 31, 1);

/* reg_spvm_pte
 * Priority Tagged Update Enable. On Write operations, if this bit is cleared,
 * the pt bit will NOT be updated. To update the pt bit, pte must be set.
 * Access: WO
 */
MLXSW_ITEM32(reg, spvm, pte, 0x00, 30, 1);

/* reg_spvm_local_port
 * Local port number.
 * Access: Index
 */
MLXSW_ITEM32(reg, spvm, local_port, 0x00, 16, 8);

/* reg_spvm_sub_port
 * Virtual port within the physical port.
 * Should be set to 0 when virtual ports are not enabled on the port.
 * Access: Index
 */
MLXSW_ITEM32(reg, spvm, sub_port, 0x00, 8, 8);

/* reg_spvm_num_rec
 * Number of records to update. Each record contains: i, e, u, vid.
 * Access: OP
 */
MLXSW_ITEM32(reg, spvm, num_rec, 0x00, 0, 8);

/* reg_spvm_rec_i
 * Ingress membership in VLAN ID.
 * Access: Index
 */
MLXSW_ITEM32_INDEXED(reg, spvm, rec_i,
		     MLXSW_REG_SPVM_BASE_LEN, 14, 1,
		     MLXSW_REG_SPVM_REC_LEN, 0, false);

/* reg_spvm_rec_e
 * Egress membership in VLAN ID.
 * Access: Index
 */
MLXSW_ITEM32_INDEXED(reg, spvm, rec_e,
		     MLXSW_REG_SPVM_BASE_LEN, 13, 1,
		     MLXSW_REG_SPVM_REC_LEN, 0, false);

/* reg_spvm_rec_u
 * Untagged - port is an untagged member - egress transmission uses untagged
 * frames on VID<n>
 * Access: Index
 */
MLXSW_ITEM32_INDEXED(reg, spvm, rec_u,
		     MLXSW_REG_SPVM_BASE_LEN, 12, 1,
		     MLXSW_REG_SPVM_REC_LEN, 0, false);

/* reg_spvm_rec_vid
 * Egress membership in VLAN ID.
 * Access: Index
 */
MLXSW_ITEM32_INDEXED(reg, spvm, rec_vid,
		     MLXSW_REG_SPVM_BASE_LEN, 0, 12,
		     MLXSW_REG_SPVM_REC_LEN, 0, false);

static inline void mlxsw_reg_spvm_pack(char *payload, u8 local_port,
				       u16 vid_begin, u16 vid_end,
				       bool is_member, bool untagged)
{
	int size = vid_end - vid_begin + 1;
	int i;

	MLXSW_REG_ZERO(spvm, payload);
	mlxsw_reg_spvm_local_port_set(payload, local_port);
	mlxsw_reg_spvm_num_rec_set(payload, size);

	for (i = 0; i < size; i++) {
		mlxsw_reg_spvm_rec_i_set(payload, i, is_member);
		mlxsw_reg_spvm_rec_e_set(payload, i, is_member);
		mlxsw_reg_spvm_rec_u_set(payload, i, untagged);
		mlxsw_reg_spvm_rec_vid_set(payload, i, vid_begin + i);
	}
}

/* SPAFT - Switch Port Acceptable Frame Types
 * ------------------------------------------
 * The Switch Port Acceptable Frame Types register configures the frame
 * admittance of the port.
 */
#define MLXSW_REG_SPAFT_ID 0x2010
#define MLXSW_REG_SPAFT_LEN 0x08

MLXSW_REG_DEFINE(spaft, MLXSW_REG_SPAFT_ID, MLXSW_REG_SPAFT_LEN);

/* reg_spaft_local_port
 * Local port number.
 * Access: Index
 *
 * Note: CPU port is not supported (all tag types are allowed).
 */
MLXSW_ITEM32(reg, spaft, local_port, 0x00, 16, 8);

/* reg_spaft_sub_port
 * Virtual port within the physical port.
 * Should be set to 0 when virtual ports are not enabled on the port.
 * Access: RW
 */
MLXSW_ITEM32(reg, spaft, sub_port, 0x00, 8, 8);

/* reg_spaft_allow_untagged
 * When set, untagged frames on the ingress are allowed (default).
 * Access: RW
 */
MLXSW_ITEM32(reg, spaft, allow_untagged, 0x04, 31, 1);

/* reg_spaft_allow_prio_tagged
 * When set, priority tagged frames on the ingress are allowed (default).
 * Access: RW
 */
MLXSW_ITEM32(reg, spaft, allow_prio_tagged, 0x04, 30, 1);

/* reg_spaft_allow_tagged
 * When set, tagged frames on the ingress are allowed (default).
 * Access: RW
 */
MLXSW_ITEM32(reg, spaft, allow_tagged, 0x04, 29, 1);

static inline void mlxsw_reg_spaft_pack(char *payload, u8 local_port,
					bool allow_untagged)
{
	MLXSW_REG_ZERO(spaft, payload);
	mlxsw_reg_spaft_local_port_set(payload, local_port);
	mlxsw_reg_spaft_allow_untagged_set(payload, allow_untagged);
	mlxsw_reg_spaft_allow_prio_tagged_set(payload, allow_untagged);
	mlxsw_reg_spaft_allow_tagged_set(payload, true);
}

/* SFGC - Switch Flooding Group Configuration
 * ------------------------------------------
 * The following register controls the association of flooding tables and MIDs
 * to packet types used for flooding.
 */
#define MLXSW_REG_SFGC_ID 0x2011
#define MLXSW_REG_SFGC_LEN 0x10

MLXSW_REG_DEFINE(sfgc, MLXSW_REG_SFGC_ID, MLXSW_REG_SFGC_LEN);

enum mlxsw_reg_sfgc_type {
	MLXSW_REG_SFGC_TYPE_BROADCAST,
	MLXSW_REG_SFGC_TYPE_UNKNOWN_UNICAST,
	MLXSW_REG_SFGC_TYPE_UNREGISTERED_MULTICAST_IPV4,
	MLXSW_REG_SFGC_TYPE_UNREGISTERED_MULTICAST_IPV6,
	MLXSW_REG_SFGC_TYPE_RESERVED,
	MLXSW_REG_SFGC_TYPE_UNREGISTERED_MULTICAST_NON_IP,
	MLXSW_REG_SFGC_TYPE_IPV4_LINK_LOCAL,
	MLXSW_REG_SFGC_TYPE_IPV6_ALL_HOST,
	MLXSW_REG_SFGC_TYPE_MAX,
};

/* reg_sfgc_type
 * The traffic type to reach the flooding table.
 * Access: Index
 */
MLXSW_ITEM32(reg, sfgc, type, 0x00, 0, 4);

enum mlxsw_reg_sfgc_bridge_type {
	MLXSW_REG_SFGC_BRIDGE_TYPE_1Q_FID = 0,
	MLXSW_REG_SFGC_BRIDGE_TYPE_VFID = 1,
};

/* reg_sfgc_bridge_type
 * Access: Index
 *
 * Note: SwitchX-2 only supports 802.1Q mode.
 */
MLXSW_ITEM32(reg, sfgc, bridge_type, 0x04, 24, 3);

enum mlxsw_flood_table_type {
	MLXSW_REG_SFGC_TABLE_TYPE_VID = 1,
	MLXSW_REG_SFGC_TABLE_TYPE_SINGLE = 2,
	MLXSW_REG_SFGC_TABLE_TYPE_ANY = 0,
	MLXSW_REG_SFGC_TABLE_TYPE_FID_OFFSET = 3,
	MLXSW_REG_SFGC_TABLE_TYPE_FID = 4,
};

/* reg_sfgc_table_type
 * See mlxsw_flood_table_type
 * Access: RW
 *
 * Note: FID offset and FID types are not supported in SwitchX-2.
 */
MLXSW_ITEM32(reg, sfgc, table_type, 0x04, 16, 3);

/* reg_sfgc_flood_table
 * Flooding table index to associate with the specific type on the specific
 * switch partition.
 * Access: RW
 */
MLXSW_ITEM32(reg, sfgc, flood_table, 0x04, 0, 6);

/* reg_sfgc_mid
 * The multicast ID for the swid. Not supported for Spectrum
 * Access: RW
 */
MLXSW_ITEM32(reg, sfgc, mid, 0x08, 0, 16);

/* reg_sfgc_counter_set_type
 * Counter Set Type for flow counters.
 * Access: RW
 */
MLXSW_ITEM32(reg, sfgc, counter_set_type, 0x0C, 24, 8);

/* reg_sfgc_counter_index
 * Counter Index for flow counters.
 * Access: RW
 */
MLXSW_ITEM32(reg, sfgc, counter_index, 0x0C, 0, 24);

static inline void
mlxsw_reg_sfgc_pack(char *payload, enum mlxsw_reg_sfgc_type type,
		    enum mlxsw_reg_sfgc_bridge_type bridge_type,
		    enum mlxsw_flood_table_type table_type,
		    unsigned int flood_table)
{
	MLXSW_REG_ZERO(sfgc, payload);
	mlxsw_reg_sfgc_type_set(payload, type);
	mlxsw_reg_sfgc_bridge_type_set(payload, bridge_type);
	mlxsw_reg_sfgc_table_type_set(payload, table_type);
	mlxsw_reg_sfgc_flood_table_set(payload, flood_table);
	mlxsw_reg_sfgc_mid_set(payload, MLXSW_PORT_MID);
}

/* SFTR - Switch Flooding Table Register
 * -------------------------------------
 * The switch flooding table is used for flooding packet replication. The table
 * defines a bit mask of ports for packet replication.
 */
#define MLXSW_REG_SFTR_ID 0x2012
#define MLXSW_REG_SFTR_LEN 0x420

MLXSW_REG_DEFINE(sftr, MLXSW_REG_SFTR_ID, MLXSW_REG_SFTR_LEN);

/* reg_sftr_swid
 * Switch partition ID with which to associate the port.
 * Access: Index
 */
MLXSW_ITEM32(reg, sftr, swid, 0x00, 24, 8);

/* reg_sftr_flood_table
 * Flooding table index to associate with the specific type on the specific
 * switch partition.
 * Access: Index
 */
MLXSW_ITEM32(reg, sftr, flood_table, 0x00, 16, 6);

/* reg_sftr_index
 * Index. Used as an index into the Flooding Table in case the table is
 * configured to use VID / FID or FID Offset.
 * Access: Index
 */
MLXSW_ITEM32(reg, sftr, index, 0x00, 0, 16);

/* reg_sftr_table_type
 * See mlxsw_flood_table_type
 * Access: RW
 */
MLXSW_ITEM32(reg, sftr, table_type, 0x04, 16, 3);

/* reg_sftr_range
 * Range of entries to update
 * Access: Index
 */
MLXSW_ITEM32(reg, sftr, range, 0x04, 0, 16);

/* reg_sftr_port
 * Local port membership (1 bit per port).
 * Access: RW
 */
MLXSW_ITEM_BIT_ARRAY(reg, sftr, port, 0x20, 0x20, 1);

/* reg_sftr_cpu_port_mask
 * CPU port mask (1 bit per port).
 * Access: W
 */
MLXSW_ITEM_BIT_ARRAY(reg, sftr, port_mask, 0x220, 0x20, 1);

static inline void mlxsw_reg_sftr_pack(char *payload,
				       unsigned int flood_table,
				       unsigned int index,
				       enum mlxsw_flood_table_type table_type,
				       unsigned int range, u8 port, bool set)
{
	MLXSW_REG_ZERO(sftr, payload);
	mlxsw_reg_sftr_swid_set(payload, 0);
	mlxsw_reg_sftr_flood_table_set(payload, flood_table);
	mlxsw_reg_sftr_index_set(payload, index);
	mlxsw_reg_sftr_table_type_set(payload, table_type);
	mlxsw_reg_sftr_range_set(payload, range);
	mlxsw_reg_sftr_port_set(payload, port, set);
	mlxsw_reg_sftr_port_mask_set(payload, port, 1);
}

/* SFDF - Switch Filtering DB Flush
 * --------------------------------
 * The switch filtering DB flush register is used to flush the FDB.
 * Note that FDB notifications are flushed as well.
 */
#define MLXSW_REG_SFDF_ID 0x2013
#define MLXSW_REG_SFDF_LEN 0x14

MLXSW_REG_DEFINE(sfdf, MLXSW_REG_SFDF_ID, MLXSW_REG_SFDF_LEN);

/* reg_sfdf_swid
 * Switch partition ID.
 * Access: Index
 */
MLXSW_ITEM32(reg, sfdf, swid, 0x00, 24, 8);

enum mlxsw_reg_sfdf_flush_type {
	MLXSW_REG_SFDF_FLUSH_PER_SWID,
	MLXSW_REG_SFDF_FLUSH_PER_FID,
	MLXSW_REG_SFDF_FLUSH_PER_PORT,
	MLXSW_REG_SFDF_FLUSH_PER_PORT_AND_FID,
	MLXSW_REG_SFDF_FLUSH_PER_LAG,
	MLXSW_REG_SFDF_FLUSH_PER_LAG_AND_FID,
	MLXSW_REG_SFDF_FLUSH_PER_NVE,
	MLXSW_REG_SFDF_FLUSH_PER_NVE_AND_FID,
};

/* reg_sfdf_flush_type
 * Flush type.
 * 0 - All SWID dynamic entries are flushed.
 * 1 - All FID dynamic entries are flushed.
 * 2 - All dynamic entries pointing to port are flushed.
 * 3 - All FID dynamic entries pointing to port are flushed.
 * 4 - All dynamic entries pointing to LAG are flushed.
 * 5 - All FID dynamic entries pointing to LAG are flushed.
 * 6 - All entries of type "Unicast Tunnel" or "Multicast Tunnel" are
 *     flushed.
 * 7 - All entries of type "Unicast Tunnel" or "Multicast Tunnel" are
 *     flushed, per FID.
 * Access: RW
 */
MLXSW_ITEM32(reg, sfdf, flush_type, 0x04, 28, 4);

/* reg_sfdf_flush_static
 * Static.
 * 0 - Flush only dynamic entries.
 * 1 - Flush both dynamic and static entries.
 * Access: RW
 */
MLXSW_ITEM32(reg, sfdf, flush_static, 0x04, 24, 1);

static inline void mlxsw_reg_sfdf_pack(char *payload,
				       enum mlxsw_reg_sfdf_flush_type type)
{
	MLXSW_REG_ZERO(sfdf, payload);
	mlxsw_reg_sfdf_flush_type_set(payload, type);
	mlxsw_reg_sfdf_flush_static_set(payload, true);
}

/* reg_sfdf_fid
 * FID to flush.
 * Access: RW
 */
MLXSW_ITEM32(reg, sfdf, fid, 0x0C, 0, 16);

/* reg_sfdf_system_port
 * Port to flush.
 * Access: RW
 */
MLXSW_ITEM32(reg, sfdf, system_port, 0x0C, 0, 16);

/* reg_sfdf_port_fid_system_port
 * Port to flush, pointed to by FID.
 * Access: RW
 */
MLXSW_ITEM32(reg, sfdf, port_fid_system_port, 0x08, 0, 16);

/* reg_sfdf_lag_id
 * LAG ID to flush.
 * Access: RW
 */
MLXSW_ITEM32(reg, sfdf, lag_id, 0x0C, 0, 10);

/* reg_sfdf_lag_fid_lag_id
 * LAG ID to flush, pointed to by FID.
 * Access: RW
 */
MLXSW_ITEM32(reg, sfdf, lag_fid_lag_id, 0x08, 0, 10);

/* SLDR - Switch LAG Descriptor Register
 * -----------------------------------------
 * The switch LAG descriptor register is populated by LAG descriptors.
 * Each LAG descriptor is indexed by lag_id. The LAG ID runs from 0 to
 * max_lag-1.
 */
#define MLXSW_REG_SLDR_ID 0x2014
#define MLXSW_REG_SLDR_LEN 0x0C /* counting in only one port in list */

MLXSW_REG_DEFINE(sldr, MLXSW_REG_SLDR_ID, MLXSW_REG_SLDR_LEN);

enum mlxsw_reg_sldr_op {
	/* Indicates a creation of a new LAG-ID, lag_id must be valid */
	MLXSW_REG_SLDR_OP_LAG_CREATE,
	MLXSW_REG_SLDR_OP_LAG_DESTROY,
	/* Ports that appear in the list have the Distributor enabled */
	MLXSW_REG_SLDR_OP_LAG_ADD_PORT_LIST,
	/* Removes ports from the disributor list */
	MLXSW_REG_SLDR_OP_LAG_REMOVE_PORT_LIST,
};

/* reg_sldr_op
 * Operation.
 * Access: RW
 */
MLXSW_ITEM32(reg, sldr, op, 0x00, 29, 3);

/* reg_sldr_lag_id
 * LAG identifier. The lag_id is the index into the LAG descriptor table.
 * Access: Index
 */
MLXSW_ITEM32(reg, sldr, lag_id, 0x00, 0, 10);

static inline void mlxsw_reg_sldr_lag_create_pack(char *payload, u8 lag_id)
{
	MLXSW_REG_ZERO(sldr, payload);
	mlxsw_reg_sldr_op_set(payload, MLXSW_REG_SLDR_OP_LAG_CREATE);
	mlxsw_reg_sldr_lag_id_set(payload, lag_id);
}

static inline void mlxsw_reg_sldr_lag_destroy_pack(char *payload, u8 lag_id)
{
	MLXSW_REG_ZERO(sldr, payload);
	mlxsw_reg_sldr_op_set(payload, MLXSW_REG_SLDR_OP_LAG_DESTROY);
	mlxsw_reg_sldr_lag_id_set(payload, lag_id);
}

/* reg_sldr_num_ports
 * The number of member ports of the LAG.
 * Reserved for Create / Destroy operations
 * For Add / Remove operations - indicates the number of ports in the list.
 * Access: RW
 */
MLXSW_ITEM32(reg, sldr, num_ports, 0x04, 24, 8);

/* reg_sldr_system_port
 * System port.
 * Access: RW
 */
MLXSW_ITEM32_INDEXED(reg, sldr, system_port, 0x08, 0, 16, 4, 0, false);

static inline void mlxsw_reg_sldr_lag_add_port_pack(char *payload, u8 lag_id,
						    u8 local_port)
{
	MLXSW_REG_ZERO(sldr, payload);
	mlxsw_reg_sldr_op_set(payload, MLXSW_REG_SLDR_OP_LAG_ADD_PORT_LIST);
	mlxsw_reg_sldr_lag_id_set(payload, lag_id);
	mlxsw_reg_sldr_num_ports_set(payload, 1);
	mlxsw_reg_sldr_system_port_set(payload, 0, local_port);
}

static inline void mlxsw_reg_sldr_lag_remove_port_pack(char *payload, u8 lag_id,
						       u8 local_port)
{
	MLXSW_REG_ZERO(sldr, payload);
	mlxsw_reg_sldr_op_set(payload, MLXSW_REG_SLDR_OP_LAG_REMOVE_PORT_LIST);
	mlxsw_reg_sldr_lag_id_set(payload, lag_id);
	mlxsw_reg_sldr_num_ports_set(payload, 1);
	mlxsw_reg_sldr_system_port_set(payload, 0, local_port);
}

/* SLCR - Switch LAG Configuration 2 Register
 * -------------------------------------------
 * The Switch LAG Configuration register is used for configuring the
 * LAG properties of the switch.
 */
#define MLXSW_REG_SLCR_ID 0x2015
#define MLXSW_REG_SLCR_LEN 0x10

MLXSW_REG_DEFINE(slcr, MLXSW_REG_SLCR_ID, MLXSW_REG_SLCR_LEN);

enum mlxsw_reg_slcr_pp {
	/* Global Configuration (for all ports) */
	MLXSW_REG_SLCR_PP_GLOBAL,
	/* Per port configuration, based on local_port field */
	MLXSW_REG_SLCR_PP_PER_PORT,
};

/* reg_slcr_pp
 * Per Port Configuration
 * Note: Reading at Global mode results in reading port 1 configuration.
 * Access: Index
 */
MLXSW_ITEM32(reg, slcr, pp, 0x00, 24, 1);

/* reg_slcr_local_port
 * Local port number
 * Supported from CPU port
 * Not supported from router port
 * Reserved when pp = Global Configuration
 * Access: Index
 */
MLXSW_ITEM32(reg, slcr, local_port, 0x00, 16, 8);

enum mlxsw_reg_slcr_type {
	MLXSW_REG_SLCR_TYPE_CRC, /* default */
	MLXSW_REG_SLCR_TYPE_XOR,
	MLXSW_REG_SLCR_TYPE_RANDOM,
};

/* reg_slcr_type
 * Hash type
 * Access: RW
 */
MLXSW_ITEM32(reg, slcr, type, 0x00, 0, 4);

/* Ingress port */
#define MLXSW_REG_SLCR_LAG_HASH_IN_PORT		BIT(0)
/* SMAC - for IPv4 and IPv6 packets */
#define MLXSW_REG_SLCR_LAG_HASH_SMAC_IP		BIT(1)
/* SMAC - for non-IP packets */
#define MLXSW_REG_SLCR_LAG_HASH_SMAC_NONIP	BIT(2)
#define MLXSW_REG_SLCR_LAG_HASH_SMAC \
	(MLXSW_REG_SLCR_LAG_HASH_SMAC_IP | \
	 MLXSW_REG_SLCR_LAG_HASH_SMAC_NONIP)
/* DMAC - for IPv4 and IPv6 packets */
#define MLXSW_REG_SLCR_LAG_HASH_DMAC_IP		BIT(3)
/* DMAC - for non-IP packets */
#define MLXSW_REG_SLCR_LAG_HASH_DMAC_NONIP	BIT(4)
#define MLXSW_REG_SLCR_LAG_HASH_DMAC \
	(MLXSW_REG_SLCR_LAG_HASH_DMAC_IP | \
	 MLXSW_REG_SLCR_LAG_HASH_DMAC_NONIP)
/* Ethertype - for IPv4 and IPv6 packets */
#define MLXSW_REG_SLCR_LAG_HASH_ETHERTYPE_IP	BIT(5)
/* Ethertype - for non-IP packets */
#define MLXSW_REG_SLCR_LAG_HASH_ETHERTYPE_NONIP	BIT(6)
#define MLXSW_REG_SLCR_LAG_HASH_ETHERTYPE \
	(MLXSW_REG_SLCR_LAG_HASH_ETHERTYPE_IP | \
	 MLXSW_REG_SLCR_LAG_HASH_ETHERTYPE_NONIP)
/* VLAN ID - for IPv4 and IPv6 packets */
#define MLXSW_REG_SLCR_LAG_HASH_VLANID_IP	BIT(7)
/* VLAN ID - for non-IP packets */
#define MLXSW_REG_SLCR_LAG_HASH_VLANID_NONIP	BIT(8)
#define MLXSW_REG_SLCR_LAG_HASH_VLANID \
	(MLXSW_REG_SLCR_LAG_HASH_VLANID_IP | \
	 MLXSW_REG_SLCR_LAG_HASH_VLANID_NONIP)
/* Source IP address (can be IPv4 or IPv6) */
#define MLXSW_REG_SLCR_LAG_HASH_SIP		BIT(9)
/* Destination IP address (can be IPv4 or IPv6) */
#define MLXSW_REG_SLCR_LAG_HASH_DIP		BIT(10)
/* TCP/UDP source port */
#define MLXSW_REG_SLCR_LAG_HASH_SPORT		BIT(11)
/* TCP/UDP destination port*/
#define MLXSW_REG_SLCR_LAG_HASH_DPORT		BIT(12)
/* IPv4 Protocol/IPv6 Next Header */
#define MLXSW_REG_SLCR_LAG_HASH_IPPROTO		BIT(13)
/* IPv6 Flow label */
#define MLXSW_REG_SLCR_LAG_HASH_FLOWLABEL	BIT(14)
/* SID - FCoE source ID */
#define MLXSW_REG_SLCR_LAG_HASH_FCOE_SID	BIT(15)
/* DID - FCoE destination ID */
#define MLXSW_REG_SLCR_LAG_HASH_FCOE_DID	BIT(16)
/* OXID - FCoE originator exchange ID */
#define MLXSW_REG_SLCR_LAG_HASH_FCOE_OXID	BIT(17)
/* Destination QP number - for RoCE packets */
#define MLXSW_REG_SLCR_LAG_HASH_ROCE_DQP	BIT(19)

/* reg_slcr_lag_hash
 * LAG hashing configuration. This is a bitmask, in which each set
 * bit includes the corresponding item in the LAG hash calculation.
 * The default lag_hash contains SMAC, DMAC, VLANID and
 * Ethertype (for all packet types).
 * Access: RW
 */
MLXSW_ITEM32(reg, slcr, lag_hash, 0x04, 0, 20);

/* reg_slcr_seed
 * LAG seed value. The seed is the same for all ports.
 * Access: RW
 */
MLXSW_ITEM32(reg, slcr, seed, 0x08, 0, 32);

static inline void mlxsw_reg_slcr_pack(char *payload, u16 lag_hash, u32 seed)
{
	MLXSW_REG_ZERO(slcr, payload);
	mlxsw_reg_slcr_pp_set(payload, MLXSW_REG_SLCR_PP_GLOBAL);
	mlxsw_reg_slcr_type_set(payload, MLXSW_REG_SLCR_TYPE_CRC);
	mlxsw_reg_slcr_lag_hash_set(payload, lag_hash);
	mlxsw_reg_slcr_seed_set(payload, seed);
}

/* SLCOR - Switch LAG Collector Register
 * -------------------------------------
 * The Switch LAG Collector register controls the Local Port membership
 * in a LAG and enablement of the collector.
 */
#define MLXSW_REG_SLCOR_ID 0x2016
#define MLXSW_REG_SLCOR_LEN 0x10

MLXSW_REG_DEFINE(slcor, MLXSW_REG_SLCOR_ID, MLXSW_REG_SLCOR_LEN);

enum mlxsw_reg_slcor_col {
	/* Port is added with collector disabled */
	MLXSW_REG_SLCOR_COL_LAG_ADD_PORT,
	MLXSW_REG_SLCOR_COL_LAG_COLLECTOR_ENABLED,
	MLXSW_REG_SLCOR_COL_LAG_COLLECTOR_DISABLED,
	MLXSW_REG_SLCOR_COL_LAG_REMOVE_PORT,
};

/* reg_slcor_col
 * Collector configuration
 * Access: RW
 */
MLXSW_ITEM32(reg, slcor, col, 0x00, 30, 2);

/* reg_slcor_local_port
 * Local port number
 * Not supported for CPU port
 * Access: Index
 */
MLXSW_ITEM32(reg, slcor, local_port, 0x00, 16, 8);

/* reg_slcor_lag_id
 * LAG Identifier. Index into the LAG descriptor table.
 * Access: Index
 */
MLXSW_ITEM32(reg, slcor, lag_id, 0x00, 0, 10);

/* reg_slcor_port_index
 * Port index in the LAG list. Only valid on Add Port to LAG col.
 * Valid range is from 0 to cap_max_lag_members-1
 * Access: RW
 */
MLXSW_ITEM32(reg, slcor, port_index, 0x04, 0, 10);

static inline void mlxsw_reg_slcor_pack(char *payload,
					u8 local_port, u16 lag_id,
					enum mlxsw_reg_slcor_col col)
{
	MLXSW_REG_ZERO(slcor, payload);
	mlxsw_reg_slcor_col_set(payload, col);
	mlxsw_reg_slcor_local_port_set(payload, local_port);
	mlxsw_reg_slcor_lag_id_set(payload, lag_id);
}

static inline void mlxsw_reg_slcor_port_add_pack(char *payload,
						 u8 local_port, u16 lag_id,
						 u8 port_index)
{
	mlxsw_reg_slcor_pack(payload, local_port, lag_id,
			     MLXSW_REG_SLCOR_COL_LAG_ADD_PORT);
	mlxsw_reg_slcor_port_index_set(payload, port_index);
}

static inline void mlxsw_reg_slcor_port_remove_pack(char *payload,
						    u8 local_port, u16 lag_id)
{
	mlxsw_reg_slcor_pack(payload, local_port, lag_id,
			     MLXSW_REG_SLCOR_COL_LAG_REMOVE_PORT);
}

static inline void mlxsw_reg_slcor_col_enable_pack(char *payload,
						   u8 local_port, u16 lag_id)
{
	mlxsw_reg_slcor_pack(payload, local_port, lag_id,
			     MLXSW_REG_SLCOR_COL_LAG_COLLECTOR_ENABLED);
}

static inline void mlxsw_reg_slcor_col_disable_pack(char *payload,
						    u8 local_port, u16 lag_id)
{
	mlxsw_reg_slcor_pack(payload, local_port, lag_id,
			     MLXSW_REG_SLCOR_COL_LAG_COLLECTOR_ENABLED);
}

/* SPMLR - Switch Port MAC Learning Register
 * -----------------------------------------
 * Controls the Switch MAC learning policy per port.
 */
#define MLXSW_REG_SPMLR_ID 0x2018
#define MLXSW_REG_SPMLR_LEN 0x8

MLXSW_REG_DEFINE(spmlr, MLXSW_REG_SPMLR_ID, MLXSW_REG_SPMLR_LEN);

/* reg_spmlr_local_port
 * Local port number.
 * Access: Index
 */
MLXSW_ITEM32(reg, spmlr, local_port, 0x00, 16, 8);

/* reg_spmlr_sub_port
 * Virtual port within the physical port.
 * Should be set to 0 when virtual ports are not enabled on the port.
 * Access: Index
 */
MLXSW_ITEM32(reg, spmlr, sub_port, 0x00, 8, 8);

enum mlxsw_reg_spmlr_learn_mode {
	MLXSW_REG_SPMLR_LEARN_MODE_DISABLE = 0,
	MLXSW_REG_SPMLR_LEARN_MODE_ENABLE = 2,
	MLXSW_REG_SPMLR_LEARN_MODE_SEC = 3,
};

/* reg_spmlr_learn_mode
 * Learning mode on the port.
 * 0 - Learning disabled.
 * 2 - Learning enabled.
 * 3 - Security mode.
 *
 * In security mode the switch does not learn MACs on the port, but uses the
 * SMAC to see if it exists on another ingress port. If so, the packet is
 * classified as a bad packet and is discarded unless the software registers
 * to receive port security error packets usign HPKT.
 */
MLXSW_ITEM32(reg, spmlr, learn_mode, 0x04, 30, 2);

static inline void mlxsw_reg_spmlr_pack(char *payload, u8 local_port,
					enum mlxsw_reg_spmlr_learn_mode mode)
{
	MLXSW_REG_ZERO(spmlr, payload);
	mlxsw_reg_spmlr_local_port_set(payload, local_port);
	mlxsw_reg_spmlr_sub_port_set(payload, 0);
	mlxsw_reg_spmlr_learn_mode_set(payload, mode);
}

/* SVFA - Switch VID to FID Allocation Register
 * --------------------------------------------
 * Controls the VID to FID mapping and {Port, VID} to FID mapping for
 * virtualized ports.
 */
#define MLXSW_REG_SVFA_ID 0x201C
#define MLXSW_REG_SVFA_LEN 0x10

MLXSW_REG_DEFINE(svfa, MLXSW_REG_SVFA_ID, MLXSW_REG_SVFA_LEN);

/* reg_svfa_swid
 * Switch partition ID.
 * Access: Index
 */
MLXSW_ITEM32(reg, svfa, swid, 0x00, 24, 8);

/* reg_svfa_local_port
 * Local port number.
 * Access: Index
 *
 * Note: Reserved for 802.1Q FIDs.
 */
MLXSW_ITEM32(reg, svfa, local_port, 0x00, 16, 8);

enum mlxsw_reg_svfa_mt {
	MLXSW_REG_SVFA_MT_VID_TO_FID,
	MLXSW_REG_SVFA_MT_PORT_VID_TO_FID,
};

/* reg_svfa_mapping_table
 * Mapping table:
 * 0 - VID to FID
 * 1 - {Port, VID} to FID
 * Access: Index
 *
 * Note: Reserved for SwitchX-2.
 */
MLXSW_ITEM32(reg, svfa, mapping_table, 0x00, 8, 3);

/* reg_svfa_v
 * Valid.
 * Valid if set.
 * Access: RW
 *
 * Note: Reserved for SwitchX-2.
 */
MLXSW_ITEM32(reg, svfa, v, 0x00, 0, 1);

/* reg_svfa_fid
 * Filtering ID.
 * Access: RW
 */
MLXSW_ITEM32(reg, svfa, fid, 0x04, 16, 16);

/* reg_svfa_vid
 * VLAN ID.
 * Access: Index
 */
MLXSW_ITEM32(reg, svfa, vid, 0x04, 0, 12);

/* reg_svfa_counter_set_type
 * Counter set type for flow counters.
 * Access: RW
 *
 * Note: Reserved for SwitchX-2.
 */
MLXSW_ITEM32(reg, svfa, counter_set_type, 0x08, 24, 8);

/* reg_svfa_counter_index
 * Counter index for flow counters.
 * Access: RW
 *
 * Note: Reserved for SwitchX-2.
 */
MLXSW_ITEM32(reg, svfa, counter_index, 0x08, 0, 24);

static inline void mlxsw_reg_svfa_pack(char *payload, u8 local_port,
				       enum mlxsw_reg_svfa_mt mt, bool valid,
				       u16 fid, u16 vid)
{
	MLXSW_REG_ZERO(svfa, payload);
	local_port = mt == MLXSW_REG_SVFA_MT_VID_TO_FID ? 0 : local_port;
	mlxsw_reg_svfa_swid_set(payload, 0);
	mlxsw_reg_svfa_local_port_set(payload, local_port);
	mlxsw_reg_svfa_mapping_table_set(payload, mt);
	mlxsw_reg_svfa_v_set(payload, valid);
	mlxsw_reg_svfa_fid_set(payload, fid);
	mlxsw_reg_svfa_vid_set(payload, vid);
}

/* SVPE - Switch Virtual-Port Enabling Register
 * --------------------------------------------
 * Enables port virtualization.
 */
#define MLXSW_REG_SVPE_ID 0x201E
#define MLXSW_REG_SVPE_LEN 0x4

MLXSW_REG_DEFINE(svpe, MLXSW_REG_SVPE_ID, MLXSW_REG_SVPE_LEN);

/* reg_svpe_local_port
 * Local port number
 * Access: Index
 *
 * Note: CPU port is not supported (uses VLAN mode only).
 */
MLXSW_ITEM32(reg, svpe, local_port, 0x00, 16, 8);

/* reg_svpe_vp_en
 * Virtual port enable.
 * 0 - Disable, VLAN mode (VID to FID).
 * 1 - Enable, Virtual port mode ({Port, VID} to FID).
 * Access: RW
 */
MLXSW_ITEM32(reg, svpe, vp_en, 0x00, 8, 1);

static inline void mlxsw_reg_svpe_pack(char *payload, u8 local_port,
				       bool enable)
{
	MLXSW_REG_ZERO(svpe, payload);
	mlxsw_reg_svpe_local_port_set(payload, local_port);
	mlxsw_reg_svpe_vp_en_set(payload, enable);
}

/* SFMR - Switch FID Management Register
 * -------------------------------------
 * Creates and configures FIDs.
 */
#define MLXSW_REG_SFMR_ID 0x201F
#define MLXSW_REG_SFMR_LEN 0x18

MLXSW_REG_DEFINE(sfmr, MLXSW_REG_SFMR_ID, MLXSW_REG_SFMR_LEN);

enum mlxsw_reg_sfmr_op {
	MLXSW_REG_SFMR_OP_CREATE_FID,
	MLXSW_REG_SFMR_OP_DESTROY_FID,
};

/* reg_sfmr_op
 * Operation.
 * 0 - Create or edit FID.
 * 1 - Destroy FID.
 * Access: WO
 */
MLXSW_ITEM32(reg, sfmr, op, 0x00, 24, 4);

/* reg_sfmr_fid
 * Filtering ID.
 * Access: Index
 */
MLXSW_ITEM32(reg, sfmr, fid, 0x00, 0, 16);

/* reg_sfmr_fid_offset
 * FID offset.
 * Used to point into the flooding table selected by SFGC register if
 * the table is of type FID-Offset. Otherwise, this field is reserved.
 * Access: RW
 */
MLXSW_ITEM32(reg, sfmr, fid_offset, 0x08, 0, 16);

/* reg_sfmr_vtfp
 * Valid Tunnel Flood Pointer.
 * If not set, then nve_tunnel_flood_ptr is reserved and considered NULL.
 * Access: RW
 *
 * Note: Reserved for 802.1Q FIDs.
 */
MLXSW_ITEM32(reg, sfmr, vtfp, 0x0C, 31, 1);

/* reg_sfmr_nve_tunnel_flood_ptr
 * Underlay Flooding and BC Pointer.
 * Used as a pointer to the first entry of the group based link lists of
 * flooding or BC entries (for NVE tunnels).
 * Access: RW
 */
MLXSW_ITEM32(reg, sfmr, nve_tunnel_flood_ptr, 0x0C, 0, 24);

/* reg_sfmr_vv
 * VNI Valid.
 * If not set, then vni is reserved.
 * Access: RW
 *
 * Note: Reserved for 802.1Q FIDs.
 */
MLXSW_ITEM32(reg, sfmr, vv, 0x10, 31, 1);

/* reg_sfmr_vni
 * Virtual Network Identifier.
 * Access: RW
 *
 * Note: A given VNI can only be assigned to one FID.
 */
MLXSW_ITEM32(reg, sfmr, vni, 0x10, 0, 24);

static inline void mlxsw_reg_sfmr_pack(char *payload,
				       enum mlxsw_reg_sfmr_op op, u16 fid,
				       u16 fid_offset)
{
	MLXSW_REG_ZERO(sfmr, payload);
	mlxsw_reg_sfmr_op_set(payload, op);
	mlxsw_reg_sfmr_fid_set(payload, fid);
	mlxsw_reg_sfmr_fid_offset_set(payload, fid_offset);
	mlxsw_reg_sfmr_vtfp_set(payload, false);
	mlxsw_reg_sfmr_vv_set(payload, false);
}

/* SPVMLR - Switch Port VLAN MAC Learning Register
 * -----------------------------------------------
 * Controls the switch MAC learning policy per {Port, VID}.
 */
#define MLXSW_REG_SPVMLR_ID 0x2020
#define MLXSW_REG_SPVMLR_BASE_LEN 0x04 /* base length, without records */
#define MLXSW_REG_SPVMLR_REC_LEN 0x04 /* record length */
#define MLXSW_REG_SPVMLR_REC_MAX_COUNT 255
#define MLXSW_REG_SPVMLR_LEN (MLXSW_REG_SPVMLR_BASE_LEN + \
			      MLXSW_REG_SPVMLR_REC_LEN * \
			      MLXSW_REG_SPVMLR_REC_MAX_COUNT)

MLXSW_REG_DEFINE(spvmlr, MLXSW_REG_SPVMLR_ID, MLXSW_REG_SPVMLR_LEN);

/* reg_spvmlr_local_port
 * Local ingress port.
 * Access: Index
 *
 * Note: CPU port is not supported.
 */
MLXSW_ITEM32(reg, spvmlr, local_port, 0x00, 16, 8);

/* reg_spvmlr_num_rec
 * Number of records to update.
 * Access: OP
 */
MLXSW_ITEM32(reg, spvmlr, num_rec, 0x00, 0, 8);

/* reg_spvmlr_rec_learn_enable
 * 0 - Disable learning for {Port, VID}.
 * 1 - Enable learning for {Port, VID}.
 * Access: RW
 */
MLXSW_ITEM32_INDEXED(reg, spvmlr, rec_learn_enable, MLXSW_REG_SPVMLR_BASE_LEN,
		     31, 1, MLXSW_REG_SPVMLR_REC_LEN, 0x00, false);

/* reg_spvmlr_rec_vid
 * VLAN ID to be added/removed from port or for querying.
 * Access: Index
 */
MLXSW_ITEM32_INDEXED(reg, spvmlr, rec_vid, MLXSW_REG_SPVMLR_BASE_LEN, 0, 12,
		     MLXSW_REG_SPVMLR_REC_LEN, 0x00, false);

static inline void mlxsw_reg_spvmlr_pack(char *payload, u8 local_port,
					 u16 vid_begin, u16 vid_end,
					 bool learn_enable)
{
	int num_rec = vid_end - vid_begin + 1;
	int i;

	WARN_ON(num_rec < 1 || num_rec > MLXSW_REG_SPVMLR_REC_MAX_COUNT);

	MLXSW_REG_ZERO(spvmlr, payload);
	mlxsw_reg_spvmlr_local_port_set(payload, local_port);
	mlxsw_reg_spvmlr_num_rec_set(payload, num_rec);

	for (i = 0; i < num_rec; i++) {
		mlxsw_reg_spvmlr_rec_learn_enable_set(payload, i, learn_enable);
		mlxsw_reg_spvmlr_rec_vid_set(payload, i, vid_begin + i);
	}
}

<<<<<<< HEAD
/* QTCT - QoS Switch Traffic Class Table
 * -------------------------------------
 * Configures the mapping between the packet switch priority and the
 * traffic class on the transmit port.
 */
#define MLXSW_REG_QTCT_ID 0x400A
#define MLXSW_REG_QTCT_LEN 0x08

static const struct mlxsw_reg_info mlxsw_reg_qtct = {
	.id = MLXSW_REG_QTCT_ID,
	.len = MLXSW_REG_QTCT_LEN,
};

/* reg_qtct_local_port
 * Local port number.
 * Access: Index
 *
 * Note: CPU port is not supported.
 */
MLXSW_ITEM32(reg, qtct, local_port, 0x00, 16, 8);

/* reg_qtct_sub_port
 * Virtual port within the physical port.
 * Should be set to 0 when virtual ports are not enabled on the port.
 * Access: Index
 */
MLXSW_ITEM32(reg, qtct, sub_port, 0x00, 8, 8);

/* reg_qtct_switch_prio
 * Switch priority.
 * Access: Index
 */
MLXSW_ITEM32(reg, qtct, switch_prio, 0x00, 0, 4);

/* reg_qtct_tclass
 * Traffic class.
 * Default values:
 * switch_prio 0 : tclass 1
 * switch_prio 1 : tclass 0
 * switch_prio i : tclass i, for i > 1
 * Access: RW
 */
MLXSW_ITEM32(reg, qtct, tclass, 0x04, 0, 4);

static inline void mlxsw_reg_qtct_pack(char *payload, u8 local_port,
				       u8 switch_prio, u8 tclass)
{
	MLXSW_REG_ZERO(qtct, payload);
	mlxsw_reg_qtct_local_port_set(payload, local_port);
	mlxsw_reg_qtct_switch_prio_set(payload, switch_prio);
	mlxsw_reg_qtct_tclass_set(payload, tclass);
}

/* QEEC - QoS ETS Element Configuration Register
 * ---------------------------------------------
 * Configures the ETS elements.
 */
#define MLXSW_REG_QEEC_ID 0x400D
#define MLXSW_REG_QEEC_LEN 0x1C

static const struct mlxsw_reg_info mlxsw_reg_qeec = {
	.id = MLXSW_REG_QEEC_ID,
	.len = MLXSW_REG_QEEC_LEN,
};

/* reg_qeec_local_port
 * Local port number.
 * Access: Index
 *
 * Note: CPU port is supported.
 */
MLXSW_ITEM32(reg, qeec, local_port, 0x00, 16, 8);

enum mlxsw_reg_qeec_hr {
	MLXSW_REG_QEEC_HIERARCY_PORT,
	MLXSW_REG_QEEC_HIERARCY_GROUP,
	MLXSW_REG_QEEC_HIERARCY_SUBGROUP,
	MLXSW_REG_QEEC_HIERARCY_TC,
};

/* reg_qeec_element_hierarchy
 * 0 - Port
 * 1 - Group
 * 2 - Subgroup
 * 3 - Traffic Class
 * Access: Index
 */
MLXSW_ITEM32(reg, qeec, element_hierarchy, 0x04, 16, 4);

/* reg_qeec_element_index
 * The index of the element in the hierarchy.
 * Access: Index
 */
MLXSW_ITEM32(reg, qeec, element_index, 0x04, 0, 8);

/* reg_qeec_next_element_index
 * The index of the next (lower) element in the hierarchy.
 * Access: RW
 *
 * Note: Reserved for element_hierarchy 0.
 */
MLXSW_ITEM32(reg, qeec, next_element_index, 0x08, 0, 8);

enum {
	MLXSW_REG_QEEC_BYTES_MODE,
	MLXSW_REG_QEEC_PACKETS_MODE,
};

/* reg_qeec_pb
 * Packets or bytes mode.
 * 0 - Bytes mode
 * 1 - Packets mode
 * Access: RW
 *
 * Note: Used for max shaper configuration. For Spectrum, packets mode
 * is supported only for traffic classes of CPU port.
 */
MLXSW_ITEM32(reg, qeec, pb, 0x0C, 28, 1);

/* reg_qeec_mase
 * Max shaper configuration enable. Enables configuration of the max
 * shaper on this ETS element.
 * 0 - Disable
 * 1 - Enable
 * Access: RW
 */
MLXSW_ITEM32(reg, qeec, mase, 0x10, 31, 1);

/* A large max rate will disable the max shaper. */
#define MLXSW_REG_QEEC_MAS_DIS	200000000	/* Kbps */

/* reg_qeec_max_shaper_rate
 * Max shaper information rate.
 * For CPU port, can only be configured for port hierarchy.
 * When in bytes mode, value is specified in units of 1000bps.
 * Access: RW
 */
MLXSW_ITEM32(reg, qeec, max_shaper_rate, 0x10, 0, 28);

/* reg_qeec_de
 * DWRR configuration enable. Enables configuration of the dwrr and
 * dwrr_weight.
 * 0 - Disable
 * 1 - Enable
 * Access: RW
 */
MLXSW_ITEM32(reg, qeec, de, 0x18, 31, 1);

/* reg_qeec_dwrr
 * Transmission selection algorithm to use on the link going down from
 * the ETS element.
 * 0 - Strict priority
 * 1 - DWRR
 * Access: RW
 */
MLXSW_ITEM32(reg, qeec, dwrr, 0x18, 15, 1);

/* reg_qeec_dwrr_weight
 * DWRR weight on the link going down from the ETS element. The
 * percentage of bandwidth guaranteed to an ETS element within
 * its hierarchy. The sum of all weights across all ETS elements
 * within one hierarchy should be equal to 100. Reserved when
 * transmission selection algorithm is strict priority.
 * Access: RW
 */
MLXSW_ITEM32(reg, qeec, dwrr_weight, 0x18, 0, 8);

static inline void mlxsw_reg_qeec_pack(char *payload, u8 local_port,
				       enum mlxsw_reg_qeec_hr hr, u8 index,
				       u8 next_index)
{
	MLXSW_REG_ZERO(qeec, payload);
	mlxsw_reg_qeec_local_port_set(payload, local_port);
	mlxsw_reg_qeec_element_hierarchy_set(payload, hr);
	mlxsw_reg_qeec_element_index_set(payload, index);
	mlxsw_reg_qeec_next_element_index_set(payload, next_index);
}

/* PMLP - Ports Module to Local Port Register
 * ------------------------------------------
 * Configures the assignment of modules to local ports.
=======
/* CWTP - Congetion WRED ECN TClass Profile
 * ----------------------------------------
 * Configures the profiles for queues of egress port and traffic class
>>>>>>> 24b8d41d
 */
#define MLXSW_REG_CWTP_ID 0x2802
#define MLXSW_REG_CWTP_BASE_LEN 0x28
#define MLXSW_REG_CWTP_PROFILE_DATA_REC_LEN 0x08
#define MLXSW_REG_CWTP_LEN 0x40

MLXSW_REG_DEFINE(cwtp, MLXSW_REG_CWTP_ID, MLXSW_REG_CWTP_LEN);

/* reg_cwtp_local_port
 * Local port number
 * Not supported for CPU port
 * Access: Index
 */
MLXSW_ITEM32(reg, cwtp, local_port, 0, 16, 8);

/* reg_cwtp_traffic_class
 * Traffic Class to configure
 * Access: Index
 */
MLXSW_ITEM32(reg, cwtp, traffic_class, 32, 0, 8);

/* reg_cwtp_profile_min
 * Minimum Average Queue Size of the profile in cells.
 * Access: RW
 */
MLXSW_ITEM32_INDEXED(reg, cwtp, profile_min, MLXSW_REG_CWTP_BASE_LEN,
		     0, 20, MLXSW_REG_CWTP_PROFILE_DATA_REC_LEN, 0, false);

/* reg_cwtp_profile_percent
 * Percentage of WRED and ECN marking for maximum Average Queue size
 * Range is 0 to 100, units of integer percentage
 * Access: RW
 */
MLXSW_ITEM32_INDEXED(reg, cwtp, profile_percent, MLXSW_REG_CWTP_BASE_LEN,
		     24, 7, MLXSW_REG_CWTP_PROFILE_DATA_REC_LEN, 4, false);

/* reg_cwtp_profile_max
 * Maximum Average Queue size of the profile in cells
 * Access: RW
 */
MLXSW_ITEM32_INDEXED(reg, cwtp, profile_max, MLXSW_REG_CWTP_BASE_LEN,
		     0, 20, MLXSW_REG_CWTP_PROFILE_DATA_REC_LEN, 4, false);

#define MLXSW_REG_CWTP_MIN_VALUE 64
#define MLXSW_REG_CWTP_MAX_PROFILE 2
#define MLXSW_REG_CWTP_DEFAULT_PROFILE 1

static inline void mlxsw_reg_cwtp_pack(char *payload, u8 local_port,
				       u8 traffic_class)
{
	int i;

	MLXSW_REG_ZERO(cwtp, payload);
	mlxsw_reg_cwtp_local_port_set(payload, local_port);
	mlxsw_reg_cwtp_traffic_class_set(payload, traffic_class);

	for (i = 0; i <= MLXSW_REG_CWTP_MAX_PROFILE; i++) {
		mlxsw_reg_cwtp_profile_min_set(payload, i,
					       MLXSW_REG_CWTP_MIN_VALUE);
		mlxsw_reg_cwtp_profile_max_set(payload, i,
					       MLXSW_REG_CWTP_MIN_VALUE);
	}
}

#define MLXSW_REG_CWTP_PROFILE_TO_INDEX(profile) (profile - 1)

static inline void
mlxsw_reg_cwtp_profile_pack(char *payload, u8 profile, u32 min, u32 max,
			    u32 probability)
{
	u8 index = MLXSW_REG_CWTP_PROFILE_TO_INDEX(profile);

	mlxsw_reg_cwtp_profile_min_set(payload, index, min);
	mlxsw_reg_cwtp_profile_max_set(payload, index, max);
	mlxsw_reg_cwtp_profile_percent_set(payload, index, probability);
}

/* CWTPM - Congestion WRED ECN TClass and Pool Mapping
 * ---------------------------------------------------
 * The CWTPM register maps each egress port and traffic class to profile num.
 */
#define MLXSW_REG_CWTPM_ID 0x2803
#define MLXSW_REG_CWTPM_LEN 0x44

MLXSW_REG_DEFINE(cwtpm, MLXSW_REG_CWTPM_ID, MLXSW_REG_CWTPM_LEN);

/* reg_cwtpm_local_port
 * Local port number
 * Not supported for CPU port
 * Access: Index
 */
MLXSW_ITEM32(reg, cwtpm, local_port, 0, 16, 8);

/* reg_cwtpm_traffic_class
 * Traffic Class to configure
 * Access: Index
 */
MLXSW_ITEM32(reg, cwtpm, traffic_class, 32, 0, 8);

/* reg_cwtpm_ew
 * Control enablement of WRED for traffic class:
 * 0 - Disable
 * 1 - Enable
 * Access: RW
 */
MLXSW_ITEM32(reg, cwtpm, ew, 36, 1, 1);

/* reg_cwtpm_ee
 * Control enablement of ECN for traffic class:
 * 0 - Disable
 * 1 - Enable
 * Access: RW
 */
MLXSW_ITEM32(reg, cwtpm, ee, 36, 0, 1);

/* reg_cwtpm_tcp_g
 * TCP Green Profile.
 * Index of the profile within {port, traffic class} to use.
 * 0 for disabling both WRED and ECN for this type of traffic.
 * Access: RW
 */
MLXSW_ITEM32(reg, cwtpm, tcp_g, 52, 0, 2);

/* reg_cwtpm_tcp_y
 * TCP Yellow Profile.
 * Index of the profile within {port, traffic class} to use.
 * 0 for disabling both WRED and ECN for this type of traffic.
 * Access: RW
 */
MLXSW_ITEM32(reg, cwtpm, tcp_y, 56, 16, 2);

/* reg_cwtpm_tcp_r
 * TCP Red Profile.
 * Index of the profile within {port, traffic class} to use.
 * 0 for disabling both WRED and ECN for this type of traffic.
 * Access: RW
 */
<<<<<<< HEAD
MLXSW_ITEM32(reg, ptys, proto_mask, 0x00, 0, 3);

enum {
	MLXSW_REG_PTYS_AN_STATUS_NA,
	MLXSW_REG_PTYS_AN_STATUS_OK,
	MLXSW_REG_PTYS_AN_STATUS_FAIL,
};

/* reg_ptys_an_status
 * Autonegotiation status.
 * Access: RO
 */
MLXSW_ITEM32(reg, ptys, an_status, 0x04, 28, 4);

#define MLXSW_REG_PTYS_ETH_SPEED_SGMII			BIT(0)
#define MLXSW_REG_PTYS_ETH_SPEED_1000BASE_KX		BIT(1)
#define MLXSW_REG_PTYS_ETH_SPEED_10GBASE_CX4		BIT(2)
#define MLXSW_REG_PTYS_ETH_SPEED_10GBASE_KX4		BIT(3)
#define MLXSW_REG_PTYS_ETH_SPEED_10GBASE_KR		BIT(4)
#define MLXSW_REG_PTYS_ETH_SPEED_20GBASE_KR2		BIT(5)
#define MLXSW_REG_PTYS_ETH_SPEED_40GBASE_CR4		BIT(6)
#define MLXSW_REG_PTYS_ETH_SPEED_40GBASE_KR4		BIT(7)
#define MLXSW_REG_PTYS_ETH_SPEED_56GBASE_R4		BIT(8)
#define MLXSW_REG_PTYS_ETH_SPEED_10GBASE_CR		BIT(12)
#define MLXSW_REG_PTYS_ETH_SPEED_10GBASE_SR		BIT(13)
#define MLXSW_REG_PTYS_ETH_SPEED_10GBASE_ER_LR		BIT(14)
#define MLXSW_REG_PTYS_ETH_SPEED_40GBASE_SR4		BIT(15)
#define MLXSW_REG_PTYS_ETH_SPEED_40GBASE_LR4_ER4	BIT(16)
#define MLXSW_REG_PTYS_ETH_SPEED_50GBASE_SR2		BIT(18)
#define MLXSW_REG_PTYS_ETH_SPEED_50GBASE_KR4		BIT(19)
#define MLXSW_REG_PTYS_ETH_SPEED_100GBASE_CR4		BIT(20)
#define MLXSW_REG_PTYS_ETH_SPEED_100GBASE_SR4		BIT(21)
#define MLXSW_REG_PTYS_ETH_SPEED_100GBASE_KR4		BIT(22)
#define MLXSW_REG_PTYS_ETH_SPEED_100GBASE_LR4_ER4	BIT(23)
#define MLXSW_REG_PTYS_ETH_SPEED_100BASE_TX		BIT(24)
#define MLXSW_REG_PTYS_ETH_SPEED_100BASE_T		BIT(25)
#define MLXSW_REG_PTYS_ETH_SPEED_10GBASE_T		BIT(26)
#define MLXSW_REG_PTYS_ETH_SPEED_25GBASE_CR		BIT(27)
#define MLXSW_REG_PTYS_ETH_SPEED_25GBASE_KR		BIT(28)
#define MLXSW_REG_PTYS_ETH_SPEED_25GBASE_SR		BIT(29)
#define MLXSW_REG_PTYS_ETH_SPEED_50GBASE_CR2		BIT(30)
#define MLXSW_REG_PTYS_ETH_SPEED_50GBASE_KR2		BIT(31)
=======
MLXSW_ITEM32(reg, cwtpm, tcp_r, 56, 0, 2);
>>>>>>> 24b8d41d

/* reg_cwtpm_ntcp_g
 * Non-TCP Green Profile.
 * Index of the profile within {port, traffic class} to use.
 * 0 for disabling both WRED and ECN for this type of traffic.
 * Access: RW
 */
MLXSW_ITEM32(reg, cwtpm, ntcp_g, 60, 0, 2);

/* reg_cwtpm_ntcp_y
 * Non-TCP Yellow Profile.
 * Index of the profile within {port, traffic class} to use.
 * 0 for disabling both WRED and ECN for this type of traffic.
 * Access: RW
 */
MLXSW_ITEM32(reg, cwtpm, ntcp_y, 64, 16, 2);

/* reg_cwtpm_ntcp_r
 * Non-TCP Red Profile.
 * Index of the profile within {port, traffic class} to use.
 * 0 for disabling both WRED and ECN for this type of traffic.
 * Access: RW
 */
MLXSW_ITEM32(reg, cwtpm, ntcp_r, 64, 0, 2);

<<<<<<< HEAD
/* reg_ptys_eth_proto_lp_advertise
 * The protocols that were advertised by the link partner during
 * autonegotiation.
 * Access: RO
 */
MLXSW_ITEM32(reg, ptys, eth_proto_lp_advertise, 0x30, 0, 32);

static inline void mlxsw_reg_ptys_pack(char *payload, u8 local_port,
				       u32 proto_admin)
{
	MLXSW_REG_ZERO(ptys, payload);
	mlxsw_reg_ptys_local_port_set(payload, local_port);
	mlxsw_reg_ptys_proto_mask_set(payload, MLXSW_REG_PTYS_PROTO_MASK_ETH);
	mlxsw_reg_ptys_eth_proto_admin_set(payload, proto_admin);
}
=======
#define MLXSW_REG_CWTPM_RESET_PROFILE 0
>>>>>>> 24b8d41d

static inline void mlxsw_reg_cwtpm_pack(char *payload, u8 local_port,
					u8 traffic_class, u8 profile,
					bool wred, bool ecn)
{
	MLXSW_REG_ZERO(cwtpm, payload);
	mlxsw_reg_cwtpm_local_port_set(payload, local_port);
	mlxsw_reg_cwtpm_traffic_class_set(payload, traffic_class);
	mlxsw_reg_cwtpm_ew_set(payload, wred);
	mlxsw_reg_cwtpm_ee_set(payload, ecn);
	mlxsw_reg_cwtpm_tcp_g_set(payload, profile);
	mlxsw_reg_cwtpm_tcp_y_set(payload, profile);
	mlxsw_reg_cwtpm_tcp_r_set(payload, profile);
	mlxsw_reg_cwtpm_ntcp_g_set(payload, profile);
	mlxsw_reg_cwtpm_ntcp_y_set(payload, profile);
	mlxsw_reg_cwtpm_ntcp_r_set(payload, profile);
}

/* PGCR - Policy-Engine General Configuration Register
 * ---------------------------------------------------
 * This register configures general Policy-Engine settings.
 */
#define MLXSW_REG_PGCR_ID 0x3001
#define MLXSW_REG_PGCR_LEN 0x20

MLXSW_REG_DEFINE(pgcr, MLXSW_REG_PGCR_ID, MLXSW_REG_PGCR_LEN);

/* reg_pgcr_default_action_pointer_base
 * Default action pointer base. Each region has a default action pointer
 * which is equal to default_action_pointer_base + region_id.
 * Access: RW
 */
MLXSW_ITEM32(reg, pgcr, default_action_pointer_base, 0x1C, 0, 24);

static inline void mlxsw_reg_pgcr_pack(char *payload, u32 pointer_base)
{
	MLXSW_REG_ZERO(pgcr, payload);
	mlxsw_reg_pgcr_default_action_pointer_base_set(payload, pointer_base);
}

/* PPBT - Policy-Engine Port Binding Table
 * ---------------------------------------
 * This register is used for configuration of the Port Binding Table.
 */
#define MLXSW_REG_PPBT_ID 0x3002
#define MLXSW_REG_PPBT_LEN 0x14

MLXSW_REG_DEFINE(ppbt, MLXSW_REG_PPBT_ID, MLXSW_REG_PPBT_LEN);

enum mlxsw_reg_pxbt_e {
	MLXSW_REG_PXBT_E_IACL,
	MLXSW_REG_PXBT_E_EACL,
};

/* reg_ppbt_e
 * Access: Index
 */
MLXSW_ITEM32(reg, ppbt, e, 0x00, 31, 1);

enum mlxsw_reg_pxbt_op {
	MLXSW_REG_PXBT_OP_BIND,
	MLXSW_REG_PXBT_OP_UNBIND,
};

/* reg_ppbt_op
 * Access: RW
 */
MLXSW_ITEM32(reg, ppbt, op, 0x00, 28, 3);

/* reg_ppbt_local_port
 * Local port. Not including CPU port.
 * Access: Index
 */
MLXSW_ITEM32(reg, ppbt, local_port, 0x00, 16, 8);

/* reg_ppbt_g
 * group - When set, the binding is of an ACL group. When cleared,
 * the binding is of an ACL.
 * Must be set to 1 for Spectrum.
 * Access: RW
 */
MLXSW_ITEM32(reg, ppbt, g, 0x10, 31, 1);

/* reg_ppbt_acl_info
 * ACL/ACL group identifier. If the g bit is set, this field should hold
 * the acl_group_id, else it should hold the acl_id.
 * Access: RW
 */
MLXSW_ITEM32(reg, ppbt, acl_info, 0x10, 0, 16);

static inline void mlxsw_reg_ppbt_pack(char *payload, enum mlxsw_reg_pxbt_e e,
				       enum mlxsw_reg_pxbt_op op,
				       u8 local_port, u16 acl_info)
{
	MLXSW_REG_ZERO(ppbt, payload);
	mlxsw_reg_ppbt_e_set(payload, e);
	mlxsw_reg_ppbt_op_set(payload, op);
	mlxsw_reg_ppbt_local_port_set(payload, local_port);
	mlxsw_reg_ppbt_g_set(payload, true);
	mlxsw_reg_ppbt_acl_info_set(payload, acl_info);
}

/* PACL - Policy-Engine ACL Register
 * ---------------------------------
 * This register is used for configuration of the ACL.
 */
#define MLXSW_REG_PACL_ID 0x3004
#define MLXSW_REG_PACL_LEN 0x70

MLXSW_REG_DEFINE(pacl, MLXSW_REG_PACL_ID, MLXSW_REG_PACL_LEN);

/* reg_pacl_v
 * Valid. Setting the v bit makes the ACL valid. It should not be cleared
 * while the ACL is bounded to either a port, VLAN or ACL rule.
 * Access: RW
 */
MLXSW_ITEM32(reg, pacl, v, 0x00, 24, 1);

/* reg_pacl_acl_id
 * An identifier representing the ACL (managed by software)
 * Range 0 .. cap_max_acl_regions - 1
 * Access: Index
 */
MLXSW_ITEM32(reg, pacl, acl_id, 0x08, 0, 16);

#define MLXSW_REG_PXXX_TCAM_REGION_INFO_LEN 16

/* reg_pacl_tcam_region_info
 * Opaque object that represents a TCAM region.
 * Obtained through PTAR register.
 * Access: RW
 */
MLXSW_ITEM_BUF(reg, pacl, tcam_region_info, 0x30,
	       MLXSW_REG_PXXX_TCAM_REGION_INFO_LEN);

static inline void mlxsw_reg_pacl_pack(char *payload, u16 acl_id,
				       bool valid, const char *tcam_region_info)
{
	MLXSW_REG_ZERO(pacl, payload);
	mlxsw_reg_pacl_acl_id_set(payload, acl_id);
	mlxsw_reg_pacl_v_set(payload, valid);
	mlxsw_reg_pacl_tcam_region_info_memcpy_to(payload, tcam_region_info);
}

/* PAGT - Policy-Engine ACL Group Table
 * ------------------------------------
 * This register is used for configuration of the ACL Group Table.
 */
#define MLXSW_REG_PAGT_ID 0x3005
#define MLXSW_REG_PAGT_BASE_LEN 0x30
#define MLXSW_REG_PAGT_ACL_LEN 4
#define MLXSW_REG_PAGT_ACL_MAX_NUM 16
#define MLXSW_REG_PAGT_LEN (MLXSW_REG_PAGT_BASE_LEN + \
		MLXSW_REG_PAGT_ACL_MAX_NUM * MLXSW_REG_PAGT_ACL_LEN)

MLXSW_REG_DEFINE(pagt, MLXSW_REG_PAGT_ID, MLXSW_REG_PAGT_LEN);

/* reg_pagt_size
 * Number of ACLs in the group.
 * Size 0 invalidates a group.
 * Range 0 .. cap_max_acl_group_size (hard coded to 16 for now)
 * Total number of ACLs in all groups must be lower or equal
 * to cap_max_acl_tot_groups
 * Note: a group which is binded must not be invalidated
 * Access: Index
 */
MLXSW_ITEM32(reg, pagt, size, 0x00, 0, 8);

/* reg_pagt_acl_group_id
 * An identifier (numbered from 0..cap_max_acl_groups-1) representing
 * the ACL Group identifier (managed by software).
 * Access: Index
 */
MLXSW_ITEM32(reg, pagt, acl_group_id, 0x08, 0, 16);

/* reg_pagt_multi
 * Multi-ACL
 * 0 - This ACL is the last ACL in the multi-ACL
 * 1 - This ACL is part of a multi-ACL
 * Access: RW
 */
MLXSW_ITEM32_INDEXED(reg, pagt, multi, 0x30, 31, 1, 0x04, 0x00, false);

/* reg_pagt_acl_id
 * ACL identifier
 * Access: RW
 */
MLXSW_ITEM32_INDEXED(reg, pagt, acl_id, 0x30, 0, 16, 0x04, 0x00, false);

static inline void mlxsw_reg_pagt_pack(char *payload, u16 acl_group_id)
{
	MLXSW_REG_ZERO(pagt, payload);
	mlxsw_reg_pagt_acl_group_id_set(payload, acl_group_id);
}

static inline void mlxsw_reg_pagt_acl_id_pack(char *payload, int index,
					      u16 acl_id, bool multi)
{
	u8 size = mlxsw_reg_pagt_size_get(payload);

	if (index >= size)
		mlxsw_reg_pagt_size_set(payload, index + 1);
	mlxsw_reg_pagt_multi_set(payload, index, multi);
	mlxsw_reg_pagt_acl_id_set(payload, index, acl_id);
}

/* PTAR - Policy-Engine TCAM Allocation Register
 * ---------------------------------------------
 * This register is used for allocation of regions in the TCAM.
 * Note: Query method is not supported on this register.
 */
#define MLXSW_REG_PTAR_ID 0x3006
#define MLXSW_REG_PTAR_BASE_LEN 0x20
#define MLXSW_REG_PTAR_KEY_ID_LEN 1
#define MLXSW_REG_PTAR_KEY_ID_MAX_NUM 16
#define MLXSW_REG_PTAR_LEN (MLXSW_REG_PTAR_BASE_LEN + \
		MLXSW_REG_PTAR_KEY_ID_MAX_NUM * MLXSW_REG_PTAR_KEY_ID_LEN)

MLXSW_REG_DEFINE(ptar, MLXSW_REG_PTAR_ID, MLXSW_REG_PTAR_LEN);

enum mlxsw_reg_ptar_op {
	/* allocate a TCAM region */
	MLXSW_REG_PTAR_OP_ALLOC,
	/* resize a TCAM region */
	MLXSW_REG_PTAR_OP_RESIZE,
	/* deallocate TCAM region */
	MLXSW_REG_PTAR_OP_FREE,
	/* test allocation */
	MLXSW_REG_PTAR_OP_TEST,
};

/* reg_ptar_op
 * Access: OP
 */
MLXSW_ITEM32(reg, ptar, op, 0x00, 28, 4);

/* reg_ptar_action_set_type
 * Type of action set to be used on this region.
 * For Spectrum and Spectrum-2, this is always type 2 - "flexible"
 * Access: WO
 */
MLXSW_ITEM32(reg, ptar, action_set_type, 0x00, 16, 8);

enum mlxsw_reg_ptar_key_type {
	MLXSW_REG_PTAR_KEY_TYPE_FLEX = 0x50, /* Spetrum */
	MLXSW_REG_PTAR_KEY_TYPE_FLEX2 = 0x51, /* Spectrum-2 */
};

/* reg_ptar_key_type
 * TCAM key type for the region.
 * Access: WO
 */
MLXSW_ITEM32(reg, ptar, key_type, 0x00, 0, 8);

/* reg_ptar_region_size
 * TCAM region size. When allocating/resizing this is the requested size,
 * the response is the actual size. Note that actual size may be
 * larger than requested.
 * Allowed range 1 .. cap_max_rules-1
 * Reserved during op deallocate.
 * Access: WO
 */
MLXSW_ITEM32(reg, ptar, region_size, 0x04, 0, 16);

/* reg_ptar_region_id
 * Region identifier
 * Range 0 .. cap_max_regions-1
 * Access: Index
 */
MLXSW_ITEM32(reg, ptar, region_id, 0x08, 0, 16);

/* reg_ptar_tcam_region_info
 * Opaque object that represents the TCAM region.
 * Returned when allocating a region.
 * Provided by software for ACL generation and region deallocation and resize.
 * Access: RW
 */
MLXSW_ITEM_BUF(reg, ptar, tcam_region_info, 0x10,
	       MLXSW_REG_PXXX_TCAM_REGION_INFO_LEN);

/* reg_ptar_flexible_key_id
 * Identifier of the Flexible Key.
 * Only valid if key_type == "FLEX_KEY"
 * The key size will be rounded up to one of the following values:
 * 9B, 18B, 36B, 54B.
 * This field is reserved for in resize operation.
 * Access: WO
 */
MLXSW_ITEM8_INDEXED(reg, ptar, flexible_key_id, 0x20, 0, 8,
		    MLXSW_REG_PTAR_KEY_ID_LEN, 0x00, false);

static inline void mlxsw_reg_ptar_pack(char *payload, enum mlxsw_reg_ptar_op op,
				       enum mlxsw_reg_ptar_key_type key_type,
				       u16 region_size, u16 region_id,
				       const char *tcam_region_info)
{
	MLXSW_REG_ZERO(ptar, payload);
	mlxsw_reg_ptar_op_set(payload, op);
	mlxsw_reg_ptar_action_set_type_set(payload, 2); /* "flexible" */
	mlxsw_reg_ptar_key_type_set(payload, key_type);
	mlxsw_reg_ptar_region_size_set(payload, region_size);
	mlxsw_reg_ptar_region_id_set(payload, region_id);
	mlxsw_reg_ptar_tcam_region_info_memcpy_to(payload, tcam_region_info);
}

static inline void mlxsw_reg_ptar_key_id_pack(char *payload, int index,
					      u16 key_id)
{
	mlxsw_reg_ptar_flexible_key_id_set(payload, index, key_id);
}

static inline void mlxsw_reg_ptar_unpack(char *payload, char *tcam_region_info)
{
	mlxsw_reg_ptar_tcam_region_info_memcpy_from(payload, tcam_region_info);
}

/* PPBS - Policy-Engine Policy Based Switching Register
 * ----------------------------------------------------
 * This register retrieves and sets Policy Based Switching Table entries.
 */
#define MLXSW_REG_PPBS_ID 0x300C
#define MLXSW_REG_PPBS_LEN 0x14

MLXSW_REG_DEFINE(ppbs, MLXSW_REG_PPBS_ID, MLXSW_REG_PPBS_LEN);

/* reg_ppbs_pbs_ptr
 * Index into the PBS table.
 * For Spectrum, the index points to the KVD Linear.
 * Access: Index
 */
MLXSW_ITEM32(reg, ppbs, pbs_ptr, 0x08, 0, 24);

/* reg_ppbs_system_port
 * Unique port identifier for the final destination of the packet.
 * Access: RW
 */
MLXSW_ITEM32(reg, ppbs, system_port, 0x10, 0, 16);

static inline void mlxsw_reg_ppbs_pack(char *payload, u32 pbs_ptr,
				       u16 system_port)
{
	MLXSW_REG_ZERO(ppbs, payload);
	mlxsw_reg_ppbs_pbs_ptr_set(payload, pbs_ptr);
	mlxsw_reg_ppbs_system_port_set(payload, system_port);
}

/* PRCR - Policy-Engine Rules Copy Register
 * ----------------------------------------
 * This register is used for accessing rules within a TCAM region.
 */
#define MLXSW_REG_PRCR_ID 0x300D
#define MLXSW_REG_PRCR_LEN 0x40

MLXSW_REG_DEFINE(prcr, MLXSW_REG_PRCR_ID, MLXSW_REG_PRCR_LEN);

enum mlxsw_reg_prcr_op {
	/* Move rules. Moves the rules from "tcam_region_info" starting
	 * at offset "offset" to "dest_tcam_region_info"
	 * at offset "dest_offset."
	 */
	MLXSW_REG_PRCR_OP_MOVE,
	/* Copy rules. Copies the rules from "tcam_region_info" starting
	 * at offset "offset" to "dest_tcam_region_info"
	 * at offset "dest_offset."
	 */
	MLXSW_REG_PRCR_OP_COPY,
};

/* reg_prcr_op
 * Access: OP
 */
MLXSW_ITEM32(reg, prcr, op, 0x00, 28, 4);

/* reg_prcr_offset
 * Offset within the source region to copy/move from.
 * Access: Index
 */
MLXSW_ITEM32(reg, prcr, offset, 0x00, 0, 16);

/* reg_prcr_size
 * The number of rules to copy/move.
 * Access: WO
 */
MLXSW_ITEM32(reg, prcr, size, 0x04, 0, 16);

/* reg_prcr_tcam_region_info
 * Opaque object that represents the source TCAM region.
 * Access: Index
 */
MLXSW_ITEM_BUF(reg, prcr, tcam_region_info, 0x10,
	       MLXSW_REG_PXXX_TCAM_REGION_INFO_LEN);

/* reg_prcr_dest_offset
 * Offset within the source region to copy/move to.
 * Access: Index
 */
MLXSW_ITEM32(reg, prcr, dest_offset, 0x20, 0, 16);

/* reg_prcr_dest_tcam_region_info
 * Opaque object that represents the destination TCAM region.
 * Access: Index
 */
MLXSW_ITEM_BUF(reg, prcr, dest_tcam_region_info, 0x30,
	       MLXSW_REG_PXXX_TCAM_REGION_INFO_LEN);

static inline void mlxsw_reg_prcr_pack(char *payload, enum mlxsw_reg_prcr_op op,
				       const char *src_tcam_region_info,
				       u16 src_offset,
				       const char *dest_tcam_region_info,
				       u16 dest_offset, u16 size)
{
	MLXSW_REG_ZERO(prcr, payload);
	mlxsw_reg_prcr_op_set(payload, op);
	mlxsw_reg_prcr_offset_set(payload, src_offset);
	mlxsw_reg_prcr_size_set(payload, size);
	mlxsw_reg_prcr_tcam_region_info_memcpy_to(payload,
						  src_tcam_region_info);
	mlxsw_reg_prcr_dest_offset_set(payload, dest_offset);
	mlxsw_reg_prcr_dest_tcam_region_info_memcpy_to(payload,
						       dest_tcam_region_info);
}

/* PEFA - Policy-Engine Extended Flexible Action Register
 * ------------------------------------------------------
 * This register is used for accessing an extended flexible action entry
 * in the central KVD Linear Database.
 */
#define MLXSW_REG_PEFA_ID 0x300F
#define MLXSW_REG_PEFA_LEN 0xB0

MLXSW_REG_DEFINE(pefa, MLXSW_REG_PEFA_ID, MLXSW_REG_PEFA_LEN);

/* reg_pefa_index
 * Index in the KVD Linear Centralized Database.
 * Access: Index
 */
MLXSW_ITEM32(reg, pefa, index, 0x00, 0, 24);

/* reg_pefa_a
 * Index in the KVD Linear Centralized Database.
 * Activity
 * For a new entry: set if ca=0, clear if ca=1
 * Set if a packet lookup has hit on the specific entry
 * Access: RO
 */
MLXSW_ITEM32(reg, pefa, a, 0x04, 29, 1);

/* reg_pefa_ca
 * Clear activity
 * When write: activity is according to this field
 * When read: after reading the activity is cleared according to ca
 * Access: OP
 */
MLXSW_ITEM32(reg, pefa, ca, 0x04, 24, 1);

#define MLXSW_REG_FLEX_ACTION_SET_LEN 0xA8

/* reg_pefa_flex_action_set
 * Action-set to perform when rule is matched.
 * Must be zero padded if action set is shorter.
 * Access: RW
 */
MLXSW_ITEM_BUF(reg, pefa, flex_action_set, 0x08, MLXSW_REG_FLEX_ACTION_SET_LEN);

static inline void mlxsw_reg_pefa_pack(char *payload, u32 index, bool ca,
				       const char *flex_action_set)
{
	MLXSW_REG_ZERO(pefa, payload);
	mlxsw_reg_pefa_index_set(payload, index);
	mlxsw_reg_pefa_ca_set(payload, ca);
	if (flex_action_set)
		mlxsw_reg_pefa_flex_action_set_memcpy_to(payload,
							 flex_action_set);
}

static inline void mlxsw_reg_pefa_unpack(char *payload, bool *p_a)
{
	*p_a = mlxsw_reg_pefa_a_get(payload);
}

/* PEMRBT - Policy-Engine Multicast Router Binding Table Register
 * --------------------------------------------------------------
 * This register is used for binding Multicast router to an ACL group
 * that serves the MC router.
 * This register is not supported by SwitchX/-2 and Spectrum.
 */
#define MLXSW_REG_PEMRBT_ID 0x3014
#define MLXSW_REG_PEMRBT_LEN 0x14

MLXSW_REG_DEFINE(pemrbt, MLXSW_REG_PEMRBT_ID, MLXSW_REG_PEMRBT_LEN);

enum mlxsw_reg_pemrbt_protocol {
	MLXSW_REG_PEMRBT_PROTO_IPV4,
	MLXSW_REG_PEMRBT_PROTO_IPV6,
};

/* reg_pemrbt_protocol
 * Access: Index
 */
MLXSW_ITEM32(reg, pemrbt, protocol, 0x00, 0, 1);

/* reg_pemrbt_group_id
 * ACL group identifier.
 * Range 0..cap_max_acl_groups-1
 * Access: RW
 */
MLXSW_ITEM32(reg, pemrbt, group_id, 0x10, 0, 16);

static inline void
mlxsw_reg_pemrbt_pack(char *payload, enum mlxsw_reg_pemrbt_protocol protocol,
		      u16 group_id)
{
	MLXSW_REG_ZERO(pemrbt, payload);
	mlxsw_reg_pemrbt_protocol_set(payload, protocol);
	mlxsw_reg_pemrbt_group_id_set(payload, group_id);
}

/* PTCE-V2 - Policy-Engine TCAM Entry Register Version 2
 * -----------------------------------------------------
 * This register is used for accessing rules within a TCAM region.
 * It is a new version of PTCE in order to support wider key,
 * mask and action within a TCAM region. This register is not supported
 * by SwitchX and SwitchX-2.
 */
#define MLXSW_REG_PTCE2_ID 0x3017
#define MLXSW_REG_PTCE2_LEN 0x1D8

MLXSW_REG_DEFINE(ptce2, MLXSW_REG_PTCE2_ID, MLXSW_REG_PTCE2_LEN);

/* reg_ptce2_v
 * Valid.
 * Access: RW
 */
MLXSW_ITEM32(reg, ptce2, v, 0x00, 31, 1);

/* reg_ptce2_a
 * Activity. Set if a packet lookup has hit on the specific entry.
 * To clear the "a" bit, use "clear activity" op or "clear on read" op.
 * Access: RO
 */
MLXSW_ITEM32(reg, ptce2, a, 0x00, 30, 1);

enum mlxsw_reg_ptce2_op {
	/* Read operation. */
	MLXSW_REG_PTCE2_OP_QUERY_READ = 0,
	/* clear on read operation. Used to read entry
	 * and clear Activity bit.
	 */
	MLXSW_REG_PTCE2_OP_QUERY_CLEAR_ON_READ = 1,
	/* Write operation. Used to write a new entry to the table.
	 * All R/W fields are relevant for new entry. Activity bit is set
	 * for new entries - Note write with v = 0 will delete the entry.
	 */
	MLXSW_REG_PTCE2_OP_WRITE_WRITE = 0,
	/* Update action. Only action set will be updated. */
	MLXSW_REG_PTCE2_OP_WRITE_UPDATE = 1,
	/* Clear activity. A bit is cleared for the entry. */
	MLXSW_REG_PTCE2_OP_WRITE_CLEAR_ACTIVITY = 2,
};

/* reg_ptce2_op
 * Access: OP
 */
MLXSW_ITEM32(reg, ptce2, op, 0x00, 20, 3);

/* reg_ptce2_offset
 * Access: Index
 */
MLXSW_ITEM32(reg, ptce2, offset, 0x00, 0, 16);

/* reg_ptce2_priority
 * Priority of the rule, higher values win. The range is 1..cap_kvd_size-1.
 * Note: priority does not have to be unique per rule.
 * Within a region, higher priority should have lower offset (no limitation
 * between regions in a multi-region).
 * Access: RW
 */
MLXSW_ITEM32(reg, ptce2, priority, 0x04, 0, 24);

/* reg_ptce2_tcam_region_info
 * Opaque object that represents the TCAM region.
 * Access: Index
 */
MLXSW_ITEM_BUF(reg, ptce2, tcam_region_info, 0x10,
	       MLXSW_REG_PXXX_TCAM_REGION_INFO_LEN);

#define MLXSW_REG_PTCEX_FLEX_KEY_BLOCKS_LEN 96

/* reg_ptce2_flex_key_blocks
 * ACL Key.
 * Access: RW
 */
MLXSW_ITEM_BUF(reg, ptce2, flex_key_blocks, 0x20,
	       MLXSW_REG_PTCEX_FLEX_KEY_BLOCKS_LEN);

/* reg_ptce2_mask
 * mask- in the same size as key. A bit that is set directs the TCAM
 * to compare the corresponding bit in key. A bit that is clear directs
 * the TCAM to ignore the corresponding bit in key.
 * Access: RW
 */
MLXSW_ITEM_BUF(reg, ptce2, mask, 0x80,
	       MLXSW_REG_PTCEX_FLEX_KEY_BLOCKS_LEN);

/* reg_ptce2_flex_action_set
 * ACL action set.
 * Access: RW
 */
MLXSW_ITEM_BUF(reg, ptce2, flex_action_set, 0xE0,
	       MLXSW_REG_FLEX_ACTION_SET_LEN);

static inline void mlxsw_reg_ptce2_pack(char *payload, bool valid,
					enum mlxsw_reg_ptce2_op op,
					const char *tcam_region_info,
					u16 offset, u32 priority)
{
	MLXSW_REG_ZERO(ptce2, payload);
	mlxsw_reg_ptce2_v_set(payload, valid);
	mlxsw_reg_ptce2_op_set(payload, op);
	mlxsw_reg_ptce2_offset_set(payload, offset);
	mlxsw_reg_ptce2_priority_set(payload, priority);
	mlxsw_reg_ptce2_tcam_region_info_memcpy_to(payload, tcam_region_info);
}

/* PERPT - Policy-Engine ERP Table Register
 * ----------------------------------------
 * This register adds and removes eRPs from the eRP table.
 */
#define MLXSW_REG_PERPT_ID 0x3021
#define MLXSW_REG_PERPT_LEN 0x80

MLXSW_REG_DEFINE(perpt, MLXSW_REG_PERPT_ID, MLXSW_REG_PERPT_LEN);

/* reg_perpt_erpt_bank
 * eRP table bank.
 * Range 0 .. cap_max_erp_table_banks - 1
 * Access: Index
 */
MLXSW_ITEM32(reg, perpt, erpt_bank, 0x00, 16, 4);

/* reg_perpt_erpt_index
 * Index to eRP table within the eRP bank.
 * Range is 0 .. cap_max_erp_table_bank_size - 1
 * Access: Index
 */
MLXSW_ITEM32(reg, perpt, erpt_index, 0x00, 0, 8);

enum mlxsw_reg_perpt_key_size {
	MLXSW_REG_PERPT_KEY_SIZE_2KB,
	MLXSW_REG_PERPT_KEY_SIZE_4KB,
	MLXSW_REG_PERPT_KEY_SIZE_8KB,
	MLXSW_REG_PERPT_KEY_SIZE_12KB,
};

/* reg_perpt_key_size
 * Access: OP
 */
MLXSW_ITEM32(reg, perpt, key_size, 0x04, 0, 4);

/* reg_perpt_bf_bypass
 * 0 - The eRP is used only if bloom filter state is set for the given
 * rule.
 * 1 - The eRP is used regardless of bloom filter state.
 * The bypass is an OR condition of region_id or eRP. See PERCR.bf_bypass
 * Access: RW
 */
MLXSW_ITEM32(reg, perpt, bf_bypass, 0x08, 8, 1);

/* reg_perpt_erp_id
 * eRP ID for use by the rules.
 * Access: RW
 */
MLXSW_ITEM32(reg, perpt, erp_id, 0x08, 0, 4);

/* reg_perpt_erpt_base_bank
 * Base eRP table bank, points to head of erp_vector
 * Range is 0 .. cap_max_erp_table_banks - 1
 * Access: OP
 */
MLXSW_ITEM32(reg, perpt, erpt_base_bank, 0x0C, 16, 4);

/* reg_perpt_erpt_base_index
 * Base index to eRP table within the eRP bank
 * Range is 0 .. cap_max_erp_table_bank_size - 1
 * Access: OP
 */
MLXSW_ITEM32(reg, perpt, erpt_base_index, 0x0C, 0, 8);

/* reg_perpt_erp_index_in_vector
 * eRP index in the vector.
 * Access: OP
 */
MLXSW_ITEM32(reg, perpt, erp_index_in_vector, 0x10, 0, 4);

/* reg_perpt_erp_vector
 * eRP vector.
 * Access: OP
 */
MLXSW_ITEM_BIT_ARRAY(reg, perpt, erp_vector, 0x14, 4, 1);

/* reg_perpt_mask
 * Mask
 * 0 - A-TCAM will ignore the bit in key
 * 1 - A-TCAM will compare the bit in key
 * Access: RW
 */
MLXSW_ITEM_BUF(reg, perpt, mask, 0x20, MLXSW_REG_PTCEX_FLEX_KEY_BLOCKS_LEN);

static inline void mlxsw_reg_perpt_erp_vector_pack(char *payload,
						   unsigned long *erp_vector,
						   unsigned long size)
{
	unsigned long bit;

	for_each_set_bit(bit, erp_vector, size)
		mlxsw_reg_perpt_erp_vector_set(payload, bit, true);
}

static inline void
mlxsw_reg_perpt_pack(char *payload, u8 erpt_bank, u8 erpt_index,
		     enum mlxsw_reg_perpt_key_size key_size, u8 erp_id,
		     u8 erpt_base_bank, u8 erpt_base_index, u8 erp_index,
		     char *mask)
{
	MLXSW_REG_ZERO(perpt, payload);
	mlxsw_reg_perpt_erpt_bank_set(payload, erpt_bank);
	mlxsw_reg_perpt_erpt_index_set(payload, erpt_index);
	mlxsw_reg_perpt_key_size_set(payload, key_size);
	mlxsw_reg_perpt_bf_bypass_set(payload, false);
	mlxsw_reg_perpt_erp_id_set(payload, erp_id);
	mlxsw_reg_perpt_erpt_base_bank_set(payload, erpt_base_bank);
	mlxsw_reg_perpt_erpt_base_index_set(payload, erpt_base_index);
	mlxsw_reg_perpt_erp_index_in_vector_set(payload, erp_index);
	mlxsw_reg_perpt_mask_memcpy_to(payload, mask);
}

/* PERAR - Policy-Engine Region Association Register
 * -------------------------------------------------
 * This register associates a hw region for region_id's. Changing on the fly
 * is supported by the device.
 */
#define MLXSW_REG_PERAR_ID 0x3026
#define MLXSW_REG_PERAR_LEN 0x08

MLXSW_REG_DEFINE(perar, MLXSW_REG_PERAR_ID, MLXSW_REG_PERAR_LEN);

/* reg_perar_region_id
 * Region identifier
 * Range 0 .. cap_max_regions-1
 * Access: Index
 */
MLXSW_ITEM32(reg, perar, region_id, 0x00, 0, 16);

static inline unsigned int
mlxsw_reg_perar_hw_regions_needed(unsigned int block_num)
{
	return DIV_ROUND_UP(block_num, 4);
}

/* reg_perar_hw_region
 * HW Region
 * Range 0 .. cap_max_regions-1
 * Default: hw_region = region_id
 * For a 8 key block region, 2 consecutive regions are used
 * For a 12 key block region, 3 consecutive regions are used
 * Access: RW
 */
MLXSW_ITEM32(reg, perar, hw_region, 0x04, 0, 16);

static inline void mlxsw_reg_perar_pack(char *payload, u16 region_id,
					u16 hw_region)
{
	MLXSW_REG_ZERO(perar, payload);
	mlxsw_reg_perar_region_id_set(payload, region_id);
	mlxsw_reg_perar_hw_region_set(payload, hw_region);
}

/* PTCE-V3 - Policy-Engine TCAM Entry Register Version 3
 * -----------------------------------------------------
 * This register is a new version of PTCE-V2 in order to support the
 * A-TCAM. This register is not supported by SwitchX/-2 and Spectrum.
 */
#define MLXSW_REG_PTCE3_ID 0x3027
#define MLXSW_REG_PTCE3_LEN 0xF0

MLXSW_REG_DEFINE(ptce3, MLXSW_REG_PTCE3_ID, MLXSW_REG_PTCE3_LEN);

/* reg_ptce3_v
 * Valid.
 * Access: RW
 */
MLXSW_ITEM32(reg, ptce3, v, 0x00, 31, 1);

enum mlxsw_reg_ptce3_op {
	/* Write operation. Used to write a new entry to the table.
	 * All R/W fields are relevant for new entry. Activity bit is set
	 * for new entries. Write with v = 0 will delete the entry. Must
	 * not be used if an entry exists.
	 */
	 MLXSW_REG_PTCE3_OP_WRITE_WRITE = 0,
	 /* Update operation */
	 MLXSW_REG_PTCE3_OP_WRITE_UPDATE = 1,
	 /* Read operation */
	 MLXSW_REG_PTCE3_OP_QUERY_READ = 0,
};

/* reg_ptce3_op
 * Access: OP
 */
MLXSW_ITEM32(reg, ptce3, op, 0x00, 20, 3);

/* reg_ptce3_priority
 * Priority of the rule. Higher values win.
 * For Spectrum-2 range is 1..cap_kvd_size - 1
 * Note: Priority does not have to be unique per rule.
 * Access: RW
 */
MLXSW_ITEM32(reg, ptce3, priority, 0x04, 0, 24);

/* reg_ptce3_tcam_region_info
 * Opaque object that represents the TCAM region.
 * Access: Index
 */
MLXSW_ITEM_BUF(reg, ptce3, tcam_region_info, 0x10,
	       MLXSW_REG_PXXX_TCAM_REGION_INFO_LEN);

/* reg_ptce3_flex2_key_blocks
 * ACL key. The key must be masked according to eRP (if exists) or
 * according to master mask.
 * Access: Index
 */
MLXSW_ITEM_BUF(reg, ptce3, flex2_key_blocks, 0x20,
	       MLXSW_REG_PTCEX_FLEX_KEY_BLOCKS_LEN);

/* reg_ptce3_erp_id
 * eRP ID.
 * Access: Index
 */
MLXSW_ITEM32(reg, ptce3, erp_id, 0x80, 0, 4);

/* reg_ptce3_delta_start
 * Start point of delta_value and delta_mask, in bits. Must not exceed
 * num_key_blocks * 36 - 8. Reserved when delta_mask = 0.
 * Access: Index
 */
MLXSW_ITEM32(reg, ptce3, delta_start, 0x84, 0, 10);

/* reg_ptce3_delta_mask
 * Delta mask.
 * 0 - Ignore relevant bit in delta_value
 * 1 - Compare relevant bit in delta_value
 * Delta mask must not be set for reserved fields in the key blocks.
 * Note: No delta when no eRPs. Thus, for regions with
 * PERERP.erpt_pointer_valid = 0 the delta mask must be 0.
 * Access: Index
 */
MLXSW_ITEM32(reg, ptce3, delta_mask, 0x88, 16, 8);

/* reg_ptce3_delta_value
 * Delta value.
 * Bits which are masked by delta_mask must be 0.
 * Access: Index
 */
MLXSW_ITEM32(reg, ptce3, delta_value, 0x88, 0, 8);

/* reg_ptce3_prune_vector
 * Pruning vector relative to the PERPT.erp_id.
 * Used for reducing lookups.
 * 0 - NEED: Do a lookup using the eRP.
 * 1 - PRUNE: Do not perform a lookup using the eRP.
 * Maybe be modified by PEAPBL and PEAPBM.
 * Note: In Spectrum-2, a region of 8 key blocks must be set to either
 * all 1's or all 0's.
 * Access: RW
 */
MLXSW_ITEM_BIT_ARRAY(reg, ptce3, prune_vector, 0x90, 4, 1);

/* reg_ptce3_prune_ctcam
 * Pruning on C-TCAM. Used for reducing lookups.
 * 0 - NEED: Do a lookup in the C-TCAM.
 * 1 - PRUNE: Do not perform a lookup in the C-TCAM.
 * Access: RW
 */
MLXSW_ITEM32(reg, ptce3, prune_ctcam, 0x94, 31, 1);

/* reg_ptce3_large_exists
 * Large entry key ID exists.
 * Within the region:
 * 0 - SINGLE: The large_entry_key_id is not currently in use.
 * For rule insert: The MSB of the key (blocks 6..11) will be added.
 * For rule delete: The MSB of the key will be removed.
 * 1 - NON_SINGLE: The large_entry_key_id is currently in use.
 * For rule insert: The MSB of the key (blocks 6..11) will not be added.
 * For rule delete: The MSB of the key will not be removed.
 * Access: WO
 */
MLXSW_ITEM32(reg, ptce3, large_exists, 0x98, 31, 1);

/* reg_ptce3_large_entry_key_id
 * Large entry key ID.
 * A key for 12 key blocks rules. Reserved when region has less than 12 key
 * blocks. Must be different for different keys which have the same common
 * 6 key blocks (MSB, blocks 6..11) key within a region.
 * Range is 0..cap_max_pe_large_key_id - 1
 * Access: RW
 */
MLXSW_ITEM32(reg, ptce3, large_entry_key_id, 0x98, 0, 24);

/* reg_ptce3_action_pointer
 * Pointer to action.
 * Range is 0..cap_max_kvd_action_sets - 1
 * Access: RW
 */
MLXSW_ITEM32(reg, ptce3, action_pointer, 0xA0, 0, 24);

static inline void mlxsw_reg_ptce3_pack(char *payload, bool valid,
					enum mlxsw_reg_ptce3_op op,
					u32 priority,
					const char *tcam_region_info,
					const char *key, u8 erp_id,
					u16 delta_start, u8 delta_mask,
					u8 delta_value, bool large_exists,
					u32 lkey_id, u32 action_pointer)
{
	MLXSW_REG_ZERO(ptce3, payload);
	mlxsw_reg_ptce3_v_set(payload, valid);
	mlxsw_reg_ptce3_op_set(payload, op);
	mlxsw_reg_ptce3_priority_set(payload, priority);
	mlxsw_reg_ptce3_tcam_region_info_memcpy_to(payload, tcam_region_info);
	mlxsw_reg_ptce3_flex2_key_blocks_memcpy_to(payload, key);
	mlxsw_reg_ptce3_erp_id_set(payload, erp_id);
	mlxsw_reg_ptce3_delta_start_set(payload, delta_start);
	mlxsw_reg_ptce3_delta_mask_set(payload, delta_mask);
	mlxsw_reg_ptce3_delta_value_set(payload, delta_value);
	mlxsw_reg_ptce3_large_exists_set(payload, large_exists);
	mlxsw_reg_ptce3_large_entry_key_id_set(payload, lkey_id);
	mlxsw_reg_ptce3_action_pointer_set(payload, action_pointer);
}

/* PERCR - Policy-Engine Region Configuration Register
 * ---------------------------------------------------
 * This register configures the region parameters. The region_id must be
 * allocated.
 */
#define MLXSW_REG_PERCR_ID 0x302A
#define MLXSW_REG_PERCR_LEN 0x80

MLXSW_REG_DEFINE(percr, MLXSW_REG_PERCR_ID, MLXSW_REG_PERCR_LEN);

/* reg_percr_region_id
 * Region identifier.
 * Range 0..cap_max_regions-1
 * Access: Index
 */
MLXSW_ITEM32(reg, percr, region_id, 0x00, 0, 16);

/* reg_percr_atcam_ignore_prune
 * Ignore prune_vector by other A-TCAM rules. Used e.g., for a new rule.
 * Access: RW
 */
MLXSW_ITEM32(reg, percr, atcam_ignore_prune, 0x04, 25, 1);

/* reg_percr_ctcam_ignore_prune
 * Ignore prune_ctcam by other A-TCAM rules. Used e.g., for a new rule.
 * Access: RW
 */
MLXSW_ITEM32(reg, percr, ctcam_ignore_prune, 0x04, 24, 1);

/* reg_percr_bf_bypass
 * Bloom filter bypass.
 * 0 - Bloom filter is used (default)
 * 1 - Bloom filter is bypassed. The bypass is an OR condition of
 * region_id or eRP. See PERPT.bf_bypass
 * Access: RW
 */
MLXSW_ITEM32(reg, percr, bf_bypass, 0x04, 16, 1);

/* reg_percr_master_mask
 * Master mask. Logical OR mask of all masks of all rules of a region
 * (both A-TCAM and C-TCAM). When there are no eRPs
 * (erpt_pointer_valid = 0), then this provides the mask.
 * Access: RW
 */
MLXSW_ITEM_BUF(reg, percr, master_mask, 0x20, 96);

static inline void mlxsw_reg_percr_pack(char *payload, u16 region_id)
{
	MLXSW_REG_ZERO(percr, payload);
	mlxsw_reg_percr_region_id_set(payload, region_id);
	mlxsw_reg_percr_atcam_ignore_prune_set(payload, false);
	mlxsw_reg_percr_ctcam_ignore_prune_set(payload, false);
	mlxsw_reg_percr_bf_bypass_set(payload, false);
}

/* PERERP - Policy-Engine Region eRP Register
 * ------------------------------------------
 * This register configures the region eRP. The region_id must be
 * allocated.
 */
#define MLXSW_REG_PERERP_ID 0x302B
#define MLXSW_REG_PERERP_LEN 0x1C

MLXSW_REG_DEFINE(pererp, MLXSW_REG_PERERP_ID, MLXSW_REG_PERERP_LEN);

/* reg_pererp_region_id
 * Region identifier.
 * Range 0..cap_max_regions-1
 * Access: Index
 */
MLXSW_ITEM32(reg, pererp, region_id, 0x00, 0, 16);

/* reg_pererp_ctcam_le
 * C-TCAM lookup enable. Reserved when erpt_pointer_valid = 0.
 * Access: RW
 */
MLXSW_ITEM32(reg, pererp, ctcam_le, 0x04, 28, 1);

/* reg_pererp_erpt_pointer_valid
 * erpt_pointer is valid.
 * Access: RW
 */
MLXSW_ITEM32(reg, pererp, erpt_pointer_valid, 0x10, 31, 1);

/* reg_pererp_erpt_bank_pointer
 * Pointer to eRP table bank. May be modified at any time.
 * Range 0..cap_max_erp_table_banks-1
 * Reserved when erpt_pointer_valid = 0
 */
MLXSW_ITEM32(reg, pererp, erpt_bank_pointer, 0x10, 16, 4);

/* reg_pererp_erpt_pointer
 * Pointer to eRP table within the eRP bank. Can be changed for an
 * existing region.
 * Range 0..cap_max_erp_table_size-1
 * Reserved when erpt_pointer_valid = 0
 * Access: RW
 */
MLXSW_ITEM32(reg, pererp, erpt_pointer, 0x10, 0, 8);

/* reg_pererp_erpt_vector
 * Vector of allowed eRP indexes starting from erpt_pointer within the
 * erpt_bank_pointer. Next entries will be in next bank.
 * Note that eRP index is used and not eRP ID.
 * Reserved when erpt_pointer_valid = 0
 * Access: RW
 */
MLXSW_ITEM_BIT_ARRAY(reg, pererp, erpt_vector, 0x14, 4, 1);

/* reg_pererp_master_rp_id
 * Master RP ID. When there are no eRPs, then this provides the eRP ID
 * for the lookup. Can be changed for an existing region.
 * Reserved when erpt_pointer_valid = 1
 * Access: RW
 */
MLXSW_ITEM32(reg, pererp, master_rp_id, 0x18, 0, 4);

static inline void mlxsw_reg_pererp_erp_vector_pack(char *payload,
						    unsigned long *erp_vector,
						    unsigned long size)
{
	unsigned long bit;

	for_each_set_bit(bit, erp_vector, size)
		mlxsw_reg_pererp_erpt_vector_set(payload, bit, true);
}

static inline void mlxsw_reg_pererp_pack(char *payload, u16 region_id,
					 bool ctcam_le, bool erpt_pointer_valid,
					 u8 erpt_bank_pointer, u8 erpt_pointer,
					 u8 master_rp_id)
{
	MLXSW_REG_ZERO(pererp, payload);
	mlxsw_reg_pererp_region_id_set(payload, region_id);
	mlxsw_reg_pererp_ctcam_le_set(payload, ctcam_le);
	mlxsw_reg_pererp_erpt_pointer_valid_set(payload, erpt_pointer_valid);
	mlxsw_reg_pererp_erpt_bank_pointer_set(payload, erpt_bank_pointer);
	mlxsw_reg_pererp_erpt_pointer_set(payload, erpt_pointer);
	mlxsw_reg_pererp_master_rp_id_set(payload, master_rp_id);
}

/* PEABFE - Policy-Engine Algorithmic Bloom Filter Entries Register
 * ----------------------------------------------------------------
 * This register configures the Bloom filter entries.
 */
#define MLXSW_REG_PEABFE_ID 0x3022
#define MLXSW_REG_PEABFE_BASE_LEN 0x10
#define MLXSW_REG_PEABFE_BF_REC_LEN 0x4
#define MLXSW_REG_PEABFE_BF_REC_MAX_COUNT 256
#define MLXSW_REG_PEABFE_LEN (MLXSW_REG_PEABFE_BASE_LEN + \
			      MLXSW_REG_PEABFE_BF_REC_LEN * \
			      MLXSW_REG_PEABFE_BF_REC_MAX_COUNT)

MLXSW_REG_DEFINE(peabfe, MLXSW_REG_PEABFE_ID, MLXSW_REG_PEABFE_LEN);

/* reg_peabfe_size
 * Number of BF entries to be updated.
 * Range 1..256
 * Access: Op
 */
MLXSW_ITEM32(reg, peabfe, size, 0x00, 0, 9);

/* reg_peabfe_bf_entry_state
 * Bloom filter state
 * 0 - Clear
 * 1 - Set
 * Access: RW
 */
MLXSW_ITEM32_INDEXED(reg, peabfe, bf_entry_state,
		     MLXSW_REG_PEABFE_BASE_LEN,	31, 1,
		     MLXSW_REG_PEABFE_BF_REC_LEN, 0x00, false);

/* reg_peabfe_bf_entry_bank
 * Bloom filter bank ID
 * Range 0..cap_max_erp_table_banks-1
 * Access: Index
 */
MLXSW_ITEM32_INDEXED(reg, peabfe, bf_entry_bank,
		     MLXSW_REG_PEABFE_BASE_LEN,	24, 4,
		     MLXSW_REG_PEABFE_BF_REC_LEN, 0x00, false);

/* reg_peabfe_bf_entry_index
 * Bloom filter entry index
 * Range 0..2^cap_max_bf_log-1
 * Access: Index
 */
MLXSW_ITEM32_INDEXED(reg, peabfe, bf_entry_index,
		     MLXSW_REG_PEABFE_BASE_LEN,	0, 24,
		     MLXSW_REG_PEABFE_BF_REC_LEN, 0x00, false);

static inline void mlxsw_reg_peabfe_pack(char *payload)
{
	MLXSW_REG_ZERO(peabfe, payload);
}

static inline void mlxsw_reg_peabfe_rec_pack(char *payload, int rec_index,
					     u8 state, u8 bank, u32 bf_index)
{
	u8 num_rec = mlxsw_reg_peabfe_size_get(payload);

	if (rec_index >= num_rec)
		mlxsw_reg_peabfe_size_set(payload, rec_index + 1);
	mlxsw_reg_peabfe_bf_entry_state_set(payload, rec_index, state);
	mlxsw_reg_peabfe_bf_entry_bank_set(payload, rec_index, bank);
	mlxsw_reg_peabfe_bf_entry_index_set(payload, rec_index, bf_index);
}

/* IEDR - Infrastructure Entry Delete Register
 * ----------------------------------------------------
 * This register is used for deleting entries from the entry tables.
 * It is legitimate to attempt to delete a nonexisting entry (the device will
 * respond as a good flow).
 */
#define MLXSW_REG_IEDR_ID 0x3804
#define MLXSW_REG_IEDR_BASE_LEN 0x10 /* base length, without records */
#define MLXSW_REG_IEDR_REC_LEN 0x8 /* record length */
#define MLXSW_REG_IEDR_REC_MAX_COUNT 64
#define MLXSW_REG_IEDR_LEN (MLXSW_REG_IEDR_BASE_LEN +	\
			    MLXSW_REG_IEDR_REC_LEN *	\
			    MLXSW_REG_IEDR_REC_MAX_COUNT)

MLXSW_REG_DEFINE(iedr, MLXSW_REG_IEDR_ID, MLXSW_REG_IEDR_LEN);

/* reg_iedr_num_rec
 * Number of records.
 * Access: OP
 */
MLXSW_ITEM32(reg, iedr, num_rec, 0x00, 0, 8);

/* reg_iedr_rec_type
 * Resource type.
 * Access: OP
 */
MLXSW_ITEM32_INDEXED(reg, iedr, rec_type, MLXSW_REG_IEDR_BASE_LEN, 24, 8,
		     MLXSW_REG_IEDR_REC_LEN, 0x00, false);

/* reg_iedr_rec_size
 * Size of entries do be deleted. The unit is 1 entry, regardless of entry type.
 * Access: OP
 */
MLXSW_ITEM32_INDEXED(reg, iedr, rec_size, MLXSW_REG_IEDR_BASE_LEN, 0, 13,
		     MLXSW_REG_IEDR_REC_LEN, 0x00, false);

/* reg_iedr_rec_index_start
 * Resource index start.
 * Access: OP
 */
MLXSW_ITEM32_INDEXED(reg, iedr, rec_index_start, MLXSW_REG_IEDR_BASE_LEN, 0, 24,
		     MLXSW_REG_IEDR_REC_LEN, 0x04, false);

static inline void mlxsw_reg_iedr_pack(char *payload)
{
	MLXSW_REG_ZERO(iedr, payload);
}

static inline void mlxsw_reg_iedr_rec_pack(char *payload, int rec_index,
					   u8 rec_type, u16 rec_size,
					   u32 rec_index_start)
{
	u8 num_rec = mlxsw_reg_iedr_num_rec_get(payload);

	if (rec_index >= num_rec)
		mlxsw_reg_iedr_num_rec_set(payload, rec_index + 1);
	mlxsw_reg_iedr_rec_type_set(payload, rec_index, rec_type);
	mlxsw_reg_iedr_rec_size_set(payload, rec_index, rec_size);
	mlxsw_reg_iedr_rec_index_start_set(payload, rec_index, rec_index_start);
}

/* QPTS - QoS Priority Trust State Register
 * ----------------------------------------
 * This register controls the port policy to calculate the switch priority and
 * packet color based on incoming packet fields.
 */
#define MLXSW_REG_QPTS_ID 0x4002
#define MLXSW_REG_QPTS_LEN 0x8

MLXSW_REG_DEFINE(qpts, MLXSW_REG_QPTS_ID, MLXSW_REG_QPTS_LEN);

/* reg_qpts_local_port
 * Local port number.
 * Access: Index
 *
 * Note: CPU port is supported.
 */
MLXSW_ITEM32(reg, qpts, local_port, 0x00, 16, 8);

enum mlxsw_reg_qpts_trust_state {
	MLXSW_REG_QPTS_TRUST_STATE_PCP = 1,
	MLXSW_REG_QPTS_TRUST_STATE_DSCP = 2, /* For MPLS, trust EXP. */
};

/* reg_qpts_trust_state
 * Trust state for a given port.
 * Access: RW
 */
MLXSW_ITEM32(reg, qpts, trust_state, 0x04, 0, 3);

static inline void mlxsw_reg_qpts_pack(char *payload, u8 local_port,
				       enum mlxsw_reg_qpts_trust_state ts)
{
	MLXSW_REG_ZERO(qpts, payload);

	mlxsw_reg_qpts_local_port_set(payload, local_port);
	mlxsw_reg_qpts_trust_state_set(payload, ts);
}

/* QPCR - QoS Policer Configuration Register
 * -----------------------------------------
 * The QPCR register is used to create policers - that limit
 * the rate of bytes or packets via some trap group.
 */
#define MLXSW_REG_QPCR_ID 0x4004
#define MLXSW_REG_QPCR_LEN 0x28

MLXSW_REG_DEFINE(qpcr, MLXSW_REG_QPCR_ID, MLXSW_REG_QPCR_LEN);

enum mlxsw_reg_qpcr_g {
	MLXSW_REG_QPCR_G_GLOBAL = 2,
	MLXSW_REG_QPCR_G_STORM_CONTROL = 3,
};

/* reg_qpcr_g
 * The policer type.
 * Access: Index
 */
MLXSW_ITEM32(reg, qpcr, g, 0x00, 14, 2);

/* reg_qpcr_pid
 * Policer ID.
 * Access: Index
 */
MLXSW_ITEM32(reg, qpcr, pid, 0x00, 0, 14);

/* reg_qpcr_clear_counter
 * Clear counters.
 * Access: OP
 */
MLXSW_ITEM32(reg, qpcr, clear_counter, 0x04, 31, 1);

/* reg_qpcr_color_aware
 * Is the policer aware of colors.
 * Must be 0 (unaware) for cpu port.
 * Access: RW for unbounded policer. RO for bounded policer.
 */
MLXSW_ITEM32(reg, qpcr, color_aware, 0x04, 15, 1);

/* reg_qpcr_bytes
 * Is policer limit is for bytes per sec or packets per sec.
 * 0 - packets
 * 1 - bytes
 * Access: RW for unbounded policer. RO for bounded policer.
 */
MLXSW_ITEM32(reg, qpcr, bytes, 0x04, 14, 1);

enum mlxsw_reg_qpcr_ir_units {
	MLXSW_REG_QPCR_IR_UNITS_M,
	MLXSW_REG_QPCR_IR_UNITS_K,
};

/* reg_qpcr_ir_units
 * Policer's units for cir and eir fields (for bytes limits only)
 * 1 - 10^3
 * 0 - 10^6
 * Access: OP
 */
MLXSW_ITEM32(reg, qpcr, ir_units, 0x04, 12, 1);

enum mlxsw_reg_qpcr_rate_type {
	MLXSW_REG_QPCR_RATE_TYPE_SINGLE = 1,
	MLXSW_REG_QPCR_RATE_TYPE_DOUBLE = 2,
};

/* reg_qpcr_rate_type
 * Policer can have one limit (single rate) or 2 limits with specific operation
 * for packets that exceed the lower rate but not the upper one.
 * (For cpu port must be single rate)
 * Access: RW for unbounded policer. RO for bounded policer.
 */
MLXSW_ITEM32(reg, qpcr, rate_type, 0x04, 8, 2);

/* reg_qpc_cbs
 * Policer's committed burst size.
 * The policer is working with time slices of 50 nano sec. By default every
 * slice is granted the proportionate share of the committed rate. If we want to
 * allow a slice to exceed that share (while still keeping the rate per sec) we
 * can allow burst. The burst size is between the default proportionate share
 * (and no lower than 8) to 32Gb. (Even though giving a number higher than the
 * committed rate will result in exceeding the rate). The burst size must be a
 * log of 2 and will be determined by 2^cbs.
 * Access: RW
 */
MLXSW_ITEM32(reg, qpcr, cbs, 0x08, 24, 6);

/* reg_qpcr_cir
 * Policer's committed rate.
 * The rate used for sungle rate, the lower rate for double rate.
 * For bytes limits, the rate will be this value * the unit from ir_units.
 * (Resolution error is up to 1%).
 * Access: RW
 */
MLXSW_ITEM32(reg, qpcr, cir, 0x0C, 0, 32);

/* reg_qpcr_eir
 * Policer's exceed rate.
 * The higher rate for double rate, reserved for single rate.
 * Lower rate for double rate policer.
 * For bytes limits, the rate will be this value * the unit from ir_units.
 * (Resolution error is up to 1%).
 * Access: RW
 */
MLXSW_ITEM32(reg, qpcr, eir, 0x10, 0, 32);

#define MLXSW_REG_QPCR_DOUBLE_RATE_ACTION 2

/* reg_qpcr_exceed_action.
 * What to do with packets between the 2 limits for double rate.
 * Access: RW for unbounded policer. RO for bounded policer.
 */
MLXSW_ITEM32(reg, qpcr, exceed_action, 0x14, 0, 4);

enum mlxsw_reg_qpcr_action {
	/* Discard */
	MLXSW_REG_QPCR_ACTION_DISCARD = 1,
	/* Forward and set color to red.
	 * If the packet is intended to cpu port, it will be dropped.
	 */
	MLXSW_REG_QPCR_ACTION_FORWARD = 2,
};

/* reg_qpcr_violate_action
 * What to do with packets that cross the cir limit (for single rate) or the eir
 * limit (for double rate).
 * Access: RW for unbounded policer. RO for bounded policer.
 */
MLXSW_ITEM32(reg, qpcr, violate_action, 0x18, 0, 4);

/* reg_qpcr_violate_count
 * Counts the number of times violate_action happened on this PID.
 * Access: RW
 */
MLXSW_ITEM64(reg, qpcr, violate_count, 0x20, 0, 64);

/* Packets */
#define MLXSW_REG_QPCR_LOWEST_CIR	1
#define MLXSW_REG_QPCR_HIGHEST_CIR	(2 * 1000 * 1000 * 1000) /* 2Gpps */
#define MLXSW_REG_QPCR_LOWEST_CBS	4
#define MLXSW_REG_QPCR_HIGHEST_CBS	24

/* Bandwidth */
#define MLXSW_REG_QPCR_LOWEST_CIR_BITS		1024 /* bps */
#define MLXSW_REG_QPCR_HIGHEST_CIR_BITS		2000000000000ULL /* 2Tbps */
#define MLXSW_REG_QPCR_LOWEST_CBS_BITS_SP1	4
#define MLXSW_REG_QPCR_LOWEST_CBS_BITS_SP2	4
#define MLXSW_REG_QPCR_HIGHEST_CBS_BITS_SP1	25
#define MLXSW_REG_QPCR_HIGHEST_CBS_BITS_SP2	31

static inline void mlxsw_reg_qpcr_pack(char *payload, u16 pid,
				       enum mlxsw_reg_qpcr_ir_units ir_units,
				       bool bytes, u32 cir, u16 cbs)
{
	MLXSW_REG_ZERO(qpcr, payload);
	mlxsw_reg_qpcr_pid_set(payload, pid);
	mlxsw_reg_qpcr_g_set(payload, MLXSW_REG_QPCR_G_GLOBAL);
	mlxsw_reg_qpcr_rate_type_set(payload, MLXSW_REG_QPCR_RATE_TYPE_SINGLE);
	mlxsw_reg_qpcr_violate_action_set(payload,
					  MLXSW_REG_QPCR_ACTION_DISCARD);
	mlxsw_reg_qpcr_cir_set(payload, cir);
	mlxsw_reg_qpcr_ir_units_set(payload, ir_units);
	mlxsw_reg_qpcr_bytes_set(payload, bytes);
	mlxsw_reg_qpcr_cbs_set(payload, cbs);
}

/* QTCT - QoS Switch Traffic Class Table
 * -------------------------------------
 * Configures the mapping between the packet switch priority and the
 * traffic class on the transmit port.
 */
#define MLXSW_REG_QTCT_ID 0x400A
#define MLXSW_REG_QTCT_LEN 0x08

MLXSW_REG_DEFINE(qtct, MLXSW_REG_QTCT_ID, MLXSW_REG_QTCT_LEN);

/* reg_qtct_local_port
 * Local port number.
 * Access: Index
 *
 * Note: CPU port is not supported.
 */
MLXSW_ITEM32(reg, qtct, local_port, 0x00, 16, 8);

/* reg_qtct_sub_port
 * Virtual port within the physical port.
 * Should be set to 0 when virtual ports are not enabled on the port.
 * Access: Index
 */
MLXSW_ITEM32(reg, qtct, sub_port, 0x00, 8, 8);

/* reg_qtct_switch_prio
 * Switch priority.
 * Access: Index
 */
MLXSW_ITEM32(reg, qtct, switch_prio, 0x00, 0, 4);

/* reg_qtct_tclass
 * Traffic class.
 * Default values:
 * switch_prio 0 : tclass 1
 * switch_prio 1 : tclass 0
 * switch_prio i : tclass i, for i > 1
 * Access: RW
 */
MLXSW_ITEM32(reg, qtct, tclass, 0x04, 0, 4);

static inline void mlxsw_reg_qtct_pack(char *payload, u8 local_port,
				       u8 switch_prio, u8 tclass)
{
	MLXSW_REG_ZERO(qtct, payload);
	mlxsw_reg_qtct_local_port_set(payload, local_port);
	mlxsw_reg_qtct_switch_prio_set(payload, switch_prio);
	mlxsw_reg_qtct_tclass_set(payload, tclass);
}

/* QEEC - QoS ETS Element Configuration Register
 * ---------------------------------------------
 * Configures the ETS elements.
 */
#define MLXSW_REG_QEEC_ID 0x400D
#define MLXSW_REG_QEEC_LEN 0x20

MLXSW_REG_DEFINE(qeec, MLXSW_REG_QEEC_ID, MLXSW_REG_QEEC_LEN);

/* reg_qeec_local_port
 * Local port number.
 * Access: Index
 *
 * Note: CPU port is supported.
 */
MLXSW_ITEM32(reg, qeec, local_port, 0x00, 16, 8);

enum mlxsw_reg_qeec_hr {
	MLXSW_REG_QEEC_HR_PORT,
	MLXSW_REG_QEEC_HR_GROUP,
	MLXSW_REG_QEEC_HR_SUBGROUP,
	MLXSW_REG_QEEC_HR_TC,
};

/* reg_qeec_element_hierarchy
 * 0 - Port
 * 1 - Group
 * 2 - Subgroup
 * 3 - Traffic Class
 * Access: Index
 */
MLXSW_ITEM32(reg, qeec, element_hierarchy, 0x04, 16, 4);

/* reg_qeec_element_index
 * The index of the element in the hierarchy.
 * Access: Index
 */
MLXSW_ITEM32(reg, qeec, element_index, 0x04, 0, 8);

/* reg_qeec_next_element_index
 * The index of the next (lower) element in the hierarchy.
 * Access: RW
 *
 * Note: Reserved for element_hierarchy 0.
 */
MLXSW_ITEM32(reg, qeec, next_element_index, 0x08, 0, 8);

/* reg_qeec_mise
 * Min shaper configuration enable. Enables configuration of the min
 * shaper on this ETS element
 * 0 - Disable
 * 1 - Enable
 * Access: RW
 */
MLXSW_ITEM32(reg, qeec, mise, 0x0C, 31, 1);

/* reg_qeec_ptps
 * PTP shaper
 * 0: regular shaper mode
 * 1: PTP oriented shaper
 * Allowed only for hierarchy 0
 * Not supported for CPU port
 * Note that ptps mode may affect the shaper rates of all hierarchies
 * Supported only on Spectrum-1
 * Access: RW
 */
MLXSW_ITEM32(reg, qeec, ptps, 0x0C, 29, 1);

enum {
	MLXSW_REG_QEEC_BYTES_MODE,
	MLXSW_REG_QEEC_PACKETS_MODE,
};

/* reg_qeec_pb
 * Packets or bytes mode.
 * 0 - Bytes mode
 * 1 - Packets mode
 * Access: RW
 *
 * Note: Used for max shaper configuration. For Spectrum, packets mode
 * is supported only for traffic classes of CPU port.
 */
MLXSW_ITEM32(reg, qeec, pb, 0x0C, 28, 1);

/* The smallest permitted min shaper rate. */
#define MLXSW_REG_QEEC_MIS_MIN	200000		/* Kbps */

/* reg_qeec_min_shaper_rate
 * Min shaper information rate.
 * For CPU port, can only be configured for port hierarchy.
 * When in bytes mode, value is specified in units of 1000bps.
 * Access: RW
 */
MLXSW_ITEM32(reg, qeec, min_shaper_rate, 0x0C, 0, 28);

/* reg_qeec_mase
 * Max shaper configuration enable. Enables configuration of the max
 * shaper on this ETS element.
 * 0 - Disable
 * 1 - Enable
 * Access: RW
 */
MLXSW_ITEM32(reg, qeec, mase, 0x10, 31, 1);

/* The largest max shaper value possible to disable the shaper. */
#define MLXSW_REG_QEEC_MAS_DIS	((1u << 31) - 1)	/* Kbps */

/* reg_qeec_max_shaper_rate
 * Max shaper information rate.
 * For CPU port, can only be configured for port hierarchy.
 * When in bytes mode, value is specified in units of 1000bps.
 * Access: RW
 */
MLXSW_ITEM32(reg, qeec, max_shaper_rate, 0x10, 0, 31);

/* reg_qeec_de
 * DWRR configuration enable. Enables configuration of the dwrr and
 * dwrr_weight.
 * 0 - Disable
 * 1 - Enable
 * Access: RW
 */
MLXSW_ITEM32(reg, qeec, de, 0x18, 31, 1);

/* reg_qeec_dwrr
 * Transmission selection algorithm to use on the link going down from
 * the ETS element.
 * 0 - Strict priority
 * 1 - DWRR
 * Access: RW
 */
MLXSW_ITEM32(reg, qeec, dwrr, 0x18, 15, 1);

/* reg_qeec_dwrr_weight
 * DWRR weight on the link going down from the ETS element. The
 * percentage of bandwidth guaranteed to an ETS element within
 * its hierarchy. The sum of all weights across all ETS elements
 * within one hierarchy should be equal to 100. Reserved when
 * transmission selection algorithm is strict priority.
 * Access: RW
 */
MLXSW_ITEM32(reg, qeec, dwrr_weight, 0x18, 0, 8);

/* reg_qeec_max_shaper_bs
 * Max shaper burst size
 * Burst size is 2^max_shaper_bs * 512 bits
 * For Spectrum-1: Range is: 5..25
 * For Spectrum-2: Range is: 11..25
 * Reserved when ptps = 1
 * Access: RW
 */
MLXSW_ITEM32(reg, qeec, max_shaper_bs, 0x1C, 0, 6);

#define MLXSW_REG_QEEC_HIGHEST_SHAPER_BS	25
#define MLXSW_REG_QEEC_LOWEST_SHAPER_BS_SP1	5
#define MLXSW_REG_QEEC_LOWEST_SHAPER_BS_SP2	11
#define MLXSW_REG_QEEC_LOWEST_SHAPER_BS_SP3	5

static inline void mlxsw_reg_qeec_pack(char *payload, u8 local_port,
				       enum mlxsw_reg_qeec_hr hr, u8 index,
				       u8 next_index)
{
	MLXSW_REG_ZERO(qeec, payload);
	mlxsw_reg_qeec_local_port_set(payload, local_port);
	mlxsw_reg_qeec_element_hierarchy_set(payload, hr);
	mlxsw_reg_qeec_element_index_set(payload, index);
	mlxsw_reg_qeec_next_element_index_set(payload, next_index);
}

static inline void mlxsw_reg_qeec_ptps_pack(char *payload, u8 local_port,
					    bool ptps)
{
	MLXSW_REG_ZERO(qeec, payload);
	mlxsw_reg_qeec_local_port_set(payload, local_port);
	mlxsw_reg_qeec_element_hierarchy_set(payload, MLXSW_REG_QEEC_HR_PORT);
	mlxsw_reg_qeec_ptps_set(payload, ptps);
}

/* QRWE - QoS ReWrite Enable
 * -------------------------
 * This register configures the rewrite enable per receive port.
 */
#define MLXSW_REG_QRWE_ID 0x400F
#define MLXSW_REG_QRWE_LEN 0x08

MLXSW_REG_DEFINE(qrwe, MLXSW_REG_QRWE_ID, MLXSW_REG_QRWE_LEN);

/* reg_qrwe_local_port
 * Local port number.
 * Access: Index
 *
 * Note: CPU port is supported. No support for router port.
 */
MLXSW_ITEM32(reg, qrwe, local_port, 0x00, 16, 8);

/* reg_qrwe_dscp
 * Whether to enable DSCP rewrite (default is 0, don't rewrite).
 * Access: RW
 */
MLXSW_ITEM32(reg, qrwe, dscp, 0x04, 1, 1);

/* reg_qrwe_pcp
 * Whether to enable PCP and DEI rewrite (default is 0, don't rewrite).
 * Access: RW
 */
MLXSW_ITEM32(reg, qrwe, pcp, 0x04, 0, 1);

static inline void mlxsw_reg_qrwe_pack(char *payload, u8 local_port,
				       bool rewrite_pcp, bool rewrite_dscp)
{
	MLXSW_REG_ZERO(qrwe, payload);
	mlxsw_reg_qrwe_local_port_set(payload, local_port);
	mlxsw_reg_qrwe_pcp_set(payload, rewrite_pcp);
	mlxsw_reg_qrwe_dscp_set(payload, rewrite_dscp);
}

/* QPDSM - QoS Priority to DSCP Mapping
 * ------------------------------------
 * QoS Priority to DSCP Mapping Register
 */
#define MLXSW_REG_QPDSM_ID 0x4011
#define MLXSW_REG_QPDSM_BASE_LEN 0x04 /* base length, without records */
#define MLXSW_REG_QPDSM_PRIO_ENTRY_REC_LEN 0x4 /* record length */
#define MLXSW_REG_QPDSM_PRIO_ENTRY_REC_MAX_COUNT 16
#define MLXSW_REG_QPDSM_LEN (MLXSW_REG_QPDSM_BASE_LEN +			\
			     MLXSW_REG_QPDSM_PRIO_ENTRY_REC_LEN *	\
			     MLXSW_REG_QPDSM_PRIO_ENTRY_REC_MAX_COUNT)

MLXSW_REG_DEFINE(qpdsm, MLXSW_REG_QPDSM_ID, MLXSW_REG_QPDSM_LEN);

/* reg_qpdsm_local_port
 * Local Port. Supported for data packets from CPU port.
 * Access: Index
 */
MLXSW_ITEM32(reg, qpdsm, local_port, 0x00, 16, 8);

/* reg_qpdsm_prio_entry_color0_e
 * Enable update of the entry for color 0 and a given port.
 * Access: WO
 */
MLXSW_ITEM32_INDEXED(reg, qpdsm, prio_entry_color0_e,
		     MLXSW_REG_QPDSM_BASE_LEN, 31, 1,
		     MLXSW_REG_QPDSM_PRIO_ENTRY_REC_LEN, 0x00, false);

/* reg_qpdsm_prio_entry_color0_dscp
 * DSCP field in the outer label of the packet for color 0 and a given port.
 * Reserved when e=0.
 * Access: RW
 */
MLXSW_ITEM32_INDEXED(reg, qpdsm, prio_entry_color0_dscp,
		     MLXSW_REG_QPDSM_BASE_LEN, 24, 6,
		     MLXSW_REG_QPDSM_PRIO_ENTRY_REC_LEN, 0x00, false);

/* reg_qpdsm_prio_entry_color1_e
 * Enable update of the entry for color 1 and a given port.
 * Access: WO
 */
MLXSW_ITEM32_INDEXED(reg, qpdsm, prio_entry_color1_e,
		     MLXSW_REG_QPDSM_BASE_LEN, 23, 1,
		     MLXSW_REG_QPDSM_PRIO_ENTRY_REC_LEN, 0x00, false);

/* reg_qpdsm_prio_entry_color1_dscp
 * DSCP field in the outer label of the packet for color 1 and a given port.
 * Reserved when e=0.
 * Access: RW
 */
MLXSW_ITEM32_INDEXED(reg, qpdsm, prio_entry_color1_dscp,
		     MLXSW_REG_QPDSM_BASE_LEN, 16, 6,
		     MLXSW_REG_QPDSM_PRIO_ENTRY_REC_LEN, 0x00, false);

/* reg_qpdsm_prio_entry_color2_e
 * Enable update of the entry for color 2 and a given port.
 * Access: WO
 */
MLXSW_ITEM32_INDEXED(reg, qpdsm, prio_entry_color2_e,
		     MLXSW_REG_QPDSM_BASE_LEN, 15, 1,
		     MLXSW_REG_QPDSM_PRIO_ENTRY_REC_LEN, 0x00, false);

/* reg_qpdsm_prio_entry_color2_dscp
 * DSCP field in the outer label of the packet for color 2 and a given port.
 * Reserved when e=0.
 * Access: RW
 */
MLXSW_ITEM32_INDEXED(reg, qpdsm, prio_entry_color2_dscp,
		     MLXSW_REG_QPDSM_BASE_LEN, 8, 6,
		     MLXSW_REG_QPDSM_PRIO_ENTRY_REC_LEN, 0x00, false);

static inline void mlxsw_reg_qpdsm_pack(char *payload, u8 local_port)
{
	MLXSW_REG_ZERO(qpdsm, payload);
	mlxsw_reg_qpdsm_local_port_set(payload, local_port);
}

static inline void
mlxsw_reg_qpdsm_prio_pack(char *payload, unsigned short prio, u8 dscp)
{
	mlxsw_reg_qpdsm_prio_entry_color0_e_set(payload, prio, 1);
	mlxsw_reg_qpdsm_prio_entry_color0_dscp_set(payload, prio, dscp);
	mlxsw_reg_qpdsm_prio_entry_color1_e_set(payload, prio, 1);
	mlxsw_reg_qpdsm_prio_entry_color1_dscp_set(payload, prio, dscp);
	mlxsw_reg_qpdsm_prio_entry_color2_e_set(payload, prio, 1);
	mlxsw_reg_qpdsm_prio_entry_color2_dscp_set(payload, prio, dscp);
}

/* QPDP - QoS Port DSCP to Priority Mapping Register
 * -------------------------------------------------
 * This register controls the port default Switch Priority and Color. The
 * default Switch Priority and Color are used for frames where the trust state
 * uses default values. All member ports of a LAG should be configured with the
 * same default values.
 */
#define MLXSW_REG_QPDP_ID 0x4007
#define MLXSW_REG_QPDP_LEN 0x8

MLXSW_REG_DEFINE(qpdp, MLXSW_REG_QPDP_ID, MLXSW_REG_QPDP_LEN);

/* reg_qpdp_local_port
 * Local Port. Supported for data packets from CPU port.
 * Access: Index
 */
MLXSW_ITEM32(reg, qpdp, local_port, 0x00, 16, 8);

/* reg_qpdp_switch_prio
 * Default port Switch Priority (default 0)
 * Access: RW
 */
MLXSW_ITEM32(reg, qpdp, switch_prio, 0x04, 0, 4);

static inline void mlxsw_reg_qpdp_pack(char *payload, u8 local_port,
				       u8 switch_prio)
{
	MLXSW_REG_ZERO(qpdp, payload);
	mlxsw_reg_qpdp_local_port_set(payload, local_port);
	mlxsw_reg_qpdp_switch_prio_set(payload, switch_prio);
}

/* QPDPM - QoS Port DSCP to Priority Mapping Register
 * --------------------------------------------------
 * This register controls the mapping from DSCP field to
 * Switch Priority for IP packets.
 */
#define MLXSW_REG_QPDPM_ID 0x4013
#define MLXSW_REG_QPDPM_BASE_LEN 0x4 /* base length, without records */
#define MLXSW_REG_QPDPM_DSCP_ENTRY_REC_LEN 0x2 /* record length */
#define MLXSW_REG_QPDPM_DSCP_ENTRY_REC_MAX_COUNT 64
#define MLXSW_REG_QPDPM_LEN (MLXSW_REG_QPDPM_BASE_LEN +			\
			     MLXSW_REG_QPDPM_DSCP_ENTRY_REC_LEN *	\
			     MLXSW_REG_QPDPM_DSCP_ENTRY_REC_MAX_COUNT)

MLXSW_REG_DEFINE(qpdpm, MLXSW_REG_QPDPM_ID, MLXSW_REG_QPDPM_LEN);

/* reg_qpdpm_local_port
 * Local Port. Supported for data packets from CPU port.
 * Access: Index
 */
MLXSW_ITEM32(reg, qpdpm, local_port, 0x00, 16, 8);

/* reg_qpdpm_dscp_e
 * Enable update of the specific entry. When cleared, the switch_prio and color
 * fields are ignored and the previous switch_prio and color values are
 * preserved.
 * Access: WO
 */
MLXSW_ITEM16_INDEXED(reg, qpdpm, dscp_entry_e, MLXSW_REG_QPDPM_BASE_LEN, 15, 1,
		     MLXSW_REG_QPDPM_DSCP_ENTRY_REC_LEN, 0x00, false);

/* reg_qpdpm_dscp_prio
 * The new Switch Priority value for the relevant DSCP value.
 * Access: RW
 */
MLXSW_ITEM16_INDEXED(reg, qpdpm, dscp_entry_prio,
		     MLXSW_REG_QPDPM_BASE_LEN, 0, 4,
		     MLXSW_REG_QPDPM_DSCP_ENTRY_REC_LEN, 0x00, false);

static inline void mlxsw_reg_qpdpm_pack(char *payload, u8 local_port)
{
	MLXSW_REG_ZERO(qpdpm, payload);
	mlxsw_reg_qpdpm_local_port_set(payload, local_port);
}

static inline void
mlxsw_reg_qpdpm_dscp_pack(char *payload, unsigned short dscp, u8 prio)
{
	mlxsw_reg_qpdpm_dscp_entry_e_set(payload, dscp, 1);
	mlxsw_reg_qpdpm_dscp_entry_prio_set(payload, dscp, prio);
}

/* QTCTM - QoS Switch Traffic Class Table is Multicast-Aware Register
 * ------------------------------------------------------------------
 * This register configures if the Switch Priority to Traffic Class mapping is
 * based on Multicast packet indication. If so, then multicast packets will get
 * a Traffic Class that is plus (cap_max_tclass_data/2) the value configured by
 * QTCT.
 * By default, Switch Priority to Traffic Class mapping is not based on
 * Multicast packet indication.
 */
#define MLXSW_REG_QTCTM_ID 0x401A
#define MLXSW_REG_QTCTM_LEN 0x08

MLXSW_REG_DEFINE(qtctm, MLXSW_REG_QTCTM_ID, MLXSW_REG_QTCTM_LEN);

/* reg_qtctm_local_port
 * Local port number.
 * No support for CPU port.
 * Access: Index
 */
MLXSW_ITEM32(reg, qtctm, local_port, 0x00, 16, 8);

/* reg_qtctm_mc
 * Multicast Mode
 * Whether Switch Priority to Traffic Class mapping is based on Multicast packet
 * indication (default is 0, not based on Multicast packet indication).
 */
MLXSW_ITEM32(reg, qtctm, mc, 0x04, 0, 1);

static inline void
mlxsw_reg_qtctm_pack(char *payload, u8 local_port, bool mc)
{
	MLXSW_REG_ZERO(qtctm, payload);
	mlxsw_reg_qtctm_local_port_set(payload, local_port);
	mlxsw_reg_qtctm_mc_set(payload, mc);
}

/* QPSC - QoS PTP Shaper Configuration Register
 * --------------------------------------------
 * The QPSC allows advanced configuration of the shapers when QEEC.ptps=1.
 * Supported only on Spectrum-1.
 */
#define MLXSW_REG_QPSC_ID 0x401B
#define MLXSW_REG_QPSC_LEN 0x28

MLXSW_REG_DEFINE(qpsc, MLXSW_REG_QPSC_ID, MLXSW_REG_QPSC_LEN);

enum mlxsw_reg_qpsc_port_speed {
	MLXSW_REG_QPSC_PORT_SPEED_100M,
	MLXSW_REG_QPSC_PORT_SPEED_1G,
	MLXSW_REG_QPSC_PORT_SPEED_10G,
	MLXSW_REG_QPSC_PORT_SPEED_25G,
};

/* reg_qpsc_port_speed
 * Port speed.
 * Access: Index
 */
MLXSW_ITEM32(reg, qpsc, port_speed, 0x00, 0, 4);

/* reg_qpsc_shaper_time_exp
 * The base-time-interval for updating the shapers tokens (for all hierarchies).
 * shaper_update_rate = 2 ^ shaper_time_exp * (1 + shaper_time_mantissa) * 32nSec
 * shaper_rate = 64bit * shaper_inc / shaper_update_rate
 * Access: RW
 */
MLXSW_ITEM32(reg, qpsc, shaper_time_exp, 0x04, 16, 4);

/* reg_qpsc_shaper_time_mantissa
 * The base-time-interval for updating the shapers tokens (for all hierarchies).
 * shaper_update_rate = 2 ^ shaper_time_exp * (1 + shaper_time_mantissa) * 32nSec
 * shaper_rate = 64bit * shaper_inc / shaper_update_rate
 * Access: RW
 */
MLXSW_ITEM32(reg, qpsc, shaper_time_mantissa, 0x04, 0, 5);

/* reg_qpsc_shaper_inc
 * Number of tokens added to shaper on each update.
 * Units of 8B.
 * Access: RW
 */
MLXSW_ITEM32(reg, qpsc, shaper_inc, 0x08, 0, 5);

/* reg_qpsc_shaper_bs
 * Max shaper Burst size.
 * Burst size is 2 ^ max_shaper_bs * 512 [bits]
 * Range is: 5..25 (from 2KB..2GB)
 * Access: RW
 */
MLXSW_ITEM32(reg, qpsc, shaper_bs, 0x0C, 0, 6);

/* reg_qpsc_ptsc_we
 * Write enable to port_to_shaper_credits.
 * Access: WO
 */
MLXSW_ITEM32(reg, qpsc, ptsc_we, 0x10, 31, 1);

/* reg_qpsc_port_to_shaper_credits
 * For split ports: range 1..57
 * For non-split ports: range 1..112
 * Written only when ptsc_we is set.
 * Access: RW
 */
MLXSW_ITEM32(reg, qpsc, port_to_shaper_credits, 0x10, 0, 8);

/* reg_qpsc_ing_timestamp_inc
 * Ingress timestamp increment.
 * 2's complement.
 * The timestamp of MTPPTR at ingress will be incremented by this value. Global
 * value for all ports.
 * Same units as used by MTPPTR.
 * Access: RW
 */
MLXSW_ITEM32(reg, qpsc, ing_timestamp_inc, 0x20, 0, 32);

/* reg_qpsc_egr_timestamp_inc
 * Egress timestamp increment.
 * 2's complement.
 * The timestamp of MTPPTR at egress will be incremented by this value. Global
 * value for all ports.
 * Same units as used by MTPPTR.
 * Access: RW
 */
MLXSW_ITEM32(reg, qpsc, egr_timestamp_inc, 0x24, 0, 32);

static inline void
mlxsw_reg_qpsc_pack(char *payload, enum mlxsw_reg_qpsc_port_speed port_speed,
		    u8 shaper_time_exp, u8 shaper_time_mantissa, u8 shaper_inc,
		    u8 shaper_bs, u8 port_to_shaper_credits,
		    int ing_timestamp_inc, int egr_timestamp_inc)
{
	MLXSW_REG_ZERO(qpsc, payload);
	mlxsw_reg_qpsc_port_speed_set(payload, port_speed);
	mlxsw_reg_qpsc_shaper_time_exp_set(payload, shaper_time_exp);
	mlxsw_reg_qpsc_shaper_time_mantissa_set(payload, shaper_time_mantissa);
	mlxsw_reg_qpsc_shaper_inc_set(payload, shaper_inc);
	mlxsw_reg_qpsc_shaper_bs_set(payload, shaper_bs);
	mlxsw_reg_qpsc_ptsc_we_set(payload, true);
	mlxsw_reg_qpsc_port_to_shaper_credits_set(payload, port_to_shaper_credits);
	mlxsw_reg_qpsc_ing_timestamp_inc_set(payload, ing_timestamp_inc);
	mlxsw_reg_qpsc_egr_timestamp_inc_set(payload, egr_timestamp_inc);
}

/* PMLP - Ports Module to Local Port Register
 * ------------------------------------------
 * Configures the assignment of modules to local ports.
 */
#define MLXSW_REG_PMLP_ID 0x5002
#define MLXSW_REG_PMLP_LEN 0x40

MLXSW_REG_DEFINE(pmlp, MLXSW_REG_PMLP_ID, MLXSW_REG_PMLP_LEN);

/* reg_pmlp_rxtx
 * 0 - Tx value is used for both Tx and Rx.
 * 1 - Rx value is taken from a separte field.
 * Access: RW
 */
MLXSW_ITEM32(reg, pmlp, rxtx, 0x00, 31, 1);

/* reg_pmlp_local_port
 * Local port number.
 * Access: Index
 */
MLXSW_ITEM32(reg, pmlp, local_port, 0x00, 16, 8);

/* reg_pmlp_width
 * 0 - Unmap local port.
 * 1 - Lane 0 is used.
 * 2 - Lanes 0 and 1 are used.
 * 4 - Lanes 0, 1, 2 and 3 are used.
 * 8 - Lanes 0-7 are used.
 * Access: RW
 */
MLXSW_ITEM32(reg, pmlp, width, 0x00, 0, 8);

/* reg_pmlp_module
 * Module number.
 * Access: RW
 */
MLXSW_ITEM32_INDEXED(reg, pmlp, module, 0x04, 0, 8, 0x04, 0x00, false);

/* reg_pmlp_tx_lane
 * Tx Lane. When rxtx field is cleared, this field is used for Rx as well.
 * Access: RW
 */
MLXSW_ITEM32_INDEXED(reg, pmlp, tx_lane, 0x04, 16, 4, 0x04, 0x00, false);

/* reg_pmlp_rx_lane
 * Rx Lane. When rxtx field is cleared, this field is ignored and Rx lane is
 * equal to Tx lane.
 * Access: RW
 */
MLXSW_ITEM32_INDEXED(reg, pmlp, rx_lane, 0x04, 24, 4, 0x04, 0x00, false);

static inline void mlxsw_reg_pmlp_pack(char *payload, u8 local_port)
{
	MLXSW_REG_ZERO(pmlp, payload);
	mlxsw_reg_pmlp_local_port_set(payload, local_port);
}

/* PMTU - Port MTU Register
 * ------------------------
 * Configures and reports the port MTU.
 */
#define MLXSW_REG_PMTU_ID 0x5003
#define MLXSW_REG_PMTU_LEN 0x10

MLXSW_REG_DEFINE(pmtu, MLXSW_REG_PMTU_ID, MLXSW_REG_PMTU_LEN);

/* reg_pmtu_local_port
 * Local port number.
 * Access: Index
 */
MLXSW_ITEM32(reg, pmtu, local_port, 0x00, 16, 8);

/* reg_pmtu_max_mtu
 * Maximum MTU.
 * When port type (e.g. Ethernet) is configured, the relevant MTU is
 * reported, otherwise the minimum between the max_mtu of the different
 * types is reported.
 * Access: RO
 */
MLXSW_ITEM32(reg, pmtu, max_mtu, 0x04, 16, 16);

/* reg_pmtu_admin_mtu
 * MTU value to set port to. Must be smaller or equal to max_mtu.
 * Note: If port type is Infiniband, then port must be disabled, when its
 * MTU is set.
 * Access: RW
 */
MLXSW_ITEM32(reg, pmtu, admin_mtu, 0x08, 16, 16);

/* reg_pmtu_oper_mtu
 * The actual MTU configured on the port. Packets exceeding this size
 * will be dropped.
 * Note: In Ethernet and FC oper_mtu == admin_mtu, however, in Infiniband
 * oper_mtu might be smaller than admin_mtu.
 * Access: RO
 */
MLXSW_ITEM32(reg, pmtu, oper_mtu, 0x0C, 16, 16);

static inline void mlxsw_reg_pmtu_pack(char *payload, u8 local_port,
				       u16 new_mtu)
{
	MLXSW_REG_ZERO(pmtu, payload);
	mlxsw_reg_pmtu_local_port_set(payload, local_port);
	mlxsw_reg_pmtu_max_mtu_set(payload, 0);
	mlxsw_reg_pmtu_admin_mtu_set(payload, new_mtu);
	mlxsw_reg_pmtu_oper_mtu_set(payload, 0);
}

/* PTYS - Port Type and Speed Register
 * -----------------------------------
 * Configures and reports the port speed type.
 *
 * Note: When set while the link is up, the changes will not take effect
 * until the port transitions from down to up state.
 */
#define MLXSW_REG_PTYS_ID 0x5004
#define MLXSW_REG_PTYS_LEN 0x40

MLXSW_REG_DEFINE(ptys, MLXSW_REG_PTYS_ID, MLXSW_REG_PTYS_LEN);

/* an_disable_admin
 * Auto negotiation disable administrative configuration
 * 0 - Device doesn't support AN disable.
 * 1 - Device supports AN disable.
 * Access: RW
 */
MLXSW_ITEM32(reg, ptys, an_disable_admin, 0x00, 30, 1);

/* reg_ptys_local_port
 * Local port number.
 * Access: Index
 */
MLXSW_ITEM32(reg, ptys, local_port, 0x00, 16, 8);

#define MLXSW_REG_PTYS_PROTO_MASK_IB	BIT(0)
#define MLXSW_REG_PTYS_PROTO_MASK_ETH	BIT(2)

/* reg_ptys_proto_mask
 * Protocol mask. Indicates which protocol is used.
 * 0 - Infiniband.
 * 1 - Fibre Channel.
 * 2 - Ethernet.
 * Access: Index
 */
MLXSW_ITEM32(reg, ptys, proto_mask, 0x00, 0, 3);

enum {
	MLXSW_REG_PTYS_AN_STATUS_NA,
	MLXSW_REG_PTYS_AN_STATUS_OK,
	MLXSW_REG_PTYS_AN_STATUS_FAIL,
};

/* reg_ptys_an_status
 * Autonegotiation status.
 * Access: RO
 */
MLXSW_ITEM32(reg, ptys, an_status, 0x04, 28, 4);

#define MLXSW_REG_PTYS_EXT_ETH_SPEED_SGMII_100M				BIT(0)
#define MLXSW_REG_PTYS_EXT_ETH_SPEED_1000BASE_X_SGMII			BIT(1)
#define MLXSW_REG_PTYS_EXT_ETH_SPEED_5GBASE_R				BIT(3)
#define MLXSW_REG_PTYS_EXT_ETH_SPEED_XFI_XAUI_1_10G			BIT(4)
#define MLXSW_REG_PTYS_EXT_ETH_SPEED_XLAUI_4_XLPPI_4_40G		BIT(5)
#define MLXSW_REG_PTYS_EXT_ETH_SPEED_25GAUI_1_25GBASE_CR_KR		BIT(6)
#define MLXSW_REG_PTYS_EXT_ETH_SPEED_50GAUI_2_LAUI_2_50GBASE_CR2_KR2	BIT(7)
#define MLXSW_REG_PTYS_EXT_ETH_SPEED_50GAUI_1_LAUI_1_50GBASE_CR_KR	BIT(8)
#define MLXSW_REG_PTYS_EXT_ETH_SPEED_CAUI_4_100GBASE_CR4_KR4		BIT(9)
#define MLXSW_REG_PTYS_EXT_ETH_SPEED_100GAUI_2_100GBASE_CR2_KR2		BIT(10)
#define MLXSW_REG_PTYS_EXT_ETH_SPEED_200GAUI_4_200GBASE_CR4_KR4		BIT(12)
#define MLXSW_REG_PTYS_EXT_ETH_SPEED_400GAUI_8				BIT(15)

/* reg_ptys_ext_eth_proto_cap
 * Extended Ethernet port supported speeds and protocols.
 * Access: RO
 */
MLXSW_ITEM32(reg, ptys, ext_eth_proto_cap, 0x08, 0, 32);

#define MLXSW_REG_PTYS_ETH_SPEED_SGMII			BIT(0)
#define MLXSW_REG_PTYS_ETH_SPEED_1000BASE_KX		BIT(1)
#define MLXSW_REG_PTYS_ETH_SPEED_10GBASE_CX4		BIT(2)
#define MLXSW_REG_PTYS_ETH_SPEED_10GBASE_KX4		BIT(3)
#define MLXSW_REG_PTYS_ETH_SPEED_10GBASE_KR		BIT(4)
#define MLXSW_REG_PTYS_ETH_SPEED_40GBASE_CR4		BIT(6)
#define MLXSW_REG_PTYS_ETH_SPEED_40GBASE_KR4		BIT(7)
#define MLXSW_REG_PTYS_ETH_SPEED_10GBASE_CR		BIT(12)
#define MLXSW_REG_PTYS_ETH_SPEED_10GBASE_SR		BIT(13)
#define MLXSW_REG_PTYS_ETH_SPEED_10GBASE_ER_LR		BIT(14)
#define MLXSW_REG_PTYS_ETH_SPEED_40GBASE_SR4		BIT(15)
#define MLXSW_REG_PTYS_ETH_SPEED_40GBASE_LR4_ER4	BIT(16)
#define MLXSW_REG_PTYS_ETH_SPEED_50GBASE_SR2		BIT(18)
#define MLXSW_REG_PTYS_ETH_SPEED_50GBASE_KR4		BIT(19)
#define MLXSW_REG_PTYS_ETH_SPEED_100GBASE_CR4		BIT(20)
#define MLXSW_REG_PTYS_ETH_SPEED_100GBASE_SR4		BIT(21)
#define MLXSW_REG_PTYS_ETH_SPEED_100GBASE_KR4		BIT(22)
#define MLXSW_REG_PTYS_ETH_SPEED_25GBASE_CR		BIT(27)
#define MLXSW_REG_PTYS_ETH_SPEED_25GBASE_KR		BIT(28)
#define MLXSW_REG_PTYS_ETH_SPEED_25GBASE_SR		BIT(29)
#define MLXSW_REG_PTYS_ETH_SPEED_50GBASE_CR2		BIT(30)
#define MLXSW_REG_PTYS_ETH_SPEED_50GBASE_KR2		BIT(31)

/* reg_ptys_eth_proto_cap
 * Ethernet port supported speeds and protocols.
 * Access: RO
 */
MLXSW_ITEM32(reg, ptys, eth_proto_cap, 0x0C, 0, 32);

/* reg_ptys_ib_link_width_cap
 * IB port supported widths.
 * Access: RO
 */
MLXSW_ITEM32(reg, ptys, ib_link_width_cap, 0x10, 16, 16);

#define MLXSW_REG_PTYS_IB_SPEED_SDR	BIT(0)
#define MLXSW_REG_PTYS_IB_SPEED_DDR	BIT(1)
#define MLXSW_REG_PTYS_IB_SPEED_QDR	BIT(2)
#define MLXSW_REG_PTYS_IB_SPEED_FDR10	BIT(3)
#define MLXSW_REG_PTYS_IB_SPEED_FDR	BIT(4)
#define MLXSW_REG_PTYS_IB_SPEED_EDR	BIT(5)

/* reg_ptys_ib_proto_cap
 * IB port supported speeds and protocols.
 * Access: RO
 */
MLXSW_ITEM32(reg, ptys, ib_proto_cap, 0x10, 0, 16);

/* reg_ptys_ext_eth_proto_admin
 * Extended speed and protocol to set port to.
 * Access: RW
 */
MLXSW_ITEM32(reg, ptys, ext_eth_proto_admin, 0x14, 0, 32);

/* reg_ptys_eth_proto_admin
 * Speed and protocol to set port to.
 * Access: RW
 */
MLXSW_ITEM32(reg, ptys, eth_proto_admin, 0x18, 0, 32);

/* reg_ptys_ib_link_width_admin
 * IB width to set port to.
 * Access: RW
 */
MLXSW_ITEM32(reg, ptys, ib_link_width_admin, 0x1C, 16, 16);

/* reg_ptys_ib_proto_admin
 * IB speeds and protocols to set port to.
 * Access: RW
 */
MLXSW_ITEM32(reg, ptys, ib_proto_admin, 0x1C, 0, 16);

/* reg_ptys_ext_eth_proto_oper
 * The extended current speed and protocol configured for the port.
 * Access: RO
 */
MLXSW_ITEM32(reg, ptys, ext_eth_proto_oper, 0x20, 0, 32);

/* reg_ptys_eth_proto_oper
 * The current speed and protocol configured for the port.
 * Access: RO
 */
MLXSW_ITEM32(reg, ptys, eth_proto_oper, 0x24, 0, 32);

/* reg_ptys_ib_link_width_oper
 * The current IB width to set port to.
 * Access: RO
 */
MLXSW_ITEM32(reg, ptys, ib_link_width_oper, 0x28, 16, 16);

/* reg_ptys_ib_proto_oper
 * The current IB speed and protocol.
 * Access: RO
 */
MLXSW_ITEM32(reg, ptys, ib_proto_oper, 0x28, 0, 16);

enum mlxsw_reg_ptys_connector_type {
	MLXSW_REG_PTYS_CONNECTOR_TYPE_UNKNOWN_OR_NO_CONNECTOR,
	MLXSW_REG_PTYS_CONNECTOR_TYPE_PORT_NONE,
	MLXSW_REG_PTYS_CONNECTOR_TYPE_PORT_TP,
	MLXSW_REG_PTYS_CONNECTOR_TYPE_PORT_AUI,
	MLXSW_REG_PTYS_CONNECTOR_TYPE_PORT_BNC,
	MLXSW_REG_PTYS_CONNECTOR_TYPE_PORT_MII,
	MLXSW_REG_PTYS_CONNECTOR_TYPE_PORT_FIBRE,
	MLXSW_REG_PTYS_CONNECTOR_TYPE_PORT_DA,
	MLXSW_REG_PTYS_CONNECTOR_TYPE_PORT_OTHER,
};

/* reg_ptys_connector_type
 * Connector type indication.
 * Access: RO
 */
MLXSW_ITEM32(reg, ptys, connector_type, 0x2C, 0, 4);

static inline void mlxsw_reg_ptys_eth_pack(char *payload, u8 local_port,
					   u32 proto_admin, bool autoneg)
{
	MLXSW_REG_ZERO(ptys, payload);
	mlxsw_reg_ptys_local_port_set(payload, local_port);
	mlxsw_reg_ptys_proto_mask_set(payload, MLXSW_REG_PTYS_PROTO_MASK_ETH);
	mlxsw_reg_ptys_eth_proto_admin_set(payload, proto_admin);
	mlxsw_reg_ptys_an_disable_admin_set(payload, !autoneg);
}

static inline void mlxsw_reg_ptys_ext_eth_pack(char *payload, u8 local_port,
					       u32 proto_admin, bool autoneg)
{
	MLXSW_REG_ZERO(ptys, payload);
	mlxsw_reg_ptys_local_port_set(payload, local_port);
	mlxsw_reg_ptys_proto_mask_set(payload, MLXSW_REG_PTYS_PROTO_MASK_ETH);
	mlxsw_reg_ptys_ext_eth_proto_admin_set(payload, proto_admin);
	mlxsw_reg_ptys_an_disable_admin_set(payload, !autoneg);
}

static inline void mlxsw_reg_ptys_eth_unpack(char *payload,
					     u32 *p_eth_proto_cap,
					     u32 *p_eth_proto_admin,
					     u32 *p_eth_proto_oper)
{
	if (p_eth_proto_cap)
		*p_eth_proto_cap =
			mlxsw_reg_ptys_eth_proto_cap_get(payload);
	if (p_eth_proto_admin)
		*p_eth_proto_admin =
			mlxsw_reg_ptys_eth_proto_admin_get(payload);
	if (p_eth_proto_oper)
		*p_eth_proto_oper =
			mlxsw_reg_ptys_eth_proto_oper_get(payload);
}

static inline void mlxsw_reg_ptys_ext_eth_unpack(char *payload,
						 u32 *p_eth_proto_cap,
						 u32 *p_eth_proto_admin,
						 u32 *p_eth_proto_oper)
{
	if (p_eth_proto_cap)
		*p_eth_proto_cap =
			mlxsw_reg_ptys_ext_eth_proto_cap_get(payload);
	if (p_eth_proto_admin)
		*p_eth_proto_admin =
			mlxsw_reg_ptys_ext_eth_proto_admin_get(payload);
	if (p_eth_proto_oper)
		*p_eth_proto_oper =
			mlxsw_reg_ptys_ext_eth_proto_oper_get(payload);
}

static inline void mlxsw_reg_ptys_ib_pack(char *payload, u8 local_port,
					  u16 proto_admin, u16 link_width)
{
	MLXSW_REG_ZERO(ptys, payload);
	mlxsw_reg_ptys_local_port_set(payload, local_port);
	mlxsw_reg_ptys_proto_mask_set(payload, MLXSW_REG_PTYS_PROTO_MASK_IB);
	mlxsw_reg_ptys_ib_proto_admin_set(payload, proto_admin);
	mlxsw_reg_ptys_ib_link_width_admin_set(payload, link_width);
}

static inline void mlxsw_reg_ptys_ib_unpack(char *payload, u16 *p_ib_proto_cap,
					    u16 *p_ib_link_width_cap,
					    u16 *p_ib_proto_oper,
					    u16 *p_ib_link_width_oper)
{
	if (p_ib_proto_cap)
		*p_ib_proto_cap = mlxsw_reg_ptys_ib_proto_cap_get(payload);
	if (p_ib_link_width_cap)
		*p_ib_link_width_cap =
			mlxsw_reg_ptys_ib_link_width_cap_get(payload);
	if (p_ib_proto_oper)
		*p_ib_proto_oper = mlxsw_reg_ptys_ib_proto_oper_get(payload);
	if (p_ib_link_width_oper)
		*p_ib_link_width_oper =
			mlxsw_reg_ptys_ib_link_width_oper_get(payload);
}

/* PPAD - Port Physical Address Register
 * -------------------------------------
 * The PPAD register configures the per port physical MAC address.
 */
#define MLXSW_REG_PPAD_ID 0x5005
#define MLXSW_REG_PPAD_LEN 0x10

MLXSW_REG_DEFINE(ppad, MLXSW_REG_PPAD_ID, MLXSW_REG_PPAD_LEN);

/* reg_ppad_single_base_mac
 * 0: base_mac, local port should be 0 and mac[7:0] is
 * reserved. HW will set incremental
 * 1: single_mac - mac of the local_port
 * Access: RW
 */
MLXSW_ITEM32(reg, ppad, single_base_mac, 0x00, 28, 1);

/* reg_ppad_local_port
 * port number, if single_base_mac = 0 then local_port is reserved
 * Access: RW
 */
MLXSW_ITEM32(reg, ppad, local_port, 0x00, 16, 8);

/* reg_ppad_mac
 * If single_base_mac = 0 - base MAC address, mac[7:0] is reserved.
 * If single_base_mac = 1 - the per port MAC address
 * Access: RW
 */
MLXSW_ITEM_BUF(reg, ppad, mac, 0x02, 6);

static inline void mlxsw_reg_ppad_pack(char *payload, bool single_base_mac,
				       u8 local_port)
{
	MLXSW_REG_ZERO(ppad, payload);
	mlxsw_reg_ppad_single_base_mac_set(payload, !!single_base_mac);
	mlxsw_reg_ppad_local_port_set(payload, local_port);
}

/* PAOS - Ports Administrative and Operational Status Register
 * -----------------------------------------------------------
 * Configures and retrieves per port administrative and operational status.
 */
#define MLXSW_REG_PAOS_ID 0x5006
#define MLXSW_REG_PAOS_LEN 0x10

MLXSW_REG_DEFINE(paos, MLXSW_REG_PAOS_ID, MLXSW_REG_PAOS_LEN);

/* reg_paos_swid
 * Switch partition ID with which to associate the port.
 * Note: while external ports uses unique local port numbers (and thus swid is
 * redundant), router ports use the same local port number where swid is the
 * only indication for the relevant port.
 * Access: Index
 */
MLXSW_ITEM32(reg, paos, swid, 0x00, 24, 8);

/* reg_paos_local_port
 * Local port number.
 * Access: Index
 */
MLXSW_ITEM32(reg, paos, local_port, 0x00, 16, 8);

/* reg_paos_admin_status
 * Port administrative state (the desired state of the port):
 * 1 - Up.
 * 2 - Down.
 * 3 - Up once. This means that in case of link failure, the port won't go
 *     into polling mode, but will wait to be re-enabled by software.
 * 4 - Disabled by system. Can only be set by hardware.
 * Access: RW
 */
MLXSW_ITEM32(reg, paos, admin_status, 0x00, 8, 4);

/* reg_paos_oper_status
 * Port operational state (the current state):
 * 1 - Up.
 * 2 - Down.
 * 3 - Down by port failure. This means that the device will not let the
 *     port up again until explicitly specified by software.
 * Access: RO
 */
MLXSW_ITEM32(reg, paos, oper_status, 0x00, 0, 4);

/* reg_paos_ase
 * Admin state update enabled.
 * Access: WO
 */
MLXSW_ITEM32(reg, paos, ase, 0x04, 31, 1);

/* reg_paos_ee
 * Event update enable. If this bit is set, event generation will be
 * updated based on the e field.
 * Access: WO
 */
MLXSW_ITEM32(reg, paos, ee, 0x04, 30, 1);

/* reg_paos_e
 * Event generation on operational state change:
 * 0 - Do not generate event.
 * 1 - Generate Event.
 * 2 - Generate Single Event.
 * Access: RW
 */
MLXSW_ITEM32(reg, paos, e, 0x04, 0, 2);

static inline void mlxsw_reg_paos_pack(char *payload, u8 local_port,
				       enum mlxsw_port_admin_status status)
{
	MLXSW_REG_ZERO(paos, payload);
	mlxsw_reg_paos_swid_set(payload, 0);
	mlxsw_reg_paos_local_port_set(payload, local_port);
	mlxsw_reg_paos_admin_status_set(payload, status);
	mlxsw_reg_paos_oper_status_set(payload, 0);
	mlxsw_reg_paos_ase_set(payload, 1);
	mlxsw_reg_paos_ee_set(payload, 1);
	mlxsw_reg_paos_e_set(payload, 1);
}

/* PFCC - Ports Flow Control Configuration Register
 * ------------------------------------------------
 * Configures and retrieves the per port flow control configuration.
 */
#define MLXSW_REG_PFCC_ID 0x5007
#define MLXSW_REG_PFCC_LEN 0x20

MLXSW_REG_DEFINE(pfcc, MLXSW_REG_PFCC_ID, MLXSW_REG_PFCC_LEN);

/* reg_pfcc_local_port
 * Local port number.
 * Access: Index
 */
MLXSW_ITEM32(reg, pfcc, local_port, 0x00, 16, 8);

/* reg_pfcc_pnat
 * Port number access type. Determines the way local_port is interpreted:
 * 0 - Local port number.
 * 1 - IB / label port number.
 * Access: Index
 */
MLXSW_ITEM32(reg, pfcc, pnat, 0x00, 14, 2);

/* reg_pfcc_shl_cap
 * Send to higher layers capabilities:
 * 0 - No capability of sending Pause and PFC frames to higher layers.
 * 1 - Device has capability of sending Pause and PFC frames to higher
 *     layers.
 * Access: RO
 */
MLXSW_ITEM32(reg, pfcc, shl_cap, 0x00, 1, 1);

/* reg_pfcc_shl_opr
 * Send to higher layers operation:
 * 0 - Pause and PFC frames are handled by the port (default).
 * 1 - Pause and PFC frames are handled by the port and also sent to
 *     higher layers. Only valid if shl_cap = 1.
 * Access: RW
 */
MLXSW_ITEM32(reg, pfcc, shl_opr, 0x00, 0, 1);

/* reg_pfcc_ppan
 * Pause policy auto negotiation.
 * 0 - Disabled. Generate / ignore Pause frames based on pptx / pprtx.
 * 1 - Enabled. When auto-negotiation is performed, set the Pause policy
 *     based on the auto-negotiation resolution.
 * Access: RW
 *
 * Note: The auto-negotiation advertisement is set according to pptx and
 * pprtx. When PFC is set on Tx / Rx, ppan must be set to 0.
 */
MLXSW_ITEM32(reg, pfcc, ppan, 0x04, 28, 4);

/* reg_pfcc_prio_mask_tx
 * Bit per priority indicating if Tx flow control policy should be
 * updated based on bit pfctx.
 * Access: WO
 */
MLXSW_ITEM32(reg, pfcc, prio_mask_tx, 0x04, 16, 8);

/* reg_pfcc_prio_mask_rx
 * Bit per priority indicating if Rx flow control policy should be
 * updated based on bit pfcrx.
 * Access: WO
 */
MLXSW_ITEM32(reg, pfcc, prio_mask_rx, 0x04, 0, 8);

/* reg_pfcc_pptx
 * Admin Pause policy on Tx.
 * 0 - Never generate Pause frames (default).
 * 1 - Generate Pause frames according to Rx buffer threshold.
 * Access: RW
 */
MLXSW_ITEM32(reg, pfcc, pptx, 0x08, 31, 1);

/* reg_pfcc_aptx
 * Active (operational) Pause policy on Tx.
 * 0 - Never generate Pause frames.
 * 1 - Generate Pause frames according to Rx buffer threshold.
 * Access: RO
 */
MLXSW_ITEM32(reg, pfcc, aptx, 0x08, 30, 1);

/* reg_pfcc_pfctx
 * Priority based flow control policy on Tx[7:0]. Per-priority bit mask:
 * 0 - Never generate priority Pause frames on the specified priority
 *     (default).
 * 1 - Generate priority Pause frames according to Rx buffer threshold on
 *     the specified priority.
 * Access: RW
 *
 * Note: pfctx and pptx must be mutually exclusive.
 */
MLXSW_ITEM32(reg, pfcc, pfctx, 0x08, 16, 8);

/* reg_pfcc_pprx
 * Admin Pause policy on Rx.
 * 0 - Ignore received Pause frames (default).
 * 1 - Respect received Pause frames.
 * Access: RW
 */
MLXSW_ITEM32(reg, pfcc, pprx, 0x0C, 31, 1);

/* reg_pfcc_aprx
 * Active (operational) Pause policy on Rx.
 * 0 - Ignore received Pause frames.
 * 1 - Respect received Pause frames.
 * Access: RO
 */
MLXSW_ITEM32(reg, pfcc, aprx, 0x0C, 30, 1);

/* reg_pfcc_pfcrx
 * Priority based flow control policy on Rx[7:0]. Per-priority bit mask:
 * 0 - Ignore incoming priority Pause frames on the specified priority
 *     (default).
 * 1 - Respect incoming priority Pause frames on the specified priority.
 * Access: RW
 */
MLXSW_ITEM32(reg, pfcc, pfcrx, 0x0C, 16, 8);

#define MLXSW_REG_PFCC_ALL_PRIO 0xFF

static inline void mlxsw_reg_pfcc_prio_pack(char *payload, u8 pfc_en)
{
	mlxsw_reg_pfcc_prio_mask_tx_set(payload, MLXSW_REG_PFCC_ALL_PRIO);
	mlxsw_reg_pfcc_prio_mask_rx_set(payload, MLXSW_REG_PFCC_ALL_PRIO);
	mlxsw_reg_pfcc_pfctx_set(payload, pfc_en);
	mlxsw_reg_pfcc_pfcrx_set(payload, pfc_en);
}

static inline void mlxsw_reg_pfcc_pack(char *payload, u8 local_port)
{
	MLXSW_REG_ZERO(pfcc, payload);
	mlxsw_reg_pfcc_local_port_set(payload, local_port);
}

/* PPCNT - Ports Performance Counters Register
 * -------------------------------------------
 * The PPCNT register retrieves per port performance counters.
 */
#define MLXSW_REG_PPCNT_ID 0x5008
#define MLXSW_REG_PPCNT_LEN 0x100
#define MLXSW_REG_PPCNT_COUNTERS_OFFSET 0x08

MLXSW_REG_DEFINE(ppcnt, MLXSW_REG_PPCNT_ID, MLXSW_REG_PPCNT_LEN);

/* reg_ppcnt_swid
 * For HCA: must be always 0.
 * Switch partition ID to associate port with.
 * Switch partitions are numbered from 0 to 7 inclusively.
 * Switch partition 254 indicates stacking ports.
 * Switch partition 255 indicates all switch partitions.
 * Only valid on Set() operation with local_port=255.
 * Access: Index
 */
MLXSW_ITEM32(reg, ppcnt, swid, 0x00, 24, 8);

/* reg_ppcnt_local_port
 * Local port number.
 * 255 indicates all ports on the device, and is only allowed
 * for Set() operation.
 * Access: Index
 */
MLXSW_ITEM32(reg, ppcnt, local_port, 0x00, 16, 8);

/* reg_ppcnt_pnat
 * Port number access type:
 * 0 - Local port number
 * 1 - IB port number
 * Access: Index
 */
MLXSW_ITEM32(reg, ppcnt, pnat, 0x00, 14, 2);

enum mlxsw_reg_ppcnt_grp {
	MLXSW_REG_PPCNT_IEEE_8023_CNT = 0x0,
	MLXSW_REG_PPCNT_RFC_2863_CNT = 0x1,
	MLXSW_REG_PPCNT_RFC_2819_CNT = 0x2,
	MLXSW_REG_PPCNT_RFC_3635_CNT = 0x3,
	MLXSW_REG_PPCNT_EXT_CNT = 0x5,
	MLXSW_REG_PPCNT_DISCARD_CNT = 0x6,
	MLXSW_REG_PPCNT_PRIO_CNT = 0x10,
	MLXSW_REG_PPCNT_TC_CNT = 0x11,
	MLXSW_REG_PPCNT_TC_CONG_TC = 0x13,
};

/* reg_ppcnt_grp
 * Performance counter group.
 * Group 63 indicates all groups. Only valid on Set() operation with
 * clr bit set.
 * 0x0: IEEE 802.3 Counters
 * 0x1: RFC 2863 Counters
 * 0x2: RFC 2819 Counters
 * 0x3: RFC 3635 Counters
 * 0x5: Ethernet Extended Counters
 * 0x6: Ethernet Discard Counters
 * 0x8: Link Level Retransmission Counters
 * 0x10: Per Priority Counters
 * 0x11: Per Traffic Class Counters
 * 0x12: Physical Layer Counters
 * 0x13: Per Traffic Class Congestion Counters
 * Access: Index
 */
MLXSW_ITEM32(reg, ppcnt, grp, 0x00, 0, 6);

/* reg_ppcnt_clr
 * Clear counters. Setting the clr bit will reset the counter value
 * for all counters in the counter group. This bit can be set
 * for both Set() and Get() operation.
 * Access: OP
 */
MLXSW_ITEM32(reg, ppcnt, clr, 0x04, 31, 1);

/* reg_ppcnt_prio_tc
 * Priority for counter set that support per priority, valid values: 0-7.
 * Traffic class for counter set that support per traffic class,
 * valid values: 0- cap_max_tclass-1 .
 * For HCA: cap_max_tclass is always 8.
 * Otherwise must be 0.
 * Access: Index
 */
MLXSW_ITEM32(reg, ppcnt, prio_tc, 0x04, 0, 5);

/* Ethernet IEEE 802.3 Counter Group */

/* reg_ppcnt_a_frames_transmitted_ok
 * Access: RO
 */
MLXSW_ITEM64(reg, ppcnt, a_frames_transmitted_ok,
	     MLXSW_REG_PPCNT_COUNTERS_OFFSET + 0x00, 0, 64);

/* reg_ppcnt_a_frames_received_ok
 * Access: RO
 */
MLXSW_ITEM64(reg, ppcnt, a_frames_received_ok,
	     MLXSW_REG_PPCNT_COUNTERS_OFFSET + 0x08, 0, 64);

/* reg_ppcnt_a_frame_check_sequence_errors
 * Access: RO
 */
MLXSW_ITEM64(reg, ppcnt, a_frame_check_sequence_errors,
	     MLXSW_REG_PPCNT_COUNTERS_OFFSET + 0x10, 0, 64);

/* reg_ppcnt_a_alignment_errors
 * Access: RO
 */
MLXSW_ITEM64(reg, ppcnt, a_alignment_errors,
	     MLXSW_REG_PPCNT_COUNTERS_OFFSET + 0x18, 0, 64);

/* reg_ppcnt_a_octets_transmitted_ok
 * Access: RO
 */
MLXSW_ITEM64(reg, ppcnt, a_octets_transmitted_ok,
	     MLXSW_REG_PPCNT_COUNTERS_OFFSET + 0x20, 0, 64);

/* reg_ppcnt_a_octets_received_ok
 * Access: RO
 */
MLXSW_ITEM64(reg, ppcnt, a_octets_received_ok,
	     MLXSW_REG_PPCNT_COUNTERS_OFFSET + 0x28, 0, 64);

/* reg_ppcnt_a_multicast_frames_xmitted_ok
 * Access: RO
 */
MLXSW_ITEM64(reg, ppcnt, a_multicast_frames_xmitted_ok,
	     MLXSW_REG_PPCNT_COUNTERS_OFFSET + 0x30, 0, 64);

/* reg_ppcnt_a_broadcast_frames_xmitted_ok
 * Access: RO
 */
MLXSW_ITEM64(reg, ppcnt, a_broadcast_frames_xmitted_ok,
	     MLXSW_REG_PPCNT_COUNTERS_OFFSET + 0x38, 0, 64);

/* reg_ppcnt_a_multicast_frames_received_ok
 * Access: RO
 */
MLXSW_ITEM64(reg, ppcnt, a_multicast_frames_received_ok,
	     MLXSW_REG_PPCNT_COUNTERS_OFFSET + 0x40, 0, 64);

/* reg_ppcnt_a_broadcast_frames_received_ok
 * Access: RO
 */
MLXSW_ITEM64(reg, ppcnt, a_broadcast_frames_received_ok,
	     MLXSW_REG_PPCNT_COUNTERS_OFFSET + 0x48, 0, 64);

/* reg_ppcnt_a_in_range_length_errors
 * Access: RO
 */
MLXSW_ITEM64(reg, ppcnt, a_in_range_length_errors,
	     MLXSW_REG_PPCNT_COUNTERS_OFFSET + 0x50, 0, 64);

/* reg_ppcnt_a_out_of_range_length_field
 * Access: RO
 */
MLXSW_ITEM64(reg, ppcnt, a_out_of_range_length_field,
	     MLXSW_REG_PPCNT_COUNTERS_OFFSET + 0x58, 0, 64);

/* reg_ppcnt_a_frame_too_long_errors
 * Access: RO
 */
MLXSW_ITEM64(reg, ppcnt, a_frame_too_long_errors,
	     MLXSW_REG_PPCNT_COUNTERS_OFFSET + 0x60, 0, 64);

/* reg_ppcnt_a_symbol_error_during_carrier
 * Access: RO
 */
MLXSW_ITEM64(reg, ppcnt, a_symbol_error_during_carrier,
	     MLXSW_REG_PPCNT_COUNTERS_OFFSET + 0x68, 0, 64);

/* reg_ppcnt_a_mac_control_frames_transmitted
 * Access: RO
 */
MLXSW_ITEM64(reg, ppcnt, a_mac_control_frames_transmitted,
	     MLXSW_REG_PPCNT_COUNTERS_OFFSET + 0x70, 0, 64);

/* reg_ppcnt_a_mac_control_frames_received
 * Access: RO
 */
MLXSW_ITEM64(reg, ppcnt, a_mac_control_frames_received,
	     MLXSW_REG_PPCNT_COUNTERS_OFFSET + 0x78, 0, 64);

/* reg_ppcnt_a_unsupported_opcodes_received
 * Access: RO
 */
MLXSW_ITEM64(reg, ppcnt, a_unsupported_opcodes_received,
	     MLXSW_REG_PPCNT_COUNTERS_OFFSET + 0x80, 0, 64);

/* reg_ppcnt_a_pause_mac_ctrl_frames_received
 * Access: RO
 */
MLXSW_ITEM64(reg, ppcnt, a_pause_mac_ctrl_frames_received,
	     MLXSW_REG_PPCNT_COUNTERS_OFFSET + 0x88, 0, 64);

/* reg_ppcnt_a_pause_mac_ctrl_frames_transmitted
 * Access: RO
 */
MLXSW_ITEM64(reg, ppcnt, a_pause_mac_ctrl_frames_transmitted,
	     MLXSW_REG_PPCNT_COUNTERS_OFFSET + 0x90, 0, 64);

/* Ethernet RFC 2863 Counter Group */

/* reg_ppcnt_if_in_discards
 * Access: RO
 */
MLXSW_ITEM64(reg, ppcnt, if_in_discards,
	     MLXSW_REG_PPCNT_COUNTERS_OFFSET + 0x10, 0, 64);

/* reg_ppcnt_if_out_discards
 * Access: RO
 */
MLXSW_ITEM64(reg, ppcnt, if_out_discards,
	     MLXSW_REG_PPCNT_COUNTERS_OFFSET + 0x38, 0, 64);

/* reg_ppcnt_if_out_errors
 * Access: RO
 */
MLXSW_ITEM64(reg, ppcnt, if_out_errors,
	     MLXSW_REG_PPCNT_COUNTERS_OFFSET + 0x40, 0, 64);

/* Ethernet RFC 2819 Counter Group */

/* reg_ppcnt_ether_stats_undersize_pkts
 * Access: RO
 */
MLXSW_ITEM64(reg, ppcnt, ether_stats_undersize_pkts,
	     MLXSW_REG_PPCNT_COUNTERS_OFFSET + 0x30, 0, 64);

/* reg_ppcnt_ether_stats_oversize_pkts
 * Access: RO
 */
MLXSW_ITEM64(reg, ppcnt, ether_stats_oversize_pkts,
	     MLXSW_REG_PPCNT_COUNTERS_OFFSET + 0x38, 0, 64);

/* reg_ppcnt_ether_stats_fragments
 * Access: RO
 */
MLXSW_ITEM64(reg, ppcnt, ether_stats_fragments,
	     MLXSW_REG_PPCNT_COUNTERS_OFFSET + 0x40, 0, 64);

/* reg_ppcnt_ether_stats_pkts64octets
 * Access: RO
 */
MLXSW_ITEM64(reg, ppcnt, ether_stats_pkts64octets,
	     MLXSW_REG_PPCNT_COUNTERS_OFFSET + 0x58, 0, 64);

/* reg_ppcnt_ether_stats_pkts65to127octets
 * Access: RO
 */
MLXSW_ITEM64(reg, ppcnt, ether_stats_pkts65to127octets,
	     MLXSW_REG_PPCNT_COUNTERS_OFFSET + 0x60, 0, 64);

/* reg_ppcnt_ether_stats_pkts128to255octets
 * Access: RO
 */
MLXSW_ITEM64(reg, ppcnt, ether_stats_pkts128to255octets,
	     MLXSW_REG_PPCNT_COUNTERS_OFFSET + 0x68, 0, 64);

/* reg_ppcnt_ether_stats_pkts256to511octets
 * Access: RO
 */
MLXSW_ITEM64(reg, ppcnt, ether_stats_pkts256to511octets,
	     MLXSW_REG_PPCNT_COUNTERS_OFFSET + 0x70, 0, 64);

/* reg_ppcnt_ether_stats_pkts512to1023octets
 * Access: RO
 */
MLXSW_ITEM64(reg, ppcnt, ether_stats_pkts512to1023octets,
	     MLXSW_REG_PPCNT_COUNTERS_OFFSET + 0x78, 0, 64);

/* reg_ppcnt_ether_stats_pkts1024to1518octets
 * Access: RO
 */
MLXSW_ITEM64(reg, ppcnt, ether_stats_pkts1024to1518octets,
	     MLXSW_REG_PPCNT_COUNTERS_OFFSET + 0x80, 0, 64);

/* reg_ppcnt_ether_stats_pkts1519to2047octets
 * Access: RO
 */
MLXSW_ITEM64(reg, ppcnt, ether_stats_pkts1519to2047octets,
	     MLXSW_REG_PPCNT_COUNTERS_OFFSET + 0x88, 0, 64);

/* reg_ppcnt_ether_stats_pkts2048to4095octets
 * Access: RO
 */
MLXSW_ITEM64(reg, ppcnt, ether_stats_pkts2048to4095octets,
	     MLXSW_REG_PPCNT_COUNTERS_OFFSET + 0x90, 0, 64);

/* reg_ppcnt_ether_stats_pkts4096to8191octets
 * Access: RO
 */
MLXSW_ITEM64(reg, ppcnt, ether_stats_pkts4096to8191octets,
	     MLXSW_REG_PPCNT_COUNTERS_OFFSET + 0x98, 0, 64);

/* reg_ppcnt_ether_stats_pkts8192to10239octets
 * Access: RO
 */
MLXSW_ITEM64(reg, ppcnt, ether_stats_pkts8192to10239octets,
	     MLXSW_REG_PPCNT_COUNTERS_OFFSET + 0xA0, 0, 64);

/* Ethernet RFC 3635 Counter Group */

/* reg_ppcnt_dot3stats_fcs_errors
 * Access: RO
 */
MLXSW_ITEM64(reg, ppcnt, dot3stats_fcs_errors,
	     MLXSW_REG_PPCNT_COUNTERS_OFFSET + 0x08, 0, 64);

/* reg_ppcnt_dot3stats_symbol_errors
 * Access: RO
 */
MLXSW_ITEM64(reg, ppcnt, dot3stats_symbol_errors,
	     MLXSW_REG_PPCNT_COUNTERS_OFFSET + 0x60, 0, 64);

/* reg_ppcnt_dot3control_in_unknown_opcodes
 * Access: RO
 */
MLXSW_ITEM64(reg, ppcnt, dot3control_in_unknown_opcodes,
	     MLXSW_REG_PPCNT_COUNTERS_OFFSET + 0x68, 0, 64);

/* reg_ppcnt_dot3in_pause_frames
 * Access: RO
 */
MLXSW_ITEM64(reg, ppcnt, dot3in_pause_frames,
	     MLXSW_REG_PPCNT_COUNTERS_OFFSET + 0x70, 0, 64);

/* Ethernet Extended Counter Group Counters */

/* reg_ppcnt_ecn_marked
 * Access: RO
 */
MLXSW_ITEM64(reg, ppcnt, ecn_marked,
	     MLXSW_REG_PPCNT_COUNTERS_OFFSET + 0x08, 0, 64);

/* Ethernet Discard Counter Group Counters */

/* reg_ppcnt_ingress_general
 * Access: RO
 */
MLXSW_ITEM64(reg, ppcnt, ingress_general,
	     MLXSW_REG_PPCNT_COUNTERS_OFFSET + 0x00, 0, 64);

/* reg_ppcnt_ingress_policy_engine
 * Access: RO
 */
MLXSW_ITEM64(reg, ppcnt, ingress_policy_engine,
	     MLXSW_REG_PPCNT_COUNTERS_OFFSET + 0x08, 0, 64);

/* reg_ppcnt_ingress_vlan_membership
 * Access: RO
 */
MLXSW_ITEM64(reg, ppcnt, ingress_vlan_membership,
	     MLXSW_REG_PPCNT_COUNTERS_OFFSET + 0x10, 0, 64);

/* reg_ppcnt_ingress_tag_frame_type
 * Access: RO
 */
MLXSW_ITEM64(reg, ppcnt, ingress_tag_frame_type,
	     MLXSW_REG_PPCNT_COUNTERS_OFFSET + 0x18, 0, 64);

/* reg_ppcnt_egress_vlan_membership
 * Access: RO
 */
MLXSW_ITEM64(reg, ppcnt, egress_vlan_membership,
	     MLXSW_REG_PPCNT_COUNTERS_OFFSET + 0x20, 0, 64);

/* reg_ppcnt_loopback_filter
 * Access: RO
 */
MLXSW_ITEM64(reg, ppcnt, loopback_filter,
	     MLXSW_REG_PPCNT_COUNTERS_OFFSET + 0x28, 0, 64);

/* reg_ppcnt_egress_general
 * Access: RO
 */
MLXSW_ITEM64(reg, ppcnt, egress_general,
	     MLXSW_REG_PPCNT_COUNTERS_OFFSET + 0x30, 0, 64);

/* reg_ppcnt_egress_hoq
 * Access: RO
 */
MLXSW_ITEM64(reg, ppcnt, egress_hoq,
	     MLXSW_REG_PPCNT_COUNTERS_OFFSET + 0x40, 0, 64);

/* reg_ppcnt_egress_policy_engine
 * Access: RO
 */
MLXSW_ITEM64(reg, ppcnt, egress_policy_engine,
	     MLXSW_REG_PPCNT_COUNTERS_OFFSET + 0x50, 0, 64);

/* reg_ppcnt_ingress_tx_link_down
 * Access: RO
 */
MLXSW_ITEM64(reg, ppcnt, ingress_tx_link_down,
	     MLXSW_REG_PPCNT_COUNTERS_OFFSET + 0x58, 0, 64);

/* reg_ppcnt_egress_stp_filter
 * Access: RO
 */
MLXSW_ITEM64(reg, ppcnt, egress_stp_filter,
	     MLXSW_REG_PPCNT_COUNTERS_OFFSET + 0x60, 0, 64);

/* reg_ppcnt_egress_sll
 * Access: RO
 */
MLXSW_ITEM64(reg, ppcnt, egress_sll,
	     MLXSW_REG_PPCNT_COUNTERS_OFFSET + 0x70, 0, 64);

/* Ethernet Per Priority Group Counters */

/* reg_ppcnt_rx_octets
 * Access: RO
 */
MLXSW_ITEM64(reg, ppcnt, rx_octets,
	     MLXSW_REG_PPCNT_COUNTERS_OFFSET + 0x00, 0, 64);

/* reg_ppcnt_rx_frames
 * Access: RO
 */
MLXSW_ITEM64(reg, ppcnt, rx_frames,
	     MLXSW_REG_PPCNT_COUNTERS_OFFSET + 0x20, 0, 64);

/* reg_ppcnt_tx_octets
 * Access: RO
 */
MLXSW_ITEM64(reg, ppcnt, tx_octets,
	     MLXSW_REG_PPCNT_COUNTERS_OFFSET + 0x28, 0, 64);

/* reg_ppcnt_tx_frames
 * Access: RO
 */
MLXSW_ITEM64(reg, ppcnt, tx_frames,
	     MLXSW_REG_PPCNT_COUNTERS_OFFSET + 0x48, 0, 64);

/* reg_ppcnt_rx_pause
 * Access: RO
 */
MLXSW_ITEM64(reg, ppcnt, rx_pause,
	     MLXSW_REG_PPCNT_COUNTERS_OFFSET + 0x50, 0, 64);

/* reg_ppcnt_rx_pause_duration
 * Access: RO
 */
MLXSW_ITEM64(reg, ppcnt, rx_pause_duration,
	     MLXSW_REG_PPCNT_COUNTERS_OFFSET + 0x58, 0, 64);

/* reg_ppcnt_tx_pause
 * Access: RO
 */
MLXSW_ITEM64(reg, ppcnt, tx_pause,
	     MLXSW_REG_PPCNT_COUNTERS_OFFSET + 0x60, 0, 64);

/* reg_ppcnt_tx_pause_duration
 * Access: RO
 */
MLXSW_ITEM64(reg, ppcnt, tx_pause_duration,
	     MLXSW_REG_PPCNT_COUNTERS_OFFSET + 0x68, 0, 64);

/* reg_ppcnt_rx_pause_transition
 * Access: RO
 */
MLXSW_ITEM64(reg, ppcnt, tx_pause_transition,
	     MLXSW_REG_PPCNT_COUNTERS_OFFSET + 0x70, 0, 64);

/* Ethernet Per Traffic Group Counters */

/* reg_ppcnt_tc_transmit_queue
 * Contains the transmit queue depth in cells of traffic class
 * selected by prio_tc and the port selected by local_port.
 * The field cannot be cleared.
 * Access: RO
 */
MLXSW_ITEM64(reg, ppcnt, tc_transmit_queue,
	     MLXSW_REG_PPCNT_COUNTERS_OFFSET + 0x00, 0, 64);

/* reg_ppcnt_tc_no_buffer_discard_uc
 * The number of unicast packets dropped due to lack of shared
 * buffer resources.
 * Access: RO
 */
MLXSW_ITEM64(reg, ppcnt, tc_no_buffer_discard_uc,
	     MLXSW_REG_PPCNT_COUNTERS_OFFSET + 0x08, 0, 64);

/* Ethernet Per Traffic Class Congestion Group Counters */

/* reg_ppcnt_wred_discard
 * Access: RO
 */
MLXSW_ITEM64(reg, ppcnt, wred_discard,
	     MLXSW_REG_PPCNT_COUNTERS_OFFSET + 0x00, 0, 64);

static inline void mlxsw_reg_ppcnt_pack(char *payload, u8 local_port,
					enum mlxsw_reg_ppcnt_grp grp,
					u8 prio_tc)
{
	MLXSW_REG_ZERO(ppcnt, payload);
	mlxsw_reg_ppcnt_swid_set(payload, 0);
	mlxsw_reg_ppcnt_local_port_set(payload, local_port);
	mlxsw_reg_ppcnt_pnat_set(payload, 0);
	mlxsw_reg_ppcnt_grp_set(payload, grp);
	mlxsw_reg_ppcnt_clr_set(payload, 0);
	mlxsw_reg_ppcnt_prio_tc_set(payload, prio_tc);
}

/* PLIB - Port Local to InfiniBand Port
 * ------------------------------------
 * The PLIB register performs mapping from Local Port into InfiniBand Port.
 */
#define MLXSW_REG_PLIB_ID 0x500A
#define MLXSW_REG_PLIB_LEN 0x10

MLXSW_REG_DEFINE(plib, MLXSW_REG_PLIB_ID, MLXSW_REG_PLIB_LEN);

/* reg_plib_local_port
 * Local port number.
 * Access: Index
 */
MLXSW_ITEM32(reg, plib, local_port, 0x00, 16, 8);

/* reg_plib_ib_port
 * InfiniBand port remapping for local_port.
 * Access: RW
 */
MLXSW_ITEM32(reg, plib, ib_port, 0x00, 0, 8);

/* PPTB - Port Prio To Buffer Register
 * -----------------------------------
 * Configures the switch priority to buffer table.
 */
#define MLXSW_REG_PPTB_ID 0x500B
#define MLXSW_REG_PPTB_LEN 0x10

MLXSW_REG_DEFINE(pptb, MLXSW_REG_PPTB_ID, MLXSW_REG_PPTB_LEN);

enum {
	MLXSW_REG_PPTB_MM_UM,
	MLXSW_REG_PPTB_MM_UNICAST,
	MLXSW_REG_PPTB_MM_MULTICAST,
};

/* reg_pptb_mm
 * Mapping mode.
 * 0 - Map both unicast and multicast packets to the same buffer.
 * 1 - Map only unicast packets.
 * 2 - Map only multicast packets.
 * Access: Index
 *
 * Note: SwitchX-2 only supports the first option.
 */
MLXSW_ITEM32(reg, pptb, mm, 0x00, 28, 2);

/* reg_pptb_local_port
 * Local port number.
 * Access: Index
 */
MLXSW_ITEM32(reg, pptb, local_port, 0x00, 16, 8);

/* reg_pptb_um
 * Enables the update of the untagged_buf field.
 * Access: RW
 */
MLXSW_ITEM32(reg, pptb, um, 0x00, 8, 1);

/* reg_pptb_pm
 * Enables the update of the prio_to_buff field.
 * Bit <i> is a flag for updating the mapping for switch priority <i>.
 * Access: RW
 */
MLXSW_ITEM32(reg, pptb, pm, 0x00, 0, 8);

/* reg_pptb_prio_to_buff
 * Mapping of switch priority <i> to one of the allocated receive port
 * buffers.
 * Access: RW
 */
MLXSW_ITEM_BIT_ARRAY(reg, pptb, prio_to_buff, 0x04, 0x04, 4);

/* reg_pptb_pm_msb
 * Enables the update of the prio_to_buff field.
 * Bit <i> is a flag for updating the mapping for switch priority <i+8>.
 * Access: RW
 */
MLXSW_ITEM32(reg, pptb, pm_msb, 0x08, 24, 8);

/* reg_pptb_untagged_buff
 * Mapping of untagged frames to one of the allocated receive port buffers.
 * Access: RW
 *
 * Note: In SwitchX-2 this field must be mapped to buffer 8. Reserved for
 * Spectrum, as it maps untagged packets based on the default switch priority.
 */
MLXSW_ITEM32(reg, pptb, untagged_buff, 0x08, 0, 4);

/* reg_pptb_prio_to_buff_msb
 * Mapping of switch priority <i+8> to one of the allocated receive port
 * buffers.
 * Access: RW
 */
MLXSW_ITEM_BIT_ARRAY(reg, pptb, prio_to_buff_msb, 0x0C, 0x04, 4);

#define MLXSW_REG_PPTB_ALL_PRIO 0xFF

static inline void mlxsw_reg_pptb_pack(char *payload, u8 local_port)
{
	MLXSW_REG_ZERO(pptb, payload);
	mlxsw_reg_pptb_mm_set(payload, MLXSW_REG_PPTB_MM_UM);
	mlxsw_reg_pptb_local_port_set(payload, local_port);
	mlxsw_reg_pptb_pm_set(payload, MLXSW_REG_PPTB_ALL_PRIO);
	mlxsw_reg_pptb_pm_msb_set(payload, MLXSW_REG_PPTB_ALL_PRIO);
}

static inline void mlxsw_reg_pptb_prio_to_buff_pack(char *payload, u8 prio,
						    u8 buff)
{
	mlxsw_reg_pptb_prio_to_buff_set(payload, prio, buff);
	mlxsw_reg_pptb_prio_to_buff_msb_set(payload, prio, buff);
}

/* PBMC - Port Buffer Management Control Register
 * ----------------------------------------------
 * The PBMC register configures and retrieves the port packet buffer
 * allocation for different Prios, and the Pause threshold management.
 */
#define MLXSW_REG_PBMC_ID 0x500C
#define MLXSW_REG_PBMC_LEN 0x6C

MLXSW_REG_DEFINE(pbmc, MLXSW_REG_PBMC_ID, MLXSW_REG_PBMC_LEN);

/* reg_pbmc_local_port
 * Local port number.
 * Access: Index
 */
MLXSW_ITEM32(reg, pbmc, local_port, 0x00, 16, 8);

/* reg_pbmc_xoff_timer_value
 * When device generates a pause frame, it uses this value as the pause
 * timer (time for the peer port to pause in quota-512 bit time).
 * Access: RW
 */
MLXSW_ITEM32(reg, pbmc, xoff_timer_value, 0x04, 16, 16);

/* reg_pbmc_xoff_refresh
 * The time before a new pause frame should be sent to refresh the pause RW
 * state. Using the same units as xoff_timer_value above (in quota-512 bit
 * time).
 * Access: RW
 */
MLXSW_ITEM32(reg, pbmc, xoff_refresh, 0x04, 0, 16);

#define MLXSW_REG_PBMC_PORT_SHARED_BUF_IDX 11

/* reg_pbmc_buf_lossy
 * The field indicates if the buffer is lossy.
 * 0 - Lossless
 * 1 - Lossy
 * Access: RW
 */
MLXSW_ITEM32_INDEXED(reg, pbmc, buf_lossy, 0x0C, 25, 1, 0x08, 0x00, false);

/* reg_pbmc_buf_epsb
 * Eligible for Port Shared buffer.
 * If epsb is set, packets assigned to buffer are allowed to insert the port
 * shared buffer.
 * When buf_lossy is MLXSW_REG_PBMC_LOSSY_LOSSY this field is reserved.
 * Access: RW
 */
MLXSW_ITEM32_INDEXED(reg, pbmc, buf_epsb, 0x0C, 24, 1, 0x08, 0x00, false);

/* reg_pbmc_buf_size
 * The part of the packet buffer array is allocated for the specific buffer.
 * Units are represented in cells.
 * Access: RW
 */
MLXSW_ITEM32_INDEXED(reg, pbmc, buf_size, 0x0C, 0, 16, 0x08, 0x00, false);

/* reg_pbmc_buf_xoff_threshold
 * Once the amount of data in the buffer goes above this value, device
 * starts sending PFC frames for all priorities associated with the
 * buffer. Units are represented in cells. Reserved in case of lossy
 * buffer.
 * Access: RW
 *
 * Note: In Spectrum, reserved for buffer[9].
 */
MLXSW_ITEM32_INDEXED(reg, pbmc, buf_xoff_threshold, 0x0C, 16, 16,
		     0x08, 0x04, false);

/* reg_pbmc_buf_xon_threshold
 * When the amount of data in the buffer goes below this value, device
 * stops sending PFC frames for the priorities associated with the
 * buffer. Units are represented in cells. Reserved in case of lossy
 * buffer.
 * Access: RW
 *
 * Note: In Spectrum, reserved for buffer[9].
 */
MLXSW_ITEM32_INDEXED(reg, pbmc, buf_xon_threshold, 0x0C, 0, 16,
		     0x08, 0x04, false);

static inline void mlxsw_reg_pbmc_pack(char *payload, u8 local_port,
				       u16 xoff_timer_value, u16 xoff_refresh)
{
	MLXSW_REG_ZERO(pbmc, payload);
	mlxsw_reg_pbmc_local_port_set(payload, local_port);
	mlxsw_reg_pbmc_xoff_timer_value_set(payload, xoff_timer_value);
	mlxsw_reg_pbmc_xoff_refresh_set(payload, xoff_refresh);
}

static inline void mlxsw_reg_pbmc_lossy_buffer_pack(char *payload,
						    int buf_index,
						    u16 size)
{
	mlxsw_reg_pbmc_buf_lossy_set(payload, buf_index, 1);
	mlxsw_reg_pbmc_buf_epsb_set(payload, buf_index, 0);
	mlxsw_reg_pbmc_buf_size_set(payload, buf_index, size);
}

static inline void mlxsw_reg_pbmc_lossless_buffer_pack(char *payload,
						       int buf_index, u16 size,
						       u16 threshold)
{
	mlxsw_reg_pbmc_buf_lossy_set(payload, buf_index, 0);
	mlxsw_reg_pbmc_buf_epsb_set(payload, buf_index, 0);
	mlxsw_reg_pbmc_buf_size_set(payload, buf_index, size);
	mlxsw_reg_pbmc_buf_xoff_threshold_set(payload, buf_index, threshold);
	mlxsw_reg_pbmc_buf_xon_threshold_set(payload, buf_index, threshold);
}

/* PSPA - Port Switch Partition Allocation
 * ---------------------------------------
 * Controls the association of a port with a switch partition and enables
 * configuring ports as stacking ports.
 */
#define MLXSW_REG_PSPA_ID 0x500D
#define MLXSW_REG_PSPA_LEN 0x8

MLXSW_REG_DEFINE(pspa, MLXSW_REG_PSPA_ID, MLXSW_REG_PSPA_LEN);

/* reg_pspa_swid
 * Switch partition ID.
 * Access: RW
 */
MLXSW_ITEM32(reg, pspa, swid, 0x00, 24, 8);

/* reg_pspa_local_port
 * Local port number.
 * Access: Index
 */
MLXSW_ITEM32(reg, pspa, local_port, 0x00, 16, 8);

/* reg_pspa_sub_port
 * Virtual port within the local port. Set to 0 when virtual ports are
 * disabled on the local port.
 * Access: Index
 */
MLXSW_ITEM32(reg, pspa, sub_port, 0x00, 8, 8);

static inline void mlxsw_reg_pspa_pack(char *payload, u8 swid, u8 local_port)
{
	MLXSW_REG_ZERO(pspa, payload);
	mlxsw_reg_pspa_swid_set(payload, swid);
	mlxsw_reg_pspa_local_port_set(payload, local_port);
	mlxsw_reg_pspa_sub_port_set(payload, 0);
}

/* PMAOS - Ports Module Administrative and Operational Status
 * ----------------------------------------------------------
 * This register configures and retrieves the per module status.
 */
#define MLXSW_REG_PMAOS_ID 0x5012
#define MLXSW_REG_PMAOS_LEN 0x10

MLXSW_REG_DEFINE(pmaos, MLXSW_REG_PMAOS_ID, MLXSW_REG_PMAOS_LEN);

/* reg_slot_index
 * Slot index.
 * Access: Index
 */
MLXSW_ITEM32(reg, pmaos, slot_index, 0x00, 24, 4);

/* reg_pmaos_module
 * Module number.
 * Access: Index
 */
MLXSW_ITEM32(reg, pmaos, module, 0x00, 16, 8);

/* reg_pmaos_ase
 * Admin state update enable.
 * If this bit is set, admin state will be updated based on admin_state field.
 * Only relevant on Set() operations.
 * Access: WO
 */
MLXSW_ITEM32(reg, pmaos, ase, 0x04, 31, 1);

/* reg_pmaos_ee
 * Event update enable.
 * If this bit is set, event generation will be updated based on the e field.
 * Only relevant on Set operations.
 * Access: WO
 */
MLXSW_ITEM32(reg, pmaos, ee, 0x04, 30, 1);

enum mlxsw_reg_pmaos_e {
	MLXSW_REG_PMAOS_E_DO_NOT_GENERATE_EVENT,
	MLXSW_REG_PMAOS_E_GENERATE_EVENT,
	MLXSW_REG_PMAOS_E_GENERATE_SINGLE_EVENT,
};

/* reg_pmaos_e
 * Event Generation on operational state change.
 * Access: RW
 */
MLXSW_ITEM32(reg, pmaos, e, 0x04, 0, 2);

static inline void mlxsw_reg_pmaos_pack(char *payload, u8 module,
					enum mlxsw_reg_pmaos_e e)
{
	MLXSW_REG_ZERO(pmaos, payload);
	mlxsw_reg_pmaos_module_set(payload, module);
	mlxsw_reg_pmaos_e_set(payload, e);
	mlxsw_reg_pmaos_ee_set(payload, true);
}

/* PPLR - Port Physical Loopback Register
 * --------------------------------------
 * This register allows configuration of the port's loopback mode.
 */
#define MLXSW_REG_PPLR_ID 0x5018
#define MLXSW_REG_PPLR_LEN 0x8

MLXSW_REG_DEFINE(pplr, MLXSW_REG_PPLR_ID, MLXSW_REG_PPLR_LEN);

/* reg_pplr_local_port
 * Local port number.
 * Access: Index
 */
MLXSW_ITEM32(reg, pplr, local_port, 0x00, 16, 8);

/* Phy local loopback. When set the port's egress traffic is looped back
 * to the receiver and the port transmitter is disabled.
 */
#define MLXSW_REG_PPLR_LB_TYPE_BIT_PHY_LOCAL BIT(1)

/* reg_pplr_lb_en
 * Loopback enable.
 * Access: RW
 */
MLXSW_ITEM32(reg, pplr, lb_en, 0x04, 0, 8);

static inline void mlxsw_reg_pplr_pack(char *payload, u8 local_port,
				       bool phy_local)
{
	MLXSW_REG_ZERO(pplr, payload);
	mlxsw_reg_pplr_local_port_set(payload, local_port);
	mlxsw_reg_pplr_lb_en_set(payload,
				 phy_local ?
				 MLXSW_REG_PPLR_LB_TYPE_BIT_PHY_LOCAL : 0);
}

/* PMPE - Port Module Plug/Unplug Event Register
 * ---------------------------------------------
 * This register reports any operational status change of a module.
 * A change in the module’s state will generate an event only if the change
 * happens after arming the event mechanism. Any changes to the module state
 * while the event mechanism is not armed will not be reported. Software can
 * query the PMPE register for module status.
 */
#define MLXSW_REG_PMPE_ID 0x5024
#define MLXSW_REG_PMPE_LEN 0x10

MLXSW_REG_DEFINE(pmpe, MLXSW_REG_PMPE_ID, MLXSW_REG_PMPE_LEN);

/* reg_pmpe_slot_index
 * Slot index.
 * Access: Index
 */
MLXSW_ITEM32(reg, pmpe, slot_index, 0x00, 24, 4);

/* reg_pmpe_module
 * Module number.
 * Access: Index
 */
MLXSW_ITEM32(reg, pmpe, module, 0x00, 16, 8);

enum mlxsw_reg_pmpe_module_status {
	MLXSW_REG_PMPE_MODULE_STATUS_PLUGGED_ENABLED = 1,
	MLXSW_REG_PMPE_MODULE_STATUS_UNPLUGGED,
	MLXSW_REG_PMPE_MODULE_STATUS_PLUGGED_ERROR,
	MLXSW_REG_PMPE_MODULE_STATUS_PLUGGED_DISABLED,
};

/* reg_pmpe_module_status
 * Module status.
 * Access: RO
 */
MLXSW_ITEM32(reg, pmpe, module_status, 0x00, 0, 4);

/* reg_pmpe_error_type
 * Module error details.
 * Access: RO
 */
MLXSW_ITEM32(reg, pmpe, error_type, 0x04, 8, 4);

/* PDDR - Port Diagnostics Database Register
 * -----------------------------------------
 * The PDDR enables to read the Phy debug database
 */
#define MLXSW_REG_PDDR_ID 0x5031
#define MLXSW_REG_PDDR_LEN 0x100

MLXSW_REG_DEFINE(pddr, MLXSW_REG_PDDR_ID, MLXSW_REG_PDDR_LEN);

/* reg_pddr_local_port
 * Local port number.
 * Access: Index
 */
MLXSW_ITEM32(reg, pddr, local_port, 0x00, 16, 8);

enum mlxsw_reg_pddr_page_select {
	MLXSW_REG_PDDR_PAGE_SELECT_TROUBLESHOOTING_INFO = 1,
};

/* reg_pddr_page_select
 * Page select index.
 * Access: Index
 */
MLXSW_ITEM32(reg, pddr, page_select, 0x04, 0, 8);

enum mlxsw_reg_pddr_trblsh_group_opcode {
	/* Monitor opcodes */
	MLXSW_REG_PDDR_TRBLSH_GROUP_OPCODE_MONITOR,
};

/* reg_pddr_group_opcode
 * Group selector.
 * Access: Index
 */
MLXSW_ITEM32(reg, pddr, trblsh_group_opcode, 0x08, 0, 16);

/* reg_pddr_status_opcode
 * Group selector.
 * Access: RO
 */
MLXSW_ITEM32(reg, pddr, trblsh_status_opcode, 0x0C, 0, 16);

static inline void mlxsw_reg_pddr_pack(char *payload, u8 local_port,
				       u8 page_select)
{
	MLXSW_REG_ZERO(pddr, payload);
	mlxsw_reg_pddr_local_port_set(payload, local_port);
	mlxsw_reg_pddr_page_select_set(payload, page_select);
}

/* PMTM - Port Module Type Mapping Register
 * ----------------------------------------
 * The PMTM allows query or configuration of module types.
 */
#define MLXSW_REG_PMTM_ID 0x5067
#define MLXSW_REG_PMTM_LEN 0x10

MLXSW_REG_DEFINE(pmtm, MLXSW_REG_PMTM_ID, MLXSW_REG_PMTM_LEN);

/* reg_pmtm_module
 * Module number.
 * Access: Index
 */
MLXSW_ITEM32(reg, pmtm, module, 0x00, 16, 8);

enum mlxsw_reg_pmtm_module_type {
	/* Backplane with 4 lanes */
	MLXSW_REG_PMTM_MODULE_TYPE_BP_4X,
	/* QSFP */
	MLXSW_REG_PMTM_MODULE_TYPE_QSFP,
	/* SFP */
	MLXSW_REG_PMTM_MODULE_TYPE_SFP,
	/* Backplane with single lane */
	MLXSW_REG_PMTM_MODULE_TYPE_BP_1X = 4,
	/* Backplane with two lane */
	MLXSW_REG_PMTM_MODULE_TYPE_BP_2X = 8,
	/* Chip2Chip4x */
	MLXSW_REG_PMTM_MODULE_TYPE_C2C4X = 10,
	/* Chip2Chip2x */
	MLXSW_REG_PMTM_MODULE_TYPE_C2C2X,
	/* Chip2Chip1x */
	MLXSW_REG_PMTM_MODULE_TYPE_C2C1X,
	/* QSFP-DD */
	MLXSW_REG_PMTM_MODULE_TYPE_QSFP_DD = 14,
	/* OSFP */
	MLXSW_REG_PMTM_MODULE_TYPE_OSFP,
	/* SFP-DD */
	MLXSW_REG_PMTM_MODULE_TYPE_SFP_DD,
	/* DSFP */
	MLXSW_REG_PMTM_MODULE_TYPE_DSFP,
	/* Chip2Chip8x */
	MLXSW_REG_PMTM_MODULE_TYPE_C2C8X,
};

/* reg_pmtm_module_type
 * Module type.
 * Access: RW
 */
MLXSW_ITEM32(reg, pmtm, module_type, 0x04, 0, 4);

static inline void mlxsw_reg_pmtm_pack(char *payload, u8 module)
{
	MLXSW_REG_ZERO(pmtm, payload);
	mlxsw_reg_pmtm_module_set(payload, module);
}

static inline void
mlxsw_reg_pmtm_unpack(char *payload,
		      enum mlxsw_reg_pmtm_module_type *module_type)
{
	*module_type = mlxsw_reg_pmtm_module_type_get(payload);
}

/* HTGT - Host Trap Group Table
 * ----------------------------
 * Configures the properties for forwarding to CPU.
 */
#define MLXSW_REG_HTGT_ID 0x7002
#define MLXSW_REG_HTGT_LEN 0x20

MLXSW_REG_DEFINE(htgt, MLXSW_REG_HTGT_ID, MLXSW_REG_HTGT_LEN);

/* reg_htgt_swid
 * Switch partition ID.
 * Access: Index
 */
MLXSW_ITEM32(reg, htgt, swid, 0x00, 24, 8);

#define MLXSW_REG_HTGT_PATH_TYPE_LOCAL 0x0	/* For locally attached CPU */

/* reg_htgt_type
 * CPU path type.
 * Access: RW
 */
MLXSW_ITEM32(reg, htgt, type, 0x00, 8, 4);

enum mlxsw_reg_htgt_trap_group {
	MLXSW_REG_HTGT_TRAP_GROUP_EMAD,
	MLXSW_REG_HTGT_TRAP_GROUP_MFDE,
	MLXSW_REG_HTGT_TRAP_GROUP_MTWE,
	MLXSW_REG_HTGT_TRAP_GROUP_PMPE,
	MLXSW_REG_HTGT_TRAP_GROUP_SP_STP,
	MLXSW_REG_HTGT_TRAP_GROUP_SP_LACP,
	MLXSW_REG_HTGT_TRAP_GROUP_SP_LLDP,
	MLXSW_REG_HTGT_TRAP_GROUP_SP_MC_SNOOPING,
	MLXSW_REG_HTGT_TRAP_GROUP_SP_BGP,
	MLXSW_REG_HTGT_TRAP_GROUP_SP_OSPF,
	MLXSW_REG_HTGT_TRAP_GROUP_SP_PIM,
	MLXSW_REG_HTGT_TRAP_GROUP_SP_MULTICAST,
	MLXSW_REG_HTGT_TRAP_GROUP_SP_NEIGH_DISCOVERY,
	MLXSW_REG_HTGT_TRAP_GROUP_SP_ROUTER_EXP,
	MLXSW_REG_HTGT_TRAP_GROUP_SP_EXTERNAL_ROUTE,
	MLXSW_REG_HTGT_TRAP_GROUP_SP_IP2ME,
	MLXSW_REG_HTGT_TRAP_GROUP_SP_DHCP,
	MLXSW_REG_HTGT_TRAP_GROUP_SP_EVENT,
	MLXSW_REG_HTGT_TRAP_GROUP_SP_IPV6,
	MLXSW_REG_HTGT_TRAP_GROUP_SP_LBERROR,
	MLXSW_REG_HTGT_TRAP_GROUP_SP_PTP0,
	MLXSW_REG_HTGT_TRAP_GROUP_SP_PTP1,
	MLXSW_REG_HTGT_TRAP_GROUP_SP_VRRP,
	MLXSW_REG_HTGT_TRAP_GROUP_SP_PKT_SAMPLE,
	MLXSW_REG_HTGT_TRAP_GROUP_SP_FLOW_LOGGING,
	MLXSW_REG_HTGT_TRAP_GROUP_SP_FID_MISS,
	MLXSW_REG_HTGT_TRAP_GROUP_SP_BFD,
	MLXSW_REG_HTGT_TRAP_GROUP_SP_DUMMY,
	MLXSW_REG_HTGT_TRAP_GROUP_SP_L2_DISCARDS,
	MLXSW_REG_HTGT_TRAP_GROUP_SP_L3_DISCARDS,
	MLXSW_REG_HTGT_TRAP_GROUP_SP_L3_EXCEPTIONS,
	MLXSW_REG_HTGT_TRAP_GROUP_SP_TUNNEL_DISCARDS,
	MLXSW_REG_HTGT_TRAP_GROUP_SP_ACL_DISCARDS,
	MLXSW_REG_HTGT_TRAP_GROUP_SP_BUFFER_DISCARDS,

	__MLXSW_REG_HTGT_TRAP_GROUP_MAX,
	MLXSW_REG_HTGT_TRAP_GROUP_MAX = __MLXSW_REG_HTGT_TRAP_GROUP_MAX - 1
};

/* reg_htgt_trap_group
 * Trap group number. User defined number specifying which trap groups
 * should be forwarded to the CPU. The mapping between trap IDs and trap
 * groups is configured using HPKT register.
 * Access: Index
 */
MLXSW_ITEM32(reg, htgt, trap_group, 0x00, 0, 8);

enum {
	MLXSW_REG_HTGT_POLICER_DISABLE,
	MLXSW_REG_HTGT_POLICER_ENABLE,
};

/* reg_htgt_pide
 * Enable policer ID specified using 'pid' field.
 * Access: RW
 */
MLXSW_ITEM32(reg, htgt, pide, 0x04, 15, 1);

#define MLXSW_REG_HTGT_INVALID_POLICER 0xff

/* reg_htgt_pid
 * Policer ID for the trap group.
 * Access: RW
 */
MLXSW_ITEM32(reg, htgt, pid, 0x04, 0, 8);

#define MLXSW_REG_HTGT_TRAP_TO_CPU 0x0

/* reg_htgt_mirror_action
 * Mirror action to use.
 * 0 - Trap to CPU.
 * 1 - Trap to CPU and mirror to a mirroring agent.
 * 2 - Mirror to a mirroring agent and do not trap to CPU.
 * Access: RW
 *
 * Note: Mirroring to a mirroring agent is only supported in Spectrum.
 */
MLXSW_ITEM32(reg, htgt, mirror_action, 0x08, 8, 2);

/* reg_htgt_mirroring_agent
 * Mirroring agent.
 * Access: RW
 */
MLXSW_ITEM32(reg, htgt, mirroring_agent, 0x08, 0, 3);

#define MLXSW_REG_HTGT_DEFAULT_PRIORITY 0

/* reg_htgt_priority
 * Trap group priority.
 * In case a packet matches multiple classification rules, the packet will
 * only be trapped once, based on the trap ID associated with the group (via
 * register HPKT) with the highest priority.
 * Supported values are 0-7, with 7 represnting the highest priority.
 * Access: RW
 *
 * Note: In SwitchX-2 this field is ignored and the priority value is replaced
 * by the 'trap_group' field.
 */
MLXSW_ITEM32(reg, htgt, priority, 0x0C, 0, 4);

#define MLXSW_REG_HTGT_DEFAULT_TC 7

/* reg_htgt_local_path_cpu_tclass
 * CPU ingress traffic class for the trap group.
 * Access: RW
 */
MLXSW_ITEM32(reg, htgt, local_path_cpu_tclass, 0x10, 16, 6);

enum mlxsw_reg_htgt_local_path_rdq {
	MLXSW_REG_HTGT_LOCAL_PATH_RDQ_SX2_CTRL = 0x13,
	MLXSW_REG_HTGT_LOCAL_PATH_RDQ_SX2_RX = 0x14,
	MLXSW_REG_HTGT_LOCAL_PATH_RDQ_SX2_EMAD = 0x15,
	MLXSW_REG_HTGT_LOCAL_PATH_RDQ_SIB_EMAD = 0x15,
};
/* reg_htgt_local_path_rdq
 * Receive descriptor queue (RDQ) to use for the trap group.
 * Access: RW
 */
MLXSW_ITEM32(reg, htgt, local_path_rdq, 0x10, 0, 6);

static inline void mlxsw_reg_htgt_pack(char *payload, u8 group, u8 policer_id,
				       u8 priority, u8 tc)
{
	MLXSW_REG_ZERO(htgt, payload);

	if (policer_id == MLXSW_REG_HTGT_INVALID_POLICER) {
		mlxsw_reg_htgt_pide_set(payload,
					MLXSW_REG_HTGT_POLICER_DISABLE);
	} else {
		mlxsw_reg_htgt_pide_set(payload,
					MLXSW_REG_HTGT_POLICER_ENABLE);
		mlxsw_reg_htgt_pid_set(payload, policer_id);
	}

	mlxsw_reg_htgt_type_set(payload, MLXSW_REG_HTGT_PATH_TYPE_LOCAL);
	mlxsw_reg_htgt_trap_group_set(payload, group);
	mlxsw_reg_htgt_mirror_action_set(payload, MLXSW_REG_HTGT_TRAP_TO_CPU);
	mlxsw_reg_htgt_mirroring_agent_set(payload, 0);
	mlxsw_reg_htgt_priority_set(payload, priority);
	mlxsw_reg_htgt_local_path_cpu_tclass_set(payload, tc);
	mlxsw_reg_htgt_local_path_rdq_set(payload, group);
}

/* HPKT - Host Packet Trap
 * -----------------------
 * Configures trap IDs inside trap groups.
 */
#define MLXSW_REG_HPKT_ID 0x7003
#define MLXSW_REG_HPKT_LEN 0x10

MLXSW_REG_DEFINE(hpkt, MLXSW_REG_HPKT_ID, MLXSW_REG_HPKT_LEN);

enum {
	MLXSW_REG_HPKT_ACK_NOT_REQUIRED,
	MLXSW_REG_HPKT_ACK_REQUIRED,
};

/* reg_hpkt_ack
 * Require acknowledgements from the host for events.
 * If set, then the device will wait for the event it sent to be acknowledged
 * by the host. This option is only relevant for event trap IDs.
 * Access: RW
 *
 * Note: Currently not supported by firmware.
 */
MLXSW_ITEM32(reg, hpkt, ack, 0x00, 24, 1);

enum mlxsw_reg_hpkt_action {
	MLXSW_REG_HPKT_ACTION_FORWARD,
	MLXSW_REG_HPKT_ACTION_TRAP_TO_CPU,
	MLXSW_REG_HPKT_ACTION_MIRROR_TO_CPU,
	MLXSW_REG_HPKT_ACTION_DISCARD,
	MLXSW_REG_HPKT_ACTION_SOFT_DISCARD,
	MLXSW_REG_HPKT_ACTION_TRAP_AND_SOFT_DISCARD,
	MLXSW_REG_HPKT_ACTION_TRAP_EXCEPTION_TO_CPU,
	MLXSW_REG_HPKT_ACTION_SET_FW_DEFAULT = 15,
};

/* reg_hpkt_action
 * Action to perform on packet when trapped.
 * 0 - No action. Forward to CPU based on switching rules.
 * 1 - Trap to CPU (CPU receives sole copy).
 * 2 - Mirror to CPU (CPU receives a replica of the packet).
 * 3 - Discard.
 * 4 - Soft discard (allow other traps to act on the packet).
 * 5 - Trap and soft discard (allow other traps to overwrite this trap).
 * 6 - Trap to CPU (CPU receives sole copy) and count it as error.
 * 15 - Restore the firmware's default action.
 * Access: RW
 *
 * Note: Must be set to 0 (forward) for event trap IDs, as they are already
 * addressed to the CPU.
 */
MLXSW_ITEM32(reg, hpkt, action, 0x00, 20, 3);

/* reg_hpkt_trap_group
 * Trap group to associate the trap with.
 * Access: RW
 */
MLXSW_ITEM32(reg, hpkt, trap_group, 0x00, 12, 6);

/* reg_hpkt_trap_id
 * Trap ID.
 * Access: Index
 *
 * Note: A trap ID can only be associated with a single trap group. The device
 * will associate the trap ID with the last trap group configured.
 */
MLXSW_ITEM32(reg, hpkt, trap_id, 0x00, 0, 10);

enum {
	MLXSW_REG_HPKT_CTRL_PACKET_DEFAULT,
	MLXSW_REG_HPKT_CTRL_PACKET_NO_BUFFER,
	MLXSW_REG_HPKT_CTRL_PACKET_USE_BUFFER,
};

/* reg_hpkt_ctrl
 * Configure dedicated buffer resources for control packets.
 * Ignored by SwitchX-2.
 * 0 - Keep factory defaults.
 * 1 - Do not use control buffer for this trap ID.
 * 2 - Use control buffer for this trap ID.
 * Access: RW
 */
MLXSW_ITEM32(reg, hpkt, ctrl, 0x04, 16, 2);

static inline void mlxsw_reg_hpkt_pack(char *payload, u8 action, u16 trap_id,
				       enum mlxsw_reg_htgt_trap_group trap_group,
				       bool is_ctrl)
{
	MLXSW_REG_ZERO(hpkt, payload);
	mlxsw_reg_hpkt_ack_set(payload, MLXSW_REG_HPKT_ACK_NOT_REQUIRED);
	mlxsw_reg_hpkt_action_set(payload, action);
	mlxsw_reg_hpkt_trap_group_set(payload, trap_group);
	mlxsw_reg_hpkt_trap_id_set(payload, trap_id);
	mlxsw_reg_hpkt_ctrl_set(payload, is_ctrl ?
				MLXSW_REG_HPKT_CTRL_PACKET_USE_BUFFER :
				MLXSW_REG_HPKT_CTRL_PACKET_NO_BUFFER);
}

/* RGCR - Router General Configuration Register
 * --------------------------------------------
 * The register is used for setting up the router configuration.
 */
#define MLXSW_REG_RGCR_ID 0x8001
#define MLXSW_REG_RGCR_LEN 0x28

MLXSW_REG_DEFINE(rgcr, MLXSW_REG_RGCR_ID, MLXSW_REG_RGCR_LEN);

/* reg_rgcr_ipv4_en
 * IPv4 router enable.
 * Access: RW
 */
MLXSW_ITEM32(reg, rgcr, ipv4_en, 0x00, 31, 1);

/* reg_rgcr_ipv6_en
 * IPv6 router enable.
 * Access: RW
 */
MLXSW_ITEM32(reg, rgcr, ipv6_en, 0x00, 30, 1);

/* reg_rgcr_max_router_interfaces
 * Defines the maximum number of active router interfaces for all virtual
 * routers.
 * Access: RW
 */
MLXSW_ITEM32(reg, rgcr, max_router_interfaces, 0x10, 0, 16);

/* reg_rgcr_usp
 * Update switch priority and packet color.
 * 0 - Preserve the value of Switch Priority and packet color.
 * 1 - Recalculate the value of Switch Priority and packet color.
 * Access: RW
 *
 * Note: Not supported by SwitchX and SwitchX-2.
 */
MLXSW_ITEM32(reg, rgcr, usp, 0x18, 20, 1);

/* reg_rgcr_pcp_rw
 * Indicates how to handle the pcp_rewrite_en value:
 * 0 - Preserve the value of pcp_rewrite_en.
 * 2 - Disable PCP rewrite.
 * 3 - Enable PCP rewrite.
 * Access: RW
 *
 * Note: Not supported by SwitchX and SwitchX-2.
 */
MLXSW_ITEM32(reg, rgcr, pcp_rw, 0x18, 16, 2);

/* reg_rgcr_activity_dis
 * Activity disable:
 * 0 - Activity will be set when an entry is hit (default).
 * 1 - Activity will not be set when an entry is hit.
 *
 * Bit 0 - Disable activity bit in Router Algorithmic LPM Unicast Entry
 * (RALUE).
 * Bit 1 - Disable activity bit in Router Algorithmic LPM Unicast Host
 * Entry (RAUHT).
 * Bits 2:7 are reserved.
 * Access: RW
 *
 * Note: Not supported by SwitchX, SwitchX-2 and Switch-IB.
 */
MLXSW_ITEM32(reg, rgcr, activity_dis, 0x20, 0, 8);

static inline void mlxsw_reg_rgcr_pack(char *payload, bool ipv4_en,
				       bool ipv6_en)
{
	MLXSW_REG_ZERO(rgcr, payload);
	mlxsw_reg_rgcr_ipv4_en_set(payload, ipv4_en);
	mlxsw_reg_rgcr_ipv6_en_set(payload, ipv6_en);
}

/* RITR - Router Interface Table Register
 * --------------------------------------
 * The register is used to configure the router interface table.
 */
#define MLXSW_REG_RITR_ID 0x8002
#define MLXSW_REG_RITR_LEN 0x40

MLXSW_REG_DEFINE(ritr, MLXSW_REG_RITR_ID, MLXSW_REG_RITR_LEN);

/* reg_ritr_enable
 * Enables routing on the router interface.
 * Access: RW
 */
MLXSW_ITEM32(reg, ritr, enable, 0x00, 31, 1);

/* reg_ritr_ipv4
 * IPv4 routing enable. Enables routing of IPv4 traffic on the router
 * interface.
 * Access: RW
 */
MLXSW_ITEM32(reg, ritr, ipv4, 0x00, 29, 1);

/* reg_ritr_ipv6
 * IPv6 routing enable. Enables routing of IPv6 traffic on the router
 * interface.
 * Access: RW
 */
MLXSW_ITEM32(reg, ritr, ipv6, 0x00, 28, 1);

/* reg_ritr_ipv4_mc
 * IPv4 multicast routing enable.
 * Access: RW
 */
MLXSW_ITEM32(reg, ritr, ipv4_mc, 0x00, 27, 1);

/* reg_ritr_ipv6_mc
 * IPv6 multicast routing enable.
 * Access: RW
 */
MLXSW_ITEM32(reg, ritr, ipv6_mc, 0x00, 26, 1);

enum mlxsw_reg_ritr_if_type {
	/* VLAN interface. */
	MLXSW_REG_RITR_VLAN_IF,
	/* FID interface. */
	MLXSW_REG_RITR_FID_IF,
	/* Sub-port interface. */
	MLXSW_REG_RITR_SP_IF,
	/* Loopback Interface. */
	MLXSW_REG_RITR_LOOPBACK_IF,
};

/* reg_ritr_type
 * Router interface type as per enum mlxsw_reg_ritr_if_type.
 * Access: RW
 */
MLXSW_ITEM32(reg, ritr, type, 0x00, 23, 3);

enum {
	MLXSW_REG_RITR_RIF_CREATE,
	MLXSW_REG_RITR_RIF_DEL,
};

/* reg_ritr_op
 * Opcode:
 * 0 - Create or edit RIF.
 * 1 - Delete RIF.
 * Reserved for SwitchX-2. For Spectrum, editing of interface properties
 * is not supported. An interface must be deleted and re-created in order
 * to update properties.
 * Access: WO
 */
MLXSW_ITEM32(reg, ritr, op, 0x00, 20, 2);

/* reg_ritr_rif
 * Router interface index. A pointer to the Router Interface Table.
 * Access: Index
 */
MLXSW_ITEM32(reg, ritr, rif, 0x00, 0, 16);

/* reg_ritr_ipv4_fe
 * IPv4 Forwarding Enable.
 * Enables routing of IPv4 traffic on the router interface. When disabled,
 * forwarding is blocked but local traffic (traps and IP2ME) will be enabled.
 * Not supported in SwitchX-2.
 * Access: RW
 */
MLXSW_ITEM32(reg, ritr, ipv4_fe, 0x04, 29, 1);

/* reg_ritr_ipv6_fe
 * IPv6 Forwarding Enable.
 * Enables routing of IPv6 traffic on the router interface. When disabled,
 * forwarding is blocked but local traffic (traps and IP2ME) will be enabled.
 * Not supported in SwitchX-2.
 * Access: RW
 */
MLXSW_ITEM32(reg, ritr, ipv6_fe, 0x04, 28, 1);

/* reg_ritr_ipv4_mc_fe
 * IPv4 Multicast Forwarding Enable.
 * When disabled, forwarding is blocked but local traffic (traps and IP to me)
 * will be enabled.
 * Access: RW
 */
MLXSW_ITEM32(reg, ritr, ipv4_mc_fe, 0x04, 27, 1);

/* reg_ritr_ipv6_mc_fe
 * IPv6 Multicast Forwarding Enable.
 * When disabled, forwarding is blocked but local traffic (traps and IP to me)
 * will be enabled.
 * Access: RW
 */
MLXSW_ITEM32(reg, ritr, ipv6_mc_fe, 0x04, 26, 1);

/* reg_ritr_lb_en
 * Loop-back filter enable for unicast packets.
 * If the flag is set then loop-back filter for unicast packets is
 * implemented on the RIF. Multicast packets are always subject to
 * loop-back filtering.
 * Access: RW
 */
MLXSW_ITEM32(reg, ritr, lb_en, 0x04, 24, 1);

/* reg_ritr_virtual_router
 * Virtual router ID associated with the router interface.
 * Access: RW
 */
MLXSW_ITEM32(reg, ritr, virtual_router, 0x04, 0, 16);

/* reg_ritr_mtu
 * Router interface MTU.
 * Access: RW
 */
MLXSW_ITEM32(reg, ritr, mtu, 0x34, 0, 16);

/* reg_ritr_if_swid
 * Switch partition ID.
 * Access: RW
 */
MLXSW_ITEM32(reg, ritr, if_swid, 0x08, 24, 8);

/* reg_ritr_if_mac
 * Router interface MAC address.
 * In Spectrum, all MAC addresses must have the same 38 MSBits.
 * Access: RW
 */
MLXSW_ITEM_BUF(reg, ritr, if_mac, 0x12, 6);

/* reg_ritr_if_vrrp_id_ipv6
 * VRRP ID for IPv6
 * Note: Reserved for RIF types other than VLAN, FID and Sub-port.
 * Access: RW
 */
MLXSW_ITEM32(reg, ritr, if_vrrp_id_ipv6, 0x1C, 8, 8);

/* reg_ritr_if_vrrp_id_ipv4
 * VRRP ID for IPv4
 * Note: Reserved for RIF types other than VLAN, FID and Sub-port.
 * Access: RW
 */
MLXSW_ITEM32(reg, ritr, if_vrrp_id_ipv4, 0x1C, 0, 8);

/* VLAN Interface */

/* reg_ritr_vlan_if_vid
 * VLAN ID.
 * Access: RW
 */
MLXSW_ITEM32(reg, ritr, vlan_if_vid, 0x08, 0, 12);

/* FID Interface */

/* reg_ritr_fid_if_fid
 * Filtering ID. Used to connect a bridge to the router. Only FIDs from
 * the vFID range are supported.
 * Access: RW
 */
MLXSW_ITEM32(reg, ritr, fid_if_fid, 0x08, 0, 16);

static inline void mlxsw_reg_ritr_fid_set(char *payload,
					  enum mlxsw_reg_ritr_if_type rif_type,
					  u16 fid)
{
	if (rif_type == MLXSW_REG_RITR_FID_IF)
		mlxsw_reg_ritr_fid_if_fid_set(payload, fid);
	else
		mlxsw_reg_ritr_vlan_if_vid_set(payload, fid);
}

/* Sub-port Interface */

/* reg_ritr_sp_if_lag
 * LAG indication. When this bit is set the system_port field holds the
 * LAG identifier.
 * Access: RW
 */
MLXSW_ITEM32(reg, ritr, sp_if_lag, 0x08, 24, 1);

/* reg_ritr_sp_system_port
 * Port unique indentifier. When lag bit is set, this field holds the
 * lag_id in bits 0:9.
 * Access: RW
 */
MLXSW_ITEM32(reg, ritr, sp_if_system_port, 0x08, 0, 16);

/* reg_ritr_sp_if_vid
 * VLAN ID.
 * Access: RW
 */
MLXSW_ITEM32(reg, ritr, sp_if_vid, 0x18, 0, 12);

/* Loopback Interface */

enum mlxsw_reg_ritr_loopback_protocol {
	/* IPinIP IPv4 underlay Unicast */
	MLXSW_REG_RITR_LOOPBACK_PROTOCOL_IPIP_IPV4,
	/* IPinIP IPv6 underlay Unicast */
	MLXSW_REG_RITR_LOOPBACK_PROTOCOL_IPIP_IPV6,
	/* IPinIP generic - used for Spectrum-2 underlay RIF */
	MLXSW_REG_RITR_LOOPBACK_GENERIC,
};

/* reg_ritr_loopback_protocol
 * Access: RW
 */
MLXSW_ITEM32(reg, ritr, loopback_protocol, 0x08, 28, 4);

enum mlxsw_reg_ritr_loopback_ipip_type {
	/* Tunnel is IPinIP. */
	MLXSW_REG_RITR_LOOPBACK_IPIP_TYPE_IP_IN_IP,
	/* Tunnel is GRE, no key. */
	MLXSW_REG_RITR_LOOPBACK_IPIP_TYPE_IP_IN_GRE_IN_IP,
	/* Tunnel is GRE, with a key. */
	MLXSW_REG_RITR_LOOPBACK_IPIP_TYPE_IP_IN_GRE_KEY_IN_IP,
};

/* reg_ritr_loopback_ipip_type
 * Encapsulation type.
 * Access: RW
 */
MLXSW_ITEM32(reg, ritr, loopback_ipip_type, 0x10, 24, 4);

enum mlxsw_reg_ritr_loopback_ipip_options {
	/* The key is defined by gre_key. */
	MLXSW_REG_RITR_LOOPBACK_IPIP_OPTIONS_GRE_KEY_PRESET,
};

/* reg_ritr_loopback_ipip_options
 * Access: RW
 */
MLXSW_ITEM32(reg, ritr, loopback_ipip_options, 0x10, 20, 4);

/* reg_ritr_loopback_ipip_uvr
 * Underlay Virtual Router ID.
 * Range is 0..cap_max_virtual_routers-1.
 * Reserved for Spectrum-2.
 * Access: RW
 */
MLXSW_ITEM32(reg, ritr, loopback_ipip_uvr, 0x10, 0, 16);

/* reg_ritr_loopback_ipip_underlay_rif
 * Underlay ingress router interface.
 * Reserved for Spectrum.
 * Access: RW
 */
MLXSW_ITEM32(reg, ritr, loopback_ipip_underlay_rif, 0x14, 0, 16);

/* reg_ritr_loopback_ipip_usip*
 * Encapsulation Underlay source IP.
 * Access: RW
 */
MLXSW_ITEM_BUF(reg, ritr, loopback_ipip_usip6, 0x18, 16);
MLXSW_ITEM32(reg, ritr, loopback_ipip_usip4, 0x24, 0, 32);

/* reg_ritr_loopback_ipip_gre_key
 * GRE Key.
 * Reserved when ipip_type is not IP_IN_GRE_KEY_IN_IP.
 * Access: RW
 */
MLXSW_ITEM32(reg, ritr, loopback_ipip_gre_key, 0x28, 0, 32);

/* Shared between ingress/egress */
enum mlxsw_reg_ritr_counter_set_type {
	/* No Count. */
	MLXSW_REG_RITR_COUNTER_SET_TYPE_NO_COUNT = 0x0,
	/* Basic. Used for router interfaces, counting the following:
	 *	- Error and Discard counters.
	 *	- Unicast, Multicast and Broadcast counters. Sharing the
	 *	  same set of counters for the different type of traffic
	 *	  (IPv4, IPv6 and mpls).
	 */
	MLXSW_REG_RITR_COUNTER_SET_TYPE_BASIC = 0x9,
};

/* reg_ritr_ingress_counter_index
 * Counter Index for flow counter.
 * Access: RW
 */
MLXSW_ITEM32(reg, ritr, ingress_counter_index, 0x38, 0, 24);

/* reg_ritr_ingress_counter_set_type
 * Igress Counter Set Type for router interface counter.
 * Access: RW
 */
MLXSW_ITEM32(reg, ritr, ingress_counter_set_type, 0x38, 24, 8);

/* reg_ritr_egress_counter_index
 * Counter Index for flow counter.
 * Access: RW
 */
MLXSW_ITEM32(reg, ritr, egress_counter_index, 0x3C, 0, 24);

/* reg_ritr_egress_counter_set_type
 * Egress Counter Set Type for router interface counter.
 * Access: RW
 */
MLXSW_ITEM32(reg, ritr, egress_counter_set_type, 0x3C, 24, 8);

static inline void mlxsw_reg_ritr_counter_pack(char *payload, u32 index,
					       bool enable, bool egress)
{
	enum mlxsw_reg_ritr_counter_set_type set_type;

	if (enable)
		set_type = MLXSW_REG_RITR_COUNTER_SET_TYPE_BASIC;
	else
		set_type = MLXSW_REG_RITR_COUNTER_SET_TYPE_NO_COUNT;
	mlxsw_reg_ritr_egress_counter_set_type_set(payload, set_type);

	if (egress)
		mlxsw_reg_ritr_egress_counter_index_set(payload, index);
	else
		mlxsw_reg_ritr_ingress_counter_index_set(payload, index);
}

static inline void mlxsw_reg_ritr_rif_pack(char *payload, u16 rif)
{
	MLXSW_REG_ZERO(ritr, payload);
	mlxsw_reg_ritr_rif_set(payload, rif);
}

static inline void mlxsw_reg_ritr_sp_if_pack(char *payload, bool lag,
					     u16 system_port, u16 vid)
{
	mlxsw_reg_ritr_sp_if_lag_set(payload, lag);
	mlxsw_reg_ritr_sp_if_system_port_set(payload, system_port);
	mlxsw_reg_ritr_sp_if_vid_set(payload, vid);
}

static inline void mlxsw_reg_ritr_pack(char *payload, bool enable,
				       enum mlxsw_reg_ritr_if_type type,
				       u16 rif, u16 vr_id, u16 mtu)
{
	bool op = enable ? MLXSW_REG_RITR_RIF_CREATE : MLXSW_REG_RITR_RIF_DEL;

	MLXSW_REG_ZERO(ritr, payload);
	mlxsw_reg_ritr_enable_set(payload, enable);
	mlxsw_reg_ritr_ipv4_set(payload, 1);
	mlxsw_reg_ritr_ipv6_set(payload, 1);
	mlxsw_reg_ritr_ipv4_mc_set(payload, 1);
	mlxsw_reg_ritr_ipv6_mc_set(payload, 1);
	mlxsw_reg_ritr_type_set(payload, type);
	mlxsw_reg_ritr_op_set(payload, op);
	mlxsw_reg_ritr_rif_set(payload, rif);
	mlxsw_reg_ritr_ipv4_fe_set(payload, 1);
	mlxsw_reg_ritr_ipv6_fe_set(payload, 1);
	mlxsw_reg_ritr_ipv4_mc_fe_set(payload, 1);
	mlxsw_reg_ritr_ipv6_mc_fe_set(payload, 1);
	mlxsw_reg_ritr_lb_en_set(payload, 1);
	mlxsw_reg_ritr_virtual_router_set(payload, vr_id);
	mlxsw_reg_ritr_mtu_set(payload, mtu);
}

static inline void mlxsw_reg_ritr_mac_pack(char *payload, const char *mac)
{
	mlxsw_reg_ritr_if_mac_memcpy_to(payload, mac);
}

static inline void
mlxsw_reg_ritr_loopback_ipip_common_pack(char *payload,
			    enum mlxsw_reg_ritr_loopback_ipip_type ipip_type,
			    enum mlxsw_reg_ritr_loopback_ipip_options options,
			    u16 uvr_id, u16 underlay_rif, u32 gre_key)
{
	mlxsw_reg_ritr_loopback_ipip_type_set(payload, ipip_type);
	mlxsw_reg_ritr_loopback_ipip_options_set(payload, options);
	mlxsw_reg_ritr_loopback_ipip_uvr_set(payload, uvr_id);
	mlxsw_reg_ritr_loopback_ipip_underlay_rif_set(payload, underlay_rif);
	mlxsw_reg_ritr_loopback_ipip_gre_key_set(payload, gre_key);
}

static inline void
mlxsw_reg_ritr_loopback_ipip4_pack(char *payload,
			    enum mlxsw_reg_ritr_loopback_ipip_type ipip_type,
			    enum mlxsw_reg_ritr_loopback_ipip_options options,
			    u16 uvr_id, u16 underlay_rif, u32 usip, u32 gre_key)
{
	mlxsw_reg_ritr_loopback_protocol_set(payload,
				    MLXSW_REG_RITR_LOOPBACK_PROTOCOL_IPIP_IPV4);
	mlxsw_reg_ritr_loopback_ipip_common_pack(payload, ipip_type, options,
						 uvr_id, underlay_rif, gre_key);
	mlxsw_reg_ritr_loopback_ipip_usip4_set(payload, usip);
}

/* RTAR - Router TCAM Allocation Register
 * --------------------------------------
 * This register is used for allocation of regions in the TCAM table.
 */
#define MLXSW_REG_RTAR_ID 0x8004
#define MLXSW_REG_RTAR_LEN 0x20

MLXSW_REG_DEFINE(rtar, MLXSW_REG_RTAR_ID, MLXSW_REG_RTAR_LEN);

enum mlxsw_reg_rtar_op {
	MLXSW_REG_RTAR_OP_ALLOCATE,
	MLXSW_REG_RTAR_OP_RESIZE,
	MLXSW_REG_RTAR_OP_DEALLOCATE,
};

/* reg_rtar_op
 * Access: WO
 */
MLXSW_ITEM32(reg, rtar, op, 0x00, 28, 4);

enum mlxsw_reg_rtar_key_type {
	MLXSW_REG_RTAR_KEY_TYPE_IPV4_MULTICAST = 1,
	MLXSW_REG_RTAR_KEY_TYPE_IPV6_MULTICAST = 3
};

/* reg_rtar_key_type
 * TCAM key type for the region.
 * Access: WO
 */
MLXSW_ITEM32(reg, rtar, key_type, 0x00, 0, 8);

/* reg_rtar_region_size
 * TCAM region size. When allocating/resizing this is the requested
 * size, the response is the actual size.
 * Note: Actual size may be larger than requested.
 * Reserved for op = Deallocate
 * Access: WO
 */
MLXSW_ITEM32(reg, rtar, region_size, 0x04, 0, 16);

static inline void mlxsw_reg_rtar_pack(char *payload,
				       enum mlxsw_reg_rtar_op op,
				       enum mlxsw_reg_rtar_key_type key_type,
				       u16 region_size)
{
	MLXSW_REG_ZERO(rtar, payload);
	mlxsw_reg_rtar_op_set(payload, op);
	mlxsw_reg_rtar_key_type_set(payload, key_type);
	mlxsw_reg_rtar_region_size_set(payload, region_size);
}

/* RATR - Router Adjacency Table Register
 * --------------------------------------
 * The RATR register is used to configure the Router Adjacency (next-hop)
 * Table.
 */
#define MLXSW_REG_RATR_ID 0x8008
#define MLXSW_REG_RATR_LEN 0x2C

MLXSW_REG_DEFINE(ratr, MLXSW_REG_RATR_ID, MLXSW_REG_RATR_LEN);

enum mlxsw_reg_ratr_op {
	/* Read */
	MLXSW_REG_RATR_OP_QUERY_READ = 0,
	/* Read and clear activity */
	MLXSW_REG_RATR_OP_QUERY_READ_CLEAR = 2,
	/* Write Adjacency entry */
	MLXSW_REG_RATR_OP_WRITE_WRITE_ENTRY = 1,
	/* Write Adjacency entry only if the activity is cleared.
	 * The write may not succeed if the activity is set. There is not
	 * direct feedback if the write has succeeded or not, however
	 * the get will reveal the actual entry (SW can compare the get
	 * response to the set command).
	 */
	MLXSW_REG_RATR_OP_WRITE_WRITE_ENTRY_ON_ACTIVITY = 3,
};

/* reg_ratr_op
 * Note that Write operation may also be used for updating
 * counter_set_type and counter_index. In this case all other
 * fields must not be updated.
 * Access: OP
 */
MLXSW_ITEM32(reg, ratr, op, 0x00, 28, 4);

/* reg_ratr_v
 * Valid bit. Indicates if the adjacency entry is valid.
 * Note: the device may need some time before reusing an invalidated
 * entry. During this time the entry can not be reused. It is
 * recommended to use another entry before reusing an invalidated
 * entry (e.g. software can put it at the end of the list for
 * reusing). Trying to access an invalidated entry not yet cleared
 * by the device results with failure indicating "Try Again" status.
 * When valid is '0' then egress_router_interface,trap_action,
 * adjacency_parameters and counters are reserved
 * Access: RW
 */
MLXSW_ITEM32(reg, ratr, v, 0x00, 24, 1);

/* reg_ratr_a
 * Activity. Set for new entries. Set if a packet lookup has hit on
 * the specific entry. To clear the a bit, use "clear activity".
 * Access: RO
 */
MLXSW_ITEM32(reg, ratr, a, 0x00, 16, 1);

enum mlxsw_reg_ratr_type {
	/* Ethernet */
	MLXSW_REG_RATR_TYPE_ETHERNET,
	/* IPoIB Unicast without GRH.
	 * Reserved for Spectrum.
	 */
	MLXSW_REG_RATR_TYPE_IPOIB_UC,
	/* IPoIB Unicast with GRH. Supported only in table 0 (Ethernet unicast
	 * adjacency).
	 * Reserved for Spectrum.
	 */
	MLXSW_REG_RATR_TYPE_IPOIB_UC_W_GRH,
	/* IPoIB Multicast.
	 * Reserved for Spectrum.
	 */
	MLXSW_REG_RATR_TYPE_IPOIB_MC,
	/* MPLS.
	 * Reserved for SwitchX/-2.
	 */
	MLXSW_REG_RATR_TYPE_MPLS,
	/* IPinIP Encap.
	 * Reserved for SwitchX/-2.
	 */
	MLXSW_REG_RATR_TYPE_IPIP,
};

/* reg_ratr_type
 * Adjacency entry type.
 * Access: RW
 */
MLXSW_ITEM32(reg, ratr, type, 0x04, 28, 4);

/* reg_ratr_adjacency_index_low
 * Bits 15:0 of index into the adjacency table.
 * For SwitchX and SwitchX-2, the adjacency table is linear and
 * used for adjacency entries only.
 * For Spectrum, the index is to the KVD linear.
 * Access: Index
 */
MLXSW_ITEM32(reg, ratr, adjacency_index_low, 0x04, 0, 16);

/* reg_ratr_egress_router_interface
 * Range is 0 .. cap_max_router_interfaces - 1
 * Access: RW
 */
MLXSW_ITEM32(reg, ratr, egress_router_interface, 0x08, 0, 16);

enum mlxsw_reg_ratr_trap_action {
	MLXSW_REG_RATR_TRAP_ACTION_NOP,
	MLXSW_REG_RATR_TRAP_ACTION_TRAP,
	MLXSW_REG_RATR_TRAP_ACTION_MIRROR_TO_CPU,
	MLXSW_REG_RATR_TRAP_ACTION_MIRROR,
	MLXSW_REG_RATR_TRAP_ACTION_DISCARD_ERRORS,
};

/* reg_ratr_trap_action
 * see mlxsw_reg_ratr_trap_action
 * Access: RW
 */
MLXSW_ITEM32(reg, ratr, trap_action, 0x0C, 28, 4);

/* reg_ratr_adjacency_index_high
 * Bits 23:16 of the adjacency_index.
 * Access: Index
 */
MLXSW_ITEM32(reg, ratr, adjacency_index_high, 0x0C, 16, 8);

enum mlxsw_reg_ratr_trap_id {
	MLXSW_REG_RATR_TRAP_ID_RTR_EGRESS0,
	MLXSW_REG_RATR_TRAP_ID_RTR_EGRESS1,
};

/* reg_ratr_trap_id
 * Trap ID to be reported to CPU.
 * Trap-ID is RTR_EGRESS0 or RTR_EGRESS1.
 * For trap_action of NOP, MIRROR and DISCARD_ERROR
 * Access: RW
 */
MLXSW_ITEM32(reg, ratr, trap_id, 0x0C, 0, 8);

/* reg_ratr_eth_destination_mac
 * MAC address of the destination next-hop.
 * Access: RW
 */
MLXSW_ITEM_BUF(reg, ratr, eth_destination_mac, 0x12, 6);

enum mlxsw_reg_ratr_ipip_type {
	/* IPv4, address set by mlxsw_reg_ratr_ipip_ipv4_udip. */
	MLXSW_REG_RATR_IPIP_TYPE_IPV4,
	/* IPv6, address set by mlxsw_reg_ratr_ipip_ipv6_ptr. */
	MLXSW_REG_RATR_IPIP_TYPE_IPV6,
};

/* reg_ratr_ipip_type
 * Underlay destination ip type.
 * Note: the type field must match the protocol of the router interface.
 * Access: RW
 */
MLXSW_ITEM32(reg, ratr, ipip_type, 0x10, 16, 4);

/* reg_ratr_ipip_ipv4_udip
 * Underlay ipv4 dip.
 * Reserved when ipip_type is IPv6.
 * Access: RW
 */
MLXSW_ITEM32(reg, ratr, ipip_ipv4_udip, 0x18, 0, 32);

/* reg_ratr_ipip_ipv6_ptr
 * Pointer to IPv6 underlay destination ip address.
 * For Spectrum: Pointer to KVD linear space.
 * Access: RW
 */
MLXSW_ITEM32(reg, ratr, ipip_ipv6_ptr, 0x1C, 0, 24);

enum mlxsw_reg_flow_counter_set_type {
	/* No count */
	MLXSW_REG_FLOW_COUNTER_SET_TYPE_NO_COUNT = 0x00,
	/* Count packets and bytes */
	MLXSW_REG_FLOW_COUNTER_SET_TYPE_PACKETS_BYTES = 0x03,
	/* Count only packets */
	MLXSW_REG_FLOW_COUNTER_SET_TYPE_PACKETS = 0x05,
};

/* reg_ratr_counter_set_type
 * Counter set type for flow counters
 * Access: RW
 */
MLXSW_ITEM32(reg, ratr, counter_set_type, 0x28, 24, 8);

/* reg_ratr_counter_index
 * Counter index for flow counters
 * Access: RW
 */
MLXSW_ITEM32(reg, ratr, counter_index, 0x28, 0, 24);

static inline void
mlxsw_reg_ratr_pack(char *payload,
		    enum mlxsw_reg_ratr_op op, bool valid,
		    enum mlxsw_reg_ratr_type type,
		    u32 adjacency_index, u16 egress_rif)
{
	MLXSW_REG_ZERO(ratr, payload);
	mlxsw_reg_ratr_op_set(payload, op);
	mlxsw_reg_ratr_v_set(payload, valid);
	mlxsw_reg_ratr_type_set(payload, type);
	mlxsw_reg_ratr_adjacency_index_low_set(payload, adjacency_index);
	mlxsw_reg_ratr_adjacency_index_high_set(payload, adjacency_index >> 16);
	mlxsw_reg_ratr_egress_router_interface_set(payload, egress_rif);
}

static inline void mlxsw_reg_ratr_eth_entry_pack(char *payload,
						 const char *dest_mac)
{
	mlxsw_reg_ratr_eth_destination_mac_memcpy_to(payload, dest_mac);
}

static inline void mlxsw_reg_ratr_ipip4_entry_pack(char *payload, u32 ipv4_udip)
{
	mlxsw_reg_ratr_ipip_type_set(payload, MLXSW_REG_RATR_IPIP_TYPE_IPV4);
	mlxsw_reg_ratr_ipip_ipv4_udip_set(payload, ipv4_udip);
}

static inline void mlxsw_reg_ratr_counter_pack(char *payload, u64 counter_index,
					       bool counter_enable)
{
	enum mlxsw_reg_flow_counter_set_type set_type;

	if (counter_enable)
		set_type = MLXSW_REG_FLOW_COUNTER_SET_TYPE_PACKETS_BYTES;
	else
		set_type = MLXSW_REG_FLOW_COUNTER_SET_TYPE_NO_COUNT;

	mlxsw_reg_ratr_counter_index_set(payload, counter_index);
	mlxsw_reg_ratr_counter_set_type_set(payload, set_type);
}

/* RDPM - Router DSCP to Priority Mapping
 * --------------------------------------
 * Controls the mapping from DSCP field to switch priority on routed packets
 */
#define MLXSW_REG_RDPM_ID 0x8009
#define MLXSW_REG_RDPM_BASE_LEN 0x00
#define MLXSW_REG_RDPM_DSCP_ENTRY_REC_LEN 0x01
#define MLXSW_REG_RDPM_DSCP_ENTRY_REC_MAX_COUNT 64
#define MLXSW_REG_RDPM_LEN 0x40
#define MLXSW_REG_RDPM_LAST_ENTRY (MLXSW_REG_RDPM_BASE_LEN + \
				   MLXSW_REG_RDPM_LEN - \
				   MLXSW_REG_RDPM_DSCP_ENTRY_REC_LEN)

MLXSW_REG_DEFINE(rdpm, MLXSW_REG_RDPM_ID, MLXSW_REG_RDPM_LEN);

/* reg_dscp_entry_e
 * Enable update of the specific entry
 * Access: Index
 */
MLXSW_ITEM8_INDEXED(reg, rdpm, dscp_entry_e, MLXSW_REG_RDPM_LAST_ENTRY, 7, 1,
		    -MLXSW_REG_RDPM_DSCP_ENTRY_REC_LEN, 0x00, false);

/* reg_dscp_entry_prio
 * Switch Priority
 * Access: RW
 */
MLXSW_ITEM8_INDEXED(reg, rdpm, dscp_entry_prio, MLXSW_REG_RDPM_LAST_ENTRY, 0, 4,
		    -MLXSW_REG_RDPM_DSCP_ENTRY_REC_LEN, 0x00, false);

static inline void mlxsw_reg_rdpm_pack(char *payload, unsigned short index,
				       u8 prio)
{
	mlxsw_reg_rdpm_dscp_entry_e_set(payload, index, 1);
	mlxsw_reg_rdpm_dscp_entry_prio_set(payload, index, prio);
}

/* RICNT - Router Interface Counter Register
 * -----------------------------------------
 * The RICNT register retrieves per port performance counters
 */
#define MLXSW_REG_RICNT_ID 0x800B
#define MLXSW_REG_RICNT_LEN 0x100

MLXSW_REG_DEFINE(ricnt, MLXSW_REG_RICNT_ID, MLXSW_REG_RICNT_LEN);

/* reg_ricnt_counter_index
 * Counter index
 * Access: RW
 */
MLXSW_ITEM32(reg, ricnt, counter_index, 0x04, 0, 24);

enum mlxsw_reg_ricnt_counter_set_type {
	/* No Count. */
	MLXSW_REG_RICNT_COUNTER_SET_TYPE_NO_COUNT = 0x00,
	/* Basic. Used for router interfaces, counting the following:
	 *	- Error and Discard counters.
	 *	- Unicast, Multicast and Broadcast counters. Sharing the
	 *	  same set of counters for the different type of traffic
	 *	  (IPv4, IPv6 and mpls).
	 */
	MLXSW_REG_RICNT_COUNTER_SET_TYPE_BASIC = 0x09,
};

/* reg_ricnt_counter_set_type
 * Counter Set Type for router interface counter
 * Access: RW
 */
MLXSW_ITEM32(reg, ricnt, counter_set_type, 0x04, 24, 8);

enum mlxsw_reg_ricnt_opcode {
	/* Nop. Supported only for read access*/
	MLXSW_REG_RICNT_OPCODE_NOP = 0x00,
	/* Clear. Setting the clr bit will reset the counter value for
	 * all counters of the specified Router Interface.
	 */
	MLXSW_REG_RICNT_OPCODE_CLEAR = 0x08,
};

/* reg_ricnt_opcode
 * Opcode
 * Access: RW
 */
MLXSW_ITEM32(reg, ricnt, op, 0x00, 28, 4);

/* reg_ricnt_good_unicast_packets
 * good unicast packets.
 * Access: RW
 */
MLXSW_ITEM64(reg, ricnt, good_unicast_packets, 0x08, 0, 64);

/* reg_ricnt_good_multicast_packets
 * good multicast packets.
 * Access: RW
 */
MLXSW_ITEM64(reg, ricnt, good_multicast_packets, 0x10, 0, 64);

/* reg_ricnt_good_broadcast_packets
 * good broadcast packets
 * Access: RW
 */
MLXSW_ITEM64(reg, ricnt, good_broadcast_packets, 0x18, 0, 64);

/* reg_ricnt_good_unicast_bytes
 * A count of L3 data and padding octets not including L2 headers
 * for good unicast frames.
 * Access: RW
 */
MLXSW_ITEM64(reg, ricnt, good_unicast_bytes, 0x20, 0, 64);

/* reg_ricnt_good_multicast_bytes
 * A count of L3 data and padding octets not including L2 headers
 * for good multicast frames.
 * Access: RW
 */
MLXSW_ITEM64(reg, ricnt, good_multicast_bytes, 0x28, 0, 64);

/* reg_ritr_good_broadcast_bytes
 * A count of L3 data and padding octets not including L2 headers
 * for good broadcast frames.
 * Access: RW
 */
MLXSW_ITEM64(reg, ricnt, good_broadcast_bytes, 0x30, 0, 64);

/* reg_ricnt_error_packets
 * A count of errored frames that do not pass the router checks.
 * Access: RW
 */
MLXSW_ITEM64(reg, ricnt, error_packets, 0x38, 0, 64);

/* reg_ricnt_discrad_packets
 * A count of non-errored frames that do not pass the router checks.
 * Access: RW
 */
MLXSW_ITEM64(reg, ricnt, discard_packets, 0x40, 0, 64);

/* reg_ricnt_error_bytes
 * A count of L3 data and padding octets not including L2 headers
 * for errored frames.
 * Access: RW
 */
MLXSW_ITEM64(reg, ricnt, error_bytes, 0x48, 0, 64);

/* reg_ricnt_discard_bytes
 * A count of L3 data and padding octets not including L2 headers
 * for non-errored frames that do not pass the router checks.
 * Access: RW
 */
MLXSW_ITEM64(reg, ricnt, discard_bytes, 0x50, 0, 64);

static inline void mlxsw_reg_ricnt_pack(char *payload, u32 index,
					enum mlxsw_reg_ricnt_opcode op)
{
	MLXSW_REG_ZERO(ricnt, payload);
	mlxsw_reg_ricnt_op_set(payload, op);
	mlxsw_reg_ricnt_counter_index_set(payload, index);
	mlxsw_reg_ricnt_counter_set_type_set(payload,
					     MLXSW_REG_RICNT_COUNTER_SET_TYPE_BASIC);
}

/* RRCR - Router Rules Copy Register Layout
 * ----------------------------------------
 * This register is used for moving and copying route entry rules.
 */
#define MLXSW_REG_RRCR_ID 0x800F
#define MLXSW_REG_RRCR_LEN 0x24

MLXSW_REG_DEFINE(rrcr, MLXSW_REG_RRCR_ID, MLXSW_REG_RRCR_LEN);

enum mlxsw_reg_rrcr_op {
	/* Move rules */
	MLXSW_REG_RRCR_OP_MOVE,
	/* Copy rules */
	MLXSW_REG_RRCR_OP_COPY,
};

/* reg_rrcr_op
 * Access: WO
 */
MLXSW_ITEM32(reg, rrcr, op, 0x00, 28, 4);

/* reg_rrcr_offset
 * Offset within the region from which to copy/move.
 * Access: Index
 */
MLXSW_ITEM32(reg, rrcr, offset, 0x00, 0, 16);

/* reg_rrcr_size
 * The number of rules to copy/move.
 * Access: WO
 */
MLXSW_ITEM32(reg, rrcr, size, 0x04, 0, 16);

/* reg_rrcr_table_id
 * Identifier of the table on which to perform the operation. Encoding is the
 * same as in RTAR.key_type
 * Access: Index
 */
MLXSW_ITEM32(reg, rrcr, table_id, 0x10, 0, 4);

/* reg_rrcr_dest_offset
 * Offset within the region to which to copy/move
 * Access: Index
 */
MLXSW_ITEM32(reg, rrcr, dest_offset, 0x20, 0, 16);

static inline void mlxsw_reg_rrcr_pack(char *payload, enum mlxsw_reg_rrcr_op op,
				       u16 offset, u16 size,
				       enum mlxsw_reg_rtar_key_type table_id,
				       u16 dest_offset)
{
	MLXSW_REG_ZERO(rrcr, payload);
	mlxsw_reg_rrcr_op_set(payload, op);
	mlxsw_reg_rrcr_offset_set(payload, offset);
	mlxsw_reg_rrcr_size_set(payload, size);
	mlxsw_reg_rrcr_table_id_set(payload, table_id);
	mlxsw_reg_rrcr_dest_offset_set(payload, dest_offset);
}

/* RALTA - Router Algorithmic LPM Tree Allocation Register
 * -------------------------------------------------------
 * RALTA is used to allocate the LPM trees of the SHSPM method.
 */
#define MLXSW_REG_RALTA_ID 0x8010
#define MLXSW_REG_RALTA_LEN 0x04

MLXSW_REG_DEFINE(ralta, MLXSW_REG_RALTA_ID, MLXSW_REG_RALTA_LEN);

/* reg_ralta_op
 * opcode (valid for Write, must be 0 on Read)
 * 0 - allocate a tree
 * 1 - deallocate a tree
 * Access: OP
 */
MLXSW_ITEM32(reg, ralta, op, 0x00, 28, 2);

enum mlxsw_reg_ralxx_protocol {
	MLXSW_REG_RALXX_PROTOCOL_IPV4,
	MLXSW_REG_RALXX_PROTOCOL_IPV6,
};

/* reg_ralta_protocol
 * Protocol.
 * Deallocation opcode: Reserved.
 * Access: RW
 */
MLXSW_ITEM32(reg, ralta, protocol, 0x00, 24, 4);

/* reg_ralta_tree_id
 * An identifier (numbered from 1..cap_shspm_max_trees-1) representing
 * the tree identifier (managed by software).
 * Note that tree_id 0 is allocated for a default-route tree.
 * Access: Index
 */
MLXSW_ITEM32(reg, ralta, tree_id, 0x00, 0, 8);

static inline void mlxsw_reg_ralta_pack(char *payload, bool alloc,
					enum mlxsw_reg_ralxx_protocol protocol,
					u8 tree_id)
{
	MLXSW_REG_ZERO(ralta, payload);
	mlxsw_reg_ralta_op_set(payload, !alloc);
	mlxsw_reg_ralta_protocol_set(payload, protocol);
	mlxsw_reg_ralta_tree_id_set(payload, tree_id);
}

/* RALST - Router Algorithmic LPM Structure Tree Register
 * ------------------------------------------------------
 * RALST is used to set and query the structure of an LPM tree.
 * The structure of the tree must be sorted as a sorted binary tree, while
 * each node is a bin that is tagged as the length of the prefixes the lookup
 * will refer to. Therefore, bin X refers to a set of entries with prefixes
 * of X bits to match with the destination address. The bin 0 indicates
 * the default action, when there is no match of any prefix.
 */
#define MLXSW_REG_RALST_ID 0x8011
#define MLXSW_REG_RALST_LEN 0x104

MLXSW_REG_DEFINE(ralst, MLXSW_REG_RALST_ID, MLXSW_REG_RALST_LEN);

/* reg_ralst_root_bin
 * The bin number of the root bin.
 * 0<root_bin=<(length of IP address)
 * For a default-route tree configure 0xff
 * Access: RW
 */
MLXSW_ITEM32(reg, ralst, root_bin, 0x00, 16, 8);

/* reg_ralst_tree_id
 * Tree identifier numbered from 1..(cap_shspm_max_trees-1).
 * Access: Index
 */
MLXSW_ITEM32(reg, ralst, tree_id, 0x00, 0, 8);

#define MLXSW_REG_RALST_BIN_NO_CHILD 0xff
#define MLXSW_REG_RALST_BIN_OFFSET 0x04
#define MLXSW_REG_RALST_BIN_COUNT 128

/* reg_ralst_left_child_bin
 * Holding the children of the bin according to the stored tree's structure.
 * For trees composed of less than 4 blocks, the bins in excess are reserved.
 * Note that tree_id 0 is allocated for a default-route tree, bins are 0xff
 * Access: RW
 */
MLXSW_ITEM16_INDEXED(reg, ralst, left_child_bin, 0x04, 8, 8, 0x02, 0x00, false);

/* reg_ralst_right_child_bin
 * Holding the children of the bin according to the stored tree's structure.
 * For trees composed of less than 4 blocks, the bins in excess are reserved.
 * Note that tree_id 0 is allocated for a default-route tree, bins are 0xff
 * Access: RW
 */
MLXSW_ITEM16_INDEXED(reg, ralst, right_child_bin, 0x04, 0, 8, 0x02, 0x00,
		     false);

static inline void mlxsw_reg_ralst_pack(char *payload, u8 root_bin, u8 tree_id)
{
	MLXSW_REG_ZERO(ralst, payload);

	/* Initialize all bins to have no left or right child */
	memset(payload + MLXSW_REG_RALST_BIN_OFFSET,
	       MLXSW_REG_RALST_BIN_NO_CHILD, MLXSW_REG_RALST_BIN_COUNT * 2);

	mlxsw_reg_ralst_root_bin_set(payload, root_bin);
	mlxsw_reg_ralst_tree_id_set(payload, tree_id);
}

static inline void mlxsw_reg_ralst_bin_pack(char *payload, u8 bin_number,
					    u8 left_child_bin,
					    u8 right_child_bin)
{
	int bin_index = bin_number - 1;

	mlxsw_reg_ralst_left_child_bin_set(payload, bin_index, left_child_bin);
	mlxsw_reg_ralst_right_child_bin_set(payload, bin_index,
					    right_child_bin);
}

/* RALTB - Router Algorithmic LPM Tree Binding Register
 * ----------------------------------------------------
 * RALTB is used to bind virtual router and protocol to an allocated LPM tree.
 */
#define MLXSW_REG_RALTB_ID 0x8012
#define MLXSW_REG_RALTB_LEN 0x04

MLXSW_REG_DEFINE(raltb, MLXSW_REG_RALTB_ID, MLXSW_REG_RALTB_LEN);

/* reg_raltb_virtual_router
 * Virtual Router ID
 * Range is 0..cap_max_virtual_routers-1
 * Access: Index
 */
MLXSW_ITEM32(reg, raltb, virtual_router, 0x00, 16, 16);

/* reg_raltb_protocol
 * Protocol.
 * Access: Index
 */
MLXSW_ITEM32(reg, raltb, protocol, 0x00, 12, 4);

/* reg_raltb_tree_id
 * Tree to be used for the {virtual_router, protocol}
 * Tree identifier numbered from 1..(cap_shspm_max_trees-1).
 * By default, all Unicast IPv4 and IPv6 are bound to tree_id 0.
 * Access: RW
 */
MLXSW_ITEM32(reg, raltb, tree_id, 0x00, 0, 8);

static inline void mlxsw_reg_raltb_pack(char *payload, u16 virtual_router,
					enum mlxsw_reg_ralxx_protocol protocol,
					u8 tree_id)
{
	MLXSW_REG_ZERO(raltb, payload);
	mlxsw_reg_raltb_virtual_router_set(payload, virtual_router);
	mlxsw_reg_raltb_protocol_set(payload, protocol);
	mlxsw_reg_raltb_tree_id_set(payload, tree_id);
}

/* RALUE - Router Algorithmic LPM Unicast Entry Register
 * -----------------------------------------------------
 * RALUE is used to configure and query LPM entries that serve
 * the Unicast protocols.
 */
#define MLXSW_REG_RALUE_ID 0x8013
#define MLXSW_REG_RALUE_LEN 0x38

MLXSW_REG_DEFINE(ralue, MLXSW_REG_RALUE_ID, MLXSW_REG_RALUE_LEN);

/* reg_ralue_protocol
 * Protocol.
 * Access: Index
 */
MLXSW_ITEM32(reg, ralue, protocol, 0x00, 24, 4);

enum mlxsw_reg_ralue_op {
	/* Read operation. If entry doesn't exist, the operation fails. */
	MLXSW_REG_RALUE_OP_QUERY_READ = 0,
	/* Clear on read operation. Used to read entry and
	 * clear Activity bit.
	 */
	MLXSW_REG_RALUE_OP_QUERY_CLEAR = 1,
	/* Write operation. Used to write a new entry to the table. All RW
	 * fields are written for new entry. Activity bit is set
	 * for new entries.
	 */
	MLXSW_REG_RALUE_OP_WRITE_WRITE = 0,
	/* Update operation. Used to update an existing route entry and
	 * only update the RW fields that are detailed in the field
	 * op_u_mask. If entry doesn't exist, the operation fails.
	 */
	MLXSW_REG_RALUE_OP_WRITE_UPDATE = 1,
	/* Clear activity. The Activity bit (the field a) is cleared
	 * for the entry.
	 */
	MLXSW_REG_RALUE_OP_WRITE_CLEAR = 2,
	/* Delete operation. Used to delete an existing entry. If entry
	 * doesn't exist, the operation fails.
	 */
	MLXSW_REG_RALUE_OP_WRITE_DELETE = 3,
};

/* reg_ralue_op
 * Operation.
 * Access: OP
 */
MLXSW_ITEM32(reg, ralue, op, 0x00, 20, 3);

/* reg_ralue_a
 * Activity. Set for new entries. Set if a packet lookup has hit on the
 * specific entry, only if the entry is a route. To clear the a bit, use
 * "clear activity" op.
 * Enabled by activity_dis in RGCR
 * Access: RO
 */
MLXSW_ITEM32(reg, ralue, a, 0x00, 16, 1);

/* reg_ralue_virtual_router
 * Virtual Router ID
 * Range is 0..cap_max_virtual_routers-1
 * Access: Index
 */
MLXSW_ITEM32(reg, ralue, virtual_router, 0x04, 16, 16);

#define MLXSW_REG_RALUE_OP_U_MASK_ENTRY_TYPE	BIT(0)
#define MLXSW_REG_RALUE_OP_U_MASK_BMP_LEN	BIT(1)
#define MLXSW_REG_RALUE_OP_U_MASK_ACTION	BIT(2)

/* reg_ralue_op_u_mask
 * opcode update mask.
 * On read operation, this field is reserved.
 * This field is valid for update opcode, otherwise - reserved.
 * This field is a bitmask of the fields that should be updated.
 * Access: WO
 */
MLXSW_ITEM32(reg, ralue, op_u_mask, 0x04, 8, 3);

/* reg_ralue_prefix_len
 * Number of bits in the prefix of the LPM route.
 * Note that for IPv6 prefixes, if prefix_len>64 the entry consumes
 * two entries in the physical HW table.
 * Access: Index
 */
MLXSW_ITEM32(reg, ralue, prefix_len, 0x08, 0, 8);

/* reg_ralue_dip*
 * The prefix of the route or of the marker that the object of the LPM
 * is compared with. The most significant bits of the dip are the prefix.
 * The least significant bits must be '0' if the prefix_len is smaller
 * than 128 for IPv6 or smaller than 32 for IPv4.
 * IPv4 address uses bits dip[31:0] and bits dip[127:32] are reserved.
 * Access: Index
 */
MLXSW_ITEM32(reg, ralue, dip4, 0x18, 0, 32);
MLXSW_ITEM_BUF(reg, ralue, dip6, 0x0C, 16);

enum mlxsw_reg_ralue_entry_type {
	MLXSW_REG_RALUE_ENTRY_TYPE_MARKER_ENTRY = 1,
	MLXSW_REG_RALUE_ENTRY_TYPE_ROUTE_ENTRY = 2,
	MLXSW_REG_RALUE_ENTRY_TYPE_MARKER_AND_ROUTE_ENTRY = 3,
};

/* reg_ralue_entry_type
 * Entry type.
 * Note - for Marker entries, the action_type and action fields are reserved.
 * Access: RW
 */
MLXSW_ITEM32(reg, ralue, entry_type, 0x1C, 30, 2);

/* reg_ralue_bmp_len
 * The best match prefix length in the case that there is no match for
 * longer prefixes.
 * If (entry_type != MARKER_ENTRY), bmp_len must be equal to prefix_len
 * Note for any update operation with entry_type modification this
 * field must be set.
 * Access: RW
 */
MLXSW_ITEM32(reg, ralue, bmp_len, 0x1C, 16, 8);

enum mlxsw_reg_ralue_action_type {
	MLXSW_REG_RALUE_ACTION_TYPE_REMOTE,
	MLXSW_REG_RALUE_ACTION_TYPE_LOCAL,
	MLXSW_REG_RALUE_ACTION_TYPE_IP2ME,
};

/* reg_ralue_action_type
 * Action Type
 * Indicates how the IP address is connected.
 * It can be connected to a local subnet through local_erif or can be
 * on a remote subnet connected through a next-hop router,
 * or transmitted to the CPU.
 * Reserved when entry_type = MARKER_ENTRY
 * Access: RW
 */
MLXSW_ITEM32(reg, ralue, action_type, 0x1C, 0, 2);

enum mlxsw_reg_ralue_trap_action {
	MLXSW_REG_RALUE_TRAP_ACTION_NOP,
	MLXSW_REG_RALUE_TRAP_ACTION_TRAP,
	MLXSW_REG_RALUE_TRAP_ACTION_MIRROR_TO_CPU,
	MLXSW_REG_RALUE_TRAP_ACTION_MIRROR,
	MLXSW_REG_RALUE_TRAP_ACTION_DISCARD_ERROR,
};

/* reg_ralue_trap_action
 * Trap action.
 * For IP2ME action, only NOP and MIRROR are possible.
 * Access: RW
 */
MLXSW_ITEM32(reg, ralue, trap_action, 0x20, 28, 4);

/* reg_ralue_trap_id
 * Trap ID to be reported to CPU.
 * Trap ID is RTR_INGRESS0 or RTR_INGRESS1.
 * For trap_action of NOP, MIRROR and DISCARD_ERROR, trap_id is reserved.
 * Access: RW
 */
MLXSW_ITEM32(reg, ralue, trap_id, 0x20, 0, 9);

/* reg_ralue_adjacency_index
 * Points to the first entry of the group-based ECMP.
 * Only relevant in case of REMOTE action.
 * Access: RW
 */
MLXSW_ITEM32(reg, ralue, adjacency_index, 0x24, 0, 24);

/* reg_ralue_ecmp_size
 * Amount of sequential entries starting
 * from the adjacency_index (the number of ECMPs).
 * The valid range is 1-64, 512, 1024, 2048 and 4096.
 * Reserved when trap_action is TRAP or DISCARD_ERROR.
 * Only relevant in case of REMOTE action.
 * Access: RW
 */
MLXSW_ITEM32(reg, ralue, ecmp_size, 0x28, 0, 13);

/* reg_ralue_local_erif
 * Egress Router Interface.
 * Only relevant in case of LOCAL action.
 * Access: RW
 */
MLXSW_ITEM32(reg, ralue, local_erif, 0x24, 0, 16);

/* reg_ralue_ip2me_v
 * Valid bit for the tunnel_ptr field.
 * If valid = 0 then trap to CPU as IP2ME trap ID.
 * If valid = 1 and the packet format allows NVE or IPinIP tunnel
 * decapsulation then tunnel decapsulation is done.
 * If valid = 1 and packet format does not allow NVE or IPinIP tunnel
 * decapsulation then trap as IP2ME trap ID.
 * Only relevant in case of IP2ME action.
 * Access: RW
 */
MLXSW_ITEM32(reg, ralue, ip2me_v, 0x24, 31, 1);

/* reg_ralue_ip2me_tunnel_ptr
 * Tunnel Pointer for NVE or IPinIP tunnel decapsulation.
 * For Spectrum, pointer to KVD Linear.
 * Only relevant in case of IP2ME action.
 * Access: RW
 */
MLXSW_ITEM32(reg, ralue, ip2me_tunnel_ptr, 0x24, 0, 24);

static inline void mlxsw_reg_ralue_pack(char *payload,
					enum mlxsw_reg_ralxx_protocol protocol,
					enum mlxsw_reg_ralue_op op,
					u16 virtual_router, u8 prefix_len)
{
	MLXSW_REG_ZERO(ralue, payload);
	mlxsw_reg_ralue_protocol_set(payload, protocol);
	mlxsw_reg_ralue_op_set(payload, op);
	mlxsw_reg_ralue_virtual_router_set(payload, virtual_router);
	mlxsw_reg_ralue_prefix_len_set(payload, prefix_len);
	mlxsw_reg_ralue_entry_type_set(payload,
				       MLXSW_REG_RALUE_ENTRY_TYPE_ROUTE_ENTRY);
	mlxsw_reg_ralue_bmp_len_set(payload, prefix_len);
}

static inline void mlxsw_reg_ralue_pack4(char *payload,
					 enum mlxsw_reg_ralxx_protocol protocol,
					 enum mlxsw_reg_ralue_op op,
					 u16 virtual_router, u8 prefix_len,
					 u32 dip)
{
	mlxsw_reg_ralue_pack(payload, protocol, op, virtual_router, prefix_len);
	mlxsw_reg_ralue_dip4_set(payload, dip);
}

static inline void mlxsw_reg_ralue_pack6(char *payload,
					 enum mlxsw_reg_ralxx_protocol protocol,
					 enum mlxsw_reg_ralue_op op,
					 u16 virtual_router, u8 prefix_len,
					 const void *dip)
{
	mlxsw_reg_ralue_pack(payload, protocol, op, virtual_router, prefix_len);
	mlxsw_reg_ralue_dip6_memcpy_to(payload, dip);
}

static inline void
mlxsw_reg_ralue_act_remote_pack(char *payload,
				enum mlxsw_reg_ralue_trap_action trap_action,
				u16 trap_id, u32 adjacency_index, u16 ecmp_size)
{
	mlxsw_reg_ralue_action_type_set(payload,
					MLXSW_REG_RALUE_ACTION_TYPE_REMOTE);
	mlxsw_reg_ralue_trap_action_set(payload, trap_action);
	mlxsw_reg_ralue_trap_id_set(payload, trap_id);
	mlxsw_reg_ralue_adjacency_index_set(payload, adjacency_index);
	mlxsw_reg_ralue_ecmp_size_set(payload, ecmp_size);
}

static inline void
mlxsw_reg_ralue_act_local_pack(char *payload,
			       enum mlxsw_reg_ralue_trap_action trap_action,
			       u16 trap_id, u16 local_erif)
{
	mlxsw_reg_ralue_action_type_set(payload,
					MLXSW_REG_RALUE_ACTION_TYPE_LOCAL);
	mlxsw_reg_ralue_trap_action_set(payload, trap_action);
	mlxsw_reg_ralue_trap_id_set(payload, trap_id);
	mlxsw_reg_ralue_local_erif_set(payload, local_erif);
}

static inline void
mlxsw_reg_ralue_act_ip2me_pack(char *payload)
{
	mlxsw_reg_ralue_action_type_set(payload,
					MLXSW_REG_RALUE_ACTION_TYPE_IP2ME);
}

static inline void
mlxsw_reg_ralue_act_ip2me_tun_pack(char *payload, u32 tunnel_ptr)
{
	mlxsw_reg_ralue_action_type_set(payload,
					MLXSW_REG_RALUE_ACTION_TYPE_IP2ME);
	mlxsw_reg_ralue_ip2me_v_set(payload, 1);
	mlxsw_reg_ralue_ip2me_tunnel_ptr_set(payload, tunnel_ptr);
}

/* RAUHT - Router Algorithmic LPM Unicast Host Table Register
 * ----------------------------------------------------------
 * The RAUHT register is used to configure and query the Unicast Host table in
 * devices that implement the Algorithmic LPM.
 */
#define MLXSW_REG_RAUHT_ID 0x8014
#define MLXSW_REG_RAUHT_LEN 0x74

MLXSW_REG_DEFINE(rauht, MLXSW_REG_RAUHT_ID, MLXSW_REG_RAUHT_LEN);

enum mlxsw_reg_rauht_type {
	MLXSW_REG_RAUHT_TYPE_IPV4,
	MLXSW_REG_RAUHT_TYPE_IPV6,
};

/* reg_rauht_type
 * Access: Index
 */
MLXSW_ITEM32(reg, rauht, type, 0x00, 24, 2);

enum mlxsw_reg_rauht_op {
	MLXSW_REG_RAUHT_OP_QUERY_READ = 0,
	/* Read operation */
	MLXSW_REG_RAUHT_OP_QUERY_CLEAR_ON_READ = 1,
	/* Clear on read operation. Used to read entry and clear
	 * activity bit.
	 */
	MLXSW_REG_RAUHT_OP_WRITE_ADD = 0,
	/* Add. Used to write a new entry to the table. All R/W fields are
	 * relevant for new entry. Activity bit is set for new entries.
	 */
	MLXSW_REG_RAUHT_OP_WRITE_UPDATE = 1,
	/* Update action. Used to update an existing route entry and
	 * only update the following fields:
	 * trap_action, trap_id, mac, counter_set_type, counter_index
	 */
	MLXSW_REG_RAUHT_OP_WRITE_CLEAR_ACTIVITY = 2,
	/* Clear activity. A bit is cleared for the entry. */
	MLXSW_REG_RAUHT_OP_WRITE_DELETE = 3,
	/* Delete entry */
	MLXSW_REG_RAUHT_OP_WRITE_DELETE_ALL = 4,
	/* Delete all host entries on a RIF. In this command, dip
	 * field is reserved.
	 */
};

/* reg_rauht_op
 * Access: OP
 */
MLXSW_ITEM32(reg, rauht, op, 0x00, 20, 3);

/* reg_rauht_a
 * Activity. Set for new entries. Set if a packet lookup has hit on
 * the specific entry.
 * To clear the a bit, use "clear activity" op.
 * Enabled by activity_dis in RGCR
 * Access: RO
 */
MLXSW_ITEM32(reg, rauht, a, 0x00, 16, 1);

/* reg_rauht_rif
 * Router Interface
 * Access: Index
 */
MLXSW_ITEM32(reg, rauht, rif, 0x00, 0, 16);

/* reg_rauht_dip*
 * Destination address.
 * Access: Index
 */
MLXSW_ITEM32(reg, rauht, dip4, 0x1C, 0x0, 32);
MLXSW_ITEM_BUF(reg, rauht, dip6, 0x10, 16);

enum mlxsw_reg_rauht_trap_action {
	MLXSW_REG_RAUHT_TRAP_ACTION_NOP,
	MLXSW_REG_RAUHT_TRAP_ACTION_TRAP,
	MLXSW_REG_RAUHT_TRAP_ACTION_MIRROR_TO_CPU,
	MLXSW_REG_RAUHT_TRAP_ACTION_MIRROR,
	MLXSW_REG_RAUHT_TRAP_ACTION_DISCARD_ERRORS,
};

/* reg_rauht_trap_action
 * Access: RW
 */
MLXSW_ITEM32(reg, rauht, trap_action, 0x60, 28, 4);

enum mlxsw_reg_rauht_trap_id {
	MLXSW_REG_RAUHT_TRAP_ID_RTR_EGRESS0,
	MLXSW_REG_RAUHT_TRAP_ID_RTR_EGRESS1,
};

/* reg_rauht_trap_id
 * Trap ID to be reported to CPU.
 * Trap-ID is RTR_EGRESS0 or RTR_EGRESS1.
 * For trap_action of NOP, MIRROR and DISCARD_ERROR,
 * trap_id is reserved.
 * Access: RW
 */
MLXSW_ITEM32(reg, rauht, trap_id, 0x60, 0, 9);

/* reg_rauht_counter_set_type
 * Counter set type for flow counters
 * Access: RW
 */
MLXSW_ITEM32(reg, rauht, counter_set_type, 0x68, 24, 8);

/* reg_rauht_counter_index
 * Counter index for flow counters
 * Access: RW
 */
MLXSW_ITEM32(reg, rauht, counter_index, 0x68, 0, 24);

/* reg_rauht_mac
 * MAC address.
 * Access: RW
 */
MLXSW_ITEM_BUF(reg, rauht, mac, 0x6E, 6);

static inline void mlxsw_reg_rauht_pack(char *payload,
					enum mlxsw_reg_rauht_op op, u16 rif,
					const char *mac)
{
	MLXSW_REG_ZERO(rauht, payload);
	mlxsw_reg_rauht_op_set(payload, op);
	mlxsw_reg_rauht_rif_set(payload, rif);
	mlxsw_reg_rauht_mac_memcpy_to(payload, mac);
}

static inline void mlxsw_reg_rauht_pack4(char *payload,
					 enum mlxsw_reg_rauht_op op, u16 rif,
					 const char *mac, u32 dip)
{
	mlxsw_reg_rauht_pack(payload, op, rif, mac);
	mlxsw_reg_rauht_dip4_set(payload, dip);
}

static inline void mlxsw_reg_rauht_pack6(char *payload,
					 enum mlxsw_reg_rauht_op op, u16 rif,
					 const char *mac, const char *dip)
{
	mlxsw_reg_rauht_pack(payload, op, rif, mac);
	mlxsw_reg_rauht_type_set(payload, MLXSW_REG_RAUHT_TYPE_IPV6);
	mlxsw_reg_rauht_dip6_memcpy_to(payload, dip);
}

static inline void mlxsw_reg_rauht_pack_counter(char *payload,
						u64 counter_index)
{
	mlxsw_reg_rauht_counter_index_set(payload, counter_index);
	mlxsw_reg_rauht_counter_set_type_set(payload,
					     MLXSW_REG_FLOW_COUNTER_SET_TYPE_PACKETS_BYTES);
}

/* RALEU - Router Algorithmic LPM ECMP Update Register
 * ---------------------------------------------------
 * The register enables updating the ECMP section in the action for multiple
 * LPM Unicast entries in a single operation. The update is executed to
 * all entries of a {virtual router, protocol} tuple using the same ECMP group.
 */
#define MLXSW_REG_RALEU_ID 0x8015
#define MLXSW_REG_RALEU_LEN 0x28

MLXSW_REG_DEFINE(raleu, MLXSW_REG_RALEU_ID, MLXSW_REG_RALEU_LEN);

/* reg_raleu_protocol
 * Protocol.
 * Access: Index
 */
MLXSW_ITEM32(reg, raleu, protocol, 0x00, 24, 4);

/* reg_raleu_virtual_router
 * Virtual Router ID
 * Range is 0..cap_max_virtual_routers-1
 * Access: Index
 */
MLXSW_ITEM32(reg, raleu, virtual_router, 0x00, 0, 16);

/* reg_raleu_adjacency_index
 * Adjacency Index used for matching on the existing entries.
 * Access: Index
 */
MLXSW_ITEM32(reg, raleu, adjacency_index, 0x10, 0, 24);

/* reg_raleu_ecmp_size
 * ECMP Size used for matching on the existing entries.
 * Access: Index
 */
MLXSW_ITEM32(reg, raleu, ecmp_size, 0x14, 0, 13);

/* reg_raleu_new_adjacency_index
 * New Adjacency Index.
 * Access: WO
 */
MLXSW_ITEM32(reg, raleu, new_adjacency_index, 0x20, 0, 24);

/* reg_raleu_new_ecmp_size
 * New ECMP Size.
 * Access: WO
 */
MLXSW_ITEM32(reg, raleu, new_ecmp_size, 0x24, 0, 13);

static inline void mlxsw_reg_raleu_pack(char *payload,
					enum mlxsw_reg_ralxx_protocol protocol,
					u16 virtual_router,
					u32 adjacency_index, u16 ecmp_size,
					u32 new_adjacency_index,
					u16 new_ecmp_size)
{
	MLXSW_REG_ZERO(raleu, payload);
	mlxsw_reg_raleu_protocol_set(payload, protocol);
	mlxsw_reg_raleu_virtual_router_set(payload, virtual_router);
	mlxsw_reg_raleu_adjacency_index_set(payload, adjacency_index);
	mlxsw_reg_raleu_ecmp_size_set(payload, ecmp_size);
	mlxsw_reg_raleu_new_adjacency_index_set(payload, new_adjacency_index);
	mlxsw_reg_raleu_new_ecmp_size_set(payload, new_ecmp_size);
}

/* RAUHTD - Router Algorithmic LPM Unicast Host Table Dump Register
 * ----------------------------------------------------------------
 * The RAUHTD register allows dumping entries from the Router Unicast Host
 * Table. For a given session an entry is dumped no more than one time. The
 * first RAUHTD access after reset is a new session. A session ends when the
 * num_rec response is smaller than num_rec request or for IPv4 when the
 * num_entries is smaller than 4. The clear activity affect the current session
 * or the last session if a new session has not started.
 */
#define MLXSW_REG_RAUHTD_ID 0x8018
#define MLXSW_REG_RAUHTD_BASE_LEN 0x20
#define MLXSW_REG_RAUHTD_REC_LEN 0x20
#define MLXSW_REG_RAUHTD_REC_MAX_NUM 32
#define MLXSW_REG_RAUHTD_LEN (MLXSW_REG_RAUHTD_BASE_LEN + \
		MLXSW_REG_RAUHTD_REC_MAX_NUM * MLXSW_REG_RAUHTD_REC_LEN)
#define MLXSW_REG_RAUHTD_IPV4_ENT_PER_REC 4

MLXSW_REG_DEFINE(rauhtd, MLXSW_REG_RAUHTD_ID, MLXSW_REG_RAUHTD_LEN);

#define MLXSW_REG_RAUHTD_FILTER_A BIT(0)
#define MLXSW_REG_RAUHTD_FILTER_RIF BIT(3)

/* reg_rauhtd_filter_fields
 * if a bit is '0' then the relevant field is ignored and dump is done
 * regardless of the field value
 * Bit0 - filter by activity: entry_a
 * Bit3 - filter by entry rip: entry_rif
 * Access: Index
 */
MLXSW_ITEM32(reg, rauhtd, filter_fields, 0x00, 0, 8);

enum mlxsw_reg_rauhtd_op {
	MLXSW_REG_RAUHTD_OP_DUMP,
	MLXSW_REG_RAUHTD_OP_DUMP_AND_CLEAR,
};

/* reg_rauhtd_op
 * Access: OP
 */
MLXSW_ITEM32(reg, rauhtd, op, 0x04, 24, 2);

/* reg_rauhtd_num_rec
 * At request: number of records requested
 * At response: number of records dumped
 * For IPv4, each record has 4 entries at request and up to 4 entries
 * at response
 * Range is 0..MLXSW_REG_RAUHTD_REC_MAX_NUM
 * Access: Index
 */
MLXSW_ITEM32(reg, rauhtd, num_rec, 0x04, 0, 8);

/* reg_rauhtd_entry_a
 * Dump only if activity has value of entry_a
 * Reserved if filter_fields bit0 is '0'
 * Access: Index
 */
MLXSW_ITEM32(reg, rauhtd, entry_a, 0x08, 16, 1);

enum mlxsw_reg_rauhtd_type {
	MLXSW_REG_RAUHTD_TYPE_IPV4,
	MLXSW_REG_RAUHTD_TYPE_IPV6,
};

/* reg_rauhtd_type
 * Dump only if record type is:
 * 0 - IPv4
 * 1 - IPv6
 * Access: Index
 */
MLXSW_ITEM32(reg, rauhtd, type, 0x08, 0, 4);

/* reg_rauhtd_entry_rif
 * Dump only if RIF has value of entry_rif
 * Reserved if filter_fields bit3 is '0'
 * Access: Index
 */
MLXSW_ITEM32(reg, rauhtd, entry_rif, 0x0C, 0, 16);

static inline void mlxsw_reg_rauhtd_pack(char *payload,
					 enum mlxsw_reg_rauhtd_type type)
{
	MLXSW_REG_ZERO(rauhtd, payload);
	mlxsw_reg_rauhtd_filter_fields_set(payload, MLXSW_REG_RAUHTD_FILTER_A);
	mlxsw_reg_rauhtd_op_set(payload, MLXSW_REG_RAUHTD_OP_DUMP_AND_CLEAR);
	mlxsw_reg_rauhtd_num_rec_set(payload, MLXSW_REG_RAUHTD_REC_MAX_NUM);
	mlxsw_reg_rauhtd_entry_a_set(payload, 1);
	mlxsw_reg_rauhtd_type_set(payload, type);
}

/* reg_rauhtd_ipv4_rec_num_entries
 * Number of valid entries in this record:
 * 0 - 1 valid entry
 * 1 - 2 valid entries
 * 2 - 3 valid entries
 * 3 - 4 valid entries
 * Access: RO
 */
MLXSW_ITEM32_INDEXED(reg, rauhtd, ipv4_rec_num_entries,
		     MLXSW_REG_RAUHTD_BASE_LEN, 28, 2,
		     MLXSW_REG_RAUHTD_REC_LEN, 0x00, false);

/* reg_rauhtd_rec_type
 * Record type.
 * 0 - IPv4
 * 1 - IPv6
 * Access: RO
 */
MLXSW_ITEM32_INDEXED(reg, rauhtd, rec_type, MLXSW_REG_RAUHTD_BASE_LEN, 24, 2,
		     MLXSW_REG_RAUHTD_REC_LEN, 0x00, false);

#define MLXSW_REG_RAUHTD_IPV4_ENT_LEN 0x8

/* reg_rauhtd_ipv4_ent_a
 * Activity. Set for new entries. Set if a packet lookup has hit on the
 * specific entry.
 * Access: RO
 */
MLXSW_ITEM32_INDEXED(reg, rauhtd, ipv4_ent_a, MLXSW_REG_RAUHTD_BASE_LEN, 16, 1,
		     MLXSW_REG_RAUHTD_IPV4_ENT_LEN, 0x00, false);

/* reg_rauhtd_ipv4_ent_rif
 * Router interface.
 * Access: RO
 */
MLXSW_ITEM32_INDEXED(reg, rauhtd, ipv4_ent_rif, MLXSW_REG_RAUHTD_BASE_LEN, 0,
		     16, MLXSW_REG_RAUHTD_IPV4_ENT_LEN, 0x00, false);

/* reg_rauhtd_ipv4_ent_dip
 * Destination IPv4 address.
 * Access: RO
 */
MLXSW_ITEM32_INDEXED(reg, rauhtd, ipv4_ent_dip, MLXSW_REG_RAUHTD_BASE_LEN, 0,
		     32, MLXSW_REG_RAUHTD_IPV4_ENT_LEN, 0x04, false);

#define MLXSW_REG_RAUHTD_IPV6_ENT_LEN 0x20

/* reg_rauhtd_ipv6_ent_a
 * Activity. Set for new entries. Set if a packet lookup has hit on the
 * specific entry.
 * Access: RO
 */
MLXSW_ITEM32_INDEXED(reg, rauhtd, ipv6_ent_a, MLXSW_REG_RAUHTD_BASE_LEN, 16, 1,
		     MLXSW_REG_RAUHTD_IPV6_ENT_LEN, 0x00, false);

/* reg_rauhtd_ipv6_ent_rif
 * Router interface.
 * Access: RO
 */
MLXSW_ITEM32_INDEXED(reg, rauhtd, ipv6_ent_rif, MLXSW_REG_RAUHTD_BASE_LEN, 0,
		     16, MLXSW_REG_RAUHTD_IPV6_ENT_LEN, 0x00, false);

/* reg_rauhtd_ipv6_ent_dip
 * Destination IPv6 address.
 * Access: RO
 */
MLXSW_ITEM_BUF_INDEXED(reg, rauhtd, ipv6_ent_dip, MLXSW_REG_RAUHTD_BASE_LEN,
		       16, MLXSW_REG_RAUHTD_IPV6_ENT_LEN, 0x10);

static inline void mlxsw_reg_rauhtd_ent_ipv4_unpack(char *payload,
						    int ent_index, u16 *p_rif,
						    u32 *p_dip)
{
	*p_rif = mlxsw_reg_rauhtd_ipv4_ent_rif_get(payload, ent_index);
	*p_dip = mlxsw_reg_rauhtd_ipv4_ent_dip_get(payload, ent_index);
}

static inline void mlxsw_reg_rauhtd_ent_ipv6_unpack(char *payload,
						    int rec_index, u16 *p_rif,
						    char *p_dip)
{
	*p_rif = mlxsw_reg_rauhtd_ipv6_ent_rif_get(payload, rec_index);
	mlxsw_reg_rauhtd_ipv6_ent_dip_memcpy_from(payload, rec_index, p_dip);
}

/* RTDP - Routing Tunnel Decap Properties Register
 * -----------------------------------------------
 * The RTDP register is used for configuring the tunnel decap properties of NVE
 * and IPinIP.
 */
#define MLXSW_REG_RTDP_ID 0x8020
#define MLXSW_REG_RTDP_LEN 0x44

MLXSW_REG_DEFINE(rtdp, MLXSW_REG_RTDP_ID, MLXSW_REG_RTDP_LEN);

enum mlxsw_reg_rtdp_type {
	MLXSW_REG_RTDP_TYPE_NVE,
	MLXSW_REG_RTDP_TYPE_IPIP,
};

/* reg_rtdp_type
 * Type of the RTDP entry as per enum mlxsw_reg_rtdp_type.
 * Access: RW
 */
MLXSW_ITEM32(reg, rtdp, type, 0x00, 28, 4);

/* reg_rtdp_tunnel_index
 * Index to the Decap entry.
 * For Spectrum, Index to KVD Linear.
 * Access: Index
 */
MLXSW_ITEM32(reg, rtdp, tunnel_index, 0x00, 0, 24);

/* reg_rtdp_egress_router_interface
 * Underlay egress router interface.
 * Valid range is from 0 to cap_max_router_interfaces - 1
 * Access: RW
 */
MLXSW_ITEM32(reg, rtdp, egress_router_interface, 0x40, 0, 16);

/* IPinIP */

/* reg_rtdp_ipip_irif
 * Ingress Router Interface for the overlay router
 * Access: RW
 */
MLXSW_ITEM32(reg, rtdp, ipip_irif, 0x04, 16, 16);

enum mlxsw_reg_rtdp_ipip_sip_check {
	/* No sip checks. */
	MLXSW_REG_RTDP_IPIP_SIP_CHECK_NO,
	/* Filter packet if underlay is not IPv4 or if underlay SIP does not
	 * equal ipv4_usip.
	 */
	MLXSW_REG_RTDP_IPIP_SIP_CHECK_FILTER_IPV4,
	/* Filter packet if underlay is not IPv6 or if underlay SIP does not
	 * equal ipv6_usip.
	 */
	MLXSW_REG_RTDP_IPIP_SIP_CHECK_FILTER_IPV6 = 3,
};

/* reg_rtdp_ipip_sip_check
 * SIP check to perform. If decapsulation failed due to these configurations
 * then trap_id is IPIP_DECAP_ERROR.
 * Access: RW
 */
MLXSW_ITEM32(reg, rtdp, ipip_sip_check, 0x04, 0, 3);

/* If set, allow decapsulation of IPinIP (without GRE). */
#define MLXSW_REG_RTDP_IPIP_TYPE_CHECK_ALLOW_IPIP	BIT(0)
/* If set, allow decapsulation of IPinGREinIP without a key. */
#define MLXSW_REG_RTDP_IPIP_TYPE_CHECK_ALLOW_GRE	BIT(1)
/* If set, allow decapsulation of IPinGREinIP with a key. */
#define MLXSW_REG_RTDP_IPIP_TYPE_CHECK_ALLOW_GRE_KEY	BIT(2)

/* reg_rtdp_ipip_type_check
 * Flags as per MLXSW_REG_RTDP_IPIP_TYPE_CHECK_*. If decapsulation failed due to
 * these configurations then trap_id is IPIP_DECAP_ERROR.
 * Access: RW
 */
MLXSW_ITEM32(reg, rtdp, ipip_type_check, 0x08, 24, 3);

/* reg_rtdp_ipip_gre_key_check
 * Whether GRE key should be checked. When check is enabled:
 * - A packet received as IPinIP (without GRE) will always pass.
 * - A packet received as IPinGREinIP without a key will not pass the check.
 * - A packet received as IPinGREinIP with a key will pass the check only if the
 *   key in the packet is equal to expected_gre_key.
 * If decapsulation failed due to GRE key then trap_id is IPIP_DECAP_ERROR.
 * Access: RW
 */
MLXSW_ITEM32(reg, rtdp, ipip_gre_key_check, 0x08, 23, 1);

/* reg_rtdp_ipip_ipv4_usip
 * Underlay IPv4 address for ipv4 source address check.
 * Reserved when sip_check is not '1'.
 * Access: RW
 */
MLXSW_ITEM32(reg, rtdp, ipip_ipv4_usip, 0x0C, 0, 32);

/* reg_rtdp_ipip_ipv6_usip_ptr
 * This field is valid when sip_check is "sipv6 check explicitly". This is a
 * pointer to the IPv6 DIP which is configured by RIPS. For Spectrum, the index
 * is to the KVD linear.
 * Reserved when sip_check is not MLXSW_REG_RTDP_IPIP_SIP_CHECK_FILTER_IPV6.
 * Access: RW
 */
MLXSW_ITEM32(reg, rtdp, ipip_ipv6_usip_ptr, 0x10, 0, 24);

/* reg_rtdp_ipip_expected_gre_key
 * GRE key for checking.
 * Reserved when gre_key_check is '0'.
 * Access: RW
 */
MLXSW_ITEM32(reg, rtdp, ipip_expected_gre_key, 0x14, 0, 32);

static inline void mlxsw_reg_rtdp_pack(char *payload,
				       enum mlxsw_reg_rtdp_type type,
				       u32 tunnel_index)
{
	MLXSW_REG_ZERO(rtdp, payload);
	mlxsw_reg_rtdp_type_set(payload, type);
	mlxsw_reg_rtdp_tunnel_index_set(payload, tunnel_index);
}

static inline void
mlxsw_reg_rtdp_ipip4_pack(char *payload, u16 irif,
			  enum mlxsw_reg_rtdp_ipip_sip_check sip_check,
			  unsigned int type_check, bool gre_key_check,
			  u32 ipv4_usip, u32 expected_gre_key)
{
	mlxsw_reg_rtdp_ipip_irif_set(payload, irif);
	mlxsw_reg_rtdp_ipip_sip_check_set(payload, sip_check);
	mlxsw_reg_rtdp_ipip_type_check_set(payload, type_check);
	mlxsw_reg_rtdp_ipip_gre_key_check_set(payload, gre_key_check);
	mlxsw_reg_rtdp_ipip_ipv4_usip_set(payload, ipv4_usip);
	mlxsw_reg_rtdp_ipip_expected_gre_key_set(payload, expected_gre_key);
}

/* RIGR-V2 - Router Interface Group Register Version 2
 * ---------------------------------------------------
 * The RIGR_V2 register is used to add, remove and query egress interface list
 * of a multicast forwarding entry.
 */
#define MLXSW_REG_RIGR2_ID 0x8023
#define MLXSW_REG_RIGR2_LEN 0xB0

#define MLXSW_REG_RIGR2_MAX_ERIFS 32

MLXSW_REG_DEFINE(rigr2, MLXSW_REG_RIGR2_ID, MLXSW_REG_RIGR2_LEN);

/* reg_rigr2_rigr_index
 * KVD Linear index.
 * Access: Index
 */
MLXSW_ITEM32(reg, rigr2, rigr_index, 0x04, 0, 24);

/* reg_rigr2_vnext
 * Next RIGR Index is valid.
 * Access: RW
 */
MLXSW_ITEM32(reg, rigr2, vnext, 0x08, 31, 1);

/* reg_rigr2_next_rigr_index
 * Next RIGR Index. The index is to the KVD linear.
 * Reserved when vnxet = '0'.
 * Access: RW
 */
MLXSW_ITEM32(reg, rigr2, next_rigr_index, 0x08, 0, 24);

/* reg_rigr2_vrmid
 * RMID Index is valid.
 * Access: RW
 */
MLXSW_ITEM32(reg, rigr2, vrmid, 0x20, 31, 1);

/* reg_rigr2_rmid_index
 * RMID Index.
 * Range 0 .. max_mid - 1
 * Reserved when vrmid = '0'.
 * The index is to the Port Group Table (PGT)
 * Access: RW
 */
MLXSW_ITEM32(reg, rigr2, rmid_index, 0x20, 0, 16);

/* reg_rigr2_erif_entry_v
 * Egress Router Interface is valid.
 * Note that low-entries must be set if high-entries are set. For
 * example: if erif_entry[2].v is set then erif_entry[1].v and
 * erif_entry[0].v must be set.
 * Index can be from 0 to cap_mc_erif_list_entries-1
 * Access: RW
 */
MLXSW_ITEM32_INDEXED(reg, rigr2, erif_entry_v, 0x24, 31, 1, 4, 0, false);

/* reg_rigr2_erif_entry_erif
 * Egress Router Interface.
 * Valid range is from 0 to cap_max_router_interfaces - 1
 * Index can be from 0 to MLXSW_REG_RIGR2_MAX_ERIFS - 1
 * Access: RW
 */
MLXSW_ITEM32_INDEXED(reg, rigr2, erif_entry_erif, 0x24, 0, 16, 4, 0, false);

static inline void mlxsw_reg_rigr2_pack(char *payload, u32 rigr_index,
					bool vnext, u32 next_rigr_index)
{
	MLXSW_REG_ZERO(rigr2, payload);
	mlxsw_reg_rigr2_rigr_index_set(payload, rigr_index);
	mlxsw_reg_rigr2_vnext_set(payload, vnext);
	mlxsw_reg_rigr2_next_rigr_index_set(payload, next_rigr_index);
	mlxsw_reg_rigr2_vrmid_set(payload, 0);
	mlxsw_reg_rigr2_rmid_index_set(payload, 0);
}

static inline void mlxsw_reg_rigr2_erif_entry_pack(char *payload, int index,
						   bool v, u16 erif)
{
	mlxsw_reg_rigr2_erif_entry_v_set(payload, index, v);
	mlxsw_reg_rigr2_erif_entry_erif_set(payload, index, erif);
}

/* RECR-V2 - Router ECMP Configuration Version 2 Register
 * ------------------------------------------------------
 */
#define MLXSW_REG_RECR2_ID 0x8025
#define MLXSW_REG_RECR2_LEN 0x38

MLXSW_REG_DEFINE(recr2, MLXSW_REG_RECR2_ID, MLXSW_REG_RECR2_LEN);

/* reg_recr2_pp
 * Per-port configuration
 * Access: Index
 */
MLXSW_ITEM32(reg, recr2, pp, 0x00, 24, 1);

/* reg_recr2_sh
 * Symmetric hash
 * Access: RW
 */
MLXSW_ITEM32(reg, recr2, sh, 0x00, 8, 1);

/* reg_recr2_seed
 * Seed
 * Access: RW
 */
MLXSW_ITEM32(reg, recr2, seed, 0x08, 0, 32);

enum {
	/* Enable IPv4 fields if packet is not TCP and not UDP */
	MLXSW_REG_RECR2_IPV4_EN_NOT_TCP_NOT_UDP	= 3,
	/* Enable IPv4 fields if packet is TCP or UDP */
	MLXSW_REG_RECR2_IPV4_EN_TCP_UDP		= 4,
	/* Enable IPv6 fields if packet is not TCP and not UDP */
	MLXSW_REG_RECR2_IPV6_EN_NOT_TCP_NOT_UDP	= 5,
	/* Enable IPv6 fields if packet is TCP or UDP */
	MLXSW_REG_RECR2_IPV6_EN_TCP_UDP		= 6,
	/* Enable TCP/UDP header fields if packet is IPv4 */
	MLXSW_REG_RECR2_TCP_UDP_EN_IPV4		= 7,
	/* Enable TCP/UDP header fields if packet is IPv6 */
	MLXSW_REG_RECR2_TCP_UDP_EN_IPV6		= 8,
};

/* reg_recr2_outer_header_enables
 * Bit mask where each bit enables a specific layer to be included in
 * the hash calculation.
 * Access: RW
 */
MLXSW_ITEM_BIT_ARRAY(reg, recr2, outer_header_enables, 0x10, 0x04, 1);

enum {
	/* IPv4 Source IP */
	MLXSW_REG_RECR2_IPV4_SIP0			= 9,
	MLXSW_REG_RECR2_IPV4_SIP3			= 12,
	/* IPv4 Destination IP */
	MLXSW_REG_RECR2_IPV4_DIP0			= 13,
	MLXSW_REG_RECR2_IPV4_DIP3			= 16,
	/* IP Protocol */
	MLXSW_REG_RECR2_IPV4_PROTOCOL			= 17,
	/* IPv6 Source IP */
	MLXSW_REG_RECR2_IPV6_SIP0_7			= 21,
	MLXSW_REG_RECR2_IPV6_SIP8			= 29,
	MLXSW_REG_RECR2_IPV6_SIP15			= 36,
	/* IPv6 Destination IP */
	MLXSW_REG_RECR2_IPV6_DIP0_7			= 37,
	MLXSW_REG_RECR2_IPV6_DIP8			= 45,
	MLXSW_REG_RECR2_IPV6_DIP15			= 52,
	/* IPv6 Next Header */
	MLXSW_REG_RECR2_IPV6_NEXT_HEADER		= 53,
	/* IPv6 Flow Label */
	MLXSW_REG_RECR2_IPV6_FLOW_LABEL			= 57,
	/* TCP/UDP Source Port */
	MLXSW_REG_RECR2_TCP_UDP_SPORT			= 74,
	/* TCP/UDP Destination Port */
	MLXSW_REG_RECR2_TCP_UDP_DPORT			= 75,
};

/* reg_recr2_outer_header_fields_enable
 * Packet fields to enable for ECMP hash subject to outer_header_enable.
 * Access: RW
 */
MLXSW_ITEM_BIT_ARRAY(reg, recr2, outer_header_fields_enable, 0x14, 0x14, 1);

static inline void mlxsw_reg_recr2_ipv4_sip_enable(char *payload)
{
	int i;

	for (i = MLXSW_REG_RECR2_IPV4_SIP0; i <= MLXSW_REG_RECR2_IPV4_SIP3; i++)
		mlxsw_reg_recr2_outer_header_fields_enable_set(payload, i,
							       true);
}

static inline void mlxsw_reg_recr2_ipv4_dip_enable(char *payload)
{
	int i;

	for (i = MLXSW_REG_RECR2_IPV4_DIP0; i <= MLXSW_REG_RECR2_IPV4_DIP3; i++)
		mlxsw_reg_recr2_outer_header_fields_enable_set(payload, i,
							       true);
}

static inline void mlxsw_reg_recr2_ipv6_sip_enable(char *payload)
{
	int i = MLXSW_REG_RECR2_IPV6_SIP0_7;

	mlxsw_reg_recr2_outer_header_fields_enable_set(payload, i, true);

	i = MLXSW_REG_RECR2_IPV6_SIP8;
	for (; i <= MLXSW_REG_RECR2_IPV6_SIP15; i++)
		mlxsw_reg_recr2_outer_header_fields_enable_set(payload, i,
							       true);
}

static inline void mlxsw_reg_recr2_ipv6_dip_enable(char *payload)
{
	int i = MLXSW_REG_RECR2_IPV6_DIP0_7;

	mlxsw_reg_recr2_outer_header_fields_enable_set(payload, i, true);

	i = MLXSW_REG_RECR2_IPV6_DIP8;
	for (; i <= MLXSW_REG_RECR2_IPV6_DIP15; i++)
		mlxsw_reg_recr2_outer_header_fields_enable_set(payload, i,
							       true);
}

static inline void mlxsw_reg_recr2_pack(char *payload, u32 seed)
{
	MLXSW_REG_ZERO(recr2, payload);
	mlxsw_reg_recr2_pp_set(payload, false);
	mlxsw_reg_recr2_sh_set(payload, true);
	mlxsw_reg_recr2_seed_set(payload, seed);
}

/* RMFT-V2 - Router Multicast Forwarding Table Version 2 Register
 * --------------------------------------------------------------
 * The RMFT_V2 register is used to configure and query the multicast table.
 */
#define MLXSW_REG_RMFT2_ID 0x8027
#define MLXSW_REG_RMFT2_LEN 0x174

MLXSW_REG_DEFINE(rmft2, MLXSW_REG_RMFT2_ID, MLXSW_REG_RMFT2_LEN);

/* reg_rmft2_v
 * Valid
 * Access: RW
 */
MLXSW_ITEM32(reg, rmft2, v, 0x00, 31, 1);

enum mlxsw_reg_rmft2_type {
	MLXSW_REG_RMFT2_TYPE_IPV4,
	MLXSW_REG_RMFT2_TYPE_IPV6
};

/* reg_rmft2_type
 * Access: Index
 */
MLXSW_ITEM32(reg, rmft2, type, 0x00, 28, 2);

enum mlxsw_sp_reg_rmft2_op {
	/* For Write:
	 * Write operation. Used to write a new entry to the table. All RW
	 * fields are relevant for new entry. Activity bit is set for new
	 * entries - Note write with v (Valid) 0 will delete the entry.
	 * For Query:
	 * Read operation
	 */
	MLXSW_REG_RMFT2_OP_READ_WRITE,
};

/* reg_rmft2_op
 * Operation.
 * Access: OP
 */
MLXSW_ITEM32(reg, rmft2, op, 0x00, 20, 2);

/* reg_rmft2_a
 * Activity. Set for new entries. Set if a packet lookup has hit on the specific
 * entry.
 * Access: RO
 */
MLXSW_ITEM32(reg, rmft2, a, 0x00, 16, 1);

/* reg_rmft2_offset
 * Offset within the multicast forwarding table to write to.
 * Access: Index
 */
MLXSW_ITEM32(reg, rmft2, offset, 0x00, 0, 16);

/* reg_rmft2_virtual_router
 * Virtual Router ID. Range from 0..cap_max_virtual_routers-1
 * Access: RW
 */
MLXSW_ITEM32(reg, rmft2, virtual_router, 0x04, 0, 16);

enum mlxsw_reg_rmft2_irif_mask {
	MLXSW_REG_RMFT2_IRIF_MASK_IGNORE,
	MLXSW_REG_RMFT2_IRIF_MASK_COMPARE
};

/* reg_rmft2_irif_mask
 * Ingress RIF mask.
 * Access: RW
 */
MLXSW_ITEM32(reg, rmft2, irif_mask, 0x08, 24, 1);

/* reg_rmft2_irif
 * Ingress RIF index.
 * Access: RW
 */
MLXSW_ITEM32(reg, rmft2, irif, 0x08, 0, 16);

/* reg_rmft2_dip{4,6}
 * Destination IPv4/6 address
 * Access: RW
 */
MLXSW_ITEM_BUF(reg, rmft2, dip6, 0x10, 16);
MLXSW_ITEM32(reg, rmft2, dip4, 0x1C, 0, 32);

/* reg_rmft2_dip{4,6}_mask
 * A bit that is set directs the TCAM to compare the corresponding bit in key. A
 * bit that is clear directs the TCAM to ignore the corresponding bit in key.
 * Access: RW
 */
MLXSW_ITEM_BUF(reg, rmft2, dip6_mask, 0x20, 16);
MLXSW_ITEM32(reg, rmft2, dip4_mask, 0x2C, 0, 32);

/* reg_rmft2_sip{4,6}
 * Source IPv4/6 address
 * Access: RW
 */
MLXSW_ITEM_BUF(reg, rmft2, sip6, 0x30, 16);
MLXSW_ITEM32(reg, rmft2, sip4, 0x3C, 0, 32);

/* reg_rmft2_sip{4,6}_mask
 * A bit that is set directs the TCAM to compare the corresponding bit in key. A
 * bit that is clear directs the TCAM to ignore the corresponding bit in key.
 * Access: RW
 */
MLXSW_ITEM_BUF(reg, rmft2, sip6_mask, 0x40, 16);
MLXSW_ITEM32(reg, rmft2, sip4_mask, 0x4C, 0, 32);

/* reg_rmft2_flexible_action_set
 * ACL action set. The only supported action types in this field and in any
 * action-set pointed from here are as follows:
 * 00h: ACTION_NULL
 * 01h: ACTION_MAC_TTL, only TTL configuration is supported.
 * 03h: ACTION_TRAP
 * 06h: ACTION_QOS
 * 08h: ACTION_POLICING_MONITORING
 * 10h: ACTION_ROUTER_MC
 * Access: RW
 */
MLXSW_ITEM_BUF(reg, rmft2, flexible_action_set, 0x80,
	       MLXSW_REG_FLEX_ACTION_SET_LEN);

static inline void
mlxsw_reg_rmft2_common_pack(char *payload, bool v, u16 offset,
			    u16 virtual_router,
			    enum mlxsw_reg_rmft2_irif_mask irif_mask, u16 irif,
			    const char *flex_action_set)
{
	MLXSW_REG_ZERO(rmft2, payload);
	mlxsw_reg_rmft2_v_set(payload, v);
	mlxsw_reg_rmft2_op_set(payload, MLXSW_REG_RMFT2_OP_READ_WRITE);
	mlxsw_reg_rmft2_offset_set(payload, offset);
	mlxsw_reg_rmft2_virtual_router_set(payload, virtual_router);
	mlxsw_reg_rmft2_irif_mask_set(payload, irif_mask);
	mlxsw_reg_rmft2_irif_set(payload, irif);
	if (flex_action_set)
		mlxsw_reg_rmft2_flexible_action_set_memcpy_to(payload,
							      flex_action_set);
}

static inline void
mlxsw_reg_rmft2_ipv4_pack(char *payload, bool v, u16 offset, u16 virtual_router,
			  enum mlxsw_reg_rmft2_irif_mask irif_mask, u16 irif,
			  u32 dip4, u32 dip4_mask, u32 sip4, u32 sip4_mask,
			  const char *flexible_action_set)
{
	mlxsw_reg_rmft2_common_pack(payload, v, offset, virtual_router,
				    irif_mask, irif, flexible_action_set);
	mlxsw_reg_rmft2_type_set(payload, MLXSW_REG_RMFT2_TYPE_IPV4);
	mlxsw_reg_rmft2_dip4_set(payload, dip4);
	mlxsw_reg_rmft2_dip4_mask_set(payload, dip4_mask);
	mlxsw_reg_rmft2_sip4_set(payload, sip4);
	mlxsw_reg_rmft2_sip4_mask_set(payload, sip4_mask);
}

static inline void
mlxsw_reg_rmft2_ipv6_pack(char *payload, bool v, u16 offset, u16 virtual_router,
			  enum mlxsw_reg_rmft2_irif_mask irif_mask, u16 irif,
			  struct in6_addr dip6, struct in6_addr dip6_mask,
			  struct in6_addr sip6, struct in6_addr sip6_mask,
			  const char *flexible_action_set)
{
	mlxsw_reg_rmft2_common_pack(payload, v, offset, virtual_router,
				    irif_mask, irif, flexible_action_set);
	mlxsw_reg_rmft2_type_set(payload, MLXSW_REG_RMFT2_TYPE_IPV6);
	mlxsw_reg_rmft2_dip6_memcpy_to(payload, (void *)&dip6);
	mlxsw_reg_rmft2_dip6_mask_memcpy_to(payload, (void *)&dip6_mask);
	mlxsw_reg_rmft2_sip6_memcpy_to(payload, (void *)&sip6);
	mlxsw_reg_rmft2_sip6_mask_memcpy_to(payload, (void *)&sip6_mask);
}

/* MFCR - Management Fan Control Register
 * --------------------------------------
 * This register controls the settings of the Fan Speed PWM mechanism.
 */
#define MLXSW_REG_MFCR_ID 0x9001
#define MLXSW_REG_MFCR_LEN 0x08

MLXSW_REG_DEFINE(mfcr, MLXSW_REG_MFCR_ID, MLXSW_REG_MFCR_LEN);

enum mlxsw_reg_mfcr_pwm_frequency {
	MLXSW_REG_MFCR_PWM_FEQ_11HZ = 0x00,
	MLXSW_REG_MFCR_PWM_FEQ_14_7HZ = 0x01,
	MLXSW_REG_MFCR_PWM_FEQ_22_1HZ = 0x02,
	MLXSW_REG_MFCR_PWM_FEQ_1_4KHZ = 0x40,
	MLXSW_REG_MFCR_PWM_FEQ_5KHZ = 0x41,
	MLXSW_REG_MFCR_PWM_FEQ_20KHZ = 0x42,
	MLXSW_REG_MFCR_PWM_FEQ_22_5KHZ = 0x43,
	MLXSW_REG_MFCR_PWM_FEQ_25KHZ = 0x44,
};

/* reg_mfcr_pwm_frequency
 * Controls the frequency of the PWM signal.
 * Access: RW
 */
MLXSW_ITEM32(reg, mfcr, pwm_frequency, 0x00, 0, 7);

#define MLXSW_MFCR_TACHOS_MAX 10

/* reg_mfcr_tacho_active
 * Indicates which of the tachometer is active (bit per tachometer).
 * Access: RO
 */
MLXSW_ITEM32(reg, mfcr, tacho_active, 0x04, 16, MLXSW_MFCR_TACHOS_MAX);

#define MLXSW_MFCR_PWMS_MAX 5

/* reg_mfcr_pwm_active
 * Indicates which of the PWM control is active (bit per PWM).
 * Access: RO
 */
MLXSW_ITEM32(reg, mfcr, pwm_active, 0x04, 0, MLXSW_MFCR_PWMS_MAX);

static inline void
mlxsw_reg_mfcr_pack(char *payload,
		    enum mlxsw_reg_mfcr_pwm_frequency pwm_frequency)
{
	MLXSW_REG_ZERO(mfcr, payload);
	mlxsw_reg_mfcr_pwm_frequency_set(payload, pwm_frequency);
}

static inline void
mlxsw_reg_mfcr_unpack(char *payload,
		      enum mlxsw_reg_mfcr_pwm_frequency *p_pwm_frequency,
		      u16 *p_tacho_active, u8 *p_pwm_active)
{
	*p_pwm_frequency = mlxsw_reg_mfcr_pwm_frequency_get(payload);
	*p_tacho_active = mlxsw_reg_mfcr_tacho_active_get(payload);
	*p_pwm_active = mlxsw_reg_mfcr_pwm_active_get(payload);
}

/* MFSC - Management Fan Speed Control Register
 * --------------------------------------------
 * This register controls the settings of the Fan Speed PWM mechanism.
 */
#define MLXSW_REG_MFSC_ID 0x9002
#define MLXSW_REG_MFSC_LEN 0x08

MLXSW_REG_DEFINE(mfsc, MLXSW_REG_MFSC_ID, MLXSW_REG_MFSC_LEN);

/* reg_mfsc_pwm
 * Fan pwm to control / monitor.
 * Access: Index
 */
MLXSW_ITEM32(reg, mfsc, pwm, 0x00, 24, 3);

/* reg_mfsc_pwm_duty_cycle
 * Controls the duty cycle of the PWM. Value range from 0..255 to
 * represent duty cycle of 0%...100%.
 * Access: RW
 */
MLXSW_ITEM32(reg, mfsc, pwm_duty_cycle, 0x04, 0, 8);

static inline void mlxsw_reg_mfsc_pack(char *payload, u8 pwm,
				       u8 pwm_duty_cycle)
{
	MLXSW_REG_ZERO(mfsc, payload);
	mlxsw_reg_mfsc_pwm_set(payload, pwm);
	mlxsw_reg_mfsc_pwm_duty_cycle_set(payload, pwm_duty_cycle);
}

/* MFSM - Management Fan Speed Measurement
 * ---------------------------------------
 * This register controls the settings of the Tacho measurements and
 * enables reading the Tachometer measurements.
 */
#define MLXSW_REG_MFSM_ID 0x9003
#define MLXSW_REG_MFSM_LEN 0x08

MLXSW_REG_DEFINE(mfsm, MLXSW_REG_MFSM_ID, MLXSW_REG_MFSM_LEN);

/* reg_mfsm_tacho
 * Fan tachometer index.
 * Access: Index
 */
MLXSW_ITEM32(reg, mfsm, tacho, 0x00, 24, 4);

/* reg_mfsm_rpm
 * Fan speed (round per minute).
 * Access: RO
 */
MLXSW_ITEM32(reg, mfsm, rpm, 0x04, 0, 16);

static inline void mlxsw_reg_mfsm_pack(char *payload, u8 tacho)
{
	MLXSW_REG_ZERO(mfsm, payload);
	mlxsw_reg_mfsm_tacho_set(payload, tacho);
}

/* MFSL - Management Fan Speed Limit Register
 * ------------------------------------------
 * The Fan Speed Limit register is used to configure the fan speed
 * event / interrupt notification mechanism. Fan speed threshold are
 * defined for both under-speed and over-speed.
 */
#define MLXSW_REG_MFSL_ID 0x9004
#define MLXSW_REG_MFSL_LEN 0x0C

MLXSW_REG_DEFINE(mfsl, MLXSW_REG_MFSL_ID, MLXSW_REG_MFSL_LEN);

/* reg_mfsl_tacho
 * Fan tachometer index.
 * Access: Index
 */
MLXSW_ITEM32(reg, mfsl, tacho, 0x00, 24, 4);

/* reg_mfsl_tach_min
 * Tachometer minimum value (minimum RPM).
 * Access: RW
 */
MLXSW_ITEM32(reg, mfsl, tach_min, 0x04, 0, 16);

/* reg_mfsl_tach_max
 * Tachometer maximum value (maximum RPM).
 * Access: RW
 */
MLXSW_ITEM32(reg, mfsl, tach_max, 0x08, 0, 16);

static inline void mlxsw_reg_mfsl_pack(char *payload, u8 tacho,
				       u16 tach_min, u16 tach_max)
{
	MLXSW_REG_ZERO(mfsl, payload);
	mlxsw_reg_mfsl_tacho_set(payload, tacho);
	mlxsw_reg_mfsl_tach_min_set(payload, tach_min);
	mlxsw_reg_mfsl_tach_max_set(payload, tach_max);
}

static inline void mlxsw_reg_mfsl_unpack(char *payload, u8 tacho,
					 u16 *p_tach_min, u16 *p_tach_max)
{
	if (p_tach_min)
		*p_tach_min = mlxsw_reg_mfsl_tach_min_get(payload);

	if (p_tach_max)
		*p_tach_max = mlxsw_reg_mfsl_tach_max_get(payload);
}

/* FORE - Fan Out of Range Event Register
 * --------------------------------------
 * This register reports the status of the controlled fans compared to the
 * range defined by the MFSL register.
 */
#define MLXSW_REG_FORE_ID 0x9007
#define MLXSW_REG_FORE_LEN 0x0C

MLXSW_REG_DEFINE(fore, MLXSW_REG_FORE_ID, MLXSW_REG_FORE_LEN);

/* fan_under_limit
 * Fan speed is below the low limit defined in MFSL register. Each bit relates
 * to a single tachometer and indicates the specific tachometer reading is
 * below the threshold.
 * Access: RO
 */
MLXSW_ITEM32(reg, fore, fan_under_limit, 0x00, 16, 10);

static inline void mlxsw_reg_fore_unpack(char *payload, u8 tacho,
					 bool *fault)
{
	u16 limit;

	if (fault) {
		limit = mlxsw_reg_fore_fan_under_limit_get(payload);
		*fault = limit & BIT(tacho);
	}
}

/* MTCAP - Management Temperature Capabilities
 * -------------------------------------------
 * This register exposes the capabilities of the device and
 * system temperature sensing.
 */
#define MLXSW_REG_MTCAP_ID 0x9009
#define MLXSW_REG_MTCAP_LEN 0x08

MLXSW_REG_DEFINE(mtcap, MLXSW_REG_MTCAP_ID, MLXSW_REG_MTCAP_LEN);

/* reg_mtcap_sensor_count
 * Number of sensors supported by the device.
 * This includes the QSFP module sensors (if exists in the QSFP module).
 * Access: RO
 */
MLXSW_ITEM32(reg, mtcap, sensor_count, 0x00, 0, 7);

/* MTMP - Management Temperature
 * -----------------------------
 * This register controls the settings of the temperature measurements
 * and enables reading the temperature measurements. Note that temperature
 * is in 0.125 degrees Celsius.
 */
#define MLXSW_REG_MTMP_ID 0x900A
#define MLXSW_REG_MTMP_LEN 0x20

MLXSW_REG_DEFINE(mtmp, MLXSW_REG_MTMP_ID, MLXSW_REG_MTMP_LEN);

#define MLXSW_REG_MTMP_MODULE_INDEX_MIN 64
#define MLXSW_REG_MTMP_GBOX_INDEX_MIN 256
/* reg_mtmp_sensor_index
 * Sensors index to access.
 * 64-127 of sensor_index are mapped to the SFP+/QSFP modules sequentially
 * (module 0 is mapped to sensor_index 64).
 * Access: Index
 */
MLXSW_ITEM32(reg, mtmp, sensor_index, 0x00, 0, 12);

/* Convert to milli degrees Celsius */
#define MLXSW_REG_MTMP_TEMP_TO_MC(val) ({ typeof(val) v_ = (val); \
					  ((v_) >= 0) ? ((v_) * 125) : \
					  ((s16)((GENMASK(15, 0) + (v_) + 1) \
					   * 125)); })

/* reg_mtmp_temperature
 * Temperature reading from the sensor. Reading is in 0.125 Celsius
 * degrees units.
 * Access: RO
 */
MLXSW_ITEM32(reg, mtmp, temperature, 0x04, 0, 16);

/* reg_mtmp_mte
 * Max Temperature Enable - enables measuring the max temperature on a sensor.
 * Access: RW
 */
MLXSW_ITEM32(reg, mtmp, mte, 0x08, 31, 1);

/* reg_mtmp_mtr
 * Max Temperature Reset - clears the value of the max temperature register.
 * Access: WO
 */
MLXSW_ITEM32(reg, mtmp, mtr, 0x08, 30, 1);

/* reg_mtmp_max_temperature
 * The highest measured temperature from the sensor.
 * When the bit mte is cleared, the field max_temperature is reserved.
 * Access: RO
 */
MLXSW_ITEM32(reg, mtmp, max_temperature, 0x08, 0, 16);

/* reg_mtmp_tee
 * Temperature Event Enable.
 * 0 - Do not generate event
 * 1 - Generate event
 * 2 - Generate single event
 * Access: RW
 */

enum mlxsw_reg_mtmp_tee {
	MLXSW_REG_MTMP_TEE_NO_EVENT,
	MLXSW_REG_MTMP_TEE_GENERATE_EVENT,
	MLXSW_REG_MTMP_TEE_GENERATE_SINGLE_EVENT,
};

MLXSW_ITEM32(reg, mtmp, tee, 0x0C, 30, 2);

#define MLXSW_REG_MTMP_THRESH_HI 0x348	/* 105 Celsius */

/* reg_mtmp_temperature_threshold_hi
 * High threshold for Temperature Warning Event. In 0.125 Celsius.
 * Access: RW
 */
MLXSW_ITEM32(reg, mtmp, temperature_threshold_hi, 0x0C, 0, 16);

#define MLXSW_REG_MTMP_HYSTERESIS_TEMP 0x28 /* 5 Celsius */
/* reg_mtmp_temperature_threshold_lo
 * Low threshold for Temperature Warning Event. In 0.125 Celsius.
 * Access: RW
 */
MLXSW_ITEM32(reg, mtmp, temperature_threshold_lo, 0x10, 0, 16);

#define MLXSW_REG_MTMP_SENSOR_NAME_SIZE 8

/* reg_mtmp_sensor_name
 * Sensor Name
 * Access: RO
 */
MLXSW_ITEM_BUF(reg, mtmp, sensor_name, 0x18, MLXSW_REG_MTMP_SENSOR_NAME_SIZE);

static inline void mlxsw_reg_mtmp_pack(char *payload, u16 sensor_index,
				       bool max_temp_enable,
				       bool max_temp_reset)
{
	MLXSW_REG_ZERO(mtmp, payload);
	mlxsw_reg_mtmp_sensor_index_set(payload, sensor_index);
	mlxsw_reg_mtmp_mte_set(payload, max_temp_enable);
	mlxsw_reg_mtmp_mtr_set(payload, max_temp_reset);
	mlxsw_reg_mtmp_temperature_threshold_hi_set(payload,
						    MLXSW_REG_MTMP_THRESH_HI);
}

static inline void mlxsw_reg_mtmp_unpack(char *payload, int *p_temp,
					 int *p_max_temp, char *sensor_name)
{
	s16 temp;

	if (p_temp) {
		temp = mlxsw_reg_mtmp_temperature_get(payload);
		*p_temp = MLXSW_REG_MTMP_TEMP_TO_MC(temp);
	}
	if (p_max_temp) {
		temp = mlxsw_reg_mtmp_max_temperature_get(payload);
		*p_max_temp = MLXSW_REG_MTMP_TEMP_TO_MC(temp);
	}
	if (sensor_name)
		mlxsw_reg_mtmp_sensor_name_memcpy_from(payload, sensor_name);
}

/* MTWE - Management Temperature Warning Event
 * -------------------------------------------
 * This register is used for over temperature warning.
 */
#define MLXSW_REG_MTWE_ID 0x900B
#define MLXSW_REG_MTWE_LEN 0x10

MLXSW_REG_DEFINE(mtwe, MLXSW_REG_MTWE_ID, MLXSW_REG_MTWE_LEN);

/* reg_mtwe_sensor_warning
 * Bit vector indicating which of the sensor reading is above threshold.
 * Address 00h bit31 is sensor_warning[127].
 * Address 0Ch bit0 is sensor_warning[0].
 * Access: RO
 */
MLXSW_ITEM_BIT_ARRAY(reg, mtwe, sensor_warning, 0x0, 0x10, 1);

/* MTBR - Management Temperature Bulk Register
 * -------------------------------------------
 * This register is used for bulk temperature reading.
 */
#define MLXSW_REG_MTBR_ID 0x900F
#define MLXSW_REG_MTBR_BASE_LEN 0x10 /* base length, without records */
#define MLXSW_REG_MTBR_REC_LEN 0x04 /* record length */
#define MLXSW_REG_MTBR_REC_MAX_COUNT 47 /* firmware limitation */
#define MLXSW_REG_MTBR_LEN (MLXSW_REG_MTBR_BASE_LEN +	\
			    MLXSW_REG_MTBR_REC_LEN *	\
			    MLXSW_REG_MTBR_REC_MAX_COUNT)

MLXSW_REG_DEFINE(mtbr, MLXSW_REG_MTBR_ID, MLXSW_REG_MTBR_LEN);

/* reg_mtbr_base_sensor_index
 * Base sensors index to access (0 - ASIC sensor, 1-63 - ambient sensors,
 * 64-127 are mapped to the SFP+/QSFP modules sequentially).
 * Access: Index
 */
MLXSW_ITEM32(reg, mtbr, base_sensor_index, 0x00, 0, 12);

/* reg_mtbr_num_rec
 * Request: Number of records to read
 * Response: Number of records read
 * See above description for more details.
 * Range 1..255
 * Access: RW
 */
MLXSW_ITEM32(reg, mtbr, num_rec, 0x04, 0, 8);

/* reg_mtbr_rec_max_temp
 * The highest measured temperature from the sensor.
 * When the bit mte is cleared, the field max_temperature is reserved.
 * Access: RO
 */
MLXSW_ITEM32_INDEXED(reg, mtbr, rec_max_temp, MLXSW_REG_MTBR_BASE_LEN, 16,
		     16, MLXSW_REG_MTBR_REC_LEN, 0x00, false);

/* reg_mtbr_rec_temp
 * Temperature reading from the sensor. Reading is in 0..125 Celsius
 * degrees units.
 * Access: RO
 */
MLXSW_ITEM32_INDEXED(reg, mtbr, rec_temp, MLXSW_REG_MTBR_BASE_LEN, 0, 16,
		     MLXSW_REG_MTBR_REC_LEN, 0x00, false);

static inline void mlxsw_reg_mtbr_pack(char *payload, u16 base_sensor_index,
				       u8 num_rec)
{
	MLXSW_REG_ZERO(mtbr, payload);
	mlxsw_reg_mtbr_base_sensor_index_set(payload, base_sensor_index);
	mlxsw_reg_mtbr_num_rec_set(payload, num_rec);
}

/* Error codes from temperatute reading */
enum mlxsw_reg_mtbr_temp_status {
	MLXSW_REG_MTBR_NO_CONN		= 0x8000,
	MLXSW_REG_MTBR_NO_TEMP_SENS	= 0x8001,
	MLXSW_REG_MTBR_INDEX_NA		= 0x8002,
	MLXSW_REG_MTBR_BAD_SENS_INFO	= 0x8003,
};

/* Base index for reading modules temperature */
#define MLXSW_REG_MTBR_BASE_MODULE_INDEX 64

static inline void mlxsw_reg_mtbr_temp_unpack(char *payload, int rec_ind,
					      u16 *p_temp, u16 *p_max_temp)
{
	if (p_temp)
		*p_temp = mlxsw_reg_mtbr_rec_temp_get(payload, rec_ind);
	if (p_max_temp)
		*p_max_temp = mlxsw_reg_mtbr_rec_max_temp_get(payload, rec_ind);
}

/* MCIA - Management Cable Info Access
 * -----------------------------------
 * MCIA register is used to access the SFP+ and QSFP connector's EPROM.
 */

#define MLXSW_REG_MCIA_ID 0x9014
#define MLXSW_REG_MCIA_LEN 0x40

MLXSW_REG_DEFINE(mcia, MLXSW_REG_MCIA_ID, MLXSW_REG_MCIA_LEN);

/* reg_mcia_l
 * Lock bit. Setting this bit will lock the access to the specific
 * cable. Used for updating a full page in a cable EPROM. Any access
 * other then subsequence writes will fail while the port is locked.
 * Access: RW
 */
MLXSW_ITEM32(reg, mcia, l, 0x00, 31, 1);

/* reg_mcia_module
 * Module number.
 * Access: Index
 */
MLXSW_ITEM32(reg, mcia, module, 0x00, 16, 8);

/* reg_mcia_status
 * Module status.
 * Access: RO
 */
MLXSW_ITEM32(reg, mcia, status, 0x00, 0, 8);

/* reg_mcia_i2c_device_address
 * I2C device address.
 * Access: RW
 */
MLXSW_ITEM32(reg, mcia, i2c_device_address, 0x04, 24, 8);

/* reg_mcia_page_number
 * Page number.
 * Access: RW
 */
MLXSW_ITEM32(reg, mcia, page_number, 0x04, 16, 8);

/* reg_mcia_device_address
 * Device address.
 * Access: RW
 */
MLXSW_ITEM32(reg, mcia, device_address, 0x04, 0, 16);

/* reg_mcia_size
 * Number of bytes to read/write (up to 48 bytes).
 * Access: RW
 */
MLXSW_ITEM32(reg, mcia, size, 0x08, 0, 16);

#define MLXSW_REG_MCIA_EEPROM_PAGE_LENGTH	256
#define MLXSW_REG_MCIA_EEPROM_UP_PAGE_LENGTH	128
#define MLXSW_REG_MCIA_EEPROM_SIZE		48
#define MLXSW_REG_MCIA_I2C_ADDR_LOW		0x50
#define MLXSW_REG_MCIA_I2C_ADDR_HIGH		0x51
#define MLXSW_REG_MCIA_PAGE0_LO_OFF		0xa0
#define MLXSW_REG_MCIA_TH_ITEM_SIZE		2
#define MLXSW_REG_MCIA_TH_PAGE_NUM		3
#define MLXSW_REG_MCIA_TH_PAGE_CMIS_NUM		2
#define MLXSW_REG_MCIA_PAGE0_LO			0
#define MLXSW_REG_MCIA_TH_PAGE_OFF		0x80
#define MLXSW_REG_MCIA_EEPROM_CMIS_FLAT_MEMORY	BIT(7)

enum mlxsw_reg_mcia_eeprom_module_info_rev_id {
	MLXSW_REG_MCIA_EEPROM_MODULE_INFO_REV_ID_UNSPC	= 0x00,
	MLXSW_REG_MCIA_EEPROM_MODULE_INFO_REV_ID_8436	= 0x01,
	MLXSW_REG_MCIA_EEPROM_MODULE_INFO_REV_ID_8636	= 0x03,
};

enum mlxsw_reg_mcia_eeprom_module_info_id {
	MLXSW_REG_MCIA_EEPROM_MODULE_INFO_ID_SFP	= 0x03,
	MLXSW_REG_MCIA_EEPROM_MODULE_INFO_ID_QSFP	= 0x0C,
	MLXSW_REG_MCIA_EEPROM_MODULE_INFO_ID_QSFP_PLUS	= 0x0D,
	MLXSW_REG_MCIA_EEPROM_MODULE_INFO_ID_QSFP28	= 0x11,
	MLXSW_REG_MCIA_EEPROM_MODULE_INFO_ID_QSFP_DD	= 0x18,
};

enum mlxsw_reg_mcia_eeprom_module_info {
	MLXSW_REG_MCIA_EEPROM_MODULE_INFO_ID,
	MLXSW_REG_MCIA_EEPROM_MODULE_INFO_REV_ID,
	MLXSW_REG_MCIA_EEPROM_MODULE_INFO_TYPE_ID,
	MLXSW_REG_MCIA_EEPROM_MODULE_INFO_SIZE,
};

/* reg_mcia_eeprom
 * Bytes to read/write.
 * Access: RW
 */
MLXSW_ITEM_BUF(reg, mcia, eeprom, 0x10, MLXSW_REG_MCIA_EEPROM_SIZE);

/* This is used to access the optional upper pages (1-3) in the QSFP+
 * memory map. Page 1 is available on offset 256 through 383, page 2 -
 * on offset 384 through 511, page 3 - on offset 512 through 639.
 */
#define MLXSW_REG_MCIA_PAGE_GET(off) (((off) - \
				MLXSW_REG_MCIA_EEPROM_PAGE_LENGTH) / \
				MLXSW_REG_MCIA_EEPROM_UP_PAGE_LENGTH + 1)

static inline void mlxsw_reg_mcia_pack(char *payload, u8 module, u8 lock,
				       u8 page_number, u16 device_addr,
				       u8 size, u8 i2c_device_addr)
{
	MLXSW_REG_ZERO(mcia, payload);
	mlxsw_reg_mcia_module_set(payload, module);
	mlxsw_reg_mcia_l_set(payload, lock);
	mlxsw_reg_mcia_page_number_set(payload, page_number);
	mlxsw_reg_mcia_device_address_set(payload, device_addr);
	mlxsw_reg_mcia_size_set(payload, size);
	mlxsw_reg_mcia_i2c_device_address_set(payload, i2c_device_addr);
}

/* MPAT - Monitoring Port Analyzer Table
 * -------------------------------------
 * MPAT Register is used to query and configure the Switch PortAnalyzer Table.
 * For an enabled analyzer, all fields except e (enable) cannot be modified.
 */
#define MLXSW_REG_MPAT_ID 0x901A
#define MLXSW_REG_MPAT_LEN 0x78

MLXSW_REG_DEFINE(mpat, MLXSW_REG_MPAT_ID, MLXSW_REG_MPAT_LEN);

/* reg_mpat_pa_id
 * Port Analyzer ID.
 * Access: Index
 */
MLXSW_ITEM32(reg, mpat, pa_id, 0x00, 28, 4);

/* reg_mpat_session_id
 * Mirror Session ID.
 * Used for MIRROR_SESSION<i> trap.
 * Access: RW
 */
MLXSW_ITEM32(reg, mpat, session_id, 0x00, 24, 4);

/* reg_mpat_system_port
 * A unique port identifier for the final destination of the packet.
 * Access: RW
 */
MLXSW_ITEM32(reg, mpat, system_port, 0x00, 0, 16);

/* reg_mpat_e
 * Enable. Indicating the Port Analyzer is enabled.
 * Access: RW
 */
MLXSW_ITEM32(reg, mpat, e, 0x04, 31, 1);

/* reg_mpat_qos
 * Quality Of Service Mode.
 * 0: CONFIGURED - QoS parameters (Switch Priority, and encapsulation
 * PCP, DEI, DSCP or VL) are configured.
 * 1: MAINTAIN - QoS parameters (Switch Priority, Color) are the
 * same as in the original packet that has triggered the mirroring. For
 * SPAN also the pcp,dei are maintained.
 * Access: RW
 */
MLXSW_ITEM32(reg, mpat, qos, 0x04, 26, 1);

/* reg_mpat_be
 * Best effort mode. Indicates mirroring traffic should not cause packet
 * drop or back pressure, but will discard the mirrored packets. Mirrored
 * packets will be forwarded on a best effort manner.
 * 0: Do not discard mirrored packets
 * 1: Discard mirrored packets if causing congestion
 * Access: RW
 */
MLXSW_ITEM32(reg, mpat, be, 0x04, 25, 1);

enum mlxsw_reg_mpat_span_type {
	/* Local SPAN Ethernet.
	 * The original packet is not encapsulated.
	 */
	MLXSW_REG_MPAT_SPAN_TYPE_LOCAL_ETH = 0x0,

	/* Remote SPAN Ethernet VLAN.
	 * The packet is forwarded to the monitoring port on the monitoring
	 * VLAN.
	 */
	MLXSW_REG_MPAT_SPAN_TYPE_REMOTE_ETH = 0x1,

	/* Encapsulated Remote SPAN Ethernet L3 GRE.
	 * The packet is encapsulated with GRE header.
	 */
	MLXSW_REG_MPAT_SPAN_TYPE_REMOTE_ETH_L3 = 0x3,
};

/* reg_mpat_span_type
 * SPAN type.
 * Access: RW
 */
MLXSW_ITEM32(reg, mpat, span_type, 0x04, 0, 4);

/* reg_mpat_pide
 * Policer enable.
 * Access: RW
 */
MLXSW_ITEM32(reg, mpat, pide, 0x0C, 15, 1);

/* reg_mpat_pid
 * Policer ID.
 * Access: RW
 */
MLXSW_ITEM32(reg, mpat, pid, 0x0C, 0, 14);

/* Remote SPAN - Ethernet VLAN
 * - - - - - - - - - - - - - -
 */

/* reg_mpat_eth_rspan_vid
 * Encapsulation header VLAN ID.
 * Access: RW
 */
MLXSW_ITEM32(reg, mpat, eth_rspan_vid, 0x18, 0, 12);

/* Encapsulated Remote SPAN - Ethernet L2
 * - - - - - - - - - - - - - - - - - - -
 */

enum mlxsw_reg_mpat_eth_rspan_version {
	MLXSW_REG_MPAT_ETH_RSPAN_VERSION_NO_HEADER = 15,
};

/* reg_mpat_eth_rspan_version
 * RSPAN mirror header version.
 * Access: RW
 */
MLXSW_ITEM32(reg, mpat, eth_rspan_version, 0x10, 18, 4);

/* reg_mpat_eth_rspan_mac
 * Destination MAC address.
 * Access: RW
 */
MLXSW_ITEM_BUF(reg, mpat, eth_rspan_mac, 0x12, 6);

/* reg_mpat_eth_rspan_tp
 * Tag Packet. Indicates whether the mirroring header should be VLAN tagged.
 * Access: RW
 */
MLXSW_ITEM32(reg, mpat, eth_rspan_tp, 0x18, 16, 1);

/* Encapsulated Remote SPAN - Ethernet L3
 * - - - - - - - - - - - - - - - - - - -
 */

enum mlxsw_reg_mpat_eth_rspan_protocol {
	MLXSW_REG_MPAT_ETH_RSPAN_PROTOCOL_IPV4,
	MLXSW_REG_MPAT_ETH_RSPAN_PROTOCOL_IPV6,
};

/* reg_mpat_eth_rspan_protocol
 * SPAN encapsulation protocol.
 * Access: RW
 */
MLXSW_ITEM32(reg, mpat, eth_rspan_protocol, 0x18, 24, 4);

/* reg_mpat_eth_rspan_ttl
 * Encapsulation header Time-to-Live/HopLimit.
 * Access: RW
 */
MLXSW_ITEM32(reg, mpat, eth_rspan_ttl, 0x1C, 4, 8);

/* reg_mpat_eth_rspan_smac
 * Source MAC address
 * Access: RW
 */
MLXSW_ITEM_BUF(reg, mpat, eth_rspan_smac, 0x22, 6);

/* reg_mpat_eth_rspan_dip*
 * Destination IP address. The IP version is configured by protocol.
 * Access: RW
 */
MLXSW_ITEM32(reg, mpat, eth_rspan_dip4, 0x4C, 0, 32);
MLXSW_ITEM_BUF(reg, mpat, eth_rspan_dip6, 0x40, 16);

/* reg_mpat_eth_rspan_sip*
 * Source IP address. The IP version is configured by protocol.
 * Access: RW
 */
MLXSW_ITEM32(reg, mpat, eth_rspan_sip4, 0x5C, 0, 32);
MLXSW_ITEM_BUF(reg, mpat, eth_rspan_sip6, 0x50, 16);

static inline void mlxsw_reg_mpat_pack(char *payload, u8 pa_id,
				       u16 system_port, bool e,
				       enum mlxsw_reg_mpat_span_type span_type)
{
	MLXSW_REG_ZERO(mpat, payload);
	mlxsw_reg_mpat_pa_id_set(payload, pa_id);
	mlxsw_reg_mpat_system_port_set(payload, system_port);
	mlxsw_reg_mpat_e_set(payload, e);
	mlxsw_reg_mpat_qos_set(payload, 1);
	mlxsw_reg_mpat_be_set(payload, 1);
	mlxsw_reg_mpat_span_type_set(payload, span_type);
}

static inline void mlxsw_reg_mpat_eth_rspan_pack(char *payload, u16 vid)
{
	mlxsw_reg_mpat_eth_rspan_vid_set(payload, vid);
}

static inline void
mlxsw_reg_mpat_eth_rspan_l2_pack(char *payload,
				 enum mlxsw_reg_mpat_eth_rspan_version version,
				 const char *mac,
				 bool tp)
{
	mlxsw_reg_mpat_eth_rspan_version_set(payload, version);
	mlxsw_reg_mpat_eth_rspan_mac_memcpy_to(payload, mac);
	mlxsw_reg_mpat_eth_rspan_tp_set(payload, tp);
}

static inline void
mlxsw_reg_mpat_eth_rspan_l3_ipv4_pack(char *payload, u8 ttl,
				      const char *smac,
				      u32 sip, u32 dip)
{
	mlxsw_reg_mpat_eth_rspan_ttl_set(payload, ttl);
	mlxsw_reg_mpat_eth_rspan_smac_memcpy_to(payload, smac);
	mlxsw_reg_mpat_eth_rspan_protocol_set(payload,
				    MLXSW_REG_MPAT_ETH_RSPAN_PROTOCOL_IPV4);
	mlxsw_reg_mpat_eth_rspan_sip4_set(payload, sip);
	mlxsw_reg_mpat_eth_rspan_dip4_set(payload, dip);
}

static inline void
mlxsw_reg_mpat_eth_rspan_l3_ipv6_pack(char *payload, u8 ttl,
				      const char *smac,
				      struct in6_addr sip, struct in6_addr dip)
{
	mlxsw_reg_mpat_eth_rspan_ttl_set(payload, ttl);
	mlxsw_reg_mpat_eth_rspan_smac_memcpy_to(payload, smac);
	mlxsw_reg_mpat_eth_rspan_protocol_set(payload,
				    MLXSW_REG_MPAT_ETH_RSPAN_PROTOCOL_IPV6);
	mlxsw_reg_mpat_eth_rspan_sip6_memcpy_to(payload, (void *)&sip);
	mlxsw_reg_mpat_eth_rspan_dip6_memcpy_to(payload, (void *)&dip);
}

/* MPAR - Monitoring Port Analyzer Register
 * ----------------------------------------
 * MPAR register is used to query and configure the port analyzer port mirroring
 * properties.
 */
#define MLXSW_REG_MPAR_ID 0x901B
#define MLXSW_REG_MPAR_LEN 0x0C

MLXSW_REG_DEFINE(mpar, MLXSW_REG_MPAR_ID, MLXSW_REG_MPAR_LEN);

/* reg_mpar_local_port
 * The local port to mirror the packets from.
 * Access: Index
 */
MLXSW_ITEM32(reg, mpar, local_port, 0x00, 16, 8);

enum mlxsw_reg_mpar_i_e {
	MLXSW_REG_MPAR_TYPE_EGRESS,
	MLXSW_REG_MPAR_TYPE_INGRESS,
};

/* reg_mpar_i_e
 * Ingress/Egress
 * Access: Index
 */
MLXSW_ITEM32(reg, mpar, i_e, 0x00, 0, 4);

/* reg_mpar_enable
 * Enable mirroring
 * By default, port mirroring is disabled for all ports.
 * Access: RW
 */
MLXSW_ITEM32(reg, mpar, enable, 0x04, 31, 1);

/* reg_mpar_pa_id
 * Port Analyzer ID.
 * Access: RW
 */
MLXSW_ITEM32(reg, mpar, pa_id, 0x04, 0, 4);

static inline void mlxsw_reg_mpar_pack(char *payload, u8 local_port,
				       enum mlxsw_reg_mpar_i_e i_e,
				       bool enable, u8 pa_id)
{
	MLXSW_REG_ZERO(mpar, payload);
	mlxsw_reg_mpar_local_port_set(payload, local_port);
	mlxsw_reg_mpar_enable_set(payload, enable);
	mlxsw_reg_mpar_i_e_set(payload, i_e);
	mlxsw_reg_mpar_pa_id_set(payload, pa_id);
}

/* MGIR - Management General Information Register
 * ----------------------------------------------
 * MGIR register allows software to query the hardware and firmware general
 * information.
 */
#define MLXSW_REG_MGIR_ID 0x9020
#define MLXSW_REG_MGIR_LEN 0x9C

MLXSW_REG_DEFINE(mgir, MLXSW_REG_MGIR_ID, MLXSW_REG_MGIR_LEN);

/* reg_mgir_hw_info_device_hw_revision
 * Access: RO
 */
MLXSW_ITEM32(reg, mgir, hw_info_device_hw_revision, 0x0, 16, 16);

#define MLXSW_REG_MGIR_FW_INFO_PSID_SIZE 16

/* reg_mgir_fw_info_psid
 * PSID (ASCII string).
 * Access: RO
 */
MLXSW_ITEM_BUF(reg, mgir, fw_info_psid, 0x30, MLXSW_REG_MGIR_FW_INFO_PSID_SIZE);

/* reg_mgir_fw_info_extended_major
 * Access: RO
 */
MLXSW_ITEM32(reg, mgir, fw_info_extended_major, 0x44, 0, 32);

/* reg_mgir_fw_info_extended_minor
 * Access: RO
 */
MLXSW_ITEM32(reg, mgir, fw_info_extended_minor, 0x48, 0, 32);

/* reg_mgir_fw_info_extended_sub_minor
 * Access: RO
 */
MLXSW_ITEM32(reg, mgir, fw_info_extended_sub_minor, 0x4C, 0, 32);

static inline void mlxsw_reg_mgir_pack(char *payload)
{
	MLXSW_REG_ZERO(mgir, payload);
}

static inline void
mlxsw_reg_mgir_unpack(char *payload, u32 *hw_rev, char *fw_info_psid,
		      u32 *fw_major, u32 *fw_minor, u32 *fw_sub_minor)
{
	*hw_rev = mlxsw_reg_mgir_hw_info_device_hw_revision_get(payload);
	mlxsw_reg_mgir_fw_info_psid_memcpy_from(payload, fw_info_psid);
	*fw_major = mlxsw_reg_mgir_fw_info_extended_major_get(payload);
	*fw_minor = mlxsw_reg_mgir_fw_info_extended_minor_get(payload);
	*fw_sub_minor = mlxsw_reg_mgir_fw_info_extended_sub_minor_get(payload);
}

/* MRSR - Management Reset and Shutdown Register
 * ---------------------------------------------
 * MRSR register is used to reset or shutdown the switch or
 * the entire system (when applicable).
 */
#define MLXSW_REG_MRSR_ID 0x9023
#define MLXSW_REG_MRSR_LEN 0x08

MLXSW_REG_DEFINE(mrsr, MLXSW_REG_MRSR_ID, MLXSW_REG_MRSR_LEN);

/* reg_mrsr_command
 * Reset/shutdown command
 * 0 - do nothing
 * 1 - software reset
 * Access: WO
 */
MLXSW_ITEM32(reg, mrsr, command, 0x00, 0, 4);

static inline void mlxsw_reg_mrsr_pack(char *payload)
{
	MLXSW_REG_ZERO(mrsr, payload);
	mlxsw_reg_mrsr_command_set(payload, 1);
}

/* MLCR - Management LED Control Register
 * --------------------------------------
 * Controls the system LEDs.
 */
#define MLXSW_REG_MLCR_ID 0x902B
#define MLXSW_REG_MLCR_LEN 0x0C

MLXSW_REG_DEFINE(mlcr, MLXSW_REG_MLCR_ID, MLXSW_REG_MLCR_LEN);

/* reg_mlcr_local_port
 * Local port number.
 * Access: RW
 */
MLXSW_ITEM32(reg, mlcr, local_port, 0x00, 16, 8);

#define MLXSW_REG_MLCR_DURATION_MAX 0xFFFF

/* reg_mlcr_beacon_duration
 * Duration of the beacon to be active, in seconds.
 * 0x0 - Will turn off the beacon.
 * 0xFFFF - Will turn on the beacon until explicitly turned off.
 * Access: RW
 */
MLXSW_ITEM32(reg, mlcr, beacon_duration, 0x04, 0, 16);

/* reg_mlcr_beacon_remain
 * Remaining duration of the beacon, in seconds.
 * 0xFFFF indicates an infinite amount of time.
 * Access: RO
 */
MLXSW_ITEM32(reg, mlcr, beacon_remain, 0x08, 0, 16);

static inline void mlxsw_reg_mlcr_pack(char *payload, u8 local_port,
				       bool active)
{
	MLXSW_REG_ZERO(mlcr, payload);
	mlxsw_reg_mlcr_local_port_set(payload, local_port);
	mlxsw_reg_mlcr_beacon_duration_set(payload, active ?
					   MLXSW_REG_MLCR_DURATION_MAX : 0);
}

/* MTPPS - Management Pulse Per Second Register
 * --------------------------------------------
 * This register provides the device PPS capabilities, configure the PPS in and
 * out modules and holds the PPS in time stamp.
 */
#define MLXSW_REG_MTPPS_ID 0x9053
#define MLXSW_REG_MTPPS_LEN 0x3C

MLXSW_REG_DEFINE(mtpps, MLXSW_REG_MTPPS_ID, MLXSW_REG_MTPPS_LEN);

/* reg_mtpps_enable
 * Enables the PPS functionality the specific pin.
 * A boolean variable.
 * Access: RW
 */
MLXSW_ITEM32(reg, mtpps, enable, 0x20, 31, 1);

enum mlxsw_reg_mtpps_pin_mode {
	MLXSW_REG_MTPPS_PIN_MODE_VIRTUAL_PIN = 0x2,
};

/* reg_mtpps_pin_mode
 * Pin mode to be used. The mode must comply with the supported modes of the
 * requested pin.
 * Access: RW
 */
MLXSW_ITEM32(reg, mtpps, pin_mode, 0x20, 8, 4);

#define MLXSW_REG_MTPPS_PIN_SP_VIRTUAL_PIN	7

/* reg_mtpps_pin
 * Pin to be configured or queried out of the supported pins.
 * Access: Index
 */
MLXSW_ITEM32(reg, mtpps, pin, 0x20, 0, 8);

/* reg_mtpps_time_stamp
 * When pin_mode = pps_in, the latched device time when it was triggered from
 * the external GPIO pin.
 * When pin_mode = pps_out or virtual_pin or pps_out_and_virtual_pin, the target
 * time to generate next output signal.
 * Time is in units of device clock.
 * Access: RW
 */
MLXSW_ITEM64(reg, mtpps, time_stamp, 0x28, 0, 64);

static inline void
mlxsw_reg_mtpps_vpin_pack(char *payload, u64 time_stamp)
{
	MLXSW_REG_ZERO(mtpps, payload);
	mlxsw_reg_mtpps_pin_set(payload, MLXSW_REG_MTPPS_PIN_SP_VIRTUAL_PIN);
	mlxsw_reg_mtpps_pin_mode_set(payload,
				     MLXSW_REG_MTPPS_PIN_MODE_VIRTUAL_PIN);
	mlxsw_reg_mtpps_enable_set(payload, true);
	mlxsw_reg_mtpps_time_stamp_set(payload, time_stamp);
}

/* MTUTC - Management UTC Register
 * -------------------------------
 * Configures the HW UTC counter.
 */
#define MLXSW_REG_MTUTC_ID 0x9055
#define MLXSW_REG_MTUTC_LEN 0x1C

MLXSW_REG_DEFINE(mtutc, MLXSW_REG_MTUTC_ID, MLXSW_REG_MTUTC_LEN);

enum mlxsw_reg_mtutc_operation {
	MLXSW_REG_MTUTC_OPERATION_SET_TIME_AT_NEXT_SEC = 0,
	MLXSW_REG_MTUTC_OPERATION_ADJUST_FREQ = 3,
};

/* reg_mtutc_operation
 * Operation.
 * Access: OP
 */
MLXSW_ITEM32(reg, mtutc, operation, 0x00, 0, 4);

/* reg_mtutc_freq_adjustment
 * Frequency adjustment: Every PPS the HW frequency will be
 * adjusted by this value. Units of HW clock, where HW counts
 * 10^9 HW clocks for 1 HW second.
 * Access: RW
 */
MLXSW_ITEM32(reg, mtutc, freq_adjustment, 0x04, 0, 32);

/* reg_mtutc_utc_sec
 * UTC seconds.
 * Access: WO
 */
MLXSW_ITEM32(reg, mtutc, utc_sec, 0x10, 0, 32);

static inline void
mlxsw_reg_mtutc_pack(char *payload, enum mlxsw_reg_mtutc_operation oper,
		     u32 freq_adj, u32 utc_sec)
{
	MLXSW_REG_ZERO(mtutc, payload);
	mlxsw_reg_mtutc_operation_set(payload, oper);
	mlxsw_reg_mtutc_freq_adjustment_set(payload, freq_adj);
	mlxsw_reg_mtutc_utc_sec_set(payload, utc_sec);
}

/* MCQI - Management Component Query Information
 * ---------------------------------------------
 * This register allows querying information about firmware components.
 */
#define MLXSW_REG_MCQI_ID 0x9061
#define MLXSW_REG_MCQI_BASE_LEN 0x18
#define MLXSW_REG_MCQI_CAP_LEN 0x14
#define MLXSW_REG_MCQI_LEN (MLXSW_REG_MCQI_BASE_LEN + MLXSW_REG_MCQI_CAP_LEN)

MLXSW_REG_DEFINE(mcqi, MLXSW_REG_MCQI_ID, MLXSW_REG_MCQI_LEN);

/* reg_mcqi_component_index
 * Index of the accessed component.
 * Access: Index
 */
MLXSW_ITEM32(reg, mcqi, component_index, 0x00, 0, 16);

enum mlxfw_reg_mcqi_info_type {
	MLXSW_REG_MCQI_INFO_TYPE_CAPABILITIES,
};

/* reg_mcqi_info_type
 * Component properties set.
 * Access: RW
 */
MLXSW_ITEM32(reg, mcqi, info_type, 0x08, 0, 5);

/* reg_mcqi_offset
 * The requested/returned data offset from the section start, given in bytes.
 * Must be DWORD aligned.
 * Access: RW
 */
MLXSW_ITEM32(reg, mcqi, offset, 0x10, 0, 32);

/* reg_mcqi_data_size
 * The requested/returned data size, given in bytes. If data_size is not DWORD
 * aligned, the last bytes are zero padded.
 * Access: RW
 */
MLXSW_ITEM32(reg, mcqi, data_size, 0x14, 0, 16);

/* reg_mcqi_cap_max_component_size
 * Maximum size for this component, given in bytes.
 * Access: RO
 */
MLXSW_ITEM32(reg, mcqi, cap_max_component_size, 0x20, 0, 32);

/* reg_mcqi_cap_log_mcda_word_size
 * Log 2 of the access word size in bytes. Read and write access must be aligned
 * to the word size. Write access must be done for an integer number of words.
 * Access: RO
 */
MLXSW_ITEM32(reg, mcqi, cap_log_mcda_word_size, 0x24, 28, 4);

/* reg_mcqi_cap_mcda_max_write_size
 * Maximal write size for MCDA register
 * Access: RO
 */
MLXSW_ITEM32(reg, mcqi, cap_mcda_max_write_size, 0x24, 0, 16);

static inline void mlxsw_reg_mcqi_pack(char *payload, u16 component_index)
{
	MLXSW_REG_ZERO(mcqi, payload);
	mlxsw_reg_mcqi_component_index_set(payload, component_index);
	mlxsw_reg_mcqi_info_type_set(payload,
				     MLXSW_REG_MCQI_INFO_TYPE_CAPABILITIES);
	mlxsw_reg_mcqi_offset_set(payload, 0);
	mlxsw_reg_mcqi_data_size_set(payload, MLXSW_REG_MCQI_CAP_LEN);
}

static inline void mlxsw_reg_mcqi_unpack(char *payload,
					 u32 *p_cap_max_component_size,
					 u8 *p_cap_log_mcda_word_size,
					 u16 *p_cap_mcda_max_write_size)
{
	*p_cap_max_component_size =
		mlxsw_reg_mcqi_cap_max_component_size_get(payload);
	*p_cap_log_mcda_word_size =
		mlxsw_reg_mcqi_cap_log_mcda_word_size_get(payload);
	*p_cap_mcda_max_write_size =
		mlxsw_reg_mcqi_cap_mcda_max_write_size_get(payload);
}

/* MCC - Management Component Control
 * ----------------------------------
 * Controls the firmware component and updates the FSM.
 */
#define MLXSW_REG_MCC_ID 0x9062
#define MLXSW_REG_MCC_LEN 0x1C

MLXSW_REG_DEFINE(mcc, MLXSW_REG_MCC_ID, MLXSW_REG_MCC_LEN);

enum mlxsw_reg_mcc_instruction {
	MLXSW_REG_MCC_INSTRUCTION_LOCK_UPDATE_HANDLE = 0x01,
	MLXSW_REG_MCC_INSTRUCTION_RELEASE_UPDATE_HANDLE = 0x02,
	MLXSW_REG_MCC_INSTRUCTION_UPDATE_COMPONENT = 0x03,
	MLXSW_REG_MCC_INSTRUCTION_VERIFY_COMPONENT = 0x04,
	MLXSW_REG_MCC_INSTRUCTION_ACTIVATE = 0x06,
	MLXSW_REG_MCC_INSTRUCTION_CANCEL = 0x08,
};

/* reg_mcc_instruction
 * Command to be executed by the FSM.
 * Applicable for write operation only.
 * Access: RW
 */
MLXSW_ITEM32(reg, mcc, instruction, 0x00, 0, 8);

/* reg_mcc_component_index
 * Index of the accessed component. Applicable only for commands that
 * refer to components. Otherwise, this field is reserved.
 * Access: Index
 */
MLXSW_ITEM32(reg, mcc, component_index, 0x04, 0, 16);

/* reg_mcc_update_handle
 * Token representing the current flow executed by the FSM.
 * Access: WO
 */
MLXSW_ITEM32(reg, mcc, update_handle, 0x08, 0, 24);

/* reg_mcc_error_code
 * Indicates the successful completion of the instruction, or the reason it
 * failed
 * Access: RO
 */
MLXSW_ITEM32(reg, mcc, error_code, 0x0C, 8, 8);

/* reg_mcc_control_state
 * Current FSM state
 * Access: RO
 */
MLXSW_ITEM32(reg, mcc, control_state, 0x0C, 0, 4);

/* reg_mcc_component_size
 * Component size in bytes. Valid for UPDATE_COMPONENT instruction. Specifying
 * the size may shorten the update time. Value 0x0 means that size is
 * unspecified.
 * Access: WO
 */
MLXSW_ITEM32(reg, mcc, component_size, 0x10, 0, 32);

static inline void mlxsw_reg_mcc_pack(char *payload,
				      enum mlxsw_reg_mcc_instruction instr,
				      u16 component_index, u32 update_handle,
				      u32 component_size)
{
	MLXSW_REG_ZERO(mcc, payload);
	mlxsw_reg_mcc_instruction_set(payload, instr);
	mlxsw_reg_mcc_component_index_set(payload, component_index);
	mlxsw_reg_mcc_update_handle_set(payload, update_handle);
	mlxsw_reg_mcc_component_size_set(payload, component_size);
}

static inline void mlxsw_reg_mcc_unpack(char *payload, u32 *p_update_handle,
					u8 *p_error_code, u8 *p_control_state)
{
	if (p_update_handle)
		*p_update_handle = mlxsw_reg_mcc_update_handle_get(payload);
	if (p_error_code)
		*p_error_code = mlxsw_reg_mcc_error_code_get(payload);
	if (p_control_state)
		*p_control_state = mlxsw_reg_mcc_control_state_get(payload);
}

/* MCDA - Management Component Data Access
 * ---------------------------------------
 * This register allows reading and writing a firmware component.
 */
#define MLXSW_REG_MCDA_ID 0x9063
#define MLXSW_REG_MCDA_BASE_LEN 0x10
#define MLXSW_REG_MCDA_MAX_DATA_LEN 0x80
#define MLXSW_REG_MCDA_LEN \
		(MLXSW_REG_MCDA_BASE_LEN + MLXSW_REG_MCDA_MAX_DATA_LEN)

MLXSW_REG_DEFINE(mcda, MLXSW_REG_MCDA_ID, MLXSW_REG_MCDA_LEN);

/* reg_mcda_update_handle
 * Token representing the current flow executed by the FSM.
 * Access: RW
 */
MLXSW_ITEM32(reg, mcda, update_handle, 0x00, 0, 24);

/* reg_mcda_offset
 * Offset of accessed address relative to component start. Accesses must be in
 * accordance to log_mcda_word_size in MCQI reg.
 * Access: RW
 */
MLXSW_ITEM32(reg, mcda, offset, 0x04, 0, 32);

/* reg_mcda_size
 * Size of the data accessed, given in bytes.
 * Access: RW
 */
MLXSW_ITEM32(reg, mcda, size, 0x08, 0, 16);

/* reg_mcda_data
 * Data block accessed.
 * Access: RW
 */
MLXSW_ITEM32_INDEXED(reg, mcda, data, 0x10, 0, 32, 4, 0, false);

static inline void mlxsw_reg_mcda_pack(char *payload, u32 update_handle,
				       u32 offset, u16 size, u8 *data)
{
	int i;

	MLXSW_REG_ZERO(mcda, payload);
	mlxsw_reg_mcda_update_handle_set(payload, update_handle);
	mlxsw_reg_mcda_offset_set(payload, offset);
	mlxsw_reg_mcda_size_set(payload, size);

	for (i = 0; i < size / 4; i++)
		mlxsw_reg_mcda_data_set(payload, i, *(u32 *) &data[i * 4]);
}

/* MPSC - Monitoring Packet Sampling Configuration Register
 * --------------------------------------------------------
 * MPSC Register is used to configure the Packet Sampling mechanism.
 */
#define MLXSW_REG_MPSC_ID 0x9080
#define MLXSW_REG_MPSC_LEN 0x1C

MLXSW_REG_DEFINE(mpsc, MLXSW_REG_MPSC_ID, MLXSW_REG_MPSC_LEN);

/* reg_mpsc_local_port
 * Local port number
 * Not supported for CPU port
 * Access: Index
 */
MLXSW_ITEM32(reg, mpsc, local_port, 0x00, 16, 8);

/* reg_mpsc_e
 * Enable sampling on port local_port
 * Access: RW
 */
MLXSW_ITEM32(reg, mpsc, e, 0x04, 30, 1);

#define MLXSW_REG_MPSC_RATE_MAX 3500000000UL

/* reg_mpsc_rate
 * Sampling rate = 1 out of rate packets (with randomization around
 * the point). Valid values are: 1 to MLXSW_REG_MPSC_RATE_MAX
 * Access: RW
 */
MLXSW_ITEM32(reg, mpsc, rate, 0x08, 0, 32);

static inline void mlxsw_reg_mpsc_pack(char *payload, u8 local_port, bool e,
				       u32 rate)
{
	MLXSW_REG_ZERO(mpsc, payload);
	mlxsw_reg_mpsc_local_port_set(payload, local_port);
	mlxsw_reg_mpsc_e_set(payload, e);
	mlxsw_reg_mpsc_rate_set(payload, rate);
}

/* MGPC - Monitoring General Purpose Counter Set Register
 * The MGPC register retrieves and sets the General Purpose Counter Set.
 */
#define MLXSW_REG_MGPC_ID 0x9081
#define MLXSW_REG_MGPC_LEN 0x18

MLXSW_REG_DEFINE(mgpc, MLXSW_REG_MGPC_ID, MLXSW_REG_MGPC_LEN);

/* reg_mgpc_counter_set_type
 * Counter set type.
 * Access: OP
 */
MLXSW_ITEM32(reg, mgpc, counter_set_type, 0x00, 24, 8);

/* reg_mgpc_counter_index
 * Counter index.
 * Access: Index
 */
MLXSW_ITEM32(reg, mgpc, counter_index, 0x00, 0, 24);

enum mlxsw_reg_mgpc_opcode {
	/* Nop */
	MLXSW_REG_MGPC_OPCODE_NOP = 0x00,
	/* Clear counters */
	MLXSW_REG_MGPC_OPCODE_CLEAR = 0x08,
};

/* reg_mgpc_opcode
 * Opcode.
 * Access: OP
 */
MLXSW_ITEM32(reg, mgpc, opcode, 0x04, 28, 4);

/* reg_mgpc_byte_counter
 * Byte counter value.
 * Access: RW
 */
MLXSW_ITEM64(reg, mgpc, byte_counter, 0x08, 0, 64);

/* reg_mgpc_packet_counter
 * Packet counter value.
 * Access: RW
 */
MLXSW_ITEM64(reg, mgpc, packet_counter, 0x10, 0, 64);

static inline void mlxsw_reg_mgpc_pack(char *payload, u32 counter_index,
				       enum mlxsw_reg_mgpc_opcode opcode,
				       enum mlxsw_reg_flow_counter_set_type set_type)
{
	MLXSW_REG_ZERO(mgpc, payload);
	mlxsw_reg_mgpc_counter_index_set(payload, counter_index);
	mlxsw_reg_mgpc_counter_set_type_set(payload, set_type);
	mlxsw_reg_mgpc_opcode_set(payload, opcode);
}

/* MPRS - Monitoring Parsing State Register
 * ----------------------------------------
 * The MPRS register is used for setting up the parsing for hash,
 * policy-engine and routing.
 */
#define MLXSW_REG_MPRS_ID 0x9083
#define MLXSW_REG_MPRS_LEN 0x14

MLXSW_REG_DEFINE(mprs, MLXSW_REG_MPRS_ID, MLXSW_REG_MPRS_LEN);

/* reg_mprs_parsing_depth
 * Minimum parsing depth.
 * Need to enlarge parsing depth according to L3, MPLS, tunnels, ACL
 * rules, traps, hash, etc. Default is 96 bytes. Reserved when SwitchX-2.
 * Access: RW
 */
MLXSW_ITEM32(reg, mprs, parsing_depth, 0x00, 0, 16);

/* reg_mprs_parsing_en
 * Parsing enable.
 * Bit 0 - Enable parsing of NVE of types VxLAN, VxLAN-GPE, GENEVE and
 * NVGRE. Default is enabled. Reserved when SwitchX-2.
 * Access: RW
 */
MLXSW_ITEM32(reg, mprs, parsing_en, 0x04, 0, 16);

/* reg_mprs_vxlan_udp_dport
 * VxLAN UDP destination port.
 * Used for identifying VxLAN packets and for dport field in
 * encapsulation. Default is 4789.
 * Access: RW
 */
MLXSW_ITEM32(reg, mprs, vxlan_udp_dport, 0x10, 0, 16);

static inline void mlxsw_reg_mprs_pack(char *payload, u16 parsing_depth,
				       u16 vxlan_udp_dport)
{
	MLXSW_REG_ZERO(mprs, payload);
	mlxsw_reg_mprs_parsing_depth_set(payload, parsing_depth);
	mlxsw_reg_mprs_parsing_en_set(payload, true);
	mlxsw_reg_mprs_vxlan_udp_dport_set(payload, vxlan_udp_dport);
}

/* MOGCR - Monitoring Global Configuration Register
 * ------------------------------------------------
 */
#define MLXSW_REG_MOGCR_ID 0x9086
#define MLXSW_REG_MOGCR_LEN 0x20

MLXSW_REG_DEFINE(mogcr, MLXSW_REG_MOGCR_ID, MLXSW_REG_MOGCR_LEN);

/* reg_mogcr_ptp_iftc
 * PTP Ingress FIFO Trap Clear
 * The PTP_ING_FIFO trap provides MTPPTR with clr according
 * to this value. Default 0.
 * Reserved when IB switches and when SwitchX/-2, Spectrum-2
 * Access: RW
 */
MLXSW_ITEM32(reg, mogcr, ptp_iftc, 0x00, 1, 1);

/* reg_mogcr_ptp_eftc
 * PTP Egress FIFO Trap Clear
 * The PTP_EGR_FIFO trap provides MTPPTR with clr according
 * to this value. Default 0.
 * Reserved when IB switches and when SwitchX/-2, Spectrum-2
 * Access: RW
 */
MLXSW_ITEM32(reg, mogcr, ptp_eftc, 0x00, 0, 1);

/* reg_mogcr_mirroring_pid_base
 * Base policer id for mirroring policers.
 * Must have an even value (e.g. 1000, not 1001).
 * Reserved when SwitchX/-2, Switch-IB/2, Spectrum-1 and Quantum.
 * Access: RW
 */
MLXSW_ITEM32(reg, mogcr, mirroring_pid_base, 0x0C, 0, 14);

/* MPAGR - Monitoring Port Analyzer Global Register
 * ------------------------------------------------
 * This register is used for global port analyzer configurations.
 * Note: This register is not supported by current FW versions for Spectrum-1.
 */
#define MLXSW_REG_MPAGR_ID 0x9089
#define MLXSW_REG_MPAGR_LEN 0x0C

MLXSW_REG_DEFINE(mpagr, MLXSW_REG_MPAGR_ID, MLXSW_REG_MPAGR_LEN);

enum mlxsw_reg_mpagr_trigger {
	MLXSW_REG_MPAGR_TRIGGER_EGRESS,
	MLXSW_REG_MPAGR_TRIGGER_INGRESS,
	MLXSW_REG_MPAGR_TRIGGER_INGRESS_WRED,
	MLXSW_REG_MPAGR_TRIGGER_INGRESS_SHARED_BUFFER,
	MLXSW_REG_MPAGR_TRIGGER_INGRESS_ING_CONG,
	MLXSW_REG_MPAGR_TRIGGER_INGRESS_EGR_CONG,
	MLXSW_REG_MPAGR_TRIGGER_EGRESS_ECN,
	MLXSW_REG_MPAGR_TRIGGER_EGRESS_HIGH_LATENCY,
};

/* reg_mpagr_trigger
 * Mirror trigger.
 * Access: Index
 */
MLXSW_ITEM32(reg, mpagr, trigger, 0x00, 0, 4);

/* reg_mpagr_pa_id
 * Port analyzer ID.
 * Access: RW
 */
MLXSW_ITEM32(reg, mpagr, pa_id, 0x04, 0, 4);

/* reg_mpagr_probability_rate
 * Sampling rate.
 * Valid values are: 1 to 3.5*10^9
 * Value of 1 means "sample all". Default is 1.
 * Access: RW
 */
MLXSW_ITEM32(reg, mpagr, probability_rate, 0x08, 0, 32);

static inline void mlxsw_reg_mpagr_pack(char *payload,
					enum mlxsw_reg_mpagr_trigger trigger,
					u8 pa_id, u32 probability_rate)
{
	MLXSW_REG_ZERO(mpagr, payload);
	mlxsw_reg_mpagr_trigger_set(payload, trigger);
	mlxsw_reg_mpagr_pa_id_set(payload, pa_id);
	mlxsw_reg_mpagr_probability_rate_set(payload, probability_rate);
}

<<<<<<< HEAD
/* PFCC - Ports Flow Control Configuration Register
 * ------------------------------------------------
 * Configures and retrieves the per port flow control configuration.
 */
#define MLXSW_REG_PFCC_ID 0x5007
#define MLXSW_REG_PFCC_LEN 0x20

static const struct mlxsw_reg_info mlxsw_reg_pfcc = {
	.id = MLXSW_REG_PFCC_ID,
	.len = MLXSW_REG_PFCC_LEN,
};

/* reg_pfcc_local_port
 * Local port number.
 * Access: Index
 */
MLXSW_ITEM32(reg, pfcc, local_port, 0x00, 16, 8);

/* reg_pfcc_pnat
 * Port number access type. Determines the way local_port is interpreted:
 * 0 - Local port number.
 * 1 - IB / label port number.
 * Access: Index
 */
MLXSW_ITEM32(reg, pfcc, pnat, 0x00, 14, 2);

/* reg_pfcc_shl_cap
 * Send to higher layers capabilities:
 * 0 - No capability of sending Pause and PFC frames to higher layers.
 * 1 - Device has capability of sending Pause and PFC frames to higher
 *     layers.
 * Access: RO
 */
MLXSW_ITEM32(reg, pfcc, shl_cap, 0x00, 1, 1);

/* reg_pfcc_shl_opr
 * Send to higher layers operation:
 * 0 - Pause and PFC frames are handled by the port (default).
 * 1 - Pause and PFC frames are handled by the port and also sent to
 *     higher layers. Only valid if shl_cap = 1.
 * Access: RW
 */
MLXSW_ITEM32(reg, pfcc, shl_opr, 0x00, 0, 1);

/* reg_pfcc_ppan
 * Pause policy auto negotiation.
 * 0 - Disabled. Generate / ignore Pause frames based on pptx / pprtx.
 * 1 - Enabled. When auto-negotiation is performed, set the Pause policy
 *     based on the auto-negotiation resolution.
 * Access: RW
 *
 * Note: The auto-negotiation advertisement is set according to pptx and
 * pprtx. When PFC is set on Tx / Rx, ppan must be set to 0.
 */
MLXSW_ITEM32(reg, pfcc, ppan, 0x04, 28, 4);

/* reg_pfcc_prio_mask_tx
 * Bit per priority indicating if Tx flow control policy should be
 * updated based on bit pfctx.
 * Access: WO
 */
MLXSW_ITEM32(reg, pfcc, prio_mask_tx, 0x04, 16, 8);

/* reg_pfcc_prio_mask_rx
 * Bit per priority indicating if Rx flow control policy should be
 * updated based on bit pfcrx.
 * Access: WO
 */
MLXSW_ITEM32(reg, pfcc, prio_mask_rx, 0x04, 0, 8);

/* reg_pfcc_pptx
 * Admin Pause policy on Tx.
 * 0 - Never generate Pause frames (default).
 * 1 - Generate Pause frames according to Rx buffer threshold.
 * Access: RW
 */
MLXSW_ITEM32(reg, pfcc, pptx, 0x08, 31, 1);

/* reg_pfcc_aptx
 * Active (operational) Pause policy on Tx.
 * 0 - Never generate Pause frames.
 * 1 - Generate Pause frames according to Rx buffer threshold.
 * Access: RO
 */
MLXSW_ITEM32(reg, pfcc, aptx, 0x08, 30, 1);

/* reg_pfcc_pfctx
 * Priority based flow control policy on Tx[7:0]. Per-priority bit mask:
 * 0 - Never generate priority Pause frames on the specified priority
 *     (default).
 * 1 - Generate priority Pause frames according to Rx buffer threshold on
 *     the specified priority.
 * Access: RW
 *
 * Note: pfctx and pptx must be mutually exclusive.
 */
MLXSW_ITEM32(reg, pfcc, pfctx, 0x08, 16, 8);

/* reg_pfcc_pprx
 * Admin Pause policy on Rx.
 * 0 - Ignore received Pause frames (default).
 * 1 - Respect received Pause frames.
 * Access: RW
 */
MLXSW_ITEM32(reg, pfcc, pprx, 0x0C, 31, 1);

/* reg_pfcc_aprx
 * Active (operational) Pause policy on Rx.
 * 0 - Ignore received Pause frames.
 * 1 - Respect received Pause frames.
 * Access: RO
 */
MLXSW_ITEM32(reg, pfcc, aprx, 0x0C, 30, 1);

/* reg_pfcc_pfcrx
 * Priority based flow control policy on Rx[7:0]. Per-priority bit mask:
 * 0 - Ignore incoming priority Pause frames on the specified priority
 *     (default).
 * 1 - Respect incoming priority Pause frames on the specified priority.
 * Access: RW
 */
MLXSW_ITEM32(reg, pfcc, pfcrx, 0x0C, 16, 8);

#define MLXSW_REG_PFCC_ALL_PRIO 0xFF

static inline void mlxsw_reg_pfcc_prio_pack(char *payload, u8 pfc_en)
{
	mlxsw_reg_pfcc_prio_mask_tx_set(payload, MLXSW_REG_PFCC_ALL_PRIO);
	mlxsw_reg_pfcc_prio_mask_rx_set(payload, MLXSW_REG_PFCC_ALL_PRIO);
	mlxsw_reg_pfcc_pfctx_set(payload, pfc_en);
	mlxsw_reg_pfcc_pfcrx_set(payload, pfc_en);
}

static inline void mlxsw_reg_pfcc_pack(char *payload, u8 local_port)
{
	MLXSW_REG_ZERO(pfcc, payload);
	mlxsw_reg_pfcc_local_port_set(payload, local_port);
}

/* PPCNT - Ports Performance Counters Register
 * -------------------------------------------
 * The PPCNT register retrieves per port performance counters.
=======
/* MOMTE - Monitoring Mirror Trigger Enable Register
 * -------------------------------------------------
 * This register is used to configure the mirror enable for different mirror
 * reasons.
>>>>>>> 24b8d41d
 */
#define MLXSW_REG_MOMTE_ID 0x908D
#define MLXSW_REG_MOMTE_LEN 0x10

MLXSW_REG_DEFINE(momte, MLXSW_REG_MOMTE_ID, MLXSW_REG_MOMTE_LEN);

/* reg_momte_local_port
 * Local port number.
 * Access: Index
 */
MLXSW_ITEM32(reg, momte, local_port, 0x00, 16, 8);

enum mlxsw_reg_momte_type {
	MLXSW_REG_MOMTE_TYPE_WRED = 0x20,
	MLXSW_REG_MOMTE_TYPE_SHARED_BUFFER_TCLASS = 0x31,
	MLXSW_REG_MOMTE_TYPE_SHARED_BUFFER_TCLASS_DESCRIPTORS = 0x32,
	MLXSW_REG_MOMTE_TYPE_SHARED_BUFFER_EGRESS_PORT = 0x33,
	MLXSW_REG_MOMTE_TYPE_ING_CONG = 0x40,
	MLXSW_REG_MOMTE_TYPE_EGR_CONG = 0x50,
	MLXSW_REG_MOMTE_TYPE_ECN = 0x60,
	MLXSW_REG_MOMTE_TYPE_HIGH_LATENCY = 0x70,
};

/* reg_momte_type
 * Type of mirroring.
 * Access: Index
 */
MLXSW_ITEM32(reg, momte, type, 0x04, 0, 8);

/* reg_momte_tclass_en
 * TClass/PG mirror enable. Each bit represents corresponding tclass.
 * 0: disable (default)
 * 1: enable
 * Access: RW
 */
MLXSW_ITEM_BIT_ARRAY(reg, momte, tclass_en, 0x08, 0x08, 1);

<<<<<<< HEAD
enum mlxsw_reg_ppcnt_grp {
	MLXSW_REG_PPCNT_IEEE_8023_CNT = 0x0,
	MLXSW_REG_PPCNT_PRIO_CNT = 0x10,
	MLXSW_REG_PPCNT_TC_CNT = 0x11,
};

/* reg_ppcnt_grp
 * Performance counter group.
 * Group 63 indicates all groups. Only valid on Set() operation with
 * clr bit set.
 * 0x0: IEEE 802.3 Counters
 * 0x1: RFC 2863 Counters
 * 0x2: RFC 2819 Counters
 * 0x3: RFC 3635 Counters
 * 0x5: Ethernet Extended Counters
 * 0x8: Link Level Retransmission Counters
 * 0x10: Per Priority Counters
 * 0x11: Per Traffic Class Counters
 * 0x12: Physical Layer Counters
 * Access: Index
=======
static inline void mlxsw_reg_momte_pack(char *payload, u8 local_port,
					enum mlxsw_reg_momte_type type)
{
	MLXSW_REG_ZERO(momte, payload);
	mlxsw_reg_momte_local_port_set(payload, local_port);
	mlxsw_reg_momte_type_set(payload, type);
}

/* MTPPPC - Time Precision Packet Port Configuration
 * -------------------------------------------------
 * This register serves for configuration of which PTP messages should be
 * timestamped. This is a global configuration, despite the register name.
 *
 * Reserved when Spectrum-2.
>>>>>>> 24b8d41d
 */
#define MLXSW_REG_MTPPPC_ID 0x9090
#define MLXSW_REG_MTPPPC_LEN 0x28

MLXSW_REG_DEFINE(mtpppc, MLXSW_REG_MTPPPC_ID, MLXSW_REG_MTPPPC_LEN);

/* reg_mtpppc_ing_timestamp_message_type
 * Bitwise vector of PTP message types to timestamp at ingress.
 * MessageType field as defined by IEEE 1588
 * Each bit corresponds to a value (e.g. Bit0: Sync, Bit1: Delay_Req)
 * Default all 0
 * Access: RW
 */
MLXSW_ITEM32(reg, mtpppc, ing_timestamp_message_type, 0x08, 0, 16);

/* reg_mtpppc_egr_timestamp_message_type
 * Bitwise vector of PTP message types to timestamp at egress.
 * MessageType field as defined by IEEE 1588
 * Each bit corresponds to a value (e.g. Bit0: Sync, Bit1: Delay_Req)
 * Default all 0
 * Access: RW
 */
MLXSW_ITEM32(reg, mtpppc, egr_timestamp_message_type, 0x0C, 0, 16);

static inline void mlxsw_reg_mtpppc_pack(char *payload, u16 ing, u16 egr)
{
	MLXSW_REG_ZERO(mtpppc, payload);
	mlxsw_reg_mtpppc_ing_timestamp_message_type_set(payload, ing);
	mlxsw_reg_mtpppc_egr_timestamp_message_type_set(payload, egr);
}

/* MTPPTR - Time Precision Packet Timestamping Reading
 * ---------------------------------------------------
 * The MTPPTR is used for reading the per port PTP timestamp FIFO.
 * There is a trap for packets which are latched to the timestamp FIFO, thus the
 * SW knows which FIFO to read. Note that packets enter the FIFO before been
 * trapped. The sequence number is used to synchronize the timestamp FIFO
 * entries and the trapped packets.
 * Reserved when Spectrum-2.
 */

#define MLXSW_REG_MTPPTR_ID 0x9091
#define MLXSW_REG_MTPPTR_BASE_LEN 0x10 /* base length, without records */
#define MLXSW_REG_MTPPTR_REC_LEN 0x10 /* record length */
#define MLXSW_REG_MTPPTR_REC_MAX_COUNT 4
#define MLXSW_REG_MTPPTR_LEN (MLXSW_REG_MTPPTR_BASE_LEN +		\
		    MLXSW_REG_MTPPTR_REC_LEN * MLXSW_REG_MTPPTR_REC_MAX_COUNT)

MLXSW_REG_DEFINE(mtpptr, MLXSW_REG_MTPPTR_ID, MLXSW_REG_MTPPTR_LEN);

/* reg_mtpptr_local_port
 * Not supported for CPU port.
 * Access: Index
 */
MLXSW_ITEM32(reg, mtpptr, local_port, 0x00, 16, 8);

<<<<<<< HEAD
/* Ethernet IEEE 802.3 Counter Group */

/* reg_ppcnt_a_frames_transmitted_ok
 * Access: RO
=======
enum mlxsw_reg_mtpptr_dir {
	MLXSW_REG_MTPPTR_DIR_INGRESS,
	MLXSW_REG_MTPPTR_DIR_EGRESS,
};

/* reg_mtpptr_dir
 * Direction.
 * Access: Index
>>>>>>> 24b8d41d
 */
MLXSW_ITEM32(reg, mtpptr, dir, 0x00, 0, 1);

/* reg_mtpptr_clr
 * Clear the records.
 * Access: OP
 */
MLXSW_ITEM32(reg, mtpptr, clr, 0x04, 31, 1);

/* reg_mtpptr_num_rec
 * Number of valid records in the response
 * Range 0.. cap_ptp_timestamp_fifo
 * Access: RO
 */
MLXSW_ITEM32(reg, mtpptr, num_rec, 0x08, 0, 4);

/* reg_mtpptr_rec_message_type
 * MessageType field as defined by IEEE 1588 Each bit corresponds to a value
 * (e.g. Bit0: Sync, Bit1: Delay_Req)
 * Access: RO
 */
MLXSW_ITEM32_INDEXED(reg, mtpptr, rec_message_type,
		     MLXSW_REG_MTPPTR_BASE_LEN, 8, 4,
		     MLXSW_REG_MTPPTR_REC_LEN, 0, false);

/* reg_mtpptr_rec_domain_number
 * DomainNumber field as defined by IEEE 1588
 * Access: RO
 */
MLXSW_ITEM32_INDEXED(reg, mtpptr, rec_domain_number,
		     MLXSW_REG_MTPPTR_BASE_LEN, 0, 8,
		     MLXSW_REG_MTPPTR_REC_LEN, 0, false);

/* reg_mtpptr_rec_sequence_id
 * SequenceId field as defined by IEEE 1588
 * Access: RO
 */
MLXSW_ITEM32_INDEXED(reg, mtpptr, rec_sequence_id,
		     MLXSW_REG_MTPPTR_BASE_LEN, 0, 16,
		     MLXSW_REG_MTPPTR_REC_LEN, 0x4, false);

/* reg_mtpptr_rec_timestamp_high
 * Timestamp of when the PTP packet has passed through the port Units of PLL
 * clock time.
 * For Spectrum-1 the PLL clock is 156.25Mhz and PLL clock time is 6.4nSec.
 * Access: RO
 */
MLXSW_ITEM32_INDEXED(reg, mtpptr, rec_timestamp_high,
		     MLXSW_REG_MTPPTR_BASE_LEN, 0, 32,
		     MLXSW_REG_MTPPTR_REC_LEN, 0x8, false);

/* reg_mtpptr_rec_timestamp_low
 * See rec_timestamp_high.
 * Access: RO
 */
MLXSW_ITEM32_INDEXED(reg, mtpptr, rec_timestamp_low,
		     MLXSW_REG_MTPPTR_BASE_LEN, 0, 32,
		     MLXSW_REG_MTPPTR_REC_LEN, 0xC, false);

static inline void mlxsw_reg_mtpptr_unpack(const char *payload,
					   unsigned int rec,
					   u8 *p_message_type,
					   u8 *p_domain_number,
					   u16 *p_sequence_id,
					   u64 *p_timestamp)
{
	u32 timestamp_high, timestamp_low;

	*p_message_type = mlxsw_reg_mtpptr_rec_message_type_get(payload, rec);
	*p_domain_number = mlxsw_reg_mtpptr_rec_domain_number_get(payload, rec);
	*p_sequence_id = mlxsw_reg_mtpptr_rec_sequence_id_get(payload, rec);
	timestamp_high = mlxsw_reg_mtpptr_rec_timestamp_high_get(payload, rec);
	timestamp_low = mlxsw_reg_mtpptr_rec_timestamp_low_get(payload, rec);
	*p_timestamp = (u64)timestamp_high << 32 | timestamp_low;
}

/* MTPTPT - Monitoring Precision Time Protocol Trap Register
 * ---------------------------------------------------------
 * This register is used for configuring under which trap to deliver PTP
 * packets depending on type of the packet.
 */
#define MLXSW_REG_MTPTPT_ID 0x9092
#define MLXSW_REG_MTPTPT_LEN 0x08

MLXSW_REG_DEFINE(mtptpt, MLXSW_REG_MTPTPT_ID, MLXSW_REG_MTPTPT_LEN);

enum mlxsw_reg_mtptpt_trap_id {
	MLXSW_REG_MTPTPT_TRAP_ID_PTP0,
	MLXSW_REG_MTPTPT_TRAP_ID_PTP1,
};

/* reg_mtptpt_trap_id
 * Trap id.
 * Access: Index
 */
MLXSW_ITEM32(reg, mtptpt, trap_id, 0x00, 0, 4);

/* reg_mtptpt_message_type
 * Bitwise vector of PTP message types to trap. This is a necessary but
 * non-sufficient condition since need to enable also per port. See MTPPPC.
 * Message types are defined by IEEE 1588 Each bit corresponds to a value (e.g.
 * Bit0: Sync, Bit1: Delay_Req)
 */
MLXSW_ITEM32(reg, mtptpt, message_type, 0x04, 0, 16);

static inline void mlxsw_reg_mtptptp_pack(char *payload,
					  enum mlxsw_reg_mtptpt_trap_id trap_id,
					  u16 message_type)
{
	MLXSW_REG_ZERO(mtptpt, payload);
	mlxsw_reg_mtptpt_trap_id_set(payload, trap_id);
	mlxsw_reg_mtptpt_message_type_set(payload, message_type);
}

/* MFGD - Monitoring FW General Debug Register
 * -------------------------------------------
 */
#define MLXSW_REG_MFGD_ID 0x90F0
#define MLXSW_REG_MFGD_LEN 0x0C

MLXSW_REG_DEFINE(mfgd, MLXSW_REG_MFGD_ID, MLXSW_REG_MFGD_LEN);

/* reg_mfgd_fw_fatal_event_mode
 * 0 - don't check FW fatal (default)
 * 1 - check FW fatal - enable MFDE trap
 * Access: RW
 */
MLXSW_ITEM32(reg, mfgd, fatal_event_mode, 0x00, 9, 2);

/* reg_mfgd_trigger_test
 * Access: WO
 */
MLXSW_ITEM32(reg, mfgd, trigger_test, 0x00, 11, 1);

/* MGPIR - Management General Peripheral Information Register
 * ----------------------------------------------------------
 * MGPIR register allows software to query the hardware and
 * firmware general information of peripheral entities.
 */
#define MLXSW_REG_MGPIR_ID 0x9100
#define MLXSW_REG_MGPIR_LEN 0xA0

MLXSW_REG_DEFINE(mgpir, MLXSW_REG_MGPIR_ID, MLXSW_REG_MGPIR_LEN);

enum mlxsw_reg_mgpir_device_type {
	MLXSW_REG_MGPIR_DEVICE_TYPE_NONE,
	MLXSW_REG_MGPIR_DEVICE_TYPE_GEARBOX_DIE,
};

/* device_type
 * Access: RO
 */
MLXSW_ITEM32(reg, mgpir, device_type, 0x00, 24, 4);

/* devices_per_flash
 * Number of devices of device_type per flash (can be shared by few devices).
 * Access: RO
 */
MLXSW_ITEM32(reg, mgpir, devices_per_flash, 0x00, 16, 8);

/* num_of_devices
 * Number of devices of device_type.
 * Access: RO
 */
MLXSW_ITEM32(reg, mgpir, num_of_devices, 0x00, 0, 8);

/* num_of_modules
 * Number of modules.
 * Access: RO
 */
MLXSW_ITEM32(reg, mgpir, num_of_modules, 0x04, 0, 8);

<<<<<<< HEAD
/* Ethernet Per Priority Group Counters */

/* reg_ppcnt_rx_octets
 * Access: RO
 */
MLXSW_ITEM64(reg, ppcnt, rx_octets, 0x08 + 0x00, 0, 64);

/* reg_ppcnt_rx_frames
 * Access: RO
 */
MLXSW_ITEM64(reg, ppcnt, rx_frames, 0x08 + 0x20, 0, 64);

/* reg_ppcnt_tx_octets
 * Access: RO
 */
MLXSW_ITEM64(reg, ppcnt, tx_octets, 0x08 + 0x28, 0, 64);

/* reg_ppcnt_tx_frames
 * Access: RO
 */
MLXSW_ITEM64(reg, ppcnt, tx_frames, 0x08 + 0x48, 0, 64);

/* reg_ppcnt_rx_pause
 * Access: RO
 */
MLXSW_ITEM64(reg, ppcnt, rx_pause, 0x08 + 0x50, 0, 64);

/* reg_ppcnt_rx_pause_duration
 * Access: RO
 */
MLXSW_ITEM64(reg, ppcnt, rx_pause_duration, 0x08 + 0x58, 0, 64);

/* reg_ppcnt_tx_pause
 * Access: RO
 */
MLXSW_ITEM64(reg, ppcnt, tx_pause, 0x08 + 0x60, 0, 64);

/* reg_ppcnt_tx_pause_duration
 * Access: RO
 */
MLXSW_ITEM64(reg, ppcnt, tx_pause_duration, 0x08 + 0x68, 0, 64);

/* reg_ppcnt_rx_pause_transition
 * Access: RO
 */
MLXSW_ITEM64(reg, ppcnt, tx_pause_transition, 0x08 + 0x70, 0, 64);

/* Ethernet Per Traffic Group Counters */

/* reg_ppcnt_tc_transmit_queue
 * Contains the transmit queue depth in cells of traffic class
 * selected by prio_tc and the port selected by local_port.
 * The field cannot be cleared.
 * Access: RO
 */
MLXSW_ITEM64(reg, ppcnt, tc_transmit_queue, 0x08 + 0x00, 0, 64);

/* reg_ppcnt_tc_no_buffer_discard_uc
 * The number of unicast packets dropped due to lack of shared
 * buffer resources.
 * Access: RO
 */
MLXSW_ITEM64(reg, ppcnt, tc_no_buffer_discard_uc, 0x08 + 0x08, 0, 64);

static inline void mlxsw_reg_ppcnt_pack(char *payload, u8 local_port,
					enum mlxsw_reg_ppcnt_grp grp,
					u8 prio_tc)
{
	MLXSW_REG_ZERO(ppcnt, payload);
	mlxsw_reg_ppcnt_swid_set(payload, 0);
	mlxsw_reg_ppcnt_local_port_set(payload, local_port);
	mlxsw_reg_ppcnt_pnat_set(payload, 0);
	mlxsw_reg_ppcnt_grp_set(payload, grp);
	mlxsw_reg_ppcnt_clr_set(payload, 0);
	mlxsw_reg_ppcnt_prio_tc_set(payload, prio_tc);
}

/* PPTB - Port Prio To Buffer Register
 * -----------------------------------
 * Configures the switch priority to buffer table.
 */
#define MLXSW_REG_PPTB_ID 0x500B
#define MLXSW_REG_PPTB_LEN 0x10

static const struct mlxsw_reg_info mlxsw_reg_pptb = {
	.id = MLXSW_REG_PPTB_ID,
	.len = MLXSW_REG_PPTB_LEN,
};

enum {
	MLXSW_REG_PPTB_MM_UM,
	MLXSW_REG_PPTB_MM_UNICAST,
	MLXSW_REG_PPTB_MM_MULTICAST,
};

/* reg_pptb_mm
 * Mapping mode.
 * 0 - Map both unicast and multicast packets to the same buffer.
 * 1 - Map only unicast packets.
 * 2 - Map only multicast packets.
 * Access: Index
 *
 * Note: SwitchX-2 only supports the first option.
 */
MLXSW_ITEM32(reg, pptb, mm, 0x00, 28, 2);

/* reg_pptb_local_port
 * Local port number.
 * Access: Index
 */
MLXSW_ITEM32(reg, pptb, local_port, 0x00, 16, 8);

/* reg_pptb_um
 * Enables the update of the untagged_buf field.
 * Access: RW
 */
MLXSW_ITEM32(reg, pptb, um, 0x00, 8, 1);

/* reg_pptb_pm
 * Enables the update of the prio_to_buff field.
 * Bit <i> is a flag for updating the mapping for switch priority <i>.
 * Access: RW
 */
MLXSW_ITEM32(reg, pptb, pm, 0x00, 0, 8);

/* reg_pptb_prio_to_buff
 * Mapping of switch priority <i> to one of the allocated receive port
 * buffers.
 * Access: RW
 */
MLXSW_ITEM_BIT_ARRAY(reg, pptb, prio_to_buff, 0x04, 0x04, 4);

/* reg_pptb_pm_msb
 * Enables the update of the prio_to_buff field.
 * Bit <i> is a flag for updating the mapping for switch priority <i+8>.
 * Access: RW
 */
MLXSW_ITEM32(reg, pptb, pm_msb, 0x08, 24, 8);

/* reg_pptb_untagged_buff
 * Mapping of untagged frames to one of the allocated receive port buffers.
 * Access: RW
 *
 * Note: In SwitchX-2 this field must be mapped to buffer 8. Reserved for
 * Spectrum, as it maps untagged packets based on the default switch priority.
 */
MLXSW_ITEM32(reg, pptb, untagged_buff, 0x08, 0, 4);

/* reg_pptb_prio_to_buff_msb
 * Mapping of switch priority <i+8> to one of the allocated receive port
 * buffers.
 * Access: RW
 */
MLXSW_ITEM_BIT_ARRAY(reg, pptb, prio_to_buff_msb, 0x0C, 0x04, 4);

#define MLXSW_REG_PPTB_ALL_PRIO 0xFF

static inline void mlxsw_reg_pptb_pack(char *payload, u8 local_port)
{
	MLXSW_REG_ZERO(pptb, payload);
	mlxsw_reg_pptb_mm_set(payload, MLXSW_REG_PPTB_MM_UM);
	mlxsw_reg_pptb_local_port_set(payload, local_port);
	mlxsw_reg_pptb_pm_set(payload, MLXSW_REG_PPTB_ALL_PRIO);
	mlxsw_reg_pptb_pm_msb_set(payload, MLXSW_REG_PPTB_ALL_PRIO);
}

static inline void mlxsw_reg_pptb_prio_to_buff_pack(char *payload, u8 prio,
						    u8 buff)
{
	mlxsw_reg_pptb_prio_to_buff_set(payload, prio, buff);
	mlxsw_reg_pptb_prio_to_buff_msb_set(payload, prio, buff);
=======
static inline void mlxsw_reg_mgpir_pack(char *payload)
{
	MLXSW_REG_ZERO(mgpir, payload);
>>>>>>> 24b8d41d
}

static inline void
mlxsw_reg_mgpir_unpack(char *payload, u8 *num_of_devices,
		       enum mlxsw_reg_mgpir_device_type *device_type,
		       u8 *devices_per_flash, u8 *num_of_modules)
{
	if (num_of_devices)
		*num_of_devices = mlxsw_reg_mgpir_num_of_devices_get(payload);
	if (device_type)
		*device_type = mlxsw_reg_mgpir_device_type_get(payload);
	if (devices_per_flash)
		*devices_per_flash =
				mlxsw_reg_mgpir_devices_per_flash_get(payload);
	if (num_of_modules)
		*num_of_modules = mlxsw_reg_mgpir_num_of_modules_get(payload);
}

/* MFDE - Monitoring FW Debug Register
 * -----------------------------------
 */
<<<<<<< HEAD
#define MLXSW_REG_PBMC_ID 0x500C
#define MLXSW_REG_PBMC_LEN 0x6C
=======
#define MLXSW_REG_MFDE_ID 0x9200
#define MLXSW_REG_MFDE_LEN 0x18

MLXSW_REG_DEFINE(mfde, MLXSW_REG_MFDE_ID, MLXSW_REG_MFDE_LEN);
>>>>>>> 24b8d41d

/* reg_mfde_irisc_id
 * Which irisc triggered the event
 * Access: RO
 */
MLXSW_ITEM32(reg, mfde, irisc_id, 0x00, 8, 4);

enum mlxsw_reg_mfde_event_id {
	MLXSW_REG_MFDE_EVENT_ID_CRSPACE_TO = 1,
	/* KVD insertion machine stopped */
	MLXSW_REG_MFDE_EVENT_ID_KVD_IM_STOP,
};

/* reg_mfde_event_id
 * Access: RO
 */
MLXSW_ITEM32(reg, mfde, event_id, 0x00, 0, 8);

enum mlxsw_reg_mfde_method {
	MLXSW_REG_MFDE_METHOD_QUERY,
	MLXSW_REG_MFDE_METHOD_WRITE,
};

/* reg_mfde_method
 * Access: RO
 */
MLXSW_ITEM32(reg, mfde, method, 0x04, 29, 1);

/* reg_mfde_long_process
 * Indicates if the command is in long_process mode.
 * Access: RO
 */
MLXSW_ITEM32(reg, mfde, long_process, 0x04, 28, 1);

<<<<<<< HEAD
#define MLXSW_REG_PBMC_PORT_SHARED_BUF_IDX 11

/* reg_pbmc_buf_lossy
 * The field indicates if the buffer is lossy.
 * 0 - Lossless
 * 1 - Lossy
 * Access: RW
=======
enum mlxsw_reg_mfde_command_type {
	MLXSW_REG_MFDE_COMMAND_TYPE_MAD,
	MLXSW_REG_MFDE_COMMAND_TYPE_EMAD,
	MLXSW_REG_MFDE_COMMAND_TYPE_CMDIF,
};

/* reg_mfde_command_type
 * Access: RO
>>>>>>> 24b8d41d
 */
MLXSW_ITEM32(reg, mfde, command_type, 0x04, 24, 2);

/* reg_mfde_reg_attr_id
 * EMAD - register id, MAD - attibute id
 * Access: RO
 */
MLXSW_ITEM32(reg, mfde, reg_attr_id, 0x04, 0, 16);

/* reg_mfde_log_address
 * crspace address accessed, which resulted in timeout.
 * Valid in case event_id == MLXSW_REG_MFDE_EVENT_ID_CRSPACE_TO
 * Access: RO
 */
MLXSW_ITEM32(reg, mfde, log_address, 0x10, 0, 32);

<<<<<<< HEAD
/* reg_pbmc_buf_xoff_threshold
 * Once the amount of data in the buffer goes above this value, device
 * starts sending PFC frames for all priorities associated with the
 * buffer. Units are represented in cells. Reserved in case of lossy
 * buffer.
 * Access: RW
 *
 * Note: In Spectrum, reserved for buffer[9].
 */
MLXSW_ITEM32_INDEXED(reg, pbmc, buf_xoff_threshold, 0x0C, 16, 16,
		     0x08, 0x04, false);

/* reg_pbmc_buf_xon_threshold
 * When the amount of data in the buffer goes below this value, device
 * stops sending PFC frames for the priorities associated with the
 * buffer. Units are represented in cells. Reserved in case of lossy
 * buffer.
 * Access: RW
 *
 * Note: In Spectrum, reserved for buffer[9].
 */
MLXSW_ITEM32_INDEXED(reg, pbmc, buf_xon_threshold, 0x0C, 0, 16,
		     0x08, 0x04, false);

static inline void mlxsw_reg_pbmc_pack(char *payload, u8 local_port,
				       u16 xoff_timer_value, u16 xoff_refresh)
{
	MLXSW_REG_ZERO(pbmc, payload);
	mlxsw_reg_pbmc_local_port_set(payload, local_port);
	mlxsw_reg_pbmc_xoff_timer_value_set(payload, xoff_timer_value);
	mlxsw_reg_pbmc_xoff_refresh_set(payload, xoff_refresh);
}
=======
/* reg_mfde_log_id
 * Which irisc triggered the timeout.
 * Valid in case event_id == MLXSW_REG_MFDE_EVENT_ID_CRSPACE_TO
 * Access: RO
 */
MLXSW_ITEM32(reg, mfde, log_id, 0x14, 0, 4);
>>>>>>> 24b8d41d

/* reg_mfde_pipes_mask
 * Bit per kvh pipe.
 * Access: RO
 */
MLXSW_ITEM32(reg, mfde, pipes_mask, 0x10, 0, 16);

<<<<<<< HEAD
static inline void mlxsw_reg_pbmc_lossless_buffer_pack(char *payload,
						       int buf_index, u16 size,
						       u16 threshold)
{
	mlxsw_reg_pbmc_buf_lossy_set(payload, buf_index, 0);
	mlxsw_reg_pbmc_buf_epsb_set(payload, buf_index, 0);
	mlxsw_reg_pbmc_buf_size_set(payload, buf_index, size);
	mlxsw_reg_pbmc_buf_xoff_threshold_set(payload, buf_index, threshold);
	mlxsw_reg_pbmc_buf_xon_threshold_set(payload, buf_index, threshold);
}

/* PSPA - Port Switch Partition Allocation
 * ---------------------------------------
 * Controls the association of a port with a switch partition and enables
 * configuring ports as stacking ports.
=======
/* TNGCR - Tunneling NVE General Configuration Register
 * ----------------------------------------------------
 * The TNGCR register is used for setting up the NVE Tunneling configuration.
>>>>>>> 24b8d41d
 */
#define MLXSW_REG_TNGCR_ID 0xA001
#define MLXSW_REG_TNGCR_LEN 0x44

MLXSW_REG_DEFINE(tngcr, MLXSW_REG_TNGCR_ID, MLXSW_REG_TNGCR_LEN);

enum mlxsw_reg_tngcr_type {
	MLXSW_REG_TNGCR_TYPE_VXLAN,
	MLXSW_REG_TNGCR_TYPE_VXLAN_GPE,
	MLXSW_REG_TNGCR_TYPE_GENEVE,
	MLXSW_REG_TNGCR_TYPE_NVGRE,
};

/* reg_tngcr_type
 * Tunnel type for encapsulation and decapsulation. The types are mutually
 * exclusive.
 * Note: For Spectrum the NVE parsing must be enabled in MPRS.
 * Access: RW
 */
MLXSW_ITEM32(reg, tngcr, type, 0x00, 0, 4);

/* reg_tngcr_nve_valid
 * The VTEP is valid. Allows adding FDB entries for tunnel encapsulation.
 * Access: RW
 */
MLXSW_ITEM32(reg, tngcr, nve_valid, 0x04, 31, 1);

/* reg_tngcr_nve_ttl_uc
 * The TTL for NVE tunnel encapsulation underlay unicast packets.
 * Access: RW
 */
MLXSW_ITEM32(reg, tngcr, nve_ttl_uc, 0x04, 0, 8);

/* reg_tngcr_nve_ttl_mc
 * The TTL for NVE tunnel encapsulation underlay multicast packets.
 * Access: RW
 */
MLXSW_ITEM32(reg, tngcr, nve_ttl_mc, 0x08, 0, 8);

enum {
	/* Do not copy flow label. Calculate flow label using nve_flh. */
	MLXSW_REG_TNGCR_FL_NO_COPY,
	/* Copy flow label from inner packet if packet is IPv6 and
	 * encapsulation is by IPv6. Otherwise, calculate flow label using
	 * nve_flh.
	 */
	MLXSW_REG_TNGCR_FL_COPY,
};

/* reg_tngcr_nve_flc
 * For NVE tunnel encapsulation: Flow label copy from inner packet.
 * Access: RW
 */
MLXSW_ITEM32(reg, tngcr, nve_flc, 0x0C, 25, 1);

enum {
	/* Flow label is static. In Spectrum this means '0'. Spectrum-2
	 * uses {nve_fl_prefix, nve_fl_suffix}.
	 */
	MLXSW_REG_TNGCR_FL_NO_HASH,
	/* 8 LSBs of the flow label are calculated from ECMP hash of the
	 * inner packet. 12 MSBs are configured by nve_fl_prefix.
	 */
	MLXSW_REG_TNGCR_FL_HASH,
};

/* reg_tngcr_nve_flh
 * NVE flow label hash.
 * Access: RW
 */
MLXSW_ITEM32(reg, tngcr, nve_flh, 0x0C, 24, 1);

/* reg_tngcr_nve_fl_prefix
 * NVE flow label prefix. Constant 12 MSBs of the flow label.
 * Access: RW
 */
MLXSW_ITEM32(reg, tngcr, nve_fl_prefix, 0x0C, 8, 12);

/* reg_tngcr_nve_fl_suffix
 * NVE flow label suffix. Constant 8 LSBs of the flow label.
 * Reserved when nve_flh=1 and for Spectrum.
 * Access: RW
 */
MLXSW_ITEM32(reg, tngcr, nve_fl_suffix, 0x0C, 0, 8);

enum {
	/* Source UDP port is fixed (default '0') */
	MLXSW_REG_TNGCR_UDP_SPORT_NO_HASH,
	/* Source UDP port is calculated based on hash */
	MLXSW_REG_TNGCR_UDP_SPORT_HASH,
};

/* reg_tngcr_nve_udp_sport_type
 * NVE UDP source port type.
 * Spectrum uses LAG hash (SLCRv2). Spectrum-2 uses ECMP hash (RECRv2).
 * When the source UDP port is calculated based on hash, then the 8 LSBs
 * are calculated from hash the 8 MSBs are configured by
 * nve_udp_sport_prefix.
 * Access: RW
 */
MLXSW_ITEM32(reg, tngcr, nve_udp_sport_type, 0x10, 24, 1);

/* reg_tngcr_nve_udp_sport_prefix
 * NVE UDP source port prefix. Constant 8 MSBs of the UDP source port.
 * Reserved when NVE type is NVGRE.
 * Access: RW
 */
MLXSW_ITEM32(reg, tngcr, nve_udp_sport_prefix, 0x10, 8, 8);

/* reg_tngcr_nve_group_size_mc
 * The amount of sequential linked lists of MC entries. The first linked
 * list is configured by SFD.underlay_mc_ptr.
 * Valid values: 1, 2, 4, 8, 16, 32, 64
 * The linked list are configured by TNUMT.
 * The hash is set by LAG hash.
 * Access: RW
 */
MLXSW_ITEM32(reg, tngcr, nve_group_size_mc, 0x18, 0, 8);

/* reg_tngcr_nve_group_size_flood
 * The amount of sequential linked lists of flooding entries. The first
 * linked list is configured by SFMR.nve_tunnel_flood_ptr
 * Valid values: 1, 2, 4, 8, 16, 32, 64
 * The linked list are configured by TNUMT.
 * The hash is set by LAG hash.
 * Access: RW
 */
MLXSW_ITEM32(reg, tngcr, nve_group_size_flood, 0x1C, 0, 8);

/* reg_tngcr_learn_enable
 * During decapsulation, whether to learn from NVE port.
 * Reserved when Spectrum-2. See TNPC.
 * Access: RW
 */
MLXSW_ITEM32(reg, tngcr, learn_enable, 0x20, 31, 1);

/* reg_tngcr_underlay_virtual_router
 * Underlay virtual router.
 * Reserved when Spectrum-2.
 * Access: RW
 */
MLXSW_ITEM32(reg, tngcr, underlay_virtual_router, 0x20, 0, 16);

/* reg_tngcr_underlay_rif
 * Underlay ingress router interface. RIF type should be loopback generic.
 * Reserved when Spectrum.
 * Access: RW
 */
MLXSW_ITEM32(reg, tngcr, underlay_rif, 0x24, 0, 16);

/* reg_tngcr_usipv4
 * Underlay source IPv4 address of the NVE.
 * Access: RW
 */
MLXSW_ITEM32(reg, tngcr, usipv4, 0x28, 0, 32);

/* reg_tngcr_usipv6
 * Underlay source IPv6 address of the NVE. For Spectrum, must not be
 * modified under traffic of NVE tunneling encapsulation.
 * Access: RW
 */
MLXSW_ITEM_BUF(reg, tngcr, usipv6, 0x30, 16);

static inline void mlxsw_reg_tngcr_pack(char *payload,
					enum mlxsw_reg_tngcr_type type,
					bool valid, u8 ttl)
{
	MLXSW_REG_ZERO(tngcr, payload);
	mlxsw_reg_tngcr_type_set(payload, type);
	mlxsw_reg_tngcr_nve_valid_set(payload, valid);
	mlxsw_reg_tngcr_nve_ttl_uc_set(payload, ttl);
	mlxsw_reg_tngcr_nve_ttl_mc_set(payload, ttl);
	mlxsw_reg_tngcr_nve_flc_set(payload, MLXSW_REG_TNGCR_FL_NO_COPY);
	mlxsw_reg_tngcr_nve_flh_set(payload, 0);
	mlxsw_reg_tngcr_nve_udp_sport_type_set(payload,
					       MLXSW_REG_TNGCR_UDP_SPORT_HASH);
	mlxsw_reg_tngcr_nve_udp_sport_prefix_set(payload, 0);
	mlxsw_reg_tngcr_nve_group_size_mc_set(payload, 1);
	mlxsw_reg_tngcr_nve_group_size_flood_set(payload, 1);
}

/* TNUMT - Tunneling NVE Underlay Multicast Table Register
 * -------------------------------------------------------
 * The TNUMT register is for building the underlay MC table. It is used
 * for MC, flooding and BC traffic into the NVE tunnel.
 */
#define MLXSW_REG_TNUMT_ID 0xA003
#define MLXSW_REG_TNUMT_LEN 0x20

MLXSW_REG_DEFINE(tnumt, MLXSW_REG_TNUMT_ID, MLXSW_REG_TNUMT_LEN);

enum mlxsw_reg_tnumt_record_type {
	MLXSW_REG_TNUMT_RECORD_TYPE_IPV4,
	MLXSW_REG_TNUMT_RECORD_TYPE_IPV6,
	MLXSW_REG_TNUMT_RECORD_TYPE_LABEL,
};

/* reg_tnumt_record_type
 * Record type.
 * Access: RW
 */
MLXSW_ITEM32(reg, tnumt, record_type, 0x00, 28, 4);

enum mlxsw_reg_tnumt_tunnel_port {
	MLXSW_REG_TNUMT_TUNNEL_PORT_NVE,
	MLXSW_REG_TNUMT_TUNNEL_PORT_VPLS,
	MLXSW_REG_TNUMT_TUNNEL_FLEX_TUNNEL0,
	MLXSW_REG_TNUMT_TUNNEL_FLEX_TUNNEL1,
};

/* reg_tnumt_tunnel_port
 * Tunnel port.
 * Access: RW
 */
MLXSW_ITEM32(reg, tnumt, tunnel_port, 0x00, 24, 4);

/* reg_tnumt_underlay_mc_ptr
 * Index to the underlay multicast table.
 * For Spectrum the index is to the KVD linear.
 * Access: Index
 */
MLXSW_ITEM32(reg, tnumt, underlay_mc_ptr, 0x00, 0, 24);

/* reg_tnumt_vnext
 * The next_underlay_mc_ptr is valid.
 * Access: RW
 */
MLXSW_ITEM32(reg, tnumt, vnext, 0x04, 31, 1);

/* reg_tnumt_next_underlay_mc_ptr
 * The next index to the underlay multicast table.
 * Access: RW
 */
MLXSW_ITEM32(reg, tnumt, next_underlay_mc_ptr, 0x04, 0, 24);

/* reg_tnumt_record_size
 * Number of IP addresses in the record.
 * Range is 1..cap_max_nve_mc_entries_ipv{4,6}
 * Access: RW
 */
MLXSW_ITEM32(reg, tnumt, record_size, 0x08, 0, 3);

/* reg_tnumt_udip
 * The underlay IPv4 addresses. udip[i] is reserved if i >= size
 * Access: RW
 */
MLXSW_ITEM32_INDEXED(reg, tnumt, udip, 0x0C, 0, 32, 0x04, 0x00, false);

/* reg_tnumt_udip_ptr
 * The pointer to the underlay IPv6 addresses. udip_ptr[i] is reserved if
 * i >= size. The IPv6 addresses are configured by RIPS.
 * Access: RW
 */
MLXSW_ITEM32_INDEXED(reg, tnumt, udip_ptr, 0x0C, 0, 24, 0x04, 0x00, false);

static inline void mlxsw_reg_tnumt_pack(char *payload,
					enum mlxsw_reg_tnumt_record_type type,
					enum mlxsw_reg_tnumt_tunnel_port tport,
					u32 underlay_mc_ptr, bool vnext,
					u32 next_underlay_mc_ptr,
					u8 record_size)
{
	MLXSW_REG_ZERO(tnumt, payload);
	mlxsw_reg_tnumt_record_type_set(payload, type);
	mlxsw_reg_tnumt_tunnel_port_set(payload, tport);
	mlxsw_reg_tnumt_underlay_mc_ptr_set(payload, underlay_mc_ptr);
	mlxsw_reg_tnumt_vnext_set(payload, vnext);
	mlxsw_reg_tnumt_next_underlay_mc_ptr_set(payload, next_underlay_mc_ptr);
	mlxsw_reg_tnumt_record_size_set(payload, record_size);
}

<<<<<<< HEAD
/* RGCR - Router General Configuration Register
 * --------------------------------------------
 * The register is used for setting up the router configuration.
 */
#define MLXSW_REG_RGCR_ID 0x8001
#define MLXSW_REG_RGCR_LEN 0x28

static const struct mlxsw_reg_info mlxsw_reg_rgcr = {
	.id = MLXSW_REG_RGCR_ID,
	.len = MLXSW_REG_RGCR_LEN,
};

/* reg_rgcr_ipv4_en
 * IPv4 router enable.
 * Access: RW
 */
MLXSW_ITEM32(reg, rgcr, ipv4_en, 0x00, 31, 1);

/* reg_rgcr_ipv6_en
 * IPv6 router enable.
 * Access: RW
 */
MLXSW_ITEM32(reg, rgcr, ipv6_en, 0x00, 30, 1);

/* reg_rgcr_max_router_interfaces
 * Defines the maximum number of active router interfaces for all virtual
 * routers.
 * Access: RW
 */
MLXSW_ITEM32(reg, rgcr, max_router_interfaces, 0x10, 0, 16);

/* reg_rgcr_usp
 * Update switch priority and packet color.
 * 0 - Preserve the value of Switch Priority and packet color.
 * 1 - Recalculate the value of Switch Priority and packet color.
 * Access: RW
 *
 * Note: Not supported by SwitchX and SwitchX-2.
 */
MLXSW_ITEM32(reg, rgcr, usp, 0x18, 20, 1);

/* reg_rgcr_pcp_rw
 * Indicates how to handle the pcp_rewrite_en value:
 * 0 - Preserve the value of pcp_rewrite_en.
 * 2 - Disable PCP rewrite.
 * 3 - Enable PCP rewrite.
 * Access: RW
 *
 * Note: Not supported by SwitchX and SwitchX-2.
 */
MLXSW_ITEM32(reg, rgcr, pcp_rw, 0x18, 16, 2);

/* reg_rgcr_activity_dis
 * Activity disable:
 * 0 - Activity will be set when an entry is hit (default).
 * 1 - Activity will not be set when an entry is hit.
 *
 * Bit 0 - Disable activity bit in Router Algorithmic LPM Unicast Entry
 * (RALUE).
 * Bit 1 - Disable activity bit in Router Algorithmic LPM Unicast Host
 * Entry (RAUHT).
 * Bits 2:7 are reserved.
 * Access: RW
 *
 * Note: Not supported by SwitchX, SwitchX-2 and Switch-IB.
 */
MLXSW_ITEM32(reg, rgcr, activity_dis, 0x20, 0, 8);

static inline void mlxsw_reg_rgcr_pack(char *payload, bool ipv4_en)
{
	MLXSW_REG_ZERO(rgcr, payload);
	mlxsw_reg_rgcr_ipv4_en_set(payload, ipv4_en);
}

/* RITR - Router Interface Table Register
 * --------------------------------------
 * The register is used to configure the router interface table.
 */
#define MLXSW_REG_RITR_ID 0x8002
#define MLXSW_REG_RITR_LEN 0x40

static const struct mlxsw_reg_info mlxsw_reg_ritr = {
	.id = MLXSW_REG_RITR_ID,
	.len = MLXSW_REG_RITR_LEN,
};

/* reg_ritr_enable
 * Enables routing on the router interface.
 * Access: RW
 */
MLXSW_ITEM32(reg, ritr, enable, 0x00, 31, 1);

/* reg_ritr_ipv4
 * IPv4 routing enable. Enables routing of IPv4 traffic on the router
 * interface.
 * Access: RW
 */
MLXSW_ITEM32(reg, ritr, ipv4, 0x00, 29, 1);

/* reg_ritr_ipv6
 * IPv6 routing enable. Enables routing of IPv6 traffic on the router
 * interface.
 * Access: RW
 */
MLXSW_ITEM32(reg, ritr, ipv6, 0x00, 28, 1);

enum mlxsw_reg_ritr_if_type {
	MLXSW_REG_RITR_VLAN_IF,
	MLXSW_REG_RITR_FID_IF,
	MLXSW_REG_RITR_SP_IF,
};

/* reg_ritr_type
 * Router interface type.
 * 0 - VLAN interface.
 * 1 - FID interface.
 * 2 - Sub-port interface.
 * Access: RW
 */
MLXSW_ITEM32(reg, ritr, type, 0x00, 23, 3);

enum {
	MLXSW_REG_RITR_RIF_CREATE,
	MLXSW_REG_RITR_RIF_DEL,
};

/* reg_ritr_op
 * Opcode:
 * 0 - Create or edit RIF.
 * 1 - Delete RIF.
 * Reserved for SwitchX-2. For Spectrum, editing of interface properties
 * is not supported. An interface must be deleted and re-created in order
 * to update properties.
 * Access: WO
 */
MLXSW_ITEM32(reg, ritr, op, 0x00, 20, 2);

/* reg_ritr_rif
 * Router interface index. A pointer to the Router Interface Table.
 * Access: Index
 */
MLXSW_ITEM32(reg, ritr, rif, 0x00, 0, 16);

/* reg_ritr_ipv4_fe
 * IPv4 Forwarding Enable.
 * Enables routing of IPv4 traffic on the router interface. When disabled,
 * forwarding is blocked but local traffic (traps and IP2ME) will be enabled.
 * Not supported in SwitchX-2.
 * Access: RW
 */
MLXSW_ITEM32(reg, ritr, ipv4_fe, 0x04, 29, 1);

/* reg_ritr_ipv6_fe
 * IPv6 Forwarding Enable.
 * Enables routing of IPv6 traffic on the router interface. When disabled,
 * forwarding is blocked but local traffic (traps and IP2ME) will be enabled.
 * Not supported in SwitchX-2.
 * Access: RW
 */
MLXSW_ITEM32(reg, ritr, ipv6_fe, 0x04, 28, 1);

/* reg_ritr_lb_en
 * Loop-back filter enable for unicast packets.
 * If the flag is set then loop-back filter for unicast packets is
 * implemented on the RIF. Multicast packets are always subject to
 * loop-back filtering.
 * Access: RW
 */
MLXSW_ITEM32(reg, ritr, lb_en, 0x04, 24, 1);

/* reg_ritr_virtual_router
 * Virtual router ID associated with the router interface.
 * Access: RW
 */
MLXSW_ITEM32(reg, ritr, virtual_router, 0x04, 0, 16);

/* reg_ritr_mtu
 * Router interface MTU.
 * Access: RW
 */
MLXSW_ITEM32(reg, ritr, mtu, 0x34, 0, 16);

/* reg_ritr_if_swid
 * Switch partition ID.
 * Access: RW
 */
MLXSW_ITEM32(reg, ritr, if_swid, 0x08, 24, 8);

/* reg_ritr_if_mac
 * Router interface MAC address.
 * In Spectrum, all MAC addresses must have the same 38 MSBits.
 * Access: RW
 */
MLXSW_ITEM_BUF(reg, ritr, if_mac, 0x12, 6);

/* VLAN Interface */

/* reg_ritr_vlan_if_vid
 * VLAN ID.
 * Access: RW
 */
MLXSW_ITEM32(reg, ritr, vlan_if_vid, 0x08, 0, 12);

/* FID Interface */

/* reg_ritr_fid_if_fid
 * Filtering ID. Used to connect a bridge to the router. Only FIDs from
 * the vFID range are supported.
 * Access: RW
 */
MLXSW_ITEM32(reg, ritr, fid_if_fid, 0x08, 0, 16);

static inline void mlxsw_reg_ritr_fid_set(char *payload,
					  enum mlxsw_reg_ritr_if_type rif_type,
					  u16 fid)
{
	if (rif_type == MLXSW_REG_RITR_FID_IF)
		mlxsw_reg_ritr_fid_if_fid_set(payload, fid);
	else
		mlxsw_reg_ritr_vlan_if_vid_set(payload, fid);
}

/* Sub-port Interface */

/* reg_ritr_sp_if_lag
 * LAG indication. When this bit is set the system_port field holds the
 * LAG identifier.
 * Access: RW
 */
MLXSW_ITEM32(reg, ritr, sp_if_lag, 0x08, 24, 1);

/* reg_ritr_sp_system_port
 * Port unique indentifier. When lag bit is set, this field holds the
 * lag_id in bits 0:9.
 * Access: RW
 */
MLXSW_ITEM32(reg, ritr, sp_if_system_port, 0x08, 0, 16);

/* reg_ritr_sp_if_vid
 * VLAN ID.
 * Access: RW
 */
MLXSW_ITEM32(reg, ritr, sp_if_vid, 0x18, 0, 12);

static inline void mlxsw_reg_ritr_rif_pack(char *payload, u16 rif)
{
	MLXSW_REG_ZERO(ritr, payload);
	mlxsw_reg_ritr_rif_set(payload, rif);
}

static inline void mlxsw_reg_ritr_sp_if_pack(char *payload, bool lag,
					     u16 system_port, u16 vid)
{
	mlxsw_reg_ritr_sp_if_lag_set(payload, lag);
	mlxsw_reg_ritr_sp_if_system_port_set(payload, system_port);
	mlxsw_reg_ritr_sp_if_vid_set(payload, vid);
}

static inline void mlxsw_reg_ritr_pack(char *payload, bool enable,
				       enum mlxsw_reg_ritr_if_type type,
				       u16 rif, u16 mtu, const char *mac)
{
	bool op = enable ? MLXSW_REG_RITR_RIF_CREATE : MLXSW_REG_RITR_RIF_DEL;

	MLXSW_REG_ZERO(ritr, payload);
	mlxsw_reg_ritr_enable_set(payload, enable);
	mlxsw_reg_ritr_ipv4_set(payload, 1);
	mlxsw_reg_ritr_type_set(payload, type);
	mlxsw_reg_ritr_op_set(payload, op);
	mlxsw_reg_ritr_rif_set(payload, rif);
	mlxsw_reg_ritr_ipv4_fe_set(payload, 1);
	mlxsw_reg_ritr_lb_en_set(payload, 1);
	mlxsw_reg_ritr_mtu_set(payload, mtu);
	mlxsw_reg_ritr_if_mac_memcpy_to(payload, mac);
}

/* RATR - Router Adjacency Table Register
 * --------------------------------------
 * The RATR register is used to configure the Router Adjacency (next-hop)
 * Table.
 */
#define MLXSW_REG_RATR_ID 0x8008
#define MLXSW_REG_RATR_LEN 0x2C

static const struct mlxsw_reg_info mlxsw_reg_ratr = {
	.id = MLXSW_REG_RATR_ID,
	.len = MLXSW_REG_RATR_LEN,
};

enum mlxsw_reg_ratr_op {
	/* Read */
	MLXSW_REG_RATR_OP_QUERY_READ = 0,
	/* Read and clear activity */
	MLXSW_REG_RATR_OP_QUERY_READ_CLEAR = 2,
	/* Write Adjacency entry */
	MLXSW_REG_RATR_OP_WRITE_WRITE_ENTRY = 1,
	/* Write Adjacency entry only if the activity is cleared.
	 * The write may not succeed if the activity is set. There is not
	 * direct feedback if the write has succeeded or not, however
	 * the get will reveal the actual entry (SW can compare the get
	 * response to the set command).
	 */
	MLXSW_REG_RATR_OP_WRITE_WRITE_ENTRY_ON_ACTIVITY = 3,
};

/* reg_ratr_op
 * Note that Write operation may also be used for updating
 * counter_set_type and counter_index. In this case all other
 * fields must not be updated.
 * Access: OP
 */
MLXSW_ITEM32(reg, ratr, op, 0x00, 28, 4);

/* reg_ratr_v
 * Valid bit. Indicates if the adjacency entry is valid.
 * Note: the device may need some time before reusing an invalidated
 * entry. During this time the entry can not be reused. It is
 * recommended to use another entry before reusing an invalidated
 * entry (e.g. software can put it at the end of the list for
 * reusing). Trying to access an invalidated entry not yet cleared
 * by the device results with failure indicating "Try Again" status.
 * When valid is '0' then egress_router_interface,trap_action,
 * adjacency_parameters and counters are reserved
 * Access: RW
 */
MLXSW_ITEM32(reg, ratr, v, 0x00, 24, 1);

/* reg_ratr_a
 * Activity. Set for new entries. Set if a packet lookup has hit on
 * the specific entry. To clear the a bit, use "clear activity".
 * Access: RO
 */
MLXSW_ITEM32(reg, ratr, a, 0x00, 16, 1);

/* reg_ratr_adjacency_index_low
 * Bits 15:0 of index into the adjacency table.
 * For SwitchX and SwitchX-2, the adjacency table is linear and
 * used for adjacency entries only.
 * For Spectrum, the index is to the KVD linear.
 * Access: Index
 */
MLXSW_ITEM32(reg, ratr, adjacency_index_low, 0x04, 0, 16);

/* reg_ratr_egress_router_interface
 * Range is 0 .. cap_max_router_interfaces - 1
 * Access: RW
 */
MLXSW_ITEM32(reg, ratr, egress_router_interface, 0x08, 0, 16);

enum mlxsw_reg_ratr_trap_action {
	MLXSW_REG_RATR_TRAP_ACTION_NOP,
	MLXSW_REG_RATR_TRAP_ACTION_TRAP,
	MLXSW_REG_RATR_TRAP_ACTION_MIRROR_TO_CPU,
	MLXSW_REG_RATR_TRAP_ACTION_MIRROR,
	MLXSW_REG_RATR_TRAP_ACTION_DISCARD_ERRORS,
};

/* reg_ratr_trap_action
 * see mlxsw_reg_ratr_trap_action
 * Access: RW
 */
MLXSW_ITEM32(reg, ratr, trap_action, 0x0C, 28, 4);

enum mlxsw_reg_ratr_trap_id {
	MLXSW_REG_RATR_TRAP_ID_RTR_EGRESS0 = 0,
	MLXSW_REG_RATR_TRAP_ID_RTR_EGRESS1 = 1,
};

/* reg_ratr_adjacency_index_high
 * Bits 23:16 of the adjacency_index.
 * Access: Index
 */
MLXSW_ITEM32(reg, ratr, adjacency_index_high, 0x0C, 16, 8);

/* reg_ratr_trap_id
 * Trap ID to be reported to CPU.
 * Trap-ID is RTR_EGRESS0 or RTR_EGRESS1.
 * For trap_action of NOP, MIRROR and DISCARD_ERROR
 * Access: RW
 */
MLXSW_ITEM32(reg, ratr, trap_id, 0x0C, 0, 8);

/* reg_ratr_eth_destination_mac
 * MAC address of the destination next-hop.
 * Access: RW
 */
MLXSW_ITEM_BUF(reg, ratr, eth_destination_mac, 0x12, 6);

static inline void
mlxsw_reg_ratr_pack(char *payload,
		    enum mlxsw_reg_ratr_op op, bool valid,
		    u32 adjacency_index, u16 egress_rif)
{
	MLXSW_REG_ZERO(ratr, payload);
	mlxsw_reg_ratr_op_set(payload, op);
	mlxsw_reg_ratr_v_set(payload, valid);
	mlxsw_reg_ratr_adjacency_index_low_set(payload, adjacency_index);
	mlxsw_reg_ratr_adjacency_index_high_set(payload, adjacency_index >> 16);
	mlxsw_reg_ratr_egress_router_interface_set(payload, egress_rif);
}

static inline void mlxsw_reg_ratr_eth_entry_pack(char *payload,
						 const char *dest_mac)
{
	mlxsw_reg_ratr_eth_destination_mac_memcpy_to(payload, dest_mac);
}

/* RALTA - Router Algorithmic LPM Tree Allocation Register
 * -------------------------------------------------------
 * RALTA is used to allocate the LPM trees of the SHSPM method.
 */
#define MLXSW_REG_RALTA_ID 0x8010
#define MLXSW_REG_RALTA_LEN 0x04

static const struct mlxsw_reg_info mlxsw_reg_ralta = {
	.id = MLXSW_REG_RALTA_ID,
	.len = MLXSW_REG_RALTA_LEN,
};

/* reg_ralta_op
 * opcode (valid for Write, must be 0 on Read)
 * 0 - allocate a tree
 * 1 - deallocate a tree
 * Access: OP
 */
MLXSW_ITEM32(reg, ralta, op, 0x00, 28, 2);

enum mlxsw_reg_ralxx_protocol {
	MLXSW_REG_RALXX_PROTOCOL_IPV4,
	MLXSW_REG_RALXX_PROTOCOL_IPV6,
};

/* reg_ralta_protocol
 * Protocol.
 * Deallocation opcode: Reserved.
 * Access: RW
 */
MLXSW_ITEM32(reg, ralta, protocol, 0x00, 24, 4);

/* reg_ralta_tree_id
 * An identifier (numbered from 1..cap_shspm_max_trees-1) representing
 * the tree identifier (managed by software).
 * Note that tree_id 0 is allocated for a default-route tree.
 * Access: Index
 */
MLXSW_ITEM32(reg, ralta, tree_id, 0x00, 0, 8);

static inline void mlxsw_reg_ralta_pack(char *payload, bool alloc,
					enum mlxsw_reg_ralxx_protocol protocol,
					u8 tree_id)
{
	MLXSW_REG_ZERO(ralta, payload);
	mlxsw_reg_ralta_op_set(payload, !alloc);
	mlxsw_reg_ralta_protocol_set(payload, protocol);
	mlxsw_reg_ralta_tree_id_set(payload, tree_id);
}

/* RALST - Router Algorithmic LPM Structure Tree Register
 * ------------------------------------------------------
 * RALST is used to set and query the structure of an LPM tree.
 * The structure of the tree must be sorted as a sorted binary tree, while
 * each node is a bin that is tagged as the length of the prefixes the lookup
 * will refer to. Therefore, bin X refers to a set of entries with prefixes
 * of X bits to match with the destination address. The bin 0 indicates
 * the default action, when there is no match of any prefix.
 */
#define MLXSW_REG_RALST_ID 0x8011
#define MLXSW_REG_RALST_LEN 0x104

static const struct mlxsw_reg_info mlxsw_reg_ralst = {
	.id = MLXSW_REG_RALST_ID,
	.len = MLXSW_REG_RALST_LEN,
};

/* reg_ralst_root_bin
 * The bin number of the root bin.
 * 0<root_bin=<(length of IP address)
 * For a default-route tree configure 0xff
 * Access: RW
 */
MLXSW_ITEM32(reg, ralst, root_bin, 0x00, 16, 8);

/* reg_ralst_tree_id
 * Tree identifier numbered from 1..(cap_shspm_max_trees-1).
 * Access: Index
 */
MLXSW_ITEM32(reg, ralst, tree_id, 0x00, 0, 8);

#define MLXSW_REG_RALST_BIN_NO_CHILD 0xff
#define MLXSW_REG_RALST_BIN_OFFSET 0x04
#define MLXSW_REG_RALST_BIN_COUNT 128

/* reg_ralst_left_child_bin
 * Holding the children of the bin according to the stored tree's structure.
 * For trees composed of less than 4 blocks, the bins in excess are reserved.
 * Note that tree_id 0 is allocated for a default-route tree, bins are 0xff
 * Access: RW
 */
MLXSW_ITEM16_INDEXED(reg, ralst, left_child_bin, 0x04, 8, 8, 0x02, 0x00, false);

/* reg_ralst_right_child_bin
 * Holding the children of the bin according to the stored tree's structure.
 * For trees composed of less than 4 blocks, the bins in excess are reserved.
 * Note that tree_id 0 is allocated for a default-route tree, bins are 0xff
 * Access: RW
 */
MLXSW_ITEM16_INDEXED(reg, ralst, right_child_bin, 0x04, 0, 8, 0x02, 0x00,
		     false);

static inline void mlxsw_reg_ralst_pack(char *payload, u8 root_bin, u8 tree_id)
{
	MLXSW_REG_ZERO(ralst, payload);

	/* Initialize all bins to have no left or right child */
	memset(payload + MLXSW_REG_RALST_BIN_OFFSET,
	       MLXSW_REG_RALST_BIN_NO_CHILD, MLXSW_REG_RALST_BIN_COUNT * 2);

	mlxsw_reg_ralst_root_bin_set(payload, root_bin);
	mlxsw_reg_ralst_tree_id_set(payload, tree_id);
}

static inline void mlxsw_reg_ralst_bin_pack(char *payload, u8 bin_number,
					    u8 left_child_bin,
					    u8 right_child_bin)
{
	int bin_index = bin_number - 1;

	mlxsw_reg_ralst_left_child_bin_set(payload, bin_index, left_child_bin);
	mlxsw_reg_ralst_right_child_bin_set(payload, bin_index,
					    right_child_bin);
}

/* RALTB - Router Algorithmic LPM Tree Binding Register
 * ----------------------------------------------------
 * RALTB is used to bind virtual router and protocol to an allocated LPM tree.
 */
#define MLXSW_REG_RALTB_ID 0x8012
#define MLXSW_REG_RALTB_LEN 0x04

static const struct mlxsw_reg_info mlxsw_reg_raltb = {
	.id = MLXSW_REG_RALTB_ID,
	.len = MLXSW_REG_RALTB_LEN,
};

/* reg_raltb_virtual_router
 * Virtual Router ID
 * Range is 0..cap_max_virtual_routers-1
 * Access: Index
 */
MLXSW_ITEM32(reg, raltb, virtual_router, 0x00, 16, 16);

/* reg_raltb_protocol
 * Protocol.
 * Access: Index
 */
MLXSW_ITEM32(reg, raltb, protocol, 0x00, 12, 4);

/* reg_raltb_tree_id
 * Tree to be used for the {virtual_router, protocol}
 * Tree identifier numbered from 1..(cap_shspm_max_trees-1).
 * By default, all Unicast IPv4 and IPv6 are bound to tree_id 0.
 * Access: RW
 */
MLXSW_ITEM32(reg, raltb, tree_id, 0x00, 0, 8);

static inline void mlxsw_reg_raltb_pack(char *payload, u16 virtual_router,
					enum mlxsw_reg_ralxx_protocol protocol,
					u8 tree_id)
{
	MLXSW_REG_ZERO(raltb, payload);
	mlxsw_reg_raltb_virtual_router_set(payload, virtual_router);
	mlxsw_reg_raltb_protocol_set(payload, protocol);
	mlxsw_reg_raltb_tree_id_set(payload, tree_id);
}

/* RALUE - Router Algorithmic LPM Unicast Entry Register
 * -----------------------------------------------------
 * RALUE is used to configure and query LPM entries that serve
 * the Unicast protocols.
 */
#define MLXSW_REG_RALUE_ID 0x8013
#define MLXSW_REG_RALUE_LEN 0x38

static const struct mlxsw_reg_info mlxsw_reg_ralue = {
	.id = MLXSW_REG_RALUE_ID,
	.len = MLXSW_REG_RALUE_LEN,
};

/* reg_ralue_protocol
 * Protocol.
 * Access: Index
 */
MLXSW_ITEM32(reg, ralue, protocol, 0x00, 24, 4);

enum mlxsw_reg_ralue_op {
	/* Read operation. If entry doesn't exist, the operation fails. */
	MLXSW_REG_RALUE_OP_QUERY_READ = 0,
	/* Clear on read operation. Used to read entry and
	 * clear Activity bit.
	 */
	MLXSW_REG_RALUE_OP_QUERY_CLEAR = 1,
	/* Write operation. Used to write a new entry to the table. All RW
	 * fields are written for new entry. Activity bit is set
	 * for new entries.
	 */
	MLXSW_REG_RALUE_OP_WRITE_WRITE = 0,
	/* Update operation. Used to update an existing route entry and
	 * only update the RW fields that are detailed in the field
	 * op_u_mask. If entry doesn't exist, the operation fails.
	 */
	MLXSW_REG_RALUE_OP_WRITE_UPDATE = 1,
	/* Clear activity. The Activity bit (the field a) is cleared
	 * for the entry.
	 */
	MLXSW_REG_RALUE_OP_WRITE_CLEAR = 2,
	/* Delete operation. Used to delete an existing entry. If entry
	 * doesn't exist, the operation fails.
	 */
	MLXSW_REG_RALUE_OP_WRITE_DELETE = 3,
};

/* reg_ralue_op
 * Operation.
 * Access: OP
 */
MLXSW_ITEM32(reg, ralue, op, 0x00, 20, 3);

/* reg_ralue_a
 * Activity. Set for new entries. Set if a packet lookup has hit on the
 * specific entry, only if the entry is a route. To clear the a bit, use
 * "clear activity" op.
 * Enabled by activity_dis in RGCR
 * Access: RO
 */
MLXSW_ITEM32(reg, ralue, a, 0x00, 16, 1);

/* reg_ralue_virtual_router
 * Virtual Router ID
 * Range is 0..cap_max_virtual_routers-1
 * Access: Index
 */
MLXSW_ITEM32(reg, ralue, virtual_router, 0x04, 16, 16);

#define MLXSW_REG_RALUE_OP_U_MASK_ENTRY_TYPE	BIT(0)
#define MLXSW_REG_RALUE_OP_U_MASK_BMP_LEN	BIT(1)
#define MLXSW_REG_RALUE_OP_U_MASK_ACTION	BIT(2)

/* reg_ralue_op_u_mask
 * opcode update mask.
 * On read operation, this field is reserved.
 * This field is valid for update opcode, otherwise - reserved.
 * This field is a bitmask of the fields that should be updated.
 * Access: WO
 */
MLXSW_ITEM32(reg, ralue, op_u_mask, 0x04, 8, 3);

/* reg_ralue_prefix_len
 * Number of bits in the prefix of the LPM route.
 * Note that for IPv6 prefixes, if prefix_len>64 the entry consumes
 * two entries in the physical HW table.
 * Access: Index
 */
MLXSW_ITEM32(reg, ralue, prefix_len, 0x08, 0, 8);

/* reg_ralue_dip*
 * The prefix of the route or of the marker that the object of the LPM
 * is compared with. The most significant bits of the dip are the prefix.
 * The list significant bits must be '0' if the prefix_len is smaller
 * than 128 for IPv6 or smaller than 32 for IPv4.
 * IPv4 address uses bits dip[31:0] and bits dip[127:32] are reserved.
 * Access: Index
 */
MLXSW_ITEM32(reg, ralue, dip4, 0x18, 0, 32);

enum mlxsw_reg_ralue_entry_type {
	MLXSW_REG_RALUE_ENTRY_TYPE_MARKER_ENTRY = 1,
	MLXSW_REG_RALUE_ENTRY_TYPE_ROUTE_ENTRY = 2,
	MLXSW_REG_RALUE_ENTRY_TYPE_MARKER_AND_ROUTE_ENTRY = 3,
};

/* reg_ralue_entry_type
 * Entry type.
 * Note - for Marker entries, the action_type and action fields are reserved.
 * Access: RW
 */
MLXSW_ITEM32(reg, ralue, entry_type, 0x1C, 30, 2);

/* reg_ralue_bmp_len
 * The best match prefix length in the case that there is no match for
 * longer prefixes.
 * If (entry_type != MARKER_ENTRY), bmp_len must be equal to prefix_len
 * Note for any update operation with entry_type modification this
 * field must be set.
 * Access: RW
 */
MLXSW_ITEM32(reg, ralue, bmp_len, 0x1C, 16, 8);

enum mlxsw_reg_ralue_action_type {
	MLXSW_REG_RALUE_ACTION_TYPE_REMOTE,
	MLXSW_REG_RALUE_ACTION_TYPE_LOCAL,
	MLXSW_REG_RALUE_ACTION_TYPE_IP2ME,
};

/* reg_ralue_action_type
 * Action Type
 * Indicates how the IP address is connected.
 * It can be connected to a local subnet through local_erif or can be
 * on a remote subnet connected through a next-hop router,
 * or transmitted to the CPU.
 * Reserved when entry_type = MARKER_ENTRY
 * Access: RW
 */
MLXSW_ITEM32(reg, ralue, action_type, 0x1C, 0, 2);

enum mlxsw_reg_ralue_trap_action {
	MLXSW_REG_RALUE_TRAP_ACTION_NOP,
	MLXSW_REG_RALUE_TRAP_ACTION_TRAP,
	MLXSW_REG_RALUE_TRAP_ACTION_MIRROR_TO_CPU,
	MLXSW_REG_RALUE_TRAP_ACTION_MIRROR,
	MLXSW_REG_RALUE_TRAP_ACTION_DISCARD_ERROR,
};

/* reg_ralue_trap_action
 * Trap action.
 * For IP2ME action, only NOP and MIRROR are possible.
 * Access: RW
 */
MLXSW_ITEM32(reg, ralue, trap_action, 0x20, 28, 4);

/* reg_ralue_trap_id
 * Trap ID to be reported to CPU.
 * Trap ID is RTR_INGRESS0 or RTR_INGRESS1.
 * For trap_action of NOP, MIRROR and DISCARD_ERROR, trap_id is reserved.
 * Access: RW
 */
MLXSW_ITEM32(reg, ralue, trap_id, 0x20, 0, 9);

/* reg_ralue_adjacency_index
 * Points to the first entry of the group-based ECMP.
 * Only relevant in case of REMOTE action.
 * Access: RW
 */
MLXSW_ITEM32(reg, ralue, adjacency_index, 0x24, 0, 24);

/* reg_ralue_ecmp_size
 * Amount of sequential entries starting
 * from the adjacency_index (the number of ECMPs).
 * The valid range is 1-64, 512, 1024, 2048 and 4096.
 * Reserved when trap_action is TRAP or DISCARD_ERROR.
 * Only relevant in case of REMOTE action.
 * Access: RW
 */
MLXSW_ITEM32(reg, ralue, ecmp_size, 0x28, 0, 13);

/* reg_ralue_local_erif
 * Egress Router Interface.
 * Only relevant in case of LOCAL action.
 * Access: RW
 */
MLXSW_ITEM32(reg, ralue, local_erif, 0x24, 0, 16);

/* reg_ralue_v
 * Valid bit for the tunnel_ptr field.
 * If valid = 0 then trap to CPU as IP2ME trap ID.
 * If valid = 1 and the packet format allows NVE or IPinIP tunnel
 * decapsulation then tunnel decapsulation is done.
 * If valid = 1 and packet format does not allow NVE or IPinIP tunnel
 * decapsulation then trap as IP2ME trap ID.
 * Only relevant in case of IP2ME action.
 * Access: RW
 */
MLXSW_ITEM32(reg, ralue, v, 0x24, 31, 1);

/* reg_ralue_tunnel_ptr
 * Tunnel Pointer for NVE or IPinIP tunnel decapsulation.
 * For Spectrum, pointer to KVD Linear.
 * Only relevant in case of IP2ME action.
 * Access: RW
 */
MLXSW_ITEM32(reg, ralue, tunnel_ptr, 0x24, 0, 24);

static inline void mlxsw_reg_ralue_pack(char *payload,
					enum mlxsw_reg_ralxx_protocol protocol,
					enum mlxsw_reg_ralue_op op,
					u16 virtual_router, u8 prefix_len)
{
	MLXSW_REG_ZERO(ralue, payload);
	mlxsw_reg_ralue_protocol_set(payload, protocol);
	mlxsw_reg_ralue_op_set(payload, op);
	mlxsw_reg_ralue_virtual_router_set(payload, virtual_router);
	mlxsw_reg_ralue_prefix_len_set(payload, prefix_len);
	mlxsw_reg_ralue_entry_type_set(payload,
				       MLXSW_REG_RALUE_ENTRY_TYPE_ROUTE_ENTRY);
	mlxsw_reg_ralue_bmp_len_set(payload, prefix_len);
}

static inline void mlxsw_reg_ralue_pack4(char *payload,
					 enum mlxsw_reg_ralxx_protocol protocol,
					 enum mlxsw_reg_ralue_op op,
					 u16 virtual_router, u8 prefix_len,
					 u32 dip)
{
	mlxsw_reg_ralue_pack(payload, protocol, op, virtual_router, prefix_len);
	mlxsw_reg_ralue_dip4_set(payload, dip);
}

static inline void
mlxsw_reg_ralue_act_remote_pack(char *payload,
				enum mlxsw_reg_ralue_trap_action trap_action,
				u16 trap_id, u32 adjacency_index, u16 ecmp_size)
{
	mlxsw_reg_ralue_action_type_set(payload,
					MLXSW_REG_RALUE_ACTION_TYPE_REMOTE);
	mlxsw_reg_ralue_trap_action_set(payload, trap_action);
	mlxsw_reg_ralue_trap_id_set(payload, trap_id);
	mlxsw_reg_ralue_adjacency_index_set(payload, adjacency_index);
	mlxsw_reg_ralue_ecmp_size_set(payload, ecmp_size);
}

static inline void
mlxsw_reg_ralue_act_local_pack(char *payload,
			       enum mlxsw_reg_ralue_trap_action trap_action,
			       u16 trap_id, u16 local_erif)
{
	mlxsw_reg_ralue_action_type_set(payload,
					MLXSW_REG_RALUE_ACTION_TYPE_LOCAL);
	mlxsw_reg_ralue_trap_action_set(payload, trap_action);
	mlxsw_reg_ralue_trap_id_set(payload, trap_id);
	mlxsw_reg_ralue_local_erif_set(payload, local_erif);
}

static inline void
mlxsw_reg_ralue_act_ip2me_pack(char *payload)
{
	mlxsw_reg_ralue_action_type_set(payload,
					MLXSW_REG_RALUE_ACTION_TYPE_IP2ME);
}

/* RAUHT - Router Algorithmic LPM Unicast Host Table Register
 * ----------------------------------------------------------
 * The RAUHT register is used to configure and query the Unicast Host table in
 * devices that implement the Algorithmic LPM.
 */
#define MLXSW_REG_RAUHT_ID 0x8014
#define MLXSW_REG_RAUHT_LEN 0x74

static const struct mlxsw_reg_info mlxsw_reg_rauht = {
	.id = MLXSW_REG_RAUHT_ID,
	.len = MLXSW_REG_RAUHT_LEN,
};

enum mlxsw_reg_rauht_type {
	MLXSW_REG_RAUHT_TYPE_IPV4,
	MLXSW_REG_RAUHT_TYPE_IPV6,
};

/* reg_rauht_type
 * Access: Index
 */
MLXSW_ITEM32(reg, rauht, type, 0x00, 24, 2);

enum mlxsw_reg_rauht_op {
	MLXSW_REG_RAUHT_OP_QUERY_READ = 0,
	/* Read operation */
	MLXSW_REG_RAUHT_OP_QUERY_CLEAR_ON_READ = 1,
	/* Clear on read operation. Used to read entry and clear
	 * activity bit.
	 */
	MLXSW_REG_RAUHT_OP_WRITE_ADD = 0,
	/* Add. Used to write a new entry to the table. All R/W fields are
	 * relevant for new entry. Activity bit is set for new entries.
	 */
	MLXSW_REG_RAUHT_OP_WRITE_UPDATE = 1,
	/* Update action. Used to update an existing route entry and
	 * only update the following fields:
	 * trap_action, trap_id, mac, counter_set_type, counter_index
	 */
	MLXSW_REG_RAUHT_OP_WRITE_CLEAR_ACTIVITY = 2,
	/* Clear activity. A bit is cleared for the entry. */
	MLXSW_REG_RAUHT_OP_WRITE_DELETE = 3,
	/* Delete entry */
	MLXSW_REG_RAUHT_OP_WRITE_DELETE_ALL = 4,
	/* Delete all host entries on a RIF. In this command, dip
	 * field is reserved.
	 */
};

/* reg_rauht_op
 * Access: OP
 */
MLXSW_ITEM32(reg, rauht, op, 0x00, 20, 3);

/* reg_rauht_a
 * Activity. Set for new entries. Set if a packet lookup has hit on
 * the specific entry.
 * To clear the a bit, use "clear activity" op.
 * Enabled by activity_dis in RGCR
 * Access: RO
 */
MLXSW_ITEM32(reg, rauht, a, 0x00, 16, 1);

/* reg_rauht_rif
 * Router Interface
 * Access: Index
 */
MLXSW_ITEM32(reg, rauht, rif, 0x00, 0, 16);

/* reg_rauht_dip*
 * Destination address.
 * Access: Index
 */
MLXSW_ITEM32(reg, rauht, dip4, 0x1C, 0x0, 32);

enum mlxsw_reg_rauht_trap_action {
	MLXSW_REG_RAUHT_TRAP_ACTION_NOP,
	MLXSW_REG_RAUHT_TRAP_ACTION_TRAP,
	MLXSW_REG_RAUHT_TRAP_ACTION_MIRROR_TO_CPU,
	MLXSW_REG_RAUHT_TRAP_ACTION_MIRROR,
	MLXSW_REG_RAUHT_TRAP_ACTION_DISCARD_ERRORS,
};

/* reg_rauht_trap_action
 * Access: RW
 */
MLXSW_ITEM32(reg, rauht, trap_action, 0x60, 28, 4);

enum mlxsw_reg_rauht_trap_id {
	MLXSW_REG_RAUHT_TRAP_ID_RTR_EGRESS0,
	MLXSW_REG_RAUHT_TRAP_ID_RTR_EGRESS1,
};

/* reg_rauht_trap_id
 * Trap ID to be reported to CPU.
 * Trap-ID is RTR_EGRESS0 or RTR_EGRESS1.
 * For trap_action of NOP, MIRROR and DISCARD_ERROR,
 * trap_id is reserved.
 * Access: RW
 */
MLXSW_ITEM32(reg, rauht, trap_id, 0x60, 0, 9);

/* reg_rauht_counter_set_type
 * Counter set type for flow counters
 * Access: RW
 */
MLXSW_ITEM32(reg, rauht, counter_set_type, 0x68, 24, 8);

/* reg_rauht_counter_index
 * Counter index for flow counters
 * Access: RW
 */
MLXSW_ITEM32(reg, rauht, counter_index, 0x68, 0, 24);

/* reg_rauht_mac
 * MAC address.
 * Access: RW
 */
MLXSW_ITEM_BUF(reg, rauht, mac, 0x6E, 6);

static inline void mlxsw_reg_rauht_pack(char *payload,
					enum mlxsw_reg_rauht_op op, u16 rif,
					const char *mac)
{
	MLXSW_REG_ZERO(rauht, payload);
	mlxsw_reg_rauht_op_set(payload, op);
	mlxsw_reg_rauht_rif_set(payload, rif);
	mlxsw_reg_rauht_mac_memcpy_to(payload, mac);
}

static inline void mlxsw_reg_rauht_pack4(char *payload,
					 enum mlxsw_reg_rauht_op op, u16 rif,
					 const char *mac, u32 dip)
{
	mlxsw_reg_rauht_pack(payload, op, rif, mac);
	mlxsw_reg_rauht_dip4_set(payload, dip);
}

/* RALEU - Router Algorithmic LPM ECMP Update Register
 * ---------------------------------------------------
 * The register enables updating the ECMP section in the action for multiple
 * LPM Unicast entries in a single operation. The update is executed to
 * all entries of a {virtual router, protocol} tuple using the same ECMP group.
 */
#define MLXSW_REG_RALEU_ID 0x8015
#define MLXSW_REG_RALEU_LEN 0x28

static const struct mlxsw_reg_info mlxsw_reg_raleu = {
	.id = MLXSW_REG_RALEU_ID,
	.len = MLXSW_REG_RALEU_LEN,
};

/* reg_raleu_protocol
 * Protocol.
 * Access: Index
 */
MLXSW_ITEM32(reg, raleu, protocol, 0x00, 24, 4);

/* reg_raleu_virtual_router
 * Virtual Router ID
 * Range is 0..cap_max_virtual_routers-1
 * Access: Index
 */
MLXSW_ITEM32(reg, raleu, virtual_router, 0x00, 0, 16);

/* reg_raleu_adjacency_index
 * Adjacency Index used for matching on the existing entries.
 * Access: Index
 */
MLXSW_ITEM32(reg, raleu, adjacency_index, 0x10, 0, 24);

/* reg_raleu_ecmp_size
 * ECMP Size used for matching on the existing entries.
 * Access: Index
 */
MLXSW_ITEM32(reg, raleu, ecmp_size, 0x14, 0, 13);

/* reg_raleu_new_adjacency_index
 * New Adjacency Index.
 * Access: WO
 */
MLXSW_ITEM32(reg, raleu, new_adjacency_index, 0x20, 0, 24);

/* reg_raleu_new_ecmp_size
 * New ECMP Size.
 * Access: WO
 */
MLXSW_ITEM32(reg, raleu, new_ecmp_size, 0x24, 0, 13);

static inline void mlxsw_reg_raleu_pack(char *payload,
					enum mlxsw_reg_ralxx_protocol protocol,
					u16 virtual_router,
					u32 adjacency_index, u16 ecmp_size,
					u32 new_adjacency_index,
					u16 new_ecmp_size)
{
	MLXSW_REG_ZERO(raleu, payload);
	mlxsw_reg_raleu_protocol_set(payload, protocol);
	mlxsw_reg_raleu_virtual_router_set(payload, virtual_router);
	mlxsw_reg_raleu_adjacency_index_set(payload, adjacency_index);
	mlxsw_reg_raleu_ecmp_size_set(payload, ecmp_size);
	mlxsw_reg_raleu_new_adjacency_index_set(payload, new_adjacency_index);
	mlxsw_reg_raleu_new_ecmp_size_set(payload, new_ecmp_size);
}

/* RAUHTD - Router Algorithmic LPM Unicast Host Table Dump Register
 * ----------------------------------------------------------------
 * The RAUHTD register allows dumping entries from the Router Unicast Host
 * Table. For a given session an entry is dumped no more than one time. The
 * first RAUHTD access after reset is a new session. A session ends when the
 * num_rec response is smaller than num_rec request or for IPv4 when the
 * num_entries is smaller than 4. The clear activity affect the current session
 * or the last session if a new session has not started.
 */
#define MLXSW_REG_RAUHTD_ID 0x8018
#define MLXSW_REG_RAUHTD_BASE_LEN 0x20
#define MLXSW_REG_RAUHTD_REC_LEN 0x20
#define MLXSW_REG_RAUHTD_REC_MAX_NUM 32
#define MLXSW_REG_RAUHTD_LEN (MLXSW_REG_RAUHTD_BASE_LEN + \
		MLXSW_REG_RAUHTD_REC_MAX_NUM * MLXSW_REG_RAUHTD_REC_LEN)
#define MLXSW_REG_RAUHTD_IPV4_ENT_PER_REC 4

static const struct mlxsw_reg_info mlxsw_reg_rauhtd = {
	.id = MLXSW_REG_RAUHTD_ID,
	.len = MLXSW_REG_RAUHTD_LEN,
};

#define MLXSW_REG_RAUHTD_FILTER_A BIT(0)
#define MLXSW_REG_RAUHTD_FILTER_RIF BIT(3)

/* reg_rauhtd_filter_fields
 * if a bit is '0' then the relevant field is ignored and dump is done
 * regardless of the field value
 * Bit0 - filter by activity: entry_a
 * Bit3 - filter by entry rip: entry_rif
 * Access: Index
 */
MLXSW_ITEM32(reg, rauhtd, filter_fields, 0x00, 0, 8);

enum mlxsw_reg_rauhtd_op {
	MLXSW_REG_RAUHTD_OP_DUMP,
	MLXSW_REG_RAUHTD_OP_DUMP_AND_CLEAR,
};

/* reg_rauhtd_op
 * Access: OP
 */
MLXSW_ITEM32(reg, rauhtd, op, 0x04, 24, 2);

/* reg_rauhtd_num_rec
 * At request: number of records requested
 * At response: number of records dumped
 * For IPv4, each record has 4 entries at request and up to 4 entries
 * at response
 * Range is 0..MLXSW_REG_RAUHTD_REC_MAX_NUM
 * Access: Index
 */
MLXSW_ITEM32(reg, rauhtd, num_rec, 0x04, 0, 8);

/* reg_rauhtd_entry_a
 * Dump only if activity has value of entry_a
 * Reserved if filter_fields bit0 is '0'
 * Access: Index
 */
MLXSW_ITEM32(reg, rauhtd, entry_a, 0x08, 16, 1);

enum mlxsw_reg_rauhtd_type {
	MLXSW_REG_RAUHTD_TYPE_IPV4,
	MLXSW_REG_RAUHTD_TYPE_IPV6,
};

/* reg_rauhtd_type
 * Dump only if record type is:
 * 0 - IPv4
 * 1 - IPv6
 * Access: Index
 */
MLXSW_ITEM32(reg, rauhtd, type, 0x08, 0, 4);

/* reg_rauhtd_entry_rif
 * Dump only if RIF has value of entry_rif
 * Reserved if filter_fields bit3 is '0'
 * Access: Index
 */
MLXSW_ITEM32(reg, rauhtd, entry_rif, 0x0C, 0, 16);

static inline void mlxsw_reg_rauhtd_pack(char *payload,
					 enum mlxsw_reg_rauhtd_type type)
{
	MLXSW_REG_ZERO(rauhtd, payload);
	mlxsw_reg_rauhtd_filter_fields_set(payload, MLXSW_REG_RAUHTD_FILTER_A);
	mlxsw_reg_rauhtd_op_set(payload, MLXSW_REG_RAUHTD_OP_DUMP_AND_CLEAR);
	mlxsw_reg_rauhtd_num_rec_set(payload, MLXSW_REG_RAUHTD_REC_MAX_NUM);
	mlxsw_reg_rauhtd_entry_a_set(payload, 1);
	mlxsw_reg_rauhtd_type_set(payload, type);
}

/* reg_rauhtd_ipv4_rec_num_entries
 * Number of valid entries in this record:
 * 0 - 1 valid entry
 * 1 - 2 valid entries
 * 2 - 3 valid entries
 * 3 - 4 valid entries
 * Access: RO
 */
MLXSW_ITEM32_INDEXED(reg, rauhtd, ipv4_rec_num_entries,
		     MLXSW_REG_RAUHTD_BASE_LEN, 28, 2,
		     MLXSW_REG_RAUHTD_REC_LEN, 0x00, false);

/* reg_rauhtd_rec_type
 * Record type.
 * 0 - IPv4
 * 1 - IPv6
 * Access: RO
 */
MLXSW_ITEM32_INDEXED(reg, rauhtd, rec_type, MLXSW_REG_RAUHTD_BASE_LEN, 24, 2,
		     MLXSW_REG_RAUHTD_REC_LEN, 0x00, false);

#define MLXSW_REG_RAUHTD_IPV4_ENT_LEN 0x8

/* reg_rauhtd_ipv4_ent_a
 * Activity. Set for new entries. Set if a packet lookup has hit on the
 * specific entry.
 * Access: RO
 */
MLXSW_ITEM32_INDEXED(reg, rauhtd, ipv4_ent_a, MLXSW_REG_RAUHTD_BASE_LEN, 16, 1,
		     MLXSW_REG_RAUHTD_IPV4_ENT_LEN, 0x00, false);

/* reg_rauhtd_ipv4_ent_rif
 * Router interface.
 * Access: RO
 */
MLXSW_ITEM32_INDEXED(reg, rauhtd, ipv4_ent_rif, MLXSW_REG_RAUHTD_BASE_LEN, 0,
		     16, MLXSW_REG_RAUHTD_IPV4_ENT_LEN, 0x00, false);

/* reg_rauhtd_ipv4_ent_dip
 * Destination IPv4 address.
 * Access: RO
 */
MLXSW_ITEM32_INDEXED(reg, rauhtd, ipv4_ent_dip, MLXSW_REG_RAUHTD_BASE_LEN, 0,
		     32, MLXSW_REG_RAUHTD_IPV4_ENT_LEN, 0x04, false);

static inline void mlxsw_reg_rauhtd_ent_ipv4_unpack(char *payload,
						    int ent_index, u16 *p_rif,
						    u32 *p_dip)
{
	*p_rif = mlxsw_reg_rauhtd_ipv4_ent_rif_get(payload, ent_index);
	*p_dip = mlxsw_reg_rauhtd_ipv4_ent_dip_get(payload, ent_index);
}

/* MFCR - Management Fan Control Register
 * --------------------------------------
 * This register controls the settings of the Fan Speed PWM mechanism.
 */
#define MLXSW_REG_MFCR_ID 0x9001
#define MLXSW_REG_MFCR_LEN 0x08

static const struct mlxsw_reg_info mlxsw_reg_mfcr = {
	.id = MLXSW_REG_MFCR_ID,
	.len = MLXSW_REG_MFCR_LEN,
};

enum mlxsw_reg_mfcr_pwm_frequency {
	MLXSW_REG_MFCR_PWM_FEQ_11HZ = 0x00,
	MLXSW_REG_MFCR_PWM_FEQ_14_7HZ = 0x01,
	MLXSW_REG_MFCR_PWM_FEQ_22_1HZ = 0x02,
	MLXSW_REG_MFCR_PWM_FEQ_1_4KHZ = 0x40,
	MLXSW_REG_MFCR_PWM_FEQ_5KHZ = 0x41,
	MLXSW_REG_MFCR_PWM_FEQ_20KHZ = 0x42,
	MLXSW_REG_MFCR_PWM_FEQ_22_5KHZ = 0x43,
	MLXSW_REG_MFCR_PWM_FEQ_25KHZ = 0x44,
};

/* reg_mfcr_pwm_frequency
 * Controls the frequency of the PWM signal.
 * Access: RW
 */
MLXSW_ITEM32(reg, mfcr, pwm_frequency, 0x00, 0, 6);

#define MLXSW_MFCR_TACHOS_MAX 10
=======
/* TNQCR - Tunneling NVE QoS Configuration Register
 * ------------------------------------------------
 * The TNQCR register configures how QoS is set in encapsulation into the
 * underlay network.
 */
#define MLXSW_REG_TNQCR_ID 0xA010
#define MLXSW_REG_TNQCR_LEN 0x0C

MLXSW_REG_DEFINE(tnqcr, MLXSW_REG_TNQCR_ID, MLXSW_REG_TNQCR_LEN);

/* reg_tnqcr_enc_set_dscp
 * For encapsulation: How to set DSCP field:
 * 0 - Copy the DSCP from the overlay (inner) IP header to the underlay
 * (outer) IP header. If there is no IP header, use TNQDR.dscp
 * 1 - Set the DSCP field as TNQDR.dscp
 * Access: RW
 */
MLXSW_ITEM32(reg, tnqcr, enc_set_dscp, 0x04, 28, 1);

static inline void mlxsw_reg_tnqcr_pack(char *payload)
{
	MLXSW_REG_ZERO(tnqcr, payload);
	mlxsw_reg_tnqcr_enc_set_dscp_set(payload, 0);
}
>>>>>>> 24b8d41d

/* TNQDR - Tunneling NVE QoS Default Register
 * ------------------------------------------
 * The TNQDR register configures the default QoS settings for NVE
 * encapsulation.
 */
#define MLXSW_REG_TNQDR_ID 0xA011
#define MLXSW_REG_TNQDR_LEN 0x08

MLXSW_REG_DEFINE(tnqdr, MLXSW_REG_TNQDR_ID, MLXSW_REG_TNQDR_LEN);

/* reg_tnqdr_local_port
 * Local port number (receive port). CPU port is supported.
 * Access: Index
 */
MLXSW_ITEM32(reg, tnqdr, local_port, 0x00, 16, 8);

/* reg_tnqdr_dscp
 * For encapsulation, the default DSCP.
 * Access: RW
 */
MLXSW_ITEM32(reg, tnqdr, dscp, 0x04, 0, 6);

static inline void mlxsw_reg_tnqdr_pack(char *payload, u8 local_port)
{
	MLXSW_REG_ZERO(tnqdr, payload);
	mlxsw_reg_tnqdr_local_port_set(payload, local_port);
	mlxsw_reg_tnqdr_dscp_set(payload, 0);
}

/* TNEEM - Tunneling NVE Encapsulation ECN Mapping Register
 * --------------------------------------------------------
 * The TNEEM register maps ECN of the IP header at the ingress to the
 * encapsulation to the ECN of the underlay network.
 */
#define MLXSW_REG_TNEEM_ID 0xA012
#define MLXSW_REG_TNEEM_LEN 0x0C

MLXSW_REG_DEFINE(tneem, MLXSW_REG_TNEEM_ID, MLXSW_REG_TNEEM_LEN);

/* reg_tneem_overlay_ecn
 * ECN of the IP header in the overlay network.
 * Access: Index
 */
MLXSW_ITEM32(reg, tneem, overlay_ecn, 0x04, 24, 2);

/* reg_tneem_underlay_ecn
 * ECN of the IP header in the underlay network.
 * Access: RW
 */
MLXSW_ITEM32(reg, tneem, underlay_ecn, 0x04, 16, 2);

static inline void mlxsw_reg_tneem_pack(char *payload, u8 overlay_ecn,
					u8 underlay_ecn)
{
	MLXSW_REG_ZERO(tneem, payload);
	mlxsw_reg_tneem_overlay_ecn_set(payload, overlay_ecn);
	mlxsw_reg_tneem_underlay_ecn_set(payload, underlay_ecn);
}

/* TNDEM - Tunneling NVE Decapsulation ECN Mapping Register
 * --------------------------------------------------------
 * The TNDEM register configures the actions that are done in the
 * decapsulation.
 */
#define MLXSW_REG_TNDEM_ID 0xA013
#define MLXSW_REG_TNDEM_LEN 0x0C

MLXSW_REG_DEFINE(tndem, MLXSW_REG_TNDEM_ID, MLXSW_REG_TNDEM_LEN);

/* reg_tndem_underlay_ecn
 * ECN field of the IP header in the underlay network.
 * Access: Index
 */
MLXSW_ITEM32(reg, tndem, underlay_ecn, 0x04, 24, 2);

/* reg_tndem_overlay_ecn
 * ECN field of the IP header in the overlay network.
 * Access: Index
 */
MLXSW_ITEM32(reg, tndem, overlay_ecn, 0x04, 16, 2);

/* reg_tndem_eip_ecn
 * Egress IP ECN. ECN field of the IP header of the packet which goes out
 * from the decapsulation.
 * Access: RW
 */
MLXSW_ITEM32(reg, tndem, eip_ecn, 0x04, 8, 2);

/* reg_tndem_trap_en
 * Trap enable:
 * 0 - No trap due to decap ECN
 * 1 - Trap enable with trap_id
 * Access: RW
 */
MLXSW_ITEM32(reg, tndem, trap_en, 0x08, 28, 4);

/* reg_tndem_trap_id
 * Trap ID. Either DECAP_ECN0 or DECAP_ECN1.
 * Reserved when trap_en is '0'.
 * Access: RW
 */
MLXSW_ITEM32(reg, tndem, trap_id, 0x08, 0, 9);

static inline void mlxsw_reg_tndem_pack(char *payload, u8 underlay_ecn,
					u8 overlay_ecn, u8 ecn, bool trap_en,
					u16 trap_id)
{
	MLXSW_REG_ZERO(tndem, payload);
	mlxsw_reg_tndem_underlay_ecn_set(payload, underlay_ecn);
	mlxsw_reg_tndem_overlay_ecn_set(payload, overlay_ecn);
	mlxsw_reg_tndem_eip_ecn_set(payload, ecn);
	mlxsw_reg_tndem_trap_en_set(payload, trap_en);
	mlxsw_reg_tndem_trap_id_set(payload, trap_id);
}

/* TNPC - Tunnel Port Configuration Register
 * -----------------------------------------
 * The TNPC register is used for tunnel port configuration.
 * Reserved when Spectrum.
 */
#define MLXSW_REG_TNPC_ID 0xA020
#define MLXSW_REG_TNPC_LEN 0x18

MLXSW_REG_DEFINE(tnpc, MLXSW_REG_TNPC_ID, MLXSW_REG_TNPC_LEN);

enum mlxsw_reg_tnpc_tunnel_port {
	MLXSW_REG_TNPC_TUNNEL_PORT_NVE,
	MLXSW_REG_TNPC_TUNNEL_PORT_VPLS,
	MLXSW_REG_TNPC_TUNNEL_FLEX_TUNNEL0,
	MLXSW_REG_TNPC_TUNNEL_FLEX_TUNNEL1,
};

/* reg_tnpc_tunnel_port
 * Tunnel port.
 * Access: Index
 */
MLXSW_ITEM32(reg, tnpc, tunnel_port, 0x00, 0, 4);

/* reg_tnpc_learn_enable_v6
 * During IPv6 underlay decapsulation, whether to learn from tunnel port.
 * Access: RW
 */
MLXSW_ITEM32(reg, tnpc, learn_enable_v6, 0x04, 1, 1);

/* reg_tnpc_learn_enable_v4
 * During IPv4 underlay decapsulation, whether to learn from tunnel port.
 * Access: RW
 */
MLXSW_ITEM32(reg, tnpc, learn_enable_v4, 0x04, 0, 1);

static inline void mlxsw_reg_tnpc_pack(char *payload,
				       enum mlxsw_reg_tnpc_tunnel_port tport,
				       bool learn_enable)
{
	MLXSW_REG_ZERO(tnpc, payload);
	mlxsw_reg_tnpc_tunnel_port_set(payload, tport);
	mlxsw_reg_tnpc_learn_enable_v4_set(payload, learn_enable);
	mlxsw_reg_tnpc_learn_enable_v6_set(payload, learn_enable);
}

/* TIGCR - Tunneling IPinIP General Configuration Register
 * -------------------------------------------------------
 * The TIGCR register is used for setting up the IPinIP Tunnel configuration.
 */
#define MLXSW_REG_TIGCR_ID 0xA801
#define MLXSW_REG_TIGCR_LEN 0x10

MLXSW_REG_DEFINE(tigcr, MLXSW_REG_TIGCR_ID, MLXSW_REG_TIGCR_LEN);

/* reg_tigcr_ipip_ttlc
 * For IPinIP Tunnel encapsulation: whether to copy the ttl from the packet
 * header.
 * Access: RW
 */
MLXSW_ITEM32(reg, tigcr, ttlc, 0x04, 8, 1);

/* reg_tigcr_ipip_ttl_uc
 * The TTL for IPinIP Tunnel encapsulation of unicast packets if
 * reg_tigcr_ipip_ttlc is unset.
 * Access: RW
 */
MLXSW_ITEM32(reg, tigcr, ttl_uc, 0x04, 0, 8);

static inline void mlxsw_reg_tigcr_pack(char *payload, bool ttlc, u8 ttl_uc)
{
	MLXSW_REG_ZERO(tigcr, payload);
	mlxsw_reg_tigcr_ttlc_set(payload, ttlc);
	mlxsw_reg_tigcr_ttl_uc_set(payload, ttl_uc);
}

/* TIEEM - Tunneling IPinIP Encapsulation ECN Mapping Register
 * -----------------------------------------------------------
 * The TIEEM register maps ECN of the IP header at the ingress to the
 * encapsulation to the ECN of the underlay network.
 */
#define MLXSW_REG_TIEEM_ID 0xA812
#define MLXSW_REG_TIEEM_LEN 0x0C

MLXSW_REG_DEFINE(tieem, MLXSW_REG_TIEEM_ID, MLXSW_REG_TIEEM_LEN);

/* reg_tieem_overlay_ecn
 * ECN of the IP header in the overlay network.
 * Access: Index
 */
MLXSW_ITEM32(reg, tieem, overlay_ecn, 0x04, 24, 2);

/* reg_tineem_underlay_ecn
 * ECN of the IP header in the underlay network.
 * Access: RW
 */
MLXSW_ITEM32(reg, tieem, underlay_ecn, 0x04, 16, 2);

static inline void mlxsw_reg_tieem_pack(char *payload, u8 overlay_ecn,
					u8 underlay_ecn)
{
	MLXSW_REG_ZERO(tieem, payload);
	mlxsw_reg_tieem_overlay_ecn_set(payload, overlay_ecn);
	mlxsw_reg_tieem_underlay_ecn_set(payload, underlay_ecn);
}

/* TIDEM - Tunneling IPinIP Decapsulation ECN Mapping Register
 * -----------------------------------------------------------
 * The TIDEM register configures the actions that are done in the
 * decapsulation.
 */
#define MLXSW_REG_TIDEM_ID 0xA813
#define MLXSW_REG_TIDEM_LEN 0x0C

MLXSW_REG_DEFINE(tidem, MLXSW_REG_TIDEM_ID, MLXSW_REG_TIDEM_LEN);

<<<<<<< HEAD
/* MPAT - Monitoring Port Analyzer Table
 * -------------------------------------
 * MPAT Register is used to query and configure the Switch PortAnalyzer Table.
 * For an enabled analyzer, all fields except e (enable) cannot be modified.
 */
#define MLXSW_REG_MPAT_ID 0x901A
#define MLXSW_REG_MPAT_LEN 0x78

static const struct mlxsw_reg_info mlxsw_reg_mpat = {
	.id = MLXSW_REG_MPAT_ID,
	.len = MLXSW_REG_MPAT_LEN,
};

/* reg_mpat_pa_id
 * Port Analyzer ID.
 * Access: Index
 */
MLXSW_ITEM32(reg, mpat, pa_id, 0x00, 28, 4);

/* reg_mpat_system_port
 * A unique port identifier for the final destination of the packet.
 * Access: RW
 */
MLXSW_ITEM32(reg, mpat, system_port, 0x00, 0, 16);

/* reg_mpat_e
 * Enable. Indicating the Port Analyzer is enabled.
 * Access: RW
 */
MLXSW_ITEM32(reg, mpat, e, 0x04, 31, 1);

/* reg_mpat_qos
 * Quality Of Service Mode.
 * 0: CONFIGURED - QoS parameters (Switch Priority, and encapsulation
 * PCP, DEI, DSCP or VL) are configured.
 * 1: MAINTAIN - QoS parameters (Switch Priority, Color) are the
 * same as in the original packet that has triggered the mirroring. For
 * SPAN also the pcp,dei are maintained.
 * Access: RW
 */
MLXSW_ITEM32(reg, mpat, qos, 0x04, 26, 1);

/* reg_mpat_be
 * Best effort mode. Indicates mirroring traffic should not cause packet
 * drop or back pressure, but will discard the mirrored packets. Mirrored
 * packets will be forwarded on a best effort manner.
 * 0: Do not discard mirrored packets
 * 1: Discard mirrored packets if causing congestion
 * Access: RW
 */
MLXSW_ITEM32(reg, mpat, be, 0x04, 25, 1);

static inline void mlxsw_reg_mpat_pack(char *payload, u8 pa_id,
				       u16 system_port, bool e)
{
	MLXSW_REG_ZERO(mpat, payload);
	mlxsw_reg_mpat_pa_id_set(payload, pa_id);
	mlxsw_reg_mpat_system_port_set(payload, system_port);
	mlxsw_reg_mpat_e_set(payload, e);
	mlxsw_reg_mpat_qos_set(payload, 1);
	mlxsw_reg_mpat_be_set(payload, 1);
}

/* MPAR - Monitoring Port Analyzer Register
 * ----------------------------------------
 * MPAR register is used to query and configure the port analyzer port mirroring
 * properties.
 */
#define MLXSW_REG_MPAR_ID 0x901B
#define MLXSW_REG_MPAR_LEN 0x08

static const struct mlxsw_reg_info mlxsw_reg_mpar = {
	.id = MLXSW_REG_MPAR_ID,
	.len = MLXSW_REG_MPAR_LEN,
};

/* reg_mpar_local_port
 * The local port to mirror the packets from.
 * Access: Index
 */
MLXSW_ITEM32(reg, mpar, local_port, 0x00, 16, 8);

enum mlxsw_reg_mpar_i_e {
	MLXSW_REG_MPAR_TYPE_EGRESS,
	MLXSW_REG_MPAR_TYPE_INGRESS,
};

/* reg_mpar_i_e
 * Ingress/Egress
 * Access: Index
 */
MLXSW_ITEM32(reg, mpar, i_e, 0x00, 0, 4);

/* reg_mpar_enable
 * Enable mirroring
 * By default, port mirroring is disabled for all ports.
 * Access: RW
 */
MLXSW_ITEM32(reg, mpar, enable, 0x04, 31, 1);

/* reg_mpar_pa_id
 * Port Analyzer ID.
 * Access: RW
 */
MLXSW_ITEM32(reg, mpar, pa_id, 0x04, 0, 4);

static inline void mlxsw_reg_mpar_pack(char *payload, u8 local_port,
				       enum mlxsw_reg_mpar_i_e i_e,
				       bool enable, u8 pa_id)
{
	MLXSW_REG_ZERO(mpar, payload);
	mlxsw_reg_mpar_local_port_set(payload, local_port);
	mlxsw_reg_mpar_enable_set(payload, enable);
	mlxsw_reg_mpar_i_e_set(payload, i_e);
	mlxsw_reg_mpar_pa_id_set(payload, pa_id);
}

/* MLCR - Management LED Control Register
 * --------------------------------------
 * Controls the system LEDs.
=======
/* reg_tidem_underlay_ecn
 * ECN field of the IP header in the underlay network.
 * Access: Index
>>>>>>> 24b8d41d
 */
MLXSW_ITEM32(reg, tidem, underlay_ecn, 0x04, 24, 2);

/* reg_tidem_overlay_ecn
 * ECN field of the IP header in the overlay network.
 * Access: Index
 */
MLXSW_ITEM32(reg, tidem, overlay_ecn, 0x04, 16, 2);

/* reg_tidem_eip_ecn
 * Egress IP ECN. ECN field of the IP header of the packet which goes out
 * from the decapsulation.
 * Access: RW
 */
MLXSW_ITEM32(reg, tidem, eip_ecn, 0x04, 8, 2);

/* reg_tidem_trap_en
 * Trap enable:
 * 0 - No trap due to decap ECN
 * 1 - Trap enable with trap_id
 * Access: RW
 */
MLXSW_ITEM32(reg, tidem, trap_en, 0x08, 28, 4);

/* reg_tidem_trap_id
 * Trap ID. Either DECAP_ECN0 or DECAP_ECN1.
 * Reserved when trap_en is '0'.
 * Access: RW
 */
MLXSW_ITEM32(reg, tidem, trap_id, 0x08, 0, 9);

static inline void mlxsw_reg_tidem_pack(char *payload, u8 underlay_ecn,
					u8 overlay_ecn, u8 eip_ecn,
					bool trap_en, u16 trap_id)
{
	MLXSW_REG_ZERO(tidem, payload);
	mlxsw_reg_tidem_underlay_ecn_set(payload, underlay_ecn);
	mlxsw_reg_tidem_overlay_ecn_set(payload, overlay_ecn);
	mlxsw_reg_tidem_eip_ecn_set(payload, eip_ecn);
	mlxsw_reg_tidem_trap_en_set(payload, trap_en);
	mlxsw_reg_tidem_trap_id_set(payload, trap_id);
}

/* SBPR - Shared Buffer Pools Register
 * -----------------------------------
 * The SBPR configures and retrieves the shared buffer pools and configuration.
 */
#define MLXSW_REG_SBPR_ID 0xB001
#define MLXSW_REG_SBPR_LEN 0x14

MLXSW_REG_DEFINE(sbpr, MLXSW_REG_SBPR_ID, MLXSW_REG_SBPR_LEN);

/* shared direstion enum for SBPR, SBCM, SBPM */
enum mlxsw_reg_sbxx_dir {
	MLXSW_REG_SBXX_DIR_INGRESS,
	MLXSW_REG_SBXX_DIR_EGRESS,
};

/* reg_sbpr_dir
 * Direction.
 * Access: Index
 */
MLXSW_ITEM32(reg, sbpr, dir, 0x00, 24, 2);

/* reg_sbpr_pool
 * Pool index.
 * Access: Index
 */
MLXSW_ITEM32(reg, sbpr, pool, 0x00, 0, 4);

/* reg_sbpr_infi_size
 * Size is infinite.
 * Access: RW
 */
MLXSW_ITEM32(reg, sbpr, infi_size, 0x04, 31, 1);

/* reg_sbpr_size
 * Pool size in buffer cells.
 * Reserved when infi_size = 1.
 * Access: RW
 */
MLXSW_ITEM32(reg, sbpr, size, 0x04, 0, 24);

enum mlxsw_reg_sbpr_mode {
	MLXSW_REG_SBPR_MODE_STATIC,
	MLXSW_REG_SBPR_MODE_DYNAMIC,
};

/* reg_sbpr_mode
 * Pool quota calculation mode.
 * Access: RW
 */
MLXSW_ITEM32(reg, sbpr, mode, 0x08, 0, 4);

static inline void mlxsw_reg_sbpr_pack(char *payload, u8 pool,
				       enum mlxsw_reg_sbxx_dir dir,
<<<<<<< HEAD
				       enum mlxsw_reg_sbpr_mode mode, u32 size)
=======
				       enum mlxsw_reg_sbpr_mode mode, u32 size,
				       bool infi_size)
>>>>>>> 24b8d41d
{
	MLXSW_REG_ZERO(sbpr, payload);
	mlxsw_reg_sbpr_pool_set(payload, pool);
	mlxsw_reg_sbpr_dir_set(payload, dir);
	mlxsw_reg_sbpr_mode_set(payload, mode);
	mlxsw_reg_sbpr_size_set(payload, size);
	mlxsw_reg_sbpr_infi_size_set(payload, infi_size);
}

/* SBCM - Shared Buffer Class Management Register
 * ----------------------------------------------
 * The SBCM register configures and retrieves the shared buffer allocation
 * and configuration according to Port-PG, including the binding to pool
 * and definition of the associated quota.
 */
#define MLXSW_REG_SBCM_ID 0xB002
#define MLXSW_REG_SBCM_LEN 0x28

MLXSW_REG_DEFINE(sbcm, MLXSW_REG_SBCM_ID, MLXSW_REG_SBCM_LEN);

/* reg_sbcm_local_port
 * Local port number.
 * For Ingress: excludes CPU port and Router port
 * For Egress: excludes IP Router
 * Access: Index
 */
MLXSW_ITEM32(reg, sbcm, local_port, 0x00, 16, 8);

/* reg_sbcm_pg_buff
 * PG buffer - Port PG (dir=ingress) / traffic class (dir=egress)
 * For PG buffer: range is 0..cap_max_pg_buffers - 1
 * For traffic class: range is 0..cap_max_tclass - 1
 * Note that when traffic class is in MC aware mode then the traffic
 * classes which are MC aware cannot be configured.
 * Access: Index
 */
MLXSW_ITEM32(reg, sbcm, pg_buff, 0x00, 8, 6);

/* reg_sbcm_dir
 * Direction.
 * Access: Index
 */
MLXSW_ITEM32(reg, sbcm, dir, 0x00, 0, 2);

/* reg_sbcm_min_buff
 * Minimum buffer size for the limiter, in cells.
 * Access: RW
 */
MLXSW_ITEM32(reg, sbcm, min_buff, 0x18, 0, 24);

/* shared max_buff limits for dynamic threshold for SBCM, SBPM */
#define MLXSW_REG_SBXX_DYN_MAX_BUFF_MIN 1
#define MLXSW_REG_SBXX_DYN_MAX_BUFF_MAX 14

<<<<<<< HEAD
=======
/* reg_sbcm_infi_max
 * Max buffer is infinite.
 * Access: RW
 */
MLXSW_ITEM32(reg, sbcm, infi_max, 0x1C, 31, 1);

>>>>>>> 24b8d41d
/* reg_sbcm_max_buff
 * When the pool associated to the port-pg/tclass is configured to
 * static, Maximum buffer size for the limiter configured in cells.
 * When the pool associated to the port-pg/tclass is configured to
 * dynamic, the max_buff holds the "alpha" parameter, supporting
 * the following values:
 * 0: 0
 * i: (1/128)*2^(i-1), for i=1..14
 * 0xFF: Infinity
 * Reserved when infi_max = 1.
 * Access: RW
 */
MLXSW_ITEM32(reg, sbcm, max_buff, 0x1C, 0, 24);

/* reg_sbcm_pool
 * Association of the port-priority to a pool.
 * Access: RW
 */
MLXSW_ITEM32(reg, sbcm, pool, 0x24, 0, 4);

static inline void mlxsw_reg_sbcm_pack(char *payload, u8 local_port, u8 pg_buff,
				       enum mlxsw_reg_sbxx_dir dir,
<<<<<<< HEAD
				       u32 min_buff, u32 max_buff, u8 pool)
=======
				       u32 min_buff, u32 max_buff,
				       bool infi_max, u8 pool)
>>>>>>> 24b8d41d
{
	MLXSW_REG_ZERO(sbcm, payload);
	mlxsw_reg_sbcm_local_port_set(payload, local_port);
	mlxsw_reg_sbcm_pg_buff_set(payload, pg_buff);
	mlxsw_reg_sbcm_dir_set(payload, dir);
	mlxsw_reg_sbcm_min_buff_set(payload, min_buff);
	mlxsw_reg_sbcm_max_buff_set(payload, max_buff);
	mlxsw_reg_sbcm_infi_max_set(payload, infi_max);
	mlxsw_reg_sbcm_pool_set(payload, pool);
}

/* SBPM - Shared Buffer Port Management Register
 * ---------------------------------------------
 * The SBPM register configures and retrieves the shared buffer allocation
 * and configuration according to Port-Pool, including the definition
 * of the associated quota.
 */
#define MLXSW_REG_SBPM_ID 0xB003
#define MLXSW_REG_SBPM_LEN 0x28

MLXSW_REG_DEFINE(sbpm, MLXSW_REG_SBPM_ID, MLXSW_REG_SBPM_LEN);

/* reg_sbpm_local_port
 * Local port number.
 * For Ingress: excludes CPU port and Router port
 * For Egress: excludes IP Router
 * Access: Index
 */
MLXSW_ITEM32(reg, sbpm, local_port, 0x00, 16, 8);

/* reg_sbpm_pool
 * The pool associated to quota counting on the local_port.
 * Access: Index
 */
MLXSW_ITEM32(reg, sbpm, pool, 0x00, 8, 4);

/* reg_sbpm_dir
 * Direction.
 * Access: Index
 */
MLXSW_ITEM32(reg, sbpm, dir, 0x00, 0, 2);

/* reg_sbpm_buff_occupancy
 * Current buffer occupancy in cells.
 * Access: RO
 */
MLXSW_ITEM32(reg, sbpm, buff_occupancy, 0x10, 0, 24);

/* reg_sbpm_clr
 * Clear Max Buffer Occupancy
 * When this bit is set, max_buff_occupancy field is cleared (and a
 * new max value is tracked from the time the clear was performed).
 * Access: OP
 */
MLXSW_ITEM32(reg, sbpm, clr, 0x14, 31, 1);

/* reg_sbpm_max_buff_occupancy
 * Maximum value of buffer occupancy in cells monitored. Cleared by
 * writing to the clr field.
 * Access: RO
 */
MLXSW_ITEM32(reg, sbpm, max_buff_occupancy, 0x14, 0, 24);

/* reg_sbpm_min_buff
 * Minimum buffer size for the limiter, in cells.
 * Access: RW
 */
MLXSW_ITEM32(reg, sbpm, min_buff, 0x18, 0, 24);

/* reg_sbpm_max_buff
 * When the pool associated to the port-pg/tclass is configured to
 * static, Maximum buffer size for the limiter configured in cells.
 * When the pool associated to the port-pg/tclass is configured to
 * dynamic, the max_buff holds the "alpha" parameter, supporting
 * the following values:
 * 0: 0
 * i: (1/128)*2^(i-1), for i=1..14
 * 0xFF: Infinity
 * Access: RW
 */
MLXSW_ITEM32(reg, sbpm, max_buff, 0x1C, 0, 24);

static inline void mlxsw_reg_sbpm_pack(char *payload, u8 local_port, u8 pool,
				       enum mlxsw_reg_sbxx_dir dir, bool clr,
				       u32 min_buff, u32 max_buff)
{
	MLXSW_REG_ZERO(sbpm, payload);
	mlxsw_reg_sbpm_local_port_set(payload, local_port);
	mlxsw_reg_sbpm_pool_set(payload, pool);
	mlxsw_reg_sbpm_dir_set(payload, dir);
	mlxsw_reg_sbpm_clr_set(payload, clr);
	mlxsw_reg_sbpm_min_buff_set(payload, min_buff);
	mlxsw_reg_sbpm_max_buff_set(payload, max_buff);
}

static inline void mlxsw_reg_sbpm_unpack(char *payload, u32 *p_buff_occupancy,
					 u32 *p_max_buff_occupancy)
{
	*p_buff_occupancy = mlxsw_reg_sbpm_buff_occupancy_get(payload);
	*p_max_buff_occupancy = mlxsw_reg_sbpm_max_buff_occupancy_get(payload);
}

/* SBMM - Shared Buffer Multicast Management Register
 * --------------------------------------------------
 * The SBMM register configures and retrieves the shared buffer allocation
 * and configuration for MC packets according to Switch-Priority, including
 * the binding to pool and definition of the associated quota.
 */
#define MLXSW_REG_SBMM_ID 0xB004
#define MLXSW_REG_SBMM_LEN 0x28

MLXSW_REG_DEFINE(sbmm, MLXSW_REG_SBMM_ID, MLXSW_REG_SBMM_LEN);

/* reg_sbmm_prio
 * Switch Priority.
 * Access: Index
 */
MLXSW_ITEM32(reg, sbmm, prio, 0x00, 8, 4);

/* reg_sbmm_min_buff
 * Minimum buffer size for the limiter, in cells.
 * Access: RW
 */
MLXSW_ITEM32(reg, sbmm, min_buff, 0x18, 0, 24);

/* reg_sbmm_max_buff
 * When the pool associated to the port-pg/tclass is configured to
 * static, Maximum buffer size for the limiter configured in cells.
 * When the pool associated to the port-pg/tclass is configured to
 * dynamic, the max_buff holds the "alpha" parameter, supporting
 * the following values:
 * 0: 0
 * i: (1/128)*2^(i-1), for i=1..14
 * 0xFF: Infinity
 * Access: RW
 */
MLXSW_ITEM32(reg, sbmm, max_buff, 0x1C, 0, 24);

/* reg_sbmm_pool
 * Association of the port-priority to a pool.
 * Access: RW
 */
MLXSW_ITEM32(reg, sbmm, pool, 0x24, 0, 4);

static inline void mlxsw_reg_sbmm_pack(char *payload, u8 prio, u32 min_buff,
				       u32 max_buff, u8 pool)
{
	MLXSW_REG_ZERO(sbmm, payload);
	mlxsw_reg_sbmm_prio_set(payload, prio);
	mlxsw_reg_sbmm_min_buff_set(payload, min_buff);
	mlxsw_reg_sbmm_max_buff_set(payload, max_buff);
	mlxsw_reg_sbmm_pool_set(payload, pool);
}

/* SBSR - Shared Buffer Status Register
 * ------------------------------------
 * The SBSR register retrieves the shared buffer occupancy according to
 * Port-Pool. Note that this register enables reading a large amount of data.
 * It is the user's responsibility to limit the amount of data to ensure the
 * response can match the maximum transfer unit. In case the response exceeds
 * the maximum transport unit, it will be truncated with no special notice.
 */
#define MLXSW_REG_SBSR_ID 0xB005
#define MLXSW_REG_SBSR_BASE_LEN 0x5C /* base length, without records */
#define MLXSW_REG_SBSR_REC_LEN 0x8 /* record length */
#define MLXSW_REG_SBSR_REC_MAX_COUNT 120
#define MLXSW_REG_SBSR_LEN (MLXSW_REG_SBSR_BASE_LEN +	\
			    MLXSW_REG_SBSR_REC_LEN *	\
			    MLXSW_REG_SBSR_REC_MAX_COUNT)

<<<<<<< HEAD
static const struct mlxsw_reg_info mlxsw_reg_sbsr = {
	.id = MLXSW_REG_SBSR_ID,
	.len = MLXSW_REG_SBSR_LEN,
};
=======
MLXSW_REG_DEFINE(sbsr, MLXSW_REG_SBSR_ID, MLXSW_REG_SBSR_LEN);
>>>>>>> 24b8d41d

/* reg_sbsr_clr
 * Clear Max Buffer Occupancy. When this bit is set, the max_buff_occupancy
 * field is cleared (and a new max value is tracked from the time the clear
 * was performed).
 * Access: OP
 */
MLXSW_ITEM32(reg, sbsr, clr, 0x00, 31, 1);

/* reg_sbsr_ingress_port_mask
 * Bit vector for all ingress network ports.
 * Indicates which of the ports (for which the relevant bit is set)
 * are affected by the set operation. Configuration of any other port
 * does not change.
 * Access: Index
 */
MLXSW_ITEM_BIT_ARRAY(reg, sbsr, ingress_port_mask, 0x10, 0x20, 1);

/* reg_sbsr_pg_buff_mask
 * Bit vector for all switch priority groups.
 * Indicates which of the priorities (for which the relevant bit is set)
 * are affected by the set operation. Configuration of any other priority
 * does not change.
 * Range is 0..cap_max_pg_buffers - 1
 * Access: Index
 */
MLXSW_ITEM_BIT_ARRAY(reg, sbsr, pg_buff_mask, 0x30, 0x4, 1);

/* reg_sbsr_egress_port_mask
 * Bit vector for all egress network ports.
 * Indicates which of the ports (for which the relevant bit is set)
 * are affected by the set operation. Configuration of any other port
 * does not change.
 * Access: Index
 */
MLXSW_ITEM_BIT_ARRAY(reg, sbsr, egress_port_mask, 0x34, 0x20, 1);

/* reg_sbsr_tclass_mask
 * Bit vector for all traffic classes.
 * Indicates which of the traffic classes (for which the relevant bit is
 * set) are affected by the set operation. Configuration of any other
 * traffic class does not change.
 * Range is 0..cap_max_tclass - 1
 * Access: Index
 */
MLXSW_ITEM_BIT_ARRAY(reg, sbsr, tclass_mask, 0x54, 0x8, 1);

static inline void mlxsw_reg_sbsr_pack(char *payload, bool clr)
{
	MLXSW_REG_ZERO(sbsr, payload);
	mlxsw_reg_sbsr_clr_set(payload, clr);
}

/* reg_sbsr_rec_buff_occupancy
 * Current buffer occupancy in cells.
 * Access: RO
 */
MLXSW_ITEM32_INDEXED(reg, sbsr, rec_buff_occupancy, MLXSW_REG_SBSR_BASE_LEN,
		     0, 24, MLXSW_REG_SBSR_REC_LEN, 0x00, false);

/* reg_sbsr_rec_max_buff_occupancy
 * Maximum value of buffer occupancy in cells monitored. Cleared by
 * writing to the clr field.
 * Access: RO
 */
MLXSW_ITEM32_INDEXED(reg, sbsr, rec_max_buff_occupancy, MLXSW_REG_SBSR_BASE_LEN,
		     0, 24, MLXSW_REG_SBSR_REC_LEN, 0x04, false);

static inline void mlxsw_reg_sbsr_rec_unpack(char *payload, int rec_index,
					     u32 *p_buff_occupancy,
					     u32 *p_max_buff_occupancy)
{
	*p_buff_occupancy =
		mlxsw_reg_sbsr_rec_buff_occupancy_get(payload, rec_index);
	*p_max_buff_occupancy =
		mlxsw_reg_sbsr_rec_max_buff_occupancy_get(payload, rec_index);
}

/* SBIB - Shared Buffer Internal Buffer Register
 * ---------------------------------------------
 * The SBIB register configures per port buffers for internal use. The internal
 * buffers consume memory on the port buffers (note that the port buffers are
 * used also by PBMC).
 *
 * For Spectrum this is used for egress mirroring.
 */
#define MLXSW_REG_SBIB_ID 0xB006
#define MLXSW_REG_SBIB_LEN 0x10

<<<<<<< HEAD
static const struct mlxsw_reg_info mlxsw_reg_sbib = {
	.id = MLXSW_REG_SBIB_ID,
	.len = MLXSW_REG_SBIB_LEN,
};
=======
MLXSW_REG_DEFINE(sbib, MLXSW_REG_SBIB_ID, MLXSW_REG_SBIB_LEN);
>>>>>>> 24b8d41d

/* reg_sbib_local_port
 * Local port number
 * Not supported for CPU port and router port
 * Access: Index
 */
MLXSW_ITEM32(reg, sbib, local_port, 0x00, 16, 8);

/* reg_sbib_buff_size
 * Units represented in cells
 * Allowed range is 0 to (cap_max_headroom_size - 1)
 * Default is 0
 * Access: RW
 */
MLXSW_ITEM32(reg, sbib, buff_size, 0x08, 0, 24);

static inline void mlxsw_reg_sbib_pack(char *payload, u8 local_port,
				       u32 buff_size)
{
	MLXSW_REG_ZERO(sbib, payload);
	mlxsw_reg_sbib_local_port_set(payload, local_port);
	mlxsw_reg_sbib_buff_size_set(payload, buff_size);
}

<<<<<<< HEAD
static inline const char *mlxsw_reg_id_str(u16 reg_id)
{
	switch (reg_id) {
	case MLXSW_REG_SGCR_ID:
		return "SGCR";
	case MLXSW_REG_SPAD_ID:
		return "SPAD";
	case MLXSW_REG_SMID_ID:
		return "SMID";
	case MLXSW_REG_SSPR_ID:
		return "SSPR";
	case MLXSW_REG_SFDAT_ID:
		return "SFDAT";
	case MLXSW_REG_SFD_ID:
		return "SFD";
	case MLXSW_REG_SFN_ID:
		return "SFN";
	case MLXSW_REG_SPMS_ID:
		return "SPMS";
	case MLXSW_REG_SPVID_ID:
		return "SPVID";
	case MLXSW_REG_SPVM_ID:
		return "SPVM";
	case MLXSW_REG_SPAFT_ID:
		return "SPAFT";
	case MLXSW_REG_SFGC_ID:
		return "SFGC";
	case MLXSW_REG_SFTR_ID:
		return "SFTR";
	case MLXSW_REG_SFDF_ID:
		return "SFDF";
	case MLXSW_REG_SLDR_ID:
		return "SLDR";
	case MLXSW_REG_SLCR_ID:
		return "SLCR";
	case MLXSW_REG_SLCOR_ID:
		return "SLCOR";
	case MLXSW_REG_SPMLR_ID:
		return "SPMLR";
	case MLXSW_REG_SVFA_ID:
		return "SVFA";
	case MLXSW_REG_SVPE_ID:
		return "SVPE";
	case MLXSW_REG_SFMR_ID:
		return "SFMR";
	case MLXSW_REG_SPVMLR_ID:
		return "SPVMLR";
	case MLXSW_REG_QTCT_ID:
		return "QTCT";
	case MLXSW_REG_QEEC_ID:
		return "QEEC";
	case MLXSW_REG_PMLP_ID:
		return "PMLP";
	case MLXSW_REG_PMTU_ID:
		return "PMTU";
	case MLXSW_REG_PTYS_ID:
		return "PTYS";
	case MLXSW_REG_PPAD_ID:
		return "PPAD";
	case MLXSW_REG_PAOS_ID:
		return "PAOS";
	case MLXSW_REG_PFCC_ID:
		return "PFCC";
	case MLXSW_REG_PPCNT_ID:
		return "PPCNT";
	case MLXSW_REG_PPTB_ID:
		return "PPTB";
	case MLXSW_REG_PBMC_ID:
		return "PBMC";
	case MLXSW_REG_PSPA_ID:
		return "PSPA";
	case MLXSW_REG_HTGT_ID:
		return "HTGT";
	case MLXSW_REG_HPKT_ID:
		return "HPKT";
	case MLXSW_REG_RGCR_ID:
		return "RGCR";
	case MLXSW_REG_RITR_ID:
		return "RITR";
	case MLXSW_REG_RATR_ID:
		return "RATR";
	case MLXSW_REG_RALTA_ID:
		return "RALTA";
	case MLXSW_REG_RALST_ID:
		return "RALST";
	case MLXSW_REG_RALTB_ID:
		return "RALTB";
	case MLXSW_REG_RALUE_ID:
		return "RALUE";
	case MLXSW_REG_RAUHT_ID:
		return "RAUHT";
	case MLXSW_REG_RALEU_ID:
		return "RALEU";
	case MLXSW_REG_RAUHTD_ID:
		return "RAUHTD";
	case MLXSW_REG_MFCR_ID:
		return "MFCR";
	case MLXSW_REG_MFSC_ID:
		return "MFSC";
	case MLXSW_REG_MFSM_ID:
		return "MFSM";
	case MLXSW_REG_MTCAP_ID:
		return "MTCAP";
	case MLXSW_REG_MPAT_ID:
		return "MPAT";
	case MLXSW_REG_MPAR_ID:
		return "MPAR";
	case MLXSW_REG_MTMP_ID:
		return "MTMP";
	case MLXSW_REG_MLCR_ID:
		return "MLCR";
	case MLXSW_REG_SBPR_ID:
		return "SBPR";
	case MLXSW_REG_SBCM_ID:
		return "SBCM";
	case MLXSW_REG_SBPM_ID:
		return "SBPM";
	case MLXSW_REG_SBMM_ID:
		return "SBMM";
	case MLXSW_REG_SBSR_ID:
		return "SBSR";
	case MLXSW_REG_SBIB_ID:
		return "SBIB";
	default:
		return "*UNKNOWN*";
=======
static const struct mlxsw_reg_info *mlxsw_reg_infos[] = {
	MLXSW_REG(sgcr),
	MLXSW_REG(spad),
	MLXSW_REG(smid),
	MLXSW_REG(sspr),
	MLXSW_REG(sfdat),
	MLXSW_REG(sfd),
	MLXSW_REG(sfn),
	MLXSW_REG(spms),
	MLXSW_REG(spvid),
	MLXSW_REG(spvm),
	MLXSW_REG(spaft),
	MLXSW_REG(sfgc),
	MLXSW_REG(sftr),
	MLXSW_REG(sfdf),
	MLXSW_REG(sldr),
	MLXSW_REG(slcr),
	MLXSW_REG(slcor),
	MLXSW_REG(spmlr),
	MLXSW_REG(svfa),
	MLXSW_REG(svpe),
	MLXSW_REG(sfmr),
	MLXSW_REG(spvmlr),
	MLXSW_REG(cwtp),
	MLXSW_REG(cwtpm),
	MLXSW_REG(pgcr),
	MLXSW_REG(ppbt),
	MLXSW_REG(pacl),
	MLXSW_REG(pagt),
	MLXSW_REG(ptar),
	MLXSW_REG(ppbs),
	MLXSW_REG(prcr),
	MLXSW_REG(pefa),
	MLXSW_REG(pemrbt),
	MLXSW_REG(ptce2),
	MLXSW_REG(perpt),
	MLXSW_REG(peabfe),
	MLXSW_REG(perar),
	MLXSW_REG(ptce3),
	MLXSW_REG(percr),
	MLXSW_REG(pererp),
	MLXSW_REG(iedr),
	MLXSW_REG(qpts),
	MLXSW_REG(qpcr),
	MLXSW_REG(qtct),
	MLXSW_REG(qeec),
	MLXSW_REG(qrwe),
	MLXSW_REG(qpdsm),
	MLXSW_REG(qpdp),
	MLXSW_REG(qpdpm),
	MLXSW_REG(qtctm),
	MLXSW_REG(qpsc),
	MLXSW_REG(pmlp),
	MLXSW_REG(pmtu),
	MLXSW_REG(ptys),
	MLXSW_REG(ppad),
	MLXSW_REG(paos),
	MLXSW_REG(pfcc),
	MLXSW_REG(ppcnt),
	MLXSW_REG(plib),
	MLXSW_REG(pptb),
	MLXSW_REG(pbmc),
	MLXSW_REG(pspa),
	MLXSW_REG(pmaos),
	MLXSW_REG(pplr),
	MLXSW_REG(pmpe),
	MLXSW_REG(pddr),
	MLXSW_REG(pmtm),
	MLXSW_REG(htgt),
	MLXSW_REG(hpkt),
	MLXSW_REG(rgcr),
	MLXSW_REG(ritr),
	MLXSW_REG(rtar),
	MLXSW_REG(ratr),
	MLXSW_REG(rtdp),
	MLXSW_REG(rdpm),
	MLXSW_REG(ricnt),
	MLXSW_REG(rrcr),
	MLXSW_REG(ralta),
	MLXSW_REG(ralst),
	MLXSW_REG(raltb),
	MLXSW_REG(ralue),
	MLXSW_REG(rauht),
	MLXSW_REG(raleu),
	MLXSW_REG(rauhtd),
	MLXSW_REG(rigr2),
	MLXSW_REG(recr2),
	MLXSW_REG(rmft2),
	MLXSW_REG(mfcr),
	MLXSW_REG(mfsc),
	MLXSW_REG(mfsm),
	MLXSW_REG(mfsl),
	MLXSW_REG(fore),
	MLXSW_REG(mtcap),
	MLXSW_REG(mtmp),
	MLXSW_REG(mtwe),
	MLXSW_REG(mtbr),
	MLXSW_REG(mcia),
	MLXSW_REG(mpat),
	MLXSW_REG(mpar),
	MLXSW_REG(mgir),
	MLXSW_REG(mrsr),
	MLXSW_REG(mlcr),
	MLXSW_REG(mtpps),
	MLXSW_REG(mtutc),
	MLXSW_REG(mpsc),
	MLXSW_REG(mcqi),
	MLXSW_REG(mcc),
	MLXSW_REG(mcda),
	MLXSW_REG(mgpc),
	MLXSW_REG(mprs),
	MLXSW_REG(mogcr),
	MLXSW_REG(mpagr),
	MLXSW_REG(momte),
	MLXSW_REG(mtpppc),
	MLXSW_REG(mtpptr),
	MLXSW_REG(mtptpt),
	MLXSW_REG(mfgd),
	MLXSW_REG(mgpir),
	MLXSW_REG(mfde),
	MLXSW_REG(tngcr),
	MLXSW_REG(tnumt),
	MLXSW_REG(tnqcr),
	MLXSW_REG(tnqdr),
	MLXSW_REG(tneem),
	MLXSW_REG(tndem),
	MLXSW_REG(tnpc),
	MLXSW_REG(tigcr),
	MLXSW_REG(tieem),
	MLXSW_REG(tidem),
	MLXSW_REG(sbpr),
	MLXSW_REG(sbcm),
	MLXSW_REG(sbpm),
	MLXSW_REG(sbmm),
	MLXSW_REG(sbsr),
	MLXSW_REG(sbib),
};

static inline const char *mlxsw_reg_id_str(u16 reg_id)
{
	const struct mlxsw_reg_info *reg_info;
	int i;

	for (i = 0; i < ARRAY_SIZE(mlxsw_reg_infos); i++) {
		reg_info = mlxsw_reg_infos[i];
		if (reg_info->id == reg_id)
			return reg_info->name;
>>>>>>> 24b8d41d
	}
	return "*UNKNOWN*";
}

/* PUDE - Port Up / Down Event
 * ---------------------------
 * Reports the operational state change of a port.
 */
#define MLXSW_REG_PUDE_LEN 0x10

/* reg_pude_swid
 * Switch partition ID with which to associate the port.
 * Access: Index
 */
MLXSW_ITEM32(reg, pude, swid, 0x00, 24, 8);

/* reg_pude_local_port
 * Local port number.
 * Access: Index
 */
MLXSW_ITEM32(reg, pude, local_port, 0x00, 16, 8);

/* reg_pude_admin_status
 * Port administrative state (the desired state).
 * 1 - Up.
 * 2 - Down.
 * 3 - Up once. This means that in case of link failure, the port won't go
 *     into polling mode, but will wait to be re-enabled by software.
 * 4 - Disabled by system. Can only be set by hardware.
 * Access: RO
 */
MLXSW_ITEM32(reg, pude, admin_status, 0x00, 8, 4);

/* reg_pude_oper_status
 * Port operatioanl state.
 * 1 - Up.
 * 2 - Down.
 * 3 - Down by port failure. This means that the device will not let the
 *     port up again until explicitly specified by software.
 * Access: RO
 */
MLXSW_ITEM32(reg, pude, oper_status, 0x00, 0, 4);

#endif<|MERGE_RESOLUTION|>--- conflicted
+++ resolved
@@ -1,44 +1,5 @@
-<<<<<<< HEAD
-/*
- * drivers/net/ethernet/mellanox/mlxsw/reg.h
- * Copyright (c) 2015 Mellanox Technologies. All rights reserved.
- * Copyright (c) 2015-2016 Ido Schimmel <idosch@mellanox.com>
- * Copyright (c) 2015 Elad Raz <eladr@mellanox.com>
- * Copyright (c) 2015-2016 Jiri Pirko <jiri@mellanox.com>
- * Copyright (c) 2016 Yotam Gigi <yotamg@mellanox.com>
- *
- * Redistribution and use in source and binary forms, with or without
- * modification, are permitted provided that the following conditions are met:
- *
- * 1. Redistributions of source code must retain the above copyright
- *    notice, this list of conditions and the following disclaimer.
- * 2. Redistributions in binary form must reproduce the above copyright
- *    notice, this list of conditions and the following disclaimer in the
- *    documentation and/or other materials provided with the distribution.
- * 3. Neither the names of the copyright holders nor the names of its
- *    contributors may be used to endorse or promote products derived from
- *    this software without specific prior written permission.
- *
- * Alternatively, this software may be distributed under the terms of the
- * GNU General Public License ("GPL") version 2 as published by the Free
- * Software Foundation.
- *
- * THIS SOFTWARE IS PROVIDED BY THE COPYRIGHT HOLDERS AND CONTRIBUTORS "AS IS"
- * AND ANY EXPRESS OR IMPLIED WARRANTIES, INCLUDING, BUT NOT LIMITED TO, THE
- * IMPLIED WARRANTIES OF MERCHANTABILITY AND FITNESS FOR A PARTICULAR PURPOSE
- * ARE DISCLAIMED. IN NO EVENT SHALL THE COPYRIGHT OWNER OR CONTRIBUTORS BE
- * LIABLE FOR ANY DIRECT, INDIRECT, INCIDENTAL, SPECIAL, EXEMPLARY, OR
- * CONSEQUENTIAL DAMAGES (INCLUDING, BUT NOT LIMITED TO, PROCUREMENT OF
- * SUBSTITUTE GOODS OR SERVICES; LOSS OF USE, DATA, OR PROFITS; OR BUSINESS
- * INTERRUPTION) HOWEVER CAUSED AND ON ANY THEORY OF LIABILITY, WHETHER IN
- * CONTRACT, STRICT LIABILITY, OR TORT (INCLUDING NEGLIGENCE OR OTHERWISE)
- * ARISING IN ANY WAY OUT OF THE USE OF THIS SOFTWARE, EVEN IF ADVISED OF THE
- * POSSIBILITY OF SUCH DAMAGE.
- */
-=======
 /* SPDX-License-Identifier: BSD-3-Clause OR GPL-2.0 */
 /* Copyright (c) 2015-2018 Mellanox Technologies. All rights reserved */
->>>>>>> 24b8d41d
 
 #ifndef _MLXSW_REG_H
 #define _MLXSW_REG_H
@@ -660,11 +621,7 @@
 {
 	MLXSW_REG_ZERO(sfn, payload);
 	mlxsw_reg_sfn_swid_set(payload, 0);
-<<<<<<< HEAD
-	mlxsw_reg_sfn_end_set(payload, 1);
-=======
 	mlxsw_reg_sfn_end_set(payload, 0);
->>>>>>> 24b8d41d
 	mlxsw_reg_sfn_num_rec_set(payload, MLXSW_REG_SFN_REC_MAX_COUNT);
 }
 
@@ -1900,193 +1857,9 @@
 	}
 }
 
-<<<<<<< HEAD
-/* QTCT - QoS Switch Traffic Class Table
- * -------------------------------------
- * Configures the mapping between the packet switch priority and the
- * traffic class on the transmit port.
- */
-#define MLXSW_REG_QTCT_ID 0x400A
-#define MLXSW_REG_QTCT_LEN 0x08
-
-static const struct mlxsw_reg_info mlxsw_reg_qtct = {
-	.id = MLXSW_REG_QTCT_ID,
-	.len = MLXSW_REG_QTCT_LEN,
-};
-
-/* reg_qtct_local_port
- * Local port number.
- * Access: Index
- *
- * Note: CPU port is not supported.
- */
-MLXSW_ITEM32(reg, qtct, local_port, 0x00, 16, 8);
-
-/* reg_qtct_sub_port
- * Virtual port within the physical port.
- * Should be set to 0 when virtual ports are not enabled on the port.
- * Access: Index
- */
-MLXSW_ITEM32(reg, qtct, sub_port, 0x00, 8, 8);
-
-/* reg_qtct_switch_prio
- * Switch priority.
- * Access: Index
- */
-MLXSW_ITEM32(reg, qtct, switch_prio, 0x00, 0, 4);
-
-/* reg_qtct_tclass
- * Traffic class.
- * Default values:
- * switch_prio 0 : tclass 1
- * switch_prio 1 : tclass 0
- * switch_prio i : tclass i, for i > 1
- * Access: RW
- */
-MLXSW_ITEM32(reg, qtct, tclass, 0x04, 0, 4);
-
-static inline void mlxsw_reg_qtct_pack(char *payload, u8 local_port,
-				       u8 switch_prio, u8 tclass)
-{
-	MLXSW_REG_ZERO(qtct, payload);
-	mlxsw_reg_qtct_local_port_set(payload, local_port);
-	mlxsw_reg_qtct_switch_prio_set(payload, switch_prio);
-	mlxsw_reg_qtct_tclass_set(payload, tclass);
-}
-
-/* QEEC - QoS ETS Element Configuration Register
- * ---------------------------------------------
- * Configures the ETS elements.
- */
-#define MLXSW_REG_QEEC_ID 0x400D
-#define MLXSW_REG_QEEC_LEN 0x1C
-
-static const struct mlxsw_reg_info mlxsw_reg_qeec = {
-	.id = MLXSW_REG_QEEC_ID,
-	.len = MLXSW_REG_QEEC_LEN,
-};
-
-/* reg_qeec_local_port
- * Local port number.
- * Access: Index
- *
- * Note: CPU port is supported.
- */
-MLXSW_ITEM32(reg, qeec, local_port, 0x00, 16, 8);
-
-enum mlxsw_reg_qeec_hr {
-	MLXSW_REG_QEEC_HIERARCY_PORT,
-	MLXSW_REG_QEEC_HIERARCY_GROUP,
-	MLXSW_REG_QEEC_HIERARCY_SUBGROUP,
-	MLXSW_REG_QEEC_HIERARCY_TC,
-};
-
-/* reg_qeec_element_hierarchy
- * 0 - Port
- * 1 - Group
- * 2 - Subgroup
- * 3 - Traffic Class
- * Access: Index
- */
-MLXSW_ITEM32(reg, qeec, element_hierarchy, 0x04, 16, 4);
-
-/* reg_qeec_element_index
- * The index of the element in the hierarchy.
- * Access: Index
- */
-MLXSW_ITEM32(reg, qeec, element_index, 0x04, 0, 8);
-
-/* reg_qeec_next_element_index
- * The index of the next (lower) element in the hierarchy.
- * Access: RW
- *
- * Note: Reserved for element_hierarchy 0.
- */
-MLXSW_ITEM32(reg, qeec, next_element_index, 0x08, 0, 8);
-
-enum {
-	MLXSW_REG_QEEC_BYTES_MODE,
-	MLXSW_REG_QEEC_PACKETS_MODE,
-};
-
-/* reg_qeec_pb
- * Packets or bytes mode.
- * 0 - Bytes mode
- * 1 - Packets mode
- * Access: RW
- *
- * Note: Used for max shaper configuration. For Spectrum, packets mode
- * is supported only for traffic classes of CPU port.
- */
-MLXSW_ITEM32(reg, qeec, pb, 0x0C, 28, 1);
-
-/* reg_qeec_mase
- * Max shaper configuration enable. Enables configuration of the max
- * shaper on this ETS element.
- * 0 - Disable
- * 1 - Enable
- * Access: RW
- */
-MLXSW_ITEM32(reg, qeec, mase, 0x10, 31, 1);
-
-/* A large max rate will disable the max shaper. */
-#define MLXSW_REG_QEEC_MAS_DIS	200000000	/* Kbps */
-
-/* reg_qeec_max_shaper_rate
- * Max shaper information rate.
- * For CPU port, can only be configured for port hierarchy.
- * When in bytes mode, value is specified in units of 1000bps.
- * Access: RW
- */
-MLXSW_ITEM32(reg, qeec, max_shaper_rate, 0x10, 0, 28);
-
-/* reg_qeec_de
- * DWRR configuration enable. Enables configuration of the dwrr and
- * dwrr_weight.
- * 0 - Disable
- * 1 - Enable
- * Access: RW
- */
-MLXSW_ITEM32(reg, qeec, de, 0x18, 31, 1);
-
-/* reg_qeec_dwrr
- * Transmission selection algorithm to use on the link going down from
- * the ETS element.
- * 0 - Strict priority
- * 1 - DWRR
- * Access: RW
- */
-MLXSW_ITEM32(reg, qeec, dwrr, 0x18, 15, 1);
-
-/* reg_qeec_dwrr_weight
- * DWRR weight on the link going down from the ETS element. The
- * percentage of bandwidth guaranteed to an ETS element within
- * its hierarchy. The sum of all weights across all ETS elements
- * within one hierarchy should be equal to 100. Reserved when
- * transmission selection algorithm is strict priority.
- * Access: RW
- */
-MLXSW_ITEM32(reg, qeec, dwrr_weight, 0x18, 0, 8);
-
-static inline void mlxsw_reg_qeec_pack(char *payload, u8 local_port,
-				       enum mlxsw_reg_qeec_hr hr, u8 index,
-				       u8 next_index)
-{
-	MLXSW_REG_ZERO(qeec, payload);
-	mlxsw_reg_qeec_local_port_set(payload, local_port);
-	mlxsw_reg_qeec_element_hierarchy_set(payload, hr);
-	mlxsw_reg_qeec_element_index_set(payload, index);
-	mlxsw_reg_qeec_next_element_index_set(payload, next_index);
-}
-
-/* PMLP - Ports Module to Local Port Register
- * ------------------------------------------
- * Configures the assignment of modules to local ports.
-=======
 /* CWTP - Congetion WRED ECN TClass Profile
  * ----------------------------------------
  * Configures the profiles for queues of egress port and traffic class
->>>>>>> 24b8d41d
  */
 #define MLXSW_REG_CWTP_ID 0x2802
 #define MLXSW_REG_CWTP_BASE_LEN 0x28
@@ -2224,52 +1997,7 @@
  * 0 for disabling both WRED and ECN for this type of traffic.
  * Access: RW
  */
-<<<<<<< HEAD
-MLXSW_ITEM32(reg, ptys, proto_mask, 0x00, 0, 3);
-
-enum {
-	MLXSW_REG_PTYS_AN_STATUS_NA,
-	MLXSW_REG_PTYS_AN_STATUS_OK,
-	MLXSW_REG_PTYS_AN_STATUS_FAIL,
-};
-
-/* reg_ptys_an_status
- * Autonegotiation status.
- * Access: RO
- */
-MLXSW_ITEM32(reg, ptys, an_status, 0x04, 28, 4);
-
-#define MLXSW_REG_PTYS_ETH_SPEED_SGMII			BIT(0)
-#define MLXSW_REG_PTYS_ETH_SPEED_1000BASE_KX		BIT(1)
-#define MLXSW_REG_PTYS_ETH_SPEED_10GBASE_CX4		BIT(2)
-#define MLXSW_REG_PTYS_ETH_SPEED_10GBASE_KX4		BIT(3)
-#define MLXSW_REG_PTYS_ETH_SPEED_10GBASE_KR		BIT(4)
-#define MLXSW_REG_PTYS_ETH_SPEED_20GBASE_KR2		BIT(5)
-#define MLXSW_REG_PTYS_ETH_SPEED_40GBASE_CR4		BIT(6)
-#define MLXSW_REG_PTYS_ETH_SPEED_40GBASE_KR4		BIT(7)
-#define MLXSW_REG_PTYS_ETH_SPEED_56GBASE_R4		BIT(8)
-#define MLXSW_REG_PTYS_ETH_SPEED_10GBASE_CR		BIT(12)
-#define MLXSW_REG_PTYS_ETH_SPEED_10GBASE_SR		BIT(13)
-#define MLXSW_REG_PTYS_ETH_SPEED_10GBASE_ER_LR		BIT(14)
-#define MLXSW_REG_PTYS_ETH_SPEED_40GBASE_SR4		BIT(15)
-#define MLXSW_REG_PTYS_ETH_SPEED_40GBASE_LR4_ER4	BIT(16)
-#define MLXSW_REG_PTYS_ETH_SPEED_50GBASE_SR2		BIT(18)
-#define MLXSW_REG_PTYS_ETH_SPEED_50GBASE_KR4		BIT(19)
-#define MLXSW_REG_PTYS_ETH_SPEED_100GBASE_CR4		BIT(20)
-#define MLXSW_REG_PTYS_ETH_SPEED_100GBASE_SR4		BIT(21)
-#define MLXSW_REG_PTYS_ETH_SPEED_100GBASE_KR4		BIT(22)
-#define MLXSW_REG_PTYS_ETH_SPEED_100GBASE_LR4_ER4	BIT(23)
-#define MLXSW_REG_PTYS_ETH_SPEED_100BASE_TX		BIT(24)
-#define MLXSW_REG_PTYS_ETH_SPEED_100BASE_T		BIT(25)
-#define MLXSW_REG_PTYS_ETH_SPEED_10GBASE_T		BIT(26)
-#define MLXSW_REG_PTYS_ETH_SPEED_25GBASE_CR		BIT(27)
-#define MLXSW_REG_PTYS_ETH_SPEED_25GBASE_KR		BIT(28)
-#define MLXSW_REG_PTYS_ETH_SPEED_25GBASE_SR		BIT(29)
-#define MLXSW_REG_PTYS_ETH_SPEED_50GBASE_CR2		BIT(30)
-#define MLXSW_REG_PTYS_ETH_SPEED_50GBASE_KR2		BIT(31)
-=======
 MLXSW_ITEM32(reg, cwtpm, tcp_r, 56, 0, 2);
->>>>>>> 24b8d41d
 
 /* reg_cwtpm_ntcp_g
  * Non-TCP Green Profile.
@@ -2295,25 +2023,7 @@
  */
 MLXSW_ITEM32(reg, cwtpm, ntcp_r, 64, 0, 2);
 
-<<<<<<< HEAD
-/* reg_ptys_eth_proto_lp_advertise
- * The protocols that were advertised by the link partner during
- * autonegotiation.
- * Access: RO
- */
-MLXSW_ITEM32(reg, ptys, eth_proto_lp_advertise, 0x30, 0, 32);
-
-static inline void mlxsw_reg_ptys_pack(char *payload, u8 local_port,
-				       u32 proto_admin)
-{
-	MLXSW_REG_ZERO(ptys, payload);
-	mlxsw_reg_ptys_local_port_set(payload, local_port);
-	mlxsw_reg_ptys_proto_mask_set(payload, MLXSW_REG_PTYS_PROTO_MASK_ETH);
-	mlxsw_reg_ptys_eth_proto_admin_set(payload, proto_admin);
-}
-=======
 #define MLXSW_REG_CWTPM_RESET_PROFILE 0
->>>>>>> 24b8d41d
 
 static inline void mlxsw_reg_cwtpm_pack(char *payload, u8 local_port,
 					u8 traffic_class, u8 profile,
@@ -10008,155 +9718,10 @@
 	mlxsw_reg_mpagr_probability_rate_set(payload, probability_rate);
 }
 
-<<<<<<< HEAD
-/* PFCC - Ports Flow Control Configuration Register
- * ------------------------------------------------
- * Configures and retrieves the per port flow control configuration.
- */
-#define MLXSW_REG_PFCC_ID 0x5007
-#define MLXSW_REG_PFCC_LEN 0x20
-
-static const struct mlxsw_reg_info mlxsw_reg_pfcc = {
-	.id = MLXSW_REG_PFCC_ID,
-	.len = MLXSW_REG_PFCC_LEN,
-};
-
-/* reg_pfcc_local_port
- * Local port number.
- * Access: Index
- */
-MLXSW_ITEM32(reg, pfcc, local_port, 0x00, 16, 8);
-
-/* reg_pfcc_pnat
- * Port number access type. Determines the way local_port is interpreted:
- * 0 - Local port number.
- * 1 - IB / label port number.
- * Access: Index
- */
-MLXSW_ITEM32(reg, pfcc, pnat, 0x00, 14, 2);
-
-/* reg_pfcc_shl_cap
- * Send to higher layers capabilities:
- * 0 - No capability of sending Pause and PFC frames to higher layers.
- * 1 - Device has capability of sending Pause and PFC frames to higher
- *     layers.
- * Access: RO
- */
-MLXSW_ITEM32(reg, pfcc, shl_cap, 0x00, 1, 1);
-
-/* reg_pfcc_shl_opr
- * Send to higher layers operation:
- * 0 - Pause and PFC frames are handled by the port (default).
- * 1 - Pause and PFC frames are handled by the port and also sent to
- *     higher layers. Only valid if shl_cap = 1.
- * Access: RW
- */
-MLXSW_ITEM32(reg, pfcc, shl_opr, 0x00, 0, 1);
-
-/* reg_pfcc_ppan
- * Pause policy auto negotiation.
- * 0 - Disabled. Generate / ignore Pause frames based on pptx / pprtx.
- * 1 - Enabled. When auto-negotiation is performed, set the Pause policy
- *     based on the auto-negotiation resolution.
- * Access: RW
- *
- * Note: The auto-negotiation advertisement is set according to pptx and
- * pprtx. When PFC is set on Tx / Rx, ppan must be set to 0.
- */
-MLXSW_ITEM32(reg, pfcc, ppan, 0x04, 28, 4);
-
-/* reg_pfcc_prio_mask_tx
- * Bit per priority indicating if Tx flow control policy should be
- * updated based on bit pfctx.
- * Access: WO
- */
-MLXSW_ITEM32(reg, pfcc, prio_mask_tx, 0x04, 16, 8);
-
-/* reg_pfcc_prio_mask_rx
- * Bit per priority indicating if Rx flow control policy should be
- * updated based on bit pfcrx.
- * Access: WO
- */
-MLXSW_ITEM32(reg, pfcc, prio_mask_rx, 0x04, 0, 8);
-
-/* reg_pfcc_pptx
- * Admin Pause policy on Tx.
- * 0 - Never generate Pause frames (default).
- * 1 - Generate Pause frames according to Rx buffer threshold.
- * Access: RW
- */
-MLXSW_ITEM32(reg, pfcc, pptx, 0x08, 31, 1);
-
-/* reg_pfcc_aptx
- * Active (operational) Pause policy on Tx.
- * 0 - Never generate Pause frames.
- * 1 - Generate Pause frames according to Rx buffer threshold.
- * Access: RO
- */
-MLXSW_ITEM32(reg, pfcc, aptx, 0x08, 30, 1);
-
-/* reg_pfcc_pfctx
- * Priority based flow control policy on Tx[7:0]. Per-priority bit mask:
- * 0 - Never generate priority Pause frames on the specified priority
- *     (default).
- * 1 - Generate priority Pause frames according to Rx buffer threshold on
- *     the specified priority.
- * Access: RW
- *
- * Note: pfctx and pptx must be mutually exclusive.
- */
-MLXSW_ITEM32(reg, pfcc, pfctx, 0x08, 16, 8);
-
-/* reg_pfcc_pprx
- * Admin Pause policy on Rx.
- * 0 - Ignore received Pause frames (default).
- * 1 - Respect received Pause frames.
- * Access: RW
- */
-MLXSW_ITEM32(reg, pfcc, pprx, 0x0C, 31, 1);
-
-/* reg_pfcc_aprx
- * Active (operational) Pause policy on Rx.
- * 0 - Ignore received Pause frames.
- * 1 - Respect received Pause frames.
- * Access: RO
- */
-MLXSW_ITEM32(reg, pfcc, aprx, 0x0C, 30, 1);
-
-/* reg_pfcc_pfcrx
- * Priority based flow control policy on Rx[7:0]. Per-priority bit mask:
- * 0 - Ignore incoming priority Pause frames on the specified priority
- *     (default).
- * 1 - Respect incoming priority Pause frames on the specified priority.
- * Access: RW
- */
-MLXSW_ITEM32(reg, pfcc, pfcrx, 0x0C, 16, 8);
-
-#define MLXSW_REG_PFCC_ALL_PRIO 0xFF
-
-static inline void mlxsw_reg_pfcc_prio_pack(char *payload, u8 pfc_en)
-{
-	mlxsw_reg_pfcc_prio_mask_tx_set(payload, MLXSW_REG_PFCC_ALL_PRIO);
-	mlxsw_reg_pfcc_prio_mask_rx_set(payload, MLXSW_REG_PFCC_ALL_PRIO);
-	mlxsw_reg_pfcc_pfctx_set(payload, pfc_en);
-	mlxsw_reg_pfcc_pfcrx_set(payload, pfc_en);
-}
-
-static inline void mlxsw_reg_pfcc_pack(char *payload, u8 local_port)
-{
-	MLXSW_REG_ZERO(pfcc, payload);
-	mlxsw_reg_pfcc_local_port_set(payload, local_port);
-}
-
-/* PPCNT - Ports Performance Counters Register
- * -------------------------------------------
- * The PPCNT register retrieves per port performance counters.
-=======
 /* MOMTE - Monitoring Mirror Trigger Enable Register
  * -------------------------------------------------
  * This register is used to configure the mirror enable for different mirror
  * reasons.
->>>>>>> 24b8d41d
  */
 #define MLXSW_REG_MOMTE_ID 0x908D
 #define MLXSW_REG_MOMTE_LEN 0x10
@@ -10194,28 +9759,6 @@
  */
 MLXSW_ITEM_BIT_ARRAY(reg, momte, tclass_en, 0x08, 0x08, 1);
 
-<<<<<<< HEAD
-enum mlxsw_reg_ppcnt_grp {
-	MLXSW_REG_PPCNT_IEEE_8023_CNT = 0x0,
-	MLXSW_REG_PPCNT_PRIO_CNT = 0x10,
-	MLXSW_REG_PPCNT_TC_CNT = 0x11,
-};
-
-/* reg_ppcnt_grp
- * Performance counter group.
- * Group 63 indicates all groups. Only valid on Set() operation with
- * clr bit set.
- * 0x0: IEEE 802.3 Counters
- * 0x1: RFC 2863 Counters
- * 0x2: RFC 2819 Counters
- * 0x3: RFC 3635 Counters
- * 0x5: Ethernet Extended Counters
- * 0x8: Link Level Retransmission Counters
- * 0x10: Per Priority Counters
- * 0x11: Per Traffic Class Counters
- * 0x12: Physical Layer Counters
- * Access: Index
-=======
 static inline void mlxsw_reg_momte_pack(char *payload, u8 local_port,
 					enum mlxsw_reg_momte_type type)
 {
@@ -10230,7 +9773,6 @@
  * timestamped. This is a global configuration, despite the register name.
  *
  * Reserved when Spectrum-2.
->>>>>>> 24b8d41d
  */
 #define MLXSW_REG_MTPPPC_ID 0x9090
 #define MLXSW_REG_MTPPPC_LEN 0x28
@@ -10287,12 +9829,6 @@
  */
 MLXSW_ITEM32(reg, mtpptr, local_port, 0x00, 16, 8);
 
-<<<<<<< HEAD
-/* Ethernet IEEE 802.3 Counter Group */
-
-/* reg_ppcnt_a_frames_transmitted_ok
- * Access: RO
-=======
 enum mlxsw_reg_mtpptr_dir {
 	MLXSW_REG_MTPPTR_DIR_INGRESS,
 	MLXSW_REG_MTPPTR_DIR_EGRESS,
@@ -10301,7 +9837,6 @@
 /* reg_mtpptr_dir
  * Direction.
  * Access: Index
->>>>>>> 24b8d41d
  */
 MLXSW_ITEM32(reg, mtpptr, dir, 0x00, 0, 1);
 
@@ -10474,183 +10009,9 @@
  */
 MLXSW_ITEM32(reg, mgpir, num_of_modules, 0x04, 0, 8);
 
-<<<<<<< HEAD
-/* Ethernet Per Priority Group Counters */
-
-/* reg_ppcnt_rx_octets
- * Access: RO
- */
-MLXSW_ITEM64(reg, ppcnt, rx_octets, 0x08 + 0x00, 0, 64);
-
-/* reg_ppcnt_rx_frames
- * Access: RO
- */
-MLXSW_ITEM64(reg, ppcnt, rx_frames, 0x08 + 0x20, 0, 64);
-
-/* reg_ppcnt_tx_octets
- * Access: RO
- */
-MLXSW_ITEM64(reg, ppcnt, tx_octets, 0x08 + 0x28, 0, 64);
-
-/* reg_ppcnt_tx_frames
- * Access: RO
- */
-MLXSW_ITEM64(reg, ppcnt, tx_frames, 0x08 + 0x48, 0, 64);
-
-/* reg_ppcnt_rx_pause
- * Access: RO
- */
-MLXSW_ITEM64(reg, ppcnt, rx_pause, 0x08 + 0x50, 0, 64);
-
-/* reg_ppcnt_rx_pause_duration
- * Access: RO
- */
-MLXSW_ITEM64(reg, ppcnt, rx_pause_duration, 0x08 + 0x58, 0, 64);
-
-/* reg_ppcnt_tx_pause
- * Access: RO
- */
-MLXSW_ITEM64(reg, ppcnt, tx_pause, 0x08 + 0x60, 0, 64);
-
-/* reg_ppcnt_tx_pause_duration
- * Access: RO
- */
-MLXSW_ITEM64(reg, ppcnt, tx_pause_duration, 0x08 + 0x68, 0, 64);
-
-/* reg_ppcnt_rx_pause_transition
- * Access: RO
- */
-MLXSW_ITEM64(reg, ppcnt, tx_pause_transition, 0x08 + 0x70, 0, 64);
-
-/* Ethernet Per Traffic Group Counters */
-
-/* reg_ppcnt_tc_transmit_queue
- * Contains the transmit queue depth in cells of traffic class
- * selected by prio_tc and the port selected by local_port.
- * The field cannot be cleared.
- * Access: RO
- */
-MLXSW_ITEM64(reg, ppcnt, tc_transmit_queue, 0x08 + 0x00, 0, 64);
-
-/* reg_ppcnt_tc_no_buffer_discard_uc
- * The number of unicast packets dropped due to lack of shared
- * buffer resources.
- * Access: RO
- */
-MLXSW_ITEM64(reg, ppcnt, tc_no_buffer_discard_uc, 0x08 + 0x08, 0, 64);
-
-static inline void mlxsw_reg_ppcnt_pack(char *payload, u8 local_port,
-					enum mlxsw_reg_ppcnt_grp grp,
-					u8 prio_tc)
-{
-	MLXSW_REG_ZERO(ppcnt, payload);
-	mlxsw_reg_ppcnt_swid_set(payload, 0);
-	mlxsw_reg_ppcnt_local_port_set(payload, local_port);
-	mlxsw_reg_ppcnt_pnat_set(payload, 0);
-	mlxsw_reg_ppcnt_grp_set(payload, grp);
-	mlxsw_reg_ppcnt_clr_set(payload, 0);
-	mlxsw_reg_ppcnt_prio_tc_set(payload, prio_tc);
-}
-
-/* PPTB - Port Prio To Buffer Register
- * -----------------------------------
- * Configures the switch priority to buffer table.
- */
-#define MLXSW_REG_PPTB_ID 0x500B
-#define MLXSW_REG_PPTB_LEN 0x10
-
-static const struct mlxsw_reg_info mlxsw_reg_pptb = {
-	.id = MLXSW_REG_PPTB_ID,
-	.len = MLXSW_REG_PPTB_LEN,
-};
-
-enum {
-	MLXSW_REG_PPTB_MM_UM,
-	MLXSW_REG_PPTB_MM_UNICAST,
-	MLXSW_REG_PPTB_MM_MULTICAST,
-};
-
-/* reg_pptb_mm
- * Mapping mode.
- * 0 - Map both unicast and multicast packets to the same buffer.
- * 1 - Map only unicast packets.
- * 2 - Map only multicast packets.
- * Access: Index
- *
- * Note: SwitchX-2 only supports the first option.
- */
-MLXSW_ITEM32(reg, pptb, mm, 0x00, 28, 2);
-
-/* reg_pptb_local_port
- * Local port number.
- * Access: Index
- */
-MLXSW_ITEM32(reg, pptb, local_port, 0x00, 16, 8);
-
-/* reg_pptb_um
- * Enables the update of the untagged_buf field.
- * Access: RW
- */
-MLXSW_ITEM32(reg, pptb, um, 0x00, 8, 1);
-
-/* reg_pptb_pm
- * Enables the update of the prio_to_buff field.
- * Bit <i> is a flag for updating the mapping for switch priority <i>.
- * Access: RW
- */
-MLXSW_ITEM32(reg, pptb, pm, 0x00, 0, 8);
-
-/* reg_pptb_prio_to_buff
- * Mapping of switch priority <i> to one of the allocated receive port
- * buffers.
- * Access: RW
- */
-MLXSW_ITEM_BIT_ARRAY(reg, pptb, prio_to_buff, 0x04, 0x04, 4);
-
-/* reg_pptb_pm_msb
- * Enables the update of the prio_to_buff field.
- * Bit <i> is a flag for updating the mapping for switch priority <i+8>.
- * Access: RW
- */
-MLXSW_ITEM32(reg, pptb, pm_msb, 0x08, 24, 8);
-
-/* reg_pptb_untagged_buff
- * Mapping of untagged frames to one of the allocated receive port buffers.
- * Access: RW
- *
- * Note: In SwitchX-2 this field must be mapped to buffer 8. Reserved for
- * Spectrum, as it maps untagged packets based on the default switch priority.
- */
-MLXSW_ITEM32(reg, pptb, untagged_buff, 0x08, 0, 4);
-
-/* reg_pptb_prio_to_buff_msb
- * Mapping of switch priority <i+8> to one of the allocated receive port
- * buffers.
- * Access: RW
- */
-MLXSW_ITEM_BIT_ARRAY(reg, pptb, prio_to_buff_msb, 0x0C, 0x04, 4);
-
-#define MLXSW_REG_PPTB_ALL_PRIO 0xFF
-
-static inline void mlxsw_reg_pptb_pack(char *payload, u8 local_port)
-{
-	MLXSW_REG_ZERO(pptb, payload);
-	mlxsw_reg_pptb_mm_set(payload, MLXSW_REG_PPTB_MM_UM);
-	mlxsw_reg_pptb_local_port_set(payload, local_port);
-	mlxsw_reg_pptb_pm_set(payload, MLXSW_REG_PPTB_ALL_PRIO);
-	mlxsw_reg_pptb_pm_msb_set(payload, MLXSW_REG_PPTB_ALL_PRIO);
-}
-
-static inline void mlxsw_reg_pptb_prio_to_buff_pack(char *payload, u8 prio,
-						    u8 buff)
-{
-	mlxsw_reg_pptb_prio_to_buff_set(payload, prio, buff);
-	mlxsw_reg_pptb_prio_to_buff_msb_set(payload, prio, buff);
-=======
 static inline void mlxsw_reg_mgpir_pack(char *payload)
 {
 	MLXSW_REG_ZERO(mgpir, payload);
->>>>>>> 24b8d41d
 }
 
 static inline void
@@ -10672,15 +10033,10 @@
 /* MFDE - Monitoring FW Debug Register
  * -----------------------------------
  */
-<<<<<<< HEAD
-#define MLXSW_REG_PBMC_ID 0x500C
-#define MLXSW_REG_PBMC_LEN 0x6C
-=======
 #define MLXSW_REG_MFDE_ID 0x9200
 #define MLXSW_REG_MFDE_LEN 0x18
 
 MLXSW_REG_DEFINE(mfde, MLXSW_REG_MFDE_ID, MLXSW_REG_MFDE_LEN);
->>>>>>> 24b8d41d
 
 /* reg_mfde_irisc_id
  * Which irisc triggered the event
@@ -10715,15 +10071,6 @@
  */
 MLXSW_ITEM32(reg, mfde, long_process, 0x04, 28, 1);
 
-<<<<<<< HEAD
-#define MLXSW_REG_PBMC_PORT_SHARED_BUF_IDX 11
-
-/* reg_pbmc_buf_lossy
- * The field indicates if the buffer is lossy.
- * 0 - Lossless
- * 1 - Lossy
- * Access: RW
-=======
 enum mlxsw_reg_mfde_command_type {
 	MLXSW_REG_MFDE_COMMAND_TYPE_MAD,
 	MLXSW_REG_MFDE_COMMAND_TYPE_EMAD,
@@ -10732,7 +10079,6 @@
 
 /* reg_mfde_command_type
  * Access: RO
->>>>>>> 24b8d41d
  */
 MLXSW_ITEM32(reg, mfde, command_type, 0x04, 24, 2);
 
@@ -10749,47 +10095,12 @@
  */
 MLXSW_ITEM32(reg, mfde, log_address, 0x10, 0, 32);
 
-<<<<<<< HEAD
-/* reg_pbmc_buf_xoff_threshold
- * Once the amount of data in the buffer goes above this value, device
- * starts sending PFC frames for all priorities associated with the
- * buffer. Units are represented in cells. Reserved in case of lossy
- * buffer.
- * Access: RW
- *
- * Note: In Spectrum, reserved for buffer[9].
- */
-MLXSW_ITEM32_INDEXED(reg, pbmc, buf_xoff_threshold, 0x0C, 16, 16,
-		     0x08, 0x04, false);
-
-/* reg_pbmc_buf_xon_threshold
- * When the amount of data in the buffer goes below this value, device
- * stops sending PFC frames for the priorities associated with the
- * buffer. Units are represented in cells. Reserved in case of lossy
- * buffer.
- * Access: RW
- *
- * Note: In Spectrum, reserved for buffer[9].
- */
-MLXSW_ITEM32_INDEXED(reg, pbmc, buf_xon_threshold, 0x0C, 0, 16,
-		     0x08, 0x04, false);
-
-static inline void mlxsw_reg_pbmc_pack(char *payload, u8 local_port,
-				       u16 xoff_timer_value, u16 xoff_refresh)
-{
-	MLXSW_REG_ZERO(pbmc, payload);
-	mlxsw_reg_pbmc_local_port_set(payload, local_port);
-	mlxsw_reg_pbmc_xoff_timer_value_set(payload, xoff_timer_value);
-	mlxsw_reg_pbmc_xoff_refresh_set(payload, xoff_refresh);
-}
-=======
 /* reg_mfde_log_id
  * Which irisc triggered the timeout.
  * Valid in case event_id == MLXSW_REG_MFDE_EVENT_ID_CRSPACE_TO
  * Access: RO
  */
 MLXSW_ITEM32(reg, mfde, log_id, 0x14, 0, 4);
->>>>>>> 24b8d41d
 
 /* reg_mfde_pipes_mask
  * Bit per kvh pipe.
@@ -10797,27 +10108,9 @@
  */
 MLXSW_ITEM32(reg, mfde, pipes_mask, 0x10, 0, 16);
 
-<<<<<<< HEAD
-static inline void mlxsw_reg_pbmc_lossless_buffer_pack(char *payload,
-						       int buf_index, u16 size,
-						       u16 threshold)
-{
-	mlxsw_reg_pbmc_buf_lossy_set(payload, buf_index, 0);
-	mlxsw_reg_pbmc_buf_epsb_set(payload, buf_index, 0);
-	mlxsw_reg_pbmc_buf_size_set(payload, buf_index, size);
-	mlxsw_reg_pbmc_buf_xoff_threshold_set(payload, buf_index, threshold);
-	mlxsw_reg_pbmc_buf_xon_threshold_set(payload, buf_index, threshold);
-}
-
-/* PSPA - Port Switch Partition Allocation
- * ---------------------------------------
- * Controls the association of a port with a switch partition and enables
- * configuring ports as stacking ports.
-=======
 /* TNGCR - Tunneling NVE General Configuration Register
  * ----------------------------------------------------
  * The TNGCR register is used for setting up the NVE Tunneling configuration.
->>>>>>> 24b8d41d
  */
 #define MLXSW_REG_TNGCR_ID 0xA001
 #define MLXSW_REG_TNGCR_LEN 0x44
@@ -11089,1226 +10382,6 @@
 	mlxsw_reg_tnumt_record_size_set(payload, record_size);
 }
 
-<<<<<<< HEAD
-/* RGCR - Router General Configuration Register
- * --------------------------------------------
- * The register is used for setting up the router configuration.
- */
-#define MLXSW_REG_RGCR_ID 0x8001
-#define MLXSW_REG_RGCR_LEN 0x28
-
-static const struct mlxsw_reg_info mlxsw_reg_rgcr = {
-	.id = MLXSW_REG_RGCR_ID,
-	.len = MLXSW_REG_RGCR_LEN,
-};
-
-/* reg_rgcr_ipv4_en
- * IPv4 router enable.
- * Access: RW
- */
-MLXSW_ITEM32(reg, rgcr, ipv4_en, 0x00, 31, 1);
-
-/* reg_rgcr_ipv6_en
- * IPv6 router enable.
- * Access: RW
- */
-MLXSW_ITEM32(reg, rgcr, ipv6_en, 0x00, 30, 1);
-
-/* reg_rgcr_max_router_interfaces
- * Defines the maximum number of active router interfaces for all virtual
- * routers.
- * Access: RW
- */
-MLXSW_ITEM32(reg, rgcr, max_router_interfaces, 0x10, 0, 16);
-
-/* reg_rgcr_usp
- * Update switch priority and packet color.
- * 0 - Preserve the value of Switch Priority and packet color.
- * 1 - Recalculate the value of Switch Priority and packet color.
- * Access: RW
- *
- * Note: Not supported by SwitchX and SwitchX-2.
- */
-MLXSW_ITEM32(reg, rgcr, usp, 0x18, 20, 1);
-
-/* reg_rgcr_pcp_rw
- * Indicates how to handle the pcp_rewrite_en value:
- * 0 - Preserve the value of pcp_rewrite_en.
- * 2 - Disable PCP rewrite.
- * 3 - Enable PCP rewrite.
- * Access: RW
- *
- * Note: Not supported by SwitchX and SwitchX-2.
- */
-MLXSW_ITEM32(reg, rgcr, pcp_rw, 0x18, 16, 2);
-
-/* reg_rgcr_activity_dis
- * Activity disable:
- * 0 - Activity will be set when an entry is hit (default).
- * 1 - Activity will not be set when an entry is hit.
- *
- * Bit 0 - Disable activity bit in Router Algorithmic LPM Unicast Entry
- * (RALUE).
- * Bit 1 - Disable activity bit in Router Algorithmic LPM Unicast Host
- * Entry (RAUHT).
- * Bits 2:7 are reserved.
- * Access: RW
- *
- * Note: Not supported by SwitchX, SwitchX-2 and Switch-IB.
- */
-MLXSW_ITEM32(reg, rgcr, activity_dis, 0x20, 0, 8);
-
-static inline void mlxsw_reg_rgcr_pack(char *payload, bool ipv4_en)
-{
-	MLXSW_REG_ZERO(rgcr, payload);
-	mlxsw_reg_rgcr_ipv4_en_set(payload, ipv4_en);
-}
-
-/* RITR - Router Interface Table Register
- * --------------------------------------
- * The register is used to configure the router interface table.
- */
-#define MLXSW_REG_RITR_ID 0x8002
-#define MLXSW_REG_RITR_LEN 0x40
-
-static const struct mlxsw_reg_info mlxsw_reg_ritr = {
-	.id = MLXSW_REG_RITR_ID,
-	.len = MLXSW_REG_RITR_LEN,
-};
-
-/* reg_ritr_enable
- * Enables routing on the router interface.
- * Access: RW
- */
-MLXSW_ITEM32(reg, ritr, enable, 0x00, 31, 1);
-
-/* reg_ritr_ipv4
- * IPv4 routing enable. Enables routing of IPv4 traffic on the router
- * interface.
- * Access: RW
- */
-MLXSW_ITEM32(reg, ritr, ipv4, 0x00, 29, 1);
-
-/* reg_ritr_ipv6
- * IPv6 routing enable. Enables routing of IPv6 traffic on the router
- * interface.
- * Access: RW
- */
-MLXSW_ITEM32(reg, ritr, ipv6, 0x00, 28, 1);
-
-enum mlxsw_reg_ritr_if_type {
-	MLXSW_REG_RITR_VLAN_IF,
-	MLXSW_REG_RITR_FID_IF,
-	MLXSW_REG_RITR_SP_IF,
-};
-
-/* reg_ritr_type
- * Router interface type.
- * 0 - VLAN interface.
- * 1 - FID interface.
- * 2 - Sub-port interface.
- * Access: RW
- */
-MLXSW_ITEM32(reg, ritr, type, 0x00, 23, 3);
-
-enum {
-	MLXSW_REG_RITR_RIF_CREATE,
-	MLXSW_REG_RITR_RIF_DEL,
-};
-
-/* reg_ritr_op
- * Opcode:
- * 0 - Create or edit RIF.
- * 1 - Delete RIF.
- * Reserved for SwitchX-2. For Spectrum, editing of interface properties
- * is not supported. An interface must be deleted and re-created in order
- * to update properties.
- * Access: WO
- */
-MLXSW_ITEM32(reg, ritr, op, 0x00, 20, 2);
-
-/* reg_ritr_rif
- * Router interface index. A pointer to the Router Interface Table.
- * Access: Index
- */
-MLXSW_ITEM32(reg, ritr, rif, 0x00, 0, 16);
-
-/* reg_ritr_ipv4_fe
- * IPv4 Forwarding Enable.
- * Enables routing of IPv4 traffic on the router interface. When disabled,
- * forwarding is blocked but local traffic (traps and IP2ME) will be enabled.
- * Not supported in SwitchX-2.
- * Access: RW
- */
-MLXSW_ITEM32(reg, ritr, ipv4_fe, 0x04, 29, 1);
-
-/* reg_ritr_ipv6_fe
- * IPv6 Forwarding Enable.
- * Enables routing of IPv6 traffic on the router interface. When disabled,
- * forwarding is blocked but local traffic (traps and IP2ME) will be enabled.
- * Not supported in SwitchX-2.
- * Access: RW
- */
-MLXSW_ITEM32(reg, ritr, ipv6_fe, 0x04, 28, 1);
-
-/* reg_ritr_lb_en
- * Loop-back filter enable for unicast packets.
- * If the flag is set then loop-back filter for unicast packets is
- * implemented on the RIF. Multicast packets are always subject to
- * loop-back filtering.
- * Access: RW
- */
-MLXSW_ITEM32(reg, ritr, lb_en, 0x04, 24, 1);
-
-/* reg_ritr_virtual_router
- * Virtual router ID associated with the router interface.
- * Access: RW
- */
-MLXSW_ITEM32(reg, ritr, virtual_router, 0x04, 0, 16);
-
-/* reg_ritr_mtu
- * Router interface MTU.
- * Access: RW
- */
-MLXSW_ITEM32(reg, ritr, mtu, 0x34, 0, 16);
-
-/* reg_ritr_if_swid
- * Switch partition ID.
- * Access: RW
- */
-MLXSW_ITEM32(reg, ritr, if_swid, 0x08, 24, 8);
-
-/* reg_ritr_if_mac
- * Router interface MAC address.
- * In Spectrum, all MAC addresses must have the same 38 MSBits.
- * Access: RW
- */
-MLXSW_ITEM_BUF(reg, ritr, if_mac, 0x12, 6);
-
-/* VLAN Interface */
-
-/* reg_ritr_vlan_if_vid
- * VLAN ID.
- * Access: RW
- */
-MLXSW_ITEM32(reg, ritr, vlan_if_vid, 0x08, 0, 12);
-
-/* FID Interface */
-
-/* reg_ritr_fid_if_fid
- * Filtering ID. Used to connect a bridge to the router. Only FIDs from
- * the vFID range are supported.
- * Access: RW
- */
-MLXSW_ITEM32(reg, ritr, fid_if_fid, 0x08, 0, 16);
-
-static inline void mlxsw_reg_ritr_fid_set(char *payload,
-					  enum mlxsw_reg_ritr_if_type rif_type,
-					  u16 fid)
-{
-	if (rif_type == MLXSW_REG_RITR_FID_IF)
-		mlxsw_reg_ritr_fid_if_fid_set(payload, fid);
-	else
-		mlxsw_reg_ritr_vlan_if_vid_set(payload, fid);
-}
-
-/* Sub-port Interface */
-
-/* reg_ritr_sp_if_lag
- * LAG indication. When this bit is set the system_port field holds the
- * LAG identifier.
- * Access: RW
- */
-MLXSW_ITEM32(reg, ritr, sp_if_lag, 0x08, 24, 1);
-
-/* reg_ritr_sp_system_port
- * Port unique indentifier. When lag bit is set, this field holds the
- * lag_id in bits 0:9.
- * Access: RW
- */
-MLXSW_ITEM32(reg, ritr, sp_if_system_port, 0x08, 0, 16);
-
-/* reg_ritr_sp_if_vid
- * VLAN ID.
- * Access: RW
- */
-MLXSW_ITEM32(reg, ritr, sp_if_vid, 0x18, 0, 12);
-
-static inline void mlxsw_reg_ritr_rif_pack(char *payload, u16 rif)
-{
-	MLXSW_REG_ZERO(ritr, payload);
-	mlxsw_reg_ritr_rif_set(payload, rif);
-}
-
-static inline void mlxsw_reg_ritr_sp_if_pack(char *payload, bool lag,
-					     u16 system_port, u16 vid)
-{
-	mlxsw_reg_ritr_sp_if_lag_set(payload, lag);
-	mlxsw_reg_ritr_sp_if_system_port_set(payload, system_port);
-	mlxsw_reg_ritr_sp_if_vid_set(payload, vid);
-}
-
-static inline void mlxsw_reg_ritr_pack(char *payload, bool enable,
-				       enum mlxsw_reg_ritr_if_type type,
-				       u16 rif, u16 mtu, const char *mac)
-{
-	bool op = enable ? MLXSW_REG_RITR_RIF_CREATE : MLXSW_REG_RITR_RIF_DEL;
-
-	MLXSW_REG_ZERO(ritr, payload);
-	mlxsw_reg_ritr_enable_set(payload, enable);
-	mlxsw_reg_ritr_ipv4_set(payload, 1);
-	mlxsw_reg_ritr_type_set(payload, type);
-	mlxsw_reg_ritr_op_set(payload, op);
-	mlxsw_reg_ritr_rif_set(payload, rif);
-	mlxsw_reg_ritr_ipv4_fe_set(payload, 1);
-	mlxsw_reg_ritr_lb_en_set(payload, 1);
-	mlxsw_reg_ritr_mtu_set(payload, mtu);
-	mlxsw_reg_ritr_if_mac_memcpy_to(payload, mac);
-}
-
-/* RATR - Router Adjacency Table Register
- * --------------------------------------
- * The RATR register is used to configure the Router Adjacency (next-hop)
- * Table.
- */
-#define MLXSW_REG_RATR_ID 0x8008
-#define MLXSW_REG_RATR_LEN 0x2C
-
-static const struct mlxsw_reg_info mlxsw_reg_ratr = {
-	.id = MLXSW_REG_RATR_ID,
-	.len = MLXSW_REG_RATR_LEN,
-};
-
-enum mlxsw_reg_ratr_op {
-	/* Read */
-	MLXSW_REG_RATR_OP_QUERY_READ = 0,
-	/* Read and clear activity */
-	MLXSW_REG_RATR_OP_QUERY_READ_CLEAR = 2,
-	/* Write Adjacency entry */
-	MLXSW_REG_RATR_OP_WRITE_WRITE_ENTRY = 1,
-	/* Write Adjacency entry only if the activity is cleared.
-	 * The write may not succeed if the activity is set. There is not
-	 * direct feedback if the write has succeeded or not, however
-	 * the get will reveal the actual entry (SW can compare the get
-	 * response to the set command).
-	 */
-	MLXSW_REG_RATR_OP_WRITE_WRITE_ENTRY_ON_ACTIVITY = 3,
-};
-
-/* reg_ratr_op
- * Note that Write operation may also be used for updating
- * counter_set_type and counter_index. In this case all other
- * fields must not be updated.
- * Access: OP
- */
-MLXSW_ITEM32(reg, ratr, op, 0x00, 28, 4);
-
-/* reg_ratr_v
- * Valid bit. Indicates if the adjacency entry is valid.
- * Note: the device may need some time before reusing an invalidated
- * entry. During this time the entry can not be reused. It is
- * recommended to use another entry before reusing an invalidated
- * entry (e.g. software can put it at the end of the list for
- * reusing). Trying to access an invalidated entry not yet cleared
- * by the device results with failure indicating "Try Again" status.
- * When valid is '0' then egress_router_interface,trap_action,
- * adjacency_parameters and counters are reserved
- * Access: RW
- */
-MLXSW_ITEM32(reg, ratr, v, 0x00, 24, 1);
-
-/* reg_ratr_a
- * Activity. Set for new entries. Set if a packet lookup has hit on
- * the specific entry. To clear the a bit, use "clear activity".
- * Access: RO
- */
-MLXSW_ITEM32(reg, ratr, a, 0x00, 16, 1);
-
-/* reg_ratr_adjacency_index_low
- * Bits 15:0 of index into the adjacency table.
- * For SwitchX and SwitchX-2, the adjacency table is linear and
- * used for adjacency entries only.
- * For Spectrum, the index is to the KVD linear.
- * Access: Index
- */
-MLXSW_ITEM32(reg, ratr, adjacency_index_low, 0x04, 0, 16);
-
-/* reg_ratr_egress_router_interface
- * Range is 0 .. cap_max_router_interfaces - 1
- * Access: RW
- */
-MLXSW_ITEM32(reg, ratr, egress_router_interface, 0x08, 0, 16);
-
-enum mlxsw_reg_ratr_trap_action {
-	MLXSW_REG_RATR_TRAP_ACTION_NOP,
-	MLXSW_REG_RATR_TRAP_ACTION_TRAP,
-	MLXSW_REG_RATR_TRAP_ACTION_MIRROR_TO_CPU,
-	MLXSW_REG_RATR_TRAP_ACTION_MIRROR,
-	MLXSW_REG_RATR_TRAP_ACTION_DISCARD_ERRORS,
-};
-
-/* reg_ratr_trap_action
- * see mlxsw_reg_ratr_trap_action
- * Access: RW
- */
-MLXSW_ITEM32(reg, ratr, trap_action, 0x0C, 28, 4);
-
-enum mlxsw_reg_ratr_trap_id {
-	MLXSW_REG_RATR_TRAP_ID_RTR_EGRESS0 = 0,
-	MLXSW_REG_RATR_TRAP_ID_RTR_EGRESS1 = 1,
-};
-
-/* reg_ratr_adjacency_index_high
- * Bits 23:16 of the adjacency_index.
- * Access: Index
- */
-MLXSW_ITEM32(reg, ratr, adjacency_index_high, 0x0C, 16, 8);
-
-/* reg_ratr_trap_id
- * Trap ID to be reported to CPU.
- * Trap-ID is RTR_EGRESS0 or RTR_EGRESS1.
- * For trap_action of NOP, MIRROR and DISCARD_ERROR
- * Access: RW
- */
-MLXSW_ITEM32(reg, ratr, trap_id, 0x0C, 0, 8);
-
-/* reg_ratr_eth_destination_mac
- * MAC address of the destination next-hop.
- * Access: RW
- */
-MLXSW_ITEM_BUF(reg, ratr, eth_destination_mac, 0x12, 6);
-
-static inline void
-mlxsw_reg_ratr_pack(char *payload,
-		    enum mlxsw_reg_ratr_op op, bool valid,
-		    u32 adjacency_index, u16 egress_rif)
-{
-	MLXSW_REG_ZERO(ratr, payload);
-	mlxsw_reg_ratr_op_set(payload, op);
-	mlxsw_reg_ratr_v_set(payload, valid);
-	mlxsw_reg_ratr_adjacency_index_low_set(payload, adjacency_index);
-	mlxsw_reg_ratr_adjacency_index_high_set(payload, adjacency_index >> 16);
-	mlxsw_reg_ratr_egress_router_interface_set(payload, egress_rif);
-}
-
-static inline void mlxsw_reg_ratr_eth_entry_pack(char *payload,
-						 const char *dest_mac)
-{
-	mlxsw_reg_ratr_eth_destination_mac_memcpy_to(payload, dest_mac);
-}
-
-/* RALTA - Router Algorithmic LPM Tree Allocation Register
- * -------------------------------------------------------
- * RALTA is used to allocate the LPM trees of the SHSPM method.
- */
-#define MLXSW_REG_RALTA_ID 0x8010
-#define MLXSW_REG_RALTA_LEN 0x04
-
-static const struct mlxsw_reg_info mlxsw_reg_ralta = {
-	.id = MLXSW_REG_RALTA_ID,
-	.len = MLXSW_REG_RALTA_LEN,
-};
-
-/* reg_ralta_op
- * opcode (valid for Write, must be 0 on Read)
- * 0 - allocate a tree
- * 1 - deallocate a tree
- * Access: OP
- */
-MLXSW_ITEM32(reg, ralta, op, 0x00, 28, 2);
-
-enum mlxsw_reg_ralxx_protocol {
-	MLXSW_REG_RALXX_PROTOCOL_IPV4,
-	MLXSW_REG_RALXX_PROTOCOL_IPV6,
-};
-
-/* reg_ralta_protocol
- * Protocol.
- * Deallocation opcode: Reserved.
- * Access: RW
- */
-MLXSW_ITEM32(reg, ralta, protocol, 0x00, 24, 4);
-
-/* reg_ralta_tree_id
- * An identifier (numbered from 1..cap_shspm_max_trees-1) representing
- * the tree identifier (managed by software).
- * Note that tree_id 0 is allocated for a default-route tree.
- * Access: Index
- */
-MLXSW_ITEM32(reg, ralta, tree_id, 0x00, 0, 8);
-
-static inline void mlxsw_reg_ralta_pack(char *payload, bool alloc,
-					enum mlxsw_reg_ralxx_protocol protocol,
-					u8 tree_id)
-{
-	MLXSW_REG_ZERO(ralta, payload);
-	mlxsw_reg_ralta_op_set(payload, !alloc);
-	mlxsw_reg_ralta_protocol_set(payload, protocol);
-	mlxsw_reg_ralta_tree_id_set(payload, tree_id);
-}
-
-/* RALST - Router Algorithmic LPM Structure Tree Register
- * ------------------------------------------------------
- * RALST is used to set and query the structure of an LPM tree.
- * The structure of the tree must be sorted as a sorted binary tree, while
- * each node is a bin that is tagged as the length of the prefixes the lookup
- * will refer to. Therefore, bin X refers to a set of entries with prefixes
- * of X bits to match with the destination address. The bin 0 indicates
- * the default action, when there is no match of any prefix.
- */
-#define MLXSW_REG_RALST_ID 0x8011
-#define MLXSW_REG_RALST_LEN 0x104
-
-static const struct mlxsw_reg_info mlxsw_reg_ralst = {
-	.id = MLXSW_REG_RALST_ID,
-	.len = MLXSW_REG_RALST_LEN,
-};
-
-/* reg_ralst_root_bin
- * The bin number of the root bin.
- * 0<root_bin=<(length of IP address)
- * For a default-route tree configure 0xff
- * Access: RW
- */
-MLXSW_ITEM32(reg, ralst, root_bin, 0x00, 16, 8);
-
-/* reg_ralst_tree_id
- * Tree identifier numbered from 1..(cap_shspm_max_trees-1).
- * Access: Index
- */
-MLXSW_ITEM32(reg, ralst, tree_id, 0x00, 0, 8);
-
-#define MLXSW_REG_RALST_BIN_NO_CHILD 0xff
-#define MLXSW_REG_RALST_BIN_OFFSET 0x04
-#define MLXSW_REG_RALST_BIN_COUNT 128
-
-/* reg_ralst_left_child_bin
- * Holding the children of the bin according to the stored tree's structure.
- * For trees composed of less than 4 blocks, the bins in excess are reserved.
- * Note that tree_id 0 is allocated for a default-route tree, bins are 0xff
- * Access: RW
- */
-MLXSW_ITEM16_INDEXED(reg, ralst, left_child_bin, 0x04, 8, 8, 0x02, 0x00, false);
-
-/* reg_ralst_right_child_bin
- * Holding the children of the bin according to the stored tree's structure.
- * For trees composed of less than 4 blocks, the bins in excess are reserved.
- * Note that tree_id 0 is allocated for a default-route tree, bins are 0xff
- * Access: RW
- */
-MLXSW_ITEM16_INDEXED(reg, ralst, right_child_bin, 0x04, 0, 8, 0x02, 0x00,
-		     false);
-
-static inline void mlxsw_reg_ralst_pack(char *payload, u8 root_bin, u8 tree_id)
-{
-	MLXSW_REG_ZERO(ralst, payload);
-
-	/* Initialize all bins to have no left or right child */
-	memset(payload + MLXSW_REG_RALST_BIN_OFFSET,
-	       MLXSW_REG_RALST_BIN_NO_CHILD, MLXSW_REG_RALST_BIN_COUNT * 2);
-
-	mlxsw_reg_ralst_root_bin_set(payload, root_bin);
-	mlxsw_reg_ralst_tree_id_set(payload, tree_id);
-}
-
-static inline void mlxsw_reg_ralst_bin_pack(char *payload, u8 bin_number,
-					    u8 left_child_bin,
-					    u8 right_child_bin)
-{
-	int bin_index = bin_number - 1;
-
-	mlxsw_reg_ralst_left_child_bin_set(payload, bin_index, left_child_bin);
-	mlxsw_reg_ralst_right_child_bin_set(payload, bin_index,
-					    right_child_bin);
-}
-
-/* RALTB - Router Algorithmic LPM Tree Binding Register
- * ----------------------------------------------------
- * RALTB is used to bind virtual router and protocol to an allocated LPM tree.
- */
-#define MLXSW_REG_RALTB_ID 0x8012
-#define MLXSW_REG_RALTB_LEN 0x04
-
-static const struct mlxsw_reg_info mlxsw_reg_raltb = {
-	.id = MLXSW_REG_RALTB_ID,
-	.len = MLXSW_REG_RALTB_LEN,
-};
-
-/* reg_raltb_virtual_router
- * Virtual Router ID
- * Range is 0..cap_max_virtual_routers-1
- * Access: Index
- */
-MLXSW_ITEM32(reg, raltb, virtual_router, 0x00, 16, 16);
-
-/* reg_raltb_protocol
- * Protocol.
- * Access: Index
- */
-MLXSW_ITEM32(reg, raltb, protocol, 0x00, 12, 4);
-
-/* reg_raltb_tree_id
- * Tree to be used for the {virtual_router, protocol}
- * Tree identifier numbered from 1..(cap_shspm_max_trees-1).
- * By default, all Unicast IPv4 and IPv6 are bound to tree_id 0.
- * Access: RW
- */
-MLXSW_ITEM32(reg, raltb, tree_id, 0x00, 0, 8);
-
-static inline void mlxsw_reg_raltb_pack(char *payload, u16 virtual_router,
-					enum mlxsw_reg_ralxx_protocol protocol,
-					u8 tree_id)
-{
-	MLXSW_REG_ZERO(raltb, payload);
-	mlxsw_reg_raltb_virtual_router_set(payload, virtual_router);
-	mlxsw_reg_raltb_protocol_set(payload, protocol);
-	mlxsw_reg_raltb_tree_id_set(payload, tree_id);
-}
-
-/* RALUE - Router Algorithmic LPM Unicast Entry Register
- * -----------------------------------------------------
- * RALUE is used to configure and query LPM entries that serve
- * the Unicast protocols.
- */
-#define MLXSW_REG_RALUE_ID 0x8013
-#define MLXSW_REG_RALUE_LEN 0x38
-
-static const struct mlxsw_reg_info mlxsw_reg_ralue = {
-	.id = MLXSW_REG_RALUE_ID,
-	.len = MLXSW_REG_RALUE_LEN,
-};
-
-/* reg_ralue_protocol
- * Protocol.
- * Access: Index
- */
-MLXSW_ITEM32(reg, ralue, protocol, 0x00, 24, 4);
-
-enum mlxsw_reg_ralue_op {
-	/* Read operation. If entry doesn't exist, the operation fails. */
-	MLXSW_REG_RALUE_OP_QUERY_READ = 0,
-	/* Clear on read operation. Used to read entry and
-	 * clear Activity bit.
-	 */
-	MLXSW_REG_RALUE_OP_QUERY_CLEAR = 1,
-	/* Write operation. Used to write a new entry to the table. All RW
-	 * fields are written for new entry. Activity bit is set
-	 * for new entries.
-	 */
-	MLXSW_REG_RALUE_OP_WRITE_WRITE = 0,
-	/* Update operation. Used to update an existing route entry and
-	 * only update the RW fields that are detailed in the field
-	 * op_u_mask. If entry doesn't exist, the operation fails.
-	 */
-	MLXSW_REG_RALUE_OP_WRITE_UPDATE = 1,
-	/* Clear activity. The Activity bit (the field a) is cleared
-	 * for the entry.
-	 */
-	MLXSW_REG_RALUE_OP_WRITE_CLEAR = 2,
-	/* Delete operation. Used to delete an existing entry. If entry
-	 * doesn't exist, the operation fails.
-	 */
-	MLXSW_REG_RALUE_OP_WRITE_DELETE = 3,
-};
-
-/* reg_ralue_op
- * Operation.
- * Access: OP
- */
-MLXSW_ITEM32(reg, ralue, op, 0x00, 20, 3);
-
-/* reg_ralue_a
- * Activity. Set for new entries. Set if a packet lookup has hit on the
- * specific entry, only if the entry is a route. To clear the a bit, use
- * "clear activity" op.
- * Enabled by activity_dis in RGCR
- * Access: RO
- */
-MLXSW_ITEM32(reg, ralue, a, 0x00, 16, 1);
-
-/* reg_ralue_virtual_router
- * Virtual Router ID
- * Range is 0..cap_max_virtual_routers-1
- * Access: Index
- */
-MLXSW_ITEM32(reg, ralue, virtual_router, 0x04, 16, 16);
-
-#define MLXSW_REG_RALUE_OP_U_MASK_ENTRY_TYPE	BIT(0)
-#define MLXSW_REG_RALUE_OP_U_MASK_BMP_LEN	BIT(1)
-#define MLXSW_REG_RALUE_OP_U_MASK_ACTION	BIT(2)
-
-/* reg_ralue_op_u_mask
- * opcode update mask.
- * On read operation, this field is reserved.
- * This field is valid for update opcode, otherwise - reserved.
- * This field is a bitmask of the fields that should be updated.
- * Access: WO
- */
-MLXSW_ITEM32(reg, ralue, op_u_mask, 0x04, 8, 3);
-
-/* reg_ralue_prefix_len
- * Number of bits in the prefix of the LPM route.
- * Note that for IPv6 prefixes, if prefix_len>64 the entry consumes
- * two entries in the physical HW table.
- * Access: Index
- */
-MLXSW_ITEM32(reg, ralue, prefix_len, 0x08, 0, 8);
-
-/* reg_ralue_dip*
- * The prefix of the route or of the marker that the object of the LPM
- * is compared with. The most significant bits of the dip are the prefix.
- * The list significant bits must be '0' if the prefix_len is smaller
- * than 128 for IPv6 or smaller than 32 for IPv4.
- * IPv4 address uses bits dip[31:0] and bits dip[127:32] are reserved.
- * Access: Index
- */
-MLXSW_ITEM32(reg, ralue, dip4, 0x18, 0, 32);
-
-enum mlxsw_reg_ralue_entry_type {
-	MLXSW_REG_RALUE_ENTRY_TYPE_MARKER_ENTRY = 1,
-	MLXSW_REG_RALUE_ENTRY_TYPE_ROUTE_ENTRY = 2,
-	MLXSW_REG_RALUE_ENTRY_TYPE_MARKER_AND_ROUTE_ENTRY = 3,
-};
-
-/* reg_ralue_entry_type
- * Entry type.
- * Note - for Marker entries, the action_type and action fields are reserved.
- * Access: RW
- */
-MLXSW_ITEM32(reg, ralue, entry_type, 0x1C, 30, 2);
-
-/* reg_ralue_bmp_len
- * The best match prefix length in the case that there is no match for
- * longer prefixes.
- * If (entry_type != MARKER_ENTRY), bmp_len must be equal to prefix_len
- * Note for any update operation with entry_type modification this
- * field must be set.
- * Access: RW
- */
-MLXSW_ITEM32(reg, ralue, bmp_len, 0x1C, 16, 8);
-
-enum mlxsw_reg_ralue_action_type {
-	MLXSW_REG_RALUE_ACTION_TYPE_REMOTE,
-	MLXSW_REG_RALUE_ACTION_TYPE_LOCAL,
-	MLXSW_REG_RALUE_ACTION_TYPE_IP2ME,
-};
-
-/* reg_ralue_action_type
- * Action Type
- * Indicates how the IP address is connected.
- * It can be connected to a local subnet through local_erif or can be
- * on a remote subnet connected through a next-hop router,
- * or transmitted to the CPU.
- * Reserved when entry_type = MARKER_ENTRY
- * Access: RW
- */
-MLXSW_ITEM32(reg, ralue, action_type, 0x1C, 0, 2);
-
-enum mlxsw_reg_ralue_trap_action {
-	MLXSW_REG_RALUE_TRAP_ACTION_NOP,
-	MLXSW_REG_RALUE_TRAP_ACTION_TRAP,
-	MLXSW_REG_RALUE_TRAP_ACTION_MIRROR_TO_CPU,
-	MLXSW_REG_RALUE_TRAP_ACTION_MIRROR,
-	MLXSW_REG_RALUE_TRAP_ACTION_DISCARD_ERROR,
-};
-
-/* reg_ralue_trap_action
- * Trap action.
- * For IP2ME action, only NOP and MIRROR are possible.
- * Access: RW
- */
-MLXSW_ITEM32(reg, ralue, trap_action, 0x20, 28, 4);
-
-/* reg_ralue_trap_id
- * Trap ID to be reported to CPU.
- * Trap ID is RTR_INGRESS0 or RTR_INGRESS1.
- * For trap_action of NOP, MIRROR and DISCARD_ERROR, trap_id is reserved.
- * Access: RW
- */
-MLXSW_ITEM32(reg, ralue, trap_id, 0x20, 0, 9);
-
-/* reg_ralue_adjacency_index
- * Points to the first entry of the group-based ECMP.
- * Only relevant in case of REMOTE action.
- * Access: RW
- */
-MLXSW_ITEM32(reg, ralue, adjacency_index, 0x24, 0, 24);
-
-/* reg_ralue_ecmp_size
- * Amount of sequential entries starting
- * from the adjacency_index (the number of ECMPs).
- * The valid range is 1-64, 512, 1024, 2048 and 4096.
- * Reserved when trap_action is TRAP or DISCARD_ERROR.
- * Only relevant in case of REMOTE action.
- * Access: RW
- */
-MLXSW_ITEM32(reg, ralue, ecmp_size, 0x28, 0, 13);
-
-/* reg_ralue_local_erif
- * Egress Router Interface.
- * Only relevant in case of LOCAL action.
- * Access: RW
- */
-MLXSW_ITEM32(reg, ralue, local_erif, 0x24, 0, 16);
-
-/* reg_ralue_v
- * Valid bit for the tunnel_ptr field.
- * If valid = 0 then trap to CPU as IP2ME trap ID.
- * If valid = 1 and the packet format allows NVE or IPinIP tunnel
- * decapsulation then tunnel decapsulation is done.
- * If valid = 1 and packet format does not allow NVE or IPinIP tunnel
- * decapsulation then trap as IP2ME trap ID.
- * Only relevant in case of IP2ME action.
- * Access: RW
- */
-MLXSW_ITEM32(reg, ralue, v, 0x24, 31, 1);
-
-/* reg_ralue_tunnel_ptr
- * Tunnel Pointer for NVE or IPinIP tunnel decapsulation.
- * For Spectrum, pointer to KVD Linear.
- * Only relevant in case of IP2ME action.
- * Access: RW
- */
-MLXSW_ITEM32(reg, ralue, tunnel_ptr, 0x24, 0, 24);
-
-static inline void mlxsw_reg_ralue_pack(char *payload,
-					enum mlxsw_reg_ralxx_protocol protocol,
-					enum mlxsw_reg_ralue_op op,
-					u16 virtual_router, u8 prefix_len)
-{
-	MLXSW_REG_ZERO(ralue, payload);
-	mlxsw_reg_ralue_protocol_set(payload, protocol);
-	mlxsw_reg_ralue_op_set(payload, op);
-	mlxsw_reg_ralue_virtual_router_set(payload, virtual_router);
-	mlxsw_reg_ralue_prefix_len_set(payload, prefix_len);
-	mlxsw_reg_ralue_entry_type_set(payload,
-				       MLXSW_REG_RALUE_ENTRY_TYPE_ROUTE_ENTRY);
-	mlxsw_reg_ralue_bmp_len_set(payload, prefix_len);
-}
-
-static inline void mlxsw_reg_ralue_pack4(char *payload,
-					 enum mlxsw_reg_ralxx_protocol protocol,
-					 enum mlxsw_reg_ralue_op op,
-					 u16 virtual_router, u8 prefix_len,
-					 u32 dip)
-{
-	mlxsw_reg_ralue_pack(payload, protocol, op, virtual_router, prefix_len);
-	mlxsw_reg_ralue_dip4_set(payload, dip);
-}
-
-static inline void
-mlxsw_reg_ralue_act_remote_pack(char *payload,
-				enum mlxsw_reg_ralue_trap_action trap_action,
-				u16 trap_id, u32 adjacency_index, u16 ecmp_size)
-{
-	mlxsw_reg_ralue_action_type_set(payload,
-					MLXSW_REG_RALUE_ACTION_TYPE_REMOTE);
-	mlxsw_reg_ralue_trap_action_set(payload, trap_action);
-	mlxsw_reg_ralue_trap_id_set(payload, trap_id);
-	mlxsw_reg_ralue_adjacency_index_set(payload, adjacency_index);
-	mlxsw_reg_ralue_ecmp_size_set(payload, ecmp_size);
-}
-
-static inline void
-mlxsw_reg_ralue_act_local_pack(char *payload,
-			       enum mlxsw_reg_ralue_trap_action trap_action,
-			       u16 trap_id, u16 local_erif)
-{
-	mlxsw_reg_ralue_action_type_set(payload,
-					MLXSW_REG_RALUE_ACTION_TYPE_LOCAL);
-	mlxsw_reg_ralue_trap_action_set(payload, trap_action);
-	mlxsw_reg_ralue_trap_id_set(payload, trap_id);
-	mlxsw_reg_ralue_local_erif_set(payload, local_erif);
-}
-
-static inline void
-mlxsw_reg_ralue_act_ip2me_pack(char *payload)
-{
-	mlxsw_reg_ralue_action_type_set(payload,
-					MLXSW_REG_RALUE_ACTION_TYPE_IP2ME);
-}
-
-/* RAUHT - Router Algorithmic LPM Unicast Host Table Register
- * ----------------------------------------------------------
- * The RAUHT register is used to configure and query the Unicast Host table in
- * devices that implement the Algorithmic LPM.
- */
-#define MLXSW_REG_RAUHT_ID 0x8014
-#define MLXSW_REG_RAUHT_LEN 0x74
-
-static const struct mlxsw_reg_info mlxsw_reg_rauht = {
-	.id = MLXSW_REG_RAUHT_ID,
-	.len = MLXSW_REG_RAUHT_LEN,
-};
-
-enum mlxsw_reg_rauht_type {
-	MLXSW_REG_RAUHT_TYPE_IPV4,
-	MLXSW_REG_RAUHT_TYPE_IPV6,
-};
-
-/* reg_rauht_type
- * Access: Index
- */
-MLXSW_ITEM32(reg, rauht, type, 0x00, 24, 2);
-
-enum mlxsw_reg_rauht_op {
-	MLXSW_REG_RAUHT_OP_QUERY_READ = 0,
-	/* Read operation */
-	MLXSW_REG_RAUHT_OP_QUERY_CLEAR_ON_READ = 1,
-	/* Clear on read operation. Used to read entry and clear
-	 * activity bit.
-	 */
-	MLXSW_REG_RAUHT_OP_WRITE_ADD = 0,
-	/* Add. Used to write a new entry to the table. All R/W fields are
-	 * relevant for new entry. Activity bit is set for new entries.
-	 */
-	MLXSW_REG_RAUHT_OP_WRITE_UPDATE = 1,
-	/* Update action. Used to update an existing route entry and
-	 * only update the following fields:
-	 * trap_action, trap_id, mac, counter_set_type, counter_index
-	 */
-	MLXSW_REG_RAUHT_OP_WRITE_CLEAR_ACTIVITY = 2,
-	/* Clear activity. A bit is cleared for the entry. */
-	MLXSW_REG_RAUHT_OP_WRITE_DELETE = 3,
-	/* Delete entry */
-	MLXSW_REG_RAUHT_OP_WRITE_DELETE_ALL = 4,
-	/* Delete all host entries on a RIF. In this command, dip
-	 * field is reserved.
-	 */
-};
-
-/* reg_rauht_op
- * Access: OP
- */
-MLXSW_ITEM32(reg, rauht, op, 0x00, 20, 3);
-
-/* reg_rauht_a
- * Activity. Set for new entries. Set if a packet lookup has hit on
- * the specific entry.
- * To clear the a bit, use "clear activity" op.
- * Enabled by activity_dis in RGCR
- * Access: RO
- */
-MLXSW_ITEM32(reg, rauht, a, 0x00, 16, 1);
-
-/* reg_rauht_rif
- * Router Interface
- * Access: Index
- */
-MLXSW_ITEM32(reg, rauht, rif, 0x00, 0, 16);
-
-/* reg_rauht_dip*
- * Destination address.
- * Access: Index
- */
-MLXSW_ITEM32(reg, rauht, dip4, 0x1C, 0x0, 32);
-
-enum mlxsw_reg_rauht_trap_action {
-	MLXSW_REG_RAUHT_TRAP_ACTION_NOP,
-	MLXSW_REG_RAUHT_TRAP_ACTION_TRAP,
-	MLXSW_REG_RAUHT_TRAP_ACTION_MIRROR_TO_CPU,
-	MLXSW_REG_RAUHT_TRAP_ACTION_MIRROR,
-	MLXSW_REG_RAUHT_TRAP_ACTION_DISCARD_ERRORS,
-};
-
-/* reg_rauht_trap_action
- * Access: RW
- */
-MLXSW_ITEM32(reg, rauht, trap_action, 0x60, 28, 4);
-
-enum mlxsw_reg_rauht_trap_id {
-	MLXSW_REG_RAUHT_TRAP_ID_RTR_EGRESS0,
-	MLXSW_REG_RAUHT_TRAP_ID_RTR_EGRESS1,
-};
-
-/* reg_rauht_trap_id
- * Trap ID to be reported to CPU.
- * Trap-ID is RTR_EGRESS0 or RTR_EGRESS1.
- * For trap_action of NOP, MIRROR and DISCARD_ERROR,
- * trap_id is reserved.
- * Access: RW
- */
-MLXSW_ITEM32(reg, rauht, trap_id, 0x60, 0, 9);
-
-/* reg_rauht_counter_set_type
- * Counter set type for flow counters
- * Access: RW
- */
-MLXSW_ITEM32(reg, rauht, counter_set_type, 0x68, 24, 8);
-
-/* reg_rauht_counter_index
- * Counter index for flow counters
- * Access: RW
- */
-MLXSW_ITEM32(reg, rauht, counter_index, 0x68, 0, 24);
-
-/* reg_rauht_mac
- * MAC address.
- * Access: RW
- */
-MLXSW_ITEM_BUF(reg, rauht, mac, 0x6E, 6);
-
-static inline void mlxsw_reg_rauht_pack(char *payload,
-					enum mlxsw_reg_rauht_op op, u16 rif,
-					const char *mac)
-{
-	MLXSW_REG_ZERO(rauht, payload);
-	mlxsw_reg_rauht_op_set(payload, op);
-	mlxsw_reg_rauht_rif_set(payload, rif);
-	mlxsw_reg_rauht_mac_memcpy_to(payload, mac);
-}
-
-static inline void mlxsw_reg_rauht_pack4(char *payload,
-					 enum mlxsw_reg_rauht_op op, u16 rif,
-					 const char *mac, u32 dip)
-{
-	mlxsw_reg_rauht_pack(payload, op, rif, mac);
-	mlxsw_reg_rauht_dip4_set(payload, dip);
-}
-
-/* RALEU - Router Algorithmic LPM ECMP Update Register
- * ---------------------------------------------------
- * The register enables updating the ECMP section in the action for multiple
- * LPM Unicast entries in a single operation. The update is executed to
- * all entries of a {virtual router, protocol} tuple using the same ECMP group.
- */
-#define MLXSW_REG_RALEU_ID 0x8015
-#define MLXSW_REG_RALEU_LEN 0x28
-
-static const struct mlxsw_reg_info mlxsw_reg_raleu = {
-	.id = MLXSW_REG_RALEU_ID,
-	.len = MLXSW_REG_RALEU_LEN,
-};
-
-/* reg_raleu_protocol
- * Protocol.
- * Access: Index
- */
-MLXSW_ITEM32(reg, raleu, protocol, 0x00, 24, 4);
-
-/* reg_raleu_virtual_router
- * Virtual Router ID
- * Range is 0..cap_max_virtual_routers-1
- * Access: Index
- */
-MLXSW_ITEM32(reg, raleu, virtual_router, 0x00, 0, 16);
-
-/* reg_raleu_adjacency_index
- * Adjacency Index used for matching on the existing entries.
- * Access: Index
- */
-MLXSW_ITEM32(reg, raleu, adjacency_index, 0x10, 0, 24);
-
-/* reg_raleu_ecmp_size
- * ECMP Size used for matching on the existing entries.
- * Access: Index
- */
-MLXSW_ITEM32(reg, raleu, ecmp_size, 0x14, 0, 13);
-
-/* reg_raleu_new_adjacency_index
- * New Adjacency Index.
- * Access: WO
- */
-MLXSW_ITEM32(reg, raleu, new_adjacency_index, 0x20, 0, 24);
-
-/* reg_raleu_new_ecmp_size
- * New ECMP Size.
- * Access: WO
- */
-MLXSW_ITEM32(reg, raleu, new_ecmp_size, 0x24, 0, 13);
-
-static inline void mlxsw_reg_raleu_pack(char *payload,
-					enum mlxsw_reg_ralxx_protocol protocol,
-					u16 virtual_router,
-					u32 adjacency_index, u16 ecmp_size,
-					u32 new_adjacency_index,
-					u16 new_ecmp_size)
-{
-	MLXSW_REG_ZERO(raleu, payload);
-	mlxsw_reg_raleu_protocol_set(payload, protocol);
-	mlxsw_reg_raleu_virtual_router_set(payload, virtual_router);
-	mlxsw_reg_raleu_adjacency_index_set(payload, adjacency_index);
-	mlxsw_reg_raleu_ecmp_size_set(payload, ecmp_size);
-	mlxsw_reg_raleu_new_adjacency_index_set(payload, new_adjacency_index);
-	mlxsw_reg_raleu_new_ecmp_size_set(payload, new_ecmp_size);
-}
-
-/* RAUHTD - Router Algorithmic LPM Unicast Host Table Dump Register
- * ----------------------------------------------------------------
- * The RAUHTD register allows dumping entries from the Router Unicast Host
- * Table. For a given session an entry is dumped no more than one time. The
- * first RAUHTD access after reset is a new session. A session ends when the
- * num_rec response is smaller than num_rec request or for IPv4 when the
- * num_entries is smaller than 4. The clear activity affect the current session
- * or the last session if a new session has not started.
- */
-#define MLXSW_REG_RAUHTD_ID 0x8018
-#define MLXSW_REG_RAUHTD_BASE_LEN 0x20
-#define MLXSW_REG_RAUHTD_REC_LEN 0x20
-#define MLXSW_REG_RAUHTD_REC_MAX_NUM 32
-#define MLXSW_REG_RAUHTD_LEN (MLXSW_REG_RAUHTD_BASE_LEN + \
-		MLXSW_REG_RAUHTD_REC_MAX_NUM * MLXSW_REG_RAUHTD_REC_LEN)
-#define MLXSW_REG_RAUHTD_IPV4_ENT_PER_REC 4
-
-static const struct mlxsw_reg_info mlxsw_reg_rauhtd = {
-	.id = MLXSW_REG_RAUHTD_ID,
-	.len = MLXSW_REG_RAUHTD_LEN,
-};
-
-#define MLXSW_REG_RAUHTD_FILTER_A BIT(0)
-#define MLXSW_REG_RAUHTD_FILTER_RIF BIT(3)
-
-/* reg_rauhtd_filter_fields
- * if a bit is '0' then the relevant field is ignored and dump is done
- * regardless of the field value
- * Bit0 - filter by activity: entry_a
- * Bit3 - filter by entry rip: entry_rif
- * Access: Index
- */
-MLXSW_ITEM32(reg, rauhtd, filter_fields, 0x00, 0, 8);
-
-enum mlxsw_reg_rauhtd_op {
-	MLXSW_REG_RAUHTD_OP_DUMP,
-	MLXSW_REG_RAUHTD_OP_DUMP_AND_CLEAR,
-};
-
-/* reg_rauhtd_op
- * Access: OP
- */
-MLXSW_ITEM32(reg, rauhtd, op, 0x04, 24, 2);
-
-/* reg_rauhtd_num_rec
- * At request: number of records requested
- * At response: number of records dumped
- * For IPv4, each record has 4 entries at request and up to 4 entries
- * at response
- * Range is 0..MLXSW_REG_RAUHTD_REC_MAX_NUM
- * Access: Index
- */
-MLXSW_ITEM32(reg, rauhtd, num_rec, 0x04, 0, 8);
-
-/* reg_rauhtd_entry_a
- * Dump only if activity has value of entry_a
- * Reserved if filter_fields bit0 is '0'
- * Access: Index
- */
-MLXSW_ITEM32(reg, rauhtd, entry_a, 0x08, 16, 1);
-
-enum mlxsw_reg_rauhtd_type {
-	MLXSW_REG_RAUHTD_TYPE_IPV4,
-	MLXSW_REG_RAUHTD_TYPE_IPV6,
-};
-
-/* reg_rauhtd_type
- * Dump only if record type is:
- * 0 - IPv4
- * 1 - IPv6
- * Access: Index
- */
-MLXSW_ITEM32(reg, rauhtd, type, 0x08, 0, 4);
-
-/* reg_rauhtd_entry_rif
- * Dump only if RIF has value of entry_rif
- * Reserved if filter_fields bit3 is '0'
- * Access: Index
- */
-MLXSW_ITEM32(reg, rauhtd, entry_rif, 0x0C, 0, 16);
-
-static inline void mlxsw_reg_rauhtd_pack(char *payload,
-					 enum mlxsw_reg_rauhtd_type type)
-{
-	MLXSW_REG_ZERO(rauhtd, payload);
-	mlxsw_reg_rauhtd_filter_fields_set(payload, MLXSW_REG_RAUHTD_FILTER_A);
-	mlxsw_reg_rauhtd_op_set(payload, MLXSW_REG_RAUHTD_OP_DUMP_AND_CLEAR);
-	mlxsw_reg_rauhtd_num_rec_set(payload, MLXSW_REG_RAUHTD_REC_MAX_NUM);
-	mlxsw_reg_rauhtd_entry_a_set(payload, 1);
-	mlxsw_reg_rauhtd_type_set(payload, type);
-}
-
-/* reg_rauhtd_ipv4_rec_num_entries
- * Number of valid entries in this record:
- * 0 - 1 valid entry
- * 1 - 2 valid entries
- * 2 - 3 valid entries
- * 3 - 4 valid entries
- * Access: RO
- */
-MLXSW_ITEM32_INDEXED(reg, rauhtd, ipv4_rec_num_entries,
-		     MLXSW_REG_RAUHTD_BASE_LEN, 28, 2,
-		     MLXSW_REG_RAUHTD_REC_LEN, 0x00, false);
-
-/* reg_rauhtd_rec_type
- * Record type.
- * 0 - IPv4
- * 1 - IPv6
- * Access: RO
- */
-MLXSW_ITEM32_INDEXED(reg, rauhtd, rec_type, MLXSW_REG_RAUHTD_BASE_LEN, 24, 2,
-		     MLXSW_REG_RAUHTD_REC_LEN, 0x00, false);
-
-#define MLXSW_REG_RAUHTD_IPV4_ENT_LEN 0x8
-
-/* reg_rauhtd_ipv4_ent_a
- * Activity. Set for new entries. Set if a packet lookup has hit on the
- * specific entry.
- * Access: RO
- */
-MLXSW_ITEM32_INDEXED(reg, rauhtd, ipv4_ent_a, MLXSW_REG_RAUHTD_BASE_LEN, 16, 1,
-		     MLXSW_REG_RAUHTD_IPV4_ENT_LEN, 0x00, false);
-
-/* reg_rauhtd_ipv4_ent_rif
- * Router interface.
- * Access: RO
- */
-MLXSW_ITEM32_INDEXED(reg, rauhtd, ipv4_ent_rif, MLXSW_REG_RAUHTD_BASE_LEN, 0,
-		     16, MLXSW_REG_RAUHTD_IPV4_ENT_LEN, 0x00, false);
-
-/* reg_rauhtd_ipv4_ent_dip
- * Destination IPv4 address.
- * Access: RO
- */
-MLXSW_ITEM32_INDEXED(reg, rauhtd, ipv4_ent_dip, MLXSW_REG_RAUHTD_BASE_LEN, 0,
-		     32, MLXSW_REG_RAUHTD_IPV4_ENT_LEN, 0x04, false);
-
-static inline void mlxsw_reg_rauhtd_ent_ipv4_unpack(char *payload,
-						    int ent_index, u16 *p_rif,
-						    u32 *p_dip)
-{
-	*p_rif = mlxsw_reg_rauhtd_ipv4_ent_rif_get(payload, ent_index);
-	*p_dip = mlxsw_reg_rauhtd_ipv4_ent_dip_get(payload, ent_index);
-}
-
-/* MFCR - Management Fan Control Register
- * --------------------------------------
- * This register controls the settings of the Fan Speed PWM mechanism.
- */
-#define MLXSW_REG_MFCR_ID 0x9001
-#define MLXSW_REG_MFCR_LEN 0x08
-
-static const struct mlxsw_reg_info mlxsw_reg_mfcr = {
-	.id = MLXSW_REG_MFCR_ID,
-	.len = MLXSW_REG_MFCR_LEN,
-};
-
-enum mlxsw_reg_mfcr_pwm_frequency {
-	MLXSW_REG_MFCR_PWM_FEQ_11HZ = 0x00,
-	MLXSW_REG_MFCR_PWM_FEQ_14_7HZ = 0x01,
-	MLXSW_REG_MFCR_PWM_FEQ_22_1HZ = 0x02,
-	MLXSW_REG_MFCR_PWM_FEQ_1_4KHZ = 0x40,
-	MLXSW_REG_MFCR_PWM_FEQ_5KHZ = 0x41,
-	MLXSW_REG_MFCR_PWM_FEQ_20KHZ = 0x42,
-	MLXSW_REG_MFCR_PWM_FEQ_22_5KHZ = 0x43,
-	MLXSW_REG_MFCR_PWM_FEQ_25KHZ = 0x44,
-};
-
-/* reg_mfcr_pwm_frequency
- * Controls the frequency of the PWM signal.
- * Access: RW
- */
-MLXSW_ITEM32(reg, mfcr, pwm_frequency, 0x00, 0, 6);
-
-#define MLXSW_MFCR_TACHOS_MAX 10
-=======
 /* TNQCR - Tunneling NVE QoS Configuration Register
  * ------------------------------------------------
  * The TNQCR register configures how QoS is set in encapsulation into the
@@ -12333,7 +10406,6 @@
 	MLXSW_REG_ZERO(tnqcr, payload);
 	mlxsw_reg_tnqcr_enc_set_dscp_set(payload, 0);
 }
->>>>>>> 24b8d41d
 
 /* TNQDR - Tunneling NVE QoS Default Register
  * ------------------------------------------
@@ -12565,132 +10637,9 @@
 
 MLXSW_REG_DEFINE(tidem, MLXSW_REG_TIDEM_ID, MLXSW_REG_TIDEM_LEN);
 
-<<<<<<< HEAD
-/* MPAT - Monitoring Port Analyzer Table
- * -------------------------------------
- * MPAT Register is used to query and configure the Switch PortAnalyzer Table.
- * For an enabled analyzer, all fields except e (enable) cannot be modified.
- */
-#define MLXSW_REG_MPAT_ID 0x901A
-#define MLXSW_REG_MPAT_LEN 0x78
-
-static const struct mlxsw_reg_info mlxsw_reg_mpat = {
-	.id = MLXSW_REG_MPAT_ID,
-	.len = MLXSW_REG_MPAT_LEN,
-};
-
-/* reg_mpat_pa_id
- * Port Analyzer ID.
- * Access: Index
- */
-MLXSW_ITEM32(reg, mpat, pa_id, 0x00, 28, 4);
-
-/* reg_mpat_system_port
- * A unique port identifier for the final destination of the packet.
- * Access: RW
- */
-MLXSW_ITEM32(reg, mpat, system_port, 0x00, 0, 16);
-
-/* reg_mpat_e
- * Enable. Indicating the Port Analyzer is enabled.
- * Access: RW
- */
-MLXSW_ITEM32(reg, mpat, e, 0x04, 31, 1);
-
-/* reg_mpat_qos
- * Quality Of Service Mode.
- * 0: CONFIGURED - QoS parameters (Switch Priority, and encapsulation
- * PCP, DEI, DSCP or VL) are configured.
- * 1: MAINTAIN - QoS parameters (Switch Priority, Color) are the
- * same as in the original packet that has triggered the mirroring. For
- * SPAN also the pcp,dei are maintained.
- * Access: RW
- */
-MLXSW_ITEM32(reg, mpat, qos, 0x04, 26, 1);
-
-/* reg_mpat_be
- * Best effort mode. Indicates mirroring traffic should not cause packet
- * drop or back pressure, but will discard the mirrored packets. Mirrored
- * packets will be forwarded on a best effort manner.
- * 0: Do not discard mirrored packets
- * 1: Discard mirrored packets if causing congestion
- * Access: RW
- */
-MLXSW_ITEM32(reg, mpat, be, 0x04, 25, 1);
-
-static inline void mlxsw_reg_mpat_pack(char *payload, u8 pa_id,
-				       u16 system_port, bool e)
-{
-	MLXSW_REG_ZERO(mpat, payload);
-	mlxsw_reg_mpat_pa_id_set(payload, pa_id);
-	mlxsw_reg_mpat_system_port_set(payload, system_port);
-	mlxsw_reg_mpat_e_set(payload, e);
-	mlxsw_reg_mpat_qos_set(payload, 1);
-	mlxsw_reg_mpat_be_set(payload, 1);
-}
-
-/* MPAR - Monitoring Port Analyzer Register
- * ----------------------------------------
- * MPAR register is used to query and configure the port analyzer port mirroring
- * properties.
- */
-#define MLXSW_REG_MPAR_ID 0x901B
-#define MLXSW_REG_MPAR_LEN 0x08
-
-static const struct mlxsw_reg_info mlxsw_reg_mpar = {
-	.id = MLXSW_REG_MPAR_ID,
-	.len = MLXSW_REG_MPAR_LEN,
-};
-
-/* reg_mpar_local_port
- * The local port to mirror the packets from.
- * Access: Index
- */
-MLXSW_ITEM32(reg, mpar, local_port, 0x00, 16, 8);
-
-enum mlxsw_reg_mpar_i_e {
-	MLXSW_REG_MPAR_TYPE_EGRESS,
-	MLXSW_REG_MPAR_TYPE_INGRESS,
-};
-
-/* reg_mpar_i_e
- * Ingress/Egress
- * Access: Index
- */
-MLXSW_ITEM32(reg, mpar, i_e, 0x00, 0, 4);
-
-/* reg_mpar_enable
- * Enable mirroring
- * By default, port mirroring is disabled for all ports.
- * Access: RW
- */
-MLXSW_ITEM32(reg, mpar, enable, 0x04, 31, 1);
-
-/* reg_mpar_pa_id
- * Port Analyzer ID.
- * Access: RW
- */
-MLXSW_ITEM32(reg, mpar, pa_id, 0x04, 0, 4);
-
-static inline void mlxsw_reg_mpar_pack(char *payload, u8 local_port,
-				       enum mlxsw_reg_mpar_i_e i_e,
-				       bool enable, u8 pa_id)
-{
-	MLXSW_REG_ZERO(mpar, payload);
-	mlxsw_reg_mpar_local_port_set(payload, local_port);
-	mlxsw_reg_mpar_enable_set(payload, enable);
-	mlxsw_reg_mpar_i_e_set(payload, i_e);
-	mlxsw_reg_mpar_pa_id_set(payload, pa_id);
-}
-
-/* MLCR - Management LED Control Register
- * --------------------------------------
- * Controls the system LEDs.
-=======
 /* reg_tidem_underlay_ecn
  * ECN field of the IP header in the underlay network.
  * Access: Index
->>>>>>> 24b8d41d
  */
 MLXSW_ITEM32(reg, tidem, underlay_ecn, 0x04, 24, 2);
 
@@ -12787,12 +10736,8 @@
 
 static inline void mlxsw_reg_sbpr_pack(char *payload, u8 pool,
 				       enum mlxsw_reg_sbxx_dir dir,
-<<<<<<< HEAD
-				       enum mlxsw_reg_sbpr_mode mode, u32 size)
-=======
 				       enum mlxsw_reg_sbpr_mode mode, u32 size,
 				       bool infi_size)
->>>>>>> 24b8d41d
 {
 	MLXSW_REG_ZERO(sbpr, payload);
 	mlxsw_reg_sbpr_pool_set(payload, pool);
@@ -12847,15 +10792,12 @@
 #define MLXSW_REG_SBXX_DYN_MAX_BUFF_MIN 1
 #define MLXSW_REG_SBXX_DYN_MAX_BUFF_MAX 14
 
-<<<<<<< HEAD
-=======
 /* reg_sbcm_infi_max
  * Max buffer is infinite.
  * Access: RW
  */
 MLXSW_ITEM32(reg, sbcm, infi_max, 0x1C, 31, 1);
 
->>>>>>> 24b8d41d
 /* reg_sbcm_max_buff
  * When the pool associated to the port-pg/tclass is configured to
  * static, Maximum buffer size for the limiter configured in cells.
@@ -12878,12 +10820,8 @@
 
 static inline void mlxsw_reg_sbcm_pack(char *payload, u8 local_port, u8 pg_buff,
 				       enum mlxsw_reg_sbxx_dir dir,
-<<<<<<< HEAD
-				       u32 min_buff, u32 max_buff, u8 pool)
-=======
 				       u32 min_buff, u32 max_buff,
 				       bool infi_max, u8 pool)
->>>>>>> 24b8d41d
 {
 	MLXSW_REG_ZERO(sbcm, payload);
 	mlxsw_reg_sbcm_local_port_set(payload, local_port);
@@ -13054,14 +10992,7 @@
 			    MLXSW_REG_SBSR_REC_LEN *	\
 			    MLXSW_REG_SBSR_REC_MAX_COUNT)
 
-<<<<<<< HEAD
-static const struct mlxsw_reg_info mlxsw_reg_sbsr = {
-	.id = MLXSW_REG_SBSR_ID,
-	.len = MLXSW_REG_SBSR_LEN,
-};
-=======
 MLXSW_REG_DEFINE(sbsr, MLXSW_REG_SBSR_ID, MLXSW_REG_SBSR_LEN);
->>>>>>> 24b8d41d
 
 /* reg_sbsr_clr
  * Clear Max Buffer Occupancy. When this bit is set, the max_buff_occupancy
@@ -13151,14 +11082,7 @@
 #define MLXSW_REG_SBIB_ID 0xB006
 #define MLXSW_REG_SBIB_LEN 0x10
 
-<<<<<<< HEAD
-static const struct mlxsw_reg_info mlxsw_reg_sbib = {
-	.id = MLXSW_REG_SBIB_ID,
-	.len = MLXSW_REG_SBIB_LEN,
-};
-=======
 MLXSW_REG_DEFINE(sbib, MLXSW_REG_SBIB_ID, MLXSW_REG_SBIB_LEN);
->>>>>>> 24b8d41d
 
 /* reg_sbib_local_port
  * Local port number
@@ -13183,133 +11107,6 @@
 	mlxsw_reg_sbib_buff_size_set(payload, buff_size);
 }
 
-<<<<<<< HEAD
-static inline const char *mlxsw_reg_id_str(u16 reg_id)
-{
-	switch (reg_id) {
-	case MLXSW_REG_SGCR_ID:
-		return "SGCR";
-	case MLXSW_REG_SPAD_ID:
-		return "SPAD";
-	case MLXSW_REG_SMID_ID:
-		return "SMID";
-	case MLXSW_REG_SSPR_ID:
-		return "SSPR";
-	case MLXSW_REG_SFDAT_ID:
-		return "SFDAT";
-	case MLXSW_REG_SFD_ID:
-		return "SFD";
-	case MLXSW_REG_SFN_ID:
-		return "SFN";
-	case MLXSW_REG_SPMS_ID:
-		return "SPMS";
-	case MLXSW_REG_SPVID_ID:
-		return "SPVID";
-	case MLXSW_REG_SPVM_ID:
-		return "SPVM";
-	case MLXSW_REG_SPAFT_ID:
-		return "SPAFT";
-	case MLXSW_REG_SFGC_ID:
-		return "SFGC";
-	case MLXSW_REG_SFTR_ID:
-		return "SFTR";
-	case MLXSW_REG_SFDF_ID:
-		return "SFDF";
-	case MLXSW_REG_SLDR_ID:
-		return "SLDR";
-	case MLXSW_REG_SLCR_ID:
-		return "SLCR";
-	case MLXSW_REG_SLCOR_ID:
-		return "SLCOR";
-	case MLXSW_REG_SPMLR_ID:
-		return "SPMLR";
-	case MLXSW_REG_SVFA_ID:
-		return "SVFA";
-	case MLXSW_REG_SVPE_ID:
-		return "SVPE";
-	case MLXSW_REG_SFMR_ID:
-		return "SFMR";
-	case MLXSW_REG_SPVMLR_ID:
-		return "SPVMLR";
-	case MLXSW_REG_QTCT_ID:
-		return "QTCT";
-	case MLXSW_REG_QEEC_ID:
-		return "QEEC";
-	case MLXSW_REG_PMLP_ID:
-		return "PMLP";
-	case MLXSW_REG_PMTU_ID:
-		return "PMTU";
-	case MLXSW_REG_PTYS_ID:
-		return "PTYS";
-	case MLXSW_REG_PPAD_ID:
-		return "PPAD";
-	case MLXSW_REG_PAOS_ID:
-		return "PAOS";
-	case MLXSW_REG_PFCC_ID:
-		return "PFCC";
-	case MLXSW_REG_PPCNT_ID:
-		return "PPCNT";
-	case MLXSW_REG_PPTB_ID:
-		return "PPTB";
-	case MLXSW_REG_PBMC_ID:
-		return "PBMC";
-	case MLXSW_REG_PSPA_ID:
-		return "PSPA";
-	case MLXSW_REG_HTGT_ID:
-		return "HTGT";
-	case MLXSW_REG_HPKT_ID:
-		return "HPKT";
-	case MLXSW_REG_RGCR_ID:
-		return "RGCR";
-	case MLXSW_REG_RITR_ID:
-		return "RITR";
-	case MLXSW_REG_RATR_ID:
-		return "RATR";
-	case MLXSW_REG_RALTA_ID:
-		return "RALTA";
-	case MLXSW_REG_RALST_ID:
-		return "RALST";
-	case MLXSW_REG_RALTB_ID:
-		return "RALTB";
-	case MLXSW_REG_RALUE_ID:
-		return "RALUE";
-	case MLXSW_REG_RAUHT_ID:
-		return "RAUHT";
-	case MLXSW_REG_RALEU_ID:
-		return "RALEU";
-	case MLXSW_REG_RAUHTD_ID:
-		return "RAUHTD";
-	case MLXSW_REG_MFCR_ID:
-		return "MFCR";
-	case MLXSW_REG_MFSC_ID:
-		return "MFSC";
-	case MLXSW_REG_MFSM_ID:
-		return "MFSM";
-	case MLXSW_REG_MTCAP_ID:
-		return "MTCAP";
-	case MLXSW_REG_MPAT_ID:
-		return "MPAT";
-	case MLXSW_REG_MPAR_ID:
-		return "MPAR";
-	case MLXSW_REG_MTMP_ID:
-		return "MTMP";
-	case MLXSW_REG_MLCR_ID:
-		return "MLCR";
-	case MLXSW_REG_SBPR_ID:
-		return "SBPR";
-	case MLXSW_REG_SBCM_ID:
-		return "SBCM";
-	case MLXSW_REG_SBPM_ID:
-		return "SBPM";
-	case MLXSW_REG_SBMM_ID:
-		return "SBMM";
-	case MLXSW_REG_SBSR_ID:
-		return "SBSR";
-	case MLXSW_REG_SBIB_ID:
-		return "SBIB";
-	default:
-		return "*UNKNOWN*";
-=======
 static const struct mlxsw_reg_info *mlxsw_reg_infos[] = {
 	MLXSW_REG(sgcr),
 	MLXSW_REG(spad),
@@ -13457,7 +11254,6 @@
 		reg_info = mlxsw_reg_infos[i];
 		if (reg_info->id == reg_id)
 			return reg_info->name;
->>>>>>> 24b8d41d
 	}
 	return "*UNKNOWN*";
 }
