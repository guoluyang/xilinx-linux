/*
 * Copyright (c) 2013-2015, Mellanox Technologies. All rights reserved.
 *
 * This software is available to you under a choice of one of two
 * licenses.  You may choose to be licensed under the terms of the GNU
 * General Public License (GPL) Version 2, available from the file
 * COPYING in the main directory of this source tree, or the
 * OpenIB.org BSD license below:
 *
 *     Redistribution and use in source and binary forms, with or
 *     without modification, are permitted provided that the following
 *     conditions are met:
 *
 *      - Redistributions of source code must retain the above
 *        copyright notice, this list of conditions and the following
 *        disclaimer.
 *
 *      - Redistributions in binary form must reproduce the above
 *        copyright notice, this list of conditions and the following
 *        disclaimer in the documentation and/or other materials
 *        provided with the distribution.
 *
 * THE SOFTWARE IS PROVIDED "AS IS", WITHOUT WARRANTY OF ANY KIND,
 * EXPRESS OR IMPLIED, INCLUDING BUT NOT LIMITED TO THE WARRANTIES OF
 * MERCHANTABILITY, FITNESS FOR A PARTICULAR PURPOSE AND
 * NONINFRINGEMENT. IN NO EVENT SHALL THE AUTHORS OR COPYRIGHT HOLDERS
 * BE LIABLE FOR ANY CLAIM, DAMAGES OR OTHER LIABILITY, WHETHER IN AN
 * ACTION OF CONTRACT, TORT OR OTHERWISE, ARISING FROM, OUT OF OR IN
 * CONNECTION WITH THE SOFTWARE OR THE USE OR OTHER DEALINGS IN THE
 * SOFTWARE.
 */

#include <linux/errno.h>
#include <linux/slab.h>
#include <linux/mm.h>
#include <linux/export.h>
#include <linux/bitmap.h>
#include <linux/dma-mapping.h>
#include <linux/vmalloc.h>
#include <linux/mlx5/driver.h>

#include "mlx5_core.h"

struct mlx5_db_pgdir {
	struct list_head	list;
	unsigned long	       *bitmap;
	__be32		       *db_page;
	dma_addr_t		db_dma;
};

/* Handling for queue buffers -- we allocate a bunch of memory and
 * register it in a memory region at HCA virtual address 0.
 */

static void *mlx5_dma_zalloc_coherent_node(struct mlx5_core_dev *dev,
					   size_t size, dma_addr_t *dma_handle,
					   int node)
{
	struct device *device = mlx5_core_dma_dev(dev);
	struct mlx5_priv *priv = &dev->priv;
	int original_node;
	void *cpu_handle;

	mutex_lock(&priv->alloc_mutex);
	original_node = dev_to_node(device);
	set_dev_node(device, node);
	cpu_handle = dma_alloc_coherent(device, size, dma_handle,
					GFP_KERNEL);
	set_dev_node(device, original_node);
	mutex_unlock(&priv->alloc_mutex);
	return cpu_handle;
}

static int mlx5_buf_alloc_node(struct mlx5_core_dev *dev, int size,
			       struct mlx5_frag_buf *buf, int node)
{
	dma_addr_t t;

	buf->size = size;
	buf->npages       = 1;
	buf->page_shift   = (u8)get_order(size) + PAGE_SHIFT;

	buf->frags = kzalloc(sizeof(*buf->frags), GFP_KERNEL);
	if (!buf->frags)
		return -ENOMEM;

	buf->frags->buf   = mlx5_dma_zalloc_coherent_node(dev, size,
							  &t, node);
	if (!buf->frags->buf)
		goto err_out;

	buf->frags->map = t;

	while (t & ((1 << buf->page_shift) - 1)) {
		--buf->page_shift;
		buf->npages *= 2;
	}

	return 0;
err_out:
	kfree(buf->frags);
	return -ENOMEM;
}

int mlx5_buf_alloc(struct mlx5_core_dev *dev,
		   int size, struct mlx5_frag_buf *buf)
{
	return mlx5_buf_alloc_node(dev, size, buf, dev->priv.numa_node);
}
EXPORT_SYMBOL(mlx5_buf_alloc);

void mlx5_buf_free(struct mlx5_core_dev *dev, struct mlx5_frag_buf *buf)
{
	dma_free_coherent(mlx5_core_dma_dev(dev), buf->size, buf->frags->buf,
			  buf->frags->map);

	kfree(buf->frags);
}
EXPORT_SYMBOL_GPL(mlx5_buf_free);

int mlx5_frag_buf_alloc_node(struct mlx5_core_dev *dev, int size,
			     struct mlx5_frag_buf *buf, int node)
{
	int i;

	buf->size = size;
	buf->npages = DIV_ROUND_UP(size, PAGE_SIZE);
	buf->page_shift = PAGE_SHIFT;
	buf->frags = kcalloc(buf->npages, sizeof(struct mlx5_buf_list),
			     GFP_KERNEL);
	if (!buf->frags)
		goto err_out;

	for (i = 0; i < buf->npages; i++) {
		struct mlx5_buf_list *frag = &buf->frags[i];
		int frag_sz = min_t(int, size, PAGE_SIZE);

		frag->buf = mlx5_dma_zalloc_coherent_node(dev, frag_sz,
							  &frag->map, node);
		if (!frag->buf)
			goto err_free_buf;
		if (frag->map & ((1 << buf->page_shift) - 1)) {
			dma_free_coherent(mlx5_core_dma_dev(dev), frag_sz,
					  buf->frags[i].buf, buf->frags[i].map);
			mlx5_core_warn(dev, "unexpected map alignment: %pad, page_shift=%d\n",
				       &frag->map, buf->page_shift);
			goto err_free_buf;
		}
		size -= frag_sz;
	}

	return 0;

err_free_buf:
	while (i--)
		dma_free_coherent(mlx5_core_dma_dev(dev), PAGE_SIZE, buf->frags[i].buf,
				  buf->frags[i].map);
	kfree(buf->frags);
err_out:
	return -ENOMEM;
}
EXPORT_SYMBOL_GPL(mlx5_frag_buf_alloc_node);

void mlx5_frag_buf_free(struct mlx5_core_dev *dev, struct mlx5_frag_buf *buf)
{
	int size = buf->size;
	int i;

	for (i = 0; i < buf->npages; i++) {
		int frag_sz = min_t(int, size, PAGE_SIZE);

		dma_free_coherent(mlx5_core_dma_dev(dev), frag_sz, buf->frags[i].buf,
				  buf->frags[i].map);
		size -= frag_sz;
	}
	kfree(buf->frags);
}
EXPORT_SYMBOL_GPL(mlx5_frag_buf_free);

static struct mlx5_db_pgdir *mlx5_alloc_db_pgdir(struct mlx5_core_dev *dev,
						 int node)
{
	u32 db_per_page = PAGE_SIZE / cache_line_size();
	struct mlx5_db_pgdir *pgdir;

	pgdir = kzalloc(sizeof(*pgdir), GFP_KERNEL);
	if (!pgdir)
		return NULL;

<<<<<<< HEAD
	pgdir->bitmap = kcalloc(BITS_TO_LONGS(db_per_page),
				sizeof(unsigned long),
				GFP_KERNEL);

=======
	pgdir->bitmap = bitmap_zalloc(db_per_page, GFP_KERNEL);
>>>>>>> 24b8d41d
	if (!pgdir->bitmap) {
		kfree(pgdir);
		return NULL;
	}

	bitmap_fill(pgdir->bitmap, db_per_page);

	pgdir->db_page = mlx5_dma_zalloc_coherent_node(dev, PAGE_SIZE,
						       &pgdir->db_dma, node);
	if (!pgdir->db_page) {
<<<<<<< HEAD
		kfree(pgdir->bitmap);
=======
		bitmap_free(pgdir->bitmap);
>>>>>>> 24b8d41d
		kfree(pgdir);
		return NULL;
	}

	return pgdir;
}

static int mlx5_alloc_db_from_pgdir(struct mlx5_db_pgdir *pgdir,
				    struct mlx5_db *db)
{
	u32 db_per_page = PAGE_SIZE / cache_line_size();
	int offset;
	int i;

	i = find_first_bit(pgdir->bitmap, db_per_page);
	if (i >= db_per_page)
		return -ENOMEM;

	__clear_bit(i, pgdir->bitmap);

	db->u.pgdir = pgdir;
	db->index   = i;
	offset = db->index * cache_line_size();
	db->db      = pgdir->db_page + offset / sizeof(*pgdir->db_page);
	db->dma     = pgdir->db_dma  + offset;

	db->db[0] = 0;
	db->db[1] = 0;

	return 0;
}

int mlx5_db_alloc_node(struct mlx5_core_dev *dev, struct mlx5_db *db, int node)
{
	struct mlx5_db_pgdir *pgdir;
	int ret = 0;

	mutex_lock(&dev->priv.pgdir_mutex);

	list_for_each_entry(pgdir, &dev->priv.pgdir_list, list)
		if (!mlx5_alloc_db_from_pgdir(pgdir, db))
			goto out;

	pgdir = mlx5_alloc_db_pgdir(dev, node);
	if (!pgdir) {
		ret = -ENOMEM;
		goto out;
	}

	list_add(&pgdir->list, &dev->priv.pgdir_list);

	/* This should never fail -- we just allocated an empty page: */
	WARN_ON(mlx5_alloc_db_from_pgdir(pgdir, db));

out:
	mutex_unlock(&dev->priv.pgdir_mutex);

	return ret;
}
EXPORT_SYMBOL_GPL(mlx5_db_alloc_node);

int mlx5_db_alloc(struct mlx5_core_dev *dev, struct mlx5_db *db)
{
	return mlx5_db_alloc_node(dev, db, dev->priv.numa_node);
}
EXPORT_SYMBOL_GPL(mlx5_db_alloc);

void mlx5_db_free(struct mlx5_core_dev *dev, struct mlx5_db *db)
{
	u32 db_per_page = PAGE_SIZE / cache_line_size();
<<<<<<< HEAD
=======

>>>>>>> 24b8d41d
	mutex_lock(&dev->priv.pgdir_mutex);

	__set_bit(db->index, db->u.pgdir->bitmap);

	if (bitmap_full(db->u.pgdir->bitmap, db_per_page)) {
<<<<<<< HEAD
		dma_free_coherent(&(dev->pdev->dev), PAGE_SIZE,
				  db->u.pgdir->db_page, db->u.pgdir->db_dma);
		list_del(&db->u.pgdir->list);
		kfree(db->u.pgdir->bitmap);
=======
		dma_free_coherent(mlx5_core_dma_dev(dev), PAGE_SIZE,
				  db->u.pgdir->db_page, db->u.pgdir->db_dma);
		list_del(&db->u.pgdir->list);
		bitmap_free(db->u.pgdir->bitmap);
>>>>>>> 24b8d41d
		kfree(db->u.pgdir);
	}

	mutex_unlock(&dev->priv.pgdir_mutex);
}
EXPORT_SYMBOL_GPL(mlx5_db_free);

void mlx5_fill_page_array(struct mlx5_frag_buf *buf, __be64 *pas)
{
	u64 addr;
	int i;

	for (i = 0; i < buf->npages; i++) {
		addr = buf->frags->map + (i << buf->page_shift);

		pas[i] = cpu_to_be64(addr);
	}
}
EXPORT_SYMBOL_GPL(mlx5_fill_page_array);

void mlx5_fill_page_frag_array_perm(struct mlx5_frag_buf *buf, __be64 *pas, u8 perm)
{
	int i;

	WARN_ON(perm & 0xfc);
	for (i = 0; i < buf->npages; i++)
		pas[i] = cpu_to_be64(buf->frags[i].map | perm);
}
EXPORT_SYMBOL_GPL(mlx5_fill_page_frag_array_perm);

void mlx5_fill_page_frag_array(struct mlx5_frag_buf *buf, __be64 *pas)
{
	mlx5_fill_page_frag_array_perm(buf, pas, 0);
}
EXPORT_SYMBOL_GPL(mlx5_fill_page_frag_array);<|MERGE_RESOLUTION|>--- conflicted
+++ resolved
@@ -187,14 +187,7 @@
 	if (!pgdir)
 		return NULL;
 
-<<<<<<< HEAD
-	pgdir->bitmap = kcalloc(BITS_TO_LONGS(db_per_page),
-				sizeof(unsigned long),
-				GFP_KERNEL);
-
-=======
 	pgdir->bitmap = bitmap_zalloc(db_per_page, GFP_KERNEL);
->>>>>>> 24b8d41d
 	if (!pgdir->bitmap) {
 		kfree(pgdir);
 		return NULL;
@@ -205,11 +198,7 @@
 	pgdir->db_page = mlx5_dma_zalloc_coherent_node(dev, PAGE_SIZE,
 						       &pgdir->db_dma, node);
 	if (!pgdir->db_page) {
-<<<<<<< HEAD
-		kfree(pgdir->bitmap);
-=======
 		bitmap_free(pgdir->bitmap);
->>>>>>> 24b8d41d
 		kfree(pgdir);
 		return NULL;
 	}
@@ -280,26 +269,16 @@
 void mlx5_db_free(struct mlx5_core_dev *dev, struct mlx5_db *db)
 {
 	u32 db_per_page = PAGE_SIZE / cache_line_size();
-<<<<<<< HEAD
-=======
-
->>>>>>> 24b8d41d
+
 	mutex_lock(&dev->priv.pgdir_mutex);
 
 	__set_bit(db->index, db->u.pgdir->bitmap);
 
 	if (bitmap_full(db->u.pgdir->bitmap, db_per_page)) {
-<<<<<<< HEAD
-		dma_free_coherent(&(dev->pdev->dev), PAGE_SIZE,
-				  db->u.pgdir->db_page, db->u.pgdir->db_dma);
-		list_del(&db->u.pgdir->list);
-		kfree(db->u.pgdir->bitmap);
-=======
 		dma_free_coherent(mlx5_core_dma_dev(dev), PAGE_SIZE,
 				  db->u.pgdir->db_page, db->u.pgdir->db_dma);
 		list_del(&db->u.pgdir->list);
 		bitmap_free(db->u.pgdir->bitmap);
->>>>>>> 24b8d41d
 		kfree(db->u.pgdir);
 	}
 
