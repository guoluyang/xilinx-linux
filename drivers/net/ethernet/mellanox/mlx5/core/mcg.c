--- conflicted
+++ resolved
@@ -38,44 +38,26 @@
 
 int mlx5_core_attach_mcg(struct mlx5_core_dev *dev, union ib_gid *mgid, u32 qpn)
 {
-<<<<<<< HEAD
-	u32 out[MLX5_ST_SZ_DW(attach_to_mcg_out)] = {0};
-	u32 in[MLX5_ST_SZ_DW(attach_to_mcg_in)]   = {0};
-=======
 	u32 in[MLX5_ST_SZ_DW(attach_to_mcg_in)] = {};
->>>>>>> 24b8d41d
 	void *gid;
 
 	MLX5_SET(attach_to_mcg_in, in, opcode, MLX5_CMD_OP_ATTACH_TO_MCG);
 	MLX5_SET(attach_to_mcg_in, in, qpn, qpn);
 	gid = MLX5_ADDR_OF(attach_to_mcg_in, in, multicast_gid);
 	memcpy(gid, mgid, sizeof(*mgid));
-<<<<<<< HEAD
-	return mlx5_cmd_exec(dev, in, sizeof(in), out, sizeof(out));
-=======
 	return mlx5_cmd_exec_in(dev, attach_to_mcg, in);
->>>>>>> 24b8d41d
 }
 EXPORT_SYMBOL(mlx5_core_attach_mcg);
 
 int mlx5_core_detach_mcg(struct mlx5_core_dev *dev, union ib_gid *mgid, u32 qpn)
 {
-<<<<<<< HEAD
-	u32 out[MLX5_ST_SZ_DW(detach_from_mcg_out)] = {0};
-	u32 in[MLX5_ST_SZ_DW(detach_from_mcg_in)]   = {0};
-=======
 	u32 in[MLX5_ST_SZ_DW(detach_from_mcg_in)] = {};
->>>>>>> 24b8d41d
 	void *gid;
 
 	MLX5_SET(detach_from_mcg_in, in, opcode, MLX5_CMD_OP_DETACH_FROM_MCG);
 	MLX5_SET(detach_from_mcg_in, in, qpn, qpn);
 	gid = MLX5_ADDR_OF(detach_from_mcg_in, in, multicast_gid);
 	memcpy(gid, mgid, sizeof(*mgid));
-<<<<<<< HEAD
-	return mlx5_cmd_exec(dev, in, sizeof(in), out, sizeof(out));
-=======
 	return mlx5_cmd_exec_in(dev, detach_from_mcg, in);
->>>>>>> 24b8d41d
 }
 EXPORT_SYMBOL(mlx5_core_detach_mcg);