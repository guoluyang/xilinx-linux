/*
 * Copyright (c) 2013-2015, Mellanox Technologies. All rights reserved.
 *
 * This software is available to you under a choice of one of two
 * licenses.  You may choose to be licensed under the terms of the GNU
 * General Public License (GPL) Version 2, available from the file
 * COPYING in the main directory of this source tree, or the
 * OpenIB.org BSD license below:
 *
 *     Redistribution and use in source and binary forms, with or
 *     without modification, are permitted provided that the following
 *     conditions are met:
 *
 *      - Redistributions of source code must retain the above
 *        copyright notice, this list of conditions and the following
 *        disclaimer.
 *
 *      - Redistributions in binary form must reproduce the above
 *        copyright notice, this list of conditions and the following
 *        disclaimer in the documentation and/or other materials
 *        provided with the distribution.
 *
 * THE SOFTWARE IS PROVIDED "AS IS", WITHOUT WARRANTY OF ANY KIND,
 * EXPRESS OR IMPLIED, INCLUDING BUT NOT LIMITED TO THE WARRANTIES OF
 * MERCHANTABILITY, FITNESS FOR A PARTICULAR PURPOSE AND
 * NONINFRINGEMENT. IN NO EVENT SHALL THE AUTHORS OR COPYRIGHT HOLDERS
 * BE LIABLE FOR ANY CLAIM, DAMAGES OR OTHER LIABILITY, WHETHER IN AN
 * ACTION OF CONTRACT, TORT OR OTHERWISE, ARISING FROM, OUT OF OR IN
 * CONNECTION WITH THE SOFTWARE OR THE USE OR OTHER DEALINGS IN THE
 * SOFTWARE.
 */

#include <linux/module.h>
#include <linux/debugfs.h>
#include <linux/mlx5/qp.h>
#include <linux/mlx5/cq.h>
#include <linux/mlx5/driver.h>
#include "mlx5_core.h"
#include "lib/eq.h"

enum {
	QP_PID,
	QP_STATE,
	QP_XPORT,
	QP_MTU,
	QP_N_RECV,
	QP_RECV_SZ,
	QP_N_SEND,
	QP_LOG_PG_SZ,
	QP_RQPN,
};

static char *qp_fields[] = {
	[QP_PID]	= "pid",
	[QP_STATE]	= "state",
	[QP_XPORT]	= "transport",
	[QP_MTU]	= "mtu",
	[QP_N_RECV]	= "num_recv",
	[QP_RECV_SZ]	= "rcv_wqe_sz",
	[QP_N_SEND]	= "num_send",
	[QP_LOG_PG_SZ]	= "log2_page_sz",
	[QP_RQPN]	= "remote_qpn",
};

enum {
	EQ_NUM_EQES,
	EQ_INTR,
	EQ_LOG_PG_SZ,
};

static char *eq_fields[] = {
	[EQ_NUM_EQES]	= "num_eqes",
	[EQ_INTR]	= "intr",
	[EQ_LOG_PG_SZ]	= "log_page_size",
};

enum {
	CQ_PID,
	CQ_NUM_CQES,
	CQ_LOG_PG_SZ,
};

static char *cq_fields[] = {
	[CQ_PID]	= "pid",
	[CQ_NUM_CQES]	= "num_cqes",
	[CQ_LOG_PG_SZ]	= "log_page_size",
};

struct dentry *mlx5_debugfs_root;
EXPORT_SYMBOL(mlx5_debugfs_root);

void mlx5_register_debugfs(void)
{
	mlx5_debugfs_root = debugfs_create_dir("mlx5", NULL);
}

void mlx5_unregister_debugfs(void)
{
	debugfs_remove(mlx5_debugfs_root);
}

void mlx5_qp_debugfs_init(struct mlx5_core_dev *dev)
{
	dev->priv.qp_debugfs = debugfs_create_dir("QPs",  dev->priv.dbg_root);
}
EXPORT_SYMBOL(mlx5_qp_debugfs_init);

void mlx5_qp_debugfs_cleanup(struct mlx5_core_dev *dev)
{
	debugfs_remove_recursive(dev->priv.qp_debugfs);
}
EXPORT_SYMBOL(mlx5_qp_debugfs_cleanup);

void mlx5_eq_debugfs_init(struct mlx5_core_dev *dev)
{
	dev->priv.eq_debugfs = debugfs_create_dir("EQs",  dev->priv.dbg_root);
}

void mlx5_eq_debugfs_cleanup(struct mlx5_core_dev *dev)
{
	debugfs_remove_recursive(dev->priv.eq_debugfs);
}

static ssize_t average_read(struct file *filp, char __user *buf, size_t count,
			    loff_t *pos)
{
	struct mlx5_cmd_stats *stats;
	u64 field = 0;
	int ret;
	char tbuf[22];

	stats = filp->private_data;
	spin_lock_irq(&stats->lock);
	if (stats->n)
		field = div64_u64(stats->sum, stats->n);
	spin_unlock_irq(&stats->lock);
	ret = snprintf(tbuf, sizeof(tbuf), "%llu\n", field);
	return simple_read_from_buffer(buf, count, pos, tbuf, ret);
}

static ssize_t average_write(struct file *filp, const char __user *buf,
			     size_t count, loff_t *pos)
{
	struct mlx5_cmd_stats *stats;

	stats = filp->private_data;
	spin_lock_irq(&stats->lock);
	stats->sum = 0;
	stats->n = 0;
	spin_unlock_irq(&stats->lock);

	*pos += count;

	return count;
}

static const struct file_operations stats_fops = {
	.owner	= THIS_MODULE,
	.open	= simple_open,
	.read	= average_read,
	.write	= average_write,
};

void mlx5_cmdif_debugfs_init(struct mlx5_core_dev *dev)
{
	struct mlx5_cmd_stats *stats;
	struct dentry **cmd;
	const char *namep;
	int i;

	cmd = &dev->priv.cmdif_debugfs;
	*cmd = debugfs_create_dir("commands", dev->priv.dbg_root);

	for (i = 0; i < MLX5_CMD_OP_MAX; i++) {
		stats = &dev->cmd.stats[i];
		namep = mlx5_command_str(i);
		if (strcmp(namep, "unknown command opcode")) {
			stats->root = debugfs_create_dir(namep, *cmd);

			debugfs_create_file("average", 0400, stats->root, stats,
					    &stats_fops);
			debugfs_create_u64("n", 0400, stats->root, &stats->n);
		}
	}
}

void mlx5_cmdif_debugfs_cleanup(struct mlx5_core_dev *dev)
{
	debugfs_remove_recursive(dev->priv.cmdif_debugfs);
}

void mlx5_cq_debugfs_init(struct mlx5_core_dev *dev)
{
	dev->priv.cq_debugfs = debugfs_create_dir("CQs",  dev->priv.dbg_root);
}

void mlx5_cq_debugfs_cleanup(struct mlx5_core_dev *dev)
{
	debugfs_remove_recursive(dev->priv.cq_debugfs);
}

static u64 qp_read_field(struct mlx5_core_dev *dev, struct mlx5_core_qp *qp,
			 int index, int *is_str)
{
	int outlen = MLX5_ST_SZ_BYTES(query_qp_out);
<<<<<<< HEAD
	struct mlx5_qp_context *ctx;
	u64 param = 0;
	u32 *out;
=======
	u32 in[MLX5_ST_SZ_DW(query_qp_in)] = {};
	u64 param = 0;
	u32 *out;
	int state;
	u32 *qpc;
>>>>>>> 24b8d41d
	int err;

	out = kzalloc(outlen, GFP_KERNEL);
	if (!out)
		return 0;

<<<<<<< HEAD
	err = mlx5_core_qp_query(dev, qp, out, outlen);
	if (err) {
		mlx5_core_warn(dev, "failed to query qp err=%d\n", err);
=======
	MLX5_SET(query_qp_in, in, opcode, MLX5_CMD_OP_QUERY_QP);
	MLX5_SET(query_qp_in, in, qpn, qp->qpn);
	err = mlx5_cmd_exec_inout(dev, query_qp, in, out);
	if (err)
>>>>>>> 24b8d41d
		goto out;

	*is_str = 0;

<<<<<<< HEAD
	/* FIXME: use MLX5_GET rather than mlx5_qp_context manual struct */
	ctx = (struct mlx5_qp_context *)MLX5_ADDR_OF(query_qp_out, out, qpc);

=======
	qpc = MLX5_ADDR_OF(query_qp_out, out, qpc);
>>>>>>> 24b8d41d
	switch (index) {
	case QP_PID:
		param = qp->pid;
		break;
	case QP_STATE:
		state = MLX5_GET(qpc, qpc, state);
		param = (unsigned long)mlx5_qp_state_str(state);
		*is_str = 1;
		break;
	case QP_XPORT:
		param = (unsigned long)mlx5_qp_type_str(MLX5_GET(qpc, qpc, st));
		*is_str = 1;
		break;
	case QP_MTU:
		switch (MLX5_GET(qpc, qpc, mtu)) {
		case IB_MTU_256:
			param = 256;
			break;
		case IB_MTU_512:
			param = 512;
			break;
		case IB_MTU_1024:
			param = 1024;
			break;
		case IB_MTU_2048:
			param = 2048;
			break;
		case IB_MTU_4096:
			param = 4096;
			break;
		default:
			param = 0;
		}
		break;
	case QP_N_RECV:
		param = 1 << MLX5_GET(qpc, qpc, log_rq_size);
		break;
	case QP_RECV_SZ:
		param = 1 << (MLX5_GET(qpc, qpc, log_rq_stride) + 4);
		break;
	case QP_N_SEND:
		if (!MLX5_GET(qpc, qpc, no_sq))
			param = 1 << MLX5_GET(qpc, qpc, log_sq_size);
		break;
	case QP_LOG_PG_SZ:
		param = MLX5_GET(qpc, qpc, log_page_size) + 12;
		break;
	case QP_RQPN:
		param = MLX5_GET(qpc, qpc, remote_qpn);
		break;
	}
out:
	kfree(out);
	return param;
}

static u64 eq_read_field(struct mlx5_core_dev *dev, struct mlx5_eq *eq,
			 int index)
{
	int outlen = MLX5_ST_SZ_BYTES(query_eq_out);
<<<<<<< HEAD
=======
	u32 in[MLX5_ST_SZ_DW(query_eq_in)] = {};
>>>>>>> 24b8d41d
	u64 param = 0;
	void *ctx;
	u32 *out;
	int err;

	out = kzalloc(outlen, GFP_KERNEL);
	if (!out)
		return param;

<<<<<<< HEAD
	err = mlx5_core_eq_query(dev, eq, out, outlen);
=======
	MLX5_SET(query_eq_in, in, opcode, MLX5_CMD_OP_QUERY_EQ);
	MLX5_SET(query_eq_in, in, eq_number, eq->eqn);
	err = mlx5_cmd_exec_inout(dev, query_eq, in, out);
>>>>>>> 24b8d41d
	if (err) {
		mlx5_core_warn(dev, "failed to query eq\n");
		goto out;
	}
	ctx = MLX5_ADDR_OF(query_eq_out, out, eq_context_entry);

	switch (index) {
	case EQ_NUM_EQES:
		param = 1 << MLX5_GET(eqc, ctx, log_eq_size);
		break;
	case EQ_INTR:
		param = MLX5_GET(eqc, ctx, intr);
		break;
	case EQ_LOG_PG_SZ:
		param = MLX5_GET(eqc, ctx, log_page_size) + 12;
		break;
	}

out:
	kfree(out);
	return param;
}

static u64 cq_read_field(struct mlx5_core_dev *dev, struct mlx5_core_cq *cq,
			 int index)
{
	int outlen = MLX5_ST_SZ_BYTES(query_cq_out);
	u64 param = 0;
	void *ctx;
	u32 *out;
	int err;

<<<<<<< HEAD
	out = mlx5_vzalloc(outlen);
	if (!out)
		return param;

	err = mlx5_core_query_cq(dev, cq, out, outlen);
=======
	out = kvzalloc(outlen, GFP_KERNEL);
	if (!out)
		return param;

	err = mlx5_core_query_cq(dev, cq, out);
>>>>>>> 24b8d41d
	if (err) {
		mlx5_core_warn(dev, "failed to query cq\n");
		goto out;
	}
	ctx = MLX5_ADDR_OF(query_cq_out, out, cq_context);

	switch (index) {
	case CQ_PID:
		param = cq->pid;
		break;
	case CQ_NUM_CQES:
		param = 1 << MLX5_GET(cqc, ctx, log_cq_size);
		break;
	case CQ_LOG_PG_SZ:
		param = MLX5_GET(cqc, ctx, log_page_size);
		break;
	}

out:
	kvfree(out);
	return param;
}

static ssize_t dbg_read(struct file *filp, char __user *buf, size_t count,
			loff_t *pos)
{
	struct mlx5_field_desc *desc;
	struct mlx5_rsc_debug *d;
	char tbuf[18];
	int is_str = 0;
	u64 field;
	int ret;

	desc = filp->private_data;
	d = (void *)(desc - desc->i) - sizeof(*d);
	switch (d->type) {
	case MLX5_DBG_RSC_QP:
		field = qp_read_field(d->dev, d->object, desc->i, &is_str);
		break;

	case MLX5_DBG_RSC_EQ:
		field = eq_read_field(d->dev, d->object, desc->i);
		break;

	case MLX5_DBG_RSC_CQ:
		field = cq_read_field(d->dev, d->object, desc->i);
		break;

	default:
		mlx5_core_warn(d->dev, "invalid resource type %d\n", d->type);
		return -EINVAL;
	}

	if (is_str)
		ret = snprintf(tbuf, sizeof(tbuf), "%s\n", (const char *)(unsigned long)field);
	else
		ret = snprintf(tbuf, sizeof(tbuf), "0x%llx\n", field);

	return simple_read_from_buffer(buf, count, pos, tbuf, ret);
}

static const struct file_operations fops = {
	.owner	= THIS_MODULE,
	.open	= simple_open,
	.read	= dbg_read,
};

static int add_res_tree(struct mlx5_core_dev *dev, enum dbg_rsc_type type,
			struct dentry *root, struct mlx5_rsc_debug **dbg,
			int rsn, char **field, int nfile, void *data)
{
	struct mlx5_rsc_debug *d;
	char resn[32];
	int i;

	d = kzalloc(struct_size(d, fields, nfile), GFP_KERNEL);
	if (!d)
		return -ENOMEM;

	d->dev = dev;
	d->object = data;
	d->type = type;
	sprintf(resn, "0x%x", rsn);
	d->root = debugfs_create_dir(resn,  root);

	for (i = 0; i < nfile; i++) {
		d->fields[i].i = i;
		debugfs_create_file(field[i], 0400, d->root, &d->fields[i],
				    &fops);
	}
	*dbg = d;

	return 0;
}

static void rem_res_tree(struct mlx5_rsc_debug *d)
{
	debugfs_remove_recursive(d->root);
	kfree(d);
}

int mlx5_debug_qp_add(struct mlx5_core_dev *dev, struct mlx5_core_qp *qp)
{
	int err;

	if (!mlx5_debugfs_root)
		return 0;

	err = add_res_tree(dev, MLX5_DBG_RSC_QP, dev->priv.qp_debugfs,
			   &qp->dbg, qp->qpn, qp_fields,
			   ARRAY_SIZE(qp_fields), qp);
	if (err)
		qp->dbg = NULL;

	return err;
}
EXPORT_SYMBOL(mlx5_debug_qp_add);

void mlx5_debug_qp_remove(struct mlx5_core_dev *dev, struct mlx5_core_qp *qp)
{
	if (!mlx5_debugfs_root)
		return;

	if (qp->dbg)
		rem_res_tree(qp->dbg);
}
EXPORT_SYMBOL(mlx5_debug_qp_remove);

int mlx5_debug_eq_add(struct mlx5_core_dev *dev, struct mlx5_eq *eq)
{
	int err;

	if (!mlx5_debugfs_root)
		return 0;

	err = add_res_tree(dev, MLX5_DBG_RSC_EQ, dev->priv.eq_debugfs,
			   &eq->dbg, eq->eqn, eq_fields,
			   ARRAY_SIZE(eq_fields), eq);
	if (err)
		eq->dbg = NULL;

	return err;
}

void mlx5_debug_eq_remove(struct mlx5_core_dev *dev, struct mlx5_eq *eq)
{
	if (!mlx5_debugfs_root)
		return;

	if (eq->dbg)
		rem_res_tree(eq->dbg);
}

int mlx5_debug_cq_add(struct mlx5_core_dev *dev, struct mlx5_core_cq *cq)
{
	int err;

	if (!mlx5_debugfs_root)
		return 0;

	err = add_res_tree(dev, MLX5_DBG_RSC_CQ, dev->priv.cq_debugfs,
			   &cq->dbg, cq->cqn, cq_fields,
			   ARRAY_SIZE(cq_fields), cq);
	if (err)
		cq->dbg = NULL;

	return err;
}

void mlx5_debug_cq_remove(struct mlx5_core_dev *dev, struct mlx5_core_cq *cq)
{
	if (!mlx5_debugfs_root)
		return;

	if (cq->dbg)
		rem_res_tree(cq->dbg);
}<|MERGE_RESOLUTION|>--- conflicted
+++ resolved
@@ -203,44 +203,26 @@
 			 int index, int *is_str)
 {
 	int outlen = MLX5_ST_SZ_BYTES(query_qp_out);
-<<<<<<< HEAD
-	struct mlx5_qp_context *ctx;
-	u64 param = 0;
-	u32 *out;
-=======
 	u32 in[MLX5_ST_SZ_DW(query_qp_in)] = {};
 	u64 param = 0;
 	u32 *out;
 	int state;
 	u32 *qpc;
->>>>>>> 24b8d41d
 	int err;
 
 	out = kzalloc(outlen, GFP_KERNEL);
 	if (!out)
 		return 0;
 
-<<<<<<< HEAD
-	err = mlx5_core_qp_query(dev, qp, out, outlen);
-	if (err) {
-		mlx5_core_warn(dev, "failed to query qp err=%d\n", err);
-=======
 	MLX5_SET(query_qp_in, in, opcode, MLX5_CMD_OP_QUERY_QP);
 	MLX5_SET(query_qp_in, in, qpn, qp->qpn);
 	err = mlx5_cmd_exec_inout(dev, query_qp, in, out);
 	if (err)
->>>>>>> 24b8d41d
 		goto out;
 
 	*is_str = 0;
 
-<<<<<<< HEAD
-	/* FIXME: use MLX5_GET rather than mlx5_qp_context manual struct */
-	ctx = (struct mlx5_qp_context *)MLX5_ADDR_OF(query_qp_out, out, qpc);
-
-=======
 	qpc = MLX5_ADDR_OF(query_qp_out, out, qpc);
->>>>>>> 24b8d41d
 	switch (index) {
 	case QP_PID:
 		param = qp->pid;
@@ -301,10 +283,7 @@
 			 int index)
 {
 	int outlen = MLX5_ST_SZ_BYTES(query_eq_out);
-<<<<<<< HEAD
-=======
 	u32 in[MLX5_ST_SZ_DW(query_eq_in)] = {};
->>>>>>> 24b8d41d
 	u64 param = 0;
 	void *ctx;
 	u32 *out;
@@ -314,13 +293,9 @@
 	if (!out)
 		return param;
 
-<<<<<<< HEAD
-	err = mlx5_core_eq_query(dev, eq, out, outlen);
-=======
 	MLX5_SET(query_eq_in, in, opcode, MLX5_CMD_OP_QUERY_EQ);
 	MLX5_SET(query_eq_in, in, eq_number, eq->eqn);
 	err = mlx5_cmd_exec_inout(dev, query_eq, in, out);
->>>>>>> 24b8d41d
 	if (err) {
 		mlx5_core_warn(dev, "failed to query eq\n");
 		goto out;
@@ -353,19 +328,11 @@
 	u32 *out;
 	int err;
 
-<<<<<<< HEAD
-	out = mlx5_vzalloc(outlen);
-	if (!out)
-		return param;
-
-	err = mlx5_core_query_cq(dev, cq, out, outlen);
-=======
 	out = kvzalloc(outlen, GFP_KERNEL);
 	if (!out)
 		return param;
 
 	err = mlx5_core_query_cq(dev, cq, out);
->>>>>>> 24b8d41d
 	if (err) {
 		mlx5_core_warn(dev, "failed to query cq\n");
 		goto out;
