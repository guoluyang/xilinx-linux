# SPDX-License-Identifier: GPL-2.0
#
# Makefile for Mellanox 5th generation network adapters
# (ConnectX series) core & netdev driver
#

subdir-ccflags-y += -I$(src)

obj-$(CONFIG_MLX5_CORE) += mlx5_core.o

#
# mlx5 core basic
#
mlx5_core-y :=	main.o cmd.o debugfs.o fw.o eq.o uar.o pagealloc.o \
<<<<<<< HEAD
		health.o mcg.o cq.o srq.o alloc.o qp.o port.o mr.o pd.o \
		mad.o transobj.o vport.o sriov.o fs_cmd.o fs_core.o \
		fs_counters.o rl.o lag.o dev.o

mlx5_core-$(CONFIG_MLX5_CORE_EN) += wq.o eswitch.o eswitch_offloads.o \
		en_main.o en_common.o en_fs.o en_ethtool.o en_tx.o \
		en_rx.o en_rx_am.o en_txrx.o en_clock.o vxlan.o \
		en_tc.o en_arfs.o en_rep.o en_fs_ethtool.o

mlx5_core-$(CONFIG_MLX5_CORE_EN_DCB) +=  en_dcbnl.o
=======
		health.o mcg.o cq.o alloc.o port.o mr.o pd.o \
		transobj.o vport.o sriov.o fs_cmd.o fs_core.o pci_irq.o \
		fs_counters.o rl.o lag.o dev.o events.o wq.o lib/gid.o \
		lib/devcom.o lib/pci_vsc.o lib/dm.o diag/fs_tracepoint.o \
		diag/fw_tracer.o diag/crdump.o devlink.o diag/rsc_dump.o fw_reset.o

#
# Netdev basic
#
mlx5_core-$(CONFIG_MLX5_CORE_EN) += en_main.o en_common.o en_fs.o en_ethtool.o \
		en_tx.o en_rx.o en_dim.o en_txrx.o en/xdp.o en_stats.o \
		en_selftest.o en/port.o en/monitor_stats.o en/health.o \
		en/reporter_tx.o en/reporter_rx.o en/params.o en/xsk/pool.o \
		en/xsk/setup.o en/xsk/rx.o en/xsk/tx.o en/devlink.o

#
# Netdev extra
#
mlx5_core-$(CONFIG_MLX5_EN_ARFS)     += en_arfs.o
mlx5_core-$(CONFIG_MLX5_EN_RXNFC)    += en_fs_ethtool.o
mlx5_core-$(CONFIG_MLX5_CORE_EN_DCB) += en_dcbnl.o en/port_buffer.o
mlx5_core-$(CONFIG_PCI_HYPERV_INTERFACE) += en/hv_vhca_stats.o
mlx5_core-$(CONFIG_MLX5_ESWITCH)     += lag_mp.o lib/geneve.o lib/port_tun.o \
					en_rep.o en/rep/bond.o en/mod_hdr.o
mlx5_core-$(CONFIG_MLX5_CLS_ACT)     += en_tc.o en/rep/tc.o en/rep/neigh.o \
					en/mapping.o lib/fs_chains.o en/tc_tun.o \
					en/tc_tun_vxlan.o en/tc_tun_gre.o en/tc_tun_geneve.o \
					en/tc_tun_mplsoudp.o diag/en_tc_tracepoint.o
mlx5_core-$(CONFIG_MLX5_TC_CT)	     += en/tc_ct.o

#
# Core extra
#
mlx5_core-$(CONFIG_MLX5_ESWITCH)   += eswitch.o eswitch_offloads.o eswitch_offloads_termtbl.o \
				      ecpf.o rdma.o
mlx5_core-$(CONFIG_MLX5_ESWITCH)   += esw/acl/helper.o \
				      esw/acl/egress_lgcy.o esw/acl/egress_ofld.o \
				      esw/acl/ingress_lgcy.o esw/acl/ingress_ofld.o \
				      esw/devlink_port.o

mlx5_core-$(CONFIG_MLX5_MPFS)      += lib/mpfs.o
mlx5_core-$(CONFIG_VXLAN)          += lib/vxlan.o
mlx5_core-$(CONFIG_PTP_1588_CLOCK) += lib/clock.o
mlx5_core-$(CONFIG_PCI_HYPERV_INTERFACE) += lib/hv.o lib/hv_vhca.o

#
# Ipoib netdev
#
mlx5_core-$(CONFIG_MLX5_CORE_IPOIB) += ipoib/ipoib.o ipoib/ethtool.o ipoib/ipoib_vlan.o

#
# Accelerations & FPGA
#
mlx5_core-$(CONFIG_MLX5_IPSEC) += accel/ipsec_offload.o
mlx5_core-$(CONFIG_MLX5_FPGA_IPSEC) += fpga/ipsec.o
mlx5_core-$(CONFIG_MLX5_FPGA_TLS)   += fpga/tls.o
mlx5_core-$(CONFIG_MLX5_ACCEL)      += lib/crypto.o accel/tls.o accel/ipsec.o

mlx5_core-$(CONFIG_MLX5_FPGA) += fpga/cmd.o fpga/core.o fpga/conn.o fpga/sdk.o

mlx5_core-$(CONFIG_MLX5_EN_IPSEC) += en_accel/ipsec.o en_accel/ipsec_rxtx.o \
				     en_accel/ipsec_stats.o en_accel/ipsec_fs.o

mlx5_core-$(CONFIG_MLX5_EN_TLS) += en_accel/tls.o en_accel/tls_rxtx.o en_accel/tls_stats.o \
				   en_accel/fs_tcp.o en_accel/ktls.o en_accel/ktls_txrx.o \
				   en_accel/ktls_tx.o en_accel/ktls_rx.o

mlx5_core-$(CONFIG_MLX5_SW_STEERING) += steering/dr_domain.o steering/dr_table.o \
					steering/dr_matcher.o steering/dr_rule.o \
					steering/dr_icm_pool.o \
					steering/dr_ste.o steering/dr_send.o \
					steering/dr_cmd.o steering/dr_fw.o \
					steering/dr_action.o steering/fs_dr.o
>>>>>>> 24b8d41d
<|MERGE_RESOLUTION|>--- conflicted
+++ resolved
@@ -12,18 +12,6 @@
 # mlx5 core basic
 #
 mlx5_core-y :=	main.o cmd.o debugfs.o fw.o eq.o uar.o pagealloc.o \
-<<<<<<< HEAD
-		health.o mcg.o cq.o srq.o alloc.o qp.o port.o mr.o pd.o \
-		mad.o transobj.o vport.o sriov.o fs_cmd.o fs_core.o \
-		fs_counters.o rl.o lag.o dev.o
-
-mlx5_core-$(CONFIG_MLX5_CORE_EN) += wq.o eswitch.o eswitch_offloads.o \
-		en_main.o en_common.o en_fs.o en_ethtool.o en_tx.o \
-		en_rx.o en_rx_am.o en_txrx.o en_clock.o vxlan.o \
-		en_tc.o en_arfs.o en_rep.o en_fs_ethtool.o
-
-mlx5_core-$(CONFIG_MLX5_CORE_EN_DCB) +=  en_dcbnl.o
-=======
 		health.o mcg.o cq.o alloc.o port.o mr.o pd.o \
 		transobj.o vport.o sriov.o fs_cmd.o fs_core.o pci_irq.o \
 		fs_counters.o rl.o lag.o dev.o events.o wq.o lib/gid.o \
@@ -96,5 +84,4 @@
 					steering/dr_icm_pool.o \
 					steering/dr_ste.o steering/dr_send.o \
 					steering/dr_cmd.o steering/dr_fw.o \
-					steering/dr_action.o steering/fs_dr.o
->>>>>>> 24b8d41d
+					steering/dr_action.o steering/fs_dr.o