--- conflicted
+++ resolved
@@ -36,53 +36,6 @@
 #include "mlx5_core.h"
 #include "eswitch.h"
 
-<<<<<<< HEAD
-bool mlx5_sriov_is_enabled(struct mlx5_core_dev *dev)
-{
-	struct mlx5_core_sriov *sriov = &dev->priv.sriov;
-
-	return !!sriov->num_vfs;
-}
-
-static int mlx5_device_enable_sriov(struct mlx5_core_dev *dev, int num_vfs)
-{
-	struct mlx5_core_sriov *sriov = &dev->priv.sriov;
-	int err;
-	int vf;
-
-	if (sriov->enabled_vfs) {
-		mlx5_core_warn(dev,
-			       "failed to enable SRIOV on device, already enabled with %d vfs\n",
-			       sriov->enabled_vfs);
-		return -EBUSY;
-	}
-
-#ifdef CONFIG_MLX5_CORE_EN
-	err = mlx5_eswitch_enable_sriov(dev->priv.eswitch, num_vfs, SRIOV_LEGACY);
-	if (err) {
-		mlx5_core_warn(dev,
-			       "failed to enable eswitch SRIOV (%d)\n", err);
-		return err;
-	}
-#endif
-
-	for (vf = 0; vf < num_vfs; vf++) {
-		err = mlx5_core_enable_hca(dev, vf + 1);
-		if (err) {
-			mlx5_core_warn(dev, "failed to enable VF %d (%d)\n", vf, err);
-			continue;
-		}
-		sriov->vfs_ctx[vf].enabled = 1;
-		sriov->enabled_vfs++;
-		mlx5_core_dbg(dev, "successfully enabled VF* %d\n", vf);
-
-	}
-
-	return 0;
-}
-
-static void mlx5_device_disable_sriov(struct mlx5_core_dev *dev)
-=======
 static int sriov_restore_guids(struct mlx5_core_dev *dev, int vf)
 {
 	struct mlx5_core_sriov *sriov = &dev->priv.sriov;
@@ -116,81 +69,11 @@
 }
 
 static int mlx5_device_enable_sriov(struct mlx5_core_dev *dev, int num_vfs)
->>>>>>> 24b8d41d
 {
 	struct mlx5_core_sriov *sriov = &dev->priv.sriov;
 	int err;
 	int vf;
 
-<<<<<<< HEAD
-	if (!sriov->enabled_vfs)
-		return;
-
-	for (vf = 0; vf < sriov->num_vfs; vf++) {
-		if (!sriov->vfs_ctx[vf].enabled)
-			continue;
-		err = mlx5_core_disable_hca(dev, vf + 1);
-		if (err) {
-			mlx5_core_warn(dev, "failed to disable VF %d\n", vf);
-			continue;
-		}
-		sriov->vfs_ctx[vf].enabled = 0;
-		sriov->enabled_vfs--;
-	}
-
-#ifdef CONFIG_MLX5_CORE_EN
-	mlx5_eswitch_disable_sriov(dev->priv.eswitch);
-#endif
-
-	if (mlx5_wait_for_vf_pages(dev))
-		mlx5_core_warn(dev, "timeout reclaiming VFs pages\n");
-}
-
-static int mlx5_pci_enable_sriov(struct pci_dev *pdev, int num_vfs)
-{
-	struct mlx5_core_dev *dev  = pci_get_drvdata(pdev);
-	int err = 0;
-
-	if (pci_num_vf(pdev)) {
-		mlx5_core_warn(dev, "Unable to enable pci sriov, already enabled\n");
-		return -EBUSY;
-	}
-
-	err = pci_enable_sriov(pdev, num_vfs);
-	if (err)
-		mlx5_core_warn(dev, "pci_enable_sriov failed : %d\n", err);
-
-	return err;
-}
-
-static void mlx5_pci_disable_sriov(struct pci_dev *pdev)
-{
-	pci_disable_sriov(pdev);
-}
-
-static int mlx5_sriov_enable(struct pci_dev *pdev, int num_vfs)
-{
-	struct mlx5_core_dev *dev  = pci_get_drvdata(pdev);
-	struct mlx5_core_sriov *sriov = &dev->priv.sriov;
-	int err = 0;
-
-	err = mlx5_device_enable_sriov(dev, num_vfs);
-	if (err) {
-		mlx5_core_warn(dev, "mlx5_device_enable_sriov failed : %d\n", err);
-		return err;
-	}
-
-	err = mlx5_pci_enable_sriov(pdev, num_vfs);
-	if (err) {
-		mlx5_core_warn(dev, "mlx5_pci_enable_sriov failed : %d\n", err);
-		mlx5_device_disable_sriov(dev);
-		return err;
-	}
-
-	sriov->num_vfs = num_vfs;
-
-	return 0;
-=======
 	if (!MLX5_ESWITCH_MANAGER(dev))
 		goto enable_vfs_hca;
 
@@ -266,19 +149,11 @@
 		mlx5_device_disable_sriov(dev, num_vfs, true);
 	}
 	return err;
->>>>>>> 24b8d41d
 }
 
 static void mlx5_sriov_disable(struct pci_dev *pdev)
 {
 	struct mlx5_core_dev *dev  = pci_get_drvdata(pdev);
-<<<<<<< HEAD
-	struct mlx5_core_sriov *sriov = &dev->priv.sriov;
-
-	mlx5_pci_disable_sriov(pdev);
-	mlx5_device_disable_sriov(dev);
-	sriov->num_vfs = 0;
-=======
 	int num_vfs = pci_num_vf(dev->pdev);
 
 	pci_disable_sriov(pdev);
@@ -301,50 +176,10 @@
 	if (!err)
 		sriov->num_vfs = num_vfs;
 	return err ? err : num_vfs;
->>>>>>> 24b8d41d
 }
 
 int mlx5_sriov_attach(struct mlx5_core_dev *dev)
 {
-<<<<<<< HEAD
-	struct mlx5_core_dev *dev  = pci_get_drvdata(pdev);
-	int err = 0;
-
-	mlx5_core_dbg(dev, "requested num_vfs %d\n", num_vfs);
-	if (!mlx5_core_is_pf(dev))
-		return -EPERM;
-
-	if (num_vfs && mlx5_lag_is_active(dev)) {
-		mlx5_core_warn(dev, "can't turn sriov on while LAG is active");
-		return -EINVAL;
-	}
-
-	if (num_vfs)
-		err = mlx5_sriov_enable(pdev, num_vfs);
-	else
-		mlx5_sriov_disable(pdev);
-
-	return err ? err : num_vfs;
-}
-
-int mlx5_sriov_attach(struct mlx5_core_dev *dev)
-{
-	struct mlx5_core_sriov *sriov = &dev->priv.sriov;
-
-	if (!mlx5_core_is_pf(dev) || !sriov->num_vfs)
-		return 0;
-
-	/* If sriov VFs exist in PCI level, enable them in device level */
-	return mlx5_device_enable_sriov(dev, sriov->num_vfs);
-}
-
-void mlx5_sriov_detach(struct mlx5_core_dev *dev)
-{
-	if (!mlx5_core_is_pf(dev))
-		return;
-
-	mlx5_device_disable_sriov(dev);
-=======
 	if (!mlx5_core_is_pf(dev) || !pci_num_vf(dev->pdev))
 		return 0;
 
@@ -382,7 +217,6 @@
 
 done:
 	return pci_sriov_get_totalvfs(dev->pdev);
->>>>>>> 24b8d41d
 }
 
 int mlx5_sriov_init(struct mlx5_core_dev *dev)
@@ -395,10 +229,7 @@
 		return 0;
 
 	total_vfs = pci_sriov_get_totalvfs(pdev);
-<<<<<<< HEAD
-=======
 	sriov->max_vfs = mlx5_get_max_vfs(dev);
->>>>>>> 24b8d41d
 	sriov->num_vfs = pci_num_vf(pdev);
 	sriov->vfs_ctx = kcalloc(total_vfs, sizeof(*sriov->vfs_ctx), GFP_KERNEL);
 	if (!sriov->vfs_ctx)
