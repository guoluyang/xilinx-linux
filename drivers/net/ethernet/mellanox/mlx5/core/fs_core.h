/*
 * Copyright (c) 2015, Mellanox Technologies. All rights reserved.
 *
 * This software is available to you under a choice of one of two
 * licenses.  You may choose to be licensed under the terms of the GNU
 * General Public License (GPL) Version 2, available from the file
 * COPYING in the main directory of this source tree, or the
 * OpenIB.org BSD license below:
 *
 *     Redistribution and use in source and binary forms, with or
 *     without modification, are permitted provided that the following
 *     conditions are met:
 *
 *      - Redistributions of source code must retain the above
 *        copyright notice, this list of conditions and the following
 *        disclaimer.
 *
 *      - Redistributions in binary form must reproduce the above
 *        copyright notice, this list of conditions and the following
 *        disclaimer in the documentation and/or other materials
 *        provided with the distribution.
 *
 * THE SOFTWARE IS PROVIDED "AS IS", WITHOUT WARRANTY OF ANY KIND,
 * EXPRESS OR IMPLIED, INCLUDING BUT NOT LIMITED TO THE WARRANTIES OF
 * MERCHANTABILITY, FITNESS FOR A PARTICULAR PURPOSE AND
 * NONINFRINGEMENT. IN NO EVENT SHALL THE AUTHORS OR COPYRIGHT HOLDERS
 * BE LIABLE FOR ANY CLAIM, DAMAGES OR OTHER LIABILITY, WHETHER IN AN
 * ACTION OF CONTRACT, TORT OR OTHERWISE, ARISING FROM, OUT OF OR IN
 * CONNECTION WITH THE SOFTWARE OR THE USE OR OTHER DEALINGS IN THE
 * SOFTWARE.
 */

#ifndef _MLX5_FS_CORE_
#define _MLX5_FS_CORE_

#include <linux/refcount.h>
#include <linux/mlx5/fs.h>
#include <linux/rhashtable.h>
#include <linux/llist.h>
#include <steering/fs_dr.h>

#define FDB_TC_MAX_CHAIN 3
#define FDB_FT_CHAIN (FDB_TC_MAX_CHAIN + 1)
#define FDB_TC_SLOW_PATH_CHAIN (FDB_FT_CHAIN + 1)

/* The index of the last real chain (FT) + 1 as chain zero is valid as well */
#define FDB_NUM_CHAINS (FDB_FT_CHAIN + 1)

#define FDB_TC_MAX_PRIO 16
#define FDB_TC_LEVELS_PER_PRIO 2

struct mlx5_modify_hdr {
	enum mlx5_flow_namespace_type ns_type;
	union {
		struct mlx5_fs_dr_action action;
		u32 id;
	};
};

struct mlx5_pkt_reformat {
	enum mlx5_flow_namespace_type ns_type;
	int reformat_type; /* from mlx5_ifc */
	union {
		struct mlx5_fs_dr_action action;
		u32 id;
	};
};

/* FS_TYPE_PRIO_CHAINS is a PRIO that will have namespaces only,
 * and those are in parallel to one another when going over them to connect
 * a new flow table. Meaning the last flow table in a TYPE_PRIO prio in one
 * parallel namespace will not automatically connect to the first flow table
 * found in any prio in any next namespace, but skip the entire containing
 * TYPE_PRIO_CHAINS prio.
 *
 * This is used to implement tc chains, each chain of prios is a different
 * namespace inside a containing TYPE_PRIO_CHAINS prio.
 */

enum fs_node_type {
	FS_TYPE_NAMESPACE,
	FS_TYPE_PRIO,
	FS_TYPE_PRIO_CHAINS,
	FS_TYPE_FLOW_TABLE,
	FS_TYPE_FLOW_GROUP,
	FS_TYPE_FLOW_ENTRY,
	FS_TYPE_FLOW_DEST
};

enum fs_flow_table_type {
	FS_FT_NIC_RX          = 0x0,
<<<<<<< HEAD
=======
	FS_FT_NIC_TX          = 0x1,
>>>>>>> 24b8d41d
	FS_FT_ESW_EGRESS_ACL  = 0x2,
	FS_FT_ESW_INGRESS_ACL = 0x3,
	FS_FT_FDB             = 0X4,
	FS_FT_SNIFFER_RX	= 0X5,
	FS_FT_SNIFFER_TX	= 0X6,
<<<<<<< HEAD
=======
	FS_FT_RDMA_RX		= 0X7,
	FS_FT_RDMA_TX		= 0X8,
	FS_FT_MAX_TYPE = FS_FT_RDMA_TX,
>>>>>>> 24b8d41d
};

enum fs_flow_table_op_mod {
	FS_FT_OP_MOD_NORMAL,
	FS_FT_OP_MOD_LAG_DEMUX,
};

enum fs_fte_status {
	FS_FTE_STATUS_EXISTING = 1UL << 0,
};

<<<<<<< HEAD
struct mlx5_flow_steering {
	struct mlx5_core_dev *dev;
	struct mlx5_flow_root_namespace *root_ns;
	struct mlx5_flow_root_namespace *fdb_root_ns;
	struct mlx5_flow_root_namespace *esw_egress_root_ns;
	struct mlx5_flow_root_namespace *esw_ingress_root_ns;
	struct mlx5_flow_root_namespace	*sniffer_tx_root_ns;
	struct mlx5_flow_root_namespace	*sniffer_rx_root_ns;
=======
enum mlx5_flow_steering_mode {
	MLX5_FLOW_STEERING_MODE_DMFS,
	MLX5_FLOW_STEERING_MODE_SMFS
};

struct mlx5_flow_steering {
	struct mlx5_core_dev *dev;
	enum   mlx5_flow_steering_mode	mode;
	struct kmem_cache		*fgs_cache;
	struct kmem_cache               *ftes_cache;
	struct mlx5_flow_root_namespace *root_ns;
	struct mlx5_flow_root_namespace *fdb_root_ns;
	struct mlx5_flow_namespace	**fdb_sub_ns;
	struct mlx5_flow_root_namespace **esw_egress_root_ns;
	struct mlx5_flow_root_namespace **esw_ingress_root_ns;
	struct mlx5_flow_root_namespace	*sniffer_tx_root_ns;
	struct mlx5_flow_root_namespace	*sniffer_rx_root_ns;
	struct mlx5_flow_root_namespace	*rdma_rx_root_ns;
	struct mlx5_flow_root_namespace	*rdma_tx_root_ns;
	struct mlx5_flow_root_namespace	*egress_root_ns;
>>>>>>> 24b8d41d
};

struct fs_node {
	struct list_head	list;
	struct list_head	children;
	enum fs_node_type	type;
	struct fs_node		*parent;
	struct fs_node		*root;
	/* lock the node for writing and traversing */
	struct rw_semaphore	lock;
	refcount_t		refcount;
	bool			active;
	void			(*del_hw_func)(struct fs_node *);
	void			(*del_sw_func)(struct fs_node *);
	atomic_t		version;
};

struct mlx5_flow_rule {
	struct fs_node				node;
	struct mlx5_flow_table			*ft;
	struct mlx5_flow_destination		dest_attr;
	/* next_ft should be accessed under chain_lock and only of
	 * destination type is FWD_NEXT_fT.
	 */
	struct list_head			next_ft;
	u32					sw_action;
};

struct mlx5_flow_handle {
	int num_rules;
	struct mlx5_flow_rule *rule[];
};

/* Type of children is mlx5_flow_group */
struct mlx5_flow_table {
	struct fs_node			node;
	struct mlx5_fs_dr_table		fs_dr_table;
	u32				id;
	u16				vport;
	unsigned int			max_fte;
	unsigned int			level;
	enum fs_flow_table_type		type;
	enum fs_flow_table_op_mod	op_mod;
	struct {
		bool			active;
		unsigned int		required_groups;
		unsigned int		group_size;
		unsigned int		num_groups;
		unsigned int		max_fte;
	} autogroup;
	/* Protect fwd_rules */
	struct mutex			lock;
	/* FWD rules that point on this flow table */
	struct list_head		fwd_rules;
	u32				flags;
	struct rhltable			fgs_hash;
	enum mlx5_flow_table_miss_action def_miss_action;
	struct mlx5_flow_namespace	*ns;
};

<<<<<<< HEAD
struct mlx5_fc_cache {
	u64 packets;
	u64 bytes;
	u64 lastuse;
};

struct mlx5_fc {
	struct rb_node node;
	struct list_head list;

	/* last{packets,bytes} members are used when calculating the delta since
	 * last reading
	 */
	u64 lastpackets;
	u64 lastbytes;

	u16 id;
	bool deleted;
	bool aging;

	struct mlx5_fc_cache cache ____cacheline_aligned_in_smp;
};

=======
struct mlx5_ft_underlay_qp {
	struct list_head list;
	u32 qpn;
};

#define MLX5_FTE_MATCH_PARAM_RESERVED	reserved_at_a00
/* Calculate the fte_match_param length and without the reserved length.
 * Make sure the reserved field is the last.
 */
#define MLX5_ST_SZ_DW_MATCH_PARAM					    \
	((MLX5_BYTE_OFF(fte_match_param, MLX5_FTE_MATCH_PARAM_RESERVED) / sizeof(u32)) + \
	 BUILD_BUG_ON_ZERO(MLX5_ST_SZ_BYTES(fte_match_param) !=		     \
			   MLX5_FLD_SZ_BYTES(fte_match_param,		     \
					     MLX5_FTE_MATCH_PARAM_RESERVED) +\
			   MLX5_BYTE_OFF(fte_match_param,		     \
					 MLX5_FTE_MATCH_PARAM_RESERVED)))

>>>>>>> 24b8d41d
/* Type of children is mlx5_flow_rule */
struct fs_fte {
	struct fs_node			node;
	struct mlx5_fs_dr_rule		fs_dr_rule;
	u32				val[MLX5_ST_SZ_DW_MATCH_PARAM];
	u32				dests_size;
	u32				index;
	struct mlx5_flow_context	flow_context;
	struct mlx5_flow_act		action;
	enum fs_fte_status		status;
	struct mlx5_fc			*counter;
<<<<<<< HEAD
=======
	struct rhash_head		hash;
	int				modify_mask;
>>>>>>> 24b8d41d
};

/* Type of children is mlx5_flow_table/namespace */
struct fs_prio {
	struct fs_node			node;
	unsigned int			num_levels;
	unsigned int			start_level;
	unsigned int			prio;
	unsigned int			num_ft;
};

/* Type of children is fs_prio */
struct mlx5_flow_namespace {
	/* parent == NULL => root ns */
	struct	fs_node			node;
	enum mlx5_flow_table_miss_action def_miss_action;
};

struct mlx5_flow_group_mask {
	u8	match_criteria_enable;
	u32	match_criteria[MLX5_ST_SZ_DW_MATCH_PARAM];
};

/* Type of children is fs_fte */
struct mlx5_flow_group {
	struct fs_node			node;
	struct mlx5_fs_dr_matcher	fs_dr_matcher;
	struct mlx5_flow_group_mask	mask;
	u32				start_index;
	u32				max_ftes;
	struct ida			fte_allocator;
	u32				id;
	struct rhashtable		ftes_hash;
	struct rhlist_head		hash;
};

struct mlx5_flow_root_namespace {
	struct mlx5_flow_namespace	ns;
	enum   mlx5_flow_steering_mode	mode;
	struct mlx5_fs_dr_domain	fs_dr_domain;
	enum   fs_flow_table_type	table_type;
	struct mlx5_core_dev		*dev;
	struct mlx5_flow_table		*root_ft;
	/* Should be held when chaining flow tables */
	struct mutex			chain_lock;
	struct list_head		underlay_qpns;
	const struct mlx5_flow_cmds	*cmds;
};

int mlx5_init_fc_stats(struct mlx5_core_dev *dev);
void mlx5_cleanup_fc_stats(struct mlx5_core_dev *dev);
<<<<<<< HEAD
=======
void mlx5_fc_queue_stats_work(struct mlx5_core_dev *dev,
			      struct delayed_work *dwork,
			      unsigned long delay);
void mlx5_fc_update_sampling_interval(struct mlx5_core_dev *dev,
				      unsigned long interval);

const struct mlx5_flow_cmds *mlx5_fs_cmd_get_fw_cmds(void);

int mlx5_flow_namespace_set_peer(struct mlx5_flow_root_namespace *ns,
				 struct mlx5_flow_root_namespace *peer_ns);

int mlx5_flow_namespace_set_mode(struct mlx5_flow_namespace *ns,
				 enum mlx5_flow_steering_mode mode);
>>>>>>> 24b8d41d

int mlx5_init_fs(struct mlx5_core_dev *dev);
void mlx5_cleanup_fs(struct mlx5_core_dev *dev);

#define fs_get_obj(v, _node)  {v = container_of((_node), typeof(*v), node); }

#define fs_list_for_each_entry(pos, root)		\
	list_for_each_entry(pos, root, node.list)

#define fs_list_for_each_entry_safe(pos, tmp, root)		\
	list_for_each_entry_safe(pos, tmp, root, node.list)

#define fs_for_each_ns_or_ft_reverse(pos, prio)				\
	list_for_each_entry_reverse(pos, &(prio)->node.children, list)

#define fs_for_each_ns_or_ft(pos, prio)					\
	list_for_each_entry(pos, (&(prio)->node.children), list)

#define fs_for_each_prio(pos, ns)			\
	fs_list_for_each_entry(pos, &(ns)->node.children)

#define fs_for_each_ns(pos, prio)			\
	fs_list_for_each_entry(pos, &(prio)->node.children)

#define fs_for_each_ft(pos, prio)			\
	fs_list_for_each_entry(pos, &(prio)->node.children)

#define fs_for_each_ft_safe(pos, tmp, prio)			\
	fs_list_for_each_entry_safe(pos, tmp, &(prio)->node.children)

#define fs_for_each_fg(pos, ft)			\
	fs_list_for_each_entry(pos, &(ft)->node.children)

#define fs_for_each_fte(pos, fg)			\
	fs_list_for_each_entry(pos, &(fg)->node.children)

#define fs_for_each_dst(pos, fte)			\
	fs_list_for_each_entry(pos, &(fte)->node.children)

#define MLX5_CAP_FLOWTABLE_TYPE(mdev, cap, type) (		\
	(type == FS_FT_NIC_RX) ? MLX5_CAP_FLOWTABLE_NIC_RX(mdev, cap) :		\
	(type == FS_FT_ESW_EGRESS_ACL) ? MLX5_CAP_ESW_EGRESS_ACL(mdev, cap) :		\
	(type == FS_FT_ESW_INGRESS_ACL) ? MLX5_CAP_ESW_INGRESS_ACL(mdev, cap) :		\
	(type == FS_FT_FDB) ? MLX5_CAP_ESW_FLOWTABLE_FDB(mdev, cap) :		\
	(type == FS_FT_SNIFFER_RX) ? MLX5_CAP_FLOWTABLE_SNIFFER_RX(mdev, cap) :		\
	(type == FS_FT_SNIFFER_TX) ? MLX5_CAP_FLOWTABLE_SNIFFER_TX(mdev, cap) :		\
	(type == FS_FT_RDMA_RX) ? MLX5_CAP_FLOWTABLE_RDMA_RX(mdev, cap) :		\
	(type == FS_FT_RDMA_TX) ? MLX5_CAP_FLOWTABLE_RDMA_TX(mdev, cap) :      \
	(BUILD_BUG_ON_ZERO(FS_FT_RDMA_TX != FS_FT_MAX_TYPE))\
	)

#endif<|MERGE_RESOLUTION|>--- conflicted
+++ resolved
@@ -89,21 +89,15 @@
 
 enum fs_flow_table_type {
 	FS_FT_NIC_RX          = 0x0,
-<<<<<<< HEAD
-=======
 	FS_FT_NIC_TX          = 0x1,
->>>>>>> 24b8d41d
 	FS_FT_ESW_EGRESS_ACL  = 0x2,
 	FS_FT_ESW_INGRESS_ACL = 0x3,
 	FS_FT_FDB             = 0X4,
 	FS_FT_SNIFFER_RX	= 0X5,
 	FS_FT_SNIFFER_TX	= 0X6,
-<<<<<<< HEAD
-=======
 	FS_FT_RDMA_RX		= 0X7,
 	FS_FT_RDMA_TX		= 0X8,
 	FS_FT_MAX_TYPE = FS_FT_RDMA_TX,
->>>>>>> 24b8d41d
 };
 
 enum fs_flow_table_op_mod {
@@ -115,16 +109,6 @@
 	FS_FTE_STATUS_EXISTING = 1UL << 0,
 };
 
-<<<<<<< HEAD
-struct mlx5_flow_steering {
-	struct mlx5_core_dev *dev;
-	struct mlx5_flow_root_namespace *root_ns;
-	struct mlx5_flow_root_namespace *fdb_root_ns;
-	struct mlx5_flow_root_namespace *esw_egress_root_ns;
-	struct mlx5_flow_root_namespace *esw_ingress_root_ns;
-	struct mlx5_flow_root_namespace	*sniffer_tx_root_ns;
-	struct mlx5_flow_root_namespace	*sniffer_rx_root_ns;
-=======
 enum mlx5_flow_steering_mode {
 	MLX5_FLOW_STEERING_MODE_DMFS,
 	MLX5_FLOW_STEERING_MODE_SMFS
@@ -145,7 +129,6 @@
 	struct mlx5_flow_root_namespace	*rdma_rx_root_ns;
 	struct mlx5_flow_root_namespace	*rdma_tx_root_ns;
 	struct mlx5_flow_root_namespace	*egress_root_ns;
->>>>>>> 24b8d41d
 };
 
 struct fs_node {
@@ -206,31 +189,6 @@
 	struct mlx5_flow_namespace	*ns;
 };
 
-<<<<<<< HEAD
-struct mlx5_fc_cache {
-	u64 packets;
-	u64 bytes;
-	u64 lastuse;
-};
-
-struct mlx5_fc {
-	struct rb_node node;
-	struct list_head list;
-
-	/* last{packets,bytes} members are used when calculating the delta since
-	 * last reading
-	 */
-	u64 lastpackets;
-	u64 lastbytes;
-
-	u16 id;
-	bool deleted;
-	bool aging;
-
-	struct mlx5_fc_cache cache ____cacheline_aligned_in_smp;
-};
-
-=======
 struct mlx5_ft_underlay_qp {
 	struct list_head list;
 	u32 qpn;
@@ -248,7 +206,6 @@
 			   MLX5_BYTE_OFF(fte_match_param,		     \
 					 MLX5_FTE_MATCH_PARAM_RESERVED)))
 
->>>>>>> 24b8d41d
 /* Type of children is mlx5_flow_rule */
 struct fs_fte {
 	struct fs_node			node;
@@ -260,11 +217,8 @@
 	struct mlx5_flow_act		action;
 	enum fs_fte_status		status;
 	struct mlx5_fc			*counter;
-<<<<<<< HEAD
-=======
 	struct rhash_head		hash;
 	int				modify_mask;
->>>>>>> 24b8d41d
 };
 
 /* Type of children is mlx5_flow_table/namespace */
@@ -316,8 +270,6 @@
 
 int mlx5_init_fc_stats(struct mlx5_core_dev *dev);
 void mlx5_cleanup_fc_stats(struct mlx5_core_dev *dev);
-<<<<<<< HEAD
-=======
 void mlx5_fc_queue_stats_work(struct mlx5_core_dev *dev,
 			      struct delayed_work *dwork,
 			      unsigned long delay);
@@ -331,7 +283,6 @@
 
 int mlx5_flow_namespace_set_mode(struct mlx5_flow_namespace *ns,
 				 enum mlx5_flow_steering_mode mode);
->>>>>>> 24b8d41d
 
 int mlx5_init_fs(struct mlx5_core_dev *dev);
 void mlx5_cleanup_fs(struct mlx5_core_dev *dev);
