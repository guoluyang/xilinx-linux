/*
 * Copyright (c) 2013-2015, Mellanox Technologies. All rights reserved.
 *
 * This software is available to you under a choice of one of two
 * licenses.  You may choose to be licensed under the terms of the GNU
 * General Public License (GPL) Version 2, available from the file
 * COPYING in the main directory of this source tree, or the
 * OpenIB.org BSD license below:
 *
 *     Redistribution and use in source and binary forms, with or
 *     without modification, are permitted provided that the following
 *     conditions are met:
 *
 *      - Redistributions of source code must retain the above
 *        copyright notice, this list of conditions and the following
 *        disclaimer.
 *
 *      - Redistributions in binary form must reproduce the above
 *        copyright notice, this list of conditions and the following
 *        disclaimer in the documentation and/or other materials
 *        provided with the distribution.
 *
 * THE SOFTWARE IS PROVIDED "AS IS", WITHOUT WARRANTY OF ANY KIND,
 * EXPRESS OR IMPLIED, INCLUDING BUT NOT LIMITED TO THE WARRANTIES OF
 * MERCHANTABILITY, FITNESS FOR A PARTICULAR PURPOSE AND
 * NONINFRINGEMENT. IN NO EVENT SHALL THE AUTHORS OR COPYRIGHT HOLDERS
 * BE LIABLE FOR ANY CLAIM, DAMAGES OR OTHER LIABILITY, WHETHER IN AN
 * ACTION OF CONTRACT, TORT OR OTHERWISE, ARISING FROM, OUT OF OR IN
 * CONNECTION WITH THE SOFTWARE OR THE USE OR OTHER DEALINGS IN THE
 * SOFTWARE.
 */

#include <linux/mlx5/port.h>
#include "mlx5_core.h"

int mlx5_core_access_reg(struct mlx5_core_dev *dev, void *data_in,
			 int size_in, void *data_out, int size_out,
			 u16 reg_id, int arg, int write)
{
	int outlen = MLX5_ST_SZ_BYTES(access_register_out) + size_out;
	int inlen = MLX5_ST_SZ_BYTES(access_register_in) + size_in;
	int err = -ENOMEM;
	u32 *out = NULL;
	u32 *in = NULL;
	void *data;

<<<<<<< HEAD
	in = mlx5_vzalloc(inlen);
	out = mlx5_vzalloc(outlen);
=======
	in = kvzalloc(inlen, GFP_KERNEL);
	out = kvzalloc(outlen, GFP_KERNEL);
>>>>>>> 24b8d41d
	if (!in || !out)
		goto out;

	data = MLX5_ADDR_OF(access_register_in, in, register_data);
	memcpy(data, data_in, size_in);

	MLX5_SET(access_register_in, in, opcode, MLX5_CMD_OP_ACCESS_REG);
	MLX5_SET(access_register_in, in, op_mod, !write);
	MLX5_SET(access_register_in, in, argument, arg);
	MLX5_SET(access_register_in, in, register_id, reg_id);

	err = mlx5_cmd_exec(dev, in, inlen, out, outlen);
	if (err)
		goto out;
<<<<<<< HEAD

	data = MLX5_ADDR_OF(access_register_out, out, register_data);
	memcpy(data_out, data, size_out);

=======

	data = MLX5_ADDR_OF(access_register_out, out, register_data);
	memcpy(data_out, data, size_out);

>>>>>>> 24b8d41d
out:
	kvfree(out);
	kvfree(in);
	return err;
}
EXPORT_SYMBOL_GPL(mlx5_core_access_reg);

<<<<<<< HEAD
=======
int mlx5_query_pcam_reg(struct mlx5_core_dev *dev, u32 *pcam, u8 feature_group,
			u8 access_reg_group)
{
	u32 in[MLX5_ST_SZ_DW(pcam_reg)] = {0};
	int sz = MLX5_ST_SZ_BYTES(pcam_reg);

	MLX5_SET(pcam_reg, in, feature_group, feature_group);
	MLX5_SET(pcam_reg, in, access_reg_group, access_reg_group);

	return mlx5_core_access_reg(dev, in, sz, pcam, sz, MLX5_REG_PCAM, 0, 0);
}

int mlx5_query_mcam_reg(struct mlx5_core_dev *dev, u32 *mcam, u8 feature_group,
			u8 access_reg_group)
{
	u32 in[MLX5_ST_SZ_DW(mcam_reg)] = {0};
	int sz = MLX5_ST_SZ_BYTES(mcam_reg);

	MLX5_SET(mcam_reg, in, feature_group, feature_group);
	MLX5_SET(mcam_reg, in, access_reg_group, access_reg_group);

	return mlx5_core_access_reg(dev, in, sz, mcam, sz, MLX5_REG_MCAM, 0, 0);
}

int mlx5_query_qcam_reg(struct mlx5_core_dev *mdev, u32 *qcam,
			u8 feature_group, u8 access_reg_group)
{
	u32 in[MLX5_ST_SZ_DW(qcam_reg)] = {};
	int sz = MLX5_ST_SZ_BYTES(qcam_reg);

	MLX5_SET(qcam_reg, in, feature_group, feature_group);
	MLX5_SET(qcam_reg, in, access_reg_group, access_reg_group);

	return mlx5_core_access_reg(mdev, in, sz, qcam, sz, MLX5_REG_QCAM, 0, 0);
}

>>>>>>> 24b8d41d
struct mlx5_reg_pcap {
	u8			rsvd0;
	u8			port_num;
	u8			rsvd1[2];
	__be32			caps_127_96;
	__be32			caps_95_64;
	__be32			caps_63_32;
	__be32			caps_31_0;
};

int mlx5_set_port_caps(struct mlx5_core_dev *dev, u8 port_num, u32 caps)
{
	struct mlx5_reg_pcap in;
	struct mlx5_reg_pcap out;

	memset(&in, 0, sizeof(in));
	in.caps_127_96 = cpu_to_be32(caps);
	in.port_num = port_num;

	return mlx5_core_access_reg(dev, &in, sizeof(in), &out,
				    sizeof(out), MLX5_REG_PCAP, 0, 1);
}
EXPORT_SYMBOL_GPL(mlx5_set_port_caps);

int mlx5_query_port_ptys(struct mlx5_core_dev *dev, u32 *ptys,
			 int ptys_size, int proto_mask, u8 local_port)
{
	u32 in[MLX5_ST_SZ_DW(ptys_reg)] = {0};

	MLX5_SET(ptys_reg, in, local_port, local_port);
	MLX5_SET(ptys_reg, in, proto_mask, proto_mask);
	return mlx5_core_access_reg(dev, in, sizeof(in), ptys,
				    ptys_size, MLX5_REG_PTYS, 0, 0);
}
EXPORT_SYMBOL_GPL(mlx5_query_port_ptys);

int mlx5_set_port_beacon(struct mlx5_core_dev *dev, u16 beacon_duration)
<<<<<<< HEAD
{
	u32 in[MLX5_ST_SZ_DW(mlcr_reg)]  = {0};
	u32 out[MLX5_ST_SZ_DW(mlcr_reg)];

	MLX5_SET(mlcr_reg, in, local_port, 1);
	MLX5_SET(mlcr_reg, in, beacon_duration, beacon_duration);
	return mlx5_core_access_reg(dev, in, sizeof(in), out,
				    sizeof(out), MLX5_REG_MLCR, 0, 1);
}

int mlx5_query_port_proto_cap(struct mlx5_core_dev *dev,
			      u32 *proto_cap, int proto_mask)
=======
>>>>>>> 24b8d41d
{
	u32 in[MLX5_ST_SZ_DW(mlcr_reg)]  = {0};
	u32 out[MLX5_ST_SZ_DW(mlcr_reg)];

	MLX5_SET(mlcr_reg, in, local_port, 1);
	MLX5_SET(mlcr_reg, in, beacon_duration, beacon_duration);
	return mlx5_core_access_reg(dev, in, sizeof(in), out,
				    sizeof(out), MLX5_REG_MLCR, 0, 1);
}

int mlx5_query_ib_port_oper(struct mlx5_core_dev *dev, u16 *link_width_oper,
			    u16 *proto_oper, u8 local_port)
{
	u32 out[MLX5_ST_SZ_DW(ptys_reg)];
	int err;

	err = mlx5_query_port_ptys(dev, out, sizeof(out), MLX5_PTYS_IB,
				   local_port);
	if (err)
		return err;

	*link_width_oper = MLX5_GET(ptys_reg, out, ib_link_width_oper);
	*proto_oper = MLX5_GET(ptys_reg, out, ib_proto_oper);

	return 0;
}
<<<<<<< HEAD
EXPORT_SYMBOL_GPL(mlx5_query_port_link_width_oper);

int mlx5_query_port_eth_proto_oper(struct mlx5_core_dev *dev,
				   u32 *proto_oper, u8 local_port)
{
	u32 out[MLX5_ST_SZ_DW(ptys_reg)];
	int err;

	err = mlx5_query_port_ptys(dev, out, sizeof(out), MLX5_PTYS_EN,
				   local_port);
	if (err)
		return err;

	*proto_oper = MLX5_GET(ptys_reg, out, eth_proto_oper);

	return 0;
}
EXPORT_SYMBOL(mlx5_query_port_eth_proto_oper);

int mlx5_query_port_ib_proto_oper(struct mlx5_core_dev *dev,
				  u8 *proto_oper, u8 local_port)
{
	u32 out[MLX5_ST_SZ_DW(ptys_reg)];
	int err;

	err = mlx5_query_port_ptys(dev, out, sizeof(out), MLX5_PTYS_IB,
				   local_port);
	if (err)
		return err;

	*proto_oper = MLX5_GET(ptys_reg, out, ib_proto_oper);

	return 0;
}
EXPORT_SYMBOL(mlx5_query_port_ib_proto_oper);

int mlx5_set_port_ptys(struct mlx5_core_dev *dev, bool an_disable,
		       u32 proto_admin, int proto_mask)
{
	u32 out[MLX5_ST_SZ_DW(ptys_reg)];
	u32 in[MLX5_ST_SZ_DW(ptys_reg)];
	u8 an_disable_admin;
	u8 an_disable_cap;
	u8 an_status;

	mlx5_query_port_autoneg(dev, proto_mask, &an_status,
				&an_disable_cap, &an_disable_admin);
	if (!an_disable_cap && an_disable)
		return -EPERM;

	memset(in, 0, sizeof(in));

	MLX5_SET(ptys_reg, in, local_port, 1);
	MLX5_SET(ptys_reg, in, an_disable_admin, an_disable);
	MLX5_SET(ptys_reg, in, proto_mask, proto_mask);
	if (proto_mask == MLX5_PTYS_EN)
		MLX5_SET(ptys_reg, in, eth_proto_admin, proto_admin);
	else
		MLX5_SET(ptys_reg, in, ib_proto_admin, proto_admin);

	return mlx5_core_access_reg(dev, in, sizeof(in), out,
				    sizeof(out), MLX5_REG_PTYS, 0, 1);
}
EXPORT_SYMBOL_GPL(mlx5_set_port_ptys);

/* This function should be used after setting a port register only */
void mlx5_toggle_port_link(struct mlx5_core_dev *dev)
{
	enum mlx5_port_status ps;

	mlx5_query_port_admin_status(dev, &ps);
	mlx5_set_port_admin_status(dev, MLX5_PORT_DOWN);
	if (ps == MLX5_PORT_UP)
		mlx5_set_port_admin_status(dev, MLX5_PORT_UP);
}
=======
EXPORT_SYMBOL(mlx5_query_ib_port_oper);

/* This function should be used after setting a port register only */
void mlx5_toggle_port_link(struct mlx5_core_dev *dev)
{
	enum mlx5_port_status ps;

	mlx5_query_port_admin_status(dev, &ps);
	mlx5_set_port_admin_status(dev, MLX5_PORT_DOWN);
	if (ps == MLX5_PORT_UP)
		mlx5_set_port_admin_status(dev, MLX5_PORT_UP);
}
>>>>>>> 24b8d41d
EXPORT_SYMBOL_GPL(mlx5_toggle_port_link);

int mlx5_set_port_admin_status(struct mlx5_core_dev *dev,
			       enum mlx5_port_status status)
{
	u32 in[MLX5_ST_SZ_DW(paos_reg)] = {0};
	u32 out[MLX5_ST_SZ_DW(paos_reg)];

	MLX5_SET(paos_reg, in, local_port, 1);
	MLX5_SET(paos_reg, in, admin_status, status);
	MLX5_SET(paos_reg, in, ase, 1);
	return mlx5_core_access_reg(dev, in, sizeof(in), out,
				    sizeof(out), MLX5_REG_PAOS, 0, 1);
}
EXPORT_SYMBOL_GPL(mlx5_set_port_admin_status);

int mlx5_query_port_admin_status(struct mlx5_core_dev *dev,
				 enum mlx5_port_status *status)
{
	u32 in[MLX5_ST_SZ_DW(paos_reg)] = {0};
	u32 out[MLX5_ST_SZ_DW(paos_reg)];
	int err;

	MLX5_SET(paos_reg, in, local_port, 1);
	err = mlx5_core_access_reg(dev, in, sizeof(in), out,
				   sizeof(out), MLX5_REG_PAOS, 0, 0);
	if (err)
		return err;
	*status = MLX5_GET(paos_reg, out, admin_status);
	return 0;
}
EXPORT_SYMBOL_GPL(mlx5_query_port_admin_status);

static void mlx5_query_port_mtu(struct mlx5_core_dev *dev, u16 *admin_mtu,
				u16 *max_mtu, u16 *oper_mtu, u8 port)
{
	u32 in[MLX5_ST_SZ_DW(pmtu_reg)] = {0};
	u32 out[MLX5_ST_SZ_DW(pmtu_reg)];

	MLX5_SET(pmtu_reg, in, local_port, port);
	mlx5_core_access_reg(dev, in, sizeof(in), out,
			     sizeof(out), MLX5_REG_PMTU, 0, 0);

	if (max_mtu)
		*max_mtu  = MLX5_GET(pmtu_reg, out, max_mtu);
	if (oper_mtu)
		*oper_mtu = MLX5_GET(pmtu_reg, out, oper_mtu);
	if (admin_mtu)
		*admin_mtu = MLX5_GET(pmtu_reg, out, admin_mtu);
}

int mlx5_set_port_mtu(struct mlx5_core_dev *dev, u16 mtu, u8 port)
{
	u32 in[MLX5_ST_SZ_DW(pmtu_reg)] = {0};
	u32 out[MLX5_ST_SZ_DW(pmtu_reg)];

	MLX5_SET(pmtu_reg, in, admin_mtu, mtu);
	MLX5_SET(pmtu_reg, in, local_port, port);
	return mlx5_core_access_reg(dev, in, sizeof(in), out,
				   sizeof(out), MLX5_REG_PMTU, 0, 1);
}
EXPORT_SYMBOL_GPL(mlx5_set_port_mtu);

void mlx5_query_port_max_mtu(struct mlx5_core_dev *dev, u16 *max_mtu,
			     u8 port)
{
	mlx5_query_port_mtu(dev, NULL, max_mtu, NULL, port);
}
EXPORT_SYMBOL_GPL(mlx5_query_port_max_mtu);

void mlx5_query_port_oper_mtu(struct mlx5_core_dev *dev, u16 *oper_mtu,
			      u8 port)
{
	mlx5_query_port_mtu(dev, NULL, NULL, oper_mtu, port);
}
EXPORT_SYMBOL_GPL(mlx5_query_port_oper_mtu);

static int mlx5_query_module_num(struct mlx5_core_dev *dev, int *module_num)
{
	u32 in[MLX5_ST_SZ_DW(pmlp_reg)] = {0};
	u32 out[MLX5_ST_SZ_DW(pmlp_reg)];
	int module_mapping;
	int err;

	MLX5_SET(pmlp_reg, in, local_port, 1);
	err = mlx5_core_access_reg(dev, in, sizeof(in), out, sizeof(out),
				   MLX5_REG_PMLP, 0, 0);
	if (err)
		return err;

	module_mapping = MLX5_GET(pmlp_reg, out, lane0_module_mapping);
	*module_num = module_mapping & MLX5_EEPROM_IDENTIFIER_BYTE_MASK;

	return 0;
}

<<<<<<< HEAD
int mlx5_query_module_eeprom(struct mlx5_core_dev *dev,
			     u16 offset, u16 size, u8 *data)
{
	u32 out[MLX5_ST_SZ_DW(mcia_reg)];
	u32 in[MLX5_ST_SZ_DW(mcia_reg)];
	int module_num;
	u16 i2c_addr;
	int status;
	int err;
	void *ptr = MLX5_ADDR_OF(mcia_reg, out, dword_0);
=======
static int mlx5_query_module_id(struct mlx5_core_dev *dev, int module_num,
				u8 *module_id)
{
	u32 in[MLX5_ST_SZ_DW(mcia_reg)] = {};
	u32 out[MLX5_ST_SZ_DW(mcia_reg)];
	int err, status;
	u8 *ptr;

	MLX5_SET(mcia_reg, in, i2c_device_address, MLX5_I2C_ADDR_LOW);
	MLX5_SET(mcia_reg, in, module, module_num);
	MLX5_SET(mcia_reg, in, device_address, 0);
	MLX5_SET(mcia_reg, in, page_number, 0);
	MLX5_SET(mcia_reg, in, size, 1);
	MLX5_SET(mcia_reg, in, l, 0);

	err = mlx5_core_access_reg(dev, in, sizeof(in), out,
				   sizeof(out), MLX5_REG_MCIA, 0, 0);
	if (err)
		return err;

	status = MLX5_GET(mcia_reg, out, status);
	if (status) {
		mlx5_core_err(dev, "query_mcia_reg failed: status: 0x%x\n",
			      status);
		return -EIO;
	}
	ptr = MLX5_ADDR_OF(mcia_reg, out, dword_0);

	*module_id = ptr[0];

	return 0;
}

static int mlx5_qsfp_eeprom_page(u16 offset)
{
	if (offset < MLX5_EEPROM_PAGE_LENGTH)
		/* Addresses between 0-255 - page 00 */
		return 0;

	/* Addresses between 256 - 639 belongs to pages 01, 02 and 03
	 * For example, offset = 400 belongs to page 02:
	 * 1 + ((400 - 256)/128) = 2
	 */
	return 1 + ((offset - MLX5_EEPROM_PAGE_LENGTH) /
		    MLX5_EEPROM_HIGH_PAGE_LENGTH);
}

static int mlx5_qsfp_eeprom_high_page_offset(int page_num)
{
	if (!page_num) /* Page 0 always start from low page */
		return 0;

	/* High page */
	return page_num * MLX5_EEPROM_HIGH_PAGE_LENGTH;
}

static void mlx5_qsfp_eeprom_params_set(u16 *i2c_addr, int *page_num, u16 *offset)
{
	*i2c_addr = MLX5_I2C_ADDR_LOW;
	*page_num = mlx5_qsfp_eeprom_page(*offset);
	*offset -=  mlx5_qsfp_eeprom_high_page_offset(*page_num);
}

static void mlx5_sfp_eeprom_params_set(u16 *i2c_addr, int *page_num, u16 *offset)
{
	*i2c_addr = MLX5_I2C_ADDR_LOW;
	*page_num = 0;

	if (*offset < MLX5_EEPROM_PAGE_LENGTH)
		return;

	*i2c_addr = MLX5_I2C_ADDR_HIGH;
	*offset -= MLX5_EEPROM_PAGE_LENGTH;
}

int mlx5_query_module_eeprom(struct mlx5_core_dev *dev,
			     u16 offset, u16 size, u8 *data)
{
	int module_num, status, err, page_num = 0;
	u32 in[MLX5_ST_SZ_DW(mcia_reg)] = {};
	u32 out[MLX5_ST_SZ_DW(mcia_reg)];
	u16 i2c_addr = 0;
	u8 module_id;
	void *ptr;
>>>>>>> 24b8d41d

	err = mlx5_query_module_num(dev, &module_num);
	if (err)
		return err;

<<<<<<< HEAD
	memset(in, 0, sizeof(in));
	size = min_t(int, size, MLX5_EEPROM_MAX_BYTES);

	if (offset < MLX5_EEPROM_PAGE_LENGTH &&
	    offset + size > MLX5_EEPROM_PAGE_LENGTH)
		/* Cross pages read, read until offset 256 in low page */
		size -= offset + size - MLX5_EEPROM_PAGE_LENGTH;

	i2c_addr = MLX5_I2C_ADDR_LOW;
	if (offset >= MLX5_EEPROM_PAGE_LENGTH) {
		i2c_addr = MLX5_I2C_ADDR_HIGH;
		offset -= MLX5_EEPROM_PAGE_LENGTH;
	}
=======
	err = mlx5_query_module_id(dev, module_num, &module_id);
	if (err)
		return err;

	switch (module_id) {
	case MLX5_MODULE_ID_SFP:
		mlx5_sfp_eeprom_params_set(&i2c_addr, &page_num, &offset);
		break;
	case MLX5_MODULE_ID_QSFP:
	case MLX5_MODULE_ID_QSFP_PLUS:
	case MLX5_MODULE_ID_QSFP28:
		mlx5_qsfp_eeprom_params_set(&i2c_addr, &page_num, &offset);
		break;
	default:
		mlx5_core_err(dev, "Module ID not recognized: 0x%x\n", module_id);
		return -EINVAL;
	}

	if (offset + size > MLX5_EEPROM_PAGE_LENGTH)
		/* Cross pages read, read until offset 256 in low page */
		size -= offset + size - MLX5_EEPROM_PAGE_LENGTH;

	size = min_t(int, size, MLX5_EEPROM_MAX_BYTES);
>>>>>>> 24b8d41d

	MLX5_SET(mcia_reg, in, l, 0);
	MLX5_SET(mcia_reg, in, module, module_num);
	MLX5_SET(mcia_reg, in, i2c_device_address, i2c_addr);
<<<<<<< HEAD
	MLX5_SET(mcia_reg, in, page_number, 0);
=======
	MLX5_SET(mcia_reg, in, page_number, page_num);
>>>>>>> 24b8d41d
	MLX5_SET(mcia_reg, in, device_address, offset);
	MLX5_SET(mcia_reg, in, size, size);

	err = mlx5_core_access_reg(dev, in, sizeof(in), out,
				   sizeof(out), MLX5_REG_MCIA, 0, 0);
	if (err)
		return err;

	status = MLX5_GET(mcia_reg, out, status);
	if (status) {
		mlx5_core_err(dev, "query_mcia_reg failed: status: 0x%x\n",
			      status);
		return -EIO;
	}

<<<<<<< HEAD
=======
	ptr = MLX5_ADDR_OF(mcia_reg, out, dword_0);
>>>>>>> 24b8d41d
	memcpy(data, ptr, size);

	return size;
}
EXPORT_SYMBOL_GPL(mlx5_query_module_eeprom);

static int mlx5_query_port_pvlc(struct mlx5_core_dev *dev, u32 *pvlc,
				int pvlc_size,  u8 local_port)
{
	u32 in[MLX5_ST_SZ_DW(pvlc_reg)] = {0};

	MLX5_SET(pvlc_reg, in, local_port, local_port);
	return mlx5_core_access_reg(dev, in, sizeof(in), pvlc,
				    pvlc_size, MLX5_REG_PVLC, 0, 0);
}

int mlx5_query_port_vl_hw_cap(struct mlx5_core_dev *dev,
			      u8 *vl_hw_cap, u8 local_port)
{
	u32 out[MLX5_ST_SZ_DW(pvlc_reg)];
	int err;

	err = mlx5_query_port_pvlc(dev, out, sizeof(out), local_port);
	if (err)
		return err;

	*vl_hw_cap = MLX5_GET(pvlc_reg, out, vl_hw_cap);

	return 0;
}
EXPORT_SYMBOL_GPL(mlx5_query_port_vl_hw_cap);

int mlx5_core_query_ib_ppcnt(struct mlx5_core_dev *dev,
			     u8 port_num, void *out, size_t sz)
{
	u32 *in;
	int err;

	in  = kvzalloc(sz, GFP_KERNEL);
	if (!in) {
		err = -ENOMEM;
		return err;
	}

	MLX5_SET(ppcnt_reg, in, local_port, port_num);

	MLX5_SET(ppcnt_reg, in, grp, MLX5_INFINIBAND_PORT_COUNTERS_GROUP);
	err = mlx5_core_access_reg(dev, in, sz, out,
				   sz, MLX5_REG_PPCNT, 0, 0);

	kvfree(in);
	return err;
}
EXPORT_SYMBOL_GPL(mlx5_core_query_ib_ppcnt);

static int mlx5_query_pfcc_reg(struct mlx5_core_dev *dev, u32 *out,
			       u32 out_size)
{
	u32 in[MLX5_ST_SZ_DW(pfcc_reg)] = {0};

	MLX5_SET(pfcc_reg, in, local_port, 1);

	return mlx5_core_access_reg(dev, in, sizeof(in), out,
				    out_size, MLX5_REG_PFCC, 0, 0);
}

int mlx5_set_port_pause(struct mlx5_core_dev *dev, u32 rx_pause, u32 tx_pause)
{
	u32 in[MLX5_ST_SZ_DW(pfcc_reg)] = {0};
	u32 out[MLX5_ST_SZ_DW(pfcc_reg)];

	MLX5_SET(pfcc_reg, in, local_port, 1);
	MLX5_SET(pfcc_reg, in, pptx, tx_pause);
	MLX5_SET(pfcc_reg, in, pprx, rx_pause);

	return mlx5_core_access_reg(dev, in, sizeof(in), out,
				    sizeof(out), MLX5_REG_PFCC, 0, 1);
}
EXPORT_SYMBOL_GPL(mlx5_set_port_pause);

int mlx5_query_port_pause(struct mlx5_core_dev *dev,
			  u32 *rx_pause, u32 *tx_pause)
{
<<<<<<< HEAD
	u32 in[MLX5_ST_SZ_DW(pfcc_reg)] = {0};
	u32 out[MLX5_ST_SZ_DW(pfcc_reg)];
	int err;

	MLX5_SET(pfcc_reg, in, local_port, 1);
	err = mlx5_core_access_reg(dev, in, sizeof(in), out,
				   sizeof(out), MLX5_REG_PFCC, 0, 0);
=======
	u32 out[MLX5_ST_SZ_DW(pfcc_reg)];
	int err;

	err = mlx5_query_pfcc_reg(dev, out, sizeof(out));
>>>>>>> 24b8d41d
	if (err)
		return err;

	if (rx_pause)
		*rx_pause = MLX5_GET(pfcc_reg, out, pprx);

	if (tx_pause)
		*tx_pause = MLX5_GET(pfcc_reg, out, pptx);

	return 0;
}
EXPORT_SYMBOL_GPL(mlx5_query_port_pause);

int mlx5_set_port_stall_watermark(struct mlx5_core_dev *dev,
				  u16 stall_critical_watermark,
				  u16 stall_minor_watermark)
{
	u32 in[MLX5_ST_SZ_DW(pfcc_reg)] = {0};
	u32 out[MLX5_ST_SZ_DW(pfcc_reg)];

	MLX5_SET(pfcc_reg, in, local_port, 1);
	MLX5_SET(pfcc_reg, in, pptx_mask_n, 1);
	MLX5_SET(pfcc_reg, in, pprx_mask_n, 1);
	MLX5_SET(pfcc_reg, in, ppan_mask_n, 1);
	MLX5_SET(pfcc_reg, in, critical_stall_mask, 1);
	MLX5_SET(pfcc_reg, in, minor_stall_mask, 1);
	MLX5_SET(pfcc_reg, in, device_stall_critical_watermark,
		 stall_critical_watermark);
	MLX5_SET(pfcc_reg, in, device_stall_minor_watermark, stall_minor_watermark);

	return mlx5_core_access_reg(dev, in, sizeof(in), out,
				    sizeof(out), MLX5_REG_PFCC, 0, 1);
}

int mlx5_query_port_stall_watermark(struct mlx5_core_dev *dev,
				    u16 *stall_critical_watermark,
				    u16 *stall_minor_watermark)
{
	u32 out[MLX5_ST_SZ_DW(pfcc_reg)];
	int err;

	err = mlx5_query_pfcc_reg(dev, out, sizeof(out));
	if (err)
		return err;

	if (stall_critical_watermark)
		*stall_critical_watermark = MLX5_GET(pfcc_reg, out,
						     device_stall_critical_watermark);

	if (stall_minor_watermark)
		*stall_minor_watermark = MLX5_GET(pfcc_reg, out,
						  device_stall_minor_watermark);

	return 0;
}

int mlx5_set_port_pfc(struct mlx5_core_dev *dev, u8 pfc_en_tx, u8 pfc_en_rx)
{
	u32 in[MLX5_ST_SZ_DW(pfcc_reg)] = {0};
	u32 out[MLX5_ST_SZ_DW(pfcc_reg)];

	MLX5_SET(pfcc_reg, in, local_port, 1);
	MLX5_SET(pfcc_reg, in, pfctx, pfc_en_tx);
	MLX5_SET(pfcc_reg, in, pfcrx, pfc_en_rx);
	MLX5_SET_TO_ONES(pfcc_reg, in, prio_mask_tx);
	MLX5_SET_TO_ONES(pfcc_reg, in, prio_mask_rx);

	return mlx5_core_access_reg(dev, in, sizeof(in), out,
				    sizeof(out), MLX5_REG_PFCC, 0, 1);
}
EXPORT_SYMBOL_GPL(mlx5_set_port_pfc);

int mlx5_query_port_pfc(struct mlx5_core_dev *dev, u8 *pfc_en_tx, u8 *pfc_en_rx)
{
<<<<<<< HEAD
	u32 in[MLX5_ST_SZ_DW(pfcc_reg)] = {0};
	u32 out[MLX5_ST_SZ_DW(pfcc_reg)];
	int err;

	MLX5_SET(pfcc_reg, in, local_port, 1);
	err = mlx5_core_access_reg(dev, in, sizeof(in), out,
				   sizeof(out), MLX5_REG_PFCC, 0, 0);
=======
	u32 out[MLX5_ST_SZ_DW(pfcc_reg)];
	int err;

	err = mlx5_query_pfcc_reg(dev, out, sizeof(out));
>>>>>>> 24b8d41d
	if (err)
		return err;

	if (pfc_en_tx)
		*pfc_en_tx = MLX5_GET(pfcc_reg, out, pfctx);

	if (pfc_en_rx)
		*pfc_en_rx = MLX5_GET(pfcc_reg, out, pfcrx);

	return 0;
}
EXPORT_SYMBOL_GPL(mlx5_query_port_pfc);

void mlx5_query_port_autoneg(struct mlx5_core_dev *dev, int proto_mask,
			     u8 *an_status,
			     u8 *an_disable_cap, u8 *an_disable_admin)
{
	u32 out[MLX5_ST_SZ_DW(ptys_reg)];

	*an_status = 0;
	*an_disable_cap = 0;
	*an_disable_admin = 0;

	if (mlx5_query_port_ptys(dev, out, sizeof(out), proto_mask, 1))
		return;

	*an_status = MLX5_GET(ptys_reg, out, an_status);
	*an_disable_cap = MLX5_GET(ptys_reg, out, an_disable_cap);
	*an_disable_admin = MLX5_GET(ptys_reg, out, an_disable_admin);
}
EXPORT_SYMBOL_GPL(mlx5_query_port_autoneg);

int mlx5_max_tc(struct mlx5_core_dev *mdev)
{
	u8 num_tc = MLX5_CAP_GEN(mdev, max_tc) ? : 8;

	return num_tc - 1;
}

int mlx5_query_port_dcbx_param(struct mlx5_core_dev *mdev, u32 *out)
{
	u32 in[MLX5_ST_SZ_DW(dcbx_param)] = {0};

	MLX5_SET(dcbx_param, in, port_number, 1);

	return  mlx5_core_access_reg(mdev, in, sizeof(in), out,
				    sizeof(in), MLX5_REG_DCBX_PARAM, 0, 0);
}

int mlx5_set_port_dcbx_param(struct mlx5_core_dev *mdev, u32 *in)
{
	u32 out[MLX5_ST_SZ_DW(dcbx_param)];

	MLX5_SET(dcbx_param, in, port_number, 1);

	return mlx5_core_access_reg(mdev, in, sizeof(out), out,
				    sizeof(out), MLX5_REG_DCBX_PARAM, 0, 1);
}

int mlx5_set_port_prio_tc(struct mlx5_core_dev *mdev, u8 *prio_tc)
{
	u32 in[MLX5_ST_SZ_DW(qtct_reg)] = {0};
	u32 out[MLX5_ST_SZ_DW(qtct_reg)];
	int err;
	int i;

	for (i = 0; i < 8; i++) {
		if (prio_tc[i] > mlx5_max_tc(mdev))
			return -EINVAL;

		MLX5_SET(qtct_reg, in, prio, i);
		MLX5_SET(qtct_reg, in, tclass, prio_tc[i]);

		err = mlx5_core_access_reg(mdev, in, sizeof(in), out,
					   sizeof(out), MLX5_REG_QTCT, 0, 1);
		if (err)
			return err;
	}

	return 0;
}
EXPORT_SYMBOL_GPL(mlx5_set_port_prio_tc);

int mlx5_query_port_prio_tc(struct mlx5_core_dev *mdev,
			    u8 prio, u8 *tc)
{
	u32 in[MLX5_ST_SZ_DW(qtct_reg)];
	u32 out[MLX5_ST_SZ_DW(qtct_reg)];
	int err;

	memset(in, 0, sizeof(in));
	memset(out, 0, sizeof(out));

	MLX5_SET(qtct_reg, in, port_number, 1);
	MLX5_SET(qtct_reg, in, prio, prio);

	err = mlx5_core_access_reg(mdev, in, sizeof(in), out,
				   sizeof(out), MLX5_REG_QTCT, 0, 0);
	if (!err)
		*tc = MLX5_GET(qtct_reg, out, tclass);

	return err;
}
EXPORT_SYMBOL_GPL(mlx5_query_port_prio_tc);

static int mlx5_set_port_qetcr_reg(struct mlx5_core_dev *mdev, u32 *in,
				   int inlen)
{
	u32 out[MLX5_ST_SZ_DW(qetc_reg)];

	if (!MLX5_CAP_GEN(mdev, ets))
		return -EOPNOTSUPP;

	return mlx5_core_access_reg(mdev, in, inlen, out, sizeof(out),
				    MLX5_REG_QETCR, 0, 1);
}

static int mlx5_query_port_qetcr_reg(struct mlx5_core_dev *mdev, u32 *out,
				     int outlen)
{
	u32 in[MLX5_ST_SZ_DW(qetc_reg)];

	if (!MLX5_CAP_GEN(mdev, ets))
		return -EOPNOTSUPP;

	memset(in, 0, sizeof(in));
	return mlx5_core_access_reg(mdev, in, sizeof(in), out, outlen,
				    MLX5_REG_QETCR, 0, 0);
}

int mlx5_set_port_tc_group(struct mlx5_core_dev *mdev, u8 *tc_group)
{
	u32 in[MLX5_ST_SZ_DW(qetc_reg)] = {0};
	int i;

	for (i = 0; i <= mlx5_max_tc(mdev); i++) {
		MLX5_SET(qetc_reg, in, tc_configuration[i].g, 1);
		MLX5_SET(qetc_reg, in, tc_configuration[i].group, tc_group[i]);
	}

	return mlx5_set_port_qetcr_reg(mdev, in, sizeof(in));
}
EXPORT_SYMBOL_GPL(mlx5_set_port_tc_group);

int mlx5_query_port_tc_group(struct mlx5_core_dev *mdev,
			     u8 tc, u8 *tc_group)
{
	u32 out[MLX5_ST_SZ_DW(qetc_reg)];
	void *ets_tcn_conf;
	int err;

	err = mlx5_query_port_qetcr_reg(mdev, out, sizeof(out));
	if (err)
		return err;

	ets_tcn_conf = MLX5_ADDR_OF(qetc_reg, out,
				    tc_configuration[tc]);

	*tc_group = MLX5_GET(ets_tcn_config_reg, ets_tcn_conf,
			     group);

	return 0;
}
EXPORT_SYMBOL_GPL(mlx5_query_port_tc_group);

int mlx5_set_port_tc_bw_alloc(struct mlx5_core_dev *mdev, u8 *tc_bw)
{
	u32 in[MLX5_ST_SZ_DW(qetc_reg)] = {0};
	int i;

	for (i = 0; i <= mlx5_max_tc(mdev); i++) {
		MLX5_SET(qetc_reg, in, tc_configuration[i].b, 1);
		MLX5_SET(qetc_reg, in, tc_configuration[i].bw_allocation, tc_bw[i]);
	}

	return mlx5_set_port_qetcr_reg(mdev, in, sizeof(in));
}
EXPORT_SYMBOL_GPL(mlx5_set_port_tc_bw_alloc);

int mlx5_query_port_tc_bw_alloc(struct mlx5_core_dev *mdev,
				u8 tc, u8 *bw_pct)
{
	u32 out[MLX5_ST_SZ_DW(qetc_reg)];
	void *ets_tcn_conf;
	int err;

	err = mlx5_query_port_qetcr_reg(mdev, out, sizeof(out));
	if (err)
		return err;

	ets_tcn_conf = MLX5_ADDR_OF(qetc_reg, out,
				    tc_configuration[tc]);

	*bw_pct = MLX5_GET(ets_tcn_config_reg, ets_tcn_conf,
			   bw_allocation);

	return 0;
}
EXPORT_SYMBOL_GPL(mlx5_query_port_tc_bw_alloc);

int mlx5_modify_port_ets_rate_limit(struct mlx5_core_dev *mdev,
				    u8 *max_bw_value,
				    u8 *max_bw_units)
{
	u32 in[MLX5_ST_SZ_DW(qetc_reg)] = {0};
	void *ets_tcn_conf;
	int i;

	MLX5_SET(qetc_reg, in, port_number, 1);

	for (i = 0; i <= mlx5_max_tc(mdev); i++) {
		ets_tcn_conf = MLX5_ADDR_OF(qetc_reg, in, tc_configuration[i]);

		MLX5_SET(ets_tcn_config_reg, ets_tcn_conf, r, 1);
		MLX5_SET(ets_tcn_config_reg, ets_tcn_conf, max_bw_units,
			 max_bw_units[i]);
		MLX5_SET(ets_tcn_config_reg, ets_tcn_conf, max_bw_value,
			 max_bw_value[i]);
	}

	return mlx5_set_port_qetcr_reg(mdev, in, sizeof(in));
}
EXPORT_SYMBOL_GPL(mlx5_modify_port_ets_rate_limit);

int mlx5_query_port_ets_rate_limit(struct mlx5_core_dev *mdev,
				   u8 *max_bw_value,
				   u8 *max_bw_units)
{
	u32 out[MLX5_ST_SZ_DW(qetc_reg)];
	void *ets_tcn_conf;
	int err;
	int i;

	err = mlx5_query_port_qetcr_reg(mdev, out, sizeof(out));
	if (err)
		return err;

	for (i = 0; i <= mlx5_max_tc(mdev); i++) {
		ets_tcn_conf = MLX5_ADDR_OF(qetc_reg, out, tc_configuration[i]);

		max_bw_value[i] = MLX5_GET(ets_tcn_config_reg, ets_tcn_conf,
					   max_bw_value);
		max_bw_units[i] = MLX5_GET(ets_tcn_config_reg, ets_tcn_conf,
					   max_bw_units);
	}

	return 0;
}
EXPORT_SYMBOL_GPL(mlx5_query_port_ets_rate_limit);

int mlx5_set_port_wol(struct mlx5_core_dev *mdev, u8 wol_mode)
{
<<<<<<< HEAD
	u32 in[MLX5_ST_SZ_DW(set_wol_rol_in)]   = {0};
	u32 out[MLX5_ST_SZ_DW(set_wol_rol_out)] = {0};
=======
	u32 in[MLX5_ST_SZ_DW(set_wol_rol_in)] = {};
>>>>>>> 24b8d41d

	MLX5_SET(set_wol_rol_in, in, opcode, MLX5_CMD_OP_SET_WOL_ROL);
	MLX5_SET(set_wol_rol_in, in, wol_mode_valid, 1);
	MLX5_SET(set_wol_rol_in, in, wol_mode, wol_mode);
<<<<<<< HEAD
	return mlx5_cmd_exec(mdev, in, sizeof(in), out, sizeof(out));
=======
	return mlx5_cmd_exec_in(mdev, set_wol_rol, in);
>>>>>>> 24b8d41d
}
EXPORT_SYMBOL_GPL(mlx5_set_port_wol);

int mlx5_query_port_wol(struct mlx5_core_dev *mdev, u8 *wol_mode)
{
<<<<<<< HEAD
	u32 in[MLX5_ST_SZ_DW(query_wol_rol_in)]   = {0};
	u32 out[MLX5_ST_SZ_DW(query_wol_rol_out)] = {0};
	int err;

	MLX5_SET(query_wol_rol_in, in, opcode, MLX5_CMD_OP_QUERY_WOL_ROL);
	err = mlx5_cmd_exec(mdev, in, sizeof(in), out, sizeof(out));
=======
	u32 out[MLX5_ST_SZ_DW(query_wol_rol_out)] = {};
	u32 in[MLX5_ST_SZ_DW(query_wol_rol_in)] = {};
	int err;

	MLX5_SET(query_wol_rol_in, in, opcode, MLX5_CMD_OP_QUERY_WOL_ROL);
	err = mlx5_cmd_exec_inout(mdev, query_wol_rol, in, out);
	if (!err)
		*wol_mode = MLX5_GET(query_wol_rol_out, out, wol_mode);

	return err;
}
EXPORT_SYMBOL_GPL(mlx5_query_port_wol);

int mlx5_query_ports_check(struct mlx5_core_dev *mdev, u32 *out, int outlen)
{
	u32 in[MLX5_ST_SZ_DW(pcmr_reg)] = {0};

	MLX5_SET(pcmr_reg, in, local_port, 1);
	return mlx5_core_access_reg(mdev, in, sizeof(in), out,
				    outlen, MLX5_REG_PCMR, 0, 0);
}

int mlx5_set_ports_check(struct mlx5_core_dev *mdev, u32 *in, int inlen)
{
	u32 out[MLX5_ST_SZ_DW(pcmr_reg)];

	return mlx5_core_access_reg(mdev, in, inlen, out,
				    sizeof(out), MLX5_REG_PCMR, 0, 1);
}

int mlx5_set_port_fcs(struct mlx5_core_dev *mdev, u8 enable)
{
	u32 in[MLX5_ST_SZ_DW(pcmr_reg)] = {0};
	int err;

	err = mlx5_query_ports_check(mdev, in, sizeof(in));
	if (err)
		return err;
	MLX5_SET(pcmr_reg, in, local_port, 1);
	MLX5_SET(pcmr_reg, in, fcs_chk, enable);
	return mlx5_set_ports_check(mdev, in, sizeof(in));
}

void mlx5_query_port_fcs(struct mlx5_core_dev *mdev, bool *supported,
			 bool *enabled)
{
	u32 out[MLX5_ST_SZ_DW(pcmr_reg)];
	/* Default values for FW which do not support MLX5_REG_PCMR */
	*supported = false;
	*enabled = true;

	if (!MLX5_CAP_GEN(mdev, ports_check))
		return;

	if (mlx5_query_ports_check(mdev, out, sizeof(out)))
		return;

	*supported = !!(MLX5_GET(pcmr_reg, out, fcs_cap));
	*enabled = !!(MLX5_GET(pcmr_reg, out, fcs_chk));
}

int mlx5_query_mtpps(struct mlx5_core_dev *mdev, u32 *mtpps, u32 mtpps_size)
{
	u32 in[MLX5_ST_SZ_DW(mtpps_reg)] = {0};

	return mlx5_core_access_reg(mdev, in, sizeof(in), mtpps,
				    mtpps_size, MLX5_REG_MTPPS, 0, 0);
}

int mlx5_set_mtpps(struct mlx5_core_dev *mdev, u32 *mtpps, u32 mtpps_size)
{
	u32 out[MLX5_ST_SZ_DW(mtpps_reg)] = {0};

	return mlx5_core_access_reg(mdev, mtpps, mtpps_size, out,
				    sizeof(out), MLX5_REG_MTPPS, 0, 1);
}

int mlx5_query_mtppse(struct mlx5_core_dev *mdev, u8 pin, u8 *arm, u8 *mode)
{
	u32 out[MLX5_ST_SZ_DW(mtppse_reg)] = {0};
	u32 in[MLX5_ST_SZ_DW(mtppse_reg)] = {0};
	int err = 0;

	MLX5_SET(mtppse_reg, in, pin, pin);

	err = mlx5_core_access_reg(mdev, in, sizeof(in), out,
				   sizeof(out), MLX5_REG_MTPPSE, 0, 0);
	if (err)
		return err;

	*arm = MLX5_GET(mtppse_reg, in, event_arm);
	*mode = MLX5_GET(mtppse_reg, in, event_generation_mode);

	return err;
}

int mlx5_set_mtppse(struct mlx5_core_dev *mdev, u8 pin, u8 arm, u8 mode)
{
	u32 out[MLX5_ST_SZ_DW(mtppse_reg)] = {0};
	u32 in[MLX5_ST_SZ_DW(mtppse_reg)] = {0};

	MLX5_SET(mtppse_reg, in, pin, pin);
	MLX5_SET(mtppse_reg, in, event_arm, arm);
	MLX5_SET(mtppse_reg, in, event_generation_mode, mode);

	return mlx5_core_access_reg(mdev, in, sizeof(in), out,
				    sizeof(out), MLX5_REG_MTPPSE, 0, 1);
}

int mlx5_set_trust_state(struct mlx5_core_dev *mdev, u8 trust_state)
{
	u32 out[MLX5_ST_SZ_DW(qpts_reg)] = {};
	u32 in[MLX5_ST_SZ_DW(qpts_reg)] = {};
	int err;

	MLX5_SET(qpts_reg, in, local_port, 1);
	MLX5_SET(qpts_reg, in, trust_state, trust_state);

	err = mlx5_core_access_reg(mdev, in, sizeof(in), out,
				   sizeof(out), MLX5_REG_QPTS, 0, 1);
	return err;
}

int mlx5_query_trust_state(struct mlx5_core_dev *mdev, u8 *trust_state)
{
	u32 out[MLX5_ST_SZ_DW(qpts_reg)] = {};
	u32 in[MLX5_ST_SZ_DW(qpts_reg)] = {};
	int err;

	MLX5_SET(qpts_reg, in, local_port, 1);

	err = mlx5_core_access_reg(mdev, in, sizeof(in), out,
				   sizeof(out), MLX5_REG_QPTS, 0, 0);
>>>>>>> 24b8d41d
	if (!err)
		*trust_state = MLX5_GET(qpts_reg, out, trust_state);

	return err;
}
<<<<<<< HEAD
EXPORT_SYMBOL_GPL(mlx5_query_port_wol);

static int mlx5_query_ports_check(struct mlx5_core_dev *mdev, u32 *out,
				  int outlen)
{
	u32 in[MLX5_ST_SZ_DW(pcmr_reg)] = {0};

	MLX5_SET(pcmr_reg, in, local_port, 1);
	return mlx5_core_access_reg(mdev, in, sizeof(in), out,
				    outlen, MLX5_REG_PCMR, 0, 0);
}

static int mlx5_set_ports_check(struct mlx5_core_dev *mdev, u32 *in, int inlen)
{
	u32 out[MLX5_ST_SZ_DW(pcmr_reg)];

	return mlx5_core_access_reg(mdev, in, inlen, out,
				    sizeof(out), MLX5_REG_PCMR, 0, 1);
}

int mlx5_set_port_fcs(struct mlx5_core_dev *mdev, u8 enable)
{
	u32 in[MLX5_ST_SZ_DW(pcmr_reg)] = {0};

	MLX5_SET(pcmr_reg, in, local_port, 1);
	MLX5_SET(pcmr_reg, in, fcs_chk, enable);
	return mlx5_set_ports_check(mdev, in, sizeof(in));
}

void mlx5_query_port_fcs(struct mlx5_core_dev *mdev, bool *supported,
			 bool *enabled)
{
	u32 out[MLX5_ST_SZ_DW(pcmr_reg)];
	/* Default values for FW which do not support MLX5_REG_PCMR */
	*supported = false;
	*enabled = true;

	if (!MLX5_CAP_GEN(mdev, ports_check))
		return;

	if (mlx5_query_ports_check(mdev, out, sizeof(out)))
		return;

	*supported = !!(MLX5_GET(pcmr_reg, out, fcs_cap));
	*enabled = !!(MLX5_GET(pcmr_reg, out, fcs_chk));
=======

int mlx5_set_dscp2prio(struct mlx5_core_dev *mdev, u8 dscp, u8 prio)
{
	int sz = MLX5_ST_SZ_BYTES(qpdpm_reg);
	void *qpdpm_dscp;
	void *out;
	void *in;
	int err;

	in = kzalloc(sz, GFP_KERNEL);
	out = kzalloc(sz, GFP_KERNEL);
	if (!in || !out) {
		err = -ENOMEM;
		goto out;
	}

	MLX5_SET(qpdpm_reg, in, local_port, 1);
	err = mlx5_core_access_reg(mdev, in, sz, out, sz, MLX5_REG_QPDPM, 0, 0);
	if (err)
		goto out;

	memcpy(in, out, sz);
	MLX5_SET(qpdpm_reg, in, local_port, 1);

	/* Update the corresponding dscp entry */
	qpdpm_dscp = MLX5_ADDR_OF(qpdpm_reg, in, dscp[dscp]);
	MLX5_SET16(qpdpm_dscp_reg, qpdpm_dscp, prio, prio);
	MLX5_SET16(qpdpm_dscp_reg, qpdpm_dscp, e, 1);
	err = mlx5_core_access_reg(mdev, in, sz, out, sz, MLX5_REG_QPDPM, 0, 1);

out:
	kfree(in);
	kfree(out);
	return err;
}

/* dscp2prio[i]: priority that dscp i mapped to */
#define MLX5E_SUPPORTED_DSCP 64
int mlx5_query_dscp2prio(struct mlx5_core_dev *mdev, u8 *dscp2prio)
{
	int sz = MLX5_ST_SZ_BYTES(qpdpm_reg);
	void *qpdpm_dscp;
	void *out;
	void *in;
	int err;
	int i;

	in = kzalloc(sz, GFP_KERNEL);
	out = kzalloc(sz, GFP_KERNEL);
	if (!in || !out) {
		err = -ENOMEM;
		goto out;
	}

	MLX5_SET(qpdpm_reg, in, local_port, 1);
	err = mlx5_core_access_reg(mdev, in, sz, out, sz, MLX5_REG_QPDPM, 0, 0);
	if (err)
		goto out;

	for (i = 0; i < (MLX5E_SUPPORTED_DSCP); i++) {
		qpdpm_dscp = MLX5_ADDR_OF(qpdpm_reg, out, dscp[i]);
		dscp2prio[i] = MLX5_GET16(qpdpm_dscp_reg, qpdpm_dscp, prio);
	}

out:
	kfree(in);
	kfree(out);
	return err;
>>>>>>> 24b8d41d
}<|MERGE_RESOLUTION|>--- conflicted
+++ resolved
@@ -44,13 +44,8 @@
 	u32 *in = NULL;
 	void *data;
 
-<<<<<<< HEAD
-	in = mlx5_vzalloc(inlen);
-	out = mlx5_vzalloc(outlen);
-=======
 	in = kvzalloc(inlen, GFP_KERNEL);
 	out = kvzalloc(outlen, GFP_KERNEL);
->>>>>>> 24b8d41d
 	if (!in || !out)
 		goto out;
 
@@ -65,17 +60,10 @@
 	err = mlx5_cmd_exec(dev, in, inlen, out, outlen);
 	if (err)
 		goto out;
-<<<<<<< HEAD
 
 	data = MLX5_ADDR_OF(access_register_out, out, register_data);
 	memcpy(data_out, data, size_out);
 
-=======
-
-	data = MLX5_ADDR_OF(access_register_out, out, register_data);
-	memcpy(data_out, data, size_out);
-
->>>>>>> 24b8d41d
 out:
 	kvfree(out);
 	kvfree(in);
@@ -83,8 +71,6 @@
 }
 EXPORT_SYMBOL_GPL(mlx5_core_access_reg);
 
-<<<<<<< HEAD
-=======
 int mlx5_query_pcam_reg(struct mlx5_core_dev *dev, u32 *pcam, u8 feature_group,
 			u8 access_reg_group)
 {
@@ -121,7 +107,6 @@
 	return mlx5_core_access_reg(mdev, in, sz, qcam, sz, MLX5_REG_QCAM, 0, 0);
 }
 
->>>>>>> 24b8d41d
 struct mlx5_reg_pcap {
 	u8			rsvd0;
 	u8			port_num;
@@ -159,7 +144,6 @@
 EXPORT_SYMBOL_GPL(mlx5_query_port_ptys);
 
 int mlx5_set_port_beacon(struct mlx5_core_dev *dev, u16 beacon_duration)
-<<<<<<< HEAD
 {
 	u32 in[MLX5_ST_SZ_DW(mlcr_reg)]  = {0};
 	u32 out[MLX5_ST_SZ_DW(mlcr_reg)];
@@ -170,20 +154,6 @@
 				    sizeof(out), MLX5_REG_MLCR, 0, 1);
 }
 
-int mlx5_query_port_proto_cap(struct mlx5_core_dev *dev,
-			      u32 *proto_cap, int proto_mask)
-=======
->>>>>>> 24b8d41d
-{
-	u32 in[MLX5_ST_SZ_DW(mlcr_reg)]  = {0};
-	u32 out[MLX5_ST_SZ_DW(mlcr_reg)];
-
-	MLX5_SET(mlcr_reg, in, local_port, 1);
-	MLX5_SET(mlcr_reg, in, beacon_duration, beacon_duration);
-	return mlx5_core_access_reg(dev, in, sizeof(in), out,
-				    sizeof(out), MLX5_REG_MLCR, 0, 1);
-}
-
 int mlx5_query_ib_port_oper(struct mlx5_core_dev *dev, u16 *link_width_oper,
 			    u16 *proto_oper, u8 local_port)
 {
@@ -200,71 +170,7 @@
 
 	return 0;
 }
-<<<<<<< HEAD
-EXPORT_SYMBOL_GPL(mlx5_query_port_link_width_oper);
-
-int mlx5_query_port_eth_proto_oper(struct mlx5_core_dev *dev,
-				   u32 *proto_oper, u8 local_port)
-{
-	u32 out[MLX5_ST_SZ_DW(ptys_reg)];
-	int err;
-
-	err = mlx5_query_port_ptys(dev, out, sizeof(out), MLX5_PTYS_EN,
-				   local_port);
-	if (err)
-		return err;
-
-	*proto_oper = MLX5_GET(ptys_reg, out, eth_proto_oper);
-
-	return 0;
-}
-EXPORT_SYMBOL(mlx5_query_port_eth_proto_oper);
-
-int mlx5_query_port_ib_proto_oper(struct mlx5_core_dev *dev,
-				  u8 *proto_oper, u8 local_port)
-{
-	u32 out[MLX5_ST_SZ_DW(ptys_reg)];
-	int err;
-
-	err = mlx5_query_port_ptys(dev, out, sizeof(out), MLX5_PTYS_IB,
-				   local_port);
-	if (err)
-		return err;
-
-	*proto_oper = MLX5_GET(ptys_reg, out, ib_proto_oper);
-
-	return 0;
-}
-EXPORT_SYMBOL(mlx5_query_port_ib_proto_oper);
-
-int mlx5_set_port_ptys(struct mlx5_core_dev *dev, bool an_disable,
-		       u32 proto_admin, int proto_mask)
-{
-	u32 out[MLX5_ST_SZ_DW(ptys_reg)];
-	u32 in[MLX5_ST_SZ_DW(ptys_reg)];
-	u8 an_disable_admin;
-	u8 an_disable_cap;
-	u8 an_status;
-
-	mlx5_query_port_autoneg(dev, proto_mask, &an_status,
-				&an_disable_cap, &an_disable_admin);
-	if (!an_disable_cap && an_disable)
-		return -EPERM;
-
-	memset(in, 0, sizeof(in));
-
-	MLX5_SET(ptys_reg, in, local_port, 1);
-	MLX5_SET(ptys_reg, in, an_disable_admin, an_disable);
-	MLX5_SET(ptys_reg, in, proto_mask, proto_mask);
-	if (proto_mask == MLX5_PTYS_EN)
-		MLX5_SET(ptys_reg, in, eth_proto_admin, proto_admin);
-	else
-		MLX5_SET(ptys_reg, in, ib_proto_admin, proto_admin);
-
-	return mlx5_core_access_reg(dev, in, sizeof(in), out,
-				    sizeof(out), MLX5_REG_PTYS, 0, 1);
-}
-EXPORT_SYMBOL_GPL(mlx5_set_port_ptys);
+EXPORT_SYMBOL(mlx5_query_ib_port_oper);
 
 /* This function should be used after setting a port register only */
 void mlx5_toggle_port_link(struct mlx5_core_dev *dev)
@@ -276,20 +182,6 @@
 	if (ps == MLX5_PORT_UP)
 		mlx5_set_port_admin_status(dev, MLX5_PORT_UP);
 }
-=======
-EXPORT_SYMBOL(mlx5_query_ib_port_oper);
-
-/* This function should be used after setting a port register only */
-void mlx5_toggle_port_link(struct mlx5_core_dev *dev)
-{
-	enum mlx5_port_status ps;
-
-	mlx5_query_port_admin_status(dev, &ps);
-	mlx5_set_port_admin_status(dev, MLX5_PORT_DOWN);
-	if (ps == MLX5_PORT_UP)
-		mlx5_set_port_admin_status(dev, MLX5_PORT_UP);
-}
->>>>>>> 24b8d41d
 EXPORT_SYMBOL_GPL(mlx5_toggle_port_link);
 
 int mlx5_set_port_admin_status(struct mlx5_core_dev *dev,
@@ -386,18 +278,6 @@
 	return 0;
 }
 
-<<<<<<< HEAD
-int mlx5_query_module_eeprom(struct mlx5_core_dev *dev,
-			     u16 offset, u16 size, u8 *data)
-{
-	u32 out[MLX5_ST_SZ_DW(mcia_reg)];
-	u32 in[MLX5_ST_SZ_DW(mcia_reg)];
-	int module_num;
-	u16 i2c_addr;
-	int status;
-	int err;
-	void *ptr = MLX5_ADDR_OF(mcia_reg, out, dword_0);
-=======
 static int mlx5_query_module_id(struct mlx5_core_dev *dev, int module_num,
 				u8 *module_id)
 {
@@ -482,27 +362,11 @@
 	u16 i2c_addr = 0;
 	u8 module_id;
 	void *ptr;
->>>>>>> 24b8d41d
 
 	err = mlx5_query_module_num(dev, &module_num);
 	if (err)
 		return err;
 
-<<<<<<< HEAD
-	memset(in, 0, sizeof(in));
-	size = min_t(int, size, MLX5_EEPROM_MAX_BYTES);
-
-	if (offset < MLX5_EEPROM_PAGE_LENGTH &&
-	    offset + size > MLX5_EEPROM_PAGE_LENGTH)
-		/* Cross pages read, read until offset 256 in low page */
-		size -= offset + size - MLX5_EEPROM_PAGE_LENGTH;
-
-	i2c_addr = MLX5_I2C_ADDR_LOW;
-	if (offset >= MLX5_EEPROM_PAGE_LENGTH) {
-		i2c_addr = MLX5_I2C_ADDR_HIGH;
-		offset -= MLX5_EEPROM_PAGE_LENGTH;
-	}
-=======
 	err = mlx5_query_module_id(dev, module_num, &module_id);
 	if (err)
 		return err;
@@ -526,16 +390,11 @@
 		size -= offset + size - MLX5_EEPROM_PAGE_LENGTH;
 
 	size = min_t(int, size, MLX5_EEPROM_MAX_BYTES);
->>>>>>> 24b8d41d
 
 	MLX5_SET(mcia_reg, in, l, 0);
 	MLX5_SET(mcia_reg, in, module, module_num);
 	MLX5_SET(mcia_reg, in, i2c_device_address, i2c_addr);
-<<<<<<< HEAD
-	MLX5_SET(mcia_reg, in, page_number, 0);
-=======
 	MLX5_SET(mcia_reg, in, page_number, page_num);
->>>>>>> 24b8d41d
 	MLX5_SET(mcia_reg, in, device_address, offset);
 	MLX5_SET(mcia_reg, in, size, size);
 
@@ -551,10 +410,7 @@
 		return -EIO;
 	}
 
-<<<<<<< HEAD
-=======
 	ptr = MLX5_ADDR_OF(mcia_reg, out, dword_0);
->>>>>>> 24b8d41d
 	memcpy(data, ptr, size);
 
 	return size;
@@ -638,20 +494,10 @@
 int mlx5_query_port_pause(struct mlx5_core_dev *dev,
 			  u32 *rx_pause, u32 *tx_pause)
 {
-<<<<<<< HEAD
-	u32 in[MLX5_ST_SZ_DW(pfcc_reg)] = {0};
 	u32 out[MLX5_ST_SZ_DW(pfcc_reg)];
 	int err;
 
-	MLX5_SET(pfcc_reg, in, local_port, 1);
-	err = mlx5_core_access_reg(dev, in, sizeof(in), out,
-				   sizeof(out), MLX5_REG_PFCC, 0, 0);
-=======
-	u32 out[MLX5_ST_SZ_DW(pfcc_reg)];
-	int err;
-
 	err = mlx5_query_pfcc_reg(dev, out, sizeof(out));
->>>>>>> 24b8d41d
 	if (err)
 		return err;
 
@@ -726,20 +572,10 @@
 
 int mlx5_query_port_pfc(struct mlx5_core_dev *dev, u8 *pfc_en_tx, u8 *pfc_en_rx)
 {
-<<<<<<< HEAD
-	u32 in[MLX5_ST_SZ_DW(pfcc_reg)] = {0};
 	u32 out[MLX5_ST_SZ_DW(pfcc_reg)];
 	int err;
 
-	MLX5_SET(pfcc_reg, in, local_port, 1);
-	err = mlx5_core_access_reg(dev, in, sizeof(in), out,
-				   sizeof(out), MLX5_REG_PFCC, 0, 0);
-=======
-	u32 out[MLX5_ST_SZ_DW(pfcc_reg)];
-	int err;
-
 	err = mlx5_query_pfcc_reg(dev, out, sizeof(out));
->>>>>>> 24b8d41d
 	if (err)
 		return err;
 
@@ -752,25 +588,6 @@
 	return 0;
 }
 EXPORT_SYMBOL_GPL(mlx5_query_port_pfc);
-
-void mlx5_query_port_autoneg(struct mlx5_core_dev *dev, int proto_mask,
-			     u8 *an_status,
-			     u8 *an_disable_cap, u8 *an_disable_admin)
-{
-	u32 out[MLX5_ST_SZ_DW(ptys_reg)];
-
-	*an_status = 0;
-	*an_disable_cap = 0;
-	*an_disable_admin = 0;
-
-	if (mlx5_query_port_ptys(dev, out, sizeof(out), proto_mask, 1))
-		return;
-
-	*an_status = MLX5_GET(ptys_reg, out, an_status);
-	*an_disable_cap = MLX5_GET(ptys_reg, out, an_disable_cap);
-	*an_disable_admin = MLX5_GET(ptys_reg, out, an_disable_admin);
-}
-EXPORT_SYMBOL_GPL(mlx5_query_port_autoneg);
 
 int mlx5_max_tc(struct mlx5_core_dev *mdev)
 {
@@ -992,34 +809,17 @@
 
 int mlx5_set_port_wol(struct mlx5_core_dev *mdev, u8 wol_mode)
 {
-<<<<<<< HEAD
-	u32 in[MLX5_ST_SZ_DW(set_wol_rol_in)]   = {0};
-	u32 out[MLX5_ST_SZ_DW(set_wol_rol_out)] = {0};
-=======
 	u32 in[MLX5_ST_SZ_DW(set_wol_rol_in)] = {};
->>>>>>> 24b8d41d
 
 	MLX5_SET(set_wol_rol_in, in, opcode, MLX5_CMD_OP_SET_WOL_ROL);
 	MLX5_SET(set_wol_rol_in, in, wol_mode_valid, 1);
 	MLX5_SET(set_wol_rol_in, in, wol_mode, wol_mode);
-<<<<<<< HEAD
-	return mlx5_cmd_exec(mdev, in, sizeof(in), out, sizeof(out));
-=======
 	return mlx5_cmd_exec_in(mdev, set_wol_rol, in);
->>>>>>> 24b8d41d
 }
 EXPORT_SYMBOL_GPL(mlx5_set_port_wol);
 
 int mlx5_query_port_wol(struct mlx5_core_dev *mdev, u8 *wol_mode)
 {
-<<<<<<< HEAD
-	u32 in[MLX5_ST_SZ_DW(query_wol_rol_in)]   = {0};
-	u32 out[MLX5_ST_SZ_DW(query_wol_rol_out)] = {0};
-	int err;
-
-	MLX5_SET(query_wol_rol_in, in, opcode, MLX5_CMD_OP_QUERY_WOL_ROL);
-	err = mlx5_cmd_exec(mdev, in, sizeof(in), out, sizeof(out));
-=======
 	u32 out[MLX5_ST_SZ_DW(query_wol_rol_out)] = {};
 	u32 in[MLX5_ST_SZ_DW(query_wol_rol_in)] = {};
 	int err;
@@ -1153,59 +953,11 @@
 
 	err = mlx5_core_access_reg(mdev, in, sizeof(in), out,
 				   sizeof(out), MLX5_REG_QPTS, 0, 0);
->>>>>>> 24b8d41d
 	if (!err)
 		*trust_state = MLX5_GET(qpts_reg, out, trust_state);
 
 	return err;
 }
-<<<<<<< HEAD
-EXPORT_SYMBOL_GPL(mlx5_query_port_wol);
-
-static int mlx5_query_ports_check(struct mlx5_core_dev *mdev, u32 *out,
-				  int outlen)
-{
-	u32 in[MLX5_ST_SZ_DW(pcmr_reg)] = {0};
-
-	MLX5_SET(pcmr_reg, in, local_port, 1);
-	return mlx5_core_access_reg(mdev, in, sizeof(in), out,
-				    outlen, MLX5_REG_PCMR, 0, 0);
-}
-
-static int mlx5_set_ports_check(struct mlx5_core_dev *mdev, u32 *in, int inlen)
-{
-	u32 out[MLX5_ST_SZ_DW(pcmr_reg)];
-
-	return mlx5_core_access_reg(mdev, in, inlen, out,
-				    sizeof(out), MLX5_REG_PCMR, 0, 1);
-}
-
-int mlx5_set_port_fcs(struct mlx5_core_dev *mdev, u8 enable)
-{
-	u32 in[MLX5_ST_SZ_DW(pcmr_reg)] = {0};
-
-	MLX5_SET(pcmr_reg, in, local_port, 1);
-	MLX5_SET(pcmr_reg, in, fcs_chk, enable);
-	return mlx5_set_ports_check(mdev, in, sizeof(in));
-}
-
-void mlx5_query_port_fcs(struct mlx5_core_dev *mdev, bool *supported,
-			 bool *enabled)
-{
-	u32 out[MLX5_ST_SZ_DW(pcmr_reg)];
-	/* Default values for FW which do not support MLX5_REG_PCMR */
-	*supported = false;
-	*enabled = true;
-
-	if (!MLX5_CAP_GEN(mdev, ports_check))
-		return;
-
-	if (mlx5_query_ports_check(mdev, out, sizeof(out)))
-		return;
-
-	*supported = !!(MLX5_GET(pcmr_reg, out, fcs_cap));
-	*enabled = !!(MLX5_GET(pcmr_reg, out, fcs_chk));
-=======
 
 int mlx5_set_dscp2prio(struct mlx5_core_dev *mdev, u8 dscp, u8 prio)
 {
@@ -1274,5 +1026,4 @@
 	kfree(in);
 	kfree(out);
 	return err;
->>>>>>> 24b8d41d
 }