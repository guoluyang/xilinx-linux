--- conflicted
+++ resolved
@@ -45,14 +45,6 @@
 #include <linux/mlx5/transobj.h>
 #include <linux/mlx5/fs.h>
 #include <linux/rhashtable.h>
-<<<<<<< HEAD
-#include <net/switchdev.h>
-#include "wq.h"
-#include "mlx5_core.h"
-#include "en_stats.h"
-
-#define MLX5_SET_CFG(p, f, v) MLX5_SET(create_flow_group_in, p, f, v)
-=======
 #include <net/udp_tunnel.h>
 #include <net/switchdev.h>
 #include <net/xdp.h>
@@ -77,7 +69,6 @@
 
 #define MLX5E_HW2SW_MTU(params, hwmtu) ((hwmtu) - ((params)->hard_mtu))
 #define MLX5E_SW2HW_MTU(params, swmtu) ((swmtu) + ((params)->hard_mtu))
->>>>>>> 24b8d41d
 
 #define MLX5E_MAX_NUM_TC	8
 
@@ -132,29 +123,6 @@
 
 #define MLX5E_PARAMS_MINIMUM_LOG_RQ_SIZE_MPW            0x2
 
-#define MLX5E_PARAMS_MINIMUM_LOG_RQ_SIZE_MPW            0x1
-#define MLX5E_PARAMS_DEFAULT_LOG_RQ_SIZE_MPW            0x3
-#define MLX5E_PARAMS_MAXIMUM_LOG_RQ_SIZE_MPW            0x6
-
-#define MLX5_RX_HEADROOM NET_SKB_PAD
-
-#define MLX5_MPWRQ_LOG_STRIDE_SIZE		6  /* >= 6, HW restriction */
-#define MLX5_MPWRQ_LOG_STRIDE_SIZE_CQE_COMPRESS	8  /* >= 6, HW restriction */
-#define MLX5_MPWRQ_LOG_WQE_SZ			18
-#define MLX5_MPWRQ_WQE_PAGE_ORDER  (MLX5_MPWRQ_LOG_WQE_SZ - PAGE_SHIFT > 0 ? \
-				    MLX5_MPWRQ_LOG_WQE_SZ - PAGE_SHIFT : 0)
-#define MLX5_MPWRQ_PAGES_PER_WQE		BIT(MLX5_MPWRQ_WQE_PAGE_ORDER)
-#define MLX5_MPWRQ_STRIDES_PER_PAGE		(MLX5_MPWRQ_NUM_STRIDES >> \
-						 MLX5_MPWRQ_WQE_PAGE_ORDER)
-
-#define MLX5_MTT_OCTW(npages) (ALIGN(npages, 8) / 2)
-#define MLX5E_REQUIRED_MTTS(rqs, wqes)\
-	(rqs * wqes * ALIGN(MLX5_MPWRQ_PAGES_PER_WQE, 8))
-#define MLX5E_VALID_NUM_MTTS(num_mtts) (MLX5_MTT_OCTW(num_mtts) <= U16_MAX)
-
-#define MLX5_UMR_ALIGN				(2048)
-#define MLX5_MPWRQ_SMALL_PACKET_THRESHOLD	(128)
-
 #define MLX5E_PARAMS_DEFAULT_LRO_WQE_SZ                 (64 * 1024)
 #define MLX5E_DEFAULT_LRO_TIMEOUT                       32
 #define MLX5E_LRO_TIMEOUT_ARR_SIZE                      4
@@ -170,12 +138,8 @@
 
 #define MLX5E_LOG_INDIR_RQT_SIZE       0x7
 #define MLX5E_INDIR_RQT_SIZE           BIT(MLX5E_LOG_INDIR_RQT_SIZE)
-<<<<<<< HEAD
-#define MLX5E_MAX_NUM_CHANNELS         (MLX5E_INDIR_RQT_SIZE >> 1)
-=======
 #define MLX5E_MIN_NUM_CHANNELS         0x1
 #define MLX5E_MAX_NUM_CHANNELS         MLX5E_INDIR_RQT_SIZE
->>>>>>> 24b8d41d
 #define MLX5E_MAX_NUM_SQS              (MLX5E_MAX_NUM_CHANNELS * MLX5E_MAX_NUM_TC)
 #define MLX5E_TX_CQ_POLL_BUDGET        128
 #define MLX5E_TX_XSK_POLL_BUDGET       64
@@ -203,20 +167,13 @@
 #define MLX5E_NUM_RQ_GROUPS(g) (1 + MLX5E_RQ_GROUP_##g)
 };
 
-<<<<<<< HEAD
-#define MLX5E_ICOSQ_MAX_WQEBBS \
-	(DIV_ROUND_UP(sizeof(struct mlx5e_umr_wqe), MLX5_SEND_WQE_BB))
-
-#define MLX5E_XDP_MIN_INLINE (ETH_HLEN + VLAN_HLEN)
-#define MLX5E_XDP_IHS_DS_COUNT \
-	DIV_ROUND_UP(MLX5E_XDP_MIN_INLINE - 2, MLX5_SEND_WQE_DS)
-#define MLX5E_XDP_TX_DS_COUNT \
-	(MLX5E_XDP_IHS_DS_COUNT + \
-	 (sizeof(struct mlx5e_tx_wqe) / MLX5_SEND_WQE_DS) + 1 /* SG DS */)
-#define MLX5E_XDP_TX_WQEBBS \
-	DIV_ROUND_UP(MLX5E_XDP_TX_DS_COUNT, MLX5_SEND_WQEBB_NUM_DS)
-
-#define MLX5E_NUM_MAIN_GROUPS 9
+static inline u8 mlx5e_get_num_lag_ports(struct mlx5_core_dev *mdev)
+{
+	if (mlx5_lag_is_lacp_owner(mdev))
+		return 1;
+
+	return clamp_t(u8, MLX5_CAP_GEN(mdev, num_lag_ports), 1, MLX5_MAX_PORTS);
+}
 
 static inline u16 mlx5_min_rx_wqes(int wq_type, u32 wq_size)
 {
@@ -230,93 +187,6 @@
 	}
 }
 
-static inline int mlx5_min_log_rq_size(int wq_type)
-{
-	switch (wq_type) {
-	case MLX5_WQ_TYPE_LINKED_LIST_STRIDING_RQ:
-		return MLX5E_PARAMS_MINIMUM_LOG_RQ_SIZE_MPW;
-	default:
-		return MLX5E_PARAMS_MINIMUM_LOG_RQ_SIZE;
-	}
-}
-
-static inline int mlx5_max_log_rq_size(int wq_type)
-{
-	switch (wq_type) {
-	case MLX5_WQ_TYPE_LINKED_LIST_STRIDING_RQ:
-		return MLX5E_PARAMS_MAXIMUM_LOG_RQ_SIZE_MPW;
-	default:
-		return MLX5E_PARAMS_MAXIMUM_LOG_RQ_SIZE;
-	}
-}
-
-enum {
-	MLX5E_INLINE_MODE_L2,
-	MLX5E_INLINE_MODE_VPORT_CONTEXT,
-	MLX5_INLINE_MODE_NOT_REQUIRED,
-};
-
-struct mlx5e_tx_wqe {
-	struct mlx5_wqe_ctrl_seg ctrl;
-	struct mlx5_wqe_eth_seg  eth;
-};
-
-struct mlx5e_rx_wqe {
-	struct mlx5_wqe_srq_next_seg  next;
-	struct mlx5_wqe_data_seg      data;
-};
-
-struct mlx5e_umr_wqe {
-	struct mlx5_wqe_ctrl_seg       ctrl;
-	struct mlx5_wqe_umr_ctrl_seg   uctrl;
-	struct mlx5_mkey_seg           mkc;
-	struct mlx5_wqe_data_seg       data;
-};
-
-static const char mlx5e_priv_flags[][ETH_GSTRING_LEN] = {
-	"rx_cqe_moder",
-};
-
-enum mlx5e_priv_flag {
-	MLX5E_PFLAG_RX_CQE_BASED_MODER = (1 << 0),
-};
-
-#define MLX5E_SET_PRIV_FLAG(priv, pflag, enable)    \
-	do {                                        \
-		if (enable)                         \
-			priv->pflags |= pflag;      \
-		else                                \
-			priv->pflags &= ~pflag;     \
-	} while (0)
-
-#ifdef CONFIG_MLX5_CORE_EN_DCB
-#define MLX5E_MAX_BW_ALLOC 100 /* Max percentage of BW allocation */
-#endif
-
-struct mlx5e_cq_moder {
-	u16 usec;
-	u16 pkts;
-=======
-static inline u8 mlx5e_get_num_lag_ports(struct mlx5_core_dev *mdev)
-{
-	if (mlx5_lag_is_lacp_owner(mdev))
-		return 1;
-
-	return clamp_t(u8, MLX5_CAP_GEN(mdev, num_lag_ports), 1, MLX5_MAX_PORTS);
-}
-
-static inline u16 mlx5_min_rx_wqes(int wq_type, u32 wq_size)
-{
-	switch (wq_type) {
-	case MLX5_WQ_TYPE_LINKED_LIST_STRIDING_RQ:
-		return min_t(u16, MLX5E_PARAMS_DEFAULT_MIN_RX_WQES_MPW,
-			     wq_size / 2);
-	default:
-		return min_t(u16, MLX5E_PARAMS_DEFAULT_MIN_RX_WQES,
-			     wq_size / 2);
-	}
-}
-
 /* Use this function to get max num channels (rxqs/txqs) only to create netdev */
 static inline int mlx5e_get_max_num_channels(struct mlx5_core_dev *mdev)
 {
@@ -334,7 +204,6 @@
 struct mlx5e_rx_wqe_ll {
 	struct mlx5_wqe_srq_next_seg  next;
 	struct mlx5_wqe_data_seg      data[];
->>>>>>> 24b8d41d
 };
 
 struct mlx5e_rx_wqe_cyc {
@@ -374,45 +243,6 @@
 struct mlx5e_params {
 	u8  log_sq_size;
 	u8  rq_wq_type;
-<<<<<<< HEAD
-	u8  mpwqe_log_stride_sz;
-	u8  mpwqe_log_num_strides;
-	u8  log_rq_size;
-	u16 num_channels;
-	u8  num_tc;
-	u8  rx_cq_period_mode;
-	bool rx_cqe_compress_admin;
-	bool rx_cqe_compress;
-	struct mlx5e_cq_moder rx_cq_moderation;
-	struct mlx5e_cq_moder tx_cq_moderation;
-	u16 min_rx_wqes;
-	bool lro_en;
-	u32 lro_wqe_sz;
-	u16 tx_max_inline;
-	u8  tx_min_inline_mode;
-	u8  rss_hfunc;
-	u8  toeplitz_hash_key[40];
-	u32 indirection_rqt[MLX5E_INDIR_RQT_SIZE];
-	bool vlan_strip_disable;
-#ifdef CONFIG_MLX5_CORE_EN_DCB
-	struct ieee_ets ets;
-#endif
-	bool rx_am_enabled;
-	u32 lro_timeout;
-};
-
-struct mlx5e_tstamp {
-	rwlock_t                   lock;
-	struct cyclecounter        cycles;
-	struct timecounter         clock;
-	struct hwtstamp_config     hwtstamp_config;
-	u32                        nominal_c_mult;
-	unsigned long              overflow_period;
-	struct delayed_work        overflow_work;
-	struct mlx5_core_dev      *mdev;
-	struct ptp_clock          *ptp;
-	struct ptp_clock_info      ptp_info;
-=======
 	u8  log_rq_mtu_frames;
 	u16 num_channels;
 	u8  num_tc;
@@ -432,22 +262,16 @@
 	struct mlx5e_xsk *xsk;
 	unsigned int sw_mtu;
 	int hard_mtu;
->>>>>>> 24b8d41d
 };
 
 enum {
 	MLX5E_RQ_STATE_ENABLED,
-<<<<<<< HEAD
-	MLX5E_RQ_STATE_UMR_WQE_IN_PROGRESS,
-	MLX5E_RQ_STATE_AM,
-=======
 	MLX5E_RQ_STATE_RECOVERING,
 	MLX5E_RQ_STATE_AM,
 	MLX5E_RQ_STATE_NO_CSUM_COMPLETE,
 	MLX5E_RQ_STATE_CSUM_FULL, /* cqe_csum_full hw bit is set */
 	MLX5E_RQ_STATE_FPGA_TLS, /* FPGA TLS enabled */
 	MLX5E_RQ_STATE_MINI_CQE_HW_STRIDX /* set when mini_cqe_resp_stride_index cap is used */
->>>>>>> 24b8d41d
 };
 
 struct mlx5e_cq {
@@ -460,134 +284,11 @@
 	struct mlx5_core_cq        mcq;
 	struct mlx5e_channel      *channel;
 
-	/* cqe decompression */
-	struct mlx5_cqe64          title;
-	struct mlx5_mini_cqe8      mini_arr[MLX5_MINI_CQE_ARRAY_SIZE];
-	u8                         mini_arr_idx;
-	u16                        decmprs_left;
-	u16                        decmprs_wqe_counter;
-
 	/* control */
 	struct mlx5_core_dev      *mdev;
 	struct mlx5_wq_ctrl        wq_ctrl;
 } ____cacheline_aligned_in_smp;
 
-<<<<<<< HEAD
-struct mlx5e_rq;
-typedef void (*mlx5e_fp_handle_rx_cqe)(struct mlx5e_rq *rq,
-				       struct mlx5_cqe64 *cqe);
-typedef int (*mlx5e_fp_alloc_wqe)(struct mlx5e_rq *rq, struct mlx5e_rx_wqe *wqe,
-				  u16 ix);
-
-typedef void (*mlx5e_fp_dealloc_wqe)(struct mlx5e_rq *rq, u16 ix);
-
-struct mlx5e_dma_info {
-	struct page	*page;
-	dma_addr_t	addr;
-};
-
-struct mlx5e_rx_am_stats {
-	int ppms; /* packets per msec */
-	int epms; /* events per msec */
-};
-
-struct mlx5e_rx_am_sample {
-	ktime_t		time;
-	unsigned int	pkt_ctr;
-	u16		event_ctr;
-};
-
-struct mlx5e_rx_am { /* Adaptive Moderation */
-	u8					state;
-	struct mlx5e_rx_am_stats		prev_stats;
-	struct mlx5e_rx_am_sample		start_sample;
-	struct work_struct			work;
-	u8					profile_ix;
-	u8					mode;
-	u8					tune_state;
-	u8					steps_right;
-	u8					steps_left;
-	u8					tired;
-};
-
-/* a single cache unit is capable to serve one napi call (for non-striding rq)
- * or a MPWQE (for striding rq).
- */
-#define MLX5E_CACHE_UNIT	(MLX5_MPWRQ_PAGES_PER_WQE > NAPI_POLL_WEIGHT ? \
-				 MLX5_MPWRQ_PAGES_PER_WQE : NAPI_POLL_WEIGHT)
-#define MLX5E_CACHE_SIZE	(2 * roundup_pow_of_two(MLX5E_CACHE_UNIT))
-struct mlx5e_page_cache {
-	u32 head;
-	u32 tail;
-	struct mlx5e_dma_info page_cache[MLX5E_CACHE_SIZE];
-};
-
-struct mlx5e_rq {
-	/* data path */
-	struct mlx5_wq_ll      wq;
-
-	union {
-		struct mlx5e_dma_info *dma_info;
-		struct {
-			struct mlx5e_mpw_info *info;
-			void                  *mtt_no_align;
-			u32                    mtt_offset;
-		} mpwqe;
-	};
-	struct {
-		u8             page_order;
-		u32            wqe_sz;    /* wqe data buffer size */
-		u8             map_dir;   /* dma map direction */
-	} buff;
-	__be32                 mkey_be;
-
-	struct device         *pdev;
-	struct net_device     *netdev;
-	struct mlx5e_tstamp   *tstamp;
-	struct mlx5e_rq_stats  stats;
-	struct mlx5e_cq        cq;
-	struct mlx5e_page_cache page_cache;
-
-	mlx5e_fp_handle_rx_cqe handle_rx_cqe;
-	mlx5e_fp_alloc_wqe     alloc_wqe;
-	mlx5e_fp_dealloc_wqe   dealloc_wqe;
-
-	unsigned long          state;
-	int                    ix;
-
-	struct mlx5e_rx_am     am; /* Adaptive Moderation */
-	struct bpf_prog       *xdp_prog;
-
-	/* control */
-	struct mlx5_wq_ctrl    wq_ctrl;
-	u8                     wq_type;
-	u32                    mpwqe_stride_sz;
-	u32                    mpwqe_num_strides;
-	u32                    rqn;
-	struct mlx5e_channel  *channel;
-	struct mlx5e_priv     *priv;
-} ____cacheline_aligned_in_smp;
-
-struct mlx5e_umr_dma_info {
-	__be64                *mtt;
-	dma_addr_t             mtt_addr;
-	struct mlx5e_dma_info  dma_info[MLX5_MPWRQ_PAGES_PER_WQE];
-	struct mlx5e_umr_wqe   wqe;
-};
-
-struct mlx5e_mpw_info {
-	struct mlx5e_umr_dma_info umr;
-	u16 consumed_strides;
-	u16 skbs_frags[MLX5_MPWRQ_PAGES_PER_WQE];
-};
-
-struct mlx5e_tx_wqe_info {
-	u32 num_bytes;
-	u8  num_wqebbs;
-	u8  num_dma;
-};
-
-=======
 struct mlx5e_cq_decomp {
 	/* cqe decompression */
 	struct mlx5_cqe64          title;
@@ -597,7 +298,6 @@
 	u16                        wqe_counter;
 } ____cacheline_aligned_in_smp;
 
->>>>>>> 24b8d41d
 enum mlx5e_dma_map_type {
 	MLX5E_DMA_MAP_SINGLE,
 	MLX5E_DMA_MAP_PAGE
@@ -611,23 +311,6 @@
 
 enum {
 	MLX5E_SQ_STATE_ENABLED,
-<<<<<<< HEAD
-	MLX5E_SQ_STATE_BF_ENABLE,
-};
-
-struct mlx5e_sq_wqe_info {
-	u8  opcode;
-	u8  num_wqebbs;
-};
-
-enum mlx5e_sq_type {
-	MLX5E_SQ_TXQ,
-	MLX5E_SQ_ICO,
-	MLX5E_SQ_XDP
-};
-
-struct mlx5e_sq {
-=======
 	MLX5E_SQ_STATE_MPWQE,
 	MLX5E_SQ_STATE_RECOVERING,
 	MLX5E_SQ_STATE_IPSEC,
@@ -647,7 +330,6 @@
 };
 
 struct mlx5e_txqsq {
->>>>>>> 24b8d41d
 	/* data path */
 
 	/* dirtied @completion */
@@ -664,24 +346,6 @@
 
 	struct mlx5e_cq            cq;
 
-<<<<<<< HEAD
-	/* pointers to per tx element info: write@xmit, read@completion */
-	union {
-		struct {
-			struct sk_buff           **skb;
-			struct mlx5e_sq_dma       *dma_fifo;
-			struct mlx5e_tx_wqe_info  *wqe_info;
-		} txq;
-		struct mlx5e_sq_wqe_info *ico_wqe;
-		struct {
-			struct mlx5e_sq_wqe_info  *wqe_info;
-			struct mlx5e_dma_info     *di;
-			bool                       doorbell;
-		} xdp;
-	} db;
-
-=======
->>>>>>> 24b8d41d
 	/* read only */
 	struct mlx5_wq_cyc         wq;
 	u32                        dma_fifo_mask;
@@ -695,15 +359,8 @@
 	void __iomem              *uar_map;
 	struct netdev_queue       *txq;
 	u32                        sqn;
-<<<<<<< HEAD
-	u16                        bf_buf_size;
-	u16                        max_inline;
-	u8                         min_inline_mode;
-	u16                        edge;
-=======
 	u16                        stop_room;
 	u8                         min_inline_mode;
->>>>>>> 24b8d41d
 	struct device             *pdev;
 	__be32                     mkey_be;
 	unsigned long              state;
@@ -714,16 +371,10 @@
 	/* control path */
 	struct mlx5_wq_ctrl        wq_ctrl;
 	struct mlx5e_channel      *channel;
-<<<<<<< HEAD
-	int                        tc;
-	u32                        rate_limit;
-	u8                         type;
-=======
 	int                        ch_ix;
 	int                        txq_ix;
 	u32                        rate_limit;
 	struct work_struct         recover_work;
->>>>>>> 24b8d41d
 } ____cacheline_aligned_in_smp;
 
 struct mlx5e_dma_info {
@@ -994,15 +645,9 @@
 struct mlx5e_channel {
 	/* data path */
 	struct mlx5e_rq            rq;
-<<<<<<< HEAD
-	struct mlx5e_sq            xdp_sq;
-	struct mlx5e_sq            sq[MLX5E_MAX_NUM_TC];
-	struct mlx5e_sq            icosq;   /* internal control operations */
-=======
 	struct mlx5e_xdpsq         rq_xdpsq;
 	struct mlx5e_txqsq         sq[MLX5E_MAX_NUM_TC];
 	struct mlx5e_icosq         icosq;   /* internal control operations */
->>>>>>> 24b8d41d
 	bool                       xdp;
 	struct napi_struct         napi;
 	struct device             *pdev;
@@ -1036,80 +681,6 @@
 	int                        cpu;
 };
 
-<<<<<<< HEAD
-enum mlx5e_traffic_types {
-	MLX5E_TT_IPV4_TCP,
-	MLX5E_TT_IPV6_TCP,
-	MLX5E_TT_IPV4_UDP,
-	MLX5E_TT_IPV6_UDP,
-	MLX5E_TT_IPV4_IPSEC_AH,
-	MLX5E_TT_IPV6_IPSEC_AH,
-	MLX5E_TT_IPV4_IPSEC_ESP,
-	MLX5E_TT_IPV6_IPSEC_ESP,
-	MLX5E_TT_IPV4,
-	MLX5E_TT_IPV6,
-	MLX5E_TT_ANY,
-	MLX5E_NUM_TT,
-	MLX5E_NUM_INDIR_TIRS = MLX5E_TT_ANY,
-};
-
-enum {
-	MLX5E_STATE_ASYNC_EVENTS_ENABLED,
-	MLX5E_STATE_OPENED,
-	MLX5E_STATE_DESTROYING,
-};
-
-struct mlx5e_vxlan_db {
-	spinlock_t			lock; /* protect vxlan table */
-	struct radix_tree_root		tree;
-};
-
-struct mlx5e_l2_rule {
-	u8  addr[ETH_ALEN + 2];
-	struct mlx5_flow_rule *rule;
-};
-
-struct mlx5e_flow_table {
-	int num_groups;
-	struct mlx5_flow_table *t;
-	struct mlx5_flow_group **g;
-};
-
-#define MLX5E_L2_ADDR_HASH_SIZE BIT(BITS_PER_BYTE)
-
-struct mlx5e_tc_table {
-	struct mlx5_flow_table		*t;
-
-	struct rhashtable_params        ht_params;
-	struct rhashtable               ht;
-};
-
-struct mlx5e_vlan_table {
-	struct mlx5e_flow_table		ft;
-	unsigned long active_vlans[BITS_TO_LONGS(VLAN_N_VID)];
-	struct mlx5_flow_rule	*active_vlans_rule[VLAN_N_VID];
-	struct mlx5_flow_rule	*untagged_rule;
-	struct mlx5_flow_rule	*any_vlan_rule;
-	bool          filter_disabled;
-};
-
-struct mlx5e_l2_table {
-	struct mlx5e_flow_table    ft;
-	struct hlist_head          netdev_uc[MLX5E_L2_ADDR_HASH_SIZE];
-	struct hlist_head          netdev_mc[MLX5E_L2_ADDR_HASH_SIZE];
-	struct mlx5e_l2_rule	   broadcast;
-	struct mlx5e_l2_rule	   allmulti;
-	struct mlx5e_l2_rule	   promisc;
-	bool                       broadcast_enabled;
-	bool                       allmulti_enabled;
-	bool                       promisc_enabled;
-};
-
-/* L3/L4 traffic type classifier */
-struct mlx5e_ttc_table {
-	struct mlx5e_flow_table  ft;
-	struct mlx5_flow_rule	 *rules[MLX5E_NUM_TT];
-=======
 struct mlx5e_channels {
 	struct mlx5e_channel **c;
 	unsigned int           num;
@@ -1169,100 +740,9 @@
 	struct delayed_work        work;
 	u16                        delay;
 	void                      *buf;
->>>>>>> 24b8d41d
 };
 #endif
 
-<<<<<<< HEAD
-#define ARFS_HASH_SHIFT BITS_PER_BYTE
-#define ARFS_HASH_SIZE BIT(BITS_PER_BYTE)
-struct arfs_table {
-	struct mlx5e_flow_table  ft;
-	struct mlx5_flow_rule    *default_rule;
-	struct hlist_head	 rules_hash[ARFS_HASH_SIZE];
-};
-
-enum  arfs_type {
-	ARFS_IPV4_TCP,
-	ARFS_IPV6_TCP,
-	ARFS_IPV4_UDP,
-	ARFS_IPV6_UDP,
-	ARFS_NUM_TYPES,
-};
-
-struct mlx5e_arfs_tables {
-	struct arfs_table arfs_tables[ARFS_NUM_TYPES];
-	/* Protect aRFS rules list */
-	spinlock_t                     arfs_lock;
-	struct list_head               rules;
-	int                            last_filter_id;
-	struct workqueue_struct        *wq;
-};
-
-/* NIC prio FTS */
-enum {
-	MLX5E_VLAN_FT_LEVEL = 0,
-	MLX5E_L2_FT_LEVEL,
-	MLX5E_TTC_FT_LEVEL,
-	MLX5E_ARFS_FT_LEVEL
-};
-
-struct mlx5e_ethtool_table {
-	struct mlx5_flow_table *ft;
-	int                    num_rules;
-};
-
-#define ETHTOOL_NUM_L3_L4_FTS 7
-#define ETHTOOL_NUM_L2_FTS 4
-
-struct mlx5e_ethtool_steering {
-	struct mlx5e_ethtool_table      l3_l4_ft[ETHTOOL_NUM_L3_L4_FTS];
-	struct mlx5e_ethtool_table      l2_ft[ETHTOOL_NUM_L2_FTS];
-	struct list_head                rules;
-	int                             tot_num_rules;
-};
-
-struct mlx5e_flow_steering {
-	struct mlx5_flow_namespace      *ns;
-	struct mlx5e_ethtool_steering   ethtool;
-	struct mlx5e_tc_table           tc;
-	struct mlx5e_vlan_table         vlan;
-	struct mlx5e_l2_table           l2;
-	struct mlx5e_ttc_table          ttc;
-	struct mlx5e_arfs_tables        arfs;
-};
-
-struct mlx5e_rqt {
-	u32              rqtn;
-	bool		 enabled;
-};
-
-struct mlx5e_tir {
-	u32		  tirn;
-	struct mlx5e_rqt  rqt;
-	struct list_head  list;
-};
-
-enum {
-	MLX5E_TC_PRIO = 0,
-	MLX5E_NIC_PRIO
-};
-
-struct mlx5e_profile {
-	void	(*init)(struct mlx5_core_dev *mdev,
-			struct net_device *netdev,
-			const struct mlx5e_profile *profile, void *ppriv);
-	void	(*cleanup)(struct mlx5e_priv *priv);
-	int	(*init_rx)(struct mlx5e_priv *priv);
-	void	(*cleanup_rx)(struct mlx5e_priv *priv);
-	int	(*init_tx)(struct mlx5e_priv *priv);
-	void	(*cleanup_tx)(struct mlx5e_priv *priv);
-	void	(*enable)(struct mlx5e_priv *priv);
-	void	(*disable)(struct mlx5e_priv *priv);
-	void	(*update_stats)(struct mlx5e_priv *priv);
-	int	(*max_nch)(struct mlx5_core_dev *mdev);
-	int	max_tc;
-=======
 struct mlx5e_xsk {
 	/* XSK buffer pools are stored separately from channels,
 	 * because we don't want to lose them when channels are
@@ -1282,41 +762,20 @@
  */
 struct mlx5e_scratchpad {
 	cpumask_var_t cpumask;
->>>>>>> 24b8d41d
 };
 
 struct mlx5e_priv {
 	/* priv data path fields - start */
-<<<<<<< HEAD
-	struct mlx5e_sq            **txq_to_sq_map;
-	int channeltc_to_txq_map[MLX5E_MAX_NUM_CHANNELS][MLX5E_MAX_NUM_TC];
-	struct bpf_prog *xdp_prog;
-=======
 	struct mlx5e_txqsq *txq2sq[MLX5E_MAX_NUM_CHANNELS * MLX5E_MAX_NUM_TC];
 	int channel_tc2realtxq[MLX5E_MAX_NUM_CHANNELS][MLX5E_MAX_NUM_TC];
 #ifdef CONFIG_MLX5_CORE_EN_DCB
 	struct mlx5e_dcbx_dp       dcbx_dp;
 #endif
->>>>>>> 24b8d41d
 	/* priv data path fields - end */
 
 	u32                        msglevel;
 	unsigned long              state;
 	struct mutex               state_lock; /* Protects Interface state */
-<<<<<<< HEAD
-	struct mlx5_core_mkey      umr_mkey;
-	struct mlx5e_rq            drop_rq;
-
-	struct mlx5e_channel     **channel;
-	u32                        tisn[MLX5E_MAX_NUM_TC];
-	struct mlx5e_rqt           indir_rqt;
-	struct mlx5e_tir           indir_tir[MLX5E_NUM_INDIR_TIRS];
-	struct mlx5e_tir           direct_tir[MLX5E_MAX_NUM_CHANNELS];
-	u32                        tx_rates[MLX5E_MAX_NUM_SQS];
-
-	struct mlx5e_flow_steering fs;
-	struct mlx5e_vxlan_db      vxlan;
-=======
 	struct mlx5e_rq            drop_rq;
 
 	struct mlx5e_channels      channels;
@@ -1330,88 +789,18 @@
 	u32                        tx_rates[MLX5E_MAX_NUM_SQS];
 
 	struct mlx5e_flow_steering fs;
->>>>>>> 24b8d41d
 
 	struct workqueue_struct    *wq;
 	struct work_struct         update_carrier_work;
 	struct work_struct         set_rx_mode_work;
 	struct work_struct         tx_timeout_work;
-<<<<<<< HEAD
-	struct delayed_work        update_stats_work;
-=======
 	struct work_struct         update_stats_work;
 	struct work_struct         monitor_counters_work;
 	struct mlx5_nb             monitor_counters_nb;
->>>>>>> 24b8d41d
-
-	u32                        pflags;
+
 	struct mlx5_core_dev      *mdev;
 	struct net_device         *netdev;
 	struct mlx5e_stats         stats;
-<<<<<<< HEAD
-	struct mlx5e_tstamp        tstamp;
-	u16 q_counter;
-	const struct mlx5e_profile *profile;
-	void                      *ppriv;
-};
-
-void mlx5e_build_ptys2ethtool_map(void);
-
-void mlx5e_send_nop(struct mlx5e_sq *sq, bool notify_hw);
-u16 mlx5e_select_queue(struct net_device *dev, struct sk_buff *skb,
-		       void *accel_priv, select_queue_fallback_t fallback);
-netdev_tx_t mlx5e_xmit(struct sk_buff *skb, struct net_device *dev);
-
-void mlx5e_completion_event(struct mlx5_core_cq *mcq);
-void mlx5e_cq_error_event(struct mlx5_core_cq *mcq, enum mlx5_event event);
-int mlx5e_napi_poll(struct napi_struct *napi, int budget);
-bool mlx5e_poll_tx_cq(struct mlx5e_cq *cq, int napi_budget);
-int mlx5e_poll_rx_cq(struct mlx5e_cq *cq, int budget);
-void mlx5e_free_sq_descs(struct mlx5e_sq *sq);
-
-void mlx5e_page_release(struct mlx5e_rq *rq, struct mlx5e_dma_info *dma_info,
-			bool recycle);
-void mlx5e_handle_rx_cqe(struct mlx5e_rq *rq, struct mlx5_cqe64 *cqe);
-void mlx5e_handle_rx_cqe_mpwrq(struct mlx5e_rq *rq, struct mlx5_cqe64 *cqe);
-bool mlx5e_post_rx_wqes(struct mlx5e_rq *rq);
-int mlx5e_alloc_rx_wqe(struct mlx5e_rq *rq, struct mlx5e_rx_wqe *wqe, u16 ix);
-int mlx5e_alloc_rx_mpwqe(struct mlx5e_rq *rq, struct mlx5e_rx_wqe *wqe,	u16 ix);
-void mlx5e_dealloc_rx_wqe(struct mlx5e_rq *rq, u16 ix);
-void mlx5e_dealloc_rx_mpwqe(struct mlx5e_rq *rq, u16 ix);
-void mlx5e_post_rx_mpwqe(struct mlx5e_rq *rq);
-void mlx5e_free_rx_mpwqe(struct mlx5e_rq *rq, struct mlx5e_mpw_info *wi);
-struct mlx5_cqe64 *mlx5e_get_cqe(struct mlx5e_cq *cq);
-
-void mlx5e_rx_am(struct mlx5e_rq *rq);
-void mlx5e_rx_am_work(struct work_struct *work);
-struct mlx5e_cq_moder mlx5e_am_get_def_profile(u8 rx_cq_period_mode);
-
-void mlx5e_update_stats(struct mlx5e_priv *priv);
-
-int mlx5e_create_flow_steering(struct mlx5e_priv *priv);
-void mlx5e_destroy_flow_steering(struct mlx5e_priv *priv);
-void mlx5e_init_l2_addr(struct mlx5e_priv *priv);
-void mlx5e_destroy_flow_table(struct mlx5e_flow_table *ft);
-int mlx5e_ethtool_get_flow(struct mlx5e_priv *priv, struct ethtool_rxnfc *info,
-			   int location);
-int mlx5e_ethtool_get_all_flows(struct mlx5e_priv *priv,
-				struct ethtool_rxnfc *info, u32 *rule_locs);
-int mlx5e_ethtool_flow_replace(struct mlx5e_priv *priv,
-			       struct ethtool_rx_flow_spec *fs);
-int mlx5e_ethtool_flow_remove(struct mlx5e_priv *priv,
-			      int location);
-void mlx5e_ethtool_init_steering(struct mlx5e_priv *priv);
-void mlx5e_ethtool_cleanup_steering(struct mlx5e_priv *priv);
-void mlx5e_set_rx_mode_work(struct work_struct *work);
-
-void mlx5e_fill_hwstamp(struct mlx5e_tstamp *clock, u64 timestamp,
-			struct skb_shared_hwtstamps *hwts);
-void mlx5e_timestamp_init(struct mlx5e_priv *priv);
-void mlx5e_timestamp_cleanup(struct mlx5e_priv *priv);
-int mlx5e_hwstamp_set(struct net_device *dev, struct ifreq *ifr);
-int mlx5e_hwstamp_get(struct net_device *dev, struct ifreq *ifr);
-void mlx5e_modify_rx_cqe_compression(struct mlx5e_priv *priv, bool val);
-=======
 	struct mlx5e_channel_stats channel_stats[MLX5E_MAX_NUM_CHANNELS];
 	u16                        max_nch;
 	u8                         max_opened_tc;
@@ -1489,7 +878,6 @@
 int mlx5e_hwstamp_set(struct mlx5e_priv *priv, struct ifreq *ifr);
 int mlx5e_hwstamp_get(struct mlx5e_priv *priv, struct ifreq *ifr);
 int mlx5e_modify_rx_cqe_compression_locked(struct mlx5e_priv *priv, bool val);
->>>>>>> 24b8d41d
 
 int mlx5e_vlan_rx_add_vid(struct net_device *dev, __always_unused __be16 proto,
 			  u16 vid);
@@ -1497,27 +885,6 @@
 			   u16 vid);
 void mlx5e_timestamp_init(struct mlx5e_priv *priv);
 
-<<<<<<< HEAD
-int mlx5e_modify_rqs_vsd(struct mlx5e_priv *priv, bool vsd);
-
-int mlx5e_redirect_rqt(struct mlx5e_priv *priv, u32 rqtn, int sz, int ix);
-void mlx5e_build_tir_ctx_hash(void *tirc, struct mlx5e_priv *priv);
-
-int mlx5e_open_locked(struct net_device *netdev);
-int mlx5e_close_locked(struct net_device *netdev);
-void mlx5e_build_default_indir_rqt(struct mlx5_core_dev *mdev,
-				   u32 *indirection_rqt, int len,
-				   int num_channels);
-int mlx5e_get_max_linkspeed(struct mlx5_core_dev *mdev, u32 *speed);
-
-void mlx5e_set_rx_cq_mode_params(struct mlx5e_params *params,
-				 u8 cq_period_mode);
-
-static inline void mlx5e_tx_notify_hw(struct mlx5e_sq *sq,
-				      struct mlx5_wqe_ctrl_seg *ctrl, int bf_sz)
-{
-	u16 ofst = MLX5_BF_OFFSET + sq->bf_offset;
-=======
 struct mlx5e_redirect_rqt_param {
 	bool is_rss;
 	union {
@@ -1563,28 +930,11 @@
 
 int mlx5e_open_locked(struct net_device *netdev);
 int mlx5e_close_locked(struct net_device *netdev);
->>>>>>> 24b8d41d
 
 int mlx5e_open_channels(struct mlx5e_priv *priv,
 			struct mlx5e_channels *chs);
 void mlx5e_close_channels(struct mlx5e_channels *chs);
 
-<<<<<<< HEAD
-	*sq->wq.db = cpu_to_be32(sq->pc);
-
-	/* ensure doorbell record is visible to device before ringing the
-	 * doorbell
-	 */
-	wmb();
-	if (bf_sz)
-		__iowrite64_copy(sq->uar_map + ofst, ctrl, bf_sz);
-	else
-		mlx5_write64((__be32 *)ctrl, sq->uar_map + ofst, NULL);
-	/* flush the write-combining mapped buffer */
-	wmb();
-
-	sq->bf_offset ^= sq->bf_buf_size;
-=======
 /* Function pointer to be used to modify HW or kernel settings while
  * switching channels
  */
@@ -1593,7 +943,6 @@
 int fn##_ctx(struct mlx5e_priv *priv, void *context) \
 { \
 	return fn(priv); \
->>>>>>> 24b8d41d
 }
 int mlx5e_safe_reopen_channels(struct mlx5e_priv *priv);
 int mlx5e_safe_switch_channels(struct mlx5e_priv *priv,
@@ -1608,15 +957,6 @@
 void mlx5e_build_default_indir_rqt(u32 *indirection_rqt, int len,
 				   int num_channels);
 
-<<<<<<< HEAD
-static inline u32 mlx5e_get_wqe_mtt_offset(struct mlx5e_rq *rq, u16 wqe_ix)
-{
-	return rq->mpwqe.mtt_offset +
-		wqe_ix * ALIGN(MLX5_MPWRQ_PAGES_PER_WQE, 8);
-}
-
-static inline int mlx5e_get_max_num_channels(struct mlx5_core_dev *mdev)
-=======
 void mlx5e_reset_tx_moderation(struct mlx5e_params *params, u8 cq_period_mode);
 void mlx5e_reset_rx_moderation(struct mlx5e_params *params, u8 cq_period_mode);
 void mlx5e_set_tx_cq_mode_params(struct mlx5e_params *params, u8 cq_period_mode);
@@ -1637,87 +977,12 @@
 void mlx5e_tx_disable_queue(struct netdev_queue *txq);
 
 static inline bool mlx5_tx_swp_supported(struct mlx5_core_dev *mdev)
->>>>>>> 24b8d41d
 {
 	return MLX5_CAP_ETH(mdev, swp) &&
 		MLX5_CAP_ETH(mdev, swp_csum) && MLX5_CAP_ETH(mdev, swp_lso);
 }
 
 extern const struct ethtool_ops mlx5e_ethtool_ops;
-<<<<<<< HEAD
-#ifdef CONFIG_MLX5_CORE_EN_DCB
-extern const struct dcbnl_rtnl_ops mlx5e_dcbnl_ops;
-int mlx5e_dcbnl_ieee_setets_core(struct mlx5e_priv *priv, struct ieee_ets *ets);
-#endif
-
-#ifndef CONFIG_RFS_ACCEL
-static inline int mlx5e_arfs_create_tables(struct mlx5e_priv *priv)
-{
-	return 0;
-}
-
-static inline void mlx5e_arfs_destroy_tables(struct mlx5e_priv *priv) {}
-
-static inline int mlx5e_arfs_enable(struct mlx5e_priv *priv)
-{
-	return -ENOTSUPP;
-}
-
-static inline int mlx5e_arfs_disable(struct mlx5e_priv *priv)
-{
-	return -ENOTSUPP;
-}
-#else
-int mlx5e_arfs_create_tables(struct mlx5e_priv *priv);
-void mlx5e_arfs_destroy_tables(struct mlx5e_priv *priv);
-int mlx5e_arfs_enable(struct mlx5e_priv *priv);
-int mlx5e_arfs_disable(struct mlx5e_priv *priv);
-int mlx5e_rx_flow_steer(struct net_device *dev, const struct sk_buff *skb,
-			u16 rxq_index, u32 flow_id);
-#endif
-
-u16 mlx5e_get_max_inline_cap(struct mlx5_core_dev *mdev);
-int mlx5e_create_tir(struct mlx5_core_dev *mdev,
-		     struct mlx5e_tir *tir, u32 *in, int inlen);
-void mlx5e_destroy_tir(struct mlx5_core_dev *mdev,
-		       struct mlx5e_tir *tir);
-int mlx5e_create_mdev_resources(struct mlx5_core_dev *mdev);
-void mlx5e_destroy_mdev_resources(struct mlx5_core_dev *mdev);
-int mlx5e_refresh_tirs_self_loopback_enable(struct mlx5_core_dev *mdev);
-
-struct mlx5_eswitch_rep;
-int mlx5e_vport_rep_load(struct mlx5_eswitch *esw,
-			 struct mlx5_eswitch_rep *rep);
-void mlx5e_vport_rep_unload(struct mlx5_eswitch *esw,
-			    struct mlx5_eswitch_rep *rep);
-int mlx5e_nic_rep_load(struct mlx5_eswitch *esw, struct mlx5_eswitch_rep *rep);
-void mlx5e_nic_rep_unload(struct mlx5_eswitch *esw,
-			  struct mlx5_eswitch_rep *rep);
-int mlx5e_add_sqs_fwd_rules(struct mlx5e_priv *priv);
-void mlx5e_remove_sqs_fwd_rules(struct mlx5e_priv *priv);
-int mlx5e_attr_get(struct net_device *dev, struct switchdev_attr *attr);
-void mlx5e_handle_rx_cqe_rep(struct mlx5e_rq *rq, struct mlx5_cqe64 *cqe);
-
-int mlx5e_create_direct_rqts(struct mlx5e_priv *priv);
-void mlx5e_destroy_rqt(struct mlx5e_priv *priv, struct mlx5e_rqt *rqt);
-int mlx5e_create_direct_tirs(struct mlx5e_priv *priv);
-void mlx5e_destroy_direct_tirs(struct mlx5e_priv *priv);
-int mlx5e_create_tises(struct mlx5e_priv *priv);
-void mlx5e_cleanup_nic_tx(struct mlx5e_priv *priv);
-int mlx5e_close(struct net_device *netdev);
-int mlx5e_open(struct net_device *netdev);
-void mlx5e_update_stats_work(struct work_struct *work);
-struct net_device *mlx5e_create_netdev(struct mlx5_core_dev *mdev,
-				       const struct mlx5e_profile *profile,
-				       void *ppriv);
-void mlx5e_destroy_netdev(struct mlx5_core_dev *mdev, struct mlx5e_priv *priv);
-int mlx5e_attach_netdev(struct mlx5_core_dev *mdev, struct net_device *netdev);
-void mlx5e_detach_netdev(struct mlx5_core_dev *mdev, struct net_device *netdev);
-struct rtnl_link_stats64 *
-mlx5e_get_stats(struct net_device *dev, struct rtnl_link_stats64 *stats);
-u32 mlx5e_choose_lro_timeout(struct mlx5_core_dev *mdev, u32 wanted_timeout);
-=======
->>>>>>> 24b8d41d
 
 int mlx5e_create_tir(struct mlx5_core_dev *mdev, struct mlx5e_tir *tir,
 		     u32 *in);
