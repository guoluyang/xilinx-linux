/*
 * Copyright (c) 2007 Mellanox Technologies. All rights reserved.
 *
 * This software is available to you under a choice of one of two
 * licenses.  You may choose to be licensed under the terms of the GNU
 * General Public License (GPL) Version 2, available from the file
 * COPYING in the main directory of this source tree, or the
 * OpenIB.org BSD license below:
 *
 *     Redistribution and use in source and binary forms, with or
 *     without modification, are permitted provided that the following
 *     conditions are met:
 *
 *      - Redistributions of source code must retain the above
 *        copyright notice, this list of conditions and the following
 *        disclaimer.
 *
 *      - Redistributions in binary form must reproduce the above
 *        copyright notice, this list of conditions and the following
 *        disclaimer in the documentation and/or other materials
 *        provided with the distribution.
 *
 * THE SOFTWARE IS PROVIDED "AS IS", WITHOUT WARRANTY OF ANY KIND,
 * EXPRESS OR IMPLIED, INCLUDING BUT NOT LIMITED TO THE WARRANTIES OF
 * MERCHANTABILITY, FITNESS FOR A PARTICULAR PURPOSE AND
 * NONINFRINGEMENT. IN NO EVENT SHALL THE AUTHORS OR COPYRIGHT HOLDERS
 * BE LIABLE FOR ANY CLAIM, DAMAGES OR OTHER LIABILITY, WHETHER IN AN
 * ACTION OF CONTRACT, TORT OR OTHERWISE, ARISING FROM, OUT OF OR IN
 * CONNECTION WITH THE SOFTWARE OR THE USE OR OTHER DEALINGS IN THE
 * SOFTWARE.
 *
 */

#include <linux/kernel.h>
#include <linux/ethtool.h>
#include <linux/netdevice.h>
#include <linux/mlx4/driver.h>
#include <linux/mlx4/device.h>
#include <linux/in.h>
#include <net/ip.h>
#include <linux/bitmap.h>

#include "mlx4_en.h"
#include "en_port.h"

#define EN_ETHTOOL_QP_ATTACH (1ull << 63)
#define EN_ETHTOOL_SHORT_MASK cpu_to_be16(0xffff)
#define EN_ETHTOOL_WORD_MASK  cpu_to_be32(0xffffffff)

static int mlx4_en_moderation_update(struct mlx4_en_priv *priv)
{
	int i, t;
	int err = 0;

	for (t = 0 ; t < MLX4_EN_NUM_TX_TYPES; t++) {
		for (i = 0; i < priv->tx_ring_num[t]; i++) {
			priv->tx_cq[t][i]->moder_cnt = priv->tx_frames;
			priv->tx_cq[t][i]->moder_time = priv->tx_usecs;
			if (priv->port_up) {
				err = mlx4_en_set_cq_moder(priv,
							   priv->tx_cq[t][i]);
				if (err)
					return err;
			}
		}
	}

	if (priv->adaptive_rx_coal)
		return 0;

	for (i = 0; i < priv->rx_ring_num; i++) {
		priv->rx_cq[i]->moder_cnt = priv->rx_frames;
		priv->rx_cq[i]->moder_time = priv->rx_usecs;
		priv->last_moder_time[i] = MLX4_EN_AUTO_CONF;
		if (priv->port_up) {
			err = mlx4_en_set_cq_moder(priv, priv->rx_cq[i]);
			if (err)
				return err;
		}
	}

	return err;
}

static void
mlx4_en_get_drvinfo(struct net_device *dev, struct ethtool_drvinfo *drvinfo)
{
	struct mlx4_en_priv *priv = netdev_priv(dev);
	struct mlx4_en_dev *mdev = priv->mdev;

	strlcpy(drvinfo->driver, DRV_NAME, sizeof(drvinfo->driver));
	strlcpy(drvinfo->version, DRV_VERSION,
		sizeof(drvinfo->version));
	snprintf(drvinfo->fw_version, sizeof(drvinfo->fw_version),
		"%d.%d.%d",
		(u16) (mdev->dev->caps.fw_ver >> 32),
		(u16) ((mdev->dev->caps.fw_ver >> 16) & 0xffff),
		(u16) (mdev->dev->caps.fw_ver & 0xffff));
	strlcpy(drvinfo->bus_info, pci_name(mdev->dev->persist->pdev),
		sizeof(drvinfo->bus_info));
}

static const char mlx4_en_priv_flags[][ETH_GSTRING_LEN] = {
	"blueflame",
	"phv-bit"
};

static const char main_strings[][ETH_GSTRING_LEN] = {
	/* main statistics */
	"rx_packets", "tx_packets", "rx_bytes", "tx_bytes", "rx_errors",
	"tx_errors", "rx_dropped", "tx_dropped", "multicast", "collisions",
	"rx_length_errors", "rx_over_errors", "rx_crc_errors",
	"rx_frame_errors", "rx_fifo_errors", "rx_missed_errors",
	"tx_aborted_errors", "tx_carrier_errors", "tx_fifo_errors",
	"tx_heartbeat_errors", "tx_window_errors",

	/* port statistics */
	"tso_packets",
	"xmit_more",
	"queue_stopped", "wake_queue", "tx_timeout", "rx_alloc_pages",
	"rx_csum_good", "rx_csum_none", "rx_csum_complete", "tx_chksum_offload",

	/* pf statistics */
	"pf_rx_packets",
	"pf_rx_bytes",
	"pf_tx_packets",
	"pf_tx_bytes",

	/* priority flow control statistics rx */
	"rx_pause_prio_0", "rx_pause_duration_prio_0",
	"rx_pause_transition_prio_0",
	"rx_pause_prio_1", "rx_pause_duration_prio_1",
	"rx_pause_transition_prio_1",
	"rx_pause_prio_2", "rx_pause_duration_prio_2",
	"rx_pause_transition_prio_2",
	"rx_pause_prio_3", "rx_pause_duration_prio_3",
	"rx_pause_transition_prio_3",
	"rx_pause_prio_4", "rx_pause_duration_prio_4",
	"rx_pause_transition_prio_4",
	"rx_pause_prio_5", "rx_pause_duration_prio_5",
	"rx_pause_transition_prio_5",
	"rx_pause_prio_6", "rx_pause_duration_prio_6",
	"rx_pause_transition_prio_6",
	"rx_pause_prio_7", "rx_pause_duration_prio_7",
	"rx_pause_transition_prio_7",

	/* flow control statistics rx */
	"rx_pause", "rx_pause_duration", "rx_pause_transition",

	/* priority flow control statistics tx */
	"tx_pause_prio_0", "tx_pause_duration_prio_0",
	"tx_pause_transition_prio_0",
	"tx_pause_prio_1", "tx_pause_duration_prio_1",
	"tx_pause_transition_prio_1",
	"tx_pause_prio_2", "tx_pause_duration_prio_2",
	"tx_pause_transition_prio_2",
	"tx_pause_prio_3", "tx_pause_duration_prio_3",
	"tx_pause_transition_prio_3",
	"tx_pause_prio_4", "tx_pause_duration_prio_4",
	"tx_pause_transition_prio_4",
	"tx_pause_prio_5", "tx_pause_duration_prio_5",
	"tx_pause_transition_prio_5",
	"tx_pause_prio_6", "tx_pause_duration_prio_6",
	"tx_pause_transition_prio_6",
	"tx_pause_prio_7", "tx_pause_duration_prio_7",
	"tx_pause_transition_prio_7",

	/* flow control statistics tx */
	"tx_pause", "tx_pause_duration", "tx_pause_transition",

	/* packet statistics */
	"rx_multicast_packets",
	"rx_broadcast_packets",
	"rx_jabbers",
	"rx_in_range_length_error",
	"rx_out_range_length_error",
	"tx_multicast_packets",
	"tx_broadcast_packets",
	"rx_prio_0_packets", "rx_prio_0_bytes",
	"rx_prio_1_packets", "rx_prio_1_bytes",
	"rx_prio_2_packets", "rx_prio_2_bytes",
	"rx_prio_3_packets", "rx_prio_3_bytes",
	"rx_prio_4_packets", "rx_prio_4_bytes",
	"rx_prio_5_packets", "rx_prio_5_bytes",
	"rx_prio_6_packets", "rx_prio_6_bytes",
	"rx_prio_7_packets", "rx_prio_7_bytes",
	"rx_novlan_packets", "rx_novlan_bytes",
	"tx_prio_0_packets", "tx_prio_0_bytes",
	"tx_prio_1_packets", "tx_prio_1_bytes",
	"tx_prio_2_packets", "tx_prio_2_bytes",
	"tx_prio_3_packets", "tx_prio_3_bytes",
	"tx_prio_4_packets", "tx_prio_4_bytes",
	"tx_prio_5_packets", "tx_prio_5_bytes",
	"tx_prio_6_packets", "tx_prio_6_bytes",
	"tx_prio_7_packets", "tx_prio_7_bytes",
	"tx_novlan_packets", "tx_novlan_bytes",

	/* xdp statistics */
	"rx_xdp_drop",
	"rx_xdp_tx",
	"rx_xdp_tx_full",

	/* phy statistics */
	"rx_packets_phy", "rx_bytes_phy",
	"tx_packets_phy", "tx_bytes_phy",
};

static const char mlx4_en_test_names[][ETH_GSTRING_LEN]= {
	"Interrupt Test",
	"Link Test",
	"Speed Test",
	"Register Test",
	"Loopback Test",
};

static u32 mlx4_en_get_msglevel(struct net_device *dev)
{
	return ((struct mlx4_en_priv *) netdev_priv(dev))->msg_enable;
}

static void mlx4_en_set_msglevel(struct net_device *dev, u32 val)
{
	((struct mlx4_en_priv *) netdev_priv(dev))->msg_enable = val;
}

static void mlx4_en_get_wol(struct net_device *netdev,
			    struct ethtool_wolinfo *wol)
{
	struct mlx4_en_priv *priv = netdev_priv(netdev);
	struct mlx4_caps *caps = &priv->mdev->dev->caps;
	int err = 0;
	u64 config = 0;
	u64 mask;

	if ((priv->port < 1) || (priv->port > 2)) {
		en_err(priv, "Failed to get WoL information\n");
		return;
	}

	mask = (priv->port == 1) ? MLX4_DEV_CAP_FLAG_WOL_PORT1 :
		MLX4_DEV_CAP_FLAG_WOL_PORT2;

	if (!(caps->flags & mask)) {
		wol->supported = 0;
		wol->wolopts = 0;
		return;
	}

	if (caps->wol_port[priv->port])
		wol->supported = WAKE_MAGIC;
	else
		wol->supported = 0;

	err = mlx4_wol_read(priv->mdev->dev, &config, priv->port);
	if (err) {
		en_err(priv, "Failed to get WoL information\n");
		return;
	}

	if ((config & MLX4_EN_WOL_ENABLED) && (config & MLX4_EN_WOL_MAGIC))
		wol->wolopts = WAKE_MAGIC;
	else
		wol->wolopts = 0;
}

static int mlx4_en_set_wol(struct net_device *netdev,
			    struct ethtool_wolinfo *wol)
{
	struct mlx4_en_priv *priv = netdev_priv(netdev);
	u64 config = 0;
	int err = 0;
	u64 mask;

	if ((priv->port < 1) || (priv->port > 2))
		return -EOPNOTSUPP;

	mask = (priv->port == 1) ? MLX4_DEV_CAP_FLAG_WOL_PORT1 :
		MLX4_DEV_CAP_FLAG_WOL_PORT2;

	if (!(priv->mdev->dev->caps.flags & mask))
		return -EOPNOTSUPP;

	if (wol->supported & ~WAKE_MAGIC)
		return -EINVAL;

	err = mlx4_wol_read(priv->mdev->dev, &config, priv->port);
	if (err) {
		en_err(priv, "Failed to get WoL info, unable to modify\n");
		return err;
	}

	if (wol->wolopts & WAKE_MAGIC) {
		config |= MLX4_EN_WOL_DO_MODIFY | MLX4_EN_WOL_ENABLED |
				MLX4_EN_WOL_MAGIC;
	} else {
		config &= ~(MLX4_EN_WOL_ENABLED | MLX4_EN_WOL_MAGIC);
		config |= MLX4_EN_WOL_DO_MODIFY;
	}

	err = mlx4_wol_write(priv->mdev->dev, config, priv->port);
	if (err)
		en_err(priv, "Failed to set WoL information\n");

	return err;
}

struct bitmap_iterator {
	unsigned long *stats_bitmap;
	unsigned int count;
	unsigned int iterator;
	bool advance_array; /* if set, force no increments */
};

static inline void bitmap_iterator_init(struct bitmap_iterator *h,
					unsigned long *stats_bitmap,
					int count)
{
	h->iterator = 0;
	h->advance_array = !bitmap_empty(stats_bitmap, count);
	h->count = h->advance_array ? bitmap_weight(stats_bitmap, count)
		: count;
	h->stats_bitmap = stats_bitmap;
}

static inline int bitmap_iterator_test(struct bitmap_iterator *h)
{
	return !h->advance_array ? 1 : test_bit(h->iterator, h->stats_bitmap);
}

static inline int bitmap_iterator_inc(struct bitmap_iterator *h)
{
	return h->iterator++;
}

static inline unsigned int
bitmap_iterator_count(struct bitmap_iterator *h)
{
	return h->count;
}

static int mlx4_en_get_sset_count(struct net_device *dev, int sset)
{
	struct mlx4_en_priv *priv = netdev_priv(dev);
	struct bitmap_iterator it;

	bitmap_iterator_init(&it, priv->stats_bitmap.bitmap, NUM_ALL_STATS);

	switch (sset) {
	case ETH_SS_STATS:
		return bitmap_iterator_count(&it) +
			(priv->tx_ring_num[TX] * 2) +
			(priv->rx_ring_num * (3 + NUM_XDP_STATS));
	case ETH_SS_TEST:
		return MLX4_EN_NUM_SELF_TEST - !(priv->mdev->dev->caps.flags
					& MLX4_DEV_CAP_FLAG_UC_LOOPBACK) * 2;
	case ETH_SS_PRIV_FLAGS:
		return ARRAY_SIZE(mlx4_en_priv_flags);
	default:
		return -EOPNOTSUPP;
	}
}

static void mlx4_en_get_ethtool_stats(struct net_device *dev,
		struct ethtool_stats *stats, uint64_t *data)
{
	struct mlx4_en_priv *priv = netdev_priv(dev);
	int index = 0;
	int i;
	struct bitmap_iterator it;

	bitmap_iterator_init(&it, priv->stats_bitmap.bitmap, NUM_ALL_STATS);

	spin_lock_bh(&priv->stats_lock);

	mlx4_en_fold_software_stats(dev);

	for (i = 0; i < NUM_MAIN_STATS; i++, bitmap_iterator_inc(&it))
		if (bitmap_iterator_test(&it))
			data[index++] = ((unsigned long *)&dev->stats)[i];

	for (i = 0; i < NUM_PORT_STATS; i++, bitmap_iterator_inc(&it))
		if (bitmap_iterator_test(&it))
			data[index++] = ((unsigned long *)&priv->port_stats)[i];

	for (i = 0; i < NUM_PF_STATS; i++, bitmap_iterator_inc(&it))
		if (bitmap_iterator_test(&it))
			data[index++] =
				((unsigned long *)&priv->pf_stats)[i];

	for (i = 0; i < NUM_FLOW_PRIORITY_STATS_RX;
	     i++, bitmap_iterator_inc(&it))
		if (bitmap_iterator_test(&it))
			data[index++] =
				((u64 *)&priv->rx_priority_flowstats)[i];

	for (i = 0; i < NUM_FLOW_STATS_RX; i++, bitmap_iterator_inc(&it))
		if (bitmap_iterator_test(&it))
			data[index++] = ((u64 *)&priv->rx_flowstats)[i];

	for (i = 0; i < NUM_FLOW_PRIORITY_STATS_TX;
	     i++, bitmap_iterator_inc(&it))
		if (bitmap_iterator_test(&it))
			data[index++] =
				((u64 *)&priv->tx_priority_flowstats)[i];

	for (i = 0; i < NUM_FLOW_STATS_TX; i++, bitmap_iterator_inc(&it))
		if (bitmap_iterator_test(&it))
			data[index++] = ((u64 *)&priv->tx_flowstats)[i];

	for (i = 0; i < NUM_PKT_STATS; i++, bitmap_iterator_inc(&it))
		if (bitmap_iterator_test(&it))
			data[index++] = ((unsigned long *)&priv->pkstats)[i];

	for (i = 0; i < NUM_XDP_STATS; i++, bitmap_iterator_inc(&it))
		if (bitmap_iterator_test(&it))
			data[index++] = ((unsigned long *)&priv->xdp_stats)[i];

	for (i = 0; i < NUM_PHY_STATS; i++, bitmap_iterator_inc(&it))
		if (bitmap_iterator_test(&it))
			data[index++] = ((unsigned long *)&priv->phy_stats)[i];

	for (i = 0; i < priv->tx_ring_num[TX]; i++) {
		data[index++] = priv->tx_ring[TX][i]->packets;
		data[index++] = priv->tx_ring[TX][i]->bytes;
	}
	for (i = 0; i < priv->rx_ring_num; i++) {
		data[index++] = priv->rx_ring[i]->packets;
		data[index++] = priv->rx_ring[i]->bytes;
		data[index++] = priv->rx_ring[i]->dropped;
		data[index++] = priv->rx_ring[i]->xdp_drop;
		data[index++] = priv->rx_ring[i]->xdp_tx;
		data[index++] = priv->rx_ring[i]->xdp_tx_full;
	}
	spin_unlock_bh(&priv->stats_lock);

}

static void mlx4_en_self_test(struct net_device *dev,
			      struct ethtool_test *etest, u64 *buf)
{
	mlx4_en_ex_selftest(dev, &etest->flags, buf);
}

static void mlx4_en_get_strings(struct net_device *dev,
				uint32_t stringset, uint8_t *data)
{
	struct mlx4_en_priv *priv = netdev_priv(dev);
	int index = 0;
	int i, strings = 0;
	struct bitmap_iterator it;

	bitmap_iterator_init(&it, priv->stats_bitmap.bitmap, NUM_ALL_STATS);

	switch (stringset) {
	case ETH_SS_TEST:
		for (i = 0; i < MLX4_EN_NUM_SELF_TEST - 2; i++)
			strcpy(data + i * ETH_GSTRING_LEN, mlx4_en_test_names[i]);
		if (priv->mdev->dev->caps.flags & MLX4_DEV_CAP_FLAG_UC_LOOPBACK)
			for (; i < MLX4_EN_NUM_SELF_TEST; i++)
				strcpy(data + i * ETH_GSTRING_LEN, mlx4_en_test_names[i]);
		break;

	case ETH_SS_STATS:
		/* Add main counters */
		for (i = 0; i < NUM_MAIN_STATS; i++, strings++,
		     bitmap_iterator_inc(&it))
			if (bitmap_iterator_test(&it))
				strcpy(data + (index++) * ETH_GSTRING_LEN,
				       main_strings[strings]);

		for (i = 0; i < NUM_PORT_STATS; i++, strings++,
		     bitmap_iterator_inc(&it))
			if (bitmap_iterator_test(&it))
				strcpy(data + (index++) * ETH_GSTRING_LEN,
				       main_strings[strings]);

		for (i = 0; i < NUM_PF_STATS; i++, strings++,
		     bitmap_iterator_inc(&it))
			if (bitmap_iterator_test(&it))
				strcpy(data + (index++) * ETH_GSTRING_LEN,
				       main_strings[strings]);

		for (i = 0; i < NUM_FLOW_STATS; i++, strings++,
		     bitmap_iterator_inc(&it))
			if (bitmap_iterator_test(&it))
				strcpy(data + (index++) * ETH_GSTRING_LEN,
				       main_strings[strings]);

		for (i = 0; i < NUM_PKT_STATS; i++, strings++,
		     bitmap_iterator_inc(&it))
			if (bitmap_iterator_test(&it))
				strcpy(data + (index++) * ETH_GSTRING_LEN,
				       main_strings[strings]);

		for (i = 0; i < NUM_XDP_STATS; i++, strings++,
		     bitmap_iterator_inc(&it))
			if (bitmap_iterator_test(&it))
				strcpy(data + (index++) * ETH_GSTRING_LEN,
				       main_strings[strings]);

		for (i = 0; i < NUM_PHY_STATS; i++, strings++,
		     bitmap_iterator_inc(&it))
			if (bitmap_iterator_test(&it))
				strcpy(data + (index++) * ETH_GSTRING_LEN,
				       main_strings[strings]);

		for (i = 0; i < priv->tx_ring_num[TX]; i++) {
			sprintf(data + (index++) * ETH_GSTRING_LEN,
				"tx%d_packets", i);
			sprintf(data + (index++) * ETH_GSTRING_LEN,
				"tx%d_bytes", i);
		}
		for (i = 0; i < priv->rx_ring_num; i++) {
			sprintf(data + (index++) * ETH_GSTRING_LEN,
				"rx%d_packets", i);
			sprintf(data + (index++) * ETH_GSTRING_LEN,
				"rx%d_bytes", i);
			sprintf(data + (index++) * ETH_GSTRING_LEN,
				"rx%d_dropped", i);
			sprintf(data + (index++) * ETH_GSTRING_LEN,
				"rx%d_xdp_drop", i);
			sprintf(data + (index++) * ETH_GSTRING_LEN,
				"rx%d_xdp_tx", i);
			sprintf(data + (index++) * ETH_GSTRING_LEN,
				"rx%d_xdp_tx_full", i);
		}
		break;
	case ETH_SS_PRIV_FLAGS:
		for (i = 0; i < ARRAY_SIZE(mlx4_en_priv_flags); i++)
			strcpy(data + i * ETH_GSTRING_LEN,
			       mlx4_en_priv_flags[i]);
		break;

	}
}

static u32 mlx4_en_autoneg_get(struct net_device *dev)
{
	struct mlx4_en_priv *priv = netdev_priv(dev);
	struct mlx4_en_dev *mdev = priv->mdev;
	u32 autoneg = AUTONEG_DISABLE;

	if ((mdev->dev->caps.flags2 & MLX4_DEV_CAP_FLAG2_ETH_BACKPL_AN_REP) &&
	    (priv->port_state.flags & MLX4_EN_PORT_ANE))
		autoneg = AUTONEG_ENABLE;

	return autoneg;
}

static void ptys2ethtool_update_supported_port(unsigned long *mask,
					       struct mlx4_ptys_reg *ptys_reg)
{
	u32 eth_proto = be32_to_cpu(ptys_reg->eth_proto_cap);

	if (eth_proto & (MLX4_PROT_MASK(MLX4_10GBASE_T)
			 | MLX4_PROT_MASK(MLX4_1000BASE_T)
			 | MLX4_PROT_MASK(MLX4_100BASE_TX))) {
		__set_bit(ETHTOOL_LINK_MODE_TP_BIT, mask);
	} else if (eth_proto & (MLX4_PROT_MASK(MLX4_10GBASE_CR)
			 | MLX4_PROT_MASK(MLX4_10GBASE_SR)
			 | MLX4_PROT_MASK(MLX4_56GBASE_SR4)
			 | MLX4_PROT_MASK(MLX4_40GBASE_CR4)
			 | MLX4_PROT_MASK(MLX4_40GBASE_SR4)
			 | MLX4_PROT_MASK(MLX4_1000BASE_CX_SGMII))) {
		__set_bit(ETHTOOL_LINK_MODE_FIBRE_BIT, mask);
	} else if (eth_proto & (MLX4_PROT_MASK(MLX4_56GBASE_KR4)
			 | MLX4_PROT_MASK(MLX4_40GBASE_KR4)
			 | MLX4_PROT_MASK(MLX4_20GBASE_KR2)
			 | MLX4_PROT_MASK(MLX4_10GBASE_KR)
			 | MLX4_PROT_MASK(MLX4_10GBASE_KX4)
			 | MLX4_PROT_MASK(MLX4_1000BASE_KX))) {
		__set_bit(ETHTOOL_LINK_MODE_Backplane_BIT, mask);
	}
}

static u32 ptys_get_active_port(struct mlx4_ptys_reg *ptys_reg)
{
	u32 eth_proto = be32_to_cpu(ptys_reg->eth_proto_oper);

	if (!eth_proto) /* link down */
		eth_proto = be32_to_cpu(ptys_reg->eth_proto_cap);

	if (eth_proto & (MLX4_PROT_MASK(MLX4_10GBASE_T)
			 | MLX4_PROT_MASK(MLX4_1000BASE_T)
			 | MLX4_PROT_MASK(MLX4_100BASE_TX))) {
			return PORT_TP;
	}

	if (eth_proto & (MLX4_PROT_MASK(MLX4_10GBASE_SR)
			 | MLX4_PROT_MASK(MLX4_56GBASE_SR4)
			 | MLX4_PROT_MASK(MLX4_40GBASE_SR4)
			 | MLX4_PROT_MASK(MLX4_1000BASE_CX_SGMII))) {
			return PORT_FIBRE;
	}

	if (eth_proto & (MLX4_PROT_MASK(MLX4_10GBASE_CR)
			 | MLX4_PROT_MASK(MLX4_56GBASE_CR4)
			 | MLX4_PROT_MASK(MLX4_40GBASE_CR4))) {
			return PORT_DA;
	}

	if (eth_proto & (MLX4_PROT_MASK(MLX4_56GBASE_KR4)
			 | MLX4_PROT_MASK(MLX4_40GBASE_KR4)
			 | MLX4_PROT_MASK(MLX4_20GBASE_KR2)
			 | MLX4_PROT_MASK(MLX4_10GBASE_KR)
			 | MLX4_PROT_MASK(MLX4_10GBASE_KX4)
			 | MLX4_PROT_MASK(MLX4_1000BASE_KX))) {
			return PORT_NONE;
	}
	return PORT_OTHER;
}

#define MLX4_LINK_MODES_SZ \
	(sizeof_field(struct mlx4_ptys_reg, eth_proto_cap) * 8)

enum ethtool_report {
	SUPPORTED = 0,
	ADVERTISED = 1,
};

struct ptys2ethtool_config {
	__ETHTOOL_DECLARE_LINK_MODE_MASK(supported);
	__ETHTOOL_DECLARE_LINK_MODE_MASK(advertised);
	u32 speed;
};

static unsigned long *ptys2ethtool_link_mode(struct ptys2ethtool_config *cfg,
					     enum ethtool_report report)
{
	switch (report) {
	case SUPPORTED:
		return cfg->supported;
	case ADVERTISED:
		return cfg->advertised;
	}
	return NULL;
}

#define MLX4_BUILD_PTYS2ETHTOOL_CONFIG(reg_, speed_, ...)		\
	({								\
		struct ptys2ethtool_config *cfg;			\
		static const unsigned int modes[] = { __VA_ARGS__ };	\
		unsigned int i;						\
		cfg = &ptys2ethtool_map[reg_];				\
		cfg->speed = speed_;					\
		bitmap_zero(cfg->supported,				\
			    __ETHTOOL_LINK_MODE_MASK_NBITS);		\
		bitmap_zero(cfg->advertised,				\
			    __ETHTOOL_LINK_MODE_MASK_NBITS);		\
		for (i = 0 ; i < ARRAY_SIZE(modes) ; ++i) {		\
			__set_bit(modes[i], cfg->supported);		\
			__set_bit(modes[i], cfg->advertised);		\
		}							\
	})

/* Translates mlx4 link mode to equivalent ethtool Link modes/speed */
static struct ptys2ethtool_config ptys2ethtool_map[MLX4_LINK_MODES_SZ];

void __init mlx4_en_init_ptys2ethtool_map(void)
{
	MLX4_BUILD_PTYS2ETHTOOL_CONFIG(MLX4_100BASE_TX, SPEED_100,
				       ETHTOOL_LINK_MODE_100baseT_Full_BIT);
	MLX4_BUILD_PTYS2ETHTOOL_CONFIG(MLX4_1000BASE_T, SPEED_1000,
				       ETHTOOL_LINK_MODE_1000baseT_Full_BIT);
	MLX4_BUILD_PTYS2ETHTOOL_CONFIG(MLX4_1000BASE_CX_SGMII, SPEED_1000,
				       ETHTOOL_LINK_MODE_1000baseKX_Full_BIT);
	MLX4_BUILD_PTYS2ETHTOOL_CONFIG(MLX4_1000BASE_KX, SPEED_1000,
				       ETHTOOL_LINK_MODE_1000baseKX_Full_BIT);
	MLX4_BUILD_PTYS2ETHTOOL_CONFIG(MLX4_10GBASE_T, SPEED_10000,
				       ETHTOOL_LINK_MODE_10000baseT_Full_BIT);
	MLX4_BUILD_PTYS2ETHTOOL_CONFIG(MLX4_10GBASE_CX4, SPEED_10000,
				       ETHTOOL_LINK_MODE_10000baseKX4_Full_BIT);
	MLX4_BUILD_PTYS2ETHTOOL_CONFIG(MLX4_10GBASE_KX4, SPEED_10000,
				       ETHTOOL_LINK_MODE_10000baseKX4_Full_BIT);
	MLX4_BUILD_PTYS2ETHTOOL_CONFIG(MLX4_10GBASE_KR, SPEED_10000,
				       ETHTOOL_LINK_MODE_10000baseKR_Full_BIT);
	MLX4_BUILD_PTYS2ETHTOOL_CONFIG(MLX4_10GBASE_CR, SPEED_10000,
				       ETHTOOL_LINK_MODE_10000baseKR_Full_BIT);
	MLX4_BUILD_PTYS2ETHTOOL_CONFIG(MLX4_10GBASE_SR, SPEED_10000,
				       ETHTOOL_LINK_MODE_10000baseKR_Full_BIT);
	MLX4_BUILD_PTYS2ETHTOOL_CONFIG(MLX4_20GBASE_KR2, SPEED_20000,
				       ETHTOOL_LINK_MODE_20000baseMLD2_Full_BIT,
				       ETHTOOL_LINK_MODE_20000baseKR2_Full_BIT);
	MLX4_BUILD_PTYS2ETHTOOL_CONFIG(MLX4_40GBASE_CR4, SPEED_40000,
				       ETHTOOL_LINK_MODE_40000baseCR4_Full_BIT);
	MLX4_BUILD_PTYS2ETHTOOL_CONFIG(MLX4_40GBASE_KR4, SPEED_40000,
				       ETHTOOL_LINK_MODE_40000baseKR4_Full_BIT);
	MLX4_BUILD_PTYS2ETHTOOL_CONFIG(MLX4_40GBASE_SR4, SPEED_40000,
				       ETHTOOL_LINK_MODE_40000baseSR4_Full_BIT);
	MLX4_BUILD_PTYS2ETHTOOL_CONFIG(MLX4_56GBASE_KR4, SPEED_56000,
				       ETHTOOL_LINK_MODE_56000baseKR4_Full_BIT);
	MLX4_BUILD_PTYS2ETHTOOL_CONFIG(MLX4_56GBASE_CR4, SPEED_56000,
				       ETHTOOL_LINK_MODE_56000baseCR4_Full_BIT);
	MLX4_BUILD_PTYS2ETHTOOL_CONFIG(MLX4_56GBASE_SR4, SPEED_56000,
				       ETHTOOL_LINK_MODE_56000baseSR4_Full_BIT);
};

static void ptys2ethtool_update_link_modes(unsigned long *link_modes,
					   u32 eth_proto,
					   enum ethtool_report report)
{
	int i;
	for (i = 0; i < MLX4_LINK_MODES_SZ; i++) {
		if (eth_proto & MLX4_PROT_MASK(i))
			bitmap_or(link_modes, link_modes,
				  ptys2ethtool_link_mode(&ptys2ethtool_map[i],
							 report),
				  __ETHTOOL_LINK_MODE_MASK_NBITS);
	}
}

static u32 ethtool2ptys_link_modes(const unsigned long *link_modes,
				   enum ethtool_report report)
{
	int i;
	u32 ptys_modes = 0;

	for (i = 0; i < MLX4_LINK_MODES_SZ; i++) {
		if (bitmap_intersects(
			    ptys2ethtool_link_mode(&ptys2ethtool_map[i],
						   report),
			    link_modes,
			    __ETHTOOL_LINK_MODE_MASK_NBITS))
			ptys_modes |= 1 << i;
	}
	return ptys_modes;
}

/* Convert actual speed (SPEED_XXX) to ptys link modes */
static u32 speed2ptys_link_modes(u32 speed)
{
	int i;
	u32 ptys_modes = 0;

	for (i = 0; i < MLX4_LINK_MODES_SZ; i++) {
		if (ptys2ethtool_map[i].speed == speed)
			ptys_modes |= 1 << i;
	}
	return ptys_modes;
}

static int
ethtool_get_ptys_link_ksettings(struct net_device *dev,
				struct ethtool_link_ksettings *link_ksettings)
{
	struct mlx4_en_priv *priv = netdev_priv(dev);
	struct mlx4_ptys_reg ptys_reg;
	u32 eth_proto;
	int ret;

	memset(&ptys_reg, 0, sizeof(ptys_reg));
	ptys_reg.local_port = priv->port;
	ptys_reg.proto_mask = MLX4_PTYS_EN;
	ret = mlx4_ACCESS_PTYS_REG(priv->mdev->dev,
				   MLX4_ACCESS_REG_QUERY, &ptys_reg);
	if (ret) {
		en_warn(priv, "Failed to run mlx4_ACCESS_PTYS_REG status(%x)",
			ret);
		return ret;
	}
	en_dbg(DRV, priv, "ptys_reg.proto_mask       %x\n",
	       ptys_reg.proto_mask);
	en_dbg(DRV, priv, "ptys_reg.eth_proto_cap    %x\n",
	       be32_to_cpu(ptys_reg.eth_proto_cap));
	en_dbg(DRV, priv, "ptys_reg.eth_proto_admin  %x\n",
	       be32_to_cpu(ptys_reg.eth_proto_admin));
	en_dbg(DRV, priv, "ptys_reg.eth_proto_oper   %x\n",
	       be32_to_cpu(ptys_reg.eth_proto_oper));
	en_dbg(DRV, priv, "ptys_reg.eth_proto_lp_adv %x\n",
	       be32_to_cpu(ptys_reg.eth_proto_lp_adv));

	/* reset supported/advertising masks */
	ethtool_link_ksettings_zero_link_mode(link_ksettings, supported);
	ethtool_link_ksettings_zero_link_mode(link_ksettings, advertising);

	ptys2ethtool_update_supported_port(link_ksettings->link_modes.supported,
					   &ptys_reg);

	eth_proto = be32_to_cpu(ptys_reg.eth_proto_cap);
	ptys2ethtool_update_link_modes(link_ksettings->link_modes.supported,
				       eth_proto, SUPPORTED);

	eth_proto = be32_to_cpu(ptys_reg.eth_proto_admin);
	ptys2ethtool_update_link_modes(link_ksettings->link_modes.advertising,
				       eth_proto, ADVERTISED);

	ethtool_link_ksettings_add_link_mode(link_ksettings, supported,
					     Pause);
	ethtool_link_ksettings_add_link_mode(link_ksettings, supported,
					     Asym_Pause);

	if (priv->prof->tx_pause)
		ethtool_link_ksettings_add_link_mode(link_ksettings,
						     advertising, Pause);
	if (priv->prof->tx_pause ^ priv->prof->rx_pause)
		ethtool_link_ksettings_add_link_mode(link_ksettings,
						     advertising, Asym_Pause);

	link_ksettings->base.port = ptys_get_active_port(&ptys_reg);

	if (mlx4_en_autoneg_get(dev)) {
		ethtool_link_ksettings_add_link_mode(link_ksettings,
						     supported, Autoneg);
		ethtool_link_ksettings_add_link_mode(link_ksettings,
						     advertising, Autoneg);
	}

	link_ksettings->base.autoneg
		= (priv->port_state.flags & MLX4_EN_PORT_ANC) ?
		AUTONEG_ENABLE : AUTONEG_DISABLE;

	eth_proto = be32_to_cpu(ptys_reg.eth_proto_lp_adv);

	ethtool_link_ksettings_zero_link_mode(link_ksettings, lp_advertising);
	ptys2ethtool_update_link_modes(
		link_ksettings->link_modes.lp_advertising,
		eth_proto, ADVERTISED);
	if (priv->port_state.flags & MLX4_EN_PORT_ANC)
		ethtool_link_ksettings_add_link_mode(link_ksettings,
						     lp_advertising, Autoneg);

	link_ksettings->base.phy_address = 0;
	link_ksettings->base.mdio_support = 0;
	link_ksettings->base.eth_tp_mdix = ETH_TP_MDI_INVALID;
	link_ksettings->base.eth_tp_mdix_ctrl = ETH_TP_MDI_AUTO;

	return ret;
}

static void
ethtool_get_default_link_ksettings(
	struct net_device *dev, struct ethtool_link_ksettings *link_ksettings)
{
	struct mlx4_en_priv *priv = netdev_priv(dev);
	int trans_type;

	link_ksettings->base.autoneg = AUTONEG_DISABLE;

	ethtool_link_ksettings_zero_link_mode(link_ksettings, supported);
	ethtool_link_ksettings_add_link_mode(link_ksettings, supported,
					     10000baseT_Full);

	ethtool_link_ksettings_zero_link_mode(link_ksettings, advertising);
	ethtool_link_ksettings_add_link_mode(link_ksettings, advertising,
					     10000baseT_Full);

	trans_type = priv->port_state.transceiver;
	if (trans_type > 0 && trans_type <= 0xC) {
		link_ksettings->base.port = PORT_FIBRE;
		ethtool_link_ksettings_add_link_mode(link_ksettings,
						     supported, FIBRE);
		ethtool_link_ksettings_add_link_mode(link_ksettings,
						     advertising, FIBRE);
	} else if (trans_type == 0x80 || trans_type == 0) {
		link_ksettings->base.port = PORT_TP;
		ethtool_link_ksettings_add_link_mode(link_ksettings,
						     supported, TP);
		ethtool_link_ksettings_add_link_mode(link_ksettings,
						     advertising, TP);
	} else  {
		link_ksettings->base.port = -1;
	}
}

static int
mlx4_en_get_link_ksettings(struct net_device *dev,
			   struct ethtool_link_ksettings *link_ksettings)
{
	struct mlx4_en_priv *priv = netdev_priv(dev);
	int ret = -EINVAL;

	if (mlx4_en_QUERY_PORT(priv->mdev, priv->port))
		return -ENOMEM;

	en_dbg(DRV, priv, "query port state.flags ANC(%x) ANE(%x)\n",
	       priv->port_state.flags & MLX4_EN_PORT_ANC,
	       priv->port_state.flags & MLX4_EN_PORT_ANE);

	if (priv->mdev->dev->caps.flags2 & MLX4_DEV_CAP_FLAG2_ETH_PROT_CTRL)
		ret = ethtool_get_ptys_link_ksettings(dev, link_ksettings);
	if (ret) /* ETH PROT CRTL is not supported or PTYS CMD failed */
		ethtool_get_default_link_ksettings(dev, link_ksettings);

	if (netif_carrier_ok(dev)) {
		link_ksettings->base.speed = priv->port_state.link_speed;
		link_ksettings->base.duplex = DUPLEX_FULL;
	} else {
		link_ksettings->base.speed = SPEED_UNKNOWN;
		link_ksettings->base.duplex = DUPLEX_UNKNOWN;
	}
	return 0;
}

/* Calculate PTYS admin according ethtool speed (SPEED_XXX) */
static __be32 speed_set_ptys_admin(struct mlx4_en_priv *priv, u32 speed,
				   __be32 proto_cap)
{
	__be32 proto_admin = 0;

	if (!speed) { /* Speed = 0 ==> Reset Link modes */
		proto_admin = proto_cap;
		en_info(priv, "Speed was set to 0, Reset advertised Link Modes to default (%x)\n",
			be32_to_cpu(proto_cap));
	} else {
		u32 ptys_link_modes = speed2ptys_link_modes(speed);

		proto_admin = cpu_to_be32(ptys_link_modes) & proto_cap;
		en_info(priv, "Setting Speed to %d\n", speed);
	}
	return proto_admin;
}

static int
mlx4_en_set_link_ksettings(struct net_device *dev,
			   const struct ethtool_link_ksettings *link_ksettings)
{
	struct mlx4_en_priv *priv = netdev_priv(dev);
	struct mlx4_ptys_reg ptys_reg;
	__be32 proto_admin;
	u8 cur_autoneg;
	int ret;

	u32 ptys_adv = ethtool2ptys_link_modes(
		link_ksettings->link_modes.advertising, ADVERTISED);
	const int speed = link_ksettings->base.speed;

	en_dbg(DRV, priv,
	       "Set Speed=%d adv={%*pbl} autoneg=%d duplex=%d\n",
	       speed, __ETHTOOL_LINK_MODE_MASK_NBITS,
	       link_ksettings->link_modes.advertising,
	       link_ksettings->base.autoneg,
	       link_ksettings->base.duplex);

	if (!(priv->mdev->dev->caps.flags2 &
	      MLX4_DEV_CAP_FLAG2_ETH_PROT_CTRL) ||
	    (link_ksettings->base.duplex == DUPLEX_HALF))
		return -EINVAL;

	memset(&ptys_reg, 0, sizeof(ptys_reg));
	ptys_reg.local_port = priv->port;
	ptys_reg.proto_mask = MLX4_PTYS_EN;
	ret = mlx4_ACCESS_PTYS_REG(priv->mdev->dev,
				   MLX4_ACCESS_REG_QUERY, &ptys_reg);
	if (ret) {
		en_warn(priv, "Failed to QUERY mlx4_ACCESS_PTYS_REG status(%x)\n",
			ret);
		return 0;
	}

	cur_autoneg = ptys_reg.flags & MLX4_PTYS_AN_DISABLE_ADMIN ?
				AUTONEG_DISABLE : AUTONEG_ENABLE;

	if (link_ksettings->base.autoneg == AUTONEG_DISABLE) {
		proto_admin = speed_set_ptys_admin(priv, speed,
						   ptys_reg.eth_proto_cap);
		if ((be32_to_cpu(proto_admin) &
		     (MLX4_PROT_MASK(MLX4_1000BASE_CX_SGMII) |
		      MLX4_PROT_MASK(MLX4_1000BASE_KX))) &&
		    (ptys_reg.flags & MLX4_PTYS_AN_DISABLE_CAP))
			ptys_reg.flags |= MLX4_PTYS_AN_DISABLE_ADMIN;
	} else {
		proto_admin = cpu_to_be32(ptys_adv);
		ptys_reg.flags &= ~MLX4_PTYS_AN_DISABLE_ADMIN;
	}

	proto_admin &= ptys_reg.eth_proto_cap;
	if (!proto_admin) {
		en_warn(priv, "Not supported link mode(s) requested, check supported link modes.\n");
		return -EINVAL; /* nothing to change due to bad input */
	}

	if ((proto_admin == ptys_reg.eth_proto_admin) &&
	    ((ptys_reg.flags & MLX4_PTYS_AN_DISABLE_CAP) &&
	     (link_ksettings->base.autoneg == cur_autoneg)))
		return 0; /* Nothing to change */

	en_dbg(DRV, priv, "mlx4_ACCESS_PTYS_REG SET: ptys_reg.eth_proto_admin = 0x%x\n",
	       be32_to_cpu(proto_admin));

	ptys_reg.eth_proto_admin = proto_admin;
	ret = mlx4_ACCESS_PTYS_REG(priv->mdev->dev, MLX4_ACCESS_REG_WRITE,
				   &ptys_reg);
	if (ret) {
		en_warn(priv, "Failed to write mlx4_ACCESS_PTYS_REG eth_proto_admin(0x%x) status(0x%x)",
			be32_to_cpu(ptys_reg.eth_proto_admin), ret);
		return ret;
	}

	mutex_lock(&priv->mdev->state_lock);
	if (priv->port_up) {
		en_warn(priv, "Port link mode changed, restarting port...\n");
		mlx4_en_stop_port(dev, 1);
		if (mlx4_en_start_port(dev))
			en_err(priv, "Failed restarting port %d\n", priv->port);
	}
	mutex_unlock(&priv->mdev->state_lock);
	return 0;
}

static int mlx4_en_get_coalesce(struct net_device *dev,
			      struct ethtool_coalesce *coal)
{
	struct mlx4_en_priv *priv = netdev_priv(dev);

	coal->tx_coalesce_usecs = priv->tx_usecs;
	coal->tx_max_coalesced_frames = priv->tx_frames;
	coal->tx_max_coalesced_frames_irq = priv->tx_work_limit;

	coal->rx_coalesce_usecs = priv->rx_usecs;
	coal->rx_max_coalesced_frames = priv->rx_frames;

	coal->pkt_rate_low = priv->pkt_rate_low;
	coal->rx_coalesce_usecs_low = priv->rx_usecs_low;
	coal->pkt_rate_high = priv->pkt_rate_high;
	coal->rx_coalesce_usecs_high = priv->rx_usecs_high;
	coal->rate_sample_interval = priv->sample_interval;
	coal->use_adaptive_rx_coalesce = priv->adaptive_rx_coal;

	return 0;
}

static int mlx4_en_set_coalesce(struct net_device *dev,
			      struct ethtool_coalesce *coal)
{
	struct mlx4_en_priv *priv = netdev_priv(dev);

	if (!coal->tx_max_coalesced_frames_irq)
		return -EINVAL;

	if (coal->tx_coalesce_usecs > MLX4_EN_MAX_COAL_TIME ||
	    coal->rx_coalesce_usecs > MLX4_EN_MAX_COAL_TIME ||
	    coal->rx_coalesce_usecs_low > MLX4_EN_MAX_COAL_TIME ||
	    coal->rx_coalesce_usecs_high > MLX4_EN_MAX_COAL_TIME) {
		netdev_info(dev, "%s: maximum coalesce time supported is %d usecs\n",
			    __func__, MLX4_EN_MAX_COAL_TIME);
		return -ERANGE;
	}

	if (coal->tx_max_coalesced_frames > MLX4_EN_MAX_COAL_PKTS ||
	    coal->rx_max_coalesced_frames > MLX4_EN_MAX_COAL_PKTS) {
		netdev_info(dev, "%s: maximum coalesced frames supported is %d\n",
			    __func__, MLX4_EN_MAX_COAL_PKTS);
		return -ERANGE;
	}

	priv->rx_frames = (coal->rx_max_coalesced_frames ==
			   MLX4_EN_AUTO_CONF) ?
				MLX4_EN_RX_COAL_TARGET :
				coal->rx_max_coalesced_frames;
	priv->rx_usecs = (coal->rx_coalesce_usecs ==
			  MLX4_EN_AUTO_CONF) ?
				MLX4_EN_RX_COAL_TIME :
				coal->rx_coalesce_usecs;

	/* Setting TX coalescing parameters */
	if (coal->tx_coalesce_usecs != priv->tx_usecs ||
	    coal->tx_max_coalesced_frames != priv->tx_frames) {
		priv->tx_usecs = coal->tx_coalesce_usecs;
		priv->tx_frames = coal->tx_max_coalesced_frames;
	}

	/* Set adaptive coalescing params */
	priv->pkt_rate_low = coal->pkt_rate_low;
	priv->rx_usecs_low = coal->rx_coalesce_usecs_low;
	priv->pkt_rate_high = coal->pkt_rate_high;
	priv->rx_usecs_high = coal->rx_coalesce_usecs_high;
	priv->sample_interval = coal->rate_sample_interval;
	priv->adaptive_rx_coal = coal->use_adaptive_rx_coalesce;
	priv->tx_work_limit = coal->tx_max_coalesced_frames_irq;

	return mlx4_en_moderation_update(priv);
}

static int mlx4_en_set_pauseparam(struct net_device *dev,
				struct ethtool_pauseparam *pause)
{
	struct mlx4_en_priv *priv = netdev_priv(dev);
	struct mlx4_en_dev *mdev = priv->mdev;
	u8 tx_pause, tx_ppp, rx_pause, rx_ppp;
	int err;

	if (pause->autoneg)
		return -EINVAL;

	tx_pause = !!(pause->tx_pause);
	rx_pause = !!(pause->rx_pause);
	rx_ppp = (tx_pause || rx_pause) ? 0 : priv->prof->rx_ppp;
	tx_ppp = (tx_pause || rx_pause) ? 0 : priv->prof->tx_ppp;

	err = mlx4_SET_PORT_general(mdev->dev, priv->port,
				    priv->rx_skb_size + ETH_FCS_LEN,
				    tx_pause, tx_ppp, rx_pause, rx_ppp);
	if (err) {
		en_err(priv, "Failed setting pause params, err = %d\n", err);
		return err;
	}

	mlx4_en_update_pfc_stats_bitmap(mdev->dev, &priv->stats_bitmap,
					rx_ppp, rx_pause, tx_ppp, tx_pause);

	priv->prof->tx_pause = tx_pause;
	priv->prof->rx_pause = rx_pause;
	priv->prof->tx_ppp = tx_ppp;
	priv->prof->rx_ppp = rx_ppp;

	return err;
}

static void mlx4_en_get_pause_stats(struct net_device *dev,
				    struct ethtool_pause_stats *stats)
{
	struct mlx4_en_priv *priv = netdev_priv(dev);
	struct bitmap_iterator it;

	bitmap_iterator_init(&it, priv->stats_bitmap.bitmap, NUM_ALL_STATS);

	spin_lock_bh(&priv->stats_lock);
	if (test_bit(FLOW_PRIORITY_STATS_IDX_TX_FRAMES,
		     priv->stats_bitmap.bitmap))
		stats->tx_pause_frames = priv->tx_flowstats.tx_pause;
	if (test_bit(FLOW_PRIORITY_STATS_IDX_RX_FRAMES,
		     priv->stats_bitmap.bitmap))
		stats->rx_pause_frames = priv->rx_flowstats.rx_pause;
	spin_unlock_bh(&priv->stats_lock);
}

static void mlx4_en_get_pauseparam(struct net_device *dev,
				 struct ethtool_pauseparam *pause)
{
	struct mlx4_en_priv *priv = netdev_priv(dev);

	pause->tx_pause = priv->prof->tx_pause;
	pause->rx_pause = priv->prof->rx_pause;
}

static int mlx4_en_set_ringparam(struct net_device *dev,
				 struct ethtool_ringparam *param)
{
	struct mlx4_en_priv *priv = netdev_priv(dev);
	struct mlx4_en_dev *mdev = priv->mdev;
	struct mlx4_en_port_profile new_prof;
	struct mlx4_en_priv *tmp;
	u32 rx_size, tx_size;
	int port_up = 0;
	int err = 0;

	if (param->rx_jumbo_pending || param->rx_mini_pending)
		return -EINVAL;

	if (param->rx_pending < MLX4_EN_MIN_RX_SIZE) {
		en_warn(priv, "%s: rx_pending (%d) < min (%d)\n",
			__func__, param->rx_pending,
			MLX4_EN_MIN_RX_SIZE);
		return -EINVAL;
	}
	if (param->tx_pending < MLX4_EN_MIN_TX_SIZE) {
		en_warn(priv, "%s: tx_pending (%d) < min (%lu)\n",
			__func__, param->tx_pending,
			MLX4_EN_MIN_TX_SIZE);
		return -EINVAL;
	}

	rx_size = roundup_pow_of_two(param->rx_pending);
	tx_size = roundup_pow_of_two(param->tx_pending);

	if (rx_size == (priv->port_up ? priv->rx_ring[0]->actual_size :
					priv->rx_ring[0]->size) &&
	    tx_size == priv->tx_ring[TX][0]->size)
		return 0;

	tmp = kzalloc(sizeof(*tmp), GFP_KERNEL);
	if (!tmp)
		return -ENOMEM;

	mutex_lock(&mdev->state_lock);
	memcpy(&new_prof, priv->prof, sizeof(struct mlx4_en_port_profile));
	new_prof.tx_ring_size = tx_size;
	new_prof.rx_ring_size = rx_size;
<<<<<<< HEAD
	err = mlx4_en_try_alloc_resources(priv, tmp, &new_prof);
=======
	err = mlx4_en_try_alloc_resources(priv, tmp, &new_prof, true);
>>>>>>> 24b8d41d
	if (err)
		goto out;

	if (priv->port_up) {
		port_up = 1;
		mlx4_en_stop_port(dev, 1);
	}

	mlx4_en_safe_replace_resources(priv, tmp);

	if (port_up) {
		err = mlx4_en_start_port(dev);
		if (err)
			en_err(priv, "Failed starting port\n");
	}

	err = mlx4_en_moderation_update(priv);
out:
	kfree(tmp);
	mutex_unlock(&mdev->state_lock);
	return err;
}

static void mlx4_en_get_ringparam(struct net_device *dev,
				  struct ethtool_ringparam *param)
{
	struct mlx4_en_priv *priv = netdev_priv(dev);

	memset(param, 0, sizeof(*param));
	param->rx_max_pending = MLX4_EN_MAX_RX_SIZE;
	param->tx_max_pending = MLX4_EN_MAX_TX_SIZE;
	param->rx_pending = priv->port_up ?
		priv->rx_ring[0]->actual_size : priv->rx_ring[0]->size;
	param->tx_pending = priv->tx_ring[TX][0]->size;
}

static u32 mlx4_en_get_rxfh_indir_size(struct net_device *dev)
{
	struct mlx4_en_priv *priv = netdev_priv(dev);

	return rounddown_pow_of_two(priv->rx_ring_num);
}

static u32 mlx4_en_get_rxfh_key_size(struct net_device *netdev)
{
	return MLX4_EN_RSS_KEY_SIZE;
}

static int mlx4_en_check_rxfh_func(struct net_device *dev, u8 hfunc)
{
	struct mlx4_en_priv *priv = netdev_priv(dev);

	/* check if requested function is supported by the device */
	if (hfunc == ETH_RSS_HASH_TOP) {
		if (!(priv->mdev->dev->caps.flags2 & MLX4_DEV_CAP_FLAG2_RSS_TOP))
			return -EINVAL;
		if (!(dev->features & NETIF_F_RXHASH))
			en_warn(priv, "Toeplitz hash function should be used in conjunction with RX hashing for optimal performance\n");
		return 0;
	} else if (hfunc == ETH_RSS_HASH_XOR) {
		if (!(priv->mdev->dev->caps.flags2 & MLX4_DEV_CAP_FLAG2_RSS_XOR))
			return -EINVAL;
		if (dev->features & NETIF_F_RXHASH)
			en_warn(priv, "Enabling both XOR Hash function and RX Hashing can limit RPS functionality\n");
		return 0;
	}

	return -EINVAL;
}

static int mlx4_en_get_rxfh(struct net_device *dev, u32 *ring_index, u8 *key,
			    u8 *hfunc)
{
	struct mlx4_en_priv *priv = netdev_priv(dev);
	u32 n = mlx4_en_get_rxfh_indir_size(dev);
	u32 i, rss_rings;
<<<<<<< HEAD
	int err = 0;
=======
>>>>>>> 24b8d41d

	rss_rings = priv->prof->rss_rings ?: n;
	rss_rings = rounddown_pow_of_two(rss_rings);

	for (i = 0; i < n; i++) {
		if (!ring_index)
			break;
		ring_index[i] = i % rss_rings;
	}
	if (key)
		memcpy(key, priv->rss_key, MLX4_EN_RSS_KEY_SIZE);
	if (hfunc)
		*hfunc = priv->rss_hash_fn;
	return 0;
}

static int mlx4_en_set_rxfh(struct net_device *dev, const u32 *ring_index,
			    const u8 *key, const u8 hfunc)
{
	struct mlx4_en_priv *priv = netdev_priv(dev);
	u32 n = mlx4_en_get_rxfh_indir_size(dev);
	struct mlx4_en_dev *mdev = priv->mdev;
	int port_up = 0;
	int err = 0;
	int i;
	int rss_rings = 0;

	/* Calculate RSS table size and make sure flows are spread evenly
	 * between rings
	 */
	for (i = 0; i < n; i++) {
		if (!ring_index)
			break;
		if (i > 0 && !ring_index[i] && !rss_rings)
			rss_rings = i;

		if (ring_index[i] != (i % (rss_rings ?: n)))
			return -EINVAL;
	}

	if (!rss_rings)
		rss_rings = n;

	/* RSS table size must be an order of 2 */
	if (!is_power_of_2(rss_rings))
		return -EINVAL;

	if (hfunc != ETH_RSS_HASH_NO_CHANGE) {
		err = mlx4_en_check_rxfh_func(dev, hfunc);
		if (err)
			return err;
	}

	mutex_lock(&mdev->state_lock);
	if (priv->port_up) {
		port_up = 1;
		mlx4_en_stop_port(dev, 1);
	}

	if (ring_index)
		priv->prof->rss_rings = rss_rings;
	if (key)
		memcpy(priv->rss_key, key, MLX4_EN_RSS_KEY_SIZE);
	if (hfunc !=  ETH_RSS_HASH_NO_CHANGE)
		priv->rss_hash_fn = hfunc;

	if (port_up) {
		err = mlx4_en_start_port(dev);
		if (err)
			en_err(priv, "Failed starting port\n");
	}

	mutex_unlock(&mdev->state_lock);
	return err;
}

#define all_zeros_or_all_ones(field)		\
	((field) == 0 || (field) == (__force typeof(field))-1)

static int mlx4_en_validate_flow(struct net_device *dev,
				 struct ethtool_rxnfc *cmd)
{
	struct ethtool_usrip4_spec *l3_mask;
	struct ethtool_tcpip4_spec *l4_mask;
	struct ethhdr *eth_mask;

	if (cmd->fs.location >= MAX_NUM_OF_FS_RULES)
		return -EINVAL;

	if (cmd->fs.flow_type & FLOW_MAC_EXT) {
		/* dest mac mask must be ff:ff:ff:ff:ff:ff */
		if (!is_broadcast_ether_addr(cmd->fs.m_ext.h_dest))
			return -EINVAL;
	}

	switch (cmd->fs.flow_type & ~(FLOW_EXT | FLOW_MAC_EXT)) {
	case TCP_V4_FLOW:
	case UDP_V4_FLOW:
		if (cmd->fs.m_u.tcp_ip4_spec.tos)
			return -EINVAL;
		l4_mask = &cmd->fs.m_u.tcp_ip4_spec;
		/* don't allow mask which isn't all 0 or 1 */
		if (!all_zeros_or_all_ones(l4_mask->ip4src) ||
		    !all_zeros_or_all_ones(l4_mask->ip4dst) ||
		    !all_zeros_or_all_ones(l4_mask->psrc) ||
		    !all_zeros_or_all_ones(l4_mask->pdst))
			return -EINVAL;
		break;
	case IP_USER_FLOW:
		l3_mask = &cmd->fs.m_u.usr_ip4_spec;
		if (l3_mask->l4_4_bytes || l3_mask->tos || l3_mask->proto ||
		    cmd->fs.h_u.usr_ip4_spec.ip_ver != ETH_RX_NFC_IP4 ||
		    (!l3_mask->ip4src && !l3_mask->ip4dst) ||
		    !all_zeros_or_all_ones(l3_mask->ip4src) ||
		    !all_zeros_or_all_ones(l3_mask->ip4dst))
			return -EINVAL;
		break;
	case ETHER_FLOW:
		eth_mask = &cmd->fs.m_u.ether_spec;
		/* source mac mask must not be set */
		if (!is_zero_ether_addr(eth_mask->h_source))
			return -EINVAL;

		/* dest mac mask must be ff:ff:ff:ff:ff:ff */
		if (!is_broadcast_ether_addr(eth_mask->h_dest))
			return -EINVAL;

		if (!all_zeros_or_all_ones(eth_mask->h_proto))
			return -EINVAL;
		break;
	default:
		return -EINVAL;
	}

	if ((cmd->fs.flow_type & FLOW_EXT)) {
		if (cmd->fs.m_ext.vlan_etype ||
		    !((cmd->fs.m_ext.vlan_tci & cpu_to_be16(VLAN_VID_MASK)) ==
		      0 ||
		      (cmd->fs.m_ext.vlan_tci & cpu_to_be16(VLAN_VID_MASK)) ==
		      cpu_to_be16(VLAN_VID_MASK)))
			return -EINVAL;

		if (cmd->fs.m_ext.vlan_tci) {
			if (be16_to_cpu(cmd->fs.h_ext.vlan_tci) >= VLAN_N_VID)
				return -EINVAL;

		}
	}

	return 0;
}

static int mlx4_en_ethtool_add_mac_rule(struct ethtool_rxnfc *cmd,
					struct list_head *rule_list_h,
					struct mlx4_spec_list *spec_l2,
					unsigned char *mac)
{
	__be64 mac_msk = cpu_to_be64(MLX4_MAC_MASK << 16);

	spec_l2->id = MLX4_NET_TRANS_RULE_ID_ETH;
	memcpy(spec_l2->eth.dst_mac_msk, &mac_msk, ETH_ALEN);
	memcpy(spec_l2->eth.dst_mac, mac, ETH_ALEN);

	if ((cmd->fs.flow_type & FLOW_EXT) &&
	    (cmd->fs.m_ext.vlan_tci & cpu_to_be16(VLAN_VID_MASK))) {
		spec_l2->eth.vlan_id = cmd->fs.h_ext.vlan_tci;
		spec_l2->eth.vlan_id_msk = cpu_to_be16(VLAN_VID_MASK);
	}

	list_add_tail(&spec_l2->list, rule_list_h);

	return 0;
}

static int mlx4_en_ethtool_add_mac_rule_by_ipv4(struct mlx4_en_priv *priv,
						struct ethtool_rxnfc *cmd,
						struct list_head *rule_list_h,
						struct mlx4_spec_list *spec_l2,
						__be32 ipv4_dst)
{
#ifdef CONFIG_INET
	unsigned char mac[ETH_ALEN];

	if (!ipv4_is_multicast(ipv4_dst)) {
		if (cmd->fs.flow_type & FLOW_MAC_EXT)
			memcpy(&mac, cmd->fs.h_ext.h_dest, ETH_ALEN);
		else
			memcpy(&mac, priv->dev->dev_addr, ETH_ALEN);
	} else {
		ip_eth_mc_map(ipv4_dst, mac);
	}

	return mlx4_en_ethtool_add_mac_rule(cmd, rule_list_h, spec_l2, &mac[0]);
#else
	return -EINVAL;
#endif
}

static int add_ip_rule(struct mlx4_en_priv *priv,
		       struct ethtool_rxnfc *cmd,
		       struct list_head *list_h)
{
	int err;
	struct mlx4_spec_list *spec_l2 = NULL;
	struct mlx4_spec_list *spec_l3 = NULL;
	struct ethtool_usrip4_spec *l3_mask = &cmd->fs.m_u.usr_ip4_spec;

	spec_l3 = kzalloc(sizeof(*spec_l3), GFP_KERNEL);
	spec_l2 = kzalloc(sizeof(*spec_l2), GFP_KERNEL);
	if (!spec_l2 || !spec_l3) {
		err = -ENOMEM;
		goto free_spec;
	}

	err = mlx4_en_ethtool_add_mac_rule_by_ipv4(priv, cmd, list_h, spec_l2,
						   cmd->fs.h_u.
						   usr_ip4_spec.ip4dst);
	if (err)
		goto free_spec;
	spec_l3->id = MLX4_NET_TRANS_RULE_ID_IPV4;
	spec_l3->ipv4.src_ip = cmd->fs.h_u.usr_ip4_spec.ip4src;
	if (l3_mask->ip4src)
		spec_l3->ipv4.src_ip_msk = EN_ETHTOOL_WORD_MASK;
	spec_l3->ipv4.dst_ip = cmd->fs.h_u.usr_ip4_spec.ip4dst;
	if (l3_mask->ip4dst)
		spec_l3->ipv4.dst_ip_msk = EN_ETHTOOL_WORD_MASK;
	list_add_tail(&spec_l3->list, list_h);

	return 0;

free_spec:
	kfree(spec_l2);
	kfree(spec_l3);
	return err;
}

static int add_tcp_udp_rule(struct mlx4_en_priv *priv,
			     struct ethtool_rxnfc *cmd,
			     struct list_head *list_h, int proto)
{
	int err;
	struct mlx4_spec_list *spec_l2 = NULL;
	struct mlx4_spec_list *spec_l3 = NULL;
	struct mlx4_spec_list *spec_l4 = NULL;
	struct ethtool_tcpip4_spec *l4_mask = &cmd->fs.m_u.tcp_ip4_spec;

	spec_l2 = kzalloc(sizeof(*spec_l2), GFP_KERNEL);
	spec_l3 = kzalloc(sizeof(*spec_l3), GFP_KERNEL);
	spec_l4 = kzalloc(sizeof(*spec_l4), GFP_KERNEL);
	if (!spec_l2 || !spec_l3 || !spec_l4) {
		err = -ENOMEM;
		goto free_spec;
	}

	spec_l3->id = MLX4_NET_TRANS_RULE_ID_IPV4;

	if (proto == TCP_V4_FLOW) {
		err = mlx4_en_ethtool_add_mac_rule_by_ipv4(priv, cmd, list_h,
							   spec_l2,
							   cmd->fs.h_u.
							   tcp_ip4_spec.ip4dst);
		if (err)
			goto free_spec;
		spec_l4->id = MLX4_NET_TRANS_RULE_ID_TCP;
		spec_l3->ipv4.src_ip = cmd->fs.h_u.tcp_ip4_spec.ip4src;
		spec_l3->ipv4.dst_ip = cmd->fs.h_u.tcp_ip4_spec.ip4dst;
		spec_l4->tcp_udp.src_port = cmd->fs.h_u.tcp_ip4_spec.psrc;
		spec_l4->tcp_udp.dst_port = cmd->fs.h_u.tcp_ip4_spec.pdst;
	} else {
		err = mlx4_en_ethtool_add_mac_rule_by_ipv4(priv, cmd, list_h,
							   spec_l2,
							   cmd->fs.h_u.
							   udp_ip4_spec.ip4dst);
		if (err)
			goto free_spec;
		spec_l4->id = MLX4_NET_TRANS_RULE_ID_UDP;
		spec_l3->ipv4.src_ip = cmd->fs.h_u.udp_ip4_spec.ip4src;
		spec_l3->ipv4.dst_ip = cmd->fs.h_u.udp_ip4_spec.ip4dst;
		spec_l4->tcp_udp.src_port = cmd->fs.h_u.udp_ip4_spec.psrc;
		spec_l4->tcp_udp.dst_port = cmd->fs.h_u.udp_ip4_spec.pdst;
	}

	if (l4_mask->ip4src)
		spec_l3->ipv4.src_ip_msk = EN_ETHTOOL_WORD_MASK;
	if (l4_mask->ip4dst)
		spec_l3->ipv4.dst_ip_msk = EN_ETHTOOL_WORD_MASK;

	if (l4_mask->psrc)
		spec_l4->tcp_udp.src_port_msk = EN_ETHTOOL_SHORT_MASK;
	if (l4_mask->pdst)
		spec_l4->tcp_udp.dst_port_msk = EN_ETHTOOL_SHORT_MASK;

	list_add_tail(&spec_l3->list, list_h);
	list_add_tail(&spec_l4->list, list_h);

	return 0;

free_spec:
	kfree(spec_l2);
	kfree(spec_l3);
	kfree(spec_l4);
	return err;
}

static int mlx4_en_ethtool_to_net_trans_rule(struct net_device *dev,
					     struct ethtool_rxnfc *cmd,
					     struct list_head *rule_list_h)
{
	int err;
	struct ethhdr *eth_spec;
	struct mlx4_spec_list *spec_l2;
	struct mlx4_en_priv *priv = netdev_priv(dev);

	err = mlx4_en_validate_flow(dev, cmd);
	if (err)
		return err;

	switch (cmd->fs.flow_type & ~(FLOW_EXT | FLOW_MAC_EXT)) {
	case ETHER_FLOW:
		spec_l2 = kzalloc(sizeof(*spec_l2), GFP_KERNEL);
		if (!spec_l2)
			return -ENOMEM;

		eth_spec = &cmd->fs.h_u.ether_spec;
		mlx4_en_ethtool_add_mac_rule(cmd, rule_list_h, spec_l2,
					     &eth_spec->h_dest[0]);
		spec_l2->eth.ether_type = eth_spec->h_proto;
		if (eth_spec->h_proto)
			spec_l2->eth.ether_type_enable = 1;
		break;
	case IP_USER_FLOW:
		err = add_ip_rule(priv, cmd, rule_list_h);
		break;
	case TCP_V4_FLOW:
		err = add_tcp_udp_rule(priv, cmd, rule_list_h, TCP_V4_FLOW);
		break;
	case UDP_V4_FLOW:
		err = add_tcp_udp_rule(priv, cmd, rule_list_h, UDP_V4_FLOW);
		break;
	}

	return err;
}

static int mlx4_en_flow_replace(struct net_device *dev,
				struct ethtool_rxnfc *cmd)
{
	int err;
	struct mlx4_en_priv *priv = netdev_priv(dev);
	struct ethtool_flow_id *loc_rule;
	struct mlx4_spec_list *spec, *tmp_spec;
	u32 qpn;
	u64 reg_id;

	struct mlx4_net_trans_rule rule = {
		.queue_mode = MLX4_NET_TRANS_Q_FIFO,
		.exclusive = 0,
		.allow_loopback = 1,
		.promisc_mode = MLX4_FS_REGULAR,
	};

	rule.port = priv->port;
	rule.priority = MLX4_DOMAIN_ETHTOOL | cmd->fs.location;
	INIT_LIST_HEAD(&rule.list);

	/* Allow direct QP attaches if the EN_ETHTOOL_QP_ATTACH flag is set */
	if (cmd->fs.ring_cookie == RX_CLS_FLOW_DISC)
		qpn = priv->drop_qp.qpn;
	else if (cmd->fs.ring_cookie & EN_ETHTOOL_QP_ATTACH) {
		qpn = cmd->fs.ring_cookie & (EN_ETHTOOL_QP_ATTACH - 1);
	} else {
		if (cmd->fs.ring_cookie >= priv->rx_ring_num) {
			en_warn(priv, "rxnfc: RX ring (%llu) doesn't exist\n",
				cmd->fs.ring_cookie);
			return -EINVAL;
		}
		qpn = priv->rss_map.qps[cmd->fs.ring_cookie].qpn;
		if (!qpn) {
			en_warn(priv, "rxnfc: RX ring (%llu) is inactive\n",
				cmd->fs.ring_cookie);
			return -EINVAL;
		}
	}
	rule.qpn = qpn;
	err = mlx4_en_ethtool_to_net_trans_rule(dev, cmd, &rule.list);
	if (err)
		goto out_free_list;

	loc_rule = &priv->ethtool_rules[cmd->fs.location];
	if (loc_rule->id) {
		err = mlx4_flow_detach(priv->mdev->dev, loc_rule->id);
		if (err) {
			en_err(priv, "Fail to detach network rule at location %d. registration id = %llx\n",
			       cmd->fs.location, loc_rule->id);
			goto out_free_list;
		}
		loc_rule->id = 0;
		memset(&loc_rule->flow_spec, 0,
		       sizeof(struct ethtool_rx_flow_spec));
		list_del(&loc_rule->list);
	}
	err = mlx4_flow_attach(priv->mdev->dev, &rule, &reg_id);
	if (err) {
		en_err(priv, "Fail to attach network rule at location %d\n",
		       cmd->fs.location);
		goto out_free_list;
	}
	loc_rule->id = reg_id;
	memcpy(&loc_rule->flow_spec, &cmd->fs,
	       sizeof(struct ethtool_rx_flow_spec));
	list_add_tail(&loc_rule->list, &priv->ethtool_list);

out_free_list:
	list_for_each_entry_safe(spec, tmp_spec, &rule.list, list) {
		list_del(&spec->list);
		kfree(spec);
	}
	return err;
}

static int mlx4_en_flow_detach(struct net_device *dev,
			       struct ethtool_rxnfc *cmd)
{
	int err = 0;
	struct ethtool_flow_id *rule;
	struct mlx4_en_priv *priv = netdev_priv(dev);

	if (cmd->fs.location >= MAX_NUM_OF_FS_RULES)
		return -EINVAL;

	rule = &priv->ethtool_rules[cmd->fs.location];
	if (!rule->id) {
		err =  -ENOENT;
		goto out;
	}

	err = mlx4_flow_detach(priv->mdev->dev, rule->id);
	if (err) {
		en_err(priv, "Fail to detach network rule at location %d. registration id = 0x%llx\n",
		       cmd->fs.location, rule->id);
		goto out;
	}
	rule->id = 0;
	memset(&rule->flow_spec, 0, sizeof(struct ethtool_rx_flow_spec));
	list_del(&rule->list);
out:
	return err;

}

static int mlx4_en_get_flow(struct net_device *dev, struct ethtool_rxnfc *cmd,
			    int loc)
{
	int err = 0;
	struct ethtool_flow_id *rule;
	struct mlx4_en_priv *priv = netdev_priv(dev);

	if (loc < 0 || loc >= MAX_NUM_OF_FS_RULES)
		return -EINVAL;

	rule = &priv->ethtool_rules[loc];
	if (rule->id)
		memcpy(&cmd->fs, &rule->flow_spec,
		       sizeof(struct ethtool_rx_flow_spec));
	else
		err = -ENOENT;

	return err;
}

static int mlx4_en_get_num_flows(struct mlx4_en_priv *priv)
{

	int i, res = 0;
	for (i = 0; i < MAX_NUM_OF_FS_RULES; i++) {
		if (priv->ethtool_rules[i].id)
			res++;
	}
	return res;

}

static int mlx4_en_get_rxnfc(struct net_device *dev, struct ethtool_rxnfc *cmd,
			     u32 *rule_locs)
{
	struct mlx4_en_priv *priv = netdev_priv(dev);
	struct mlx4_en_dev *mdev = priv->mdev;
	int err = 0;
	int i = 0, priority = 0;

	if ((cmd->cmd == ETHTOOL_GRXCLSRLCNT ||
	     cmd->cmd == ETHTOOL_GRXCLSRULE ||
	     cmd->cmd == ETHTOOL_GRXCLSRLALL) &&
	    (mdev->dev->caps.steering_mode !=
	     MLX4_STEERING_MODE_DEVICE_MANAGED || !priv->port_up))
		return -EINVAL;

	switch (cmd->cmd) {
	case ETHTOOL_GRXRINGS:
		cmd->data = priv->rx_ring_num;
		break;
	case ETHTOOL_GRXCLSRLCNT:
		cmd->rule_cnt = mlx4_en_get_num_flows(priv);
		break;
	case ETHTOOL_GRXCLSRULE:
		err = mlx4_en_get_flow(dev, cmd, cmd->fs.location);
		break;
	case ETHTOOL_GRXCLSRLALL:
		cmd->data = MAX_NUM_OF_FS_RULES;
		while ((!err || err == -ENOENT) && priority < cmd->rule_cnt) {
			err = mlx4_en_get_flow(dev, cmd, i);
			if (!err)
				rule_locs[priority++] = i;
			i++;
		}
		err = 0;
		break;
	default:
		err = -EOPNOTSUPP;
		break;
	}

	return err;
}

static int mlx4_en_set_rxnfc(struct net_device *dev, struct ethtool_rxnfc *cmd)
{
	int err = 0;
	struct mlx4_en_priv *priv = netdev_priv(dev);
	struct mlx4_en_dev *mdev = priv->mdev;

	if (mdev->dev->caps.steering_mode !=
	    MLX4_STEERING_MODE_DEVICE_MANAGED || !priv->port_up)
		return -EINVAL;

	switch (cmd->cmd) {
	case ETHTOOL_SRXCLSRLINS:
		err = mlx4_en_flow_replace(dev, cmd);
		break;
	case ETHTOOL_SRXCLSRLDEL:
		err = mlx4_en_flow_detach(dev, cmd);
		break;
	default:
		en_warn(priv, "Unsupported ethtool command. (%d)\n", cmd->cmd);
		return -EINVAL;
	}

	return err;
}

static int mlx4_en_get_max_num_rx_rings(struct net_device *dev)
{
	return min_t(int, num_online_cpus(), MAX_RX_RINGS);
}

static void mlx4_en_get_channels(struct net_device *dev,
				 struct ethtool_channels *channel)
{
	struct mlx4_en_priv *priv = netdev_priv(dev);

	channel->max_rx = mlx4_en_get_max_num_rx_rings(dev);
	channel->max_tx = priv->mdev->profile.max_num_tx_rings_p_up;

	channel->rx_count = priv->rx_ring_num;
	channel->tx_count = priv->tx_ring_num[TX] /
			    priv->prof->num_up;
}

static int mlx4_en_set_channels(struct net_device *dev,
				struct ethtool_channels *channel)
{
	struct mlx4_en_priv *priv = netdev_priv(dev);
	struct mlx4_en_dev *mdev = priv->mdev;
	struct mlx4_en_port_profile new_prof;
	struct mlx4_en_priv *tmp;
<<<<<<< HEAD
=======
	int total_tx_count;
>>>>>>> 24b8d41d
	int port_up = 0;
	int xdp_count;
	int err = 0;
	u8 up;

	if (!channel->tx_count || !channel->rx_count)
		return -EINVAL;

<<<<<<< HEAD
	if (channel->tx_count * MLX4_EN_NUM_UP <= priv->xdp_ring_num) {
		en_err(priv, "Minimum %d tx channels required with XDP on\n",
		       priv->xdp_ring_num / MLX4_EN_NUM_UP + 1);
		return -EINVAL;
	}

	tmp = kzalloc(sizeof(*tmp), GFP_KERNEL);
	if (!tmp)
		return -ENOMEM;

	mutex_lock(&mdev->state_lock);
	memcpy(&new_prof, priv->prof, sizeof(struct mlx4_en_port_profile));
	new_prof.num_tx_rings_p_up = channel->tx_count;
	new_prof.tx_ring_num = channel->tx_count * MLX4_EN_NUM_UP;
	new_prof.rx_ring_num = channel->rx_count;

	err = mlx4_en_try_alloc_resources(priv, tmp, &new_prof);
=======
	tmp = kzalloc(sizeof(*tmp), GFP_KERNEL);
	if (!tmp)
		return -ENOMEM;

	mutex_lock(&mdev->state_lock);
	xdp_count = priv->tx_ring_num[TX_XDP] ? channel->rx_count : 0;
	total_tx_count = channel->tx_count * priv->prof->num_up + xdp_count;
	if (total_tx_count > MAX_TX_RINGS) {
		err = -EINVAL;
		en_err(priv,
		       "Total number of TX and XDP rings (%d) exceeds the maximum supported (%d)\n",
		       total_tx_count, MAX_TX_RINGS);
		goto out;
	}

	memcpy(&new_prof, priv->prof, sizeof(struct mlx4_en_port_profile));
	new_prof.num_tx_rings_p_up = channel->tx_count;
	new_prof.tx_ring_num[TX] = channel->tx_count * priv->prof->num_up;
	new_prof.tx_ring_num[TX_XDP] = xdp_count;
	new_prof.rx_ring_num = channel->rx_count;

	err = mlx4_en_try_alloc_resources(priv, tmp, &new_prof, true);
>>>>>>> 24b8d41d
	if (err)
		goto out;

	if (priv->port_up) {
		port_up = 1;
		mlx4_en_stop_port(dev, 1);
	}

	mlx4_en_safe_replace_resources(priv, tmp);

<<<<<<< HEAD
	netif_set_real_num_tx_queues(dev, priv->tx_ring_num -
							priv->xdp_ring_num);
=======
>>>>>>> 24b8d41d
	netif_set_real_num_rx_queues(dev, priv->rx_ring_num);

	up = (priv->prof->num_up == MLX4_EN_NUM_UP_LOW) ?
				    0 : priv->prof->num_up;
	mlx4_en_setup_tc(dev, up);

	en_warn(priv, "Using %d TX rings\n", priv->tx_ring_num[TX]);
	en_warn(priv, "Using %d RX rings\n", priv->rx_ring_num);

	if (port_up) {
		err = mlx4_en_start_port(dev);
		if (err)
			en_err(priv, "Failed starting port\n");
	}

	err = mlx4_en_moderation_update(priv);
out:
	kfree(tmp);
	mutex_unlock(&mdev->state_lock);
	kfree(tmp);
	return err;
}

static int mlx4_en_get_ts_info(struct net_device *dev,
			       struct ethtool_ts_info *info)
{
	struct mlx4_en_priv *priv = netdev_priv(dev);
	struct mlx4_en_dev *mdev = priv->mdev;
	int ret;

	ret = ethtool_op_get_ts_info(dev, info);
	if (ret)
		return ret;

	if (mdev->dev->caps.flags2 & MLX4_DEV_CAP_FLAG2_TS) {
		info->so_timestamping |=
			SOF_TIMESTAMPING_TX_HARDWARE |
			SOF_TIMESTAMPING_RX_HARDWARE |
			SOF_TIMESTAMPING_RAW_HARDWARE;

		info->tx_types =
			(1 << HWTSTAMP_TX_OFF) |
			(1 << HWTSTAMP_TX_ON);

		info->rx_filters =
			(1 << HWTSTAMP_FILTER_NONE) |
			(1 << HWTSTAMP_FILTER_ALL);

		if (mdev->ptp_clock)
			info->phc_index = ptp_clock_index(mdev->ptp_clock);
	}

	return ret;
}

static int mlx4_en_set_priv_flags(struct net_device *dev, u32 flags)
{
	struct mlx4_en_priv *priv = netdev_priv(dev);
	struct mlx4_en_dev *mdev = priv->mdev;
	bool bf_enabled_new = !!(flags & MLX4_EN_PRIV_FLAGS_BLUEFLAME);
	bool bf_enabled_old = !!(priv->pflags & MLX4_EN_PRIV_FLAGS_BLUEFLAME);
	bool phv_enabled_new = !!(flags & MLX4_EN_PRIV_FLAGS_PHV);
	bool phv_enabled_old = !!(priv->pflags & MLX4_EN_PRIV_FLAGS_PHV);
	int i;
	int ret = 0;

	if (bf_enabled_new != bf_enabled_old) {
		int t;

		if (bf_enabled_new) {
			bool bf_supported = true;

			for (t = 0; t < MLX4_EN_NUM_TX_TYPES; t++)
				for (i = 0; i < priv->tx_ring_num[t]; i++)
					bf_supported &=
						priv->tx_ring[t][i]->bf_alloced;

			if (!bf_supported) {
				en_err(priv, "BlueFlame is not supported\n");
				return -EINVAL;
			}

			priv->pflags |= MLX4_EN_PRIV_FLAGS_BLUEFLAME;
		} else {
			priv->pflags &= ~MLX4_EN_PRIV_FLAGS_BLUEFLAME;
		}

		for (t = 0; t < MLX4_EN_NUM_TX_TYPES; t++)
			for (i = 0; i < priv->tx_ring_num[t]; i++)
				priv->tx_ring[t][i]->bf_enabled =
					bf_enabled_new;

		en_info(priv, "BlueFlame %s\n",
			bf_enabled_new ?  "Enabled" : "Disabled");
	}

	if (phv_enabled_new != phv_enabled_old) {
		ret = set_phv_bit(mdev->dev, priv->port, (int)phv_enabled_new);
		if (ret)
			return ret;
		else if (phv_enabled_new)
			priv->pflags |= MLX4_EN_PRIV_FLAGS_PHV;
		else
			priv->pflags &= ~MLX4_EN_PRIV_FLAGS_PHV;
		en_info(priv, "PHV bit %s\n",
			phv_enabled_new ?  "Enabled" : "Disabled");
	}
	return 0;
}

static u32 mlx4_en_get_priv_flags(struct net_device *dev)
{
	struct mlx4_en_priv *priv = netdev_priv(dev);

	return priv->pflags;
}

static int mlx4_en_get_tunable(struct net_device *dev,
			       const struct ethtool_tunable *tuna,
			       void *data)
{
	const struct mlx4_en_priv *priv = netdev_priv(dev);
	int ret = 0;

	switch (tuna->id) {
	case ETHTOOL_TX_COPYBREAK:
		*(u32 *)data = priv->prof->inline_thold;
		break;
	default:
		ret = -EINVAL;
		break;
	}

	return ret;
}

static int mlx4_en_set_tunable(struct net_device *dev,
			       const struct ethtool_tunable *tuna,
			       const void *data)
{
	struct mlx4_en_priv *priv = netdev_priv(dev);
	int val, ret = 0;

	switch (tuna->id) {
	case ETHTOOL_TX_COPYBREAK:
		val = *(u32 *)data;
		if (val < MIN_PKT_LEN || val > MAX_INLINE)
			ret = -EINVAL;
		else
			priv->prof->inline_thold = val;
		break;
	default:
		ret = -EINVAL;
		break;
	}

	return ret;
}

#define MLX4_EEPROM_PAGE_LEN 256

static int mlx4_en_get_module_info(struct net_device *dev,
				   struct ethtool_modinfo *modinfo)
{
	struct mlx4_en_priv *priv = netdev_priv(dev);
	struct mlx4_en_dev *mdev = priv->mdev;
	int ret;
	u8 data[4];

	/* Read first 2 bytes to get Module & REV ID */
	ret = mlx4_get_module_info(mdev->dev, priv->port,
				   0/*offset*/, 2/*size*/, data);
	if (ret < 2)
		return -EIO;

	switch (data[0] /* identifier */) {
	case MLX4_MODULE_ID_QSFP:
		modinfo->type = ETH_MODULE_SFF_8436;
		modinfo->eeprom_len = ETH_MODULE_SFF_8436_LEN;
		break;
	case MLX4_MODULE_ID_QSFP_PLUS:
		if (data[1] >= 0x3) { /* revision id */
			modinfo->type = ETH_MODULE_SFF_8636;
			modinfo->eeprom_len = ETH_MODULE_SFF_8636_LEN;
		} else {
			modinfo->type = ETH_MODULE_SFF_8436;
			modinfo->eeprom_len = ETH_MODULE_SFF_8436_LEN;
		}
		break;
	case MLX4_MODULE_ID_QSFP28:
		modinfo->type = ETH_MODULE_SFF_8636;
		modinfo->eeprom_len = ETH_MODULE_SFF_8636_LEN;
		break;
	case MLX4_MODULE_ID_SFP:
		modinfo->type = ETH_MODULE_SFF_8472;
		modinfo->eeprom_len = MLX4_EEPROM_PAGE_LEN;
		break;
	default:
		return -EINVAL;
	}

	return 0;
}

static int mlx4_en_get_module_eeprom(struct net_device *dev,
				     struct ethtool_eeprom *ee,
				     u8 *data)
{
	struct mlx4_en_priv *priv = netdev_priv(dev);
	struct mlx4_en_dev *mdev = priv->mdev;
	int offset = ee->offset;
	int i = 0, ret;

	if (ee->len == 0)
		return -EINVAL;

	memset(data, 0, ee->len);

	while (i < ee->len) {
		en_dbg(DRV, priv,
		       "mlx4_get_module_info i(%d) offset(%d) len(%d)\n",
		       i, offset, ee->len - i);

		ret = mlx4_get_module_info(mdev->dev, priv->port,
					   offset, ee->len - i, data + i);

		if (!ret) /* Done reading */
			return 0;

		if (ret < 0) {
			en_err(priv,
			       "mlx4_get_module_info i(%d) offset(%d) bytes_to_read(%d) - FAILED (0x%x)\n",
			       i, offset, ee->len - i, ret);
			return 0;
		}

		i += ret;
		offset += ret;
	}
	return 0;
}

static int mlx4_en_set_phys_id(struct net_device *dev,
			       enum ethtool_phys_id_state state)
{
	int err;
	u16 beacon_duration;
	struct mlx4_en_priv *priv = netdev_priv(dev);
	struct mlx4_en_dev *mdev = priv->mdev;

	if (!(mdev->dev->caps.flags2 & MLX4_DEV_CAP_FLAG2_PORT_BEACON))
		return -EOPNOTSUPP;

	switch (state) {
	case ETHTOOL_ID_ACTIVE:
		beacon_duration = PORT_BEACON_MAX_LIMIT;
		break;
	case ETHTOOL_ID_INACTIVE:
		beacon_duration = 0;
		break;
	default:
		return -EOPNOTSUPP;
	}

	err = mlx4_SET_PORT_BEACON(mdev->dev, priv->port, beacon_duration);
	return err;
}

const struct ethtool_ops mlx4_en_ethtool_ops = {
	.supported_coalesce_params = ETHTOOL_COALESCE_USECS |
				     ETHTOOL_COALESCE_MAX_FRAMES |
				     ETHTOOL_COALESCE_TX_MAX_FRAMES_IRQ |
				     ETHTOOL_COALESCE_PKT_RATE_RX_USECS,
	.get_drvinfo = mlx4_en_get_drvinfo,
	.get_link_ksettings = mlx4_en_get_link_ksettings,
	.set_link_ksettings = mlx4_en_set_link_ksettings,
	.get_link = ethtool_op_get_link,
	.get_strings = mlx4_en_get_strings,
	.get_sset_count = mlx4_en_get_sset_count,
	.get_ethtool_stats = mlx4_en_get_ethtool_stats,
	.self_test = mlx4_en_self_test,
	.set_phys_id = mlx4_en_set_phys_id,
	.get_wol = mlx4_en_get_wol,
	.set_wol = mlx4_en_set_wol,
	.get_msglevel = mlx4_en_get_msglevel,
	.set_msglevel = mlx4_en_set_msglevel,
	.get_coalesce = mlx4_en_get_coalesce,
	.set_coalesce = mlx4_en_set_coalesce,
	.get_pause_stats = mlx4_en_get_pause_stats,
	.get_pauseparam = mlx4_en_get_pauseparam,
	.set_pauseparam = mlx4_en_set_pauseparam,
	.get_ringparam = mlx4_en_get_ringparam,
	.set_ringparam = mlx4_en_set_ringparam,
	.get_rxnfc = mlx4_en_get_rxnfc,
	.set_rxnfc = mlx4_en_set_rxnfc,
	.get_rxfh_indir_size = mlx4_en_get_rxfh_indir_size,
	.get_rxfh_key_size = mlx4_en_get_rxfh_key_size,
	.get_rxfh = mlx4_en_get_rxfh,
	.set_rxfh = mlx4_en_set_rxfh,
	.get_channels = mlx4_en_get_channels,
	.set_channels = mlx4_en_set_channels,
	.get_ts_info = mlx4_en_get_ts_info,
	.set_priv_flags = mlx4_en_set_priv_flags,
	.get_priv_flags = mlx4_en_get_priv_flags,
	.get_tunable		= mlx4_en_get_tunable,
	.set_tunable		= mlx4_en_set_tunable,
	.get_module_info = mlx4_en_get_module_info,
	.get_module_eeprom = mlx4_en_get_module_eeprom
};




<|MERGE_RESOLUTION|>--- conflicted
+++ resolved
@@ -1176,11 +1176,7 @@
 	memcpy(&new_prof, priv->prof, sizeof(struct mlx4_en_port_profile));
 	new_prof.tx_ring_size = tx_size;
 	new_prof.rx_ring_size = rx_size;
-<<<<<<< HEAD
-	err = mlx4_en_try_alloc_resources(priv, tmp, &new_prof);
-=======
 	err = mlx4_en_try_alloc_resources(priv, tmp, &new_prof, true);
->>>>>>> 24b8d41d
 	if (err)
 		goto out;
 
@@ -1257,10 +1253,6 @@
 	struct mlx4_en_priv *priv = netdev_priv(dev);
 	u32 n = mlx4_en_get_rxfh_indir_size(dev);
 	u32 i, rss_rings;
-<<<<<<< HEAD
-	int err = 0;
-=======
->>>>>>> 24b8d41d
 
 	rss_rings = priv->prof->rss_rings ?: n;
 	rss_rings = rounddown_pow_of_two(rss_rings);
@@ -1836,10 +1828,7 @@
 	struct mlx4_en_dev *mdev = priv->mdev;
 	struct mlx4_en_port_profile new_prof;
 	struct mlx4_en_priv *tmp;
-<<<<<<< HEAD
-=======
 	int total_tx_count;
->>>>>>> 24b8d41d
 	int port_up = 0;
 	int xdp_count;
 	int err = 0;
@@ -1848,25 +1837,6 @@
 	if (!channel->tx_count || !channel->rx_count)
 		return -EINVAL;
 
-<<<<<<< HEAD
-	if (channel->tx_count * MLX4_EN_NUM_UP <= priv->xdp_ring_num) {
-		en_err(priv, "Minimum %d tx channels required with XDP on\n",
-		       priv->xdp_ring_num / MLX4_EN_NUM_UP + 1);
-		return -EINVAL;
-	}
-
-	tmp = kzalloc(sizeof(*tmp), GFP_KERNEL);
-	if (!tmp)
-		return -ENOMEM;
-
-	mutex_lock(&mdev->state_lock);
-	memcpy(&new_prof, priv->prof, sizeof(struct mlx4_en_port_profile));
-	new_prof.num_tx_rings_p_up = channel->tx_count;
-	new_prof.tx_ring_num = channel->tx_count * MLX4_EN_NUM_UP;
-	new_prof.rx_ring_num = channel->rx_count;
-
-	err = mlx4_en_try_alloc_resources(priv, tmp, &new_prof);
-=======
 	tmp = kzalloc(sizeof(*tmp), GFP_KERNEL);
 	if (!tmp)
 		return -ENOMEM;
@@ -1889,7 +1859,6 @@
 	new_prof.rx_ring_num = channel->rx_count;
 
 	err = mlx4_en_try_alloc_resources(priv, tmp, &new_prof, true);
->>>>>>> 24b8d41d
 	if (err)
 		goto out;
 
@@ -1900,11 +1869,6 @@
 
 	mlx4_en_safe_replace_resources(priv, tmp);
 
-<<<<<<< HEAD
-	netif_set_real_num_tx_queues(dev, priv->tx_ring_num -
-							priv->xdp_ring_num);
-=======
->>>>>>> 24b8d41d
 	netif_set_real_num_rx_queues(dev, priv->rx_ring_num);
 
 	up = (priv->prof->num_up == MLX4_EN_NUM_UP_LOW) ?
@@ -1922,7 +1886,6 @@
 
 	err = mlx4_en_moderation_update(priv);
 out:
-	kfree(tmp);
 	mutex_unlock(&mdev->state_lock);
 	kfree(tmp);
 	return err;
