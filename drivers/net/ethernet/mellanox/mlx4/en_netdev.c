--- conflicted
+++ resolved
@@ -1295,23 +1295,6 @@
 	mutex_unlock(&mdev->state_lock);
 }
 
-<<<<<<< HEAD
-#ifdef CONFIG_NET_POLL_CONTROLLER
-static void mlx4_en_netpoll(struct net_device *dev)
-{
-	struct mlx4_en_priv *priv = netdev_priv(dev);
-	struct mlx4_en_cq *cq;
-	int i;
-
-	for (i = 0; i < priv->tx_ring_num; i++) {
-		cq = priv->tx_cq[i];
-		napi_schedule(&cq->napi);
-	}
-}
-#endif
-
-=======
->>>>>>> 24b8d41d
 static int mlx4_en_set_rss_steer_rules(struct mlx4_en_priv *priv)
 {
 	u64 reg_id;
@@ -1402,26 +1385,15 @@
 }
 
 
-<<<<<<< HEAD
-static struct rtnl_link_stats64 *
-=======
 static void
->>>>>>> 24b8d41d
 mlx4_en_get_stats64(struct net_device *dev, struct rtnl_link_stats64 *stats)
 {
 	struct mlx4_en_priv *priv = netdev_priv(dev);
 
 	spin_lock_bh(&priv->stats_lock);
-<<<<<<< HEAD
-	netdev_stats_to_stats64(stats, &dev->stats);
-	spin_unlock_bh(&priv->stats_lock);
-
-	return stats;
-=======
 	mlx4_en_fold_software_stats(dev);
 	netdev_stats_to_stats64(stats, &dev->stats);
 	spin_unlock_bh(&priv->stats_lock);
->>>>>>> 24b8d41d
 }
 
 static void mlx4_en_set_default_moderation(struct mlx4_en_priv *priv)
@@ -1629,21 +1601,6 @@
 static void mlx4_en_init_recycle_ring(struct mlx4_en_priv *priv,
 				      int tx_ring_idx)
 {
-<<<<<<< HEAD
-	struct mlx4_en_tx_ring *tx_ring = priv->tx_ring[tx_ring_idx];
-	int rr_index;
-
-	rr_index = (priv->xdp_ring_num - priv->tx_ring_num) + tx_ring_idx;
-	if (rr_index >= 0) {
-		tx_ring->free_tx_desc = mlx4_en_recycle_tx_desc;
-		tx_ring->recycle_ring = priv->rx_ring[rr_index];
-		en_dbg(DRV, priv,
-		       "Set tx_ring[%d]->recycle_ring = rx_ring[%d]\n",
-		       tx_ring_idx, rr_index);
-	} else {
-		tx_ring->recycle_ring = NULL;
-	}
-=======
 	struct mlx4_en_tx_ring *tx_ring = priv->tx_ring[TX_XDP][tx_ring_idx];
 	int rr_index = tx_ring_idx;
 
@@ -1651,7 +1608,6 @@
 	tx_ring->recycle_ring = priv->rx_ring[rr_index];
 	en_dbg(DRV, priv, "Set tx_ring[%d][%d]->recycle_ring = rx_ring[%d]\n",
 	       TX_XDP, tx_ring_idx, rr_index);
->>>>>>> 24b8d41d
 }
 
 int mlx4_en_start_port(struct net_device *dev)
@@ -1787,18 +1743,11 @@
 				/* Arm CQ for TX completions */
 				mlx4_en_arm_cq(priv, cq);
 
-<<<<<<< HEAD
-		mlx4_en_init_recycle_ring(priv, i);
-
-		/* Arm CQ for TX completions */
-		mlx4_en_arm_cq(priv, cq);
-=======
 			} else {
 				mlx4_en_init_tx_xdp_ring_descs(priv, tx_ring);
 				mlx4_en_init_recycle_ring(priv, i);
 				/* XDP TX CQ should never be armed */
 			}
->>>>>>> 24b8d41d
 
 			/* Set initial ownership of all Tx TXBBs to SW (1) */
 			for (j = 0; j < tx_ring->buf_size; j += STAMP_STRIDE)
@@ -1870,22 +1819,13 @@
 	queue_work(mdev->workqueue, &priv->rx_mode_task);
 
 	if (priv->mdev->dev->caps.tunnel_offload_mode == MLX4_TUNNEL_OFFLOAD_MODE_VXLAN)
-<<<<<<< HEAD
-		udp_tunnel_get_rx_info(dev);
-=======
 		udp_tunnel_nic_reset_ntf(dev);
->>>>>>> 24b8d41d
 
 	priv->port_up = true;
 
 	/* Process all completions if exist to prevent
 	 * the queues freezing if they are full
 	 */
-<<<<<<< HEAD
-	for (i = 0; i < priv->rx_ring_num; i++)
-		napi_schedule(&priv->rx_cq[i]->napi);
-
-=======
 	for (i = 0; i < priv->rx_ring_num; i++) {
 		local_bh_disable();
 		napi_schedule(&priv->rx_cq[i]->napi);
@@ -1893,7 +1833,6 @@
 	}
 
 	clear_bit(MLX4_EN_STATE_FLAG_RESTARTING, &priv->state);
->>>>>>> 24b8d41d
 	netif_tx_start_all_queues(dev);
 	netif_device_attach(dev);
 
@@ -2103,17 +2042,6 @@
 	       sizeof(priv->tx_priority_flowstats));
 	memset(&priv->pf_stats, 0, sizeof(priv->pf_stats));
 
-<<<<<<< HEAD
-	for (i = 0; i < priv->tx_ring_num; i++) {
-		priv->tx_ring[i]->bytes = 0;
-		priv->tx_ring[i]->packets = 0;
-		priv->tx_ring[i]->tx_csum = 0;
-		priv->tx_ring[i]->tx_dropped = 0;
-		priv->tx_ring[i]->queue_stopped = 0;
-		priv->tx_ring[i]->wake_queue = 0;
-		priv->tx_ring[i]->tso_packets = 0;
-		priv->tx_ring[i]->xmit_more = 0;
-=======
 	tx_ring = priv->tx_ring[TX];
 	for (i = 0; i < priv->tx_ring_num[TX]; i++) {
 		tx_ring[i]->bytes = 0;
@@ -2124,7 +2052,6 @@
 		tx_ring[i]->wake_queue = 0;
 		tx_ring[i]->tso_packets = 0;
 		tx_ring[i]->xmit_more = 0;
->>>>>>> 24b8d41d
 	}
 	for (i = 0; i < priv->rx_ring_num; i++) {
 		priv->rx_ring[i]->bytes = 0;
@@ -2383,77 +2310,6 @@
 	mlx4_en_update_priv(priv, tmp);
 }
 
-static int mlx4_en_copy_priv(struct mlx4_en_priv *dst,
-			     struct mlx4_en_priv *src,
-			     struct mlx4_en_port_profile *prof)
-{
-	memcpy(&dst->hwtstamp_config, &prof->hwtstamp_config,
-	       sizeof(dst->hwtstamp_config));
-	dst->num_tx_rings_p_up = src->mdev->profile.num_tx_rings_p_up;
-	dst->tx_ring_num = prof->tx_ring_num;
-	dst->rx_ring_num = prof->rx_ring_num;
-	dst->flags = prof->flags;
-	dst->mdev = src->mdev;
-	dst->port = src->port;
-	dst->dev = src->dev;
-	dst->prof = prof;
-	dst->stride = roundup_pow_of_two(sizeof(struct mlx4_en_rx_desc) +
-					 DS_SIZE * MLX4_EN_MAX_RX_FRAGS);
-
-	dst->tx_ring = kzalloc(sizeof(struct mlx4_en_tx_ring *) * MAX_TX_RINGS,
-				GFP_KERNEL);
-	if (!dst->tx_ring)
-		return -ENOMEM;
-
-	dst->tx_cq = kzalloc(sizeof(struct mlx4_en_cq *) * MAX_TX_RINGS,
-			      GFP_KERNEL);
-	if (!dst->tx_cq) {
-		kfree(dst->tx_ring);
-		return -ENOMEM;
-	}
-	return 0;
-}
-
-static void mlx4_en_update_priv(struct mlx4_en_priv *dst,
-				struct mlx4_en_priv *src)
-{
-	memcpy(dst->rx_ring, src->rx_ring,
-	       sizeof(struct mlx4_en_rx_ring *) * src->rx_ring_num);
-	memcpy(dst->rx_cq, src->rx_cq,
-	       sizeof(struct mlx4_en_cq *) * src->rx_ring_num);
-	memcpy(&dst->hwtstamp_config, &src->hwtstamp_config,
-	       sizeof(dst->hwtstamp_config));
-	dst->tx_ring_num = src->tx_ring_num;
-	dst->rx_ring_num = src->rx_ring_num;
-	dst->tx_ring = src->tx_ring;
-	dst->tx_cq = src->tx_cq;
-	memcpy(dst->prof, src->prof, sizeof(struct mlx4_en_port_profile));
-}
-
-int mlx4_en_try_alloc_resources(struct mlx4_en_priv *priv,
-				struct mlx4_en_priv *tmp,
-				struct mlx4_en_port_profile *prof)
-{
-	mlx4_en_copy_priv(tmp, priv, prof);
-
-	if (mlx4_en_alloc_resources(tmp)) {
-		en_warn(priv,
-			"%s: Resource allocation failed, using previous configuration\n",
-			__func__);
-		kfree(tmp->tx_ring);
-		kfree(tmp->tx_cq);
-		return -ENOMEM;
-	}
-	return 0;
-}
-
-void mlx4_en_safe_replace_resources(struct mlx4_en_priv *priv,
-				    struct mlx4_en_priv *tmp)
-{
-	mlx4_en_free_resources(priv);
-	mlx4_en_update_priv(priv, tmp);
-}
-
 void mlx4_en_destroy_netdev(struct net_device *dev)
 {
 	struct mlx4_en_priv *priv = netdev_priv(dev);
@@ -2483,20 +2339,10 @@
 	mutex_lock(&mdev->state_lock);
 	mdev->pndev[priv->port] = NULL;
 	mdev->upper[priv->port] = NULL;
-<<<<<<< HEAD
 
 #ifdef CONFIG_RFS_ACCEL
 	mlx4_en_cleanup_filters(priv);
 #endif
-
-	mlx4_en_free_resources(priv);
-	mutex_unlock(&mdev->state_lock);
-=======
-
-#ifdef CONFIG_RFS_ACCEL
-	mlx4_en_cleanup_filters(priv);
-#endif
->>>>>>> 24b8d41d
 
 	mlx4_en_free_resources(priv);
 	mutex_unlock(&mdev->state_lock);
@@ -2526,22 +2372,10 @@
 	en_dbg(DRV, priv, "Change MTU called - current:%d new:%d\n",
 		 dev->mtu, new_mtu);
 
-<<<<<<< HEAD
-	if ((new_mtu < MLX4_EN_MIN_MTU) || (new_mtu > priv->max_mtu)) {
-		en_err(priv, "Bad MTU size:%d.\n", new_mtu);
-		return -EPERM;
-	}
-	if (priv->xdp_ring_num && MLX4_EN_EFF_MTU(new_mtu) > FRAG_SZ0) {
-		en_err(priv, "MTU size:%d requires frags but XDP running\n",
-		       new_mtu);
-		return -EOPNOTSUPP;
-	}
-=======
 	if (priv->tx_ring_num[TX_XDP] &&
 	    !mlx4_en_check_xdp_mtu(dev, new_mtu))
 		return -EOPNOTSUPP;
 
->>>>>>> 24b8d41d
 	dev->mtu = new_mtu;
 
 	if (netif_running(dev)) {
@@ -2800,11 +2634,7 @@
 	return 0;
 }
 
-<<<<<<< HEAD
-static void mlx4_en_add_vxlan_offloads(struct work_struct *work)
-=======
 static int mlx4_udp_tunnel_sync(struct net_device *dev, unsigned int table)
->>>>>>> 24b8d41d
 {
 	struct mlx4_en_priv *priv = netdev_priv(dev);
 	struct udp_tunnel_info ti;
@@ -2813,89 +2643,15 @@
 	udp_tunnel_nic_get_port(dev, table, 0, &ti);
 	priv->vxlan_port = ti.port;
 
-<<<<<<< HEAD
-	/* set offloads */
-	priv->dev->hw_enc_features |= NETIF_F_IP_CSUM | NETIF_F_IPV6_CSUM |
-				      NETIF_F_RXCSUM |
-				      NETIF_F_TSO | NETIF_F_TSO6 |
-				      NETIF_F_GSO_UDP_TUNNEL |
-				      NETIF_F_GSO_UDP_TUNNEL_CSUM |
-				      NETIF_F_GSO_PARTIAL;
-}
-
-static void mlx4_en_del_vxlan_offloads(struct work_struct *work)
-{
-	int ret;
-	struct mlx4_en_priv *priv = container_of(work, struct mlx4_en_priv,
-						 vxlan_del_task);
-	/* unset offloads */
-	priv->dev->hw_enc_features &= ~(NETIF_F_IP_CSUM | NETIF_F_IPV6_CSUM |
-					NETIF_F_RXCSUM |
-					NETIF_F_TSO | NETIF_F_TSO6 |
-					NETIF_F_GSO_UDP_TUNNEL |
-					NETIF_F_GSO_UDP_TUNNEL_CSUM |
-					NETIF_F_GSO_PARTIAL);
-
-	ret = mlx4_SET_PORT_VXLAN(priv->mdev->dev, priv->port,
-				  VXLAN_STEER_BY_OUTER_MAC, 0);
-	if (ret)
-		en_err(priv, "failed setting L2 tunnel configuration ret %d\n", ret);
-
-	priv->vxlan_port = 0;
-}
-
-static void mlx4_en_add_vxlan_port(struct  net_device *dev,
-				   struct udp_tunnel_info *ti)
-{
-	struct mlx4_en_priv *priv = netdev_priv(dev);
-	__be16 port = ti->port;
-	__be16 current_port;
-
-	if (ti->type != UDP_TUNNEL_TYPE_VXLAN)
-		return;
-
-	if (ti->sa_family != AF_INET)
-		return;
-
-	if (priv->mdev->dev->caps.tunnel_offload_mode != MLX4_TUNNEL_OFFLOAD_MODE_VXLAN)
-		return;
-=======
 	ret = mlx4_config_vxlan_port(priv->mdev->dev, priv->vxlan_port);
 	if (ret)
 		return ret;
->>>>>>> 24b8d41d
 
 	return mlx4_SET_PORT_VXLAN(priv->mdev->dev, priv->port,
 				   VXLAN_STEER_BY_OUTER_MAC,
 				   !!priv->vxlan_port);
 }
 
-<<<<<<< HEAD
-static void mlx4_en_del_vxlan_port(struct  net_device *dev,
-				   struct udp_tunnel_info *ti)
-{
-	struct mlx4_en_priv *priv = netdev_priv(dev);
-	__be16 port = ti->port;
-	__be16 current_port;
-
-	if (ti->type != UDP_TUNNEL_TYPE_VXLAN)
-		return;
-
-	if (ti->sa_family != AF_INET)
-		return;
-
-	if (priv->mdev->dev->caps.tunnel_offload_mode != MLX4_TUNNEL_OFFLOAD_MODE_VXLAN)
-		return;
-
-	current_port = priv->vxlan_port;
-	if (current_port != port) {
-		en_dbg(DRV, priv, "vxlan port %d isn't configured, ignoring\n", ntohs(port));
-		return;
-	}
-
-	queue_work(priv->mdev->workqueue, &priv->vxlan_del_task);
-}
-=======
 static const struct udp_tunnel_nic_info mlx4_udp_tunnels = {
 	.sync_table	= mlx4_udp_tunnel_sync,
 	.flags		= UDP_TUNNEL_NIC_INFO_MAY_SLEEP |
@@ -2904,7 +2660,6 @@
 		{ .n_entries = 1, .tunnel_types = UDP_TUNNEL_TYPE_VXLAN, },
 	},
 };
->>>>>>> 24b8d41d
 
 static netdev_features_t mlx4_en_features_check(struct sk_buff *skb,
 						struct net_device *dev,
@@ -2961,41 +2716,24 @@
 {
 	struct mlx4_en_priv *priv = netdev_priv(dev);
 	struct mlx4_en_dev *mdev = priv->mdev;
-<<<<<<< HEAD
-	struct bpf_prog *old_prog;
-=======
 	struct mlx4_en_port_profile new_prof;
 	struct bpf_prog *old_prog;
 	struct mlx4_en_priv *tmp;
 	int tx_changed = 0;
->>>>>>> 24b8d41d
 	int xdp_ring_num;
 	int port_up = 0;
 	int err;
 	int i;
 
-<<<<<<< HEAD
-	xdp_ring_num = prog ? ALIGN(priv->rx_ring_num, MLX4_EN_NUM_UP) : 0;
-=======
 	xdp_ring_num = prog ? priv->rx_ring_num : 0;
->>>>>>> 24b8d41d
 
 	/* No need to reconfigure buffers when simply swapping the
 	 * program for a new one.
 	 */
-<<<<<<< HEAD
-	if (priv->xdp_ring_num == xdp_ring_num) {
-		if (prog) {
-			prog = bpf_prog_add(prog, priv->rx_ring_num - 1);
-			if (IS_ERR(prog))
-				return PTR_ERR(prog);
-		}
-=======
 	if (priv->tx_ring_num[TX_XDP] == xdp_ring_num) {
 		if (prog)
 			bpf_prog_add(prog, priv->rx_ring_num - 1);
 
->>>>>>> 24b8d41d
 		mutex_lock(&mdev->state_lock);
 		for (i = 0; i < priv->rx_ring_num; i++) {
 			old_prog = rcu_dereference_protected(
@@ -3009,27 +2747,6 @@
 		return 0;
 	}
 
-<<<<<<< HEAD
-	if (priv->num_frags > 1) {
-		en_err(priv, "Cannot set XDP if MTU requires multiple frags\n");
-		return -EOPNOTSUPP;
-	}
-
-	if (priv->tx_ring_num < xdp_ring_num + MLX4_EN_NUM_UP) {
-		en_err(priv,
-		       "Minimum %d tx channels required to run XDP\n",
-		       (xdp_ring_num + MLX4_EN_NUM_UP) / MLX4_EN_NUM_UP);
-		return -EINVAL;
-	}
-
-	if (prog) {
-		prog = bpf_prog_add(prog, priv->rx_ring_num - 1);
-		if (IS_ERR(prog))
-			return PTR_ERR(prog);
-	}
-
-	mutex_lock(&mdev->state_lock);
-=======
 	if (!mlx4_en_check_xdp_mtu(dev, dev->mtu))
 		return -EOPNOTSUPP;
 
@@ -3058,21 +2775,14 @@
 		goto unlock_out;
 	}
 
->>>>>>> 24b8d41d
 	if (priv->port_up) {
 		port_up = 1;
 		mlx4_en_stop_port(dev, 1);
 	}
 
-<<<<<<< HEAD
-	priv->xdp_ring_num = xdp_ring_num;
-	netif_set_real_num_tx_queues(dev, priv->tx_ring_num -
-							priv->xdp_ring_num);
-=======
 	mlx4_en_safe_replace_resources(priv, tmp);
 	if (tx_changed)
 		netif_set_real_num_tx_queues(dev, priv->tx_ring_num[TX]);
->>>>>>> 24b8d41d
 
 	for (i = 0; i < priv->rx_ring_num; i++) {
 		old_prog = rcu_dereference_protected(
@@ -3088,24 +2798,6 @@
 		if (err) {
 			en_err(priv, "Failed starting port %d for XDP change\n",
 			       priv->port);
-<<<<<<< HEAD
-			queue_work(mdev->workqueue, &priv->watchdog_task);
-		}
-	}
-
-	mutex_unlock(&mdev->state_lock);
-	return 0;
-}
-
-static bool mlx4_xdp_attached(struct net_device *dev)
-{
-	struct mlx4_en_priv *priv = netdev_priv(dev);
-
-	return !!priv->xdp_ring_num;
-}
-
-static int mlx4_xdp(struct net_device *dev, struct netdev_xdp *xdp)
-=======
 			if (!test_and_set_bit(MLX4_EN_STATE_FLAG_RESTARTING, &priv->state))
 				queue_work(mdev->workqueue, &priv->restart_task);
 		}
@@ -3118,17 +2810,10 @@
 }
 
 static int mlx4_xdp(struct net_device *dev, struct netdev_bpf *xdp)
->>>>>>> 24b8d41d
 {
 	switch (xdp->command) {
 	case XDP_SETUP_PROG:
 		return mlx4_xdp_set(dev, xdp->prog);
-<<<<<<< HEAD
-	case XDP_QUERY_PROG:
-		xdp->prog_attached = mlx4_xdp_attached(dev);
-		return 0;
-=======
->>>>>>> 24b8d41d
 	default:
 		return -EINVAL;
 	}
@@ -3155,19 +2840,11 @@
 	.ndo_rx_flow_steer	= mlx4_en_filter_rfs,
 #endif
 	.ndo_get_phys_port_id	= mlx4_en_get_phys_port_id,
-<<<<<<< HEAD
-	.ndo_udp_tunnel_add	= mlx4_en_add_vxlan_port,
-	.ndo_udp_tunnel_del	= mlx4_en_del_vxlan_port,
-	.ndo_features_check	= mlx4_en_features_check,
-	.ndo_set_tx_maxrate	= mlx4_en_set_tx_maxrate,
-	.ndo_xdp		= mlx4_xdp,
-=======
 	.ndo_udp_tunnel_add	= udp_tunnel_nic_add_port,
 	.ndo_udp_tunnel_del	= udp_tunnel_nic_del_port,
 	.ndo_features_check	= mlx4_en_features_check,
 	.ndo_set_tx_maxrate	= mlx4_en_set_tx_maxrate,
 	.ndo_bpf		= mlx4_xdp,
->>>>>>> 24b8d41d
 };
 
 static const struct net_device_ops mlx4_netdev_ops_master = {
@@ -3197,19 +2874,11 @@
 	.ndo_rx_flow_steer	= mlx4_en_filter_rfs,
 #endif
 	.ndo_get_phys_port_id	= mlx4_en_get_phys_port_id,
-<<<<<<< HEAD
-	.ndo_udp_tunnel_add	= mlx4_en_add_vxlan_port,
-	.ndo_udp_tunnel_del	= mlx4_en_del_vxlan_port,
-	.ndo_features_check	= mlx4_en_features_check,
-	.ndo_set_tx_maxrate	= mlx4_en_set_tx_maxrate,
-	.ndo_xdp		= mlx4_xdp,
-=======
 	.ndo_udp_tunnel_add	= udp_tunnel_nic_add_port,
 	.ndo_udp_tunnel_del	= udp_tunnel_nic_del_port,
 	.ndo_features_check	= mlx4_en_features_check,
 	.ndo_set_tx_maxrate	= mlx4_en_set_tx_maxrate,
 	.ndo_bpf		= mlx4_xdp,
->>>>>>> 24b8d41d
 };
 
 struct mlx4_en_bond {
@@ -3507,11 +3176,6 @@
 	INIT_WORK(&priv->linkstate_task, mlx4_en_linkstate);
 	INIT_DELAYED_WORK(&priv->stats_task, mlx4_en_do_get_stats);
 	INIT_DELAYED_WORK(&priv->service_task, mlx4_en_service_task);
-<<<<<<< HEAD
-	INIT_WORK(&priv->vxlan_add_task, mlx4_en_add_vxlan_offloads);
-	INIT_WORK(&priv->vxlan_del_task, mlx4_en_del_vxlan_offloads);
-=======
->>>>>>> 24b8d41d
 #ifdef CONFIG_RFS_ACCEL
 	INIT_LIST_HEAD(&priv->filters);
 	spin_lock_init(&priv->filters_lock);
@@ -3558,8 +3222,6 @@
 	priv->msg_enable = MLX4_EN_MSG_LEVEL;
 #ifdef CONFIG_MLX4_EN_DCB
 	if (!mlx4_is_slave(priv->mdev->dev)) {
-<<<<<<< HEAD
-=======
 		u8 prio;
 
 		for (prio = 0; prio < IEEE_8021QAZ_MAX_TCS; ++prio) {
@@ -3567,17 +3229,12 @@
 			priv->ets.tc_tsa[prio]  = IEEE_8021QAZ_TSA_VENDOR;
 		}
 
->>>>>>> 24b8d41d
 		priv->dcbx_cap = DCB_CAP_DCBX_VER_CEE | DCB_CAP_DCBX_HOST |
 			DCB_CAP_DCBX_VER_IEEE;
 		priv->flags |= MLX4_EN_DCB_ENABLED;
 		priv->cee_config.pfc_state = false;
 
-<<<<<<< HEAD
-		for (i = 0; i < MLX4_EN_NUM_UP; i++)
-=======
 		for (i = 0; i < MLX4_EN_NUM_UP_HIGH; i++)
->>>>>>> 24b8d41d
 			priv->cee_config.dcb_pfc[i] = pfc_disabled;
 
 		if (mdev->dev->caps.flags2 & MLX4_DEV_CAP_FLAG2_ETS_CFG) {
@@ -3745,21 +3402,9 @@
 		priv->rss_hash_fn = ETH_RSS_HASH_TOP;
 	}
 
-<<<<<<< HEAD
-	if (mdev->dev->caps.tunnel_offload_mode == MLX4_TUNNEL_OFFLOAD_MODE_VXLAN) {
-		dev->hw_features |= NETIF_F_GSO_UDP_TUNNEL |
-				    NETIF_F_GSO_UDP_TUNNEL_CSUM |
-				    NETIF_F_GSO_PARTIAL;
-		dev->features    |= NETIF_F_GSO_UDP_TUNNEL |
-				    NETIF_F_GSO_UDP_TUNNEL_CSUM |
-				    NETIF_F_GSO_PARTIAL;
-		dev->gso_partial_features = NETIF_F_GSO_UDP_TUNNEL_CSUM;
-	}
-=======
 	/* MTU range: 68 - hw-specific max */
 	dev->min_mtu = ETH_MIN_MTU;
 	dev->max_mtu = priv->max_mtu;
->>>>>>> 24b8d41d
 
 	mdev->pndev[port] = dev;
 	mdev->upper[port] = NULL;
@@ -3865,11 +3510,7 @@
 	memcpy(&new_prof, priv->prof, sizeof(struct mlx4_en_port_profile));
 	memcpy(&new_prof.hwtstamp_config, &ts_config, sizeof(ts_config));
 
-<<<<<<< HEAD
-	err = mlx4_en_try_alloc_resources(priv, tmp, &new_prof);
-=======
 	err = mlx4_en_try_alloc_resources(priv, tmp, &new_prof, true);
->>>>>>> 24b8d41d
 	if (err)
 		goto out;
 
@@ -3878,13 +3519,6 @@
 		mlx4_en_stop_port(dev, 1);
 	}
 
-<<<<<<< HEAD
-	en_warn(priv, "Changing device configuration rx filter(%x) rx vlan(%x)\n",
-		ts_config.rx_filter,
-		!!(features & NETIF_F_HW_VLAN_CTAG_RX));
-
-=======
->>>>>>> 24b8d41d
 	mlx4_en_safe_replace_resources(priv, tmp);
 
 	if (DEV_FEATURE_CHANGED(dev, features, NETIF_F_HW_VLAN_CTAG_RX)) {
