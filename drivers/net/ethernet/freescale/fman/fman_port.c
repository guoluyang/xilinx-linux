--- conflicted
+++ resolved
@@ -1802,15 +1802,6 @@
 		goto return_err;
 	}
 
-<<<<<<< HEAD
-	err = of_property_read_u32(port_node, "cell-index", &val);
-	if (err) {
-		dev_err(port->dev, "%s: reading cell-index for %s failed\n",
-			__func__, port_node->full_name);
-		err = -EINVAL;
-		goto return_err;
-	}
-=======
 	fman = dev_get_drvdata(&fm_pdev->dev);
 	if (!fman) {
 		err = -EINVAL;
@@ -1824,7 +1815,6 @@
 		err = -EINVAL;
 		goto return_err;
 	}
->>>>>>> 24b8d41d
 	port_id = (u8)val;
 	port->dts_params.id = port_id;
 
