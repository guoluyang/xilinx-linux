/* Copyright 2008-2015 Freescale Semiconductor, Inc.
 *
 * Redistribution and use in source and binary forms, with or without
 * modification, are permitted provided that the following conditions are met:
 *     * Redistributions of source code must retain the above copyright
 *	 notice, this list of conditions and the following disclaimer.
 *     * Redistributions in binary form must reproduce the above copyright
 *	 notice, this list of conditions and the following disclaimer in the
 *	 documentation and/or other materials provided with the distribution.
 *     * Neither the name of Freescale Semiconductor nor the
 *	 names of its contributors may be used to endorse or promote products
 *	 derived from this software without specific prior written permission.
 *
 *
 * ALTERNATIVELY, this software may be distributed under the terms of the
 * GNU General Public License ("GPL") as published by the Free Software
 * Foundation, either version 2 of that License or (at your option) any
 * later version.
 *
 * THIS SOFTWARE IS PROVIDED BY Freescale Semiconductor ``AS IS'' AND ANY
 * EXPRESS OR IMPLIED WARRANTIES, INCLUDING, BUT NOT LIMITED TO, THE IMPLIED
 * WARRANTIES OF MERCHANTABILITY AND FITNESS FOR A PARTICULAR PURPOSE ARE
 * DISCLAIMED. IN NO EVENT SHALL Freescale Semiconductor BE LIABLE FOR ANY
 * DIRECT, INDIRECT, INCIDENTAL, SPECIAL, EXEMPLARY, OR CONSEQUENTIAL DAMAGES
 * (INCLUDING, BUT NOT LIMITED TO, PROCUREMENT OF SUBSTITUTE GOODS OR SERVICES;
 * LOSS OF USE, DATA, OR PROFITS; OR BUSINESS INTERRUPTION) HOWEVER CAUSED AND
 * ON ANY THEORY OF LIABILITY, WHETHER IN CONTRACT, STRICT LIABILITY, OR TORT
 * (INCLUDING NEGLIGENCE OR OTHERWISE) ARISING IN ANY WAY OUT OF THE USE OF THIS
 * SOFTWARE, EVEN IF ADVISED OF THE POSSIBILITY OF SUCH DAMAGE.
 */

#ifndef __MAC_H
#define __MAC_H

#include <linux/device.h>
#include <linux/if_ether.h>
#include <linux/phy.h>
#include <linux/list.h>

#include "fman_port.h"
#include "fman.h"
#include "fman_mac.h"

struct fman_mac;
struct mac_priv_s;

struct mac_device {
	struct resource		*res;
	u8			 addr[ETH_ALEN];
	struct fman_port	*port[2];
	u32			 if_support;
	struct phy_device	*phy_dev;
	phy_interface_t		phy_if;
	struct device_node	*phy_node;

	bool autoneg_pause;
	bool rx_pause_req;
	bool tx_pause_req;
	bool rx_pause_active;
	bool tx_pause_active;
	bool promisc;
	bool allmulti;

<<<<<<< HEAD
	struct phy_device *(*init_phy)(struct net_device *net_dev,
				       struct mac_device *mac_dev);
=======
>>>>>>> 24b8d41d
	int (*init)(struct mac_device *mac_dev);
	int (*start)(struct mac_device *mac_dev);
	int (*stop)(struct mac_device *mac_dev);
	void (*adjust_link)(struct mac_device *mac_dev);
	int (*set_promisc)(struct fman_mac *mac_dev, bool enable);
	int (*change_addr)(struct fman_mac *mac_dev, enet_addr_t *enet_addr);
	int (*set_allmulti)(struct fman_mac *mac_dev, bool enable);
	int (*set_tstamp)(struct fman_mac *mac_dev, bool enable);
	int (*set_multi)(struct net_device *net_dev,
			 struct mac_device *mac_dev);
	int (*set_rx_pause)(struct fman_mac *mac_dev, bool en);
	int (*set_tx_pause)(struct fman_mac *mac_dev, u8 priority,
			    u16 pause_time, u16 thresh_time);
	int (*set_exception)(struct fman_mac *mac_dev,
			     enum fman_mac_exceptions exception, bool enable);
	int (*add_hash_mac_addr)(struct fman_mac *mac_dev,
				 enet_addr_t *eth_addr);
	int (*remove_hash_mac_addr)(struct fman_mac *mac_dev,
				    enet_addr_t *eth_addr);

	struct fman_mac		*fman_mac;
	struct mac_priv_s	*priv;
};

struct dpaa_eth_data {
	struct mac_device *mac_dev;
	int mac_hw_id;
	int fman_hw_id;
};

extern const char	*mac_driver_description;

int fman_set_mac_active_pause(struct mac_device *mac_dev, bool rx, bool tx);

void fman_get_pause_cfg(struct mac_device *mac_dev, bool *rx_pause,
			bool *tx_pause);

#endif	/* __MAC_H */<|MERGE_RESOLUTION|>--- conflicted
+++ resolved
@@ -61,11 +61,6 @@
 	bool promisc;
 	bool allmulti;
 
-<<<<<<< HEAD
-	struct phy_device *(*init_phy)(struct net_device *net_dev,
-				       struct mac_device *mac_dev);
-=======
->>>>>>> 24b8d41d
 	int (*init)(struct mac_device *mac_dev);
 	int (*start)(struct mac_device *mac_dev);
 	int (*stop)(struct mac_device *mac_dev);
