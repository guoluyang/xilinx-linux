--- conflicted
+++ resolved
@@ -695,12 +695,7 @@
 			if (!qmgr_stat_below_low_watermark(rxq) &&
 			    napi_reschedule(napi)) { /* not empty again */
 #if DEBUG_RX
-<<<<<<< HEAD
-				printk(KERN_DEBUG "%s: eth_poll napi_reschedule succeeded\n",
-				       dev->name);
-=======
 				netdev_debug(dev, "eth_poll napi_reschedule succeeded\n");
->>>>>>> 24b8d41d
 #endif
 				qmgr_disable_irq(rxq);
 				continue;
@@ -990,14 +985,6 @@
 	strlcpy(info->bus_info, "internal", sizeof(info->bus_info));
 }
 
-<<<<<<< HEAD
-static int ixp4xx_nway_reset(struct net_device *dev)
-{
-	return phy_start_aneg(dev->phydev);
-}
-
-=======
->>>>>>> 24b8d41d
 int ixp46x_phc_index = -1;
 EXPORT_SYMBOL_GPL(ixp46x_phc_index);
 
@@ -1029,11 +1016,7 @@
 
 static const struct ethtool_ops ixp4xx_ethtool_ops = {
 	.get_drvinfo = ixp4xx_get_drvinfo,
-<<<<<<< HEAD
-	.nway_reset = ixp4xx_nway_reset,
-=======
 	.nway_reset = phy_ethtool_nway_reset,
->>>>>>> 24b8d41d
 	.get_link = ethtool_op_get_link,
 	.get_ts_info = ixp4xx_get_ts_info,
 	.get_link_ksettings = phy_ethtool_get_link_ksettings,
@@ -1378,14 +1361,6 @@
 
 static int ixp4xx_eth_probe(struct platform_device *pdev)
 {
-<<<<<<< HEAD
-	struct port *port;
-	struct net_device *dev;
-	struct eth_plat_info *plat = dev_get_platdata(&pdev->dev);
-	struct phy_device *phydev = NULL;
-	u32 regs_phys;
-=======
->>>>>>> 24b8d41d
 	char phy_id[MII_BUS_ID_SIZE + 3];
 	struct phy_device *phydev = NULL;
 	struct device *dev = &pdev->dev;
@@ -1487,11 +1462,7 @@
 
 	snprintf(phy_id, MII_BUS_ID_SIZE + 3, PHY_ID_FMT,
 		mdio_bus->id, plat->phy);
-<<<<<<< HEAD
-	phydev = phy_connect(dev, phy_id, &ixp4xx_adjust_link,
-=======
 	phydev = phy_connect(ndev, phy_id, &ixp4xx_adjust_link,
->>>>>>> 24b8d41d
 			     PHY_INTERFACE_MODE_MII);
 	if (IS_ERR(phydev)) {
 		err = PTR_ERR(phydev);
@@ -1520,14 +1491,6 @@
 
 static int ixp4xx_eth_remove(struct platform_device *pdev)
 {
-<<<<<<< HEAD
-	struct net_device *dev = platform_get_drvdata(pdev);
-	struct phy_device *phydev = dev->phydev;
-	struct port *port = netdev_priv(dev);
-
-	unregister_netdev(dev);
-	phy_disconnect(phydev);
-=======
 	struct net_device *ndev = platform_get_drvdata(pdev);
 	struct phy_device *phydev = ndev->phydev;
 	struct port *port = netdev_priv(ndev);
@@ -1535,7 +1498,6 @@
 	unregister_netdev(ndev);
 	phy_disconnect(phydev);
 	ixp4xx_mdio_remove();
->>>>>>> 24b8d41d
 	npe_port_tab[NPE_ID(port->id)] = NULL;
 	npe_release(port->npe);
 	release_resource(port->mem_res);
