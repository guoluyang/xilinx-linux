--- conflicted
+++ resolved
@@ -74,11 +74,7 @@
 	tristate "WIZnet W5100/W5200/W5500 Ethernet support for SPI mode"
 	depends on WIZNET_BUS_ANY && WIZNET_W5100
 	depends on SPI
-<<<<<<< HEAD
-	---help---
-=======
 	help
->>>>>>> 24b8d41d
 	  In SPI mode host system accesses registers using SPI protocol
 	  (mode 0) on the SPI bus.
 
