--- conflicted
+++ resolved
@@ -33,101 +33,14 @@
 	EFX_EF10_REFILL,
 };
 
-<<<<<<< HEAD
-/* The reserved RSS context value */
-#define EFX_EF10_RSS_CONTEXT_INVALID	0xffffffff
-/* The maximum size of a shared RSS context */
-/* TODO: this should really be from the mcdi protocol export */
-#define EFX_EF10_MAX_SHARED_RSS_CONTEXT_SIZE 64UL
-
-/* The filter table(s) are managed by firmware and we have write-only
- * access.  When removing filters we must identify them to the
- * firmware by a 64-bit handle, but this is too wide for Linux kernel
- * interfaces (32-bit for RX NFC, 16-bit for RFS).  Also, we need to
- * be able to tell in advance whether a requested insertion will
- * replace an existing filter.  Therefore we maintain a software hash
- * table, which should be at least as large as the hardware hash
- * table.
- *
- * Huntington has a single 8K filter table shared between all filter
- * types and both ports.
- */
-#define HUNT_FILTER_TBL_ROWS 8192
-
-#define EFX_EF10_FILTER_ID_INVALID 0xffff
-
-#define EFX_EF10_FILTER_DEV_UC_MAX	32
-#define EFX_EF10_FILTER_DEV_MC_MAX	256
-
-=======
->>>>>>> 24b8d41d
 /* VLAN list entry */
 struct efx_ef10_vlan {
 	struct list_head list;
 	u16 vid;
-<<<<<<< HEAD
-};
-
-/* Per-VLAN filters information */
-struct efx_ef10_filter_vlan {
-	struct list_head list;
-	u16 vid;
-	u16 uc[EFX_EF10_FILTER_DEV_UC_MAX];
-	u16 mc[EFX_EF10_FILTER_DEV_MC_MAX];
-	u16 ucdef;
-	u16 bcast;
-	u16 mcdef;
-};
-
-struct efx_ef10_dev_addr {
-	u8 addr[ETH_ALEN];
-};
-
-struct efx_ef10_filter_table {
-/* The MCDI match masks supported by this fw & hw, in order of priority */
-	u32 rx_match_mcdi_flags[
-		MC_CMD_GET_PARSER_DISP_INFO_OUT_SUPPORTED_MATCHES_MAXNUM];
-	unsigned int rx_match_count;
-
-	struct {
-		unsigned long spec;	/* pointer to spec plus flag bits */
-/* BUSY flag indicates that an update is in progress.  AUTO_OLD is
- * used to mark and sweep MAC filters for the device address lists.
- */
-#define EFX_EF10_FILTER_FLAG_BUSY	1UL
-#define EFX_EF10_FILTER_FLAG_AUTO_OLD	2UL
-#define EFX_EF10_FILTER_FLAGS		3UL
-		u64 handle;		/* firmware handle */
-	} *entry;
-	wait_queue_head_t waitq;
-/* Shadow of net_device address lists, guarded by mac_lock */
-	struct efx_ef10_dev_addr dev_uc_list[EFX_EF10_FILTER_DEV_UC_MAX];
-	struct efx_ef10_dev_addr dev_mc_list[EFX_EF10_FILTER_DEV_MC_MAX];
-	int dev_uc_count;
-	int dev_mc_count;
-	bool uc_promisc;
-	bool mc_promisc;
-/* Whether in multicast promiscuous mode when last changed */
-	bool mc_promisc_last;
-	bool vlan_filter;
-	struct list_head vlan_list;
-};
-
-/* An arbitrary search limit for the software hash table */
-#define EFX_EF10_FILTER_SEARCH_LIMIT 200
-
-static void efx_ef10_rx_free_indir_table(struct efx_nic *efx);
-static void efx_ef10_filter_table_remove(struct efx_nic *efx);
-static int efx_ef10_filter_add_vlan(struct efx_nic *efx, u16 vid);
-static void efx_ef10_filter_del_vlan_internal(struct efx_nic *efx,
-					      struct efx_ef10_filter_vlan *vlan);
-static void efx_ef10_filter_del_vlan(struct efx_nic *efx, u16 vid);
-=======
 };
 
 static int efx_ef10_set_udp_tnl_ports(struct efx_nic *efx, bool unloading);
 static const struct udp_tunnel_nic_info efx_ef10_udp_tunnels;
->>>>>>> 24b8d41d
 
 static int efx_ef10_get_warm_boot_count(struct efx_nic *efx)
 {
@@ -193,11 +106,7 @@
 
 static int efx_ef10_init_datapath_caps(struct efx_nic *efx)
 {
-<<<<<<< HEAD
-	MCDI_DECLARE_BUF(outbuf, MC_CMD_GET_CAPABILITIES_V2_OUT_LEN);
-=======
 	MCDI_DECLARE_BUF(outbuf, MC_CMD_GET_CAPABILITIES_V4_OUT_LEN);
->>>>>>> 24b8d41d
 	struct efx_ef10_nic_data *nic_data = efx->nic_data;
 	size_t outlen;
 	int rc;
@@ -217,13 +126,6 @@
 	nic_data->datapath_caps =
 		MCDI_DWORD(outbuf, GET_CAPABILITIES_OUT_FLAGS1);
 
-<<<<<<< HEAD
-	if (outlen >= MC_CMD_GET_CAPABILITIES_V2_OUT_LEN)
-		nic_data->datapath_caps2 = MCDI_DWORD(outbuf,
-				GET_CAPABILITIES_V2_OUT_FLAGS2);
-	else
-		nic_data->datapath_caps2 = 0;
-=======
 	if (outlen >= MC_CMD_GET_CAPABILITIES_V2_OUT_LEN) {
 		nic_data->datapath_caps2 = MCDI_DWORD(outbuf,
 				GET_CAPABILITIES_V2_OUT_FLAGS2);
@@ -233,7 +135,6 @@
 		nic_data->datapath_caps2 = 0;
 		nic_data->piobuf_size = ER_DZ_TX_PIOBUF_SIZE;
 	}
->>>>>>> 24b8d41d
 
 	/* record the DPCPU firmware IDs to determine VEB vswitching support.
 	 */
@@ -541,11 +442,7 @@
 	if (efx->filter_state) {
 		mutex_lock(&efx->mac_lock);
 		down_write(&efx->filter_sem);
-<<<<<<< HEAD
-		rc = efx_ef10_filter_add_vlan(efx, vlan->vid);
-=======
 		rc = efx_mcdi_filter_add_vlan(efx, vlan->vid);
->>>>>>> 24b8d41d
 		up_write(&efx->filter_sem);
 		mutex_unlock(&efx->mac_lock);
 		if (rc)
@@ -574,11 +471,7 @@
 
 	if (efx->filter_state) {
 		down_write(&efx->filter_sem);
-<<<<<<< HEAD
-		efx_ef10_filter_del_vlan(efx, vlan->vid);
-=======
 		efx_mcdi_filter_del_vlan(efx, vlan->vid);
->>>>>>> 24b8d41d
 		up_write(&efx->filter_sem);
 	}
 
@@ -782,15 +675,12 @@
 	if (rc)
 		goto fail_add_vid_0;
 
-<<<<<<< HEAD
-=======
 	if (nic_data->datapath_caps &
 	    (1 << MC_CMD_GET_CAPABILITIES_OUT_VXLAN_NVGRE_LBN) &&
 	    efx->mcdi->fn_flags &
 	    (1 << MC_CMD_DRV_ATTACH_EXT_OUT_FLAG_TRUSTED))
 		efx->net_dev->udp_tunnel_nic_info = &efx_ef10_udp_tunnels;
 
->>>>>>> 24b8d41d
 	return 0;
 
 fail_add_vid_0:
@@ -1493,11 +1383,7 @@
 	efx_mcdi_filter_table_reset_mc_allocations(efx);
 	nic_data->must_restore_piobufs = true;
 	efx_ef10_forget_old_piobufs(efx);
-<<<<<<< HEAD
-	nic_data->rx_rss_context = EFX_EF10_RSS_CONTEXT_INVALID;
-=======
 	efx->rss_context.context_id = EFX_MCDI_RSS_CONTEXT_INVALID;
->>>>>>> 24b8d41d
 
 	/* Driver-created vswitches and vports must be re-created */
 	nic_data->must_probe_vswitching = true;
@@ -1939,24 +1825,9 @@
 
 	efx_ef10_get_stat_mask(efx, mask);
 
-<<<<<<< HEAD
-	dma_stats = efx->stats_buffer.addr;
-
-	generation_end = dma_stats[MC_CMD_MAC_GENERATION_END];
-	if (generation_end == EFX_MC_STATS_GENERATION_INVALID)
-		return 0;
-	rmb();
-	efx_nic_update_stats(efx_ef10_stat_desc, EF10_STAT_COUNT, mask,
-			     stats, efx->stats_buffer.addr, false);
-	rmb();
-	generation_start = dma_stats[MC_CMD_MAC_GENERATION_START];
-	if (generation_end != generation_start)
-		return -EAGAIN;
-=======
 	efx_nic_copy_stats(efx, nic_data->mc_stats);
 	efx_nic_update_stats(efx_ef10_stat_desc, EF10_STAT_COUNT,
 			     mask, stats, nic_data->mc_stats, false);
->>>>>>> 24b8d41d
 
 	/* Update derived statistics */
 	efx_nic_fix_nodesc_drop_stat(efx,
@@ -2108,14 +1979,9 @@
 	} else {
 		unsigned int ticks = efx_usecs_to_ticks(efx, usecs);
 
-<<<<<<< HEAD
-		EFX_POPULATE_DWORD_2(timer_cmd, ERF_DZ_TC_TIMER_MODE, mode,
-				     ERF_DZ_TC_TIMER_VAL, ticks);
-=======
 		EFX_POPULATE_DWORD_3(timer_cmd, ERF_DZ_TC_TIMER_MODE, mode,
 				     ERF_DZ_TC_TIMER_VAL, ticks,
 				     ERF_FZ_TC_TMR_REL_VAL, ticks);
->>>>>>> 24b8d41d
 		efx_writed_page(efx, &timer_cmd, ER_DZ_EVQ_TMR,
 				channel->channel);
 	}
@@ -2767,441 +2633,6 @@
 	efx_schedule_reset(efx, RESET_TYPE_DISABLE);
 }
 
-<<<<<<< HEAD
-static int efx_ef10_rx_push_exclusive_rss_config(struct efx_nic *efx,
-						 const u32 *rx_indir_table)
-{
-	struct efx_ef10_nic_data *nic_data = efx->nic_data;
-	int rc;
-	u32 new_rx_rss_context;
-
-	if (nic_data->rx_rss_context == EFX_EF10_RSS_CONTEXT_INVALID ||
-	    !nic_data->rx_rss_context_exclusive) {
-		rc = efx_ef10_alloc_rss_context(efx, &new_rx_rss_context,
-						true, NULL);
-		if (rc == -EOPNOTSUPP)
-			return rc;
-		else if (rc != 0)
-			goto fail1;
-	} else {
-		new_rx_rss_context = nic_data->rx_rss_context;
-	}
-
-	rc = efx_ef10_populate_rss_table(efx, new_rx_rss_context,
-					 rx_indir_table);
-	if (rc != 0)
-		goto fail2;
-
-	if (nic_data->rx_rss_context != new_rx_rss_context)
-		efx_ef10_rx_free_indir_table(efx);
-	nic_data->rx_rss_context = new_rx_rss_context;
-	nic_data->rx_rss_context_exclusive = true;
-	if (rx_indir_table != efx->rx_indir_table)
-		memcpy(efx->rx_indir_table, rx_indir_table,
-		       sizeof(efx->rx_indir_table));
-	return 0;
-
-fail2:
-	if (new_rx_rss_context != nic_data->rx_rss_context)
-		efx_ef10_free_rss_context(efx, new_rx_rss_context);
-fail1:
-	netif_err(efx, hw, efx->net_dev, "%s: failed rc=%d\n", __func__, rc);
-	return rc;
-}
-
-static int efx_ef10_pf_rx_push_rss_config(struct efx_nic *efx, bool user,
-					  const u32 *rx_indir_table)
-{
-	int rc;
-
-	if (efx->rss_spread == 1)
-		return 0;
-
-	rc = efx_ef10_rx_push_exclusive_rss_config(efx, rx_indir_table);
-
-	if (rc == -ENOBUFS && !user) {
-		unsigned context_size;
-		bool mismatch = false;
-		size_t i;
-
-		for (i = 0; i < ARRAY_SIZE(efx->rx_indir_table) && !mismatch;
-		     i++)
-			mismatch = rx_indir_table[i] !=
-				ethtool_rxfh_indir_default(i, efx->rss_spread);
-
-		rc = efx_ef10_rx_push_shared_rss_config(efx, &context_size);
-		if (rc == 0) {
-			if (context_size != efx->rss_spread)
-				netif_warn(efx, probe, efx->net_dev,
-					   "Could not allocate an exclusive RSS"
-					   " context; allocated a shared one of"
-					   " different size."
-					   " Wanted %u, got %u.\n",
-					   efx->rss_spread, context_size);
-			else if (mismatch)
-				netif_warn(efx, probe, efx->net_dev,
-					   "Could not allocate an exclusive RSS"
-					   " context; allocated a shared one but"
-					   " could not apply custom"
-					   " indirection.\n");
-			else
-				netif_info(efx, probe, efx->net_dev,
-					   "Could not allocate an exclusive RSS"
-					   " context; allocated a shared one.\n");
-		}
-	}
-	return rc;
-}
-
-static int efx_ef10_vf_rx_push_rss_config(struct efx_nic *efx, bool user,
-					  const u32 *rx_indir_table
-					  __attribute__ ((unused)))
-{
-	struct efx_ef10_nic_data *nic_data = efx->nic_data;
-
-	if (user)
-		return -EOPNOTSUPP;
-	if (nic_data->rx_rss_context != EFX_EF10_RSS_CONTEXT_INVALID)
-		return 0;
-	return efx_ef10_rx_push_shared_rss_config(efx, NULL);
-}
-
-static int efx_ef10_rx_probe(struct efx_rx_queue *rx_queue)
-{
-	return efx_nic_alloc_buffer(rx_queue->efx, &rx_queue->rxd.buf,
-				    (rx_queue->ptr_mask + 1) *
-				    sizeof(efx_qword_t),
-				    GFP_KERNEL);
-}
-
-static void efx_ef10_rx_init(struct efx_rx_queue *rx_queue)
-{
-	MCDI_DECLARE_BUF(inbuf,
-			 MC_CMD_INIT_RXQ_IN_LEN(EFX_MAX_DMAQ_SIZE * 8 /
-						EFX_BUF_SIZE));
-	struct efx_channel *channel = efx_rx_queue_channel(rx_queue);
-	size_t entries = rx_queue->rxd.buf.len / EFX_BUF_SIZE;
-	struct efx_nic *efx = rx_queue->efx;
-	struct efx_ef10_nic_data *nic_data = efx->nic_data;
-	size_t inlen;
-	dma_addr_t dma_addr;
-	int rc;
-	int i;
-	BUILD_BUG_ON(MC_CMD_INIT_RXQ_OUT_LEN != 0);
-
-	rx_queue->scatter_n = 0;
-	rx_queue->scatter_len = 0;
-
-	MCDI_SET_DWORD(inbuf, INIT_RXQ_IN_SIZE, rx_queue->ptr_mask + 1);
-	MCDI_SET_DWORD(inbuf, INIT_RXQ_IN_TARGET_EVQ, channel->channel);
-	MCDI_SET_DWORD(inbuf, INIT_RXQ_IN_LABEL, efx_rx_queue_index(rx_queue));
-	MCDI_SET_DWORD(inbuf, INIT_RXQ_IN_INSTANCE,
-		       efx_rx_queue_index(rx_queue));
-	MCDI_POPULATE_DWORD_2(inbuf, INIT_RXQ_IN_FLAGS,
-			      INIT_RXQ_IN_FLAG_PREFIX, 1,
-			      INIT_RXQ_IN_FLAG_TIMESTAMP, 1);
-	MCDI_SET_DWORD(inbuf, INIT_RXQ_IN_OWNER_ID, 0);
-	MCDI_SET_DWORD(inbuf, INIT_RXQ_IN_PORT_ID, nic_data->vport_id);
-
-	dma_addr = rx_queue->rxd.buf.dma_addr;
-
-	netif_dbg(efx, hw, efx->net_dev, "pushing RXQ %d. %zu entries (%llx)\n",
-		  efx_rx_queue_index(rx_queue), entries, (u64)dma_addr);
-
-	for (i = 0; i < entries; ++i) {
-		MCDI_SET_ARRAY_QWORD(inbuf, INIT_RXQ_IN_DMA_ADDR, i, dma_addr);
-		dma_addr += EFX_BUF_SIZE;
-	}
-
-	inlen = MC_CMD_INIT_RXQ_IN_LEN(entries);
-
-	rc = efx_mcdi_rpc(efx, MC_CMD_INIT_RXQ, inbuf, inlen,
-			  NULL, 0, NULL);
-	if (rc)
-		netdev_WARN(efx->net_dev, "failed to initialise RXQ %d\n",
-			    efx_rx_queue_index(rx_queue));
-}
-
-static void efx_ef10_rx_fini(struct efx_rx_queue *rx_queue)
-{
-	MCDI_DECLARE_BUF(inbuf, MC_CMD_FINI_RXQ_IN_LEN);
-	MCDI_DECLARE_BUF_ERR(outbuf);
-	struct efx_nic *efx = rx_queue->efx;
-	size_t outlen;
-	int rc;
-
-	MCDI_SET_DWORD(inbuf, FINI_RXQ_IN_INSTANCE,
-		       efx_rx_queue_index(rx_queue));
-
-	rc = efx_mcdi_rpc_quiet(efx, MC_CMD_FINI_RXQ, inbuf, sizeof(inbuf),
-			  outbuf, sizeof(outbuf), &outlen);
-
-	if (rc && rc != -EALREADY)
-		goto fail;
-
-	return;
-
-fail:
-	efx_mcdi_display_error(efx, MC_CMD_FINI_RXQ, MC_CMD_FINI_RXQ_IN_LEN,
-			       outbuf, outlen, rc);
-}
-
-static void efx_ef10_rx_remove(struct efx_rx_queue *rx_queue)
-{
-	efx_nic_free_buffer(rx_queue->efx, &rx_queue->rxd.buf);
-}
-
-/* This creates an entry in the RX descriptor queue */
-static inline void
-efx_ef10_build_rx_desc(struct efx_rx_queue *rx_queue, unsigned int index)
-{
-	struct efx_rx_buffer *rx_buf;
-	efx_qword_t *rxd;
-
-	rxd = efx_rx_desc(rx_queue, index);
-	rx_buf = efx_rx_buffer(rx_queue, index);
-	EFX_POPULATE_QWORD_2(*rxd,
-			     ESF_DZ_RX_KER_BYTE_CNT, rx_buf->len,
-			     ESF_DZ_RX_KER_BUF_ADDR, rx_buf->dma_addr);
-}
-
-static void efx_ef10_rx_write(struct efx_rx_queue *rx_queue)
-{
-	struct efx_nic *efx = rx_queue->efx;
-	unsigned int write_count;
-	efx_dword_t reg;
-
-	/* Firmware requires that RX_DESC_WPTR be a multiple of 8 */
-	write_count = rx_queue->added_count & ~7;
-	if (rx_queue->notified_count == write_count)
-		return;
-
-	do
-		efx_ef10_build_rx_desc(
-			rx_queue,
-			rx_queue->notified_count & rx_queue->ptr_mask);
-	while (++rx_queue->notified_count != write_count);
-
-	wmb();
-	EFX_POPULATE_DWORD_1(reg, ERF_DZ_RX_DESC_WPTR,
-			     write_count & rx_queue->ptr_mask);
-	efx_writed_page(efx, &reg, ER_DZ_RX_DESC_UPD,
-			efx_rx_queue_index(rx_queue));
-}
-
-static efx_mcdi_async_completer efx_ef10_rx_defer_refill_complete;
-
-static void efx_ef10_rx_defer_refill(struct efx_rx_queue *rx_queue)
-{
-	struct efx_channel *channel = efx_rx_queue_channel(rx_queue);
-	MCDI_DECLARE_BUF(inbuf, MC_CMD_DRIVER_EVENT_IN_LEN);
-	efx_qword_t event;
-
-	EFX_POPULATE_QWORD_2(event,
-			     ESF_DZ_EV_CODE, EFX_EF10_DRVGEN_EV,
-			     ESF_DZ_EV_DATA, EFX_EF10_REFILL);
-
-	MCDI_SET_DWORD(inbuf, DRIVER_EVENT_IN_EVQ, channel->channel);
-
-	/* MCDI_SET_QWORD is not appropriate here since EFX_POPULATE_* has
-	 * already swapped the data to little-endian order.
-	 */
-	memcpy(MCDI_PTR(inbuf, DRIVER_EVENT_IN_DATA), &event.u64[0],
-	       sizeof(efx_qword_t));
-
-	efx_mcdi_rpc_async(channel->efx, MC_CMD_DRIVER_EVENT,
-			   inbuf, sizeof(inbuf), 0,
-			   efx_ef10_rx_defer_refill_complete, 0);
-}
-
-static void
-efx_ef10_rx_defer_refill_complete(struct efx_nic *efx, unsigned long cookie,
-				  int rc, efx_dword_t *outbuf,
-				  size_t outlen_actual)
-{
-	/* nothing to do */
-}
-
-static int efx_ef10_ev_probe(struct efx_channel *channel)
-{
-	return efx_nic_alloc_buffer(channel->efx, &channel->eventq.buf,
-				    (channel->eventq_mask + 1) *
-				    sizeof(efx_qword_t),
-				    GFP_KERNEL);
-}
-
-static void efx_ef10_ev_fini(struct efx_channel *channel)
-{
-	MCDI_DECLARE_BUF(inbuf, MC_CMD_FINI_EVQ_IN_LEN);
-	MCDI_DECLARE_BUF_ERR(outbuf);
-	struct efx_nic *efx = channel->efx;
-	size_t outlen;
-	int rc;
-
-	MCDI_SET_DWORD(inbuf, FINI_EVQ_IN_INSTANCE, channel->channel);
-
-	rc = efx_mcdi_rpc_quiet(efx, MC_CMD_FINI_EVQ, inbuf, sizeof(inbuf),
-			  outbuf, sizeof(outbuf), &outlen);
-
-	if (rc && rc != -EALREADY)
-		goto fail;
-
-	return;
-
-fail:
-	efx_mcdi_display_error(efx, MC_CMD_FINI_EVQ, MC_CMD_FINI_EVQ_IN_LEN,
-			       outbuf, outlen, rc);
-}
-
-static int efx_ef10_ev_init(struct efx_channel *channel)
-{
-	MCDI_DECLARE_BUF(inbuf,
-			 MC_CMD_INIT_EVQ_V2_IN_LEN(EFX_MAX_EVQ_SIZE * 8 /
-						   EFX_BUF_SIZE));
-	MCDI_DECLARE_BUF(outbuf, MC_CMD_INIT_EVQ_V2_OUT_LEN);
-	size_t entries = channel->eventq.buf.len / EFX_BUF_SIZE;
-	struct efx_nic *efx = channel->efx;
-	struct efx_ef10_nic_data *nic_data;
-	size_t inlen, outlen;
-	unsigned int enabled, implemented;
-	dma_addr_t dma_addr;
-	int rc;
-	int i;
-
-	nic_data = efx->nic_data;
-
-	/* Fill event queue with all ones (i.e. empty events) */
-	memset(channel->eventq.buf.addr, 0xff, channel->eventq.buf.len);
-
-	MCDI_SET_DWORD(inbuf, INIT_EVQ_IN_SIZE, channel->eventq_mask + 1);
-	MCDI_SET_DWORD(inbuf, INIT_EVQ_IN_INSTANCE, channel->channel);
-	/* INIT_EVQ expects index in vector table, not absolute */
-	MCDI_SET_DWORD(inbuf, INIT_EVQ_IN_IRQ_NUM, channel->channel);
-	MCDI_SET_DWORD(inbuf, INIT_EVQ_IN_TMR_MODE,
-		       MC_CMD_INIT_EVQ_IN_TMR_MODE_DIS);
-	MCDI_SET_DWORD(inbuf, INIT_EVQ_IN_TMR_LOAD, 0);
-	MCDI_SET_DWORD(inbuf, INIT_EVQ_IN_TMR_RELOAD, 0);
-	MCDI_SET_DWORD(inbuf, INIT_EVQ_IN_COUNT_MODE,
-		       MC_CMD_INIT_EVQ_IN_COUNT_MODE_DIS);
-	MCDI_SET_DWORD(inbuf, INIT_EVQ_IN_COUNT_THRSHLD, 0);
-
-	if (nic_data->datapath_caps2 &
-	    1 << MC_CMD_GET_CAPABILITIES_V2_OUT_INIT_EVQ_V2_LBN) {
-		/* Use the new generic approach to specifying event queue
-		 * configuration, requesting lower latency or higher throughput.
-		 * The options that actually get used appear in the output.
-		 */
-		MCDI_POPULATE_DWORD_2(inbuf, INIT_EVQ_V2_IN_FLAGS,
-				      INIT_EVQ_V2_IN_FLAG_INTERRUPTING, 1,
-				      INIT_EVQ_V2_IN_FLAG_TYPE,
-				      MC_CMD_INIT_EVQ_V2_IN_FLAG_TYPE_AUTO);
-	} else {
-		bool cut_thru = !(nic_data->datapath_caps &
-			1 << MC_CMD_GET_CAPABILITIES_OUT_RX_BATCHING_LBN);
-
-		MCDI_POPULATE_DWORD_4(inbuf, INIT_EVQ_IN_FLAGS,
-				      INIT_EVQ_IN_FLAG_INTERRUPTING, 1,
-				      INIT_EVQ_IN_FLAG_RX_MERGE, 1,
-				      INIT_EVQ_IN_FLAG_TX_MERGE, 1,
-				      INIT_EVQ_IN_FLAG_CUT_THRU, cut_thru);
-	}
-
-	dma_addr = channel->eventq.buf.dma_addr;
-	for (i = 0; i < entries; ++i) {
-		MCDI_SET_ARRAY_QWORD(inbuf, INIT_EVQ_IN_DMA_ADDR, i, dma_addr);
-		dma_addr += EFX_BUF_SIZE;
-	}
-
-	inlen = MC_CMD_INIT_EVQ_IN_LEN(entries);
-
-	rc = efx_mcdi_rpc(efx, MC_CMD_INIT_EVQ, inbuf, inlen,
-			  outbuf, sizeof(outbuf), &outlen);
-
-	if (outlen >= MC_CMD_INIT_EVQ_V2_OUT_LEN)
-		netif_dbg(efx, drv, efx->net_dev,
-			  "Channel %d using event queue flags %08x\n",
-			  channel->channel,
-			  MCDI_DWORD(outbuf, INIT_EVQ_V2_OUT_FLAGS));
-
-	/* IRQ return is ignored */
-	if (channel->channel || rc)
-		return rc;
-
-	/* Successfully created event queue on channel 0 */
-	rc = efx_mcdi_get_workarounds(efx, &implemented, &enabled);
-	if (rc == -ENOSYS) {
-		/* GET_WORKAROUNDS was implemented before this workaround,
-		 * thus it must be unavailable in this firmware.
-		 */
-		nic_data->workaround_26807 = false;
-		rc = 0;
-	} else if (rc) {
-		goto fail;
-	} else {
-		nic_data->workaround_26807 =
-			!!(enabled & MC_CMD_GET_WORKAROUNDS_OUT_BUG26807);
-
-		if (implemented & MC_CMD_GET_WORKAROUNDS_OUT_BUG26807 &&
-		    !nic_data->workaround_26807) {
-			unsigned int flags;
-
-			rc = efx_mcdi_set_workaround(efx,
-						     MC_CMD_WORKAROUND_BUG26807,
-						     true, &flags);
-
-			if (!rc) {
-				if (flags &
-				    1 << MC_CMD_WORKAROUND_EXT_OUT_FLR_DONE_LBN) {
-					netif_info(efx, drv, efx->net_dev,
-						   "other functions on NIC have been reset\n");
-
-					/* With MCFW v4.6.x and earlier, the
-					 * boot count will have incremented,
-					 * so re-read the warm_boot_count
-					 * value now to ensure this function
-					 * doesn't think it has changed next
-					 * time it checks.
-					 */
-					rc = efx_ef10_get_warm_boot_count(efx);
-					if (rc >= 0) {
-						nic_data->warm_boot_count = rc;
-						rc = 0;
-					}
-				}
-				nic_data->workaround_26807 = true;
-			} else if (rc == -EPERM) {
-				rc = 0;
-			}
-		}
-	}
-
-	if (!rc)
-		return 0;
-
-fail:
-	efx_ef10_ev_fini(channel);
-	return rc;
-}
-
-static void efx_ef10_ev_remove(struct efx_channel *channel)
-{
-	efx_nic_free_buffer(channel->efx, &channel->eventq.buf);
-}
-
-static void efx_ef10_handle_rx_wrong_queue(struct efx_rx_queue *rx_queue,
-					   unsigned int rx_queue_label)
-{
-	struct efx_nic *efx = rx_queue->efx;
-
-	netif_info(efx, hw, efx->net_dev,
-		   "rx event arrived on queue %d labeled as queue %u\n",
-		   efx_rx_queue_index(rx_queue), rx_queue_label);
-
-	efx_schedule_reset(efx, RESET_TYPE_DISABLE);
-}
-
-=======
->>>>>>> 24b8d41d
 static void
 efx_ef10_handle_rx_bad_lbits(struct efx_rx_queue *rx_queue,
 			     unsigned int actual, unsigned int expected)
@@ -3678,7 +3109,6 @@
 out:
 	channel->eventq_read_ptr = read_ptr;
 	return spent;
-<<<<<<< HEAD
 }
 
 static void efx_ef10_ev_read_ack(struct efx_channel *channel)
@@ -3746,1483 +3176,6 @@
 	netif_err(efx, hw, efx->net_dev, "%s: failed rc=%d\n", __func__, rc);
 }
 
-void efx_ef10_handle_drain_event(struct efx_nic *efx)
-{
-	if (atomic_dec_and_test(&efx->active_queues))
-		wake_up(&efx->flush_wq);
-
-	WARN_ON(atomic_read(&efx->active_queues) < 0);
-}
-
-static int efx_ef10_fini_dmaq(struct efx_nic *efx)
-{
-	struct efx_ef10_nic_data *nic_data = efx->nic_data;
-	struct efx_channel *channel;
-	struct efx_tx_queue *tx_queue;
-	struct efx_rx_queue *rx_queue;
-	int pending;
-
-	/* If the MC has just rebooted, the TX/RX queues will have already been
-	 * torn down, but efx->active_queues needs to be set to zero.
-	 */
-	if (nic_data->must_realloc_vis) {
-		atomic_set(&efx->active_queues, 0);
-		return 0;
-	}
-
-	/* Do not attempt to write to the NIC during EEH recovery */
-	if (efx->state != STATE_RECOVERY) {
-		efx_for_each_channel(channel, efx) {
-			efx_for_each_channel_rx_queue(rx_queue, channel)
-				efx_ef10_rx_fini(rx_queue);
-			efx_for_each_channel_tx_queue(tx_queue, channel)
-				efx_ef10_tx_fini(tx_queue);
-		}
-
-		wait_event_timeout(efx->flush_wq,
-				   atomic_read(&efx->active_queues) == 0,
-				   msecs_to_jiffies(EFX_MAX_FLUSH_TIME));
-		pending = atomic_read(&efx->active_queues);
-		if (pending) {
-			netif_err(efx, hw, efx->net_dev, "failed to flush %d queues\n",
-				  pending);
-			return -ETIMEDOUT;
-		}
-	}
-
-	return 0;
-}
-
-static void efx_ef10_prepare_flr(struct efx_nic *efx)
-{
-	atomic_set(&efx->active_queues, 0);
-}
-
-static bool efx_ef10_filter_equal(const struct efx_filter_spec *left,
-				  const struct efx_filter_spec *right)
-{
-	if ((left->match_flags ^ right->match_flags) |
-	    ((left->flags ^ right->flags) &
-	     (EFX_FILTER_FLAG_RX | EFX_FILTER_FLAG_TX)))
-		return false;
-
-	return memcmp(&left->outer_vid, &right->outer_vid,
-		      sizeof(struct efx_filter_spec) -
-		      offsetof(struct efx_filter_spec, outer_vid)) == 0;
-}
-
-static unsigned int efx_ef10_filter_hash(const struct efx_filter_spec *spec)
-{
-	BUILD_BUG_ON(offsetof(struct efx_filter_spec, outer_vid) & 3);
-	return jhash2((const u32 *)&spec->outer_vid,
-		      (sizeof(struct efx_filter_spec) -
-		       offsetof(struct efx_filter_spec, outer_vid)) / 4,
-		      0);
-	/* XXX should we randomise the initval? */
-}
-
-/* Decide whether a filter should be exclusive or else should allow
- * delivery to additional recipients.  Currently we decide that
- * filters for specific local unicast MAC and IP addresses are
- * exclusive.
- */
-static bool efx_ef10_filter_is_exclusive(const struct efx_filter_spec *spec)
-{
-	if (spec->match_flags & EFX_FILTER_MATCH_LOC_MAC &&
-	    !is_multicast_ether_addr(spec->loc_mac))
-		return true;
-
-	if ((spec->match_flags &
-	     (EFX_FILTER_MATCH_ETHER_TYPE | EFX_FILTER_MATCH_LOC_HOST)) ==
-	    (EFX_FILTER_MATCH_ETHER_TYPE | EFX_FILTER_MATCH_LOC_HOST)) {
-		if (spec->ether_type == htons(ETH_P_IP) &&
-		    !ipv4_is_multicast(spec->loc_host[0]))
-			return true;
-		if (spec->ether_type == htons(ETH_P_IPV6) &&
-		    ((const u8 *)spec->loc_host)[0] != 0xff)
-			return true;
-	}
-
-	return false;
-}
-
-static struct efx_filter_spec *
-efx_ef10_filter_entry_spec(const struct efx_ef10_filter_table *table,
-			   unsigned int filter_idx)
-{
-	return (struct efx_filter_spec *)(table->entry[filter_idx].spec &
-					  ~EFX_EF10_FILTER_FLAGS);
-}
-
-static unsigned int
-efx_ef10_filter_entry_flags(const struct efx_ef10_filter_table *table,
-			   unsigned int filter_idx)
-{
-	return table->entry[filter_idx].spec & EFX_EF10_FILTER_FLAGS;
-}
-
-static void
-efx_ef10_filter_set_entry(struct efx_ef10_filter_table *table,
-			  unsigned int filter_idx,
-			  const struct efx_filter_spec *spec,
-			  unsigned int flags)
-{
-	table->entry[filter_idx].spec =	(unsigned long)spec | flags;
-}
-
-static void efx_ef10_filter_push_prep(struct efx_nic *efx,
-				      const struct efx_filter_spec *spec,
-				      efx_dword_t *inbuf, u64 handle,
-				      bool replacing)
-{
-	struct efx_ef10_nic_data *nic_data = efx->nic_data;
-	u32 flags = spec->flags;
-
-	memset(inbuf, 0, MC_CMD_FILTER_OP_IN_LEN);
-
-	/* Remove RSS flag if we don't have an RSS context. */
-	if (flags & EFX_FILTER_FLAG_RX_RSS &&
-	    spec->rss_context == EFX_FILTER_RSS_CONTEXT_DEFAULT &&
-	    nic_data->rx_rss_context == EFX_EF10_RSS_CONTEXT_INVALID)
-		flags &= ~EFX_FILTER_FLAG_RX_RSS;
-
-	if (replacing) {
-		MCDI_SET_DWORD(inbuf, FILTER_OP_IN_OP,
-			       MC_CMD_FILTER_OP_IN_OP_REPLACE);
-		MCDI_SET_QWORD(inbuf, FILTER_OP_IN_HANDLE, handle);
-	} else {
-		u32 match_fields = 0;
-
-		MCDI_SET_DWORD(inbuf, FILTER_OP_IN_OP,
-			       efx_ef10_filter_is_exclusive(spec) ?
-			       MC_CMD_FILTER_OP_IN_OP_INSERT :
-			       MC_CMD_FILTER_OP_IN_OP_SUBSCRIBE);
-
-		/* Convert match flags and values.  Unlike almost
-		 * everything else in MCDI, these fields are in
-		 * network byte order.
-		 */
-		if (spec->match_flags & EFX_FILTER_MATCH_LOC_MAC_IG)
-			match_fields |=
-				is_multicast_ether_addr(spec->loc_mac) ?
-				1 << MC_CMD_FILTER_OP_IN_MATCH_UNKNOWN_MCAST_DST_LBN :
-				1 << MC_CMD_FILTER_OP_IN_MATCH_UNKNOWN_UCAST_DST_LBN;
-#define COPY_FIELD(gen_flag, gen_field, mcdi_field)			     \
-		if (spec->match_flags & EFX_FILTER_MATCH_ ## gen_flag) {     \
-			match_fields |=					     \
-				1 << MC_CMD_FILTER_OP_IN_MATCH_ ##	     \
-				mcdi_field ## _LBN;			     \
-			BUILD_BUG_ON(					     \
-				MC_CMD_FILTER_OP_IN_ ## mcdi_field ## _LEN < \
-				sizeof(spec->gen_field));		     \
-			memcpy(MCDI_PTR(inbuf, FILTER_OP_IN_ ##	mcdi_field), \
-			       &spec->gen_field, sizeof(spec->gen_field));   \
-		}
-		COPY_FIELD(REM_HOST, rem_host, SRC_IP);
-		COPY_FIELD(LOC_HOST, loc_host, DST_IP);
-		COPY_FIELD(REM_MAC, rem_mac, SRC_MAC);
-		COPY_FIELD(REM_PORT, rem_port, SRC_PORT);
-		COPY_FIELD(LOC_MAC, loc_mac, DST_MAC);
-		COPY_FIELD(LOC_PORT, loc_port, DST_PORT);
-		COPY_FIELD(ETHER_TYPE, ether_type, ETHER_TYPE);
-		COPY_FIELD(INNER_VID, inner_vid, INNER_VLAN);
-		COPY_FIELD(OUTER_VID, outer_vid, OUTER_VLAN);
-		COPY_FIELD(IP_PROTO, ip_proto, IP_PROTO);
-#undef COPY_FIELD
-		MCDI_SET_DWORD(inbuf, FILTER_OP_IN_MATCH_FIELDS,
-			       match_fields);
-	}
-
-	MCDI_SET_DWORD(inbuf, FILTER_OP_IN_PORT_ID, nic_data->vport_id);
-	MCDI_SET_DWORD(inbuf, FILTER_OP_IN_RX_DEST,
-		       spec->dmaq_id == EFX_FILTER_RX_DMAQ_ID_DROP ?
-		       MC_CMD_FILTER_OP_IN_RX_DEST_DROP :
-		       MC_CMD_FILTER_OP_IN_RX_DEST_HOST);
-	MCDI_SET_DWORD(inbuf, FILTER_OP_IN_TX_DOMAIN, 0);
-	MCDI_SET_DWORD(inbuf, FILTER_OP_IN_TX_DEST,
-		       MC_CMD_FILTER_OP_IN_TX_DEST_DEFAULT);
-	MCDI_SET_DWORD(inbuf, FILTER_OP_IN_RX_QUEUE,
-		       spec->dmaq_id == EFX_FILTER_RX_DMAQ_ID_DROP ?
-		       0 : spec->dmaq_id);
-	MCDI_SET_DWORD(inbuf, FILTER_OP_IN_RX_MODE,
-		       (flags & EFX_FILTER_FLAG_RX_RSS) ?
-		       MC_CMD_FILTER_OP_IN_RX_MODE_RSS :
-		       MC_CMD_FILTER_OP_IN_RX_MODE_SIMPLE);
-	if (flags & EFX_FILTER_FLAG_RX_RSS)
-		MCDI_SET_DWORD(inbuf, FILTER_OP_IN_RX_CONTEXT,
-			       spec->rss_context !=
-			       EFX_FILTER_RSS_CONTEXT_DEFAULT ?
-			       spec->rss_context : nic_data->rx_rss_context);
-}
-
-static int efx_ef10_filter_push(struct efx_nic *efx,
-				const struct efx_filter_spec *spec,
-				u64 *handle, bool replacing)
-{
-	MCDI_DECLARE_BUF(inbuf, MC_CMD_FILTER_OP_IN_LEN);
-	MCDI_DECLARE_BUF(outbuf, MC_CMD_FILTER_OP_OUT_LEN);
-	int rc;
-
-	efx_ef10_filter_push_prep(efx, spec, inbuf, *handle, replacing);
-	rc = efx_mcdi_rpc(efx, MC_CMD_FILTER_OP, inbuf, sizeof(inbuf),
-			  outbuf, sizeof(outbuf), NULL);
-	if (rc == 0)
-		*handle = MCDI_QWORD(outbuf, FILTER_OP_OUT_HANDLE);
-	if (rc == -ENOSPC)
-		rc = -EBUSY; /* to match efx_farch_filter_insert() */
-	return rc;
-}
-
-static u32 efx_ef10_filter_mcdi_flags_from_spec(const struct efx_filter_spec *spec)
-{
-	unsigned int match_flags = spec->match_flags;
-	u32 mcdi_flags = 0;
-
-	if (match_flags & EFX_FILTER_MATCH_LOC_MAC_IG) {
-		match_flags &= ~EFX_FILTER_MATCH_LOC_MAC_IG;
-		mcdi_flags |=
-			is_multicast_ether_addr(spec->loc_mac) ?
-			(1 << MC_CMD_FILTER_OP_IN_MATCH_UNKNOWN_MCAST_DST_LBN) :
-			(1 << MC_CMD_FILTER_OP_IN_MATCH_UNKNOWN_UCAST_DST_LBN);
-	}
-
-#define MAP_FILTER_TO_MCDI_FLAG(gen_flag, mcdi_field) {			\
-		unsigned int old_match_flags = match_flags;		\
-		match_flags &= ~EFX_FILTER_MATCH_ ## gen_flag;		\
-		if (match_flags != old_match_flags)			\
-			mcdi_flags |=					\
-				(1 << MC_CMD_FILTER_OP_IN_MATCH_ ##	\
-				 mcdi_field ## _LBN);			\
-	}
-	MAP_FILTER_TO_MCDI_FLAG(REM_HOST, SRC_IP);
-	MAP_FILTER_TO_MCDI_FLAG(LOC_HOST, DST_IP);
-	MAP_FILTER_TO_MCDI_FLAG(REM_MAC, SRC_MAC);
-	MAP_FILTER_TO_MCDI_FLAG(REM_PORT, SRC_PORT);
-	MAP_FILTER_TO_MCDI_FLAG(LOC_MAC, DST_MAC);
-	MAP_FILTER_TO_MCDI_FLAG(LOC_PORT, DST_PORT);
-	MAP_FILTER_TO_MCDI_FLAG(ETHER_TYPE, ETHER_TYPE);
-	MAP_FILTER_TO_MCDI_FLAG(INNER_VID, INNER_VLAN);
-	MAP_FILTER_TO_MCDI_FLAG(OUTER_VID, OUTER_VLAN);
-	MAP_FILTER_TO_MCDI_FLAG(IP_PROTO, IP_PROTO);
-#undef MAP_FILTER_TO_MCDI_FLAG
-
-	/* Did we map them all? */
-	WARN_ON_ONCE(match_flags);
-
-	return mcdi_flags;
-}
-
-static int efx_ef10_filter_pri(struct efx_ef10_filter_table *table,
-			       const struct efx_filter_spec *spec)
-{
-	u32 mcdi_flags = efx_ef10_filter_mcdi_flags_from_spec(spec);
-	unsigned int match_pri;
-
-	for (match_pri = 0;
-	     match_pri < table->rx_match_count;
-	     match_pri++)
-		if (table->rx_match_mcdi_flags[match_pri] == mcdi_flags)
-			return match_pri;
-
-	return -EPROTONOSUPPORT;
-}
-
-static s32 efx_ef10_filter_insert(struct efx_nic *efx,
-				  struct efx_filter_spec *spec,
-				  bool replace_equal)
-{
-	struct efx_ef10_filter_table *table = efx->filter_state;
-	DECLARE_BITMAP(mc_rem_map, EFX_EF10_FILTER_SEARCH_LIMIT);
-	struct efx_filter_spec *saved_spec;
-	unsigned int match_pri, hash;
-	unsigned int priv_flags;
-	bool replacing = false;
-	int ins_index = -1;
-	DEFINE_WAIT(wait);
-	bool is_mc_recip;
-	s32 rc;
-
-	/* For now, only support RX filters */
-	if ((spec->flags & (EFX_FILTER_FLAG_RX | EFX_FILTER_FLAG_TX)) !=
-	    EFX_FILTER_FLAG_RX)
-		return -EINVAL;
-
-	rc = efx_ef10_filter_pri(table, spec);
-	if (rc < 0)
-		return rc;
-	match_pri = rc;
-
-	hash = efx_ef10_filter_hash(spec);
-	is_mc_recip = efx_filter_is_mc_recipient(spec);
-	if (is_mc_recip)
-		bitmap_zero(mc_rem_map, EFX_EF10_FILTER_SEARCH_LIMIT);
-
-	/* Find any existing filters with the same match tuple or
-	 * else a free slot to insert at.  If any of them are busy,
-	 * we have to wait and retry.
-	 */
-	for (;;) {
-		unsigned int depth = 1;
-		unsigned int i;
-
-		spin_lock_bh(&efx->filter_lock);
-
-		for (;;) {
-			i = (hash + depth) & (HUNT_FILTER_TBL_ROWS - 1);
-			saved_spec = efx_ef10_filter_entry_spec(table, i);
-
-			if (!saved_spec) {
-				if (ins_index < 0)
-					ins_index = i;
-			} else if (efx_ef10_filter_equal(spec, saved_spec)) {
-				if (table->entry[i].spec &
-				    EFX_EF10_FILTER_FLAG_BUSY)
-					break;
-				if (spec->priority < saved_spec->priority &&
-				    spec->priority != EFX_FILTER_PRI_AUTO) {
-					rc = -EPERM;
-					goto out_unlock;
-				}
-				if (!is_mc_recip) {
-					/* This is the only one */
-					if (spec->priority ==
-					    saved_spec->priority &&
-					    !replace_equal) {
-						rc = -EEXIST;
-						goto out_unlock;
-					}
-					ins_index = i;
-					goto found;
-				} else if (spec->priority >
-					   saved_spec->priority ||
-					   (spec->priority ==
-					    saved_spec->priority &&
-					    replace_equal)) {
-					if (ins_index < 0)
-						ins_index = i;
-					else
-						__set_bit(depth, mc_rem_map);
-				}
-			}
-
-			/* Once we reach the maximum search depth, use
-			 * the first suitable slot or return -EBUSY if
-			 * there was none
-			 */
-			if (depth == EFX_EF10_FILTER_SEARCH_LIMIT) {
-				if (ins_index < 0) {
-					rc = -EBUSY;
-					goto out_unlock;
-				}
-				goto found;
-			}
-
-			++depth;
-		}
-
-		prepare_to_wait(&table->waitq, &wait, TASK_UNINTERRUPTIBLE);
-		spin_unlock_bh(&efx->filter_lock);
-		schedule();
-	}
-
-found:
-	/* Create a software table entry if necessary, and mark it
-	 * busy.  We might yet fail to insert, but any attempt to
-	 * insert a conflicting filter while we're waiting for the
-	 * firmware must find the busy entry.
-	 */
-	saved_spec = efx_ef10_filter_entry_spec(table, ins_index);
-	if (saved_spec) {
-		if (spec->priority == EFX_FILTER_PRI_AUTO &&
-		    saved_spec->priority >= EFX_FILTER_PRI_AUTO) {
-			/* Just make sure it won't be removed */
-			if (saved_spec->priority > EFX_FILTER_PRI_AUTO)
-				saved_spec->flags |= EFX_FILTER_FLAG_RX_OVER_AUTO;
-			table->entry[ins_index].spec &=
-				~EFX_EF10_FILTER_FLAG_AUTO_OLD;
-			rc = ins_index;
-			goto out_unlock;
-		}
-		replacing = true;
-		priv_flags = efx_ef10_filter_entry_flags(table, ins_index);
-	} else {
-		saved_spec = kmalloc(sizeof(*spec), GFP_ATOMIC);
-		if (!saved_spec) {
-			rc = -ENOMEM;
-			goto out_unlock;
-		}
-		*saved_spec = *spec;
-		priv_flags = 0;
-	}
-	efx_ef10_filter_set_entry(table, ins_index, saved_spec,
-				  priv_flags | EFX_EF10_FILTER_FLAG_BUSY);
-
-	/* Mark lower-priority multicast recipients busy prior to removal */
-	if (is_mc_recip) {
-		unsigned int depth, i;
-
-		for (depth = 0; depth < EFX_EF10_FILTER_SEARCH_LIMIT; depth++) {
-			i = (hash + depth) & (HUNT_FILTER_TBL_ROWS - 1);
-			if (test_bit(depth, mc_rem_map))
-				table->entry[i].spec |=
-					EFX_EF10_FILTER_FLAG_BUSY;
-		}
-	}
-
-	spin_unlock_bh(&efx->filter_lock);
-
-	rc = efx_ef10_filter_push(efx, spec, &table->entry[ins_index].handle,
-				  replacing);
-
-	/* Finalise the software table entry */
-	spin_lock_bh(&efx->filter_lock);
-	if (rc == 0) {
-		if (replacing) {
-			/* Update the fields that may differ */
-			if (saved_spec->priority == EFX_FILTER_PRI_AUTO)
-				saved_spec->flags |=
-					EFX_FILTER_FLAG_RX_OVER_AUTO;
-			saved_spec->priority = spec->priority;
-			saved_spec->flags &= EFX_FILTER_FLAG_RX_OVER_AUTO;
-			saved_spec->flags |= spec->flags;
-			saved_spec->rss_context = spec->rss_context;
-			saved_spec->dmaq_id = spec->dmaq_id;
-		}
-	} else if (!replacing) {
-		kfree(saved_spec);
-		saved_spec = NULL;
-	}
-	efx_ef10_filter_set_entry(table, ins_index, saved_spec, priv_flags);
-
-	/* Remove and finalise entries for lower-priority multicast
-	 * recipients
-	 */
-	if (is_mc_recip) {
-		MCDI_DECLARE_BUF(inbuf, MC_CMD_FILTER_OP_IN_LEN);
-		unsigned int depth, i;
-
-		memset(inbuf, 0, sizeof(inbuf));
-
-		for (depth = 0; depth < EFX_EF10_FILTER_SEARCH_LIMIT; depth++) {
-			if (!test_bit(depth, mc_rem_map))
-				continue;
-
-			i = (hash + depth) & (HUNT_FILTER_TBL_ROWS - 1);
-			saved_spec = efx_ef10_filter_entry_spec(table, i);
-			priv_flags = efx_ef10_filter_entry_flags(table, i);
-
-			if (rc == 0) {
-				spin_unlock_bh(&efx->filter_lock);
-				MCDI_SET_DWORD(inbuf, FILTER_OP_IN_OP,
-					       MC_CMD_FILTER_OP_IN_OP_UNSUBSCRIBE);
-				MCDI_SET_QWORD(inbuf, FILTER_OP_IN_HANDLE,
-					       table->entry[i].handle);
-				rc = efx_mcdi_rpc(efx, MC_CMD_FILTER_OP,
-						  inbuf, sizeof(inbuf),
-						  NULL, 0, NULL);
-				spin_lock_bh(&efx->filter_lock);
-			}
-
-			if (rc == 0) {
-				kfree(saved_spec);
-				saved_spec = NULL;
-				priv_flags = 0;
-			} else {
-				priv_flags &= ~EFX_EF10_FILTER_FLAG_BUSY;
-			}
-			efx_ef10_filter_set_entry(table, i, saved_spec,
-						  priv_flags);
-		}
-	}
-
-	/* If successful, return the inserted filter ID */
-	if (rc == 0)
-		rc = match_pri * HUNT_FILTER_TBL_ROWS + ins_index;
-
-	wake_up_all(&table->waitq);
-out_unlock:
-	spin_unlock_bh(&efx->filter_lock);
-	finish_wait(&table->waitq, &wait);
-	return rc;
-}
-
-static void efx_ef10_filter_update_rx_scatter(struct efx_nic *efx)
-{
-	/* no need to do anything here on EF10 */
-}
-
-/* Remove a filter.
- * If !by_index, remove by ID
- * If by_index, remove by index
- * Filter ID may come from userland and must be range-checked.
- */
-static int efx_ef10_filter_remove_internal(struct efx_nic *efx,
-					   unsigned int priority_mask,
-					   u32 filter_id, bool by_index)
-{
-	unsigned int filter_idx = filter_id % HUNT_FILTER_TBL_ROWS;
-	struct efx_ef10_filter_table *table = efx->filter_state;
-	MCDI_DECLARE_BUF(inbuf,
-			 MC_CMD_FILTER_OP_IN_HANDLE_OFST +
-			 MC_CMD_FILTER_OP_IN_HANDLE_LEN);
-	struct efx_filter_spec *spec;
-	DEFINE_WAIT(wait);
-	int rc;
-
-	/* Find the software table entry and mark it busy.  Don't
-	 * remove it yet; any attempt to update while we're waiting
-	 * for the firmware must find the busy entry.
-	 */
-	for (;;) {
-		spin_lock_bh(&efx->filter_lock);
-		if (!(table->entry[filter_idx].spec &
-		      EFX_EF10_FILTER_FLAG_BUSY))
-			break;
-		prepare_to_wait(&table->waitq, &wait, TASK_UNINTERRUPTIBLE);
-		spin_unlock_bh(&efx->filter_lock);
-		schedule();
-	}
-
-	spec = efx_ef10_filter_entry_spec(table, filter_idx);
-	if (!spec ||
-	    (!by_index &&
-	     efx_ef10_filter_pri(table, spec) !=
-	     filter_id / HUNT_FILTER_TBL_ROWS)) {
-		rc = -ENOENT;
-		goto out_unlock;
-	}
-
-	if (spec->flags & EFX_FILTER_FLAG_RX_OVER_AUTO &&
-	    priority_mask == (1U << EFX_FILTER_PRI_AUTO)) {
-		/* Just remove flags */
-		spec->flags &= ~EFX_FILTER_FLAG_RX_OVER_AUTO;
-		table->entry[filter_idx].spec &= ~EFX_EF10_FILTER_FLAG_AUTO_OLD;
-		rc = 0;
-		goto out_unlock;
-	}
-
-	if (!(priority_mask & (1U << spec->priority))) {
-		rc = -ENOENT;
-		goto out_unlock;
-	}
-
-	table->entry[filter_idx].spec |= EFX_EF10_FILTER_FLAG_BUSY;
-	spin_unlock_bh(&efx->filter_lock);
-
-	if (spec->flags & EFX_FILTER_FLAG_RX_OVER_AUTO) {
-		/* Reset to an automatic filter */
-
-		struct efx_filter_spec new_spec = *spec;
-
-		new_spec.priority = EFX_FILTER_PRI_AUTO;
-		new_spec.flags = (EFX_FILTER_FLAG_RX |
-				  (efx_rss_enabled(efx) ?
-				   EFX_FILTER_FLAG_RX_RSS : 0));
-		new_spec.dmaq_id = 0;
-		new_spec.rss_context = EFX_FILTER_RSS_CONTEXT_DEFAULT;
-		rc = efx_ef10_filter_push(efx, &new_spec,
-					  &table->entry[filter_idx].handle,
-					  true);
-
-		spin_lock_bh(&efx->filter_lock);
-		if (rc == 0)
-			*spec = new_spec;
-	} else {
-		/* Really remove the filter */
-
-		MCDI_SET_DWORD(inbuf, FILTER_OP_IN_OP,
-			       efx_ef10_filter_is_exclusive(spec) ?
-			       MC_CMD_FILTER_OP_IN_OP_REMOVE :
-			       MC_CMD_FILTER_OP_IN_OP_UNSUBSCRIBE);
-		MCDI_SET_QWORD(inbuf, FILTER_OP_IN_HANDLE,
-			       table->entry[filter_idx].handle);
-		rc = efx_mcdi_rpc(efx, MC_CMD_FILTER_OP,
-				  inbuf, sizeof(inbuf), NULL, 0, NULL);
-
-		spin_lock_bh(&efx->filter_lock);
-		if (rc == 0) {
-			kfree(spec);
-			efx_ef10_filter_set_entry(table, filter_idx, NULL, 0);
-		}
-	}
-
-	table->entry[filter_idx].spec &= ~EFX_EF10_FILTER_FLAG_BUSY;
-	wake_up_all(&table->waitq);
-out_unlock:
-	spin_unlock_bh(&efx->filter_lock);
-	finish_wait(&table->waitq, &wait);
-	return rc;
-}
-
-static int efx_ef10_filter_remove_safe(struct efx_nic *efx,
-				       enum efx_filter_priority priority,
-				       u32 filter_id)
-{
-	return efx_ef10_filter_remove_internal(efx, 1U << priority,
-					       filter_id, false);
-}
-
-static u32 efx_ef10_filter_get_unsafe_id(struct efx_nic *efx, u32 filter_id)
-{
-	return filter_id % HUNT_FILTER_TBL_ROWS;
-}
-
-static void efx_ef10_filter_remove_unsafe(struct efx_nic *efx,
-					  enum efx_filter_priority priority,
-					  u32 filter_id)
-{
-	if (filter_id == EFX_EF10_FILTER_ID_INVALID)
-		return;
-	efx_ef10_filter_remove_internal(efx, 1U << priority, filter_id, true);
-}
-
-static int efx_ef10_filter_get_safe(struct efx_nic *efx,
-				    enum efx_filter_priority priority,
-				    u32 filter_id, struct efx_filter_spec *spec)
-{
-	unsigned int filter_idx = filter_id % HUNT_FILTER_TBL_ROWS;
-	struct efx_ef10_filter_table *table = efx->filter_state;
-	const struct efx_filter_spec *saved_spec;
-	int rc;
-
-	spin_lock_bh(&efx->filter_lock);
-	saved_spec = efx_ef10_filter_entry_spec(table, filter_idx);
-	if (saved_spec && saved_spec->priority == priority &&
-	    efx_ef10_filter_pri(table, saved_spec) ==
-	    filter_id / HUNT_FILTER_TBL_ROWS) {
-		*spec = *saved_spec;
-		rc = 0;
-	} else {
-		rc = -ENOENT;
-	}
-	spin_unlock_bh(&efx->filter_lock);
-	return rc;
-}
-
-static int efx_ef10_filter_clear_rx(struct efx_nic *efx,
-				     enum efx_filter_priority priority)
-{
-	unsigned int priority_mask;
-	unsigned int i;
-	int rc;
-
-	priority_mask = (((1U << (priority + 1)) - 1) &
-			 ~(1U << EFX_FILTER_PRI_AUTO));
-
-	for (i = 0; i < HUNT_FILTER_TBL_ROWS; i++) {
-		rc = efx_ef10_filter_remove_internal(efx, priority_mask,
-						     i, true);
-		if (rc && rc != -ENOENT)
-			return rc;
-	}
-
-	return 0;
-}
-
-static u32 efx_ef10_filter_count_rx_used(struct efx_nic *efx,
-					 enum efx_filter_priority priority)
-{
-	struct efx_ef10_filter_table *table = efx->filter_state;
-	unsigned int filter_idx;
-	s32 count = 0;
-
-	spin_lock_bh(&efx->filter_lock);
-	for (filter_idx = 0; filter_idx < HUNT_FILTER_TBL_ROWS; filter_idx++) {
-		if (table->entry[filter_idx].spec &&
-		    efx_ef10_filter_entry_spec(table, filter_idx)->priority ==
-		    priority)
-			++count;
-	}
-	spin_unlock_bh(&efx->filter_lock);
-	return count;
-}
-
-static u32 efx_ef10_filter_get_rx_id_limit(struct efx_nic *efx)
-{
-	struct efx_ef10_filter_table *table = efx->filter_state;
-
-	return table->rx_match_count * HUNT_FILTER_TBL_ROWS;
-}
-
-static s32 efx_ef10_filter_get_rx_ids(struct efx_nic *efx,
-				      enum efx_filter_priority priority,
-				      u32 *buf, u32 size)
-{
-	struct efx_ef10_filter_table *table = efx->filter_state;
-	struct efx_filter_spec *spec;
-	unsigned int filter_idx;
-	s32 count = 0;
-
-	spin_lock_bh(&efx->filter_lock);
-	for (filter_idx = 0; filter_idx < HUNT_FILTER_TBL_ROWS; filter_idx++) {
-		spec = efx_ef10_filter_entry_spec(table, filter_idx);
-		if (spec && spec->priority == priority) {
-			if (count == size) {
-				count = -EMSGSIZE;
-				break;
-			}
-			buf[count++] = (efx_ef10_filter_pri(table, spec) *
-					HUNT_FILTER_TBL_ROWS +
-					filter_idx);
-		}
-	}
-	spin_unlock_bh(&efx->filter_lock);
-	return count;
-}
-
-#ifdef CONFIG_RFS_ACCEL
-
-static efx_mcdi_async_completer efx_ef10_filter_rfs_insert_complete;
-
-static s32 efx_ef10_filter_rfs_insert(struct efx_nic *efx,
-				      struct efx_filter_spec *spec)
-{
-	struct efx_ef10_filter_table *table = efx->filter_state;
-	MCDI_DECLARE_BUF(inbuf, MC_CMD_FILTER_OP_IN_LEN);
-	struct efx_filter_spec *saved_spec;
-	unsigned int hash, i, depth = 1;
-	bool replacing = false;
-	int ins_index = -1;
-	u64 cookie;
-	s32 rc;
-
-	/* Must be an RX filter without RSS and not for a multicast
-	 * destination address (RFS only works for connected sockets).
-	 * These restrictions allow us to pass only a tiny amount of
-	 * data through to the completion function.
-	 */
-	EFX_WARN_ON_PARANOID(spec->flags !=
-			     (EFX_FILTER_FLAG_RX | EFX_FILTER_FLAG_RX_SCATTER));
-	EFX_WARN_ON_PARANOID(spec->priority != EFX_FILTER_PRI_HINT);
-	EFX_WARN_ON_PARANOID(efx_filter_is_mc_recipient(spec));
-
-	hash = efx_ef10_filter_hash(spec);
-
-	spin_lock_bh(&efx->filter_lock);
-
-	/* Find any existing filter with the same match tuple or else
-	 * a free slot to insert at.  If an existing filter is busy,
-	 * we have to give up.
-	 */
-	for (;;) {
-		i = (hash + depth) & (HUNT_FILTER_TBL_ROWS - 1);
-		saved_spec = efx_ef10_filter_entry_spec(table, i);
-
-		if (!saved_spec) {
-			if (ins_index < 0)
-				ins_index = i;
-		} else if (efx_ef10_filter_equal(spec, saved_spec)) {
-			if (table->entry[i].spec & EFX_EF10_FILTER_FLAG_BUSY) {
-				rc = -EBUSY;
-				goto fail_unlock;
-			}
-			if (spec->priority < saved_spec->priority) {
-				rc = -EPERM;
-				goto fail_unlock;
-			}
-			ins_index = i;
-			break;
-		}
-
-		/* Once we reach the maximum search depth, use the
-		 * first suitable slot or return -EBUSY if there was
-		 * none
-		 */
-		if (depth == EFX_EF10_FILTER_SEARCH_LIMIT) {
-			if (ins_index < 0) {
-				rc = -EBUSY;
-				goto fail_unlock;
-			}
-			break;
-		}
-
-		++depth;
-	}
-
-	/* Create a software table entry if necessary, and mark it
-	 * busy.  We might yet fail to insert, but any attempt to
-	 * insert a conflicting filter while we're waiting for the
-	 * firmware must find the busy entry.
-	 */
-	saved_spec = efx_ef10_filter_entry_spec(table, ins_index);
-	if (saved_spec) {
-		replacing = true;
-	} else {
-		saved_spec = kmalloc(sizeof(*spec), GFP_ATOMIC);
-		if (!saved_spec) {
-			rc = -ENOMEM;
-			goto fail_unlock;
-		}
-		*saved_spec = *spec;
-	}
-	efx_ef10_filter_set_entry(table, ins_index, saved_spec,
-				  EFX_EF10_FILTER_FLAG_BUSY);
-
-	spin_unlock_bh(&efx->filter_lock);
-
-	/* Pack up the variables needed on completion */
-	cookie = replacing << 31 | ins_index << 16 | spec->dmaq_id;
-
-	efx_ef10_filter_push_prep(efx, spec, inbuf,
-				  table->entry[ins_index].handle, replacing);
-	efx_mcdi_rpc_async(efx, MC_CMD_FILTER_OP, inbuf, sizeof(inbuf),
-			   MC_CMD_FILTER_OP_OUT_LEN,
-			   efx_ef10_filter_rfs_insert_complete, cookie);
-
-	return ins_index;
-
-fail_unlock:
-	spin_unlock_bh(&efx->filter_lock);
-	return rc;
-}
-
-static void
-efx_ef10_filter_rfs_insert_complete(struct efx_nic *efx, unsigned long cookie,
-				    int rc, efx_dword_t *outbuf,
-				    size_t outlen_actual)
-{
-	struct efx_ef10_filter_table *table = efx->filter_state;
-	unsigned int ins_index, dmaq_id;
-	struct efx_filter_spec *spec;
-	bool replacing;
-
-	/* Unpack the cookie */
-	replacing = cookie >> 31;
-	ins_index = (cookie >> 16) & (HUNT_FILTER_TBL_ROWS - 1);
-	dmaq_id = cookie & 0xffff;
-
-	spin_lock_bh(&efx->filter_lock);
-	spec = efx_ef10_filter_entry_spec(table, ins_index);
-	if (rc == 0) {
-		table->entry[ins_index].handle =
-			MCDI_QWORD(outbuf, FILTER_OP_OUT_HANDLE);
-		if (replacing)
-			spec->dmaq_id = dmaq_id;
-	} else if (!replacing) {
-		kfree(spec);
-		spec = NULL;
-	}
-	efx_ef10_filter_set_entry(table, ins_index, spec, 0);
-	spin_unlock_bh(&efx->filter_lock);
-
-	wake_up_all(&table->waitq);
-}
-
-static void
-efx_ef10_filter_rfs_expire_complete(struct efx_nic *efx,
-				    unsigned long filter_idx,
-				    int rc, efx_dword_t *outbuf,
-				    size_t outlen_actual);
-
-static bool efx_ef10_filter_rfs_expire_one(struct efx_nic *efx, u32 flow_id,
-					   unsigned int filter_idx)
-{
-	struct efx_ef10_filter_table *table = efx->filter_state;
-	struct efx_filter_spec *spec =
-		efx_ef10_filter_entry_spec(table, filter_idx);
-	MCDI_DECLARE_BUF(inbuf,
-			 MC_CMD_FILTER_OP_IN_HANDLE_OFST +
-			 MC_CMD_FILTER_OP_IN_HANDLE_LEN);
-
-	if (!spec ||
-	    (table->entry[filter_idx].spec & EFX_EF10_FILTER_FLAG_BUSY) ||
-	    spec->priority != EFX_FILTER_PRI_HINT ||
-	    !rps_may_expire_flow(efx->net_dev, spec->dmaq_id,
-				 flow_id, filter_idx))
-		return false;
-
-	MCDI_SET_DWORD(inbuf, FILTER_OP_IN_OP,
-		       MC_CMD_FILTER_OP_IN_OP_REMOVE);
-	MCDI_SET_QWORD(inbuf, FILTER_OP_IN_HANDLE,
-		       table->entry[filter_idx].handle);
-	if (efx_mcdi_rpc_async(efx, MC_CMD_FILTER_OP, inbuf, sizeof(inbuf), 0,
-			       efx_ef10_filter_rfs_expire_complete, filter_idx))
-		return false;
-
-	table->entry[filter_idx].spec |= EFX_EF10_FILTER_FLAG_BUSY;
-	return true;
-}
-
-static void
-efx_ef10_filter_rfs_expire_complete(struct efx_nic *efx,
-				    unsigned long filter_idx,
-				    int rc, efx_dword_t *outbuf,
-				    size_t outlen_actual)
-{
-	struct efx_ef10_filter_table *table = efx->filter_state;
-	struct efx_filter_spec *spec =
-		efx_ef10_filter_entry_spec(table, filter_idx);
-
-	spin_lock_bh(&efx->filter_lock);
-	if (rc == 0) {
-		kfree(spec);
-		efx_ef10_filter_set_entry(table, filter_idx, NULL, 0);
-	}
-	table->entry[filter_idx].spec &= ~EFX_EF10_FILTER_FLAG_BUSY;
-	wake_up_all(&table->waitq);
-	spin_unlock_bh(&efx->filter_lock);
-}
-
-#endif /* CONFIG_RFS_ACCEL */
-
-static int efx_ef10_filter_match_flags_from_mcdi(u32 mcdi_flags)
-{
-	int match_flags = 0;
-
-#define MAP_FLAG(gen_flag, mcdi_field) {				\
-		u32 old_mcdi_flags = mcdi_flags;			\
-		mcdi_flags &= ~(1 << MC_CMD_FILTER_OP_IN_MATCH_ ##	\
-				mcdi_field ## _LBN);			\
-		if (mcdi_flags != old_mcdi_flags)			\
-			match_flags |= EFX_FILTER_MATCH_ ## gen_flag;	\
-	}
-	MAP_FLAG(LOC_MAC_IG, UNKNOWN_UCAST_DST);
-	MAP_FLAG(LOC_MAC_IG, UNKNOWN_MCAST_DST);
-	MAP_FLAG(REM_HOST, SRC_IP);
-	MAP_FLAG(LOC_HOST, DST_IP);
-	MAP_FLAG(REM_MAC, SRC_MAC);
-	MAP_FLAG(REM_PORT, SRC_PORT);
-	MAP_FLAG(LOC_MAC, DST_MAC);
-	MAP_FLAG(LOC_PORT, DST_PORT);
-	MAP_FLAG(ETHER_TYPE, ETHER_TYPE);
-	MAP_FLAG(INNER_VID, INNER_VLAN);
-	MAP_FLAG(OUTER_VID, OUTER_VLAN);
-	MAP_FLAG(IP_PROTO, IP_PROTO);
-#undef MAP_FLAG
-
-	/* Did we map them all? */
-	if (mcdi_flags)
-		return -EINVAL;
-
-	return match_flags;
-}
-
-static void efx_ef10_filter_cleanup_vlans(struct efx_nic *efx)
-{
-	struct efx_ef10_filter_table *table = efx->filter_state;
-	struct efx_ef10_filter_vlan *vlan, *next_vlan;
-
-	/* See comment in efx_ef10_filter_table_remove() */
-	if (!efx_rwsem_assert_write_locked(&efx->filter_sem))
-		return;
-
-	if (!table)
-		return;
-
-	list_for_each_entry_safe(vlan, next_vlan, &table->vlan_list, list)
-		efx_ef10_filter_del_vlan_internal(efx, vlan);
-}
-
-static bool efx_ef10_filter_match_supported(struct efx_ef10_filter_table *table,
-					    enum efx_filter_match_flags match_flags)
-{
-	unsigned int match_pri;
-	int mf;
-
-	for (match_pri = 0;
-	     match_pri < table->rx_match_count;
-	     match_pri++) {
-		mf = efx_ef10_filter_match_flags_from_mcdi(
-				table->rx_match_mcdi_flags[match_pri]);
-		if (mf == match_flags)
-			return true;
-	}
-
-	return false;
-}
-
-static int efx_ef10_filter_table_probe(struct efx_nic *efx)
-{
-	MCDI_DECLARE_BUF(inbuf, MC_CMD_GET_PARSER_DISP_INFO_IN_LEN);
-	MCDI_DECLARE_BUF(outbuf, MC_CMD_GET_PARSER_DISP_INFO_OUT_LENMAX);
-	struct efx_ef10_nic_data *nic_data = efx->nic_data;
-	struct net_device *net_dev = efx->net_dev;
-	unsigned int pd_match_pri, pd_match_count;
-	struct efx_ef10_filter_table *table;
-	struct efx_ef10_vlan *vlan;
-	size_t outlen;
-	int rc;
-
-	if (!efx_rwsem_assert_write_locked(&efx->filter_sem))
-		return -EINVAL;
-
-	if (efx->filter_state) /* already probed */
-		return 0;
-
-	table = kzalloc(sizeof(*table), GFP_KERNEL);
-	if (!table)
-		return -ENOMEM;
-
-	/* Find out which RX filter types are supported, and their priorities */
-	MCDI_SET_DWORD(inbuf, GET_PARSER_DISP_INFO_IN_OP,
-		       MC_CMD_GET_PARSER_DISP_INFO_IN_OP_GET_SUPPORTED_RX_MATCHES);
-	rc = efx_mcdi_rpc(efx, MC_CMD_GET_PARSER_DISP_INFO,
-			  inbuf, sizeof(inbuf), outbuf, sizeof(outbuf),
-			  &outlen);
-	if (rc)
-		goto fail;
-	pd_match_count = MCDI_VAR_ARRAY_LEN(
-		outlen, GET_PARSER_DISP_INFO_OUT_SUPPORTED_MATCHES);
-	table->rx_match_count = 0;
-
-	for (pd_match_pri = 0; pd_match_pri < pd_match_count; pd_match_pri++) {
-		u32 mcdi_flags =
-			MCDI_ARRAY_DWORD(
-				outbuf,
-				GET_PARSER_DISP_INFO_OUT_SUPPORTED_MATCHES,
-				pd_match_pri);
-		rc = efx_ef10_filter_match_flags_from_mcdi(mcdi_flags);
-		if (rc < 0) {
-			netif_dbg(efx, probe, efx->net_dev,
-				  "%s: fw flags %#x pri %u not supported in driver\n",
-				  __func__, mcdi_flags, pd_match_pri);
-		} else {
-			netif_dbg(efx, probe, efx->net_dev,
-				  "%s: fw flags %#x pri %u supported as driver flags %#x pri %u\n",
-				  __func__, mcdi_flags, pd_match_pri,
-				  rc, table->rx_match_count);
-			table->rx_match_mcdi_flags[table->rx_match_count] = mcdi_flags;
-			table->rx_match_count++;
-		}
-	}
-
-	if ((efx_supported_features(efx) & NETIF_F_HW_VLAN_CTAG_FILTER) &&
-	    !(efx_ef10_filter_match_supported(table,
-		(EFX_FILTER_MATCH_OUTER_VID | EFX_FILTER_MATCH_LOC_MAC)) &&
-	      efx_ef10_filter_match_supported(table,
-		(EFX_FILTER_MATCH_OUTER_VID | EFX_FILTER_MATCH_LOC_MAC_IG)))) {
-		netif_info(efx, probe, net_dev,
-			   "VLAN filters are not supported in this firmware variant\n");
-		net_dev->features &= ~NETIF_F_HW_VLAN_CTAG_FILTER;
-		efx->fixed_features &= ~NETIF_F_HW_VLAN_CTAG_FILTER;
-		net_dev->hw_features &= ~NETIF_F_HW_VLAN_CTAG_FILTER;
-	}
-
-	table->entry = vzalloc(HUNT_FILTER_TBL_ROWS * sizeof(*table->entry));
-	if (!table->entry) {
-		rc = -ENOMEM;
-		goto fail;
-	}
-
-	table->mc_promisc_last = false;
-	table->vlan_filter =
-		!!(efx->net_dev->features & NETIF_F_HW_VLAN_CTAG_FILTER);
-	INIT_LIST_HEAD(&table->vlan_list);
-
-	efx->filter_state = table;
-	init_waitqueue_head(&table->waitq);
-
-	list_for_each_entry(vlan, &nic_data->vlan_list, list) {
-		rc = efx_ef10_filter_add_vlan(efx, vlan->vid);
-		if (rc)
-			goto fail_add_vlan;
-	}
-
-	return 0;
-
-fail_add_vlan:
-	efx_ef10_filter_cleanup_vlans(efx);
-	efx->filter_state = NULL;
-fail:
-	kfree(table);
-	return rc;
-}
-
-/* Caller must hold efx->filter_sem for read if race against
- * efx_ef10_filter_table_remove() is possible
- */
-static void efx_ef10_filter_table_restore(struct efx_nic *efx)
-{
-	struct efx_ef10_filter_table *table = efx->filter_state;
-	struct efx_ef10_nic_data *nic_data = efx->nic_data;
-	struct efx_filter_spec *spec;
-	unsigned int filter_idx;
-	bool failed = false;
-	int rc;
-
-	WARN_ON(!rwsem_is_locked(&efx->filter_sem));
-
-	if (!nic_data->must_restore_filters)
-		return;
-
-	if (!table)
-		return;
-
-	spin_lock_bh(&efx->filter_lock);
-
-	for (filter_idx = 0; filter_idx < HUNT_FILTER_TBL_ROWS; filter_idx++) {
-		spec = efx_ef10_filter_entry_spec(table, filter_idx);
-		if (!spec)
-			continue;
-
-		table->entry[filter_idx].spec |= EFX_EF10_FILTER_FLAG_BUSY;
-		spin_unlock_bh(&efx->filter_lock);
-
-		rc = efx_ef10_filter_push(efx, spec,
-					  &table->entry[filter_idx].handle,
-					  false);
-		if (rc)
-			failed = true;
-
-		spin_lock_bh(&efx->filter_lock);
-		if (rc) {
-			kfree(spec);
-			efx_ef10_filter_set_entry(table, filter_idx, NULL, 0);
-		} else {
-			table->entry[filter_idx].spec &=
-				~EFX_EF10_FILTER_FLAG_BUSY;
-		}
-	}
-
-	spin_unlock_bh(&efx->filter_lock);
-
-	if (failed)
-		netif_err(efx, hw, efx->net_dev,
-			  "unable to restore all filters\n");
-	else
-		nic_data->must_restore_filters = false;
-}
-
-static void efx_ef10_filter_table_remove(struct efx_nic *efx)
-{
-	struct efx_ef10_filter_table *table = efx->filter_state;
-	MCDI_DECLARE_BUF(inbuf, MC_CMD_FILTER_OP_IN_LEN);
-	struct efx_filter_spec *spec;
-	unsigned int filter_idx;
-	int rc;
-
-	efx_ef10_filter_cleanup_vlans(efx);
-	efx->filter_state = NULL;
-	/* If we were called without locking, then it's not safe to free
-	 * the table as others might be using it.  So we just WARN, leak
-	 * the memory, and potentially get an inconsistent filter table
-	 * state.
-	 * This should never actually happen.
-	 */
-	if (!efx_rwsem_assert_write_locked(&efx->filter_sem))
-		return;
-
-	if (!table)
-		return;
-
-	for (filter_idx = 0; filter_idx < HUNT_FILTER_TBL_ROWS; filter_idx++) {
-		spec = efx_ef10_filter_entry_spec(table, filter_idx);
-		if (!spec)
-			continue;
-
-		MCDI_SET_DWORD(inbuf, FILTER_OP_IN_OP,
-			       efx_ef10_filter_is_exclusive(spec) ?
-			       MC_CMD_FILTER_OP_IN_OP_REMOVE :
-			       MC_CMD_FILTER_OP_IN_OP_UNSUBSCRIBE);
-		MCDI_SET_QWORD(inbuf, FILTER_OP_IN_HANDLE,
-			       table->entry[filter_idx].handle);
-		rc = efx_mcdi_rpc_quiet(efx, MC_CMD_FILTER_OP, inbuf,
-					sizeof(inbuf), NULL, 0, NULL);
-		if (rc)
-			netif_info(efx, drv, efx->net_dev,
-				   "%s: filter %04x remove failed\n",
-				   __func__, filter_idx);
-		kfree(spec);
-	}
-
-	vfree(table->entry);
-	kfree(table);
-}
-
-static void efx_ef10_filter_mark_one_old(struct efx_nic *efx, uint16_t *id)
-{
-	struct efx_ef10_filter_table *table = efx->filter_state;
-	unsigned int filter_idx;
-
-	if (*id != EFX_EF10_FILTER_ID_INVALID) {
-		filter_idx = efx_ef10_filter_get_unsafe_id(efx, *id);
-		if (!table->entry[filter_idx].spec)
-			netif_dbg(efx, drv, efx->net_dev,
-				  "marked null spec old %04x:%04x\n", *id,
-				  filter_idx);
-		table->entry[filter_idx].spec |= EFX_EF10_FILTER_FLAG_AUTO_OLD;
-		*id = EFX_EF10_FILTER_ID_INVALID;
-	}
-}
-
-/* Mark old per-VLAN filters that may need to be removed */
-static void _efx_ef10_filter_vlan_mark_old(struct efx_nic *efx,
-					   struct efx_ef10_filter_vlan *vlan)
-{
-	struct efx_ef10_filter_table *table = efx->filter_state;
-	unsigned int i;
-
-	for (i = 0; i < table->dev_uc_count; i++)
-		efx_ef10_filter_mark_one_old(efx, &vlan->uc[i]);
-	for (i = 0; i < table->dev_mc_count; i++)
-		efx_ef10_filter_mark_one_old(efx, &vlan->mc[i]);
-	efx_ef10_filter_mark_one_old(efx, &vlan->ucdef);
-	efx_ef10_filter_mark_one_old(efx, &vlan->bcast);
-	efx_ef10_filter_mark_one_old(efx, &vlan->mcdef);
-}
-
-/* Mark old filters that may need to be removed.
- * Caller must hold efx->filter_sem for read if race against
- * efx_ef10_filter_table_remove() is possible
- */
-static void efx_ef10_filter_mark_old(struct efx_nic *efx)
-{
-	struct efx_ef10_filter_table *table = efx->filter_state;
-	struct efx_ef10_filter_vlan *vlan;
-
-	spin_lock_bh(&efx->filter_lock);
-	list_for_each_entry(vlan, &table->vlan_list, list)
-		_efx_ef10_filter_vlan_mark_old(efx, vlan);
-	spin_unlock_bh(&efx->filter_lock);
-}
-
-static void efx_ef10_filter_uc_addr_list(struct efx_nic *efx)
-{
-	struct efx_ef10_filter_table *table = efx->filter_state;
-	struct net_device *net_dev = efx->net_dev;
-	struct netdev_hw_addr *uc;
-	int addr_count;
-	unsigned int i;
-
-	addr_count = netdev_uc_count(net_dev);
-	table->uc_promisc = !!(net_dev->flags & IFF_PROMISC);
-	table->dev_uc_count = 1 + addr_count;
-	ether_addr_copy(table->dev_uc_list[0].addr, net_dev->dev_addr);
-	i = 1;
-	netdev_for_each_uc_addr(uc, net_dev) {
-		if (i >= EFX_EF10_FILTER_DEV_UC_MAX) {
-			table->uc_promisc = true;
-			break;
-		}
-		ether_addr_copy(table->dev_uc_list[i].addr, uc->addr);
-		i++;
-	}
-}
-
-static void efx_ef10_filter_mc_addr_list(struct efx_nic *efx)
-{
-	struct efx_ef10_filter_table *table = efx->filter_state;
-	struct net_device *net_dev = efx->net_dev;
-	struct netdev_hw_addr *mc;
-	unsigned int i, addr_count;
-
-	table->mc_promisc = !!(net_dev->flags & (IFF_PROMISC | IFF_ALLMULTI));
-
-	addr_count = netdev_mc_count(net_dev);
-	i = 0;
-	netdev_for_each_mc_addr(mc, net_dev) {
-		if (i >= EFX_EF10_FILTER_DEV_MC_MAX) {
-			table->mc_promisc = true;
-			break;
-		}
-		ether_addr_copy(table->dev_mc_list[i].addr, mc->addr);
-		i++;
-	}
-
-	table->dev_mc_count = i;
-}
-
-static int efx_ef10_filter_insert_addr_list(struct efx_nic *efx,
-					    struct efx_ef10_filter_vlan *vlan,
-					    bool multicast, bool rollback)
-{
-	struct efx_ef10_filter_table *table = efx->filter_state;
-	struct efx_ef10_dev_addr *addr_list;
-	enum efx_filter_flags filter_flags;
-	struct efx_filter_spec spec;
-	u8 baddr[ETH_ALEN];
-	unsigned int i, j;
-	int addr_count;
-	u16 *ids;
-	int rc;
-
-	if (multicast) {
-		addr_list = table->dev_mc_list;
-		addr_count = table->dev_mc_count;
-		ids = vlan->mc;
-	} else {
-		addr_list = table->dev_uc_list;
-		addr_count = table->dev_uc_count;
-		ids = vlan->uc;
-	}
-
-	filter_flags = efx_rss_enabled(efx) ? EFX_FILTER_FLAG_RX_RSS : 0;
-
-	/* Insert/renew filters */
-	for (i = 0; i < addr_count; i++) {
-		efx_filter_init_rx(&spec, EFX_FILTER_PRI_AUTO, filter_flags, 0);
-		efx_filter_set_eth_local(&spec, vlan->vid, addr_list[i].addr);
-		rc = efx_ef10_filter_insert(efx, &spec, true);
-		if (rc < 0) {
-			if (rollback) {
-				netif_info(efx, drv, efx->net_dev,
-					   "efx_ef10_filter_insert failed rc=%d\n",
-					   rc);
-				/* Fall back to promiscuous */
-				for (j = 0; j < i; j++) {
-					efx_ef10_filter_remove_unsafe(
-						efx, EFX_FILTER_PRI_AUTO,
-						ids[j]);
-					ids[j] = EFX_EF10_FILTER_ID_INVALID;
-				}
-				return rc;
-			} else {
-				/* mark as not inserted, and carry on */
-				rc = EFX_EF10_FILTER_ID_INVALID;
-			}
-		}
-		ids[i] = efx_ef10_filter_get_unsafe_id(efx, rc);
-	}
-
-	if (multicast && rollback) {
-		/* Also need an Ethernet broadcast filter */
-		efx_filter_init_rx(&spec, EFX_FILTER_PRI_AUTO, filter_flags, 0);
-		eth_broadcast_addr(baddr);
-		efx_filter_set_eth_local(&spec, vlan->vid, baddr);
-		rc = efx_ef10_filter_insert(efx, &spec, true);
-		if (rc < 0) {
-			netif_warn(efx, drv, efx->net_dev,
-				   "Broadcast filter insert failed rc=%d\n", rc);
-			/* Fall back to promiscuous */
-			for (j = 0; j < i; j++) {
-				efx_ef10_filter_remove_unsafe(
-					efx, EFX_FILTER_PRI_AUTO,
-					ids[j]);
-				ids[j] = EFX_EF10_FILTER_ID_INVALID;
-			}
-			return rc;
-		} else {
-			EFX_WARN_ON_PARANOID(vlan->bcast !=
-					     EFX_EF10_FILTER_ID_INVALID);
-			vlan->bcast = efx_ef10_filter_get_unsafe_id(efx, rc);
-		}
-=======
-}
-
-static void efx_ef10_ev_read_ack(struct efx_channel *channel)
-{
-	struct efx_nic *efx = channel->efx;
-	efx_dword_t rptr;
-
-	if (EFX_EF10_WORKAROUND_35388(efx)) {
-		BUILD_BUG_ON(EFX_MIN_EVQ_SIZE <
-			     (1 << ERF_DD_EVQ_IND_RPTR_WIDTH));
-		BUILD_BUG_ON(EFX_MAX_EVQ_SIZE >
-			     (1 << 2 * ERF_DD_EVQ_IND_RPTR_WIDTH));
-
-		EFX_POPULATE_DWORD_2(rptr, ERF_DD_EVQ_IND_RPTR_FLAGS,
-				     EFE_DD_EVQ_IND_RPTR_FLAGS_HIGH,
-				     ERF_DD_EVQ_IND_RPTR,
-				     (channel->eventq_read_ptr &
-				      channel->eventq_mask) >>
-				     ERF_DD_EVQ_IND_RPTR_WIDTH);
-		efx_writed_page(efx, &rptr, ER_DD_EVQ_INDIRECT,
-				channel->channel);
-		EFX_POPULATE_DWORD_2(rptr, ERF_DD_EVQ_IND_RPTR_FLAGS,
-				     EFE_DD_EVQ_IND_RPTR_FLAGS_LOW,
-				     ERF_DD_EVQ_IND_RPTR,
-				     channel->eventq_read_ptr &
-				     ((1 << ERF_DD_EVQ_IND_RPTR_WIDTH) - 1));
-		efx_writed_page(efx, &rptr, ER_DD_EVQ_INDIRECT,
-				channel->channel);
-	} else {
-		EFX_POPULATE_DWORD_1(rptr, ERF_DZ_EVQ_RPTR,
-				     channel->eventq_read_ptr &
-				     channel->eventq_mask);
-		efx_writed_page(efx, &rptr, ER_DZ_EVQ_RPTR, channel->channel);
->>>>>>> 24b8d41d
-	}
-}
-
-<<<<<<< HEAD
-static int efx_ef10_filter_insert_def(struct efx_nic *efx,
-				      struct efx_ef10_filter_vlan *vlan,
-				      bool multicast, bool rollback)
-{
-	struct efx_ef10_nic_data *nic_data = efx->nic_data;
-	enum efx_filter_flags filter_flags;
-	struct efx_filter_spec spec;
-	u8 baddr[ETH_ALEN];
-=======
-static void efx_ef10_ev_test_generate(struct efx_channel *channel)
-{
-	MCDI_DECLARE_BUF(inbuf, MC_CMD_DRIVER_EVENT_IN_LEN);
-	struct efx_nic *efx = channel->efx;
-	efx_qword_t event;
->>>>>>> 24b8d41d
-	int rc;
-
-	EFX_POPULATE_QWORD_2(event,
-			     ESF_DZ_EV_CODE, EFX_EF10_DRVGEN_EV,
-			     ESF_DZ_EV_DATA, EFX_EF10_TEST);
-
-	MCDI_SET_DWORD(inbuf, DRIVER_EVENT_IN_EVQ, channel->channel);
-
-	/* MCDI_SET_QWORD is not appropriate here since EFX_POPULATE_* has
-	 * already swapped the data to little-endian order.
-	 */
-	memcpy(MCDI_PTR(inbuf, DRIVER_EVENT_IN_DATA), &event.u64[0],
-	       sizeof(efx_qword_t));
-
-<<<<<<< HEAD
-	if (vlan->vid != EFX_FILTER_VID_UNSPEC)
-		efx_filter_set_eth_local(&spec, vlan->vid, NULL);
-
-	rc = efx_ef10_filter_insert(efx, &spec, true);
-	if (rc < 0) {
-		netif_printk(efx, drv, rc == -EPERM ? KERN_DEBUG : KERN_WARNING,
-			     efx->net_dev,
-			     "%scast mismatch filter insert failed rc=%d\n",
-			     multicast ? "Multi" : "Uni", rc);
-	} else if (multicast) {
-		EFX_WARN_ON_PARANOID(vlan->mcdef != EFX_EF10_FILTER_ID_INVALID);
-		vlan->mcdef = efx_ef10_filter_get_unsafe_id(efx, rc);
-		if (!nic_data->workaround_26807) {
-			/* Also need an Ethernet broadcast filter */
-			efx_filter_init_rx(&spec, EFX_FILTER_PRI_AUTO,
-					   filter_flags, 0);
-			eth_broadcast_addr(baddr);
-			efx_filter_set_eth_local(&spec, vlan->vid, baddr);
-			rc = efx_ef10_filter_insert(efx, &spec, true);
-			if (rc < 0) {
-				netif_warn(efx, drv, efx->net_dev,
-					   "Broadcast filter insert failed rc=%d\n",
-					   rc);
-				if (rollback) {
-					/* Roll back the mc_def filter */
-					efx_ef10_filter_remove_unsafe(
-							efx, EFX_FILTER_PRI_AUTO,
-							vlan->mcdef);
-					vlan->mcdef = EFX_EF10_FILTER_ID_INVALID;
-					return rc;
-				}
-			} else {
-				EFX_WARN_ON_PARANOID(vlan->bcast !=
-						     EFX_EF10_FILTER_ID_INVALID);
-				vlan->bcast = efx_ef10_filter_get_unsafe_id(efx, rc);
-			}
-		}
-		rc = 0;
-	} else {
-		EFX_WARN_ON_PARANOID(vlan->ucdef != EFX_EF10_FILTER_ID_INVALID);
-		vlan->ucdef = rc;
-		rc = 0;
-	}
-	return rc;
-=======
-	rc = efx_mcdi_rpc(efx, MC_CMD_DRIVER_EVENT, inbuf, sizeof(inbuf),
-			  NULL, 0, NULL);
-	if (rc != 0)
-		goto fail;
-
-	return;
-
-fail:
-	WARN_ON(true);
-	netif_err(efx, hw, efx->net_dev, "%s: failed rc=%d\n", __func__, rc);
->>>>>>> 24b8d41d
-}
-
 static void efx_ef10_prepare_flr(struct efx_nic *efx)
 {
 	atomic_set(&efx->active_queues, 0);
@@ -5294,217 +3247,6 @@
 	return rc ? rc : rc2;
 }
 
-<<<<<<< HEAD
-/* Caller must hold efx->filter_sem for read if race against
- * efx_ef10_filter_table_remove() is possible
- */
-static void efx_ef10_filter_vlan_sync_rx_mode(struct efx_nic *efx,
-					      struct efx_ef10_filter_vlan *vlan)
-{
-	struct efx_ef10_filter_table *table = efx->filter_state;
-	struct efx_ef10_nic_data *nic_data = efx->nic_data;
-
-	/* Do not install unspecified VID if VLAN filtering is enabled.
-	 * Do not install all specified VIDs if VLAN filtering is disabled.
-	 */
-	if ((vlan->vid == EFX_FILTER_VID_UNSPEC) == table->vlan_filter)
-		return;
-
-	/* Insert/renew unicast filters */
-	if (table->uc_promisc) {
-		efx_ef10_filter_insert_def(efx, vlan, false, false);
-		efx_ef10_filter_insert_addr_list(efx, vlan, false, false);
-	} else {
-		/* If any of the filters failed to insert, fall back to
-		 * promiscuous mode - add in the uc_def filter.  But keep
-		 * our individual unicast filters.
-		 */
-		if (efx_ef10_filter_insert_addr_list(efx, vlan, false, false))
-			efx_ef10_filter_insert_def(efx, vlan, false, false);
-	}
-
-	/* Insert/renew multicast filters */
-	/* If changing promiscuous state with cascaded multicast filters, remove
-	 * old filters first, so that packets are dropped rather than duplicated
-	 */
-	if (nic_data->workaround_26807 &&
-	    table->mc_promisc_last != table->mc_promisc)
-		efx_ef10_filter_remove_old(efx);
-	if (table->mc_promisc) {
-		if (nic_data->workaround_26807) {
-			/* If we failed to insert promiscuous filters, rollback
-			 * and fall back to individual multicast filters
-			 */
-			if (efx_ef10_filter_insert_def(efx, vlan, true, true)) {
-				/* Changing promisc state, so remove old filters */
-				efx_ef10_filter_remove_old(efx);
-				efx_ef10_filter_insert_addr_list(efx, vlan,
-								 true, false);
-			}
-		} else {
-			/* If we failed to insert promiscuous filters, don't
-			 * rollback.  Regardless, also insert the mc_list
-			 */
-			efx_ef10_filter_insert_def(efx, vlan, true, false);
-			efx_ef10_filter_insert_addr_list(efx, vlan, true, false);
-		}
-	} else {
-		/* If any filters failed to insert, rollback and fall back to
-		 * promiscuous mode - mc_def filter and maybe broadcast.  If
-		 * that fails, roll back again and insert as many of our
-		 * individual multicast filters as we can.
-		 */
-		if (efx_ef10_filter_insert_addr_list(efx, vlan, true, true)) {
-			/* Changing promisc state, so remove old filters */
-			if (nic_data->workaround_26807)
-				efx_ef10_filter_remove_old(efx);
-			if (efx_ef10_filter_insert_def(efx, vlan, true, true))
-				efx_ef10_filter_insert_addr_list(efx, vlan,
-								 true, false);
-		}
-	}
-}
-
-/* Caller must hold efx->filter_sem for read if race against
- * efx_ef10_filter_table_remove() is possible
- */
-static void efx_ef10_filter_sync_rx_mode(struct efx_nic *efx)
-{
-	struct efx_ef10_filter_table *table = efx->filter_state;
-	struct net_device *net_dev = efx->net_dev;
-	struct efx_ef10_filter_vlan *vlan;
-	bool vlan_filter;
-
-	if (!efx_dev_registered(efx))
-		return;
-
-	if (!table)
-		return;
-
-	efx_ef10_filter_mark_old(efx);
-
-	/* Copy/convert the address lists; add the primary station
-	 * address and broadcast address
-	 */
-	netif_addr_lock_bh(net_dev);
-	efx_ef10_filter_uc_addr_list(efx);
-	efx_ef10_filter_mc_addr_list(efx);
-	netif_addr_unlock_bh(net_dev);
-
-	/* If VLAN filtering changes, all old filters are finally removed.
-	 * Do it in advance to avoid conflicts for unicast untagged and
-	 * VLAN 0 tagged filters.
-	 */
-	vlan_filter = !!(net_dev->features & NETIF_F_HW_VLAN_CTAG_FILTER);
-	if (table->vlan_filter != vlan_filter) {
-		table->vlan_filter = vlan_filter;
-		efx_ef10_filter_remove_old(efx);
-	}
-
-	list_for_each_entry(vlan, &table->vlan_list, list)
-		efx_ef10_filter_vlan_sync_rx_mode(efx, vlan);
-
-	efx_ef10_filter_remove_old(efx);
-	table->mc_promisc_last = table->mc_promisc;
-}
-
-static struct efx_ef10_filter_vlan *efx_ef10_filter_find_vlan(struct efx_nic *efx, u16 vid)
-{
-	struct efx_ef10_filter_table *table = efx->filter_state;
-	struct efx_ef10_filter_vlan *vlan;
-
-	WARN_ON(!rwsem_is_locked(&efx->filter_sem));
-
-	list_for_each_entry(vlan, &table->vlan_list, list) {
-		if (vlan->vid == vid)
-			return vlan;
-	}
-
-	return NULL;
-}
-
-static int efx_ef10_filter_add_vlan(struct efx_nic *efx, u16 vid)
-{
-	struct efx_ef10_filter_table *table = efx->filter_state;
-	struct efx_ef10_filter_vlan *vlan;
-	unsigned int i;
-
-	if (!efx_rwsem_assert_write_locked(&efx->filter_sem))
-		return -EINVAL;
-
-	vlan = efx_ef10_filter_find_vlan(efx, vid);
-	if (WARN_ON(vlan)) {
-		netif_err(efx, drv, efx->net_dev,
-			  "VLAN %u already added\n", vid);
-		return -EALREADY;
-	}
-
-	vlan = kzalloc(sizeof(*vlan), GFP_KERNEL);
-	if (!vlan)
-		return -ENOMEM;
-
-	vlan->vid = vid;
-
-	for (i = 0; i < ARRAY_SIZE(vlan->uc); i++)
-		vlan->uc[i] = EFX_EF10_FILTER_ID_INVALID;
-	for (i = 0; i < ARRAY_SIZE(vlan->mc); i++)
-		vlan->mc[i] = EFX_EF10_FILTER_ID_INVALID;
-	vlan->ucdef = EFX_EF10_FILTER_ID_INVALID;
-	vlan->bcast = EFX_EF10_FILTER_ID_INVALID;
-	vlan->mcdef = EFX_EF10_FILTER_ID_INVALID;
-
-	list_add_tail(&vlan->list, &table->vlan_list);
-
-	if (efx_dev_registered(efx))
-		efx_ef10_filter_vlan_sync_rx_mode(efx, vlan);
-
-	return 0;
-}
-
-static void efx_ef10_filter_del_vlan_internal(struct efx_nic *efx,
-					      struct efx_ef10_filter_vlan *vlan)
-{
-	unsigned int i;
-
-	/* See comment in efx_ef10_filter_table_remove() */
-	if (!efx_rwsem_assert_write_locked(&efx->filter_sem))
-		return;
-
-	list_del(&vlan->list);
-
-	for (i = 0; i < ARRAY_SIZE(vlan->uc); i++)
-		efx_ef10_filter_remove_unsafe(efx, EFX_FILTER_PRI_AUTO,
-					      vlan->uc[i]);
-	for (i = 0; i < ARRAY_SIZE(vlan->mc); i++)
-		efx_ef10_filter_remove_unsafe(efx, EFX_FILTER_PRI_AUTO,
-					      vlan->mc[i]);
-	efx_ef10_filter_remove_unsafe(efx, EFX_FILTER_PRI_AUTO, vlan->ucdef);
-	efx_ef10_filter_remove_unsafe(efx, EFX_FILTER_PRI_AUTO, vlan->bcast);
-	efx_ef10_filter_remove_unsafe(efx, EFX_FILTER_PRI_AUTO, vlan->mcdef);
-
-	kfree(vlan);
-}
-
-static void efx_ef10_filter_del_vlan(struct efx_nic *efx, u16 vid)
-{
-	struct efx_ef10_filter_vlan *vlan;
-
-	/* See comment in efx_ef10_filter_table_remove() */
-	if (!efx_rwsem_assert_write_locked(&efx->filter_sem))
-		return;
-
-	vlan = efx_ef10_filter_find_vlan(efx, vid);
-	if (!vlan) {
-		netif_err(efx, drv, efx->net_dev,
-			  "VLAN %u not found in filter state\n", vid);
-		return;
-	}
-
-	efx_ef10_filter_del_vlan_internal(efx, vlan);
-}
-
-=======
->>>>>>> 24b8d41d
 static int efx_ef10_set_mac_address(struct efx_nic *efx)
 {
 	MCDI_DECLARE_BUF(inbuf, MC_CMD_VADAPTOR_SET_MAC_IN_LEN);
@@ -5960,8 +3702,6 @@
 	}
 }
 
-<<<<<<< HEAD
-=======
 static int efx_ef10_get_phys_port_id(struct efx_nic *efx,
 				     struct netdev_phys_item_id *ppid)
 {
@@ -5976,7 +3716,6 @@
 	return 0;
 }
 
->>>>>>> 24b8d41d
 static int efx_ef10_vlan_rx_add_vid(struct efx_nic *efx, __be16 proto, u16 vid)
 {
 	if (proto != htons(ETH_P_8021Q))
@@ -5993,8 +3732,6 @@
 	return efx_ef10_del_vlan(efx, vid);
 }
 
-<<<<<<< HEAD
-=======
 /* We rely on the MCDI wiping out our TX rings if it made any changes to the
  * ports table, ensuring that any TSO descriptors that were made on a now-
  * removed tunnel port will be blown away and won't break things when we try
@@ -6238,7 +3975,6 @@
 	}
 }
 
->>>>>>> 24b8d41d
 #define EF10_OFFLOAD_FEATURES		\
 	(NETIF_F_IP_CSUM |		\
 	 NETIF_F_HW_VLAN_CTAG_FILTER |	\
@@ -6449,11 +4185,8 @@
 	.ptp_set_ts_config = efx_ef10_ptp_set_ts_config,
 	.vlan_rx_add_vid = efx_ef10_vlan_rx_add_vid,
 	.vlan_rx_kill_vid = efx_ef10_vlan_rx_kill_vid,
-<<<<<<< HEAD
-=======
 	.udp_tnl_push_ports = efx_ef10_udp_tnl_push_ports,
 	.udp_tnl_has_port = efx_ef10_udp_tnl_has_port,
->>>>>>> 24b8d41d
 #ifdef CONFIG_SFC_SRIOV
 	.sriov_configure = efx_ef10_sriov_configure,
 	.sriov_init = efx_ef10_sriov_init,
