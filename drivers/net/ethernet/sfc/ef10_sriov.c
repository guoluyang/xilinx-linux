--- conflicted
+++ resolved
@@ -232,26 +232,14 @@
 
 static int efx_ef10_vadaptor_alloc_set_features(struct efx_nic *efx)
 {
-<<<<<<< HEAD
-	struct efx_ef10_nic_data *nic_data = efx->nic_data;
 	u32 port_flags;
 	int rc;
 
-	rc = efx_ef10_vadaptor_alloc(efx, nic_data->vport_id);
+	rc = efx_ef10_vadaptor_alloc(efx, efx->vport_id);
 	if (rc)
 		goto fail_vadaptor_alloc;
 
-	rc = efx_ef10_vadaptor_query(efx, nic_data->vport_id,
-=======
-	u32 port_flags;
-	int rc;
-
-	rc = efx_ef10_vadaptor_alloc(efx, efx->vport_id);
-	if (rc)
-		goto fail_vadaptor_alloc;
-
 	rc = efx_ef10_vadaptor_query(efx, efx->vport_id,
->>>>>>> 24b8d41d
 				     &port_flags, NULL, NULL);
 	if (rc)
 		goto fail_vadaptor_query;
@@ -666,11 +654,6 @@
 
 		up_write(&vf->efx->filter_sem);
 		mutex_unlock(&vf->efx->mac_lock);
-<<<<<<< HEAD
-
-		up_write(&vf->efx->filter_sem);
-=======
->>>>>>> 24b8d41d
 
 		rc2 = efx_net_open(vf->efx->net_dev);
 		if (rc2)
