--- conflicted
+++ resolved
@@ -255,13 +255,10 @@
  * @vport_mac: The MAC address on the vport, only for PFs; VFs will be zero
  * @vlan_list: List of VLANs added over the interface. Serialised by vlan_lock.
  * @vlan_lock: Lock to serialize access to vlan_list.
-<<<<<<< HEAD
-=======
  * @udp_tunnels: UDP tunnel port numbers and types.
  * @udp_tunnels_dirty: flag indicating a reboot occurred while pushing
  *	@udp_tunnels to hardware and thus the push must be re-done.
  * @udp_tunnels_lock: Serialises writes to @udp_tunnels and @udp_tunnels_dirty.
->>>>>>> 24b8d41d
  */
 struct efx_ef10_nic_data {
 	struct efx_buffer mcdi_buf;
@@ -294,13 +291,10 @@
 	u8 vport_mac[ETH_ALEN];
 	struct list_head vlan_list;
 	struct mutex vlan_lock;
-<<<<<<< HEAD
-=======
 	struct efx_udp_tunnel udp_tunnels[16];
 	bool udp_tunnels_dirty;
 	struct mutex udp_tunnels_lock;
 	u64 licensed_features;
->>>>>>> 24b8d41d
 };
 
 /* TSOv2 */
@@ -365,34 +359,6 @@
 #endif
 void efx_farch_filter_sync_rx_mode(struct efx_nic *efx);
 
-<<<<<<< HEAD
-bool efx_nic_event_present(struct efx_channel *channel);
-
-/* Some statistics are computed as A - B where A and B each increase
- * linearly with some hardware counter(s) and the counters are read
- * asynchronously.  If the counters contributing to B are always read
- * after those contributing to A, the computed value may be lower than
- * the true value by some variable amount, and may decrease between
- * subsequent computations.
- *
- * We should never allow statistics to decrease or to exceed the true
- * value.  Since the computed value will never be greater than the
- * true value, we can achieve this by only storing the computed value
- * when it increases.
- */
-static inline void efx_update_diff_stat(u64 *stat, u64 diff)
-{
-	if ((s64)(diff - *stat) > 0)
-		*stat = diff;
-}
-
-/* Interrupts */
-int efx_nic_init_interrupt(struct efx_nic *efx);
-int efx_nic_irq_test_start(struct efx_nic *efx);
-void efx_nic_fini_interrupt(struct efx_nic *efx);
-
-=======
->>>>>>> 24b8d41d
 /* Falcon/Siena interrupts */
 void efx_farch_irq_enable_master(struct efx_nic *efx);
 int efx_farch_irq_test_generate(struct efx_nic *efx);
