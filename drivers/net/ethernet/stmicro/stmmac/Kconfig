--- conflicted
+++ resolved
@@ -105,8 +105,6 @@
 	  This selects the Amlogic Meson SoC glue layer support for
 	  the stmmac device driver. This driver is used for Meson6,
 	  Meson8, Meson8b and GXBB SoCs.
-<<<<<<< HEAD
-=======
 
 config DWMAC_OXNAS
 	tristate "Oxford Semiconductor OXNAS dwmac support"
@@ -128,7 +126,6 @@
 
 	  This selects the Qualcomm ETHQOS glue layer support for the
 	  stmmac device driver.
->>>>>>> 24b8d41d
 
 config DWMAC_ROCKCHIP
 	tristate "Rockchip dwmac support"
@@ -143,13 +140,8 @@
 
 config DWMAC_SOCFPGA
 	tristate "SOCFPGA dwmac support"
-<<<<<<< HEAD
-	default ARCH_SOCFPGA
-	depends on OF && (ARCH_SOCFPGA || COMPILE_TEST)
-=======
 	default (ARCH_SOCFPGA || ARCH_STRATIX10)
 	depends on OF && (ARCH_SOCFPGA || ARCH_STRATIX10 || COMPILE_TEST)
->>>>>>> 24b8d41d
 	select MFD_SYSCON
 	help
 	  Support for ethernet controller on Altera SOCFPGA
@@ -175,11 +167,7 @@
 	default ARCH_STM32
 	depends on OF && HAS_IOMEM && (ARCH_STM32 || COMPILE_TEST)
 	select MFD_SYSCON
-<<<<<<< HEAD
-	---help---
-=======
-	help
->>>>>>> 24b8d41d
+	help
 	  Support for ethernet controller on STM32 SOCs.
 
 	  This selects STM32 SoC glue layer support for the stmmac
@@ -190,11 +178,7 @@
 	tristate "Allwinner GMAC support"
 	default ARCH_SUNXI
 	depends on OF && (ARCH_SUNXI || COMPILE_TEST)
-<<<<<<< HEAD
-	---help---
-=======
-	help
->>>>>>> 24b8d41d
+	help
 	  Support for Allwinner A20/A31 GMAC ethernet controllers.
 
 	  This selects Allwinner SoC glue layer support for the
