/* SPDX-License-Identifier: GPL-2.0-only */
/*******************************************************************************
  STMMAC Common Header File

  Copyright (C) 2007-2009  STMicroelectronics Ltd


  Author: Giuseppe Cavallaro <peppe.cavallaro@st.com>
*******************************************************************************/

#ifndef __COMMON_H__
#define __COMMON_H__

#include <linux/etherdevice.h>
#include <linux/netdevice.h>
#include <linux/stmmac.h>
#include <linux/phy.h>
#include <linux/pcs/pcs-xpcs.h>
#include <linux/module.h>
#if IS_ENABLED(CONFIG_VLAN_8021Q)
#define STMMAC_VLAN_TAG_USED
#include <linux/if_vlan.h>
#endif

#include "descs.h"
#include "hwif.h"
#include "mmc.h"

/* Synopsys Core versions */
<<<<<<< HEAD
#define	DWMAC_CORE_3_40	0x34
#define	DWMAC_CORE_3_50	0x35
#define	DWMAC_CORE_4_00	0x40
#define STMMAC_CHAN0	0	/* Always supported and default for all chips */

#define DMA_TX_SIZE 512
#define DMA_RX_SIZE 512
=======
#define	DWMAC_CORE_3_40		0x34
#define	DWMAC_CORE_3_50		0x35
#define	DWMAC_CORE_4_00		0x40
#define DWMAC_CORE_4_10		0x41
#define DWMAC_CORE_5_00		0x50
#define DWMAC_CORE_5_10		0x51
#define DWXGMAC_CORE_2_10	0x21
#define DWXLGMAC_CORE_2_00	0x20

/* Device ID */
#define DWXGMAC_ID		0x76
#define DWXLGMAC_ID		0x27

#define STMMAC_CHAN0	0	/* Always supported and default for all chips */

/* TX and RX Descriptor Length, these need to be power of two.
 * TX descriptor length less than 64 may cause transmit queue timed out error.
 * RX descriptor length less than 64 may cause inconsistent Rx chain error.
 */
#define DMA_MIN_TX_SIZE		64
#define DMA_MAX_TX_SIZE		1024
#define DMA_DEFAULT_TX_SIZE	512
#define DMA_MIN_RX_SIZE		64
#define DMA_MAX_RX_SIZE		1024
#define DMA_DEFAULT_RX_SIZE	512
>>>>>>> 24b8d41d
#define STMMAC_GET_ENTRY(x, size)	((x + 1) & (size - 1))

#undef FRAME_FILTER_DEBUG
/* #define FRAME_FILTER_DEBUG */

/* Extra statistic and debug information exposed by ethtool */
struct stmmac_extra_stats {
	/* Transmit errors */
	unsigned long tx_underflow ____cacheline_aligned;
	unsigned long tx_carrier;
	unsigned long tx_losscarrier;
	unsigned long vlan_tag;
	unsigned long tx_deferred;
	unsigned long tx_vlan;
	unsigned long tx_jabber;
	unsigned long tx_frame_flushed;
	unsigned long tx_payload_error;
	unsigned long tx_ip_header_error;
	/* Receive errors */
	unsigned long rx_desc;
	unsigned long sa_filter_fail;
	unsigned long overflow_error;
	unsigned long ipc_csum_error;
	unsigned long rx_collision;
	unsigned long rx_crc_errors;
	unsigned long dribbling_bit;
	unsigned long rx_length;
	unsigned long rx_mii;
	unsigned long rx_multicast;
	unsigned long rx_gmac_overflow;
	unsigned long rx_watchdog;
	unsigned long da_rx_filter_fail;
	unsigned long sa_rx_filter_fail;
	unsigned long rx_missed_cntr;
	unsigned long rx_overflow_cntr;
	unsigned long rx_vlan;
	unsigned long rx_split_hdr_pkt_n;
	/* Tx/Rx IRQ error info */
	unsigned long tx_undeflow_irq;
	unsigned long tx_process_stopped_irq;
	unsigned long tx_jabber_irq;
	unsigned long rx_overflow_irq;
	unsigned long rx_buf_unav_irq;
	unsigned long rx_process_stopped_irq;
	unsigned long rx_watchdog_irq;
	unsigned long tx_early_irq;
	unsigned long fatal_bus_error_irq;
	/* Tx/Rx IRQ Events */
	unsigned long rx_early_irq;
	unsigned long threshold;
	unsigned long tx_pkt_n;
	unsigned long rx_pkt_n;
	unsigned long normal_irq_n;
	unsigned long rx_normal_irq_n;
	unsigned long napi_poll;
	unsigned long tx_normal_irq_n;
	unsigned long tx_clean;
	unsigned long tx_set_ic_bit;
	unsigned long irq_receive_pmt_irq_n;
	/* MMC info */
	unsigned long mmc_tx_irq_n;
	unsigned long mmc_rx_irq_n;
	unsigned long mmc_rx_csum_offload_irq_n;
	/* EEE */
	unsigned long irq_tx_path_in_lpi_mode_n;
	unsigned long irq_tx_path_exit_lpi_mode_n;
	unsigned long irq_rx_path_in_lpi_mode_n;
	unsigned long irq_rx_path_exit_lpi_mode_n;
	unsigned long phy_eee_wakeup_error_n;
	/* Extended RDES status */
	unsigned long ip_hdr_err;
	unsigned long ip_payload_err;
	unsigned long ip_csum_bypassed;
	unsigned long ipv4_pkt_rcvd;
	unsigned long ipv6_pkt_rcvd;
	unsigned long no_ptp_rx_msg_type_ext;
	unsigned long ptp_rx_msg_type_sync;
	unsigned long ptp_rx_msg_type_follow_up;
	unsigned long ptp_rx_msg_type_delay_req;
	unsigned long ptp_rx_msg_type_delay_resp;
	unsigned long ptp_rx_msg_type_pdelay_req;
	unsigned long ptp_rx_msg_type_pdelay_resp;
	unsigned long ptp_rx_msg_type_pdelay_follow_up;
	unsigned long ptp_rx_msg_type_announce;
	unsigned long ptp_rx_msg_type_management;
	unsigned long ptp_rx_msg_pkt_reserved_type;
	unsigned long ptp_frame_type;
	unsigned long ptp_ver;
	unsigned long timestamp_dropped;
	unsigned long av_pkt_rcvd;
	unsigned long av_tagged_pkt_rcvd;
	unsigned long vlan_tag_priority_val;
	unsigned long l3_filter_match;
	unsigned long l4_filter_match;
	unsigned long l3_l4_filter_no_match;
	/* PCS */
	unsigned long irq_pcs_ane_n;
	unsigned long irq_pcs_link_n;
	unsigned long irq_rgmii_n;
	unsigned long pcs_link;
	unsigned long pcs_duplex;
	unsigned long pcs_speed;
	/* debug register */
	unsigned long mtl_tx_status_fifo_full;
	unsigned long mtl_tx_fifo_not_empty;
	unsigned long mmtl_fifo_ctrl;
	unsigned long mtl_tx_fifo_read_ctrl_write;
	unsigned long mtl_tx_fifo_read_ctrl_wait;
	unsigned long mtl_tx_fifo_read_ctrl_read;
	unsigned long mtl_tx_fifo_read_ctrl_idle;
	unsigned long mac_tx_in_pause;
	unsigned long mac_tx_frame_ctrl_xfer;
	unsigned long mac_tx_frame_ctrl_idle;
	unsigned long mac_tx_frame_ctrl_wait;
	unsigned long mac_tx_frame_ctrl_pause;
	unsigned long mac_gmii_tx_proto_engine;
	unsigned long mtl_rx_fifo_fill_level_full;
	unsigned long mtl_rx_fifo_fill_above_thresh;
	unsigned long mtl_rx_fifo_fill_below_thresh;
	unsigned long mtl_rx_fifo_fill_level_empty;
	unsigned long mtl_rx_fifo_read_ctrl_flush;
	unsigned long mtl_rx_fifo_read_ctrl_read_data;
	unsigned long mtl_rx_fifo_read_ctrl_status;
	unsigned long mtl_rx_fifo_read_ctrl_idle;
	unsigned long mtl_rx_fifo_ctrl_active;
	unsigned long mac_rx_frame_ctrl_fifo;
	unsigned long mac_gmii_rx_proto_engine;
	/* TSO */
	unsigned long tx_tso_frames;
	unsigned long tx_tso_nfrags;
};

/* Safety Feature statistics exposed by ethtool */
struct stmmac_safety_stats {
	unsigned long mac_errors[32];
	unsigned long mtl_errors[32];
	unsigned long dma_errors[32];
};

/* Number of fields in Safety Stats */
#define STMMAC_SAFETY_FEAT_SIZE	\
	(sizeof(struct stmmac_safety_stats) / sizeof(unsigned long))

/* CSR Frequency Access Defines*/
#define CSR_F_35M	35000000
#define CSR_F_60M	60000000
#define CSR_F_100M	100000000
#define CSR_F_150M	150000000
#define CSR_F_250M	250000000
#define CSR_F_300M	300000000

#define	MAC_CSR_H_FRQ_MASK	0x20

#define HASH_TABLE_SIZE 64
#define PAUSE_TIME 0xffff

/* Flow Control defines */
#define FLOW_OFF	0
#define FLOW_RX		1
#define FLOW_TX		2
#define FLOW_AUTO	(FLOW_TX | FLOW_RX)

/* PCS defines */
#define STMMAC_PCS_RGMII	(1 << 0)
#define STMMAC_PCS_SGMII	(1 << 1)
#define STMMAC_PCS_TBI		(1 << 2)
#define STMMAC_PCS_RTBI		(1 << 3)

#define SF_DMA_MODE 1		/* DMA STORE-AND-FORWARD Operation Mode */

/* DAM HW feature register fields */
#define DMA_HW_FEAT_MIISEL	0x00000001	/* 10/100 Mbps Support */
#define DMA_HW_FEAT_GMIISEL	0x00000002	/* 1000 Mbps Support */
#define DMA_HW_FEAT_HDSEL	0x00000004	/* Half-Duplex Support */
#define DMA_HW_FEAT_EXTHASHEN	0x00000008	/* Expanded DA Hash Filter */
#define DMA_HW_FEAT_HASHSEL	0x00000010	/* HASH Filter */
#define DMA_HW_FEAT_ADDMAC	0x00000020	/* Multiple MAC Addr Reg */
#define DMA_HW_FEAT_PCSSEL	0x00000040	/* PCS registers */
#define DMA_HW_FEAT_L3L4FLTREN	0x00000080	/* Layer 3 & Layer 4 Feature */
#define DMA_HW_FEAT_SMASEL	0x00000100	/* SMA(MDIO) Interface */
#define DMA_HW_FEAT_RWKSEL	0x00000200	/* PMT Remote Wakeup */
#define DMA_HW_FEAT_MGKSEL	0x00000400	/* PMT Magic Packet */
#define DMA_HW_FEAT_MMCSEL	0x00000800	/* RMON Module */
#define DMA_HW_FEAT_TSVER1SEL	0x00001000	/* Only IEEE 1588-2002 */
#define DMA_HW_FEAT_TSVER2SEL	0x00002000	/* IEEE 1588-2008 PTPv2 */
#define DMA_HW_FEAT_EEESEL	0x00004000	/* Energy Efficient Ethernet */
#define DMA_HW_FEAT_AVSEL	0x00008000	/* AV Feature */
#define DMA_HW_FEAT_TXCOESEL	0x00010000	/* Checksum Offload in Tx */
#define DMA_HW_FEAT_RXTYP1COE	0x00020000	/* IP COE (Type 1) in Rx */
#define DMA_HW_FEAT_RXTYP2COE	0x00040000	/* IP COE (Type 2) in Rx */
#define DMA_HW_FEAT_RXFIFOSIZE	0x00080000	/* Rx FIFO > 2048 Bytes */
#define DMA_HW_FEAT_RXCHCNT	0x00300000	/* No. additional Rx Channels */
#define DMA_HW_FEAT_TXCHCNT	0x00c00000	/* No. additional Tx Channels */
#define DMA_HW_FEAT_ENHDESSEL	0x01000000	/* Alternate Descriptor */
/* Timestamping with Internal System Time */
#define DMA_HW_FEAT_INTTSEN	0x02000000
#define DMA_HW_FEAT_FLEXIPPSEN	0x04000000	/* Flexible PPS Output */
#define DMA_HW_FEAT_SAVLANINS	0x08000000	/* Source Addr or VLAN */
#define DMA_HW_FEAT_ACTPHYIF	0x70000000	/* Active/selected PHY iface */
#define DEFAULT_DMA_PBL		8

/* PCS status and mask defines */
#define	PCS_ANE_IRQ		BIT(2)	/* PCS Auto-Negotiation */
#define	PCS_LINK_IRQ		BIT(1)	/* PCS Link */
#define	PCS_RGSMIIIS_IRQ	BIT(0)	/* RGMII or SMII Interrupt */

/* Max/Min RI Watchdog Timer count value */
#define MAX_DMA_RIWT		0xff
#define MIN_DMA_RIWT		0x10
#define DEF_DMA_RIWT		0xa0
/* Tx coalesce parameters */
#define STMMAC_COAL_TX_TIMER	1000
#define STMMAC_MAX_COAL_TX_TICK	100000
#define STMMAC_TX_MAX_FRAMES	256
#define STMMAC_TX_FRAMES	25
#define STMMAC_RX_FRAMES	0

/* Packets types */
enum packets_types {
	PACKET_AVCPQ = 0x1, /* AV Untagged Control packets */
	PACKET_PTPQ = 0x2, /* PTP Packets */
	PACKET_DCBCPQ = 0x3, /* DCB Control Packets */
	PACKET_UPQ = 0x4, /* Untagged Packets */
	PACKET_MCBCQ = 0x5, /* Multicast & Broadcast Packets */
};

/* Rx IPC status */
enum rx_frame_status {
	good_frame = 0x0,
	discard_frame = 0x1,
	csum_none = 0x2,
	llc_snap = 0x4,
	dma_own = 0x8,
	rx_not_ls = 0x10,
};

/* Tx status */
enum tx_frame_status {
	tx_done = 0x0,
	tx_not_ls = 0x1,
	tx_err = 0x2,
	tx_dma_own = 0x4,
};

enum dma_irq_status {
	tx_hard_error = 0x1,
	tx_hard_error_bump_tc = 0x2,
	handle_rx = 0x4,
	handle_tx = 0x8,
};

/* EEE and LPI defines */
#define	CORE_IRQ_TX_PATH_IN_LPI_MODE	(1 << 0)
#define	CORE_IRQ_TX_PATH_EXIT_LPI_MODE	(1 << 1)
#define	CORE_IRQ_RX_PATH_IN_LPI_MODE	(1 << 2)
#define	CORE_IRQ_RX_PATH_EXIT_LPI_MODE	(1 << 3)

#define CORE_IRQ_MTL_RX_OVERFLOW	BIT(8)

/* Physical Coding Sublayer */
struct rgmii_adv {
	unsigned int pause;
	unsigned int duplex;
	unsigned int lp_pause;
	unsigned int lp_duplex;
};

#define STMMAC_PCS_PAUSE	1
#define STMMAC_PCS_ASYM_PAUSE	2

/* DMA HW capabilities */
struct dma_features {
	unsigned int mbps_10_100;
	unsigned int mbps_1000;
	unsigned int half_duplex;
	unsigned int hash_filter;
	unsigned int multi_addr;
	unsigned int pcs;
	unsigned int sma_mdio;
	unsigned int pmt_remote_wake_up;
	unsigned int pmt_magic_frame;
	unsigned int rmon;
	/* IEEE 1588-2002 */
	unsigned int time_stamp;
	/* IEEE 1588-2008 */
	unsigned int atime_stamp;
	/* 802.3az - Energy-Efficient Ethernet (EEE) */
	unsigned int eee;
	unsigned int av;
<<<<<<< HEAD
=======
	unsigned int hash_tb_sz;
>>>>>>> 24b8d41d
	unsigned int tsoen;
	/* TX and RX csum */
	unsigned int tx_coe;
	unsigned int rx_coe;
	unsigned int rx_coe_type1;
	unsigned int rx_coe_type2;
	unsigned int rxfifo_over_2048;
	/* TX and RX number of channels */
	unsigned int number_rx_channel;
	unsigned int number_tx_channel;
	/* TX and RX number of queues */
	unsigned int number_rx_queues;
	unsigned int number_tx_queues;
	/* PPS output */
	unsigned int pps_out_num;
	/* Alternate (enhanced) DESC mode */
	unsigned int enh_desc;
	/* TX and RX FIFO sizes */
	unsigned int tx_fifo_size;
	unsigned int rx_fifo_size;
	/* Automotive Safety Package */
	unsigned int asp;
	/* RX Parser */
	unsigned int frpsel;
	unsigned int frpbs;
	unsigned int frpes;
	unsigned int addr64;
	unsigned int rssen;
	unsigned int vlhash;
	unsigned int sphen;
	unsigned int vlins;
	unsigned int dvlan;
	unsigned int l3l4fnum;
	unsigned int arpoffsel;
	/* TSN Features */
	unsigned int estwid;
	unsigned int estdep;
	unsigned int estsel;
	unsigned int fpesel;
	unsigned int tbssel;
};

/* RX Buffer size must be multiple of 4/8/16 bytes */
#define BUF_SIZE_16KiB 16368
#define BUF_SIZE_8KiB 8188
#define BUF_SIZE_4KiB 4096
#define BUF_SIZE_2KiB 2048

/* Power Down and WOL */
#define PMT_NOT_SUPPORTED 0
#define PMT_SUPPORTED 1

/* Common MAC defines */
#define MAC_CTRL_REG		0x00000000	/* MAC Control */
#define MAC_ENABLE_TX		0x00000008	/* Transmitter Enable */
#define MAC_ENABLE_RX		0x00000004	/* Receiver Enable */

/* Default LPI timers */
#define STMMAC_DEFAULT_LIT_LS	0x3E8
#define STMMAC_DEFAULT_TWT_LS	0x1E

#define STMMAC_CHAIN_MODE	0x1
#define STMMAC_RING_MODE	0x2

#define JUMBO_LEN		9000

<<<<<<< HEAD
/* Descriptors helpers */
struct stmmac_desc_ops {
	/* DMA RX descriptor ring initialization */
	void (*init_rx_desc) (struct dma_desc *p, int disable_rx_ic, int mode,
			      int end);
	/* DMA TX descriptor ring initialization */
	void (*init_tx_desc) (struct dma_desc *p, int mode, int end);

	/* Invoked by the xmit function to prepare the tx descriptor */
	void (*prepare_tx_desc) (struct dma_desc *p, int is_fs, int len,
				 bool csum_flag, int mode, bool tx_own,
				 bool ls);
	void (*prepare_tso_tx_desc)(struct dma_desc *p, int is_fs, int len1,
				    int len2, bool tx_own, bool ls,
				    unsigned int tcphdrlen,
				    unsigned int tcppayloadlen);
	/* Set/get the owner of the descriptor */
	void (*set_tx_owner) (struct dma_desc *p);
	int (*get_tx_owner) (struct dma_desc *p);
	/* Clean the tx descriptor as soon as the tx irq is received */
	void (*release_tx_desc) (struct dma_desc *p, int mode);
	/* Clear interrupt on tx frame completion. When this bit is
	 * set an interrupt happens as soon as the frame is transmitted */
	void (*set_tx_ic)(struct dma_desc *p);
	/* Last tx segment reports the transmit status */
	int (*get_tx_ls) (struct dma_desc *p);
	/* Return the transmit status looking at the TDES1 */
	int (*tx_status) (void *data, struct stmmac_extra_stats *x,
			  struct dma_desc *p, void __iomem *ioaddr);
	/* Get the buffer size from the descriptor */
	int (*get_tx_len) (struct dma_desc *p);
	/* Handle extra events on specific interrupts hw dependent */
	void (*set_rx_owner) (struct dma_desc *p);
	/* Get the receive frame size */
	int (*get_rx_frame_len) (struct dma_desc *p, int rx_coe_type);
	/* Return the reception status looking at the RDES1 */
	int (*rx_status) (void *data, struct stmmac_extra_stats *x,
			  struct dma_desc *p);
	void (*rx_extended_status) (void *data, struct stmmac_extra_stats *x,
				    struct dma_extended_desc *p);
	/* Set tx timestamp enable bit */
	void (*enable_tx_timestamp) (struct dma_desc *p);
	/* get tx timestamp status */
	int (*get_tx_timestamp_status) (struct dma_desc *p);
	/* get timestamp value */
	 u64(*get_timestamp) (void *desc, u32 ats);
	/* get rx timestamp status */
	int (*get_rx_timestamp_status) (void *desc, u32 ats);
	/* Display ring */
	void (*display_ring)(void *head, unsigned int size, bool rx);
	/* set MSS via context descriptor */
	void (*set_mss)(struct dma_desc *p, unsigned int mss);
};
=======
/* Receive Side Scaling */
#define STMMAC_RSS_HASH_KEY_SIZE	40
#define STMMAC_RSS_MAX_TABLE_SIZE	256

/* VLAN */
#define STMMAC_VLAN_NONE	0x0
#define STMMAC_VLAN_REMOVE	0x1
#define STMMAC_VLAN_INSERT	0x2
#define STMMAC_VLAN_REPLACE	0x3
>>>>>>> 24b8d41d

extern const struct stmmac_desc_ops enh_desc_ops;
extern const struct stmmac_desc_ops ndesc_ops;

<<<<<<< HEAD
/* Specific DMA helpers */
struct stmmac_dma_ops {
	/* DMA core initialization */
	int (*reset)(void __iomem *ioaddr);
	void (*init)(void __iomem *ioaddr, int pbl, int fb, int mb,
		     int aal, u32 dma_tx, u32 dma_rx, int atds);
	/* Configure the AXI Bus Mode Register */
	void (*axi)(void __iomem *ioaddr, struct stmmac_axi *axi);
	/* Dump DMA registers */
	void (*dump_regs) (void __iomem *ioaddr);
	/* Set tx/rx threshold in the csr6 register
	 * An invalid value enables the store-and-forward mode */
	void (*dma_mode)(void __iomem *ioaddr, int txmode, int rxmode,
			 int rxfifosz);
	/* To track extra statistic (if supported) */
	void (*dma_diagnostic_fr) (void *data, struct stmmac_extra_stats *x,
				   void __iomem *ioaddr);
	void (*enable_dma_transmission) (void __iomem *ioaddr);
	void (*enable_dma_irq) (void __iomem *ioaddr);
	void (*disable_dma_irq) (void __iomem *ioaddr);
	void (*start_tx) (void __iomem *ioaddr);
	void (*stop_tx) (void __iomem *ioaddr);
	void (*start_rx) (void __iomem *ioaddr);
	void (*stop_rx) (void __iomem *ioaddr);
	int (*dma_interrupt) (void __iomem *ioaddr,
			      struct stmmac_extra_stats *x);
	/* If supported then get the optional core features */
	void (*get_hw_feature)(void __iomem *ioaddr,
			       struct dma_features *dma_cap);
	/* Program the HW RX Watchdog */
	void (*rx_watchdog) (void __iomem *ioaddr, u32 riwt);
	void (*set_tx_ring_len)(void __iomem *ioaddr, u32 len);
	void (*set_rx_ring_len)(void __iomem *ioaddr, u32 len);
	void (*set_rx_tail_ptr)(void __iomem *ioaddr, u32 tail_ptr, u32 chan);
	void (*set_tx_tail_ptr)(void __iomem *ioaddr, u32 tail_ptr, u32 chan);
	void (*enable_tso)(void __iomem *ioaddr, bool en, u32 chan);
};

struct mac_device_info;

/* Helpers to program the MAC core */
struct stmmac_ops {
	/* MAC core initialization */
	void (*core_init)(struct mac_device_info *hw, int mtu);
	/* Enable and verify that the IPC module is supported */
	int (*rx_ipc)(struct mac_device_info *hw);
	/* Dump MAC registers */
	void (*dump_regs)(struct mac_device_info *hw);
	/* Handle extra events on specific interrupts hw dependent */
	int (*host_irq_status)(struct mac_device_info *hw,
			       struct stmmac_extra_stats *x);
	/* Multicast filter setting */
	void (*set_filter)(struct mac_device_info *hw, struct net_device *dev);
	/* Flow control setting */
	void (*flow_ctrl)(struct mac_device_info *hw, unsigned int duplex,
			  unsigned int fc, unsigned int pause_time);
	/* Set power management mode (e.g. magic frame) */
	void (*pmt)(struct mac_device_info *hw, unsigned long mode);
	/* Set/Get Unicast MAC addresses */
	void (*set_umac_addr)(struct mac_device_info *hw, unsigned char *addr,
			      unsigned int reg_n);
	void (*get_umac_addr)(struct mac_device_info *hw, unsigned char *addr,
			      unsigned int reg_n);
	void (*set_eee_mode)(struct mac_device_info *hw);
	void (*reset_eee_mode)(struct mac_device_info *hw);
	void (*set_eee_timer)(struct mac_device_info *hw, int ls, int tw);
	void (*set_eee_pls)(struct mac_device_info *hw, int link);
	void (*debug)(void __iomem *ioaddr, struct stmmac_extra_stats *x);
	/* PCS calls */
	void (*pcs_ctrl_ane)(void __iomem *ioaddr, bool ane, bool srgmi_ral,
			     bool loopback);
	void (*pcs_rane)(void __iomem *ioaddr, bool restart);
	void (*pcs_get_adv_lp)(void __iomem *ioaddr, struct rgmii_adv *adv);
};

/* PTP and HW Timer helpers */
struct stmmac_hwtimestamp {
	void (*config_hw_tstamping) (void __iomem *ioaddr, u32 data);
	u32 (*config_sub_second_increment)(void __iomem *ioaddr, u32 ptp_clock,
					   int gmac4);
	int (*init_systime) (void __iomem *ioaddr, u32 sec, u32 nsec);
	int (*config_addend) (void __iomem *ioaddr, u32 addend);
	int (*adjust_systime) (void __iomem *ioaddr, u32 sec, u32 nsec,
			       int add_sub, int gmac4);
	 u64(*get_systime) (void __iomem *ioaddr);
};

=======
struct mac_device_info;

>>>>>>> 24b8d41d
extern const struct stmmac_hwtimestamp stmmac_ptp;
extern const struct stmmac_mode_ops dwmac4_ring_mode_ops;

struct mac_link {
	u32 speed_mask;
	u32 speed10;
	u32 speed100;
	u32 speed1000;
	u32 speed2500;
	u32 duplex;
	struct {
		u32 speed2500;
		u32 speed5000;
		u32 speed10000;
	} xgmii;
	struct {
		u32 speed25000;
		u32 speed40000;
		u32 speed50000;
		u32 speed100000;
	} xlgmii;
};

struct mii_regs {
	unsigned int addr;	/* MII Address */
	unsigned int data;	/* MII Data */
	unsigned int addr_shift;	/* MII address shift */
	unsigned int reg_shift;		/* MII reg shift */
	unsigned int addr_mask;		/* MII address mask */
	unsigned int reg_mask;		/* MII reg mask */
	unsigned int clk_csr_shift;
	unsigned int clk_csr_mask;
};

struct mac_device_info {
	const struct stmmac_ops *mac;
	const struct stmmac_desc_ops *desc;
	const struct stmmac_dma_ops *dma;
	const struct stmmac_mode_ops *mode;
	const struct stmmac_hwtimestamp *ptp;
	const struct stmmac_tc_ops *tc;
	const struct stmmac_mmc_ops *mmc;
	const struct mdio_xpcs_ops *xpcs;
	struct mdio_xpcs_args xpcs_args;
	struct mii_regs mii;	/* MII register Addresses */
	struct mac_link link;
	void __iomem *pcsr;     /* vpointer to device CSRs */
	unsigned int multicast_filter_bins;
	unsigned int unicast_filter_entries;
	unsigned int mcast_bits_log2;
	unsigned int rx_csum;
	unsigned int pcs;
	unsigned int pmt;
	unsigned int ps;
<<<<<<< HEAD
};

struct mac_device_info *dwmac1000_setup(void __iomem *ioaddr, int mcbins,
					int perfect_uc_entries,
					int *synopsys_id);
struct mac_device_info *dwmac100_setup(void __iomem *ioaddr, int *synopsys_id);
struct mac_device_info *dwmac4_setup(void __iomem *ioaddr, int mcbins,
				     int perfect_uc_entries, int *synopsys_id);
=======
	unsigned int xlgmac;
	unsigned int num_vlan;
	u32 vlan_filter[32];
	unsigned int promisc;
	bool vlan_fail_q_en;
	u8 vlan_fail_q;
};

struct stmmac_rx_routing {
	u32 reg_mask;
	u32 reg_shift;
};

int dwmac100_setup(struct stmmac_priv *priv);
int dwmac1000_setup(struct stmmac_priv *priv);
int dwmac4_setup(struct stmmac_priv *priv);
int dwxgmac2_setup(struct stmmac_priv *priv);
int dwxlgmac2_setup(struct stmmac_priv *priv);
>>>>>>> 24b8d41d

void stmmac_set_mac_addr(void __iomem *ioaddr, u8 addr[6],
			 unsigned int high, unsigned int low);
void stmmac_get_mac_addr(void __iomem *ioaddr, unsigned char *addr,
			 unsigned int high, unsigned int low);
void stmmac_set_mac(void __iomem *ioaddr, bool enable);

void stmmac_dwmac4_set_mac_addr(void __iomem *ioaddr, u8 addr[6],
				unsigned int high, unsigned int low);
void stmmac_dwmac4_get_mac_addr(void __iomem *ioaddr, unsigned char *addr,
				unsigned int high, unsigned int low);
void stmmac_dwmac4_set_mac(void __iomem *ioaddr, bool enable);

void dwmac_dma_flush_tx_fifo(void __iomem *ioaddr);

extern const struct stmmac_mode_ops ring_mode_ops;
extern const struct stmmac_mode_ops chain_mode_ops;
extern const struct stmmac_desc_ops dwmac4_desc_ops;

<<<<<<< HEAD
/**
 * stmmac_get_synopsys_id - return the SYINID.
 * @priv: driver private structure
 * Description: this simple function is to decode and return the SYINID
 * starting from the HW core register.
 */
static inline u32 stmmac_get_synopsys_id(u32 hwid)
{
	/* Check Synopsys Id (not available on old chips) */
	if (likely(hwid)) {
		u32 uid = ((hwid & 0x0000ff00) >> 8);
		u32 synid = (hwid & 0x000000ff);

		pr_info("stmmac - user ID: 0x%x, Synopsys ID: 0x%x\n",
			uid, synid);

		return synid;
	}
	return 0;
}
=======
>>>>>>> 24b8d41d
#endif /* __COMMON_H__ */<|MERGE_RESOLUTION|>--- conflicted
+++ resolved
@@ -27,15 +27,6 @@
 #include "mmc.h"
 
 /* Synopsys Core versions */
-<<<<<<< HEAD
-#define	DWMAC_CORE_3_40	0x34
-#define	DWMAC_CORE_3_50	0x35
-#define	DWMAC_CORE_4_00	0x40
-#define STMMAC_CHAN0	0	/* Always supported and default for all chips */
-
-#define DMA_TX_SIZE 512
-#define DMA_RX_SIZE 512
-=======
 #define	DWMAC_CORE_3_40		0x34
 #define	DWMAC_CORE_3_50		0x35
 #define	DWMAC_CORE_4_00		0x40
@@ -61,7 +52,6 @@
 #define DMA_MIN_RX_SIZE		64
 #define DMA_MAX_RX_SIZE		1024
 #define DMA_DEFAULT_RX_SIZE	512
->>>>>>> 24b8d41d
 #define STMMAC_GET_ENTRY(x, size)	((x + 1) & (size - 1))
 
 #undef FRAME_FILTER_DEBUG
@@ -351,10 +341,7 @@
 	/* 802.3az - Energy-Efficient Ethernet (EEE) */
 	unsigned int eee;
 	unsigned int av;
-<<<<<<< HEAD
-=======
 	unsigned int hash_tb_sz;
->>>>>>> 24b8d41d
 	unsigned int tsoen;
 	/* TX and RX csum */
 	unsigned int tx_coe;
@@ -421,61 +408,6 @@
 
 #define JUMBO_LEN		9000
 
-<<<<<<< HEAD
-/* Descriptors helpers */
-struct stmmac_desc_ops {
-	/* DMA RX descriptor ring initialization */
-	void (*init_rx_desc) (struct dma_desc *p, int disable_rx_ic, int mode,
-			      int end);
-	/* DMA TX descriptor ring initialization */
-	void (*init_tx_desc) (struct dma_desc *p, int mode, int end);
-
-	/* Invoked by the xmit function to prepare the tx descriptor */
-	void (*prepare_tx_desc) (struct dma_desc *p, int is_fs, int len,
-				 bool csum_flag, int mode, bool tx_own,
-				 bool ls);
-	void (*prepare_tso_tx_desc)(struct dma_desc *p, int is_fs, int len1,
-				    int len2, bool tx_own, bool ls,
-				    unsigned int tcphdrlen,
-				    unsigned int tcppayloadlen);
-	/* Set/get the owner of the descriptor */
-	void (*set_tx_owner) (struct dma_desc *p);
-	int (*get_tx_owner) (struct dma_desc *p);
-	/* Clean the tx descriptor as soon as the tx irq is received */
-	void (*release_tx_desc) (struct dma_desc *p, int mode);
-	/* Clear interrupt on tx frame completion. When this bit is
-	 * set an interrupt happens as soon as the frame is transmitted */
-	void (*set_tx_ic)(struct dma_desc *p);
-	/* Last tx segment reports the transmit status */
-	int (*get_tx_ls) (struct dma_desc *p);
-	/* Return the transmit status looking at the TDES1 */
-	int (*tx_status) (void *data, struct stmmac_extra_stats *x,
-			  struct dma_desc *p, void __iomem *ioaddr);
-	/* Get the buffer size from the descriptor */
-	int (*get_tx_len) (struct dma_desc *p);
-	/* Handle extra events on specific interrupts hw dependent */
-	void (*set_rx_owner) (struct dma_desc *p);
-	/* Get the receive frame size */
-	int (*get_rx_frame_len) (struct dma_desc *p, int rx_coe_type);
-	/* Return the reception status looking at the RDES1 */
-	int (*rx_status) (void *data, struct stmmac_extra_stats *x,
-			  struct dma_desc *p);
-	void (*rx_extended_status) (void *data, struct stmmac_extra_stats *x,
-				    struct dma_extended_desc *p);
-	/* Set tx timestamp enable bit */
-	void (*enable_tx_timestamp) (struct dma_desc *p);
-	/* get tx timestamp status */
-	int (*get_tx_timestamp_status) (struct dma_desc *p);
-	/* get timestamp value */
-	 u64(*get_timestamp) (void *desc, u32 ats);
-	/* get rx timestamp status */
-	int (*get_rx_timestamp_status) (void *desc, u32 ats);
-	/* Display ring */
-	void (*display_ring)(void *head, unsigned int size, bool rx);
-	/* set MSS via context descriptor */
-	void (*set_mss)(struct dma_desc *p, unsigned int mss);
-};
-=======
 /* Receive Side Scaling */
 #define STMMAC_RSS_HASH_KEY_SIZE	40
 #define STMMAC_RSS_MAX_TABLE_SIZE	256
@@ -485,103 +417,12 @@
 #define STMMAC_VLAN_REMOVE	0x1
 #define STMMAC_VLAN_INSERT	0x2
 #define STMMAC_VLAN_REPLACE	0x3
->>>>>>> 24b8d41d
 
 extern const struct stmmac_desc_ops enh_desc_ops;
 extern const struct stmmac_desc_ops ndesc_ops;
 
-<<<<<<< HEAD
-/* Specific DMA helpers */
-struct stmmac_dma_ops {
-	/* DMA core initialization */
-	int (*reset)(void __iomem *ioaddr);
-	void (*init)(void __iomem *ioaddr, int pbl, int fb, int mb,
-		     int aal, u32 dma_tx, u32 dma_rx, int atds);
-	/* Configure the AXI Bus Mode Register */
-	void (*axi)(void __iomem *ioaddr, struct stmmac_axi *axi);
-	/* Dump DMA registers */
-	void (*dump_regs) (void __iomem *ioaddr);
-	/* Set tx/rx threshold in the csr6 register
-	 * An invalid value enables the store-and-forward mode */
-	void (*dma_mode)(void __iomem *ioaddr, int txmode, int rxmode,
-			 int rxfifosz);
-	/* To track extra statistic (if supported) */
-	void (*dma_diagnostic_fr) (void *data, struct stmmac_extra_stats *x,
-				   void __iomem *ioaddr);
-	void (*enable_dma_transmission) (void __iomem *ioaddr);
-	void (*enable_dma_irq) (void __iomem *ioaddr);
-	void (*disable_dma_irq) (void __iomem *ioaddr);
-	void (*start_tx) (void __iomem *ioaddr);
-	void (*stop_tx) (void __iomem *ioaddr);
-	void (*start_rx) (void __iomem *ioaddr);
-	void (*stop_rx) (void __iomem *ioaddr);
-	int (*dma_interrupt) (void __iomem *ioaddr,
-			      struct stmmac_extra_stats *x);
-	/* If supported then get the optional core features */
-	void (*get_hw_feature)(void __iomem *ioaddr,
-			       struct dma_features *dma_cap);
-	/* Program the HW RX Watchdog */
-	void (*rx_watchdog) (void __iomem *ioaddr, u32 riwt);
-	void (*set_tx_ring_len)(void __iomem *ioaddr, u32 len);
-	void (*set_rx_ring_len)(void __iomem *ioaddr, u32 len);
-	void (*set_rx_tail_ptr)(void __iomem *ioaddr, u32 tail_ptr, u32 chan);
-	void (*set_tx_tail_ptr)(void __iomem *ioaddr, u32 tail_ptr, u32 chan);
-	void (*enable_tso)(void __iomem *ioaddr, bool en, u32 chan);
-};
-
 struct mac_device_info;
 
-/* Helpers to program the MAC core */
-struct stmmac_ops {
-	/* MAC core initialization */
-	void (*core_init)(struct mac_device_info *hw, int mtu);
-	/* Enable and verify that the IPC module is supported */
-	int (*rx_ipc)(struct mac_device_info *hw);
-	/* Dump MAC registers */
-	void (*dump_regs)(struct mac_device_info *hw);
-	/* Handle extra events on specific interrupts hw dependent */
-	int (*host_irq_status)(struct mac_device_info *hw,
-			       struct stmmac_extra_stats *x);
-	/* Multicast filter setting */
-	void (*set_filter)(struct mac_device_info *hw, struct net_device *dev);
-	/* Flow control setting */
-	void (*flow_ctrl)(struct mac_device_info *hw, unsigned int duplex,
-			  unsigned int fc, unsigned int pause_time);
-	/* Set power management mode (e.g. magic frame) */
-	void (*pmt)(struct mac_device_info *hw, unsigned long mode);
-	/* Set/Get Unicast MAC addresses */
-	void (*set_umac_addr)(struct mac_device_info *hw, unsigned char *addr,
-			      unsigned int reg_n);
-	void (*get_umac_addr)(struct mac_device_info *hw, unsigned char *addr,
-			      unsigned int reg_n);
-	void (*set_eee_mode)(struct mac_device_info *hw);
-	void (*reset_eee_mode)(struct mac_device_info *hw);
-	void (*set_eee_timer)(struct mac_device_info *hw, int ls, int tw);
-	void (*set_eee_pls)(struct mac_device_info *hw, int link);
-	void (*debug)(void __iomem *ioaddr, struct stmmac_extra_stats *x);
-	/* PCS calls */
-	void (*pcs_ctrl_ane)(void __iomem *ioaddr, bool ane, bool srgmi_ral,
-			     bool loopback);
-	void (*pcs_rane)(void __iomem *ioaddr, bool restart);
-	void (*pcs_get_adv_lp)(void __iomem *ioaddr, struct rgmii_adv *adv);
-};
-
-/* PTP and HW Timer helpers */
-struct stmmac_hwtimestamp {
-	void (*config_hw_tstamping) (void __iomem *ioaddr, u32 data);
-	u32 (*config_sub_second_increment)(void __iomem *ioaddr, u32 ptp_clock,
-					   int gmac4);
-	int (*init_systime) (void __iomem *ioaddr, u32 sec, u32 nsec);
-	int (*config_addend) (void __iomem *ioaddr, u32 addend);
-	int (*adjust_systime) (void __iomem *ioaddr, u32 sec, u32 nsec,
-			       int add_sub, int gmac4);
-	 u64(*get_systime) (void __iomem *ioaddr);
-};
-
-=======
-struct mac_device_info;
-
->>>>>>> 24b8d41d
 extern const struct stmmac_hwtimestamp stmmac_ptp;
 extern const struct stmmac_mode_ops dwmac4_ring_mode_ops;
 
@@ -636,16 +477,6 @@
 	unsigned int pcs;
 	unsigned int pmt;
 	unsigned int ps;
-<<<<<<< HEAD
-};
-
-struct mac_device_info *dwmac1000_setup(void __iomem *ioaddr, int mcbins,
-					int perfect_uc_entries,
-					int *synopsys_id);
-struct mac_device_info *dwmac100_setup(void __iomem *ioaddr, int *synopsys_id);
-struct mac_device_info *dwmac4_setup(void __iomem *ioaddr, int mcbins,
-				     int perfect_uc_entries, int *synopsys_id);
-=======
 	unsigned int xlgmac;
 	unsigned int num_vlan;
 	u32 vlan_filter[32];
@@ -664,7 +495,6 @@
 int dwmac4_setup(struct stmmac_priv *priv);
 int dwxgmac2_setup(struct stmmac_priv *priv);
 int dwxlgmac2_setup(struct stmmac_priv *priv);
->>>>>>> 24b8d41d
 
 void stmmac_set_mac_addr(void __iomem *ioaddr, u8 addr[6],
 			 unsigned int high, unsigned int low);
@@ -684,27 +514,4 @@
 extern const struct stmmac_mode_ops chain_mode_ops;
 extern const struct stmmac_desc_ops dwmac4_desc_ops;
 
-<<<<<<< HEAD
-/**
- * stmmac_get_synopsys_id - return the SYINID.
- * @priv: driver private structure
- * Description: this simple function is to decode and return the SYINID
- * starting from the HW core register.
- */
-static inline u32 stmmac_get_synopsys_id(u32 hwid)
-{
-	/* Check Synopsys Id (not available on old chips) */
-	if (likely(hwid)) {
-		u32 uid = ((hwid & 0x0000ff00) >> 8);
-		u32 synid = (hwid & 0x000000ff);
-
-		pr_info("stmmac - user ID: 0x%x, Synopsys ID: 0x%x\n",
-			uid, synid);
-
-		return synid;
-	}
-	return 0;
-}
-=======
->>>>>>> 24b8d41d
 #endif /* __COMMON_H__ */