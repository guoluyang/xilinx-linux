--- conflicted
+++ resolved
@@ -4,29 +4,21 @@
 	      chain_mode.o dwmac_lib.o dwmac1000_core.o dwmac1000_dma.o	\
 	      dwmac100_core.o dwmac100_dma.o enh_desc.o norm_desc.o	\
 	      mmc_core.o stmmac_hwtstamp.o stmmac_ptp.o dwmac4_descs.o	\
-<<<<<<< HEAD
-	      dwmac4_dma.o dwmac4_lib.o dwmac4_core.o $(stmmac-y)
-=======
 	      dwmac4_dma.o dwmac4_lib.o dwmac4_core.o dwmac5.o hwif.o \
 	      stmmac_tc.o dwxgmac2_core.o dwxgmac2_dma.o dwxgmac2_descs.o \
 	      $(stmmac-y)
 
 stmmac-$(CONFIG_STMMAC_SELFTESTS) += stmmac_selftests.o
->>>>>>> 24b8d41d
 
 # Ordering matters. Generic driver must be last.
 obj-$(CONFIG_STMMAC_PLATFORM)	+= stmmac-platform.o
 obj-$(CONFIG_DWMAC_ANARION)	+= dwmac-anarion.o
 obj-$(CONFIG_DWMAC_IPQ806X)	+= dwmac-ipq806x.o
 obj-$(CONFIG_DWMAC_LPC18XX)	+= dwmac-lpc18xx.o
-<<<<<<< HEAD
-obj-$(CONFIG_DWMAC_MESON)	+= dwmac-meson.o dwmac-meson8b.o
-=======
 obj-$(CONFIG_DWMAC_MEDIATEK)	+= dwmac-mediatek.o
 obj-$(CONFIG_DWMAC_MESON)	+= dwmac-meson.o dwmac-meson8b.o
 obj-$(CONFIG_DWMAC_OXNAS)	+= dwmac-oxnas.o
 obj-$(CONFIG_DWMAC_QCOM_ETHQOS)	+= dwmac-qcom-ethqos.o
->>>>>>> 24b8d41d
 obj-$(CONFIG_DWMAC_ROCKCHIP)	+= dwmac-rk.o
 obj-$(CONFIG_DWMAC_SOCFPGA)	+= dwmac-altr-socfpga.o
 obj-$(CONFIG_DWMAC_STI)		+= dwmac-sti.o
