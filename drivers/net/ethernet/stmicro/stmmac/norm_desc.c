// SPDX-License-Identifier: GPL-2.0-only
/*******************************************************************************
  This contains the functions to handle the normal descriptors.

  Copyright (C) 2007-2009  STMicroelectronics Ltd


  Author: Giuseppe Cavallaro <peppe.cavallaro@st.com>
*******************************************************************************/

#include <linux/stmmac.h>
#include "common.h"
#include "descs_com.h"

static int ndesc_get_tx_status(void *data, struct stmmac_extra_stats *x,
			       struct dma_desc *p, void __iomem *ioaddr)
{
	struct net_device_stats *stats = (struct net_device_stats *)data;
	unsigned int tdes0 = le32_to_cpu(p->des0);
	unsigned int tdes1 = le32_to_cpu(p->des1);
	int ret = tx_done;

	/* Get tx owner first */
	if (unlikely(tdes0 & TDES0_OWN))
		return tx_dma_own;

	/* Verify tx error by looking at the last segment. */
	if (likely(!(tdes1 & TDES1_LAST_SEGMENT)))
		return tx_not_ls;

	if (unlikely(tdes0 & TDES0_ERROR_SUMMARY)) {
		if (unlikely(tdes0 & TDES0_UNDERFLOW_ERROR)) {
			x->tx_underflow++;
			stats->tx_fifo_errors++;
		}
		if (unlikely(tdes0 & TDES0_NO_CARRIER)) {
			x->tx_carrier++;
			stats->tx_carrier_errors++;
		}
		if (unlikely(tdes0 & TDES0_LOSS_CARRIER)) {
			x->tx_losscarrier++;
			stats->tx_carrier_errors++;
		}
		if (unlikely((tdes0 & TDES0_EXCESSIVE_DEFERRAL) ||
			     (tdes0 & TDES0_EXCESSIVE_COLLISIONS) ||
			     (tdes0 & TDES0_LATE_COLLISION))) {
			unsigned int collisions;

			collisions = (tdes0 & TDES0_COLLISION_COUNT_MASK) >> 3;
			stats->collisions += collisions;
		}
		ret = tx_err;
	}

	if (tdes0 & TDES0_VLAN_FRAME)
		x->tx_vlan++;

	if (unlikely(tdes0 & TDES0_DEFERRED))
		x->tx_deferred++;

	return ret;
}

static int ndesc_get_tx_len(struct dma_desc *p)
{
	return (le32_to_cpu(p->des1) & RDES1_BUFFER1_SIZE_MASK);
}

/* This function verifies if each incoming frame has some errors
 * and, if required, updates the multicast statistics.
 * In case of success, it returns good_frame because the GMAC device
 * is supposed to be able to compute the csum in HW. */
static int ndesc_get_rx_status(void *data, struct stmmac_extra_stats *x,
			       struct dma_desc *p)
{
	int ret = good_frame;
	unsigned int rdes0 = le32_to_cpu(p->des0);
	struct net_device_stats *stats = (struct net_device_stats *)data;

	if (unlikely(rdes0 & RDES0_OWN))
		return dma_own;

	if (unlikely(!(rdes0 & RDES0_LAST_DESCRIPTOR))) {
		stats->rx_length_errors++;
		return discard_frame;
	}

	if (unlikely(rdes0 & RDES0_ERROR_SUMMARY)) {
		if (unlikely(rdes0 & RDES0_DESCRIPTOR_ERROR))
			x->rx_desc++;
		if (unlikely(rdes0 & RDES0_SA_FILTER_FAIL))
			x->sa_filter_fail++;
		if (unlikely(rdes0 & RDES0_OVERFLOW_ERROR))
			x->overflow_error++;
		if (unlikely(rdes0 & RDES0_IPC_CSUM_ERROR))
			x->ipc_csum_error++;
		if (unlikely(rdes0 & RDES0_COLLISION)) {
			x->rx_collision++;
			stats->collisions++;
		}
		if (unlikely(rdes0 & RDES0_CRC_ERROR)) {
			x->rx_crc_errors++;
			stats->rx_crc_errors++;
		}
		ret = discard_frame;
	}
	if (unlikely(rdes0 & RDES0_DRIBBLING))
		x->dribbling_bit++;

	if (unlikely(rdes0 & RDES0_LENGTH_ERROR)) {
		x->rx_length++;
		ret = discard_frame;
	}
	if (unlikely(rdes0 & RDES0_MII_ERROR)) {
		x->rx_mii++;
		ret = discard_frame;
	}
#ifdef STMMAC_VLAN_TAG_USED
	if (rdes0 & RDES0_VLAN_TAG)
		x->vlan_tag++;
#endif
	return ret;
}

static void ndesc_init_rx_desc(struct dma_desc *p, int disable_rx_ic, int mode,
			       int end, int bfsize)
{
	int bfsize1;

	p->des0 |= cpu_to_le32(RDES0_OWN);

	bfsize1 = min(bfsize, BUF_SIZE_2KiB - 1);
	p->des1 |= cpu_to_le32(bfsize1 & RDES1_BUFFER1_SIZE_MASK);

	if (mode == STMMAC_CHAIN_MODE)
		ndesc_rx_set_on_chain(p, end);
	else
		ndesc_rx_set_on_ring(p, end, bfsize);

	if (disable_rx_ic)
		p->des1 |= cpu_to_le32(RDES1_DISABLE_IC);
}

static void ndesc_init_tx_desc(struct dma_desc *p, int mode, int end)
{
	p->des0 &= cpu_to_le32(~TDES0_OWN);
	if (mode == STMMAC_CHAIN_MODE)
		ndesc_tx_set_on_chain(p);
	else
		ndesc_end_tx_desc_on_ring(p, end);
}

static int ndesc_get_tx_owner(struct dma_desc *p)
{
	return (le32_to_cpu(p->des0) & TDES0_OWN) >> 31;
}

static void ndesc_set_tx_owner(struct dma_desc *p)
{
	p->des0 |= cpu_to_le32(TDES0_OWN);
}

static void ndesc_set_rx_owner(struct dma_desc *p, int disable_rx_ic)
{
	p->des0 |= cpu_to_le32(RDES0_OWN);
}

static int ndesc_get_tx_ls(struct dma_desc *p)
{
	return (le32_to_cpu(p->des1) & TDES1_LAST_SEGMENT) >> 30;
}

static void ndesc_release_tx_desc(struct dma_desc *p, int mode)
{
	int ter = (le32_to_cpu(p->des1) & TDES1_END_RING) >> 25;

	memset(p, 0, offsetof(struct dma_desc, des2));
	if (mode == STMMAC_CHAIN_MODE)
		ndesc_tx_set_on_chain(p);
	else
		ndesc_end_tx_desc_on_ring(p, ter);
}

static void ndesc_prepare_tx_desc(struct dma_desc *p, int is_fs, int len,
				  bool csum_flag, int mode, bool tx_own,
				  bool ls, unsigned int tot_pkt_len)
{
	unsigned int tdes1 = le32_to_cpu(p->des1);

	if (is_fs)
		tdes1 |= TDES1_FIRST_SEGMENT;
	else
		tdes1 &= ~TDES1_FIRST_SEGMENT;

	if (likely(csum_flag))
		tdes1 |= (TX_CIC_FULL) << TDES1_CHECKSUM_INSERTION_SHIFT;
	else
		tdes1 &= ~(TX_CIC_FULL << TDES1_CHECKSUM_INSERTION_SHIFT);

	if (ls)
		tdes1 |= TDES1_LAST_SEGMENT;

	p->des1 = cpu_to_le32(tdes1);

	if (mode == STMMAC_CHAIN_MODE)
		norm_set_tx_desc_len_on_chain(p, len);
	else
		norm_set_tx_desc_len_on_ring(p, len);

	if (tx_own)
		p->des0 |= cpu_to_le32(TDES0_OWN);
}

static void ndesc_set_tx_ic(struct dma_desc *p)
{
	p->des1 |= cpu_to_le32(TDES1_INTERRUPT);
}

static int ndesc_get_rx_frame_len(struct dma_desc *p, int rx_coe_type)
{
	unsigned int csum = 0;

	/* The type-1 checksum offload engines append the checksum at
	 * the end of frame and the two bytes of checksum are added in
	 * the length.
	 * Adjust for that in the framelen for type-1 checksum offload
	 * engines
	 */
	if (rx_coe_type == STMMAC_RX_COE_TYPE1)
		csum = 2;

	return (((le32_to_cpu(p->des0) & RDES0_FRAME_LEN_MASK)
				>> RDES0_FRAME_LEN_SHIFT) -
		csum);

}

static void ndesc_enable_tx_timestamp(struct dma_desc *p)
{
	p->des1 |= cpu_to_le32(TDES1_TIME_STAMP_ENABLE);
}

static int ndesc_get_tx_timestamp_status(struct dma_desc *p)
{
	return (le32_to_cpu(p->des0) & TDES0_TIME_STAMP_STATUS) >> 17;
}

static void ndesc_get_timestamp(void *desc, u32 ats, u64 *ts)
{
	struct dma_desc *p = (struct dma_desc *)desc;
	u64 ns;

	ns = le32_to_cpu(p->des2);
	/* convert high/sec time stamp value to nanosecond */
	ns += le32_to_cpu(p->des3) * 1000000000ULL;

	*ts = ns;
}

static int ndesc_get_rx_timestamp_status(void *desc, void *next_desc, u32 ats)
{
	struct dma_desc *p = (struct dma_desc *)desc;

	if ((le32_to_cpu(p->des2) == 0xffffffff) &&
	    (le32_to_cpu(p->des3) == 0xffffffff))
		/* timestamp is corrupted, hence don't store it */
		return 0;
	else
		return 1;
}

static void ndesc_display_ring(void *head, unsigned int size, bool rx)
{
	struct dma_desc *p = (struct dma_desc *)head;
	int i;

	pr_info("%s descriptor ring:\n", rx ? "RX" : "TX");

	for (i = 0; i < size; i++) {
		u64 x;

		x = *(u64 *)p;
<<<<<<< HEAD
		pr_info("%d [0x%x]: 0x%x 0x%x 0x%x 0x%x",
=======
		pr_info("%03d [0x%x]: 0x%x 0x%x 0x%x 0x%x",
>>>>>>> 24b8d41d
			i, (unsigned int)virt_to_phys(p),
			(unsigned int)x, (unsigned int)(x >> 32),
			p->des2, p->des3);
		p++;
	}
	pr_info("\n");
}

<<<<<<< HEAD
=======
static void ndesc_get_addr(struct dma_desc *p, unsigned int *addr)
{
	*addr = le32_to_cpu(p->des2);
}

static void ndesc_set_addr(struct dma_desc *p, dma_addr_t addr)
{
	p->des2 = cpu_to_le32(addr);
}

static void ndesc_clear(struct dma_desc *p)
{
	p->des2 = 0;
}

>>>>>>> 24b8d41d
const struct stmmac_desc_ops ndesc_ops = {
	.tx_status = ndesc_get_tx_status,
	.rx_status = ndesc_get_rx_status,
	.get_tx_len = ndesc_get_tx_len,
	.init_rx_desc = ndesc_init_rx_desc,
	.init_tx_desc = ndesc_init_tx_desc,
	.get_tx_owner = ndesc_get_tx_owner,
	.release_tx_desc = ndesc_release_tx_desc,
	.prepare_tx_desc = ndesc_prepare_tx_desc,
	.set_tx_ic = ndesc_set_tx_ic,
	.get_tx_ls = ndesc_get_tx_ls,
	.set_tx_owner = ndesc_set_tx_owner,
	.set_rx_owner = ndesc_set_rx_owner,
	.get_rx_frame_len = ndesc_get_rx_frame_len,
	.enable_tx_timestamp = ndesc_enable_tx_timestamp,
	.get_tx_timestamp_status = ndesc_get_tx_timestamp_status,
	.get_timestamp = ndesc_get_timestamp,
	.get_rx_timestamp_status = ndesc_get_rx_timestamp_status,
	.display_ring = ndesc_display_ring,
<<<<<<< HEAD
=======
	.get_addr = ndesc_get_addr,
	.set_addr = ndesc_set_addr,
	.clear = ndesc_clear,
>>>>>>> 24b8d41d
};<|MERGE_RESOLUTION|>--- conflicted
+++ resolved
@@ -280,11 +280,7 @@
 		u64 x;
 
 		x = *(u64 *)p;
-<<<<<<< HEAD
-		pr_info("%d [0x%x]: 0x%x 0x%x 0x%x 0x%x",
-=======
 		pr_info("%03d [0x%x]: 0x%x 0x%x 0x%x 0x%x",
->>>>>>> 24b8d41d
 			i, (unsigned int)virt_to_phys(p),
 			(unsigned int)x, (unsigned int)(x >> 32),
 			p->des2, p->des3);
@@ -293,8 +289,6 @@
 	pr_info("\n");
 }
 
-<<<<<<< HEAD
-=======
 static void ndesc_get_addr(struct dma_desc *p, unsigned int *addr)
 {
 	*addr = le32_to_cpu(p->des2);
@@ -310,7 +304,6 @@
 	p->des2 = 0;
 }
 
->>>>>>> 24b8d41d
 const struct stmmac_desc_ops ndesc_ops = {
 	.tx_status = ndesc_get_tx_status,
 	.rx_status = ndesc_get_rx_status,
@@ -330,10 +323,7 @@
 	.get_timestamp = ndesc_get_timestamp,
 	.get_rx_timestamp_status = ndesc_get_rx_timestamp_status,
 	.display_ring = ndesc_display_ring,
-<<<<<<< HEAD
-=======
 	.get_addr = ndesc_get_addr,
 	.set_addr = ndesc_set_addr,
 	.clear = ndesc_clear,
->>>>>>> 24b8d41d
 };