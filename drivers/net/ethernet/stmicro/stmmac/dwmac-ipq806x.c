--- conflicted
+++ resolved
@@ -362,18 +362,6 @@
 err_remove_config_dt:
 	stmmac_remove_config_dt(pdev, plat_dat);
 
-<<<<<<< HEAD
-	err = stmmac_dvr_probe(&pdev->dev, plat_dat, &stmmac_res);
-	if (err)
-		goto err_remove_config_dt;
-
-	return 0;
-
-err_remove_config_dt:
-	stmmac_remove_config_dt(pdev, plat_dat);
-
-=======
->>>>>>> 24b8d41d
 	return err;
 }
 
