--- conflicted
+++ resolved
@@ -497,11 +497,7 @@
 					 u32 *tx_frames, u32 *rx_frames);
 	int (*set_coalesce_usecs)(struct hnae_handle *handle, u32 timeout);
 	int (*set_coalesce_frames)(struct hnae_handle *handle,
-<<<<<<< HEAD
-				   u32 coalesce_frames);
-=======
 				   u32 tx_frames, u32 rx_frames);
->>>>>>> 24b8d41d
 	void (*get_coalesce_range)(struct hnae_handle *handle,
 				   u32 *tx_frames_low, u32 *rx_frames_low,
 				   u32 *tx_frames_high, u32 *rx_frames_high,
