// SPDX-License-Identifier: GPL-2.0-or-later
/*
 * Copyright (c) 2014-2015 Hisilicon Limited.
 */

#include <linux/module.h>
#include <linux/kernel.h>
#include <linux/init.h>
#include <linux/netdevice.h>
#include <linux/etherdevice.h>
#include <linux/platform_device.h>
#include <linux/of.h>
#include <linux/of_address.h>
#include <linux/of_platform.h>

#include "hns_dsaf_ppe.h"

void hns_ppe_set_tso_enable(struct hns_ppe_cb *ppe_cb, u32 value)
{
	dsaf_set_dev_bit(ppe_cb, PPEV2_CFG_TSO_EN_REG, 0, !!value);
}

void hns_ppe_set_rss_key(struct hns_ppe_cb *ppe_cb,
			 const u32 rss_key[HNS_PPEV2_RSS_KEY_NUM])
{
	u32 key_item;

	for (key_item = 0; key_item < HNS_PPEV2_RSS_KEY_NUM; key_item++)
		dsaf_write_dev(ppe_cb, PPEV2_RSS_KEY_REG + key_item * 0x4,
			       rss_key[key_item]);
}

void hns_ppe_set_indir_table(struct hns_ppe_cb *ppe_cb,
			     const u32 rss_tab[HNS_PPEV2_RSS_IND_TBL_SIZE])
{
	int i;
	int reg_value;

	for (i = 0; i < (HNS_PPEV2_RSS_IND_TBL_SIZE / 4); i++) {
		reg_value = dsaf_read_dev(ppe_cb,
					  PPEV2_INDRECTION_TBL_REG + i * 0x4);

		dsaf_set_field(reg_value, PPEV2_CFG_RSS_TBL_4N0_M,
			       PPEV2_CFG_RSS_TBL_4N0_S,
			       rss_tab[i * 4 + 0] & 0x1F);
		dsaf_set_field(reg_value, PPEV2_CFG_RSS_TBL_4N1_M,
			       PPEV2_CFG_RSS_TBL_4N1_S,
				rss_tab[i * 4 + 1] & 0x1F);
		dsaf_set_field(reg_value, PPEV2_CFG_RSS_TBL_4N2_M,
			       PPEV2_CFG_RSS_TBL_4N2_S,
				rss_tab[i * 4 + 2] & 0x1F);
		dsaf_set_field(reg_value, PPEV2_CFG_RSS_TBL_4N3_M,
			       PPEV2_CFG_RSS_TBL_4N3_S,
				rss_tab[i * 4 + 3] & 0x1F);
		dsaf_write_dev(
			ppe_cb, PPEV2_INDRECTION_TBL_REG + i * 0x4, reg_value);
	}
}

<<<<<<< HEAD
static void __iomem *
=======
static u8 __iomem *
>>>>>>> 24b8d41d
hns_ppe_common_get_ioaddr(struct ppe_common_cb *ppe_common)
{
	return ppe_common->dsaf_dev->ppe_base + PPE_COMMON_REG_OFFSET;
}

/**
 * hns_ppe_common_get_cfg - get ppe common config
 * @dsaf_dev: dasf device
 * @comm_index: common index
 * return 0 - success , negative --fail
 */
static int hns_ppe_common_get_cfg(struct dsaf_device *dsaf_dev, int comm_index)
{
	struct ppe_common_cb *ppe_common;
	int ppe_num;

	if (!HNS_DSAF_IS_DEBUG(dsaf_dev))
		ppe_num = HNS_PPE_SERVICE_NW_ENGINE_NUM;
	else
		ppe_num = HNS_PPE_DEBUG_NW_ENGINE_NUM;

	ppe_common = devm_kzalloc(dsaf_dev->dev,
				  struct_size(ppe_common, ppe_cb, ppe_num),
				  GFP_KERNEL);
	if (!ppe_common)
		return -ENOMEM;

	ppe_common->ppe_num = ppe_num;
	ppe_common->dsaf_dev = dsaf_dev;
	ppe_common->comm_index = comm_index;
	if (!HNS_DSAF_IS_DEBUG(dsaf_dev))
		ppe_common->ppe_mode = PPE_COMMON_MODE_SERVICE;
	else
		ppe_common->ppe_mode = PPE_COMMON_MODE_DEBUG;
	ppe_common->dev = dsaf_dev->dev;

	ppe_common->io_base = hns_ppe_common_get_ioaddr(ppe_common);

	dsaf_dev->ppe_common[comm_index] = ppe_common;

	return 0;
}

static void
hns_ppe_common_free_cfg(struct dsaf_device *dsaf_dev, u32 comm_index)
{
	dsaf_dev->ppe_common[comm_index] = NULL;
}

<<<<<<< HEAD
static void __iomem *hns_ppe_get_iobase(struct ppe_common_cb *ppe_common,
					int ppe_idx)
=======
static u8 __iomem *hns_ppe_get_iobase(struct ppe_common_cb *ppe_common,
				      int ppe_idx)
>>>>>>> 24b8d41d
{
	return ppe_common->dsaf_dev->ppe_base + ppe_idx * PPE_REG_OFFSET;
}

static void hns_ppe_get_cfg(struct ppe_common_cb *ppe_common)
{
	u32 i;
	struct hns_ppe_cb *ppe_cb;
	u32 ppe_num = ppe_common->ppe_num;

	for (i = 0; i < ppe_num; i++) {
		ppe_cb = &ppe_common->ppe_cb[i];
		ppe_cb->dev = ppe_common->dev;
		ppe_cb->next = NULL;
		ppe_cb->ppe_common_cb = ppe_common;
		ppe_cb->index = i;
		ppe_cb->io_base = hns_ppe_get_iobase(ppe_common, i);
		ppe_cb->virq = 0;
	}
}

static void hns_ppe_cnt_clr_ce(struct hns_ppe_cb *ppe_cb)
{
	dsaf_set_dev_bit(ppe_cb, PPE_TNL_0_5_CNT_CLR_CE_REG,
			 PPE_CNT_CLR_CE_B, 1);
}

static void hns_ppe_set_vlan_strip(struct hns_ppe_cb *ppe_cb, int en)
{
	dsaf_write_dev(ppe_cb, PPEV2_VLAN_STRIP_EN_REG, en);
}

/**
 * hns_ppe_checksum_hw - set ppe checksum caculate
 * @ppe_cb: ppe device
 * @value: value
 */
static void hns_ppe_checksum_hw(struct hns_ppe_cb *ppe_cb, u32 value)
{
	dsaf_set_dev_field(ppe_cb, PPE_CFG_PRO_CHECK_EN_REG,
			   0xfffffff, 0, value);
}

static void hns_ppe_set_qid_mode(struct ppe_common_cb *ppe_common,
				 enum ppe_qid_mode qid_mdoe)
{
	dsaf_set_dev_field(ppe_common, PPE_COM_CFG_QID_MODE_REG,
			   PPE_CFG_QID_MODE_CF_QID_MODE_M,
			   PPE_CFG_QID_MODE_CF_QID_MODE_S, qid_mdoe);
}

/**
 * hns_ppe_set_qid - set ppe qid
 * @ppe_common: ppe common device
 * @qid: queue id
 */
static void hns_ppe_set_qid(struct ppe_common_cb *ppe_common, u32 qid)
{
	u32 qid_mod = dsaf_read_dev(ppe_common, PPE_COM_CFG_QID_MODE_REG);

	if (!dsaf_get_field(qid_mod, PPE_CFG_QID_MODE_DEF_QID_M,
			    PPE_CFG_QID_MODE_DEF_QID_S)) {
		dsaf_set_field(qid_mod, PPE_CFG_QID_MODE_DEF_QID_M,
			       PPE_CFG_QID_MODE_DEF_QID_S, qid);
		dsaf_write_dev(ppe_common, PPE_COM_CFG_QID_MODE_REG, qid_mod);
	}
}

/**
 * hns_ppe_set_port_mode - set port mode
 * @ppe_cb: ppe device
 * @mode: port mode
 */
static void hns_ppe_set_port_mode(struct hns_ppe_cb *ppe_cb,
				  enum ppe_port_mode mode)
{
	dsaf_write_dev(ppe_cb, PPE_CFG_XGE_MODE_REG, mode);
}

/**
 * hns_ppe_common_init_hw - init ppe common device
 * @ppe_common: ppe common device
 *
 * Return 0 on success, negative on failure
 */
static int hns_ppe_common_init_hw(struct ppe_common_cb *ppe_common)
{
	enum ppe_qid_mode qid_mode;
	struct dsaf_device *dsaf_dev = ppe_common->dsaf_dev;
	enum dsaf_mode dsaf_mode = dsaf_dev->dsaf_mode;

	dsaf_dev->misc_op->ppe_comm_srst(dsaf_dev, 0);
<<<<<<< HEAD
	mdelay(100);
	dsaf_dev->misc_op->ppe_comm_srst(dsaf_dev, 1);
	mdelay(100);
=======
	msleep(100);
	dsaf_dev->misc_op->ppe_comm_srst(dsaf_dev, 1);
	msleep(100);
>>>>>>> 24b8d41d

	if (ppe_common->ppe_mode == PPE_COMMON_MODE_SERVICE) {
		switch (dsaf_mode) {
		case DSAF_MODE_ENABLE_FIX:
		case DSAF_MODE_DISABLE_FIX:
			qid_mode = PPE_QID_MODE0;
			hns_ppe_set_qid(ppe_common, 0);
			break;
		case DSAF_MODE_ENABLE_0VM:
		case DSAF_MODE_DISABLE_2PORT_64VM:
			qid_mode = PPE_QID_MODE3;
			break;
		case DSAF_MODE_ENABLE_8VM:
		case DSAF_MODE_DISABLE_2PORT_16VM:
			qid_mode = PPE_QID_MODE4;
			break;
		case DSAF_MODE_ENABLE_16VM:
		case DSAF_MODE_DISABLE_6PORT_0VM:
			qid_mode = PPE_QID_MODE5;
			break;
		case DSAF_MODE_ENABLE_32VM:
		case DSAF_MODE_DISABLE_6PORT_16VM:
			qid_mode = PPE_QID_MODE2;
			break;
		case DSAF_MODE_ENABLE_128VM:
		case DSAF_MODE_DISABLE_6PORT_4VM:
			qid_mode = PPE_QID_MODE1;
			break;
		case DSAF_MODE_DISABLE_2PORT_8VM:
			qid_mode = PPE_QID_MODE7;
			break;
		case DSAF_MODE_DISABLE_6PORT_2VM:
			qid_mode = PPE_QID_MODE6;
			break;
		default:
			dev_err(ppe_common->dev,
				"get ppe queue mode failed! dsaf_mode=%d\n",
				dsaf_mode);
			return -EINVAL;
		}
		hns_ppe_set_qid_mode(ppe_common, qid_mode);
	}

	dsaf_set_dev_bit(ppe_common, PPE_COM_COMMON_CNT_CLR_CE_REG,
			 PPE_COMMON_CNT_CLR_CE_B, 1);

	return 0;
}

/*clr ppe exception irq*/
static void hns_ppe_exc_irq_en(struct hns_ppe_cb *ppe_cb, int en)
{
	u32 clr_vlue = 0xfffffffful;
	u32 msk_vlue = en ? 0xfffffffful : 0; /*1 is en, 0 is dis*/
	u32 vld_msk = 0;

	/*only care bit 0,1,7*/
	dsaf_set_bit(vld_msk, 0, 1);
	dsaf_set_bit(vld_msk, 1, 1);
	dsaf_set_bit(vld_msk, 7, 1);

	/*clr sts**/
	dsaf_write_dev(ppe_cb, PPE_RINT_REG, clr_vlue);

	/*for some reserved bits, so set 0**/
	dsaf_write_dev(ppe_cb, PPE_INTEN_REG, msk_vlue & vld_msk);
}

int hns_ppe_wait_tx_fifo_clean(struct hns_ppe_cb *ppe_cb)
{
	int wait_cnt;
	u32 val;

	wait_cnt = 0;
	while (wait_cnt++ < HNS_MAX_WAIT_CNT) {
		val = dsaf_read_dev(ppe_cb, PPE_CURR_TX_FIFO0_REG) & 0x3ffU;
		if (!val)
			break;

		usleep_range(100, 200);
	}

	if (wait_cnt >= HNS_MAX_WAIT_CNT) {
		dev_err(ppe_cb->dev, "hns ppe tx fifo clean wait timeout, still has %u pkt.\n",
			val);
		return -EBUSY;
	}

	return 0;
}

/**
 * ppe_init_hw - init ppe
 * @ppe_cb: ppe device
 */
static void hns_ppe_init_hw(struct hns_ppe_cb *ppe_cb)
{
	struct ppe_common_cb *ppe_common_cb = ppe_cb->ppe_common_cb;
	u32 port = ppe_cb->index;
	struct dsaf_device *dsaf_dev = ppe_common_cb->dsaf_dev;
	int i;

	/* get default RSS key */
	netdev_rss_key_fill(ppe_cb->rss_key, HNS_PPEV2_RSS_KEY_SIZE);

	dsaf_dev->misc_op->ppe_srst(dsaf_dev, port, 0);
	mdelay(10);
	dsaf_dev->misc_op->ppe_srst(dsaf_dev, port, 1);

	/* clr and msk except irq*/
	hns_ppe_exc_irq_en(ppe_cb, 0);

	if (ppe_common_cb->ppe_mode == PPE_COMMON_MODE_DEBUG) {
		hns_ppe_set_port_mode(ppe_cb, PPE_MODE_GE);
		dsaf_write_dev(ppe_cb, PPE_CFG_PAUSE_IDLE_CNT_REG, 0);
	} else {
		hns_ppe_set_port_mode(ppe_cb, PPE_MODE_XGE);
	}

	hns_ppe_checksum_hw(ppe_cb, 0xffffffff);
	hns_ppe_cnt_clr_ce(ppe_cb);

	if (!AE_IS_VER1(dsaf_dev->dsaf_ver)) {
		hns_ppe_set_vlan_strip(ppe_cb, 0);

		dsaf_write_dev(ppe_cb, PPE_CFG_MAX_FRAME_LEN_REG,
			       HNS_PPEV2_MAX_FRAME_LEN);

		/* set default RSS key in h/w */
		hns_ppe_set_rss_key(ppe_cb, ppe_cb->rss_key);

		/* Set default indrection table in h/w */
		for (i = 0; i < HNS_PPEV2_RSS_IND_TBL_SIZE; i++)
			ppe_cb->rss_indir_table[i] = i;
		hns_ppe_set_indir_table(ppe_cb, ppe_cb->rss_indir_table);
	}
}

/**
 * ppe_uninit_hw - uninit ppe
 * @ppe_cb: ppe device
 */
static void hns_ppe_uninit_hw(struct hns_ppe_cb *ppe_cb)
{
	u32 port;

	if (ppe_cb->ppe_common_cb) {
		struct dsaf_device *dsaf_dev = ppe_cb->ppe_common_cb->dsaf_dev;

		port = ppe_cb->index;
		dsaf_dev->misc_op->ppe_srst(dsaf_dev, port, 0);
	}
}

static void hns_ppe_uninit_ex(struct ppe_common_cb *ppe_common)
{
	u32 i;

	for (i = 0; i < ppe_common->ppe_num; i++) {
		if (ppe_common->dsaf_dev->mac_cb[i])
			hns_ppe_uninit_hw(&ppe_common->ppe_cb[i]);
		memset(&ppe_common->ppe_cb[i], 0, sizeof(struct hns_ppe_cb));
	}
}

void hns_ppe_uninit(struct dsaf_device *dsaf_dev)
{
	u32 i;

	for (i = 0; i < HNS_PPE_COM_NUM; i++) {
		if (dsaf_dev->ppe_common[i])
			hns_ppe_uninit_ex(dsaf_dev->ppe_common[i]);
		hns_rcb_common_free_cfg(dsaf_dev, i);
		hns_ppe_common_free_cfg(dsaf_dev, i);
	}
}

/**
 * hns_ppe_reset - reinit ppe/rcb hw
 * @dsaf_dev: dasf device
 * @ppe_common_index: the index
 * return void
 */
void hns_ppe_reset_common(struct dsaf_device *dsaf_dev, u8 ppe_common_index)
{
	u32 i;
	int ret;
	struct ppe_common_cb *ppe_common;

	ppe_common = dsaf_dev->ppe_common[ppe_common_index];
	ret = hns_ppe_common_init_hw(ppe_common);
	if (ret)
		return;

	for (i = 0; i < ppe_common->ppe_num; i++) {
		/* We only need to initiate ppe when the port exists */
		if (dsaf_dev->mac_cb[i])
			hns_ppe_init_hw(&ppe_common->ppe_cb[i]);
	}

	ret = hns_rcb_common_init_hw(dsaf_dev->rcb_common[ppe_common_index]);
	if (ret)
		return;

	hns_rcb_common_init_commit_hw(dsaf_dev->rcb_common[ppe_common_index]);
}

void hns_ppe_update_stats(struct hns_ppe_cb *ppe_cb)
{
	struct hns_ppe_hw_stats *hw_stats = &ppe_cb->hw_stats;

	hw_stats->rx_pkts_from_sw
		+= dsaf_read_dev(ppe_cb, PPE_HIS_RX_SW_PKT_CNT_REG);
	hw_stats->rx_pkts
		+= dsaf_read_dev(ppe_cb, PPE_HIS_RX_WR_BD_OK_PKT_CNT_REG);
	hw_stats->rx_drop_no_bd
		+= dsaf_read_dev(ppe_cb, PPE_HIS_RX_PKT_NO_BUF_CNT_REG);
	hw_stats->rx_alloc_buf_fail
		+= dsaf_read_dev(ppe_cb, PPE_HIS_RX_APP_BUF_FAIL_CNT_REG);
	hw_stats->rx_alloc_buf_wait
		+= dsaf_read_dev(ppe_cb, PPE_HIS_RX_APP_BUF_WAIT_CNT_REG);
	hw_stats->rx_drop_no_buf
		+= dsaf_read_dev(ppe_cb, PPE_HIS_RX_PKT_DROP_FUL_CNT_REG);
	hw_stats->rx_err_fifo_full
		+= dsaf_read_dev(ppe_cb, PPE_HIS_RX_PKT_DROP_PRT_CNT_REG);

	hw_stats->tx_bd_form_rcb
		+= dsaf_read_dev(ppe_cb, PPE_HIS_TX_BD_CNT_REG);
	hw_stats->tx_pkts_from_rcb
		+= dsaf_read_dev(ppe_cb, PPE_HIS_TX_PKT_CNT_REG);
	hw_stats->tx_pkts
		+= dsaf_read_dev(ppe_cb, PPE_HIS_TX_PKT_OK_CNT_REG);
	hw_stats->tx_err_fifo_empty
		+= dsaf_read_dev(ppe_cb, PPE_HIS_TX_PKT_EPT_CNT_REG);
	hw_stats->tx_err_checksum
		+= dsaf_read_dev(ppe_cb, PPE_HIS_TX_PKT_CS_FAIL_CNT_REG);
}

int hns_ppe_get_sset_count(int stringset)
{
	if (stringset == ETH_SS_STATS)
		return ETH_PPE_STATIC_NUM;
	return 0;
}

int hns_ppe_get_regs_count(void)
{
	return ETH_PPE_DUMP_NUM;
}

/**
 * ppe_get_strings - get ppe srting
 * @ppe_cb: ppe device
 * @stringset: string set type
 * @data: output string
 */
void hns_ppe_get_strings(struct hns_ppe_cb *ppe_cb, int stringset, u8 *data)
{
	char *buff = (char *)data;
	int index = ppe_cb->index;

	snprintf(buff, ETH_GSTRING_LEN, "ppe%d_rx_sw_pkt", index);
	buff = buff + ETH_GSTRING_LEN;
	snprintf(buff, ETH_GSTRING_LEN, "ppe%d_rx_pkt_ok", index);
	buff = buff + ETH_GSTRING_LEN;
	snprintf(buff, ETH_GSTRING_LEN, "ppe%d_rx_drop_pkt_no_bd", index);
	buff = buff + ETH_GSTRING_LEN;
	snprintf(buff, ETH_GSTRING_LEN, "ppe%d_rx_alloc_buf_fail", index);
	buff = buff + ETH_GSTRING_LEN;
	snprintf(buff, ETH_GSTRING_LEN, "ppe%d_rx_alloc_buf_wait", index);
	buff = buff + ETH_GSTRING_LEN;
	snprintf(buff, ETH_GSTRING_LEN, "ppe%d_rx_pkt_drop_no_buf", index);
	buff = buff + ETH_GSTRING_LEN;
	snprintf(buff, ETH_GSTRING_LEN, "ppe%d_rx_pkt_err_fifo_full", index);
	buff = buff + ETH_GSTRING_LEN;

	snprintf(buff, ETH_GSTRING_LEN, "ppe%d_tx_bd", index);
	buff = buff + ETH_GSTRING_LEN;
	snprintf(buff, ETH_GSTRING_LEN, "ppe%d_tx_pkt", index);
	buff = buff + ETH_GSTRING_LEN;
	snprintf(buff, ETH_GSTRING_LEN, "ppe%d_tx_pkt_ok", index);
	buff = buff + ETH_GSTRING_LEN;
	snprintf(buff, ETH_GSTRING_LEN, "ppe%d_tx_pkt_err_fifo_empty", index);
	buff = buff + ETH_GSTRING_LEN;
	snprintf(buff, ETH_GSTRING_LEN, "ppe%d_tx_pkt_err_csum_fail", index);
}

void hns_ppe_get_stats(struct hns_ppe_cb *ppe_cb, u64 *data)
{
	u64 *regs_buff = data;
	struct hns_ppe_hw_stats *hw_stats = &ppe_cb->hw_stats;

	regs_buff[0] = hw_stats->rx_pkts_from_sw;
	regs_buff[1] = hw_stats->rx_pkts;
	regs_buff[2] = hw_stats->rx_drop_no_bd;
	regs_buff[3] = hw_stats->rx_alloc_buf_fail;
	regs_buff[4] = hw_stats->rx_alloc_buf_wait;
	regs_buff[5] = hw_stats->rx_drop_no_buf;
	regs_buff[6] = hw_stats->rx_err_fifo_full;

	regs_buff[7] = hw_stats->tx_bd_form_rcb;
	regs_buff[8] = hw_stats->tx_pkts_from_rcb;
	regs_buff[9] = hw_stats->tx_pkts;
	regs_buff[10] = hw_stats->tx_err_fifo_empty;
	regs_buff[11] = hw_stats->tx_err_checksum;
}

/**
 * hns_ppe_init - init ppe device
 * @dsaf_dev: dasf device
 * return 0 - success , negative --fail
 */
int hns_ppe_init(struct dsaf_device *dsaf_dev)
{
	int ret;
	int i;

	for (i = 0; i < HNS_PPE_COM_NUM; i++) {
		ret = hns_ppe_common_get_cfg(dsaf_dev, i);
		if (ret)
			goto get_cfg_fail;

		ret = hns_rcb_common_get_cfg(dsaf_dev, i);
		if (ret)
			goto get_cfg_fail;

		hns_ppe_get_cfg(dsaf_dev->ppe_common[i]);

		ret = hns_rcb_get_cfg(dsaf_dev->rcb_common[i]);
		if (ret)
			goto get_cfg_fail;
	}

	for (i = 0; i < HNS_PPE_COM_NUM; i++)
		hns_ppe_reset_common(dsaf_dev, i);

	return 0;

get_cfg_fail:
	for (i = 0; i < HNS_PPE_COM_NUM; i++) {
		hns_rcb_common_free_cfg(dsaf_dev, i);
		hns_ppe_common_free_cfg(dsaf_dev, i);
	}

	return ret;
}

void hns_ppe_get_regs(struct hns_ppe_cb *ppe_cb, void *data)
{
	struct ppe_common_cb *ppe_common = ppe_cb->ppe_common_cb;
	u32 *regs = data;
	u32 i;
	u32 offset;

	/* ppe common registers */
	regs[0] = dsaf_read_dev(ppe_common, PPE_COM_CFG_QID_MODE_REG);
	regs[1] = dsaf_read_dev(ppe_common, PPE_COM_INTEN_REG);
	regs[2] = dsaf_read_dev(ppe_common, PPE_COM_RINT_REG);
	regs[3] = dsaf_read_dev(ppe_common, PPE_COM_INTSTS_REG);
	regs[4] = dsaf_read_dev(ppe_common, PPE_COM_COMMON_CNT_CLR_CE_REG);

	for (i = 0; i < DSAF_TOTAL_QUEUE_NUM; i++) {
		offset = PPE_COM_HIS_RX_PKT_QID_DROP_CNT_REG + 0x4 * i;
		regs[5 + i] = dsaf_read_dev(ppe_common, offset);
		offset = PPE_COM_HIS_RX_PKT_QID_OK_CNT_REG + 0x4 * i;
		regs[5 + i + DSAF_TOTAL_QUEUE_NUM]
				= dsaf_read_dev(ppe_common, offset);
		offset = PPE_COM_HIS_TX_PKT_QID_ERR_CNT_REG + 0x4 * i;
		regs[5 + i + DSAF_TOTAL_QUEUE_NUM * 2]
				= dsaf_read_dev(ppe_common, offset);
		offset = PPE_COM_HIS_TX_PKT_QID_OK_CNT_REG + 0x4 * i;
		regs[5 + i + DSAF_TOTAL_QUEUE_NUM * 3]
				= dsaf_read_dev(ppe_common, offset);
	}

	/* mark end of ppe regs */
	for (i = 521; i < 524; i++)
		regs[i] = 0xeeeeeeee;

	/* ppe channel registers */
	regs[525] = dsaf_read_dev(ppe_cb, PPE_CFG_TX_FIFO_THRSLD_REG);
	regs[526] = dsaf_read_dev(ppe_cb, PPE_CFG_RX_FIFO_THRSLD_REG);
	regs[527] = dsaf_read_dev(ppe_cb, PPE_CFG_RX_FIFO_PAUSE_THRSLD_REG);
	regs[528] = dsaf_read_dev(ppe_cb, PPE_CFG_RX_FIFO_SW_BP_THRSLD_REG);
	regs[529] = dsaf_read_dev(ppe_cb, PPE_CFG_PAUSE_IDLE_CNT_REG);
	regs[530] = dsaf_read_dev(ppe_cb, PPE_CFG_BUS_CTRL_REG);
	regs[531] = dsaf_read_dev(ppe_cb, PPE_CFG_TNL_TO_BE_RST_REG);
	regs[532] = dsaf_read_dev(ppe_cb, PPE_CURR_TNL_CAN_RST_REG);

	regs[533] = dsaf_read_dev(ppe_cb, PPE_CFG_XGE_MODE_REG);
	regs[534] = dsaf_read_dev(ppe_cb, PPE_CFG_MAX_FRAME_LEN_REG);
	regs[535] = dsaf_read_dev(ppe_cb, PPE_CFG_RX_PKT_MODE_REG);
	regs[536] = dsaf_read_dev(ppe_cb, PPE_CFG_RX_VLAN_TAG_REG);
	regs[537] = dsaf_read_dev(ppe_cb, PPE_CFG_TAG_GEN_REG);
	regs[538] = dsaf_read_dev(ppe_cb, PPE_CFG_PARSE_TAG_REG);
	regs[539] = dsaf_read_dev(ppe_cb, PPE_CFG_PRO_CHECK_EN_REG);

	regs[540] = dsaf_read_dev(ppe_cb, PPE_INTEN_REG);
	regs[541] = dsaf_read_dev(ppe_cb, PPE_RINT_REG);
	regs[542] = dsaf_read_dev(ppe_cb, PPE_INTSTS_REG);
	regs[543] = dsaf_read_dev(ppe_cb, PPE_CFG_RX_PKT_INT_REG);

	regs[544] = dsaf_read_dev(ppe_cb, PPE_CFG_HEAT_DECT_TIME0_REG);
	regs[545] = dsaf_read_dev(ppe_cb, PPE_CFG_HEAT_DECT_TIME1_REG);

	/* ppe static */
	regs[546] = dsaf_read_dev(ppe_cb, PPE_HIS_RX_SW_PKT_CNT_REG);
	regs[547] = dsaf_read_dev(ppe_cb, PPE_HIS_RX_WR_BD_OK_PKT_CNT_REG);
	regs[548] = dsaf_read_dev(ppe_cb, PPE_HIS_RX_PKT_NO_BUF_CNT_REG);
	regs[549] = dsaf_read_dev(ppe_cb, PPE_HIS_TX_BD_CNT_REG);
	regs[550] = dsaf_read_dev(ppe_cb, PPE_HIS_TX_PKT_CNT_REG);
	regs[551] = dsaf_read_dev(ppe_cb, PPE_HIS_TX_PKT_OK_CNT_REG);
	regs[552] = dsaf_read_dev(ppe_cb, PPE_HIS_TX_PKT_EPT_CNT_REG);
	regs[553] = dsaf_read_dev(ppe_cb, PPE_HIS_TX_PKT_CS_FAIL_CNT_REG);
	regs[554] = dsaf_read_dev(ppe_cb, PPE_HIS_RX_APP_BUF_FAIL_CNT_REG);
	regs[555] = dsaf_read_dev(ppe_cb, PPE_HIS_RX_APP_BUF_WAIT_CNT_REG);
	regs[556] = dsaf_read_dev(ppe_cb, PPE_HIS_RX_PKT_DROP_FUL_CNT_REG);
	regs[557] = dsaf_read_dev(ppe_cb, PPE_HIS_RX_PKT_DROP_PRT_CNT_REG);

	regs[558] = dsaf_read_dev(ppe_cb, PPE_TNL_0_5_CNT_CLR_CE_REG);
	regs[559] = dsaf_read_dev(ppe_cb, PPE_CFG_AXI_DBG_REG);
	regs[560] = dsaf_read_dev(ppe_cb, PPE_HIS_PRO_ERR_REG);
	regs[561] = dsaf_read_dev(ppe_cb, PPE_HIS_TNL_FIFO_ERR_REG);
	regs[562] = dsaf_read_dev(ppe_cb, PPE_CURR_CFF_DATA_NUM_REG);
	regs[563] = dsaf_read_dev(ppe_cb, PPE_CURR_RX_ST_REG);
	regs[564] = dsaf_read_dev(ppe_cb, PPE_CURR_TX_ST_REG);
	regs[565] = dsaf_read_dev(ppe_cb, PPE_CURR_RX_FIFO0_REG);
	regs[566] = dsaf_read_dev(ppe_cb, PPE_CURR_RX_FIFO1_REG);
	regs[567] = dsaf_read_dev(ppe_cb, PPE_CURR_TX_FIFO0_REG);
	regs[568] = dsaf_read_dev(ppe_cb, PPE_CURR_TX_FIFO1_REG);
	regs[569] = dsaf_read_dev(ppe_cb, PPE_ECO0_REG);
	regs[570] = dsaf_read_dev(ppe_cb, PPE_ECO1_REG);
	regs[571] = dsaf_read_dev(ppe_cb, PPE_ECO2_REG);

	/* mark end of ppe regs */
	for (i = 572; i < 576; i++)
		regs[i] = 0xeeeeeeee;
}<|MERGE_RESOLUTION|>--- conflicted
+++ resolved
@@ -57,11 +57,7 @@
 	}
 }
 
-<<<<<<< HEAD
-static void __iomem *
-=======
 static u8 __iomem *
->>>>>>> 24b8d41d
 hns_ppe_common_get_ioaddr(struct ppe_common_cb *ppe_common)
 {
 	return ppe_common->dsaf_dev->ppe_base + PPE_COMMON_REG_OFFSET;
@@ -111,13 +107,8 @@
 	dsaf_dev->ppe_common[comm_index] = NULL;
 }
 
-<<<<<<< HEAD
-static void __iomem *hns_ppe_get_iobase(struct ppe_common_cb *ppe_common,
-					int ppe_idx)
-=======
 static u8 __iomem *hns_ppe_get_iobase(struct ppe_common_cb *ppe_common,
 				      int ppe_idx)
->>>>>>> 24b8d41d
 {
 	return ppe_common->dsaf_dev->ppe_base + ppe_idx * PPE_REG_OFFSET;
 }
@@ -210,15 +201,9 @@
 	enum dsaf_mode dsaf_mode = dsaf_dev->dsaf_mode;
 
 	dsaf_dev->misc_op->ppe_comm_srst(dsaf_dev, 0);
-<<<<<<< HEAD
-	mdelay(100);
-	dsaf_dev->misc_op->ppe_comm_srst(dsaf_dev, 1);
-	mdelay(100);
-=======
 	msleep(100);
 	dsaf_dev->misc_op->ppe_comm_srst(dsaf_dev, 1);
 	msleep(100);
->>>>>>> 24b8d41d
 
 	if (ppe_common->ppe_mode == PPE_COMMON_MODE_SERVICE) {
 		switch (dsaf_mode) {
