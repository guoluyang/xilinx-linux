--- conflicted
+++ resolved
@@ -310,10 +310,7 @@
 	u8 __iomem *serdes_vaddr;
 	struct regmap *serdes_ctrl;
 	struct regmap *cpld_ctrl;
-<<<<<<< HEAD
-=======
 	char mc_mask[ETH_ALEN];
->>>>>>> 24b8d41d
 	u32 cpld_ctrl_reg;
 	u32 port_rst_off;
 	u32 port_mode_off;
@@ -462,8 +459,6 @@
 void hns_mac_set_promisc(struct hns_mac_cb *mac_cb, u8 en);
 int hns_mac_get_inner_port_num(struct hns_mac_cb *mac_cb,
 			       u8 vmid, u8 *port_num);
-<<<<<<< HEAD
-=======
 int hns_mac_add_uc_addr(struct hns_mac_cb *mac_cb, u8 vf_id,
 			const unsigned char *addr);
 int hns_mac_rm_uc_addr(struct hns_mac_cb *mac_cb, u8 vf_id,
@@ -472,6 +467,5 @@
 void hns_mac_enable(struct hns_mac_cb *mac_cb, enum mac_commom_mode mode);
 void hns_mac_disable(struct hns_mac_cb *mac_cb, enum mac_commom_mode mode);
 int hns_mac_wait_fifo_clean(struct hns_mac_cb *mac_cb);
->>>>>>> 24b8d41d
 
 #endif /* _HNS_DSAF_MAC_H */