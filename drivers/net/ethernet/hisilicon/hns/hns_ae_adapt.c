--- conflicted
+++ resolved
@@ -636,37 +636,8 @@
 	*rx_usecs_high  = HNS_RCB_RX_USECS_HIGH;
 }
 
-<<<<<<< HEAD
-static void hns_ae_get_coalesce_range(struct hnae_handle *handle,
-				      u32 *tx_frames_low, u32 *rx_frames_low,
-				      u32 *tx_frames_high, u32 *rx_frames_high,
-				      u32 *tx_usecs_low, u32 *rx_usecs_low,
-				      u32 *tx_usecs_high, u32 *rx_usecs_high)
-{
-	struct dsaf_device *dsaf_dev;
-
-	dsaf_dev = hns_ae_get_dsaf_dev(handle->dev);
-
-	*tx_frames_low  = HNS_RCB_MIN_COALESCED_FRAMES;
-	*rx_frames_low  = HNS_RCB_MIN_COALESCED_FRAMES;
-	*tx_frames_high =
-		(dsaf_dev->desc_num - 1 > HNS_RCB_MAX_COALESCED_FRAMES) ?
-		HNS_RCB_MAX_COALESCED_FRAMES : dsaf_dev->desc_num - 1;
-	*rx_frames_high =
-		(dsaf_dev->desc_num - 1 > HNS_RCB_MAX_COALESCED_FRAMES) ?
-		 HNS_RCB_MAX_COALESCED_FRAMES : dsaf_dev->desc_num - 1;
-	*tx_usecs_low   = 0;
-	*rx_usecs_low   = 0;
-	*tx_usecs_high  = HNS_RCB_MAX_COALESCED_USECS;
-	*rx_usecs_high  = HNS_RCB_MAX_COALESCED_USECS;
-}
-
-void hns_ae_update_stats(struct hnae_handle *handle,
-			 struct net_device_stats *net_stats)
-=======
 static void hns_ae_update_stats(struct hnae_handle *handle,
 				struct net_device_stats *net_stats)
->>>>>>> 24b8d41d
 {
 	int port;
 	int idx;
@@ -865,11 +836,7 @@
 
 	assert(handle);
 	mac_cb = hns_get_mac_cb(handle);
-<<<<<<< HEAD
-	if (!mac_cb->cpld_ctrl)
-=======
 	if (mac_cb->media_type != HNAE_MEDIA_TYPE_FIBER)
->>>>>>> 24b8d41d
 		return;
 
 	hns_set_led_opt(mac_cb);
