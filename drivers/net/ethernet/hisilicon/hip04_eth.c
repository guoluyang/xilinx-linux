--- conflicted
+++ resolved
@@ -831,11 +831,8 @@
 }
 
 static const struct ethtool_ops hip04_ethtool_ops = {
-<<<<<<< HEAD
-=======
 	.supported_coalesce_params = ETHTOOL_COALESCE_TX_USECS |
 				     ETHTOOL_COALESCE_TX_MAX_FRAMES,
->>>>>>> 24b8d41d
 	.get_coalesce		= hip04_get_coalesce,
 	.set_coalesce		= hip04_set_coalesce,
 	.get_drvinfo		= hip04_get_drvinfo,
