--- conflicted
+++ resolved
@@ -420,10 +420,6 @@
 {
 	struct hns_mdio_device *mdio_dev;
 	struct mii_bus *new_bus;
-<<<<<<< HEAD
-	struct resource *res;
-=======
->>>>>>> 24b8d41d
 	int ret = -ENODEV;
 
 	if (!pdev) {
