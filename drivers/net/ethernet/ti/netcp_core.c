--- conflicted
+++ resolved
@@ -1298,11 +1298,6 @@
 	if (ret)
 		goto drop;
 
-<<<<<<< HEAD
-	netif_trans_update(ndev);
-
-=======
->>>>>>> 24b8d41d
 	/* Check Tx pool count & stop subqueue if needed */
 	desc_count = knav_pool_count(netcp->tx_pool);
 	if (desc_count < netcp->tx_pause_threshold) {
