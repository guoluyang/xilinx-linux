// SPDX-License-Identifier: GPL-2.0-only
/*
 * Copyright (C) 2004-2013 Synopsys, Inc. (www.synopsys.com)
 *
 * Driver for the ARC EMAC 10100 (hardware revision 5)
 *
 * Contributors:
 *		Amit Bhor
 *		Sameer Dhavale
 *		Vineet Gupta
 */

#include <linux/crc32.h>
#include <linux/etherdevice.h>
#include <linux/interrupt.h>
#include <linux/io.h>
#include <linux/module.h>
#include <linux/of_address.h>
#include <linux/of_irq.h>
#include <linux/of_mdio.h>
#include <linux/of_net.h>
#include <linux/of_platform.h>

#include "emac.h"

static void arc_emac_restart(struct net_device *ndev);

/**
 * arc_emac_tx_avail - Return the number of available slots in the tx ring.
 * @priv: Pointer to ARC EMAC private data structure.
 *
 * returns: the number of slots available for transmission in tx the ring.
 */
static inline int arc_emac_tx_avail(struct arc_emac_priv *priv)
{
	return (priv->txbd_dirty + TX_BD_NUM - priv->txbd_curr - 1) % TX_BD_NUM;
}

/**
 * arc_emac_adjust_link - Adjust the PHY link duplex.
 * @ndev:	Pointer to the net_device structure.
 *
 * This function is called to change the duplex setting after auto negotiation
 * is done by the PHY.
 */
static void arc_emac_adjust_link(struct net_device *ndev)
{
	struct arc_emac_priv *priv = netdev_priv(ndev);
	struct phy_device *phy_dev = ndev->phydev;
	unsigned int reg, state_changed = 0;

	if (priv->link != phy_dev->link) {
		priv->link = phy_dev->link;
		state_changed = 1;
	}

	if (priv->speed != phy_dev->speed) {
		priv->speed = phy_dev->speed;
		state_changed = 1;
		if (priv->set_mac_speed)
			priv->set_mac_speed(priv, priv->speed);
	}

	if (priv->duplex != phy_dev->duplex) {
		reg = arc_reg_get(priv, R_CTRL);

		if (phy_dev->duplex == DUPLEX_FULL)
			reg |= ENFL_MASK;
		else
			reg &= ~ENFL_MASK;

		arc_reg_set(priv, R_CTRL, reg);
		priv->duplex = phy_dev->duplex;
		state_changed = 1;
	}

	if (state_changed)
		phy_print_status(phy_dev);
}

/**
 * arc_emac_get_drvinfo - Get EMAC driver information.
 * @ndev:	Pointer to net_device structure.
 * @info:	Pointer to ethtool_drvinfo structure.
 *
 * This implements ethtool command for getting the driver information.
 * Issue "ethtool -i ethX" under linux prompt to execute this function.
 */
static void arc_emac_get_drvinfo(struct net_device *ndev,
				 struct ethtool_drvinfo *info)
{
	struct arc_emac_priv *priv = netdev_priv(ndev);

	strlcpy(info->driver, priv->drv_name, sizeof(info->driver));
}

static const struct ethtool_ops arc_emac_ethtool_ops = {
	.get_drvinfo	= arc_emac_get_drvinfo,
	.get_link	= ethtool_op_get_link,
	.get_link_ksettings = phy_ethtool_get_link_ksettings,
	.set_link_ksettings = phy_ethtool_set_link_ksettings,
};

#define FIRST_OR_LAST_MASK	(FIRST_MASK | LAST_MASK)

/**
 * arc_emac_tx_clean - clears processed by EMAC Tx BDs.
 * @ndev:	Pointer to the network device.
 */
static void arc_emac_tx_clean(struct net_device *ndev)
{
	struct arc_emac_priv *priv = netdev_priv(ndev);
	struct net_device_stats *stats = &ndev->stats;
	unsigned int i;

	for (i = 0; i < TX_BD_NUM; i++) {
		unsigned int *txbd_dirty = &priv->txbd_dirty;
		struct arc_emac_bd *txbd = &priv->txbd[*txbd_dirty];
		struct buffer_state *tx_buff = &priv->tx_buff[*txbd_dirty];
		struct sk_buff *skb = tx_buff->skb;
		unsigned int info = le32_to_cpu(txbd->info);

		if ((info & FOR_EMAC) || !txbd->data || !skb)
			break;

		if (unlikely(info & (DROP | DEFR | LTCL | UFLO))) {
			stats->tx_errors++;
			stats->tx_dropped++;

			if (info & DEFR)
				stats->tx_carrier_errors++;

			if (info & LTCL)
				stats->collisions++;

			if (info & UFLO)
				stats->tx_fifo_errors++;
		} else if (likely(info & FIRST_OR_LAST_MASK)) {
			stats->tx_packets++;
			stats->tx_bytes += skb->len;
		}

		dma_unmap_single(&ndev->dev, dma_unmap_addr(tx_buff, addr),
				 dma_unmap_len(tx_buff, len), DMA_TO_DEVICE);

		/* return the sk_buff to system */
		dev_consume_skb_irq(skb);

		txbd->data = 0;
		txbd->info = 0;
		tx_buff->skb = NULL;

		*txbd_dirty = (*txbd_dirty + 1) % TX_BD_NUM;
	}

	/* Ensure that txbd_dirty is visible to tx() before checking
	 * for queue stopped.
	 */
	smp_mb();

	if (netif_queue_stopped(ndev) && arc_emac_tx_avail(priv))
		netif_wake_queue(ndev);
}

/**
 * arc_emac_rx - processing of Rx packets.
 * @ndev:	Pointer to the network device.
 * @budget:	How many BDs to process on 1 call.
 *
 * returns:	Number of processed BDs
 *
 * Iterate through Rx BDs and deliver received packages to upper layer.
 */
static int arc_emac_rx(struct net_device *ndev, int budget)
{
	struct arc_emac_priv *priv = netdev_priv(ndev);
	unsigned int work_done;

	for (work_done = 0; work_done < budget; work_done++) {
		unsigned int *last_rx_bd = &priv->last_rx_bd;
		struct net_device_stats *stats = &ndev->stats;
		struct buffer_state *rx_buff = &priv->rx_buff[*last_rx_bd];
		struct arc_emac_bd *rxbd = &priv->rxbd[*last_rx_bd];
		unsigned int pktlen, info = le32_to_cpu(rxbd->info);
		struct sk_buff *skb;
		dma_addr_t addr;

		if (unlikely((info & OWN_MASK) == FOR_EMAC))
			break;

		/* Make a note that we saw a packet at this BD.
		 * So next time, driver starts from this + 1
		 */
		*last_rx_bd = (*last_rx_bd + 1) % RX_BD_NUM;

		if (unlikely((info & FIRST_OR_LAST_MASK) !=
			     FIRST_OR_LAST_MASK)) {
			/* We pre-allocate buffers of MTU size so incoming
			 * packets won't be split/chained.
			 */
			if (net_ratelimit())
				netdev_err(ndev, "incomplete packet received\n");

			/* Return ownership to EMAC */
			rxbd->info = cpu_to_le32(FOR_EMAC | EMAC_BUFFER_SIZE);
			stats->rx_errors++;
			stats->rx_length_errors++;
			continue;
		}

		/* Prepare the BD for next cycle. netif_receive_skb()
		 * only if new skb was allocated and mapped to avoid holes
		 * in the RX fifo.
		 */
		skb = netdev_alloc_skb_ip_align(ndev, EMAC_BUFFER_SIZE);
		if (unlikely(!skb)) {
			if (net_ratelimit())
				netdev_err(ndev, "cannot allocate skb\n");
			/* Return ownership to EMAC */
			rxbd->info = cpu_to_le32(FOR_EMAC | EMAC_BUFFER_SIZE);
			stats->rx_errors++;
			stats->rx_dropped++;
			continue;
		}

		addr = dma_map_single(&ndev->dev, (void *)skb->data,
				      EMAC_BUFFER_SIZE, DMA_FROM_DEVICE);
		if (dma_mapping_error(&ndev->dev, addr)) {
			if (net_ratelimit())
				netdev_err(ndev, "cannot map dma buffer\n");
			dev_kfree_skb(skb);
			/* Return ownership to EMAC */
			rxbd->info = cpu_to_le32(FOR_EMAC | EMAC_BUFFER_SIZE);
			stats->rx_errors++;
			stats->rx_dropped++;
			continue;
		}

		/* unmap previosly mapped skb */
		dma_unmap_single(&ndev->dev, dma_unmap_addr(rx_buff, addr),
				 dma_unmap_len(rx_buff, len), DMA_FROM_DEVICE);

		pktlen = info & LEN_MASK;
		stats->rx_packets++;
		stats->rx_bytes += pktlen;
		skb_put(rx_buff->skb, pktlen);
		rx_buff->skb->dev = ndev;
		rx_buff->skb->protocol = eth_type_trans(rx_buff->skb, ndev);

		netif_receive_skb(rx_buff->skb);

		rx_buff->skb = skb;
		dma_unmap_addr_set(rx_buff, addr, addr);
		dma_unmap_len_set(rx_buff, len, EMAC_BUFFER_SIZE);

		rxbd->data = cpu_to_le32(addr);

		/* Make sure pointer to data buffer is set */
		wmb();

		/* Return ownership to EMAC */
		rxbd->info = cpu_to_le32(FOR_EMAC | EMAC_BUFFER_SIZE);
	}

	return work_done;
}

/**
 * arc_emac_rx_miss_handle - handle R_MISS register
 * @ndev:	Pointer to the net_device structure.
 */
static void arc_emac_rx_miss_handle(struct net_device *ndev)
{
	struct arc_emac_priv *priv = netdev_priv(ndev);
	struct net_device_stats *stats = &ndev->stats;
	unsigned int miss;

	miss = arc_reg_get(priv, R_MISS);
	if (miss) {
		stats->rx_errors += miss;
		stats->rx_missed_errors += miss;
		priv->rx_missed_errors += miss;
	}
}

/**
 * arc_emac_rx_stall_check - check RX stall
 * @ndev:	Pointer to the net_device structure.
 * @budget:	How many BDs requested to process on 1 call.
 * @work_done:	How many BDs processed
 *
 * Under certain conditions EMAC stop reception of incoming packets and
 * continuously increment R_MISS register instead of saving data into
 * provided buffer. This function detect that condition and restart
 * EMAC.
 */
static void arc_emac_rx_stall_check(struct net_device *ndev,
				    int budget, unsigned int work_done)
{
	struct arc_emac_priv *priv = netdev_priv(ndev);
	struct arc_emac_bd *rxbd;

	if (work_done)
		priv->rx_missed_errors = 0;

	if (priv->rx_missed_errors && budget) {
		rxbd = &priv->rxbd[priv->last_rx_bd];
		if (le32_to_cpu(rxbd->info) & FOR_EMAC) {
			arc_emac_restart(ndev);
			priv->rx_missed_errors = 0;
		}
	}
}

/**
 * arc_emac_poll - NAPI poll handler.
 * @napi:	Pointer to napi_struct structure.
 * @budget:	How many BDs to process on 1 call.
 *
 * returns:	Number of processed BDs
 */
static int arc_emac_poll(struct napi_struct *napi, int budget)
{
	struct net_device *ndev = napi->dev;
	struct arc_emac_priv *priv = netdev_priv(ndev);
	unsigned int work_done;

	arc_emac_tx_clean(ndev);
	arc_emac_rx_miss_handle(ndev);

	work_done = arc_emac_rx(ndev, budget);
	if (work_done < budget) {
		napi_complete_done(napi, work_done);
		arc_reg_or(priv, R_ENABLE, RXINT_MASK | TXINT_MASK);
	}

	arc_emac_rx_stall_check(ndev, budget, work_done);

	return work_done;
}

/**
 * arc_emac_intr - Global interrupt handler for EMAC.
 * @irq:		irq number.
 * @dev_instance:	device instance.
 *
 * returns: IRQ_HANDLED for all cases.
 *
 * ARC EMAC has only 1 interrupt line, and depending on bits raised in
 * STATUS register we may tell what is a reason for interrupt to fire.
 */
static irqreturn_t arc_emac_intr(int irq, void *dev_instance)
{
	struct net_device *ndev = dev_instance;
	struct arc_emac_priv *priv = netdev_priv(ndev);
	struct net_device_stats *stats = &ndev->stats;
	unsigned int status;

	status = arc_reg_get(priv, R_STATUS);
	status &= ~MDIO_MASK;

	/* Reset all flags except "MDIO complete" */
	arc_reg_set(priv, R_STATUS, status);

	if (status & (RXINT_MASK | TXINT_MASK)) {
		if (likely(napi_schedule_prep(&priv->napi))) {
			arc_reg_clr(priv, R_ENABLE, RXINT_MASK | TXINT_MASK);
			__napi_schedule(&priv->napi);
		}
	}

	if (status & ERR_MASK) {
		/* MSER/RXCR/RXFR/RXFL interrupt fires on corresponding
		 * 8-bit error counter overrun.
		 */

		if (status & MSER_MASK) {
			stats->rx_missed_errors += 0x100;
			stats->rx_errors += 0x100;
			priv->rx_missed_errors += 0x100;
			napi_schedule(&priv->napi);
		}

		if (status & RXCR_MASK) {
			stats->rx_crc_errors += 0x100;
			stats->rx_errors += 0x100;
		}

		if (status & RXFR_MASK) {
			stats->rx_frame_errors += 0x100;
			stats->rx_errors += 0x100;
		}

		if (status & RXFL_MASK) {
			stats->rx_over_errors += 0x100;
			stats->rx_errors += 0x100;
		}
	}

	return IRQ_HANDLED;
}

#ifdef CONFIG_NET_POLL_CONTROLLER
static void arc_emac_poll_controller(struct net_device *dev)
{
	disable_irq(dev->irq);
	arc_emac_intr(dev->irq, dev);
	enable_irq(dev->irq);
}
#endif

/**
 * arc_emac_open - Open the network device.
 * @ndev:	Pointer to the network device.
 *
 * returns: 0, on success or non-zero error value on failure.
 *
 * This function sets the MAC address, requests and enables an IRQ
 * for the EMAC device and starts the Tx queue.
 * It also connects to the phy device.
 */
static int arc_emac_open(struct net_device *ndev)
{
	struct arc_emac_priv *priv = netdev_priv(ndev);
	struct phy_device *phy_dev = ndev->phydev;
	int i;

	phy_dev->autoneg = AUTONEG_ENABLE;
	phy_dev->speed = 0;
	phy_dev->duplex = 0;
	linkmode_and(phy_dev->advertising, phy_dev->advertising,
		     phy_dev->supported);

	priv->last_rx_bd = 0;

	/* Allocate and set buffers for Rx BD's */
	for (i = 0; i < RX_BD_NUM; i++) {
		dma_addr_t addr;
		unsigned int *last_rx_bd = &priv->last_rx_bd;
		struct arc_emac_bd *rxbd = &priv->rxbd[*last_rx_bd];
		struct buffer_state *rx_buff = &priv->rx_buff[*last_rx_bd];

		rx_buff->skb = netdev_alloc_skb_ip_align(ndev,
							 EMAC_BUFFER_SIZE);
		if (unlikely(!rx_buff->skb))
			return -ENOMEM;

		addr = dma_map_single(&ndev->dev, (void *)rx_buff->skb->data,
				      EMAC_BUFFER_SIZE, DMA_FROM_DEVICE);
		if (dma_mapping_error(&ndev->dev, addr)) {
			netdev_err(ndev, "cannot dma map\n");
			dev_kfree_skb(rx_buff->skb);
			return -ENOMEM;
		}
		dma_unmap_addr_set(rx_buff, addr, addr);
		dma_unmap_len_set(rx_buff, len, EMAC_BUFFER_SIZE);

		rxbd->data = cpu_to_le32(addr);

		/* Make sure pointer to data buffer is set */
		wmb();

		/* Return ownership to EMAC */
		rxbd->info = cpu_to_le32(FOR_EMAC | EMAC_BUFFER_SIZE);

		*last_rx_bd = (*last_rx_bd + 1) % RX_BD_NUM;
	}

	priv->txbd_curr = 0;
	priv->txbd_dirty = 0;

	/* Clean Tx BD's */
	memset(priv->txbd, 0, TX_RING_SZ);

	/* Initialize logical address filter */
	arc_reg_set(priv, R_LAFL, 0);
	arc_reg_set(priv, R_LAFH, 0);

	/* Set BD ring pointers for device side */
	arc_reg_set(priv, R_RX_RING, (unsigned int)priv->rxbd_dma);
	arc_reg_set(priv, R_TX_RING, (unsigned int)priv->txbd_dma);

	/* Enable interrupts */
	arc_reg_set(priv, R_ENABLE, RXINT_MASK | TXINT_MASK | ERR_MASK);

	/* Set CONTROL */
	arc_reg_set(priv, R_CTRL,
		    (RX_BD_NUM << 24) |	/* RX BD table length */
		    (TX_BD_NUM << 16) |	/* TX BD table length */
		    TXRN_MASK | RXRN_MASK);

	napi_enable(&priv->napi);

	/* Enable EMAC */
	arc_reg_or(priv, R_CTRL, EN_MASK);

<<<<<<< HEAD
	phy_start_aneg(ndev->phydev);
=======
	phy_start(ndev->phydev);
>>>>>>> 24b8d41d

	netif_start_queue(ndev);

	return 0;
}

/**
 * arc_emac_set_rx_mode - Change the receive filtering mode.
 * @ndev:	Pointer to the network device.
 *
 * This function enables/disables promiscuous or all-multicast mode
 * and updates the multicast filtering list of the network device.
 */
static void arc_emac_set_rx_mode(struct net_device *ndev)
{
	struct arc_emac_priv *priv = netdev_priv(ndev);

	if (ndev->flags & IFF_PROMISC) {
		arc_reg_or(priv, R_CTRL, PROM_MASK);
	} else {
		arc_reg_clr(priv, R_CTRL, PROM_MASK);

		if (ndev->flags & IFF_ALLMULTI) {
			arc_reg_set(priv, R_LAFL, ~0);
			arc_reg_set(priv, R_LAFH, ~0);
		} else if (ndev->flags & IFF_MULTICAST) {
			struct netdev_hw_addr *ha;
			unsigned int filter[2] = { 0, 0 };
			int bit;

			netdev_for_each_mc_addr(ha, ndev) {
				bit = ether_crc_le(ETH_ALEN, ha->addr) >> 26;
				filter[bit >> 5] |= 1 << (bit & 31);
			}

			arc_reg_set(priv, R_LAFL, filter[0]);
			arc_reg_set(priv, R_LAFH, filter[1]);
		} else {
			arc_reg_set(priv, R_LAFL, 0);
			arc_reg_set(priv, R_LAFH, 0);
		}
	}
}

/**
 * arc_free_tx_queue - free skb from tx queue
 * @ndev:	Pointer to the network device.
 *
 * This function must be called while EMAC disable
 */
static void arc_free_tx_queue(struct net_device *ndev)
{
	struct arc_emac_priv *priv = netdev_priv(ndev);
	unsigned int i;

	for (i = 0; i < TX_BD_NUM; i++) {
		struct arc_emac_bd *txbd = &priv->txbd[i];
		struct buffer_state *tx_buff = &priv->tx_buff[i];

		if (tx_buff->skb) {
			dma_unmap_single(&ndev->dev,
					 dma_unmap_addr(tx_buff, addr),
					 dma_unmap_len(tx_buff, len),
					 DMA_TO_DEVICE);

			/* return the sk_buff to system */
			dev_kfree_skb_irq(tx_buff->skb);
		}

		txbd->info = 0;
		txbd->data = 0;
		tx_buff->skb = NULL;
	}
}

/**
 * arc_free_rx_queue - free skb from rx queue
 * @ndev:	Pointer to the network device.
 *
 * This function must be called while EMAC disable
 */
static void arc_free_rx_queue(struct net_device *ndev)
{
	struct arc_emac_priv *priv = netdev_priv(ndev);
	unsigned int i;

	for (i = 0; i < RX_BD_NUM; i++) {
		struct arc_emac_bd *rxbd = &priv->rxbd[i];
		struct buffer_state *rx_buff = &priv->rx_buff[i];

		if (rx_buff->skb) {
			dma_unmap_single(&ndev->dev,
					 dma_unmap_addr(rx_buff, addr),
					 dma_unmap_len(rx_buff, len),
					 DMA_FROM_DEVICE);

			/* return the sk_buff to system */
			dev_kfree_skb_irq(rx_buff->skb);
		}

		rxbd->info = 0;
		rxbd->data = 0;
		rx_buff->skb = NULL;
	}
}

/**
 * arc_emac_stop - Close the network device.
 * @ndev:	Pointer to the network device.
 *
 * This function stops the Tx queue, disables interrupts and frees the IRQ for
 * the EMAC device.
 * It also disconnects the PHY device associated with the EMAC device.
 */
static int arc_emac_stop(struct net_device *ndev)
{
	struct arc_emac_priv *priv = netdev_priv(ndev);

	napi_disable(&priv->napi);
	netif_stop_queue(ndev);

	phy_stop(ndev->phydev);

	/* Disable interrupts */
	arc_reg_clr(priv, R_ENABLE, RXINT_MASK | TXINT_MASK | ERR_MASK);

	/* Disable EMAC */
	arc_reg_clr(priv, R_CTRL, EN_MASK);

	/* Return the sk_buff to system */
	arc_free_tx_queue(ndev);
	arc_free_rx_queue(ndev);

	return 0;
}

/**
 * arc_emac_stats - Get system network statistics.
 * @ndev:	Pointer to net_device structure.
 *
 * Returns the address of the device statistics structure.
 * Statistics are updated in interrupt handler.
 */
static struct net_device_stats *arc_emac_stats(struct net_device *ndev)
{
	struct arc_emac_priv *priv = netdev_priv(ndev);
	struct net_device_stats *stats = &ndev->stats;
	unsigned long miss, rxerr;
	u8 rxcrc, rxfram, rxoflow;

	rxerr = arc_reg_get(priv, R_RXERR);
	miss = arc_reg_get(priv, R_MISS);

	rxcrc = rxerr;
	rxfram = rxerr >> 8;
	rxoflow = rxerr >> 16;

	stats->rx_errors += miss;
	stats->rx_errors += rxcrc + rxfram + rxoflow;

	stats->rx_over_errors += rxoflow;
	stats->rx_frame_errors += rxfram;
	stats->rx_crc_errors += rxcrc;
	stats->rx_missed_errors += miss;

	return stats;
}

/**
 * arc_emac_tx - Starts the data transmission.
 * @skb:	sk_buff pointer that contains data to be Transmitted.
 * @ndev:	Pointer to net_device structure.
 *
 * returns: NETDEV_TX_OK, on success
 *		NETDEV_TX_BUSY, if any of the descriptors are not free.
 *
 * This function is invoked from upper layers to initiate transmission.
 */
static netdev_tx_t arc_emac_tx(struct sk_buff *skb, struct net_device *ndev)
{
	struct arc_emac_priv *priv = netdev_priv(ndev);
	unsigned int len, *txbd_curr = &priv->txbd_curr;
	struct net_device_stats *stats = &ndev->stats;
	__le32 *info = &priv->txbd[*txbd_curr].info;
	dma_addr_t addr;

	if (skb_padto(skb, ETH_ZLEN))
		return NETDEV_TX_OK;

	len = max_t(unsigned int, ETH_ZLEN, skb->len);

	if (unlikely(!arc_emac_tx_avail(priv))) {
		netif_stop_queue(ndev);
		netdev_err(ndev, "BUG! Tx Ring full when queue awake!\n");
		return NETDEV_TX_BUSY;
	}

	addr = dma_map_single(&ndev->dev, (void *)skb->data, len,
			      DMA_TO_DEVICE);

	if (unlikely(dma_mapping_error(&ndev->dev, addr))) {
		stats->tx_dropped++;
		stats->tx_errors++;
		dev_kfree_skb_any(skb);
		return NETDEV_TX_OK;
	}
	dma_unmap_addr_set(&priv->tx_buff[*txbd_curr], addr, addr);
	dma_unmap_len_set(&priv->tx_buff[*txbd_curr], len, len);

	priv->txbd[*txbd_curr].data = cpu_to_le32(addr);

	/* Make sure pointer to data buffer is set */
	wmb();

	skb_tx_timestamp(skb);

	*info = cpu_to_le32(FOR_EMAC | FIRST_OR_LAST_MASK | len);

	/* Make sure info word is set */
	wmb();

	priv->tx_buff[*txbd_curr].skb = skb;

	/* Increment index to point to the next BD */
	*txbd_curr = (*txbd_curr + 1) % TX_BD_NUM;

	/* Ensure that tx_clean() sees the new txbd_curr before
	 * checking the queue status. This prevents an unneeded wake
	 * of the queue in tx_clean().
	 */
	smp_mb();

	if (!arc_emac_tx_avail(priv)) {
		netif_stop_queue(ndev);
		/* Refresh tx_dirty */
		smp_mb();
		if (arc_emac_tx_avail(priv))
			netif_start_queue(ndev);
	}

	arc_reg_set(priv, R_STATUS, TXPL_MASK);

	return NETDEV_TX_OK;
}

static void arc_emac_set_address_internal(struct net_device *ndev)
{
	struct arc_emac_priv *priv = netdev_priv(ndev);
	unsigned int addr_low, addr_hi;

	addr_low = le32_to_cpu(*(__le32 *)&ndev->dev_addr[0]);
	addr_hi = le16_to_cpu(*(__le16 *)&ndev->dev_addr[4]);

	arc_reg_set(priv, R_ADDRL, addr_low);
	arc_reg_set(priv, R_ADDRH, addr_hi);
}

/**
 * arc_emac_set_address - Set the MAC address for this device.
 * @ndev:	Pointer to net_device structure.
 * @p:		6 byte Address to be written as MAC address.
 *
 * This function copies the HW address from the sockaddr structure to the
 * net_device structure and updates the address in HW.
 *
 * returns:	-EBUSY if the net device is busy or 0 if the address is set
 *		successfully.
 */
static int arc_emac_set_address(struct net_device *ndev, void *p)
{
	struct sockaddr *addr = p;

	if (netif_running(ndev))
		return -EBUSY;

	if (!is_valid_ether_addr(addr->sa_data))
		return -EADDRNOTAVAIL;

	memcpy(ndev->dev_addr, addr->sa_data, ndev->addr_len);

	arc_emac_set_address_internal(ndev);

	return 0;
}

/**
 * arc_emac_restart - Restart EMAC
 * @ndev:	Pointer to net_device structure.
 *
 * This function do hardware reset of EMAC in order to restore
 * network packets reception.
 */
static void arc_emac_restart(struct net_device *ndev)
{
	struct arc_emac_priv *priv = netdev_priv(ndev);
	struct net_device_stats *stats = &ndev->stats;
	int i;

	if (net_ratelimit())
		netdev_warn(ndev, "restarting stalled EMAC\n");

	netif_stop_queue(ndev);

	/* Disable interrupts */
	arc_reg_clr(priv, R_ENABLE, RXINT_MASK | TXINT_MASK | ERR_MASK);

	/* Disable EMAC */
	arc_reg_clr(priv, R_CTRL, EN_MASK);

	/* Return the sk_buff to system */
	arc_free_tx_queue(ndev);

	/* Clean Tx BD's */
	priv->txbd_curr = 0;
	priv->txbd_dirty = 0;
	memset(priv->txbd, 0, TX_RING_SZ);

	for (i = 0; i < RX_BD_NUM; i++) {
		struct arc_emac_bd *rxbd = &priv->rxbd[i];
		unsigned int info = le32_to_cpu(rxbd->info);

		if (!(info & FOR_EMAC)) {
			stats->rx_errors++;
			stats->rx_dropped++;
		}
		/* Return ownership to EMAC */
		rxbd->info = cpu_to_le32(FOR_EMAC | EMAC_BUFFER_SIZE);
	}
	priv->last_rx_bd = 0;

	/* Make sure info is visible to EMAC before enable */
	wmb();

	/* Enable interrupts */
	arc_reg_set(priv, R_ENABLE, RXINT_MASK | TXINT_MASK | ERR_MASK);

	/* Enable EMAC */
	arc_reg_or(priv, R_CTRL, EN_MASK);

	netif_start_queue(ndev);
}

static const struct net_device_ops arc_emac_netdev_ops = {
	.ndo_open		= arc_emac_open,
	.ndo_stop		= arc_emac_stop,
	.ndo_start_xmit		= arc_emac_tx,
	.ndo_set_mac_address	= arc_emac_set_address,
	.ndo_get_stats		= arc_emac_stats,
	.ndo_set_rx_mode	= arc_emac_set_rx_mode,
	.ndo_do_ioctl		= phy_do_ioctl_running,
#ifdef CONFIG_NET_POLL_CONTROLLER
	.ndo_poll_controller	= arc_emac_poll_controller,
#endif
};

int arc_emac_probe(struct net_device *ndev, int interface)
{
	struct device *dev = ndev->dev.parent;
	struct resource res_regs;
	struct device_node *phy_node;
	struct phy_device *phydev = NULL;
	struct arc_emac_priv *priv;
	const char *mac_addr;
	unsigned int id, clock_frequency, irq;
	int err;

	/* Get PHY from device tree */
	phy_node = of_parse_phandle(dev->of_node, "phy", 0);
	if (!phy_node) {
		dev_err(dev, "failed to retrieve phy description from device tree\n");
		return -ENODEV;
	}

	/* Get EMAC registers base address from device tree */
	err = of_address_to_resource(dev->of_node, 0, &res_regs);
	if (err) {
		dev_err(dev, "failed to retrieve registers base from device tree\n");
		err = -ENODEV;
		goto out_put_node;
	}

	/* Get IRQ from device tree */
	irq = irq_of_parse_and_map(dev->of_node, 0);
	if (!irq) {
		dev_err(dev, "failed to retrieve <irq> value from device tree\n");
		err = -ENODEV;
		goto out_put_node;
	}

	ndev->netdev_ops = &arc_emac_netdev_ops;
	ndev->ethtool_ops = &arc_emac_ethtool_ops;
	ndev->watchdog_timeo = TX_TIMEOUT;

	priv = netdev_priv(ndev);
	priv->dev = dev;

	priv->regs = devm_ioremap_resource(dev, &res_regs);
	if (IS_ERR(priv->regs)) {
		err = PTR_ERR(priv->regs);
		goto out_put_node;
	}

	dev_dbg(dev, "Registers base address is 0x%p\n", priv->regs);

	if (priv->clk) {
		err = clk_prepare_enable(priv->clk);
		if (err) {
			dev_err(dev, "failed to enable clock\n");
			goto out_put_node;
		}

		clock_frequency = clk_get_rate(priv->clk);
	} else {
		/* Get CPU clock frequency from device tree */
		if (of_property_read_u32(dev->of_node, "clock-frequency",
					 &clock_frequency)) {
			dev_err(dev, "failed to retrieve <clock-frequency> from device tree\n");
			err = -EINVAL;
			goto out_put_node;
		}
	}

	id = arc_reg_get(priv, R_ID);

	/* Check for EMAC revision 5 or 7, magic number */
	if (!(id == 0x0005fd02 || id == 0x0007fd02)) {
		dev_err(dev, "ARC EMAC not detected, id=0x%x\n", id);
		err = -ENODEV;
		goto out_clken;
	}
	dev_info(dev, "ARC EMAC detected with id: 0x%x\n", id);

	/* Set poll rate so that it polls every 1 ms */
	arc_reg_set(priv, R_POLLRATE, clock_frequency / 1000000);

	ndev->irq = irq;
	dev_info(dev, "IRQ is %d\n", ndev->irq);

	/* Register interrupt handler for device */
	err = devm_request_irq(dev, ndev->irq, arc_emac_intr, 0,
			       ndev->name, ndev);
	if (err) {
		dev_err(dev, "could not allocate IRQ\n");
		goto out_clken;
	}

	/* Get MAC address from device tree */
	mac_addr = of_get_mac_address(dev->of_node);

	if (!IS_ERR(mac_addr))
		ether_addr_copy(ndev->dev_addr, mac_addr);
	else
		eth_hw_addr_random(ndev);

	arc_emac_set_address_internal(ndev);
	dev_info(dev, "MAC address is now %pM\n", ndev->dev_addr);

	/* Do 1 allocation instead of 2 separate ones for Rx and Tx BD rings */
	priv->rxbd = dmam_alloc_coherent(dev, RX_RING_SZ + TX_RING_SZ,
					 &priv->rxbd_dma, GFP_KERNEL);

	if (!priv->rxbd) {
		dev_err(dev, "failed to allocate data buffers\n");
		err = -ENOMEM;
		goto out_clken;
	}

	priv->txbd = priv->rxbd + RX_BD_NUM;

	priv->txbd_dma = priv->rxbd_dma + RX_RING_SZ;
	dev_dbg(dev, "EMAC Device addr: Rx Ring [0x%x], Tx Ring[%x]\n",
		(unsigned int)priv->rxbd_dma, (unsigned int)priv->txbd_dma);

	err = arc_mdio_probe(priv);
	if (err) {
		dev_err(dev, "failed to probe MII bus\n");
		goto out_clken;
	}

	phydev = of_phy_connect(ndev, phy_node, arc_emac_adjust_link, 0,
				interface);
	if (!phydev) {
		dev_err(dev, "of_phy_connect() failed\n");
		err = -ENODEV;
		goto out_mdio;
	}

	dev_info(dev, "connected to %s phy with id 0x%x\n",
		 phydev->drv->name, phydev->phy_id);

	netif_napi_add(ndev, &priv->napi, arc_emac_poll, ARC_EMAC_NAPI_WEIGHT);

	err = register_netdev(ndev);
	if (err) {
		dev_err(dev, "failed to register network device\n");
		goto out_netif_api;
	}

	of_node_put(phy_node);
	return 0;

out_netif_api:
	netif_napi_del(&priv->napi);
	phy_disconnect(phydev);
out_mdio:
	arc_mdio_remove(priv);
out_clken:
	if (priv->clk)
		clk_disable_unprepare(priv->clk);
out_put_node:
	of_node_put(phy_node);

	return err;
}
EXPORT_SYMBOL_GPL(arc_emac_probe);

int arc_emac_remove(struct net_device *ndev)
{
	struct arc_emac_priv *priv = netdev_priv(ndev);

	phy_disconnect(ndev->phydev);
	arc_mdio_remove(priv);
	unregister_netdev(ndev);
	netif_napi_del(&priv->napi);

	if (!IS_ERR(priv->clk))
		clk_disable_unprepare(priv->clk);

	return 0;
}
EXPORT_SYMBOL_GPL(arc_emac_remove);

MODULE_AUTHOR("Alexey Brodkin <abrodkin@synopsys.com>");
MODULE_DESCRIPTION("ARC EMAC driver");
MODULE_LICENSE("GPL");<|MERGE_RESOLUTION|>--- conflicted
+++ resolved
@@ -494,11 +494,7 @@
 	/* Enable EMAC */
 	arc_reg_or(priv, R_CTRL, EN_MASK);
 
-<<<<<<< HEAD
-	phy_start_aneg(ndev->phydev);
-=======
 	phy_start(ndev->phydev);
->>>>>>> 24b8d41d
 
 	netif_start_queue(ndev);
 
