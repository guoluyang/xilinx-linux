// SPDX-License-Identifier: GPL-2.0-only
/*
 * Broadcom GENET (Gigabit Ethernet) controller driver
 *
 * Copyright (c) 2014-2020 Broadcom
 */

#define pr_fmt(fmt)				"bcmgenet: " fmt

#include <linux/acpi.h>
#include <linux/kernel.h>
#include <linux/module.h>
#include <linux/sched.h>
#include <linux/types.h>
#include <linux/fcntl.h>
#include <linux/interrupt.h>
#include <linux/string.h>
#include <linux/if_ether.h>
#include <linux/init.h>
#include <linux/errno.h>
#include <linux/delay.h>
#include <linux/platform_device.h>
#include <linux/dma-mapping.h>
#include <linux/pm.h>
#include <linux/clk.h>
#include <net/arp.h>

#include <linux/mii.h>
#include <linux/ethtool.h>
#include <linux/netdevice.h>
#include <linux/inetdevice.h>
#include <linux/etherdevice.h>
#include <linux/skbuff.h>
#include <linux/in.h>
#include <linux/ip.h>
#include <linux/ipv6.h>
#include <linux/phy.h>
#include <linux/platform_data/bcmgenet.h>

#include <asm/unaligned.h>

#include "bcmgenet.h"

/* Maximum number of hardware queues, downsized if needed */
#define GENET_MAX_MQ_CNT	4

/* Default highest priority queue for multi queue support */
#define GENET_Q0_PRIORITY	0

#define GENET_Q16_RX_BD_CNT	\
	(TOTAL_DESC - priv->hw_params->rx_queues * priv->hw_params->rx_bds_per_q)
#define GENET_Q16_TX_BD_CNT	\
	(TOTAL_DESC - priv->hw_params->tx_queues * priv->hw_params->tx_bds_per_q)

#define RX_BUF_LENGTH		2048
#define SKB_ALIGNMENT		32

/* Tx/Rx DMA register offset, skip 256 descriptors */
#define WORDS_PER_BD(p)		(p->hw_params->words_per_bd)
#define DMA_DESC_SIZE		(WORDS_PER_BD(priv) * sizeof(u32))

#define GENET_TDMA_REG_OFF	(priv->hw_params->tdma_offset + \
				TOTAL_DESC * DMA_DESC_SIZE)

#define GENET_RDMA_REG_OFF	(priv->hw_params->rdma_offset + \
				TOTAL_DESC * DMA_DESC_SIZE)

/* Forward declarations */
static void bcmgenet_set_rx_mode(struct net_device *dev);

static inline void bcmgenet_writel(u32 value, void __iomem *offset)
{
	/* MIPS chips strapped for BE will automagically configure the
	 * peripheral registers for CPU-native byte order.
	 */
	if (IS_ENABLED(CONFIG_MIPS) && IS_ENABLED(CONFIG_CPU_BIG_ENDIAN))
		__raw_writel(value, offset);
	else
		writel_relaxed(value, offset);
}

static inline u32 bcmgenet_readl(void __iomem *offset)
{
	if (IS_ENABLED(CONFIG_MIPS) && IS_ENABLED(CONFIG_CPU_BIG_ENDIAN))
		return __raw_readl(offset);
	else
		return readl_relaxed(offset);
}

static inline void dmadesc_set_length_status(struct bcmgenet_priv *priv,
					     void __iomem *d, u32 value)
{
	bcmgenet_writel(value, d + DMA_DESC_LENGTH_STATUS);
}

static inline void dmadesc_set_addr(struct bcmgenet_priv *priv,
				    void __iomem *d,
				    dma_addr_t addr)
{
	bcmgenet_writel(lower_32_bits(addr), d + DMA_DESC_ADDRESS_LO);

	/* Register writes to GISB bus can take couple hundred nanoseconds
	 * and are done for each packet, save these expensive writes unless
	 * the platform is explicitly configured for 64-bits/LPAE.
	 */
#ifdef CONFIG_PHYS_ADDR_T_64BIT
	if (priv->hw_params->flags & GENET_HAS_40BITS)
		bcmgenet_writel(upper_32_bits(addr), d + DMA_DESC_ADDRESS_HI);
#endif
}

/* Combined address + length/status setter */
static inline void dmadesc_set(struct bcmgenet_priv *priv,
			       void __iomem *d, dma_addr_t addr, u32 val)
{
	dmadesc_set_addr(priv, d, addr);
	dmadesc_set_length_status(priv, d, val);
}

static inline dma_addr_t dmadesc_get_addr(struct bcmgenet_priv *priv,
					  void __iomem *d)
{
	dma_addr_t addr;

	addr = bcmgenet_readl(d + DMA_DESC_ADDRESS_LO);

	/* Register writes to GISB bus can take couple hundred nanoseconds
	 * and are done for each packet, save these expensive writes unless
	 * the platform is explicitly configured for 64-bits/LPAE.
	 */
#ifdef CONFIG_PHYS_ADDR_T_64BIT
	if (priv->hw_params->flags & GENET_HAS_40BITS)
		addr |= (u64)bcmgenet_readl(d + DMA_DESC_ADDRESS_HI) << 32;
#endif
	return addr;
}

#define GENET_VER_FMT	"%1d.%1d EPHY: 0x%04x"

#define GENET_MSG_DEFAULT	(NETIF_MSG_DRV | NETIF_MSG_PROBE | \
				NETIF_MSG_LINK)

static inline u32 bcmgenet_rbuf_ctrl_get(struct bcmgenet_priv *priv)
{
	if (GENET_IS_V1(priv))
		return bcmgenet_rbuf_readl(priv, RBUF_FLUSH_CTRL_V1);
	else
		return bcmgenet_sys_readl(priv, SYS_RBUF_FLUSH_CTRL);
}

static inline void bcmgenet_rbuf_ctrl_set(struct bcmgenet_priv *priv, u32 val)
{
	if (GENET_IS_V1(priv))
		bcmgenet_rbuf_writel(priv, val, RBUF_FLUSH_CTRL_V1);
	else
		bcmgenet_sys_writel(priv, val, SYS_RBUF_FLUSH_CTRL);
}

/* These macros are defined to deal with register map change
 * between GENET1.1 and GENET2. Only those currently being used
 * by driver are defined.
 */
static inline u32 bcmgenet_tbuf_ctrl_get(struct bcmgenet_priv *priv)
{
	if (GENET_IS_V1(priv))
		return bcmgenet_rbuf_readl(priv, TBUF_CTRL_V1);
	else
		return bcmgenet_readl(priv->base +
				      priv->hw_params->tbuf_offset + TBUF_CTRL);
}

static inline void bcmgenet_tbuf_ctrl_set(struct bcmgenet_priv *priv, u32 val)
{
	if (GENET_IS_V1(priv))
		bcmgenet_rbuf_writel(priv, val, TBUF_CTRL_V1);
	else
		bcmgenet_writel(val, priv->base +
				priv->hw_params->tbuf_offset + TBUF_CTRL);
}

static inline u32 bcmgenet_bp_mc_get(struct bcmgenet_priv *priv)
{
	if (GENET_IS_V1(priv))
		return bcmgenet_rbuf_readl(priv, TBUF_BP_MC_V1);
	else
		return bcmgenet_readl(priv->base +
				      priv->hw_params->tbuf_offset + TBUF_BP_MC);
}

static inline void bcmgenet_bp_mc_set(struct bcmgenet_priv *priv, u32 val)
{
	if (GENET_IS_V1(priv))
		bcmgenet_rbuf_writel(priv, val, TBUF_BP_MC_V1);
	else
		bcmgenet_writel(val, priv->base +
				priv->hw_params->tbuf_offset + TBUF_BP_MC);
}

/* RX/TX DMA register accessors */
enum dma_reg {
	DMA_RING_CFG = 0,
	DMA_CTRL,
	DMA_STATUS,
	DMA_SCB_BURST_SIZE,
	DMA_ARB_CTRL,
	DMA_PRIORITY_0,
	DMA_PRIORITY_1,
	DMA_PRIORITY_2,
	DMA_INDEX2RING_0,
	DMA_INDEX2RING_1,
	DMA_INDEX2RING_2,
	DMA_INDEX2RING_3,
	DMA_INDEX2RING_4,
	DMA_INDEX2RING_5,
	DMA_INDEX2RING_6,
	DMA_INDEX2RING_7,
	DMA_RING0_TIMEOUT,
	DMA_RING1_TIMEOUT,
	DMA_RING2_TIMEOUT,
	DMA_RING3_TIMEOUT,
	DMA_RING4_TIMEOUT,
	DMA_RING5_TIMEOUT,
	DMA_RING6_TIMEOUT,
	DMA_RING7_TIMEOUT,
	DMA_RING8_TIMEOUT,
	DMA_RING9_TIMEOUT,
	DMA_RING10_TIMEOUT,
	DMA_RING11_TIMEOUT,
	DMA_RING12_TIMEOUT,
	DMA_RING13_TIMEOUT,
	DMA_RING14_TIMEOUT,
	DMA_RING15_TIMEOUT,
	DMA_RING16_TIMEOUT,
};

static const u8 bcmgenet_dma_regs_v3plus[] = {
	[DMA_RING_CFG]		= 0x00,
	[DMA_CTRL]		= 0x04,
	[DMA_STATUS]		= 0x08,
	[DMA_SCB_BURST_SIZE]	= 0x0C,
	[DMA_ARB_CTRL]		= 0x2C,
	[DMA_PRIORITY_0]	= 0x30,
	[DMA_PRIORITY_1]	= 0x34,
	[DMA_PRIORITY_2]	= 0x38,
	[DMA_RING0_TIMEOUT]	= 0x2C,
	[DMA_RING1_TIMEOUT]	= 0x30,
	[DMA_RING2_TIMEOUT]	= 0x34,
	[DMA_RING3_TIMEOUT]	= 0x38,
	[DMA_RING4_TIMEOUT]	= 0x3c,
	[DMA_RING5_TIMEOUT]	= 0x40,
	[DMA_RING6_TIMEOUT]	= 0x44,
	[DMA_RING7_TIMEOUT]	= 0x48,
	[DMA_RING8_TIMEOUT]	= 0x4c,
	[DMA_RING9_TIMEOUT]	= 0x50,
	[DMA_RING10_TIMEOUT]	= 0x54,
	[DMA_RING11_TIMEOUT]	= 0x58,
	[DMA_RING12_TIMEOUT]	= 0x5c,
	[DMA_RING13_TIMEOUT]	= 0x60,
	[DMA_RING14_TIMEOUT]	= 0x64,
	[DMA_RING15_TIMEOUT]	= 0x68,
	[DMA_RING16_TIMEOUT]	= 0x6C,
	[DMA_INDEX2RING_0]	= 0x70,
	[DMA_INDEX2RING_1]	= 0x74,
	[DMA_INDEX2RING_2]	= 0x78,
	[DMA_INDEX2RING_3]	= 0x7C,
	[DMA_INDEX2RING_4]	= 0x80,
	[DMA_INDEX2RING_5]	= 0x84,
	[DMA_INDEX2RING_6]	= 0x88,
	[DMA_INDEX2RING_7]	= 0x8C,
};

static const u8 bcmgenet_dma_regs_v2[] = {
	[DMA_RING_CFG]		= 0x00,
	[DMA_CTRL]		= 0x04,
	[DMA_STATUS]		= 0x08,
	[DMA_SCB_BURST_SIZE]	= 0x0C,
	[DMA_ARB_CTRL]		= 0x30,
	[DMA_PRIORITY_0]	= 0x34,
	[DMA_PRIORITY_1]	= 0x38,
	[DMA_PRIORITY_2]	= 0x3C,
	[DMA_RING0_TIMEOUT]	= 0x2C,
	[DMA_RING1_TIMEOUT]	= 0x30,
	[DMA_RING2_TIMEOUT]	= 0x34,
	[DMA_RING3_TIMEOUT]	= 0x38,
	[DMA_RING4_TIMEOUT]	= 0x3c,
	[DMA_RING5_TIMEOUT]	= 0x40,
	[DMA_RING6_TIMEOUT]	= 0x44,
	[DMA_RING7_TIMEOUT]	= 0x48,
	[DMA_RING8_TIMEOUT]	= 0x4c,
	[DMA_RING9_TIMEOUT]	= 0x50,
	[DMA_RING10_TIMEOUT]	= 0x54,
	[DMA_RING11_TIMEOUT]	= 0x58,
	[DMA_RING12_TIMEOUT]	= 0x5c,
	[DMA_RING13_TIMEOUT]	= 0x60,
	[DMA_RING14_TIMEOUT]	= 0x64,
	[DMA_RING15_TIMEOUT]	= 0x68,
	[DMA_RING16_TIMEOUT]	= 0x6C,
};

static const u8 bcmgenet_dma_regs_v1[] = {
	[DMA_CTRL]		= 0x00,
	[DMA_STATUS]		= 0x04,
	[DMA_SCB_BURST_SIZE]	= 0x0C,
	[DMA_ARB_CTRL]		= 0x30,
	[DMA_PRIORITY_0]	= 0x34,
	[DMA_PRIORITY_1]	= 0x38,
	[DMA_PRIORITY_2]	= 0x3C,
	[DMA_RING0_TIMEOUT]	= 0x2C,
	[DMA_RING1_TIMEOUT]	= 0x30,
	[DMA_RING2_TIMEOUT]	= 0x34,
	[DMA_RING3_TIMEOUT]	= 0x38,
	[DMA_RING4_TIMEOUT]	= 0x3c,
	[DMA_RING5_TIMEOUT]	= 0x40,
	[DMA_RING6_TIMEOUT]	= 0x44,
	[DMA_RING7_TIMEOUT]	= 0x48,
	[DMA_RING8_TIMEOUT]	= 0x4c,
	[DMA_RING9_TIMEOUT]	= 0x50,
	[DMA_RING10_TIMEOUT]	= 0x54,
	[DMA_RING11_TIMEOUT]	= 0x58,
	[DMA_RING12_TIMEOUT]	= 0x5c,
	[DMA_RING13_TIMEOUT]	= 0x60,
	[DMA_RING14_TIMEOUT]	= 0x64,
	[DMA_RING15_TIMEOUT]	= 0x68,
	[DMA_RING16_TIMEOUT]	= 0x6C,
};

/* Set at runtime once bcmgenet version is known */
static const u8 *bcmgenet_dma_regs;

static inline struct bcmgenet_priv *dev_to_priv(struct device *dev)
{
	return netdev_priv(dev_get_drvdata(dev));
}

static inline u32 bcmgenet_tdma_readl(struct bcmgenet_priv *priv,
				      enum dma_reg r)
{
	return bcmgenet_readl(priv->base + GENET_TDMA_REG_OFF +
			      DMA_RINGS_SIZE + bcmgenet_dma_regs[r]);
}

static inline void bcmgenet_tdma_writel(struct bcmgenet_priv *priv,
					u32 val, enum dma_reg r)
{
	bcmgenet_writel(val, priv->base + GENET_TDMA_REG_OFF +
			DMA_RINGS_SIZE + bcmgenet_dma_regs[r]);
}

static inline u32 bcmgenet_rdma_readl(struct bcmgenet_priv *priv,
				      enum dma_reg r)
{
	return bcmgenet_readl(priv->base + GENET_RDMA_REG_OFF +
			      DMA_RINGS_SIZE + bcmgenet_dma_regs[r]);
}

static inline void bcmgenet_rdma_writel(struct bcmgenet_priv *priv,
					u32 val, enum dma_reg r)
{
	bcmgenet_writel(val, priv->base + GENET_RDMA_REG_OFF +
			DMA_RINGS_SIZE + bcmgenet_dma_regs[r]);
}

/* RDMA/TDMA ring registers and accessors
 * we merge the common fields and just prefix with T/D the registers
 * having different meaning depending on the direction
 */
enum dma_ring_reg {
	TDMA_READ_PTR = 0,
	RDMA_WRITE_PTR = TDMA_READ_PTR,
	TDMA_READ_PTR_HI,
	RDMA_WRITE_PTR_HI = TDMA_READ_PTR_HI,
	TDMA_CONS_INDEX,
	RDMA_PROD_INDEX = TDMA_CONS_INDEX,
	TDMA_PROD_INDEX,
	RDMA_CONS_INDEX = TDMA_PROD_INDEX,
	DMA_RING_BUF_SIZE,
	DMA_START_ADDR,
	DMA_START_ADDR_HI,
	DMA_END_ADDR,
	DMA_END_ADDR_HI,
	DMA_MBUF_DONE_THRESH,
	TDMA_FLOW_PERIOD,
	RDMA_XON_XOFF_THRESH = TDMA_FLOW_PERIOD,
	TDMA_WRITE_PTR,
	RDMA_READ_PTR = TDMA_WRITE_PTR,
	TDMA_WRITE_PTR_HI,
	RDMA_READ_PTR_HI = TDMA_WRITE_PTR_HI
};

/* GENET v4 supports 40-bits pointer addressing
 * for obvious reasons the LO and HI word parts
 * are contiguous, but this offsets the other
 * registers.
 */
static const u8 genet_dma_ring_regs_v4[] = {
	[TDMA_READ_PTR]			= 0x00,
	[TDMA_READ_PTR_HI]		= 0x04,
	[TDMA_CONS_INDEX]		= 0x08,
	[TDMA_PROD_INDEX]		= 0x0C,
	[DMA_RING_BUF_SIZE]		= 0x10,
	[DMA_START_ADDR]		= 0x14,
	[DMA_START_ADDR_HI]		= 0x18,
	[DMA_END_ADDR]			= 0x1C,
	[DMA_END_ADDR_HI]		= 0x20,
	[DMA_MBUF_DONE_THRESH]		= 0x24,
	[TDMA_FLOW_PERIOD]		= 0x28,
	[TDMA_WRITE_PTR]		= 0x2C,
	[TDMA_WRITE_PTR_HI]		= 0x30,
};

static const u8 genet_dma_ring_regs_v123[] = {
	[TDMA_READ_PTR]			= 0x00,
	[TDMA_CONS_INDEX]		= 0x04,
	[TDMA_PROD_INDEX]		= 0x08,
	[DMA_RING_BUF_SIZE]		= 0x0C,
	[DMA_START_ADDR]		= 0x10,
	[DMA_END_ADDR]			= 0x14,
	[DMA_MBUF_DONE_THRESH]		= 0x18,
	[TDMA_FLOW_PERIOD]		= 0x1C,
	[TDMA_WRITE_PTR]		= 0x20,
};

/* Set at runtime once GENET version is known */
static const u8 *genet_dma_ring_regs;

static inline u32 bcmgenet_tdma_ring_readl(struct bcmgenet_priv *priv,
					   unsigned int ring,
					   enum dma_ring_reg r)
{
	return bcmgenet_readl(priv->base + GENET_TDMA_REG_OFF +
			      (DMA_RING_SIZE * ring) +
			      genet_dma_ring_regs[r]);
}

static inline void bcmgenet_tdma_ring_writel(struct bcmgenet_priv *priv,
					     unsigned int ring, u32 val,
					     enum dma_ring_reg r)
{
	bcmgenet_writel(val, priv->base + GENET_TDMA_REG_OFF +
			(DMA_RING_SIZE * ring) +
			genet_dma_ring_regs[r]);
}

static inline u32 bcmgenet_rdma_ring_readl(struct bcmgenet_priv *priv,
					   unsigned int ring,
					   enum dma_ring_reg r)
{
	return bcmgenet_readl(priv->base + GENET_RDMA_REG_OFF +
			      (DMA_RING_SIZE * ring) +
			      genet_dma_ring_regs[r]);
}

static inline void bcmgenet_rdma_ring_writel(struct bcmgenet_priv *priv,
					     unsigned int ring, u32 val,
					     enum dma_ring_reg r)
{
	bcmgenet_writel(val, priv->base + GENET_RDMA_REG_OFF +
			(DMA_RING_SIZE * ring) +
			genet_dma_ring_regs[r]);
}

<<<<<<< HEAD
static int bcmgenet_get_link_ksettings(struct net_device *dev,
				       struct ethtool_link_ksettings *cmd)
=======
static void bcmgenet_hfb_enable_filter(struct bcmgenet_priv *priv, u32 f_index)
>>>>>>> 24b8d41d
{
	u32 offset;
	u32 reg;

<<<<<<< HEAD
	return phy_ethtool_ksettings_get(priv->phydev, cmd);
}

static int bcmgenet_set_link_ksettings(struct net_device *dev,
				       const struct ethtool_link_ksettings *cmd)
=======
	offset = HFB_FLT_ENABLE_V3PLUS + (f_index < 32) * sizeof(u32);
	reg = bcmgenet_hfb_reg_readl(priv, offset);
	reg |= (1 << (f_index % 32));
	bcmgenet_hfb_reg_writel(priv, reg, offset);
	reg = bcmgenet_hfb_reg_readl(priv, HFB_CTRL);
	reg |= RBUF_HFB_EN;
	bcmgenet_hfb_reg_writel(priv, reg, HFB_CTRL);
}

static void bcmgenet_hfb_disable_filter(struct bcmgenet_priv *priv, u32 f_index)
>>>>>>> 24b8d41d
{
	u32 offset, reg, reg1;

	offset = HFB_FLT_ENABLE_V3PLUS;
	reg = bcmgenet_hfb_reg_readl(priv, offset);
	reg1 = bcmgenet_hfb_reg_readl(priv, offset + sizeof(u32));
	if  (f_index < 32) {
		reg1 &= ~(1 << (f_index % 32));
		bcmgenet_hfb_reg_writel(priv, reg1, offset + sizeof(u32));
	} else {
		reg &= ~(1 << (f_index % 32));
		bcmgenet_hfb_reg_writel(priv, reg, offset);
	}
	if (!reg && !reg1) {
		reg = bcmgenet_hfb_reg_readl(priv, HFB_CTRL);
		reg &= ~RBUF_HFB_EN;
		bcmgenet_hfb_reg_writel(priv, reg, HFB_CTRL);
	}
}

static void bcmgenet_hfb_set_filter_rx_queue_mapping(struct bcmgenet_priv *priv,
						     u32 f_index, u32 rx_queue)
{
	u32 offset;
	u32 reg;

<<<<<<< HEAD
	return phy_ethtool_ksettings_set(priv->phydev, cmd);
=======
	offset = f_index / 8;
	reg = bcmgenet_rdma_readl(priv, DMA_INDEX2RING_0 + offset);
	reg &= ~(0xF << (4 * (f_index % 8)));
	reg |= ((rx_queue & 0xF) << (4 * (f_index % 8)));
	bcmgenet_rdma_writel(priv, reg, DMA_INDEX2RING_0 + offset);
>>>>>>> 24b8d41d
}

static void bcmgenet_hfb_set_filter_length(struct bcmgenet_priv *priv,
					   u32 f_index, u32 f_length)
{
	u32 offset;
	u32 reg;

	offset = HFB_FLT_LEN_V3PLUS +
		 ((priv->hw_params->hfb_filter_cnt - 1 - f_index) / 4) *
		 sizeof(u32);
	reg = bcmgenet_hfb_reg_readl(priv, offset);
	reg &= ~(0xFF << (8 * (f_index % 4)));
	reg |= ((f_length & 0xFF) << (8 * (f_index % 4)));
	bcmgenet_hfb_reg_writel(priv, reg, offset);
}

static int bcmgenet_hfb_validate_mask(void *mask, size_t size)
{
	while (size) {
		switch (*(unsigned char *)mask++) {
		case 0x00:
		case 0x0f:
		case 0xf0:
		case 0xff:
			size--;
			continue;
		default:
			return -EINVAL;
		}
	}

	return 0;
}

#define VALIDATE_MASK(x) \
	bcmgenet_hfb_validate_mask(&(x), sizeof(x))

static int bcmgenet_hfb_insert_data(struct bcmgenet_priv *priv, u32 f_index,
				    u32 offset, void *val, void *mask,
				    size_t size)
{
	u32 index, tmp;

	index = f_index * priv->hw_params->hfb_filter_size + offset / 2;
	tmp = bcmgenet_hfb_readl(priv, index * sizeof(u32));

	while (size--) {
		if (offset++ & 1) {
			tmp &= ~0x300FF;
			tmp |= (*(unsigned char *)val++);
			switch ((*(unsigned char *)mask++)) {
			case 0xFF:
				tmp |= 0x30000;
				break;
			case 0xF0:
				tmp |= 0x20000;
				break;
			case 0x0F:
				tmp |= 0x10000;
				break;
			}
			bcmgenet_hfb_writel(priv, tmp, index++ * sizeof(u32));
			if (size)
				tmp = bcmgenet_hfb_readl(priv,
							 index * sizeof(u32));
		} else {
			tmp &= ~0xCFF00;
			tmp |= (*(unsigned char *)val++) << 8;
			switch ((*(unsigned char *)mask++)) {
			case 0xFF:
				tmp |= 0xC0000;
				break;
			case 0xF0:
				tmp |= 0x80000;
				break;
			case 0x0F:
				tmp |= 0x40000;
				break;
			}
			if (!size)
				bcmgenet_hfb_writel(priv, tmp, index * sizeof(u32));
		}
	}

	return 0;
}

static void bcmgenet_hfb_create_rxnfc_filter(struct bcmgenet_priv *priv,
					     struct bcmgenet_rxnfc_rule *rule)
{
	struct ethtool_rx_flow_spec *fs = &rule->fs;
	u32 offset = 0, f_length = 0, f;
	u8 val_8, mask_8;
	__be16 val_16;
	u16 mask_16;
	size_t size;

	f = fs->location;
	if (fs->flow_type & FLOW_MAC_EXT) {
		bcmgenet_hfb_insert_data(priv, f, 0,
					 &fs->h_ext.h_dest, &fs->m_ext.h_dest,
					 sizeof(fs->h_ext.h_dest));
	}

	if (fs->flow_type & FLOW_EXT) {
		if (fs->m_ext.vlan_etype ||
		    fs->m_ext.vlan_tci) {
			bcmgenet_hfb_insert_data(priv, f, 12,
						 &fs->h_ext.vlan_etype,
						 &fs->m_ext.vlan_etype,
						 sizeof(fs->h_ext.vlan_etype));
			bcmgenet_hfb_insert_data(priv, f, 14,
						 &fs->h_ext.vlan_tci,
						 &fs->m_ext.vlan_tci,
						 sizeof(fs->h_ext.vlan_tci));
			offset += VLAN_HLEN;
			f_length += DIV_ROUND_UP(VLAN_HLEN, 2);
		}
	}

	switch (fs->flow_type & ~(FLOW_EXT | FLOW_MAC_EXT)) {
	case ETHER_FLOW:
		f_length += DIV_ROUND_UP(ETH_HLEN, 2);
		bcmgenet_hfb_insert_data(priv, f, 0,
					 &fs->h_u.ether_spec.h_dest,
					 &fs->m_u.ether_spec.h_dest,
					 sizeof(fs->h_u.ether_spec.h_dest));
		bcmgenet_hfb_insert_data(priv, f, ETH_ALEN,
					 &fs->h_u.ether_spec.h_source,
					 &fs->m_u.ether_spec.h_source,
					 sizeof(fs->h_u.ether_spec.h_source));
		bcmgenet_hfb_insert_data(priv, f, (2 * ETH_ALEN) + offset,
					 &fs->h_u.ether_spec.h_proto,
					 &fs->m_u.ether_spec.h_proto,
					 sizeof(fs->h_u.ether_spec.h_proto));
		break;
	case IP_USER_FLOW:
		f_length += DIV_ROUND_UP(ETH_HLEN + 20, 2);
		/* Specify IP Ether Type */
		val_16 = htons(ETH_P_IP);
		mask_16 = 0xFFFF;
		bcmgenet_hfb_insert_data(priv, f, (2 * ETH_ALEN) + offset,
					 &val_16, &mask_16, sizeof(val_16));
		bcmgenet_hfb_insert_data(priv, f, 15 + offset,
					 &fs->h_u.usr_ip4_spec.tos,
					 &fs->m_u.usr_ip4_spec.tos,
					 sizeof(fs->h_u.usr_ip4_spec.tos));
		bcmgenet_hfb_insert_data(priv, f, 23 + offset,
					 &fs->h_u.usr_ip4_spec.proto,
					 &fs->m_u.usr_ip4_spec.proto,
					 sizeof(fs->h_u.usr_ip4_spec.proto));
		bcmgenet_hfb_insert_data(priv, f, 26 + offset,
					 &fs->h_u.usr_ip4_spec.ip4src,
					 &fs->m_u.usr_ip4_spec.ip4src,
					 sizeof(fs->h_u.usr_ip4_spec.ip4src));
		bcmgenet_hfb_insert_data(priv, f, 30 + offset,
					 &fs->h_u.usr_ip4_spec.ip4dst,
					 &fs->m_u.usr_ip4_spec.ip4dst,
					 sizeof(fs->h_u.usr_ip4_spec.ip4dst));
		if (!fs->m_u.usr_ip4_spec.l4_4_bytes)
			break;

		/* Only supports 20 byte IPv4 header */
		val_8 = 0x45;
		mask_8 = 0xFF;
		bcmgenet_hfb_insert_data(priv, f, ETH_HLEN + offset,
					 &val_8, &mask_8,
					 sizeof(val_8));
		size = sizeof(fs->h_u.usr_ip4_spec.l4_4_bytes);
		bcmgenet_hfb_insert_data(priv, f,
					 ETH_HLEN + 20 + offset,
					 &fs->h_u.usr_ip4_spec.l4_4_bytes,
					 &fs->m_u.usr_ip4_spec.l4_4_bytes,
					 size);
		f_length += DIV_ROUND_UP(size, 2);
		break;
	}

	bcmgenet_hfb_set_filter_length(priv, f, 2 * f_length);
	if (!fs->ring_cookie || fs->ring_cookie == RX_CLS_FLOW_WAKE) {
		/* Ring 0 flows can be handled by the default Descriptor Ring
		 * We'll map them to ring 0, but don't enable the filter
		 */
		bcmgenet_hfb_set_filter_rx_queue_mapping(priv, f, 0);
		rule->state = BCMGENET_RXNFC_STATE_DISABLED;
	} else {
		/* Other Rx rings are direct mapped here */
		bcmgenet_hfb_set_filter_rx_queue_mapping(priv, f,
							 fs->ring_cookie);
		bcmgenet_hfb_enable_filter(priv, f);
		rule->state = BCMGENET_RXNFC_STATE_ENABLED;
	}
}

/* bcmgenet_hfb_clear
 *
 * Clear Hardware Filter Block and disable all filtering.
 */
static void bcmgenet_hfb_clear_filter(struct bcmgenet_priv *priv, u32 f_index)
{
	u32 base, i;

	base = f_index * priv->hw_params->hfb_filter_size;
	for (i = 0; i < priv->hw_params->hfb_filter_size; i++)
		bcmgenet_hfb_writel(priv, 0x0, (base + i) * sizeof(u32));
}

static void bcmgenet_hfb_clear(struct bcmgenet_priv *priv)
{
	u32 i;

	if (GENET_IS_V1(priv) || GENET_IS_V2(priv))
		return;

	bcmgenet_hfb_reg_writel(priv, 0x0, HFB_CTRL);
	bcmgenet_hfb_reg_writel(priv, 0x0, HFB_FLT_ENABLE_V3PLUS);
	bcmgenet_hfb_reg_writel(priv, 0x0, HFB_FLT_ENABLE_V3PLUS + 4);

	for (i = DMA_INDEX2RING_0; i <= DMA_INDEX2RING_7; i++)
		bcmgenet_rdma_writel(priv, 0x0, i);

	for (i = 0; i < (priv->hw_params->hfb_filter_cnt / 4); i++)
		bcmgenet_hfb_reg_writel(priv, 0x0,
					HFB_FLT_LEN_V3PLUS + i * sizeof(u32));

	for (i = 0; i < priv->hw_params->hfb_filter_cnt; i++)
		bcmgenet_hfb_clear_filter(priv, i);
}

static void bcmgenet_hfb_init(struct bcmgenet_priv *priv)
{
	int i;

	INIT_LIST_HEAD(&priv->rxnfc_list);
	if (GENET_IS_V1(priv) || GENET_IS_V2(priv))
		return;

	for (i = 0; i < MAX_NUM_OF_FS_RULES; i++) {
		INIT_LIST_HEAD(&priv->rxnfc_rules[i].list);
		priv->rxnfc_rules[i].state = BCMGENET_RXNFC_STATE_UNUSED;
	}

	bcmgenet_hfb_clear(priv);
}

static int bcmgenet_begin(struct net_device *dev)
{
	struct bcmgenet_priv *priv = netdev_priv(dev);

	/* Turn on the clock */
	return clk_prepare_enable(priv->clk);
}

static void bcmgenet_complete(struct net_device *dev)
{
	struct bcmgenet_priv *priv = netdev_priv(dev);

	/* Turn off the clock */
	clk_disable_unprepare(priv->clk);
}

static int bcmgenet_get_link_ksettings(struct net_device *dev,
				       struct ethtool_link_ksettings *cmd)
{
	if (!netif_running(dev))
		return -EINVAL;

	if (!dev->phydev)
		return -ENODEV;

	phy_ethtool_ksettings_get(dev->phydev, cmd);

	return 0;
}

static int bcmgenet_set_link_ksettings(struct net_device *dev,
				       const struct ethtool_link_ksettings *cmd)
{
	if (!netif_running(dev))
		return -EINVAL;

	if (!dev->phydev)
		return -ENODEV;

	return phy_ethtool_ksettings_set(dev->phydev, cmd);
}

static int bcmgenet_set_features(struct net_device *dev,
				 netdev_features_t features)
{
	struct bcmgenet_priv *priv = netdev_priv(dev);
	u32 reg;
	int ret;

	ret = clk_prepare_enable(priv->clk);
	if (ret)
		return ret;

	/* Make sure we reflect the value of CRC_CMD_FWD */
	reg = bcmgenet_umac_readl(priv, UMAC_CMD);
	priv->crc_fwd_en = !!(reg & CMD_CRC_FWD);

	clk_disable_unprepare(priv->clk);

	return ret;
}

static u32 bcmgenet_get_msglevel(struct net_device *dev)
{
	struct bcmgenet_priv *priv = netdev_priv(dev);

	return priv->msg_enable;
}

static void bcmgenet_set_msglevel(struct net_device *dev, u32 level)
{
	struct bcmgenet_priv *priv = netdev_priv(dev);

	priv->msg_enable = level;
}

static int bcmgenet_get_coalesce(struct net_device *dev,
				 struct ethtool_coalesce *ec)
{
	struct bcmgenet_priv *priv = netdev_priv(dev);
	struct bcmgenet_rx_ring *ring;
	unsigned int i;

	ec->tx_max_coalesced_frames =
		bcmgenet_tdma_ring_readl(priv, DESC_INDEX,
					 DMA_MBUF_DONE_THRESH);
	ec->rx_max_coalesced_frames =
		bcmgenet_rdma_ring_readl(priv, DESC_INDEX,
					 DMA_MBUF_DONE_THRESH);
	ec->rx_coalesce_usecs =
		bcmgenet_rdma_readl(priv, DMA_RING16_TIMEOUT) * 8192 / 1000;

	for (i = 0; i < priv->hw_params->rx_queues; i++) {
		ring = &priv->rx_rings[i];
		ec->use_adaptive_rx_coalesce |= ring->dim.use_dim;
	}
	ring = &priv->rx_rings[DESC_INDEX];
	ec->use_adaptive_rx_coalesce |= ring->dim.use_dim;

	return 0;
}

static void bcmgenet_set_rx_coalesce(struct bcmgenet_rx_ring *ring,
				     u32 usecs, u32 pkts)
{
	struct bcmgenet_priv *priv = ring->priv;
	unsigned int i = ring->index;
	u32 reg;

	bcmgenet_rdma_ring_writel(priv, i, pkts, DMA_MBUF_DONE_THRESH);

	reg = bcmgenet_rdma_readl(priv, DMA_RING0_TIMEOUT + i);
	reg &= ~DMA_TIMEOUT_MASK;
	reg |= DIV_ROUND_UP(usecs * 1000, 8192);
	bcmgenet_rdma_writel(priv, reg, DMA_RING0_TIMEOUT + i);
}

static void bcmgenet_set_ring_rx_coalesce(struct bcmgenet_rx_ring *ring,
					  struct ethtool_coalesce *ec)
{
	struct dim_cq_moder moder;
	u32 usecs, pkts;

	ring->rx_coalesce_usecs = ec->rx_coalesce_usecs;
	ring->rx_max_coalesced_frames = ec->rx_max_coalesced_frames;
	usecs = ring->rx_coalesce_usecs;
	pkts = ring->rx_max_coalesced_frames;

	if (ec->use_adaptive_rx_coalesce && !ring->dim.use_dim) {
		moder = net_dim_get_def_rx_moderation(ring->dim.dim.mode);
		usecs = moder.usec;
		pkts = moder.pkts;
	}

	ring->dim.use_dim = ec->use_adaptive_rx_coalesce;
	bcmgenet_set_rx_coalesce(ring, usecs, pkts);
}

static int bcmgenet_set_coalesce(struct net_device *dev,
				 struct ethtool_coalesce *ec)
{
	struct bcmgenet_priv *priv = netdev_priv(dev);
	unsigned int i;

	/* Base system clock is 125Mhz, DMA timeout is this reference clock
	 * divided by 1024, which yields roughly 8.192us, our maximum value
	 * has to fit in the DMA_TIMEOUT_MASK (16 bits)
	 */
	if (ec->tx_max_coalesced_frames > DMA_INTR_THRESHOLD_MASK ||
	    ec->tx_max_coalesced_frames == 0 ||
	    ec->rx_max_coalesced_frames > DMA_INTR_THRESHOLD_MASK ||
	    ec->rx_coalesce_usecs > (DMA_TIMEOUT_MASK * 8) + 1)
		return -EINVAL;

	if (ec->rx_coalesce_usecs == 0 && ec->rx_max_coalesced_frames == 0)
		return -EINVAL;

	/* GENET TDMA hardware does not support a configurable timeout, but will
	 * always generate an interrupt either after MBDONE packets have been
	 * transmitted, or when the ring is empty.
	 */

	/* Program all TX queues with the same values, as there is no
	 * ethtool knob to do coalescing on a per-queue basis
	 */
	for (i = 0; i < priv->hw_params->tx_queues; i++)
		bcmgenet_tdma_ring_writel(priv, i,
					  ec->tx_max_coalesced_frames,
					  DMA_MBUF_DONE_THRESH);
	bcmgenet_tdma_ring_writel(priv, DESC_INDEX,
				  ec->tx_max_coalesced_frames,
				  DMA_MBUF_DONE_THRESH);

	for (i = 0; i < priv->hw_params->rx_queues; i++)
		bcmgenet_set_ring_rx_coalesce(&priv->rx_rings[i], ec);
	bcmgenet_set_ring_rx_coalesce(&priv->rx_rings[DESC_INDEX], ec);

	return 0;
}

/* standard ethtool support functions. */
enum bcmgenet_stat_type {
	BCMGENET_STAT_NETDEV = -1,
	BCMGENET_STAT_MIB_RX,
	BCMGENET_STAT_MIB_TX,
	BCMGENET_STAT_RUNT,
	BCMGENET_STAT_MISC,
	BCMGENET_STAT_SOFT,
};

struct bcmgenet_stats {
	char stat_string[ETH_GSTRING_LEN];
	int stat_sizeof;
	int stat_offset;
	enum bcmgenet_stat_type type;
	/* reg offset from UMAC base for misc counters */
	u16 reg_offset;
};

#define STAT_NETDEV(m) { \
	.stat_string = __stringify(m), \
	.stat_sizeof = sizeof(((struct net_device_stats *)0)->m), \
	.stat_offset = offsetof(struct net_device_stats, m), \
	.type = BCMGENET_STAT_NETDEV, \
}

#define STAT_GENET_MIB(str, m, _type) { \
	.stat_string = str, \
	.stat_sizeof = sizeof(((struct bcmgenet_priv *)0)->m), \
	.stat_offset = offsetof(struct bcmgenet_priv, m), \
	.type = _type, \
}

#define STAT_GENET_MIB_RX(str, m) STAT_GENET_MIB(str, m, BCMGENET_STAT_MIB_RX)
#define STAT_GENET_MIB_TX(str, m) STAT_GENET_MIB(str, m, BCMGENET_STAT_MIB_TX)
#define STAT_GENET_RUNT(str, m) STAT_GENET_MIB(str, m, BCMGENET_STAT_RUNT)
#define STAT_GENET_SOFT_MIB(str, m) STAT_GENET_MIB(str, m, BCMGENET_STAT_SOFT)

#define STAT_GENET_MISC(str, m, offset) { \
	.stat_string = str, \
	.stat_sizeof = sizeof(((struct bcmgenet_priv *)0)->m), \
	.stat_offset = offsetof(struct bcmgenet_priv, m), \
	.type = BCMGENET_STAT_MISC, \
	.reg_offset = offset, \
}

#define STAT_GENET_Q(num) \
	STAT_GENET_SOFT_MIB("txq" __stringify(num) "_packets", \
			tx_rings[num].packets), \
	STAT_GENET_SOFT_MIB("txq" __stringify(num) "_bytes", \
			tx_rings[num].bytes), \
	STAT_GENET_SOFT_MIB("rxq" __stringify(num) "_bytes", \
			rx_rings[num].bytes),	 \
	STAT_GENET_SOFT_MIB("rxq" __stringify(num) "_packets", \
			rx_rings[num].packets), \
	STAT_GENET_SOFT_MIB("rxq" __stringify(num) "_errors", \
			rx_rings[num].errors), \
	STAT_GENET_SOFT_MIB("rxq" __stringify(num) "_dropped", \
			rx_rings[num].dropped)

/* There is a 0xC gap between the end of RX and beginning of TX stats and then
 * between the end of TX stats and the beginning of the RX RUNT
 */
#define BCMGENET_STAT_OFFSET	0xc

/* Hardware counters must be kept in sync because the order/offset
 * is important here (order in structure declaration = order in hardware)
 */
static const struct bcmgenet_stats bcmgenet_gstrings_stats[] = {
	/* general stats */
	STAT_NETDEV(rx_packets),
	STAT_NETDEV(tx_packets),
	STAT_NETDEV(rx_bytes),
	STAT_NETDEV(tx_bytes),
	STAT_NETDEV(rx_errors),
	STAT_NETDEV(tx_errors),
	STAT_NETDEV(rx_dropped),
	STAT_NETDEV(tx_dropped),
	STAT_NETDEV(multicast),
	/* UniMAC RSV counters */
	STAT_GENET_MIB_RX("rx_64_octets", mib.rx.pkt_cnt.cnt_64),
	STAT_GENET_MIB_RX("rx_65_127_oct", mib.rx.pkt_cnt.cnt_127),
	STAT_GENET_MIB_RX("rx_128_255_oct", mib.rx.pkt_cnt.cnt_255),
	STAT_GENET_MIB_RX("rx_256_511_oct", mib.rx.pkt_cnt.cnt_511),
	STAT_GENET_MIB_RX("rx_512_1023_oct", mib.rx.pkt_cnt.cnt_1023),
	STAT_GENET_MIB_RX("rx_1024_1518_oct", mib.rx.pkt_cnt.cnt_1518),
	STAT_GENET_MIB_RX("rx_vlan_1519_1522_oct", mib.rx.pkt_cnt.cnt_mgv),
	STAT_GENET_MIB_RX("rx_1522_2047_oct", mib.rx.pkt_cnt.cnt_2047),
	STAT_GENET_MIB_RX("rx_2048_4095_oct", mib.rx.pkt_cnt.cnt_4095),
	STAT_GENET_MIB_RX("rx_4096_9216_oct", mib.rx.pkt_cnt.cnt_9216),
	STAT_GENET_MIB_RX("rx_pkts", mib.rx.pkt),
	STAT_GENET_MIB_RX("rx_bytes", mib.rx.bytes),
	STAT_GENET_MIB_RX("rx_multicast", mib.rx.mca),
	STAT_GENET_MIB_RX("rx_broadcast", mib.rx.bca),
	STAT_GENET_MIB_RX("rx_fcs", mib.rx.fcs),
	STAT_GENET_MIB_RX("rx_control", mib.rx.cf),
	STAT_GENET_MIB_RX("rx_pause", mib.rx.pf),
	STAT_GENET_MIB_RX("rx_unknown", mib.rx.uo),
	STAT_GENET_MIB_RX("rx_align", mib.rx.aln),
	STAT_GENET_MIB_RX("rx_outrange", mib.rx.flr),
	STAT_GENET_MIB_RX("rx_code", mib.rx.cde),
	STAT_GENET_MIB_RX("rx_carrier", mib.rx.fcr),
	STAT_GENET_MIB_RX("rx_oversize", mib.rx.ovr),
	STAT_GENET_MIB_RX("rx_jabber", mib.rx.jbr),
	STAT_GENET_MIB_RX("rx_mtu_err", mib.rx.mtue),
	STAT_GENET_MIB_RX("rx_good_pkts", mib.rx.pok),
	STAT_GENET_MIB_RX("rx_unicast", mib.rx.uc),
	STAT_GENET_MIB_RX("rx_ppp", mib.rx.ppp),
	STAT_GENET_MIB_RX("rx_crc", mib.rx.rcrc),
	/* UniMAC TSV counters */
	STAT_GENET_MIB_TX("tx_64_octets", mib.tx.pkt_cnt.cnt_64),
	STAT_GENET_MIB_TX("tx_65_127_oct", mib.tx.pkt_cnt.cnt_127),
	STAT_GENET_MIB_TX("tx_128_255_oct", mib.tx.pkt_cnt.cnt_255),
	STAT_GENET_MIB_TX("tx_256_511_oct", mib.tx.pkt_cnt.cnt_511),
	STAT_GENET_MIB_TX("tx_512_1023_oct", mib.tx.pkt_cnt.cnt_1023),
	STAT_GENET_MIB_TX("tx_1024_1518_oct", mib.tx.pkt_cnt.cnt_1518),
	STAT_GENET_MIB_TX("tx_vlan_1519_1522_oct", mib.tx.pkt_cnt.cnt_mgv),
	STAT_GENET_MIB_TX("tx_1522_2047_oct", mib.tx.pkt_cnt.cnt_2047),
	STAT_GENET_MIB_TX("tx_2048_4095_oct", mib.tx.pkt_cnt.cnt_4095),
	STAT_GENET_MIB_TX("tx_4096_9216_oct", mib.tx.pkt_cnt.cnt_9216),
	STAT_GENET_MIB_TX("tx_pkts", mib.tx.pkts),
	STAT_GENET_MIB_TX("tx_multicast", mib.tx.mca),
	STAT_GENET_MIB_TX("tx_broadcast", mib.tx.bca),
	STAT_GENET_MIB_TX("tx_pause", mib.tx.pf),
	STAT_GENET_MIB_TX("tx_control", mib.tx.cf),
	STAT_GENET_MIB_TX("tx_fcs_err", mib.tx.fcs),
	STAT_GENET_MIB_TX("tx_oversize", mib.tx.ovr),
	STAT_GENET_MIB_TX("tx_defer", mib.tx.drf),
	STAT_GENET_MIB_TX("tx_excess_defer", mib.tx.edf),
	STAT_GENET_MIB_TX("tx_single_col", mib.tx.scl),
	STAT_GENET_MIB_TX("tx_multi_col", mib.tx.mcl),
	STAT_GENET_MIB_TX("tx_late_col", mib.tx.lcl),
	STAT_GENET_MIB_TX("tx_excess_col", mib.tx.ecl),
	STAT_GENET_MIB_TX("tx_frags", mib.tx.frg),
	STAT_GENET_MIB_TX("tx_total_col", mib.tx.ncl),
	STAT_GENET_MIB_TX("tx_jabber", mib.tx.jbr),
	STAT_GENET_MIB_TX("tx_bytes", mib.tx.bytes),
	STAT_GENET_MIB_TX("tx_good_pkts", mib.tx.pok),
	STAT_GENET_MIB_TX("tx_unicast", mib.tx.uc),
	/* UniMAC RUNT counters */
	STAT_GENET_RUNT("rx_runt_pkts", mib.rx_runt_cnt),
	STAT_GENET_RUNT("rx_runt_valid_fcs", mib.rx_runt_fcs),
	STAT_GENET_RUNT("rx_runt_inval_fcs_align", mib.rx_runt_fcs_align),
	STAT_GENET_RUNT("rx_runt_bytes", mib.rx_runt_bytes),
	/* Misc UniMAC counters */
	STAT_GENET_MISC("rbuf_ovflow_cnt", mib.rbuf_ovflow_cnt,
			UMAC_RBUF_OVFL_CNT_V1),
	STAT_GENET_MISC("rbuf_err_cnt", mib.rbuf_err_cnt,
			UMAC_RBUF_ERR_CNT_V1),
	STAT_GENET_MISC("mdf_err_cnt", mib.mdf_err_cnt, UMAC_MDF_ERR_CNT),
	STAT_GENET_SOFT_MIB("alloc_rx_buff_failed", mib.alloc_rx_buff_failed),
	STAT_GENET_SOFT_MIB("rx_dma_failed", mib.rx_dma_failed),
	STAT_GENET_SOFT_MIB("tx_dma_failed", mib.tx_dma_failed),
	STAT_GENET_SOFT_MIB("tx_realloc_tsb", mib.tx_realloc_tsb),
	STAT_GENET_SOFT_MIB("tx_realloc_tsb_failed",
			    mib.tx_realloc_tsb_failed),
	/* Per TX queues */
	STAT_GENET_Q(0),
	STAT_GENET_Q(1),
	STAT_GENET_Q(2),
	STAT_GENET_Q(3),
	STAT_GENET_Q(16),
};

#define BCMGENET_STATS_LEN	ARRAY_SIZE(bcmgenet_gstrings_stats)

static void bcmgenet_get_drvinfo(struct net_device *dev,
				 struct ethtool_drvinfo *info)
{
	strlcpy(info->driver, "bcmgenet", sizeof(info->driver));
}

static int bcmgenet_get_sset_count(struct net_device *dev, int string_set)
{
	switch (string_set) {
	case ETH_SS_STATS:
		return BCMGENET_STATS_LEN;
	default:
		return -EOPNOTSUPP;
	}
}

static void bcmgenet_get_strings(struct net_device *dev, u32 stringset,
				 u8 *data)
{
	int i;

	switch (stringset) {
	case ETH_SS_STATS:
		for (i = 0; i < BCMGENET_STATS_LEN; i++) {
			memcpy(data + i * ETH_GSTRING_LEN,
			       bcmgenet_gstrings_stats[i].stat_string,
			       ETH_GSTRING_LEN);
		}
		break;
	}
}

static u32 bcmgenet_update_stat_misc(struct bcmgenet_priv *priv, u16 offset)
{
	u16 new_offset;
	u32 val;

	switch (offset) {
	case UMAC_RBUF_OVFL_CNT_V1:
		if (GENET_IS_V2(priv))
			new_offset = RBUF_OVFL_CNT_V2;
		else
			new_offset = RBUF_OVFL_CNT_V3PLUS;

		val = bcmgenet_rbuf_readl(priv,	new_offset);
		/* clear if overflowed */
		if (val == ~0)
			bcmgenet_rbuf_writel(priv, 0, new_offset);
		break;
	case UMAC_RBUF_ERR_CNT_V1:
		if (GENET_IS_V2(priv))
			new_offset = RBUF_ERR_CNT_V2;
		else
			new_offset = RBUF_ERR_CNT_V3PLUS;

		val = bcmgenet_rbuf_readl(priv,	new_offset);
		/* clear if overflowed */
		if (val == ~0)
			bcmgenet_rbuf_writel(priv, 0, new_offset);
		break;
	default:
		val = bcmgenet_umac_readl(priv, offset);
		/* clear if overflowed */
		if (val == ~0)
			bcmgenet_umac_writel(priv, 0, offset);
		break;
	}

	return val;
}

static void bcmgenet_update_mib_counters(struct bcmgenet_priv *priv)
{
	int i, j = 0;

	for (i = 0; i < BCMGENET_STATS_LEN; i++) {
		const struct bcmgenet_stats *s;
		u8 offset = 0;
		u32 val = 0;
		char *p;

		s = &bcmgenet_gstrings_stats[i];
		switch (s->type) {
		case BCMGENET_STAT_NETDEV:
		case BCMGENET_STAT_SOFT:
			continue;
		case BCMGENET_STAT_RUNT:
			offset += BCMGENET_STAT_OFFSET;
			fallthrough;
		case BCMGENET_STAT_MIB_TX:
			offset += BCMGENET_STAT_OFFSET;
			fallthrough;
		case BCMGENET_STAT_MIB_RX:
			val = bcmgenet_umac_readl(priv,
						  UMAC_MIB_START + j + offset);
			offset = 0;	/* Reset Offset */
			break;
		case BCMGENET_STAT_MISC:
			if (GENET_IS_V1(priv)) {
				val = bcmgenet_umac_readl(priv, s->reg_offset);
				/* clear if overflowed */
				if (val == ~0)
					bcmgenet_umac_writel(priv, 0,
							     s->reg_offset);
			} else {
				val = bcmgenet_update_stat_misc(priv,
								s->reg_offset);
			}
			break;
		}

		j += s->stat_sizeof;
		p = (char *)priv + s->stat_offset;
		*(u32 *)p = val;
	}
}

static void bcmgenet_get_ethtool_stats(struct net_device *dev,
				       struct ethtool_stats *stats,
				       u64 *data)
{
	struct bcmgenet_priv *priv = netdev_priv(dev);
	int i;

	if (netif_running(dev))
		bcmgenet_update_mib_counters(priv);

	dev->netdev_ops->ndo_get_stats(dev);

	for (i = 0; i < BCMGENET_STATS_LEN; i++) {
		const struct bcmgenet_stats *s;
		char *p;

		s = &bcmgenet_gstrings_stats[i];
		if (s->type == BCMGENET_STAT_NETDEV)
			p = (char *)&dev->stats;
		else
			p = (char *)priv;
		p += s->stat_offset;
		if (sizeof(unsigned long) != sizeof(u32) &&
		    s->stat_sizeof == sizeof(unsigned long))
			data[i] = *(unsigned long *)p;
		else
			data[i] = *(u32 *)p;
	}
}

static void bcmgenet_eee_enable_set(struct net_device *dev, bool enable)
{
	struct bcmgenet_priv *priv = netdev_priv(dev);
	u32 off = priv->hw_params->tbuf_offset + TBUF_ENERGY_CTRL;
	u32 reg;

	if (enable && !priv->clk_eee_enabled) {
		clk_prepare_enable(priv->clk_eee);
		priv->clk_eee_enabled = true;
	}

	reg = bcmgenet_umac_readl(priv, UMAC_EEE_CTRL);
	if (enable)
		reg |= EEE_EN;
	else
		reg &= ~EEE_EN;
	bcmgenet_umac_writel(priv, reg, UMAC_EEE_CTRL);

	/* Enable EEE and switch to a 27Mhz clock automatically */
	reg = bcmgenet_readl(priv->base + off);
	if (enable)
		reg |= TBUF_EEE_EN | TBUF_PM_EN;
	else
		reg &= ~(TBUF_EEE_EN | TBUF_PM_EN);
	bcmgenet_writel(reg, priv->base + off);

	/* Do the same for thing for RBUF */
	reg = bcmgenet_rbuf_readl(priv, RBUF_ENERGY_CTRL);
	if (enable)
		reg |= RBUF_EEE_EN | RBUF_PM_EN;
	else
		reg &= ~(RBUF_EEE_EN | RBUF_PM_EN);
	bcmgenet_rbuf_writel(priv, reg, RBUF_ENERGY_CTRL);

	if (!enable && priv->clk_eee_enabled) {
		clk_disable_unprepare(priv->clk_eee);
		priv->clk_eee_enabled = false;
	}

	priv->eee.eee_enabled = enable;
	priv->eee.eee_active = enable;
}

static int bcmgenet_get_eee(struct net_device *dev, struct ethtool_eee *e)
{
	struct bcmgenet_priv *priv = netdev_priv(dev);
	struct ethtool_eee *p = &priv->eee;

	if (GENET_IS_V1(priv))
		return -EOPNOTSUPP;

	if (!dev->phydev)
		return -ENODEV;

	e->eee_enabled = p->eee_enabled;
	e->eee_active = p->eee_active;
	e->tx_lpi_timer = bcmgenet_umac_readl(priv, UMAC_EEE_LPI_TIMER);

	return phy_ethtool_get_eee(dev->phydev, e);
}

static int bcmgenet_set_eee(struct net_device *dev, struct ethtool_eee *e)
{
	struct bcmgenet_priv *priv = netdev_priv(dev);
	struct ethtool_eee *p = &priv->eee;
	int ret = 0;

	if (GENET_IS_V1(priv))
		return -EOPNOTSUPP;

	if (!dev->phydev)
		return -ENODEV;

	p->eee_enabled = e->eee_enabled;

	if (!p->eee_enabled) {
		bcmgenet_eee_enable_set(dev, false);
	} else {
		ret = phy_init_eee(dev->phydev, 0);
		if (ret) {
			netif_err(priv, hw, dev, "EEE initialization failed\n");
			return ret;
		}

		bcmgenet_umac_writel(priv, e->tx_lpi_timer, UMAC_EEE_LPI_TIMER);
		bcmgenet_eee_enable_set(dev, true);
	}

	return phy_ethtool_set_eee(dev->phydev, e);
}

static int bcmgenet_validate_flow(struct net_device *dev,
				  struct ethtool_rxnfc *cmd)
{
	struct ethtool_usrip4_spec *l4_mask;
	struct ethhdr *eth_mask;

	if (cmd->fs.location >= MAX_NUM_OF_FS_RULES) {
		netdev_err(dev, "rxnfc: Invalid location (%d)\n",
			   cmd->fs.location);
		return -EINVAL;
	}

	switch (cmd->fs.flow_type & ~(FLOW_EXT | FLOW_MAC_EXT)) {
	case IP_USER_FLOW:
		l4_mask = &cmd->fs.m_u.usr_ip4_spec;
		/* don't allow mask which isn't valid */
		if (VALIDATE_MASK(l4_mask->ip4src) ||
		    VALIDATE_MASK(l4_mask->ip4dst) ||
		    VALIDATE_MASK(l4_mask->l4_4_bytes) ||
		    VALIDATE_MASK(l4_mask->proto) ||
		    VALIDATE_MASK(l4_mask->ip_ver) ||
		    VALIDATE_MASK(l4_mask->tos)) {
			netdev_err(dev, "rxnfc: Unsupported mask\n");
			return -EINVAL;
		}
		break;
	case ETHER_FLOW:
		eth_mask = &cmd->fs.m_u.ether_spec;
		/* don't allow mask which isn't valid */
		if (VALIDATE_MASK(eth_mask->h_dest) ||
		    VALIDATE_MASK(eth_mask->h_source) ||
		    VALIDATE_MASK(eth_mask->h_proto)) {
			netdev_err(dev, "rxnfc: Unsupported mask\n");
			return -EINVAL;
		}
		break;
	default:
		netdev_err(dev, "rxnfc: Unsupported flow type (0x%x)\n",
			   cmd->fs.flow_type);
		return -EINVAL;
	}

	if ((cmd->fs.flow_type & FLOW_EXT)) {
		/* don't allow mask which isn't valid */
		if (VALIDATE_MASK(cmd->fs.m_ext.vlan_etype) ||
		    VALIDATE_MASK(cmd->fs.m_ext.vlan_tci)) {
			netdev_err(dev, "rxnfc: Unsupported mask\n");
			return -EINVAL;
		}
		if (cmd->fs.m_ext.data[0] || cmd->fs.m_ext.data[1]) {
			netdev_err(dev, "rxnfc: user-def not supported\n");
			return -EINVAL;
		}
	}

	if ((cmd->fs.flow_type & FLOW_MAC_EXT)) {
		/* don't allow mask which isn't valid */
		if (VALIDATE_MASK(cmd->fs.m_ext.h_dest)) {
			netdev_err(dev, "rxnfc: Unsupported mask\n");
			return -EINVAL;
		}
	}

	return 0;
}

<<<<<<< HEAD
/* standard ethtool support functions. */
static const struct ethtool_ops bcmgenet_ethtool_ops = {
=======
static int bcmgenet_insert_flow(struct net_device *dev,
				struct ethtool_rxnfc *cmd)
{
	struct bcmgenet_priv *priv = netdev_priv(dev);
	struct bcmgenet_rxnfc_rule *loc_rule;
	int err;

	if (priv->hw_params->hfb_filter_size < 128) {
		netdev_err(dev, "rxnfc: Not supported by this device\n");
		return -EINVAL;
	}

	if (cmd->fs.ring_cookie > priv->hw_params->rx_queues &&
	    cmd->fs.ring_cookie != RX_CLS_FLOW_WAKE) {
		netdev_err(dev, "rxnfc: Unsupported action (%llu)\n",
			   cmd->fs.ring_cookie);
		return -EINVAL;
	}

	err = bcmgenet_validate_flow(dev, cmd);
	if (err)
		return err;

	loc_rule = &priv->rxnfc_rules[cmd->fs.location];
	if (loc_rule->state == BCMGENET_RXNFC_STATE_ENABLED)
		bcmgenet_hfb_disable_filter(priv, cmd->fs.location);
	if (loc_rule->state != BCMGENET_RXNFC_STATE_UNUSED) {
		list_del(&loc_rule->list);
		bcmgenet_hfb_clear_filter(priv, cmd->fs.location);
	}
	loc_rule->state = BCMGENET_RXNFC_STATE_UNUSED;
	memcpy(&loc_rule->fs, &cmd->fs,
	       sizeof(struct ethtool_rx_flow_spec));

	bcmgenet_hfb_create_rxnfc_filter(priv, loc_rule);

	list_add_tail(&loc_rule->list, &priv->rxnfc_list);

	return 0;
}

static int bcmgenet_delete_flow(struct net_device *dev,
				struct ethtool_rxnfc *cmd)
{
	struct bcmgenet_priv *priv = netdev_priv(dev);
	struct bcmgenet_rxnfc_rule *rule;
	int err = 0;

	if (cmd->fs.location >= MAX_NUM_OF_FS_RULES)
		return -EINVAL;

	rule = &priv->rxnfc_rules[cmd->fs.location];
	if (rule->state == BCMGENET_RXNFC_STATE_UNUSED) {
		err =  -ENOENT;
		goto out;
	}

	if (rule->state == BCMGENET_RXNFC_STATE_ENABLED)
		bcmgenet_hfb_disable_filter(priv, cmd->fs.location);
	if (rule->state != BCMGENET_RXNFC_STATE_UNUSED) {
		list_del(&rule->list);
		bcmgenet_hfb_clear_filter(priv, cmd->fs.location);
	}
	rule->state = BCMGENET_RXNFC_STATE_UNUSED;
	memset(&rule->fs, 0, sizeof(struct ethtool_rx_flow_spec));

out:
	return err;
}

static int bcmgenet_set_rxnfc(struct net_device *dev, struct ethtool_rxnfc *cmd)
{
	struct bcmgenet_priv *priv = netdev_priv(dev);
	int err = 0;

	switch (cmd->cmd) {
	case ETHTOOL_SRXCLSRLINS:
		err = bcmgenet_insert_flow(dev, cmd);
		break;
	case ETHTOOL_SRXCLSRLDEL:
		err = bcmgenet_delete_flow(dev, cmd);
		break;
	default:
		netdev_warn(priv->dev, "Unsupported ethtool command. (%d)\n",
			    cmd->cmd);
		return -EINVAL;
	}

	return err;
}

static int bcmgenet_get_flow(struct net_device *dev, struct ethtool_rxnfc *cmd,
			     int loc)
{
	struct bcmgenet_priv *priv = netdev_priv(dev);
	struct bcmgenet_rxnfc_rule *rule;
	int err = 0;

	if (loc < 0 || loc >= MAX_NUM_OF_FS_RULES)
		return -EINVAL;

	rule = &priv->rxnfc_rules[loc];
	if (rule->state == BCMGENET_RXNFC_STATE_UNUSED)
		err = -ENOENT;
	else
		memcpy(&cmd->fs, &rule->fs,
		       sizeof(struct ethtool_rx_flow_spec));

	return err;
}

static int bcmgenet_get_num_flows(struct bcmgenet_priv *priv)
{
	struct list_head *pos;
	int res = 0;

	list_for_each(pos, &priv->rxnfc_list)
		res++;

	return res;
}

static int bcmgenet_get_rxnfc(struct net_device *dev, struct ethtool_rxnfc *cmd,
			      u32 *rule_locs)
{
	struct bcmgenet_priv *priv = netdev_priv(dev);
	struct bcmgenet_rxnfc_rule *rule;
	int err = 0;
	int i = 0;

	switch (cmd->cmd) {
	case ETHTOOL_GRXRINGS:
		cmd->data = priv->hw_params->rx_queues ?: 1;
		break;
	case ETHTOOL_GRXCLSRLCNT:
		cmd->rule_cnt = bcmgenet_get_num_flows(priv);
		cmd->data = MAX_NUM_OF_FS_RULES;
		break;
	case ETHTOOL_GRXCLSRULE:
		err = bcmgenet_get_flow(dev, cmd, cmd->fs.location);
		break;
	case ETHTOOL_GRXCLSRLALL:
		list_for_each_entry(rule, &priv->rxnfc_list, list)
			if (i < cmd->rule_cnt)
				rule_locs[i++] = rule->fs.location;
		cmd->rule_cnt = i;
		cmd->data = MAX_NUM_OF_FS_RULES;
		break;
	default:
		err = -EOPNOTSUPP;
		break;
	}

	return err;
}

/* standard ethtool support functions. */
static const struct ethtool_ops bcmgenet_ethtool_ops = {
	.supported_coalesce_params = ETHTOOL_COALESCE_RX_USECS |
				     ETHTOOL_COALESCE_MAX_FRAMES |
				     ETHTOOL_COALESCE_USE_ADAPTIVE_RX,
	.begin			= bcmgenet_begin,
	.complete		= bcmgenet_complete,
>>>>>>> 24b8d41d
	.get_strings		= bcmgenet_get_strings,
	.get_sset_count		= bcmgenet_get_sset_count,
	.get_ethtool_stats	= bcmgenet_get_ethtool_stats,
	.get_drvinfo		= bcmgenet_get_drvinfo,
	.get_link		= ethtool_op_get_link,
	.get_msglevel		= bcmgenet_get_msglevel,
	.set_msglevel		= bcmgenet_set_msglevel,
	.get_wol		= bcmgenet_get_wol,
	.set_wol		= bcmgenet_set_wol,
	.get_eee		= bcmgenet_get_eee,
	.set_eee		= bcmgenet_set_eee,
	.nway_reset		= phy_ethtool_nway_reset,
	.get_coalesce		= bcmgenet_get_coalesce,
	.set_coalesce		= bcmgenet_set_coalesce,
	.get_link_ksettings	= bcmgenet_get_link_ksettings,
	.set_link_ksettings	= bcmgenet_set_link_ksettings,
<<<<<<< HEAD
=======
	.get_ts_info		= ethtool_op_get_ts_info,
	.get_rxnfc		= bcmgenet_get_rxnfc,
	.set_rxnfc		= bcmgenet_set_rxnfc,
>>>>>>> 24b8d41d
};

/* Power down the unimac, based on mode. */
static int bcmgenet_power_down(struct bcmgenet_priv *priv,
				enum bcmgenet_power_mode mode)
{
	int ret = 0;
	u32 reg;

	switch (mode) {
	case GENET_POWER_CABLE_SENSE:
		phy_detach(priv->dev->phydev);
		break;

	case GENET_POWER_WOL_MAGIC:
		ret = bcmgenet_wol_power_down_cfg(priv, mode);
		break;

	case GENET_POWER_PASSIVE:
		/* Power down LED */
		if (priv->hw_params->flags & GENET_HAS_EXT) {
			reg = bcmgenet_ext_readl(priv, EXT_EXT_PWR_MGMT);
			if (GENET_IS_V5(priv))
				reg |= EXT_PWR_DOWN_PHY_EN |
				       EXT_PWR_DOWN_PHY_RD |
				       EXT_PWR_DOWN_PHY_SD |
				       EXT_PWR_DOWN_PHY_RX |
				       EXT_PWR_DOWN_PHY_TX |
				       EXT_IDDQ_GLBL_PWR;
			else
				reg |= EXT_PWR_DOWN_PHY;

			reg |= (EXT_PWR_DOWN_DLL | EXT_PWR_DOWN_BIAS);
			bcmgenet_ext_writel(priv, reg, EXT_EXT_PWR_MGMT);

			bcmgenet_phy_power_set(priv->dev, false);
		}
		break;
	default:
		break;
	}

	return ret;
}

static void bcmgenet_power_up(struct bcmgenet_priv *priv,
			      enum bcmgenet_power_mode mode)
{
	u32 reg;

	if (!(priv->hw_params->flags & GENET_HAS_EXT))
		return;

	reg = bcmgenet_ext_readl(priv, EXT_EXT_PWR_MGMT);

	switch (mode) {
	case GENET_POWER_PASSIVE:
		reg &= ~(EXT_PWR_DOWN_DLL | EXT_PWR_DOWN_BIAS);
		if (GENET_IS_V5(priv)) {
			reg &= ~(EXT_PWR_DOWN_PHY_EN |
				 EXT_PWR_DOWN_PHY_RD |
				 EXT_PWR_DOWN_PHY_SD |
				 EXT_PWR_DOWN_PHY_RX |
				 EXT_PWR_DOWN_PHY_TX |
				 EXT_IDDQ_GLBL_PWR);
			reg |=   EXT_PHY_RESET;
			bcmgenet_ext_writel(priv, reg, EXT_EXT_PWR_MGMT);
			mdelay(1);

			reg &=  ~EXT_PHY_RESET;
		} else {
			reg &= ~EXT_PWR_DOWN_PHY;
			reg |= EXT_PWR_DN_EN_LD;
		}
		bcmgenet_ext_writel(priv, reg, EXT_EXT_PWR_MGMT);
		bcmgenet_phy_power_set(priv->dev, true);
		break;

	case GENET_POWER_CABLE_SENSE:
		/* enable APD */
		if (!GENET_IS_V5(priv)) {
			reg |= EXT_PWR_DN_EN_LD;
			bcmgenet_ext_writel(priv, reg, EXT_EXT_PWR_MGMT);
		}
		break;
	case GENET_POWER_WOL_MAGIC:
		bcmgenet_wol_power_up_cfg(priv, mode);
		return;
	default:
		break;
	}
}

static struct enet_cb *bcmgenet_get_txcb(struct bcmgenet_priv *priv,
					 struct bcmgenet_tx_ring *ring)
{
	struct enet_cb *tx_cb_ptr;

	tx_cb_ptr = ring->cbs;
	tx_cb_ptr += ring->write_ptr - ring->cb_ptr;

	/* Advancing local write pointer */
	if (ring->write_ptr == ring->end_ptr)
		ring->write_ptr = ring->cb_ptr;
	else
		ring->write_ptr++;

	return tx_cb_ptr;
}

static struct enet_cb *bcmgenet_put_txcb(struct bcmgenet_priv *priv,
					 struct bcmgenet_tx_ring *ring)
{
	struct enet_cb *tx_cb_ptr;

	tx_cb_ptr = ring->cbs;
	tx_cb_ptr += ring->write_ptr - ring->cb_ptr;

	/* Rewinding local write pointer */
	if (ring->write_ptr == ring->cb_ptr)
		ring->write_ptr = ring->end_ptr;
	else
		ring->write_ptr--;

	return tx_cb_ptr;
}

static inline void bcmgenet_rx_ring16_int_disable(struct bcmgenet_rx_ring *ring)
{
	bcmgenet_intrl2_0_writel(ring->priv, UMAC_IRQ_RXDMA_DONE,
				 INTRL2_CPU_MASK_SET);
}

static inline void bcmgenet_rx_ring16_int_enable(struct bcmgenet_rx_ring *ring)
{
	bcmgenet_intrl2_0_writel(ring->priv, UMAC_IRQ_RXDMA_DONE,
				 INTRL2_CPU_MASK_CLEAR);
}

static inline void bcmgenet_rx_ring_int_disable(struct bcmgenet_rx_ring *ring)
{
	bcmgenet_intrl2_1_writel(ring->priv,
				 1 << (UMAC_IRQ1_RX_INTR_SHIFT + ring->index),
				 INTRL2_CPU_MASK_SET);
}

static inline void bcmgenet_rx_ring_int_enable(struct bcmgenet_rx_ring *ring)
{
	bcmgenet_intrl2_1_writel(ring->priv,
				 1 << (UMAC_IRQ1_RX_INTR_SHIFT + ring->index),
				 INTRL2_CPU_MASK_CLEAR);
}

static inline void bcmgenet_tx_ring16_int_disable(struct bcmgenet_tx_ring *ring)
{
	bcmgenet_intrl2_0_writel(ring->priv, UMAC_IRQ_TXDMA_DONE,
				 INTRL2_CPU_MASK_SET);
}

static inline void bcmgenet_tx_ring16_int_enable(struct bcmgenet_tx_ring *ring)
{
	bcmgenet_intrl2_0_writel(ring->priv, UMAC_IRQ_TXDMA_DONE,
				 INTRL2_CPU_MASK_CLEAR);
}

static inline void bcmgenet_tx_ring_int_enable(struct bcmgenet_tx_ring *ring)
{
	bcmgenet_intrl2_1_writel(ring->priv, 1 << ring->index,
				 INTRL2_CPU_MASK_CLEAR);
}

static inline void bcmgenet_tx_ring_int_disable(struct bcmgenet_tx_ring *ring)
{
	bcmgenet_intrl2_1_writel(ring->priv, 1 << ring->index,
				 INTRL2_CPU_MASK_SET);
}

/* Simple helper to free a transmit control block's resources
 * Returns an skb when the last transmit control block associated with the
 * skb is freed.  The skb should be freed by the caller if necessary.
 */
static struct sk_buff *bcmgenet_free_tx_cb(struct device *dev,
					   struct enet_cb *cb)
{
	struct sk_buff *skb;

	skb = cb->skb;

	if (skb) {
		cb->skb = NULL;
		if (cb == GENET_CB(skb)->first_cb)
			dma_unmap_single(dev, dma_unmap_addr(cb, dma_addr),
					 dma_unmap_len(cb, dma_len),
					 DMA_TO_DEVICE);
		else
			dma_unmap_page(dev, dma_unmap_addr(cb, dma_addr),
				       dma_unmap_len(cb, dma_len),
				       DMA_TO_DEVICE);
		dma_unmap_addr_set(cb, dma_addr, 0);

		if (cb == GENET_CB(skb)->last_cb)
			return skb;

	} else if (dma_unmap_addr(cb, dma_addr)) {
		dma_unmap_page(dev,
			       dma_unmap_addr(cb, dma_addr),
			       dma_unmap_len(cb, dma_len),
			       DMA_TO_DEVICE);
		dma_unmap_addr_set(cb, dma_addr, 0);
	}

	return NULL;
}

/* Simple helper to free a receive control block's resources */
static struct sk_buff *bcmgenet_free_rx_cb(struct device *dev,
					   struct enet_cb *cb)
{
	struct sk_buff *skb;

	skb = cb->skb;
	cb->skb = NULL;

	if (dma_unmap_addr(cb, dma_addr)) {
		dma_unmap_single(dev, dma_unmap_addr(cb, dma_addr),
				 dma_unmap_len(cb, dma_len), DMA_FROM_DEVICE);
		dma_unmap_addr_set(cb, dma_addr, 0);
	}

	return skb;
}

/* Unlocked version of the reclaim routine */
static unsigned int __bcmgenet_tx_reclaim(struct net_device *dev,
					  struct bcmgenet_tx_ring *ring)
{
	struct bcmgenet_priv *priv = netdev_priv(dev);
<<<<<<< HEAD
	struct device *kdev = &priv->pdev->dev;
	struct enet_cb *tx_cb_ptr;
	struct netdev_queue *txq;
	unsigned int pkts_compl = 0;
=======
	unsigned int txbds_processed = 0;
>>>>>>> 24b8d41d
	unsigned int bytes_compl = 0;
	unsigned int pkts_compl = 0;
	unsigned int txbds_ready;
	unsigned int c_index;
	struct sk_buff *skb;

	/* Clear status before servicing to reduce spurious interrupts */
	if (ring->index == DESC_INDEX)
		bcmgenet_intrl2_0_writel(priv, UMAC_IRQ_TXDMA_DONE,
					 INTRL2_CPU_CLEAR);
	else
		bcmgenet_intrl2_1_writel(priv, (1 << ring->index),
					 INTRL2_CPU_CLEAR);

	/* Compute how many buffers are transmitted since last xmit call */
	c_index = bcmgenet_tdma_ring_readl(priv, ring->index, TDMA_CONS_INDEX)
		& DMA_C_INDEX_MASK;
	txbds_ready = (c_index - ring->c_index) & DMA_C_INDEX_MASK;

	netif_dbg(priv, tx_done, dev,
		  "%s ring=%d old_c_index=%u c_index=%u txbds_ready=%u\n",
		  __func__, ring->index, ring->c_index, c_index, txbds_ready);

	/* Reclaim transmitted buffers */
	while (txbds_processed < txbds_ready) {
		skb = bcmgenet_free_tx_cb(&priv->pdev->dev,
					  &priv->tx_cbs[ring->clean_ptr]);
		if (skb) {
			pkts_compl++;
<<<<<<< HEAD
			bytes_compl += GENET_CB(tx_cb_ptr->skb)->bytes_sent;
			dma_unmap_single(kdev,
					 dma_unmap_addr(tx_cb_ptr, dma_addr),
					 dma_unmap_len(tx_cb_ptr, dma_len),
					 DMA_TO_DEVICE);
			bcmgenet_free_cb(tx_cb_ptr);
		} else if (dma_unmap_addr(tx_cb_ptr, dma_addr)) {
			dma_unmap_page(kdev,
				       dma_unmap_addr(tx_cb_ptr, dma_addr),
				       dma_unmap_len(tx_cb_ptr, dma_len),
				       DMA_TO_DEVICE);
			dma_unmap_addr_set(tx_cb_ptr, dma_addr, 0);
=======
			bytes_compl += GENET_CB(skb)->bytes_sent;
			dev_consume_skb_any(skb);
>>>>>>> 24b8d41d
		}

		txbds_processed++;
		if (likely(ring->clean_ptr < ring->end_ptr))
			ring->clean_ptr++;
		else
			ring->clean_ptr = ring->cb_ptr;
	}

	ring->free_bds += txbds_processed;
	ring->c_index = c_index;

	ring->packets += pkts_compl;
	ring->bytes += bytes_compl;

<<<<<<< HEAD
	txq = netdev_get_tx_queue(dev, ring->queue);
	netdev_tx_completed_queue(txq, pkts_compl, bytes_compl);

	if (ring->free_bds > (MAX_SKB_FRAGS + 1)) {
		if (netif_tx_queue_stopped(txq))
			netif_tx_wake_queue(txq);
	}
=======
	netdev_tx_completed_queue(netdev_get_tx_queue(dev, ring->queue),
				  pkts_compl, bytes_compl);
>>>>>>> 24b8d41d

	return txbds_processed;
}

static unsigned int bcmgenet_tx_reclaim(struct net_device *dev,
				struct bcmgenet_tx_ring *ring)
{
	unsigned int released;

	spin_lock_bh(&ring->lock);
	released = __bcmgenet_tx_reclaim(dev, ring);
	spin_unlock_bh(&ring->lock);

	return released;
}

static int bcmgenet_tx_poll(struct napi_struct *napi, int budget)
{
	struct bcmgenet_tx_ring *ring =
		container_of(napi, struct bcmgenet_tx_ring, napi);
	unsigned int work_done = 0;
	struct netdev_queue *txq;

	spin_lock(&ring->lock);
	work_done = __bcmgenet_tx_reclaim(ring->priv->dev, ring);
	if (ring->free_bds > (MAX_SKB_FRAGS + 1)) {
		txq = netdev_get_tx_queue(ring->priv->dev, ring->queue);
		netif_tx_wake_queue(txq);
	}
	spin_unlock(&ring->lock);

	if (work_done == 0) {
		napi_complete(napi);
		ring->int_enable(ring);

		return 0;
	}

	return budget;
}

static void bcmgenet_tx_reclaim_all(struct net_device *dev)
{
	struct bcmgenet_priv *priv = netdev_priv(dev);
	int i;

	if (netif_is_multiqueue(dev)) {
		for (i = 0; i < priv->hw_params->tx_queues; i++)
			bcmgenet_tx_reclaim(dev, &priv->tx_rings[i]);
	}

	bcmgenet_tx_reclaim(dev, &priv->tx_rings[DESC_INDEX]);
}

<<<<<<< HEAD
/* Transmits a single SKB (either head of a fragment or a single SKB)
 * caller must hold priv->lock
 */
static int bcmgenet_xmit_single(struct net_device *dev,
				struct sk_buff *skb,
				u16 dma_desc_flags,
				struct bcmgenet_tx_ring *ring)
{
	struct bcmgenet_priv *priv = netdev_priv(dev);
	struct device *kdev = &priv->pdev->dev;
	struct enet_cb *tx_cb_ptr;
	unsigned int skb_len;
	dma_addr_t mapping;
	u32 length_status;
	int ret;

	tx_cb_ptr = bcmgenet_get_txcb(priv, ring);

	if (unlikely(!tx_cb_ptr))
		BUG();

	tx_cb_ptr->skb = skb;

	skb_len = skb_headlen(skb);

	mapping = dma_map_single(kdev, skb->data, skb_len, DMA_TO_DEVICE);
	ret = dma_mapping_error(kdev, mapping);
	if (ret) {
		priv->mib.tx_dma_failed++;
		netif_err(priv, tx_err, dev, "Tx DMA map failed\n");
		dev_kfree_skb(skb);
		return ret;
	}

	dma_unmap_addr_set(tx_cb_ptr, dma_addr, mapping);
	dma_unmap_len_set(tx_cb_ptr, dma_len, skb_len);
	length_status = (skb_len << DMA_BUFLENGTH_SHIFT) | dma_desc_flags |
			(priv->hw_params->qtag_mask << DMA_TX_QTAG_SHIFT) |
			DMA_TX_APPEND_CRC;

	if (skb->ip_summed == CHECKSUM_PARTIAL)
		length_status |= DMA_TX_DO_CSUM;

	dmadesc_set(priv, tx_cb_ptr->bd_addr, mapping, length_status);

	return 0;
}

/* Transmit a SKB fragment */
static int bcmgenet_xmit_frag(struct net_device *dev,
			      skb_frag_t *frag,
			      u16 dma_desc_flags,
			      struct bcmgenet_tx_ring *ring)
{
	struct bcmgenet_priv *priv = netdev_priv(dev);
	struct device *kdev = &priv->pdev->dev;
	struct enet_cb *tx_cb_ptr;
	unsigned int frag_size;
	dma_addr_t mapping;
	int ret;

	tx_cb_ptr = bcmgenet_get_txcb(priv, ring);

	if (unlikely(!tx_cb_ptr))
		BUG();

	tx_cb_ptr->skb = NULL;

	frag_size = skb_frag_size(frag);

	mapping = skb_frag_dma_map(kdev, frag, 0, frag_size, DMA_TO_DEVICE);
	ret = dma_mapping_error(kdev, mapping);
	if (ret) {
		priv->mib.tx_dma_failed++;
		netif_err(priv, tx_err, dev, "%s: Tx DMA map failed\n",
			  __func__);
		return ret;
	}

	dma_unmap_addr_set(tx_cb_ptr, dma_addr, mapping);
	dma_unmap_len_set(tx_cb_ptr, dma_len, frag_size);

	dmadesc_set(priv, tx_cb_ptr->bd_addr, mapping,
		    (frag_size << DMA_BUFLENGTH_SHIFT) | dma_desc_flags |
		    (priv->hw_params->qtag_mask << DMA_TX_QTAG_SHIFT));

	return 0;
}

=======
>>>>>>> 24b8d41d
/* Reallocate the SKB to put enough headroom in front of it and insert
 * the transmit checksum offsets in the descriptors
 */
static struct sk_buff *bcmgenet_add_tsb(struct net_device *dev,
					struct sk_buff *skb)
{
	struct bcmgenet_priv *priv = netdev_priv(dev);
	struct status_64 *status = NULL;
	struct sk_buff *new_skb;
	u16 offset;
	u8 ip_proto;
	__be16 ip_ver;
	u32 tx_csum_info;

	if (unlikely(skb_headroom(skb) < sizeof(*status))) {
		/* If 64 byte status block enabled, must make sure skb has
		 * enough headroom for us to insert 64B status block.
		 */
		new_skb = skb_realloc_headroom(skb, sizeof(*status));
		if (!new_skb) {
			dev_kfree_skb_any(skb);
			priv->mib.tx_realloc_tsb_failed++;
			dev->stats.tx_dropped++;
			return NULL;
		}
		dev_consume_skb_any(skb);
		skb = new_skb;
		priv->mib.tx_realloc_tsb++;
	}

	skb_push(skb, sizeof(*status));
	status = (struct status_64 *)skb->data;

	if (skb->ip_summed  == CHECKSUM_PARTIAL) {
		ip_ver = skb->protocol;
		switch (ip_ver) {
		case htons(ETH_P_IP):
			ip_proto = ip_hdr(skb)->protocol;
			break;
		case htons(ETH_P_IPV6):
			ip_proto = ipv6_hdr(skb)->nexthdr;
			break;
		default:
			/* don't use UDP flag */
			ip_proto = 0;
			break;
		}

		offset = skb_checksum_start_offset(skb) - sizeof(*status);
		tx_csum_info = (offset << STATUS_TX_CSUM_START_SHIFT) |
				(offset + skb->csum_offset) |
				STATUS_TX_CSUM_LV;

		/* Set the special UDP flag for UDP */
		if (ip_proto == IPPROTO_UDP)
			tx_csum_info |= STATUS_TX_CSUM_PROTO_UDP;

		status->tx_csum_info = tx_csum_info;
	}

	return skb;
}

static netdev_tx_t bcmgenet_xmit(struct sk_buff *skb, struct net_device *dev)
{
	struct bcmgenet_priv *priv = netdev_priv(dev);
	struct device *kdev = &priv->pdev->dev;
	struct bcmgenet_tx_ring *ring = NULL;
	struct enet_cb *tx_cb_ptr;
	struct netdev_queue *txq;
	int nr_frags, index;
	dma_addr_t mapping;
	unsigned int size;
	skb_frag_t *frag;
	u32 len_stat;
	int ret;
	int i;

	index = skb_get_queue_mapping(skb);
	/* Mapping strategy:
	 * queue_mapping = 0, unclassified, packet xmited through ring16
	 * queue_mapping = 1, goes to ring 0. (highest priority queue
	 * queue_mapping = 2, goes to ring 1.
	 * queue_mapping = 3, goes to ring 2.
	 * queue_mapping = 4, goes to ring 3.
	 */
	if (index == 0)
		index = DESC_INDEX;
	else
		index -= 1;

	ring = &priv->tx_rings[index];
	txq = netdev_get_tx_queue(dev, ring->queue);

	nr_frags = skb_shinfo(skb)->nr_frags;
<<<<<<< HEAD

	spin_lock_irqsave(&ring->lock, flags);
	if (ring->free_bds <= (nr_frags + 1)) {
		if (!netif_tx_queue_stopped(txq)) {
			netif_tx_stop_queue(txq);
			netdev_err(dev,
				   "%s: tx ring %d full when queue %d awake\n",
				   __func__, index, ring->queue);
		}
		ret = NETDEV_TX_BUSY;
		goto out;
	}
=======
>>>>>>> 24b8d41d

	spin_lock(&ring->lock);
	if (ring->free_bds <= (nr_frags + 1)) {
		if (!netif_tx_queue_stopped(txq)) {
			netif_tx_stop_queue(txq);
			netdev_err(dev,
				   "%s: tx ring %d full when queue %d awake\n",
				   __func__, index, ring->queue);
		}
		ret = NETDEV_TX_BUSY;
		goto out;
	}

	/* Retain how many bytes will be sent on the wire, without TSB inserted
	 * by transmit checksum offload
	 */
	GENET_CB(skb)->bytes_sent = skb->len;

	/* add the Transmit Status Block */
	skb = bcmgenet_add_tsb(dev, skb);
	if (!skb) {
		ret = NETDEV_TX_OK;
		goto out;
	}

	for (i = 0; i <= nr_frags; i++) {
		tx_cb_ptr = bcmgenet_get_txcb(priv, ring);

		BUG_ON(!tx_cb_ptr);

		if (!i) {
			/* Transmit single SKB or head of fragment list */
			GENET_CB(skb)->first_cb = tx_cb_ptr;
			size = skb_headlen(skb);
			mapping = dma_map_single(kdev, skb->data, size,
						 DMA_TO_DEVICE);
		} else {
			/* xmit fragment */
			frag = &skb_shinfo(skb)->frags[i - 1];
			size = skb_frag_size(frag);
			mapping = skb_frag_dma_map(kdev, frag, 0, size,
						   DMA_TO_DEVICE);
		}

		ret = dma_mapping_error(kdev, mapping);
		if (ret) {
			priv->mib.tx_dma_failed++;
			netif_err(priv, tx_err, dev, "Tx DMA map failed\n");
			ret = NETDEV_TX_OK;
			goto out_unmap_frags;
		}
		dma_unmap_addr_set(tx_cb_ptr, dma_addr, mapping);
		dma_unmap_len_set(tx_cb_ptr, dma_len, size);

		tx_cb_ptr->skb = skb;

		len_stat = (size << DMA_BUFLENGTH_SHIFT) |
			   (priv->hw_params->qtag_mask << DMA_TX_QTAG_SHIFT);

		/* Note: if we ever change from DMA_TX_APPEND_CRC below we
		 * will need to restore software padding of "runt" packets
		 */
		if (!i) {
			len_stat |= DMA_TX_APPEND_CRC | DMA_SOP;
			if (skb->ip_summed == CHECKSUM_PARTIAL)
				len_stat |= DMA_TX_DO_CSUM;
		}
		if (i == nr_frags)
			len_stat |= DMA_EOP;

		dmadesc_set(priv, tx_cb_ptr->bd_addr, mapping, len_stat);
	}

	GENET_CB(skb)->last_cb = tx_cb_ptr;
	skb_tx_timestamp(skb);

	/* Decrement total BD count and advance our write pointer */
	ring->free_bds -= nr_frags + 1;
	ring->prod_index += nr_frags + 1;
	ring->prod_index &= DMA_P_INDEX_MASK;

	netdev_tx_sent_queue(txq, GENET_CB(skb)->bytes_sent);

	if (ring->free_bds <= (MAX_SKB_FRAGS + 1))
		netif_tx_stop_queue(txq);

	if (!netdev_xmit_more() || netif_xmit_stopped(txq))
		/* Packets are ready, update producer index */
		bcmgenet_tdma_ring_writel(priv, ring->index,
					  ring->prod_index, TDMA_PROD_INDEX);
out:
	spin_unlock(&ring->lock);

	return ret;

out_unmap_frags:
	/* Back up for failed control block mapping */
	bcmgenet_put_txcb(priv, ring);

	/* Unmap successfully mapped control blocks */
	while (i-- > 0) {
		tx_cb_ptr = bcmgenet_put_txcb(priv, ring);
		bcmgenet_free_tx_cb(kdev, tx_cb_ptr);
	}

	dev_kfree_skb(skb);
	goto out;
}

static struct sk_buff *bcmgenet_rx_refill(struct bcmgenet_priv *priv,
					  struct enet_cb *cb)
{
	struct device *kdev = &priv->pdev->dev;
	struct sk_buff *skb;
	struct sk_buff *rx_skb;
	dma_addr_t mapping;

	/* Allocate a new Rx skb */
	skb = __netdev_alloc_skb(priv->dev, priv->rx_buf_len + SKB_ALIGNMENT,
				 GFP_ATOMIC | __GFP_NOWARN);
	if (!skb) {
		priv->mib.alloc_rx_buff_failed++;
		netif_err(priv, rx_err, priv->dev,
			  "%s: Rx skb allocation failed\n", __func__);
		return NULL;
	}

	/* DMA-map the new Rx skb */
	mapping = dma_map_single(kdev, skb->data, priv->rx_buf_len,
				 DMA_FROM_DEVICE);
	if (dma_mapping_error(kdev, mapping)) {
		priv->mib.rx_dma_failed++;
		dev_kfree_skb_any(skb);
		netif_err(priv, rx_err, priv->dev,
			  "%s: Rx skb DMA mapping failed\n", __func__);
		return NULL;
	}

	/* Grab the current Rx skb from the ring and DMA-unmap it */
	rx_skb = bcmgenet_free_rx_cb(kdev, cb);

	/* Put the new Rx skb on the ring */
	cb->skb = skb;
	dma_unmap_addr_set(cb, dma_addr, mapping);
	dma_unmap_len_set(cb, dma_len, priv->rx_buf_len);
	dmadesc_set_addr(priv, cb->bd_addr, mapping);

	/* Return the current Rx skb to caller */
	return rx_skb;
}

/* bcmgenet_desc_rx - descriptor based rx process.
 * this could be called from bottom half, or from NAPI polling method.
 */
static unsigned int bcmgenet_desc_rx(struct bcmgenet_rx_ring *ring,
				     unsigned int budget)
{
	struct bcmgenet_priv *priv = ring->priv;
	struct net_device *dev = priv->dev;
	struct enet_cb *cb;
	struct sk_buff *skb;
	u32 dma_length_status;
	unsigned long dma_flag;
	int len;
	unsigned int rxpktprocessed = 0, rxpkttoprocess;
	unsigned int bytes_processed = 0;
	unsigned int p_index, mask;
	unsigned int discards;

	/* Clear status before servicing to reduce spurious interrupts */
	if (ring->index == DESC_INDEX) {
		bcmgenet_intrl2_0_writel(priv, UMAC_IRQ_RXDMA_DONE,
					 INTRL2_CPU_CLEAR);
	} else {
		mask = 1 << (UMAC_IRQ1_RX_INTR_SHIFT + ring->index);
		bcmgenet_intrl2_1_writel(priv,
					 mask,
					 INTRL2_CPU_CLEAR);
	}

	p_index = bcmgenet_rdma_ring_readl(priv, ring->index, RDMA_PROD_INDEX);

	discards = (p_index >> DMA_P_INDEX_DISCARD_CNT_SHIFT) &
		   DMA_P_INDEX_DISCARD_CNT_MASK;
	if (discards > ring->old_discards) {
		discards = discards - ring->old_discards;
		ring->errors += discards;
		ring->old_discards += discards;

		/* Clear HW register when we reach 75% of maximum 0xFFFF */
		if (ring->old_discards >= 0xC000) {
			ring->old_discards = 0;
			bcmgenet_rdma_ring_writel(priv, ring->index, 0,
						  RDMA_PROD_INDEX);
		}
	}

	p_index &= DMA_P_INDEX_MASK;
	rxpkttoprocess = (p_index - ring->c_index) & DMA_C_INDEX_MASK;

	netif_dbg(priv, rx_status, dev,
		  "RDMA: rxpkttoprocess=%d\n", rxpkttoprocess);

	while ((rxpktprocessed < rxpkttoprocess) &&
	       (rxpktprocessed < budget)) {
		struct status_64 *status;
		__be16 rx_csum;

		cb = &priv->rx_cbs[ring->read_ptr];
		skb = bcmgenet_rx_refill(priv, cb);

		if (unlikely(!skb)) {
			ring->dropped++;
			goto next;
		}

		status = (struct status_64 *)skb->data;
		dma_length_status = status->length_status;
		if (dev->features & NETIF_F_RXCSUM) {
			rx_csum = (__force __be16)(status->rx_csum & 0xffff);
			skb->csum = (__force __wsum)ntohs(rx_csum);
			skb->ip_summed = CHECKSUM_COMPLETE;
		}

		/* DMA flags and length are still valid no matter how
		 * we got the Receive Status Vector (64B RSB or register)
		 */
		dma_flag = dma_length_status & 0xffff;
		len = dma_length_status >> DMA_BUFLENGTH_SHIFT;

		netif_dbg(priv, rx_status, dev,
			  "%s:p_ind=%d c_ind=%d read_ptr=%d len_stat=0x%08x\n",
			  __func__, p_index, ring->c_index,
			  ring->read_ptr, dma_length_status);

		if (unlikely(!(dma_flag & DMA_EOP) || !(dma_flag & DMA_SOP))) {
			netif_err(priv, rx_status, dev,
				  "dropping fragmented packet!\n");
			ring->errors++;
			dev_kfree_skb_any(skb);
			goto next;
		}

		/* report errors */
		if (unlikely(dma_flag & (DMA_RX_CRC_ERROR |
						DMA_RX_OV |
						DMA_RX_NO |
						DMA_RX_LG |
						DMA_RX_RXER))) {
			netif_err(priv, rx_status, dev, "dma_flag=0x%x\n",
				  (unsigned int)dma_flag);
			if (dma_flag & DMA_RX_CRC_ERROR)
				dev->stats.rx_crc_errors++;
			if (dma_flag & DMA_RX_OV)
				dev->stats.rx_over_errors++;
			if (dma_flag & DMA_RX_NO)
				dev->stats.rx_frame_errors++;
			if (dma_flag & DMA_RX_LG)
				dev->stats.rx_length_errors++;
			dev->stats.rx_errors++;
			dev_kfree_skb_any(skb);
			goto next;
		} /* error packet */

		skb_put(skb, len);

		/* remove RSB and hardware 2bytes added for IP alignment */
		skb_pull(skb, 66);
		len -= 66;

		if (priv->crc_fwd_en) {
			skb_trim(skb, len - ETH_FCS_LEN);
			len -= ETH_FCS_LEN;
		}

		bytes_processed += len;

		/*Finish setting up the received SKB and send it to the kernel*/
		skb->protocol = eth_type_trans(skb, priv->dev);
		ring->packets++;
		ring->bytes += len;
		if (dma_flag & DMA_RX_MULT)
			dev->stats.multicast++;

		/* Notify kernel */
		napi_gro_receive(&ring->napi, skb);
		netif_dbg(priv, rx_status, dev, "pushed up to kernel\n");

next:
		rxpktprocessed++;
		if (likely(ring->read_ptr < ring->end_ptr))
			ring->read_ptr++;
		else
			ring->read_ptr = ring->cb_ptr;

		ring->c_index = (ring->c_index + 1) & DMA_C_INDEX_MASK;
		bcmgenet_rdma_ring_writel(priv, ring->index, ring->c_index, RDMA_CONS_INDEX);
	}

	ring->dim.bytes = bytes_processed;
	ring->dim.packets = rxpktprocessed;

	return rxpktprocessed;
}

/* Rx NAPI polling method */
static int bcmgenet_rx_poll(struct napi_struct *napi, int budget)
{
	struct bcmgenet_rx_ring *ring = container_of(napi,
			struct bcmgenet_rx_ring, napi);
	struct dim_sample dim_sample = {};
	unsigned int work_done;

	work_done = bcmgenet_desc_rx(ring, budget);

	if (work_done < budget) {
		napi_complete_done(napi, work_done);
		ring->int_enable(ring);
	}

	if (ring->dim.use_dim) {
		dim_update_sample(ring->dim.event_ctr, ring->dim.packets,
				  ring->dim.bytes, &dim_sample);
		net_dim(&ring->dim.dim, dim_sample);
	}

	return work_done;
}

static void bcmgenet_dim_work(struct work_struct *work)
{
	struct dim *dim = container_of(work, struct dim, work);
	struct bcmgenet_net_dim *ndim =
			container_of(dim, struct bcmgenet_net_dim, dim);
	struct bcmgenet_rx_ring *ring =
			container_of(ndim, struct bcmgenet_rx_ring, dim);
	struct dim_cq_moder cur_profile =
			net_dim_get_rx_moderation(dim->mode, dim->profile_ix);

	bcmgenet_set_rx_coalesce(ring, cur_profile.usec, cur_profile.pkts);
	dim->state = DIM_START_MEASURE;
}

/* Assign skb to RX DMA descriptor. */
static int bcmgenet_alloc_rx_buffers(struct bcmgenet_priv *priv,
				     struct bcmgenet_rx_ring *ring)
{
	struct enet_cb *cb;
	struct sk_buff *skb;
	int i;

	netif_dbg(priv, hw, priv->dev, "%s\n", __func__);

	/* loop here for each buffer needing assign */
	for (i = 0; i < ring->size; i++) {
		cb = ring->cbs + i;
		skb = bcmgenet_rx_refill(priv, cb);
		if (skb)
			dev_consume_skb_any(skb);
		if (!cb->skb)
			return -ENOMEM;
	}

	return 0;
}

static void bcmgenet_free_rx_buffers(struct bcmgenet_priv *priv)
{
<<<<<<< HEAD
	struct device *kdev = &priv->pdev->dev;
=======
	struct sk_buff *skb;
>>>>>>> 24b8d41d
	struct enet_cb *cb;
	int i;

	for (i = 0; i < priv->num_rx_bds; i++) {
		cb = &priv->rx_cbs[i];

<<<<<<< HEAD
		if (dma_unmap_addr(cb, dma_addr)) {
			dma_unmap_single(kdev,
					 dma_unmap_addr(cb, dma_addr),
					 priv->rx_buf_len, DMA_FROM_DEVICE);
			dma_unmap_addr_set(cb, dma_addr, 0);
		}

		if (cb->skb)
			bcmgenet_free_cb(cb);
=======
		skb = bcmgenet_free_rx_cb(&priv->pdev->dev, cb);
		if (skb)
			dev_consume_skb_any(skb);
>>>>>>> 24b8d41d
	}
}

static void umac_enable_set(struct bcmgenet_priv *priv, u32 mask, bool enable)
{
	u32 reg;

	reg = bcmgenet_umac_readl(priv, UMAC_CMD);
	if (reg & CMD_SW_RESET)
		return;
	if (enable)
		reg |= mask;
	else
		reg &= ~mask;
	bcmgenet_umac_writel(priv, reg, UMAC_CMD);

	/* UniMAC stops on a packet boundary, wait for a full-size packet
	 * to be processed
	 */
	if (enable == 0)
		usleep_range(1000, 2000);
}

static void reset_umac(struct bcmgenet_priv *priv)
{
	/* 7358a0/7552a0: bad default in RBUF_FLUSH_CTRL.umac_sw_rst */
	bcmgenet_rbuf_ctrl_set(priv, 0);
	udelay(10);

	/* issue soft reset and disable MAC while updating its registers */
	bcmgenet_umac_writel(priv, CMD_SW_RESET, UMAC_CMD);
	udelay(2);
}

static void bcmgenet_intr_disable(struct bcmgenet_priv *priv)
{
	/* Mask all interrupts.*/
	bcmgenet_intrl2_0_writel(priv, 0xFFFFFFFF, INTRL2_CPU_MASK_SET);
	bcmgenet_intrl2_0_writel(priv, 0xFFFFFFFF, INTRL2_CPU_CLEAR);
	bcmgenet_intrl2_1_writel(priv, 0xFFFFFFFF, INTRL2_CPU_MASK_SET);
	bcmgenet_intrl2_1_writel(priv, 0xFFFFFFFF, INTRL2_CPU_CLEAR);
}

static void bcmgenet_link_intr_enable(struct bcmgenet_priv *priv)
{
	u32 int0_enable = 0;

	/* Monitor cable plug/unplugged event for internal PHY, external PHY
	 * and MoCA PHY
	 */
	if (priv->internal_phy) {
		int0_enable |= UMAC_IRQ_LINK_EVENT;
		if (GENET_IS_V1(priv) || GENET_IS_V2(priv) || GENET_IS_V3(priv))
			int0_enable |= UMAC_IRQ_PHY_DET_R;
	} else if (priv->ext_phy) {
		int0_enable |= UMAC_IRQ_LINK_EVENT;
	} else if (priv->phy_interface == PHY_INTERFACE_MODE_MOCA) {
		if (priv->hw_params->flags & GENET_HAS_MOCA_LINK_DET)
			int0_enable |= UMAC_IRQ_LINK_EVENT;
	}
	bcmgenet_intrl2_0_writel(priv, int0_enable, INTRL2_CPU_MASK_CLEAR);
}

static void init_umac(struct bcmgenet_priv *priv)
{
	struct device *kdev = &priv->pdev->dev;
	u32 reg;
	u32 int0_enable = 0;

	dev_dbg(&priv->pdev->dev, "bcmgenet: init_umac\n");

	reset_umac(priv);

	/* clear tx/rx counter */
	bcmgenet_umac_writel(priv,
			     MIB_RESET_RX | MIB_RESET_TX | MIB_RESET_RUNT,
			     UMAC_MIB_CTRL);
	bcmgenet_umac_writel(priv, 0, UMAC_MIB_CTRL);

	bcmgenet_umac_writel(priv, ENET_MAX_MTU_SIZE, UMAC_MAX_FRAME_LEN);

	/* init tx registers, enable TSB */
	reg = bcmgenet_tbuf_ctrl_get(priv);
	reg |= TBUF_64B_EN;
	bcmgenet_tbuf_ctrl_set(priv, reg);

	/* init rx registers, enable ip header optimization and RSB */
	reg = bcmgenet_rbuf_readl(priv, RBUF_CTRL);
	reg |= RBUF_ALIGN_2B | RBUF_64B_EN;
	bcmgenet_rbuf_writel(priv, reg, RBUF_CTRL);

	/* enable rx checksumming */
	reg = bcmgenet_rbuf_readl(priv, RBUF_CHK_CTRL);
	reg |= RBUF_RXCHK_EN | RBUF_L3_PARSE_DIS;
	/* If UniMAC forwards CRC, we need to skip over it to get
	 * a valid CHK bit to be set in the per-packet status word
	 */
	if (priv->crc_fwd_en)
		reg |= RBUF_SKIP_FCS;
	else
		reg &= ~RBUF_SKIP_FCS;
	bcmgenet_rbuf_writel(priv, reg, RBUF_CHK_CTRL);

	if (!GENET_IS_V1(priv) && !GENET_IS_V2(priv))
		bcmgenet_rbuf_writel(priv, 1, RBUF_TBUF_SIZE_CTRL);

	bcmgenet_intr_disable(priv);

	/* Configure backpressure vectors for MoCA */
	if (priv->phy_interface == PHY_INTERFACE_MODE_MOCA) {
		reg = bcmgenet_bp_mc_get(priv);
		reg |= BIT(priv->hw_params->bp_in_en_shift);

		/* bp_mask: back pressure mask */
		if (netif_is_multiqueue(priv->dev))
			reg |= priv->hw_params->bp_in_mask;
		else
			reg &= ~priv->hw_params->bp_in_mask;
		bcmgenet_bp_mc_set(priv, reg);
	}

	/* Enable MDIO interrupts on GENET v3+ */
	if (priv->hw_params->flags & GENET_HAS_MDIO_INTR)
		int0_enable |= (UMAC_IRQ_MDIO_DONE | UMAC_IRQ_MDIO_ERROR);

	bcmgenet_intrl2_0_writel(priv, int0_enable, INTRL2_CPU_MASK_CLEAR);

	dev_dbg(kdev, "done init umac\n");
}

static void bcmgenet_init_dim(struct bcmgenet_rx_ring *ring,
			      void (*cb)(struct work_struct *work))
{
	struct bcmgenet_net_dim *dim = &ring->dim;

	INIT_WORK(&dim->dim.work, cb);
	dim->dim.mode = DIM_CQ_PERIOD_MODE_START_FROM_EQE;
	dim->event_ctr = 0;
	dim->packets = 0;
	dim->bytes = 0;
}

static void bcmgenet_init_rx_coalesce(struct bcmgenet_rx_ring *ring)
{
	struct bcmgenet_net_dim *dim = &ring->dim;
	struct dim_cq_moder moder;
	u32 usecs, pkts;

	usecs = ring->rx_coalesce_usecs;
	pkts = ring->rx_max_coalesced_frames;

	/* If DIM was enabled, re-apply default parameters */
	if (dim->use_dim) {
		moder = net_dim_get_def_rx_moderation(dim->dim.mode);
		usecs = moder.usec;
		pkts = moder.pkts;
	}

	bcmgenet_set_rx_coalesce(ring, usecs, pkts);
}

/* Initialize a Tx ring along with corresponding hardware registers */
static void bcmgenet_init_tx_ring(struct bcmgenet_priv *priv,
				  unsigned int index, unsigned int size,
				  unsigned int start_ptr, unsigned int end_ptr)
{
	struct bcmgenet_tx_ring *ring = &priv->tx_rings[index];
	u32 words_per_bd = WORDS_PER_BD(priv);
	u32 flow_period_val = 0;

	spin_lock_init(&ring->lock);
	ring->priv = priv;
	ring->index = index;
	if (index == DESC_INDEX) {
		ring->queue = 0;
		ring->int_enable = bcmgenet_tx_ring16_int_enable;
		ring->int_disable = bcmgenet_tx_ring16_int_disable;
	} else {
		ring->queue = index + 1;
		ring->int_enable = bcmgenet_tx_ring_int_enable;
		ring->int_disable = bcmgenet_tx_ring_int_disable;
	}
	ring->cbs = priv->tx_cbs + start_ptr;
	ring->size = size;
	ring->clean_ptr = start_ptr;
	ring->c_index = 0;
	ring->free_bds = size;
	ring->write_ptr = start_ptr;
	ring->cb_ptr = start_ptr;
	ring->end_ptr = end_ptr - 1;
	ring->prod_index = 0;

	/* Set flow period for ring != 16 */
	if (index != DESC_INDEX)
		flow_period_val = ENET_MAX_MTU_SIZE << 16;

	bcmgenet_tdma_ring_writel(priv, index, 0, TDMA_PROD_INDEX);
	bcmgenet_tdma_ring_writel(priv, index, 0, TDMA_CONS_INDEX);
	bcmgenet_tdma_ring_writel(priv, index, 1, DMA_MBUF_DONE_THRESH);
	/* Disable rate control for now */
	bcmgenet_tdma_ring_writel(priv, index, flow_period_val,
				  TDMA_FLOW_PERIOD);
	bcmgenet_tdma_ring_writel(priv, index,
				  ((size << DMA_RING_SIZE_SHIFT) |
				   RX_BUF_LENGTH), DMA_RING_BUF_SIZE);

	/* Set start and end address, read and write pointers */
	bcmgenet_tdma_ring_writel(priv, index, start_ptr * words_per_bd,
				  DMA_START_ADDR);
	bcmgenet_tdma_ring_writel(priv, index, start_ptr * words_per_bd,
				  TDMA_READ_PTR);
	bcmgenet_tdma_ring_writel(priv, index, start_ptr * words_per_bd,
				  TDMA_WRITE_PTR);
	bcmgenet_tdma_ring_writel(priv, index, end_ptr * words_per_bd - 1,
				  DMA_END_ADDR);

	/* Initialize Tx NAPI */
	netif_tx_napi_add(priv->dev, &ring->napi, bcmgenet_tx_poll,
			  NAPI_POLL_WEIGHT);
}

/* Initialize a RDMA ring */
static int bcmgenet_init_rx_ring(struct bcmgenet_priv *priv,
				 unsigned int index, unsigned int size,
				 unsigned int start_ptr, unsigned int end_ptr)
{
	struct bcmgenet_rx_ring *ring = &priv->rx_rings[index];
	u32 words_per_bd = WORDS_PER_BD(priv);
	int ret;

	ring->priv = priv;
	ring->index = index;
	if (index == DESC_INDEX) {
		ring->int_enable = bcmgenet_rx_ring16_int_enable;
		ring->int_disable = bcmgenet_rx_ring16_int_disable;
	} else {
		ring->int_enable = bcmgenet_rx_ring_int_enable;
		ring->int_disable = bcmgenet_rx_ring_int_disable;
	}
	ring->cbs = priv->rx_cbs + start_ptr;
	ring->size = size;
	ring->c_index = 0;
	ring->read_ptr = start_ptr;
	ring->cb_ptr = start_ptr;
	ring->end_ptr = end_ptr - 1;

	ret = bcmgenet_alloc_rx_buffers(priv, ring);
	if (ret)
		return ret;

	bcmgenet_init_dim(ring, bcmgenet_dim_work);
	bcmgenet_init_rx_coalesce(ring);

	/* Initialize Rx NAPI */
	netif_napi_add(priv->dev, &ring->napi, bcmgenet_rx_poll,
		       NAPI_POLL_WEIGHT);

	bcmgenet_rdma_ring_writel(priv, index, 0, RDMA_PROD_INDEX);
	bcmgenet_rdma_ring_writel(priv, index, 0, RDMA_CONS_INDEX);
	bcmgenet_rdma_ring_writel(priv, index,
				  ((size << DMA_RING_SIZE_SHIFT) |
				   RX_BUF_LENGTH), DMA_RING_BUF_SIZE);
	bcmgenet_rdma_ring_writel(priv, index,
				  (DMA_FC_THRESH_LO <<
				   DMA_XOFF_THRESHOLD_SHIFT) |
				   DMA_FC_THRESH_HI, RDMA_XON_XOFF_THRESH);

	/* Set start and end address, read and write pointers */
	bcmgenet_rdma_ring_writel(priv, index, start_ptr * words_per_bd,
				  DMA_START_ADDR);
	bcmgenet_rdma_ring_writel(priv, index, start_ptr * words_per_bd,
				  RDMA_READ_PTR);
	bcmgenet_rdma_ring_writel(priv, index, start_ptr * words_per_bd,
				  RDMA_WRITE_PTR);
	bcmgenet_rdma_ring_writel(priv, index, end_ptr * words_per_bd - 1,
				  DMA_END_ADDR);

	return ret;
}

static void bcmgenet_enable_tx_napi(struct bcmgenet_priv *priv)
{
	unsigned int i;
	struct bcmgenet_tx_ring *ring;

	for (i = 0; i < priv->hw_params->tx_queues; ++i) {
		ring = &priv->tx_rings[i];
		napi_enable(&ring->napi);
		ring->int_enable(ring);
	}

	ring = &priv->tx_rings[DESC_INDEX];
	napi_enable(&ring->napi);
	ring->int_enable(ring);
}

static void bcmgenet_disable_tx_napi(struct bcmgenet_priv *priv)
{
	unsigned int i;
	struct bcmgenet_tx_ring *ring;

	for (i = 0; i < priv->hw_params->tx_queues; ++i) {
		ring = &priv->tx_rings[i];
		napi_disable(&ring->napi);
	}

	ring = &priv->tx_rings[DESC_INDEX];
	napi_disable(&ring->napi);
}

static void bcmgenet_fini_tx_napi(struct bcmgenet_priv *priv)
{
	unsigned int i;
	struct bcmgenet_tx_ring *ring;

	for (i = 0; i < priv->hw_params->tx_queues; ++i) {
		ring = &priv->tx_rings[i];
		netif_napi_del(&ring->napi);
	}

	ring = &priv->tx_rings[DESC_INDEX];
	netif_napi_del(&ring->napi);
}

/* Initialize Tx queues
 *
 * Queues 0-3 are priority-based, each one has 32 descriptors,
 * with queue 0 being the highest priority queue.
 *
 * Queue 16 is the default Tx queue with
 * GENET_Q16_TX_BD_CNT = 256 - 4 * 32 = 128 descriptors.
 *
 * The transmit control block pool is then partitioned as follows:
 * - Tx queue 0 uses tx_cbs[0..31]
 * - Tx queue 1 uses tx_cbs[32..63]
 * - Tx queue 2 uses tx_cbs[64..95]
 * - Tx queue 3 uses tx_cbs[96..127]
 * - Tx queue 16 uses tx_cbs[128..255]
 */
static void bcmgenet_init_tx_queues(struct net_device *dev)
{
	struct bcmgenet_priv *priv = netdev_priv(dev);
	u32 i, dma_enable;
	u32 dma_ctrl, ring_cfg;
	u32 dma_priority[3] = {0, 0, 0};

	dma_ctrl = bcmgenet_tdma_readl(priv, DMA_CTRL);
	dma_enable = dma_ctrl & DMA_EN;
	dma_ctrl &= ~DMA_EN;
	bcmgenet_tdma_writel(priv, dma_ctrl, DMA_CTRL);

	dma_ctrl = 0;
	ring_cfg = 0;

	/* Enable strict priority arbiter mode */
	bcmgenet_tdma_writel(priv, DMA_ARBITER_SP, DMA_ARB_CTRL);

	/* Initialize Tx priority queues */
	for (i = 0; i < priv->hw_params->tx_queues; i++) {
		bcmgenet_init_tx_ring(priv, i, priv->hw_params->tx_bds_per_q,
				      i * priv->hw_params->tx_bds_per_q,
				      (i + 1) * priv->hw_params->tx_bds_per_q);
		ring_cfg |= (1 << i);
		dma_ctrl |= (1 << (i + DMA_RING_BUF_EN_SHIFT));
		dma_priority[DMA_PRIO_REG_INDEX(i)] |=
			((GENET_Q0_PRIORITY + i) << DMA_PRIO_REG_SHIFT(i));
	}

	/* Initialize Tx default queue 16 */
	bcmgenet_init_tx_ring(priv, DESC_INDEX, GENET_Q16_TX_BD_CNT,
			      priv->hw_params->tx_queues *
			      priv->hw_params->tx_bds_per_q,
			      TOTAL_DESC);
	ring_cfg |= (1 << DESC_INDEX);
	dma_ctrl |= (1 << (DESC_INDEX + DMA_RING_BUF_EN_SHIFT));
	dma_priority[DMA_PRIO_REG_INDEX(DESC_INDEX)] |=
		((GENET_Q0_PRIORITY + priv->hw_params->tx_queues) <<
		 DMA_PRIO_REG_SHIFT(DESC_INDEX));

	/* Set Tx queue priorities */
	bcmgenet_tdma_writel(priv, dma_priority[0], DMA_PRIORITY_0);
	bcmgenet_tdma_writel(priv, dma_priority[1], DMA_PRIORITY_1);
	bcmgenet_tdma_writel(priv, dma_priority[2], DMA_PRIORITY_2);

	/* Enable Tx queues */
	bcmgenet_tdma_writel(priv, ring_cfg, DMA_RING_CFG);

	/* Enable Tx DMA */
	if (dma_enable)
		dma_ctrl |= DMA_EN;
	bcmgenet_tdma_writel(priv, dma_ctrl, DMA_CTRL);
}

static void bcmgenet_enable_rx_napi(struct bcmgenet_priv *priv)
{
	unsigned int i;
	struct bcmgenet_rx_ring *ring;

	for (i = 0; i < priv->hw_params->rx_queues; ++i) {
		ring = &priv->rx_rings[i];
		napi_enable(&ring->napi);
		ring->int_enable(ring);
	}

	ring = &priv->rx_rings[DESC_INDEX];
	napi_enable(&ring->napi);
	ring->int_enable(ring);
}

static void bcmgenet_disable_rx_napi(struct bcmgenet_priv *priv)
{
	unsigned int i;
	struct bcmgenet_rx_ring *ring;

	for (i = 0; i < priv->hw_params->rx_queues; ++i) {
		ring = &priv->rx_rings[i];
		napi_disable(&ring->napi);
		cancel_work_sync(&ring->dim.dim.work);
	}

	ring = &priv->rx_rings[DESC_INDEX];
	napi_disable(&ring->napi);
	cancel_work_sync(&ring->dim.dim.work);
}

static void bcmgenet_fini_rx_napi(struct bcmgenet_priv *priv)
{
	unsigned int i;
	struct bcmgenet_rx_ring *ring;

	for (i = 0; i < priv->hw_params->rx_queues; ++i) {
		ring = &priv->rx_rings[i];
		netif_napi_del(&ring->napi);
	}

	ring = &priv->rx_rings[DESC_INDEX];
	netif_napi_del(&ring->napi);
}

/* Initialize Rx queues
 *
 * Queues 0-15 are priority queues. Hardware Filtering Block (HFB) can be
 * used to direct traffic to these queues.
 *
 * Queue 16 is the default Rx queue with GENET_Q16_RX_BD_CNT descriptors.
 */
static int bcmgenet_init_rx_queues(struct net_device *dev)
{
	struct bcmgenet_priv *priv = netdev_priv(dev);
	u32 i;
	u32 dma_enable;
	u32 dma_ctrl;
	u32 ring_cfg;
	int ret;

	dma_ctrl = bcmgenet_rdma_readl(priv, DMA_CTRL);
	dma_enable = dma_ctrl & DMA_EN;
	dma_ctrl &= ~DMA_EN;
	bcmgenet_rdma_writel(priv, dma_ctrl, DMA_CTRL);

	dma_ctrl = 0;
	ring_cfg = 0;

	/* Initialize Rx priority queues */
	for (i = 0; i < priv->hw_params->rx_queues; i++) {
		ret = bcmgenet_init_rx_ring(priv, i,
					    priv->hw_params->rx_bds_per_q,
					    i * priv->hw_params->rx_bds_per_q,
					    (i + 1) *
					    priv->hw_params->rx_bds_per_q);
		if (ret)
			return ret;

		ring_cfg |= (1 << i);
		dma_ctrl |= (1 << (i + DMA_RING_BUF_EN_SHIFT));
	}

	/* Initialize Rx default queue 16 */
	ret = bcmgenet_init_rx_ring(priv, DESC_INDEX, GENET_Q16_RX_BD_CNT,
				    priv->hw_params->rx_queues *
				    priv->hw_params->rx_bds_per_q,
				    TOTAL_DESC);
	if (ret)
		return ret;

	ring_cfg |= (1 << DESC_INDEX);
	dma_ctrl |= (1 << (DESC_INDEX + DMA_RING_BUF_EN_SHIFT));

	/* Enable rings */
	bcmgenet_rdma_writel(priv, ring_cfg, DMA_RING_CFG);

	/* Configure ring as descriptor ring and re-enable DMA if enabled */
	if (dma_enable)
		dma_ctrl |= DMA_EN;
	bcmgenet_rdma_writel(priv, dma_ctrl, DMA_CTRL);

	return 0;
}

static int bcmgenet_dma_teardown(struct bcmgenet_priv *priv)
{
	int ret = 0;
	int timeout = 0;
	u32 reg;
	u32 dma_ctrl;
	int i;

	/* Disable TDMA to stop add more frames in TX DMA */
	reg = bcmgenet_tdma_readl(priv, DMA_CTRL);
	reg &= ~DMA_EN;
	bcmgenet_tdma_writel(priv, reg, DMA_CTRL);

	/* Check TDMA status register to confirm TDMA is disabled */
	while (timeout++ < DMA_TIMEOUT_VAL) {
		reg = bcmgenet_tdma_readl(priv, DMA_STATUS);
		if (reg & DMA_DISABLED)
			break;

		udelay(1);
	}

	if (timeout == DMA_TIMEOUT_VAL) {
		netdev_warn(priv->dev, "Timed out while disabling TX DMA\n");
		ret = -ETIMEDOUT;
	}

	/* Wait 10ms for packet drain in both tx and rx dma */
	usleep_range(10000, 20000);

	/* Disable RDMA */
	reg = bcmgenet_rdma_readl(priv, DMA_CTRL);
	reg &= ~DMA_EN;
	bcmgenet_rdma_writel(priv, reg, DMA_CTRL);

	timeout = 0;
	/* Check RDMA status register to confirm RDMA is disabled */
	while (timeout++ < DMA_TIMEOUT_VAL) {
		reg = bcmgenet_rdma_readl(priv, DMA_STATUS);
		if (reg & DMA_DISABLED)
			break;

		udelay(1);
	}

	if (timeout == DMA_TIMEOUT_VAL) {
		netdev_warn(priv->dev, "Timed out while disabling RX DMA\n");
		ret = -ETIMEDOUT;
	}

	dma_ctrl = 0;
	for (i = 0; i < priv->hw_params->rx_queues; i++)
		dma_ctrl |= (1 << (i + DMA_RING_BUF_EN_SHIFT));
	reg = bcmgenet_rdma_readl(priv, DMA_CTRL);
	reg &= ~dma_ctrl;
	bcmgenet_rdma_writel(priv, reg, DMA_CTRL);

	dma_ctrl = 0;
	for (i = 0; i < priv->hw_params->tx_queues; i++)
		dma_ctrl |= (1 << (i + DMA_RING_BUF_EN_SHIFT));
	reg = bcmgenet_tdma_readl(priv, DMA_CTRL);
	reg &= ~dma_ctrl;
	bcmgenet_tdma_writel(priv, reg, DMA_CTRL);

	return ret;
}

static void bcmgenet_fini_dma(struct bcmgenet_priv *priv)
{
	struct netdev_queue *txq;
	int i;
	struct netdev_queue *txq;

	bcmgenet_fini_rx_napi(priv);
	bcmgenet_fini_tx_napi(priv);

	for (i = 0; i < priv->num_tx_bds; i++)
		dev_kfree_skb(bcmgenet_free_tx_cb(&priv->pdev->dev,
						  priv->tx_cbs + i));

	for (i = 0; i < priv->hw_params->tx_queues; i++) {
		txq = netdev_get_tx_queue(priv->dev, priv->tx_rings[i].queue);
		netdev_tx_reset_queue(txq);
	}

<<<<<<< HEAD
	for (i = 0; i < priv->hw_params->tx_queues; i++) {
		txq = netdev_get_tx_queue(priv->dev, priv->tx_rings[i].queue);
		netdev_tx_reset_queue(txq);
	}

=======
>>>>>>> 24b8d41d
	txq = netdev_get_tx_queue(priv->dev, priv->tx_rings[DESC_INDEX].queue);
	netdev_tx_reset_queue(txq);

	bcmgenet_free_rx_buffers(priv);
	kfree(priv->rx_cbs);
	kfree(priv->tx_cbs);
}

/* init_edma: Initialize DMA control register */
static int bcmgenet_init_dma(struct bcmgenet_priv *priv)
{
	int ret;
	unsigned int i;
	struct enet_cb *cb;

	netif_dbg(priv, hw, priv->dev, "%s\n", __func__);

	/* Initialize common Rx ring structures */
	priv->rx_bds = priv->base + priv->hw_params->rdma_offset;
	priv->num_rx_bds = TOTAL_DESC;
	priv->rx_cbs = kcalloc(priv->num_rx_bds, sizeof(struct enet_cb),
			       GFP_KERNEL);
	if (!priv->rx_cbs)
		return -ENOMEM;

	for (i = 0; i < priv->num_rx_bds; i++) {
		cb = priv->rx_cbs + i;
		cb->bd_addr = priv->rx_bds + i * DMA_DESC_SIZE;
	}

	/* Initialize common TX ring structures */
	priv->tx_bds = priv->base + priv->hw_params->tdma_offset;
	priv->num_tx_bds = TOTAL_DESC;
	priv->tx_cbs = kcalloc(priv->num_tx_bds, sizeof(struct enet_cb),
			       GFP_KERNEL);
	if (!priv->tx_cbs) {
		kfree(priv->rx_cbs);
		return -ENOMEM;
	}

	for (i = 0; i < priv->num_tx_bds; i++) {
		cb = priv->tx_cbs + i;
		cb->bd_addr = priv->tx_bds + i * DMA_DESC_SIZE;
	}

	/* Init rDma */
	bcmgenet_rdma_writel(priv, priv->dma_max_burst_length,
			     DMA_SCB_BURST_SIZE);

	/* Initialize Rx queues */
	ret = bcmgenet_init_rx_queues(priv->dev);
	if (ret) {
		netdev_err(priv->dev, "failed to initialize Rx queues\n");
		bcmgenet_free_rx_buffers(priv);
		kfree(priv->rx_cbs);
		kfree(priv->tx_cbs);
		return ret;
	}

	/* Init tDma */
	bcmgenet_tdma_writel(priv, priv->dma_max_burst_length,
			     DMA_SCB_BURST_SIZE);

	/* Initialize Tx queues */
	bcmgenet_init_tx_queues(priv->dev);

	return 0;
}

/* Interrupt bottom half */
static void bcmgenet_irq_task(struct work_struct *work)
{
	unsigned int status;
	struct bcmgenet_priv *priv = container_of(
			work, struct bcmgenet_priv, bcmgenet_irq_work);

	netif_dbg(priv, intr, priv->dev, "%s\n", __func__);

	spin_lock_irq(&priv->lock);
	status = priv->irq0_stat;
	priv->irq0_stat = 0;
	spin_unlock_irq(&priv->lock);

	if (status & UMAC_IRQ_PHY_DET_R &&
	    priv->dev->phydev->autoneg != AUTONEG_ENABLE) {
		phy_init_hw(priv->dev->phydev);
		genphy_config_aneg(priv->dev->phydev);
	}

	/* Link UP/DOWN event */
	if (status & UMAC_IRQ_LINK_EVENT)
		phy_mac_interrupt(priv->dev->phydev);

}

/* bcmgenet_isr1: handle Rx and Tx priority queues */
static irqreturn_t bcmgenet_isr1(int irq, void *dev_id)
{
	struct bcmgenet_priv *priv = dev_id;
	struct bcmgenet_rx_ring *rx_ring;
	struct bcmgenet_tx_ring *tx_ring;
	unsigned int index, status;

	/* Read irq status */
	status = bcmgenet_intrl2_1_readl(priv, INTRL2_CPU_STAT) &
		~bcmgenet_intrl2_1_readl(priv, INTRL2_CPU_MASK_STATUS);

	/* clear interrupts */
	bcmgenet_intrl2_1_writel(priv, status, INTRL2_CPU_CLEAR);

	netif_dbg(priv, intr, priv->dev,
		  "%s: IRQ=0x%x\n", __func__, status);

	/* Check Rx priority queue interrupts */
	for (index = 0; index < priv->hw_params->rx_queues; index++) {
		if (!(status & BIT(UMAC_IRQ1_RX_INTR_SHIFT + index)))
			continue;

		rx_ring = &priv->rx_rings[index];
		rx_ring->dim.event_ctr++;

		if (likely(napi_schedule_prep(&rx_ring->napi))) {
			rx_ring->int_disable(rx_ring);
			__napi_schedule_irqoff(&rx_ring->napi);
		}
	}

	/* Check Tx priority queue interrupts */
	for (index = 0; index < priv->hw_params->tx_queues; index++) {
		if (!(status & BIT(index)))
			continue;

		tx_ring = &priv->tx_rings[index];

		if (likely(napi_schedule_prep(&tx_ring->napi))) {
			tx_ring->int_disable(tx_ring);
			__napi_schedule_irqoff(&tx_ring->napi);
		}
	}

	return IRQ_HANDLED;
}

/* bcmgenet_isr0: handle Rx and Tx default queues + other stuff */
static irqreturn_t bcmgenet_isr0(int irq, void *dev_id)
{
	struct bcmgenet_priv *priv = dev_id;
	struct bcmgenet_rx_ring *rx_ring;
	struct bcmgenet_tx_ring *tx_ring;
	unsigned int status;
	unsigned long flags;

	/* Read irq status */
	status = bcmgenet_intrl2_0_readl(priv, INTRL2_CPU_STAT) &
		~bcmgenet_intrl2_0_readl(priv, INTRL2_CPU_MASK_STATUS);

	/* clear interrupts */
	bcmgenet_intrl2_0_writel(priv, status, INTRL2_CPU_CLEAR);

	netif_dbg(priv, intr, priv->dev,
		  "IRQ=0x%x\n", status);

	if (status & UMAC_IRQ_RXDMA_DONE) {
		rx_ring = &priv->rx_rings[DESC_INDEX];
		rx_ring->dim.event_ctr++;

		if (likely(napi_schedule_prep(&rx_ring->napi))) {
			rx_ring->int_disable(rx_ring);
			__napi_schedule_irqoff(&rx_ring->napi);
		}
	}

	if (status & UMAC_IRQ_TXDMA_DONE) {
		tx_ring = &priv->tx_rings[DESC_INDEX];

		if (likely(napi_schedule_prep(&tx_ring->napi))) {
			tx_ring->int_disable(tx_ring);
			__napi_schedule_irqoff(&tx_ring->napi);
		}
	}

	if ((priv->hw_params->flags & GENET_HAS_MDIO_INTR) &&
		status & (UMAC_IRQ_MDIO_DONE | UMAC_IRQ_MDIO_ERROR)) {
		wake_up(&priv->wq);
	}

	/* all other interested interrupts handled in bottom half */
	status &= (UMAC_IRQ_LINK_EVENT | UMAC_IRQ_PHY_DET_R);
	if (status) {
		/* Save irq status for bottom-half processing. */
		spin_lock_irqsave(&priv->lock, flags);
		priv->irq0_stat |= status;
		spin_unlock_irqrestore(&priv->lock, flags);

		schedule_work(&priv->bcmgenet_irq_work);
	}

	return IRQ_HANDLED;
}

static irqreturn_t bcmgenet_wol_isr(int irq, void *dev_id)
{
	/* Acknowledge the interrupt */
	return IRQ_HANDLED;
}

#ifdef CONFIG_NET_POLL_CONTROLLER
static void bcmgenet_poll_controller(struct net_device *dev)
{
	struct bcmgenet_priv *priv = netdev_priv(dev);

	/* Invoke the main RX/TX interrupt handler */
	disable_irq(priv->irq0);
	bcmgenet_isr0(priv->irq0, priv);
	enable_irq(priv->irq0);

	/* And the interrupt handler for RX/TX priority queues */
	disable_irq(priv->irq1);
	bcmgenet_isr1(priv->irq1, priv);
	enable_irq(priv->irq1);
}
#endif

static void bcmgenet_umac_reset(struct bcmgenet_priv *priv)
{
	u32 reg;

	reg = bcmgenet_rbuf_ctrl_get(priv);
	reg |= BIT(1);
	bcmgenet_rbuf_ctrl_set(priv, reg);
	udelay(10);

	reg &= ~BIT(1);
	bcmgenet_rbuf_ctrl_set(priv, reg);
	udelay(10);
}

static void bcmgenet_set_hw_addr(struct bcmgenet_priv *priv,
				 unsigned char *addr)
{
	bcmgenet_umac_writel(priv, get_unaligned_be32(&addr[0]), UMAC_MAC0);
	bcmgenet_umac_writel(priv, get_unaligned_be16(&addr[4]), UMAC_MAC1);
}

static void bcmgenet_get_hw_addr(struct bcmgenet_priv *priv,
				 unsigned char *addr)
{
	u32 addr_tmp;

	addr_tmp = bcmgenet_umac_readl(priv, UMAC_MAC0);
	put_unaligned_be32(addr_tmp, &addr[0]);
	addr_tmp = bcmgenet_umac_readl(priv, UMAC_MAC1);
	put_unaligned_be16(addr_tmp, &addr[4]);
}

/* Returns a reusable dma control register value */
static u32 bcmgenet_dma_disable(struct bcmgenet_priv *priv)
{
	u32 reg;
	u32 dma_ctrl;

	/* disable DMA */
	dma_ctrl = 1 << (DESC_INDEX + DMA_RING_BUF_EN_SHIFT) | DMA_EN;
	reg = bcmgenet_tdma_readl(priv, DMA_CTRL);
	reg &= ~dma_ctrl;
	bcmgenet_tdma_writel(priv, reg, DMA_CTRL);

	reg = bcmgenet_rdma_readl(priv, DMA_CTRL);
	reg &= ~dma_ctrl;
	bcmgenet_rdma_writel(priv, reg, DMA_CTRL);

	bcmgenet_umac_writel(priv, 1, UMAC_TX_FLUSH);
	udelay(10);
	bcmgenet_umac_writel(priv, 0, UMAC_TX_FLUSH);

	return dma_ctrl;
}

static void bcmgenet_enable_dma(struct bcmgenet_priv *priv, u32 dma_ctrl)
{
	u32 reg;

	reg = bcmgenet_rdma_readl(priv, DMA_CTRL);
	reg |= dma_ctrl;
	bcmgenet_rdma_writel(priv, reg, DMA_CTRL);

	reg = bcmgenet_tdma_readl(priv, DMA_CTRL);
	reg |= dma_ctrl;
	bcmgenet_tdma_writel(priv, reg, DMA_CTRL);
<<<<<<< HEAD
}

/* bcmgenet_hfb_clear
 *
 * Clear Hardware Filter Block and disable all filtering.
 */
static void bcmgenet_hfb_clear(struct bcmgenet_priv *priv)
{
	u32 i;

	bcmgenet_hfb_reg_writel(priv, 0x0, HFB_CTRL);
	bcmgenet_hfb_reg_writel(priv, 0x0, HFB_FLT_ENABLE_V3PLUS);
	bcmgenet_hfb_reg_writel(priv, 0x0, HFB_FLT_ENABLE_V3PLUS + 4);

	for (i = DMA_INDEX2RING_0; i <= DMA_INDEX2RING_7; i++)
		bcmgenet_rdma_writel(priv, 0x0, i);

	for (i = 0; i < (priv->hw_params->hfb_filter_cnt / 4); i++)
		bcmgenet_hfb_reg_writel(priv, 0x0,
					HFB_FLT_LEN_V3PLUS + i * sizeof(u32));

	for (i = 0; i < priv->hw_params->hfb_filter_cnt *
			priv->hw_params->hfb_filter_size; i++)
		bcmgenet_hfb_writel(priv, 0x0, i * sizeof(u32));
}

static void bcmgenet_hfb_init(struct bcmgenet_priv *priv)
{
	if (GENET_IS_V1(priv) || GENET_IS_V2(priv))
		return;

	bcmgenet_hfb_clear(priv);
=======
>>>>>>> 24b8d41d
}

static void bcmgenet_netif_start(struct net_device *dev)
{
	struct bcmgenet_priv *priv = netdev_priv(dev);

	/* Start the network engine */
	bcmgenet_set_rx_mode(dev);
	bcmgenet_enable_rx_napi(priv);

	umac_enable_set(priv, CMD_TX_EN | CMD_RX_EN, true);

	bcmgenet_enable_tx_napi(priv);

	/* Monitor link interrupts now */
	bcmgenet_link_intr_enable(priv);

	phy_start(dev->phydev);
}

static int bcmgenet_open(struct net_device *dev)
{
	struct bcmgenet_priv *priv = netdev_priv(dev);
	unsigned long dma_ctrl;
	u32 reg;
	int ret;

	netif_dbg(priv, ifup, dev, "bcmgenet_open\n");

	/* Turn on the clock */
	clk_prepare_enable(priv->clk);

	/* If this is an internal GPHY, power it back on now, before UniMAC is
	 * brought out of reset as absolutely no UniMAC activity is allowed
	 */
	if (priv->internal_phy)
		bcmgenet_power_up(priv, GENET_POWER_PASSIVE);

	/* take MAC out of reset */
	bcmgenet_umac_reset(priv);

	init_umac(priv);

	/* Apply features again in case we changed them while interface was
	 * down
	 */
	bcmgenet_set_features(dev, dev->features);

	bcmgenet_set_hw_addr(priv, dev->dev_addr);

	if (priv->internal_phy) {
		reg = bcmgenet_ext_readl(priv, EXT_EXT_PWR_MGMT);
		reg |= EXT_ENERGY_DET_MASK;
		bcmgenet_ext_writel(priv, reg, EXT_EXT_PWR_MGMT);
	}

	/* Disable RX/TX DMA and flush TX queues */
	dma_ctrl = bcmgenet_dma_disable(priv);

	/* Reinitialize TDMA and RDMA and SW housekeeping */
	ret = bcmgenet_init_dma(priv);
	if (ret) {
		netdev_err(dev, "failed to initialize DMA\n");
		goto err_clk_disable;
	}

	/* Always enable ring 16 - descriptor ring */
	bcmgenet_enable_dma(priv, dma_ctrl);

	/* HFB init */
	bcmgenet_hfb_init(priv);

	ret = request_irq(priv->irq0, bcmgenet_isr0, IRQF_SHARED,
			  dev->name, priv);
	if (ret < 0) {
		netdev_err(dev, "can't request IRQ %d\n", priv->irq0);
		goto err_fini_dma;
	}

	ret = request_irq(priv->irq1, bcmgenet_isr1, IRQF_SHARED,
			  dev->name, priv);
	if (ret < 0) {
		netdev_err(dev, "can't request IRQ %d\n", priv->irq1);
		goto err_irq0;
	}

	ret = bcmgenet_mii_probe(dev);
	if (ret) {
		netdev_err(dev, "failed to connect to PHY\n");
		goto err_irq1;
	}

	bcmgenet_netif_start(dev);

	netif_tx_start_all_queues(dev);

	return 0;

err_irq1:
	free_irq(priv->irq1, priv);
err_irq0:
	free_irq(priv->irq0, priv);
err_fini_dma:
	bcmgenet_dma_teardown(priv);
	bcmgenet_fini_dma(priv);
err_clk_disable:
	if (priv->internal_phy)
		bcmgenet_power_down(priv, GENET_POWER_PASSIVE);
	clk_disable_unprepare(priv->clk);
	return ret;
}

static void bcmgenet_netif_stop(struct net_device *dev)
{
	struct bcmgenet_priv *priv = netdev_priv(dev);

	bcmgenet_disable_tx_napi(priv);
	netif_tx_disable(dev);

	/* Disable MAC receive */
	umac_enable_set(priv, CMD_RX_EN, false);

	bcmgenet_dma_teardown(priv);

	/* Disable MAC transmit. TX DMA disabled must be done before this */
	umac_enable_set(priv, CMD_TX_EN, false);

	phy_stop(dev->phydev);
	bcmgenet_disable_rx_napi(priv);
	bcmgenet_intr_disable(priv);

	/* Wait for pending work items to complete. Since interrupts are
	 * disabled no new work will be scheduled.
	 */
	cancel_work_sync(&priv->bcmgenet_irq_work);

	priv->old_link = -1;
	priv->old_speed = -1;
	priv->old_duplex = -1;
	priv->old_pause = -1;

	/* tx reclaim */
	bcmgenet_tx_reclaim_all(dev);
	bcmgenet_fini_dma(priv);
}

static int bcmgenet_close(struct net_device *dev)
{
	struct bcmgenet_priv *priv = netdev_priv(dev);
	int ret = 0;

	netif_dbg(priv, ifdown, dev, "bcmgenet_close\n");

	bcmgenet_netif_stop(dev);

	/* Really kill the PHY state machine and disconnect from it */
	phy_disconnect(dev->phydev);

	free_irq(priv->irq0, priv);
	free_irq(priv->irq1, priv);

	if (priv->internal_phy)
		ret = bcmgenet_power_down(priv, GENET_POWER_PASSIVE);

	clk_disable_unprepare(priv->clk);

	return ret;
}

static void bcmgenet_dump_tx_queue(struct bcmgenet_tx_ring *ring)
{
	struct bcmgenet_priv *priv = ring->priv;
	u32 p_index, c_index, intsts, intmsk;
	struct netdev_queue *txq;
	unsigned int free_bds;
	bool txq_stopped;

	if (!netif_msg_tx_err(priv))
		return;

	txq = netdev_get_tx_queue(priv->dev, ring->queue);

	spin_lock(&ring->lock);
	if (ring->index == DESC_INDEX) {
		intsts = ~bcmgenet_intrl2_0_readl(priv, INTRL2_CPU_MASK_STATUS);
		intmsk = UMAC_IRQ_TXDMA_DONE | UMAC_IRQ_TXDMA_MBDONE;
	} else {
		intsts = ~bcmgenet_intrl2_1_readl(priv, INTRL2_CPU_MASK_STATUS);
		intmsk = 1 << ring->index;
	}
	c_index = bcmgenet_tdma_ring_readl(priv, ring->index, TDMA_CONS_INDEX);
	p_index = bcmgenet_tdma_ring_readl(priv, ring->index, TDMA_PROD_INDEX);
	txq_stopped = netif_tx_queue_stopped(txq);
	free_bds = ring->free_bds;
	spin_unlock(&ring->lock);

	netif_err(priv, tx_err, priv->dev, "Ring %d queue %d status summary\n"
		  "TX queue status: %s, interrupts: %s\n"
		  "(sw)free_bds: %d (sw)size: %d\n"
		  "(sw)p_index: %d (hw)p_index: %d\n"
		  "(sw)c_index: %d (hw)c_index: %d\n"
		  "(sw)clean_p: %d (sw)write_p: %d\n"
		  "(sw)cb_ptr: %d (sw)end_ptr: %d\n",
		  ring->index, ring->queue,
		  txq_stopped ? "stopped" : "active",
		  intsts & intmsk ? "enabled" : "disabled",
		  free_bds, ring->size,
		  ring->prod_index, p_index & DMA_P_INDEX_MASK,
		  ring->c_index, c_index & DMA_C_INDEX_MASK,
		  ring->clean_ptr, ring->write_ptr,
		  ring->cb_ptr, ring->end_ptr);
}

static void bcmgenet_timeout(struct net_device *dev, unsigned int txqueue)
{
	struct bcmgenet_priv *priv = netdev_priv(dev);
	u32 int0_enable = 0;
	u32 int1_enable = 0;
	unsigned int q;

	netif_dbg(priv, tx_err, dev, "bcmgenet_timeout\n");

	for (q = 0; q < priv->hw_params->tx_queues; q++)
		bcmgenet_dump_tx_queue(&priv->tx_rings[q]);
	bcmgenet_dump_tx_queue(&priv->tx_rings[DESC_INDEX]);

	bcmgenet_tx_reclaim_all(dev);

	for (q = 0; q < priv->hw_params->tx_queues; q++)
		int1_enable |= (1 << q);

	int0_enable = UMAC_IRQ_TXDMA_DONE;

	/* Re-enable TX interrupts if disabled */
	bcmgenet_intrl2_0_writel(priv, int0_enable, INTRL2_CPU_MASK_CLEAR);
	bcmgenet_intrl2_1_writel(priv, int1_enable, INTRL2_CPU_MASK_CLEAR);

	netif_trans_update(dev);

	dev->stats.tx_errors++;

	netif_tx_wake_all_queues(dev);
}

#define MAX_MDF_FILTER	17

static inline void bcmgenet_set_mdf_addr(struct bcmgenet_priv *priv,
					 unsigned char *addr,
					 int *i)
{
	bcmgenet_umac_writel(priv, addr[0] << 8 | addr[1],
			     UMAC_MDF_ADDR + (*i * 4));
	bcmgenet_umac_writel(priv, addr[2] << 24 | addr[3] << 16 |
			     addr[4] << 8 | addr[5],
			     UMAC_MDF_ADDR + ((*i + 1) * 4));
	*i += 2;
}

static void bcmgenet_set_rx_mode(struct net_device *dev)
{
	struct bcmgenet_priv *priv = netdev_priv(dev);
	struct netdev_hw_addr *ha;
	int i, nfilter;
	u32 reg;

	netif_dbg(priv, hw, dev, "%s: %08X\n", __func__, dev->flags);

	/* Number of filters needed */
	nfilter = netdev_uc_count(dev) + netdev_mc_count(dev) + 2;

	/*
	 * Turn on promicuous mode for three scenarios
	 * 1. IFF_PROMISC flag is set
	 * 2. IFF_ALLMULTI flag is set
	 * 3. The number of filters needed exceeds the number filters
	 *    supported by the hardware.
	*/
	reg = bcmgenet_umac_readl(priv, UMAC_CMD);
	if ((dev->flags & (IFF_PROMISC | IFF_ALLMULTI)) ||
	    (nfilter > MAX_MDF_FILTER)) {
		reg |= CMD_PROMISC;
		bcmgenet_umac_writel(priv, reg, UMAC_CMD);
		bcmgenet_umac_writel(priv, 0, UMAC_MDF_CTRL);
		return;
	} else {
		reg &= ~CMD_PROMISC;
		bcmgenet_umac_writel(priv, reg, UMAC_CMD);
	}

	/* update MDF filter */
	i = 0;
	/* Broadcast */
	bcmgenet_set_mdf_addr(priv, dev->broadcast, &i);
	/* my own address.*/
	bcmgenet_set_mdf_addr(priv, dev->dev_addr, &i);

	/* Unicast */
	netdev_for_each_uc_addr(ha, dev)
		bcmgenet_set_mdf_addr(priv, ha->addr, &i);

	/* Multicast */
	netdev_for_each_mc_addr(ha, dev)
		bcmgenet_set_mdf_addr(priv, ha->addr, &i);

	/* Enable filters */
	reg = GENMASK(MAX_MDF_FILTER - 1, MAX_MDF_FILTER - nfilter);
	bcmgenet_umac_writel(priv, reg, UMAC_MDF_CTRL);
}

/* Set the hardware MAC address. */
static int bcmgenet_set_mac_addr(struct net_device *dev, void *p)
{
	struct sockaddr *addr = p;

	/* Setting the MAC address at the hardware level is not possible
	 * without disabling the UniMAC RX/TX enable bits.
	 */
	if (netif_running(dev))
		return -EBUSY;

	ether_addr_copy(dev->dev_addr, addr->sa_data);

	return 0;
}

static struct net_device_stats *bcmgenet_get_stats(struct net_device *dev)
{
	struct bcmgenet_priv *priv = netdev_priv(dev);
	unsigned long tx_bytes = 0, tx_packets = 0;
	unsigned long rx_bytes = 0, rx_packets = 0;
	unsigned long rx_errors = 0, rx_dropped = 0;
	struct bcmgenet_tx_ring *tx_ring;
	struct bcmgenet_rx_ring *rx_ring;
	unsigned int q;

	for (q = 0; q < priv->hw_params->tx_queues; q++) {
		tx_ring = &priv->tx_rings[q];
		tx_bytes += tx_ring->bytes;
		tx_packets += tx_ring->packets;
	}
	tx_ring = &priv->tx_rings[DESC_INDEX];
	tx_bytes += tx_ring->bytes;
	tx_packets += tx_ring->packets;

	for (q = 0; q < priv->hw_params->rx_queues; q++) {
		rx_ring = &priv->rx_rings[q];

		rx_bytes += rx_ring->bytes;
		rx_packets += rx_ring->packets;
		rx_errors += rx_ring->errors;
		rx_dropped += rx_ring->dropped;
	}
	rx_ring = &priv->rx_rings[DESC_INDEX];
	rx_bytes += rx_ring->bytes;
	rx_packets += rx_ring->packets;
	rx_errors += rx_ring->errors;
	rx_dropped += rx_ring->dropped;

	dev->stats.tx_bytes = tx_bytes;
	dev->stats.tx_packets = tx_packets;
	dev->stats.rx_bytes = rx_bytes;
	dev->stats.rx_packets = rx_packets;
	dev->stats.rx_errors = rx_errors;
	dev->stats.rx_missed_errors = rx_errors;
	dev->stats.rx_dropped = rx_dropped;
	return &dev->stats;
}

static int bcmgenet_change_carrier(struct net_device *dev, bool new_carrier)
{
	struct bcmgenet_priv *priv = netdev_priv(dev);

	if (!dev->phydev || !phy_is_pseudo_fixed_link(dev->phydev) ||
	    priv->phy_interface != PHY_INTERFACE_MODE_MOCA)
		return -EOPNOTSUPP;

	if (new_carrier)
		netif_carrier_on(dev);
	else
		netif_carrier_off(dev);

	return 0;
}

static const struct net_device_ops bcmgenet_netdev_ops = {
	.ndo_open		= bcmgenet_open,
	.ndo_stop		= bcmgenet_close,
	.ndo_start_xmit		= bcmgenet_xmit,
	.ndo_tx_timeout		= bcmgenet_timeout,
	.ndo_set_rx_mode	= bcmgenet_set_rx_mode,
	.ndo_set_mac_address	= bcmgenet_set_mac_addr,
	.ndo_do_ioctl		= phy_do_ioctl_running,
	.ndo_set_features	= bcmgenet_set_features,
#ifdef CONFIG_NET_POLL_CONTROLLER
	.ndo_poll_controller	= bcmgenet_poll_controller,
#endif
	.ndo_get_stats		= bcmgenet_get_stats,
	.ndo_change_carrier	= bcmgenet_change_carrier,
};

/* Array of GENET hardware parameters/characteristics */
static struct bcmgenet_hw_params bcmgenet_hw_params[] = {
	[GENET_V1] = {
		.tx_queues = 0,
		.tx_bds_per_q = 0,
		.rx_queues = 0,
		.rx_bds_per_q = 0,
		.bp_in_en_shift = 16,
		.bp_in_mask = 0xffff,
		.hfb_filter_cnt = 16,
		.qtag_mask = 0x1F,
		.hfb_offset = 0x1000,
		.rdma_offset = 0x2000,
		.tdma_offset = 0x3000,
		.words_per_bd = 2,
	},
	[GENET_V2] = {
		.tx_queues = 4,
		.tx_bds_per_q = 32,
		.rx_queues = 0,
		.rx_bds_per_q = 0,
		.bp_in_en_shift = 16,
		.bp_in_mask = 0xffff,
		.hfb_filter_cnt = 16,
		.qtag_mask = 0x1F,
		.tbuf_offset = 0x0600,
		.hfb_offset = 0x1000,
		.hfb_reg_offset = 0x2000,
		.rdma_offset = 0x3000,
		.tdma_offset = 0x4000,
		.words_per_bd = 2,
		.flags = GENET_HAS_EXT,
	},
	[GENET_V3] = {
		.tx_queues = 4,
		.tx_bds_per_q = 32,
		.rx_queues = 0,
		.rx_bds_per_q = 0,
		.bp_in_en_shift = 17,
		.bp_in_mask = 0x1ffff,
		.hfb_filter_cnt = 48,
		.hfb_filter_size = 128,
		.qtag_mask = 0x3F,
		.tbuf_offset = 0x0600,
		.hfb_offset = 0x8000,
		.hfb_reg_offset = 0xfc00,
		.rdma_offset = 0x10000,
		.tdma_offset = 0x11000,
		.words_per_bd = 2,
		.flags = GENET_HAS_EXT | GENET_HAS_MDIO_INTR |
			 GENET_HAS_MOCA_LINK_DET,
	},
	[GENET_V4] = {
		.tx_queues = 4,
		.tx_bds_per_q = 32,
		.rx_queues = 0,
		.rx_bds_per_q = 0,
		.bp_in_en_shift = 17,
		.bp_in_mask = 0x1ffff,
		.hfb_filter_cnt = 48,
		.hfb_filter_size = 128,
		.qtag_mask = 0x3F,
		.tbuf_offset = 0x0600,
		.hfb_offset = 0x8000,
		.hfb_reg_offset = 0xfc00,
		.rdma_offset = 0x2000,
		.tdma_offset = 0x4000,
		.words_per_bd = 3,
		.flags = GENET_HAS_40BITS | GENET_HAS_EXT |
			 GENET_HAS_MDIO_INTR | GENET_HAS_MOCA_LINK_DET,
	},
	[GENET_V5] = {
		.tx_queues = 4,
		.tx_bds_per_q = 32,
		.rx_queues = 0,
		.rx_bds_per_q = 0,
		.bp_in_en_shift = 17,
		.bp_in_mask = 0x1ffff,
		.hfb_filter_cnt = 48,
		.hfb_filter_size = 128,
		.qtag_mask = 0x3F,
		.tbuf_offset = 0x0600,
		.hfb_offset = 0x8000,
		.hfb_reg_offset = 0xfc00,
		.rdma_offset = 0x2000,
		.tdma_offset = 0x4000,
		.words_per_bd = 3,
		.flags = GENET_HAS_40BITS | GENET_HAS_EXT |
			 GENET_HAS_MDIO_INTR | GENET_HAS_MOCA_LINK_DET,
	},
};

/* Infer hardware parameters from the detected GENET version */
static void bcmgenet_set_hw_params(struct bcmgenet_priv *priv)
{
	struct bcmgenet_hw_params *params;
	u32 reg;
	u8 major;
	u16 gphy_rev;

	if (GENET_IS_V5(priv) || GENET_IS_V4(priv)) {
		bcmgenet_dma_regs = bcmgenet_dma_regs_v3plus;
		genet_dma_ring_regs = genet_dma_ring_regs_v4;
	} else if (GENET_IS_V3(priv)) {
		bcmgenet_dma_regs = bcmgenet_dma_regs_v3plus;
		genet_dma_ring_regs = genet_dma_ring_regs_v123;
	} else if (GENET_IS_V2(priv)) {
		bcmgenet_dma_regs = bcmgenet_dma_regs_v2;
		genet_dma_ring_regs = genet_dma_ring_regs_v123;
	} else if (GENET_IS_V1(priv)) {
		bcmgenet_dma_regs = bcmgenet_dma_regs_v1;
		genet_dma_ring_regs = genet_dma_ring_regs_v123;
	}

	/* enum genet_version starts at 1 */
	priv->hw_params = &bcmgenet_hw_params[priv->version];
	params = priv->hw_params;

	/* Read GENET HW version */
	reg = bcmgenet_sys_readl(priv, SYS_REV_CTRL);
	major = (reg >> 24 & 0x0f);
	if (major == 6)
		major = 5;
	else if (major == 5)
		major = 4;
	else if (major == 0)
		major = 1;
	if (major != priv->version) {
		dev_err(&priv->pdev->dev,
			"GENET version mismatch, got: %d, configured for: %d\n",
			major, priv->version);
	}

	/* Print the GENET core version */
	dev_info(&priv->pdev->dev, "GENET " GENET_VER_FMT,
		 major, (reg >> 16) & 0x0f, reg & 0xffff);

	/* Store the integrated PHY revision for the MDIO probing function
	 * to pass this information to the PHY driver. The PHY driver expects
	 * to find the PHY major revision in bits 15:8 while the GENET register
	 * stores that information in bits 7:0, account for that.
	 *
	 * On newer chips, starting with PHY revision G0, a new scheme is
	 * deployed similar to the Starfighter 2 switch with GPHY major
	 * revision in bits 15:8 and patch level in bits 7:0. Major revision 0
	 * is reserved as well as special value 0x01ff, we have a small
	 * heuristic to check for the new GPHY revision and re-arrange things
	 * so the GPHY driver is happy.
	 */
	gphy_rev = reg & 0xffff;

	if (GENET_IS_V5(priv)) {
		/* The EPHY revision should come from the MDIO registers of
		 * the PHY not from GENET.
		 */
		if (gphy_rev != 0) {
			pr_warn("GENET is reporting EPHY revision: 0x%04x\n",
				gphy_rev);
		}
	/* This is reserved so should require special treatment */
	} else if (gphy_rev == 0 || gphy_rev == 0x01ff) {
		pr_warn("Invalid GPHY revision detected: 0x%04x\n", gphy_rev);
		return;
	/* This is the good old scheme, just GPHY major, no minor nor patch */
	} else if ((gphy_rev & 0xf0) != 0) {
		priv->gphy_rev = gphy_rev << 8;
	/* This is the new scheme, GPHY major rolls over with 0x10 = rev G0 */
	} else if ((gphy_rev & 0xff00) != 0) {
		priv->gphy_rev = gphy_rev;
	}

#ifdef CONFIG_PHYS_ADDR_T_64BIT
	if (!(params->flags & GENET_HAS_40BITS))
		pr_warn("GENET does not support 40-bits PA\n");
#endif

	pr_debug("Configuration for version: %d\n"
		"TXq: %1d, TXqBDs: %1d, RXq: %1d, RXqBDs: %1d\n"
		"BP << en: %2d, BP msk: 0x%05x\n"
		"HFB count: %2d, QTAQ msk: 0x%05x\n"
		"TBUF: 0x%04x, HFB: 0x%04x, HFBreg: 0x%04x\n"
		"RDMA: 0x%05x, TDMA: 0x%05x\n"
		"Words/BD: %d\n",
		priv->version,
		params->tx_queues, params->tx_bds_per_q,
		params->rx_queues, params->rx_bds_per_q,
		params->bp_in_en_shift, params->bp_in_mask,
		params->hfb_filter_cnt, params->qtag_mask,
		params->tbuf_offset, params->hfb_offset,
		params->hfb_reg_offset,
		params->rdma_offset, params->tdma_offset,
		params->words_per_bd);
}

struct bcmgenet_plat_data {
	enum bcmgenet_version version;
	u32 dma_max_burst_length;
};

static const struct bcmgenet_plat_data v1_plat_data = {
	.version = GENET_V1,
	.dma_max_burst_length = DMA_MAX_BURST_LENGTH,
};

static const struct bcmgenet_plat_data v2_plat_data = {
	.version = GENET_V2,
	.dma_max_burst_length = DMA_MAX_BURST_LENGTH,
};

static const struct bcmgenet_plat_data v3_plat_data = {
	.version = GENET_V3,
	.dma_max_burst_length = DMA_MAX_BURST_LENGTH,
};

static const struct bcmgenet_plat_data v4_plat_data = {
	.version = GENET_V4,
	.dma_max_burst_length = DMA_MAX_BURST_LENGTH,
};

static const struct bcmgenet_plat_data v5_plat_data = {
	.version = GENET_V5,
	.dma_max_burst_length = DMA_MAX_BURST_LENGTH,
};

static const struct bcmgenet_plat_data bcm2711_plat_data = {
	.version = GENET_V5,
	.dma_max_burst_length = 0x08,
};

static const struct of_device_id bcmgenet_match[] = {
	{ .compatible = "brcm,genet-v1", .data = &v1_plat_data },
	{ .compatible = "brcm,genet-v2", .data = &v2_plat_data },
	{ .compatible = "brcm,genet-v3", .data = &v3_plat_data },
	{ .compatible = "brcm,genet-v4", .data = &v4_plat_data },
	{ .compatible = "brcm,genet-v5", .data = &v5_plat_data },
	{ .compatible = "brcm,bcm2711-genet-v5", .data = &bcm2711_plat_data },
	{ },
};
MODULE_DEVICE_TABLE(of, bcmgenet_match);

static int bcmgenet_probe(struct platform_device *pdev)
{
	struct bcmgenet_platform_data *pd = pdev->dev.platform_data;
	const struct bcmgenet_plat_data *pdata;
	struct bcmgenet_priv *priv;
	struct net_device *dev;
	unsigned int i;
	int err = -EIO;

	/* Up to GENET_MAX_MQ_CNT + 1 TX queues and RX queues */
	dev = alloc_etherdev_mqs(sizeof(*priv), GENET_MAX_MQ_CNT + 1,
				 GENET_MAX_MQ_CNT + 1);
	if (!dev) {
		dev_err(&pdev->dev, "can't allocate net device\n");
		return -ENOMEM;
	}

	priv = netdev_priv(dev);
	priv->irq0 = platform_get_irq(pdev, 0);
	if (priv->irq0 < 0) {
		err = priv->irq0;
		goto err;
	}
	priv->irq1 = platform_get_irq(pdev, 1);
	if (priv->irq1 < 0) {
		err = priv->irq1;
		goto err;
	}
	priv->wol_irq = platform_get_irq_optional(pdev, 2);

	priv->base = devm_platform_ioremap_resource(pdev, 0);
	if (IS_ERR(priv->base)) {
		err = PTR_ERR(priv->base);
		goto err;
	}

	spin_lock_init(&priv->lock);

	SET_NETDEV_DEV(dev, &pdev->dev);
	dev_set_drvdata(&pdev->dev, dev);
	dev->watchdog_timeo = 2 * HZ;
	dev->ethtool_ops = &bcmgenet_ethtool_ops;
	dev->netdev_ops = &bcmgenet_netdev_ops;

	priv->msg_enable = netif_msg_init(-1, GENET_MSG_DEFAULT);

	/* Set default features */
	dev->features |= NETIF_F_SG | NETIF_F_HIGHDMA | NETIF_F_HW_CSUM |
			 NETIF_F_RXCSUM;
	dev->hw_features |= dev->features;
	dev->vlan_features |= dev->features;

	/* Request the WOL interrupt and advertise suspend if available */
	priv->wol_irq_disabled = true;
	err = devm_request_irq(&pdev->dev, priv->wol_irq, bcmgenet_wol_isr, 0,
			       dev->name, priv);
	if (!err)
		device_set_wakeup_capable(&pdev->dev, 1);

	/* Set the needed headroom to account for any possible
	 * features enabling/disabling at runtime
	 */
	dev->needed_headroom += 64;

	netdev_boot_setup_check(dev);

	priv->dev = dev;
	priv->pdev = pdev;

	pdata = device_get_match_data(&pdev->dev);
	if (pdata) {
		priv->version = pdata->version;
		priv->dma_max_burst_length = pdata->dma_max_burst_length;
	} else {
		priv->version = pd->genet_version;
		priv->dma_max_burst_length = DMA_MAX_BURST_LENGTH;
	}

	priv->clk = devm_clk_get_optional(&priv->pdev->dev, "enet");
	if (IS_ERR(priv->clk)) {
		dev_dbg(&priv->pdev->dev, "failed to get enet clock\n");
		err = PTR_ERR(priv->clk);
		goto err;
	}

	err = clk_prepare_enable(priv->clk);
	if (err)
		goto err;

	bcmgenet_set_hw_params(priv);

	err = -EIO;
	if (priv->hw_params->flags & GENET_HAS_40BITS)
		err = dma_set_mask_and_coherent(&pdev->dev, DMA_BIT_MASK(40));
	if (err)
		err = dma_set_mask_and_coherent(&pdev->dev, DMA_BIT_MASK(32));
	if (err)
		goto err_clk_disable;

	/* Mii wait queue */
	init_waitqueue_head(&priv->wq);
	/* Always use RX_BUF_LENGTH (2KB) buffer for all chips */
	priv->rx_buf_len = RX_BUF_LENGTH;
	INIT_WORK(&priv->bcmgenet_irq_work, bcmgenet_irq_task);

	priv->clk_wol = devm_clk_get_optional(&priv->pdev->dev, "enet-wol");
	if (IS_ERR(priv->clk_wol)) {
		dev_dbg(&priv->pdev->dev, "failed to get enet-wol clock\n");
		err = PTR_ERR(priv->clk_wol);
		goto err_clk_disable;
	}

	priv->clk_eee = devm_clk_get_optional(&priv->pdev->dev, "enet-eee");
	if (IS_ERR(priv->clk_eee)) {
		dev_dbg(&priv->pdev->dev, "failed to get enet-eee clock\n");
		err = PTR_ERR(priv->clk_eee);
		goto err_clk_disable;
	}

	/* If this is an internal GPHY, power it on now, before UniMAC is
	 * brought out of reset as absolutely no UniMAC activity is allowed
	 */
	if (device_get_phy_mode(&pdev->dev) == PHY_INTERFACE_MODE_INTERNAL)
		bcmgenet_power_up(priv, GENET_POWER_PASSIVE);

	if (pd && !IS_ERR_OR_NULL(pd->mac_address))
		ether_addr_copy(dev->dev_addr, pd->mac_address);
	else
		if (!device_get_mac_address(&pdev->dev, dev->dev_addr, ETH_ALEN))
			if (has_acpi_companion(&pdev->dev))
				bcmgenet_get_hw_addr(priv, dev->dev_addr);

	if (!is_valid_ether_addr(dev->dev_addr)) {
		dev_warn(&pdev->dev, "using random Ethernet MAC\n");
		eth_hw_addr_random(dev);
	}

	reset_umac(priv);

	err = bcmgenet_mii_init(dev);
	if (err)
		goto err_clk_disable;

	/* setup number of real queues  + 1 (GENET_V1 has 0 hardware queues
	 * just the ring 16 descriptor based TX
	 */
	netif_set_real_num_tx_queues(priv->dev, priv->hw_params->tx_queues + 1);
	netif_set_real_num_rx_queues(priv->dev, priv->hw_params->rx_queues + 1);

	/* Set default coalescing parameters */
	for (i = 0; i < priv->hw_params->rx_queues; i++)
		priv->rx_rings[i].rx_max_coalesced_frames = 1;
	priv->rx_rings[DESC_INDEX].rx_max_coalesced_frames = 1;

	/* libphy will determine the link state */
	netif_carrier_off(dev);

	/* Turn off the main clock, WOL clock is handled separately */
	clk_disable_unprepare(priv->clk);

	err = register_netdev(dev);
	if (err)
		goto err;

	return err;

err_clk_disable:
	clk_disable_unprepare(priv->clk);
err:
	free_netdev(dev);
	return err;
}

static int bcmgenet_remove(struct platform_device *pdev)
{
	struct bcmgenet_priv *priv = dev_to_priv(&pdev->dev);

	dev_set_drvdata(&pdev->dev, NULL);
	unregister_netdev(priv->dev);
	bcmgenet_mii_exit(priv->dev);
	free_netdev(priv->dev);

	return 0;
}

static void bcmgenet_shutdown(struct platform_device *pdev)
{
	bcmgenet_remove(pdev);
}

#ifdef CONFIG_PM_SLEEP
static int bcmgenet_resume_noirq(struct device *d)
{
	struct net_device *dev = dev_get_drvdata(d);
	struct bcmgenet_priv *priv = netdev_priv(dev);
	int ret;
	u32 reg;

	if (!netif_running(dev))
		return 0;

	/* Turn on the clock */
	ret = clk_prepare_enable(priv->clk);
	if (ret)
		return ret;

	if (device_may_wakeup(d) && priv->wolopts) {
		/* Account for Wake-on-LAN events and clear those events
		 * (Some devices need more time between enabling the clocks
		 *  and the interrupt register reflecting the wake event so
		 *  read the register twice)
		 */
		reg = bcmgenet_intrl2_0_readl(priv, INTRL2_CPU_STAT);
		reg = bcmgenet_intrl2_0_readl(priv, INTRL2_CPU_STAT);
		if (reg & UMAC_IRQ_WAKE_EVENT)
			pm_wakeup_event(&priv->pdev->dev, 0);
	}

	bcmgenet_intrl2_0_writel(priv, UMAC_IRQ_WAKE_EVENT, INTRL2_CPU_CLEAR);

	return 0;
}

static int bcmgenet_resume(struct device *d)
{
	struct net_device *dev = dev_get_drvdata(d);
	struct bcmgenet_priv *priv = netdev_priv(dev);
	struct bcmgenet_rxnfc_rule *rule;
	unsigned long dma_ctrl;
	u32 reg;
	int ret;

	if (!netif_running(dev))
		return 0;

	/* From WOL-enabled suspend, switch to regular clock */
	if (device_may_wakeup(d) && priv->wolopts)
		bcmgenet_power_up(priv, GENET_POWER_WOL_MAGIC);

	/* If this is an internal GPHY, power it back on now, before UniMAC is
	 * brought out of reset as absolutely no UniMAC activity is allowed
	 */
	if (priv->internal_phy)
		bcmgenet_power_up(priv, GENET_POWER_PASSIVE);

	bcmgenet_umac_reset(priv);

	init_umac(priv);

	phy_init_hw(dev->phydev);

	/* Speed settings must be restored */
	genphy_config_aneg(dev->phydev);
	bcmgenet_mii_config(priv->dev, false);

	/* Restore enabled features */
	bcmgenet_set_features(dev, dev->features);

	bcmgenet_set_hw_addr(priv, dev->dev_addr);

	/* Restore hardware filters */
	bcmgenet_hfb_clear(priv);
	list_for_each_entry(rule, &priv->rxnfc_list, list)
		if (rule->state != BCMGENET_RXNFC_STATE_UNUSED)
			bcmgenet_hfb_create_rxnfc_filter(priv, rule);

	if (priv->internal_phy) {
		reg = bcmgenet_ext_readl(priv, EXT_EXT_PWR_MGMT);
		reg |= EXT_ENERGY_DET_MASK;
		bcmgenet_ext_writel(priv, reg, EXT_EXT_PWR_MGMT);
	}

	/* Disable RX/TX DMA and flush TX queues */
	dma_ctrl = bcmgenet_dma_disable(priv);

	/* Reinitialize TDMA and RDMA and SW housekeeping */
	ret = bcmgenet_init_dma(priv);
	if (ret) {
		netdev_err(dev, "failed to initialize DMA\n");
		goto out_clk_disable;
	}

	/* Always enable ring 16 - descriptor ring */
	bcmgenet_enable_dma(priv, dma_ctrl);

	if (!device_may_wakeup(d))
		phy_resume(dev->phydev);

	if (priv->eee.eee_enabled)
		bcmgenet_eee_enable_set(dev, true);

	bcmgenet_netif_start(dev);

	netif_device_attach(dev);

	return 0;

out_clk_disable:
	if (priv->internal_phy)
		bcmgenet_power_down(priv, GENET_POWER_PASSIVE);
	clk_disable_unprepare(priv->clk);
	return ret;
}

static int bcmgenet_suspend(struct device *d)
{
	struct net_device *dev = dev_get_drvdata(d);
	struct bcmgenet_priv *priv = netdev_priv(dev);

	if (!netif_running(dev))
		return 0;

	netif_device_detach(dev);

	bcmgenet_netif_stop(dev);

	if (!device_may_wakeup(d))
		phy_suspend(dev->phydev);

	/* Disable filtering */
	bcmgenet_hfb_reg_writel(priv, 0, HFB_CTRL);

	return 0;
}

static int bcmgenet_suspend_noirq(struct device *d)
{
	struct net_device *dev = dev_get_drvdata(d);
	struct bcmgenet_priv *priv = netdev_priv(dev);
	int ret = 0;

	if (!netif_running(dev))
		return 0;

	/* Prepare the device for Wake-on-LAN and switch to the slow clock */
	if (device_may_wakeup(d) && priv->wolopts)
		ret = bcmgenet_power_down(priv, GENET_POWER_WOL_MAGIC);
	else if (priv->internal_phy)
		ret = bcmgenet_power_down(priv, GENET_POWER_PASSIVE);

	/* Let the framework handle resumption and leave the clocks on */
	if (ret)
		return ret;

	/* Turn off the clocks */
	clk_disable_unprepare(priv->clk);

	return 0;
}
#else
#define bcmgenet_suspend	NULL
#define bcmgenet_suspend_noirq	NULL
#define bcmgenet_resume		NULL
#define bcmgenet_resume_noirq	NULL
#endif /* CONFIG_PM_SLEEP */

static const struct dev_pm_ops bcmgenet_pm_ops = {
	.suspend	= bcmgenet_suspend,
	.suspend_noirq	= bcmgenet_suspend_noirq,
	.resume		= bcmgenet_resume,
	.resume_noirq	= bcmgenet_resume_noirq,
};

static const struct acpi_device_id genet_acpi_match[] = {
	{ "BCM6E4E", (kernel_ulong_t)&bcm2711_plat_data },
	{ },
};
MODULE_DEVICE_TABLE(acpi, genet_acpi_match);

static struct platform_driver bcmgenet_driver = {
	.probe	= bcmgenet_probe,
	.remove	= bcmgenet_remove,
	.shutdown = bcmgenet_shutdown,
	.driver	= {
		.name	= "bcmgenet",
		.of_match_table = bcmgenet_match,
		.pm	= &bcmgenet_pm_ops,
		.acpi_match_table = genet_acpi_match,
	},
};
module_platform_driver(bcmgenet_driver);

MODULE_AUTHOR("Broadcom Corporation");
MODULE_DESCRIPTION("Broadcom GENET Ethernet controller driver");
MODULE_ALIAS("platform:bcmgenet");
MODULE_LICENSE("GPL");<|MERGE_RESOLUTION|>--- conflicted
+++ resolved
@@ -459,23 +459,11 @@
 			genet_dma_ring_regs[r]);
 }
 
-<<<<<<< HEAD
-static int bcmgenet_get_link_ksettings(struct net_device *dev,
-				       struct ethtool_link_ksettings *cmd)
-=======
 static void bcmgenet_hfb_enable_filter(struct bcmgenet_priv *priv, u32 f_index)
->>>>>>> 24b8d41d
 {
 	u32 offset;
 	u32 reg;
 
-<<<<<<< HEAD
-	return phy_ethtool_ksettings_get(priv->phydev, cmd);
-}
-
-static int bcmgenet_set_link_ksettings(struct net_device *dev,
-				       const struct ethtool_link_ksettings *cmd)
-=======
 	offset = HFB_FLT_ENABLE_V3PLUS + (f_index < 32) * sizeof(u32);
 	reg = bcmgenet_hfb_reg_readl(priv, offset);
 	reg |= (1 << (f_index % 32));
@@ -486,7 +474,6 @@
 }
 
 static void bcmgenet_hfb_disable_filter(struct bcmgenet_priv *priv, u32 f_index)
->>>>>>> 24b8d41d
 {
 	u32 offset, reg, reg1;
 
@@ -513,15 +500,11 @@
 	u32 offset;
 	u32 reg;
 
-<<<<<<< HEAD
-	return phy_ethtool_ksettings_set(priv->phydev, cmd);
-=======
 	offset = f_index / 8;
 	reg = bcmgenet_rdma_readl(priv, DMA_INDEX2RING_0 + offset);
 	reg &= ~(0xF << (4 * (f_index % 8)));
 	reg |= ((rx_queue & 0xF) << (4 * (f_index % 8)));
 	bcmgenet_rdma_writel(priv, reg, DMA_INDEX2RING_0 + offset);
->>>>>>> 24b8d41d
 }
 
 static void bcmgenet_hfb_set_filter_length(struct bcmgenet_priv *priv,
@@ -1418,10 +1401,6 @@
 	return 0;
 }
 
-<<<<<<< HEAD
-/* standard ethtool support functions. */
-static const struct ethtool_ops bcmgenet_ethtool_ops = {
-=======
 static int bcmgenet_insert_flow(struct net_device *dev,
 				struct ethtool_rxnfc *cmd)
 {
@@ -1585,7 +1564,6 @@
 				     ETHTOOL_COALESCE_USE_ADAPTIVE_RX,
 	.begin			= bcmgenet_begin,
 	.complete		= bcmgenet_complete,
->>>>>>> 24b8d41d
 	.get_strings		= bcmgenet_get_strings,
 	.get_sset_count		= bcmgenet_get_sset_count,
 	.get_ethtool_stats	= bcmgenet_get_ethtool_stats,
@@ -1602,12 +1580,9 @@
 	.set_coalesce		= bcmgenet_set_coalesce,
 	.get_link_ksettings	= bcmgenet_get_link_ksettings,
 	.set_link_ksettings	= bcmgenet_set_link_ksettings,
-<<<<<<< HEAD
-=======
 	.get_ts_info		= ethtool_op_get_ts_info,
 	.get_rxnfc		= bcmgenet_get_rxnfc,
 	.set_rxnfc		= bcmgenet_set_rxnfc,
->>>>>>> 24b8d41d
 };
 
 /* Power down the unimac, based on mode. */
@@ -1845,14 +1820,7 @@
 					  struct bcmgenet_tx_ring *ring)
 {
 	struct bcmgenet_priv *priv = netdev_priv(dev);
-<<<<<<< HEAD
-	struct device *kdev = &priv->pdev->dev;
-	struct enet_cb *tx_cb_ptr;
-	struct netdev_queue *txq;
-	unsigned int pkts_compl = 0;
-=======
 	unsigned int txbds_processed = 0;
->>>>>>> 24b8d41d
 	unsigned int bytes_compl = 0;
 	unsigned int pkts_compl = 0;
 	unsigned int txbds_ready;
@@ -1882,23 +1850,8 @@
 					  &priv->tx_cbs[ring->clean_ptr]);
 		if (skb) {
 			pkts_compl++;
-<<<<<<< HEAD
-			bytes_compl += GENET_CB(tx_cb_ptr->skb)->bytes_sent;
-			dma_unmap_single(kdev,
-					 dma_unmap_addr(tx_cb_ptr, dma_addr),
-					 dma_unmap_len(tx_cb_ptr, dma_len),
-					 DMA_TO_DEVICE);
-			bcmgenet_free_cb(tx_cb_ptr);
-		} else if (dma_unmap_addr(tx_cb_ptr, dma_addr)) {
-			dma_unmap_page(kdev,
-				       dma_unmap_addr(tx_cb_ptr, dma_addr),
-				       dma_unmap_len(tx_cb_ptr, dma_len),
-				       DMA_TO_DEVICE);
-			dma_unmap_addr_set(tx_cb_ptr, dma_addr, 0);
-=======
 			bytes_compl += GENET_CB(skb)->bytes_sent;
 			dev_consume_skb_any(skb);
->>>>>>> 24b8d41d
 		}
 
 		txbds_processed++;
@@ -1914,18 +1867,8 @@
 	ring->packets += pkts_compl;
 	ring->bytes += bytes_compl;
 
-<<<<<<< HEAD
-	txq = netdev_get_tx_queue(dev, ring->queue);
-	netdev_tx_completed_queue(txq, pkts_compl, bytes_compl);
-
-	if (ring->free_bds > (MAX_SKB_FRAGS + 1)) {
-		if (netif_tx_queue_stopped(txq))
-			netif_tx_wake_queue(txq);
-	}
-=======
 	netdev_tx_completed_queue(netdev_get_tx_queue(dev, ring->queue),
 				  pkts_compl, bytes_compl);
->>>>>>> 24b8d41d
 
 	return txbds_processed;
 }
@@ -1980,98 +1923,6 @@
 	bcmgenet_tx_reclaim(dev, &priv->tx_rings[DESC_INDEX]);
 }
 
-<<<<<<< HEAD
-/* Transmits a single SKB (either head of a fragment or a single SKB)
- * caller must hold priv->lock
- */
-static int bcmgenet_xmit_single(struct net_device *dev,
-				struct sk_buff *skb,
-				u16 dma_desc_flags,
-				struct bcmgenet_tx_ring *ring)
-{
-	struct bcmgenet_priv *priv = netdev_priv(dev);
-	struct device *kdev = &priv->pdev->dev;
-	struct enet_cb *tx_cb_ptr;
-	unsigned int skb_len;
-	dma_addr_t mapping;
-	u32 length_status;
-	int ret;
-
-	tx_cb_ptr = bcmgenet_get_txcb(priv, ring);
-
-	if (unlikely(!tx_cb_ptr))
-		BUG();
-
-	tx_cb_ptr->skb = skb;
-
-	skb_len = skb_headlen(skb);
-
-	mapping = dma_map_single(kdev, skb->data, skb_len, DMA_TO_DEVICE);
-	ret = dma_mapping_error(kdev, mapping);
-	if (ret) {
-		priv->mib.tx_dma_failed++;
-		netif_err(priv, tx_err, dev, "Tx DMA map failed\n");
-		dev_kfree_skb(skb);
-		return ret;
-	}
-
-	dma_unmap_addr_set(tx_cb_ptr, dma_addr, mapping);
-	dma_unmap_len_set(tx_cb_ptr, dma_len, skb_len);
-	length_status = (skb_len << DMA_BUFLENGTH_SHIFT) | dma_desc_flags |
-			(priv->hw_params->qtag_mask << DMA_TX_QTAG_SHIFT) |
-			DMA_TX_APPEND_CRC;
-
-	if (skb->ip_summed == CHECKSUM_PARTIAL)
-		length_status |= DMA_TX_DO_CSUM;
-
-	dmadesc_set(priv, tx_cb_ptr->bd_addr, mapping, length_status);
-
-	return 0;
-}
-
-/* Transmit a SKB fragment */
-static int bcmgenet_xmit_frag(struct net_device *dev,
-			      skb_frag_t *frag,
-			      u16 dma_desc_flags,
-			      struct bcmgenet_tx_ring *ring)
-{
-	struct bcmgenet_priv *priv = netdev_priv(dev);
-	struct device *kdev = &priv->pdev->dev;
-	struct enet_cb *tx_cb_ptr;
-	unsigned int frag_size;
-	dma_addr_t mapping;
-	int ret;
-
-	tx_cb_ptr = bcmgenet_get_txcb(priv, ring);
-
-	if (unlikely(!tx_cb_ptr))
-		BUG();
-
-	tx_cb_ptr->skb = NULL;
-
-	frag_size = skb_frag_size(frag);
-
-	mapping = skb_frag_dma_map(kdev, frag, 0, frag_size, DMA_TO_DEVICE);
-	ret = dma_mapping_error(kdev, mapping);
-	if (ret) {
-		priv->mib.tx_dma_failed++;
-		netif_err(priv, tx_err, dev, "%s: Tx DMA map failed\n",
-			  __func__);
-		return ret;
-	}
-
-	dma_unmap_addr_set(tx_cb_ptr, dma_addr, mapping);
-	dma_unmap_len_set(tx_cb_ptr, dma_len, frag_size);
-
-	dmadesc_set(priv, tx_cb_ptr->bd_addr, mapping,
-		    (frag_size << DMA_BUFLENGTH_SHIFT) | dma_desc_flags |
-		    (priv->hw_params->qtag_mask << DMA_TX_QTAG_SHIFT));
-
-	return 0;
-}
-
-=======
->>>>>>> 24b8d41d
 /* Reallocate the SKB to put enough headroom in front of it and insert
  * the transmit checksum offsets in the descriptors
  */
@@ -2167,21 +2018,6 @@
 	txq = netdev_get_tx_queue(dev, ring->queue);
 
 	nr_frags = skb_shinfo(skb)->nr_frags;
-<<<<<<< HEAD
-
-	spin_lock_irqsave(&ring->lock, flags);
-	if (ring->free_bds <= (nr_frags + 1)) {
-		if (!netif_tx_queue_stopped(txq)) {
-			netif_tx_stop_queue(txq);
-			netdev_err(dev,
-				   "%s: tx ring %d full when queue %d awake\n",
-				   __func__, index, ring->queue);
-		}
-		ret = NETDEV_TX_BUSY;
-		goto out;
-	}
-=======
->>>>>>> 24b8d41d
 
 	spin_lock(&ring->lock);
 	if (ring->free_bds <= (nr_frags + 1)) {
@@ -2550,32 +2386,16 @@
 
 static void bcmgenet_free_rx_buffers(struct bcmgenet_priv *priv)
 {
-<<<<<<< HEAD
-	struct device *kdev = &priv->pdev->dev;
-=======
 	struct sk_buff *skb;
->>>>>>> 24b8d41d
 	struct enet_cb *cb;
 	int i;
 
 	for (i = 0; i < priv->num_rx_bds; i++) {
 		cb = &priv->rx_cbs[i];
 
-<<<<<<< HEAD
-		if (dma_unmap_addr(cb, dma_addr)) {
-			dma_unmap_single(kdev,
-					 dma_unmap_addr(cb, dma_addr),
-					 priv->rx_buf_len, DMA_FROM_DEVICE);
-			dma_unmap_addr_set(cb, dma_addr, 0);
-		}
-
-		if (cb->skb)
-			bcmgenet_free_cb(cb);
-=======
 		skb = bcmgenet_free_rx_cb(&priv->pdev->dev, cb);
 		if (skb)
 			dev_consume_skb_any(skb);
->>>>>>> 24b8d41d
 	}
 }
 
@@ -3146,7 +2966,6 @@
 {
 	struct netdev_queue *txq;
 	int i;
-	struct netdev_queue *txq;
 
 	bcmgenet_fini_rx_napi(priv);
 	bcmgenet_fini_tx_napi(priv);
@@ -3160,14 +2979,6 @@
 		netdev_tx_reset_queue(txq);
 	}
 
-<<<<<<< HEAD
-	for (i = 0; i < priv->hw_params->tx_queues; i++) {
-		txq = netdev_get_tx_queue(priv->dev, priv->tx_rings[i].queue);
-		netdev_tx_reset_queue(txq);
-	}
-
-=======
->>>>>>> 24b8d41d
 	txq = netdev_get_tx_queue(priv->dev, priv->tx_rings[DESC_INDEX].queue);
 	netdev_tx_reset_queue(txq);
 
@@ -3457,41 +3268,6 @@
 	reg = bcmgenet_tdma_readl(priv, DMA_CTRL);
 	reg |= dma_ctrl;
 	bcmgenet_tdma_writel(priv, reg, DMA_CTRL);
-<<<<<<< HEAD
-}
-
-/* bcmgenet_hfb_clear
- *
- * Clear Hardware Filter Block and disable all filtering.
- */
-static void bcmgenet_hfb_clear(struct bcmgenet_priv *priv)
-{
-	u32 i;
-
-	bcmgenet_hfb_reg_writel(priv, 0x0, HFB_CTRL);
-	bcmgenet_hfb_reg_writel(priv, 0x0, HFB_FLT_ENABLE_V3PLUS);
-	bcmgenet_hfb_reg_writel(priv, 0x0, HFB_FLT_ENABLE_V3PLUS + 4);
-
-	for (i = DMA_INDEX2RING_0; i <= DMA_INDEX2RING_7; i++)
-		bcmgenet_rdma_writel(priv, 0x0, i);
-
-	for (i = 0; i < (priv->hw_params->hfb_filter_cnt / 4); i++)
-		bcmgenet_hfb_reg_writel(priv, 0x0,
-					HFB_FLT_LEN_V3PLUS + i * sizeof(u32));
-
-	for (i = 0; i < priv->hw_params->hfb_filter_cnt *
-			priv->hw_params->hfb_filter_size; i++)
-		bcmgenet_hfb_writel(priv, 0x0, i * sizeof(u32));
-}
-
-static void bcmgenet_hfb_init(struct bcmgenet_priv *priv)
-{
-	if (GENET_IS_V1(priv) || GENET_IS_V2(priv))
-		return;
-
-	bcmgenet_hfb_clear(priv);
-=======
->>>>>>> 24b8d41d
 }
 
 static void bcmgenet_netif_start(struct net_device *dev)
