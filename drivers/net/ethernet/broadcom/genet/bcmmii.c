--- conflicted
+++ resolved
@@ -602,7 +602,6 @@
 int bcmgenet_mii_init(struct net_device *dev)
 {
 	struct bcmgenet_priv *priv = netdev_priv(dev);
-	struct device_node *dn = priv->pdev->dev.of_node;
 	int ret;
 
 	ret = bcmgenet_mii_register(priv);
@@ -616,15 +615,7 @@
 	return 0;
 
 out:
-<<<<<<< HEAD
-	if (of_phy_is_fixed_link(dn))
-		of_phy_deregister_fixed_link(dn);
-	of_node_put(priv->phy_dn);
-	mdiobus_unregister(priv->mii_bus);
-	mdiobus_free(priv->mii_bus);
-=======
 	bcmgenet_mii_exit(dev);
->>>>>>> 24b8d41d
 	return ret;
 }
 
