--- conflicted
+++ resolved
@@ -115,13 +115,8 @@
 }
 
 /* Ethtool operations */
-<<<<<<< HEAD
-static int bcm_sysport_set_rx_csum(struct net_device *dev,
-				   netdev_features_t wanted)
-=======
 static void bcm_sysport_set_rx_csum(struct net_device *dev,
 				    netdev_features_t wanted)
->>>>>>> 24b8d41d
 {
 	struct bcm_sysport_priv *priv = netdev_priv(dev);
 	u32 reg;
@@ -504,9 +499,6 @@
 		if (priv->is_lite && !bcm_sysport_lite_stat_valid(s->type))
 			continue;
 		p += s->stat_offset;
-<<<<<<< HEAD
-		data[i] = *(unsigned long *)p;
-=======
 
 		if (s->stat_sizeof == sizeof(u64) &&
 		    s->type == BCM_SYSPORT_STAT_NETDEV64) {
@@ -533,7 +525,6 @@
 		j++;
 		data[j] = ring->bytes;
 		j++;
->>>>>>> 24b8d41d
 	}
 }
 
@@ -1474,9 +1465,6 @@
 {
 	struct bcm_sysport_net_dim *dim = &priv->dim;
 
-<<<<<<< HEAD
-	phy_print_status(phydev);
-=======
 	INIT_WORK(&dim->dim.work, cb);
 	dim->dim.mode = DIM_CQ_PERIOD_MODE_START_FROM_EQE;
 	dim->event_ctr = 0;
@@ -1501,7 +1489,6 @@
 	}
 
 	bcm_sysport_set_rx_coalesce(priv, usecs, pkts);
->>>>>>> 24b8d41d
 }
 
 static int bcm_sysport_init_tx_ring(struct bcm_sysport_priv *priv,
@@ -1989,12 +1976,6 @@
 	/* Set MAC address */
 	umac_set_hw_addr(priv, dev->dev_addr);
 
-<<<<<<< HEAD
-	/* Read CRC forward */
-	priv->crc_fwd = !!(umac_readl(priv, UMAC_CMD) & CMD_CRC_FWD);
-
-=======
->>>>>>> 24b8d41d
 	phydev = of_phy_connect(dev, priv->phy_dn, bcm_sysport_adj_link,
 				0, priv->phy_interface);
 	if (!phydev) {
@@ -2078,11 +2059,8 @@
 	free_irq(priv->irq0, dev);
 out_phy_disconnect:
 	phy_disconnect(phydev);
-<<<<<<< HEAD
-=======
 out_clk_disable:
 	clk_disable_unprepare(priv->clk);
->>>>>>> 24b8d41d
 	return ret;
 }
 
@@ -2093,10 +2071,7 @@
 	/* stop all software from updating hardware */
 	netif_tx_disable(dev);
 	napi_disable(&priv->napi);
-<<<<<<< HEAD
-=======
 	cancel_work_sync(&priv->dim.dim.work);
->>>>>>> 24b8d41d
 	phy_stop(dev->phydev);
 
 	/* mask all interrupts */
@@ -2143,8 +2118,6 @@
 
 	/* Disconnect from PHY */
 	phy_disconnect(dev->phydev);
-<<<<<<< HEAD
-=======
 
 	clk_disable_unprepare(priv->clk);
 
@@ -2238,14 +2211,10 @@
 	 */
 	clear_bit(index, priv->filters);
 	priv->filters_loc[index] = 0;
->>>>>>> 24b8d41d
 
 	return 0;
 }
 
-<<<<<<< HEAD
-static const struct ethtool_ops bcm_sysport_ethtool_ops = {
-=======
 static int bcm_sysport_get_rxnfc(struct net_device *dev,
 				 struct ethtool_rxnfc *nfc, u32 *rule_locs)
 {
@@ -2287,7 +2256,6 @@
 	.supported_coalesce_params = ETHTOOL_COALESCE_USECS |
 				     ETHTOOL_COALESCE_MAX_FRAMES |
 				     ETHTOOL_COALESCE_USE_ADAPTIVE_RX,
->>>>>>> 24b8d41d
 	.get_drvinfo		= bcm_sysport_get_drvinfo,
 	.get_msglevel		= bcm_sysport_get_msglvl,
 	.set_msglevel		= bcm_sysport_set_msglvl,
@@ -2301,11 +2269,8 @@
 	.set_coalesce		= bcm_sysport_set_coalesce,
 	.get_link_ksettings     = phy_ethtool_get_link_ksettings,
 	.set_link_ksettings     = phy_ethtool_set_link_ksettings,
-<<<<<<< HEAD
-=======
 	.get_rxnfc		= bcm_sysport_get_rxnfc,
 	.set_rxnfc		= bcm_sysport_set_rxnfc,
->>>>>>> 24b8d41d
 };
 
 static u16 bcm_sysport_select_queue(struct net_device *dev, struct sk_buff *skb,
@@ -2645,11 +2610,7 @@
 	ret = register_netdev(dev);
 	if (ret) {
 		dev_err(&pdev->dev, "failed to register net_device\n");
-<<<<<<< HEAD
-		goto err_deregister_fixed_link;
-=======
 		goto err_deregister_notifier;
->>>>>>> 24b8d41d
 	}
 
 	clk_prepare_enable(priv->clk);
@@ -2666,11 +2627,8 @@
 
 	return 0;
 
-<<<<<<< HEAD
-=======
 err_deregister_notifier:
 	unregister_dsa_notifier(&priv->dsa_notifier);
->>>>>>> 24b8d41d
 err_deregister_fixed_link:
 	if (of_phy_is_fixed_link(dn))
 		of_phy_deregister_fixed_link(dn);
@@ -2682,10 +2640,7 @@
 static int bcm_sysport_remove(struct platform_device *pdev)
 {
 	struct net_device *dev = dev_get_drvdata(&pdev->dev);
-<<<<<<< HEAD
-=======
-	struct bcm_sysport_priv *priv = netdev_priv(dev);
->>>>>>> 24b8d41d
+	struct bcm_sysport_priv *priv = netdev_priv(dev);
 	struct device_node *dn = pdev->dev.of_node;
 
 	/* Not much to do, ndo_close has been called
@@ -2780,11 +2735,7 @@
 
 	netif_device_detach(dev);
 
-<<<<<<< HEAD
-	phy_suspend(dev->phydev);
-=======
 	bcm_sysport_netif_stop(dev);
->>>>>>> 24b8d41d
 
 	phy_suspend(dev->phydev);
 
