--- conflicted
+++ resolved
@@ -571,11 +571,7 @@
 		mcast.mcast_list_len = mc_num;
 		rc = bnx2x_config_mcast(bp, &mcast, BNX2X_MCAST_CMD_SET);
 		if (rc)
-<<<<<<< HEAD
-			BNX2X_ERR("Faled to set multicasts\n");
-=======
 			BNX2X_ERR("Failed to set multicasts\n");
->>>>>>> 24b8d41d
 	} else {
 		/* clear existing mcasts */
 		rc = bnx2x_config_mcast(bp, &mcast, BNX2X_MCAST_CMD_DEL);
