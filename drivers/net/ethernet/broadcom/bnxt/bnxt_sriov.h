/* Broadcom NetXtreme-C/E network driver.
 *
 * Copyright (c) 2014-2016 Broadcom Corporation
<<<<<<< HEAD
=======
 * Copyright (c) 2016-2018 Broadcom Limited
>>>>>>> 24b8d41d
 *
 * This program is free software; you can redistribute it and/or modify
 * it under the terms of the GNU General Public License as published by
 * the Free Software Foundation.
 */

#ifndef BNXT_SRIOV_H
#define BNXT_SRIOV_H

#define BNXT_FWD_RESP_SIZE_ERR(n)					\
	((offsetof(struct hwrm_fwd_resp_input, encap_resp) + n) >	\
	 sizeof(struct hwrm_fwd_resp_input))

#define BNXT_EXEC_FWD_RESP_SIZE_ERR(n)					\
	((offsetof(struct hwrm_exec_fwd_resp_input, encap_request) + n) >\
	 offsetof(struct hwrm_exec_fwd_resp_input, encap_resp_target_id))

#define BNXT_REJ_FWD_RESP_SIZE_ERR(n)					\
	((offsetof(struct hwrm_reject_fwd_resp_input, encap_request) + n) >\
	 offsetof(struct hwrm_reject_fwd_resp_input, encap_resp_target_id))

#define BNXT_VF_MIN_RSS_CTX	1
#define BNXT_VF_MAX_RSS_CTX	1
#define BNXT_VF_MIN_L2_CTX	1
#define BNXT_VF_MAX_L2_CTX	4

int bnxt_get_vf_config(struct net_device *, int, struct ifla_vf_info *);
int bnxt_set_vf_mac(struct net_device *, int, u8 *);
int bnxt_set_vf_vlan(struct net_device *, int, u16, u8, __be16);
int bnxt_set_vf_bw(struct net_device *, int, int, int);
int bnxt_set_vf_link_state(struct net_device *, int, int);
int bnxt_set_vf_spoofchk(struct net_device *, int, bool);
int bnxt_set_vf_trust(struct net_device *dev, int vf_id, bool trust);
int bnxt_sriov_configure(struct pci_dev *pdev, int num_vfs);
int bnxt_cfg_hw_sriov(struct bnxt *bp, int *num_vfs, bool reset);
void bnxt_sriov_disable(struct bnxt *);
void bnxt_hwrm_exec_fwd_req(struct bnxt *);
void bnxt_update_vf_mac(struct bnxt *);
<<<<<<< HEAD
int bnxt_approve_mac(struct bnxt *, u8 *);
=======
int bnxt_approve_mac(struct bnxt *, u8 *, bool);
>>>>>>> 24b8d41d
#endif<|MERGE_RESOLUTION|>--- conflicted
+++ resolved
@@ -1,10 +1,7 @@
 /* Broadcom NetXtreme-C/E network driver.
  *
  * Copyright (c) 2014-2016 Broadcom Corporation
-<<<<<<< HEAD
-=======
  * Copyright (c) 2016-2018 Broadcom Limited
->>>>>>> 24b8d41d
  *
  * This program is free software; you can redistribute it and/or modify
  * it under the terms of the GNU General Public License as published by
@@ -43,9 +40,5 @@
 void bnxt_sriov_disable(struct bnxt *);
 void bnxt_hwrm_exec_fwd_req(struct bnxt *);
 void bnxt_update_vf_mac(struct bnxt *);
-<<<<<<< HEAD
-int bnxt_approve_mac(struct bnxt *, u8 *);
-=======
 int bnxt_approve_mac(struct bnxt *, u8 *, bool);
->>>>>>> 24b8d41d
 #endif