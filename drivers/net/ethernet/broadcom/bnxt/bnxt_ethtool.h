/* Broadcom NetXtreme-C/E network driver.
 *
 * Copyright (c) 2014-2016 Broadcom Corporation
<<<<<<< HEAD
=======
 * Copyright (c) 2016-2017 Broadcom Limited
>>>>>>> 24b8d41d
 *
 * This program is free software; you can redistribute it and/or modify
 * it under the terms of the GNU General Public License as published by
 * the Free Software Foundation.
 */

#ifndef BNXT_ETHTOOL_H
#define BNXT_ETHTOOL_H

struct bnxt_led_cfg {
	u8 led_id;
	u8 led_state;
	u8 led_color;
	u8 unused;
	__le16 led_blink_on;
	__le16 led_blink_off;
	u8 led_group_id;
	u8 rsvd;
};

#define COREDUMP_LIST_BUF_LEN		2048
#define COREDUMP_RETRIEVE_BUF_LEN	4096

struct bnxt_coredump {
	void		*data;
	int		data_size;
	u16		total_segs;
};

#define BNXT_COREDUMP_BUF_LEN(len) ((len) - sizeof(struct bnxt_coredump_record))

struct bnxt_hwrm_dbg_dma_info {
	void *dest_buf;
	int dest_buf_size;
	u16 dma_len;
	u16 seq_off;
	u16 data_len_off;
	u16 segs;
	u32 seg_start;
	u32 buf_len;
};

struct hwrm_dbg_cmn_input {
	__le16 req_type;
	__le16 cmpl_ring;
	__le16 seq_id;
	__le16 target_id;
	__le64 resp_addr;
	__le64 host_dest_addr;
	__le32 host_buf_len;
};

struct hwrm_dbg_cmn_output {
	__le16 error_code;
	__le16 req_type;
	__le16 seq_id;
	__le16 resp_len;
	u8 flags;
	#define HWRM_DBG_CMN_FLAGS_MORE	1
};

#define BNXT_CRASH_DUMP_LEN	(8 << 20)

#define BNXT_LED_DFLT_ENA				\
	(PORT_LED_CFG_REQ_ENABLES_LED0_ID |		\
	 PORT_LED_CFG_REQ_ENABLES_LED0_STATE |		\
	 PORT_LED_CFG_REQ_ENABLES_LED0_BLINK_ON |	\
	 PORT_LED_CFG_REQ_ENABLES_LED0_BLINK_OFF |	\
	 PORT_LED_CFG_REQ_ENABLES_LED0_GROUP_ID)

#define BNXT_LED_DFLT_ENA_SHIFT	6

#define BNXT_LED_DFLT_ENABLES(x)			\
	cpu_to_le32(BNXT_LED_DFLT_ENA << (BNXT_LED_DFLT_ENA_SHIFT * (x)))

#define BNXT_FW_RESET_AP	(ETH_RESET_AP << ETH_RESET_SHARED_SHIFT)
#define BNXT_FW_RESET_CHIP	((ETH_RESET_MGMT | ETH_RESET_IRQ |	\
				  ETH_RESET_DMA | ETH_RESET_FILTER |	\
				  ETH_RESET_OFFLOAD | ETH_RESET_MAC |	\
				  ETH_RESET_PHY | ETH_RESET_RAM)	\
				 << ETH_RESET_SHARED_SHIFT)

#define BNXT_PXP_REG_LEN	0x3110

extern const struct ethtool_ops bnxt_ethtool_ops;

<<<<<<< HEAD
u32 _bnxt_fw_to_ethtool_adv_spds(u16, u8);
u32 bnxt_fw_to_ethtool_speed(u16);
u16 bnxt_get_fw_auto_link_speeds(u32);
=======
u32 bnxt_get_rxfh_indir_size(struct net_device *dev);
u32 _bnxt_fw_to_ethtool_adv_spds(u16, u8);
u32 bnxt_fw_to_ethtool_speed(u16);
u16 bnxt_get_fw_auto_link_speeds(u32);
int bnxt_hwrm_nvm_get_dev_info(struct bnxt *bp,
			       struct hwrm_nvm_get_dev_info_output *nvm_dev_info);
int bnxt_flash_package_from_file(struct net_device *dev, const char *filename,
				 u32 install_type);
void bnxt_ethtool_init(struct bnxt *bp);
void bnxt_ethtool_free(struct bnxt *bp);
>>>>>>> 24b8d41d

#endif<|MERGE_RESOLUTION|>--- conflicted
+++ resolved
@@ -1,10 +1,7 @@
 /* Broadcom NetXtreme-C/E network driver.
  *
  * Copyright (c) 2014-2016 Broadcom Corporation
-<<<<<<< HEAD
-=======
  * Copyright (c) 2016-2017 Broadcom Limited
->>>>>>> 24b8d41d
  *
  * This program is free software; you can redistribute it and/or modify
  * it under the terms of the GNU General Public License as published by
@@ -91,11 +88,6 @@
 
 extern const struct ethtool_ops bnxt_ethtool_ops;
 
-<<<<<<< HEAD
-u32 _bnxt_fw_to_ethtool_adv_spds(u16, u8);
-u32 bnxt_fw_to_ethtool_speed(u16);
-u16 bnxt_get_fw_auto_link_speeds(u32);
-=======
 u32 bnxt_get_rxfh_indir_size(struct net_device *dev);
 u32 _bnxt_fw_to_ethtool_adv_spds(u16, u8);
 u32 bnxt_fw_to_ethtool_speed(u16);
@@ -106,6 +98,5 @@
 				 u32 install_type);
 void bnxt_ethtool_init(struct bnxt *bp);
 void bnxt_ethtool_free(struct bnxt *bp);
->>>>>>> 24b8d41d
 
 #endif