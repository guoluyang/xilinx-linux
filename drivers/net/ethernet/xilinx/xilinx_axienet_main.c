/*
 * Xilinx Axi Ethernet device driver
 *
 * Copyright (c) 2008 Nissin Systems Co., Ltd.,  Yoshio Kashiwagi
 * Copyright (c) 2005-2008 DLA Systems,  David H. Lynch Jr. <dhlii@dlasys.net>
 * Copyright (c) 2008-2009 Secret Lab Technologies Ltd.
 * Copyright (c) 2010 - 2011 Michal Simek <monstr@monstr.eu>
 * Copyright (c) 2010 - 2011 PetaLogix
 * Copyright (c) 2010 - 2012 Xilinx, Inc. All rights reserved.
 *
 * This is a driver for the Xilinx Axi Ethernet which is used in the Virtex6
 * and Spartan6.
 *
 * TODO:
 *  - Add Axi Fifo support.
 *  - Factor out Axi DMA code into separate driver.
 *  - Test and fix basic multicast filtering.
 *  - Add support for extended multicast filtering.
 *  - Test basic VLAN support.
 *  - Add support for extended VLAN support.
 */

#include <linux/delay.h>
#include <linux/etherdevice.h>
#include <linux/module.h>
#include <linux/netdevice.h>
#include <linux/of_mdio.h>
#include <linux/of_platform.h>
#include <linux/of_irq.h>
#include <linux/of_address.h>
#include <linux/skbuff.h>
#include <linux/spinlock.h>
#include <linux/phy.h>
#include <linux/mii.h>
#include <linux/ethtool.h>

#include "xilinx_axienet.h"

/* Descriptors defines for Tx and Rx DMA - 2^n for the best performance */
#define TX_BD_NUM		64
#define RX_BD_NUM		128

/* Must be shorter than length of ethtool_drvinfo.driver field to fit */
#define DRIVER_NAME		"xaxienet"
#define DRIVER_DESCRIPTION	"Xilinx Axi Ethernet driver"
#define DRIVER_VERSION		"1.00a"

#define AXIENET_REGS_N		32

/* Match table for of_platform binding */
static struct of_device_id axienet_of_match[] = {
	{ .compatible = "xlnx,axi-ethernet-1.00.a", },
	{ .compatible = "xlnx,axi-ethernet-1.01.a", },
	{ .compatible = "xlnx,axi-ethernet-2.01.a", },
	{},
};

MODULE_DEVICE_TABLE(of, axienet_of_match);

/* Option table for setting up Axi Ethernet hardware options */
static struct axienet_option axienet_options[] = {
	/* Turn on jumbo packet support for both Rx and Tx */
	{
		.opt = XAE_OPTION_JUMBO,
		.reg = XAE_TC_OFFSET,
		.m_or = XAE_TC_JUM_MASK,
	}, {
		.opt = XAE_OPTION_JUMBO,
		.reg = XAE_RCW1_OFFSET,
		.m_or = XAE_RCW1_JUM_MASK,
	}, { /* Turn on VLAN packet support for both Rx and Tx */
		.opt = XAE_OPTION_VLAN,
		.reg = XAE_TC_OFFSET,
		.m_or = XAE_TC_VLAN_MASK,
	}, {
		.opt = XAE_OPTION_VLAN,
		.reg = XAE_RCW1_OFFSET,
		.m_or = XAE_RCW1_VLAN_MASK,
	}, { /* Turn on FCS stripping on receive packets */
		.opt = XAE_OPTION_FCS_STRIP,
		.reg = XAE_RCW1_OFFSET,
		.m_or = XAE_RCW1_FCS_MASK,
	}, { /* Turn on FCS insertion on transmit packets */
		.opt = XAE_OPTION_FCS_INSERT,
		.reg = XAE_TC_OFFSET,
		.m_or = XAE_TC_FCS_MASK,
	}, { /* Turn off length/type field checking on receive packets */
		.opt = XAE_OPTION_LENTYPE_ERR,
		.reg = XAE_RCW1_OFFSET,
		.m_or = XAE_RCW1_LT_DIS_MASK,
	}, { /* Turn on Rx flow control */
		.opt = XAE_OPTION_FLOW_CONTROL,
		.reg = XAE_FCC_OFFSET,
		.m_or = XAE_FCC_FCRX_MASK,
	}, { /* Turn on Tx flow control */
		.opt = XAE_OPTION_FLOW_CONTROL,
		.reg = XAE_FCC_OFFSET,
		.m_or = XAE_FCC_FCTX_MASK,
	}, { /* Turn on promiscuous frame filtering */
		.opt = XAE_OPTION_PROMISC,
		.reg = XAE_FMI_OFFSET,
		.m_or = XAE_FMI_PM_MASK,
	}, { /* Enable transmitter */
		.opt = XAE_OPTION_TXEN,
		.reg = XAE_TC_OFFSET,
		.m_or = XAE_TC_TX_MASK,
	}, { /* Enable receiver */
		.opt = XAE_OPTION_RXEN,
		.reg = XAE_RCW1_OFFSET,
		.m_or = XAE_RCW1_RX_MASK,
	},
	{}
};

/**
 * axienet_dma_in32 - Memory mapped Axi DMA register read
 * @lp:		Pointer to axienet local structure
 * @reg:	Address offset from the base address of the Axi DMA core
 *
 * Return: The contents of the Axi DMA register
 *
 * This function returns the contents of the corresponding Axi DMA register.
 */
static inline u32 axienet_dma_in32(struct axienet_local *lp, off_t reg)
{
	return in_be32(lp->dma_regs + reg);
}

/**
 * axienet_dma_out32 - Memory mapped Axi DMA register write.
 * @lp:		Pointer to axienet local structure
 * @reg:	Address offset from the base address of the Axi DMA core
 * @value:	Value to be written into the Axi DMA register
 *
 * This function writes the desired value into the corresponding Axi DMA
 * register.
 */
static inline void axienet_dma_out32(struct axienet_local *lp,
				     off_t reg, u32 value)
{
	out_be32((lp->dma_regs + reg), value);
}

/**
 * axienet_dma_bd_release - Release buffer descriptor rings
 * @ndev:	Pointer to the net_device structure
 *
 * This function is used to release the descriptors allocated in
 * axienet_dma_bd_init. axienet_dma_bd_release is called when Axi Ethernet
 * driver stop api is called.
 */
static void axienet_dma_bd_release(struct net_device *ndev)
{
	int i;
	struct axienet_local *lp = netdev_priv(ndev);

	for (i = 0; i < RX_BD_NUM; i++) {
		dma_unmap_single(ndev->dev.parent, lp->rx_bd_v[i].phys,
				 lp->max_frm_size, DMA_FROM_DEVICE);
		dev_kfree_skb((struct sk_buff *)
			      (lp->rx_bd_v[i].sw_id_offset));
	}

	if (lp->rx_bd_v) {
		dma_free_coherent(ndev->dev.parent,
				  sizeof(*lp->rx_bd_v) * RX_BD_NUM,
				  lp->rx_bd_v,
				  lp->rx_bd_p);
	}
	if (lp->tx_bd_v) {
		dma_free_coherent(ndev->dev.parent,
				  sizeof(*lp->tx_bd_v) * TX_BD_NUM,
				  lp->tx_bd_v,
				  lp->tx_bd_p);
	}
}

/**
 * axienet_dma_bd_init - Setup buffer descriptor rings for Axi DMA
 * @ndev:	Pointer to the net_device structure
 *
 * Return: 0, on success -ENOMEM, on failure
 *
 * This function is called to initialize the Rx and Tx DMA descriptor
 * rings. This initializes the descriptors with required default values
 * and is called when Axi Ethernet driver reset is called.
 */
static int axienet_dma_bd_init(struct net_device *ndev)
{
	u32 cr;
	int i;
	struct sk_buff *skb;
	struct axienet_local *lp = netdev_priv(ndev);

	/* Reset the indexes which are used for accessing the BDs */
	lp->tx_bd_ci = 0;
	lp->tx_bd_tail = 0;
	lp->rx_bd_ci = 0;

	/* Allocate the Tx and Rx buffer descriptors. */
	lp->tx_bd_v = dma_zalloc_coherent(ndev->dev.parent,
					  sizeof(*lp->tx_bd_v) * TX_BD_NUM,
					  &lp->tx_bd_p, GFP_KERNEL);
	if (!lp->tx_bd_v)
		goto out;

	lp->rx_bd_v = dma_zalloc_coherent(ndev->dev.parent,
					  sizeof(*lp->rx_bd_v) * RX_BD_NUM,
					  &lp->rx_bd_p, GFP_KERNEL);
	if (!lp->rx_bd_v)
		goto out;

	for (i = 0; i < TX_BD_NUM; i++) {
		lp->tx_bd_v[i].next = lp->tx_bd_p +
				      sizeof(*lp->tx_bd_v) *
				      ((i + 1) % TX_BD_NUM);
	}

	for (i = 0; i < RX_BD_NUM; i++) {
		lp->rx_bd_v[i].next = lp->rx_bd_p +
				      sizeof(*lp->rx_bd_v) *
				      ((i + 1) % RX_BD_NUM);

		skb = netdev_alloc_skb_ip_align(ndev, lp->max_frm_size);
		if (!skb)
			goto out;

		lp->rx_bd_v[i].sw_id_offset = (u32) skb;
		lp->rx_bd_v[i].phys = dma_map_single(ndev->dev.parent,
						     skb->data,
						     lp->max_frm_size,
						     DMA_FROM_DEVICE);
		lp->rx_bd_v[i].cntrl = lp->max_frm_size;
	}

	/* Start updating the Rx channel control register */
	cr = axienet_dma_in32(lp, XAXIDMA_RX_CR_OFFSET);
	/* Update the interrupt coalesce count */
	cr = ((cr & ~XAXIDMA_COALESCE_MASK) |
	      ((lp->coalesce_count_rx) << XAXIDMA_COALESCE_SHIFT));
	/* Update the delay timer count */
	cr = ((cr & ~XAXIDMA_DELAY_MASK) |
	      (XAXIDMA_DFT_RX_WAITBOUND << XAXIDMA_DELAY_SHIFT));
	/* Enable coalesce, delay timer and error interrupts */
	cr |= XAXIDMA_IRQ_ALL_MASK;
	/* Write to the Rx channel control register */
	axienet_dma_out32(lp, XAXIDMA_RX_CR_OFFSET, cr);

	/* Start updating the Tx channel control register */
	cr = axienet_dma_in32(lp, XAXIDMA_TX_CR_OFFSET);
	/* Update the interrupt coalesce count */
	cr = (((cr & ~XAXIDMA_COALESCE_MASK)) |
	      ((lp->coalesce_count_tx) << XAXIDMA_COALESCE_SHIFT));
	/* Update the delay timer count */
	cr = (((cr & ~XAXIDMA_DELAY_MASK)) |
	      (XAXIDMA_DFT_TX_WAITBOUND << XAXIDMA_DELAY_SHIFT));
	/* Enable coalesce, delay timer and error interrupts */
	cr |= XAXIDMA_IRQ_ALL_MASK;
	/* Write to the Tx channel control register */
	axienet_dma_out32(lp, XAXIDMA_TX_CR_OFFSET, cr);

	/* Populate the tail pointer and bring the Rx Axi DMA engine out of
	 * halted state. This will make the Rx side ready for reception.
	 */
	axienet_dma_out32(lp, XAXIDMA_RX_CDESC_OFFSET, lp->rx_bd_p);
	cr = axienet_dma_in32(lp, XAXIDMA_RX_CR_OFFSET);
	axienet_dma_out32(lp, XAXIDMA_RX_CR_OFFSET,
			  cr | XAXIDMA_CR_RUNSTOP_MASK);
	axienet_dma_out32(lp, XAXIDMA_RX_TDESC_OFFSET, lp->rx_bd_p +
			  (sizeof(*lp->rx_bd_v) * (RX_BD_NUM - 1)));

	/* Write to the RS (Run-stop) bit in the Tx channel control register.
	 * Tx channel is now ready to run. But only after we write to the
	 * tail pointer register that the Tx channel will start transmitting.
	 */
	axienet_dma_out32(lp, XAXIDMA_TX_CDESC_OFFSET, lp->tx_bd_p);
	cr = axienet_dma_in32(lp, XAXIDMA_TX_CR_OFFSET);
	axienet_dma_out32(lp, XAXIDMA_TX_CR_OFFSET,
			  cr | XAXIDMA_CR_RUNSTOP_MASK);

	return 0;
out:
	axienet_dma_bd_release(ndev);
	return -ENOMEM;
}

/**
 * axienet_set_mac_address - Write the MAC address
 * @ndev:	Pointer to the net_device structure
 * @address:	6 byte Address to be written as MAC address
 *
 * This function is called to initialize the MAC address of the Axi Ethernet
 * core. It writes to the UAW0 and UAW1 registers of the core.
 */
static void axienet_set_mac_address(struct net_device *ndev, void *address)
{
	struct axienet_local *lp = netdev_priv(ndev);

	if (address)
		memcpy(ndev->dev_addr, address, ETH_ALEN);
	if (!is_valid_ether_addr(ndev->dev_addr))
		eth_random_addr(ndev->dev_addr);

	/* Set up unicast MAC address filter set its mac address */
	axienet_iow(lp, XAE_UAW0_OFFSET,
		    (ndev->dev_addr[0]) |
		    (ndev->dev_addr[1] << 8) |
		    (ndev->dev_addr[2] << 16) |
		    (ndev->dev_addr[3] << 24));
	axienet_iow(lp, XAE_UAW1_OFFSET,
		    (((axienet_ior(lp, XAE_UAW1_OFFSET)) &
		      ~XAE_UAW1_UNICASTADDR_MASK) |
		     (ndev->dev_addr[4] |
		     (ndev->dev_addr[5] << 8))));
}

/**
 * netdev_set_mac_address - Write the MAC address (from outside the driver)
 * @ndev:	Pointer to the net_device structure
 * @p:		6 byte Address to be written as MAC address
 *
 * Return: 0 for all conditions. Presently, there is no failure case.
 *
 * This function is called to initialize the MAC address of the Axi Ethernet
 * core. It calls the core specific axienet_set_mac_address. This is the
 * function that goes into net_device_ops structure entry ndo_set_mac_address.
 */
static int netdev_set_mac_address(struct net_device *ndev, void *p)
{
	struct sockaddr *addr = p;
	axienet_set_mac_address(ndev, addr->sa_data);
	return 0;
}

/**
 * axienet_set_multicast_list - Prepare the multicast table
 * @ndev:	Pointer to the net_device structure
 *
 * This function is called to initialize the multicast table during
 * initialization. The Axi Ethernet basic multicast support has a four-entry
 * multicast table which is initialized here. Additionally this function
 * goes into the net_device_ops structure entry ndo_set_multicast_list. This
 * means whenever the multicast table entries need to be updated this
 * function gets called.
 */
static void axienet_set_multicast_list(struct net_device *ndev)
{
	int i;
	u32 reg, af0reg, af1reg;
	struct axienet_local *lp = netdev_priv(ndev);

	if (ndev->flags & (IFF_ALLMULTI | IFF_PROMISC) ||
	    netdev_mc_count(ndev) > XAE_MULTICAST_CAM_TABLE_NUM) {
		/* We must make the kernel realize we had to move into
		 * promiscuous mode. If it was a promiscuous mode request
		 * the flag is already set. If not we set it.
		 */
		ndev->flags |= IFF_PROMISC;
		reg = axienet_ior(lp, XAE_FMI_OFFSET);
		reg |= XAE_FMI_PM_MASK;
		axienet_iow(lp, XAE_FMI_OFFSET, reg);
		dev_info(&ndev->dev, "Promiscuous mode enabled.\n");
	} else if (!netdev_mc_empty(ndev)) {
		struct netdev_hw_addr *ha;

		i = 0;
		netdev_for_each_mc_addr(ha, ndev) {
			if (i >= XAE_MULTICAST_CAM_TABLE_NUM)
				break;

			af0reg = (ha->addr[0]);
			af0reg |= (ha->addr[1] << 8);
			af0reg |= (ha->addr[2] << 16);
			af0reg |= (ha->addr[3] << 24);

			af1reg = (ha->addr[4]);
			af1reg |= (ha->addr[5] << 8);

			reg = axienet_ior(lp, XAE_FMI_OFFSET) & 0xFFFFFF00;
			reg |= i;

			axienet_iow(lp, XAE_FMI_OFFSET, reg);
			axienet_iow(lp, XAE_AF0_OFFSET, af0reg);
			axienet_iow(lp, XAE_AF1_OFFSET, af1reg);
			i++;
		}
	} else {
		reg = axienet_ior(lp, XAE_FMI_OFFSET);
		reg &= ~XAE_FMI_PM_MASK;

		axienet_iow(lp, XAE_FMI_OFFSET, reg);

		for (i = 0; i < XAE_MULTICAST_CAM_TABLE_NUM; i++) {
			reg = axienet_ior(lp, XAE_FMI_OFFSET) & 0xFFFFFF00;
			reg |= i;

			axienet_iow(lp, XAE_FMI_OFFSET, reg);
			axienet_iow(lp, XAE_AF0_OFFSET, 0);
			axienet_iow(lp, XAE_AF1_OFFSET, 0);
		}

		dev_info(&ndev->dev, "Promiscuous mode disabled.\n");
	}
}

/**
 * axienet_setoptions - Set an Axi Ethernet option
 * @ndev:	Pointer to the net_device structure
 * @options:	Option to be enabled/disabled
 *
 * The Axi Ethernet core has multiple features which can be selectively turned
 * on or off. The typical options could be jumbo frame option, basic VLAN
 * option, promiscuous mode option etc. This function is used to set or clear
 * these options in the Axi Ethernet hardware. This is done through
 * axienet_option structure .
 */
static void axienet_setoptions(struct net_device *ndev, u32 options)
{
	int reg;
	struct axienet_local *lp = netdev_priv(ndev);
	struct axienet_option *tp = &axienet_options[0];

	while (tp->opt) {
		reg = ((axienet_ior(lp, tp->reg)) & ~(tp->m_or));
		if (options & tp->opt)
			reg |= tp->m_or;
		axienet_iow(lp, tp->reg, reg);
		tp++;
	}

	lp->options |= options;
}

static void __axienet_device_reset(struct axienet_local *lp,
				   struct device *dev, off_t offset)
{
	u32 timeout;
	/* Reset Axi DMA. This would reset Axi Ethernet core as well. The reset
	 * process of Axi DMA takes a while to complete as all pending
	 * commands/transfers will be flushed or completed during this
	 * reset process.
	 */
	axienet_dma_out32(lp, offset, XAXIDMA_CR_RESET_MASK);
	timeout = DELAY_OF_ONE_MILLISEC;
	while (axienet_dma_in32(lp, offset) & XAXIDMA_CR_RESET_MASK) {
		udelay(1);
		if (--timeout == 0) {
			dev_err(dev,
				"axienet_device_reset DMA reset timeout!\n");
			break;
		}
	}
}

/**
 * axienet_device_reset - Reset and initialize the Axi Ethernet hardware.
 * @ndev:	Pointer to the net_device structure
 *
 * This function is called to reset and initialize the Axi Ethernet core. This
 * is typically called during initialization. It does a reset of the Axi DMA
 * Rx/Tx channels and initializes the Axi DMA BDs. Since Axi DMA reset lines
 * areconnected to Axi Ethernet reset lines, this in turn resets the Axi
 * Ethernet core. No separate hardware reset is done for the Axi Ethernet
 * core.
 */
static void axienet_device_reset(struct net_device *ndev)
{
	u32 axienet_status;
	struct axienet_local *lp = netdev_priv(ndev);

	__axienet_device_reset(lp, &ndev->dev, XAXIDMA_TX_CR_OFFSET);
	__axienet_device_reset(lp, &ndev->dev, XAXIDMA_RX_CR_OFFSET);

	lp->max_frm_size = XAE_MAX_VLAN_FRAME_SIZE;
	lp->options |= XAE_OPTION_VLAN;
	lp->options &= (~XAE_OPTION_JUMBO);

	if ((ndev->mtu > XAE_MTU) &&
		(ndev->mtu <= XAE_JUMBO_MTU)) {
		lp->max_frm_size = ndev->mtu + VLAN_ETH_HLEN +
					XAE_TRL_SIZE;

		if (lp->max_frm_size <= lp->rxmem)
			lp->options |= XAE_OPTION_JUMBO;
	}

	if (axienet_dma_bd_init(ndev)) {
		dev_err(&ndev->dev,
			"axienet_device_reset descriptor "
			"allocation failed\n");
	}

	axienet_status = axienet_ior(lp, XAE_RCW1_OFFSET);
	axienet_status &= ~XAE_RCW1_RX_MASK;
	axienet_iow(lp, XAE_RCW1_OFFSET, axienet_status);

	axienet_status = axienet_ior(lp, XAE_IP_OFFSET);
	if (axienet_status & XAE_INT_RXRJECT_MASK)
		axienet_iow(lp, XAE_IS_OFFSET, XAE_INT_RXRJECT_MASK);

	axienet_iow(lp, XAE_FCC_OFFSET, XAE_FCC_FCRX_MASK);

	/* Sync default options with HW but leave receiver and
	 * transmitter disabled.
	 */
	axienet_setoptions(ndev, lp->options &
			   ~(XAE_OPTION_TXEN | XAE_OPTION_RXEN));
	axienet_set_mac_address(ndev, NULL);
	axienet_set_multicast_list(ndev);
	axienet_setoptions(ndev, lp->options);

	ndev->trans_start = jiffies;
}

/**
 * axienet_adjust_link - Adjust the PHY link speed/duplex.
 * @ndev:	Pointer to the net_device structure
 *
 * This function is called to change the speed and duplex setting after
 * auto negotiation is done by the PHY. This is the function that gets
 * registered with the PHY interface through the "of_phy_connect" call.
 */
static void axienet_adjust_link(struct net_device *ndev)
{
	u32 emmc_reg;
	u32 link_state;
	u32 setspeed = 1;
	struct axienet_local *lp = netdev_priv(ndev);
	struct phy_device *phy = lp->phy_dev;

	link_state = phy->speed | (phy->duplex << 1) | phy->link;
	if (lp->last_link != link_state) {
		if ((phy->speed == SPEED_10) || (phy->speed == SPEED_100)) {
			if (lp->phy_type == XAE_PHY_TYPE_1000BASE_X)
				setspeed = 0;
		} else {
			if ((phy->speed == SPEED_1000) &&
			    (lp->phy_type == XAE_PHY_TYPE_MII))
				setspeed = 0;
		}

		if (setspeed == 1) {
			emmc_reg = axienet_ior(lp, XAE_EMMC_OFFSET);
			emmc_reg &= ~XAE_EMMC_LINKSPEED_MASK;

			switch (phy->speed) {
			case SPEED_1000:
				emmc_reg |= XAE_EMMC_LINKSPD_1000;
				break;
			case SPEED_100:
				emmc_reg |= XAE_EMMC_LINKSPD_100;
				break;
			case SPEED_10:
				emmc_reg |= XAE_EMMC_LINKSPD_10;
				break;
			default:
				dev_err(&ndev->dev,
					"Speed other than 10, 100 "
					"or 1Gbps is not supported\n");
				break;
			}

			axienet_iow(lp, XAE_EMMC_OFFSET, emmc_reg);
			lp->last_link = link_state;
			phy_print_status(phy);
		} else {
			dev_err(&ndev->dev,
				"Error setting Axi Ethernet mac speed\n");
		}
	}
}

/**
 * axienet_start_xmit_done - Invoked once a transmit is completed by the
 * Axi DMA Tx channel.
 * @ndev:	Pointer to the net_device structure
 *
 * This function is invoked from the Axi DMA Tx isr to notify the completion
 * of transmit operation. It clears fields in the corresponding Tx BDs and
 * unmaps the corresponding buffer so that CPU can regain ownership of the
 * buffer. It finally invokes "netif_wake_queue" to restart transmission if
 * required.
 */
static void axienet_start_xmit_done(struct net_device *ndev)
{
	u32 size = 0;
	u32 packets = 0;
	struct axienet_local *lp = netdev_priv(ndev);
	struct axidma_bd *cur_p;
	unsigned int status = 0;

	cur_p = &lp->tx_bd_v[lp->tx_bd_ci];
	status = cur_p->status;
	while (status & XAXIDMA_BD_STS_COMPLETE_MASK) {
		dma_unmap_single(ndev->dev.parent, cur_p->phys,
				(cur_p->cntrl & XAXIDMA_BD_CTRL_LENGTH_MASK),
				DMA_TO_DEVICE);
		if (cur_p->app4)
			dev_kfree_skb_irq((struct sk_buff *)cur_p->app4);
		/*cur_p->phys = 0;*/
		cur_p->app0 = 0;
		cur_p->app1 = 0;
		cur_p->app2 = 0;
		cur_p->app4 = 0;
		cur_p->status = 0;

		size += status & XAXIDMA_BD_STS_ACTUAL_LEN_MASK;
		packets++;

		++lp->tx_bd_ci;
		lp->tx_bd_ci %= TX_BD_NUM;
		cur_p = &lp->tx_bd_v[lp->tx_bd_ci];
		status = cur_p->status;
	}

	ndev->stats.tx_packets += packets;
	ndev->stats.tx_bytes += size;
	netif_wake_queue(ndev);
}

/**
 * axienet_check_tx_bd_space - Checks if a BD/group of BDs are currently busy
 * @lp:		Pointer to the axienet_local structure
 * @num_frag:	The number of BDs to check for
 *
 * Return: 0, on success
 *	    NETDEV_TX_BUSY, if any of the descriptors are not free
 *
 * This function is invoked before BDs are allocated and transmission starts.
 * This function returns 0 if a BD or group of BDs can be allocated for
 * transmission. If the BD or any of the BDs are not free the function
 * returns a busy status. This is invoked from axienet_start_xmit.
 */
static inline int axienet_check_tx_bd_space(struct axienet_local *lp,
					    int num_frag)
{
	struct axidma_bd *cur_p;
	cur_p = &lp->tx_bd_v[(lp->tx_bd_tail + num_frag) % TX_BD_NUM];
	if (cur_p->status & XAXIDMA_BD_STS_ALL_MASK)
		return NETDEV_TX_BUSY;
	return 0;
}

/**
 * axienet_start_xmit - Starts the transmission.
 * @skb:	sk_buff pointer that contains data to be Txed.
 * @ndev:	Pointer to net_device structure.
 *
 * Return: NETDEV_TX_OK, on success
 *	    NETDEV_TX_BUSY, if any of the descriptors are not free
 *
 * This function is invoked from upper layers to initiate transmission. The
 * function uses the next available free BDs and populates their fields to
 * start the transmission. Additionally if checksum offloading is supported,
 * it populates AXI Stream Control fields with appropriate values.
 */
static int axienet_start_xmit(struct sk_buff *skb, struct net_device *ndev)
{
	u32 ii;
	u32 num_frag;
	u32 csum_start_off;
	u32 csum_index_off;
	skb_frag_t *frag;
	dma_addr_t tail_p;
	struct axienet_local *lp = netdev_priv(ndev);
	struct axidma_bd *cur_p;

	num_frag = skb_shinfo(skb)->nr_frags;
	cur_p = &lp->tx_bd_v[lp->tx_bd_tail];

	if (axienet_check_tx_bd_space(lp, num_frag)) {
		if (!netif_queue_stopped(ndev))
			netif_stop_queue(ndev);
		return NETDEV_TX_BUSY;
	}

	if (skb->ip_summed == CHECKSUM_PARTIAL) {
		if (lp->features & XAE_FEATURE_FULL_TX_CSUM) {
			/* Tx Full Checksum Offload Enabled */
			cur_p->app0 |= 2;
		} else if (lp->features & XAE_FEATURE_PARTIAL_RX_CSUM) {
			csum_start_off = skb_transport_offset(skb);
			csum_index_off = csum_start_off + skb->csum_offset;
			/* Tx Partial Checksum Offload Enabled */
			cur_p->app0 |= 1;
			cur_p->app1 = (csum_start_off << 16) | csum_index_off;
		}
	} else if (skb->ip_summed == CHECKSUM_UNNECESSARY) {
		cur_p->app0 |= 2; /* Tx Full Checksum Offload Enabled */
	}

	cur_p->cntrl = skb_headlen(skb) | XAXIDMA_BD_CTRL_TXSOF_MASK;
	cur_p->phys = dma_map_single(ndev->dev.parent, skb->data,
				     skb_headlen(skb), DMA_TO_DEVICE);

	for (ii = 0; ii < num_frag; ii++) {
		++lp->tx_bd_tail;
		lp->tx_bd_tail %= TX_BD_NUM;
		cur_p = &lp->tx_bd_v[lp->tx_bd_tail];
		frag = &skb_shinfo(skb)->frags[ii];
		cur_p->phys = dma_map_single(ndev->dev.parent,
					     skb_frag_address(frag),
					     skb_frag_size(frag),
					     DMA_TO_DEVICE);
		cur_p->cntrl = skb_frag_size(frag);
	}

	cur_p->cntrl |= XAXIDMA_BD_CTRL_TXEOF_MASK;
	cur_p->app4 = (unsigned long)skb;

	tail_p = lp->tx_bd_p + sizeof(*lp->tx_bd_v) * lp->tx_bd_tail;
	/* Ensure BD write before starting transfer */
	wmb();

	/* Start the transfer */
	axienet_dma_out32(lp, XAXIDMA_TX_TDESC_OFFSET, tail_p);
	++lp->tx_bd_tail;
	lp->tx_bd_tail %= TX_BD_NUM;

	return NETDEV_TX_OK;
}

/**
 * axienet_recv - Is called from Axi DMA Rx Isr to complete the received
 *		  BD processing.
 * @ndev:	Pointer to net_device structure.
 *
 * This function is invoked from the Axi DMA Rx isr to process the Rx BDs. It
 * does minimal processing and invokes "netif_rx" to complete further
 * processing.
 */
static void axienet_recv(struct net_device *ndev)
{
	u32 length;
	u32 csumstatus;
	u32 size = 0;
	u32 packets = 0;
	dma_addr_t tail_p = 0;
	struct axienet_local *lp = netdev_priv(ndev);
	struct sk_buff *skb, *new_skb;
	struct axidma_bd *cur_p;

	/* Get relevat BD status value */
	rmb();
	cur_p = &lp->rx_bd_v[lp->rx_bd_ci];

	while ((cur_p->status & XAXIDMA_BD_STS_COMPLETE_MASK)) {
		tail_p = lp->rx_bd_p + sizeof(*lp->rx_bd_v) * lp->rx_bd_ci;
		skb = (struct sk_buff *) (cur_p->sw_id_offset);
		length = cur_p->app4 & 0x0000FFFF;

		dma_unmap_single(ndev->dev.parent, cur_p->phys,
				 lp->max_frm_size,
				 DMA_FROM_DEVICE);

		skb_put(skb, length);
		skb->protocol = eth_type_trans(skb, ndev);
		/*skb_checksum_none_assert(skb);*/
		skb->ip_summed = CHECKSUM_NONE;

		/* if we're doing Rx csum offload, set it up */
		if (lp->features & XAE_FEATURE_FULL_RX_CSUM) {
			csumstatus = (cur_p->app2 &
				      XAE_FULL_CSUM_STATUS_MASK) >> 3;
			if ((csumstatus == XAE_IP_TCP_CSUM_VALIDATED) ||
			    (csumstatus == XAE_IP_UDP_CSUM_VALIDATED)) {
				skb->ip_summed = CHECKSUM_UNNECESSARY;
			}
		} else if ((lp->features & XAE_FEATURE_PARTIAL_RX_CSUM) != 0 &&
			   skb->protocol == htons(ETH_P_IP) &&
			   skb->len > 64) {
			skb->csum = be32_to_cpu(cur_p->app3 & 0xFFFF);
			skb->ip_summed = CHECKSUM_COMPLETE;
		}

		netif_rx(skb);

		size += length;
		packets++;

		new_skb = netdev_alloc_skb_ip_align(ndev, lp->max_frm_size);
		if (!new_skb)
			return;

		cur_p->phys = dma_map_single(ndev->dev.parent, new_skb->data,
					     lp->max_frm_size,
					     DMA_FROM_DEVICE);
		cur_p->cntrl = lp->max_frm_size;
		cur_p->status = 0;
		cur_p->sw_id_offset = (u32) new_skb;

		++lp->rx_bd_ci;
		lp->rx_bd_ci %= RX_BD_NUM;
		cur_p = &lp->rx_bd_v[lp->rx_bd_ci];
	}

	ndev->stats.rx_packets += packets;
	ndev->stats.rx_bytes += size;

	if (tail_p)
		axienet_dma_out32(lp, XAXIDMA_RX_TDESC_OFFSET, tail_p);
}

/**
 * axienet_tx_irq - Tx Done Isr.
 * @irq:	irq number
 * @_ndev:	net_device pointer
 *
 * Return: IRQ_HANDLED for all cases.
 *
 * This is the Axi DMA Tx done Isr. It invokes "axienet_start_xmit_done"
 * to complete the BD processing.
 */
static irqreturn_t axienet_tx_irq(int irq, void *_ndev)
{
	u32 cr;
	unsigned int status;
	struct net_device *ndev = _ndev;
	struct axienet_local *lp = netdev_priv(ndev);

	status = axienet_dma_in32(lp, XAXIDMA_TX_SR_OFFSET);
	if (status & (XAXIDMA_IRQ_IOC_MASK | XAXIDMA_IRQ_DELAY_MASK)) {
		axienet_dma_out32(lp, XAXIDMA_TX_SR_OFFSET, status);
		axienet_start_xmit_done(lp->ndev);
		goto out;
	}
	if (!(status & XAXIDMA_IRQ_ALL_MASK))
		dev_err(&ndev->dev, "No interrupts asserted in Tx path");
	if (status & XAXIDMA_IRQ_ERROR_MASK) {
		dev_err(&ndev->dev, "DMA Tx error 0x%x\n", status);
		dev_err(&ndev->dev, "Current BD is at: 0x%x\n",
			(lp->tx_bd_v[lp->tx_bd_ci]).phys);

		cr = axienet_dma_in32(lp, XAXIDMA_TX_CR_OFFSET);
		/* Disable coalesce, delay timer and error interrupts */
		cr &= (~XAXIDMA_IRQ_ALL_MASK);
		/* Write to the Tx channel control register */
		axienet_dma_out32(lp, XAXIDMA_TX_CR_OFFSET, cr);

		cr = axienet_dma_in32(lp, XAXIDMA_RX_CR_OFFSET);
		/* Disable coalesce, delay timer and error interrupts */
		cr &= (~XAXIDMA_IRQ_ALL_MASK);
		/* Write to the Rx channel control register */
		axienet_dma_out32(lp, XAXIDMA_RX_CR_OFFSET, cr);

		tasklet_schedule(&lp->dma_err_tasklet);
		axienet_dma_out32(lp, XAXIDMA_TX_SR_OFFSET, status);
	}
out:
	return IRQ_HANDLED;
}

/**
 * axienet_rx_irq - Rx Isr.
 * @irq:	irq number
 * @_ndev:	net_device pointer
 *
 * Return: IRQ_HANDLED for all cases.
 *
 * This is the Axi DMA Rx Isr. It invokes "axienet_recv" to complete the BD
 * processing.
 */
static irqreturn_t axienet_rx_irq(int irq, void *_ndev)
{
	u32 cr;
	unsigned int status;
	struct net_device *ndev = _ndev;
	struct axienet_local *lp = netdev_priv(ndev);

	status = axienet_dma_in32(lp, XAXIDMA_RX_SR_OFFSET);
	if (status & (XAXIDMA_IRQ_IOC_MASK | XAXIDMA_IRQ_DELAY_MASK)) {
		axienet_dma_out32(lp, XAXIDMA_RX_SR_OFFSET, status);
		axienet_recv(lp->ndev);
		goto out;
	}
	if (!(status & XAXIDMA_IRQ_ALL_MASK))
		dev_err(&ndev->dev, "No interrupts asserted in Rx path");
	if (status & XAXIDMA_IRQ_ERROR_MASK) {
		dev_err(&ndev->dev, "DMA Rx error 0x%x\n", status);
		dev_err(&ndev->dev, "Current BD is at: 0x%x\n",
			(lp->rx_bd_v[lp->rx_bd_ci]).phys);

		cr = axienet_dma_in32(lp, XAXIDMA_TX_CR_OFFSET);
		/* Disable coalesce, delay timer and error interrupts */
		cr &= (~XAXIDMA_IRQ_ALL_MASK);
		/* Finally write to the Tx channel control register */
		axienet_dma_out32(lp, XAXIDMA_TX_CR_OFFSET, cr);

		cr = axienet_dma_in32(lp, XAXIDMA_RX_CR_OFFSET);
		/* Disable coalesce, delay timer and error interrupts */
		cr &= (~XAXIDMA_IRQ_ALL_MASK);
		/* write to the Rx channel control register */
		axienet_dma_out32(lp, XAXIDMA_RX_CR_OFFSET, cr);

		tasklet_schedule(&lp->dma_err_tasklet);
		axienet_dma_out32(lp, XAXIDMA_RX_SR_OFFSET, status);
	}
out:
	return IRQ_HANDLED;
}

static void axienet_dma_err_handler(unsigned long data);

/**
 * axienet_open - Driver open routine.
 * @ndev:	Pointer to net_device structure
 *
 * Return: 0, on success.
 *	    -ENODEV, if PHY cannot be connected to
 *	    non-zero error value on failure
 *
 * This is the driver open routine. It calls phy_start to start the PHY device.
 * It also allocates interrupt service routines, enables the interrupt lines
 * and ISR handling. Axi Ethernet core is reset through Axi DMA core. Buffer
 * descriptors are initialized.
 */
static int axienet_open(struct net_device *ndev)
{
	int ret, mdio_mcreg;
	struct axienet_local *lp = netdev_priv(ndev);

	dev_dbg(&ndev->dev, "axienet_open()\n");

	mdio_mcreg = axienet_ior(lp, XAE_MDIO_MC_OFFSET);
	ret = axienet_mdio_wait_until_ready(lp);
	if (ret < 0)
		return ret;
	/* Disable the MDIO interface till Axi Ethernet Reset is completed.
	 * When we do an Axi Ethernet reset, it resets the complete core
	 * including the MDIO. If MDIO is not disabled when the reset
	 * process is started, MDIO will be broken afterwards.
	 */
	axienet_iow(lp, XAE_MDIO_MC_OFFSET,
		    (mdio_mcreg & (~XAE_MDIO_MC_MDIOEN_MASK)));
	axienet_device_reset(ndev);
	/* Enable the MDIO */
	axienet_iow(lp, XAE_MDIO_MC_OFFSET, mdio_mcreg);
	ret = axienet_mdio_wait_until_ready(lp);
	if (ret < 0)
		return ret;

	if (lp->phy_node) {
		if (lp->phy_type == XAE_PHY_TYPE_GMII ||
		    lp->phy_type == XAE_PHY_TYPE_1000BASE_X) {
			lp->phy_dev = of_phy_connect(lp->ndev, lp->phy_node,
					     axienet_adjust_link, 0,
					     PHY_INTERFACE_MODE_GMII);
		} else if (lp->phy_type == XAE_PHY_TYPE_RGMII_2_0) {
			lp->phy_dev = of_phy_connect(lp->ndev, lp->phy_node,
					     axienet_adjust_link, 0,
					     PHY_INTERFACE_MODE_RGMII_ID);
		}

		if (!lp->phy_dev)
			dev_err(lp->dev, "of_phy_connect() failed\n");
		else
			phy_start(lp->phy_dev);
	}

	/* Enable tasklets for Axi DMA error handling */
	tasklet_init(&lp->dma_err_tasklet, axienet_dma_err_handler,
		     (unsigned long) lp);

	/* Enable interrupts for Axi DMA Tx */
	ret = request_irq(lp->tx_irq, axienet_tx_irq, 0, ndev->name, ndev);
	if (ret)
		goto err_tx_irq;
	/* Enable interrupts for Axi DMA Rx */
	ret = request_irq(lp->rx_irq, axienet_rx_irq, 0, ndev->name, ndev);
	if (ret)
		goto err_rx_irq;

	return 0;

err_rx_irq:
	free_irq(lp->tx_irq, ndev);
err_tx_irq:
	if (lp->phy_dev)
		phy_disconnect(lp->phy_dev);
	lp->phy_dev = NULL;
	tasklet_kill(&lp->dma_err_tasklet);
	dev_err(lp->dev, "request_irq() failed\n");
	return ret;
}

/**
 * axienet_stop - Driver stop routine.
 * @ndev:	Pointer to net_device structure
 *
 * Return: 0, on success.
 *
 * This is the driver stop routine. It calls phy_disconnect to stop the PHY
 * device. It also removes the interrupt handlers and disables the interrupts.
 * The Axi DMA Tx/Rx BDs are released.
 */
static int axienet_stop(struct net_device *ndev)
{
	u32 cr;
	struct axienet_local *lp = netdev_priv(ndev);

	dev_dbg(&ndev->dev, "axienet_close()\n");

	cr = axienet_dma_in32(lp, XAXIDMA_RX_CR_OFFSET);
	axienet_dma_out32(lp, XAXIDMA_RX_CR_OFFSET,
			  cr & (~XAXIDMA_CR_RUNSTOP_MASK));
	cr = axienet_dma_in32(lp, XAXIDMA_TX_CR_OFFSET);
	axienet_dma_out32(lp, XAXIDMA_TX_CR_OFFSET,
			  cr & (~XAXIDMA_CR_RUNSTOP_MASK));
	axienet_setoptions(ndev, lp->options &
			   ~(XAE_OPTION_TXEN | XAE_OPTION_RXEN));

	tasklet_kill(&lp->dma_err_tasklet);

	free_irq(lp->tx_irq, ndev);
	free_irq(lp->rx_irq, ndev);

	if (lp->phy_dev)
		phy_disconnect(lp->phy_dev);
	lp->phy_dev = NULL;

	axienet_dma_bd_release(ndev);
	return 0;
}

/**
 * axienet_change_mtu - Driver change mtu routine.
 * @ndev:	Pointer to net_device structure
 * @new_mtu:	New mtu value to be applied
 *
 * Return: Always returns 0 (success).
 *
 * This is the change mtu driver routine. It checks if the Axi Ethernet
 * hardware supports jumbo frames before changing the mtu. This can be
 * called only when the device is not up.
 */
static int axienet_change_mtu(struct net_device *ndev, int new_mtu)
{
	struct axienet_local *lp = netdev_priv(ndev);

	if (netif_running(ndev))
		return -EBUSY;

	if ((new_mtu + VLAN_ETH_HLEN +
		XAE_TRL_SIZE) > lp->rxmem)
		return -EINVAL;

	if ((new_mtu > XAE_JUMBO_MTU) || (new_mtu < 64))
		return -EINVAL;

	ndev->mtu = new_mtu;

	return 0;
}

#ifdef CONFIG_NET_POLL_CONTROLLER
/**
 * axienet_poll_controller - Axi Ethernet poll mechanism.
 * @ndev:	Pointer to net_device structure
 *
 * This implements Rx/Tx ISR poll mechanisms. The interrupts are disabled prior
 * to polling the ISRs and are enabled back after the polling is done.
 */
static void axienet_poll_controller(struct net_device *ndev)
{
	struct axienet_local *lp = netdev_priv(ndev);
	disable_irq(lp->tx_irq);
	disable_irq(lp->rx_irq);
	axienet_rx_irq(lp->tx_irq, ndev);
	axienet_tx_irq(lp->rx_irq, ndev);
	enable_irq(lp->tx_irq);
	enable_irq(lp->rx_irq);
}
#endif

/* Ioctl MII Interface */
static int axienet_ioctl(struct net_device *dev, struct ifreq *rq, int cmd)
{
	struct axienet_local *priv = netdev_priv(dev);

	if (!netif_running(dev))
		return -EINVAL;

	if (!priv->phy_dev)
		return -EOPNOTSUPP;

	return phy_mii_ioctl(priv->phy_dev, rq, cmd);
}

static const struct net_device_ops axienet_netdev_ops = {
	.ndo_open = axienet_open,
	.ndo_stop = axienet_stop,
	.ndo_start_xmit = axienet_start_xmit,
	.ndo_change_mtu	= axienet_change_mtu,
	.ndo_set_mac_address = netdev_set_mac_address,
	.ndo_validate_addr = eth_validate_addr,
	.ndo_set_rx_mode = axienet_set_multicast_list,
	.ndo_do_ioctl = axienet_ioctl,
#ifdef CONFIG_NET_POLL_CONTROLLER
	.ndo_poll_controller = axienet_poll_controller,
#endif
};

/**
 * axienet_ethtools_get_settings - Get Axi Ethernet settings related to PHY.
 * @ndev:	Pointer to net_device structure
 * @ecmd:	Pointer to ethtool_cmd structure
 *
 * This implements ethtool command for getting PHY settings. If PHY could
 * not be found, the function returns -ENODEV. This function calls the
 * relevant PHY ethtool API to get the PHY settings.
 * Issue "ethtool ethX" under linux prompt to execute this function.
 *
 * Return: 0 on success, -ENODEV if PHY doesn't exist
 */
static int axienet_ethtools_get_settings(struct net_device *ndev,
					 struct ethtool_cmd *ecmd)
{
	struct axienet_local *lp = netdev_priv(ndev);
	struct phy_device *phydev = lp->phy_dev;
	if (!phydev)
		return -ENODEV;
	return phy_ethtool_gset(phydev, ecmd);
}

/**
 * axienet_ethtools_set_settings - Set PHY settings as passed in the argument.
 * @ndev:	Pointer to net_device structure
 * @ecmd:	Pointer to ethtool_cmd structure
 *
 * This implements ethtool command for setting various PHY settings. If PHY
 * could not be found, the function returns -ENODEV. This function calls the
 * relevant PHY ethtool API to set the PHY.
 * Issue e.g. "ethtool -s ethX speed 1000" under linux prompt to execute this
 * function.
 *
 * Return: 0 on success, -ENODEV if PHY doesn't exist
 */
static int axienet_ethtools_set_settings(struct net_device *ndev,
					 struct ethtool_cmd *ecmd)
{
	struct axienet_local *lp = netdev_priv(ndev);
	struct phy_device *phydev = lp->phy_dev;
	if (!phydev)
		return -ENODEV;
	return phy_ethtool_sset(phydev, ecmd);
}

/**
 * axienet_ethtools_get_drvinfo - Get various Axi Ethernet driver information.
 * @ndev:	Pointer to net_device structure
 * @ed:		Pointer to ethtool_drvinfo structure
 *
 * This implements ethtool command for getting the driver information.
 * Issue "ethtool -i ethX" under linux prompt to execute this function.
 */
static void axienet_ethtools_get_drvinfo(struct net_device *ndev,
					 struct ethtool_drvinfo *ed)
{
	strlcpy(ed->driver, DRIVER_NAME, sizeof(ed->driver));
	strlcpy(ed->version, DRIVER_VERSION, sizeof(ed->version));
	ed->regdump_len = sizeof(u32) * AXIENET_REGS_N;
}

/**
 * axienet_ethtools_get_regs_len - Get the total regs length present in the
 *				   AxiEthernet core.
 * @ndev:	Pointer to net_device structure
 *
 * This implements ethtool command for getting the total register length
 * information.
 *
 * Return: the total regs length
 */
static int axienet_ethtools_get_regs_len(struct net_device *ndev)
{
	return sizeof(u32) * AXIENET_REGS_N;
}

/**
 * axienet_ethtools_get_regs - Dump the contents of all registers present
 *			       in AxiEthernet core.
 * @ndev:	Pointer to net_device structure
 * @regs:	Pointer to ethtool_regs structure
 * @ret:	Void pointer used to return the contents of the registers.
 *
 * This implements ethtool command for getting the Axi Ethernet register dump.
 * Issue "ethtool -d ethX" to execute this function.
 */
static void axienet_ethtools_get_regs(struct net_device *ndev,
				      struct ethtool_regs *regs, void *ret)
{
	u32 *data = (u32 *) ret;
	size_t len = sizeof(u32) * AXIENET_REGS_N;
	struct axienet_local *lp = netdev_priv(ndev);

	regs->version = 0;
	regs->len = len;

	memset(data, 0, len);
	data[0] = axienet_ior(lp, XAE_RAF_OFFSET);
	data[1] = axienet_ior(lp, XAE_TPF_OFFSET);
	data[2] = axienet_ior(lp, XAE_IFGP_OFFSET);
	data[3] = axienet_ior(lp, XAE_IS_OFFSET);
	data[4] = axienet_ior(lp, XAE_IP_OFFSET);
	data[5] = axienet_ior(lp, XAE_IE_OFFSET);
	data[6] = axienet_ior(lp, XAE_TTAG_OFFSET);
	data[7] = axienet_ior(lp, XAE_RTAG_OFFSET);
	data[8] = axienet_ior(lp, XAE_UAWL_OFFSET);
	data[9] = axienet_ior(lp, XAE_UAWU_OFFSET);
	data[10] = axienet_ior(lp, XAE_TPID0_OFFSET);
	data[11] = axienet_ior(lp, XAE_TPID1_OFFSET);
	data[12] = axienet_ior(lp, XAE_PPST_OFFSET);
	data[13] = axienet_ior(lp, XAE_RCW0_OFFSET);
	data[14] = axienet_ior(lp, XAE_RCW1_OFFSET);
	data[15] = axienet_ior(lp, XAE_TC_OFFSET);
	data[16] = axienet_ior(lp, XAE_FCC_OFFSET);
	data[17] = axienet_ior(lp, XAE_EMMC_OFFSET);
	data[18] = axienet_ior(lp, XAE_PHYC_OFFSET);
	data[19] = axienet_ior(lp, XAE_MDIO_MC_OFFSET);
	data[20] = axienet_ior(lp, XAE_MDIO_MCR_OFFSET);
	data[21] = axienet_ior(lp, XAE_MDIO_MWD_OFFSET);
	data[22] = axienet_ior(lp, XAE_MDIO_MRD_OFFSET);
	data[23] = axienet_ior(lp, XAE_MDIO_MIS_OFFSET);
	data[24] = axienet_ior(lp, XAE_MDIO_MIP_OFFSET);
	data[25] = axienet_ior(lp, XAE_MDIO_MIE_OFFSET);
	data[26] = axienet_ior(lp, XAE_MDIO_MIC_OFFSET);
	data[27] = axienet_ior(lp, XAE_UAW0_OFFSET);
	data[28] = axienet_ior(lp, XAE_UAW1_OFFSET);
	data[29] = axienet_ior(lp, XAE_FMI_OFFSET);
	data[30] = axienet_ior(lp, XAE_AF0_OFFSET);
	data[31] = axienet_ior(lp, XAE_AF1_OFFSET);
}

/**
 * axienet_ethtools_get_pauseparam - Get the pause parameter setting for
 *				     Tx and Rx paths.
 * @ndev:	Pointer to net_device structure
 * @epauseparm:	Pointer to ethtool_pauseparam structure.
 *
 * This implements ethtool command for getting axi ethernet pause frame
 * setting. Issue "ethtool -a ethX" to execute this function.
 */
static void
axienet_ethtools_get_pauseparam(struct net_device *ndev,
				struct ethtool_pauseparam *epauseparm)
{
	u32 regval;
	struct axienet_local *lp = netdev_priv(ndev);
	epauseparm->autoneg  = 0;
	regval = axienet_ior(lp, XAE_FCC_OFFSET);
	epauseparm->tx_pause = regval & XAE_FCC_FCTX_MASK;
	epauseparm->rx_pause = regval & XAE_FCC_FCRX_MASK;
}

/**
 * axienet_ethtools_set_pauseparam - Set device pause parameter(flow control)
 *				     settings.
 * @ndev:	Pointer to net_device structure
 * @epauseparm:Pointer to ethtool_pauseparam structure
 *
 * This implements ethtool command for enabling flow control on Rx and Tx
 * paths. Issue "ethtool -A ethX tx on|off" under linux prompt to execute this
 * function.
 *
 * Return: 0 on success, -EFAULT if device is running
 */
static int
axienet_ethtools_set_pauseparam(struct net_device *ndev,
				struct ethtool_pauseparam *epauseparm)
{
	u32 regval = 0;
	struct axienet_local *lp = netdev_priv(ndev);

	if (netif_running(ndev)) {
		dev_err(&ndev->dev,
			"%s: Please stop netif before applying configuration\n",
			ndev->name);
		return -EFAULT;
	}

	regval = axienet_ior(lp, XAE_FCC_OFFSET);
	if (epauseparm->tx_pause)
		regval |= XAE_FCC_FCTX_MASK;
	else
		regval &= ~XAE_FCC_FCTX_MASK;
	if (epauseparm->rx_pause)
		regval |= XAE_FCC_FCRX_MASK;
	else
		regval &= ~XAE_FCC_FCRX_MASK;
	axienet_iow(lp, XAE_FCC_OFFSET, regval);

	return 0;
}

/**
 * axienet_ethtools_get_coalesce - Get DMA interrupt coalescing count.
 * @ndev:	Pointer to net_device structure
 * @ecoalesce:	Pointer to ethtool_coalesce structure
 *
 * This implements ethtool command for getting the DMA interrupt coalescing
 * count on Tx and Rx paths. Issue "ethtool -c ethX" under linux prompt to
 * execute this function.
 *
 * Return: 0 always
 */
static int axienet_ethtools_get_coalesce(struct net_device *ndev,
					 struct ethtool_coalesce *ecoalesce)
{
	u32 regval = 0;
	struct axienet_local *lp = netdev_priv(ndev);
	regval = axienet_dma_in32(lp, XAXIDMA_RX_CR_OFFSET);
	ecoalesce->rx_max_coalesced_frames = (regval & XAXIDMA_COALESCE_MASK)
					     >> XAXIDMA_COALESCE_SHIFT;
	regval = axienet_dma_in32(lp, XAXIDMA_TX_CR_OFFSET);
	ecoalesce->tx_max_coalesced_frames = (regval & XAXIDMA_COALESCE_MASK)
					     >> XAXIDMA_COALESCE_SHIFT;
	return 0;
}

/**
 * axienet_ethtools_set_coalesce - Set DMA interrupt coalescing count.
 * @ndev:	Pointer to net_device structure
 * @ecoalesce:	Pointer to ethtool_coalesce structure
 *
 * This implements ethtool command for setting the DMA interrupt coalescing
 * count on Tx and Rx paths. Issue "ethtool -C ethX rx-frames 5" under linux
 * prompt to execute this function.
 *
 * Return: 0, on success, Non-zero error value on failure.
 */
static int axienet_ethtools_set_coalesce(struct net_device *ndev,
					 struct ethtool_coalesce *ecoalesce)
{
	struct axienet_local *lp = netdev_priv(ndev);

	if (netif_running(ndev)) {
		dev_err(&ndev->dev,
			"%s: Please stop netif before applying configuration\n",
			ndev->name);
		return -EFAULT;
	}

	if ((ecoalesce->rx_coalesce_usecs) ||
	    (ecoalesce->rx_coalesce_usecs_irq) ||
	    (ecoalesce->rx_max_coalesced_frames_irq) ||
	    (ecoalesce->tx_coalesce_usecs) ||
	    (ecoalesce->tx_coalesce_usecs_irq) ||
	    (ecoalesce->tx_max_coalesced_frames_irq) ||
	    (ecoalesce->stats_block_coalesce_usecs) ||
	    (ecoalesce->use_adaptive_rx_coalesce) ||
	    (ecoalesce->use_adaptive_tx_coalesce) ||
	    (ecoalesce->pkt_rate_low) ||
	    (ecoalesce->rx_coalesce_usecs_low) ||
	    (ecoalesce->rx_max_coalesced_frames_low) ||
	    (ecoalesce->tx_coalesce_usecs_low) ||
	    (ecoalesce->tx_max_coalesced_frames_low) ||
	    (ecoalesce->pkt_rate_high) ||
	    (ecoalesce->rx_coalesce_usecs_high) ||
	    (ecoalesce->rx_max_coalesced_frames_high) ||
	    (ecoalesce->tx_coalesce_usecs_high) ||
	    (ecoalesce->tx_max_coalesced_frames_high) ||
	    (ecoalesce->rate_sample_interval))
		return -EOPNOTSUPP;
	if (ecoalesce->rx_max_coalesced_frames)
		lp->coalesce_count_rx = ecoalesce->rx_max_coalesced_frames;
	if (ecoalesce->tx_max_coalesced_frames)
		lp->coalesce_count_tx = ecoalesce->tx_max_coalesced_frames;

	return 0;
}

static struct ethtool_ops axienet_ethtool_ops = {
	.get_settings   = axienet_ethtools_get_settings,
	.set_settings   = axienet_ethtools_set_settings,
	.get_drvinfo    = axienet_ethtools_get_drvinfo,
	.get_regs_len   = axienet_ethtools_get_regs_len,
	.get_regs       = axienet_ethtools_get_regs,
	.get_link       = ethtool_op_get_link,
	.get_pauseparam = axienet_ethtools_get_pauseparam,
	.set_pauseparam = axienet_ethtools_set_pauseparam,
	.get_coalesce   = axienet_ethtools_get_coalesce,
	.set_coalesce   = axienet_ethtools_set_coalesce,
};

/**
 * axienet_dma_err_handler - Tasklet handler for Axi DMA Error
 * @data:	Data passed
 *
 * Resets the Axi DMA and Axi Ethernet devices, and reconfigures the
 * Tx/Rx BDs.
 */
static void axienet_dma_err_handler(unsigned long data)
{
	u32 axienet_status;
	u32 cr, i;
	int mdio_mcreg;
	struct axienet_local *lp = (struct axienet_local *) data;
	struct net_device *ndev = lp->ndev;
	struct axidma_bd *cur_p;

	axienet_setoptions(ndev, lp->options &
			   ~(XAE_OPTION_TXEN | XAE_OPTION_RXEN));
	mdio_mcreg = axienet_ior(lp, XAE_MDIO_MC_OFFSET);
	axienet_mdio_wait_until_ready(lp);
	/* Disable the MDIO interface till Axi Ethernet Reset is completed.
	 * When we do an Axi Ethernet reset, it resets the complete core
	 * including the MDIO. So if MDIO is not disabled when the reset
	 * process is started, MDIO will be broken afterwards.
	 */
	axienet_iow(lp, XAE_MDIO_MC_OFFSET, (mdio_mcreg &
		    ~XAE_MDIO_MC_MDIOEN_MASK));

	__axienet_device_reset(lp, &ndev->dev, XAXIDMA_TX_CR_OFFSET);
	__axienet_device_reset(lp, &ndev->dev, XAXIDMA_RX_CR_OFFSET);

	axienet_iow(lp, XAE_MDIO_MC_OFFSET, mdio_mcreg);
	axienet_mdio_wait_until_ready(lp);

	for (i = 0; i < TX_BD_NUM; i++) {
		cur_p = &lp->tx_bd_v[i];
		if (cur_p->phys)
			dma_unmap_single(ndev->dev.parent, cur_p->phys,
					 (cur_p->cntrl &
					  XAXIDMA_BD_CTRL_LENGTH_MASK),
					 DMA_TO_DEVICE);
		if (cur_p->app4)
			dev_kfree_skb_irq((struct sk_buff *) cur_p->app4);
		cur_p->phys = 0;
		cur_p->cntrl = 0;
		cur_p->status = 0;
		cur_p->app0 = 0;
		cur_p->app1 = 0;
		cur_p->app2 = 0;
		cur_p->app3 = 0;
		cur_p->app4 = 0;
		cur_p->sw_id_offset = 0;
	}

	for (i = 0; i < RX_BD_NUM; i++) {
		cur_p = &lp->rx_bd_v[i];
		cur_p->status = 0;
		cur_p->app0 = 0;
		cur_p->app1 = 0;
		cur_p->app2 = 0;
		cur_p->app3 = 0;
		cur_p->app4 = 0;
	}

	lp->tx_bd_ci = 0;
	lp->tx_bd_tail = 0;
	lp->rx_bd_ci = 0;

	/* Start updating the Rx channel control register */
	cr = axienet_dma_in32(lp, XAXIDMA_RX_CR_OFFSET);
	/* Update the interrupt coalesce count */
	cr = ((cr & ~XAXIDMA_COALESCE_MASK) |
	      (XAXIDMA_DFT_RX_THRESHOLD << XAXIDMA_COALESCE_SHIFT));
	/* Update the delay timer count */
	cr = ((cr & ~XAXIDMA_DELAY_MASK) |
	      (XAXIDMA_DFT_RX_WAITBOUND << XAXIDMA_DELAY_SHIFT));
	/* Enable coalesce, delay timer and error interrupts */
	cr |= XAXIDMA_IRQ_ALL_MASK;
	/* Finally write to the Rx channel control register */
	axienet_dma_out32(lp, XAXIDMA_RX_CR_OFFSET, cr);

	/* Start updating the Tx channel control register */
	cr = axienet_dma_in32(lp, XAXIDMA_TX_CR_OFFSET);
	/* Update the interrupt coalesce count */
	cr = (((cr & ~XAXIDMA_COALESCE_MASK)) |
	      (XAXIDMA_DFT_TX_THRESHOLD << XAXIDMA_COALESCE_SHIFT));
	/* Update the delay timer count */
	cr = (((cr & ~XAXIDMA_DELAY_MASK)) |
	      (XAXIDMA_DFT_TX_WAITBOUND << XAXIDMA_DELAY_SHIFT));
	/* Enable coalesce, delay timer and error interrupts */
	cr |= XAXIDMA_IRQ_ALL_MASK;
	/* Finally write to the Tx channel control register */
	axienet_dma_out32(lp, XAXIDMA_TX_CR_OFFSET, cr);

	/* Populate the tail pointer and bring the Rx Axi DMA engine out of
	 * halted state. This will make the Rx side ready for reception.
	 */
	axienet_dma_out32(lp, XAXIDMA_RX_CDESC_OFFSET, lp->rx_bd_p);
	cr = axienet_dma_in32(lp, XAXIDMA_RX_CR_OFFSET);
	axienet_dma_out32(lp, XAXIDMA_RX_CR_OFFSET,
			  cr | XAXIDMA_CR_RUNSTOP_MASK);
	axienet_dma_out32(lp, XAXIDMA_RX_TDESC_OFFSET, lp->rx_bd_p +
			  (sizeof(*lp->rx_bd_v) * (RX_BD_NUM - 1)));

	/* Write to the RS (Run-stop) bit in the Tx channel control register.
	 * Tx channel is now ready to run. But only after we write to the
	 * tail pointer register that the Tx channel will start transmitting
	 */
	axienet_dma_out32(lp, XAXIDMA_TX_CDESC_OFFSET, lp->tx_bd_p);
	cr = axienet_dma_in32(lp, XAXIDMA_TX_CR_OFFSET);
	axienet_dma_out32(lp, XAXIDMA_TX_CR_OFFSET,
			  cr | XAXIDMA_CR_RUNSTOP_MASK);

	axienet_status = axienet_ior(lp, XAE_RCW1_OFFSET);
	axienet_status &= ~XAE_RCW1_RX_MASK;
	axienet_iow(lp, XAE_RCW1_OFFSET, axienet_status);

	axienet_status = axienet_ior(lp, XAE_IP_OFFSET);
	if (axienet_status & XAE_INT_RXRJECT_MASK)
		axienet_iow(lp, XAE_IS_OFFSET, XAE_INT_RXRJECT_MASK);
	axienet_iow(lp, XAE_FCC_OFFSET, XAE_FCC_FCRX_MASK);

	/* Sync default options with HW but leave receiver and
	 * transmitter disabled.
	 */
	axienet_setoptions(ndev, lp->options &
			   ~(XAE_OPTION_TXEN | XAE_OPTION_RXEN));
	axienet_set_mac_address(ndev, NULL);
	axienet_set_multicast_list(ndev);
	axienet_setoptions(ndev, lp->options);
}

/**
 * axienet_probe - Axi Ethernet probe function.
 * @pdev:		Pointer to platform device structure.
 *
 * Return: 0, on success
 *	    Non-zero error value on failure.
 *
 * This is the probe routine for Axi Ethernet driver. This is called before
 * any other driver routines are invoked. It allocates and sets up the Ethernet
 * device. Parses through device tree and populates fields of
 * axienet_local. It registers the Ethernet device.
 */
static int axienet_probe(struct platform_device *pdev)
{
	int ret;
	struct device_node *np;
	struct axienet_local *lp;
	struct net_device *ndev;
	u8 mac_addr[6];
	struct resource *ethres, dmares;
	u32 value;

	ndev = alloc_etherdev(sizeof(*lp));
	if (!ndev)
		return -ENOMEM;

<<<<<<< HEAD
	platform_set_drvdata(pdev, ndev);
=======
	platform_set_drvdata(op, ndev);
>>>>>>> b2776bf7

	SET_NETDEV_DEV(ndev, &pdev->dev);
	ndev->flags &= ~IFF_MULTICAST;  /* clear multicast */
	ndev->features = NETIF_F_SG;
	ndev->netdev_ops = &axienet_netdev_ops;
	ndev->ethtool_ops = &axienet_ethtool_ops;

	lp = netdev_priv(ndev);
	lp->ndev = ndev;
	lp->dev = &pdev->dev;
	lp->options = XAE_OPTION_DEFAULTS;
	/* Map device registers */
	ethres = platform_get_resource(pdev, IORESOURCE_MEM, 0);
	lp->regs = devm_ioremap_resource(&pdev->dev, ethres);
	if (IS_ERR(lp->regs)) {
		ret = PTR_ERR(lp->regs);
		goto free_netdev;
	}

	/* Setup checksum offload, but default to off if not specified */
	lp->features = 0;

	ret = of_property_read_u32(pdev->dev.of_node, "xlnx,txcsum", &value);
	if (!ret) {
		dev_info(&pdev->dev, "TX_CSUM %d\n", value);

		switch (value) {
		case 1:
			lp->csum_offload_on_tx_path =
				XAE_FEATURE_PARTIAL_TX_CSUM;
			lp->features |= XAE_FEATURE_PARTIAL_TX_CSUM;
			/* Can checksum TCP/UDP over IPv4. */
			ndev->features |= NETIF_F_IP_CSUM | NETIF_F_SG;
			break;
		case 2:
			lp->csum_offload_on_tx_path =
				XAE_FEATURE_FULL_TX_CSUM;
			lp->features |= XAE_FEATURE_FULL_TX_CSUM;
			/* Can checksum TCP/UDP over IPv4. */
			ndev->features |= NETIF_F_IP_CSUM | NETIF_F_SG;
			break;
		default:
			lp->csum_offload_on_tx_path = XAE_NO_CSUM_OFFLOAD;
		}
	}
	ret = of_property_read_u32(pdev->dev.of_node, "xlnx,rxcsum", &value);
	if (!ret) {
		dev_info(&pdev->dev, "RX_CSUM %d\n", value);

		switch (value) {
		case 1:
			lp->csum_offload_on_rx_path =
				XAE_FEATURE_PARTIAL_RX_CSUM;
			lp->features |= XAE_FEATURE_PARTIAL_RX_CSUM;
			break;
		case 2:
			lp->csum_offload_on_rx_path =
				XAE_FEATURE_FULL_RX_CSUM;
			lp->features |= XAE_FEATURE_FULL_RX_CSUM;
			break;
		default:
			lp->csum_offload_on_rx_path = XAE_NO_CSUM_OFFLOAD;
		}
	}
	/* For supporting jumbo frames, the Axi Ethernet hardware must have
	 * a larger Rx/Tx Memory. Typically, the size must be large so that
	 * we can enable jumbo option and start supporting jumbo frames.
	 * Here we check for memory allocated for Rx/Tx in the hardware from
	 * the device-tree and accordingly set flags.
	 */
	of_property_read_u32(pdev->dev.of_node, "xlnx,rxmem", &lp->rxmem);
	of_property_read_u32(pdev->dev.of_node, "xlnx,phy-type", &lp->phy_type);

	/* Find the DMA node, map the DMA registers, and decode the DMA IRQs */
	np = of_parse_phandle(pdev->dev.of_node, "axistream-connected", 0);
	if (IS_ERR(np)) {
		dev_err(&pdev->dev, "could not find DMA node\n");
		ret = PTR_ERR(np);
		goto free_netdev;
	}
	ret = of_address_to_resource(np, 0, &dmares);
	if (ret) {
		dev_err(&pdev->dev, "unable to get DMA resource\n");
		goto free_netdev;
	}
	lp->dma_regs = devm_ioremap_resource(&pdev->dev, &dmares);
	if (IS_ERR(lp->dma_regs)) {
		ret = PTR_ERR(lp->dma_regs);
		goto free_netdev;
	}
	lp->rx_irq = irq_of_parse_and_map(np, 1);
	lp->tx_irq = irq_of_parse_and_map(np, 0);
	of_node_put(np);
	if ((lp->rx_irq <= 0) || (lp->tx_irq <= 0)) {
		dev_err(&pdev->dev, "could not determine irqs\n");
		ret = -ENOMEM;
		goto free_netdev;
	}

	/* Retrieve the MAC address */
	ret = of_property_read_u8_array(pdev->dev.of_node,
			"local-mac-address", mac_addr, 6);
	if (ret) {
		dev_err(&pdev->dev, "could not find MAC address\n");
		goto free_netdev;
	}
	axienet_set_mac_address(ndev, (void *) mac_addr);

	lp->coalesce_count_rx = XAXIDMA_DFT_RX_THRESHOLD;
	lp->coalesce_count_tx = XAXIDMA_DFT_TX_THRESHOLD;

	lp->phy_node = of_parse_phandle(pdev->dev.of_node, "phy-handle", 0);
	if (lp->phy_node) {
		ret = axienet_mdio_setup(lp, pdev->dev.of_node);
		if (ret)
			dev_warn(&pdev->dev, "error registering MDIO bus\n");
	}

	ret = register_netdev(lp->ndev);
	if (ret) {
		dev_err(lp->dev, "register_netdev() error (%i)\n", ret);
		axienet_mdio_teardown(lp);
		goto free_netdev;
	}

	return 0;

free_netdev:
	free_netdev(ndev);

	return ret;
}

static int axienet_remove(struct platform_device *pdev)
{
	struct net_device *ndev = platform_get_drvdata(pdev);
	struct axienet_local *lp = netdev_priv(ndev);

	axienet_mdio_teardown(lp);
	unregister_netdev(ndev);

	of_node_put(lp->phy_node);
	lp->phy_node = NULL;

	free_netdev(ndev);

	return 0;
}

static struct platform_driver axienet_driver = {
	.probe = axienet_probe,
	.remove = axienet_remove,
	.driver = {
		 .name = "xilinx_axienet",
		 .of_match_table = axienet_of_match,
	},
};

module_platform_driver(axienet_driver);

MODULE_DESCRIPTION("Xilinx Axi Ethernet driver");
MODULE_AUTHOR("Xilinx");
MODULE_LICENSE("GPL");<|MERGE_RESOLUTION|>--- conflicted
+++ resolved
@@ -1256,7 +1256,7 @@
  * axienet_ethtools_set_pauseparam - Set device pause parameter(flow control)
  *				     settings.
  * @ndev:	Pointer to net_device structure
- * @epauseparm:Pointer to ethtool_pauseparam structure
+ * @epauseparm:	Pointer to ethtool_pauseparam structure
  *
  * This implements ethtool command for enabling flow control on Rx and Tx
  * paths. Issue "ethtool -A ethX tx on|off" under linux prompt to execute this
@@ -1540,11 +1540,7 @@
 	if (!ndev)
 		return -ENOMEM;
 
-<<<<<<< HEAD
 	platform_set_drvdata(pdev, ndev);
-=======
-	platform_set_drvdata(op, ndev);
->>>>>>> b2776bf7
 
 	SET_NETDEV_DEV(ndev, &pdev->dev);
 	ndev->flags &= ~IFF_MULTICAST;  /* clear multicast */
