// SPDX-License-Identifier: GPL-2.0-only
/*
 * Driver for Xilinx TEMAC Ethernet device
 *
 * Copyright (c) 2008 Nissin Systems Co., Ltd.,  Yoshio Kashiwagi
 * Copyright (c) 2005-2008 DLA Systems,  David H. Lynch Jr. <dhlii@dlasys.net>
 * Copyright (c) 2008-2009 Secret Lab Technologies Ltd.
 *
 * This is a driver for the Xilinx ll_temac ipcore which is often used
 * in the Virtex and Spartan series of chips.
 *
 * Notes:
 * - The ll_temac hardware uses indirect access for many of the TEMAC
 *   registers, include the MDIO bus.  However, indirect access to MDIO
 *   registers take considerably more clock cycles than to TEMAC registers.
 *   MDIO accesses are long, so threads doing them should probably sleep
 *   rather than busywait.  However, since only one indirect access can be
 *   in progress at any given time, that means that *all* indirect accesses
 *   could end up sleeping (to wait for an MDIO access to complete).
 *   Fortunately none of the indirect accesses are on the 'hot' path for tx
 *   or rx, so this should be okay.
 *
 * TODO:
 * - Factor out locallink DMA code into separate driver
 * - Fix support for hardware checksumming.
 * - Testing.  Lots and lots of testing.
 *
 */

#include <linux/delay.h>
#include <linux/etherdevice.h>
#include <linux/mii.h>
#include <linux/module.h>
#include <linux/mutex.h>
#include <linux/netdevice.h>
#include <linux/if_ether.h>
#include <linux/of.h>
#include <linux/of_device.h>
#include <linux/of_irq.h>
#include <linux/of_mdio.h>
#include <linux/of_net.h>
#include <linux/of_platform.h>
#include <linux/of_address.h>
#include <linux/skbuff.h>
#include <linux/spinlock.h>
#include <linux/tcp.h>      /* needed for sizeof(tcphdr) */
#include <linux/udp.h>      /* needed for sizeof(udphdr) */
#include <linux/phy.h>
#include <linux/in.h>
#include <linux/io.h>
#include <linux/ip.h>
#include <linux/slab.h>
#include <linux/interrupt.h>
#include <linux/workqueue.h>
#include <linux/dma-mapping.h>
#include <linux/processor.h>
#include <linux/platform_data/xilinx-ll-temac.h>

#include "ll_temac.h"

/* Descriptors defines for Tx and Rx DMA */
#define TX_BD_NUM_DEFAULT		64
#define RX_BD_NUM_DEFAULT		1024
#define TX_BD_NUM_MAX			4096
#define RX_BD_NUM_MAX			4096

/* ---------------------------------------------------------------------
 * Low level register access functions
 */

static u32 _temac_ior_be(struct temac_local *lp, int offset)
{
	return ioread32be(lp->regs + offset);
}

static void _temac_iow_be(struct temac_local *lp, int offset, u32 value)
{
	return iowrite32be(value, lp->regs + offset);
}

static u32 _temac_ior_le(struct temac_local *lp, int offset)
{
	return ioread32(lp->regs + offset);
}

static void _temac_iow_le(struct temac_local *lp, int offset, u32 value)
{
	return iowrite32(value, lp->regs + offset);
}

static bool hard_acs_rdy(struct temac_local *lp)
{
	return temac_ior(lp, XTE_RDY0_OFFSET) & XTE_RDY0_HARD_ACS_RDY_MASK;
}

static bool hard_acs_rdy_or_timeout(struct temac_local *lp, ktime_t timeout)
{
	ktime_t cur = ktime_get();

	return hard_acs_rdy(lp) || ktime_after(cur, timeout);
}

/* Poll for maximum 20 ms.  This is similar to the 2 jiffies @ 100 Hz
 * that was used before, and should cover MDIO bus speed down to 3200
 * Hz.
 */
#define HARD_ACS_RDY_POLL_NS (20 * NSEC_PER_MSEC)

/*
 * temac_indirect_busywait - Wait for current indirect register access
 * to complete.
 */
int temac_indirect_busywait(struct temac_local *lp)
{
	ktime_t timeout = ktime_add_ns(ktime_get(), HARD_ACS_RDY_POLL_NS);

	spin_until_cond(hard_acs_rdy_or_timeout(lp, timeout));
	if (WARN_ON(!hard_acs_rdy(lp)))
		return -ETIMEDOUT;
	else
		return 0;
}

/*
 * temac_indirect_in32 - Indirect register read access.  This function
 * must be called without lp->indirect_lock being held.
 */
u32 temac_indirect_in32(struct temac_local *lp, int reg)
{
	unsigned long flags;
	int val;

	spin_lock_irqsave(lp->indirect_lock, flags);
	val = temac_indirect_in32_locked(lp, reg);
	spin_unlock_irqrestore(lp->indirect_lock, flags);
	return val;
}

/*
 * temac_indirect_in32_locked - Indirect register read access.  This
 * function must be called with lp->indirect_lock being held.  Use
 * this together with spin_lock_irqsave/spin_lock_irqrestore to avoid
 * repeated lock/unlock and to ensure uninterrupted access to indirect
 * registers.
 */
u32 temac_indirect_in32_locked(struct temac_local *lp, int reg)
{
	/* This initial wait should normally not spin, as we always
	 * try to wait for indirect access to complete before
	 * releasing the indirect_lock.
	 */
	if (WARN_ON(temac_indirect_busywait(lp)))
		return -ETIMEDOUT;
	/* Initiate read from indirect register */
	temac_iow(lp, XTE_CTL0_OFFSET, reg);
	/* Wait for indirect register access to complete.  We really
	 * should not see timeouts, and could even end up causing
	 * problem for following indirect access, so let's make a bit
	 * of WARN noise.
	 */
	if (WARN_ON(temac_indirect_busywait(lp)))
		return -ETIMEDOUT;
	/* Value is ready now */
	return temac_ior(lp, XTE_LSW0_OFFSET);
}

/*
 * temac_indirect_out32 - Indirect register write access.  This function
 * must be called without lp->indirect_lock being held.
 */
void temac_indirect_out32(struct temac_local *lp, int reg, u32 value)
{
	unsigned long flags;

	spin_lock_irqsave(lp->indirect_lock, flags);
	temac_indirect_out32_locked(lp, reg, value);
	spin_unlock_irqrestore(lp->indirect_lock, flags);
}

/*
 * temac_indirect_out32_locked - Indirect register write access.  This
 * function must be called with lp->indirect_lock being held.  Use
 * this together with spin_lock_irqsave/spin_lock_irqrestore to avoid
 * repeated lock/unlock and to ensure uninterrupted access to indirect
 * registers.
 */
void temac_indirect_out32_locked(struct temac_local *lp, int reg, u32 value)
{
	/* As in temac_indirect_in32_locked(), we should normally not
	 * spin here.  And if it happens, we actually end up silently
	 * ignoring the write request.  Ouch.
	 */
	if (WARN_ON(temac_indirect_busywait(lp)))
		return;
	/* Initiate write to indirect register */
	temac_iow(lp, XTE_LSW0_OFFSET, value);
	temac_iow(lp, XTE_CTL0_OFFSET, CNTLREG_WRITE_ENABLE_MASK | reg);
	/* As in temac_indirect_in32_locked(), we should not see timeouts
	 * here.  And if it happens, we continue before the write has
	 * completed.  Not good.
	 */
	WARN_ON(temac_indirect_busywait(lp));
}

/*
 * temac_dma_in32_* - Memory mapped DMA read, these function expects a
 * register input that is based on DCR word addresses which are then
 * converted to memory mapped byte addresses.  To be assigned to
 * lp->dma_in32.
 */
static u32 temac_dma_in32_be(struct temac_local *lp, int reg)
{
	return ioread32be(lp->sdma_regs + (reg << 2));
}

static u32 temac_dma_in32_le(struct temac_local *lp, int reg)
{
	return ioread32(lp->sdma_regs + (reg << 2));
}

/*
 * temac_dma_out32_* - Memory mapped DMA read, these function expects
 * a register input that is based on DCR word addresses which are then
 * converted to memory mapped byte addresses.  To be assigned to
 * lp->dma_out32.
 */
static void temac_dma_out32_be(struct temac_local *lp, int reg, u32 value)
{
	iowrite32be(value, lp->sdma_regs + (reg << 2));
}

static void temac_dma_out32_le(struct temac_local *lp, int reg, u32 value)
{
	iowrite32(value, lp->sdma_regs + (reg << 2));
}

/* DMA register access functions can be DCR based or memory mapped.
 * The PowerPC 440 is DCR based, the PowerPC 405 and MicroBlaze are both
 * memory mapped.
 */
#ifdef CONFIG_PPC_DCR

/*
 * temac_dma_dcr_in32 - DCR based DMA read
 */
static u32 temac_dma_dcr_in(struct temac_local *lp, int reg)
{
	return dcr_read(lp->sdma_dcrs, reg);
}

/*
 * temac_dma_dcr_out32 - DCR based DMA write
 */
static void temac_dma_dcr_out(struct temac_local *lp, int reg, u32 value)
{
	dcr_write(lp->sdma_dcrs, reg, value);
}

/*
 * temac_dcr_setup - If the DMA is DCR based, then setup the address and
 * I/O  functions
 */
static int temac_dcr_setup(struct temac_local *lp, struct platform_device *op,
				struct device_node *np)
{
	unsigned int dcrs;

	/* setup the dcr address mapping if it's in the device tree */

	dcrs = dcr_resource_start(np, 0);
	if (dcrs != 0) {
		lp->sdma_dcrs = dcr_map(np, dcrs, dcr_resource_len(np, 0));
		lp->dma_in = temac_dma_dcr_in;
		lp->dma_out = temac_dma_dcr_out;
		dev_dbg(&op->dev, "DCR base: %x\n", dcrs);
		return 0;
	}
	/* no DCR in the device tree, indicate a failure */
	return -1;
}

#else

/*
 * temac_dcr_setup - This is a stub for when DCR is not supported,
 * such as with MicroBlaze and x86
 */
static int temac_dcr_setup(struct temac_local *lp, struct platform_device *op,
				struct device_node *np)
{
	return -1;
}

#endif

/*
 * temac_dma_bd_release - Release buffer descriptor rings
 */
static void temac_dma_bd_release(struct net_device *ndev)
{
	struct temac_local *lp = netdev_priv(ndev);
	int i;

	/* Reset Local Link (DMA) */
	lp->dma_out(lp, DMA_CONTROL_REG, DMA_CONTROL_RST);

	for (i = 0; i < lp->rx_bd_num; i++) {
		if (!lp->rx_skb[i])
			break;
		else {
			dma_unmap_single(ndev->dev.parent, lp->rx_bd_v[i].phys,
					XTE_MAX_JUMBO_FRAME_SIZE, DMA_FROM_DEVICE);
			dev_kfree_skb(lp->rx_skb[i]);
		}
	}
	if (lp->rx_bd_v)
		dma_free_coherent(ndev->dev.parent,
				  sizeof(*lp->rx_bd_v) * lp->rx_bd_num,
				  lp->rx_bd_v, lp->rx_bd_p);
	if (lp->tx_bd_v)
		dma_free_coherent(ndev->dev.parent,
				  sizeof(*lp->tx_bd_v) * lp->tx_bd_num,
				  lp->tx_bd_v, lp->tx_bd_p);
}

/*
 * temac_dma_bd_init - Setup buffer descriptor rings
 */
static int temac_dma_bd_init(struct net_device *ndev)
{
	struct temac_local *lp = netdev_priv(ndev);
	struct sk_buff *skb;
	dma_addr_t skb_dma_addr;
	int i;

	lp->rx_skb = devm_kcalloc(&ndev->dev, lp->rx_bd_num,
				  sizeof(*lp->rx_skb), GFP_KERNEL);
	if (!lp->rx_skb)
		goto out;

	/* allocate the tx and rx ring buffer descriptors. */
	/* returns a virtual address and a physical address. */
	lp->tx_bd_v = dma_alloc_coherent(ndev->dev.parent,
					 sizeof(*lp->tx_bd_v) * lp->tx_bd_num,
					 &lp->tx_bd_p, GFP_KERNEL);
	if (!lp->tx_bd_v)
		goto out;

	lp->rx_bd_v = dma_alloc_coherent(ndev->dev.parent,
					 sizeof(*lp->rx_bd_v) * lp->rx_bd_num,
					 &lp->rx_bd_p, GFP_KERNEL);
	if (!lp->rx_bd_v)
		goto out;

	for (i = 0; i < lp->tx_bd_num; i++) {
		lp->tx_bd_v[i].next = cpu_to_be32(lp->tx_bd_p
			+ sizeof(*lp->tx_bd_v) * ((i + 1) % lp->tx_bd_num));
	}

	for (i = 0; i < lp->rx_bd_num; i++) {
		lp->rx_bd_v[i].next = cpu_to_be32(lp->rx_bd_p
			+ sizeof(*lp->rx_bd_v) * ((i + 1) % lp->rx_bd_num));

		skb = netdev_alloc_skb_ip_align(ndev,
						XTE_MAX_JUMBO_FRAME_SIZE);
		if (!skb)
			goto out;

		lp->rx_skb[i] = skb;
		/* returns physical address of skb->data */
		skb_dma_addr = dma_map_single(ndev->dev.parent, skb->data,
					      XTE_MAX_JUMBO_FRAME_SIZE,
					      DMA_FROM_DEVICE);
		if (dma_mapping_error(ndev->dev.parent, skb_dma_addr))
			goto out;
		lp->rx_bd_v[i].phys = cpu_to_be32(skb_dma_addr);
		lp->rx_bd_v[i].len = cpu_to_be32(XTE_MAX_JUMBO_FRAME_SIZE);
		lp->rx_bd_v[i].app0 = cpu_to_be32(STS_CTRL_APP0_IRQONEND);
	}

	/* Configure DMA channel (irq setup) */
	lp->dma_out(lp, TX_CHNL_CTRL,
		    lp->coalesce_delay_tx << 24 | lp->coalesce_count_tx << 16 |
		    0x00000400 | // Use 1 Bit Wide Counters. Currently Not Used!
		    CHNL_CTRL_IRQ_EN | CHNL_CTRL_IRQ_ERR_EN |
		    CHNL_CTRL_IRQ_DLY_EN | CHNL_CTRL_IRQ_COAL_EN);
	lp->dma_out(lp, RX_CHNL_CTRL,
		    lp->coalesce_delay_rx << 24 | lp->coalesce_count_rx << 16 |
		    CHNL_CTRL_IRQ_IOE |
		    CHNL_CTRL_IRQ_EN | CHNL_CTRL_IRQ_ERR_EN |
		    CHNL_CTRL_IRQ_DLY_EN | CHNL_CTRL_IRQ_COAL_EN);

	/* Init descriptor indexes */
	lp->tx_bd_ci = 0;
	lp->tx_bd_tail = 0;
	lp->rx_bd_ci = 0;
	lp->rx_bd_tail = lp->rx_bd_num - 1;

	/* Enable RX DMA transfers */
	wmb();
	lp->dma_out(lp, RX_CURDESC_PTR,  lp->rx_bd_p);
	lp->dma_out(lp, RX_TAILDESC_PTR,
		       lp->rx_bd_p + (sizeof(*lp->rx_bd_v) * lp->rx_bd_tail));

	/* Prepare for TX DMA transfer */
	lp->dma_out(lp, TX_CURDESC_PTR, lp->tx_bd_p);

	return 0;

out:
	temac_dma_bd_release(ndev);
	return -ENOMEM;
}

/* ---------------------------------------------------------------------
 * net_device_ops
 */

static void temac_do_set_mac_address(struct net_device *ndev)
{
	struct temac_local *lp = netdev_priv(ndev);
	unsigned long flags;

	/* set up unicast MAC address filter set its mac address */
	spin_lock_irqsave(lp->indirect_lock, flags);
	temac_indirect_out32_locked(lp, XTE_UAW0_OFFSET,
				    (ndev->dev_addr[0]) |
				    (ndev->dev_addr[1] << 8) |
				    (ndev->dev_addr[2] << 16) |
				    (ndev->dev_addr[3] << 24));
	/* There are reserved bits in EUAW1
	 * so don't affect them Set MAC bits [47:32] in EUAW1 */
	temac_indirect_out32_locked(lp, XTE_UAW1_OFFSET,
				    (ndev->dev_addr[4] & 0x000000ff) |
				    (ndev->dev_addr[5] << 8));
	spin_unlock_irqrestore(lp->indirect_lock, flags);
}

static int temac_init_mac_address(struct net_device *ndev, const void *address)
{
	ether_addr_copy(ndev->dev_addr, address);
	if (!is_valid_ether_addr(ndev->dev_addr))
		eth_hw_addr_random(ndev);
	temac_do_set_mac_address(ndev);
	return 0;
}

static int temac_set_mac_address(struct net_device *ndev, void *p)
{
	struct sockaddr *addr = p;

	if (!is_valid_ether_addr(addr->sa_data))
		return -EADDRNOTAVAIL;
	memcpy(ndev->dev_addr, addr->sa_data, ETH_ALEN);
	temac_do_set_mac_address(ndev);
	return 0;
}

static void temac_set_multicast_list(struct net_device *ndev)
{
	struct temac_local *lp = netdev_priv(ndev);
	u32 multi_addr_msw, multi_addr_lsw;
	int i = 0;
	unsigned long flags;
	bool promisc_mode_disabled = false;

	if (ndev->flags & (IFF_PROMISC | IFF_ALLMULTI) ||
	    (netdev_mc_count(ndev) > MULTICAST_CAM_TABLE_NUM)) {
		temac_indirect_out32(lp, XTE_AFM_OFFSET, XTE_AFM_EPPRM_MASK);
		dev_info(&ndev->dev, "Promiscuous mode enabled.\n");
		return;
	}

	spin_lock_irqsave(lp->indirect_lock, flags);

	if (!netdev_mc_empty(ndev)) {
		struct netdev_hw_addr *ha;

		netdev_for_each_mc_addr(ha, ndev) {
			if (WARN_ON(i >= MULTICAST_CAM_TABLE_NUM))
				break;
			multi_addr_msw = ((ha->addr[3] << 24) |
					  (ha->addr[2] << 16) |
					  (ha->addr[1] << 8) |
					  (ha->addr[0]));
			temac_indirect_out32_locked(lp, XTE_MAW0_OFFSET,
						    multi_addr_msw);
			multi_addr_lsw = ((ha->addr[5] << 8) |
					  (ha->addr[4]) | (i << 16));
			temac_indirect_out32_locked(lp, XTE_MAW1_OFFSET,
						    multi_addr_lsw);
			i++;
		}
	}

	/* Clear all or remaining/unused address table entries */
	while (i < MULTICAST_CAM_TABLE_NUM) {
		temac_indirect_out32_locked(lp, XTE_MAW0_OFFSET, 0);
		temac_indirect_out32_locked(lp, XTE_MAW1_OFFSET, i << 16);
		i++;
	}

	/* Enable address filter block if currently disabled */
	if (temac_indirect_in32_locked(lp, XTE_AFM_OFFSET)
	    & XTE_AFM_EPPRM_MASK) {
		temac_indirect_out32_locked(lp, XTE_AFM_OFFSET, 0);
		promisc_mode_disabled = true;
	}

	spin_unlock_irqrestore(lp->indirect_lock, flags);

	if (promisc_mode_disabled)
		dev_info(&ndev->dev, "Promiscuous mode disabled.\n");
}

static struct temac_option {
	int flg;
	u32 opt;
	u32 reg;
	u32 m_or;
	u32 m_and;
} temac_options[] = {
	/* Turn on jumbo packet support for both Rx and Tx */
	{
		.opt = XTE_OPTION_JUMBO,
		.reg = XTE_TXC_OFFSET,
		.m_or = XTE_TXC_TXJMBO_MASK,
	},
	{
		.opt = XTE_OPTION_JUMBO,
		.reg = XTE_RXC1_OFFSET,
		.m_or =XTE_RXC1_RXJMBO_MASK,
	},
	/* Turn on VLAN packet support for both Rx and Tx */
	{
		.opt = XTE_OPTION_VLAN,
		.reg = XTE_TXC_OFFSET,
		.m_or =XTE_TXC_TXVLAN_MASK,
	},
	{
		.opt = XTE_OPTION_VLAN,
		.reg = XTE_RXC1_OFFSET,
		.m_or =XTE_RXC1_RXVLAN_MASK,
	},
	/* Turn on FCS stripping on receive packets */
	{
		.opt = XTE_OPTION_FCS_STRIP,
		.reg = XTE_RXC1_OFFSET,
		.m_or =XTE_RXC1_RXFCS_MASK,
	},
	/* Turn on FCS insertion on transmit packets */
	{
		.opt = XTE_OPTION_FCS_INSERT,
		.reg = XTE_TXC_OFFSET,
		.m_or =XTE_TXC_TXFCS_MASK,
	},
	/* Turn on length/type field checking on receive packets */
	{
		.opt = XTE_OPTION_LENTYPE_ERR,
		.reg = XTE_RXC1_OFFSET,
		.m_or =XTE_RXC1_RXLT_MASK,
	},
	/* Turn on flow control */
	{
		.opt = XTE_OPTION_FLOW_CONTROL,
		.reg = XTE_FCC_OFFSET,
		.m_or =XTE_FCC_RXFLO_MASK,
	},
	/* Turn on flow control */
	{
		.opt = XTE_OPTION_FLOW_CONTROL,
		.reg = XTE_FCC_OFFSET,
		.m_or =XTE_FCC_TXFLO_MASK,
	},
	/* Turn on promiscuous frame filtering (all frames are received ) */
	{
		.opt = XTE_OPTION_PROMISC,
		.reg = XTE_AFM_OFFSET,
		.m_or =XTE_AFM_EPPRM_MASK,
	},
	/* Enable transmitter if not already enabled */
	{
		.opt = XTE_OPTION_TXEN,
		.reg = XTE_TXC_OFFSET,
		.m_or =XTE_TXC_TXEN_MASK,
	},
	/* Enable receiver? */
	{
		.opt = XTE_OPTION_RXEN,
		.reg = XTE_RXC1_OFFSET,
		.m_or =XTE_RXC1_RXEN_MASK,
	},
	{}
};

/*
 * temac_setoptions
 */
static u32 temac_setoptions(struct net_device *ndev, u32 options)
{
	struct temac_local *lp = netdev_priv(ndev);
	struct temac_option *tp = &temac_options[0];
	int reg;
	unsigned long flags;

	spin_lock_irqsave(lp->indirect_lock, flags);
	while (tp->opt) {
		reg = temac_indirect_in32_locked(lp, tp->reg) & ~tp->m_or;
		if (options & tp->opt) {
			reg |= tp->m_or;
			temac_indirect_out32_locked(lp, tp->reg, reg);
		}
		tp++;
	}
	spin_unlock_irqrestore(lp->indirect_lock, flags);
	lp->options |= options;

	return 0;
}

/* Initialize temac */
static void temac_device_reset(struct net_device *ndev)
{
	struct temac_local *lp = netdev_priv(ndev);
	u32 timeout;
	u32 val;
	unsigned long flags;

	/* Perform a software reset */

	/* 0x300 host enable bit ? */
	/* reset PHY through control register ?:1 */

	dev_dbg(&ndev->dev, "%s()\n", __func__);

	/* Reset the receiver and wait for it to finish reset */
	temac_indirect_out32(lp, XTE_RXC1_OFFSET, XTE_RXC1_RXRST_MASK);
	timeout = 1000;
	while (temac_indirect_in32(lp, XTE_RXC1_OFFSET) & XTE_RXC1_RXRST_MASK) {
		udelay(1);
		if (--timeout == 0) {
			dev_err(&ndev->dev,
				"temac_device_reset RX reset timeout!!\n");
			break;
		}
	}

	/* Reset the transmitter and wait for it to finish reset */
	temac_indirect_out32(lp, XTE_TXC_OFFSET, XTE_TXC_TXRST_MASK);
	timeout = 1000;
	while (temac_indirect_in32(lp, XTE_TXC_OFFSET) & XTE_TXC_TXRST_MASK) {
		udelay(1);
		if (--timeout == 0) {
			dev_err(&ndev->dev,
				"temac_device_reset TX reset timeout!!\n");
			break;
		}
	}

	/* Disable the receiver */
	spin_lock_irqsave(lp->indirect_lock, flags);
	val = temac_indirect_in32_locked(lp, XTE_RXC1_OFFSET);
	temac_indirect_out32_locked(lp, XTE_RXC1_OFFSET,
				    val & ~XTE_RXC1_RXEN_MASK);
	spin_unlock_irqrestore(lp->indirect_lock, flags);

	/* Reset Local Link (DMA) */
	lp->dma_out(lp, DMA_CONTROL_REG, DMA_CONTROL_RST);
	timeout = 1000;
	while (lp->dma_in(lp, DMA_CONTROL_REG) & DMA_CONTROL_RST) {
		udelay(1);
		if (--timeout == 0) {
			dev_err(&ndev->dev,
				"temac_device_reset DMA reset timeout!!\n");
			break;
		}
	}
	lp->dma_out(lp, DMA_CONTROL_REG, DMA_TAIL_ENABLE);

	if (temac_dma_bd_init(ndev)) {
		dev_err(&ndev->dev,
				"temac_device_reset descriptor allocation failed\n");
	}

	spin_lock_irqsave(lp->indirect_lock, flags);
	temac_indirect_out32_locked(lp, XTE_RXC0_OFFSET, 0);
	temac_indirect_out32_locked(lp, XTE_RXC1_OFFSET, 0);
	temac_indirect_out32_locked(lp, XTE_TXC_OFFSET, 0);
	temac_indirect_out32_locked(lp, XTE_FCC_OFFSET, XTE_FCC_RXFLO_MASK);
	spin_unlock_irqrestore(lp->indirect_lock, flags);

	/* Sync default options with HW
	 * but leave receiver and transmitter disabled.  */
	temac_setoptions(ndev,
			 lp->options & ~(XTE_OPTION_TXEN | XTE_OPTION_RXEN));

	temac_do_set_mac_address(ndev);

	/* Set address filter table */
	temac_set_multicast_list(ndev);
	if (temac_setoptions(ndev, lp->options))
		dev_err(&ndev->dev, "Error setting TEMAC options\n");

	/* Init Driver variable */
	netif_trans_update(ndev); /* prevent tx timeout */
}

static void temac_adjust_link(struct net_device *ndev)
{
	struct temac_local *lp = netdev_priv(ndev);
	struct phy_device *phy = ndev->phydev;
	u32 mii_speed;
	int link_state;
	unsigned long flags;

	/* hash together the state values to decide if something has changed */
	link_state = phy->speed | (phy->duplex << 1) | phy->link;

	if (lp->last_link != link_state) {
		spin_lock_irqsave(lp->indirect_lock, flags);
		mii_speed = temac_indirect_in32_locked(lp, XTE_EMCFG_OFFSET);
		mii_speed &= ~XTE_EMCFG_LINKSPD_MASK;

		switch (phy->speed) {
		case SPEED_1000: mii_speed |= XTE_EMCFG_LINKSPD_1000; break;
		case SPEED_100: mii_speed |= XTE_EMCFG_LINKSPD_100; break;
		case SPEED_10: mii_speed |= XTE_EMCFG_LINKSPD_10; break;
		}

		/* Write new speed setting out to TEMAC */
		temac_indirect_out32_locked(lp, XTE_EMCFG_OFFSET, mii_speed);
		spin_unlock_irqrestore(lp->indirect_lock, flags);

		lp->last_link = link_state;
		phy_print_status(phy);
	}
}

#ifdef CONFIG_64BIT

static void ptr_to_txbd(void *p, struct cdmac_bd *bd)
{
	bd->app3 = (u32)(((u64)p) >> 32);
	bd->app4 = (u32)((u64)p & 0xFFFFFFFF);
}

static void *ptr_from_txbd(struct cdmac_bd *bd)
{
	return (void *)(((u64)(bd->app3) << 32) | bd->app4);
}

#else

static void ptr_to_txbd(void *p, struct cdmac_bd *bd)
{
	bd->app4 = (u32)p;
}

static void *ptr_from_txbd(struct cdmac_bd *bd)
{
	return (void *)(bd->app4);
}

#endif

static void temac_start_xmit_done(struct net_device *ndev)
{
	struct temac_local *lp = netdev_priv(ndev);
	struct cdmac_bd *cur_p;
	unsigned int stat = 0;
	struct sk_buff *skb;

	cur_p = &lp->tx_bd_v[lp->tx_bd_ci];
	stat = be32_to_cpu(cur_p->app0);

	while (stat & STS_CTRL_APP0_CMPLT) {
		dma_unmap_single(ndev->dev.parent, be32_to_cpu(cur_p->phys),
				 be32_to_cpu(cur_p->len), DMA_TO_DEVICE);
		skb = (struct sk_buff *)ptr_from_txbd(cur_p);
		if (skb)
			dev_consume_skb_irq(skb);
		cur_p->app0 = 0;
		cur_p->app1 = 0;
		cur_p->app2 = 0;
		cur_p->app3 = 0;
		cur_p->app4 = 0;

		ndev->stats.tx_packets++;
		ndev->stats.tx_bytes += be32_to_cpu(cur_p->len);

		lp->tx_bd_ci++;
		if (lp->tx_bd_ci >= lp->tx_bd_num)
			lp->tx_bd_ci = 0;

		cur_p = &lp->tx_bd_v[lp->tx_bd_ci];
		stat = be32_to_cpu(cur_p->app0);
	}

	/* Matches barrier in temac_start_xmit */
	smp_mb();

	netif_wake_queue(ndev);
}

static inline int temac_check_tx_bd_space(struct temac_local *lp, int num_frag)
{
	struct cdmac_bd *cur_p;
	int tail;

	tail = lp->tx_bd_tail;
	cur_p = &lp->tx_bd_v[tail];

	do {
		if (cur_p->app0)
			return NETDEV_TX_BUSY;

		tail++;
		if (tail >= lp->tx_bd_num)
			tail = 0;

		cur_p = &lp->tx_bd_v[tail];
		num_frag--;
	} while (num_frag >= 0);

	return 0;
}

static netdev_tx_t
temac_start_xmit(struct sk_buff *skb, struct net_device *ndev)
{
	struct temac_local *lp = netdev_priv(ndev);
	struct cdmac_bd *cur_p;
	dma_addr_t tail_p, skb_dma_addr;
	int ii;
	unsigned long num_frag;
	skb_frag_t *frag;

	num_frag = skb_shinfo(skb)->nr_frags;
	frag = &skb_shinfo(skb)->frags[0];
	cur_p = &lp->tx_bd_v[lp->tx_bd_tail];

	if (temac_check_tx_bd_space(lp, num_frag + 1)) {
		if (netif_queue_stopped(ndev))
			return NETDEV_TX_BUSY;

		netif_stop_queue(ndev);

		/* Matches barrier in temac_start_xmit_done */
		smp_mb();

		/* Space might have just been freed - check again */
		if (temac_check_tx_bd_space(lp, num_frag))
			return NETDEV_TX_BUSY;

		netif_wake_queue(ndev);
	}

	cur_p->app0 = 0;
	if (skb->ip_summed == CHECKSUM_PARTIAL) {
		unsigned int csum_start_off = skb_checksum_start_offset(skb);
		unsigned int csum_index_off = csum_start_off + skb->csum_offset;

		cur_p->app0 |= cpu_to_be32(0x000001); /* TX Checksum Enabled */
		cur_p->app1 = cpu_to_be32((csum_start_off << 16)
					  | csum_index_off);
		cur_p->app2 = 0;  /* initial checksum seed */
	}

	cur_p->app0 |= cpu_to_be32(STS_CTRL_APP0_SOP);
	skb_dma_addr = dma_map_single(ndev->dev.parent, skb->data,
				      skb_headlen(skb), DMA_TO_DEVICE);
	cur_p->len = cpu_to_be32(skb_headlen(skb));
	if (WARN_ON_ONCE(dma_mapping_error(ndev->dev.parent, skb_dma_addr))) {
		dev_kfree_skb_any(skb);
		ndev->stats.tx_dropped++;
		return NETDEV_TX_OK;
	}
	cur_p->phys = cpu_to_be32(skb_dma_addr);
	ptr_to_txbd((void *)skb, cur_p);

	for (ii = 0; ii < num_frag; ii++) {
		if (++lp->tx_bd_tail >= lp->tx_bd_num)
			lp->tx_bd_tail = 0;

		cur_p = &lp->tx_bd_v[lp->tx_bd_tail];
		skb_dma_addr = dma_map_single(ndev->dev.parent,
					      skb_frag_address(frag),
					      skb_frag_size(frag),
					      DMA_TO_DEVICE);
		if (dma_mapping_error(ndev->dev.parent, skb_dma_addr)) {
			if (--lp->tx_bd_tail < 0)
				lp->tx_bd_tail = lp->tx_bd_num - 1;
			cur_p = &lp->tx_bd_v[lp->tx_bd_tail];
			while (--ii >= 0) {
				--frag;
				dma_unmap_single(ndev->dev.parent,
						 be32_to_cpu(cur_p->phys),
						 skb_frag_size(frag),
						 DMA_TO_DEVICE);
				if (--lp->tx_bd_tail < 0)
					lp->tx_bd_tail = lp->tx_bd_num - 1;
				cur_p = &lp->tx_bd_v[lp->tx_bd_tail];
			}
			dma_unmap_single(ndev->dev.parent,
					 be32_to_cpu(cur_p->phys),
					 skb_headlen(skb), DMA_TO_DEVICE);
			dev_kfree_skb_any(skb);
			ndev->stats.tx_dropped++;
			return NETDEV_TX_OK;
		}
		cur_p->phys = cpu_to_be32(skb_dma_addr);
		cur_p->len = cpu_to_be32(skb_frag_size(frag));
		cur_p->app0 = 0;
		frag++;
	}
	cur_p->app0 |= cpu_to_be32(STS_CTRL_APP0_EOP);

	tail_p = lp->tx_bd_p + sizeof(*lp->tx_bd_v) * lp->tx_bd_tail;
	lp->tx_bd_tail++;
	if (lp->tx_bd_tail >= lp->tx_bd_num)
		lp->tx_bd_tail = 0;

	skb_tx_timestamp(skb);

	/* Kick off the transfer */
	wmb();
	lp->dma_out(lp, TX_TAILDESC_PTR, tail_p); /* DMA start */

	return NETDEV_TX_OK;
}

static int ll_temac_recv_buffers_available(struct temac_local *lp)
{
	int available;

	if (!lp->rx_skb[lp->rx_bd_ci])
		return 0;
	available = 1 + lp->rx_bd_tail - lp->rx_bd_ci;
	if (available <= 0)
		available += lp->rx_bd_num;
	return available;
}

static void ll_temac_recv(struct net_device *ndev)
{
	struct temac_local *lp = netdev_priv(ndev);
	unsigned long flags;
	int rx_bd;
	bool update_tail = false;

	spin_lock_irqsave(&lp->rx_lock, flags);

	/* Process all received buffers, passing them on network
	 * stack.  After this, the buffer descriptors will be in an
	 * un-allocated stage, where no skb is allocated for it, and
	 * they are therefore not available for TEMAC/DMA.
	 */
	do {
		struct cdmac_bd *bd = &lp->rx_bd_v[lp->rx_bd_ci];
		struct sk_buff *skb = lp->rx_skb[lp->rx_bd_ci];
		unsigned int bdstat = be32_to_cpu(bd->app0);
		int length;

		/* While this should not normally happen, we can end
		 * here when GFP_ATOMIC allocations fail, and we
		 * therefore have un-allocated buffers.
		 */
		if (!skb)
			break;

		/* Loop over all completed buffer descriptors */
		if (!(bdstat & STS_CTRL_APP0_CMPLT))
			break;

		dma_unmap_single(ndev->dev.parent, be32_to_cpu(bd->phys),
				 XTE_MAX_JUMBO_FRAME_SIZE, DMA_FROM_DEVICE);
		/* The buffer is not valid for DMA anymore */
		bd->phys = 0;
		bd->len = 0;

		length = be32_to_cpu(bd->app4) & 0x3FFF;
		skb_put(skb, length);
		skb->protocol = eth_type_trans(skb, ndev);
		skb_checksum_none_assert(skb);

		/* if we're doing rx csum offload, set it up */
		if (((lp->temac_features & TEMAC_FEATURE_RX_CSUM) != 0) &&
		    (skb->protocol == htons(ETH_P_IP)) &&
		    (skb->len > 64)) {

			/* Convert from device endianness (be32) to cpu
			 * endiannes, and if necessary swap the bytes
			 * (back) for proper IP checksum byte order
			 * (be16).
			 */
			skb->csum = htons(be32_to_cpu(bd->app3) & 0xFFFF);
			skb->ip_summed = CHECKSUM_COMPLETE;
		}

		if (!skb_defer_rx_timestamp(skb))
			netif_rx(skb);
		/* The skb buffer is now owned by network stack above */
		lp->rx_skb[lp->rx_bd_ci] = NULL;

		ndev->stats.rx_packets++;
		ndev->stats.rx_bytes += length;

		rx_bd = lp->rx_bd_ci;
		if (++lp->rx_bd_ci >= lp->rx_bd_num)
			lp->rx_bd_ci = 0;
	} while (rx_bd != lp->rx_bd_tail);

	/* DMA operations will halt when the last buffer descriptor is
	 * processed (ie. the one pointed to by RX_TAILDESC_PTR).
	 * When that happens, no more interrupt events will be
	 * generated.  No IRQ_COAL or IRQ_DLY, and not even an
	 * IRQ_ERR.  To avoid stalling, we schedule a delayed work
	 * when there is a potential risk of that happening.  The work
	 * will call this function, and thus re-schedule itself until
	 * enough buffers are available again.
	 */
	if (ll_temac_recv_buffers_available(lp) < lp->coalesce_count_rx)
		schedule_delayed_work(&lp->restart_work, HZ / 1000);

	/* Allocate new buffers for those buffer descriptors that were
	 * passed to network stack.  Note that GFP_ATOMIC allocations
	 * can fail (e.g. when a larger burst of GFP_ATOMIC
	 * allocations occurs), so while we try to allocate all
	 * buffers in the same interrupt where they were processed, we
	 * continue with what we could get in case of allocation
	 * failure.  Allocation of remaining buffers will be retried
	 * in following calls.
	 */
	while (1) {
		struct sk_buff *skb;
		struct cdmac_bd *bd;
		dma_addr_t skb_dma_addr;

		rx_bd = lp->rx_bd_tail + 1;
		if (rx_bd >= lp->rx_bd_num)
			rx_bd = 0;
		bd = &lp->rx_bd_v[rx_bd];

		if (bd->phys)
			break;	/* All skb's allocated */

		skb = netdev_alloc_skb_ip_align(ndev, XTE_MAX_JUMBO_FRAME_SIZE);
		if (!skb) {
			dev_warn(&ndev->dev, "skb alloc failed\n");
			break;
		}

		skb_dma_addr = dma_map_single(ndev->dev.parent, skb->data,
					      XTE_MAX_JUMBO_FRAME_SIZE,
					      DMA_FROM_DEVICE);
		if (WARN_ON_ONCE(dma_mapping_error(ndev->dev.parent,
						   skb_dma_addr))) {
			dev_kfree_skb_any(skb);
			break;
		}

		bd->phys = cpu_to_be32(skb_dma_addr);
		bd->len = cpu_to_be32(XTE_MAX_JUMBO_FRAME_SIZE);
		bd->app0 = cpu_to_be32(STS_CTRL_APP0_IRQONEND);
		lp->rx_skb[rx_bd] = skb;

		lp->rx_bd_tail = rx_bd;
		update_tail = true;
	}

	/* Move tail pointer when buffers have been allocated */
	if (update_tail) {
		lp->dma_out(lp, RX_TAILDESC_PTR,
			lp->rx_bd_p + sizeof(*lp->rx_bd_v) * lp->rx_bd_tail);
	}

	spin_unlock_irqrestore(&lp->rx_lock, flags);
}

/* Function scheduled to ensure a restart in case of DMA halt
 * condition caused by running out of buffer descriptors.
 */
static void ll_temac_restart_work_func(struct work_struct *work)
{
	struct temac_local *lp = container_of(work, struct temac_local,
					      restart_work.work);
	struct net_device *ndev = lp->ndev;

	ll_temac_recv(ndev);
}

static irqreturn_t ll_temac_tx_irq(int irq, void *_ndev)
{
	struct net_device *ndev = _ndev;
	struct temac_local *lp = netdev_priv(ndev);
	unsigned int status;

	status = lp->dma_in(lp, TX_IRQ_REG);
	lp->dma_out(lp, TX_IRQ_REG, status);

	if (status & (IRQ_COAL | IRQ_DLY))
		temac_start_xmit_done(lp->ndev);
	if (status & (IRQ_ERR | IRQ_DMAERR))
		dev_err_ratelimited(&ndev->dev,
				    "TX error 0x%x TX_CHNL_STS=0x%08x\n",
				    status, lp->dma_in(lp, TX_CHNL_STS));

	return IRQ_HANDLED;
}

static irqreturn_t ll_temac_rx_irq(int irq, void *_ndev)
{
	struct net_device *ndev = _ndev;
	struct temac_local *lp = netdev_priv(ndev);
	unsigned int status;

	/* Read and clear the status registers */
	status = lp->dma_in(lp, RX_IRQ_REG);
	lp->dma_out(lp, RX_IRQ_REG, status);

	if (status & (IRQ_COAL | IRQ_DLY))
		ll_temac_recv(lp->ndev);
	if (status & (IRQ_ERR | IRQ_DMAERR))
		dev_err_ratelimited(&ndev->dev,
				    "RX error 0x%x RX_CHNL_STS=0x%08x\n",
				    status, lp->dma_in(lp, RX_CHNL_STS));

	return IRQ_HANDLED;
}

static int temac_open(struct net_device *ndev)
{
	struct temac_local *lp = netdev_priv(ndev);
	struct phy_device *phydev = NULL;
	int rc;

	dev_dbg(&ndev->dev, "temac_open()\n");

	if (lp->phy_node) {
		phydev = of_phy_connect(lp->ndev, lp->phy_node,
					temac_adjust_link, 0, 0);
		if (!phydev) {
			dev_err(lp->dev, "of_phy_connect() failed\n");
			return -ENODEV;
		}
<<<<<<< HEAD

=======
		phy_start(phydev);
	} else if (strlen(lp->phy_name) > 0) {
		phydev = phy_connect(lp->ndev, lp->phy_name, temac_adjust_link,
				     lp->phy_interface);
		if (IS_ERR(phydev)) {
			dev_err(lp->dev, "phy_connect() failed\n");
			return PTR_ERR(phydev);
		}
>>>>>>> 24b8d41d
		phy_start(phydev);
	}

	temac_device_reset(ndev);

	rc = request_irq(lp->tx_irq, ll_temac_tx_irq, 0, ndev->name, ndev);
	if (rc)
		goto err_tx_irq;
	rc = request_irq(lp->rx_irq, ll_temac_rx_irq, 0, ndev->name, ndev);
	if (rc)
		goto err_rx_irq;

	return 0;

 err_rx_irq:
	free_irq(lp->tx_irq, ndev);
 err_tx_irq:
	if (phydev)
		phy_disconnect(phydev);
	dev_err(lp->dev, "request_irq() failed\n");
	return rc;
}

static int temac_stop(struct net_device *ndev)
{
	struct temac_local *lp = netdev_priv(ndev);
	struct phy_device *phydev = ndev->phydev;

	dev_dbg(&ndev->dev, "temac_close()\n");

	cancel_delayed_work_sync(&lp->restart_work);

	free_irq(lp->tx_irq, ndev);
	free_irq(lp->rx_irq, ndev);

	if (phydev)
		phy_disconnect(phydev);

	temac_dma_bd_release(ndev);

	return 0;
}

#ifdef CONFIG_NET_POLL_CONTROLLER
static void
temac_poll_controller(struct net_device *ndev)
{
	struct temac_local *lp = netdev_priv(ndev);

	disable_irq(lp->tx_irq);
	disable_irq(lp->rx_irq);

	ll_temac_rx_irq(lp->tx_irq, ndev);
	ll_temac_tx_irq(lp->rx_irq, ndev);

	enable_irq(lp->tx_irq);
	enable_irq(lp->rx_irq);
}
#endif

<<<<<<< HEAD
static int temac_ioctl(struct net_device *ndev, struct ifreq *rq, int cmd)
{
	if (!netif_running(ndev))
		return -EINVAL;

	if (!ndev->phydev)
		return -EINVAL;

	return phy_mii_ioctl(ndev->phydev, rq, cmd);
}

=======
>>>>>>> 24b8d41d
static const struct net_device_ops temac_netdev_ops = {
	.ndo_open = temac_open,
	.ndo_stop = temac_stop,
	.ndo_start_xmit = temac_start_xmit,
	.ndo_set_rx_mode = temac_set_multicast_list,
	.ndo_set_mac_address = temac_set_mac_address,
	.ndo_validate_addr = eth_validate_addr,
	.ndo_do_ioctl = phy_do_ioctl_running,
#ifdef CONFIG_NET_POLL_CONTROLLER
	.ndo_poll_controller = temac_poll_controller,
#endif
};

/* ---------------------------------------------------------------------
 * SYSFS device attributes
 */
static ssize_t temac_show_llink_regs(struct device *dev,
				     struct device_attribute *attr, char *buf)
{
	struct net_device *ndev = dev_get_drvdata(dev);
	struct temac_local *lp = netdev_priv(ndev);
	int i, len = 0;

	for (i = 0; i < 0x11; i++)
		len += sprintf(buf + len, "%.8x%s", lp->dma_in(lp, i),
			       (i % 8) == 7 ? "\n" : " ");
	len += sprintf(buf + len, "\n");

	return len;
}

static DEVICE_ATTR(llink_regs, 0440, temac_show_llink_regs, NULL);

static struct attribute *temac_device_attrs[] = {
	&dev_attr_llink_regs.attr,
	NULL,
};

static const struct attribute_group temac_attr_group = {
	.attrs = temac_device_attrs,
};

<<<<<<< HEAD
/* ethtool support */
static int temac_nway_reset(struct net_device *ndev)
{
	return phy_start_aneg(ndev->phydev);
}

static const struct ethtool_ops temac_ethtool_ops = {
	.nway_reset = temac_nway_reset,
=======
/* ---------------------------------------------------------------------
 * ethtool support
 */

static void ll_temac_ethtools_get_ringparam(struct net_device *ndev,
					    struct ethtool_ringparam *ering)
{
	struct temac_local *lp = netdev_priv(ndev);

	ering->rx_max_pending = RX_BD_NUM_MAX;
	ering->rx_mini_max_pending = 0;
	ering->rx_jumbo_max_pending = 0;
	ering->tx_max_pending = TX_BD_NUM_MAX;
	ering->rx_pending = lp->rx_bd_num;
	ering->rx_mini_pending = 0;
	ering->rx_jumbo_pending = 0;
	ering->tx_pending = lp->tx_bd_num;
}

static int ll_temac_ethtools_set_ringparam(struct net_device *ndev,
					   struct ethtool_ringparam *ering)
{
	struct temac_local *lp = netdev_priv(ndev);

	if (ering->rx_pending > RX_BD_NUM_MAX ||
	    ering->rx_mini_pending ||
	    ering->rx_jumbo_pending ||
	    ering->rx_pending > TX_BD_NUM_MAX)
		return -EINVAL;

	if (netif_running(ndev))
		return -EBUSY;

	lp->rx_bd_num = ering->rx_pending;
	lp->tx_bd_num = ering->tx_pending;
	return 0;
}

static int ll_temac_ethtools_get_coalesce(struct net_device *ndev,
					  struct ethtool_coalesce *ec)
{
	struct temac_local *lp = netdev_priv(ndev);

	ec->rx_max_coalesced_frames = lp->coalesce_count_rx;
	ec->tx_max_coalesced_frames = lp->coalesce_count_tx;
	ec->rx_coalesce_usecs = (lp->coalesce_delay_rx * 512) / 100;
	ec->tx_coalesce_usecs = (lp->coalesce_delay_tx * 512) / 100;
	return 0;
}

static int ll_temac_ethtools_set_coalesce(struct net_device *ndev,
					  struct ethtool_coalesce *ec)
{
	struct temac_local *lp = netdev_priv(ndev);

	if (netif_running(ndev)) {
		netdev_err(ndev,
			   "Please stop netif before applying configuration\n");
		return -EFAULT;
	}

	if (ec->rx_max_coalesced_frames)
		lp->coalesce_count_rx = ec->rx_max_coalesced_frames;
	if (ec->tx_max_coalesced_frames)
		lp->coalesce_count_tx = ec->tx_max_coalesced_frames;
	/* With typical LocalLink clock speed of 200 MHz and
	 * C_PRESCALAR=1023, each delay count corresponds to 5.12 us.
	 */
	if (ec->rx_coalesce_usecs)
		lp->coalesce_delay_rx =
			min(255U, (ec->rx_coalesce_usecs * 100) / 512);
	if (ec->tx_coalesce_usecs)
		lp->coalesce_delay_tx =
			min(255U, (ec->tx_coalesce_usecs * 100) / 512);

	return 0;
}

static const struct ethtool_ops temac_ethtool_ops = {
	.supported_coalesce_params = ETHTOOL_COALESCE_USECS |
				     ETHTOOL_COALESCE_MAX_FRAMES,
	.nway_reset = phy_ethtool_nway_reset,
>>>>>>> 24b8d41d
	.get_link = ethtool_op_get_link,
	.get_ts_info = ethtool_op_get_ts_info,
	.get_link_ksettings = phy_ethtool_get_link_ksettings,
	.set_link_ksettings = phy_ethtool_set_link_ksettings,
<<<<<<< HEAD
=======
	.get_ringparam	= ll_temac_ethtools_get_ringparam,
	.set_ringparam	= ll_temac_ethtools_set_ringparam,
	.get_coalesce	= ll_temac_ethtools_get_coalesce,
	.set_coalesce	= ll_temac_ethtools_set_coalesce,
>>>>>>> 24b8d41d
};

static int temac_probe(struct platform_device *pdev)
{
	struct ll_temac_platform_data *pdata = dev_get_platdata(&pdev->dev);
	struct device_node *temac_np = dev_of_node(&pdev->dev), *dma_np;
	struct temac_local *lp;
	struct net_device *ndev;
	const void *addr;
	__be32 *p;
	bool little_endian;
	int rc = 0;

	/* Init network device structure */
	ndev = devm_alloc_etherdev(&pdev->dev, sizeof(*lp));
	if (!ndev)
		return -ENOMEM;

	platform_set_drvdata(pdev, ndev);
	SET_NETDEV_DEV(ndev, &pdev->dev);
	ndev->features = NETIF_F_SG;
	ndev->netdev_ops = &temac_netdev_ops;
	ndev->ethtool_ops = &temac_ethtool_ops;
#if 0
	ndev->features |= NETIF_F_IP_CSUM; /* Can checksum TCP/UDP over IPv4. */
	ndev->features |= NETIF_F_HW_CSUM; /* Can checksum all the packets. */
	ndev->features |= NETIF_F_IPV6_CSUM; /* Can checksum IPV6 TCP/UDP */
	ndev->features |= NETIF_F_HIGHDMA; /* Can DMA to high memory. */
	ndev->features |= NETIF_F_HW_VLAN_CTAG_TX; /* Transmit VLAN hw accel */
	ndev->features |= NETIF_F_HW_VLAN_CTAG_RX; /* Receive VLAN hw acceleration */
	ndev->features |= NETIF_F_HW_VLAN_CTAG_FILTER; /* Receive VLAN filtering */
	ndev->features |= NETIF_F_VLAN_CHALLENGED; /* cannot handle VLAN pkts */
	ndev->features |= NETIF_F_GSO; /* Enable software GSO. */
	ndev->features |= NETIF_F_MULTI_QUEUE; /* Has multiple TX/RX queues */
	ndev->features |= NETIF_F_LRO; /* large receive offload */
#endif

	/* setup temac private info structure */
	lp = netdev_priv(ndev);
	lp->ndev = ndev;
	lp->dev = &pdev->dev;
	lp->options = XTE_OPTION_DEFAULTS;
	lp->rx_bd_num = RX_BD_NUM_DEFAULT;
	lp->tx_bd_num = TX_BD_NUM_DEFAULT;
	spin_lock_init(&lp->rx_lock);
	INIT_DELAYED_WORK(&lp->restart_work, ll_temac_restart_work_func);

	/* Setup mutex for synchronization of indirect register access */
	if (pdata) {
		if (!pdata->indirect_lock) {
			dev_err(&pdev->dev,
				"indirect_lock missing in platform_data\n");
			return -EINVAL;
		}
		lp->indirect_lock = pdata->indirect_lock;
	} else {
		lp->indirect_lock = devm_kmalloc(&pdev->dev,
						 sizeof(*lp->indirect_lock),
						 GFP_KERNEL);
		spin_lock_init(lp->indirect_lock);
	}

	/* map device registers */
	lp->regs = devm_platform_ioremap_resource_byname(pdev, 0);
	if (IS_ERR(lp->regs)) {
		dev_err(&pdev->dev, "could not map TEMAC registers\n");
		return -ENOMEM;
	}

	/* Select register access functions with the specified
	 * endianness mode.  Default for OF devices is big-endian.
	 */
	little_endian = false;
	if (temac_np) {
		if (of_get_property(temac_np, "little-endian", NULL))
			little_endian = true;
	} else if (pdata) {
		little_endian = pdata->reg_little_endian;
	}
	if (little_endian) {
		lp->temac_ior = _temac_ior_le;
		lp->temac_iow = _temac_iow_le;
	} else {
		lp->temac_ior = _temac_ior_be;
		lp->temac_iow = _temac_iow_be;
	}

	/* Setup checksum offload, but default to off if not specified */
	lp->temac_features = 0;
	if (temac_np) {
		p = (__be32 *)of_get_property(temac_np, "xlnx,txcsum", NULL);
		if (p && be32_to_cpu(*p))
			lp->temac_features |= TEMAC_FEATURE_TX_CSUM;
		p = (__be32 *)of_get_property(temac_np, "xlnx,rxcsum", NULL);
		if (p && be32_to_cpu(*p))
			lp->temac_features |= TEMAC_FEATURE_RX_CSUM;
	} else if (pdata) {
		if (pdata->txcsum)
			lp->temac_features |= TEMAC_FEATURE_TX_CSUM;
		if (pdata->rxcsum)
			lp->temac_features |= TEMAC_FEATURE_RX_CSUM;
	}
	if (lp->temac_features & TEMAC_FEATURE_TX_CSUM)
		/* Can checksum TCP/UDP over IPv4. */
		ndev->features |= NETIF_F_IP_CSUM;

	/* Defaults for IRQ delay/coalescing setup.  These are
	 * configuration values, so does not belong in device-tree.
	 */
	lp->coalesce_delay_tx = 0x10;
	lp->coalesce_count_tx = 0x22;
	lp->coalesce_delay_rx = 0xff;
	lp->coalesce_count_rx = 0x07;

	/* Setup LocalLink DMA */
	if (temac_np) {
		/* Find the DMA node, map the DMA registers, and
		 * decode the DMA IRQs.
		 */
		dma_np = of_parse_phandle(temac_np, "llink-connected", 0);
		if (!dma_np) {
			dev_err(&pdev->dev, "could not find DMA node\n");
			return -ENODEV;
		}

		/* Setup the DMA register accesses, could be DCR or
		 * memory mapped.
		 */
		if (temac_dcr_setup(lp, pdev, dma_np)) {
			/* no DCR in the device tree, try non-DCR */
			lp->sdma_regs = devm_of_iomap(&pdev->dev, dma_np, 0,
						      NULL);
			if (IS_ERR(lp->sdma_regs)) {
				dev_err(&pdev->dev,
					"unable to map DMA registers\n");
				of_node_put(dma_np);
				return PTR_ERR(lp->sdma_regs);
			}
			if (of_get_property(dma_np, "little-endian", NULL)) {
				lp->dma_in = temac_dma_in32_le;
				lp->dma_out = temac_dma_out32_le;
			} else {
				lp->dma_in = temac_dma_in32_be;
				lp->dma_out = temac_dma_out32_be;
			}
			dev_dbg(&pdev->dev, "MEM base: %p\n", lp->sdma_regs);
		}

		/* Get DMA RX and TX interrupts */
		lp->rx_irq = irq_of_parse_and_map(dma_np, 0);
		lp->tx_irq = irq_of_parse_and_map(dma_np, 1);

		/* Finished with the DMA node; drop the reference */
		of_node_put(dma_np);
	} else if (pdata) {
		/* 2nd memory resource specifies DMA registers */
		lp->sdma_regs = devm_platform_ioremap_resource(pdev, 1);
		if (IS_ERR(lp->sdma_regs)) {
			dev_err(&pdev->dev,
				"could not map DMA registers\n");
			return PTR_ERR(lp->sdma_regs);
		}
		if (pdata->dma_little_endian) {
			lp->dma_in = temac_dma_in32_le;
			lp->dma_out = temac_dma_out32_le;
		} else {
			lp->dma_in = temac_dma_in32_be;
			lp->dma_out = temac_dma_out32_be;
		}

		/* Get DMA RX and TX interrupts */
		lp->rx_irq = platform_get_irq(pdev, 0);
		lp->tx_irq = platform_get_irq(pdev, 1);

		/* IRQ delay/coalescing setup */
		if (pdata->tx_irq_timeout || pdata->tx_irq_count) {
			lp->coalesce_delay_tx = pdata->tx_irq_timeout;
			lp->coalesce_count_tx = pdata->tx_irq_count;
		}
		if (pdata->rx_irq_timeout || pdata->rx_irq_count) {
			lp->coalesce_delay_rx = pdata->rx_irq_timeout;
			lp->coalesce_count_rx = pdata->rx_irq_count;
		}
	}

	/* Error handle returned DMA RX and TX interrupts */
	if (lp->rx_irq < 0) {
		if (lp->rx_irq != -EPROBE_DEFER)
			dev_err(&pdev->dev, "could not get DMA RX irq\n");
		return lp->rx_irq;
	}
	if (lp->tx_irq < 0) {
		if (lp->tx_irq != -EPROBE_DEFER)
			dev_err(&pdev->dev, "could not get DMA TX irq\n");
		return lp->tx_irq;
	}

	if (temac_np) {
		/* Retrieve the MAC address */
		addr = of_get_mac_address(temac_np);
		if (IS_ERR(addr)) {
			dev_err(&pdev->dev, "could not find MAC address\n");
			return -ENODEV;
		}
		temac_init_mac_address(ndev, addr);
	} else if (pdata) {
		temac_init_mac_address(ndev, pdata->mac_addr);
	}

	rc = temac_mdio_setup(lp, pdev);
	if (rc)
		dev_warn(&pdev->dev, "error registering MDIO bus\n");

	if (temac_np) {
		lp->phy_node = of_parse_phandle(temac_np, "phy-handle", 0);
		if (lp->phy_node)
			dev_dbg(lp->dev, "using PHY node %pOF\n", temac_np);
	} else if (pdata) {
		snprintf(lp->phy_name, sizeof(lp->phy_name),
			 PHY_ID_FMT, lp->mii_bus->id, pdata->phy_addr);
		lp->phy_interface = pdata->phy_interface;
	}

	/* Add the device attributes */
	rc = sysfs_create_group(&lp->dev->kobj, &temac_attr_group);
	if (rc) {
		dev_err(lp->dev, "Error creating sysfs files\n");
		goto err_sysfs_create;
	}

	rc = register_netdev(lp->ndev);
	if (rc) {
		dev_err(lp->dev, "register_netdev() error (%i)\n", rc);
		goto err_register_ndev;
	}

	return 0;

err_register_ndev:
	sysfs_remove_group(&lp->dev->kobj, &temac_attr_group);
err_sysfs_create:
	if (lp->phy_node)
		of_node_put(lp->phy_node);
	temac_mdio_teardown(lp);
	return rc;
}

static int temac_remove(struct platform_device *pdev)
{
	struct net_device *ndev = platform_get_drvdata(pdev);
	struct temac_local *lp = netdev_priv(ndev);

	unregister_netdev(ndev);
	sysfs_remove_group(&lp->dev->kobj, &temac_attr_group);
	if (lp->phy_node)
		of_node_put(lp->phy_node);
	temac_mdio_teardown(lp);
	return 0;
}

static const struct of_device_id temac_of_match[] = {
	{ .compatible = "xlnx,xps-ll-temac-1.01.b", },
	{ .compatible = "xlnx,xps-ll-temac-2.00.a", },
	{ .compatible = "xlnx,xps-ll-temac-2.02.a", },
	{ .compatible = "xlnx,xps-ll-temac-2.03.a", },
	{},
};
MODULE_DEVICE_TABLE(of, temac_of_match);

static struct platform_driver temac_driver = {
	.probe = temac_probe,
	.remove = temac_remove,
	.driver = {
		.name = "xilinx_temac",
		.of_match_table = temac_of_match,
	},
};

module_platform_driver(temac_driver);

MODULE_DESCRIPTION("Xilinx LL_TEMAC Ethernet driver");
MODULE_AUTHOR("Yoshio Kashiwagi");
MODULE_LICENSE("GPL");<|MERGE_RESOLUTION|>--- conflicted
+++ resolved
@@ -1143,9 +1143,6 @@
 			dev_err(lp->dev, "of_phy_connect() failed\n");
 			return -ENODEV;
 		}
-<<<<<<< HEAD
-
-=======
 		phy_start(phydev);
 	} else if (strlen(lp->phy_name) > 0) {
 		phydev = phy_connect(lp->ndev, lp->phy_name, temac_adjust_link,
@@ -1154,7 +1151,6 @@
 			dev_err(lp->dev, "phy_connect() failed\n");
 			return PTR_ERR(phydev);
 		}
->>>>>>> 24b8d41d
 		phy_start(phydev);
 	}
 
@@ -1215,20 +1211,6 @@
 }
 #endif
 
-<<<<<<< HEAD
-static int temac_ioctl(struct net_device *ndev, struct ifreq *rq, int cmd)
-{
-	if (!netif_running(ndev))
-		return -EINVAL;
-
-	if (!ndev->phydev)
-		return -EINVAL;
-
-	return phy_mii_ioctl(ndev->phydev, rq, cmd);
-}
-
-=======
->>>>>>> 24b8d41d
 static const struct net_device_ops temac_netdev_ops = {
 	.ndo_open = temac_open,
 	.ndo_stop = temac_stop,
@@ -1271,16 +1253,6 @@
 	.attrs = temac_device_attrs,
 };
 
-<<<<<<< HEAD
-/* ethtool support */
-static int temac_nway_reset(struct net_device *ndev)
-{
-	return phy_start_aneg(ndev->phydev);
-}
-
-static const struct ethtool_ops temac_ethtool_ops = {
-	.nway_reset = temac_nway_reset,
-=======
 /* ---------------------------------------------------------------------
  * ethtool support
  */
@@ -1363,18 +1335,14 @@
 	.supported_coalesce_params = ETHTOOL_COALESCE_USECS |
 				     ETHTOOL_COALESCE_MAX_FRAMES,
 	.nway_reset = phy_ethtool_nway_reset,
->>>>>>> 24b8d41d
 	.get_link = ethtool_op_get_link,
 	.get_ts_info = ethtool_op_get_ts_info,
 	.get_link_ksettings = phy_ethtool_get_link_ksettings,
 	.set_link_ksettings = phy_ethtool_set_link_ksettings,
-<<<<<<< HEAD
-=======
 	.get_ringparam	= ll_temac_ethtools_get_ringparam,
 	.set_ringparam	= ll_temac_ethtools_set_ringparam,
 	.get_coalesce	= ll_temac_ethtools_get_coalesce,
 	.set_coalesce	= ll_temac_ethtools_set_coalesce,
->>>>>>> 24b8d41d
 };
 
 static int temac_probe(struct platform_device *pdev)
