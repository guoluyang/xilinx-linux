# SPDX-License-Identifier: GPL-2.0-only
#
# Network device configuration
#

menuconfig NETDEVICES
	default y if UML
	depends on NET
	bool "Network device support"
	help
	  You can say N here if you don't intend to connect your Linux box to
	  any other computer at all.

	  You'll have to say Y if your computer contains a network card that
	  you want to use under Linux. If you are going to run SLIP or PPP over
	  telephone line or null modem cable you need say Y here. Connecting
	  two machines with parallel ports using PLIP needs this, as well as
	  AX.25/KISS for sending Internet traffic over amateur radio links.

	  See also "The Linux Network Administrator's Guide" by Olaf Kirch and
	  Terry Dawson. Available at <http://www.tldp.org/guides.html>.

	  If unsure, say Y.

# All the following symbols are dependent on NETDEVICES - do not repeat
# that for each of the symbols.
if NETDEVICES

config MII
	tristate

config NET_CORE
	default y
	bool "Network core driver support"
	help
	  You can say N here if you do not intend to use any of the
	  networking core drivers (i.e. VLAN, bridging, bonding, etc.)

if NET_CORE

config BONDING
	tristate "Bonding driver support"
	depends on INET
	depends on IPV6 || IPV6=n
	help
	  Say 'Y' or 'M' if you wish to be able to 'bond' multiple Ethernet
	  Channels together. This is called 'Etherchannel' by Cisco,
	  'Trunking' by Sun, 802.3ad by the IEEE, and 'Bonding' in Linux.

	  The driver supports multiple bonding modes to allow for both high
	  performance and high availability operation.

	  Refer to <file:Documentation/networking/bonding.rst> for more
	  information.

	  To compile this driver as a module, choose M here: the module
	  will be called bonding.

config DUMMY
	tristate "Dummy net driver support"
	help
	  This is essentially a bit-bucket device (i.e. traffic you send to
	  this device is consigned into oblivion) with a configurable IP
	  address. It is most commonly used in order to make your currently
	  inactive SLIP address seem like a real address for local programs.
	  If you use SLIP or PPP, you might want to say Y here. It won't
	  enlarge your kernel. What a deal. Read about it in the Network
	  Administrator's Guide, available from
	  <http://www.tldp.org/docs.html#guide>.

	  To compile this driver as a module, choose M here: the module
	  will be called dummy.

config WIREGUARD
	tristate "WireGuard secure network tunnel"
	depends on NET && INET
	depends on IPV6 || !IPV6
	select NET_UDP_TUNNEL
	select DST_CACHE
	select CRYPTO
	select CRYPTO_LIB_CURVE25519
	select CRYPTO_LIB_CHACHA20POLY1305
	select CRYPTO_LIB_BLAKE2S
	select CRYPTO_CHACHA20_X86_64 if X86 && 64BIT
	select CRYPTO_POLY1305_X86_64 if X86 && 64BIT
	select CRYPTO_BLAKE2S_X86 if X86 && 64BIT
	select CRYPTO_CURVE25519_X86 if X86 && 64BIT
	select ARM_CRYPTO if ARM
	select ARM64_CRYPTO if ARM64
	select CRYPTO_CHACHA20_NEON if (ARM || ARM64) && KERNEL_MODE_NEON
	select CRYPTO_POLY1305_NEON if ARM64 && KERNEL_MODE_NEON
	select CRYPTO_POLY1305_ARM if ARM
	select CRYPTO_CURVE25519_NEON if ARM && KERNEL_MODE_NEON
	select CRYPTO_CHACHA_MIPS if CPU_MIPS32_R2
	select CRYPTO_POLY1305_MIPS if CPU_MIPS32 || (CPU_MIPS64 && 64BIT)
	help
	  WireGuard is a secure, fast, and easy to use replacement for IPSec
	  that uses modern cryptography and clever networking tricks. It's
	  designed to be fairly general purpose and abstract enough to fit most
	  use cases, while at the same time remaining extremely simple to
	  configure. See www.wireguard.com for more info.

	  It's safe to say Y or M here, as the driver is very lightweight and
	  is only in use when an administrator chooses to add an interface.

config WIREGUARD_DEBUG
	bool "Debugging checks and verbose messages"
	depends on WIREGUARD
	help
	  This will write log messages for handshake and other events
	  that occur for a WireGuard interface. It will also perform some
	  extra validation checks and unit tests at various points. This is
	  only useful for debugging.

	  Say N here unless you know what you're doing.

config EQUALIZER
	tristate "EQL (serial line load balancing) support"
	help
	  If you have two serial connections to some other computer (this
	  usually requires two modems and two telephone lines) and you use
	  SLIP (the protocol for sending Internet traffic over telephone
	  lines) or PPP (a better SLIP) on them, you can make them behave like
	  one double speed connection using this driver.  Naturally, this has
	  to be supported at the other end as well, either with a similar EQL
	  Linux driver or with a Livingston Portmaster 2e.

	  Say Y if you want this and read
	  <file:Documentation/networking/eql.rst>.  You may also want to read
	  section 6.2 of the NET-3-HOWTO, available from
	  <http://www.tldp.org/docs.html#howto>.

	  To compile this driver as a module, choose M here: the module
	  will be called eql.  If unsure, say N.

config NET_FC
	bool "Fibre Channel driver support"
	depends on SCSI && PCI
	help
	  Fibre Channel is a high speed serial protocol mainly used to connect
	  large storage devices to the computer; it is compatible with and
	  intended to replace SCSI.

	  If you intend to use Fibre Channel, you need to have a Fibre channel
	  adaptor card in your computer; say Y here and to the driver for your
	  adaptor below. You also should have said Y to "SCSI support" and
	  "SCSI generic support".

config IFB
	tristate "Intermediate Functional Block support"
	depends on NET_CLS_ACT
	select NET_REDIRECT
	help
	  This is an intermediate driver that allows sharing of
	  resources.
	  To compile this driver as a module, choose M here: the module
	  will be called ifb.  If you want to use more than one ifb
	  device at a time, you need to compile this driver as a module.
	  Instead of 'ifb', the devices will then be called 'ifb0',
	  'ifb1' etc.
	  Look at the iproute2 documentation directory for usage etc

source "drivers/net/team/Kconfig"

config MACVLAN
	tristate "MAC-VLAN support"
	help
	  This allows one to create virtual interfaces that map packets to
	  or from specific MAC addresses to a particular interface.

	  Macvlan devices can be added using the "ip" command from the
	  iproute2 package starting with the iproute2-2.6.23 release:

	  "ip link add link <real dev> [ address MAC ] [ NAME ] type macvlan"

	  To compile this driver as a module, choose M here: the module
	  will be called macvlan.

config MACVTAP
	tristate "MAC-VLAN based tap driver"
	depends on MACVLAN
	depends on INET
	select TAP
	help
	  This adds a specialized tap character device driver that is based
	  on the MAC-VLAN network interface, called macvtap. A macvtap device
	  can be added in the same way as a macvlan device, using 'type
	  macvtap', and then be accessed through the tap user space interface.

	  To compile this driver as a module, choose M here: the module
	  will be called macvtap.

config IPVLAN_L3S
	depends on NETFILTER
	depends on IPVLAN
	def_bool y
	select NET_L3_MASTER_DEV

config IPVLAN
<<<<<<< HEAD
    tristate "IP-VLAN support"
    depends on INET
    depends on IPV6
    depends on NETFILTER
    depends on NET_L3_MASTER_DEV
    ---help---
      This allows one to create virtual devices off of a main interface
      and packets will be delivered based on the dest L3 (IPv6/IPv4 addr)
      on packets. All interfaces (including the main interface) share L2
      making it transparent to the connected L2 switch.
=======
	tristate "IP-VLAN support"
	depends on INET
	depends on IPV6 || !IPV6
	help
	  This allows one to create virtual devices off of a main interface
	  and packets will be delivered based on the dest L3 (IPv6/IPv4 addr)
	  on packets. All interfaces (including the main interface) share L2
	  making it transparent to the connected L2 switch.
>>>>>>> 24b8d41d

	  Ipvlan devices can be added using the "ip" command from the
	  iproute2 package starting with the iproute2-3.19 release:

	  "ip link add link <main-dev> [ NAME ] type ipvlan"

	  To compile this driver as a module, choose M here: the module
	  will be called ipvlan.

config IPVTAP
	tristate "IP-VLAN based tap driver"
	depends on IPVLAN
	depends on INET
	select TAP
	help
	  This adds a specialized tap character device driver that is based
	  on the IP-VLAN network interface, called ipvtap. An ipvtap device
	  can be added in the same way as a ipvlan device, using 'type
	  ipvtap', and then be accessed through the tap user space interface.

	  To compile this driver as a module, choose M here: the module
	  will be called ipvtap.

config VXLAN
	tristate "Virtual eXtensible Local Area Network (VXLAN)"
	depends on INET
	select NET_UDP_TUNNEL
	select GRO_CELLS
	help
	  This allows one to create vxlan virtual interfaces that provide
	  Layer 2 Networks over Layer 3 Networks. VXLAN is often used
	  to tunnel virtual network infrastructure in virtualized environments.
	  For more information see:
	    http://tools.ietf.org/html/draft-mahalingam-dutt-dcops-vxlan-02

	  To compile this driver as a module, choose M here: the module
	  will be called vxlan.

config GENEVE
	tristate "Generic Network Virtualization Encapsulation"
	depends on INET
	depends on IPV6 || !IPV6
	select NET_UDP_TUNNEL
	select GRO_CELLS
	help
	  This allows one to create geneve virtual interfaces that provide
	  Layer 2 Networks over Layer 3 Networks. GENEVE is often used
	  to tunnel virtual network infrastructure in virtualized environments.
	  For more information see:
	    http://tools.ietf.org/html/draft-gross-geneve-02

	  To compile this driver as a module, choose M here: the module
	  will be called geneve.

<<<<<<< HEAD
config GTP
	tristate "GPRS Tunneling Protocol datapath (GTP-U)"
	depends on INET && NET_UDP_TUNNEL
	select NET_IP_TUNNEL
	---help---
=======
config BAREUDP
       tristate "Bare UDP Encapsulation"
       depends on INET
       depends on IPV6 || !IPV6
       select NET_UDP_TUNNEL
       select GRO_CELLS
       help
          This adds a bare UDP tunnel module for tunnelling different
          kinds of traffic like MPLS, IP, etc. inside a UDP tunnel.

          To compile this driver as a module, choose M here: the module
          will be called bareudp.

config GTP
	tristate "GPRS Tunneling Protocol datapath (GTP-U)"
	depends on INET
	select NET_UDP_TUNNEL
	help
>>>>>>> 24b8d41d
	  This allows one to create gtp virtual interfaces that provide
	  the GPRS Tunneling Protocol datapath (GTP-U). This tunneling protocol
	  is used to prevent subscribers from accessing mobile carrier core
	  network infrastructure. This driver requires a userspace software that
	  implements the signaling protocol (GTP-C) to update its PDP context
	  base, such as OpenGGSN <http://git.osmocom.org/openggsn/). This
	  tunneling protocol is implemented according to the GSM TS 09.60 and
	  3GPP TS 29.060 standards.

	  To compile this drivers as a module, choose M here: the module
	  wil be called gtp.

config MACSEC
	tristate "IEEE 802.1AE MAC-level encryption (MACsec)"
	select CRYPTO
	select CRYPTO_AES
	select CRYPTO_GCM
	select GRO_CELLS
	help
	   MACsec is an encryption standard for Ethernet.

config NETCONSOLE
	tristate "Network console logging support"
	help
	  If you want to log kernel messages over the network, enable this.
	  See <file:Documentation/networking/netconsole.rst> for details.

config NETCONSOLE_DYNAMIC
	bool "Dynamic reconfiguration of logging targets"
	depends on NETCONSOLE && SYSFS && CONFIGFS_FS && \
			!(NETCONSOLE=y && CONFIGFS_FS=m)
	help
	  This option enables the ability to dynamically reconfigure target
	  parameters (interface, IP addresses, port numbers, MAC addresses)
	  at runtime through a userspace interface exported using configfs.
	  See <file:Documentation/networking/netconsole.rst> for details.

config NETPOLL
	def_bool NETCONSOLE
	select SRCU

config NET_POLL_CONTROLLER
	def_bool NETPOLL

config NTB_NETDEV
	tristate "Virtual Ethernet over NTB Transport"
	depends on NTB_TRANSPORT

config RIONET
	tristate "RapidIO Ethernet over messaging driver support"
	depends on RAPIDIO

config RIONET_TX_SIZE
	int "Number of outbound queue entries"
	depends on RIONET
	default "128"

config RIONET_RX_SIZE
	int "Number of inbound queue entries"
	depends on RIONET
	default "128"

config TUN
	tristate "Universal TUN/TAP device driver support"
	depends on INET
	select CRC32
	help
	  TUN/TAP provides packet reception and transmission for user space
	  programs.  It can be viewed as a simple Point-to-Point or Ethernet
	  device, which instead of receiving packets from a physical media,
	  receives them from user space program and instead of sending packets
	  via physical media writes them to the user space program.

	  When a program opens /dev/net/tun, driver creates and registers
	  corresponding net device tunX or tapX.  After a program closed above
	  devices, driver will automatically delete tunXX or tapXX device and
	  all routes corresponding to it.

	  Please read <file:Documentation/networking/tuntap.rst> for more
	  information.

	  To compile this driver as a module, choose M here: the module
	  will be called tun.

	  If you don't know what to use this for, you don't need it.

config TAP
	tristate
	help
	  This option is selected by any driver implementing tap user space
	  interface for a virtual interface to re-use core tap functionality.

config TUN_VNET_CROSS_LE
	bool "Support for cross-endian vnet headers on little-endian kernels"
	default n
	help
	  This option allows TUN/TAP and MACVTAP device drivers in a
	  little-endian kernel to parse vnet headers that come from a
	  big-endian legacy virtio device.

	  Userspace programs can control the feature using the TUNSETVNETBE
	  and TUNGETVNETBE ioctls.

	  Unless you have a little-endian system hosting a big-endian virtual
	  machine with a legacy virtio NIC, you should say N.

config VETH
	tristate "Virtual ethernet pair device"
	help
	  This device is a local ethernet tunnel. Devices are created in pairs.
	  When one end receives the packet it appears on its pair and vice
	  versa.

config VIRTIO_NET
	tristate "Virtio network driver"
	depends on VIRTIO
	select NET_FAILOVER
	help
	  This is the virtual network driver for virtio.  It can be used with
	  QEMU based VMMs (like KVM or Xen).  Say Y or M.

config NLMON
	tristate "Virtual netlink monitoring device"
	help
	  This option enables a monitoring net device for netlink skbs. The
	  purpose of this is to analyze netlink messages with packet sockets.
	  Thus applications like tcpdump will be able to see local netlink
	  messages if they tap into the netlink device, record pcaps for further
	  diagnostics, etc. This is mostly intended for developers or support
	  to debug netlink issues. If unsure, say N.

config NET_VRF
	tristate "Virtual Routing and Forwarding (Lite)"
	depends on IP_MULTIPLE_TABLES
	depends on NET_L3_MASTER_DEV
	depends on IPV6 || IPV6=n
	depends on IPV6_MULTIPLE_TABLES || IPV6=n
	help
	  This option enables the support for mapping interfaces into VRF's. The
	  support enables VRF devices.

config VSOCKMON
	tristate "Virtual vsock monitoring device"
	depends on VHOST_VSOCK
	help
	  This option enables a monitoring net device for vsock sockets. It is
	  mostly intended for developers or support to debug vsock issues. If
	  unsure, say N.

endif # NET_CORE

config SUNGEM_PHY
	tristate

source "drivers/net/arcnet/Kconfig"

source "drivers/atm/Kconfig"

source "drivers/net/caif/Kconfig"

source "drivers/net/dsa/Kconfig"

source "drivers/net/ethernet/Kconfig"

source "drivers/net/fddi/Kconfig"

source "drivers/net/hippi/Kconfig"

source "drivers/net/ipa/Kconfig"

config NET_SB1000
	tristate "General Instruments Surfboard 1000"
	depends on PNP
	help
	  This is a driver for the General Instrument (also known as
	  NextLevel) SURFboard 1000 internal
	  cable modem. This is an ISA card which is used by a number of cable
	  TV companies to provide cable modem access. It's a one-way
	  downstream-only cable modem, meaning that your upstream net link is
	  provided by your regular phone modem.

	  At present this driver only compiles as a module, so say M here if
	  you have this card. The module will be called sb1000. Then read
	  <file:Documentation/networking/device_drivers/cable/sb1000.rst> for
	  information on how to use this module, as it needs special ppp
	  scripts for establishing a connection. Further documentation
	  and the necessary scripts can be found at:

	  <http://www.jacksonville.net/~fventuri/>
	  <http://home.adelphia.net/~siglercm/sb1000.html>
	  <http://linuxpower.cx/~cable/>

	  If you don't have this card, of course say N.

source "drivers/net/phy/Kconfig"

source "drivers/net/mdio/Kconfig"

source "drivers/net/pcs/Kconfig"

source "drivers/net/plip/Kconfig"

source "drivers/net/ppp/Kconfig"

source "drivers/net/slip/Kconfig"

source "drivers/s390/net/Kconfig"

source "drivers/net/usb/Kconfig"

source "drivers/net/wireless/Kconfig"

source "drivers/net/wimax/Kconfig"

source "drivers/net/wan/Kconfig"

source "drivers/net/ieee802154/Kconfig"

config XEN_NETDEV_FRONTEND
	tristate "Xen network device frontend driver"
	depends on XEN
	select XEN_XENBUS_FRONTEND
	select PAGE_POOL
	default y
	help
	  This driver provides support for Xen paravirtual network
	  devices exported by a Xen network driver domain (often
	  domain 0).

	  The corresponding Linux backend driver is enabled by the
	  CONFIG_XEN_NETDEV_BACKEND option.

	  If you are compiling a kernel for use as Xen guest, you
	  should say Y here. To compile this driver as a module, chose
	  M here: the module will be called xen-netfront.

config XEN_NETDEV_BACKEND
	tristate "Xen backend network device"
	depends on XEN_BACKEND
	help
	  This driver allows the kernel to act as a Xen network driver
	  domain which exports paravirtual network devices to other
	  Xen domains. These devices can be accessed by any operating
	  system that implements a compatible front end.

	  The corresponding Linux frontend driver is enabled by the
	  CONFIG_XEN_NETDEV_FRONTEND configuration option.

	  The backend driver presents a standard network device
	  endpoint for each paravirtual network device to the driver
	  domain network stack. These can then be bridged or routed
	  etc in order to provide full network connectivity.

	  If you are compiling a kernel to run in a Xen network driver
	  domain (often this is domain 0) you should say Y here. To
	  compile this driver as a module, chose M here: the module
	  will be called xen-netback.

config VMXNET3
	tristate "VMware VMXNET3 ethernet driver"
	depends on PCI && INET
	depends on !(PAGE_SIZE_64KB || ARM64_64K_PAGES || \
		     IA64_PAGE_SIZE_64KB || MICROBLAZE_64K_PAGES || \
		     PARISC_PAGE_SIZE_64KB || PPC_64K_PAGES)
	help
	  This driver supports VMware's vmxnet3 virtual ethernet NIC.
	  To compile this driver as a module, choose M here: the
	  module will be called vmxnet3.

config FUJITSU_ES
	tristate "FUJITSU Extended Socket Network Device driver"
	depends on ACPI
	help
	  This driver provides support for Extended Socket network device
	  on Extended Partitioning of FUJITSU PRIMEQUEST 2000 E2 series.

config USB4_NET
	tristate "Networking over USB4 and Thunderbolt cables"
	depends on USB4 && INET
	help
	  Select this if you want to create network between two computers
	  over a USB4 and Thunderbolt cables. The driver supports Apple
	  ThunderboltIP protocol and allows communication with any host
	  supporting the same protocol including Windows and macOS.

	  To compile this driver a module, choose M here. The module will be
	  called thunderbolt-net.

source "drivers/net/hyperv/Kconfig"

config NETDEVSIM
	tristate "Simulated networking device"
	depends on DEBUG_FS
	depends on INET
	depends on IPV6 || IPV6=n
	select NET_DEVLINK
	help
	  This driver is a developer testing tool and software model that can
	  be used to test various control path networking APIs, especially
	  HW-offload related.

	  To compile this driver as a module, choose M here: the module
	  will be called netdevsim.

config NET_FAILOVER
	tristate "Failover driver"
	select FAILOVER
	help
	  This provides an automated failover mechanism via APIs to create
	  and destroy a failover master netdev and manages a primary and
	  standby slave netdevs that get registered via the generic failover
	  infrastructure. This can be used by paravirtual drivers to enable
	  an alternate low latency datapath. It also enables live migration of
	  a VM with direct attached VF by failing over to the paravirtual
	  datapath when the VF is unplugged.

endif # NETDEVICES<|MERGE_RESOLUTION|>--- conflicted
+++ resolved
@@ -197,18 +197,6 @@
 	select NET_L3_MASTER_DEV
 
 config IPVLAN
-<<<<<<< HEAD
-    tristate "IP-VLAN support"
-    depends on INET
-    depends on IPV6
-    depends on NETFILTER
-    depends on NET_L3_MASTER_DEV
-    ---help---
-      This allows one to create virtual devices off of a main interface
-      and packets will be delivered based on the dest L3 (IPv6/IPv4 addr)
-      on packets. All interfaces (including the main interface) share L2
-      making it transparent to the connected L2 switch.
-=======
 	tristate "IP-VLAN support"
 	depends on INET
 	depends on IPV6 || !IPV6
@@ -217,7 +205,6 @@
 	  and packets will be delivered based on the dest L3 (IPv6/IPv4 addr)
 	  on packets. All interfaces (including the main interface) share L2
 	  making it transparent to the connected L2 switch.
->>>>>>> 24b8d41d
 
 	  Ipvlan devices can be added using the "ip" command from the
 	  iproute2 package starting with the iproute2-3.19 release:
@@ -272,13 +259,6 @@
 	  To compile this driver as a module, choose M here: the module
 	  will be called geneve.
 
-<<<<<<< HEAD
-config GTP
-	tristate "GPRS Tunneling Protocol datapath (GTP-U)"
-	depends on INET && NET_UDP_TUNNEL
-	select NET_IP_TUNNEL
-	---help---
-=======
 config BAREUDP
        tristate "Bare UDP Encapsulation"
        depends on INET
@@ -297,7 +277,6 @@
 	depends on INET
 	select NET_UDP_TUNNEL
 	help
->>>>>>> 24b8d41d
 	  This allows one to create gtp virtual interfaces that provide
 	  the GPRS Tunneling Protocol datapath (GTP-U). This tunneling protocol
 	  is used to prevent subscribers from accessing mobile carrier core
