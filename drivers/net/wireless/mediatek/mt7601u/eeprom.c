// SPDX-License-Identifier: GPL-2.0-only
/*
 * Copyright (C) 2014 Felix Fietkau <nbd@openwrt.org>
 * Copyright (C) 2015 Jakub Kicinski <kubakici@wp.pl>
 */

#include <linux/of.h>
#include <linux/mtd/mtd.h>
#include <linux/mtd/partitions.h>
#include <linux/etherdevice.h>
#include <asm/unaligned.h>
#include "mt7601u.h"
#include "eeprom.h"
#include "mac.h"

static bool
field_valid(u8 val)
{
	return val != 0xff;
}

static s8
field_validate(u8 val)
{
	if (!field_valid(val))
		return 0;

	return val;
}

static int
mt7601u_efuse_read(struct mt7601u_dev *dev, u16 addr, u8 *data,
		   enum mt7601u_eeprom_access_modes mode)
{
	u32 val;
	int i;

	val = mt76_rr(dev, MT_EFUSE_CTRL);
	val &= ~(MT_EFUSE_CTRL_AIN |
		 MT_EFUSE_CTRL_MODE);
	val |= FIELD_PREP(MT_EFUSE_CTRL_AIN, addr & ~0xf) |
	       FIELD_PREP(MT_EFUSE_CTRL_MODE, mode) |
	       MT_EFUSE_CTRL_KICK;
	mt76_wr(dev, MT_EFUSE_CTRL, val);

	if (!mt76_poll(dev, MT_EFUSE_CTRL, MT_EFUSE_CTRL_KICK, 0, 1000))
		return -ETIMEDOUT;

	val = mt76_rr(dev, MT_EFUSE_CTRL);
	if ((val & MT_EFUSE_CTRL_AOUT) == MT_EFUSE_CTRL_AOUT) {
		/* Parts of eeprom not in the usage map (0x80-0xc0,0xf0)
		 * will not return valid data but it's ok.
		 */
		memset(data, 0xff, 16);
		return 0;
	}

	for (i = 0; i < 4; i++) {
		val = mt76_rr(dev, MT_EFUSE_DATA(i));
		put_unaligned_le32(val, data + 4 * i);
	}

	return 0;
}

static int
mt7601u_efuse_physical_size_check(struct mt7601u_dev *dev)
{
	const int map_reads = DIV_ROUND_UP(MT_EFUSE_USAGE_MAP_SIZE, 16);
	u8 data[round_up(MT_EFUSE_USAGE_MAP_SIZE, 16)];
	int ret, i;
	u32 start = 0, end = 0, cnt_free;

	for (i = 0; i < map_reads; i++) {
		ret = mt7601u_efuse_read(dev, MT_EE_USAGE_MAP_START + i * 16,
					 data + i * 16, MT_EE_PHYSICAL_READ);
		if (ret)
			return ret;
	}

	for (i = 0; i < MT_EFUSE_USAGE_MAP_SIZE; i++)
		if (!data[i]) {
			if (!start)
				start = MT_EE_USAGE_MAP_START + i;
			end = MT_EE_USAGE_MAP_START + i;
		}
	cnt_free = end - start + 1;

	if (MT_EFUSE_USAGE_MAP_SIZE - cnt_free < 5) {
		dev_err(dev->dev, "Error: your device needs default EEPROM file and this driver doesn't support it!\n");
		return -EINVAL;
	}

	return 0;
}

static bool
mt7601u_has_tssi(struct mt7601u_dev *dev, u8 *eeprom)
{
	u16 nic_conf1 = get_unaligned_le16(eeprom + MT_EE_NIC_CONF_1);

	return ~nic_conf1 && (nic_conf1 & MT_EE_NIC_CONF_1_TX_ALC_EN);
}

static void
mt7601u_set_chip_cap(struct mt7601u_dev *dev, u8 *eeprom)
{
	u16 nic_conf0 = get_unaligned_le16(eeprom + MT_EE_NIC_CONF_0);
	u16 nic_conf1 = get_unaligned_le16(eeprom + MT_EE_NIC_CONF_1);

	if (!field_valid(nic_conf1 & 0xff))
		nic_conf1 &= 0xff00;

	dev->ee->tssi_enabled = mt7601u_has_tssi(dev, eeprom) &&
				!(nic_conf1 & MT_EE_NIC_CONF_1_TEMP_TX_ALC);

	if (nic_conf1 & MT_EE_NIC_CONF_1_HW_RF_CTRL)
		dev_err(dev->dev,
			"Error: this driver does not support HW RF ctrl\n");

	if (!field_valid(nic_conf0 >> 8))
		return;

	if (FIELD_GET(MT_EE_NIC_CONF_0_RX_PATH, nic_conf0) > 1 ||
	    FIELD_GET(MT_EE_NIC_CONF_0_TX_PATH, nic_conf0) > 1)
		dev_err(dev->dev,
			"Error: device has more than 1 RX/TX stream!\n");
}

<<<<<<< HEAD
static int
mt7601u_set_macaddr(struct mt7601u_dev *dev, const u8 *eeprom)
{
	const void *src = eeprom + MT_EE_MAC_ADDR;

	ether_addr_copy(dev->macaddr, src);

	if (!is_valid_ether_addr(dev->macaddr)) {
		eth_random_addr(dev->macaddr);
		dev_info(dev->dev,
			 "Invalid MAC address, using random address %pM\n",
			 dev->macaddr);
	}

	mt76_wr(dev, MT_MAC_ADDR_DW0, get_unaligned_le32(dev->macaddr));
	mt76_wr(dev, MT_MAC_ADDR_DW1, get_unaligned_le16(dev->macaddr + 4) |
		FIELD_PREP(MT_MAC_ADDR_DW1_U2ME_MASK, 0xff));

	return 0;
}

=======
>>>>>>> 24b8d41d
static void mt7601u_set_channel_target_power(struct mt7601u_dev *dev,
					     u8 *eeprom, u8 max_pwr)
{
	u8 trgt_pwr = eeprom[MT_EE_TX_TSSI_TARGET_POWER];

	if (trgt_pwr > max_pwr || !trgt_pwr) {
		dev_warn(dev->dev, "Error: EEPROM trgt power invalid %hhx!\n",
			 trgt_pwr);
		trgt_pwr = 0x20;
	}

	memset(dev->ee->chan_pwr, trgt_pwr, sizeof(dev->ee->chan_pwr));
}

static void
mt7601u_set_channel_power(struct mt7601u_dev *dev, u8 *eeprom)
{
	u32 i, val;
	u8 max_pwr;

	val = mt7601u_rr(dev, MT_TX_ALC_CFG_0);
	max_pwr = FIELD_GET(MT_TX_ALC_CFG_0_LIMIT_0, val);

	if (mt7601u_has_tssi(dev, eeprom)) {
		mt7601u_set_channel_target_power(dev, eeprom, max_pwr);
		return;
	}

	for (i = 0; i < 14; i++) {
		s8 power = field_validate(eeprom[MT_EE_TX_POWER_OFFSET + i]);

		if (power > max_pwr || power < 0)
			power = MT7601U_DEFAULT_TX_POWER;

		dev->ee->chan_pwr[i] = power;
	}
}

static void
mt7601u_set_country_reg(struct mt7601u_dev *dev, u8 *eeprom)
{
	/* Note: - region 31 is not valid for mt7601u (see rtmp_init.c)
	 *	 - comments in rtmp_def.h are incorrect (see rt_channel.c)
	 */
	static const struct reg_channel_bounds chan_bounds[] = {
		/* EEPROM country regions 0 - 7 */
		{  1, 11 },	{  1, 13 },	{ 10,  2 },	{ 10,  4 },
		{ 14,  1 },	{  1, 14 },	{  3,  7 },	{  5,  9 },
		/* EEPROM country regions 32 - 33 */
		{  1, 11 },	{  1, 14 }
	};
	u8 val = eeprom[MT_EE_COUNTRY_REGION];
	int idx = -1;

	if (val < 8)
		idx = val;
	if (val > 31 && val < 33)
		idx = val - 32 + 8;

	if (idx != -1)
		dev_info(dev->dev,
			 "EEPROM country region %02hhx (channels %hhd-%hhd)\n",
			 val, chan_bounds[idx].start,
			 chan_bounds[idx].start + chan_bounds[idx].num - 1);
	else
		idx = 5; /* channels 1 - 14 */

	dev->ee->reg = chan_bounds[idx];

	/* TODO: country region 33 is special - phy should be set to B-mode
	 *	 before entering channel 14 (see sta/connect.c)
	 */
}

static void
mt7601u_set_rf_freq_off(struct mt7601u_dev *dev, u8 *eeprom)
{
	u8 comp;

	dev->ee->rf_freq_off = field_validate(eeprom[MT_EE_FREQ_OFFSET]);
	comp = field_validate(eeprom[MT_EE_FREQ_OFFSET_COMPENSATION]);

	if (comp & BIT(7))
		dev->ee->rf_freq_off -= comp & 0x7f;
	else
		dev->ee->rf_freq_off += comp;
}

static void
mt7601u_set_rssi_offset(struct mt7601u_dev *dev, u8 *eeprom)
{
	int i;
	s8 *rssi_offset = dev->ee->rssi_offset;

	for (i = 0; i < 2; i++) {
		rssi_offset[i] = eeprom[MT_EE_RSSI_OFFSET + i];

		if (rssi_offset[i] < -10 || rssi_offset[i] > 10) {
			dev_warn(dev->dev,
				 "Warning: EEPROM RSSI is invalid %02hhx\n",
				 rssi_offset[i]);
			rssi_offset[i] = 0;
		}
	}
}

static void
mt7601u_extra_power_over_mac(struct mt7601u_dev *dev)
{
	u32 val;

	val = ((mt7601u_rr(dev, MT_TX_PWR_CFG_1) & 0x0000ff00) >> 8);
	val |= ((mt7601u_rr(dev, MT_TX_PWR_CFG_2) & 0x0000ff00) << 8);
	mt7601u_wr(dev, MT_TX_PWR_CFG_7, val);

	val = ((mt7601u_rr(dev, MT_TX_PWR_CFG_4) & 0x0000ff00) >> 8);
	mt7601u_wr(dev, MT_TX_PWR_CFG_9, val);
}

static void
mt7601u_set_power_rate(struct power_per_rate *rate, s8 delta, u8 value)
{
	/* Invalid? Note: vendor driver does not handle this */
	if (value == 0xff)
		return;

	rate->raw = s6_validate(value);
	rate->bw20 = s6_to_int(value);
	/* Note: vendor driver does cap the value to s6 right away */
	rate->bw40 = rate->bw20 + delta;
}

static void
mt7601u_save_power_rate(struct mt7601u_dev *dev, s8 delta, u32 val, int i)
{
	struct mt7601u_rate_power *t = &dev->ee->power_rate_table;

	switch (i) {
	case 0:
		mt7601u_set_power_rate(&t->cck[0], delta, (val >> 0) & 0xff);
		mt7601u_set_power_rate(&t->cck[1], delta, (val >> 8) & 0xff);
		/* Save cck bw20 for fixups of channel 14 */
		dev->ee->real_cck_bw20[0] = t->cck[0].bw20;
		dev->ee->real_cck_bw20[1] = t->cck[1].bw20;

		mt7601u_set_power_rate(&t->ofdm[0], delta, (val >> 16) & 0xff);
		mt7601u_set_power_rate(&t->ofdm[1], delta, (val >> 24) & 0xff);
		break;
	case 1:
		mt7601u_set_power_rate(&t->ofdm[2], delta, (val >> 0) & 0xff);
		mt7601u_set_power_rate(&t->ofdm[3], delta, (val >> 8) & 0xff);
		mt7601u_set_power_rate(&t->ht[0], delta, (val >> 16) & 0xff);
		mt7601u_set_power_rate(&t->ht[1], delta, (val >> 24) & 0xff);
		break;
	case 2:
		mt7601u_set_power_rate(&t->ht[2], delta, (val >> 0) & 0xff);
		mt7601u_set_power_rate(&t->ht[3], delta, (val >> 8) & 0xff);
		break;
	}
}

static s8
get_delta(u8 val)
{
	s8 ret;

	if (!field_valid(val) || !(val & BIT(7)))
		return 0;

	ret = val & 0x1f;
	if (ret > 8)
		ret = 8;
	if (val & BIT(6))
		ret = -ret;

	return ret;
}

static void
mt7601u_config_tx_power_per_rate(struct mt7601u_dev *dev, u8 *eeprom)
{
	u32 val;
	s8 bw40_delta;
	int i;

	bw40_delta = get_delta(eeprom[MT_EE_TX_POWER_DELTA_BW40]);

	for (i = 0; i < 5; i++) {
		val = get_unaligned_le32(eeprom + MT_EE_TX_POWER_BYRATE(i));

		mt7601u_save_power_rate(dev, bw40_delta, val, i);

		if (~val)
			mt7601u_wr(dev, MT_TX_PWR_CFG_0 + i * 4, val);
	}

	mt7601u_extra_power_over_mac(dev);
}

static void
mt7601u_init_tssi_params(struct mt7601u_dev *dev, u8 *eeprom)
{
	struct tssi_data *d = &dev->ee->tssi_data;

	if (!dev->ee->tssi_enabled)
		return;

	d->slope = eeprom[MT_EE_TX_TSSI_SLOPE];
	d->tx0_delta_offset = eeprom[MT_EE_TX_TSSI_OFFSET] * 1024;
	d->offset[0] = eeprom[MT_EE_TX_TSSI_OFFSET_GROUP];
	d->offset[1] = eeprom[MT_EE_TX_TSSI_OFFSET_GROUP + 1];
	d->offset[2] = eeprom[MT_EE_TX_TSSI_OFFSET_GROUP + 2];
}

int
mt7601u_eeprom_init(struct mt7601u_dev *dev)
{
	u8 *eeprom;
	int i, ret;

	ret = mt7601u_efuse_physical_size_check(dev);
	if (ret)
		return ret;

	dev->ee = devm_kzalloc(dev->dev, sizeof(*dev->ee), GFP_KERNEL);
	if (!dev->ee)
		return -ENOMEM;

	eeprom = kmalloc(MT7601U_EEPROM_SIZE, GFP_KERNEL);
	if (!eeprom)
		return -ENOMEM;

	for (i = 0; i + 16 <= MT7601U_EEPROM_SIZE; i += 16) {
		ret = mt7601u_efuse_read(dev, i, eeprom + i, MT_EE_READ);
		if (ret)
			goto out;
	}

	if (eeprom[MT_EE_VERSION_EE] > MT7601U_EE_MAX_VER)
		dev_warn(dev->dev,
			 "Warning: unsupported EEPROM version %02hhx\n",
			 eeprom[MT_EE_VERSION_EE]);
	dev_info(dev->dev, "EEPROM ver:%02hhx fae:%02hhx\n",
		 eeprom[MT_EE_VERSION_EE], eeprom[MT_EE_VERSION_FAE]);

	mt7601u_set_macaddr(dev, eeprom + MT_EE_MAC_ADDR);
	mt7601u_set_chip_cap(dev, eeprom);
	mt7601u_set_channel_power(dev, eeprom);
	mt7601u_set_country_reg(dev, eeprom);
	mt7601u_set_rf_freq_off(dev, eeprom);
	mt7601u_set_rssi_offset(dev, eeprom);
	dev->ee->ref_temp = eeprom[MT_EE_REF_TEMP];
	dev->ee->lna_gain = eeprom[MT_EE_LNA_GAIN];

	mt7601u_config_tx_power_per_rate(dev, eeprom);

	mt7601u_init_tssi_params(dev, eeprom);
out:
	kfree(eeprom);
	return ret;
}<|MERGE_RESOLUTION|>--- conflicted
+++ resolved
@@ -127,30 +127,6 @@
 			"Error: device has more than 1 RX/TX stream!\n");
 }
 
-<<<<<<< HEAD
-static int
-mt7601u_set_macaddr(struct mt7601u_dev *dev, const u8 *eeprom)
-{
-	const void *src = eeprom + MT_EE_MAC_ADDR;
-
-	ether_addr_copy(dev->macaddr, src);
-
-	if (!is_valid_ether_addr(dev->macaddr)) {
-		eth_random_addr(dev->macaddr);
-		dev_info(dev->dev,
-			 "Invalid MAC address, using random address %pM\n",
-			 dev->macaddr);
-	}
-
-	mt76_wr(dev, MT_MAC_ADDR_DW0, get_unaligned_le32(dev->macaddr));
-	mt76_wr(dev, MT_MAC_ADDR_DW1, get_unaligned_le16(dev->macaddr + 4) |
-		FIELD_PREP(MT_MAC_ADDR_DW1_U2ME_MASK, 0xff));
-
-	return 0;
-}
-
-=======
->>>>>>> 24b8d41d
 static void mt7601u_set_channel_target_power(struct mt7601u_dev *dev,
 					     u8 *eeprom, u8 max_pwr)
 {
