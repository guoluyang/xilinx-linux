--- conflicted
+++ resolved
@@ -490,25 +490,8 @@
 	u8 pad_bytes = msg[4];
 	struct sk_buff *skb;
 
-<<<<<<< HEAD
-		msg_len -= pad_bytes;
-		if (msg_len <= 0) {
-			rsi_dbg(MGMT_RX_ZONE,
-				"%s: Invalid rx msg of len = %d\n",
-				__func__, msg_len);
-			return -EINVAL;
-		}
-
-		skb = dev_alloc_skb(msg_len);
-		if (!skb) {
-			rsi_dbg(ERR_ZONE, "%s: Failed to allocate skb\n",
-				__func__);
-			return -ENOMEM;
-		}
-=======
 	if (!adapter->sc_nvifs)
 		return -ENOLINK;
->>>>>>> 24b8d41d
 
 	msg_len -= pad_bytes;
 	if (msg_len <= 0) {
@@ -767,16 +750,8 @@
 	vap_caps->rts_threshold = cpu_to_le16(common->rts_threshold);
 
 	if (common->band == NL80211_BAND_5GHZ) {
-<<<<<<< HEAD
-		vap_caps->default_ctrl_rate = cpu_to_le32(RSI_RATE_6);
-		if (conf_is_ht40(&common->priv->hw->conf)) {
-			vap_caps->default_ctrl_rate |=
-				cpu_to_le32(FULL40M_ENABLE << 16);
-		}
-=======
 		vap_caps->default_ctrl_rate = cpu_to_le16(RSI_RATE_6);
 		vap_caps->default_mgmt_rate = cpu_to_le32(RSI_RATE_6);
->>>>>>> 24b8d41d
 	} else {
 		vap_caps->default_ctrl_rate = cpu_to_le16(RSI_RATE_1);
 		vap_caps->default_mgmt_rate = cpu_to_le32(RSI_RATE_1);
@@ -1390,14 +1365,10 @@
 	}
 
 	if (band == NL80211_BAND_2GHZ) {
-<<<<<<< HEAD
-		min_rate = RSI_RATE_1;
-=======
 		if ((rate_bitmap == 0) && (is_ht))
 			min_rate = RSI_RATE_MCS0;
 		else
 			min_rate = RSI_RATE_1;
->>>>>>> 24b8d41d
 		rate_table_offset = 0;
 	} else {
 		if ((rate_bitmap == 0) && (is_ht))
