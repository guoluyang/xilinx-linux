// SPDX-License-Identifier: GPL-2.0-only
/******************************************************************************
 *
 * Copyright(c) 2005 - 2011 Intel Corporation. All rights reserved.
 *
 * Contact Information:
 *  Intel Linux Wireless <ilw@linux.intel.com>
 * Intel Corporation, 5200 N.E. Elam Young Parkway, Hillsboro, OR 97124-6497
 *
 *****************************************************************************/

#include <linux/kernel.h>
#include <linux/skbuff.h>
#include <linux/slab.h>
#include <net/mac80211.h>

#include <linux/netdevice.h>
#include <linux/etherdevice.h>
#include <linux/delay.h>

#include <linux/workqueue.h>

#include "commands.h"
#include "3945.h"

#define RS_NAME "iwl-3945-rs"

static s32 il3945_expected_tpt_g[RATE_COUNT_3945] = {
	7, 13, 35, 58, 0, 0, 76, 104, 130, 168, 191, 202
};

static s32 il3945_expected_tpt_g_prot[RATE_COUNT_3945] = {
	7, 13, 35, 58, 0, 0, 0, 80, 93, 113, 123, 125
};

static s32 il3945_expected_tpt_a[RATE_COUNT_3945] = {
	0, 0, 0, 0, 40, 57, 72, 98, 121, 154, 177, 186
};

static s32 il3945_expected_tpt_b[RATE_COUNT_3945] = {
	7, 13, 35, 58, 0, 0, 0, 0, 0, 0, 0, 0
};

struct il3945_tpt_entry {
	s8 min_rssi;
	u8 idx;
};

static struct il3945_tpt_entry il3945_tpt_table_a[] = {
	{-60, RATE_54M_IDX},
	{-64, RATE_48M_IDX},
	{-72, RATE_36M_IDX},
	{-80, RATE_24M_IDX},
	{-84, RATE_18M_IDX},
	{-85, RATE_12M_IDX},
	{-87, RATE_9M_IDX},
	{-89, RATE_6M_IDX}
};

static struct il3945_tpt_entry il3945_tpt_table_g[] = {
	{-60, RATE_54M_IDX},
	{-64, RATE_48M_IDX},
	{-68, RATE_36M_IDX},
	{-80, RATE_24M_IDX},
	{-84, RATE_18M_IDX},
	{-85, RATE_12M_IDX},
	{-86, RATE_11M_IDX},
	{-88, RATE_5M_IDX},
	{-90, RATE_2M_IDX},
	{-92, RATE_1M_IDX}
};

#define RATE_MAX_WINDOW		62
#define RATE_FLUSH		(3*HZ)
#define RATE_WIN_FLUSH		(HZ/2)
#define IL39_RATE_HIGH_TH	11520
#define IL_SUCCESS_UP_TH	8960
#define IL_SUCCESS_DOWN_TH	10880
#define RATE_MIN_FAILURE_TH	6
#define RATE_MIN_SUCCESS_TH	8
#define RATE_DECREASE_TH	1920
#define RATE_RETRY_TH		15

static u8
il3945_get_rate_idx_by_rssi(s32 rssi, enum nl80211_band band)
{
	u32 idx = 0;
	u32 table_size = 0;
	struct il3945_tpt_entry *tpt_table = NULL;

	if (rssi < IL_MIN_RSSI_VAL || rssi > IL_MAX_RSSI_VAL)
		rssi = IL_MIN_RSSI_VAL;

	switch (band) {
	case NL80211_BAND_2GHZ:
		tpt_table = il3945_tpt_table_g;
		table_size = ARRAY_SIZE(il3945_tpt_table_g);
		break;
	case NL80211_BAND_5GHZ:
		tpt_table = il3945_tpt_table_a;
		table_size = ARRAY_SIZE(il3945_tpt_table_a);
		break;
	default:
		BUG();
		break;
	}

	while (idx < table_size && rssi < tpt_table[idx].min_rssi)
		idx++;

	idx = min(idx, table_size - 1);

	return tpt_table[idx].idx;
}

static void
il3945_clear_win(struct il3945_rate_scale_data *win)
{
	win->data = 0;
	win->success_counter = 0;
	win->success_ratio = -1;
	win->counter = 0;
	win->average_tpt = IL_INVALID_VALUE;
	win->stamp = 0;
}

/*
 * il3945_rate_scale_flush_wins - flush out the rate scale wins
 *
 * Returns the number of wins that have gathered data but were
 * not flushed.  If there were any that were not flushed, then
 * reschedule the rate flushing routine.
 */
static int
il3945_rate_scale_flush_wins(struct il3945_rs_sta *rs_sta)
{
	int unflushed = 0;
	int i;
	unsigned long flags;
	struct il_priv *il __maybe_unused = rs_sta->il;

	/*
	 * For each rate, if we have collected data on that rate
	 * and it has been more than RATE_WIN_FLUSH
	 * since we flushed, clear out the gathered stats
	 */
	for (i = 0; i < RATE_COUNT_3945; i++) {
		if (!rs_sta->win[i].counter)
			continue;

		spin_lock_irqsave(&rs_sta->lock, flags);
		if (time_after(jiffies, rs_sta->win[i].stamp + RATE_WIN_FLUSH)) {
			D_RATE("flushing %d samples of rate " "idx %d\n",
			       rs_sta->win[i].counter, i);
			il3945_clear_win(&rs_sta->win[i]);
		} else
			unflushed++;
		spin_unlock_irqrestore(&rs_sta->lock, flags);
	}

	return unflushed;
}

#define RATE_FLUSH_MAX              5000	/* msec */
#define RATE_FLUSH_MIN              50	/* msec */
#define IL_AVERAGE_PACKETS             1500

static void
il3945_bg_rate_scale_flush(struct timer_list *t)
{
	struct il3945_rs_sta *rs_sta = from_timer(rs_sta, t, rate_scale_flush);
	struct il_priv *il __maybe_unused = rs_sta->il;
	int unflushed = 0;
	unsigned long flags;
	u32 packet_count, duration, pps;

	D_RATE("enter\n");

	unflushed = il3945_rate_scale_flush_wins(rs_sta);

	spin_lock_irqsave(&rs_sta->lock, flags);

	/* Number of packets Rx'd since last time this timer ran */
	packet_count = (rs_sta->tx_packets - rs_sta->last_tx_packets) + 1;

	rs_sta->last_tx_packets = rs_sta->tx_packets + 1;

	if (unflushed) {
		duration =
		    jiffies_to_msecs(jiffies - rs_sta->last_partial_flush);

		D_RATE("Tx'd %d packets in %dms\n", packet_count, duration);

		/* Determine packets per second */
		if (duration)
			pps = (packet_count * 1000) / duration;
		else
			pps = 0;

		if (pps) {
			duration = (IL_AVERAGE_PACKETS * 1000) / pps;
			if (duration < RATE_FLUSH_MIN)
				duration = RATE_FLUSH_MIN;
			else if (duration > RATE_FLUSH_MAX)
				duration = RATE_FLUSH_MAX;
		} else
			duration = RATE_FLUSH_MAX;

		rs_sta->flush_time = msecs_to_jiffies(duration);

		D_RATE("new flush period: %d msec ave %d\n", duration,
		       packet_count);

		mod_timer(&rs_sta->rate_scale_flush,
			  jiffies + rs_sta->flush_time);

		rs_sta->last_partial_flush = jiffies;
	} else {
		rs_sta->flush_time = RATE_FLUSH;
		rs_sta->flush_pending = 0;
	}
	/* If there weren't any unflushed entries, we don't schedule the timer
	 * to run again */

	rs_sta->last_flush = jiffies;

	spin_unlock_irqrestore(&rs_sta->lock, flags);

	D_RATE("leave\n");
}

/*
 * il3945_collect_tx_data - Update the success/failure sliding win
 *
 * We keep a sliding win of the last 64 packets transmitted
 * at this rate.  win->data contains the bitmask of successful
 * packets.
 */
static void
il3945_collect_tx_data(struct il3945_rs_sta *rs_sta,
		       struct il3945_rate_scale_data *win, int success,
		       int retries, int idx)
{
	unsigned long flags;
	s32 fail_count;
	struct il_priv *il __maybe_unused = rs_sta->il;

	if (!retries) {
		D_RATE("leave: retries == 0 -- should be at least 1\n");
		return;
	}

	spin_lock_irqsave(&rs_sta->lock, flags);

	/*
	 * Keep track of only the latest 62 tx frame attempts in this rate's
	 * history win; anything older isn't really relevant any more.
	 * If we have filled up the sliding win, drop the oldest attempt;
	 * if the oldest attempt (highest bit in bitmap) shows "success",
	 * subtract "1" from the success counter (this is the main reason
	 * we keep these bitmaps!).
	 * */
	while (retries > 0) {
		if (win->counter >= RATE_MAX_WINDOW) {

			/* remove earliest */
			win->counter = RATE_MAX_WINDOW - 1;

			if (win->data & (1ULL << (RATE_MAX_WINDOW - 1))) {
				win->data &= ~(1ULL << (RATE_MAX_WINDOW - 1));
				win->success_counter--;
			}
		}

		/* Increment frames-attempted counter */
		win->counter++;

		/* Shift bitmap by one frame (throw away oldest history),
		 * OR in "1", and increment "success" if this
		 * frame was successful. */
		win->data <<= 1;
		if (success > 0) {
			win->success_counter++;
			win->data |= 0x1;
			success--;
		}

		retries--;
	}

	/* Calculate current success ratio, avoid divide-by-0! */
	if (win->counter > 0)
		win->success_ratio =
		    128 * (100 * win->success_counter) / win->counter;
	else
		win->success_ratio = IL_INVALID_VALUE;

	fail_count = win->counter - win->success_counter;

	/* Calculate average throughput, if we have enough history. */
	if (fail_count >= RATE_MIN_FAILURE_TH ||
	    win->success_counter >= RATE_MIN_SUCCESS_TH)
		win->average_tpt =
		    ((win->success_ratio * rs_sta->expected_tpt[idx] +
		      64) / 128);
	else
		win->average_tpt = IL_INVALID_VALUE;

	/* Tag this win as having been updated */
	win->stamp = jiffies;

	spin_unlock_irqrestore(&rs_sta->lock, flags);
}

/*
 * Called after adding a new station to initialize rate scaling
 */
void
il3945_rs_rate_init(struct il_priv *il, struct ieee80211_sta *sta, u8 sta_id)
{
	struct ieee80211_hw *hw = il->hw;
	struct ieee80211_conf *conf = &il->hw->conf;
	struct il3945_sta_priv *psta;
	struct il3945_rs_sta *rs_sta;
	struct ieee80211_supported_band *sband;
	int i;

	D_INFO("enter\n");
	if (sta_id == il->hw_params.bcast_id)
		goto out;

	psta = (struct il3945_sta_priv *)sta->drv_priv;
	rs_sta = &psta->rs_sta;
	sband = hw->wiphy->bands[conf->chandef.chan->band];

	rs_sta->il = il;

	rs_sta->start_rate = RATE_INVALID;

	/* default to just 802.11b */
	rs_sta->expected_tpt = il3945_expected_tpt_b;

	rs_sta->last_partial_flush = jiffies;
	rs_sta->last_flush = jiffies;
	rs_sta->flush_time = RATE_FLUSH;
	rs_sta->last_tx_packets = 0;

	for (i = 0; i < RATE_COUNT_3945; i++)
		il3945_clear_win(&rs_sta->win[i]);

	/* TODO: what is a good starting rate for STA? About middle? Maybe not
	 * the lowest or the highest rate.. Could consider using RSSI from
	 * previous packets? Need to have IEEE 802.1X auth succeed immediately
	 * after assoc.. */

	for (i = sband->n_bitrates - 1; i >= 0; i--) {
		if (sta->supp_rates[sband->band] & (1 << i)) {
			rs_sta->last_txrate_idx = i;
			break;
		}
	}

	il->_3945.sta_supp_rates = sta->supp_rates[sband->band];
	/* For 5 GHz band it start at IL_FIRST_OFDM_RATE */
	if (sband->band == NL80211_BAND_5GHZ) {
		rs_sta->last_txrate_idx += IL_FIRST_OFDM_RATE;
		il->_3945.sta_supp_rates <<= IL_FIRST_OFDM_RATE;
	}

out:
	il->stations[sta_id].used &= ~IL_STA_UCODE_INPROGRESS;

	D_INFO("leave\n");
}

static void *
il3945_rs_alloc(struct ieee80211_hw *hw)
{
	return hw->priv;
}

/* rate scale requires free function to be implemented */
static void
il3945_rs_free(void *il)
{
}

static void *
il3945_rs_alloc_sta(void *il_priv, struct ieee80211_sta *sta, gfp_t gfp)
{
	struct il3945_rs_sta *rs_sta;
	struct il3945_sta_priv *psta = (void *)sta->drv_priv;
	struct il_priv *il __maybe_unused = il_priv;

	D_RATE("enter\n");

	rs_sta = &psta->rs_sta;

	spin_lock_init(&rs_sta->lock);
	timer_setup(&rs_sta->rate_scale_flush, il3945_bg_rate_scale_flush, 0);
	D_RATE("leave\n");

	return rs_sta;
}

static void
il3945_rs_free_sta(void *il_priv, struct ieee80211_sta *sta, void *il_sta)
{
	struct il3945_rs_sta *rs_sta = il_sta;

	/*
	 * Be careful not to use any members of il3945_rs_sta (like trying
	 * to use il_priv to print out debugging) since it may not be fully
	 * initialized at this point.
	 */
	del_timer_sync(&rs_sta->rate_scale_flush);
}

/*
 * il3945_rs_tx_status - Update rate control values based on Tx results
 *
 * NOTE: Uses il_priv->retry_rate for the # of retries attempted by
 * the hardware for each rate.
 */
static void
il3945_rs_tx_status(void *il_rate, struct ieee80211_supported_band *sband,
		    struct ieee80211_sta *sta, void *il_sta,
		    struct sk_buff *skb)
{
	s8 retries = 0, current_count;
	int scale_rate_idx, first_idx, last_idx;
	unsigned long flags;
	struct il_priv *il = (struct il_priv *)il_rate;
	struct il3945_rs_sta *rs_sta = il_sta;
	struct ieee80211_tx_info *info = IEEE80211_SKB_CB(skb);

	D_RATE("enter\n");

	retries = info->status.rates[0].count;
	/* Sanity Check for retries */
	if (retries > RATE_RETRY_TH)
		retries = RATE_RETRY_TH;

	first_idx = sband->bitrates[info->status.rates[0].idx].hw_value;
	if (first_idx < 0 || first_idx >= RATE_COUNT_3945) {
		D_RATE("leave: Rate out of bounds: %d\n", first_idx);
		return;
	}

	if (!il_sta) {
		D_RATE("leave: No STA il data to update!\n");
		return;
	}

	/* Treat uninitialized rate scaling data same as non-existing. */
	if (!rs_sta->il) {
		D_RATE("leave: STA il data uninitialized!\n");
		return;
	}

	rs_sta->tx_packets++;

	scale_rate_idx = first_idx;
	last_idx = first_idx;

	/*
	 * Update the win for each rate.  We determine which rates
	 * were Tx'd based on the total number of retries vs. the number
	 * of retries configured for each rate -- currently set to the
	 * il value 'retry_rate' vs. rate specific
	 *
	 * On exit from this while loop last_idx indicates the rate
	 * at which the frame was finally transmitted (or failed if no
	 * ACK)
	 */
	while (retries > 1) {
		if ((retries - 1) < il->retry_rate) {
			current_count = (retries - 1);
			last_idx = scale_rate_idx;
		} else {
			current_count = il->retry_rate;
			last_idx = il3945_rs_next_rate(il, scale_rate_idx);
		}

		/* Update this rate accounting for as many retries
		 * as was used for it (per current_count) */
		il3945_collect_tx_data(rs_sta, &rs_sta->win[scale_rate_idx], 0,
				       current_count, scale_rate_idx);
		D_RATE("Update rate %d for %d retries.\n", scale_rate_idx,
		       current_count);

		retries -= current_count;

		scale_rate_idx = last_idx;
	}

	/* Update the last idx win with success/failure based on ACK */
	D_RATE("Update rate %d with %s.\n", last_idx,
	       (info->flags & IEEE80211_TX_STAT_ACK) ? "success" : "failure");
	il3945_collect_tx_data(rs_sta, &rs_sta->win[last_idx],
			       info->flags & IEEE80211_TX_STAT_ACK, 1,
			       last_idx);

	/* We updated the rate scale win -- if its been more than
	 * flush_time since the last run, schedule the flush
	 * again */
	spin_lock_irqsave(&rs_sta->lock, flags);

	if (!rs_sta->flush_pending &&
	    time_after(jiffies, rs_sta->last_flush + rs_sta->flush_time)) {

		rs_sta->last_partial_flush = jiffies;
		rs_sta->flush_pending = 1;
		mod_timer(&rs_sta->rate_scale_flush,
			  jiffies + rs_sta->flush_time);
	}

	spin_unlock_irqrestore(&rs_sta->lock, flags);

	D_RATE("leave\n");
}

static u16
il3945_get_adjacent_rate(struct il3945_rs_sta *rs_sta, u8 idx, u16 rate_mask,
			 enum nl80211_band band)
{
	u8 high = RATE_INVALID;
	u8 low = RATE_INVALID;
	struct il_priv *il __maybe_unused = rs_sta->il;

	/* 802.11A walks to the next literal adjacent rate in
	 * the rate table */
	if (unlikely(band == NL80211_BAND_5GHZ)) {
		int i;
		u32 mask;

		/* Find the previous rate that is in the rate mask */
		i = idx - 1;
		for (mask = (1 << i); i >= 0; i--, mask >>= 1) {
			if (rate_mask & mask) {
				low = i;
				break;
			}
		}

		/* Find the next rate that is in the rate mask */
		i = idx + 1;
		for (mask = (1 << i); i < RATE_COUNT_3945; i++, mask <<= 1) {
			if (rate_mask & mask) {
				high = i;
				break;
			}
		}

		return (high << 8) | low;
	}

	low = idx;
	while (low != RATE_INVALID) {
		if (rs_sta->tgg)
			low = il3945_rates[low].prev_rs_tgg;
		else
			low = il3945_rates[low].prev_rs;
		if (low == RATE_INVALID)
			break;
		if (rate_mask & (1 << low))
			break;
		D_RATE("Skipping masked lower rate: %d\n", low);
	}

	high = idx;
	while (high != RATE_INVALID) {
		if (rs_sta->tgg)
			high = il3945_rates[high].next_rs_tgg;
		else
			high = il3945_rates[high].next_rs;
		if (high == RATE_INVALID)
			break;
		if (rate_mask & (1 << high))
			break;
		D_RATE("Skipping masked higher rate: %d\n", high);
	}

	return (high << 8) | low;
}

/*
 * il3945_rs_get_rate - find the rate for the requested packet
 *
 * Returns the ieee80211_rate structure allocated by the driver.
 *
 * The rate control algorithm has no internal mapping between hw_mode's
 * rate ordering and the rate ordering used by the rate control algorithm.
 *
 * The rate control algorithm uses a single table of rates that goes across
 * the entire A/B/G spectrum vs. being limited to just one particular
 * hw_mode.
 *
 * As such, we can't convert the idx obtained below into the hw_mode's
 * rate table and must reference the driver allocated rate table
 *
 */
static void
il3945_rs_get_rate(void *il_r, struct ieee80211_sta *sta, void *il_sta,
		   struct ieee80211_tx_rate_control *txrc)
{
	struct ieee80211_supported_band *sband = txrc->sband;
	struct sk_buff *skb = txrc->skb;
	u8 low = RATE_INVALID;
	u8 high = RATE_INVALID;
	u16 high_low;
	int idx;
	struct il3945_rs_sta *rs_sta = il_sta;
	struct il3945_rate_scale_data *win = NULL;
	int current_tpt = IL_INVALID_VALUE;
	int low_tpt = IL_INVALID_VALUE;
	int high_tpt = IL_INVALID_VALUE;
	u32 fail_count;
	s8 scale_action = 0;
	unsigned long flags;
	u16 rate_mask;
	s8 max_rate_idx = -1;
	struct il_priv *il __maybe_unused = (struct il_priv *)il_r;
	struct ieee80211_tx_info *info = IEEE80211_SKB_CB(skb);

	D_RATE("enter\n");

	/* Treat uninitialized rate scaling data same as non-existing. */
	if (rs_sta && !rs_sta->il) {
		D_RATE("Rate scaling information not initialized yet.\n");
		il_sta = NULL;
	}

	rate_mask = sta->supp_rates[sband->band];

	/* get user max rate if set */
<<<<<<< HEAD
	max_rate_idx = txrc->max_rate_idx;
=======
	max_rate_idx = fls(txrc->rate_idx_mask) - 1;
>>>>>>> 24b8d41d
	if (sband->band == NL80211_BAND_5GHZ && max_rate_idx != -1)
		max_rate_idx += IL_FIRST_OFDM_RATE;
	if (max_rate_idx < 0 || max_rate_idx >= RATE_COUNT)
		max_rate_idx = -1;

	idx = min(rs_sta->last_txrate_idx & 0xffff, RATE_COUNT_3945 - 1);

	if (sband->band == NL80211_BAND_5GHZ)
		rate_mask = rate_mask << IL_FIRST_OFDM_RATE;

	spin_lock_irqsave(&rs_sta->lock, flags);

	/* for recent assoc, choose best rate regarding
	 * to rssi value
	 */
	if (rs_sta->start_rate != RATE_INVALID) {
		if (rs_sta->start_rate < idx &&
		    (rate_mask & (1 << rs_sta->start_rate)))
			idx = rs_sta->start_rate;
		rs_sta->start_rate = RATE_INVALID;
	}

	/* force user max rate if set by user */
	if (max_rate_idx != -1 && max_rate_idx < idx) {
		if (rate_mask & (1 << max_rate_idx))
			idx = max_rate_idx;
	}

	win = &(rs_sta->win[idx]);

	fail_count = win->counter - win->success_counter;

	if (fail_count < RATE_MIN_FAILURE_TH &&
	    win->success_counter < RATE_MIN_SUCCESS_TH) {
		spin_unlock_irqrestore(&rs_sta->lock, flags);

		D_RATE("Invalid average_tpt on rate %d: "
		       "counter: %d, success_counter: %d, "
		       "expected_tpt is %sNULL\n", idx, win->counter,
		       win->success_counter,
		       rs_sta->expected_tpt ? "not " : "");

		/* Can't calculate this yet; not enough history */
		win->average_tpt = IL_INVALID_VALUE;
		goto out;

	}

	current_tpt = win->average_tpt;

	high_low =
	    il3945_get_adjacent_rate(rs_sta, idx, rate_mask, sband->band);
	low = high_low & 0xff;
	high = (high_low >> 8) & 0xff;

	/* If user set max rate, dont allow higher than user constrain */
	if (max_rate_idx != -1 && max_rate_idx < high)
		high = RATE_INVALID;

	/* Collect Measured throughputs of adjacent rates */
	if (low != RATE_INVALID)
		low_tpt = rs_sta->win[low].average_tpt;

	if (high != RATE_INVALID)
		high_tpt = rs_sta->win[high].average_tpt;

	spin_unlock_irqrestore(&rs_sta->lock, flags);

	scale_action = 0;

	/* Low success ratio , need to drop the rate */
	if (win->success_ratio < RATE_DECREASE_TH || !current_tpt) {
		D_RATE("decrease rate because of low success_ratio\n");
		scale_action = -1;
		/* No throughput measured yet for adjacent rates,
		 * try increase */
	} else if (low_tpt == IL_INVALID_VALUE && high_tpt == IL_INVALID_VALUE) {

		if (high != RATE_INVALID &&
		    win->success_ratio >= RATE_INCREASE_TH)
			scale_action = 1;
		else if (low != RATE_INVALID)
			scale_action = 0;

		/* Both adjacent throughputs are measured, but neither one has
		 * better throughput; we're using the best rate, don't change
		 * it! */
	} else if (low_tpt != IL_INVALID_VALUE && high_tpt != IL_INVALID_VALUE
		   && low_tpt < current_tpt && high_tpt < current_tpt) {

		D_RATE("No action -- low [%d] & high [%d] < "
		       "current_tpt [%d]\n", low_tpt, high_tpt, current_tpt);
		scale_action = 0;

		/* At least one of the rates has better throughput */
	} else {
		if (high_tpt != IL_INVALID_VALUE) {

			/* High rate has better throughput, Increase
			 * rate */
			if (high_tpt > current_tpt &&
			    win->success_ratio >= RATE_INCREASE_TH)
				scale_action = 1;
			else {
				D_RATE("decrease rate because of high tpt\n");
				scale_action = 0;
			}
		} else if (low_tpt != IL_INVALID_VALUE) {
			if (low_tpt > current_tpt) {
				D_RATE("decrease rate because of low tpt\n");
				scale_action = -1;
			} else if (win->success_ratio >= RATE_INCREASE_TH) {
				/* Lower rate has better
				 * throughput,decrease rate */
				scale_action = 1;
			}
		}
	}

	/* Sanity check; asked for decrease, but success rate or throughput
	 * has been good at old rate.  Don't change it. */
	if (scale_action == -1 && low != RATE_INVALID &&
	    (win->success_ratio > RATE_HIGH_TH ||
	     current_tpt > 100 * rs_sta->expected_tpt[low]))
		scale_action = 0;

	switch (scale_action) {
	case -1:
		/* Decrease rate */
		if (low != RATE_INVALID)
			idx = low;
		break;
	case 1:
		/* Increase rate */
		if (high != RATE_INVALID)
			idx = high;

		break;
	case 0:
	default:
		/* No change */
		break;
	}

	D_RATE("Selected %d (action %d) - low %d high %d\n", idx, scale_action,
	       low, high);

out:

	if (sband->band == NL80211_BAND_5GHZ) {
		if (WARN_ON_ONCE(idx < IL_FIRST_OFDM_RATE))
			idx = IL_FIRST_OFDM_RATE;
		rs_sta->last_txrate_idx = idx;
		info->control.rates[0].idx = idx - IL_FIRST_OFDM_RATE;
	} else {
		rs_sta->last_txrate_idx = idx;
		info->control.rates[0].idx = rs_sta->last_txrate_idx;
	}
	info->control.rates[0].count = 1;

	D_RATE("leave: %d\n", idx);
}

#ifdef CONFIG_MAC80211_DEBUGFS

static ssize_t
il3945_sta_dbgfs_stats_table_read(struct file *file, char __user *user_buf,
				  size_t count, loff_t *ppos)
{
	char *buff;
	int desc = 0;
	int j;
	ssize_t ret;
	struct il3945_rs_sta *lq_sta = file->private_data;

	buff = kmalloc(1024, GFP_KERNEL);
	if (!buff)
		return -ENOMEM;

	desc +=
	    sprintf(buff + desc,
		    "tx packets=%d last rate idx=%d\n"
		    "rate=0x%X flush time %d\n", lq_sta->tx_packets,
		    lq_sta->last_txrate_idx, lq_sta->start_rate,
		    jiffies_to_msecs(lq_sta->flush_time));
	for (j = 0; j < RATE_COUNT_3945; j++) {
		desc +=
		    sprintf(buff + desc, "counter=%d success=%d %%=%d\n",
			    lq_sta->win[j].counter,
			    lq_sta->win[j].success_counter,
			    lq_sta->win[j].success_ratio);
	}
	ret = simple_read_from_buffer(user_buf, count, ppos, buff, desc);
	kfree(buff);
	return ret;
}

static const struct file_operations rs_sta_dbgfs_stats_table_ops = {
	.read = il3945_sta_dbgfs_stats_table_read,
	.open = simple_open,
	.llseek = default_llseek,
};

static void
il3945_add_debugfs(void *il, void *il_sta, struct dentry *dir)
{
	struct il3945_rs_sta *lq_sta = il_sta;

	debugfs_create_file("rate_stats_table", 0600, dir, lq_sta,
			    &rs_sta_dbgfs_stats_table_ops);
}
#endif

/*
 * Initialization of rate scaling information is done by driver after
 * the station is added. Since mac80211 calls this function before a
 * station is added we ignore it.
 */
static void
il3945_rs_rate_init_stub(void *il_r, struct ieee80211_supported_band *sband,
			 struct cfg80211_chan_def *chandef,
			 struct ieee80211_sta *sta, void *il_sta)
{
}

static const struct rate_control_ops rs_ops = {
	.name = RS_NAME,
	.tx_status = il3945_rs_tx_status,
	.get_rate = il3945_rs_get_rate,
	.rate_init = il3945_rs_rate_init_stub,
	.alloc = il3945_rs_alloc,
	.free = il3945_rs_free,
	.alloc_sta = il3945_rs_alloc_sta,
	.free_sta = il3945_rs_free_sta,
#ifdef CONFIG_MAC80211_DEBUGFS
	.add_sta_debugfs = il3945_add_debugfs,
#endif

};

void
il3945_rate_scale_init(struct ieee80211_hw *hw, s32 sta_id)
{
	struct il_priv *il = hw->priv;
	s32 rssi = 0;
	unsigned long flags;
	struct il3945_rs_sta *rs_sta;
	struct ieee80211_sta *sta;
	struct il3945_sta_priv *psta;

	D_RATE("enter\n");

	rcu_read_lock();

	sta = ieee80211_find_sta(il->vif, il->stations[sta_id].sta.sta.addr);
	if (!sta) {
		D_RATE("Unable to find station to initialize rate scaling.\n");
		rcu_read_unlock();
		return;
	}

	psta = (void *)sta->drv_priv;
	rs_sta = &psta->rs_sta;

	spin_lock_irqsave(&rs_sta->lock, flags);

	rs_sta->tgg = 0;
	switch (il->band) {
	case NL80211_BAND_2GHZ:
		/* TODO: this always does G, not a regression */
		if (il->active.flags & RXON_FLG_TGG_PROTECT_MSK) {
			rs_sta->tgg = 1;
			rs_sta->expected_tpt = il3945_expected_tpt_g_prot;
		} else
			rs_sta->expected_tpt = il3945_expected_tpt_g;
		break;
	case NL80211_BAND_5GHZ:
		rs_sta->expected_tpt = il3945_expected_tpt_a;
		break;
	default:
		BUG();
		break;
	}

	spin_unlock_irqrestore(&rs_sta->lock, flags);

	rssi = il->_3945.last_rx_rssi;
	if (rssi == 0)
		rssi = IL_MIN_RSSI_VAL;

	D_RATE("Network RSSI: %d\n", rssi);

	rs_sta->start_rate = il3945_get_rate_idx_by_rssi(rssi, il->band);

	D_RATE("leave: rssi %d assign rate idx: " "%d (plcp 0x%x)\n", rssi,
	       rs_sta->start_rate, il3945_rates[rs_sta->start_rate].plcp);
	rcu_read_unlock();
}

int
il3945_rate_control_register(void)
{
	return ieee80211_rate_control_register(&rs_ops);
}

void
il3945_rate_control_unregister(void)
{
	ieee80211_rate_control_unregister(&rs_ops);
}<|MERGE_RESOLUTION|>--- conflicted
+++ resolved
@@ -634,11 +634,7 @@
 	rate_mask = sta->supp_rates[sband->band];
 
 	/* get user max rate if set */
-<<<<<<< HEAD
-	max_rate_idx = txrc->max_rate_idx;
-=======
 	max_rate_idx = fls(txrc->rate_idx_mask) - 1;
->>>>>>> 24b8d41d
 	if (sband->band == NL80211_BAND_5GHZ && max_rate_idx != -1)
 		max_rate_idx += IL_FIRST_OFDM_RATE;
 	if (max_rate_idx < 0 || max_rate_idx >= RATE_COUNT)
