/******************************************************************************
 *
 * This file is provided under a dual BSD/GPLv2 license.  When using or
 * redistributing this file, you may do so under either license.
 *
 * GPL LICENSE SUMMARY
 *
 * Copyright(c) 2013 - 2015 Intel Mobile Communications GmbH
 * Copyright(c) 2016 - 2017 Intel Deutschland GmbH
 * Copyright(c) 2007 - 2015, 2018 - 2020 Intel Corporation
 *
 * This program is free software; you can redistribute it and/or modify
 * it under the terms of version 2 of the GNU General Public License as
 * published by the Free Software Foundation.
 *
 * This program is distributed in the hope that it will be useful, but
 * WITHOUT ANY WARRANTY; without even the implied warranty of
 * MERCHANTABILITY or FITNESS FOR A PARTICULAR PURPOSE.  See the GNU
 * General Public License for more details.
 *
 * The full GNU General Public License is included in this distribution
 * in the file called COPYING.
 *
 * Contact Information:
 *  Intel Linux Wireless <linuxwifi@intel.com>
 * Intel Corporation, 5200 N.E. Elam Young Parkway, Hillsboro, OR 97124-6497
 *
 * BSD LICENSE
 *
 * Copyright(c) 2013 - 2015 Intel Mobile Communications GmbH
 * Copyright(c) 2016 - 2017 Intel Deutschland GmbH
 * Copyright(c) 2007 - 2015, 2018 - 2020 Intel Corporation
 * All rights reserved.
 *
 * Redistribution and use in source and binary forms, with or without
 * modification, are permitted provided that the following conditions
 * are met:
 *
 *  * Redistributions of source code must retain the above copyright
 *    notice, this list of conditions and the following disclaimer.
 *  * Redistributions in binary form must reproduce the above copyright
 *    notice, this list of conditions and the following disclaimer in
 *    the documentation and/or other materials provided with the
 *    distribution.
 *  * Neither the name Intel Corporation nor the names of its
 *    contributors may be used to endorse or promote products derived
 *    from this software without specific prior written permission.
 *
 * THIS SOFTWARE IS PROVIDED BY THE COPYRIGHT HOLDERS AND CONTRIBUTORS
 * "AS IS" AND ANY EXPRESS OR IMPLIED WARRANTIES, INCLUDING, BUT NOT
 * LIMITED TO, THE IMPLIED WARRANTIES OF MERCHANTABILITY AND FITNESS FOR
 * A PARTICULAR PURPOSE ARE DISCLAIMED. IN NO EVENT SHALL THE COPYRIGHT
 * OWNER OR CONTRIBUTORS BE LIABLE FOR ANY DIRECT, INDIRECT, INCIDENTAL,
 * SPECIAL, EXEMPLARY, OR CONSEQUENTIAL DAMAGES (INCLUDING, BUT NOT
 * LIMITED TO, PROCUREMENT OF SUBSTITUTE GOODS OR SERVICES; LOSS OF USE,
 * DATA, OR PROFITS; OR BUSINESS INTERRUPTION) HOWEVER CAUSED AND ON ANY
 * THEORY OF LIABILITY, WHETHER IN CONTRACT, STRICT LIABILITY, OR TORT
 * (INCLUDING NEGLIGENCE OR OTHERWISE) ARISING IN ANY WAY OUT OF THE USE
 * OF THIS SOFTWARE, EVEN IF ADVISED OF THE POSSIBILITY OF SUCH DAMAGE.
 *
 *****************************************************************************/
#include <linux/pci.h>
#include <linux/interrupt.h>
#include <linux/debugfs.h>
#include <linux/sched.h>
#include <linux/bitops.h>
#include <linux/gfp.h>
#include <linux/vmalloc.h>
#include <linux/module.h>
#include <linux/wait.h>
#include <linux/seq_file.h>

#include "iwl-drv.h"
#include "iwl-trans.h"
#include "iwl-csr.h"
#include "iwl-prph.h"
#include "iwl-scd.h"
#include "iwl-agn-hw.h"
#include "fw/error-dump.h"
#include "fw/dbg.h"
#include "fw/api/tx.h"
#include "internal.h"
#include "iwl-fh.h"
#include "iwl-context-info-gen3.h"

/* extended range in FW SRAM */
#define IWL_FW_MEM_EXTENDED_START	0x40000
#define IWL_FW_MEM_EXTENDED_END		0x57FFF

void iwl_trans_pcie_dump_regs(struct iwl_trans *trans)
{
#define PCI_DUMP_SIZE		352
#define PCI_MEM_DUMP_SIZE	64
#define PCI_PARENT_DUMP_SIZE	524
#define PREFIX_LEN		32
	struct iwl_trans_pcie *trans_pcie = IWL_TRANS_GET_PCIE_TRANS(trans);
	struct pci_dev *pdev = trans_pcie->pci_dev;
	u32 i, pos, alloc_size, *ptr, *buf;
	char *prefix;

	if (trans_pcie->pcie_dbg_dumped_once)
		return;

	/* Should be a multiple of 4 */
	BUILD_BUG_ON(PCI_DUMP_SIZE > 4096 || PCI_DUMP_SIZE & 0x3);
	BUILD_BUG_ON(PCI_MEM_DUMP_SIZE > 4096 || PCI_MEM_DUMP_SIZE & 0x3);
	BUILD_BUG_ON(PCI_PARENT_DUMP_SIZE > 4096 || PCI_PARENT_DUMP_SIZE & 0x3);

	/* Alloc a max size buffer */
	alloc_size = PCI_ERR_ROOT_ERR_SRC +  4 + PREFIX_LEN;
	alloc_size = max_t(u32, alloc_size, PCI_DUMP_SIZE + PREFIX_LEN);
	alloc_size = max_t(u32, alloc_size, PCI_MEM_DUMP_SIZE + PREFIX_LEN);
	alloc_size = max_t(u32, alloc_size, PCI_PARENT_DUMP_SIZE + PREFIX_LEN);

	buf = kmalloc(alloc_size, GFP_ATOMIC);
	if (!buf)
		return;
	prefix = (char *)buf + alloc_size - PREFIX_LEN;

	IWL_ERR(trans, "iwlwifi transaction failed, dumping registers\n");

	/* Print wifi device registers */
	sprintf(prefix, "iwlwifi %s: ", pci_name(pdev));
	IWL_ERR(trans, "iwlwifi device config registers:\n");
	for (i = 0, ptr = buf; i < PCI_DUMP_SIZE; i += 4, ptr++)
		if (pci_read_config_dword(pdev, i, ptr))
			goto err_read;
	print_hex_dump(KERN_ERR, prefix, DUMP_PREFIX_OFFSET, 32, 4, buf, i, 0);

	IWL_ERR(trans, "iwlwifi device memory mapped registers:\n");
	for (i = 0, ptr = buf; i < PCI_MEM_DUMP_SIZE; i += 4, ptr++)
		*ptr = iwl_read32(trans, i);
	print_hex_dump(KERN_ERR, prefix, DUMP_PREFIX_OFFSET, 32, 4, buf, i, 0);

	pos = pci_find_ext_capability(pdev, PCI_EXT_CAP_ID_ERR);
	if (pos) {
		IWL_ERR(trans, "iwlwifi device AER capability structure:\n");
		for (i = 0, ptr = buf; i < PCI_ERR_ROOT_COMMAND; i += 4, ptr++)
			if (pci_read_config_dword(pdev, pos + i, ptr))
				goto err_read;
		print_hex_dump(KERN_ERR, prefix, DUMP_PREFIX_OFFSET,
			       32, 4, buf, i, 0);
	}

	/* Print parent device registers next */
	if (!pdev->bus->self)
		goto out;

	pdev = pdev->bus->self;
	sprintf(prefix, "iwlwifi %s: ", pci_name(pdev));

	IWL_ERR(trans, "iwlwifi parent port (%s) config registers:\n",
		pci_name(pdev));
	for (i = 0, ptr = buf; i < PCI_PARENT_DUMP_SIZE; i += 4, ptr++)
		if (pci_read_config_dword(pdev, i, ptr))
			goto err_read;
	print_hex_dump(KERN_ERR, prefix, DUMP_PREFIX_OFFSET, 32, 4, buf, i, 0);

	/* Print root port AER registers */
	pos = 0;
	pdev = pcie_find_root_port(pdev);
	if (pdev)
		pos = pci_find_ext_capability(pdev, PCI_EXT_CAP_ID_ERR);
	if (pos) {
		IWL_ERR(trans, "iwlwifi root port (%s) AER cap structure:\n",
			pci_name(pdev));
		sprintf(prefix, "iwlwifi %s: ", pci_name(pdev));
		for (i = 0, ptr = buf; i <= PCI_ERR_ROOT_ERR_SRC; i += 4, ptr++)
			if (pci_read_config_dword(pdev, pos + i, ptr))
				goto err_read;
		print_hex_dump(KERN_ERR, prefix, DUMP_PREFIX_OFFSET, 32,
			       4, buf, i, 0);
	}
	goto out;

err_read:
	print_hex_dump(KERN_ERR, prefix, DUMP_PREFIX_OFFSET, 32, 4, buf, i, 0);
	IWL_ERR(trans, "Read failed at 0x%X\n", i);
out:
	trans_pcie->pcie_dbg_dumped_once = 1;
	kfree(buf);
}

static void iwl_trans_pcie_sw_reset(struct iwl_trans *trans)
{
	/* Reset entire device - do controller reset (results in SHRD_HW_RST) */
	iwl_set_bit(trans, CSR_RESET, CSR_RESET_REG_FLAG_SW_RESET);
	usleep_range(5000, 6000);
}

static void iwl_pcie_free_fw_monitor(struct iwl_trans *trans)
{
	struct iwl_dram_data *fw_mon = &trans->dbg.fw_mon;

	if (!fw_mon->size)
		return;

	dma_free_coherent(trans->dev, fw_mon->size, fw_mon->block,
			  fw_mon->physical);

	fw_mon->block = NULL;
	fw_mon->physical = 0;
	fw_mon->size = 0;
}

static void iwl_pcie_alloc_fw_monitor_block(struct iwl_trans *trans,
					    u8 max_power, u8 min_power)
{
	struct iwl_dram_data *fw_mon = &trans->dbg.fw_mon;
	void *block = NULL;
	dma_addr_t physical = 0;
	u32 size = 0;
	u8 power;

	if (fw_mon->size)
		return;

	for (power = max_power; power >= min_power; power--) {
		size = BIT(power);
		block = dma_alloc_coherent(trans->dev, size, &physical,
					   GFP_KERNEL | __GFP_NOWARN);
		if (!block)
			continue;

		IWL_INFO(trans,
			 "Allocated 0x%08x bytes for firmware monitor.\n",
			 size);
		break;
	}

	if (WARN_ON_ONCE(!block))
		return;

	if (power != max_power)
		IWL_ERR(trans,
			"Sorry - debug buffer is only %luK while you requested %luK\n",
			(unsigned long)BIT(power - 10),
			(unsigned long)BIT(max_power - 10));

	fw_mon->block = block;
	fw_mon->physical = physical;
	fw_mon->size = size;
}

void iwl_pcie_alloc_fw_monitor(struct iwl_trans *trans, u8 max_power)
{
	if (!max_power) {
		/* default max_power is maximum */
		max_power = 26;
	} else {
		max_power += 11;
	}

	if (WARN(max_power > 26,
		 "External buffer size for monitor is too big %d, check the FW TLV\n",
		 max_power))
		return;

	if (trans->dbg.fw_mon.size)
		return;

	iwl_pcie_alloc_fw_monitor_block(trans, max_power, 11);
}

static u32 iwl_trans_pcie_read_shr(struct iwl_trans *trans, u32 reg)
{
	iwl_write32(trans, HEEP_CTRL_WRD_PCIEX_CTRL_REG,
		    ((reg & 0x0000ffff) | (2 << 28)));
	return iwl_read32(trans, HEEP_CTRL_WRD_PCIEX_DATA_REG);
}

static void iwl_trans_pcie_write_shr(struct iwl_trans *trans, u32 reg, u32 val)
{
	iwl_write32(trans, HEEP_CTRL_WRD_PCIEX_DATA_REG, val);
	iwl_write32(trans, HEEP_CTRL_WRD_PCIEX_CTRL_REG,
		    ((reg & 0x0000ffff) | (3 << 28)));
}

static void iwl_pcie_set_pwr(struct iwl_trans *trans, bool vaux)
{
	if (trans->cfg->apmg_not_supported)
		return;

	if (vaux && pci_pme_capable(to_pci_dev(trans->dev), PCI_D3cold))
		iwl_set_bits_mask_prph(trans, APMG_PS_CTRL_REG,
				       APMG_PS_CTRL_VAL_PWR_SRC_VAUX,
				       ~APMG_PS_CTRL_MSK_PWR_SRC);
	else
		iwl_set_bits_mask_prph(trans, APMG_PS_CTRL_REG,
				       APMG_PS_CTRL_VAL_PWR_SRC_VMAIN,
				       ~APMG_PS_CTRL_MSK_PWR_SRC);
}

/* PCI registers */
#define PCI_CFG_RETRY_TIMEOUT	0x041

void iwl_pcie_apm_config(struct iwl_trans *trans)
{
	struct iwl_trans_pcie *trans_pcie = IWL_TRANS_GET_PCIE_TRANS(trans);
	u16 lctl;
	u16 cap;

	/*
	 * L0S states have been found to be unstable with our devices
	 * and in newer hardware they are not officially supported at
	 * all, so we must always set the L0S_DISABLED bit.
	 */
	iwl_set_bit(trans, CSR_GIO_REG, CSR_GIO_REG_VAL_L0S_DISABLED);

	pcie_capability_read_word(trans_pcie->pci_dev, PCI_EXP_LNKCTL, &lctl);
	trans->pm_support = !(lctl & PCI_EXP_LNKCTL_ASPM_L0S);

	pcie_capability_read_word(trans_pcie->pci_dev, PCI_EXP_DEVCTL2, &cap);
	trans->ltr_enabled = cap & PCI_EXP_DEVCTL2_LTR_EN;
	IWL_DEBUG_POWER(trans, "L1 %sabled - LTR %sabled\n",
			(lctl & PCI_EXP_LNKCTL_ASPM_L1) ? "En" : "Dis",
			trans->ltr_enabled ? "En" : "Dis");
}

/*
 * Start up NIC's basic functionality after it has been reset
 * (e.g. after platform boot, or shutdown via iwl_pcie_apm_stop())
 * NOTE:  This does not load uCode nor start the embedded processor
 */
static int iwl_pcie_apm_init(struct iwl_trans *trans)
{
	int ret;

	IWL_DEBUG_INFO(trans, "Init card's basic functions\n");

	/*
	 * Use "set_bit" below rather than "write", to preserve any hardware
	 * bits already set by default after reset.
	 */

	/* Disable L0S exit timer (platform NMI Work/Around) */
	if (trans->trans_cfg->device_family < IWL_DEVICE_FAMILY_8000)
		iwl_set_bit(trans, CSR_GIO_CHICKEN_BITS,
			    CSR_GIO_CHICKEN_BITS_REG_BIT_DIS_L0S_EXIT_TIMER);

	/*
	 * Disable L0s without affecting L1;
	 *  don't wait for ICH L0s (ICH bug W/A)
	 */
	iwl_set_bit(trans, CSR_GIO_CHICKEN_BITS,
		    CSR_GIO_CHICKEN_BITS_REG_BIT_L1A_NO_L0S_RX);

	/* Set FH wait threshold to maximum (HW error during stress W/A) */
	iwl_set_bit(trans, CSR_DBG_HPET_MEM_REG, CSR_DBG_HPET_MEM_REG_VAL);

	/*
	 * Enable HAP INTA (interrupt from management bus) to
	 * wake device's PCI Express link L1a -> L0s
	 */
	iwl_set_bit(trans, CSR_HW_IF_CONFIG_REG,
		    CSR_HW_IF_CONFIG_REG_BIT_HAP_WAKE_L1A);

	iwl_pcie_apm_config(trans);

	/* Configure analog phase-lock-loop before activating to D0A */
<<<<<<< HEAD
	if (trans->cfg->base_params->pll_cfg)
=======
	if (trans->trans_cfg->base_params->pll_cfg)
>>>>>>> 24b8d41d
		iwl_set_bit(trans, CSR_ANA_PLL_CFG, CSR50_ANA_PLL_CFG_VAL);

	ret = iwl_finish_nic_init(trans, trans->trans_cfg);
	if (ret)
		return ret;

	if (trans->cfg->host_interrupt_operation_mode) {
		/*
		 * This is a bit of an abuse - This is needed for 7260 / 3160
		 * only check host_interrupt_operation_mode even if this is
		 * not related to host_interrupt_operation_mode.
		 *
		 * Enable the oscillator to count wake up time for L1 exit. This
		 * consumes slightly more power (100uA) - but allows to be sure
		 * that we wake up from L1 on time.
		 *
		 * This looks weird: read twice the same register, discard the
		 * value, set a bit, and yet again, read that same register
		 * just to discard the value. But that's the way the hardware
		 * seems to like it.
		 */
		iwl_read_prph(trans, OSC_CLK);
		iwl_read_prph(trans, OSC_CLK);
		iwl_set_bits_prph(trans, OSC_CLK, OSC_CLK_FORCE_CONTROL);
		iwl_read_prph(trans, OSC_CLK);
		iwl_read_prph(trans, OSC_CLK);
	}

	/*
	 * Enable DMA clock and wait for it to stabilize.
	 *
	 * Write to "CLK_EN_REG"; "1" bits enable clocks, while "0"
	 * bits do not disable clocks.  This preserves any hardware
	 * bits already set by default in "CLK_CTRL_REG" after reset.
	 */
	if (!trans->cfg->apmg_not_supported) {
		iwl_write_prph(trans, APMG_CLK_EN_REG,
			       APMG_CLK_VAL_DMA_CLK_RQT);
		udelay(20);

		/* Disable L1-Active */
		iwl_set_bits_prph(trans, APMG_PCIDEV_STT_REG,
				  APMG_PCIDEV_STT_VAL_L1_ACT_DIS);

		/* Clear the interrupt in APMG if the NIC is in RFKILL */
		iwl_write_prph(trans, APMG_RTC_INT_STT_REG,
			       APMG_RTC_INT_STT_RFKILL);
	}

	set_bit(STATUS_DEVICE_ENABLED, &trans->status);

	return 0;
}

/*
 * Enable LP XTAL to avoid HW bug where device may consume much power if
 * FW is not loaded after device reset. LP XTAL is disabled by default
 * after device HW reset. Do it only if XTAL is fed by internal source.
 * Configure device's "persistence" mode to avoid resetting XTAL again when
 * SHRD_HW_RST occurs in S3.
 */
static void iwl_pcie_apm_lp_xtal_enable(struct iwl_trans *trans)
{
	int ret;
	u32 apmg_gp1_reg;
	u32 apmg_xtal_cfg_reg;
	u32 dl_cfg_reg;

	/* Force XTAL ON */
	__iwl_trans_pcie_set_bit(trans, CSR_GP_CNTRL,
				 CSR_GP_CNTRL_REG_FLAG_XTAL_ON);

<<<<<<< HEAD
	/* Reset entire device - do controller reset (results in SHRD_HW_RST) */
	iwl_set_bit(trans, CSR_RESET, CSR_RESET_REG_FLAG_SW_RESET);
	usleep_range(1000, 2000);

	/*
	 * Set "initialization complete" bit to move adapter from
	 * D0U* --> D0A* (powered-up active) state.
	 */
	iwl_set_bit(trans, CSR_GP_CNTRL, CSR_GP_CNTRL_REG_FLAG_INIT_DONE);
=======
	iwl_trans_pcie_sw_reset(trans);
>>>>>>> 24b8d41d

	ret = iwl_finish_nic_init(trans, trans->trans_cfg);
	if (WARN_ON(ret)) {
		/* Release XTAL ON request */
		__iwl_trans_pcie_clear_bit(trans, CSR_GP_CNTRL,
					   CSR_GP_CNTRL_REG_FLAG_XTAL_ON);
		return;
	}

	/*
	 * Clear "disable persistence" to avoid LP XTAL resetting when
	 * SHRD_HW_RST is applied in S3.
	 */
	iwl_clear_bits_prph(trans, APMG_PCIDEV_STT_REG,
				    APMG_PCIDEV_STT_VAL_PERSIST_DIS);

	/*
	 * Force APMG XTAL to be active to prevent its disabling by HW
	 * caused by APMG idle state.
	 */
	apmg_xtal_cfg_reg = iwl_trans_pcie_read_shr(trans,
						    SHR_APMG_XTAL_CFG_REG);
	iwl_trans_pcie_write_shr(trans, SHR_APMG_XTAL_CFG_REG,
				 apmg_xtal_cfg_reg |
				 SHR_APMG_XTAL_CFG_XTAL_ON_REQ);

<<<<<<< HEAD
	/*
	 * Reset entire device again - do controller reset (results in
	 * SHRD_HW_RST). Turn MAC off before proceeding.
	 */
	iwl_set_bit(trans, CSR_RESET, CSR_RESET_REG_FLAG_SW_RESET);
	usleep_range(1000, 2000);
=======
	iwl_trans_pcie_sw_reset(trans);
>>>>>>> 24b8d41d

	/* Enable LP XTAL by indirect access through CSR */
	apmg_gp1_reg = iwl_trans_pcie_read_shr(trans, SHR_APMG_GP1_REG);
	iwl_trans_pcie_write_shr(trans, SHR_APMG_GP1_REG, apmg_gp1_reg |
				 SHR_APMG_GP1_WF_XTAL_LP_EN |
				 SHR_APMG_GP1_CHICKEN_BIT_SELECT);

	/* Clear delay line clock power up */
	dl_cfg_reg = iwl_trans_pcie_read_shr(trans, SHR_APMG_DL_CFG_REG);
	iwl_trans_pcie_write_shr(trans, SHR_APMG_DL_CFG_REG, dl_cfg_reg &
				 ~SHR_APMG_DL_CFG_DL_CLOCK_POWER_UP);

	/*
	 * Enable persistence mode to avoid LP XTAL resetting when
	 * SHRD_HW_RST is applied in S3.
	 */
	iwl_set_bit(trans, CSR_HW_IF_CONFIG_REG,
		    CSR_HW_IF_CONFIG_REG_PERSIST_MODE);

	/*
	 * Clear "initialization complete" bit to move adapter from
	 * D0A* (powered-up Active) --> D0U* (Uninitialized) state.
	 */
	iwl_clear_bit(trans, CSR_GP_CNTRL, CSR_GP_CNTRL_REG_FLAG_INIT_DONE);

	/* Activates XTAL resources monitor */
	__iwl_trans_pcie_set_bit(trans, CSR_MONITOR_CFG_REG,
				 CSR_MONITOR_XTAL_RESOURCES);

	/* Release XTAL ON request */
	__iwl_trans_pcie_clear_bit(trans, CSR_GP_CNTRL,
				   CSR_GP_CNTRL_REG_FLAG_XTAL_ON);
	udelay(10);

	/* Release APMG XTAL */
	iwl_trans_pcie_write_shr(trans, SHR_APMG_XTAL_CFG_REG,
				 apmg_xtal_cfg_reg &
				 ~SHR_APMG_XTAL_CFG_XTAL_ON_REQ);
}

void iwl_pcie_apm_stop_master(struct iwl_trans *trans)
{
	int ret;

	/* stop device's busmaster DMA activity */
	iwl_set_bit(trans, CSR_RESET, CSR_RESET_REG_FLAG_STOP_MASTER);

	ret = iwl_poll_bit(trans, CSR_RESET,
			   CSR_RESET_REG_FLAG_MASTER_DISABLED,
			   CSR_RESET_REG_FLAG_MASTER_DISABLED, 100);
	if (ret < 0)
		IWL_WARN(trans, "Master Disable Timed Out, 100 usec\n");

	IWL_DEBUG_INFO(trans, "stop master\n");
}

static void iwl_pcie_apm_stop(struct iwl_trans *trans, bool op_mode_leave)
{
	IWL_DEBUG_INFO(trans, "Stop card, put in low power state\n");

	if (op_mode_leave) {
		if (!test_bit(STATUS_DEVICE_ENABLED, &trans->status))
			iwl_pcie_apm_init(trans);

		/* inform ME that we are leaving */
		if (trans->trans_cfg->device_family == IWL_DEVICE_FAMILY_7000)
			iwl_set_bits_prph(trans, APMG_PCIDEV_STT_REG,
					  APMG_PCIDEV_STT_VAL_WAKE_ME);
		else if (trans->trans_cfg->device_family >=
			 IWL_DEVICE_FAMILY_8000) {
			iwl_set_bit(trans, CSR_DBG_LINK_PWR_MGMT_REG,
				    CSR_RESET_LINK_PWR_MGMT_DISABLED);
			iwl_set_bit(trans, CSR_HW_IF_CONFIG_REG,
				    CSR_HW_IF_CONFIG_REG_PREPARE |
				    CSR_HW_IF_CONFIG_REG_ENABLE_PME);
			mdelay(1);
			iwl_clear_bit(trans, CSR_DBG_LINK_PWR_MGMT_REG,
				      CSR_RESET_LINK_PWR_MGMT_DISABLED);
		}
		mdelay(5);
	}

	clear_bit(STATUS_DEVICE_ENABLED, &trans->status);

	/* Stop device's DMA activity */
	iwl_pcie_apm_stop_master(trans);

	if (trans->cfg->lp_xtal_workaround) {
		iwl_pcie_apm_lp_xtal_enable(trans);
		return;
	}

<<<<<<< HEAD
	/* Reset the entire device */
	iwl_set_bit(trans, CSR_RESET, CSR_RESET_REG_FLAG_SW_RESET);
	usleep_range(1000, 2000);
=======
	iwl_trans_pcie_sw_reset(trans);
>>>>>>> 24b8d41d

	/*
	 * Clear "initialization complete" bit to move adapter from
	 * D0A* (powered-up Active) --> D0U* (Uninitialized) state.
	 */
	iwl_clear_bit(trans, CSR_GP_CNTRL, CSR_GP_CNTRL_REG_FLAG_INIT_DONE);
}

static int iwl_pcie_nic_init(struct iwl_trans *trans)
{
	struct iwl_trans_pcie *trans_pcie = IWL_TRANS_GET_PCIE_TRANS(trans);
	int ret;

	/* nic_init */
	spin_lock(&trans_pcie->irq_lock);
	ret = iwl_pcie_apm_init(trans);
	spin_unlock(&trans_pcie->irq_lock);

	if (ret)
		return ret;

	iwl_pcie_set_pwr(trans, false);

	iwl_op_mode_nic_config(trans->op_mode);

	/* Allocate the RX queue, or reset if it is already allocated */
	iwl_pcie_rx_init(trans);

	/* Allocate or reset and init all Tx and Command queues */
	if (iwl_pcie_tx_init(trans))
		return -ENOMEM;

	if (trans->trans_cfg->base_params->shadow_reg_enable) {
		/* enable shadow regs in HW */
		iwl_set_bit(trans, CSR_MAC_SHADOW_REG_CTRL, 0x800FFFFF);
		IWL_DEBUG_INFO(trans, "Enabling shadow registers in device\n");
	}

	return 0;
}

#define HW_READY_TIMEOUT (50)

/* Note: returns poll_bit return value, which is >= 0 if success */
static int iwl_pcie_set_hw_ready(struct iwl_trans *trans)
{
	int ret;

	iwl_set_bit(trans, CSR_HW_IF_CONFIG_REG,
		    CSR_HW_IF_CONFIG_REG_BIT_NIC_READY);

	/* See if we got it */
	ret = iwl_poll_bit(trans, CSR_HW_IF_CONFIG_REG,
			   CSR_HW_IF_CONFIG_REG_BIT_NIC_READY,
			   CSR_HW_IF_CONFIG_REG_BIT_NIC_READY,
			   HW_READY_TIMEOUT);

	if (ret >= 0)
		iwl_set_bit(trans, CSR_MBOX_SET_REG, CSR_MBOX_SET_REG_OS_ALIVE);

	IWL_DEBUG_INFO(trans, "hardware%s ready\n", ret < 0 ? " not" : "");
	return ret;
}

/* Note: returns standard 0/-ERROR code */
int iwl_pcie_prepare_card_hw(struct iwl_trans *trans)
{
	int ret;
	int t = 0;
	int iter;

	IWL_DEBUG_INFO(trans, "iwl_trans_prepare_card_hw enter\n");

	ret = iwl_pcie_set_hw_ready(trans);
	/* If the card is ready, exit 0 */
	if (ret >= 0)
		return 0;

	iwl_set_bit(trans, CSR_DBG_LINK_PWR_MGMT_REG,
		    CSR_RESET_LINK_PWR_MGMT_DISABLED);
	usleep_range(1000, 2000);

	for (iter = 0; iter < 10; iter++) {
		/* If HW is not ready, prepare the conditions to check again */
		iwl_set_bit(trans, CSR_HW_IF_CONFIG_REG,
			    CSR_HW_IF_CONFIG_REG_PREPARE);

		do {
			ret = iwl_pcie_set_hw_ready(trans);
			if (ret >= 0)
				return 0;

			usleep_range(200, 1000);
			t += 200;
		} while (t < 150000);
		msleep(25);
	}

	IWL_ERR(trans, "Couldn't prepare the card\n");

	return ret;
}

/*
 * ucode
 */
static void iwl_pcie_load_firmware_chunk_fh(struct iwl_trans *trans,
					    u32 dst_addr, dma_addr_t phy_addr,
					    u32 byte_cnt)
{
	iwl_write32(trans, FH_TCSR_CHNL_TX_CONFIG_REG(FH_SRVC_CHNL),
		    FH_TCSR_TX_CONFIG_REG_VAL_DMA_CHNL_PAUSE);

	iwl_write32(trans, FH_SRVC_CHNL_SRAM_ADDR_REG(FH_SRVC_CHNL),
		    dst_addr);

	iwl_write32(trans, FH_TFDIB_CTRL0_REG(FH_SRVC_CHNL),
		    phy_addr & FH_MEM_TFDIB_DRAM_ADDR_LSB_MSK);

	iwl_write32(trans, FH_TFDIB_CTRL1_REG(FH_SRVC_CHNL),
		    (iwl_get_dma_hi_addr(phy_addr)
			<< FH_MEM_TFDIB_REG1_ADDR_BITSHIFT) | byte_cnt);

	iwl_write32(trans, FH_TCSR_CHNL_TX_BUF_STS_REG(FH_SRVC_CHNL),
		    BIT(FH_TCSR_CHNL_TX_BUF_STS_REG_POS_TB_NUM) |
		    BIT(FH_TCSR_CHNL_TX_BUF_STS_REG_POS_TB_IDX) |
		    FH_TCSR_CHNL_TX_BUF_STS_REG_VAL_TFDB_VALID);

	iwl_write32(trans, FH_TCSR_CHNL_TX_CONFIG_REG(FH_SRVC_CHNL),
		    FH_TCSR_TX_CONFIG_REG_VAL_DMA_CHNL_ENABLE |
		    FH_TCSR_TX_CONFIG_REG_VAL_DMA_CREDIT_DISABLE |
		    FH_TCSR_TX_CONFIG_REG_VAL_CIRQ_HOST_ENDTFD);
}
<<<<<<< HEAD

static void iwl_pcie_load_firmware_chunk_tfh(struct iwl_trans *trans,
					     u32 dst_addr, dma_addr_t phy_addr,
					     u32 byte_cnt)
{
	/* Stop DMA channel */
	iwl_write32(trans, TFH_SRV_DMA_CHNL0_CTRL, 0);

	/* Configure SRAM address */
	iwl_write32(trans, TFH_SRV_DMA_CHNL0_SRAM_ADDR,
		    dst_addr);

	/* Configure DRAM address - 64 bit */
	iwl_write64(trans, TFH_SRV_DMA_CHNL0_DRAM_ADDR, phy_addr);

	/* Configure byte count to transfer */
	iwl_write32(trans, TFH_SRV_DMA_CHNL0_BC, byte_cnt);

	/* Enable the DRAM2SRAM to start */
	iwl_write32(trans, TFH_SRV_DMA_CHNL0_CTRL, TFH_SRV_DMA_SNOOP |
						   TFH_SRV_DMA_TO_DRIVER |
						   TFH_SRV_DMA_START);
}

static int iwl_pcie_load_firmware_chunk(struct iwl_trans *trans,
					u32 dst_addr, dma_addr_t phy_addr,
					u32 byte_cnt)
{
	struct iwl_trans_pcie *trans_pcie = IWL_TRANS_GET_PCIE_TRANS(trans);
	unsigned long flags;
	int ret;

	trans_pcie->ucode_write_complete = false;

	if (!iwl_trans_grab_nic_access(trans, &flags))
		return -EIO;

	if (trans->cfg->use_tfh)
		iwl_pcie_load_firmware_chunk_tfh(trans, dst_addr, phy_addr,
						 byte_cnt);
	else
		iwl_pcie_load_firmware_chunk_fh(trans, dst_addr, phy_addr,
						byte_cnt);
=======

static int iwl_pcie_load_firmware_chunk(struct iwl_trans *trans,
					u32 dst_addr, dma_addr_t phy_addr,
					u32 byte_cnt)
{
	struct iwl_trans_pcie *trans_pcie = IWL_TRANS_GET_PCIE_TRANS(trans);
	unsigned long flags;
	int ret;

	trans_pcie->ucode_write_complete = false;

	if (!iwl_trans_grab_nic_access(trans, &flags))
		return -EIO;

	iwl_pcie_load_firmware_chunk_fh(trans, dst_addr, phy_addr,
					byte_cnt);
>>>>>>> 24b8d41d
	iwl_trans_release_nic_access(trans, &flags);

	ret = wait_event_timeout(trans_pcie->ucode_write_waitq,
				 trans_pcie->ucode_write_complete, 5 * HZ);
	if (!ret) {
		IWL_ERR(trans, "Failed to load firmware chunk!\n");
		iwl_trans_pcie_dump_regs(trans);
		return -ETIMEDOUT;
	}

	return 0;
}

static int iwl_pcie_load_section(struct iwl_trans *trans, u8 section_num,
			    const struct fw_desc *section)
{
	u8 *v_addr;
	dma_addr_t p_addr;
	u32 offset, chunk_sz = min_t(u32, FH_MEM_TB_MAX_LENGTH, section->len);
	int ret = 0;

	IWL_DEBUG_FW(trans, "[%d] uCode section being loaded...\n",
		     section_num);

	v_addr = dma_alloc_coherent(trans->dev, chunk_sz, &p_addr,
				    GFP_KERNEL | __GFP_NOWARN);
	if (!v_addr) {
		IWL_DEBUG_INFO(trans, "Falling back to small chunks of DMA\n");
		chunk_sz = PAGE_SIZE;
		v_addr = dma_alloc_coherent(trans->dev, chunk_sz,
					    &p_addr, GFP_KERNEL);
		if (!v_addr)
			return -ENOMEM;
	}

	for (offset = 0; offset < section->len; offset += chunk_sz) {
		u32 copy_size, dst_addr;
		bool extended_addr = false;

		copy_size = min_t(u32, chunk_sz, section->len - offset);
		dst_addr = section->offset + offset;

		if (dst_addr >= IWL_FW_MEM_EXTENDED_START &&
		    dst_addr <= IWL_FW_MEM_EXTENDED_END)
			extended_addr = true;

		if (extended_addr)
			iwl_set_bits_prph(trans, LMPM_CHICK,
					  LMPM_CHICK_EXTENDED_ADDR_SPACE);

		memcpy(v_addr, (u8 *)section->data + offset, copy_size);
		ret = iwl_pcie_load_firmware_chunk(trans, dst_addr, p_addr,
						   copy_size);

		if (extended_addr)
			iwl_clear_bits_prph(trans, LMPM_CHICK,
					    LMPM_CHICK_EXTENDED_ADDR_SPACE);

		if (ret) {
			IWL_ERR(trans,
				"Could not load the [%d] uCode section\n",
				section_num);
			break;
		}
	}

	dma_free_coherent(trans->dev, chunk_sz, v_addr, p_addr);
	return ret;
}

static int iwl_pcie_load_cpu_sections_8000(struct iwl_trans *trans,
					   const struct fw_img *image,
					   int cpu,
					   int *first_ucode_section)
{
	int shift_param;
	int i, ret = 0, sec_num = 0x1;
	u32 val, last_read_idx = 0;

	if (cpu == 1) {
		shift_param = 0;
		*first_ucode_section = 0;
	} else {
		shift_param = 16;
		(*first_ucode_section)++;
	}

	for (i = *first_ucode_section; i < image->num_sec; i++) {
		last_read_idx = i;

		/*
		 * CPU1_CPU2_SEPARATOR_SECTION delimiter - separate between
		 * CPU1 to CPU2.
		 * PAGING_SEPARATOR_SECTION delimiter - separate between
		 * CPU2 non paged to CPU2 paging sec.
		 */
		if (!image->sec[i].data ||
		    image->sec[i].offset == CPU1_CPU2_SEPARATOR_SECTION ||
		    image->sec[i].offset == PAGING_SEPARATOR_SECTION) {
			IWL_DEBUG_FW(trans,
				     "Break since Data not valid or Empty section, sec = %d\n",
				     i);
			break;
		}

		ret = iwl_pcie_load_section(trans, i, &image->sec[i]);
		if (ret)
			return ret;

		/* Notify ucode of loaded section number and status */
<<<<<<< HEAD
		if (trans->cfg->use_tfh) {
			val = iwl_read_prph(trans, UREG_UCODE_LOAD_STATUS);
			val = val | (sec_num << shift_param);
			iwl_write_prph(trans, UREG_UCODE_LOAD_STATUS, val);
		} else {
			val = iwl_read_direct32(trans, FH_UCODE_LOAD_STATUS);
			val = val | (sec_num << shift_param);
			iwl_write_direct32(trans, FH_UCODE_LOAD_STATUS, val);
		}
=======
		val = iwl_read_direct32(trans, FH_UCODE_LOAD_STATUS);
		val = val | (sec_num << shift_param);
		iwl_write_direct32(trans, FH_UCODE_LOAD_STATUS, val);

>>>>>>> 24b8d41d
		sec_num = (sec_num << 1) | 0x1;
	}

	*first_ucode_section = last_read_idx;

	iwl_enable_interrupts(trans);

<<<<<<< HEAD
	if (trans->cfg->use_tfh) {
=======
	if (trans->trans_cfg->use_tfh) {
>>>>>>> 24b8d41d
		if (cpu == 1)
			iwl_write_prph(trans, UREG_UCODE_LOAD_STATUS,
				       0xFFFF);
		else
			iwl_write_prph(trans, UREG_UCODE_LOAD_STATUS,
				       0xFFFFFFFF);
	} else {
		if (cpu == 1)
			iwl_write_direct32(trans, FH_UCODE_LOAD_STATUS,
					   0xFFFF);
		else
			iwl_write_direct32(trans, FH_UCODE_LOAD_STATUS,
					   0xFFFFFFFF);
	}

	return 0;
}

static int iwl_pcie_load_cpu_sections(struct iwl_trans *trans,
				      const struct fw_img *image,
				      int cpu,
				      int *first_ucode_section)
{
	int i, ret = 0;
	u32 last_read_idx = 0;

	if (cpu == 1)
		*first_ucode_section = 0;
	else
		(*first_ucode_section)++;

	for (i = *first_ucode_section; i < image->num_sec; i++) {
		last_read_idx = i;

		/*
		 * CPU1_CPU2_SEPARATOR_SECTION delimiter - separate between
		 * CPU1 to CPU2.
		 * PAGING_SEPARATOR_SECTION delimiter - separate between
		 * CPU2 non paged to CPU2 paging sec.
		 */
		if (!image->sec[i].data ||
		    image->sec[i].offset == CPU1_CPU2_SEPARATOR_SECTION ||
		    image->sec[i].offset == PAGING_SEPARATOR_SECTION) {
			IWL_DEBUG_FW(trans,
				     "Break since Data not valid or Empty section, sec = %d\n",
				     i);
			break;
		}

		ret = iwl_pcie_load_section(trans, i, &image->sec[i]);
		if (ret)
			return ret;
	}

	*first_ucode_section = last_read_idx;

	return 0;
}

static void iwl_pcie_apply_destination_ini(struct iwl_trans *trans)
{
	enum iwl_fw_ini_allocation_id alloc_id = IWL_FW_INI_ALLOCATION_ID_DBGC1;
	struct iwl_fw_ini_allocation_tlv *fw_mon_cfg =
		&trans->dbg.fw_mon_cfg[alloc_id];
	struct iwl_dram_data *frag;

	if (!iwl_trans_dbg_ini_valid(trans))
		return;

	if (le32_to_cpu(fw_mon_cfg->buf_location) ==
	    IWL_FW_INI_LOCATION_SRAM_PATH) {
		IWL_DEBUG_FW(trans, "WRT: Applying SMEM buffer destination\n");
		/* set sram monitor by enabling bit 7 */
		iwl_set_bit(trans, CSR_HW_IF_CONFIG_REG,
			    CSR_HW_IF_CONFIG_REG_BIT_MONITOR_SRAM);

		return;
	}

	if (le32_to_cpu(fw_mon_cfg->buf_location) !=
	    IWL_FW_INI_LOCATION_DRAM_PATH ||
	    !trans->dbg.fw_mon_ini[alloc_id].num_frags)
		return;

	frag = &trans->dbg.fw_mon_ini[alloc_id].frags[0];

	IWL_DEBUG_FW(trans, "WRT: Applying DRAM destination (alloc_id=%u)\n",
		     alloc_id);

	iwl_write_umac_prph(trans, MON_BUFF_BASE_ADDR_VER2,
			    frag->physical >> MON_BUFF_SHIFT_VER2);
	iwl_write_umac_prph(trans, MON_BUFF_END_ADDR_VER2,
			    (frag->physical + frag->size - 256) >>
			    MON_BUFF_SHIFT_VER2);
}

void iwl_pcie_apply_destination(struct iwl_trans *trans)
{
	const struct iwl_fw_dbg_dest_tlv_v1 *dest = trans->dbg.dest_tlv;
	const struct iwl_dram_data *fw_mon = &trans->dbg.fw_mon;
	int i;

	if (iwl_trans_dbg_ini_valid(trans)) {
		iwl_pcie_apply_destination_ini(trans);
		return;
	}

	IWL_INFO(trans, "Applying debug destination %s\n",
		 get_fw_dbg_mode_string(dest->monitor_mode));

	if (dest->monitor_mode == EXTERNAL_MODE)
		iwl_pcie_alloc_fw_monitor(trans, dest->size_power);
	else
		IWL_WARN(trans, "PCI should have external buffer debug\n");

	for (i = 0; i < trans->dbg.n_dest_reg; i++) {
		u32 addr = le32_to_cpu(dest->reg_ops[i].addr);
		u32 val = le32_to_cpu(dest->reg_ops[i].val);

		switch (dest->reg_ops[i].op) {
		case CSR_ASSIGN:
			iwl_write32(trans, addr, val);
			break;
		case CSR_SETBIT:
			iwl_set_bit(trans, addr, BIT(val));
			break;
		case CSR_CLEARBIT:
			iwl_clear_bit(trans, addr, BIT(val));
			break;
		case PRPH_ASSIGN:
			iwl_write_prph(trans, addr, val);
			break;
		case PRPH_SETBIT:
			iwl_set_bits_prph(trans, addr, BIT(val));
			break;
		case PRPH_CLEARBIT:
			iwl_clear_bits_prph(trans, addr, BIT(val));
			break;
		case PRPH_BLOCKBIT:
			if (iwl_read_prph(trans, addr) & BIT(val)) {
				IWL_ERR(trans,
					"BIT(%u) in address 0x%x is 1, stopping FW configuration\n",
					val, addr);
				goto monitor;
			}
			break;
		default:
			IWL_ERR(trans, "FW debug - unknown OP %d\n",
				dest->reg_ops[i].op);
			break;
		}
	}

monitor:
	if (dest->monitor_mode == EXTERNAL_MODE && fw_mon->size) {
		iwl_write_prph(trans, le32_to_cpu(dest->base_reg),
			       fw_mon->physical >> dest->base_shift);
		if (trans->trans_cfg->device_family >= IWL_DEVICE_FAMILY_8000)
			iwl_write_prph(trans, le32_to_cpu(dest->end_reg),
				       (fw_mon->physical + fw_mon->size -
					256) >> dest->end_shift);
		else
			iwl_write_prph(trans, le32_to_cpu(dest->end_reg),
				       (fw_mon->physical + fw_mon->size) >>
				       dest->end_shift);
	}
}

static int iwl_pcie_load_given_ucode(struct iwl_trans *trans,
				const struct fw_img *image)
{
	int ret = 0;
	int first_ucode_section;

	IWL_DEBUG_FW(trans, "working with %s CPU\n",
		     image->is_dual_cpus ? "Dual" : "Single");

	/* load to FW the binary non secured sections of CPU1 */
	ret = iwl_pcie_load_cpu_sections(trans, image, 1, &first_ucode_section);
	if (ret)
		return ret;

	if (image->is_dual_cpus) {
		/* set CPU2 header address */
		iwl_write_prph(trans,
			       LMPM_SECURE_UCODE_LOAD_CPU2_HDR_ADDR,
			       LMPM_SECURE_CPU2_HDR_MEM_SPACE);

		/* load to FW the binary sections of CPU2 */
		ret = iwl_pcie_load_cpu_sections(trans, image, 2,
						 &first_ucode_section);
		if (ret)
			return ret;
	}

	if (iwl_pcie_dbg_on(trans))
		iwl_pcie_apply_destination(trans);

	iwl_enable_interrupts(trans);

	iwl_enable_interrupts(trans);

	/* release CPU reset */
	iwl_write32(trans, CSR_RESET, 0);

	return 0;
}

static int iwl_pcie_load_given_ucode_8000(struct iwl_trans *trans,
					  const struct fw_img *image)
{
	int ret = 0;
	int first_ucode_section;

	IWL_DEBUG_FW(trans, "working with %s CPU\n",
		     image->is_dual_cpus ? "Dual" : "Single");

	if (iwl_pcie_dbg_on(trans))
		iwl_pcie_apply_destination(trans);

	IWL_DEBUG_POWER(trans, "Original WFPM value = 0x%08X\n",
			iwl_read_prph(trans, WFPM_GP2));

	/*
	 * Set default value. On resume reading the values that were
	 * zeored can provide debug data on the resume flow.
	 * This is for debugging only and has no functional impact.
	 */
	iwl_write_prph(trans, WFPM_GP2, 0x01010101);

	/* configure the ucode to be ready to get the secured image */
	/* release CPU reset */
	iwl_write_prph(trans, RELEASE_CPU_RESET, RELEASE_CPU_RESET_BIT);

	/* load to FW the binary Secured sections of CPU1 */
	ret = iwl_pcie_load_cpu_sections_8000(trans, image, 1,
					      &first_ucode_section);
	if (ret)
		return ret;

	/* load to FW the binary sections of CPU2 */
	return iwl_pcie_load_cpu_sections_8000(trans, image, 2,
					       &first_ucode_section);
}

bool iwl_pcie_check_hw_rf_kill(struct iwl_trans *trans)
{
	struct iwl_trans_pcie *trans_pcie =  IWL_TRANS_GET_PCIE_TRANS(trans);
	bool hw_rfkill = iwl_is_rfkill_set(trans);
	bool prev = test_bit(STATUS_RFKILL_OPMODE, &trans->status);
	bool report;

	if (hw_rfkill) {
		set_bit(STATUS_RFKILL_HW, &trans->status);
		set_bit(STATUS_RFKILL_OPMODE, &trans->status);
	} else {
		clear_bit(STATUS_RFKILL_HW, &trans->status);
		if (trans_pcie->opmode_down)
			clear_bit(STATUS_RFKILL_OPMODE, &trans->status);
	}

	report = test_bit(STATUS_RFKILL_OPMODE, &trans->status);

	if (prev != report)
		iwl_trans_pcie_rf_kill(trans, report);

	return hw_rfkill;
}

<<<<<<< HEAD
	/* tell the device to stop sending interrupts */
	iwl_disable_interrupts(trans);
=======
struct iwl_causes_list {
	u32 cause_num;
	u32 mask_reg;
	u8 addr;
};
>>>>>>> 24b8d41d

static struct iwl_causes_list causes_list[] = {
	{MSIX_FH_INT_CAUSES_D2S_CH0_NUM,	CSR_MSIX_FH_INT_MASK_AD, 0},
	{MSIX_FH_INT_CAUSES_D2S_CH1_NUM,	CSR_MSIX_FH_INT_MASK_AD, 0x1},
	{MSIX_FH_INT_CAUSES_S2D,		CSR_MSIX_FH_INT_MASK_AD, 0x3},
	{MSIX_FH_INT_CAUSES_FH_ERR,		CSR_MSIX_FH_INT_MASK_AD, 0x5},
	{MSIX_HW_INT_CAUSES_REG_ALIVE,		CSR_MSIX_HW_INT_MASK_AD, 0x10},
	{MSIX_HW_INT_CAUSES_REG_WAKEUP,		CSR_MSIX_HW_INT_MASK_AD, 0x11},
	{MSIX_HW_INT_CAUSES_REG_IML,            CSR_MSIX_HW_INT_MASK_AD, 0x12},
	{MSIX_HW_INT_CAUSES_REG_CT_KILL,	CSR_MSIX_HW_INT_MASK_AD, 0x16},
	{MSIX_HW_INT_CAUSES_REG_RF_KILL,	CSR_MSIX_HW_INT_MASK_AD, 0x17},
	{MSIX_HW_INT_CAUSES_REG_PERIODIC,	CSR_MSIX_HW_INT_MASK_AD, 0x18},
	{MSIX_HW_INT_CAUSES_REG_SW_ERR,		CSR_MSIX_HW_INT_MASK_AD, 0x29},
	{MSIX_HW_INT_CAUSES_REG_SCD,		CSR_MSIX_HW_INT_MASK_AD, 0x2A},
	{MSIX_HW_INT_CAUSES_REG_FH_TX,		CSR_MSIX_HW_INT_MASK_AD, 0x2B},
	{MSIX_HW_INT_CAUSES_REG_HW_ERR,		CSR_MSIX_HW_INT_MASK_AD, 0x2D},
	{MSIX_HW_INT_CAUSES_REG_HAP,		CSR_MSIX_HW_INT_MASK_AD, 0x2E},
};

static void iwl_pcie_map_non_rx_causes(struct iwl_trans *trans)
{
	struct iwl_trans_pcie *trans_pcie =  IWL_TRANS_GET_PCIE_TRANS(trans);
	int val = trans_pcie->def_irq | MSIX_NON_AUTO_CLEAR_CAUSE;
	int i, arr_size = ARRAY_SIZE(causes_list);
	struct iwl_causes_list *causes = causes_list;

	/*
	 * Access all non RX causes and map them to the default irq.
	 * In case we are missing at least one interrupt vector,
	 * the first interrupt vector will serve non-RX and FBQ causes.
	 */
	for (i = 0; i < arr_size; i++) {
		iwl_write8(trans, CSR_MSIX_IVAR(causes[i].addr), val);
		iwl_clear_bit(trans, causes[i].mask_reg,
			      causes[i].cause_num);
	}
}

static void iwl_pcie_map_rx_causes(struct iwl_trans *trans)
{
	struct iwl_trans_pcie *trans_pcie = IWL_TRANS_GET_PCIE_TRANS(trans);
	u32 offset =
		trans_pcie->shared_vec_mask & IWL_SHARED_IRQ_FIRST_RSS ? 1 : 0;
	u32 val, idx;

	/*
	 * The first RX queue - fallback queue, which is designated for
	 * management frame, command responses etc, is always mapped to the
	 * first interrupt vector. The other RX queues are mapped to
	 * the other (N - 2) interrupt vectors.
	 */
	val = BIT(MSIX_FH_INT_CAUSES_Q(0));
	for (idx = 1; idx < trans->num_rx_queues; idx++) {
		iwl_write8(trans, CSR_MSIX_RX_IVAR(idx),
			   MSIX_FH_INT_CAUSES_Q(idx - offset));
		val |= BIT(MSIX_FH_INT_CAUSES_Q(idx));
	}
	iwl_write32(trans, CSR_MSIX_FH_INT_MASK_AD, ~val);

	val = MSIX_FH_INT_CAUSES_Q(0);
	if (trans_pcie->shared_vec_mask & IWL_SHARED_IRQ_NON_RX)
		val |= MSIX_NON_AUTO_CLEAR_CAUSE;
	iwl_write8(trans, CSR_MSIX_RX_IVAR(0), val);

	if (trans_pcie->shared_vec_mask & IWL_SHARED_IRQ_FIRST_RSS)
		iwl_write8(trans, CSR_MSIX_RX_IVAR(1), val);
}

<<<<<<< HEAD
	/* stop and reset the on-board processor */
	iwl_write32(trans, CSR_RESET, CSR_RESET_REG_FLAG_SW_RESET);
	usleep_range(1000, 2000);
=======
void iwl_pcie_conf_msix_hw(struct iwl_trans_pcie *trans_pcie)
{
	struct iwl_trans *trans = trans_pcie->trans;
>>>>>>> 24b8d41d

	if (!trans_pcie->msix_enabled) {
		if (trans->trans_cfg->mq_rx_supported &&
		    test_bit(STATUS_DEVICE_ENABLED, &trans->status))
			iwl_write_umac_prph(trans, UREG_CHICK,
					    UREG_CHICK_MSI_ENABLE);
		return;
	}
	/*
	 * The IVAR table needs to be configured again after reset,
	 * but if the device is disabled, we can't write to
	 * prph.
	 */
	if (test_bit(STATUS_DEVICE_ENABLED, &trans->status))
		iwl_write_umac_prph(trans, UREG_CHICK, UREG_CHICK_MSIX_ENABLE);

	/*
	 * Each cause from the causes list above and the RX causes is
	 * represented as a byte in the IVAR table. The first nibble
	 * represents the bound interrupt vector of the cause, the second
	 * represents no auto clear for this cause. This will be set if its
	 * interrupt vector is bound to serve other causes.
	 */
	iwl_pcie_map_rx_causes(trans);

	iwl_pcie_map_non_rx_causes(trans);
}

static void iwl_pcie_init_msix(struct iwl_trans_pcie *trans_pcie)
{
	struct iwl_trans *trans = trans_pcie->trans;

	iwl_pcie_conf_msix_hw(trans_pcie);

	if (!trans_pcie->msix_enabled)
		return;

	trans_pcie->fh_init_mask = ~iwl_read32(trans, CSR_MSIX_FH_INT_MASK_AD);
	trans_pcie->fh_mask = trans_pcie->fh_init_mask;
	trans_pcie->hw_init_mask = ~iwl_read32(trans, CSR_MSIX_HW_INT_MASK_AD);
	trans_pcie->hw_mask = trans_pcie->hw_init_mask;
}

static void _iwl_trans_pcie_stop_device(struct iwl_trans *trans)
{
	struct iwl_trans_pcie *trans_pcie = IWL_TRANS_GET_PCIE_TRANS(trans);

	lockdep_assert_held(&trans_pcie->mutex);

	if (trans_pcie->is_down)
		return;

	trans_pcie->is_down = true;

	/* tell the device to stop sending interrupts */
	iwl_disable_interrupts(trans);

	/* device going down, Stop using ICT table */
	iwl_pcie_disable_ict(trans);

	/*
	 * If a HW restart happens during firmware loading,
	 * then the firmware loading might call this function
	 * and later it might be called again due to the
	 * restart. So don't process again if the device is
	 * already dead.
	 */
	if (test_and_clear_bit(STATUS_DEVICE_ENABLED, &trans->status)) {
		IWL_DEBUG_INFO(trans,
			       "DEVICE_ENABLED bit was set and is now cleared\n");
		iwl_pcie_tx_stop(trans);
		iwl_pcie_rx_stop(trans);

		/* Power-down device's busmaster DMA clocks */
		if (!trans->cfg->apmg_not_supported) {
			iwl_write_prph(trans, APMG_CLK_DIS_REG,
				       APMG_CLK_VAL_DMA_CLK_RQT);
			udelay(5);
		}
	}

	/* Make sure (redundant) we've released our request to stay awake */
	iwl_clear_bit(trans, CSR_GP_CNTRL,
		      CSR_GP_CNTRL_REG_FLAG_MAC_ACCESS_REQ);

	/* Stop the device, and put it in low power state */
	iwl_pcie_apm_stop(trans, false);

	iwl_trans_pcie_sw_reset(trans);

	/*
	 * Upon stop, the IVAR table gets erased, so msi-x won't
	 * work. This causes a bug in RF-KILL flows, since the interrupt
	 * that enables radio won't fire on the correct irq, and the
	 * driver won't be able to handle the interrupt.
	 * Configure the IVAR table again after reset.
	 */
	iwl_pcie_conf_msix_hw(trans_pcie);

	/*
	 * Upon stop, the APM issues an interrupt if HW RF kill is set.
	 * This is a bug in certain verions of the hardware.
	 * Certain devices also keep sending HW RF kill interrupt all
	 * the time, unless the interrupt is ACKed even if the interrupt
	 * should be masked. Re-ACK all the interrupts here.
	 */
	iwl_disable_interrupts(trans);

	/* clear all status bits */
	clear_bit(STATUS_SYNC_HCMD_ACTIVE, &trans->status);
	clear_bit(STATUS_INT_ENABLED, &trans->status);
	clear_bit(STATUS_TPOWER_PMI, &trans->status);

	/*
	 * Even if we stop the HW, we still want the RF kill
	 * interrupt
	 */
	iwl_enable_rfkill_int(trans);

	/* re-take ownership to prevent other users from stealing the device */
	iwl_pcie_prepare_card_hw(trans);
}

void iwl_pcie_synchronize_irqs(struct iwl_trans *trans)
{
	struct iwl_trans_pcie *trans_pcie = IWL_TRANS_GET_PCIE_TRANS(trans);

	if (trans_pcie->msix_enabled) {
		int i;

		for (i = 0; i < trans_pcie->alloc_vecs; i++)
			synchronize_irq(trans_pcie->msix_entries[i].vector);
	} else {
		synchronize_irq(trans_pcie->pci_dev->irq);
	}
}

static int iwl_trans_pcie_start_fw(struct iwl_trans *trans,
				   const struct fw_img *fw, bool run_in_rfkill)
{
	struct iwl_trans_pcie *trans_pcie = IWL_TRANS_GET_PCIE_TRANS(trans);
	bool hw_rfkill;
	int ret;

	/* This may fail if AMT took ownership of the device */
	if (iwl_pcie_prepare_card_hw(trans)) {
		IWL_WARN(trans, "Exit HW not ready\n");
		ret = -EIO;
		goto out;
	}

	iwl_enable_rfkill_int(trans);

	iwl_write32(trans, CSR_INT, 0xFFFFFFFF);

	/*
	 * We enabled the RF-Kill interrupt and the handler may very
	 * well be running. Disable the interrupts to make sure no other
	 * interrupt can be fired.
	 */
	iwl_disable_interrupts(trans);

	/* Make sure it finished running */
	iwl_pcie_synchronize_irqs(trans);

	mutex_lock(&trans_pcie->mutex);

	/* If platform's RF_KILL switch is NOT set to KILL */
	hw_rfkill = iwl_pcie_check_hw_rf_kill(trans);
	if (hw_rfkill && !run_in_rfkill) {
		ret = -ERFKILL;
		goto out;
	}

	/* Someone called stop_device, don't try to start_fw */
	if (trans_pcie->is_down) {
		IWL_WARN(trans,
			 "Can't start_fw since the HW hasn't been started\n");
		ret = -EIO;
		goto out;
	}

	/* make sure rfkill handshake bits are cleared */
	iwl_write32(trans, CSR_UCODE_DRV_GP1_CLR, CSR_UCODE_SW_BIT_RFKILL);
	iwl_write32(trans, CSR_UCODE_DRV_GP1_CLR,
		    CSR_UCODE_DRV_GP1_BIT_CMD_BLOCKED);

	/* clear (again), then enable host interrupts */
	iwl_write32(trans, CSR_INT, 0xFFFFFFFF);

	ret = iwl_pcie_nic_init(trans);
	if (ret) {
		IWL_ERR(trans, "Unable to init nic\n");
		goto out;
	}

	/*
	 * Now, we load the firmware and don't want to be interrupted, even
	 * by the RF-Kill interrupt (hence mask all the interrupt besides the
	 * FH_TX interrupt which is needed to load the firmware). If the
	 * RF-Kill switch is toggled, we will find out after having loaded
	 * the firmware and return the proper value to the caller.
	 */
	iwl_enable_fw_load_int(trans);

	/* really make sure rfkill handshake bits are cleared */
	iwl_write32(trans, CSR_UCODE_DRV_GP1_CLR, CSR_UCODE_SW_BIT_RFKILL);
	iwl_write32(trans, CSR_UCODE_DRV_GP1_CLR, CSR_UCODE_SW_BIT_RFKILL);

	/* Load the given image to the HW */
	if (trans->trans_cfg->device_family >= IWL_DEVICE_FAMILY_8000)
		ret = iwl_pcie_load_given_ucode_8000(trans, fw);
	else
		ret = iwl_pcie_load_given_ucode(trans, fw);

	/* re-check RF-Kill state since we may have missed the interrupt */
	hw_rfkill = iwl_pcie_check_hw_rf_kill(trans);
	if (hw_rfkill && !run_in_rfkill)
		ret = -ERFKILL;

out:
	mutex_unlock(&trans_pcie->mutex);
	return ret;
}

static void iwl_trans_pcie_fw_alive(struct iwl_trans *trans, u32 scd_addr)
{
	iwl_pcie_reset_ict(trans);
	iwl_pcie_tx_start(trans, scd_addr);
}

void iwl_trans_pcie_handle_stop_rfkill(struct iwl_trans *trans,
				       bool was_in_rfkill)
{
	bool hw_rfkill;

	/*
	 * Check again since the RF kill state may have changed while
	 * all the interrupts were disabled, in this case we couldn't
	 * receive the RF kill interrupt and update the state in the
	 * op_mode.
	 * Don't call the op_mode if the rkfill state hasn't changed.
	 * This allows the op_mode to call stop_device from the rfkill
	 * notification without endless recursion. Under very rare
	 * circumstances, we might have a small recursion if the rfkill
	 * state changed exactly now while we were called from stop_device.
	 * This is very unlikely but can happen and is supported.
	 */
	hw_rfkill = iwl_is_rfkill_set(trans);
	if (hw_rfkill) {
		set_bit(STATUS_RFKILL_HW, &trans->status);
		set_bit(STATUS_RFKILL_OPMODE, &trans->status);
	} else {
		clear_bit(STATUS_RFKILL_HW, &trans->status);
		clear_bit(STATUS_RFKILL_OPMODE, &trans->status);
	}
	if (hw_rfkill != was_in_rfkill)
		iwl_trans_pcie_rf_kill(trans, hw_rfkill);
}

static void iwl_trans_pcie_stop_device(struct iwl_trans *trans)
{
	struct iwl_trans_pcie *trans_pcie = IWL_TRANS_GET_PCIE_TRANS(trans);
	bool was_in_rfkill;

	mutex_lock(&trans_pcie->mutex);
	trans_pcie->opmode_down = true;
	was_in_rfkill = test_bit(STATUS_RFKILL_OPMODE, &trans->status);
	_iwl_trans_pcie_stop_device(trans);
	iwl_trans_pcie_handle_stop_rfkill(trans, was_in_rfkill);
	mutex_unlock(&trans_pcie->mutex);
}

void iwl_trans_pcie_rf_kill(struct iwl_trans *trans, bool state)
{
	struct iwl_trans_pcie __maybe_unused *trans_pcie =
		IWL_TRANS_GET_PCIE_TRANS(trans);

	lockdep_assert_held(&trans_pcie->mutex);

	IWL_WARN(trans, "reporting RF_KILL (radio %s)\n",
		 state ? "disabled" : "enabled");
	if (iwl_op_mode_hw_rf_kill(trans->op_mode, state)) {
		if (trans->trans_cfg->gen2)
			_iwl_trans_pcie_gen2_stop_device(trans);
		else
			_iwl_trans_pcie_stop_device(trans);
	}
}

void iwl_pcie_d3_complete_suspend(struct iwl_trans *trans,
				  bool test, bool reset)
{
	iwl_disable_interrupts(trans);

	/*
	 * in testing mode, the host stays awake and the
	 * hardware won't be reset (not even partially)
	 */
	if (test)
		return;

	iwl_pcie_disable_ict(trans);

	iwl_pcie_synchronize_irqs(trans);

	iwl_clear_bit(trans, CSR_GP_CNTRL,
		      CSR_GP_CNTRL_REG_FLAG_MAC_ACCESS_REQ);
	iwl_clear_bit(trans, CSR_GP_CNTRL, CSR_GP_CNTRL_REG_FLAG_INIT_DONE);

	iwl_pcie_enable_rx_wake(trans, false);

	if (reset) {
		/*
		 * reset TX queues -- some of their registers reset during S3
		 * so if we don't reset everything here the D3 image would try
		 * to execute some invalid memory upon resume
		 */
		iwl_trans_pcie_tx_reset(trans);
	}

	iwl_pcie_set_pwr(trans, true);
}

static int iwl_trans_pcie_d3_suspend(struct iwl_trans *trans, bool test,
				     bool reset)
{
	int ret;
	struct iwl_trans_pcie *trans_pcie =  IWL_TRANS_GET_PCIE_TRANS(trans);

	if (!reset)
		/* Enable persistence mode to avoid reset */
		iwl_set_bit(trans, CSR_HW_IF_CONFIG_REG,
			    CSR_HW_IF_CONFIG_REG_PERSIST_MODE);

	if (trans->trans_cfg->device_family >= IWL_DEVICE_FAMILY_AX210) {
		iwl_write_umac_prph(trans, UREG_DOORBELL_TO_ISR6,
				    UREG_DOORBELL_TO_ISR6_SUSPEND);

		ret = wait_event_timeout(trans_pcie->sx_waitq,
					 trans_pcie->sx_complete, 2 * HZ);
		/*
		 * Invalidate it toward resume.
		 */
		trans_pcie->sx_complete = false;

		if (!ret) {
			IWL_ERR(trans, "Timeout entering D3\n");
			return -ETIMEDOUT;
		}
	}
	iwl_pcie_d3_complete_suspend(trans, test, reset);

	return 0;
}

static int iwl_trans_pcie_d3_resume(struct iwl_trans *trans,
				    enum iwl_d3_status *status,
				    bool test,  bool reset)
{
	struct iwl_trans_pcie *trans_pcie =  IWL_TRANS_GET_PCIE_TRANS(trans);
	u32 val;
	int ret;

	if (test) {
		iwl_enable_interrupts(trans);
		*status = IWL_D3_STATUS_ALIVE;
		goto out;
	}

<<<<<<< HEAD
	iwl_pcie_enable_rx_wake(trans, true);

	/*
	 * Also enables interrupts - none will happen as the device doesn't
	 * know we're waking it up, only when the opmode actually tells it
	 * after this call.
	 */
	iwl_pcie_reset_ict(trans);
	iwl_enable_interrupts(trans);

	iwl_set_bit(trans, CSR_GP_CNTRL, CSR_GP_CNTRL_REG_FLAG_MAC_ACCESS_REQ);
	iwl_set_bit(trans, CSR_GP_CNTRL, CSR_GP_CNTRL_REG_FLAG_INIT_DONE);

	if (trans->cfg->device_family == IWL_DEVICE_FAMILY_8000)
		udelay(2);
=======
	iwl_set_bit(trans, CSR_GP_CNTRL,
		    CSR_GP_CNTRL_REG_FLAG_MAC_ACCESS_REQ);
>>>>>>> 24b8d41d

	ret = iwl_finish_nic_init(trans, trans->trans_cfg);
	if (ret)
		return ret;

	/*
	 * Reconfigure IVAR table in case of MSIX or reset ict table in
	 * MSI mode since HW reset erased it.
	 * Also enables interrupts - none will happen as
	 * the device doesn't know we're waking it up, only when
	 * the opmode actually tells it after this call.
	 */
	iwl_pcie_conf_msix_hw(trans_pcie);
	if (!trans_pcie->msix_enabled)
		iwl_pcie_reset_ict(trans);
	iwl_enable_interrupts(trans);

	iwl_pcie_set_pwr(trans, false);

	if (!reset) {
		iwl_clear_bit(trans, CSR_GP_CNTRL,
			      CSR_GP_CNTRL_REG_FLAG_MAC_ACCESS_REQ);
	} else {
		iwl_trans_pcie_tx_reset(trans);

		ret = iwl_pcie_rx_init(trans);
		if (ret) {
			IWL_ERR(trans,
				"Failed to resume the device (RX reset)\n");
			return ret;
		}
	}

	IWL_DEBUG_POWER(trans, "WFPM value upon resume = 0x%08X\n",
			iwl_read_umac_prph(trans, WFPM_GP2));

	val = iwl_read32(trans, CSR_RESET);
	if (val & CSR_RESET_REG_FLAG_NEVO_RESET)
		*status = IWL_D3_STATUS_RESET;
	else
		*status = IWL_D3_STATUS_ALIVE;

out:
	if (*status == IWL_D3_STATUS_ALIVE &&
	    trans->trans_cfg->device_family >= IWL_DEVICE_FAMILY_AX210) {
		trans_pcie->sx_complete = false;
		iwl_write_umac_prph(trans, UREG_DOORBELL_TO_ISR6,
				    UREG_DOORBELL_TO_ISR6_RESUME);

		ret = wait_event_timeout(trans_pcie->sx_waitq,
					 trans_pcie->sx_complete, 2 * HZ);
		/*
		 * Invalidate it toward next suspend.
		 */
		trans_pcie->sx_complete = false;

		if (!ret) {
			IWL_ERR(trans, "Timeout exiting D3\n");
			return -ETIMEDOUT;
		}
	}
	return 0;
}

static void
iwl_pcie_set_interrupt_capa(struct pci_dev *pdev,
			    struct iwl_trans *trans,
			    const struct iwl_cfg_trans_params *cfg_trans)
{
	struct iwl_trans_pcie *trans_pcie = IWL_TRANS_GET_PCIE_TRANS(trans);
	int max_irqs, num_irqs, i, ret;
	u16 pci_cmd;
	u32 max_rx_queues = IWL_MAX_RX_HW_QUEUES;

	if (!cfg_trans->mq_rx_supported)
		goto enable_msi;

<<<<<<< HEAD
static void iwl_pcie_map_non_rx_causes(struct iwl_trans *trans)
{
	struct iwl_trans_pcie *trans_pcie =  IWL_TRANS_GET_PCIE_TRANS(trans);
	int val = trans_pcie->def_irq | MSIX_NON_AUTO_CLEAR_CAUSE;
	int i;

	/*
	 * Access all non RX causes and map them to the default irq.
	 * In case we are missing at least one interrupt vector,
	 * the first interrupt vector will serve non-RX and FBQ causes.
	 */
	for (i = 0; i < ARRAY_SIZE(causes_list); i++) {
		iwl_write8(trans, CSR_MSIX_IVAR(causes_list[i].addr), val);
		iwl_clear_bit(trans, causes_list[i].mask_reg,
			      causes_list[i].cause_num);
	}
}

static void iwl_pcie_map_rx_causes(struct iwl_trans *trans)
{
	struct iwl_trans_pcie *trans_pcie = IWL_TRANS_GET_PCIE_TRANS(trans);
	u32 offset =
		trans_pcie->shared_vec_mask & IWL_SHARED_IRQ_FIRST_RSS ? 1 : 0;
	u32 val, idx;

	/*
	 * The first RX queue - fallback queue, which is designated for
	 * management frame, command responses etc, is always mapped to the
	 * first interrupt vector. The other RX queues are mapped to
	 * the other (N - 2) interrupt vectors.
	 */
	val = BIT(MSIX_FH_INT_CAUSES_Q(0));
	for (idx = 1; idx < trans->num_rx_queues; idx++) {
		iwl_write8(trans, CSR_MSIX_RX_IVAR(idx),
			   MSIX_FH_INT_CAUSES_Q(idx - offset));
		val |= BIT(MSIX_FH_INT_CAUSES_Q(idx));
	}
	iwl_write32(trans, CSR_MSIX_FH_INT_MASK_AD, ~val);

	val = MSIX_FH_INT_CAUSES_Q(0);
	if (trans_pcie->shared_vec_mask & IWL_SHARED_IRQ_NON_RX)
		val |= MSIX_NON_AUTO_CLEAR_CAUSE;
	iwl_write8(trans, CSR_MSIX_RX_IVAR(0), val);

	if (trans_pcie->shared_vec_mask & IWL_SHARED_IRQ_FIRST_RSS)
		iwl_write8(trans, CSR_MSIX_RX_IVAR(1), val);
}

static void iwl_pcie_init_msix(struct iwl_trans_pcie *trans_pcie)
{
	struct iwl_trans *trans = trans_pcie->trans;

	if (!trans_pcie->msix_enabled) {
		if (trans->cfg->mq_rx_supported)
			iwl_write_prph(trans, UREG_CHICK,
				       UREG_CHICK_MSI_ENABLE);
		return;
	}
=======
	if (cfg_trans->device_family <= IWL_DEVICE_FAMILY_9000)
		max_rx_queues = IWL_9000_MAX_RX_HW_QUEUES;

	max_irqs = min_t(u32, num_online_cpus() + 2, max_rx_queues);
	for (i = 0; i < max_irqs; i++)
		trans_pcie->msix_entries[i].entry = i;

	num_irqs = pci_enable_msix_range(pdev, trans_pcie->msix_entries,
					 MSIX_MIN_INTERRUPT_VECTORS,
					 max_irqs);
	if (num_irqs < 0) {
		IWL_DEBUG_INFO(trans,
			       "Failed to enable msi-x mode (ret %d). Moving to msi mode.\n",
			       num_irqs);
		goto enable_msi;
	}
	trans_pcie->def_irq = (num_irqs == max_irqs) ? num_irqs - 1 : 0;
>>>>>>> 24b8d41d

	IWL_DEBUG_INFO(trans,
		       "MSI-X enabled. %d interrupt vectors were allocated\n",
		       num_irqs);

	/*
<<<<<<< HEAD
	 * Each cause from the causes list above and the RX causes is
	 * represented as a byte in the IVAR table. The first nibble
	 * represents the bound interrupt vector of the cause, the second
	 * represents no auto clear for this cause. This will be set if its
	 * interrupt vector is bound to serve other causes.
	 */
	iwl_pcie_map_rx_causes(trans);

	iwl_pcie_map_non_rx_causes(trans);

	trans_pcie->fh_init_mask =
		~iwl_read32(trans, CSR_MSIX_FH_INT_MASK_AD);
	trans_pcie->fh_mask = trans_pcie->fh_init_mask;
	trans_pcie->hw_init_mask =
		~iwl_read32(trans, CSR_MSIX_HW_INT_MASK_AD);
	trans_pcie->hw_mask = trans_pcie->hw_init_mask;
}

static void iwl_pcie_set_interrupt_capa(struct pci_dev *pdev,
					struct iwl_trans *trans)
{
	struct iwl_trans_pcie *trans_pcie = IWL_TRANS_GET_PCIE_TRANS(trans);
	int max_irqs, num_irqs, i, ret, nr_online_cpus;
	u16 pci_cmd;

	if (!trans->cfg->mq_rx_supported)
		goto enable_msi;

	nr_online_cpus = num_online_cpus();
	max_irqs = min_t(u32, nr_online_cpus + 2, IWL_MAX_RX_HW_QUEUES);
	for (i = 0; i < max_irqs; i++)
		trans_pcie->msix_entries[i].entry = i;

	num_irqs = pci_enable_msix_range(pdev, trans_pcie->msix_entries,
					 MSIX_MIN_INTERRUPT_VECTORS,
					 max_irqs);
	if (num_irqs < 0) {
		IWL_DEBUG_INFO(trans,
			       "Failed to enable msi-x mode (ret %d). Moving to msi mode.\n",
			       num_irqs);
		goto enable_msi;
	}
	trans_pcie->def_irq = (num_irqs == max_irqs) ? num_irqs - 1 : 0;

	IWL_DEBUG_INFO(trans,
		       "MSI-X enabled. %d interrupt vectors were allocated\n",
		       num_irqs);

	/*
	 * In case the OS provides fewer interrupts than requested, different
	 * causes will share the same interrupt vector as follows:
	 * One interrupt less: non rx causes shared with FBQ.
	 * Two interrupts less: non rx causes shared with FBQ and RSS.
	 * More than two interrupts: we will use fewer RSS queues.
	 */
	if (num_irqs <= nr_online_cpus) {
		trans_pcie->trans->num_rx_queues = num_irqs + 1;
		trans_pcie->shared_vec_mask = IWL_SHARED_IRQ_NON_RX |
			IWL_SHARED_IRQ_FIRST_RSS;
	} else if (num_irqs == nr_online_cpus + 1) {
		trans_pcie->trans->num_rx_queues = num_irqs;
		trans_pcie->shared_vec_mask = IWL_SHARED_IRQ_NON_RX;
	} else {
		trans_pcie->trans->num_rx_queues = num_irqs - 1;
	}

=======
	 * In case the OS provides fewer interrupts than requested, different
	 * causes will share the same interrupt vector as follows:
	 * One interrupt less: non rx causes shared with FBQ.
	 * Two interrupts less: non rx causes shared with FBQ and RSS.
	 * More than two interrupts: we will use fewer RSS queues.
	 */
	if (num_irqs <= max_irqs - 2) {
		trans_pcie->trans->num_rx_queues = num_irqs + 1;
		trans_pcie->shared_vec_mask = IWL_SHARED_IRQ_NON_RX |
			IWL_SHARED_IRQ_FIRST_RSS;
	} else if (num_irqs == max_irqs - 1) {
		trans_pcie->trans->num_rx_queues = num_irqs;
		trans_pcie->shared_vec_mask = IWL_SHARED_IRQ_NON_RX;
	} else {
		trans_pcie->trans->num_rx_queues = num_irqs - 1;
	}
	WARN_ON(trans_pcie->trans->num_rx_queues > IWL_MAX_RX_HW_QUEUES);

>>>>>>> 24b8d41d
	trans_pcie->alloc_vecs = num_irqs;
	trans_pcie->msix_enabled = true;
	return;

enable_msi:
	ret = pci_enable_msi(pdev);
	if (ret) {
		dev_err(&pdev->dev, "pci_enable_msi failed - %d\n", ret);
		/* enable rfkill interrupt: hw bug w/a */
		pci_read_config_word(pdev, PCI_COMMAND, &pci_cmd);
		if (pci_cmd & PCI_COMMAND_INTX_DISABLE) {
			pci_cmd &= ~PCI_COMMAND_INTX_DISABLE;
			pci_write_config_word(pdev, PCI_COMMAND, pci_cmd);
		}
	}
}

static void iwl_pcie_irq_set_affinity(struct iwl_trans *trans)
{
	int iter_rx_q, i, ret, cpu, offset;
	struct iwl_trans_pcie *trans_pcie = IWL_TRANS_GET_PCIE_TRANS(trans);

	i = trans_pcie->shared_vec_mask & IWL_SHARED_IRQ_FIRST_RSS ? 0 : 1;
	iter_rx_q = trans_pcie->trans->num_rx_queues - 1 + i;
	offset = 1 + i;
	for (; i < iter_rx_q ; i++) {
		/*
		 * Get the cpu prior to the place to search
		 * (i.e. return will be > i - 1).
		 */
		cpu = cpumask_next(i - offset, cpu_online_mask);
		cpumask_set_cpu(cpu, &trans_pcie->affinity_mask[i]);
		ret = irq_set_affinity_hint(trans_pcie->msix_entries[i].vector,
					    &trans_pcie->affinity_mask[i]);
		if (ret)
			IWL_ERR(trans_pcie->trans,
				"Failed to set affinity mask for IRQ %d\n",
				i);
	}
}

static int iwl_pcie_init_msix_handler(struct pci_dev *pdev,
				      struct iwl_trans_pcie *trans_pcie)
{
	int i;

	for (i = 0; i < trans_pcie->alloc_vecs; i++) {
		int ret;
		struct msix_entry *msix_entry;
<<<<<<< HEAD
=======
		const char *qname = queue_name(&pdev->dev, trans_pcie, i);

		if (!qname)
			return -ENOMEM;
>>>>>>> 24b8d41d

		msix_entry = &trans_pcie->msix_entries[i];
		ret = devm_request_threaded_irq(&pdev->dev,
						msix_entry->vector,
						iwl_pcie_msix_isr,
						(i == trans_pcie->def_irq) ?
						iwl_pcie_irq_msix_handler :
						iwl_pcie_irq_rx_msix_handler,
						IRQF_SHARED,
<<<<<<< HEAD
						DRV_NAME,
=======
						qname,
>>>>>>> 24b8d41d
						msix_entry);
		if (ret) {
			IWL_ERR(trans_pcie->trans,
				"Error allocating IRQ %d\n", i);

			return ret;
		}
	}
	iwl_pcie_irq_set_affinity(trans_pcie->trans);
<<<<<<< HEAD
=======

	return 0;
}

static int iwl_trans_pcie_clear_persistence_bit(struct iwl_trans *trans)
{
	u32 hpm, wprot;

	switch (trans->trans_cfg->device_family) {
	case IWL_DEVICE_FAMILY_9000:
		wprot = PREG_PRPH_WPROT_9000;
		break;
	case IWL_DEVICE_FAMILY_22000:
		wprot = PREG_PRPH_WPROT_22000;
		break;
	default:
		return 0;
	}

	hpm = iwl_read_umac_prph_no_grab(trans, HPM_DEBUG);
	if (hpm != 0xa5a5a5a0 && (hpm & PERSISTENCE_BIT)) {
		u32 wprot_val = iwl_read_umac_prph_no_grab(trans, wprot);

		if (wprot_val & PREG_WFPM_ACCESS) {
			IWL_ERR(trans,
				"Error, can not clear persistence bit\n");
			return -EPERM;
		}
		iwl_write_umac_prph_no_grab(trans, HPM_DEBUG,
					    hpm & ~PERSISTENCE_BIT);
	}
>>>>>>> 24b8d41d

	return 0;
}

static int iwl_pcie_gen2_force_power_gating(struct iwl_trans *trans)
{
	int ret;

	ret = iwl_finish_nic_init(trans, trans->trans_cfg);
	if (ret < 0)
		return ret;

	iwl_set_bits_prph(trans, HPM_HIPM_GEN_CFG,
			  HPM_HIPM_GEN_CFG_CR_FORCE_ACTIVE);
	udelay(20);
	iwl_set_bits_prph(trans, HPM_HIPM_GEN_CFG,
			  HPM_HIPM_GEN_CFG_CR_PG_EN |
			  HPM_HIPM_GEN_CFG_CR_SLP_EN);
	udelay(20);
	iwl_clear_bits_prph(trans, HPM_HIPM_GEN_CFG,
			    HPM_HIPM_GEN_CFG_CR_FORCE_ACTIVE);

	iwl_trans_pcie_sw_reset(trans);

	return 0;
}

static int _iwl_trans_pcie_start_hw(struct iwl_trans *trans)
{
	struct iwl_trans_pcie *trans_pcie = IWL_TRANS_GET_PCIE_TRANS(trans);
	int err;

	lockdep_assert_held(&trans_pcie->mutex);

	err = iwl_pcie_prepare_card_hw(trans);
	if (err) {
		IWL_ERR(trans, "Error while preparing HW: %d\n", err);
		return err;
	}

<<<<<<< HEAD
	/* Reset the entire device */
	iwl_write32(trans, CSR_RESET, CSR_RESET_REG_FLAG_SW_RESET);
	usleep_range(1000, 2000);
=======
	err = iwl_trans_pcie_clear_persistence_bit(trans);
	if (err)
		return err;

	iwl_trans_pcie_sw_reset(trans);

	if (trans->trans_cfg->device_family == IWL_DEVICE_FAMILY_22000 &&
	    trans->trans_cfg->integrated) {
		err = iwl_pcie_gen2_force_power_gating(trans);
		if (err)
			return err;
	}
>>>>>>> 24b8d41d

	err = iwl_pcie_apm_init(trans);
	if (err)
		return err;

	iwl_pcie_init_msix(trans_pcie);

	/* From now on, the op_mode will be kept updated about RF kill state */
	iwl_enable_rfkill_int(trans);

	trans_pcie->opmode_down = false;

	/* Set is_down to false here so that...*/
	trans_pcie->is_down = false;

	/* ...rfkill can call stop_device and set it false if needed */
	iwl_pcie_check_hw_rf_kill(trans);

	return 0;
}

static int iwl_trans_pcie_start_hw(struct iwl_trans *trans)
{
	struct iwl_trans_pcie *trans_pcie = IWL_TRANS_GET_PCIE_TRANS(trans);
	int ret;

	mutex_lock(&trans_pcie->mutex);
	ret = _iwl_trans_pcie_start_hw(trans);
	mutex_unlock(&trans_pcie->mutex);

	return ret;
}

static void iwl_trans_pcie_op_mode_leave(struct iwl_trans *trans)
{
	struct iwl_trans_pcie *trans_pcie = IWL_TRANS_GET_PCIE_TRANS(trans);

	mutex_lock(&trans_pcie->mutex);

	/* disable interrupts - don't enable HW RF kill interrupt */
	iwl_disable_interrupts(trans);

	iwl_pcie_apm_stop(trans, true);

	iwl_disable_interrupts(trans);

	iwl_pcie_disable_ict(trans);

	mutex_unlock(&trans_pcie->mutex);

	iwl_pcie_synchronize_irqs(trans);
}

static void iwl_trans_pcie_write8(struct iwl_trans *trans, u32 ofs, u8 val)
{
	writeb(val, IWL_TRANS_GET_PCIE_TRANS(trans)->hw_base + ofs);
}

static void iwl_trans_pcie_write32(struct iwl_trans *trans, u32 ofs, u32 val)
{
	writel(val, IWL_TRANS_GET_PCIE_TRANS(trans)->hw_base + ofs);
}

static u32 iwl_trans_pcie_read32(struct iwl_trans *trans, u32 ofs)
{
	return readl(IWL_TRANS_GET_PCIE_TRANS(trans)->hw_base + ofs);
}

static u32 iwl_trans_pcie_prph_msk(struct iwl_trans *trans)
{
	if (trans->trans_cfg->device_family >= IWL_DEVICE_FAMILY_AX210)
		return 0x00FFFFFF;
	else
		return 0x000FFFFF;
}

static u32 iwl_trans_pcie_read_prph(struct iwl_trans *trans, u32 reg)
{
	u32 mask = iwl_trans_pcie_prph_msk(trans);

	iwl_trans_pcie_write32(trans, HBUS_TARG_PRPH_RADDR,
			       ((reg & mask) | (3 << 24)));
	return iwl_trans_pcie_read32(trans, HBUS_TARG_PRPH_RDAT);
}

static void iwl_trans_pcie_write_prph(struct iwl_trans *trans, u32 addr,
				      u32 val)
{
	u32 mask = iwl_trans_pcie_prph_msk(trans);

	iwl_trans_pcie_write32(trans, HBUS_TARG_PRPH_WADDR,
			       ((addr & mask) | (3 << 24)));
	iwl_trans_pcie_write32(trans, HBUS_TARG_PRPH_WDAT, val);
}

static void iwl_trans_pcie_configure(struct iwl_trans *trans,
				     const struct iwl_trans_config *trans_cfg)
{
	struct iwl_trans_pcie *trans_pcie = IWL_TRANS_GET_PCIE_TRANS(trans);

	trans->txqs.cmd.q_id = trans_cfg->cmd_queue;
	trans->txqs.cmd.fifo = trans_cfg->cmd_fifo;
	trans->txqs.cmd.wdg_timeout = trans_cfg->cmd_q_wdg_timeout;
	trans->txqs.page_offs = trans_cfg->cb_data_offs;
	trans->txqs.dev_cmd_offs = trans_cfg->cb_data_offs + sizeof(void *);

	if (WARN_ON(trans_cfg->n_no_reclaim_cmds > MAX_NO_RECLAIM_CMDS))
		trans_pcie->n_no_reclaim_cmds = 0;
	else
		trans_pcie->n_no_reclaim_cmds = trans_cfg->n_no_reclaim_cmds;
	if (trans_pcie->n_no_reclaim_cmds)
		memcpy(trans_pcie->no_reclaim_cmds, trans_cfg->no_reclaim_cmds,
		       trans_pcie->n_no_reclaim_cmds * sizeof(u8));

	trans_pcie->rx_buf_size = trans_cfg->rx_buf_size;
	trans_pcie->rx_page_order =
		iwl_trans_get_rb_size_order(trans_pcie->rx_buf_size);
	trans_pcie->rx_buf_bytes =
		iwl_trans_get_rb_size(trans_pcie->rx_buf_size);
	trans_pcie->supported_dma_mask = DMA_BIT_MASK(12);
	if (trans->trans_cfg->device_family >= IWL_DEVICE_FAMILY_AX210)
		trans_pcie->supported_dma_mask = DMA_BIT_MASK(11);

<<<<<<< HEAD
	trans_pcie->bc_table_dword = trans_cfg->bc_table_dword;
=======
	trans->txqs.bc_table_dword = trans_cfg->bc_table_dword;
>>>>>>> 24b8d41d
	trans_pcie->scd_set_active = trans_cfg->scd_set_active;
	trans_pcie->sw_csum_tx = trans_cfg->sw_csum_tx;

	trans_pcie->page_offs = trans_cfg->cb_data_offs;
	trans_pcie->dev_cmd_offs = trans_cfg->cb_data_offs + sizeof(void *);

	trans->command_groups = trans_cfg->command_groups;
	trans->command_groups_size = trans_cfg->command_groups_size;

	/* Initialize NAPI here - it should be before registering to mac80211
	 * in the opmode but after the HW struct is allocated.
	 * As this function may be called again in some corner cases don't
	 * do anything if NAPI was already initialized.
	 */
	if (trans_pcie->napi_dev.reg_state != NETREG_DUMMY)
		init_dummy_netdev(&trans_pcie->napi_dev);
}

void iwl_trans_pcie_free(struct iwl_trans *trans)
{
	struct iwl_trans_pcie *trans_pcie = IWL_TRANS_GET_PCIE_TRANS(trans);
	int i;

	iwl_pcie_synchronize_irqs(trans);

	if (trans->trans_cfg->gen2)
		iwl_txq_gen2_tx_free(trans);
	else
		iwl_pcie_tx_free(trans);
	iwl_pcie_rx_free(trans);

	if (trans_pcie->rba.alloc_wq) {
		destroy_workqueue(trans_pcie->rba.alloc_wq);
		trans_pcie->rba.alloc_wq = NULL;
	}

	if (trans_pcie->msix_enabled) {
		for (i = 0; i < trans_pcie->alloc_vecs; i++) {
			irq_set_affinity_hint(
				trans_pcie->msix_entries[i].vector,
				NULL);
		}

		trans_pcie->msix_enabled = false;
	} else {
		iwl_pcie_free_ict(trans);
	}

	iwl_pcie_free_fw_monitor(trans);

	if (trans_pcie->pnvm_dram.size)
		dma_free_coherent(trans->dev, trans_pcie->pnvm_dram.size,
				  trans_pcie->pnvm_dram.block,
				  trans_pcie->pnvm_dram.physical);

<<<<<<< HEAD
	free_percpu(trans_pcie->tso_hdr_page);
=======
>>>>>>> 24b8d41d
	mutex_destroy(&trans_pcie->mutex);
	iwl_trans_free(trans);
}

static void iwl_trans_pcie_set_pmi(struct iwl_trans *trans, bool state)
{
	if (state)
		set_bit(STATUS_TPOWER_PMI, &trans->status);
	else
		clear_bit(STATUS_TPOWER_PMI, &trans->status);
}

struct iwl_trans_pcie_removal {
	struct pci_dev *pdev;
	struct work_struct work;
};

static void iwl_trans_pcie_removal_wk(struct work_struct *wk)
{
	struct iwl_trans_pcie_removal *removal =
		container_of(wk, struct iwl_trans_pcie_removal, work);
	struct pci_dev *pdev = removal->pdev;
	static char *prop[] = {"EVENT=INACCESSIBLE", NULL};

	dev_err(&pdev->dev, "Device gone - attempting removal\n");
	kobject_uevent_env(&pdev->dev.kobj, KOBJ_CHANGE, prop);
	pci_lock_rescan_remove();
	pci_dev_put(pdev);
	pci_stop_and_remove_bus_device(pdev);
	pci_unlock_rescan_remove();

	kfree(removal);
	module_put(THIS_MODULE);
}

static bool iwl_trans_pcie_grab_nic_access(struct iwl_trans *trans,
					   unsigned long *flags)
{
	int ret;
	struct iwl_trans_pcie *trans_pcie = IWL_TRANS_GET_PCIE_TRANS(trans);

	spin_lock_irqsave(&trans_pcie->reg_lock, *flags);

	if (trans_pcie->cmd_hold_nic_awake)
		goto out;

	/* this bit wakes up the NIC */
	__iwl_trans_pcie_set_bit(trans, CSR_GP_CNTRL,
				 CSR_GP_CNTRL_REG_FLAG_MAC_ACCESS_REQ);
	if (trans->trans_cfg->device_family >= IWL_DEVICE_FAMILY_8000)
		udelay(2);

	/*
	 * These bits say the device is running, and should keep running for
	 * at least a short while (at least as long as MAC_ACCESS_REQ stays 1),
	 * but they do not indicate that embedded SRAM is restored yet;
	 * HW with volatile SRAM must save/restore contents to/from
	 * host DRAM when sleeping/waking for power-saving.
	 * Each direction takes approximately 1/4 millisecond; with this
	 * overhead, it's a good idea to grab and hold MAC_ACCESS_REQUEST if a
	 * series of register accesses are expected (e.g. reading Event Log),
	 * to keep device from sleeping.
	 *
	 * CSR_UCODE_DRV_GP1 register bit MAC_SLEEP == 0 indicates that
	 * SRAM is okay/restored.  We don't check that here because this call
	 * is just for hardware register access; but GP1 MAC_SLEEP
	 * check is a good idea before accessing the SRAM of HW with
	 * volatile SRAM (e.g. reading Event Log).
	 *
	 * 5000 series and later (including 1000 series) have non-volatile SRAM,
	 * and do not save/restore SRAM when power cycling.
	 */
	ret = iwl_poll_bit(trans, CSR_GP_CNTRL,
			   CSR_GP_CNTRL_REG_VAL_MAC_ACCESS_EN,
			   (CSR_GP_CNTRL_REG_FLAG_MAC_CLOCK_READY |
			    CSR_GP_CNTRL_REG_FLAG_GOING_TO_SLEEP), 15000);
	if (unlikely(ret < 0)) {
		u32 cntrl = iwl_read32(trans, CSR_GP_CNTRL);

		WARN_ONCE(1,
			  "Timeout waiting for hardware access (CSR_GP_CNTRL 0x%08x)\n",
			  cntrl);

		iwl_trans_pcie_dump_regs(trans);

		if (iwlwifi_mod_params.remove_when_gone && cntrl == ~0U) {
			struct iwl_trans_pcie_removal *removal;

			if (test_bit(STATUS_TRANS_DEAD, &trans->status))
				goto err;

			IWL_ERR(trans, "Device gone - scheduling removal!\n");

			/*
			 * get a module reference to avoid doing this
			 * while unloading anyway and to avoid
			 * scheduling a work with code that's being
			 * removed.
			 */
			if (!try_module_get(THIS_MODULE)) {
				IWL_ERR(trans,
					"Module is being unloaded - abort\n");
				goto err;
			}

			removal = kzalloc(sizeof(*removal), GFP_ATOMIC);
			if (!removal) {
				module_put(THIS_MODULE);
				goto err;
			}
			/*
			 * we don't need to clear this flag, because
			 * the trans will be freed and reallocated.
			*/
			set_bit(STATUS_TRANS_DEAD, &trans->status);

			removal->pdev = to_pci_dev(trans->dev);
			INIT_WORK(&removal->work, iwl_trans_pcie_removal_wk);
			pci_dev_get(removal->pdev);
			schedule_work(&removal->work);
		} else {
			iwl_write32(trans, CSR_RESET,
				    CSR_RESET_REG_FLAG_FORCE_NMI);
		}

err:
		spin_unlock_irqrestore(&trans_pcie->reg_lock, *flags);
		return false;
	}

out:
	/*
	 * Fool sparse by faking we release the lock - sparse will
	 * track nic_access anyway.
	 */
	__release(&trans_pcie->reg_lock);
	return true;
}

static void iwl_trans_pcie_release_nic_access(struct iwl_trans *trans,
					      unsigned long *flags)
{
	struct iwl_trans_pcie *trans_pcie = IWL_TRANS_GET_PCIE_TRANS(trans);

	lockdep_assert_held(&trans_pcie->reg_lock);

	/*
	 * Fool sparse by faking we acquiring the lock - sparse will
	 * track nic_access anyway.
	 */
	__acquire(&trans_pcie->reg_lock);

	if (trans_pcie->cmd_hold_nic_awake)
		goto out;

	__iwl_trans_pcie_clear_bit(trans, CSR_GP_CNTRL,
				   CSR_GP_CNTRL_REG_FLAG_MAC_ACCESS_REQ);
	/*
	 * Above we read the CSR_GP_CNTRL register, which will flush
	 * any previous writes, but we need the write that clears the
	 * MAC_ACCESS_REQ bit to be performed before any other writes
	 * scheduled on different CPUs (after we drop reg_lock).
	 */
out:
	spin_unlock_irqrestore(&trans_pcie->reg_lock, *flags);
}

static int iwl_trans_pcie_read_mem(struct iwl_trans *trans, u32 addr,
				   void *buf, int dwords)
{
	unsigned long flags;
	int offs = 0;
	u32 *vals = buf;

	while (offs < dwords) {
		/* limit the time we spin here under lock to 1/2s */
		ktime_t timeout = ktime_add_us(ktime_get(), 500 * USEC_PER_MSEC);

		if (iwl_trans_grab_nic_access(trans, &flags)) {
			iwl_write32(trans, HBUS_TARG_MEM_RADDR,
				    addr + 4 * offs);

			while (offs < dwords) {
				vals[offs] = iwl_read32(trans,
							HBUS_TARG_MEM_RDAT);
				offs++;

				/* calling ktime_get is expensive so
				 * do it once in 128 reads
				 */
				if (offs % 128 == 0 && ktime_after(ktime_get(),
								   timeout))
					break;
			}
			iwl_trans_release_nic_access(trans, &flags);
		} else {
			return -EBUSY;
		}
	}

	return 0;
}

static int iwl_trans_pcie_write_mem(struct iwl_trans *trans, u32 addr,
				    const void *buf, int dwords)
{
	unsigned long flags;
	int offs, ret = 0;
	const u32 *vals = buf;

	if (iwl_trans_grab_nic_access(trans, &flags)) {
		iwl_write32(trans, HBUS_TARG_MEM_WADDR, addr);
		for (offs = 0; offs < dwords; offs++)
			iwl_write32(trans, HBUS_TARG_MEM_WDAT,
				    vals ? vals[offs] : 0);
		iwl_trans_release_nic_access(trans, &flags);
	} else {
		ret = -EBUSY;
	}
	return ret;
}

static int iwl_trans_pcie_read_config32(struct iwl_trans *trans, u32 ofs,
					u32 *val)
{
	return pci_read_config_dword(IWL_TRANS_GET_PCIE_TRANS(trans)->pci_dev,
				     ofs, val);
}

static void iwl_trans_pcie_freeze_txq_timer(struct iwl_trans *trans,
					    unsigned long txqs,
					    bool freeze)
{
	int queue;

	for_each_set_bit(queue, &txqs, BITS_PER_LONG) {
		struct iwl_txq *txq = trans->txqs.txq[queue];
		unsigned long now;

		spin_lock_bh(&txq->lock);

		now = jiffies;

		if (txq->frozen == freeze)
			goto next_queue;

		IWL_DEBUG_TX_QUEUES(trans, "%s TXQ %d\n",
				    freeze ? "Freezing" : "Waking", queue);

		txq->frozen = freeze;

		if (txq->read_ptr == txq->write_ptr)
			goto next_queue;

		if (freeze) {
			if (unlikely(time_after(now,
						txq->stuck_timer.expires))) {
				/*
				 * The timer should have fired, maybe it is
				 * spinning right now on the lock.
				 */
				goto next_queue;
			}
			/* remember how long until the timer fires */
			txq->frozen_expiry_remainder =
				txq->stuck_timer.expires - now;
			del_timer(&txq->stuck_timer);
			goto next_queue;
		}

		/*
		 * Wake a non-empty queue -> arm timer with the
		 * remainder before it froze
		 */
		mod_timer(&txq->stuck_timer,
			  now + txq->frozen_expiry_remainder);

next_queue:
		spin_unlock_bh(&txq->lock);
	}
}

static void iwl_trans_pcie_block_txq_ptrs(struct iwl_trans *trans, bool block)
{
	int i;

	for (i = 0; i < trans->trans_cfg->base_params->num_of_queues; i++) {
		struct iwl_txq *txq = trans->txqs.txq[i];

		if (i == trans->txqs.cmd.q_id)
			continue;

		spin_lock_bh(&txq->lock);

		if (!block && !(WARN_ON_ONCE(!txq->block))) {
			txq->block--;
			if (!txq->block) {
				iwl_write32(trans, HBUS_TARG_WRPTR,
					    txq->write_ptr | (i << 8));
			}
		} else if (block) {
			txq->block++;
		}

		spin_unlock_bh(&txq->lock);
	}
}

#define IWL_FLUSH_WAIT_MS	2000

<<<<<<< HEAD
void iwl_trans_pcie_log_scd_error(struct iwl_trans *trans, struct iwl_txq *txq)
{
	struct iwl_trans_pcie *trans_pcie = IWL_TRANS_GET_PCIE_TRANS(trans);
	u32 scd_sram_addr;
	u8 buf[16];
	int cnt;

	IWL_ERR(trans, "Current SW read_ptr %d write_ptr %d\n",
		txq->read_ptr, txq->write_ptr);

	if (trans->cfg->use_tfh)
		/* TODO: access new SCD registers and dump them */
		return;

	scd_sram_addr = trans_pcie->scd_base_addr +
			SCD_TX_STTS_QUEUE_OFFSET(txq->id);
	iwl_trans_read_mem_bytes(trans, scd_sram_addr, buf, sizeof(buf));

	iwl_print_hex_error(trans, buf, sizeof(buf));

	for (cnt = 0; cnt < FH_TCSR_CHNL_NUM; cnt++)
		IWL_ERR(trans, "FH TRBs(%d) = 0x%08x\n", cnt,
			iwl_read_direct32(trans, FH_TX_TRB_REG(cnt)));

	for (cnt = 0; cnt < trans->cfg->base_params->num_of_queues; cnt++) {
		u32 status = iwl_read_prph(trans, SCD_QUEUE_STATUS_BITS(cnt));
		u8 fifo = (status >> SCD_QUEUE_STTS_REG_POS_TXF) & 0x7;
		bool active = !!(status & BIT(SCD_QUEUE_STTS_REG_POS_ACTIVE));
		u32 tbl_dw =
			iwl_trans_read_mem32(trans, trans_pcie->scd_base_addr +
					     SCD_TRANS_TBL_OFFSET_QUEUE(cnt));

		if (cnt & 0x1)
			tbl_dw = (tbl_dw & 0xFFFF0000) >> 16;
		else
			tbl_dw = tbl_dw & 0x0000FFFF;

		IWL_ERR(trans,
			"Q %d is %sactive and mapped to fifo %d ra_tid 0x%04x [%d,%d]\n",
			cnt, active ? "" : "in", fifo, tbl_dw,
			iwl_read_prph(trans, SCD_QUEUE_RDPTR(cnt)) &
				(TFD_QUEUE_SIZE_MAX - 1),
			iwl_read_prph(trans, SCD_QUEUE_WRPTR(cnt)));
	}
}

static int iwl_trans_pcie_wait_txq_empty(struct iwl_trans *trans, u32 txq_bm)
{
	struct iwl_trans_pcie *trans_pcie = IWL_TRANS_GET_PCIE_TRANS(trans);
	struct iwl_txq *txq;
	int cnt;
	unsigned long now = jiffies;
	int ret = 0;
=======
static int iwl_trans_pcie_rxq_dma_data(struct iwl_trans *trans, int queue,
				       struct iwl_trans_rxq_dma_data *data)
{
	struct iwl_trans_pcie *trans_pcie = IWL_TRANS_GET_PCIE_TRANS(trans);
>>>>>>> 24b8d41d

	if (queue >= trans->num_rx_queues || !trans_pcie->rxq)
		return -EINVAL;

	data->fr_bd_cb = trans_pcie->rxq[queue].bd_dma;
	data->urbd_stts_wrptr = trans_pcie->rxq[queue].rb_stts_dma;
	data->ur_bd_cb = trans_pcie->rxq[queue].used_bd_dma;
	data->fr_bd_wid = 0;

<<<<<<< HEAD
		IWL_DEBUG_TX_QUEUES(trans, "Emptying queue %d...\n", cnt);
		txq = &trans_pcie->txq[cnt];
		wr_ptr = ACCESS_ONCE(txq->write_ptr);

		while (txq->read_ptr != ACCESS_ONCE(txq->write_ptr) &&
		       !time_after(jiffies,
				   now + msecs_to_jiffies(IWL_FLUSH_WAIT_MS))) {
			u8 write_ptr = ACCESS_ONCE(txq->write_ptr);

			if (WARN_ONCE(wr_ptr != write_ptr,
				      "WR pointer moved while flushing %d -> %d\n",
				      wr_ptr, write_ptr))
				return -ETIMEDOUT;
			usleep_range(1000, 2000);
		}

		if (txq->read_ptr != txq->write_ptr) {
			IWL_ERR(trans,
				"fail to flush all tx fifo queues Q %d\n", cnt);
			ret = -ETIMEDOUT;
			break;
		}
		IWL_DEBUG_TX_QUEUES(trans, "Queue %d is now empty.\n", cnt);
	}

	if (ret)
		iwl_trans_pcie_log_scd_error(trans, txq);
=======
	return 0;
}

static int iwl_trans_pcie_wait_txq_empty(struct iwl_trans *trans, int txq_idx)
{
	struct iwl_txq *txq;
	unsigned long now = jiffies;
	bool overflow_tx;
	u8 wr_ptr;

	/* Make sure the NIC is still alive in the bus */
	if (test_bit(STATUS_TRANS_DEAD, &trans->status))
		return -ENODEV;

	if (!test_bit(txq_idx, trans->txqs.queue_used))
		return -EINVAL;

	IWL_DEBUG_TX_QUEUES(trans, "Emptying queue %d...\n", txq_idx);
	txq = trans->txqs.txq[txq_idx];

	spin_lock_bh(&txq->lock);
	overflow_tx = txq->overflow_tx ||
		      !skb_queue_empty(&txq->overflow_q);
	spin_unlock_bh(&txq->lock);

	wr_ptr = READ_ONCE(txq->write_ptr);

	while ((txq->read_ptr != READ_ONCE(txq->write_ptr) ||
		overflow_tx) &&
	       !time_after(jiffies,
			   now + msecs_to_jiffies(IWL_FLUSH_WAIT_MS))) {
		u8 write_ptr = READ_ONCE(txq->write_ptr);

		/*
		 * If write pointer moved during the wait, warn only
		 * if the TX came from op mode. In case TX came from
		 * trans layer (overflow TX) don't warn.
		 */
		if (WARN_ONCE(wr_ptr != write_ptr && !overflow_tx,
			      "WR pointer moved while flushing %d -> %d\n",
			      wr_ptr, write_ptr))
			return -ETIMEDOUT;
		wr_ptr = write_ptr;

		usleep_range(1000, 2000);

		spin_lock_bh(&txq->lock);
		overflow_tx = txq->overflow_tx ||
			      !skb_queue_empty(&txq->overflow_q);
		spin_unlock_bh(&txq->lock);
	}

	if (txq->read_ptr != txq->write_ptr) {
		IWL_ERR(trans,
			"fail to flush all tx fifo queues Q %d\n", txq_idx);
		iwl_txq_log_scd_error(trans, txq);
		return -ETIMEDOUT;
	}
>>>>>>> 24b8d41d

	IWL_DEBUG_TX_QUEUES(trans, "Queue %d is now empty.\n", txq_idx);

	return 0;
}

static int iwl_trans_pcie_wait_txqs_empty(struct iwl_trans *trans, u32 txq_bm)
{
	int cnt;
	int ret = 0;

	/* waiting for all the tx frames complete might take a while */
	for (cnt = 0;
	     cnt < trans->trans_cfg->base_params->num_of_queues;
	     cnt++) {

<<<<<<< HEAD
static void iwl_trans_pcie_ref(struct iwl_trans *trans)
{
	struct iwl_trans_pcie *trans_pcie = IWL_TRANS_GET_PCIE_TRANS(trans);
=======
		if (cnt == trans->txqs.cmd.q_id)
			continue;
		if (!test_bit(cnt, trans->txqs.queue_used))
			continue;
		if (!(BIT(cnt) & txq_bm))
			continue;
>>>>>>> 24b8d41d

		ret = iwl_trans_pcie_wait_txq_empty(trans, cnt);
		if (ret)
			break;
	}

<<<<<<< HEAD
	pm_runtime_get(&trans_pcie->pci_dev->dev);

#ifdef CONFIG_PM
	IWL_DEBUG_RPM(trans, "runtime usage count: %d\n",
		      atomic_read(&trans_pcie->pci_dev->dev.power.usage_count));
#endif /* CONFIG_PM */
}

static void iwl_trans_pcie_unref(struct iwl_trans *trans)
=======
	return ret;
}

static void iwl_trans_pcie_set_bits_mask(struct iwl_trans *trans, u32 reg,
					 u32 mask, u32 value)
>>>>>>> 24b8d41d
{
	struct iwl_trans_pcie *trans_pcie = IWL_TRANS_GET_PCIE_TRANS(trans);

<<<<<<< HEAD
	if (iwlwifi_mod_params.d0i3_disable)
		return;

	pm_runtime_mark_last_busy(&trans_pcie->pci_dev->dev);
	pm_runtime_put_autosuspend(&trans_pcie->pci_dev->dev);

#ifdef CONFIG_PM
	IWL_DEBUG_RPM(trans, "runtime usage count: %d\n",
		      atomic_read(&trans_pcie->pci_dev->dev.power.usage_count));
#endif /* CONFIG_PM */
=======
	spin_lock_irqsave(&trans_pcie->reg_lock, flags);
	__iwl_trans_pcie_set_bits_mask(trans, reg, mask, value);
	spin_unlock_irqrestore(&trans_pcie->reg_lock, flags);
>>>>>>> 24b8d41d
}

static const char *get_csr_string(int cmd)
{
#define IWL_CMD(x) case x: return #x
	switch (cmd) {
	IWL_CMD(CSR_HW_IF_CONFIG_REG);
	IWL_CMD(CSR_INT_COALESCING);
	IWL_CMD(CSR_INT);
	IWL_CMD(CSR_INT_MASK);
	IWL_CMD(CSR_FH_INT_STATUS);
	IWL_CMD(CSR_GPIO_IN);
	IWL_CMD(CSR_RESET);
	IWL_CMD(CSR_GP_CNTRL);
	IWL_CMD(CSR_HW_REV);
	IWL_CMD(CSR_EEPROM_REG);
	IWL_CMD(CSR_EEPROM_GP);
	IWL_CMD(CSR_OTP_GP_REG);
	IWL_CMD(CSR_GIO_REG);
	IWL_CMD(CSR_GP_UCODE_REG);
	IWL_CMD(CSR_GP_DRIVER_REG);
	IWL_CMD(CSR_UCODE_DRV_GP1);
	IWL_CMD(CSR_UCODE_DRV_GP2);
	IWL_CMD(CSR_LED_REG);
	IWL_CMD(CSR_DRAM_INT_TBL_REG);
	IWL_CMD(CSR_GIO_CHICKEN_BITS);
	IWL_CMD(CSR_ANA_PLL_CFG);
	IWL_CMD(CSR_HW_REV_WA_REG);
	IWL_CMD(CSR_MONITOR_STATUS_REG);
	IWL_CMD(CSR_DBG_HPET_MEM_REG);
	default:
		return "UNKNOWN";
	}
#undef IWL_CMD
}

void iwl_pcie_dump_csr(struct iwl_trans *trans)
{
	int i;
	static const u32 csr_tbl[] = {
		CSR_HW_IF_CONFIG_REG,
		CSR_INT_COALESCING,
		CSR_INT,
		CSR_INT_MASK,
		CSR_FH_INT_STATUS,
		CSR_GPIO_IN,
		CSR_RESET,
		CSR_GP_CNTRL,
		CSR_HW_REV,
		CSR_EEPROM_REG,
		CSR_EEPROM_GP,
		CSR_OTP_GP_REG,
		CSR_GIO_REG,
		CSR_GP_UCODE_REG,
		CSR_GP_DRIVER_REG,
		CSR_UCODE_DRV_GP1,
		CSR_UCODE_DRV_GP2,
		CSR_LED_REG,
		CSR_DRAM_INT_TBL_REG,
		CSR_GIO_CHICKEN_BITS,
		CSR_ANA_PLL_CFG,
		CSR_MONITOR_STATUS_REG,
		CSR_HW_REV_WA_REG,
		CSR_DBG_HPET_MEM_REG
	};
	IWL_ERR(trans, "CSR values:\n");
	IWL_ERR(trans, "(2nd byte of CSR_INT_COALESCING is "
		"CSR_INT_PERIODIC_REG)\n");
	for (i = 0; i <  ARRAY_SIZE(csr_tbl); i++) {
		IWL_ERR(trans, "  %25s: 0X%08x\n",
			get_csr_string(csr_tbl[i]),
			iwl_read32(trans, csr_tbl[i]));
	}
}

#ifdef CONFIG_IWLWIFI_DEBUGFS
/* create and remove of files */
#define DEBUGFS_ADD_FILE(name, parent, mode) do {			\
	debugfs_create_file(#name, mode, parent, trans,			\
			    &iwl_dbgfs_##name##_ops);			\
} while (0)

/* file operation */
#define DEBUGFS_READ_FILE_OPS(name)					\
static const struct file_operations iwl_dbgfs_##name##_ops = {		\
	.read = iwl_dbgfs_##name##_read,				\
	.open = simple_open,						\
	.llseek = generic_file_llseek,					\
};

#define DEBUGFS_WRITE_FILE_OPS(name)                                    \
static const struct file_operations iwl_dbgfs_##name##_ops = {          \
	.write = iwl_dbgfs_##name##_write,                              \
	.open = simple_open,						\
	.llseek = generic_file_llseek,					\
};

#define DEBUGFS_READ_WRITE_FILE_OPS(name)				\
static const struct file_operations iwl_dbgfs_##name##_ops = {		\
	.write = iwl_dbgfs_##name##_write,				\
	.read = iwl_dbgfs_##name##_read,				\
	.open = simple_open,						\
	.llseek = generic_file_llseek,					\
};

struct iwl_dbgfs_tx_queue_priv {
	struct iwl_trans *trans;
};

struct iwl_dbgfs_tx_queue_state {
	loff_t pos;
};

static void *iwl_dbgfs_tx_queue_seq_start(struct seq_file *seq, loff_t *pos)
{
<<<<<<< HEAD
	struct iwl_trans *trans = file->private_data;
	struct iwl_trans_pcie *trans_pcie = IWL_TRANS_GET_PCIE_TRANS(trans);
	struct iwl_txq *txq;
	char *buf;
	int pos = 0;
	int cnt;
	int ret;
	size_t bufsz;
=======
	struct iwl_dbgfs_tx_queue_priv *priv = seq->private;
	struct iwl_dbgfs_tx_queue_state *state;
>>>>>>> 24b8d41d

	if (*pos >= priv->trans->trans_cfg->base_params->num_of_queues)
		return NULL;

	state = kmalloc(sizeof(*state), GFP_KERNEL);
	if (!state)
		return NULL;
	state->pos = *pos;
	return state;
}

static void *iwl_dbgfs_tx_queue_seq_next(struct seq_file *seq,
					 void *v, loff_t *pos)
{
	struct iwl_dbgfs_tx_queue_priv *priv = seq->private;
	struct iwl_dbgfs_tx_queue_state *state = v;

	*pos = ++state->pos;

	if (*pos >= priv->trans->trans_cfg->base_params->num_of_queues)
		return NULL;

	return state;
}

static void iwl_dbgfs_tx_queue_seq_stop(struct seq_file *seq, void *v)
{
	kfree(v);
}

static int iwl_dbgfs_tx_queue_seq_show(struct seq_file *seq, void *v)
{
	struct iwl_dbgfs_tx_queue_priv *priv = seq->private;
	struct iwl_dbgfs_tx_queue_state *state = v;
	struct iwl_trans *trans = priv->trans;
	struct iwl_txq *txq = trans->txqs.txq[state->pos];

	seq_printf(seq, "hwq %.3u: used=%d stopped=%d ",
		   (unsigned int)state->pos,
		   !!test_bit(state->pos, trans->txqs.queue_used),
		   !!test_bit(state->pos, trans->txqs.queue_stopped));
	if (txq)
		seq_printf(seq,
			   "read=%u write=%u need_update=%d frozen=%d n_window=%d ampdu=%d",
			   txq->read_ptr, txq->write_ptr,
			   txq->need_update, txq->frozen,
			   txq->n_window, txq->ampdu);
	else
		seq_puts(seq, "(unallocated)");

	if (state->pos == trans->txqs.cmd.q_id)
		seq_puts(seq, " (HCMD)");
	seq_puts(seq, "\n");

	return 0;
}

static const struct seq_operations iwl_dbgfs_tx_queue_seq_ops = {
	.start = iwl_dbgfs_tx_queue_seq_start,
	.next = iwl_dbgfs_tx_queue_seq_next,
	.stop = iwl_dbgfs_tx_queue_seq_stop,
	.show = iwl_dbgfs_tx_queue_seq_show,
};

static int iwl_dbgfs_tx_queue_open(struct inode *inode, struct file *filp)
{
	struct iwl_dbgfs_tx_queue_priv *priv;

	priv = __seq_open_private(filp, &iwl_dbgfs_tx_queue_seq_ops,
				  sizeof(*priv));

	if (!priv)
		return -ENOMEM;

<<<<<<< HEAD
	for (cnt = 0; cnt < trans->cfg->base_params->num_of_queues; cnt++) {
		txq = &trans_pcie->txq[cnt];
		pos += scnprintf(buf + pos, bufsz - pos,
				"hwq %.2d: read=%u write=%u use=%d stop=%d need_update=%d frozen=%d%s\n",
				cnt, txq->read_ptr, txq->write_ptr,
				!!test_bit(cnt, trans_pcie->queue_used),
				 !!test_bit(cnt, trans_pcie->queue_stopped),
				 txq->need_update, txq->frozen,
				 (cnt == trans_pcie->cmd_queue ? " HCMD" : ""));
	}
	ret = simple_read_from_buffer(user_buf, count, ppos, buf, pos);
	kfree(buf);
	return ret;
=======
	priv->trans = inode->i_private;
	return 0;
>>>>>>> 24b8d41d
}

static ssize_t iwl_dbgfs_rx_queue_read(struct file *file,
				       char __user *user_buf,
				       size_t count, loff_t *ppos)
{
	struct iwl_trans *trans = file->private_data;
	struct iwl_trans_pcie *trans_pcie = IWL_TRANS_GET_PCIE_TRANS(trans);
	char *buf;
	int pos = 0, i, ret;
	size_t bufsz;

	bufsz = sizeof(char) * 121 * trans->num_rx_queues;

	if (!trans_pcie->rxq)
		return -EAGAIN;

	buf = kzalloc(bufsz, GFP_KERNEL);
	if (!buf)
		return -ENOMEM;

	for (i = 0; i < trans->num_rx_queues && pos < bufsz; i++) {
		struct iwl_rxq *rxq = &trans_pcie->rxq[i];

		pos += scnprintf(buf + pos, bufsz - pos, "queue#: %2d\n",
				 i);
		pos += scnprintf(buf + pos, bufsz - pos, "\tread: %u\n",
				 rxq->read);
		pos += scnprintf(buf + pos, bufsz - pos, "\twrite: %u\n",
				 rxq->write);
		pos += scnprintf(buf + pos, bufsz - pos, "\twrite_actual: %u\n",
				 rxq->write_actual);
		pos += scnprintf(buf + pos, bufsz - pos, "\tneed_update: %2d\n",
				 rxq->need_update);
		pos += scnprintf(buf + pos, bufsz - pos, "\tfree_count: %u\n",
				 rxq->free_count);
		if (rxq->rb_stts) {
			u32 r =	__le16_to_cpu(iwl_get_closed_rb_stts(trans,
								     rxq));
			pos += scnprintf(buf + pos, bufsz - pos,
					 "\tclosed_rb_num: %u\n",
					 r & 0x0FFF);
		} else {
			pos += scnprintf(buf + pos, bufsz - pos,
					 "\tclosed_rb_num: Not Allocated\n");
		}
	}
	ret = simple_read_from_buffer(user_buf, count, ppos, buf, pos);
	kfree(buf);

	return ret;
}

static ssize_t iwl_dbgfs_interrupt_read(struct file *file,
					char __user *user_buf,
					size_t count, loff_t *ppos)
{
	struct iwl_trans *trans = file->private_data;
	struct iwl_trans_pcie *trans_pcie = IWL_TRANS_GET_PCIE_TRANS(trans);
	struct isr_statistics *isr_stats = &trans_pcie->isr_stats;

	int pos = 0;
	char *buf;
	int bufsz = 24 * 64; /* 24 items * 64 char per item */
	ssize_t ret;

	buf = kzalloc(bufsz, GFP_KERNEL);
	if (!buf)
		return -ENOMEM;

	pos += scnprintf(buf + pos, bufsz - pos,
			"Interrupt Statistics Report:\n");

	pos += scnprintf(buf + pos, bufsz - pos, "HW Error:\t\t\t %u\n",
		isr_stats->hw);
	pos += scnprintf(buf + pos, bufsz - pos, "SW Error:\t\t\t %u\n",
		isr_stats->sw);
	if (isr_stats->sw || isr_stats->hw) {
		pos += scnprintf(buf + pos, bufsz - pos,
			"\tLast Restarting Code:  0x%X\n",
			isr_stats->err_code);
	}
#ifdef CONFIG_IWLWIFI_DEBUG
	pos += scnprintf(buf + pos, bufsz - pos, "Frame transmitted:\t\t %u\n",
		isr_stats->sch);
	pos += scnprintf(buf + pos, bufsz - pos, "Alive interrupt:\t\t %u\n",
		isr_stats->alive);
#endif
	pos += scnprintf(buf + pos, bufsz - pos,
		"HW RF KILL switch toggled:\t %u\n", isr_stats->rfkill);

	pos += scnprintf(buf + pos, bufsz - pos, "CT KILL:\t\t\t %u\n",
		isr_stats->ctkill);

	pos += scnprintf(buf + pos, bufsz - pos, "Wakeup Interrupt:\t\t %u\n",
		isr_stats->wakeup);

	pos += scnprintf(buf + pos, bufsz - pos,
		"Rx command responses:\t\t %u\n", isr_stats->rx);

	pos += scnprintf(buf + pos, bufsz - pos, "Tx/FH interrupt:\t\t %u\n",
		isr_stats->tx);

	pos += scnprintf(buf + pos, bufsz - pos, "Unexpected INTA:\t\t %u\n",
		isr_stats->unhandled);

	ret = simple_read_from_buffer(user_buf, count, ppos, buf, pos);
	kfree(buf);
	return ret;
}

static ssize_t iwl_dbgfs_interrupt_write(struct file *file,
					 const char __user *user_buf,
					 size_t count, loff_t *ppos)
{
	struct iwl_trans *trans = file->private_data;
	struct iwl_trans_pcie *trans_pcie = IWL_TRANS_GET_PCIE_TRANS(trans);
	struct isr_statistics *isr_stats = &trans_pcie->isr_stats;
	u32 reset_flag;
	int ret;

	ret = kstrtou32_from_user(user_buf, count, 16, &reset_flag);
	if (ret)
		return ret;
	if (reset_flag == 0)
		memset(isr_stats, 0, sizeof(*isr_stats));

	return count;
}

static ssize_t iwl_dbgfs_csr_write(struct file *file,
				   const char __user *user_buf,
				   size_t count, loff_t *ppos)
{
	struct iwl_trans *trans = file->private_data;

	iwl_pcie_dump_csr(trans);

	return count;
}

static ssize_t iwl_dbgfs_fh_reg_read(struct file *file,
				     char __user *user_buf,
				     size_t count, loff_t *ppos)
{
	struct iwl_trans *trans = file->private_data;
	char *buf = NULL;
	ssize_t ret;

	ret = iwl_dump_fh(trans, &buf);
	if (ret < 0)
		return ret;
	if (!buf)
		return -EINVAL;
	ret = simple_read_from_buffer(user_buf, count, ppos, buf, ret);
	kfree(buf);
	return ret;
}

static ssize_t iwl_dbgfs_rfkill_read(struct file *file,
				     char __user *user_buf,
				     size_t count, loff_t *ppos)
{
	struct iwl_trans *trans = file->private_data;
	struct iwl_trans_pcie *trans_pcie = IWL_TRANS_GET_PCIE_TRANS(trans);
	char buf[100];
	int pos;

	pos = scnprintf(buf, sizeof(buf), "debug: %d\nhw: %d\n",
			trans_pcie->debug_rfkill,
			!(iwl_read32(trans, CSR_GP_CNTRL) &
				CSR_GP_CNTRL_REG_FLAG_HW_RF_KILL_SW));

	return simple_read_from_buffer(user_buf, count, ppos, buf, pos);
}

static ssize_t iwl_dbgfs_rfkill_write(struct file *file,
				      const char __user *user_buf,
				      size_t count, loff_t *ppos)
{
	struct iwl_trans *trans = file->private_data;
	struct iwl_trans_pcie *trans_pcie = IWL_TRANS_GET_PCIE_TRANS(trans);
	bool new_value;
	int ret;

	ret = kstrtobool_from_user(user_buf, count, &new_value);
	if (ret)
		return ret;
	if (new_value == trans_pcie->debug_rfkill)
		return count;
	IWL_WARN(trans, "changing debug rfkill %d->%d\n",
		 trans_pcie->debug_rfkill, new_value);
	trans_pcie->debug_rfkill = new_value;
	iwl_pcie_handle_rfkill_irq(trans);

	return count;
}

static int iwl_dbgfs_monitor_data_open(struct inode *inode,
				       struct file *file)
{
	struct iwl_trans *trans = inode->i_private;
	struct iwl_trans_pcie *trans_pcie = IWL_TRANS_GET_PCIE_TRANS(trans);

	if (!trans->dbg.dest_tlv ||
	    trans->dbg.dest_tlv->monitor_mode != EXTERNAL_MODE) {
		IWL_ERR(trans, "Debug destination is not set to DRAM\n");
		return -ENOENT;
	}

	if (trans_pcie->fw_mon_data.state != IWL_FW_MON_DBGFS_STATE_CLOSED)
		return -EBUSY;

	trans_pcie->fw_mon_data.state = IWL_FW_MON_DBGFS_STATE_OPEN;
	return simple_open(inode, file);
}

static int iwl_dbgfs_monitor_data_release(struct inode *inode,
					  struct file *file)
{
	struct iwl_trans_pcie *trans_pcie =
		IWL_TRANS_GET_PCIE_TRANS(inode->i_private);

	if (trans_pcie->fw_mon_data.state == IWL_FW_MON_DBGFS_STATE_OPEN)
		trans_pcie->fw_mon_data.state = IWL_FW_MON_DBGFS_STATE_CLOSED;
	return 0;
}

static bool iwl_write_to_user_buf(char __user *user_buf, ssize_t count,
				  void *buf, ssize_t *size,
				  ssize_t *bytes_copied)
{
	int buf_size_left = count - *bytes_copied;

	buf_size_left = buf_size_left - (buf_size_left % sizeof(u32));
	if (*size > buf_size_left)
		*size = buf_size_left;

	*size -= copy_to_user(user_buf, buf, *size);
	*bytes_copied += *size;

	if (buf_size_left == *size)
		return true;
	return false;
}

static ssize_t iwl_dbgfs_monitor_data_read(struct file *file,
					   char __user *user_buf,
					   size_t count, loff_t *ppos)
{
	struct iwl_trans *trans = file->private_data;
	struct iwl_trans_pcie *trans_pcie = IWL_TRANS_GET_PCIE_TRANS(trans);
	void *cpu_addr = (void *)trans->dbg.fw_mon.block, *curr_buf;
	struct cont_rec *data = &trans_pcie->fw_mon_data;
	u32 write_ptr_addr, wrap_cnt_addr, write_ptr, wrap_cnt;
	ssize_t size, bytes_copied = 0;
	bool b_full;

	if (trans->dbg.dest_tlv) {
		write_ptr_addr =
			le32_to_cpu(trans->dbg.dest_tlv->write_ptr_reg);
		wrap_cnt_addr = le32_to_cpu(trans->dbg.dest_tlv->wrap_count);
	} else {
		write_ptr_addr = MON_BUFF_WRPTR;
		wrap_cnt_addr = MON_BUFF_CYCLE_CNT;
	}

	if (unlikely(!trans->dbg.rec_on))
		return 0;

	mutex_lock(&data->mutex);
	if (data->state ==
	    IWL_FW_MON_DBGFS_STATE_DISABLED) {
		mutex_unlock(&data->mutex);
		return 0;
	}

	/* write_ptr position in bytes rather then DW */
	write_ptr = iwl_read_prph(trans, write_ptr_addr) * sizeof(u32);
	wrap_cnt = iwl_read_prph(trans, wrap_cnt_addr);

	if (data->prev_wrap_cnt == wrap_cnt) {
		size = write_ptr - data->prev_wr_ptr;
		curr_buf = cpu_addr + data->prev_wr_ptr;
		b_full = iwl_write_to_user_buf(user_buf, count,
					       curr_buf, &size,
					       &bytes_copied);
		data->prev_wr_ptr += size;

	} else if (data->prev_wrap_cnt == wrap_cnt - 1 &&
		   write_ptr < data->prev_wr_ptr) {
		size = trans->dbg.fw_mon.size - data->prev_wr_ptr;
		curr_buf = cpu_addr + data->prev_wr_ptr;
		b_full = iwl_write_to_user_buf(user_buf, count,
					       curr_buf, &size,
					       &bytes_copied);
		data->prev_wr_ptr += size;

		if (!b_full) {
			size = write_ptr;
			b_full = iwl_write_to_user_buf(user_buf, count,
						       cpu_addr, &size,
						       &bytes_copied);
			data->prev_wr_ptr = size;
			data->prev_wrap_cnt++;
		}
	} else {
		if (data->prev_wrap_cnt == wrap_cnt - 1 &&
		    write_ptr > data->prev_wr_ptr)
			IWL_WARN(trans,
				 "write pointer passed previous write pointer, start copying from the beginning\n");
		else if (!unlikely(data->prev_wrap_cnt == 0 &&
				   data->prev_wr_ptr == 0))
			IWL_WARN(trans,
				 "monitor data is out of sync, start copying from the beginning\n");

		size = write_ptr;
		b_full = iwl_write_to_user_buf(user_buf, count,
					       cpu_addr, &size,
					       &bytes_copied);
		data->prev_wr_ptr = size;
		data->prev_wrap_cnt = wrap_cnt;
	}

	mutex_unlock(&data->mutex);

	return bytes_copied;
}

DEBUGFS_READ_WRITE_FILE_OPS(interrupt);
DEBUGFS_READ_FILE_OPS(fh_reg);
DEBUGFS_READ_FILE_OPS(rx_queue);
DEBUGFS_WRITE_FILE_OPS(csr);
DEBUGFS_READ_WRITE_FILE_OPS(rfkill);
static const struct file_operations iwl_dbgfs_tx_queue_ops = {
	.owner = THIS_MODULE,
	.open = iwl_dbgfs_tx_queue_open,
	.read = seq_read,
	.llseek = seq_lseek,
	.release = seq_release_private,
};

static const struct file_operations iwl_dbgfs_monitor_data_ops = {
	.read = iwl_dbgfs_monitor_data_read,
	.open = iwl_dbgfs_monitor_data_open,
	.release = iwl_dbgfs_monitor_data_release,
};

/* Create the debugfs files and directories */
void iwl_trans_pcie_dbgfs_register(struct iwl_trans *trans)
{
	struct dentry *dir = trans->dbgfs_dir;

	DEBUGFS_ADD_FILE(rx_queue, dir, 0400);
	DEBUGFS_ADD_FILE(tx_queue, dir, 0400);
	DEBUGFS_ADD_FILE(interrupt, dir, 0600);
	DEBUGFS_ADD_FILE(csr, dir, 0200);
	DEBUGFS_ADD_FILE(fh_reg, dir, 0400);
	DEBUGFS_ADD_FILE(rfkill, dir, 0600);
	DEBUGFS_ADD_FILE(monitor_data, dir, 0400);
}

static void iwl_trans_pcie_debugfs_cleanup(struct iwl_trans *trans)
{
	struct iwl_trans_pcie *trans_pcie = IWL_TRANS_GET_PCIE_TRANS(trans);
	struct cont_rec *data = &trans_pcie->fw_mon_data;

	mutex_lock(&data->mutex);
	data->state = IWL_FW_MON_DBGFS_STATE_DISABLED;
	mutex_unlock(&data->mutex);
}
#endif /*CONFIG_IWLWIFI_DEBUGFS */

static u32 iwl_trans_pcie_get_cmdlen(struct iwl_trans *trans, void *tfd)
{
	struct iwl_trans_pcie *trans_pcie = IWL_TRANS_GET_PCIE_TRANS(trans);
	u32 cmdlen = 0;
	int i;

<<<<<<< HEAD
	for (i = 0; i < trans_pcie->max_tbs; i++)
		cmdlen += iwl_pcie_tfd_tb_get_len(trans, tfd, i);
=======
	for (i = 0; i < trans->txqs.tfd.max_tbs; i++)
		cmdlen += iwl_txq_gen1_tfd_tb_get_len(trans, tfd, i);
>>>>>>> 24b8d41d

	return cmdlen;
}

static u32 iwl_trans_pcie_dump_rbs(struct iwl_trans *trans,
				   struct iwl_fw_error_dump_data **data,
				   int allocated_rb_nums)
{
	struct iwl_trans_pcie *trans_pcie = IWL_TRANS_GET_PCIE_TRANS(trans);
	int max_len = trans_pcie->rx_buf_bytes;
	/* Dump RBs is supported only for pre-9000 devices (1 queue) */
	struct iwl_rxq *rxq = &trans_pcie->rxq[0];
	u32 i, r, j, rb_len = 0;

	spin_lock(&rxq->lock);

	r = le16_to_cpu(iwl_get_closed_rb_stts(trans, rxq)) & 0x0FFF;

	for (i = rxq->read, j = 0;
	     i != r && j < allocated_rb_nums;
	     i = (i + 1) & RX_QUEUE_MASK, j++) {
		struct iwl_rx_mem_buffer *rxb = rxq->queue[i];
		struct iwl_fw_error_dump_rb *rb;

		dma_unmap_page(trans->dev, rxb->page_dma, max_len,
			       DMA_FROM_DEVICE);

		rb_len += sizeof(**data) + sizeof(*rb) + max_len;

		(*data)->type = cpu_to_le32(IWL_FW_ERROR_DUMP_RB);
		(*data)->len = cpu_to_le32(sizeof(*rb) + max_len);
		rb = (void *)(*data)->data;
		rb->index = cpu_to_le32(i);
		memcpy(rb->data, page_address(rxb->page), max_len);
		/* remap the page for the free benefit */
		rxb->page_dma = dma_map_page(trans->dev, rxb->page,
					     rxb->offset, max_len,
					     DMA_FROM_DEVICE);

		*data = iwl_fw_error_next_data(*data);
	}

	spin_unlock(&rxq->lock);

	return rb_len;
}
#define IWL_CSR_TO_DUMP (0x250)

static u32 iwl_trans_pcie_dump_csr(struct iwl_trans *trans,
				   struct iwl_fw_error_dump_data **data)
{
	u32 csr_len = sizeof(**data) + IWL_CSR_TO_DUMP;
	__le32 *val;
	int i;

	(*data)->type = cpu_to_le32(IWL_FW_ERROR_DUMP_CSR);
	(*data)->len = cpu_to_le32(IWL_CSR_TO_DUMP);
	val = (void *)(*data)->data;

	for (i = 0; i < IWL_CSR_TO_DUMP; i += 4)
		*val++ = cpu_to_le32(iwl_trans_pcie_read32(trans, i));

	*data = iwl_fw_error_next_data(*data);

	return csr_len;
}

static u32 iwl_trans_pcie_fh_regs_dump(struct iwl_trans *trans,
				       struct iwl_fw_error_dump_data **data)
{
	u32 fh_regs_len = FH_MEM_UPPER_BOUND - FH_MEM_LOWER_BOUND;
	unsigned long flags;
	__le32 *val;
	int i;

	if (!iwl_trans_grab_nic_access(trans, &flags))
		return 0;

	(*data)->type = cpu_to_le32(IWL_FW_ERROR_DUMP_FH_REGS);
	(*data)->len = cpu_to_le32(fh_regs_len);
	val = (void *)(*data)->data;

	if (!trans->trans_cfg->gen2)
		for (i = FH_MEM_LOWER_BOUND; i < FH_MEM_UPPER_BOUND;
		     i += sizeof(u32))
			*val++ = cpu_to_le32(iwl_trans_pcie_read32(trans, i));
	else
		for (i = iwl_umac_prph(trans, FH_MEM_LOWER_BOUND_GEN2);
		     i < iwl_umac_prph(trans, FH_MEM_UPPER_BOUND_GEN2);
		     i += sizeof(u32))
			*val++ = cpu_to_le32(iwl_trans_pcie_read_prph(trans,
								      i));

	iwl_trans_release_nic_access(trans, &flags);

	*data = iwl_fw_error_next_data(*data);

	return sizeof(**data) + fh_regs_len;
}

static u32
iwl_trans_pci_dump_marbh_monitor(struct iwl_trans *trans,
				 struct iwl_fw_error_dump_fw_mon *fw_mon_data,
				 u32 monitor_len)
{
	u32 buf_size_in_dwords = (monitor_len >> 2);
	u32 *buffer = (u32 *)fw_mon_data->data;
	unsigned long flags;
	u32 i;

	if (!iwl_trans_grab_nic_access(trans, &flags))
		return 0;

	iwl_write_umac_prph_no_grab(trans, MON_DMARB_RD_CTL_ADDR, 0x1);
	for (i = 0; i < buf_size_in_dwords; i++)
		buffer[i] = iwl_read_umac_prph_no_grab(trans,
						       MON_DMARB_RD_DATA_ADDR);
	iwl_write_umac_prph_no_grab(trans, MON_DMARB_RD_CTL_ADDR, 0x0);

	iwl_trans_release_nic_access(trans, &flags);

	return monitor_len;
}

static void
iwl_trans_pcie_dump_pointers(struct iwl_trans *trans,
			     struct iwl_fw_error_dump_fw_mon *fw_mon_data)
{
	u32 base, base_high, write_ptr, write_ptr_val, wrap_cnt;

	if (trans->trans_cfg->device_family >= IWL_DEVICE_FAMILY_AX210) {
		base = DBGC_CUR_DBGBUF_BASE_ADDR_LSB;
		base_high = DBGC_CUR_DBGBUF_BASE_ADDR_MSB;
		write_ptr = DBGC_CUR_DBGBUF_STATUS;
		wrap_cnt = DBGC_DBGBUF_WRAP_AROUND;
	} else if (trans->dbg.dest_tlv) {
		write_ptr = le32_to_cpu(trans->dbg.dest_tlv->write_ptr_reg);
		wrap_cnt = le32_to_cpu(trans->dbg.dest_tlv->wrap_count);
		base = le32_to_cpu(trans->dbg.dest_tlv->base_reg);
	} else {
		base = MON_BUFF_BASE_ADDR;
		write_ptr = MON_BUFF_WRPTR;
		wrap_cnt = MON_BUFF_CYCLE_CNT;
	}

	write_ptr_val = iwl_read_prph(trans, write_ptr);
	fw_mon_data->fw_mon_cycle_cnt =
		cpu_to_le32(iwl_read_prph(trans, wrap_cnt));
	fw_mon_data->fw_mon_base_ptr =
		cpu_to_le32(iwl_read_prph(trans, base));
	if (trans->trans_cfg->device_family >= IWL_DEVICE_FAMILY_AX210) {
		fw_mon_data->fw_mon_base_high_ptr =
			cpu_to_le32(iwl_read_prph(trans, base_high));
		write_ptr_val &= DBGC_CUR_DBGBUF_STATUS_OFFSET_MSK;
	}
	fw_mon_data->fw_mon_wr_ptr = cpu_to_le32(write_ptr_val);
}

static u32
iwl_trans_pcie_dump_monitor(struct iwl_trans *trans,
			    struct iwl_fw_error_dump_data **data,
			    u32 monitor_len)
{
	struct iwl_dram_data *fw_mon = &trans->dbg.fw_mon;
	u32 len = 0;

	if (trans->dbg.dest_tlv ||
	    (fw_mon->size &&
	     (trans->trans_cfg->device_family == IWL_DEVICE_FAMILY_7000 ||
	      trans->trans_cfg->device_family >= IWL_DEVICE_FAMILY_AX210))) {
		struct iwl_fw_error_dump_fw_mon *fw_mon_data;

		(*data)->type = cpu_to_le32(IWL_FW_ERROR_DUMP_FW_MONITOR);
		fw_mon_data = (void *)(*data)->data;

		iwl_trans_pcie_dump_pointers(trans, fw_mon_data);

		len += sizeof(**data) + sizeof(*fw_mon_data);
		if (fw_mon->size) {
			memcpy(fw_mon_data->data, fw_mon->block, fw_mon->size);
			monitor_len = fw_mon->size;
		} else if (trans->dbg.dest_tlv->monitor_mode == SMEM_MODE) {
			u32 base = le32_to_cpu(fw_mon_data->fw_mon_base_ptr);
			/*
			 * Update pointers to reflect actual values after
			 * shifting
			 */
			if (trans->dbg.dest_tlv->version) {
				base = (iwl_read_prph(trans, base) &
					IWL_LDBG_M2S_BUF_BA_MSK) <<
				       trans->dbg.dest_tlv->base_shift;
				base *= IWL_M2S_UNIT_SIZE;
				base += trans->cfg->smem_offset;
			} else {
				base = iwl_read_prph(trans, base) <<
				       trans->dbg.dest_tlv->base_shift;
			}

			iwl_trans_read_mem(trans, base, fw_mon_data->data,
					   monitor_len / sizeof(u32));
		} else if (trans->dbg.dest_tlv->monitor_mode == MARBH_MODE) {
			monitor_len =
				iwl_trans_pci_dump_marbh_monitor(trans,
								 fw_mon_data,
								 monitor_len);
		} else {
			/* Didn't match anything - output no monitor data */
			monitor_len = 0;
		}

		len += monitor_len;
		(*data)->len = cpu_to_le32(monitor_len + sizeof(*fw_mon_data));
	}

	return len;
}

static int iwl_trans_get_fw_monitor_len(struct iwl_trans *trans, u32 *len)
{
	if (trans->dbg.fw_mon.size) {
		*len += sizeof(struct iwl_fw_error_dump_data) +
			sizeof(struct iwl_fw_error_dump_fw_mon) +
			trans->dbg.fw_mon.size;
		return trans->dbg.fw_mon.size;
	} else if (trans->dbg.dest_tlv) {
		u32 base, end, cfg_reg, monitor_len;

		if (trans->dbg.dest_tlv->version == 1) {
			cfg_reg = le32_to_cpu(trans->dbg.dest_tlv->base_reg);
			cfg_reg = iwl_read_prph(trans, cfg_reg);
			base = (cfg_reg & IWL_LDBG_M2S_BUF_BA_MSK) <<
				trans->dbg.dest_tlv->base_shift;
			base *= IWL_M2S_UNIT_SIZE;
			base += trans->cfg->smem_offset;

			monitor_len =
				(cfg_reg & IWL_LDBG_M2S_BUF_SIZE_MSK) >>
				trans->dbg.dest_tlv->end_shift;
			monitor_len *= IWL_M2S_UNIT_SIZE;
		} else {
			base = le32_to_cpu(trans->dbg.dest_tlv->base_reg);
			end = le32_to_cpu(trans->dbg.dest_tlv->end_reg);

			base = iwl_read_prph(trans, base) <<
			       trans->dbg.dest_tlv->base_shift;
			end = iwl_read_prph(trans, end) <<
			      trans->dbg.dest_tlv->end_shift;

			/* Make "end" point to the actual end */
			if (trans->trans_cfg->device_family >=
			    IWL_DEVICE_FAMILY_8000 ||
			    trans->dbg.dest_tlv->monitor_mode == MARBH_MODE)
				end += (1 << trans->dbg.dest_tlv->end_shift);
			monitor_len = end - base;
		}
		*len += sizeof(struct iwl_fw_error_dump_data) +
			sizeof(struct iwl_fw_error_dump_fw_mon) +
			monitor_len;
		return monitor_len;
	}
	return 0;
}

static struct iwl_trans_dump_data
*iwl_trans_pcie_dump_data(struct iwl_trans *trans,
			  u32 dump_mask)
{
	struct iwl_trans_pcie *trans_pcie = IWL_TRANS_GET_PCIE_TRANS(trans);
	struct iwl_fw_error_dump_data *data;
	struct iwl_txq *cmdq = trans->txqs.txq[trans->txqs.cmd.q_id];
	struct iwl_fw_error_dump_txcmd *txcmd;
	struct iwl_trans_dump_data *dump_data;
	u32 len, num_rbs = 0, monitor_len = 0;
	int i, ptr;
	bool dump_rbs = test_bit(STATUS_FW_ERROR, &trans->status) &&
			!trans->trans_cfg->mq_rx_supported &&
			dump_mask & BIT(IWL_FW_ERROR_DUMP_RB);

	if (!dump_mask)
		return NULL;

	/* transport dump header */
	len = sizeof(*dump_data);

	/* host commands */
<<<<<<< HEAD
	len += sizeof(*data) +
		cmdq->n_window * (sizeof(*txcmd) + TFD_MAX_PAYLOAD_SIZE);
=======
	if (dump_mask & BIT(IWL_FW_ERROR_DUMP_TXCMD) && cmdq)
		len += sizeof(*data) +
			cmdq->n_window * (sizeof(*txcmd) +
					  TFD_MAX_PAYLOAD_SIZE);
>>>>>>> 24b8d41d

	/* FW monitor */
	if (dump_mask & BIT(IWL_FW_ERROR_DUMP_FW_MONITOR))
		monitor_len = iwl_trans_get_fw_monitor_len(trans, &len);

	/* CSR registers */
	if (dump_mask & BIT(IWL_FW_ERROR_DUMP_CSR))
		len += sizeof(*data) + IWL_CSR_TO_DUMP;

	/* FH registers */
	if (dump_mask & BIT(IWL_FW_ERROR_DUMP_FH_REGS)) {
		if (trans->trans_cfg->gen2)
			len += sizeof(*data) +
			       (iwl_umac_prph(trans, FH_MEM_UPPER_BOUND_GEN2) -
				iwl_umac_prph(trans, FH_MEM_LOWER_BOUND_GEN2));
		else
			len += sizeof(*data) +
			       (FH_MEM_UPPER_BOUND -
				FH_MEM_LOWER_BOUND);
	}

	if (dump_rbs) {
		/* Dump RBs is supported only for pre-9000 devices (1 queue) */
		struct iwl_rxq *rxq = &trans_pcie->rxq[0];
		/* RBs */
		num_rbs =
			le16_to_cpu(iwl_get_closed_rb_stts(trans, rxq))
			& 0x0FFF;
		num_rbs = (num_rbs - rxq->read) & RX_QUEUE_MASK;
		len += num_rbs * (sizeof(*data) +
				  sizeof(struct iwl_fw_error_dump_rb) +
				  (PAGE_SIZE << trans_pcie->rx_page_order));
	}

	/* Paged memory for gen2 HW */
	if (trans->trans_cfg->gen2 && dump_mask & BIT(IWL_FW_ERROR_DUMP_PAGING))
		for (i = 0; i < trans->init_dram.paging_cnt; i++)
			len += sizeof(*data) +
			       sizeof(struct iwl_fw_error_dump_paging) +
			       trans->init_dram.paging[i].size;

	dump_data = vzalloc(len);
	if (!dump_data)
		return NULL;

	len = 0;
	data = (void *)dump_data->data;
<<<<<<< HEAD
	data->type = cpu_to_le32(IWL_FW_ERROR_DUMP_TXCMD);
	txcmd = (void *)data->data;
	spin_lock_bh(&cmdq->lock);
	ptr = cmdq->write_ptr;
	for (i = 0; i < cmdq->n_window; i++) {
		u8 idx = get_cmd_index(cmdq, ptr);
		u32 caplen, cmdlen;

		cmdlen = iwl_trans_pcie_get_cmdlen(trans, cmdq->tfds +
						   trans_pcie->tfd_size * ptr);
		caplen = min_t(u32, TFD_MAX_PAYLOAD_SIZE, cmdlen);

		if (cmdlen) {
			len += sizeof(*txcmd) + caplen;
			txcmd->cmdlen = cpu_to_le32(cmdlen);
			txcmd->caplen = cpu_to_le32(caplen);
			memcpy(txcmd->data, cmdq->entries[idx].cmd, caplen);
			txcmd = (void *)((u8 *)txcmd->data + caplen);
=======

	if (dump_mask & BIT(IWL_FW_ERROR_DUMP_TXCMD) && cmdq) {
		u16 tfd_size = trans->txqs.tfd.size;

		data->type = cpu_to_le32(IWL_FW_ERROR_DUMP_TXCMD);
		txcmd = (void *)data->data;
		spin_lock_bh(&cmdq->lock);
		ptr = cmdq->write_ptr;
		for (i = 0; i < cmdq->n_window; i++) {
			u8 idx = iwl_txq_get_cmd_index(cmdq, ptr);
			u8 tfdidx;
			u32 caplen, cmdlen;

			if (trans->trans_cfg->use_tfh)
				tfdidx = idx;
			else
				tfdidx = ptr;

			cmdlen = iwl_trans_pcie_get_cmdlen(trans,
							   (u8 *)cmdq->tfds +
							   tfd_size * tfdidx);
			caplen = min_t(u32, TFD_MAX_PAYLOAD_SIZE, cmdlen);

			if (cmdlen) {
				len += sizeof(*txcmd) + caplen;
				txcmd->cmdlen = cpu_to_le32(cmdlen);
				txcmd->caplen = cpu_to_le32(caplen);
				memcpy(txcmd->data, cmdq->entries[idx].cmd,
				       caplen);
				txcmd = (void *)((u8 *)txcmd->data + caplen);
			}

			ptr = iwl_txq_dec_wrap(trans, ptr);
>>>>>>> 24b8d41d
		}
		spin_unlock_bh(&cmdq->lock);

		data->len = cpu_to_le32(len);
		len += sizeof(*data);
		data = iwl_fw_error_next_data(data);
	}

	if (dump_mask & BIT(IWL_FW_ERROR_DUMP_CSR))
		len += iwl_trans_pcie_dump_csr(trans, &data);
	if (dump_mask & BIT(IWL_FW_ERROR_DUMP_FH_REGS))
		len += iwl_trans_pcie_fh_regs_dump(trans, &data);
	if (dump_rbs)
		len += iwl_trans_pcie_dump_rbs(trans, &data, num_rbs);

	/* Paged memory for gen2 HW */
	if (trans->trans_cfg->gen2 &&
	    dump_mask & BIT(IWL_FW_ERROR_DUMP_PAGING)) {
		for (i = 0; i < trans->init_dram.paging_cnt; i++) {
			struct iwl_fw_error_dump_paging *paging;
			u32 page_len = trans->init_dram.paging[i].size;

			data->type = cpu_to_le32(IWL_FW_ERROR_DUMP_PAGING);
			data->len = cpu_to_le32(sizeof(*paging) + page_len);
			paging = (void *)data->data;
			paging->index = cpu_to_le32(i);
			memcpy(paging->data,
			       trans->init_dram.paging[i].block, page_len);
			data = iwl_fw_error_next_data(data);

			len += sizeof(*data) + sizeof(*paging) + page_len;
		}
	}
	if (dump_mask & BIT(IWL_FW_ERROR_DUMP_FW_MONITOR))
		len += iwl_trans_pcie_dump_monitor(trans, &data, monitor_len);

	dump_data->len = len;

	return dump_data;
}

#ifdef CONFIG_PM_SLEEP
static int iwl_trans_pcie_suspend(struct iwl_trans *trans)
{
	return 0;
}

static void iwl_trans_pcie_resume(struct iwl_trans *trans)
{
}
#endif /* CONFIG_PM_SLEEP */

#define IWL_TRANS_COMMON_OPS						\
	.op_mode_leave = iwl_trans_pcie_op_mode_leave,			\
	.write8 = iwl_trans_pcie_write8,				\
	.write32 = iwl_trans_pcie_write32,				\
	.read32 = iwl_trans_pcie_read32,				\
	.read_prph = iwl_trans_pcie_read_prph,				\
	.write_prph = iwl_trans_pcie_write_prph,			\
	.read_mem = iwl_trans_pcie_read_mem,				\
	.write_mem = iwl_trans_pcie_write_mem,				\
	.read_config32 = iwl_trans_pcie_read_config32,			\
	.configure = iwl_trans_pcie_configure,				\
	.set_pmi = iwl_trans_pcie_set_pmi,				\
	.sw_reset = iwl_trans_pcie_sw_reset,				\
	.grab_nic_access = iwl_trans_pcie_grab_nic_access,		\
	.release_nic_access = iwl_trans_pcie_release_nic_access,	\
	.set_bits_mask = iwl_trans_pcie_set_bits_mask,			\
	.dump_data = iwl_trans_pcie_dump_data,				\
	.d3_suspend = iwl_trans_pcie_d3_suspend,			\
	.d3_resume = iwl_trans_pcie_d3_resume,				\
	.sync_nmi = iwl_trans_pcie_sync_nmi

#ifdef CONFIG_PM_SLEEP
#define IWL_TRANS_PM_OPS						\
	.suspend = iwl_trans_pcie_suspend,				\
	.resume = iwl_trans_pcie_resume,
#else
#define IWL_TRANS_PM_OPS
#endif /* CONFIG_PM_SLEEP */

static const struct iwl_trans_ops trans_ops_pcie = {
	IWL_TRANS_COMMON_OPS,
	IWL_TRANS_PM_OPS
	.start_hw = iwl_trans_pcie_start_hw,
	.fw_alive = iwl_trans_pcie_fw_alive,
	.start_fw = iwl_trans_pcie_start_fw,
	.stop_device = iwl_trans_pcie_stop_device,

	.send_cmd = iwl_trans_pcie_send_hcmd,

	.tx = iwl_trans_pcie_tx,
	.reclaim = iwl_trans_pcie_reclaim,

	.txq_disable = iwl_trans_pcie_txq_disable,
	.txq_enable = iwl_trans_pcie_txq_enable,

<<<<<<< HEAD
	.get_txq_byte_table = iwl_trans_pcie_get_txq_byte_table,

	.txq_set_shared_mode = iwl_trans_pcie_txq_set_shared_mode,

	.wait_tx_queue_empty = iwl_trans_pcie_wait_txq_empty,
=======
	.txq_set_shared_mode = iwl_trans_pcie_txq_set_shared_mode,

	.wait_tx_queues_empty = iwl_trans_pcie_wait_txqs_empty,

>>>>>>> 24b8d41d
	.freeze_txq_timer = iwl_trans_pcie_freeze_txq_timer,
	.block_txq_ptrs = iwl_trans_pcie_block_txq_ptrs,
#ifdef CONFIG_IWLWIFI_DEBUGFS
	.debugfs_cleanup = iwl_trans_pcie_debugfs_cleanup,
#endif
};

static const struct iwl_trans_ops trans_ops_pcie_gen2 = {
	IWL_TRANS_COMMON_OPS,
	IWL_TRANS_PM_OPS
	.start_hw = iwl_trans_pcie_start_hw,
	.fw_alive = iwl_trans_pcie_gen2_fw_alive,
	.start_fw = iwl_trans_pcie_gen2_start_fw,
	.stop_device = iwl_trans_pcie_gen2_stop_device,

	.send_cmd = iwl_trans_pcie_gen2_send_hcmd,

	.tx = iwl_txq_gen2_tx,
	.reclaim = iwl_trans_pcie_reclaim,

	.set_q_ptrs = iwl_trans_pcie_set_q_ptrs,

	.txq_alloc = iwl_txq_dyn_alloc,
	.txq_free = iwl_txq_dyn_free,
	.wait_txq_empty = iwl_trans_pcie_wait_txq_empty,
	.rxq_dma_data = iwl_trans_pcie_rxq_dma_data,
	.set_pnvm = iwl_trans_pcie_ctx_info_gen3_set_pnvm,
#ifdef CONFIG_IWLWIFI_DEBUGFS
	.debugfs_cleanup = iwl_trans_pcie_debugfs_cleanup,
#endif
};

struct iwl_trans *iwl_trans_pcie_alloc(struct pci_dev *pdev,
			       const struct pci_device_id *ent,
			       const struct iwl_cfg_trans_params *cfg_trans)
{
	struct iwl_trans_pcie *trans_pcie;
	struct iwl_trans *trans;
	int ret, addr_size;
	const struct iwl_trans_ops *ops = &trans_ops_pcie_gen2;

	if (!cfg_trans->gen2)
		ops = &trans_ops_pcie;

	ret = pcim_enable_device(pdev);
	if (ret)
		return ERR_PTR(ret);

<<<<<<< HEAD
	ret = pcim_enable_device(pdev);
	if (ret)
		return ERR_PTR(ret);

	trans = iwl_trans_alloc(sizeof(struct iwl_trans_pcie),
				&pdev->dev, cfg, &trans_ops_pcie, 0);
=======
	trans = iwl_trans_alloc(sizeof(struct iwl_trans_pcie), &pdev->dev, ops,
				cfg_trans);
>>>>>>> 24b8d41d
	if (!trans)
		return ERR_PTR(-ENOMEM);

	trans_pcie = IWL_TRANS_GET_PCIE_TRANS(trans);

	trans_pcie->trans = trans;
	trans_pcie->opmode_down = true;
	spin_lock_init(&trans_pcie->irq_lock);
	spin_lock_init(&trans_pcie->reg_lock);
<<<<<<< HEAD
=======
	spin_lock_init(&trans_pcie->alloc_page_lock);
>>>>>>> 24b8d41d
	mutex_init(&trans_pcie->mutex);
	init_waitqueue_head(&trans_pcie->ucode_write_waitq);

	trans_pcie->rba.alloc_wq = alloc_workqueue("rb_allocator",
						   WQ_HIGHPRI | WQ_UNBOUND, 1);
	if (!trans_pcie->rba.alloc_wq) {
		ret = -ENOMEM;
		goto out_free_trans;
	}
	INIT_WORK(&trans_pcie->rba.rx_alloc, iwl_pcie_rx_allocator_work);

<<<<<<< HEAD
=======
	trans_pcie->debug_rfkill = -1;
>>>>>>> 24b8d41d

	if (!cfg_trans->base_params->pcie_l1_allowed) {
		/*
		 * W/A - seems to solve weird behavior. We need to remove this
		 * if we don't want to stay in L1 all the time. This wastes a
		 * lot of power.
		 */
		pci_disable_link_state(pdev, PCIE_LINK_STATE_L0S |
				       PCIE_LINK_STATE_L1 |
				       PCIE_LINK_STATE_CLKPM);
	}

	trans_pcie->def_rx_queue = 0;

	if (cfg->use_tfh) {
		trans_pcie->max_tbs = IWL_TFH_NUM_TBS;
		trans_pcie->tfd_size = sizeof(struct iwl_tfh_tfd);

	} else {
		trans_pcie->max_tbs = IWL_NUM_OF_TBS;
		trans_pcie->tfd_size = sizeof(struct iwl_tfd);
	}
	trans->max_skb_frags = IWL_PCIE_MAX_FRAGS(trans_pcie);

	pci_set_master(pdev);

	addr_size = trans->txqs.tfd.addr_size;
	ret = pci_set_dma_mask(pdev, DMA_BIT_MASK(addr_size));
	if (!ret)
		ret = pci_set_consistent_dma_mask(pdev,
						  DMA_BIT_MASK(addr_size));
	if (ret) {
		ret = pci_set_dma_mask(pdev, DMA_BIT_MASK(32));
		if (!ret)
			ret = pci_set_consistent_dma_mask(pdev,
							  DMA_BIT_MASK(32));
		/* both attempts failed: */
		if (ret) {
			dev_err(&pdev->dev, "No suitable DMA available\n");
			goto out_no_pci;
		}
	}

	ret = pcim_iomap_regions_request_all(pdev, BIT(0), DRV_NAME);
	if (ret) {
		dev_err(&pdev->dev, "pcim_iomap_regions_request_all failed\n");
		goto out_no_pci;
	}

	trans_pcie->hw_base = pcim_iomap_table(pdev)[0];
	if (!trans_pcie->hw_base) {
		dev_err(&pdev->dev, "pcim_iomap_table failed\n");
		ret = -ENODEV;
		goto out_no_pci;
	}

	/* We disable the RETRY_TIMEOUT register (0x41) to keep
	 * PCI Tx retries from interfering with C3 CPU state */
	pci_write_config_byte(pdev, PCI_CFG_RETRY_TIMEOUT, 0x00);

	trans_pcie->pci_dev = pdev;
	iwl_disable_interrupts(trans);

	trans->hw_rev = iwl_read32(trans, CSR_HW_REV);
	if (trans->hw_rev == 0xffffffff) {
		dev_err(&pdev->dev, "HW_REV=0xFFFFFFFF, PCI issues?\n");
		ret = -EIO;
		goto out_no_pci;
	}

	/*
	 * In the 8000 HW family the format of the 4 bytes of CSR_HW_REV have
	 * changed, and now the revision step also includes bit 0-1 (no more
	 * "dash" value). To keep hw_rev backwards compatible - we'll store it
	 * in the old format.
	 */
	if (cfg_trans->device_family >= IWL_DEVICE_FAMILY_8000) {
		trans->hw_rev = (trans->hw_rev & 0xfff0) |
				(CSR_HW_REV_STEP(trans->hw_rev << 2) << 2);

		ret = iwl_pcie_prepare_card_hw(trans);
		if (ret) {
			IWL_WARN(trans, "Exit HW not ready\n");
			goto out_no_pci;
		}

		/*
		 * in-order to recognize C step driver should read chip version
		 * id located at the AUX bus MISC address space.
		 */
<<<<<<< HEAD
		iwl_set_bit(trans, CSR_GP_CNTRL,
			    CSR_GP_CNTRL_REG_FLAG_INIT_DONE);
		udelay(2);

		ret = iwl_poll_bit(trans, CSR_GP_CNTRL,
				   CSR_GP_CNTRL_REG_FLAG_MAC_CLOCK_READY,
				   CSR_GP_CNTRL_REG_FLAG_MAC_CLOCK_READY,
				   25000);
		if (ret < 0) {
			IWL_DEBUG_INFO(trans, "Failed to wake up the nic\n");
			goto out_no_pci;
		}
=======
		ret = iwl_finish_nic_init(trans, cfg_trans);
		if (ret)
			goto out_no_pci;
>>>>>>> 24b8d41d

	}

<<<<<<< HEAD
	trans->hw_rf_id = iwl_read32(trans, CSR_HW_RF_ID);

	iwl_pcie_set_interrupt_capa(pdev, trans);
=======
	IWL_DEBUG_INFO(trans, "HW REV: 0x%0x\n", trans->hw_rev);

	iwl_pcie_set_interrupt_capa(pdev, trans, cfg_trans);
>>>>>>> 24b8d41d
	trans->hw_id = (pdev->device << 16) + pdev->subsystem_device;
	snprintf(trans->hw_id_str, sizeof(trans->hw_id_str),
		 "PCI ID: 0x%04X:0x%04X", pdev->device, pdev->subsystem_device);

	/* Initialize the wait queue for commands */
	init_waitqueue_head(&trans_pcie->wait_command_queue);

	init_waitqueue_head(&trans_pcie->sx_waitq);


	if (trans_pcie->msix_enabled) {
<<<<<<< HEAD
		if (iwl_pcie_init_msix_handler(pdev, trans_pcie))
=======
		ret = iwl_pcie_init_msix_handler(pdev, trans_pcie);
		if (ret)
>>>>>>> 24b8d41d
			goto out_no_pci;
	 } else {
		ret = iwl_pcie_alloc_ict(trans);
		if (ret)
			goto out_no_pci;

		ret = devm_request_threaded_irq(&pdev->dev, pdev->irq,
						iwl_pcie_isr,
						iwl_pcie_irq_handler,
						IRQF_SHARED, DRV_NAME, trans);
		if (ret) {
			IWL_ERR(trans, "Error allocating IRQ %d\n", pdev->irq);
			goto out_free_ict;
		}
		trans_pcie->inta_mask = CSR_INI_SET_MASK;
	 }

#ifdef CONFIG_IWLWIFI_DEBUGFS
	trans_pcie->fw_mon_data.state = IWL_FW_MON_DBGFS_STATE_CLOSED;
	mutex_init(&trans_pcie->fw_mon_data.mutex);
#endif

	iwl_dbg_tlv_init(trans);

	return trans;

out_free_ict:
	iwl_pcie_free_ict(trans);
out_no_pci:
	destroy_workqueue(trans_pcie->rba.alloc_wq);
out_free_trans:
	iwl_trans_free(trans);
	return ERR_PTR(ret);
}

void iwl_trans_pcie_sync_nmi(struct iwl_trans *trans)
{
	struct iwl_trans_pcie *trans_pcie = IWL_TRANS_GET_PCIE_TRANS(trans);
	unsigned long timeout = jiffies + IWL_TRANS_NMI_TIMEOUT;
	bool interrupts_enabled = test_bit(STATUS_INT_ENABLED, &trans->status);
	u32 inta_addr, sw_err_bit;

	if (trans_pcie->msix_enabled) {
		inta_addr = CSR_MSIX_HW_INT_CAUSES_AD;
		sw_err_bit = MSIX_HW_INT_CAUSES_REG_SW_ERR;
	} else {
		inta_addr = CSR_INT;
		sw_err_bit = CSR_INT_BIT_SW_ERR;
	}

	/* if the interrupts were already disabled, there is no point in
	 * calling iwl_disable_interrupts
	 */
	if (interrupts_enabled)
		iwl_disable_interrupts(trans);

	iwl_force_nmi(trans);
	while (time_after(timeout, jiffies)) {
		u32 inta_hw = iwl_read32(trans, inta_addr);

		/* Error detected by uCode */
		if (inta_hw & sw_err_bit) {
			/* Clear causes register */
			iwl_write32(trans, inta_addr, inta_hw & sw_err_bit);
			break;
		}

		mdelay(1);
	}

	/* enable interrupts only if there were already enabled before this
	 * function to avoid a case were the driver enable interrupts before
	 * proper configurations were made
	 */
	if (interrupts_enabled)
		iwl_enable_interrupts(trans);

	iwl_trans_fw_error(trans);
}<|MERGE_RESOLUTION|>--- conflicted
+++ resolved
@@ -358,11 +358,7 @@
 	iwl_pcie_apm_config(trans);
 
 	/* Configure analog phase-lock-loop before activating to D0A */
-<<<<<<< HEAD
-	if (trans->cfg->base_params->pll_cfg)
-=======
 	if (trans->trans_cfg->base_params->pll_cfg)
->>>>>>> 24b8d41d
 		iwl_set_bit(trans, CSR_ANA_PLL_CFG, CSR50_ANA_PLL_CFG_VAL);
 
 	ret = iwl_finish_nic_init(trans, trans->trans_cfg);
@@ -435,19 +431,7 @@
 	__iwl_trans_pcie_set_bit(trans, CSR_GP_CNTRL,
 				 CSR_GP_CNTRL_REG_FLAG_XTAL_ON);
 
-<<<<<<< HEAD
-	/* Reset entire device - do controller reset (results in SHRD_HW_RST) */
-	iwl_set_bit(trans, CSR_RESET, CSR_RESET_REG_FLAG_SW_RESET);
-	usleep_range(1000, 2000);
-
-	/*
-	 * Set "initialization complete" bit to move adapter from
-	 * D0U* --> D0A* (powered-up active) state.
-	 */
-	iwl_set_bit(trans, CSR_GP_CNTRL, CSR_GP_CNTRL_REG_FLAG_INIT_DONE);
-=======
 	iwl_trans_pcie_sw_reset(trans);
->>>>>>> 24b8d41d
 
 	ret = iwl_finish_nic_init(trans, trans->trans_cfg);
 	if (WARN_ON(ret)) {
@@ -474,16 +458,7 @@
 				 apmg_xtal_cfg_reg |
 				 SHR_APMG_XTAL_CFG_XTAL_ON_REQ);
 
-<<<<<<< HEAD
-	/*
-	 * Reset entire device again - do controller reset (results in
-	 * SHRD_HW_RST). Turn MAC off before proceeding.
-	 */
-	iwl_set_bit(trans, CSR_RESET, CSR_RESET_REG_FLAG_SW_RESET);
-	usleep_range(1000, 2000);
-=======
 	iwl_trans_pcie_sw_reset(trans);
->>>>>>> 24b8d41d
 
 	/* Enable LP XTAL by indirect access through CSR */
 	apmg_gp1_reg = iwl_trans_pcie_read_shr(trans, SHR_APMG_GP1_REG);
@@ -576,13 +551,7 @@
 		return;
 	}
 
-<<<<<<< HEAD
-	/* Reset the entire device */
-	iwl_set_bit(trans, CSR_RESET, CSR_RESET_REG_FLAG_SW_RESET);
-	usleep_range(1000, 2000);
-=======
 	iwl_trans_pcie_sw_reset(trans);
->>>>>>> 24b8d41d
 
 	/*
 	 * Clear "initialization complete" bit to move adapter from
@@ -716,30 +685,6 @@
 		    FH_TCSR_TX_CONFIG_REG_VAL_DMA_CREDIT_DISABLE |
 		    FH_TCSR_TX_CONFIG_REG_VAL_CIRQ_HOST_ENDTFD);
 }
-<<<<<<< HEAD
-
-static void iwl_pcie_load_firmware_chunk_tfh(struct iwl_trans *trans,
-					     u32 dst_addr, dma_addr_t phy_addr,
-					     u32 byte_cnt)
-{
-	/* Stop DMA channel */
-	iwl_write32(trans, TFH_SRV_DMA_CHNL0_CTRL, 0);
-
-	/* Configure SRAM address */
-	iwl_write32(trans, TFH_SRV_DMA_CHNL0_SRAM_ADDR,
-		    dst_addr);
-
-	/* Configure DRAM address - 64 bit */
-	iwl_write64(trans, TFH_SRV_DMA_CHNL0_DRAM_ADDR, phy_addr);
-
-	/* Configure byte count to transfer */
-	iwl_write32(trans, TFH_SRV_DMA_CHNL0_BC, byte_cnt);
-
-	/* Enable the DRAM2SRAM to start */
-	iwl_write32(trans, TFH_SRV_DMA_CHNL0_CTRL, TFH_SRV_DMA_SNOOP |
-						   TFH_SRV_DMA_TO_DRIVER |
-						   TFH_SRV_DMA_START);
-}
 
 static int iwl_pcie_load_firmware_chunk(struct iwl_trans *trans,
 					u32 dst_addr, dma_addr_t phy_addr,
@@ -754,30 +699,8 @@
 	if (!iwl_trans_grab_nic_access(trans, &flags))
 		return -EIO;
 
-	if (trans->cfg->use_tfh)
-		iwl_pcie_load_firmware_chunk_tfh(trans, dst_addr, phy_addr,
-						 byte_cnt);
-	else
-		iwl_pcie_load_firmware_chunk_fh(trans, dst_addr, phy_addr,
-						byte_cnt);
-=======
-
-static int iwl_pcie_load_firmware_chunk(struct iwl_trans *trans,
-					u32 dst_addr, dma_addr_t phy_addr,
-					u32 byte_cnt)
-{
-	struct iwl_trans_pcie *trans_pcie = IWL_TRANS_GET_PCIE_TRANS(trans);
-	unsigned long flags;
-	int ret;
-
-	trans_pcie->ucode_write_complete = false;
-
-	if (!iwl_trans_grab_nic_access(trans, &flags))
-		return -EIO;
-
 	iwl_pcie_load_firmware_chunk_fh(trans, dst_addr, phy_addr,
 					byte_cnt);
->>>>>>> 24b8d41d
 	iwl_trans_release_nic_access(trans, &flags);
 
 	ret = wait_event_timeout(trans_pcie->ucode_write_waitq,
@@ -888,22 +811,10 @@
 			return ret;
 
 		/* Notify ucode of loaded section number and status */
-<<<<<<< HEAD
-		if (trans->cfg->use_tfh) {
-			val = iwl_read_prph(trans, UREG_UCODE_LOAD_STATUS);
-			val = val | (sec_num << shift_param);
-			iwl_write_prph(trans, UREG_UCODE_LOAD_STATUS, val);
-		} else {
-			val = iwl_read_direct32(trans, FH_UCODE_LOAD_STATUS);
-			val = val | (sec_num << shift_param);
-			iwl_write_direct32(trans, FH_UCODE_LOAD_STATUS, val);
-		}
-=======
 		val = iwl_read_direct32(trans, FH_UCODE_LOAD_STATUS);
 		val = val | (sec_num << shift_param);
 		iwl_write_direct32(trans, FH_UCODE_LOAD_STATUS, val);
 
->>>>>>> 24b8d41d
 		sec_num = (sec_num << 1) | 0x1;
 	}
 
@@ -911,11 +822,7 @@
 
 	iwl_enable_interrupts(trans);
 
-<<<<<<< HEAD
-	if (trans->cfg->use_tfh) {
-=======
 	if (trans->trans_cfg->use_tfh) {
->>>>>>> 24b8d41d
 		if (cpu == 1)
 			iwl_write_prph(trans, UREG_UCODE_LOAD_STATUS,
 				       0xFFFF);
@@ -1116,8 +1023,6 @@
 
 	iwl_enable_interrupts(trans);
 
-	iwl_enable_interrupts(trans);
-
 	/* release CPU reset */
 	iwl_write32(trans, CSR_RESET, 0);
 
@@ -1185,16 +1090,11 @@
 	return hw_rfkill;
 }
 
-<<<<<<< HEAD
-	/* tell the device to stop sending interrupts */
-	iwl_disable_interrupts(trans);
-=======
 struct iwl_causes_list {
 	u32 cause_num;
 	u32 mask_reg;
 	u8 addr;
 };
->>>>>>> 24b8d41d
 
 static struct iwl_causes_list causes_list[] = {
 	{MSIX_FH_INT_CAUSES_D2S_CH0_NUM,	CSR_MSIX_FH_INT_MASK_AD, 0},
@@ -1263,15 +1163,9 @@
 		iwl_write8(trans, CSR_MSIX_RX_IVAR(1), val);
 }
 
-<<<<<<< HEAD
-	/* stop and reset the on-board processor */
-	iwl_write32(trans, CSR_RESET, CSR_RESET_REG_FLAG_SW_RESET);
-	usleep_range(1000, 2000);
-=======
 void iwl_pcie_conf_msix_hw(struct iwl_trans_pcie *trans_pcie)
 {
 	struct iwl_trans *trans = trans_pcie->trans;
->>>>>>> 24b8d41d
 
 	if (!trans_pcie->msix_enabled) {
 		if (trans->trans_cfg->mq_rx_supported &&
@@ -1582,8 +1476,6 @@
 		      CSR_GP_CNTRL_REG_FLAG_MAC_ACCESS_REQ);
 	iwl_clear_bit(trans, CSR_GP_CNTRL, CSR_GP_CNTRL_REG_FLAG_INIT_DONE);
 
-	iwl_pcie_enable_rx_wake(trans, false);
-
 	if (reset) {
 		/*
 		 * reset TX queues -- some of their registers reset during S3
@@ -1642,26 +1534,8 @@
 		goto out;
 	}
 
-<<<<<<< HEAD
-	iwl_pcie_enable_rx_wake(trans, true);
-
-	/*
-	 * Also enables interrupts - none will happen as the device doesn't
-	 * know we're waking it up, only when the opmode actually tells it
-	 * after this call.
-	 */
-	iwl_pcie_reset_ict(trans);
-	iwl_enable_interrupts(trans);
-
-	iwl_set_bit(trans, CSR_GP_CNTRL, CSR_GP_CNTRL_REG_FLAG_MAC_ACCESS_REQ);
-	iwl_set_bit(trans, CSR_GP_CNTRL, CSR_GP_CNTRL_REG_FLAG_INIT_DONE);
-
-	if (trans->cfg->device_family == IWL_DEVICE_FAMILY_8000)
-		udelay(2);
-=======
 	iwl_set_bit(trans, CSR_GP_CNTRL,
 		    CSR_GP_CNTRL_REG_FLAG_MAC_ACCESS_REQ);
->>>>>>> 24b8d41d
 
 	ret = iwl_finish_nic_init(trans, trans->trans_cfg);
 	if (ret)
@@ -1739,66 +1613,6 @@
 	if (!cfg_trans->mq_rx_supported)
 		goto enable_msi;
 
-<<<<<<< HEAD
-static void iwl_pcie_map_non_rx_causes(struct iwl_trans *trans)
-{
-	struct iwl_trans_pcie *trans_pcie =  IWL_TRANS_GET_PCIE_TRANS(trans);
-	int val = trans_pcie->def_irq | MSIX_NON_AUTO_CLEAR_CAUSE;
-	int i;
-
-	/*
-	 * Access all non RX causes and map them to the default irq.
-	 * In case we are missing at least one interrupt vector,
-	 * the first interrupt vector will serve non-RX and FBQ causes.
-	 */
-	for (i = 0; i < ARRAY_SIZE(causes_list); i++) {
-		iwl_write8(trans, CSR_MSIX_IVAR(causes_list[i].addr), val);
-		iwl_clear_bit(trans, causes_list[i].mask_reg,
-			      causes_list[i].cause_num);
-	}
-}
-
-static void iwl_pcie_map_rx_causes(struct iwl_trans *trans)
-{
-	struct iwl_trans_pcie *trans_pcie = IWL_TRANS_GET_PCIE_TRANS(trans);
-	u32 offset =
-		trans_pcie->shared_vec_mask & IWL_SHARED_IRQ_FIRST_RSS ? 1 : 0;
-	u32 val, idx;
-
-	/*
-	 * The first RX queue - fallback queue, which is designated for
-	 * management frame, command responses etc, is always mapped to the
-	 * first interrupt vector. The other RX queues are mapped to
-	 * the other (N - 2) interrupt vectors.
-	 */
-	val = BIT(MSIX_FH_INT_CAUSES_Q(0));
-	for (idx = 1; idx < trans->num_rx_queues; idx++) {
-		iwl_write8(trans, CSR_MSIX_RX_IVAR(idx),
-			   MSIX_FH_INT_CAUSES_Q(idx - offset));
-		val |= BIT(MSIX_FH_INT_CAUSES_Q(idx));
-	}
-	iwl_write32(trans, CSR_MSIX_FH_INT_MASK_AD, ~val);
-
-	val = MSIX_FH_INT_CAUSES_Q(0);
-	if (trans_pcie->shared_vec_mask & IWL_SHARED_IRQ_NON_RX)
-		val |= MSIX_NON_AUTO_CLEAR_CAUSE;
-	iwl_write8(trans, CSR_MSIX_RX_IVAR(0), val);
-
-	if (trans_pcie->shared_vec_mask & IWL_SHARED_IRQ_FIRST_RSS)
-		iwl_write8(trans, CSR_MSIX_RX_IVAR(1), val);
-}
-
-static void iwl_pcie_init_msix(struct iwl_trans_pcie *trans_pcie)
-{
-	struct iwl_trans *trans = trans_pcie->trans;
-
-	if (!trans_pcie->msix_enabled) {
-		if (trans->cfg->mq_rx_supported)
-			iwl_write_prph(trans, UREG_CHICK,
-				       UREG_CHICK_MSI_ENABLE);
-		return;
-	}
-=======
 	if (cfg_trans->device_family <= IWL_DEVICE_FAMILY_9000)
 		max_rx_queues = IWL_9000_MAX_RX_HW_QUEUES;
 
@@ -1816,81 +1630,12 @@
 		goto enable_msi;
 	}
 	trans_pcie->def_irq = (num_irqs == max_irqs) ? num_irqs - 1 : 0;
->>>>>>> 24b8d41d
 
 	IWL_DEBUG_INFO(trans,
 		       "MSI-X enabled. %d interrupt vectors were allocated\n",
 		       num_irqs);
 
 	/*
-<<<<<<< HEAD
-	 * Each cause from the causes list above and the RX causes is
-	 * represented as a byte in the IVAR table. The first nibble
-	 * represents the bound interrupt vector of the cause, the second
-	 * represents no auto clear for this cause. This will be set if its
-	 * interrupt vector is bound to serve other causes.
-	 */
-	iwl_pcie_map_rx_causes(trans);
-
-	iwl_pcie_map_non_rx_causes(trans);
-
-	trans_pcie->fh_init_mask =
-		~iwl_read32(trans, CSR_MSIX_FH_INT_MASK_AD);
-	trans_pcie->fh_mask = trans_pcie->fh_init_mask;
-	trans_pcie->hw_init_mask =
-		~iwl_read32(trans, CSR_MSIX_HW_INT_MASK_AD);
-	trans_pcie->hw_mask = trans_pcie->hw_init_mask;
-}
-
-static void iwl_pcie_set_interrupt_capa(struct pci_dev *pdev,
-					struct iwl_trans *trans)
-{
-	struct iwl_trans_pcie *trans_pcie = IWL_TRANS_GET_PCIE_TRANS(trans);
-	int max_irqs, num_irqs, i, ret, nr_online_cpus;
-	u16 pci_cmd;
-
-	if (!trans->cfg->mq_rx_supported)
-		goto enable_msi;
-
-	nr_online_cpus = num_online_cpus();
-	max_irqs = min_t(u32, nr_online_cpus + 2, IWL_MAX_RX_HW_QUEUES);
-	for (i = 0; i < max_irqs; i++)
-		trans_pcie->msix_entries[i].entry = i;
-
-	num_irqs = pci_enable_msix_range(pdev, trans_pcie->msix_entries,
-					 MSIX_MIN_INTERRUPT_VECTORS,
-					 max_irqs);
-	if (num_irqs < 0) {
-		IWL_DEBUG_INFO(trans,
-			       "Failed to enable msi-x mode (ret %d). Moving to msi mode.\n",
-			       num_irqs);
-		goto enable_msi;
-	}
-	trans_pcie->def_irq = (num_irqs == max_irqs) ? num_irqs - 1 : 0;
-
-	IWL_DEBUG_INFO(trans,
-		       "MSI-X enabled. %d interrupt vectors were allocated\n",
-		       num_irqs);
-
-	/*
-	 * In case the OS provides fewer interrupts than requested, different
-	 * causes will share the same interrupt vector as follows:
-	 * One interrupt less: non rx causes shared with FBQ.
-	 * Two interrupts less: non rx causes shared with FBQ and RSS.
-	 * More than two interrupts: we will use fewer RSS queues.
-	 */
-	if (num_irqs <= nr_online_cpus) {
-		trans_pcie->trans->num_rx_queues = num_irqs + 1;
-		trans_pcie->shared_vec_mask = IWL_SHARED_IRQ_NON_RX |
-			IWL_SHARED_IRQ_FIRST_RSS;
-	} else if (num_irqs == nr_online_cpus + 1) {
-		trans_pcie->trans->num_rx_queues = num_irqs;
-		trans_pcie->shared_vec_mask = IWL_SHARED_IRQ_NON_RX;
-	} else {
-		trans_pcie->trans->num_rx_queues = num_irqs - 1;
-	}
-
-=======
 	 * In case the OS provides fewer interrupts than requested, different
 	 * causes will share the same interrupt vector as follows:
 	 * One interrupt less: non rx causes shared with FBQ.
@@ -1909,7 +1654,6 @@
 	}
 	WARN_ON(trans_pcie->trans->num_rx_queues > IWL_MAX_RX_HW_QUEUES);
 
->>>>>>> 24b8d41d
 	trans_pcie->alloc_vecs = num_irqs;
 	trans_pcie->msix_enabled = true;
 	return;
@@ -1959,13 +1703,10 @@
 	for (i = 0; i < trans_pcie->alloc_vecs; i++) {
 		int ret;
 		struct msix_entry *msix_entry;
-<<<<<<< HEAD
-=======
 		const char *qname = queue_name(&pdev->dev, trans_pcie, i);
 
 		if (!qname)
 			return -ENOMEM;
->>>>>>> 24b8d41d
 
 		msix_entry = &trans_pcie->msix_entries[i];
 		ret = devm_request_threaded_irq(&pdev->dev,
@@ -1975,11 +1716,7 @@
 						iwl_pcie_irq_msix_handler :
 						iwl_pcie_irq_rx_msix_handler,
 						IRQF_SHARED,
-<<<<<<< HEAD
-						DRV_NAME,
-=======
 						qname,
->>>>>>> 24b8d41d
 						msix_entry);
 		if (ret) {
 			IWL_ERR(trans_pcie->trans,
@@ -1989,8 +1726,6 @@
 		}
 	}
 	iwl_pcie_irq_set_affinity(trans_pcie->trans);
-<<<<<<< HEAD
-=======
 
 	return 0;
 }
@@ -2022,7 +1757,6 @@
 		iwl_write_umac_prph_no_grab(trans, HPM_DEBUG,
 					    hpm & ~PERSISTENCE_BIT);
 	}
->>>>>>> 24b8d41d
 
 	return 0;
 }
@@ -2063,11 +1797,6 @@
 		return err;
 	}
 
-<<<<<<< HEAD
-	/* Reset the entire device */
-	iwl_write32(trans, CSR_RESET, CSR_RESET_REG_FLAG_SW_RESET);
-	usleep_range(1000, 2000);
-=======
 	err = iwl_trans_pcie_clear_persistence_bit(trans);
 	if (err)
 		return err;
@@ -2080,7 +1809,6 @@
 		if (err)
 			return err;
 	}
->>>>>>> 24b8d41d
 
 	err = iwl_pcie_apm_init(trans);
 	if (err)
@@ -2204,16 +1932,9 @@
 	if (trans->trans_cfg->device_family >= IWL_DEVICE_FAMILY_AX210)
 		trans_pcie->supported_dma_mask = DMA_BIT_MASK(11);
 
-<<<<<<< HEAD
-	trans_pcie->bc_table_dword = trans_cfg->bc_table_dword;
-=======
 	trans->txqs.bc_table_dword = trans_cfg->bc_table_dword;
->>>>>>> 24b8d41d
 	trans_pcie->scd_set_active = trans_cfg->scd_set_active;
 	trans_pcie->sw_csum_tx = trans_cfg->sw_csum_tx;
-
-	trans_pcie->page_offs = trans_cfg->cb_data_offs;
-	trans_pcie->dev_cmd_offs = trans_cfg->cb_data_offs + sizeof(void *);
 
 	trans->command_groups = trans_cfg->command_groups;
 	trans->command_groups_size = trans_cfg->command_groups_size;
@@ -2264,10 +1985,6 @@
 				  trans_pcie->pnvm_dram.block,
 				  trans_pcie->pnvm_dram.physical);
 
-<<<<<<< HEAD
-	free_percpu(trans_pcie->tso_hdr_page);
-=======
->>>>>>> 24b8d41d
 	mutex_destroy(&trans_pcie->mutex);
 	iwl_trans_free(trans);
 }
@@ -2578,66 +2295,10 @@
 
 #define IWL_FLUSH_WAIT_MS	2000
 
-<<<<<<< HEAD
-void iwl_trans_pcie_log_scd_error(struct iwl_trans *trans, struct iwl_txq *txq)
-{
-	struct iwl_trans_pcie *trans_pcie = IWL_TRANS_GET_PCIE_TRANS(trans);
-	u32 scd_sram_addr;
-	u8 buf[16];
-	int cnt;
-
-	IWL_ERR(trans, "Current SW read_ptr %d write_ptr %d\n",
-		txq->read_ptr, txq->write_ptr);
-
-	if (trans->cfg->use_tfh)
-		/* TODO: access new SCD registers and dump them */
-		return;
-
-	scd_sram_addr = trans_pcie->scd_base_addr +
-			SCD_TX_STTS_QUEUE_OFFSET(txq->id);
-	iwl_trans_read_mem_bytes(trans, scd_sram_addr, buf, sizeof(buf));
-
-	iwl_print_hex_error(trans, buf, sizeof(buf));
-
-	for (cnt = 0; cnt < FH_TCSR_CHNL_NUM; cnt++)
-		IWL_ERR(trans, "FH TRBs(%d) = 0x%08x\n", cnt,
-			iwl_read_direct32(trans, FH_TX_TRB_REG(cnt)));
-
-	for (cnt = 0; cnt < trans->cfg->base_params->num_of_queues; cnt++) {
-		u32 status = iwl_read_prph(trans, SCD_QUEUE_STATUS_BITS(cnt));
-		u8 fifo = (status >> SCD_QUEUE_STTS_REG_POS_TXF) & 0x7;
-		bool active = !!(status & BIT(SCD_QUEUE_STTS_REG_POS_ACTIVE));
-		u32 tbl_dw =
-			iwl_trans_read_mem32(trans, trans_pcie->scd_base_addr +
-					     SCD_TRANS_TBL_OFFSET_QUEUE(cnt));
-
-		if (cnt & 0x1)
-			tbl_dw = (tbl_dw & 0xFFFF0000) >> 16;
-		else
-			tbl_dw = tbl_dw & 0x0000FFFF;
-
-		IWL_ERR(trans,
-			"Q %d is %sactive and mapped to fifo %d ra_tid 0x%04x [%d,%d]\n",
-			cnt, active ? "" : "in", fifo, tbl_dw,
-			iwl_read_prph(trans, SCD_QUEUE_RDPTR(cnt)) &
-				(TFD_QUEUE_SIZE_MAX - 1),
-			iwl_read_prph(trans, SCD_QUEUE_WRPTR(cnt)));
-	}
-}
-
-static int iwl_trans_pcie_wait_txq_empty(struct iwl_trans *trans, u32 txq_bm)
-{
-	struct iwl_trans_pcie *trans_pcie = IWL_TRANS_GET_PCIE_TRANS(trans);
-	struct iwl_txq *txq;
-	int cnt;
-	unsigned long now = jiffies;
-	int ret = 0;
-=======
 static int iwl_trans_pcie_rxq_dma_data(struct iwl_trans *trans, int queue,
 				       struct iwl_trans_rxq_dma_data *data)
 {
 	struct iwl_trans_pcie *trans_pcie = IWL_TRANS_GET_PCIE_TRANS(trans);
->>>>>>> 24b8d41d
 
 	if (queue >= trans->num_rx_queues || !trans_pcie->rxq)
 		return -EINVAL;
@@ -2647,35 +2308,6 @@
 	data->ur_bd_cb = trans_pcie->rxq[queue].used_bd_dma;
 	data->fr_bd_wid = 0;
 
-<<<<<<< HEAD
-		IWL_DEBUG_TX_QUEUES(trans, "Emptying queue %d...\n", cnt);
-		txq = &trans_pcie->txq[cnt];
-		wr_ptr = ACCESS_ONCE(txq->write_ptr);
-
-		while (txq->read_ptr != ACCESS_ONCE(txq->write_ptr) &&
-		       !time_after(jiffies,
-				   now + msecs_to_jiffies(IWL_FLUSH_WAIT_MS))) {
-			u8 write_ptr = ACCESS_ONCE(txq->write_ptr);
-
-			if (WARN_ONCE(wr_ptr != write_ptr,
-				      "WR pointer moved while flushing %d -> %d\n",
-				      wr_ptr, write_ptr))
-				return -ETIMEDOUT;
-			usleep_range(1000, 2000);
-		}
-
-		if (txq->read_ptr != txq->write_ptr) {
-			IWL_ERR(trans,
-				"fail to flush all tx fifo queues Q %d\n", cnt);
-			ret = -ETIMEDOUT;
-			break;
-		}
-		IWL_DEBUG_TX_QUEUES(trans, "Queue %d is now empty.\n", cnt);
-	}
-
-	if (ret)
-		iwl_trans_pcie_log_scd_error(trans, txq);
-=======
 	return 0;
 }
 
@@ -2734,7 +2366,6 @@
 		iwl_txq_log_scd_error(trans, txq);
 		return -ETIMEDOUT;
 	}
->>>>>>> 24b8d41d
 
 	IWL_DEBUG_TX_QUEUES(trans, "Queue %d is now empty.\n", txq_idx);
 
@@ -2751,60 +2382,30 @@
 	     cnt < trans->trans_cfg->base_params->num_of_queues;
 	     cnt++) {
 
-<<<<<<< HEAD
-static void iwl_trans_pcie_ref(struct iwl_trans *trans)
-{
-	struct iwl_trans_pcie *trans_pcie = IWL_TRANS_GET_PCIE_TRANS(trans);
-=======
 		if (cnt == trans->txqs.cmd.q_id)
 			continue;
 		if (!test_bit(cnt, trans->txqs.queue_used))
 			continue;
 		if (!(BIT(cnt) & txq_bm))
 			continue;
->>>>>>> 24b8d41d
 
 		ret = iwl_trans_pcie_wait_txq_empty(trans, cnt);
 		if (ret)
 			break;
 	}
 
-<<<<<<< HEAD
-	pm_runtime_get(&trans_pcie->pci_dev->dev);
-
-#ifdef CONFIG_PM
-	IWL_DEBUG_RPM(trans, "runtime usage count: %d\n",
-		      atomic_read(&trans_pcie->pci_dev->dev.power.usage_count));
-#endif /* CONFIG_PM */
-}
-
-static void iwl_trans_pcie_unref(struct iwl_trans *trans)
-=======
 	return ret;
 }
 
 static void iwl_trans_pcie_set_bits_mask(struct iwl_trans *trans, u32 reg,
 					 u32 mask, u32 value)
->>>>>>> 24b8d41d
 {
 	struct iwl_trans_pcie *trans_pcie = IWL_TRANS_GET_PCIE_TRANS(trans);
-
-<<<<<<< HEAD
-	if (iwlwifi_mod_params.d0i3_disable)
-		return;
-
-	pm_runtime_mark_last_busy(&trans_pcie->pci_dev->dev);
-	pm_runtime_put_autosuspend(&trans_pcie->pci_dev->dev);
-
-#ifdef CONFIG_PM
-	IWL_DEBUG_RPM(trans, "runtime usage count: %d\n",
-		      atomic_read(&trans_pcie->pci_dev->dev.power.usage_count));
-#endif /* CONFIG_PM */
-=======
+	unsigned long flags;
+
 	spin_lock_irqsave(&trans_pcie->reg_lock, flags);
 	__iwl_trans_pcie_set_bits_mask(trans, reg, mask, value);
 	spin_unlock_irqrestore(&trans_pcie->reg_lock, flags);
->>>>>>> 24b8d41d
 }
 
 static const char *get_csr_string(int cmd)
@@ -2920,19 +2521,8 @@
 
 static void *iwl_dbgfs_tx_queue_seq_start(struct seq_file *seq, loff_t *pos)
 {
-<<<<<<< HEAD
-	struct iwl_trans *trans = file->private_data;
-	struct iwl_trans_pcie *trans_pcie = IWL_TRANS_GET_PCIE_TRANS(trans);
-	struct iwl_txq *txq;
-	char *buf;
-	int pos = 0;
-	int cnt;
-	int ret;
-	size_t bufsz;
-=======
 	struct iwl_dbgfs_tx_queue_priv *priv = seq->private;
 	struct iwl_dbgfs_tx_queue_state *state;
->>>>>>> 24b8d41d
 
 	if (*pos >= priv->trans->trans_cfg->base_params->num_of_queues)
 		return NULL;
@@ -3007,24 +2597,8 @@
 	if (!priv)
 		return -ENOMEM;
 
-<<<<<<< HEAD
-	for (cnt = 0; cnt < trans->cfg->base_params->num_of_queues; cnt++) {
-		txq = &trans_pcie->txq[cnt];
-		pos += scnprintf(buf + pos, bufsz - pos,
-				"hwq %.2d: read=%u write=%u use=%d stop=%d need_update=%d frozen=%d%s\n",
-				cnt, txq->read_ptr, txq->write_ptr,
-				!!test_bit(cnt, trans_pcie->queue_used),
-				 !!test_bit(cnt, trans_pcie->queue_stopped),
-				 txq->need_update, txq->frozen,
-				 (cnt == trans_pcie->cmd_queue ? " HCMD" : ""));
-	}
-	ret = simple_read_from_buffer(user_buf, count, ppos, buf, pos);
-	kfree(buf);
-	return ret;
-=======
 	priv->trans = inode->i_private;
 	return 0;
->>>>>>> 24b8d41d
 }
 
 static ssize_t iwl_dbgfs_rx_queue_read(struct file *file,
@@ -3400,17 +2974,11 @@
 
 static u32 iwl_trans_pcie_get_cmdlen(struct iwl_trans *trans, void *tfd)
 {
-	struct iwl_trans_pcie *trans_pcie = IWL_TRANS_GET_PCIE_TRANS(trans);
 	u32 cmdlen = 0;
 	int i;
 
-<<<<<<< HEAD
-	for (i = 0; i < trans_pcie->max_tbs; i++)
-		cmdlen += iwl_pcie_tfd_tb_get_len(trans, tfd, i);
-=======
 	for (i = 0; i < trans->txqs.tfd.max_tbs; i++)
 		cmdlen += iwl_txq_gen1_tfd_tb_get_len(trans, tfd, i);
->>>>>>> 24b8d41d
 
 	return cmdlen;
 }
@@ -3696,15 +3264,10 @@
 	len = sizeof(*dump_data);
 
 	/* host commands */
-<<<<<<< HEAD
-	len += sizeof(*data) +
-		cmdq->n_window * (sizeof(*txcmd) + TFD_MAX_PAYLOAD_SIZE);
-=======
 	if (dump_mask & BIT(IWL_FW_ERROR_DUMP_TXCMD) && cmdq)
 		len += sizeof(*data) +
 			cmdq->n_window * (sizeof(*txcmd) +
 					  TFD_MAX_PAYLOAD_SIZE);
->>>>>>> 24b8d41d
 
 	/* FW monitor */
 	if (dump_mask & BIT(IWL_FW_ERROR_DUMP_FW_MONITOR))
@@ -3752,26 +3315,6 @@
 
 	len = 0;
 	data = (void *)dump_data->data;
-<<<<<<< HEAD
-	data->type = cpu_to_le32(IWL_FW_ERROR_DUMP_TXCMD);
-	txcmd = (void *)data->data;
-	spin_lock_bh(&cmdq->lock);
-	ptr = cmdq->write_ptr;
-	for (i = 0; i < cmdq->n_window; i++) {
-		u8 idx = get_cmd_index(cmdq, ptr);
-		u32 caplen, cmdlen;
-
-		cmdlen = iwl_trans_pcie_get_cmdlen(trans, cmdq->tfds +
-						   trans_pcie->tfd_size * ptr);
-		caplen = min_t(u32, TFD_MAX_PAYLOAD_SIZE, cmdlen);
-
-		if (cmdlen) {
-			len += sizeof(*txcmd) + caplen;
-			txcmd->cmdlen = cpu_to_le32(cmdlen);
-			txcmd->caplen = cpu_to_le32(caplen);
-			memcpy(txcmd->data, cmdq->entries[idx].cmd, caplen);
-			txcmd = (void *)((u8 *)txcmd->data + caplen);
-=======
 
 	if (dump_mask & BIT(IWL_FW_ERROR_DUMP_TXCMD) && cmdq) {
 		u16 tfd_size = trans->txqs.tfd.size;
@@ -3805,7 +3348,6 @@
 			}
 
 			ptr = iwl_txq_dec_wrap(trans, ptr);
->>>>>>> 24b8d41d
 		}
 		spin_unlock_bh(&cmdq->lock);
 
@@ -3903,18 +3445,10 @@
 	.txq_disable = iwl_trans_pcie_txq_disable,
 	.txq_enable = iwl_trans_pcie_txq_enable,
 
-<<<<<<< HEAD
-	.get_txq_byte_table = iwl_trans_pcie_get_txq_byte_table,
-
 	.txq_set_shared_mode = iwl_trans_pcie_txq_set_shared_mode,
 
-	.wait_tx_queue_empty = iwl_trans_pcie_wait_txq_empty,
-=======
-	.txq_set_shared_mode = iwl_trans_pcie_txq_set_shared_mode,
-
 	.wait_tx_queues_empty = iwl_trans_pcie_wait_txqs_empty,
 
->>>>>>> 24b8d41d
 	.freeze_txq_timer = iwl_trans_pcie_freeze_txq_timer,
 	.block_txq_ptrs = iwl_trans_pcie_block_txq_ptrs,
 #ifdef CONFIG_IWLWIFI_DEBUGFS
@@ -3963,17 +3497,8 @@
 	if (ret)
 		return ERR_PTR(ret);
 
-<<<<<<< HEAD
-	ret = pcim_enable_device(pdev);
-	if (ret)
-		return ERR_PTR(ret);
-
-	trans = iwl_trans_alloc(sizeof(struct iwl_trans_pcie),
-				&pdev->dev, cfg, &trans_ops_pcie, 0);
-=======
 	trans = iwl_trans_alloc(sizeof(struct iwl_trans_pcie), &pdev->dev, ops,
 				cfg_trans);
->>>>>>> 24b8d41d
 	if (!trans)
 		return ERR_PTR(-ENOMEM);
 
@@ -3983,10 +3508,7 @@
 	trans_pcie->opmode_down = true;
 	spin_lock_init(&trans_pcie->irq_lock);
 	spin_lock_init(&trans_pcie->reg_lock);
-<<<<<<< HEAD
-=======
 	spin_lock_init(&trans_pcie->alloc_page_lock);
->>>>>>> 24b8d41d
 	mutex_init(&trans_pcie->mutex);
 	init_waitqueue_head(&trans_pcie->ucode_write_waitq);
 
@@ -3998,10 +3520,7 @@
 	}
 	INIT_WORK(&trans_pcie->rba.rx_alloc, iwl_pcie_rx_allocator_work);
 
-<<<<<<< HEAD
-=======
 	trans_pcie->debug_rfkill = -1;
->>>>>>> 24b8d41d
 
 	if (!cfg_trans->base_params->pcie_l1_allowed) {
 		/*
@@ -4015,16 +3534,6 @@
 	}
 
 	trans_pcie->def_rx_queue = 0;
-
-	if (cfg->use_tfh) {
-		trans_pcie->max_tbs = IWL_TFH_NUM_TBS;
-		trans_pcie->tfd_size = sizeof(struct iwl_tfh_tfd);
-
-	} else {
-		trans_pcie->max_tbs = IWL_NUM_OF_TBS;
-		trans_pcie->tfd_size = sizeof(struct iwl_tfd);
-	}
-	trans->max_skb_frags = IWL_PCIE_MAX_FRAGS(trans_pcie);
 
 	pci_set_master(pdev);
 
@@ -4092,36 +3601,15 @@
 		 * in-order to recognize C step driver should read chip version
 		 * id located at the AUX bus MISC address space.
 		 */
-<<<<<<< HEAD
-		iwl_set_bit(trans, CSR_GP_CNTRL,
-			    CSR_GP_CNTRL_REG_FLAG_INIT_DONE);
-		udelay(2);
-
-		ret = iwl_poll_bit(trans, CSR_GP_CNTRL,
-				   CSR_GP_CNTRL_REG_FLAG_MAC_CLOCK_READY,
-				   CSR_GP_CNTRL_REG_FLAG_MAC_CLOCK_READY,
-				   25000);
-		if (ret < 0) {
-			IWL_DEBUG_INFO(trans, "Failed to wake up the nic\n");
-			goto out_no_pci;
-		}
-=======
 		ret = iwl_finish_nic_init(trans, cfg_trans);
 		if (ret)
 			goto out_no_pci;
->>>>>>> 24b8d41d
-
-	}
-
-<<<<<<< HEAD
-	trans->hw_rf_id = iwl_read32(trans, CSR_HW_RF_ID);
-
-	iwl_pcie_set_interrupt_capa(pdev, trans);
-=======
+
+	}
+
 	IWL_DEBUG_INFO(trans, "HW REV: 0x%0x\n", trans->hw_rev);
 
 	iwl_pcie_set_interrupt_capa(pdev, trans, cfg_trans);
->>>>>>> 24b8d41d
 	trans->hw_id = (pdev->device << 16) + pdev->subsystem_device;
 	snprintf(trans->hw_id_str, sizeof(trans->hw_id_str),
 		 "PCI ID: 0x%04X:0x%04X", pdev->device, pdev->subsystem_device);
@@ -4133,12 +3621,8 @@
 
 
 	if (trans_pcie->msix_enabled) {
-<<<<<<< HEAD
-		if (iwl_pcie_init_msix_handler(pdev, trans_pcie))
-=======
 		ret = iwl_pcie_init_msix_handler(pdev, trans_pcie);
 		if (ret)
->>>>>>> 24b8d41d
 			goto out_no_pci;
 	 } else {
 		ret = iwl_pcie_alloc_ict(trans);
