/******************************************************************************
 *
 * This file is provided under a dual BSD/GPLv2 license.  When using or
 * redistributing this file, you may do so under either license.
 *
 * GPL LICENSE SUMMARY
 *
 * Copyright(c) 2008 - 2014 Intel Corporation. All rights reserved.
 * Copyright(c) 2015 Intel Mobile Communications GmbH
 * Copyright(c) 2018 - 2019 Intel Corporation
 *
 * This program is free software; you can redistribute it and/or modify
 * it under the terms of version 2 of the GNU General Public License as
 * published by the Free Software Foundation.
 *
 * This program is distributed in the hope that it will be useful, but
 * WITHOUT ANY WARRANTY; without even the implied warranty of
 * MERCHANTABILITY or FITNESS FOR A PARTICULAR PURPOSE.  See the GNU
 * General Public License for more details.
 *
 * The full GNU General Public License is included in this distribution
 * in the file called COPYING.
 *
 * Contact Information:
 *  Intel Linux Wireless <linuxwifi@intel.com>
 * Intel Corporation, 5200 N.E. Elam Young Parkway, Hillsboro, OR 97124-6497
 *
 * BSD LICENSE
 *
 * Copyright(c) 2005 - 2014 Intel Corporation. All rights reserved.
 * Copyright(c) 2015 Intel Mobile Communications GmbH
 * Copyright(c) 2018 - 2019 Intel Corporation
 * All rights reserved.
 *
 * Redistribution and use in source and binary forms, with or without
 * modification, are permitted provided that the following conditions
 * are met:
 *
 *  * Redistributions of source code must retain the above copyright
 *    notice, this list of conditions and the following disclaimer.
 *  * Redistributions in binary form must reproduce the above copyright
 *    notice, this list of conditions and the following disclaimer in
 *    the documentation and/or other materials provided with the
 *    distribution.
 *  * Neither the name Intel Corporation nor the names of its
 *    contributors may be used to endorse or promote products derived
 *    from this software without specific prior written permission.
 *
 * THIS SOFTWARE IS PROVIDED BY THE COPYRIGHT HOLDERS AND CONTRIBUTORS
 * "AS IS" AND ANY EXPRESS OR IMPLIED WARRANTIES, INCLUDING, BUT NOT
 * LIMITED TO, THE IMPLIED WARRANTIES OF MERCHANTABILITY AND FITNESS FOR
 * A PARTICULAR PURPOSE ARE DISCLAIMED. IN NO EVENT SHALL THE COPYRIGHT
 * OWNER OR CONTRIBUTORS BE LIABLE FOR ANY DIRECT, INDIRECT, INCIDENTAL,
 * SPECIAL, EXEMPLARY, OR CONSEQUENTIAL DAMAGES (INCLUDING, BUT NOT
 * LIMITED TO, PROCUREMENT OF SUBSTITUTE GOODS OR SERVICES; LOSS OF USE,
 * DATA, OR PROFITS; OR BUSINESS INTERRUPTION) HOWEVER CAUSED AND ON ANY
 * THEORY OF LIABILITY, WHETHER IN CONTRACT, STRICT LIABILITY, OR TORT
 * (INCLUDING NEGLIGENCE OR OTHERWISE) ARISING IN ANY WAY OUT OF THE USE
 * OF THIS SOFTWARE, EVEN IF ADVISED OF THE POSSIBILITY OF SUCH DAMAGE.
 *****************************************************************************/
#include <linux/types.h>
#include <linux/slab.h>
#include <linux/export.h>
#include "iwl-drv.h"
#include "iwl-modparams.h"
#include "iwl-eeprom-parse.h"

/* EEPROM offset definitions */

/* indirect access definitions */
#define ADDRESS_MSK                 0x0000FFFF
#define INDIRECT_TYPE_MSK           0x000F0000
#define INDIRECT_HOST               0x00010000
#define INDIRECT_GENERAL            0x00020000
#define INDIRECT_REGULATORY         0x00030000
#define INDIRECT_CALIBRATION        0x00040000
#define INDIRECT_PROCESS_ADJST      0x00050000
#define INDIRECT_OTHERS             0x00060000
#define INDIRECT_TXP_LIMIT          0x00070000
#define INDIRECT_TXP_LIMIT_SIZE     0x00080000
#define INDIRECT_ADDRESS            0x00100000

/* corresponding link offsets in EEPROM */
#define EEPROM_LINK_HOST             (2*0x64)
#define EEPROM_LINK_GENERAL          (2*0x65)
#define EEPROM_LINK_REGULATORY       (2*0x66)
#define EEPROM_LINK_CALIBRATION      (2*0x67)
#define EEPROM_LINK_PROCESS_ADJST    (2*0x68)
#define EEPROM_LINK_OTHERS           (2*0x69)
#define EEPROM_LINK_TXP_LIMIT        (2*0x6a)
#define EEPROM_LINK_TXP_LIMIT_SIZE   (2*0x6b)

/* General */
#define EEPROM_DEVICE_ID                    (2*0x08)	/* 2 bytes */
#define EEPROM_SUBSYSTEM_ID		    (2*0x0A)	/* 2 bytes */
#define EEPROM_MAC_ADDRESS                  (2*0x15)	/* 6  bytes */
#define EEPROM_BOARD_REVISION               (2*0x35)	/* 2  bytes */
#define EEPROM_BOARD_PBA_NUMBER             (2*0x3B+1)	/* 9  bytes */
#define EEPROM_VERSION                      (2*0x44)	/* 2  bytes */
#define EEPROM_SKU_CAP                      (2*0x45)	/* 2  bytes */
#define EEPROM_OEM_MODE                     (2*0x46)	/* 2  bytes */
#define EEPROM_RADIO_CONFIG                 (2*0x48)	/* 2  bytes */
#define EEPROM_NUM_MAC_ADDRESS              (2*0x4C)	/* 2  bytes */

/* calibration */
struct iwl_eeprom_calib_hdr {
	u8 version;
	u8 pa_type;
	__le16 voltage;
} __packed;

#define EEPROM_CALIB_ALL	(INDIRECT_ADDRESS | INDIRECT_CALIBRATION)
#define EEPROM_XTAL		((2*0x128) | EEPROM_CALIB_ALL)

/* temperature */
#define EEPROM_KELVIN_TEMPERATURE	((2*0x12A) | EEPROM_CALIB_ALL)
#define EEPROM_RAW_TEMPERATURE		((2*0x12B) | EEPROM_CALIB_ALL)

/* SKU Capabilities (actual values from EEPROM definition) */
enum eeprom_sku_bits {
	EEPROM_SKU_CAP_BAND_24GHZ	= BIT(4),
	EEPROM_SKU_CAP_BAND_52GHZ	= BIT(5),
	EEPROM_SKU_CAP_11N_ENABLE	= BIT(6),
	EEPROM_SKU_CAP_AMT_ENABLE	= BIT(7),
	EEPROM_SKU_CAP_IPAN_ENABLE	= BIT(8)
};

/* radio config bits (actual values from EEPROM definition) */
#define EEPROM_RF_CFG_TYPE_MSK(x)   (x & 0x3)         /* bits 0-1   */
#define EEPROM_RF_CFG_STEP_MSK(x)   ((x >> 2)  & 0x3) /* bits 2-3   */
#define EEPROM_RF_CFG_DASH_MSK(x)   ((x >> 4)  & 0x3) /* bits 4-5   */
#define EEPROM_RF_CFG_PNUM_MSK(x)   ((x >> 6)  & 0x3) /* bits 6-7   */
#define EEPROM_RF_CFG_TX_ANT_MSK(x) ((x >> 8)  & 0xF) /* bits 8-11  */
#define EEPROM_RF_CFG_RX_ANT_MSK(x) ((x >> 12) & 0xF) /* bits 12-15 */


/*
 * EEPROM bands
 * These are the channel numbers from each band in the order
 * that they are stored in the EEPROM band information. Note
 * that EEPROM bands aren't the same as mac80211 bands, and
 * there are even special "ht40 bands" in the EEPROM.
 */
static const u8 iwl_eeprom_band_1[14] = { /* 2.4 GHz */
	1, 2, 3, 4, 5, 6, 7, 8, 9, 10, 11, 12, 13, 14
};

static const u8 iwl_eeprom_band_2[] = {	/* 4915-5080MHz */
	183, 184, 185, 187, 188, 189, 192, 196, 7, 8, 11, 12, 16
};

static const u8 iwl_eeprom_band_3[] = {	/* 5170-5320MHz */
	34, 36, 38, 40, 42, 44, 46, 48, 52, 56, 60, 64
};

static const u8 iwl_eeprom_band_4[] = {	/* 5500-5700MHz */
	100, 104, 108, 112, 116, 120, 124, 128, 132, 136, 140
};

static const u8 iwl_eeprom_band_5[] = {	/* 5725-5825MHz */
	145, 149, 153, 157, 161, 165
};

static const u8 iwl_eeprom_band_6[] = {	/* 2.4 ht40 channel */
	1, 2, 3, 4, 5, 6, 7
};

static const u8 iwl_eeprom_band_7[] = {	/* 5.2 ht40 channel */
	36, 44, 52, 60, 100, 108, 116, 124, 132, 149, 157
};

#define IWL_NUM_CHANNELS	(ARRAY_SIZE(iwl_eeprom_band_1) + \
				 ARRAY_SIZE(iwl_eeprom_band_2) + \
				 ARRAY_SIZE(iwl_eeprom_band_3) + \
				 ARRAY_SIZE(iwl_eeprom_band_4) + \
				 ARRAY_SIZE(iwl_eeprom_band_5))

/* rate data (static) */
static struct ieee80211_rate iwl_cfg80211_rates[] = {
	{ .bitrate = 1 * 10, .hw_value = 0, .hw_value_short = 0, },
	{ .bitrate = 2 * 10, .hw_value = 1, .hw_value_short = 1,
	  .flags = IEEE80211_RATE_SHORT_PREAMBLE, },
	{ .bitrate = 5.5 * 10, .hw_value = 2, .hw_value_short = 2,
	  .flags = IEEE80211_RATE_SHORT_PREAMBLE, },
	{ .bitrate = 11 * 10, .hw_value = 3, .hw_value_short = 3,
	  .flags = IEEE80211_RATE_SHORT_PREAMBLE, },
	{ .bitrate = 6 * 10, .hw_value = 4, .hw_value_short = 4, },
	{ .bitrate = 9 * 10, .hw_value = 5, .hw_value_short = 5, },
	{ .bitrate = 12 * 10, .hw_value = 6, .hw_value_short = 6, },
	{ .bitrate = 18 * 10, .hw_value = 7, .hw_value_short = 7, },
	{ .bitrate = 24 * 10, .hw_value = 8, .hw_value_short = 8, },
	{ .bitrate = 36 * 10, .hw_value = 9, .hw_value_short = 9, },
	{ .bitrate = 48 * 10, .hw_value = 10, .hw_value_short = 10, },
	{ .bitrate = 54 * 10, .hw_value = 11, .hw_value_short = 11, },
};
#define RATES_24_OFFS	0
#define N_RATES_24	ARRAY_SIZE(iwl_cfg80211_rates)
#define RATES_52_OFFS	4
#define N_RATES_52	(N_RATES_24 - RATES_52_OFFS)

/* EEPROM reading functions */

static u16 iwl_eeprom_query16(const u8 *eeprom, size_t eeprom_size, int offset)
{
	if (WARN_ON(offset + sizeof(u16) > eeprom_size))
		return 0;
	return le16_to_cpup((__le16 *)(eeprom + offset));
}

static u32 eeprom_indirect_address(const u8 *eeprom, size_t eeprom_size,
				   u32 address)
{
	u16 offset = 0;

	if ((address & INDIRECT_ADDRESS) == 0)
		return address;

	switch (address & INDIRECT_TYPE_MSK) {
	case INDIRECT_HOST:
		offset = iwl_eeprom_query16(eeprom, eeprom_size,
					    EEPROM_LINK_HOST);
		break;
	case INDIRECT_GENERAL:
		offset = iwl_eeprom_query16(eeprom, eeprom_size,
					    EEPROM_LINK_GENERAL);
		break;
	case INDIRECT_REGULATORY:
		offset = iwl_eeprom_query16(eeprom, eeprom_size,
					    EEPROM_LINK_REGULATORY);
		break;
	case INDIRECT_TXP_LIMIT:
		offset = iwl_eeprom_query16(eeprom, eeprom_size,
					    EEPROM_LINK_TXP_LIMIT);
		break;
	case INDIRECT_TXP_LIMIT_SIZE:
		offset = iwl_eeprom_query16(eeprom, eeprom_size,
					    EEPROM_LINK_TXP_LIMIT_SIZE);
		break;
	case INDIRECT_CALIBRATION:
		offset = iwl_eeprom_query16(eeprom, eeprom_size,
					    EEPROM_LINK_CALIBRATION);
		break;
	case INDIRECT_PROCESS_ADJST:
		offset = iwl_eeprom_query16(eeprom, eeprom_size,
					    EEPROM_LINK_PROCESS_ADJST);
		break;
	case INDIRECT_OTHERS:
		offset = iwl_eeprom_query16(eeprom, eeprom_size,
					    EEPROM_LINK_OTHERS);
		break;
	default:
		WARN_ON(1);
		break;
	}

	/* translate the offset from words to byte */
	return (address & ADDRESS_MSK) + (offset << 1);
}

static const u8 *iwl_eeprom_query_addr(const u8 *eeprom, size_t eeprom_size,
				       u32 offset)
{
	u32 address = eeprom_indirect_address(eeprom, eeprom_size, offset);

	if (WARN_ON(address >= eeprom_size))
		return NULL;

	return &eeprom[address];
}

static int iwl_eeprom_read_calib(const u8 *eeprom, size_t eeprom_size,
				 struct iwl_nvm_data *data)
{
	struct iwl_eeprom_calib_hdr *hdr;

	hdr = (void *)iwl_eeprom_query_addr(eeprom, eeprom_size,
					    EEPROM_CALIB_ALL);
	if (!hdr)
		return -ENODATA;
	data->calib_version = hdr->version;
	data->calib_voltage = hdr->voltage;

	return 0;
}

/**
 * enum iwl_eeprom_channel_flags - channel flags in EEPROM
 * @EEPROM_CHANNEL_VALID: channel is usable for this SKU/geo
 * @EEPROM_CHANNEL_IBSS: usable as an IBSS channel
 * @EEPROM_CHANNEL_ACTIVE: active scanning allowed
 * @EEPROM_CHANNEL_RADAR: radar detection required
 * @EEPROM_CHANNEL_WIDE: 20 MHz channel okay (?)
 * @EEPROM_CHANNEL_DFS: dynamic freq selection candidate
 */
enum iwl_eeprom_channel_flags {
	EEPROM_CHANNEL_VALID = BIT(0),
	EEPROM_CHANNEL_IBSS = BIT(1),
	EEPROM_CHANNEL_ACTIVE = BIT(3),
	EEPROM_CHANNEL_RADAR = BIT(4),
	EEPROM_CHANNEL_WIDE = BIT(5),
	EEPROM_CHANNEL_DFS = BIT(7),
};

/**
 * struct iwl_eeprom_channel - EEPROM channel data
 * @flags: %EEPROM_CHANNEL_* flags
 * @max_power_avg: max power (in dBm) on this channel, at most 31 dBm
 */
struct iwl_eeprom_channel {
	u8 flags;
	s8 max_power_avg;
} __packed;


enum iwl_eeprom_enhanced_txpwr_flags {
	IWL_EEPROM_ENH_TXP_FL_VALID = BIT(0),
	IWL_EEPROM_ENH_TXP_FL_BAND_52G = BIT(1),
	IWL_EEPROM_ENH_TXP_FL_OFDM = BIT(2),
	IWL_EEPROM_ENH_TXP_FL_40MHZ = BIT(3),
	IWL_EEPROM_ENH_TXP_FL_HT_AP = BIT(4),
	IWL_EEPROM_ENH_TXP_FL_RES1 = BIT(5),
	IWL_EEPROM_ENH_TXP_FL_RES2 = BIT(6),
	IWL_EEPROM_ENH_TXP_FL_COMMON_TYPE = BIT(7),
};

/**
 * iwl_eeprom_enhanced_txpwr structure
 * @flags: entry flags
 * @channel: channel number
 * @chain_a_max_pwr: chain a max power in 1/2 dBm
 * @chain_b_max_pwr: chain b max power in 1/2 dBm
 * @chain_c_max_pwr: chain c max power in 1/2 dBm
 * @delta_20_in_40: 20-in-40 deltas (hi/lo)
 * @mimo2_max_pwr: mimo2 max power in 1/2 dBm
 * @mimo3_max_pwr: mimo3 max power in 1/2 dBm
 *
 * This structure presents the enhanced regulatory tx power limit layout
 * in an EEPROM image.
 */
struct iwl_eeprom_enhanced_txpwr {
	u8 flags;
	u8 channel;
	s8 chain_a_max;
	s8 chain_b_max;
	s8 chain_c_max;
	u8 delta_20_in_40;
	s8 mimo2_max;
	s8 mimo3_max;
} __packed;

static s8 iwl_get_max_txpwr_half_dbm(const struct iwl_nvm_data *data,
				     struct iwl_eeprom_enhanced_txpwr *txp)
{
	s8 result = 0; /* (.5 dBm) */

	/* Take the highest tx power from any valid chains */
	if (data->valid_tx_ant & ANT_A && txp->chain_a_max > result)
		result = txp->chain_a_max;

	if (data->valid_tx_ant & ANT_B && txp->chain_b_max > result)
		result = txp->chain_b_max;

	if (data->valid_tx_ant & ANT_C && txp->chain_c_max > result)
		result = txp->chain_c_max;

	if ((data->valid_tx_ant == ANT_AB ||
	     data->valid_tx_ant == ANT_BC ||
	     data->valid_tx_ant == ANT_AC) && txp->mimo2_max > result)
		result = txp->mimo2_max;

	if (data->valid_tx_ant == ANT_ABC && txp->mimo3_max > result)
		result = txp->mimo3_max;

	return result;
}

#define EEPROM_TXP_OFFS	(0x00 | INDIRECT_ADDRESS | INDIRECT_TXP_LIMIT)
#define EEPROM_TXP_ENTRY_LEN sizeof(struct iwl_eeprom_enhanced_txpwr)
#define EEPROM_TXP_SZ_OFFS (0x00 | INDIRECT_ADDRESS | INDIRECT_TXP_LIMIT_SIZE)

#define TXP_CHECK_AND_PRINT(x) \
	((txp->flags & IWL_EEPROM_ENH_TXP_FL_##x) ? # x " " : "")

static void
iwl_eeprom_enh_txp_read_element(struct iwl_nvm_data *data,
				struct iwl_eeprom_enhanced_txpwr *txp,
				int n_channels, s8 max_txpower_avg)
{
	int ch_idx;
	enum nl80211_band band;

	band = txp->flags & IWL_EEPROM_ENH_TXP_FL_BAND_52G ?
		NL80211_BAND_5GHZ : NL80211_BAND_2GHZ;

	for (ch_idx = 0; ch_idx < n_channels; ch_idx++) {
		struct ieee80211_channel *chan = &data->channels[ch_idx];

		/* update matching channel or from common data only */
		if (txp->channel != 0 && chan->hw_value != txp->channel)
			continue;

		/* update matching band only */
		if (band != chan->band)
			continue;

		if (chan->max_power < max_txpower_avg &&
		    !(txp->flags & IWL_EEPROM_ENH_TXP_FL_40MHZ))
			chan->max_power = max_txpower_avg;
	}
}

static void iwl_eeprom_enhanced_txpower(struct device *dev,
					struct iwl_nvm_data *data,
					const u8 *eeprom, size_t eeprom_size,
					int n_channels)
{
	struct iwl_eeprom_enhanced_txpwr *txp_array, *txp;
	int idx, entries;
	__le16 *txp_len;
	s8 max_txp_avg_halfdbm;

	BUILD_BUG_ON(sizeof(struct iwl_eeprom_enhanced_txpwr) != 8);

	/* the length is in 16-bit words, but we want entries */
	txp_len = (__le16 *)iwl_eeprom_query_addr(eeprom, eeprom_size,
						  EEPROM_TXP_SZ_OFFS);
	entries = le16_to_cpup(txp_len) * 2 / EEPROM_TXP_ENTRY_LEN;

	txp_array = (void *)iwl_eeprom_query_addr(eeprom, eeprom_size,
						  EEPROM_TXP_OFFS);

	for (idx = 0; idx < entries; idx++) {
		txp = &txp_array[idx];
		/* skip invalid entries */
		if (!(txp->flags & IWL_EEPROM_ENH_TXP_FL_VALID))
			continue;

		IWL_DEBUG_EEPROM(dev, "%s %d:\t %s%s%s%s%s%s%s%s (0x%02x)\n",
				 (txp->channel && (txp->flags &
					IWL_EEPROM_ENH_TXP_FL_COMMON_TYPE)) ?
					"Common " : (txp->channel) ?
					"Channel" : "Common",
				 (txp->channel),
				 TXP_CHECK_AND_PRINT(VALID),
				 TXP_CHECK_AND_PRINT(BAND_52G),
				 TXP_CHECK_AND_PRINT(OFDM),
				 TXP_CHECK_AND_PRINT(40MHZ),
				 TXP_CHECK_AND_PRINT(HT_AP),
				 TXP_CHECK_AND_PRINT(RES1),
				 TXP_CHECK_AND_PRINT(RES2),
				 TXP_CHECK_AND_PRINT(COMMON_TYPE),
				 txp->flags);
		IWL_DEBUG_EEPROM(dev,
				 "\t\t chain_A: %d chain_B: %d chain_C: %d\n",
				 txp->chain_a_max, txp->chain_b_max,
				 txp->chain_c_max);
		IWL_DEBUG_EEPROM(dev,
				 "\t\t MIMO2: %d MIMO3: %d High 20_on_40: 0x%02x Low 20_on_40: 0x%02x\n",
				 txp->mimo2_max, txp->mimo3_max,
				 ((txp->delta_20_in_40 & 0xf0) >> 4),
				 (txp->delta_20_in_40 & 0x0f));

		max_txp_avg_halfdbm = iwl_get_max_txpwr_half_dbm(data, txp);

		iwl_eeprom_enh_txp_read_element(data, txp, n_channels,
				DIV_ROUND_UP(max_txp_avg_halfdbm, 2));

		if (max_txp_avg_halfdbm > data->max_tx_pwr_half_dbm)
			data->max_tx_pwr_half_dbm = max_txp_avg_halfdbm;
	}
}

static void iwl_init_band_reference(const struct iwl_cfg *cfg,
				    const u8 *eeprom, size_t eeprom_size,
				    int eeprom_band, int *eeprom_ch_count,
				    const struct iwl_eeprom_channel **ch_info,
				    const u8 **eeprom_ch_array)
{
	u32 offset = cfg->eeprom_params->regulatory_bands[eeprom_band - 1];

	offset |= INDIRECT_ADDRESS | INDIRECT_REGULATORY;

	*ch_info = (void *)iwl_eeprom_query_addr(eeprom, eeprom_size, offset);

	switch (eeprom_band) {
	case 1:		/* 2.4GHz band */
		*eeprom_ch_count = ARRAY_SIZE(iwl_eeprom_band_1);
		*eeprom_ch_array = iwl_eeprom_band_1;
		break;
	case 2:		/* 4.9GHz band */
		*eeprom_ch_count = ARRAY_SIZE(iwl_eeprom_band_2);
		*eeprom_ch_array = iwl_eeprom_band_2;
		break;
	case 3:		/* 5.2GHz band */
		*eeprom_ch_count = ARRAY_SIZE(iwl_eeprom_band_3);
		*eeprom_ch_array = iwl_eeprom_band_3;
		break;
	case 4:		/* 5.5GHz band */
		*eeprom_ch_count = ARRAY_SIZE(iwl_eeprom_band_4);
		*eeprom_ch_array = iwl_eeprom_band_4;
		break;
	case 5:		/* 5.7GHz band */
		*eeprom_ch_count = ARRAY_SIZE(iwl_eeprom_band_5);
		*eeprom_ch_array = iwl_eeprom_band_5;
		break;
	case 6:		/* 2.4GHz ht40 channels */
		*eeprom_ch_count = ARRAY_SIZE(iwl_eeprom_band_6);
		*eeprom_ch_array = iwl_eeprom_band_6;
		break;
	case 7:		/* 5 GHz ht40 channels */
		*eeprom_ch_count = ARRAY_SIZE(iwl_eeprom_band_7);
		*eeprom_ch_array = iwl_eeprom_band_7;
		break;
	default:
		*eeprom_ch_count = 0;
		*eeprom_ch_array = NULL;
		WARN_ON(1);
	}
}

#define CHECK_AND_PRINT(x) \
	((eeprom_ch->flags & EEPROM_CHANNEL_##x) ? # x " " : "")

static void iwl_mod_ht40_chan_info(struct device *dev,
				   struct iwl_nvm_data *data, int n_channels,
				   enum nl80211_band band, u16 channel,
				   const struct iwl_eeprom_channel *eeprom_ch,
				   u8 clear_ht40_extension_channel)
{
	struct ieee80211_channel *chan = NULL;
	int i;

	for (i = 0; i < n_channels; i++) {
		if (data->channels[i].band != band)
			continue;
		if (data->channels[i].hw_value != channel)
			continue;
		chan = &data->channels[i];
		break;
	}

	if (!chan)
		return;

	IWL_DEBUG_EEPROM(dev,
			 "HT40 Ch. %d [%sGHz] %s%s%s%s%s(0x%02x %ddBm): Ad-Hoc %ssupported\n",
			 channel,
			 band == NL80211_BAND_5GHZ ? "5.2" : "2.4",
			 CHECK_AND_PRINT(IBSS),
			 CHECK_AND_PRINT(ACTIVE),
			 CHECK_AND_PRINT(RADAR),
			 CHECK_AND_PRINT(WIDE),
			 CHECK_AND_PRINT(DFS),
			 eeprom_ch->flags,
			 eeprom_ch->max_power_avg,
			 ((eeprom_ch->flags & EEPROM_CHANNEL_IBSS) &&
			  !(eeprom_ch->flags & EEPROM_CHANNEL_RADAR)) ? ""
								      : "not ");

	if (eeprom_ch->flags & EEPROM_CHANNEL_VALID)
		chan->flags &= ~clear_ht40_extension_channel;
}

#define CHECK_AND_PRINT_I(x)	\
	((eeprom_ch_info[ch_idx].flags & EEPROM_CHANNEL_##x) ? # x " " : "")

static int iwl_init_channel_map(struct device *dev, const struct iwl_cfg *cfg,
				struct iwl_nvm_data *data,
				const u8 *eeprom, size_t eeprom_size)
{
	int band, ch_idx;
	const struct iwl_eeprom_channel *eeprom_ch_info;
	const u8 *eeprom_ch_array;
	int eeprom_ch_count;
	int n_channels = 0;

	/*
	 * Loop through the 5 EEPROM bands and add them to the parse list
	 */
	for (band = 1; band <= 5; band++) {
		struct ieee80211_channel *channel;

		iwl_init_band_reference(cfg, eeprom, eeprom_size, band,
					&eeprom_ch_count, &eeprom_ch_info,
					&eeprom_ch_array);

		/* Loop through each band adding each of the channels */
		for (ch_idx = 0; ch_idx < eeprom_ch_count; ch_idx++) {
			const struct iwl_eeprom_channel *eeprom_ch;

			eeprom_ch = &eeprom_ch_info[ch_idx];

			if (!(eeprom_ch->flags & EEPROM_CHANNEL_VALID)) {
				IWL_DEBUG_EEPROM(dev,
						 "Ch. %d Flags %x [%sGHz] - No traffic\n",
						 eeprom_ch_array[ch_idx],
						 eeprom_ch_info[ch_idx].flags,
						 (band != 1) ? "5.2" : "2.4");
				continue;
			}

			channel = &data->channels[n_channels];
			n_channels++;

			channel->hw_value = eeprom_ch_array[ch_idx];
			channel->band = (band == 1) ? NL80211_BAND_2GHZ
						    : NL80211_BAND_5GHZ;
			channel->center_freq =
				ieee80211_channel_to_frequency(
					channel->hw_value, channel->band);

			/* set no-HT40, will enable as appropriate later */
			channel->flags = IEEE80211_CHAN_NO_HT40;

			if (!(eeprom_ch->flags & EEPROM_CHANNEL_IBSS))
				channel->flags |= IEEE80211_CHAN_NO_IR;

			if (!(eeprom_ch->flags & EEPROM_CHANNEL_ACTIVE))
				channel->flags |= IEEE80211_CHAN_NO_IR;

			if (eeprom_ch->flags & EEPROM_CHANNEL_RADAR)
				channel->flags |= IEEE80211_CHAN_RADAR;

			/* Initialize regulatory-based run-time data */
			channel->max_power =
				eeprom_ch_info[ch_idx].max_power_avg;
			IWL_DEBUG_EEPROM(dev,
					 "Ch. %d [%sGHz] %s%s%s%s%s%s(0x%02x %ddBm): Ad-Hoc %ssupported\n",
					 channel->hw_value,
					 (band != 1) ? "5.2" : "2.4",
					 CHECK_AND_PRINT_I(VALID),
					 CHECK_AND_PRINT_I(IBSS),
					 CHECK_AND_PRINT_I(ACTIVE),
					 CHECK_AND_PRINT_I(RADAR),
					 CHECK_AND_PRINT_I(WIDE),
					 CHECK_AND_PRINT_I(DFS),
					 eeprom_ch_info[ch_idx].flags,
					 eeprom_ch_info[ch_idx].max_power_avg,
					 ((eeprom_ch_info[ch_idx].flags &
							EEPROM_CHANNEL_IBSS) &&
					  !(eeprom_ch_info[ch_idx].flags &
							EEPROM_CHANNEL_RADAR))
						? "" : "not ");
		}
	}

	if (cfg->eeprom_params->enhanced_txpower) {
		/*
		 * for newer device (6000 series and up)
		 * EEPROM contain enhanced tx power information
		 * driver need to process addition information
		 * to determine the max channel tx power limits
		 */
		iwl_eeprom_enhanced_txpower(dev, data, eeprom, eeprom_size,
					    n_channels);
	} else {
		/* All others use data from channel map */
		int i;

		data->max_tx_pwr_half_dbm = -128;

		for (i = 0; i < n_channels; i++)
			data->max_tx_pwr_half_dbm =
				max_t(s8, data->max_tx_pwr_half_dbm,
				      data->channels[i].max_power * 2);
	}

	/* Check if we do have HT40 channels */
	if (cfg->eeprom_params->regulatory_bands[5] ==
				EEPROM_REGULATORY_BAND_NO_HT40 &&
	    cfg->eeprom_params->regulatory_bands[6] ==
				EEPROM_REGULATORY_BAND_NO_HT40)
		return n_channels;

	/* Two additional EEPROM bands for 2.4 and 5 GHz HT40 channels */
	for (band = 6; band <= 7; band++) {
		enum nl80211_band ieeeband;

		iwl_init_band_reference(cfg, eeprom, eeprom_size, band,
					&eeprom_ch_count, &eeprom_ch_info,
					&eeprom_ch_array);

		/* EEPROM band 6 is 2.4, band 7 is 5 GHz */
		ieeeband = (band == 6) ? NL80211_BAND_2GHZ
				       : NL80211_BAND_5GHZ;

		/* Loop through each band adding each of the channels */
		for (ch_idx = 0; ch_idx < eeprom_ch_count; ch_idx++) {
			/* Set up driver's info for lower half */
			iwl_mod_ht40_chan_info(dev, data, n_channels, ieeeband,
					       eeprom_ch_array[ch_idx],
					       &eeprom_ch_info[ch_idx],
					       IEEE80211_CHAN_NO_HT40PLUS);

			/* Set up driver's info for upper half */
			iwl_mod_ht40_chan_info(dev, data, n_channels, ieeeband,
					       eeprom_ch_array[ch_idx] + 4,
					       &eeprom_ch_info[ch_idx],
					       IEEE80211_CHAN_NO_HT40MINUS);
		}
	}

	return n_channels;
}

int iwl_init_sband_channels(struct iwl_nvm_data *data,
			    struct ieee80211_supported_band *sband,
			    int n_channels, enum nl80211_band band)
{
	struct ieee80211_channel *chan = &data->channels[0];
	int n = 0, idx = 0;

	while (idx < n_channels && chan->band != band)
		chan = &data->channels[++idx];

	sband->channels = &data->channels[idx];

	while (idx < n_channels && chan->band == band) {
		chan = &data->channels[++idx];
		n++;
	}

	sband->n_channels = n;

	return n;
}

#define MAX_BIT_RATE_40_MHZ	150 /* Mbps */
#define MAX_BIT_RATE_20_MHZ	72 /* Mbps */

void iwl_init_ht_hw_capab(struct iwl_trans *trans,
			  struct iwl_nvm_data *data,
			  struct ieee80211_sta_ht_cap *ht_info,
			  enum nl80211_band band,
			  u8 tx_chains, u8 rx_chains)
{
	const struct iwl_cfg *cfg = trans->cfg;
	int max_bit_rate = 0;

	tx_chains = hweight8(tx_chains);
	if (cfg->rx_with_siso_diversity)
		rx_chains = 1;
	else
		rx_chains = hweight8(rx_chains);

	if (!(data->sku_cap_11n_enable) ||
	    (iwlwifi_mod_params.disable_11n & IWL_DISABLE_HT_ALL) ||
	    !cfg->ht_params) {
		ht_info->ht_supported = false;
		return;
	}

	if (data->sku_cap_mimo_disabled)
		rx_chains = 1;

	ht_info->ht_supported = true;
	ht_info->cap = IEEE80211_HT_CAP_DSSSCCK40;

	if (cfg->ht_params->stbc) {
		ht_info->cap |= (1 << IEEE80211_HT_CAP_RX_STBC_SHIFT);

		if (tx_chains > 1)
			ht_info->cap |= IEEE80211_HT_CAP_TX_STBC;
	}

	if (cfg->ht_params->ldpc)
		ht_info->cap |= IEEE80211_HT_CAP_LDPC_CODING;

<<<<<<< HEAD
	if ((cfg->mq_rx_supported &&
	     iwlwifi_mod_params.amsdu_size != IWL_AMSDU_4K) ||
=======
	if ((trans->trans_cfg->mq_rx_supported &&
	     iwlwifi_mod_params.amsdu_size == IWL_AMSDU_DEF) ||
>>>>>>> 24b8d41d
	     iwlwifi_mod_params.amsdu_size >= IWL_AMSDU_8K)
		ht_info->cap |= IEEE80211_HT_CAP_MAX_AMSDU;

	ht_info->ampdu_factor = cfg->max_ht_ampdu_exponent;
	ht_info->ampdu_density = IEEE80211_HT_MPDU_DENSITY_4;

	ht_info->mcs.rx_mask[0] = 0xFF;
	if (rx_chains >= 2)
		ht_info->mcs.rx_mask[1] = 0xFF;
	if (rx_chains >= 3)
		ht_info->mcs.rx_mask[2] = 0xFF;

	if (cfg->ht_params->ht_greenfield_support)
		ht_info->cap |= IEEE80211_HT_CAP_GRN_FLD;
	ht_info->cap |= IEEE80211_HT_CAP_SGI_20;

	max_bit_rate = MAX_BIT_RATE_20_MHZ;

	if (cfg->ht_params->ht40_bands & BIT(band)) {
		ht_info->cap |= IEEE80211_HT_CAP_SUP_WIDTH_20_40;
		ht_info->cap |= IEEE80211_HT_CAP_SGI_40;
		max_bit_rate = MAX_BIT_RATE_40_MHZ;
	}

	/* Highest supported Rx data rate */
	max_bit_rate *= rx_chains;
	WARN_ON(max_bit_rate & ~IEEE80211_HT_MCS_RX_HIGHEST_MASK);
	ht_info->mcs.rx_highest = cpu_to_le16(max_bit_rate);

	/* Tx MCS capabilities */
	ht_info->mcs.tx_params = IEEE80211_HT_MCS_TX_DEFINED;
	if (tx_chains != rx_chains) {
		ht_info->mcs.tx_params |= IEEE80211_HT_MCS_TX_RX_DIFF;
		ht_info->mcs.tx_params |= ((tx_chains - 1) <<
				IEEE80211_HT_MCS_TX_MAX_STREAMS_SHIFT);
	}
}

static void iwl_init_sbands(struct iwl_trans *trans, const struct iwl_cfg *cfg,
			    struct iwl_nvm_data *data,
			    const u8 *eeprom, size_t eeprom_size)
{
	struct device *dev = trans->dev;
	int n_channels = iwl_init_channel_map(dev, cfg, data,
					      eeprom, eeprom_size);
	int n_used = 0;
	struct ieee80211_supported_band *sband;

	sband = &data->bands[NL80211_BAND_2GHZ];
	sband->band = NL80211_BAND_2GHZ;
	sband->bitrates = &iwl_cfg80211_rates[RATES_24_OFFS];
	sband->n_bitrates = N_RATES_24;
	n_used += iwl_init_sband_channels(data, sband, n_channels,
					  NL80211_BAND_2GHZ);
<<<<<<< HEAD
	iwl_init_ht_hw_capab(cfg, data, &sband->ht_cap, NL80211_BAND_2GHZ,
=======
	iwl_init_ht_hw_capab(trans, data, &sband->ht_cap, NL80211_BAND_2GHZ,
>>>>>>> 24b8d41d
			     data->valid_tx_ant, data->valid_rx_ant);

	sband = &data->bands[NL80211_BAND_5GHZ];
	sband->band = NL80211_BAND_5GHZ;
	sband->bitrates = &iwl_cfg80211_rates[RATES_52_OFFS];
	sband->n_bitrates = N_RATES_52;
	n_used += iwl_init_sband_channels(data, sband, n_channels,
					  NL80211_BAND_5GHZ);
<<<<<<< HEAD
	iwl_init_ht_hw_capab(cfg, data, &sband->ht_cap, NL80211_BAND_5GHZ,
=======
	iwl_init_ht_hw_capab(trans, data, &sband->ht_cap, NL80211_BAND_5GHZ,
>>>>>>> 24b8d41d
			     data->valid_tx_ant, data->valid_rx_ant);

	if (n_channels != n_used)
		IWL_ERR_DEV(dev, "EEPROM: used only %d of %d channels\n",
			    n_used, n_channels);
}

/* EEPROM data functions */

struct iwl_nvm_data *
iwl_parse_eeprom_data(struct iwl_trans *trans, const struct iwl_cfg *cfg,
		      const u8 *eeprom, size_t eeprom_size)
{
	struct iwl_nvm_data *data;
	struct device *dev = trans->dev;
	const void *tmp;
	u16 radio_cfg, sku;

	if (WARN_ON(!cfg || !cfg->eeprom_params))
		return NULL;

	data = kzalloc(struct_size(data, channels, IWL_NUM_CHANNELS),
		       GFP_KERNEL);
	if (!data)
		return NULL;

	/* get MAC address(es) */
	tmp = iwl_eeprom_query_addr(eeprom, eeprom_size, EEPROM_MAC_ADDRESS);
	if (!tmp)
		goto err_free;
	memcpy(data->hw_addr, tmp, ETH_ALEN);
	data->n_hw_addrs = iwl_eeprom_query16(eeprom, eeprom_size,
					      EEPROM_NUM_MAC_ADDRESS);

	if (iwl_eeprom_read_calib(eeprom, eeprom_size, data))
		goto err_free;

	tmp = iwl_eeprom_query_addr(eeprom, eeprom_size, EEPROM_XTAL);
	if (!tmp)
		goto err_free;
	memcpy(data->xtal_calib, tmp, sizeof(data->xtal_calib));

	tmp = iwl_eeprom_query_addr(eeprom, eeprom_size,
				    EEPROM_RAW_TEMPERATURE);
	if (!tmp)
		goto err_free;
	data->raw_temperature = *(__le16 *)tmp;

	tmp = iwl_eeprom_query_addr(eeprom, eeprom_size,
				    EEPROM_KELVIN_TEMPERATURE);
	if (!tmp)
		goto err_free;
	data->kelvin_temperature = *(__le16 *)tmp;
	data->kelvin_voltage = *((__le16 *)tmp + 1);

	radio_cfg = iwl_eeprom_query16(eeprom, eeprom_size,
					     EEPROM_RADIO_CONFIG);
	data->radio_cfg_dash = EEPROM_RF_CFG_DASH_MSK(radio_cfg);
	data->radio_cfg_pnum = EEPROM_RF_CFG_PNUM_MSK(radio_cfg);
	data->radio_cfg_step = EEPROM_RF_CFG_STEP_MSK(radio_cfg);
	data->radio_cfg_type = EEPROM_RF_CFG_TYPE_MSK(radio_cfg);
	data->valid_rx_ant = EEPROM_RF_CFG_RX_ANT_MSK(radio_cfg);
	data->valid_tx_ant = EEPROM_RF_CFG_TX_ANT_MSK(radio_cfg);

	sku = iwl_eeprom_query16(eeprom, eeprom_size,
				 EEPROM_SKU_CAP);
	data->sku_cap_11n_enable = sku & EEPROM_SKU_CAP_11N_ENABLE;
	data->sku_cap_amt_enable = sku & EEPROM_SKU_CAP_AMT_ENABLE;
	data->sku_cap_band_24ghz_enable = sku & EEPROM_SKU_CAP_BAND_24GHZ;
	data->sku_cap_band_52ghz_enable = sku & EEPROM_SKU_CAP_BAND_52GHZ;
	data->sku_cap_ipan_enable = sku & EEPROM_SKU_CAP_IPAN_ENABLE;
	if (iwlwifi_mod_params.disable_11n & IWL_DISABLE_HT_ALL)
		data->sku_cap_11n_enable = false;

	data->nvm_version = iwl_eeprom_query16(eeprom, eeprom_size,
					       EEPROM_VERSION);

	/* check overrides (some devices have wrong EEPROM) */
	if (cfg->valid_tx_ant)
		data->valid_tx_ant = cfg->valid_tx_ant;
	if (cfg->valid_rx_ant)
		data->valid_rx_ant = cfg->valid_rx_ant;

	if (!data->valid_tx_ant || !data->valid_rx_ant) {
		IWL_ERR_DEV(dev, "invalid antennas (0x%x, 0x%x)\n",
			    data->valid_tx_ant, data->valid_rx_ant);
		goto err_free;
	}

	iwl_init_sbands(trans, cfg, data, eeprom, eeprom_size);

	return data;
 err_free:
	kfree(data);
	return NULL;
}
IWL_EXPORT_SYMBOL(iwl_parse_eeprom_data);<|MERGE_RESOLUTION|>--- conflicted
+++ resolved
@@ -766,13 +766,8 @@
 	if (cfg->ht_params->ldpc)
 		ht_info->cap |= IEEE80211_HT_CAP_LDPC_CODING;
 
-<<<<<<< HEAD
-	if ((cfg->mq_rx_supported &&
-	     iwlwifi_mod_params.amsdu_size != IWL_AMSDU_4K) ||
-=======
 	if ((trans->trans_cfg->mq_rx_supported &&
 	     iwlwifi_mod_params.amsdu_size == IWL_AMSDU_DEF) ||
->>>>>>> 24b8d41d
 	     iwlwifi_mod_params.amsdu_size >= IWL_AMSDU_8K)
 		ht_info->cap |= IEEE80211_HT_CAP_MAX_AMSDU;
 
@@ -827,11 +822,7 @@
 	sband->n_bitrates = N_RATES_24;
 	n_used += iwl_init_sband_channels(data, sband, n_channels,
 					  NL80211_BAND_2GHZ);
-<<<<<<< HEAD
-	iwl_init_ht_hw_capab(cfg, data, &sband->ht_cap, NL80211_BAND_2GHZ,
-=======
 	iwl_init_ht_hw_capab(trans, data, &sband->ht_cap, NL80211_BAND_2GHZ,
->>>>>>> 24b8d41d
 			     data->valid_tx_ant, data->valid_rx_ant);
 
 	sband = &data->bands[NL80211_BAND_5GHZ];
@@ -840,11 +831,7 @@
 	sband->n_bitrates = N_RATES_52;
 	n_used += iwl_init_sband_channels(data, sband, n_channels,
 					  NL80211_BAND_5GHZ);
-<<<<<<< HEAD
-	iwl_init_ht_hw_capab(cfg, data, &sband->ht_cap, NL80211_BAND_5GHZ,
-=======
 	iwl_init_ht_hw_capab(trans, data, &sband->ht_cap, NL80211_BAND_5GHZ,
->>>>>>> 24b8d41d
 			     data->valid_tx_ant, data->valid_rx_ant);
 
 	if (n_channels != n_used)
