/******************************************************************************
 *
 * This file is provided under a dual BSD/GPLv2 license.  When using or
 * redistributing this file, you may do so under either license.
 *
 * GPL LICENSE SUMMARY
 *
 * Copyright(c) 2005 - 2014 Intel Corporation. All rights reserved.
 * Copyright(c) 2013 - 2014 Intel Mobile Communications GmbH
 * Copyright(c) 2016        Intel Deutschland GmbH
 * Copyright(c) 2018 - 2019 Intel Corporation
 *
 * This program is free software; you can redistribute it and/or modify
 * it under the terms of version 2 of the GNU General Public License as
 * published by the Free Software Foundation.
 *
 * This program is distributed in the hope that it will be useful, but
 * WITHOUT ANY WARRANTY; without even the implied warranty of
 * MERCHANTABILITY or FITNESS FOR A PARTICULAR PURPOSE.  See the GNU
 * General Public License for more details.
 *
 * The full GNU General Public License is included in this distribution
 * in the file called COPYING.
 *
 * Contact Information:
 *  Intel Linux Wireless <linuxwifi@intel.com>
 * Intel Corporation, 5200 N.E. Elam Young Parkway, Hillsboro, OR 97124-6497
 *
 * BSD LICENSE
 *
 * Copyright(c) 2005 - 2014 Intel Corporation. All rights reserved.
 * Copyright(c) 2013 - 2014 Intel Mobile Communications GmbH
 * Copyright(c) 2018 - 2019 Intel Corporation
 * All rights reserved.
 *
 * Redistribution and use in source and binary forms, with or without
 * modification, are permitted provided that the following conditions
 * are met:
 *
 *  * Redistributions of source code must retain the above copyright
 *    notice, this list of conditions and the following disclaimer.
 *  * Redistributions in binary form must reproduce the above copyright
 *    notice, this list of conditions and the following disclaimer in
 *    the documentation and/or other materials provided with the
 *    distribution.
 *  * Neither the name Intel Corporation nor the names of its
 *    contributors may be used to endorse or promote products derived
 *    from this software without specific prior written permission.
 *
 * THIS SOFTWARE IS PROVIDED BY THE COPYRIGHT HOLDERS AND CONTRIBUTORS
 * "AS IS" AND ANY EXPRESS OR IMPLIED WARRANTIES, INCLUDING, BUT NOT
 * LIMITED TO, THE IMPLIED WARRANTIES OF MERCHANTABILITY AND FITNESS FOR
 * A PARTICULAR PURPOSE ARE DISCLAIMED. IN NO EVENT SHALL THE COPYRIGHT
 * OWNER OR CONTRIBUTORS BE LIABLE FOR ANY DIRECT, INDIRECT, INCIDENTAL,
 * SPECIAL, EXEMPLARY, OR CONSEQUENTIAL DAMAGES (INCLUDING, BUT NOT
 * LIMITED TO, PROCUREMENT OF SUBSTITUTE GOODS OR SERVICES; LOSS OF USE,
 * DATA, OR PROFITS; OR BUSINESS INTERRUPTION) HOWEVER CAUSED AND ON ANY
 * THEORY OF LIABILITY, WHETHER IN CONTRACT, STRICT LIABILITY, OR TORT
 * (INCLUDING NEGLIGENCE OR OTHERWISE) ARISING IN ANY WAY OUT OF THE USE
 * OF THIS SOFTWARE, EVEN IF ADVISED OF THE POSSIBILITY OF SUCH DAMAGE.
 *
 *****************************************************************************/
#ifndef __iwl_csr_h__
#define __iwl_csr_h__
/*
 * CSR (control and status registers)
 *
 * CSR registers are mapped directly into PCI bus space, and are accessible
 * whenever platform supplies power to device, even when device is in
 * low power states due to driver-invoked device resets
 * (e.g. CSR_RESET_REG_FLAG_SW_RESET) or uCode-driven power-saving modes.
 *
 * Use iwl_write32() and iwl_read32() family to access these registers;
 * these provide simple PCI bus access, without waking up the MAC.
 * Do not use iwl_write_direct32() family for these registers;
 * no need to "grab nic access" via CSR_GP_CNTRL_REG_FLAG_MAC_ACCESS_REQ.
 * The MAC (uCode processor, etc.) does not need to be powered up for accessing
 * the CSR registers.
 *
 * NOTE:  Device does need to be awake in order to read this memory
 *        via CSR_EEPROM and CSR_OTP registers
 */
#define CSR_BASE    (0x000)

#define CSR_HW_IF_CONFIG_REG    (CSR_BASE+0x000) /* hardware interface config */
#define CSR_INT_COALESCING      (CSR_BASE+0x004) /* accum ints, 32-usec units */
#define CSR_INT                 (CSR_BASE+0x008) /* host interrupt status/ack */
#define CSR_INT_MASK            (CSR_BASE+0x00c) /* host interrupt enable */
#define CSR_FH_INT_STATUS       (CSR_BASE+0x010) /* busmaster int status/ack*/
#define CSR_GPIO_IN             (CSR_BASE+0x018) /* read external chip pins */
#define CSR_RESET               (CSR_BASE+0x020) /* busmaster enable, NMI, etc*/
#define CSR_GP_CNTRL            (CSR_BASE+0x024)

/* 2nd byte of CSR_INT_COALESCING, not accessible via iwl_write32()! */
#define CSR_INT_PERIODIC_REG	(CSR_BASE+0x005)

/*
 * Hardware revision info
 * Bit fields:
 * 31-16:  Reserved
 *  15-4:  Type of device:  see CSR_HW_REV_TYPE_xxx definitions
 *  3-2:  Revision step:  0 = A, 1 = B, 2 = C, 3 = D
 *  1-0:  "Dash" (-) value, as in A-1, etc.
 */
#define CSR_HW_REV              (CSR_BASE+0x028)

/*
 * RF ID revision info
 * Bit fields:
 * 31:24: Reserved (set to 0x0)
 * 23:12: Type
 * 11:8:  Step (A - 0x0, B - 0x1, etc)
 * 7:4:   Dash
 * 3:0:   Flavor
 */
#define CSR_HW_RF_ID		(CSR_BASE+0x09c)

/*
 * EEPROM and OTP (one-time-programmable) memory reads
 *
 * NOTE:  Device must be awake, initialized via apm_ops.init(),
 *        in order to read.
 */
#define CSR_EEPROM_REG          (CSR_BASE+0x02c)
#define CSR_EEPROM_GP           (CSR_BASE+0x030)
#define CSR_OTP_GP_REG   	(CSR_BASE+0x034)

#define CSR_GIO_REG		(CSR_BASE+0x03C)
#define CSR_GP_UCODE_REG	(CSR_BASE+0x048)
#define CSR_GP_DRIVER_REG	(CSR_BASE+0x050)

/*
 * UCODE-DRIVER GP (general purpose) mailbox registers.
 * SET/CLR registers set/clear bit(s) if "1" is written.
 */
#define CSR_UCODE_DRV_GP1       (CSR_BASE+0x054)
#define CSR_UCODE_DRV_GP1_SET   (CSR_BASE+0x058)
#define CSR_UCODE_DRV_GP1_CLR   (CSR_BASE+0x05c)
#define CSR_UCODE_DRV_GP2       (CSR_BASE+0x060)

#define CSR_MBOX_SET_REG	(CSR_BASE + 0x88)

#define CSR_LED_REG             (CSR_BASE+0x094)
#define CSR_DRAM_INT_TBL_REG	(CSR_BASE+0x0A0)
#define CSR_MAC_SHADOW_REG_CTRL		(CSR_BASE + 0x0A8) /* 6000 and up */
#define CSR_MAC_SHADOW_REG_CTRL_RX_WAKE	BIT(20)
#define CSR_MAC_SHADOW_REG_CTL2		(CSR_BASE + 0x0AC)
#define CSR_MAC_SHADOW_REG_CTL2_RX_WAKE	0xFFFF
<<<<<<< HEAD
=======

/* LTR control (since IWL_DEVICE_FAMILY_22000) */
#define CSR_LTR_LONG_VAL_AD			(CSR_BASE + 0x0D4)
#define CSR_LTR_LONG_VAL_AD_NO_SNOOP_REQ	0x80000000
#define CSR_LTR_LONG_VAL_AD_NO_SNOOP_SCALE	0x1c000000
#define CSR_LTR_LONG_VAL_AD_NO_SNOOP_VAL	0x03ff0000
#define CSR_LTR_LONG_VAL_AD_SNOOP_REQ		0x00008000
#define CSR_LTR_LONG_VAL_AD_SNOOP_SCALE		0x00001c00
#define CSR_LTR_LONG_VAL_AD_SNOOP_VAL		0x000003ff
#define CSR_LTR_LONG_VAL_AD_SCALE_USEC		2
>>>>>>> 24b8d41d

/* GIO Chicken Bits (PCI Express bus link power management) */
#define CSR_GIO_CHICKEN_BITS    (CSR_BASE+0x100)

/* host chicken bits */
#define CSR_HOST_CHICKEN	(CSR_BASE + 0x204)
#define CSR_HOST_CHICKEN_PM_IDLE_SRC_DIS_SB_PME	BIT(19)

/* Analog phase-lock-loop configuration  */
#define CSR_ANA_PLL_CFG         (CSR_BASE+0x20c)

/*
 * CSR HW resources monitor registers
 */
#define CSR_MONITOR_CFG_REG		(CSR_BASE+0x214)
#define CSR_MONITOR_STATUS_REG		(CSR_BASE+0x228)
#define CSR_MONITOR_XTAL_RESOURCES	(0x00000010)

/*
 * CSR Hardware Revision Workaround Register.  Indicates hardware rev;
 * "step" determines CCK backoff for txpower calculation.
 * See also CSR_HW_REV register.
 * Bit fields:
 *  3-2:  0 = A, 1 = B, 2 = C, 3 = D step
 *  1-0:  "Dash" (-) value, as in C-1, etc.
 */
#define CSR_HW_REV_WA_REG		(CSR_BASE+0x22C)

#define CSR_DBG_HPET_MEM_REG		(CSR_BASE+0x240)
#define CSR_DBG_LINK_PWR_MGMT_REG	(CSR_BASE+0x250)

/* Bits for CSR_HW_IF_CONFIG_REG */
#define CSR_HW_IF_CONFIG_REG_MSK_MAC_DASH	(0x00000003)
#define CSR_HW_IF_CONFIG_REG_MSK_MAC_STEP	(0x0000000C)
#define CSR_HW_IF_CONFIG_REG_BIT_MONITOR_SRAM	(0x00000080)
#define CSR_HW_IF_CONFIG_REG_MSK_BOARD_VER	(0x000000C0)
#define CSR_HW_IF_CONFIG_REG_BIT_MAC_SI		(0x00000100)
#define CSR_HW_IF_CONFIG_REG_BIT_RADIO_SI	(0x00000200)
#define CSR_HW_IF_CONFIG_REG_D3_DEBUG		(0x00000200)
#define CSR_HW_IF_CONFIG_REG_MSK_PHY_TYPE	(0x00000C00)
#define CSR_HW_IF_CONFIG_REG_MSK_PHY_DASH	(0x00003000)
#define CSR_HW_IF_CONFIG_REG_MSK_PHY_STEP	(0x0000C000)

#define CSR_HW_IF_CONFIG_REG_POS_MAC_DASH	(0)
#define CSR_HW_IF_CONFIG_REG_POS_MAC_STEP	(2)
#define CSR_HW_IF_CONFIG_REG_POS_BOARD_VER	(6)
#define CSR_HW_IF_CONFIG_REG_POS_PHY_TYPE	(10)
#define CSR_HW_IF_CONFIG_REG_POS_PHY_DASH	(12)
#define CSR_HW_IF_CONFIG_REG_POS_PHY_STEP	(14)

#define CSR_HW_IF_CONFIG_REG_BIT_HAP_WAKE_L1A	(0x00080000)
#define CSR_HW_IF_CONFIG_REG_BIT_EEPROM_OWN_SEM	(0x00200000)
#define CSR_HW_IF_CONFIG_REG_BIT_NIC_READY	(0x00400000) /* PCI_OWN_SEM */
#define CSR_HW_IF_CONFIG_REG_BIT_NIC_PREPARE_DONE (0x02000000) /* ME_OWN */
#define CSR_HW_IF_CONFIG_REG_PREPARE		  (0x08000000) /* WAKE_ME */
#define CSR_HW_IF_CONFIG_REG_ENABLE_PME		  (0x10000000)
#define CSR_HW_IF_CONFIG_REG_PERSIST_MODE	  (0x40000000) /* PERSISTENCE */

#define CSR_MBOX_SET_REG_OS_ALIVE		BIT(5)

#define CSR_INT_PERIODIC_DIS			(0x00) /* disable periodic int*/
#define CSR_INT_PERIODIC_ENA			(0xFF) /* 255*32 usec ~ 8 msec*/

/* interrupt flags in INTA, set by uCode or hardware (e.g. dma),
 * acknowledged (reset) by host writing "1" to flagged bits. */
#define CSR_INT_BIT_FH_RX        (1 << 31) /* Rx DMA, cmd responses, FH_INT[17:16] */
#define CSR_INT_BIT_HW_ERR       (1 << 29) /* DMA hardware error FH_INT[31] */
#define CSR_INT_BIT_RX_PERIODIC	 (1 << 28) /* Rx periodic */
#define CSR_INT_BIT_FH_TX        (1 << 27) /* Tx DMA FH_INT[1:0] */
#define CSR_INT_BIT_SCD          (1 << 26) /* TXQ pointer advanced */
#define CSR_INT_BIT_SW_ERR       (1 << 25) /* uCode error */
#define CSR_INT_BIT_RF_KILL      (1 << 7)  /* HW RFKILL switch GP_CNTRL[27] toggled */
#define CSR_INT_BIT_CT_KILL      (1 << 6)  /* Critical temp (chip too hot) rfkill */
#define CSR_INT_BIT_SW_RX        (1 << 3)  /* Rx, command responses */
#define CSR_INT_BIT_WAKEUP       (1 << 1)  /* NIC controller waking up (pwr mgmt) */
#define CSR_INT_BIT_ALIVE        (1 << 0)  /* uCode interrupts once it initializes */

#define CSR_INI_SET_MASK	(CSR_INT_BIT_FH_RX   | \
				 CSR_INT_BIT_HW_ERR  | \
				 CSR_INT_BIT_FH_TX   | \
				 CSR_INT_BIT_SW_ERR  | \
				 CSR_INT_BIT_RF_KILL | \
				 CSR_INT_BIT_SW_RX   | \
				 CSR_INT_BIT_WAKEUP  | \
				 CSR_INT_BIT_ALIVE   | \
				 CSR_INT_BIT_RX_PERIODIC)

/* interrupt flags in FH (flow handler) (PCI busmaster DMA) */
#define CSR_FH_INT_BIT_ERR       (1 << 31) /* Error */
#define CSR_FH_INT_BIT_HI_PRIOR  (1 << 30) /* High priority Rx, bypass coalescing */
#define CSR_FH_INT_BIT_RX_CHNL1  (1 << 17) /* Rx channel 1 */
#define CSR_FH_INT_BIT_RX_CHNL0  (1 << 16) /* Rx channel 0 */
#define CSR_FH_INT_BIT_TX_CHNL1  (1 << 1)  /* Tx channel 1 */
#define CSR_FH_INT_BIT_TX_CHNL0  (1 << 0)  /* Tx channel 0 */

#define CSR_FH_INT_RX_MASK	(CSR_FH_INT_BIT_HI_PRIOR | \
				CSR_FH_INT_BIT_RX_CHNL1 | \
				CSR_FH_INT_BIT_RX_CHNL0)

#define CSR_FH_INT_TX_MASK	(CSR_FH_INT_BIT_TX_CHNL1 | \
				CSR_FH_INT_BIT_TX_CHNL0)

/* GPIO */
#define CSR_GPIO_IN_BIT_AUX_POWER                   (0x00000200)
#define CSR_GPIO_IN_VAL_VAUX_PWR_SRC                (0x00000000)
#define CSR_GPIO_IN_VAL_VMAIN_PWR_SRC               (0x00000200)

/* RESET */
#define CSR_RESET_REG_FLAG_NEVO_RESET                (0x00000001)
#define CSR_RESET_REG_FLAG_FORCE_NMI                 (0x00000002)
#define CSR_RESET_REG_FLAG_SW_RESET		     (0x00000080)
#define CSR_RESET_REG_FLAG_MASTER_DISABLED           (0x00000100)
#define CSR_RESET_REG_FLAG_STOP_MASTER               (0x00000200)
#define CSR_RESET_LINK_PWR_MGMT_DISABLED             (0x80000000)

/*
 * GP (general purpose) CONTROL REGISTER
 * Bit fields:
 *    27:  HW_RF_KILL_SW
 *         Indicates state of (platform's) hardware RF-Kill switch
 * 26-24:  POWER_SAVE_TYPE
 *         Indicates current power-saving mode:
 *         000 -- No power saving
 *         001 -- MAC power-down
 *         010 -- PHY (radio) power-down
 *         011 -- Error
 *    10:  XTAL ON request
 *   9-6:  SYS_CONFIG
 *         Indicates current system configuration, reflecting pins on chip
 *         as forced high/low by device circuit board.
 *     4:  GOING_TO_SLEEP
 *         Indicates MAC is entering a power-saving sleep power-down.
 *         Not a good time to access device-internal resources.
 *     3:  MAC_ACCESS_REQ
 *         Host sets this to request and maintain MAC wakeup, to allow host
 *         access to device-internal resources.  Host must wait for
 *         MAC_CLOCK_READY (and !GOING_TO_SLEEP) before accessing non-CSR
 *         device registers.
 *     2:  INIT_DONE
 *         Host sets this to put device into fully operational D0 power mode.
 *         Host resets this after SW_RESET to put device into low power mode.
 *     0:  MAC_CLOCK_READY
 *         Indicates MAC (ucode processor, etc.) is powered up and can run.
 *         Internal resources are accessible.
 *         NOTE:  This does not indicate that the processor is actually running.
 *         NOTE:  This does not indicate that device has completed
 *                init or post-power-down restore of internal SRAM memory.
 *                Use CSR_UCODE_DRV_GP1_BIT_MAC_SLEEP as indication that
 *                SRAM is restored and uCode is in normal operation mode.
 *                Later devices (5xxx/6xxx/1xxx) use non-volatile SRAM, and
 *                do not need to save/restore it.
 *         NOTE:  After device reset, this bit remains "0" until host sets
 *                INIT_DONE
 */
#define CSR_GP_CNTRL_REG_FLAG_MAC_CLOCK_READY	     (0x00000001)
#define CSR_GP_CNTRL_REG_FLAG_INIT_DONE		     (0x00000004)
#define CSR_GP_CNTRL_REG_FLAG_MAC_ACCESS_REQ	     (0x00000008)
#define CSR_GP_CNTRL_REG_FLAG_GOING_TO_SLEEP	     (0x00000010)
#define CSR_GP_CNTRL_REG_FLAG_XTAL_ON		     (0x00000400)

#define CSR_GP_CNTRL_REG_VAL_MAC_ACCESS_EN	     (0x00000001)

#define CSR_GP_CNTRL_REG_MSK_POWER_SAVE_TYPE         (0x07000000)
#define CSR_GP_CNTRL_REG_FLAG_RFKILL_WAKE_L1A_EN     (0x04000000)
#define CSR_GP_CNTRL_REG_FLAG_HW_RF_KILL_SW          (0x08000000)


/* HW REV */
#define CSR_HW_REV_DASH(_val)          (((_val) & 0x0000003) >> 0)
#define CSR_HW_REV_STEP(_val)          (((_val) & 0x000000C) >> 2)
#define CSR_HW_REV_TYPE(_val)          (((_val) & 0x000FFF0) >> 4)

/* HW RFID */
#define CSR_HW_RFID_FLAVOR(_val)       (((_val) & 0x000000F) >> 0)
#define CSR_HW_RFID_DASH(_val)         (((_val) & 0x00000F0) >> 4)
#define CSR_HW_RFID_STEP(_val)         (((_val) & 0x0000F00) >> 8)
#define CSR_HW_RFID_TYPE(_val)         (((_val) & 0x0FFF000) >> 12)

/**
 *  hw_rev values
 */
enum {
	SILICON_A_STEP = 0,
	SILICON_B_STEP,
	SILICON_C_STEP,
};


#define CSR_HW_REV_TYPE_MSK		(0x000FFF0)
#define CSR_HW_REV_TYPE_5300		(0x0000020)
#define CSR_HW_REV_TYPE_5350		(0x0000030)
#define CSR_HW_REV_TYPE_5100		(0x0000050)
#define CSR_HW_REV_TYPE_5150		(0x0000040)
#define CSR_HW_REV_TYPE_1000		(0x0000060)
#define CSR_HW_REV_TYPE_6x00		(0x0000070)
#define CSR_HW_REV_TYPE_6x50		(0x0000080)
#define CSR_HW_REV_TYPE_6150		(0x0000084)
#define CSR_HW_REV_TYPE_6x05		(0x00000B0)
#define CSR_HW_REV_TYPE_6x30		CSR_HW_REV_TYPE_6x05
#define CSR_HW_REV_TYPE_6x35		CSR_HW_REV_TYPE_6x05
#define CSR_HW_REV_TYPE_2x30		(0x00000C0)
#define CSR_HW_REV_TYPE_2x00		(0x0000100)
#define CSR_HW_REV_TYPE_105		(0x0000110)
#define CSR_HW_REV_TYPE_135		(0x0000120)
#define CSR_HW_REV_TYPE_7265D		(0x0000210)
#define CSR_HW_REV_TYPE_NONE		(0x00001F0)
#define CSR_HW_REV_TYPE_QNJ		(0x0000360)
#define CSR_HW_REV_TYPE_QNJ_B0		(0x0000364)
#define CSR_HW_REV_TYPE_QU_B0		(0x0000334)
#define CSR_HW_REV_TYPE_QU_C0		(0x0000338)
#define CSR_HW_REV_TYPE_QUZ		(0x0000354)
#define CSR_HW_REV_TYPE_HR_CDB		(0x0000340)
#define CSR_HW_REV_TYPE_SO		(0x0000370)
#define CSR_HW_REV_TYPE_TY		(0x0000420)

/* RF_ID value */
#define CSR_HW_RF_ID_TYPE_JF		(0x00105100)
#define CSR_HW_RF_ID_TYPE_HR		(0x0010A000)
#define CSR_HW_RF_ID_TYPE_HR1		(0x0010c100)
#define CSR_HW_RF_ID_TYPE_HRCDB		(0x00109F00)
#define CSR_HW_RF_ID_TYPE_GF		(0x0010D000)
#define CSR_HW_RF_ID_TYPE_GF4		(0x0010E000)

/* HW_RF CHIP ID  */
#define CSR_HW_RF_ID_TYPE_CHIP_ID(_val) (((_val) >> 12) & 0xFFF)

/* HW_RF CHIP STEP  */
#define CSR_HW_RF_STEP(_val) (((_val) >> 8) & 0xF)

/* RF_ID value */
#define CSR_HW_RF_ID_TYPE_JF		(0x00105000)
#define CSR_HW_RF_ID_TYPE_LC		(0x00101000)

/* EEPROM REG */
#define CSR_EEPROM_REG_READ_VALID_MSK	(0x00000001)
#define CSR_EEPROM_REG_BIT_CMD		(0x00000002)
#define CSR_EEPROM_REG_MSK_ADDR		(0x0000FFFC)
#define CSR_EEPROM_REG_MSK_DATA		(0xFFFF0000)

/* EEPROM GP */
#define CSR_EEPROM_GP_VALID_MSK		(0x00000007) /* signature */
#define CSR_EEPROM_GP_IF_OWNER_MSK	(0x00000180)
#define CSR_EEPROM_GP_BAD_SIGNATURE_BOTH_EEP_AND_OTP	(0x00000000)
#define CSR_EEPROM_GP_BAD_SIG_EEP_GOOD_SIG_OTP		(0x00000001)
#define CSR_EEPROM_GP_GOOD_SIG_EEP_LESS_THAN_4K		(0x00000002)
#define CSR_EEPROM_GP_GOOD_SIG_EEP_MORE_THAN_4K		(0x00000004)

/* One-time-programmable memory general purpose reg */
#define CSR_OTP_GP_REG_DEVICE_SELECT	(0x00010000) /* 0 - EEPROM, 1 - OTP */
#define CSR_OTP_GP_REG_OTP_ACCESS_MODE	(0x00020000) /* 0 - absolute, 1 - relative */
#define CSR_OTP_GP_REG_ECC_CORR_STATUS_MSK          (0x00100000) /* bit 20 */
#define CSR_OTP_GP_REG_ECC_UNCORR_STATUS_MSK        (0x00200000) /* bit 21 */

/* GP REG */
#define CSR_GP_REG_POWER_SAVE_STATUS_MSK            (0x03000000) /* bit 24/25 */
#define CSR_GP_REG_NO_POWER_SAVE            (0x00000000)
#define CSR_GP_REG_MAC_POWER_SAVE           (0x01000000)
#define CSR_GP_REG_PHY_POWER_SAVE           (0x02000000)
#define CSR_GP_REG_POWER_SAVE_ERROR         (0x03000000)


/* CSR GIO */
#define CSR_GIO_REG_VAL_L0S_DISABLED	(0x00000002)

/*
 * UCODE-DRIVER GP (general purpose) mailbox register 1
 * Host driver and uCode write and/or read this register to communicate with
 * each other.
 * Bit fields:
 *     4:  UCODE_DISABLE
 *         Host sets this to request permanent halt of uCode, same as
 *         sending CARD_STATE command with "halt" bit set.
 *     3:  CT_KILL_EXIT
 *         Host sets this to request exit from CT_KILL state, i.e. host thinks
 *         device temperature is low enough to continue normal operation.
 *     2:  CMD_BLOCKED
 *         Host sets this during RF KILL power-down sequence (HW, SW, CT KILL)
 *         to release uCode to clear all Tx and command queues, enter
 *         unassociated mode, and power down.
 *         NOTE:  Some devices also use HBUS_TARG_MBX_C register for this bit.
 *     1:  SW_BIT_RFKILL
 *         Host sets this when issuing CARD_STATE command to request
 *         device sleep.
 *     0:  MAC_SLEEP
 *         uCode sets this when preparing a power-saving power-down.
 *         uCode resets this when power-up is complete and SRAM is sane.
 *         NOTE:  device saves internal SRAM data to host when powering down,
 *                and must restore this data after powering back up.
 *                MAC_SLEEP is the best indication that restore is complete.
 *                Later devices (5xxx/6xxx/1xxx) use non-volatile SRAM, and
 *                do not need to save/restore it.
 */
#define CSR_UCODE_DRV_GP1_BIT_MAC_SLEEP             (0x00000001)
#define CSR_UCODE_SW_BIT_RFKILL                     (0x00000002)
#define CSR_UCODE_DRV_GP1_BIT_CMD_BLOCKED           (0x00000004)
#define CSR_UCODE_DRV_GP1_REG_BIT_CT_KILL_EXIT      (0x00000008)
#define CSR_UCODE_DRV_GP1_BIT_D3_CFG_COMPLETE       (0x00000020)

/* GP Driver */
#define CSR_GP_DRIVER_REG_BIT_RADIO_SKU_MSK	    (0x00000003)
#define CSR_GP_DRIVER_REG_BIT_RADIO_SKU_3x3_HYB	    (0x00000000)
#define CSR_GP_DRIVER_REG_BIT_RADIO_SKU_2x2_HYB	    (0x00000001)
#define CSR_GP_DRIVER_REG_BIT_RADIO_SKU_2x2_IPA	    (0x00000002)
#define CSR_GP_DRIVER_REG_BIT_CALIB_VERSION6	    (0x00000004)
#define CSR_GP_DRIVER_REG_BIT_6050_1x2		    (0x00000008)

#define CSR_GP_DRIVER_REG_BIT_RADIO_IQ_INVER	    (0x00000080)

/* GIO Chicken Bits (PCI Express bus link power management) */
#define CSR_GIO_CHICKEN_BITS_REG_BIT_L1A_NO_L0S_RX  (0x00800000)
#define CSR_GIO_CHICKEN_BITS_REG_BIT_DIS_L0S_EXIT_TIMER  (0x20000000)

/* LED */
#define CSR_LED_BSM_CTRL_MSK (0xFFFFFFDF)
#define CSR_LED_REG_TURN_ON (0x60)
#define CSR_LED_REG_TURN_OFF (0x20)

/* ANA_PLL */
#define CSR50_ANA_PLL_CFG_VAL        (0x00880300)

/* HPET MEM debug */
#define CSR_DBG_HPET_MEM_REG_VAL	(0xFFFF0000)

/* DRAM INT TABLE */
#define CSR_DRAM_INT_TBL_ENABLE		(1 << 31)
#define CSR_DRAM_INIT_TBL_WRITE_POINTER	(1 << 28)
#define CSR_DRAM_INIT_TBL_WRAP_CHECK	(1 << 27)

/*
 * SHR target access (Shared block memory space)
 *
 * Shared internal registers can be accessed directly from PCI bus through SHR
 * arbiter without need for the MAC HW to be powered up. This is possible due to
 * indirect read/write via HEEP_CTRL_WRD_PCIEX_CTRL (0xEC) and
 * HEEP_CTRL_WRD_PCIEX_DATA (0xF4) registers.
 *
 * Use iwl_write32()/iwl_read32() family to access these registers. The MAC HW
 * need not be powered up so no "grab inc access" is required.
 */

/*
 * Registers for accessing shared registers (e.g. SHR_APMG_GP1,
 * SHR_APMG_XTAL_CFG). For example, to read from SHR_APMG_GP1 register (0x1DC),
 * first, write to the control register:
 * HEEP_CTRL_WRD_PCIEX_CTRL[15:0] = 0x1DC (offset of the SHR_APMG_GP1 register)
 * HEEP_CTRL_WRD_PCIEX_CTRL[29:28] = 2 (read access)
 * second, read from the data register HEEP_CTRL_WRD_PCIEX_DATA[31:0].
 *
 * To write the register, first, write to the data register
 * HEEP_CTRL_WRD_PCIEX_DATA[31:0] and then:
 * HEEP_CTRL_WRD_PCIEX_CTRL[15:0] = 0x1DC (offset of the SHR_APMG_GP1 register)
 * HEEP_CTRL_WRD_PCIEX_CTRL[29:28] = 3 (write access)
 */
#define HEEP_CTRL_WRD_PCIEX_CTRL_REG	(CSR_BASE+0x0ec)
#define HEEP_CTRL_WRD_PCIEX_DATA_REG	(CSR_BASE+0x0f4)

/*
 * HBUS (Host-side Bus)
 *
 * HBUS registers are mapped directly into PCI bus space, but are used
 * to indirectly access device's internal memory or registers that
 * may be powered-down.
 *
 * Use iwl_write_direct32()/iwl_read_direct32() family for these registers;
 * host must "grab nic access" via CSR_GP_CNTRL_REG_FLAG_MAC_ACCESS_REQ
 * to make sure the MAC (uCode processor, etc.) is powered up for accessing
 * internal resources.
 *
 * Do not use iwl_write32()/iwl_read32() family to access these registers;
 * these provide only simple PCI bus access, without waking up the MAC.
 */
#define HBUS_BASE	(0x400)

/*
 * Registers for accessing device's internal SRAM memory (e.g. SCD SRAM
 * structures, error log, event log, verifying uCode load).
 * First write to address register, then read from or write to data register
 * to complete the job.  Once the address register is set up, accesses to
 * data registers auto-increment the address by one dword.
 * Bit usage for address registers (read or write):
 *  0-31:  memory address within device
 */
#define HBUS_TARG_MEM_RADDR     (HBUS_BASE+0x00c)
#define HBUS_TARG_MEM_WADDR     (HBUS_BASE+0x010)
#define HBUS_TARG_MEM_WDAT      (HBUS_BASE+0x018)
#define HBUS_TARG_MEM_RDAT      (HBUS_BASE+0x01c)

/* Mailbox C, used as workaround alternative to CSR_UCODE_DRV_GP1 mailbox */
#define HBUS_TARG_MBX_C         (HBUS_BASE+0x030)
#define HBUS_TARG_MBX_C_REG_BIT_CMD_BLOCKED         (0x00000004)

/*
 * Registers for accessing device's internal peripheral registers
 * (e.g. SCD, BSM, etc.).  First write to address register,
 * then read from or write to data register to complete the job.
 * Bit usage for address registers (read or write):
 *  0-15:  register address (offset) within device
 * 24-25:  (# bytes - 1) to read or write (e.g. 3 for dword)
 */
#define HBUS_TARG_PRPH_WADDR    (HBUS_BASE+0x044)
#define HBUS_TARG_PRPH_RADDR    (HBUS_BASE+0x048)
#define HBUS_TARG_PRPH_WDAT     (HBUS_BASE+0x04c)
#define HBUS_TARG_PRPH_RDAT     (HBUS_BASE+0x050)

/* Used to enable DBGM */
#define HBUS_TARG_TEST_REG	(HBUS_BASE+0x05c)

/*
 * Per-Tx-queue write pointer (index, really!)
 * Indicates index to next TFD that driver will fill (1 past latest filled).
 * Bit usage:
 *  0-7:  queue write index
 * 11-8:  queue selector
 */
#define HBUS_TARG_WRPTR         (HBUS_BASE+0x060)

/**********************************************************
 * CSR values
 **********************************************************/
 /*
 * host interrupt timeout value
 * used with setting interrupt coalescing timer
 * the CSR_INT_COALESCING is an 8 bit register in 32-usec unit
 *
 * default interrupt coalescing timer is 64 x 32 = 2048 usecs
 */
#define IWL_HOST_INT_TIMEOUT_MAX	(0xFF)
#define IWL_HOST_INT_TIMEOUT_DEF	(0x40)
#define IWL_HOST_INT_TIMEOUT_MIN	(0x0)
#define IWL_HOST_INT_OPER_MODE		BIT(31)

/*****************************************************************************
 *                        7000/3000 series SHR DTS addresses                 *
 *****************************************************************************/

/* Diode Results Register Structure: */
enum dtd_diode_reg {
	DTS_DIODE_REG_DIG_VAL			= 0x000000FF, /* bits [7:0] */
	DTS_DIODE_REG_VREF_LOW			= 0x0000FF00, /* bits [15:8] */
	DTS_DIODE_REG_VREF_HIGH			= 0x00FF0000, /* bits [23:16] */
	DTS_DIODE_REG_VREF_ID			= 0x03000000, /* bits [25:24] */
	DTS_DIODE_REG_PASS_ONCE			= 0x80000000, /* bits [31:31] */
	DTS_DIODE_REG_FLAGS_MSK			= 0xFF000000, /* bits [31:24] */
/* Those are the masks INSIDE the flags bit-field: */
	DTS_DIODE_REG_FLAGS_VREFS_ID_POS	= 0,
	DTS_DIODE_REG_FLAGS_VREFS_ID		= 0x00000003, /* bits [1:0] */
	DTS_DIODE_REG_FLAGS_PASS_ONCE_POS	= 7,
	DTS_DIODE_REG_FLAGS_PASS_ONCE		= 0x00000080, /* bits [7:7] */
};

/*****************************************************************************
 *                        MSIX related registers                             *
 *****************************************************************************/

#define CSR_MSIX_BASE			(0x2000)
#define CSR_MSIX_FH_INT_CAUSES_AD	(CSR_MSIX_BASE + 0x800)
#define CSR_MSIX_FH_INT_MASK_AD		(CSR_MSIX_BASE + 0x804)
#define CSR_MSIX_HW_INT_CAUSES_AD	(CSR_MSIX_BASE + 0x808)
#define CSR_MSIX_HW_INT_MASK_AD		(CSR_MSIX_BASE + 0x80C)
#define CSR_MSIX_AUTOMASK_ST_AD		(CSR_MSIX_BASE + 0x810)
#define CSR_MSIX_RX_IVAR_AD_REG		(CSR_MSIX_BASE + 0x880)
#define CSR_MSIX_IVAR_AD_REG		(CSR_MSIX_BASE + 0x890)
#define CSR_MSIX_PENDING_PBA_AD		(CSR_MSIX_BASE + 0x1000)
#define CSR_MSIX_RX_IVAR(cause)		(CSR_MSIX_RX_IVAR_AD_REG + (cause))
#define CSR_MSIX_IVAR(cause)		(CSR_MSIX_IVAR_AD_REG + (cause))

#define MSIX_FH_INT_CAUSES_Q(q)		(q)

/*
 * Causes for the FH register interrupts
 */
enum msix_fh_int_causes {
	MSIX_FH_INT_CAUSES_Q0			= BIT(0),
	MSIX_FH_INT_CAUSES_Q1			= BIT(1),
	MSIX_FH_INT_CAUSES_D2S_CH0_NUM		= BIT(16),
	MSIX_FH_INT_CAUSES_D2S_CH1_NUM		= BIT(17),
	MSIX_FH_INT_CAUSES_S2D			= BIT(19),
	MSIX_FH_INT_CAUSES_FH_ERR		= BIT(21),
};

/*
 * Causes for the HW register interrupts
 */
enum msix_hw_int_causes {
	MSIX_HW_INT_CAUSES_REG_ALIVE		= BIT(0),
	MSIX_HW_INT_CAUSES_REG_WAKEUP		= BIT(1),
	MSIX_HW_INT_CAUSES_REG_IML              = BIT(2),
	MSIX_HW_INT_CAUSES_REG_CT_KILL		= BIT(6),
	MSIX_HW_INT_CAUSES_REG_RF_KILL		= BIT(7),
	MSIX_HW_INT_CAUSES_REG_PERIODIC		= BIT(8),
	MSIX_HW_INT_CAUSES_REG_SW_ERR		= BIT(25),
	MSIX_HW_INT_CAUSES_REG_SCD		= BIT(26),
	MSIX_HW_INT_CAUSES_REG_FH_TX		= BIT(27),
	MSIX_HW_INT_CAUSES_REG_HW_ERR		= BIT(29),
	MSIX_HW_INT_CAUSES_REG_HAP		= BIT(30),
};

#define MSIX_MIN_INTERRUPT_VECTORS		2
#define MSIX_AUTO_CLEAR_CAUSE			0
#define MSIX_NON_AUTO_CLEAR_CAUSE		BIT(7)

/*****************************************************************************
 *                     HW address related registers                          *
 *****************************************************************************/

#define CSR_ADDR_BASE			(0x380)
#define CSR_MAC_ADDR0_OTP		(CSR_ADDR_BASE)
#define CSR_MAC_ADDR1_OTP		(CSR_ADDR_BASE + 4)
#define CSR_MAC_ADDR0_STRAP		(CSR_ADDR_BASE + 8)
#define CSR_MAC_ADDR1_STRAP		(CSR_ADDR_BASE + 0xC)

#endif /* !__iwl_csr_h__ */<|MERGE_RESOLUTION|>--- conflicted
+++ resolved
@@ -146,8 +146,6 @@
 #define CSR_MAC_SHADOW_REG_CTRL_RX_WAKE	BIT(20)
 #define CSR_MAC_SHADOW_REG_CTL2		(CSR_BASE + 0x0AC)
 #define CSR_MAC_SHADOW_REG_CTL2_RX_WAKE	0xFFFF
-<<<<<<< HEAD
-=======
 
 /* LTR control (since IWL_DEVICE_FAMILY_22000) */
 #define CSR_LTR_LONG_VAL_AD			(CSR_BASE + 0x0D4)
@@ -158,7 +156,6 @@
 #define CSR_LTR_LONG_VAL_AD_SNOOP_SCALE		0x00001c00
 #define CSR_LTR_LONG_VAL_AD_SNOOP_VAL		0x000003ff
 #define CSR_LTR_LONG_VAL_AD_SCALE_USEC		2
->>>>>>> 24b8d41d
 
 /* GIO Chicken Bits (PCI Express bus link power management) */
 #define CSR_GIO_CHICKEN_BITS    (CSR_BASE+0x100)
@@ -388,10 +385,6 @@
 /* HW_RF CHIP STEP  */
 #define CSR_HW_RF_STEP(_val) (((_val) >> 8) & 0xF)
 
-/* RF_ID value */
-#define CSR_HW_RF_ID_TYPE_JF		(0x00105000)
-#define CSR_HW_RF_ID_TYPE_LC		(0x00101000)
-
 /* EEPROM REG */
 #define CSR_EEPROM_REG_READ_VALID_MSK	(0x00000001)
 #define CSR_EEPROM_REG_BIT_CMD		(0x00000002)
