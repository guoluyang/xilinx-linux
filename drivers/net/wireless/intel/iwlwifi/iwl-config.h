--- conflicted
+++ resolved
@@ -5,13 +5,8 @@
  *
  * GPL LICENSE SUMMARY
  *
-<<<<<<< HEAD
- * Copyright(c) 2007 - 2014 Intel Corporation. All rights reserved.
- * Copyright (C) 2016 Intel Deutschland GmbH
-=======
  * Copyright (C) 2016 - 2017 Intel Deutschland GmbH
  * Copyright(c) 2007 - 2014, 2018 - 2020 Intel Corporation
->>>>>>> 24b8d41d
  *
  * This program is free software; you can redistribute it and/or modify
  * it under the terms of version 2 of the GNU General Public License as
@@ -31,13 +26,8 @@
  *
  * BSD LICENSE
  *
-<<<<<<< HEAD
- * Copyright(c) 2005 - 2014 Intel Corporation. All rights reserved.
- * Copyright (C) 2016 Intel Deutschland GmbH
-=======
  * Copyright (C) 2016 - 2017 Intel Deutschland GmbH
  * Copyright(c) 2005 - 2014, 2018 - 2020 Intel Corporation
->>>>>>> 24b8d41d
  * All rights reserved.
  *
  * Redistribution and use in source and binary forms, with or without
@@ -74,10 +64,7 @@
 #include <linux/netdevice.h>
 #include <linux/ieee80211.h>
 #include <linux/nl80211.h>
-<<<<<<< HEAD
-=======
 #include "iwl-csr.h"
->>>>>>> 24b8d41d
 
 enum iwl_device_family {
 	IWL_DEVICE_FAMILY_UNDEFINED,
@@ -199,12 +186,8 @@
 	   apmg_wake_up_wa:1,
 	   scd_chain_ext_wa:1;
 
-<<<<<<< HEAD
-	u8 num_of_queues;	/* def: HW dependent */
-=======
 	u16 num_of_queues;	/* def: HW dependent */
 	u32 max_tfd_queue_size;	/* def: HW dependent */
->>>>>>> 24b8d41d
 
 	u8 max_ll_items;
 	u8 led_compensation;
@@ -281,17 +264,9 @@
 #define EEPROM_REGULATORY_BAND_NO_HT40		0
 
 /* lower blocks contain EEPROM image and calibration data */
-<<<<<<< HEAD
-#define OTP_LOW_IMAGE_SIZE		(2 * 512 * sizeof(u16)) /* 2 KB */
-#define OTP_LOW_IMAGE_SIZE_FAMILY_7000	(16 * 512 * sizeof(u16)) /* 16 KB */
-#define OTP_LOW_IMAGE_SIZE_FAMILY_8000	(32 * 512 * sizeof(u16)) /* 32 KB */
-#define OTP_LOW_IMAGE_SIZE_FAMILY_9000	OTP_LOW_IMAGE_SIZE_FAMILY_8000
-#define OTP_LOW_IMAGE_SIZE_FAMILY_A000	OTP_LOW_IMAGE_SIZE_FAMILY_9000
-=======
 #define OTP_LOW_IMAGE_SIZE_2K		(2 * 512 * sizeof(u16))  /*  2 KB */
 #define OTP_LOW_IMAGE_SIZE_16K		(16 * 512 * sizeof(u16)) /* 16 KB */
 #define OTP_LOW_IMAGE_SIZE_32K		(32 * 512 * sizeof(u16)) /* 32 KB */
->>>>>>> 24b8d41d
 
 struct iwl_eeprom_params {
 	const u8 regulatory_bands[7];
@@ -415,10 +390,6 @@
  * @smem_offset: offset from which the SMEM begins
  * @smem_len: the length of SMEM
  * @vht_mu_mimo_supported: VHT MU-MIMO support
-<<<<<<< HEAD
- * @rf_id: need to read rf_id to determine the firmware image
- * @integrated: discrete or integrated
-=======
  * @cdb: CDB support
  * @nvm_type: see &enum iwl_nvm_type
  * @d3_debug_data_base_addr: base address where D3 debug data is stored
@@ -430,7 +401,6 @@
  *	supports 256 BA aggregation
  * @num_rbds: number of receive buffer descriptors to use
  *	(only used for multi-queue capable devices)
->>>>>>> 24b8d41d
  *
  * We enable the driver to be backward compatible wrt. hardware features.
  * API differences in uCode shouldn't be handled here but through TLVs
@@ -441,27 +411,14 @@
 	/* params specific to an individual device within a device family */
 	const char *name;
 	const char *fw_name_pre;
-<<<<<<< HEAD
-	/* params not likely to change within a device family */
-	const struct iwl_base_params *base_params;
-=======
->>>>>>> 24b8d41d
 	/* params likely to change within a device family */
 	const struct iwl_ht_params *ht_params;
 	const struct iwl_eeprom_params *eeprom_params;
 	const struct iwl_pwr_tx_backoff *pwr_tx_backoffs;
-<<<<<<< HEAD
-	const char *default_nvm_file_B_step;
-	const char *default_nvm_file_C_step;
-	const struct iwl_tt_params *thermal_params;
-	enum iwl_device_family device_family;
-	enum iwl_led_mode led_mode;
-=======
 	const char *default_nvm_file_C_step;
 	const struct iwl_tt_params *thermal_params;
 	enum iwl_led_mode led_mode;
 	enum iwl_nvm_type nvm_type;
->>>>>>> 24b8d41d
 	u32 max_data_size;
 	u32 max_inst_size;
 	netdev_features_t features;
@@ -473,12 +430,8 @@
 	u32 smem_len;
 	u16 nvm_ver;
 	u16 nvm_calib_ver;
-<<<<<<< HEAD
-	u16 rx_with_siso_diversity:1,
-=======
 	u32 rx_with_siso_diversity:1,
 	    tx_with_siso_diversity:1,
->>>>>>> 24b8d41d
 	    bt_shared_single_ant:1,
 	    internal_wimax_coex:1,
 	    host_interrupt_operation_mode:1,
@@ -487,33 +440,19 @@
 	    lp_xtal_workaround:1,
 	    disable_dummy_notification:1,
 	    apmg_not_supported:1,
-<<<<<<< HEAD
-	    mq_rx_supported:1,
-	    vht_mu_mimo_supported:1,
-	    rf_id:1,
-	    integrated:1,
-	    use_tfh:1;
-=======
 	    vht_mu_mimo_supported:1,
 	    cdb:1,
 	    dbgc_supported:1,
 	    uhb_supported:1;
->>>>>>> 24b8d41d
 	u8 valid_tx_ant;
 	u8 valid_rx_ant;
 	u8 non_shared_ant;
 	u8 nvm_hw_section_num;
-<<<<<<< HEAD
-	u8 max_rx_agg_size;
-=======
->>>>>>> 24b8d41d
 	u8 max_tx_agg_size;
 	u8 max_ht_ampdu_exponent;
 	u8 max_vht_ampdu_exponent;
 	u8 ucode_api_max;
 	u8 ucode_api_min;
-<<<<<<< HEAD
-=======
 	u16 num_rbds;
 	u32 min_umac_error_event_table;
 	u32 d3_debug_data_base_addr;
@@ -573,7 +512,6 @@
 	u8 cores;
 	const struct iwl_cfg *cfg;
 	const char *name;
->>>>>>> 24b8d41d
 };
 
 /*
@@ -680,18 +618,6 @@
 extern const struct iwl_cfg iwl8265_2ac_cfg;
 extern const struct iwl_cfg iwl8275_2ac_cfg;
 extern const struct iwl_cfg iwl4165_2ac_cfg;
-<<<<<<< HEAD
-extern const struct iwl_cfg iwl8260_2ac_sdio_cfg;
-extern const struct iwl_cfg iwl8265_2ac_sdio_cfg;
-extern const struct iwl_cfg iwl4165_2ac_sdio_cfg;
-extern const struct iwl_cfg iwl9000lc_2ac_cfg;
-extern const struct iwl_cfg iwl9160_2ac_cfg;
-extern const struct iwl_cfg iwl9260_2ac_cfg;
-extern const struct iwl_cfg iwl9270_2ac_cfg;
-extern const struct iwl_cfg iwl9460_2ac_cfg;
-extern const struct iwl_cfg iwl9560_2ac_cfg;
-extern const struct iwl_cfg iwla000_2ac_cfg;
-=======
 extern const struct iwl_cfg iwl9260_2ac_cfg;
 extern const struct iwl_cfg iwl9560_qu_b0_jf_b0_cfg;
 extern const struct iwl_cfg iwl9560_qu_c0_jf_b0_cfg;
@@ -727,7 +653,6 @@
 extern const struct iwl_cfg iwlax201_cfg_snj_hr_b0;
 extern const struct iwl_cfg iwl_cfg_ma_a0_gf_a0;
 extern const struct iwl_cfg iwl_cfg_ma_a0_mr_a0;
->>>>>>> 24b8d41d
 #endif /* CONFIG_IWLMVM */
 
 #endif /* __IWL_CONFIG_H__ */