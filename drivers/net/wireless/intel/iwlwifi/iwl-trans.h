--- conflicted
+++ resolved
@@ -7,12 +7,8 @@
  *
  * Copyright(c) 2007 - 2014 Intel Corporation. All rights reserved.
  * Copyright(c) 2013 - 2015 Intel Mobile Communications GmbH
-<<<<<<< HEAD
- * Copyright(c) 2016        Intel Deutschland GmbH
-=======
  * Copyright(c) 2016 - 2017 Intel Deutschland GmbH
  * Copyright(c) 2018 - 2019 Intel Corporation
->>>>>>> 24b8d41d
  *
  * This program is free software; you can redistribute it and/or modify
  * it under the terms of version 2 of the GNU General Public License as
@@ -34,12 +30,8 @@
  *
  * Copyright(c) 2005 - 2014 Intel Corporation. All rights reserved.
  * Copyright(c) 2013 - 2015 Intel Mobile Communications GmbH
-<<<<<<< HEAD
- * Copyright(c) 2016        Intel Deutschland GmbH
-=======
  * Copyright(c) 2016 - 2017 Intel Deutschland GmbH
  * Copyright(c) 2018 - 2019 Intel Corporation
->>>>>>> 24b8d41d
  * All rights reserved.
  *
  * Redistribution and use in source and binary forms, with or without
@@ -121,116 +113,13 @@
  *	6) Eventually, the free function will be called.
  */
 
-<<<<<<< HEAD
-/**
- * DOC: Host command section
- *
- * A host command is a command issued by the upper layer to the fw. There are
- * several versions of fw that have several APIs. The transport layer is
- * completely agnostic to these differences.
- * The transport does provide helper functionality (i.e. SYNC / ASYNC mode),
- */
-#define SEQ_TO_QUEUE(s)	(((s) >> 8) & 0x1f)
-#define QUEUE_TO_SEQ(q)	(((q) & 0x1f) << 8)
-#define SEQ_TO_INDEX(s)	((s) & 0xff)
-#define INDEX_TO_SEQ(i)	((i) & 0xff)
-#define SEQ_RX_FRAME	cpu_to_le16(0x8000)
-
-/*
- * those functions retrieve specific information from
- * the id field in the iwl_host_cmd struct which contains
- * the command id, the group id and the version of the command
- * and vice versa
-*/
-static inline u8 iwl_cmd_opcode(u32 cmdid)
-{
-	return cmdid & 0xFF;
-}
-
-static inline u8 iwl_cmd_groupid(u32 cmdid)
-{
-	return ((cmdid & 0xFF00) >> 8);
-}
-
-static inline u8 iwl_cmd_version(u32 cmdid)
-{
-	return ((cmdid & 0xFF0000) >> 16);
-}
-
-static inline u32 iwl_cmd_id(u8 opcode, u8 groupid, u8 version)
-{
-	return opcode + (groupid << 8) + (version << 16);
-}
-
-/* make u16 wide id out of u8 group and opcode */
-#define WIDE_ID(grp, opcode) ((grp << 8) | opcode)
-#define DEF_ID(opcode) ((1 << 8) | (opcode))
-
-/* due to the conversion, this group is special; new groups
- * should be defined in the appropriate fw-api header files
- */
-#define IWL_ALWAYS_LONG_GROUP	1
-
-/**
- * struct iwl_cmd_header
- *
- * This header format appears in the beginning of each command sent from the
- * driver, and each response/notification received from uCode.
- */
-struct iwl_cmd_header {
-	u8 cmd;		/* Command ID:  REPLY_RXON, etc. */
-	u8 group_id;
-	/*
-	 * The driver sets up the sequence number to values of its choosing.
-	 * uCode does not use this value, but passes it back to the driver
-	 * when sending the response to each driver-originated command, so
-	 * the driver can match the response to the command.  Since the values
-	 * don't get used by uCode, the driver may set up an arbitrary format.
-	 *
-	 * There is one exception:  uCode sets bit 15 when it originates
-	 * the response/notification, i.e. when the response/notification
-	 * is not a direct response to a command sent by the driver.  For
-	 * example, uCode issues REPLY_RX when it sends a received frame
-	 * to the driver; it is not a direct response to any driver command.
-	 *
-	 * The Linux driver uses the following format:
-	 *
-	 *  0:7		tfd index - position within TX queue
-	 *  8:12	TX queue id
-	 *  13:14	reserved
-	 *  15		unsolicited RX or uCode-originated notification
-	 */
-	__le16 sequence;
-} __packed;
-
-/**
- * struct iwl_cmd_header_wide
- *
- * This header format appears in the beginning of each command sent from the
- * driver, and each response/notification received from uCode.
- * this is the wide version that contains more information about the command
- * like length, version and command type
- */
-struct iwl_cmd_header_wide {
-	u8 cmd;
-	u8 group_id;
-	__le16 sequence;
-	__le16 length;
-	u8 reserved;
-	u8 version;
-} __packed;
-=======
 #define IWL_TRANS_FW_DBG_DOMAIN(trans)	IWL_FW_INI_DOMAIN_ALWAYS_ON
->>>>>>> 24b8d41d
 
 #define FH_RSCSR_FRAME_SIZE_MSK		0x00003FFF	/* bits 0-13 */
 #define FH_RSCSR_FRAME_INVALID		0x55550000
 #define FH_RSCSR_FRAME_ALIGN		0x40
 #define FH_RSCSR_RPA_EN			BIT(25)
-<<<<<<< HEAD
-=======
 #define FH_RSCSR_RADA_EN		BIT(26)
->>>>>>> 24b8d41d
 #define FH_RSCSR_RXQ_POS		16
 #define FH_RSCSR_RXQ_MASK		0x3F0000
 
@@ -242,12 +131,8 @@
 	 * 31:    flag flush RB request
 	 * 30:    flag ignore TC (terminal counter) request
 	 * 29:    flag fast IRQ request
-<<<<<<< HEAD
-	 * 28-26: Reserved
-=======
 	 * 28-27: Reserved
 	 * 26:    RADA enabled
->>>>>>> 24b8d41d
 	 * 25:    Offload enabled
 	 * 24:    RPF enabled
 	 * 23:    RSS enabled
@@ -284,15 +169,7 @@
 	CMD_ASYNC		= BIT(0),
 	CMD_WANT_SKB		= BIT(1),
 	CMD_SEND_IN_RFKILL	= BIT(2),
-<<<<<<< HEAD
-	CMD_HIGH_PRIO		= BIT(3),
-	CMD_SEND_IN_IDLE	= BIT(4),
-	CMD_MAKE_TRANS_IDLE	= BIT(5),
-	CMD_WAKE_UP_TRANS	= BIT(6),
-	CMD_WANT_ASYNC_CALLBACK	= BIT(7),
-=======
 	CMD_WANT_ASYNC_CALLBACK	= BIT(3),
->>>>>>> 24b8d41d
 };
 
 #define DEF_CMD_PAYLOAD_SIZE 320
@@ -559,11 +436,6 @@
  * @command_groups: array of command groups, each member is an array of the
  *	commands in the group; for debugging only
  * @command_groups_size: number of command groups, to avoid illegal access
-<<<<<<< HEAD
- * @sdio_adma_addr: the default address to set for the ADMA in SDIO mode until
- *	we get the ALIVE from the uCode
-=======
->>>>>>> 24b8d41d
  * @cb_data_offs: offset inside skb->cb to store transport data at, must have
  *	space for at least two pointers
  */
@@ -583,11 +455,6 @@
 	const struct iwl_hcmd_arr *command_groups;
 	int command_groups_size;
 
-<<<<<<< HEAD
-	u32 sdio_adma_addr;
-
-=======
->>>>>>> 24b8d41d
 	u8 cb_data_offs;
 };
 
@@ -668,12 +535,8 @@
  * @txq_disable: de-configure a Tx queue to send AMPDUs
  *	Must be atomic
  * @txq_set_shared_mode: change Tx queue shared/unshared marking
-<<<<<<< HEAD
- * @wait_tx_queue_empty: wait until tx queues are empty. May sleep.
-=======
  * @wait_tx_queues_empty: wait until tx queues are empty. May sleep.
  * @wait_txq_empty: wait until specific tx queue is empty. May sleep.
->>>>>>> 24b8d41d
  * @freeze_txq_timer: prevents the timer of the queue from firing until the
  *	queue is set to awake. Must be atomic.
  * @block_txq_ptrs: stop updating the write pointers of the Tx queues. Note
@@ -736,8 +599,6 @@
 			   unsigned int queue_wdg_timeout);
 	void (*txq_disable)(struct iwl_trans *trans, int queue,
 			    bool configure_scd);
-<<<<<<< HEAD
-=======
 	/* 22000 functions */
 	int (*txq_alloc)(struct iwl_trans *trans,
 			 __le16 flags, u8 sta_id, u8 tid,
@@ -746,19 +607,12 @@
 	void (*txq_free)(struct iwl_trans *trans, int queue);
 	int (*rxq_dma_data)(struct iwl_trans *trans, int queue,
 			    struct iwl_trans_rxq_dma_data *data);
->>>>>>> 24b8d41d
 
 	void (*txq_set_shared_mode)(struct iwl_trans *trans, u32 txq_id,
 				    bool shared);
 
-<<<<<<< HEAD
-	dma_addr_t (*get_txq_byte_table)(struct iwl_trans *trans, int txq_id);
-
-	int (*wait_tx_queue_empty)(struct iwl_trans *trans, u32 txq_bm);
-=======
 	int (*wait_tx_queues_empty)(struct iwl_trans *trans, u32 txq_bm);
 	int (*wait_txq_empty)(struct iwl_trans *trans, int queue);
->>>>>>> 24b8d41d
 	void (*freeze_txq_timer)(struct iwl_trans *trans, unsigned long txqs,
 				 bool freeze);
 	void (*block_txq_ptrs)(struct iwl_trans *trans, bool block);
@@ -1408,22 +1262,6 @@
 		trans->ops->txq_set_shared_mode(trans, queue, shared_mode);
 }
 
-static inline void iwl_trans_txq_set_shared_mode(struct iwl_trans *trans,
-						 int queue, bool shared_mode)
-{
-	if (trans->ops->txq_set_shared_mode)
-		trans->ops->txq_set_shared_mode(trans, queue, shared_mode);
-}
-
-static inline dma_addr_t iwl_trans_get_txq_byte_table(struct iwl_trans *trans,
-						      int queue)
-{
-	/* we should never be called if the trans doesn't support it */
-	BUG_ON(!trans->ops->get_txq_byte_table);
-
-	return trans->ops->get_txq_byte_table(trans, queue);
-}
-
 static inline void iwl_trans_txq_enable(struct iwl_trans *trans, int queue,
 					int fifo, int sta_id, int tid,
 					int frame_limit, u16 ssn,
