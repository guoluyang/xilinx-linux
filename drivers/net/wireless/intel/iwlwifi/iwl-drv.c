/******************************************************************************
 *
 * This file is provided under a dual BSD/GPLv2 license.  When using or
 * redistributing this file, you may do so under either license.
 *
 * GPL LICENSE SUMMARY
 *
 * Copyright(c) 2007 - 2014, 2018 - 2020  Intel Corporation. All rights reserved.
 * Copyright(c) 2013 - 2015 Intel Mobile Communications GmbH
 * Copyright(c) 2016 - 2017 Intel Deutschland GmbH
 *
 * This program is free software; you can redistribute it and/or modify
 * it under the terms of version 2 of the GNU General Public License as
 * published by the Free Software Foundation.
 *
 * This program is distributed in the hope that it will be useful, but
 * WITHOUT ANY WARRANTY; without even the implied warranty of
 * MERCHANTABILITY or FITNESS FOR A PARTICULAR PURPOSE.  See the GNU
 * General Public License for more details.
 *
 * The full GNU General Public License is included in this distribution
 * in the file called COPYING.
 *
 * Contact Information:
 *  Intel Linux Wireless <linuxwifi@intel.com>
 * Intel Corporation, 5200 N.E. Elam Young Parkway, Hillsboro, OR 97124-6497
 *
 * BSD LICENSE
 *
 * Copyright(c) 2005 - 2014, 2018 - 2020 Intel Corporation. All rights reserved.
 * Copyright(c) 2013 - 2015 Intel Mobile Communications GmbH
 * Copyright(c) 2016 - 2017 Intel Deutschland GmbH
 * All rights reserved.
 *
 * Redistribution and use in source and binary forms, with or without
 * modification, are permitted provided that the following conditions
 * are met:
 *
 *  * Redistributions of source code must retain the above copyright
 *    notice, this list of conditions and the following disclaimer.
 *  * Redistributions in binary form must reproduce the above copyright
 *    notice, this list of conditions and the following disclaimer in
 *    the documentation and/or other materials provided with the
 *    distribution.
 *  * Neither the name Intel Corporation nor the names of its
 *    contributors may be used to endorse or promote products derived
 *    from this software without specific prior written permission.
 *
 * THIS SOFTWARE IS PROVIDED BY THE COPYRIGHT HOLDERS AND CONTRIBUTORS
 * "AS IS" AND ANY EXPRESS OR IMPLIED WARRANTIES, INCLUDING, BUT NOT
 * LIMITED TO, THE IMPLIED WARRANTIES OF MERCHANTABILITY AND FITNESS FOR
 * A PARTICULAR PURPOSE ARE DISCLAIMED. IN NO EVENT SHALL THE COPYRIGHT
 * OWNER OR CONTRIBUTORS BE LIABLE FOR ANY DIRECT, INDIRECT, INCIDENTAL,
 * SPECIAL, EXEMPLARY, OR CONSEQUENTIAL DAMAGES (INCLUDING, BUT NOT
 * LIMITED TO, PROCUREMENT OF SUBSTITUTE GOODS OR SERVICES; LOSS OF USE,
 * DATA, OR PROFITS; OR BUSINESS INTERRUPTION) HOWEVER CAUSED AND ON ANY
 * THEORY OF LIABILITY, WHETHER IN CONTRACT, STRICT LIABILITY, OR TORT
 * (INCLUDING NEGLIGENCE OR OTHERWISE) ARISING IN ANY WAY OUT OF THE USE
 * OF THIS SOFTWARE, EVEN IF ADVISED OF THE POSSIBILITY OF SUCH DAMAGE.
 *
 *****************************************************************************/
#include <linux/completion.h>
#include <linux/dma-mapping.h>
#include <linux/firmware.h>
#include <linux/module.h>
#include <linux/vmalloc.h>

#include "iwl-drv.h"
#include "iwl-csr.h"
#include "iwl-debug.h"
#include "iwl-trans.h"
#include "iwl-op-mode.h"
#include "iwl-agn-hw.h"
#include "fw/img.h"
#include "iwl-dbg-tlv.h"
#include "iwl-config.h"
#include "iwl-modparams.h"
#include "fw/api/alive.h"
#include "fw/api/mac.h"

/******************************************************************************
 *
 * module boiler plate
 *
 ******************************************************************************/

#define DRV_DESCRIPTION	"Intel(R) Wireless WiFi driver for Linux"
MODULE_DESCRIPTION(DRV_DESCRIPTION);
MODULE_AUTHOR(DRV_AUTHOR);
MODULE_LICENSE("GPL");

#ifdef CONFIG_IWLWIFI_DEBUGFS
static struct dentry *iwl_dbgfs_root;
#endif

/**
 * struct iwl_drv - drv common data
 * @list: list of drv structures using this opmode
 * @fw: the iwl_fw structure
 * @op_mode: the running op_mode
 * @trans: transport layer
 * @dev: for debug prints only
 * @fw_index: firmware revision to try loading
 * @firmware_name: composite filename of ucode file to load
 * @request_firmware_complete: the firmware has been obtained from user space
 * @dbgfs_drv: debugfs root directory entry
 * @dbgfs_trans: debugfs transport directory entry
 * @dbgfs_op_mode: debugfs op_mode directory entry
 */
struct iwl_drv {
	struct list_head list;
	struct iwl_fw fw;

	struct iwl_op_mode *op_mode;
	struct iwl_trans *trans;
	struct device *dev;

	int fw_index;                   /* firmware we're trying to load */
	char firmware_name[64];         /* name of firmware file to load */

	struct completion request_firmware_complete;

#ifdef CONFIG_IWLWIFI_DEBUGFS
	struct dentry *dbgfs_drv;
	struct dentry *dbgfs_trans;
	struct dentry *dbgfs_op_mode;
#endif
};

enum {
	DVM_OP_MODE,
	MVM_OP_MODE,
};

/* Protects the table contents, i.e. the ops pointer & drv list */
static struct mutex iwlwifi_opmode_table_mtx;
static struct iwlwifi_opmode_table {
	const char *name;			/* name: iwldvm, iwlmvm, etc */
	const struct iwl_op_mode_ops *ops;	/* pointer to op_mode ops */
	struct list_head drv;		/* list of devices using this op_mode */
} iwlwifi_opmode_table[] = {		/* ops set when driver is initialized */
	[DVM_OP_MODE] = { .name = "iwldvm", .ops = NULL },
	[MVM_OP_MODE] = { .name = "iwlmvm", .ops = NULL },
};

#define IWL_DEFAULT_SCAN_CHANNELS 40

/*
 * struct fw_sec: Just for the image parsing process.
 * For the fw storage we are using struct fw_desc.
 */
struct fw_sec {
	const void *data;		/* the sec data */
	size_t size;			/* section size */
	u32 offset;			/* offset of writing in the device */
};

static void iwl_free_fw_desc(struct iwl_drv *drv, struct fw_desc *desc)
{
	vfree(desc->data);
	desc->data = NULL;
	desc->len = 0;
}

static void iwl_free_fw_img(struct iwl_drv *drv, struct fw_img *img)
{
	int i;
	for (i = 0; i < img->num_sec; i++)
		iwl_free_fw_desc(drv, &img->sec[i]);
	kfree(img->sec);
}

static void iwl_dealloc_ucode(struct iwl_drv *drv)
{
	int i;

<<<<<<< HEAD
	kfree(drv->fw.dbg_dest_tlv);
	for (i = 0; i < ARRAY_SIZE(drv->fw.dbg_conf_tlv); i++)
		kfree(drv->fw.dbg_conf_tlv[i]);
	for (i = 0; i < ARRAY_SIZE(drv->fw.dbg_trigger_tlv); i++)
		kfree(drv->fw.dbg_trigger_tlv[i]);
	for (i = 0; i < ARRAY_SIZE(drv->fw.dbg_mem_tlv); i++)
		kfree(drv->fw.dbg_mem_tlv[i]);
=======
	kfree(drv->fw.dbg.dest_tlv);
	for (i = 0; i < ARRAY_SIZE(drv->fw.dbg.conf_tlv); i++)
		kfree(drv->fw.dbg.conf_tlv[i]);
	for (i = 0; i < ARRAY_SIZE(drv->fw.dbg.trigger_tlv); i++)
		kfree(drv->fw.dbg.trigger_tlv[i]);
	kfree(drv->fw.dbg.mem_tlv);
	kfree(drv->fw.iml);
	kfree(drv->fw.ucode_capa.cmd_versions);
>>>>>>> 24b8d41d

	for (i = 0; i < IWL_UCODE_TYPE_MAX; i++)
		iwl_free_fw_img(drv, drv->fw.img + i);
}

static int iwl_alloc_fw_desc(struct iwl_drv *drv, struct fw_desc *desc,
			     struct fw_sec *sec)
{
	void *data;

	desc->data = NULL;

	if (!sec || !sec->size)
		return -EINVAL;

	data = vmalloc(sec->size);
	if (!data)
		return -ENOMEM;

	desc->len = sec->size;
	desc->offset = sec->offset;
	memcpy(data, sec->data, desc->len);
	desc->data = data;

	return 0;
}

static void iwl_req_fw_callback(const struct firmware *ucode_raw,
				void *context);

static int iwl_request_firmware(struct iwl_drv *drv, bool first)
{
	const struct iwl_cfg *cfg = drv->trans->cfg;
	char tag[8];

	if (drv->trans->trans_cfg->device_family == IWL_DEVICE_FAMILY_9000 &&
	    (CSR_HW_REV_STEP(drv->trans->hw_rev) != SILICON_B_STEP &&
	     CSR_HW_REV_STEP(drv->trans->hw_rev) != SILICON_C_STEP)) {
		IWL_ERR(drv,
			"Only HW steps B and C are currently supported (0x%0x)\n",
			drv->trans->hw_rev);
		return -EINVAL;
	}

	if (first) {
<<<<<<< HEAD
		drv->fw_index = drv->cfg->ucode_api_max;
=======
		drv->fw_index = cfg->ucode_api_max;
>>>>>>> 24b8d41d
		sprintf(tag, "%d", drv->fw_index);
	} else {
		drv->fw_index--;
		sprintf(tag, "%d", drv->fw_index);
	}

	if (drv->fw_index < cfg->ucode_api_min) {
		IWL_ERR(drv, "no suitable firmware found!\n");

		if (cfg->ucode_api_min == cfg->ucode_api_max) {
			IWL_ERR(drv, "%s%d is required\n", cfg->fw_name_pre,
				cfg->ucode_api_max);
		} else {
			IWL_ERR(drv, "minimum version required: %s%d\n",
				cfg->fw_name_pre, cfg->ucode_api_min);
			IWL_ERR(drv, "maximum version supported: %s%d\n",
				cfg->fw_name_pre, cfg->ucode_api_max);
		}

		IWL_ERR(drv,
			"check git://git.kernel.org/pub/scm/linux/kernel/git/firmware/linux-firmware.git\n");
		return -ENOENT;
	}

	snprintf(drv->firmware_name, sizeof(drv->firmware_name), "%s%s.ucode",
		 cfg->fw_name_pre, tag);

<<<<<<< HEAD
	IWL_DEBUG_INFO(drv, "attempting to load firmware '%s'\n",
		       drv->firmware_name);
=======
	IWL_DEBUG_FW_INFO(drv, "attempting to load firmware '%s'\n",
			  drv->firmware_name);
>>>>>>> 24b8d41d

	return request_firmware_nowait(THIS_MODULE, 1, drv->firmware_name,
				       drv->trans->dev,
				       GFP_KERNEL, drv, iwl_req_fw_callback);
}

struct fw_img_parsing {
	struct fw_sec *sec;
	int sec_counter;
};

/*
 * struct fw_sec_parsing: to extract fw section and it's offset from tlv
 */
struct fw_sec_parsing {
	__le32 offset;
	const u8 data[];
} __packed;

/**
 * struct iwl_tlv_calib_data - parse the default calib data from TLV
 *
 * @ucode_type: the uCode to which the following default calib relates.
 * @calib: default calibrations.
 */
struct iwl_tlv_calib_data {
	__le32 ucode_type;
	struct iwl_tlv_calib_ctrl calib;
} __packed;

struct iwl_firmware_pieces {
	struct fw_img_parsing img[IWL_UCODE_TYPE_MAX];

	u32 init_evtlog_ptr, init_evtlog_size, init_errlog_ptr;
	u32 inst_evtlog_ptr, inst_evtlog_size, inst_errlog_ptr;

	/* FW debug data parsed for driver usage */
	bool dbg_dest_tlv_init;
	u8 *dbg_dest_ver;
	union {
		struct iwl_fw_dbg_dest_tlv *dbg_dest_tlv;
		struct iwl_fw_dbg_dest_tlv_v1 *dbg_dest_tlv_v1;
	};
	struct iwl_fw_dbg_conf_tlv *dbg_conf_tlv[FW_DBG_CONF_MAX];
	size_t dbg_conf_tlv_len[FW_DBG_CONF_MAX];
	struct iwl_fw_dbg_trigger_tlv *dbg_trigger_tlv[FW_DBG_TRIGGER_MAX];
	size_t dbg_trigger_tlv_len[FW_DBG_TRIGGER_MAX];
<<<<<<< HEAD
	struct iwl_fw_dbg_mem_seg_tlv *dbg_mem_tlv[FW_DBG_MEM_MAX];
=======
	struct iwl_fw_dbg_mem_seg_tlv *dbg_mem_tlv;
	size_t n_mem_tlv;
>>>>>>> 24b8d41d
};

/*
 * These functions are just to extract uCode section data from the pieces
 * structure.
 */
static struct fw_sec *get_sec(struct iwl_firmware_pieces *pieces,
			      enum iwl_ucode_type type,
			      int  sec)
{
	return &pieces->img[type].sec[sec];
}

static void alloc_sec_data(struct iwl_firmware_pieces *pieces,
			   enum iwl_ucode_type type,
			   int sec)
{
	struct fw_img_parsing *img = &pieces->img[type];
	struct fw_sec *sec_memory;
	int size = sec + 1;
	size_t alloc_size = sizeof(*img->sec) * size;

	if (img->sec && img->sec_counter >= size)
		return;

	sec_memory = krealloc(img->sec, alloc_size, GFP_KERNEL);
	if (!sec_memory)
		return;

	img->sec = sec_memory;
	img->sec_counter = size;
}

static void set_sec_data(struct iwl_firmware_pieces *pieces,
			 enum iwl_ucode_type type,
			 int sec,
			 const void *data)
{
	alloc_sec_data(pieces, type, sec);

	pieces->img[type].sec[sec].data = data;
}

static void set_sec_size(struct iwl_firmware_pieces *pieces,
			 enum iwl_ucode_type type,
			 int sec,
			 size_t size)
{
	alloc_sec_data(pieces, type, sec);

	pieces->img[type].sec[sec].size = size;
}

static size_t get_sec_size(struct iwl_firmware_pieces *pieces,
			   enum iwl_ucode_type type,
			   int sec)
{
	return pieces->img[type].sec[sec].size;
}

static void set_sec_offset(struct iwl_firmware_pieces *pieces,
			   enum iwl_ucode_type type,
			   int sec,
			   u32 offset)
{
	alloc_sec_data(pieces, type, sec);

	pieces->img[type].sec[sec].offset = offset;
}

static int iwl_store_cscheme(struct iwl_fw *fw, const u8 *data, const u32 len)
{
	int i, j;
	struct iwl_fw_cscheme_list *l = (struct iwl_fw_cscheme_list *)data;
	struct iwl_fw_cipher_scheme *fwcs;

	if (len < sizeof(*l) ||
	    len < sizeof(l->size) + l->size * sizeof(l->cs[0]))
		return -EINVAL;

	for (i = 0, j = 0; i < IWL_UCODE_MAX_CS && i < l->size; i++) {
		fwcs = &l->cs[j];

		/* we skip schemes with zero cipher suite selector */
		if (!fwcs->cipher)
			continue;

		fw->cs[j++] = *fwcs;
	}

	return 0;
}

/*
 * Gets uCode section from tlv.
 */
static int iwl_store_ucode_sec(struct iwl_firmware_pieces *pieces,
			       const void *data, enum iwl_ucode_type type,
			       int size)
{
	struct fw_img_parsing *img;
	struct fw_sec *sec;
	struct fw_sec_parsing *sec_parse;
	size_t alloc_size;

	if (WARN_ON(!pieces || !data || type >= IWL_UCODE_TYPE_MAX))
		return -1;

	sec_parse = (struct fw_sec_parsing *)data;

	img = &pieces->img[type];

	alloc_size = sizeof(*img->sec) * (img->sec_counter + 1);
	sec = krealloc(img->sec, alloc_size, GFP_KERNEL);
	if (!sec)
		return -ENOMEM;
	img->sec = sec;

	sec = &img->sec[img->sec_counter];

	sec->offset = le32_to_cpu(sec_parse->offset);
	sec->data = sec_parse->data;
	sec->size = size - sizeof(sec_parse->offset);

	++img->sec_counter;

	return 0;
}

static int iwl_set_default_calib(struct iwl_drv *drv, const u8 *data)
{
	struct iwl_tlv_calib_data *def_calib =
					(struct iwl_tlv_calib_data *)data;
	u32 ucode_type = le32_to_cpu(def_calib->ucode_type);
	if (ucode_type >= IWL_UCODE_TYPE_MAX) {
		IWL_ERR(drv, "Wrong ucode_type %u for default calibration.\n",
			ucode_type);
		return -EINVAL;
	}
	drv->fw.default_calib[ucode_type].flow_trigger =
		def_calib->calib.flow_trigger;
	drv->fw.default_calib[ucode_type].event_trigger =
		def_calib->calib.event_trigger;

	return 0;
}

static void iwl_set_ucode_api_flags(struct iwl_drv *drv, const u8 *data,
				    struct iwl_ucode_capabilities *capa)
{
	const struct iwl_ucode_api *ucode_api = (void *)data;
	u32 api_index = le32_to_cpu(ucode_api->api_index);
	u32 api_flags = le32_to_cpu(ucode_api->api_flags);
	int i;

	if (api_index >= DIV_ROUND_UP(NUM_IWL_UCODE_TLV_API, 32)) {
		IWL_WARN(drv,
			 "api flags index %d larger than supported by driver\n",
			 api_index);
		return;
	}

	for (i = 0; i < 32; i++) {
		if (api_flags & BIT(i))
			__set_bit(i + 32 * api_index, capa->_api);
	}
}

static void iwl_set_ucode_capabilities(struct iwl_drv *drv, const u8 *data,
				       struct iwl_ucode_capabilities *capa)
{
	const struct iwl_ucode_capa *ucode_capa = (void *)data;
	u32 api_index = le32_to_cpu(ucode_capa->api_index);
	u32 api_flags = le32_to_cpu(ucode_capa->api_capa);
	int i;

	if (api_index >= DIV_ROUND_UP(NUM_IWL_UCODE_TLV_CAPA, 32)) {
		IWL_WARN(drv,
			 "capa flags index %d larger than supported by driver\n",
			 api_index);
		return;
	}

	for (i = 0; i < 32; i++) {
		if (api_flags & BIT(i))
			__set_bit(i + 32 * api_index, capa->_capa);
	}
}

static const char *iwl_reduced_fw_name(struct iwl_drv *drv)
{
	const char *name = drv->firmware_name;

	if (strncmp(name, "iwlwifi-", 8) == 0)
		name += 8;

	return name;
}

static int iwl_parse_v1_v2_firmware(struct iwl_drv *drv,
				    const struct firmware *ucode_raw,
				    struct iwl_firmware_pieces *pieces)
{
	struct iwl_ucode_header *ucode = (void *)ucode_raw->data;
	u32 api_ver, hdr_size, build;
	char buildstr[25];
	const u8 *src;

	drv->fw.ucode_ver = le32_to_cpu(ucode->ver);
	api_ver = IWL_UCODE_API(drv->fw.ucode_ver);

	switch (api_ver) {
	default:
		hdr_size = 28;
		if (ucode_raw->size < hdr_size) {
			IWL_ERR(drv, "File size too small!\n");
			return -EINVAL;
		}
		build = le32_to_cpu(ucode->u.v2.build);
		set_sec_size(pieces, IWL_UCODE_REGULAR, IWL_UCODE_SECTION_INST,
			     le32_to_cpu(ucode->u.v2.inst_size));
		set_sec_size(pieces, IWL_UCODE_REGULAR, IWL_UCODE_SECTION_DATA,
			     le32_to_cpu(ucode->u.v2.data_size));
		set_sec_size(pieces, IWL_UCODE_INIT, IWL_UCODE_SECTION_INST,
			     le32_to_cpu(ucode->u.v2.init_size));
		set_sec_size(pieces, IWL_UCODE_INIT, IWL_UCODE_SECTION_DATA,
			     le32_to_cpu(ucode->u.v2.init_data_size));
		src = ucode->u.v2.data;
		break;
	case 0:
	case 1:
	case 2:
		hdr_size = 24;
		if (ucode_raw->size < hdr_size) {
			IWL_ERR(drv, "File size too small!\n");
			return -EINVAL;
		}
		build = 0;
		set_sec_size(pieces, IWL_UCODE_REGULAR, IWL_UCODE_SECTION_INST,
			     le32_to_cpu(ucode->u.v1.inst_size));
		set_sec_size(pieces, IWL_UCODE_REGULAR, IWL_UCODE_SECTION_DATA,
			     le32_to_cpu(ucode->u.v1.data_size));
		set_sec_size(pieces, IWL_UCODE_INIT, IWL_UCODE_SECTION_INST,
			     le32_to_cpu(ucode->u.v1.init_size));
		set_sec_size(pieces, IWL_UCODE_INIT, IWL_UCODE_SECTION_DATA,
			     le32_to_cpu(ucode->u.v1.init_data_size));
		src = ucode->u.v1.data;
		break;
	}

	if (build)
		sprintf(buildstr, " build %u", build);
	else
		buildstr[0] = '\0';

	snprintf(drv->fw.fw_version,
		 sizeof(drv->fw.fw_version),
		 "%u.%u.%u.%u%s %s",
		 IWL_UCODE_MAJOR(drv->fw.ucode_ver),
		 IWL_UCODE_MINOR(drv->fw.ucode_ver),
		 IWL_UCODE_API(drv->fw.ucode_ver),
		 IWL_UCODE_SERIAL(drv->fw.ucode_ver),
		 buildstr, iwl_reduced_fw_name(drv));

	/* Verify size of file vs. image size info in file's header */

	if (ucode_raw->size != hdr_size +
	    get_sec_size(pieces, IWL_UCODE_REGULAR, IWL_UCODE_SECTION_INST) +
	    get_sec_size(pieces, IWL_UCODE_REGULAR, IWL_UCODE_SECTION_DATA) +
	    get_sec_size(pieces, IWL_UCODE_INIT, IWL_UCODE_SECTION_INST) +
	    get_sec_size(pieces, IWL_UCODE_INIT, IWL_UCODE_SECTION_DATA)) {

		IWL_ERR(drv,
			"uCode file size %d does not match expected size\n",
			(int)ucode_raw->size);
		return -EINVAL;
	}


	set_sec_data(pieces, IWL_UCODE_REGULAR, IWL_UCODE_SECTION_INST, src);
	src += get_sec_size(pieces, IWL_UCODE_REGULAR, IWL_UCODE_SECTION_INST);
	set_sec_offset(pieces, IWL_UCODE_REGULAR, IWL_UCODE_SECTION_INST,
		       IWLAGN_RTC_INST_LOWER_BOUND);
	set_sec_data(pieces, IWL_UCODE_REGULAR, IWL_UCODE_SECTION_DATA, src);
	src += get_sec_size(pieces, IWL_UCODE_REGULAR, IWL_UCODE_SECTION_DATA);
	set_sec_offset(pieces, IWL_UCODE_REGULAR, IWL_UCODE_SECTION_DATA,
		       IWLAGN_RTC_DATA_LOWER_BOUND);
	set_sec_data(pieces, IWL_UCODE_INIT, IWL_UCODE_SECTION_INST, src);
	src += get_sec_size(pieces, IWL_UCODE_INIT, IWL_UCODE_SECTION_INST);
	set_sec_offset(pieces, IWL_UCODE_INIT, IWL_UCODE_SECTION_INST,
		       IWLAGN_RTC_INST_LOWER_BOUND);
	set_sec_data(pieces, IWL_UCODE_INIT, IWL_UCODE_SECTION_DATA, src);
	src += get_sec_size(pieces, IWL_UCODE_INIT, IWL_UCODE_SECTION_DATA);
	set_sec_offset(pieces, IWL_UCODE_INIT, IWL_UCODE_SECTION_DATA,
		       IWLAGN_RTC_DATA_LOWER_BOUND);
	return 0;
}

#define FW_ADDR_CACHE_CONTROL 0xC0000000

static int iwl_parse_tlv_firmware(struct iwl_drv *drv,
				const struct firmware *ucode_raw,
				struct iwl_firmware_pieces *pieces,
				struct iwl_ucode_capabilities *capa,
				bool *usniffer_images)
{
	struct iwl_tlv_ucode_header *ucode = (void *)ucode_raw->data;
	struct iwl_ucode_tlv *tlv;
	size_t len = ucode_raw->size;
	const u8 *data;
	u32 tlv_len;
	u32 usniffer_img;
	enum iwl_ucode_tlv_type tlv_type;
	const u8 *tlv_data;
	char buildstr[25];
	u32 build, paging_mem_size;
	int num_of_cpus;
	bool usniffer_req = false;

	if (len < sizeof(*ucode)) {
		IWL_ERR(drv, "uCode has invalid length: %zd\n", len);
		return -EINVAL;
	}

	if (ucode->magic != cpu_to_le32(IWL_TLV_UCODE_MAGIC)) {
		IWL_ERR(drv, "invalid uCode magic: 0X%x\n",
			le32_to_cpu(ucode->magic));
		return -EINVAL;
	}

	drv->fw.ucode_ver = le32_to_cpu(ucode->ver);
	memcpy(drv->fw.human_readable, ucode->human_readable,
	       sizeof(drv->fw.human_readable));
	build = le32_to_cpu(ucode->build);

	if (build)
		sprintf(buildstr, " build %u", build);
	else
		buildstr[0] = '\0';

	snprintf(drv->fw.fw_version,
		 sizeof(drv->fw.fw_version),
		 "%u.%u.%u.%u%s %s",
		 IWL_UCODE_MAJOR(drv->fw.ucode_ver),
		 IWL_UCODE_MINOR(drv->fw.ucode_ver),
		 IWL_UCODE_API(drv->fw.ucode_ver),
		 IWL_UCODE_SERIAL(drv->fw.ucode_ver),
		 buildstr, iwl_reduced_fw_name(drv));

	data = ucode->data;

	len -= sizeof(*ucode);

	while (len >= sizeof(*tlv)) {
		len -= sizeof(*tlv);
		tlv = (void *)data;

		tlv_len = le32_to_cpu(tlv->length);
		tlv_type = le32_to_cpu(tlv->type);
		tlv_data = tlv->data;

		if (len < tlv_len) {
			IWL_ERR(drv, "invalid TLV len: %zd/%u\n",
				len, tlv_len);
			return -EINVAL;
		}
		len -= ALIGN(tlv_len, 4);
		data += sizeof(*tlv) + ALIGN(tlv_len, 4);

		switch (tlv_type) {
		case IWL_UCODE_TLV_INST:
			set_sec_data(pieces, IWL_UCODE_REGULAR,
				     IWL_UCODE_SECTION_INST, tlv_data);
			set_sec_size(pieces, IWL_UCODE_REGULAR,
				     IWL_UCODE_SECTION_INST, tlv_len);
			set_sec_offset(pieces, IWL_UCODE_REGULAR,
				       IWL_UCODE_SECTION_INST,
				       IWLAGN_RTC_INST_LOWER_BOUND);
			break;
		case IWL_UCODE_TLV_DATA:
			set_sec_data(pieces, IWL_UCODE_REGULAR,
				     IWL_UCODE_SECTION_DATA, tlv_data);
			set_sec_size(pieces, IWL_UCODE_REGULAR,
				     IWL_UCODE_SECTION_DATA, tlv_len);
			set_sec_offset(pieces, IWL_UCODE_REGULAR,
				       IWL_UCODE_SECTION_DATA,
				       IWLAGN_RTC_DATA_LOWER_BOUND);
			break;
		case IWL_UCODE_TLV_INIT:
			set_sec_data(pieces, IWL_UCODE_INIT,
				     IWL_UCODE_SECTION_INST, tlv_data);
			set_sec_size(pieces, IWL_UCODE_INIT,
				     IWL_UCODE_SECTION_INST, tlv_len);
			set_sec_offset(pieces, IWL_UCODE_INIT,
				       IWL_UCODE_SECTION_INST,
				       IWLAGN_RTC_INST_LOWER_BOUND);
			break;
		case IWL_UCODE_TLV_INIT_DATA:
			set_sec_data(pieces, IWL_UCODE_INIT,
				     IWL_UCODE_SECTION_DATA, tlv_data);
			set_sec_size(pieces, IWL_UCODE_INIT,
				     IWL_UCODE_SECTION_DATA, tlv_len);
			set_sec_offset(pieces, IWL_UCODE_INIT,
				       IWL_UCODE_SECTION_DATA,
				       IWLAGN_RTC_DATA_LOWER_BOUND);
			break;
		case IWL_UCODE_TLV_BOOT:
			IWL_ERR(drv, "Found unexpected BOOT ucode\n");
			break;
		case IWL_UCODE_TLV_PROBE_MAX_LEN:
			if (tlv_len != sizeof(u32))
				goto invalid_tlv_len;
			capa->max_probe_length =
					le32_to_cpup((__le32 *)tlv_data);
			break;
		case IWL_UCODE_TLV_PAN:
			if (tlv_len)
				goto invalid_tlv_len;
			capa->flags |= IWL_UCODE_TLV_FLAGS_PAN;
			break;
		case IWL_UCODE_TLV_FLAGS:
			/* must be at least one u32 */
			if (tlv_len < sizeof(u32))
				goto invalid_tlv_len;
			/* and a proper number of u32s */
			if (tlv_len % sizeof(u32))
				goto invalid_tlv_len;
			/*
			 * This driver only reads the first u32 as
			 * right now no more features are defined,
			 * if that changes then either the driver
			 * will not work with the new firmware, or
			 * it'll not take advantage of new features.
			 */
			capa->flags = le32_to_cpup((__le32 *)tlv_data);
			break;
		case IWL_UCODE_TLV_API_CHANGES_SET:
			if (tlv_len != sizeof(struct iwl_ucode_api))
				goto invalid_tlv_len;
			iwl_set_ucode_api_flags(drv, tlv_data, capa);
			break;
		case IWL_UCODE_TLV_ENABLED_CAPABILITIES:
			if (tlv_len != sizeof(struct iwl_ucode_capa))
				goto invalid_tlv_len;
			iwl_set_ucode_capabilities(drv, tlv_data, capa);
			break;
		case IWL_UCODE_TLV_INIT_EVTLOG_PTR:
			if (tlv_len != sizeof(u32))
				goto invalid_tlv_len;
			pieces->init_evtlog_ptr =
					le32_to_cpup((__le32 *)tlv_data);
			break;
		case IWL_UCODE_TLV_INIT_EVTLOG_SIZE:
			if (tlv_len != sizeof(u32))
				goto invalid_tlv_len;
			pieces->init_evtlog_size =
					le32_to_cpup((__le32 *)tlv_data);
			break;
		case IWL_UCODE_TLV_INIT_ERRLOG_PTR:
			if (tlv_len != sizeof(u32))
				goto invalid_tlv_len;
			pieces->init_errlog_ptr =
					le32_to_cpup((__le32 *)tlv_data);
			break;
		case IWL_UCODE_TLV_RUNT_EVTLOG_PTR:
			if (tlv_len != sizeof(u32))
				goto invalid_tlv_len;
			pieces->inst_evtlog_ptr =
					le32_to_cpup((__le32 *)tlv_data);
			break;
		case IWL_UCODE_TLV_RUNT_EVTLOG_SIZE:
			if (tlv_len != sizeof(u32))
				goto invalid_tlv_len;
			pieces->inst_evtlog_size =
					le32_to_cpup((__le32 *)tlv_data);
			break;
		case IWL_UCODE_TLV_RUNT_ERRLOG_PTR:
			if (tlv_len != sizeof(u32))
				goto invalid_tlv_len;
			pieces->inst_errlog_ptr =
					le32_to_cpup((__le32 *)tlv_data);
			break;
		case IWL_UCODE_TLV_ENHANCE_SENS_TBL:
			if (tlv_len)
				goto invalid_tlv_len;
			drv->fw.enhance_sensitivity_table = true;
			break;
		case IWL_UCODE_TLV_WOWLAN_INST:
			set_sec_data(pieces, IWL_UCODE_WOWLAN,
				     IWL_UCODE_SECTION_INST, tlv_data);
			set_sec_size(pieces, IWL_UCODE_WOWLAN,
				     IWL_UCODE_SECTION_INST, tlv_len);
			set_sec_offset(pieces, IWL_UCODE_WOWLAN,
				       IWL_UCODE_SECTION_INST,
				       IWLAGN_RTC_INST_LOWER_BOUND);
			break;
		case IWL_UCODE_TLV_WOWLAN_DATA:
			set_sec_data(pieces, IWL_UCODE_WOWLAN,
				     IWL_UCODE_SECTION_DATA, tlv_data);
			set_sec_size(pieces, IWL_UCODE_WOWLAN,
				     IWL_UCODE_SECTION_DATA, tlv_len);
			set_sec_offset(pieces, IWL_UCODE_WOWLAN,
				       IWL_UCODE_SECTION_DATA,
				       IWLAGN_RTC_DATA_LOWER_BOUND);
			break;
		case IWL_UCODE_TLV_PHY_CALIBRATION_SIZE:
			if (tlv_len != sizeof(u32))
				goto invalid_tlv_len;
			capa->standard_phy_calibration_size =
					le32_to_cpup((__le32 *)tlv_data);
			break;
		case IWL_UCODE_TLV_SEC_RT:
			iwl_store_ucode_sec(pieces, tlv_data, IWL_UCODE_REGULAR,
					    tlv_len);
			drv->fw.type = IWL_FW_MVM;
			break;
		case IWL_UCODE_TLV_SEC_INIT:
			iwl_store_ucode_sec(pieces, tlv_data, IWL_UCODE_INIT,
					    tlv_len);
			drv->fw.type = IWL_FW_MVM;
			break;
		case IWL_UCODE_TLV_SEC_WOWLAN:
			iwl_store_ucode_sec(pieces, tlv_data, IWL_UCODE_WOWLAN,
					    tlv_len);
			drv->fw.type = IWL_FW_MVM;
			break;
		case IWL_UCODE_TLV_DEF_CALIB:
			if (tlv_len != sizeof(struct iwl_tlv_calib_data))
				goto invalid_tlv_len;
			if (iwl_set_default_calib(drv, tlv_data))
				goto tlv_error;
			break;
		case IWL_UCODE_TLV_PHY_SKU:
			if (tlv_len != sizeof(u32))
				goto invalid_tlv_len;
			drv->fw.phy_config = le32_to_cpup((__le32 *)tlv_data);
			drv->fw.valid_tx_ant = (drv->fw.phy_config &
						FW_PHY_CFG_TX_CHAIN) >>
						FW_PHY_CFG_TX_CHAIN_POS;
			drv->fw.valid_rx_ant = (drv->fw.phy_config &
						FW_PHY_CFG_RX_CHAIN) >>
						FW_PHY_CFG_RX_CHAIN_POS;
			break;
		case IWL_UCODE_TLV_SECURE_SEC_RT:
			iwl_store_ucode_sec(pieces, tlv_data, IWL_UCODE_REGULAR,
					    tlv_len);
			drv->fw.type = IWL_FW_MVM;
			break;
		case IWL_UCODE_TLV_SECURE_SEC_INIT:
			iwl_store_ucode_sec(pieces, tlv_data, IWL_UCODE_INIT,
					    tlv_len);
			drv->fw.type = IWL_FW_MVM;
			break;
		case IWL_UCODE_TLV_SECURE_SEC_WOWLAN:
			iwl_store_ucode_sec(pieces, tlv_data, IWL_UCODE_WOWLAN,
					    tlv_len);
			drv->fw.type = IWL_FW_MVM;
			break;
		case IWL_UCODE_TLV_NUM_OF_CPU:
			if (tlv_len != sizeof(u32))
				goto invalid_tlv_len;
			num_of_cpus =
				le32_to_cpup((__le32 *)tlv_data);

			if (num_of_cpus == 2) {
				drv->fw.img[IWL_UCODE_REGULAR].is_dual_cpus =
					true;
				drv->fw.img[IWL_UCODE_INIT].is_dual_cpus =
					true;
				drv->fw.img[IWL_UCODE_WOWLAN].is_dual_cpus =
					true;
			} else if ((num_of_cpus > 2) || (num_of_cpus < 1)) {
				IWL_ERR(drv, "Driver support upto 2 CPUs\n");
				return -EINVAL;
			}
			break;
		case IWL_UCODE_TLV_CSCHEME:
			if (iwl_store_cscheme(&drv->fw, tlv_data, tlv_len))
				goto invalid_tlv_len;
			break;
		case IWL_UCODE_TLV_N_SCAN_CHANNELS:
			if (tlv_len != sizeof(u32))
				goto invalid_tlv_len;
			capa->n_scan_channels =
				le32_to_cpup((__le32 *)tlv_data);
			break;
		case IWL_UCODE_TLV_FW_VERSION: {
			__le32 *ptr = (void *)tlv_data;
			u32 major, minor;
			u8 local_comp;

			if (tlv_len != sizeof(u32) * 3)
				goto invalid_tlv_len;

			major = le32_to_cpup(ptr++);
			minor = le32_to_cpup(ptr++);
			local_comp = le32_to_cpup(ptr);

			if (major >= 35)
				snprintf(drv->fw.fw_version,
					 sizeof(drv->fw.fw_version),
					"%u.%08x.%u %s", major, minor,
					local_comp, iwl_reduced_fw_name(drv));
			else
				snprintf(drv->fw.fw_version,
					 sizeof(drv->fw.fw_version),
					"%u.%u.%u %s", major, minor,
					local_comp, iwl_reduced_fw_name(drv));
			break;
			}
		case IWL_UCODE_TLV_FW_DBG_DEST: {
			struct iwl_fw_dbg_dest_tlv *dest = NULL;
			struct iwl_fw_dbg_dest_tlv_v1 *dest_v1 = NULL;
			u8 mon_mode;

			pieces->dbg_dest_ver = (u8 *)tlv_data;
			if (*pieces->dbg_dest_ver == 1) {
				dest = (void *)tlv_data;
			} else if (*pieces->dbg_dest_ver == 0) {
				dest_v1 = (void *)tlv_data;
			} else {
				IWL_ERR(drv,
					"The version is %d, and it is invalid\n",
					*pieces->dbg_dest_ver);
				break;
			}

			if (pieces->dbg_dest_tlv_init) {
				IWL_ERR(drv,
					"dbg destination ignored, already exists\n");
				break;
			}

			pieces->dbg_dest_tlv_init = true;

			if (dest_v1) {
				pieces->dbg_dest_tlv_v1 = dest_v1;
				mon_mode = dest_v1->monitor_mode;
			} else {
				pieces->dbg_dest_tlv = dest;
				mon_mode = dest->monitor_mode;
			}

			IWL_INFO(drv, "Found debug destination: %s\n",
				 get_fw_dbg_mode_string(mon_mode));

			drv->fw.dbg.n_dest_reg = (dest_v1) ?
				tlv_len -
				offsetof(struct iwl_fw_dbg_dest_tlv_v1,
					 reg_ops) :
				tlv_len -
				offsetof(struct iwl_fw_dbg_dest_tlv,
					 reg_ops);

			drv->fw.dbg.n_dest_reg /=
				sizeof(drv->fw.dbg.dest_tlv->reg_ops[0]);

			break;
			}
		case IWL_UCODE_TLV_FW_DBG_CONF: {
			struct iwl_fw_dbg_conf_tlv *conf = (void *)tlv_data;

			if (!pieces->dbg_dest_tlv_init) {
				IWL_ERR(drv,
					"Ignore dbg config %d - no destination configured\n",
					conf->id);
				break;
			}

			if (conf->id >= ARRAY_SIZE(drv->fw.dbg.conf_tlv)) {
				IWL_ERR(drv,
					"Skip unknown configuration: %d\n",
					conf->id);
				break;
			}

			if (pieces->dbg_conf_tlv[conf->id]) {
				IWL_ERR(drv,
					"Ignore duplicate dbg config %d\n",
					conf->id);
				break;
			}

			if (conf->usniffer)
				usniffer_req = true;

			IWL_INFO(drv, "Found debug configuration: %d\n",
				 conf->id);

			pieces->dbg_conf_tlv[conf->id] = conf;
			pieces->dbg_conf_tlv_len[conf->id] = tlv_len;
			break;
			}
		case IWL_UCODE_TLV_FW_DBG_TRIGGER: {
			struct iwl_fw_dbg_trigger_tlv *trigger =
				(void *)tlv_data;
			u32 trigger_id = le32_to_cpu(trigger->id);

			if (trigger_id >= ARRAY_SIZE(drv->fw.dbg.trigger_tlv)) {
				IWL_ERR(drv,
					"Skip unknown trigger: %u\n",
					trigger->id);
				break;
			}

			if (pieces->dbg_trigger_tlv[trigger_id]) {
				IWL_ERR(drv,
					"Ignore duplicate dbg trigger %u\n",
					trigger->id);
				break;
			}

			IWL_INFO(drv, "Found debug trigger: %u\n", trigger->id);

			pieces->dbg_trigger_tlv[trigger_id] = trigger;
			pieces->dbg_trigger_tlv_len[trigger_id] = tlv_len;
			break;
			}
		case IWL_UCODE_TLV_FW_DBG_DUMP_LST: {
			if (tlv_len != sizeof(u32)) {
				IWL_ERR(drv,
					"dbg lst mask size incorrect, skip\n");
				break;
			}

			drv->fw.dbg.dump_mask =
				le32_to_cpup((__le32 *)tlv_data);
			break;
			}
		case IWL_UCODE_TLV_SEC_RT_USNIFFER:
			*usniffer_images = true;
			iwl_store_ucode_sec(pieces, tlv_data,
					    IWL_UCODE_REGULAR_USNIFFER,
					    tlv_len);
			break;
		case IWL_UCODE_TLV_PAGING:
			if (tlv_len != sizeof(u32))
				goto invalid_tlv_len;
			paging_mem_size = le32_to_cpup((__le32 *)tlv_data);

			IWL_DEBUG_FW(drv,
				     "Paging: paging enabled (size = %u bytes)\n",
				     paging_mem_size);

			if (paging_mem_size > MAX_PAGING_IMAGE_SIZE) {
				IWL_ERR(drv,
					"Paging: driver supports up to %lu bytes for paging image\n",
					MAX_PAGING_IMAGE_SIZE);
				return -EINVAL;
			}

			if (paging_mem_size & (FW_PAGING_SIZE - 1)) {
				IWL_ERR(drv,
					"Paging: image isn't multiple %lu\n",
					FW_PAGING_SIZE);
				return -EINVAL;
			}

			drv->fw.img[IWL_UCODE_REGULAR].paging_mem_size =
				paging_mem_size;
			usniffer_img = IWL_UCODE_REGULAR_USNIFFER;
			drv->fw.img[usniffer_img].paging_mem_size =
				paging_mem_size;
			break;
		case IWL_UCODE_TLV_FW_GSCAN_CAPA:
			/* ignored */
			break;
		case IWL_UCODE_TLV_FW_MEM_SEG: {
			struct iwl_fw_dbg_mem_seg_tlv *dbg_mem =
				(void *)tlv_data;
			size_t size;
			struct iwl_fw_dbg_mem_seg_tlv *n;

			if (tlv_len != (sizeof(*dbg_mem)))
				goto invalid_tlv_len;

			IWL_DEBUG_INFO(drv, "Found debug memory segment: %u\n",
				       dbg_mem->data_type);

			size = sizeof(*pieces->dbg_mem_tlv) *
			       (pieces->n_mem_tlv + 1);
			n = krealloc(pieces->dbg_mem_tlv, size, GFP_KERNEL);
			if (!n)
				return -ENOMEM;
			pieces->dbg_mem_tlv = n;
			pieces->dbg_mem_tlv[pieces->n_mem_tlv] = *dbg_mem;
			pieces->n_mem_tlv++;
			break;
			}
		case IWL_UCODE_TLV_IML: {
			drv->fw.iml_len = tlv_len;
			drv->fw.iml = kmemdup(tlv_data, tlv_len, GFP_KERNEL);
			if (!drv->fw.iml)
				return -ENOMEM;
			break;
			}
		case IWL_UCODE_TLV_FW_RECOVERY_INFO: {
			struct {
				__le32 buf_addr;
				__le32 buf_size;
			} *recov_info = (void *)tlv_data;

			if (tlv_len != sizeof(*recov_info))
				goto invalid_tlv_len;
			capa->error_log_addr =
				le32_to_cpu(recov_info->buf_addr);
			capa->error_log_size =
				le32_to_cpu(recov_info->buf_size);
			}
			break;
		case IWL_UCODE_TLV_FW_FSEQ_VERSION: {
			struct {
				u8 version[32];
				u8 sha1[20];
			} *fseq_ver = (void *)tlv_data;

			if (tlv_len != sizeof(*fseq_ver))
				goto invalid_tlv_len;
			IWL_INFO(drv, "TLV_FW_FSEQ_VERSION: %s\n",
				 fseq_ver->version);
			}
			break;
		case IWL_UCODE_TLV_FW_NUM_STATIONS:
			if (tlv_len != sizeof(u32))
				goto invalid_tlv_len;
			if (le32_to_cpup((__le32 *)tlv_data) >
			    IWL_MVM_STATION_COUNT_MAX) {
				IWL_ERR(drv,
					"%d is an invalid number of station\n",
					le32_to_cpup((__le32 *)tlv_data));
				goto tlv_error;
			}
			capa->num_stations =
				le32_to_cpup((__le32 *)tlv_data);
			break;
		case IWL_UCODE_TLV_UMAC_DEBUG_ADDRS: {
			struct iwl_umac_debug_addrs *dbg_ptrs =
				(void *)tlv_data;

			if (tlv_len != sizeof(*dbg_ptrs))
				goto invalid_tlv_len;
			if (drv->trans->trans_cfg->device_family <
			    IWL_DEVICE_FAMILY_22000)
				break;
			drv->trans->dbg.umac_error_event_table =
				le32_to_cpu(dbg_ptrs->error_info_addr) &
				~FW_ADDR_CACHE_CONTROL;
			drv->trans->dbg.error_event_table_tlv_status |=
				IWL_ERROR_EVENT_TABLE_UMAC;
			break;
			}
		case IWL_UCODE_TLV_LMAC_DEBUG_ADDRS: {
			struct iwl_lmac_debug_addrs *dbg_ptrs =
				(void *)tlv_data;

			if (tlv_len != sizeof(*dbg_ptrs))
				goto invalid_tlv_len;
			if (drv->trans->trans_cfg->device_family <
			    IWL_DEVICE_FAMILY_22000)
				break;
			drv->trans->dbg.lmac_error_event_table[0] =
				le32_to_cpu(dbg_ptrs->error_event_table_ptr) &
				~FW_ADDR_CACHE_CONTROL;
			drv->trans->dbg.error_event_table_tlv_status |=
				IWL_ERROR_EVENT_TABLE_LMAC1;
			break;
			}
		case IWL_UCODE_TLV_TYPE_DEBUG_INFO:
		case IWL_UCODE_TLV_TYPE_BUFFER_ALLOCATION:
		case IWL_UCODE_TLV_TYPE_HCMD:
		case IWL_UCODE_TLV_TYPE_REGIONS:
		case IWL_UCODE_TLV_TYPE_TRIGGERS:
			if (iwlwifi_mod_params.enable_ini)
				iwl_dbg_tlv_alloc(drv->trans, tlv, false);
			break;
		case IWL_UCODE_TLV_CMD_VERSIONS:
			if (tlv_len % sizeof(struct iwl_fw_cmd_version)) {
				IWL_ERR(drv,
					"Invalid length for command versions: %u\n",
					tlv_len);
				tlv_len /= sizeof(struct iwl_fw_cmd_version);
				tlv_len *= sizeof(struct iwl_fw_cmd_version);
			}
			if (WARN_ON(capa->cmd_versions))
				return -EINVAL;
			capa->cmd_versions = kmemdup(tlv_data, tlv_len,
						     GFP_KERNEL);
			if (!capa->cmd_versions)
				return -ENOMEM;
			capa->n_cmd_versions =
				tlv_len / sizeof(struct iwl_fw_cmd_version);
			break;
		case IWL_UCODE_TLV_FW_MEM_SEG: {
			struct iwl_fw_dbg_mem_seg_tlv *dbg_mem =
				(void *)tlv_data;
			u32 type;

			if (tlv_len != (sizeof(*dbg_mem)))
				goto invalid_tlv_len;

			type = le32_to_cpu(dbg_mem->data_type);
			drv->fw.dbg_dynamic_mem = true;

			if (type >= ARRAY_SIZE(drv->fw.dbg_mem_tlv)) {
				IWL_ERR(drv,
					"Skip unknown dbg mem segment: %u\n",
					dbg_mem->data_type);
				break;
			}

			if (pieces->dbg_mem_tlv[type]) {
				IWL_ERR(drv,
					"Ignore duplicate mem segment: %u\n",
					dbg_mem->data_type);
				break;
			}

			IWL_DEBUG_INFO(drv, "Found debug memory segment: %u\n",
				       dbg_mem->data_type);

			pieces->dbg_mem_tlv[type] = dbg_mem;
			break;
			}
		default:
			IWL_DEBUG_INFO(drv, "unknown TLV: %d\n", tlv_type);
			break;
		}
	}

	if (!fw_has_capa(capa, IWL_UCODE_TLV_CAPA_USNIFFER_UNIFIED) &&
	    usniffer_req && !*usniffer_images) {
		IWL_ERR(drv,
			"user selected to work with usniffer but usniffer image isn't available in ucode package\n");
		return -EINVAL;
	}

	if (len) {
		IWL_ERR(drv, "invalid TLV after parsing: %zd\n", len);
		iwl_print_hex_dump(drv, IWL_DL_FW, (u8 *)data, len);
		return -EINVAL;
	}

	return 0;

 invalid_tlv_len:
	IWL_ERR(drv, "TLV %d has invalid size: %u\n", tlv_type, tlv_len);
 tlv_error:
	iwl_print_hex_dump(drv, IWL_DL_FW, tlv_data, tlv_len);

	return -EINVAL;
}

static int iwl_alloc_ucode(struct iwl_drv *drv,
			   struct iwl_firmware_pieces *pieces,
			   enum iwl_ucode_type type)
{
	int i;
	struct fw_desc *sec;

	sec = kcalloc(pieces->img[type].sec_counter, sizeof(*sec), GFP_KERNEL);
	if (!sec)
		return -ENOMEM;
	drv->fw.img[type].sec = sec;
	drv->fw.img[type].num_sec = pieces->img[type].sec_counter;

	for (i = 0; i < pieces->img[type].sec_counter; i++)
		if (iwl_alloc_fw_desc(drv, &sec[i], get_sec(pieces, type, i)))
			return -ENOMEM;

	return 0;
}

static int validate_sec_sizes(struct iwl_drv *drv,
			      struct iwl_firmware_pieces *pieces,
			      const struct iwl_cfg *cfg)
{
	IWL_DEBUG_INFO(drv, "f/w package hdr runtime inst size = %zd\n",
		get_sec_size(pieces, IWL_UCODE_REGULAR,
			     IWL_UCODE_SECTION_INST));
	IWL_DEBUG_INFO(drv, "f/w package hdr runtime data size = %zd\n",
		get_sec_size(pieces, IWL_UCODE_REGULAR,
			     IWL_UCODE_SECTION_DATA));
	IWL_DEBUG_INFO(drv, "f/w package hdr init inst size = %zd\n",
		get_sec_size(pieces, IWL_UCODE_INIT, IWL_UCODE_SECTION_INST));
	IWL_DEBUG_INFO(drv, "f/w package hdr init data size = %zd\n",
		get_sec_size(pieces, IWL_UCODE_INIT, IWL_UCODE_SECTION_DATA));

	/* Verify that uCode images will fit in card's SRAM. */
	if (get_sec_size(pieces, IWL_UCODE_REGULAR, IWL_UCODE_SECTION_INST) >
	    cfg->max_inst_size) {
		IWL_ERR(drv, "uCode instr len %zd too large to fit in\n",
			get_sec_size(pieces, IWL_UCODE_REGULAR,
				     IWL_UCODE_SECTION_INST));
		return -1;
	}

	if (get_sec_size(pieces, IWL_UCODE_REGULAR, IWL_UCODE_SECTION_DATA) >
	    cfg->max_data_size) {
		IWL_ERR(drv, "uCode data len %zd too large to fit in\n",
			get_sec_size(pieces, IWL_UCODE_REGULAR,
				     IWL_UCODE_SECTION_DATA));
		return -1;
	}

	if (get_sec_size(pieces, IWL_UCODE_INIT, IWL_UCODE_SECTION_INST) >
	     cfg->max_inst_size) {
		IWL_ERR(drv, "uCode init instr len %zd too large to fit in\n",
			get_sec_size(pieces, IWL_UCODE_INIT,
				     IWL_UCODE_SECTION_INST));
		return -1;
	}

	if (get_sec_size(pieces, IWL_UCODE_INIT, IWL_UCODE_SECTION_DATA) >
	    cfg->max_data_size) {
		IWL_ERR(drv, "uCode init data len %zd too large to fit in\n",
			get_sec_size(pieces, IWL_UCODE_REGULAR,
				     IWL_UCODE_SECTION_DATA));
		return -1;
	}
	return 0;
}

static struct iwl_op_mode *
_iwl_op_mode_start(struct iwl_drv *drv, struct iwlwifi_opmode_table *op)
{
	const struct iwl_op_mode_ops *ops = op->ops;
	struct dentry *dbgfs_dir = NULL;
	struct iwl_op_mode *op_mode = NULL;

#ifdef CONFIG_IWLWIFI_DEBUGFS
	drv->dbgfs_op_mode = debugfs_create_dir(op->name,
						drv->dbgfs_drv);
	dbgfs_dir = drv->dbgfs_op_mode;
#endif

	op_mode = ops->start(drv->trans, drv->trans->cfg, &drv->fw, dbgfs_dir);

#ifdef CONFIG_IWLWIFI_DEBUGFS
	if (!op_mode) {
		debugfs_remove_recursive(drv->dbgfs_op_mode);
		drv->dbgfs_op_mode = NULL;
	}
#endif

	return op_mode;
}

static void _iwl_op_mode_stop(struct iwl_drv *drv)
{
	/* op_mode can be NULL if its start failed */
	if (drv->op_mode) {
		iwl_op_mode_stop(drv->op_mode);
		drv->op_mode = NULL;

#ifdef CONFIG_IWLWIFI_DEBUGFS
		debugfs_remove_recursive(drv->dbgfs_op_mode);
		drv->dbgfs_op_mode = NULL;
#endif
	}
}

/*
 * iwl_req_fw_callback - callback when firmware was loaded
 *
 * If loaded successfully, copies the firmware into buffers
 * for the card to fetch (via DMA).
 */
static void iwl_req_fw_callback(const struct firmware *ucode_raw, void *context)
{
	struct iwl_drv *drv = context;
	struct iwl_fw *fw = &drv->fw;
	struct iwl_ucode_header *ucode;
	struct iwlwifi_opmode_table *op;
	int err;
	struct iwl_firmware_pieces *pieces;
<<<<<<< HEAD
	const unsigned int api_max = drv->cfg->ucode_api_max;
	const unsigned int api_min = drv->cfg->ucode_api_min;
=======
	const unsigned int api_max = drv->trans->cfg->ucode_api_max;
	const unsigned int api_min = drv->trans->cfg->ucode_api_min;
>>>>>>> 24b8d41d
	size_t trigger_tlv_sz[FW_DBG_TRIGGER_MAX];
	u32 api_ver;
	int i;
	bool load_module = false;
	bool usniffer_images = false;

	fw->ucode_capa.max_probe_length = IWL_DEFAULT_MAX_PROBE_LENGTH;
	fw->ucode_capa.standard_phy_calibration_size =
			IWL_DEFAULT_STANDARD_PHY_CALIBRATE_TBL_SIZE;
	fw->ucode_capa.n_scan_channels = IWL_DEFAULT_SCAN_CHANNELS;
<<<<<<< HEAD
=======
	fw->ucode_capa.num_stations = IWL_MVM_STATION_COUNT_MAX;
	/* dump all fw memory areas by default */
	fw->dbg.dump_mask = 0xffffffff;
>>>>>>> 24b8d41d

	pieces = kzalloc(sizeof(*pieces), GFP_KERNEL);
	if (!pieces)
		goto out_free_fw;

	if (!ucode_raw)
		goto try_again;

	IWL_DEBUG_FW_INFO(drv, "Loaded firmware file '%s' (%zd bytes).\n",
			  drv->firmware_name, ucode_raw->size);

	/* Make sure that we got at least the API version number */
	if (ucode_raw->size < 4) {
		IWL_ERR(drv, "File size way too small!\n");
		goto try_again;
	}

	/* Data from ucode file:  header followed by uCode images */
	ucode = (struct iwl_ucode_header *)ucode_raw->data;

	if (ucode->ver)
		err = iwl_parse_v1_v2_firmware(drv, ucode_raw, pieces);
	else
		err = iwl_parse_tlv_firmware(drv, ucode_raw, pieces,
					     &fw->ucode_capa, &usniffer_images);

	if (err)
		goto try_again;

	if (fw_has_api(&drv->fw.ucode_capa, IWL_UCODE_TLV_API_NEW_VERSION))
		api_ver = drv->fw.ucode_ver;
	else
		api_ver = IWL_UCODE_API(drv->fw.ucode_ver);

	/*
	 * api_ver should match the api version forming part of the
	 * firmware filename ... but we don't check for that and only rely
	 * on the API version read from firmware header from here on forward
	 */
	if (api_ver < api_min || api_ver > api_max) {
		IWL_ERR(drv,
			"Driver unable to support your firmware API. "
			"Driver supports v%u, firmware is v%u.\n",
			api_max, api_ver);
		goto try_again;
	}

	/*
	 * In mvm uCode there is no difference between data and instructions
	 * sections.
	 */
<<<<<<< HEAD
	if (fw->type == IWL_FW_DVM && validate_sec_sizes(drv, pieces, drv->cfg))
=======
	if (fw->type == IWL_FW_DVM && validate_sec_sizes(drv, pieces,
							 drv->trans->cfg))
>>>>>>> 24b8d41d
		goto try_again;

	/* Allocate ucode buffers for card's bus-master loading ... */

	/* Runtime instructions and 2 copies of data:
	 * 1) unmodified from disk
	 * 2) backup cache for save/restore during power-downs
	 */
	for (i = 0; i < IWL_UCODE_TYPE_MAX; i++)
		if (iwl_alloc_ucode(drv, pieces, i))
			goto out_free_fw;

	if (pieces->dbg_dest_tlv_init) {
		size_t dbg_dest_size = sizeof(*drv->fw.dbg.dest_tlv) +
			sizeof(drv->fw.dbg.dest_tlv->reg_ops[0]) *
			drv->fw.dbg.n_dest_reg;

		drv->fw.dbg.dest_tlv = kmalloc(dbg_dest_size, GFP_KERNEL);

		if (!drv->fw.dbg.dest_tlv)
			goto out_free_fw;

		if (*pieces->dbg_dest_ver == 0) {
			memcpy(drv->fw.dbg.dest_tlv, pieces->dbg_dest_tlv_v1,
			       dbg_dest_size);
		} else {
			struct iwl_fw_dbg_dest_tlv_v1 *dest_tlv =
				drv->fw.dbg.dest_tlv;

			dest_tlv->version = pieces->dbg_dest_tlv->version;
			dest_tlv->monitor_mode =
				pieces->dbg_dest_tlv->monitor_mode;
			dest_tlv->size_power =
				pieces->dbg_dest_tlv->size_power;
			dest_tlv->wrap_count =
				pieces->dbg_dest_tlv->wrap_count;
			dest_tlv->write_ptr_reg =
				pieces->dbg_dest_tlv->write_ptr_reg;
			dest_tlv->base_shift =
				pieces->dbg_dest_tlv->base_shift;
			memcpy(dest_tlv->reg_ops,
			       pieces->dbg_dest_tlv->reg_ops,
			       sizeof(drv->fw.dbg.dest_tlv->reg_ops[0]) *
			       drv->fw.dbg.n_dest_reg);

			/* In version 1 of the destination tlv, which is
			 * relevant for internal buffer exclusively,
			 * the base address is part of given with the length
			 * of the buffer, and the size shift is give instead of
			 * end shift. We now store these values in base_reg,
			 * and end shift, and when dumping the data we'll
			 * manipulate it for extracting both the length and
			 * base address */
			dest_tlv->base_reg = pieces->dbg_dest_tlv->cfg_reg;
			dest_tlv->end_shift =
				pieces->dbg_dest_tlv->size_shift;
		}
	}

	for (i = 0; i < ARRAY_SIZE(drv->fw.dbg.conf_tlv); i++) {
		if (pieces->dbg_conf_tlv[i]) {
			drv->fw.dbg.conf_tlv[i] =
				kmemdup(pieces->dbg_conf_tlv[i],
					pieces->dbg_conf_tlv_len[i],
					GFP_KERNEL);
			if (!drv->fw.dbg.conf_tlv[i])
				goto out_free_fw;
		}
	}

	memset(&trigger_tlv_sz, 0xff, sizeof(trigger_tlv_sz));

	trigger_tlv_sz[FW_DBG_TRIGGER_MISSED_BEACONS] =
		sizeof(struct iwl_fw_dbg_trigger_missed_bcon);
	trigger_tlv_sz[FW_DBG_TRIGGER_CHANNEL_SWITCH] = 0;
	trigger_tlv_sz[FW_DBG_TRIGGER_FW_NOTIF] =
		sizeof(struct iwl_fw_dbg_trigger_cmd);
	trigger_tlv_sz[FW_DBG_TRIGGER_MLME] =
		sizeof(struct iwl_fw_dbg_trigger_mlme);
	trigger_tlv_sz[FW_DBG_TRIGGER_STATS] =
		sizeof(struct iwl_fw_dbg_trigger_stats);
	trigger_tlv_sz[FW_DBG_TRIGGER_RSSI] =
		sizeof(struct iwl_fw_dbg_trigger_low_rssi);
	trigger_tlv_sz[FW_DBG_TRIGGER_TXQ_TIMERS] =
		sizeof(struct iwl_fw_dbg_trigger_txq_timer);
	trigger_tlv_sz[FW_DBG_TRIGGER_TIME_EVENT] =
		sizeof(struct iwl_fw_dbg_trigger_time_event);
	trigger_tlv_sz[FW_DBG_TRIGGER_BA] =
		sizeof(struct iwl_fw_dbg_trigger_ba);
	trigger_tlv_sz[FW_DBG_TRIGGER_TDLS] =
		sizeof(struct iwl_fw_dbg_trigger_tdls);

	for (i = 0; i < ARRAY_SIZE(drv->fw.dbg.trigger_tlv); i++) {
		if (pieces->dbg_trigger_tlv[i]) {
			/*
			 * If the trigger isn't long enough, WARN and exit.
			 * Someone is trying to debug something and he won't
			 * be able to catch the bug he is trying to chase.
			 * We'd better be noisy to be sure he knows what's
			 * going on.
			 */
			if (WARN_ON(pieces->dbg_trigger_tlv_len[i] <
				    (trigger_tlv_sz[i] +
				     sizeof(struct iwl_fw_dbg_trigger_tlv))))
				goto out_free_fw;
			drv->fw.dbg.trigger_tlv_len[i] =
				pieces->dbg_trigger_tlv_len[i];
			drv->fw.dbg.trigger_tlv[i] =
				kmemdup(pieces->dbg_trigger_tlv[i],
					drv->fw.dbg.trigger_tlv_len[i],
					GFP_KERNEL);
			if (!drv->fw.dbg.trigger_tlv[i])
				goto out_free_fw;
		}
	}

	for (i = 0; i < ARRAY_SIZE(drv->fw.dbg_mem_tlv); i++) {
		if (pieces->dbg_mem_tlv[i]) {
			drv->fw.dbg_mem_tlv[i] =
				kmemdup(pieces->dbg_mem_tlv[i],
					sizeof(*drv->fw.dbg_mem_tlv[i]),
					GFP_KERNEL);
			if (!drv->fw.dbg_mem_tlv[i])
				goto out_free_fw;
		}
	}

	/* Now that we can no longer fail, copy information */

	drv->fw.dbg.mem_tlv = pieces->dbg_mem_tlv;
	pieces->dbg_mem_tlv = NULL;
	drv->fw.dbg.n_mem_tlv = pieces->n_mem_tlv;

	/*
	 * The (size - 16) / 12 formula is based on the information recorded
	 * for each event, which is of mode 1 (including timestamp) for all
	 * new microcodes that include this information.
	 */
	fw->init_evtlog_ptr = pieces->init_evtlog_ptr;
	if (pieces->init_evtlog_size)
		fw->init_evtlog_size = (pieces->init_evtlog_size - 16)/12;
	else
		fw->init_evtlog_size =
			drv->trans->trans_cfg->base_params->max_event_log_size;
	fw->init_errlog_ptr = pieces->init_errlog_ptr;
	fw->inst_evtlog_ptr = pieces->inst_evtlog_ptr;
	if (pieces->inst_evtlog_size)
		fw->inst_evtlog_size = (pieces->inst_evtlog_size - 16)/12;
	else
		fw->inst_evtlog_size =
			drv->trans->trans_cfg->base_params->max_event_log_size;
	fw->inst_errlog_ptr = pieces->inst_errlog_ptr;

	/*
	 * figure out the offset of chain noise reset and gain commands
	 * base on the size of standard phy calibration commands table size
	 */
	if (fw->ucode_capa.standard_phy_calibration_size >
	    IWL_MAX_PHY_CALIBRATE_TBL_SIZE)
		fw->ucode_capa.standard_phy_calibration_size =
			IWL_MAX_STANDARD_PHY_CALIBRATE_TBL_SIZE;

	/* We have our copies now, allow OS release its copies */
	release_firmware(ucode_raw);

	mutex_lock(&iwlwifi_opmode_table_mtx);
	switch (fw->type) {
	case IWL_FW_DVM:
		op = &iwlwifi_opmode_table[DVM_OP_MODE];
		break;
	default:
		WARN(1, "Invalid fw type %d\n", fw->type);
<<<<<<< HEAD
=======
		/* fall through */
>>>>>>> 24b8d41d
	case IWL_FW_MVM:
		op = &iwlwifi_opmode_table[MVM_OP_MODE];
		break;
	}

	IWL_INFO(drv, "loaded firmware version %s op_mode %s\n",
		 drv->fw.fw_version, op->name);

	iwl_dbg_tlv_load_bin(drv->trans->dev, drv->trans);

	/* add this device to the list of devices using this op_mode */
	list_add_tail(&drv->list, &op->drv);

	if (op->ops) {
		drv->op_mode = _iwl_op_mode_start(drv, op);

		if (!drv->op_mode) {
			mutex_unlock(&iwlwifi_opmode_table_mtx);
			goto out_unbind;
		}
	} else {
		load_module = true;
	}
	mutex_unlock(&iwlwifi_opmode_table_mtx);

	/*
	 * Complete the firmware request last so that
	 * a driver unbind (stop) doesn't run while we
	 * are doing the start() above.
	 */
	complete(&drv->request_firmware_complete);

	/*
	 * Load the module last so we don't block anything
	 * else from proceeding if the module fails to load
	 * or hangs loading.
	 */
	if (load_module) {
		request_module("%s", op->name);
#ifdef CONFIG_IWLWIFI_OPMODE_MODULAR
		if (err)
			IWL_ERR(drv,
				"failed to load module %s (error %d), is dynamic loading enabled?\n",
				op->name, err);
#endif
	}
	goto free;

 try_again:
	/* try next, if any */
	release_firmware(ucode_raw);
	if (iwl_request_firmware(drv, false))
		goto out_unbind;
	goto free;

 out_free_fw:
	release_firmware(ucode_raw);
 out_unbind:
	complete(&drv->request_firmware_complete);
	device_release_driver(drv->trans->dev);
 free:
	if (pieces) {
		for (i = 0; i < ARRAY_SIZE(pieces->img); i++)
			kfree(pieces->img[i].sec);
		kfree(pieces->dbg_mem_tlv);
		kfree(pieces);
	}
}

struct iwl_drv *iwl_drv_start(struct iwl_trans *trans)
{
	struct iwl_drv *drv;
	int ret;

	drv = kzalloc(sizeof(*drv), GFP_KERNEL);
	if (!drv) {
		ret = -ENOMEM;
		goto err;
	}

	drv->trans = trans;
	drv->dev = trans->dev;

	init_completion(&drv->request_firmware_complete);
	INIT_LIST_HEAD(&drv->list);

#ifdef CONFIG_IWLWIFI_DEBUGFS
	/* Create the device debugfs entries. */
	drv->dbgfs_drv = debugfs_create_dir(dev_name(trans->dev),
					    iwl_dbgfs_root);

	/* Create transport layer debugfs dir */
	drv->trans->dbgfs_dir = debugfs_create_dir("trans", drv->dbgfs_drv);
#endif

	drv->trans->dbg.domains_bitmap = IWL_TRANS_FW_DBG_DOMAIN(drv->trans);

	ret = iwl_request_firmware(drv, true);
	if (ret) {
		IWL_ERR(trans, "Couldn't request the fw\n");
		goto err_fw;
	}

	return drv;

err_fw:
#ifdef CONFIG_IWLWIFI_DEBUGFS
	debugfs_remove_recursive(drv->dbgfs_drv);
	iwl_dbg_tlv_free(drv->trans);
#endif
	kfree(drv);
err:
	return ERR_PTR(ret);
}

void iwl_drv_stop(struct iwl_drv *drv)
{
	wait_for_completion(&drv->request_firmware_complete);

	_iwl_op_mode_stop(drv);

	iwl_dealloc_ucode(drv);

	mutex_lock(&iwlwifi_opmode_table_mtx);
	/*
	 * List is empty (this item wasn't added)
	 * when firmware loading failed -- in that
	 * case we can't remove it from any list.
	 */
	if (!list_empty(&drv->list))
		list_del(&drv->list);
	mutex_unlock(&iwlwifi_opmode_table_mtx);

#ifdef CONFIG_IWLWIFI_DEBUGFS
	drv->trans->ops->debugfs_cleanup(drv->trans);

	debugfs_remove_recursive(drv->dbgfs_drv);
#endif

	iwl_dbg_tlv_free(drv->trans);

	kfree(drv);
}


/* shared module parameters */
struct iwl_mod_params iwlwifi_mod_params = {
	.fw_restart = true,
	.bt_coex_active = true,
	.power_level = IWL_POWER_INDEX_1,
<<<<<<< HEAD
	.d0i3_disable = true,
	.d0i3_entry_delay = 1000,
	.uapsd_disable = IWL_DISABLE_UAPSD_BSS | IWL_DISABLE_UAPSD_P2P_CLIENT,
=======
	.uapsd_disable = IWL_DISABLE_UAPSD_BSS | IWL_DISABLE_UAPSD_P2P_CLIENT,
	.enable_ini = true,
>>>>>>> 24b8d41d
	/* the rest are 0 by default */
};
IWL_EXPORT_SYMBOL(iwlwifi_mod_params);

int iwl_opmode_register(const char *name, const struct iwl_op_mode_ops *ops)
{
	int i;
	struct iwl_drv *drv;
	struct iwlwifi_opmode_table *op;

	mutex_lock(&iwlwifi_opmode_table_mtx);
	for (i = 0; i < ARRAY_SIZE(iwlwifi_opmode_table); i++) {
		op = &iwlwifi_opmode_table[i];
		if (strcmp(op->name, name))
			continue;
		op->ops = ops;
		/* TODO: need to handle exceptional case */
		list_for_each_entry(drv, &op->drv, list)
			drv->op_mode = _iwl_op_mode_start(drv, op);

		mutex_unlock(&iwlwifi_opmode_table_mtx);
		return 0;
	}
	mutex_unlock(&iwlwifi_opmode_table_mtx);
	return -EIO;
}
IWL_EXPORT_SYMBOL(iwl_opmode_register);

void iwl_opmode_deregister(const char *name)
{
	int i;
	struct iwl_drv *drv;

	mutex_lock(&iwlwifi_opmode_table_mtx);
	for (i = 0; i < ARRAY_SIZE(iwlwifi_opmode_table); i++) {
		if (strcmp(iwlwifi_opmode_table[i].name, name))
			continue;
		iwlwifi_opmode_table[i].ops = NULL;

		/* call the stop routine for all devices */
		list_for_each_entry(drv, &iwlwifi_opmode_table[i].drv, list)
			_iwl_op_mode_stop(drv);

		mutex_unlock(&iwlwifi_opmode_table_mtx);
		return;
	}
	mutex_unlock(&iwlwifi_opmode_table_mtx);
}
IWL_EXPORT_SYMBOL(iwl_opmode_deregister);

static int __init iwl_drv_init(void)
{
	int i, err;

	mutex_init(&iwlwifi_opmode_table_mtx);

	for (i = 0; i < ARRAY_SIZE(iwlwifi_opmode_table); i++)
		INIT_LIST_HEAD(&iwlwifi_opmode_table[i].drv);

	pr_info(DRV_DESCRIPTION "\n");

#ifdef CONFIG_IWLWIFI_DEBUGFS
	/* Create the root of iwlwifi debugfs subsystem. */
	iwl_dbgfs_root = debugfs_create_dir(DRV_NAME, NULL);
#endif

	err = iwl_pci_register_driver();
	if (err)
		goto cleanup_debugfs;

	return 0;

cleanup_debugfs:
#ifdef CONFIG_IWLWIFI_DEBUGFS
	debugfs_remove_recursive(iwl_dbgfs_root);
#endif
	return err;
}
module_init(iwl_drv_init);

static void __exit iwl_drv_exit(void)
{
	iwl_pci_unregister_driver();

#ifdef CONFIG_IWLWIFI_DEBUGFS
	debugfs_remove_recursive(iwl_dbgfs_root);
#endif
}
module_exit(iwl_drv_exit);

#ifdef CONFIG_IWLWIFI_DEBUG
module_param_named(debug, iwlwifi_mod_params.debug_level, uint, 0644);
MODULE_PARM_DESC(debug, "debug output mask");
#endif

module_param_named(swcrypto, iwlwifi_mod_params.swcrypto, int, 0444);
MODULE_PARM_DESC(swcrypto, "using crypto in software (default 0 [hardware])");
module_param_named(11n_disable, iwlwifi_mod_params.disable_11n, uint, 0444);
MODULE_PARM_DESC(11n_disable,
	"disable 11n functionality, bitmap: 1: full, 2: disable agg TX, 4: disable agg RX, 8 enable agg TX");
<<<<<<< HEAD
module_param_named(amsdu_size, iwlwifi_mod_params.amsdu_size,
		   int, S_IRUGO);
MODULE_PARM_DESC(amsdu_size,
		 "amsdu size 0: 12K for multi Rx queue devices, 4K for other devices 1:4K 2:8K 3:12K (default 0)");
module_param_named(fw_restart, iwlwifi_mod_params.restart_fw, bool, S_IRUGO);
=======
module_param_named(amsdu_size, iwlwifi_mod_params.amsdu_size, int, 0444);
MODULE_PARM_DESC(amsdu_size,
		 "amsdu size 0: 12K for multi Rx queue devices, 2K for AX210 devices, "
		 "4K for other devices 1:4K 2:8K 3:12K 4: 2K (default 0)");
module_param_named(fw_restart, iwlwifi_mod_params.fw_restart, bool, 0444);
>>>>>>> 24b8d41d
MODULE_PARM_DESC(fw_restart, "restart firmware in case of error (default true)");

module_param_named(nvm_file, iwlwifi_mod_params.nvm_file, charp, 0444);
MODULE_PARM_DESC(nvm_file, "NVM file name");

<<<<<<< HEAD
module_param_named(d0i3_disable, iwlwifi_mod_params.d0i3_disable,
		   bool, S_IRUGO);
MODULE_PARM_DESC(d0i3_disable, "disable d0i3 functionality (default: Y)");

module_param_named(lar_disable, iwlwifi_mod_params.lar_disable,
		   bool, S_IRUGO);
MODULE_PARM_DESC(lar_disable, "disable LAR functionality (default: N)");

module_param_named(uapsd_disable, iwlwifi_mod_params.uapsd_disable,
		   uint, S_IRUGO | S_IWUSR);
MODULE_PARM_DESC(uapsd_disable,
		 "disable U-APSD functionality bitmap 1: BSS 2: P2P Client (default: 3)");
=======
module_param_named(uapsd_disable, iwlwifi_mod_params.uapsd_disable, uint, 0644);
MODULE_PARM_DESC(uapsd_disable,
		 "disable U-APSD functionality bitmap 1: BSS 2: P2P Client (default: 3)");
module_param_named(enable_ini, iwlwifi_mod_params.enable_ini,
		   bool, S_IRUGO | S_IWUSR);
MODULE_PARM_DESC(enable_ini,
		 "Enable debug INI TLV FW debug infrastructure (default: true");
>>>>>>> 24b8d41d

/*
 * set bt_coex_active to true, uCode will do kill/defer
 * every time the priority line is asserted (BT is sending signals on the
 * priority line in the PCIx).
 * set bt_coex_active to false, uCode will ignore the BT activity and
 * perform the normal operation
 *
 * User might experience transmit issue on some platform due to WiFi/BT
 * co-exist problem. The possible behaviors are:
 *   Able to scan and finding all the available AP
 *   Not able to associate with any AP
 * On those platforms, WiFi communication can be restored by set
 * "bt_coex_active" module parameter to "false"
 *
 * default: bt_coex_active = true (BT_COEX_ENABLE)
 */
module_param_named(bt_coex_active, iwlwifi_mod_params.bt_coex_active,
		   bool, 0444);
MODULE_PARM_DESC(bt_coex_active, "enable wifi/bt co-exist (default: enable)");

module_param_named(led_mode, iwlwifi_mod_params.led_mode, int, 0444);
MODULE_PARM_DESC(led_mode, "0=system default, "
		"1=On(RF On)/Off(RF Off), 2=blinking, 3=Off (default: 0)");

module_param_named(power_save, iwlwifi_mod_params.power_save, bool, 0444);
MODULE_PARM_DESC(power_save,
		 "enable WiFi power management (default: disable)");

module_param_named(power_level, iwlwifi_mod_params.power_level, int, 0444);
MODULE_PARM_DESC(power_level,
		 "default power save level (range from 1 - 5, default: 1)");

module_param_named(disable_11ac, iwlwifi_mod_params.disable_11ac, bool, 0444);
MODULE_PARM_DESC(disable_11ac, "Disable VHT capabilities (default: false)");

module_param_named(remove_when_gone,
		   iwlwifi_mod_params.remove_when_gone, bool,
		   0444);
MODULE_PARM_DESC(remove_when_gone,
		 "Remove dev from PCIe bus if it is deemed inaccessible (default: false)");

module_param_named(disable_11ax, iwlwifi_mod_params.disable_11ax, bool,
		   S_IRUGO);
<<<<<<< HEAD
MODULE_PARM_DESC(disable_11ac, "Disable VHT capabilities (default: false)");
=======
MODULE_PARM_DESC(disable_11ax, "Disable HE capabilities (default: false)");
>>>>>>> 24b8d41d
<|MERGE_RESOLUTION|>--- conflicted
+++ resolved
@@ -174,15 +174,6 @@
 {
 	int i;
 
-<<<<<<< HEAD
-	kfree(drv->fw.dbg_dest_tlv);
-	for (i = 0; i < ARRAY_SIZE(drv->fw.dbg_conf_tlv); i++)
-		kfree(drv->fw.dbg_conf_tlv[i]);
-	for (i = 0; i < ARRAY_SIZE(drv->fw.dbg_trigger_tlv); i++)
-		kfree(drv->fw.dbg_trigger_tlv[i]);
-	for (i = 0; i < ARRAY_SIZE(drv->fw.dbg_mem_tlv); i++)
-		kfree(drv->fw.dbg_mem_tlv[i]);
-=======
 	kfree(drv->fw.dbg.dest_tlv);
 	for (i = 0; i < ARRAY_SIZE(drv->fw.dbg.conf_tlv); i++)
 		kfree(drv->fw.dbg.conf_tlv[i]);
@@ -191,7 +182,6 @@
 	kfree(drv->fw.dbg.mem_tlv);
 	kfree(drv->fw.iml);
 	kfree(drv->fw.ucode_capa.cmd_versions);
->>>>>>> 24b8d41d
 
 	for (i = 0; i < IWL_UCODE_TYPE_MAX; i++)
 		iwl_free_fw_img(drv, drv->fw.img + i);
@@ -237,11 +227,7 @@
 	}
 
 	if (first) {
-<<<<<<< HEAD
-		drv->fw_index = drv->cfg->ucode_api_max;
-=======
 		drv->fw_index = cfg->ucode_api_max;
->>>>>>> 24b8d41d
 		sprintf(tag, "%d", drv->fw_index);
 	} else {
 		drv->fw_index--;
@@ -269,13 +255,8 @@
 	snprintf(drv->firmware_name, sizeof(drv->firmware_name), "%s%s.ucode",
 		 cfg->fw_name_pre, tag);
 
-<<<<<<< HEAD
-	IWL_DEBUG_INFO(drv, "attempting to load firmware '%s'\n",
-		       drv->firmware_name);
-=======
 	IWL_DEBUG_FW_INFO(drv, "attempting to load firmware '%s'\n",
 			  drv->firmware_name);
->>>>>>> 24b8d41d
 
 	return request_firmware_nowait(THIS_MODULE, 1, drv->firmware_name,
 				       drv->trans->dev,
@@ -323,12 +304,8 @@
 	size_t dbg_conf_tlv_len[FW_DBG_CONF_MAX];
 	struct iwl_fw_dbg_trigger_tlv *dbg_trigger_tlv[FW_DBG_TRIGGER_MAX];
 	size_t dbg_trigger_tlv_len[FW_DBG_TRIGGER_MAX];
-<<<<<<< HEAD
-	struct iwl_fw_dbg_mem_seg_tlv *dbg_mem_tlv[FW_DBG_MEM_MAX];
-=======
 	struct iwl_fw_dbg_mem_seg_tlv *dbg_mem_tlv;
 	size_t n_mem_tlv;
->>>>>>> 24b8d41d
 };
 
 /*
@@ -1221,37 +1198,6 @@
 			capa->n_cmd_versions =
 				tlv_len / sizeof(struct iwl_fw_cmd_version);
 			break;
-		case IWL_UCODE_TLV_FW_MEM_SEG: {
-			struct iwl_fw_dbg_mem_seg_tlv *dbg_mem =
-				(void *)tlv_data;
-			u32 type;
-
-			if (tlv_len != (sizeof(*dbg_mem)))
-				goto invalid_tlv_len;
-
-			type = le32_to_cpu(dbg_mem->data_type);
-			drv->fw.dbg_dynamic_mem = true;
-
-			if (type >= ARRAY_SIZE(drv->fw.dbg_mem_tlv)) {
-				IWL_ERR(drv,
-					"Skip unknown dbg mem segment: %u\n",
-					dbg_mem->data_type);
-				break;
-			}
-
-			if (pieces->dbg_mem_tlv[type]) {
-				IWL_ERR(drv,
-					"Ignore duplicate mem segment: %u\n",
-					dbg_mem->data_type);
-				break;
-			}
-
-			IWL_DEBUG_INFO(drv, "Found debug memory segment: %u\n",
-				       dbg_mem->data_type);
-
-			pieces->dbg_mem_tlv[type] = dbg_mem;
-			break;
-			}
 		default:
 			IWL_DEBUG_INFO(drv, "unknown TLV: %d\n", tlv_type);
 			break;
@@ -1404,13 +1350,8 @@
 	struct iwlwifi_opmode_table *op;
 	int err;
 	struct iwl_firmware_pieces *pieces;
-<<<<<<< HEAD
-	const unsigned int api_max = drv->cfg->ucode_api_max;
-	const unsigned int api_min = drv->cfg->ucode_api_min;
-=======
 	const unsigned int api_max = drv->trans->cfg->ucode_api_max;
 	const unsigned int api_min = drv->trans->cfg->ucode_api_min;
->>>>>>> 24b8d41d
 	size_t trigger_tlv_sz[FW_DBG_TRIGGER_MAX];
 	u32 api_ver;
 	int i;
@@ -1421,12 +1362,9 @@
 	fw->ucode_capa.standard_phy_calibration_size =
 			IWL_DEFAULT_STANDARD_PHY_CALIBRATE_TBL_SIZE;
 	fw->ucode_capa.n_scan_channels = IWL_DEFAULT_SCAN_CHANNELS;
-<<<<<<< HEAD
-=======
 	fw->ucode_capa.num_stations = IWL_MVM_STATION_COUNT_MAX;
 	/* dump all fw memory areas by default */
 	fw->dbg.dump_mask = 0xffffffff;
->>>>>>> 24b8d41d
 
 	pieces = kzalloc(sizeof(*pieces), GFP_KERNEL);
 	if (!pieces)
@@ -1478,12 +1416,8 @@
 	 * In mvm uCode there is no difference between data and instructions
 	 * sections.
 	 */
-<<<<<<< HEAD
-	if (fw->type == IWL_FW_DVM && validate_sec_sizes(drv, pieces, drv->cfg))
-=======
 	if (fw->type == IWL_FW_DVM && validate_sec_sizes(drv, pieces,
 							 drv->trans->cfg))
->>>>>>> 24b8d41d
 		goto try_again;
 
 	/* Allocate ucode buffers for card's bus-master loading ... */
@@ -1600,17 +1534,6 @@
 		}
 	}
 
-	for (i = 0; i < ARRAY_SIZE(drv->fw.dbg_mem_tlv); i++) {
-		if (pieces->dbg_mem_tlv[i]) {
-			drv->fw.dbg_mem_tlv[i] =
-				kmemdup(pieces->dbg_mem_tlv[i],
-					sizeof(*drv->fw.dbg_mem_tlv[i]),
-					GFP_KERNEL);
-			if (!drv->fw.dbg_mem_tlv[i])
-				goto out_free_fw;
-		}
-	}
-
 	/* Now that we can no longer fail, copy information */
 
 	drv->fw.dbg.mem_tlv = pieces->dbg_mem_tlv;
@@ -1656,10 +1579,7 @@
 		break;
 	default:
 		WARN(1, "Invalid fw type %d\n", fw->type);
-<<<<<<< HEAD
-=======
 		/* fall through */
->>>>>>> 24b8d41d
 	case IWL_FW_MVM:
 		op = &iwlwifi_opmode_table[MVM_OP_MODE];
 		break;
@@ -1810,14 +1730,8 @@
 	.fw_restart = true,
 	.bt_coex_active = true,
 	.power_level = IWL_POWER_INDEX_1,
-<<<<<<< HEAD
-	.d0i3_disable = true,
-	.d0i3_entry_delay = 1000,
-	.uapsd_disable = IWL_DISABLE_UAPSD_BSS | IWL_DISABLE_UAPSD_P2P_CLIENT,
-=======
 	.uapsd_disable = IWL_DISABLE_UAPSD_BSS | IWL_DISABLE_UAPSD_P2P_CLIENT,
 	.enable_ini = true,
->>>>>>> 24b8d41d
 	/* the rest are 0 by default */
 };
 IWL_EXPORT_SYMBOL(iwlwifi_mod_params);
@@ -1918,38 +1832,16 @@
 module_param_named(11n_disable, iwlwifi_mod_params.disable_11n, uint, 0444);
 MODULE_PARM_DESC(11n_disable,
 	"disable 11n functionality, bitmap: 1: full, 2: disable agg TX, 4: disable agg RX, 8 enable agg TX");
-<<<<<<< HEAD
-module_param_named(amsdu_size, iwlwifi_mod_params.amsdu_size,
-		   int, S_IRUGO);
-MODULE_PARM_DESC(amsdu_size,
-		 "amsdu size 0: 12K for multi Rx queue devices, 4K for other devices 1:4K 2:8K 3:12K (default 0)");
-module_param_named(fw_restart, iwlwifi_mod_params.restart_fw, bool, S_IRUGO);
-=======
 module_param_named(amsdu_size, iwlwifi_mod_params.amsdu_size, int, 0444);
 MODULE_PARM_DESC(amsdu_size,
 		 "amsdu size 0: 12K for multi Rx queue devices, 2K for AX210 devices, "
 		 "4K for other devices 1:4K 2:8K 3:12K 4: 2K (default 0)");
 module_param_named(fw_restart, iwlwifi_mod_params.fw_restart, bool, 0444);
->>>>>>> 24b8d41d
 MODULE_PARM_DESC(fw_restart, "restart firmware in case of error (default true)");
 
 module_param_named(nvm_file, iwlwifi_mod_params.nvm_file, charp, 0444);
 MODULE_PARM_DESC(nvm_file, "NVM file name");
 
-<<<<<<< HEAD
-module_param_named(d0i3_disable, iwlwifi_mod_params.d0i3_disable,
-		   bool, S_IRUGO);
-MODULE_PARM_DESC(d0i3_disable, "disable d0i3 functionality (default: Y)");
-
-module_param_named(lar_disable, iwlwifi_mod_params.lar_disable,
-		   bool, S_IRUGO);
-MODULE_PARM_DESC(lar_disable, "disable LAR functionality (default: N)");
-
-module_param_named(uapsd_disable, iwlwifi_mod_params.uapsd_disable,
-		   uint, S_IRUGO | S_IWUSR);
-MODULE_PARM_DESC(uapsd_disable,
-		 "disable U-APSD functionality bitmap 1: BSS 2: P2P Client (default: 3)");
-=======
 module_param_named(uapsd_disable, iwlwifi_mod_params.uapsd_disable, uint, 0644);
 MODULE_PARM_DESC(uapsd_disable,
 		 "disable U-APSD functionality bitmap 1: BSS 2: P2P Client (default: 3)");
@@ -1957,7 +1849,6 @@
 		   bool, S_IRUGO | S_IWUSR);
 MODULE_PARM_DESC(enable_ini,
 		 "Enable debug INI TLV FW debug infrastructure (default: true");
->>>>>>> 24b8d41d
 
 /*
  * set bt_coex_active to true, uCode will do kill/defer
@@ -2002,8 +1893,4 @@
 
 module_param_named(disable_11ax, iwlwifi_mod_params.disable_11ax, bool,
 		   S_IRUGO);
-<<<<<<< HEAD
-MODULE_PARM_DESC(disable_11ac, "Disable VHT capabilities (default: false)");
-=======
-MODULE_PARM_DESC(disable_11ax, "Disable HE capabilities (default: false)");
->>>>>>> 24b8d41d
+MODULE_PARM_DESC(disable_11ax, "Disable HE capabilities (default: false)");