--- conflicted
+++ resolved
@@ -106,18 +106,6 @@
 };
 
 #define PHY_DB_CMD 0x6c
-<<<<<<< HEAD
-
-/*
- * phy db - configure operational ucode
- */
-struct iwl_phy_db_cmd {
-	__le16 type;
-	__le16 length;
-	u8 data[];
-} __packed;
-=======
->>>>>>> 24b8d41d
 
 /* for parsing of tx power channel group data that comes from the firmware*/
 struct iwl_phy_db_chg_txp {
