// SPDX-License-Identifier: GPL-2.0-only
/******************************************************************************
 *
 * Copyright(c) 2005 - 2014, 2018 - 2020 Intel Corporation. All rights reserved.
 * Copyright(c) 2013 - 2015 Intel Mobile Communications GmbH
 * Copyright(c) 2016 - 2017 Intel Deutschland GmbH
 *
 * Contact Information:
 *  Intel Linux Wireless <linuxwifi@intel.com>
 * Intel Corporation, 5200 N.E. Elam Young Parkway, Hillsboro, OR 97124-6497
 *
 *****************************************************************************/
#include <linux/kernel.h>
#include <linux/skbuff.h>
#include <linux/slab.h>
#include <net/mac80211.h>

#include <linux/netdevice.h>
#include <linux/etherdevice.h>
#include <linux/delay.h>

#include <linux/workqueue.h>
#include "rs.h"
#include "fw-api.h"
#include "sta.h"
#include "iwl-op-mode.h"
#include "mvm.h"
#include "debugfs.h"

#define IWL_RATE_MAX_WINDOW		62	/* # tx in history window */

/* Calculations of success ratio are done in fixed point where 12800 is 100%.
 * Use this macro when dealing with thresholds consts set as a percentage
 */
#define RS_PERCENT(x) (128 * x)

static u8 rs_ht_to_legacy[] = {
	[IWL_RATE_MCS_0_INDEX] = IWL_RATE_6M_INDEX,
	[IWL_RATE_MCS_1_INDEX] = IWL_RATE_9M_INDEX,
	[IWL_RATE_MCS_2_INDEX] = IWL_RATE_12M_INDEX,
	[IWL_RATE_MCS_3_INDEX] = IWL_RATE_18M_INDEX,
	[IWL_RATE_MCS_4_INDEX] = IWL_RATE_24M_INDEX,
	[IWL_RATE_MCS_5_INDEX] = IWL_RATE_36M_INDEX,
	[IWL_RATE_MCS_6_INDEX] = IWL_RATE_48M_INDEX,
	[IWL_RATE_MCS_7_INDEX] = IWL_RATE_54M_INDEX,
	[IWL_RATE_MCS_8_INDEX] = IWL_RATE_54M_INDEX,
	[IWL_RATE_MCS_9_INDEX] = IWL_RATE_54M_INDEX,
};

static const u8 ant_toggle_lookup[] = {
	[ANT_NONE] = ANT_NONE,
	[ANT_A] = ANT_B,
	[ANT_B] = ANT_A,
	[ANT_AB] = ANT_AB,
};

#define IWL_DECLARE_RATE_INFO(r, s, rp, rn)			      \
	[IWL_RATE_##r##M_INDEX] = { IWL_RATE_##r##M_PLCP,	      \
				    IWL_RATE_HT_SISO_MCS_##s##_PLCP,  \
				    IWL_RATE_HT_MIMO2_MCS_##s##_PLCP, \
				    IWL_RATE_VHT_SISO_MCS_##s##_PLCP, \
				    IWL_RATE_VHT_MIMO2_MCS_##s##_PLCP,\
				    IWL_RATE_##rp##M_INDEX,	      \
				    IWL_RATE_##rn##M_INDEX }

#define IWL_DECLARE_MCS_RATE(s)						  \
	[IWL_RATE_MCS_##s##_INDEX] = { IWL_RATE_INVM_PLCP,		  \
				       IWL_RATE_HT_SISO_MCS_##s##_PLCP,	  \
				       IWL_RATE_HT_MIMO2_MCS_##s##_PLCP,  \
				       IWL_RATE_VHT_SISO_MCS_##s##_PLCP,  \
				       IWL_RATE_VHT_MIMO2_MCS_##s##_PLCP, \
				       IWL_RATE_INVM_INDEX,	          \
				       IWL_RATE_INVM_INDEX }

/*
 * Parameter order:
 *   rate, ht rate, prev rate, next rate
 *
 * If there isn't a valid next or previous rate then INV is used which
 * maps to IWL_RATE_INVALID
 *
 */
static const struct iwl_rs_rate_info iwl_rates[IWL_RATE_COUNT] = {
	IWL_DECLARE_RATE_INFO(1, INV, INV, 2),   /*  1mbps */
	IWL_DECLARE_RATE_INFO(2, INV, 1, 5),     /*  2mbps */
	IWL_DECLARE_RATE_INFO(5, INV, 2, 11),    /*5.5mbps */
	IWL_DECLARE_RATE_INFO(11, INV, 9, 12),   /* 11mbps */
	IWL_DECLARE_RATE_INFO(6, 0, 5, 11),      /*  6mbps ; MCS 0 */
	IWL_DECLARE_RATE_INFO(9, INV, 6, 11),    /*  9mbps */
	IWL_DECLARE_RATE_INFO(12, 1, 11, 18),    /* 12mbps ; MCS 1 */
	IWL_DECLARE_RATE_INFO(18, 2, 12, 24),    /* 18mbps ; MCS 2 */
	IWL_DECLARE_RATE_INFO(24, 3, 18, 36),    /* 24mbps ; MCS 3 */
	IWL_DECLARE_RATE_INFO(36, 4, 24, 48),    /* 36mbps ; MCS 4 */
	IWL_DECLARE_RATE_INFO(48, 5, 36, 54),    /* 48mbps ; MCS 5 */
	IWL_DECLARE_RATE_INFO(54, 6, 48, INV),   /* 54mbps ; MCS 6 */
	IWL_DECLARE_MCS_RATE(7),                 /* MCS 7 */
	IWL_DECLARE_MCS_RATE(8),                 /* MCS 8 */
	IWL_DECLARE_MCS_RATE(9),                 /* MCS 9 */
};

enum rs_action {
	RS_ACTION_STAY = 0,
	RS_ACTION_DOWNSCALE = -1,
	RS_ACTION_UPSCALE = 1,
};

enum rs_column_mode {
	RS_INVALID = 0,
	RS_LEGACY,
	RS_SISO,
	RS_MIMO2,
};

#define MAX_NEXT_COLUMNS 7
#define MAX_COLUMN_CHECKS 3

struct rs_tx_column;

typedef bool (*allow_column_func_t) (struct iwl_mvm *mvm,
				     struct ieee80211_sta *sta,
				     struct rs_rate *rate,
				     const struct rs_tx_column *next_col);

struct rs_tx_column {
	enum rs_column_mode mode;
	u8 ant;
	bool sgi;
	enum rs_column next_columns[MAX_NEXT_COLUMNS];
	allow_column_func_t checks[MAX_COLUMN_CHECKS];
};

static bool rs_ant_allow(struct iwl_mvm *mvm, struct ieee80211_sta *sta,
			 struct rs_rate *rate,
			 const struct rs_tx_column *next_col)
{
	return iwl_mvm_bt_coex_is_ant_avail(mvm, next_col->ant);
}

static bool rs_mimo_allow(struct iwl_mvm *mvm, struct ieee80211_sta *sta,
			  struct rs_rate *rate,
			  const struct rs_tx_column *next_col)
{
	if (!sta->ht_cap.ht_supported)
		return false;

	if (sta->smps_mode == IEEE80211_SMPS_STATIC)
		return false;

	if (num_of_ant(iwl_mvm_get_valid_tx_ant(mvm)) < 2)
		return false;

	if (!iwl_mvm_bt_coex_is_mimo_allowed(mvm, sta))
		return false;

	if (mvm->nvm_data->sku_cap_mimo_disabled)
		return false;

	return true;
}

static bool rs_siso_allow(struct iwl_mvm *mvm, struct ieee80211_sta *sta,
			  struct rs_rate *rate,
			  const struct rs_tx_column *next_col)
{
	if (!sta->ht_cap.ht_supported)
		return false;

	return true;
}

static bool rs_sgi_allow(struct iwl_mvm *mvm, struct ieee80211_sta *sta,
			 struct rs_rate *rate,
			 const struct rs_tx_column *next_col)
{
	struct ieee80211_sta_ht_cap *ht_cap = &sta->ht_cap;
	struct ieee80211_sta_vht_cap *vht_cap = &sta->vht_cap;

	if (is_ht20(rate) && (ht_cap->cap &
			     IEEE80211_HT_CAP_SGI_20))
		return true;
	if (is_ht40(rate) && (ht_cap->cap &
			     IEEE80211_HT_CAP_SGI_40))
		return true;
	if (is_ht80(rate) && (vht_cap->cap &
			     IEEE80211_VHT_CAP_SHORT_GI_80))
		return true;
	if (is_ht160(rate) && (vht_cap->cap &
			     IEEE80211_VHT_CAP_SHORT_GI_160))
		return true;

	return false;
}

static const struct rs_tx_column rs_tx_columns[] = {
	[RS_COLUMN_LEGACY_ANT_A] = {
		.mode = RS_LEGACY,
		.ant = ANT_A,
		.next_columns = {
			RS_COLUMN_LEGACY_ANT_B,
			RS_COLUMN_SISO_ANT_A,
			RS_COLUMN_MIMO2,
			RS_COLUMN_INVALID,
			RS_COLUMN_INVALID,
			RS_COLUMN_INVALID,
			RS_COLUMN_INVALID,
		},
		.checks = {
			rs_ant_allow,
		},
	},
	[RS_COLUMN_LEGACY_ANT_B] = {
		.mode = RS_LEGACY,
		.ant = ANT_B,
		.next_columns = {
			RS_COLUMN_LEGACY_ANT_A,
			RS_COLUMN_SISO_ANT_B,
			RS_COLUMN_MIMO2,
			RS_COLUMN_INVALID,
			RS_COLUMN_INVALID,
			RS_COLUMN_INVALID,
			RS_COLUMN_INVALID,
		},
		.checks = {
			rs_ant_allow,
		},
	},
	[RS_COLUMN_SISO_ANT_A] = {
		.mode = RS_SISO,
		.ant = ANT_A,
		.next_columns = {
			RS_COLUMN_SISO_ANT_B,
			RS_COLUMN_MIMO2,
			RS_COLUMN_SISO_ANT_A_SGI,
			RS_COLUMN_LEGACY_ANT_A,
			RS_COLUMN_LEGACY_ANT_B,
			RS_COLUMN_INVALID,
			RS_COLUMN_INVALID,
		},
		.checks = {
			rs_siso_allow,
			rs_ant_allow,
		},
	},
	[RS_COLUMN_SISO_ANT_B] = {
		.mode = RS_SISO,
		.ant = ANT_B,
		.next_columns = {
			RS_COLUMN_SISO_ANT_A,
			RS_COLUMN_MIMO2,
			RS_COLUMN_SISO_ANT_B_SGI,
			RS_COLUMN_LEGACY_ANT_A,
			RS_COLUMN_LEGACY_ANT_B,
			RS_COLUMN_INVALID,
			RS_COLUMN_INVALID,
		},
		.checks = {
			rs_siso_allow,
			rs_ant_allow,
		},
	},
	[RS_COLUMN_SISO_ANT_A_SGI] = {
		.mode = RS_SISO,
		.ant = ANT_A,
		.sgi = true,
		.next_columns = {
			RS_COLUMN_SISO_ANT_B_SGI,
			RS_COLUMN_MIMO2_SGI,
			RS_COLUMN_SISO_ANT_A,
			RS_COLUMN_LEGACY_ANT_A,
			RS_COLUMN_LEGACY_ANT_B,
			RS_COLUMN_INVALID,
			RS_COLUMN_INVALID,
		},
		.checks = {
			rs_siso_allow,
			rs_ant_allow,
			rs_sgi_allow,
		},
	},
	[RS_COLUMN_SISO_ANT_B_SGI] = {
		.mode = RS_SISO,
		.ant = ANT_B,
		.sgi = true,
		.next_columns = {
			RS_COLUMN_SISO_ANT_A_SGI,
			RS_COLUMN_MIMO2_SGI,
			RS_COLUMN_SISO_ANT_B,
			RS_COLUMN_LEGACY_ANT_A,
			RS_COLUMN_LEGACY_ANT_B,
			RS_COLUMN_INVALID,
			RS_COLUMN_INVALID,
		},
		.checks = {
			rs_siso_allow,
			rs_ant_allow,
			rs_sgi_allow,
		},
	},
	[RS_COLUMN_MIMO2] = {
		.mode = RS_MIMO2,
		.ant = ANT_AB,
		.next_columns = {
			RS_COLUMN_SISO_ANT_A,
			RS_COLUMN_MIMO2_SGI,
			RS_COLUMN_LEGACY_ANT_A,
			RS_COLUMN_LEGACY_ANT_B,
			RS_COLUMN_INVALID,
			RS_COLUMN_INVALID,
			RS_COLUMN_INVALID,
		},
		.checks = {
			rs_mimo_allow,
		},
	},
	[RS_COLUMN_MIMO2_SGI] = {
		.mode = RS_MIMO2,
		.ant = ANT_AB,
		.sgi = true,
		.next_columns = {
			RS_COLUMN_SISO_ANT_A_SGI,
			RS_COLUMN_MIMO2,
			RS_COLUMN_LEGACY_ANT_A,
			RS_COLUMN_LEGACY_ANT_B,
			RS_COLUMN_INVALID,
			RS_COLUMN_INVALID,
			RS_COLUMN_INVALID,
		},
		.checks = {
			rs_mimo_allow,
			rs_sgi_allow,
		},
	},
};

static inline u8 rs_extract_rate(u32 rate_n_flags)
{
	/* also works for HT because bits 7:6 are zero there */
	return (u8)(rate_n_flags & RATE_LEGACY_RATE_MSK);
}

static int iwl_hwrate_to_plcp_idx(u32 rate_n_flags)
{
	int idx = 0;

	if (rate_n_flags & RATE_MCS_HT_MSK) {
		idx = rate_n_flags & RATE_HT_MCS_RATE_CODE_MSK;
		idx += IWL_RATE_MCS_0_INDEX;

		/* skip 9M not supported in HT*/
		if (idx >= IWL_RATE_9M_INDEX)
			idx += 1;
		if ((idx >= IWL_FIRST_HT_RATE) && (idx <= IWL_LAST_HT_RATE))
			return idx;
	} else if (rate_n_flags & RATE_MCS_VHT_MSK ||
		   rate_n_flags & RATE_MCS_HE_MSK) {
		idx = rate_n_flags & RATE_VHT_MCS_RATE_CODE_MSK;
		idx += IWL_RATE_MCS_0_INDEX;

		/* skip 9M not supported in VHT*/
		if (idx >= IWL_RATE_9M_INDEX)
			idx++;
		if ((idx >= IWL_FIRST_VHT_RATE) && (idx <= IWL_LAST_VHT_RATE))
			return idx;
		if ((rate_n_flags & RATE_MCS_HE_MSK) &&
		    (idx <= IWL_LAST_HE_RATE))
			return idx;
	} else {
		/* legacy rate format, search for match in table */

		u8 legacy_rate = rs_extract_rate(rate_n_flags);
		for (idx = 0; idx < ARRAY_SIZE(iwl_rates); idx++)
			if (iwl_rates[idx].plcp == legacy_rate)
				return idx;
	}

	return IWL_RATE_INVALID;
}

static void rs_rate_scale_perform(struct iwl_mvm *mvm,
				  struct ieee80211_sta *sta,
				  struct iwl_lq_sta *lq_sta,
				  int tid, bool ndp);
static void rs_fill_lq_cmd(struct iwl_mvm *mvm,
			   struct ieee80211_sta *sta,
			   struct iwl_lq_sta *lq_sta,
			   const struct rs_rate *initial_rate);
static void rs_stay_in_table(struct iwl_lq_sta *lq_sta, bool force_search);

/**
 * The following tables contain the expected throughput metrics for all rates
 *
 *	1, 2, 5.5, 11, 6, 9, 12, 18, 24, 36, 48, 54, 60 MBits
 *
 * where invalid entries are zeros.
 *
 * CCK rates are only valid in legacy table and will only be used in G
 * (2.4 GHz) band.
 */

static const u16 expected_tpt_legacy[IWL_RATE_COUNT] = {
	7, 13, 35, 58, 40, 57, 72, 98, 121, 154, 177, 186, 0, 0, 0
};

/* Expected TpT tables. 4 indexes:
 * 0 - NGI, 1 - SGI, 2 - AGG+NGI, 3 - AGG+SGI
 */
static const u16 expected_tpt_siso_20MHz[4][IWL_RATE_COUNT] = {
	{0, 0, 0, 0, 42, 0,  76, 102, 124, 159, 183, 193, 202, 216, 0},
	{0, 0, 0, 0, 46, 0,  82, 110, 132, 168, 192, 202, 210, 225, 0},
	{0, 0, 0, 0, 49, 0,  97, 145, 192, 285, 375, 420, 464, 551, 0},
	{0, 0, 0, 0, 54, 0, 108, 160, 213, 315, 415, 465, 513, 608, 0},
};

static const u16 expected_tpt_siso_40MHz[4][IWL_RATE_COUNT] = {
	{0, 0, 0, 0,  77, 0, 127, 160, 184, 220, 242, 250,  257,  269,  275},
	{0, 0, 0, 0,  83, 0, 135, 169, 193, 229, 250, 257,  264,  275,  280},
	{0, 0, 0, 0, 101, 0, 199, 295, 389, 570, 744, 828,  911, 1070, 1173},
	{0, 0, 0, 0, 112, 0, 220, 326, 429, 629, 819, 912, 1000, 1173, 1284},
};

static const u16 expected_tpt_siso_80MHz[4][IWL_RATE_COUNT] = {
	{0, 0, 0, 0, 130, 0, 191, 223, 244,  273,  288,  294,  298,  305,  308},
	{0, 0, 0, 0, 138, 0, 200, 231, 251,  279,  293,  298,  302,  308,  312},
	{0, 0, 0, 0, 217, 0, 429, 634, 834, 1220, 1585, 1760, 1931, 2258, 2466},
	{0, 0, 0, 0, 241, 0, 475, 701, 921, 1343, 1741, 1931, 2117, 2468, 2691},
};

static const u16 expected_tpt_siso_160MHz[4][IWL_RATE_COUNT] = {
	{0, 0, 0, 0, 191, 0, 244, 288,  298,  308,  313,  318,  323,  328,  330},
	{0, 0, 0, 0, 200, 0, 251, 293,  302,  312,  317,  322,  327,  332,  334},
	{0, 0, 0, 0, 439, 0, 875, 1307, 1736, 2584, 3419, 3831, 4240, 5049, 5581},
	{0, 0, 0, 0, 488, 0, 972, 1451, 1925, 2864, 3785, 4240, 4691, 5581, 6165},
};

static const u16 expected_tpt_mimo2_20MHz[4][IWL_RATE_COUNT] = {
	{0, 0, 0, 0,  74, 0, 123, 155, 179, 213, 235, 243, 250,  261, 0},
	{0, 0, 0, 0,  81, 0, 131, 164, 187, 221, 242, 250, 256,  267, 0},
	{0, 0, 0, 0,  98, 0, 193, 286, 375, 550, 718, 799, 878, 1032, 0},
	{0, 0, 0, 0, 109, 0, 214, 316, 414, 607, 790, 879, 965, 1132, 0},
};

static const u16 expected_tpt_mimo2_40MHz[4][IWL_RATE_COUNT] = {
	{0, 0, 0, 0, 123, 0, 182, 214, 235,  264,  279,  285,  289,  296,  300},
	{0, 0, 0, 0, 131, 0, 191, 222, 242,  270,  284,  289,  293,  300,  303},
	{0, 0, 0, 0, 200, 0, 390, 571, 741, 1067, 1365, 1505, 1640, 1894, 2053},
	{0, 0, 0, 0, 221, 0, 430, 630, 816, 1169, 1490, 1641, 1784, 2053, 2221},
};

static const u16 expected_tpt_mimo2_80MHz[4][IWL_RATE_COUNT] = {
	{0, 0, 0, 0, 182, 0, 240,  264,  278,  299,  308,  311,  313,  317,  319},
	{0, 0, 0, 0, 190, 0, 247,  269,  282,  302,  310,  313,  315,  319,  320},
	{0, 0, 0, 0, 428, 0, 833, 1215, 1577, 2254, 2863, 3147, 3418, 3913, 4219},
	{0, 0, 0, 0, 474, 0, 920, 1338, 1732, 2464, 3116, 3418, 3705, 4225, 4545},
};

static const u16 expected_tpt_mimo2_160MHz[4][IWL_RATE_COUNT] = {
	{0, 0, 0, 0, 240, 0, 278,  308,  313,  319,  322,  324,  328,  330,   334},
	{0, 0, 0, 0, 247, 0, 282,  310,  315,  320,  323,  325,  329,  332,   338},
	{0, 0, 0, 0, 875, 0, 1735, 2582, 3414, 5043, 6619, 7389, 8147, 9629,  10592},
	{0, 0, 0, 0, 971, 0, 1925, 2861, 3779, 5574, 7304, 8147, 8976, 10592, 11640},
};

/* mbps, mcs */
static const struct iwl_rate_mcs_info iwl_rate_mcs[IWL_RATE_COUNT] = {
	{  "1", "BPSK DSSS"},
	{  "2", "QPSK DSSS"},
	{"5.5", "BPSK CCK"},
	{ "11", "QPSK CCK"},
	{  "6", "BPSK 1/2"},
	{  "9", "BPSK 1/2"},
	{ "12", "QPSK 1/2"},
	{ "18", "QPSK 3/4"},
	{ "24", "16QAM 1/2"},
	{ "36", "16QAM 3/4"},
	{ "48", "64QAM 2/3"},
	{ "54", "64QAM 3/4"},
	{ "60", "64QAM 5/6"},
};

#define MCS_INDEX_PER_STREAM	(8)

static const char *rs_pretty_ant(u8 ant)
{
	static const char * const ant_name[] = {
		[ANT_NONE] = "None",
		[ANT_A]    = "A",
		[ANT_B]    = "B",
		[ANT_AB]   = "AB",
		[ANT_C]    = "C",
		[ANT_AC]   = "AC",
		[ANT_BC]   = "BC",
		[ANT_ABC]  = "ABC",
	};

	if (ant > ANT_ABC)
		return "UNKNOWN";

	return ant_name[ant];
}

static const char *rs_pretty_lq_type(enum iwl_table_type type)
{
	static const char * const lq_types[] = {
		[LQ_NONE] = "NONE",
		[LQ_LEGACY_A] = "LEGACY_A",
		[LQ_LEGACY_G] = "LEGACY_G",
		[LQ_HT_SISO] = "HT SISO",
		[LQ_HT_MIMO2] = "HT MIMO",
		[LQ_VHT_SISO] = "VHT SISO",
		[LQ_VHT_MIMO2] = "VHT MIMO",
		[LQ_HE_SISO] = "HE SISO",
		[LQ_HE_MIMO2] = "HE MIMO",
	};

	if (type < LQ_NONE || type >= LQ_MAX)
		return "UNKNOWN";

	return lq_types[type];
}

static char *rs_pretty_rate(const struct rs_rate *rate)
{
	static char buf[40];
	static const char * const legacy_rates[] = {
		[IWL_RATE_1M_INDEX] = "1M",
		[IWL_RATE_2M_INDEX] = "2M",
		[IWL_RATE_5M_INDEX] = "5.5M",
		[IWL_RATE_11M_INDEX] = "11M",
		[IWL_RATE_6M_INDEX] = "6M",
		[IWL_RATE_9M_INDEX] = "9M",
		[IWL_RATE_12M_INDEX] = "12M",
		[IWL_RATE_18M_INDEX] = "18M",
		[IWL_RATE_24M_INDEX] = "24M",
		[IWL_RATE_36M_INDEX] = "36M",
		[IWL_RATE_48M_INDEX] = "48M",
		[IWL_RATE_54M_INDEX] = "54M",
	};
	static const char *const ht_vht_rates[] = {
		[IWL_RATE_MCS_0_INDEX] = "MCS0",
		[IWL_RATE_MCS_1_INDEX] = "MCS1",
		[IWL_RATE_MCS_2_INDEX] = "MCS2",
		[IWL_RATE_MCS_3_INDEX] = "MCS3",
		[IWL_RATE_MCS_4_INDEX] = "MCS4",
		[IWL_RATE_MCS_5_INDEX] = "MCS5",
		[IWL_RATE_MCS_6_INDEX] = "MCS6",
		[IWL_RATE_MCS_7_INDEX] = "MCS7",
		[IWL_RATE_MCS_8_INDEX] = "MCS8",
		[IWL_RATE_MCS_9_INDEX] = "MCS9",
	};
	const char *rate_str;

	if (is_type_legacy(rate->type) && (rate->index <= IWL_RATE_54M_INDEX))
		rate_str = legacy_rates[rate->index];
	else if ((is_type_ht(rate->type) || is_type_vht(rate->type)) &&
		 (rate->index >= IWL_RATE_MCS_0_INDEX) &&
		 (rate->index <= IWL_RATE_MCS_9_INDEX))
		rate_str = ht_vht_rates[rate->index];
	else
		rate_str = "BAD_RATE";

	sprintf(buf, "(%s|%s|%s)", rs_pretty_lq_type(rate->type),
		rs_pretty_ant(rate->ant), rate_str);
	return buf;
}

static inline void rs_dump_rate(struct iwl_mvm *mvm, const struct rs_rate *rate,
				const char *prefix)
{
	IWL_DEBUG_RATE(mvm,
		       "%s: %s BW: %d SGI: %d LDPC: %d STBC: %d\n",
		       prefix, rs_pretty_rate(rate), rate->bw,
		       rate->sgi, rate->ldpc, rate->stbc);
}

static void rs_rate_scale_clear_window(struct iwl_rate_scale_data *window)
{
	window->data = 0;
	window->success_counter = 0;
	window->success_ratio = IWL_INVALID_VALUE;
	window->counter = 0;
	window->average_tpt = IWL_INVALID_VALUE;
}

static void rs_rate_scale_clear_tbl_windows(struct iwl_mvm *mvm,
					    struct iwl_scale_tbl_info *tbl)
{
	int i;

	IWL_DEBUG_RATE(mvm, "Clearing up window stats\n");
	for (i = 0; i < IWL_RATE_COUNT; i++)
		rs_rate_scale_clear_window(&tbl->win[i]);

	for (i = 0; i < ARRAY_SIZE(tbl->tpc_win); i++)
		rs_rate_scale_clear_window(&tbl->tpc_win[i]);
}

static inline u8 rs_is_valid_ant(u8 valid_antenna, u8 ant_type)
{
	return (ant_type & valid_antenna) == ant_type;
}

static int rs_tl_turn_on_agg_for_tid(struct iwl_mvm *mvm,
				     struct iwl_lq_sta *lq_data, u8 tid,
				     struct ieee80211_sta *sta)
{
	int ret;

	IWL_DEBUG_HT(mvm, "Starting Tx agg: STA: %pM tid: %d\n",
		     sta->addr, tid);

	/* start BA session until the peer sends del BA */
	ret = ieee80211_start_tx_ba_session(sta, tid, 0);
	if (ret == -EAGAIN) {
		/*
		 * driver and mac80211 is out of sync
		 * this might be cause by reloading firmware
		 * stop the tx ba session here
		 */
		IWL_ERR(mvm, "Fail start Tx agg on tid: %d\n",
			tid);
		ieee80211_stop_tx_ba_session(sta, tid);
	}
	return ret;
}

static void rs_tl_turn_on_agg(struct iwl_mvm *mvm, struct iwl_mvm_sta *mvmsta,
			      u8 tid, struct iwl_lq_sta *lq_sta,
			      struct ieee80211_sta *sta)
{
	struct iwl_mvm_tid_data *tid_data;

	/*
	 * In AP mode, tid can be equal to IWL_MAX_TID_COUNT
	 * when the frame is not QoS
	 */
	if (WARN_ON_ONCE(tid > IWL_MAX_TID_COUNT)) {
		IWL_ERR(mvm, "tid exceeds max TID count: %d/%d\n",
			tid, IWL_MAX_TID_COUNT);
		return;
	} else if (tid == IWL_MAX_TID_COUNT) {
		return;
	}

	tid_data = &mvmsta->tid_data[tid];
	if (mvmsta->sta_state >= IEEE80211_STA_AUTHORIZED &&
	    tid_data->state == IWL_AGG_OFF &&
	    (lq_sta->tx_agg_tid_en & BIT(tid)) &&
	    tid_data->tx_count_last >= IWL_MVM_RS_AGG_START_THRESHOLD) {
		IWL_DEBUG_RATE(mvm, "try to aggregate tid %d\n", tid);
		if (rs_tl_turn_on_agg_for_tid(mvm, lq_sta, tid, sta) == 0)
			tid_data->state = IWL_AGG_QUEUED;
	}
}

static inline int get_num_of_ant_from_rate(u32 rate_n_flags)
{
	return !!(rate_n_flags & RATE_MCS_ANT_A_MSK) +
	       !!(rate_n_flags & RATE_MCS_ANT_B_MSK) +
	       !!(rate_n_flags & RATE_MCS_ANT_C_MSK);
}

/*
 * Static function to get the expected throughput from an iwl_scale_tbl_info
 * that wraps a NULL pointer check
 */
static s32 get_expected_tpt(struct iwl_scale_tbl_info *tbl, int rs_index)
{
	if (tbl->expected_tpt)
		return tbl->expected_tpt[rs_index];
	return 0;
}

/**
 * rs_collect_tx_data - Update the success/failure sliding window
 *
 * We keep a sliding window of the last 62 packets transmitted
 * at this rate.  window->data contains the bitmask of successful
 * packets.
 */
static int _rs_collect_tx_data(struct iwl_mvm *mvm,
			       struct iwl_scale_tbl_info *tbl,
			       int scale_index, int attempts, int successes,
			       struct iwl_rate_scale_data *window)
{
	static const u64 mask = (((u64)1) << (IWL_RATE_MAX_WINDOW - 1));
	s32 fail_count, tpt;

	/* Get expected throughput */
	tpt = get_expected_tpt(tbl, scale_index);

	/*
	 * Keep track of only the latest 62 tx frame attempts in this rate's
	 * history window; anything older isn't really relevant any more.
	 * If we have filled up the sliding window, drop the oldest attempt;
	 * if the oldest attempt (highest bit in bitmap) shows "success",
	 * subtract "1" from the success counter (this is the main reason
	 * we keep these bitmaps!).
	 */
	while (attempts > 0) {
		if (window->counter >= IWL_RATE_MAX_WINDOW) {
			/* remove earliest */
			window->counter = IWL_RATE_MAX_WINDOW - 1;

			if (window->data & mask) {
				window->data &= ~mask;
				window->success_counter--;
			}
		}

		/* Increment frames-attempted counter */
		window->counter++;

		/* Shift bitmap by one frame to throw away oldest history */
		window->data <<= 1;

		/* Mark the most recent #successes attempts as successful */
		if (successes > 0) {
			window->success_counter++;
			window->data |= 0x1;
			successes--;
		}

		attempts--;
	}

	/* Calculate current success ratio, avoid divide-by-0! */
	if (window->counter > 0)
		window->success_ratio = 128 * (100 * window->success_counter)
					/ window->counter;
	else
		window->success_ratio = IWL_INVALID_VALUE;

	fail_count = window->counter - window->success_counter;

	/* Calculate average throughput, if we have enough history. */
	if ((fail_count >= IWL_MVM_RS_RATE_MIN_FAILURE_TH) ||
	    (window->success_counter >= IWL_MVM_RS_RATE_MIN_SUCCESS_TH))
		window->average_tpt = (window->success_ratio * tpt + 64) / 128;
	else
		window->average_tpt = IWL_INVALID_VALUE;

	return 0;
}

static int rs_collect_tpc_data(struct iwl_mvm *mvm,
			       struct iwl_lq_sta *lq_sta,
			       struct iwl_scale_tbl_info *tbl,
			       int scale_index, int attempts, int successes,
			       u8 reduced_txp)
{
	struct iwl_rate_scale_data *window = NULL;

	if (WARN_ON_ONCE(reduced_txp > TPC_MAX_REDUCTION))
		return -EINVAL;

	window = &tbl->tpc_win[reduced_txp];
	return  _rs_collect_tx_data(mvm, tbl, scale_index, attempts, successes,
				    window);
}

static void rs_update_tid_tpt_stats(struct iwl_mvm *mvm,
				    struct iwl_mvm_sta *mvmsta,
				    u8 tid, int successes)
{
	struct iwl_mvm_tid_data *tid_data;

	if (tid >= IWL_MAX_TID_COUNT)
		return;

	tid_data = &mvmsta->tid_data[tid];

	/*
	 * Measure if there're enough successful transmits per second.
	 * These statistics are used only to decide if we can start a
	 * BA session, so it should be updated only when A-MPDU is
	 * off.
	 */
	if (tid_data->state != IWL_AGG_OFF)
		return;

	if (time_is_before_jiffies(tid_data->tpt_meas_start + HZ) ||
	    (tid_data->tx_count >= IWL_MVM_RS_AGG_START_THRESHOLD)) {
		tid_data->tx_count_last = tid_data->tx_count;
		tid_data->tx_count = 0;
		tid_data->tpt_meas_start = jiffies;
	} else {
		tid_data->tx_count += successes;
	}
}

static int rs_collect_tlc_data(struct iwl_mvm *mvm,
			       struct iwl_mvm_sta *mvmsta, u8 tid,
			       struct iwl_scale_tbl_info *tbl,
			       int scale_index, int attempts, int successes)
{
	struct iwl_rate_scale_data *window = NULL;

	if (scale_index < 0 || scale_index >= IWL_RATE_COUNT)
		return -EINVAL;

	if (tbl->column != RS_COLUMN_INVALID) {
		struct lq_sta_pers *pers = &mvmsta->lq_sta.rs_drv.pers;

		pers->tx_stats[tbl->column][scale_index].total += attempts;
		pers->tx_stats[tbl->column][scale_index].success += successes;
	}

	rs_update_tid_tpt_stats(mvm, mvmsta, tid, successes);

	/* Select window for current tx bit rate */
	window = &(tbl->win[scale_index]);
	return _rs_collect_tx_data(mvm, tbl, scale_index, attempts, successes,
				   window);
}

/* Convert rs_rate object into ucode rate bitmask */
static u32 ucode_rate_from_rs_rate(struct iwl_mvm *mvm,
				  struct rs_rate *rate)
{
	u32 ucode_rate = 0;
	int index = rate->index;

	ucode_rate |= ((rate->ant << RATE_MCS_ANT_POS) &
			 RATE_MCS_ANT_ABC_MSK);

	if (is_legacy(rate)) {
		ucode_rate |= iwl_rates[index].plcp;
		if (index >= IWL_FIRST_CCK_RATE && index <= IWL_LAST_CCK_RATE)
			ucode_rate |= RATE_MCS_CCK_MSK;
		return ucode_rate;
	}

	/* set RTS protection for all non legacy rates
	 * This helps with congested environments reducing the conflict cost to
	 * RTS retries only, instead of the entire BA packet.
	 */
	ucode_rate |= RATE_MCS_RTS_REQUIRED_MSK;

	if (is_ht(rate)) {
		if (index < IWL_FIRST_HT_RATE || index > IWL_LAST_HT_RATE) {
			IWL_ERR(mvm, "Invalid HT rate index %d\n", index);
			index = IWL_LAST_HT_RATE;
		}
		ucode_rate |= RATE_MCS_HT_MSK;

		if (is_ht_siso(rate))
			ucode_rate |= iwl_rates[index].plcp_ht_siso;
		else if (is_ht_mimo2(rate))
			ucode_rate |= iwl_rates[index].plcp_ht_mimo2;
		else
			WARN_ON_ONCE(1);
	} else if (is_vht(rate)) {
		if (index < IWL_FIRST_VHT_RATE || index > IWL_LAST_VHT_RATE) {
			IWL_ERR(mvm, "Invalid VHT rate index %d\n", index);
			index = IWL_LAST_VHT_RATE;
		}
		ucode_rate |= RATE_MCS_VHT_MSK;
		if (is_vht_siso(rate))
			ucode_rate |= iwl_rates[index].plcp_vht_siso;
		else if (is_vht_mimo2(rate))
			ucode_rate |= iwl_rates[index].plcp_vht_mimo2;
		else
			WARN_ON_ONCE(1);

	} else {
		IWL_ERR(mvm, "Invalid rate->type %d\n", rate->type);
	}

	if (is_siso(rate) && rate->stbc) {
		/* To enable STBC we need to set both a flag and ANT_AB */
		ucode_rate |= RATE_MCS_ANT_AB_MSK;
		ucode_rate |= RATE_MCS_STBC_MSK;
	}

	ucode_rate |= rate->bw;
	if (rate->sgi)
		ucode_rate |= RATE_MCS_SGI_MSK;
	if (rate->ldpc)
		ucode_rate |= RATE_MCS_LDPC_MSK;

	return ucode_rate;
}

/* Convert a ucode rate into an rs_rate object */
static int rs_rate_from_ucode_rate(const u32 ucode_rate,
				   enum nl80211_band band,
				   struct rs_rate *rate)
{
	u32 ant_msk = ucode_rate & RATE_MCS_ANT_ABC_MSK;
	u8 num_of_ant = get_num_of_ant_from_rate(ucode_rate);
	u8 nss;

	memset(rate, 0, sizeof(*rate));
	rate->index = iwl_hwrate_to_plcp_idx(ucode_rate);

	if (rate->index == IWL_RATE_INVALID)
		return -EINVAL;

	rate->ant = (ant_msk >> RATE_MCS_ANT_POS);

	/* Legacy */
	if (!(ucode_rate & RATE_MCS_HT_MSK) &&
	    !(ucode_rate & RATE_MCS_VHT_MSK) &&
	    !(ucode_rate & RATE_MCS_HE_MSK)) {
		if (num_of_ant == 1) {
			if (band == NL80211_BAND_5GHZ)
				rate->type = LQ_LEGACY_A;
			else
				rate->type = LQ_LEGACY_G;
		}

		return 0;
	}

	/* HT, VHT or HE */
	if (ucode_rate & RATE_MCS_SGI_MSK)
		rate->sgi = true;
	if (ucode_rate & RATE_MCS_LDPC_MSK)
		rate->ldpc = true;
	if (ucode_rate & RATE_MCS_STBC_MSK)
		rate->stbc = true;
	if (ucode_rate & RATE_MCS_BF_MSK)
		rate->bfer = true;

	rate->bw = ucode_rate & RATE_MCS_CHAN_WIDTH_MSK;

	if (ucode_rate & RATE_MCS_HT_MSK) {
		nss = ((ucode_rate & RATE_HT_MCS_NSS_MSK) >>
		       RATE_HT_MCS_NSS_POS) + 1;

		if (nss == 1) {
			rate->type = LQ_HT_SISO;
			WARN_ONCE(!rate->stbc && !rate->bfer && num_of_ant != 1,
				  "stbc %d bfer %d",
				  rate->stbc, rate->bfer);
		} else if (nss == 2) {
			rate->type = LQ_HT_MIMO2;
			WARN_ON_ONCE(num_of_ant != 2);
		} else {
			WARN_ON_ONCE(1);
		}
	} else if (ucode_rate & RATE_MCS_VHT_MSK) {
		nss = ((ucode_rate & RATE_VHT_MCS_NSS_MSK) >>
		       RATE_VHT_MCS_NSS_POS) + 1;

		if (nss == 1) {
			rate->type = LQ_VHT_SISO;
			WARN_ONCE(!rate->stbc && !rate->bfer && num_of_ant != 1,
				  "stbc %d bfer %d",
				  rate->stbc, rate->bfer);
		} else if (nss == 2) {
			rate->type = LQ_VHT_MIMO2;
			WARN_ON_ONCE(num_of_ant != 2);
		} else {
			WARN_ON_ONCE(1);
		}
	} else if (ucode_rate & RATE_MCS_HE_MSK) {
		nss = ((ucode_rate & RATE_VHT_MCS_NSS_MSK) >>
		      RATE_VHT_MCS_NSS_POS) + 1;

		if (nss == 1) {
			rate->type = LQ_HE_SISO;
			WARN_ONCE(!rate->stbc && !rate->bfer && num_of_ant != 1,
				  "stbc %d bfer %d", rate->stbc, rate->bfer);
		} else if (nss == 2) {
			rate->type = LQ_HE_MIMO2;
			WARN_ON_ONCE(num_of_ant != 2);
		} else {
			WARN_ON_ONCE(1);
		}
	}

	WARN_ON_ONCE(rate->bw == RATE_MCS_CHAN_WIDTH_80 &&
		     !is_he(rate) && !is_vht(rate));

	return 0;
}

/* switch to another antenna/antennas and return 1 */
/* if no other valid antenna found, return 0 */
static int rs_toggle_antenna(u32 valid_ant, struct rs_rate *rate)
{
	u8 new_ant_type;

	if (!rate->ant || WARN_ON_ONCE(rate->ant & ANT_C))
		return 0;

	if (!rs_is_valid_ant(valid_ant, rate->ant))
		return 0;

	new_ant_type = ant_toggle_lookup[rate->ant];

	while ((new_ant_type != rate->ant) &&
	       !rs_is_valid_ant(valid_ant, new_ant_type))
		new_ant_type = ant_toggle_lookup[new_ant_type];

	if (new_ant_type == rate->ant)
		return 0;

	rate->ant = new_ant_type;

	return 1;
}

static u16 rs_get_supported_rates(struct iwl_lq_sta *lq_sta,
				  struct rs_rate *rate)
{
	if (is_legacy(rate))
		return lq_sta->active_legacy_rate;
	else if (is_siso(rate))
		return lq_sta->active_siso_rate;
	else if (is_mimo2(rate))
		return lq_sta->active_mimo2_rate;

	WARN_ON_ONCE(1);
	return 0;
}

static u16 rs_get_adjacent_rate(struct iwl_mvm *mvm, u8 index, u16 rate_mask,
				int rate_type)
{
	u8 high = IWL_RATE_INVALID;
	u8 low = IWL_RATE_INVALID;

	/* 802.11A or ht walks to the next literal adjacent rate in
	 * the rate table */
	if (is_type_a_band(rate_type) || !is_type_legacy(rate_type)) {
		int i;
		u32 mask;

		/* Find the previous rate that is in the rate mask */
		i = index - 1;
		if (i >= 0)
			mask = BIT(i);
		for (; i >= 0; i--, mask >>= 1) {
			if (rate_mask & mask) {
				low = i;
				break;
			}
		}

		/* Find the next rate that is in the rate mask */
		i = index + 1;
		for (mask = (1 << i); i < IWL_RATE_COUNT; i++, mask <<= 1) {
			if (rate_mask & mask) {
				high = i;
				break;
			}
		}

		return (high << 8) | low;
	}

	low = index;
	while (low != IWL_RATE_INVALID) {
		low = iwl_rates[low].prev_rs;
		if (low == IWL_RATE_INVALID)
			break;
		if (rate_mask & (1 << low))
			break;
	}

	high = index;
	while (high != IWL_RATE_INVALID) {
		high = iwl_rates[high].next_rs;
		if (high == IWL_RATE_INVALID)
			break;
		if (rate_mask & (1 << high))
			break;
	}

	return (high << 8) | low;
}

static inline bool rs_rate_supported(struct iwl_lq_sta *lq_sta,
				     struct rs_rate *rate)
{
	return BIT(rate->index) & rs_get_supported_rates(lq_sta, rate);
}

/* Get the next supported lower rate in the current column.
 * Return true if bottom rate in the current column was reached
 */
static bool rs_get_lower_rate_in_column(struct iwl_lq_sta *lq_sta,
					struct rs_rate *rate)
{
	u8 low;
	u16 high_low;
	u16 rate_mask;
	struct iwl_mvm *mvm = lq_sta->pers.drv;

	rate_mask = rs_get_supported_rates(lq_sta, rate);
	high_low = rs_get_adjacent_rate(mvm, rate->index, rate_mask,
					rate->type);
	low = high_low & 0xff;

	/* Bottom rate of column reached */
	if (low == IWL_RATE_INVALID)
		return true;

	rate->index = low;
	return false;
}

/* Get the next rate to use following a column downgrade */
static void rs_get_lower_rate_down_column(struct iwl_lq_sta *lq_sta,
					  struct rs_rate *rate)
{
	struct iwl_mvm *mvm = lq_sta->pers.drv;

	if (is_legacy(rate)) {
		/* No column to downgrade from Legacy */
		return;
	} else if (is_siso(rate)) {
		/* Downgrade to Legacy if we were in SISO */
		if (lq_sta->band == NL80211_BAND_5GHZ)
			rate->type = LQ_LEGACY_A;
		else
			rate->type = LQ_LEGACY_G;

		rate->bw = RATE_MCS_CHAN_WIDTH_20;

		WARN_ON_ONCE(rate->index < IWL_RATE_MCS_0_INDEX ||
			     rate->index > IWL_RATE_MCS_9_INDEX);

		rate->index = rs_ht_to_legacy[rate->index];
		rate->ldpc = false;
	} else {
		/* Downgrade to SISO with same MCS if in MIMO  */
		rate->type = is_vht_mimo2(rate) ?
			LQ_VHT_SISO : LQ_HT_SISO;
	}

	if (num_of_ant(rate->ant) > 1)
		rate->ant = first_antenna(iwl_mvm_get_valid_tx_ant(mvm));

	/* Relevant in both switching to SISO or Legacy */
	rate->sgi = false;

	if (!rs_rate_supported(lq_sta, rate))
		rs_get_lower_rate_in_column(lq_sta, rate);
}

/* Check if both rates share the same column */
static inline bool rs_rate_column_match(struct rs_rate *a,
					struct rs_rate *b)
{
	bool ant_match;

	if (a->stbc || a->bfer)
		ant_match = (b->ant == ANT_A || b->ant == ANT_B);
	else
		ant_match = (a->ant == b->ant);

	return (a->type == b->type) && (a->bw == b->bw) && (a->sgi == b->sgi)
		&& ant_match;
}

static inline enum rs_column rs_get_column_from_rate(struct rs_rate *rate)
{
	if (is_legacy(rate)) {
		if (rate->ant == ANT_A)
			return RS_COLUMN_LEGACY_ANT_A;

		if (rate->ant == ANT_B)
			return RS_COLUMN_LEGACY_ANT_B;

		goto err;
	}

	if (is_siso(rate)) {
		if (rate->ant == ANT_A || rate->stbc || rate->bfer)
			return rate->sgi ? RS_COLUMN_SISO_ANT_A_SGI :
				RS_COLUMN_SISO_ANT_A;

		if (rate->ant == ANT_B)
			return rate->sgi ? RS_COLUMN_SISO_ANT_B_SGI :
				RS_COLUMN_SISO_ANT_B;

		goto err;
	}

	if (is_mimo(rate))
		return rate->sgi ? RS_COLUMN_MIMO2_SGI : RS_COLUMN_MIMO2;

err:
	return RS_COLUMN_INVALID;
}

static u8 rs_get_tid(struct ieee80211_hdr *hdr)
{
	u8 tid = IWL_MAX_TID_COUNT;

	if (ieee80211_is_data_qos(hdr->frame_control)) {
		u8 *qc = ieee80211_get_qos_ctl(hdr);
		tid = qc[0] & 0xf;
	}

	if (unlikely(tid > IWL_MAX_TID_COUNT))
		tid = IWL_MAX_TID_COUNT;

	return tid;
}

<<<<<<< HEAD
void iwl_mvm_rs_tx_status(struct iwl_mvm *mvm, struct ieee80211_sta *sta,
			  int tid, struct ieee80211_tx_info *info, bool ndp)
{
	int legacy_success;
	int retries;
	int i;
	struct iwl_lq_cmd *table;
	u32 lq_hwrate;
	struct rs_rate lq_rate, tx_resp_rate;
	struct iwl_scale_tbl_info *curr_tbl, *other_tbl, *tmp_tbl;
	u8 reduced_txp = (uintptr_t)info->status.status_driver_data[0];
	u32 tx_resp_hwrate = (uintptr_t)info->status.status_driver_data[1];
	struct iwl_mvm_sta *mvmsta = iwl_mvm_sta_from_mac80211(sta);
	struct iwl_lq_sta *lq_sta = &mvmsta->lq_sta;
	bool allow_ant_mismatch = fw_has_api(&mvm->fw->ucode_capa,
					     IWL_UCODE_TLV_API_LQ_SS_PARAMS);

	/* Treat uninitialized rate scaling data same as non-existing. */
	if (!lq_sta) {
		IWL_DEBUG_RATE(mvm, "Station rate scaling not created yet.\n");
		return;
	} else if (!lq_sta->pers.drv) {
		IWL_DEBUG_RATE(mvm, "Rate scaling not initialized yet.\n");
		return;
	}

	/* This packet was aggregated but doesn't carry status info */
	if ((info->flags & IEEE80211_TX_CTL_AMPDU) &&
	    !(info->flags & IEEE80211_TX_STAT_AMPDU))
		return;

	rs_rate_from_ucode_rate(tx_resp_hwrate, info->band, &tx_resp_rate);

#ifdef CONFIG_MAC80211_DEBUGFS
	/* Disable last tx check if we are debugging with fixed rate but
	 * update tx stats */
	if (lq_sta->pers.dbg_fixed_rate) {
		int index = tx_resp_rate.index;
		enum rs_column column;
		int attempts, success;

		column = rs_get_column_from_rate(&tx_resp_rate);
		if (WARN_ONCE(column == RS_COLUMN_INVALID,
			      "Can't map rate 0x%x to column",
			      tx_resp_hwrate))
			return;

		if (info->flags & IEEE80211_TX_STAT_AMPDU) {
			attempts = info->status.ampdu_len;
			success = info->status.ampdu_ack_len;
		} else {
			attempts = info->status.rates[0].count;
			success = !!(info->flags & IEEE80211_TX_STAT_ACK);
		}

		lq_sta->pers.tx_stats[column][index].total += attempts;
		lq_sta->pers.tx_stats[column][index].success += success;

		IWL_DEBUG_RATE(mvm, "Fixed rate 0x%x success %d attempts %d\n",
			       tx_resp_hwrate, success, attempts);
		return;
	}
#endif

	if (time_after(jiffies,
		       (unsigned long)(lq_sta->last_tx +
				       (IWL_MVM_RS_IDLE_TIMEOUT * HZ)))) {
		int t;

		IWL_DEBUG_RATE(mvm, "Tx idle for too long. reinit rs\n");
		for (t = 0; t < IWL_MAX_TID_COUNT; t++)
			ieee80211_stop_tx_ba_session(sta, t);

		iwl_mvm_rs_rate_init(mvm, sta, info->band, false);
		return;
	}
	lq_sta->last_tx = jiffies;

	/* Ignore this Tx frame response if its initial rate doesn't match
	 * that of latest Link Quality command.  There may be stragglers
	 * from a previous Link Quality command, but we're no longer interested
	 * in those; they're either from the "active" mode while we're trying
	 * to check "search" mode, or a prior "search" mode after we've moved
	 * to a new "search" mode (which might become the new "active" mode).
	 */
	table = &lq_sta->lq;
	lq_hwrate = le32_to_cpu(table->rs_table[0]);
	rs_rate_from_ucode_rate(lq_hwrate, info->band, &lq_rate);

	/* Here we actually compare this rate to the latest LQ command */
	if (!rs_rate_equal(&tx_resp_rate, &lq_rate, allow_ant_mismatch)) {
		IWL_DEBUG_RATE(mvm,
			       "initial tx resp rate 0x%x does not match 0x%x\n",
			       tx_resp_hwrate, lq_hwrate);

		/*
		 * Since rates mis-match, the last LQ command may have failed.
		 * After IWL_MISSED_RATE_MAX mis-matches, resync the uCode with
		 * ... driver.
		 */
		lq_sta->missed_rate_counter++;
		if (lq_sta->missed_rate_counter > IWL_MVM_RS_MISSED_RATE_MAX) {
			lq_sta->missed_rate_counter = 0;
			IWL_DEBUG_RATE(mvm,
				       "Too many rates mismatch. Send sync LQ. rs_state %d\n",
				       lq_sta->rs_state);
			iwl_mvm_send_lq_cmd(mvm, &lq_sta->lq, false);
		}
		/* Regardless, ignore this status info for outdated rate */
		return;
	} else
		/* Rate did match, so reset the missed_rate_counter */
		lq_sta->missed_rate_counter = 0;

	if (!lq_sta->search_better_tbl) {
		curr_tbl = &(lq_sta->lq_info[lq_sta->active_tbl]);
		other_tbl = &(lq_sta->lq_info[1 - lq_sta->active_tbl]);
	} else {
		curr_tbl = &(lq_sta->lq_info[1 - lq_sta->active_tbl]);
		other_tbl = &(lq_sta->lq_info[lq_sta->active_tbl]);
	}

	if (WARN_ON_ONCE(!rs_rate_column_match(&lq_rate, &curr_tbl->rate))) {
		IWL_DEBUG_RATE(mvm,
			       "Neither active nor search matches tx rate\n");
		tmp_tbl = &(lq_sta->lq_info[lq_sta->active_tbl]);
		rs_dump_rate(mvm, &tmp_tbl->rate, "ACTIVE");
		tmp_tbl = &(lq_sta->lq_info[1 - lq_sta->active_tbl]);
		rs_dump_rate(mvm, &tmp_tbl->rate, "SEARCH");
		rs_dump_rate(mvm, &lq_rate, "ACTUAL");

		/*
		 * no matching table found, let's by-pass the data collection
		 * and continue to perform rate scale to find the rate table
		 */
		rs_stay_in_table(lq_sta, true);
		goto done;
	}

	/*
	 * Updating the frame history depends on whether packets were
	 * aggregated.
	 *
	 * For aggregation, all packets were transmitted at the same rate, the
	 * first index into rate scale table.
	 */
	if (info->flags & IEEE80211_TX_STAT_AMPDU) {
		rs_collect_tpc_data(mvm, lq_sta, curr_tbl, lq_rate.index,
				    info->status.ampdu_len,
				    info->status.ampdu_ack_len,
				    reduced_txp);

		/* ampdu_ack_len = 0 marks no BA was received. For TLC, treat
		 * it as a single frame loss as we don't want the success ratio
		 * to dip too quickly because a BA wasn't received.
		 * For TPC, there's no need for this optimisation since we want
		 * to recover very quickly from a bad power reduction and,
		 * therefore we'd like the success ratio to get an immediate hit
		 * when failing to get a BA, so we'd switch back to a lower or
		 * zero power reduction. When FW transmits agg with a rate
		 * different from the initial rate, it will not use reduced txp
		 * and will send BA notification twice (one empty with reduced
		 * txp equal to the value from LQ and one with reduced txp 0).
		 * We need to update counters for each txp level accordingly.
		 */
		if (info->status.ampdu_ack_len == 0)
			info->status.ampdu_len = 1;

		rs_collect_tlc_data(mvm, lq_sta, curr_tbl, lq_rate.index,
				    info->status.ampdu_len,
				    info->status.ampdu_ack_len);

		/* Update success/fail counts if not searching for new mode */
		if (lq_sta->rs_state == RS_STATE_STAY_IN_COLUMN) {
			lq_sta->total_success += info->status.ampdu_ack_len;
			lq_sta->total_failed += (info->status.ampdu_len -
					info->status.ampdu_ack_len);
		}
	} else {
		/* For legacy, update frame history with for each Tx retry. */
		retries = info->status.rates[0].count - 1;
		/* HW doesn't send more than 15 retries */
		retries = min(retries, 15);

		/* The last transmission may have been successful */
		legacy_success = !!(info->flags & IEEE80211_TX_STAT_ACK);
		/* Collect data for each rate used during failed TX attempts */
		for (i = 0; i <= retries; ++i) {
			lq_hwrate = le32_to_cpu(table->rs_table[i]);
			rs_rate_from_ucode_rate(lq_hwrate, info->band,
						&lq_rate);
			/*
			 * Only collect stats if retried rate is in the same RS
			 * table as active/search.
			 */
			if (rs_rate_column_match(&lq_rate, &curr_tbl->rate))
				tmp_tbl = curr_tbl;
			else if (rs_rate_column_match(&lq_rate,
						      &other_tbl->rate))
				tmp_tbl = other_tbl;
			else
				continue;

			rs_collect_tpc_data(mvm, lq_sta, tmp_tbl,
					    lq_rate.index, 1,
					    i < retries ? 0 : legacy_success,
					    reduced_txp);
			rs_collect_tlc_data(mvm, lq_sta, tmp_tbl,
					    lq_rate.index, 1,
					    i < retries ? 0 : legacy_success);
		}

		/* Update success/fail counts if not searching for new mode */
		if (lq_sta->rs_state == RS_STATE_STAY_IN_COLUMN) {
			lq_sta->total_success += legacy_success;
			lq_sta->total_failed += retries + (1 - legacy_success);
		}
	}
	/* The last TX rate is cached in lq_sta; it's set in if/else above */
	lq_sta->last_rate_n_flags = lq_hwrate;
	IWL_DEBUG_RATE(mvm, "reduced txpower: %d\n", reduced_txp);
done:
	/* See if there's a better rate or modulation mode to try. */
	if (sta->supp_rates[info->band])
		rs_rate_scale_perform(mvm, sta, lq_sta, tid, ndp);
}

=======
>>>>>>> 24b8d41d
/*
 * mac80211 sends us Tx status
 */
static void rs_drv_mac80211_tx_status(void *mvm_r,
				      struct ieee80211_supported_band *sband,
				      struct ieee80211_sta *sta, void *priv_sta,
				      struct sk_buff *skb)
{
	struct ieee80211_hdr *hdr = (struct ieee80211_hdr *)skb->data;
	struct iwl_op_mode *op_mode = mvm_r;
	struct iwl_mvm *mvm = IWL_OP_MODE_GET_MVM(op_mode);
	struct ieee80211_tx_info *info = IEEE80211_SKB_CB(skb);
	struct iwl_mvm_sta *mvmsta = iwl_mvm_sta_from_mac80211(sta);

	if (!mvmsta->vif)
		return;

	if (!ieee80211_is_data(hdr->frame_control) ||
	    info->flags & IEEE80211_TX_CTL_NO_ACK)
		return;

	iwl_mvm_rs_tx_status(mvm, sta, rs_get_tid(hdr), info,
			     ieee80211_is_qos_nullfunc(hdr->frame_control));
}

/*
 * Begin a period of staying with a selected modulation mode.
 * Set "stay_in_tbl" flag to prevent any mode switches.
 * Set frame tx success limits according to legacy vs. high-throughput,
 * and reset overall (spanning all rates) tx success history statistics.
 * These control how long we stay using same modulation mode before
 * searching for a new mode.
 */
static void rs_set_stay_in_table(struct iwl_mvm *mvm, u8 is_legacy,
				 struct iwl_lq_sta *lq_sta)
{
	IWL_DEBUG_RATE(mvm, "Moving to RS_STATE_STAY_IN_COLUMN\n");
	lq_sta->rs_state = RS_STATE_STAY_IN_COLUMN;
	if (is_legacy) {
		lq_sta->table_count_limit = IWL_MVM_RS_LEGACY_TABLE_COUNT;
		lq_sta->max_failure_limit = IWL_MVM_RS_LEGACY_FAILURE_LIMIT;
		lq_sta->max_success_limit = IWL_MVM_RS_LEGACY_SUCCESS_LIMIT;
	} else {
		lq_sta->table_count_limit = IWL_MVM_RS_NON_LEGACY_TABLE_COUNT;
		lq_sta->max_failure_limit = IWL_MVM_RS_NON_LEGACY_FAILURE_LIMIT;
		lq_sta->max_success_limit = IWL_MVM_RS_NON_LEGACY_SUCCESS_LIMIT;
	}
	lq_sta->table_count = 0;
	lq_sta->total_failed = 0;
	lq_sta->total_success = 0;
	lq_sta->flush_timer = jiffies;
	lq_sta->visited_columns = 0;
}

static inline int rs_get_max_rate_from_mask(unsigned long rate_mask)
{
	if (rate_mask)
		return find_last_bit(&rate_mask, BITS_PER_LONG);
	return IWL_RATE_INVALID;
}

static int rs_get_max_allowed_rate(struct iwl_lq_sta *lq_sta,
				   const struct rs_tx_column *column)
{
	switch (column->mode) {
	case RS_LEGACY:
		return lq_sta->max_legacy_rate_idx;
	case RS_SISO:
		return lq_sta->max_siso_rate_idx;
	case RS_MIMO2:
		return lq_sta->max_mimo2_rate_idx;
	default:
		WARN_ON_ONCE(1);
	}

	return lq_sta->max_legacy_rate_idx;
}

static const u16 *rs_get_expected_tpt_table(struct iwl_lq_sta *lq_sta,
					    const struct rs_tx_column *column,
					    u32 bw)
{
	/* Used to choose among HT tables */
	const u16 (*ht_tbl_pointer)[IWL_RATE_COUNT];

	if (WARN_ON_ONCE(column->mode != RS_LEGACY &&
			 column->mode != RS_SISO &&
			 column->mode != RS_MIMO2))
		return expected_tpt_legacy;

	/* Legacy rates have only one table */
	if (column->mode == RS_LEGACY)
		return expected_tpt_legacy;

	ht_tbl_pointer = expected_tpt_mimo2_20MHz;
	/* Choose among many HT tables depending on number of streams
	 * (SISO/MIMO2), channel width (20/40/80), SGI, and aggregation
	 * status */
	if (column->mode == RS_SISO) {
		switch (bw) {
		case RATE_MCS_CHAN_WIDTH_20:
			ht_tbl_pointer = expected_tpt_siso_20MHz;
			break;
		case RATE_MCS_CHAN_WIDTH_40:
			ht_tbl_pointer = expected_tpt_siso_40MHz;
			break;
		case RATE_MCS_CHAN_WIDTH_80:
			ht_tbl_pointer = expected_tpt_siso_80MHz;
			break;
		case RATE_MCS_CHAN_WIDTH_160:
			ht_tbl_pointer = expected_tpt_siso_160MHz;
			break;
		default:
			WARN_ON_ONCE(1);
		}
	} else if (column->mode == RS_MIMO2) {
		switch (bw) {
		case RATE_MCS_CHAN_WIDTH_20:
			ht_tbl_pointer = expected_tpt_mimo2_20MHz;
			break;
		case RATE_MCS_CHAN_WIDTH_40:
			ht_tbl_pointer = expected_tpt_mimo2_40MHz;
			break;
		case RATE_MCS_CHAN_WIDTH_80:
			ht_tbl_pointer = expected_tpt_mimo2_80MHz;
			break;
		case RATE_MCS_CHAN_WIDTH_160:
			ht_tbl_pointer = expected_tpt_mimo2_160MHz;
			break;
		default:
			WARN_ON_ONCE(1);
		}
	} else {
		WARN_ON_ONCE(1);
	}

	if (!column->sgi && !lq_sta->is_agg)		/* Normal */
		return ht_tbl_pointer[0];
	else if (column->sgi && !lq_sta->is_agg)        /* SGI */
		return ht_tbl_pointer[1];
	else if (!column->sgi && lq_sta->is_agg)        /* AGG */
		return ht_tbl_pointer[2];
	else						/* AGG+SGI */
		return ht_tbl_pointer[3];
}

static void rs_set_expected_tpt_table(struct iwl_lq_sta *lq_sta,
				      struct iwl_scale_tbl_info *tbl)
{
	struct rs_rate *rate = &tbl->rate;
	const struct rs_tx_column *column = &rs_tx_columns[tbl->column];

	tbl->expected_tpt = rs_get_expected_tpt_table(lq_sta, column, rate->bw);
}

/* rs uses two tables, one is active and the second is for searching better
 * configuration. This function, according to the index of the currently
 * active table returns the search table, which is located at the
 * index complementary to 1 according to the active table (active = 1,
 * search = 0 or active = 0, search = 1).
 * Since lq_info is an arary of size 2, make sure index cannot be out of bounds.
 */
static inline u8 rs_search_tbl(u8 active_tbl)
{
	return (active_tbl ^ 1) & 1;
}

static s32 rs_get_best_rate(struct iwl_mvm *mvm,
			    struct iwl_lq_sta *lq_sta,
			    struct iwl_scale_tbl_info *tbl,	/* "search" */
			    unsigned long rate_mask, s8 index)
{
	struct iwl_scale_tbl_info *active_tbl =
	    &(lq_sta->lq_info[lq_sta->active_tbl]);
	s32 success_ratio = active_tbl->win[index].success_ratio;
	u16 expected_current_tpt = active_tbl->expected_tpt[index];
	const u16 *tpt_tbl = tbl->expected_tpt;
	u16 high_low;
	u32 target_tpt;
	int rate_idx;

	if (success_ratio >= RS_PERCENT(IWL_MVM_RS_SR_NO_DECREASE)) {
		target_tpt = 100 * expected_current_tpt;
		IWL_DEBUG_RATE(mvm,
			       "SR %d high. Find rate exceeding EXPECTED_CURRENT %d\n",
			       success_ratio, target_tpt);
	} else {
		target_tpt = lq_sta->last_tpt;
		IWL_DEBUG_RATE(mvm,
			       "SR %d not that good. Find rate exceeding ACTUAL_TPT %d\n",
			       success_ratio, target_tpt);
	}

	rate_idx = find_first_bit(&rate_mask, BITS_PER_LONG);

	while (rate_idx != IWL_RATE_INVALID) {
		if (target_tpt < (100 * tpt_tbl[rate_idx]))
			break;

		high_low = rs_get_adjacent_rate(mvm, rate_idx, rate_mask,
						tbl->rate.type);

		rate_idx = (high_low >> 8) & 0xff;
	}

	IWL_DEBUG_RATE(mvm, "Best rate found %d target_tp %d expected_new %d\n",
		       rate_idx, target_tpt,
		       rate_idx != IWL_RATE_INVALID ?
		       100 * tpt_tbl[rate_idx] : IWL_INVALID_VALUE);

	return rate_idx;
}

static u32 rs_bw_from_sta_bw(struct ieee80211_sta *sta)
{
<<<<<<< HEAD
	switch (sta->bandwidth) {
	case IEEE80211_STA_RX_BW_160:
=======
	struct ieee80211_sta_vht_cap *sta_vht_cap = &sta->vht_cap;
	struct ieee80211_vht_cap vht_cap = {
		.vht_cap_info = cpu_to_le32(sta_vht_cap->cap),
		.supp_mcs = sta_vht_cap->vht_mcs,
	};

	switch (sta->bandwidth) {
	case IEEE80211_STA_RX_BW_160:
		/*
		 * Don't use 160 MHz if VHT extended NSS support
		 * says we cannot use 2 streams, we don't want to
		 * deal with this.
		 * We only check MCS 0 - they will support that if
		 * we got here at all and we don't care which MCS,
		 * we want to determine a more global state.
		 */
		if (ieee80211_get_vht_max_nss(&vht_cap,
					      IEEE80211_VHT_CHANWIDTH_160MHZ,
					      0, true,
					      sta->rx_nss) < sta->rx_nss)
			return RATE_MCS_CHAN_WIDTH_80;
>>>>>>> 24b8d41d
		return RATE_MCS_CHAN_WIDTH_160;
	case IEEE80211_STA_RX_BW_80:
		return RATE_MCS_CHAN_WIDTH_80;
	case IEEE80211_STA_RX_BW_40:
		return RATE_MCS_CHAN_WIDTH_40;
	case IEEE80211_STA_RX_BW_20:
	default:
		return RATE_MCS_CHAN_WIDTH_20;
	}
}

/*
 * Check whether we should continue using same modulation mode, or
 * begin search for a new mode, based on:
 * 1) # tx successes or failures while using this mode
 * 2) # times calling this function
 * 3) elapsed time in this mode (not used, for now)
 */
static void rs_stay_in_table(struct iwl_lq_sta *lq_sta, bool force_search)
{
	struct iwl_scale_tbl_info *tbl;
	int active_tbl;
	int flush_interval_passed = 0;
	struct iwl_mvm *mvm;

	mvm = lq_sta->pers.drv;
	active_tbl = lq_sta->active_tbl;

	tbl = &(lq_sta->lq_info[active_tbl]);

	/* If we've been disallowing search, see if we should now allow it */
	if (lq_sta->rs_state == RS_STATE_STAY_IN_COLUMN) {
		/* Elapsed time using current modulation mode */
		if (lq_sta->flush_timer)
			flush_interval_passed =
				time_after(jiffies,
					   (unsigned long)(lq_sta->flush_timer +
							   (IWL_MVM_RS_STAY_IN_COLUMN_TIMEOUT * HZ)));

		/*
		 * Check if we should allow search for new modulation mode.
		 * If many frames have failed or succeeded, or we've used
		 * this same modulation for a long time, allow search, and
		 * reset history stats that keep track of whether we should
		 * allow a new search.  Also (below) reset all bitmaps and
		 * stats in active history.
		 */
		if (force_search ||
		    (lq_sta->total_failed > lq_sta->max_failure_limit) ||
		    (lq_sta->total_success > lq_sta->max_success_limit) ||
		    ((!lq_sta->search_better_tbl) &&
		     (lq_sta->flush_timer) && (flush_interval_passed))) {
			IWL_DEBUG_RATE(mvm,
				       "LQ: stay is expired %d %d %d\n",
				     lq_sta->total_failed,
				     lq_sta->total_success,
				     flush_interval_passed);

			/* Allow search for new mode */
			lq_sta->rs_state = RS_STATE_SEARCH_CYCLE_STARTED;
			IWL_DEBUG_RATE(mvm,
				       "Moving to RS_STATE_SEARCH_CYCLE_STARTED\n");
			lq_sta->total_failed = 0;
			lq_sta->total_success = 0;
			lq_sta->flush_timer = 0;
			/* mark the current column as visited */
			lq_sta->visited_columns = BIT(tbl->column);
		/*
		 * Else if we've used this modulation mode enough repetitions
		 * (regardless of elapsed time or success/failure), reset
		 * history bitmaps and rate-specific stats for all rates in
		 * active table.
		 */
		} else {
			lq_sta->table_count++;
			if (lq_sta->table_count >=
			    lq_sta->table_count_limit) {
				lq_sta->table_count = 0;

				IWL_DEBUG_RATE(mvm,
					       "LQ: stay in table clear win\n");
				rs_rate_scale_clear_tbl_windows(mvm, tbl);
			}
		}

		/* If transitioning to allow "search", reset all history
		 * bitmaps and stats in active table (this will become the new
		 * "search" table). */
		if (lq_sta->rs_state == RS_STATE_SEARCH_CYCLE_STARTED) {
			rs_rate_scale_clear_tbl_windows(mvm, tbl);
		}
	}
}

static void rs_set_amsdu_len(struct iwl_mvm *mvm, struct ieee80211_sta *sta,
			     struct iwl_scale_tbl_info *tbl,
			     enum rs_action scale_action)
{
	struct iwl_mvm_sta *mvmsta = iwl_mvm_sta_from_mac80211(sta);
	int i;

	sta->max_amsdu_len = rs_fw_get_max_amsdu_len(sta);

	/*
	 * In case TLC offload is not active amsdu_enabled is either 0xFFFF
	 * or 0, since there is no per-TID alg.
	 */
	if ((!is_vht(&tbl->rate) && !is_ht(&tbl->rate)) ||
	    tbl->rate.index < IWL_RATE_MCS_5_INDEX ||
	    scale_action == RS_ACTION_DOWNSCALE)
		mvmsta->amsdu_enabled = 0;
	else
		mvmsta->amsdu_enabled = 0xFFFF;

	if (mvmsta->vif->bss_conf.he_support &&
	    !iwlwifi_mod_params.disable_11ax)
		mvmsta->max_amsdu_len = sta->max_amsdu_len;
	else
		mvmsta->max_amsdu_len = min_t(int, sta->max_amsdu_len, 8500);

	sta->max_rc_amsdu_len = mvmsta->max_amsdu_len;

	for (i = 0; i < IWL_MAX_TID_COUNT; i++) {
		if (mvmsta->amsdu_enabled)
			sta->max_tid_amsdu_len[i] =
				iwl_mvm_max_amsdu_size(mvm, sta, i);
		else
			/*
			 * Not so elegant, but this will effectively
			 * prevent AMSDU on this TID
			 */
			sta->max_tid_amsdu_len[i] = 1;
	}
}

/*
 * setup rate table in uCode
 */
static void rs_update_rate_tbl(struct iwl_mvm *mvm,
			       struct ieee80211_sta *sta,
			       struct iwl_lq_sta *lq_sta,
			       struct iwl_scale_tbl_info *tbl)
{
	rs_fill_lq_cmd(mvm, sta, lq_sta, &tbl->rate);
	iwl_mvm_send_lq_cmd(mvm, &lq_sta->lq);
}

static bool rs_tweak_rate_tbl(struct iwl_mvm *mvm,
			      struct ieee80211_sta *sta,
			      struct iwl_lq_sta *lq_sta,
			      struct iwl_scale_tbl_info *tbl,
			      enum rs_action scale_action)
{
	if (rs_bw_from_sta_bw(sta) != RATE_MCS_CHAN_WIDTH_80)
		return false;

	if (!is_vht_siso(&tbl->rate))
		return false;

	if ((tbl->rate.bw == RATE_MCS_CHAN_WIDTH_80) &&
	    (tbl->rate.index == IWL_RATE_MCS_0_INDEX) &&
	    (scale_action == RS_ACTION_DOWNSCALE)) {
		tbl->rate.bw = RATE_MCS_CHAN_WIDTH_20;
		tbl->rate.index = IWL_RATE_MCS_4_INDEX;
		IWL_DEBUG_RATE(mvm, "Switch 80Mhz SISO MCS0 -> 20Mhz MCS4\n");
		goto tweaked;
	}

	/* Go back to 80Mhz MCS1 only if we've established that 20Mhz MCS5 is
	 * sustainable, i.e. we're past the test window. We can't go back
	 * if MCS5 is just tested as this will happen always after switching
	 * to 20Mhz MCS4 because the rate stats are cleared.
	 */
	if ((tbl->rate.bw == RATE_MCS_CHAN_WIDTH_20) &&
	    (((tbl->rate.index == IWL_RATE_MCS_5_INDEX) &&
	     (scale_action == RS_ACTION_STAY)) ||
	     ((tbl->rate.index > IWL_RATE_MCS_5_INDEX) &&
	      (scale_action == RS_ACTION_UPSCALE)))) {
		tbl->rate.bw = RATE_MCS_CHAN_WIDTH_80;
		tbl->rate.index = IWL_RATE_MCS_1_INDEX;
		IWL_DEBUG_RATE(mvm, "Switch 20Mhz SISO MCS5 -> 80Mhz MCS1\n");
		goto tweaked;
	}

	return false;

tweaked:
	rs_set_expected_tpt_table(lq_sta, tbl);
	rs_rate_scale_clear_tbl_windows(mvm, tbl);
	return true;
}

static enum rs_column rs_get_next_column(struct iwl_mvm *mvm,
					 struct iwl_lq_sta *lq_sta,
					 struct ieee80211_sta *sta,
					 struct iwl_scale_tbl_info *tbl)
{
	int i, j, max_rate;
	enum rs_column next_col_id;
	const struct rs_tx_column *curr_col = &rs_tx_columns[tbl->column];
	const struct rs_tx_column *next_col;
	allow_column_func_t allow_func;
	u8 valid_ants = iwl_mvm_get_valid_tx_ant(mvm);
	const u16 *expected_tpt_tbl;
	u16 tpt, max_expected_tpt;

	for (i = 0; i < MAX_NEXT_COLUMNS; i++) {
		next_col_id = curr_col->next_columns[i];

		if (next_col_id == RS_COLUMN_INVALID)
			continue;

		if (lq_sta->visited_columns & BIT(next_col_id)) {
			IWL_DEBUG_RATE(mvm, "Skip already visited column %d\n",
				       next_col_id);
			continue;
		}

		next_col = &rs_tx_columns[next_col_id];

		if (!rs_is_valid_ant(valid_ants, next_col->ant)) {
			IWL_DEBUG_RATE(mvm,
				       "Skip column %d as ANT config isn't supported by chip. valid_ants 0x%x column ant 0x%x\n",
				       next_col_id, valid_ants, next_col->ant);
			continue;
		}

		for (j = 0; j < MAX_COLUMN_CHECKS; j++) {
			allow_func = next_col->checks[j];
			if (allow_func && !allow_func(mvm, sta, &tbl->rate,
						      next_col))
				break;
		}

		if (j != MAX_COLUMN_CHECKS) {
			IWL_DEBUG_RATE(mvm,
				       "Skip column %d: not allowed (check %d failed)\n",
				       next_col_id, j);

			continue;
		}

		tpt = lq_sta->last_tpt / 100;
		expected_tpt_tbl = rs_get_expected_tpt_table(lq_sta, next_col,
						     rs_bw_from_sta_bw(sta));
		if (WARN_ON_ONCE(!expected_tpt_tbl))
			continue;

		max_rate = rs_get_max_allowed_rate(lq_sta, next_col);
		if (max_rate == IWL_RATE_INVALID) {
			IWL_DEBUG_RATE(mvm,
				       "Skip column %d: no rate is allowed in this column\n",
				       next_col_id);
			continue;
		}

		max_expected_tpt = expected_tpt_tbl[max_rate];
		if (tpt >= max_expected_tpt) {
			IWL_DEBUG_RATE(mvm,
				       "Skip column %d: can't beat current TPT. Max expected %d current %d\n",
				       next_col_id, max_expected_tpt, tpt);
			continue;
		}

		IWL_DEBUG_RATE(mvm,
			       "Found potential column %d. Max expected %d current %d\n",
			       next_col_id, max_expected_tpt, tpt);
		break;
	}

	if (i == MAX_NEXT_COLUMNS)
		return RS_COLUMN_INVALID;

	return next_col_id;
}

static int rs_switch_to_column(struct iwl_mvm *mvm,
			       struct iwl_lq_sta *lq_sta,
			       struct ieee80211_sta *sta,
			       enum rs_column col_id)
{
	struct iwl_scale_tbl_info *tbl = &lq_sta->lq_info[lq_sta->active_tbl];
	struct iwl_scale_tbl_info *search_tbl =
		&lq_sta->lq_info[rs_search_tbl(lq_sta->active_tbl)];
	struct rs_rate *rate = &search_tbl->rate;
	const struct rs_tx_column *column = &rs_tx_columns[col_id];
	const struct rs_tx_column *curr_column = &rs_tx_columns[tbl->column];
	unsigned long rate_mask = 0;
	u32 rate_idx = 0;

	memcpy(search_tbl, tbl, offsetof(struct iwl_scale_tbl_info, win));

	rate->sgi = column->sgi;
	rate->ant = column->ant;

	if (column->mode == RS_LEGACY) {
		if (lq_sta->band == NL80211_BAND_5GHZ)
			rate->type = LQ_LEGACY_A;
		else
			rate->type = LQ_LEGACY_G;

		rate->bw = RATE_MCS_CHAN_WIDTH_20;
		rate->ldpc = false;
		rate_mask = lq_sta->active_legacy_rate;
	} else if (column->mode == RS_SISO) {
		rate->type = lq_sta->is_vht ? LQ_VHT_SISO : LQ_HT_SISO;
		rate_mask = lq_sta->active_siso_rate;
	} else if (column->mode == RS_MIMO2) {
		rate->type = lq_sta->is_vht ? LQ_VHT_MIMO2 : LQ_HT_MIMO2;
		rate_mask = lq_sta->active_mimo2_rate;
	} else {
		WARN_ONCE(1, "Bad column mode");
	}

	if (column->mode != RS_LEGACY) {
		rate->bw = rs_bw_from_sta_bw(sta);
		rate->ldpc = lq_sta->ldpc;
	}

	search_tbl->column = col_id;
	rs_set_expected_tpt_table(lq_sta, search_tbl);

	lq_sta->visited_columns |= BIT(col_id);

	/* Get the best matching rate if we're changing modes. e.g.
	 * SISO->MIMO, LEGACY->SISO, MIMO->SISO
	 */
	if (curr_column->mode != column->mode) {
		rate_idx = rs_get_best_rate(mvm, lq_sta, search_tbl,
					    rate_mask, rate->index);

		if ((rate_idx == IWL_RATE_INVALID) ||
		    !(BIT(rate_idx) & rate_mask)) {
			IWL_DEBUG_RATE(mvm,
				       "can not switch with index %d"
				       " rate mask %lx\n",
				       rate_idx, rate_mask);

			goto err;
		}

		rate->index = rate_idx;
	}

	IWL_DEBUG_RATE(mvm, "Switched to column %d: Index %d\n",
		       col_id, rate->index);

	return 0;

err:
	rate->type = LQ_NONE;
	return -1;
}

static enum rs_action rs_get_rate_action(struct iwl_mvm *mvm,
					 struct iwl_scale_tbl_info *tbl,
					 s32 sr, int low, int high,
					 int current_tpt,
					 int low_tpt, int high_tpt)
{
	enum rs_action action = RS_ACTION_STAY;

	if ((sr <= RS_PERCENT(IWL_MVM_RS_SR_FORCE_DECREASE)) ||
	    (current_tpt == 0)) {
		IWL_DEBUG_RATE(mvm,
			       "Decrease rate because of low SR\n");
		return RS_ACTION_DOWNSCALE;
	}

	if ((low_tpt == IWL_INVALID_VALUE) &&
	    (high_tpt == IWL_INVALID_VALUE) &&
	    (high != IWL_RATE_INVALID)) {
		IWL_DEBUG_RATE(mvm,
			       "No data about high/low rates. Increase rate\n");
		return RS_ACTION_UPSCALE;
	}

	if ((high_tpt == IWL_INVALID_VALUE) &&
	    (high != IWL_RATE_INVALID) &&
	    (low_tpt != IWL_INVALID_VALUE) &&
	    (low_tpt < current_tpt)) {
		IWL_DEBUG_RATE(mvm,
			       "No data about high rate and low rate is worse. Increase rate\n");
		return RS_ACTION_UPSCALE;
	}

	if ((high_tpt != IWL_INVALID_VALUE) &&
	    (high_tpt > current_tpt)) {
		IWL_DEBUG_RATE(mvm,
			       "Higher rate is better. Increate rate\n");
		return RS_ACTION_UPSCALE;
	}

	if ((low_tpt != IWL_INVALID_VALUE) &&
	    (high_tpt != IWL_INVALID_VALUE) &&
	    (low_tpt < current_tpt) &&
	    (high_tpt < current_tpt)) {
		IWL_DEBUG_RATE(mvm,
			       "Both high and low are worse. Maintain rate\n");
		return RS_ACTION_STAY;
	}

	if ((low_tpt != IWL_INVALID_VALUE) &&
	    (low_tpt > current_tpt)) {
		IWL_DEBUG_RATE(mvm,
			       "Lower rate is better\n");
		action = RS_ACTION_DOWNSCALE;
		goto out;
	}

	if ((low_tpt == IWL_INVALID_VALUE) &&
	    (low != IWL_RATE_INVALID)) {
		IWL_DEBUG_RATE(mvm,
			       "No data about lower rate\n");
		action = RS_ACTION_DOWNSCALE;
		goto out;
	}

	IWL_DEBUG_RATE(mvm, "Maintain rate\n");

out:
	if ((action == RS_ACTION_DOWNSCALE) && (low != IWL_RATE_INVALID)) {
		if (sr >= RS_PERCENT(IWL_MVM_RS_SR_NO_DECREASE)) {
			IWL_DEBUG_RATE(mvm,
				       "SR is above NO DECREASE. Avoid downscale\n");
			action = RS_ACTION_STAY;
		} else if (current_tpt > (100 * tbl->expected_tpt[low])) {
			IWL_DEBUG_RATE(mvm,
				       "Current TPT is higher than max expected in low rate. Avoid downscale\n");
			action = RS_ACTION_STAY;
		} else {
			IWL_DEBUG_RATE(mvm, "Decrease rate\n");
		}
	}

	return action;
}

static bool rs_stbc_allow(struct iwl_mvm *mvm, struct ieee80211_sta *sta,
			  struct iwl_lq_sta *lq_sta)
{
	/* Our chip supports Tx STBC and the peer is an HT/VHT STA which
	 * supports STBC of at least 1*SS
	 */
	if (!lq_sta->stbc_capable)
		return false;

	if (!iwl_mvm_bt_coex_is_mimo_allowed(mvm, sta))
		return false;

	return true;
}

static void rs_get_adjacent_txp(struct iwl_mvm *mvm, int index,
				int *weaker, int *stronger)
{
	*weaker = index + IWL_MVM_RS_TPC_TX_POWER_STEP;
	if (*weaker > TPC_MAX_REDUCTION)
		*weaker = TPC_INVALID;

	*stronger = index - IWL_MVM_RS_TPC_TX_POWER_STEP;
	if (*stronger < 0)
		*stronger = TPC_INVALID;
}

static bool rs_tpc_allowed(struct iwl_mvm *mvm, struct ieee80211_vif *vif,
			   struct rs_rate *rate, enum nl80211_band band)
{
	int index = rate->index;
	bool cam = (iwlmvm_mod_params.power_scheme == IWL_POWER_SCHEME_CAM);
	bool sta_ps_disabled = (vif->type == NL80211_IFTYPE_STATION &&
				!vif->bss_conf.ps);

	IWL_DEBUG_RATE(mvm, "cam: %d sta_ps_disabled %d\n",
		       cam, sta_ps_disabled);
	/*
	 * allow tpc only if power management is enabled, or bt coex
	 * activity grade allows it and we are on 2.4Ghz.
	 */
	if ((cam || sta_ps_disabled) &&
	    !iwl_mvm_bt_coex_is_tpc_allowed(mvm, band))
		return false;

	IWL_DEBUG_RATE(mvm, "check rate, table type: %d\n", rate->type);
	if (is_legacy(rate))
		return index == IWL_RATE_54M_INDEX;
	if (is_ht(rate))
		return index == IWL_RATE_MCS_7_INDEX;
	if (is_vht(rate))
		return index == IWL_RATE_MCS_7_INDEX ||
		       index == IWL_RATE_MCS_8_INDEX ||
		       index == IWL_RATE_MCS_9_INDEX;

	WARN_ON_ONCE(1);
	return false;
}

enum tpc_action {
	TPC_ACTION_STAY,
	TPC_ACTION_DECREASE,
	TPC_ACTION_INCREASE,
	TPC_ACTION_NO_RESTIRCTION,
};

static enum tpc_action rs_get_tpc_action(struct iwl_mvm *mvm,
					 s32 sr, int weak, int strong,
					 int current_tpt,
					 int weak_tpt, int strong_tpt)
{
	/* stay until we have valid tpt */
	if (current_tpt == IWL_INVALID_VALUE) {
		IWL_DEBUG_RATE(mvm, "no current tpt. stay.\n");
		return TPC_ACTION_STAY;
	}

	/* Too many failures, increase txp */
	if (sr <= RS_PERCENT(IWL_MVM_RS_TPC_SR_FORCE_INCREASE) ||
	    current_tpt == 0) {
		IWL_DEBUG_RATE(mvm, "increase txp because of weak SR\n");
		return TPC_ACTION_NO_RESTIRCTION;
	}

	/* try decreasing first if applicable */
	if (sr >= RS_PERCENT(IWL_MVM_RS_TPC_SR_NO_INCREASE) &&
	    weak != TPC_INVALID) {
		if (weak_tpt == IWL_INVALID_VALUE &&
		    (strong_tpt == IWL_INVALID_VALUE ||
		     current_tpt >= strong_tpt)) {
			IWL_DEBUG_RATE(mvm,
				       "no weak txp measurement. decrease txp\n");
			return TPC_ACTION_DECREASE;
		}

		if (weak_tpt > current_tpt) {
			IWL_DEBUG_RATE(mvm,
				       "lower txp has better tpt. decrease txp\n");
			return TPC_ACTION_DECREASE;
		}
	}

	/* next, increase if needed */
	if (sr < RS_PERCENT(IWL_MVM_RS_TPC_SR_NO_INCREASE) &&
	    strong != TPC_INVALID) {
		if (weak_tpt == IWL_INVALID_VALUE &&
		    strong_tpt != IWL_INVALID_VALUE &&
		    current_tpt < strong_tpt) {
			IWL_DEBUG_RATE(mvm,
				       "higher txp has better tpt. increase txp\n");
			return TPC_ACTION_INCREASE;
		}

		if (weak_tpt < current_tpt &&
		    (strong_tpt == IWL_INVALID_VALUE ||
		     strong_tpt > current_tpt)) {
			IWL_DEBUG_RATE(mvm,
				       "lower txp has worse tpt. increase txp\n");
			return TPC_ACTION_INCREASE;
		}
	}

	IWL_DEBUG_RATE(mvm, "no need to increase or decrease txp - stay\n");
	return TPC_ACTION_STAY;
}

static bool rs_tpc_perform(struct iwl_mvm *mvm,
			   struct ieee80211_sta *sta,
			   struct iwl_lq_sta *lq_sta,
			   struct iwl_scale_tbl_info *tbl)
{
	struct iwl_mvm_sta *mvm_sta = iwl_mvm_sta_from_mac80211(sta);
	struct ieee80211_vif *vif = mvm_sta->vif;
	struct ieee80211_chanctx_conf *chanctx_conf;
	enum nl80211_band band;
	struct iwl_rate_scale_data *window;
	struct rs_rate *rate = &tbl->rate;
	enum tpc_action action;
	s32 sr;
	u8 cur = lq_sta->lq.reduced_tpc;
	int current_tpt;
	int weak, strong;
	int weak_tpt = IWL_INVALID_VALUE, strong_tpt = IWL_INVALID_VALUE;

#ifdef CONFIG_MAC80211_DEBUGFS
	if (lq_sta->pers.dbg_fixed_txp_reduction <= TPC_MAX_REDUCTION) {
		IWL_DEBUG_RATE(mvm, "fixed tpc: %d\n",
			       lq_sta->pers.dbg_fixed_txp_reduction);
		lq_sta->lq.reduced_tpc = lq_sta->pers.dbg_fixed_txp_reduction;
		return cur != lq_sta->pers.dbg_fixed_txp_reduction;
	}
#endif

	rcu_read_lock();
	chanctx_conf = rcu_dereference(vif->chanctx_conf);
	if (WARN_ON(!chanctx_conf))
		band = NUM_NL80211_BANDS;
	else
		band = chanctx_conf->def.chan->band;
	rcu_read_unlock();

	if (!rs_tpc_allowed(mvm, vif, rate, band)) {
		IWL_DEBUG_RATE(mvm,
			       "tpc is not allowed. remove txp restrictions\n");
		lq_sta->lq.reduced_tpc = TPC_NO_REDUCTION;
		return cur != TPC_NO_REDUCTION;
	}

	rs_get_adjacent_txp(mvm, cur, &weak, &strong);

	/* Collect measured throughputs for current and adjacent rates */
	window = tbl->tpc_win;
	sr = window[cur].success_ratio;
	current_tpt = window[cur].average_tpt;
	if (weak != TPC_INVALID)
		weak_tpt = window[weak].average_tpt;
	if (strong != TPC_INVALID)
		strong_tpt = window[strong].average_tpt;

	IWL_DEBUG_RATE(mvm,
		       "(TPC: %d): cur_tpt %d SR %d weak %d strong %d weak_tpt %d strong_tpt %d\n",
		       cur, current_tpt, sr, weak, strong,
		       weak_tpt, strong_tpt);

	action = rs_get_tpc_action(mvm, sr, weak, strong,
				   current_tpt, weak_tpt, strong_tpt);

	/* override actions if we are on the edge */
	if (weak == TPC_INVALID && action == TPC_ACTION_DECREASE) {
		IWL_DEBUG_RATE(mvm, "already in lowest txp, stay\n");
		action = TPC_ACTION_STAY;
	} else if (strong == TPC_INVALID &&
		   (action == TPC_ACTION_INCREASE ||
		    action == TPC_ACTION_NO_RESTIRCTION)) {
		IWL_DEBUG_RATE(mvm, "already in highest txp, stay\n");
		action = TPC_ACTION_STAY;
	}

	switch (action) {
	case TPC_ACTION_DECREASE:
		lq_sta->lq.reduced_tpc = weak;
		return true;
	case TPC_ACTION_INCREASE:
		lq_sta->lq.reduced_tpc = strong;
		return true;
	case TPC_ACTION_NO_RESTIRCTION:
		lq_sta->lq.reduced_tpc = TPC_NO_REDUCTION;
		return true;
	case TPC_ACTION_STAY:
		/* do nothing */
		break;
	}
	return false;
}

/*
 * Do rate scaling and search for new modulation mode.
 */
static void rs_rate_scale_perform(struct iwl_mvm *mvm,
				  struct ieee80211_sta *sta,
				  struct iwl_lq_sta *lq_sta,
				  int tid, bool ndp)
{
	int low = IWL_RATE_INVALID;
	int high = IWL_RATE_INVALID;
	int index;
	struct iwl_rate_scale_data *window = NULL;
	int current_tpt = IWL_INVALID_VALUE;
	int low_tpt = IWL_INVALID_VALUE;
	int high_tpt = IWL_INVALID_VALUE;
	u32 fail_count;
	enum rs_action scale_action = RS_ACTION_STAY;
	u16 rate_mask;
	u8 update_lq = 0;
	struct iwl_scale_tbl_info *tbl, *tbl1;
	u8 active_tbl = 0;
	u8 done_search = 0;
	u16 high_low;
	s32 sr;
	u8 prev_agg = lq_sta->is_agg;
	struct iwl_mvm_sta *mvmsta = iwl_mvm_sta_from_mac80211(sta);
	struct rs_rate *rate;

	lq_sta->is_agg = !!mvmsta->agg_tids;

	/*
	 * Select rate-scale / modulation-mode table to work with in
	 * the rest of this function:  "search" if searching for better
	 * modulation mode, or "active" if doing rate scaling within a mode.
	 */
	if (!lq_sta->search_better_tbl)
		active_tbl = lq_sta->active_tbl;
	else
		active_tbl = rs_search_tbl(lq_sta->active_tbl);

	tbl = &(lq_sta->lq_info[active_tbl]);
	rate = &tbl->rate;

	if (prev_agg != lq_sta->is_agg) {
		IWL_DEBUG_RATE(mvm,
			       "Aggregation changed: prev %d current %d. Update expected TPT table\n",
			       prev_agg, lq_sta->is_agg);
		rs_set_expected_tpt_table(lq_sta, tbl);
		rs_rate_scale_clear_tbl_windows(mvm, tbl);
	}

	/* current tx rate */
	index = rate->index;

	/* rates available for this association, and for modulation mode */
	rate_mask = rs_get_supported_rates(lq_sta, rate);

	if (!(BIT(index) & rate_mask)) {
		IWL_ERR(mvm, "Current Rate is not valid\n");
		if (lq_sta->search_better_tbl) {
			/* revert to active table if search table is not valid*/
			rate->type = LQ_NONE;
			lq_sta->search_better_tbl = 0;
			tbl = &(lq_sta->lq_info[lq_sta->active_tbl]);
			rs_update_rate_tbl(mvm, sta, lq_sta, tbl);
		}
		return;
	}

	/* Get expected throughput table and history window for current rate */
	if (!tbl->expected_tpt) {
		IWL_ERR(mvm, "tbl->expected_tpt is NULL\n");
		return;
	}

	/* TODO: handle rate_idx_mask and rate_idx_mcs_mask */
	window = &(tbl->win[index]);

	/*
	 * If there is not enough history to calculate actual average
	 * throughput, keep analyzing results of more tx frames, without
	 * changing rate or mode (bypass most of the rest of this function).
	 * Set up new rate table in uCode only if old rate is not supported
	 * in current association (use new rate found above).
	 */
	fail_count = window->counter - window->success_counter;
	if ((fail_count < IWL_MVM_RS_RATE_MIN_FAILURE_TH) &&
	    (window->success_counter < IWL_MVM_RS_RATE_MIN_SUCCESS_TH)) {
		IWL_DEBUG_RATE(mvm,
			       "%s: Test Window: succ %d total %d\n",
			       rs_pretty_rate(rate),
			       window->success_counter, window->counter);

		/* Can't calculate this yet; not enough history */
		window->average_tpt = IWL_INVALID_VALUE;

		/* Should we stay with this modulation mode,
		 * or search for a new one? */
		rs_stay_in_table(lq_sta, false);

		return;
	}

	/* If we are searching for better modulation mode, check success. */
	if (lq_sta->search_better_tbl) {
		/* If good success, continue using the "search" mode;
		 * no need to send new link quality command, since we're
		 * continuing to use the setup that we've been trying. */
		if (window->average_tpt > lq_sta->last_tpt) {
			IWL_DEBUG_RATE(mvm,
				       "SWITCHING TO NEW TABLE SR: %d "
				       "cur-tpt %d old-tpt %d\n",
				       window->success_ratio,
				       window->average_tpt,
				       lq_sta->last_tpt);

			/* Swap tables; "search" becomes "active" */
			lq_sta->active_tbl = active_tbl;
			current_tpt = window->average_tpt;
		/* Else poor success; go back to mode in "active" table */
		} else {
			IWL_DEBUG_RATE(mvm,
				       "GOING BACK TO THE OLD TABLE: SR %d "
				       "cur-tpt %d old-tpt %d\n",
				       window->success_ratio,
				       window->average_tpt,
				       lq_sta->last_tpt);

			/* Nullify "search" table */
			rate->type = LQ_NONE;

			/* Revert to "active" table */
			active_tbl = lq_sta->active_tbl;
			tbl = &(lq_sta->lq_info[active_tbl]);

			/* Revert to "active" rate and throughput info */
			index = tbl->rate.index;
			current_tpt = lq_sta->last_tpt;

			/* Need to set up a new rate table in uCode */
			update_lq = 1;
		}

		/* Either way, we've made a decision; modulation mode
		 * search is done, allow rate adjustment next time. */
		lq_sta->search_better_tbl = 0;
		done_search = 1;	/* Don't switch modes below! */
		goto lq_update;
	}

	/* (Else) not in search of better modulation mode, try for better
	 * starting rate, while staying in this mode. */
	high_low = rs_get_adjacent_rate(mvm, index, rate_mask, rate->type);
	low = high_low & 0xff;
	high = (high_low >> 8) & 0xff;

	/* TODO: handle rate_idx_mask and rate_idx_mcs_mask */

	sr = window->success_ratio;

	/* Collect measured throughputs for current and adjacent rates */
	current_tpt = window->average_tpt;
	if (low != IWL_RATE_INVALID)
		low_tpt = tbl->win[low].average_tpt;
	if (high != IWL_RATE_INVALID)
		high_tpt = tbl->win[high].average_tpt;

	IWL_DEBUG_RATE(mvm,
		       "%s: cur_tpt %d SR %d low %d high %d low_tpt %d high_tpt %d\n",
		       rs_pretty_rate(rate), current_tpt, sr,
		       low, high, low_tpt, high_tpt);

	scale_action = rs_get_rate_action(mvm, tbl, sr, low, high,
					  current_tpt, low_tpt, high_tpt);

	/* Force a search in case BT doesn't like us being in MIMO */
	if (is_mimo(rate) &&
	    !iwl_mvm_bt_coex_is_mimo_allowed(mvm, sta)) {
		IWL_DEBUG_RATE(mvm,
			       "BT Coex forbids MIMO. Search for new config\n");
		rs_stay_in_table(lq_sta, true);
		goto lq_update;
	}

	switch (scale_action) {
	case RS_ACTION_DOWNSCALE:
		/* Decrease starting rate, update uCode's rate table */
		if (low != IWL_RATE_INVALID) {
			update_lq = 1;
			index = low;
		} else {
			IWL_DEBUG_RATE(mvm,
				       "At the bottom rate. Can't decrease\n");
		}

		break;
	case RS_ACTION_UPSCALE:
		/* Increase starting rate, update uCode's rate table */
		if (high != IWL_RATE_INVALID) {
			update_lq = 1;
			index = high;
		} else {
			IWL_DEBUG_RATE(mvm,
				       "At the top rate. Can't increase\n");
		}

		break;
	case RS_ACTION_STAY:
		/* No change */
		if (lq_sta->rs_state == RS_STATE_STAY_IN_COLUMN)
			update_lq = rs_tpc_perform(mvm, sta, lq_sta, tbl);
		break;
	default:
		break;
	}

lq_update:
	/* Replace uCode's rate table for the destination station. */
	if (update_lq) {
		tbl->rate.index = index;
		if (IWL_MVM_RS_80_20_FAR_RANGE_TWEAK)
			rs_tweak_rate_tbl(mvm, sta, lq_sta, tbl, scale_action);
		rs_set_amsdu_len(mvm, sta, tbl, scale_action);
		rs_update_rate_tbl(mvm, sta, lq_sta, tbl);
	}

	rs_stay_in_table(lq_sta, false);

	/*
	 * Search for new modulation mode if we're:
	 * 1)  Not changing rates right now
	 * 2)  Not just finishing up a search
	 * 3)  Allowing a new search
	 */
	if (!update_lq && !done_search &&
	    lq_sta->rs_state == RS_STATE_SEARCH_CYCLE_STARTED
	    && window->counter) {
		enum rs_column next_column;

		/* Save current throughput to compare with "search" throughput*/
		lq_sta->last_tpt = current_tpt;

		IWL_DEBUG_RATE(mvm,
			       "Start Search: update_lq %d done_search %d rs_state %d win->counter %d\n",
			       update_lq, done_search, lq_sta->rs_state,
			       window->counter);

		next_column = rs_get_next_column(mvm, lq_sta, sta, tbl);
		if (next_column != RS_COLUMN_INVALID) {
			int ret = rs_switch_to_column(mvm, lq_sta, sta,
						      next_column);
			if (!ret)
				lq_sta->search_better_tbl = 1;
		} else {
			IWL_DEBUG_RATE(mvm,
				       "No more columns to explore in search cycle. Go to RS_STATE_SEARCH_CYCLE_ENDED\n");
			lq_sta->rs_state = RS_STATE_SEARCH_CYCLE_ENDED;
		}

		/* If new "search" mode was selected, set up in uCode table */
		if (lq_sta->search_better_tbl) {
			/* Access the "search" table, clear its history. */
			tbl = &lq_sta->lq_info[rs_search_tbl(lq_sta->active_tbl)];
			rs_rate_scale_clear_tbl_windows(mvm, tbl);

			/* Use new "search" start rate */
			index = tbl->rate.index;

			rs_dump_rate(mvm, &tbl->rate,
				     "Switch to SEARCH TABLE:");
			rs_update_rate_tbl(mvm, sta, lq_sta, tbl);
		} else {
			done_search = 1;
		}
	}

	if (!ndp)
		rs_tl_turn_on_agg(mvm, mvmsta, tid, lq_sta, sta);

	if (done_search && lq_sta->rs_state == RS_STATE_SEARCH_CYCLE_ENDED) {
		tbl1 = &(lq_sta->lq_info[lq_sta->active_tbl]);
<<<<<<< HEAD
		if (is_legacy(&tbl1->rate)) {
			IWL_DEBUG_RATE(mvm, "LQ: STAY in legacy table\n");

			if (tid != IWL_MAX_TID_COUNT) {
				tid_data = &sta_priv->tid_data[tid];
				if (tid_data->state != IWL_AGG_OFF) {
					IWL_DEBUG_RATE(mvm,
						       "Stop aggregation on tid %d\n",
						       tid);
					ieee80211_stop_tx_ba_session(sta, tid);
				}
			}
			rs_set_stay_in_table(mvm, 1, lq_sta);
		} else {
		/* If we're in an HT mode, and all 3 mode switch actions
		 * have been tried and compared, stay in this best modulation
		 * mode for a while before next round of mode comparisons. */
			if ((lq_sta->last_tpt > IWL_AGG_TPT_THREHOLD) &&
			    (lq_sta->tx_agg_tid_en & (1 << tid)) &&
			    (tid != IWL_MAX_TID_COUNT)) {
				tid_data = &sta_priv->tid_data[tid];
				if (tid_data->state == IWL_AGG_OFF && !ndp) {
					IWL_DEBUG_RATE(mvm,
						       "try to aggregate tid %d\n",
						       tid);
					rs_tl_turn_on_agg(mvm, tid,
							  lq_sta, sta);
				}
			}
			rs_set_stay_in_table(mvm, 0, lq_sta);
		}
=======
		rs_set_stay_in_table(mvm, is_legacy(&tbl1->rate), lq_sta);
>>>>>>> 24b8d41d
	}
}

struct rs_init_rate_info {
	s8 rssi;
	u8 rate_idx;
};

static const struct rs_init_rate_info rs_optimal_rates_24ghz_legacy[] = {
	{ -60, IWL_RATE_54M_INDEX },
	{ -64, IWL_RATE_48M_INDEX },
	{ -68, IWL_RATE_36M_INDEX },
	{ -80, IWL_RATE_24M_INDEX },
	{ -84, IWL_RATE_18M_INDEX },
	{ -85, IWL_RATE_12M_INDEX },
	{ -86, IWL_RATE_11M_INDEX },
	{ -88, IWL_RATE_5M_INDEX  },
	{ -90, IWL_RATE_2M_INDEX  },
	{ S8_MIN, IWL_RATE_1M_INDEX },
};

static const struct rs_init_rate_info rs_optimal_rates_5ghz_legacy[] = {
	{ -60, IWL_RATE_54M_INDEX },
	{ -64, IWL_RATE_48M_INDEX },
	{ -72, IWL_RATE_36M_INDEX },
	{ -80, IWL_RATE_24M_INDEX },
	{ -84, IWL_RATE_18M_INDEX },
	{ -85, IWL_RATE_12M_INDEX },
	{ -87, IWL_RATE_9M_INDEX  },
	{ S8_MIN, IWL_RATE_6M_INDEX },
};

static const struct rs_init_rate_info rs_optimal_rates_ht[] = {
	{ -60, IWL_RATE_MCS_7_INDEX },
	{ -64, IWL_RATE_MCS_6_INDEX },
	{ -68, IWL_RATE_MCS_5_INDEX },
	{ -72, IWL_RATE_MCS_4_INDEX },
	{ -80, IWL_RATE_MCS_3_INDEX },
	{ -84, IWL_RATE_MCS_2_INDEX },
	{ -85, IWL_RATE_MCS_1_INDEX },
	{ S8_MIN, IWL_RATE_MCS_0_INDEX},
};

/* MCS index 9 is not valid for 20MHz VHT channel width,
 * but is ok for 40, 80 and 160MHz channels.
 */
static const struct rs_init_rate_info rs_optimal_rates_vht_20mhz[] = {
	{ -60, IWL_RATE_MCS_8_INDEX },
	{ -64, IWL_RATE_MCS_7_INDEX },
	{ -68, IWL_RATE_MCS_6_INDEX },
	{ -72, IWL_RATE_MCS_5_INDEX },
	{ -80, IWL_RATE_MCS_4_INDEX },
	{ -84, IWL_RATE_MCS_3_INDEX },
	{ -85, IWL_RATE_MCS_2_INDEX },
	{ -87, IWL_RATE_MCS_1_INDEX },
	{ S8_MIN, IWL_RATE_MCS_0_INDEX},
};

static const struct rs_init_rate_info rs_optimal_rates_vht[] = {
	{ -60, IWL_RATE_MCS_9_INDEX },
	{ -64, IWL_RATE_MCS_8_INDEX },
	{ -68, IWL_RATE_MCS_7_INDEX },
	{ -72, IWL_RATE_MCS_6_INDEX },
	{ -80, IWL_RATE_MCS_5_INDEX },
	{ -84, IWL_RATE_MCS_4_INDEX },
	{ -85, IWL_RATE_MCS_3_INDEX },
	{ -87, IWL_RATE_MCS_2_INDEX },
	{ -88, IWL_RATE_MCS_1_INDEX },
	{ S8_MIN, IWL_RATE_MCS_0_INDEX },
};

#define IWL_RS_LOW_RSSI_THRESHOLD (-76) /* dBm */

/* Init the optimal rate based on STA caps
 * This combined with rssi is used to report the last tx rate
 * to userspace when we haven't transmitted enough frames.
 */
static void rs_init_optimal_rate(struct iwl_mvm *mvm,
				 struct ieee80211_sta *sta,
				 struct iwl_lq_sta *lq_sta)
{
	struct rs_rate *rate = &lq_sta->optimal_rate;

	if (lq_sta->max_mimo2_rate_idx != IWL_RATE_INVALID)
		rate->type = lq_sta->is_vht ? LQ_VHT_MIMO2 : LQ_HT_MIMO2;
	else if (lq_sta->max_siso_rate_idx != IWL_RATE_INVALID)
		rate->type = lq_sta->is_vht ? LQ_VHT_SISO : LQ_HT_SISO;
	else if (lq_sta->band == NL80211_BAND_5GHZ)
		rate->type = LQ_LEGACY_A;
	else
		rate->type = LQ_LEGACY_G;

	rate->bw = rs_bw_from_sta_bw(sta);
	rate->sgi = rs_sgi_allow(mvm, sta, rate, NULL);

	/* ANT/LDPC/STBC aren't relevant for the rate reported to userspace */

	if (is_mimo(rate)) {
		lq_sta->optimal_rate_mask = lq_sta->active_mimo2_rate;
	} else if (is_siso(rate)) {
		lq_sta->optimal_rate_mask = lq_sta->active_siso_rate;
	} else {
		lq_sta->optimal_rate_mask = lq_sta->active_legacy_rate;

		if (lq_sta->band == NL80211_BAND_5GHZ) {
			lq_sta->optimal_rates = rs_optimal_rates_5ghz_legacy;
			lq_sta->optimal_nentries =
				ARRAY_SIZE(rs_optimal_rates_5ghz_legacy);
		} else {
			lq_sta->optimal_rates = rs_optimal_rates_24ghz_legacy;
			lq_sta->optimal_nentries =
				ARRAY_SIZE(rs_optimal_rates_24ghz_legacy);
		}
	}

	if (is_vht(rate)) {
		if (rate->bw == RATE_MCS_CHAN_WIDTH_20) {
			lq_sta->optimal_rates = rs_optimal_rates_vht_20mhz;
			lq_sta->optimal_nentries =
				ARRAY_SIZE(rs_optimal_rates_vht_20mhz);
		} else {
			lq_sta->optimal_rates = rs_optimal_rates_vht;
			lq_sta->optimal_nentries =
				ARRAY_SIZE(rs_optimal_rates_vht);
		}
	} else if (is_ht(rate)) {
		lq_sta->optimal_rates = rs_optimal_rates_ht;
		lq_sta->optimal_nentries = ARRAY_SIZE(rs_optimal_rates_ht);
	}
}

/* Compute the optimal rate index based on RSSI */
static struct rs_rate *rs_get_optimal_rate(struct iwl_mvm *mvm,
					   struct iwl_lq_sta *lq_sta)
{
	struct rs_rate *rate = &lq_sta->optimal_rate;
	int i;

	rate->index = find_first_bit(&lq_sta->optimal_rate_mask,
				     BITS_PER_LONG);

	for (i = 0; i < lq_sta->optimal_nentries; i++) {
		int rate_idx = lq_sta->optimal_rates[i].rate_idx;

		if ((lq_sta->pers.last_rssi >= lq_sta->optimal_rates[i].rssi) &&
		    (BIT(rate_idx) & lq_sta->optimal_rate_mask)) {
			rate->index = rate_idx;
			break;
		}
	}

	return rate;
}

/* Choose an initial legacy rate and antenna to use based on the RSSI
 * of last Rx
 */
static void rs_get_initial_rate(struct iwl_mvm *mvm,
				struct ieee80211_sta *sta,
				struct iwl_lq_sta *lq_sta,
				enum nl80211_band band,
				struct rs_rate *rate)
{
	struct iwl_mvm_sta *mvmsta = iwl_mvm_sta_from_mac80211(sta);
	int i, nentries;
	unsigned long active_rate;
	s8 best_rssi = S8_MIN;
	u8 best_ant = ANT_NONE;
	u8 valid_tx_ant = iwl_mvm_get_valid_tx_ant(mvm);
	const struct rs_init_rate_info *initial_rates;

	for (i = 0; i < ARRAY_SIZE(lq_sta->pers.chain_signal); i++) {
		if (!(lq_sta->pers.chains & BIT(i)))
			continue;

		if (lq_sta->pers.chain_signal[i] > best_rssi) {
			best_rssi = lq_sta->pers.chain_signal[i];
			best_ant = BIT(i);
		}
	}

	IWL_DEBUG_RATE(mvm, "Best ANT: %s Best RSSI: %d\n",
		       rs_pretty_ant(best_ant), best_rssi);

	if (best_ant != ANT_A && best_ant != ANT_B)
		rate->ant = first_antenna(valid_tx_ant);
	else
		rate->ant = best_ant;

	rate->sgi = false;
	rate->ldpc = false;
	rate->bw = RATE_MCS_CHAN_WIDTH_20;

	rate->index = find_first_bit(&lq_sta->active_legacy_rate,
				     BITS_PER_LONG);

	if (band == NL80211_BAND_5GHZ) {
		rate->type = LQ_LEGACY_A;
		initial_rates = rs_optimal_rates_5ghz_legacy;
		nentries = ARRAY_SIZE(rs_optimal_rates_5ghz_legacy);
	} else {
		rate->type = LQ_LEGACY_G;
		initial_rates = rs_optimal_rates_24ghz_legacy;
		nentries = ARRAY_SIZE(rs_optimal_rates_24ghz_legacy);
	}

	if (!IWL_MVM_RS_RSSI_BASED_INIT_RATE)
		goto out;

	/* Start from a higher rate if the corresponding debug capability
	 * is enabled. The rate is chosen according to AP capabilities.
	 * In case of VHT/HT when the rssi is low fallback to the case of
	 * legacy rates.
	 */
	if (sta->vht_cap.vht_supported &&
	    best_rssi > IWL_RS_LOW_RSSI_THRESHOLD) {
<<<<<<< HEAD
		switch (sta->bandwidth) {
		case IEEE80211_STA_RX_BW_160:
		case IEEE80211_STA_RX_BW_80:
		case IEEE80211_STA_RX_BW_40:
			initial_rates = rs_optimal_rates_vht;
			nentries = ARRAY_SIZE(rs_optimal_rates_vht);
			break;
		case IEEE80211_STA_RX_BW_20:
=======
		/*
		 * In AP mode, when a new station associates, rs is initialized
		 * immediately upon association completion, before the phy
		 * context is updated with the association parameters, so the
		 * sta bandwidth might be wider than the phy context allows.
		 * To avoid this issue, always initialize rs with 20mhz
		 * bandwidth rate, and after authorization, when the phy context
		 * is already up-to-date, re-init rs with the correct bw.
		 */
		u32 bw = mvmsta->sta_state < IEEE80211_STA_AUTHORIZED ?
				RATE_MCS_CHAN_WIDTH_20 : rs_bw_from_sta_bw(sta);

		switch (bw) {
		case RATE_MCS_CHAN_WIDTH_40:
		case RATE_MCS_CHAN_WIDTH_80:
		case RATE_MCS_CHAN_WIDTH_160:
			initial_rates = rs_optimal_rates_vht;
			nentries = ARRAY_SIZE(rs_optimal_rates_vht);
			break;
		case RATE_MCS_CHAN_WIDTH_20:
>>>>>>> 24b8d41d
			initial_rates = rs_optimal_rates_vht_20mhz;
			nentries = ARRAY_SIZE(rs_optimal_rates_vht_20mhz);
			break;
		default:
			IWL_ERR(mvm, "Invalid BW %d\n", sta->bandwidth);
			goto out;
		}

		active_rate = lq_sta->active_siso_rate;
		rate->type = LQ_VHT_SISO;
<<<<<<< HEAD
		rate->bw = rs_bw_from_sta_bw(sta);
=======
		rate->bw = bw;
>>>>>>> 24b8d41d
	} else if (sta->ht_cap.ht_supported &&
		   best_rssi > IWL_RS_LOW_RSSI_THRESHOLD) {
		initial_rates = rs_optimal_rates_ht;
		nentries = ARRAY_SIZE(rs_optimal_rates_ht);
		active_rate = lq_sta->active_siso_rate;
		rate->type = LQ_HT_SISO;
	} else {
		active_rate = lq_sta->active_legacy_rate;
	}

	for (i = 0; i < nentries; i++) {
		int rate_idx = initial_rates[i].rate_idx;

		if ((best_rssi >= initial_rates[i].rssi) &&
		    (BIT(rate_idx) & active_rate)) {
			rate->index = rate_idx;
			break;
		}
	}

out:
	rs_dump_rate(mvm, rate, "INITIAL");
}

/* Save info about RSSI of last Rx */
void rs_update_last_rssi(struct iwl_mvm *mvm,
			 struct iwl_mvm_sta *mvmsta,
			 struct ieee80211_rx_status *rx_status)
{
	struct iwl_lq_sta *lq_sta = &mvmsta->lq_sta.rs_drv;
	int i;

	lq_sta->pers.chains = rx_status->chains;
	lq_sta->pers.chain_signal[0] = rx_status->chain_signal[0];
	lq_sta->pers.chain_signal[1] = rx_status->chain_signal[1];
	lq_sta->pers.chain_signal[2] = rx_status->chain_signal[2];
	lq_sta->pers.last_rssi = S8_MIN;

	for (i = 0; i < ARRAY_SIZE(lq_sta->pers.chain_signal); i++) {
		if (!(lq_sta->pers.chains & BIT(i)))
			continue;

		if (lq_sta->pers.chain_signal[i] > lq_sta->pers.last_rssi)
			lq_sta->pers.last_rssi = lq_sta->pers.chain_signal[i];
	}
}

/**
 * rs_initialize_lq - Initialize a station's hardware rate table
 *
 * The uCode's station table contains a table of fallback rates
 * for automatic fallback during transmission.
 *
 * NOTE: This sets up a default set of values.  These will be replaced later
 *       if the driver's iwl-agn-rs rate scaling algorithm is used, instead of
 *       rc80211_simple.
 *
 * NOTE: Run REPLY_ADD_STA command to set up station table entry, before
 *       calling this function (which runs REPLY_TX_LINK_QUALITY_CMD,
 *       which requires station table entry to exist).
 */
static void rs_initialize_lq(struct iwl_mvm *mvm,
			     struct ieee80211_sta *sta,
			     struct iwl_lq_sta *lq_sta,
<<<<<<< HEAD
			     enum nl80211_band band,
			     bool init)
=======
			     enum nl80211_band band)
>>>>>>> 24b8d41d
{
	struct iwl_scale_tbl_info *tbl;
	struct rs_rate *rate;
	u8 active_tbl = 0;

	if (!sta || !lq_sta)
		return;

	if (!lq_sta->search_better_tbl)
		active_tbl = lq_sta->active_tbl;
	else
		active_tbl = rs_search_tbl(lq_sta->active_tbl);

	tbl = &(lq_sta->lq_info[active_tbl]);
	rate = &tbl->rate;

	rs_get_initial_rate(mvm, sta, lq_sta, band, rate);
	rs_init_optimal_rate(mvm, sta, lq_sta);

	WARN_ONCE(rate->ant != ANT_A && rate->ant != ANT_B,
		  "ant: 0x%x, chains 0x%x, fw tx ant: 0x%x, nvm tx ant: 0x%x\n",
		  rate->ant, lq_sta->pers.chains, mvm->fw->valid_tx_ant,
		  mvm->nvm_data ? mvm->nvm_data->valid_tx_ant : ANT_INVALID);

	tbl->column = rs_get_column_from_rate(rate);

	rs_set_expected_tpt_table(lq_sta, tbl);
	rs_fill_lq_cmd(mvm, sta, lq_sta, rate);
	/* TODO restore station should remember the lq cmd */
	iwl_mvm_send_lq_cmd(mvm, &lq_sta->lq);
}

static void rs_drv_get_rate(void *mvm_r, struct ieee80211_sta *sta,
			    void *mvm_sta,
			    struct ieee80211_tx_rate_control *txrc)
{
	struct iwl_op_mode *op_mode = mvm_r;
	struct iwl_mvm *mvm __maybe_unused = IWL_OP_MODE_GET_MVM(op_mode);
	struct sk_buff *skb = txrc->skb;
	struct ieee80211_tx_info *info = IEEE80211_SKB_CB(skb);
	struct iwl_lq_sta *lq_sta;
	struct rs_rate *optimal_rate;
	u32 last_ucode_rate;

	if (sta && !iwl_mvm_sta_from_mac80211(sta)->vif) {
		/* if vif isn't initialized mvm doesn't know about
		 * this station, so don't do anything with the it
		 */
		sta = NULL;
		mvm_sta = NULL;
	}

	if (!mvm_sta)
		return;

	lq_sta = mvm_sta;
	iwl_mvm_hwrate_to_tx_rate(lq_sta->last_rate_n_flags,
				  info->band, &info->control.rates[0]);
	info->control.rates[0].count = 1;

	/* Report the optimal rate based on rssi and STA caps if we haven't
	 * converged yet (too little traffic) or exploring other modulations
	 */
	if (lq_sta->rs_state != RS_STATE_STAY_IN_COLUMN) {
		optimal_rate = rs_get_optimal_rate(mvm, lq_sta);
		last_ucode_rate = ucode_rate_from_rs_rate(mvm,
							  optimal_rate);
		iwl_mvm_hwrate_to_tx_rate(last_ucode_rate, info->band,
					  &txrc->reported_rate);
	}
}

static void *rs_drv_alloc_sta(void *mvm_rate, struct ieee80211_sta *sta,
			      gfp_t gfp)
{
	struct iwl_mvm_sta *mvmsta = iwl_mvm_sta_from_mac80211(sta);
	struct iwl_op_mode *op_mode = (struct iwl_op_mode *)mvm_rate;
	struct iwl_mvm *mvm  = IWL_OP_MODE_GET_MVM(op_mode);
	struct iwl_lq_sta *lq_sta = &mvmsta->lq_sta.rs_drv;

	IWL_DEBUG_RATE(mvm, "create station rate scale window\n");

	lq_sta->pers.drv = mvm;
#ifdef CONFIG_MAC80211_DEBUGFS
	lq_sta->pers.dbg_fixed_rate = 0;
	lq_sta->pers.dbg_fixed_txp_reduction = TPC_INVALID;
	lq_sta->pers.ss_force = RS_SS_FORCE_NONE;
#endif
	lq_sta->pers.chains = 0;
	memset(lq_sta->pers.chain_signal, 0, sizeof(lq_sta->pers.chain_signal));
	lq_sta->pers.last_rssi = S8_MIN;

	return lq_sta;
}

static int rs_vht_highest_rx_mcs_index(struct ieee80211_sta_vht_cap *vht_cap,
				       int nss)
{
	u16 rx_mcs = le16_to_cpu(vht_cap->vht_mcs.rx_mcs_map) &
		(0x3 << (2 * (nss - 1)));
	rx_mcs >>= (2 * (nss - 1));

	if (rx_mcs == IEEE80211_VHT_MCS_SUPPORT_0_7)
		return IWL_RATE_MCS_7_INDEX;
	else if (rx_mcs == IEEE80211_VHT_MCS_SUPPORT_0_8)
		return IWL_RATE_MCS_8_INDEX;
	else if (rx_mcs == IEEE80211_VHT_MCS_SUPPORT_0_9)
		return IWL_RATE_MCS_9_INDEX;

	WARN_ON_ONCE(rx_mcs != IEEE80211_VHT_MCS_NOT_SUPPORTED);
	return -1;
}

static void rs_vht_set_enabled_rates(struct ieee80211_sta *sta,
				     struct ieee80211_sta_vht_cap *vht_cap,
				     struct iwl_lq_sta *lq_sta)
{
	int i;
	int highest_mcs = rs_vht_highest_rx_mcs_index(vht_cap, 1);

	if (highest_mcs >= IWL_RATE_MCS_0_INDEX) {
		for (i = IWL_RATE_MCS_0_INDEX; i <= highest_mcs; i++) {
			if (i == IWL_RATE_9M_INDEX)
				continue;

			/* VHT MCS9 isn't valid for 20Mhz for NSS=1,2 */
			if (i == IWL_RATE_MCS_9_INDEX &&
			    sta->bandwidth == IEEE80211_STA_RX_BW_20)
				continue;

			lq_sta->active_siso_rate |= BIT(i);
		}
	}

	if (sta->rx_nss < 2)
		return;

	highest_mcs = rs_vht_highest_rx_mcs_index(vht_cap, 2);
	if (highest_mcs >= IWL_RATE_MCS_0_INDEX) {
		for (i = IWL_RATE_MCS_0_INDEX; i <= highest_mcs; i++) {
			if (i == IWL_RATE_9M_INDEX)
				continue;

			/* VHT MCS9 isn't valid for 20Mhz for NSS=1,2 */
			if (i == IWL_RATE_MCS_9_INDEX &&
			    sta->bandwidth == IEEE80211_STA_RX_BW_20)
				continue;

			lq_sta->active_mimo2_rate |= BIT(i);
		}
	}
}

static void rs_ht_init(struct iwl_mvm *mvm,
		       struct ieee80211_sta *sta,
		       struct iwl_lq_sta *lq_sta,
		       struct ieee80211_sta_ht_cap *ht_cap)
{
	/* active_siso_rate mask includes 9 MBits (bit 5),
	 * and CCK (bits 0-3), supp_rates[] does not;
	 * shift to convert format, force 9 MBits off.
	 */
	lq_sta->active_siso_rate = ht_cap->mcs.rx_mask[0] << 1;
	lq_sta->active_siso_rate |= ht_cap->mcs.rx_mask[0] & 0x1;
	lq_sta->active_siso_rate &= ~((u16)0x2);
	lq_sta->active_siso_rate <<= IWL_FIRST_OFDM_RATE;

	lq_sta->active_mimo2_rate = ht_cap->mcs.rx_mask[1] << 1;
	lq_sta->active_mimo2_rate |= ht_cap->mcs.rx_mask[1] & 0x1;
	lq_sta->active_mimo2_rate &= ~((u16)0x2);
	lq_sta->active_mimo2_rate <<= IWL_FIRST_OFDM_RATE;

	if (mvm->cfg->ht_params->ldpc &&
	    (ht_cap->cap & IEEE80211_HT_CAP_LDPC_CODING))
		lq_sta->ldpc = true;

	if (mvm->cfg->ht_params->stbc &&
	    (num_of_ant(iwl_mvm_get_valid_tx_ant(mvm)) > 1) &&
	    (ht_cap->cap & IEEE80211_HT_CAP_RX_STBC))
		lq_sta->stbc_capable = true;

	lq_sta->is_vht = false;
}

static void rs_vht_init(struct iwl_mvm *mvm,
			struct ieee80211_sta *sta,
			struct iwl_lq_sta *lq_sta,
			struct ieee80211_sta_vht_cap *vht_cap)
{
	rs_vht_set_enabled_rates(sta, vht_cap, lq_sta);

	if (mvm->cfg->ht_params->ldpc &&
	    (vht_cap->cap & IEEE80211_VHT_CAP_RXLDPC))
		lq_sta->ldpc = true;

	if (mvm->cfg->ht_params->stbc &&
	    (num_of_ant(iwl_mvm_get_valid_tx_ant(mvm)) > 1) &&
	    (vht_cap->cap & IEEE80211_VHT_CAP_RXSTBC_MASK))
		lq_sta->stbc_capable = true;

	if (fw_has_capa(&mvm->fw->ucode_capa, IWL_UCODE_TLV_CAPA_BEAMFORMER) &&
	    (num_of_ant(iwl_mvm_get_valid_tx_ant(mvm)) > 1) &&
	    (vht_cap->cap & IEEE80211_VHT_CAP_SU_BEAMFORMEE_CAPABLE))
		lq_sta->bfer_capable = true;

	lq_sta->is_vht = true;
}

#ifdef CONFIG_IWLWIFI_DEBUGFS
void iwl_mvm_reset_frame_stats(struct iwl_mvm *mvm)
{
	spin_lock_bh(&mvm->drv_stats_lock);
	memset(&mvm->drv_rx_stats, 0, sizeof(mvm->drv_rx_stats));
	spin_unlock_bh(&mvm->drv_stats_lock);
}

void iwl_mvm_update_frame_stats(struct iwl_mvm *mvm, u32 rate, bool agg)
{
	u8 nss = 0;

	spin_lock(&mvm->drv_stats_lock);

	if (agg)
		mvm->drv_rx_stats.agg_frames++;

	mvm->drv_rx_stats.success_frames++;

	switch (rate & RATE_MCS_CHAN_WIDTH_MSK) {
	case RATE_MCS_CHAN_WIDTH_20:
		mvm->drv_rx_stats.bw_20_frames++;
		break;
	case RATE_MCS_CHAN_WIDTH_40:
		mvm->drv_rx_stats.bw_40_frames++;
		break;
	case RATE_MCS_CHAN_WIDTH_80:
		mvm->drv_rx_stats.bw_80_frames++;
		break;
	case RATE_MCS_CHAN_WIDTH_160:
		mvm->drv_rx_stats.bw_160_frames++;
		break;
	default:
		WARN_ONCE(1, "bad BW. rate 0x%x", rate);
	}

	if (rate & RATE_MCS_HT_MSK) {
		mvm->drv_rx_stats.ht_frames++;
		nss = ((rate & RATE_HT_MCS_NSS_MSK) >> RATE_HT_MCS_NSS_POS) + 1;
	} else if (rate & RATE_MCS_VHT_MSK) {
		mvm->drv_rx_stats.vht_frames++;
		nss = ((rate & RATE_VHT_MCS_NSS_MSK) >>
		       RATE_VHT_MCS_NSS_POS) + 1;
	} else {
		mvm->drv_rx_stats.legacy_frames++;
	}

	if (nss == 1)
		mvm->drv_rx_stats.siso_frames++;
	else if (nss == 2)
		mvm->drv_rx_stats.mimo2_frames++;

	if (rate & RATE_MCS_SGI_MSK)
		mvm->drv_rx_stats.sgi_frames++;
	else
		mvm->drv_rx_stats.ngi_frames++;

	mvm->drv_rx_stats.last_rates[mvm->drv_rx_stats.last_frame_idx] = rate;
	mvm->drv_rx_stats.last_frame_idx =
		(mvm->drv_rx_stats.last_frame_idx + 1) %
			ARRAY_SIZE(mvm->drv_rx_stats.last_rates);

	spin_unlock(&mvm->drv_stats_lock);
}
#endif

/*
 * Called after adding a new station to initialize rate scaling
 */
<<<<<<< HEAD
void iwl_mvm_rs_rate_init(struct iwl_mvm *mvm, struct ieee80211_sta *sta,
			  enum nl80211_band band, bool init)
=======
static void rs_drv_rate_init(struct iwl_mvm *mvm, struct ieee80211_sta *sta,
			     enum nl80211_band band)
>>>>>>> 24b8d41d
{
	int i, j;
	struct ieee80211_hw *hw = mvm->hw;
	struct ieee80211_sta_ht_cap *ht_cap = &sta->ht_cap;
	struct ieee80211_sta_vht_cap *vht_cap = &sta->vht_cap;
	struct iwl_mvm_sta *mvmsta = iwl_mvm_sta_from_mac80211(sta);
	struct iwl_lq_sta *lq_sta = &mvmsta->lq_sta.rs_drv;
	struct ieee80211_supported_band *sband;
	unsigned long supp; /* must be unsigned long for for_each_set_bit */

	lockdep_assert_held(&mvmsta->lq_sta.rs_drv.pers.lock);

	/* clear all non-persistent lq data */
	memset(lq_sta, 0, offsetof(typeof(*lq_sta), pers));

	sband = hw->wiphy->bands[band];

	lq_sta->lq.sta_id = mvmsta->sta_id;
	mvmsta->amsdu_enabled = 0;
	mvmsta->max_amsdu_len = sta->max_amsdu_len;

	for (j = 0; j < LQ_SIZE; j++)
		rs_rate_scale_clear_tbl_windows(mvm, &lq_sta->lq_info[j]);

	lq_sta->flush_timer = 0;
	lq_sta->last_tx = jiffies;

	IWL_DEBUG_RATE(mvm,
		       "LQ: *** rate scale station global init for station %d ***\n",
		       mvmsta->sta_id);
	/* TODO: what is a good starting rate for STA? About middle? Maybe not
	 * the lowest or the highest rate.. Could consider using RSSI from
	 * previous packets? Need to have IEEE 802.1X auth succeed immediately
	 * after assoc.. */

	lq_sta->missed_rate_counter = IWL_MVM_RS_MISSED_RATE_MAX;
	lq_sta->band = sband->band;
	/*
	 * active legacy rates as per supported rates bitmap
	 */
	supp = sta->supp_rates[sband->band];
	lq_sta->active_legacy_rate = 0;
	for_each_set_bit(i, &supp, BITS_PER_LONG)
		lq_sta->active_legacy_rate |= BIT(sband->bitrates[i].hw_value);

	/* TODO: should probably account for rx_highest for both HT/VHT */
	if (!vht_cap || !vht_cap->vht_supported)
		rs_ht_init(mvm, sta, lq_sta, ht_cap);
	else
		rs_vht_init(mvm, sta, lq_sta, vht_cap);

	lq_sta->max_legacy_rate_idx =
		rs_get_max_rate_from_mask(lq_sta->active_legacy_rate);
	lq_sta->max_siso_rate_idx =
		rs_get_max_rate_from_mask(lq_sta->active_siso_rate);
	lq_sta->max_mimo2_rate_idx =
		rs_get_max_rate_from_mask(lq_sta->active_mimo2_rate);

	IWL_DEBUG_RATE(mvm,
		       "LEGACY=%lX SISO=%lX MIMO2=%lX VHT=%d LDPC=%d STBC=%d BFER=%d\n",
		       lq_sta->active_legacy_rate,
		       lq_sta->active_siso_rate,
		       lq_sta->active_mimo2_rate,
		       lq_sta->is_vht, lq_sta->ldpc, lq_sta->stbc_capable,
		       lq_sta->bfer_capable);
	IWL_DEBUG_RATE(mvm, "MAX RATE: LEGACY=%d SISO=%d MIMO2=%d\n",
		       lq_sta->max_legacy_rate_idx,
		       lq_sta->max_siso_rate_idx,
		       lq_sta->max_mimo2_rate_idx);

	/* These values will be overridden later */
	lq_sta->lq.single_stream_ant_msk =
		iwl_mvm_bt_coex_get_single_ant_msk(mvm, iwl_mvm_get_valid_tx_ant(mvm));
	lq_sta->lq.dual_stream_ant_msk = ANT_AB;

	/* as default allow aggregation for all tids */
	lq_sta->tx_agg_tid_en = IWL_AGG_ALL_TID;
	lq_sta->is_agg = 0;
#ifdef CONFIG_IWLWIFI_DEBUGFS
	iwl_mvm_reset_frame_stats(mvm);
#endif
	rs_initialize_lq(mvm, sta, lq_sta, band);
}

static void rs_drv_rate_update(void *mvm_r,
			       struct ieee80211_supported_band *sband,
			       struct cfg80211_chan_def *chandef,
			       struct ieee80211_sta *sta,
			       void *priv_sta, u32 changed)
{
	struct iwl_op_mode *op_mode = mvm_r;
	struct iwl_mvm *mvm __maybe_unused = IWL_OP_MODE_GET_MVM(op_mode);
	u8 tid;

	if (!iwl_mvm_sta_from_mac80211(sta)->vif)
		return;

	/* Stop any ongoing aggregations as rs starts off assuming no agg */
	for (tid = 0; tid < IWL_MAX_TID_COUNT; tid++)
		ieee80211_stop_tx_ba_session(sta, tid);

	iwl_mvm_rs_rate_init(mvm, sta, sband->band, true);
}

static void __iwl_mvm_rs_tx_status(struct iwl_mvm *mvm,
				   struct ieee80211_sta *sta,
				   int tid, struct ieee80211_tx_info *info,
				   bool ndp)
{
	int legacy_success;
	int retries;
	int i;
	struct iwl_lq_cmd *table;
	u32 lq_hwrate;
	struct rs_rate lq_rate, tx_resp_rate;
	struct iwl_scale_tbl_info *curr_tbl, *other_tbl, *tmp_tbl;
	u32 tlc_info = (uintptr_t)info->status.status_driver_data[0];
	u8 reduced_txp = tlc_info & RS_DRV_DATA_TXP_MSK;
	u8 lq_color = RS_DRV_DATA_LQ_COLOR_GET(tlc_info);
	u32 tx_resp_hwrate = (uintptr_t)info->status.status_driver_data[1];
	struct iwl_mvm_sta *mvmsta = iwl_mvm_sta_from_mac80211(sta);
	struct iwl_lq_sta *lq_sta = &mvmsta->lq_sta.rs_drv;

	if (!lq_sta->pers.drv) {
		IWL_DEBUG_RATE(mvm, "Rate scaling not initialized yet.\n");
		return;
	}

	/* This packet was aggregated but doesn't carry status info */
	if ((info->flags & IEEE80211_TX_CTL_AMPDU) &&
	    !(info->flags & IEEE80211_TX_STAT_AMPDU))
		return;

	if (rs_rate_from_ucode_rate(tx_resp_hwrate, info->band,
				    &tx_resp_rate)) {
		WARN_ON_ONCE(1);
		return;
	}

#ifdef CONFIG_MAC80211_DEBUGFS
	/* Disable last tx check if we are debugging with fixed rate but
	 * update tx stats
	 */
	if (lq_sta->pers.dbg_fixed_rate) {
		int index = tx_resp_rate.index;
		enum rs_column column;
		int attempts, success;

		column = rs_get_column_from_rate(&tx_resp_rate);
		if (WARN_ONCE(column == RS_COLUMN_INVALID,
			      "Can't map rate 0x%x to column",
			      tx_resp_hwrate))
			return;

		if (info->flags & IEEE80211_TX_STAT_AMPDU) {
			attempts = info->status.ampdu_len;
			success = info->status.ampdu_ack_len;
		} else {
			attempts = info->status.rates[0].count;
			success = !!(info->flags & IEEE80211_TX_STAT_ACK);
		}

		lq_sta->pers.tx_stats[column][index].total += attempts;
		lq_sta->pers.tx_stats[column][index].success += success;

		IWL_DEBUG_RATE(mvm, "Fixed rate 0x%x success %d attempts %d\n",
			       tx_resp_hwrate, success, attempts);
		return;
	}
#endif

	if (time_after(jiffies,
		       (unsigned long)(lq_sta->last_tx +
				       (IWL_MVM_RS_IDLE_TIMEOUT * HZ)))) {
		IWL_DEBUG_RATE(mvm, "Tx idle for too long. reinit rs\n");
		/* reach here only in case of driver RS, call directly
		 * the unlocked version
		 */
		rs_drv_rate_init(mvm, sta, info->band);
		return;
	}
	lq_sta->last_tx = jiffies;

	/* Ignore this Tx frame response if its initial rate doesn't match
	 * that of latest Link Quality command.  There may be stragglers
	 * from a previous Link Quality command, but we're no longer interested
	 * in those; they're either from the "active" mode while we're trying
	 * to check "search" mode, or a prior "search" mode after we've moved
	 * to a new "search" mode (which might become the new "active" mode).
	 */
	table = &lq_sta->lq;
	lq_hwrate = le32_to_cpu(table->rs_table[0]);
	if (rs_rate_from_ucode_rate(lq_hwrate, info->band, &lq_rate)) {
		WARN_ON_ONCE(1);
		return;
	}

	/* Here we actually compare this rate to the latest LQ command */
	if (lq_color != LQ_FLAG_COLOR_GET(table->flags)) {
		IWL_DEBUG_RATE(mvm,
			       "tx resp color 0x%x does not match 0x%x\n",
			       lq_color, LQ_FLAG_COLOR_GET(table->flags));

		/* Since rates mis-match, the last LQ command may have failed.
		 * After IWL_MISSED_RATE_MAX mis-matches, resync the uCode with
		 * ... driver.
		 */
		lq_sta->missed_rate_counter++;
		if (lq_sta->missed_rate_counter > IWL_MVM_RS_MISSED_RATE_MAX) {
			lq_sta->missed_rate_counter = 0;
			IWL_DEBUG_RATE(mvm,
				       "Too many rates mismatch. Send sync LQ. rs_state %d\n",
				       lq_sta->rs_state);
			iwl_mvm_send_lq_cmd(mvm, &lq_sta->lq);
		}
		/* Regardless, ignore this status info for outdated rate */
		return;
	}

	/* Rate did match, so reset the missed_rate_counter */
	lq_sta->missed_rate_counter = 0;

	if (!lq_sta->search_better_tbl) {
		curr_tbl = &lq_sta->lq_info[lq_sta->active_tbl];
		other_tbl = &lq_sta->lq_info[rs_search_tbl(lq_sta->active_tbl)];
	} else {
		curr_tbl = &lq_sta->lq_info[rs_search_tbl(lq_sta->active_tbl)];
		other_tbl = &lq_sta->lq_info[lq_sta->active_tbl];
	}

	if (WARN_ON_ONCE(!rs_rate_column_match(&lq_rate, &curr_tbl->rate))) {
		IWL_DEBUG_RATE(mvm,
			       "Neither active nor search matches tx rate\n");
		tmp_tbl = &lq_sta->lq_info[lq_sta->active_tbl];
		rs_dump_rate(mvm, &tmp_tbl->rate, "ACTIVE");
		tmp_tbl = &lq_sta->lq_info[rs_search_tbl(lq_sta->active_tbl)];
		rs_dump_rate(mvm, &tmp_tbl->rate, "SEARCH");
		rs_dump_rate(mvm, &lq_rate, "ACTUAL");

		/* no matching table found, let's by-pass the data collection
		 * and continue to perform rate scale to find the rate table
		 */
		rs_stay_in_table(lq_sta, true);
		goto done;
	}

	/* Updating the frame history depends on whether packets were
	 * aggregated.
	 *
	 * For aggregation, all packets were transmitted at the same rate, the
	 * first index into rate scale table.
	 */
	if (info->flags & IEEE80211_TX_STAT_AMPDU) {
		rs_collect_tpc_data(mvm, lq_sta, curr_tbl, tx_resp_rate.index,
				    info->status.ampdu_len,
				    info->status.ampdu_ack_len,
				    reduced_txp);

		/* ampdu_ack_len = 0 marks no BA was received. For TLC, treat
		 * it as a single frame loss as we don't want the success ratio
		 * to dip too quickly because a BA wasn't received.
		 * For TPC, there's no need for this optimisation since we want
		 * to recover very quickly from a bad power reduction and,
		 * therefore we'd like the success ratio to get an immediate hit
		 * when failing to get a BA, so we'd switch back to a lower or
		 * zero power reduction. When FW transmits agg with a rate
		 * different from the initial rate, it will not use reduced txp
		 * and will send BA notification twice (one empty with reduced
		 * txp equal to the value from LQ and one with reduced txp 0).
		 * We need to update counters for each txp level accordingly.
		 */
		if (info->status.ampdu_ack_len == 0)
			info->status.ampdu_len = 1;

		rs_collect_tlc_data(mvm, mvmsta, tid, curr_tbl,
				    tx_resp_rate.index,
				    info->status.ampdu_len,
				    info->status.ampdu_ack_len);

		/* Update success/fail counts if not searching for new mode */
		if (lq_sta->rs_state == RS_STATE_STAY_IN_COLUMN) {
			lq_sta->total_success += info->status.ampdu_ack_len;
			lq_sta->total_failed += (info->status.ampdu_len -
					info->status.ampdu_ack_len);
		}
	} else {
		/* For legacy, update frame history with for each Tx retry. */
		retries = info->status.rates[0].count - 1;
		/* HW doesn't send more than 15 retries */
		retries = min(retries, 15);

		/* The last transmission may have been successful */
		legacy_success = !!(info->flags & IEEE80211_TX_STAT_ACK);
		/* Collect data for each rate used during failed TX attempts */
		for (i = 0; i <= retries; ++i) {
			lq_hwrate = le32_to_cpu(table->rs_table[i]);
			if (rs_rate_from_ucode_rate(lq_hwrate, info->band,
						    &lq_rate)) {
				WARN_ON_ONCE(1);
				return;
			}

			/* Only collect stats if retried rate is in the same RS
			 * table as active/search.
			 */
			if (rs_rate_column_match(&lq_rate, &curr_tbl->rate))
				tmp_tbl = curr_tbl;
			else if (rs_rate_column_match(&lq_rate,
						      &other_tbl->rate))
				tmp_tbl = other_tbl;
			else
				continue;

			rs_collect_tpc_data(mvm, lq_sta, tmp_tbl,
					    tx_resp_rate.index, 1,
					    i < retries ? 0 : legacy_success,
					    reduced_txp);
			rs_collect_tlc_data(mvm, mvmsta, tid, tmp_tbl,
					    tx_resp_rate.index, 1,
					    i < retries ? 0 : legacy_success);
		}

		/* Update success/fail counts if not searching for new mode */
		if (lq_sta->rs_state == RS_STATE_STAY_IN_COLUMN) {
			lq_sta->total_success += legacy_success;
			lq_sta->total_failed += retries + (1 - legacy_success);
		}
	}
	/* The last TX rate is cached in lq_sta; it's set in if/else above */
	lq_sta->last_rate_n_flags = lq_hwrate;
	IWL_DEBUG_RATE(mvm, "reduced txpower: %d\n", reduced_txp);
done:
	/* See if there's a better rate or modulation mode to try. */
	if (sta->supp_rates[info->band])
		rs_rate_scale_perform(mvm, sta, lq_sta, tid, ndp);
}

void iwl_mvm_rs_tx_status(struct iwl_mvm *mvm, struct ieee80211_sta *sta,
			  int tid, struct ieee80211_tx_info *info, bool ndp)
{
	struct iwl_mvm_sta *mvmsta = iwl_mvm_sta_from_mac80211(sta);

	/* If it's locked we are in middle of init flow
	 * just wait for next tx status to update the lq_sta data
	 */
	if (!spin_trylock(&mvmsta->lq_sta.rs_drv.pers.lock))
		return;

	__iwl_mvm_rs_tx_status(mvm, sta, tid, info, ndp);
	spin_unlock(&mvmsta->lq_sta.rs_drv.pers.lock);
}

#ifdef CONFIG_MAC80211_DEBUGFS
static void rs_build_rates_table_from_fixed(struct iwl_mvm *mvm,
					    struct iwl_lq_cmd *lq_cmd,
					    enum nl80211_band band,
					    u32 ucode_rate)
{
	struct rs_rate rate;
	int i;
	int num_rates = ARRAY_SIZE(lq_cmd->rs_table);
	__le32 ucode_rate_le32 = cpu_to_le32(ucode_rate);
	u8 ant = (ucode_rate & RATE_MCS_ANT_ABC_MSK) >> RATE_MCS_ANT_POS;

	for (i = 0; i < num_rates; i++)
		lq_cmd->rs_table[i] = ucode_rate_le32;

	if (rs_rate_from_ucode_rate(ucode_rate, band, &rate)) {
		WARN_ON_ONCE(1);
		return;
	}

	if (is_mimo(&rate))
		lq_cmd->mimo_delim = num_rates - 1;
	else
		lq_cmd->mimo_delim = 0;

	lq_cmd->reduced_tpc = 0;

	if (num_of_ant(ant) == 1)
		lq_cmd->single_stream_ant_msk = ant;

	if (!mvm->trans->trans_cfg->gen2)
		lq_cmd->agg_frame_cnt_limit = LINK_QUAL_AGG_FRAME_LIMIT_DEF;
	else
		lq_cmd->agg_frame_cnt_limit =
			LINK_QUAL_AGG_FRAME_LIMIT_GEN2_DEF;
}
#endif /* CONFIG_MAC80211_DEBUGFS */

static void rs_fill_rates_for_column(struct iwl_mvm *mvm,
				     struct iwl_lq_sta *lq_sta,
				     struct rs_rate *rate,
				     __le32 *rs_table, int *rs_table_index,
				     int num_rates, int num_retries,
				     u8 valid_tx_ant, bool toggle_ant)
{
	int i, j;
	__le32 ucode_rate;
	bool bottom_reached = false;
	int prev_rate_idx = rate->index;
	int end = LINK_QUAL_MAX_RETRY_NUM;
	int index = *rs_table_index;

	for (i = 0; i < num_rates && index < end; i++) {
		for (j = 0; j < num_retries && index < end; j++, index++) {
			ucode_rate = cpu_to_le32(ucode_rate_from_rs_rate(mvm,
									 rate));
			rs_table[index] = ucode_rate;
			if (toggle_ant)
				rs_toggle_antenna(valid_tx_ant, rate);
		}

		prev_rate_idx = rate->index;
		bottom_reached = rs_get_lower_rate_in_column(lq_sta, rate);
		if (bottom_reached && !is_legacy(rate))
			break;
	}

	if (!bottom_reached && !is_legacy(rate))
		rate->index = prev_rate_idx;

	*rs_table_index = index;
}

/* Building the rate table is non trivial. When we're in MIMO2/VHT/80Mhz/SGI
 * column the rate table should look like this:
 *
 * rate[0] 0x400F019 VHT | ANT: AB BW: 80Mhz MCS: 9 NSS: 2 SGI
 * rate[1] 0x400F019 VHT | ANT: AB BW: 80Mhz MCS: 9 NSS: 2 SGI
 * rate[2] 0x400F018 VHT | ANT: AB BW: 80Mhz MCS: 8 NSS: 2 SGI
 * rate[3] 0x400F018 VHT | ANT: AB BW: 80Mhz MCS: 8 NSS: 2 SGI
 * rate[4] 0x400F017 VHT | ANT: AB BW: 80Mhz MCS: 7 NSS: 2 SGI
 * rate[5] 0x400F017 VHT | ANT: AB BW: 80Mhz MCS: 7 NSS: 2 SGI
 * rate[6] 0x4005007 VHT | ANT: A BW: 80Mhz MCS: 7 NSS: 1 NGI
 * rate[7] 0x4009006 VHT | ANT: B BW: 80Mhz MCS: 6 NSS: 1 NGI
 * rate[8] 0x4005005 VHT | ANT: A BW: 80Mhz MCS: 5 NSS: 1 NGI
 * rate[9] 0x800B Legacy | ANT: B Rate: 36 Mbps
 * rate[10] 0x4009 Legacy | ANT: A Rate: 24 Mbps
 * rate[11] 0x8007 Legacy | ANT: B Rate: 18 Mbps
 * rate[12] 0x4005 Legacy | ANT: A Rate: 12 Mbps
 * rate[13] 0x800F Legacy | ANT: B Rate: 9 Mbps
 * rate[14] 0x400D Legacy | ANT: A Rate: 6 Mbps
 * rate[15] 0x800D Legacy | ANT: B Rate: 6 Mbps
 */
static void rs_build_rates_table(struct iwl_mvm *mvm,
				 struct ieee80211_sta *sta,
				 struct iwl_lq_sta *lq_sta,
				 const struct rs_rate *initial_rate)
{
	struct rs_rate rate;
	int num_rates, num_retries, index = 0;
	u8 valid_tx_ant = 0;
	struct iwl_lq_cmd *lq_cmd = &lq_sta->lq;
	bool toggle_ant = false;
	u32 color;

	memcpy(&rate, initial_rate, sizeof(rate));

	valid_tx_ant = iwl_mvm_get_valid_tx_ant(mvm);

	/* TODO: remove old API when min FW API hits 14 */
	if (!fw_has_api(&mvm->fw->ucode_capa, IWL_UCODE_TLV_API_LQ_SS_PARAMS) &&
	    rs_stbc_allow(mvm, sta, lq_sta))
		rate.stbc = true;

	if (is_siso(&rate)) {
		num_rates = IWL_MVM_RS_INITIAL_SISO_NUM_RATES;
		num_retries = IWL_MVM_RS_HT_VHT_RETRIES_PER_RATE;
	} else if (is_mimo(&rate)) {
		num_rates = IWL_MVM_RS_INITIAL_MIMO_NUM_RATES;
		num_retries = IWL_MVM_RS_HT_VHT_RETRIES_PER_RATE;
	} else {
		num_rates = IWL_MVM_RS_INITIAL_LEGACY_NUM_RATES;
		num_retries = IWL_MVM_RS_INITIAL_LEGACY_RETRIES;
		toggle_ant = true;
	}

	rs_fill_rates_for_column(mvm, lq_sta, &rate, lq_cmd->rs_table, &index,
				 num_rates, num_retries, valid_tx_ant,
				 toggle_ant);

	rs_get_lower_rate_down_column(lq_sta, &rate);

	if (is_siso(&rate)) {
		num_rates = IWL_MVM_RS_SECONDARY_SISO_NUM_RATES;
		num_retries = IWL_MVM_RS_SECONDARY_SISO_RETRIES;
		lq_cmd->mimo_delim = index;
	} else if (is_legacy(&rate)) {
		num_rates = IWL_MVM_RS_SECONDARY_LEGACY_NUM_RATES;
		num_retries = IWL_MVM_RS_SECONDARY_LEGACY_RETRIES;
	} else {
		WARN_ON_ONCE(1);
	}

	toggle_ant = true;

	rs_fill_rates_for_column(mvm, lq_sta, &rate, lq_cmd->rs_table, &index,
				 num_rates, num_retries, valid_tx_ant,
				 toggle_ant);

	rs_get_lower_rate_down_column(lq_sta, &rate);

	num_rates = IWL_MVM_RS_SECONDARY_LEGACY_NUM_RATES;
	num_retries = IWL_MVM_RS_SECONDARY_LEGACY_RETRIES;

	rs_fill_rates_for_column(mvm, lq_sta, &rate, lq_cmd->rs_table, &index,
				 num_rates, num_retries, valid_tx_ant,
				 toggle_ant);

	/* update the color of the LQ command (as a counter at bits 1-3) */
	color = LQ_FLAGS_COLOR_INC(LQ_FLAG_COLOR_GET(lq_cmd->flags));
	lq_cmd->flags = LQ_FLAG_COLOR_SET(lq_cmd->flags, color);
}

struct rs_bfer_active_iter_data {
	struct ieee80211_sta *exclude_sta;
	struct iwl_mvm_sta *bfer_mvmsta;
};

static void rs_bfer_active_iter(void *_data,
				struct ieee80211_sta *sta)
{
	struct rs_bfer_active_iter_data *data = _data;
	struct iwl_mvm_sta *mvmsta = iwl_mvm_sta_from_mac80211(sta);
	struct iwl_lq_cmd *lq_cmd = &mvmsta->lq_sta.rs_drv.lq;
	u32 ss_params = le32_to_cpu(lq_cmd->ss_params);

	if (sta == data->exclude_sta)
		return;

	/* The current sta has BFER allowed */
	if (ss_params & LQ_SS_BFER_ALLOWED) {
		WARN_ON_ONCE(data->bfer_mvmsta != NULL);

		data->bfer_mvmsta = mvmsta;
	}
}

static int rs_bfer_priority(struct iwl_mvm_sta *sta)
{
	int prio = -1;
	enum nl80211_iftype viftype = ieee80211_vif_type_p2p(sta->vif);

	switch (viftype) {
	case NL80211_IFTYPE_AP:
	case NL80211_IFTYPE_P2P_GO:
		prio = 3;
		break;
	case NL80211_IFTYPE_P2P_CLIENT:
		prio = 2;
		break;
	case NL80211_IFTYPE_STATION:
		prio = 1;
		break;
	default:
		WARN_ONCE(true, "viftype %d sta_id %d", viftype, sta->sta_id);
		prio = -1;
	}

	return prio;
}

/* Returns >0 if sta1 has a higher BFER priority compared to sta2 */
static int rs_bfer_priority_cmp(struct iwl_mvm_sta *sta1,
				struct iwl_mvm_sta *sta2)
{
	int prio1 = rs_bfer_priority(sta1);
	int prio2 = rs_bfer_priority(sta2);

	if (prio1 > prio2)
		return 1;
	if (prio1 < prio2)
		return -1;
	return 0;
}

static void rs_set_lq_ss_params(struct iwl_mvm *mvm,
				struct ieee80211_sta *sta,
				struct iwl_lq_sta *lq_sta,
				const struct rs_rate *initial_rate)
{
	struct iwl_lq_cmd *lq_cmd = &lq_sta->lq;
	struct iwl_mvm_sta *mvmsta = iwl_mvm_sta_from_mac80211(sta);
	struct rs_bfer_active_iter_data data = {
		.exclude_sta = sta,
		.bfer_mvmsta = NULL,
	};
	struct iwl_mvm_sta *bfer_mvmsta = NULL;
	u32 ss_params = LQ_SS_PARAMS_VALID;

	if (!iwl_mvm_bt_coex_is_mimo_allowed(mvm, sta))
		goto out;

#ifdef CONFIG_MAC80211_DEBUGFS
	/* Check if forcing the decision is configured.
	 * Note that SISO is forced by not allowing STBC or BFER
	 */
	if (lq_sta->pers.ss_force == RS_SS_FORCE_STBC)
		ss_params |= (LQ_SS_STBC_1SS_ALLOWED | LQ_SS_FORCE);
	else if (lq_sta->pers.ss_force == RS_SS_FORCE_BFER)
		ss_params |= (LQ_SS_BFER_ALLOWED | LQ_SS_FORCE);

	if (lq_sta->pers.ss_force != RS_SS_FORCE_NONE) {
		IWL_DEBUG_RATE(mvm, "Forcing single stream Tx decision %d\n",
			       lq_sta->pers.ss_force);
		goto out;
	}
#endif

	if (lq_sta->stbc_capable)
		ss_params |= LQ_SS_STBC_1SS_ALLOWED;

	if (!lq_sta->bfer_capable)
		goto out;

	ieee80211_iterate_stations_atomic(mvm->hw,
					  rs_bfer_active_iter,
					  &data);
	bfer_mvmsta = data.bfer_mvmsta;

	/* This code is safe as it doesn't run concurrently for different
	 * stations. This is guaranteed by the fact that calls to
	 * ieee80211_tx_status wouldn't run concurrently for a single HW.
	 */
	if (!bfer_mvmsta) {
		IWL_DEBUG_RATE(mvm, "No sta with BFER allowed found. Allow\n");

		ss_params |= LQ_SS_BFER_ALLOWED;
		goto out;
	}

	IWL_DEBUG_RATE(mvm, "Found existing sta %d with BFER activated\n",
		       bfer_mvmsta->sta_id);

	/* Disallow BFER on another STA if active and we're a higher priority */
	if (rs_bfer_priority_cmp(mvmsta, bfer_mvmsta) > 0) {
		struct iwl_lq_cmd *bfersta_lq_cmd =
			&bfer_mvmsta->lq_sta.rs_drv.lq;
		u32 bfersta_ss_params = le32_to_cpu(bfersta_lq_cmd->ss_params);

		bfersta_ss_params &= ~LQ_SS_BFER_ALLOWED;
		bfersta_lq_cmd->ss_params = cpu_to_le32(bfersta_ss_params);
		iwl_mvm_send_lq_cmd(mvm, bfersta_lq_cmd);

		ss_params |= LQ_SS_BFER_ALLOWED;
		IWL_DEBUG_RATE(mvm,
			       "Lower priority BFER sta found (%d). Switch BFER\n",
			       bfer_mvmsta->sta_id);
	}
out:
	lq_cmd->ss_params = cpu_to_le32(ss_params);
}

static void rs_fill_lq_cmd(struct iwl_mvm *mvm,
			   struct ieee80211_sta *sta,
			   struct iwl_lq_sta *lq_sta,
			   const struct rs_rate *initial_rate)
{
	struct iwl_lq_cmd *lq_cmd = &lq_sta->lq;
	struct iwl_mvm_sta *mvmsta;
	struct iwl_mvm_vif *mvmvif;

	lq_cmd->agg_disable_start_th = IWL_MVM_RS_AGG_DISABLE_START;
	lq_cmd->agg_time_limit =
		cpu_to_le16(IWL_MVM_RS_AGG_TIME_LIMIT);

#ifdef CONFIG_MAC80211_DEBUGFS
	if (lq_sta->pers.dbg_fixed_rate) {
		rs_build_rates_table_from_fixed(mvm, lq_cmd,
						lq_sta->band,
						lq_sta->pers.dbg_fixed_rate);
		return;
	}
#endif
	if (WARN_ON_ONCE(!sta || !initial_rate))
		return;

	rs_build_rates_table(mvm, sta, lq_sta, initial_rate);

	if (fw_has_api(&mvm->fw->ucode_capa, IWL_UCODE_TLV_API_LQ_SS_PARAMS))
		rs_set_lq_ss_params(mvm, sta, lq_sta, initial_rate);

	mvmsta = iwl_mvm_sta_from_mac80211(sta);
	mvmvif = iwl_mvm_vif_from_mac80211(mvmsta->vif);

	if (!fw_has_capa(&mvm->fw->ucode_capa, IWL_UCODE_TLV_CAPA_COEX_SCHEMA_2) &&
	    num_of_ant(initial_rate->ant) == 1)
		lq_cmd->single_stream_ant_msk = initial_rate->ant;

	lq_cmd->agg_frame_cnt_limit = mvmsta->max_agg_bufsize;

	/*
	 * In case of low latency, tell the firmware to leave a frame in the
	 * Tx Fifo so that it can start a transaction in the same TxOP. This
	 * basically allows the firmware to send bursts.
	 */
	if (iwl_mvm_vif_low_latency(mvmvif))
		lq_cmd->agg_frame_cnt_limit--;

	if (mvmsta->vif->p2p)
		lq_cmd->flags |= LQ_FLAG_USE_RTS_MSK;

	lq_cmd->agg_time_limit =
			cpu_to_le16(iwl_mvm_coex_agg_time_limit(mvm, sta));
}

static void *rs_alloc(struct ieee80211_hw *hw)
{
	return hw->priv;
}

/* rate scale requires free function to be implemented */
static void rs_free(void *mvm_rate)
{
	return;
}

static void rs_free_sta(void *mvm_r, struct ieee80211_sta *sta, void *mvm_sta)
{
	struct iwl_op_mode *op_mode __maybe_unused = mvm_r;
	struct iwl_mvm *mvm __maybe_unused = IWL_OP_MODE_GET_MVM(op_mode);

	IWL_DEBUG_RATE(mvm, "enter\n");
	IWL_DEBUG_RATE(mvm, "leave\n");
}

int rs_pretty_print_rate(char *buf, int bufsz, const u32 rate)
{

	char *type, *bw;
	u8 mcs = 0, nss = 0;
	u8 ant = (rate & RATE_MCS_ANT_ABC_MSK) >> RATE_MCS_ANT_POS;

	if (!(rate & RATE_MCS_HT_MSK) &&
	    !(rate & RATE_MCS_VHT_MSK) &&
	    !(rate & RATE_MCS_HE_MSK)) {
		int index = iwl_hwrate_to_plcp_idx(rate);

		return scnprintf(buf, bufsz, "Legacy | ANT: %s Rate: %s Mbps",
				 rs_pretty_ant(ant),
				 index == IWL_RATE_INVALID ? "BAD" :
				 iwl_rate_mcs[index].mbps);
	}

	if (rate & RATE_MCS_VHT_MSK) {
		type = "VHT";
		mcs = rate & RATE_VHT_MCS_RATE_CODE_MSK;
		nss = ((rate & RATE_VHT_MCS_NSS_MSK)
		       >> RATE_VHT_MCS_NSS_POS) + 1;
	} else if (rate & RATE_MCS_HT_MSK) {
		type = "HT";
		mcs = rate & RATE_HT_MCS_INDEX_MSK;
		nss = ((rate & RATE_HT_MCS_NSS_MSK)
		       >> RATE_HT_MCS_NSS_POS) + 1;
	} else if (rate & RATE_MCS_HE_MSK) {
		type = "HE";
		mcs = rate & RATE_VHT_MCS_RATE_CODE_MSK;
		nss = ((rate & RATE_VHT_MCS_NSS_MSK)
		       >> RATE_VHT_MCS_NSS_POS) + 1;
	} else {
		type = "Unknown"; /* shouldn't happen */
	}

	switch (rate & RATE_MCS_CHAN_WIDTH_MSK) {
	case RATE_MCS_CHAN_WIDTH_20:
		bw = "20Mhz";
		break;
	case RATE_MCS_CHAN_WIDTH_40:
		bw = "40Mhz";
		break;
	case RATE_MCS_CHAN_WIDTH_80:
		bw = "80Mhz";
		break;
	case RATE_MCS_CHAN_WIDTH_160:
		bw = "160Mhz";
		break;
	default:
		bw = "BAD BW";
	}

	return scnprintf(buf, bufsz,
			 "0x%x: %s | ANT: %s BW: %s MCS: %d NSS: %d %s%s%s%s%s",
			 rate, type, rs_pretty_ant(ant), bw, mcs, nss,
			 (rate & RATE_MCS_SGI_MSK) ? "SGI " : "NGI ",
			 (rate & RATE_MCS_STBC_MSK) ? "STBC " : "",
			 (rate & RATE_MCS_LDPC_MSK) ? "LDPC " : "",
			 (rate & RATE_HE_DUAL_CARRIER_MODE_MSK) ? "DCM " : "",
			 (rate & RATE_MCS_BF_MSK) ? "BF " : "");
}

#ifdef CONFIG_MAC80211_DEBUGFS
/**
 * Program the device to use fixed rate for frame transmit
 * This is for debugging/testing only
 * once the device start use fixed rate, we need to reload the module
 * to being back the normal operation.
 */
static void rs_program_fix_rate(struct iwl_mvm *mvm,
				struct iwl_lq_sta *lq_sta)
{
	lq_sta->active_legacy_rate = 0x0FFF;	/* 1 - 54 MBits, includes CCK */
	lq_sta->active_siso_rate   = 0x1FD0;	/* 6 - 60 MBits, no 9, no CCK */
	lq_sta->active_mimo2_rate  = 0x1FD0;	/* 6 - 60 MBits, no 9, no CCK */

	IWL_DEBUG_RATE(mvm, "sta_id %d rate 0x%X\n",
		       lq_sta->lq.sta_id, lq_sta->pers.dbg_fixed_rate);

	if (lq_sta->pers.dbg_fixed_rate) {
		rs_fill_lq_cmd(mvm, NULL, lq_sta, NULL);
		iwl_mvm_send_lq_cmd(lq_sta->pers.drv, &lq_sta->lq);
	}
}

static ssize_t rs_sta_dbgfs_scale_table_write(struct file *file,
			const char __user *user_buf, size_t count, loff_t *ppos)
{
	struct iwl_lq_sta *lq_sta = file->private_data;
	struct iwl_mvm *mvm;
	char buf[64];
	size_t buf_size;
	u32 parsed_rate;

	mvm = lq_sta->pers.drv;
	memset(buf, 0, sizeof(buf));
	buf_size = min(count, sizeof(buf) -  1);
	if (copy_from_user(buf, user_buf, buf_size))
		return -EFAULT;

	if (sscanf(buf, "%x", &parsed_rate) == 1)
		lq_sta->pers.dbg_fixed_rate = parsed_rate;
	else
		lq_sta->pers.dbg_fixed_rate = 0;

	rs_program_fix_rate(mvm, lq_sta);

	return count;
}

static ssize_t rs_sta_dbgfs_scale_table_read(struct file *file,
			char __user *user_buf, size_t count, loff_t *ppos)
{
	char *buff;
	int desc = 0;
	int i = 0;
	ssize_t ret;
	static const size_t bufsz = 2048;

	struct iwl_lq_sta *lq_sta = file->private_data;
	struct iwl_mvm_sta *mvmsta =
		container_of(lq_sta, struct iwl_mvm_sta, lq_sta.rs_drv);
	struct iwl_mvm *mvm;
	struct iwl_scale_tbl_info *tbl = &(lq_sta->lq_info[lq_sta->active_tbl]);
	struct rs_rate *rate = &tbl->rate;
	u32 ss_params;

	mvm = lq_sta->pers.drv;
	buff = kmalloc(bufsz, GFP_KERNEL);
	if (!buff)
		return -ENOMEM;

	desc += scnprintf(buff + desc, bufsz - desc,
			  "sta_id %d\n", lq_sta->lq.sta_id);
	desc += scnprintf(buff + desc, bufsz - desc,
			  "failed=%d success=%d rate=0%lX\n",
			  lq_sta->total_failed, lq_sta->total_success,
			  lq_sta->active_legacy_rate);
	desc += scnprintf(buff + desc, bufsz - desc, "fixed rate 0x%X\n",
			  lq_sta->pers.dbg_fixed_rate);
	desc += scnprintf(buff + desc, bufsz - desc, "valid_tx_ant %s%s%s\n",
	    (iwl_mvm_get_valid_tx_ant(mvm) & ANT_A) ? "ANT_A," : "",
	    (iwl_mvm_get_valid_tx_ant(mvm) & ANT_B) ? "ANT_B," : "",
	    (iwl_mvm_get_valid_tx_ant(mvm) & ANT_C) ? "ANT_C" : "");
	desc += scnprintf(buff + desc, bufsz - desc, "lq type %s\n",
			  (is_legacy(rate)) ? "legacy" :
			  is_vht(rate) ? "VHT" : "HT");
	if (!is_legacy(rate)) {
		desc += scnprintf(buff + desc, bufsz - desc, " %s",
		   (is_siso(rate)) ? "SISO" : "MIMO2");
		desc += scnprintf(buff + desc, bufsz - desc, " %s",
				(is_ht20(rate)) ? "20MHz" :
				(is_ht40(rate)) ? "40MHz" :
				(is_ht80(rate)) ? "80MHz" :
				(is_ht160(rate)) ? "160MHz" : "BAD BW");
<<<<<<< HEAD
		desc += sprintf(buff + desc, " %s %s %s %s\n",
=======
		desc += scnprintf(buff + desc, bufsz - desc, " %s %s %s %s\n",
>>>>>>> 24b8d41d
				(rate->sgi) ? "SGI" : "NGI",
				(rate->ldpc) ? "LDPC" : "BCC",
				(lq_sta->is_agg) ? "AGG on" : "",
				(mvmsta->amsdu_enabled) ? "AMSDU on" : "");
	}
	desc += scnprintf(buff + desc, bufsz - desc, "last tx rate=0x%X\n",
			lq_sta->last_rate_n_flags);
	desc += scnprintf(buff + desc, bufsz - desc,
			"general: flags=0x%X mimo-d=%d s-ant=0x%x d-ant=0x%x\n",
			lq_sta->lq.flags,
			lq_sta->lq.mimo_delim,
			lq_sta->lq.single_stream_ant_msk,
			lq_sta->lq.dual_stream_ant_msk);

	desc += scnprintf(buff + desc, bufsz - desc,
			"agg: time_limit=%d dist_start_th=%d frame_cnt_limit=%d\n",
			le16_to_cpu(lq_sta->lq.agg_time_limit),
			lq_sta->lq.agg_disable_start_th,
			lq_sta->lq.agg_frame_cnt_limit);

	desc += scnprintf(buff + desc, bufsz - desc, "reduced tpc=%d\n",
			  lq_sta->lq.reduced_tpc);
	ss_params = le32_to_cpu(lq_sta->lq.ss_params);
	desc += scnprintf(buff + desc, bufsz - desc,
			"single stream params: %s%s%s%s\n",
			(ss_params & LQ_SS_PARAMS_VALID) ?
			"VALID" : "INVALID",
			(ss_params & LQ_SS_BFER_ALLOWED) ?
			", BFER" : "",
			(ss_params & LQ_SS_STBC_1SS_ALLOWED) ?
			", STBC" : "",
			(ss_params & LQ_SS_FORCE) ?
			", FORCE" : "");
	desc += scnprintf(buff + desc, bufsz - desc,
			"Start idx [0]=0x%x [1]=0x%x [2]=0x%x [3]=0x%x\n",
			lq_sta->lq.initial_rate_index[0],
			lq_sta->lq.initial_rate_index[1],
			lq_sta->lq.initial_rate_index[2],
			lq_sta->lq.initial_rate_index[3]);

	for (i = 0; i < LINK_QUAL_MAX_RETRY_NUM; i++) {
		u32 r = le32_to_cpu(lq_sta->lq.rs_table[i]);

		desc += scnprintf(buff + desc, bufsz - desc,
				  " rate[%d] 0x%X ", i, r);
		desc += rs_pretty_print_rate(buff + desc, bufsz - desc, r);
		if (desc < bufsz - 1)
			buff[desc++] = '\n';
	}

	ret = simple_read_from_buffer(user_buf, count, ppos, buff, desc);
	kfree(buff);
	return ret;
}

static const struct file_operations rs_sta_dbgfs_scale_table_ops = {
	.write = rs_sta_dbgfs_scale_table_write,
	.read = rs_sta_dbgfs_scale_table_read,
	.open = simple_open,
	.llseek = default_llseek,
};
static ssize_t rs_sta_dbgfs_stats_table_read(struct file *file,
			char __user *user_buf, size_t count, loff_t *ppos)
{
	char *buff;
	int desc = 0;
	int i, j;
	ssize_t ret;
	struct iwl_scale_tbl_info *tbl;
	struct rs_rate *rate;
	struct iwl_lq_sta *lq_sta = file->private_data;

	buff = kmalloc(1024, GFP_KERNEL);
	if (!buff)
		return -ENOMEM;

	for (i = 0; i < LQ_SIZE; i++) {
		tbl = &(lq_sta->lq_info[i]);
		rate = &tbl->rate;
		desc += sprintf(buff+desc,
				"%s type=%d SGI=%d BW=%s DUP=0\n"
				"index=%d\n",
				lq_sta->active_tbl == i ? "*" : "x",
				rate->type,
				rate->sgi,
				is_ht20(rate) ? "20MHz" :
				is_ht40(rate) ? "40MHz" :
				is_ht80(rate) ? "80MHz" :
				is_ht160(rate) ? "160MHz" : "ERR",
				rate->index);
		for (j = 0; j < IWL_RATE_COUNT; j++) {
			desc += sprintf(buff+desc,
				"counter=%d success=%d %%=%d\n",
				tbl->win[j].counter,
				tbl->win[j].success_counter,
				tbl->win[j].success_ratio);
		}
	}
	ret = simple_read_from_buffer(user_buf, count, ppos, buff, desc);
	kfree(buff);
	return ret;
}

static const struct file_operations rs_sta_dbgfs_stats_table_ops = {
	.read = rs_sta_dbgfs_stats_table_read,
	.open = simple_open,
	.llseek = default_llseek,
};

static ssize_t rs_sta_dbgfs_drv_tx_stats_read(struct file *file,
					      char __user *user_buf,
					      size_t count, loff_t *ppos)
{
	static const char * const column_name[] = {
		[RS_COLUMN_LEGACY_ANT_A] = "LEGACY_ANT_A",
		[RS_COLUMN_LEGACY_ANT_B] = "LEGACY_ANT_B",
		[RS_COLUMN_SISO_ANT_A] = "SISO_ANT_A",
		[RS_COLUMN_SISO_ANT_B] = "SISO_ANT_B",
		[RS_COLUMN_SISO_ANT_A_SGI] = "SISO_ANT_A_SGI",
		[RS_COLUMN_SISO_ANT_B_SGI] = "SISO_ANT_B_SGI",
		[RS_COLUMN_MIMO2] = "MIMO2",
		[RS_COLUMN_MIMO2_SGI] = "MIMO2_SGI",
	};

	static const char * const rate_name[] = {
		[IWL_RATE_1M_INDEX] = "1M",
		[IWL_RATE_2M_INDEX] = "2M",
		[IWL_RATE_5M_INDEX] = "5.5M",
		[IWL_RATE_11M_INDEX] = "11M",
		[IWL_RATE_6M_INDEX] = "6M|MCS0",
		[IWL_RATE_9M_INDEX] = "9M",
		[IWL_RATE_12M_INDEX] = "12M|MCS1",
		[IWL_RATE_18M_INDEX] = "18M|MCS2",
		[IWL_RATE_24M_INDEX] = "24M|MCS3",
		[IWL_RATE_36M_INDEX] = "36M|MCS4",
		[IWL_RATE_48M_INDEX] = "48M|MCS5",
		[IWL_RATE_54M_INDEX] = "54M|MCS6",
		[IWL_RATE_MCS_7_INDEX] = "MCS7",
		[IWL_RATE_MCS_8_INDEX] = "MCS8",
		[IWL_RATE_MCS_9_INDEX] = "MCS9",
		[IWL_RATE_MCS_10_INDEX] = "MCS10",
		[IWL_RATE_MCS_11_INDEX] = "MCS11",
	};

	char *buff, *pos, *endpos;
	int col, rate;
	ssize_t ret;
	struct iwl_lq_sta *lq_sta = file->private_data;
	struct rs_rate_stats *stats;
	static const size_t bufsz = 1024;

	buff = kmalloc(bufsz, GFP_KERNEL);
	if (!buff)
		return -ENOMEM;

	pos = buff;
	endpos = pos + bufsz;

	pos += scnprintf(pos, endpos - pos, "COLUMN,");
	for (rate = 0; rate < IWL_RATE_COUNT; rate++)
		pos += scnprintf(pos, endpos - pos, "%s,", rate_name[rate]);
	pos += scnprintf(pos, endpos - pos, "\n");

	for (col = 0; col < RS_COLUMN_COUNT; col++) {
		pos += scnprintf(pos, endpos - pos,
				 "%s,", column_name[col]);

		for (rate = 0; rate < IWL_RATE_COUNT; rate++) {
			stats = &(lq_sta->pers.tx_stats[col][rate]);
			pos += scnprintf(pos, endpos - pos,
					 "%llu/%llu,",
					 stats->success,
					 stats->total);
		}
		pos += scnprintf(pos, endpos - pos, "\n");
	}

	ret = simple_read_from_buffer(user_buf, count, ppos, buff, pos - buff);
	kfree(buff);
	return ret;
}

static ssize_t rs_sta_dbgfs_drv_tx_stats_write(struct file *file,
					       const char __user *user_buf,
					       size_t count, loff_t *ppos)
{
	struct iwl_lq_sta *lq_sta = file->private_data;
	memset(lq_sta->pers.tx_stats, 0, sizeof(lq_sta->pers.tx_stats));

	return count;
}

static const struct file_operations rs_sta_dbgfs_drv_tx_stats_ops = {
	.read = rs_sta_dbgfs_drv_tx_stats_read,
	.write = rs_sta_dbgfs_drv_tx_stats_write,
	.open = simple_open,
	.llseek = default_llseek,
};

static ssize_t iwl_dbgfs_ss_force_read(struct file *file,
				       char __user *user_buf,
				       size_t count, loff_t *ppos)
{
	struct iwl_lq_sta *lq_sta = file->private_data;
	char buf[12];
	int bufsz = sizeof(buf);
	int pos = 0;
	static const char * const ss_force_name[] = {
		[RS_SS_FORCE_NONE] = "none",
		[RS_SS_FORCE_STBC] = "stbc",
		[RS_SS_FORCE_BFER] = "bfer",
		[RS_SS_FORCE_SISO] = "siso",
	};

	pos += scnprintf(buf+pos, bufsz-pos, "%s\n",
			 ss_force_name[lq_sta->pers.ss_force]);
	return simple_read_from_buffer(user_buf, count, ppos, buf, pos);
}

static ssize_t iwl_dbgfs_ss_force_write(struct iwl_lq_sta *lq_sta, char *buf,
					size_t count, loff_t *ppos)
{
	struct iwl_mvm *mvm = lq_sta->pers.drv;
	int ret = 0;

	if (!strncmp("none", buf, 4)) {
		lq_sta->pers.ss_force = RS_SS_FORCE_NONE;
	} else if (!strncmp("siso", buf, 4)) {
		lq_sta->pers.ss_force = RS_SS_FORCE_SISO;
	} else if (!strncmp("stbc", buf, 4)) {
		if (lq_sta->stbc_capable) {
			lq_sta->pers.ss_force = RS_SS_FORCE_STBC;
		} else {
			IWL_ERR(mvm,
				"can't force STBC. peer doesn't support\n");
			ret = -EINVAL;
		}
	} else if (!strncmp("bfer", buf, 4)) {
		if (lq_sta->bfer_capable) {
			lq_sta->pers.ss_force = RS_SS_FORCE_BFER;
		} else {
			IWL_ERR(mvm,
				"can't force BFER. peer doesn't support\n");
			ret = -EINVAL;
		}
	} else {
		IWL_ERR(mvm, "valid values none|siso|stbc|bfer\n");
		ret = -EINVAL;
	}
	return ret ?: count;
}

#define MVM_DEBUGFS_READ_WRITE_FILE_OPS(name, bufsz) \
	_MVM_DEBUGFS_READ_WRITE_FILE_OPS(name, bufsz, struct iwl_lq_sta)
#define MVM_DEBUGFS_ADD_FILE_RS(name, parent, mode) do {		\
		debugfs_create_file(#name, mode, parent, lq_sta,	\
				    &iwl_dbgfs_##name##_ops);		\
	} while (0)

MVM_DEBUGFS_READ_WRITE_FILE_OPS(ss_force, 32);

static void rs_drv_add_sta_debugfs(void *mvm, void *priv_sta,
				   struct dentry *dir)
{
	struct iwl_lq_sta *lq_sta = priv_sta;
	struct iwl_mvm_sta *mvmsta;

	mvmsta = container_of(lq_sta, struct iwl_mvm_sta, lq_sta.rs_drv);

	if (!mvmsta->vif)
		return;

	debugfs_create_file("rate_scale_table", 0600, dir,
			    lq_sta, &rs_sta_dbgfs_scale_table_ops);
	debugfs_create_file("rate_stats_table", 0400, dir,
			    lq_sta, &rs_sta_dbgfs_stats_table_ops);
	debugfs_create_file("drv_tx_stats", 0600, dir,
			    lq_sta, &rs_sta_dbgfs_drv_tx_stats_ops);
	debugfs_create_u8("tx_agg_tid_enable", 0600, dir,
			  &lq_sta->tx_agg_tid_en);
	debugfs_create_u8("reduced_tpc", 0600, dir,
			  &lq_sta->pers.dbg_fixed_txp_reduction);

	MVM_DEBUGFS_ADD_FILE_RS(ss_force, dir, 0600);
}
#endif

/*
 * Initialization of rate scaling information is done by driver after
 * the station is added. Since mac80211 calls this function before a
 * station is added we ignore it.
 */
static void rs_rate_init_ops(void *mvm_r,
			     struct ieee80211_supported_band *sband,
			     struct cfg80211_chan_def *chandef,
			     struct ieee80211_sta *sta, void *mvm_sta)
{
}

/* ops for rate scaling implemented in the driver */
static const struct rate_control_ops rs_mvm_ops_drv = {
	.name = RS_NAME,
	.tx_status = rs_drv_mac80211_tx_status,
	.get_rate = rs_drv_get_rate,
	.rate_init = rs_rate_init_ops,
	.alloc = rs_alloc,
	.free = rs_free,
	.alloc_sta = rs_drv_alloc_sta,
	.free_sta = rs_free_sta,
	.rate_update = rs_drv_rate_update,
#ifdef CONFIG_MAC80211_DEBUGFS
	.add_sta_debugfs = rs_drv_add_sta_debugfs,
#endif
	.capa = RATE_CTRL_CAPA_VHT_EXT_NSS_BW,
};

void iwl_mvm_rs_rate_init(struct iwl_mvm *mvm, struct ieee80211_sta *sta,
			  enum nl80211_band band, bool update)
{
	if (iwl_mvm_has_tlc_offload(mvm)) {
		rs_fw_rate_init(mvm, sta, band, update);
	} else {
		struct iwl_mvm_sta *mvmsta = iwl_mvm_sta_from_mac80211(sta);

		spin_lock(&mvmsta->lq_sta.rs_drv.pers.lock);
		rs_drv_rate_init(mvm, sta, band);
		spin_unlock(&mvmsta->lq_sta.rs_drv.pers.lock);
	}
}

int iwl_mvm_rate_control_register(void)
{
	return ieee80211_rate_control_register(&rs_mvm_ops_drv);
}

void iwl_mvm_rate_control_unregister(void)
{
	ieee80211_rate_control_unregister(&rs_mvm_ops_drv);
}

static int rs_drv_tx_protection(struct iwl_mvm *mvm, struct iwl_mvm_sta *mvmsta,
				bool enable)
{
	struct iwl_lq_cmd *lq = &mvmsta->lq_sta.rs_drv.lq;

	lockdep_assert_held(&mvm->mutex);

	if (enable) {
		if (mvmsta->tx_protection == 0)
			lq->flags |= LQ_FLAG_USE_RTS_MSK;
		mvmsta->tx_protection++;
	} else {
		mvmsta->tx_protection--;
		if (mvmsta->tx_protection == 0)
			lq->flags &= ~LQ_FLAG_USE_RTS_MSK;
	}

	return iwl_mvm_send_lq_cmd(mvm, lq);
}

/**
 * iwl_mvm_tx_protection - ask FW to enable RTS/CTS protection
 * @mvmsta: The station
 * @enable: Enable Tx protection?
 */
int iwl_mvm_tx_protection(struct iwl_mvm *mvm, struct iwl_mvm_sta *mvmsta,
			  bool enable)
{
	if (iwl_mvm_has_tlc_offload(mvm))
		return rs_fw_tx_protection(mvm, mvmsta, enable);
	else
		return rs_drv_tx_protection(mvm, mvmsta, enable);
}<|MERGE_RESOLUTION|>--- conflicted
+++ resolved
@@ -1202,236 +1202,6 @@
 	return tid;
 }
 
-<<<<<<< HEAD
-void iwl_mvm_rs_tx_status(struct iwl_mvm *mvm, struct ieee80211_sta *sta,
-			  int tid, struct ieee80211_tx_info *info, bool ndp)
-{
-	int legacy_success;
-	int retries;
-	int i;
-	struct iwl_lq_cmd *table;
-	u32 lq_hwrate;
-	struct rs_rate lq_rate, tx_resp_rate;
-	struct iwl_scale_tbl_info *curr_tbl, *other_tbl, *tmp_tbl;
-	u8 reduced_txp = (uintptr_t)info->status.status_driver_data[0];
-	u32 tx_resp_hwrate = (uintptr_t)info->status.status_driver_data[1];
-	struct iwl_mvm_sta *mvmsta = iwl_mvm_sta_from_mac80211(sta);
-	struct iwl_lq_sta *lq_sta = &mvmsta->lq_sta;
-	bool allow_ant_mismatch = fw_has_api(&mvm->fw->ucode_capa,
-					     IWL_UCODE_TLV_API_LQ_SS_PARAMS);
-
-	/* Treat uninitialized rate scaling data same as non-existing. */
-	if (!lq_sta) {
-		IWL_DEBUG_RATE(mvm, "Station rate scaling not created yet.\n");
-		return;
-	} else if (!lq_sta->pers.drv) {
-		IWL_DEBUG_RATE(mvm, "Rate scaling not initialized yet.\n");
-		return;
-	}
-
-	/* This packet was aggregated but doesn't carry status info */
-	if ((info->flags & IEEE80211_TX_CTL_AMPDU) &&
-	    !(info->flags & IEEE80211_TX_STAT_AMPDU))
-		return;
-
-	rs_rate_from_ucode_rate(tx_resp_hwrate, info->band, &tx_resp_rate);
-
-#ifdef CONFIG_MAC80211_DEBUGFS
-	/* Disable last tx check if we are debugging with fixed rate but
-	 * update tx stats */
-	if (lq_sta->pers.dbg_fixed_rate) {
-		int index = tx_resp_rate.index;
-		enum rs_column column;
-		int attempts, success;
-
-		column = rs_get_column_from_rate(&tx_resp_rate);
-		if (WARN_ONCE(column == RS_COLUMN_INVALID,
-			      "Can't map rate 0x%x to column",
-			      tx_resp_hwrate))
-			return;
-
-		if (info->flags & IEEE80211_TX_STAT_AMPDU) {
-			attempts = info->status.ampdu_len;
-			success = info->status.ampdu_ack_len;
-		} else {
-			attempts = info->status.rates[0].count;
-			success = !!(info->flags & IEEE80211_TX_STAT_ACK);
-		}
-
-		lq_sta->pers.tx_stats[column][index].total += attempts;
-		lq_sta->pers.tx_stats[column][index].success += success;
-
-		IWL_DEBUG_RATE(mvm, "Fixed rate 0x%x success %d attempts %d\n",
-			       tx_resp_hwrate, success, attempts);
-		return;
-	}
-#endif
-
-	if (time_after(jiffies,
-		       (unsigned long)(lq_sta->last_tx +
-				       (IWL_MVM_RS_IDLE_TIMEOUT * HZ)))) {
-		int t;
-
-		IWL_DEBUG_RATE(mvm, "Tx idle for too long. reinit rs\n");
-		for (t = 0; t < IWL_MAX_TID_COUNT; t++)
-			ieee80211_stop_tx_ba_session(sta, t);
-
-		iwl_mvm_rs_rate_init(mvm, sta, info->band, false);
-		return;
-	}
-	lq_sta->last_tx = jiffies;
-
-	/* Ignore this Tx frame response if its initial rate doesn't match
-	 * that of latest Link Quality command.  There may be stragglers
-	 * from a previous Link Quality command, but we're no longer interested
-	 * in those; they're either from the "active" mode while we're trying
-	 * to check "search" mode, or a prior "search" mode after we've moved
-	 * to a new "search" mode (which might become the new "active" mode).
-	 */
-	table = &lq_sta->lq;
-	lq_hwrate = le32_to_cpu(table->rs_table[0]);
-	rs_rate_from_ucode_rate(lq_hwrate, info->band, &lq_rate);
-
-	/* Here we actually compare this rate to the latest LQ command */
-	if (!rs_rate_equal(&tx_resp_rate, &lq_rate, allow_ant_mismatch)) {
-		IWL_DEBUG_RATE(mvm,
-			       "initial tx resp rate 0x%x does not match 0x%x\n",
-			       tx_resp_hwrate, lq_hwrate);
-
-		/*
-		 * Since rates mis-match, the last LQ command may have failed.
-		 * After IWL_MISSED_RATE_MAX mis-matches, resync the uCode with
-		 * ... driver.
-		 */
-		lq_sta->missed_rate_counter++;
-		if (lq_sta->missed_rate_counter > IWL_MVM_RS_MISSED_RATE_MAX) {
-			lq_sta->missed_rate_counter = 0;
-			IWL_DEBUG_RATE(mvm,
-				       "Too many rates mismatch. Send sync LQ. rs_state %d\n",
-				       lq_sta->rs_state);
-			iwl_mvm_send_lq_cmd(mvm, &lq_sta->lq, false);
-		}
-		/* Regardless, ignore this status info for outdated rate */
-		return;
-	} else
-		/* Rate did match, so reset the missed_rate_counter */
-		lq_sta->missed_rate_counter = 0;
-
-	if (!lq_sta->search_better_tbl) {
-		curr_tbl = &(lq_sta->lq_info[lq_sta->active_tbl]);
-		other_tbl = &(lq_sta->lq_info[1 - lq_sta->active_tbl]);
-	} else {
-		curr_tbl = &(lq_sta->lq_info[1 - lq_sta->active_tbl]);
-		other_tbl = &(lq_sta->lq_info[lq_sta->active_tbl]);
-	}
-
-	if (WARN_ON_ONCE(!rs_rate_column_match(&lq_rate, &curr_tbl->rate))) {
-		IWL_DEBUG_RATE(mvm,
-			       "Neither active nor search matches tx rate\n");
-		tmp_tbl = &(lq_sta->lq_info[lq_sta->active_tbl]);
-		rs_dump_rate(mvm, &tmp_tbl->rate, "ACTIVE");
-		tmp_tbl = &(lq_sta->lq_info[1 - lq_sta->active_tbl]);
-		rs_dump_rate(mvm, &tmp_tbl->rate, "SEARCH");
-		rs_dump_rate(mvm, &lq_rate, "ACTUAL");
-
-		/*
-		 * no matching table found, let's by-pass the data collection
-		 * and continue to perform rate scale to find the rate table
-		 */
-		rs_stay_in_table(lq_sta, true);
-		goto done;
-	}
-
-	/*
-	 * Updating the frame history depends on whether packets were
-	 * aggregated.
-	 *
-	 * For aggregation, all packets were transmitted at the same rate, the
-	 * first index into rate scale table.
-	 */
-	if (info->flags & IEEE80211_TX_STAT_AMPDU) {
-		rs_collect_tpc_data(mvm, lq_sta, curr_tbl, lq_rate.index,
-				    info->status.ampdu_len,
-				    info->status.ampdu_ack_len,
-				    reduced_txp);
-
-		/* ampdu_ack_len = 0 marks no BA was received. For TLC, treat
-		 * it as a single frame loss as we don't want the success ratio
-		 * to dip too quickly because a BA wasn't received.
-		 * For TPC, there's no need for this optimisation since we want
-		 * to recover very quickly from a bad power reduction and,
-		 * therefore we'd like the success ratio to get an immediate hit
-		 * when failing to get a BA, so we'd switch back to a lower or
-		 * zero power reduction. When FW transmits agg with a rate
-		 * different from the initial rate, it will not use reduced txp
-		 * and will send BA notification twice (one empty with reduced
-		 * txp equal to the value from LQ and one with reduced txp 0).
-		 * We need to update counters for each txp level accordingly.
-		 */
-		if (info->status.ampdu_ack_len == 0)
-			info->status.ampdu_len = 1;
-
-		rs_collect_tlc_data(mvm, lq_sta, curr_tbl, lq_rate.index,
-				    info->status.ampdu_len,
-				    info->status.ampdu_ack_len);
-
-		/* Update success/fail counts if not searching for new mode */
-		if (lq_sta->rs_state == RS_STATE_STAY_IN_COLUMN) {
-			lq_sta->total_success += info->status.ampdu_ack_len;
-			lq_sta->total_failed += (info->status.ampdu_len -
-					info->status.ampdu_ack_len);
-		}
-	} else {
-		/* For legacy, update frame history with for each Tx retry. */
-		retries = info->status.rates[0].count - 1;
-		/* HW doesn't send more than 15 retries */
-		retries = min(retries, 15);
-
-		/* The last transmission may have been successful */
-		legacy_success = !!(info->flags & IEEE80211_TX_STAT_ACK);
-		/* Collect data for each rate used during failed TX attempts */
-		for (i = 0; i <= retries; ++i) {
-			lq_hwrate = le32_to_cpu(table->rs_table[i]);
-			rs_rate_from_ucode_rate(lq_hwrate, info->band,
-						&lq_rate);
-			/*
-			 * Only collect stats if retried rate is in the same RS
-			 * table as active/search.
-			 */
-			if (rs_rate_column_match(&lq_rate, &curr_tbl->rate))
-				tmp_tbl = curr_tbl;
-			else if (rs_rate_column_match(&lq_rate,
-						      &other_tbl->rate))
-				tmp_tbl = other_tbl;
-			else
-				continue;
-
-			rs_collect_tpc_data(mvm, lq_sta, tmp_tbl,
-					    lq_rate.index, 1,
-					    i < retries ? 0 : legacy_success,
-					    reduced_txp);
-			rs_collect_tlc_data(mvm, lq_sta, tmp_tbl,
-					    lq_rate.index, 1,
-					    i < retries ? 0 : legacy_success);
-		}
-
-		/* Update success/fail counts if not searching for new mode */
-		if (lq_sta->rs_state == RS_STATE_STAY_IN_COLUMN) {
-			lq_sta->total_success += legacy_success;
-			lq_sta->total_failed += retries + (1 - legacy_success);
-		}
-	}
-	/* The last TX rate is cached in lq_sta; it's set in if/else above */
-	lq_sta->last_rate_n_flags = lq_hwrate;
-	IWL_DEBUG_RATE(mvm, "reduced txpower: %d\n", reduced_txp);
-done:
-	/* See if there's a better rate or modulation mode to try. */
-	if (sta->supp_rates[info->band])
-		rs_rate_scale_perform(mvm, sta, lq_sta, tid, ndp);
-}
-
-=======
->>>>>>> 24b8d41d
 /*
  * mac80211 sends us Tx status
  */
@@ -1647,10 +1417,6 @@
 
 static u32 rs_bw_from_sta_bw(struct ieee80211_sta *sta)
 {
-<<<<<<< HEAD
-	switch (sta->bandwidth) {
-	case IEEE80211_STA_RX_BW_160:
-=======
 	struct ieee80211_sta_vht_cap *sta_vht_cap = &sta->vht_cap;
 	struct ieee80211_vht_cap vht_cap = {
 		.vht_cap_info = cpu_to_le32(sta_vht_cap->cap),
@@ -1672,7 +1438,6 @@
 					      0, true,
 					      sta->rx_nss) < sta->rx_nss)
 			return RATE_MCS_CHAN_WIDTH_80;
->>>>>>> 24b8d41d
 		return RATE_MCS_CHAN_WIDTH_160;
 	case IEEE80211_STA_RX_BW_80:
 		return RATE_MCS_CHAN_WIDTH_80;
@@ -2607,41 +2372,7 @@
 
 	if (done_search && lq_sta->rs_state == RS_STATE_SEARCH_CYCLE_ENDED) {
 		tbl1 = &(lq_sta->lq_info[lq_sta->active_tbl]);
-<<<<<<< HEAD
-		if (is_legacy(&tbl1->rate)) {
-			IWL_DEBUG_RATE(mvm, "LQ: STAY in legacy table\n");
-
-			if (tid != IWL_MAX_TID_COUNT) {
-				tid_data = &sta_priv->tid_data[tid];
-				if (tid_data->state != IWL_AGG_OFF) {
-					IWL_DEBUG_RATE(mvm,
-						       "Stop aggregation on tid %d\n",
-						       tid);
-					ieee80211_stop_tx_ba_session(sta, tid);
-				}
-			}
-			rs_set_stay_in_table(mvm, 1, lq_sta);
-		} else {
-		/* If we're in an HT mode, and all 3 mode switch actions
-		 * have been tried and compared, stay in this best modulation
-		 * mode for a while before next round of mode comparisons. */
-			if ((lq_sta->last_tpt > IWL_AGG_TPT_THREHOLD) &&
-			    (lq_sta->tx_agg_tid_en & (1 << tid)) &&
-			    (tid != IWL_MAX_TID_COUNT)) {
-				tid_data = &sta_priv->tid_data[tid];
-				if (tid_data->state == IWL_AGG_OFF && !ndp) {
-					IWL_DEBUG_RATE(mvm,
-						       "try to aggregate tid %d\n",
-						       tid);
-					rs_tl_turn_on_agg(mvm, tid,
-							  lq_sta, sta);
-				}
-			}
-			rs_set_stay_in_table(mvm, 0, lq_sta);
-		}
-=======
 		rs_set_stay_in_table(mvm, is_legacy(&tbl1->rate), lq_sta);
->>>>>>> 24b8d41d
 	}
 }
 
@@ -2858,16 +2589,6 @@
 	 */
 	if (sta->vht_cap.vht_supported &&
 	    best_rssi > IWL_RS_LOW_RSSI_THRESHOLD) {
-<<<<<<< HEAD
-		switch (sta->bandwidth) {
-		case IEEE80211_STA_RX_BW_160:
-		case IEEE80211_STA_RX_BW_80:
-		case IEEE80211_STA_RX_BW_40:
-			initial_rates = rs_optimal_rates_vht;
-			nentries = ARRAY_SIZE(rs_optimal_rates_vht);
-			break;
-		case IEEE80211_STA_RX_BW_20:
-=======
 		/*
 		 * In AP mode, when a new station associates, rs is initialized
 		 * immediately upon association completion, before the phy
@@ -2888,7 +2609,6 @@
 			nentries = ARRAY_SIZE(rs_optimal_rates_vht);
 			break;
 		case RATE_MCS_CHAN_WIDTH_20:
->>>>>>> 24b8d41d
 			initial_rates = rs_optimal_rates_vht_20mhz;
 			nentries = ARRAY_SIZE(rs_optimal_rates_vht_20mhz);
 			break;
@@ -2899,11 +2619,7 @@
 
 		active_rate = lq_sta->active_siso_rate;
 		rate->type = LQ_VHT_SISO;
-<<<<<<< HEAD
-		rate->bw = rs_bw_from_sta_bw(sta);
-=======
 		rate->bw = bw;
->>>>>>> 24b8d41d
 	} else if (sta->ht_cap.ht_supported &&
 		   best_rssi > IWL_RS_LOW_RSSI_THRESHOLD) {
 		initial_rates = rs_optimal_rates_ht;
@@ -2968,12 +2684,7 @@
 static void rs_initialize_lq(struct iwl_mvm *mvm,
 			     struct ieee80211_sta *sta,
 			     struct iwl_lq_sta *lq_sta,
-<<<<<<< HEAD
-			     enum nl80211_band band,
-			     bool init)
-=======
 			     enum nl80211_band band)
->>>>>>> 24b8d41d
 {
 	struct iwl_scale_tbl_info *tbl;
 	struct rs_rate *rate;
@@ -3251,13 +2962,8 @@
 /*
  * Called after adding a new station to initialize rate scaling
  */
-<<<<<<< HEAD
-void iwl_mvm_rs_rate_init(struct iwl_mvm *mvm, struct ieee80211_sta *sta,
-			  enum nl80211_band band, bool init)
-=======
 static void rs_drv_rate_init(struct iwl_mvm *mvm, struct ieee80211_sta *sta,
 			     enum nl80211_band band)
->>>>>>> 24b8d41d
 {
 	int i, j;
 	struct ieee80211_hw *hw = mvm->hw;
@@ -4142,11 +3848,7 @@
 				(is_ht40(rate)) ? "40MHz" :
 				(is_ht80(rate)) ? "80MHz" :
 				(is_ht160(rate)) ? "160MHz" : "BAD BW");
-<<<<<<< HEAD
-		desc += sprintf(buff + desc, " %s %s %s %s\n",
-=======
 		desc += scnprintf(buff + desc, bufsz - desc, " %s %s %s %s\n",
->>>>>>> 24b8d41d
 				(rate->sgi) ? "SGI" : "NGI",
 				(rate->ldpc) ? "LDPC" : "BCC",
 				(lq_sta->is_agg) ? "AGG on" : "",
