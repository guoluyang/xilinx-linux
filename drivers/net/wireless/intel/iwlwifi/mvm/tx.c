--- conflicted
+++ resolved
@@ -195,102 +195,6 @@
 	return offload_assist;
 }
 
-#define OPT_HDR(type, skb, off) \
-	(type *)(skb_network_header(skb) + (off))
-
-static void iwl_mvm_tx_csum(struct iwl_mvm *mvm, struct sk_buff *skb,
-			    struct ieee80211_hdr *hdr,
-			    struct ieee80211_tx_info *info,
-			    struct iwl_tx_cmd *tx_cmd)
-{
-#if IS_ENABLED(CONFIG_INET)
-	u16 mh_len = ieee80211_hdrlen(hdr->frame_control);
-	u16 offload_assist = le16_to_cpu(tx_cmd->offload_assist);
-	u8 protocol = 0;
-
-	/*
-	 * Do not compute checksum if already computed or if transport will
-	 * compute it
-	 */
-	if (skb->ip_summed != CHECKSUM_PARTIAL || IWL_MVM_SW_TX_CSUM_OFFLOAD)
-		return;
-
-	/* We do not expect to be requested to csum stuff we do not support */
-	if (WARN_ONCE(!(mvm->hw->netdev_features & IWL_TX_CSUM_NETIF_FLAGS) ||
-		      (skb->protocol != htons(ETH_P_IP) &&
-		       skb->protocol != htons(ETH_P_IPV6)),
-		      "No support for requested checksum\n")) {
-		skb_checksum_help(skb);
-		return;
-	}
-
-	if (skb->protocol == htons(ETH_P_IP)) {
-		protocol = ip_hdr(skb)->protocol;
-	} else {
-#if IS_ENABLED(CONFIG_IPV6)
-		struct ipv6hdr *ipv6h =
-			(struct ipv6hdr *)skb_network_header(skb);
-		unsigned int off = sizeof(*ipv6h);
-
-		protocol = ipv6h->nexthdr;
-		while (protocol != NEXTHDR_NONE && ipv6_ext_hdr(protocol)) {
-			struct ipv6_opt_hdr *hp;
-
-			/* only supported extension headers */
-			if (protocol != NEXTHDR_ROUTING &&
-			    protocol != NEXTHDR_HOP &&
-			    protocol != NEXTHDR_DEST) {
-				skb_checksum_help(skb);
-				return;
-			}
-
-			hp = OPT_HDR(struct ipv6_opt_hdr, skb, off);
-			protocol = hp->nexthdr;
-			off += ipv6_optlen(hp);
-		}
-		/* if we get here - protocol now should be TCP/UDP */
-#endif
-	}
-
-	if (protocol != IPPROTO_TCP && protocol != IPPROTO_UDP) {
-		WARN_ON_ONCE(1);
-		skb_checksum_help(skb);
-		return;
-	}
-
-	/* enable L4 csum */
-	offload_assist |= BIT(TX_CMD_OFFLD_L4_EN);
-
-	/*
-	 * Set offset to IP header (snap).
-	 * We don't support tunneling so no need to take care of inner header.
-	 * Size is in words.
-	 */
-	offload_assist |= (4 << TX_CMD_OFFLD_IP_HDR);
-
-	/* Do IPv4 csum for AMSDU only (no IP csum for Ipv6) */
-	if (skb->protocol == htons(ETH_P_IP) &&
-	    (offload_assist & BIT(TX_CMD_OFFLD_AMSDU))) {
-		ip_hdr(skb)->check = 0;
-		offload_assist |= BIT(TX_CMD_OFFLD_L3_EN);
-	}
-
-	/* reset UDP/TCP header csum */
-	if (protocol == IPPROTO_TCP)
-		tcp_hdr(skb)->check = 0;
-	else
-		udp_hdr(skb)->check = 0;
-
-	/* mac header len should include IV, size is in words */
-	if (info->control.hw_key)
-		mh_len += info->control.hw_key->iv_len;
-	mh_len /= 2;
-	offload_assist |= mh_len << TX_CMD_OFFLD_MH_SIZE;
-
-	tx_cmd->offload_assist = cpu_to_le16(offload_assist);
-#endif
-}
-
 /*
  * Sets most of the Tx cmd's fields
  */
@@ -323,12 +227,7 @@
 		tx_cmd->tid_tspec = qc[0] & 0xf;
 		tx_flags &= ~TX_CMD_FLG_SEQ_CTL;
 		if (*qc & IEEE80211_QOS_CTL_A_MSDU_PRESENT)
-<<<<<<< HEAD
-			tx_cmd->offload_assist |=
-				cpu_to_le16(BIT(TX_CMD_OFFLD_AMSDU));
-=======
 			offload_assist |= BIT(TX_CMD_OFFLD_AMSDU);
->>>>>>> 24b8d41d
 	} else if (ieee80211_is_back_req(fc)) {
 		struct ieee80211_bar *bar = (void *)skb->data;
 		u16 control = le16_to_cpu(bar->control);
@@ -390,25 +289,13 @@
 		tx_flags |= TX_CMD_FLG_WRITE_TX_POWER;
 
 	tx_cmd->tx_flags = cpu_to_le32(tx_flags);
-<<<<<<< HEAD
-	/* Total # bytes to be transmitted */
-	tx_cmd->len = cpu_to_le16((u16)skb->len +
-		(uintptr_t)skb_info->driver_data[0]);
-=======
 	/* Total # bytes to be transmitted - PCIe code will adjust for A-MSDU */
 	tx_cmd->len = cpu_to_le16((u16)skb->len);
->>>>>>> 24b8d41d
 	tx_cmd->life_time = cpu_to_le32(TX_CMD_LIFE_TIME_INFINITE);
 	tx_cmd->sta_id = sta_id;
 
 	/* padding is inserted later in transport */
 	if (ieee80211_hdrlen(fc) % 4 &&
-<<<<<<< HEAD
-	    !(tx_cmd->offload_assist & cpu_to_le16(BIT(TX_CMD_OFFLD_AMSDU))))
-		tx_cmd->offload_assist |= cpu_to_le16(BIT(TX_CMD_OFFLD_PAD));
-
-	iwl_mvm_tx_csum(mvm, skb, hdr, info, tx_cmd);
-=======
 	    !(offload_assist & BIT(TX_CMD_OFFLD_AMSDU)))
 		offload_assist |= BIT(TX_CMD_OFFLD_PAD);
 
@@ -480,7 +367,6 @@
 {
 	return iwl_mvm_get_tx_rate(mvm, info, sta) |
 		iwl_mvm_get_tx_ant(mvm, info, sta, fc);
->>>>>>> 24b8d41d
 }
 
 /*
@@ -522,46 +408,10 @@
 			cpu_to_le32(TX_CMD_FLG_ACK | TX_CMD_FLG_BAR);
 	}
 
-<<<<<<< HEAD
-	/* HT rate doesn't make sense for a non data frame */
-	WARN_ONCE(info->control.rates[0].flags & IEEE80211_TX_RC_MCS,
-		  "Got an HT rate (flags:0x%x/mcs:%d) for a non data frame (fc:0x%x)\n",
-		  info->control.rates[0].flags,
-		  info->control.rates[0].idx,
-		  le16_to_cpu(fc));
-
-	rate_idx = info->control.rates[0].idx;
-	/* if the rate isn't a well known legacy rate, take the lowest one */
-	if (rate_idx < 0 || rate_idx >= IWL_RATE_COUNT_LEGACY)
-		rate_idx = rate_lowest_index(
-				&mvm->nvm_data->bands[info->band], sta);
-
-	/* For 5 GHZ band, remap mac80211 rate indices into driver indices */
-	if (info->band == NL80211_BAND_5GHZ)
-		rate_idx += IWL_FIRST_OFDM_RATE;
-
-	/* For 2.4 GHZ band, check that there is no need to remap */
-	BUILD_BUG_ON(IWL_FIRST_CCK_RATE != 0);
-
-	/* Get PLCP rate for tx_cmd->rate_n_flags */
-	rate_plcp = iwl_mvm_mac80211_idx_to_hwrate(rate_idx);
-
-	mvm->mgmt_last_antenna_idx =
-		iwl_mvm_next_antenna(mvm, iwl_mvm_get_valid_tx_ant(mvm),
-				     mvm->mgmt_last_antenna_idx);
-
-	if (info->band == NL80211_BAND_2GHZ &&
-	    !iwl_mvm_bt_coex_is_shared_ant_avail(mvm))
-		rate_flags = mvm->cfg->non_shared_ant << RATE_MCS_ANT_POS;
-	else
-		rate_flags =
-			BIT(mvm->mgmt_last_antenna_idx) << RATE_MCS_ANT_POS;
-=======
 	/* Set the rate in the TX cmd */
 	tx_cmd->rate_n_flags =
 		cpu_to_le32(iwl_mvm_get_tx_rate_n_flags(mvm, info, sta, fc));
 }
->>>>>>> 24b8d41d
 
 static inline void iwl_mvm_set_tx_cmd_pn(struct ieee80211_tx_info *info,
 					 u8 *crypto_hdr)
@@ -580,23 +430,6 @@
 	crypto_hdr[7] = pn >> 40;
 }
 
-static inline void iwl_mvm_set_tx_cmd_pn(struct ieee80211_tx_info *info,
-					 u8 *crypto_hdr)
-{
-	struct ieee80211_key_conf *keyconf = info->control.hw_key;
-	u64 pn;
-
-	pn = atomic64_inc_return(&keyconf->tx_pn);
-	crypto_hdr[0] = pn;
-	crypto_hdr[2] = 0;
-	crypto_hdr[3] = 0x20 | (keyconf->keyidx << 6);
-	crypto_hdr[1] = pn >> 8;
-	crypto_hdr[4] = pn >> 16;
-	crypto_hdr[5] = pn >> 24;
-	crypto_hdr[6] = pn >> 32;
-	crypto_hdr[7] = pn >> 40;
-}
-
 /*
  * Sets the fields in the Tx cmd that are crypto related
  */
@@ -636,23 +469,16 @@
 		break;
 	case WLAN_CIPHER_SUITE_GCMP:
 	case WLAN_CIPHER_SUITE_GCMP_256:
-<<<<<<< HEAD
-=======
 		type = TX_CMD_SEC_GCMP;
 		/* Fall through */
 	case WLAN_CIPHER_SUITE_CCMP_256:
->>>>>>> 24b8d41d
 		/* TODO: Taking the key from the table might introduce a race
 		 * when PTK rekeying is done, having an old packets with a PN
 		 * based on the old key but the message encrypted with a new
 		 * one.
 		 * Need to handle this.
 		 */
-<<<<<<< HEAD
-		tx_cmd->sec_ctl |= TX_CMD_SEC_GCMP | TX_CMD_SEC_KEY_FROM_TABLE;
-=======
 		tx_cmd->sec_ctl |= type | TX_CMD_SEC_KEY_FROM_TABLE;
->>>>>>> 24b8d41d
 		tx_cmd->key[0] = keyconf->hw_key_idx;
 		iwl_mvm_set_tx_cmd_pn(info, crypto_hdr);
 		break;
@@ -881,39 +707,6 @@
 	rcu_read_unlock();
 }
 
-static int iwl_mvm_get_ctrl_vif_queue(struct iwl_mvm *mvm,
-				      struct ieee80211_tx_info *info, __le16 fc)
-{
-	if (!iwl_mvm_is_dqa_supported(mvm))
-		return info->hw_queue;
-
-	switch (info->control.vif->type) {
-	case NL80211_IFTYPE_AP:
-		/*
-		 * handle legacy hostapd as well, where station may be added
-		 * only after assoc.
-		 */
-		if (ieee80211_is_probe_resp(fc) || ieee80211_is_auth(fc))
-			return IWL_MVM_DQA_AP_PROBE_RESP_QUEUE;
-		if (info->hw_queue == info->control.vif->cab_queue)
-			return info->hw_queue;
-
-		WARN_ON_ONCE(1);
-		return IWL_MVM_DQA_AP_PROBE_RESP_QUEUE;
-	case NL80211_IFTYPE_P2P_DEVICE:
-		if (ieee80211_is_mgmt(fc))
-			return IWL_MVM_DQA_P2P_DEVICE_QUEUE;
-		if (info->hw_queue == info->control.vif->cab_queue)
-			return info->hw_queue;
-
-		WARN_ON_ONCE(1);
-		return IWL_MVM_DQA_P2P_DEVICE_QUEUE;
-	default:
-		WARN_ONCE(1, "Not a ctrl vif, no available queue\n");
-		return -1;
-	}
-}
-
 int iwl_mvm_tx_skb_non_sta(struct iwl_mvm *mvm, struct sk_buff *skb)
 {
 	struct ieee80211_hdr *hdr = (struct ieee80211_hdr *)skb->data;
@@ -921,18 +714,6 @@
 	struct iwl_device_tx_cmd *dev_cmd;
 	u8 sta_id;
 	int hdrlen = ieee80211_hdrlen(hdr->frame_control);
-<<<<<<< HEAD
-	int queue;
-
-	/* IWL_MVM_OFFCHANNEL_QUEUE is used for ROC packets that can be used
-	 * in 2 different types of vifs, P2P & STATION. P2P uses the offchannel
-	 * queue. STATION (HS2.0) uses the auxiliary context of the FW,
-	 * and hence needs to be sent on the aux queue
-	 */
-	if (IEEE80211_SKB_CB(skb)->hw_queue == IWL_MVM_OFFCHANNEL_QUEUE &&
-	    skb_info->control.vif->type == NL80211_IFTYPE_STATION)
-		IEEE80211_SKB_CB(skb)->hw_queue = mvm->aux_queue;
-=======
 	__le16 fc = hdr->frame_control;
 	bool offchannel = IEEE80211_SKB_CB(skb)->flags &
 		IEEE80211_TX_CTL_TX_OFFCHAN;
@@ -940,7 +721,6 @@
 
 	if (IWL_MVM_NON_TRANSMITTING_AP && ieee80211_is_probe_resp(fc))
 		return -1;
->>>>>>> 24b8d41d
 
 	memcpy(&info, skb->cb, sizeof(info));
 
@@ -950,53 +730,11 @@
 	if (WARN_ON_ONCE(info.flags & IEEE80211_TX_CTL_AMPDU))
 		return -1;
 
-<<<<<<< HEAD
-	/* This holds the amsdu headers length */
-	skb_info->driver_data[0] = (void *)(uintptr_t)0;
-
-	queue = info.hw_queue;
-
-	/*
-	 * If the interface on which the frame is sent is the P2P_DEVICE
-	 * or an AP/GO interface use the broadcast station associated
-	 * with it; otherwise if the interface is a managed interface
-	 * use the AP station associated with it for multicast traffic
-	 * (this is not possible for unicast packets as a TLDS discovery
-	 * response are sent without a station entry); otherwise use the
-	 * AUX station.
-	 * In DQA mode, if vif is of type STATION and frames are not multicast,
-	 * they should be sent from the BSS queue. For example, TDLS setup
-	 * frames should be sent on this queue, as they go through the AP.
-	 */
-	sta_id = mvm->aux_sta.sta_id;
-=======
->>>>>>> 24b8d41d
 	if (info.control.vif) {
 		struct iwl_mvm_vif *mvmvif =
 			iwl_mvm_vif_from_mac80211(info.control.vif);
 
 		if (info.control.vif->type == NL80211_IFTYPE_P2P_DEVICE ||
-<<<<<<< HEAD
-		    info.control.vif->type == NL80211_IFTYPE_AP) {
-			sta_id = mvmvif->bcast_sta.sta_id;
-			queue = iwl_mvm_get_ctrl_vif_queue(mvm, &info,
-							   hdr->frame_control);
-			if (queue < 0)
-				return -1;
-
-		} else if (info.control.vif->type == NL80211_IFTYPE_STATION &&
-			   is_multicast_ether_addr(hdr->addr1)) {
-			u8 ap_sta_id = ACCESS_ONCE(mvmvif->ap_sta_id);
-
-			if (ap_sta_id != IWL_MVM_STATION_COUNT)
-				sta_id = ap_sta_id;
-		} else if (iwl_mvm_is_dqa_supported(mvm) &&
-			   info.control.vif->type == NL80211_IFTYPE_STATION) {
-			queue = IWL_MVM_DQA_BSS_CLIENT_QUEUE;
-		}
-	}
-
-=======
 		    info.control.vif->type == NL80211_IFTYPE_AP ||
 		    info.control.vif->type == NL80211_IFTYPE_ADHOC) {
 			if (!ieee80211_is_data(hdr->frame_control))
@@ -1031,7 +769,6 @@
 	if (unlikely(ieee80211_is_probe_resp(fc)))
 		iwl_mvm_probe_resp_set_noa(mvm, skb);
 
->>>>>>> 24b8d41d
 	IWL_DEBUG_TX(mvm, "station Id %d, queue=%d\n", sta_id, queue);
 
 	dev_cmd = iwl_mvm_set_tx_params(mvm, skb, &info, hdrlen, NULL, sta_id);
@@ -1148,63 +885,21 @@
 	struct ieee80211_hdr *hdr = (void *)skb->data;
 	unsigned int mss = skb_shinfo(skb)->gso_size;
 	unsigned int num_subframes, tcp_payload_len, subf_len, max_amsdu_len;
-<<<<<<< HEAD
-	bool ipv4 = (skb->protocol == htons(ETH_P_IP));
-	u16 ip_base_id = ipv4 ? ntohs(ip_hdr(skb)->id) : 0;
-	u16 amsdu_add, snap_ip_tcp, pad, i = 0;
-	unsigned int dbg_max_amsdu_len;
-	netdev_features_t netdev_features = NETIF_F_CSUM_MASK | NETIF_F_SG;
-	u8 *qc, tid, txf;
-=======
 	u16 snap_ip_tcp, pad;
 	netdev_features_t netdev_flags = NETIF_F_CSUM_MASK | NETIF_F_SG;
 	u8 tid;
->>>>>>> 24b8d41d
 
 	snap_ip_tcp = 8 + skb_transport_header(skb) - skb_network_header(skb) +
 		tcp_hdrlen(skb);
 
-<<<<<<< HEAD
-	qc = ieee80211_get_qos_ctl(hdr);
-	tid = *qc & IEEE80211_QOS_CTL_TID_MASK;
-	if (WARN_ON_ONCE(tid >= IWL_MAX_TID_COUNT))
-		return -EINVAL;
-
-	dbg_max_amsdu_len = ACCESS_ONCE(mvm->max_amsdu_len);
-
-	if (!sta->max_amsdu_len ||
-	    !ieee80211_is_data_qos(hdr->frame_control) ||
-	    (!mvmsta->tlc_amsdu && !dbg_max_amsdu_len)) {
-		num_subframes = 1;
-		pad = 0;
-		goto segment;
-	}
-=======
 	if (!mvmsta->max_amsdu_len ||
 	    !ieee80211_is_data_qos(hdr->frame_control) ||
 	    !mvmsta->amsdu_enabled)
 		return iwl_mvm_tx_tso_segment(skb, 1, netdev_flags, mpdus_skb);
->>>>>>> 24b8d41d
 
 	/*
 	 * Do not build AMSDU for IPv6 with extension headers.
 	 * ask stack to segment and checkum the generated MPDUs for us.
-<<<<<<< HEAD
-	 */
-	if (skb->protocol == htons(ETH_P_IPV6) &&
-	    ((struct ipv6hdr *)skb_network_header(skb))->nexthdr !=
-	    IPPROTO_TCP) {
-		num_subframes = 1;
-		pad = 0;
-		netdev_features &= ~NETIF_F_CSUM_MASK;
-		goto segment;
-	}
-
-	/*
-	 * No need to lock amsdu_in_ampdu_allowed since it can't be modified
-	 * during an BA session.
-=======
->>>>>>> 24b8d41d
 	 */
 	if (skb->protocol == htons(ETH_P_IPV6) &&
 	    ((struct ipv6hdr *)skb_network_header(skb))->nexthdr !=
@@ -1213,16 +908,9 @@
 		return iwl_mvm_tx_tso_segment(skb, 1, netdev_flags, mpdus_skb);
 	}
 
-<<<<<<< HEAD
-	max_amsdu_len = sta->max_amsdu_len;
-
-	/* the Tx FIFO to which this A-MSDU will be routed */
-	txf = iwl_mvm_ac_to_tx_fifo[tid_to_mac80211_ac[tid]];
-=======
 	tid = ieee80211_get_tid(hdr);
 	if (WARN_ON_ONCE(tid >= IWL_MAX_TID_COUNT))
 		return -EINVAL;
->>>>>>> 24b8d41d
 
 	/*
 	 * No need to lock amsdu_in_ampdu_allowed since it can't be modified
@@ -1233,18 +921,12 @@
 	    !(mvmsta->amsdu_enabled & BIT(tid)))
 		return iwl_mvm_tx_tso_segment(skb, 1, netdev_flags, mpdus_skb);
 
-<<<<<<< HEAD
-	if (unlikely(dbg_max_amsdu_len))
-		max_amsdu_len = min_t(unsigned int, max_amsdu_len,
-				      dbg_max_amsdu_len);
-=======
 	/*
 	 * Take the min of ieee80211 station and mvm station
 	 */
 	max_amsdu_len =
 		min_t(unsigned int, sta->max_amsdu_len,
 		      iwl_mvm_max_amsdu_size(mvm, sta, tid));
->>>>>>> 24b8d41d
 
 	/*
 	 * Limit A-MSDU in A-MPDU to 4095 bytes when VHT is not
@@ -1307,18 +989,9 @@
 	/* Impossible to get TSO with CONFIG_INET */
 	WARN_ON(1);
 
-<<<<<<< HEAD
-	next = skb_gso_segment(skb, netdev_features);
-	skb_shinfo(skb)->gso_size = mss;
-	if (WARN_ON_ONCE(IS_ERR(next)))
-		return -EINVAL;
-	else if (next)
-		consume_skb(skb);
-=======
 	return -1;
 }
 #endif
->>>>>>> 24b8d41d
 
 /* Check if there are any timed-out TIDs on a given shared TXQ */
 static bool iwl_mvm_txq_should_update(struct iwl_mvm *mvm, int txq_id)
@@ -1375,51 +1048,6 @@
 	mdata->tx.pkts[ac]++;
 
 	return 0;
-}
-
-static void iwl_mvm_tx_add_stream(struct iwl_mvm *mvm,
-				  struct iwl_mvm_sta *mvm_sta, u8 tid,
-				  struct sk_buff *skb)
-{
-	struct ieee80211_tx_info *info = IEEE80211_SKB_CB(skb);
-	u8 mac_queue = info->hw_queue;
-	struct sk_buff_head *deferred_tx_frames;
-
-	lockdep_assert_held(&mvm_sta->lock);
-
-	mvm_sta->deferred_traffic_tid_map |= BIT(tid);
-	set_bit(mvm_sta->sta_id, mvm->sta_deferred_frames);
-
-	deferred_tx_frames = &mvm_sta->tid_data[tid].deferred_tx_frames;
-
-	skb_queue_tail(deferred_tx_frames, skb);
-
-	/*
-	 * The first deferred frame should've stopped the MAC queues, so we
-	 * should never get a second deferred frame for the RA/TID.
-	 */
-	if (!WARN(skb_queue_len(deferred_tx_frames) != 1,
-		  "RATID %d/%d has %d deferred frames\n", mvm_sta->sta_id, tid,
-		  skb_queue_len(deferred_tx_frames))) {
-		iwl_mvm_stop_mac_queues(mvm, BIT(mac_queue));
-		schedule_work(&mvm->add_stream_wk);
-	}
-}
-
-/* Check if there are any timed-out TIDs on a given shared TXQ */
-static bool iwl_mvm_txq_should_update(struct iwl_mvm *mvm, int txq_id)
-{
-	unsigned long queue_tid_bitmap = mvm->queue_info[txq_id].tid_bitmap;
-	unsigned long now = jiffies;
-	int tid;
-
-	for_each_set_bit(tid, &queue_tid_bitmap, IWL_MAX_TID_COUNT + 1) {
-		if (time_before(mvm->queue_info[txq_id].last_frame_time[tid] +
-				IWL_MVM_DQA_QUEUE_TIMEOUT, now))
-			return true;
-	}
-
-	return false;
 }
 
 /*
@@ -1437,11 +1065,7 @@
 	__le16 fc;
 	u16 seq_number = 0;
 	u8 tid = IWL_MAX_TID_COUNT;
-<<<<<<< HEAD
-	u8 txq_id = info->hw_queue;
-=======
 	u16 txq_id;
->>>>>>> 24b8d41d
 	bool is_ampdu = false;
 	int hdrlen;
 
@@ -1493,25 +1117,6 @@
 
 		seq_number = mvmsta->tid_data[tid].seq_number;
 		seq_number &= IEEE80211_SCTL_SEQ;
-<<<<<<< HEAD
-		hdr->seq_ctrl &= cpu_to_le16(IEEE80211_SCTL_FRAG);
-		hdr->seq_ctrl |= cpu_to_le16(seq_number);
-		is_ampdu = info->flags & IEEE80211_TX_CTL_AMPDU;
-	} else if (iwl_mvm_is_dqa_supported(mvm) &&
-		   (ieee80211_is_qos_nullfunc(fc) ||
-		    ieee80211_is_nullfunc(fc))) {
-		/*
-		 * nullfunc frames should go to the MGMT queue regardless of QOS
-		 */
-		tid = IWL_MAX_TID_COUNT;
-	}
-
-	if (iwl_mvm_is_dqa_supported(mvm)) {
-		txq_id = mvmsta->tid_data[tid].txq_id;
-
-		if (ieee80211_is_mgmt(fc))
-			tx_cmd->tid_tspec = IWL_TID_NON_QOS;
-=======
 
 		if (!iwl_mvm_has_new_tx_api(mvm)) {
 			struct iwl_tx_cmd *tx_cmd = (void *)dev_cmd->payload;
@@ -1523,25 +1128,16 @@
 		}
 	} else if (ieee80211_is_data(fc) && !ieee80211_is_data_qos(fc)) {
 		tid = IWL_TID_NON_QOS;
->>>>>>> 24b8d41d
 	}
 
 	txq_id = mvmsta->tid_data[tid].txq_id;
 
 	WARN_ON_ONCE(info->flags & IEEE80211_TX_CTL_SEND_AFTER_DTIM);
 
-<<<<<<< HEAD
-	if (sta->tdls && !iwl_mvm_is_dqa_supported(mvm)) {
-		/* default to TID 0 for non-QoS packets */
-		u8 tdls_tid = tid == IWL_MAX_TID_COUNT ? 0 : tid;
-
-		txq_id = mvmsta->hw_queue[tid_to_mac80211_ac[tdls_tid]];
-=======
 	if (WARN_ONCE(txq_id == IWL_MVM_INVALID_QUEUE, "Invalid TXQ id")) {
 		iwl_trans_free_tx_cmd(mvm->trans, dev_cmd);
 		spin_unlock(&mvmsta->lock);
 		return -1;
->>>>>>> 24b8d41d
 	}
 
 	if (!iwl_mvm_has_new_tx_api(mvm)) {
@@ -1564,64 +1160,12 @@
 			schedule_work(&mvm->add_stream_wk);
 	}
 
-<<<<<<< HEAD
-	/* Check if TXQ needs to be allocated or re-activated */
-	if (unlikely(txq_id == IEEE80211_INVAL_HW_QUEUE ||
-		     !mvmsta->tid_data[tid].is_tid_active) &&
-	    iwl_mvm_is_dqa_supported(mvm)) {
-		/* If TXQ needs to be allocated... */
-		if (txq_id == IEEE80211_INVAL_HW_QUEUE) {
-			iwl_mvm_tx_add_stream(mvm, mvmsta, tid, skb);
-
-			/*
-			 * The frame is now deferred, and the worker scheduled
-			 * will re-allocate it, so we can free it for now.
-			 */
-			iwl_trans_free_tx_cmd(mvm->trans, dev_cmd);
-			spin_unlock(&mvmsta->lock);
-			return 0;
-		}
-
-		/* If we are here - TXQ exists and needs to be re-activated */
-		spin_lock(&mvm->queue_info_lock);
-		mvm->queue_info[txq_id].status = IWL_MVM_QUEUE_READY;
-		mvmsta->tid_data[tid].is_tid_active = true;
-		spin_unlock(&mvm->queue_info_lock);
-
-		IWL_DEBUG_TX_QUEUES(mvm, "Re-activating queue %d for TX\n",
-				    txq_id);
-	}
-
-	if (iwl_mvm_is_dqa_supported(mvm)) {
-		/* Keep track of the time of the last frame for this RA/TID */
-		mvm->queue_info[txq_id].last_frame_time[tid] = jiffies;
-
-		/*
-		 * If we have timed-out TIDs - schedule the worker that will
-		 * reconfig the queues and update them
-		 *
-		 * Note that the mvm->queue_info_lock isn't being taken here in
-		 * order to not serialize the TX flow. This isn't dangerous
-		 * because scheduling mvm->add_stream_wk can't ruin the state,
-		 * and if we DON'T schedule it due to some race condition then
-		 * next TX we get here we will.
-		 */
-		if (unlikely(mvm->queue_info[txq_id].status ==
-			     IWL_MVM_QUEUE_SHARED &&
-			     iwl_mvm_txq_should_update(mvm, txq_id)))
-			schedule_work(&mvm->add_stream_wk);
-	}
-
-	IWL_DEBUG_TX(mvm, "TX to [%d|%d] Q:%d - seq: 0x%x\n", mvmsta->sta_id,
-		     tid, txq_id, IEEE80211_SEQ_TO_SN(seq_number));
-=======
 	IWL_DEBUG_TX(mvm, "TX to [%d|%d] Q:%d - seq: 0x%x len %d\n",
 		     mvmsta->sta_id, tid, txq_id,
 		     IEEE80211_SEQ_TO_SN(seq_number), skb->len);
 
 	/* From now on, we cannot access info->control */
 	iwl_mvm_skb_prepare_status(skb, dev_cmd);
->>>>>>> 24b8d41d
 
 	if (iwl_trans_tx(mvm->trans, skb, dev_cmd, txq_id))
 		goto drop_unlock_sta;
@@ -1631,15 +1175,9 @@
 
 	spin_unlock(&mvmsta->lock);
 
-<<<<<<< HEAD
-	/* Increase pending frames count if this isn't AMPDU */
-	if (!is_ampdu)
-		atomic_inc(&mvm->pending_frames[mvmsta->sta_id]);
-=======
 	if (iwl_mvm_tx_pkt_queued(mvm, mvmsta,
 				  tid == IWL_MAX_TID_COUNT ? 0 : tid))
 		goto drop;
->>>>>>> 24b8d41d
 
 	return 0;
 
@@ -1744,16 +1282,6 @@
 		IWL_DEBUG_TX_QUEUES(mvm,
 				    "Can continue DELBA flow ssn = next_recl = %d\n",
 				    tid_data->next_reclaimed);
-<<<<<<< HEAD
-		if (!iwl_mvm_is_dqa_supported(mvm)) {
-			u8 mac80211_ac = tid_to_mac80211_ac[tid];
-
-			iwl_mvm_disable_txq(mvm, tid_data->txq_id,
-					    vif->hw_queue[mac80211_ac], tid,
-					    CMD_ASYNC);
-		}
-=======
->>>>>>> 24b8d41d
 		tid_data->state = IWL_AGG_OFF;
 		ieee80211_stop_tx_ba_cb_irqsafe(vif, sta->addr, tid);
 		break;
@@ -1920,7 +1448,6 @@
 	u8 lq_color;
 	u16 next_reclaimed, seq_ctl;
 	bool is_ndp = false;
-	bool txq_agg = false; /* Is this TXQ aggregated */
 
 	__skb_queue_head_init(&skbs);
 
@@ -2078,18 +1605,6 @@
 			bool send_eosp_ndp = false;
 
 			spin_lock_bh(&mvmsta->lock);
-<<<<<<< HEAD
-			if (iwl_mvm_is_dqa_supported(mvm)) {
-				enum iwl_mvm_agg_state state;
-
-				state = mvmsta->tid_data[tid].state;
-				txq_agg = (state == IWL_AGG_ON ||
-					state == IWL_EMPTYING_HW_QUEUE_DELBA);
-			} else {
-				txq_agg = txq_id >= mvm->first_agg_queue;
-			}
-=======
->>>>>>> 24b8d41d
 
 			if (!is_ndp) {
 				tid_data->next_reclaimed = next_reclaimed;
@@ -2138,54 +1653,6 @@
 			mvmsta->next_status_eosp = false;
 			ieee80211_sta_eosp(sta);
 		}
-<<<<<<< HEAD
-	} else {
-		mvmsta = NULL;
-	}
-
-	/*
-	 * If the txq is not an AMPDU queue, there is no chance we freed
-	 * several skbs. Check that out...
-	 */
-	if (txq_agg)
-		goto out;
-
-	/* We can't free more than one frame at once on a shared queue */
-	WARN_ON(!iwl_mvm_is_dqa_supported(mvm) && (skb_freed > 1));
-
-	/* If we have still frames for this STA nothing to do here */
-	if (!atomic_sub_and_test(skb_freed, &mvm->pending_frames[sta_id]))
-		goto out;
-
-	if (mvmsta && mvmsta->vif->type == NL80211_IFTYPE_AP) {
-
-		/*
-		 * If there are no pending frames for this STA and
-		 * the tx to this station is not disabled, notify
-		 * mac80211 that this station can now wake up in its
-		 * STA table.
-		 * If mvmsta is not NULL, sta is valid.
-		 */
-
-		spin_lock_bh(&mvmsta->lock);
-
-		if (!mvmsta->disable_tx)
-			ieee80211_sta_block_awake(mvm->hw, sta, false);
-
-		spin_unlock_bh(&mvmsta->lock);
-	}
-
-	if (PTR_ERR(sta) == -EBUSY || PTR_ERR(sta) == -ENOENT) {
-		/*
-		 * We are draining and this was the last packet - pre_rcu_remove
-		 * has been called already. We might be after the
-		 * synchronize_net already.
-		 * Don't rely on iwl_mvm_rm_sta to see the empty Tx queues.
-		 */
-		set_bit(sta_id, mvm->sta_drained);
-		schedule_work(&mvm->sta_drained_wk);
-=======
->>>>>>> 24b8d41d
 	}
 out:
 	rcu_read_unlock();
@@ -2249,20 +1716,10 @@
 	u16 sequence = le16_to_cpu(pkt->hdr.sequence);
 	struct iwl_mvm_sta *mvmsta;
 	int queue = SEQ_TO_QUEUE(sequence);
-<<<<<<< HEAD
-
-	if (WARN_ON_ONCE(queue < mvm->first_agg_queue &&
-			 (!iwl_mvm_is_dqa_supported(mvm) ||
-			  (queue != IWL_MVM_DQA_BSS_CLIENT_QUEUE))))
-		return;
-
-	if (WARN_ON_ONCE(tid == IWL_TID_NON_QOS))
-=======
 	struct ieee80211_sta *sta;
 
 	if (WARN_ON_ONCE(queue < IWL_MVM_DQA_MIN_DATA_QUEUE &&
 			 (queue != IWL_MVM_DQA_BSS_CLIENT_QUEUE)))
->>>>>>> 24b8d41d
 		return;
 
 	iwl_mvm_rx_tx_cmd_agg_dbg(mvm, pkt);
@@ -2270,15 +1727,12 @@
 	rcu_read_lock();
 
 	mvmsta = iwl_mvm_sta_from_staid_rcu(mvm, sta_id);
-<<<<<<< HEAD
-=======
 
 	sta = rcu_dereference(mvm->fw_id_to_mac_id[sta_id]);
 	if (WARN_ON_ONCE(!sta || !sta->wme)) {
 		rcu_read_unlock();
 		return;
 	}
->>>>>>> 24b8d41d
 
 	if (!WARN_ON_ONCE(!mvmsta)) {
 		mvmsta->tid_data[tid].rate_n_flags =
@@ -2377,24 +1831,11 @@
 
 	spin_lock_bh(&mvmsta->lock);
 
-<<<<<<< HEAD
-	__skb_queue_head_init(&reclaimed_skbs);
-
-	/*
-	 * Release all TFDs before the SSN, i.e. all TFDs in front of
-	 * block-ack window (we assume that they've been successfully
-	 * transmitted ... if not, it's too late anyway).
-	 */
-	iwl_trans_reclaim(mvm->trans, txq, index, &reclaimed_skbs);
-
-=======
->>>>>>> 24b8d41d
 	tid_data->next_reclaimed = index;
 
 	iwl_mvm_check_ratid_empty(mvm, sta, tid);
 
 	freed = 0;
-	ba_info->status.status_driver_data[1] = (void *)(uintptr_t)rate;
 
 	/* pack lq color from tid_data along the reduced txp */
 	ba_info->status.status_driver_data[0] =
@@ -2440,16 +1881,11 @@
 		ba_info->band = chanctx_conf->def.chan->band;
 		iwl_mvm_hwrate_to_tx_status(rate, ba_info);
 
-<<<<<<< HEAD
-		IWL_DEBUG_TX_REPLY(mvm, "No reclaim. Update rs directly\n");
-		iwl_mvm_rs_tx_status(mvm, sta, tid, ba_info, false);
-=======
 		if (!iwl_mvm_has_tlc_offload(mvm)) {
 			IWL_DEBUG_TX_REPLY(mvm,
 					   "No reclaim. Update rs directly\n");
 			iwl_mvm_rs_tx_status(mvm, sta, tid, ba_info, false);
 		}
->>>>>>> 24b8d41d
 	}
 
 out:
@@ -2470,11 +1906,6 @@
 	struct iwl_mvm_tid_data *tid_data;
 	struct iwl_mvm_sta *mvmsta;
 
-<<<<<<< HEAD
-	if (iwl_mvm_has_new_tx_api(mvm)) {
-		struct iwl_mvm_compressed_ba_notif *ba_res =
-			(void *)pkt->data;
-=======
 	ba_info.flags = IEEE80211_TX_STAT_AMPDU;
 
 	if (iwl_mvm_has_new_tx_api(mvm)) {
@@ -2482,7 +1913,6 @@
 			(void *)pkt->data;
 		u8 lq_color = TX_RES_RATE_TABLE_COL_GET(ba_res->tlc_rate_info);
 		int i;
->>>>>>> 24b8d41d
 
 		sta_id = ba_res->sta_id;
 		ba_info.status.ampdu_ack_len = (u8)le16_to_cpu(ba_res->done);
@@ -2492,22 +1922,6 @@
 		ba_info.status.status_driver_data[0] =
 			(void *)(uintptr_t)ba_res->reduced_txp;
 
-<<<<<<< HEAD
-		/*
-		 * TODO:
-		 * When supporting multi TID aggregations - we need to move
-		 * next_reclaimed to be per TXQ and not per TID or handle it
-		 * in a different way.
-		 * This will go together with SN and AddBA offload and cannot
-		 * be handled properly for now.
-		 */
-		WARN_ON(le16_to_cpu(ba_res->tfd_cnt) != 1);
-		iwl_mvm_tx_reclaim(mvm, sta_id, ba_res->ra_tid[0].tid,
-				   (int)ba_res->tfd[0].q_num,
-				   le16_to_cpu(ba_res->tfd[0].tfd_index),
-				   &ba_info, le32_to_cpu(ba_res->tx_rate));
-
-=======
 		if (!le16_to_cpu(ba_res->tfd_cnt))
 			goto out;
 
@@ -2547,7 +1961,6 @@
 					   le32_to_cpu(ba_res->wireless_time));
 		rcu_read_unlock();
 out:
->>>>>>> 24b8d41d
 		IWL_DEBUG_TX_REPLY(mvm,
 				   "BA_NOTIFICATION Received from sta_id = %d, flags %x, sent:%d, acked:%d\n",
 				   sta_id, le32_to_cpu(ba_res->flags),
@@ -2587,11 +2000,7 @@
 
 	IWL_DEBUG_TX_REPLY(mvm,
 			   "BA_NOTIFICATION Received from %pM, sta_id = %d\n",
-<<<<<<< HEAD
-			   (u8 *)&ba_notif->sta_addr_lo32, ba_notif->sta_id);
-=======
 			   ba_notif->sta_addr, ba_notif->sta_id);
->>>>>>> 24b8d41d
 
 	IWL_DEBUG_TX_REPLY(mvm,
 			   "TID = %d, SeqCtl = %d, bitmap = 0x%llx, scd_flow = %d, scd_ssn = %d sent:%d, acked:%d\n",
