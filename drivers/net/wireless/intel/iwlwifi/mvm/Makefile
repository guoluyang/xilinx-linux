# SPDX-License-Identifier: GPL-2.0
obj-$(CONFIG_IWLMVM)   += iwlmvm.o
iwlmvm-y += fw.o mac80211.o nvm.o ops.o phy-ctxt.o mac-ctxt.o
iwlmvm-y += utils.o rx.o rxmq.o tx.o binding.o quota.o sta.o sf.o
<<<<<<< HEAD
iwlmvm-y += scan.o time-event.o rs.o
=======
iwlmvm-y += scan.o time-event.o rs.o rs-fw.o
>>>>>>> 24b8d41d
iwlmvm-y += power.o coex.o
iwlmvm-y += tt.o offloading.o tdls.o
iwlmvm-y += ftm-responder.o ftm-initiator.o
iwlmvm-$(CONFIG_IWLWIFI_DEBUGFS) += debugfs.o debugfs-vif.o
iwlmvm-$(CONFIG_IWLWIFI_LEDS) += led.o
iwlmvm-$(CONFIG_PM) += d3.o

ccflags-y += -I $(srctree)/$(src)/../<|MERGE_RESOLUTION|>--- conflicted
+++ resolved
@@ -2,11 +2,7 @@
 obj-$(CONFIG_IWLMVM)   += iwlmvm.o
 iwlmvm-y += fw.o mac80211.o nvm.o ops.o phy-ctxt.o mac-ctxt.o
 iwlmvm-y += utils.o rx.o rxmq.o tx.o binding.o quota.o sta.o sf.o
-<<<<<<< HEAD
-iwlmvm-y += scan.o time-event.o rs.o
-=======
 iwlmvm-y += scan.o time-event.o rs.o rs-fw.o
->>>>>>> 24b8d41d
 iwlmvm-y += power.o coex.o
 iwlmvm-y += tt.o offloading.o tdls.o
 iwlmvm-y += ftm-responder.o ftm-initiator.o
