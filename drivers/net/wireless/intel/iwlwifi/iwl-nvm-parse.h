/******************************************************************************
 *
 * This file is provided under a dual BSD/GPLv2 license.  When using or
 * redistributing this file, you may do so under either license.
 *
 * GPL LICENSE SUMMARY
 *
 * Copyright(c) 2008 - 2015 Intel Corporation. All rights reserved.
<<<<<<< HEAD
 * Copyright(c) 2016        Intel Deutschland GmbH
=======
 * Copyright(c) 2016 - 2017 Intel Deutschland GmbH
 * Copyright(c) 2018 - 2019 Intel Corporation
>>>>>>> 24b8d41d
 *
 * This program is free software; you can redistribute it and/or modify
 * it under the terms of version 2 of the GNU General Public License as
 * published by the Free Software Foundation.
 *
 * This program is distributed in the hope that it will be useful, but
 * WITHOUT ANY WARRANTY; without even the implied warranty of
 * MERCHANTABILITY or FITNESS FOR A PARTICULAR PURPOSE.  See the GNU
 * General Public License for more details.
 *
 * The full GNU General Public License is included in this distribution
 * in the file called COPYING.
 *
 * Contact Information:
 *  Intel Linux Wireless <linuxwifi@intel.com>
 * Intel Corporation, 5200 N.E. Elam Young Parkway, Hillsboro, OR 97124-6497
 *
 * BSD LICENSE
 *
 * Copyright(c) 2005 - 2014 Intel Corporation. All rights reserved.
 * Copyright(c) 2016 - 2017 Intel Deutschland GmbH
 * Copyright(c) 2018 - 2019 Intel Corporation
 * All rights reserved.
 *
 * Redistribution and use in source and binary forms, with or without
 * modification, are permitted provided that the following conditions
 * are met:
 *
 *  * Redistributions of source code must retain the above copyright
 *    notice, this list of conditions and the following disclaimer.
 *  * Redistributions in binary form must reproduce the above copyright
 *    notice, this list of conditions and the following disclaimer in
 *    the documentation and/or other materials provided with the
 *    distribution.
 *  * Neither the name Intel Corporation nor the names of its
 *    contributors may be used to endorse or promote products derived
 *    from this software without specific prior written permission.
 *
 * THIS SOFTWARE IS PROVIDED BY THE COPYRIGHT HOLDERS AND CONTRIBUTORS
 * "AS IS" AND ANY EXPRESS OR IMPLIED WARRANTIES, INCLUDING, BUT NOT
 * LIMITED TO, THE IMPLIED WARRANTIES OF MERCHANTABILITY AND FITNESS FOR
 * A PARTICULAR PURPOSE ARE DISCLAIMED. IN NO EVENT SHALL THE COPYRIGHT
 * OWNER OR CONTRIBUTORS BE LIABLE FOR ANY DIRECT, INDIRECT, INCIDENTAL,
 * SPECIAL, EXEMPLARY, OR CONSEQUENTIAL DAMAGES (INCLUDING, BUT NOT
 * LIMITED TO, PROCUREMENT OF SUBSTITUTE GOODS OR SERVICES; LOSS OF USE,
 * DATA, OR PROFITS; OR BUSINESS INTERRUPTION) HOWEVER CAUSED AND ON ANY
 * THEORY OF LIABILITY, WHETHER IN CONTRACT, STRICT LIABILITY, OR TORT
 * (INCLUDING NEGLIGENCE OR OTHERWISE) ARISING IN ANY WAY OUT OF THE USE
 * OF THIS SOFTWARE, EVEN IF ADVISED OF THE POSSIBILITY OF SUCH DAMAGE.
 *****************************************************************************/
#ifndef __iwl_nvm_parse_h__
#define __iwl_nvm_parse_h__

#include <net/cfg80211.h>
#include "iwl-eeprom-parse.h"

/**
 * enum iwl_nvm_sbands_flags - modification flags for the channel profiles
 *
 * @IWL_NVM_SBANDS_FLAGS_LAR: LAR is enabled
 * @IWL_NVM_SBANDS_FLAGS_NO_WIDE_IN_5GHZ: disallow 40, 80 and 160MHz on 5GHz
 */
enum iwl_nvm_sbands_flags {
	IWL_NVM_SBANDS_FLAGS_LAR		= BIT(0),
	IWL_NVM_SBANDS_FLAGS_NO_WIDE_IN_5GHZ	= BIT(1),
};

/**
 * iwl_parse_nvm_data - parse NVM data and return values
 *
 * This function parses all NVM values we need and then
 * returns a (newly allocated) struct containing all the
 * relevant values for driver use. The struct must be freed
 * later with iwl_free_nvm_data().
 */
struct iwl_nvm_data *
iwl_parse_nvm_data(struct iwl_trans *trans, const struct iwl_cfg *cfg,
		   const struct iwl_fw *fw,
		   const __be16 *nvm_hw, const __le16 *nvm_sw,
		   const __le16 *nvm_calib, const __le16 *regulatory,
		   const __le16 *mac_override, const __le16 *phy_sku,
		   u8 tx_chains, u8 rx_chains);

/**
 * iwl_parse_mcc_info - parse MCC (mobile country code) info coming from FW
 *
 * This function parses the regulatory channel data received as a
 * MCC_UPDATE_CMD command. It returns a newly allocation regulatory domain,
 * to be fed into the regulatory core. In case the geo_info is set handle
 * accordingly. An ERR_PTR is returned on error.
 * If not given to the regulatory core, the user is responsible for freeing
 * the regdomain returned here with kfree.
 */
struct ieee80211_regdomain *
iwl_parse_nvm_mcc_info(struct device *dev, const struct iwl_cfg *cfg,
		       int num_of_ch, __le32 *channels, u16 fw_mcc,
		       u16 geo_info, u16 cap, u8 resp_ver);

<<<<<<< HEAD
#ifdef CONFIG_ACPI
/**
 * iwl_get_bios_mcc - read MCC from BIOS, if available
 *
 * @dev: the struct device
 * @mcc: output buffer (3 bytes) that will get the MCC
 *
 * This function tries to read the current MCC from ACPI if available.
 */
int iwl_get_bios_mcc(struct device *dev, char *mcc);
#else
static inline int iwl_get_bios_mcc(struct device *dev, char *mcc)
{
	return -ENOENT;
}
#endif

=======
/**
 * struct iwl_nvm_section - describes an NVM section in memory.
 *
 * This struct holds an NVM section read from the NIC using NVM_ACCESS_CMD,
 * and saved for later use by the driver. Not all NVM sections are saved
 * this way, only the needed ones.
 */
struct iwl_nvm_section {
	u16 length;
	const u8 *data;
};

/**
 * iwl_read_external_nvm - Reads external NVM from a file into nvm_sections
 */
int iwl_read_external_nvm(struct iwl_trans *trans,
			  const char *nvm_file_name,
			  struct iwl_nvm_section *nvm_sections);
void iwl_nvm_fixups(u32 hw_id, unsigned int section, u8 *data,
		    unsigned int len);

/**
 * iwl_get_nvm - retrieve NVM data from firmware
 *
 * Allocates a new iwl_nvm_data structure, fills it with
 * NVM data, and returns it to caller.
 */
struct iwl_nvm_data *iwl_get_nvm(struct iwl_trans *trans,
				 const struct iwl_fw *fw);
>>>>>>> 24b8d41d
#endif /* __iwl_nvm_parse_h__ */<|MERGE_RESOLUTION|>--- conflicted
+++ resolved
@@ -6,12 +6,8 @@
  * GPL LICENSE SUMMARY
  *
  * Copyright(c) 2008 - 2015 Intel Corporation. All rights reserved.
-<<<<<<< HEAD
- * Copyright(c) 2016        Intel Deutschland GmbH
-=======
  * Copyright(c) 2016 - 2017 Intel Deutschland GmbH
  * Copyright(c) 2018 - 2019 Intel Corporation
->>>>>>> 24b8d41d
  *
  * This program is free software; you can redistribute it and/or modify
  * it under the terms of version 2 of the GNU General Public License as
@@ -110,25 +106,6 @@
 		       int num_of_ch, __le32 *channels, u16 fw_mcc,
 		       u16 geo_info, u16 cap, u8 resp_ver);
 
-<<<<<<< HEAD
-#ifdef CONFIG_ACPI
-/**
- * iwl_get_bios_mcc - read MCC from BIOS, if available
- *
- * @dev: the struct device
- * @mcc: output buffer (3 bytes) that will get the MCC
- *
- * This function tries to read the current MCC from ACPI if available.
- */
-int iwl_get_bios_mcc(struct device *dev, char *mcc);
-#else
-static inline int iwl_get_bios_mcc(struct device *dev, char *mcc)
-{
-	return -ENOENT;
-}
-#endif
-
-=======
 /**
  * struct iwl_nvm_section - describes an NVM section in memory.
  *
@@ -158,5 +135,4 @@
  */
 struct iwl_nvm_data *iwl_get_nvm(struct iwl_trans *trans,
 				 const struct iwl_fw *fw);
->>>>>>> 24b8d41d
 #endif /* __iwl_nvm_parse_h__ */