--- conflicted
+++ resolved
@@ -239,12 +239,8 @@
 	}
 
 out_sleep:
-<<<<<<< HEAD
-	wl1271_ps_elp_sleep(wl);
-=======
 	pm_runtime_mark_last_busy(wl->dev);
 	pm_runtime_put_autosuspend(wl->dev);
->>>>>>> 24b8d41d
 out:
 	mutex_unlock(&wl->mutex);
 }
@@ -6735,12 +6731,6 @@
 
 static int __maybe_unused wlcore_runtime_resume(struct device *dev)
 {
-<<<<<<< HEAD
-	struct wlcore_platdev_data *pdev_data = dev_get_platdata(&pdev->dev);
-	const char *nvs_name;
-	int ret = 0;
-
-=======
 	struct wl1271 *wl = dev_get_drvdata(dev);
 	DECLARE_COMPLETION_ONSTACK(compl);
 	unsigned long flags;
@@ -6798,7 +6788,6 @@
 	const char *nvs_name;
 	int ret = 0;
 
->>>>>>> 24b8d41d
 	if (!wl->ops || !wl->ptable || !pdev_data)
 		return -EINVAL;
 
@@ -6835,15 +6824,12 @@
 	struct wl1271 *wl = platform_get_drvdata(pdev);
 	int error;
 
-<<<<<<< HEAD
-=======
 	error = pm_runtime_get_sync(wl->dev);
 	if (error < 0)
 		dev_warn(wl->dev, "PM runtime failed: %i\n", error);
 
 	wl->dev->driver->pm = NULL;
 
->>>>>>> 24b8d41d
 	if (pdev_data->family && pdev_data->family->nvs_name)
 		wait_for_completion(&wl->nvs_loading_complete);
 	if (!wl->initialized)
