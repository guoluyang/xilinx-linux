--- conflicted
+++ resolved
@@ -33,17 +33,6 @@
 #define WCN36XX_CCU_DXE_INT_SELECT_RIVA		0x310
 #define WCN36XX_CCU_DXE_INT_SELECT_PRONTO	0x10dc
 
-<<<<<<< HEAD
-/* TODO This must calculated properly but not hardcoded */
-#define WCN36XX_DXE_CTRL_TX_L			0x328a44
-#define WCN36XX_DXE_CTRL_TX_H			0x32ce44
-#define WCN36XX_DXE_CTRL_RX_L			0x12ad2f
-#define WCN36XX_DXE_CTRL_RX_H			0x12d12f
-#define WCN36XX_DXE_CTRL_TX_H_BD		0x30ce45
-#define WCN36XX_DXE_CTRL_TX_H_SKB		0x32ce4d
-#define WCN36XX_DXE_CTRL_TX_L_BD		0x308a45
-#define WCN36XX_DXE_CTRL_TX_L_SKB		0x328a4d
-=======
 /* Descriptor valid */
 #define WCN36xx_DXE_CTRL_VLD		BIT(0)
 /* End of packet */
@@ -144,7 +133,6 @@
 	WCN36xx_DXE_CTRL_BTHLD_SEL_SET(5) | WCN36xx_DXE_CTRL_PRIO_SET(4) | \
 	WCN36xx_DXE_CTRL_INT | WCN36xx_DXE_CTRL_SWAP | \
 	WCN36xx_DXE_CTRL_ENDIANNESS)
->>>>>>> 24b8d41d
 
 /* TODO This must calculated properly but not hardcoded */
 #define WCN36XX_DXE_WQ_TX_L			0x17
