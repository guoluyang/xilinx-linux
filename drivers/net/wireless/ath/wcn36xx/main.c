/*
 * Copyright (c) 2013 Eugene Krasnikov <k.eugene.e@gmail.com>
 *
 * Permission to use, copy, modify, and/or distribute this software for any
 * purpose with or without fee is hereby granted, provided that the above
 * copyright notice and this permission notice appear in all copies.
 *
 * THE SOFTWARE IS PROVIDED "AS IS" AND THE AUTHOR DISCLAIMS ALL WARRANTIES
 * WITH REGARD TO THIS SOFTWARE INCLUDING ALL IMPLIED WARRANTIES OF
 * MERCHANTABILITY AND FITNESS. IN NO EVENT SHALL THE AUTHOR BE LIABLE FOR ANY
 * SPECIAL, DIRECT, INDIRECT, OR CONSEQUENTIAL DAMAGES OR ANY DAMAGES
 * WHATSOEVER RESULTING FROM LOSS OF USE, DATA OR PROFITS, WHETHER IN AN ACTION
 * OF CONTRACT, NEGLIGENCE OR OTHER TORTIOUS ACTION, ARISING OUT OF OR IN
 * CONNECTION WITH THE USE OR PERFORMANCE OF THIS SOFTWARE.
 */

#define pr_fmt(fmt) KBUILD_MODNAME ": " fmt

#include <linux/module.h>
#include <linux/firmware.h>
#include <linux/platform_device.h>
#include <linux/of_address.h>
#include <linux/of_device.h>
<<<<<<< HEAD
=======
#include <linux/of_irq.h>
#include <linux/rpmsg.h>
#include <linux/soc/qcom/smem_state.h>
#include <linux/soc/qcom/wcnss_ctrl.h>
>>>>>>> 24b8d41d
#include "wcn36xx.h"
#include "testmode.h"

unsigned int wcn36xx_dbg_mask;
module_param_named(debug_mask, wcn36xx_dbg_mask, uint, 0644);
MODULE_PARM_DESC(debug_mask, "Debugging mask");

#define CHAN2G(_freq, _idx) { \
	.band = NL80211_BAND_2GHZ, \
	.center_freq = (_freq), \
	.hw_value = (_idx), \
	.max_power = 25, \
}

<<<<<<< HEAD
#define CHAN5G(_freq, _idx) { \
=======
#define CHAN5G(_freq, _idx, _phy_val) { \
>>>>>>> 24b8d41d
	.band = NL80211_BAND_5GHZ, \
	.center_freq = (_freq), \
	.hw_value = (_phy_val) << HW_VALUE_PHY_SHIFT | HW_VALUE_CHANNEL(_idx), \
	.max_power = 25, \
}

/* The wcn firmware expects channel values to matching
 * their mnemonic values. So use these for .hw_value. */
static struct ieee80211_channel wcn_2ghz_channels[] = {
	CHAN2G(2412, 1), /* Channel 1 */
	CHAN2G(2417, 2), /* Channel 2 */
	CHAN2G(2422, 3), /* Channel 3 */
	CHAN2G(2427, 4), /* Channel 4 */
	CHAN2G(2432, 5), /* Channel 5 */
	CHAN2G(2437, 6), /* Channel 6 */
	CHAN2G(2442, 7), /* Channel 7 */
	CHAN2G(2447, 8), /* Channel 8 */
	CHAN2G(2452, 9), /* Channel 9 */
	CHAN2G(2457, 10), /* Channel 10 */
	CHAN2G(2462, 11), /* Channel 11 */
	CHAN2G(2467, 12), /* Channel 12 */
	CHAN2G(2472, 13), /* Channel 13 */
	CHAN2G(2484, 14)  /* Channel 14 */

};

static struct ieee80211_channel wcn_5ghz_channels[] = {
	CHAN5G(5180, 36, PHY_QUADRUPLE_CHANNEL_20MHZ_LOW_40MHZ_LOW),
	CHAN5G(5200, 40, PHY_QUADRUPLE_CHANNEL_20MHZ_HIGH_40MHZ_LOW),
	CHAN5G(5220, 44, PHY_QUADRUPLE_CHANNEL_20MHZ_LOW_40MHZ_HIGH),
	CHAN5G(5240, 48, PHY_QUADRUPLE_CHANNEL_20MHZ_HIGH_40MHZ_HIGH),
	CHAN5G(5260, 52, PHY_QUADRUPLE_CHANNEL_20MHZ_LOW_40MHZ_LOW),
	CHAN5G(5280, 56, PHY_QUADRUPLE_CHANNEL_20MHZ_HIGH_40MHZ_LOW),
	CHAN5G(5300, 60, PHY_QUADRUPLE_CHANNEL_20MHZ_LOW_40MHZ_HIGH),
	CHAN5G(5320, 64, PHY_QUADRUPLE_CHANNEL_20MHZ_HIGH_40MHZ_HIGH),
	CHAN5G(5500, 100, PHY_QUADRUPLE_CHANNEL_20MHZ_LOW_40MHZ_LOW),
	CHAN5G(5520, 104, PHY_QUADRUPLE_CHANNEL_20MHZ_HIGH_40MHZ_LOW),
	CHAN5G(5540, 108, PHY_QUADRUPLE_CHANNEL_20MHZ_LOW_40MHZ_HIGH),
	CHAN5G(5560, 112, PHY_QUADRUPLE_CHANNEL_20MHZ_HIGH_40MHZ_HIGH),
	CHAN5G(5580, 116, PHY_QUADRUPLE_CHANNEL_20MHZ_LOW_40MHZ_LOW),
	CHAN5G(5600, 120, PHY_QUADRUPLE_CHANNEL_20MHZ_HIGH_40MHZ_LOW),
	CHAN5G(5620, 124, PHY_QUADRUPLE_CHANNEL_20MHZ_LOW_40MHZ_HIGH),
	CHAN5G(5640, 128, PHY_QUADRUPLE_CHANNEL_20MHZ_HIGH_40MHZ_HIGH),
	CHAN5G(5660, 132, PHY_QUADRUPLE_CHANNEL_20MHZ_LOW_40MHZ_LOW),
	CHAN5G(5700, 140, PHY_QUADRUPLE_CHANNEL_20MHZ_LOW_40MHZ_HIGH),
	CHAN5G(5745, 149, PHY_QUADRUPLE_CHANNEL_20MHZ_LOW_40MHZ_LOW),
	CHAN5G(5765, 153, PHY_QUADRUPLE_CHANNEL_20MHZ_HIGH_40MHZ_LOW),
	CHAN5G(5785, 157, PHY_QUADRUPLE_CHANNEL_20MHZ_LOW_40MHZ_HIGH),
	CHAN5G(5805, 161, PHY_QUADRUPLE_CHANNEL_20MHZ_HIGH_40MHZ_HIGH),
	CHAN5G(5825, 165, 0)
};

#define RATE(_bitrate, _hw_rate, _flags) { \
	.bitrate        = (_bitrate),                   \
	.flags          = (_flags),                     \
	.hw_value       = (_hw_rate),                   \
	.hw_value_short = (_hw_rate)  \
}

static struct ieee80211_rate wcn_2ghz_rates[] = {
	RATE(10, HW_RATE_INDEX_1MBPS, 0),
	RATE(20, HW_RATE_INDEX_2MBPS, IEEE80211_RATE_SHORT_PREAMBLE),
	RATE(55, HW_RATE_INDEX_5_5MBPS, IEEE80211_RATE_SHORT_PREAMBLE),
	RATE(110, HW_RATE_INDEX_11MBPS, IEEE80211_RATE_SHORT_PREAMBLE),
	RATE(60, HW_RATE_INDEX_6MBPS, 0),
	RATE(90, HW_RATE_INDEX_9MBPS, 0),
	RATE(120, HW_RATE_INDEX_12MBPS, 0),
	RATE(180, HW_RATE_INDEX_18MBPS, 0),
	RATE(240, HW_RATE_INDEX_24MBPS, 0),
	RATE(360, HW_RATE_INDEX_36MBPS, 0),
	RATE(480, HW_RATE_INDEX_48MBPS, 0),
	RATE(540, HW_RATE_INDEX_54MBPS, 0)
};

static struct ieee80211_rate wcn_5ghz_rates[] = {
	RATE(60, HW_RATE_INDEX_6MBPS, 0),
	RATE(90, HW_RATE_INDEX_9MBPS, 0),
	RATE(120, HW_RATE_INDEX_12MBPS, 0),
	RATE(180, HW_RATE_INDEX_18MBPS, 0),
	RATE(240, HW_RATE_INDEX_24MBPS, 0),
	RATE(360, HW_RATE_INDEX_36MBPS, 0),
	RATE(480, HW_RATE_INDEX_48MBPS, 0),
	RATE(540, HW_RATE_INDEX_54MBPS, 0)
};

static struct ieee80211_supported_band wcn_band_2ghz = {
	.channels	= wcn_2ghz_channels,
	.n_channels	= ARRAY_SIZE(wcn_2ghz_channels),
	.bitrates	= wcn_2ghz_rates,
	.n_bitrates	= ARRAY_SIZE(wcn_2ghz_rates),
	.ht_cap		= {
		.cap =	IEEE80211_HT_CAP_GRN_FLD |
			IEEE80211_HT_CAP_SGI_20 |
			IEEE80211_HT_CAP_DSSSCCK40 |
			IEEE80211_HT_CAP_LSIG_TXOP_PROT,
		.ht_supported = true,
		.ampdu_factor = IEEE80211_HT_MAX_AMPDU_64K,
		.ampdu_density = IEEE80211_HT_MPDU_DENSITY_16,
		.mcs = {
			.rx_mask = { 0xff, 0, 0, 0, 0, 0, 0, 0, 0, 0, },
			.rx_highest = cpu_to_le16(72),
			.tx_params = IEEE80211_HT_MCS_TX_DEFINED,
		}
	}
};

static struct ieee80211_supported_band wcn_band_5ghz = {
	.channels	= wcn_5ghz_channels,
	.n_channels	= ARRAY_SIZE(wcn_5ghz_channels),
	.bitrates	= wcn_5ghz_rates,
	.n_bitrates	= ARRAY_SIZE(wcn_5ghz_rates),
	.ht_cap		= {
		.cap =	IEEE80211_HT_CAP_GRN_FLD |
			IEEE80211_HT_CAP_SGI_20 |
			IEEE80211_HT_CAP_DSSSCCK40 |
			IEEE80211_HT_CAP_LSIG_TXOP_PROT |
			IEEE80211_HT_CAP_SGI_40 |
			IEEE80211_HT_CAP_SUP_WIDTH_20_40,
		.ht_supported = true,
		.ampdu_factor = IEEE80211_HT_MAX_AMPDU_64K,
		.ampdu_density = IEEE80211_HT_MPDU_DENSITY_16,
		.mcs = {
			.rx_mask = { 0xff, 0, 0, 0, 0, 0, 0, 0, 0, 0, },
			.rx_highest = cpu_to_le16(150),
			.tx_params = IEEE80211_HT_MCS_TX_DEFINED,
		}
	}
};

#ifdef CONFIG_PM

static const struct wiphy_wowlan_support wowlan_support = {
	.flags = WIPHY_WOWLAN_ANY
};

#endif

static inline u8 get_sta_index(struct ieee80211_vif *vif,
			       struct wcn36xx_sta *sta_priv)
{
	return NL80211_IFTYPE_STATION == vif->type ?
	       sta_priv->bss_sta_index :
	       sta_priv->sta_index;
}

static const char * const wcn36xx_caps_names[] = {
	"MCC",				/* 0 */
	"P2P",				/* 1 */
	"DOT11AC",			/* 2 */
	"SLM_SESSIONIZATION",		/* 3 */
	"DOT11AC_OPMODE",		/* 4 */
	"SAP32STA",			/* 5 */
	"TDLS",				/* 6 */
	"P2P_GO_NOA_DECOUPLE_INIT_SCAN",/* 7 */
	"WLANACTIVE_OFFLOAD",		/* 8 */
	"BEACON_OFFLOAD",		/* 9 */
	"SCAN_OFFLOAD",			/* 10 */
	"ROAM_OFFLOAD",			/* 11 */
	"BCN_MISS_OFFLOAD",		/* 12 */
	"STA_POWERSAVE",		/* 13 */
	"STA_ADVANCED_PWRSAVE",		/* 14 */
	"AP_UAPSD",			/* 15 */
	"AP_DFS",			/* 16 */
	"BLOCKACK",			/* 17 */
	"PHY_ERR",			/* 18 */
	"BCN_FILTER",			/* 19 */
	"RTT",				/* 20 */
	"RATECTRL",			/* 21 */
	"WOW",				/* 22 */
	"WLAN_ROAM_SCAN_OFFLOAD",	/* 23 */
	"SPECULATIVE_PS_POLL",		/* 24 */
	"SCAN_SCH",			/* 25 */
	"IBSS_HEARTBEAT_OFFLOAD",	/* 26 */
	"WLAN_SCAN_OFFLOAD",		/* 27 */
	"WLAN_PERIODIC_TX_PTRN",	/* 28 */
	"ADVANCE_TDLS",			/* 29 */
	"BATCH_SCAN",			/* 30 */
	"FW_IN_TX_PATH",		/* 31 */
	"EXTENDED_NSOFFLOAD_SLOT",	/* 32 */
	"CH_SWITCH_V1",			/* 33 */
	"HT40_OBSS_SCAN",		/* 34 */
	"UPDATE_CHANNEL_LIST",		/* 35 */
	"WLAN_MCADDR_FLT",		/* 36 */
	"WLAN_CH144",			/* 37 */
	"NAN",				/* 38 */
	"TDLS_SCAN_COEXISTENCE",	/* 39 */
	"LINK_LAYER_STATS_MEAS",	/* 40 */
	"MU_MIMO",			/* 41 */
	"EXTENDED_SCAN",		/* 42 */
	"DYNAMIC_WMM_PS",		/* 43 */
	"MAC_SPOOFED_SCAN",		/* 44 */
	"BMU_ERROR_GENERIC_RECOVERY",	/* 45 */
	"DISA",				/* 46 */
	"FW_STATS",			/* 47 */
	"WPS_PRBRSP_TMPL",		/* 48 */
	"BCN_IE_FLT_DELTA",		/* 49 */
	"TDLS_OFF_CHANNEL",		/* 51 */
	"RTT3",				/* 52 */
	"MGMT_FRAME_LOGGING",		/* 53 */
	"ENHANCED_TXBD_COMPLETION",	/* 54 */
	"LOGGING_ENHANCEMENT",		/* 55 */
	"EXT_SCAN_ENHANCED",		/* 56 */
	"MEMORY_DUMP_SUPPORTED",	/* 57 */
	"PER_PKT_STATS_SUPPORTED",	/* 58 */
	"EXT_LL_STAT",			/* 60 */
	"WIFI_CONFIG",			/* 61 */
	"ANTENNA_DIVERSITY_SELECTION",	/* 62 */
};

static const char *wcn36xx_get_cap_name(enum place_holder_in_cap_bitmap x)
{
	if (x >= ARRAY_SIZE(wcn36xx_caps_names))
		return "UNKNOWN";
	return wcn36xx_caps_names[x];
}

static void wcn36xx_feat_caps_info(struct wcn36xx *wcn)
{
	int i;

	for (i = 0; i < MAX_FEATURE_SUPPORTED; i++) {
		if (get_feat_caps(wcn->fw_feat_caps, i))
<<<<<<< HEAD
			wcn36xx_info("FW Cap %s\n", wcn36xx_get_cap_name(i));
=======
			wcn36xx_dbg(WCN36XX_DBG_MAC, "FW Cap %s\n", wcn36xx_get_cap_name(i));
>>>>>>> 24b8d41d
	}
}

static int wcn36xx_start(struct ieee80211_hw *hw)
{
	struct wcn36xx *wcn = hw->priv;
	int ret;

	wcn36xx_dbg(WCN36XX_DBG_MAC, "mac start\n");

	/* SMD initialization */
	ret = wcn36xx_smd_open(wcn);
	if (ret) {
		wcn36xx_err("Failed to open smd channel: %d\n", ret);
		goto out_err;
	}

	/* Allocate memory pools for Mgmt BD headers and Data BD headers */
	ret = wcn36xx_dxe_allocate_mem_pools(wcn);
	if (ret) {
		wcn36xx_err("Failed to alloc DXE mempool: %d\n", ret);
		goto out_smd_close;
	}

	ret = wcn36xx_dxe_alloc_ctl_blks(wcn);
	if (ret) {
		wcn36xx_err("Failed to alloc DXE ctl blocks: %d\n", ret);
		goto out_free_dxe_pool;
	}

	wcn->hal_buf = kmalloc(WCN36XX_HAL_BUF_SIZE, GFP_KERNEL);
	if (!wcn->hal_buf) {
		wcn36xx_err("Failed to allocate smd buf\n");
		ret = -ENOMEM;
		goto out_free_dxe_ctl;
	}

	ret = wcn36xx_smd_load_nv(wcn);
	if (ret) {
		wcn36xx_err("Failed to push NV to chip\n");
		goto out_free_smd_buf;
	}

	ret = wcn36xx_smd_start(wcn);
	if (ret) {
		wcn36xx_err("Failed to start chip\n");
		goto out_free_smd_buf;
	}

	if (!wcn36xx_is_fw_version(wcn, 1, 2, 2, 24)) {
		ret = wcn36xx_smd_feature_caps_exchange(wcn);
		if (ret)
			wcn36xx_warn("Exchange feature caps failed\n");
		else
			wcn36xx_feat_caps_info(wcn);
	}

	/* DMA channel initialization */
	ret = wcn36xx_dxe_init(wcn);
	if (ret) {
		wcn36xx_err("DXE init failed\n");
		goto out_smd_stop;
	}

	wcn36xx_debugfs_init(wcn);

	INIT_LIST_HEAD(&wcn->vif_list);
	spin_lock_init(&wcn->dxe_lock);

	return 0;

out_smd_stop:
	wcn36xx_smd_stop(wcn);
out_free_smd_buf:
	kfree(wcn->hal_buf);
out_free_dxe_ctl:
	wcn36xx_dxe_free_ctl_blks(wcn);
out_free_dxe_pool:
	wcn36xx_dxe_free_mem_pools(wcn);
out_smd_close:
	wcn36xx_smd_close(wcn);
out_err:
	return ret;
}

static void wcn36xx_stop(struct ieee80211_hw *hw)
{
	struct wcn36xx *wcn = hw->priv;

	wcn36xx_dbg(WCN36XX_DBG_MAC, "mac stop\n");

	mutex_lock(&wcn->scan_lock);
	if (wcn->scan_req) {
		struct cfg80211_scan_info scan_info = {
			.aborted = true,
		};

		ieee80211_scan_completed(wcn->hw, &scan_info);
	}
	wcn->scan_req = NULL;
	mutex_unlock(&wcn->scan_lock);

	wcn36xx_debugfs_exit(wcn);
	wcn36xx_smd_stop(wcn);
	wcn36xx_dxe_deinit(wcn);
	wcn36xx_smd_close(wcn);

	wcn36xx_dxe_free_mem_pools(wcn);
	wcn36xx_dxe_free_ctl_blks(wcn);

	kfree(wcn->hal_buf);
}

static void wcn36xx_change_ps(struct wcn36xx *wcn, bool enable)
{
	struct ieee80211_vif *vif = NULL;
	struct wcn36xx_vif *tmp;

	list_for_each_entry(tmp, &wcn->vif_list, list) {
		vif = wcn36xx_priv_to_vif(tmp);
		if (enable && !wcn->sw_scan) {
			if (vif->bss_conf.ps) /* ps allowed ? */
				wcn36xx_pmc_enter_bmps_state(wcn, vif);
		} else {
			wcn36xx_pmc_exit_bmps_state(wcn, vif);
		}
	}
}

static void wcn36xx_change_opchannel(struct wcn36xx *wcn, int ch)
{
	struct ieee80211_vif *vif = NULL;
	struct wcn36xx_vif *tmp;

	list_for_each_entry(tmp, &wcn->vif_list, list) {
		vif = wcn36xx_priv_to_vif(tmp);
		wcn36xx_smd_switch_channel(wcn, vif, ch);
	}
}

static int wcn36xx_config(struct ieee80211_hw *hw, u32 changed)
{
	struct wcn36xx *wcn = hw->priv;

	wcn36xx_dbg(WCN36XX_DBG_MAC, "mac config changed 0x%08x\n", changed);

	mutex_lock(&wcn->conf_mutex);

	if (changed & IEEE80211_CONF_CHANGE_CHANNEL) {
		int ch = WCN36XX_HW_CHANNEL(wcn);
		wcn36xx_dbg(WCN36XX_DBG_MAC, "wcn36xx_config channel switch=%d\n",
			    ch);
<<<<<<< HEAD
		list_for_each_entry(tmp, &wcn->vif_list, list) {
			vif = wcn36xx_priv_to_vif(tmp);
			wcn36xx_smd_switch_channel(wcn, vif, ch);
=======

		if (wcn->sw_scan_opchannel == ch) {
			/* If channel is the initial operating channel, we may
			 * want to receive/transmit regular data packets, then
			 * simply stop the scan session and exit PS mode.
			 */
			wcn36xx_smd_finish_scan(wcn, HAL_SYS_MODE_SCAN,
						wcn->sw_scan_vif);
		} else if (wcn->sw_scan) {
			/* A scan is ongoing, do not change the operating
			 * channel, but start a scan session on the channel.
			 */
			wcn36xx_smd_init_scan(wcn, HAL_SYS_MODE_SCAN,
					      wcn->sw_scan_vif);
			wcn36xx_smd_start_scan(wcn, ch);
		} else {
			wcn36xx_change_opchannel(wcn, ch);
>>>>>>> 24b8d41d
		}
	}

	if (changed & IEEE80211_CONF_CHANGE_PS)
		wcn36xx_change_ps(wcn, hw->conf.flags & IEEE80211_CONF_PS);

	mutex_unlock(&wcn->conf_mutex);

	return 0;
}

static void wcn36xx_configure_filter(struct ieee80211_hw *hw,
				     unsigned int changed,
				     unsigned int *total, u64 multicast)
{
	struct wcn36xx_hal_rcv_flt_mc_addr_list_type *fp;
	struct wcn36xx *wcn = hw->priv;
	struct wcn36xx_vif *tmp;
	struct ieee80211_vif *vif = NULL;

	wcn36xx_dbg(WCN36XX_DBG_MAC, "mac configure filter\n");

<<<<<<< HEAD
=======
	mutex_lock(&wcn->conf_mutex);

>>>>>>> 24b8d41d
	*total &= FIF_ALLMULTI;

	fp = (void *)(unsigned long)multicast;
	list_for_each_entry(tmp, &wcn->vif_list, list) {
		vif = wcn36xx_priv_to_vif(tmp);

		/* FW handles MC filtering only when connected as STA */
		if (*total & FIF_ALLMULTI)
			wcn36xx_smd_set_mc_list(wcn, vif, NULL);
		else if (NL80211_IFTYPE_STATION == vif->type && tmp->sta_assoc)
			wcn36xx_smd_set_mc_list(wcn, vif, fp);
	}
<<<<<<< HEAD
=======

	mutex_unlock(&wcn->conf_mutex);
>>>>>>> 24b8d41d
	kfree(fp);
}

static u64 wcn36xx_prepare_multicast(struct ieee80211_hw *hw,
				     struct netdev_hw_addr_list *mc_list)
{
	struct wcn36xx_hal_rcv_flt_mc_addr_list_type *fp;
	struct netdev_hw_addr *ha;

	wcn36xx_dbg(WCN36XX_DBG_MAC, "mac prepare multicast list\n");
	fp = kzalloc(sizeof(*fp), GFP_ATOMIC);
	if (!fp) {
		wcn36xx_err("Out of memory setting filters.\n");
		return 0;
	}

	fp->mc_addr_count = 0;
	/* update multicast filtering parameters */
	if (netdev_hw_addr_list_count(mc_list) <=
	    WCN36XX_HAL_MAX_NUM_MULTICAST_ADDRESS) {
		netdev_hw_addr_list_for_each(ha, mc_list) {
			memcpy(fp->mc_addr[fp->mc_addr_count],
					ha->addr, ETH_ALEN);
			fp->mc_addr_count++;
		}
	}

	return (u64)(unsigned long)fp;
}

static void wcn36xx_tx(struct ieee80211_hw *hw,
		       struct ieee80211_tx_control *control,
		       struct sk_buff *skb)
{
	struct wcn36xx *wcn = hw->priv;
	struct wcn36xx_sta *sta_priv = NULL;

	if (control->sta)
		sta_priv = wcn36xx_sta_to_priv(control->sta);

	if (wcn36xx_start_tx(wcn, sta_priv, skb))
		ieee80211_free_txskb(wcn->hw, skb);
}

static int wcn36xx_set_key(struct ieee80211_hw *hw, enum set_key_cmd cmd,
			   struct ieee80211_vif *vif,
			   struct ieee80211_sta *sta,
			   struct ieee80211_key_conf *key_conf)
{
	struct wcn36xx *wcn = hw->priv;
	struct wcn36xx_vif *vif_priv = wcn36xx_vif_to_priv(vif);
<<<<<<< HEAD
	struct wcn36xx_sta *sta_priv = wcn36xx_sta_to_priv(sta);
=======
	struct wcn36xx_sta *sta_priv = sta ? wcn36xx_sta_to_priv(sta) : NULL;
>>>>>>> 24b8d41d
	int ret = 0;
	u8 key[WLAN_MAX_KEY_LEN];

	wcn36xx_dbg(WCN36XX_DBG_MAC, "mac80211 set key\n");
	wcn36xx_dbg(WCN36XX_DBG_MAC, "Key: cmd=0x%x algo:0x%x, id:%d, len:%d flags 0x%x\n",
		    cmd, key_conf->cipher, key_conf->keyidx,
		    key_conf->keylen, key_conf->flags);
	wcn36xx_dbg_dump(WCN36XX_DBG_MAC, "KEY: ",
			 key_conf->key,
			 key_conf->keylen);

	mutex_lock(&wcn->conf_mutex);

	switch (key_conf->cipher) {
	case WLAN_CIPHER_SUITE_WEP40:
		vif_priv->encrypt_type = WCN36XX_HAL_ED_WEP40;
		break;
	case WLAN_CIPHER_SUITE_WEP104:
		vif_priv->encrypt_type = WCN36XX_HAL_ED_WEP104;
		break;
	case WLAN_CIPHER_SUITE_CCMP:
		vif_priv->encrypt_type = WCN36XX_HAL_ED_CCMP;
		break;
	case WLAN_CIPHER_SUITE_TKIP:
		vif_priv->encrypt_type = WCN36XX_HAL_ED_TKIP;
		break;
	default:
		wcn36xx_err("Unsupported key type 0x%x\n",
			      key_conf->cipher);
		ret = -EOPNOTSUPP;
		goto out;
	}

	switch (cmd) {
	case SET_KEY:
		if (WCN36XX_HAL_ED_TKIP == vif_priv->encrypt_type) {
			/*
			 * Supplicant is sending key in the wrong order:
			 * Temporal Key (16 b) - TX MIC (8 b) - RX MIC (8 b)
			 * but HW expects it to be in the order as described in
			 * IEEE 802.11 spec (see chapter 11.7) like this:
			 * Temporal Key (16 b) - RX MIC (8 b) - TX MIC (8 b)
			 */
			memcpy(key, key_conf->key, 16);
			memcpy(key + 16, key_conf->key + 24, 8);
			memcpy(key + 24, key_conf->key + 16, 8);
		} else {
			memcpy(key, key_conf->key, key_conf->keylen);
		}

		if (IEEE80211_KEY_FLAG_PAIRWISE & key_conf->flags) {
			sta_priv->is_data_encrypted = true;
			/* Reconfigure bss with encrypt_type */
			if (NL80211_IFTYPE_STATION == vif->type)
				wcn36xx_smd_config_bss(wcn,
						       vif,
						       sta,
						       sta->addr,
						       true);

			wcn36xx_smd_set_stakey(wcn,
				vif_priv->encrypt_type,
				key_conf->keyidx,
				key_conf->keylen,
				key,
				get_sta_index(vif, sta_priv));
		} else {
			wcn36xx_smd_set_bsskey(wcn,
				vif_priv->encrypt_type,
				vif_priv->bss_index,
				key_conf->keyidx,
				key_conf->keylen,
				key);

			if ((WLAN_CIPHER_SUITE_WEP40 == key_conf->cipher) ||
			    (WLAN_CIPHER_SUITE_WEP104 == key_conf->cipher)) {
				list_for_each_entry(sta_priv,
						    &vif_priv->sta_list, list) {
					sta_priv->is_data_encrypted = true;
					wcn36xx_smd_set_stakey(wcn,
						vif_priv->encrypt_type,
						key_conf->keyidx,
						key_conf->keylen,
						key,
						get_sta_index(vif, sta_priv));
				}
			}
		}
		/* FIXME: Only enable bmps support when encryption is enabled.
		 * For any reasons, when connected to open/no-security BSS,
		 * the wcn36xx controller in bmps mode does not forward
		 * 'wake-up' beacons despite AP sends DTIM with station AID.
		 * It could be due to a firmware issue or to the way driver
		 * configure the station.
		 */
		if (vif->type == NL80211_IFTYPE_STATION)
			vif_priv->allow_bmps = true;
		break;
	case DISABLE_KEY:
		if (!(IEEE80211_KEY_FLAG_PAIRWISE & key_conf->flags)) {
<<<<<<< HEAD
			vif_priv->encrypt_type = WCN36XX_HAL_ED_NONE;
			wcn36xx_smd_remove_bsskey(wcn,
				vif_priv->encrypt_type,
				key_conf->keyidx);
=======
			if (vif_priv->bss_index != WCN36XX_HAL_BSS_INVALID_IDX)
				wcn36xx_smd_remove_bsskey(wcn,
					vif_priv->encrypt_type,
					vif_priv->bss_index,
					key_conf->keyidx);

			vif_priv->encrypt_type = WCN36XX_HAL_ED_NONE;
>>>>>>> 24b8d41d
		} else {
			sta_priv->is_data_encrypted = false;
			/* do not remove key if disassociated */
			if (sta_priv->aid)
				wcn36xx_smd_remove_stakey(wcn,
					vif_priv->encrypt_type,
					key_conf->keyidx,
					get_sta_index(vif, sta_priv));
		}
		break;
	default:
		wcn36xx_err("Unsupported key cmd 0x%x\n", cmd);
		ret = -EOPNOTSUPP;
		goto out;
	}

out:
	mutex_unlock(&wcn->conf_mutex);

	return ret;
}

static int wcn36xx_hw_scan(struct ieee80211_hw *hw,
			   struct ieee80211_vif *vif,
			   struct ieee80211_scan_request *hw_req)
{
	struct wcn36xx *wcn = hw->priv;
	int i;

	if (!get_feat_caps(wcn->fw_feat_caps, SCAN_OFFLOAD)) {
		/* fallback to mac80211 software scan */
		return 1;
	}

	/* For unknown reason, the hardware offloaded scan only works with
	 * 2.4Ghz channels, fallback to software scan in other cases.
	 */
	for (i = 0; i < hw_req->req.n_channels; i++) {
		if (hw_req->req.channels[i]->band != NL80211_BAND_2GHZ)
			return 1;
	}

	mutex_lock(&wcn->scan_lock);
	if (wcn->scan_req) {
		mutex_unlock(&wcn->scan_lock);
		return -EBUSY;
	}

	wcn->scan_aborted = false;
	wcn->scan_req = &hw_req->req;

	mutex_unlock(&wcn->scan_lock);

	return wcn36xx_smd_start_hw_scan(wcn, vif, &hw_req->req);
}

static void wcn36xx_cancel_hw_scan(struct ieee80211_hw *hw,
				   struct ieee80211_vif *vif)
{
	struct wcn36xx *wcn = hw->priv;

	mutex_lock(&wcn->scan_lock);
	wcn->scan_aborted = true;
	mutex_unlock(&wcn->scan_lock);

	if (get_feat_caps(wcn->fw_feat_caps, SCAN_OFFLOAD)) {
		/* ieee80211_scan_completed will be called on FW scan
		 * indication */
		wcn36xx_smd_stop_hw_scan(wcn);
	}
}

static void wcn36xx_sw_scan_start(struct ieee80211_hw *hw,
				  struct ieee80211_vif *vif,
				  const u8 *mac_addr)
{
	struct wcn36xx *wcn = hw->priv;
	struct wcn36xx_vif *vif_priv = wcn36xx_vif_to_priv(vif);

	wcn->sw_scan = true;
	wcn->sw_scan_vif = vif;
	if (vif_priv->sta_assoc)
		wcn->sw_scan_opchannel = WCN36XX_HW_CHANNEL(wcn);
	else
		wcn->sw_scan_opchannel = 0;
}

static void wcn36xx_sw_scan_complete(struct ieee80211_hw *hw,
				     struct ieee80211_vif *vif)
{
	struct wcn36xx *wcn = hw->priv;

	/* ensure that any scan session is finished */
	wcn36xx_smd_finish_scan(wcn, HAL_SYS_MODE_SCAN, wcn->sw_scan_vif);
	wcn->sw_scan = false;
	wcn->sw_scan_opchannel = 0;
}

static void wcn36xx_update_allowed_rates(struct ieee80211_sta *sta,
					 enum nl80211_band band)
{
	int i, size;
	u16 *rates_table;
	struct wcn36xx_sta *sta_priv = wcn36xx_sta_to_priv(sta);
	u32 rates = sta->supp_rates[band];

	memset(&sta_priv->supported_rates, 0,
		sizeof(sta_priv->supported_rates));
	sta_priv->supported_rates.op_rate_mode = STA_11n;

	size = ARRAY_SIZE(sta_priv->supported_rates.dsss_rates);
	rates_table = sta_priv->supported_rates.dsss_rates;
	if (band == NL80211_BAND_2GHZ) {
		for (i = 0; i < size; i++) {
			if (rates & 0x01) {
				rates_table[i] = wcn_2ghz_rates[i].hw_value;
				rates = rates >> 1;
			}
		}
	}

	size = ARRAY_SIZE(sta_priv->supported_rates.ofdm_rates);
	rates_table = sta_priv->supported_rates.ofdm_rates;
	for (i = 0; i < size; i++) {
		if (rates & 0x01) {
			rates_table[i] = wcn_5ghz_rates[i].hw_value;
			rates = rates >> 1;
		}
	}

	if (sta->ht_cap.ht_supported) {
		BUILD_BUG_ON(sizeof(sta->ht_cap.mcs.rx_mask) >
			sizeof(sta_priv->supported_rates.supported_mcs_set));
		memcpy(sta_priv->supported_rates.supported_mcs_set,
		       sta->ht_cap.mcs.rx_mask,
		       sizeof(sta->ht_cap.mcs.rx_mask));
	}

	if (sta->vht_cap.vht_supported) {
		sta_priv->supported_rates.op_rate_mode = STA_11ac;
		sta_priv->supported_rates.vht_rx_mcs_map =
				sta->vht_cap.vht_mcs.rx_mcs_map;
		sta_priv->supported_rates.vht_tx_mcs_map =
				sta->vht_cap.vht_mcs.tx_mcs_map;
	}
}

void wcn36xx_set_default_rates(struct wcn36xx_hal_supported_rates *rates)
{
	u16 ofdm_rates[WCN36XX_HAL_NUM_OFDM_RATES] = {
		HW_RATE_INDEX_6MBPS,
		HW_RATE_INDEX_9MBPS,
		HW_RATE_INDEX_12MBPS,
		HW_RATE_INDEX_18MBPS,
		HW_RATE_INDEX_24MBPS,
		HW_RATE_INDEX_36MBPS,
		HW_RATE_INDEX_48MBPS,
		HW_RATE_INDEX_54MBPS
	};
	u16 dsss_rates[WCN36XX_HAL_NUM_DSSS_RATES] = {
		HW_RATE_INDEX_1MBPS,
		HW_RATE_INDEX_2MBPS,
		HW_RATE_INDEX_5_5MBPS,
		HW_RATE_INDEX_11MBPS
	};

	rates->op_rate_mode = STA_11n;
	memcpy(rates->dsss_rates, dsss_rates,
		sizeof(*dsss_rates) * WCN36XX_HAL_NUM_DSSS_RATES);
	memcpy(rates->ofdm_rates, ofdm_rates,
		sizeof(*ofdm_rates) * WCN36XX_HAL_NUM_OFDM_RATES);
	rates->supported_mcs_set[0] = 0xFF;
}

void wcn36xx_set_default_rates_v1(struct wcn36xx_hal_supported_rates_v1 *rates)
{
	rates->op_rate_mode = STA_11ac;
	rates->vht_rx_mcs_map = IEEE80211_VHT_MCS_SUPPORT_0_9;
	rates->vht_tx_mcs_map = IEEE80211_VHT_MCS_SUPPORT_0_9;
}

static void wcn36xx_bss_info_changed(struct ieee80211_hw *hw,
				     struct ieee80211_vif *vif,
				     struct ieee80211_bss_conf *bss_conf,
				     u32 changed)
{
	struct wcn36xx *wcn = hw->priv;
	struct sk_buff *skb = NULL;
	u16 tim_off, tim_len;
	enum wcn36xx_hal_link_state link_state;
	struct wcn36xx_vif *vif_priv = wcn36xx_vif_to_priv(vif);

	wcn36xx_dbg(WCN36XX_DBG_MAC, "mac bss info changed vif %p changed 0x%08x\n",
		    vif, changed);

	mutex_lock(&wcn->conf_mutex);

	if (changed & BSS_CHANGED_BEACON_INFO) {
		wcn36xx_dbg(WCN36XX_DBG_MAC,
			    "mac bss changed dtim period %d\n",
			    bss_conf->dtim_period);

		vif_priv->dtim_period = bss_conf->dtim_period;
	}

	if (changed & BSS_CHANGED_BSSID) {
		wcn36xx_dbg(WCN36XX_DBG_MAC, "mac bss changed_bssid %pM\n",
			    bss_conf->bssid);

		if (!is_zero_ether_addr(bss_conf->bssid)) {
			vif_priv->is_joining = true;
			vif_priv->bss_index = WCN36XX_HAL_BSS_INVALID_IDX;
<<<<<<< HEAD
=======
			wcn36xx_smd_set_link_st(wcn, bss_conf->bssid, vif->addr,
						WCN36XX_HAL_LINK_PREASSOC_STATE);
>>>>>>> 24b8d41d
			wcn36xx_smd_join(wcn, bss_conf->bssid,
					 vif->addr, WCN36XX_HW_CHANNEL(wcn));
			wcn36xx_smd_config_bss(wcn, vif, NULL,
					       bss_conf->bssid, false);
		} else {
			vif_priv->is_joining = false;
			wcn36xx_smd_delete_bss(wcn, vif);
<<<<<<< HEAD
=======
			wcn36xx_smd_set_link_st(wcn, bss_conf->bssid, vif->addr,
						WCN36XX_HAL_LINK_IDLE_STATE);
>>>>>>> 24b8d41d
			vif_priv->encrypt_type = WCN36XX_HAL_ED_NONE;
		}
	}

	if (changed & BSS_CHANGED_SSID) {
		wcn36xx_dbg(WCN36XX_DBG_MAC,
			    "mac bss changed ssid\n");
		wcn36xx_dbg_dump(WCN36XX_DBG_MAC, "ssid ",
				 bss_conf->ssid, bss_conf->ssid_len);

		vif_priv->ssid.length = bss_conf->ssid_len;
		memcpy(&vif_priv->ssid.ssid,
		       bss_conf->ssid,
		       bss_conf->ssid_len);
	}

	if (changed & BSS_CHANGED_ASSOC) {
		vif_priv->is_joining = false;
		if (bss_conf->assoc) {
			struct ieee80211_sta *sta;
			struct wcn36xx_sta *sta_priv;

			wcn36xx_dbg(WCN36XX_DBG_MAC,
				    "mac assoc bss %pM vif %pM AID=%d\n",
				     bss_conf->bssid,
				     vif->addr,
				     bss_conf->aid);

			vif_priv->sta_assoc = true;
<<<<<<< HEAD
			rcu_read_lock();
=======

			/*
			 * Holding conf_mutex ensures mutal exclusion with
			 * wcn36xx_sta_remove() and as such ensures that sta
			 * won't be freed while we're operating on it. As such
			 * we do not need to hold the rcu_read_lock().
			 */
>>>>>>> 24b8d41d
			sta = ieee80211_find_sta(vif, bss_conf->bssid);
			if (!sta) {
				wcn36xx_err("sta %pM is not found\n",
					      bss_conf->bssid);
				goto out;
			}
			sta_priv = wcn36xx_sta_to_priv(sta);

			wcn36xx_update_allowed_rates(sta, WCN36XX_BAND(wcn));

			wcn36xx_smd_set_link_st(wcn, bss_conf->bssid,
				vif->addr,
				WCN36XX_HAL_LINK_POSTASSOC_STATE);
			wcn36xx_smd_config_bss(wcn, vif, sta,
					       bss_conf->bssid,
					       true);
			sta_priv->aid = bss_conf->aid;
			/*
			 * config_sta must be called from  because this is the
			 * place where AID is available.
			 */
			wcn36xx_smd_config_sta(wcn, vif, sta);
		} else {
			wcn36xx_dbg(WCN36XX_DBG_MAC,
				    "disassociated bss %pM vif %pM AID=%d\n",
				    bss_conf->bssid,
				    vif->addr,
				    bss_conf->aid);
			vif_priv->sta_assoc = false;
<<<<<<< HEAD
=======
			vif_priv->allow_bmps = false;
>>>>>>> 24b8d41d
			wcn36xx_smd_set_link_st(wcn,
						bss_conf->bssid,
						vif->addr,
						WCN36XX_HAL_LINK_IDLE_STATE);
		}
	}

	if (changed & BSS_CHANGED_AP_PROBE_RESP) {
		wcn36xx_dbg(WCN36XX_DBG_MAC, "mac bss changed ap probe resp\n");
		skb = ieee80211_proberesp_get(hw, vif);
		if (!skb) {
			wcn36xx_err("failed to alloc probereq skb\n");
			goto out;
		}

		wcn36xx_smd_update_proberesp_tmpl(wcn, vif, skb);
		dev_kfree_skb(skb);
	}

	if (changed & BSS_CHANGED_BEACON_ENABLED ||
	    changed & BSS_CHANGED_BEACON) {
		wcn36xx_dbg(WCN36XX_DBG_MAC,
			    "mac bss changed beacon enabled %d\n",
			    bss_conf->enable_beacon);

		if (bss_conf->enable_beacon) {
			vif_priv->dtim_period = bss_conf->dtim_period;
			vif_priv->bss_index = WCN36XX_HAL_BSS_INVALID_IDX;
			wcn36xx_smd_config_bss(wcn, vif, NULL,
					       vif->addr, false);
			skb = ieee80211_beacon_get_tim(hw, vif, &tim_off,
						       &tim_len);
			if (!skb) {
				wcn36xx_err("failed to alloc beacon skb\n");
				goto out;
			}
			wcn36xx_smd_send_beacon(wcn, vif, skb, tim_off, 0);
			dev_kfree_skb(skb);

			if (vif->type == NL80211_IFTYPE_ADHOC ||
			    vif->type == NL80211_IFTYPE_MESH_POINT)
				link_state = WCN36XX_HAL_LINK_IBSS_STATE;
			else
				link_state = WCN36XX_HAL_LINK_AP_STATE;

			wcn36xx_smd_set_link_st(wcn, vif->addr, vif->addr,
						link_state);
		} else {
			wcn36xx_smd_delete_bss(wcn, vif);
			wcn36xx_smd_set_link_st(wcn, vif->addr, vif->addr,
						WCN36XX_HAL_LINK_IDLE_STATE);
		}
	}
out:

	mutex_unlock(&wcn->conf_mutex);
}

/* this is required when using IEEE80211_HW_HAS_RATE_CONTROL */
static int wcn36xx_set_rts_threshold(struct ieee80211_hw *hw, u32 value)
{
	struct wcn36xx *wcn = hw->priv;
	wcn36xx_dbg(WCN36XX_DBG_MAC, "mac set RTS threshold %d\n", value);

	mutex_lock(&wcn->conf_mutex);
	wcn36xx_smd_update_cfg(wcn, WCN36XX_HAL_CFG_RTS_THRESHOLD, value);
	mutex_unlock(&wcn->conf_mutex);

	return 0;
}

static void wcn36xx_remove_interface(struct ieee80211_hw *hw,
				     struct ieee80211_vif *vif)
{
	struct wcn36xx *wcn = hw->priv;
	struct wcn36xx_vif *vif_priv = wcn36xx_vif_to_priv(vif);
	wcn36xx_dbg(WCN36XX_DBG_MAC, "mac remove interface vif %p\n", vif);

	mutex_lock(&wcn->conf_mutex);

	list_del(&vif_priv->list);
	wcn36xx_smd_delete_sta_self(wcn, vif->addr);

	mutex_unlock(&wcn->conf_mutex);
}

static int wcn36xx_add_interface(struct ieee80211_hw *hw,
				 struct ieee80211_vif *vif)
{
	struct wcn36xx *wcn = hw->priv;
	struct wcn36xx_vif *vif_priv = wcn36xx_vif_to_priv(vif);

	wcn36xx_dbg(WCN36XX_DBG_MAC, "mac add interface vif %p type %d\n",
		    vif, vif->type);

	if (!(NL80211_IFTYPE_STATION == vif->type ||
	      NL80211_IFTYPE_AP == vif->type ||
	      NL80211_IFTYPE_ADHOC == vif->type ||
	      NL80211_IFTYPE_MESH_POINT == vif->type)) {
		wcn36xx_warn("Unsupported interface type requested: %d\n",
			     vif->type);
		return -EOPNOTSUPP;
	}

	mutex_lock(&wcn->conf_mutex);

	vif_priv->bss_index = WCN36XX_HAL_BSS_INVALID_IDX;
	INIT_LIST_HEAD(&vif_priv->sta_list);
	list_add(&vif_priv->list, &wcn->vif_list);
	wcn36xx_smd_add_sta_self(wcn, vif);

	mutex_unlock(&wcn->conf_mutex);

	return 0;
}

static int wcn36xx_sta_add(struct ieee80211_hw *hw, struct ieee80211_vif *vif,
			   struct ieee80211_sta *sta)
{
	struct wcn36xx *wcn = hw->priv;
	struct wcn36xx_vif *vif_priv = wcn36xx_vif_to_priv(vif);
	struct wcn36xx_sta *sta_priv = wcn36xx_sta_to_priv(sta);
	wcn36xx_dbg(WCN36XX_DBG_MAC, "mac sta add vif %p sta %pM\n",
		    vif, sta->addr);

	mutex_lock(&wcn->conf_mutex);

	spin_lock_init(&sta_priv->ampdu_lock);
	sta_priv->vif = vif_priv;
	list_add(&sta_priv->list, &vif_priv->sta_list);

	/*
	 * For STA mode HW will be configured on BSS_CHANGED_ASSOC because
	 * at this stage AID is not available yet.
	 */
	if (NL80211_IFTYPE_STATION != vif->type) {
		wcn36xx_update_allowed_rates(sta, WCN36XX_BAND(wcn));
		sta_priv->aid = sta->aid;
		wcn36xx_smd_config_sta(wcn, vif, sta);
	}

	mutex_unlock(&wcn->conf_mutex);

	return 0;
}

static int wcn36xx_sta_remove(struct ieee80211_hw *hw,
			      struct ieee80211_vif *vif,
			      struct ieee80211_sta *sta)
{
	struct wcn36xx *wcn = hw->priv;
	struct wcn36xx_sta *sta_priv = wcn36xx_sta_to_priv(sta);

	wcn36xx_dbg(WCN36XX_DBG_MAC, "mac sta remove vif %p sta %pM index %d\n",
		    vif, sta->addr, sta_priv->sta_index);

	mutex_lock(&wcn->conf_mutex);

	list_del(&sta_priv->list);
	wcn36xx_smd_delete_sta(wcn, sta_priv->sta_index);
	sta_priv->vif = NULL;

	mutex_unlock(&wcn->conf_mutex);

	return 0;
}

#ifdef CONFIG_PM

static int wcn36xx_suspend(struct ieee80211_hw *hw, struct cfg80211_wowlan *wow)
{
	struct wcn36xx *wcn = hw->priv;

	wcn36xx_dbg(WCN36XX_DBG_MAC, "mac suspend\n");

	flush_workqueue(wcn->hal_ind_wq);
	wcn36xx_smd_set_power_params(wcn, true);
	return 0;
}

static int wcn36xx_resume(struct ieee80211_hw *hw)
{
	struct wcn36xx *wcn = hw->priv;

	wcn36xx_dbg(WCN36XX_DBG_MAC, "mac resume\n");

	flush_workqueue(wcn->hal_ind_wq);
	wcn36xx_smd_set_power_params(wcn, false);
	return 0;
}

#endif

static int wcn36xx_ampdu_action(struct ieee80211_hw *hw,
		    struct ieee80211_vif *vif,
		    struct ieee80211_ampdu_params *params)
{
	struct wcn36xx *wcn = hw->priv;
	struct wcn36xx_sta *sta_priv = wcn36xx_sta_to_priv(params->sta);
	struct ieee80211_sta *sta = params->sta;
	enum ieee80211_ampdu_mlme_action action = params->action;
	u16 tid = params->tid;
	u16 *ssn = &params->ssn;
	int ret = 0;
	u8 session;

	wcn36xx_dbg(WCN36XX_DBG_MAC, "mac ampdu action action %d tid %d\n",
		    action, tid);

<<<<<<< HEAD
=======
	mutex_lock(&wcn->conf_mutex);

>>>>>>> 24b8d41d
	switch (action) {
	case IEEE80211_AMPDU_RX_START:
		sta_priv->tid = tid;
		session = wcn36xx_smd_add_ba_session(wcn, sta, tid, ssn, 0,
						     get_sta_index(vif, sta_priv));
		wcn36xx_smd_add_ba(wcn, session);
		wcn36xx_smd_trigger_ba(wcn, get_sta_index(vif, sta_priv), tid,
				       session);
		break;
	case IEEE80211_AMPDU_RX_STOP:
		wcn36xx_smd_del_ba(wcn, tid, get_sta_index(vif, sta_priv));
		break;
	case IEEE80211_AMPDU_TX_START:
		spin_lock_bh(&sta_priv->ampdu_lock);
		sta_priv->ampdu_state[tid] = WCN36XX_AMPDU_START;
		spin_unlock_bh(&sta_priv->ampdu_lock);

		ret = IEEE80211_AMPDU_TX_START_IMMEDIATE;
		break;
	case IEEE80211_AMPDU_TX_OPERATIONAL:
		spin_lock_bh(&sta_priv->ampdu_lock);
		sta_priv->ampdu_state[tid] = WCN36XX_AMPDU_OPERATIONAL;
		spin_unlock_bh(&sta_priv->ampdu_lock);

		wcn36xx_smd_add_ba_session(wcn, sta, tid, ssn, 1,
			get_sta_index(vif, sta_priv));
		break;
	case IEEE80211_AMPDU_TX_STOP_FLUSH:
	case IEEE80211_AMPDU_TX_STOP_FLUSH_CONT:
	case IEEE80211_AMPDU_TX_STOP_CONT:
		spin_lock_bh(&sta_priv->ampdu_lock);
		sta_priv->ampdu_state[tid] = WCN36XX_AMPDU_NONE;
		spin_unlock_bh(&sta_priv->ampdu_lock);

		ieee80211_stop_tx_ba_cb_irqsafe(vif, sta->addr, tid);
		break;
	default:
		wcn36xx_err("Unknown AMPDU action\n");
	}

	mutex_unlock(&wcn->conf_mutex);

	return ret;
}

static const struct ieee80211_ops wcn36xx_ops = {
	.start			= wcn36xx_start,
	.stop			= wcn36xx_stop,
	.add_interface		= wcn36xx_add_interface,
	.remove_interface	= wcn36xx_remove_interface,
#ifdef CONFIG_PM
	.suspend		= wcn36xx_suspend,
	.resume			= wcn36xx_resume,
#endif
	.config			= wcn36xx_config,
	.prepare_multicast	= wcn36xx_prepare_multicast,
	.configure_filter       = wcn36xx_configure_filter,
	.tx			= wcn36xx_tx,
	.set_key		= wcn36xx_set_key,
	.hw_scan		= wcn36xx_hw_scan,
	.cancel_hw_scan		= wcn36xx_cancel_hw_scan,
	.sw_scan_start		= wcn36xx_sw_scan_start,
	.sw_scan_complete	= wcn36xx_sw_scan_complete,
	.bss_info_changed	= wcn36xx_bss_info_changed,
	.set_rts_threshold	= wcn36xx_set_rts_threshold,
	.sta_add		= wcn36xx_sta_add,
	.sta_remove		= wcn36xx_sta_remove,
	.ampdu_action		= wcn36xx_ampdu_action,

	CFG80211_TESTMODE_CMD(wcn36xx_tm_cmd)
};

static void
wcn36xx_set_ieee80211_vht_caps(struct ieee80211_sta_vht_cap *vht_cap)
{
	vht_cap->vht_supported = true;

	vht_cap->cap = (IEEE80211_VHT_CAP_MAX_MPDU_LENGTH_3895 |
			IEEE80211_VHT_CAP_SHORT_GI_80 |
			IEEE80211_VHT_CAP_RXSTBC_1 |
			IEEE80211_VHT_CAP_SU_BEAMFORMEE_CAPABLE |
			IEEE80211_VHT_CAP_MU_BEAMFORMEE_CAPABLE |
			3 << IEEE80211_VHT_CAP_BEAMFORMEE_STS_SHIFT |
			7 << IEEE80211_VHT_CAP_MAX_A_MPDU_LENGTH_EXPONENT_SHIFT);

	vht_cap->vht_mcs.rx_mcs_map =
		cpu_to_le16(IEEE80211_VHT_MCS_SUPPORT_0_9 |
			    IEEE80211_VHT_MCS_NOT_SUPPORTED << 2 |
			    IEEE80211_VHT_MCS_NOT_SUPPORTED << 4 |
			    IEEE80211_VHT_MCS_NOT_SUPPORTED << 6 |
			    IEEE80211_VHT_MCS_NOT_SUPPORTED << 8 |
			    IEEE80211_VHT_MCS_NOT_SUPPORTED << 10 |
			    IEEE80211_VHT_MCS_NOT_SUPPORTED << 12 |
			    IEEE80211_VHT_MCS_NOT_SUPPORTED << 14);

	vht_cap->vht_mcs.rx_highest = cpu_to_le16(433);
	vht_cap->vht_mcs.tx_highest = vht_cap->vht_mcs.rx_highest;

	vht_cap->vht_mcs.tx_mcs_map = vht_cap->vht_mcs.rx_mcs_map;
}

static int wcn36xx_init_ieee80211(struct wcn36xx *wcn)
{
	static const u32 cipher_suites[] = {
		WLAN_CIPHER_SUITE_WEP40,
		WLAN_CIPHER_SUITE_WEP104,
		WLAN_CIPHER_SUITE_TKIP,
		WLAN_CIPHER_SUITE_CCMP,
	};

	ieee80211_hw_set(wcn->hw, TIMING_BEACON_ONLY);
	ieee80211_hw_set(wcn->hw, AMPDU_AGGREGATION);
	ieee80211_hw_set(wcn->hw, SUPPORTS_PS);
	ieee80211_hw_set(wcn->hw, SIGNAL_DBM);
	ieee80211_hw_set(wcn->hw, HAS_RATE_CONTROL);
	ieee80211_hw_set(wcn->hw, SINGLE_SCAN_ON_ALL_BANDS);
	ieee80211_hw_set(wcn->hw, REPORTS_TX_ACK_STATUS);

	wcn->hw->wiphy->interface_modes = BIT(NL80211_IFTYPE_STATION) |
		BIT(NL80211_IFTYPE_AP) |
		BIT(NL80211_IFTYPE_ADHOC) |
		BIT(NL80211_IFTYPE_MESH_POINT);

	wcn->hw->wiphy->bands[NL80211_BAND_2GHZ] = &wcn_band_2ghz;
<<<<<<< HEAD
	wcn->hw->wiphy->bands[NL80211_BAND_5GHZ] = &wcn_band_5ghz;
=======
	if (wcn->rf_id != RF_IRIS_WCN3620)
		wcn->hw->wiphy->bands[NL80211_BAND_5GHZ] = &wcn_band_5ghz;

	if (wcn->rf_id == RF_IRIS_WCN3680)
		wcn36xx_set_ieee80211_vht_caps(&wcn_band_5ghz.vht_cap);

	wcn->hw->wiphy->max_scan_ssids = WCN36XX_MAX_SCAN_SSIDS;
	wcn->hw->wiphy->max_scan_ie_len = WCN36XX_MAX_SCAN_IE_LEN;
>>>>>>> 24b8d41d

	wcn->hw->wiphy->cipher_suites = cipher_suites;
	wcn->hw->wiphy->n_cipher_suites = ARRAY_SIZE(cipher_suites);

#ifdef CONFIG_PM
	wcn->hw->wiphy->wowlan = &wowlan_support;
#endif

	wcn->hw->max_listen_interval = 200;

	wcn->hw->queues = 4;

	SET_IEEE80211_DEV(wcn->hw, wcn->dev);

	wcn->hw->sta_data_size = sizeof(struct wcn36xx_sta);
	wcn->hw->vif_data_size = sizeof(struct wcn36xx_vif);

	wiphy_ext_feature_set(wcn->hw->wiphy,
			      NL80211_EXT_FEATURE_CQM_RSSI_LIST);

	return 0;
}

static int wcn36xx_platform_get_resources(struct wcn36xx *wcn,
					  struct platform_device *pdev)
{
	struct device_node *mmio_node;
<<<<<<< HEAD
=======
	struct device_node *iris_node;
>>>>>>> 24b8d41d
	struct resource *res;
	int index;
	int ret;

	/* Set TX IRQ */
	res = platform_get_resource_byname(pdev, IORESOURCE_IRQ, "tx");
	if (!res) {
		wcn36xx_err("failed to get tx_irq\n");
		return -ENOENT;
	}
	wcn->tx_irq = res->start;

	/* Set RX IRQ */
	res = platform_get_resource_byname(pdev, IORESOURCE_IRQ, "rx");
	if (!res) {
		wcn36xx_err("failed to get rx_irq\n");
		return -ENOENT;
	}
	wcn->rx_irq = res->start;

<<<<<<< HEAD
	mmio_node = of_parse_phandle(pdev->dev.parent->of_node, "qcom,mmio", 0);
	if (!mmio_node) {
		wcn36xx_err("failed to acquire qcom,mmio reference\n");
		return -EINVAL;
	}

	wcn->is_pronto = !!of_device_is_compatible(mmio_node, "qcom,pronto");

	/* Map the CCU memory */
	index = of_property_match_string(mmio_node, "reg-names", "ccu");
	wcn->ccu_base = of_iomap(mmio_node, index);
	if (!wcn->ccu_base) {
		wcn36xx_err("failed to map ccu memory\n");
		ret = -ENOMEM;
		goto put_mmio_node;
	}

=======
	/* Acquire SMSM tx enable handle */
	wcn->tx_enable_state = qcom_smem_state_get(&pdev->dev,
			"tx-enable", &wcn->tx_enable_state_bit);
	if (IS_ERR(wcn->tx_enable_state)) {
		wcn36xx_err("failed to get tx-enable state\n");
		return PTR_ERR(wcn->tx_enable_state);
	}

	/* Acquire SMSM tx rings empty handle */
	wcn->tx_rings_empty_state = qcom_smem_state_get(&pdev->dev,
			"tx-rings-empty", &wcn->tx_rings_empty_state_bit);
	if (IS_ERR(wcn->tx_rings_empty_state)) {
		wcn36xx_err("failed to get tx-rings-empty state\n");
		return PTR_ERR(wcn->tx_rings_empty_state);
	}

	mmio_node = of_parse_phandle(pdev->dev.parent->of_node, "qcom,mmio", 0);
	if (!mmio_node) {
		wcn36xx_err("failed to acquire qcom,mmio reference\n");
		return -EINVAL;
	}

	wcn->is_pronto = !!of_device_is_compatible(mmio_node, "qcom,pronto");

	/* Map the CCU memory */
	index = of_property_match_string(mmio_node, "reg-names", "ccu");
	wcn->ccu_base = of_iomap(mmio_node, index);
	if (!wcn->ccu_base) {
		wcn36xx_err("failed to map ccu memory\n");
		ret = -ENOMEM;
		goto put_mmio_node;
	}

>>>>>>> 24b8d41d
	/* Map the DXE memory */
	index = of_property_match_string(mmio_node, "reg-names", "dxe");
	wcn->dxe_base = of_iomap(mmio_node, index);
	if (!wcn->dxe_base) {
		wcn36xx_err("failed to map dxe memory\n");
		ret = -ENOMEM;
		goto unmap_ccu;
	}

<<<<<<< HEAD
=======
	/* External RF module */
	iris_node = of_get_child_by_name(mmio_node, "iris");
	if (iris_node) {
		if (of_device_is_compatible(iris_node, "qcom,wcn3620"))
			wcn->rf_id = RF_IRIS_WCN3620;
		if (of_device_is_compatible(iris_node, "qcom,wcn3680"))
			wcn->rf_id = RF_IRIS_WCN3680;
		of_node_put(iris_node);
	}

>>>>>>> 24b8d41d
	of_node_put(mmio_node);
	return 0;

unmap_ccu:
	iounmap(wcn->ccu_base);
put_mmio_node:
	of_node_put(mmio_node);
	return ret;
}

static int wcn36xx_probe(struct platform_device *pdev)
{
	struct ieee80211_hw *hw;
	struct wcn36xx *wcn;
	void *wcnss;
	int ret;
	const u8 *addr;

	wcn36xx_dbg(WCN36XX_DBG_MAC, "platform probe\n");

	wcnss = dev_get_drvdata(pdev->dev.parent);

	hw = ieee80211_alloc_hw(sizeof(struct wcn36xx), &wcn36xx_ops);
	if (!hw) {
		wcn36xx_err("failed to alloc hw\n");
		ret = -ENOMEM;
		goto out_err;
	}
	platform_set_drvdata(pdev, hw);
	wcn = hw->priv;
	wcn->hw = hw;
	wcn->dev = &pdev->dev;
	wcn->first_boot = true;
	mutex_init(&wcn->conf_mutex);
	mutex_init(&wcn->hal_mutex);
	mutex_init(&wcn->scan_lock);

	ret = dma_set_mask_and_coherent(wcn->dev, DMA_BIT_MASK(32));
	if (ret < 0) {
		wcn36xx_err("failed to set DMA mask: %d\n", ret);
		goto out_wq;
	}

	wcn->smd_channel = qcom_wcnss_open_channel(wcnss, "WLAN_CTRL", wcn36xx_smd_rsp_process, hw);
	if (IS_ERR(wcn->smd_channel)) {
		wcn36xx_err("failed to open WLAN_CTRL channel\n");
		ret = PTR_ERR(wcn->smd_channel);
		goto out_wq;
	}

	addr = of_get_property(pdev->dev.of_node, "local-mac-address", &ret);
	if (addr && ret != ETH_ALEN) {
		wcn36xx_err("invalid local-mac-address\n");
		ret = -EINVAL;
		goto out_destroy_ept;
	} else if (addr) {
		wcn36xx_info("mac address: %pM\n", addr);
		SET_IEEE80211_PERM_ADDR(wcn->hw, addr);
	}

	ret = wcn36xx_platform_get_resources(wcn, pdev);
	if (ret)
		goto out_destroy_ept;

	wcn36xx_init_ieee80211(wcn);
	ret = ieee80211_register_hw(wcn->hw);
	if (ret)
		goto out_unmap;

	return 0;

out_unmap:
	iounmap(wcn->ccu_base);
	iounmap(wcn->dxe_base);
<<<<<<< HEAD
=======
out_destroy_ept:
	rpmsg_destroy_ept(wcn->smd_channel);
>>>>>>> 24b8d41d
out_wq:
	ieee80211_free_hw(hw);
out_err:
	return ret;
}

static int wcn36xx_remove(struct platform_device *pdev)
{
	struct ieee80211_hw *hw = platform_get_drvdata(pdev);
	struct wcn36xx *wcn = hw->priv;
	wcn36xx_dbg(WCN36XX_DBG_MAC, "platform remove\n");

	release_firmware(wcn->nv);

	ieee80211_unregister_hw(hw);
<<<<<<< HEAD
	iounmap(wcn->dxe_base);
	iounmap(wcn->ccu_base);
=======

	qcom_smem_state_put(wcn->tx_enable_state);
	qcom_smem_state_put(wcn->tx_rings_empty_state);

	rpmsg_destroy_ept(wcn->smd_channel);

	iounmap(wcn->dxe_base);
	iounmap(wcn->ccu_base);

	mutex_destroy(&wcn->hal_mutex);
>>>>>>> 24b8d41d
	ieee80211_free_hw(hw);

	return 0;
}

static const struct of_device_id wcn36xx_of_match[] = {
	{ .compatible = "qcom,wcnss-wlan" },
	{}
};
MODULE_DEVICE_TABLE(of, wcn36xx_of_match);

static struct platform_driver wcn36xx_driver = {
	.probe      = wcn36xx_probe,
	.remove     = wcn36xx_remove,
	.driver         = {
		.name   = "wcn36xx",
		.of_match_table = wcn36xx_of_match,
	},
};

module_platform_driver(wcn36xx_driver);

MODULE_LICENSE("Dual BSD/GPL");
MODULE_AUTHOR("Eugene Krasnikov k.eugene.e@gmail.com");
MODULE_FIRMWARE(WLAN_NV_FILE);<|MERGE_RESOLUTION|>--- conflicted
+++ resolved
@@ -21,13 +21,10 @@
 #include <linux/platform_device.h>
 #include <linux/of_address.h>
 #include <linux/of_device.h>
-<<<<<<< HEAD
-=======
 #include <linux/of_irq.h>
 #include <linux/rpmsg.h>
 #include <linux/soc/qcom/smem_state.h>
 #include <linux/soc/qcom/wcnss_ctrl.h>
->>>>>>> 24b8d41d
 #include "wcn36xx.h"
 #include "testmode.h"
 
@@ -42,11 +39,7 @@
 	.max_power = 25, \
 }
 
-<<<<<<< HEAD
-#define CHAN5G(_freq, _idx) { \
-=======
 #define CHAN5G(_freq, _idx, _phy_val) { \
->>>>>>> 24b8d41d
 	.band = NL80211_BAND_5GHZ, \
 	.center_freq = (_freq), \
 	.hw_value = (_phy_val) << HW_VALUE_PHY_SHIFT | HW_VALUE_CHANNEL(_idx), \
@@ -269,11 +262,7 @@
 
 	for (i = 0; i < MAX_FEATURE_SUPPORTED; i++) {
 		if (get_feat_caps(wcn->fw_feat_caps, i))
-<<<<<<< HEAD
-			wcn36xx_info("FW Cap %s\n", wcn36xx_get_cap_name(i));
-=======
 			wcn36xx_dbg(WCN36XX_DBG_MAC, "FW Cap %s\n", wcn36xx_get_cap_name(i));
->>>>>>> 24b8d41d
 	}
 }
 
@@ -426,11 +415,6 @@
 		int ch = WCN36XX_HW_CHANNEL(wcn);
 		wcn36xx_dbg(WCN36XX_DBG_MAC, "wcn36xx_config channel switch=%d\n",
 			    ch);
-<<<<<<< HEAD
-		list_for_each_entry(tmp, &wcn->vif_list, list) {
-			vif = wcn36xx_priv_to_vif(tmp);
-			wcn36xx_smd_switch_channel(wcn, vif, ch);
-=======
 
 		if (wcn->sw_scan_opchannel == ch) {
 			/* If channel is the initial operating channel, we may
@@ -448,7 +432,6 @@
 			wcn36xx_smd_start_scan(wcn, ch);
 		} else {
 			wcn36xx_change_opchannel(wcn, ch);
->>>>>>> 24b8d41d
 		}
 	}
 
@@ -471,11 +454,8 @@
 
 	wcn36xx_dbg(WCN36XX_DBG_MAC, "mac configure filter\n");
 
-<<<<<<< HEAD
-=======
 	mutex_lock(&wcn->conf_mutex);
 
->>>>>>> 24b8d41d
 	*total &= FIF_ALLMULTI;
 
 	fp = (void *)(unsigned long)multicast;
@@ -488,11 +468,8 @@
 		else if (NL80211_IFTYPE_STATION == vif->type && tmp->sta_assoc)
 			wcn36xx_smd_set_mc_list(wcn, vif, fp);
 	}
-<<<<<<< HEAD
-=======
 
 	mutex_unlock(&wcn->conf_mutex);
->>>>>>> 24b8d41d
 	kfree(fp);
 }
 
@@ -544,11 +521,7 @@
 {
 	struct wcn36xx *wcn = hw->priv;
 	struct wcn36xx_vif *vif_priv = wcn36xx_vif_to_priv(vif);
-<<<<<<< HEAD
-	struct wcn36xx_sta *sta_priv = wcn36xx_sta_to_priv(sta);
-=======
 	struct wcn36xx_sta *sta_priv = sta ? wcn36xx_sta_to_priv(sta) : NULL;
->>>>>>> 24b8d41d
 	int ret = 0;
 	u8 key[WLAN_MAX_KEY_LEN];
 
@@ -649,12 +622,6 @@
 		break;
 	case DISABLE_KEY:
 		if (!(IEEE80211_KEY_FLAG_PAIRWISE & key_conf->flags)) {
-<<<<<<< HEAD
-			vif_priv->encrypt_type = WCN36XX_HAL_ED_NONE;
-			wcn36xx_smd_remove_bsskey(wcn,
-				vif_priv->encrypt_type,
-				key_conf->keyidx);
-=======
 			if (vif_priv->bss_index != WCN36XX_HAL_BSS_INVALID_IDX)
 				wcn36xx_smd_remove_bsskey(wcn,
 					vif_priv->encrypt_type,
@@ -662,7 +629,6 @@
 					key_conf->keyidx);
 
 			vif_priv->encrypt_type = WCN36XX_HAL_ED_NONE;
->>>>>>> 24b8d41d
 		} else {
 			sta_priv->is_data_encrypted = false;
 			/* do not remove key if disassociated */
@@ -875,11 +841,8 @@
 		if (!is_zero_ether_addr(bss_conf->bssid)) {
 			vif_priv->is_joining = true;
 			vif_priv->bss_index = WCN36XX_HAL_BSS_INVALID_IDX;
-<<<<<<< HEAD
-=======
 			wcn36xx_smd_set_link_st(wcn, bss_conf->bssid, vif->addr,
 						WCN36XX_HAL_LINK_PREASSOC_STATE);
->>>>>>> 24b8d41d
 			wcn36xx_smd_join(wcn, bss_conf->bssid,
 					 vif->addr, WCN36XX_HW_CHANNEL(wcn));
 			wcn36xx_smd_config_bss(wcn, vif, NULL,
@@ -887,11 +850,8 @@
 		} else {
 			vif_priv->is_joining = false;
 			wcn36xx_smd_delete_bss(wcn, vif);
-<<<<<<< HEAD
-=======
 			wcn36xx_smd_set_link_st(wcn, bss_conf->bssid, vif->addr,
 						WCN36XX_HAL_LINK_IDLE_STATE);
->>>>>>> 24b8d41d
 			vif_priv->encrypt_type = WCN36XX_HAL_ED_NONE;
 		}
 	}
@@ -921,9 +881,6 @@
 				     bss_conf->aid);
 
 			vif_priv->sta_assoc = true;
-<<<<<<< HEAD
-			rcu_read_lock();
-=======
 
 			/*
 			 * Holding conf_mutex ensures mutal exclusion with
@@ -931,7 +888,6 @@
 			 * won't be freed while we're operating on it. As such
 			 * we do not need to hold the rcu_read_lock().
 			 */
->>>>>>> 24b8d41d
 			sta = ieee80211_find_sta(vif, bss_conf->bssid);
 			if (!sta) {
 				wcn36xx_err("sta %pM is not found\n",
@@ -961,10 +917,7 @@
 				    vif->addr,
 				    bss_conf->aid);
 			vif_priv->sta_assoc = false;
-<<<<<<< HEAD
-=======
 			vif_priv->allow_bmps = false;
->>>>>>> 24b8d41d
 			wcn36xx_smd_set_link_st(wcn,
 						bss_conf->bssid,
 						vif->addr,
@@ -1174,11 +1127,8 @@
 	wcn36xx_dbg(WCN36XX_DBG_MAC, "mac ampdu action action %d tid %d\n",
 		    action, tid);
 
-<<<<<<< HEAD
-=======
 	mutex_lock(&wcn->conf_mutex);
 
->>>>>>> 24b8d41d
 	switch (action) {
 	case IEEE80211_AMPDU_RX_START:
 		sta_priv->tid = tid;
@@ -1303,9 +1253,6 @@
 		BIT(NL80211_IFTYPE_MESH_POINT);
 
 	wcn->hw->wiphy->bands[NL80211_BAND_2GHZ] = &wcn_band_2ghz;
-<<<<<<< HEAD
-	wcn->hw->wiphy->bands[NL80211_BAND_5GHZ] = &wcn_band_5ghz;
-=======
 	if (wcn->rf_id != RF_IRIS_WCN3620)
 		wcn->hw->wiphy->bands[NL80211_BAND_5GHZ] = &wcn_band_5ghz;
 
@@ -1314,7 +1261,6 @@
 
 	wcn->hw->wiphy->max_scan_ssids = WCN36XX_MAX_SCAN_SSIDS;
 	wcn->hw->wiphy->max_scan_ie_len = WCN36XX_MAX_SCAN_IE_LEN;
->>>>>>> 24b8d41d
 
 	wcn->hw->wiphy->cipher_suites = cipher_suites;
 	wcn->hw->wiphy->n_cipher_suites = ARRAY_SIZE(cipher_suites);
@@ -1342,10 +1288,7 @@
 					  struct platform_device *pdev)
 {
 	struct device_node *mmio_node;
-<<<<<<< HEAD
-=======
 	struct device_node *iris_node;
->>>>>>> 24b8d41d
 	struct resource *res;
 	int index;
 	int ret;
@@ -1366,7 +1309,22 @@
 	}
 	wcn->rx_irq = res->start;
 
-<<<<<<< HEAD
+	/* Acquire SMSM tx enable handle */
+	wcn->tx_enable_state = qcom_smem_state_get(&pdev->dev,
+			"tx-enable", &wcn->tx_enable_state_bit);
+	if (IS_ERR(wcn->tx_enable_state)) {
+		wcn36xx_err("failed to get tx-enable state\n");
+		return PTR_ERR(wcn->tx_enable_state);
+	}
+
+	/* Acquire SMSM tx rings empty handle */
+	wcn->tx_rings_empty_state = qcom_smem_state_get(&pdev->dev,
+			"tx-rings-empty", &wcn->tx_rings_empty_state_bit);
+	if (IS_ERR(wcn->tx_rings_empty_state)) {
+		wcn36xx_err("failed to get tx-rings-empty state\n");
+		return PTR_ERR(wcn->tx_rings_empty_state);
+	}
+
 	mmio_node = of_parse_phandle(pdev->dev.parent->of_node, "qcom,mmio", 0);
 	if (!mmio_node) {
 		wcn36xx_err("failed to acquire qcom,mmio reference\n");
@@ -1384,41 +1342,6 @@
 		goto put_mmio_node;
 	}
 
-=======
-	/* Acquire SMSM tx enable handle */
-	wcn->tx_enable_state = qcom_smem_state_get(&pdev->dev,
-			"tx-enable", &wcn->tx_enable_state_bit);
-	if (IS_ERR(wcn->tx_enable_state)) {
-		wcn36xx_err("failed to get tx-enable state\n");
-		return PTR_ERR(wcn->tx_enable_state);
-	}
-
-	/* Acquire SMSM tx rings empty handle */
-	wcn->tx_rings_empty_state = qcom_smem_state_get(&pdev->dev,
-			"tx-rings-empty", &wcn->tx_rings_empty_state_bit);
-	if (IS_ERR(wcn->tx_rings_empty_state)) {
-		wcn36xx_err("failed to get tx-rings-empty state\n");
-		return PTR_ERR(wcn->tx_rings_empty_state);
-	}
-
-	mmio_node = of_parse_phandle(pdev->dev.parent->of_node, "qcom,mmio", 0);
-	if (!mmio_node) {
-		wcn36xx_err("failed to acquire qcom,mmio reference\n");
-		return -EINVAL;
-	}
-
-	wcn->is_pronto = !!of_device_is_compatible(mmio_node, "qcom,pronto");
-
-	/* Map the CCU memory */
-	index = of_property_match_string(mmio_node, "reg-names", "ccu");
-	wcn->ccu_base = of_iomap(mmio_node, index);
-	if (!wcn->ccu_base) {
-		wcn36xx_err("failed to map ccu memory\n");
-		ret = -ENOMEM;
-		goto put_mmio_node;
-	}
-
->>>>>>> 24b8d41d
 	/* Map the DXE memory */
 	index = of_property_match_string(mmio_node, "reg-names", "dxe");
 	wcn->dxe_base = of_iomap(mmio_node, index);
@@ -1428,8 +1351,6 @@
 		goto unmap_ccu;
 	}
 
-<<<<<<< HEAD
-=======
 	/* External RF module */
 	iris_node = of_get_child_by_name(mmio_node, "iris");
 	if (iris_node) {
@@ -1440,7 +1361,6 @@
 		of_node_put(iris_node);
 	}
 
->>>>>>> 24b8d41d
 	of_node_put(mmio_node);
 	return 0;
 
@@ -1515,11 +1435,8 @@
 out_unmap:
 	iounmap(wcn->ccu_base);
 	iounmap(wcn->dxe_base);
-<<<<<<< HEAD
-=======
 out_destroy_ept:
 	rpmsg_destroy_ept(wcn->smd_channel);
->>>>>>> 24b8d41d
 out_wq:
 	ieee80211_free_hw(hw);
 out_err:
@@ -1535,21 +1452,16 @@
 	release_firmware(wcn->nv);
 
 	ieee80211_unregister_hw(hw);
-<<<<<<< HEAD
+
+	qcom_smem_state_put(wcn->tx_enable_state);
+	qcom_smem_state_put(wcn->tx_rings_empty_state);
+
+	rpmsg_destroy_ept(wcn->smd_channel);
+
 	iounmap(wcn->dxe_base);
 	iounmap(wcn->ccu_base);
-=======
-
-	qcom_smem_state_put(wcn->tx_enable_state);
-	qcom_smem_state_put(wcn->tx_rings_empty_state);
-
-	rpmsg_destroy_ept(wcn->smd_channel);
-
-	iounmap(wcn->dxe_base);
-	iounmap(wcn->ccu_base);
 
 	mutex_destroy(&wcn->hal_mutex);
->>>>>>> 24b8d41d
 	ieee80211_free_hw(hw);
 
 	return 0;
