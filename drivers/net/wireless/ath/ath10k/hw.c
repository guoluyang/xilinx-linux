--- conflicted
+++ resolved
@@ -162,15 +162,6 @@
 
 const struct ath10k_hw_values qca99x0_values = {
 	.rtc_state_val_on		= 7,
-	.ce_count			= 12,
-	.msi_assign_ce_max		= 12,
-	.num_target_ce_config_wlan	= 10,
-	.ce_desc_meta_data_mask		= 0xFFF0,
-	.ce_desc_meta_data_lsb		= 4,
-};
-
-const struct ath10k_hw_values qca9888_values = {
-	.rtc_state_val_on		= 3,
 	.ce_count			= 12,
 	.msi_assign_ce_max		= 12,
 	.num_target_ce_config_wlan	= 10,
@@ -593,9 +584,6 @@
 	survey->time_busy = CCNT_TO_MSEC(ar, rcc);
 }
 
-<<<<<<< HEAD
-const struct ath10k_hw_ops qca988x_ops = {
-=======
 /* The firmware does not support setting the coverage class. Instead this
  * function monitors and modifies the corresponding MAC registers.
  */
@@ -1144,7 +1132,6 @@
 const struct ath10k_hw_ops qca988x_ops = {
 	.set_coverage_class = ath10k_hw_qca988x_set_coverage_class,
 	.is_rssi_enable = ath10k_htt_tx_rssi_enable,
->>>>>>> 24b8d41d
 };
 
 static int ath10k_qca99x0_rx_desc_get_l3_pad_bytes(struct htt_rx_desc *rxd)
@@ -1153,10 +1140,6 @@
 		  RX_MSDU_END_INFO1_L3_HDR_PAD);
 }
 
-<<<<<<< HEAD
-const struct ath10k_hw_ops qca99x0_ops = {
-	.rx_desc_get_l3_pad_bytes = ath10k_qca99x0_rx_desc_get_l3_pad_bytes,
-=======
 static bool ath10k_qca99x0_rx_desc_msdu_limit_error(struct htt_rx_desc *rxd)
 {
 	return !!(rxd->msdu_end.common.info0 &
@@ -1182,5 +1165,4 @@
 const struct ath10k_hw_ops wcn3990_ops = {
 	.tx_data_rssi_pad_bytes = ath10k_get_htt_tx_data_rssi_pad,
 	.is_rssi_enable = ath10k_htt_tx_rssi_enable_wcn3990,
->>>>>>> 24b8d41d
 };