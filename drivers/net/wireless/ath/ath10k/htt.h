/* SPDX-License-Identifier: ISC */
/*
 * Copyright (c) 2005-2011 Atheros Communications Inc.
 * Copyright (c) 2011-2017 Qualcomm Atheros, Inc.
 * Copyright (c) 2018, The Linux Foundation. All rights reserved.
 */

#ifndef _HTT_H_
#define _HTT_H_

#include <linux/bug.h>
#include <linux/interrupt.h>
#include <linux/dmapool.h>
#include <linux/hashtable.h>
#include <linux/kfifo.h>
#include <net/mac80211.h>

#include "htc.h"
#include "hw.h"
#include "rx_desc.h"

enum htt_dbg_stats_type {
	HTT_DBG_STATS_WAL_PDEV_TXRX = 1 << 0,
	HTT_DBG_STATS_RX_REORDER    = 1 << 1,
	HTT_DBG_STATS_RX_RATE_INFO  = 1 << 2,
	HTT_DBG_STATS_TX_PPDU_LOG   = 1 << 3,
	HTT_DBG_STATS_TX_RATE_INFO  = 1 << 4,
	/* bits 5-23 currently reserved */

	HTT_DBG_NUM_STATS /* keep this last */
};

enum htt_h2t_msg_type { /* host-to-target */
	HTT_H2T_MSG_TYPE_VERSION_REQ        = 0,
	HTT_H2T_MSG_TYPE_TX_FRM             = 1,
	HTT_H2T_MSG_TYPE_RX_RING_CFG        = 2,
	HTT_H2T_MSG_TYPE_STATS_REQ          = 3,
	HTT_H2T_MSG_TYPE_SYNC               = 4,
	HTT_H2T_MSG_TYPE_AGGR_CFG           = 5,
	HTT_H2T_MSG_TYPE_FRAG_DESC_BANK_CFG = 6,

	/* This command is used for sending management frames in HTT < 3.0.
	 * HTT >= 3.0 uses TX_FRM for everything.
	 */
	HTT_H2T_MSG_TYPE_MGMT_TX            = 7,
	HTT_H2T_MSG_TYPE_TX_FETCH_RESP      = 11,

	HTT_H2T_NUM_MSGS /* keep this last */
};

struct htt_cmd_hdr {
	u8 msg_type;
} __packed;

struct htt_ver_req {
	u8 pad[sizeof(u32) - sizeof(struct htt_cmd_hdr)];
} __packed;

/*
 * HTT tx MSDU descriptor
 *
 * The HTT tx MSDU descriptor is created by the host HTT SW for each
 * tx MSDU.  The HTT tx MSDU descriptor contains the information that
 * the target firmware needs for the FW's tx processing, particularly
 * for creating the HW msdu descriptor.
 * The same HTT tx descriptor is used for HL and LL systems, though
 * a few fields within the tx descriptor are used only by LL or
 * only by HL.
 * The HTT tx descriptor is defined in two manners: by a struct with
 * bitfields, and by a series of [dword offset, bit mask, bit shift]
 * definitions.
 * The target should use the struct def, for simplicitly and clarity,
 * but the host shall use the bit-mast + bit-shift defs, to be endian-
 * neutral.  Specifically, the host shall use the get/set macros built
 * around the mask + shift defs.
 */
struct htt_data_tx_desc_frag {
	union {
		struct double_word_addr {
			__le32 paddr;
			__le32 len;
		} __packed dword_addr;
		struct triple_word_addr {
			__le32 paddr_lo;
			__le16 paddr_hi;
			__le16 len_16;
		} __packed tword_addr;
	} __packed;
} __packed;

struct htt_msdu_ext_desc {
	__le32 tso_flag[3];
	__le16 ip_identification;
	u8 flags;
	u8 reserved;
	struct htt_data_tx_desc_frag frags[6];
};

struct htt_msdu_ext_desc_64 {
	__le32 tso_flag[5];
	__le16 ip_identification;
	u8 flags;
	u8 reserved;
	struct htt_data_tx_desc_frag frags[6];
};

#define	HTT_MSDU_EXT_DESC_FLAG_IPV4_CSUM_ENABLE		BIT(0)
#define	HTT_MSDU_EXT_DESC_FLAG_UDP_IPV4_CSUM_ENABLE	BIT(1)
#define	HTT_MSDU_EXT_DESC_FLAG_UDP_IPV6_CSUM_ENABLE	BIT(2)
#define	HTT_MSDU_EXT_DESC_FLAG_TCP_IPV4_CSUM_ENABLE	BIT(3)
#define	HTT_MSDU_EXT_DESC_FLAG_TCP_IPV6_CSUM_ENABLE	BIT(4)

#define HTT_MSDU_CHECKSUM_ENABLE (HTT_MSDU_EXT_DESC_FLAG_IPV4_CSUM_ENABLE \
				 | HTT_MSDU_EXT_DESC_FLAG_UDP_IPV4_CSUM_ENABLE \
				 | HTT_MSDU_EXT_DESC_FLAG_UDP_IPV6_CSUM_ENABLE \
				 | HTT_MSDU_EXT_DESC_FLAG_TCP_IPV4_CSUM_ENABLE \
				 | HTT_MSDU_EXT_DESC_FLAG_TCP_IPV6_CSUM_ENABLE)

#define HTT_MSDU_EXT_DESC_FLAG_IPV4_CSUM_ENABLE_64		BIT(16)
#define HTT_MSDU_EXT_DESC_FLAG_UDP_IPV4_CSUM_ENABLE_64		BIT(17)
#define HTT_MSDU_EXT_DESC_FLAG_UDP_IPV6_CSUM_ENABLE_64		BIT(18)
#define HTT_MSDU_EXT_DESC_FLAG_TCP_IPV4_CSUM_ENABLE_64		BIT(19)
#define HTT_MSDU_EXT_DESC_FLAG_TCP_IPV6_CSUM_ENABLE_64		BIT(20)
#define HTT_MSDU_EXT_DESC_FLAG_PARTIAL_CSUM_ENABLE_64		BIT(21)

#define HTT_MSDU_CHECKSUM_ENABLE_64  (HTT_MSDU_EXT_DESC_FLAG_IPV4_CSUM_ENABLE_64 \
				     | HTT_MSDU_EXT_DESC_FLAG_UDP_IPV4_CSUM_ENABLE_64 \
				     | HTT_MSDU_EXT_DESC_FLAG_UDP_IPV6_CSUM_ENABLE_64 \
				     | HTT_MSDU_EXT_DESC_FLAG_TCP_IPV4_CSUM_ENABLE_64 \
				     | HTT_MSDU_EXT_DESC_FLAG_TCP_IPV6_CSUM_ENABLE_64)

enum htt_data_tx_desc_flags0 {
	HTT_DATA_TX_DESC_FLAGS0_MAC_HDR_PRESENT = 1 << 0,
	HTT_DATA_TX_DESC_FLAGS0_NO_AGGR         = 1 << 1,
	HTT_DATA_TX_DESC_FLAGS0_NO_ENCRYPT      = 1 << 2,
	HTT_DATA_TX_DESC_FLAGS0_NO_CLASSIFY     = 1 << 3,
	HTT_DATA_TX_DESC_FLAGS0_RSVD0           = 1 << 4
#define HTT_DATA_TX_DESC_FLAGS0_PKT_TYPE_MASK 0xE0
#define HTT_DATA_TX_DESC_FLAGS0_PKT_TYPE_LSB 5
};

enum htt_data_tx_desc_flags1 {
#define HTT_DATA_TX_DESC_FLAGS1_VDEV_ID_BITS 6
#define HTT_DATA_TX_DESC_FLAGS1_VDEV_ID_MASK 0x003F
#define HTT_DATA_TX_DESC_FLAGS1_VDEV_ID_LSB  0
#define HTT_DATA_TX_DESC_FLAGS1_EXT_TID_BITS 5
#define HTT_DATA_TX_DESC_FLAGS1_EXT_TID_MASK 0x07C0
#define HTT_DATA_TX_DESC_FLAGS1_EXT_TID_LSB  6
	HTT_DATA_TX_DESC_FLAGS1_POSTPONED        = 1 << 11,
	HTT_DATA_TX_DESC_FLAGS1_MORE_IN_BATCH    = 1 << 12,
	HTT_DATA_TX_DESC_FLAGS1_CKSUM_L3_OFFLOAD = 1 << 13,
	HTT_DATA_TX_DESC_FLAGS1_CKSUM_L4_OFFLOAD = 1 << 14,
	HTT_DATA_TX_DESC_FLAGS1_TX_COMPLETE      = 1 << 15
};

#define HTT_TX_CREDIT_DELTA_ABS_M      0xffff0000
#define HTT_TX_CREDIT_DELTA_ABS_S      16
#define HTT_TX_CREDIT_DELTA_ABS_GET(word) \
	    (((word) & HTT_TX_CREDIT_DELTA_ABS_M) >> HTT_TX_CREDIT_DELTA_ABS_S)

#define HTT_TX_CREDIT_SIGN_BIT_M       0x00000100
#define HTT_TX_CREDIT_SIGN_BIT_S       8
#define HTT_TX_CREDIT_SIGN_BIT_GET(word) \
	    (((word) & HTT_TX_CREDIT_SIGN_BIT_M) >> HTT_TX_CREDIT_SIGN_BIT_S)

enum htt_data_tx_ext_tid {
	HTT_DATA_TX_EXT_TID_NON_QOS_MCAST_BCAST = 16,
	HTT_DATA_TX_EXT_TID_MGMT                = 17,
	HTT_DATA_TX_EXT_TID_INVALID             = 31
};

#define HTT_INVALID_PEERID 0xFFFF

/*
 * htt_data_tx_desc - used for data tx path
 *
 * Note: vdev_id irrelevant for pkt_type == raw and no_classify == 1.
 *       ext_tid: for qos-data frames (0-15), see %HTT_DATA_TX_EXT_TID_
 *                for special kinds of tids
 *       postponed: only for HL hosts. indicates if this is a resend
 *                  (HL hosts manage queues on the host )
 *       more_in_batch: only for HL hosts. indicates if more packets are
 *                      pending. this allows target to wait and aggregate
 *       freq: 0 means home channel of given vdev. intended for offchannel
 */
struct htt_data_tx_desc {
	u8 flags0; /* %HTT_DATA_TX_DESC_FLAGS0_ */
	__le16 flags1; /* %HTT_DATA_TX_DESC_FLAGS1_ */
	__le16 len;
	__le16 id;
	__le32 frags_paddr;
	union {
		__le32 peerid;
		struct {
			__le16 peerid;
			__le16 freq;
		} __packed offchan_tx;
	} __packed;
	u8 prefetch[0]; /* start of frame, for FW classification engine */
} __packed;

struct htt_data_tx_desc_64 {
	u8 flags0; /* %HTT_DATA_TX_DESC_FLAGS0_ */
	__le16 flags1; /* %HTT_DATA_TX_DESC_FLAGS1_ */
	__le16 len;
	__le16 id;
	__le64 frags_paddr;
	union {
		__le32 peerid;
		struct {
			__le16 peerid;
			__le16 freq;
		} __packed offchan_tx;
	} __packed;
	u8 prefetch[0]; /* start of frame, for FW classification engine */
} __packed;

enum htt_rx_ring_flags {
	HTT_RX_RING_FLAGS_MAC80211_HDR = 1 << 0,
	HTT_RX_RING_FLAGS_MSDU_PAYLOAD = 1 << 1,
	HTT_RX_RING_FLAGS_PPDU_START   = 1 << 2,
	HTT_RX_RING_FLAGS_PPDU_END     = 1 << 3,
	HTT_RX_RING_FLAGS_MPDU_START   = 1 << 4,
	HTT_RX_RING_FLAGS_MPDU_END     = 1 << 5,
	HTT_RX_RING_FLAGS_MSDU_START   = 1 << 6,
	HTT_RX_RING_FLAGS_MSDU_END     = 1 << 7,
	HTT_RX_RING_FLAGS_RX_ATTENTION = 1 << 8,
	HTT_RX_RING_FLAGS_FRAG_INFO    = 1 << 9,
	HTT_RX_RING_FLAGS_UNICAST_RX   = 1 << 10,
	HTT_RX_RING_FLAGS_MULTICAST_RX = 1 << 11,
	HTT_RX_RING_FLAGS_CTRL_RX      = 1 << 12,
	HTT_RX_RING_FLAGS_MGMT_RX      = 1 << 13,
	HTT_RX_RING_FLAGS_NULL_RX      = 1 << 14,
	HTT_RX_RING_FLAGS_PHY_DATA_RX  = 1 << 15
};

#define HTT_RX_RING_SIZE_MIN 128
#define HTT_RX_RING_SIZE_MAX 2048
#define HTT_RX_RING_SIZE HTT_RX_RING_SIZE_MAX
#define HTT_RX_RING_FILL_LEVEL (((HTT_RX_RING_SIZE) / 2) - 1)
#define HTT_RX_RING_FILL_LEVEL_DUAL_MAC (HTT_RX_RING_SIZE - 1)

struct htt_rx_ring_setup_ring32 {
	__le32 fw_idx_shadow_reg_paddr;
	__le32 rx_ring_base_paddr;
	__le16 rx_ring_len; /* in 4-byte words */
	__le16 rx_ring_bufsize; /* rx skb size - in bytes */
	__le16 flags; /* %HTT_RX_RING_FLAGS_ */
	__le16 fw_idx_init_val;

	/* the following offsets are in 4-byte units */
	__le16 mac80211_hdr_offset;
	__le16 msdu_payload_offset;
	__le16 ppdu_start_offset;
	__le16 ppdu_end_offset;
	__le16 mpdu_start_offset;
	__le16 mpdu_end_offset;
	__le16 msdu_start_offset;
	__le16 msdu_end_offset;
	__le16 rx_attention_offset;
	__le16 frag_info_offset;
} __packed;

struct htt_rx_ring_setup_ring64 {
	__le64 fw_idx_shadow_reg_paddr;
	__le64 rx_ring_base_paddr;
	__le16 rx_ring_len; /* in 4-byte words */
	__le16 rx_ring_bufsize; /* rx skb size - in bytes */
	__le16 flags; /* %HTT_RX_RING_FLAGS_ */
	__le16 fw_idx_init_val;

	/* the following offsets are in 4-byte units */
	__le16 mac80211_hdr_offset;
	__le16 msdu_payload_offset;
	__le16 ppdu_start_offset;
	__le16 ppdu_end_offset;
	__le16 mpdu_start_offset;
	__le16 mpdu_end_offset;
	__le16 msdu_start_offset;
	__le16 msdu_end_offset;
	__le16 rx_attention_offset;
	__le16 frag_info_offset;
} __packed;

struct htt_rx_ring_setup_hdr {
	u8 num_rings; /* supported values: 1, 2 */
	__le16 rsvd0;
} __packed;

struct htt_rx_ring_setup_32 {
	struct htt_rx_ring_setup_hdr hdr;
	struct htt_rx_ring_setup_ring32 rings[];
} __packed;

struct htt_rx_ring_setup_64 {
	struct htt_rx_ring_setup_hdr hdr;
	struct htt_rx_ring_setup_ring64 rings[];
} __packed;

/*
 * htt_stats_req - request target to send specified statistics
 *
 * @msg_type: hardcoded %HTT_H2T_MSG_TYPE_STATS_REQ
 * @upload_types: see %htt_dbg_stats_type. this is 24bit field actually
 *	so make sure its little-endian.
 * @reset_types: see %htt_dbg_stats_type. this is 24bit field actually
 *	so make sure its little-endian.
 * @cfg_val: stat_type specific configuration
 * @stat_type: see %htt_dbg_stats_type
 * @cookie_lsb: used for confirmation message from target->host
 * @cookie_msb: ditto as %cookie
 */
struct htt_stats_req {
	u8 upload_types[3];
	u8 rsvd0;
	u8 reset_types[3];
	struct {
		u8 mpdu_bytes;
		u8 mpdu_num_msdus;
		u8 msdu_bytes;
	} __packed;
	u8 stat_type;
	__le32 cookie_lsb;
	__le32 cookie_msb;
} __packed;

#define HTT_STATS_REQ_CFG_STAT_TYPE_INVALID 0xff
#define HTT_STATS_BIT_MASK GENMASK(16, 0)

/*
 * htt_oob_sync_req - request out-of-band sync
 *
 * The HTT SYNC tells the target to suspend processing of subsequent
 * HTT host-to-target messages until some other target agent locally
 * informs the target HTT FW that the current sync counter is equal to
 * or greater than (in a modulo sense) the sync counter specified in
 * the SYNC message.
 *
 * This allows other host-target components to synchronize their operation
 * with HTT, e.g. to ensure that tx frames don't get transmitted until a
 * security key has been downloaded to and activated by the target.
 * In the absence of any explicit synchronization counter value
 * specification, the target HTT FW will use zero as the default current
 * sync value.
 *
 * The HTT target FW will suspend its host->target message processing as long
 * as 0 < (in-band sync counter - out-of-band sync counter) & 0xff < 128.
 */
struct htt_oob_sync_req {
	u8 sync_count;
	__le16 rsvd0;
} __packed;

struct htt_aggr_conf {
	u8 max_num_ampdu_subframes;
	/* amsdu_subframes is limited by 0x1F mask */
	u8 max_num_amsdu_subframes;
} __packed;

struct htt_aggr_conf_v2 {
	u8 max_num_ampdu_subframes;
	/* amsdu_subframes is limited by 0x1F mask */
	u8 max_num_amsdu_subframes;
	u8 reserved;
} __packed;

#define HTT_MGMT_FRM_HDR_DOWNLOAD_LEN 32
struct htt_mgmt_tx_desc_qca99x0 {
	__le32 rate;
} __packed;

struct htt_mgmt_tx_desc {
	u8 pad[sizeof(u32) - sizeof(struct htt_cmd_hdr)];
	__le32 msdu_paddr;
	__le32 desc_id;
	__le32 len;
	__le32 vdev_id;
	u8 hdr[HTT_MGMT_FRM_HDR_DOWNLOAD_LEN];
	union {
		struct htt_mgmt_tx_desc_qca99x0 qca99x0;
	} __packed;
} __packed;

enum htt_mgmt_tx_status {
	HTT_MGMT_TX_STATUS_OK    = 0,
	HTT_MGMT_TX_STATUS_RETRY = 1,
	HTT_MGMT_TX_STATUS_DROP  = 2
};

/*=== target -> host messages ===============================================*/

enum htt_main_t2h_msg_type {
	HTT_MAIN_T2H_MSG_TYPE_VERSION_CONF             = 0x0,
	HTT_MAIN_T2H_MSG_TYPE_RX_IND                   = 0x1,
	HTT_MAIN_T2H_MSG_TYPE_RX_FLUSH                 = 0x2,
	HTT_MAIN_T2H_MSG_TYPE_PEER_MAP                 = 0x3,
	HTT_MAIN_T2H_MSG_TYPE_PEER_UNMAP               = 0x4,
	HTT_MAIN_T2H_MSG_TYPE_RX_ADDBA                 = 0x5,
	HTT_MAIN_T2H_MSG_TYPE_RX_DELBA                 = 0x6,
	HTT_MAIN_T2H_MSG_TYPE_TX_COMPL_IND             = 0x7,
	HTT_MAIN_T2H_MSG_TYPE_PKTLOG                   = 0x8,
	HTT_MAIN_T2H_MSG_TYPE_STATS_CONF               = 0x9,
	HTT_MAIN_T2H_MSG_TYPE_RX_FRAG_IND              = 0xa,
	HTT_MAIN_T2H_MSG_TYPE_SEC_IND                  = 0xb,
	HTT_MAIN_T2H_MSG_TYPE_TX_INSPECT_IND           = 0xd,
	HTT_MAIN_T2H_MSG_TYPE_MGMT_TX_COMPL_IND        = 0xe,
	HTT_MAIN_T2H_MSG_TYPE_TX_CREDIT_UPDATE_IND     = 0xf,
	HTT_MAIN_T2H_MSG_TYPE_RX_PN_IND                = 0x10,
	HTT_MAIN_T2H_MSG_TYPE_RX_OFFLOAD_DELIVER_IND   = 0x11,
	HTT_MAIN_T2H_MSG_TYPE_TEST,
	/* keep this last */
	HTT_MAIN_T2H_NUM_MSGS
};

enum htt_10x_t2h_msg_type {
	HTT_10X_T2H_MSG_TYPE_VERSION_CONF              = 0x0,
	HTT_10X_T2H_MSG_TYPE_RX_IND                    = 0x1,
	HTT_10X_T2H_MSG_TYPE_RX_FLUSH                  = 0x2,
	HTT_10X_T2H_MSG_TYPE_PEER_MAP                  = 0x3,
	HTT_10X_T2H_MSG_TYPE_PEER_UNMAP                = 0x4,
	HTT_10X_T2H_MSG_TYPE_RX_ADDBA                  = 0x5,
	HTT_10X_T2H_MSG_TYPE_RX_DELBA                  = 0x6,
	HTT_10X_T2H_MSG_TYPE_TX_COMPL_IND              = 0x7,
	HTT_10X_T2H_MSG_TYPE_PKTLOG                    = 0x8,
	HTT_10X_T2H_MSG_TYPE_STATS_CONF                = 0x9,
	HTT_10X_T2H_MSG_TYPE_RX_FRAG_IND               = 0xa,
	HTT_10X_T2H_MSG_TYPE_SEC_IND                   = 0xb,
	HTT_10X_T2H_MSG_TYPE_RC_UPDATE_IND             = 0xc,
	HTT_10X_T2H_MSG_TYPE_TX_INSPECT_IND            = 0xd,
	HTT_10X_T2H_MSG_TYPE_TEST                      = 0xe,
	HTT_10X_T2H_MSG_TYPE_CHAN_CHANGE               = 0xf,
	HTT_10X_T2H_MSG_TYPE_AGGR_CONF                 = 0x11,
	HTT_10X_T2H_MSG_TYPE_STATS_NOUPLOAD            = 0x12,
	HTT_10X_T2H_MSG_TYPE_MGMT_TX_COMPL_IND         = 0x13,
	/* keep this last */
	HTT_10X_T2H_NUM_MSGS
};

enum htt_tlv_t2h_msg_type {
	HTT_TLV_T2H_MSG_TYPE_VERSION_CONF              = 0x0,
	HTT_TLV_T2H_MSG_TYPE_RX_IND                    = 0x1,
	HTT_TLV_T2H_MSG_TYPE_RX_FLUSH                  = 0x2,
	HTT_TLV_T2H_MSG_TYPE_PEER_MAP                  = 0x3,
	HTT_TLV_T2H_MSG_TYPE_PEER_UNMAP                = 0x4,
	HTT_TLV_T2H_MSG_TYPE_RX_ADDBA                  = 0x5,
	HTT_TLV_T2H_MSG_TYPE_RX_DELBA                  = 0x6,
	HTT_TLV_T2H_MSG_TYPE_TX_COMPL_IND              = 0x7,
	HTT_TLV_T2H_MSG_TYPE_PKTLOG                    = 0x8,
	HTT_TLV_T2H_MSG_TYPE_STATS_CONF                = 0x9,
	HTT_TLV_T2H_MSG_TYPE_RX_FRAG_IND               = 0xa,
	HTT_TLV_T2H_MSG_TYPE_SEC_IND                   = 0xb,
	HTT_TLV_T2H_MSG_TYPE_RC_UPDATE_IND             = 0xc, /* deprecated */
	HTT_TLV_T2H_MSG_TYPE_TX_INSPECT_IND            = 0xd,
	HTT_TLV_T2H_MSG_TYPE_MGMT_TX_COMPL_IND         = 0xe,
	HTT_TLV_T2H_MSG_TYPE_TX_CREDIT_UPDATE_IND      = 0xf,
	HTT_TLV_T2H_MSG_TYPE_RX_PN_IND                 = 0x10,
	HTT_TLV_T2H_MSG_TYPE_RX_OFFLOAD_DELIVER_IND    = 0x11,
	HTT_TLV_T2H_MSG_TYPE_RX_IN_ORD_PADDR_IND       = 0x12,
	/* 0x13 reservd */
	HTT_TLV_T2H_MSG_TYPE_WDI_IPA_OP_RESPONSE       = 0x14,
	HTT_TLV_T2H_MSG_TYPE_CHAN_CHANGE               = 0x15,
	HTT_TLV_T2H_MSG_TYPE_RX_OFLD_PKT_ERR           = 0x16,
	HTT_TLV_T2H_MSG_TYPE_TEST,
	/* keep this last */
	HTT_TLV_T2H_NUM_MSGS
};

enum htt_10_4_t2h_msg_type {
	HTT_10_4_T2H_MSG_TYPE_VERSION_CONF           = 0x0,
	HTT_10_4_T2H_MSG_TYPE_RX_IND                 = 0x1,
	HTT_10_4_T2H_MSG_TYPE_RX_FLUSH               = 0x2,
	HTT_10_4_T2H_MSG_TYPE_PEER_MAP               = 0x3,
	HTT_10_4_T2H_MSG_TYPE_PEER_UNMAP             = 0x4,
	HTT_10_4_T2H_MSG_TYPE_RX_ADDBA               = 0x5,
	HTT_10_4_T2H_MSG_TYPE_RX_DELBA               = 0x6,
	HTT_10_4_T2H_MSG_TYPE_TX_COMPL_IND           = 0x7,
	HTT_10_4_T2H_MSG_TYPE_PKTLOG                 = 0x8,
	HTT_10_4_T2H_MSG_TYPE_STATS_CONF             = 0x9,
	HTT_10_4_T2H_MSG_TYPE_RX_FRAG_IND            = 0xa,
	HTT_10_4_T2H_MSG_TYPE_SEC_IND                = 0xb,
	HTT_10_4_T2H_MSG_TYPE_RC_UPDATE_IND          = 0xc,
	HTT_10_4_T2H_MSG_TYPE_TX_INSPECT_IND         = 0xd,
	HTT_10_4_T2H_MSG_TYPE_MGMT_TX_COMPL_IND      = 0xe,
	HTT_10_4_T2H_MSG_TYPE_CHAN_CHANGE            = 0xf,
	HTT_10_4_T2H_MSG_TYPE_TX_CREDIT_UPDATE_IND   = 0x10,
	HTT_10_4_T2H_MSG_TYPE_RX_PN_IND              = 0x11,
	HTT_10_4_T2H_MSG_TYPE_RX_OFFLOAD_DELIVER_IND = 0x12,
	HTT_10_4_T2H_MSG_TYPE_TEST                   = 0x13,
	HTT_10_4_T2H_MSG_TYPE_EN_STATS               = 0x14,
	HTT_10_4_T2H_MSG_TYPE_AGGR_CONF              = 0x15,
	HTT_10_4_T2H_MSG_TYPE_TX_FETCH_IND           = 0x16,
	HTT_10_4_T2H_MSG_TYPE_TX_FETCH_CONFIRM       = 0x17,
	HTT_10_4_T2H_MSG_TYPE_STATS_NOUPLOAD         = 0x18,
	/* 0x19 to 0x2f are reserved */
	HTT_10_4_T2H_MSG_TYPE_TX_MODE_SWITCH_IND     = 0x30,
	HTT_10_4_T2H_MSG_TYPE_PEER_STATS	     = 0x31,
	/* keep this last */
	HTT_10_4_T2H_NUM_MSGS
};

enum htt_t2h_msg_type {
	HTT_T2H_MSG_TYPE_VERSION_CONF,
	HTT_T2H_MSG_TYPE_RX_IND,
	HTT_T2H_MSG_TYPE_RX_FLUSH,
	HTT_T2H_MSG_TYPE_PEER_MAP,
	HTT_T2H_MSG_TYPE_PEER_UNMAP,
	HTT_T2H_MSG_TYPE_RX_ADDBA,
	HTT_T2H_MSG_TYPE_RX_DELBA,
	HTT_T2H_MSG_TYPE_TX_COMPL_IND,
	HTT_T2H_MSG_TYPE_PKTLOG,
	HTT_T2H_MSG_TYPE_STATS_CONF,
	HTT_T2H_MSG_TYPE_RX_FRAG_IND,
	HTT_T2H_MSG_TYPE_SEC_IND,
	HTT_T2H_MSG_TYPE_RC_UPDATE_IND,
	HTT_T2H_MSG_TYPE_TX_INSPECT_IND,
	HTT_T2H_MSG_TYPE_MGMT_TX_COMPLETION,
	HTT_T2H_MSG_TYPE_TX_CREDIT_UPDATE_IND,
	HTT_T2H_MSG_TYPE_RX_PN_IND,
	HTT_T2H_MSG_TYPE_RX_OFFLOAD_DELIVER_IND,
	HTT_T2H_MSG_TYPE_RX_IN_ORD_PADDR_IND,
	HTT_T2H_MSG_TYPE_WDI_IPA_OP_RESPONSE,
	HTT_T2H_MSG_TYPE_CHAN_CHANGE,
	HTT_T2H_MSG_TYPE_RX_OFLD_PKT_ERR,
	HTT_T2H_MSG_TYPE_AGGR_CONF,
	HTT_T2H_MSG_TYPE_STATS_NOUPLOAD,
	HTT_T2H_MSG_TYPE_TEST,
	HTT_T2H_MSG_TYPE_EN_STATS,
	HTT_T2H_MSG_TYPE_TX_FETCH_IND,
	HTT_T2H_MSG_TYPE_TX_FETCH_CONFIRM,
	HTT_T2H_MSG_TYPE_TX_MODE_SWITCH_IND,
	HTT_T2H_MSG_TYPE_PEER_STATS,
	/* keep this last */
	HTT_T2H_NUM_MSGS
};

/*
 * htt_resp_hdr - header for target-to-host messages
 *
 * msg_type: see htt_t2h_msg_type
 */
struct htt_resp_hdr {
	u8 msg_type;
} __packed;

#define HTT_RESP_HDR_MSG_TYPE_OFFSET 0
#define HTT_RESP_HDR_MSG_TYPE_MASK   0xff
#define HTT_RESP_HDR_MSG_TYPE_LSB    0

/* htt_ver_resp - response sent for htt_ver_req */
struct htt_ver_resp {
	u8 minor;
	u8 major;
	u8 rsvd0;
} __packed;

#define HTT_MGMT_TX_CMPL_FLAG_ACK_RSSI BIT(0)

#define HTT_MGMT_TX_CMPL_INFO_ACK_RSSI_MASK	GENMASK(7, 0)

struct htt_mgmt_tx_completion {
	u8 rsvd0;
	u8 rsvd1;
	u8 flags;
	__le32 desc_id;
	__le32 status;
	__le32 ppdu_id;
	__le32 info;
} __packed;

#define HTT_RX_INDICATION_INFO0_EXT_TID_MASK  (0x1F)
#define HTT_RX_INDICATION_INFO0_EXT_TID_LSB   (0)
#define HTT_RX_INDICATION_INFO0_FLUSH_VALID   (1 << 5)
#define HTT_RX_INDICATION_INFO0_RELEASE_VALID (1 << 6)
<<<<<<< HEAD
=======
#define HTT_RX_INDICATION_INFO0_PPDU_DURATION BIT(7)
>>>>>>> 24b8d41d

#define HTT_RX_INDICATION_INFO1_FLUSH_START_SEQNO_MASK   0x0000003F
#define HTT_RX_INDICATION_INFO1_FLUSH_START_SEQNO_LSB    0
#define HTT_RX_INDICATION_INFO1_FLUSH_END_SEQNO_MASK     0x00000FC0
#define HTT_RX_INDICATION_INFO1_FLUSH_END_SEQNO_LSB      6
#define HTT_RX_INDICATION_INFO1_RELEASE_START_SEQNO_MASK 0x0003F000
#define HTT_RX_INDICATION_INFO1_RELEASE_START_SEQNO_LSB  12
#define HTT_RX_INDICATION_INFO1_RELEASE_END_SEQNO_MASK   0x00FC0000
#define HTT_RX_INDICATION_INFO1_RELEASE_END_SEQNO_LSB    18
#define HTT_RX_INDICATION_INFO1_NUM_MPDU_RANGES_MASK     0xFF000000
#define HTT_RX_INDICATION_INFO1_NUM_MPDU_RANGES_LSB      24

#define HTT_TX_CMPL_FLAG_DATA_RSSI		BIT(0)
#define HTT_TX_CMPL_FLAG_PPID_PRESENT		BIT(1)
#define HTT_TX_CMPL_FLAG_PA_PRESENT		BIT(2)
#define HTT_TX_CMPL_FLAG_PPDU_DURATION_PRESENT	BIT(3)

#define HTT_TX_DATA_RSSI_ENABLE_WCN3990 BIT(3)
#define HTT_TX_DATA_APPEND_RETRIES BIT(0)
#define HTT_TX_DATA_APPEND_TIMESTAMP BIT(1)

struct htt_rx_indication_hdr {
	u8 info0; /* %HTT_RX_INDICATION_INFO0_ */
	__le16 peer_id;
	__le32 info1; /* %HTT_RX_INDICATION_INFO1_ */
} __packed;

#define HTT_RX_INDICATION_INFO0_PHY_ERR_VALID    (1 << 0)
#define HTT_RX_INDICATION_INFO0_LEGACY_RATE_MASK (0x1E)
#define HTT_RX_INDICATION_INFO0_LEGACY_RATE_LSB  (1)
#define HTT_RX_INDICATION_INFO0_LEGACY_RATE_CCK  (1 << 5)
#define HTT_RX_INDICATION_INFO0_END_VALID        (1 << 6)
#define HTT_RX_INDICATION_INFO0_START_VALID      (1 << 7)

#define HTT_RX_INDICATION_INFO1_VHT_SIG_A1_MASK    0x00FFFFFF
#define HTT_RX_INDICATION_INFO1_VHT_SIG_A1_LSB     0
#define HTT_RX_INDICATION_INFO1_PREAMBLE_TYPE_MASK 0xFF000000
#define HTT_RX_INDICATION_INFO1_PREAMBLE_TYPE_LSB  24

#define HTT_RX_INDICATION_INFO2_VHT_SIG_A1_MASK 0x00FFFFFF
#define HTT_RX_INDICATION_INFO2_VHT_SIG_A1_LSB  0
#define HTT_RX_INDICATION_INFO2_SERVICE_MASK    0xFF000000
#define HTT_RX_INDICATION_INFO2_SERVICE_LSB     24

enum htt_rx_legacy_rate {
	HTT_RX_OFDM_48 = 0,
	HTT_RX_OFDM_24 = 1,
	HTT_RX_OFDM_12,
	HTT_RX_OFDM_6,
	HTT_RX_OFDM_54,
	HTT_RX_OFDM_36,
	HTT_RX_OFDM_18,
	HTT_RX_OFDM_9,

	/* long preamble */
	HTT_RX_CCK_11_LP = 0,
	HTT_RX_CCK_5_5_LP = 1,
	HTT_RX_CCK_2_LP,
	HTT_RX_CCK_1_LP,
	/* short preamble */
	HTT_RX_CCK_11_SP,
	HTT_RX_CCK_5_5_SP,
	HTT_RX_CCK_2_SP
};

enum htt_rx_legacy_rate_type {
	HTT_RX_LEGACY_RATE_OFDM = 0,
	HTT_RX_LEGACY_RATE_CCK
};

enum htt_rx_preamble_type {
	HTT_RX_LEGACY        = 0x4,
	HTT_RX_HT            = 0x8,
	HTT_RX_HT_WITH_TXBF  = 0x9,
	HTT_RX_VHT           = 0xC,
	HTT_RX_VHT_WITH_TXBF = 0xD,
};

/*
 * Fields: phy_err_valid, phy_err_code, tsf,
 * usec_timestamp, sub_usec_timestamp
 * ..are valid only if end_valid == 1.
 *
 * Fields: rssi_chains, legacy_rate_type,
 * legacy_rate_cck, preamble_type, service,
 * vht_sig_*
 * ..are valid only if start_valid == 1;
 */
struct htt_rx_indication_ppdu {
	u8 combined_rssi;
	u8 sub_usec_timestamp;
	u8 phy_err_code;
	u8 info0; /* HTT_RX_INDICATION_INFO0_ */
	struct {
		u8 pri20_db;
		u8 ext20_db;
		u8 ext40_db;
		u8 ext80_db;
	} __packed rssi_chains[4];
	__le32 tsf;
	__le32 usec_timestamp;
	__le32 info1; /* HTT_RX_INDICATION_INFO1_ */
	__le32 info2; /* HTT_RX_INDICATION_INFO2_ */
} __packed;

enum htt_rx_mpdu_status {
	HTT_RX_IND_MPDU_STATUS_UNKNOWN = 0x0,
	HTT_RX_IND_MPDU_STATUS_OK,
	HTT_RX_IND_MPDU_STATUS_ERR_FCS,
	HTT_RX_IND_MPDU_STATUS_ERR_DUP,
	HTT_RX_IND_MPDU_STATUS_ERR_REPLAY,
	HTT_RX_IND_MPDU_STATUS_ERR_INV_PEER,
	/* only accept EAPOL frames */
	HTT_RX_IND_MPDU_STATUS_UNAUTH_PEER,
	HTT_RX_IND_MPDU_STATUS_OUT_OF_SYNC,
	/* Non-data in promiscuous mode */
	HTT_RX_IND_MPDU_STATUS_MGMT_CTRL,
	HTT_RX_IND_MPDU_STATUS_TKIP_MIC_ERR,
	HTT_RX_IND_MPDU_STATUS_DECRYPT_ERR,
	HTT_RX_IND_MPDU_STATUS_MPDU_LENGTH_ERR,
	HTT_RX_IND_MPDU_STATUS_ENCRYPT_REQUIRED_ERR,
	HTT_RX_IND_MPDU_STATUS_PRIVACY_ERR,

	/*
	 * MISC: discard for unspecified reasons.
	 * Leave this enum value last.
	 */
	HTT_RX_IND_MPDU_STATUS_ERR_MISC = 0xFF
};

struct htt_rx_indication_mpdu_range {
	u8 mpdu_count;
	u8 mpdu_range_status; /* %htt_rx_mpdu_status */
	u8 pad0;
	u8 pad1;
} __packed;

struct htt_rx_indication_prefix {
	__le16 fw_rx_desc_bytes;
	u8 pad0;
	u8 pad1;
};

struct htt_rx_indication {
	struct htt_rx_indication_hdr hdr;
	struct htt_rx_indication_ppdu ppdu;
	struct htt_rx_indication_prefix prefix;

	/*
	 * the following fields are both dynamically sized, so
	 * take care addressing them
	 */

	/* the size of this is %fw_rx_desc_bytes */
	struct fw_rx_desc_base fw_desc;

	/*
	 * %mpdu_ranges starts after &%prefix + roundup(%fw_rx_desc_bytes, 4)
	 * and has %num_mpdu_ranges elements.
	 */
	struct htt_rx_indication_mpdu_range mpdu_ranges[];
} __packed;

/* High latency version of the RX indication */
struct htt_rx_indication_hl {
	struct htt_rx_indication_hdr hdr;
	struct htt_rx_indication_ppdu ppdu;
	struct htt_rx_indication_prefix prefix;
	struct fw_rx_desc_hl fw_desc;
	struct htt_rx_indication_mpdu_range mpdu_ranges[];
} __packed;

struct htt_hl_rx_desc {
	__le32 info;
	__le32 pn_31_0;
	union {
		struct {
			__le16 pn_47_32;
			__le16 pn_63_48;
		} pn16;
		__le32 pn_63_32;
	} u0;
	__le32 pn_95_64;
	__le32 pn_127_96;
} __packed;

static inline struct htt_rx_indication_mpdu_range *
		htt_rx_ind_get_mpdu_ranges(struct htt_rx_indication *rx_ind)
{
	void *ptr = rx_ind;

	ptr += sizeof(rx_ind->hdr)
	     + sizeof(rx_ind->ppdu)
	     + sizeof(rx_ind->prefix)
	     + roundup(__le16_to_cpu(rx_ind->prefix.fw_rx_desc_bytes), 4);
	return ptr;
}

static inline struct htt_rx_indication_mpdu_range *
	htt_rx_ind_get_mpdu_ranges_hl(struct htt_rx_indication_hl *rx_ind)
{
	void *ptr = rx_ind;

	ptr += sizeof(rx_ind->hdr)
	     + sizeof(rx_ind->ppdu)
	     + sizeof(rx_ind->prefix)
	     + sizeof(rx_ind->fw_desc);
	return ptr;
}

enum htt_rx_flush_mpdu_status {
	HTT_RX_FLUSH_MPDU_DISCARD = 0,
	HTT_RX_FLUSH_MPDU_REORDER = 1,
};

/*
 * htt_rx_flush - discard or reorder given range of mpdus
 *
 * Note: host must check if all sequence numbers between
 *	[seq_num_start, seq_num_end-1] are valid.
 */
struct htt_rx_flush {
	__le16 peer_id;
	u8 tid;
	u8 rsvd0;
	u8 mpdu_status; /* %htt_rx_flush_mpdu_status */
	u8 seq_num_start; /* it is 6 LSBs of 802.11 seq no */
	u8 seq_num_end; /* it is 6 LSBs of 802.11 seq no */
};

struct htt_rx_peer_map {
	u8 vdev_id;
	__le16 peer_id;
	u8 addr[6];
	u8 rsvd0;
	u8 rsvd1;
} __packed;

struct htt_rx_peer_unmap {
	u8 rsvd0;
	__le16 peer_id;
} __packed;

enum htt_txrx_sec_cast_type {
	HTT_TXRX_SEC_MCAST = 0,
	HTT_TXRX_SEC_UCAST
};

enum htt_rx_pn_check_type {
	HTT_RX_NON_PN_CHECK = 0,
	HTT_RX_PN_CHECK
};

enum htt_rx_tkip_demic_type {
	HTT_RX_NON_TKIP_MIC = 0,
	HTT_RX_TKIP_MIC
};

enum htt_security_types {
	HTT_SECURITY_NONE,
	HTT_SECURITY_WEP128,
	HTT_SECURITY_WEP104,
	HTT_SECURITY_WEP40,
	HTT_SECURITY_TKIP,
	HTT_SECURITY_TKIP_NOMIC,
	HTT_SECURITY_AES_CCMP,
	HTT_SECURITY_WAPI,

	HTT_NUM_SECURITY_TYPES /* keep this last! */
};

#define ATH10K_HTT_TXRX_PEER_SECURITY_MAX 2
#define ATH10K_TXRX_NUM_EXT_TIDS 19

enum htt_security_flags {
#define HTT_SECURITY_TYPE_MASK 0x7F
#define HTT_SECURITY_TYPE_LSB  0
	HTT_SECURITY_IS_UNICAST = 1 << 7
};

struct htt_security_indication {
	union {
		/* dont use bitfields; undefined behaviour */
		u8 flags; /* %htt_security_flags */
		struct {
			u8 security_type:7, /* %htt_security_types */
			   is_unicast:1;
		} __packed;
	} __packed;
	__le16 peer_id;
	u8 michael_key[8];
	u8 wapi_rsc[16];
} __packed;

#define HTT_RX_BA_INFO0_TID_MASK     0x000F
#define HTT_RX_BA_INFO0_TID_LSB      0
#define HTT_RX_BA_INFO0_PEER_ID_MASK 0xFFF0
#define HTT_RX_BA_INFO0_PEER_ID_LSB  4

struct htt_rx_addba {
	u8 window_size;
	__le16 info0; /* %HTT_RX_BA_INFO0_ */
} __packed;

struct htt_rx_delba {
	u8 rsvd0;
	__le16 info0; /* %HTT_RX_BA_INFO0_ */
} __packed;

enum htt_data_tx_status {
	HTT_DATA_TX_STATUS_OK            = 0,
	HTT_DATA_TX_STATUS_DISCARD       = 1,
	HTT_DATA_TX_STATUS_NO_ACK        = 2,
	HTT_DATA_TX_STATUS_POSTPONE      = 3, /* HL only */
	HTT_DATA_TX_STATUS_DOWNLOAD_FAIL = 128
};

enum htt_data_tx_flags {
#define HTT_DATA_TX_STATUS_MASK 0x07
#define HTT_DATA_TX_STATUS_LSB  0
#define HTT_DATA_TX_TID_MASK    0x78
#define HTT_DATA_TX_TID_LSB     3
	HTT_DATA_TX_TID_INVALID = 1 << 7
};

#define HTT_TX_COMPL_INV_MSDU_ID 0xFFFF

struct htt_append_retries {
	__le16 msdu_id;
	u8 tx_retries;
	u8 flag;
} __packed;

struct htt_data_tx_completion_ext {
	struct htt_append_retries a_retries;
	__le32 t_stamp;
	__le16 msdus_rssi[];
} __packed;

/**
 * @brief target -> host TX completion indication message definition
 *
 * @details
 * The following diagram shows the format of the TX completion indication sent
 * from the target to the host
 *
 *          |31 28|27|26|25|24|23        16| 15 |14 11|10   8|7          0|
 *          |-------------------------------------------------------------|
 * header:  |rsvd |A2|TP|A1|A0|     num    | t_i| tid |status|  msg_type  |
 *          |-------------------------------------------------------------|
 * payload: |            MSDU1 ID          |         MSDU0 ID             |
 *          |-------------------------------------------------------------|
 *          :            MSDU3 ID          :         MSDU2 ID             :
 *          |-------------------------------------------------------------|
 *          |          struct htt_tx_compl_ind_append_retries             |
 *          |- - - - - - - - - - - - - - - - - - - - - - - - - - - - - - -|
 *          |          struct htt_tx_compl_ind_append_tx_tstamp           |
 *          |- - - - - - - - - - - - - - - - - - - - - - - - - - - - - - -|
 *          |           MSDU1 ACK RSSI     |        MSDU0 ACK RSSI        |
 *          |-------------------------------------------------------------|
 *          :           MSDU3 ACK RSSI     :        MSDU2 ACK RSSI        :
 *          |- - - - - - - - - - - - - - - - - - - - - - - - - - - - - - -|
 *    -msg_type
 *     Bits 7:0
 *     Purpose: identifies this as HTT TX completion indication
 *    -status
 *     Bits 10:8
 *     Purpose: the TX completion status of payload fragmentations descriptors
 *     Value: could be HTT_TX_COMPL_IND_STAT_OK or HTT_TX_COMPL_IND_STAT_DISCARD
 *    -tid
 *     Bits 14:11
 *     Purpose: the tid associated with those fragmentation descriptors. It is
 *     valid or not, depending on the tid_invalid bit.
 *     Value: 0 to 15
 *    -tid_invalid
 *     Bits 15:15
 *     Purpose: this bit indicates whether the tid field is valid or not
 *     Value: 0 indicates valid, 1 indicates invalid
 *    -num
 *     Bits 23:16
 *     Purpose: the number of payload in this indication
 *     Value: 1 to 255
 *    -A0 = append
 *     Bits 24:24
 *     Purpose: append the struct htt_tx_compl_ind_append_retries which contains
 *            the number of tx retries for one MSDU at the end of this message
 *     Value: 0 indicates no appending, 1 indicates appending
 *    -A1 = append1
 *     Bits 25:25
 *     Purpose: Append the struct htt_tx_compl_ind_append_tx_tstamp which
 *            contains the timestamp info for each TX msdu id in payload.
 *     Value: 0 indicates no appending, 1 indicates appending
 *    -TP = MSDU tx power presence
 *     Bits 26:26
 *     Purpose: Indicate whether the TX_COMPL_IND includes a tx power report
 *            for each MSDU referenced by the TX_COMPL_IND message.
 *            The order of the per-MSDU tx power reports matches the order
 *            of the MSDU IDs.
 *     Value: 0 indicates not appending, 1 indicates appending
 *    -A2 = append2
 *     Bits 27:27
 *     Purpose: Indicate whether data ACK RSSI is appended for each MSDU in
 *            TX_COMP_IND message.  The order of the per-MSDU ACK RSSI report
 *            matches the order of the MSDU IDs.
 *            The ACK RSSI values are valid when status is COMPLETE_OK (and
 *            this append2 bit is set).
 *     Value: 0 indicates not appending, 1 indicates appending
 */

struct htt_data_tx_completion {
	union {
		u8 flags;
		struct {
			u8 status:3,
			   tid:4,
			   tid_invalid:1;
		} __packed;
	} __packed;
	u8 num_msdus;
	u8 flags2; /* HTT_TX_CMPL_FLAG_DATA_RSSI */
	__le16 msdus[]; /* variable length based on %num_msdus */
} __packed;

#define HTT_TX_PPDU_DUR_INFO0_PEER_ID_MASK	GENMASK(15, 0)
#define HTT_TX_PPDU_DUR_INFO0_TID_MASK		GENMASK(20, 16)

struct htt_data_tx_ppdu_dur {
	__le32 info0; /* HTT_TX_PPDU_DUR_INFO0_ */
	__le32 tx_duration; /* in usecs */
} __packed;

#define HTT_TX_COMPL_PPDU_DUR_INFO0_NUM_ENTRIES_MASK	GENMASK(7, 0)

struct htt_data_tx_compl_ppdu_dur {
	__le32 info0; /* HTT_TX_COMPL_PPDU_DUR_INFO0_ */
	struct htt_data_tx_ppdu_dur ppdu_dur[];
} __packed;

struct htt_tx_compl_ind_base {
	u32 hdr;
	u16 payload[1/*or more*/];
} __packed;

struct htt_rc_tx_done_params {
	u32 rate_code;
	u32 rate_code_flags;
	u32 flags;
	u32 num_enqued; /* 1 for non-AMPDU */
	u32 num_retries;
	u32 num_failed; /* for AMPDU */
	u32 ack_rssi;
	u32 time_stamp;
	u32 is_probe;
};

struct htt_rc_update {
	u8 vdev_id;
	__le16 peer_id;
	u8 addr[6];
	u8 num_elems;
	u8 rsvd0;
	struct htt_rc_tx_done_params params[]; /* variable length %num_elems */
} __packed;

/* see htt_rx_indication for similar fields and descriptions */
struct htt_rx_fragment_indication {
	union {
		u8 info0; /* %HTT_RX_FRAG_IND_INFO0_ */
		struct {
			u8 ext_tid:5,
			   flush_valid:1;
		} __packed;
	} __packed;
	__le16 peer_id;
	__le32 info1; /* %HTT_RX_FRAG_IND_INFO1_ */
	__le16 fw_rx_desc_bytes;
	__le16 rsvd0;

	u8 fw_msdu_rx_desc[];
} __packed;

#define ATH10K_IEEE80211_EXTIV               BIT(5)
#define ATH10K_IEEE80211_TKIP_MICLEN         8   /* trailing MIC */

#define HTT_RX_FRAG_IND_INFO0_HEADER_LEN     16

#define HTT_RX_FRAG_IND_INFO0_EXT_TID_MASK     0x1F
#define HTT_RX_FRAG_IND_INFO0_EXT_TID_LSB      0
#define HTT_RX_FRAG_IND_INFO0_FLUSH_VALID_MASK 0x20
#define HTT_RX_FRAG_IND_INFO0_FLUSH_VALID_LSB  5

#define HTT_RX_FRAG_IND_INFO1_FLUSH_SEQ_NUM_START_MASK 0x0000003F
#define HTT_RX_FRAG_IND_INFO1_FLUSH_SEQ_NUM_START_LSB  0
#define HTT_RX_FRAG_IND_INFO1_FLUSH_SEQ_NUM_END_MASK   0x00000FC0
#define HTT_RX_FRAG_IND_INFO1_FLUSH_SEQ_NUM_END_LSB    6

struct htt_rx_pn_ind {
	__le16 peer_id;
	u8 tid;
	u8 seqno_start;
	u8 seqno_end;
	u8 pn_ie_count;
	u8 reserved;
	u8 pn_ies[];
} __packed;

struct htt_rx_offload_msdu {
	__le16 msdu_len;
	__le16 peer_id;
	u8 vdev_id;
	u8 tid;
	u8 fw_desc;
	u8 payload[];
} __packed;

struct htt_rx_offload_ind {
	u8 reserved;
	__le16 msdu_count;
} __packed;

struct htt_rx_in_ord_msdu_desc {
	__le32 msdu_paddr;
	__le16 msdu_len;
	u8 fw_desc;
	u8 reserved;
} __packed;

struct htt_rx_in_ord_msdu_desc_ext {
	__le64 msdu_paddr;
	__le16 msdu_len;
	u8 fw_desc;
	u8 reserved;
} __packed;

struct htt_rx_in_ord_ind {
	u8 info;
	__le16 peer_id;
	u8 vdev_id;
	u8 reserved;
	__le16 msdu_count;
	union {
		struct htt_rx_in_ord_msdu_desc msdu_descs32[0];
		struct htt_rx_in_ord_msdu_desc_ext msdu_descs64[0];
	} __packed;
} __packed;

#define HTT_RX_IN_ORD_IND_INFO_TID_MASK		0x0000001f
#define HTT_RX_IN_ORD_IND_INFO_TID_LSB		0
#define HTT_RX_IN_ORD_IND_INFO_OFFLOAD_MASK	0x00000020
#define HTT_RX_IN_ORD_IND_INFO_OFFLOAD_LSB	5
#define HTT_RX_IN_ORD_IND_INFO_FRAG_MASK	0x00000040
#define HTT_RX_IN_ORD_IND_INFO_FRAG_LSB		6

/*
 * target -> host test message definition
 *
 * The following field definitions describe the format of the test
 * message sent from the target to the host.
 * The message consists of a 4-octet header, followed by a variable
 * number of 32-bit integer values, followed by a variable number
 * of 8-bit character values.
 *
 * |31                         16|15           8|7            0|
 * |-----------------------------------------------------------|
 * |          num chars          |   num ints   |   msg type   |
 * |-----------------------------------------------------------|
 * |                           int 0                           |
 * |-----------------------------------------------------------|
 * |                           int 1                           |
 * |-----------------------------------------------------------|
 * |                            ...                            |
 * |-----------------------------------------------------------|
 * |    char 3    |    char 2    |    char 1    |    char 0    |
 * |-----------------------------------------------------------|
 * |              |              |      ...     |    char 4    |
 * |-----------------------------------------------------------|
 *   - MSG_TYPE
 *     Bits 7:0
 *     Purpose: identifies this as a test message
 *     Value: HTT_MSG_TYPE_TEST
 *   - NUM_INTS
 *     Bits 15:8
 *     Purpose: indicate how many 32-bit integers follow the message header
 *   - NUM_CHARS
 *     Bits 31:16
 *     Purpose: indicate how many 8-bit characters follow the series of integers
 */
struct htt_rx_test {
	u8 num_ints;
	__le16 num_chars;

	/* payload consists of 2 lists:
	 *  a) num_ints * sizeof(__le32)
	 *  b) num_chars * sizeof(u8) aligned to 4bytes
	 */
	u8 payload[];
} __packed;

static inline __le32 *htt_rx_test_get_ints(struct htt_rx_test *rx_test)
{
	return (__le32 *)rx_test->payload;
}

static inline u8 *htt_rx_test_get_chars(struct htt_rx_test *rx_test)
{
	return rx_test->payload + (rx_test->num_ints * sizeof(__le32));
}

/*
 * target -> host packet log message
 *
 * The following field definitions describe the format of the packet log
 * message sent from the target to the host.
 * The message consists of a 4-octet header,followed by a variable number
 * of 32-bit character values.
 *
 * |31          24|23          16|15           8|7            0|
 * |-----------------------------------------------------------|
 * |              |              |              |   msg type   |
 * |-----------------------------------------------------------|
 * |                        payload                            |
 * |-----------------------------------------------------------|
 *   - MSG_TYPE
 *     Bits 7:0
 *     Purpose: identifies this as a test message
 *     Value: HTT_MSG_TYPE_PACKETLOG
 */
struct htt_pktlog_msg {
	u8 pad[3];
	u8 payload[];
} __packed;

struct htt_dbg_stats_rx_reorder_stats {
	/* Non QoS MPDUs received */
	__le32 deliver_non_qos;

	/* MPDUs received in-order */
	__le32 deliver_in_order;

	/* Flush due to reorder timer expired */
	__le32 deliver_flush_timeout;

	/* Flush due to move out of window */
	__le32 deliver_flush_oow;

	/* Flush due to DELBA */
	__le32 deliver_flush_delba;

	/* MPDUs dropped due to FCS error */
	__le32 fcs_error;

	/* MPDUs dropped due to monitor mode non-data packet */
	__le32 mgmt_ctrl;

	/* MPDUs dropped due to invalid peer */
	__le32 invalid_peer;

	/* MPDUs dropped due to duplication (non aggregation) */
	__le32 dup_non_aggr;

	/* MPDUs dropped due to processed before */
	__le32 dup_past;

	/* MPDUs dropped due to duplicate in reorder queue */
	__le32 dup_in_reorder;

	/* Reorder timeout happened */
	__le32 reorder_timeout;

	/* invalid bar ssn */
	__le32 invalid_bar_ssn;

	/* reorder reset due to bar ssn */
	__le32 ssn_reset;
};

struct htt_dbg_stats_wal_tx_stats {
	/* Num HTT cookies queued to dispatch list */
	__le32 comp_queued;

	/* Num HTT cookies dispatched */
	__le32 comp_delivered;

	/* Num MSDU queued to WAL */
	__le32 msdu_enqued;

	/* Num MPDU queue to WAL */
	__le32 mpdu_enqued;

	/* Num MSDUs dropped by WMM limit */
	__le32 wmm_drop;

	/* Num Local frames queued */
	__le32 local_enqued;

	/* Num Local frames done */
	__le32 local_freed;

	/* Num queued to HW */
	__le32 hw_queued;

	/* Num PPDU reaped from HW */
	__le32 hw_reaped;

	/* Num underruns */
	__le32 underrun;

	/* Num PPDUs cleaned up in TX abort */
	__le32 tx_abort;

	/* Num MPDUs requed by SW */
	__le32 mpdus_requed;

	/* excessive retries */
	__le32 tx_ko;

	/* data hw rate code */
	__le32 data_rc;

	/* Scheduler self triggers */
	__le32 self_triggers;

	/* frames dropped due to excessive sw retries */
	__le32 sw_retry_failure;

	/* illegal rate phy errors  */
	__le32 illgl_rate_phy_err;

	/* wal pdev continuous xretry */
	__le32 pdev_cont_xretry;

	/* wal pdev continuous xretry */
	__le32 pdev_tx_timeout;

	/* wal pdev resets  */
	__le32 pdev_resets;

	__le32 phy_underrun;

	/* MPDU is more than txop limit */
	__le32 txop_ovf;
} __packed;

struct htt_dbg_stats_wal_rx_stats {
	/* Cnts any change in ring routing mid-ppdu */
	__le32 mid_ppdu_route_change;

	/* Total number of statuses processed */
	__le32 status_rcvd;

	/* Extra frags on rings 0-3 */
	__le32 r0_frags;
	__le32 r1_frags;
	__le32 r2_frags;
	__le32 r3_frags;

	/* MSDUs / MPDUs delivered to HTT */
	__le32 htt_msdus;
	__le32 htt_mpdus;

	/* MSDUs / MPDUs delivered to local stack */
	__le32 loc_msdus;
	__le32 loc_mpdus;

	/* AMSDUs that have more MSDUs than the status ring size */
	__le32 oversize_amsdu;

	/* Number of PHY errors */
	__le32 phy_errs;

	/* Number of PHY errors drops */
	__le32 phy_err_drop;

	/* Number of mpdu errors - FCS, MIC, ENC etc. */
	__le32 mpdu_errs;
} __packed;

struct htt_dbg_stats_wal_peer_stats {
	__le32 dummy; /* REMOVE THIS ONCE REAL PEER STAT COUNTERS ARE ADDED */
} __packed;

struct htt_dbg_stats_wal_pdev_txrx {
	struct htt_dbg_stats_wal_tx_stats tx_stats;
	struct htt_dbg_stats_wal_rx_stats rx_stats;
	struct htt_dbg_stats_wal_peer_stats peer_stats;
} __packed;

struct htt_dbg_stats_rx_rate_info {
	__le32 mcs[10];
	__le32 sgi[10];
	__le32 nss[4];
	__le32 stbc[10];
	__le32 bw[3];
	__le32 pream[6];
	__le32 ldpc;
	__le32 txbf;
};

/*
 * htt_dbg_stats_status -
 * present -     The requested stats have been delivered in full.
 *               This indicates that either the stats information was contained
 *               in its entirety within this message, or else this message
 *               completes the delivery of the requested stats info that was
 *               partially delivered through earlier STATS_CONF messages.
 * partial -     The requested stats have been delivered in part.
 *               One or more subsequent STATS_CONF messages with the same
 *               cookie value will be sent to deliver the remainder of the
 *               information.
 * error -       The requested stats could not be delivered, for example due
 *               to a shortage of memory to construct a message holding the
 *               requested stats.
 * invalid -     The requested stat type is either not recognized, or the
 *               target is configured to not gather the stats type in question.
 * - - - - - - - - - - - - - - - - - - - - - - - - - - - - - - - - - - - - - -
 * series_done - This special value indicates that no further stats info
 *               elements are present within a series of stats info elems
 *               (within a stats upload confirmation message).
 */
enum htt_dbg_stats_status {
	HTT_DBG_STATS_STATUS_PRESENT     = 0,
	HTT_DBG_STATS_STATUS_PARTIAL     = 1,
	HTT_DBG_STATS_STATUS_ERROR       = 2,
	HTT_DBG_STATS_STATUS_INVALID     = 3,
	HTT_DBG_STATS_STATUS_SERIES_DONE = 7
};

/*
 * target -> host statistics upload
 *
 * The following field definitions describe the format of the HTT target
 * to host stats upload confirmation message.
 * The message contains a cookie echoed from the HTT host->target stats
 * upload request, which identifies which request the confirmation is
 * for, and a series of tag-length-value stats information elements.
 * The tag-length header for each stats info element also includes a
 * status field, to indicate whether the request for the stat type in
 * question was fully met, partially met, unable to be met, or invalid
 * (if the stat type in question is disabled in the target).
 * A special value of all 1's in this status field is used to indicate
 * the end of the series of stats info elements.
 *
 *
 * |31                         16|15           8|7   5|4       0|
 * |------------------------------------------------------------|
 * |                  reserved                  |    msg type   |
 * |------------------------------------------------------------|
 * |                        cookie LSBs                         |
 * |------------------------------------------------------------|
 * |                        cookie MSBs                         |
 * |------------------------------------------------------------|
 * |      stats entry length     |   reserved   |  S  |stat type|
 * |------------------------------------------------------------|
 * |                                                            |
 * |                  type-specific stats info                  |
 * |                                                            |
 * |------------------------------------------------------------|
 * |      stats entry length     |   reserved   |  S  |stat type|
 * |------------------------------------------------------------|
 * |                                                            |
 * |                  type-specific stats info                  |
 * |                                                            |
 * |------------------------------------------------------------|
 * |              n/a            |   reserved   | 111 |   n/a   |
 * |------------------------------------------------------------|
 * Header fields:
 *  - MSG_TYPE
 *    Bits 7:0
 *    Purpose: identifies this is a statistics upload confirmation message
 *    Value: 0x9
 *  - COOKIE_LSBS
 *    Bits 31:0
 *    Purpose: Provide a mechanism to match a target->host stats confirmation
 *        message with its preceding host->target stats request message.
 *    Value: LSBs of the opaque cookie specified by the host-side requestor
 *  - COOKIE_MSBS
 *    Bits 31:0
 *    Purpose: Provide a mechanism to match a target->host stats confirmation
 *        message with its preceding host->target stats request message.
 *    Value: MSBs of the opaque cookie specified by the host-side requestor
 *
 * Stats Information Element tag-length header fields:
 *  - STAT_TYPE
 *    Bits 4:0
 *    Purpose: identifies the type of statistics info held in the
 *        following information element
 *    Value: htt_dbg_stats_type
 *  - STATUS
 *    Bits 7:5
 *    Purpose: indicate whether the requested stats are present
 *    Value: htt_dbg_stats_status, including a special value (0x7) to mark
 *        the completion of the stats entry series
 *  - LENGTH
 *    Bits 31:16
 *    Purpose: indicate the stats information size
 *    Value: This field specifies the number of bytes of stats information
 *       that follows the element tag-length header.
 *       It is expected but not required that this length is a multiple of
 *       4 bytes.  Even if the length is not an integer multiple of 4, the
 *       subsequent stats entry header will begin on a 4-byte aligned
 *       boundary.
 */

#define HTT_STATS_CONF_ITEM_INFO_STAT_TYPE_MASK 0x1F
#define HTT_STATS_CONF_ITEM_INFO_STAT_TYPE_LSB  0
#define HTT_STATS_CONF_ITEM_INFO_STATUS_MASK    0xE0
#define HTT_STATS_CONF_ITEM_INFO_STATUS_LSB     5

struct htt_stats_conf_item {
	union {
		u8 info;
		struct {
			u8 stat_type:5; /* %HTT_DBG_STATS_ */
			u8 status:3; /* %HTT_DBG_STATS_STATUS_ */
		} __packed;
	} __packed;
	u8 pad;
	__le16 length;
	u8 payload[]; /* roundup(length, 4) long */
} __packed;

struct htt_stats_conf {
	u8 pad[3];
	__le32 cookie_lsb;
	__le32 cookie_msb;

	/* each item has variable length! */
	struct htt_stats_conf_item items[];
} __packed;

static inline struct htt_stats_conf_item *htt_stats_conf_next_item(
					const struct htt_stats_conf_item *item)
{
	return (void *)item + sizeof(*item) + roundup(item->length, 4);
}

/*
 * host -> target FRAG DESCRIPTOR/MSDU_EXT DESC bank
 *
 * The following field definitions describe the format of the HTT host
 * to target frag_desc/msdu_ext bank configuration message.
 * The message contains the based address and the min and max id of the
 * MSDU_EXT/FRAG_DESC that will be used by the HTT to map MSDU DESC and
 * MSDU_EXT/FRAG_DESC.
 * HTT will use id in HTT descriptor instead sending the frag_desc_ptr.
 * For QCA988X HW the firmware will use fragment_desc_ptr but in WIFI2.0
 * the hardware does the mapping/translation.
 *
 * Total banks that can be configured is configured to 16.
 *
 * This should be called before any TX has be initiated by the HTT
 *
 * |31                         16|15           8|7   5|4       0|
 * |------------------------------------------------------------|
 * | DESC_SIZE    |  NUM_BANKS   | RES |SWP|pdev|    msg type   |
 * |------------------------------------------------------------|
 * |                     BANK0_BASE_ADDRESS                     |
 * |------------------------------------------------------------|
 * |                            ...                             |
 * |------------------------------------------------------------|
 * |                    BANK15_BASE_ADDRESS                     |
 * |------------------------------------------------------------|
 * |       BANK0_MAX_ID          |       BANK0_MIN_ID           |
 * |------------------------------------------------------------|
 * |                            ...                             |
 * |------------------------------------------------------------|
 * |       BANK15_MAX_ID         |       BANK15_MIN_ID          |
 * |------------------------------------------------------------|
 * Header fields:
 *  - MSG_TYPE
 *    Bits 7:0
 *    Value: 0x6
 *  - BANKx_BASE_ADDRESS
 *    Bits 31:0
 *    Purpose: Provide a mechanism to specify the base address of the MSDU_EXT
 *         bank physical/bus address.
 *  - BANKx_MIN_ID
 *    Bits 15:0
 *    Purpose: Provide a mechanism to specify the min index that needs to
 *          mapped.
 *  - BANKx_MAX_ID
 *    Bits 31:16
 *    Purpose: Provide a mechanism to specify the max index that needs to
 *
 */
struct htt_frag_desc_bank_id {
	__le16 bank_min_id;
	__le16 bank_max_id;
} __packed;

/* real is 16 but it wouldn't fit in the max htt message size
 * so we use a conservatively safe value for now
 */
#define HTT_FRAG_DESC_BANK_MAX 4

#define HTT_FRAG_DESC_BANK_CFG_INFO_PDEV_ID_MASK		0x03
#define HTT_FRAG_DESC_BANK_CFG_INFO_PDEV_ID_LSB			0
#define HTT_FRAG_DESC_BANK_CFG_INFO_SWAP			BIT(2)
#define HTT_FRAG_DESC_BANK_CFG_INFO_Q_STATE_VALID		BIT(3)
#define HTT_FRAG_DESC_BANK_CFG_INFO_Q_STATE_DEPTH_TYPE_MASK	BIT(4)
#define HTT_FRAG_DESC_BANK_CFG_INFO_Q_STATE_DEPTH_TYPE_LSB	4

enum htt_q_depth_type {
	HTT_Q_DEPTH_TYPE_BYTES = 0,
	HTT_Q_DEPTH_TYPE_MSDUS = 1,
};

#define HTT_TX_Q_STATE_NUM_PEERS		(TARGET_10_4_NUM_QCACHE_PEERS_MAX + \
						 TARGET_10_4_NUM_VDEVS)
#define HTT_TX_Q_STATE_NUM_TIDS			8
#define HTT_TX_Q_STATE_ENTRY_SIZE		1
#define HTT_TX_Q_STATE_ENTRY_MULTIPLIER		0

/**
 * htt_q_state_conf - part of htt_frag_desc_bank_cfg for host q state config
 *
 * Defines host q state format and behavior. See htt_q_state.
 *
 * @record_size: Defines the size of each host q entry in bytes. In practice
 *	however firmware (at least 10.4.3-00191) ignores this host
 *	configuration value and uses hardcoded value of 1.
 * @record_multiplier: This is valid only when q depth type is MSDUs. It
 *	defines the exponent for the power of 2 multiplication.
 */
struct htt_q_state_conf {
	__le32 paddr;
	__le16 num_peers;
	__le16 num_tids;
	u8 record_size;
	u8 record_multiplier;
	u8 pad[2];
} __packed;

struct htt_frag_desc_bank_cfg32 {
	u8 info; /* HTT_FRAG_DESC_BANK_CFG_INFO_ */
	u8 num_banks;
	u8 desc_size;
	__le32 bank_base_addrs[HTT_FRAG_DESC_BANK_MAX];
	struct htt_frag_desc_bank_id bank_id[HTT_FRAG_DESC_BANK_MAX];
	struct htt_q_state_conf q_state;
} __packed;

struct htt_frag_desc_bank_cfg64 {
	u8 info; /* HTT_FRAG_DESC_BANK_CFG_INFO_ */
	u8 num_banks;
	u8 desc_size;
	__le64 bank_base_addrs[HTT_FRAG_DESC_BANK_MAX];
	struct htt_frag_desc_bank_id bank_id[HTT_FRAG_DESC_BANK_MAX];
	struct htt_q_state_conf q_state;
} __packed;

#define HTT_TX_Q_STATE_ENTRY_COEFFICIENT	128
#define HTT_TX_Q_STATE_ENTRY_FACTOR_MASK	0x3f
#define HTT_TX_Q_STATE_ENTRY_FACTOR_LSB		0
#define HTT_TX_Q_STATE_ENTRY_EXP_MASK		0xc0
#define HTT_TX_Q_STATE_ENTRY_EXP_LSB		6

/**
 * htt_q_state - shared between host and firmware via DMA
 *
 * This structure is used for the host to expose it's software queue state to
 * firmware so that its rate control can schedule fetch requests for optimized
 * performance. This is most notably used for MU-MIMO aggregation when multiple
 * MU clients are connected.
 *
 * @count: Each element defines the host queue depth. When q depth type was
 *	configured as HTT_Q_DEPTH_TYPE_BYTES then each entry is defined as:
 *	FACTOR * 128 * 8^EXP (see HTT_TX_Q_STATE_ENTRY_FACTOR_MASK and
 *	HTT_TX_Q_STATE_ENTRY_EXP_MASK). When q depth type was configured as
 *	HTT_Q_DEPTH_TYPE_MSDUS the number of packets is scaled by 2 **
 *	record_multiplier (see htt_q_state_conf).
 * @map: Used by firmware to quickly check which host queues are not empty. It
 *	is a bitmap simply saying.
 * @seq: Used by firmware to quickly check if the host queues were updated
 *	since it last checked.
 *
 * FIXME: Is the q_state map[] size calculation really correct?
 */
struct htt_q_state {
	u8 count[HTT_TX_Q_STATE_NUM_TIDS][HTT_TX_Q_STATE_NUM_PEERS];
	u32 map[HTT_TX_Q_STATE_NUM_TIDS][(HTT_TX_Q_STATE_NUM_PEERS + 31) / 32];
	__le32 seq;
} __packed;

#define HTT_TX_FETCH_RECORD_INFO_PEER_ID_MASK	0x0fff
#define HTT_TX_FETCH_RECORD_INFO_PEER_ID_LSB	0
#define HTT_TX_FETCH_RECORD_INFO_TID_MASK	0xf000
#define HTT_TX_FETCH_RECORD_INFO_TID_LSB	12

struct htt_tx_fetch_record {
	__le16 info; /* HTT_TX_FETCH_IND_RECORD_INFO_ */
	__le16 num_msdus;
	__le32 num_bytes;
} __packed;

struct htt_tx_fetch_ind {
	u8 pad0;
	__le16 fetch_seq_num;
	__le32 token;
	__le16 num_resp_ids;
	__le16 num_records;
	__le32 resp_ids[0]; /* ath10k_htt_get_tx_fetch_ind_resp_ids() */
	struct htt_tx_fetch_record records[];
} __packed;

static inline void *
ath10k_htt_get_tx_fetch_ind_resp_ids(struct htt_tx_fetch_ind *ind)
{
	return (void *)&ind->records[le16_to_cpu(ind->num_records)];
}

struct htt_tx_fetch_resp {
	u8 pad0;
	__le16 resp_id;
	__le16 fetch_seq_num;
	__le16 num_records;
	__le32 token;
	struct htt_tx_fetch_record records[];
} __packed;

struct htt_tx_fetch_confirm {
	u8 pad0;
	__le16 num_resp_ids;
	__le32 resp_ids[];
} __packed;

enum htt_tx_mode_switch_mode {
	HTT_TX_MODE_SWITCH_PUSH = 0,
	HTT_TX_MODE_SWITCH_PUSH_PULL = 1,
};

#define HTT_TX_MODE_SWITCH_IND_INFO0_ENABLE		BIT(0)
#define HTT_TX_MODE_SWITCH_IND_INFO0_NUM_RECORDS_MASK	0xfffe
#define HTT_TX_MODE_SWITCH_IND_INFO0_NUM_RECORDS_LSB	1

#define HTT_TX_MODE_SWITCH_IND_INFO1_MODE_MASK		0x0003
#define HTT_TX_MODE_SWITCH_IND_INFO1_MODE_LSB		0
#define HTT_TX_MODE_SWITCH_IND_INFO1_THRESHOLD_MASK	0xfffc
#define HTT_TX_MODE_SWITCH_IND_INFO1_THRESHOLD_LSB	2

#define HTT_TX_MODE_SWITCH_RECORD_INFO0_PEER_ID_MASK	0x0fff
#define HTT_TX_MODE_SWITCH_RECORD_INFO0_PEER_ID_LSB	0
#define HTT_TX_MODE_SWITCH_RECORD_INFO0_TID_MASK	0xf000
#define HTT_TX_MODE_SWITCH_RECORD_INFO0_TID_LSB		12

struct htt_tx_mode_switch_record {
	__le16 info0; /* HTT_TX_MODE_SWITCH_RECORD_INFO0_ */
	__le16 num_max_msdus;
} __packed;

struct htt_tx_mode_switch_ind {
	u8 pad0;
	__le16 info0; /* HTT_TX_MODE_SWITCH_IND_INFO0_ */
	__le16 info1; /* HTT_TX_MODE_SWITCH_IND_INFO1_ */
	u8 pad1[2];
	struct htt_tx_mode_switch_record records[];
} __packed;

struct htt_channel_change {
	u8 pad[3];
	__le32 freq;
	__le32 center_freq1;
	__le32 center_freq2;
	__le32 phymode;
} __packed;

struct htt_per_peer_tx_stats_ind {
	__le32	succ_bytes;
	__le32  retry_bytes;
	__le32  failed_bytes;
	u8	ratecode;
	u8	flags;
	__le16	peer_id;
	__le16  succ_pkts;
	__le16	retry_pkts;
	__le16	failed_pkts;
	__le16	tx_duration;
	__le32	reserved1;
	__le32	reserved2;
} __packed;

struct htt_peer_tx_stats {
	u8 num_ppdu;
	u8 ppdu_len;
	u8 version;
	u8 payload[];
} __packed;

#define ATH10K_10_2_TX_STATS_OFFSET	136
#define PEER_STATS_FOR_NO_OF_PPDUS	4

struct ath10k_10_2_peer_tx_stats {
	u8 ratecode[PEER_STATS_FOR_NO_OF_PPDUS];
	u8 success_pkts[PEER_STATS_FOR_NO_OF_PPDUS];
	__le16 success_bytes[PEER_STATS_FOR_NO_OF_PPDUS];
	u8 retry_pkts[PEER_STATS_FOR_NO_OF_PPDUS];
	__le16 retry_bytes[PEER_STATS_FOR_NO_OF_PPDUS];
	u8 failed_pkts[PEER_STATS_FOR_NO_OF_PPDUS];
	__le16 failed_bytes[PEER_STATS_FOR_NO_OF_PPDUS];
	u8 flags[PEER_STATS_FOR_NO_OF_PPDUS];
	__le32 tx_duration;
	u8 tx_ppdu_cnt;
	u8 peer_id;
} __packed;

struct htt_channel_change {
	u8 pad[3];
	__le32 freq;
	__le32 center_freq1;
	__le32 center_freq2;
	__le32 phymode;
} __packed;

union htt_rx_pn_t {
	/* WEP: 24-bit PN */
	u32 pn24;

	/* TKIP or CCMP: 48-bit PN */
	u64 pn48;

	/* WAPI: 128-bit PN */
	u64 pn128[2];
};

struct htt_cmd {
	struct htt_cmd_hdr hdr;
	union {
		struct htt_ver_req ver_req;
		struct htt_mgmt_tx_desc mgmt_tx;
		struct htt_data_tx_desc data_tx;
		struct htt_rx_ring_setup_32 rx_setup_32;
		struct htt_rx_ring_setup_64 rx_setup_64;
		struct htt_stats_req stats_req;
		struct htt_oob_sync_req oob_sync_req;
		struct htt_aggr_conf aggr_conf;
		struct htt_aggr_conf_v2 aggr_conf_v2;
		struct htt_frag_desc_bank_cfg32 frag_desc_bank_cfg32;
		struct htt_frag_desc_bank_cfg64 frag_desc_bank_cfg64;
		struct htt_tx_fetch_resp tx_fetch_resp;
	};
} __packed;

struct htt_resp {
	struct htt_resp_hdr hdr;
	union {
		struct htt_ver_resp ver_resp;
		struct htt_mgmt_tx_completion mgmt_tx_completion;
		struct htt_data_tx_completion data_tx_completion;
		struct htt_rx_indication rx_ind;
		struct htt_rx_indication_hl rx_ind_hl;
		struct htt_rx_fragment_indication rx_frag_ind;
		struct htt_rx_peer_map peer_map;
		struct htt_rx_peer_unmap peer_unmap;
		struct htt_rx_flush rx_flush;
		struct htt_rx_addba rx_addba;
		struct htt_rx_delba rx_delba;
		struct htt_security_indication security_indication;
		struct htt_rc_update rc_update;
		struct htt_rx_test rx_test;
		struct htt_pktlog_msg pktlog_msg;
		struct htt_stats_conf stats_conf;
		struct htt_rx_pn_ind rx_pn_ind;
		struct htt_rx_offload_ind rx_offload_ind;
		struct htt_rx_in_ord_ind rx_in_ord_ind;
		struct htt_tx_fetch_ind tx_fetch_ind;
		struct htt_tx_fetch_confirm tx_fetch_confirm;
		struct htt_tx_mode_switch_ind tx_mode_switch_ind;
		struct htt_channel_change chan_change;
<<<<<<< HEAD
=======
		struct htt_peer_tx_stats peer_tx_stats;
>>>>>>> 24b8d41d
	};
} __packed;

/*** host side structures follow ***/

struct htt_tx_done {
	u16 msdu_id;
	u16 status;
<<<<<<< HEAD
=======
	u8 ack_rssi;
>>>>>>> 24b8d41d
};

enum htt_tx_compl_state {
	HTT_TX_COMPL_STATE_NONE,
	HTT_TX_COMPL_STATE_ACK,
	HTT_TX_COMPL_STATE_NOACK,
	HTT_TX_COMPL_STATE_DISCARD,
};

struct htt_peer_map_event {
	u8 vdev_id;
	u16 peer_id;
	u8 addr[ETH_ALEN];
};

struct htt_peer_unmap_event {
	u16 peer_id;
};

struct ath10k_htt_txbuf_32 {
	struct htt_data_tx_desc_frag frags[2];
	struct ath10k_htc_hdr htc_hdr;
	struct htt_cmd_hdr cmd_hdr;
	struct htt_data_tx_desc cmd_tx;
} __packed __aligned(4);

struct ath10k_htt_txbuf_64 {
	struct htt_data_tx_desc_frag frags[2];
	struct ath10k_htc_hdr htc_hdr;
	struct htt_cmd_hdr cmd_hdr;
	struct htt_data_tx_desc_64 cmd_tx;
} __packed __aligned(4);

struct ath10k_htt {
	struct ath10k *ar;
	enum ath10k_htc_ep_id eid;

	struct sk_buff_head rx_indication_head;

	u8 target_version_major;
	u8 target_version_minor;
	struct completion target_version_received;
	u8 max_num_amsdu;
	u8 max_num_ampdu;

	const enum htt_t2h_msg_type *t2h_msg_types;
	u32 t2h_msg_types_max;

	struct {
		/*
		 * Ring of network buffer objects - This ring is
		 * used exclusively by the host SW. This ring
		 * mirrors the dev_addrs_ring that is shared
		 * between the host SW and the MAC HW. The host SW
		 * uses this netbufs ring to locate the network
		 * buffer objects whose data buffers the HW has
		 * filled.
		 */
		struct sk_buff **netbufs_ring;

		/* This is used only with firmware supporting IN_ORD_IND.
		 *
		 * With Full Rx Reorder the HTT Rx Ring is more of a temporary
		 * buffer ring from which buffer addresses are copied by the
		 * firmware to MAC Rx ring. Firmware then delivers IN_ORD_IND
		 * pointing to specific (re-ordered) buffers.
		 *
		 * FIXME: With kernel generic hashing functions there's a lot
		 * of hash collisions for sk_buffs.
		 */
		bool in_ord_rx;
		DECLARE_HASHTABLE(skb_table, 4);

		/*
		 * Ring of buffer addresses -
		 * This ring holds the "physical" device address of the
		 * rx buffers the host SW provides for the MAC HW to
		 * fill.
		 */
		union {
			__le64 *paddrs_ring_64;
			__le32 *paddrs_ring_32;
		};

		/*
		 * Base address of ring, as a "physical" device address
		 * rather than a CPU address.
		 */
		dma_addr_t base_paddr;

		/* how many elems in the ring (power of 2) */
		int size;

		/* size - 1 */
		unsigned int size_mask;

		/* how many rx buffers to keep in the ring */
		int fill_level;

		/* how many rx buffers (full+empty) are in the ring */
		int fill_cnt;

		/*
		 * alloc_idx - where HTT SW has deposited empty buffers
		 * This is allocated in consistent mem, so that the FW can
		 * read this variable, and program the HW's FW_IDX reg with
		 * the value of this shadow register.
		 */
		struct {
			__le32 *vaddr;
			dma_addr_t paddr;
		} alloc_idx;

		/* where HTT SW has processed bufs filled by rx MAC DMA */
		struct {
			unsigned int msdu_payld;
		} sw_rd_idx;

		/*
		 * refill_retry_timer - timer triggered when the ring is
		 * not refilled to the level expected
		 */
		struct timer_list refill_retry_timer;

		/* Protects access to all rx ring buffer state variables */
		spinlock_t lock;
	} rx_ring;

	unsigned int prefetch_len;

	/* Protects access to pending_tx, num_pending_tx */
	spinlock_t tx_lock;
	int max_num_pending_tx;
	int num_pending_tx;
	int num_pending_mgmt_tx;
	struct idr pending_tx;
	wait_queue_head_t empty_tx_wq;

	/* FIFO for storing tx done status {ack, no-ack, discard} and msdu id */
	DECLARE_KFIFO_PTR(txdone_fifo, struct htt_tx_done);

	/* set if host-fw communication goes haywire
	 * used to avoid further failures
	 */
	bool rx_confused;
	atomic_t num_mpdus_ready;

	/* This is used to group tx/rx completions separately and process them
<<<<<<< HEAD
	 * in batches to reduce cache stalls */
	struct sk_buff_head rx_compl_q;
=======
	 * in batches to reduce cache stalls
	 */
	struct sk_buff_head rx_msdus_q;
>>>>>>> 24b8d41d
	struct sk_buff_head rx_in_ord_compl_q;
	struct sk_buff_head tx_fetch_ind_q;

	/* rx_status template */
	struct ieee80211_rx_status rx_status;

	struct {
		dma_addr_t paddr;
		union {
			struct htt_msdu_ext_desc *vaddr_desc_32;
			struct htt_msdu_ext_desc_64 *vaddr_desc_64;
		};
		size_t size;
	} frag_desc;

	struct {
		dma_addr_t paddr;
		union {
			struct ath10k_htt_txbuf_32 *vaddr_txbuff_32;
			struct ath10k_htt_txbuf_64 *vaddr_txbuff_64;
		};
		size_t size;
	} txbuf;

	struct {
		bool enabled;
		struct htt_q_state *vaddr;
		dma_addr_t paddr;
		u16 num_push_allowed;
		u16 num_peers;
		u16 num_tids;
		enum htt_tx_mode_switch_mode mode;
		enum htt_q_depth_type type;
	} tx_q_state;

	bool tx_mem_allocated;
	const struct ath10k_htt_tx_ops *tx_ops;
	const struct ath10k_htt_rx_ops *rx_ops;
	bool disable_tx_comp;
	bool bundle_tx;
	struct sk_buff_head tx_req_head;
	struct sk_buff_head tx_complete_head;
};

struct ath10k_htt_tx_ops {
	int (*htt_send_rx_ring_cfg)(struct ath10k_htt *htt);
	int (*htt_send_frag_desc_bank_cfg)(struct ath10k_htt *htt);
	int (*htt_alloc_frag_desc)(struct ath10k_htt *htt);
	void (*htt_free_frag_desc)(struct ath10k_htt *htt);
	int (*htt_tx)(struct ath10k_htt *htt, enum ath10k_hw_txrx_mode txmode,
		      struct sk_buff *msdu);
	int (*htt_alloc_txbuff)(struct ath10k_htt *htt);
	void (*htt_free_txbuff)(struct ath10k_htt *htt);
	int (*htt_h2t_aggr_cfg_msg)(struct ath10k_htt *htt,
				    u8 max_subfrms_ampdu,
				    u8 max_subfrms_amsdu);
	void (*htt_flush_tx)(struct ath10k_htt *htt);
};

static inline int ath10k_htt_send_rx_ring_cfg(struct ath10k_htt *htt)
{
	if (!htt->tx_ops->htt_send_rx_ring_cfg)
		return -EOPNOTSUPP;

	return htt->tx_ops->htt_send_rx_ring_cfg(htt);
}

static inline int ath10k_htt_send_frag_desc_bank_cfg(struct ath10k_htt *htt)
{
	if (!htt->tx_ops->htt_send_frag_desc_bank_cfg)
		return -EOPNOTSUPP;

	return htt->tx_ops->htt_send_frag_desc_bank_cfg(htt);
}

static inline int ath10k_htt_alloc_frag_desc(struct ath10k_htt *htt)
{
	if (!htt->tx_ops->htt_alloc_frag_desc)
		return -EOPNOTSUPP;

	return htt->tx_ops->htt_alloc_frag_desc(htt);
}

static inline void ath10k_htt_free_frag_desc(struct ath10k_htt *htt)
{
	if (htt->tx_ops->htt_free_frag_desc)
		htt->tx_ops->htt_free_frag_desc(htt);
}

static inline int ath10k_htt_tx(struct ath10k_htt *htt,
				enum ath10k_hw_txrx_mode txmode,
				struct sk_buff *msdu)
{
	return htt->tx_ops->htt_tx(htt, txmode, msdu);
}

static inline void ath10k_htt_flush_tx(struct ath10k_htt *htt)
{
	if (htt->tx_ops->htt_flush_tx)
		htt->tx_ops->htt_flush_tx(htt);
}

static inline int ath10k_htt_alloc_txbuff(struct ath10k_htt *htt)
{
	if (!htt->tx_ops->htt_alloc_txbuff)
		return -EOPNOTSUPP;

	return htt->tx_ops->htt_alloc_txbuff(htt);
}

static inline void ath10k_htt_free_txbuff(struct ath10k_htt *htt)
{
	if (htt->tx_ops->htt_free_txbuff)
		htt->tx_ops->htt_free_txbuff(htt);
}

static inline int ath10k_htt_h2t_aggr_cfg_msg(struct ath10k_htt *htt,
					      u8 max_subfrms_ampdu,
					      u8 max_subfrms_amsdu)

{
	if (!htt->tx_ops->htt_h2t_aggr_cfg_msg)
		return -EOPNOTSUPP;

	return htt->tx_ops->htt_h2t_aggr_cfg_msg(htt,
						 max_subfrms_ampdu,
						 max_subfrms_amsdu);
}

struct ath10k_htt_rx_ops {
	size_t (*htt_get_rx_ring_size)(struct ath10k_htt *htt);
	void (*htt_config_paddrs_ring)(struct ath10k_htt *htt, void *vaddr);
	void (*htt_set_paddrs_ring)(struct ath10k_htt *htt, dma_addr_t paddr,
				    int idx);
	void* (*htt_get_vaddr_ring)(struct ath10k_htt *htt);
	void (*htt_reset_paddrs_ring)(struct ath10k_htt *htt, int idx);
	bool (*htt_rx_proc_rx_frag_ind)(struct ath10k_htt *htt,
					struct htt_rx_fragment_indication *rx,
					struct sk_buff *skb);
};

static inline size_t ath10k_htt_get_rx_ring_size(struct ath10k_htt *htt)
{
	if (!htt->rx_ops->htt_get_rx_ring_size)
		return 0;

	return htt->rx_ops->htt_get_rx_ring_size(htt);
}

static inline void ath10k_htt_config_paddrs_ring(struct ath10k_htt *htt,
						 void *vaddr)
{
	if (htt->rx_ops->htt_config_paddrs_ring)
		htt->rx_ops->htt_config_paddrs_ring(htt, vaddr);
}

static inline void ath10k_htt_set_paddrs_ring(struct ath10k_htt *htt,
					      dma_addr_t paddr,
					      int idx)
{
	if (htt->rx_ops->htt_set_paddrs_ring)
		htt->rx_ops->htt_set_paddrs_ring(htt, paddr, idx);
}

static inline void *ath10k_htt_get_vaddr_ring(struct ath10k_htt *htt)
{
	if (!htt->rx_ops->htt_get_vaddr_ring)
		return NULL;

	return htt->rx_ops->htt_get_vaddr_ring(htt);
}

static inline void ath10k_htt_reset_paddrs_ring(struct ath10k_htt *htt, int idx)
{
	if (htt->rx_ops->htt_reset_paddrs_ring)
		htt->rx_ops->htt_reset_paddrs_ring(htt, idx);
}

static inline bool ath10k_htt_rx_proc_rx_frag_ind(struct ath10k_htt *htt,
						  struct htt_rx_fragment_indication *rx,
						  struct sk_buff *skb)
{
	if (!htt->rx_ops->htt_rx_proc_rx_frag_ind)
		return true;

	return htt->rx_ops->htt_rx_proc_rx_frag_ind(htt, rx, skb);
}

#define RX_HTT_HDR_STATUS_LEN 64

/* This structure layout is programmed via rx ring setup
 * so that FW knows how to transfer the rx descriptor to the host.
 * Buffers like this are placed on the rx ring.
 */
struct htt_rx_desc {
	union {
		/* This field is filled on the host using the msdu buffer
		 * from htt_rx_indication
		 */
		struct fw_rx_desc_base fw_desc;
		u32 pad;
	} __packed;
	struct {
		struct rx_attention attention;
		struct rx_frag_info frag_info;
		struct rx_mpdu_start mpdu_start;
		struct rx_msdu_start msdu_start;
		struct rx_msdu_end msdu_end;
		struct rx_mpdu_end mpdu_end;
		struct rx_ppdu_start ppdu_start;
		struct rx_ppdu_end ppdu_end;
	} __packed;
	u8 rx_hdr_status[RX_HTT_HDR_STATUS_LEN];
	u8 msdu_payload[];
};

#define HTT_RX_DESC_HL_INFO_SEQ_NUM_MASK           0x00000fff
#define HTT_RX_DESC_HL_INFO_SEQ_NUM_LSB            0
#define HTT_RX_DESC_HL_INFO_ENCRYPTED_MASK         0x00001000
#define HTT_RX_DESC_HL_INFO_ENCRYPTED_LSB          12
#define HTT_RX_DESC_HL_INFO_CHAN_INFO_PRESENT_MASK 0x00002000
#define HTT_RX_DESC_HL_INFO_CHAN_INFO_PRESENT_LSB  13
#define HTT_RX_DESC_HL_INFO_MCAST_BCAST_MASK       0x00010000
#define HTT_RX_DESC_HL_INFO_MCAST_BCAST_LSB        16
#define HTT_RX_DESC_HL_INFO_KEY_ID_OCT_MASK        0x01fe0000
#define HTT_RX_DESC_HL_INFO_KEY_ID_OCT_LSB         17

struct htt_rx_desc_base_hl {
	__le32 info; /* HTT_RX_DESC_HL_INFO_ */
};

struct htt_rx_chan_info {
	__le16 primary_chan_center_freq_mhz;
	__le16 contig_chan1_center_freq_mhz;
	__le16 contig_chan2_center_freq_mhz;
	u8 phy_mode;
	u8 reserved;
} __packed;

#define HTT_RX_DESC_ALIGN 8

#define HTT_MAC_ADDR_LEN 6

/*
 * FIX THIS
 * Should be: sizeof(struct htt_host_rx_desc) + max rx MSDU size,
 * rounded up to a cache line size.
 */
#define HTT_RX_BUF_SIZE 1920
#define HTT_RX_MSDU_SIZE (HTT_RX_BUF_SIZE - (int)sizeof(struct htt_rx_desc))

/* Refill a bunch of RX buffers for each refill round so that FW/HW can handle
<<<<<<< HEAD
 * aggregated traffic more nicely. */
=======
 * aggregated traffic more nicely.
 */
>>>>>>> 24b8d41d
#define ATH10K_HTT_MAX_NUM_REFILL 100

/*
 * DMA_MAP expects the buffer to be an integral number of cache lines.
 * Rather than checking the actual cache line size, this code makes a
 * conservative estimate of what the cache line size could be.
 */
#define HTT_LOG2_MAX_CACHE_LINE_SIZE 7	/* 2^7 = 128 */
#define HTT_MAX_CACHE_LINE_SIZE_MASK ((1 << HTT_LOG2_MAX_CACHE_LINE_SIZE) - 1)

/* These values are default in most firmware revisions and apparently are a
 * sweet spot performance wise.
 */
#define ATH10K_HTT_MAX_NUM_AMSDU_DEFAULT 3
#define ATH10K_HTT_MAX_NUM_AMPDU_DEFAULT 64

int ath10k_htt_connect(struct ath10k_htt *htt);
int ath10k_htt_init(struct ath10k *ar);
int ath10k_htt_setup(struct ath10k_htt *htt);

int ath10k_htt_tx_start(struct ath10k_htt *htt);
void ath10k_htt_tx_stop(struct ath10k_htt *htt);
void ath10k_htt_tx_destroy(struct ath10k_htt *htt);
void ath10k_htt_tx_free(struct ath10k_htt *htt);

int ath10k_htt_rx_alloc(struct ath10k_htt *htt);
int ath10k_htt_rx_ring_refill(struct ath10k *ar);
void ath10k_htt_rx_free(struct ath10k_htt *htt);

void ath10k_htt_htc_tx_complete(struct ath10k *ar, struct sk_buff *skb);
void ath10k_htt_htc_t2h_msg_handler(struct ath10k *ar, struct sk_buff *skb);
bool ath10k_htt_t2h_msg_handler(struct ath10k *ar, struct sk_buff *skb);
int ath10k_htt_h2t_ver_req_msg(struct ath10k_htt *htt);
int ath10k_htt_h2t_stats_req(struct ath10k_htt *htt, u32 mask, u32 reset_mask,
			     u64 cookie);
void ath10k_htt_hif_tx_complete(struct ath10k *ar, struct sk_buff *skb);
int ath10k_htt_tx_fetch_resp(struct ath10k *ar,
			     __le32 token,
			     __le16 fetch_seq_num,
			     struct htt_tx_fetch_record *records,
			     size_t num_records);
<<<<<<< HEAD
=======
void ath10k_htt_op_ep_tx_credits(struct ath10k *ar);
>>>>>>> 24b8d41d

void ath10k_htt_tx_txq_update(struct ieee80211_hw *hw,
			      struct ieee80211_txq *txq);
void ath10k_htt_tx_txq_recalc(struct ieee80211_hw *hw,
			      struct ieee80211_txq *txq);
void ath10k_htt_tx_txq_sync(struct ath10k *ar);
void ath10k_htt_tx_dec_pending(struct ath10k_htt *htt);
int ath10k_htt_tx_inc_pending(struct ath10k_htt *htt);
void ath10k_htt_tx_mgmt_dec_pending(struct ath10k_htt *htt);
int ath10k_htt_tx_mgmt_inc_pending(struct ath10k_htt *htt, bool is_mgmt,
				   bool is_presp);

int ath10k_htt_tx_alloc_msdu_id(struct ath10k_htt *htt, struct sk_buff *skb);
void ath10k_htt_tx_free_msdu_id(struct ath10k_htt *htt, u16 msdu_id);
int ath10k_htt_mgmt_tx(struct ath10k_htt *htt, struct sk_buff *msdu);
void ath10k_htt_rx_pktlog_completion_handler(struct ath10k *ar,
					     struct sk_buff *skb);
int ath10k_htt_txrx_compl_task(struct ath10k *ar, int budget);
<<<<<<< HEAD

=======
int ath10k_htt_rx_hl_indication(struct ath10k *ar, int budget);
void ath10k_htt_set_tx_ops(struct ath10k_htt *htt);
void ath10k_htt_set_rx_ops(struct ath10k_htt *htt);
>>>>>>> 24b8d41d
#endif<|MERGE_RESOLUTION|>--- conflicted
+++ resolved
@@ -571,10 +571,7 @@
 #define HTT_RX_INDICATION_INFO0_EXT_TID_LSB   (0)
 #define HTT_RX_INDICATION_INFO0_FLUSH_VALID   (1 << 5)
 #define HTT_RX_INDICATION_INFO0_RELEASE_VALID (1 << 6)
-<<<<<<< HEAD
-=======
 #define HTT_RX_INDICATION_INFO0_PPDU_DURATION BIT(7)
->>>>>>> 24b8d41d
 
 #define HTT_RX_INDICATION_INFO1_FLUSH_START_SEQNO_MASK   0x0000003F
 #define HTT_RX_INDICATION_INFO1_FLUSH_START_SEQNO_LSB    0
@@ -1780,14 +1777,6 @@
 	u8 peer_id;
 } __packed;
 
-struct htt_channel_change {
-	u8 pad[3];
-	__le32 freq;
-	__le32 center_freq1;
-	__le32 center_freq2;
-	__le32 phymode;
-} __packed;
-
 union htt_rx_pn_t {
 	/* WEP: 24-bit PN */
 	u32 pn24;
@@ -1843,10 +1832,7 @@
 		struct htt_tx_fetch_confirm tx_fetch_confirm;
 		struct htt_tx_mode_switch_ind tx_mode_switch_ind;
 		struct htt_channel_change chan_change;
-<<<<<<< HEAD
-=======
 		struct htt_peer_tx_stats peer_tx_stats;
->>>>>>> 24b8d41d
 	};
 } __packed;
 
@@ -1855,10 +1841,7 @@
 struct htt_tx_done {
 	u16 msdu_id;
 	u16 status;
-<<<<<<< HEAD
-=======
 	u8 ack_rssi;
->>>>>>> 24b8d41d
 };
 
 enum htt_tx_compl_state {
@@ -2007,14 +1990,9 @@
 	atomic_t num_mpdus_ready;
 
 	/* This is used to group tx/rx completions separately and process them
-<<<<<<< HEAD
-	 * in batches to reduce cache stalls */
-	struct sk_buff_head rx_compl_q;
-=======
 	 * in batches to reduce cache stalls
 	 */
 	struct sk_buff_head rx_msdus_q;
->>>>>>> 24b8d41d
 	struct sk_buff_head rx_in_ord_compl_q;
 	struct sk_buff_head tx_fetch_ind_q;
 
@@ -2267,12 +2245,8 @@
 #define HTT_RX_MSDU_SIZE (HTT_RX_BUF_SIZE - (int)sizeof(struct htt_rx_desc))
 
 /* Refill a bunch of RX buffers for each refill round so that FW/HW can handle
-<<<<<<< HEAD
- * aggregated traffic more nicely. */
-=======
  * aggregated traffic more nicely.
  */
->>>>>>> 24b8d41d
 #define ATH10K_HTT_MAX_NUM_REFILL 100
 
 /*
@@ -2314,10 +2288,7 @@
 			     __le16 fetch_seq_num,
 			     struct htt_tx_fetch_record *records,
 			     size_t num_records);
-<<<<<<< HEAD
-=======
 void ath10k_htt_op_ep_tx_credits(struct ath10k *ar);
->>>>>>> 24b8d41d
 
 void ath10k_htt_tx_txq_update(struct ieee80211_hw *hw,
 			      struct ieee80211_txq *txq);
@@ -2336,11 +2307,7 @@
 void ath10k_htt_rx_pktlog_completion_handler(struct ath10k *ar,
 					     struct sk_buff *skb);
 int ath10k_htt_txrx_compl_task(struct ath10k *ar, int budget);
-<<<<<<< HEAD
-
-=======
 int ath10k_htt_rx_hl_indication(struct ath10k *ar, int budget);
 void ath10k_htt_set_tx_ops(struct ath10k_htt *htt);
 void ath10k_htt_set_rx_ops(struct ath10k_htt *htt);
->>>>>>> 24b8d41d
 #endif