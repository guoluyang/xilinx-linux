/* SPDX-License-Identifier: ISC */
/*
 * Copyright (c) 2005-2011 Atheros Communications Inc.
 * Copyright (c) 2011-2017 Qualcomm Atheros, Inc.
 */

#ifndef _MAC_H_
#define _MAC_H_

#include <net/mac80211.h>
#include "core.h"

#define WEP_KEYID_SHIFT 6

enum wmi_tlv_tx_pause_id;
enum wmi_tlv_tx_pause_action;

struct ath10k_generic_iter {
	struct ath10k *ar;
	int ret;
};

struct rfc1042_hdr {
	u8 llc_dsap;
	u8 llc_ssap;
	u8 llc_ctrl;
	u8 snap_oui[3];
	__be16 snap_type;
} __packed;

struct ath10k *ath10k_mac_create(size_t priv_size);
void ath10k_mac_destroy(struct ath10k *ar);
int ath10k_mac_register(struct ath10k *ar);
void ath10k_mac_unregister(struct ath10k *ar);
struct ath10k_vif *ath10k_get_arvif(struct ath10k *ar, u32 vdev_id);
void __ath10k_scan_finish(struct ath10k *ar);
void ath10k_scan_finish(struct ath10k *ar);
void ath10k_scan_timeout_work(struct work_struct *work);
void ath10k_offchan_tx_purge(struct ath10k *ar);
void ath10k_offchan_tx_work(struct work_struct *work);
void ath10k_mgmt_over_wmi_tx_purge(struct ath10k *ar);
void ath10k_mgmt_over_wmi_tx_work(struct work_struct *work);
void ath10k_halt(struct ath10k *ar);
void ath10k_mac_vif_beacon_free(struct ath10k_vif *arvif);
void ath10k_drain_tx(struct ath10k *ar);
bool ath10k_mac_is_peer_wep_key_set(struct ath10k *ar, const u8 *addr,
				    u8 keyidx);
int ath10k_mac_vif_chan(struct ieee80211_vif *vif,
			struct cfg80211_chan_def *def);

void ath10k_mac_handle_beacon(struct ath10k *ar, struct sk_buff *skb);
void ath10k_mac_handle_beacon_miss(struct ath10k *ar, u32 vdev_id);
void ath10k_mac_handle_tx_pause_vdev(struct ath10k *ar, u32 vdev_id,
				     enum wmi_tlv_tx_pause_id pause_id,
				     enum wmi_tlv_tx_pause_action action);

u8 ath10k_mac_hw_rate_to_idx(const struct ieee80211_supported_band *sband,
			     u8 hw_rate, bool cck);
u8 ath10k_mac_bitrate_to_idx(const struct ieee80211_supported_band *sband,
			     u32 bitrate);

void ath10k_mac_tx_lock(struct ath10k *ar, int reason);
void ath10k_mac_tx_unlock(struct ath10k *ar, int reason);
void ath10k_mac_vif_tx_lock(struct ath10k_vif *arvif, int reason);
void ath10k_mac_vif_tx_unlock(struct ath10k_vif *arvif, int reason);
bool ath10k_mac_tx_frm_has_freq(struct ath10k *ar);
void ath10k_mac_tx_push_pending(struct ath10k *ar);
int ath10k_mac_tx_push_txq(struct ieee80211_hw *hw,
			   struct ieee80211_txq *txq);
struct ieee80211_txq *ath10k_mac_txq_lookup(struct ath10k *ar,
					    u16 peer_id,
					    u8 tid);
int ath10k_mac_ext_resource_config(struct ath10k *ar, u32 val);
<<<<<<< HEAD

static inline struct ath10k_vif *ath10k_vif_to_arvif(struct ieee80211_vif *vif)
{
	return (struct ath10k_vif *)vif->drv_priv;
}
=======
void ath10k_mac_wait_tx_complete(struct ath10k *ar);
int ath10k_mac_rfkill_enable_radio(struct ath10k *ar, bool enable);
>>>>>>> 24b8d41d

static inline void ath10k_tx_h_seq_no(struct ieee80211_vif *vif,
				      struct sk_buff *skb)
{
	struct ieee80211_tx_info *info = IEEE80211_SKB_CB(skb);
	struct ieee80211_hdr *hdr = (struct ieee80211_hdr *)skb->data;
	struct ath10k_vif *arvif = (void *)vif->drv_priv;

	if (info->flags  & IEEE80211_TX_CTL_ASSIGN_SEQ) {
		if (arvif->tx_seq_no == 0)
			arvif->tx_seq_no = 0x1000;

		if (info->flags & IEEE80211_TX_CTL_FIRST_FRAGMENT)
			arvif->tx_seq_no += 0x10;
		hdr->seq_ctrl &= cpu_to_le16(IEEE80211_SCTL_FRAG);
		hdr->seq_ctrl |= cpu_to_le16(arvif->tx_seq_no);
	}
}

#endif /* _MAC_H_ */<|MERGE_RESOLUTION|>--- conflicted
+++ resolved
@@ -71,16 +71,8 @@
 					    u16 peer_id,
 					    u8 tid);
 int ath10k_mac_ext_resource_config(struct ath10k *ar, u32 val);
-<<<<<<< HEAD
-
-static inline struct ath10k_vif *ath10k_vif_to_arvif(struct ieee80211_vif *vif)
-{
-	return (struct ath10k_vif *)vif->drv_priv;
-}
-=======
 void ath10k_mac_wait_tx_complete(struct ath10k *ar);
 int ath10k_mac_rfkill_enable_radio(struct ath10k *ar, bool enable);
->>>>>>> 24b8d41d
 
 static inline void ath10k_tx_h_seq_no(struct ieee80211_vif *vif,
 				      struct sk_buff *skb)
