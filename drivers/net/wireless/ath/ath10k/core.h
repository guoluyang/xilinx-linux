--- conflicted
+++ resolved
@@ -37,12 +37,8 @@
 #define WMI_READY_TIMEOUT (5 * HZ)
 #define ATH10K_FLUSH_TIMEOUT_HZ (5 * HZ)
 #define ATH10K_CONNECTION_LOSS_HZ (3 * HZ)
-<<<<<<< HEAD
-#define ATH10K_NUM_CHANS 39
-=======
 #define ATH10K_NUM_CHANS 41
 #define ATH10K_MAX_5G_CHAN 173
->>>>>>> 24b8d41d
 
 /* Antenna noise floor */
 #define ATH10K_DEFAULT_NOISE_FLOOR -95
@@ -65,12 +61,6 @@
 
 /* NAPI poll budget */
 #define ATH10K_NAPI_BUDGET      64
-<<<<<<< HEAD
-#define ATH10K_NAPI_QUOTA_LIMIT 60
-
-struct ath10k;
-=======
->>>>>>> 24b8d41d
 
 /* SMBIOS type containing Board Data File Name Extension */
 #define ATH10K_SMBIOS_BDF_EXT_TYPE 0xF8
@@ -132,10 +122,7 @@
 	u16 airtime_est;
 	struct ieee80211_vif *vif;
 	struct ieee80211_txq *txq;
-<<<<<<< HEAD
-=======
 	u32 ucast_cipher;
->>>>>>> 24b8d41d
 } __packed;
 
 struct ath10k_skb_rxcb {
@@ -201,10 +188,7 @@
 	struct completion service_ready;
 	struct completion unified_ready;
 	struct completion barrier;
-<<<<<<< HEAD
-=======
 	struct completion radar_confirm;
->>>>>>> 24b8d41d
 	wait_queue_head_t tx_credits_wq;
 	DECLARE_BITMAP(svc_map, WMI_SERVICE_MAX);
 	struct wmi_cmd_map *cmd;
@@ -239,13 +223,6 @@
 
 	u8 peer_macaddr[ETH_ALEN];
 	u64 rx_duration;
-};
-
-struct ath10k_fw_extd_stats_peer {
-	struct list_head list;
-
-	u8 peer_macaddr[ETH_ALEN];
-	u32 rx_duration;
 };
 
 struct ath10k_fw_stats_vdev {
@@ -442,10 +419,7 @@
 	struct ieee80211_vif *vif;
 	struct ieee80211_sta *sta;
 
-<<<<<<< HEAD
-=======
 	bool removed;
->>>>>>> 24b8d41d
 	int vdev_id;
 	u8 addr[ETH_ALEN];
 	DECLARE_BITMAP(peer_ids, ATH10K_MAX_NUM_PEER_IDS);
@@ -521,14 +495,6 @@
 	ATH10K_STATS_TYPE_MAX,
 };
 
-<<<<<<< HEAD
-struct ath10k_txq {
-	struct list_head list;
-	unsigned long num_fw_queued;
-	unsigned long num_push_allowed;
-};
-
-=======
 struct ath10k_htt_data_stats {
 	u64 legacy[ATH10K_COUNTER_TYPE_MAX][ATH10K_LEGACY_NUM];
 	u64 ht[ATH10K_COUNTER_TYPE_MAX][ATH10K_HT_MCS_NUM];
@@ -548,7 +514,6 @@
 
 #define ATH10K_TID_MAX	8
 
->>>>>>> 24b8d41d
 struct ath10k_sta {
 	struct ath10k_vif *arvif;
 
@@ -558,9 +523,6 @@
 	u32 nss;
 	u32 smps;
 	u16 peer_id;
-<<<<<<< HEAD
-
-=======
 	struct rate_info txrate;
 	struct ieee80211_tx_info tx_info;
 	u32 tx_retries;
@@ -571,7 +533,6 @@
 	u32 rx_bitrate_kbps;
 	u32 tx_rate_code;
 	u32 tx_bitrate_kbps;
->>>>>>> 24b8d41d
 	struct work_struct update_wk;
 	u64 rx_duration;
 	struct ath10k_htt_tx_stats *tx_stats;
@@ -595,12 +556,8 @@
 	int rtscts[ATH10K_TID_MAX];
 };
 
-<<<<<<< HEAD
-#define ATH10K_VDEV_SETUP_TIMEOUT_HZ (5 * HZ)
-=======
 #define ATH10K_VDEV_SETUP_TIMEOUT_HZ	(5 * HZ)
 #define ATH10K_VDEV_DELETE_TIMEOUT_HZ	(5 * HZ)
->>>>>>> 24b8d41d
 
 enum ath10k_beacon_state {
 	ATH10K_BEACON_SCHEDULED = 0,
@@ -737,13 +694,8 @@
 	u32 reg_addr;
 	u32 nf_cal_period;
 	void *cal_data;
-<<<<<<< HEAD
-
-	struct ath10k_fw_crash_data *fw_crash_data;
-=======
 	u32 enable_extd_tx_stats;
 	u8 fw_dbglog_mode;
->>>>>>> 24b8d41d
 };
 
 enum ath10k_state {
@@ -850,15 +802,6 @@
 	 */
 	ATH10K_FW_FEATURE_BTCOEX_PARAM = 14,
 
-<<<<<<< HEAD
-	/* Older firmware with HTT delivers incorrect tx status for null func
-	 * frames to driver, but this fixed in 10.2 and 10.4 firmware versions.
-	 * Also this workaround results in reporting of incorrect null func
-	 * status for 10.4. This flag is used to skip the workaround.
-	 */
-	ATH10K_FW_FEATURE_SKIP_NULL_FUNC_WAR = 15,
-
-=======
 	/* Unused flag and proven to be not working, enable this if you want
 	 * to experiment sending NULL func data frames in HTT TX
 	 */
@@ -886,7 +829,6 @@
 	/* Firmware allows setting peer fixed rate */
 	ATH10K_FW_FEATURE_PEER_FIXED_RATE = 21,
 
->>>>>>> 24b8d41d
 	/* keep last */
 	ATH10K_FW_FEATURE_COUNT,
 };
@@ -1014,18 +956,13 @@
 	const struct firmware *board;
 	const void *board_data;
 	size_t board_len;
-<<<<<<< HEAD
-=======
 	const struct firmware *ext_board;
 	const void *ext_board_data;
 	size_t ext_board_len;
->>>>>>> 24b8d41d
 
 	struct ath10k_fw_file fw_file;
 };
 
-<<<<<<< HEAD
-=======
 struct ath10k_per_peer_tx_stats {
 	u32	succ_bytes;
 	u32	retry_bytes;
@@ -1053,7 +990,6 @@
 	bool hl_msdu_ids;
 };
 
->>>>>>> 24b8d41d
 struct ath10k {
 	struct ath_common ath_common;
 	struct ieee80211_hw *hw;
@@ -1093,8 +1029,6 @@
 	bool ani_enabled;
 	u32 sys_cap_info;
 
-<<<<<<< HEAD
-=======
 	/* protected by data_lock */
 	bool hw_rfkill_on;
 
@@ -1102,7 +1036,6 @@
 	u8 ps_state_enable;
 
 	bool nlo_enabled;
->>>>>>> 24b8d41d
 	bool p2p;
 
 	struct {
@@ -1122,17 +1055,10 @@
 	struct ath10k_htt htt;
 
 	struct ath10k_hw_params hw_params;
-<<<<<<< HEAD
 
 	/* contains the firmware images used with ATH10K_FIRMWARE_MODE_NORMAL */
 	struct ath10k_fw_components normal_mode_fw;
 
-=======
-
-	/* contains the firmware images used with ATH10K_FIRMWARE_MODE_NORMAL */
-	struct ath10k_fw_components normal_mode_fw;
-
->>>>>>> 24b8d41d
 	/* READ-ONLY images of the running firmware, which can be either
 	 * normal or UTF. Do not modify, release etc!
 	 */
@@ -1227,10 +1153,7 @@
 
 	/* protects shared structure data */
 	spinlock_t data_lock;
-	/* protects: ar->txqs, artxq->list */
-	spinlock_t txqs_lock;
-
-	struct list_head txqs;
+
 	struct list_head arvifs;
 	struct list_head peers;
 	struct ath10k_peer *peer_map[ATH10K_MAX_NUM_PEER_IDS];
@@ -1296,8 +1219,6 @@
 		struct ath10k_spec_scan config;
 	} spectral;
 #endif
-<<<<<<< HEAD
-=======
 
 	u32 pktlog_filter;
 
@@ -1306,7 +1227,6 @@
 		struct ath10k_fw_crash_data *fw_crash_data;
 	} coredump;
 #endif
->>>>>>> 24b8d41d
 
 	struct {
 		/* protected by conf_mutex */
@@ -1362,10 +1282,6 @@
 	bool coex_support;
 	int coex_gpio_pin;
 
-	/* NAPI */
-	struct net_device napi_dev;
-	struct napi_struct napi;
-
 	/* must be last */
 	u8 drv_priv[] __aligned(sizeof(void *));
 };
@@ -1379,11 +1295,8 @@
 	return false;
 }
 
-<<<<<<< HEAD
-=======
 extern unsigned long ath10k_coredump_mask;
 
->>>>>>> 24b8d41d
 struct ath10k *ath10k_core_create(size_t priv_size, struct device *dev,
 				  enum ath10k_bus bus,
 				  enum ath10k_hw_rev hw_rev,
