/* SPDX-License-Identifier: ISC */
/*
 * Copyright (c) 2005-2011 Atheros Communications Inc.
 * Copyright (c) 2011-2017 Qualcomm Atheros, Inc.
 * Copyright (c) 2018, The Linux Foundation. All rights reserved.
 */

#ifndef _WMI_OPS_H_
#define _WMI_OPS_H_

struct ath10k;
struct sk_buff;

struct wmi_ops {
	void (*rx)(struct ath10k *ar, struct sk_buff *skb);
	void (*map_svc)(const __le32 *in, unsigned long *out, size_t len);
	void (*map_svc_ext)(const __le32 *in, unsigned long *out, size_t len);

	int (*pull_scan)(struct ath10k *ar, struct sk_buff *skb,
			 struct wmi_scan_ev_arg *arg);
	int (*pull_mgmt_rx)(struct ath10k *ar, struct sk_buff *skb,
			    struct wmi_mgmt_rx_ev_arg *arg);
	int (*pull_mgmt_tx_compl)(struct ath10k *ar, struct sk_buff *skb,
				  struct wmi_tlv_mgmt_tx_compl_ev_arg *arg);
	int (*pull_mgmt_tx_bundle_compl)(
				struct ath10k *ar, struct sk_buff *skb,
				struct wmi_tlv_mgmt_tx_bundle_compl_ev_arg *arg);
	int (*pull_ch_info)(struct ath10k *ar, struct sk_buff *skb,
			    struct wmi_ch_info_ev_arg *arg);
	int (*pull_vdev_start)(struct ath10k *ar, struct sk_buff *skb,
			       struct wmi_vdev_start_ev_arg *arg);
	int (*pull_peer_kick)(struct ath10k *ar, struct sk_buff *skb,
			      struct wmi_peer_kick_ev_arg *arg);
	int (*pull_swba)(struct ath10k *ar, struct sk_buff *skb,
			 struct wmi_swba_ev_arg *arg);
	int (*pull_phyerr_hdr)(struct ath10k *ar, struct sk_buff *skb,
			       struct wmi_phyerr_hdr_arg *arg);
	int (*pull_phyerr)(struct ath10k *ar, const void *phyerr_buf,
			   int left_len, struct wmi_phyerr_ev_arg *arg);
	int (*pull_svc_rdy)(struct ath10k *ar, struct sk_buff *skb,
			    struct wmi_svc_rdy_ev_arg *arg);
	int (*pull_rdy)(struct ath10k *ar, struct sk_buff *skb,
			struct wmi_rdy_ev_arg *arg);
	int (*pull_fw_stats)(struct ath10k *ar, struct sk_buff *skb,
			     struct ath10k_fw_stats *stats);
	int (*pull_roam_ev)(struct ath10k *ar, struct sk_buff *skb,
			    struct wmi_roam_ev_arg *arg);
	int (*pull_wow_event)(struct ath10k *ar, struct sk_buff *skb,
			      struct wmi_wow_ev_arg *arg);
	int (*pull_echo_ev)(struct ath10k *ar, struct sk_buff *skb,
			    struct wmi_echo_ev_arg *arg);
<<<<<<< HEAD
=======
	int (*pull_dfs_status_ev)(struct ath10k *ar, struct sk_buff *skb,
				  struct wmi_dfs_status_ev_arg *arg);
	int (*pull_svc_avail)(struct ath10k *ar, struct sk_buff *skb,
			      struct wmi_svc_avail_ev_arg *arg);

>>>>>>> 24b8d41d
	enum wmi_txbf_conf (*get_txbf_conf_scheme)(struct ath10k *ar);

	struct sk_buff *(*gen_pdev_suspend)(struct ath10k *ar, u32 suspend_opt);
	struct sk_buff *(*gen_pdev_resume)(struct ath10k *ar);
	struct sk_buff *(*gen_pdev_set_base_macaddr)(struct ath10k *ar,
						     const u8 macaddr[ETH_ALEN]);
	struct sk_buff *(*gen_pdev_set_rd)(struct ath10k *ar, u16 rd, u16 rd2g,
					   u16 rd5g, u16 ctl2g, u16 ctl5g,
					   enum wmi_dfs_region dfs_reg);
	struct sk_buff *(*gen_pdev_set_param)(struct ath10k *ar, u32 id,
					      u32 value);
	struct sk_buff *(*gen_init)(struct ath10k *ar);
	struct sk_buff *(*gen_start_scan)(struct ath10k *ar,
					  const struct wmi_start_scan_arg *arg);
	struct sk_buff *(*gen_stop_scan)(struct ath10k *ar,
					 const struct wmi_stop_scan_arg *arg);
	struct sk_buff *(*gen_vdev_create)(struct ath10k *ar, u32 vdev_id,
					   enum wmi_vdev_type type,
					   enum wmi_vdev_subtype subtype,
					   const u8 macaddr[ETH_ALEN]);
	struct sk_buff *(*gen_vdev_delete)(struct ath10k *ar, u32 vdev_id);
	struct sk_buff *(*gen_vdev_start)(struct ath10k *ar,
					  const struct wmi_vdev_start_request_arg *arg,
					  bool restart);
	struct sk_buff *(*gen_vdev_stop)(struct ath10k *ar, u32 vdev_id);
	struct sk_buff *(*gen_vdev_up)(struct ath10k *ar, u32 vdev_id, u32 aid,
				       const u8 *bssid);
	struct sk_buff *(*gen_vdev_down)(struct ath10k *ar, u32 vdev_id);
	struct sk_buff *(*gen_vdev_set_param)(struct ath10k *ar, u32 vdev_id,
					      u32 param_id, u32 param_value);
	struct sk_buff *(*gen_vdev_install_key)(struct ath10k *ar,
						const struct wmi_vdev_install_key_arg *arg);
	struct sk_buff *(*gen_vdev_spectral_conf)(struct ath10k *ar,
						  const struct wmi_vdev_spectral_conf_arg *arg);
	struct sk_buff *(*gen_vdev_spectral_enable)(struct ath10k *ar, u32 vdev_id,
						    u32 trigger, u32 enable);
	struct sk_buff *(*gen_vdev_wmm_conf)(struct ath10k *ar, u32 vdev_id,
					     const struct wmi_wmm_params_all_arg *arg);
	struct sk_buff *(*gen_peer_create)(struct ath10k *ar, u32 vdev_id,
					   const u8 peer_addr[ETH_ALEN],
					   enum wmi_peer_type peer_type);
	struct sk_buff *(*gen_peer_delete)(struct ath10k *ar, u32 vdev_id,
					   const u8 peer_addr[ETH_ALEN]);
	struct sk_buff *(*gen_peer_flush)(struct ath10k *ar, u32 vdev_id,
					  const u8 peer_addr[ETH_ALEN],
					  u32 tid_bitmap);
	struct sk_buff *(*gen_peer_set_param)(struct ath10k *ar, u32 vdev_id,
					      const u8 *peer_addr,
					      enum wmi_peer_param param_id,
					      u32 param_value);
	struct sk_buff *(*gen_peer_assoc)(struct ath10k *ar,
					  const struct wmi_peer_assoc_complete_arg *arg);
	struct sk_buff *(*gen_set_psmode)(struct ath10k *ar, u32 vdev_id,
					  enum wmi_sta_ps_mode psmode);
	struct sk_buff *(*gen_set_sta_ps)(struct ath10k *ar, u32 vdev_id,
					  enum wmi_sta_powersave_param param_id,
					  u32 value);
	struct sk_buff *(*gen_set_ap_ps)(struct ath10k *ar, u32 vdev_id,
					 const u8 *mac,
					 enum wmi_ap_ps_peer_param param_id,
					 u32 value);
	struct sk_buff *(*gen_scan_chan_list)(struct ath10k *ar,
					      const struct wmi_scan_chan_list_arg *arg);
	struct sk_buff *(*gen_scan_prob_req_oui)(struct ath10k *ar,
						 u32 prob_req_oui);
	struct sk_buff *(*gen_beacon_dma)(struct ath10k *ar, u32 vdev_id,
					  const void *bcn, size_t bcn_len,
					  u32 bcn_paddr, bool dtim_zero,
					  bool deliver_cab);
	struct sk_buff *(*gen_pdev_set_wmm)(struct ath10k *ar,
					    const struct wmi_wmm_params_all_arg *arg);
	struct sk_buff *(*gen_request_stats)(struct ath10k *ar, u32 stats_mask);
	struct sk_buff *(*gen_request_peer_stats_info)(struct ath10k *ar,
						       u32 vdev_id,
						       enum
						       wmi_peer_stats_info_request_type
						       type,
						       u8 *addr,
						       u32 reset);
	struct sk_buff *(*gen_force_fw_hang)(struct ath10k *ar,
					     enum wmi_force_fw_hang_type type,
					     u32 delay_ms);
	struct sk_buff *(*gen_mgmt_tx)(struct ath10k *ar, struct sk_buff *skb);
<<<<<<< HEAD
=======
	struct sk_buff *(*gen_mgmt_tx_send)(struct ath10k *ar,
					    struct sk_buff *skb,
					    dma_addr_t paddr);
	int (*cleanup_mgmt_tx_send)(struct ath10k *ar, struct sk_buff *msdu);
>>>>>>> 24b8d41d
	struct sk_buff *(*gen_dbglog_cfg)(struct ath10k *ar, u64 module_enable,
					  u32 log_level);
	struct sk_buff *(*gen_pktlog_enable)(struct ath10k *ar, u32 filter);
	struct sk_buff *(*gen_pktlog_disable)(struct ath10k *ar);
	struct sk_buff *(*gen_pdev_set_quiet_mode)(struct ath10k *ar,
						   u32 period, u32 duration,
						   u32 next_offset,
						   u32 enabled);
	struct sk_buff *(*gen_pdev_get_temperature)(struct ath10k *ar);
	struct sk_buff *(*gen_addba_clear_resp)(struct ath10k *ar, u32 vdev_id,
						const u8 *mac);
	struct sk_buff *(*gen_addba_send)(struct ath10k *ar, u32 vdev_id,
					  const u8 *mac, u32 tid, u32 buf_size);
	struct sk_buff *(*gen_addba_set_resp)(struct ath10k *ar, u32 vdev_id,
					      const u8 *mac, u32 tid,
					      u32 status);
	struct sk_buff *(*gen_delba_send)(struct ath10k *ar, u32 vdev_id,
					  const u8 *mac, u32 tid, u32 initiator,
					  u32 reason);
	struct sk_buff *(*gen_bcn_tmpl)(struct ath10k *ar, u32 vdev_id,
					u32 tim_ie_offset, struct sk_buff *bcn,
					u32 prb_caps, u32 prb_erp,
					void *prb_ies, size_t prb_ies_len);
	struct sk_buff *(*gen_prb_tmpl)(struct ath10k *ar, u32 vdev_id,
					struct sk_buff *bcn);
	struct sk_buff *(*gen_p2p_go_bcn_ie)(struct ath10k *ar, u32 vdev_id,
					     const u8 *p2p_ie);
	struct sk_buff *(*gen_vdev_sta_uapsd)(struct ath10k *ar, u32 vdev_id,
					      const u8 peer_addr[ETH_ALEN],
					      const struct wmi_sta_uapsd_auto_trig_arg *args,
					      u32 num_ac);
	struct sk_buff *(*gen_sta_keepalive)(struct ath10k *ar,
					     const struct wmi_sta_keepalive_arg *arg);
	struct sk_buff *(*gen_wow_enable)(struct ath10k *ar);
	struct sk_buff *(*gen_wow_add_wakeup_event)(struct ath10k *ar, u32 vdev_id,
						    enum wmi_wow_wakeup_event event,
						    u32 enable);
	struct sk_buff *(*gen_wow_host_wakeup_ind)(struct ath10k *ar);
	struct sk_buff *(*gen_wow_add_pattern)(struct ath10k *ar, u32 vdev_id,
					       u32 pattern_id,
					       const u8 *pattern,
					       const u8 *mask,
					       int pattern_len,
					       int pattern_offset);
	struct sk_buff *(*gen_wow_del_pattern)(struct ath10k *ar, u32 vdev_id,
					       u32 pattern_id);
	struct sk_buff *(*gen_update_fw_tdls_state)(struct ath10k *ar,
						    u32 vdev_id,
						    enum wmi_tdls_state state);
	struct sk_buff *(*gen_tdls_peer_update)(struct ath10k *ar,
						const struct wmi_tdls_peer_update_cmd_arg *arg,
						const struct wmi_tdls_peer_capab_arg *cap,
						const struct wmi_channel_arg *chan);
	struct sk_buff *(*gen_radar_found)
			(struct ath10k *ar,
			 const struct ath10k_radar_found_info *arg);
	struct sk_buff *(*gen_adaptive_qcs)(struct ath10k *ar, bool enable);
	struct sk_buff *(*gen_pdev_get_tpc_config)(struct ath10k *ar,
						   u32 param);
	void (*fw_stats_fill)(struct ath10k *ar,
			      struct ath10k_fw_stats *fw_stats,
			      char *buf);
	struct sk_buff *(*gen_pdev_enable_adaptive_cca)(struct ath10k *ar,
							u8 enable,
							u32 detect_level,
							u32 detect_margin);
	struct sk_buff *(*ext_resource_config)(struct ath10k *ar,
					       enum wmi_host_platform_type type,
					       u32 fw_feature_bitmap);
	int (*get_vdev_subtype)(struct ath10k *ar,
				enum wmi_vdev_subtype subtype);
<<<<<<< HEAD
=======
	struct sk_buff *(*gen_wow_config_pno)(struct ath10k *ar,
					      u32 vdev_id,
					      struct wmi_pno_scan_req *pno_scan);
>>>>>>> 24b8d41d
	struct sk_buff *(*gen_pdev_bss_chan_info_req)
					(struct ath10k *ar,
					 enum wmi_bss_survey_req_type type);
	struct sk_buff *(*gen_echo)(struct ath10k *ar, u32 value);
<<<<<<< HEAD
=======
	struct sk_buff *(*gen_pdev_get_tpc_table_cmdid)(struct ath10k *ar,
							u32 param);
	struct sk_buff *(*gen_bb_timing)
			(struct ath10k *ar,
			 const struct wmi_bb_timing_cfg_arg *arg);
	struct sk_buff *(*gen_per_peer_per_tid_cfg)(struct ath10k *ar,
						    const struct wmi_per_peer_per_tid_cfg_arg *arg);

>>>>>>> 24b8d41d
};

int ath10k_wmi_cmd_send(struct ath10k *ar, struct sk_buff *skb, u32 cmd_id);

static inline int
ath10k_wmi_rx(struct ath10k *ar, struct sk_buff *skb)
{
	if (WARN_ON_ONCE(!ar->wmi.ops->rx))
		return -EOPNOTSUPP;

	ar->wmi.ops->rx(ar, skb);
	return 0;
}

static inline int
ath10k_wmi_map_svc(struct ath10k *ar, const __le32 *in, unsigned long *out,
		   size_t len)
{
	if (!ar->wmi.ops->map_svc)
		return -EOPNOTSUPP;

	ar->wmi.ops->map_svc(in, out, len);
	return 0;
}

static inline int
ath10k_wmi_map_svc_ext(struct ath10k *ar, const __le32 *in, unsigned long *out,
		       size_t len)
{
	if (!ar->wmi.ops->map_svc_ext)
		return -EOPNOTSUPP;

	ar->wmi.ops->map_svc_ext(in, out, len);
	return 0;
}

static inline int
ath10k_wmi_pull_scan(struct ath10k *ar, struct sk_buff *skb,
		     struct wmi_scan_ev_arg *arg)
{
	if (!ar->wmi.ops->pull_scan)
		return -EOPNOTSUPP;

	return ar->wmi.ops->pull_scan(ar, skb, arg);
}

static inline int
ath10k_wmi_pull_mgmt_tx_compl(struct ath10k *ar, struct sk_buff *skb,
			      struct wmi_tlv_mgmt_tx_compl_ev_arg *arg)
{
	if (!ar->wmi.ops->pull_mgmt_tx_compl)
		return -EOPNOTSUPP;

	return ar->wmi.ops->pull_mgmt_tx_compl(ar, skb, arg);
}

static inline int
ath10k_wmi_pull_mgmt_tx_bundle_compl(struct ath10k *ar, struct sk_buff *skb,
				     struct wmi_tlv_mgmt_tx_bundle_compl_ev_arg *arg)
{
	if (!ar->wmi.ops->pull_mgmt_tx_bundle_compl)
		return -EOPNOTSUPP;

	return ar->wmi.ops->pull_mgmt_tx_bundle_compl(ar, skb, arg);
}

static inline int
ath10k_wmi_pull_mgmt_rx(struct ath10k *ar, struct sk_buff *skb,
			struct wmi_mgmt_rx_ev_arg *arg)
{
	if (!ar->wmi.ops->pull_mgmt_rx)
		return -EOPNOTSUPP;

	return ar->wmi.ops->pull_mgmt_rx(ar, skb, arg);
}

static inline int
ath10k_wmi_pull_ch_info(struct ath10k *ar, struct sk_buff *skb,
			struct wmi_ch_info_ev_arg *arg)
{
	if (!ar->wmi.ops->pull_ch_info)
		return -EOPNOTSUPP;

	return ar->wmi.ops->pull_ch_info(ar, skb, arg);
}

static inline int
ath10k_wmi_pull_vdev_start(struct ath10k *ar, struct sk_buff *skb,
			   struct wmi_vdev_start_ev_arg *arg)
{
	if (!ar->wmi.ops->pull_vdev_start)
		return -EOPNOTSUPP;

	return ar->wmi.ops->pull_vdev_start(ar, skb, arg);
}

static inline int
ath10k_wmi_pull_peer_kick(struct ath10k *ar, struct sk_buff *skb,
			  struct wmi_peer_kick_ev_arg *arg)
{
	if (!ar->wmi.ops->pull_peer_kick)
		return -EOPNOTSUPP;

	return ar->wmi.ops->pull_peer_kick(ar, skb, arg);
}

static inline int
ath10k_wmi_pull_swba(struct ath10k *ar, struct sk_buff *skb,
		     struct wmi_swba_ev_arg *arg)
{
	if (!ar->wmi.ops->pull_swba)
		return -EOPNOTSUPP;

	return ar->wmi.ops->pull_swba(ar, skb, arg);
}

static inline int
ath10k_wmi_pull_phyerr_hdr(struct ath10k *ar, struct sk_buff *skb,
			   struct wmi_phyerr_hdr_arg *arg)
{
	if (!ar->wmi.ops->pull_phyerr_hdr)
		return -EOPNOTSUPP;

	return ar->wmi.ops->pull_phyerr_hdr(ar, skb, arg);
}

static inline int
ath10k_wmi_pull_phyerr(struct ath10k *ar, const void *phyerr_buf,
		       int left_len, struct wmi_phyerr_ev_arg *arg)
{
	if (!ar->wmi.ops->pull_phyerr)
		return -EOPNOTSUPP;

	return ar->wmi.ops->pull_phyerr(ar, phyerr_buf, left_len, arg);
}

static inline int
ath10k_wmi_pull_svc_rdy(struct ath10k *ar, struct sk_buff *skb,
			struct wmi_svc_rdy_ev_arg *arg)
{
	if (!ar->wmi.ops->pull_svc_rdy)
		return -EOPNOTSUPP;

	return ar->wmi.ops->pull_svc_rdy(ar, skb, arg);
}

static inline int
ath10k_wmi_pull_rdy(struct ath10k *ar, struct sk_buff *skb,
		    struct wmi_rdy_ev_arg *arg)
{
	if (!ar->wmi.ops->pull_rdy)
		return -EOPNOTSUPP;

	return ar->wmi.ops->pull_rdy(ar, skb, arg);
}

static inline int
ath10k_wmi_pull_svc_avail(struct ath10k *ar, struct sk_buff *skb,
			  struct wmi_svc_avail_ev_arg *arg)
{
	if (!ar->wmi.ops->pull_svc_avail)
		return -EOPNOTSUPP;
	return ar->wmi.ops->pull_svc_avail(ar, skb, arg);
}

static inline int
ath10k_wmi_pull_fw_stats(struct ath10k *ar, struct sk_buff *skb,
			 struct ath10k_fw_stats *stats)
{
	if (!ar->wmi.ops->pull_fw_stats)
		return -EOPNOTSUPP;

	return ar->wmi.ops->pull_fw_stats(ar, skb, stats);
}

static inline int
ath10k_wmi_pull_roam_ev(struct ath10k *ar, struct sk_buff *skb,
			struct wmi_roam_ev_arg *arg)
{
	if (!ar->wmi.ops->pull_roam_ev)
		return -EOPNOTSUPP;

	return ar->wmi.ops->pull_roam_ev(ar, skb, arg);
}

static inline int
ath10k_wmi_pull_wow_event(struct ath10k *ar, struct sk_buff *skb,
			  struct wmi_wow_ev_arg *arg)
{
	if (!ar->wmi.ops->pull_wow_event)
		return -EOPNOTSUPP;

	return ar->wmi.ops->pull_wow_event(ar, skb, arg);
}

static inline int
ath10k_wmi_pull_echo_ev(struct ath10k *ar, struct sk_buff *skb,
			struct wmi_echo_ev_arg *arg)
{
	if (!ar->wmi.ops->pull_echo_ev)
		return -EOPNOTSUPP;

	return ar->wmi.ops->pull_echo_ev(ar, skb, arg);
}

<<<<<<< HEAD
=======
static inline int
ath10k_wmi_pull_dfs_status(struct ath10k *ar, struct sk_buff *skb,
			   struct wmi_dfs_status_ev_arg *arg)
{
	if (!ar->wmi.ops->pull_dfs_status_ev)
		return -EOPNOTSUPP;

	return ar->wmi.ops->pull_dfs_status_ev(ar, skb, arg);
}

>>>>>>> 24b8d41d
static inline enum wmi_txbf_conf
ath10k_wmi_get_txbf_conf_scheme(struct ath10k *ar)
{
	if (!ar->wmi.ops->get_txbf_conf_scheme)
		return WMI_TXBF_CONF_UNSUPPORTED;

	return ar->wmi.ops->get_txbf_conf_scheme(ar);
}

static inline int
ath10k_wmi_cleanup_mgmt_tx_send(struct ath10k *ar, struct sk_buff *msdu)
{
	if (!ar->wmi.ops->cleanup_mgmt_tx_send)
		return -EOPNOTSUPP;

	return ar->wmi.ops->cleanup_mgmt_tx_send(ar, msdu);
}

static inline int
ath10k_wmi_mgmt_tx_send(struct ath10k *ar, struct sk_buff *msdu,
			dma_addr_t paddr)
{
	struct sk_buff *skb;
	int ret;

	if (!ar->wmi.ops->gen_mgmt_tx_send)
		return -EOPNOTSUPP;

	skb = ar->wmi.ops->gen_mgmt_tx_send(ar, msdu, paddr);
	if (IS_ERR(skb))
		return PTR_ERR(skb);

	ret = ath10k_wmi_cmd_send(ar, skb,
				  ar->wmi.cmd->mgmt_tx_send_cmdid);
	if (ret)
		return ret;

	return 0;
}

static inline int
ath10k_wmi_mgmt_tx(struct ath10k *ar, struct sk_buff *msdu)
{
	struct ieee80211_tx_info *info = IEEE80211_SKB_CB(msdu);
	struct sk_buff *skb;
	int ret;

	if (!ar->wmi.ops->gen_mgmt_tx)
		return -EOPNOTSUPP;

	skb = ar->wmi.ops->gen_mgmt_tx(ar, msdu);
	if (IS_ERR(skb))
		return PTR_ERR(skb);

	ret = ath10k_wmi_cmd_send(ar, skb,
				  ar->wmi.cmd->mgmt_tx_cmdid);
	if (ret)
		return ret;

	/* FIXME There's no ACK event for Management Tx. This probably
	 * shouldn't be called here either.
	 */
	info->flags |= IEEE80211_TX_STAT_ACK;
	ieee80211_tx_status_irqsafe(ar->hw, msdu);

	return 0;
}

static inline int
ath10k_wmi_pdev_set_regdomain(struct ath10k *ar, u16 rd, u16 rd2g, u16 rd5g,
			      u16 ctl2g, u16 ctl5g,
			      enum wmi_dfs_region dfs_reg)
{
	struct sk_buff *skb;

	if (!ar->wmi.ops->gen_pdev_set_rd)
		return -EOPNOTSUPP;

	skb = ar->wmi.ops->gen_pdev_set_rd(ar, rd, rd2g, rd5g, ctl2g, ctl5g,
					   dfs_reg);
	if (IS_ERR(skb))
		return PTR_ERR(skb);

	return ath10k_wmi_cmd_send(ar, skb,
				   ar->wmi.cmd->pdev_set_regdomain_cmdid);
}

static inline int
ath10k_wmi_pdev_set_base_macaddr(struct ath10k *ar, const u8 macaddr[ETH_ALEN])
{
	struct sk_buff *skb;

	if (!ar->wmi.ops->gen_pdev_set_base_macaddr)
		return -EOPNOTSUPP;

	skb = ar->wmi.ops->gen_pdev_set_base_macaddr(ar, macaddr);
	if (IS_ERR(skb))
		return PTR_ERR(skb);

	return ath10k_wmi_cmd_send(ar, skb,
				   ar->wmi.cmd->pdev_set_base_macaddr_cmdid);
}

static inline int
ath10k_wmi_pdev_suspend_target(struct ath10k *ar, u32 suspend_opt)
{
	struct sk_buff *skb;

	if (!ar->wmi.ops->gen_pdev_suspend)
		return -EOPNOTSUPP;

	skb = ar->wmi.ops->gen_pdev_suspend(ar, suspend_opt);
	if (IS_ERR(skb))
		return PTR_ERR(skb);

	return ath10k_wmi_cmd_send(ar, skb, ar->wmi.cmd->pdev_suspend_cmdid);
}

static inline int
ath10k_wmi_pdev_resume_target(struct ath10k *ar)
{
	struct sk_buff *skb;

	if (!ar->wmi.ops->gen_pdev_resume)
		return -EOPNOTSUPP;

	skb = ar->wmi.ops->gen_pdev_resume(ar);
	if (IS_ERR(skb))
		return PTR_ERR(skb);

	return ath10k_wmi_cmd_send(ar, skb, ar->wmi.cmd->pdev_resume_cmdid);
}

static inline int
ath10k_wmi_pdev_set_param(struct ath10k *ar, u32 id, u32 value)
{
	struct sk_buff *skb;

	if (!ar->wmi.ops->gen_pdev_set_param)
		return -EOPNOTSUPP;

	skb = ar->wmi.ops->gen_pdev_set_param(ar, id, value);
	if (IS_ERR(skb))
		return PTR_ERR(skb);

	return ath10k_wmi_cmd_send(ar, skb, ar->wmi.cmd->pdev_set_param_cmdid);
}

static inline int
ath10k_wmi_cmd_init(struct ath10k *ar)
{
	struct sk_buff *skb;

	if (!ar->wmi.ops->gen_init)
		return -EOPNOTSUPP;

	skb = ar->wmi.ops->gen_init(ar);
	if (IS_ERR(skb))
		return PTR_ERR(skb);

	return ath10k_wmi_cmd_send(ar, skb, ar->wmi.cmd->init_cmdid);
}

static inline int
ath10k_wmi_start_scan(struct ath10k *ar,
		      const struct wmi_start_scan_arg *arg)
{
	struct sk_buff *skb;

	if (!ar->wmi.ops->gen_start_scan)
		return -EOPNOTSUPP;

	skb = ar->wmi.ops->gen_start_scan(ar, arg);
	if (IS_ERR(skb))
		return PTR_ERR(skb);

	return ath10k_wmi_cmd_send(ar, skb, ar->wmi.cmd->start_scan_cmdid);
}

static inline int
ath10k_wmi_stop_scan(struct ath10k *ar, const struct wmi_stop_scan_arg *arg)
{
	struct sk_buff *skb;

	if (!ar->wmi.ops->gen_stop_scan)
		return -EOPNOTSUPP;

	skb = ar->wmi.ops->gen_stop_scan(ar, arg);
	if (IS_ERR(skb))
		return PTR_ERR(skb);

	return ath10k_wmi_cmd_send(ar, skb, ar->wmi.cmd->stop_scan_cmdid);
}

static inline int
ath10k_wmi_vdev_create(struct ath10k *ar, u32 vdev_id,
		       enum wmi_vdev_type type,
		       enum wmi_vdev_subtype subtype,
		       const u8 macaddr[ETH_ALEN])
{
	struct sk_buff *skb;

	if (!ar->wmi.ops->gen_vdev_create)
		return -EOPNOTSUPP;

	skb = ar->wmi.ops->gen_vdev_create(ar, vdev_id, type, subtype, macaddr);
	if (IS_ERR(skb))
		return PTR_ERR(skb);

	return ath10k_wmi_cmd_send(ar, skb, ar->wmi.cmd->vdev_create_cmdid);
}

static inline int
ath10k_wmi_vdev_delete(struct ath10k *ar, u32 vdev_id)
{
	struct sk_buff *skb;

	if (!ar->wmi.ops->gen_vdev_delete)
		return -EOPNOTSUPP;

	skb = ar->wmi.ops->gen_vdev_delete(ar, vdev_id);
	if (IS_ERR(skb))
		return PTR_ERR(skb);

	return ath10k_wmi_cmd_send(ar, skb, ar->wmi.cmd->vdev_delete_cmdid);
}

static inline int
ath10k_wmi_vdev_start(struct ath10k *ar,
		      const struct wmi_vdev_start_request_arg *arg)
{
	struct sk_buff *skb;

	if (!ar->wmi.ops->gen_vdev_start)
		return -EOPNOTSUPP;

	skb = ar->wmi.ops->gen_vdev_start(ar, arg, false);
	if (IS_ERR(skb))
		return PTR_ERR(skb);

	return ath10k_wmi_cmd_send(ar, skb,
				   ar->wmi.cmd->vdev_start_request_cmdid);
}

static inline int
ath10k_wmi_vdev_restart(struct ath10k *ar,
			const struct wmi_vdev_start_request_arg *arg)
{
	struct sk_buff *skb;

	if (!ar->wmi.ops->gen_vdev_start)
		return -EOPNOTSUPP;

	skb = ar->wmi.ops->gen_vdev_start(ar, arg, true);
	if (IS_ERR(skb))
		return PTR_ERR(skb);

	return ath10k_wmi_cmd_send(ar, skb,
				   ar->wmi.cmd->vdev_restart_request_cmdid);
}

static inline int
ath10k_wmi_vdev_stop(struct ath10k *ar, u32 vdev_id)
{
	struct sk_buff *skb;

	if (!ar->wmi.ops->gen_vdev_stop)
		return -EOPNOTSUPP;

	skb = ar->wmi.ops->gen_vdev_stop(ar, vdev_id);
	if (IS_ERR(skb))
		return PTR_ERR(skb);

	return ath10k_wmi_cmd_send(ar, skb, ar->wmi.cmd->vdev_stop_cmdid);
}

static inline int
ath10k_wmi_vdev_up(struct ath10k *ar, u32 vdev_id, u32 aid, const u8 *bssid)
{
	struct sk_buff *skb;

	if (!ar->wmi.ops->gen_vdev_up)
		return -EOPNOTSUPP;

	skb = ar->wmi.ops->gen_vdev_up(ar, vdev_id, aid, bssid);
	if (IS_ERR(skb))
		return PTR_ERR(skb);

	return ath10k_wmi_cmd_send(ar, skb, ar->wmi.cmd->vdev_up_cmdid);
}

static inline int
ath10k_wmi_vdev_down(struct ath10k *ar, u32 vdev_id)
{
	struct sk_buff *skb;

	if (!ar->wmi.ops->gen_vdev_down)
		return -EOPNOTSUPP;

	skb = ar->wmi.ops->gen_vdev_down(ar, vdev_id);
	if (IS_ERR(skb))
		return PTR_ERR(skb);

	return ath10k_wmi_cmd_send(ar, skb, ar->wmi.cmd->vdev_down_cmdid);
}

static inline int
ath10k_wmi_vdev_set_param(struct ath10k *ar, u32 vdev_id, u32 param_id,
			  u32 param_value)
{
	struct sk_buff *skb;

	if (!ar->wmi.ops->gen_vdev_set_param)
		return -EOPNOTSUPP;

	skb = ar->wmi.ops->gen_vdev_set_param(ar, vdev_id, param_id,
					      param_value);
	if (IS_ERR(skb))
		return PTR_ERR(skb);

	return ath10k_wmi_cmd_send(ar, skb, ar->wmi.cmd->vdev_set_param_cmdid);
}

static inline int
ath10k_wmi_vdev_install_key(struct ath10k *ar,
			    const struct wmi_vdev_install_key_arg *arg)
{
	struct sk_buff *skb;

	if (!ar->wmi.ops->gen_vdev_install_key)
		return -EOPNOTSUPP;

	skb = ar->wmi.ops->gen_vdev_install_key(ar, arg);
	if (IS_ERR(skb))
		return PTR_ERR(skb);

	return ath10k_wmi_cmd_send(ar, skb,
				   ar->wmi.cmd->vdev_install_key_cmdid);
}

static inline int
ath10k_wmi_vdev_spectral_conf(struct ath10k *ar,
			      const struct wmi_vdev_spectral_conf_arg *arg)
{
	struct sk_buff *skb;
	u32 cmd_id;

	if (!ar->wmi.ops->gen_vdev_spectral_conf)
		return -EOPNOTSUPP;

	skb = ar->wmi.ops->gen_vdev_spectral_conf(ar, arg);
	if (IS_ERR(skb))
		return PTR_ERR(skb);

	cmd_id = ar->wmi.cmd->vdev_spectral_scan_configure_cmdid;
	return ath10k_wmi_cmd_send(ar, skb, cmd_id);
}

static inline int
ath10k_wmi_vdev_spectral_enable(struct ath10k *ar, u32 vdev_id, u32 trigger,
				u32 enable)
{
	struct sk_buff *skb;
	u32 cmd_id;

	if (!ar->wmi.ops->gen_vdev_spectral_enable)
		return -EOPNOTSUPP;

	skb = ar->wmi.ops->gen_vdev_spectral_enable(ar, vdev_id, trigger,
						    enable);
	if (IS_ERR(skb))
		return PTR_ERR(skb);

	cmd_id = ar->wmi.cmd->vdev_spectral_scan_enable_cmdid;
	return ath10k_wmi_cmd_send(ar, skb, cmd_id);
}

static inline int
ath10k_wmi_vdev_sta_uapsd(struct ath10k *ar, u32 vdev_id,
			  const u8 peer_addr[ETH_ALEN],
			  const struct wmi_sta_uapsd_auto_trig_arg *args,
			  u32 num_ac)
{
	struct sk_buff *skb;
	u32 cmd_id;

	if (!ar->wmi.ops->gen_vdev_sta_uapsd)
		return -EOPNOTSUPP;

	skb = ar->wmi.ops->gen_vdev_sta_uapsd(ar, vdev_id, peer_addr, args,
					      num_ac);
	if (IS_ERR(skb))
		return PTR_ERR(skb);

	cmd_id = ar->wmi.cmd->sta_uapsd_auto_trig_cmdid;
	return ath10k_wmi_cmd_send(ar, skb, cmd_id);
}

static inline int
ath10k_wmi_vdev_wmm_conf(struct ath10k *ar, u32 vdev_id,
			 const struct wmi_wmm_params_all_arg *arg)
{
	struct sk_buff *skb;
	u32 cmd_id;

	skb = ar->wmi.ops->gen_vdev_wmm_conf(ar, vdev_id, arg);
	if (IS_ERR(skb))
		return PTR_ERR(skb);

	cmd_id = ar->wmi.cmd->vdev_set_wmm_params_cmdid;
	return ath10k_wmi_cmd_send(ar, skb, cmd_id);
}

static inline int
ath10k_wmi_peer_create(struct ath10k *ar, u32 vdev_id,
		       const u8 peer_addr[ETH_ALEN],
		       enum wmi_peer_type peer_type)
{
	struct sk_buff *skb;

	if (!ar->wmi.ops->gen_peer_create)
		return -EOPNOTSUPP;

	skb = ar->wmi.ops->gen_peer_create(ar, vdev_id, peer_addr, peer_type);
	if (IS_ERR(skb))
		return PTR_ERR(skb);

	return ath10k_wmi_cmd_send(ar, skb, ar->wmi.cmd->peer_create_cmdid);
}

static inline int
ath10k_wmi_peer_delete(struct ath10k *ar, u32 vdev_id,
		       const u8 peer_addr[ETH_ALEN])
{
	struct sk_buff *skb;

	if (!ar->wmi.ops->gen_peer_delete)
		return -EOPNOTSUPP;

	skb = ar->wmi.ops->gen_peer_delete(ar, vdev_id, peer_addr);
	if (IS_ERR(skb))
		return PTR_ERR(skb);

	return ath10k_wmi_cmd_send(ar, skb, ar->wmi.cmd->peer_delete_cmdid);
}

static inline int
ath10k_wmi_peer_flush(struct ath10k *ar, u32 vdev_id,
		      const u8 peer_addr[ETH_ALEN], u32 tid_bitmap)
{
	struct sk_buff *skb;

	if (!ar->wmi.ops->gen_peer_flush)
		return -EOPNOTSUPP;

	skb = ar->wmi.ops->gen_peer_flush(ar, vdev_id, peer_addr, tid_bitmap);
	if (IS_ERR(skb))
		return PTR_ERR(skb);

	return ath10k_wmi_cmd_send(ar, skb, ar->wmi.cmd->peer_flush_tids_cmdid);
}

static inline int
ath10k_wmi_peer_set_param(struct ath10k *ar, u32 vdev_id, const u8 *peer_addr,
			  enum wmi_peer_param param_id, u32 param_value)
{
	struct sk_buff *skb;

	if (!ar->wmi.ops->gen_peer_set_param)
		return -EOPNOTSUPP;

	skb = ar->wmi.ops->gen_peer_set_param(ar, vdev_id, peer_addr, param_id,
					      param_value);
	if (IS_ERR(skb))
		return PTR_ERR(skb);

	return ath10k_wmi_cmd_send(ar, skb, ar->wmi.cmd->peer_set_param_cmdid);
}

static inline int
ath10k_wmi_set_psmode(struct ath10k *ar, u32 vdev_id,
		      enum wmi_sta_ps_mode psmode)
{
	struct sk_buff *skb;

	if (!ar->wmi.ops->gen_set_psmode)
		return -EOPNOTSUPP;

	skb = ar->wmi.ops->gen_set_psmode(ar, vdev_id, psmode);
	if (IS_ERR(skb))
		return PTR_ERR(skb);

	return ath10k_wmi_cmd_send(ar, skb,
				   ar->wmi.cmd->sta_powersave_mode_cmdid);
}

static inline int
ath10k_wmi_set_sta_ps_param(struct ath10k *ar, u32 vdev_id,
			    enum wmi_sta_powersave_param param_id, u32 value)
{
	struct sk_buff *skb;

	if (!ar->wmi.ops->gen_set_sta_ps)
		return -EOPNOTSUPP;

	skb = ar->wmi.ops->gen_set_sta_ps(ar, vdev_id, param_id, value);
	if (IS_ERR(skb))
		return PTR_ERR(skb);

	return ath10k_wmi_cmd_send(ar, skb,
				   ar->wmi.cmd->sta_powersave_param_cmdid);
}

static inline int
ath10k_wmi_set_ap_ps_param(struct ath10k *ar, u32 vdev_id, const u8 *mac,
			   enum wmi_ap_ps_peer_param param_id, u32 value)
{
	struct sk_buff *skb;

	if (!ar->wmi.ops->gen_set_ap_ps)
		return -EOPNOTSUPP;

	skb = ar->wmi.ops->gen_set_ap_ps(ar, vdev_id, mac, param_id, value);
	if (IS_ERR(skb))
		return PTR_ERR(skb);

	return ath10k_wmi_cmd_send(ar, skb,
				   ar->wmi.cmd->ap_ps_peer_param_cmdid);
}

static inline int
ath10k_wmi_scan_chan_list(struct ath10k *ar,
			  const struct wmi_scan_chan_list_arg *arg)
{
	struct sk_buff *skb;

	if (!ar->wmi.ops->gen_scan_chan_list)
		return -EOPNOTSUPP;

	skb = ar->wmi.ops->gen_scan_chan_list(ar, arg);
	if (IS_ERR(skb))
		return PTR_ERR(skb);

	return ath10k_wmi_cmd_send(ar, skb, ar->wmi.cmd->scan_chan_list_cmdid);
}

static inline int
ath10k_wmi_scan_prob_req_oui(struct ath10k *ar, const u8 mac_addr[ETH_ALEN])
{
	struct sk_buff *skb;
	u32 prob_req_oui;

	prob_req_oui = (((u32)mac_addr[0]) << 16) |
		       (((u32)mac_addr[1]) << 8) | mac_addr[2];

	if (!ar->wmi.ops->gen_scan_prob_req_oui)
		return -EOPNOTSUPP;

	skb = ar->wmi.ops->gen_scan_prob_req_oui(ar, prob_req_oui);
	if (IS_ERR(skb))
		return PTR_ERR(skb);

	return ath10k_wmi_cmd_send(ar, skb,
			ar->wmi.cmd->scan_prob_req_oui_cmdid);
}

static inline int
ath10k_wmi_peer_assoc(struct ath10k *ar,
		      const struct wmi_peer_assoc_complete_arg *arg)
{
	struct sk_buff *skb;

	if (!ar->wmi.ops->gen_peer_assoc)
		return -EOPNOTSUPP;

	skb = ar->wmi.ops->gen_peer_assoc(ar, arg);
	if (IS_ERR(skb))
		return PTR_ERR(skb);

	return ath10k_wmi_cmd_send(ar, skb, ar->wmi.cmd->peer_assoc_cmdid);
}

static inline int
ath10k_wmi_beacon_send_ref_nowait(struct ath10k *ar, u32 vdev_id,
				  const void *bcn, size_t bcn_len,
				  u32 bcn_paddr, bool dtim_zero,
				  bool deliver_cab)
{
	struct sk_buff *skb;
	int ret;

	if (!ar->wmi.ops->gen_beacon_dma)
		return -EOPNOTSUPP;

	skb = ar->wmi.ops->gen_beacon_dma(ar, vdev_id, bcn, bcn_len, bcn_paddr,
					  dtim_zero, deliver_cab);
	if (IS_ERR(skb))
		return PTR_ERR(skb);

	ret = ath10k_wmi_cmd_send_nowait(ar, skb,
					 ar->wmi.cmd->pdev_send_bcn_cmdid);
	if (ret) {
		dev_kfree_skb(skb);
		return ret;
	}

	return 0;
}

static inline int
ath10k_wmi_pdev_set_wmm_params(struct ath10k *ar,
			       const struct wmi_wmm_params_all_arg *arg)
{
	struct sk_buff *skb;

	if (!ar->wmi.ops->gen_pdev_set_wmm)
		return -EOPNOTSUPP;

	skb = ar->wmi.ops->gen_pdev_set_wmm(ar, arg);
	if (IS_ERR(skb))
		return PTR_ERR(skb);

	return ath10k_wmi_cmd_send(ar, skb,
				   ar->wmi.cmd->pdev_set_wmm_params_cmdid);
}

static inline int
ath10k_wmi_request_stats(struct ath10k *ar, u32 stats_mask)
{
	struct sk_buff *skb;

	if (!ar->wmi.ops->gen_request_stats)
		return -EOPNOTSUPP;

	skb = ar->wmi.ops->gen_request_stats(ar, stats_mask);
	if (IS_ERR(skb))
		return PTR_ERR(skb);

	return ath10k_wmi_cmd_send(ar, skb, ar->wmi.cmd->request_stats_cmdid);
}

static inline int
ath10k_wmi_request_peer_stats_info(struct ath10k *ar,
				   u32 vdev_id,
				   enum wmi_peer_stats_info_request_type type,
				   u8 *addr,
				   u32 reset)
{
	struct sk_buff *skb;

	if (!ar->wmi.ops->gen_request_peer_stats_info)
		return -EOPNOTSUPP;

	skb = ar->wmi.ops->gen_request_peer_stats_info(ar,
						       vdev_id,
						       type,
						       addr,
						       reset);
	if (IS_ERR(skb))
		return PTR_ERR(skb);

	return ath10k_wmi_cmd_send(ar, skb, ar->wmi.cmd->request_peer_stats_info_cmdid);
}

static inline int
ath10k_wmi_force_fw_hang(struct ath10k *ar,
			 enum wmi_force_fw_hang_type type, u32 delay_ms)
{
	struct sk_buff *skb;

	if (!ar->wmi.ops->gen_force_fw_hang)
		return -EOPNOTSUPP;

	skb = ar->wmi.ops->gen_force_fw_hang(ar, type, delay_ms);
	if (IS_ERR(skb))
		return PTR_ERR(skb);

	return ath10k_wmi_cmd_send(ar, skb, ar->wmi.cmd->force_fw_hang_cmdid);
}

static inline int
ath10k_wmi_dbglog_cfg(struct ath10k *ar, u64 module_enable, u32 log_level)
{
	struct sk_buff *skb;

	if (!ar->wmi.ops->gen_dbglog_cfg)
		return -EOPNOTSUPP;

	skb = ar->wmi.ops->gen_dbglog_cfg(ar, module_enable, log_level);
	if (IS_ERR(skb))
		return PTR_ERR(skb);

	return ath10k_wmi_cmd_send(ar, skb, ar->wmi.cmd->dbglog_cfg_cmdid);
}

static inline int
ath10k_wmi_pdev_pktlog_enable(struct ath10k *ar, u32 filter)
{
	struct sk_buff *skb;

	if (!ar->wmi.ops->gen_pktlog_enable)
		return -EOPNOTSUPP;

	skb = ar->wmi.ops->gen_pktlog_enable(ar, filter);
	if (IS_ERR(skb))
		return PTR_ERR(skb);

	return ath10k_wmi_cmd_send(ar, skb, ar->wmi.cmd->pdev_pktlog_enable_cmdid);
}

static inline int
ath10k_wmi_pdev_pktlog_disable(struct ath10k *ar)
{
	struct sk_buff *skb;

	if (!ar->wmi.ops->gen_pktlog_disable)
		return -EOPNOTSUPP;

	skb = ar->wmi.ops->gen_pktlog_disable(ar);
	if (IS_ERR(skb))
		return PTR_ERR(skb);

	return ath10k_wmi_cmd_send(ar, skb,
				   ar->wmi.cmd->pdev_pktlog_disable_cmdid);
}

static inline int
ath10k_wmi_pdev_set_quiet_mode(struct ath10k *ar, u32 period, u32 duration,
			       u32 next_offset, u32 enabled)
{
	struct sk_buff *skb;

	if (!ar->wmi.ops->gen_pdev_set_quiet_mode)
		return -EOPNOTSUPP;

	skb = ar->wmi.ops->gen_pdev_set_quiet_mode(ar, period, duration,
						   next_offset, enabled);
	if (IS_ERR(skb))
		return PTR_ERR(skb);

	return ath10k_wmi_cmd_send(ar, skb,
				   ar->wmi.cmd->pdev_set_quiet_mode_cmdid);
}

static inline int
ath10k_wmi_pdev_get_temperature(struct ath10k *ar)
{
	struct sk_buff *skb;

	if (!ar->wmi.ops->gen_pdev_get_temperature)
		return -EOPNOTSUPP;

	skb = ar->wmi.ops->gen_pdev_get_temperature(ar);
	if (IS_ERR(skb))
		return PTR_ERR(skb);

	return ath10k_wmi_cmd_send(ar, skb,
				   ar->wmi.cmd->pdev_get_temperature_cmdid);
}

static inline int
ath10k_wmi_addba_clear_resp(struct ath10k *ar, u32 vdev_id, const u8 *mac)
{
	struct sk_buff *skb;

	if (!ar->wmi.ops->gen_addba_clear_resp)
		return -EOPNOTSUPP;

	skb = ar->wmi.ops->gen_addba_clear_resp(ar, vdev_id, mac);
	if (IS_ERR(skb))
		return PTR_ERR(skb);

	return ath10k_wmi_cmd_send(ar, skb,
				   ar->wmi.cmd->addba_clear_resp_cmdid);
}

static inline int
ath10k_wmi_addba_send(struct ath10k *ar, u32 vdev_id, const u8 *mac,
		      u32 tid, u32 buf_size)
{
	struct sk_buff *skb;

	if (!ar->wmi.ops->gen_addba_send)
		return -EOPNOTSUPP;

	skb = ar->wmi.ops->gen_addba_send(ar, vdev_id, mac, tid, buf_size);
	if (IS_ERR(skb))
		return PTR_ERR(skb);

	return ath10k_wmi_cmd_send(ar, skb,
				   ar->wmi.cmd->addba_send_cmdid);
}

static inline int
ath10k_wmi_addba_set_resp(struct ath10k *ar, u32 vdev_id, const u8 *mac,
			  u32 tid, u32 status)
{
	struct sk_buff *skb;

	if (!ar->wmi.ops->gen_addba_set_resp)
		return -EOPNOTSUPP;

	skb = ar->wmi.ops->gen_addba_set_resp(ar, vdev_id, mac, tid, status);
	if (IS_ERR(skb))
		return PTR_ERR(skb);

	return ath10k_wmi_cmd_send(ar, skb,
				   ar->wmi.cmd->addba_set_resp_cmdid);
}

static inline int
ath10k_wmi_delba_send(struct ath10k *ar, u32 vdev_id, const u8 *mac,
		      u32 tid, u32 initiator, u32 reason)
{
	struct sk_buff *skb;

	if (!ar->wmi.ops->gen_delba_send)
		return -EOPNOTSUPP;

	skb = ar->wmi.ops->gen_delba_send(ar, vdev_id, mac, tid, initiator,
					  reason);
	if (IS_ERR(skb))
		return PTR_ERR(skb);

	return ath10k_wmi_cmd_send(ar, skb,
				   ar->wmi.cmd->delba_send_cmdid);
}

static inline int
ath10k_wmi_bcn_tmpl(struct ath10k *ar, u32 vdev_id, u32 tim_ie_offset,
		    struct sk_buff *bcn, u32 prb_caps, u32 prb_erp,
		    void *prb_ies, size_t prb_ies_len)
{
	struct sk_buff *skb;

	if (!ar->wmi.ops->gen_bcn_tmpl)
		return -EOPNOTSUPP;

	skb = ar->wmi.ops->gen_bcn_tmpl(ar, vdev_id, tim_ie_offset, bcn,
					prb_caps, prb_erp, prb_ies,
					prb_ies_len);
	if (IS_ERR(skb))
		return PTR_ERR(skb);

	return ath10k_wmi_cmd_send(ar, skb, ar->wmi.cmd->bcn_tmpl_cmdid);
}

static inline int
ath10k_wmi_prb_tmpl(struct ath10k *ar, u32 vdev_id, struct sk_buff *prb)
{
	struct sk_buff *skb;

	if (!ar->wmi.ops->gen_prb_tmpl)
		return -EOPNOTSUPP;

	skb = ar->wmi.ops->gen_prb_tmpl(ar, vdev_id, prb);
	if (IS_ERR(skb))
		return PTR_ERR(skb);

	return ath10k_wmi_cmd_send(ar, skb, ar->wmi.cmd->prb_tmpl_cmdid);
}

static inline int
ath10k_wmi_p2p_go_bcn_ie(struct ath10k *ar, u32 vdev_id, const u8 *p2p_ie)
{
	struct sk_buff *skb;

	if (!ar->wmi.ops->gen_p2p_go_bcn_ie)
		return -EOPNOTSUPP;

	skb = ar->wmi.ops->gen_p2p_go_bcn_ie(ar, vdev_id, p2p_ie);
	if (IS_ERR(skb))
		return PTR_ERR(skb);

	return ath10k_wmi_cmd_send(ar, skb, ar->wmi.cmd->p2p_go_set_beacon_ie);
}

static inline int
ath10k_wmi_sta_keepalive(struct ath10k *ar,
			 const struct wmi_sta_keepalive_arg *arg)
{
	struct sk_buff *skb;
	u32 cmd_id;

	if (!ar->wmi.ops->gen_sta_keepalive)
		return -EOPNOTSUPP;

	skb = ar->wmi.ops->gen_sta_keepalive(ar, arg);
	if (IS_ERR(skb))
		return PTR_ERR(skb);

	cmd_id = ar->wmi.cmd->sta_keepalive_cmd;
	return ath10k_wmi_cmd_send(ar, skb, cmd_id);
}

static inline int
ath10k_wmi_wow_enable(struct ath10k *ar)
{
	struct sk_buff *skb;
	u32 cmd_id;

	if (!ar->wmi.ops->gen_wow_enable)
		return -EOPNOTSUPP;

	skb = ar->wmi.ops->gen_wow_enable(ar);
	if (IS_ERR(skb))
		return PTR_ERR(skb);

	cmd_id = ar->wmi.cmd->wow_enable_cmdid;
	return ath10k_wmi_cmd_send(ar, skb, cmd_id);
}

static inline int
ath10k_wmi_wow_add_wakeup_event(struct ath10k *ar, u32 vdev_id,
				enum wmi_wow_wakeup_event event,
				u32 enable)
{
	struct sk_buff *skb;
	u32 cmd_id;

	if (!ar->wmi.ops->gen_wow_add_wakeup_event)
		return -EOPNOTSUPP;

	skb = ar->wmi.ops->gen_wow_add_wakeup_event(ar, vdev_id, event, enable);
	if (IS_ERR(skb))
		return PTR_ERR(skb);

	cmd_id = ar->wmi.cmd->wow_enable_disable_wake_event_cmdid;
	return ath10k_wmi_cmd_send(ar, skb, cmd_id);
}

static inline int
ath10k_wmi_wow_host_wakeup_ind(struct ath10k *ar)
{
	struct sk_buff *skb;
	u32 cmd_id;

	if (!ar->wmi.ops->gen_wow_host_wakeup_ind)
		return -EOPNOTSUPP;

	skb = ar->wmi.ops->gen_wow_host_wakeup_ind(ar);
	if (IS_ERR(skb))
		return PTR_ERR(skb);

	cmd_id = ar->wmi.cmd->wow_hostwakeup_from_sleep_cmdid;
	return ath10k_wmi_cmd_send(ar, skb, cmd_id);
}

static inline int
ath10k_wmi_wow_add_pattern(struct ath10k *ar, u32 vdev_id, u32 pattern_id,
			   const u8 *pattern, const u8 *mask,
			   int pattern_len, int pattern_offset)
{
	struct sk_buff *skb;
	u32 cmd_id;

	if (!ar->wmi.ops->gen_wow_add_pattern)
		return -EOPNOTSUPP;

	skb = ar->wmi.ops->gen_wow_add_pattern(ar, vdev_id, pattern_id,
					       pattern, mask, pattern_len,
					       pattern_offset);
	if (IS_ERR(skb))
		return PTR_ERR(skb);

	cmd_id = ar->wmi.cmd->wow_add_wake_pattern_cmdid;
	return ath10k_wmi_cmd_send(ar, skb, cmd_id);
}

static inline int
ath10k_wmi_wow_del_pattern(struct ath10k *ar, u32 vdev_id, u32 pattern_id)
{
	struct sk_buff *skb;
	u32 cmd_id;

	if (!ar->wmi.ops->gen_wow_del_pattern)
		return -EOPNOTSUPP;

	skb = ar->wmi.ops->gen_wow_del_pattern(ar, vdev_id, pattern_id);
	if (IS_ERR(skb))
		return PTR_ERR(skb);

	cmd_id = ar->wmi.cmd->wow_del_wake_pattern_cmdid;
	return ath10k_wmi_cmd_send(ar, skb, cmd_id);
}

static inline int
ath10k_wmi_wow_config_pno(struct ath10k *ar, u32 vdev_id,
			  struct wmi_pno_scan_req  *pno_scan)
{
	struct sk_buff *skb;
	u32 cmd_id;

	if (!ar->wmi.ops->gen_wow_config_pno)
		return -EOPNOTSUPP;

	skb = ar->wmi.ops->gen_wow_config_pno(ar, vdev_id, pno_scan);
	if (IS_ERR(skb))
		return PTR_ERR(skb);

	cmd_id = ar->wmi.cmd->network_list_offload_config_cmdid;
	return ath10k_wmi_cmd_send(ar, skb, cmd_id);
}

static inline int
ath10k_wmi_update_fw_tdls_state(struct ath10k *ar, u32 vdev_id,
				enum wmi_tdls_state state)
{
	struct sk_buff *skb;

	if (!ar->wmi.ops->gen_update_fw_tdls_state)
		return -EOPNOTSUPP;

	skb = ar->wmi.ops->gen_update_fw_tdls_state(ar, vdev_id, state);
	if (IS_ERR(skb))
		return PTR_ERR(skb);

	return ath10k_wmi_cmd_send(ar, skb, ar->wmi.cmd->tdls_set_state_cmdid);
}

static inline int
ath10k_wmi_tdls_peer_update(struct ath10k *ar,
			    const struct wmi_tdls_peer_update_cmd_arg *arg,
			    const struct wmi_tdls_peer_capab_arg *cap,
			    const struct wmi_channel_arg *chan)
{
	struct sk_buff *skb;

	if (!ar->wmi.ops->gen_tdls_peer_update)
		return -EOPNOTSUPP;

	skb = ar->wmi.ops->gen_tdls_peer_update(ar, arg, cap, chan);
	if (IS_ERR(skb))
		return PTR_ERR(skb);

	return ath10k_wmi_cmd_send(ar, skb,
				   ar->wmi.cmd->tdls_peer_update_cmdid);
}

static inline int
ath10k_wmi_adaptive_qcs(struct ath10k *ar, bool enable)
{
	struct sk_buff *skb;

	if (!ar->wmi.ops->gen_adaptive_qcs)
		return -EOPNOTSUPP;

	skb = ar->wmi.ops->gen_adaptive_qcs(ar, enable);
	if (IS_ERR(skb))
		return PTR_ERR(skb);

	return ath10k_wmi_cmd_send(ar, skb, ar->wmi.cmd->adaptive_qcs_cmdid);
}

static inline int
ath10k_wmi_pdev_get_tpc_config(struct ath10k *ar, u32 param)
{
	struct sk_buff *skb;

	if (!ar->wmi.ops->gen_pdev_get_tpc_config)
		return -EOPNOTSUPP;

	skb = ar->wmi.ops->gen_pdev_get_tpc_config(ar, param);

	if (IS_ERR(skb))
		return PTR_ERR(skb);

	return ath10k_wmi_cmd_send(ar, skb,
				   ar->wmi.cmd->pdev_get_tpc_config_cmdid);
}

static inline int
ath10k_wmi_fw_stats_fill(struct ath10k *ar, struct ath10k_fw_stats *fw_stats,
			 char *buf)
{
	if (!ar->wmi.ops->fw_stats_fill)
		return -EOPNOTSUPP;

	ar->wmi.ops->fw_stats_fill(ar, fw_stats, buf);
	return 0;
}

static inline int
ath10k_wmi_pdev_enable_adaptive_cca(struct ath10k *ar, u8 enable,
				    u32 detect_level, u32 detect_margin)
{
	struct sk_buff *skb;

	if (!ar->wmi.ops->gen_pdev_enable_adaptive_cca)
		return -EOPNOTSUPP;

	skb = ar->wmi.ops->gen_pdev_enable_adaptive_cca(ar, enable,
							detect_level,
							detect_margin);

	if (IS_ERR(skb))
		return PTR_ERR(skb);

	return ath10k_wmi_cmd_send(ar, skb,
				   ar->wmi.cmd->pdev_enable_adaptive_cca_cmdid);
}

static inline int
ath10k_wmi_ext_resource_config(struct ath10k *ar,
			       enum wmi_host_platform_type type,
			       u32 fw_feature_bitmap)
{
	struct sk_buff *skb;

	if (!ar->wmi.ops->ext_resource_config)
		return -EOPNOTSUPP;

	skb = ar->wmi.ops->ext_resource_config(ar, type,
					       fw_feature_bitmap);

	if (IS_ERR(skb))
		return PTR_ERR(skb);

	return ath10k_wmi_cmd_send(ar, skb,
				   ar->wmi.cmd->ext_resource_cfg_cmdid);
}

static inline int
ath10k_wmi_get_vdev_subtype(struct ath10k *ar, enum wmi_vdev_subtype subtype)
{
	if (!ar->wmi.ops->get_vdev_subtype)
		return -EOPNOTSUPP;

	return ar->wmi.ops->get_vdev_subtype(ar, subtype);
}

static inline int
ath10k_wmi_pdev_bss_chan_info_request(struct ath10k *ar,
				      enum wmi_bss_survey_req_type type)
{
	struct ath10k_wmi *wmi = &ar->wmi;
	struct sk_buff *skb;

	if (!wmi->ops->gen_pdev_bss_chan_info_req)
		return -EOPNOTSUPP;

	skb = wmi->ops->gen_pdev_bss_chan_info_req(ar, type);
	if (IS_ERR(skb))
		return PTR_ERR(skb);

	return ath10k_wmi_cmd_send(ar, skb,
				   wmi->cmd->pdev_bss_chan_info_request_cmdid);
}

static inline int
ath10k_wmi_echo(struct ath10k *ar, u32 value)
{
	struct ath10k_wmi *wmi = &ar->wmi;
	struct sk_buff *skb;

	if (!wmi->ops->gen_echo)
		return -EOPNOTSUPP;

	skb = wmi->ops->gen_echo(ar, value);
	if (IS_ERR(skb))
		return PTR_ERR(skb);

	return ath10k_wmi_cmd_send(ar, skb, wmi->cmd->echo_cmdid);
}

<<<<<<< HEAD
=======
static inline int
ath10k_wmi_pdev_get_tpc_table_cmdid(struct ath10k *ar, u32 param)
{
	struct sk_buff *skb;

	if (!ar->wmi.ops->gen_pdev_get_tpc_table_cmdid)
		return -EOPNOTSUPP;

	skb = ar->wmi.ops->gen_pdev_get_tpc_table_cmdid(ar, param);

	if (IS_ERR(skb))
		return PTR_ERR(skb);

	return ath10k_wmi_cmd_send(ar, skb,
				   ar->wmi.cmd->pdev_get_tpc_table_cmdid);
}

static inline int
ath10k_wmi_report_radar_found(struct ath10k *ar,
			      const struct ath10k_radar_found_info *arg)
{
	struct sk_buff *skb;

	if (!ar->wmi.ops->gen_radar_found)
		return -EOPNOTSUPP;

	skb = ar->wmi.ops->gen_radar_found(ar, arg);
	if (IS_ERR(skb))
		return PTR_ERR(skb);

	return ath10k_wmi_cmd_send(ar, skb,
				   ar->wmi.cmd->radar_found_cmdid);
}

static inline int
ath10k_wmi_pdev_bb_timing(struct ath10k *ar,
			  const struct wmi_bb_timing_cfg_arg *arg)
{
	struct sk_buff *skb;

	if (!ar->wmi.ops->gen_bb_timing)
		return -EOPNOTSUPP;

	skb = ar->wmi.ops->gen_bb_timing(ar, arg);

	if (IS_ERR(skb))
		return PTR_ERR(skb);

	return ath10k_wmi_cmd_send(ar, skb,
				   ar->wmi.cmd->set_bb_timing_cmdid);
}

static inline int
ath10k_wmi_set_per_peer_per_tid_cfg(struct ath10k *ar,
				    const struct wmi_per_peer_per_tid_cfg_arg *arg)
{
	struct sk_buff *skb;

	if (!ar->wmi.ops->gen_per_peer_per_tid_cfg)
		return -EOPNOTSUPP;

	skb = ar->wmi.ops->gen_per_peer_per_tid_cfg(ar, arg);
	if (IS_ERR(skb))
		return PTR_ERR(skb);

	return ath10k_wmi_cmd_send(ar, skb,
				   ar->wmi.cmd->per_peer_per_tid_config_cmdid);
}
>>>>>>> 24b8d41d
#endif<|MERGE_RESOLUTION|>--- conflicted
+++ resolved
@@ -49,14 +49,11 @@
 			      struct wmi_wow_ev_arg *arg);
 	int (*pull_echo_ev)(struct ath10k *ar, struct sk_buff *skb,
 			    struct wmi_echo_ev_arg *arg);
-<<<<<<< HEAD
-=======
 	int (*pull_dfs_status_ev)(struct ath10k *ar, struct sk_buff *skb,
 				  struct wmi_dfs_status_ev_arg *arg);
 	int (*pull_svc_avail)(struct ath10k *ar, struct sk_buff *skb,
 			      struct wmi_svc_avail_ev_arg *arg);
 
->>>>>>> 24b8d41d
 	enum wmi_txbf_conf (*get_txbf_conf_scheme)(struct ath10k *ar);
 
 	struct sk_buff *(*gen_pdev_suspend)(struct ath10k *ar, u32 suspend_opt);
@@ -140,13 +137,10 @@
 					     enum wmi_force_fw_hang_type type,
 					     u32 delay_ms);
 	struct sk_buff *(*gen_mgmt_tx)(struct ath10k *ar, struct sk_buff *skb);
-<<<<<<< HEAD
-=======
 	struct sk_buff *(*gen_mgmt_tx_send)(struct ath10k *ar,
 					    struct sk_buff *skb,
 					    dma_addr_t paddr);
 	int (*cleanup_mgmt_tx_send)(struct ath10k *ar, struct sk_buff *msdu);
->>>>>>> 24b8d41d
 	struct sk_buff *(*gen_dbglog_cfg)(struct ath10k *ar, u64 module_enable,
 					  u32 log_level);
 	struct sk_buff *(*gen_pktlog_enable)(struct ath10k *ar, u32 filter);
@@ -218,18 +212,13 @@
 					       u32 fw_feature_bitmap);
 	int (*get_vdev_subtype)(struct ath10k *ar,
 				enum wmi_vdev_subtype subtype);
-<<<<<<< HEAD
-=======
 	struct sk_buff *(*gen_wow_config_pno)(struct ath10k *ar,
 					      u32 vdev_id,
 					      struct wmi_pno_scan_req *pno_scan);
->>>>>>> 24b8d41d
 	struct sk_buff *(*gen_pdev_bss_chan_info_req)
 					(struct ath10k *ar,
 					 enum wmi_bss_survey_req_type type);
 	struct sk_buff *(*gen_echo)(struct ath10k *ar, u32 value);
-<<<<<<< HEAD
-=======
 	struct sk_buff *(*gen_pdev_get_tpc_table_cmdid)(struct ath10k *ar,
 							u32 param);
 	struct sk_buff *(*gen_bb_timing)
@@ -238,7 +227,6 @@
 	struct sk_buff *(*gen_per_peer_per_tid_cfg)(struct ath10k *ar,
 						    const struct wmi_per_peer_per_tid_cfg_arg *arg);
 
->>>>>>> 24b8d41d
 };
 
 int ath10k_wmi_cmd_send(struct ath10k *ar, struct sk_buff *skb, u32 cmd_id);
@@ -444,8 +432,6 @@
 	return ar->wmi.ops->pull_echo_ev(ar, skb, arg);
 }
 
-<<<<<<< HEAD
-=======
 static inline int
 ath10k_wmi_pull_dfs_status(struct ath10k *ar, struct sk_buff *skb,
 			   struct wmi_dfs_status_ev_arg *arg)
@@ -456,7 +442,6 @@
 	return ar->wmi.ops->pull_dfs_status_ev(ar, skb, arg);
 }
 
->>>>>>> 24b8d41d
 static inline enum wmi_txbf_conf
 ath10k_wmi_get_txbf_conf_scheme(struct ath10k *ar)
 {
@@ -1622,8 +1607,6 @@
 	return ath10k_wmi_cmd_send(ar, skb, wmi->cmd->echo_cmdid);
 }
 
-<<<<<<< HEAD
-=======
 static inline int
 ath10k_wmi_pdev_get_tpc_table_cmdid(struct ath10k *ar, u32 param)
 {
@@ -1692,5 +1675,4 @@
 	return ath10k_wmi_cmd_send(ar, skb,
 				   ar->wmi.cmd->per_peer_per_tid_config_cmdid);
 }
->>>>>>> 24b8d41d
 #endif