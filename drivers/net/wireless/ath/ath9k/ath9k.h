--- conflicted
+++ resolved
@@ -713,11 +713,7 @@
 	bool tx_last;
 };
 
-<<<<<<< HEAD
-void ath9k_beacon_tasklet(unsigned long data);
-=======
 void ath9k_beacon_tasklet(struct tasklet_struct *t);
->>>>>>> 24b8d41d
 void ath9k_beacon_config(struct ath_softc *sc, struct ieee80211_vif *main_vif,
 			 bool beacons);
 void ath9k_beacon_assign_slot(struct ath_softc *sc, struct ieee80211_vif *vif);
