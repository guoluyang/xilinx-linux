/*
 * Copyright (c) 2008-2011 Atheros Communications Inc.
 *
 * Permission to use, copy, modify, and/or distribute this software for any
 * purpose with or without fee is hereby granted, provided that the above
 * copyright notice and this permission notice appear in all copies.
 *
 * THE SOFTWARE IS PROVIDED "AS IS" AND THE AUTHOR DISCLAIMS ALL WARRANTIES
 * WITH REGARD TO THIS SOFTWARE INCLUDING ALL IMPLIED WARRANTIES OF
 * MERCHANTABILITY AND FITNESS. IN NO EVENT SHALL THE AUTHOR BE LIABLE FOR
 * ANY SPECIAL, DIRECT, INDIRECT, OR CONSEQUENTIAL DAMAGES OR ANY DAMAGES
 * WHATSOEVER RESULTING FROM LOSS OF USE, DATA OR PROFITS, WHETHER IN AN
 * ACTION OF CONTRACT, NEGLIGENCE OR OTHER TORTIOUS ACTION, ARISING OUT OF
 * OR IN CONNECTION WITH THE USE OR PERFORMANCE OF THIS SOFTWARE.
 */

#include <linux/nl80211.h>
#include <linux/delay.h>
#include "ath9k.h"
#include "btcoex.h"

static void ath9k_flush(struct ieee80211_hw *hw, struct ieee80211_vif *vif,
			u32 queues, bool drop);

u8 ath9k_parse_mpdudensity(u8 mpdudensity)
{
	/*
	 * 802.11n D2.0 defined values for "Minimum MPDU Start Spacing":
	 *   0 for no restriction
	 *   1 for 1/4 us
	 *   2 for 1/2 us
	 *   3 for 1 us
	 *   4 for 2 us
	 *   5 for 4 us
	 *   6 for 8 us
	 *   7 for 16 us
	 */
	switch (mpdudensity) {
	case 0:
		return 0;
	case 1:
	case 2:
	case 3:
		/* Our lower layer calculations limit our precision to
		   1 microsecond */
		return 1;
	case 4:
		return 2;
	case 5:
		return 4;
	case 6:
		return 8;
	case 7:
		return 16;
	default:
		return 0;
	}
}

static bool ath9k_has_pending_frames(struct ath_softc *sc, struct ath_txq *txq,
				     bool sw_pending)
{
	bool pending = false;

	spin_lock_bh(&txq->axq_lock);

	if (txq->axq_depth) {
		pending = true;
		goto out;
	}

	if (!sw_pending)
		goto out;

	if (txq->mac80211_qnum >= 0) {
		struct ath_acq *acq;

		acq = &sc->cur_chan->acq[txq->mac80211_qnum];
		if (!list_empty(&acq->acq_new) || !list_empty(&acq->acq_old))
			pending = true;
	}
out:
	spin_unlock_bh(&txq->axq_lock);
	return pending;
}

static bool ath9k_setpower(struct ath_softc *sc, enum ath9k_power_mode mode)
{
	unsigned long flags;
	bool ret;

	spin_lock_irqsave(&sc->sc_pm_lock, flags);
	ret = ath9k_hw_setpower(sc->sc_ah, mode);
	spin_unlock_irqrestore(&sc->sc_pm_lock, flags);

	return ret;
}

void ath_ps_full_sleep(struct timer_list *t)
{
	struct ath_softc *sc = from_timer(sc, t, sleep_timer);
	struct ath_common *common = ath9k_hw_common(sc->sc_ah);
	unsigned long flags;
	bool reset;

	spin_lock_irqsave(&common->cc_lock, flags);
	ath_hw_cycle_counters_update(common);
	spin_unlock_irqrestore(&common->cc_lock, flags);

	ath9k_hw_setrxabort(sc->sc_ah, 1);
	ath9k_hw_stopdmarecv(sc->sc_ah, &reset);

	ath9k_hw_setpower(sc->sc_ah, ATH9K_PM_FULL_SLEEP);
}

void ath9k_ps_wakeup(struct ath_softc *sc)
{
	struct ath_common *common = ath9k_hw_common(sc->sc_ah);
	unsigned long flags;
	enum ath9k_power_mode power_mode;

	spin_lock_irqsave(&sc->sc_pm_lock, flags);
	if (++sc->ps_usecount != 1)
		goto unlock;

	del_timer_sync(&sc->sleep_timer);
	power_mode = sc->sc_ah->power_mode;
	ath9k_hw_setpower(sc->sc_ah, ATH9K_PM_AWAKE);

	/*
	 * While the hardware is asleep, the cycle counters contain no
	 * useful data. Better clear them now so that they don't mess up
	 * survey data results.
	 */
	if (power_mode != ATH9K_PM_AWAKE) {
		spin_lock(&common->cc_lock);
		ath_hw_cycle_counters_update(common);
		memset(&common->cc_survey, 0, sizeof(common->cc_survey));
		memset(&common->cc_ani, 0, sizeof(common->cc_ani));
		spin_unlock(&common->cc_lock);
	}

 unlock:
	spin_unlock_irqrestore(&sc->sc_pm_lock, flags);
}

void ath9k_ps_restore(struct ath_softc *sc)
{
	struct ath_common *common = ath9k_hw_common(sc->sc_ah);
	enum ath9k_power_mode mode;
	unsigned long flags;

	spin_lock_irqsave(&sc->sc_pm_lock, flags);
	if (--sc->ps_usecount != 0)
		goto unlock;

	if (sc->ps_idle) {
		mod_timer(&sc->sleep_timer, jiffies + HZ / 10);
		goto unlock;
	}

	if (sc->ps_enabled &&
		   !(sc->ps_flags & (PS_WAIT_FOR_BEACON |
				     PS_WAIT_FOR_CAB |
				     PS_WAIT_FOR_PSPOLL_DATA |
				     PS_WAIT_FOR_TX_ACK |
				     PS_WAIT_FOR_ANI))) {
		mode = ATH9K_PM_NETWORK_SLEEP;
		if (ath9k_hw_btcoex_is_enabled(sc->sc_ah))
			ath9k_btcoex_stop_gen_timer(sc);
	} else {
		goto unlock;
	}

	spin_lock(&common->cc_lock);
	ath_hw_cycle_counters_update(common);
	spin_unlock(&common->cc_lock);

	ath9k_hw_setpower(sc->sc_ah, mode);

 unlock:
	spin_unlock_irqrestore(&sc->sc_pm_lock, flags);
}

static void __ath_cancel_work(struct ath_softc *sc)
{
	cancel_work_sync(&sc->paprd_work);
	cancel_delayed_work_sync(&sc->hw_check_work);
	cancel_delayed_work_sync(&sc->hw_pll_work);

#ifdef CONFIG_ATH9K_BTCOEX_SUPPORT
	if (ath9k_hw_mci_is_enabled(sc->sc_ah))
		cancel_work_sync(&sc->mci_work);
#endif
}

void ath_cancel_work(struct ath_softc *sc)
{
	__ath_cancel_work(sc);
	cancel_work_sync(&sc->hw_reset_work);
}

void ath_restart_work(struct ath_softc *sc)
{
	ieee80211_queue_delayed_work(sc->hw, &sc->hw_check_work,
				     ATH_HW_CHECK_POLL_INT);

	if (AR_SREV_9340(sc->sc_ah) || AR_SREV_9330(sc->sc_ah))
		ieee80211_queue_delayed_work(sc->hw, &sc->hw_pll_work,
				     msecs_to_jiffies(ATH_PLL_WORK_INTERVAL));

	ath_start_ani(sc);
}

static bool ath_prepare_reset(struct ath_softc *sc)
{
	struct ath_hw *ah = sc->sc_ah;
	bool ret = true;

	ieee80211_stop_queues(sc->hw);
	ath_stop_ani(sc);
	ath9k_hw_disable_interrupts(ah);

	if (AR_SREV_9300_20_OR_LATER(ah)) {
		ret &= ath_stoprecv(sc);
		ret &= ath_drain_all_txq(sc);
	} else {
		ret &= ath_drain_all_txq(sc);
		ret &= ath_stoprecv(sc);
	}

	return ret;
}

static bool ath_complete_reset(struct ath_softc *sc, bool start)
{
	struct ath_hw *ah = sc->sc_ah;
	struct ath_common *common = ath9k_hw_common(ah);
	unsigned long flags;

	ath9k_calculate_summary_state(sc, sc->cur_chan);
	ath_startrecv(sc);
	ath9k_cmn_update_txpow(ah, sc->cur_chan->cur_txpower,
			       sc->cur_chan->txpower,
			       &sc->cur_chan->cur_txpower);
	clear_bit(ATH_OP_HW_RESET, &common->op_flags);

	if (!sc->cur_chan->offchannel && start) {
		/* restore per chanctx TSF timer */
		if (sc->cur_chan->tsf_val) {
			u32 offset;

			offset = ath9k_hw_get_tsf_offset(&sc->cur_chan->tsf_ts,
							 NULL);
			ath9k_hw_settsf64(ah, sc->cur_chan->tsf_val + offset);
		}


		if (!test_bit(ATH_OP_BEACONS, &common->op_flags))
			goto work;

		if (ah->opmode == NL80211_IFTYPE_STATION &&
		    test_bit(ATH_OP_PRIM_STA_VIF, &common->op_flags)) {
			spin_lock_irqsave(&sc->sc_pm_lock, flags);
			sc->ps_flags |= PS_BEACON_SYNC | PS_WAIT_FOR_BEACON;
			spin_unlock_irqrestore(&sc->sc_pm_lock, flags);
		} else {
			ath9k_set_beacon(sc);
		}
	work:
		ath_restart_work(sc);
		ath_txq_schedule_all(sc);
	}

	sc->gtt_cnt = 0;

	ath9k_hw_set_interrupts(ah);
	ath9k_hw_enable_interrupts(ah);
	ieee80211_wake_queues(sc->hw);
	ath9k_p2p_ps_timer(sc);

	return true;
}

static int ath_reset_internal(struct ath_softc *sc, struct ath9k_channel *hchan)
{
	struct ath_hw *ah = sc->sc_ah;
	struct ath_common *common = ath9k_hw_common(ah);
	struct ath9k_hw_cal_data *caldata = NULL;
	bool fastcc = true;
	int r;

	__ath_cancel_work(sc);

	disable_irq(sc->irq);
	tasklet_disable(&sc->intr_tq);
	tasklet_disable(&sc->bcon_tasklet);
	spin_lock_bh(&sc->sc_pcu_lock);

	if (!sc->cur_chan->offchannel) {
		fastcc = false;
		caldata = &sc->cur_chan->caldata;
	}

	if (!hchan) {
		fastcc = false;
		hchan = ah->curchan;
	}

	if (!ath_prepare_reset(sc))
		fastcc = false;

	if (ath9k_is_chanctx_enabled())
		fastcc = false;

	spin_lock_bh(&sc->chan_lock);
	sc->cur_chandef = sc->cur_chan->chandef;
	spin_unlock_bh(&sc->chan_lock);

	ath_dbg(common, CONFIG, "Reset to %u MHz, HT40: %d fastcc: %d\n",
		hchan->channel, IS_CHAN_HT40(hchan), fastcc);

	r = ath9k_hw_reset(ah, hchan, caldata, fastcc);
	if (r) {
		ath_err(common,
			"Unable to reset channel, reset status %d\n", r);

		ath9k_hw_enable_interrupts(ah);
		ath9k_queue_reset(sc, RESET_TYPE_BB_HANG);

		goto out;
	}

	if (ath9k_hw_mci_is_enabled(sc->sc_ah) &&
	    sc->cur_chan->offchannel)
		ath9k_mci_set_txpower(sc, true, false);

	if (!ath_complete_reset(sc, true))
		r = -EIO;

out:
	enable_irq(sc->irq);
	spin_unlock_bh(&sc->sc_pcu_lock);
	tasklet_enable(&sc->bcon_tasklet);
	tasklet_enable(&sc->intr_tq);

	return r;
}

static void ath_node_attach(struct ath_softc *sc, struct ieee80211_sta *sta,
			    struct ieee80211_vif *vif)
{
	struct ath_node *an;
	an = (struct ath_node *)sta->drv_priv;

	an->sc = sc;
	an->sta = sta;
	an->vif = vif;
	memset(&an->key_idx, 0, sizeof(an->key_idx));

	ath_tx_node_init(sc, an);

	ath_dynack_node_init(sc->sc_ah, an);
}

static void ath_node_detach(struct ath_softc *sc, struct ieee80211_sta *sta)
{
	struct ath_node *an = (struct ath_node *)sta->drv_priv;
	ath_tx_node_cleanup(sc, an);

	ath_dynack_node_deinit(sc->sc_ah, an);
}

void ath9k_tasklet(struct tasklet_struct *t)
{
	struct ath_softc *sc = from_tasklet(sc, t, intr_tq);
	struct ath_hw *ah = sc->sc_ah;
	struct ath_common *common = ath9k_hw_common(ah);
	enum ath_reset_type type;
	unsigned long flags;
	u32 status;
	u32 rxmask;

	spin_lock_irqsave(&sc->intr_lock, flags);
	status = sc->intrstatus;
	sc->intrstatus = 0;
	spin_unlock_irqrestore(&sc->intr_lock, flags);

	ath9k_ps_wakeup(sc);
	spin_lock(&sc->sc_pcu_lock);

	if (status & ATH9K_INT_FATAL) {
		type = RESET_TYPE_FATAL_INT;
		ath9k_queue_reset(sc, type);
		ath_dbg(common, RESET, "FATAL: Skipping interrupts\n");
		goto out;
	}

	if ((ah->config.hw_hang_checks & HW_BB_WATCHDOG) &&
	    (status & ATH9K_INT_BB_WATCHDOG)) {
		spin_lock_irqsave(&common->cc_lock, flags);
		ath_hw_cycle_counters_update(common);
		ar9003_hw_bb_watchdog_dbg_info(ah);
		spin_unlock_irqrestore(&common->cc_lock, flags);

		if (ar9003_hw_bb_watchdog_check(ah)) {
			type = RESET_TYPE_BB_WATCHDOG;
			ath9k_queue_reset(sc, type);

			ath_dbg(common, RESET,
				"BB_WATCHDOG: Skipping interrupts\n");
			goto out;
		}
	}

	if (status & ATH9K_INT_GTT) {
		sc->gtt_cnt++;

		if ((sc->gtt_cnt >= MAX_GTT_CNT) && !ath9k_hw_check_alive(ah)) {
			type = RESET_TYPE_TX_GTT;
			ath9k_queue_reset(sc, type);
			ath_dbg(common, RESET,
				"GTT: Skipping interrupts\n");
			goto out;
		}
	}

	spin_lock_irqsave(&sc->sc_pm_lock, flags);
	if ((status & ATH9K_INT_TSFOOR) && sc->ps_enabled) {
		/*
		 * TSF sync does not look correct; remain awake to sync with
		 * the next Beacon.
		 */
		ath_dbg(common, PS, "TSFOOR - Sync with next Beacon\n");
		sc->ps_flags |= PS_WAIT_FOR_BEACON | PS_BEACON_SYNC;
	}
	spin_unlock_irqrestore(&sc->sc_pm_lock, flags);

	if (ah->caps.hw_caps & ATH9K_HW_CAP_EDMA)
		rxmask = (ATH9K_INT_RXHP | ATH9K_INT_RXLP | ATH9K_INT_RXEOL |
			  ATH9K_INT_RXORN);
	else
		rxmask = (ATH9K_INT_RX | ATH9K_INT_RXEOL | ATH9K_INT_RXORN);

	if (status & rxmask) {
		/* Check for high priority Rx first */
		if ((ah->caps.hw_caps & ATH9K_HW_CAP_EDMA) &&
		    (status & ATH9K_INT_RXHP))
			ath_rx_tasklet(sc, 0, true);

		ath_rx_tasklet(sc, 0, false);
	}

	if (status & ATH9K_INT_TX) {
		if (ah->caps.hw_caps & ATH9K_HW_CAP_EDMA) {
			/*
			 * For EDMA chips, TX completion is enabled for the
			 * beacon queue, so if a beacon has been transmitted
			 * successfully after a GTT interrupt, the GTT counter
			 * gets reset to zero here.
			 */
			sc->gtt_cnt = 0;

			ath_tx_edma_tasklet(sc);
		} else {
			ath_tx_tasklet(sc);
		}

		wake_up(&sc->tx_wait);
	}

	if (status & ATH9K_INT_GENTIMER)
		ath_gen_timer_isr(sc->sc_ah);

	ath9k_btcoex_handle_interrupt(sc, status);

	/* re-enable hardware interrupt */
	ath9k_hw_resume_interrupts(ah);
out:
	spin_unlock(&sc->sc_pcu_lock);
	ath9k_ps_restore(sc);
}

irqreturn_t ath_isr(int irq, void *dev)
{
#define SCHED_INTR (				\
		ATH9K_INT_FATAL |		\
		ATH9K_INT_BB_WATCHDOG |		\
		ATH9K_INT_RXORN |		\
		ATH9K_INT_RXEOL |		\
		ATH9K_INT_RX |			\
		ATH9K_INT_RXLP |		\
		ATH9K_INT_RXHP |		\
		ATH9K_INT_TX |			\
		ATH9K_INT_BMISS |		\
		ATH9K_INT_CST |			\
		ATH9K_INT_GTT |			\
		ATH9K_INT_TSFOOR |		\
		ATH9K_INT_GENTIMER |		\
		ATH9K_INT_MCI)

	struct ath_softc *sc = dev;
	struct ath_hw *ah = sc->sc_ah;
	struct ath_common *common = ath9k_hw_common(ah);
	enum ath9k_int status;
	u32 sync_cause = 0;
	bool sched = false;

	/*
	 * The hardware is not ready/present, don't
	 * touch anything. Note this can happen early
	 * on if the IRQ is shared.
	 */
	if (!ah || test_bit(ATH_OP_INVALID, &common->op_flags))
		return IRQ_NONE;

	/* shared irq, not for us */
	if (!ath9k_hw_intrpend(ah))
		return IRQ_NONE;

	/*
	 * Figure out the reason(s) for the interrupt.  Note
	 * that the hal returns a pseudo-ISR that may include
	 * bits we haven't explicitly enabled so we mask the
	 * value to insure we only process bits we requested.
	 */
	ath9k_hw_getisr(ah, &status, &sync_cause); /* NB: clears ISR too */
	ath9k_debug_sync_cause(sc, sync_cause);
	status &= ah->imask;	/* discard unasked-for bits */

	if (test_bit(ATH_OP_HW_RESET, &common->op_flags))
		return IRQ_HANDLED;

	/*
	 * If there are no status bits set, then this interrupt was not
	 * for me (should have been caught above).
	 */
	if (!status)
		return IRQ_NONE;

	/* Cache the status */
	spin_lock(&sc->intr_lock);
	sc->intrstatus |= status;
	spin_unlock(&sc->intr_lock);

	if (status & SCHED_INTR)
		sched = true;

	/*
	 * If a FATAL interrupt is received, we have to reset the chip
	 * immediately.
	 */
	if (status & ATH9K_INT_FATAL)
		goto chip_reset;

	if ((ah->config.hw_hang_checks & HW_BB_WATCHDOG) &&
	    (status & ATH9K_INT_BB_WATCHDOG))
		goto chip_reset;

	if (status & ATH9K_INT_SWBA)
		tasklet_schedule(&sc->bcon_tasklet);

	if (status & ATH9K_INT_TXURN)
		ath9k_hw_updatetxtriglevel(ah, true);

	if (status & ATH9K_INT_RXEOL) {
		ah->imask &= ~(ATH9K_INT_RXEOL | ATH9K_INT_RXORN);
		ath9k_hw_set_interrupts(ah);
	}

	if (!(ah->caps.hw_caps & ATH9K_HW_CAP_AUTOSLEEP))
		if (status & ATH9K_INT_TIM_TIMER) {
			if (ATH_DBG_WARN_ON_ONCE(sc->ps_idle))
				goto chip_reset;
			/* Clear RxAbort bit so that we can
			 * receive frames */
			ath9k_setpower(sc, ATH9K_PM_AWAKE);
			spin_lock(&sc->sc_pm_lock);
			ath9k_hw_setrxabort(sc->sc_ah, 0);
			sc->ps_flags |= PS_WAIT_FOR_BEACON;
			spin_unlock(&sc->sc_pm_lock);
		}

chip_reset:

	ath_debug_stat_interrupt(sc, status);

	if (sched) {
		/* turn off every interrupt */
		ath9k_hw_kill_interrupts(ah);
		tasklet_schedule(&sc->intr_tq);
	}

	return IRQ_HANDLED;

#undef SCHED_INTR
}

/*
 * This function is called when a HW reset cannot be deferred
 * and has to be immediate.
 */
int ath_reset(struct ath_softc *sc, struct ath9k_channel *hchan)
{
	struct ath_common *common = ath9k_hw_common(sc->sc_ah);
	int r;

	ath9k_hw_kill_interrupts(sc->sc_ah);
	set_bit(ATH_OP_HW_RESET, &common->op_flags);

	ath9k_ps_wakeup(sc);
	r = ath_reset_internal(sc, hchan);
	ath9k_ps_restore(sc);

	return r;
}

/*
 * When a HW reset can be deferred, it is added to the
 * hw_reset_work workqueue, but we set ATH_OP_HW_RESET before
 * queueing.
 */
void ath9k_queue_reset(struct ath_softc *sc, enum ath_reset_type type)
{
	struct ath_common *common = ath9k_hw_common(sc->sc_ah);
#ifdef CONFIG_ATH9K_DEBUGFS
	RESET_STAT_INC(sc, type);
#endif
	ath9k_hw_kill_interrupts(sc->sc_ah);
	set_bit(ATH_OP_HW_RESET, &common->op_flags);
	ieee80211_queue_work(sc->hw, &sc->hw_reset_work);
}

void ath_reset_work(struct work_struct *work)
{
	struct ath_softc *sc = container_of(work, struct ath_softc, hw_reset_work);

	ath9k_ps_wakeup(sc);
	ath_reset_internal(sc, NULL);
	ath9k_ps_restore(sc);
}

/**********************/
/* mac80211 callbacks */
/**********************/

static int ath9k_start(struct ieee80211_hw *hw)
{
	struct ath_softc *sc = hw->priv;
	struct ath_hw *ah = sc->sc_ah;
	struct ath_common *common = ath9k_hw_common(ah);
	struct ieee80211_channel *curchan = sc->cur_chan->chandef.chan;
	struct ath_chanctx *ctx = sc->cur_chan;
	struct ath9k_channel *init_channel;
	int r;

	ath_dbg(common, CONFIG,
		"Starting driver with initial channel: %d MHz\n",
		curchan->center_freq);

	ath9k_ps_wakeup(sc);
	mutex_lock(&sc->mutex);

	init_channel = ath9k_cmn_get_channel(hw, ah, &ctx->chandef);
	sc->cur_chandef = hw->conf.chandef;

	/* Reset SERDES registers */
	ath9k_hw_configpcipowersave(ah, false);

	/*
	 * The basic interface to setting the hardware in a good
	 * state is ``reset''.  On return the hardware is known to
	 * be powered up and with interrupts disabled.  This must
	 * be followed by initialization of the appropriate bits
	 * and then setup of the interrupt mask.
	 */
	spin_lock_bh(&sc->sc_pcu_lock);

	atomic_set(&ah->intr_ref_cnt, -1);

	r = ath9k_hw_reset(ah, init_channel, ah->caldata, false);
	if (r) {
		ath_err(common,
			"Unable to reset hardware; reset status %d (freq %u MHz)\n",
			r, curchan->center_freq);
		ah->reset_power_on = false;
	}

	/* Setup our intr mask. */
	ah->imask = ATH9K_INT_TX | ATH9K_INT_RXEOL |
		    ATH9K_INT_RXORN | ATH9K_INT_FATAL |
		    ATH9K_INT_GLOBAL;

	if (ah->caps.hw_caps & ATH9K_HW_CAP_EDMA)
		ah->imask |= ATH9K_INT_RXHP |
			     ATH9K_INT_RXLP;
	else
		ah->imask |= ATH9K_INT_RX;

	if (ah->config.hw_hang_checks & HW_BB_WATCHDOG)
		ah->imask |= ATH9K_INT_BB_WATCHDOG;

	/*
	 * Enable GTT interrupts only for AR9003/AR9004 chips
	 * for now.
	 */
	if (AR_SREV_9300_20_OR_LATER(ah))
		ah->imask |= ATH9K_INT_GTT;

	if (ah->caps.hw_caps & ATH9K_HW_CAP_HT)
		ah->imask |= ATH9K_INT_CST;

	ath_mci_enable(sc);

	clear_bit(ATH_OP_INVALID, &common->op_flags);
	sc->sc_ah->is_monitoring = false;

	if (!ath_complete_reset(sc, false))
		ah->reset_power_on = false;

	if (ah->led_pin >= 0) {
		ath9k_hw_set_gpio(ah, ah->led_pin,
				  (ah->config.led_active_high) ? 1 : 0);
		ath9k_hw_gpio_request_out(ah, ah->led_pin, NULL,
					  AR_GPIO_OUTPUT_MUX_AS_OUTPUT);
	}

	/*
	 * Reset key cache to sane defaults (all entries cleared) instead of
	 * semi-random values after suspend/resume.
	 */
	ath9k_cmn_init_crypto(sc->sc_ah);

	ath9k_hw_reset_tsf(ah);

	spin_unlock_bh(&sc->sc_pcu_lock);

	ath9k_rng_start(sc);

	mutex_unlock(&sc->mutex);

	ath9k_ps_restore(sc);

	return 0;
}

static void ath9k_tx(struct ieee80211_hw *hw,
		     struct ieee80211_tx_control *control,
		     struct sk_buff *skb)
{
	struct ath_softc *sc = hw->priv;
	struct ath_common *common = ath9k_hw_common(sc->sc_ah);
	struct ath_tx_control txctl;
	struct ieee80211_hdr *hdr = (struct ieee80211_hdr *) skb->data;
	unsigned long flags;

	if (sc->ps_enabled) {
		/*
		 * mac80211 does not set PM field for normal data frames, so we
		 * need to update that based on the current PS mode.
		 */
		if (ieee80211_is_data(hdr->frame_control) &&
		    !ieee80211_is_nullfunc(hdr->frame_control) &&
		    !ieee80211_has_pm(hdr->frame_control)) {
			ath_dbg(common, PS,
				"Add PM=1 for a TX frame while in PS mode\n");
			hdr->frame_control |= cpu_to_le16(IEEE80211_FCTL_PM);
		}
	}

	if (unlikely(sc->sc_ah->power_mode == ATH9K_PM_NETWORK_SLEEP)) {
		/*
		 * We are using PS-Poll and mac80211 can request TX while in
		 * power save mode. Need to wake up hardware for the TX to be
		 * completed and if needed, also for RX of buffered frames.
		 */
		ath9k_ps_wakeup(sc);
		spin_lock_irqsave(&sc->sc_pm_lock, flags);
		if (!(sc->sc_ah->caps.hw_caps & ATH9K_HW_CAP_AUTOSLEEP))
			ath9k_hw_setrxabort(sc->sc_ah, 0);
		if (ieee80211_is_pspoll(hdr->frame_control)) {
			ath_dbg(common, PS,
				"Sending PS-Poll to pick a buffered frame\n");
			sc->ps_flags |= PS_WAIT_FOR_PSPOLL_DATA;
		} else {
			ath_dbg(common, PS, "Wake up to complete TX\n");
			sc->ps_flags |= PS_WAIT_FOR_TX_ACK;
		}
		/*
		 * The actual restore operation will happen only after
		 * the ps_flags bit is cleared. We are just dropping
		 * the ps_usecount here.
		 */
		spin_unlock_irqrestore(&sc->sc_pm_lock, flags);
		ath9k_ps_restore(sc);
	}

	/*
	 * Cannot tx while the hardware is in full sleep, it first needs a full
	 * chip reset to recover from that
	 */
	if (unlikely(sc->sc_ah->power_mode == ATH9K_PM_FULL_SLEEP)) {
		ath_err(common, "TX while HW is in FULL_SLEEP mode\n");
		goto exit;
	}

	memset(&txctl, 0, sizeof(struct ath_tx_control));
	txctl.txq = sc->tx.txq_map[skb_get_queue_mapping(skb)];
	txctl.sta = control->sta;

	ath_dbg(common, XMIT, "transmitting packet, skb: %p\n", skb);

	if (ath_tx_start(hw, skb, &txctl) != 0) {
		ath_dbg(common, XMIT, "TX failed\n");
		TX_STAT_INC(sc, txctl.txq->axq_qnum, txfailed);
		goto exit;
	}

	return;
exit:
	ieee80211_free_txskb(hw, skb);
}

static void ath9k_stop(struct ieee80211_hw *hw)
{
	struct ath_softc *sc = hw->priv;
	struct ath_hw *ah = sc->sc_ah;
	struct ath_common *common = ath9k_hw_common(ah);
	bool prev_idle;

	ath9k_deinit_channel_context(sc);

	mutex_lock(&sc->mutex);

	ath9k_rng_stop(sc);

	ath_cancel_work(sc);

	if (test_bit(ATH_OP_INVALID, &common->op_flags)) {
		ath_dbg(common, ANY, "Device not present\n");
		mutex_unlock(&sc->mutex);
		return;
	}

	/* Ensure HW is awake when we try to shut it down. */
	ath9k_ps_wakeup(sc);

	spin_lock_bh(&sc->sc_pcu_lock);

	/* prevent tasklets to enable interrupts once we disable them */
	ah->imask &= ~ATH9K_INT_GLOBAL;

	/* make sure h/w will not generate any interrupt
	 * before setting the invalid flag. */
	ath9k_hw_disable_interrupts(ah);

	spin_unlock_bh(&sc->sc_pcu_lock);

	/* we can now sync irq and kill any running tasklets, since we already
	 * disabled interrupts and not holding a spin lock */
	synchronize_irq(sc->irq);
	tasklet_kill(&sc->intr_tq);
	tasklet_kill(&sc->bcon_tasklet);

	prev_idle = sc->ps_idle;
	sc->ps_idle = true;

	spin_lock_bh(&sc->sc_pcu_lock);

	if (ah->led_pin >= 0) {
		ath9k_hw_set_gpio(ah, ah->led_pin,
				  (ah->config.led_active_high) ? 0 : 1);
		ath9k_hw_gpio_request_in(ah, ah->led_pin, NULL);
	}

	ath_prepare_reset(sc);

	if (sc->rx.frag) {
		dev_kfree_skb_any(sc->rx.frag);
		sc->rx.frag = NULL;
	}

	if (!ah->curchan)
		ah->curchan = ath9k_cmn_get_channel(hw, ah,
						    &sc->cur_chan->chandef);

	ath9k_hw_reset(ah, ah->curchan, ah->caldata, false);

	set_bit(ATH_OP_INVALID, &common->op_flags);

	ath9k_hw_phy_disable(ah);

	ath9k_hw_configpcipowersave(ah, true);

	spin_unlock_bh(&sc->sc_pcu_lock);

	ath9k_ps_restore(sc);

	sc->ps_idle = prev_idle;

	mutex_unlock(&sc->mutex);

	ath_dbg(common, CONFIG, "Driver halt\n");
}

static bool ath9k_uses_beacons(int type)
{
	switch (type) {
	case NL80211_IFTYPE_AP:
	case NL80211_IFTYPE_ADHOC:
	case NL80211_IFTYPE_MESH_POINT:
		return true;
	default:
		return false;
	}
}

static void ath9k_vif_iter_set_beacon(struct ath9k_vif_iter_data *iter_data,
				      struct ieee80211_vif *vif)
{
	/* Use the first (configured) interface, but prefering AP interfaces. */
	if (!iter_data->primary_beacon_vif) {
		iter_data->primary_beacon_vif = vif;
	} else {
		if (iter_data->primary_beacon_vif->type != NL80211_IFTYPE_AP &&
		    vif->type == NL80211_IFTYPE_AP)
			iter_data->primary_beacon_vif = vif;
	}

	iter_data->beacons = true;
	iter_data->nbcnvifs += 1;
}

static void ath9k_vif_iter(struct ath9k_vif_iter_data *iter_data,
			   u8 *mac, struct ieee80211_vif *vif)
{
	struct ath_vif *avp = (struct ath_vif *)vif->drv_priv;
	int i;

	if (iter_data->has_hw_macaddr) {
		for (i = 0; i < ETH_ALEN; i++)
			iter_data->mask[i] &=
				~(iter_data->hw_macaddr[i] ^ mac[i]);
	} else {
		memcpy(iter_data->hw_macaddr, mac, ETH_ALEN);
		iter_data->has_hw_macaddr = true;
	}

	if (!vif->bss_conf.use_short_slot)
		iter_data->slottime = 20;

	switch (vif->type) {
	case NL80211_IFTYPE_AP:
		iter_data->naps++;
		if (vif->bss_conf.enable_beacon)
			ath9k_vif_iter_set_beacon(iter_data, vif);
		break;
	case NL80211_IFTYPE_STATION:
		iter_data->nstations++;
		if (avp->assoc && !iter_data->primary_sta)
			iter_data->primary_sta = vif;
		break;
	case NL80211_IFTYPE_OCB:
		iter_data->nocbs++;
		break;
	case NL80211_IFTYPE_ADHOC:
		iter_data->nadhocs++;
		if (vif->bss_conf.enable_beacon)
			ath9k_vif_iter_set_beacon(iter_data, vif);
		break;
	case NL80211_IFTYPE_MESH_POINT:
		iter_data->nmeshes++;
		if (vif->bss_conf.enable_beacon)
			ath9k_vif_iter_set_beacon(iter_data, vif);
		break;
	case NL80211_IFTYPE_WDS:
		iter_data->nwds++;
		break;
	default:
		break;
	}
}

static void ath9k_update_bssid_mask(struct ath_softc *sc,
				    struct ath_chanctx *ctx,
				    struct ath9k_vif_iter_data *iter_data)
{
	struct ath_common *common = ath9k_hw_common(sc->sc_ah);
	struct ath_vif *avp;
	int i;

	if (!ath9k_is_chanctx_enabled())
		return;

	list_for_each_entry(avp, &ctx->vifs, list) {
		if (ctx->nvifs_assigned != 1)
			continue;

		if (!iter_data->has_hw_macaddr)
			continue;

		ether_addr_copy(common->curbssid, avp->bssid);

		/* perm_addr will be used as the p2p device address. */
		for (i = 0; i < ETH_ALEN; i++)
			iter_data->mask[i] &=
				~(iter_data->hw_macaddr[i] ^
				  sc->hw->wiphy->perm_addr[i]);
	}
}

/* Called with sc->mutex held. */
void ath9k_calculate_iter_data(struct ath_softc *sc,
			       struct ath_chanctx *ctx,
			       struct ath9k_vif_iter_data *iter_data)
{
	struct ath_vif *avp;

	/*
	 * The hardware will use primary station addr together with the
	 * BSSID mask when matching addresses.
	 */
	memset(iter_data, 0, sizeof(*iter_data));
	eth_broadcast_addr(iter_data->mask);
	iter_data->slottime = 9;

	list_for_each_entry(avp, &ctx->vifs, list)
		ath9k_vif_iter(iter_data, avp->vif->addr, avp->vif);

	ath9k_update_bssid_mask(sc, ctx, iter_data);
}

static void ath9k_set_assoc_state(struct ath_softc *sc,
				  struct ieee80211_vif *vif, bool changed)
{
	struct ath_common *common = ath9k_hw_common(sc->sc_ah);
	struct ath_vif *avp = (struct ath_vif *)vif->drv_priv;
	unsigned long flags;

	set_bit(ATH_OP_PRIM_STA_VIF, &common->op_flags);

	ether_addr_copy(common->curbssid, avp->bssid);
	common->curaid = avp->aid;
	ath9k_hw_write_associd(sc->sc_ah);

	if (changed) {
		common->last_rssi = ATH_RSSI_DUMMY_MARKER;
		sc->sc_ah->stats.avgbrssi = ATH_RSSI_DUMMY_MARKER;

		spin_lock_irqsave(&sc->sc_pm_lock, flags);
		sc->ps_flags |= PS_BEACON_SYNC | PS_WAIT_FOR_BEACON;
		spin_unlock_irqrestore(&sc->sc_pm_lock, flags);
	}

	if (ath9k_hw_mci_is_enabled(sc->sc_ah))
		ath9k_mci_update_wlan_channels(sc, false);

	ath_dbg(common, CONFIG,
		"Primary Station interface: %pM, BSSID: %pM\n",
		vif->addr, common->curbssid);
}

#ifdef CONFIG_ATH9K_CHANNEL_CONTEXT
static void ath9k_set_offchannel_state(struct ath_softc *sc)
{
	struct ath_hw *ah = sc->sc_ah;
	struct ath_common *common = ath9k_hw_common(ah);
	struct ieee80211_vif *vif = NULL;

	ath9k_ps_wakeup(sc);

	if (sc->offchannel.state < ATH_OFFCHANNEL_ROC_START)
		vif = sc->offchannel.scan_vif;
	else
		vif = sc->offchannel.roc_vif;

	if (WARN_ON(!vif))
		goto exit;

	eth_zero_addr(common->curbssid);
	eth_broadcast_addr(common->bssidmask);
	memcpy(common->macaddr, vif->addr, ETH_ALEN);
	common->curaid = 0;
	ah->opmode = vif->type;
	ah->imask &= ~ATH9K_INT_SWBA;
	ah->imask &= ~ATH9K_INT_TSFOOR;
	ah->slottime = 9;

	ath_hw_setbssidmask(common);
	ath9k_hw_setopmode(ah);
	ath9k_hw_write_associd(sc->sc_ah);
	ath9k_hw_set_interrupts(ah);
	ath9k_hw_init_global_settings(ah);

exit:
	ath9k_ps_restore(sc);
}
#endif

/* Called with sc->mutex held. */
void ath9k_calculate_summary_state(struct ath_softc *sc,
				   struct ath_chanctx *ctx)
{
	struct ath_hw *ah = sc->sc_ah;
	struct ath_common *common = ath9k_hw_common(ah);
	struct ath9k_vif_iter_data iter_data;

	ath_chanctx_check_active(sc, ctx);

	if (ctx != sc->cur_chan)
		return;

#ifdef CONFIG_ATH9K_CHANNEL_CONTEXT
	if (ctx == &sc->offchannel.chan)
		return ath9k_set_offchannel_state(sc);
#endif

	ath9k_ps_wakeup(sc);
	ath9k_calculate_iter_data(sc, ctx, &iter_data);

	if (iter_data.has_hw_macaddr)
		memcpy(common->macaddr, iter_data.hw_macaddr, ETH_ALEN);

	memcpy(common->bssidmask, iter_data.mask, ETH_ALEN);
	ath_hw_setbssidmask(common);

	if (iter_data.naps > 0) {
		ath9k_hw_set_tsfadjust(ah, true);
		ah->opmode = NL80211_IFTYPE_AP;
	} else {
		ath9k_hw_set_tsfadjust(ah, false);
		if (iter_data.beacons)
			ath9k_beacon_ensure_primary_slot(sc);

		if (iter_data.nmeshes)
			ah->opmode = NL80211_IFTYPE_MESH_POINT;
		else if (iter_data.nocbs)
			ah->opmode = NL80211_IFTYPE_OCB;
		else if (iter_data.nwds)
			ah->opmode = NL80211_IFTYPE_AP;
		else if (iter_data.nadhocs)
			ah->opmode = NL80211_IFTYPE_ADHOC;
		else
			ah->opmode = NL80211_IFTYPE_STATION;
	}

	ath9k_hw_setopmode(ah);

	ctx->switch_after_beacon = false;
	if ((iter_data.nstations + iter_data.nadhocs + iter_data.nmeshes) > 0)
		ah->imask |= ATH9K_INT_TSFOOR;
	else {
		ah->imask &= ~ATH9K_INT_TSFOOR;
		if (iter_data.naps == 1 && iter_data.beacons)
			ctx->switch_after_beacon = true;
	}

	if (ah->opmode == NL80211_IFTYPE_STATION) {
		bool changed = (iter_data.primary_sta != ctx->primary_sta);

		if (iter_data.primary_sta) {
			iter_data.primary_beacon_vif = iter_data.primary_sta;
			iter_data.beacons = true;
			ath9k_set_assoc_state(sc, iter_data.primary_sta,
					      changed);
			ctx->primary_sta = iter_data.primary_sta;
		} else {
			ctx->primary_sta = NULL;
			eth_zero_addr(common->curbssid);
			common->curaid = 0;
			ath9k_hw_write_associd(sc->sc_ah);
			if (ath9k_hw_mci_is_enabled(sc->sc_ah))
				ath9k_mci_update_wlan_channels(sc, true);
		}
	}
	sc->nbcnvifs = iter_data.nbcnvifs;
	ath9k_beacon_config(sc, iter_data.primary_beacon_vif,
			    iter_data.beacons);
	ath9k_hw_set_interrupts(ah);

	if (ah->slottime != iter_data.slottime) {
		ah->slottime = iter_data.slottime;
		ath9k_hw_init_global_settings(ah);
	}

	if (iter_data.primary_sta)
		set_bit(ATH_OP_PRIM_STA_VIF, &common->op_flags);
	else
		clear_bit(ATH_OP_PRIM_STA_VIF, &common->op_flags);

	ath_dbg(common, CONFIG,
		"macaddr: %pM, bssid: %pM, bssidmask: %pM\n",
		common->macaddr, common->curbssid, common->bssidmask);

	ath9k_ps_restore(sc);
}

static void ath9k_tpc_vif_iter(void *data, u8 *mac, struct ieee80211_vif *vif)
{
	int *power = data;

	if (vif->bss_conf.txpower == INT_MIN)
		return;

	if (*power < vif->bss_conf.txpower)
		*power = vif->bss_conf.txpower;
}

/* Called with sc->mutex held. */
void ath9k_set_txpower(struct ath_softc *sc, struct ieee80211_vif *vif)
{
	int power;
	struct ath_hw *ah = sc->sc_ah;
	struct ath_regulatory *reg = ath9k_hw_regulatory(ah);

	ath9k_ps_wakeup(sc);
	if (ah->tpc_enabled) {
		power = (vif) ? vif->bss_conf.txpower : -1;
		ieee80211_iterate_active_interfaces_atomic(
				sc->hw, IEEE80211_IFACE_ITER_RESUME_ALL,
				ath9k_tpc_vif_iter, &power);
		if (power == -1)
			power = sc->hw->conf.power_level;
	} else {
		power = sc->hw->conf.power_level;
	}
	sc->cur_chan->txpower = 2 * power;
	ath9k_hw_set_txpowerlimit(ah, sc->cur_chan->txpower, false);
	sc->cur_chan->cur_txpower = reg->max_power_level;
	ath9k_ps_restore(sc);
}

static void ath9k_assign_hw_queues(struct ieee80211_hw *hw,
				   struct ieee80211_vif *vif)
{
	int i;

	if (!ath9k_is_chanctx_enabled())
		return;

	for (i = 0; i < IEEE80211_NUM_ACS; i++)
		vif->hw_queue[i] = i;

	if (vif->type == NL80211_IFTYPE_AP ||
	    vif->type == NL80211_IFTYPE_MESH_POINT)
		vif->cab_queue = hw->queues - 2;
	else
		vif->cab_queue = IEEE80211_INVAL_HW_QUEUE;
}

static int ath9k_add_interface(struct ieee80211_hw *hw,
			       struct ieee80211_vif *vif)
{
	struct ath_softc *sc = hw->priv;
	struct ath_hw *ah = sc->sc_ah;
	struct ath_common *common = ath9k_hw_common(ah);
	struct ath_vif *avp = (void *)vif->drv_priv;
	struct ath_node *an = &avp->mcast_node;

	mutex_lock(&sc->mutex);
<<<<<<< HEAD

=======
>>>>>>> 24b8d41d
	if (IS_ENABLED(CONFIG_ATH9K_TX99)) {
		if (sc->cur_chan->nvifs >= 1) {
			mutex_unlock(&sc->mutex);
			return -EOPNOTSUPP;
		}
		sc->tx99_vif = vif;
	}

	ath_dbg(common, CONFIG, "Attach a VIF of type: %d\n", vif->type);
	sc->cur_chan->nvifs++;

	if (vif->type == NL80211_IFTYPE_STATION && ath9k_is_chanctx_enabled())
		vif->driver_flags |= IEEE80211_VIF_GET_NOA_UPDATE;

	if (ath9k_uses_beacons(vif->type))
		ath9k_beacon_assign_slot(sc, vif);

	avp->vif = vif;
	if (!ath9k_is_chanctx_enabled()) {
		avp->chanctx = sc->cur_chan;
		list_add_tail(&avp->list, &avp->chanctx->vifs);
	}

	ath9k_calculate_summary_state(sc, avp->chanctx);

	ath9k_assign_hw_queues(hw, vif);

	ath9k_set_txpower(sc, vif);

	an->sc = sc;
	an->sta = NULL;
	an->vif = vif;
	an->no_ps_filter = true;
	ath_tx_node_init(sc, an);

	mutex_unlock(&sc->mutex);
	return 0;
}

static int ath9k_change_interface(struct ieee80211_hw *hw,
				  struct ieee80211_vif *vif,
				  enum nl80211_iftype new_type,
				  bool p2p)
{
	struct ath_softc *sc = hw->priv;
	struct ath_common *common = ath9k_hw_common(sc->sc_ah);
	struct ath_vif *avp = (void *)vif->drv_priv;

	mutex_lock(&sc->mutex);

	if (IS_ENABLED(CONFIG_ATH9K_TX99)) {
		mutex_unlock(&sc->mutex);
		return -EOPNOTSUPP;
	}

	ath_dbg(common, CONFIG, "Change Interface\n");

	if (ath9k_uses_beacons(vif->type))
		ath9k_beacon_remove_slot(sc, vif);

	vif->type = new_type;
	vif->p2p = p2p;

	if (ath9k_uses_beacons(vif->type))
		ath9k_beacon_assign_slot(sc, vif);

	ath9k_assign_hw_queues(hw, vif);
	ath9k_calculate_summary_state(sc, avp->chanctx);

	ath9k_set_txpower(sc, vif);

	mutex_unlock(&sc->mutex);
	return 0;
}

static void ath9k_remove_interface(struct ieee80211_hw *hw,
				   struct ieee80211_vif *vif)
{
	struct ath_softc *sc = hw->priv;
	struct ath_common *common = ath9k_hw_common(sc->sc_ah);
	struct ath_vif *avp = (void *)vif->drv_priv;

	ath_dbg(common, CONFIG, "Detach Interface\n");

	mutex_lock(&sc->mutex);

	ath9k_p2p_remove_vif(sc, vif);

	sc->cur_chan->nvifs--;
	sc->tx99_vif = NULL;
	if (!ath9k_is_chanctx_enabled())
		list_del(&avp->list);

	if (ath9k_uses_beacons(vif->type))
		ath9k_beacon_remove_slot(sc, vif);

	ath_tx_node_cleanup(sc, &avp->mcast_node);

	ath9k_calculate_summary_state(sc, avp->chanctx);

	ath9k_set_txpower(sc, NULL);

	mutex_unlock(&sc->mutex);
}

static void ath9k_enable_ps(struct ath_softc *sc)
{
	struct ath_hw *ah = sc->sc_ah;
	struct ath_common *common = ath9k_hw_common(ah);

	if (IS_ENABLED(CONFIG_ATH9K_TX99))
		return;

	sc->ps_enabled = true;
	if (!(ah->caps.hw_caps & ATH9K_HW_CAP_AUTOSLEEP)) {
		if ((ah->imask & ATH9K_INT_TIM_TIMER) == 0) {
			ah->imask |= ATH9K_INT_TIM_TIMER;
			ath9k_hw_set_interrupts(ah);
		}
		ath9k_hw_setrxabort(ah, 1);
	}
	ath_dbg(common, PS, "PowerSave enabled\n");
}

static void ath9k_disable_ps(struct ath_softc *sc)
{
	struct ath_hw *ah = sc->sc_ah;
	struct ath_common *common = ath9k_hw_common(ah);

	if (IS_ENABLED(CONFIG_ATH9K_TX99))
		return;

	sc->ps_enabled = false;
	ath9k_hw_setpower(ah, ATH9K_PM_AWAKE);
	if (!(ah->caps.hw_caps & ATH9K_HW_CAP_AUTOSLEEP)) {
		ath9k_hw_setrxabort(ah, 0);
		sc->ps_flags &= ~(PS_WAIT_FOR_BEACON |
				  PS_WAIT_FOR_CAB |
				  PS_WAIT_FOR_PSPOLL_DATA |
				  PS_WAIT_FOR_TX_ACK);
		if (ah->imask & ATH9K_INT_TIM_TIMER) {
			ah->imask &= ~ATH9K_INT_TIM_TIMER;
			ath9k_hw_set_interrupts(ah);
		}
	}
	ath_dbg(common, PS, "PowerSave disabled\n");
}

static int ath9k_config(struct ieee80211_hw *hw, u32 changed)
{
	struct ath_softc *sc = hw->priv;
	struct ath_hw *ah = sc->sc_ah;
	struct ath_common *common = ath9k_hw_common(ah);
	struct ieee80211_conf *conf = &hw->conf;
	struct ath_chanctx *ctx = sc->cur_chan;

	ath9k_ps_wakeup(sc);
	mutex_lock(&sc->mutex);

	if (changed & IEEE80211_CONF_CHANGE_IDLE) {
		sc->ps_idle = !!(conf->flags & IEEE80211_CONF_IDLE);
		if (sc->ps_idle) {
			ath_cancel_work(sc);
			ath9k_stop_btcoex(sc);
		} else {
			ath9k_start_btcoex(sc);
			/*
			 * The chip needs a reset to properly wake up from
			 * full sleep
			 */
			ath_chanctx_set_channel(sc, ctx, &ctx->chandef);
		}
	}

	/*
	 * We just prepare to enable PS. We have to wait until our AP has
	 * ACK'd our null data frame to disable RX otherwise we'll ignore
	 * those ACKs and end up retransmitting the same null data frames.
	 * IEEE80211_CONF_CHANGE_PS is only passed by mac80211 for STA mode.
	 */
	if (changed & IEEE80211_CONF_CHANGE_PS) {
		unsigned long flags;
		spin_lock_irqsave(&sc->sc_pm_lock, flags);
		if (conf->flags & IEEE80211_CONF_PS)
			ath9k_enable_ps(sc);
		else
			ath9k_disable_ps(sc);
		spin_unlock_irqrestore(&sc->sc_pm_lock, flags);
	}

	if (changed & IEEE80211_CONF_CHANGE_MONITOR) {
		if (conf->flags & IEEE80211_CONF_MONITOR) {
			ath_dbg(common, CONFIG, "Monitor mode is enabled\n");
			sc->sc_ah->is_monitoring = true;
		} else {
			ath_dbg(common, CONFIG, "Monitor mode is disabled\n");
			sc->sc_ah->is_monitoring = false;
		}
	}

	if (!ath9k_is_chanctx_enabled() && (changed & IEEE80211_CONF_CHANGE_CHANNEL)) {
		ctx->offchannel = !!(conf->flags & IEEE80211_CONF_OFFCHANNEL);
		ath_chanctx_set_channel(sc, ctx, &hw->conf.chandef);
	}

	if (changed & IEEE80211_CONF_CHANGE_POWER)
		ath9k_set_txpower(sc, NULL);

	mutex_unlock(&sc->mutex);
	ath9k_ps_restore(sc);

	return 0;
}

#define SUPPORTED_FILTERS			\
	(FIF_ALLMULTI |				\
	FIF_CONTROL |				\
	FIF_PSPOLL |				\
	FIF_OTHER_BSS |				\
	FIF_BCN_PRBRESP_PROMISC |		\
	FIF_PROBE_REQ |				\
	FIF_MCAST_ACTION |			\
	FIF_FCSFAIL)

/* FIXME: sc->sc_full_reset ? */
static void ath9k_configure_filter(struct ieee80211_hw *hw,
				   unsigned int changed_flags,
				   unsigned int *total_flags,
				   u64 multicast)
{
	struct ath_softc *sc = hw->priv;
	struct ath_chanctx *ctx;
	u32 rfilt;

	changed_flags &= SUPPORTED_FILTERS;
	*total_flags &= SUPPORTED_FILTERS;

	spin_lock_bh(&sc->chan_lock);
	ath_for_each_chanctx(sc, ctx)
		ctx->rxfilter = *total_flags;
#ifdef CONFIG_ATH9K_CHANNEL_CONTEXT
	sc->offchannel.chan.rxfilter = *total_flags;
#endif
	spin_unlock_bh(&sc->chan_lock);

	ath9k_ps_wakeup(sc);
	rfilt = ath_calcrxfilter(sc);
	ath9k_hw_setrxfilter(sc->sc_ah, rfilt);
	ath9k_ps_restore(sc);

	ath_dbg(ath9k_hw_common(sc->sc_ah), CONFIG, "Set HW RX filter: 0x%x\n",
		rfilt);
}

static int ath9k_sta_add(struct ieee80211_hw *hw,
			 struct ieee80211_vif *vif,
			 struct ieee80211_sta *sta)
{
	struct ath_softc *sc = hw->priv;
	struct ath_common *common = ath9k_hw_common(sc->sc_ah);
	struct ath_node *an = (struct ath_node *) sta->drv_priv;
	struct ieee80211_key_conf ps_key = { };
	int key;

	ath_node_attach(sc, sta, vif);

	if (vif->type != NL80211_IFTYPE_AP &&
	    vif->type != NL80211_IFTYPE_AP_VLAN)
		return 0;

	key = ath_key_config(common, vif, sta, &ps_key);
	if (key > 0) {
		an->ps_key = key;
		an->key_idx[0] = key;
	}

	return 0;
}

static void ath9k_del_ps_key(struct ath_softc *sc,
			     struct ieee80211_vif *vif,
			     struct ieee80211_sta *sta)
{
	struct ath_common *common = ath9k_hw_common(sc->sc_ah);
	struct ath_node *an = (struct ath_node *) sta->drv_priv;
	struct ieee80211_key_conf ps_key = { .hw_key_idx = an->ps_key };

	if (!an->ps_key)
	    return;

	ath_key_delete(common, &ps_key);
	an->ps_key = 0;
	an->key_idx[0] = 0;
}

static int ath9k_sta_remove(struct ieee80211_hw *hw,
			    struct ieee80211_vif *vif,
			    struct ieee80211_sta *sta)
{
	struct ath_softc *sc = hw->priv;

	ath9k_del_ps_key(sc, vif, sta);
	ath_node_detach(sc, sta);

	return 0;
}

static int ath9k_sta_state(struct ieee80211_hw *hw,
			   struct ieee80211_vif *vif,
			   struct ieee80211_sta *sta,
			   enum ieee80211_sta_state old_state,
			   enum ieee80211_sta_state new_state)
{
	struct ath_softc *sc = hw->priv;
	struct ath_common *common = ath9k_hw_common(sc->sc_ah);
	int ret = 0;

	if (old_state == IEEE80211_STA_NOTEXIST &&
	    new_state == IEEE80211_STA_NONE) {
		ret = ath9k_sta_add(hw, vif, sta);
		ath_dbg(common, CONFIG,
			"Add station: %pM\n", sta->addr);
	} else if (old_state == IEEE80211_STA_NONE &&
		   new_state == IEEE80211_STA_NOTEXIST) {
		ret = ath9k_sta_remove(hw, vif, sta);
		ath_dbg(common, CONFIG,
			"Remove station: %pM\n", sta->addr);
	}

	if (ath9k_is_chanctx_enabled()) {
		if (vif->type == NL80211_IFTYPE_STATION) {
			if (old_state == IEEE80211_STA_ASSOC &&
			    new_state == IEEE80211_STA_AUTHORIZED)
				ath_chanctx_event(sc, vif,
						  ATH_CHANCTX_EVENT_AUTHORIZED);
		}
	}

	return ret;
}

static void ath9k_sta_set_tx_filter(struct ath_hw *ah,
				    struct ath_node *an,
				    bool set)
{
	int i;

	for (i = 0; i < ARRAY_SIZE(an->key_idx); i++) {
		if (!an->key_idx[i])
			continue;
		ath9k_hw_set_tx_filter(ah, an->key_idx[i], set);
	}
}

static void ath9k_sta_notify(struct ieee80211_hw *hw,
			 struct ieee80211_vif *vif,
			 enum sta_notify_cmd cmd,
			 struct ieee80211_sta *sta)
{
	struct ath_softc *sc = hw->priv;
	struct ath_node *an = (struct ath_node *) sta->drv_priv;

	switch (cmd) {
	case STA_NOTIFY_SLEEP:
		an->sleeping = true;
		ath_tx_aggr_sleep(sta, sc, an);
		ath9k_sta_set_tx_filter(sc->sc_ah, an, true);
		break;
	case STA_NOTIFY_AWAKE:
		ath9k_sta_set_tx_filter(sc->sc_ah, an, false);
		an->sleeping = false;
		ath_tx_aggr_wakeup(sc, an);
		break;
	}
}

static int ath9k_conf_tx(struct ieee80211_hw *hw,
			 struct ieee80211_vif *vif, u16 queue,
			 const struct ieee80211_tx_queue_params *params)
{
	struct ath_softc *sc = hw->priv;
	struct ath_common *common = ath9k_hw_common(sc->sc_ah);
	struct ath_txq *txq;
	struct ath9k_tx_queue_info qi;
	int ret = 0;

	if (queue >= IEEE80211_NUM_ACS)
		return 0;

	txq = sc->tx.txq_map[queue];

	ath9k_ps_wakeup(sc);
	mutex_lock(&sc->mutex);

	memset(&qi, 0, sizeof(struct ath9k_tx_queue_info));

	qi.tqi_aifs = params->aifs;
	qi.tqi_cwmin = params->cw_min;
	qi.tqi_cwmax = params->cw_max;
	qi.tqi_burstTime = params->txop * 32;

	ath_dbg(common, CONFIG,
		"Configure tx [queue/halq] [%d/%d], aifs: %d, cw_min: %d, cw_max: %d, txop: %d\n",
		queue, txq->axq_qnum, params->aifs, params->cw_min,
		params->cw_max, params->txop);

	ath_update_max_aggr_framelen(sc, queue, qi.tqi_burstTime);
	ret = ath_txq_update(sc, txq->axq_qnum, &qi);
	if (ret)
		ath_err(common, "TXQ Update failed\n");

	mutex_unlock(&sc->mutex);
	ath9k_ps_restore(sc);

	return ret;
}

static int ath9k_set_key(struct ieee80211_hw *hw,
			 enum set_key_cmd cmd,
			 struct ieee80211_vif *vif,
			 struct ieee80211_sta *sta,
			 struct ieee80211_key_conf *key)
{
	struct ath_softc *sc = hw->priv;
	struct ath_common *common = ath9k_hw_common(sc->sc_ah);
	struct ath_node *an = NULL;
	int ret = 0, i;

	if (ath9k_modparam_nohwcrypt)
		return -ENOSPC;

	if ((vif->type == NL80211_IFTYPE_ADHOC ||
	     vif->type == NL80211_IFTYPE_MESH_POINT) &&
	    (key->cipher == WLAN_CIPHER_SUITE_TKIP ||
	     key->cipher == WLAN_CIPHER_SUITE_CCMP) &&
	    !(key->flags & IEEE80211_KEY_FLAG_PAIRWISE)) {
		/*
		 * For now, disable hw crypto for the RSN IBSS group keys. This
		 * could be optimized in the future to use a modified key cache
		 * design to support per-STA RX GTK, but until that gets
		 * implemented, use of software crypto for group addressed
		 * frames is a acceptable to allow RSN IBSS to be used.
		 */
		return -EOPNOTSUPP;
	}

	/* There may be MPDUs queued for the outgoing PTK key. Flush queues to
	 * make sure these are not send unencrypted or with a wrong (new) key
	 */
	if (cmd == DISABLE_KEY && key->flags & IEEE80211_KEY_FLAG_PAIRWISE) {
		ieee80211_stop_queues(hw);
		ath9k_flush(hw, vif, 0, true);
		ieee80211_wake_queues(hw);
	}

	mutex_lock(&sc->mutex);
	ath9k_ps_wakeup(sc);
	ath_dbg(common, CONFIG, "Set HW Key %d\n", cmd);
	if (sta)
		an = (struct ath_node *)sta->drv_priv;

	switch (cmd) {
	case SET_KEY:
		if (sta)
			ath9k_del_ps_key(sc, vif, sta);

		key->hw_key_idx = 0;
		ret = ath_key_config(common, vif, sta, key);
		if (ret >= 0) {
			key->hw_key_idx = ret;
			/* push IV and Michael MIC generation to stack */
			key->flags |= IEEE80211_KEY_FLAG_GENERATE_IV;
			if (key->cipher == WLAN_CIPHER_SUITE_TKIP)
				key->flags |= IEEE80211_KEY_FLAG_GENERATE_MMIC;
			if (sc->sc_ah->sw_mgmt_crypto_tx &&
			    key->cipher == WLAN_CIPHER_SUITE_CCMP)
				key->flags |= IEEE80211_KEY_FLAG_SW_MGMT_TX;
			ret = 0;
		}
		if (an && key->hw_key_idx) {
			for (i = 0; i < ARRAY_SIZE(an->key_idx); i++) {
				if (an->key_idx[i])
					continue;
				an->key_idx[i] = key->hw_key_idx;
				break;
			}
			WARN_ON(i == ARRAY_SIZE(an->key_idx));
		}
		break;
	case DISABLE_KEY:
		ath_key_delete(common, key);
		if (an) {
			for (i = 0; i < ARRAY_SIZE(an->key_idx); i++) {
				if (an->key_idx[i] != key->hw_key_idx)
					continue;
				an->key_idx[i] = 0;
				break;
			}
		}
		key->hw_key_idx = 0;
		break;
	default:
		ret = -EINVAL;
	}

	ath9k_ps_restore(sc);
	mutex_unlock(&sc->mutex);

	return ret;
}

static void ath9k_bss_info_changed(struct ieee80211_hw *hw,
				   struct ieee80211_vif *vif,
				   struct ieee80211_bss_conf *bss_conf,
				   u32 changed)
{
#define CHECK_ANI				\
	(BSS_CHANGED_ASSOC |			\
	 BSS_CHANGED_IBSS |			\
	 BSS_CHANGED_BEACON_ENABLED)

	struct ath_softc *sc = hw->priv;
	struct ath_hw *ah = sc->sc_ah;
	struct ath_common *common = ath9k_hw_common(ah);
	struct ath_vif *avp = (void *)vif->drv_priv;
	int slottime;

	ath9k_ps_wakeup(sc);
	mutex_lock(&sc->mutex);

	if (changed & BSS_CHANGED_ASSOC) {
		ath_dbg(common, CONFIG, "BSSID %pM Changed ASSOC %d\n",
			bss_conf->bssid, bss_conf->assoc);

		memcpy(avp->bssid, bss_conf->bssid, ETH_ALEN);
		avp->aid = bss_conf->aid;
		avp->assoc = bss_conf->assoc;

		ath9k_calculate_summary_state(sc, avp->chanctx);
	}

	if ((changed & BSS_CHANGED_IBSS) ||
	      (changed & BSS_CHANGED_OCB)) {
		memcpy(common->curbssid, bss_conf->bssid, ETH_ALEN);
		common->curaid = bss_conf->aid;
		ath9k_hw_write_associd(sc->sc_ah);
	}

	if ((changed & BSS_CHANGED_BEACON_ENABLED) ||
	    (changed & BSS_CHANGED_BEACON_INT) ||
	    (changed & BSS_CHANGED_BEACON_INFO)) {
		ath9k_calculate_summary_state(sc, avp->chanctx);
	}

	if ((avp->chanctx == sc->cur_chan) &&
	    (changed & BSS_CHANGED_ERP_SLOT)) {
		if (bss_conf->use_short_slot)
			slottime = 9;
		else
			slottime = 20;

		if (vif->type == NL80211_IFTYPE_AP) {
			/*
			 * Defer update, so that connected stations can adjust
			 * their settings at the same time.
			 * See beacon.c for more details
			 */
			sc->beacon.slottime = slottime;
			sc->beacon.updateslot = UPDATE;
		} else {
			ah->slottime = slottime;
			ath9k_hw_init_global_settings(ah);
		}
	}

	if (changed & BSS_CHANGED_P2P_PS)
		ath9k_p2p_bss_info_changed(sc, vif);

	if (changed & CHECK_ANI)
		ath_check_ani(sc);

	if (changed & BSS_CHANGED_TXPOWER) {
		ath_dbg(common, CONFIG, "vif %pM power %d dbm power_type %d\n",
			vif->addr, bss_conf->txpower, bss_conf->txpower_type);
		ath9k_set_txpower(sc, vif);
	}

	mutex_unlock(&sc->mutex);
	ath9k_ps_restore(sc);

#undef CHECK_ANI
}

static u64 ath9k_get_tsf(struct ieee80211_hw *hw, struct ieee80211_vif *vif)
{
	struct ath_softc *sc = hw->priv;
	struct ath_vif *avp = (void *)vif->drv_priv;
	u64 tsf;

	mutex_lock(&sc->mutex);
	ath9k_ps_wakeup(sc);
	/* Get current TSF either from HW or kernel time. */
	if (sc->cur_chan == avp->chanctx) {
		tsf = ath9k_hw_gettsf64(sc->sc_ah);
	} else {
		tsf = sc->cur_chan->tsf_val +
		      ath9k_hw_get_tsf_offset(&sc->cur_chan->tsf_ts, NULL);
	}
	tsf += le64_to_cpu(avp->tsf_adjust);
	ath9k_ps_restore(sc);
	mutex_unlock(&sc->mutex);

	return tsf;
}

static void ath9k_set_tsf(struct ieee80211_hw *hw,
			  struct ieee80211_vif *vif,
			  u64 tsf)
{
	struct ath_softc *sc = hw->priv;
	struct ath_vif *avp = (void *)vif->drv_priv;

	mutex_lock(&sc->mutex);
	ath9k_ps_wakeup(sc);
	tsf -= le64_to_cpu(avp->tsf_adjust);
<<<<<<< HEAD
	getrawmonotonic(&avp->chanctx->tsf_ts);
=======
	ktime_get_raw_ts64(&avp->chanctx->tsf_ts);
>>>>>>> 24b8d41d
	if (sc->cur_chan == avp->chanctx)
		ath9k_hw_settsf64(sc->sc_ah, tsf);
	avp->chanctx->tsf_val = tsf;
	ath9k_ps_restore(sc);
	mutex_unlock(&sc->mutex);
}

static void ath9k_reset_tsf(struct ieee80211_hw *hw, struct ieee80211_vif *vif)
{
	struct ath_softc *sc = hw->priv;
	struct ath_vif *avp = (void *)vif->drv_priv;

	mutex_lock(&sc->mutex);

	ath9k_ps_wakeup(sc);
<<<<<<< HEAD
	getrawmonotonic(&avp->chanctx->tsf_ts);
=======
	ktime_get_raw_ts64(&avp->chanctx->tsf_ts);
>>>>>>> 24b8d41d
	if (sc->cur_chan == avp->chanctx)
		ath9k_hw_reset_tsf(sc->sc_ah);
	avp->chanctx->tsf_val = 0;
	ath9k_ps_restore(sc);

	mutex_unlock(&sc->mutex);
}

static int ath9k_ampdu_action(struct ieee80211_hw *hw,
			      struct ieee80211_vif *vif,
			      struct ieee80211_ampdu_params *params)
{
	struct ath_softc *sc = hw->priv;
	struct ath_common *common = ath9k_hw_common(sc->sc_ah);
	bool flush = false;
	int ret = 0;
	struct ieee80211_sta *sta = params->sta;
	struct ath_node *an = (struct ath_node *)sta->drv_priv;
	enum ieee80211_ampdu_mlme_action action = params->action;
	u16 tid = params->tid;
	u16 *ssn = &params->ssn;
	struct ath_atx_tid *atid;

	mutex_lock(&sc->mutex);

	switch (action) {
	case IEEE80211_AMPDU_RX_START:
		break;
	case IEEE80211_AMPDU_RX_STOP:
		break;
	case IEEE80211_AMPDU_TX_START:
		if (ath9k_is_chanctx_enabled()) {
			if (test_bit(ATH_OP_SCANNING, &common->op_flags)) {
				ret = -EBUSY;
				break;
			}
		}
		ath9k_ps_wakeup(sc);
		ret = ath_tx_aggr_start(sc, sta, tid, ssn);
		if (!ret)
			ret = IEEE80211_AMPDU_TX_START_IMMEDIATE;
		ath9k_ps_restore(sc);
		break;
	case IEEE80211_AMPDU_TX_STOP_FLUSH:
	case IEEE80211_AMPDU_TX_STOP_FLUSH_CONT:
		flush = true;
		fallthrough;
	case IEEE80211_AMPDU_TX_STOP_CONT:
		ath9k_ps_wakeup(sc);
		ath_tx_aggr_stop(sc, sta, tid);
		if (!flush)
			ieee80211_stop_tx_ba_cb_irqsafe(vif, sta->addr, tid);
		ath9k_ps_restore(sc);
		break;
	case IEEE80211_AMPDU_TX_OPERATIONAL:
		atid = ath_node_to_tid(an, tid);
		atid->baw_size = IEEE80211_MIN_AMPDU_BUF <<
			        sta->ht_cap.ampdu_factor;
		break;
	default:
		ath_err(ath9k_hw_common(sc->sc_ah), "Unknown AMPDU action\n");
	}

	mutex_unlock(&sc->mutex);

	return ret;
}

static int ath9k_get_survey(struct ieee80211_hw *hw, int idx,
			     struct survey_info *survey)
{
	struct ath_softc *sc = hw->priv;
	struct ath_common *common = ath9k_hw_common(sc->sc_ah);
	struct ieee80211_supported_band *sband;
	struct ieee80211_channel *chan;
	unsigned long flags;
	int pos;

	if (IS_ENABLED(CONFIG_ATH9K_TX99))
		return -EOPNOTSUPP;

	spin_lock_irqsave(&common->cc_lock, flags);
	if (idx == 0)
		ath_update_survey_stats(sc);

	sband = hw->wiphy->bands[NL80211_BAND_2GHZ];
	if (sband && idx >= sband->n_channels) {
		idx -= sband->n_channels;
		sband = NULL;
	}

	if (!sband)
		sband = hw->wiphy->bands[NL80211_BAND_5GHZ];

	if (!sband || idx >= sband->n_channels) {
		spin_unlock_irqrestore(&common->cc_lock, flags);
		return -ENOENT;
	}

	chan = &sband->channels[idx];
	pos = chan->hw_value;
	memcpy(survey, &sc->survey[pos], sizeof(*survey));
	survey->channel = chan;
	spin_unlock_irqrestore(&common->cc_lock, flags);

	return 0;
}

static void ath9k_enable_dynack(struct ath_softc *sc)
{
#ifdef CONFIG_ATH9K_DYNACK
	u32 rfilt;
	struct ath_hw *ah = sc->sc_ah;

	ath_dynack_reset(ah);

	ah->dynack.enabled = true;
	rfilt = ath_calcrxfilter(sc);
	ath9k_hw_setrxfilter(ah, rfilt);
#endif
}

static void ath9k_set_coverage_class(struct ieee80211_hw *hw,
				     s16 coverage_class)
{
	struct ath_softc *sc = hw->priv;
	struct ath_hw *ah = sc->sc_ah;

	if (IS_ENABLED(CONFIG_ATH9K_TX99))
		return;

	mutex_lock(&sc->mutex);

	if (coverage_class >= 0) {
		ah->coverage_class = coverage_class;
		if (ah->dynack.enabled) {
			u32 rfilt;

			ah->dynack.enabled = false;
			rfilt = ath_calcrxfilter(sc);
			ath9k_hw_setrxfilter(ah, rfilt);
		}
		ath9k_ps_wakeup(sc);
		ath9k_hw_init_global_settings(ah);
		ath9k_ps_restore(sc);
	} else if (!ah->dynack.enabled) {
		ath9k_enable_dynack(sc);
	}

	mutex_unlock(&sc->mutex);
}

static bool ath9k_has_tx_pending(struct ath_softc *sc,
				 bool sw_pending)
{
	int i, npend = 0;

	for (i = 0; i < ATH9K_NUM_TX_QUEUES; i++) {
		if (!ATH_TXQ_SETUP(sc, i))
			continue;

		npend = ath9k_has_pending_frames(sc, &sc->tx.txq[i],
						 sw_pending);
		if (npend)
			break;
	}

	return !!npend;
}

static void ath9k_flush(struct ieee80211_hw *hw, struct ieee80211_vif *vif,
			u32 queues, bool drop)
{
	struct ath_softc *sc = hw->priv;
	struct ath_common *common = ath9k_hw_common(sc->sc_ah);

	if (ath9k_is_chanctx_enabled()) {
		if (!test_bit(ATH_OP_MULTI_CHANNEL, &common->op_flags))
			goto flush;

		/*
		 * If MCC is active, extend the flush timeout
		 * and wait for the HW/SW queues to become
		 * empty. This needs to be done outside the
		 * sc->mutex lock to allow the channel scheduler
		 * to switch channel contexts.
		 *
		 * The vif queues have been stopped in mac80211,
		 * so there won't be any incoming frames.
		 */
		__ath9k_flush(hw, queues, drop, true, true);
		return;
	}
flush:
	mutex_lock(&sc->mutex);
	__ath9k_flush(hw, queues, drop, true, false);
	mutex_unlock(&sc->mutex);
}

void __ath9k_flush(struct ieee80211_hw *hw, u32 queues, bool drop,
		   bool sw_pending, bool timeout_override)
{
	struct ath_softc *sc = hw->priv;
	struct ath_hw *ah = sc->sc_ah;
	struct ath_common *common = ath9k_hw_common(ah);
	int timeout;
	bool drain_txq;

	cancel_delayed_work_sync(&sc->hw_check_work);

	if (ah->ah_flags & AH_UNPLUGGED) {
		ath_dbg(common, ANY, "Device has been unplugged!\n");
		return;
	}

	if (test_bit(ATH_OP_INVALID, &common->op_flags)) {
		ath_dbg(common, ANY, "Device not present\n");
		return;
	}

	spin_lock_bh(&sc->chan_lock);
	if (timeout_override)
		timeout = HZ / 5;
	else
		timeout = sc->cur_chan->flush_timeout;
	spin_unlock_bh(&sc->chan_lock);

	ath_dbg(common, CHAN_CTX,
		"Flush timeout: %d\n", jiffies_to_msecs(timeout));

	if (wait_event_timeout(sc->tx_wait, !ath9k_has_tx_pending(sc, sw_pending),
			       timeout) > 0)
		drop = false;

	if (drop) {
		ath9k_ps_wakeup(sc);
		spin_lock_bh(&sc->sc_pcu_lock);
		drain_txq = ath_drain_all_txq(sc);
		spin_unlock_bh(&sc->sc_pcu_lock);

		if (!drain_txq)
			ath_reset(sc, NULL);

		ath9k_ps_restore(sc);
	}

	ieee80211_queue_delayed_work(hw, &sc->hw_check_work,
				     ATH_HW_CHECK_POLL_INT);
}

static bool ath9k_tx_frames_pending(struct ieee80211_hw *hw)
{
	struct ath_softc *sc = hw->priv;

	return ath9k_has_tx_pending(sc, true);
}

static int ath9k_tx_last_beacon(struct ieee80211_hw *hw)
{
	struct ath_softc *sc = hw->priv;
	struct ath_hw *ah = sc->sc_ah;
	struct ieee80211_vif *vif;
	struct ath_vif *avp;
	struct ath_buf *bf;
	struct ath_tx_status ts;
	bool edma = !!(ah->caps.hw_caps & ATH9K_HW_CAP_EDMA);
	int status;

	vif = sc->beacon.bslot[0];
	if (!vif)
		return 0;

	if (!vif->bss_conf.enable_beacon)
		return 0;

	avp = (void *)vif->drv_priv;

	if (!sc->beacon.tx_processed && !edma) {
		tasklet_disable(&sc->bcon_tasklet);

		bf = avp->av_bcbuf;
		if (!bf || !bf->bf_mpdu)
			goto skip;

		status = ath9k_hw_txprocdesc(ah, bf->bf_desc, &ts);
		if (status == -EINPROGRESS)
			goto skip;

		sc->beacon.tx_processed = true;
		sc->beacon.tx_last = !(ts.ts_status & ATH9K_TXERR_MASK);

skip:
		tasklet_enable(&sc->bcon_tasklet);
	}

	return sc->beacon.tx_last;
}

static int ath9k_get_stats(struct ieee80211_hw *hw,
			   struct ieee80211_low_level_stats *stats)
{
	struct ath_softc *sc = hw->priv;
	struct ath_hw *ah = sc->sc_ah;
	struct ath9k_mib_stats *mib_stats = &ah->ah_mibStats;

	stats->dot11ACKFailureCount = mib_stats->ackrcv_bad;
	stats->dot11RTSFailureCount = mib_stats->rts_bad;
	stats->dot11FCSErrorCount = mib_stats->fcs_bad;
	stats->dot11RTSSuccessCount = mib_stats->rts_good;
	return 0;
}

static u32 fill_chainmask(u32 cap, u32 new)
{
	u32 filled = 0;
	int i;

	for (i = 0; cap && new; i++, cap >>= 1) {
		if (!(cap & BIT(0)))
			continue;

		if (new & BIT(0))
			filled |= BIT(i);

		new >>= 1;
	}

	return filled;
}

static bool validate_antenna_mask(struct ath_hw *ah, u32 val)
{
	if (AR_SREV_9300_20_OR_LATER(ah))
		return true;

	switch (val & 0x7) {
	case 0x1:
	case 0x3:
	case 0x7:
		return true;
	case 0x2:
		return (ah->caps.rx_chainmask == 1);
	default:
		return false;
	}
}

static int ath9k_set_antenna(struct ieee80211_hw *hw, u32 tx_ant, u32 rx_ant)
{
	struct ath_softc *sc = hw->priv;
	struct ath_hw *ah = sc->sc_ah;

	if (ah->caps.rx_chainmask != 1)
		rx_ant |= tx_ant;

	if (!validate_antenna_mask(ah, rx_ant) || !tx_ant)
		return -EINVAL;

	sc->ant_rx = rx_ant;
	sc->ant_tx = tx_ant;

	if (ah->caps.rx_chainmask == 1)
		return 0;

	/* AR9100 runs into calibration issues if not all rx chains are enabled */
	if (AR_SREV_9100(ah))
		ah->rxchainmask = 0x7;
	else
		ah->rxchainmask = fill_chainmask(ah->caps.rx_chainmask, rx_ant);

	ah->txchainmask = fill_chainmask(ah->caps.tx_chainmask, tx_ant);
	ath9k_cmn_reload_chainmask(ah);

	return 0;
}

static int ath9k_get_antenna(struct ieee80211_hw *hw, u32 *tx_ant, u32 *rx_ant)
{
	struct ath_softc *sc = hw->priv;

	*tx_ant = sc->ant_tx;
	*rx_ant = sc->ant_rx;
	return 0;
}

static void ath9k_sw_scan_start(struct ieee80211_hw *hw,
				struct ieee80211_vif *vif,
				const u8 *mac_addr)
{
	struct ath_softc *sc = hw->priv;
	struct ath_common *common = ath9k_hw_common(sc->sc_ah);
	set_bit(ATH_OP_SCANNING, &common->op_flags);
}

static void ath9k_sw_scan_complete(struct ieee80211_hw *hw,
				   struct ieee80211_vif *vif)
{
	struct ath_softc *sc = hw->priv;
	struct ath_common *common = ath9k_hw_common(sc->sc_ah);
	clear_bit(ATH_OP_SCANNING, &common->op_flags);
}

#ifdef CONFIG_ATH9K_CHANNEL_CONTEXT

static void ath9k_cancel_pending_offchannel(struct ath_softc *sc)
{
	struct ath_common *common = ath9k_hw_common(sc->sc_ah);

	if (sc->offchannel.roc_vif) {
		ath_dbg(common, CHAN_CTX,
			"%s: Aborting RoC\n", __func__);

		del_timer_sync(&sc->offchannel.timer);
		if (sc->offchannel.state >= ATH_OFFCHANNEL_ROC_START)
			ath_roc_complete(sc, ATH_ROC_COMPLETE_ABORT);
	}

	if (test_bit(ATH_OP_SCANNING, &common->op_flags)) {
		ath_dbg(common, CHAN_CTX,
			"%s: Aborting HW scan\n", __func__);

		del_timer_sync(&sc->offchannel.timer);
		ath_scan_complete(sc, true);
	}
}

static int ath9k_hw_scan(struct ieee80211_hw *hw, struct ieee80211_vif *vif,
			 struct ieee80211_scan_request *hw_req)
{
	struct cfg80211_scan_request *req = &hw_req->req;
	struct ath_softc *sc = hw->priv;
	struct ath_common *common = ath9k_hw_common(sc->sc_ah);
	int ret = 0;

	mutex_lock(&sc->mutex);

	if (WARN_ON(sc->offchannel.scan_req)) {
		ret = -EBUSY;
		goto out;
	}

	ath9k_ps_wakeup(sc);
	set_bit(ATH_OP_SCANNING, &common->op_flags);
	sc->offchannel.scan_vif = vif;
	sc->offchannel.scan_req = req;
	sc->offchannel.scan_idx = 0;

	ath_dbg(common, CHAN_CTX, "HW scan request received on vif: %pM\n",
		vif->addr);

	if (sc->offchannel.state == ATH_OFFCHANNEL_IDLE) {
		ath_dbg(common, CHAN_CTX, "Starting HW scan\n");
		ath_offchannel_next(sc);
	}

out:
	mutex_unlock(&sc->mutex);

	return ret;
}

static void ath9k_cancel_hw_scan(struct ieee80211_hw *hw,
				 struct ieee80211_vif *vif)
{
	struct ath_softc *sc = hw->priv;
	struct ath_common *common = ath9k_hw_common(sc->sc_ah);

	ath_dbg(common, CHAN_CTX, "Cancel HW scan on vif: %pM\n", vif->addr);

	mutex_lock(&sc->mutex);
	del_timer_sync(&sc->offchannel.timer);
	ath_scan_complete(sc, true);
	mutex_unlock(&sc->mutex);
}

static int ath9k_remain_on_channel(struct ieee80211_hw *hw,
				   struct ieee80211_vif *vif,
				   struct ieee80211_channel *chan, int duration,
				   enum ieee80211_roc_type type)
{
	struct ath_softc *sc = hw->priv;
	struct ath_common *common = ath9k_hw_common(sc->sc_ah);
	int ret = 0;

	mutex_lock(&sc->mutex);

	if (WARN_ON(sc->offchannel.roc_vif)) {
		ret = -EBUSY;
		goto out;
	}

	ath9k_ps_wakeup(sc);
	sc->offchannel.roc_vif = vif;
	sc->offchannel.roc_chan = chan;
	sc->offchannel.roc_duration = duration;

	ath_dbg(common, CHAN_CTX,
		"RoC request on vif: %pM, type: %d duration: %d\n",
		vif->addr, type, duration);

	if (sc->offchannel.state == ATH_OFFCHANNEL_IDLE) {
		ath_dbg(common, CHAN_CTX, "Starting RoC period\n");
		ath_offchannel_next(sc);
	}

out:
	mutex_unlock(&sc->mutex);

	return ret;
}

static int ath9k_cancel_remain_on_channel(struct ieee80211_hw *hw,
					  struct ieee80211_vif *vif)
{
	struct ath_softc *sc = hw->priv;
	struct ath_common *common = ath9k_hw_common(sc->sc_ah);

	mutex_lock(&sc->mutex);

	ath_dbg(common, CHAN_CTX, "Cancel RoC\n");
	del_timer_sync(&sc->offchannel.timer);

	if (sc->offchannel.roc_vif) {
		if (sc->offchannel.state >= ATH_OFFCHANNEL_ROC_START)
			ath_roc_complete(sc, ATH_ROC_COMPLETE_CANCEL);
	}

	mutex_unlock(&sc->mutex);

	return 0;
}

static int ath9k_add_chanctx(struct ieee80211_hw *hw,
			     struct ieee80211_chanctx_conf *conf)
{
	struct ath_softc *sc = hw->priv;
	struct ath_common *common = ath9k_hw_common(sc->sc_ah);
	struct ath_chanctx *ctx, **ptr;
	int pos;

	mutex_lock(&sc->mutex);

	ath_for_each_chanctx(sc, ctx) {
		if (ctx->assigned)
			continue;

		ptr = (void *) conf->drv_priv;
		*ptr = ctx;
		ctx->assigned = true;
		pos = ctx - &sc->chanctx[0];
		ctx->hw_queue_base = pos * IEEE80211_NUM_ACS;

		ath_dbg(common, CHAN_CTX,
			"Add channel context: %d MHz\n",
			conf->def.chan->center_freq);

		ath_chanctx_set_channel(sc, ctx, &conf->def);

		mutex_unlock(&sc->mutex);
		return 0;
	}

	mutex_unlock(&sc->mutex);
	return -ENOSPC;
}


static void ath9k_remove_chanctx(struct ieee80211_hw *hw,
				 struct ieee80211_chanctx_conf *conf)
{
	struct ath_softc *sc = hw->priv;
	struct ath_common *common = ath9k_hw_common(sc->sc_ah);
	struct ath_chanctx *ctx = ath_chanctx_get(conf);

	mutex_lock(&sc->mutex);

	ath_dbg(common, CHAN_CTX,
		"Remove channel context: %d MHz\n",
		conf->def.chan->center_freq);

	ctx->assigned = false;
	ctx->hw_queue_base = 0;
	ath_chanctx_event(sc, NULL, ATH_CHANCTX_EVENT_UNASSIGN);

	mutex_unlock(&sc->mutex);
}

static void ath9k_change_chanctx(struct ieee80211_hw *hw,
				 struct ieee80211_chanctx_conf *conf,
				 u32 changed)
{
	struct ath_softc *sc = hw->priv;
	struct ath_common *common = ath9k_hw_common(sc->sc_ah);
	struct ath_chanctx *ctx = ath_chanctx_get(conf);

	mutex_lock(&sc->mutex);
	ath_dbg(common, CHAN_CTX,
		"Change channel context: %d MHz\n",
		conf->def.chan->center_freq);
	ath_chanctx_set_channel(sc, ctx, &conf->def);
	mutex_unlock(&sc->mutex);
}

static int ath9k_assign_vif_chanctx(struct ieee80211_hw *hw,
				    struct ieee80211_vif *vif,
				    struct ieee80211_chanctx_conf *conf)
{
	struct ath_softc *sc = hw->priv;
	struct ath_common *common = ath9k_hw_common(sc->sc_ah);
	struct ath_vif *avp = (void *)vif->drv_priv;
	struct ath_chanctx *ctx = ath_chanctx_get(conf);
	int i;

	ath9k_cancel_pending_offchannel(sc);

	mutex_lock(&sc->mutex);

	ath_dbg(common, CHAN_CTX,
		"Assign VIF (addr: %pM, type: %d, p2p: %d) to channel context: %d MHz\n",
		vif->addr, vif->type, vif->p2p,
		conf->def.chan->center_freq);

	avp->chanctx = ctx;
	ctx->nvifs_assigned++;
	list_add_tail(&avp->list, &ctx->vifs);
	ath9k_calculate_summary_state(sc, ctx);
	for (i = 0; i < IEEE80211_NUM_ACS; i++)
		vif->hw_queue[i] = ctx->hw_queue_base + i;

	mutex_unlock(&sc->mutex);

	return 0;
}

static void ath9k_unassign_vif_chanctx(struct ieee80211_hw *hw,
				       struct ieee80211_vif *vif,
				       struct ieee80211_chanctx_conf *conf)
{
	struct ath_softc *sc = hw->priv;
	struct ath_common *common = ath9k_hw_common(sc->sc_ah);
	struct ath_vif *avp = (void *)vif->drv_priv;
	struct ath_chanctx *ctx = ath_chanctx_get(conf);
	int ac;

	ath9k_cancel_pending_offchannel(sc);

	mutex_lock(&sc->mutex);

	ath_dbg(common, CHAN_CTX,
		"Remove VIF (addr: %pM, type: %d, p2p: %d) from channel context: %d MHz\n",
		vif->addr, vif->type, vif->p2p,
		conf->def.chan->center_freq);

	avp->chanctx = NULL;
	ctx->nvifs_assigned--;
	list_del(&avp->list);
	ath9k_calculate_summary_state(sc, ctx);
	for (ac = 0; ac < IEEE80211_NUM_ACS; ac++)
		vif->hw_queue[ac] = IEEE80211_INVAL_HW_QUEUE;

	mutex_unlock(&sc->mutex);
}

static void ath9k_mgd_prepare_tx(struct ieee80211_hw *hw,
				 struct ieee80211_vif *vif,
				 u16 duration)
{
	struct ath_softc *sc = hw->priv;
	struct ath_common *common = ath9k_hw_common(sc->sc_ah);
	struct ath_vif *avp = (struct ath_vif *) vif->drv_priv;
	struct ath_beacon_config *cur_conf;
	struct ath_chanctx *go_ctx;
	unsigned long timeout;
	bool changed = false;
	u32 beacon_int;

	if (!test_bit(ATH_OP_MULTI_CHANNEL, &common->op_flags))
		return;

	if (!avp->chanctx)
		return;

	mutex_lock(&sc->mutex);

	spin_lock_bh(&sc->chan_lock);
	if (sc->next_chan || (sc->cur_chan != avp->chanctx))
		changed = true;
	spin_unlock_bh(&sc->chan_lock);

	if (!changed)
		goto out;

	ath9k_cancel_pending_offchannel(sc);

	go_ctx = ath_is_go_chanctx_present(sc);

	if (go_ctx) {
		/*
		 * Wait till the GO interface gets a chance
		 * to send out an NoA.
		 */
		spin_lock_bh(&sc->chan_lock);
		sc->sched.mgd_prepare_tx = true;
		cur_conf = &go_ctx->beacon;
		beacon_int = TU_TO_USEC(cur_conf->beacon_interval);
		spin_unlock_bh(&sc->chan_lock);

		timeout = usecs_to_jiffies(beacon_int * 2);
		init_completion(&sc->go_beacon);

		mutex_unlock(&sc->mutex);

		if (wait_for_completion_timeout(&sc->go_beacon,
						timeout) == 0) {
			ath_dbg(common, CHAN_CTX,
				"Failed to send new NoA\n");

			spin_lock_bh(&sc->chan_lock);
			sc->sched.mgd_prepare_tx = false;
			spin_unlock_bh(&sc->chan_lock);
		}

		mutex_lock(&sc->mutex);
	}

	ath_dbg(common, CHAN_CTX,
		"%s: Set chanctx state to FORCE_ACTIVE for vif: %pM\n",
		__func__, vif->addr);

	spin_lock_bh(&sc->chan_lock);
	sc->next_chan = avp->chanctx;
	sc->sched.state = ATH_CHANCTX_STATE_FORCE_ACTIVE;
	spin_unlock_bh(&sc->chan_lock);

	ath_chanctx_set_next(sc, true);
out:
	mutex_unlock(&sc->mutex);
}

void ath9k_fill_chanctx_ops(void)
{
	if (!ath9k_is_chanctx_enabled())
		return;

	ath9k_ops.hw_scan                  = ath9k_hw_scan;
	ath9k_ops.cancel_hw_scan           = ath9k_cancel_hw_scan;
	ath9k_ops.remain_on_channel        = ath9k_remain_on_channel;
	ath9k_ops.cancel_remain_on_channel = ath9k_cancel_remain_on_channel;
	ath9k_ops.add_chanctx              = ath9k_add_chanctx;
	ath9k_ops.remove_chanctx           = ath9k_remove_chanctx;
	ath9k_ops.change_chanctx           = ath9k_change_chanctx;
	ath9k_ops.assign_vif_chanctx       = ath9k_assign_vif_chanctx;
	ath9k_ops.unassign_vif_chanctx     = ath9k_unassign_vif_chanctx;
	ath9k_ops.mgd_prepare_tx           = ath9k_mgd_prepare_tx;
}

#endif

static int ath9k_get_txpower(struct ieee80211_hw *hw, struct ieee80211_vif *vif,
			     int *dbm)
{
	struct ath_softc *sc = hw->priv;
	struct ath_vif *avp = (void *)vif->drv_priv;

	mutex_lock(&sc->mutex);
	if (avp->chanctx)
		*dbm = avp->chanctx->cur_txpower;
	else
		*dbm = sc->cur_chan->cur_txpower;
	mutex_unlock(&sc->mutex);

	*dbm /= 2;

	return 0;
}

struct ieee80211_ops ath9k_ops = {
	.tx 		    = ath9k_tx,
	.start 		    = ath9k_start,
	.stop 		    = ath9k_stop,
	.add_interface 	    = ath9k_add_interface,
	.change_interface   = ath9k_change_interface,
	.remove_interface   = ath9k_remove_interface,
	.config 	    = ath9k_config,
	.configure_filter   = ath9k_configure_filter,
	.sta_state          = ath9k_sta_state,
	.sta_notify         = ath9k_sta_notify,
	.conf_tx 	    = ath9k_conf_tx,
	.bss_info_changed   = ath9k_bss_info_changed,
	.set_key            = ath9k_set_key,
	.get_tsf 	    = ath9k_get_tsf,
	.set_tsf 	    = ath9k_set_tsf,
	.reset_tsf 	    = ath9k_reset_tsf,
	.ampdu_action       = ath9k_ampdu_action,
	.get_survey	    = ath9k_get_survey,
	.rfkill_poll        = ath9k_rfkill_poll_state,
	.set_coverage_class = ath9k_set_coverage_class,
	.flush		    = ath9k_flush,
	.tx_frames_pending  = ath9k_tx_frames_pending,
	.tx_last_beacon     = ath9k_tx_last_beacon,
	.release_buffered_frames = ath9k_release_buffered_frames,
	.get_stats	    = ath9k_get_stats,
	.set_antenna	    = ath9k_set_antenna,
	.get_antenna	    = ath9k_get_antenna,

#ifdef CONFIG_ATH9K_WOW
	.suspend	    = ath9k_suspend,
	.resume		    = ath9k_resume,
	.set_wakeup	    = ath9k_set_wakeup,
#endif

#ifdef CONFIG_ATH9K_DEBUGFS
	.get_et_sset_count  = ath9k_get_et_sset_count,
	.get_et_stats       = ath9k_get_et_stats,
	.get_et_strings     = ath9k_get_et_strings,
#endif

#if defined(CONFIG_MAC80211_DEBUGFS) && defined(CONFIG_ATH9K_STATION_STATISTICS)
	.sta_add_debugfs    = ath9k_sta_add_debugfs,
#endif
	.sw_scan_start	    = ath9k_sw_scan_start,
	.sw_scan_complete   = ath9k_sw_scan_complete,
	.get_txpower        = ath9k_get_txpower,
	.wake_tx_queue      = ath9k_wake_tx_queue,
};<|MERGE_RESOLUTION|>--- conflicted
+++ resolved
@@ -1258,10 +1258,6 @@
 	struct ath_node *an = &avp->mcast_node;
 
 	mutex_lock(&sc->mutex);
-<<<<<<< HEAD
-
-=======
->>>>>>> 24b8d41d
 	if (IS_ENABLED(CONFIG_ATH9K_TX99)) {
 		if (sc->cur_chan->nvifs >= 1) {
 			mutex_unlock(&sc->mutex);
@@ -1887,11 +1883,7 @@
 	mutex_lock(&sc->mutex);
 	ath9k_ps_wakeup(sc);
 	tsf -= le64_to_cpu(avp->tsf_adjust);
-<<<<<<< HEAD
-	getrawmonotonic(&avp->chanctx->tsf_ts);
-=======
 	ktime_get_raw_ts64(&avp->chanctx->tsf_ts);
->>>>>>> 24b8d41d
 	if (sc->cur_chan == avp->chanctx)
 		ath9k_hw_settsf64(sc->sc_ah, tsf);
 	avp->chanctx->tsf_val = tsf;
@@ -1907,11 +1899,7 @@
 	mutex_lock(&sc->mutex);
 
 	ath9k_ps_wakeup(sc);
-<<<<<<< HEAD
-	getrawmonotonic(&avp->chanctx->tsf_ts);
-=======
 	ktime_get_raw_ts64(&avp->chanctx->tsf_ts);
->>>>>>> 24b8d41d
 	if (sc->cur_chan == avp->chanctx)
 		ath9k_hw_reset_tsf(sc->sc_ah);
 	avp->chanctx->tsf_val = 0;
