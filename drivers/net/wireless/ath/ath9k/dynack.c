--- conflicted
+++ resolved
@@ -321,11 +321,6 @@
  */
 void ath_dynack_node_init(struct ath_hw *ah, struct ath_node *an)
 {
-<<<<<<< HEAD
-	/* ackto = slottime + sifs + air delay */
-	u32 ackto = 9 + 16 + 64;
-=======
->>>>>>> 24b8d41d
 	struct ath_dynack *da = &ah->dynack;
 
 	an->ackto = da->ackto;
@@ -359,11 +354,6 @@
  */
 void ath_dynack_reset(struct ath_hw *ah)
 {
-<<<<<<< HEAD
-	/* ackto = slottime + sifs + air delay */
-	u32 ackto = 9 + 16 + 64;
-=======
->>>>>>> 24b8d41d
 	struct ath_dynack *da = &ah->dynack;
 	struct ath_node *an;
 
