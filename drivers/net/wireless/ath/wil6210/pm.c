// SPDX-License-Identifier: ISC
/*
<<<<<<< HEAD
 * Copyright (c) 2014,2016 Qualcomm Atheros, Inc.
 *
 * Permission to use, copy, modify, and/or distribute this software for any
 * purpose with or without fee is hereby granted, provided that the above
 * copyright notice and this permission notice appear in all copies.
 *
 * THE SOFTWARE IS PROVIDED "AS IS" AND THE AUTHOR DISCLAIMS ALL WARRANTIES
 * WITH REGARD TO THIS SOFTWARE INCLUDING ALL IMPLIED WARRANTIES OF
 * MERCHANTABILITY AND FITNESS. IN NO EVENT SHALL THE AUTHOR BE LIABLE FOR
 * ANY SPECIAL, DIRECT, INDIRECT, OR CONSEQUENTIAL DAMAGES OR ANY DAMAGES
 * WHATSOEVER RESULTING FROM LOSS OF USE, DATA OR PROFITS, WHETHER IN AN
 * ACTION OF CONTRACT, NEGLIGENCE OR OTHER TORTIOUS ACTION, ARISING OUT OF
 * OR IN CONNECTION WITH THE USE OR PERFORMANCE OF THIS SOFTWARE.
=======
 * Copyright (c) 2014,2017 Qualcomm Atheros, Inc.
 * Copyright (c) 2018-2019, The Linux Foundation. All rights reserved.
>>>>>>> 24b8d41d
 */

#include "wil6210.h"
#include <linux/jiffies.h>
#include <linux/pm_runtime.h>

#define WIL6210_AUTOSUSPEND_DELAY_MS (1000)

static void wil_pm_wake_connected_net_queues(struct wil6210_priv *wil)
{
	int i;

	mutex_lock(&wil->vif_mutex);
	for (i = 0; i < GET_MAX_VIFS(wil); i++) {
		struct wil6210_vif *vif = wil->vifs[i];

		if (vif && test_bit(wil_vif_fwconnected, vif->status))
			wil_update_net_queues_bh(wil, vif, NULL, false);
	}
	mutex_unlock(&wil->vif_mutex);
}

static void wil_pm_stop_all_net_queues(struct wil6210_priv *wil)
{
	int i;

	mutex_lock(&wil->vif_mutex);
	for (i = 0; i < GET_MAX_VIFS(wil); i++) {
		struct wil6210_vif *vif = wil->vifs[i];

		if (vif)
			wil_update_net_queues_bh(wil, vif, NULL, true);
	}
	mutex_unlock(&wil->vif_mutex);
}

static bool
wil_can_suspend_vif(struct wil6210_priv *wil, struct wil6210_vif *vif,
		    bool is_runtime)
{
	struct wireless_dev *wdev = vif_to_wdev(vif);

	if (!netif_running(wil_to_ndev(wil))) {
		/* can always sleep when down */
		wil_dbg_pm(wil, "Interface is down\n");
		goto out;
	}
	if (test_bit(wil_status_resetting, wil->status)) {
		wil_dbg_pm(wil, "Delay suspend when resetting\n");
		rc = -EBUSY;
		goto out;
	}
	if (wil->recovery_state != fw_recovery_idle) {
		wil_dbg_pm(wil, "Delay suspend during recovery\n");
		rc = -EBUSY;
		goto out;
	}

	/* interface is running */
	switch (wdev->iftype) {
	case NL80211_IFTYPE_MONITOR:
		wil_dbg_pm(wil, "Sniffer\n");
		return false;

	/* for STA-like interface, don't runtime suspend */
	case NL80211_IFTYPE_STATION:
	case NL80211_IFTYPE_P2P_CLIENT:
<<<<<<< HEAD
		if (test_bit(wil_status_fwconnecting, wil->status)) {
			wil_dbg_pm(wil, "Delay suspend when connecting\n");
			rc = -EBUSY;
			goto out;
=======
		if (test_bit(wil_vif_fwconnecting, vif->status)) {
			wil_dbg_pm(wil, "Delay suspend when connecting\n");
			return false;
		}
		if (is_runtime) {
			wil_dbg_pm(wil, "STA-like interface\n");
			return false;
>>>>>>> 24b8d41d
		}
		break;
	/* AP-like interface - can't suspend */
	default:
		wil_dbg_pm(wil, "AP-like interface\n");
		return false;
	}

	return true;
}

int wil_can_suspend(struct wil6210_priv *wil, bool is_runtime)
{
	int rc = 0, i;
	bool wmi_only = test_bit(WMI_FW_CAPABILITY_WMI_ONLY,
				 wil->fw_capabilities);
	bool active_ifaces;

	wil_dbg_pm(wil, "can_suspend: %s\n", is_runtime ? "runtime" : "system");

	if (wmi_only || debug_fw) {
		wil_dbg_pm(wil, "Deny any suspend - %s mode\n",
			   wmi_only ? "wmi_only" : "debug_fw");
		rc = -EBUSY;
		goto out;
	}
	if (is_runtime && !wil->platform_ops.suspend) {
		rc = -EBUSY;
		goto out;
	}

	mutex_lock(&wil->vif_mutex);
	active_ifaces = wil_has_active_ifaces(wil, true, false);
	mutex_unlock(&wil->vif_mutex);

	if (!active_ifaces) {
		/* can always sleep when down */
		wil_dbg_pm(wil, "Interface is down\n");
		goto out;
	}
	if (test_bit(wil_status_resetting, wil->status)) {
		wil_dbg_pm(wil, "Delay suspend when resetting\n");
		rc = -EBUSY;
		goto out;
	}
	if (wil->recovery_state != fw_recovery_idle) {
		wil_dbg_pm(wil, "Delay suspend during recovery\n");
		rc = -EBUSY;
		goto out;
	}

	/* interface is running */
	mutex_lock(&wil->vif_mutex);
	for (i = 0; i < GET_MAX_VIFS(wil); i++) {
		struct wil6210_vif *vif = wil->vifs[i];

		if (!vif)
			continue;
		if (!wil_can_suspend_vif(wil, vif, is_runtime)) {
			rc = -EBUSY;
			mutex_unlock(&wil->vif_mutex);
			goto out;
		}
	}
	mutex_unlock(&wil->vif_mutex);

out:
<<<<<<< HEAD
	wil_dbg_pm(wil, "%s(%s) => %s (%d)\n", __func__,
=======
	wil_dbg_pm(wil, "can_suspend: %s => %s (%d)\n",
>>>>>>> 24b8d41d
		   is_runtime ? "runtime" : "system", rc ? "No" : "Yes", rc);

	if (rc)
		wil->suspend_stats.rejected_by_host++;

	return rc;
}

static int wil_resume_keep_radio_on(struct wil6210_priv *wil)
{
	int rc = 0;

	/* wil_status_resuming will be cleared when getting
	 * WMI_TRAFFIC_RESUME_EVENTID
	 */
	set_bit(wil_status_resuming, wil->status);
	clear_bit(wil_status_suspended, wil->status);
	wil_c(wil, RGF_USER_CLKS_CTL_0, BIT_USER_CLKS_RST_PWGD);
	wil_unmask_irq(wil);

	wil6210_bus_request(wil, wil->bus_request_kbps_pre_suspend);

	/* Send WMI resume request to the device */
	rc = wmi_resume(wil);
	if (rc) {
		wil_err(wil, "device failed to resume (%d)\n", rc);
		if (no_fw_recovery)
			goto out;
		rc = wil_down(wil);
		if (rc) {
			wil_err(wil, "wil_down failed (%d)\n", rc);
			goto out;
		}
		rc = wil_up(wil);
		if (rc) {
			wil_err(wil, "wil_up failed (%d)\n", rc);
			goto out;
		}
	}

	/* Wake all queues */
	wil_pm_wake_connected_net_queues(wil);

out:
	if (rc)
		set_bit(wil_status_suspended, wil->status);
	return rc;
}

static int wil_suspend_keep_radio_on(struct wil6210_priv *wil)
{
	int rc = 0;
	unsigned long data_comp_to;

	wil_dbg_pm(wil, "suspend keep radio on\n");

	/* Prevent handling of new tx and wmi commands */
	rc = down_write_trylock(&wil->mem_lock);
	if (!rc) {
		wil_err(wil,
			"device is busy. down_write_trylock failed, returned (0x%x)\n",
			rc);
		wil->suspend_stats.rejected_by_host++;
		return -EBUSY;
	}

	set_bit(wil_status_suspending, wil->status);
	up_write(&wil->mem_lock);

	wil_pm_stop_all_net_queues(wil);

	if (!wil_is_tx_idle(wil)) {
		wil_dbg_pm(wil, "Pending TX data, reject suspend\n");
		wil->suspend_stats.rejected_by_host++;
		goto reject_suspend;
	}

	if (!wil->txrx_ops.is_rx_idle(wil)) {
		wil_dbg_pm(wil, "Pending RX data, reject suspend\n");
		wil->suspend_stats.rejected_by_host++;
		goto reject_suspend;
	}

	if (!wil_is_wmi_idle(wil)) {
		wil_dbg_pm(wil, "Pending WMI events, reject suspend\n");
		wil->suspend_stats.rejected_by_host++;
		goto reject_suspend;
	}

	/* Send WMI suspend request to the device */
	rc = wmi_suspend(wil);
	if (rc) {
		wil_dbg_pm(wil, "wmi_suspend failed, reject suspend (%d)\n",
			   rc);
		goto reject_suspend;
	}

	/* Wait for completion of the pending RX packets */
	data_comp_to = jiffies + msecs_to_jiffies(WIL_DATA_COMPLETION_TO_MS);
	if (test_bit(wil_status_napi_en, wil->status)) {
		while (!wil->txrx_ops.is_rx_idle(wil)) {
			if (time_after(jiffies, data_comp_to)) {
				if (wil->txrx_ops.is_rx_idle(wil))
					break;
				wil_err(wil,
					"TO waiting for idle RX, suspend failed\n");
				wil->suspend_stats.r_on.failed_suspends++;
				goto resume_after_fail;
			}
			wil_dbg_ratelimited(wil, "rx vring is not empty -> NAPI\n");
			napi_synchronize(&wil->napi_rx);
			msleep(20);
		}
	}

	/* In case of pending WMI events, reject the suspend
	 * and resume the device.
	 * This can happen if the device sent the WMI events before
	 * approving the suspend.
	 */
	if (!wil_is_wmi_idle(wil)) {
		wil_err(wil, "suspend failed due to pending WMI events\n");
		wil->suspend_stats.r_on.failed_suspends++;
		goto resume_after_fail;
	}

	wil_mask_irq(wil);

	/* Disable device reset on PERST */
	wil_s(wil, RGF_USER_CLKS_CTL_0, BIT_USER_CLKS_RST_PWGD);

	if (wil->platform_ops.suspend) {
		rc = wil->platform_ops.suspend(wil->platform_handle, true);
		if (rc) {
			wil_err(wil, "platform device failed to suspend (%d)\n",
				rc);
			wil->suspend_stats.r_on.failed_suspends++;
			wil_c(wil, RGF_USER_CLKS_CTL_0, BIT_USER_CLKS_RST_PWGD);
			wil_unmask_irq(wil);
			goto resume_after_fail;
		}
	}

	/* Save the current bus request to return to the same in resume */
	wil->bus_request_kbps_pre_suspend = wil->bus_request_kbps;
	wil6210_bus_request(wil, 0);

	set_bit(wil_status_suspended, wil->status);
	clear_bit(wil_status_suspending, wil->status);

	return rc;

resume_after_fail:
	set_bit(wil_status_resuming, wil->status);
	clear_bit(wil_status_suspending, wil->status);
	rc = wmi_resume(wil);
	/* if resume succeeded, reject the suspend */
	if (!rc) {
		rc = -EBUSY;
		wil_pm_wake_connected_net_queues(wil);
	}
	return rc;

reject_suspend:
	clear_bit(wil_status_suspending, wil->status);
	wil_pm_wake_connected_net_queues(wil);
	return -EBUSY;
}

static int wil_suspend_radio_off(struct wil6210_priv *wil)
{
	int rc = 0;
	bool active_ifaces;

	wil_dbg_pm(wil, "suspend radio off\n");

	rc = down_write_trylock(&wil->mem_lock);
	if (!rc) {
		wil_err(wil,
			"device is busy. down_write_trylock failed, returned (0x%x)\n",
			rc);
		wil->suspend_stats.rejected_by_host++;
		return -EBUSY;
	}

	set_bit(wil_status_suspending, wil->status);
	up_write(&wil->mem_lock);

	/* if netif up, hardware is alive, shut it down */
	mutex_lock(&wil->vif_mutex);
	active_ifaces = wil_has_active_ifaces(wil, true, false);
	mutex_unlock(&wil->vif_mutex);

	if (active_ifaces) {
		rc = wil_down(wil);
		if (rc) {
			wil_err(wil, "wil_down : %d\n", rc);
			wil->suspend_stats.r_off.failed_suspends++;
			goto out;
		}
	}

	/* Disable PCIe IRQ to prevent sporadic IRQs when PCIe is suspending */
	wil_dbg_pm(wil, "Disabling PCIe IRQ before suspending\n");
	wil_disable_irq(wil);

	if (wil->platform_ops.suspend) {
		rc = wil->platform_ops.suspend(wil->platform_handle, false);
		if (rc) {
			wil_enable_irq(wil);
			wil->suspend_stats.r_off.failed_suspends++;
			goto out;
		}
	}

	set_bit(wil_status_suspended, wil->status);

out:
	clear_bit(wil_status_suspending, wil->status);
	wil_dbg_pm(wil, "suspend radio off: %d\n", rc);

	return rc;
}

static int wil_resume_radio_off(struct wil6210_priv *wil)
{
	int rc = 0;
	bool active_ifaces;

	wil_dbg_pm(wil, "Enabling PCIe IRQ\n");
	wil_enable_irq(wil);
	/* if any netif up, bring hardware up
	 * During open(), IFF_UP set after actual device method
	 * invocation. This prevent recursive call to wil_up()
	 * wil_status_suspended will be cleared in wil_reset
	 */
	mutex_lock(&wil->vif_mutex);
	active_ifaces = wil_has_active_ifaces(wil, true, false);
	mutex_unlock(&wil->vif_mutex);
	if (active_ifaces)
		rc = wil_up(wil);
	else
		clear_bit(wil_status_suspended, wil->status);

	return rc;
}

int wil_suspend(struct wil6210_priv *wil, bool is_runtime, bool keep_radio_on)
{
	int rc = 0;

	wil_dbg_pm(wil, "suspend: %s\n", is_runtime ? "runtime" : "system");

	if (test_bit(wil_status_suspended, wil->status)) {
		wil_dbg_pm(wil, "trying to suspend while suspended\n");
		return 0;
	}

	if (!keep_radio_on)
		rc = wil_suspend_radio_off(wil);
	else
		rc = wil_suspend_keep_radio_on(wil);

	wil_dbg_pm(wil, "suspend: %s => %d\n",
		   is_runtime ? "runtime" : "system", rc);

	return rc;
}

int wil_resume(struct wil6210_priv *wil, bool is_runtime, bool keep_radio_on)
{
	int rc = 0;

	wil_dbg_pm(wil, "resume: %s\n", is_runtime ? "runtime" : "system");

	if (wil->platform_ops.resume) {
		rc = wil->platform_ops.resume(wil->platform_handle,
					      keep_radio_on);
		if (rc) {
			wil_err(wil, "platform_ops.resume : %d\n", rc);
			goto out;
		}
	}

	if (keep_radio_on)
		rc = wil_resume_keep_radio_on(wil);
	else
		rc = wil_resume_radio_off(wil);

out:
	wil_dbg_pm(wil, "resume: %s => %d\n", is_runtime ? "runtime" : "system",
		   rc);
	return rc;
}

void wil_pm_runtime_allow(struct wil6210_priv *wil)
{
	struct device *dev = wil_to_dev(wil);

	pm_runtime_put_noidle(dev);
	pm_runtime_set_autosuspend_delay(dev, WIL6210_AUTOSUSPEND_DELAY_MS);
	pm_runtime_use_autosuspend(dev);
	pm_runtime_allow(dev);
}

void wil_pm_runtime_forbid(struct wil6210_priv *wil)
{
	struct device *dev = wil_to_dev(wil);

	pm_runtime_forbid(dev);
	pm_runtime_get_noresume(dev);
}

int wil_pm_runtime_get(struct wil6210_priv *wil)
{
	int rc;
	struct device *dev = wil_to_dev(wil);

	rc = pm_runtime_get_sync(dev);
	if (rc < 0) {
		wil_err(wil, "pm_runtime_get_sync() failed, rc = %d\n", rc);
		pm_runtime_put_noidle(dev);
		return rc;
	}

	return 0;
}

void wil_pm_runtime_put(struct wil6210_priv *wil)
{
	struct device *dev = wil_to_dev(wil);

	pm_runtime_mark_last_busy(dev);
	pm_runtime_put_autosuspend(dev);
}<|MERGE_RESOLUTION|>--- conflicted
+++ resolved
@@ -1,23 +1,7 @@
 // SPDX-License-Identifier: ISC
 /*
-<<<<<<< HEAD
- * Copyright (c) 2014,2016 Qualcomm Atheros, Inc.
- *
- * Permission to use, copy, modify, and/or distribute this software for any
- * purpose with or without fee is hereby granted, provided that the above
- * copyright notice and this permission notice appear in all copies.
- *
- * THE SOFTWARE IS PROVIDED "AS IS" AND THE AUTHOR DISCLAIMS ALL WARRANTIES
- * WITH REGARD TO THIS SOFTWARE INCLUDING ALL IMPLIED WARRANTIES OF
- * MERCHANTABILITY AND FITNESS. IN NO EVENT SHALL THE AUTHOR BE LIABLE FOR
- * ANY SPECIAL, DIRECT, INDIRECT, OR CONSEQUENTIAL DAMAGES OR ANY DAMAGES
- * WHATSOEVER RESULTING FROM LOSS OF USE, DATA OR PROFITS, WHETHER IN AN
- * ACTION OF CONTRACT, NEGLIGENCE OR OTHER TORTIOUS ACTION, ARISING OUT OF
- * OR IN CONNECTION WITH THE USE OR PERFORMANCE OF THIS SOFTWARE.
-=======
  * Copyright (c) 2014,2017 Qualcomm Atheros, Inc.
  * Copyright (c) 2018-2019, The Linux Foundation. All rights reserved.
->>>>>>> 24b8d41d
  */
 
 #include "wil6210.h"
@@ -60,23 +44,6 @@
 {
 	struct wireless_dev *wdev = vif_to_wdev(vif);
 
-	if (!netif_running(wil_to_ndev(wil))) {
-		/* can always sleep when down */
-		wil_dbg_pm(wil, "Interface is down\n");
-		goto out;
-	}
-	if (test_bit(wil_status_resetting, wil->status)) {
-		wil_dbg_pm(wil, "Delay suspend when resetting\n");
-		rc = -EBUSY;
-		goto out;
-	}
-	if (wil->recovery_state != fw_recovery_idle) {
-		wil_dbg_pm(wil, "Delay suspend during recovery\n");
-		rc = -EBUSY;
-		goto out;
-	}
-
-	/* interface is running */
 	switch (wdev->iftype) {
 	case NL80211_IFTYPE_MONITOR:
 		wil_dbg_pm(wil, "Sniffer\n");
@@ -85,12 +52,6 @@
 	/* for STA-like interface, don't runtime suspend */
 	case NL80211_IFTYPE_STATION:
 	case NL80211_IFTYPE_P2P_CLIENT:
-<<<<<<< HEAD
-		if (test_bit(wil_status_fwconnecting, wil->status)) {
-			wil_dbg_pm(wil, "Delay suspend when connecting\n");
-			rc = -EBUSY;
-			goto out;
-=======
 		if (test_bit(wil_vif_fwconnecting, vif->status)) {
 			wil_dbg_pm(wil, "Delay suspend when connecting\n");
 			return false;
@@ -98,7 +59,6 @@
 		if (is_runtime) {
 			wil_dbg_pm(wil, "STA-like interface\n");
 			return false;
->>>>>>> 24b8d41d
 		}
 		break;
 	/* AP-like interface - can't suspend */
@@ -166,11 +126,7 @@
 	mutex_unlock(&wil->vif_mutex);
 
 out:
-<<<<<<< HEAD
-	wil_dbg_pm(wil, "%s(%s) => %s (%d)\n", __func__,
-=======
 	wil_dbg_pm(wil, "can_suspend: %s => %s (%d)\n",
->>>>>>> 24b8d41d
 		   is_runtime ? "runtime" : "system", rc ? "No" : "Yes", rc);
 
 	if (rc)
