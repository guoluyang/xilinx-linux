// SPDX-License-Identifier: ISC
/*
 * Copyright (c) 2012-2017 Qualcomm Atheros, Inc.
 * Copyright (c) 2018-2019, The Linux Foundation. All rights reserved.
 */

#include <linux/moduleparam.h>
#include <linux/if_arp.h>
#include <linux/etherdevice.h>
#include <linux/rtnetlink.h>

#include "wil6210.h"
#include "txrx.h"
#include "txrx_edma.h"
#include "wmi.h"
#include "boot_loader.h"

#define WAIT_FOR_HALP_VOTE_MS 100
<<<<<<< HEAD
=======
#define WAIT_FOR_SCAN_ABORT_MS 1000
#define WIL_DEFAULT_NUM_RX_STATUS_RINGS 1
#define WIL_BOARD_FILE_MAX_NAMELEN 128
>>>>>>> 24b8d41d

bool debug_fw; /* = false; */
module_param(debug_fw, bool, 0444);
MODULE_PARM_DESC(debug_fw, " do not perform card reset. For FW debug");

<<<<<<< HEAD
static bool oob_mode;
module_param(oob_mode, bool, S_IRUGO);
=======
static u8 oob_mode;
module_param(oob_mode, byte, 0444);
>>>>>>> 24b8d41d
MODULE_PARM_DESC(oob_mode,
		 " enable out of the box (OOB) mode in FW, for diagnostics and certification");

bool no_fw_recovery;
module_param(no_fw_recovery, bool, 0644);
MODULE_PARM_DESC(no_fw_recovery, " disable automatic FW error recovery");

/* if not set via modparam, will be set to default value of 1/8 of
 * rx ring size during init flow
 */
unsigned short rx_ring_overflow_thrsh = WIL6210_RX_HIGH_TRSH_INIT;
module_param(rx_ring_overflow_thrsh, ushort, 0444);
MODULE_PARM_DESC(rx_ring_overflow_thrsh,
		 " RX ring overflow threshold in descriptors.");

/* We allow allocation of more than 1 page buffers to support large packets.
 * It is suboptimal behavior performance wise in case MTU above page size.
 */
unsigned int mtu_max = TXRX_BUF_LEN_DEFAULT - WIL_MAX_MPDU_OVERHEAD;
static int mtu_max_set(const char *val, const struct kernel_param *kp)
{
	int ret;

	/* sets mtu_max directly. no need to restore it in case of
	 * illegal value since we assume this will fail insmod
	 */
	ret = param_set_uint(val, kp);
	if (ret)
		return ret;

	if (mtu_max < 68 || mtu_max > WIL_MAX_ETH_MTU)
		ret = -EINVAL;

	return ret;
}

static const struct kernel_param_ops mtu_max_ops = {
	.set = mtu_max_set,
	.get = param_get_uint,
};

module_param_cb(mtu_max, &mtu_max_ops, &mtu_max, 0444);
MODULE_PARM_DESC(mtu_max, " Max MTU value.");

static uint rx_ring_order;
static uint tx_ring_order = WIL_TX_RING_SIZE_ORDER_DEFAULT;
static uint bcast_ring_order = WIL_BCAST_RING_SIZE_ORDER_DEFAULT;

static int ring_order_set(const char *val, const struct kernel_param *kp)
{
	int ret;
	uint x;

	ret = kstrtouint(val, 0, &x);
	if (ret)
		return ret;

	if ((x < WIL_RING_SIZE_ORDER_MIN) || (x > WIL_RING_SIZE_ORDER_MAX))
		return -EINVAL;

	*((uint *)kp->arg) = x;

	return 0;
}

static const struct kernel_param_ops ring_order_ops = {
	.set = ring_order_set,
	.get = param_get_uint,
};

module_param_cb(rx_ring_order, &ring_order_ops, &rx_ring_order, 0444);
MODULE_PARM_DESC(rx_ring_order, " Rx ring order; size = 1 << order");
module_param_cb(tx_ring_order, &ring_order_ops, &tx_ring_order, 0444);
MODULE_PARM_DESC(tx_ring_order, " Tx ring order; size = 1 << order");
module_param_cb(bcast_ring_order, &ring_order_ops, &bcast_ring_order, 0444);
MODULE_PARM_DESC(bcast_ring_order, " Bcast ring order; size = 1 << order");

enum {
	WIL_BOOT_ERR,
	WIL_BOOT_VANILLA,
	WIL_BOOT_PRODUCTION,
	WIL_BOOT_DEVELOPMENT,
};

enum {
	WIL_SIG_STATUS_VANILLA = 0x0,
	WIL_SIG_STATUS_DEVELOPMENT = 0x1,
	WIL_SIG_STATUS_PRODUCTION = 0x2,
	WIL_SIG_STATUS_CORRUPTED_PRODUCTION = 0x3,
};

#define RST_DELAY (20) /* msec, for loop in @wil_wait_device_ready */
#define RST_COUNT (1 + 1000/RST_DELAY) /* round up to be above 1 sec total */

#define PMU_READY_DELAY_MS (4) /* ms, for sleep in @wil_wait_device_ready */

#define OTP_HW_DELAY (200) /* usec, loop in @wil_wait_device_ready_talyn_mb */
/* round up to be above 2 ms total */
#define OTP_HW_COUNT (1 + 2000 / OTP_HW_DELAY)

/*
 * Due to a hardware issue,
 * one has to read/write to/from NIC in 32-bit chunks;
 * regular memcpy_fromio and siblings will
 * not work on 64-bit platform - it uses 64-bit transactions
 *
 * Force 32-bit transactions to enable NIC on 64-bit platforms
 *
 * To avoid byte swap on big endian host, __raw_{read|write}l
 * should be used - {read|write}l would swap bytes to provide
 * little endian on PCI value in host endianness.
 */
void wil_memcpy_fromio_32(void *dst, const volatile void __iomem *src,
			  size_t count)
{
	u32 *d = dst;
	const volatile u32 __iomem *s = src;

	for (; count >= 4; count -= 4)
		*d++ = __raw_readl(s++);

	if (unlikely(count)) {
		/* count can be 1..3 */
		u32 tmp = __raw_readl(s);

		memcpy(d, &tmp, count);
	}
}

void wil_memcpy_fromio_halp_vote(struct wil6210_priv *wil, void *dst,
				 const volatile void __iomem *src, size_t count)
{
	wil_halp_vote(wil);
	wil_memcpy_fromio_32(dst, src, count);
	wil_halp_unvote(wil);
}

void wil_memcpy_toio_32(volatile void __iomem *dst, const void *src,
			size_t count)
{
	volatile u32 __iomem *d = dst;
	const u32 *s = src;

	for (; count >= 4; count -= 4)
		__raw_writel(*s++, d++);

	if (unlikely(count)) {
		/* count can be 1..3 */
		u32 tmp = 0;

		memcpy(&tmp, s, count);
		__raw_writel(tmp, d);
	}
}

/* Device memory access is prohibited while reset or suspend.
 * wil_mem_access_lock protects accessing device memory in these cases
 */
int wil_mem_access_lock(struct wil6210_priv *wil)
{
	if (!down_read_trylock(&wil->mem_lock))
		return -EBUSY;

	if (test_bit(wil_status_suspending, wil->status) ||
	    test_bit(wil_status_suspended, wil->status)) {
		up_read(&wil->mem_lock);
		return -EBUSY;
	}

	return 0;
}

void wil_mem_access_unlock(struct wil6210_priv *wil)
{
	up_read(&wil->mem_lock);
}

static void wil_ring_fini_tx(struct wil6210_priv *wil, int id)
{
	struct wil_ring *ring = &wil->ring_tx[id];
	struct wil_ring_tx_data *txdata = &wil->ring_tx_data[id];

	lockdep_assert_held(&wil->mutex);

	if (!ring->va)
		return;

	wil_dbg_misc(wil, "vring_fini_tx: id=%d\n", id);

	spin_lock_bh(&txdata->lock);
	txdata->dot1x_open = false;
	txdata->mid = U8_MAX;
	txdata->enabled = 0; /* no Tx can be in progress or start anew */
	spin_unlock_bh(&txdata->lock);
	/* napi_synchronize waits for completion of the current NAPI but will
	 * not prevent the next NAPI run.
	 * Add a memory barrier to guarantee that txdata->enabled is zeroed
	 * before napi_synchronize so that the next scheduled NAPI will not
	 * handle this vring
	 */
	wmb();
	/* make sure NAPI won't touch this vring */
	if (test_bit(wil_status_napi_en, wil->status))
		napi_synchronize(&wil->napi_tx);

	wil->txrx_ops.ring_fini_tx(wil, ring);
}

<<<<<<< HEAD
void wil_memcpy_toio_halp_vote(struct wil6210_priv *wil,
			       volatile void __iomem *dst,
			       const void *src, size_t count)
{
	wil_halp_vote(wil);
	wil_memcpy_toio_32(dst, src, count);
	wil_halp_unvote(wil);
}

static void wil_disconnect_cid(struct wil6210_priv *wil, int cid,
			       u16 reason_code, bool from_event)
=======
static bool wil_vif_is_connected(struct wil6210_priv *wil, u8 mid)
{
	int i;

	for (i = 0; i < wil->max_assoc_sta; i++) {
		if (wil->sta[i].mid == mid &&
		    wil->sta[i].status == wil_sta_connected)
			return true;
	}

	return false;
}

static void wil_disconnect_cid_complete(struct wil6210_vif *vif, int cid,
					u16 reason_code)
>>>>>>> 24b8d41d
__acquires(&sta->tid_rx_lock) __releases(&sta->tid_rx_lock)
{
	uint i;
	struct wil6210_priv *wil = vif_to_wil(vif);
	struct net_device *ndev = vif_to_ndev(vif);
	struct wireless_dev *wdev = vif_to_wdev(vif);
	struct wil_sta_info *sta = &wil->sta[cid];
	int min_ring_id = wil_get_min_tx_ring_id(wil);

	might_sleep();
<<<<<<< HEAD
	wil_dbg_misc(wil, "%s(CID %d, status %d)\n", __func__, cid,
		     sta->status);
	/* inform upper/lower layers */
=======
	wil_dbg_misc(wil,
		     "disconnect_cid_complete: CID %d, MID %d, status %d\n",
		     cid, sta->mid, sta->status);
	/* inform upper layers */
>>>>>>> 24b8d41d
	if (sta->status != wil_sta_unused) {
		if (vif->mid != sta->mid) {
			wil_err(wil, "STA MID mismatch with VIF MID(%d)\n",
				vif->mid);
		}

		switch (wdev->iftype) {
		case NL80211_IFTYPE_AP:
		case NL80211_IFTYPE_P2P_GO:
			/* AP-like interface */
			cfg80211_del_sta(ndev, sta->addr, GFP_KERNEL);
			break;
		default:
			break;
		}
		sta->status = wil_sta_unused;
		sta->mid = U8_MAX;
	}
	/* reorder buffers */
	for (i = 0; i < WIL_STA_TID_NUM; i++) {
		struct wil_tid_ampdu_rx *r;

		spin_lock_bh(&sta->tid_rx_lock);

		r = sta->tid_rx[i];
		sta->tid_rx[i] = NULL;
		wil_tid_ampdu_rx_free(wil, r);

		spin_unlock_bh(&sta->tid_rx_lock);
	}
	/* crypto context */
	memset(sta->tid_crypto_rx, 0, sizeof(sta->tid_crypto_rx));
	memset(&sta->group_crypto_rx, 0, sizeof(sta->group_crypto_rx));
	/* release vrings */
<<<<<<< HEAD
	for (i = 0; i < ARRAY_SIZE(wil->vring_tx); i++) {
		if (wil->vring2cid_tid[i][0] == cid)
			wil_vring_fini_tx(wil, i);
=======
	for (i = min_ring_id; i < ARRAY_SIZE(wil->ring_tx); i++) {
		if (wil->ring2cid_tid[i][0] == cid)
			wil_ring_fini_tx(wil, i);
>>>>>>> 24b8d41d
	}
	/* statistics */
	memset(&sta->stats, 0, sizeof(sta->stats));
	sta->stats.tx_latency_min_us = U32_MAX;
}

<<<<<<< HEAD
static bool wil_ap_is_connected(struct wil6210_priv *wil)
{
	int i;

	for (i = 0; i < ARRAY_SIZE(wil->sta); i++) {
		if (wil->sta[i].status == wil_sta_connected)
			return true;
	}

	return false;
}

static void _wil6210_disconnect(struct wil6210_priv *wil, const u8 *bssid,
				u16 reason_code, bool from_event)
=======
static void _wil6210_disconnect_complete(struct wil6210_vif *vif,
					 const u8 *bssid, u16 reason_code)
>>>>>>> 24b8d41d
{
	struct wil6210_priv *wil = vif_to_wil(vif);
	int cid = -ENOENT;
	struct net_device *ndev;
	struct wireless_dev *wdev;

	ndev = vif_to_ndev(vif);
	wdev = vif_to_wdev(vif);

	if (unlikely(!ndev))
		return;

	might_sleep();
	wil_info(wil, "disconnect_complete: bssid=%pM, reason=%d\n",
		 bssid, reason_code);

	/* Cases are:
	 * - disconnect single STA, still connected
	 * - disconnect single STA, already disconnected
	 * - disconnect all
	 *
	 * For "disconnect all", there are 3 options:
	 * - bssid == NULL
	 * - bssid is broadcast address (ff:ff:ff:ff:ff:ff)
	 * - bssid is our MAC address
	 */
	if (bssid && !is_broadcast_ether_addr(bssid) &&
	    !ether_addr_equal_unaligned(ndev->dev_addr, bssid)) {
		cid = wil_find_cid(wil, vif->mid, bssid);
		wil_dbg_misc(wil,
			     "Disconnect complete %pM, CID=%d, reason=%d\n",
			     bssid, cid, reason_code);
		if (wil_cid_valid(wil, cid)) /* disconnect 1 peer */
			wil_disconnect_cid_complete(vif, cid, reason_code);
	} else { /* all */
		wil_dbg_misc(wil, "Disconnect complete all\n");
		for (cid = 0; cid < wil->max_assoc_sta; cid++)
			wil_disconnect_cid_complete(vif, cid, reason_code);
	}

	/* link state */
	switch (wdev->iftype) {
	case NL80211_IFTYPE_STATION:
	case NL80211_IFTYPE_P2P_CLIENT:
		wil_bcast_fini(vif);
		wil_update_net_queues_bh(wil, vif, NULL, true);
		netif_carrier_off(ndev);
		if (!wil_has_other_active_ifaces(wil, ndev, false, true))
			wil6210_bus_request(wil, WIL_DEFAULT_BUS_REQUEST_KBPS);

		if (test_and_clear_bit(wil_vif_fwconnected, vif->status)) {
			atomic_dec(&wil->connected_vifs);
			cfg80211_disconnected(ndev, reason_code,
					      NULL, 0,
					      vif->locally_generated_disc,
					      GFP_KERNEL);
			vif->locally_generated_disc = false;
		} else if (test_bit(wil_vif_fwconnecting, vif->status)) {
			cfg80211_connect_result(ndev, bssid, NULL, 0, NULL, 0,
						WLAN_STATUS_UNSPECIFIED_FAILURE,
						GFP_KERNEL);
			vif->bss = NULL;
		}
		clear_bit(wil_vif_fwconnecting, vif->status);
		clear_bit(wil_vif_ft_roam, vif->status);
		vif->ptk_rekey_state = WIL_REKEY_IDLE;

		break;
	case NL80211_IFTYPE_AP:
	case NL80211_IFTYPE_P2P_GO:
		if (!wil_vif_is_connected(wil, vif->mid)) {
			wil_update_net_queues_bh(wil, vif, NULL, true);
			if (test_and_clear_bit(wil_vif_fwconnected,
					       vif->status))
				atomic_dec(&wil->connected_vifs);
		} else {
			wil_update_net_queues_bh(wil, vif, NULL, false);
		}
		break;
	case NL80211_IFTYPE_AP:
	case NL80211_IFTYPE_P2P_GO:
		if (!wil_ap_is_connected(wil))
			clear_bit(wil_status_fwconnected, wil->status);
		break;
	default:
		break;
	}
}

static int wil_disconnect_cid(struct wil6210_vif *vif, int cid,
			      u16 reason_code)
{
	struct wil6210_priv *wil = vif_to_wil(vif);
	struct wireless_dev *wdev = vif_to_wdev(vif);
	struct wil_sta_info *sta = &wil->sta[cid];
	bool del_sta = false;

	might_sleep();
	wil_dbg_misc(wil, "disconnect_cid: CID %d, MID %d, status %d\n",
		     cid, sta->mid, sta->status);

	if (sta->status == wil_sta_unused)
		return 0;

	if (vif->mid != sta->mid) {
		wil_err(wil, "STA MID mismatch with VIF MID(%d)\n", vif->mid);
		return -EINVAL;
	}

	/* inform lower layers */
	if (wdev->iftype == NL80211_IFTYPE_AP && disable_ap_sme)
		del_sta = true;

	/* disconnect by sending command disconnect/del_sta and wait
	 * synchronously for WMI_DISCONNECT_EVENTID event.
	 */
	return wmi_disconnect_sta(vif, sta->addr, reason_code, del_sta);
}

static void _wil6210_disconnect(struct wil6210_vif *vif, const u8 *bssid,
				u16 reason_code)
{
	struct wil6210_priv *wil;
	struct net_device *ndev;
	int cid = -ENOENT;

	if (unlikely(!vif))
		return;

	wil = vif_to_wil(vif);
	ndev = vif_to_ndev(vif);

	might_sleep();
	wil_info(wil, "disconnect bssid=%pM, reason=%d\n", bssid, reason_code);

	/* Cases are:
	 * - disconnect single STA, still connected
	 * - disconnect single STA, already disconnected
	 * - disconnect all
	 *
	 * For "disconnect all", there are 3 options:
	 * - bssid == NULL
	 * - bssid is broadcast address (ff:ff:ff:ff:ff:ff)
	 * - bssid is our MAC address
	 */
	if (bssid && !is_broadcast_ether_addr(bssid) &&
	    !ether_addr_equal_unaligned(ndev->dev_addr, bssid)) {
		cid = wil_find_cid(wil, vif->mid, bssid);
		wil_dbg_misc(wil, "Disconnect %pM, CID=%d, reason=%d\n",
			     bssid, cid, reason_code);
		if (wil_cid_valid(wil, cid)) /* disconnect 1 peer */
			wil_disconnect_cid(vif, cid, reason_code);
	} else { /* all */
		wil_dbg_misc(wil, "Disconnect all\n");
		for (cid = 0; cid < wil->max_assoc_sta; cid++)
			wil_disconnect_cid(vif, cid, reason_code);
	}

	/* call event handler manually after processing wmi_call,
	 * to avoid deadlock - disconnect event handler acquires
	 * wil->mutex while it is already held here
	 */
	_wil6210_disconnect_complete(vif, bssid, reason_code);
}

void wil_disconnect_worker(struct work_struct *work)
{
	struct wil6210_vif *vif = container_of(work,
			struct wil6210_vif, disconnect_worker);
	struct wil6210_priv *wil = vif_to_wil(vif);
	struct net_device *ndev = vif_to_ndev(vif);
	int rc;
	struct {
		struct wmi_cmd_hdr wmi;
		struct wmi_disconnect_event evt;
	} __packed reply;

	if (test_bit(wil_vif_fwconnected, vif->status))
		/* connect succeeded after all */
		return;

	if (!test_bit(wil_vif_fwconnecting, vif->status))
		/* already disconnected */
		return;

	memset(&reply, 0, sizeof(reply));

	rc = wmi_call(wil, WMI_DISCONNECT_CMDID, vif->mid, NULL, 0,
		      WMI_DISCONNECT_EVENTID, &reply, sizeof(reply),
		      WIL6210_DISCONNECT_TO_MS);
	if (rc) {
		wil_err(wil, "disconnect error %d\n", rc);
		return;
	}

	wil_update_net_queues_bh(wil, vif, NULL, true);
	netif_carrier_off(ndev);
	cfg80211_connect_result(ndev, NULL, NULL, 0, NULL, 0,
				WLAN_STATUS_UNSPECIFIED_FAILURE, GFP_KERNEL);
	clear_bit(wil_vif_fwconnecting, vif->status);
}

static int wil_wait_for_recovery(struct wil6210_priv *wil)
{
	if (wait_event_interruptible(wil->wq, wil->recovery_state !=
				     fw_recovery_pending)) {
		wil_err(wil, "Interrupt, canceling recovery\n");
		return -ERESTARTSYS;
	}
	if (wil->recovery_state != fw_recovery_running) {
		wil_info(wil, "Recovery cancelled\n");
		return -EINTR;
	}
	wil_info(wil, "Proceed with recovery\n");
	return 0;
}

void wil_set_recovery_state(struct wil6210_priv *wil, int state)
{
	wil_dbg_misc(wil, "set_recovery_state: %d -> %d\n",
		     wil->recovery_state, state);

	wil->recovery_state = state;
	wake_up_interruptible(&wil->wq);
}

bool wil_is_recovery_blocked(struct wil6210_priv *wil)
{
	return no_fw_recovery && (wil->recovery_state == fw_recovery_pending);
}

static void wil_fw_error_worker(struct work_struct *work)
{
	struct wil6210_priv *wil = container_of(work, struct wil6210_priv,
						fw_error_worker);
	struct net_device *ndev = wil->main_ndev;
	struct wireless_dev *wdev;

	wil_dbg_misc(wil, "fw error worker\n");

	if (!ndev || !(ndev->flags & IFF_UP)) {
		wil_info(wil, "No recovery - interface is down\n");
		return;
	}
	wdev = ndev->ieee80211_ptr;

	/* increment @recovery_count if less then WIL6210_FW_RECOVERY_TO
	 * passed since last recovery attempt
	 */
	if (time_is_after_jiffies(wil->last_fw_recovery +
				  WIL6210_FW_RECOVERY_TO))
		wil->recovery_count++;
	else
		wil->recovery_count = 1; /* fw was alive for a long time */

	if (wil->recovery_count > WIL6210_FW_RECOVERY_RETRIES) {
		wil_err(wil, "too many recovery attempts (%d), giving up\n",
			wil->recovery_count);
		return;
	}

	wil->last_fw_recovery = jiffies;

	wil_info(wil, "fw error recovery requested (try %d)...\n",
		 wil->recovery_count);
	if (!no_fw_recovery)
		wil->recovery_state = fw_recovery_running;
	if (wil_wait_for_recovery(wil) != 0)
		return;

	rtnl_lock();
	mutex_lock(&wil->mutex);
	/* Needs adaptation for multiple VIFs
	 * need to go over all VIFs and consider the appropriate
	 * recovery because each one can have different iftype.
	 */
	switch (wdev->iftype) {
	case NL80211_IFTYPE_STATION:
	case NL80211_IFTYPE_P2P_CLIENT:
	case NL80211_IFTYPE_MONITOR:
		/* silent recovery, upper layers will see disconnect */
		__wil_down(wil);
		__wil_up(wil);
		break;
	case NL80211_IFTYPE_AP:
	case NL80211_IFTYPE_P2P_GO:
		if (no_fw_recovery) /* upper layers do recovery */
			break;
		/* silent recovery, upper layers will see disconnect */
		__wil_down(wil);
		__wil_up(wil);
		mutex_unlock(&wil->mutex);
		wil_cfg80211_ap_recovery(wil);
		mutex_lock(&wil->mutex);
		wil_info(wil, "... completed\n");
		break;
	default:
		wil_err(wil, "No recovery - unknown interface type %d\n",
			wdev->iftype);
		break;
	}

	mutex_unlock(&wil->mutex);
	rtnl_unlock();
}

static int wil_find_free_ring(struct wil6210_priv *wil)
{
	int i;
	int min_ring_id = wil_get_min_tx_ring_id(wil);

	for (i = min_ring_id; i < WIL6210_MAX_TX_RINGS; i++) {
		if (!wil->ring_tx[i].va)
			return i;
	}
	return -EINVAL;
}

int wil_ring_init_tx(struct wil6210_vif *vif, int cid)
{
	struct wil6210_priv *wil = vif_to_wil(vif);
	int rc = -EINVAL, ringid;

	if (cid < 0) {
		wil_err(wil, "No connection pending\n");
		goto out;
	}
	ringid = wil_find_free_ring(wil);
	if (ringid < 0) {
		wil_err(wil, "No free vring found\n");
		goto out;
	}

	wil_dbg_wmi(wil, "Configure for connection CID %d MID %d ring %d\n",
		    cid, vif->mid, ringid);

	rc = wil->txrx_ops.ring_init_tx(vif, ringid, 1 << tx_ring_order,
					cid, 0);
	if (rc)
		wil_err(wil, "init TX for CID %d MID %d vring %d failed\n",
			cid, vif->mid, ringid);

out:
	return rc;
}

int wil_bcast_init(struct wil6210_vif *vif)
{
	struct wil6210_priv *wil = vif_to_wil(vif);
	int ri = vif->bcast_ring, rc;

	if (ri >= 0 && wil->ring_tx[ri].va)
		return 0;

	ri = wil_find_free_ring(wil);
	if (ri < 0)
		return ri;

	vif->bcast_ring = ri;
	rc = wil->txrx_ops.ring_init_bcast(vif, ri, 1 << bcast_ring_order);
	if (rc)
		vif->bcast_ring = -1;

	return rc;
}

void wil_bcast_fini(struct wil6210_vif *vif)
{
	struct wil6210_priv *wil = vif_to_wil(vif);
	int ri = vif->bcast_ring;

	if (ri < 0)
		return;

	vif->bcast_ring = -1;
	wil_ring_fini_tx(wil, ri);
}

void wil_bcast_fini_all(struct wil6210_priv *wil)
{
	int i;
	struct wil6210_vif *vif;

	for (i = 0; i < GET_MAX_VIFS(wil); i++) {
		vif = wil->vifs[i];
		if (vif)
			wil_bcast_fini(vif);
	}
}

int wil_priv_init(struct wil6210_priv *wil)
{
	uint i;

	wil_dbg_misc(wil, "priv_init\n");

	memset(wil->sta, 0, sizeof(wil->sta));
	for (i = 0; i < WIL6210_MAX_CID; i++) {
		spin_lock_init(&wil->sta[i].tid_rx_lock);
		wil->sta[i].mid = U8_MAX;
	}

	for (i = 0; i < WIL6210_MAX_TX_RINGS; i++) {
		spin_lock_init(&wil->ring_tx_data[i].lock);
		wil->ring2cid_tid[i][0] = WIL6210_MAX_CID;
	}

	mutex_init(&wil->mutex);
	mutex_init(&wil->vif_mutex);
	mutex_init(&wil->wmi_mutex);
<<<<<<< HEAD
	mutex_init(&wil->probe_client_mutex);
	mutex_init(&wil->p2p_wdev_mutex);
=======
>>>>>>> 24b8d41d
	mutex_init(&wil->halp.lock);

	init_completion(&wil->wmi_ready);
	init_completion(&wil->wmi_call);
	init_completion(&wil->halp.comp);

<<<<<<< HEAD
	wil->bcast_vring = -1;
	setup_timer(&wil->connect_timer, wil_connect_timer_fn, (ulong)wil);
	setup_timer(&wil->scan_timer, wil_scan_timer_fn, (ulong)wil);
	setup_timer(&wil->p2p.discovery_timer, wil_p2p_discovery_timer_fn,
		    (ulong)wil);

	INIT_WORK(&wil->disconnect_worker, wil_disconnect_worker);
	INIT_WORK(&wil->wmi_event_worker, wmi_event_worker);
	INIT_WORK(&wil->fw_error_worker, wil_fw_error_worker);
	INIT_WORK(&wil->probe_client_worker, wil_probe_client_worker);

	INIT_LIST_HEAD(&wil->pending_wmi_ev);
	INIT_LIST_HEAD(&wil->probe_client_pending);
=======
	INIT_WORK(&wil->wmi_event_worker, wmi_event_worker);
	INIT_WORK(&wil->fw_error_worker, wil_fw_error_worker);

	INIT_LIST_HEAD(&wil->pending_wmi_ev);
>>>>>>> 24b8d41d
	spin_lock_init(&wil->wmi_ev_lock);
	spin_lock_init(&wil->net_queue_lock);
	spin_lock_init(&wil->eap_lock);

	init_waitqueue_head(&wil->wq);
	init_rwsem(&wil->mem_lock);

	wil->wmi_wq = create_singlethread_workqueue(WIL_NAME "_wmi");
	if (!wil->wmi_wq)
		return -EAGAIN;

	wil->wq_service = create_singlethread_workqueue(WIL_NAME "_service");
	if (!wil->wq_service)
		goto out_wmi_wq;

	wil->last_fw_recovery = jiffies;
	wil->tx_interframe_timeout = WIL6210_ITR_TX_INTERFRAME_TIMEOUT_DEFAULT;
	wil->rx_interframe_timeout = WIL6210_ITR_RX_INTERFRAME_TIMEOUT_DEFAULT;
	wil->tx_max_burst_duration = WIL6210_ITR_TX_MAX_BURST_DURATION_DEFAULT;
	wil->rx_max_burst_duration = WIL6210_ITR_RX_MAX_BURST_DURATION_DEFAULT;

	if (rx_ring_overflow_thrsh == WIL6210_RX_HIGH_TRSH_INIT)
		rx_ring_overflow_thrsh = WIL6210_RX_HIGH_TRSH_DEFAULT;

	wil->ps_profile =  WMI_PS_PROFILE_TYPE_DEFAULT;

	wil->wakeup_trigger = WMI_WAKEUP_TRIGGER_UCAST |
			      WMI_WAKEUP_TRIGGER_BCAST;
	memset(&wil->suspend_stats, 0, sizeof(wil->suspend_stats));
	wil->ring_idle_trsh = 16;

	wil->reply_mid = U8_MAX;
	wil->max_vifs = 1;
	wil->max_assoc_sta = max_assoc_sta;

	/* edma configuration can be updated via debugfs before allocation */
	wil->num_rx_status_rings = WIL_DEFAULT_NUM_RX_STATUS_RINGS;
	wil->tx_status_ring_order = WIL_TX_SRING_SIZE_ORDER_DEFAULT;

	/* Rx status ring size should be bigger than the number of RX buffers
	 * in order to prevent backpressure on the status ring, which may
	 * cause HW freeze.
	 */
	wil->rx_status_ring_order = WIL_RX_SRING_SIZE_ORDER_DEFAULT;
	/* Number of RX buffer IDs should be bigger than the RX descriptor
	 * ring size as in HW reorder flow, the HW can consume additional
	 * buffers before releasing the previous ones.
	 */
	wil->rx_buff_id_count = WIL_RX_BUFF_ARR_SIZE_DEFAULT;

	wil->amsdu_en = true;

	return 0;

out_wmi_wq:
	destroy_workqueue(wil->wmi_wq);

	return -EAGAIN;
}

void wil6210_bus_request(struct wil6210_priv *wil, u32 kbps)
{
	if (wil->platform_ops.bus_request) {
		wil->bus_request_kbps = kbps;
		wil->platform_ops.bus_request(wil->platform_handle, kbps);
	}
}

/**
 * wil6210_disconnect - disconnect one connection
 * @vif: virtual interface context
 * @bssid: peer to disconnect, NULL to disconnect all
 * @reason_code: Reason code for the Disassociation frame
 *
 * Disconnect and release associated resources. Issue WMI
 * command(s) to trigger MAC disconnect. When command was issued
 * successfully, call the wil6210_disconnect_complete function
 * to handle the event synchronously
 */
void wil6210_disconnect(struct wil6210_vif *vif, const u8 *bssid,
			u16 reason_code)
{
	struct wil6210_priv *wil = vif_to_wil(vif);

	wil_dbg_misc(wil, "disconnecting\n");

	del_timer_sync(&vif->connect_timer);
	_wil6210_disconnect(vif, bssid, reason_code);
}

/**
 * wil6210_disconnect_complete - handle disconnect event
 * @vif: virtual interface context
 * @bssid: peer to disconnect, NULL to disconnect all
 * @reason_code: Reason code for the Disassociation frame
 *
 * Release associated resources and indicate upper layers the
 * connection is terminated.
 */
void wil6210_disconnect_complete(struct wil6210_vif *vif, const u8 *bssid,
				 u16 reason_code)
{
	struct wil6210_priv *wil = vif_to_wil(vif);

	wil_dbg_misc(wil, "got disconnect\n");

	del_timer_sync(&vif->connect_timer);
	_wil6210_disconnect_complete(vif, bssid, reason_code);
}

void wil_priv_deinit(struct wil6210_priv *wil)
{
	wil_dbg_misc(wil, "priv_deinit\n");

	wil_set_recovery_state(wil, fw_recovery_idle);
<<<<<<< HEAD
	del_timer_sync(&wil->scan_timer);
	del_timer_sync(&wil->p2p.discovery_timer);
	cancel_work_sync(&wil->disconnect_worker);
	cancel_work_sync(&wil->fw_error_worker);
	cancel_work_sync(&wil->p2p.discovery_expired_work);
	mutex_lock(&wil->mutex);
	wil6210_disconnect(wil, NULL, WLAN_REASON_DEAUTH_LEAVING, false);
	mutex_unlock(&wil->mutex);
	wmi_event_flush(wil);
	wil_probe_client_flush(wil);
	cancel_work_sync(&wil->probe_client_worker);
=======
	cancel_work_sync(&wil->fw_error_worker);
	wmi_event_flush(wil);
>>>>>>> 24b8d41d
	destroy_workqueue(wil->wq_service);
	destroy_workqueue(wil->wmi_wq);
	kfree(wil->brd_info);
}

static void wil_shutdown_bl(struct wil6210_priv *wil)
{
	u32 val;

	wil_s(wil, RGF_USER_BL +
	      offsetof(struct bl_dedicated_registers_v1,
		       bl_shutdown_handshake), BL_SHUTDOWN_HS_GRTD);

	usleep_range(100, 150);

	val = wil_r(wil, RGF_USER_BL +
		    offsetof(struct bl_dedicated_registers_v1,
			     bl_shutdown_handshake));
	if (val & BL_SHUTDOWN_HS_RTD) {
		wil_dbg_misc(wil, "BL is ready for halt\n");
		return;
	}

	wil_err(wil, "BL did not report ready for halt\n");
}

/* this format is used by ARC embedded CPU for instruction memory */
static inline u32 ARC_me_imm32(u32 d)
{
	return ((d & 0xffff0000) >> 16) | ((d & 0x0000ffff) << 16);
}

/* defines access to interrupt vectors for wil_freeze_bl */
#define ARC_IRQ_VECTOR_OFFSET(N)	((N) * 8)
/* ARC long jump instruction */
#define ARC_JAL_INST			(0x20200f80)

static void wil_freeze_bl(struct wil6210_priv *wil)
{
	u32 jal, upc, saved;
	u32 ivt3 = ARC_IRQ_VECTOR_OFFSET(3);

	jal = wil_r(wil, wil->iccm_base + ivt3);
	if (jal != ARC_me_imm32(ARC_JAL_INST)) {
		wil_dbg_misc(wil, "invalid IVT entry found, skipping\n");
		return;
	}

	/* prevent the target from entering deep sleep
	 * and disabling memory access
	 */
	saved = wil_r(wil, RGF_USER_USAGE_8);
	wil_w(wil, RGF_USER_USAGE_8, saved | BIT_USER_PREVENT_DEEP_SLEEP);
	usleep_range(20, 25); /* let the BL process the bit */

	/* redirect to endless loop in the INT_L1 context and let it trap */
	wil_w(wil, wil->iccm_base + ivt3 + 4, ARC_me_imm32(ivt3));
	usleep_range(20, 25); /* let the BL get into the trap */

	/* verify the BL is frozen */
	upc = wil_r(wil, RGF_USER_CPU_PC);
	if (upc < ivt3 || (upc > (ivt3 + 8)))
		wil_dbg_misc(wil, "BL freeze failed, PC=0x%08X\n", upc);

	wil_w(wil, RGF_USER_USAGE_8, saved);
}

static void wil_bl_prepare_halt(struct wil6210_priv *wil)
{
	u32 tmp, ver;

	/* before halting device CPU driver must make sure BL is not accessing
	 * host memory. This is done differently depending on BL version:
	 * 1. For very old BL versions the procedure is skipped
	 * (not supported).
	 * 2. For old BL version we use a special trick to freeze the BL
	 * 3. For new BL versions we shutdown the BL using handshake procedure.
	 */
	tmp = wil_r(wil, RGF_USER_BL +
		    offsetof(struct bl_dedicated_registers_v0,
			     boot_loader_struct_version));
	if (!tmp) {
		wil_dbg_misc(wil, "old BL, skipping halt preparation\n");
		return;
	}

	tmp = wil_r(wil, RGF_USER_BL +
		    offsetof(struct bl_dedicated_registers_v1,
			     bl_shutdown_handshake));
	ver = BL_SHUTDOWN_HS_PROT_VER(tmp);

	if (ver > 0)
		wil_shutdown_bl(wil);
	else
		wil_freeze_bl(wil);
}

static inline void wil_halt_cpu(struct wil6210_priv *wil)
{
	if (wil->hw_version >= HW_VER_TALYN_MB) {
		wil_w(wil, RGF_USER_USER_CPU_0_TALYN_MB,
		      BIT_USER_USER_CPU_MAN_RST);
		wil_w(wil, RGF_USER_MAC_CPU_0_TALYN_MB,
		      BIT_USER_MAC_CPU_MAN_RST);
	} else {
		wil_w(wil, RGF_USER_USER_CPU_0, BIT_USER_USER_CPU_MAN_RST);
		wil_w(wil, RGF_USER_MAC_CPU_0,  BIT_USER_MAC_CPU_MAN_RST);
	}
}

static inline void wil_release_cpu(struct wil6210_priv *wil)
{
	/* Start CPU */
	if (wil->hw_version >= HW_VER_TALYN_MB)
		wil_w(wil, RGF_USER_USER_CPU_0_TALYN_MB, 1);
	else
		wil_w(wil, RGF_USER_USER_CPU_0, 1);
}

static void wil_set_oob_mode(struct wil6210_priv *wil, u8 mode)
{
	wil_info(wil, "oob_mode to %d\n", mode);
	switch (mode) {
	case 0:
		wil_c(wil, RGF_USER_USAGE_6, BIT_USER_OOB_MODE |
		      BIT_USER_OOB_R2_MODE);
		break;
	case 1:
		wil_c(wil, RGF_USER_USAGE_6, BIT_USER_OOB_R2_MODE);
		wil_s(wil, RGF_USER_USAGE_6, BIT_USER_OOB_MODE);
		break;
	case 2:
		wil_c(wil, RGF_USER_USAGE_6, BIT_USER_OOB_MODE);
		wil_s(wil, RGF_USER_USAGE_6, BIT_USER_OOB_R2_MODE);
		break;
	default:
		wil_err(wil, "invalid oob_mode: %d\n", mode);
	}
}

<<<<<<< HEAD
static void wil_set_oob_mode(struct wil6210_priv *wil, bool enable)
{
	wil_info(wil, "%s: enable=%d\n", __func__, enable);
	if (enable)
		wil_s(wil, RGF_USER_USAGE_6, BIT_USER_OOB_MODE);
	else
		wil_c(wil, RGF_USER_USAGE_6, BIT_USER_OOB_MODE);
}

static int wil_target_reset(struct wil6210_priv *wil)
=======
static int wil_wait_device_ready(struct wil6210_priv *wil, int no_flash)
>>>>>>> 24b8d41d
{
	int delay = 0;
	u32 x, x1 = 0;

	/* wait until device ready. */
	if (no_flash) {
		msleep(PMU_READY_DELAY_MS);

		wil_dbg_misc(wil, "Reset completed\n");
	} else {
		do {
			msleep(RST_DELAY);
			x = wil_r(wil, RGF_USER_BL +
				  offsetof(struct bl_dedicated_registers_v0,
					   boot_loader_ready));
			if (x1 != x) {
				wil_dbg_misc(wil, "BL.ready 0x%08x => 0x%08x\n",
					     x1, x);
				x1 = x;
			}
			if (delay++ > RST_COUNT) {
				wil_err(wil, "Reset not completed, bl.ready 0x%08x\n",
					x);
				return -ETIME;
			}
		} while (x != BL_READY);

		wil_dbg_misc(wil, "Reset completed in %d ms\n",
			     delay * RST_DELAY);
	}

	return 0;
}

static int wil_wait_device_ready_talyn_mb(struct wil6210_priv *wil)
{
	u32 otp_hw;
	u8 signature_status;
	bool otp_signature_err;
	bool hw_section_done;
	u32 otp_qc_secured;
	int delay = 0;

	/* Wait for OTP signature test to complete */
	usleep_range(2000, 2200);

	wil->boot_config = WIL_BOOT_ERR;

	/* Poll until OTP signature status is valid.
	 * In vanilla and development modes, when signature test is complete
	 * HW sets BIT_OTP_SIGNATURE_ERR_TALYN_MB.
	 * In production mode BIT_OTP_SIGNATURE_ERR_TALYN_MB remains 0, poll
	 * for signature status change to 2 or 3.
	 */
	do {
		otp_hw = wil_r(wil, RGF_USER_OTP_HW_RD_MACHINE_1);
		signature_status = WIL_GET_BITS(otp_hw, 8, 9);
		otp_signature_err = otp_hw & BIT_OTP_SIGNATURE_ERR_TALYN_MB;

		if (otp_signature_err &&
		    signature_status == WIL_SIG_STATUS_VANILLA) {
			wil->boot_config = WIL_BOOT_VANILLA;
			break;
		}
		if (otp_signature_err &&
		    signature_status == WIL_SIG_STATUS_DEVELOPMENT) {
			wil->boot_config = WIL_BOOT_DEVELOPMENT;
			break;
		}
		if (!otp_signature_err &&
		    signature_status == WIL_SIG_STATUS_PRODUCTION) {
			wil->boot_config = WIL_BOOT_PRODUCTION;
			break;
		}
		if  (!otp_signature_err &&
		     signature_status ==
		     WIL_SIG_STATUS_CORRUPTED_PRODUCTION) {
			/* Unrecognized OTP signature found. Possibly a
			 * corrupted production signature, access control
			 * is applied as in production mode, therefore
			 * do not fail
			 */
			wil->boot_config = WIL_BOOT_PRODUCTION;
			break;
		}
		if (delay++ > OTP_HW_COUNT)
			break;

		usleep_range(OTP_HW_DELAY, OTP_HW_DELAY + 10);
	} while (!otp_signature_err && signature_status == 0);

	if (wil->boot_config == WIL_BOOT_ERR) {
		wil_err(wil,
			"invalid boot config, signature_status %d otp_signature_err %d\n",
			signature_status, otp_signature_err);
		return -ETIME;
	}

	wil_dbg_misc(wil,
		     "signature test done in %d usec, otp_hw 0x%x, boot_config %d\n",
		     delay * OTP_HW_DELAY, otp_hw, wil->boot_config);

	if (wil->boot_config == WIL_BOOT_VANILLA)
		/* Assuming not SPI boot (currently not supported) */
		goto out;

	hw_section_done = otp_hw & BIT_OTP_HW_SECTION_DONE_TALYN_MB;
	delay = 0;

	while (!hw_section_done) {
		msleep(RST_DELAY);

		otp_hw = wil_r(wil, RGF_USER_OTP_HW_RD_MACHINE_1);
		hw_section_done = otp_hw & BIT_OTP_HW_SECTION_DONE_TALYN_MB;

		if (delay++ > RST_COUNT) {
			wil_err(wil, "TO waiting for hw_section_done\n");
			return -ETIME;
		}
	}

	wil_dbg_misc(wil, "HW section done in %d ms\n", delay * RST_DELAY);

	otp_qc_secured = wil_r(wil, RGF_OTP_QC_SECURED);
	wil->secured_boot = otp_qc_secured & BIT_BOOT_FROM_ROM ? 1 : 0;
	wil_dbg_misc(wil, "secured boot is %sabled\n",
		     wil->secured_boot ? "en" : "dis");

out:
	wil_dbg_misc(wil, "Reset completed\n");

	return 0;
}

static int wil_target_reset(struct wil6210_priv *wil, int no_flash)
{
	u32 x;
	int rc;

	wil_dbg_misc(wil, "Resetting \"%s\"...\n", wil->hw_name);

	if (wil->hw_version < HW_VER_TALYN) {
		/* Clear MAC link up */
		wil_s(wil, RGF_HP_CTRL, BIT(15));
		wil_s(wil, RGF_USER_CLKS_CTL_SW_RST_MASK_0,
		      BIT_HPAL_PERST_FROM_PAD);
		wil_s(wil, RGF_USER_CLKS_CTL_SW_RST_MASK_0, BIT_CAR_PERST_RST);
	}

	wil_halt_cpu(wil);

	if (!no_flash) {
		/* clear all boot loader "ready" bits */
		wil_w(wil, RGF_USER_BL +
		      offsetof(struct bl_dedicated_registers_v0,
			       boot_loader_ready), 0);
		/* this should be safe to write even with old BLs */
		wil_w(wil, RGF_USER_BL +
		      offsetof(struct bl_dedicated_registers_v1,
			       bl_shutdown_handshake), 0);
	}
	/* Clear Fw Download notification */
	wil_c(wil, RGF_USER_USAGE_6, BIT(0));

	wil_s(wil, RGF_CAF_OSC_CONTROL, BIT_CAF_OSC_XTAL_EN);
	/* XTAL stabilization should take about 3ms */
	usleep_range(5000, 7000);
	x = wil_r(wil, RGF_CAF_PLL_LOCK_STATUS);
	if (!(x & BIT_CAF_OSC_DIG_XTAL_STABLE)) {
		wil_err(wil, "Xtal stabilization timeout\n"
			"RGF_CAF_PLL_LOCK_STATUS = 0x%08x\n", x);
		return -ETIME;
	}
	/* switch 10k to XTAL*/
	wil_c(wil, RGF_USER_SPARROW_M_4, BIT_SPARROW_M_4_SEL_SLEEP_OR_REF);
	/* 40 MHz */
	wil_c(wil, RGF_USER_CLKS_CTL_0, BIT_USER_CLKS_CAR_AHB_SW_SEL);

	wil_w(wil, RGF_USER_CLKS_CTL_EXT_SW_RST_VEC_0, 0x3ff81f);
	wil_w(wil, RGF_USER_CLKS_CTL_EXT_SW_RST_VEC_1, 0xf);

	if (wil->hw_version >= HW_VER_TALYN_MB) {
		wil_w(wil, RGF_USER_CLKS_CTL_SW_RST_VEC_2, 0x7e000000);
		wil_w(wil, RGF_USER_CLKS_CTL_SW_RST_VEC_1, 0x0000003f);
		wil_w(wil, RGF_USER_CLKS_CTL_SW_RST_VEC_3, 0xc00000f0);
		wil_w(wil, RGF_USER_CLKS_CTL_SW_RST_VEC_0, 0xffe7fe00);
	} else {
		wil_w(wil, RGF_USER_CLKS_CTL_SW_RST_VEC_2, 0xfe000000);
		wil_w(wil, RGF_USER_CLKS_CTL_SW_RST_VEC_1, 0x0000003f);
		wil_w(wil, RGF_USER_CLKS_CTL_SW_RST_VEC_3, 0x000000f0);
		wil_w(wil, RGF_USER_CLKS_CTL_SW_RST_VEC_0, 0xffe7fe00);
	}

	wil_w(wil, RGF_USER_CLKS_CTL_EXT_SW_RST_VEC_0, 0x0);
	wil_w(wil, RGF_USER_CLKS_CTL_EXT_SW_RST_VEC_1, 0x0);

	wil_w(wil, RGF_USER_CLKS_CTL_SW_RST_VEC_3, 0);
	wil_w(wil, RGF_USER_CLKS_CTL_SW_RST_VEC_2, 0);
	wil_w(wil, RGF_USER_CLKS_CTL_SW_RST_VEC_1, 0);
	wil_w(wil, RGF_USER_CLKS_CTL_SW_RST_VEC_0, 0);

	wil_w(wil, RGF_USER_CLKS_CTL_SW_RST_VEC_3, 0x00000003);
	/* reset A2 PCIE AHB */
	wil_w(wil, RGF_USER_CLKS_CTL_SW_RST_VEC_2, 0x00008000);

	wil_w(wil, RGF_USER_CLKS_CTL_SW_RST_VEC_0, 0);

	if (wil->hw_version == HW_VER_TALYN_MB)
		rc = wil_wait_device_ready_talyn_mb(wil);
	else
		rc = wil_wait_device_ready(wil, no_flash);
	if (rc)
		return rc;

	wil_c(wil, RGF_USER_CLKS_CTL_0, BIT_USER_CLKS_RST_PWGD);

	/* enable fix for HW bug related to the SA/DA swap in AP Rx */
	wil_s(wil, RGF_DMA_OFUL_NID_0, BIT_DMA_OFUL_NID_0_RX_EXT_TR_EN |
	      BIT_DMA_OFUL_NID_0_RX_EXT_A3_SRC);

	if (wil->hw_version < HW_VER_TALYN_MB && no_flash) {
		/* Reset OTP HW vectors to fit 40MHz */
		wil_w(wil, RGF_USER_XPM_IFC_RD_TIME1, 0x60001);
		wil_w(wil, RGF_USER_XPM_IFC_RD_TIME2, 0x20027);
		wil_w(wil, RGF_USER_XPM_IFC_RD_TIME3, 0x1);
		wil_w(wil, RGF_USER_XPM_IFC_RD_TIME4, 0x20027);
		wil_w(wil, RGF_USER_XPM_IFC_RD_TIME5, 0x30003);
		wil_w(wil, RGF_USER_XPM_IFC_RD_TIME6, 0x20002);
		wil_w(wil, RGF_USER_XPM_IFC_RD_TIME7, 0x60001);
		wil_w(wil, RGF_USER_XPM_IFC_RD_TIME8, 0x60001);
		wil_w(wil, RGF_USER_XPM_IFC_RD_TIME9, 0x60001);
		wil_w(wil, RGF_USER_XPM_IFC_RD_TIME10, 0x60001);
		wil_w(wil, RGF_USER_XPM_RD_DOUT_SAMPLE_TIME, 0x57);
	}

	return 0;
}

static void wil_collect_fw_info(struct wil6210_priv *wil)
{
	struct wiphy *wiphy = wil_to_wiphy(wil);
	u8 retry_short;
	int rc;

	wil_refresh_fw_capabilities(wil);

	rc = wmi_get_mgmt_retry(wil, &retry_short);
	if (!rc) {
		wiphy->retry_short = retry_short;
		wil_dbg_misc(wil, "FW retry_short: %d\n", retry_short);
	}
}

void wil_refresh_fw_capabilities(struct wil6210_priv *wil)
{
	struct wiphy *wiphy = wil_to_wiphy(wil);
	int features;

	wil->keep_radio_on_during_sleep =
		test_bit(WIL_PLATFORM_CAPA_RADIO_ON_IN_SUSPEND,
			 wil->platform_capa) &&
		test_bit(WMI_FW_CAPABILITY_D3_SUSPEND, wil->fw_capabilities);

	wil_info(wil, "keep_radio_on_during_sleep (%d)\n",
		 wil->keep_radio_on_during_sleep);

	if (test_bit(WMI_FW_CAPABILITY_RSSI_REPORTING, wil->fw_capabilities))
		wiphy->signal_type = CFG80211_SIGNAL_TYPE_MBM;
	else
		wiphy->signal_type = CFG80211_SIGNAL_TYPE_UNSPEC;

	if (test_bit(WMI_FW_CAPABILITY_PNO, wil->fw_capabilities)) {
		wiphy->max_sched_scan_reqs = 1;
		wiphy->max_sched_scan_ssids = WMI_MAX_PNO_SSID_NUM;
		wiphy->max_match_sets = WMI_MAX_PNO_SSID_NUM;
		wiphy->max_sched_scan_ie_len = WMI_MAX_IE_LEN;
		wiphy->max_sched_scan_plans = WMI_MAX_PLANS_NUM;
	}

	if (test_bit(WMI_FW_CAPABILITY_TX_REQ_EXT, wil->fw_capabilities))
		wiphy->flags |= WIPHY_FLAG_OFFCHAN_TX;

	if (wil->platform_ops.set_features) {
		features = (test_bit(WMI_FW_CAPABILITY_REF_CLOCK_CONTROL,
				     wil->fw_capabilities) &&
			    test_bit(WIL_PLATFORM_CAPA_EXT_CLK,
				     wil->platform_capa)) ?
			BIT(WIL_PLATFORM_FEATURE_FW_EXT_CLK_CONTROL) : 0;

		if (wil->n_msi == 3)
			features |= BIT(WIL_PLATFORM_FEATURE_TRIPLE_MSI);

		wil->platform_ops.set_features(wil->platform_handle, features);
	}

	if (test_bit(WMI_FW_CAPABILITY_BACK_WIN_SIZE_64,
		     wil->fw_capabilities)) {
		wil->max_agg_wsize = WIL_MAX_AGG_WSIZE_64;
		wil->max_ampdu_size = WIL_MAX_AMPDU_SIZE_128;
	} else {
		wil->max_agg_wsize = WIL_MAX_AGG_WSIZE;
		wil->max_ampdu_size = WIL_MAX_AMPDU_SIZE;
	}

	update_supported_bands(wil);
}

void wil_mbox_ring_le2cpus(struct wil6210_mbox_ring *r)
{
	le32_to_cpus(&r->base);
	le16_to_cpus(&r->entry_size);
	le16_to_cpus(&r->size);
	le32_to_cpus(&r->tail);
	le32_to_cpus(&r->head);
}

/* construct actual board file name to use */
void wil_get_board_file(struct wil6210_priv *wil, char *buf, size_t len)
{
	const char *board_file;
	const char *wil_talyn_fw_name = ftm_mode ? WIL_FW_NAME_FTM_TALYN :
			      WIL_FW_NAME_TALYN;

	if (wil->board_file) {
		board_file = wil->board_file;
	} else {
		/* If specific FW file is used for Talyn,
		 * use specific board file
		 */
		if (strcmp(wil->wil_fw_name, wil_talyn_fw_name) == 0)
			board_file = WIL_BRD_NAME_TALYN;
		else
			board_file = WIL_BOARD_FILE_NAME;
	}

	strlcpy(buf, board_file, len);
}

static int wil_get_bl_info(struct wil6210_priv *wil)
{
<<<<<<< HEAD
	struct net_device *ndev = wil_to_ndev(wil);
=======
	struct net_device *ndev = wil->main_ndev;
>>>>>>> 24b8d41d
	struct wiphy *wiphy = wil_to_wiphy(wil);
	union {
		struct bl_dedicated_registers_v0 bl0;
		struct bl_dedicated_registers_v1 bl1;
	} bl;
	u32 bl_ver;
	u8 *mac;
	u16 rf_status;

	wil_memcpy_fromio_32(&bl, wil->csr + HOSTADDR(RGF_USER_BL),
			     sizeof(bl));
	bl_ver = le32_to_cpu(bl.bl0.boot_loader_struct_version);
	mac = bl.bl0.mac_address;

	if (bl_ver == 0) {
		le32_to_cpus(&bl.bl0.rf_type);
		le32_to_cpus(&bl.bl0.baseband_type);
		rf_status = 0; /* actually, unknown */
		wil_info(wil,
			 "Boot Loader struct v%d: MAC = %pM RF = 0x%08x bband = 0x%08x\n",
			 bl_ver, mac,
			 bl.bl0.rf_type, bl.bl0.baseband_type);
		wil_info(wil, "Boot Loader build unknown for struct v0\n");
	} else {
		le16_to_cpus(&bl.bl1.rf_type);
		rf_status = le16_to_cpu(bl.bl1.rf_status);
		le32_to_cpus(&bl.bl1.baseband_type);
		le16_to_cpus(&bl.bl1.bl_version_subminor);
		le16_to_cpus(&bl.bl1.bl_version_build);
		wil_info(wil,
			 "Boot Loader struct v%d: MAC = %pM RF = 0x%04x (status 0x%04x) bband = 0x%08x\n",
			 bl_ver, mac,
			 bl.bl1.rf_type, rf_status,
			 bl.bl1.baseband_type);
		wil_info(wil, "Boot Loader build %d.%d.%d.%d\n",
			 bl.bl1.bl_version_major, bl.bl1.bl_version_minor,
			 bl.bl1.bl_version_subminor, bl.bl1.bl_version_build);
	}

	if (!is_valid_ether_addr(mac)) {
		wil_err(wil, "BL: Invalid MAC %pM\n", mac);
		return -EINVAL;
	}

	ether_addr_copy(ndev->perm_addr, mac);
	ether_addr_copy(wiphy->perm_addr, mac);
	if (!is_valid_ether_addr(ndev->dev_addr))
		ether_addr_copy(ndev->dev_addr, mac);

	if (rf_status) {/* bad RF cable? */
		wil_err(wil, "RF communication error 0x%04x",
			rf_status);
		return -EAGAIN;
	}

	return 0;
}

static void wil_bl_crash_info(struct wil6210_priv *wil, bool is_err)
{
	u32 bl_assert_code, bl_assert_blink, bl_magic_number;
	u32 bl_ver = wil_r(wil, RGF_USER_BL +
			   offsetof(struct bl_dedicated_registers_v0,
				    boot_loader_struct_version));

	if (bl_ver < 2)
		return;

	bl_assert_code = wil_r(wil, RGF_USER_BL +
			       offsetof(struct bl_dedicated_registers_v1,
					bl_assert_code));
	bl_assert_blink = wil_r(wil, RGF_USER_BL +
				offsetof(struct bl_dedicated_registers_v1,
					 bl_assert_blink));
	bl_magic_number = wil_r(wil, RGF_USER_BL +
				offsetof(struct bl_dedicated_registers_v1,
					 bl_magic_number));

	if (is_err) {
		wil_err(wil,
			"BL assert code 0x%08x blink 0x%08x magic 0x%08x\n",
			bl_assert_code, bl_assert_blink, bl_magic_number);
	} else {
		wil_dbg_misc(wil,
			     "BL assert code 0x%08x blink 0x%08x magic 0x%08x\n",
			     bl_assert_code, bl_assert_blink, bl_magic_number);
	}
}

static int wil_get_otp_info(struct wil6210_priv *wil)
{
	struct net_device *ndev = wil->main_ndev;
	struct wiphy *wiphy = wil_to_wiphy(wil);
	u8 mac[8];
	int mac_addr;

	/* OEM MAC has precedence */
	mac_addr = RGF_OTP_OEM_MAC;
	wil_memcpy_fromio_32(mac, wil->csr + HOSTADDR(mac_addr), sizeof(mac));

	if (is_valid_ether_addr(mac)) {
		wil_info(wil, "using OEM MAC %pM\n", mac);
	} else {
		if (wil->hw_version >= HW_VER_TALYN_MB)
			mac_addr = RGF_OTP_MAC_TALYN_MB;
		else
			mac_addr = RGF_OTP_MAC;

		wil_memcpy_fromio_32(mac, wil->csr + HOSTADDR(mac_addr),
				     sizeof(mac));
	}

	if (!is_valid_ether_addr(mac)) {
		wil_err(wil, "Invalid MAC %pM\n", mac);
		return -EINVAL;
	}

	ether_addr_copy(ndev->perm_addr, mac);
	ether_addr_copy(wiphy->perm_addr, mac);
	if (!is_valid_ether_addr(ndev->dev_addr))
		ether_addr_copy(ndev->dev_addr, mac);

	return 0;
}

static int wil_wait_for_fw_ready(struct wil6210_priv *wil)
{
	ulong to = msecs_to_jiffies(2000);
	ulong left = wait_for_completion_timeout(&wil->wmi_ready, to);

	if (0 == left) {
		wil_err(wil, "Firmware not ready\n");
		return -ETIME;
	} else {
		wil_info(wil, "FW ready after %d ms. HW version 0x%08x\n",
			 jiffies_to_msecs(to-left), wil->hw_version);
	}
	return 0;
}

void wil_abort_scan(struct wil6210_vif *vif, bool sync)
{
	struct wil6210_priv *wil = vif_to_wil(vif);
	int rc;
	struct cfg80211_scan_info info = {
		.aborted = true,
	};

	lockdep_assert_held(&wil->vif_mutex);

	if (!vif->scan_request)
		return;

	wil_dbg_misc(wil, "Abort scan_request 0x%p\n", vif->scan_request);
	del_timer_sync(&vif->scan_timer);
	mutex_unlock(&wil->vif_mutex);
	rc = wmi_abort_scan(vif);
	if (!rc && sync)
		wait_event_interruptible_timeout(wil->wq, !vif->scan_request,
						 msecs_to_jiffies(
						 WAIT_FOR_SCAN_ABORT_MS));

	mutex_lock(&wil->vif_mutex);
	if (vif->scan_request) {
		cfg80211_scan_done(vif->scan_request, &info);
		vif->scan_request = NULL;
	}
}

void wil_abort_scan_all_vifs(struct wil6210_priv *wil, bool sync)
{
	int i;

	lockdep_assert_held(&wil->vif_mutex);

	for (i = 0; i < GET_MAX_VIFS(wil); i++) {
		struct wil6210_vif *vif = wil->vifs[i];

		if (vif)
			wil_abort_scan(vif, sync);
	}
}

int wil_ps_update(struct wil6210_priv *wil, enum wmi_ps_profile_type ps_profile)
{
	int rc;

	if (!test_bit(WMI_FW_CAPABILITY_PS_CONFIG, wil->fw_capabilities)) {
		wil_err(wil, "set_power_mgmt not supported\n");
		return -EOPNOTSUPP;
	}

	rc  = wmi_ps_dev_profile_cfg(wil, ps_profile);
	if (rc)
		wil_err(wil, "wmi_ps_dev_profile_cfg failed (%d)\n", rc);
	else
		wil->ps_profile = ps_profile;

	return rc;
}

static void wil_pre_fw_config(struct wil6210_priv *wil)
{
	wil_clear_fw_log_addr(wil);
	/* Mark FW as loaded from host */
	wil_s(wil, RGF_USER_USAGE_6, 1);

	/* clear any interrupts which on-card-firmware
	 * may have set
	 */
	wil6210_clear_irq(wil);
	/* CAF_ICR - clear and mask */
	/* it is W1C, clear by writing back same value */
	if (wil->hw_version < HW_VER_TALYN_MB) {
		wil_s(wil, RGF_CAF_ICR + offsetof(struct RGF_ICR, ICR), 0);
		wil_w(wil, RGF_CAF_ICR + offsetof(struct RGF_ICR, IMV), ~0);
	}
	/* clear PAL_UNIT_ICR (potential D0->D3 leftover)
	 * In Talyn-MB host cannot access this register due to
	 * access control, hence PAL_UNIT_ICR is cleared by the FW
	 */
	if (wil->hw_version < HW_VER_TALYN_MB)
		wil_s(wil, RGF_PAL_UNIT_ICR + offsetof(struct RGF_ICR, ICR),
		      0);

	if (wil->fw_calib_result > 0) {
		__le32 val = cpu_to_le32(wil->fw_calib_result |
						(CALIB_RESULT_SIGNATURE << 8));
		wil_w(wil, RGF_USER_FW_CALIB_RESULT, (u32 __force)val);
	}
}

static int wil_restore_vifs(struct wil6210_priv *wil)
{
	struct wil6210_vif *vif;
	struct net_device *ndev;
	struct wireless_dev *wdev;
	int i, rc;

	for (i = 0; i < GET_MAX_VIFS(wil); i++) {
		vif = wil->vifs[i];
		if (!vif)
			continue;
		vif->ap_isolate = 0;
		if (vif->mid) {
			ndev = vif_to_ndev(vif);
			wdev = vif_to_wdev(vif);
			rc = wmi_port_allocate(wil, vif->mid, ndev->dev_addr,
					       wdev->iftype);
			if (rc) {
				wil_err(wil, "fail to restore VIF %d type %d, rc %d\n",
					i, wdev->iftype, rc);
				return rc;
			}
		}
	}

	return 0;
}

/*
 * Clear FW and ucode log start addr to indicate FW log is not ready. The host
 * driver clears the addresses before FW starts and FW initializes the address
 * when it is ready to send logs.
 */
void wil_clear_fw_log_addr(struct wil6210_priv *wil)
{
	/* FW log addr */
	wil_w(wil, RGF_USER_USAGE_1, 0);
	/* ucode log addr */
	wil_w(wil, RGF_USER_USAGE_2, 0);
	wil_dbg_misc(wil, "Cleared FW and ucode log address");
}

/*
 * We reset all the structures, and we reset the UMAC.
 * After calling this routine, you're expected to reload
 * the firmware.
 */
int wil_reset(struct wil6210_priv *wil, bool load_fw)
{
	int rc, i;
	unsigned long status_flags = BIT(wil_status_resetting);
	int no_flash;
	struct wil6210_vif *vif;

	wil_dbg_misc(wil, "reset\n");

	WARN_ON(!mutex_is_locked(&wil->mutex));
	WARN_ON(test_bit(wil_status_napi_en, wil->status));

	if (debug_fw) {
		static const u8 mac[ETH_ALEN] = {
			0x00, 0xde, 0xad, 0x12, 0x34, 0x56,
		};
		struct net_device *ndev = wil->main_ndev;

		ether_addr_copy(ndev->perm_addr, mac);
		ether_addr_copy(ndev->dev_addr, ndev->perm_addr);
		return 0;
	}

	if (wil->hw_version == HW_VER_UNKNOWN)
		return -ENODEV;

<<<<<<< HEAD
=======
	if (test_bit(WIL_PLATFORM_CAPA_T_PWR_ON_0, wil->platform_capa) &&
	    wil->hw_version < HW_VER_TALYN_MB) {
		wil_dbg_misc(wil, "Notify FW to set T_POWER_ON=0\n");
		wil_s(wil, RGF_USER_USAGE_8, BIT_USER_SUPPORT_T_POWER_ON_0);
	}

	if (test_bit(WIL_PLATFORM_CAPA_EXT_CLK, wil->platform_capa)) {
		wil_dbg_misc(wil, "Notify FW on ext clock configuration\n");
		wil_s(wil, RGF_USER_USAGE_8, BIT_USER_EXT_CLK);
	}

>>>>>>> 24b8d41d
	if (wil->platform_ops.notify) {
		rc = wil->platform_ops.notify(wil->platform_handle,
					      WIL_PLATFORM_EVT_PRE_RESET);
		if (rc)
<<<<<<< HEAD
			wil_err(wil,
				"%s: PRE_RESET platform notify failed, rc %d\n",
				__func__, rc);
=======
			wil_err(wil, "PRE_RESET platform notify failed, rc %d\n",
				rc);
>>>>>>> 24b8d41d
	}

	set_bit(wil_status_resetting, wil->status);
	mutex_lock(&wil->vif_mutex);
	wil_abort_scan_all_vifs(wil, false);
	mutex_unlock(&wil->vif_mutex);

	for (i = 0; i < GET_MAX_VIFS(wil); i++) {
		vif = wil->vifs[i];
		if (vif) {
			cancel_work_sync(&vif->disconnect_worker);
			wil6210_disconnect(vif, NULL,
					   WLAN_REASON_DEAUTH_LEAVING);
			vif->ptk_rekey_state = WIL_REKEY_IDLE;
		}
	}
	wil_bcast_fini_all(wil);

	/* Disable device led before reset*/
	wmi_led_cfg(wil, false);

	down_write(&wil->mem_lock);

	/* Disable device led before reset*/
	wmi_led_cfg(wil, false);

	/* prevent NAPI from being scheduled and prevent wmi commands */
	mutex_lock(&wil->wmi_mutex);
	if (test_bit(wil_status_suspending, wil->status))
		status_flags |= BIT(wil_status_suspending);
	bitmap_and(wil->status, wil->status, &status_flags,
		   wil_status_last);
	wil_dbg_misc(wil, "wil->status (0x%lx)\n", *wil->status);
	mutex_unlock(&wil->wmi_mutex);

<<<<<<< HEAD
	mutex_lock(&wil->p2p_wdev_mutex);
	if (wil->scan_request) {
		struct cfg80211_scan_info info = {
			.aborted = true,
		};

		wil_dbg_misc(wil, "Abort scan_request 0x%p\n",
			     wil->scan_request);
		del_timer_sync(&wil->scan_timer);
		cfg80211_scan_done(wil->scan_request, &info);
		wil->scan_request = NULL;
	}
	mutex_unlock(&wil->p2p_wdev_mutex);

=======
>>>>>>> 24b8d41d
	wil_mask_irq(wil);

	wmi_event_flush(wil);

	flush_workqueue(wil->wq_service);
	flush_workqueue(wil->wmi_wq);

	no_flash = test_bit(hw_capa_no_flash, wil->hw_capa);
	if (!no_flash)
		wil_bl_crash_info(wil, false);
	wil_disable_irq(wil);
	rc = wil_target_reset(wil, no_flash);
	wil6210_clear_irq(wil);
	wil_enable_irq(wil);
	wil->txrx_ops.rx_fini(wil);
	wil->txrx_ops.tx_fini(wil);
	if (rc) {
		if (!no_flash)
			wil_bl_crash_info(wil, true);
		goto out;
	}

	if (no_flash) {
		rc = wil_get_otp_info(wil);
	} else {
		rc = wil_get_bl_info(wil);
		if (rc == -EAGAIN && !load_fw)
			/* ignore RF error if not going up */
			rc = 0;
	}
	if (rc)
		goto out;

	wil_set_oob_mode(wil, oob_mode);
	if (load_fw) {
		char board_file[WIL_BOARD_FILE_MAX_NAMELEN];

		if  (wil->secured_boot) {
			wil_err(wil, "secured boot is not supported\n");
			up_write(&wil->mem_lock);
			return -ENOTSUPP;
		}

		board_file[0] = '\0';
		wil_get_board_file(wil, board_file, sizeof(board_file));
		wil_info(wil, "Use firmware <%s> + board <%s>\n",
			 wil->wil_fw_name, board_file);

		if (!no_flash)
			wil_bl_prepare_halt(wil);

		wil_halt_cpu(wil);
		memset(wil->fw_version, 0, sizeof(wil->fw_version));
		/* Loading f/w from the file */
<<<<<<< HEAD
		rc = wil_request_firmware(wil, WIL_FW_NAME, true);
		if (rc)
			return rc;
		rc = wil_request_firmware(wil, WIL_FW2_NAME, true);
=======
		rc = wil_request_firmware(wil, wil->wil_fw_name, true);
		if (rc)
			goto out;
		if (wil->num_of_brd_entries)
			rc = wil_request_board(wil, board_file);
		else
			rc = wil_request_firmware(wil, board_file, true);
>>>>>>> 24b8d41d
		if (rc)
			goto out;

		wil_pre_fw_config(wil);
		wil_release_cpu(wil);
	}

	/* init after reset */
	reinit_completion(&wil->wmi_ready);
	reinit_completion(&wil->wmi_call);
	reinit_completion(&wil->halp.comp);
<<<<<<< HEAD
=======

	clear_bit(wil_status_resetting, wil->status);

	up_write(&wil->mem_lock);
>>>>>>> 24b8d41d

	if (load_fw) {
		wil_unmask_irq(wil);

		/* we just started MAC, wait for FW ready */
		rc = wil_wait_for_fw_ready(wil);
		if (rc)
			return rc;

		/* check FW is responsive */
		rc = wmi_echo(wil);
		if (rc) {
<<<<<<< HEAD
			wil_err(wil, "%s: wmi_echo failed, rc %d\n",
				__func__, rc);
			return rc;
		}

=======
			wil_err(wil, "wmi_echo failed, rc %d\n", rc);
			return rc;
		}

		wil->txrx_ops.configure_interrupt_moderation(wil);

		/* Enable OFU rdy valid bug fix, to prevent hang in oful34_rx
		 * while there is back-pressure from Host during RX
		 */
		if (wil->hw_version >= HW_VER_TALYN_MB)
			wil_s(wil, RGF_DMA_MISC_CTL,
			      BIT_OFUL34_RDY_VALID_BUG_FIX_EN);

		rc = wil_restore_vifs(wil);
		if (rc) {
			wil_err(wil, "failed to restore vifs, rc %d\n", rc);
			return rc;
		}

		wil_collect_fw_info(wil);

		if (wil->ps_profile != WMI_PS_PROFILE_TYPE_DEFAULT)
			wil_ps_update(wil, wil->ps_profile);

>>>>>>> 24b8d41d
		if (wil->platform_ops.notify) {
			rc = wil->platform_ops.notify(wil->platform_handle,
						      WIL_PLATFORM_EVT_FW_RDY);
			if (rc) {
<<<<<<< HEAD
				wil_err(wil,
					"%s: FW_RDY notify failed, rc %d\n",
					__func__, rc);
=======
				wil_err(wil, "FW_RDY notify failed, rc %d\n",
					rc);
>>>>>>> 24b8d41d
				rc = 0;
			}
		}
	}

	return rc;

out:
	up_write(&wil->mem_lock);
	clear_bit(wil_status_resetting, wil->status);
	return rc;
}

void wil_fw_error_recovery(struct wil6210_priv *wil)
{
	wil_dbg_misc(wil, "starting fw error recovery\n");

	if (test_bit(wil_status_resetting, wil->status)) {
		wil_info(wil, "Reset already in progress\n");
		return;
	}

	wil->recovery_state = fw_recovery_pending;
	schedule_work(&wil->fw_error_worker);
}

int __wil_up(struct wil6210_priv *wil)
{
	struct net_device *ndev = wil->main_ndev;
	struct wireless_dev *wdev = ndev->ieee80211_ptr;
	int rc;

	WARN_ON(!mutex_is_locked(&wil->mutex));

	rc = wil_reset(wil, true);
	if (rc)
		return rc;

	/* Rx RING. After MAC and beacon */
	if (rx_ring_order == 0)
		rx_ring_order = wil->hw_version < HW_VER_TALYN_MB ?
			WIL_RX_RING_SIZE_ORDER_DEFAULT :
			WIL_RX_RING_SIZE_ORDER_TALYN_DEFAULT;

	rc = wil->txrx_ops.rx_init(wil, rx_ring_order);
	if (rc)
		return rc;

	rc = wil->txrx_ops.tx_init(wil);
	if (rc)
		return rc;

	switch (wdev->iftype) {
	case NL80211_IFTYPE_STATION:
		wil_dbg_misc(wil, "type: STATION\n");
		ndev->type = ARPHRD_ETHER;
		break;
	case NL80211_IFTYPE_AP:
		wil_dbg_misc(wil, "type: AP\n");
		ndev->type = ARPHRD_ETHER;
		break;
	case NL80211_IFTYPE_P2P_CLIENT:
		wil_dbg_misc(wil, "type: P2P_CLIENT\n");
		ndev->type = ARPHRD_ETHER;
		break;
	case NL80211_IFTYPE_P2P_GO:
		wil_dbg_misc(wil, "type: P2P_GO\n");
		ndev->type = ARPHRD_ETHER;
		break;
	case NL80211_IFTYPE_MONITOR:
		wil_dbg_misc(wil, "type: Monitor\n");
		ndev->type = ARPHRD_IEEE80211_RADIOTAP;
		/* ARPHRD_IEEE80211 or ARPHRD_IEEE80211_RADIOTAP ? */
		break;
	default:
		return -EOPNOTSUPP;
	}

	/* MAC address - pre-requisite for other commands */
	wmi_set_mac_address(wil, ndev->dev_addr);

	wil_dbg_misc(wil, "NAPI enable\n");
	napi_enable(&wil->napi_rx);
	napi_enable(&wil->napi_tx);
	set_bit(wil_status_napi_en, wil->status);

	wil6210_bus_request(wil, WIL_DEFAULT_BUS_REQUEST_KBPS);

	return 0;
}

int wil_up(struct wil6210_priv *wil)
{
	int rc;

	wil_dbg_misc(wil, "up\n");

	mutex_lock(&wil->mutex);
	rc = __wil_up(wil);
	mutex_unlock(&wil->mutex);

	return rc;
}

int __wil_down(struct wil6210_priv *wil)
{
<<<<<<< HEAD
=======
	int rc;
>>>>>>> 24b8d41d
	WARN_ON(!mutex_is_locked(&wil->mutex));

	set_bit(wil_status_resetting, wil->status);

<<<<<<< HEAD
	if (wil->platform_ops.bus_request)
		wil->platform_ops.bus_request(wil->platform_handle, 0);
=======
	wil6210_bus_request(wil, 0);
>>>>>>> 24b8d41d

	wil_disable_irq(wil);
	if (test_and_clear_bit(wil_status_napi_en, wil->status)) {
		napi_disable(&wil->napi_rx);
		napi_disable(&wil->napi_tx);
		wil_dbg_misc(wil, "NAPI disable\n");
	}
	wil_enable_irq(wil);

<<<<<<< HEAD
	wil_p2p_stop_radio_operations(wil);

	mutex_lock(&wil->p2p_wdev_mutex);
	if (wil->scan_request) {
		struct cfg80211_scan_info info = {
			.aborted = true,
		};

		wil_dbg_misc(wil, "Abort scan_request 0x%p\n",
			     wil->scan_request);
		del_timer_sync(&wil->scan_timer);
		cfg80211_scan_done(wil->scan_request, &info);
		wil->scan_request = NULL;
	}
	mutex_unlock(&wil->p2p_wdev_mutex);
=======
	mutex_lock(&wil->vif_mutex);
	wil_p2p_stop_radio_operations(wil);
	wil_abort_scan_all_vifs(wil, false);
	mutex_unlock(&wil->vif_mutex);

	rc = wil_reset(wil, false);
>>>>>>> 24b8d41d

	return rc;
}

int wil_down(struct wil6210_priv *wil)
{
	int rc;

	wil_dbg_misc(wil, "down\n");

	wil_set_recovery_state(wil, fw_recovery_idle);
	mutex_lock(&wil->mutex);
	rc = __wil_down(wil);
	mutex_unlock(&wil->mutex);

	return rc;
}

int wil_find_cid(struct wil6210_priv *wil, u8 mid, const u8 *mac)
{
	int i;
	int rc = -ENOENT;

	for (i = 0; i < wil->max_assoc_sta; i++) {
		if (wil->sta[i].mid == mid &&
		    wil->sta[i].status != wil_sta_unused &&
		    ether_addr_equal(wil->sta[i].addr, mac)) {
			rc = i;
			break;
		}
	}

	return rc;
}

void wil_halp_vote(struct wil6210_priv *wil)
{
	unsigned long rc;
	unsigned long to_jiffies = msecs_to_jiffies(WAIT_FOR_HALP_VOTE_MS);

<<<<<<< HEAD
	mutex_lock(&wil->halp.lock);

	wil_dbg_irq(wil, "%s: start, HALP ref_cnt (%d)\n", __func__,
		    wil->halp.ref_cnt);

	if (++wil->halp.ref_cnt == 1) {
		wil6210_set_halp(wil);
		rc = wait_for_completion_timeout(&wil->halp.comp, to_jiffies);
		if (!rc) {
			wil_err(wil, "%s: HALP vote timed out\n", __func__);
			/* Mask HALP as done in case the interrupt is raised */
			wil6210_mask_halp(wil);
		} else {
			wil_dbg_irq(wil,
				    "%s: HALP vote completed after %d ms\n",
				    __func__,
=======
	if (wil->hw_version >= HW_VER_TALYN_MB)
		return;

	mutex_lock(&wil->halp.lock);

	wil_dbg_irq(wil, "halp_vote: start, HALP ref_cnt (%d)\n",
		    wil->halp.ref_cnt);

	if (++wil->halp.ref_cnt == 1) {
		reinit_completion(&wil->halp.comp);
		/* mark to IRQ context to handle HALP ICR */
		wil->halp.handle_icr = true;
		wil6210_set_halp(wil);
		rc = wait_for_completion_timeout(&wil->halp.comp, to_jiffies);
		if (!rc) {
			wil_err(wil, "HALP vote timed out\n");
			/* Mask HALP as done in case the interrupt is raised */
			wil->halp.handle_icr = false;
			wil6210_mask_halp(wil);
		} else {
			wil_dbg_irq(wil,
				    "halp_vote: HALP vote completed after %d ms\n",
>>>>>>> 24b8d41d
				    jiffies_to_msecs(to_jiffies - rc));
		}
	}

<<<<<<< HEAD
	wil_dbg_irq(wil, "%s: end, HALP ref_cnt (%d)\n", __func__,
=======
	wil_dbg_irq(wil, "halp_vote: end, HALP ref_cnt (%d)\n",
>>>>>>> 24b8d41d
		    wil->halp.ref_cnt);

	mutex_unlock(&wil->halp.lock);
}

void wil_halp_unvote(struct wil6210_priv *wil)
{
<<<<<<< HEAD
=======
	if (wil->hw_version >= HW_VER_TALYN_MB)
		return;

>>>>>>> 24b8d41d
	WARN_ON(wil->halp.ref_cnt == 0);

	mutex_lock(&wil->halp.lock);

<<<<<<< HEAD
	wil_dbg_irq(wil, "%s: start, HALP ref_cnt (%d)\n", __func__,
=======
	wil_dbg_irq(wil, "halp_unvote: start, HALP ref_cnt (%d)\n",
>>>>>>> 24b8d41d
		    wil->halp.ref_cnt);

	if (--wil->halp.ref_cnt == 0) {
		wil6210_clear_halp(wil);
<<<<<<< HEAD
		wil_dbg_irq(wil, "%s: HALP unvote\n", __func__);
	}

	wil_dbg_irq(wil, "%s: end, HALP ref_cnt (%d)\n", __func__,
		    wil->halp.ref_cnt);

	mutex_unlock(&wil->halp.lock);
=======
		wil_dbg_irq(wil, "HALP unvote\n");
	}

	wil_dbg_irq(wil, "halp_unvote:end, HALP ref_cnt (%d)\n",
		    wil->halp.ref_cnt);

	mutex_unlock(&wil->halp.lock);
}

void wil_init_txrx_ops(struct wil6210_priv *wil)
{
	if (wil->use_enhanced_dma_hw)
		wil_init_txrx_ops_edma(wil);
	else
		wil_init_txrx_ops_legacy_dma(wil);
>>>>>>> 24b8d41d
}<|MERGE_RESOLUTION|>--- conflicted
+++ resolved
@@ -16,24 +16,16 @@
 #include "boot_loader.h"
 
 #define WAIT_FOR_HALP_VOTE_MS 100
-<<<<<<< HEAD
-=======
 #define WAIT_FOR_SCAN_ABORT_MS 1000
 #define WIL_DEFAULT_NUM_RX_STATUS_RINGS 1
 #define WIL_BOARD_FILE_MAX_NAMELEN 128
->>>>>>> 24b8d41d
 
 bool debug_fw; /* = false; */
 module_param(debug_fw, bool, 0444);
 MODULE_PARM_DESC(debug_fw, " do not perform card reset. For FW debug");
 
-<<<<<<< HEAD
-static bool oob_mode;
-module_param(oob_mode, bool, S_IRUGO);
-=======
 static u8 oob_mode;
 module_param(oob_mode, byte, 0444);
->>>>>>> 24b8d41d
 MODULE_PARM_DESC(oob_mode,
 		 " enable out of the box (OOB) mode in FW, for diagnostics and certification");
 
@@ -161,14 +153,6 @@
 
 		memcpy(d, &tmp, count);
 	}
-}
-
-void wil_memcpy_fromio_halp_vote(struct wil6210_priv *wil, void *dst,
-				 const volatile void __iomem *src, size_t count)
-{
-	wil_halp_vote(wil);
-	wil_memcpy_fromio_32(dst, src, count);
-	wil_halp_unvote(wil);
 }
 
 void wil_memcpy_toio_32(volatile void __iomem *dst, const void *src,
@@ -242,19 +226,6 @@
 	wil->txrx_ops.ring_fini_tx(wil, ring);
 }
 
-<<<<<<< HEAD
-void wil_memcpy_toio_halp_vote(struct wil6210_priv *wil,
-			       volatile void __iomem *dst,
-			       const void *src, size_t count)
-{
-	wil_halp_vote(wil);
-	wil_memcpy_toio_32(dst, src, count);
-	wil_halp_unvote(wil);
-}
-
-static void wil_disconnect_cid(struct wil6210_priv *wil, int cid,
-			       u16 reason_code, bool from_event)
-=======
 static bool wil_vif_is_connected(struct wil6210_priv *wil, u8 mid)
 {
 	int i;
@@ -270,7 +241,6 @@
 
 static void wil_disconnect_cid_complete(struct wil6210_vif *vif, int cid,
 					u16 reason_code)
->>>>>>> 24b8d41d
 __acquires(&sta->tid_rx_lock) __releases(&sta->tid_rx_lock)
 {
 	uint i;
@@ -281,16 +251,10 @@
 	int min_ring_id = wil_get_min_tx_ring_id(wil);
 
 	might_sleep();
-<<<<<<< HEAD
-	wil_dbg_misc(wil, "%s(CID %d, status %d)\n", __func__, cid,
-		     sta->status);
-	/* inform upper/lower layers */
-=======
 	wil_dbg_misc(wil,
 		     "disconnect_cid_complete: CID %d, MID %d, status %d\n",
 		     cid, sta->mid, sta->status);
 	/* inform upper layers */
->>>>>>> 24b8d41d
 	if (sta->status != wil_sta_unused) {
 		if (vif->mid != sta->mid) {
 			wil_err(wil, "STA MID mismatch with VIF MID(%d)\n",
@@ -325,40 +289,17 @@
 	memset(sta->tid_crypto_rx, 0, sizeof(sta->tid_crypto_rx));
 	memset(&sta->group_crypto_rx, 0, sizeof(sta->group_crypto_rx));
 	/* release vrings */
-<<<<<<< HEAD
-	for (i = 0; i < ARRAY_SIZE(wil->vring_tx); i++) {
-		if (wil->vring2cid_tid[i][0] == cid)
-			wil_vring_fini_tx(wil, i);
-=======
 	for (i = min_ring_id; i < ARRAY_SIZE(wil->ring_tx); i++) {
 		if (wil->ring2cid_tid[i][0] == cid)
 			wil_ring_fini_tx(wil, i);
->>>>>>> 24b8d41d
 	}
 	/* statistics */
 	memset(&sta->stats, 0, sizeof(sta->stats));
 	sta->stats.tx_latency_min_us = U32_MAX;
 }
 
-<<<<<<< HEAD
-static bool wil_ap_is_connected(struct wil6210_priv *wil)
-{
-	int i;
-
-	for (i = 0; i < ARRAY_SIZE(wil->sta); i++) {
-		if (wil->sta[i].status == wil_sta_connected)
-			return true;
-	}
-
-	return false;
-}
-
-static void _wil6210_disconnect(struct wil6210_priv *wil, const u8 *bssid,
-				u16 reason_code, bool from_event)
-=======
 static void _wil6210_disconnect_complete(struct wil6210_vif *vif,
 					 const u8 *bssid, u16 reason_code)
->>>>>>> 24b8d41d
 {
 	struct wil6210_priv *wil = vif_to_wil(vif);
 	int cid = -ENOENT;
@@ -367,9 +308,6 @@
 
 	ndev = vif_to_ndev(vif);
 	wdev = vif_to_wdev(vif);
-
-	if (unlikely(!ndev))
-		return;
 
 	might_sleep();
 	wil_info(wil, "disconnect_complete: bssid=%pM, reason=%d\n",
@@ -437,11 +375,6 @@
 		} else {
 			wil_update_net_queues_bh(wil, vif, NULL, false);
 		}
-		break;
-	case NL80211_IFTYPE_AP:
-	case NL80211_IFTYPE_P2P_GO:
-		if (!wil_ap_is_connected(wil))
-			clear_bit(wil_status_fwconnected, wil->status);
 		break;
 	default:
 		break;
@@ -769,37 +702,16 @@
 	mutex_init(&wil->mutex);
 	mutex_init(&wil->vif_mutex);
 	mutex_init(&wil->wmi_mutex);
-<<<<<<< HEAD
-	mutex_init(&wil->probe_client_mutex);
-	mutex_init(&wil->p2p_wdev_mutex);
-=======
->>>>>>> 24b8d41d
 	mutex_init(&wil->halp.lock);
 
 	init_completion(&wil->wmi_ready);
 	init_completion(&wil->wmi_call);
 	init_completion(&wil->halp.comp);
 
-<<<<<<< HEAD
-	wil->bcast_vring = -1;
-	setup_timer(&wil->connect_timer, wil_connect_timer_fn, (ulong)wil);
-	setup_timer(&wil->scan_timer, wil_scan_timer_fn, (ulong)wil);
-	setup_timer(&wil->p2p.discovery_timer, wil_p2p_discovery_timer_fn,
-		    (ulong)wil);
-
-	INIT_WORK(&wil->disconnect_worker, wil_disconnect_worker);
 	INIT_WORK(&wil->wmi_event_worker, wmi_event_worker);
 	INIT_WORK(&wil->fw_error_worker, wil_fw_error_worker);
-	INIT_WORK(&wil->probe_client_worker, wil_probe_client_worker);
 
 	INIT_LIST_HEAD(&wil->pending_wmi_ev);
-	INIT_LIST_HEAD(&wil->probe_client_pending);
-=======
-	INIT_WORK(&wil->wmi_event_worker, wmi_event_worker);
-	INIT_WORK(&wil->fw_error_worker, wil_fw_error_worker);
-
-	INIT_LIST_HEAD(&wil->pending_wmi_ev);
->>>>>>> 24b8d41d
 	spin_lock_init(&wil->wmi_ev_lock);
 	spin_lock_init(&wil->net_queue_lock);
 	spin_lock_init(&wil->eap_lock);
@@ -915,22 +827,8 @@
 	wil_dbg_misc(wil, "priv_deinit\n");
 
 	wil_set_recovery_state(wil, fw_recovery_idle);
-<<<<<<< HEAD
-	del_timer_sync(&wil->scan_timer);
-	del_timer_sync(&wil->p2p.discovery_timer);
-	cancel_work_sync(&wil->disconnect_worker);
-	cancel_work_sync(&wil->fw_error_worker);
-	cancel_work_sync(&wil->p2p.discovery_expired_work);
-	mutex_lock(&wil->mutex);
-	wil6210_disconnect(wil, NULL, WLAN_REASON_DEAUTH_LEAVING, false);
-	mutex_unlock(&wil->mutex);
-	wmi_event_flush(wil);
-	wil_probe_client_flush(wil);
-	cancel_work_sync(&wil->probe_client_worker);
-=======
 	cancel_work_sync(&wil->fw_error_worker);
 	wmi_event_flush(wil);
->>>>>>> 24b8d41d
 	destroy_workqueue(wil->wq_service);
 	destroy_workqueue(wil->wmi_wq);
 	kfree(wil->brd_info);
@@ -1071,20 +969,7 @@
 	}
 }
 
-<<<<<<< HEAD
-static void wil_set_oob_mode(struct wil6210_priv *wil, bool enable)
-{
-	wil_info(wil, "%s: enable=%d\n", __func__, enable);
-	if (enable)
-		wil_s(wil, RGF_USER_USAGE_6, BIT_USER_OOB_MODE);
-	else
-		wil_c(wil, RGF_USER_USAGE_6, BIT_USER_OOB_MODE);
-}
-
-static int wil_target_reset(struct wil6210_priv *wil)
-=======
 static int wil_wait_device_ready(struct wil6210_priv *wil, int no_flash)
->>>>>>> 24b8d41d
 {
 	int delay = 0;
 	u32 x, x1 = 0;
@@ -1425,11 +1310,7 @@
 
 static int wil_get_bl_info(struct wil6210_priv *wil)
 {
-<<<<<<< HEAD
-	struct net_device *ndev = wil_to_ndev(wil);
-=======
 	struct net_device *ndev = wil->main_ndev;
->>>>>>> 24b8d41d
 	struct wiphy *wiphy = wil_to_wiphy(wil);
 	union {
 		struct bl_dedicated_registers_v0 bl0;
@@ -1735,8 +1616,6 @@
 	if (wil->hw_version == HW_VER_UNKNOWN)
 		return -ENODEV;
 
-<<<<<<< HEAD
-=======
 	if (test_bit(WIL_PLATFORM_CAPA_T_PWR_ON_0, wil->platform_capa) &&
 	    wil->hw_version < HW_VER_TALYN_MB) {
 		wil_dbg_misc(wil, "Notify FW to set T_POWER_ON=0\n");
@@ -1748,19 +1627,12 @@
 		wil_s(wil, RGF_USER_USAGE_8, BIT_USER_EXT_CLK);
 	}
 
->>>>>>> 24b8d41d
 	if (wil->platform_ops.notify) {
 		rc = wil->platform_ops.notify(wil->platform_handle,
 					      WIL_PLATFORM_EVT_PRE_RESET);
 		if (rc)
-<<<<<<< HEAD
-			wil_err(wil,
-				"%s: PRE_RESET platform notify failed, rc %d\n",
-				__func__, rc);
-=======
 			wil_err(wil, "PRE_RESET platform notify failed, rc %d\n",
 				rc);
->>>>>>> 24b8d41d
 	}
 
 	set_bit(wil_status_resetting, wil->status);
@@ -1784,9 +1656,6 @@
 
 	down_write(&wil->mem_lock);
 
-	/* Disable device led before reset*/
-	wmi_led_cfg(wil, false);
-
 	/* prevent NAPI from being scheduled and prevent wmi commands */
 	mutex_lock(&wil->wmi_mutex);
 	if (test_bit(wil_status_suspending, wil->status))
@@ -1796,23 +1665,6 @@
 	wil_dbg_misc(wil, "wil->status (0x%lx)\n", *wil->status);
 	mutex_unlock(&wil->wmi_mutex);
 
-<<<<<<< HEAD
-	mutex_lock(&wil->p2p_wdev_mutex);
-	if (wil->scan_request) {
-		struct cfg80211_scan_info info = {
-			.aborted = true,
-		};
-
-		wil_dbg_misc(wil, "Abort scan_request 0x%p\n",
-			     wil->scan_request);
-		del_timer_sync(&wil->scan_timer);
-		cfg80211_scan_done(wil->scan_request, &info);
-		wil->scan_request = NULL;
-	}
-	mutex_unlock(&wil->p2p_wdev_mutex);
-
-=======
->>>>>>> 24b8d41d
 	wil_mask_irq(wil);
 
 	wmi_event_flush(wil);
@@ -1867,12 +1719,6 @@
 		wil_halt_cpu(wil);
 		memset(wil->fw_version, 0, sizeof(wil->fw_version));
 		/* Loading f/w from the file */
-<<<<<<< HEAD
-		rc = wil_request_firmware(wil, WIL_FW_NAME, true);
-		if (rc)
-			return rc;
-		rc = wil_request_firmware(wil, WIL_FW2_NAME, true);
-=======
 		rc = wil_request_firmware(wil, wil->wil_fw_name, true);
 		if (rc)
 			goto out;
@@ -1880,7 +1726,6 @@
 			rc = wil_request_board(wil, board_file);
 		else
 			rc = wil_request_firmware(wil, board_file, true);
->>>>>>> 24b8d41d
 		if (rc)
 			goto out;
 
@@ -1892,13 +1737,10 @@
 	reinit_completion(&wil->wmi_ready);
 	reinit_completion(&wil->wmi_call);
 	reinit_completion(&wil->halp.comp);
-<<<<<<< HEAD
-=======
 
 	clear_bit(wil_status_resetting, wil->status);
 
 	up_write(&wil->mem_lock);
->>>>>>> 24b8d41d
 
 	if (load_fw) {
 		wil_unmask_irq(wil);
@@ -1911,13 +1753,6 @@
 		/* check FW is responsive */
 		rc = wmi_echo(wil);
 		if (rc) {
-<<<<<<< HEAD
-			wil_err(wil, "%s: wmi_echo failed, rc %d\n",
-				__func__, rc);
-			return rc;
-		}
-
-=======
 			wil_err(wil, "wmi_echo failed, rc %d\n", rc);
 			return rc;
 		}
@@ -1942,19 +1777,12 @@
 		if (wil->ps_profile != WMI_PS_PROFILE_TYPE_DEFAULT)
 			wil_ps_update(wil, wil->ps_profile);
 
->>>>>>> 24b8d41d
 		if (wil->platform_ops.notify) {
 			rc = wil->platform_ops.notify(wil->platform_handle,
 						      WIL_PLATFORM_EVT_FW_RDY);
 			if (rc) {
-<<<<<<< HEAD
-				wil_err(wil,
-					"%s: FW_RDY notify failed, rc %d\n",
-					__func__, rc);
-=======
 				wil_err(wil, "FW_RDY notify failed, rc %d\n",
 					rc);
->>>>>>> 24b8d41d
 				rc = 0;
 			}
 		}
@@ -2061,20 +1889,12 @@
 
 int __wil_down(struct wil6210_priv *wil)
 {
-<<<<<<< HEAD
-=======
 	int rc;
->>>>>>> 24b8d41d
 	WARN_ON(!mutex_is_locked(&wil->mutex));
 
 	set_bit(wil_status_resetting, wil->status);
 
-<<<<<<< HEAD
-	if (wil->platform_ops.bus_request)
-		wil->platform_ops.bus_request(wil->platform_handle, 0);
-=======
 	wil6210_bus_request(wil, 0);
->>>>>>> 24b8d41d
 
 	wil_disable_irq(wil);
 	if (test_and_clear_bit(wil_status_napi_en, wil->status)) {
@@ -2084,30 +1904,12 @@
 	}
 	wil_enable_irq(wil);
 
-<<<<<<< HEAD
-	wil_p2p_stop_radio_operations(wil);
-
-	mutex_lock(&wil->p2p_wdev_mutex);
-	if (wil->scan_request) {
-		struct cfg80211_scan_info info = {
-			.aborted = true,
-		};
-
-		wil_dbg_misc(wil, "Abort scan_request 0x%p\n",
-			     wil->scan_request);
-		del_timer_sync(&wil->scan_timer);
-		cfg80211_scan_done(wil->scan_request, &info);
-		wil->scan_request = NULL;
-	}
-	mutex_unlock(&wil->p2p_wdev_mutex);
-=======
 	mutex_lock(&wil->vif_mutex);
 	wil_p2p_stop_radio_operations(wil);
 	wil_abort_scan_all_vifs(wil, false);
 	mutex_unlock(&wil->vif_mutex);
 
 	rc = wil_reset(wil, false);
->>>>>>> 24b8d41d
 
 	return rc;
 }
@@ -2148,24 +1950,6 @@
 	unsigned long rc;
 	unsigned long to_jiffies = msecs_to_jiffies(WAIT_FOR_HALP_VOTE_MS);
 
-<<<<<<< HEAD
-	mutex_lock(&wil->halp.lock);
-
-	wil_dbg_irq(wil, "%s: start, HALP ref_cnt (%d)\n", __func__,
-		    wil->halp.ref_cnt);
-
-	if (++wil->halp.ref_cnt == 1) {
-		wil6210_set_halp(wil);
-		rc = wait_for_completion_timeout(&wil->halp.comp, to_jiffies);
-		if (!rc) {
-			wil_err(wil, "%s: HALP vote timed out\n", __func__);
-			/* Mask HALP as done in case the interrupt is raised */
-			wil6210_mask_halp(wil);
-		} else {
-			wil_dbg_irq(wil,
-				    "%s: HALP vote completed after %d ms\n",
-				    __func__,
-=======
 	if (wil->hw_version >= HW_VER_TALYN_MB)
 		return;
 
@@ -2188,16 +1972,11 @@
 		} else {
 			wil_dbg_irq(wil,
 				    "halp_vote: HALP vote completed after %d ms\n",
->>>>>>> 24b8d41d
 				    jiffies_to_msecs(to_jiffies - rc));
 		}
 	}
 
-<<<<<<< HEAD
-	wil_dbg_irq(wil, "%s: end, HALP ref_cnt (%d)\n", __func__,
-=======
 	wil_dbg_irq(wil, "halp_vote: end, HALP ref_cnt (%d)\n",
->>>>>>> 24b8d41d
 		    wil->halp.ref_cnt);
 
 	mutex_unlock(&wil->halp.lock);
@@ -2205,34 +1984,18 @@
 
 void wil_halp_unvote(struct wil6210_priv *wil)
 {
-<<<<<<< HEAD
-=======
 	if (wil->hw_version >= HW_VER_TALYN_MB)
 		return;
 
->>>>>>> 24b8d41d
 	WARN_ON(wil->halp.ref_cnt == 0);
 
 	mutex_lock(&wil->halp.lock);
 
-<<<<<<< HEAD
-	wil_dbg_irq(wil, "%s: start, HALP ref_cnt (%d)\n", __func__,
-=======
 	wil_dbg_irq(wil, "halp_unvote: start, HALP ref_cnt (%d)\n",
->>>>>>> 24b8d41d
 		    wil->halp.ref_cnt);
 
 	if (--wil->halp.ref_cnt == 0) {
 		wil6210_clear_halp(wil);
-<<<<<<< HEAD
-		wil_dbg_irq(wil, "%s: HALP unvote\n", __func__);
-	}
-
-	wil_dbg_irq(wil, "%s: end, HALP ref_cnt (%d)\n", __func__,
-		    wil->halp.ref_cnt);
-
-	mutex_unlock(&wil->halp.lock);
-=======
 		wil_dbg_irq(wil, "HALP unvote\n");
 	}
 
@@ -2248,5 +2011,4 @@
 		wil_init_txrx_ops_edma(wil);
 	else
 		wil_init_txrx_ops_legacy_dma(wil);
->>>>>>> 24b8d41d
 }