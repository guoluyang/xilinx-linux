--- conflicted
+++ resolved
@@ -13,10 +13,7 @@
 #include <net/cfg80211.h>
 #include <linux/timex.h>
 #include <linux/types.h>
-<<<<<<< HEAD
-=======
 #include <linux/irqreturn.h>
->>>>>>> 24b8d41d
 #include "wmi.h"
 #include "wil_platform.h"
 #include "fw.h"
@@ -181,14 +178,11 @@
 #define RGF_USER_USAGE_2		(0x880008)
 #define RGF_USER_USAGE_6		(0x880018)
 	#define BIT_USER_OOB_MODE		BIT(31)
-<<<<<<< HEAD
-=======
 	#define BIT_USER_OOB_R2_MODE		BIT(30)
 #define RGF_USER_USAGE_8		(0x880020)
 	#define BIT_USER_PREVENT_DEEP_SLEEP	BIT(0)
 	#define BIT_USER_SUPPORT_T_POWER_ON_0	BIT(1)
 	#define BIT_USER_EXT_CLK		BIT(2)
->>>>>>> 24b8d41d
 #define RGF_USER_HW_MACHINE_STATE	(0x8801dc)
 	#define HW_MACHINE_BOOT_DONE	(0x3fffffd)
 #define RGF_USER_USER_CPU_0		(0x8801e0)
@@ -720,59 +714,16 @@
 	struct work_struct delayed_listen_work; /* listen after scan done */
 };
 
-/**
- * struct wil_tid_crypto_rx_single - TID crypto information (Rx).
- *
- * @pn: GCMP PN for the session
- * @key_set: valid key present
- */
-struct wil_tid_crypto_rx_single {
-	u8 pn[IEEE80211_GCMP_PN_LEN];
-	bool key_set;
-};
-
-struct wil_tid_crypto_rx {
-	struct wil_tid_crypto_rx_single key_id[4];
-};
-
-struct wil_p2p_info {
-	struct ieee80211_channel listen_chan;
-	u8 discovery_started;
-	u8 p2p_dev_started;
-	u64 cookie;
-	struct timer_list discovery_timer; /* listen/search duration */
-	struct work_struct discovery_expired_work; /* listen/search expire */
-};
-
 enum wil_sta_status {
 	wil_sta_unused = 0,
 	wil_sta_conn_pending = 1,
 	wil_sta_connected = 2,
 };
 
-<<<<<<< HEAD
-#define WIL_STA_TID_NUM (16)
-#define WIL_MCS_MAX (12) /* Maximum MCS supported */
-
-struct wil_net_stats {
-	unsigned long	rx_packets;
-	unsigned long	tx_packets;
-	unsigned long	rx_bytes;
-	unsigned long	tx_bytes;
-	unsigned long	tx_errors;
-	unsigned long	rx_dropped;
-	unsigned long	rx_non_data_frame;
-	unsigned long	rx_short_frame;
-	unsigned long	rx_large_frame;
-	unsigned long	rx_replay;
-	u16 last_mcs_rx;
-	u64 rx_per_mcs[WIL_MCS_MAX + 1];
-=======
 enum wil_rekey_state {
 	WIL_REKEY_IDLE = 0,
 	WIL_REKEY_M3_RECEIVED = 1,
 	WIL_REKEY_WAIT_M4_SENT = 2,
->>>>>>> 24b8d41d
 };
 
 /**
@@ -803,10 +754,7 @@
 	unsigned long tid_rx_stop_requested[BITS_TO_LONGS(WIL_STA_TID_NUM)];
 	struct wil_tid_crypto_rx tid_crypto_rx[WIL_STA_TID_NUM];
 	struct wil_tid_crypto_rx group_crypto_rx;
-<<<<<<< HEAD
-=======
 	u8 aid; /* 1-254; 0 if unknown/not reported */
->>>>>>> 24b8d41d
 };
 
 enum {
@@ -816,12 +764,8 @@
 };
 
 enum {
-<<<<<<< HEAD
-	hw_capability_last
-=======
 	hw_capa_no_flash,
 	hw_capa_last
->>>>>>> 24b8d41d
 };
 
 struct wil_probe_client_req {
@@ -845,10 +789,7 @@
 	struct mutex		lock; /* protect halp ref_cnt */
 	unsigned int		ref_cnt;
 	struct completion	comp;
-<<<<<<< HEAD
-=======
 	u8			handle_icr;
->>>>>>> 24b8d41d
 };
 
 struct wil_blob_wrapper {
@@ -876,8 +817,6 @@
 	u32 off_ms;
 };
 
-<<<<<<< HEAD
-=======
 struct wil_debugfs_iomem_data {
 	void *offset;
 	struct wil6210_priv *wil;
@@ -888,13 +827,10 @@
 	int iomem_data_count;
 };
 
->>>>>>> 24b8d41d
 extern struct blink_on_off_time led_blink_time[WIL_LED_TIME_LAST];
 extern u8 led_id;
 extern u8 led_polarity;
 
-<<<<<<< HEAD
-=======
 enum wil6210_vif_status {
 	wil_vif_fwconnecting,
 	wil_vif_fwconnected,
@@ -980,7 +916,6 @@
 	u32 file_max_size;
 };
 
->>>>>>> 24b8d41d
 struct wil6210_priv {
 	struct pci_dev *pdev;
 	u32 bar_size;
@@ -993,11 +928,6 @@
 	u32 hw_version;
 	u8 chip_revision;
 	const char *hw_name;
-<<<<<<< HEAD
-	DECLARE_BITMAP(hw_capabilities, hw_capability_last);
-	DECLARE_BITMAP(fw_capabilities, WMI_FW_CAPABILITY_MAX);
-	u8 n_mids; /* number of additional MIDs as reported by FW */
-=======
 	const char *wil_fw_name;
 	char *board_file;
 	u32 num_of_brd_entries;
@@ -1005,7 +935,6 @@
 	DECLARE_BITMAP(hw_capa, hw_capa_last);
 	DECLARE_BITMAP(fw_capabilities, WMI_FW_CAPABILITY_MAX);
 	DECLARE_BITMAP(platform_capa, WIL_PLATFORM_CAPA_MAX);
->>>>>>> 24b8d41d
 	u32 recovery_count; /* num of FW recovery attempts in a short time */
 	u32 recovery_state; /* FW recovery state machine */
 	unsigned long last_fw_recovery; /* jiffies of last fw recovery */
@@ -1052,15 +981,8 @@
 	spinlock_t eap_lock; /* guarding access to eap rekey fields */
 	struct napi_struct napi_rx;
 	struct napi_struct napi_tx;
-<<<<<<< HEAD
-	/* keep alive */
-	struct list_head probe_client_pending;
-	struct mutex probe_client_mutex; /* protect @probe_client_pending */
-	struct work_struct probe_client_worker;
-=======
 	struct net_device napi_ndev; /* dummy net_device serving all VIFs */
 
->>>>>>> 24b8d41d
 	/* DMA related */
 	struct wil_ring ring_rx;
 	unsigned int rx_buf_len;
@@ -1084,10 +1006,6 @@
 	atomic_t isr_count_rx, isr_count_tx;
 	/* debugfs */
 	struct dentry *debug;
-<<<<<<< HEAD
-	struct wil_blob_wrapper blobs[ARRAY_SIZE(fw_mapping)];
-	u8 discovery_mode;
-=======
 	struct wil_blob_wrapper blobs[MAX_FW_MAPPING_TABLE_SIZE];
 	u8 discovery_mode;
 	u8 abft_len;
@@ -1096,7 +1014,6 @@
 	struct wil_debugfs_data dbg_data;
 	bool tx_latency; /* collect TX latency measurements */
 	size_t tx_latency_res; /* bin resolution in usec */
->>>>>>> 24b8d41d
 
 	void *platform_handle;
 	struct wil_platform_ops platform_ops;
@@ -1104,32 +1021,15 @@
 
 	struct pmc_ctx pmc;
 
-<<<<<<< HEAD
-	bool pbss;
-
-	struct wil_p2p_info p2p;
+	u8 p2p_dev_started;
 
 	/* P2P_DEVICE vif */
 	struct wireless_dev *p2p_wdev;
-	struct mutex p2p_wdev_mutex; /* protect @p2p_wdev and @scan_request */
-=======
-	u8 p2p_dev_started;
-
-	/* P2P_DEVICE vif */
-	struct wireless_dev *p2p_wdev;
->>>>>>> 24b8d41d
 	struct wireless_dev *radio_wdev;
 
 	/* High Access Latency Policy voting */
 	struct wil_halp halp;
 
-<<<<<<< HEAD
-#ifdef CONFIG_PM
-#ifdef CONFIG_PM_SLEEP
-	struct notifier_block pm_notify;
-#endif /* CONFIG_PM_SLEEP */
-#endif /* CONFIG_PM */
-=======
 	enum wmi_ps_profile_type ps_profile;
 
 	int fw_calib_result;
@@ -1161,7 +1061,6 @@
 	u32 max_ampdu_size;
 	u8 multicast_to_unicast;
 	s32 cqm_rssi_thold;
->>>>>>> 24b8d41d
 };
 
 #define wil_to_wiphy(i) (i->wiphy)
@@ -1298,17 +1197,8 @@
 			  size_t count);
 void wil_memcpy_toio_32(volatile void __iomem *dst, const void *src,
 			size_t count);
-<<<<<<< HEAD
-void wil_memcpy_fromio_halp_vote(struct wil6210_priv *wil, void *dst,
-				 const volatile void __iomem *src,
-				 size_t count);
-void wil_memcpy_toio_halp_vote(struct wil6210_priv *wil,
-			       volatile void __iomem *dst,
-			       const void *src, size_t count);
-=======
 int wil_mem_access_lock(struct wil6210_priv *wil);
 void wil_mem_access_unlock(struct wil6210_priv *wil);
->>>>>>> 24b8d41d
 
 struct wil6210_vif *
 wil_vif_alloc(struct wil6210_priv *wil, const char *name,
@@ -1363,14 +1253,9 @@
 		       const void *mac_addr, int key_len, const void *key,
 		       int key_usage);
 int wmi_echo(struct wil6210_priv *wil);
-<<<<<<< HEAD
-int wmi_set_ie(struct wil6210_priv *wil, u8 type, u16 ie_len, const void *ie);
-int wmi_rx_chain_add(struct wil6210_priv *wil, struct vring *vring);
-=======
 int wmi_set_ie(struct wil6210_vif *vif, u8 type, u16 ie_len, const void *ie);
 int wmi_rx_chain_add(struct wil6210_priv *wil, struct wil_ring *vring);
 int wmi_update_ft_ies(struct wil6210_vif *vif, u16 ie_len, const void *ie);
->>>>>>> 24b8d41d
 int wmi_rxon(struct wil6210_priv *wil, bool on);
 int wmi_get_temperature(struct wil6210_priv *wil, u32 *t_m, u32 *t_r);
 int wmi_get_all_temperatures(struct wil6210_priv *wil,
@@ -1411,24 +1296,6 @@
 
 /* P2P */
 bool wil_p2p_is_social_scan(struct cfg80211_scan_request *request);
-<<<<<<< HEAD
-void wil_p2p_discovery_timer_fn(ulong x);
-int wil_p2p_search(struct wil6210_priv *wil,
-		   struct cfg80211_scan_request *request);
-int wil_p2p_listen(struct wil6210_priv *wil, unsigned int duration,
-		   struct ieee80211_channel *chan, u64 *cookie);
-u8 wil_p2p_stop_discovery(struct wil6210_priv *wil);
-int wil_p2p_cancel_listen(struct wil6210_priv *wil, u64 cookie);
-void wil_p2p_listen_expired(struct work_struct *work);
-void wil_p2p_search_expired(struct work_struct *work);
-void wil_p2p_stop_radio_operations(struct wil6210_priv *wil);
-
-/* WMI for P2P */
-int wmi_p2p_cfg(struct wil6210_priv *wil, int channel, int bi);
-int wmi_start_listen(struct wil6210_priv *wil);
-int wmi_start_search(struct wil6210_priv *wil);
-int wmi_stop_discovery(struct wil6210_priv *wil);
-=======
 int wil_p2p_search(struct wil6210_vif *vif,
 		   struct cfg80211_scan_request *request);
 int wil_p2p_listen(struct wil6210_priv *wil, struct wireless_dev *wdev,
@@ -1446,7 +1313,6 @@
 int wmi_start_listen(struct wil6210_vif *vif);
 int wmi_start_search(struct wil6210_vif *vif);
 int wmi_stop_discovery(struct wil6210_vif *vif);
->>>>>>> 24b8d41d
 
 int wil_cfg80211_mgmt_tx(struct wiphy *wiphy, struct wireless_dev *wdev,
 			 struct cfg80211_mgmt_tx_params *params,
@@ -1468,20 +1334,6 @@
 int wil_cid_fill_sinfo(struct wil6210_vif *vif, int cid,
 		       struct station_info *sinfo);
 
-<<<<<<< HEAD
-struct wireless_dev *wil_cfg80211_init(struct device *dev);
-void wil_wdev_free(struct wil6210_priv *wil);
-void wil_p2p_wdev_free(struct wil6210_priv *wil);
-
-int wmi_set_mac_address(struct wil6210_priv *wil, void *addr);
-int wmi_pcp_start(struct wil6210_priv *wil, int bi, u8 wmi_nettype,
-		  u8 chan, u8 hidden_ssid, u8 is_go);
-int wmi_pcp_stop(struct wil6210_priv *wil);
-int wmi_led_cfg(struct wil6210_priv *wil, bool enable);
-void wil6210_disconnect(struct wil6210_priv *wil, const u8 *bssid,
-			u16 reason_code, bool from_event);
-void wil_probe_client_flush(struct wil6210_priv *wil);
-=======
 struct wil6210_priv *wil_cfg80211_init(struct device *dev);
 void wil_cfg80211_deinit(struct wil6210_priv *wil);
 void wil_p2p_wdev_free(struct wil6210_priv *wil);
@@ -1500,7 +1352,6 @@
 void wil6210_disconnect_complete(struct wil6210_vif *vif, const u8 *bssid,
 				 u16 reason_code);
 void wil_probe_client_flush(struct wil6210_vif *vif);
->>>>>>> 24b8d41d
 void wil_probe_client_worker(struct work_struct *work);
 void wil_disconnect_worker(struct work_struct *work);
 void wil_enable_tx_key_worker(struct work_struct *work);
@@ -1535,11 +1386,6 @@
 
 int wil_iftype_nl2wmi(enum nl80211_iftype type);
 
-<<<<<<< HEAD
-int wil_ioctl(struct wil6210_priv *wil, void __user *data, int cmd);
-int wil_request_firmware(struct wil6210_priv *wil, const char *name,
-			 bool load);
-=======
 int wil_request_firmware(struct wil6210_priv *wil, const char *name,
 			 bool load);
 int wil_request_board(struct wil6210_priv *wil, const char *name);
@@ -1549,7 +1395,6 @@
 void wil_pm_runtime_forbid(struct wil6210_priv *wil);
 int wil_pm_runtime_get(struct wil6210_priv *wil);
 void wil_pm_runtime_put(struct wil6210_priv *wil);
->>>>>>> 24b8d41d
 
 int wil_can_suspend(struct wil6210_priv *wil, bool is_runtime);
 int wil_suspend(struct wil6210_priv *wil, bool is_runtime, bool keep_radio_on);
@@ -1567,8 +1412,6 @@
 void wil6210_set_halp(struct wil6210_priv *wil);
 void wil6210_clear_halp(struct wil6210_priv *wil);
 
-<<<<<<< HEAD
-=======
 int wmi_start_sched_scan(struct wil6210_priv *wil,
 			 struct cfg80211_sched_scan_request *request);
 int wmi_stop_sched_scan(struct wil6210_priv *wil);
@@ -1601,5 +1444,4 @@
 void wil_clear_fw_log_addr(struct wil6210_priv *wil);
 int wmi_set_cqm_rssi_config(struct wil6210_priv *wil,
 			    s32 rssi_thold, u32 rssi_hyst);
->>>>>>> 24b8d41d
 #endif /* __WIL6210_H__ */