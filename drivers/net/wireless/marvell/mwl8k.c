--- conflicted
+++ resolved
@@ -383,14 +383,11 @@
 	{ .band = NL80211_BAND_5GHZ, .center_freq = 5200, .hw_value = 40, },
 	{ .band = NL80211_BAND_5GHZ, .center_freq = 5220, .hw_value = 44, },
 	{ .band = NL80211_BAND_5GHZ, .center_freq = 5240, .hw_value = 48, },
-<<<<<<< HEAD
-=======
 	{ .band = NL80211_BAND_5GHZ, .center_freq = 5745, .hw_value = 149, },
 	{ .band = NL80211_BAND_5GHZ, .center_freq = 5765, .hw_value = 153, },
 	{ .band = NL80211_BAND_5GHZ, .center_freq = 5785, .hw_value = 157, },
 	{ .band = NL80211_BAND_5GHZ, .center_freq = 5805, .hw_value = 161, },
 	{ .band = NL80211_BAND_5GHZ, .center_freq = 5825, .hw_value = 165, },
->>>>>>> 24b8d41d
 };
 
 static const struct ieee80211_rate mwl8k_rates_50[] = {
@@ -1022,14 +1019,9 @@
 
 	if (rxd->channel > 14) {
 		status->band = NL80211_BAND_5GHZ;
-<<<<<<< HEAD
-		if (!(status->flag & RX_FLAG_HT))
-			status->rate_idx -= 5;
-=======
 		if (!(status->encoding == RX_ENC_HT) &&
 		    status->rate_idx >= MWL8K_LEGACY_5G_RATE_OFFSET)
 			status->rate_idx -= MWL8K_LEGACY_5G_RATE_OFFSET;
->>>>>>> 24b8d41d
 	} else {
 		status->band = NL80211_BAND_2GHZ;
 	}
@@ -1136,14 +1128,9 @@
 
 	if (rxd->channel > 14) {
 		status->band = NL80211_BAND_5GHZ;
-<<<<<<< HEAD
-		if (!(status->flag & RX_FLAG_HT))
-			status->rate_idx -= 5;
-=======
 		if (!(status->encoding == RX_ENC_HT) &&
 		    status->rate_idx >= MWL8K_LEGACY_5G_RATE_OFFSET)
 			status->rate_idx -= MWL8K_LEGACY_5G_RATE_OFFSET;
->>>>>>> 24b8d41d
 	} else {
 		status->band = NL80211_BAND_2GHZ;
 	}
