/*
 * NXP Wireless LAN device driver: Firmware specific macros & structures
 *
 * Copyright 2011-2020 NXP
 *
 * This software file (the "File") is distributed by NXP
 * under the terms of the GNU General Public License Version 2, June 1991
 * (the "License").  You may use, redistribute and/or modify this File in
 * accordance with the terms and conditions of the License, a copy of which
 * is available by writing to the Free Software Foundation, Inc.,
 * 51 Franklin Street, Fifth Floor, Boston, MA 02110-1301 USA or on the
 * worldwide web at http://www.gnu.org/licenses/old-licenses/gpl-2.0.txt.
 *
 * THE FILE IS DISTRIBUTED AS-IS, WITHOUT WARRANTY OF ANY KIND, AND THE
 * IMPLIED WARRANTIES OF MERCHANTABILITY OR FITNESS FOR A PARTICULAR PURPOSE
 * ARE EXPRESSLY DISCLAIMED.  The License provides additional details about
 * this warranty disclaimer.
 */

#ifndef _MWIFIEX_FW_H_
#define _MWIFIEX_FW_H_

#include <linux/if_ether.h>


#define INTF_HEADER_LEN     4

struct rfc_1042_hdr {
	u8 llc_dsap;
	u8 llc_ssap;
	u8 llc_ctrl;
	u8 snap_oui[3];
	__be16 snap_type;
} __packed;

struct rx_packet_hdr {
	struct ethhdr eth803_hdr;
	struct rfc_1042_hdr rfc1042_hdr;
} __packed;

struct tx_packet_hdr {
	struct ethhdr eth803_hdr;
	struct rfc_1042_hdr rfc1042_hdr;
} __packed;

struct mwifiex_fw_header {
	__le32 dnld_cmd;
	__le32 base_addr;
	__le32 data_length;
	__le32 crc;
} __packed;

struct mwifiex_fw_data {
	struct mwifiex_fw_header header;
	__le32 seq_num;
	u8 data[1];
} __packed;

struct mwifiex_fw_dump_header {
	__le16          seq_num;
	__le16          reserved;
	__le16          type;
	__le16          len;
} __packed;

#define FW_DUMP_INFO_ENDED 0x0002

#define MWIFIEX_FW_DNLD_CMD_1 0x1
#define MWIFIEX_FW_DNLD_CMD_5 0x5
#define MWIFIEX_FW_DNLD_CMD_6 0x6
#define MWIFIEX_FW_DNLD_CMD_7 0x7

#define B_SUPPORTED_RATES               5
#define G_SUPPORTED_RATES               9
#define BG_SUPPORTED_RATES              13
#define A_SUPPORTED_RATES               9
#define HOSTCMD_SUPPORTED_RATES         14
#define N_SUPPORTED_RATES               3
#define ALL_802_11_BANDS           (BAND_A | BAND_B | BAND_G | BAND_GN | \
				    BAND_AN | BAND_AAC)

#define FW_MULTI_BANDS_SUPPORT  (BIT(8) | BIT(9) | BIT(10) | BIT(11) | \
				 BIT(13))
#define IS_SUPPORT_MULTI_BANDS(adapter)        \
	(adapter->fw_cap_info & FW_MULTI_BANDS_SUPPORT)

/* bit 13: 11ac BAND_AAC
 * bit 12: reserved for lab testing, will be reused for BAND_AN
 * bit 11: 11n  BAND_GN
 * bit 10: 11a  BAND_A
 * bit 9: 11g   BAND_G
 * bit 8: 11b   BAND_B
 * Map these bits to band capability by right shifting 8 bits.
 */
#define GET_FW_DEFAULT_BANDS(adapter)  \
	    (((adapter->fw_cap_info & 0x2f00) >> 8) & \
	     ALL_802_11_BANDS)

#define HostCmd_WEP_KEY_INDEX_MASK              0x3fff

#define KEY_INFO_ENABLED        0x01
enum KEY_TYPE_ID {
	KEY_TYPE_ID_WEP = 0,
	KEY_TYPE_ID_TKIP,
	KEY_TYPE_ID_AES,
	KEY_TYPE_ID_WAPI,
	KEY_TYPE_ID_AES_CMAC,
	KEY_TYPE_ID_AES_CMAC_DEF,
};

#define WPA_PN_SIZE		8
#define KEY_PARAMS_FIXED_LEN	10
#define KEY_INDEX_MASK		0xf
#define KEY_API_VER_MAJOR_V2	2

#define KEY_MCAST	BIT(0)
#define KEY_UNICAST	BIT(1)
#define KEY_ENABLED	BIT(2)
#define KEY_DEFAULT	BIT(3)
#define KEY_TX_KEY	BIT(4)
#define KEY_RX_KEY	BIT(5)
#define KEY_IGTK	BIT(10)

#define WAPI_KEY_LEN			(WLAN_KEY_LEN_SMS4 + PN_LEN + 2)

#define MAX_POLL_TRIES			100
#define MAX_FIRMWARE_POLL_TRIES			150

#define FIRMWARE_READY_SDIO				0xfedc
#define FIRMWARE_READY_PCIE				0xfedcba00

#define MWIFIEX_COEX_MODE_TIMESHARE			0x01
#define MWIFIEX_COEX_MODE_SPATIAL			0x82

enum mwifiex_usb_ep {
	MWIFIEX_USB_EP_CMD_EVENT = 1,
	MWIFIEX_USB_EP_DATA = 2,
	MWIFIEX_USB_EP_DATA_CH2 = 3,
};

enum MWIFIEX_802_11_PRIVACY_FILTER {
	MWIFIEX_802_11_PRIV_FILTER_ACCEPT_ALL,
	MWIFIEX_802_11_PRIV_FILTER_8021X_WEP
};

#define CAL_SNR(RSSI, NF)		((s16)((s16)(RSSI)-(s16)(NF)))
#define CAL_RSSI(SNR, NF)		((s16)((s16)(SNR)+(s16)(NF)))

#define UAP_BSS_PARAMS_I			0
#define UAP_CUSTOM_IE_I				1
#define MWIFIEX_AUTO_IDX_MASK			0xffff
#define MWIFIEX_DELETE_MASK			0x0000
#define MGMT_MASK_ASSOC_REQ			0x01
#define MGMT_MASK_REASSOC_REQ			0x04
#define MGMT_MASK_ASSOC_RESP			0x02
#define MGMT_MASK_REASSOC_RESP			0x08
#define MGMT_MASK_PROBE_REQ			0x10
#define MGMT_MASK_PROBE_RESP			0x20
#define MGMT_MASK_BEACON			0x100

#define TLV_TYPE_UAP_SSID			0x0000
#define TLV_TYPE_UAP_RATES			0x0001
#define TLV_TYPE_PWR_CONSTRAINT			0x0020

#define PROPRIETARY_TLV_BASE_ID                 0x0100
#define TLV_TYPE_KEY_MATERIAL       (PROPRIETARY_TLV_BASE_ID + 0)
#define TLV_TYPE_CHANLIST           (PROPRIETARY_TLV_BASE_ID + 1)
#define TLV_TYPE_NUMPROBES          (PROPRIETARY_TLV_BASE_ID + 2)
#define TLV_TYPE_RSSI_LOW           (PROPRIETARY_TLV_BASE_ID + 4)
#define TLV_TYPE_PASSTHROUGH        (PROPRIETARY_TLV_BASE_ID + 10)
#define TLV_TYPE_WMMQSTATUS         (PROPRIETARY_TLV_BASE_ID + 16)
#define TLV_TYPE_WILDCARDSSID       (PROPRIETARY_TLV_BASE_ID + 18)
#define TLV_TYPE_TSFTIMESTAMP       (PROPRIETARY_TLV_BASE_ID + 19)
#define TLV_TYPE_RSSI_HIGH          (PROPRIETARY_TLV_BASE_ID + 22)
#define TLV_TYPE_BGSCAN_START_LATER (PROPRIETARY_TLV_BASE_ID + 30)
#define TLV_TYPE_AUTH_TYPE          (PROPRIETARY_TLV_BASE_ID + 31)
#define TLV_TYPE_STA_MAC_ADDR       (PROPRIETARY_TLV_BASE_ID + 32)
#define TLV_TYPE_BSSID              (PROPRIETARY_TLV_BASE_ID + 35)
#define TLV_TYPE_CHANNELBANDLIST    (PROPRIETARY_TLV_BASE_ID + 42)
#define TLV_TYPE_UAP_BEACON_PERIOD  (PROPRIETARY_TLV_BASE_ID + 44)
#define TLV_TYPE_UAP_DTIM_PERIOD    (PROPRIETARY_TLV_BASE_ID + 45)
#define TLV_TYPE_UAP_BCAST_SSID     (PROPRIETARY_TLV_BASE_ID + 48)
#define TLV_TYPE_UAP_RTS_THRESHOLD  (PROPRIETARY_TLV_BASE_ID + 51)
#define TLV_TYPE_UAP_AO_TIMER       (PROPRIETARY_TLV_BASE_ID + 57)
#define TLV_TYPE_UAP_WEP_KEY        (PROPRIETARY_TLV_BASE_ID + 59)
#define TLV_TYPE_UAP_WPA_PASSPHRASE (PROPRIETARY_TLV_BASE_ID + 60)
#define TLV_TYPE_UAP_ENCRY_PROTOCOL (PROPRIETARY_TLV_BASE_ID + 64)
#define TLV_TYPE_UAP_AKMP           (PROPRIETARY_TLV_BASE_ID + 65)
#define TLV_TYPE_UAP_FRAG_THRESHOLD (PROPRIETARY_TLV_BASE_ID + 70)
#define TLV_TYPE_RATE_DROP_CONTROL  (PROPRIETARY_TLV_BASE_ID + 82)
#define TLV_TYPE_RATE_SCOPE         (PROPRIETARY_TLV_BASE_ID + 83)
#define TLV_TYPE_POWER_GROUP        (PROPRIETARY_TLV_BASE_ID + 84)
#define TLV_TYPE_BSS_SCAN_RSP       (PROPRIETARY_TLV_BASE_ID + 86)
#define TLV_TYPE_BSS_SCAN_INFO      (PROPRIETARY_TLV_BASE_ID + 87)
#define TLV_TYPE_CHANRPT_11H_BASIC  (PROPRIETARY_TLV_BASE_ID + 91)
#define TLV_TYPE_UAP_RETRY_LIMIT    (PROPRIETARY_TLV_BASE_ID + 93)
#define TLV_TYPE_WAPI_IE            (PROPRIETARY_TLV_BASE_ID + 94)
#define TLV_TYPE_ROBUST_COEX        (PROPRIETARY_TLV_BASE_ID + 96)
#define TLV_TYPE_UAP_MGMT_FRAME     (PROPRIETARY_TLV_BASE_ID + 104)
#define TLV_TYPE_MGMT_IE            (PROPRIETARY_TLV_BASE_ID + 105)
#define TLV_TYPE_AUTO_DS_PARAM      (PROPRIETARY_TLV_BASE_ID + 113)
#define TLV_TYPE_PS_PARAM           (PROPRIETARY_TLV_BASE_ID + 114)
#define TLV_TYPE_UAP_PS_AO_TIMER    (PROPRIETARY_TLV_BASE_ID + 123)
#define TLV_TYPE_PWK_CIPHER         (PROPRIETARY_TLV_BASE_ID + 145)
#define TLV_TYPE_GWK_CIPHER         (PROPRIETARY_TLV_BASE_ID + 146)
#define TLV_TYPE_TX_PAUSE           (PROPRIETARY_TLV_BASE_ID + 148)
#define TLV_TYPE_RXBA_SYNC          (PROPRIETARY_TLV_BASE_ID + 153)
#define TLV_TYPE_COALESCE_RULE      (PROPRIETARY_TLV_BASE_ID + 154)
#define TLV_TYPE_KEY_PARAM_V2       (PROPRIETARY_TLV_BASE_ID + 156)
#define TLV_TYPE_REPEAT_COUNT       (PROPRIETARY_TLV_BASE_ID + 176)
#define TLV_TYPE_PS_PARAMS_IN_HS    (PROPRIETARY_TLV_BASE_ID + 181)
#define TLV_TYPE_MULTI_CHAN_INFO    (PROPRIETARY_TLV_BASE_ID + 183)
#define TLV_TYPE_MC_GROUP_INFO      (PROPRIETARY_TLV_BASE_ID + 184)
#define TLV_TYPE_TDLS_IDLE_TIMEOUT  (PROPRIETARY_TLV_BASE_ID + 194)
#define TLV_TYPE_SCAN_CHANNEL_GAP   (PROPRIETARY_TLV_BASE_ID + 197)
#define TLV_TYPE_API_REV            (PROPRIETARY_TLV_BASE_ID + 199)
#define TLV_TYPE_CHANNEL_STATS      (PROPRIETARY_TLV_BASE_ID + 198)
#define TLV_BTCOEX_WL_AGGR_WINSIZE  (PROPRIETARY_TLV_BASE_ID + 202)
#define TLV_BTCOEX_WL_SCANTIME      (PROPRIETARY_TLV_BASE_ID + 203)
#define TLV_TYPE_BSS_MODE           (PROPRIETARY_TLV_BASE_ID + 206)
#define TLV_TYPE_RANDOM_MAC         (PROPRIETARY_TLV_BASE_ID + 236)
#define TLV_TYPE_CHAN_ATTR_CFG      (PROPRIETARY_TLV_BASE_ID + 237)
<<<<<<< HEAD
=======
#define TLV_TYPE_MAX_CONN           (PROPRIETARY_TLV_BASE_ID + 279)
>>>>>>> 24b8d41d

#define MWIFIEX_TX_DATA_BUF_SIZE_2K        2048

#define SSN_MASK         0xfff0

#define BA_RESULT_SUCCESS        0x0
#define BA_RESULT_TIMEOUT        0x2

#define IS_BASTREAM_SETUP(ptr)  (ptr->ba_status)

#define BA_STREAM_NOT_ALLOWED   0xff

#define IS_11N_ENABLED(priv) ((priv->adapter->config_bands & BAND_GN || \
			priv->adapter->config_bands & BAND_AN) && \
			priv->curr_bss_params.bss_descriptor.bcn_ht_cap && \
			!priv->curr_bss_params.bss_descriptor.disable_11n)
#define INITIATOR_BIT(DelBAParamSet) (((DelBAParamSet) &\
			BIT(DELBA_INITIATOR_POS)) >> DELBA_INITIATOR_POS)

#define MWIFIEX_TX_DATA_BUF_SIZE_4K        4096
#define MWIFIEX_TX_DATA_BUF_SIZE_8K        8192
#define MWIFIEX_TX_DATA_BUF_SIZE_12K       12288

#define ISSUPP_11NENABLED(FwCapInfo) (FwCapInfo & BIT(11))
#define ISSUPP_TDLS_ENABLED(FwCapInfo) (FwCapInfo & BIT(14))
#define ISSUPP_DRCS_ENABLED(FwCapInfo) (FwCapInfo & BIT(15))
#define ISSUPP_SDIO_SPA_ENABLED(FwCapInfo) (FwCapInfo & BIT(16))
#define ISSUPP_ADHOC_ENABLED(FwCapInfo) (FwCapInfo & BIT(25))
#define ISSUPP_RANDOM_MAC(FwCapInfo) (FwCapInfo & BIT(27))
#define ISSUPP_FIRMWARE_SUPPLICANT(FwCapInfo) (FwCapInfo & BIT(21))

#define MWIFIEX_DEF_HT_CAP	(IEEE80211_HT_CAP_DSSSCCK40 | \
				 (1 << IEEE80211_HT_CAP_RX_STBC_SHIFT) | \
				 IEEE80211_HT_CAP_SM_PS)

#define MWIFIEX_DEF_11N_TX_BF_CAP	0x09E1E008

#define MWIFIEX_DEF_AMPDU	IEEE80211_HT_AMPDU_PARM_FACTOR

/* dev_cap bitmap
 * BIT
 * 0-16		reserved
 * 17		IEEE80211_HT_CAP_SUP_WIDTH_20_40
 * 18-22	reserved
 * 23		IEEE80211_HT_CAP_SGI_20
 * 24		IEEE80211_HT_CAP_SGI_40
 * 25		IEEE80211_HT_CAP_TX_STBC
 * 26		IEEE80211_HT_CAP_RX_STBC
 * 27-28	reserved
 * 29		IEEE80211_HT_CAP_GRN_FLD
 * 30-31	reserved
 */
#define ISSUPP_CHANWIDTH40(Dot11nDevCap) (Dot11nDevCap & BIT(17))
#define ISSUPP_SHORTGI20(Dot11nDevCap) (Dot11nDevCap & BIT(23))
#define ISSUPP_SHORTGI40(Dot11nDevCap) (Dot11nDevCap & BIT(24))
#define ISSUPP_TXSTBC(Dot11nDevCap) (Dot11nDevCap & BIT(25))
#define ISSUPP_RXSTBC(Dot11nDevCap) (Dot11nDevCap & BIT(26))
#define ISSUPP_GREENFIELD(Dot11nDevCap) (Dot11nDevCap & BIT(29))
#define ISENABLED_40MHZ_INTOLERANT(Dot11nDevCap) (Dot11nDevCap & BIT(8))
#define ISSUPP_RXLDPC(Dot11nDevCap) (Dot11nDevCap & BIT(22))
#define ISSUPP_BEAMFORMING(Dot11nDevCap) (Dot11nDevCap & BIT(30))
#define ISALLOWED_CHANWIDTH40(ht_param) (ht_param & BIT(2))
#define GETSUPP_TXBASTREAMS(Dot11nDevCap) ((Dot11nDevCap >> 18) & 0xF)

/* httxcfg bitmap
 * 0		reserved
 * 1		20/40 Mhz enable(1)/disable(0)
 * 2-3		reserved
 * 4		green field enable(1)/disable(0)
 * 5		short GI in 20 Mhz enable(1)/disable(0)
 * 6		short GI in 40 Mhz enable(1)/disable(0)
 * 7-15		reserved
 */
#define MWIFIEX_FW_DEF_HTTXCFG (BIT(1) | BIT(4) | BIT(5) | BIT(6))

/* 11AC Tx and Rx MCS map for 1x1 mode:
 * IEEE80211_VHT_MCS_SUPPORT_0_9 for stream 1
 * IEEE80211_VHT_MCS_NOT_SUPPORTED for remaining 7 streams
 */
#define MWIFIEX_11AC_MCS_MAP_1X1	0xfffefffe

/* 11AC Tx and Rx MCS map for 2x2 mode:
 * IEEE80211_VHT_MCS_SUPPORT_0_9 for stream 1 and 2
 * IEEE80211_VHT_MCS_NOT_SUPPORTED for remaining 6 streams
 */
#define MWIFIEX_11AC_MCS_MAP_2X2	0xfffafffa

#define GET_RXMCSSUPP(DevMCSSupported) (DevMCSSupported & 0x0f)
#define SETHT_MCS32(x) (x[4] |= 1)
#define HT_STREAM_1X1	0x11
#define HT_STREAM_2X2	0x22

#define SET_SECONDARYCHAN(RadioType, SECCHAN) (RadioType |= (SECCHAN << 4))

#define LLC_SNAP_LEN    8

/* HW_SPEC fw_cap_info */

#define ISSUPP_11ACENABLED(fw_cap_info) (fw_cap_info & BIT(13))

#define GET_VHTCAP_CHWDSET(vht_cap_info)    ((vht_cap_info >> 2) & 0x3)
#define GET_VHTNSSMCS(mcs_mapset, nss) ((mcs_mapset >> (2 * (nss - 1))) & 0x3)
#define SET_VHTNSSMCS(mcs_mapset, nss, value) (mcs_mapset |= (value & 0x3) << \
					      (2 * (nss - 1)))
#define GET_DEVTXMCSMAP(dev_mcs_map)      (dev_mcs_map >> 16)
#define GET_DEVRXMCSMAP(dev_mcs_map)      (dev_mcs_map & 0xFFFF)

/* Clear SU Beanformer, MU beanformer, MU beanformee and
 * sounding dimensions bits
 */
#define MWIFIEX_DEF_11AC_CAP_BF_RESET_MASK \
			(IEEE80211_VHT_CAP_SU_BEAMFORMER_CAPABLE | \
			 IEEE80211_VHT_CAP_MU_BEAMFORMER_CAPABLE | \
			 IEEE80211_VHT_CAP_MU_BEAMFORMEE_CAPABLE | \
			 IEEE80211_VHT_CAP_SOUNDING_DIMENSIONS_MASK)

#define MOD_CLASS_HR_DSSS       0x03
#define MOD_CLASS_OFDM          0x07
#define MOD_CLASS_HT            0x08
#define HT_BW_20    0
#define HT_BW_40    1

#define DFS_CHAN_MOVE_TIME      10000

#define HostCmd_CMD_GET_HW_SPEC                       0x0003
#define HostCmd_CMD_802_11_SCAN                       0x0006
#define HostCmd_CMD_802_11_GET_LOG                    0x000b
#define HostCmd_CMD_MAC_MULTICAST_ADR                 0x0010
#define HostCmd_CMD_802_11_EEPROM_ACCESS              0x0059
#define HostCmd_CMD_802_11_ASSOCIATE                  0x0012
#define HostCmd_CMD_802_11_SNMP_MIB                   0x0016
#define HostCmd_CMD_MAC_REG_ACCESS                    0x0019
#define HostCmd_CMD_BBP_REG_ACCESS                    0x001a
#define HostCmd_CMD_RF_REG_ACCESS                     0x001b
#define HostCmd_CMD_PMIC_REG_ACCESS                   0x00ad
#define HostCmd_CMD_RF_TX_PWR                         0x001e
#define HostCmd_CMD_RF_ANTENNA                        0x0020
#define HostCmd_CMD_802_11_DEAUTHENTICATE             0x0024
#define HostCmd_CMD_MAC_CONTROL                       0x0028
#define HostCmd_CMD_802_11_AD_HOC_START               0x002b
#define HostCmd_CMD_802_11_AD_HOC_JOIN                0x002c
#define HostCmd_CMD_802_11_AD_HOC_STOP                0x0040
#define HostCmd_CMD_802_11_MAC_ADDRESS                0x004D
#define HostCmd_CMD_802_11D_DOMAIN_INFO               0x005b
#define HostCmd_CMD_802_11_KEY_MATERIAL               0x005e
#define HostCmd_CMD_802_11_BG_SCAN_CONFIG             0x006b
#define HostCmd_CMD_802_11_BG_SCAN_QUERY              0x006c
#define HostCmd_CMD_WMM_GET_STATUS                    0x0071
#define HostCmd_CMD_802_11_SUBSCRIBE_EVENT            0x0075
#define HostCmd_CMD_802_11_TX_RATE_QUERY              0x007f
#define HostCmd_CMD_802_11_IBSS_COALESCING_STATUS     0x0083
#define HostCmd_CMD_MEM_ACCESS                        0x0086
#define HostCmd_CMD_CFG_DATA                          0x008f
#define HostCmd_CMD_VERSION_EXT                       0x0097
#define HostCmd_CMD_MEF_CFG                           0x009a
#define HostCmd_CMD_RSSI_INFO                         0x00a4
#define HostCmd_CMD_FUNC_INIT                         0x00a9
#define HostCmd_CMD_FUNC_SHUTDOWN                     0x00aa
#define HOST_CMD_APCMD_SYS_RESET                      0x00af
#define HostCmd_CMD_UAP_SYS_CONFIG                    0x00b0
#define HostCmd_CMD_UAP_BSS_START                     0x00b1
#define HostCmd_CMD_UAP_BSS_STOP                      0x00b2
#define HOST_CMD_APCMD_STA_LIST                       0x00b3
#define HostCmd_CMD_UAP_STA_DEAUTH                    0x00b5
#define HostCmd_CMD_11N_CFG                           0x00cd
#define HostCmd_CMD_11N_ADDBA_REQ                     0x00ce
#define HostCmd_CMD_11N_ADDBA_RSP                     0x00cf
#define HostCmd_CMD_11N_DELBA                         0x00d0
#define HostCmd_CMD_RECONFIGURE_TX_BUFF               0x00d9
#define HostCmd_CMD_CHAN_REPORT_REQUEST               0x00dd
#define HostCmd_CMD_AMSDU_AGGR_CTRL                   0x00df
#define HostCmd_CMD_TXPWR_CFG                         0x00d1
#define HostCmd_CMD_TX_RATE_CFG                       0x00d6
#define HostCmd_CMD_ROBUST_COEX                       0x00e0
#define HostCmd_CMD_802_11_PS_MODE_ENH                0x00e4
#define HostCmd_CMD_802_11_HS_CFG_ENH                 0x00e5
#define HostCmd_CMD_P2P_MODE_CFG                      0x00eb
#define HostCmd_CMD_CAU_REG_ACCESS                    0x00ed
#define HostCmd_CMD_SET_BSS_MODE                      0x00f7
#define HostCmd_CMD_PCIE_DESC_DETAILS                 0x00fa
#define HostCmd_CMD_802_11_SCAN_EXT                   0x0107
#define HostCmd_CMD_COALESCE_CFG                      0x010a
#define HostCmd_CMD_MGMT_FRAME_REG                    0x010c
#define HostCmd_CMD_REMAIN_ON_CHAN                    0x010d
#define HostCmd_CMD_GTK_REKEY_OFFLOAD_CFG             0x010f
#define HostCmd_CMD_11AC_CFG			      0x0112
#define HostCmd_CMD_HS_WAKEUP_REASON                  0x0116
#define HostCmd_CMD_TDLS_CONFIG                       0x0100
#define HostCmd_CMD_MC_POLICY                         0x0121
#define HostCmd_CMD_TDLS_OPER                         0x0122
#define HostCmd_CMD_FW_DUMP_EVENT		      0x0125
#define HostCmd_CMD_SDIO_SP_RX_AGGR_CFG               0x0223
<<<<<<< HEAD
#define HostCmd_CMD_CHAN_REGION_CFG		      0x0242
=======
#define HostCmd_CMD_STA_CONFIGURE		      0x023f
#define HostCmd_CMD_CHAN_REGION_CFG		      0x0242
#define HostCmd_CMD_PACKET_AGGR_CTRL		      0x0251
>>>>>>> 24b8d41d

#define PROTOCOL_NO_SECURITY        0x01
#define PROTOCOL_STATIC_WEP         0x02
#define PROTOCOL_WPA                0x08
#define PROTOCOL_WPA2               0x20
#define PROTOCOL_WPA2_MIXED         0x28
#define PROTOCOL_EAP                0x40
#define KEY_MGMT_NONE               0x04
#define KEY_MGMT_PSK                0x02
#define KEY_MGMT_EAP                0x01
#define CIPHER_TKIP                 0x04
#define CIPHER_AES_CCMP             0x08
#define VALID_CIPHER_BITMAP         0x0c

enum ENH_PS_MODES {
	EN_PS = 1,
	DIS_PS = 2,
	EN_AUTO_DS = 3,
	DIS_AUTO_DS = 4,
	SLEEP_CONFIRM = 5,
	GET_PS = 0,
	EN_AUTO_PS = 0xff,
	DIS_AUTO_PS = 0xfe,
};

enum P2P_MODES {
	P2P_MODE_DISABLE = 0,
	P2P_MODE_DEVICE = 1,
	P2P_MODE_GO = 2,
	P2P_MODE_CLIENT = 3,
};

enum mwifiex_channel_flags {
	MWIFIEX_CHANNEL_PASSIVE = BIT(0),
	MWIFIEX_CHANNEL_DFS = BIT(1),
	MWIFIEX_CHANNEL_NOHT40 = BIT(2),
	MWIFIEX_CHANNEL_NOHT80 = BIT(3),
	MWIFIEX_CHANNEL_DISABLED = BIT(7),
};

#define HostCmd_RET_BIT                       0x8000
#define HostCmd_ACT_GEN_GET                   0x0000
#define HostCmd_ACT_GEN_SET                   0x0001
#define HostCmd_ACT_GEN_REMOVE                0x0004
#define HostCmd_ACT_BITWISE_SET               0x0002
#define HostCmd_ACT_BITWISE_CLR               0x0003
#define HostCmd_RESULT_OK                     0x0000
#define HostCmd_ACT_MAC_RX_ON                 BIT(0)
#define HostCmd_ACT_MAC_TX_ON                 BIT(1)
#define HostCmd_ACT_MAC_WEP_ENABLE            BIT(3)
#define HostCmd_ACT_MAC_ETHERNETII_ENABLE     BIT(4)
#define HostCmd_ACT_MAC_PROMISCUOUS_ENABLE    BIT(7)
#define HostCmd_ACT_MAC_ALL_MULTICAST_ENABLE  BIT(8)
#define HostCmd_ACT_MAC_ADHOC_G_PROTECTION_ON BIT(13)
#define HostCmd_ACT_MAC_DYNAMIC_BW_ENABLE     BIT(16)

#define HostCmd_BSS_MODE_IBSS               0x0002
#define HostCmd_BSS_MODE_ANY                0x0003

#define HostCmd_SCAN_RADIO_TYPE_BG          0
#define HostCmd_SCAN_RADIO_TYPE_A           1

#define HS_CFG_CANCEL			0xffffffff
#define HS_CFG_COND_DEF			0x00000000
#define HS_CFG_GPIO_DEF			0xff
#define HS_CFG_GAP_DEF			0xff
#define HS_CFG_COND_BROADCAST_DATA	0x00000001
#define HS_CFG_COND_UNICAST_DATA	0x00000002
#define HS_CFG_COND_MAC_EVENT		0x00000004
#define HS_CFG_COND_MULTICAST_DATA	0x00000008

#define CONNECT_ERR_AUTH_ERR_STA_FAILURE	0xFFFB
#define CONNECT_ERR_ASSOC_ERR_TIMEOUT		0xFFFC
#define CONNECT_ERR_ASSOC_ERR_AUTH_REFUSED	0xFFFD
#define CONNECT_ERR_AUTH_MSG_UNHANDLED		0xFFFE
#define CONNECT_ERR_STA_FAILURE			0xFFFF


#define CMD_F_HOSTCMD           (1 << 0)

#define HostCmd_CMD_ID_MASK             0x0fff

#define HostCmd_SEQ_NUM_MASK            0x00ff

#define HostCmd_BSS_NUM_MASK            0x0f00

#define HostCmd_BSS_TYPE_MASK           0xf000

#define HostCmd_ACT_SET_RX              0x0001
#define HostCmd_ACT_SET_TX              0x0002
#define HostCmd_ACT_SET_BOTH            0x0003
#define HostCmd_ACT_GET_RX              0x0004
#define HostCmd_ACT_GET_TX              0x0008
#define HostCmd_ACT_GET_BOTH            0x000c

#define RF_ANTENNA_AUTO                 0xFFFF

#define HostCmd_SET_SEQ_NO_BSS_INFO(seq, num, type) \
	((((seq) & 0x00ff) |                        \
	 (((num) & 0x000f) << 8)) |                 \
	(((type) & 0x000f) << 12))

#define HostCmd_GET_SEQ_NO(seq)       \
	((seq) & HostCmd_SEQ_NUM_MASK)

#define HostCmd_GET_BSS_NO(seq)         \
	(((seq) & HostCmd_BSS_NUM_MASK) >> 8)

#define HostCmd_GET_BSS_TYPE(seq)       \
	(((seq) & HostCmd_BSS_TYPE_MASK) >> 12)

#define EVENT_DUMMY_HOST_WAKEUP_SIGNAL  0x00000001
#define EVENT_LINK_LOST                 0x00000003
#define EVENT_LINK_SENSED               0x00000004
#define EVENT_MIB_CHANGED               0x00000006
#define EVENT_INIT_DONE                 0x00000007
#define EVENT_DEAUTHENTICATED           0x00000008
#define EVENT_DISASSOCIATED             0x00000009
#define EVENT_PS_AWAKE                  0x0000000a
#define EVENT_PS_SLEEP                  0x0000000b
#define EVENT_MIC_ERR_MULTICAST         0x0000000d
#define EVENT_MIC_ERR_UNICAST           0x0000000e
#define EVENT_DEEP_SLEEP_AWAKE          0x00000010
#define EVENT_ADHOC_BCN_LOST            0x00000011

#define EVENT_WMM_STATUS_CHANGE         0x00000017
#define EVENT_BG_SCAN_REPORT            0x00000018
#define EVENT_RSSI_LOW                  0x00000019
#define EVENT_SNR_LOW                   0x0000001a
#define EVENT_MAX_FAIL                  0x0000001b
#define EVENT_RSSI_HIGH                 0x0000001c
#define EVENT_SNR_HIGH                  0x0000001d
#define EVENT_IBSS_COALESCED            0x0000001e
#define EVENT_IBSS_STA_CONNECT          0x00000020
#define EVENT_IBSS_STA_DISCONNECT       0x00000021
#define EVENT_DATA_RSSI_LOW             0x00000024
#define EVENT_DATA_SNR_LOW              0x00000025
#define EVENT_DATA_RSSI_HIGH            0x00000026
#define EVENT_DATA_SNR_HIGH             0x00000027
#define EVENT_LINK_QUALITY              0x00000028
#define EVENT_PORT_RELEASE              0x0000002b
#define EVENT_UAP_STA_DEAUTH            0x0000002c
#define EVENT_UAP_STA_ASSOC             0x0000002d
#define EVENT_UAP_BSS_START             0x0000002e
#define EVENT_PRE_BEACON_LOST           0x00000031
#define EVENT_ADDBA                     0x00000033
#define EVENT_DELBA                     0x00000034
#define EVENT_BA_STREAM_TIEMOUT         0x00000037
#define EVENT_AMSDU_AGGR_CTRL           0x00000042
#define EVENT_UAP_BSS_IDLE              0x00000043
#define EVENT_UAP_BSS_ACTIVE            0x00000044
#define EVENT_WEP_ICV_ERR               0x00000046
#define EVENT_HS_ACT_REQ                0x00000047
#define EVENT_BW_CHANGE                 0x00000048
#define EVENT_UAP_MIC_COUNTERMEASURES   0x0000004c
#define EVENT_HOSTWAKE_STAIE		0x0000004d
#define EVENT_CHANNEL_SWITCH_ANN        0x00000050
#define EVENT_TDLS_GENERIC_EVENT        0x00000052
#define EVENT_RADAR_DETECTED		0x00000053
#define EVENT_CHANNEL_REPORT_RDY        0x00000054
#define EVENT_TX_DATA_PAUSE             0x00000055
#define EVENT_EXT_SCAN_REPORT           0x00000058
#define EVENT_RXBA_SYNC                 0x00000059
<<<<<<< HEAD
=======
#define EVENT_UNKNOWN_DEBUG             0x00000063
>>>>>>> 24b8d41d
#define EVENT_BG_SCAN_STOPPED           0x00000065
#define EVENT_REMAIN_ON_CHAN_EXPIRED    0x0000005f
#define EVENT_MULTI_CHAN_INFO           0x0000006a
#define EVENT_FW_DUMP_INFO		0x00000073
#define EVENT_TX_STATUS_REPORT		0x00000074
#define EVENT_BT_COEX_WLAN_PARA_CHANGE	0X00000076

#define EVENT_ID_MASK                   0xffff
#define BSS_NUM_MASK                    0xf

#define EVENT_GET_BSS_NUM(event_cause)          \
	(((event_cause) >> 16) & BSS_NUM_MASK)

#define EVENT_GET_BSS_TYPE(event_cause)         \
	(((event_cause) >> 24) & 0x00ff)

#define MWIFIEX_MAX_PATTERN_LEN		40
#define MWIFIEX_MAX_OFFSET_LEN		100
#define MWIFIEX_MAX_ND_MATCH_SETS	10

#define STACK_NBYTES			100
#define TYPE_DNUM			1
#define TYPE_BYTESEQ			2
#define MAX_OPERAND			0x40
#define TYPE_EQ				(MAX_OPERAND+1)
#define TYPE_EQ_DNUM			(MAX_OPERAND+2)
#define TYPE_EQ_BIT			(MAX_OPERAND+3)
#define TYPE_AND			(MAX_OPERAND+4)
#define TYPE_OR				(MAX_OPERAND+5)
#define MEF_MODE_HOST_SLEEP			1
#define MEF_ACTION_ALLOW_AND_WAKEUP_HOST	3
#define MEF_ACTION_AUTO_ARP                    0x10
#define MWIFIEX_CRITERIA_BROADCAST	BIT(0)
#define MWIFIEX_CRITERIA_UNICAST	BIT(1)
#define MWIFIEX_CRITERIA_MULTICAST	BIT(3)
#define MWIFIEX_MAX_SUPPORTED_IPADDR              4

#define ACT_TDLS_DELETE            0x00
#define ACT_TDLS_CREATE            0x01
#define ACT_TDLS_CONFIG            0x02

#define TDLS_EVENT_LINK_TEAR_DOWN      3
#define TDLS_EVENT_CHAN_SWITCH_RESULT  7
#define TDLS_EVENT_START_CHAN_SWITCH   8
#define TDLS_EVENT_CHAN_SWITCH_STOPPED 9

#define TDLS_BASE_CHANNEL	       0
#define TDLS_OFF_CHANNEL	       1

#define ACT_TDLS_CS_ENABLE_CONFIG 0x00
#define ACT_TDLS_CS_INIT	  0x06
#define ACT_TDLS_CS_STOP	  0x07
#define ACT_TDLS_CS_PARAMS	  0x08

#define MWIFIEX_DEF_CS_UNIT_TIME	2
#define MWIFIEX_DEF_CS_THR_OTHERLINK	10
#define MWIFIEX_DEF_THR_DIRECTLINK	0
#define MWIFIEX_DEF_CS_TIME		10
#define MWIFIEX_DEF_CS_TIMEOUT		16
#define MWIFIEX_DEF_CS_REG_CLASS	12
#define MWIFIEX_DEF_CS_PERIODICITY	1

#define MWIFIEX_FW_V15		   15

#define MWIFIEX_MASTER_RADAR_DET_MASK BIT(1)

struct mwifiex_ie_types_header {
	__le16 type;
	__le16 len;
} __packed;

struct mwifiex_ie_types_data {
	struct mwifiex_ie_types_header header;
	u8 data[1];
} __packed;

#define MWIFIEX_TxPD_POWER_MGMT_NULL_PACKET 0x01
#define MWIFIEX_TxPD_POWER_MGMT_LAST_PACKET 0x08
#define MWIFIEX_TXPD_FLAGS_TDLS_PACKET      0x10
#define MWIFIEX_RXPD_FLAGS_TDLS_PACKET      0x01
#define MWIFIEX_TXPD_FLAGS_REQ_TX_STATUS    0x20

enum HS_WAKEUP_REASON {
	NO_HSWAKEUP_REASON = 0,
	BCAST_DATA_MATCHED,
	MCAST_DATA_MATCHED,
	UCAST_DATA_MATCHED,
	MASKTABLE_EVENT_MATCHED,
	NON_MASKABLE_EVENT_MATCHED,
	NON_MASKABLE_CONDITION_MATCHED,
	MAGIC_PATTERN_MATCHED,
	CONTROL_FRAME_MATCHED,
	MANAGEMENT_FRAME_MATCHED,
	GTK_REKEY_FAILURE,
	RESERVED
};

struct txpd {
	u8 bss_type;
	u8 bss_num;
	__le16 tx_pkt_length;
	__le16 tx_pkt_offset;
	__le16 tx_pkt_type;
	__le32 tx_control;
	u8 priority;
	u8 flags;
	u8 pkt_delay_2ms;
	u8 reserved1[2];
	u8 tx_token_id;
	u8 reserved[2];
} __packed;

struct rxpd {
	u8 bss_type;
	u8 bss_num;
	__le16 rx_pkt_length;
	__le16 rx_pkt_offset;
	__le16 rx_pkt_type;
	__le16 seq_num;
	u8 priority;
	u8 rx_rate;
	s8 snr;
	s8 nf;

	/* For: Non-802.11 AC cards
	 *
	 * Ht Info [Bit 0] RxRate format: LG=0, HT=1
	 * [Bit 1]  HT Bandwidth: BW20 = 0, BW40 = 1
	 * [Bit 2]  HT Guard Interval: LGI = 0, SGI = 1
	 *
	 * For: 802.11 AC cards
	 * [Bit 1] [Bit 0] RxRate format: legacy rate = 00 HT = 01 VHT = 10
	 * [Bit 3] [Bit 2] HT/VHT Bandwidth BW20 = 00 BW40 = 01
	 *						BW80 = 10  BW160 = 11
	 * [Bit 4] HT/VHT Guard interval LGI = 0 SGI = 1
	 * [Bit 5] STBC support Enabled = 1
	 * [Bit 6] LDPC support Enabled = 1
	 * [Bit 7] Reserved
	 */
	u8 ht_info;
	u8 reserved[3];
	u8 flags;
} __packed;

struct uap_txpd {
	u8 bss_type;
	u8 bss_num;
	__le16 tx_pkt_length;
	__le16 tx_pkt_offset;
	__le16 tx_pkt_type;
	__le32 tx_control;
	u8 priority;
	u8 flags;
	u8 pkt_delay_2ms;
	u8 reserved1[2];
	u8 tx_token_id;
	u8 reserved[2];
} __packed;

struct uap_rxpd {
	u8 bss_type;
	u8 bss_num;
	__le16 rx_pkt_length;
	__le16 rx_pkt_offset;
	__le16 rx_pkt_type;
	__le16 seq_num;
	u8 priority;
	u8 rx_rate;
	s8 snr;
	s8 nf;
	u8 ht_info;
	u8 reserved[3];
	u8 flags;
} __packed;

struct mwifiex_fw_chan_stats {
	u8 chan_num;
	u8 bandcfg;
	u8 flags;
	s8 noise;
	__le16 total_bss;
	__le16 cca_scan_dur;
	__le16 cca_busy_dur;
} __packed;

enum mwifiex_chan_scan_mode_bitmasks {
	MWIFIEX_PASSIVE_SCAN = BIT(0),
	MWIFIEX_DISABLE_CHAN_FILT = BIT(1),
	MWIFIEX_HIDDEN_SSID_REPORT = BIT(4),
};

struct mwifiex_chan_scan_param_set {
	u8 radio_type;
	u8 chan_number;
	u8 chan_scan_mode_bitmap;
	__le16 min_scan_time;
	__le16 max_scan_time;
} __packed;

struct mwifiex_ie_types_chan_list_param_set {
	struct mwifiex_ie_types_header header;
	struct mwifiex_chan_scan_param_set chan_scan_param[1];
} __packed;

struct mwifiex_ie_types_rxba_sync {
	struct mwifiex_ie_types_header header;
	u8 mac[ETH_ALEN];
	u8 tid;
	u8 reserved;
	__le16 seq_num;
	__le16 bitmap_len;
	u8 bitmap[1];
} __packed;

struct chan_band_param_set {
	u8 radio_type;
	u8 chan_number;
};

struct mwifiex_ie_types_chan_band_list_param_set {
	struct mwifiex_ie_types_header header;
	struct chan_band_param_set chan_band_param[1];
} __packed;

struct mwifiex_ie_types_rates_param_set {
	struct mwifiex_ie_types_header header;
	u8 rates[1];
} __packed;

struct mwifiex_ie_types_ssid_param_set {
	struct mwifiex_ie_types_header header;
	u8 ssid[1];
} __packed;

struct mwifiex_ie_types_num_probes {
	struct mwifiex_ie_types_header header;
	__le16 num_probes;
} __packed;

struct mwifiex_ie_types_repeat_count {
	struct mwifiex_ie_types_header header;
	__le16 repeat_count;
} __packed;

struct mwifiex_ie_types_min_rssi_threshold {
	struct mwifiex_ie_types_header header;
	__le16 rssi_threshold;
} __packed;

struct mwifiex_ie_types_bgscan_start_later {
	struct mwifiex_ie_types_header header;
	__le16 start_later;
} __packed;

struct mwifiex_ie_types_scan_chan_gap {
	struct mwifiex_ie_types_header header;
	/* time gap in TUs to be used between two consecutive channels scan */
	__le16 chan_gap;
} __packed;

struct mwifiex_ie_types_random_mac {
	struct mwifiex_ie_types_header header;
	u8 mac[ETH_ALEN];
} __packed;

struct mwifiex_ietypes_chanstats {
	struct mwifiex_ie_types_header header;
	struct mwifiex_fw_chan_stats chanstats[];
} __packed;

struct mwifiex_ie_types_wildcard_ssid_params {
	struct mwifiex_ie_types_header header;
	u8 max_ssid_length;
	u8 ssid[1];
} __packed;

#define TSF_DATA_SIZE            8
struct mwifiex_ie_types_tsf_timestamp {
	struct mwifiex_ie_types_header header;
	u8 tsf_data[1];
} __packed;

struct mwifiex_cf_param_set {
	u8 cfp_cnt;
	u8 cfp_period;
	__le16 cfp_max_duration;
	__le16 cfp_duration_remaining;
} __packed;

struct mwifiex_ibss_param_set {
	__le16 atim_window;
} __packed;

struct mwifiex_ie_types_ss_param_set {
	struct mwifiex_ie_types_header header;
	union {
		struct mwifiex_cf_param_set cf_param_set[1];
		struct mwifiex_ibss_param_set ibss_param_set[1];
	} cf_ibss;
} __packed;

struct mwifiex_fh_param_set {
	__le16 dwell_time;
	u8 hop_set;
	u8 hop_pattern;
	u8 hop_index;
} __packed;

struct mwifiex_ds_param_set {
	u8 current_chan;
} __packed;

struct mwifiex_ie_types_phy_param_set {
	struct mwifiex_ie_types_header header;
	union {
		struct mwifiex_fh_param_set fh_param_set[1];
		struct mwifiex_ds_param_set ds_param_set[1];
	} fh_ds;
} __packed;

struct mwifiex_ie_types_auth_type {
	struct mwifiex_ie_types_header header;
	__le16 auth_type;
} __packed;

struct mwifiex_ie_types_vendor_param_set {
	struct mwifiex_ie_types_header header;
	u8 ie[MWIFIEX_MAX_VSIE_LEN];
};

#define MWIFIEX_TDLS_IDLE_TIMEOUT_IN_SEC	60

struct mwifiex_ie_types_tdls_idle_timeout {
	struct mwifiex_ie_types_header header;
	__le16 value;
} __packed;

struct mwifiex_ie_types_rsn_param_set {
	struct mwifiex_ie_types_header header;
	u8 rsn_ie[1];
} __packed;

#define KEYPARAMSET_FIXED_LEN 6

struct mwifiex_ie_type_key_param_set {
	__le16 type;
	__le16 length;
	__le16 key_type_id;
	__le16 key_info;
	__le16 key_len;
	u8 key[50];
} __packed;

#define IGTK_PN_LEN		8

struct mwifiex_cmac_param {
	u8 ipn[IGTK_PN_LEN];
	u8 key[WLAN_KEY_LEN_AES_CMAC];
} __packed;

struct mwifiex_wep_param {
	__le16 key_len;
	u8 key[WLAN_KEY_LEN_WEP104];
} __packed;

struct mwifiex_tkip_param {
	u8 pn[WPA_PN_SIZE];
	__le16 key_len;
	u8 key[WLAN_KEY_LEN_TKIP];
} __packed;

struct mwifiex_aes_param {
	u8 pn[WPA_PN_SIZE];
	__le16 key_len;
	u8 key[WLAN_KEY_LEN_CCMP_256];
} __packed;

struct mwifiex_wapi_param {
	u8 pn[PN_LEN];
	__le16 key_len;
	u8 key[WLAN_KEY_LEN_SMS4];
} __packed;

struct mwifiex_cmac_aes_param {
	u8 ipn[IGTK_PN_LEN];
	__le16 key_len;
	u8 key[WLAN_KEY_LEN_AES_CMAC];
} __packed;

struct mwifiex_ie_type_key_param_set_v2 {
	__le16 type;
	__le16 len;
	u8 mac_addr[ETH_ALEN];
	u8 key_idx;
	u8 key_type;
	__le16 key_info;
	union {
		struct mwifiex_wep_param wep;
		struct mwifiex_tkip_param tkip;
		struct mwifiex_aes_param aes;
		struct mwifiex_wapi_param wapi;
		struct mwifiex_cmac_aes_param cmac_aes;
	} key_params;
} __packed;

struct host_cmd_ds_802_11_key_material_v2 {
	__le16 action;
	struct mwifiex_ie_type_key_param_set_v2 key_param_set;
} __packed;

struct host_cmd_ds_802_11_key_material {
	__le16 action;
	struct mwifiex_ie_type_key_param_set key_param_set;
} __packed;

struct host_cmd_ds_gen {
	__le16 command;
	__le16 size;
	__le16 seq_num;
	__le16 result;
};

#define S_DS_GEN        sizeof(struct host_cmd_ds_gen)

enum sleep_resp_ctrl {
	RESP_NOT_NEEDED = 0,
	RESP_NEEDED,
};

struct mwifiex_ps_param {
	__le16 null_pkt_interval;
	__le16 multiple_dtims;
	__le16 bcn_miss_timeout;
	__le16 local_listen_interval;
	__le16 adhoc_wake_period;
	__le16 mode;
	__le16 delay_to_ps;
} __packed;

#define HS_DEF_WAKE_INTERVAL          100
#define HS_DEF_INACTIVITY_TIMEOUT      50

struct mwifiex_ps_param_in_hs {
	struct mwifiex_ie_types_header header;
	__le32 hs_wake_int;
	__le32 hs_inact_timeout;
} __packed;

#define BITMAP_AUTO_DS         0x01
#define BITMAP_STA_PS          0x10

struct mwifiex_ie_types_auto_ds_param {
	struct mwifiex_ie_types_header header;
	__le16 deep_sleep_timeout;
} __packed;

struct mwifiex_ie_types_ps_param {
	struct mwifiex_ie_types_header header;
	struct mwifiex_ps_param param;
} __packed;

struct host_cmd_ds_802_11_ps_mode_enh {
	__le16 action;

	union {
		struct mwifiex_ps_param opt_ps;
		__le16 ps_bitmap;
	} params;
} __packed;

enum API_VER_ID {
	KEY_API_VER_ID = 1,
	FW_API_VER_ID = 2,
	UAP_FW_API_VER_ID = 3,
	CHANRPT_API_VER_ID = 4,
};

struct hw_spec_api_rev {
	struct mwifiex_ie_types_header header;
	__le16 api_id;
	u8 major_ver;
	u8 minor_ver;
} __packed;

struct host_cmd_ds_get_hw_spec {
	__le16 hw_if_version;
	__le16 version;
	__le16 reserved;
	__le16 num_of_mcast_adr;
	u8 permanent_addr[ETH_ALEN];
	__le16 region_code;
	__le16 number_of_antenna;
	__le32 fw_release_number;
	__le32 reserved_1;
	__le32 reserved_2;
	__le32 reserved_3;
	__le32 fw_cap_info;
	__le32 dot_11n_dev_cap;
	u8 dev_mcs_support;
	__le16 mp_end_port;	/* SDIO only, reserved for other interfacces */
	__le16 mgmt_buf_count;	/* mgmt IE buffer count */
	__le32 reserved_5;
	__le32 reserved_6;
	__le32 dot_11ac_dev_cap;
	__le32 dot_11ac_mcs_support;
	u8 tlvs[];
} __packed;

struct host_cmd_ds_802_11_rssi_info {
	__le16 action;
	__le16 ndata;
	__le16 nbcn;
	__le16 reserved[9];
	long long reserved_1;
} __packed;

struct host_cmd_ds_802_11_rssi_info_rsp {
	__le16 action;
	__le16 ndata;
	__le16 nbcn;
	__le16 data_rssi_last;
	__le16 data_nf_last;
	__le16 data_rssi_avg;
	__le16 data_nf_avg;
	__le16 bcn_rssi_last;
	__le16 bcn_nf_last;
	__le16 bcn_rssi_avg;
	__le16 bcn_nf_avg;
	long long tsf_bcn;
} __packed;

struct host_cmd_ds_802_11_mac_address {
	__le16 action;
	u8 mac_addr[ETH_ALEN];
} __packed;

struct host_cmd_ds_mac_control {
	__le32 action;
};

struct host_cmd_ds_mac_multicast_adr {
	__le16 action;
	__le16 num_of_adrs;
	u8 mac_list[MWIFIEX_MAX_MULTICAST_LIST_SIZE][ETH_ALEN];
} __packed;

struct host_cmd_ds_802_11_deauthenticate {
	u8 mac_addr[ETH_ALEN];
	__le16 reason_code;
} __packed;

struct host_cmd_ds_802_11_associate {
	u8 peer_sta_addr[ETH_ALEN];
	__le16 cap_info_bitmap;
	__le16 listen_interval;
	__le16 beacon_period;
	u8 dtim_period;
} __packed;

struct ieee_types_assoc_rsp {
	__le16 cap_info_bitmap;
	__le16 status_code;
	__le16 a_id;
	u8 ie_buffer[];
} __packed;

struct host_cmd_ds_802_11_associate_rsp {
	struct ieee_types_assoc_rsp assoc_rsp;
} __packed;

struct ieee_types_cf_param_set {
	u8 element_id;
	u8 len;
	u8 cfp_cnt;
	u8 cfp_period;
	__le16 cfp_max_duration;
	__le16 cfp_duration_remaining;
} __packed;

struct ieee_types_ibss_param_set {
	u8 element_id;
	u8 len;
	__le16 atim_window;
} __packed;

union ieee_types_ss_param_set {
	struct ieee_types_cf_param_set cf_param_set;
	struct ieee_types_ibss_param_set ibss_param_set;
} __packed;

struct ieee_types_fh_param_set {
	u8 element_id;
	u8 len;
	__le16 dwell_time;
	u8 hop_set;
	u8 hop_pattern;
	u8 hop_index;
} __packed;

struct ieee_types_ds_param_set {
	u8 element_id;
	u8 len;
	u8 current_chan;
} __packed;

union ieee_types_phy_param_set {
	struct ieee_types_fh_param_set fh_param_set;
	struct ieee_types_ds_param_set ds_param_set;
} __packed;

struct ieee_types_oper_mode_ntf {
	u8 element_id;
	u8 len;
	u8 oper_mode;
} __packed;

struct host_cmd_ds_802_11_ad_hoc_start {
	u8 ssid[IEEE80211_MAX_SSID_LEN];
	u8 bss_mode;
	__le16 beacon_period;
	u8 dtim_period;
	union ieee_types_ss_param_set ss_param_set;
	union ieee_types_phy_param_set phy_param_set;
	u16 reserved1;
	__le16 cap_info_bitmap;
	u8 data_rate[HOSTCMD_SUPPORTED_RATES];
} __packed;

struct host_cmd_ds_802_11_ad_hoc_start_result {
	u8 pad[3];
	u8 bssid[ETH_ALEN];
	u8 pad2[2];
	u8 result;
} __packed;

struct host_cmd_ds_802_11_ad_hoc_join_result {
	u8 result;
} __packed;

struct adhoc_bss_desc {
	u8 bssid[ETH_ALEN];
	u8 ssid[IEEE80211_MAX_SSID_LEN];
	u8 bss_mode;
	__le16 beacon_period;
	u8 dtim_period;
	u8 time_stamp[8];
	u8 local_time[8];
	union ieee_types_phy_param_set phy_param_set;
	union ieee_types_ss_param_set ss_param_set;
	__le16 cap_info_bitmap;
	u8 data_rates[HOSTCMD_SUPPORTED_RATES];

	/*
	 *  DO NOT ADD ANY FIELDS TO THIS STRUCTURE.
	 *  It is used in the Adhoc join command and will cause a
	 *  binary layout mismatch with the firmware
	 */
} __packed;

struct host_cmd_ds_802_11_ad_hoc_join {
	struct adhoc_bss_desc bss_descriptor;
	u16 reserved1;
	u16 reserved2;
} __packed;

struct host_cmd_ds_802_11_get_log {
	__le32 mcast_tx_frame;
	__le32 failed;
	__le32 retry;
	__le32 multi_retry;
	__le32 frame_dup;
	__le32 rts_success;
	__le32 rts_failure;
	__le32 ack_failure;
	__le32 rx_frag;
	__le32 mcast_rx_frame;
	__le32 fcs_error;
	__le32 tx_frame;
	__le32 reserved;
	__le32 wep_icv_err_cnt[4];
	__le32 bcn_rcv_cnt;
	__le32 bcn_miss_cnt;
} __packed;

/* Enumeration for rate format */
enum _mwifiex_rate_format {
	MWIFIEX_RATE_FORMAT_LG = 0,
	MWIFIEX_RATE_FORMAT_HT,
	MWIFIEX_RATE_FORMAT_VHT,
	MWIFIEX_RATE_FORMAT_AUTO = 0xFF,
};

struct host_cmd_ds_tx_rate_query {
	u8 tx_rate;
	/* Tx Rate Info: For 802.11 AC cards
	 *
	 * [Bit 0-1] tx rate formate: LG = 0, HT = 1, VHT = 2
	 * [Bit 2-3] HT/VHT Bandwidth: BW20 = 0, BW40 = 1, BW80 = 2, BW160 = 3
	 * [Bit 4]   HT/VHT Guard Interval: LGI = 0, SGI = 1
	 *
	 * For non-802.11 AC cards
	 * Ht Info [Bit 0] RxRate format: LG=0, HT=1
	 * [Bit 1]  HT Bandwidth: BW20 = 0, BW40 = 1
	 * [Bit 2]  HT Guard Interval: LGI = 0, SGI = 1
	 */
	u8 ht_info;
} __packed;

struct mwifiex_tx_pause_tlv {
	struct mwifiex_ie_types_header header;
	u8 peermac[ETH_ALEN];
	u8 tx_pause;
	u8 pkt_cnt;
} __packed;

enum Host_Sleep_Action {
	HS_CONFIGURE = 0x0001,
	HS_ACTIVATE  = 0x0002,
};

struct mwifiex_hs_config_param {
	__le32 conditions;
	u8 gpio;
	u8 gap;
} __packed;

struct hs_activate_param {
	__le16 resp_ctrl;
} __packed;

struct host_cmd_ds_802_11_hs_cfg_enh {
	__le16 action;

	union {
		struct mwifiex_hs_config_param hs_config;
		struct hs_activate_param hs_activate;
	} params;
} __packed;

enum SNMP_MIB_INDEX {
	OP_RATE_SET_I = 1,
	DTIM_PERIOD_I = 3,
	RTS_THRESH_I = 5,
	SHORT_RETRY_LIM_I = 6,
	LONG_RETRY_LIM_I = 7,
	FRAG_THRESH_I = 8,
	DOT11D_I = 9,
	DOT11H_I = 10,
};

enum mwifiex_assocmd_failurepoint {
	MWIFIEX_ASSOC_CMD_SUCCESS = 0,
	MWIFIEX_ASSOC_CMD_FAILURE_ASSOC,
	MWIFIEX_ASSOC_CMD_FAILURE_AUTH,
	MWIFIEX_ASSOC_CMD_FAILURE_JOIN
};

#define MAX_SNMP_BUF_SIZE   128

struct host_cmd_ds_802_11_snmp_mib {
	__le16 query_type;
	__le16 oid;
	__le16 buf_size;
	u8 value[1];
} __packed;

struct mwifiex_rate_scope {
	__le16 type;
	__le16 length;
	__le16 hr_dsss_rate_bitmap;
	__le16 ofdm_rate_bitmap;
	__le16 ht_mcs_rate_bitmap[8];
	__le16 vht_mcs_rate_bitmap[8];
} __packed;

struct mwifiex_rate_drop_pattern {
	__le16 type;
	__le16 length;
	__le32 rate_drop_mode;
} __packed;

struct host_cmd_ds_tx_rate_cfg {
	__le16 action;
	__le16 cfg_index;
} __packed;

struct mwifiex_power_group {
	u8 modulation_class;
	u8 first_rate_code;
	u8 last_rate_code;
	s8 power_step;
	s8 power_min;
	s8 power_max;
	u8 ht_bandwidth;
	u8 reserved;
} __packed;

struct mwifiex_types_power_group {
	__le16 type;
	__le16 length;
} __packed;

struct host_cmd_ds_txpwr_cfg {
	__le16 action;
	__le16 cfg_index;
	__le32 mode;
} __packed;

struct host_cmd_ds_rf_tx_pwr {
	__le16 action;
	__le16 cur_level;
	u8 max_power;
	u8 min_power;
} __packed;

struct host_cmd_ds_rf_ant_mimo {
	__le16 action_tx;
	__le16 tx_ant_mode;
	__le16 action_rx;
	__le16 rx_ant_mode;
} __packed;

struct host_cmd_ds_rf_ant_siso {
	__le16 action;
	__le16 ant_mode;
} __packed;

struct host_cmd_ds_tdls_oper {
	__le16 tdls_action;
	__le16 reason;
	u8 peer_mac[ETH_ALEN];
} __packed;

struct mwifiex_tdls_config {
	__le16 enable;
} __packed;

struct mwifiex_tdls_config_cs_params {
	u8 unit_time;
	u8 thr_otherlink;
	u8 thr_directlink;
} __packed;

struct mwifiex_tdls_init_cs_params {
	u8 peer_mac[ETH_ALEN];
	u8 primary_chan;
	u8 second_chan_offset;
	u8 band;
	__le16 switch_time;
	__le16 switch_timeout;
	u8 reg_class;
	u8 periodicity;
} __packed;

struct mwifiex_tdls_stop_cs_params {
	u8 peer_mac[ETH_ALEN];
} __packed;

struct host_cmd_ds_tdls_config {
	__le16 tdls_action;
	u8 tdls_data[1];
} __packed;

struct mwifiex_chan_desc {
	__le16 start_freq;
	u8 chan_width;
	u8 chan_num;
} __packed;

struct host_cmd_ds_chan_rpt_req {
	struct mwifiex_chan_desc chan_desc;
	__le32 msec_dwell_time;
} __packed;

struct host_cmd_ds_chan_rpt_event {
	__le32 result;
	__le64 start_tsf;
	__le32 duration;
	u8 tlvbuf[];
} __packed;

struct host_cmd_sdio_sp_rx_aggr_cfg {
	u8 action;
	u8 enable;
	__le16 block_size;
} __packed;

struct mwifiex_fixed_bcn_param {
	__le64 timestamp;
	__le16 beacon_period;
	__le16 cap_info_bitmap;
} __packed;

struct mwifiex_event_scan_result {
	__le16 event_id;
	u8 bss_index;
	u8 bss_type;
	u8 more_event;
	u8 reserved[3];
	__le16 buf_size;
	u8 num_of_set;
} __packed;

struct tx_status_event {
	u8 packet_type;
	u8 tx_token_id;
	u8 status;
} __packed;

#define MWIFIEX_USER_SCAN_CHAN_MAX             50

#define MWIFIEX_MAX_SSID_LIST_LENGTH         10

struct mwifiex_scan_cmd_config {
	/*
	 *  BSS mode to be sent in the firmware command
	 */
	u8 bss_mode;

	/* Specific BSSID used to filter scan results in the firmware */
	u8 specific_bssid[ETH_ALEN];

	/* Length of TLVs sent in command starting at tlvBuffer */
	u32 tlv_buf_len;

	/*
	 *  SSID TLV(s) and ChanList TLVs to be sent in the firmware command
	 *
	 *  TLV_TYPE_CHANLIST, mwifiex_ie_types_chan_list_param_set
	 *  WLAN_EID_SSID, mwifiex_ie_types_ssid_param_set
	 */
	u8 tlv_buf[1];	/* SSID TLV(s) and ChanList TLVs are stored
				   here */
} __packed;

struct mwifiex_user_scan_chan {
	u8 chan_number;
	u8 radio_type;
	u8 scan_type;
	u8 reserved;
	u32 scan_time;
} __packed;

struct mwifiex_user_scan_cfg {
	/*
	 *  BSS mode to be sent in the firmware command
	 */
	u8 bss_mode;
	/* Configure the number of probe requests for active chan scans */
	u8 num_probes;
	u8 reserved;
	/* BSSID filter sent in the firmware command to limit the results */
	u8 specific_bssid[ETH_ALEN];
	/* SSID filter list used in the firmware to limit the scan results */
	struct cfg80211_ssid *ssid_list;
	u8 num_ssids;
	/* Variable number (fixed maximum) of channels to scan up */
	struct mwifiex_user_scan_chan chan_list[MWIFIEX_USER_SCAN_CHAN_MAX];
	u16 scan_chan_gap;
	u8 random_mac[ETH_ALEN];
} __packed;

#define MWIFIEX_BG_SCAN_CHAN_MAX 38
#define MWIFIEX_BSS_MODE_INFRA 1
#define MWIFIEX_BGSCAN_ACT_GET     0x0000
#define MWIFIEX_BGSCAN_ACT_SET     0x0001
#define MWIFIEX_BGSCAN_ACT_SET_ALL 0xff01
/** ssid match */
#define MWIFIEX_BGSCAN_SSID_MATCH          0x0001
/** ssid match and RSSI exceeded */
#define MWIFIEX_BGSCAN_SSID_RSSI_MATCH     0x0004
/**wait for all channel scan to complete to report scan result*/
#define MWIFIEX_BGSCAN_WAIT_ALL_CHAN_DONE  0x80000000

struct mwifiex_bg_scan_cfg {
	u16 action;
	u8 enable;
	u8 bss_type;
	u8 chan_per_scan;
	u32 scan_interval;
	u32 report_condition;
	u8 num_probes;
	u8 rssi_threshold;
	u8 snr_threshold;
	u16 repeat_count;
	u16 start_later;
	struct cfg80211_match_set *ssid_list;
	u8 num_ssids;
	struct mwifiex_user_scan_chan chan_list[MWIFIEX_BG_SCAN_CHAN_MAX];
	u16 scan_chan_gap;
} __packed;

struct ie_body {
	u8 grp_key_oui[4];
	u8 ptk_cnt[2];
	u8 ptk_body[4];
} __packed;

struct host_cmd_ds_802_11_scan {
	u8 bss_mode;
	u8 bssid[ETH_ALEN];
	u8 tlv_buffer[1];
} __packed;

struct host_cmd_ds_802_11_scan_rsp {
	__le16 bss_descript_size;
	u8 number_of_sets;
	u8 bss_desc_and_tlv_buffer[1];
} __packed;

struct host_cmd_ds_802_11_scan_ext {
	u32   reserved;
	u8    tlv_buffer[1];
} __packed;

struct mwifiex_ie_types_bss_mode {
	struct mwifiex_ie_types_header  header;
	u8 bss_mode;
} __packed;

struct mwifiex_ie_types_bss_scan_rsp {
	struct mwifiex_ie_types_header header;
	u8 bssid[ETH_ALEN];
	u8 frame_body[1];
} __packed;

struct mwifiex_ie_types_bss_scan_info {
	struct mwifiex_ie_types_header header;
	__le16 rssi;
	__le16 anpi;
	u8 cca_busy_fraction;
	u8 radio_type;
	u8 channel;
	u8 reserved;
	__le64 tsf;
} __packed;

struct host_cmd_ds_802_11_bg_scan_config {
	__le16 action;
	u8 enable;
	u8 bss_type;
	u8 chan_per_scan;
	u8 reserved;
	__le16 reserved1;
	__le32 scan_interval;
	__le32 reserved2;
	__le32 report_condition;
	__le16 reserved3;
	u8 tlv[];
} __packed;

struct host_cmd_ds_802_11_bg_scan_query {
	u8 flush;
} __packed;

struct host_cmd_ds_802_11_bg_scan_query_rsp {
	__le32 report_condition;
	struct host_cmd_ds_802_11_scan_rsp scan_resp;
} __packed;

struct mwifiex_ietypes_domain_param_set {
	struct mwifiex_ie_types_header header;
	u8 country_code[IEEE80211_COUNTRY_STRING_LEN];
	struct ieee80211_country_ie_triplet triplet[1];
} __packed;

struct host_cmd_ds_802_11d_domain_info {
	__le16 action;
	struct mwifiex_ietypes_domain_param_set domain;
} __packed;

struct host_cmd_ds_802_11d_domain_info_rsp {
	__le16 action;
	struct mwifiex_ietypes_domain_param_set domain;
} __packed;

struct host_cmd_ds_11n_addba_req {
	u8 add_req_result;
	u8 peer_mac_addr[ETH_ALEN];
	u8 dialog_token;
	__le16 block_ack_param_set;
	__le16 block_ack_tmo;
	__le16 ssn;
} __packed;

struct host_cmd_ds_11n_addba_rsp {
	u8 add_rsp_result;
	u8 peer_mac_addr[ETH_ALEN];
	u8 dialog_token;
	__le16 status_code;
	__le16 block_ack_param_set;
	__le16 block_ack_tmo;
	__le16 ssn;
} __packed;

struct host_cmd_ds_11n_delba {
	u8 del_result;
	u8 peer_mac_addr[ETH_ALEN];
	__le16 del_ba_param_set;
	__le16 reason_code;
	u8 reserved;
} __packed;

struct host_cmd_ds_11n_batimeout {
	u8 tid;
	u8 peer_mac_addr[ETH_ALEN];
	u8 origninator;
} __packed;

struct host_cmd_ds_11n_cfg {
	__le16 action;
	__le16 ht_tx_cap;
	__le16 ht_tx_info;
	__le16 misc_config;	/* Needed for 802.11AC cards only */
} __packed;

struct host_cmd_ds_txbuf_cfg {
	__le16 action;
	__le16 buff_size;
	__le16 mp_end_port;	/* SDIO only, reserved for other interfacces */
	__le16 reserved3;
} __packed;

struct host_cmd_ds_amsdu_aggr_ctrl {
	__le16 action;
	__le16 enable;
	__le16 curr_buf_size;
} __packed;

struct host_cmd_ds_sta_deauth {
	u8 mac[ETH_ALEN];
	__le16 reason;
} __packed;

struct mwifiex_ie_types_sta_info {
	struct mwifiex_ie_types_header header;
	u8 mac[ETH_ALEN];
	u8 power_mfg_status;
	s8 rssi;
};

struct host_cmd_ds_sta_list {
	__le16 sta_count;
<<<<<<< HEAD
	u8 tlv[0];
=======
	u8 tlv[];
>>>>>>> 24b8d41d
} __packed;

struct mwifiex_ie_types_pwr_capability {
	struct mwifiex_ie_types_header header;
	s8 min_pwr;
	s8 max_pwr;
};

struct mwifiex_ie_types_local_pwr_constraint {
	struct mwifiex_ie_types_header header;
	u8 chan;
	u8 constraint;
};

struct mwifiex_ie_types_wmm_param_set {
	struct mwifiex_ie_types_header header;
	u8 wmm_ie[1];
} __packed;

struct mwifiex_ie_types_mgmt_frame {
	struct mwifiex_ie_types_header header;
	__le16 frame_control;
	u8 frame_contents[];
};

struct mwifiex_ie_types_mgmt_frame {
	struct mwifiex_ie_types_header header;
	__le16 frame_control;
	u8 frame_contents[0];
};

struct mwifiex_ie_types_wmm_queue_status {
	struct mwifiex_ie_types_header header;
	u8 queue_index;
	u8 disabled;
	__le16 medium_time;
	u8 flow_required;
	u8 flow_created;
	u32 reserved;
};

struct ieee_types_vendor_header {
	u8 element_id;
	u8 len;
	struct {
		u8 oui[3];
		u8 oui_type;
	} __packed oui;
} __packed;

struct ieee_types_wmm_parameter {
	/*
	 * WMM Parameter IE - Vendor Specific Header:
	 *   element_id  [221/0xdd]
	 *   Len         [24]
	 *   Oui         [00:50:f2]
	 *   OuiType     [2]
	 *   OuiSubType  [1]
	 *   Version     [1]
	 */
	struct ieee_types_vendor_header vend_hdr;
	u8 oui_subtype;
	u8 version;

	u8 qos_info_bitmap;
	u8 reserved;
	struct ieee_types_wmm_ac_parameters ac_params[IEEE80211_NUM_ACS];
} __packed;

struct ieee_types_wmm_info {

	/*
	 * WMM Info IE - Vendor Specific Header:
	 *   element_id  [221/0xdd]
	 *   Len         [7]
	 *   Oui         [00:50:f2]
	 *   OuiType     [2]
	 *   OuiSubType  [0]
	 *   Version     [1]
	 */
	struct ieee_types_vendor_header vend_hdr;
	u8 oui_subtype;
	u8 version;

	u8 qos_info_bitmap;
} __packed;

struct host_cmd_ds_wmm_get_status {
	u8 queue_status_tlv[sizeof(struct mwifiex_ie_types_wmm_queue_status) *
			      IEEE80211_NUM_ACS];
	u8 wmm_param_tlv[sizeof(struct ieee_types_wmm_parameter) + 2];
} __packed;

struct mwifiex_wmm_ac_status {
	u8 disabled;
	u8 flow_required;
	u8 flow_created;
};

struct mwifiex_ie_types_htcap {
	struct mwifiex_ie_types_header header;
	struct ieee80211_ht_cap ht_cap;
} __packed;

struct mwifiex_ie_types_vhtcap {
	struct mwifiex_ie_types_header header;
	struct ieee80211_vht_cap vht_cap;
} __packed;

struct mwifiex_ie_types_aid {
	struct mwifiex_ie_types_header header;
	__le16 aid;
} __packed;

struct mwifiex_ie_types_oper_mode_ntf {
	struct mwifiex_ie_types_header header;
	u8 oper_mode;
} __packed;

/* VHT Operations IE */
struct mwifiex_ie_types_vht_oper {
	struct mwifiex_ie_types_header header;
	u8 chan_width;
	u8 chan_center_freq_1;
	u8 chan_center_freq_2;
	/* Basic MCS set map, each 2 bits stands for a NSS */
	__le16 basic_mcs_map;
} __packed;

struct mwifiex_ie_types_wmmcap {
	struct mwifiex_ie_types_header header;
	struct mwifiex_types_wmm_info wmm_info;
} __packed;

struct mwifiex_ie_types_htinfo {
	struct mwifiex_ie_types_header header;
	struct ieee80211_ht_operation ht_oper;
} __packed;

struct mwifiex_ie_types_2040bssco {
	struct mwifiex_ie_types_header header;
	u8 bss_co_2040;
} __packed;

struct mwifiex_ie_types_extcap {
	struct mwifiex_ie_types_header header;
	u8 ext_capab[];
} __packed;

struct host_cmd_ds_mem_access {
	__le16 action;
	__le16 reserved;
	__le32 addr;
	__le32 value;
} __packed;

struct mwifiex_ie_types_qos_info {
	struct mwifiex_ie_types_header header;
	u8 qos_info;
} __packed;

struct host_cmd_ds_mac_reg_access {
	__le16 action;
	__le16 offset;
	__le32 value;
} __packed;

struct host_cmd_ds_bbp_reg_access {
	__le16 action;
	__le16 offset;
	u8 value;
	u8 reserved[3];
} __packed;

struct host_cmd_ds_rf_reg_access {
	__le16 action;
	__le16 offset;
	u8 value;
	u8 reserved[3];
} __packed;

struct host_cmd_ds_pmic_reg_access {
	__le16 action;
	__le16 offset;
	u8 value;
	u8 reserved[3];
} __packed;

struct host_cmd_ds_802_11_eeprom_access {
	__le16 action;

	__le16 offset;
	__le16 byte_count;
	u8 value;
} __packed;

struct mwifiex_assoc_event {
	u8 sta_addr[ETH_ALEN];
	__le16 type;
	__le16 len;
	__le16 frame_control;
	__le16 cap_info;
	__le16 listen_interval;
	u8 data[];
} __packed;

struct host_cmd_ds_sys_config {
	__le16 action;
	u8 tlv[];
};

struct host_cmd_11ac_vht_cfg {
	__le16 action;
	u8 band_config;
	u8 misc_config;
	__le32 cap_info;
	__le32 mcs_tx_set;
	__le32 mcs_rx_set;
} __packed;

struct host_cmd_tlv_akmp {
	struct mwifiex_ie_types_header header;
	__le16 key_mgmt;
	__le16 key_mgmt_operation;
} __packed;

struct host_cmd_tlv_pwk_cipher {
	struct mwifiex_ie_types_header header;
	__le16 proto;
	u8 cipher;
	u8 reserved;
} __packed;

struct host_cmd_tlv_gwk_cipher {
	struct mwifiex_ie_types_header header;
	u8 cipher;
	u8 reserved;
} __packed;

struct host_cmd_tlv_passphrase {
	struct mwifiex_ie_types_header header;
	u8 passphrase[];
} __packed;

struct host_cmd_tlv_wep_key {
	struct mwifiex_ie_types_header header;
	u8 key_index;
	u8 is_default;
	u8 key[1];
};

struct host_cmd_tlv_auth_type {
	struct mwifiex_ie_types_header header;
	u8 auth_type;
} __packed;

struct host_cmd_tlv_encrypt_protocol {
	struct mwifiex_ie_types_header header;
	__le16 proto;
} __packed;

struct host_cmd_tlv_ssid {
	struct mwifiex_ie_types_header header;
	u8 ssid[];
} __packed;

struct host_cmd_tlv_rates {
	struct mwifiex_ie_types_header header;
	u8 rates[];
} __packed;

struct mwifiex_ie_types_bssid_list {
	struct mwifiex_ie_types_header header;
	u8 bssid[ETH_ALEN];
} __packed;

struct host_cmd_tlv_bcast_ssid {
	struct mwifiex_ie_types_header header;
	u8 bcast_ctl;
} __packed;

struct host_cmd_tlv_beacon_period {
	struct mwifiex_ie_types_header header;
	__le16 period;
} __packed;

struct host_cmd_tlv_dtim_period {
	struct mwifiex_ie_types_header header;
	u8 period;
} __packed;

struct host_cmd_tlv_frag_threshold {
	struct mwifiex_ie_types_header header;
	__le16 frag_thr;
} __packed;

struct host_cmd_tlv_rts_threshold {
	struct mwifiex_ie_types_header header;
	__le16 rts_thr;
} __packed;

struct host_cmd_tlv_retry_limit {
	struct mwifiex_ie_types_header header;
	u8 limit;
} __packed;

struct host_cmd_tlv_mac_addr {
	struct mwifiex_ie_types_header header;
	u8 mac_addr[ETH_ALEN];
} __packed;

struct host_cmd_tlv_channel_band {
	struct mwifiex_ie_types_header header;
	u8 band_config;
	u8 channel;
} __packed;

struct host_cmd_tlv_ageout_timer {
	struct mwifiex_ie_types_header header;
	__le32 sta_ao_timer;
} __packed;

struct host_cmd_tlv_power_constraint {
	struct mwifiex_ie_types_header header;
	u8 constraint;
} __packed;

struct mwifiex_ie_types_btcoex_scan_time {
	struct mwifiex_ie_types_header header;
	u8 coex_scan;
	u8 reserved;
	__le16 min_scan_time;
	__le16 max_scan_time;
} __packed;

struct mwifiex_ie_types_btcoex_aggr_win_size {
	struct mwifiex_ie_types_header header;
	u8 coex_win_size;
	u8 tx_win_size;
	u8 rx_win_size;
	u8 reserved;
} __packed;

struct mwifiex_ie_types_robust_coex {
	struct mwifiex_ie_types_header header;
	__le32 mode;
} __packed;

struct host_cmd_ds_version_ext {
	u8 version_str_sel;
	char version_str[128];
} __packed;

struct host_cmd_ds_mgmt_frame_reg {
	__le16 action;
	__le32 mask;
} __packed;

struct host_cmd_ds_p2p_mode_cfg {
	__le16 action;
	__le16 mode;
} __packed;

struct host_cmd_ds_remain_on_chan {
	__le16 action;
	u8 status;
	u8 reserved;
	u8 band_cfg;
	u8 channel;
	__le32 duration;
} __packed;

struct host_cmd_ds_802_11_ibss_status {
	__le16 action;
	__le16 enable;
	u8 bssid[ETH_ALEN];
	__le16 beacon_interval;
	__le16 atim_window;
	__le16 use_g_rate_protect;
} __packed;

struct mwifiex_fw_mef_entry {
	u8 mode;
	u8 action;
	__le16 exprsize;
	u8 expr[];
} __packed;

struct host_cmd_ds_mef_cfg {
	__le32 criteria;
	__le16 num_entries;
	struct mwifiex_fw_mef_entry mef_entry[];
} __packed;

#define CONNECTION_TYPE_INFRA   0
#define CONNECTION_TYPE_ADHOC   1
#define CONNECTION_TYPE_AP      2

struct host_cmd_ds_set_bss_mode {
	u8 con_type;
} __packed;

struct host_cmd_ds_pcie_details {
	/* TX buffer descriptor ring address */
	__le32 txbd_addr_lo;
	__le32 txbd_addr_hi;
	/* TX buffer descriptor ring count */
	__le32 txbd_count;

	/* RX buffer descriptor ring address */
	__le32 rxbd_addr_lo;
	__le32 rxbd_addr_hi;
	/* RX buffer descriptor ring count */
	__le32 rxbd_count;

	/* Event buffer descriptor ring address */
	__le32 evtbd_addr_lo;
	__le32 evtbd_addr_hi;
	/* Event buffer descriptor ring count */
	__le32 evtbd_count;

	/* Sleep cookie buffer physical address */
	__le32 sleep_cookie_addr_lo;
	__le32 sleep_cookie_addr_hi;
} __packed;

struct mwifiex_ie_types_rssi_threshold {
	struct mwifiex_ie_types_header header;
	u8 abs_value;
	u8 evt_freq;
} __packed;

#define MWIFIEX_DFS_REC_HDR_LEN		8
#define MWIFIEX_DFS_REC_HDR_NUM		10
#define MWIFIEX_BIN_COUNTER_LEN		7

struct mwifiex_radar_det_event {
	__le32 detect_count;
	u8 reg_domain;  /*1=fcc, 2=etsi, 3=mic*/
	u8 det_type;  /*0=none, 1=pw(chirp), 2=pri(radar)*/
	__le16 pw_chirp_type;
	u8 pw_chirp_idx;
	u8 pw_value;
	u8 pri_radar_type;
	u8 pri_bincnt;
	u8 bin_counter[MWIFIEX_BIN_COUNTER_LEN];
	u8 num_dfs_records;
	u8 dfs_record_hdr[MWIFIEX_DFS_REC_HDR_NUM][MWIFIEX_DFS_REC_HDR_LEN];
	__le32 passed;
} __packed;

struct mwifiex_ie_types_multi_chan_info {
	struct mwifiex_ie_types_header header;
	__le16 status;
	u8 tlv_buffer[];
} __packed;

struct mwifiex_ie_types_mc_group_info {
	struct mwifiex_ie_types_header header;
	u8 chan_group_id;
	u8 chan_buf_weight;
	u8 band_config;
	u8 chan_num;
	__le32 chan_time;
	__le32 reserved;
	union {
		u8 sdio_func_num;
		u8 usb_ep_num;
	} hid_num;
	u8 intf_num;
	u8 bss_type_numlist[];
} __packed;

struct meas_rpt_map {
	u8 rssi:3;
	u8 unmeasured:1;
	u8 radar:1;
	u8 unidentified_sig:1;
	u8 ofdm_preamble:1;
	u8 bss:1;
} __packed;

struct mwifiex_ie_types_chan_rpt_data {
	struct mwifiex_ie_types_header header;
	struct meas_rpt_map map;
} __packed;

struct host_cmd_ds_802_11_subsc_evt {
	__le16 action;
	__le16 events;
} __packed;

struct chan_switch_result {
	u8 cur_chan;
	u8 status;
	u8 reason;
} __packed;

struct mwifiex_tdls_generic_event {
	__le16 type;
	u8 peer_mac[ETH_ALEN];
	union {
		struct chan_switch_result switch_result;
		u8 cs_stop_reason;
		__le16 reason_code;
		__le16 reserved;
	} u;
} __packed;

struct mwifiex_ie {
	__le16 ie_index;
	__le16 mgmt_subtype_mask;
	__le16 ie_length;
	u8 ie_buffer[IEEE_MAX_IE_SIZE];
} __packed;

#define MAX_MGMT_IE_INDEX	16
struct mwifiex_ie_list {
	__le16 type;
	__le16 len;
	struct mwifiex_ie ie_list[MAX_MGMT_IE_INDEX];
} __packed;

struct coalesce_filt_field_param {
	u8 operation;
	u8 operand_len;
	__le16 offset;
	u8 operand_byte_stream[4];
};

struct coalesce_receive_filt_rule {
	struct mwifiex_ie_types_header header;
	u8 num_of_fields;
	u8 pkt_type;
	__le16 max_coalescing_delay;
	struct coalesce_filt_field_param params[];
} __packed;

struct host_cmd_ds_coalesce_cfg {
	__le16 action;
	__le16 num_of_rules;
	struct coalesce_receive_filt_rule rule[];
} __packed;

struct host_cmd_ds_multi_chan_policy {
	__le16 action;
	__le16 policy;
} __packed;

struct host_cmd_ds_robust_coex {
	__le16 action;
	__le16 reserved;
} __packed;

struct host_cmd_ds_wakeup_reason {
	__le16  wakeup_reason;
} __packed;

struct host_cmd_ds_gtk_rekey_params {
	__le16 action;
	u8 kck[NL80211_KCK_LEN];
	u8 kek[NL80211_KEK_LEN];
	__le32 replay_ctr_low;
	__le32 replay_ctr_high;
} __packed;

struct host_cmd_ds_chan_region_cfg {
	__le16 action;
<<<<<<< HEAD
=======
} __packed;

struct host_cmd_ds_pkt_aggr_ctrl {
	__le16 action;
	__le16 enable;
	__le16 tx_aggr_max_size;
	__le16 tx_aggr_max_num;
	__le16 tx_aggr_align;
} __packed;

struct host_cmd_ds_sta_configure {
	__le16 action;
	u8 tlv_buffer[];
>>>>>>> 24b8d41d
} __packed;

struct host_cmd_ds_command {
	__le16 command;
	__le16 size;
	__le16 seq_num;
	__le16 result;
	union {
		struct host_cmd_ds_get_hw_spec hw_spec;
		struct host_cmd_ds_mac_control mac_ctrl;
		struct host_cmd_ds_802_11_mac_address mac_addr;
		struct host_cmd_ds_mac_multicast_adr mc_addr;
		struct host_cmd_ds_802_11_get_log get_log;
		struct host_cmd_ds_802_11_rssi_info rssi_info;
		struct host_cmd_ds_802_11_rssi_info_rsp rssi_info_rsp;
		struct host_cmd_ds_802_11_snmp_mib smib;
		struct host_cmd_ds_tx_rate_query tx_rate;
		struct host_cmd_ds_tx_rate_cfg tx_rate_cfg;
		struct host_cmd_ds_txpwr_cfg txp_cfg;
		struct host_cmd_ds_rf_tx_pwr txp;
		struct host_cmd_ds_rf_ant_mimo ant_mimo;
		struct host_cmd_ds_rf_ant_siso ant_siso;
		struct host_cmd_ds_802_11_ps_mode_enh psmode_enh;
		struct host_cmd_ds_802_11_hs_cfg_enh opt_hs_cfg;
		struct host_cmd_ds_802_11_scan scan;
		struct host_cmd_ds_802_11_scan_ext ext_scan;
		struct host_cmd_ds_802_11_scan_rsp scan_resp;
		struct host_cmd_ds_802_11_bg_scan_config bg_scan_config;
		struct host_cmd_ds_802_11_bg_scan_query bg_scan_query;
		struct host_cmd_ds_802_11_bg_scan_query_rsp bg_scan_query_resp;
		struct host_cmd_ds_802_11_associate associate;
		struct host_cmd_ds_802_11_associate_rsp associate_rsp;
		struct host_cmd_ds_802_11_deauthenticate deauth;
		struct host_cmd_ds_802_11_ad_hoc_start adhoc_start;
		struct host_cmd_ds_802_11_ad_hoc_start_result start_result;
		struct host_cmd_ds_802_11_ad_hoc_join_result join_result;
		struct host_cmd_ds_802_11_ad_hoc_join adhoc_join;
		struct host_cmd_ds_802_11d_domain_info domain_info;
		struct host_cmd_ds_802_11d_domain_info_rsp domain_info_resp;
		struct host_cmd_ds_11n_addba_req add_ba_req;
		struct host_cmd_ds_11n_addba_rsp add_ba_rsp;
		struct host_cmd_ds_11n_delba del_ba;
		struct host_cmd_ds_txbuf_cfg tx_buf;
		struct host_cmd_ds_amsdu_aggr_ctrl amsdu_aggr_ctrl;
		struct host_cmd_ds_11n_cfg htcfg;
		struct host_cmd_ds_wmm_get_status get_wmm_status;
		struct host_cmd_ds_802_11_key_material key_material;
		struct host_cmd_ds_802_11_key_material_v2 key_material_v2;
		struct host_cmd_ds_version_ext verext;
		struct host_cmd_ds_mgmt_frame_reg reg_mask;
		struct host_cmd_ds_remain_on_chan roc_cfg;
		struct host_cmd_ds_p2p_mode_cfg mode_cfg;
		struct host_cmd_ds_802_11_ibss_status ibss_coalescing;
		struct host_cmd_ds_mef_cfg mef_cfg;
		struct host_cmd_ds_mem_access mem;
		struct host_cmd_ds_mac_reg_access mac_reg;
		struct host_cmd_ds_bbp_reg_access bbp_reg;
		struct host_cmd_ds_rf_reg_access rf_reg;
		struct host_cmd_ds_pmic_reg_access pmic_reg;
		struct host_cmd_ds_set_bss_mode bss_mode;
		struct host_cmd_ds_pcie_details pcie_host_spec;
		struct host_cmd_ds_802_11_eeprom_access eeprom;
		struct host_cmd_ds_802_11_subsc_evt subsc_evt;
		struct host_cmd_ds_sys_config uap_sys_config;
		struct host_cmd_ds_sta_deauth sta_deauth;
		struct host_cmd_ds_sta_list sta_list;
		struct host_cmd_11ac_vht_cfg vht_cfg;
		struct host_cmd_ds_coalesce_cfg coalesce_cfg;
		struct host_cmd_ds_tdls_config tdls_config;
		struct host_cmd_ds_tdls_oper tdls_oper;
		struct host_cmd_ds_chan_rpt_req chan_rpt_req;
		struct host_cmd_sdio_sp_rx_aggr_cfg sdio_rx_aggr_cfg;
		struct host_cmd_ds_multi_chan_policy mc_policy;
		struct host_cmd_ds_robust_coex coex;
		struct host_cmd_ds_wakeup_reason hs_wakeup_reason;
		struct host_cmd_ds_gtk_rekey_params rekey;
		struct host_cmd_ds_chan_region_cfg reg_cfg;
<<<<<<< HEAD
=======
		struct host_cmd_ds_pkt_aggr_ctrl pkt_aggr_ctrl;
		struct host_cmd_ds_sta_configure sta_cfg;
>>>>>>> 24b8d41d
	} params;
} __packed;

struct mwifiex_opt_sleep_confirm {
	__le16 command;
	__le16 size;
	__le16 seq_num;
	__le16 result;
	__le16 action;
	__le16 resp_ctrl;
} __packed;

struct hw_spec_max_conn {
	struct mwifiex_ie_types_header header;
	u8 max_p2p_conn;
	u8 max_sta_conn;
} __packed;

#endif /* !_MWIFIEX_FW_H_ */<|MERGE_RESOLUTION|>--- conflicted
+++ resolved
@@ -220,10 +220,7 @@
 #define TLV_TYPE_BSS_MODE           (PROPRIETARY_TLV_BASE_ID + 206)
 #define TLV_TYPE_RANDOM_MAC         (PROPRIETARY_TLV_BASE_ID + 236)
 #define TLV_TYPE_CHAN_ATTR_CFG      (PROPRIETARY_TLV_BASE_ID + 237)
-<<<<<<< HEAD
-=======
 #define TLV_TYPE_MAX_CONN           (PROPRIETARY_TLV_BASE_ID + 279)
->>>>>>> 24b8d41d
 
 #define MWIFIEX_TX_DATA_BUF_SIZE_2K        2048
 
@@ -416,13 +413,9 @@
 #define HostCmd_CMD_TDLS_OPER                         0x0122
 #define HostCmd_CMD_FW_DUMP_EVENT		      0x0125
 #define HostCmd_CMD_SDIO_SP_RX_AGGR_CFG               0x0223
-<<<<<<< HEAD
-#define HostCmd_CMD_CHAN_REGION_CFG		      0x0242
-=======
 #define HostCmd_CMD_STA_CONFIGURE		      0x023f
 #define HostCmd_CMD_CHAN_REGION_CFG		      0x0242
 #define HostCmd_CMD_PACKET_AGGR_CTRL		      0x0251
->>>>>>> 24b8d41d
 
 #define PROTOCOL_NO_SECURITY        0x01
 #define PROTOCOL_STATIC_WEP         0x02
@@ -586,10 +579,7 @@
 #define EVENT_TX_DATA_PAUSE             0x00000055
 #define EVENT_EXT_SCAN_REPORT           0x00000058
 #define EVENT_RXBA_SYNC                 0x00000059
-<<<<<<< HEAD
-=======
 #define EVENT_UNKNOWN_DEBUG             0x00000063
->>>>>>> 24b8d41d
 #define EVENT_BG_SCAN_STOPPED           0x00000065
 #define EVENT_REMAIN_ON_CHAN_EXPIRED    0x0000005f
 #define EVENT_MULTI_CHAN_INFO           0x0000006a
@@ -1733,11 +1723,7 @@
 
 struct host_cmd_ds_sta_list {
 	__le16 sta_count;
-<<<<<<< HEAD
-	u8 tlv[0];
-=======
 	u8 tlv[];
->>>>>>> 24b8d41d
 } __packed;
 
 struct mwifiex_ie_types_pwr_capability {
@@ -1761,12 +1747,6 @@
 	struct mwifiex_ie_types_header header;
 	__le16 frame_control;
 	u8 frame_contents[];
-};
-
-struct mwifiex_ie_types_mgmt_frame {
-	struct mwifiex_ie_types_header header;
-	__le16 frame_control;
-	u8 frame_contents[0];
 };
 
 struct mwifiex_ie_types_wmm_queue_status {
@@ -2306,8 +2286,6 @@
 
 struct host_cmd_ds_chan_region_cfg {
 	__le16 action;
-<<<<<<< HEAD
-=======
 } __packed;
 
 struct host_cmd_ds_pkt_aggr_ctrl {
@@ -2321,7 +2299,6 @@
 struct host_cmd_ds_sta_configure {
 	__le16 action;
 	u8 tlv_buffer[];
->>>>>>> 24b8d41d
 } __packed;
 
 struct host_cmd_ds_command {
@@ -2399,11 +2376,8 @@
 		struct host_cmd_ds_wakeup_reason hs_wakeup_reason;
 		struct host_cmd_ds_gtk_rekey_params rekey;
 		struct host_cmd_ds_chan_region_cfg reg_cfg;
-<<<<<<< HEAD
-=======
 		struct host_cmd_ds_pkt_aggr_ctrl pkt_aggr_ctrl;
 		struct host_cmd_ds_sta_configure sta_cfg;
->>>>>>> 24b8d41d
 	} params;
 } __packed;
 
