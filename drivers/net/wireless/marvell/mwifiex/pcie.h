--- conflicted
+++ resolved
@@ -35,10 +35,6 @@
 #define PCIE8897_B0_FW_NAME "mrvl/pcie8897_uapsta.bin"
 #define PCIEUART8997_FW_NAME_V4 "mrvl/pcieuart8997_combo_v4.bin"
 #define PCIEUSB8997_FW_NAME_V4 "mrvl/pcieusb8997_combo_v4.bin"
-<<<<<<< HEAD
-#define PCIE8997_DEFAULT_WIFIFW_NAME "mrvl/pcie8997_wlan_v4.bin"
-=======
->>>>>>> 24b8d41d
 
 #define PCIE_VENDOR_ID_MARVELL              (0x11ab)
 #define PCIE_VENDOR_ID_V2_MARVELL           (0x1b4b)
@@ -80,14 +76,9 @@
 #define PCIE_SCRATCH_10_REG				0xCE8
 #define PCIE_SCRATCH_11_REG				0xCEC
 #define PCIE_SCRATCH_12_REG				0xCF0
-<<<<<<< HEAD
-#define PCIE_SCRATCH_13_REG				0xCF8
-#define PCIE_SCRATCH_14_REG				0xCFC
-=======
 #define PCIE_SCRATCH_13_REG				0xCF4
 #define PCIE_SCRATCH_14_REG				0xCF8
 #define PCIE_SCRATCH_15_REG				0xCFC
->>>>>>> 24b8d41d
 #define PCIE_RD_DATA_PTR_Q0_Q1                          0xC08C
 #define PCIE_WR_DATA_PTR_Q0_Q1                          0xC05C
 
@@ -125,14 +116,10 @@
 /* FW awake cookie after FW ready */
 #define FW_AWAKE_COOKIE						(0xAA55AA55)
 #define MWIFIEX_DEF_SLEEP_COOKIE			0xBEEFBEEF
-<<<<<<< HEAD
-#define MWIFIEX_MAX_DELAY_COUNT				100
-=======
 #define MWIFIEX_SLEEP_COOKIE_SIZE			4
 #define MWIFIEX_MAX_DELAY_COUNT				100
 
 #define MWIFIEX_PCIE_FLR_HAPPENS 0xFEDCBABA
->>>>>>> 24b8d41d
 
 struct mwifiex_pcie_card_reg {
 	u16 cmd_addr_lo;
@@ -171,130 +158,6 @@
 	u8 msix_support;
 };
 
-<<<<<<< HEAD
-static const struct mwifiex_pcie_card_reg mwifiex_reg_8766 = {
-	.cmd_addr_lo = PCIE_SCRATCH_0_REG,
-	.cmd_addr_hi = PCIE_SCRATCH_1_REG,
-	.cmd_size = PCIE_SCRATCH_2_REG,
-	.fw_status = PCIE_SCRATCH_3_REG,
-	.cmdrsp_addr_lo = PCIE_SCRATCH_4_REG,
-	.cmdrsp_addr_hi = PCIE_SCRATCH_5_REG,
-	.tx_rdptr = PCIE_SCRATCH_6_REG,
-	.tx_wrptr = PCIE_SCRATCH_7_REG,
-	.rx_rdptr = PCIE_SCRATCH_8_REG,
-	.rx_wrptr = PCIE_SCRATCH_9_REG,
-	.evt_rdptr = PCIE_SCRATCH_10_REG,
-	.evt_wrptr = PCIE_SCRATCH_11_REG,
-	.drv_rdy = PCIE_SCRATCH_12_REG,
-	.tx_start_ptr = 0,
-	.tx_mask = MWIFIEX_TXBD_MASK,
-	.tx_wrap_mask = 0,
-	.rx_mask = MWIFIEX_RXBD_MASK,
-	.rx_wrap_mask = 0,
-	.tx_rollover_ind = MWIFIEX_BD_FLAG_ROLLOVER_IND,
-	.rx_rollover_ind = MWIFIEX_BD_FLAG_ROLLOVER_IND,
-	.evt_rollover_ind = MWIFIEX_BD_FLAG_ROLLOVER_IND,
-	.ring_flag_sop = 0,
-	.ring_flag_eop = 0,
-	.ring_flag_xs_sop = 0,
-	.ring_flag_xs_eop = 0,
-	.ring_tx_start_ptr = 0,
-	.pfu_enabled = 0,
-	.sleep_cookie = 1,
-	.msix_support = 0,
-};
-
-static const struct mwifiex_pcie_card_reg mwifiex_reg_8897 = {
-	.cmd_addr_lo = PCIE_SCRATCH_0_REG,
-	.cmd_addr_hi = PCIE_SCRATCH_1_REG,
-	.cmd_size = PCIE_SCRATCH_2_REG,
-	.fw_status = PCIE_SCRATCH_3_REG,
-	.cmdrsp_addr_lo = PCIE_SCRATCH_4_REG,
-	.cmdrsp_addr_hi = PCIE_SCRATCH_5_REG,
-	.tx_rdptr = PCIE_RD_DATA_PTR_Q0_Q1,
-	.tx_wrptr = PCIE_WR_DATA_PTR_Q0_Q1,
-	.rx_rdptr = PCIE_WR_DATA_PTR_Q0_Q1,
-	.rx_wrptr = PCIE_RD_DATA_PTR_Q0_Q1,
-	.evt_rdptr = PCIE_SCRATCH_10_REG,
-	.evt_wrptr = PCIE_SCRATCH_11_REG,
-	.drv_rdy = PCIE_SCRATCH_12_REG,
-	.tx_start_ptr = 16,
-	.tx_mask = 0x03FF0000,
-	.tx_wrap_mask = 0x07FF0000,
-	.rx_mask = 0x000003FF,
-	.rx_wrap_mask = 0x000007FF,
-	.tx_rollover_ind = MWIFIEX_BD_FLAG_TX_ROLLOVER_IND,
-	.rx_rollover_ind = MWIFIEX_BD_FLAG_RX_ROLLOVER_IND,
-	.evt_rollover_ind = MWIFIEX_BD_FLAG_EVT_ROLLOVER_IND,
-	.ring_flag_sop = MWIFIEX_BD_FLAG_SOP,
-	.ring_flag_eop = MWIFIEX_BD_FLAG_EOP,
-	.ring_flag_xs_sop = MWIFIEX_BD_FLAG_XS_SOP,
-	.ring_flag_xs_eop = MWIFIEX_BD_FLAG_XS_EOP,
-	.ring_tx_start_ptr = MWIFIEX_BD_FLAG_TX_START_PTR,
-	.pfu_enabled = 1,
-	.sleep_cookie = 0,
-	.fw_dump_ctrl = 0xcf4,
-	.fw_dump_start = 0xcf8,
-	.fw_dump_end = 0xcff,
-	.fw_dump_host_ready = 0xee,
-	.fw_dump_read_done = 0xfe,
-	.msix_support = 0,
-};
-
-static const struct mwifiex_pcie_card_reg mwifiex_reg_8997 = {
-	.cmd_addr_lo = PCIE_SCRATCH_0_REG,
-	.cmd_addr_hi = PCIE_SCRATCH_1_REG,
-	.cmd_size = PCIE_SCRATCH_2_REG,
-	.fw_status = PCIE_SCRATCH_3_REG,
-	.cmdrsp_addr_lo = PCIE_SCRATCH_4_REG,
-	.cmdrsp_addr_hi = PCIE_SCRATCH_5_REG,
-	.tx_rdptr = 0xC1A4,
-	.tx_wrptr = 0xC174,
-	.rx_rdptr = 0xC174,
-	.rx_wrptr = 0xC1A4,
-	.evt_rdptr = PCIE_SCRATCH_10_REG,
-	.evt_wrptr = PCIE_SCRATCH_11_REG,
-	.drv_rdy = PCIE_SCRATCH_12_REG,
-	.tx_start_ptr = 16,
-	.tx_mask = 0x0FFF0000,
-	.tx_wrap_mask = 0x1FFF0000,
-	.rx_mask = 0x00000FFF,
-	.rx_wrap_mask = 0x00001FFF,
-	.tx_rollover_ind = BIT(28),
-	.rx_rollover_ind = BIT(12),
-	.evt_rollover_ind = MWIFIEX_BD_FLAG_EVT_ROLLOVER_IND,
-	.ring_flag_sop = MWIFIEX_BD_FLAG_SOP,
-	.ring_flag_eop = MWIFIEX_BD_FLAG_EOP,
-	.ring_flag_xs_sop = MWIFIEX_BD_FLAG_XS_SOP,
-	.ring_flag_xs_eop = MWIFIEX_BD_FLAG_XS_EOP,
-	.ring_tx_start_ptr = MWIFIEX_BD_FLAG_TX_START_PTR,
-	.pfu_enabled = 1,
-	.sleep_cookie = 0,
-	.fw_dump_ctrl = 0xcf4,
-	.fw_dump_start = 0xcf8,
-	.fw_dump_end = 0xcff,
-	.fw_dump_host_ready = 0xcc,
-	.fw_dump_read_done = 0xdd,
-	.msix_support = 0,
-};
-
-static struct memory_type_mapping mem_type_mapping_tbl_w8897[] = {
-	{"ITCM", NULL, 0, 0xF0},
-	{"DTCM", NULL, 0, 0xF1},
-	{"SQRAM", NULL, 0, 0xF2},
-	{"IRAM", NULL, 0, 0xF3},
-	{"APU", NULL, 0, 0xF4},
-	{"CIU", NULL, 0, 0xF5},
-	{"ICU", NULL, 0, 0xF6},
-	{"MAC", NULL, 0, 0xF7},
-};
-
-static struct memory_type_mapping mem_type_mapping_tbl_w8997[] = {
-	{"DUMP", NULL, 0, 0xDD},
-};
-
-=======
->>>>>>> 24b8d41d
 struct mwifiex_pcie_device {
 	const struct mwifiex_pcie_card_reg *reg;
 	u16 blksz_fw_dl;
@@ -305,37 +168,6 @@
 	bool can_ext_scan;
 };
 
-<<<<<<< HEAD
-static const struct mwifiex_pcie_device mwifiex_pcie8766 = {
-	.reg            = &mwifiex_reg_8766,
-	.blksz_fw_dl = MWIFIEX_PCIE_BLOCK_SIZE_FW_DNLD,
-	.tx_buf_size = MWIFIEX_TX_DATA_BUF_SIZE_2K,
-	.can_dump_fw = false,
-	.can_ext_scan = true,
-};
-
-static const struct mwifiex_pcie_device mwifiex_pcie8897 = {
-	.reg            = &mwifiex_reg_8897,
-	.blksz_fw_dl = MWIFIEX_PCIE_BLOCK_SIZE_FW_DNLD,
-	.tx_buf_size = MWIFIEX_TX_DATA_BUF_SIZE_4K,
-	.can_dump_fw = true,
-	.mem_type_mapping_tbl = mem_type_mapping_tbl_w8897,
-	.num_mem_types = ARRAY_SIZE(mem_type_mapping_tbl_w8897),
-	.can_ext_scan = true,
-};
-
-static const struct mwifiex_pcie_device mwifiex_pcie8997 = {
-	.reg            = &mwifiex_reg_8997,
-	.blksz_fw_dl = MWIFIEX_PCIE_BLOCK_SIZE_FW_DNLD,
-	.tx_buf_size = MWIFIEX_TX_DATA_BUF_SIZE_4K,
-	.can_dump_fw = true,
-	.mem_type_mapping_tbl = mem_type_mapping_tbl_w8997,
-	.num_mem_types = ARRAY_SIZE(mem_type_mapping_tbl_w8997),
-	.can_ext_scan = true,
-};
-
-=======
->>>>>>> 24b8d41d
 struct mwifiex_evt_buf_desc {
 	u64 paddr;
 	u16 len;
