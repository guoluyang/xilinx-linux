--- conflicted
+++ resolved
@@ -2025,11 +2025,7 @@
 
 	if (mwifiex_set_secure_params(priv, bss_cfg, params)) {
 		mwifiex_dbg(priv->adapter, ERROR,
-<<<<<<< HEAD
-			    "Failed to parse secuirty parameters!\n");
-=======
 			    "Failed to parse security parameters!\n");
->>>>>>> 24b8d41d
 		goto out;
 	}
 
@@ -2356,12 +2352,8 @@
 	if (priv->scan_block)
 		priv->scan_block = false;
 
-<<<<<<< HEAD
-	if (adapter->surprise_removed || adapter->is_cmd_timedout) {
-=======
 	if (test_bit(MWIFIEX_SURPRISE_REMOVED, &adapter->work_flags) ||
 	    test_bit(MWIFIEX_IS_CMD_TIMEDOUT, &adapter->work_flags)) {
->>>>>>> 24b8d41d
 		mwifiex_dbg(adapter, ERROR,
 			    "%s: Ignore connection.\t"
 			    "Card removed or FW in bad state\n",
@@ -2593,24 +2585,12 @@
 	priv->scan_request = request;
 
 	if (request->flags & NL80211_SCAN_FLAG_RANDOM_ADDR) {
-<<<<<<< HEAD
-		ether_addr_copy(priv->random_mac, request->mac_addr);
-		for (i = 0; i < ETH_ALEN; i++) {
-			priv->random_mac[i] &= request->mac_addr_mask[i];
-			priv->random_mac[i] |= get_random_int() &
-					       ~(request->mac_addr_mask[i]);
-		}
-	}
-
-	ether_addr_copy(user_scan_cfg->random_mac, priv->random_mac);
-=======
 		get_random_mask_addr(mac_addr, request->mac_addr,
 				     request->mac_addr_mask);
 		ether_addr_copy(request->mac_addr, mac_addr);
 		ether_addr_copy(user_scan_cfg->random_mac, mac_addr);
 	}
 
->>>>>>> 24b8d41d
 	user_scan_cfg->num_ssids = request->n_ssids;
 	user_scan_cfg->ssid_list = request->ssids;
 
@@ -3033,16 +3013,6 @@
 
 	priv->netdev = dev;
 
-<<<<<<< HEAD
-	ret = mwifiex_send_cmd(priv, HostCmd_CMD_SET_BSS_MODE,
-			       HostCmd_ACT_GEN_SET, 0, NULL, true);
-	if (ret)
-		return ERR_PTR(ret);
-
-	ret = mwifiex_sta_init_cmd(priv, false, false);
-	if (ret)
-		return ERR_PTR(ret);
-=======
 	if (!adapter->mfg_mode) {
 		mwifiex_set_mac_address(priv, dev, false, NULL);
 
@@ -3055,7 +3025,6 @@
 		if (ret)
 			goto err_sta_init;
 	}
->>>>>>> 24b8d41d
 
 	mwifiex_setup_ht_caps(&wiphy->bands[NL80211_BAND_2GHZ]->ht_cap, priv);
 	if (adapter->is_hw_11ac_capable)
@@ -3473,16 +3442,8 @@
 
 	for (i = 0; i < adapter->priv_num; i++) {
 		priv = adapter->priv[i];
-<<<<<<< HEAD
-		if (priv && priv->netdev) {
-			mwifiex_stop_net_dev_queue(priv->netdev, adapter);
-			if (netif_carrier_ok(priv->netdev))
-				netif_carrier_off(priv->netdev);
-		}
-=======
 		if (priv && priv->netdev)
 			netif_device_detach(priv->netdev);
->>>>>>> 24b8d41d
 	}
 
 	for (i = 0; i < retry_num; i++) {
@@ -3553,16 +3514,8 @@
 
 	for (i = 0; i < adapter->priv_num; i++) {
 		priv = adapter->priv[i];
-<<<<<<< HEAD
-		if (priv && priv->netdev) {
-			if (!netif_carrier_ok(priv->netdev))
-				netif_carrier_on(priv->netdev);
-			mwifiex_wake_up_net_dev_queue(priv->netdev, adapter);
-		}
-=======
 		if (priv && priv->netdev)
 			netif_device_attach(priv->netdev);
->>>>>>> 24b8d41d
 	}
 
 	if (!wiphy->wowlan_config)
@@ -3637,12 +3590,9 @@
 {
 	struct mwifiex_private *priv = mwifiex_netdev_get_priv(dev);
 
-<<<<<<< HEAD
-=======
 	if (!ISSUPP_FIRMWARE_SUPPLICANT(priv->adapter->fw_cap_info))
 		return -EOPNOTSUPP;
 
->>>>>>> 24b8d41d
 	return mwifiex_send_cmd(priv, HostCmd_CMD_GTK_REKEY_OFFLOAD_CFG,
 				HostCmd_ACT_GEN_SET, 0, data, true);
 }
@@ -4094,25 +4044,14 @@
 	struct mwifiex_private *priv = mwifiex_netdev_get_priv(wdev->netdev);
 	struct mwifiex_ds_misc_cmd *hostcmd;
 	struct nlattr *tb[MWIFIEX_TM_ATTR_MAX + 1];
-<<<<<<< HEAD
-	struct mwifiex_adapter *adapter;
-=======
->>>>>>> 24b8d41d
 	struct sk_buff *skb;
 	int err;
 
 	if (!priv)
 		return -EINVAL;
-<<<<<<< HEAD
-	adapter = priv->adapter;
-
-	err = nla_parse(tb, MWIFIEX_TM_ATTR_MAX, data, len,
-			mwifiex_tm_policy);
-=======
 
 	err = nla_parse_deprecated(tb, MWIFIEX_TM_ATTR_MAX, data, len,
 				   mwifiex_tm_policy, NULL);
->>>>>>> 24b8d41d
 	if (err)
 		return err;
 
@@ -4134,22 +4073,12 @@
 
 		if (mwifiex_send_cmd(priv, 0, 0, 0, hostcmd, true)) {
 			dev_err(priv->adapter->dev, "Failed to process hostcmd\n");
-<<<<<<< HEAD
-=======
 			kfree(hostcmd);
->>>>>>> 24b8d41d
 			return -EFAULT;
 		}
 
 		/* process hostcmd response*/
 		skb = cfg80211_testmode_alloc_reply_skb(wiphy, hostcmd->len);
-<<<<<<< HEAD
-		if (!skb)
-			return -ENOMEM;
-		err = nla_put(skb, MWIFIEX_TM_ATTR_DATA,
-			      hostcmd->len, hostcmd->cmd);
-		if (err) {
-=======
 		if (!skb) {
 			kfree(hostcmd);
 			return -ENOMEM;
@@ -4158,7 +4087,6 @@
 			      hostcmd->len, hostcmd->cmd);
 		if (err) {
 			kfree(hostcmd);
->>>>>>> 24b8d41d
 			kfree_skb(skb);
 			return -EMSGSIZE;
 		}
@@ -4297,8 +4225,6 @@
 	.flags = WIPHY_WOWLAN_MAGIC_PKT | WIPHY_WOWLAN_DISCONNECT |
 		WIPHY_WOWLAN_NET_DETECT | WIPHY_WOWLAN_SUPPORTS_GTK_REKEY |
 		WIPHY_WOWLAN_GTK_REKEY_FAILURE,
-<<<<<<< HEAD
-=======
 	.n_patterns = MWIFIEX_MEF_MAX_FILTERS,
 	.pattern_min_len = 1,
 	.pattern_max_len = MWIFIEX_MAX_PATTERN_LEN,
@@ -4309,7 +4235,6 @@
 static const struct wiphy_wowlan_support mwifiex_wowlan_support_no_gtk = {
 	.flags = WIPHY_WOWLAN_MAGIC_PKT | WIPHY_WOWLAN_DISCONNECT |
 		 WIPHY_WOWLAN_NET_DETECT,
->>>>>>> 24b8d41d
 	.n_patterns = MWIFIEX_MEF_MAX_FILTERS,
 	.pattern_min_len = 1,
 	.pattern_max_len = MWIFIEX_MAX_PATTERN_LEN,
@@ -4394,12 +4319,9 @@
 				 BIT(NL80211_IFTYPE_P2P_GO) |
 				 BIT(NL80211_IFTYPE_AP);
 
-<<<<<<< HEAD
-=======
 	if (ISSUPP_ADHOC_ENABLED(adapter->fw_cap_info))
 		wiphy->interface_modes |= BIT(NL80211_IFTYPE_ADHOC);
 
->>>>>>> 24b8d41d
 	wiphy->bands[NL80211_BAND_2GHZ] = &mwifiex_band_2ghz;
 	if (adapter->config_bands & BAND_A)
 		wiphy->bands[NL80211_BAND_5GHZ] = &mwifiex_band_5ghz;
@@ -4464,19 +4386,9 @@
 	wiphy->available_antennas_tx = BIT(adapter->number_of_antenna) - 1;
 	wiphy->available_antennas_rx = BIT(adapter->number_of_antenna) - 1;
 
-<<<<<<< HEAD
-	wiphy->features |= NL80211_FEATURE_HT_IBSS |
-			   NL80211_FEATURE_INACTIVITY_TIMER |
-			   NL80211_FEATURE_LOW_PRIORITY_SCAN |
-			   NL80211_FEATURE_NEED_OBSS_SCAN |
-			   NL80211_FEATURE_SCAN_RANDOM_MAC_ADDR |
-			   NL80211_FEATURE_SCHED_SCAN_RANDOM_MAC_ADDR |
-			   NL80211_FEATURE_ND_RANDOM_MAC_ADDR;
-=======
 	wiphy->features |= NL80211_FEATURE_INACTIVITY_TIMER |
 			   NL80211_FEATURE_LOW_PRIORITY_SCAN |
 			   NL80211_FEATURE_NEED_OBSS_SCAN;
->>>>>>> 24b8d41d
 
 	if (ISSUPP_ADHOC_ENABLED(adapter->fw_cap_info))
 		wiphy->features |= NL80211_FEATURE_HT_IBSS;
