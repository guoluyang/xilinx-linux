/*
 * NXP Wireless LAN device driver: SDIO specific handling
 *
 * Copyright 2011-2020 NXP
 *
 * This software file (the "File") is distributed by NXP
 * under the terms of the GNU General Public License Version 2, June 1991
 * (the "License").  You may use, redistribute and/or modify this File in
 * accordance with the terms and conditions of the License, a copy of which
 * is available by writing to the Free Software Foundation, Inc.,
 * 51 Franklin Street, Fifth Floor, Boston, MA 02110-1301 USA or on the
 * worldwide web at http://www.gnu.org/licenses/old-licenses/gpl-2.0.txt.
 *
 * THE FILE IS DISTRIBUTED AS-IS, WITHOUT WARRANTY OF ANY KIND, AND THE
 * IMPLIED WARRANTIES OF MERCHANTABILITY OR FITNESS FOR A PARTICULAR PURPOSE
 * ARE EXPRESSLY DISCLAIMED.  The License provides additional details about
 * this warranty disclaimer.
 */

#include <linux/firmware.h>

#include "decl.h"
#include "ioctl.h"
#include "util.h"
#include "fw.h"
#include "main.h"
#include "wmm.h"
#include "11n.h"
#include "sdio.h"


#define SDIO_VERSION	"1.0"

static void mwifiex_sdio_work(struct work_struct *work);

static struct mwifiex_if_ops sdio_ops;

static const struct mwifiex_sdio_card_reg mwifiex_reg_sd87xx = {
	.start_rd_port = 1,
	.start_wr_port = 1,
	.base_0_reg = 0x0040,
	.base_1_reg = 0x0041,
	.poll_reg = 0x30,
	.host_int_enable = UP_LD_HOST_INT_MASK | DN_LD_HOST_INT_MASK,
	.host_int_rsr_reg = 0x1,
	.host_int_mask_reg = 0x02,
	.host_int_status_reg = 0x03,
	.status_reg_0 = 0x60,
	.status_reg_1 = 0x61,
	.sdio_int_mask = 0x3f,
	.data_port_mask = 0x0000fffe,
	.io_port_0_reg = 0x78,
	.io_port_1_reg = 0x79,
	.io_port_2_reg = 0x7A,
	.max_mp_regs = 64,
	.rd_bitmap_l = 0x04,
	.rd_bitmap_u = 0x05,
	.wr_bitmap_l = 0x06,
	.wr_bitmap_u = 0x07,
	.rd_len_p0_l = 0x08,
	.rd_len_p0_u = 0x09,
	.card_misc_cfg_reg = 0x6c,
	.func1_dump_reg_start = 0x0,
	.func1_dump_reg_end = 0x9,
	.func1_scratch_reg = 0x60,
	.func1_spec_reg_num = 5,
	.func1_spec_reg_table = {0x28, 0x30, 0x34, 0x38, 0x3c},
};

static const struct mwifiex_sdio_card_reg mwifiex_reg_sd8897 = {
	.start_rd_port = 0,
	.start_wr_port = 0,
	.base_0_reg = 0x60,
	.base_1_reg = 0x61,
	.poll_reg = 0x50,
	.host_int_enable = UP_LD_HOST_INT_MASK | DN_LD_HOST_INT_MASK |
			CMD_PORT_UPLD_INT_MASK | CMD_PORT_DNLD_INT_MASK,
	.host_int_rsr_reg = 0x1,
	.host_int_status_reg = 0x03,
	.host_int_mask_reg = 0x02,
	.status_reg_0 = 0xc0,
	.status_reg_1 = 0xc1,
	.sdio_int_mask = 0xff,
	.data_port_mask = 0xffffffff,
	.io_port_0_reg = 0xD8,
	.io_port_1_reg = 0xD9,
	.io_port_2_reg = 0xDA,
	.max_mp_regs = 184,
	.rd_bitmap_l = 0x04,
	.rd_bitmap_u = 0x05,
	.rd_bitmap_1l = 0x06,
	.rd_bitmap_1u = 0x07,
	.wr_bitmap_l = 0x08,
	.wr_bitmap_u = 0x09,
	.wr_bitmap_1l = 0x0a,
	.wr_bitmap_1u = 0x0b,
	.rd_len_p0_l = 0x0c,
	.rd_len_p0_u = 0x0d,
	.card_misc_cfg_reg = 0xcc,
	.card_cfg_2_1_reg = 0xcd,
	.cmd_rd_len_0 = 0xb4,
	.cmd_rd_len_1 = 0xb5,
	.cmd_rd_len_2 = 0xb6,
	.cmd_rd_len_3 = 0xb7,
	.cmd_cfg_0 = 0xb8,
	.cmd_cfg_1 = 0xb9,
	.cmd_cfg_2 = 0xba,
	.cmd_cfg_3 = 0xbb,
	.fw_dump_host_ready = 0xee,
	.fw_dump_ctrl = 0xe2,
	.fw_dump_start = 0xe3,
	.fw_dump_end = 0xea,
	.func1_dump_reg_start = 0x0,
	.func1_dump_reg_end = 0xb,
	.func1_scratch_reg = 0xc0,
	.func1_spec_reg_num = 8,
	.func1_spec_reg_table = {0x4C, 0x50, 0x54, 0x55, 0x58,
				 0x59, 0x5c, 0x5d},
};

static const struct mwifiex_sdio_card_reg mwifiex_reg_sd8977 = {
	.start_rd_port = 0,
	.start_wr_port = 0,
	.base_0_reg = 0xF8,
	.base_1_reg = 0xF9,
	.poll_reg = 0x5C,
	.host_int_enable = UP_LD_HOST_INT_MASK | DN_LD_HOST_INT_MASK |
		CMD_PORT_UPLD_INT_MASK | CMD_PORT_DNLD_INT_MASK,
	.host_int_rsr_reg = 0x4,
	.host_int_status_reg = 0x0C,
	.host_int_mask_reg = 0x08,
	.status_reg_0 = 0xE8,
	.status_reg_1 = 0xE9,
	.sdio_int_mask = 0xff,
	.data_port_mask = 0xffffffff,
	.io_port_0_reg = 0xE4,
	.io_port_1_reg = 0xE5,
	.io_port_2_reg = 0xE6,
	.max_mp_regs = 196,
	.rd_bitmap_l = 0x10,
	.rd_bitmap_u = 0x11,
	.rd_bitmap_1l = 0x12,
	.rd_bitmap_1u = 0x13,
	.wr_bitmap_l = 0x14,
	.wr_bitmap_u = 0x15,
	.wr_bitmap_1l = 0x16,
	.wr_bitmap_1u = 0x17,
	.rd_len_p0_l = 0x18,
	.rd_len_p0_u = 0x19,
	.card_misc_cfg_reg = 0xd8,
	.card_cfg_2_1_reg = 0xd9,
	.cmd_rd_len_0 = 0xc0,
	.cmd_rd_len_1 = 0xc1,
	.cmd_rd_len_2 = 0xc2,
	.cmd_rd_len_3 = 0xc3,
	.cmd_cfg_0 = 0xc4,
	.cmd_cfg_1 = 0xc5,
	.cmd_cfg_2 = 0xc6,
	.cmd_cfg_3 = 0xc7,
	.fw_dump_host_ready = 0xcc,
	.fw_dump_ctrl = 0xf0,
	.fw_dump_start = 0xf1,
	.fw_dump_end = 0xf8,
	.func1_dump_reg_start = 0x10,
	.func1_dump_reg_end = 0x17,
	.func1_scratch_reg = 0xe8,
	.func1_spec_reg_num = 13,
	.func1_spec_reg_table = {0x08, 0x58, 0x5C, 0x5D,
				 0x60, 0x61, 0x62, 0x64,
				 0x65, 0x66, 0x68, 0x69,
				 0x6a},
};

static const struct mwifiex_sdio_card_reg mwifiex_reg_sd8997 = {
	.start_rd_port = 0,
	.start_wr_port = 0,
	.base_0_reg = 0xF8,
	.base_1_reg = 0xF9,
	.poll_reg = 0x5C,
	.host_int_enable = UP_LD_HOST_INT_MASK | DN_LD_HOST_INT_MASK |
			CMD_PORT_UPLD_INT_MASK | CMD_PORT_DNLD_INT_MASK,
	.host_int_rsr_reg = 0x4,
	.host_int_status_reg = 0x0C,
	.host_int_mask_reg = 0x08,
	.status_reg_0 = 0xE8,
	.status_reg_1 = 0xE9,
	.sdio_int_mask = 0xff,
	.data_port_mask = 0xffffffff,
	.io_port_0_reg = 0xE4,
	.io_port_1_reg = 0xE5,
	.io_port_2_reg = 0xE6,
	.max_mp_regs = 196,
	.rd_bitmap_l = 0x10,
	.rd_bitmap_u = 0x11,
	.rd_bitmap_1l = 0x12,
	.rd_bitmap_1u = 0x13,
	.wr_bitmap_l = 0x14,
	.wr_bitmap_u = 0x15,
	.wr_bitmap_1l = 0x16,
	.wr_bitmap_1u = 0x17,
	.rd_len_p0_l = 0x18,
	.rd_len_p0_u = 0x19,
	.card_misc_cfg_reg = 0xd8,
	.card_cfg_2_1_reg = 0xd9,
	.cmd_rd_len_0 = 0xc0,
	.cmd_rd_len_1 = 0xc1,
	.cmd_rd_len_2 = 0xc2,
	.cmd_rd_len_3 = 0xc3,
	.cmd_cfg_0 = 0xc4,
	.cmd_cfg_1 = 0xc5,
	.cmd_cfg_2 = 0xc6,
	.cmd_cfg_3 = 0xc7,
	.fw_dump_host_ready = 0xcc,
	.fw_dump_ctrl = 0xf0,
	.fw_dump_start = 0xf1,
	.fw_dump_end = 0xf8,
	.func1_dump_reg_start = 0x10,
	.func1_dump_reg_end = 0x17,
	.func1_scratch_reg = 0xe8,
	.func1_spec_reg_num = 13,
	.func1_spec_reg_table = {0x08, 0x58, 0x5C, 0x5D,
				 0x60, 0x61, 0x62, 0x64,
				 0x65, 0x66, 0x68, 0x69,
				 0x6a},
};

static const struct mwifiex_sdio_card_reg mwifiex_reg_sd8887 = {
	.start_rd_port = 0,
	.start_wr_port = 0,
	.base_0_reg = 0x6C,
	.base_1_reg = 0x6D,
	.poll_reg = 0x5C,
	.host_int_enable = UP_LD_HOST_INT_MASK | DN_LD_HOST_INT_MASK |
			CMD_PORT_UPLD_INT_MASK | CMD_PORT_DNLD_INT_MASK,
	.host_int_rsr_reg = 0x4,
	.host_int_status_reg = 0x0C,
	.host_int_mask_reg = 0x08,
	.status_reg_0 = 0x90,
	.status_reg_1 = 0x91,
	.sdio_int_mask = 0xff,
	.data_port_mask = 0xffffffff,
	.io_port_0_reg = 0xE4,
	.io_port_1_reg = 0xE5,
	.io_port_2_reg = 0xE6,
	.max_mp_regs = 196,
	.rd_bitmap_l = 0x10,
	.rd_bitmap_u = 0x11,
	.rd_bitmap_1l = 0x12,
	.rd_bitmap_1u = 0x13,
	.wr_bitmap_l = 0x14,
	.wr_bitmap_u = 0x15,
	.wr_bitmap_1l = 0x16,
	.wr_bitmap_1u = 0x17,
	.rd_len_p0_l = 0x18,
	.rd_len_p0_u = 0x19,
	.card_misc_cfg_reg = 0xd8,
	.card_cfg_2_1_reg = 0xd9,
	.cmd_rd_len_0 = 0xc0,
	.cmd_rd_len_1 = 0xc1,
	.cmd_rd_len_2 = 0xc2,
	.cmd_rd_len_3 = 0xc3,
	.cmd_cfg_0 = 0xc4,
	.cmd_cfg_1 = 0xc5,
	.cmd_cfg_2 = 0xc6,
	.cmd_cfg_3 = 0xc7,
	.func1_dump_reg_start = 0x10,
	.func1_dump_reg_end = 0x17,
	.func1_scratch_reg = 0x90,
	.func1_spec_reg_num = 13,
	.func1_spec_reg_table = {0x08, 0x58, 0x5C, 0x5D, 0x60,
				 0x61, 0x62, 0x64, 0x65, 0x66,
				 0x68, 0x69, 0x6a},
};

static const struct mwifiex_sdio_card_reg mwifiex_reg_sd8987 = {
	.start_rd_port = 0,
	.start_wr_port = 0,
	.base_0_reg = 0xF8,
	.base_1_reg = 0xF9,
	.poll_reg = 0x5C,
	.host_int_enable = UP_LD_HOST_INT_MASK | DN_LD_HOST_INT_MASK |
			CMD_PORT_UPLD_INT_MASK | CMD_PORT_DNLD_INT_MASK,
	.host_int_rsr_reg = 0x4,
	.host_int_status_reg = 0x0C,
	.host_int_mask_reg = 0x08,
	.status_reg_0 = 0xE8,
	.status_reg_1 = 0xE9,
	.sdio_int_mask = 0xff,
	.data_port_mask = 0xffffffff,
	.io_port_0_reg = 0xE4,
	.io_port_1_reg = 0xE5,
	.io_port_2_reg = 0xE6,
	.max_mp_regs = 196,
	.rd_bitmap_l = 0x10,
	.rd_bitmap_u = 0x11,
	.rd_bitmap_1l = 0x12,
	.rd_bitmap_1u = 0x13,
	.wr_bitmap_l = 0x14,
	.wr_bitmap_u = 0x15,
	.wr_bitmap_1l = 0x16,
	.wr_bitmap_1u = 0x17,
	.rd_len_p0_l = 0x18,
	.rd_len_p0_u = 0x19,
	.card_misc_cfg_reg = 0xd8,
	.card_cfg_2_1_reg = 0xd9,
	.cmd_rd_len_0 = 0xc0,
	.cmd_rd_len_1 = 0xc1,
	.cmd_rd_len_2 = 0xc2,
	.cmd_rd_len_3 = 0xc3,
	.cmd_cfg_0 = 0xc4,
	.cmd_cfg_1 = 0xc5,
	.cmd_cfg_2 = 0xc6,
	.cmd_cfg_3 = 0xc7,
	.fw_dump_host_ready = 0xcc,
	.fw_dump_ctrl = 0xf9,
	.fw_dump_start = 0xf1,
	.fw_dump_end = 0xf8,
	.func1_dump_reg_start = 0x10,
	.func1_dump_reg_end = 0x17,
	.func1_scratch_reg = 0xE8,
	.func1_spec_reg_num = 13,
	.func1_spec_reg_table = {0x08, 0x58, 0x5C, 0x5D, 0x60,
				 0x61, 0x62, 0x64, 0x65, 0x66,
				 0x68, 0x69, 0x6a},
};

static const struct mwifiex_sdio_device mwifiex_sdio_sd8786 = {
	.firmware = SD8786_DEFAULT_FW_NAME,
	.reg = &mwifiex_reg_sd87xx,
	.max_ports = 16,
	.mp_agg_pkt_limit = 8,
	.tx_buf_size = MWIFIEX_TX_DATA_BUF_SIZE_2K,
	.mp_tx_agg_buf_size = MWIFIEX_MP_AGGR_BUF_SIZE_16K,
	.mp_rx_agg_buf_size = MWIFIEX_MP_AGGR_BUF_SIZE_16K,
	.supports_sdio_new_mode = false,
	.has_control_mask = true,
	.can_dump_fw = false,
	.can_auto_tdls = false,
	.can_ext_scan = false,
};

static const struct mwifiex_sdio_device mwifiex_sdio_sd8787 = {
	.firmware = SD8787_DEFAULT_FW_NAME,
	.reg = &mwifiex_reg_sd87xx,
	.max_ports = 16,
	.mp_agg_pkt_limit = 8,
	.tx_buf_size = MWIFIEX_TX_DATA_BUF_SIZE_2K,
	.mp_tx_agg_buf_size = MWIFIEX_MP_AGGR_BUF_SIZE_16K,
	.mp_rx_agg_buf_size = MWIFIEX_MP_AGGR_BUF_SIZE_16K,
	.supports_sdio_new_mode = false,
	.has_control_mask = true,
	.can_dump_fw = false,
	.can_auto_tdls = false,
	.can_ext_scan = true,
};

static const struct mwifiex_sdio_device mwifiex_sdio_sd8797 = {
	.firmware = SD8797_DEFAULT_FW_NAME,
	.reg = &mwifiex_reg_sd87xx,
	.max_ports = 16,
	.mp_agg_pkt_limit = 8,
	.tx_buf_size = MWIFIEX_TX_DATA_BUF_SIZE_2K,
	.mp_tx_agg_buf_size = MWIFIEX_MP_AGGR_BUF_SIZE_16K,
	.mp_rx_agg_buf_size = MWIFIEX_MP_AGGR_BUF_SIZE_16K,
	.supports_sdio_new_mode = false,
	.has_control_mask = true,
	.can_dump_fw = false,
	.can_auto_tdls = false,
	.can_ext_scan = true,
};

static const struct mwifiex_sdio_device mwifiex_sdio_sd8897 = {
	.firmware = SD8897_DEFAULT_FW_NAME,
	.reg = &mwifiex_reg_sd8897,
	.max_ports = 32,
	.mp_agg_pkt_limit = 16,
	.tx_buf_size = MWIFIEX_TX_DATA_BUF_SIZE_4K,
	.mp_tx_agg_buf_size = MWIFIEX_MP_AGGR_BUF_SIZE_MAX,
	.mp_rx_agg_buf_size = MWIFIEX_MP_AGGR_BUF_SIZE_MAX,
	.supports_sdio_new_mode = true,
	.has_control_mask = false,
	.can_dump_fw = true,
	.can_auto_tdls = false,
	.can_ext_scan = true,
};

static const struct mwifiex_sdio_device mwifiex_sdio_sd8977 = {
	.firmware = SD8977_DEFAULT_FW_NAME,
	.reg = &mwifiex_reg_sd8977,
	.max_ports = 32,
	.mp_agg_pkt_limit = 16,
	.tx_buf_size = MWIFIEX_TX_DATA_BUF_SIZE_4K,
	.mp_tx_agg_buf_size = MWIFIEX_MP_AGGR_BUF_SIZE_MAX,
	.mp_rx_agg_buf_size = MWIFIEX_MP_AGGR_BUF_SIZE_MAX,
	.supports_sdio_new_mode = true,
	.has_control_mask = false,
	.can_dump_fw = true,
	.fw_dump_enh = true,
	.can_auto_tdls = false,
	.can_ext_scan = true,
};

static const struct mwifiex_sdio_device mwifiex_sdio_sd8997 = {
	.firmware = SD8997_DEFAULT_FW_NAME,
	.reg = &mwifiex_reg_sd8997,
	.max_ports = 32,
	.mp_agg_pkt_limit = 16,
	.tx_buf_size = MWIFIEX_TX_DATA_BUF_SIZE_4K,
	.mp_tx_agg_buf_size = MWIFIEX_MP_AGGR_BUF_SIZE_MAX,
	.mp_rx_agg_buf_size = MWIFIEX_MP_AGGR_BUF_SIZE_MAX,
	.supports_sdio_new_mode = true,
	.has_control_mask = false,
	.can_dump_fw = true,
	.fw_dump_enh = true,
	.can_auto_tdls = false,
	.can_ext_scan = true,
};

static const struct mwifiex_sdio_device mwifiex_sdio_sd8887 = {
	.firmware = SD8887_DEFAULT_FW_NAME,
	.reg = &mwifiex_reg_sd8887,
	.max_ports = 32,
	.mp_agg_pkt_limit = 16,
	.tx_buf_size = MWIFIEX_TX_DATA_BUF_SIZE_2K,
	.mp_tx_agg_buf_size = MWIFIEX_MP_AGGR_BUF_SIZE_32K,
	.mp_rx_agg_buf_size = MWIFIEX_MP_AGGR_BUF_SIZE_32K,
	.supports_sdio_new_mode = true,
	.has_control_mask = false,
	.can_dump_fw = false,
	.can_auto_tdls = true,
	.can_ext_scan = true,
};

static const struct mwifiex_sdio_device mwifiex_sdio_sd8987 = {
	.firmware = SD8987_DEFAULT_FW_NAME,
	.reg = &mwifiex_reg_sd8987,
	.max_ports = 32,
	.mp_agg_pkt_limit = 16,
	.tx_buf_size = MWIFIEX_TX_DATA_BUF_SIZE_2K,
	.mp_tx_agg_buf_size = MWIFIEX_MP_AGGR_BUF_SIZE_MAX,
	.mp_rx_agg_buf_size = MWIFIEX_MP_AGGR_BUF_SIZE_MAX,
	.supports_sdio_new_mode = true,
	.has_control_mask = false,
	.can_dump_fw = true,
	.fw_dump_enh = true,
	.can_auto_tdls = true,
	.can_ext_scan = true,
};

static const struct mwifiex_sdio_device mwifiex_sdio_sd8801 = {
	.firmware = SD8801_DEFAULT_FW_NAME,
	.reg = &mwifiex_reg_sd87xx,
	.max_ports = 16,
	.mp_agg_pkt_limit = 8,
	.supports_sdio_new_mode = false,
	.has_control_mask = true,
	.tx_buf_size = MWIFIEX_TX_DATA_BUF_SIZE_2K,
	.mp_tx_agg_buf_size = MWIFIEX_MP_AGGR_BUF_SIZE_16K,
	.mp_rx_agg_buf_size = MWIFIEX_MP_AGGR_BUF_SIZE_16K,
	.can_dump_fw = false,
	.can_auto_tdls = false,
	.can_ext_scan = true,
};

static struct memory_type_mapping generic_mem_type_map[] = {
	{"DUMP", NULL, 0, 0xDD},
};

static struct memory_type_mapping mem_type_mapping_tbl[] = {
	{"ITCM", NULL, 0, 0xF0},
	{"DTCM", NULL, 0, 0xF1},
	{"SQRAM", NULL, 0, 0xF2},
	{"APU", NULL, 0, 0xF3},
	{"CIU", NULL, 0, 0xF4},
	{"ICU", NULL, 0, 0xF5},
	{"MAC", NULL, 0, 0xF6},
	{"EXT7", NULL, 0, 0xF7},
	{"EXT8", NULL, 0, 0xF8},
	{"EXT9", NULL, 0, 0xF9},
	{"EXT10", NULL, 0, 0xFA},
	{"EXT11", NULL, 0, 0xFB},
	{"EXT12", NULL, 0, 0xFC},
	{"EXT13", NULL, 0, 0xFD},
	{"EXTLAST", NULL, 0, 0xFE},
};

static const struct of_device_id mwifiex_sdio_of_match_table[] = {
	{ .compatible = "marvell,sd8897" },
	{ .compatible = "marvell,sd8997" },
	{ }
};

<<<<<<< HEAD
static irqreturn_t mwifiex_wake_irq_wifi(int irq, void *priv)
{
	struct mwifiex_plt_wake_cfg *cfg = priv;

	if (cfg->irq_wifi >= 0) {
		pr_info("%s: wake by wifi", __func__);
		cfg->wake_by_wifi = true;
		disable_irq_nosync(irq);
	}

	return IRQ_HANDLED;
}

=======
>>>>>>> 24b8d41d
/* This function parse device tree node using mmc subnode devicetree API.
 * The device node is saved in card->plt_of_node.
 * if the device tree node exist and include interrupts attributes, this
 * function will also request platform specific wakeup interrupt.
 */
<<<<<<< HEAD
static int mwifiex_sdio_probe_of(struct device *dev, struct sdio_mmc_card *card)
{
	struct mwifiex_plt_wake_cfg *cfg;
	int ret;

=======
static int mwifiex_sdio_probe_of(struct device *dev)
{
>>>>>>> 24b8d41d
	if (!of_match_node(mwifiex_sdio_of_match_table, dev->of_node)) {
		dev_err(dev, "required compatible string missing\n");
		return -EINVAL;
	}

<<<<<<< HEAD
	card->plt_of_node = dev->of_node;
	card->plt_wake_cfg = devm_kzalloc(dev, sizeof(*card->plt_wake_cfg),
					  GFP_KERNEL);
	cfg = card->plt_wake_cfg;
	if (cfg && card->plt_of_node) {
		cfg->irq_wifi = irq_of_parse_and_map(card->plt_of_node, 0);
		if (!cfg->irq_wifi) {
			dev_dbg(dev,
				"fail to parse irq_wifi from device tree\n");
		} else {
			ret = devm_request_irq(dev, cfg->irq_wifi,
					       mwifiex_wake_irq_wifi,
					       IRQF_TRIGGER_LOW,
					       "wifi_wake", cfg);
			if (ret) {
				dev_dbg(dev,
					"Failed to request irq_wifi %d (%d)\n",
					cfg->irq_wifi, ret);
				card->plt_wake_cfg = NULL;
				return 0;
			}
			disable_irq(cfg->irq_wifi);
		}
	}

=======
>>>>>>> 24b8d41d
	return 0;
}

/*
 * SDIO probe.
 *
 * This function probes an mwifiex device and registers it. It allocates
 * the card structure, enables SDIO function number and initiates the
 * device registration and initialization procedure by adding a logical
 * interface.
 */
static int
mwifiex_sdio_probe(struct sdio_func *func, const struct sdio_device_id *id)
{
	int ret;
	struct sdio_mmc_card *card = NULL;

	pr_debug("info: vendor=0x%4.04X device=0x%4.04X class=%d function=%d\n",
		 func->vendor, func->device, func->class, func->num);

	card = devm_kzalloc(&func->dev, sizeof(*card), GFP_KERNEL);
	if (!card)
		return -ENOMEM;

	init_completion(&card->fw_done);

	card->func = func;

	func->card->quirks |= MMC_QUIRK_BLKSZ_FOR_BYTE_MODE;

	if (id->driver_data) {
		struct mwifiex_sdio_device *data = (void *)id->driver_data;

		card->firmware = data->firmware;
		card->reg = data->reg;
		card->max_ports = data->max_ports;
		card->mp_agg_pkt_limit = data->mp_agg_pkt_limit;
		card->supports_sdio_new_mode = data->supports_sdio_new_mode;
		card->has_control_mask = data->has_control_mask;
		card->tx_buf_size = data->tx_buf_size;
		card->mp_tx_agg_buf_size = data->mp_tx_agg_buf_size;
		card->mp_rx_agg_buf_size = data->mp_rx_agg_buf_size;
		card->can_dump_fw = data->can_dump_fw;
		card->fw_dump_enh = data->fw_dump_enh;
		card->can_auto_tdls = data->can_auto_tdls;
		card->can_ext_scan = data->can_ext_scan;
		INIT_WORK(&card->work, mwifiex_sdio_work);
	}

	sdio_claim_host(func);
	ret = sdio_enable_func(func);
	sdio_release_host(func);

	if (ret) {
		dev_err(&func->dev, "failed to enable function\n");
<<<<<<< HEAD
		goto err_free;
=======
		return ret;
>>>>>>> 24b8d41d
	}

	/* device tree node parsing and platform specific configuration*/
	if (func->dev.of_node) {
<<<<<<< HEAD
		ret = mwifiex_sdio_probe_of(&func->dev, card);
		if (ret) {
			dev_err(&func->dev, "SDIO dt node parse failed\n");
			goto err_disable;
		}
	}

	ret = mwifiex_add_card(card, &add_remove_card_sem, &sdio_ops,
			       MWIFIEX_SDIO);
=======
		ret = mwifiex_sdio_probe_of(&func->dev);
		if (ret)
			goto err_disable;
	}

	ret = mwifiex_add_card(card, &card->fw_done, &sdio_ops,
			       MWIFIEX_SDIO, &func->dev);
>>>>>>> 24b8d41d
	if (ret) {
		dev_err(&func->dev, "add card failed\n");
		goto err_disable;
	}

	return 0;

err_disable:
	sdio_claim_host(func);
	sdio_disable_func(func);
	sdio_release_host(func);
<<<<<<< HEAD
err_free:
	kfree(card);
=======
>>>>>>> 24b8d41d

	return ret;
}

/*
 * SDIO resume.
 *
 * Kernel needs to suspend all functions separately. Therefore all
 * registered functions must have drivers with suspend and resume
 * methods. Failing that the kernel simply removes the whole card.
 *
 * If already not resumed, this function turns on the traffic and
 * sends a host sleep cancel request to the firmware.
 */
static int mwifiex_sdio_resume(struct device *dev)
{
	struct sdio_func *func = dev_to_sdio_func(dev);
	struct sdio_mmc_card *card;
	struct mwifiex_adapter *adapter;

	card = sdio_get_drvdata(func);
	if (!card || !card->adapter) {
		dev_err(dev, "resume: invalid card or adapter\n");
		return 0;
	}

	adapter = card->adapter;

	if (!test_bit(MWIFIEX_IS_SUSPENDED, &adapter->work_flags)) {
		mwifiex_dbg(adapter, WARN,
			    "device already resumed\n");
		return 0;
	}

	clear_bit(MWIFIEX_IS_SUSPENDED, &adapter->work_flags);

	/* Disable Host Sleep */
	mwifiex_cancel_hs(mwifiex_get_priv(adapter, MWIFIEX_BSS_ROLE_STA),
			  MWIFIEX_SYNC_CMD);

<<<<<<< HEAD
	/* Disable platform specific wakeup interrupt */
	if (card->plt_wake_cfg && card->plt_wake_cfg->irq_wifi >= 0) {
		disable_irq_wake(card->plt_wake_cfg->irq_wifi);
		if (!card->plt_wake_cfg->wake_by_wifi)
			disable_irq(card->plt_wake_cfg->irq_wifi);
	}

=======
	mwifiex_disable_wake(adapter);

	return 0;
}

/* Write data into SDIO card register. Caller claims SDIO device. */
static int
mwifiex_write_reg_locked(struct sdio_func *func, u32 reg, u8 data)
{
	int ret = -1;

	sdio_writeb(func, data, reg, &ret);
	return ret;
}

/* This function writes data into SDIO card register.
 */
static int
mwifiex_write_reg(struct mwifiex_adapter *adapter, u32 reg, u8 data)
{
	struct sdio_mmc_card *card = adapter->card;
	int ret;

	sdio_claim_host(card->func);
	ret = mwifiex_write_reg_locked(card->func, reg, data);
	sdio_release_host(card->func);

	return ret;
}

/* This function reads data from SDIO card register.
 */
static int
mwifiex_read_reg(struct mwifiex_adapter *adapter, u32 reg, u8 *data)
{
	struct sdio_mmc_card *card = adapter->card;
	int ret = -1;
	u8 val;

	sdio_claim_host(card->func);
	val = sdio_readb(card->func, reg, &ret);
	sdio_release_host(card->func);

	*data = val;

	return ret;
}

/* This function writes multiple data into SDIO card memory.
 *
 * This does not work in suspended mode.
 */
static int
mwifiex_write_data_sync(struct mwifiex_adapter *adapter,
			u8 *buffer, u32 pkt_len, u32 port)
{
	struct sdio_mmc_card *card = adapter->card;
	int ret;
	u8 blk_mode =
		(port & MWIFIEX_SDIO_BYTE_MODE_MASK) ? BYTE_MODE : BLOCK_MODE;
	u32 blk_size = (blk_mode == BLOCK_MODE) ? MWIFIEX_SDIO_BLOCK_SIZE : 1;
	u32 blk_cnt =
		(blk_mode ==
		 BLOCK_MODE) ? (pkt_len /
				MWIFIEX_SDIO_BLOCK_SIZE) : pkt_len;
	u32 ioport = (port & MWIFIEX_SDIO_IO_PORT_MASK);

	if (test_bit(MWIFIEX_IS_SUSPENDED, &adapter->work_flags)) {
		mwifiex_dbg(adapter, ERROR,
			    "%s: not allowed while suspended\n", __func__);
		return -1;
	}

	sdio_claim_host(card->func);

	ret = sdio_writesb(card->func, ioport, buffer, blk_cnt * blk_size);

	sdio_release_host(card->func);

	return ret;
}

/* This function reads multiple data from SDIO card memory.
 */
static int mwifiex_read_data_sync(struct mwifiex_adapter *adapter, u8 *buffer,
				  u32 len, u32 port, u8 claim)
{
	struct sdio_mmc_card *card = adapter->card;
	int ret;
	u8 blk_mode = (port & MWIFIEX_SDIO_BYTE_MODE_MASK) ? BYTE_MODE
		       : BLOCK_MODE;
	u32 blk_size = (blk_mode == BLOCK_MODE) ? MWIFIEX_SDIO_BLOCK_SIZE : 1;
	u32 blk_cnt = (blk_mode == BLOCK_MODE) ? (len / MWIFIEX_SDIO_BLOCK_SIZE)
			: len;
	u32 ioport = (port & MWIFIEX_SDIO_IO_PORT_MASK);

	if (claim)
		sdio_claim_host(card->func);

	ret = sdio_readsb(card->func, buffer, ioport, blk_cnt * blk_size);

	if (claim)
		sdio_release_host(card->func);

	return ret;
}

/* This function reads the firmware status.
 */
static int
mwifiex_sdio_read_fw_status(struct mwifiex_adapter *adapter, u16 *dat)
{
	struct sdio_mmc_card *card = adapter->card;
	const struct mwifiex_sdio_card_reg *reg = card->reg;
	u8 fws0, fws1;

	if (mwifiex_read_reg(adapter, reg->status_reg_0, &fws0))
		return -1;

	if (mwifiex_read_reg(adapter, reg->status_reg_1, &fws1))
		return -1;

	*dat = (u16)((fws1 << 8) | fws0);
>>>>>>> 24b8d41d
	return 0;
}

/* This function checks the firmware status in card.
 */
static int mwifiex_check_fw_status(struct mwifiex_adapter *adapter,
				   u32 poll_num)
{
	int ret = 0;
	u16 firmware_stat;
	u32 tries;

	for (tries = 0; tries < poll_num; tries++) {
		ret = mwifiex_sdio_read_fw_status(adapter, &firmware_stat);
		if (ret)
			continue;
		if (firmware_stat == FIRMWARE_READY_SDIO) {
			ret = 0;
			break;
		}

		msleep(100);
		ret = -1;
	}

	return ret;
}

/* This function checks if WLAN is the winner.
 */
static int mwifiex_check_winner_status(struct mwifiex_adapter *adapter)
{
	int ret = 0;
	u8 winner = 0;
	struct sdio_mmc_card *card = adapter->card;

	if (mwifiex_read_reg(adapter, card->reg->status_reg_0, &winner))
		return -1;

	if (winner)
		adapter->winner = 0;
	else
		adapter->winner = 1;

	return ret;
}

/*
 * SDIO remove.
 *
 * This function removes the interface and frees up the card structure.
 */
static void
mwifiex_sdio_remove(struct sdio_func *func)
{
	struct sdio_mmc_card *card;
	struct mwifiex_adapter *adapter;
	struct mwifiex_private *priv;
	int ret = 0;
	u16 firmware_stat;

	card = sdio_get_drvdata(func);
	if (!card)
		return;

	wait_for_completion(&card->fw_done);

	adapter = card->adapter;
	if (!adapter || !adapter->priv_num)
		return;

	mwifiex_dbg(adapter, INFO, "info: SDIO func num=%d\n", func->num);

<<<<<<< HEAD
	if (user_rmmod && !adapter->mfg_mode) {
		if (adapter->is_suspended)
			mwifiex_sdio_resume(adapter->dev);

=======
	ret = mwifiex_sdio_read_fw_status(adapter, &firmware_stat);
	if (!ret && firmware_stat == FIRMWARE_READY_SDIO &&
	    !adapter->mfg_mode) {
>>>>>>> 24b8d41d
		mwifiex_deauthenticate_all(adapter);

		priv = mwifiex_get_priv(adapter, MWIFIEX_BSS_ROLE_ANY);
		mwifiex_disable_auto_ds(priv);
		mwifiex_init_shutdown_fw(priv, MWIFIEX_FUNC_SHUTDOWN);
	}

	mwifiex_remove_card(adapter);
}

/*
 * SDIO suspend.
 *
 * Kernel needs to suspend all functions separately. Therefore all
 * registered functions must have drivers with suspend and resume
 * methods. Failing that the kernel simply removes the whole card.
 *
 * If already not suspended, this function allocates and sends a host
 * sleep activate request to the firmware and turns off the traffic.
 */
static int mwifiex_sdio_suspend(struct device *dev)
{
	struct sdio_func *func = dev_to_sdio_func(dev);
	struct sdio_mmc_card *card;
	struct mwifiex_adapter *adapter;
	mmc_pm_flag_t pm_flag = 0;
	int ret = 0;

	pm_flag = sdio_get_host_pm_caps(func);
	pr_debug("cmd: %s: suspend: PM flag = 0x%x\n",
		 sdio_func_id(func), pm_flag);
	if (!(pm_flag & MMC_PM_KEEP_POWER)) {
		dev_err(dev, "%s: cannot remain alive while host is"
			" suspended\n", sdio_func_id(func));
		return -ENOSYS;
	}

	card = sdio_get_drvdata(func);
	if (!card) {
		dev_err(dev, "suspend: invalid card\n");
		return 0;
	}

	/* Might still be loading firmware */
	wait_for_completion(&card->fw_done);

	adapter = card->adapter;
	if (!adapter) {
		dev_err(dev, "adapter is not valid\n");
		return 0;
	}

	if (!adapter->is_up)
		return -EBUSY;

	mwifiex_enable_wake(adapter);

	/* Enable platform specific wakeup interrupt */
	if (card->plt_wake_cfg && card->plt_wake_cfg->irq_wifi >= 0) {
		card->plt_wake_cfg->wake_by_wifi = false;
		enable_irq(card->plt_wake_cfg->irq_wifi);
		enable_irq_wake(card->plt_wake_cfg->irq_wifi);
	}

	/* Enable the Host Sleep */
	if (!mwifiex_enable_hs(adapter)) {
		mwifiex_dbg(adapter, ERROR,
			    "cmd: failed to suspend\n");
		clear_bit(MWIFIEX_IS_HS_ENABLING, &adapter->work_flags);
		mwifiex_disable_wake(adapter);
		return -EFAULT;
	}

	mwifiex_dbg(adapter, INFO,
		    "cmd: suspend with MMC_PM_KEEP_POWER\n");
	ret = sdio_set_host_pm_flags(func, MMC_PM_KEEP_POWER);

	/* Indicate device suspended */
	set_bit(MWIFIEX_IS_SUSPENDED, &adapter->work_flags);
	clear_bit(MWIFIEX_IS_HS_ENABLING, &adapter->work_flags);

	return ret;
}

static void mwifiex_sdio_coredump(struct device *dev)
{
	struct sdio_func *func = dev_to_sdio_func(dev);
	struct sdio_mmc_card *card;

	card = sdio_get_drvdata(func);
	if (!test_and_set_bit(MWIFIEX_IFACE_WORK_DEVICE_DUMP,
			      &card->work_flags))
		schedule_work(&card->work);
}

/* WLAN IDs */
static const struct sdio_device_id mwifiex_ids[] = {
	{SDIO_DEVICE(SDIO_VENDOR_ID_MARVELL, SDIO_DEVICE_ID_MARVELL_8786_WLAN),
		.driver_data = (unsigned long) &mwifiex_sdio_sd8786},
	{SDIO_DEVICE(SDIO_VENDOR_ID_MARVELL, SDIO_DEVICE_ID_MARVELL_8787_WLAN),
		.driver_data = (unsigned long) &mwifiex_sdio_sd8787},
	{SDIO_DEVICE(SDIO_VENDOR_ID_MARVELL, SDIO_DEVICE_ID_MARVELL_8797_WLAN),
		.driver_data = (unsigned long) &mwifiex_sdio_sd8797},
	{SDIO_DEVICE(SDIO_VENDOR_ID_MARVELL, SDIO_DEVICE_ID_MARVELL_8897_WLAN),
		.driver_data = (unsigned long) &mwifiex_sdio_sd8897},
	{SDIO_DEVICE(SDIO_VENDOR_ID_MARVELL, SDIO_DEVICE_ID_MARVELL_8887_WLAN),
		.driver_data = (unsigned long)&mwifiex_sdio_sd8887},
	{SDIO_DEVICE(SDIO_VENDOR_ID_MARVELL, SDIO_DEVICE_ID_MARVELL_8801_WLAN),
		.driver_data = (unsigned long)&mwifiex_sdio_sd8801},
	{SDIO_DEVICE(SDIO_VENDOR_ID_MARVELL, SDIO_DEVICE_ID_MARVELL_8977_WLAN),
		.driver_data = (unsigned long)&mwifiex_sdio_sd8977},
	{SDIO_DEVICE(SDIO_VENDOR_ID_MARVELL, SDIO_DEVICE_ID_MARVELL_8987_WLAN),
		.driver_data = (unsigned long)&mwifiex_sdio_sd8987},
	{SDIO_DEVICE(SDIO_VENDOR_ID_MARVELL, SDIO_DEVICE_ID_MARVELL_8997_WLAN),
		.driver_data = (unsigned long)&mwifiex_sdio_sd8997},
	{},
};

MODULE_DEVICE_TABLE(sdio, mwifiex_ids);

static const struct dev_pm_ops mwifiex_sdio_pm_ops = {
	.suspend = mwifiex_sdio_suspend,
	.resume = mwifiex_sdio_resume,
};

static struct sdio_driver mwifiex_sdio = {
	.name = "mwifiex_sdio",
	.id_table = mwifiex_ids,
	.probe = mwifiex_sdio_probe,
	.remove = mwifiex_sdio_remove,
	.drv = {
		.owner = THIS_MODULE,
		.coredump = mwifiex_sdio_coredump,
		.pm = &mwifiex_sdio_pm_ops,
	}
};

/*
 * This function wakes up the card.
 *
 * A host power up command is written to the card configuration
 * register to wake up the card.
 */
static int mwifiex_pm_wakeup_card(struct mwifiex_adapter *adapter)
{
	mwifiex_dbg(adapter, EVENT,
		    "event: wakeup device...\n");

	return mwifiex_write_reg(adapter, CONFIGURATION_REG, HOST_POWER_UP);
}

/*
 * This function is called after the card has woken up.
 *
 * The card configuration register is reset.
 */
static int mwifiex_pm_wakeup_card_complete(struct mwifiex_adapter *adapter)
{
	mwifiex_dbg(adapter, EVENT,
		    "cmd: wakeup device completed\n");

	return mwifiex_write_reg(adapter, CONFIGURATION_REG, 0);
}

static int mwifiex_sdio_dnld_fw(struct mwifiex_adapter *adapter,
			struct mwifiex_fw_image *fw)
{
	struct sdio_mmc_card *card = adapter->card;
	int ret;

	sdio_claim_host(card->func);
	ret = mwifiex_dnld_fw(adapter, fw);
	sdio_release_host(card->func);

	return ret;
}

/*
 * This function is used to initialize IO ports for the
 * chipsets supporting SDIO new mode eg SD8897.
 */
static int mwifiex_init_sdio_new_mode(struct mwifiex_adapter *adapter)
{
	u8 reg;
	struct sdio_mmc_card *card = adapter->card;

	adapter->ioport = MEM_PORT;

	/* enable sdio new mode */
	if (mwifiex_read_reg(adapter, card->reg->card_cfg_2_1_reg, &reg))
		return -1;
	if (mwifiex_write_reg(adapter, card->reg->card_cfg_2_1_reg,
			      reg | CMD53_NEW_MODE))
		return -1;

	/* Configure cmd port and enable reading rx length from the register */
	if (mwifiex_read_reg(adapter, card->reg->cmd_cfg_0, &reg))
		return -1;
	if (mwifiex_write_reg(adapter, card->reg->cmd_cfg_0,
			      reg | CMD_PORT_RD_LEN_EN))
		return -1;

	/* Enable Dnld/Upld ready auto reset for cmd port after cmd53 is
	 * completed
	 */
	if (mwifiex_read_reg(adapter, card->reg->cmd_cfg_1, &reg))
		return -1;
	if (mwifiex_write_reg(adapter, card->reg->cmd_cfg_1,
			      reg | CMD_PORT_AUTO_EN))
		return -1;

	return 0;
}

/* This function initializes the IO ports.
 *
 * The following operations are performed -
 *      - Read the IO ports (0, 1 and 2)
 *      - Set host interrupt Reset-To-Read to clear
 *      - Set auto re-enable interrupt
 */
static int mwifiex_init_sdio_ioport(struct mwifiex_adapter *adapter)
{
	u8 reg;
	struct sdio_mmc_card *card = adapter->card;

	adapter->ioport = 0;

	if (card->supports_sdio_new_mode) {
		if (mwifiex_init_sdio_new_mode(adapter))
			return -1;
		goto cont;
	}

	/* Read the IO port */
	if (!mwifiex_read_reg(adapter, card->reg->io_port_0_reg, &reg))
		adapter->ioport |= (reg & 0xff);
	else
		return -1;

	if (!mwifiex_read_reg(adapter, card->reg->io_port_1_reg, &reg))
		adapter->ioport |= ((reg & 0xff) << 8);
	else
		return -1;

	if (!mwifiex_read_reg(adapter, card->reg->io_port_2_reg, &reg))
		adapter->ioport |= ((reg & 0xff) << 16);
	else
		return -1;
cont:
	mwifiex_dbg(adapter, INFO,
		    "info: SDIO FUNC1 IO port: %#x\n", adapter->ioport);

	/* Set Host interrupt reset to read to clear */
	if (!mwifiex_read_reg(adapter, card->reg->host_int_rsr_reg, &reg))
		mwifiex_write_reg(adapter, card->reg->host_int_rsr_reg,
				  reg | card->reg->sdio_int_mask);
	else
		return -1;

	/* Dnld/Upld ready set to auto reset */
	if (!mwifiex_read_reg(adapter, card->reg->card_misc_cfg_reg, &reg))
		mwifiex_write_reg(adapter, card->reg->card_misc_cfg_reg,
				  reg | AUTO_RE_ENABLE_INT);
	else
		return -1;

	return 0;
}

/*
 * This function sends data to the card.
 */
static int mwifiex_write_data_to_card(struct mwifiex_adapter *adapter,
				      u8 *payload, u32 pkt_len, u32 port)
{
	u32 i = 0;
	int ret;

	do {
		ret = mwifiex_write_data_sync(adapter, payload, pkt_len, port);
		if (ret) {
			i++;
			mwifiex_dbg(adapter, ERROR,
				    "host_to_card, write iomem\t"
				    "(%d) failed: %d\n", i, ret);
			if (mwifiex_write_reg(adapter, CONFIGURATION_REG, 0x04))
				mwifiex_dbg(adapter, ERROR,
					    "write CFG reg failed\n");

			ret = -1;
			if (i > MAX_WRITE_IOMEM_RETRY)
				return ret;
		}
	} while (ret == -1);

	return ret;
}

/*
 * This function gets the read port.
 *
 * If control port bit is set in MP read bitmap, the control port
 * is returned, otherwise the current read port is returned and
 * the value is increased (provided it does not reach the maximum
 * limit, in which case it is reset to 1)
 */
static int mwifiex_get_rd_port(struct mwifiex_adapter *adapter, u8 *port)
{
	struct sdio_mmc_card *card = adapter->card;
	const struct mwifiex_sdio_card_reg *reg = card->reg;
	u32 rd_bitmap = card->mp_rd_bitmap;

	mwifiex_dbg(adapter, DATA,
		    "data: mp_rd_bitmap=0x%08x\n", rd_bitmap);

	if (card->supports_sdio_new_mode) {
		if (!(rd_bitmap & reg->data_port_mask))
			return -1;
	} else {
		if (!(rd_bitmap & (CTRL_PORT_MASK | reg->data_port_mask)))
			return -1;
	}

	if ((card->has_control_mask) &&
	    (card->mp_rd_bitmap & CTRL_PORT_MASK)) {
		card->mp_rd_bitmap &= (u32) (~CTRL_PORT_MASK);
		*port = CTRL_PORT;
		mwifiex_dbg(adapter, DATA,
			    "data: port=%d mp_rd_bitmap=0x%08x\n",
			    *port, card->mp_rd_bitmap);
		return 0;
	}

	if (!(card->mp_rd_bitmap & (1 << card->curr_rd_port)))
		return -1;

	/* We are now handling the SDIO data ports */
	card->mp_rd_bitmap &= (u32)(~(1 << card->curr_rd_port));
	*port = card->curr_rd_port;

	if (++card->curr_rd_port == card->max_ports)
		card->curr_rd_port = reg->start_rd_port;

	mwifiex_dbg(adapter, DATA,
		    "data: port=%d mp_rd_bitmap=0x%08x -> 0x%08x\n",
		    *port, rd_bitmap, card->mp_rd_bitmap);

	return 0;
}

/*
 * This function gets the write port for data.
 *
 * The current write port is returned if available and the value is
 * increased (provided it does not reach the maximum limit, in which
 * case it is reset to 1)
 */
static int mwifiex_get_wr_port_data(struct mwifiex_adapter *adapter, u32 *port)
{
	struct sdio_mmc_card *card = adapter->card;
	const struct mwifiex_sdio_card_reg *reg = card->reg;
	u32 wr_bitmap = card->mp_wr_bitmap;

	mwifiex_dbg(adapter, DATA,
		    "data: mp_wr_bitmap=0x%08x\n", wr_bitmap);

	if (!(wr_bitmap & card->mp_data_port_mask)) {
		adapter->data_sent = true;
		return -EBUSY;
	}

	if (card->mp_wr_bitmap & (1 << card->curr_wr_port)) {
		card->mp_wr_bitmap &= (u32) (~(1 << card->curr_wr_port));
		*port = card->curr_wr_port;
		if (++card->curr_wr_port == card->mp_end_port)
			card->curr_wr_port = reg->start_wr_port;
	} else {
		adapter->data_sent = true;
		return -EBUSY;
	}

	if ((card->has_control_mask) && (*port == CTRL_PORT)) {
		mwifiex_dbg(adapter, ERROR,
			    "invalid data port=%d cur port=%d mp_wr_bitmap=0x%08x -> 0x%08x\n",
			    *port, card->curr_wr_port, wr_bitmap,
			    card->mp_wr_bitmap);
		return -1;
	}

	mwifiex_dbg(adapter, DATA,
		    "data: port=%d mp_wr_bitmap=0x%08x -> 0x%08x\n",
		    *port, wr_bitmap, card->mp_wr_bitmap);

	return 0;
}

/*
 * This function polls the card status.
 */
static int
mwifiex_sdio_poll_card_status(struct mwifiex_adapter *adapter, u8 bits)
{
	struct sdio_mmc_card *card = adapter->card;
	u32 tries;
	u8 cs;

	for (tries = 0; tries < MAX_POLL_TRIES; tries++) {
		if (mwifiex_read_reg(adapter, card->reg->poll_reg, &cs))
			break;
		else if ((cs & bits) == bits)
			return 0;

		usleep_range(10, 20);
	}

	mwifiex_dbg(adapter, ERROR,
		    "poll card status failed, tries = %d\n", tries);

	return -1;
}

/*
 * This function disables the host interrupt.
 *
 * The host interrupt mask is read, the disable bit is reset and
 * written back to the card host interrupt mask register.
 */
static void mwifiex_sdio_disable_host_int(struct mwifiex_adapter *adapter)
{
	struct sdio_mmc_card *card = adapter->card;
	struct sdio_func *func = card->func;

	sdio_claim_host(func);
	mwifiex_write_reg_locked(func, card->reg->host_int_mask_reg, 0);
	sdio_release_irq(func);
	sdio_release_host(func);
}

/*
 * This function reads the interrupt status from card.
 */
static void mwifiex_interrupt_status(struct mwifiex_adapter *adapter)
{
	struct sdio_mmc_card *card = adapter->card;
	u8 sdio_ireg;
	unsigned long flags;

	if (mwifiex_read_data_sync(adapter, card->mp_regs,
				   card->reg->max_mp_regs,
				   REG_PORT | MWIFIEX_SDIO_BYTE_MODE_MASK, 0)) {
		mwifiex_dbg(adapter, ERROR, "read mp_regs failed\n");
		return;
	}

	sdio_ireg = card->mp_regs[card->reg->host_int_status_reg];
	if (sdio_ireg) {
		/*
		 * DN_LD_HOST_INT_STATUS and/or UP_LD_HOST_INT_STATUS
		 * For SDIO new mode CMD port interrupts
		 *	DN_LD_CMD_PORT_HOST_INT_STATUS and/or
		 *	UP_LD_CMD_PORT_HOST_INT_STATUS
		 * Clear the interrupt status register
		 */
		mwifiex_dbg(adapter, INTR,
			    "int: sdio_ireg = %#x\n", sdio_ireg);
		spin_lock_irqsave(&adapter->int_lock, flags);
		adapter->int_status |= sdio_ireg;
		spin_unlock_irqrestore(&adapter->int_lock, flags);
	}
}

/*
 * SDIO interrupt handler.
 *
 * This function reads the interrupt status from firmware and handles
 * the interrupt in current thread (ksdioirqd) right away.
 */
static void
mwifiex_sdio_interrupt(struct sdio_func *func)
{
	struct mwifiex_adapter *adapter;
	struct sdio_mmc_card *card;

	card = sdio_get_drvdata(func);
	if (!card || !card->adapter) {
		pr_err("int: func=%p card=%p adapter=%p\n",
		       func, card, card ? card->adapter : NULL);
		return;
	}
	adapter = card->adapter;

	if (!adapter->pps_uapsd_mode && adapter->ps_state == PS_STATE_SLEEP)
		adapter->ps_state = PS_STATE_AWAKE;

	mwifiex_interrupt_status(adapter);
	mwifiex_main_process(adapter);
}

/*
 * This function enables the host interrupt.
 *
 * The host interrupt enable mask is written to the card
 * host interrupt mask register.
 */
static int mwifiex_sdio_enable_host_int(struct mwifiex_adapter *adapter)
{
	struct sdio_mmc_card *card = adapter->card;
	struct sdio_func *func = card->func;
	int ret;

	sdio_claim_host(func);

	/* Request the SDIO IRQ */
	ret = sdio_claim_irq(func, mwifiex_sdio_interrupt);
	if (ret) {
		mwifiex_dbg(adapter, ERROR,
			    "claim irq failed: ret=%d\n", ret);
		goto out;
	}

	/* Simply write the mask to the register */
	ret = mwifiex_write_reg_locked(func, card->reg->host_int_mask_reg,
				       card->reg->host_int_enable);
	if (ret) {
		mwifiex_dbg(adapter, ERROR,
			    "enable host interrupt failed\n");
		sdio_release_irq(func);
	}

out:
	sdio_release_host(func);
	return ret;
}

/*
 * This function sends a data buffer to the card.
 */
static int mwifiex_sdio_card_to_host(struct mwifiex_adapter *adapter,
				     u32 *type, u8 *buffer,
				     u32 npayload, u32 ioport)
{
	int ret;
	u32 nb;

	if (!buffer) {
		mwifiex_dbg(adapter, ERROR,
			    "%s: buffer is NULL\n", __func__);
		return -1;
	}

	ret = mwifiex_read_data_sync(adapter, buffer, npayload, ioport, 1);

	if (ret) {
		mwifiex_dbg(adapter, ERROR,
			    "%s: read iomem failed: %d\n", __func__,
			ret);
		return -1;
	}

	nb = get_unaligned_le16((buffer));
	if (nb > npayload) {
		mwifiex_dbg(adapter, ERROR,
			    "%s: invalid packet, nb=%d npayload=%d\n",
			    __func__, nb, npayload);
		return -1;
	}

	*type = get_unaligned_le16((buffer + 2));

	return ret;
}

/*
 * This function downloads the firmware to the card.
 *
 * Firmware is downloaded to the card in blocks. Every block download
 * is tested for CRC errors, and retried a number of times before
 * returning failure.
 */
static int mwifiex_prog_fw_w_helper(struct mwifiex_adapter *adapter,
				    struct mwifiex_fw_image *fw)
{
	struct sdio_mmc_card *card = adapter->card;
	const struct mwifiex_sdio_card_reg *reg = card->reg;
	int ret;
	u8 *firmware = fw->fw_buf;
	u32 firmware_len = fw->fw_len;
	u32 offset = 0;
	u8 base0, base1;
	u8 *fwbuf;
	u16 len = 0;
	u32 txlen, tx_blocks = 0, tries;
	u32 i = 0;

	if (!firmware_len) {
		mwifiex_dbg(adapter, ERROR,
			    "firmware image not found! Terminating download\n");
		return -1;
	}

	mwifiex_dbg(adapter, INFO,
		    "info: downloading FW image (%d bytes)\n",
		    firmware_len);

	/* Assume that the allocated buffer is 8-byte aligned */
	fwbuf = kzalloc(MWIFIEX_UPLD_SIZE, GFP_KERNEL);
	if (!fwbuf)
		return -ENOMEM;

	sdio_claim_host(card->func);

	/* Perform firmware data transfer */
	do {
		/* The host polls for the DN_LD_CARD_RDY and CARD_IO_READY
		   bits */
		ret = mwifiex_sdio_poll_card_status(adapter, CARD_IO_READY |
						    DN_LD_CARD_RDY);
		if (ret) {
			mwifiex_dbg(adapter, ERROR,
				    "FW download with helper:\t"
				    "poll status timeout @ %d\n", offset);
			goto done;
		}

		/* More data? */
		if (offset >= firmware_len)
			break;

		for (tries = 0; tries < MAX_POLL_TRIES; tries++) {
			ret = mwifiex_read_reg(adapter, reg->base_0_reg,
					       &base0);
			if (ret) {
				mwifiex_dbg(adapter, ERROR,
					    "dev BASE0 register read failed:\t"
					    "base0=%#04X(%d). Terminating dnld\n",
					    base0, base0);
				goto done;
			}
			ret = mwifiex_read_reg(adapter, reg->base_1_reg,
					       &base1);
			if (ret) {
				mwifiex_dbg(adapter, ERROR,
					    "dev BASE1 register read failed:\t"
					    "base1=%#04X(%d). Terminating dnld\n",
					    base1, base1);
				goto done;
			}
			len = (u16) (((base1 & 0xff) << 8) | (base0 & 0xff));

			if (len)
				break;

			usleep_range(10, 20);
		}

		if (!len) {
			break;
		} else if (len > MWIFIEX_UPLD_SIZE) {
			mwifiex_dbg(adapter, ERROR,
				    "FW dnld failed @ %d, invalid length %d\n",
				    offset, len);
			ret = -1;
			goto done;
		}

		txlen = len;

		if (len & BIT(0)) {
			i++;
			if (i > MAX_WRITE_IOMEM_RETRY) {
				mwifiex_dbg(adapter, ERROR,
					    "FW dnld failed @ %d, over max retry\n",
					    offset);
				ret = -1;
				goto done;
			}
			mwifiex_dbg(adapter, ERROR,
				    "CRC indicated by the helper:\t"
				    "len = 0x%04X, txlen = %d\n", len, txlen);
			len &= ~BIT(0);
			/* Setting this to 0 to resend from same offset */
			txlen = 0;
		} else {
			i = 0;

			/* Set blocksize to transfer - checking for last
			   block */
			if (firmware_len - offset < txlen)
				txlen = firmware_len - offset;

			tx_blocks = (txlen + MWIFIEX_SDIO_BLOCK_SIZE - 1)
				    / MWIFIEX_SDIO_BLOCK_SIZE;

			/* Copy payload to buffer */
			memmove(fwbuf, &firmware[offset], txlen);
		}

		ret = mwifiex_write_data_sync(adapter, fwbuf, tx_blocks *
					      MWIFIEX_SDIO_BLOCK_SIZE,
					      adapter->ioport);
		if (ret) {
			mwifiex_dbg(adapter, ERROR,
				    "FW download, write iomem (%d) failed @ %d\n",
				    i, offset);
			if (mwifiex_write_reg(adapter, CONFIGURATION_REG, 0x04))
				mwifiex_dbg(adapter, ERROR,
					    "write CFG reg failed\n");

			ret = -1;
			goto done;
		}

		offset += txlen;
	} while (true);

	mwifiex_dbg(adapter, MSG,
		    "info: FW download over, size %d bytes\n", offset);

	ret = 0;
done:
	sdio_release_host(card->func);
	kfree(fwbuf);
	return ret;
}

/*
 * This function decode sdio aggreation pkt.
 *
 * Based on the the data block size and pkt_len,
 * skb data will be decoded to few packets.
 */
static void mwifiex_deaggr_sdio_pkt(struct mwifiex_adapter *adapter,
				    struct sk_buff *skb)
{
	u32 total_pkt_len, pkt_len;
	struct sk_buff *skb_deaggr;
	u16 blk_size;
	u8 blk_num;
	u8 *data;

	data = skb->data;
	total_pkt_len = skb->len;

	while (total_pkt_len >= (SDIO_HEADER_OFFSET + adapter->intf_hdr_len)) {
		if (total_pkt_len < adapter->sdio_rx_block_size)
			break;
		blk_num = *(data + BLOCK_NUMBER_OFFSET);
		blk_size = adapter->sdio_rx_block_size * blk_num;
		if (blk_size > total_pkt_len) {
			mwifiex_dbg(adapter, ERROR,
				    "%s: error in blk_size,\t"
				    "blk_num=%d, blk_size=%d, total_pkt_len=%d\n",
				    __func__, blk_num, blk_size, total_pkt_len);
			break;
		}
		pkt_len = get_unaligned_le16((data +
					     SDIO_HEADER_OFFSET));
		if ((pkt_len + SDIO_HEADER_OFFSET) > blk_size) {
			mwifiex_dbg(adapter, ERROR,
				    "%s: error in pkt_len,\t"
				    "pkt_len=%d, blk_size=%d\n",
				    __func__, pkt_len, blk_size);
			break;
		}

		skb_deaggr = mwifiex_alloc_dma_align_buf(pkt_len, GFP_KERNEL);
		if (!skb_deaggr)
			break;
		skb_put(skb_deaggr, pkt_len);
		memcpy(skb_deaggr->data, data + SDIO_HEADER_OFFSET, pkt_len);
		skb_pull(skb_deaggr, adapter->intf_hdr_len);

		mwifiex_handle_rx_packet(adapter, skb_deaggr);
		data += blk_size;
		total_pkt_len -= blk_size;
	}
}

/*
 * This function decodes a received packet.
 *
 * Based on the type, the packet is treated as either a data, or
 * a command response, or an event, and the correct handler
 * function is invoked.
 */
static int mwifiex_decode_rx_packet(struct mwifiex_adapter *adapter,
				    struct sk_buff *skb, u32 upld_typ)
{
	u8 *cmd_buf;
	u16 pkt_len;
	struct mwifiex_rxinfo *rx_info;

	pkt_len = get_unaligned_le16(skb->data);

	if (upld_typ != MWIFIEX_TYPE_AGGR_DATA) {
		skb_trim(skb, pkt_len);
		skb_pull(skb, adapter->intf_hdr_len);
	}

	switch (upld_typ) {
	case MWIFIEX_TYPE_AGGR_DATA:
		mwifiex_dbg(adapter, INFO,
			    "info: --- Rx: Aggr Data packet ---\n");
		rx_info = MWIFIEX_SKB_RXCB(skb);
		rx_info->buf_type = MWIFIEX_TYPE_AGGR_DATA;
		if (adapter->rx_work_enabled) {
			skb_queue_tail(&adapter->rx_data_q, skb);
			atomic_inc(&adapter->rx_pending);
			adapter->data_received = true;
		} else {
			mwifiex_deaggr_sdio_pkt(adapter, skb);
			dev_kfree_skb_any(skb);
		}
		break;

	case MWIFIEX_TYPE_DATA:
		mwifiex_dbg(adapter, DATA,
			    "info: --- Rx: Data packet ---\n");
		if (adapter->rx_work_enabled) {
			skb_queue_tail(&adapter->rx_data_q, skb);
			adapter->data_received = true;
			atomic_inc(&adapter->rx_pending);
		} else {
			mwifiex_handle_rx_packet(adapter, skb);
		}
		break;

	case MWIFIEX_TYPE_CMD:
		mwifiex_dbg(adapter, CMD,
			    "info: --- Rx: Cmd Response ---\n");
		/* take care of curr_cmd = NULL case */
		if (!adapter->curr_cmd) {
			cmd_buf = adapter->upld_buf;

			if (adapter->ps_state == PS_STATE_SLEEP_CFM)
				mwifiex_process_sleep_confirm_resp(adapter,
								   skb->data,
								   skb->len);

			memcpy(cmd_buf, skb->data,
			       min_t(u32, MWIFIEX_SIZE_OF_CMD_BUFFER,
				     skb->len));

			dev_kfree_skb_any(skb);
		} else {
			adapter->cmd_resp_received = true;
			adapter->curr_cmd->resp_skb = skb;
		}
		break;

	case MWIFIEX_TYPE_EVENT:
		mwifiex_dbg(adapter, EVENT,
			    "info: --- Rx: Event ---\n");
		adapter->event_cause = get_unaligned_le32(skb->data);

		if ((skb->len > 0) && (skb->len  < MAX_EVENT_SIZE))
			memcpy(adapter->event_body,
			       skb->data + MWIFIEX_EVENT_HEADER_LEN,
			       skb->len);

		/* event cause has been saved to adapter->event_cause */
		adapter->event_received = true;
		adapter->event_skb = skb;

		break;

	default:
		mwifiex_dbg(adapter, ERROR,
			    "unknown upload type %#x\n", upld_typ);
		dev_kfree_skb_any(skb);
		break;
	}

	return 0;
}

/*
 * This function transfers received packets from card to driver, performing
 * aggregation if required.
 *
 * For data received on control port, or if aggregation is disabled, the
 * received buffers are uploaded as separate packets. However, if aggregation
 * is enabled and required, the buffers are copied onto an aggregation buffer,
 * provided there is space left, processed and finally uploaded.
 */
static int mwifiex_sdio_card_to_host_mp_aggr(struct mwifiex_adapter *adapter,
					     u16 rx_len, u8 port)
{
	struct sdio_mmc_card *card = adapter->card;
	s32 f_do_rx_aggr = 0;
	s32 f_do_rx_cur = 0;
	s32 f_aggr_cur = 0;
	s32 f_post_aggr_cur = 0;
	struct sk_buff *skb_deaggr;
	struct sk_buff *skb = NULL;
	u32 pkt_len, pkt_type, mport, pind;
	u8 *curr_ptr;

	if ((card->has_control_mask) && (port == CTRL_PORT)) {
		/* Read the command Resp without aggr */
		mwifiex_dbg(adapter, CMD,
			    "info: %s: no aggregation for cmd\t"
			    "response\n", __func__);

		f_do_rx_cur = 1;
		goto rx_curr_single;
	}

	if (!card->mpa_rx.enabled) {
		mwifiex_dbg(adapter, WARN,
			    "info: %s: rx aggregation disabled\n",
			    __func__);

		f_do_rx_cur = 1;
		goto rx_curr_single;
	}

	if ((!card->has_control_mask && (card->mp_rd_bitmap &
					 card->reg->data_port_mask)) ||
	    (card->has_control_mask && (card->mp_rd_bitmap &
					(~((u32) CTRL_PORT_MASK))))) {
		/* Some more data RX pending */
		mwifiex_dbg(adapter, INFO,
			    "info: %s: not last packet\n", __func__);

		if (MP_RX_AGGR_IN_PROGRESS(card)) {
			if (MP_RX_AGGR_BUF_HAS_ROOM(card, rx_len)) {
				f_aggr_cur = 1;
			} else {
				/* No room in Aggr buf, do rx aggr now */
				f_do_rx_aggr = 1;
				f_post_aggr_cur = 1;
			}
		} else {
			/* Rx aggr not in progress */
			f_aggr_cur = 1;
		}

	} else {
		/* No more data RX pending */
		mwifiex_dbg(adapter, INFO,
			    "info: %s: last packet\n", __func__);

		if (MP_RX_AGGR_IN_PROGRESS(card)) {
			f_do_rx_aggr = 1;
			if (MP_RX_AGGR_BUF_HAS_ROOM(card, rx_len))
				f_aggr_cur = 1;
			else
				/* No room in Aggr buf, do rx aggr now */
				f_do_rx_cur = 1;
		} else {
			f_do_rx_cur = 1;
		}
	}

	if (f_aggr_cur) {
		mwifiex_dbg(adapter, INFO,
			    "info: current packet aggregation\n");
		/* Curr pkt can be aggregated */
		mp_rx_aggr_setup(card, rx_len, port);

		if (MP_RX_AGGR_PKT_LIMIT_REACHED(card) ||
		    mp_rx_aggr_port_limit_reached(card)) {
			mwifiex_dbg(adapter, INFO,
				    "info: %s: aggregated packet\t"
				    "limit reached\n", __func__);
			/* No more pkts allowed in Aggr buf, rx it */
			f_do_rx_aggr = 1;
		}
	}

	if (f_do_rx_aggr) {
		/* do aggr RX now */
		mwifiex_dbg(adapter, DATA,
			    "info: do_rx_aggr: num of packets: %d\n",
			    card->mpa_rx.pkt_cnt);

		if (card->supports_sdio_new_mode) {
			int i;
			u32 port_count;

			for (i = 0, port_count = 0; i < card->max_ports; i++)
				if (card->mpa_rx.ports & BIT(i))
					port_count++;

			/* Reading data from "start_port + 0" to "start_port +
			 * port_count -1", so decrease the count by 1
			 */
			port_count--;
			mport = (adapter->ioport | SDIO_MPA_ADDR_BASE |
				 (port_count << 8)) + card->mpa_rx.start_port;
		} else {
			mport = (adapter->ioport | SDIO_MPA_ADDR_BASE |
				 (card->mpa_rx.ports << 4)) +
				 card->mpa_rx.start_port;
		}

		if (card->mpa_rx.pkt_cnt == 1)
			mport = adapter->ioport + card->mpa_rx.start_port;

		if (mwifiex_read_data_sync(adapter, card->mpa_rx.buf,
					   card->mpa_rx.buf_len, mport, 1))
			goto error;

		curr_ptr = card->mpa_rx.buf;

		for (pind = 0; pind < card->mpa_rx.pkt_cnt; pind++) {
			u32 *len_arr = card->mpa_rx.len_arr;

			/* get curr PKT len & type */
			pkt_len = get_unaligned_le16(&curr_ptr[0]);
			pkt_type = get_unaligned_le16(&curr_ptr[2]);

			/* copy pkt to deaggr buf */
			skb_deaggr = mwifiex_alloc_dma_align_buf(len_arr[pind],
								 GFP_KERNEL);
			if (!skb_deaggr) {
				mwifiex_dbg(adapter, ERROR, "skb allocation failure\t"
					    "drop pkt len=%d type=%d\n",
					    pkt_len, pkt_type);
				curr_ptr += len_arr[pind];
				continue;
			}

			skb_put(skb_deaggr, len_arr[pind]);

			if ((pkt_type == MWIFIEX_TYPE_DATA ||
			     (pkt_type == MWIFIEX_TYPE_AGGR_DATA &&
			      adapter->sdio_rx_aggr_enable)) &&
			    (pkt_len <= len_arr[pind])) {

				memcpy(skb_deaggr->data, curr_ptr, pkt_len);

				skb_trim(skb_deaggr, pkt_len);

				/* Process de-aggr packet */
				mwifiex_decode_rx_packet(adapter, skb_deaggr,
							 pkt_type);
			} else {
				mwifiex_dbg(adapter, ERROR,
					    "drop wrong aggr pkt:\t"
					    "sdio_single_port_rx_aggr=%d\t"
					    "type=%d len=%d max_len=%d\n",
					    adapter->sdio_rx_aggr_enable,
					    pkt_type, pkt_len, len_arr[pind]);
				dev_kfree_skb_any(skb_deaggr);
			}
			curr_ptr += len_arr[pind];
		}
		MP_RX_AGGR_BUF_RESET(card);
	}

rx_curr_single:
	if (f_do_rx_cur) {
		mwifiex_dbg(adapter, INFO, "info: RX: port: %d, rx_len: %d\n",
			    port, rx_len);

		skb = mwifiex_alloc_dma_align_buf(rx_len, GFP_KERNEL);
		if (!skb) {
			mwifiex_dbg(adapter, ERROR,
				    "single skb allocated fail,\t"
				    "drop pkt port=%d len=%d\n", port, rx_len);
			if (mwifiex_sdio_card_to_host(adapter, &pkt_type,
						      card->mpa_rx.buf, rx_len,
						      adapter->ioport + port))
				goto error;
			return 0;
		}

		skb_put(skb, rx_len);

		if (mwifiex_sdio_card_to_host(adapter, &pkt_type,
					      skb->data, skb->len,
					      adapter->ioport + port))
			goto error;
		if (!adapter->sdio_rx_aggr_enable &&
		    pkt_type == MWIFIEX_TYPE_AGGR_DATA) {
			mwifiex_dbg(adapter, ERROR, "drop wrong pkt type %d\t"
				    "current SDIO RX Aggr not enabled\n",
				    pkt_type);
			dev_kfree_skb_any(skb);
			return 0;
		}

		mwifiex_decode_rx_packet(adapter, skb, pkt_type);
	}
	if (f_post_aggr_cur) {
		mwifiex_dbg(adapter, INFO,
			    "info: current packet aggregation\n");
		/* Curr pkt can be aggregated */
		mp_rx_aggr_setup(card, rx_len, port);
	}

	return 0;
error:
	if (MP_RX_AGGR_IN_PROGRESS(card))
		MP_RX_AGGR_BUF_RESET(card);

	if (f_do_rx_cur && skb)
		/* Single transfer pending. Free curr buff also */
		dev_kfree_skb_any(skb);

	return -1;
}

/*
 * This function checks the current interrupt status.
 *
 * The following interrupts are checked and handled by this function -
 *      - Data sent
 *      - Command sent
 *      - Packets received
 *
 * Since the firmware does not generate download ready interrupt if the
 * port updated is command port only, command sent interrupt checking
 * should be done manually, and for every SDIO interrupt.
 *
 * In case of Rx packets received, the packets are uploaded from card to
 * host and processed accordingly.
 */
static int mwifiex_process_int_status(struct mwifiex_adapter *adapter)
{
	struct sdio_mmc_card *card = adapter->card;
	const struct mwifiex_sdio_card_reg *reg = card->reg;
	int ret = 0;
	u8 sdio_ireg;
	struct sk_buff *skb;
	u8 port = CTRL_PORT;
	u32 len_reg_l, len_reg_u;
	u32 rx_blocks;
	u16 rx_len;
	unsigned long flags;
	u32 bitmap;
	u8 cr;

	spin_lock_irqsave(&adapter->int_lock, flags);
	sdio_ireg = adapter->int_status;
	adapter->int_status = 0;
	spin_unlock_irqrestore(&adapter->int_lock, flags);

	if (!sdio_ireg)
		return ret;

	/* Following interrupt is only for SDIO new mode */
	if (sdio_ireg & DN_LD_CMD_PORT_HOST_INT_STATUS && adapter->cmd_sent)
		adapter->cmd_sent = false;

	/* Following interrupt is only for SDIO new mode */
	if (sdio_ireg & UP_LD_CMD_PORT_HOST_INT_STATUS) {
		u32 pkt_type;

		/* read the len of control packet */
		rx_len = card->mp_regs[reg->cmd_rd_len_1] << 8;
		rx_len |= (u16)card->mp_regs[reg->cmd_rd_len_0];
		rx_blocks = DIV_ROUND_UP(rx_len, MWIFIEX_SDIO_BLOCK_SIZE);
		if (rx_len <= adapter->intf_hdr_len ||
		    (rx_blocks * MWIFIEX_SDIO_BLOCK_SIZE) >
		     MWIFIEX_RX_DATA_BUF_SIZE)
			return -1;
		rx_len = (u16) (rx_blocks * MWIFIEX_SDIO_BLOCK_SIZE);
		mwifiex_dbg(adapter, INFO, "info: rx_len = %d\n", rx_len);

		skb = mwifiex_alloc_dma_align_buf(rx_len, GFP_KERNEL);
		if (!skb)
			return -1;

		skb_put(skb, rx_len);

		if (mwifiex_sdio_card_to_host(adapter, &pkt_type, skb->data,
					      skb->len, adapter->ioport |
							CMD_PORT_SLCT)) {
			mwifiex_dbg(adapter, ERROR,
				    "%s: failed to card_to_host", __func__);
			dev_kfree_skb_any(skb);
			goto term_cmd;
		}

		if ((pkt_type != MWIFIEX_TYPE_CMD) &&
		    (pkt_type != MWIFIEX_TYPE_EVENT))
			mwifiex_dbg(adapter, ERROR,
				    "%s:Received wrong packet on cmd port",
				    __func__);

		mwifiex_decode_rx_packet(adapter, skb, pkt_type);
	}

	if (sdio_ireg & DN_LD_HOST_INT_STATUS) {
		bitmap = (u32) card->mp_regs[reg->wr_bitmap_l];
		bitmap |= ((u32) card->mp_regs[reg->wr_bitmap_u]) << 8;
		if (card->supports_sdio_new_mode) {
			bitmap |=
				((u32) card->mp_regs[reg->wr_bitmap_1l]) << 16;
			bitmap |=
				((u32) card->mp_regs[reg->wr_bitmap_1u]) << 24;
		}
		card->mp_wr_bitmap = bitmap;

		mwifiex_dbg(adapter, INTR,
			    "int: DNLD: wr_bitmap=0x%x\n",
			    card->mp_wr_bitmap);
		if (adapter->data_sent &&
		    (card->mp_wr_bitmap & card->mp_data_port_mask)) {
			mwifiex_dbg(adapter, INTR,
				    "info:  <--- Tx DONE Interrupt --->\n");
			adapter->data_sent = false;
		}
	}

	/* As firmware will not generate download ready interrupt if the port
	   updated is command port only, cmd_sent should be done for any SDIO
	   interrupt. */
	if (card->has_control_mask && adapter->cmd_sent) {
		/* Check if firmware has attach buffer at command port and
		   update just that in wr_bit_map. */
		card->mp_wr_bitmap |=
			(u32) card->mp_regs[reg->wr_bitmap_l] & CTRL_PORT_MASK;
		if (card->mp_wr_bitmap & CTRL_PORT_MASK)
			adapter->cmd_sent = false;
	}

	mwifiex_dbg(adapter, INTR, "info: cmd_sent=%d data_sent=%d\n",
		    adapter->cmd_sent, adapter->data_sent);
	if (sdio_ireg & UP_LD_HOST_INT_STATUS) {
		bitmap = (u32) card->mp_regs[reg->rd_bitmap_l];
		bitmap |= ((u32) card->mp_regs[reg->rd_bitmap_u]) << 8;
		if (card->supports_sdio_new_mode) {
			bitmap |=
				((u32) card->mp_regs[reg->rd_bitmap_1l]) << 16;
			bitmap |=
				((u32) card->mp_regs[reg->rd_bitmap_1u]) << 24;
		}
		card->mp_rd_bitmap = bitmap;
		mwifiex_dbg(adapter, INTR,
			    "int: UPLD: rd_bitmap=0x%x\n",
			    card->mp_rd_bitmap);

		while (true) {
			ret = mwifiex_get_rd_port(adapter, &port);
			if (ret) {
				mwifiex_dbg(adapter, INFO,
					    "info: no more rd_port available\n");
				break;
			}
			len_reg_l = reg->rd_len_p0_l + (port << 1);
			len_reg_u = reg->rd_len_p0_u + (port << 1);
			rx_len = ((u16) card->mp_regs[len_reg_u]) << 8;
			rx_len |= (u16) card->mp_regs[len_reg_l];
			mwifiex_dbg(adapter, INFO,
				    "info: RX: port=%d rx_len=%u\n",
				    port, rx_len);
			rx_blocks =
				(rx_len + MWIFIEX_SDIO_BLOCK_SIZE -
				 1) / MWIFIEX_SDIO_BLOCK_SIZE;
			if (rx_len <= adapter->intf_hdr_len ||
			    (card->mpa_rx.enabled &&
			     ((rx_blocks * MWIFIEX_SDIO_BLOCK_SIZE) >
			      card->mpa_rx.buf_size))) {
				mwifiex_dbg(adapter, ERROR,
					    "invalid rx_len=%d\n",
					    rx_len);
				return -1;
			}

			rx_len = (u16) (rx_blocks * MWIFIEX_SDIO_BLOCK_SIZE);
			mwifiex_dbg(adapter, INFO, "info: rx_len = %d\n",
				    rx_len);

			if (mwifiex_sdio_card_to_host_mp_aggr(adapter, rx_len,
							      port)) {
				mwifiex_dbg(adapter, ERROR,
					    "card_to_host_mpa failed: int status=%#x\n",
					    sdio_ireg);
				goto term_cmd;
			}
		}
	}

	return 0;

term_cmd:
	/* terminate cmd */
	if (mwifiex_read_reg(adapter, CONFIGURATION_REG, &cr))
		mwifiex_dbg(adapter, ERROR, "read CFG reg failed\n");
	else
		mwifiex_dbg(adapter, INFO,
			    "info: CFG reg val = %d\n", cr);

	if (mwifiex_write_reg(adapter, CONFIGURATION_REG, (cr | 0x04)))
		mwifiex_dbg(adapter, ERROR,
			    "write CFG reg failed\n");
	else
		mwifiex_dbg(adapter, INFO, "info: write success\n");

	if (mwifiex_read_reg(adapter, CONFIGURATION_REG, &cr))
		mwifiex_dbg(adapter, ERROR,
			    "read CFG reg failed\n");
	else
		mwifiex_dbg(adapter, INFO,
			    "info: CFG reg val =%x\n", cr);

	return -1;
}

/*
 * This function aggregates transmission buffers in driver and downloads
 * the aggregated packet to card.
 *
 * The individual packets are aggregated by copying into an aggregation
 * buffer and then downloaded to the card. Previous unsent packets in the
 * aggregation buffer are pre-copied first before new packets are added.
 * Aggregation is done till there is space left in the aggregation buffer,
 * or till new packets are available.
 *
 * The function will only download the packet to the card when aggregation
 * stops, otherwise it will just aggregate the packet in aggregation buffer
 * and return.
 */
static int mwifiex_host_to_card_mp_aggr(struct mwifiex_adapter *adapter,
					u8 *payload, u32 pkt_len, u32 port,
					u32 next_pkt_len)
{
	struct sdio_mmc_card *card = adapter->card;
	int ret = 0;
	s32 f_send_aggr_buf = 0;
	s32 f_send_cur_buf = 0;
	s32 f_precopy_cur_buf = 0;
	s32 f_postcopy_cur_buf = 0;
	u32 mport;
	int index;

	if (!card->mpa_tx.enabled ||
	    (card->has_control_mask && (port == CTRL_PORT)) ||
	    (card->supports_sdio_new_mode && (port == CMD_PORT_SLCT))) {
		mwifiex_dbg(adapter, WARN,
			    "info: %s: tx aggregation disabled\n",
			    __func__);

		f_send_cur_buf = 1;
		goto tx_curr_single;
	}

	if (next_pkt_len) {
		/* More pkt in TX queue */
		mwifiex_dbg(adapter, INFO,
			    "info: %s: more packets in queue.\n",
			    __func__);

		if (MP_TX_AGGR_IN_PROGRESS(card)) {
			if (MP_TX_AGGR_BUF_HAS_ROOM(card, pkt_len)) {
				f_precopy_cur_buf = 1;

				if (!(card->mp_wr_bitmap &
				      (1 << card->curr_wr_port)) ||
				    !MP_TX_AGGR_BUF_HAS_ROOM(
					    card, pkt_len + next_pkt_len))
					f_send_aggr_buf = 1;
			} else {
				/* No room in Aggr buf, send it */
				f_send_aggr_buf = 1;

				if (!(card->mp_wr_bitmap &
				      (1 << card->curr_wr_port)))
					f_send_cur_buf = 1;
				else
					f_postcopy_cur_buf = 1;
			}
		} else {
			if (MP_TX_AGGR_BUF_HAS_ROOM(card, pkt_len) &&
			    (card->mp_wr_bitmap & (1 << card->curr_wr_port)))
				f_precopy_cur_buf = 1;
			else
				f_send_cur_buf = 1;
		}
	} else {
		/* Last pkt in TX queue */
		mwifiex_dbg(adapter, INFO,
			    "info: %s: Last packet in Tx Queue.\n",
			    __func__);

		if (MP_TX_AGGR_IN_PROGRESS(card)) {
			/* some packs in Aggr buf already */
			f_send_aggr_buf = 1;

			if (MP_TX_AGGR_BUF_HAS_ROOM(card, pkt_len))
				f_precopy_cur_buf = 1;
			else
				/* No room in Aggr buf, send it */
				f_send_cur_buf = 1;
		} else {
			f_send_cur_buf = 1;
		}
	}

	if (f_precopy_cur_buf) {
		mwifiex_dbg(adapter, DATA,
			    "data: %s: precopy current buffer\n",
			    __func__);
		MP_TX_AGGR_BUF_PUT(card, payload, pkt_len, port);

		if (MP_TX_AGGR_PKT_LIMIT_REACHED(card) ||
		    mp_tx_aggr_port_limit_reached(card))
			/* No more pkts allowed in Aggr buf, send it */
			f_send_aggr_buf = 1;
	}

	if (f_send_aggr_buf) {
		mwifiex_dbg(adapter, DATA,
			    "data: %s: send aggr buffer: %d %d\n",
			    __func__, card->mpa_tx.start_port,
			    card->mpa_tx.ports);
		if (card->supports_sdio_new_mode) {
			u32 port_count;
			int i;

			for (i = 0, port_count = 0; i < card->max_ports; i++)
				if (card->mpa_tx.ports & BIT(i))
					port_count++;

			/* Writing data from "start_port + 0" to "start_port +
			 * port_count -1", so decrease the count by 1
			 */
			port_count--;
			mport = (adapter->ioport | SDIO_MPA_ADDR_BASE |
				 (port_count << 8)) + card->mpa_tx.start_port;
		} else {
			mport = (adapter->ioport | SDIO_MPA_ADDR_BASE |
				 (card->mpa_tx.ports << 4)) +
				 card->mpa_tx.start_port;
		}

		if (card->mpa_tx.pkt_cnt == 1)
			mport = adapter->ioport + card->mpa_tx.start_port;

		ret = mwifiex_write_data_to_card(adapter, card->mpa_tx.buf,
						 card->mpa_tx.buf_len, mport);

		/* Save the last multi port tx aggreagation info to debug log */
		index = adapter->dbg.last_sdio_mp_index;
		index = (index + 1) % MWIFIEX_DBG_SDIO_MP_NUM;
		adapter->dbg.last_sdio_mp_index = index;
		adapter->dbg.last_mp_wr_ports[index] = mport;
		adapter->dbg.last_mp_wr_bitmap[index] = card->mp_wr_bitmap;
		adapter->dbg.last_mp_wr_len[index] = card->mpa_tx.buf_len;
		adapter->dbg.last_mp_curr_wr_port[index] = card->curr_wr_port;

		MP_TX_AGGR_BUF_RESET(card);
	}

tx_curr_single:
	if (f_send_cur_buf) {
		mwifiex_dbg(adapter, DATA,
			    "data: %s: send current buffer %d\n",
			    __func__, port);
		ret = mwifiex_write_data_to_card(adapter, payload, pkt_len,
						 adapter->ioport + port);
	}

	if (f_postcopy_cur_buf) {
		mwifiex_dbg(adapter, DATA,
			    "data: %s: postcopy current buffer\n",
			    __func__);
		MP_TX_AGGR_BUF_PUT(card, payload, pkt_len, port);
	}

	return ret;
}

/*
 * This function downloads data from driver to card.
 *
 * Both commands and data packets are transferred to the card by this
 * function.
 *
 * This function adds the SDIO specific header to the front of the buffer
 * before transferring. The header contains the length of the packet and
 * the type. The firmware handles the packets based upon this set type.
 */
static int mwifiex_sdio_host_to_card(struct mwifiex_adapter *adapter,
				     u8 type, struct sk_buff *skb,
				     struct mwifiex_tx_param *tx_param)
{
	struct sdio_mmc_card *card = adapter->card;
	int ret;
	u32 buf_block_len;
	u32 blk_size;
	u32 port = CTRL_PORT;
	u8 *payload = (u8 *)skb->data;
	u32 pkt_len = skb->len;

	/* Allocate buffer and copy payload */
	blk_size = MWIFIEX_SDIO_BLOCK_SIZE;
	buf_block_len = (pkt_len + blk_size - 1) / blk_size;
	put_unaligned_le16((u16)pkt_len, payload + 0);
	put_unaligned_le16((u32)type, payload + 2);


	/*
	 * This is SDIO specific header
	 *  u16 length,
	 *  u16 type (MWIFIEX_TYPE_DATA = 0, MWIFIEX_TYPE_CMD = 1,
	 *  MWIFIEX_TYPE_EVENT = 3)
	 */
	if (type == MWIFIEX_TYPE_DATA) {
		ret = mwifiex_get_wr_port_data(adapter, &port);
		if (ret) {
			mwifiex_dbg(adapter, ERROR,
				    "%s: no wr_port available\n",
				    __func__);
			return ret;
		}
	} else {
		adapter->cmd_sent = true;
		/* Type must be MWIFIEX_TYPE_CMD */

		if (pkt_len <= adapter->intf_hdr_len ||
		    pkt_len > MWIFIEX_UPLD_SIZE)
			mwifiex_dbg(adapter, ERROR,
				    "%s: payload=%p, nb=%d\n",
				    __func__, payload, pkt_len);

		if (card->supports_sdio_new_mode)
			port = CMD_PORT_SLCT;
	}

	/* Transfer data to card */
	pkt_len = buf_block_len * blk_size;

	if (tx_param)
		ret = mwifiex_host_to_card_mp_aggr(adapter, payload, pkt_len,
						   port, tx_param->next_pkt_len
						   );
	else
		ret = mwifiex_host_to_card_mp_aggr(adapter, payload, pkt_len,
						   port, 0);

	if (ret) {
		if (type == MWIFIEX_TYPE_CMD)
			adapter->cmd_sent = false;
		if (type == MWIFIEX_TYPE_DATA) {
			adapter->data_sent = false;
			/* restore curr_wr_port in error cases */
			card->curr_wr_port = port;
			card->mp_wr_bitmap |= (u32)(1 << card->curr_wr_port);
		}
	} else {
		if (type == MWIFIEX_TYPE_DATA) {
			if (!(card->mp_wr_bitmap & (1 << card->curr_wr_port)))
				adapter->data_sent = true;
			else
				adapter->data_sent = false;
		}
	}

	return ret;
}

/*
 * This function allocates the MPA Tx and Rx buffers.
 */
static int mwifiex_alloc_sdio_mpa_buffers(struct mwifiex_adapter *adapter,
				   u32 mpa_tx_buf_size, u32 mpa_rx_buf_size)
{
	struct sdio_mmc_card *card = adapter->card;
	u32 rx_buf_size;
	int ret = 0;

	card->mpa_tx.buf = kzalloc(mpa_tx_buf_size, GFP_KERNEL);
	if (!card->mpa_tx.buf) {
		ret = -1;
		goto error;
	}

	card->mpa_tx.buf_size = mpa_tx_buf_size;

	rx_buf_size = max_t(u32, mpa_rx_buf_size,
			    (u32)SDIO_MAX_AGGR_BUF_SIZE);
	card->mpa_rx.buf = kzalloc(rx_buf_size, GFP_KERNEL);
	if (!card->mpa_rx.buf) {
		ret = -1;
		goto error;
	}

	card->mpa_rx.buf_size = rx_buf_size;

error:
	if (ret) {
		kfree(card->mpa_tx.buf);
		kfree(card->mpa_rx.buf);
		card->mpa_tx.buf_size = 0;
		card->mpa_rx.buf_size = 0;
		card->mpa_tx.buf = NULL;
		card->mpa_rx.buf = NULL;
	}

	return ret;
}

/*
 * This function unregisters the SDIO device.
 *
 * The SDIO IRQ is released, the function is disabled and driver
 * data is set to null.
 */
static void
mwifiex_unregister_dev(struct mwifiex_adapter *adapter)
{
	struct sdio_mmc_card *card = adapter->card;

	if (adapter->card) {
		card->adapter = NULL;
		sdio_claim_host(card->func);
		sdio_disable_func(card->func);
		sdio_release_host(card->func);
	}
}

/*
 * This function registers the SDIO device.
 *
 * SDIO IRQ is claimed, block size is set and driver data is initialized.
 */
static int mwifiex_register_dev(struct mwifiex_adapter *adapter)
{
	int ret;
	struct sdio_mmc_card *card = adapter->card;
	struct sdio_func *func = card->func;

	/* save adapter pointer in card */
	card->adapter = adapter;
	adapter->tx_buf_size = card->tx_buf_size;

	sdio_claim_host(func);

	/* Set block size */
	ret = sdio_set_block_size(card->func, MWIFIEX_SDIO_BLOCK_SIZE);
	sdio_release_host(func);
	if (ret) {
		mwifiex_dbg(adapter, ERROR,
			    "cannot set SDIO block size\n");
		return ret;
	}

	strcpy(adapter->fw_name, card->firmware);
	if (card->fw_dump_enh) {
		adapter->mem_type_mapping_tbl = generic_mem_type_map;
		adapter->num_mem_types = 1;
	} else {
		adapter->mem_type_mapping_tbl = mem_type_mapping_tbl;
		adapter->num_mem_types = ARRAY_SIZE(mem_type_mapping_tbl);
	}

	return 0;
}

/*
 * This function initializes the SDIO driver.
 *
 * The following initializations steps are followed -
 *      - Read the Host interrupt status register to acknowledge
 *        the first interrupt got from bootloader
 *      - Disable host interrupt mask register
 *      - Get SDIO port
 *      - Initialize SDIO variables in card
 *      - Allocate MP registers
 *      - Allocate MPA Tx and Rx buffers
 */
static int mwifiex_init_sdio(struct mwifiex_adapter *adapter)
{
	struct sdio_mmc_card *card = adapter->card;
	const struct mwifiex_sdio_card_reg *reg = card->reg;
	int ret;
	u8 sdio_ireg;

	sdio_set_drvdata(card->func, card);

	/*
	 * Read the host_int_status_reg for ACK the first interrupt got
	 * from the bootloader. If we don't do this we get a interrupt
	 * as soon as we register the irq.
	 */
	mwifiex_read_reg(adapter, card->reg->host_int_status_reg, &sdio_ireg);

	/* Get SDIO ioport */
	mwifiex_init_sdio_ioport(adapter);

	/* Initialize SDIO variables in card */
	card->mp_rd_bitmap = 0;
	card->mp_wr_bitmap = 0;
	card->curr_rd_port = reg->start_rd_port;
	card->curr_wr_port = reg->start_wr_port;

	card->mp_data_port_mask = reg->data_port_mask;

	card->mpa_tx.buf_len = 0;
	card->mpa_tx.pkt_cnt = 0;
	card->mpa_tx.start_port = 0;

	card->mpa_tx.enabled = 1;
	card->mpa_tx.pkt_aggr_limit = card->mp_agg_pkt_limit;

	card->mpa_rx.buf_len = 0;
	card->mpa_rx.pkt_cnt = 0;
	card->mpa_rx.start_port = 0;

	card->mpa_rx.enabled = 1;
	card->mpa_rx.pkt_aggr_limit = card->mp_agg_pkt_limit;

	/* Allocate buffers for SDIO MP-A */
	card->mp_regs = kzalloc(reg->max_mp_regs, GFP_KERNEL);
	if (!card->mp_regs)
		return -ENOMEM;

	/* Allocate skb pointer buffers */
	card->mpa_rx.skb_arr = kcalloc(card->mp_agg_pkt_limit, sizeof(void *),
				       GFP_KERNEL);
	if (!card->mpa_rx.skb_arr) {
		kfree(card->mp_regs);
		return -ENOMEM;
	}

	card->mpa_rx.len_arr = kcalloc(card->mp_agg_pkt_limit,
				       sizeof(*card->mpa_rx.len_arr),
				       GFP_KERNEL);
	if (!card->mpa_rx.len_arr) {
		kfree(card->mp_regs);
		kfree(card->mpa_rx.skb_arr);
		return -ENOMEM;
	}

	ret = mwifiex_alloc_sdio_mpa_buffers(adapter,
					     card->mp_tx_agg_buf_size,
					     card->mp_rx_agg_buf_size);

	/* Allocate 32k MPA Tx/Rx buffers if 64k memory allocation fails */
	if (ret && (card->mp_tx_agg_buf_size == MWIFIEX_MP_AGGR_BUF_SIZE_MAX ||
		    card->mp_rx_agg_buf_size == MWIFIEX_MP_AGGR_BUF_SIZE_MAX)) {
		/* Disable rx single port aggregation */
		adapter->host_disable_sdio_rx_aggr = true;

		ret = mwifiex_alloc_sdio_mpa_buffers
			(adapter, MWIFIEX_MP_AGGR_BUF_SIZE_32K,
			 MWIFIEX_MP_AGGR_BUF_SIZE_32K);
		if (ret) {
			/* Disable multi port aggregation */
			card->mpa_tx.enabled = 0;
			card->mpa_rx.enabled = 0;
		}
	}

	adapter->auto_tdls = card->can_auto_tdls;
	adapter->ext_scan = card->can_ext_scan;
	return 0;
}

/*
 * This function resets the MPA Tx and Rx buffers.
 */
static void mwifiex_cleanup_mpa_buf(struct mwifiex_adapter *adapter)
{
	struct sdio_mmc_card *card = adapter->card;

	MP_TX_AGGR_BUF_RESET(card);
	MP_RX_AGGR_BUF_RESET(card);
}

/*
 * This function cleans up the allocated card buffers.
 *
 * The following are freed by this function -
 *      - MP registers
 *      - MPA Tx buffer
 *      - MPA Rx buffer
 */
static void mwifiex_cleanup_sdio(struct mwifiex_adapter *adapter)
{
	struct sdio_mmc_card *card = adapter->card;

	cancel_work_sync(&card->work);

	kfree(card->mp_regs);
	kfree(card->mpa_rx.skb_arr);
	kfree(card->mpa_rx.len_arr);
	kfree(card->mpa_tx.buf);
	kfree(card->mpa_rx.buf);
}

/*
 * This function updates the MP end port in card.
 */
static void
mwifiex_update_mp_end_port(struct mwifiex_adapter *adapter, u16 port)
{
	struct sdio_mmc_card *card = adapter->card;
	const struct mwifiex_sdio_card_reg *reg = card->reg;
	int i;

	card->mp_end_port = port;

	card->mp_data_port_mask = reg->data_port_mask;

	if (reg->start_wr_port) {
		for (i = 1; i <= card->max_ports - card->mp_end_port; i++)
			card->mp_data_port_mask &=
					~(1 << (card->max_ports - i));
	}

	card->curr_wr_port = reg->start_wr_port;

	mwifiex_dbg(adapter, CMD,
		    "cmd: mp_end_port %d, data port mask 0x%x\n",
		    port, card->mp_data_port_mask);
}

static void mwifiex_sdio_card_reset_work(struct mwifiex_adapter *adapter)
{
	struct sdio_mmc_card *card = adapter->card;
	struct sdio_func *func = card->func;
	int ret;

	/* Prepare the adapter for the reset. */
	mwifiex_shutdown_sw(adapter);
	clear_bit(MWIFIEX_IFACE_WORK_DEVICE_DUMP, &card->work_flags);
	clear_bit(MWIFIEX_IFACE_WORK_CARD_RESET, &card->work_flags);

	/* Run a HW reset of the SDIO interface. */
	sdio_claim_host(func);
	ret = mmc_hw_reset(func->card->host);
	sdio_release_host(func);

	switch (ret) {
	case 1:
		dev_dbg(&func->dev, "SDIO HW reset asynchronous\n");
		complete_all(adapter->fw_done);
		break;
	case 0:
		ret = mwifiex_reinit_sw(adapter);
		if (ret)
			dev_err(&func->dev, "reinit failed: %d\n", ret);
		break;
	default:
		dev_err(&func->dev, "SDIO HW reset failed: %d\n", ret);
		break;
	}
}

/* This function read/write firmware */
static enum
rdwr_status mwifiex_sdio_rdwr_firmware(struct mwifiex_adapter *adapter,
				       u8 doneflag)
{
	struct sdio_mmc_card *card = adapter->card;
	int ret, tries;
	u8 ctrl_data = 0;

	sdio_writeb(card->func, card->reg->fw_dump_host_ready,
		    card->reg->fw_dump_ctrl, &ret);
	if (ret) {
		mwifiex_dbg(adapter, ERROR, "SDIO Write ERR\n");
		return RDWR_STATUS_FAILURE;
	}
	for (tries = 0; tries < MAX_POLL_TRIES; tries++) {
		ctrl_data = sdio_readb(card->func, card->reg->fw_dump_ctrl,
				       &ret);
		if (ret) {
			mwifiex_dbg(adapter, ERROR, "SDIO read err\n");
			return RDWR_STATUS_FAILURE;
		}
		if (ctrl_data == FW_DUMP_DONE)
			break;
		if (doneflag && ctrl_data == doneflag)
			return RDWR_STATUS_DONE;
		if (ctrl_data != card->reg->fw_dump_host_ready) {
			mwifiex_dbg(adapter, WARN,
				    "The ctrl reg was changed, re-try again\n");
			sdio_writeb(card->func, card->reg->fw_dump_host_ready,
				    card->reg->fw_dump_ctrl, &ret);
			if (ret) {
				mwifiex_dbg(adapter, ERROR, "SDIO write err\n");
				return RDWR_STATUS_FAILURE;
			}
		}
		usleep_range(100, 200);
	}
	if (ctrl_data == card->reg->fw_dump_host_ready) {
		mwifiex_dbg(adapter, ERROR,
			    "Fail to pull ctrl_data\n");
		return RDWR_STATUS_FAILURE;
	}

	return RDWR_STATUS_SUCCESS;
}

/* This function dump firmware memory to file */
static void mwifiex_sdio_fw_dump(struct mwifiex_adapter *adapter)
{
	struct sdio_mmc_card *card = adapter->card;
	int ret = 0;
	unsigned int reg, reg_start, reg_end;
	u8 *dbg_ptr, *end_ptr, dump_num, idx, i, read_reg, doneflag = 0;
	enum rdwr_status stat;
	u32 memory_size;

	if (!card->can_dump_fw)
		return;

	for (idx = 0; idx < ARRAY_SIZE(mem_type_mapping_tbl); idx++) {
		struct memory_type_mapping *entry = &mem_type_mapping_tbl[idx];

		if (entry->mem_ptr) {
			vfree(entry->mem_ptr);
			entry->mem_ptr = NULL;
		}
		entry->mem_size = 0;
	}

	mwifiex_pm_wakeup_card(adapter);
	sdio_claim_host(card->func);

	mwifiex_dbg(adapter, MSG, "== mwifiex firmware dump start ==\n");

	stat = mwifiex_sdio_rdwr_firmware(adapter, doneflag);
	if (stat == RDWR_STATUS_FAILURE)
		goto done;

	reg = card->reg->fw_dump_start;
	/* Read the number of the memories which will dump */
	dump_num = sdio_readb(card->func, reg, &ret);
	if (ret) {
		mwifiex_dbg(adapter, ERROR, "SDIO read memory length err\n");
		goto done;
	}

	/* Read the length of every memory which will dump */
	for (idx = 0; idx < dump_num; idx++) {
		struct memory_type_mapping *entry = &mem_type_mapping_tbl[idx];

		stat = mwifiex_sdio_rdwr_firmware(adapter, doneflag);
		if (stat == RDWR_STATUS_FAILURE)
			goto done;

		memory_size = 0;
		reg = card->reg->fw_dump_start;
		for (i = 0; i < 4; i++) {
			read_reg = sdio_readb(card->func, reg, &ret);
			if (ret) {
				mwifiex_dbg(adapter, ERROR, "SDIO read err\n");
				goto done;
			}
			memory_size |= (read_reg << i*8);
			reg++;
		}

		if (memory_size == 0) {
			mwifiex_dbg(adapter, DUMP, "Firmware dump Finished!\n");
			ret = mwifiex_write_reg(adapter,
						card->reg->fw_dump_ctrl,
						FW_DUMP_READ_DONE);
			if (ret) {
				mwifiex_dbg(adapter, ERROR, "SDIO write err\n");
				return;
			}
			break;
		}

		mwifiex_dbg(adapter, DUMP,
			    "%s_SIZE=0x%x\n", entry->mem_name, memory_size);
		entry->mem_ptr = vmalloc(memory_size + 1);
		entry->mem_size = memory_size;
		if (!entry->mem_ptr) {
			mwifiex_dbg(adapter, ERROR, "Vmalloc %s failed\n",
				    entry->mem_name);
			goto done;
		}
		dbg_ptr = entry->mem_ptr;
		end_ptr = dbg_ptr + memory_size;

		doneflag = entry->done_flag;
		mwifiex_dbg(adapter, DUMP,
			    "Start %s output, please wait...\n",
			    entry->mem_name);

		do {
			stat = mwifiex_sdio_rdwr_firmware(adapter, doneflag);
			if (stat == RDWR_STATUS_FAILURE)
				goto done;

			reg_start = card->reg->fw_dump_start;
			reg_end = card->reg->fw_dump_end;
			for (reg = reg_start; reg <= reg_end; reg++) {
				*dbg_ptr = sdio_readb(card->func, reg, &ret);
				if (ret) {
					mwifiex_dbg(adapter, ERROR,
						    "SDIO read err\n");
					goto done;
				}
				if (dbg_ptr < end_ptr)
					dbg_ptr++;
				else
					mwifiex_dbg(adapter, ERROR,
						    "Allocated buf not enough\n");
			}

			if (stat != RDWR_STATUS_DONE)
				continue;

			mwifiex_dbg(adapter, DUMP, "%s done: size=0x%tx\n",
				    entry->mem_name, dbg_ptr - entry->mem_ptr);
			break;
		} while (1);
	}
	mwifiex_dbg(adapter, MSG, "== mwifiex firmware dump end ==\n");

done:
	sdio_release_host(card->func);
}

static void mwifiex_sdio_generic_fw_dump(struct mwifiex_adapter *adapter)
{
	struct sdio_mmc_card *card = adapter->card;
	struct memory_type_mapping *entry = &generic_mem_type_map[0];
	unsigned int reg, reg_start, reg_end;
	u8 start_flag = 0, done_flag = 0;
	u8 *dbg_ptr, *end_ptr;
	enum rdwr_status stat;
	int ret = -1, tries;

	if (!card->fw_dump_enh)
		return;

	if (entry->mem_ptr) {
		vfree(entry->mem_ptr);
		entry->mem_ptr = NULL;
	}
	entry->mem_size = 0;

	mwifiex_pm_wakeup_card(adapter);
	sdio_claim_host(card->func);

	mwifiex_dbg(adapter, MSG, "== mwifiex firmware dump start ==\n");

	stat = mwifiex_sdio_rdwr_firmware(adapter, done_flag);
	if (stat == RDWR_STATUS_FAILURE)
		goto done;

	reg_start = card->reg->fw_dump_start;
	reg_end = card->reg->fw_dump_end;
	for (reg = reg_start; reg <= reg_end; reg++) {
		for (tries = 0; tries < MAX_POLL_TRIES; tries++) {
			start_flag = sdio_readb(card->func, reg, &ret);
			if (ret) {
				mwifiex_dbg(adapter, ERROR,
					    "SDIO read err\n");
				goto done;
			}
			if (start_flag == 0)
				break;
			if (tries == MAX_POLL_TRIES) {
				mwifiex_dbg(adapter, ERROR,
					    "FW not ready to dump\n");
				ret = -1;
				goto done;
			}
		}
		usleep_range(100, 200);
	}

	entry->mem_ptr = vmalloc(0xf0000 + 1);
	if (!entry->mem_ptr) {
		ret = -1;
		goto done;
	}
	dbg_ptr = entry->mem_ptr;
	entry->mem_size = 0xf0000;
	end_ptr = dbg_ptr + entry->mem_size;

	done_flag = entry->done_flag;
	mwifiex_dbg(adapter, DUMP,
		    "Start %s output, please wait...\n", entry->mem_name);

	while (true) {
		stat = mwifiex_sdio_rdwr_firmware(adapter, done_flag);
		if (stat == RDWR_STATUS_FAILURE)
			goto done;
		for (reg = reg_start; reg <= reg_end; reg++) {
			*dbg_ptr = sdio_readb(card->func, reg, &ret);
			if (ret) {
				mwifiex_dbg(adapter, ERROR,
					    "SDIO read err\n");
				goto done;
			}
			dbg_ptr++;
			if (dbg_ptr >= end_ptr) {
				u8 *tmp_ptr;

				tmp_ptr = vmalloc(entry->mem_size + 0x4000 + 1);
				if (!tmp_ptr)
					goto done;

				memcpy(tmp_ptr, entry->mem_ptr,
				       entry->mem_size);
				vfree(entry->mem_ptr);
				entry->mem_ptr = tmp_ptr;
				tmp_ptr = NULL;
				dbg_ptr = entry->mem_ptr + entry->mem_size;
				entry->mem_size += 0x4000;
				end_ptr = entry->mem_ptr + entry->mem_size;
			}
		}
		if (stat == RDWR_STATUS_DONE) {
			entry->mem_size = dbg_ptr - entry->mem_ptr;
			mwifiex_dbg(adapter, DUMP, "dump %s done size=0x%x\n",
				    entry->mem_name, entry->mem_size);
			ret = 0;
			break;
		}
	}
	mwifiex_dbg(adapter, MSG, "== mwifiex firmware dump end ==\n");

done:
	if (ret) {
		mwifiex_dbg(adapter, ERROR, "firmware dump failed\n");
		if (entry->mem_ptr) {
			vfree(entry->mem_ptr);
			entry->mem_ptr = NULL;
		}
		entry->mem_size = 0;
	}
	sdio_release_host(card->func);
}

static void mwifiex_sdio_device_dump_work(struct mwifiex_adapter *adapter)
{
	struct sdio_mmc_card *card = adapter->card;

	adapter->devdump_data = vzalloc(MWIFIEX_FW_DUMP_SIZE);
	if (!adapter->devdump_data) {
		mwifiex_dbg(adapter, ERROR,
			    "vzalloc devdump data failure!\n");
		return;
	}

	mwifiex_drv_info_dump(adapter);
	if (card->fw_dump_enh)
		mwifiex_sdio_generic_fw_dump(adapter);
	else
		mwifiex_sdio_fw_dump(adapter);
	mwifiex_prepare_fw_dump_info(adapter);
	mwifiex_upload_device_dump(adapter);
}

static void mwifiex_sdio_work(struct work_struct *work)
{
	struct sdio_mmc_card *card =
		container_of(work, struct sdio_mmc_card, work);

	if (test_and_clear_bit(MWIFIEX_IFACE_WORK_DEVICE_DUMP,
			       &card->work_flags))
		mwifiex_sdio_device_dump_work(card->adapter);
	if (test_and_clear_bit(MWIFIEX_IFACE_WORK_CARD_RESET,
			       &card->work_flags))
		mwifiex_sdio_card_reset_work(card->adapter);
}

/* This function resets the card */
static void mwifiex_sdio_card_reset(struct mwifiex_adapter *adapter)
{
	struct sdio_mmc_card *card = adapter->card;

	if (!test_and_set_bit(MWIFIEX_IFACE_WORK_CARD_RESET, &card->work_flags))
		schedule_work(&card->work);
}

/* This function dumps FW information */
static void mwifiex_sdio_device_dump(struct mwifiex_adapter *adapter)
{
	struct sdio_mmc_card *card = adapter->card;

	if (!test_and_set_bit(MWIFIEX_IFACE_WORK_DEVICE_DUMP,
			      &card->work_flags))
		schedule_work(&card->work);
}

/* Function to dump SDIO function registers and SDIO scratch registers in case
 * of FW crash
 */
static int
mwifiex_sdio_reg_dump(struct mwifiex_adapter *adapter, char *drv_buf)
{
	char *p = drv_buf;
	struct sdio_mmc_card *cardp = adapter->card;
	int ret = 0;
	u8 count, func, data, index = 0, size = 0;
	u8 reg, reg_start, reg_end;
	char buf[256], *ptr;

	if (!p)
		return 0;

	mwifiex_dbg(adapter, MSG, "SDIO register dump start\n");

	mwifiex_pm_wakeup_card(adapter);

	sdio_claim_host(cardp->func);

	for (count = 0; count < 5; count++) {
		memset(buf, 0, sizeof(buf));
		ptr = buf;

		switch (count) {
		case 0:
			/* Read the registers of SDIO function0 */
			func = count;
			reg_start = 0;
			reg_end = 9;
			break;
		case 1:
			/* Read the registers of SDIO function1 */
			func = count;
			reg_start = cardp->reg->func1_dump_reg_start;
			reg_end = cardp->reg->func1_dump_reg_end;
			break;
		case 2:
			index = 0;
			func = 1;
			reg_start = cardp->reg->func1_spec_reg_table[index++];
			size = cardp->reg->func1_spec_reg_num;
			reg_end = cardp->reg->func1_spec_reg_table[size-1];
			break;
		default:
			/* Read the scratch registers of SDIO function1 */
			if (count == 4)
				mdelay(100);
			func = 1;
			reg_start = cardp->reg->func1_scratch_reg;
			reg_end = reg_start + MWIFIEX_SDIO_SCRATCH_SIZE;
		}

		if (count != 2)
			ptr += sprintf(ptr, "SDIO Func%d (%#x-%#x): ",
				       func, reg_start, reg_end);
		else
			ptr += sprintf(ptr, "SDIO Func%d: ", func);

		for (reg = reg_start; reg <= reg_end;) {
			if (func == 0)
				data = sdio_f0_readb(cardp->func, reg, &ret);
			else
				data = sdio_readb(cardp->func, reg, &ret);

			if (count == 2)
				ptr += sprintf(ptr, "(%#x) ", reg);
			if (!ret) {
				ptr += sprintf(ptr, "%02x ", data);
			} else {
				ptr += sprintf(ptr, "ERR");
				break;
			}

			if (count == 2 && reg < reg_end)
				reg = cardp->reg->func1_spec_reg_table[index++];
			else
				reg++;
		}

		mwifiex_dbg(adapter, MSG, "%s\n", buf);
		p += sprintf(p, "%s\n", buf);
	}

	sdio_release_host(cardp->func);

	mwifiex_dbg(adapter, MSG, "SDIO register dump end\n");

	return p - drv_buf;
}

/* sdio device/function initialization, code is extracted
 * from init_if handler and register_dev handler.
 */
static void mwifiex_sdio_up_dev(struct mwifiex_adapter *adapter)
{
	struct sdio_mmc_card *card = adapter->card;
	u8 sdio_ireg;

	sdio_claim_host(card->func);
	sdio_enable_func(card->func);
	sdio_set_block_size(card->func, MWIFIEX_SDIO_BLOCK_SIZE);
	sdio_release_host(card->func);

	/* tx_buf_size might be changed to 3584 by firmware during
	 * data transfer, we will reset to default size.
	 */
	adapter->tx_buf_size = card->tx_buf_size;

	/* Read the host_int_status_reg for ACK the first interrupt got
	 * from the bootloader. If we don't do this we get a interrupt
	 * as soon as we register the irq.
	 */
	mwifiex_read_reg(adapter, card->reg->host_int_status_reg, &sdio_ireg);

	mwifiex_init_sdio_ioport(adapter);
}

static struct mwifiex_if_ops sdio_ops = {
	.init_if = mwifiex_init_sdio,
	.cleanup_if = mwifiex_cleanup_sdio,
	.check_fw_status = mwifiex_check_fw_status,
	.check_winner_status = mwifiex_check_winner_status,
	.prog_fw = mwifiex_prog_fw_w_helper,
	.register_dev = mwifiex_register_dev,
	.unregister_dev = mwifiex_unregister_dev,
	.enable_int = mwifiex_sdio_enable_host_int,
	.disable_int = mwifiex_sdio_disable_host_int,
	.process_int_status = mwifiex_process_int_status,
	.host_to_card = mwifiex_sdio_host_to_card,
	.wakeup = mwifiex_pm_wakeup_card,
	.wakeup_complete = mwifiex_pm_wakeup_card_complete,

	/* SDIO specific */
	.update_mp_end_port = mwifiex_update_mp_end_port,
	.cleanup_mpa_buf = mwifiex_cleanup_mpa_buf,
	.cmdrsp_complete = mwifiex_sdio_cmdrsp_complete,
	.event_complete = mwifiex_sdio_event_complete,
	.dnld_fw = mwifiex_sdio_dnld_fw,
	.card_reset = mwifiex_sdio_card_reset,
	.reg_dump = mwifiex_sdio_reg_dump,
	.device_dump = mwifiex_sdio_device_dump,
	.deaggr_pkt = mwifiex_deaggr_sdio_pkt,
	.up_dev = mwifiex_sdio_up_dev,
};

module_driver(mwifiex_sdio, sdio_register_driver, sdio_unregister_driver);

MODULE_AUTHOR("Marvell International Ltd.");
MODULE_DESCRIPTION("Marvell WiFi-Ex SDIO Driver version " SDIO_VERSION);
MODULE_VERSION(SDIO_VERSION);
MODULE_LICENSE("GPL v2");
MODULE_FIRMWARE(SD8786_DEFAULT_FW_NAME);
MODULE_FIRMWARE(SD8787_DEFAULT_FW_NAME);
MODULE_FIRMWARE(SD8797_DEFAULT_FW_NAME);
MODULE_FIRMWARE(SD8897_DEFAULT_FW_NAME);
MODULE_FIRMWARE(SD8887_DEFAULT_FW_NAME);
MODULE_FIRMWARE(SD8977_DEFAULT_FW_NAME);
MODULE_FIRMWARE(SD8987_DEFAULT_FW_NAME);
MODULE_FIRMWARE(SD8997_DEFAULT_FW_NAME);<|MERGE_RESOLUTION|>--- conflicted
+++ resolved
@@ -490,70 +490,18 @@
 	{ }
 };
 
-<<<<<<< HEAD
-static irqreturn_t mwifiex_wake_irq_wifi(int irq, void *priv)
-{
-	struct mwifiex_plt_wake_cfg *cfg = priv;
-
-	if (cfg->irq_wifi >= 0) {
-		pr_info("%s: wake by wifi", __func__);
-		cfg->wake_by_wifi = true;
-		disable_irq_nosync(irq);
-	}
-
-	return IRQ_HANDLED;
-}
-
-=======
->>>>>>> 24b8d41d
 /* This function parse device tree node using mmc subnode devicetree API.
  * The device node is saved in card->plt_of_node.
  * if the device tree node exist and include interrupts attributes, this
  * function will also request platform specific wakeup interrupt.
  */
-<<<<<<< HEAD
-static int mwifiex_sdio_probe_of(struct device *dev, struct sdio_mmc_card *card)
-{
-	struct mwifiex_plt_wake_cfg *cfg;
-	int ret;
-
-=======
 static int mwifiex_sdio_probe_of(struct device *dev)
 {
->>>>>>> 24b8d41d
 	if (!of_match_node(mwifiex_sdio_of_match_table, dev->of_node)) {
 		dev_err(dev, "required compatible string missing\n");
 		return -EINVAL;
 	}
 
-<<<<<<< HEAD
-	card->plt_of_node = dev->of_node;
-	card->plt_wake_cfg = devm_kzalloc(dev, sizeof(*card->plt_wake_cfg),
-					  GFP_KERNEL);
-	cfg = card->plt_wake_cfg;
-	if (cfg && card->plt_of_node) {
-		cfg->irq_wifi = irq_of_parse_and_map(card->plt_of_node, 0);
-		if (!cfg->irq_wifi) {
-			dev_dbg(dev,
-				"fail to parse irq_wifi from device tree\n");
-		} else {
-			ret = devm_request_irq(dev, cfg->irq_wifi,
-					       mwifiex_wake_irq_wifi,
-					       IRQF_TRIGGER_LOW,
-					       "wifi_wake", cfg);
-			if (ret) {
-				dev_dbg(dev,
-					"Failed to request irq_wifi %d (%d)\n",
-					cfg->irq_wifi, ret);
-				card->plt_wake_cfg = NULL;
-				return 0;
-			}
-			disable_irq(cfg->irq_wifi);
-		}
-	}
-
-=======
->>>>>>> 24b8d41d
 	return 0;
 }
 
@@ -609,26 +557,11 @@
 
 	if (ret) {
 		dev_err(&func->dev, "failed to enable function\n");
-<<<<<<< HEAD
-		goto err_free;
-=======
 		return ret;
->>>>>>> 24b8d41d
 	}
 
 	/* device tree node parsing and platform specific configuration*/
 	if (func->dev.of_node) {
-<<<<<<< HEAD
-		ret = mwifiex_sdio_probe_of(&func->dev, card);
-		if (ret) {
-			dev_err(&func->dev, "SDIO dt node parse failed\n");
-			goto err_disable;
-		}
-	}
-
-	ret = mwifiex_add_card(card, &add_remove_card_sem, &sdio_ops,
-			       MWIFIEX_SDIO);
-=======
 		ret = mwifiex_sdio_probe_of(&func->dev);
 		if (ret)
 			goto err_disable;
@@ -636,7 +569,6 @@
 
 	ret = mwifiex_add_card(card, &card->fw_done, &sdio_ops,
 			       MWIFIEX_SDIO, &func->dev);
->>>>>>> 24b8d41d
 	if (ret) {
 		dev_err(&func->dev, "add card failed\n");
 		goto err_disable;
@@ -648,11 +580,6 @@
 	sdio_claim_host(func);
 	sdio_disable_func(func);
 	sdio_release_host(func);
-<<<<<<< HEAD
-err_free:
-	kfree(card);
-=======
->>>>>>> 24b8d41d
 
 	return ret;
 }
@@ -693,15 +620,6 @@
 	mwifiex_cancel_hs(mwifiex_get_priv(adapter, MWIFIEX_BSS_ROLE_STA),
 			  MWIFIEX_SYNC_CMD);
 
-<<<<<<< HEAD
-	/* Disable platform specific wakeup interrupt */
-	if (card->plt_wake_cfg && card->plt_wake_cfg->irq_wifi >= 0) {
-		disable_irq_wake(card->plt_wake_cfg->irq_wifi);
-		if (!card->plt_wake_cfg->wake_by_wifi)
-			disable_irq(card->plt_wake_cfg->irq_wifi);
-	}
-
-=======
 	mwifiex_disable_wake(adapter);
 
 	return 0;
@@ -825,7 +743,6 @@
 		return -1;
 
 	*dat = (u16)((fws1 << 8) | fws0);
->>>>>>> 24b8d41d
 	return 0;
 }
 
@@ -899,16 +816,9 @@
 
 	mwifiex_dbg(adapter, INFO, "info: SDIO func num=%d\n", func->num);
 
-<<<<<<< HEAD
-	if (user_rmmod && !adapter->mfg_mode) {
-		if (adapter->is_suspended)
-			mwifiex_sdio_resume(adapter->dev);
-
-=======
 	ret = mwifiex_sdio_read_fw_status(adapter, &firmware_stat);
 	if (!ret && firmware_stat == FIRMWARE_READY_SDIO &&
 	    !adapter->mfg_mode) {
->>>>>>> 24b8d41d
 		mwifiex_deauthenticate_all(adapter);
 
 		priv = mwifiex_get_priv(adapter, MWIFIEX_BSS_ROLE_ANY);
@@ -965,13 +875,6 @@
 		return -EBUSY;
 
 	mwifiex_enable_wake(adapter);
-
-	/* Enable platform specific wakeup interrupt */
-	if (card->plt_wake_cfg && card->plt_wake_cfg->irq_wifi >= 0) {
-		card->plt_wake_cfg->wake_by_wifi = false;
-		enable_irq(card->plt_wake_cfg->irq_wifi);
-		enable_irq_wake(card->plt_wake_cfg->irq_wifi);
-	}
 
 	/* Enable the Host Sleep */
 	if (!mwifiex_enable_hs(adapter)) {
