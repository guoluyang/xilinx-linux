--- conflicted
+++ resolved
@@ -439,19 +439,11 @@
 	if (!adapter || !adapter->priv_num)
 		return;
 
-<<<<<<< HEAD
-	if (user_rmmod && !adapter->mfg_mode) {
-#ifdef CONFIG_PM_SLEEP
-		if (adapter->is_suspended)
-			mwifiex_pcie_resume(&pdev->dev);
-#endif
-=======
 	reg = card->pcie.reg;
 	if (reg)
 		ret = mwifiex_read_reg(adapter, reg->fw_status, &fw_status);
 	else
 		fw_status = -1;
->>>>>>> 24b8d41d
 
 	if (fw_status == FIRMWARE_READY_PCIE && !adapter->mfg_mode) {
 		mwifiex_deauthenticate_all(adapter);
@@ -512,52 +504,6 @@
 
 MODULE_DEVICE_TABLE(pci, mwifiex_ids);
 
-<<<<<<< HEAD
-static void mwifiex_pcie_reset_notify(struct pci_dev *pdev, bool prepare)
-{
-	struct mwifiex_adapter *adapter;
-	struct pcie_service_card *card;
-
-	if (!pdev) {
-		pr_err("%s: PCIe device is not specified\n", __func__);
-		return;
-	}
-
-	card = (struct pcie_service_card *)pci_get_drvdata(pdev);
-	if (!card || !card->adapter) {
-		pr_err("%s: Card or adapter structure is not valid (%ld)\n",
-		       __func__, (long)card);
-		return;
-	}
-
-	adapter = card->adapter;
-	mwifiex_dbg(adapter, INFO,
-		    "%s: vendor=0x%4.04x device=0x%4.04x rev=%d %s\n",
-		    __func__, pdev->vendor, pdev->device,
-		    pdev->revision,
-		    prepare ? "Pre-FLR" : "Post-FLR");
-
-	if (prepare) {
-		/* Kernel would be performing FLR after this notification.
-		 * Cleanup all software without cleaning anything related to
-		 * PCIe and HW.
-		 */
-		mwifiex_do_flr(adapter, prepare);
-		adapter->surprise_removed = true;
-	} else {
-		/* Kernel stores and restores PCIe function context before and
-		 * after performing FLR respectively. Reconfigure the software
-		 * and firmware including firmware redownload
-		 */
-		adapter->surprise_removed = false;
-		mwifiex_do_flr(adapter, prepare);
-	}
-	mwifiex_dbg(adapter, INFO, "%s, successful\n", __func__);
-}
-
-static const struct pci_error_handlers mwifiex_pcie_err_handler[] = {
-		{ .reset_notify = mwifiex_pcie_reset_notify, },
-=======
 /*
  * Cleanup all software without cleaning anything related to PCIe and HW.
  */
@@ -613,7 +559,6 @@
 static const struct pci_error_handlers mwifiex_pcie_err_handler = {
 	.reset_prepare		= mwifiex_pcie_reset_prepare,
 	.reset_done		= mwifiex_pcie_reset_done,
->>>>>>> 24b8d41d
 };
 
 #ifdef CONFIG_PM_SLEEP
@@ -635,11 +580,7 @@
 #endif
 	},
 	.shutdown = mwifiex_pcie_shutdown,
-<<<<<<< HEAD
-	.err_handler = mwifiex_pcie_err_handler,
-=======
 	.err_handler = &mwifiex_pcie_err_handler,
->>>>>>> 24b8d41d
 };
 
 /*
@@ -1955,12 +1896,7 @@
 		card->cmd_buf = NULL;
 	}
 
-<<<<<<< HEAD
-	pkt_len = *((__le16 *)skb->data);
-	rx_len = le16_to_cpu(pkt_len);
-=======
 	rx_len = get_unaligned_le16(skb->data);
->>>>>>> 24b8d41d
 	skb_put(skb, MWIFIEX_UPLD_SIZE - skb->len);
 	skb_trim(skb, rx_len);
 
@@ -2691,7 +2627,6 @@
 	spin_unlock_irqrestore(&adapter->int_lock, flags);
 
 	if (card->msi_enable) {
-<<<<<<< HEAD
 		if (mwifiex_pcie_ok_to_access_hw(adapter)) {
 			if (mwifiex_read_reg(adapter, PCIE_HOST_INT_STATUS,
 					     &pcie_ireg)) {
@@ -2717,107 +2652,6 @@
 			}
 		}
 	}
-	while (pcie_ireg & HOST_INTR_MASK) {
-		if (pcie_ireg & HOST_INTR_DNLD_DONE) {
-			pcie_ireg &= ~HOST_INTR_DNLD_DONE;
-			mwifiex_dbg(adapter, INTR,
-				    "info: TX DNLD Done\n");
-			ret = mwifiex_pcie_send_data_complete(adapter);
-			if (ret)
-				return ret;
-		}
-		if (pcie_ireg & HOST_INTR_UPLD_RDY) {
-			pcie_ireg &= ~HOST_INTR_UPLD_RDY;
-			mwifiex_dbg(adapter, INTR,
-				    "info: Rx DATA\n");
-			ret = mwifiex_pcie_process_recv_data(adapter);
-			if (ret)
-				return ret;
-		}
-		if (pcie_ireg & HOST_INTR_EVENT_RDY) {
-			pcie_ireg &= ~HOST_INTR_EVENT_RDY;
-			mwifiex_dbg(adapter, INTR,
-				    "info: Rx EVENT\n");
-			ret = mwifiex_pcie_process_event_ready(adapter);
-			if (ret)
-				return ret;
-		}
-
-		if (pcie_ireg & HOST_INTR_CMD_DONE) {
-			pcie_ireg &= ~HOST_INTR_CMD_DONE;
-			if (adapter->cmd_sent) {
-				mwifiex_dbg(adapter, INTR,
-					    "info: CMD sent Interrupt\n");
-				adapter->cmd_sent = false;
-			}
-			/* Handle command response */
-			ret = mwifiex_pcie_process_cmd_complete(adapter);
-			if (ret)
-				return ret;
-		}
-
-		if (card->msi_enable) {
-			spin_lock_irqsave(&adapter->int_lock, flags);
-			adapter->int_status = 0;
-			spin_unlock_irqrestore(&adapter->int_lock, flags);
-		}
-
-=======
->>>>>>> 24b8d41d
-		if (mwifiex_pcie_ok_to_access_hw(adapter)) {
-			if (mwifiex_read_reg(adapter, PCIE_HOST_INT_STATUS,
-					     &pcie_ireg)) {
-				mwifiex_dbg(adapter, ERROR,
-					    "Read register failed\n");
-				return -1;
-			}
-
-			if ((pcie_ireg != 0xFFFFFFFF) && (pcie_ireg)) {
-				if (mwifiex_write_reg(adapter,
-						      PCIE_HOST_INT_STATUS,
-						      ~pcie_ireg)) {
-					mwifiex_dbg(adapter, ERROR,
-						    "Write register failed\n");
-					return -1;
-				}
-				if (!adapter->pps_uapsd_mode &&
-				    adapter->ps_state == PS_STATE_SLEEP) {
-					adapter->ps_state = PS_STATE_AWAKE;
-					adapter->pm_wakeup_fw_try = false;
-					del_timer(&adapter->wakeup_timer);
-				}
-			}
-		}
-		if (!card->msi_enable) {
-			spin_lock_irqsave(&adapter->int_lock, flags);
-			pcie_ireg |= adapter->int_status;
-			adapter->int_status = 0;
-			spin_unlock_irqrestore(&adapter->int_lock, flags);
-		}
-	}
-<<<<<<< HEAD
-	mwifiex_dbg(adapter, INTR,
-		    "info: cmd_sent=%d data_sent=%d\n",
-		    adapter->cmd_sent, adapter->data_sent);
-	if (!card->msi_enable && adapter->ps_state != PS_STATE_SLEEP)
-		mwifiex_pcie_enable_host_int(adapter);
-
-	return 0;
-}
-
-static int mwifiex_process_msix_int(struct mwifiex_adapter *adapter)
-{
-	int ret;
-	u32 pcie_ireg;
-	unsigned long flags;
-
-	spin_lock_irqsave(&adapter->int_lock, flags);
-	/* Clear out unused interrupts */
-	pcie_ireg = adapter->int_status;
-	adapter->int_status = 0;
-	spin_unlock_irqrestore(&adapter->int_lock, flags);
-=======
->>>>>>> 24b8d41d
 
 	if (pcie_ireg & HOST_INTR_DNLD_DONE) {
 		mwifiex_dbg(adapter, INTR, "info: TX DNLD Done\n");
@@ -2899,13 +2733,8 @@
 	struct pcie_service_card *card = adapter->card;
 	const struct mwifiex_pcie_card_reg *reg = card->pcie.reg;
 	int pcie_scratch_reg[] = {PCIE_SCRATCH_12_REG,
-<<<<<<< HEAD
-				  PCIE_SCRATCH_13_REG,
-				  PCIE_SCRATCH_14_REG};
-=======
 				  PCIE_SCRATCH_14_REG,
 				  PCIE_SCRATCH_15_REG};
->>>>>>> 24b8d41d
 
 	if (!p)
 		return 0;
@@ -3476,23 +3305,12 @@
 static void mwifiex_unregister_dev(struct mwifiex_adapter *adapter)
 {
 	struct pcie_service_card *card = adapter->card;
-<<<<<<< HEAD
-	struct pci_dev *pdev;
-	int i;
-
-	if (card) {
-		pdev = card->dev;
-		if (card->msix_enable) {
-			for (i = 0; i < MWIFIEX_NUM_MSIX_VECTORS; i++)
-				synchronize_irq(card->msix_entries[i].vector);
-=======
 	struct pci_dev *pdev = card->dev;
 	int i;
 
 	if (card->msix_enable) {
 		for (i = 0; i < MWIFIEX_NUM_MSIX_VECTORS; i++)
 			synchronize_irq(card->msix_entries[i].vector);
->>>>>>> 24b8d41d
 
 		for (i = 0; i < MWIFIEX_NUM_MSIX_VECTORS; i++)
 			free_irq(card->msix_entries[i].vector,
@@ -3520,106 +3338,6 @@
 	struct pcie_service_card *card = adapter->card;
 	struct pci_dev *pdev = card->dev;
 
-<<<<<<< HEAD
-			if (card->msi_enable)
-				pci_disable_msi(pdev);
-	       }
-	}
-}
-
-/* This function initializes the PCI-E host memory space, WCB rings, etc.
- *
- * The following initializations steps are followed -
- *      - Allocate TXBD ring buffers
- *      - Allocate RXBD ring buffers
- *      - Allocate event BD ring buffers
- *      - Allocate command response ring buffer
- *      - Allocate sleep cookie buffer
- * Part of mwifiex_pcie_init(), not reset the PCIE registers
- */
-static void mwifiex_pcie_up_dev(struct mwifiex_adapter *adapter)
-{
-	struct pcie_service_card *card = adapter->card;
-	int ret;
-	struct pci_dev *pdev = card->dev;
-	const struct mwifiex_pcie_card_reg *reg = card->pcie.reg;
-
-	card->cmdrsp_buf = NULL;
-	ret = mwifiex_pcie_create_txbd_ring(adapter);
-	if (ret) {
-		mwifiex_dbg(adapter, ERROR, "Failed to create txbd ring\n");
-		goto err_cre_txbd;
-	}
-
-	ret = mwifiex_pcie_create_rxbd_ring(adapter);
-	if (ret) {
-		mwifiex_dbg(adapter, ERROR, "Failed to create rxbd ring\n");
-		goto err_cre_rxbd;
-	}
-
-	ret = mwifiex_pcie_create_evtbd_ring(adapter);
-	if (ret) {
-		mwifiex_dbg(adapter, ERROR, "Failed to create evtbd ring\n");
-		goto err_cre_evtbd;
-	}
-
-	ret = mwifiex_pcie_alloc_cmdrsp_buf(adapter);
-	if (ret) {
-		mwifiex_dbg(adapter, ERROR, "Failed to allocate cmdbuf buffer\n");
-		goto err_alloc_cmdbuf;
-	}
-
-	if (reg->sleep_cookie) {
-		ret = mwifiex_pcie_alloc_sleep_cookie_buf(adapter);
-		if (ret) {
-			mwifiex_dbg(adapter, ERROR, "Failed to allocate sleep_cookie buffer\n");
-			goto err_alloc_cookie;
-		}
-	} else {
-		card->sleep_cookie_vbase = NULL;
-	}
-	return;
-
-err_alloc_cookie:
-	mwifiex_pcie_delete_cmdrsp_buf(adapter);
-err_alloc_cmdbuf:
-	mwifiex_pcie_delete_evtbd_ring(adapter);
-err_cre_evtbd:
-	mwifiex_pcie_delete_rxbd_ring(adapter);
-err_cre_rxbd:
-	mwifiex_pcie_delete_txbd_ring(adapter);
-err_cre_txbd:
-	pci_iounmap(pdev, card->pci_mmap1);
-}
-
-/* This function cleans up the PCI-E host memory space.
- * Some code is extracted from mwifiex_unregister_dev()
- *
- */
-static void mwifiex_pcie_down_dev(struct mwifiex_adapter *adapter)
-{
-	struct pcie_service_card *card = adapter->card;
-	const struct mwifiex_pcie_card_reg *reg = card->pcie.reg;
-
-	if (mwifiex_write_reg(adapter, reg->drv_rdy, 0x00000000))
-		mwifiex_dbg(adapter, ERROR, "Failed to write driver not-ready signature\n");
-
-	adapter->seq_num = 0;
-	adapter->tx_buf_size = MWIFIEX_TX_DATA_BUF_SIZE_4K;
-
-	if (card) {
-		if (reg->sleep_cookie)
-			mwifiex_pcie_delete_sleep_cookie_buf(adapter);
-
-		mwifiex_pcie_delete_cmdrsp_buf(adapter);
-		mwifiex_pcie_delete_evtbd_ring(adapter);
-		mwifiex_pcie_delete_rxbd_ring(adapter);
-		mwifiex_pcie_delete_txbd_ring(adapter);
-		card->cmdrsp_buf = NULL;
-	}
-
-	return;
-=======
 	/* tx_buf_size might be changed to 3584 by firmware during
 	 * data transfer, we should reset it to default size.
 	 */
@@ -3645,7 +3363,6 @@
 	adapter->seq_num = 0;
 
 	mwifiex_pcie_free_buffers(adapter);
->>>>>>> 24b8d41d
 }
 
 static struct mwifiex_if_ops pcie_ops = {
@@ -3670,10 +3387,7 @@
 	.cleanup_mpa_buf =		NULL,
 	.init_fw_port =			mwifiex_pcie_init_fw_port,
 	.clean_pcie_ring =		mwifiex_clean_pcie_ring_buf,
-<<<<<<< HEAD
-=======
 	.card_reset =			mwifiex_pcie_card_reset,
->>>>>>> 24b8d41d
 	.reg_dump =			mwifiex_pcie_reg_dump,
 	.device_dump =			mwifiex_pcie_device_dump,
 	.down_dev =			mwifiex_pcie_down_dev,
