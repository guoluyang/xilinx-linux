/* SPDX-License-Identifier: GPL-2.0-only */
/*
<<<<<<< HEAD
 * Copyright (c) 2014 - 2016 Jes Sorensen <Jes.Sorensen@redhat.com>
 *
 * This program is free software; you can redistribute it and/or modify it
 * under the terms of version 2 of the GNU General Public License as
 * published by the Free Software Foundation.
 *
 * This program is distributed in the hope that it will be useful, but WITHOUT
 * ANY WARRANTY; without even the implied warranty of MERCHANTABILITY or
 * FITNESS FOR A PARTICULAR PURPOSE. See the GNU General Public License for
 * more details.
=======
 * Copyright (c) 2014 - 2017 Jes Sorensen <Jes.Sorensen@gmail.com>
>>>>>>> 24b8d41d
 *
 * Register definitions taken from original Realtek rtl8723au driver
 */

/* 0x0000 ~ 0x00FF	System Configuration */
#define REG_SYS_ISO_CTRL		0x0000
#define  SYS_ISO_MD2PP			BIT(0)
#define  SYS_ISO_ANALOG_IPS		BIT(5)
#define  SYS_ISO_DIOR			BIT(9)
#define  SYS_ISO_PWC_EV25V		BIT(14)
#define  SYS_ISO_PWC_EV12V		BIT(15)

#define REG_SYS_FUNC			0x0002
#define  SYS_FUNC_BBRSTB		BIT(0)
#define  SYS_FUNC_BB_GLB_RSTN		BIT(1)
#define  SYS_FUNC_USBA			BIT(2)
#define  SYS_FUNC_UPLL			BIT(3)
#define  SYS_FUNC_USBD			BIT(4)
#define  SYS_FUNC_DIO_PCIE		BIT(5)
#define  SYS_FUNC_PCIEA			BIT(6)
#define  SYS_FUNC_PPLL			BIT(7)
#define  SYS_FUNC_PCIED			BIT(8)
#define  SYS_FUNC_DIOE			BIT(9)
#define  SYS_FUNC_CPU_ENABLE		BIT(10)
#define  SYS_FUNC_DCORE			BIT(11)
#define  SYS_FUNC_ELDR			BIT(12)
#define  SYS_FUNC_DIO_RF		BIT(13)
#define  SYS_FUNC_HWPDN			BIT(14)
#define  SYS_FUNC_MREGEN		BIT(15)

#define REG_APS_FSMCO			0x0004
#define  APS_FSMCO_PFM_ALDN		BIT(1)
#define  APS_FSMCO_PFM_WOWL		BIT(3)
#define  APS_FSMCO_ENABLE_POWERDOWN	BIT(4)
#define  APS_FSMCO_MAC_ENABLE		BIT(8)
#define  APS_FSMCO_MAC_OFF		BIT(9)
#define  APS_FSMCO_SW_LPS		BIT(10)
#define  APS_FSMCO_HW_SUSPEND		BIT(11)
#define  APS_FSMCO_PCIE			BIT(12)
#define  APS_FSMCO_HW_POWERDOWN		BIT(15)
#define  APS_FSMCO_WLON_RESET		BIT(16)

#define REG_SYS_CLKR			0x0008
#define  SYS_CLK_ANAD16V_ENABLE		BIT(0)
#define  SYS_CLK_ANA8M			BIT(1)
#define  SYS_CLK_MACSLP			BIT(4)
#define  SYS_CLK_LOADER_ENABLE		BIT(5)
#define  SYS_CLK_80M_SSC_DISABLE	BIT(7)
#define  SYS_CLK_80M_SSC_ENABLE_HO	BIT(8)
#define  SYS_CLK_PHY_SSC_RSTB		BIT(9)
#define  SYS_CLK_SEC_CLK_ENABLE		BIT(10)
#define  SYS_CLK_MAC_CLK_ENABLE		BIT(11)
#define  SYS_CLK_ENABLE			BIT(12)
#define  SYS_CLK_RING_CLK_ENABLE	BIT(13)

#define REG_9346CR			0x000a
#define  EEPROM_BOOT			BIT(4)
#define  EEPROM_ENABLE			BIT(5)

#define REG_EE_VPD			0x000c
#define REG_AFE_MISC			0x0010
#define  AFE_MISC_WL_XTAL_CTRL		BIT(6)

#define REG_SPS0_CTRL			0x0011
#define REG_SPS_OCP_CFG			0x0018
#define REG_8192E_LDOV12_CTRL		0x0014
#define REG_RSV_CTRL			0x001c

#define REG_RF_CTRL			0x001f
#define  RF_ENABLE			BIT(0)
#define  RF_RSTB			BIT(1)
#define  RF_SDMRSTB			BIT(2)

#define REG_LDOA15_CTRL			0x0020
#define  LDOA15_ENABLE			BIT(0)
#define  LDOA15_STANDBY			BIT(1)
#define  LDOA15_OBUF			BIT(2)
#define  LDOA15_REG_VOS			BIT(3)
#define  LDOA15_VOADJ_SHIFT		4

#define REG_LDOV12D_CTRL		0x0021
#define  LDOV12D_ENABLE			BIT(0)
#define  LDOV12D_STANDBY		BIT(1)
#define  LDOV12D_VADJ_SHIFT		4

#define REG_LDOHCI12_CTRL		0x0022

#define REG_LPLDO_CTRL			0x0023
#define  LPLDO_HSM			BIT(2)
#define  LPLDO_LSM_DIS			BIT(3)

#define REG_AFE_XTAL_CTRL		0x0024
#define  AFE_XTAL_ENABLE		BIT(0)
#define  AFE_XTAL_B_SELECT		BIT(1)
#define  AFE_XTAL_GATE_USB		BIT(8)
#define  AFE_XTAL_GATE_AFE		BIT(11)
#define  AFE_XTAL_RF_GATE		BIT(14)
#define  AFE_XTAL_GATE_DIG		BIT(17)
#define  AFE_XTAL_BT_GATE		BIT(20)

/*
 * 0x0028 is also known as REG_AFE_CTRL2 on 8723bu/8192eu
 */
#define REG_AFE_PLL_CTRL		0x0028
#define  AFE_PLL_ENABLE			BIT(0)
#define  AFE_PLL_320_ENABLE		BIT(1)
#define  APE_PLL_FREF_SELECT		BIT(2)
#define  AFE_PLL_EDGE_SELECT		BIT(3)
#define  AFE_PLL_WDOGB			BIT(4)
#define  AFE_PLL_LPF_ENABLE		BIT(5)

#define REG_MAC_PHY_CTRL		0x002c

#define REG_EFUSE_CTRL			0x0030
#define REG_EFUSE_TEST			0x0034
#define  EFUSE_TRPT			BIT(7)
	/*  00: Wifi Efuse, 01: BT Efuse0, 10: BT Efuse1, 11: BT Efuse2 */
#define  EFUSE_CELL_SEL			(BIT(8) | BIT(9))
#define  EFUSE_LDOE25_ENABLE		BIT(31)
#define  EFUSE_SELECT_MASK		0x0300
#define  EFUSE_WIFI_SELECT		0x0000
#define  EFUSE_BT0_SELECT		0x0100
#define  EFUSE_BT1_SELECT		0x0200
#define  EFUSE_BT2_SELECT		0x0300

#define  EFUSE_ACCESS_ENABLE		0x69	/* RTL8723 only */
#define  EFUSE_ACCESS_DISABLE		0x00	/* RTL8723 only */

#define REG_PWR_DATA			0x0038
#define  PWR_DATA_EEPRPAD_RFE_CTRL_EN	BIT(11)

#define REG_CAL_TIMER			0x003c
#define REG_ACLK_MON			0x003e
#define REG_GPIO_MUXCFG			0x0040
#define REG_GPIO_IO_SEL			0x0042
#define REG_MAC_PINMUX_CFG		0x0043
#define REG_GPIO_PIN_CTRL		0x0044
#define REG_GPIO_INTM			0x0048
#define  GPIO_INTM_EDGE_TRIG_IRQ	BIT(9)

#define REG_LEDCFG0			0x004c
#define  LEDCFG0_DPDT_SELECT		BIT(23)
#define REG_LEDCFG1			0x004d
#define REG_LEDCFG2			0x004e
#define  LEDCFG2_DPDT_SELECT		BIT(7)
#define REG_LEDCFG3			0x004f
#define REG_LEDCFG			REG_LEDCFG2
#define REG_FSIMR			0x0050
#define REG_FSISR			0x0054
#define REG_HSIMR			0x0058
#define REG_HSISR			0x005c
/*  RTL8723 WIFI/BT/GPS Multi-Function GPIO Pin Control. */
#define REG_GPIO_PIN_CTRL_2		0x0060
/*  RTL8723 WIFI/BT/GPS Multi-Function GPIO Select. */
#define REG_GPIO_IO_SEL_2		0x0062
#define  GPIO_IO_SEL_2_GPIO09_INPUT	BIT(1)
#define  GPIO_IO_SEL_2_GPIO09_IRQ	BIT(9)

/*  RTL8723B */
#define REG_PAD_CTRL1			0x0064
#define  PAD_CTRL1_SW_DPDT_SEL_DATA	BIT(0)

/*  RTL8723 only WIFI/BT/GPS Multi-Function control source. */
#define REG_MULTI_FUNC_CTRL		0x0068

#define  MULTI_FN_WIFI_HW_PWRDOWN_EN	BIT(0)	/* Enable GPIO[9] as WiFi HW
						   powerdown source */
#define  MULTI_FN_WIFI_HW_PWRDOWN_SL	BIT(1)	/* WiFi HW powerdown polarity
						   control */
#define  MULTI_WIFI_FUNC_EN		BIT(2)	/* WiFi function enable */

#define  MULTI_WIFI_HW_ROF_EN		BIT(3)	/* Enable GPIO[9] as WiFi RF HW
						   powerdown source */
#define  MULTI_BT_HW_PWRDOWN_EN		BIT(16)	/* Enable GPIO[11] as BT HW
						   powerdown source */
#define  MULTI_BT_HW_PWRDOWN_SL		BIT(17)	/* BT HW powerdown polarity
						   control */
#define  MULTI_BT_FUNC_EN		BIT(18)	/* BT function enable */
#define  MULTI_BT_HW_ROF_EN		BIT(19)	/* Enable GPIO[11] as BT/GPS
						   RF HW powerdown source */
#define  MULTI_GPS_HW_PWRDOWN_EN	BIT(20)	/* Enable GPIO[10] as GPS HW
						   powerdown source */
#define  MULTI_GPS_HW_PWRDOWN_SL	BIT(21)	/* GPS HW powerdown polarity
						   control */
#define  MULTI_GPS_FUNC_EN		BIT(22)	/* GPS function enable */

#define REG_AFE_CTRL4			0x0078	/* 8192eu/8723bu */
#define REG_LDO_SW_CTRL			0x007c	/* 8192eu */

#define REG_MCU_FW_DL			0x0080
#define  MCU_FW_DL_ENABLE		BIT(0)
#define  MCU_FW_DL_READY		BIT(1)
#define  MCU_FW_DL_CSUM_REPORT		BIT(2)
#define  MCU_MAC_INIT_READY		BIT(3)
#define  MCU_BB_INIT_READY		BIT(4)
#define  MCU_RF_INIT_READY		BIT(5)
#define  MCU_WINT_INIT_READY		BIT(6)
#define  MCU_FW_RAM_SEL			BIT(7)	/* 1: RAM, 0:ROM */
#define  MCU_CP_RESET			BIT(23)

#define REG_HMBOX_EXT_0			0x0088
#define REG_HMBOX_EXT_1			0x008a
#define REG_HMBOX_EXT_2			0x008c
#define REG_HMBOX_EXT_3			0x008e

/* Interrupt registers for 8192e/8723bu/8812 */
#define REG_HIMR0			0x00b0
#define	 IMR0_TXCCK			BIT(30)	/* TXRPT interrupt when CCX bit
						   of the packet is set */
#define	 IMR0_PSTIMEOUT			BIT(29)	/* Power Save Time Out Int */
#define	 IMR0_GTINT4			BIT(28)	/* Set when GTIMER4 expires */
#define	 IMR0_GTINT3			BIT(27)	/* Set when GTIMER3 expires */
#define	 IMR0_TBDER			BIT(26)	/* Transmit Beacon0 Error */
#define	 IMR0_TBDOK			BIT(25)	/* Transmit Beacon0 OK */
#define	 IMR0_TSF_BIT32_TOGGLE		BIT(24)	/* TSF Timer BIT32 toggle
						   indication interrupt */
#define	 IMR0_BCNDMAINT0		BIT(20)	/* Beacon DMA Interrupt 0 */
#define	 IMR0_BCNDERR0			BIT(16)	/* Beacon Queue DMA Error 0 */
#define	 IMR0_HSISR_IND_ON_INT		BIT(15)	/* HSISR Indicator (HSIMR &
						   HSISR is true) */
#define	 IMR0_BCNDMAINT_E		BIT(14)	/* Beacon DMA Interrupt
						   Extension for Win7 */
#define	 IMR0_ATIMEND			BIT(12)	/* CTWidnow End or
						   ATIM Window End */
#define	 IMR0_HISR1_IND_INT		BIT(11)	/* HISR1 Indicator
						   (HISR1 & HIMR1 is true) */
#define	 IMR0_C2HCMD			BIT(10)	/* CPU to Host Command INT
						   Status, Write 1 to clear */
#define	 IMR0_CPWM2			BIT(9)	/* CPU power Mode exchange INT
						   Status, Write 1 to clear */
#define	 IMR0_CPWM			BIT(8)	/* CPU power Mode exchange INT
						   Status, Write 1 to clear */
#define	 IMR0_HIGHDOK			BIT(7)	/* High Queue DMA OK */
#define	 IMR0_MGNTDOK			BIT(6)	/* Management Queue DMA OK */
#define	 IMR0_BKDOK			BIT(5)	/* AC_BK DMA OK */
#define	 IMR0_BEDOK			BIT(4)	/* AC_BE DMA OK */
#define	 IMR0_VIDOK			BIT(3)	/* AC_VI DMA OK */
#define	 IMR0_VODOK			BIT(2)	/* AC_VO DMA OK */
#define	 IMR0_RDU			BIT(1)	/* Rx Descriptor Unavailable */
#define	 IMR0_ROK			BIT(0)	/* Receive DMA OK */
#define REG_HISR0			0x00b4
#define REG_HIMR1			0x00b8
#define	 IMR1_BCNDMAINT7		BIT(27)	/* Beacon DMA Interrupt 7 */
#define	 IMR1_BCNDMAINT6		BIT(26)	/* Beacon DMA Interrupt 6 */
#define	 IMR1_BCNDMAINT5		BIT(25)	/* Beacon DMA Interrupt 5 */
#define	 IMR1_BCNDMAINT4		BIT(24)	/* Beacon DMA Interrupt 4 */
#define	 IMR1_BCNDMAINT3		BIT(23)	/* Beacon DMA Interrupt 3 */
#define	 IMR1_BCNDMAINT2		BIT(22)	/* Beacon DMA Interrupt 2 */
#define	 IMR1_BCNDMAINT1		BIT(21)	/* Beacon DMA Interrupt 1 */
#define	 IMR1_BCNDERR7			BIT(20)	/* Beacon Queue DMA Err Int 7 */
#define	 IMR1_BCNDERR6			BIT(19)	/* Beacon Queue DMA Err Int 6 */
#define	 IMR1_BCNDERR5			BIT(18)	/* Beacon Queue DMA Err Int 5 */
#define	 IMR1_BCNDERR4			BIT(17)	/* Beacon Queue DMA Err Int 4 */
#define	 IMR1_BCNDERR3			BIT(16)	/* Beacon Queue DMA Err Int 3 */
#define	 IMR1_BCNDERR2			BIT(15)	/* Beacon Queue DMA Err Int 2 */
#define	 IMR1_BCNDERR1			BIT(14)	/* Beacon Queue DMA Err Int 1 */
#define	 IMR1_ATIMEND_E			BIT(13)	/* ATIM Window End Extension
						   for Win7 */
#define	 IMR1_TXERR			BIT(11)	/* Tx Error Flag Int Status,
						   write 1 to clear */
#define	 IMR1_RXERR			BIT(10)	/* Rx Error Flag Int Status,
						   write 1 to clear */
#define	 IMR1_TXFOVW			BIT(9)	/* Transmit FIFO Overflow */
#define	 IMR1_RXFOVW			BIT(8)	/* Receive FIFO Overflow */
#define REG_HISR1			0x00bc

/*  Host suspend counter on FPGA platform */
#define REG_HOST_SUSP_CNT		0x00bc
/*  Efuse access protection for RTL8723 */
#define REG_EFUSE_ACCESS		0x00cf
#define REG_BIST_SCAN			0x00d0
#define REG_BIST_RPT			0x00d4
#define REG_BIST_ROM_RPT		0x00d8
#define REG_USB_SIE_INTF		0x00e0
#define REG_PCIE_MIO_INTF		0x00e4
#define REG_PCIE_MIO_INTD		0x00e8
#define REG_HPON_FSM			0x00ec
#define  HPON_FSM_BONDING_MASK		(BIT(22) | BIT(23))
#define  HPON_FSM_BONDING_1T2R		BIT(22)
#define REG_SYS_CFG			0x00f0
#define  SYS_CFG_XCLK_VLD		BIT(0)
#define  SYS_CFG_ACLK_VLD		BIT(1)
#define  SYS_CFG_UCLK_VLD		BIT(2)
#define  SYS_CFG_PCLK_VLD		BIT(3)
#define  SYS_CFG_PCIRSTB		BIT(4)
#define  SYS_CFG_V15_VLD		BIT(5)
#define  SYS_CFG_TRP_B15V_EN		BIT(7)
#define  SYS_CFG_SW_OFFLOAD_EN		BIT(7)	/* For chips with IOL support */
#define  SYS_CFG_SIC_IDLE		BIT(8)
#define  SYS_CFG_BD_MAC2		BIT(9)
#define  SYS_CFG_BD_MAC1		BIT(10)
#define  SYS_CFG_IC_MACPHY_MODE		BIT(11)
#define  SYS_CFG_CHIP_VER		(BIT(12) | BIT(13) | BIT(14) | BIT(15))
#define  SYS_CFG_BT_FUNC		BIT(16)
#define  SYS_CFG_VENDOR_ID		BIT(19)
#define  SYS_CFG_VENDOR_EXT_MASK	(BIT(18) | BIT(19))
#define   SYS_CFG_VENDOR_ID_TSMC	0
#define   SYS_CFG_VENDOR_ID_SMIC	BIT(18)
#define   SYS_CFG_VENDOR_ID_UMC		BIT(19)
#define  SYS_CFG_PAD_HWPD_IDN		BIT(22)
#define  SYS_CFG_TRP_VAUX_EN		BIT(23)
#define  SYS_CFG_TRP_BT_EN		BIT(24)
#define  SYS_CFG_SPS_LDO_SEL		BIT(24)	/* 8192eu */
#define  SYS_CFG_BD_PKG_SEL		BIT(25)
#define  SYS_CFG_BD_HCI_SEL		BIT(26)
#define  SYS_CFG_TYPE_ID		BIT(27)
#define  SYS_CFG_RTL_ID			BIT(23) /*  TestChip ID,
						    1:Test(RLE); 0:MP(RL) */
#define  SYS_CFG_SPS_SEL		BIT(24) /*  1:LDO regulator mode;
						    0:Switching regulator mode*/
#define  SYS_CFG_CHIP_VERSION_MASK	0xf000	/* Bit 12 - 15 */
#define  SYS_CFG_CHIP_VERSION_SHIFT	12

#define REG_GPIO_OUTSTS			0x00f4	/*  For RTL8723 only. */
#define  GPIO_EFS_HCI_SEL		(BIT(0) | BIT(1))
#define  GPIO_PAD_HCI_SEL		(BIT(2) | BIT(3))
#define  GPIO_HCI_SEL			(BIT(4) | BIT(5))
#define  GPIO_PKG_SEL_HCI		BIT(6)
#define  GPIO_FEN_GPS			BIT(7)
#define  GPIO_FEN_BT			BIT(8)
#define  GPIO_FEN_WL			BIT(9)
#define  GPIO_FEN_PCI			BIT(10)
#define  GPIO_FEN_USB			BIT(11)
#define  GPIO_BTRF_HWPDN_N		BIT(12)
#define  GPIO_WLRF_HWPDN_N		BIT(13)
#define  GPIO_PDN_BT_N			BIT(14)
#define  GPIO_PDN_GPS_N			BIT(15)
#define  GPIO_BT_CTL_HWPDN		BIT(16)
#define  GPIO_GPS_CTL_HWPDN		BIT(17)
#define  GPIO_PPHY_SUSB			BIT(20)
#define  GPIO_UPHY_SUSB			BIT(21)
#define  GPIO_PCI_SUSEN			BIT(22)
#define  GPIO_USB_SUSEN			BIT(23)
#define  GPIO_RF_RL_ID			(BIT(31) | BIT(30) | BIT(29) | BIT(28))

#define REG_SYS_CFG2			0x00fc	/* 8192eu */

/* 0x0100 ~ 0x01FF	MACTOP General Configuration */
#define REG_CR				0x0100
#define  CR_HCI_TXDMA_ENABLE		BIT(0)
#define  CR_HCI_RXDMA_ENABLE		BIT(1)
#define  CR_TXDMA_ENABLE		BIT(2)
#define  CR_RXDMA_ENABLE		BIT(3)
#define  CR_PROTOCOL_ENABLE		BIT(4)
#define  CR_SCHEDULE_ENABLE		BIT(5)
#define  CR_MAC_TX_ENABLE		BIT(6)
#define  CR_MAC_RX_ENABLE		BIT(7)
#define  CR_SW_BEACON_ENABLE		BIT(8)
#define  CR_SECURITY_ENABLE		BIT(9)
#define  CR_CALTIMER_ENABLE		BIT(10)

/* Media Status Register */
#define REG_MSR				0x0102
#define  MSR_LINKTYPE_MASK		0x3
#define  MSR_LINKTYPE_NONE		0x0
#define  MSR_LINKTYPE_ADHOC		0x1
#define  MSR_LINKTYPE_STATION		0x2
#define  MSR_LINKTYPE_AP		0x3

#define REG_PBP				0x0104
#define  PBP_PAGE_SIZE_RX_SHIFT		0
#define  PBP_PAGE_SIZE_TX_SHIFT		4
#define  PBP_PAGE_SIZE_64		0x0
#define  PBP_PAGE_SIZE_128		0x1
#define  PBP_PAGE_SIZE_256		0x2
#define  PBP_PAGE_SIZE_512		0x3
#define  PBP_PAGE_SIZE_1024		0x4

#define REG_TRXDMA_CTRL			0x010c
#define  TRXDMA_CTRL_RXDMA_AGG_EN	BIT(2)
#define  TRXDMA_CTRL_VOQ_SHIFT		4
#define  TRXDMA_CTRL_VIQ_SHIFT		6
#define  TRXDMA_CTRL_BEQ_SHIFT		8
#define  TRXDMA_CTRL_BKQ_SHIFT		10
#define  TRXDMA_CTRL_MGQ_SHIFT		12
#define  TRXDMA_CTRL_HIQ_SHIFT		14
#define  TRXDMA_QUEUE_LOW		1
#define  TRXDMA_QUEUE_NORMAL		2
#define  TRXDMA_QUEUE_HIGH		3

#define REG_TRXFF_BNDY			0x0114
#define REG_TRXFF_STATUS		0x0118
#define REG_RXFF_PTR			0x011c
#define REG_HIMR			0x0120
#define REG_HISR			0x0124
#define REG_HIMRE			0x0128
#define REG_HISRE			0x012c
#define REG_CPWM			0x012f
#define REG_FWIMR			0x0130
#define REG_FWISR			0x0134
#define REG_PKTBUF_DBG_CTRL		0x0140
#define REG_PKTBUF_DBG_DATA_L		0x0144
#define REG_PKTBUF_DBG_DATA_H		0x0148

#define REG_TC0_CTRL			0x0150
#define REG_TC1_CTRL			0x0154
#define REG_TC2_CTRL			0x0158
#define REG_TC3_CTRL			0x015c
#define REG_TC4_CTRL			0x0160
#define REG_TCUNIT_BASE			0x0164
#define REG_MBIST_START			0x0174
#define REG_MBIST_DONE			0x0178
#define REG_MBIST_FAIL			0x017c
#define REG_C2HEVT_MSG_NORMAL		0x01a0
/* 8192EU/8723BU/8812 */
#define REG_C2HEVT_CMD_ID_8723B		0x01ae
#define REG_C2HEVT_CLEAR		0x01af
#define REG_C2HEVT_MSG_TEST		0x01b8
#define REG_MCUTST_1			0x01c0
#define REG_FMTHR			0x01c8
#define REG_HMTFR			0x01cc
#define REG_HMBOX_0			0x01d0
#define REG_HMBOX_1			0x01d4
#define REG_HMBOX_2			0x01d8
#define REG_HMBOX_3			0x01dc

#define REG_LLT_INIT			0x01e0
#define  LLT_OP_INACTIVE		0x0
#define  LLT_OP_WRITE			(0x1 << 30)
#define  LLT_OP_READ			(0x2 << 30)
#define  LLT_OP_MASK			(0x3 << 30)

#define REG_BB_ACCEESS_CTRL		0x01e8
#define REG_BB_ACCESS_DATA		0x01ec

#define REG_HMBOX_EXT0_8723B		0x01f0
#define REG_HMBOX_EXT1_8723B		0x01f4
#define REG_HMBOX_EXT2_8723B		0x01f8
#define REG_HMBOX_EXT3_8723B		0x01fc

/* 0x0200 ~ 0x027F	TXDMA Configuration */
#define REG_RQPN			0x0200
#define  RQPN_HI_PQ_SHIFT		0
#define  RQPN_LO_PQ_SHIFT		8
#define  RQPN_PUB_PQ_SHIFT		16
#define  RQPN_LOAD			BIT(31)

#define REG_FIFOPAGE			0x0204
#define REG_TDECTRL			0x0208
#define REG_TXDMA_OFFSET_CHK		0x020c
#define  TXDMA_OFFSET_DROP_DATA_EN	BIT(9)
#define REG_TXDMA_STATUS		0x0210
#define REG_RQPN_NPQ			0x0214
#define  RQPN_NPQ_SHIFT			0
#define  RQPN_EPQ_SHIFT			16

#define REG_AUTO_LLT			0x0224
#define  AUTO_LLT_INIT_LLT		BIT(16)

#define REG_DWBCN1_CTRL_8723B		0x0228

/* 0x0280 ~ 0x02FF	RXDMA Configuration */
#define REG_RXDMA_AGG_PG_TH		0x0280	/* 0-7 : USB DMA size bits
						   8-14: USB DMA timeout
						   15  : Aggregation enable
						         Only seems to be used
							 on 8723bu/8192eu */
#define  RXDMA_USB_AGG_ENABLE		BIT(31)
#define REG_RXPKT_NUM			0x0284
#define  RXPKT_NUM_RXDMA_IDLE		BIT(17)
#define  RXPKT_NUM_RW_RELEASE_EN	BIT(18)
#define REG_RXDMA_STATUS		0x0288

/* Presumably only found on newer chips such as 8723bu */
#define REG_RX_DMA_CTRL_8723B		0x0286
#define REG_RXDMA_PRO_8723B		0x0290

#define REG_RF_BB_CMD_ADDR		0x02c0
#define REG_RF_BB_CMD_DATA		0x02c4

/*  spec version 11 */
/* 0x0400 ~ 0x047F	Protocol Configuration */
/* 8192c, 8192d */
#define REG_VOQ_INFO			0x0400
#define REG_VIQ_INFO			0x0404
#define REG_BEQ_INFO			0x0408
#define REG_BKQ_INFO			0x040c
/* 8188e, 8723a, 8812a, 8821a, 8192e, 8723b */
#define REG_Q0_INFO			0x400
#define REG_Q1_INFO			0x404
#define REG_Q2_INFO			0x408
#define REG_Q3_INFO			0x40c

#define REG_MGQ_INFO			0x0410
#define REG_HGQ_INFO			0x0414
#define REG_BCNQ_INFO			0x0418

#define REG_CPU_MGQ_INFORMATION		0x041c
#define REG_FWHW_TXQ_CTRL		0x0420
#define  FWHW_TXQ_CTRL_AMPDU_RETRY	BIT(7)
#define  FWHW_TXQ_CTRL_XMIT_MGMT_ACK	BIT(12)

#define REG_HWSEQ_CTRL			0x0423
#define REG_TXPKTBUF_BCNQ_BDNY		0x0424
#define REG_TXPKTBUF_MGQ_BDNY		0x0425
#define REG_LIFETIME_EN			0x0426
#define REG_MULTI_BCNQ_OFFSET		0x0427

#define REG_SPEC_SIFS			0x0428
#define  SPEC_SIFS_CCK_MASK		0x00ff
#define  SPEC_SIFS_CCK_SHIFT		0
#define  SPEC_SIFS_OFDM_MASK		0xff00
#define  SPEC_SIFS_OFDM_SHIFT		8

#define REG_RETRY_LIMIT			0x042a
#define  RETRY_LIMIT_LONG_SHIFT		0
#define  RETRY_LIMIT_LONG_MASK		0x003f
#define  RETRY_LIMIT_SHORT_SHIFT	8
#define  RETRY_LIMIT_SHORT_MASK		0x3f00

#define REG_DARFRC			0x0430
#define REG_RARFRC			0x0438
#define REG_RESPONSE_RATE_SET		0x0440
#define  RESPONSE_RATE_BITMAP_ALL	0xfffff
#define  RESPONSE_RATE_RRSR_CCK_ONLY_1M	0xffff1
#define  RSR_1M				BIT(0)
#define  RSR_2M				BIT(1)
#define  RSR_5_5M			BIT(2)
#define  RSR_11M			BIT(3)
#define  RSR_6M				BIT(4)
#define  RSR_9M				BIT(5)
#define  RSR_12M			BIT(6)
#define  RSR_18M			BIT(7)
#define  RSR_24M			BIT(8)
#define  RSR_36M			BIT(9)
#define  RSR_48M			BIT(10)
#define  RSR_54M			BIT(11)
#define  RSR_MCS0			BIT(12)
#define  RSR_MCS1			BIT(13)
#define  RSR_MCS2			BIT(14)
#define  RSR_MCS3			BIT(15)
#define  RSR_MCS4			BIT(16)
#define  RSR_MCS5			BIT(17)
#define  RSR_MCS6			BIT(18)
#define  RSR_MCS7			BIT(19)
#define  RSR_RSC_LOWER_SUB_CHANNEL	BIT(21)	/* 0x200000 */
#define  RSR_RSC_UPPER_SUB_CHANNEL	BIT(22)	/* 0x400000 */
#define  RSR_RSC_BANDWIDTH_40M		(RSR_RSC_UPPER_SUB_CHANNEL | \
					 RSR_RSC_LOWER_SUB_CHANNEL)
#define  RSR_ACK_SHORT_PREAMBLE		BIT(23)

#define REG_ARFR0			0x0444
#define REG_ARFR1			0x0448
#define REG_ARFR2			0x044c
#define REG_ARFR3			0x0450
#define REG_AMPDU_MAX_TIME_8723B	0x0456
#define REG_AGGLEN_LMT			0x0458
#define REG_AMPDU_MIN_SPACE		0x045c
#define REG_TXPKTBUF_WMAC_LBK_BF_HD	0x045d
#define REG_FAST_EDCA_CTRL		0x0460
#define REG_RD_RESP_PKT_TH		0x0463
#define REG_INIRTS_RATE_SEL		0x0480
/* 8723bu */
#define REG_DATA_SUBCHANNEL		0x0483
/* 8723au */
#define REG_INIDATA_RATE_SEL		0x0484
/* MACID_SLEEP_1/3 for 8723b, 8192e, 8812a, 8821a */
#define REG_MACID_SLEEP_3_8732B		0x0484
#define REG_MACID_SLEEP_1_8732B		0x0488

#define REG_POWER_STATUS		0x04a4
#define REG_POWER_STAGE1		0x04b4
#define REG_POWER_STAGE2		0x04b8
#define REG_AMPDU_BURST_MODE_8723B	0x04bc
#define REG_PKT_VO_VI_LIFE_TIME		0x04c0
#define REG_PKT_BE_BK_LIFE_TIME		0x04c2
#define REG_STBC_SETTING		0x04c4
#define REG_QUEUE_CTRL			0x04c6
#define REG_HT_SINGLE_AMPDU_8723B	0x04c7
#define REG_PROT_MODE_CTRL		0x04c8
#define REG_MAX_AGGR_NUM		0x04ca
#define REG_RTS_MAX_AGGR_NUM		0x04cb
#define REG_BAR_MODE_CTRL		0x04cc
#define REG_RA_TRY_RATE_AGG_LMT		0x04cf
/* MACID_DROP for 8723a */
#define REG_MACID_DROP_8732A		0x04d0
/* EARLY_MODE_CONTROL 8188e */
#define REG_EARLY_MODE_CONTROL_8188E	0x04d0
/* MACID_SLEEP_2 for 8723b, 8192e, 8812a, 8821a */
#define REG_MACID_SLEEP_2_8732B		0x04d0
#define REG_MACID_SLEEP			0x04d4
#define REG_NQOS_SEQ			0x04dc
#define REG_QOS_SEQ			0x04de
#define REG_NEED_CPU_HANDLE		0x04e0
#define REG_PKT_LOSE_RPT		0x04e1
#define REG_PTCL_ERR_STATUS		0x04e2
#define REG_TX_REPORT_CTRL		0x04ec
#define  TX_REPORT_CTRL_TIMER_ENABLE	BIT(1)

#define REG_TX_REPORT_TIME		0x04f0
#define REG_DUMMY			0x04fc

/* 0x0500 ~ 0x05FF	EDCA Configuration */
#define REG_EDCA_VO_PARAM		0x0500
#define REG_EDCA_VI_PARAM		0x0504
#define REG_EDCA_BE_PARAM		0x0508
#define REG_EDCA_BK_PARAM		0x050c
#define  EDCA_PARAM_ECW_MIN_SHIFT	8
#define  EDCA_PARAM_ECW_MAX_SHIFT	12
#define  EDCA_PARAM_TXOP_SHIFT		16
#define REG_BEACON_TCFG			0x0510
#define REG_PIFS			0x0512
#define REG_RDG_PIFS			0x0513
#define REG_SIFS_CCK			0x0514
#define REG_SIFS_OFDM			0x0516
#define REG_TSFTR_SYN_OFFSET		0x0518
#define REG_AGGR_BREAK_TIME		0x051a
#define REG_SLOT			0x051b
#define REG_TX_PTCL_CTRL		0x0520
#define REG_TXPAUSE			0x0522
#define REG_DIS_TXREQ_CLR		0x0523
#define REG_RD_CTRL			0x0524
#define REG_TBTT_PROHIBIT		0x0540
#define REG_RD_NAV_NXT			0x0544
#define REG_NAV_PROT_LEN		0x0546

#define REG_BEACON_CTRL			0x0550
#define REG_BEACON_CTRL_1		0x0551
#define  BEACON_ATIM			BIT(0)
#define  BEACON_CTRL_MBSSID		BIT(1)
#define  BEACON_CTRL_TX_BEACON_RPT	BIT(2)
#define  BEACON_FUNCTION_ENABLE		BIT(3)
#define  BEACON_DISABLE_TSF_UPDATE	BIT(4)

#define REG_MBID_NUM			0x0552
#define REG_DUAL_TSF_RST		0x0553
#define  DUAL_TSF_RESET_TSF0		BIT(0)
#define  DUAL_TSF_RESET_TSF1		BIT(1)
#define  DUAL_TSF_RESET_P2P		BIT(4)
#define  DUAL_TSF_TX_OK			BIT(5)

/*  The same as REG_MBSSID_BCN_SPACE */
#define REG_BCN_INTERVAL		0x0554
#define REG_MBSSID_BCN_SPACE		0x0554

#define REG_DRIVER_EARLY_INT		0x0558
#define  DRIVER_EARLY_INT_TIME		5

#define REG_BEACON_DMA_TIME		0x0559
#define  BEACON_DMA_ATIME_INT_TIME	2

#define REG_ATIMWND			0x055a
#define REG_USTIME_TSF_8723B		0x055c
#define REG_BCN_MAX_ERR			0x055d
#define REG_RXTSF_OFFSET_CCK		0x055e
#define REG_RXTSF_OFFSET_OFDM		0x055f
#define REG_TSFTR			0x0560
#define REG_TSFTR1			0x0568
#define REG_INIT_TSFTR			0x0564
#define REG_ATIMWND_1			0x0570
#define REG_PSTIMER			0x0580
#define REG_TIMER0			0x0584
#define REG_TIMER1			0x0588
#define REG_ACM_HW_CTRL			0x05c0
#define  ACM_HW_CTRL_BK			BIT(0)
#define  ACM_HW_CTRL_BE			BIT(1)
#define  ACM_HW_CTRL_VI			BIT(2)
#define  ACM_HW_CTRL_VO			BIT(3)
#define REG_ACM_RST_CTRL		0x05c1
#define REG_ACMAVG			0x05c2
#define REG_VO_ADMTIME			0x05c4
#define REG_VI_ADMTIME			0x05c6
#define REG_BE_ADMTIME			0x05c8
#define REG_EDCA_RANDOM_GEN		0x05cc
#define REG_SCH_TXCMD			0x05d0

/* define REG_FW_TSF_SYNC_CNT		0x04a0 */
#define REG_SCH_TX_CMD			0x05f8
#define REG_FW_RESET_TSF_CNT_1		0x05fc
#define REG_FW_RESET_TSF_CNT_0		0x05fd
#define REG_FW_BCN_DIS_CNT		0x05fe

/* 0x0600 ~ 0x07FF  WMAC Configuration */
#define REG_APSD_CTRL			0x0600
#define  APSD_CTRL_OFF			BIT(6)
#define  APSD_CTRL_OFF_STATUS		BIT(7)
#define REG_BW_OPMODE			0x0603
#define  BW_OPMODE_20MHZ		BIT(2)
#define  BW_OPMODE_5G			BIT(1)
#define  BW_OPMODE_11J			BIT(0)

#define REG_TCR				0x0604

/* Receive Configuration Register */
#define REG_RCR				0x0608
#define  RCR_ACCEPT_AP			BIT(0)  /* Accept all unicast packet */
#define  RCR_ACCEPT_PHYS_MATCH		BIT(1)  /* Accept phys match packet */
#define  RCR_ACCEPT_MCAST		BIT(2)
#define  RCR_ACCEPT_BCAST		BIT(3)
#define  RCR_ACCEPT_ADDR3		BIT(4)  /* Accept address 3 match
						 packet */
#define  RCR_ACCEPT_PM			BIT(5)  /* Accept power management
						 packet */
#define  RCR_CHECK_BSSID_MATCH		BIT(6)  /* Accept BSSID match packet */
#define  RCR_CHECK_BSSID_BEACON		BIT(7)  /* Accept BSSID match packet
						 (Rx beacon, probe rsp) */
#define  RCR_ACCEPT_CRC32		BIT(8)  /* Accept CRC32 error packet */
#define  RCR_ACCEPT_ICV			BIT(9)  /* Accept ICV error packet */
#define  RCR_ACCEPT_DATA_FRAME		BIT(11) /* Accept all data pkt or use
						   REG_RXFLTMAP2 */
#define  RCR_ACCEPT_CTRL_FRAME		BIT(12) /* Accept all control pkt or use
						   REG_RXFLTMAP1 */
#define  RCR_ACCEPT_MGMT_FRAME		BIT(13) /* Accept all mgmt pkt or use
						   REG_RXFLTMAP0 */
#define  RCR_HTC_LOC_CTRL		BIT(14) /* MFC<--HTC=1 MFC-->HTC=0 */
#define  RCR_UC_DATA_PKT_INT_ENABLE	BIT(16) /* Enable unicast data packet
						   interrupt */
#define  RCR_BM_DATA_PKT_INT_ENABLE	BIT(17) /* Enable broadcast data packet
						   interrupt */
#define  RCR_TIM_PARSER_ENABLE		BIT(18) /* Enable RX beacon TIM parser*/
#define  RCR_MFBEN			BIT(22)
#define  RCR_LSIG_ENABLE		BIT(23) /* Enable LSIG TXOP Protection
						   function. Search KEYCAM for
						   each rx packet to check if
						   LSIGEN bit is set. */
#define  RCR_MULTI_BSSID_ENABLE		BIT(24) /* Enable Multiple BssId */
#define  RCR_FORCE_ACK			BIT(26)
#define  RCR_ACCEPT_BA_SSN		BIT(27) /* Accept BA SSN */
#define  RCR_APPEND_PHYSTAT		BIT(28)
#define  RCR_APPEND_ICV			BIT(29)
#define  RCR_APPEND_MIC			BIT(30)
#define  RCR_APPEND_FCS			BIT(31) /* WMAC append FCS after */

#define REG_RX_PKT_LIMIT		0x060c
#define REG_RX_DLK_TIME			0x060d
#define REG_RX_DRVINFO_SZ		0x060f

#define REG_MACID			0x0610
#define REG_BSSID			0x0618
#define REG_MAR				0x0620
#define REG_MBIDCAMCFG			0x0628

#define REG_USTIME_EDCA			0x0638
#define REG_MAC_SPEC_SIFS		0x063a

/*  20100719 Joseph: Hardware register definition change. (HW datasheet v54) */
	/*  [15:8]SIFS_R2T_OFDM, [7:0]SIFS_R2T_CCK */
#define REG_R2T_SIFS			0x063c
	/*  [15:8]SIFS_T2T_OFDM, [7:0]SIFS_T2T_CCK */
#define REG_T2T_SIFS			0x063e
#define REG_ACKTO			0x0640
#define REG_CTS2TO			0x0641
#define REG_EIFS			0x0642

/* WMA, BA, CCX */
#define REG_NAV_CTRL			0x0650
/* In units of 128us */
#define REG_NAV_UPPER			0x0652
#define  NAV_UPPER_UNIT			128

#define REG_BACAMCMD			0x0654
#define REG_BACAMCONTENT		0x0658
#define REG_LBDLY			0x0660
#define REG_FWDLY			0x0661
#define REG_RXERR_RPT			0x0664
#define REG_WMAC_TRXPTCL_CTL		0x0668
#define  WMAC_TRXPTCL_CTL_BW_MASK	(BIT(7) | BIT(8))
#define  WMAC_TRXPTCL_CTL_BW_20		0
#define  WMAC_TRXPTCL_CTL_BW_40		BIT(7)
#define  WMAC_TRXPTCL_CTL_BW_80		BIT(8)

/*  Security */
#define REG_CAM_CMD			0x0670
#define  CAM_CMD_POLLING		BIT(31)
#define  CAM_CMD_WRITE			BIT(16)
#define  CAM_CMD_KEY_SHIFT		3
#define REG_CAM_WRITE			0x0674
#define  CAM_WRITE_VALID		BIT(15)
#define REG_CAM_READ			0x0678
#define REG_CAM_DEBUG			0x067c
#define REG_SECURITY_CFG		0x0680
#define  SEC_CFG_TX_USE_DEFKEY		BIT(0)
#define  SEC_CFG_RX_USE_DEFKEY		BIT(1)
#define  SEC_CFG_TX_SEC_ENABLE		BIT(2)
#define  SEC_CFG_RX_SEC_ENABLE		BIT(3)
#define  SEC_CFG_SKBYA2			BIT(4)
#define  SEC_CFG_NO_SKMC		BIT(5)
#define  SEC_CFG_TXBC_USE_DEFKEY	BIT(6)
#define  SEC_CFG_RXBC_USE_DEFKEY	BIT(7)

/*  Power */
#define REG_WOW_CTRL			0x0690
#define REG_PSSTATUS			0x0691
#define REG_PS_RX_INFO			0x0692
#define REG_LPNAV_CTRL			0x0694
#define REG_WKFMCAM_CMD			0x0698
#define REG_WKFMCAM_RWD			0x069c

/*
 * RX Filters: each bit corresponds to the numerical value of the subtype.
 * If it is set the subtype frame type is passed. The filter is only used when
 * the RCR_ACCEPT_DATA_FRAME, RCR_ACCEPT_CTRL_FRAME, RCR_ACCEPT_MGMT_FRAME bit
 * in the RCR are low.
 *
 * Example: Beacon subtype is binary 1000 which is decimal 8 so we have to set
 * bit 8 (0x100) in REG_RXFLTMAP0 to enable reception.
 */
#define REG_RXFLTMAP0			0x06a0	/* Management frames */
#define REG_RXFLTMAP1			0x06a2	/* Control frames */
#define REG_RXFLTMAP2			0x06a4	/* Data frames */

#define REG_BCN_PSR_RPT			0x06a8
#define REG_CALB32K_CTRL		0x06ac
#define REG_PKT_MON_CTRL		0x06b4
#define REG_BT_COEX_TABLE1		0x06c0
#define REG_BT_COEX_TABLE2		0x06c4
#define REG_BT_COEX_TABLE3		0x06c8
#define REG_BT_COEX_TABLE4		0x06cc
#define REG_WMAC_RESP_TXINFO		0x06d8

#define REG_MACID1			0x0700
#define REG_BSSID1			0x0708

/*
 * This seems to be 8723bu specific
 */
#define REG_BT_CONTROL_8723BU		0x0764
#define  BT_CONTROL_BT_GRANT		BIT(12)

#define REG_WLAN_ACT_CONTROL_8723B	0x076e

#define REG_FPGA0_RF_MODE		0x0800
#define  FPGA_RF_MODE			BIT(0)
#define  FPGA_RF_MODE_JAPAN		BIT(1)
#define  FPGA_RF_MODE_CCK		BIT(24)
#define  FPGA_RF_MODE_OFDM		BIT(25)

#define REG_FPGA0_TX_INFO		0x0804
#define  FPGA0_TX_INFO_OFDM_PATH_A	BIT(0)
#define  FPGA0_TX_INFO_OFDM_PATH_B	BIT(1)
#define  FPGA0_TX_INFO_OFDM_PATH_C	BIT(2)
#define  FPGA0_TX_INFO_OFDM_PATH_D	BIT(3)
#define REG_FPGA0_PSD_FUNC		0x0808
#define REG_FPGA0_TX_GAIN		0x080c
#define REG_FPGA0_RF_TIMING1		0x0810
#define REG_FPGA0_RF_TIMING2		0x0814
#define REG_FPGA0_POWER_SAVE		0x0818
#define  FPGA0_PS_LOWER_CHANNEL		BIT(26)
#define  FPGA0_PS_UPPER_CHANNEL		BIT(27)

#define REG_FPGA0_XA_HSSI_PARM1		0x0820	/* RF 3 wire register */
#define  FPGA0_HSSI_PARM1_PI		BIT(8)
#define REG_FPGA0_XA_HSSI_PARM2		0x0824
#define REG_FPGA0_XB_HSSI_PARM1		0x0828
#define REG_FPGA0_XB_HSSI_PARM2		0x082c
#define  FPGA0_HSSI_3WIRE_DATA_LEN	0x800
#define  FPGA0_HSSI_3WIRE_ADDR_LEN	0x400
#define  FPGA0_HSSI_PARM2_ADDR_SHIFT	23
#define  FPGA0_HSSI_PARM2_ADDR_MASK	0x7f800000	/* 0xff << 23 */
#define  FPGA0_HSSI_PARM2_CCK_HIGH_PWR	BIT(9)
#define  FPGA0_HSSI_PARM2_EDGE_READ	BIT(31)

#define REG_TX_AGC_B_RATE18_06		0x0830
#define REG_TX_AGC_B_RATE54_24		0x0834
#define REG_TX_AGC_B_CCK1_55_MCS32	0x0838
#define REG_TX_AGC_B_MCS03_MCS00	0x083c

#define REG_FPGA0_XA_LSSI_PARM		0x0840
#define REG_FPGA0_XB_LSSI_PARM		0x0844
#define  FPGA0_LSSI_PARM_ADDR_SHIFT	20
#define  FPGA0_LSSI_PARM_ADDR_MASK	0x0ff00000
#define  FPGA0_LSSI_PARM_DATA_MASK	0x000fffff

#define REG_TX_AGC_B_MCS07_MCS04	0x0848
#define REG_TX_AGC_B_MCS11_MCS08	0x084c

#define REG_FPGA0_XCD_SWITCH_CTRL	0x085c

#define REG_FPGA0_XA_RF_INT_OE		0x0860	/* RF Channel switch */
#define REG_FPGA0_XB_RF_INT_OE		0x0864
#define  FPGA0_INT_OE_ANTENNA_AB_OPEN	0x000
#define  FPGA0_INT_OE_ANTENNA_A		BIT(8)
#define  FPGA0_INT_OE_ANTENNA_B		BIT(9)
#define  FPGA0_INT_OE_ANTENNA_MASK	(FPGA0_INT_OE_ANTENNA_A | \
					 FPGA0_INT_OE_ANTENNA_B)

#define REG_TX_AGC_B_MCS15_MCS12	0x0868
#define REG_TX_AGC_B_CCK11_A_CCK2_11	0x086c

#define REG_FPGA0_XAB_RF_SW_CTRL	0x0870
#define REG_FPGA0_XA_RF_SW_CTRL		0x0870	/* 16 bit */
#define REG_FPGA0_XB_RF_SW_CTRL		0x0872	/* 16 bit */
#define REG_FPGA0_XCD_RF_SW_CTRL	0x0874
#define REG_FPGA0_XC_RF_SW_CTRL		0x0874	/* 16 bit */
#define REG_FPGA0_XD_RF_SW_CTRL		0x0876	/* 16 bit */
#define  FPGA0_RF_3WIRE_DATA		BIT(0)
#define  FPGA0_RF_3WIRE_CLOC		BIT(1)
#define  FPGA0_RF_3WIRE_LOAD		BIT(2)
#define  FPGA0_RF_3WIRE_RW		BIT(3)
#define  FPGA0_RF_3WIRE_MASK		0xf
#define  FPGA0_RF_RFENV			BIT(4)
#define  FPGA0_RF_TRSW			BIT(5)	/* Useless now */
#define  FPGA0_RF_TRSWB			BIT(6)
#define  FPGA0_RF_ANTSW			BIT(8)
#define  FPGA0_RF_ANTSWB		BIT(9)
#define  FPGA0_RF_PAPE			BIT(10)
#define  FPGA0_RF_PAPE5G		BIT(11)
#define  FPGA0_RF_BD_CTRL_SHIFT		16

#define REG_FPGA0_XAB_RF_PARM		0x0878	/* Antenna select path in ODM */
#define REG_FPGA0_XA_RF_PARM		0x0878	/* 16 bit */
#define REG_FPGA0_XB_RF_PARM		0x087a	/* 16 bit */
#define REG_FPGA0_XCD_RF_PARM		0x087c
#define REG_FPGA0_XC_RF_PARM		0x087c	/* 16 bit */
#define REG_FPGA0_XD_RF_PARM		0x087e	/* 16 bit */
#define  FPGA0_RF_PARM_RFA_ENABLE	BIT(1)
#define  FPGA0_RF_PARM_RFB_ENABLE	BIT(17)
#define  FPGA0_RF_PARM_CLK_GATE		BIT(31)

#define REG_FPGA0_ANALOG1		0x0880
#define REG_FPGA0_ANALOG2		0x0884
#define  FPGA0_ANALOG2_20MHZ		BIT(10)
#define REG_FPGA0_ANALOG3		0x0888
#define REG_FPGA0_ANALOG4		0x088c

#define REG_NHM_TH9_TH10_8723B		0x0890
#define REG_NHM_TIMER_8723B		0x0894
#define REG_NHM_TH3_TO_TH0_8723B	0x0898
#define REG_NHM_TH7_TO_TH4_8723B	0x089c

#define REG_FPGA0_XA_LSSI_READBACK	0x08a0	/* Tranceiver LSSI Readback */
#define REG_FPGA0_XB_LSSI_READBACK	0x08a4
#define REG_HSPI_XA_READBACK		0x08b8	/* Transceiver A HSPI read */
#define REG_HSPI_XB_READBACK		0x08bc	/* Transceiver B HSPI read */

#define REG_FPGA1_RF_MODE		0x0900

#define REG_FPGA1_TX_INFO		0x090c
#define REG_DPDT_CTRL			0x092c	/* 8723BU */
#define REG_RFE_CTRL_ANTA_SRC		0x0930	/* 8723BU */
#define REG_RFE_PATH_SELECT		0x0940	/* 8723BU */
#define REG_RFE_BUFFER			0x0944	/* 8723BU */
#define REG_S0S1_PATH_SWITCH		0x0948	/* 8723BU */

#define REG_CCK0_SYSTEM			0x0a00
#define  CCK0_SIDEBAND			BIT(4)

#define REG_CCK0_AFE_SETTING		0x0a04
#define  CCK0_AFE_RX_MASK		0x0f000000
#define  CCK0_AFE_RX_ANT_AB		BIT(24)
#define  CCK0_AFE_RX_ANT_A		0
#define  CCK0_AFE_RX_ANT_B		(BIT(24) | BIT(26))

#define REG_CONFIG_ANT_A		0x0b68
#define REG_CONFIG_ANT_B		0x0b6c

#define REG_OFDM0_TRX_PATH_ENABLE	0x0c04
#define OFDM_RF_PATH_RX_MASK		0x0f
#define OFDM_RF_PATH_RX_A		BIT(0)
#define OFDM_RF_PATH_RX_B		BIT(1)
#define OFDM_RF_PATH_RX_C		BIT(2)
#define OFDM_RF_PATH_RX_D		BIT(3)
#define OFDM_RF_PATH_TX_MASK		0xf0
#define OFDM_RF_PATH_TX_A		BIT(4)
#define OFDM_RF_PATH_TX_B		BIT(5)
#define OFDM_RF_PATH_TX_C		BIT(6)
#define OFDM_RF_PATH_TX_D		BIT(7)

#define REG_OFDM0_TR_MUX_PAR		0x0c08

#define REG_OFDM0_FA_RSTC		0x0c0c

#define REG_OFDM0_XA_RX_IQ_IMBALANCE	0x0c14
#define REG_OFDM0_XB_RX_IQ_IMBALANCE	0x0c1c

#define REG_OFDM0_ENERGY_CCA_THRES	0x0c4c

#define REG_OFDM0_RX_D_SYNC_PATH	0x0c40
#define  OFDM0_SYNC_PATH_NOTCH_FILTER	BIT(1)

#define REG_OFDM0_XA_AGC_CORE1		0x0c50
#define REG_OFDM0_XA_AGC_CORE2		0x0c54
#define REG_OFDM0_XB_AGC_CORE1		0x0c58
#define REG_OFDM0_XB_AGC_CORE2		0x0c5c
#define REG_OFDM0_XC_AGC_CORE1		0x0c60
#define REG_OFDM0_XC_AGC_CORE2		0x0c64
#define REG_OFDM0_XD_AGC_CORE1		0x0c68
#define REG_OFDM0_XD_AGC_CORE2		0x0c6c
#define  OFDM0_X_AGC_CORE1_IGI_MASK	0x0000007F

#define REG_OFDM0_AGC_PARM1		0x0c70

#define REG_OFDM0_AGCR_SSI_TABLE	0x0c78

#define REG_OFDM0_XA_TX_IQ_IMBALANCE	0x0c80
#define REG_OFDM0_XB_TX_IQ_IMBALANCE	0x0c88
#define REG_OFDM0_XC_TX_IQ_IMBALANCE	0x0c90
#define REG_OFDM0_XD_TX_IQ_IMBALANCE	0x0c98

#define REG_OFDM0_XC_TX_AFE		0x0c94
#define REG_OFDM0_XD_TX_AFE		0x0c9c

#define REG_OFDM0_RX_IQ_EXT_ANTA	0x0ca0

/* 8723bu */
#define REG_OFDM0_TX_PSDO_NOISE_WEIGHT	0x0ce4

#define REG_OFDM1_LSTF			0x0d00
#define  OFDM_LSTF_PRIME_CH_LOW		BIT(10)
#define  OFDM_LSTF_PRIME_CH_HIGH	BIT(11)
#define  OFDM_LSTF_PRIME_CH_MASK	(OFDM_LSTF_PRIME_CH_LOW | \
					 OFDM_LSTF_PRIME_CH_HIGH)
#define  OFDM_LSTF_CONTINUE_TX		BIT(28)
#define  OFDM_LSTF_SINGLE_CARRIER	BIT(29)
#define  OFDM_LSTF_SINGLE_TONE		BIT(30)
#define  OFDM_LSTF_MASK			0x70000000

#define REG_OFDM1_TRX_PATH_ENABLE	0x0d04

#define REG_TX_AGC_A_RATE18_06		0x0e00
#define REG_TX_AGC_A_RATE54_24		0x0e04
#define REG_TX_AGC_A_CCK1_MCS32		0x0e08
#define REG_TX_AGC_A_MCS03_MCS00	0x0e10
#define REG_TX_AGC_A_MCS07_MCS04	0x0e14
#define REG_TX_AGC_A_MCS11_MCS08	0x0e18
#define REG_TX_AGC_A_MCS15_MCS12	0x0e1c

#define REG_FPGA0_IQK			0x0e28

#define REG_TX_IQK_TONE_A		0x0e30
#define REG_RX_IQK_TONE_A		0x0e34
#define REG_TX_IQK_PI_A			0x0e38
#define REG_RX_IQK_PI_A			0x0e3c

#define REG_TX_IQK			0x0e40
#define REG_RX_IQK			0x0e44
#define REG_IQK_AGC_PTS			0x0e48
#define REG_IQK_AGC_RSP			0x0e4c
#define REG_TX_IQK_TONE_B		0x0e50
#define REG_RX_IQK_TONE_B		0x0e54
#define REG_TX_IQK_PI_B			0x0e58
#define REG_RX_IQK_PI_B			0x0e5c
#define REG_IQK_AGC_CONT		0x0e60

#define REG_BLUETOOTH			0x0e6c
#define REG_RX_WAIT_CCA			0x0e70
#define REG_TX_CCK_RFON			0x0e74
#define REG_TX_CCK_BBON			0x0e78
#define REG_TX_OFDM_RFON		0x0e7c
#define REG_TX_OFDM_BBON		0x0e80
#define REG_TX_TO_RX			0x0e84
#define REG_TX_TO_TX			0x0e88
#define REG_RX_CCK			0x0e8c

#define REG_TX_POWER_BEFORE_IQK_A	0x0e94
#define REG_TX_POWER_AFTER_IQK_A	0x0e9c

#define REG_RX_POWER_BEFORE_IQK_A	0x0ea0
#define REG_RX_POWER_BEFORE_IQK_A_2	0x0ea4
#define REG_RX_POWER_AFTER_IQK_A	0x0ea8
#define REG_RX_POWER_AFTER_IQK_A_2	0x0eac

#define REG_TX_POWER_BEFORE_IQK_B	0x0eb4
#define REG_TX_POWER_AFTER_IQK_B	0x0ebc

#define REG_RX_POWER_BEFORE_IQK_B	0x0ec0
#define REG_RX_POWER_BEFORE_IQK_B_2	0x0ec4
#define REG_RX_POWER_AFTER_IQK_B	0x0ec8
#define REG_RX_POWER_AFTER_IQK_B_2	0x0ecc

#define REG_RX_OFDM			0x0ed0
#define REG_RX_WAIT_RIFS		0x0ed4
#define REG_RX_TO_RX			0x0ed8
#define REG_STANDBY			0x0edc
#define REG_SLEEP			0x0ee0
#define REG_PMPD_ANAEN			0x0eec

#define REG_FW_START_ADDRESS		0x1000

#define REG_USB_INFO			0xfe17
#define REG_USB_HIMR			0xfe38
#define  USB_HIMR_TIMEOUT2		BIT(31)
#define  USB_HIMR_TIMEOUT1		BIT(30)
#define  USB_HIMR_PSTIMEOUT		BIT(29)
#define  USB_HIMR_GTINT4		BIT(28)
#define  USB_HIMR_GTINT3		BIT(27)
#define  USB_HIMR_TXBCNERR		BIT(26)
#define  USB_HIMR_TXBCNOK		BIT(25)
#define  USB_HIMR_TSF_BIT32_TOGGLE	BIT(24)
#define  USB_HIMR_BCNDMAINT3		BIT(23)
#define  USB_HIMR_BCNDMAINT2		BIT(22)
#define  USB_HIMR_BCNDMAINT1		BIT(21)
#define  USB_HIMR_BCNDMAINT0		BIT(20)
#define  USB_HIMR_BCNDOK3		BIT(19)
#define  USB_HIMR_BCNDOK2		BIT(18)
#define  USB_HIMR_BCNDOK1		BIT(17)
#define  USB_HIMR_BCNDOK0		BIT(16)
#define  USB_HIMR_HSISR_IND		BIT(15)
#define  USB_HIMR_BCNDMAINT_E		BIT(14)
/* RSVD	BIT(13) */
#define  USB_HIMR_CTW_END		BIT(12)
/* RSVD	BIT(11) */
#define  USB_HIMR_C2HCMD		BIT(10)
#define  USB_HIMR_CPWM2			BIT(9)
#define  USB_HIMR_CPWM			BIT(8)
#define  USB_HIMR_HIGHDOK		BIT(7)	/*  High Queue DMA OK
						    Interrupt */
#define  USB_HIMR_MGNTDOK		BIT(6)	/*  Management Queue DMA OK
						    Interrupt */
#define  USB_HIMR_BKDOK			BIT(5)	/*  AC_BK DMA OK Interrupt */
#define  USB_HIMR_BEDOK			BIT(4)	/*  AC_BE DMA OK Interrupt */
#define  USB_HIMR_VIDOK			BIT(3)	/*  AC_VI DMA OK Interrupt */
#define  USB_HIMR_VODOK			BIT(2)	/*  AC_VO DMA Interrupt */
#define  USB_HIMR_RDU			BIT(1)	/*  Receive Descriptor
						    Unavailable */
#define  USB_HIMR_ROK			BIT(0)	/*  Receive DMA OK Interrupt */

#define REG_USB_SPECIAL_OPTION		0xfe55
#define  USB_SPEC_USB_AGG_ENABLE	BIT(3)	/* Enable USB aggregation */
#define  USB_SPEC_INT_BULK_SELECT	BIT(4)	/* Use interrupt endpoint to
						   deliver interrupt packet.
						   0: Use int, 1: use bulk */
#define REG_USB_HRPWM			0xfe58
#define REG_USB_DMA_AGG_TO		0xfe5b
#define REG_USB_AGG_TIMEOUT		0xfe5c
#define REG_USB_AGG_THRESH		0xfe5d

#define REG_NORMAL_SIE_VID		0xfe60	/* 0xfe60 - 0xfe61 */
#define REG_NORMAL_SIE_PID		0xfe62	/* 0xfe62 - 0xfe63 */
#define REG_NORMAL_SIE_OPTIONAL		0xfe64
#define REG_NORMAL_SIE_EP		0xfe65	/* 0xfe65 - 0xfe67 */
#define REG_NORMAL_SIE_EP_TX		0xfe66
#define  NORMAL_SIE_EP_TX_HIGH_MASK	0x000f
#define  NORMAL_SIE_EP_TX_NORMAL_MASK	0x00f0
#define  NORMAL_SIE_EP_TX_LOW_MASK	0x0f00

#define REG_NORMAL_SIE_PHY		0xfe68	/* 0xfe68 - 0xfe6b */
#define REG_NORMAL_SIE_OPTIONAL2	0xfe6c
#define REG_NORMAL_SIE_GPS_EP		0xfe6d	/* RTL8723 only */
#define REG_NORMAL_SIE_MAC_ADDR		0xfe70	/* 0xfe70 - 0xfe75 */
#define REG_NORMAL_SIE_STRING		0xfe80	/* 0xfe80 - 0xfedf */

/* RF6052 registers */
#define RF6052_REG_AC			0x00
#define RF6052_REG_IQADJ_G1		0x01
#define RF6052_REG_IQADJ_G2		0x02
#define RF6052_REG_BS_PA_APSET_G1_G4	0x03
#define RF6052_REG_BS_PA_APSET_G5_G8	0x04
#define RF6052_REG_POW_TRSW		0x05
#define RF6052_REG_GAIN_RX		0x06
#define RF6052_REG_GAIN_TX		0x07
#define RF6052_REG_TXM_IDAC		0x08
#define RF6052_REG_IPA_G		0x09
#define RF6052_REG_TXBIAS_G		0x0a
#define RF6052_REG_TXPA_AG		0x0b
#define RF6052_REG_IPA_A		0x0c
#define RF6052_REG_TXBIAS_A		0x0d
#define RF6052_REG_BS_PA_APSET_G9_G11	0x0e
#define RF6052_REG_BS_IQGEN		0x0f
#define RF6052_REG_MODE1		0x10
#define RF6052_REG_MODE2		0x11
#define RF6052_REG_RX_AGC_HP		0x12
#define RF6052_REG_TX_AGC		0x13
#define RF6052_REG_BIAS			0x14
#define RF6052_REG_IPA			0x15
#define RF6052_REG_TXBIAS		0x16
#define RF6052_REG_POW_ABILITY		0x17
#define RF6052_REG_MODE_AG		0x18	/* RF channel and BW switch */
#define  MODE_AG_CHANNEL_MASK		0x3ff
#define  MODE_AG_CHANNEL_20MHZ		BIT(10)
#define  MODE_AG_BW_MASK		(BIT(10) | BIT(11))
#define  MODE_AG_BW_20MHZ_8723B		(BIT(10) | BIT(11))
#define  MODE_AG_BW_40MHZ_8723B		BIT(10)
#define  MODE_AG_BW_80MHZ_8723B		0

#define RF6052_REG_TOP			0x19
#define RF6052_REG_RX_G1		0x1a
#define RF6052_REG_RX_G2		0x1b
#define RF6052_REG_RX_BB2		0x1c
#define RF6052_REG_RX_BB1		0x1d
#define RF6052_REG_RCK1			0x1e
#define RF6052_REG_RCK2			0x1f
#define RF6052_REG_TX_G1		0x20
#define RF6052_REG_TX_G2		0x21
#define RF6052_REG_TX_G3		0x22
#define RF6052_REG_TX_BB1		0x23
#define RF6052_REG_T_METER		0x24
#define RF6052_REG_SYN_G1		0x25	/* RF TX Power control */
#define RF6052_REG_SYN_G2		0x26	/* RF TX Power control */
#define RF6052_REG_SYN_G3		0x27	/* RF TX Power control */
#define RF6052_REG_SYN_G4		0x28	/* RF TX Power control */
#define RF6052_REG_SYN_G5		0x29	/* RF TX Power control */
#define RF6052_REG_SYN_G6		0x2a	/* RF TX Power control */
#define RF6052_REG_SYN_G7		0x2b	/* RF TX Power control */
#define RF6052_REG_SYN_G8		0x2c	/* RF TX Power control */

#define RF6052_REG_RCK_OS		0x30	/* RF TX PA control */

#define RF6052_REG_TXPA_G1		0x31	/* RF TX PA control */
#define RF6052_REG_TXPA_G2		0x32	/* RF TX PA control */
#define RF6052_REG_TXPA_G3		0x33	/* RF TX PA control */

/*
 * NextGen regs: 8723BU
 */
#define RF6052_REG_T_METER_8723B	0x42
#define RF6052_REG_UNKNOWN_43		0x43
#define RF6052_REG_UNKNOWN_55		0x55
#define RF6052_REG_UNKNOWN_56		0x56
#define RF6052_REG_S0S1			0xb0
#define RF6052_REG_UNKNOWN_DF		0xdf
#define RF6052_REG_UNKNOWN_ED		0xed
#define RF6052_REG_WE_LUT		0xef<|MERGE_RESOLUTION|>--- conflicted
+++ resolved
@@ -1,19 +1,6 @@
 /* SPDX-License-Identifier: GPL-2.0-only */
 /*
-<<<<<<< HEAD
- * Copyright (c) 2014 - 2016 Jes Sorensen <Jes.Sorensen@redhat.com>
- *
- * This program is free software; you can redistribute it and/or modify it
- * under the terms of version 2 of the GNU General Public License as
- * published by the Free Software Foundation.
- *
- * This program is distributed in the hope that it will be useful, but WITHOUT
- * ANY WARRANTY; without even the implied warranty of MERCHANTABILITY or
- * FITNESS FOR A PARTICULAR PURPOSE. See the GNU General Public License for
- * more details.
-=======
  * Copyright (c) 2014 - 2017 Jes Sorensen <Jes.Sorensen@gmail.com>
->>>>>>> 24b8d41d
  *
  * Register definitions taken from original Realtek rtl8723au driver
  */
