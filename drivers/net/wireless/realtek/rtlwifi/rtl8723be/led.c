--- conflicted
+++ resolved
@@ -35,13 +35,8 @@
 		rtl_write_byte(rtlpriv, REG_LEDCFG1, ledcfg & 0x10);
 		break;
 	default:
-<<<<<<< HEAD
-		RT_TRACE(rtlpriv, COMP_ERR, DBG_EMERG,
-			 "switch case %#x not processed\n", pled->ledpin);
-=======
 		pr_err("switch case %#x not processed\n",
 		       pled->ledpin);
->>>>>>> 24b8d41d
 		break;
 	}
 	pled->ledon = true;
@@ -81,13 +76,8 @@
 
 		break;
 	default:
-<<<<<<< HEAD
-		RT_TRACE(rtlpriv, COMP_ERR, DBG_EMERG,
-			 "switch case %#x not processed\n", pled->ledpin);
-=======
 		pr_err("switch case %#x not processed\n",
 		       pled->ledpin);
->>>>>>> 24b8d41d
 		break;
 	}
 	pled->ledon = false;
