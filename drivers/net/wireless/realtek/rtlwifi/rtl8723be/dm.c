// SPDX-License-Identifier: GPL-2.0
/* Copyright(c) 2009-2014  Realtek Corporation.*/

#include "../wifi.h"
#include "../base.h"
#include "../pci.h"
#include "../core.h"
#include "reg.h"
#include "def.h"
#include "phy.h"
#include "dm.h"
#include "../rtl8723com/dm_common.h"
#include "fw.h"
#include "trx.h"
#include "../btcoexist/rtl_btc.h"

static const u32 ofdmswing_table[] = {
	0x0b40002d, /* 0,  -15.0dB */
	0x0c000030, /* 1,  -14.5dB */
	0x0cc00033, /* 2,  -14.0dB */
	0x0d800036, /* 3,  -13.5dB */
	0x0e400039, /* 4,  -13.0dB */
	0x0f00003c, /* 5,  -12.5dB */
	0x10000040, /* 6,  -12.0dB */
	0x11000044, /* 7,  -11.5dB */
	0x12000048, /* 8,  -11.0dB */
	0x1300004c, /* 9,  -10.5dB */
	0x14400051, /* 10, -10.0dB */
	0x15800056, /* 11, -9.5dB */
	0x16c0005b, /* 12, -9.0dB */
	0x18000060, /* 13, -8.5dB */
	0x19800066, /* 14, -8.0dB */
	0x1b00006c, /* 15, -7.5dB */
	0x1c800072, /* 16, -7.0dB */
	0x1e400079, /* 17, -6.5dB */
	0x20000080, /* 18, -6.0dB */
	0x22000088, /* 19, -5.5dB */
	0x24000090, /* 20, -5.0dB */
	0x26000098, /* 21, -4.5dB */
	0x288000a2, /* 22, -4.0dB */
	0x2ac000ab, /* 23, -3.5dB */
	0x2d4000b5, /* 24, -3.0dB */
	0x300000c0, /* 25, -2.5dB */
	0x32c000cb, /* 26, -2.0dB */
	0x35c000d7, /* 27, -1.5dB */
	0x390000e4, /* 28, -1.0dB */
	0x3c8000f2, /* 29, -0.5dB */
	0x40000100, /* 30, +0dB */
	0x43c0010f, /* 31, +0.5dB */
	0x47c0011f, /* 32, +1.0dB */
	0x4c000130, /* 33, +1.5dB */
	0x50800142, /* 34, +2.0dB */
	0x55400155, /* 35, +2.5dB */
	0x5a400169, /* 36, +3.0dB */
	0x5fc0017f, /* 37, +3.5dB */
	0x65400195, /* 38, +4.0dB */
	0x6b8001ae, /* 39, +4.5dB */
	0x71c001c7, /* 40, +5.0dB */
	0x788001e2, /* 41, +5.5dB */
	0x7f8001fe  /* 42, +6.0dB */
};

static const u8 cckswing_table_ch1ch13[CCK_TABLE_SIZE][8] = {
	{0x09, 0x08, 0x07, 0x06, 0x04, 0x03, 0x01, 0x01}, /*  0, -16.0dB */
	{0x09, 0x09, 0x08, 0x06, 0x05, 0x03, 0x01, 0x01}, /*  1, -15.5dB */
	{0x0a, 0x09, 0x08, 0x07, 0x05, 0x03, 0x02, 0x01}, /*  2, -15.0dB */
	{0x0a, 0x0a, 0x09, 0x07, 0x05, 0x03, 0x02, 0x01}, /*  3, -14.5dB */
	{0x0b, 0x0a, 0x09, 0x08, 0x06, 0x04, 0x02, 0x01}, /*  4, -14.0dB */
	{0x0b, 0x0b, 0x0a, 0x08, 0x06, 0x04, 0x02, 0x01}, /*  5, -13.5dB */
	{0x0c, 0x0c, 0x0a, 0x09, 0x06, 0x04, 0x02, 0x01}, /*  6, -13.0dB */
	{0x0d, 0x0c, 0x0b, 0x09, 0x07, 0x04, 0x02, 0x01}, /*  7, -12.5dB */
	{0x0d, 0x0d, 0x0c, 0x0a, 0x07, 0x05, 0x02, 0x01}, /*  8, -12.0dB */
	{0x0e, 0x0e, 0x0c, 0x0a, 0x08, 0x05, 0x02, 0x01}, /*  9, -11.5dB */
	{0x0f, 0x0f, 0x0d, 0x0b, 0x08, 0x05, 0x03, 0x01}, /* 10, -11.0dB */
	{0x10, 0x10, 0x0e, 0x0b, 0x08, 0x05, 0x03, 0x01}, /* 11, -10.5dB */
	{0x11, 0x11, 0x0f, 0x0c, 0x09, 0x06, 0x03, 0x01}, /* 12, -10.0dB */
	{0x12, 0x12, 0x0f, 0x0c, 0x09, 0x06, 0x03, 0x01}, /* 13, -9.5dB */
	{0x13, 0x13, 0x10, 0x0d, 0x0a, 0x06, 0x03, 0x01}, /* 14, -9.0dB */
	{0x14, 0x14, 0x11, 0x0e, 0x0b, 0x07, 0x03, 0x02}, /* 15, -8.5dB */
	{0x16, 0x15, 0x12, 0x0f, 0x0b, 0x07, 0x04, 0x01}, /* 16, -8.0dB */
	{0x17, 0x16, 0x13, 0x10, 0x0c, 0x08, 0x04, 0x02}, /* 17, -7.5dB */
	{0x18, 0x17, 0x15, 0x11, 0x0c, 0x08, 0x04, 0x02}, /* 18, -7.0dB */
	{0x1a, 0x19, 0x16, 0x12, 0x0d, 0x09, 0x04, 0x02}, /* 19, -6.5dB */
	{0x1b, 0x1a, 0x17, 0x13, 0x0e, 0x09, 0x04, 0x02}, /* 20, -6.0dB */
	{0x1d, 0x1c, 0x18, 0x14, 0x0f, 0x0a, 0x05, 0x02}, /* 21, -5.5dB */
	{0x1f, 0x1e, 0x1a, 0x15, 0x10, 0x0a, 0x05, 0x02}, /* 22, -5.0dB */
	{0x20, 0x20, 0x1b, 0x16, 0x11, 0x08, 0x05, 0x02}, /* 23, -4.5dB */
	{0x22, 0x21, 0x1d, 0x18, 0x11, 0x0b, 0x06, 0x02}, /* 24, -4.0dB */
	{0x24, 0x23, 0x1f, 0x19, 0x13, 0x0c, 0x06, 0x03}, /* 25, -3.5dB */
	{0x26, 0x25, 0x21, 0x1b, 0x14, 0x0d, 0x06, 0x03}, /* 26, -3.0dB */
	{0x28, 0x28, 0x22, 0x1c, 0x15, 0x0d, 0x07, 0x03}, /* 27, -2.5dB */
	{0x2b, 0x2a, 0x25, 0x1e, 0x16, 0x0e, 0x07, 0x03}, /* 28, -2.0dB */
	{0x2d, 0x2d, 0x27, 0x1f, 0x18, 0x0f, 0x08, 0x03}, /* 29, -1.5dB */
	{0x30, 0x2f, 0x29, 0x21, 0x19, 0x10, 0x08, 0x03}, /* 30, -1.0dB */
	{0x33, 0x32, 0x2b, 0x23, 0x1a, 0x11, 0x08, 0x04}, /* 31, -0.5dB */
	{0x36, 0x35, 0x2e, 0x25, 0x1c, 0x12, 0x09, 0x04}  /* 32, +0dB */
};

static const u8 cckswing_table_ch14[CCK_TABLE_SIZE][8] = {
	{0x09, 0x08, 0x07, 0x04, 0x00, 0x00, 0x00, 0x00}, /*  0, -16.0dB */
	{0x09, 0x09, 0x08, 0x05, 0x00, 0x00, 0x00, 0x00}, /*  1, -15.5dB */
	{0x0a, 0x09, 0x08, 0x05, 0x00, 0x00, 0x00, 0x00}, /*  2, -15.0dB */
	{0x0a, 0x0a, 0x09, 0x05, 0x00, 0x00, 0x00, 0x00}, /*  3, -14.5dB */
	{0x0b, 0x0a, 0x09, 0x05, 0x00, 0x00, 0x00, 0x00}, /*  4, -14.0dB */
	{0x0b, 0x0b, 0x0a, 0x06, 0x00, 0x00, 0x00, 0x00}, /*  5, -13.5dB */
	{0x0c, 0x0c, 0x0a, 0x06, 0x00, 0x00, 0x00, 0x00}, /*  6, -13.0dB */
	{0x0d, 0x0c, 0x0b, 0x06, 0x00, 0x00, 0x00, 0x00}, /*  7, -12.5dB */
	{0x0d, 0x0d, 0x0c, 0x07, 0x00, 0x00, 0x00, 0x00}, /*  8, -12.0dB */
	{0x0e, 0x0e, 0x0c, 0x07, 0x00, 0x00, 0x00, 0x00}, /*  9, -11.5dB */
	{0x0f, 0x0f, 0x0d, 0x08, 0x00, 0x00, 0x00, 0x00}, /* 10, -11.0dB */
	{0x10, 0x10, 0x0e, 0x08, 0x00, 0x00, 0x00, 0x00}, /* 11, -10.5dB */
	{0x11, 0x11, 0x0f, 0x09, 0x00, 0x00, 0x00, 0x00}, /* 12, -10.0dB */
	{0x12, 0x12, 0x0f, 0x09, 0x00, 0x00, 0x00, 0x00}, /* 13, -9.5dB */
	{0x13, 0x13, 0x10, 0x0a, 0x00, 0x00, 0x00, 0x00}, /* 14, -9.0dB */
	{0x14, 0x14, 0x11, 0x0a, 0x00, 0x00, 0x00, 0x00}, /* 15, -8.5dB */
	{0x16, 0x15, 0x12, 0x0b, 0x00, 0x00, 0x00, 0x00}, /* 16, -8.0dB */
	{0x17, 0x16, 0x13, 0x0b, 0x00, 0x00, 0x00, 0x00}, /* 17, -7.5dB */
	{0x18, 0x17, 0x15, 0x0c, 0x00, 0x00, 0x00, 0x00}, /* 18, -7.0dB */
	{0x1a, 0x19, 0x16, 0x0d, 0x00, 0x00, 0x00, 0x00}, /* 19, -6.5dB */
	{0x1b, 0x1a, 0x17, 0x0e, 0x00, 0x00, 0x00, 0x00}, /* 20, -6.0dB */
	{0x1d, 0x1c, 0x18, 0x0e, 0x00, 0x00, 0x00, 0x00}, /* 21, -5.5dB */
	{0x1f, 0x1e, 0x1a, 0x0f, 0x00, 0x00, 0x00, 0x00}, /* 22, -5.0dB */
	{0x20, 0x20, 0x1b, 0x10, 0x00, 0x00, 0x00, 0x00}, /* 23, -4.5dB */
	{0x22, 0x21, 0x1d, 0x11, 0x00, 0x00, 0x00, 0x00}, /* 24, -4.0dB */
	{0x24, 0x23, 0x1f, 0x12, 0x00, 0x00, 0x00, 0x00}, /* 25, -3.5dB */
	{0x26, 0x25, 0x21, 0x13, 0x00, 0x00, 0x00, 0x00}, /* 26, -3.0dB */
	{0x28, 0x28, 0x24, 0x14, 0x00, 0x00, 0x00, 0x00}, /* 27, -2.5dB */
	{0x2b, 0x2a, 0x25, 0x15, 0x00, 0x00, 0x00, 0x00}, /* 28, -2.0dB */
	{0x2d, 0x2d, 0x17, 0x17, 0x00, 0x00, 0x00, 0x00}, /* 29, -1.5dB */
	{0x30, 0x2f, 0x29, 0x18, 0x00, 0x00, 0x00, 0x00}, /* 30, -1.0dB */
	{0x33, 0x32, 0x2b, 0x19, 0x00, 0x00, 0x00, 0x00}, /* 31, -0.5dB */
	{0x36, 0x35, 0x2e, 0x1b, 0x00, 0x00, 0x00, 0x00}  /* 32, +0dB */
};

static const u32 edca_setting_dl[PEER_MAX] = {
	0xa44f,		/* 0 UNKNOWN */
	0x5ea44f,	/* 1 REALTEK_90 */
	0x5e4322,	/* 2 REALTEK_92SE */
	0x5ea42b,	/* 3 BROAD */
	0xa44f,		/* 4 RAL */
	0xa630,		/* 5 ATH */
	0x5ea630,	/* 6 CISCO */
	0x5ea42b,	/* 7 MARVELL */
};

static const u32 edca_setting_ul[PEER_MAX] = {
	0x5e4322,	/* 0 UNKNOWN */
	0xa44f,		/* 1 REALTEK_90 */
	0x5ea44f,	/* 2 REALTEK_92SE */
	0x5ea32b,	/* 3 BROAD */
	0x5ea422,	/* 4 RAL */
	0x5ea322,	/* 5 ATH */
	0x3ea430,	/* 6 CISCO */
	0x5ea44f,	/* 7 MARV */
};

void rtl8723be_dm_txpower_track_adjust(struct ieee80211_hw *hw, u8 type,
				       u8 *pdirection, u32 *poutwrite_val)
{
	struct rtl_priv *rtlpriv = rtl_priv(hw);
	struct rtl_dm *rtldm = rtl_dm(rtl_priv(hw));
	u8 pwr_val = 0;
	u8 ofdm_base = rtlpriv->dm.swing_idx_ofdm_base[RF90_PATH_A];
	u8 ofdm_val = rtlpriv->dm.swing_idx_ofdm[RF90_PATH_A];
	u8 cck_base = rtldm->swing_idx_cck_base;
	u8 cck_val = rtldm->swing_idx_cck;

	if (type == 0) {
		if (ofdm_val <= ofdm_base) {
			*pdirection = 1;
			pwr_val = ofdm_base - ofdm_val;
		} else {
			*pdirection = 2;
			pwr_val = ofdm_val - ofdm_base;
		}
	} else if (type == 1) {
		if (cck_val <= cck_base) {
			*pdirection = 1;
			pwr_val = cck_base - cck_val;
		} else {
			*pdirection = 2;
			pwr_val = cck_val - cck_base;
		}
	}

	if (pwr_val >= TXPWRTRACK_MAX_IDX && (*pdirection == 1))
		pwr_val = TXPWRTRACK_MAX_IDX;

	*poutwrite_val = pwr_val | (pwr_val << 8) |
		(pwr_val << 16) | (pwr_val << 24);
}

void rtl8723be_dm_init_rate_adaptive_mask(struct ieee80211_hw *hw)
{
	struct rtl_priv *rtlpriv = rtl_priv(hw);
	struct rate_adaptive *p_ra = &rtlpriv->ra;

	p_ra->ratr_state = DM_RATR_STA_INIT;
	p_ra->pre_ratr_state = DM_RATR_STA_INIT;

	if (rtlpriv->dm.dm_type == DM_TYPE_BYDRIVER)
		rtlpriv->dm.useramask = true;
	else
		rtlpriv->dm.useramask = false;

	p_ra->high_rssi_thresh_for_ra = 50;
	p_ra->low_rssi_thresh_for_ra40m = 20;
}

static void rtl8723be_dm_init_txpower_tracking(struct ieee80211_hw *hw)
{
	struct rtl_priv *rtlpriv = rtl_priv(hw);

	rtlpriv->dm.txpower_tracking = true;
	rtlpriv->dm.txpower_track_control = true;
	rtlpriv->dm.thermalvalue = 0;

	rtlpriv->dm.ofdm_index[0] = 30;
	rtlpriv->dm.cck_index = 20;

	rtlpriv->dm.swing_idx_cck_base = rtlpriv->dm.cck_index;

	rtlpriv->dm.swing_idx_ofdm_base[0] = rtlpriv->dm.ofdm_index[0];
	rtlpriv->dm.delta_power_index[RF90_PATH_A] = 0;
	rtlpriv->dm.delta_power_index_last[RF90_PATH_A] = 0;
	rtlpriv->dm.power_index_offset[RF90_PATH_A] = 0;

	rtl_dbg(rtlpriv, COMP_POWER_TRACKING, DBG_LOUD,
		"rtlpriv->dm.txpower_tracking = %d\n",
		rtlpriv->dm.txpower_tracking);
}

static void rtl8723be_dm_init_dynamic_atc_switch(struct ieee80211_hw *hw)
{
	struct rtl_priv *rtlpriv = rtl_priv(hw);

	rtlpriv->dm.crystal_cap = rtlpriv->efuse.crystalcap;

	rtlpriv->dm.atc_status = rtl_get_bbreg(hw, ROFDM1_CFOTRACKING, 0x800);
	rtlpriv->dm.cfo_threshold = CFO_THRESHOLD_XTAL;
}

void rtl8723be_dm_init(struct ieee80211_hw *hw)
{
	struct rtl_priv *rtlpriv = rtl_priv(hw);
	u32 cur_igvalue = rtl_get_bbreg(hw, ROFDM0_XAAGCCORE1, 0x7f);

	rtlpriv->dm.dm_type = DM_TYPE_BYDRIVER;
	rtl_dm_diginit(hw, cur_igvalue);
	rtl8723be_dm_init_rate_adaptive_mask(hw);
	rtl8723_dm_init_edca_turbo(hw);
	rtl8723_dm_init_dynamic_bb_powersaving(hw);
	rtl8723_dm_init_dynamic_txpower(hw);
	rtl8723be_dm_init_txpower_tracking(hw);
	rtl8723be_dm_init_dynamic_atc_switch(hw);
}

static void rtl8723be_dm_find_minimum_rssi(struct ieee80211_hw *hw)
{
	struct rtl_priv *rtlpriv = rtl_priv(hw);
	struct dig_t *rtl_dm_dig = &rtlpriv->dm_digtable;
	struct rtl_mac *mac = rtl_mac(rtlpriv);

	/* Determine the minimum RSSI  */
	if ((mac->link_state < MAC80211_LINKED) &&
	    (rtlpriv->dm.entry_min_undec_sm_pwdb == 0)) {
		rtl_dm_dig->min_undec_pwdb_for_dm = 0;
		rtl_dbg(rtlpriv, COMP_BB_POWERSAVING, DBG_LOUD,
			"Not connected to any\n");
	}
	if (mac->link_state >= MAC80211_LINKED) {
		if (mac->opmode == NL80211_IFTYPE_AP ||
		    mac->opmode == NL80211_IFTYPE_ADHOC) {
			rtl_dm_dig->min_undec_pwdb_for_dm =
			    rtlpriv->dm.entry_min_undec_sm_pwdb;
			rtl_dbg(rtlpriv, COMP_BB_POWERSAVING, DBG_LOUD,
				"AP Client PWDB = 0x%lx\n",
				rtlpriv->dm.entry_min_undec_sm_pwdb);
		} else {
			rtl_dm_dig->min_undec_pwdb_for_dm =
			    rtlpriv->dm.undec_sm_pwdb;
			rtl_dbg(rtlpriv, COMP_BB_POWERSAVING, DBG_LOUD,
				"STA Default Port PWDB = 0x%x\n",
				rtl_dm_dig->min_undec_pwdb_for_dm);
		}
	} else {
		rtl_dm_dig->min_undec_pwdb_for_dm =
				rtlpriv->dm.entry_min_undec_sm_pwdb;
		rtl_dbg(rtlpriv, COMP_BB_POWERSAVING, DBG_LOUD,
			"AP Ext Port or disconnect PWDB = 0x%x\n",
			rtl_dm_dig->min_undec_pwdb_for_dm);
	}
	rtl_dbg(rtlpriv, COMP_DIG, DBG_LOUD, "MinUndecoratedPWDBForDM =%d\n",
		rtl_dm_dig->min_undec_pwdb_for_dm);
}

static void rtl8723be_dm_check_rssi_monitor(struct ieee80211_hw *hw)
{
	struct rtl_priv *rtlpriv = rtl_priv(hw);
	struct dig_t *dm_digtable = &rtlpriv->dm_digtable;
	struct rtl_sta_info *drv_priv;
	u8 h2c_parameter[3] = { 0 };
	long tmp_entry_max_pwdb = 0, tmp_entry_min_pwdb = 0xff;

	/* AP & ADHOC & MESH */
	spin_lock_bh(&rtlpriv->locks.entry_list_lock);
	list_for_each_entry(drv_priv, &rtlpriv->entry_list, list) {
		if (drv_priv->rssi_stat.undec_sm_pwdb <
						tmp_entry_min_pwdb)
			tmp_entry_min_pwdb =
				drv_priv->rssi_stat.undec_sm_pwdb;
		if (drv_priv->rssi_stat.undec_sm_pwdb >
						tmp_entry_max_pwdb)
			tmp_entry_max_pwdb =
				drv_priv->rssi_stat.undec_sm_pwdb;
	}
	spin_unlock_bh(&rtlpriv->locks.entry_list_lock);

	/* If associated entry is found */
	if (tmp_entry_max_pwdb != 0) {
		rtlpriv->dm.entry_max_undec_sm_pwdb =
							tmp_entry_max_pwdb;
		RTPRINT(rtlpriv, FDM, DM_PWDB,
			"EntryMaxPWDB = 0x%lx(%ld)\n",
			 tmp_entry_max_pwdb, tmp_entry_max_pwdb);
	} else {
		rtlpriv->dm.entry_max_undec_sm_pwdb = 0;
	}
	/* If associated entry is found */
	if (tmp_entry_min_pwdb != 0xff) {
		rtlpriv->dm.entry_min_undec_sm_pwdb =
							tmp_entry_min_pwdb;
		RTPRINT(rtlpriv, FDM, DM_PWDB,
			"EntryMinPWDB = 0x%lx(%ld)\n",
			 tmp_entry_min_pwdb, tmp_entry_min_pwdb);
	} else {
		rtlpriv->dm.entry_min_undec_sm_pwdb = 0;
	}
	/* Indicate Rx signal strength to FW. */
	if (rtlpriv->dm.useramask) {
		h2c_parameter[2] =
			(u8)(rtlpriv->dm.undec_sm_pwdb & 0xFF);
		h2c_parameter[1] = 0x20;
		h2c_parameter[0] = 0;
		rtl8723be_fill_h2c_cmd(hw, H2C_RSSIBE_REPORT, 3, h2c_parameter);
	} else {
		rtl_write_byte(rtlpriv, 0x4fe,
			       rtlpriv->dm.undec_sm_pwdb);
	}
	rtl8723be_dm_find_minimum_rssi(hw);
	dm_digtable->rssi_val_min =
			rtlpriv->dm_digtable.min_undec_pwdb_for_dm;
}

void rtl8723be_dm_write_dig(struct ieee80211_hw *hw, u8 current_igi)
{
	struct rtl_priv *rtlpriv = rtl_priv(hw);
	struct dig_t *dm_digtable = &rtlpriv->dm_digtable;

	if (dm_digtable->stop_dig)
		return;

	if (dm_digtable->cur_igvalue != current_igi) {
		rtl_set_bbreg(hw, ROFDM0_XAAGCCORE1, 0x7f, current_igi);
		if (rtlpriv->phy.rf_type != RF_1T1R)
			rtl_set_bbreg(hw, ROFDM0_XBAGCCORE1,
				      0x7f, current_igi);
	}
	dm_digtable->pre_igvalue = dm_digtable->cur_igvalue;
	dm_digtable->cur_igvalue = current_igi;
}

static void rtl8723be_dm_dig(struct ieee80211_hw *hw)
{
	struct rtl_priv *rtlpriv = rtl_priv(hw);
	struct dig_t *dm_digtable = &rtlpriv->dm_digtable;
	struct rtl_mac *mac = rtl_mac(rtl_priv(hw));
	u8 dig_min_0, dig_maxofmin;
	bool bfirstconnect, bfirstdisconnect;
	u8 dm_dig_max, dm_dig_min;
	u8 current_igi = dm_digtable->cur_igvalue;
	u8 offset;

	/* AP,BT */
	if (mac->act_scanning)
		return;

	dig_min_0 = dm_digtable->dig_min_0;
	bfirstconnect = (mac->link_state >= MAC80211_LINKED) &&
			!dm_digtable->media_connect_0;
	bfirstdisconnect = (mac->link_state < MAC80211_LINKED) &&
			(dm_digtable->media_connect_0);

	dm_dig_max = 0x5a;
	dm_dig_min = DM_DIG_MIN;
	dig_maxofmin = DM_DIG_MAX_AP;

	if (mac->link_state >= MAC80211_LINKED) {
		if ((dm_digtable->rssi_val_min + 10) > dm_dig_max)
			dm_digtable->rx_gain_max = dm_dig_max;
		else if ((dm_digtable->rssi_val_min + 10) < dm_dig_min)
			dm_digtable->rx_gain_max = dm_dig_min;
		else
			dm_digtable->rx_gain_max =
				dm_digtable->rssi_val_min + 10;

		if (rtlpriv->dm.one_entry_only) {
			offset = 12;
			if (dm_digtable->rssi_val_min - offset < dm_dig_min)
				dig_min_0 = dm_dig_min;
			else if (dm_digtable->rssi_val_min - offset >
							dig_maxofmin)
				dig_min_0 = dig_maxofmin;
			else
				dig_min_0 =
					dm_digtable->rssi_val_min - offset;
		} else {
			dig_min_0 = dm_dig_min;
		}

	} else {
		dm_digtable->rx_gain_max = dm_dig_max;
		dig_min_0 = dm_dig_min;
		rtl_dbg(rtlpriv, COMP_DIG, DBG_LOUD, "no link\n");
	}

	if (rtlpriv->falsealm_cnt.cnt_all > 10000) {
		if (dm_digtable->large_fa_hit != 3)
			dm_digtable->large_fa_hit++;
		if (dm_digtable->forbidden_igi < current_igi) {
			dm_digtable->forbidden_igi = current_igi;
			dm_digtable->large_fa_hit = 1;
		}

		if (dm_digtable->large_fa_hit >= 3) {
			if ((dm_digtable->forbidden_igi + 1) >
			     dm_digtable->rx_gain_max)
				dm_digtable->rx_gain_min =
						dm_digtable->rx_gain_max;
			else
				dm_digtable->rx_gain_min =
						dm_digtable->forbidden_igi + 1;
			dm_digtable->recover_cnt = 3600;
		}
	} else {
		if (dm_digtable->recover_cnt != 0) {
			dm_digtable->recover_cnt--;
		} else {
			if (dm_digtable->large_fa_hit < 3) {
				if ((dm_digtable->forbidden_igi - 1) <
				     dig_min_0) {
					dm_digtable->forbidden_igi =
							dig_min_0;
					dm_digtable->rx_gain_min =
							dig_min_0;
				} else {
					dm_digtable->forbidden_igi--;
					dm_digtable->rx_gain_min =
						dm_digtable->forbidden_igi + 1;
				}
			} else {
				dm_digtable->large_fa_hit = 0;
			}
		}
	}
	if (dm_digtable->rx_gain_min > dm_digtable->rx_gain_max)
		dm_digtable->rx_gain_min = dm_digtable->rx_gain_max;

	if (mac->link_state >= MAC80211_LINKED) {
		if (bfirstconnect) {
			if (dm_digtable->rssi_val_min <= dig_maxofmin)
				current_igi = dm_digtable->rssi_val_min;
			else
				current_igi = dig_maxofmin;

			dm_digtable->large_fa_hit = 0;
		} else {
			if (rtlpriv->falsealm_cnt.cnt_all > DM_DIG_FA_TH2)
				current_igi += 4;
			else if (rtlpriv->falsealm_cnt.cnt_all > DM_DIG_FA_TH1)
				current_igi += 2;
			else if (rtlpriv->falsealm_cnt.cnt_all < DM_DIG_FA_TH0)
				current_igi -= 2;
		}
	} else {
		if (bfirstdisconnect) {
			current_igi = dm_digtable->rx_gain_min;
		} else {
			if (rtlpriv->falsealm_cnt.cnt_all > 10000)
				current_igi += 4;
			else if (rtlpriv->falsealm_cnt.cnt_all > 8000)
				current_igi += 2;
			else if (rtlpriv->falsealm_cnt.cnt_all < 500)
				current_igi -= 2;
		}
	}

	if (current_igi > dm_digtable->rx_gain_max)
		current_igi = dm_digtable->rx_gain_max;
	else if (current_igi < dm_digtable->rx_gain_min)
		current_igi = dm_digtable->rx_gain_min;

	rtl8723be_dm_write_dig(hw, current_igi);
	dm_digtable->media_connect_0 =
		((mac->link_state >= MAC80211_LINKED) ? true : false);
	dm_digtable->dig_min_0 = dig_min_0;
}

static void rtl8723be_dm_false_alarm_counter_statistics(
					struct ieee80211_hw *hw)
{
	u32 ret_value;
	struct rtl_priv *rtlpriv = rtl_priv(hw);
	struct false_alarm_statistics *falsealm_cnt = &rtlpriv->falsealm_cnt;

	rtl_set_bbreg(hw, DM_REG_OFDM_FA_HOLDC_11N, BIT(31), 1);
	rtl_set_bbreg(hw, DM_REG_OFDM_FA_RSTD_11N, BIT(31), 1);

	ret_value = rtl_get_bbreg(hw, DM_REG_OFDM_FA_TYPE1_11N, MASKDWORD);
	falsealm_cnt->cnt_fast_fsync_fail = ret_value & 0xffff;
	falsealm_cnt->cnt_sb_search_fail = (ret_value & 0xffff0000) >> 16;

	ret_value = rtl_get_bbreg(hw, DM_REG_OFDM_FA_TYPE2_11N, MASKDWORD);
	falsealm_cnt->cnt_ofdm_cca = ret_value & 0xffff;
	falsealm_cnt->cnt_parity_fail = (ret_value & 0xffff0000) >> 16;

	ret_value = rtl_get_bbreg(hw, DM_REG_OFDM_FA_TYPE3_11N, MASKDWORD);
	falsealm_cnt->cnt_rate_illegal = ret_value & 0xffff;
	falsealm_cnt->cnt_crc8_fail = (ret_value & 0xffff0000) >> 16;

	ret_value = rtl_get_bbreg(hw, DM_REG_OFDM_FA_TYPE4_11N, MASKDWORD);
	falsealm_cnt->cnt_mcs_fail = ret_value & 0xffff;

	falsealm_cnt->cnt_ofdm_fail = falsealm_cnt->cnt_parity_fail +
				      falsealm_cnt->cnt_rate_illegal +
				      falsealm_cnt->cnt_crc8_fail +
				      falsealm_cnt->cnt_mcs_fail +
				      falsealm_cnt->cnt_fast_fsync_fail +
				      falsealm_cnt->cnt_sb_search_fail;

	rtl_set_bbreg(hw, DM_REG_CCK_FA_RST_11N, BIT(12), 1);
	rtl_set_bbreg(hw, DM_REG_CCK_FA_RST_11N, BIT(14), 1);

	ret_value = rtl_get_bbreg(hw, DM_REG_CCK_FA_RST_11N, MASKBYTE0);
	falsealm_cnt->cnt_cck_fail = ret_value;

	ret_value = rtl_get_bbreg(hw, DM_REG_CCK_FA_MSB_11N, MASKBYTE3);
	falsealm_cnt->cnt_cck_fail += (ret_value & 0xff) << 8;

	ret_value = rtl_get_bbreg(hw, DM_REG_CCK_CCA_CNT_11N, MASKDWORD);
	falsealm_cnt->cnt_cck_cca = ((ret_value & 0xff) << 8) |
				    ((ret_value & 0xff00) >> 8);

	falsealm_cnt->cnt_all = falsealm_cnt->cnt_fast_fsync_fail +
				falsealm_cnt->cnt_sb_search_fail +
				falsealm_cnt->cnt_parity_fail +
				falsealm_cnt->cnt_rate_illegal +
				falsealm_cnt->cnt_crc8_fail +
				falsealm_cnt->cnt_mcs_fail +
				falsealm_cnt->cnt_cck_fail;

	falsealm_cnt->cnt_cca_all = falsealm_cnt->cnt_ofdm_cca +
				    falsealm_cnt->cnt_cck_cca;

	rtl_set_bbreg(hw, DM_REG_OFDM_FA_RSTC_11N, BIT(31), 1);
	rtl_set_bbreg(hw, DM_REG_OFDM_FA_RSTC_11N, BIT(31), 0);
	rtl_set_bbreg(hw, DM_REG_OFDM_FA_RSTD_11N, BIT(27), 1);
	rtl_set_bbreg(hw, DM_REG_OFDM_FA_RSTD_11N, BIT(27), 0);

	rtl_set_bbreg(hw, DM_REG_OFDM_FA_HOLDC_11N, BIT(31), 0);
	rtl_set_bbreg(hw, DM_REG_OFDM_FA_RSTD_11N, BIT(31), 0);

	rtl_set_bbreg(hw, DM_REG_CCK_FA_RST_11N, BIT(13) | BIT(12), 0);
	rtl_set_bbreg(hw, DM_REG_CCK_FA_RST_11N, BIT(13) | BIT(12), 2);

	rtl_set_bbreg(hw, DM_REG_CCK_FA_RST_11N, BIT(15) | BIT(14), 0);
	rtl_set_bbreg(hw, DM_REG_CCK_FA_RST_11N, BIT(15) | BIT(14), 2);

	rtl_dbg(rtlpriv, COMP_DIG, DBG_TRACE,
		"cnt_parity_fail = %d, cnt_rate_illegal = %d, cnt_crc8_fail = %d, cnt_mcs_fail = %d\n",
		falsealm_cnt->cnt_parity_fail,
		falsealm_cnt->cnt_rate_illegal,
		falsealm_cnt->cnt_crc8_fail,
		falsealm_cnt->cnt_mcs_fail);

	rtl_dbg(rtlpriv, COMP_DIG, DBG_TRACE,
		"cnt_ofdm_fail = %x, cnt_cck_fail = %x, cnt_all = %x\n",
		falsealm_cnt->cnt_ofdm_fail,
		falsealm_cnt->cnt_cck_fail,
		falsealm_cnt->cnt_all);
}

static void rtl8723be_dm_dynamic_txpower(struct ieee80211_hw *hw)
{
	/* 8723BE does not support ODM_BB_DYNAMIC_TXPWR*/
	return;
}

static void rtl8723be_set_iqk_matrix(struct ieee80211_hw *hw, u8 ofdm_index,
				     u8 rfpath, long iqk_result_x,
				     long iqk_result_y)
{
	long ele_a = 0, ele_d, ele_c = 0, value32;

	if (ofdm_index >= 43)
		ofdm_index = 43 - 1;

	ele_d = (ofdmswing_table[ofdm_index] & 0xFFC00000) >> 22;

	if (iqk_result_x != 0) {
		if ((iqk_result_x & 0x00000200) != 0)
			iqk_result_x = iqk_result_x | 0xFFFFFC00;
		ele_a = ((iqk_result_x * ele_d) >> 8) & 0x000003FF;

		if ((iqk_result_y & 0x00000200) != 0)
			iqk_result_y = iqk_result_y | 0xFFFFFC00;
		ele_c = ((iqk_result_y * ele_d) >> 8) & 0x000003FF;

		switch (rfpath) {
		case RF90_PATH_A:
			value32 = (ele_d << 22) |
				((ele_c & 0x3F) << 16) | ele_a;
			rtl_set_bbreg(hw, ROFDM0_XATXIQIMBALANCE, MASKDWORD,
				      value32);
			value32 = (ele_c & 0x000003C0) >> 6;
			rtl_set_bbreg(hw, ROFDM0_XCTXAFE, MASKH4BITS, value32);
			value32 = ((iqk_result_x * ele_d) >> 7) & 0x01;
			rtl_set_bbreg(hw, ROFDM0_ECCATHRESHOLD, BIT(24),
				      value32);
			break;
		default:
			break;
		}
	} else {
		switch (rfpath) {
		case RF90_PATH_A:
			rtl_set_bbreg(hw, ROFDM0_XATXIQIMBALANCE, MASKDWORD,
				      ofdmswing_table[ofdm_index]);
			rtl_set_bbreg(hw, ROFDM0_XCTXAFE, MASKH4BITS, 0x00);
			rtl_set_bbreg(hw, ROFDM0_ECCATHRESHOLD, BIT(24), 0x00);
			break;
		default:
			break;
		}
	}
}

static void rtl8723be_dm_tx_power_track_set_power(struct ieee80211_hw *hw,
					enum pwr_track_control_method method,
					u8 rfpath, u8 idx)
{
	struct rtl_priv *rtlpriv = rtl_priv(hw);
	struct rtl_phy *rtlphy = &rtlpriv->phy;
	struct rtl_dm *rtldm = rtl_dm(rtl_priv(hw));
	u8 swing_idx_ofdm_limit = 36;

	if (method == TXAGC) {
		rtl8723be_phy_set_txpower_level(hw, rtlphy->current_channel);
	} else if (method == BBSWING) {
		if (rtldm->swing_idx_cck >= CCK_TABLE_SIZE)
			rtldm->swing_idx_cck = CCK_TABLE_SIZE - 1;

		if (!rtldm->cck_inch14) {
			rtl_write_byte(rtlpriv, 0xa22,
			    cckswing_table_ch1ch13[rtldm->swing_idx_cck][0]);
			rtl_write_byte(rtlpriv, 0xa23,
			    cckswing_table_ch1ch13[rtldm->swing_idx_cck][1]);
			rtl_write_byte(rtlpriv, 0xa24,
			    cckswing_table_ch1ch13[rtldm->swing_idx_cck][2]);
			rtl_write_byte(rtlpriv, 0xa25,
			    cckswing_table_ch1ch13[rtldm->swing_idx_cck][3]);
			rtl_write_byte(rtlpriv, 0xa26,
			    cckswing_table_ch1ch13[rtldm->swing_idx_cck][4]);
			rtl_write_byte(rtlpriv, 0xa27,
			    cckswing_table_ch1ch13[rtldm->swing_idx_cck][5]);
			rtl_write_byte(rtlpriv, 0xa28,
			    cckswing_table_ch1ch13[rtldm->swing_idx_cck][6]);
			rtl_write_byte(rtlpriv, 0xa29,
			    cckswing_table_ch1ch13[rtldm->swing_idx_cck][7]);
		} else {
			rtl_write_byte(rtlpriv, 0xa22,
			    cckswing_table_ch14[rtldm->swing_idx_cck][0]);
			rtl_write_byte(rtlpriv, 0xa23,
			    cckswing_table_ch14[rtldm->swing_idx_cck][1]);
			rtl_write_byte(rtlpriv, 0xa24,
			    cckswing_table_ch14[rtldm->swing_idx_cck][2]);
			rtl_write_byte(rtlpriv, 0xa25,
			    cckswing_table_ch14[rtldm->swing_idx_cck][3]);
			rtl_write_byte(rtlpriv, 0xa26,
			    cckswing_table_ch14[rtldm->swing_idx_cck][4]);
			rtl_write_byte(rtlpriv, 0xa27,
			    cckswing_table_ch14[rtldm->swing_idx_cck][5]);
			rtl_write_byte(rtlpriv, 0xa28,
			    cckswing_table_ch14[rtldm->swing_idx_cck][6]);
			rtl_write_byte(rtlpriv, 0xa29,
			    cckswing_table_ch14[rtldm->swing_idx_cck][7]);
		}

		if (rfpath == RF90_PATH_A) {
			if (rtldm->swing_idx_ofdm[RF90_PATH_A] <
			    swing_idx_ofdm_limit)
				swing_idx_ofdm_limit =
					rtldm->swing_idx_ofdm[RF90_PATH_A];

			rtl8723be_set_iqk_matrix(hw,
				rtldm->swing_idx_ofdm[rfpath], rfpath,
				rtlphy->iqk_matrix[idx].value[0][0],
				rtlphy->iqk_matrix[idx].value[0][1]);
		} else if (rfpath == RF90_PATH_B) {
			if (rtldm->swing_idx_ofdm[RF90_PATH_B] <
			    swing_idx_ofdm_limit)
				swing_idx_ofdm_limit =
					rtldm->swing_idx_ofdm[RF90_PATH_B];

			rtl8723be_set_iqk_matrix(hw,
				rtldm->swing_idx_ofdm[rfpath], rfpath,
				rtlphy->iqk_matrix[idx].value[0][4],
				rtlphy->iqk_matrix[idx].value[0][5]);
		}
	} else {
		return;
	}
}

static void rtl8723be_dm_txpower_tracking_callback_thermalmeter(
							struct ieee80211_hw *hw)
{
	struct rtl_priv *rtlpriv = rtl_priv(hw);
	struct rtl_efuse *rtlefuse = rtl_efuse(rtl_priv(hw));
	struct rtl_dm	*rtldm = rtl_dm(rtl_priv(hw));
	u8 thermalvalue = 0, delta, delta_lck, delta_iqk;
	u8 thermalvalue_avg_count = 0;
	u32 thermalvalue_avg = 0;
	int i = 0;

	u8 ofdm_min_index = 6;
	u8 index_for_channel = 0;

<<<<<<< HEAD
	s8 delta_swing_table_idx_tup_a[TXSCALE_TABLE_SIZE] = {
		0, 0, 1, 2, 2, 2, 3, 3, 3, 4,  5,
		5, 6, 6, 7, 7, 8, 8, 9, 9, 9, 10,
		10, 11, 11, 12, 12, 13, 14, 15};
	s8 delta_swing_table_idx_tdown_a[TXSCALE_TABLE_SIZE] = {
=======
	static const s8 delta_swing_table_idx_tup_a[TXSCALE_TABLE_SIZE] = {
		0, 0, 1, 2, 2, 2, 3, 3, 3, 4,  5,
		5, 6, 6, 7, 7, 8, 8, 9, 9, 9, 10,
		10, 11, 11, 12, 12, 13, 14, 15};
	static const s8 delta_swing_table_idx_tdown_a[TXSCALE_TABLE_SIZE] = {
>>>>>>> 24b8d41d
		0, 0, 1, 2, 2, 2, 3, 3, 3, 4,  5,
		5, 6, 6, 6, 6, 7, 7, 7, 8, 8,  9,
		9, 10, 10, 11, 12, 13, 14, 15};

	/*Initilization ( 7 steps in total )*/
	rtlpriv->dm.txpower_trackinginit = true;
	rtl_dbg(rtlpriv, COMP_POWER_TRACKING, DBG_LOUD,
		"%s\n", __func__);

	thermalvalue = (u8)rtl_get_rfreg(hw,
		RF90_PATH_A, RF_T_METER, 0xfc00);
	if (!rtlpriv->dm.txpower_track_control || thermalvalue == 0 ||
	    rtlefuse->eeprom_thermalmeter == 0xFF)
		return;
	rtl_dbg(rtlpriv, COMP_POWER_TRACKING, DBG_LOUD,
		"Readback Thermal Meter = 0x%x pre thermal meter 0x%x eeprom_thermalmeter 0x%x\n",
		thermalvalue, rtldm->thermalvalue,
		rtlefuse->eeprom_thermalmeter);
	/*3 Initialize ThermalValues of RFCalibrateInfo*/
	if (!rtldm->thermalvalue) {
		rtlpriv->dm.thermalvalue_lck = thermalvalue;
		rtlpriv->dm.thermalvalue_iqk = thermalvalue;
	}

	/*4 Calculate average thermal meter*/
	rtldm->thermalvalue_avg[rtldm->thermalvalue_avg_index] = thermalvalue;
	rtldm->thermalvalue_avg_index++;
	if (rtldm->thermalvalue_avg_index == AVG_THERMAL_NUM_8723BE)
		rtldm->thermalvalue_avg_index = 0;

	for (i = 0; i < AVG_THERMAL_NUM_8723BE; i++) {
		if (rtldm->thermalvalue_avg[i]) {
			thermalvalue_avg += rtldm->thermalvalue_avg[i];
			thermalvalue_avg_count++;
		}
	}

	if (thermalvalue_avg_count)
		thermalvalue = (u8)(thermalvalue_avg / thermalvalue_avg_count);

	/* 5 Calculate delta, delta_LCK, delta_IQK.*/
	delta = (thermalvalue > rtlpriv->dm.thermalvalue) ?
		(thermalvalue - rtlpriv->dm.thermalvalue) :
		(rtlpriv->dm.thermalvalue - thermalvalue);
	delta_lck = (thermalvalue > rtlpriv->dm.thermalvalue_lck) ?
		    (thermalvalue - rtlpriv->dm.thermalvalue_lck) :
		    (rtlpriv->dm.thermalvalue_lck - thermalvalue);
	delta_iqk = (thermalvalue > rtlpriv->dm.thermalvalue_iqk) ?
		    (thermalvalue - rtlpriv->dm.thermalvalue_iqk) :
		    (rtlpriv->dm.thermalvalue_iqk - thermalvalue);

	rtl_dbg(rtlpriv, COMP_POWER_TRACKING, DBG_LOUD,
		"Readback Thermal Meter = 0x%x pre thermal meter 0x%x eeprom_thermalmeter 0x%x delta 0x%x delta_lck 0x%x delta_iqk 0x%x\n",
		thermalvalue, rtlpriv->dm.thermalvalue,
		rtlefuse->eeprom_thermalmeter, delta, delta_lck, delta_iqk);
	/* 6 If necessary, do LCK.*/
	if (delta_lck >= IQK_THRESHOLD) {
		rtlpriv->dm.thermalvalue_lck = thermalvalue;
		rtl8723be_phy_lc_calibrate(hw);
	}

	/* 7 If necessary, move the index of
	 * swing table to adjust Tx power.
	 */
	if (delta > 0 && rtlpriv->dm.txpower_track_control) {
		delta = (thermalvalue > rtlefuse->eeprom_thermalmeter) ?
			(thermalvalue - rtlefuse->eeprom_thermalmeter) :
			(rtlefuse->eeprom_thermalmeter - thermalvalue);

		if (delta >= TXSCALE_TABLE_SIZE)
			delta = TXSCALE_TABLE_SIZE - 1;
		/* 7.1 Get the final CCK_index and
		 * OFDM_index for each swing table.
		 */
		if (thermalvalue > rtlefuse->eeprom_thermalmeter) {
			rtldm->delta_power_index_last[RF90_PATH_A] =
					rtldm->delta_power_index[RF90_PATH_A];
			rtldm->delta_power_index[RF90_PATH_A] =
					delta_swing_table_idx_tup_a[delta];
		} else {
			rtldm->delta_power_index_last[RF90_PATH_A] =
					rtldm->delta_power_index[RF90_PATH_A];
			rtldm->delta_power_index[RF90_PATH_A] =
				-1 * delta_swing_table_idx_tdown_a[delta];
		}

		/* 7.2 Handle boundary conditions of index.*/
		if (rtldm->delta_power_index[RF90_PATH_A] ==
		    rtldm->delta_power_index_last[RF90_PATH_A])
			rtldm->power_index_offset[RF90_PATH_A] = 0;
		else
			rtldm->power_index_offset[RF90_PATH_A] =
				rtldm->delta_power_index[RF90_PATH_A] -
				rtldm->delta_power_index_last[RF90_PATH_A];

		rtldm->ofdm_index[0] =
			rtldm->swing_idx_ofdm_base[RF90_PATH_A] +
			rtldm->power_index_offset[RF90_PATH_A];
		rtldm->cck_index = rtldm->swing_idx_cck_base +
				   rtldm->power_index_offset[RF90_PATH_A];

		rtldm->swing_idx_cck = rtldm->cck_index;
		rtldm->swing_idx_ofdm[0] = rtldm->ofdm_index[0];

		if (rtldm->ofdm_index[0] > OFDM_TABLE_SIZE - 1)
			rtldm->ofdm_index[0] = OFDM_TABLE_SIZE - 1;
		else if (rtldm->ofdm_index[0] < ofdm_min_index)
			rtldm->ofdm_index[0] = ofdm_min_index;

		if (rtldm->cck_index > CCK_TABLE_SIZE - 1)
			rtldm->cck_index = CCK_TABLE_SIZE - 1;
		else if (rtldm->cck_index < 0)
			rtldm->cck_index = 0;
	} else {
		rtldm->power_index_offset[RF90_PATH_A] = 0;
	}

	if ((rtldm->power_index_offset[RF90_PATH_A] != 0) &&
	    (rtldm->txpower_track_control)) {
		rtldm->done_txpower = true;
		rtl8723be_dm_tx_power_track_set_power(hw, BBSWING, 0,
						      index_for_channel);

		rtldm->swing_idx_cck_base = rtldm->swing_idx_cck;
		rtldm->swing_idx_ofdm_base[RF90_PATH_A] =
						rtldm->swing_idx_ofdm[0];
		rtldm->thermalvalue = thermalvalue;
	}

	if (delta_iqk >= IQK_THRESHOLD) {
		rtldm->thermalvalue_iqk = thermalvalue;
		rtl8723be_phy_iq_calibrate(hw, false);
	}

	rtldm->txpowercount = 0;
	rtl_dbg(rtlpriv, COMP_POWER_TRACKING, DBG_LOUD, "end\n");

}

void rtl8723be_dm_check_txpower_tracking(struct ieee80211_hw *hw)
{
	struct rtl_priv *rtlpriv = rtl_priv(hw);

	if (!rtlpriv->dm.txpower_tracking)
		return;

	if (!rtlpriv->dm.tm_trigger) {
		rtl_set_rfreg(hw, RF90_PATH_A, RF_T_METER, BIT(17) | BIT(16),
			      0x03);
		rtl_dbg(rtlpriv, COMP_POWER_TRACKING, DBG_LOUD,
			"Trigger 8723be Thermal Meter!!\n");
		rtlpriv->dm.tm_trigger = 1;
		return;
	} else {
		rtl_dbg(rtlpriv, COMP_POWER_TRACKING, DBG_LOUD,
			"Schedule TxPowerTracking !!\n");
		rtl8723be_dm_txpower_tracking_callback_thermalmeter(hw);
		rtlpriv->dm.tm_trigger = 0;
	}
}

static void rtl8723be_dm_refresh_rate_adaptive_mask(struct ieee80211_hw *hw)
{
	struct rtl_priv *rtlpriv = rtl_priv(hw);
	struct rtl_hal *rtlhal = rtl_hal(rtl_priv(hw));
	struct rtl_mac *mac = rtl_mac(rtl_priv(hw));
	struct rate_adaptive *p_ra = &rtlpriv->ra;
	u32 low_rssithresh_for_ra = p_ra->low2high_rssi_thresh_for_ra40m;
	u32 high_rssithresh_for_ra = p_ra->high_rssi_thresh_for_ra;
	u8 go_up_gap = 5;
	struct ieee80211_sta *sta = NULL;

	if (is_hal_stop(rtlhal)) {
		rtl_dbg(rtlpriv, COMP_RATE, DBG_LOUD,
			"driver is going to unload\n");
		return;
	}

	if (!rtlpriv->dm.useramask) {
		rtl_dbg(rtlpriv, COMP_RATE, DBG_LOUD,
			"driver does not control rate adaptive mask\n");
		return;
	}

	if (mac->link_state == MAC80211_LINKED &&
		mac->opmode == NL80211_IFTYPE_STATION) {
		switch (p_ra->pre_ratr_state) {
		case DM_RATR_STA_MIDDLE:
			high_rssithresh_for_ra += go_up_gap;
			break;
		case DM_RATR_STA_LOW:
			high_rssithresh_for_ra += go_up_gap;
			low_rssithresh_for_ra += go_up_gap;
			break;
		default:
			break;
		}

		if (rtlpriv->dm.undec_sm_pwdb >
		    (long)high_rssithresh_for_ra)
			p_ra->ratr_state = DM_RATR_STA_HIGH;
		else if (rtlpriv->dm.undec_sm_pwdb >
			 (long)low_rssithresh_for_ra)
			p_ra->ratr_state = DM_RATR_STA_MIDDLE;
		else
			p_ra->ratr_state = DM_RATR_STA_LOW;

		if (p_ra->pre_ratr_state != p_ra->ratr_state) {
			rtl_dbg(rtlpriv, COMP_RATE, DBG_LOUD,
				"RSSI = %ld\n",
				 rtlpriv->dm.undec_sm_pwdb);
			rtl_dbg(rtlpriv, COMP_RATE, DBG_LOUD,
				"RSSI_LEVEL = %d\n", p_ra->ratr_state);
			rtl_dbg(rtlpriv, COMP_RATE, DBG_LOUD,
				"PreState = %d, CurState = %d\n",
				p_ra->pre_ratr_state, p_ra->ratr_state);

			rcu_read_lock();
			sta = rtl_find_sta(hw, mac->bssid);
			if (sta)
				rtlpriv->cfg->ops->update_rate_tbl(hw, sta,
							   p_ra->ratr_state,
							   true);
			rcu_read_unlock();

			p_ra->pre_ratr_state = p_ra->ratr_state;
		}
	}
}

static bool rtl8723be_dm_is_edca_turbo_disable(struct ieee80211_hw *hw)
{
	struct rtl_priv *rtlpriv = rtl_priv(hw);

	if (rtlpriv->mac80211.mode == WIRELESS_MODE_B)
		return true;

	return false;
}

static void rtl8723be_dm_check_edca_turbo(struct ieee80211_hw *hw)
{
	struct rtl_priv *rtlpriv = rtl_priv(hw);
	struct rtl_mac *mac = rtl_mac(rtl_priv(hw));

	static u64 last_txok_cnt;
	static u64 last_rxok_cnt;
	u64 cur_txok_cnt = 0;
	u64 cur_rxok_cnt = 0;
	u32 edca_be_ul = 0x6ea42b;
	u32 edca_be_dl = 0x6ea42b;/*not sure*/
	u32 edca_be = 0x5ea42b;
	u32 iot_peer = 0;
	bool b_is_cur_rdlstate;
	bool b_bias_on_rx = false;
	bool b_edca_turbo_on = false;

	cur_txok_cnt = rtlpriv->stats.txbytesunicast - last_txok_cnt;
	cur_rxok_cnt = rtlpriv->stats.rxbytesunicast - last_rxok_cnt;

	iot_peer = rtlpriv->mac80211.vendor;
	b_bias_on_rx = (iot_peer == PEER_RAL || iot_peer == PEER_ATH) ?
		       true : false;
	b_edca_turbo_on = ((!rtlpriv->dm.is_any_nonbepkts) &&
			   (!rtlpriv->dm.disable_framebursting)) ?
			   true : false;

	if ((iot_peer == PEER_CISCO) &&
	    (mac->mode == WIRELESS_MODE_N_24G)) {
		edca_be_dl = edca_setting_dl[iot_peer];
		edca_be_ul = edca_setting_ul[iot_peer];
	}
	if (rtl8723be_dm_is_edca_turbo_disable(hw))
		goto exit;

	if (b_edca_turbo_on) {
		if (b_bias_on_rx)
			b_is_cur_rdlstate = (cur_txok_cnt > cur_rxok_cnt * 4) ?
					    false : true;
		else
			b_is_cur_rdlstate = (cur_rxok_cnt > cur_txok_cnt * 4) ?
					    true : false;

		edca_be = (b_is_cur_rdlstate) ? edca_be_dl : edca_be_ul;
		rtl_write_dword(rtlpriv, REG_EDCA_BE_PARAM, edca_be);
		rtlpriv->dm.is_cur_rdlstate = b_is_cur_rdlstate;
		rtlpriv->dm.current_turbo_edca = true;
	} else {
		if (rtlpriv->dm.current_turbo_edca) {
			u8 tmp = AC0_BE;
			rtlpriv->cfg->ops->set_hw_reg(hw, HW_VAR_AC_PARAM,
						      (u8 *)(&tmp));
		}
		rtlpriv->dm.current_turbo_edca = false;
	}

exit:
	rtlpriv->dm.is_any_nonbepkts = false;
	last_txok_cnt = rtlpriv->stats.txbytesunicast;
	last_rxok_cnt = rtlpriv->stats.rxbytesunicast;
}

static void rtl8723be_dm_cck_packet_detection_thresh(struct ieee80211_hw *hw)
{
	struct rtl_priv *rtlpriv = rtl_priv(hw);
	struct dig_t *dm_digtable = &rtlpriv->dm_digtable;
	u8 cur_cck_cca_thresh;

	if (rtlpriv->mac80211.link_state >= MAC80211_LINKED) {
		if (dm_digtable->rssi_val_min > 25) {
			cur_cck_cca_thresh = 0xcd;
		} else if ((dm_digtable->rssi_val_min <= 25) &&
			   (dm_digtable->rssi_val_min > 10)) {
			cur_cck_cca_thresh = 0x83;
		} else {
			if (rtlpriv->falsealm_cnt.cnt_cck_fail > 1000)
				cur_cck_cca_thresh = 0x83;
			else
				cur_cck_cca_thresh = 0x40;
		}
	} else {
		if (rtlpriv->falsealm_cnt.cnt_cck_fail > 1000)
			cur_cck_cca_thresh = 0x83;
		else
			cur_cck_cca_thresh = 0x40;
	}

	if (dm_digtable->cur_cck_cca_thres != cur_cck_cca_thresh)
		rtl_set_bbreg(hw, RCCK0_CCA, MASKBYTE2, cur_cck_cca_thresh);

	dm_digtable->pre_cck_cca_thres = dm_digtable->cur_cck_cca_thres;
	dm_digtable->cur_cck_cca_thres = cur_cck_cca_thresh;
	rtl_dbg(rtlpriv, COMP_DIG, DBG_TRACE,
		"CCK cca thresh hold =%x\n", dm_digtable->cur_cck_cca_thres);
}

static void rtl8723be_dm_dynamic_edcca(struct ieee80211_hw *hw)
{
	struct rtl_priv *rtlpriv = rtl_priv(hw);
	u8 reg_c50, reg_c58;
	bool fw_current_in_ps_mode = false;

	rtlpriv->cfg->ops->get_hw_reg(hw, HW_VAR_FW_PSMODE_STATUS,
				      (u8 *)(&fw_current_in_ps_mode));
	if (fw_current_in_ps_mode)
		return;

	reg_c50 = rtl_get_bbreg(hw, ROFDM0_XAAGCCORE1, MASKBYTE0);
	reg_c58 = rtl_get_bbreg(hw, ROFDM0_XBAGCCORE1, MASKBYTE0);

	if (reg_c50 > 0x28 && reg_c58 > 0x28) {
		if (!rtlpriv->rtlhal.pre_edcca_enable) {
			rtl_write_byte(rtlpriv, ROFDM0_ECCATHRESHOLD, 0x03);
			rtl_write_byte(rtlpriv, ROFDM0_ECCATHRESHOLD + 2, 0x00);
		}
	} else if (reg_c50 < 0x25 && reg_c58 < 0x25) {
		if (rtlpriv->rtlhal.pre_edcca_enable) {
			rtl_write_byte(rtlpriv, ROFDM0_ECCATHRESHOLD, 0x7f);
			rtl_write_byte(rtlpriv, ROFDM0_ECCATHRESHOLD + 2, 0x7f);
		}
	}
}

static void rtl8723be_dm_dynamic_atc_switch(struct ieee80211_hw *hw)
{
	struct rtl_priv *rtlpriv = rtl_priv(hw);
	struct rtl_dm *rtldm = rtl_dm(rtl_priv(hw));
	u8 crystal_cap;
	u32 packet_count;
	int cfo_khz_a, cfo_khz_b, cfo_ave = 0, adjust_xtal = 0;
	int cfo_ave_diff;

	if (rtlpriv->mac80211.link_state < MAC80211_LINKED) {
		if (rtldm->atc_status == ATC_STATUS_OFF) {
			rtl_set_bbreg(hw, ROFDM1_CFOTRACKING, BIT(11),
				      ATC_STATUS_ON);
			rtldm->atc_status = ATC_STATUS_ON;
		}
		if (rtlpriv->cfg->ops->get_btc_status()) {
			if (!rtlpriv->btcoexist.btc_ops->btc_is_bt_disabled(rtlpriv)) {
				rtl_dbg(rtlpriv, COMP_BT_COEXIST, DBG_LOUD,
					"odm_DynamicATCSwitch(): Disable CFO tracking for BT!!\n");
				return;
			}
		}

		if (rtldm->crystal_cap != rtlpriv->efuse.crystalcap) {
			rtldm->crystal_cap = rtlpriv->efuse.crystalcap;
			crystal_cap = rtldm->crystal_cap & 0x3f;
			rtl_set_bbreg(hw, REG_MAC_PHY_CTRL, 0xFFF000,
				      (crystal_cap | (crystal_cap << 6)));
		}
	} else {
		cfo_khz_a = (int)(rtldm->cfo_tail[0] * 3125) / 1280;
		cfo_khz_b = (int)(rtldm->cfo_tail[1] * 3125) / 1280;
		packet_count = rtldm->packet_count;

		if (packet_count == rtldm->packet_count_pre)
			return;

		rtldm->packet_count_pre = packet_count;

		if (rtlpriv->phy.rf_type == RF_1T1R)
			cfo_ave = cfo_khz_a;
		else
			cfo_ave = (int)(cfo_khz_a + cfo_khz_b) >> 1;

		cfo_ave_diff = (rtldm->cfo_ave_pre >= cfo_ave) ?
			       (rtldm->cfo_ave_pre - cfo_ave) :
			       (cfo_ave - rtldm->cfo_ave_pre);

		if (cfo_ave_diff > 20 && !rtldm->large_cfo_hit) {
			rtldm->large_cfo_hit = true;
			return;
		} else
			rtldm->large_cfo_hit = false;

		rtldm->cfo_ave_pre = cfo_ave;

		if (cfo_ave >= -rtldm->cfo_threshold &&
		    cfo_ave <= rtldm->cfo_threshold && rtldm->is_freeze == 0) {
			if (rtldm->cfo_threshold == CFO_THRESHOLD_XTAL) {
				rtldm->cfo_threshold = CFO_THRESHOLD_XTAL + 10;
				rtldm->is_freeze = 1;
			} else {
				rtldm->cfo_threshold = CFO_THRESHOLD_XTAL;
			}
		}

		if (cfo_ave > rtldm->cfo_threshold && rtldm->crystal_cap < 0x3f)
			adjust_xtal = ((cfo_ave - CFO_THRESHOLD_XTAL) >> 1) + 1;
		else if ((cfo_ave < -rtlpriv->dm.cfo_threshold) &&
					rtlpriv->dm.crystal_cap > 0)
			adjust_xtal = ((cfo_ave + CFO_THRESHOLD_XTAL) >> 1) - 1;

		if (adjust_xtal != 0) {
			rtldm->is_freeze = 0;
			rtldm->crystal_cap += adjust_xtal;

			if (rtldm->crystal_cap > 0x3f)
				rtldm->crystal_cap = 0x3f;
			else if (rtldm->crystal_cap < 0)
				rtldm->crystal_cap = 0;

			crystal_cap = rtldm->crystal_cap & 0x3f;
			rtl_set_bbreg(hw, REG_MAC_PHY_CTRL, 0xFFF000,
				      (crystal_cap | (crystal_cap << 6)));
		}

		if (cfo_ave < CFO_THRESHOLD_ATC &&
		    cfo_ave > -CFO_THRESHOLD_ATC) {
			if (rtldm->atc_status == ATC_STATUS_ON) {
				rtl_set_bbreg(hw, ROFDM1_CFOTRACKING, BIT(11),
					      ATC_STATUS_OFF);
				rtldm->atc_status = ATC_STATUS_OFF;
			}
		} else {
			if (rtldm->atc_status == ATC_STATUS_OFF) {
				rtl_set_bbreg(hw, ROFDM1_CFOTRACKING, BIT(11),
					      ATC_STATUS_ON);
				rtldm->atc_status = ATC_STATUS_ON;
			}
		}
	}
}

static void rtl8723be_dm_common_info_self_update(struct ieee80211_hw *hw)
{
	struct rtl_priv *rtlpriv = rtl_priv(hw);
	u8 cnt = 0;
	struct rtl_sta_info *drv_priv;

	rtlpriv->dm.one_entry_only = false;

	if (rtlpriv->mac80211.opmode == NL80211_IFTYPE_STATION &&
		rtlpriv->mac80211.link_state >= MAC80211_LINKED) {
		rtlpriv->dm.one_entry_only = true;
		return;
	}

	if (rtlpriv->mac80211.opmode == NL80211_IFTYPE_AP ||
		rtlpriv->mac80211.opmode == NL80211_IFTYPE_ADHOC ||
		rtlpriv->mac80211.opmode == NL80211_IFTYPE_MESH_POINT) {
		spin_lock_bh(&rtlpriv->locks.entry_list_lock);
		list_for_each_entry(drv_priv, &rtlpriv->entry_list, list) {
			cnt++;
		}
		spin_unlock_bh(&rtlpriv->locks.entry_list_lock);

		if (cnt == 1)
			rtlpriv->dm.one_entry_only = true;
	}
}

void rtl8723be_dm_watchdog(struct ieee80211_hw *hw)
{
	struct rtl_priv *rtlpriv = rtl_priv(hw);
	struct rtl_ps_ctl *ppsc = rtl_psc(rtl_priv(hw));
	bool fw_current_inpsmode = false;
	bool fw_ps_awake = true;

	rtlpriv->cfg->ops->get_hw_reg(hw, HW_VAR_FW_PSMODE_STATUS,
				      (u8 *)(&fw_current_inpsmode));

	rtlpriv->cfg->ops->get_hw_reg(hw, HW_VAR_FWLPS_RF_ON,
				      (u8 *)(&fw_ps_awake));

	if (ppsc->p2p_ps_info.p2p_ps_mode)
		fw_ps_awake = false;

	spin_lock(&rtlpriv->locks.rf_ps_lock);
	if ((ppsc->rfpwr_state == ERFON) &&
		((!fw_current_inpsmode) && fw_ps_awake) &&
		(!ppsc->rfchange_inprogress)) {
		rtl8723be_dm_common_info_self_update(hw);
		rtl8723be_dm_false_alarm_counter_statistics(hw);
		rtl8723be_dm_check_rssi_monitor(hw);
		rtl8723be_dm_dig(hw);
		rtl8723be_dm_dynamic_edcca(hw);
		rtl8723be_dm_cck_packet_detection_thresh(hw);
		rtl8723be_dm_refresh_rate_adaptive_mask(hw);
		rtl8723be_dm_check_edca_turbo(hw);
		rtl8723be_dm_dynamic_atc_switch(hw);
		rtl8723be_dm_check_txpower_tracking(hw);
		rtl8723be_dm_dynamic_txpower(hw);
	}
	spin_unlock(&rtlpriv->locks.rf_ps_lock);
	rtlpriv->dm.dbginfo.num_qry_beacon_pkt = 0;
}<|MERGE_RESOLUTION|>--- conflicted
+++ resolved
@@ -736,19 +736,11 @@
 	u8 ofdm_min_index = 6;
 	u8 index_for_channel = 0;
 
-<<<<<<< HEAD
-	s8 delta_swing_table_idx_tup_a[TXSCALE_TABLE_SIZE] = {
-		0, 0, 1, 2, 2, 2, 3, 3, 3, 4,  5,
-		5, 6, 6, 7, 7, 8, 8, 9, 9, 9, 10,
-		10, 11, 11, 12, 12, 13, 14, 15};
-	s8 delta_swing_table_idx_tdown_a[TXSCALE_TABLE_SIZE] = {
-=======
 	static const s8 delta_swing_table_idx_tup_a[TXSCALE_TABLE_SIZE] = {
 		0, 0, 1, 2, 2, 2, 3, 3, 3, 4,  5,
 		5, 6, 6, 7, 7, 8, 8, 9, 9, 9, 10,
 		10, 11, 11, 12, 12, 13, 14, 15};
 	static const s8 delta_swing_table_idx_tdown_a[TXSCALE_TABLE_SIZE] = {
->>>>>>> 24b8d41d
 		0, 0, 1, 2, 2, 2, 3, 3, 3, 4,  5,
 		5, 6, 6, 6, 6, 7, 7, 7, 8, 8,  9,
 		9, 10, 10, 11, 12, 13, 14, 15};
