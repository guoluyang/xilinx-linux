--- conflicted
+++ resolved
@@ -507,11 +507,7 @@
 	rtstatus = _rtl8723be_phy_config_bb_with_headerfile(hw,
 						BASEBAND_CONFIG_PHY_REG);
 	if (!rtstatus) {
-<<<<<<< HEAD
-		RT_TRACE(rtlpriv, COMP_ERR, DBG_EMERG, "Write BB Reg Fail!!\n");
-=======
 		pr_err("Write BB Reg Fail!!\n");
->>>>>>> 24b8d41d
 		return false;
 	}
 	_rtl8723be_phy_init_tx_power_by_rate(hw);
@@ -522,11 +518,7 @@
 	}
 	phy_txpower_by_rate_config(hw);
 	if (!rtstatus) {
-<<<<<<< HEAD
-		RT_TRACE(rtlpriv, COMP_ERR, DBG_EMERG, "BB_PG Reg Fail!!\n");
-=======
 		pr_err("BB_PG Reg Fail!!\n");
->>>>>>> 24b8d41d
 		return false;
 	}
 	rtstatus = _rtl8723be_phy_config_bb_with_headerfile(hw,
@@ -770,13 +762,8 @@
 	case RF90_PATH_C:
 		break;
 	case RF90_PATH_D:
-<<<<<<< HEAD
-		RT_TRACE(rtlpriv, COMP_ERR, DBG_LOUD,
-			 "switch case %#x not processed\n", rfpath);
-=======
 		rtl_dbg(rtlpriv, COMP_ERR, DBG_LOUD,
 			"switch case %#x not processed\n", rfpath);
->>>>>>> 24b8d41d
 		break;
 	}
 	return ret;
@@ -1329,15 +1316,9 @@
 	rtlphy->sw_chnl_step = 0;
 	if (!(is_hal_stop(rtlhal)) && !(RT_CANNOT_IO(hw))) {
 		rtl8723be_phy_sw_chnl_callback(hw);
-<<<<<<< HEAD
-		RT_TRACE(rtlpriv, COMP_CHAN, DBG_LOUD,
-			 "sw_chnl_inprogress false schedule workitem current channel %d\n",
-			 rtlphy->current_channel);
-=======
 		rtl_dbg(rtlpriv, COMP_CHAN, DBG_LOUD,
 			"sw_chnl_inprogress false schedule workitem current channel %d\n",
 			rtlphy->current_channel);
->>>>>>> 24b8d41d
 		rtlphy->sw_chnl_inprogress = false;
 	} else {
 		rtl_dbg(rtlpriv, COMP_CHAN, DBG_LOUD,
@@ -1447,15 +1428,9 @@
 			}
 			break;
 		default:
-<<<<<<< HEAD
-			RT_TRACE(rtlpriv, COMP_ERR, DBG_LOUD,
-				 "switch case %#x not processed\n",
-				 currentcmd->cmdid);
-=======
 			rtl_dbg(rtlpriv, COMP_ERR, DBG_LOUD,
 				"switch case %#x not processed\n",
 				currentcmd->cmdid);
->>>>>>> 24b8d41d
 			break;
 		}
 
@@ -2249,11 +2224,7 @@
 	} else {
 		rtl_write_byte(rtlpriv, REG_TXPAUSE, 0x00);
 	}
-<<<<<<< HEAD
-	RT_TRACE(rtlpriv, COMP_INIT, DBG_LOUD, "\n");
-=======
 	rtl_dbg(rtlpriv, COMP_INIT, DBG_LOUD, "\n");
->>>>>>> 24b8d41d
 }
 
 static void _rtl8723be_phy_set_rfpath_switch(struct ieee80211_hw *hw,
@@ -2463,13 +2434,8 @@
 			b_postprocessing = true;
 			break;
 		default:
-<<<<<<< HEAD
-			RT_TRACE(rtlpriv, COMP_ERR, DBG_LOUD,
-				 "switch case %#x not processed\n", iotype);
-=======
 			rtl_dbg(rtlpriv, COMP_ERR, DBG_LOUD,
 				"switch case %#x not processed\n", iotype);
->>>>>>> 24b8d41d
 			break;
 		}
 	} while (false);
@@ -2506,15 +2472,9 @@
 		rtl_set_bbreg(hw, RCCK0_CCA, 0xff0000, 0x40);
 		break;
 	default:
-<<<<<<< HEAD
-		RT_TRACE(rtlpriv, COMP_ERR, DBG_LOUD,
-			 "switch case %#x not processed\n",
-			 rtlphy->current_io_type);
-=======
 		rtl_dbg(rtlpriv, COMP_ERR, DBG_LOUD,
 			"switch case %#x not processed\n",
 			rtlphy->current_io_type);
->>>>>>> 24b8d41d
 		break;
 	}
 	rtlphy->set_io_inprogress = false;
@@ -2665,13 +2625,8 @@
 		break;
 
 	default:
-<<<<<<< HEAD
-		RT_TRACE(rtlpriv, COMP_ERR, DBG_LOUD,
-			 "switch case %#x not processed\n", rfpwr_state);
-=======
 		rtl_dbg(rtlpriv, COMP_ERR, DBG_LOUD,
 			"switch case %#x not processed\n", rfpwr_state);
->>>>>>> 24b8d41d
 		bresult = false;
 		break;
 	}
