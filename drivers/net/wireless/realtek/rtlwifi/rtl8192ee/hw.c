// SPDX-License-Identifier: GPL-2.0
/* Copyright(c) 2009-2014  Realtek Corporation.*/

#include "../wifi.h"
#include "../efuse.h"
#include "../base.h"
#include "../regd.h"
#include "../cam.h"
#include "../ps.h"
#include "../pci.h"
#include "reg.h"
#include "def.h"
#include "phy.h"
#include "dm.h"
#include "fw.h"
#include "led.h"
#include "hw.h"
#include "../pwrseqcmd.h"
#include "pwrseq.h"

#define LLT_CONFIG	5

static void _rtl92ee_set_bcn_ctrl_reg(struct ieee80211_hw *hw,
				      u8 set_bits, u8 clear_bits)
{
	struct rtl_pci *rtlpci = rtl_pcidev(rtl_pcipriv(hw));
	struct rtl_priv *rtlpriv = rtl_priv(hw);

	rtlpci->reg_bcn_ctrl_val |= set_bits;
	rtlpci->reg_bcn_ctrl_val &= ~clear_bits;

	rtl_write_byte(rtlpriv, REG_BCN_CTRL, (u8)rtlpci->reg_bcn_ctrl_val);
}

static void _rtl92ee_stop_tx_beacon(struct ieee80211_hw *hw)
{
	struct rtl_priv *rtlpriv = rtl_priv(hw);
	u8 tmp;

	tmp = rtl_read_byte(rtlpriv, REG_FWHW_TXQ_CTRL + 2);
	rtl_write_byte(rtlpriv, REG_FWHW_TXQ_CTRL + 2, tmp & (~BIT(6)));
	rtl_write_byte(rtlpriv, REG_TBTT_PROHIBIT + 1, 0x64);
	tmp = rtl_read_byte(rtlpriv, REG_TBTT_PROHIBIT + 2);
	tmp &= ~(BIT(0));
	rtl_write_byte(rtlpriv, REG_TBTT_PROHIBIT + 2, tmp);
}

static void _rtl92ee_resume_tx_beacon(struct ieee80211_hw *hw)
{
	struct rtl_priv *rtlpriv = rtl_priv(hw);
	u8 tmp;

	tmp = rtl_read_byte(rtlpriv, REG_FWHW_TXQ_CTRL + 2);
	rtl_write_byte(rtlpriv, REG_FWHW_TXQ_CTRL + 2, tmp | BIT(6));
	rtl_write_byte(rtlpriv, REG_TBTT_PROHIBIT + 1, 0xff);
	tmp = rtl_read_byte(rtlpriv, REG_TBTT_PROHIBIT + 2);
	tmp |= BIT(0);
	rtl_write_byte(rtlpriv, REG_TBTT_PROHIBIT + 2, tmp);
}

static void _rtl92ee_enable_bcn_sub_func(struct ieee80211_hw *hw)
{
	_rtl92ee_set_bcn_ctrl_reg(hw, 0, BIT(1));
}

static void _rtl92ee_disable_bcn_sub_func(struct ieee80211_hw *hw)
{
	_rtl92ee_set_bcn_ctrl_reg(hw, BIT(1), 0);
}

static void _rtl92ee_set_fw_clock_on(struct ieee80211_hw *hw,
				     u8 rpwm_val, bool b_need_turn_off_ckk)
{
	struct rtl_priv *rtlpriv = rtl_priv(hw);
	struct rtl_hal *rtlhal = rtl_hal(rtl_priv(hw));
	bool b_support_remote_wake_up;
	u32 count = 0, isr_regaddr, content;
	bool b_schedule_timer = b_need_turn_off_ckk;

	rtlpriv->cfg->ops->get_hw_reg(hw, HAL_DEF_WOWLAN,
				      (u8 *)(&b_support_remote_wake_up));

	if (!rtlhal->fw_ready)
		return;
	if (!rtlpriv->psc.fw_current_inpsmode)
		return;

	while (1) {
		spin_lock_bh(&rtlpriv->locks.fw_ps_lock);
		if (rtlhal->fw_clk_change_in_progress) {
			while (rtlhal->fw_clk_change_in_progress) {
				spin_unlock_bh(&rtlpriv->locks.fw_ps_lock);
				count++;
				udelay(100);
				if (count > 1000)
					return;
				spin_lock_bh(&rtlpriv->locks.fw_ps_lock);
			}
			spin_unlock_bh(&rtlpriv->locks.fw_ps_lock);
		} else {
			rtlhal->fw_clk_change_in_progress = false;
			spin_unlock_bh(&rtlpriv->locks.fw_ps_lock);
			break;
		}
	}

	if (IS_IN_LOW_POWER_STATE_92E(rtlhal->fw_ps_state)) {
		rtlpriv->cfg->ops->get_hw_reg(hw, HW_VAR_SET_RPWM,
					      (u8 *)(&rpwm_val));
		if (FW_PS_IS_ACK(rpwm_val)) {
			isr_regaddr = REG_HISR;
			content = rtl_read_dword(rtlpriv, isr_regaddr);
			while (!(content & IMR_CPWM) && (count < 500)) {
				udelay(50);
				count++;
				content = rtl_read_dword(rtlpriv, isr_regaddr);
			}

			if (content & IMR_CPWM) {
				rtl_write_word(rtlpriv, isr_regaddr, 0x0100);
				rtlhal->fw_ps_state = FW_PS_STATE_RF_ON_92E;
				rtl_dbg(rtlpriv, COMP_POWER, DBG_LOUD,
					"Receive CPWM INT!!! PSState = %X\n",
					rtlhal->fw_ps_state);
			}
		}

		spin_lock_bh(&rtlpriv->locks.fw_ps_lock);
		rtlhal->fw_clk_change_in_progress = false;
		spin_unlock_bh(&rtlpriv->locks.fw_ps_lock);
		if (b_schedule_timer) {
			mod_timer(&rtlpriv->works.fw_clockoff_timer,
				  jiffies + MSECS(10));
		}
	} else  {
		spin_lock_bh(&rtlpriv->locks.fw_ps_lock);
		rtlhal->fw_clk_change_in_progress = false;
		spin_unlock_bh(&rtlpriv->locks.fw_ps_lock);
	}
}

static void _rtl92ee_set_fw_clock_off(struct ieee80211_hw *hw, u8 rpwm_val)
{
	struct rtl_priv *rtlpriv = rtl_priv(hw);
	struct rtl_hal *rtlhal = rtl_hal(rtl_priv(hw));
	struct rtl_pci *rtlpci = rtl_pcidev(rtl_pcipriv(hw));
	struct rtl8192_tx_ring *ring;
	enum rf_pwrstate rtstate;
	bool b_schedule_timer = false;
	u8 queue;

	if (!rtlhal->fw_ready)
		return;
	if (!rtlpriv->psc.fw_current_inpsmode)
		return;
	if (!rtlhal->allow_sw_to_change_hwclc)
		return;

	rtlpriv->cfg->ops->get_hw_reg(hw, HW_VAR_RF_STATE, (u8 *)(&rtstate));
	if (rtstate == ERFOFF || rtlpriv->psc.inactive_pwrstate == ERFOFF)
		return;

	for (queue = 0; queue < RTL_PCI_MAX_TX_QUEUE_COUNT; queue++) {
		ring = &rtlpci->tx_ring[queue];
		if (skb_queue_len(&ring->queue)) {
			b_schedule_timer = true;
			break;
		}
	}

	if (b_schedule_timer) {
		mod_timer(&rtlpriv->works.fw_clockoff_timer,
			  jiffies + MSECS(10));
		return;
	}

	if (FW_PS_STATE(rtlhal->fw_ps_state) != FW_PS_STATE_RF_OFF_LOW_PWR) {
		spin_lock_bh(&rtlpriv->locks.fw_ps_lock);
		if (!rtlhal->fw_clk_change_in_progress) {
			rtlhal->fw_clk_change_in_progress = true;
			spin_unlock_bh(&rtlpriv->locks.fw_ps_lock);
			rtlhal->fw_ps_state = FW_PS_STATE(rpwm_val);
			rtl_write_word(rtlpriv, REG_HISR, 0x0100);
			rtlpriv->cfg->ops->set_hw_reg(hw, HW_VAR_SET_RPWM,
						      (u8 *)(&rpwm_val));
			spin_lock_bh(&rtlpriv->locks.fw_ps_lock);
			rtlhal->fw_clk_change_in_progress = false;
			spin_unlock_bh(&rtlpriv->locks.fw_ps_lock);
		} else {
			spin_unlock_bh(&rtlpriv->locks.fw_ps_lock);
			mod_timer(&rtlpriv->works.fw_clockoff_timer,
				  jiffies + MSECS(10));
		}
	}
}

static void _rtl92ee_set_fw_ps_rf_on(struct ieee80211_hw *hw)
{
	u8 rpwm_val = 0;

	rpwm_val |= (FW_PS_STATE_RF_OFF_92E | FW_PS_ACK);
	_rtl92ee_set_fw_clock_on(hw, rpwm_val, true);
}

static void _rtl92ee_set_fw_ps_rf_off_low_power(struct ieee80211_hw *hw)
{
	u8 rpwm_val = 0;

	rpwm_val |= FW_PS_STATE_RF_OFF_LOW_PWR;
	_rtl92ee_set_fw_clock_off(hw, rpwm_val);
}

void rtl92ee_fw_clk_off_timer_callback(unsigned long data)
{
	struct ieee80211_hw *hw = (struct ieee80211_hw *)data;

	_rtl92ee_set_fw_ps_rf_off_low_power(hw);
}

static void _rtl92ee_fwlps_leave(struct ieee80211_hw *hw)
{
	struct rtl_priv *rtlpriv = rtl_priv(hw);
	struct rtl_ps_ctl *ppsc = rtl_psc(rtl_priv(hw));
	struct rtl_hal *rtlhal = rtl_hal(rtl_priv(hw));
	bool fw_current_inps = false;
	u8 rpwm_val = 0, fw_pwrmode = FW_PS_ACTIVE_MODE;

	if (ppsc->low_power_enable) {
		rpwm_val = (FW_PS_STATE_ALL_ON_92E | FW_PS_ACK);/* RF on */
		_rtl92ee_set_fw_clock_on(hw, rpwm_val, false);
		rtlhal->allow_sw_to_change_hwclc = false;
		rtlpriv->cfg->ops->set_hw_reg(hw, HW_VAR_H2C_FW_PWRMODE,
					      (u8 *)(&fw_pwrmode));
		rtlpriv->cfg->ops->set_hw_reg(hw, HW_VAR_FW_PSMODE_STATUS,
					      (u8 *)(&fw_current_inps));
	} else {
		rpwm_val = FW_PS_STATE_ALL_ON_92E;	/* RF on */
		rtlpriv->cfg->ops->set_hw_reg(hw, HW_VAR_SET_RPWM,
					      (u8 *)(&rpwm_val));
		rtlpriv->cfg->ops->set_hw_reg(hw, HW_VAR_H2C_FW_PWRMODE,
					      (u8 *)(&fw_pwrmode));
		rtlpriv->cfg->ops->set_hw_reg(hw, HW_VAR_FW_PSMODE_STATUS,
					      (u8 *)(&fw_current_inps));
	}
}

static void _rtl92ee_fwlps_enter(struct ieee80211_hw *hw)
{
	struct rtl_priv *rtlpriv = rtl_priv(hw);
	struct rtl_ps_ctl *ppsc = rtl_psc(rtl_priv(hw));
	struct rtl_hal *rtlhal = rtl_hal(rtl_priv(hw));
	bool fw_current_inps = true;
	u8 rpwm_val;

	if (ppsc->low_power_enable) {
		rpwm_val = FW_PS_STATE_RF_OFF_LOW_PWR;	/* RF off */
		rtlpriv->cfg->ops->set_hw_reg(hw, HW_VAR_FW_PSMODE_STATUS,
					      (u8 *)(&fw_current_inps));
		rtlpriv->cfg->ops->set_hw_reg(hw, HW_VAR_H2C_FW_PWRMODE,
					      (u8 *)(&ppsc->fwctrl_psmode));
		rtlhal->allow_sw_to_change_hwclc = true;
		_rtl92ee_set_fw_clock_off(hw, rpwm_val);
	} else {
		rpwm_val = FW_PS_STATE_RF_OFF_92E;	/* RF off */
		rtlpriv->cfg->ops->set_hw_reg(hw, HW_VAR_FW_PSMODE_STATUS,
					      (u8 *)(&fw_current_inps));
		rtlpriv->cfg->ops->set_hw_reg(hw, HW_VAR_H2C_FW_PWRMODE,
					      (u8 *)(&ppsc->fwctrl_psmode));
		rtlpriv->cfg->ops->set_hw_reg(hw, HW_VAR_SET_RPWM,
					      (u8 *)(&rpwm_val));
	}
}

void rtl92ee_get_hw_reg(struct ieee80211_hw *hw, u8 variable, u8 *val)
{
	struct rtl_priv *rtlpriv = rtl_priv(hw);
	struct rtl_ps_ctl *ppsc = rtl_psc(rtl_priv(hw));
	struct rtl_pci *rtlpci = rtl_pcidev(rtl_pcipriv(hw));

	switch (variable) {
	case HW_VAR_RCR:
		*((u32 *)(val)) = rtlpci->receive_config;
		break;
	case HW_VAR_RF_STATE:
		*((enum rf_pwrstate *)(val)) = ppsc->rfpwr_state;
		break;
	case HW_VAR_FWLPS_RF_ON:{
			enum rf_pwrstate rfstate;
			u32 val_rcr;

			rtlpriv->cfg->ops->get_hw_reg(hw, HW_VAR_RF_STATE,
						      (u8 *)(&rfstate));
			if (rfstate == ERFOFF) {
				*((bool *)(val)) = true;
			} else {
				val_rcr = rtl_read_dword(rtlpriv, REG_RCR);
				val_rcr &= 0x00070000;
				if (val_rcr)
					*((bool *)(val)) = false;
				else
					*((bool *)(val)) = true;
			}
		}
		break;
	case HW_VAR_FW_PSMODE_STATUS:
		*((bool *)(val)) = ppsc->fw_current_inpsmode;
		break;
	case HW_VAR_CORRECT_TSF:{
		u64 tsf;
		u32 *ptsf_low = (u32 *)&tsf;
		u32 *ptsf_high = ((u32 *)&tsf) + 1;

		*ptsf_high = rtl_read_dword(rtlpriv, (REG_TSFTR + 4));
		*ptsf_low = rtl_read_dword(rtlpriv, REG_TSFTR);

		*((u64 *)(val)) = tsf;
		}
		break;
	case HAL_DEF_WOWLAN:
		break;
	default:
<<<<<<< HEAD
		RT_TRACE(rtlpriv, COMP_ERR, DBG_DMESG,
			 "switch case %#x not processed\n", variable);
=======
		rtl_dbg(rtlpriv, COMP_ERR, DBG_DMESG,
			"switch case %#x not processed\n", variable);
>>>>>>> 24b8d41d
		break;
	}
}

static void _rtl92ee_download_rsvd_page(struct ieee80211_hw *hw)
{
	struct rtl_priv *rtlpriv = rtl_priv(hw);
	u8 tmp_regcr, tmp_reg422;
	u8 bcnvalid_reg, txbc_reg;
	u8 count = 0, dlbcn_count = 0;
	bool b_recover = false;

	/*Set REG_CR bit 8. DMA beacon by SW.*/
	tmp_regcr = rtl_read_byte(rtlpriv, REG_CR + 1);
	rtl_write_byte(rtlpriv, REG_CR + 1, tmp_regcr | BIT(0));

	/* Disable Hw protection for a time which revserd for Hw sending beacon.
	 * Fix download reserved page packet fail
	 * that access collision with the protection time.
	 * 2010.05.11. Added by tynli.
	 */
	_rtl92ee_set_bcn_ctrl_reg(hw, 0, BIT(3));
	_rtl92ee_set_bcn_ctrl_reg(hw, BIT(4), 0);

	/* Set FWHW_TXQ_CTRL 0x422[6]=0 to
	 * tell Hw the packet is not a real beacon frame.
	 */
	tmp_reg422 = rtl_read_byte(rtlpriv, REG_FWHW_TXQ_CTRL + 2);
	rtl_write_byte(rtlpriv, REG_FWHW_TXQ_CTRL + 2, tmp_reg422 & (~BIT(6)));

	if (tmp_reg422 & BIT(6))
		b_recover = true;

	do {
		/* Clear beacon valid check bit */
		bcnvalid_reg = rtl_read_byte(rtlpriv, REG_DWBCN0_CTRL + 2);
		rtl_write_byte(rtlpriv, REG_DWBCN0_CTRL + 2,
			       bcnvalid_reg | BIT(0));

		/* download rsvd page */
		rtl92ee_set_fw_rsvdpagepkt(hw, false);

		txbc_reg = rtl_read_byte(rtlpriv, REG_MGQ_TXBD_NUM + 3);
		count = 0;
		while ((txbc_reg & BIT(4)) && count < 20) {
			count++;
			udelay(10);
			txbc_reg = rtl_read_byte(rtlpriv, REG_MGQ_TXBD_NUM + 3);
		}
		rtl_write_byte(rtlpriv, REG_MGQ_TXBD_NUM + 3,
			       txbc_reg | BIT(4));

		/* check rsvd page download OK. */
		bcnvalid_reg = rtl_read_byte(rtlpriv, REG_DWBCN0_CTRL + 2);
		count = 0;
		while (!(bcnvalid_reg & BIT(0)) && count < 20) {
			count++;
			udelay(50);
			bcnvalid_reg = rtl_read_byte(rtlpriv,
						     REG_DWBCN0_CTRL + 2);
		}

		if (bcnvalid_reg & BIT(0))
			rtl_write_byte(rtlpriv, REG_DWBCN0_CTRL + 2, BIT(0));

		dlbcn_count++;
	} while (!(bcnvalid_reg & BIT(0)) && dlbcn_count < 5);

	if (!(bcnvalid_reg & BIT(0)))
		rtl_dbg(rtlpriv, COMP_INIT, DBG_LOUD,
			"Download RSVD page failed!\n");

	/* Enable Bcn */
	_rtl92ee_set_bcn_ctrl_reg(hw, BIT(3), 0);
	_rtl92ee_set_bcn_ctrl_reg(hw, 0, BIT(4));

	if (b_recover)
		rtl_write_byte(rtlpriv, REG_FWHW_TXQ_CTRL + 2, tmp_reg422);

	tmp_regcr = rtl_read_byte(rtlpriv, REG_CR + 1);
	rtl_write_byte(rtlpriv, REG_CR + 1, tmp_regcr & (~BIT(0)));
}

void rtl92ee_set_hw_reg(struct ieee80211_hw *hw, u8 variable, u8 *val)
{
	struct rtl_priv *rtlpriv = rtl_priv(hw);
	struct rtl_pci *rtlpci = rtl_pcidev(rtl_pcipriv(hw));
	struct rtl_mac *mac = rtl_mac(rtl_priv(hw));
	struct rtl_efuse *efuse = rtl_efuse(rtl_priv(hw));
	struct rtl_ps_ctl *ppsc = rtl_psc(rtl_priv(hw));
	u8 idx;

	switch (variable) {
	case HW_VAR_ETHER_ADDR:
		for (idx = 0; idx < ETH_ALEN; idx++)
			rtl_write_byte(rtlpriv, (REG_MACID + idx), val[idx]);
		break;
	case HW_VAR_BASIC_RATE:{
		u16 b_rate_cfg = ((u16 *)val)[0];

		b_rate_cfg = b_rate_cfg & 0x15f;
		b_rate_cfg |= 0x01;
		b_rate_cfg = (b_rate_cfg | 0xd) & (~BIT(1));
		rtl_write_byte(rtlpriv, REG_RRSR, b_rate_cfg & 0xff);
		rtl_write_byte(rtlpriv, REG_RRSR + 1, (b_rate_cfg >> 8) & 0xff);
		break; }
	case HW_VAR_BSSID:
		for (idx = 0; idx < ETH_ALEN; idx++)
			rtl_write_byte(rtlpriv, (REG_BSSID + idx), val[idx]);
		break;
	case HW_VAR_SIFS:
		rtl_write_byte(rtlpriv, REG_SIFS_CTX + 1, val[0]);
		rtl_write_byte(rtlpriv, REG_SIFS_TRX + 1, val[1]);

		rtl_write_byte(rtlpriv, REG_SPEC_SIFS + 1, val[0]);
		rtl_write_byte(rtlpriv, REG_MAC_SPEC_SIFS + 1, val[0]);

		if (!mac->ht_enable)
			rtl_write_word(rtlpriv, REG_RESP_SIFS_OFDM, 0x0e0e);
		else
			rtl_write_word(rtlpriv, REG_RESP_SIFS_OFDM,
				       *((u16 *)val));
		break;
	case HW_VAR_SLOT_TIME:{
		u8 e_aci;

		rtl_dbg(rtlpriv, COMP_MLME, DBG_TRACE,
			"HW_VAR_SLOT_TIME %x\n", val[0]);

		rtl_write_byte(rtlpriv, REG_SLOT, val[0]);

		for (e_aci = 0; e_aci < AC_MAX; e_aci++) {
			rtlpriv->cfg->ops->set_hw_reg(hw, HW_VAR_AC_PARAM,
						      (u8 *)(&e_aci));
		}
		break; }
	case HW_VAR_ACK_PREAMBLE:{
		u8 reg_tmp;
		u8 short_preamble = (bool)(*(u8 *)val);

		reg_tmp = (rtlpriv->mac80211.cur_40_prime_sc) << 5;
		if (short_preamble)
			reg_tmp |= 0x80;
		rtl_write_byte(rtlpriv, REG_RRSR + 2, reg_tmp);
		rtlpriv->mac80211.short_preamble = short_preamble;
		}
		break;
	case HW_VAR_WPA_CONFIG:
		rtl_write_byte(rtlpriv, REG_SECCFG, *((u8 *)val));
		break;
	case HW_VAR_AMPDU_FACTOR:{
		u8 regtoset_normal[4] = { 0x41, 0xa8, 0x72, 0xb9 };
		u8 fac;
		u8 *reg = NULL;
		u8 i = 0;

		reg = regtoset_normal;

		fac = *((u8 *)val);
		if (fac <= 3) {
			fac = (1 << (fac + 2));
			if (fac > 0xf)
				fac = 0xf;
			for (i = 0; i < 4; i++) {
				if ((reg[i] & 0xf0) > (fac << 4))
					reg[i] = (reg[i] & 0x0f) |
						(fac << 4);
				if ((reg[i] & 0x0f) > fac)
					reg[i] = (reg[i] & 0xf0) | fac;
				rtl_write_byte(rtlpriv,
					       (REG_AGGLEN_LMT + i),
					       reg[i]);
			}
			rtl_dbg(rtlpriv, COMP_MLME, DBG_LOUD,
				"Set HW_VAR_AMPDU_FACTOR:%#x\n", fac);
		}
		}
		break;
	case HW_VAR_AC_PARAM:{
		u8 e_aci = *((u8 *)val);

		if (rtlpci->acm_method != EACMWAY2_SW)
			rtlpriv->cfg->ops->set_hw_reg(hw, HW_VAR_ACM_CTRL,
						      (u8 *)(&e_aci));
		}
		break;
	case HW_VAR_ACM_CTRL:{
		u8 e_aci = *((u8 *)val);
		union aci_aifsn *aifs = (union aci_aifsn *)(&mac->ac[0].aifs);

		u8 acm = aifs->f.acm;
		u8 acm_ctrl = rtl_read_byte(rtlpriv, REG_ACMHWCTRL);

		acm_ctrl = acm_ctrl | ((rtlpci->acm_method == 2) ? 0x0 : 0x1);

		if (acm) {
			switch (e_aci) {
			case AC0_BE:
				acm_ctrl |= ACMHW_BEQEN;
				break;
			case AC2_VI:
				acm_ctrl |= ACMHW_VIQEN;
				break;
			case AC3_VO:
				acm_ctrl |= ACMHW_VOQEN;
				break;
			default:
				rtl_dbg(rtlpriv, COMP_ERR, DBG_WARNING,
					"HW_VAR_ACM_CTRL acm set failed: eACI is %d\n",
					acm);
				break;
			}
		} else {
			switch (e_aci) {
			case AC0_BE:
				acm_ctrl &= (~ACMHW_BEQEN);
				break;
			case AC2_VI:
				acm_ctrl &= (~ACMHW_VIQEN);
				break;
			case AC3_VO:
				acm_ctrl &= (~ACMHW_VOQEN);
				break;
			default:
<<<<<<< HEAD
				RT_TRACE(rtlpriv, COMP_ERR, DBG_DMESG,
					 "switch case %#x not processed\n",
					 e_aci);
=======
				rtl_dbg(rtlpriv, COMP_ERR, DBG_DMESG,
					"switch case %#x not processed\n",
					e_aci);
>>>>>>> 24b8d41d
				break;
			}
		}

		rtl_dbg(rtlpriv, COMP_QOS, DBG_TRACE,
			"SetHwReg8190pci(): [HW_VAR_ACM_CTRL] Write 0x%X\n",
			acm_ctrl);
		rtl_write_byte(rtlpriv, REG_ACMHWCTRL, acm_ctrl);
		}
		break;
	case HW_VAR_RCR:{
		rtl_write_dword(rtlpriv, REG_RCR, ((u32 *)(val))[0]);
		rtlpci->receive_config = ((u32 *)(val))[0];
		}
		break;
	case HW_VAR_RETRY_LIMIT:{
		u8 retry_limit = ((u8 *)(val))[0];

		rtl_write_word(rtlpriv, REG_RETRY_LIMIT,
			       retry_limit << RETRY_LIMIT_SHORT_SHIFT |
			       retry_limit << RETRY_LIMIT_LONG_SHIFT);
		}
		break;
	case HW_VAR_DUAL_TSF_RST:
		rtl_write_byte(rtlpriv, REG_DUAL_TSF_RST, (BIT(0) | BIT(1)));
		break;
	case HW_VAR_EFUSE_BYTES:
		efuse->efuse_usedbytes = *((u16 *)val);
		break;
	case HW_VAR_EFUSE_USAGE:
		efuse->efuse_usedpercentage = *((u8 *)val);
		break;
	case HW_VAR_IO_CMD:
		rtl92ee_phy_set_io_cmd(hw, (*(enum io_type *)val));
		break;
	case HW_VAR_SET_RPWM:{
		u8 rpwm_val;

		rpwm_val = rtl_read_byte(rtlpriv, REG_PCIE_HRPWM);
		udelay(1);

		if (rpwm_val & BIT(7)) {
			rtl_write_byte(rtlpriv, REG_PCIE_HRPWM, (*(u8 *)val));
		} else {
			rtl_write_byte(rtlpriv, REG_PCIE_HRPWM,
				       ((*(u8 *)val) | BIT(7)));
		}
		}
		break;
	case HW_VAR_H2C_FW_PWRMODE:
		rtl92ee_set_fw_pwrmode_cmd(hw, (*(u8 *)val));
		break;
	case HW_VAR_FW_PSMODE_STATUS:
		ppsc->fw_current_inpsmode = *((bool *)val);
		break;
	case HW_VAR_RESUME_CLK_ON:
		_rtl92ee_set_fw_ps_rf_on(hw);
		break;
	case HW_VAR_FW_LPS_ACTION:{
		bool b_enter_fwlps = *((bool *)val);

		if (b_enter_fwlps)
			_rtl92ee_fwlps_enter(hw);
		else
			_rtl92ee_fwlps_leave(hw);
		}
		break;
	case HW_VAR_H2C_FW_JOINBSSRPT:{
		u8 mstatus = (*(u8 *)val);

		if (mstatus == RT_MEDIA_CONNECT) {
			rtlpriv->cfg->ops->set_hw_reg(hw, HW_VAR_AID, NULL);
			_rtl92ee_download_rsvd_page(hw);
		}
		rtl92ee_set_fw_media_status_rpt_cmd(hw, mstatus);
		}
		break;
	case HW_VAR_H2C_FW_P2P_PS_OFFLOAD:
		rtl92ee_set_p2p_ps_offload_cmd(hw, (*(u8 *)val));
		break;
	case HW_VAR_AID:{
		u16 u2btmp;

		u2btmp = rtl_read_word(rtlpriv, REG_BCN_PSR_RPT);
		u2btmp &= 0xC000;
		rtl_write_word(rtlpriv, REG_BCN_PSR_RPT,
			       (u2btmp | mac->assoc_id));
		}
		break;
	case HW_VAR_CORRECT_TSF:{
		u8 btype_ibss = ((u8 *)(val))[0];

		if (btype_ibss)
			_rtl92ee_stop_tx_beacon(hw);

		_rtl92ee_set_bcn_ctrl_reg(hw, 0, BIT(3));

		rtl_write_dword(rtlpriv, REG_TSFTR,
				(u32)(mac->tsf & 0xffffffff));
		rtl_write_dword(rtlpriv, REG_TSFTR + 4,
				(u32)((mac->tsf >> 32) & 0xffffffff));

		_rtl92ee_set_bcn_ctrl_reg(hw, BIT(3), 0);

		if (btype_ibss)
			_rtl92ee_resume_tx_beacon(hw);
		}
		break;
	case HW_VAR_KEEP_ALIVE: {
		u8 array[2];

		array[0] = 0xff;
		array[1] = *((u8 *)val);
		rtl92ee_fill_h2c_cmd(hw, H2C_92E_KEEP_ALIVE_CTRL, 2, array);
		}
		break;
	default:
<<<<<<< HEAD
		RT_TRACE(rtlpriv, COMP_ERR, DBG_DMESG,
			 "switch case %#x not processed\n", variable);
=======
		rtl_dbg(rtlpriv, COMP_ERR, DBG_DMESG,
			"switch case %#x not processed\n", variable);
>>>>>>> 24b8d41d
		break;
	}
}

static bool _rtl92ee_llt_table_init(struct ieee80211_hw *hw)
{
	struct rtl_priv *rtlpriv = rtl_priv(hw);
	u8 txpktbuf_bndy;
	u8 u8tmp, testcnt = 0;

	txpktbuf_bndy = 0xF7;

	rtl_write_dword(rtlpriv, REG_RQPN, 0x80E60808);

	rtl_write_byte(rtlpriv, REG_TRXFF_BNDY, txpktbuf_bndy);
	rtl_write_word(rtlpriv, REG_TRXFF_BNDY + 2, 0x3d00 - 1);

	rtl_write_byte(rtlpriv, REG_DWBCN0_CTRL + 1, txpktbuf_bndy);
	rtl_write_byte(rtlpriv, REG_DWBCN1_CTRL + 1, txpktbuf_bndy);

	rtl_write_byte(rtlpriv, REG_BCNQ_BDNY, txpktbuf_bndy);
	rtl_write_byte(rtlpriv, REG_BCNQ1_BDNY, txpktbuf_bndy);

	rtl_write_byte(rtlpriv, REG_MGQ_BDNY, txpktbuf_bndy);
	rtl_write_byte(rtlpriv, 0x45D, txpktbuf_bndy);

	rtl_write_byte(rtlpriv, REG_PBP, 0x31);
	rtl_write_byte(rtlpriv, REG_RX_DRVINFO_SZ, 0x4);

	u8tmp = rtl_read_byte(rtlpriv, REG_AUTO_LLT + 2);
	rtl_write_byte(rtlpriv, REG_AUTO_LLT + 2, u8tmp | BIT(0));

	while (u8tmp & BIT(0)) {
		u8tmp = rtl_read_byte(rtlpriv, REG_AUTO_LLT + 2);
		udelay(10);
		testcnt++;
		if (testcnt > 10)
			break;
	}

	return true;
}

static void _rtl92ee_gen_refresh_led_state(struct ieee80211_hw *hw)
{
	struct rtl_priv *rtlpriv = rtl_priv(hw);
	struct rtl_ps_ctl *ppsc = rtl_psc(rtl_priv(hw));
	struct rtl_led *pled0 = &rtlpriv->ledctl.sw_led0;

	if (rtlpriv->rtlhal.up_first_time)
		return;

	if (ppsc->rfoff_reason == RF_CHANGE_BY_IPS)
		rtl92ee_sw_led_on(hw, pled0);
	else if (ppsc->rfoff_reason == RF_CHANGE_BY_INIT)
		rtl92ee_sw_led_on(hw, pled0);
	else
		rtl92ee_sw_led_off(hw, pled0);
}

static bool _rtl92ee_init_mac(struct ieee80211_hw *hw)
{
	struct rtl_priv *rtlpriv = rtl_priv(hw);
	struct rtl_pci *rtlpci = rtl_pcidev(rtl_pcipriv(hw));
	struct rtl_hal *rtlhal = rtl_hal(rtl_priv(hw));

	u8 bytetmp;
	u16 wordtmp;
	u32 dwordtmp;

	rtl_write_byte(rtlpriv, REG_RSV_CTRL, 0x0);

	dwordtmp = rtl_read_dword(rtlpriv, REG_SYS_CFG1);
	if (dwordtmp & BIT(24)) {
		rtl_write_byte(rtlpriv, 0x7c, 0xc3);
	} else {
		bytetmp = rtl_read_byte(rtlpriv, 0x16);
		rtl_write_byte(rtlpriv, 0x16, bytetmp | BIT(4) | BIT(6));
		rtl_write_byte(rtlpriv, 0x7c, 0x83);
	}
	/* 1. 40Mhz crystal source*/
	bytetmp = rtl_read_byte(rtlpriv, REG_AFE_CTRL2);
	bytetmp &= 0xfb;
	rtl_write_byte(rtlpriv, REG_AFE_CTRL2, bytetmp);

	dwordtmp = rtl_read_dword(rtlpriv, REG_AFE_CTRL4);
	dwordtmp &= 0xfffffc7f;
	rtl_write_dword(rtlpriv, REG_AFE_CTRL4, dwordtmp);

	/* 2. 92E AFE parameter
	 * MP chip then check version
	 */
	bytetmp = rtl_read_byte(rtlpriv, REG_AFE_CTRL2);
	bytetmp &= 0xbf;
	rtl_write_byte(rtlpriv, REG_AFE_CTRL2, bytetmp);

	dwordtmp = rtl_read_dword(rtlpriv, REG_AFE_CTRL4);
	dwordtmp &= 0xffdfffff;
	rtl_write_dword(rtlpriv, REG_AFE_CTRL4, dwordtmp);

	/* HW Power on sequence */
	if (!rtl_hal_pwrseqcmdparsing(rtlpriv, PWR_CUT_ALL_MSK, PWR_FAB_ALL_MSK,
				      PWR_INTF_PCI_MSK,
				      RTL8192E_NIC_ENABLE_FLOW)) {
		rtl_dbg(rtlpriv, COMP_INIT, DBG_LOUD,
			"init MAC Fail as rtl_hal_pwrseqcmdparsing\n");
		return false;
	}

	/* Release MAC IO register reset */
	bytetmp = rtl_read_byte(rtlpriv, REG_CR);
	bytetmp = 0xff;
	rtl_write_byte(rtlpriv, REG_CR, bytetmp);
	mdelay(2);
	bytetmp = 0x7f;
	rtl_write_byte(rtlpriv, REG_HWSEQ_CTRL, bytetmp);
	mdelay(2);

	/* Add for wakeup online */
	bytetmp = rtl_read_byte(rtlpriv, REG_SYS_CLKR);
	rtl_write_byte(rtlpriv, REG_SYS_CLKR, bytetmp | BIT(3));
	bytetmp = rtl_read_byte(rtlpriv, REG_GPIO_MUXCFG + 1);
	rtl_write_byte(rtlpriv, REG_GPIO_MUXCFG + 1, bytetmp & (~BIT(4)));
	/* Release MAC IO register reset */
	rtl_write_word(rtlpriv, REG_CR, 0x2ff);

	if (!rtlhal->mac_func_enable) {
		if (!_rtl92ee_llt_table_init(hw)) {
			rtl_dbg(rtlpriv, COMP_INIT, DBG_LOUD,
				"LLT table init fail\n");
			return false;
		}
	}

	rtl_write_dword(rtlpriv, REG_HISR, 0xffffffff);
	rtl_write_dword(rtlpriv, REG_HISRE, 0xffffffff);

	wordtmp = rtl_read_word(rtlpriv, REG_TRXDMA_CTRL);
	wordtmp &= 0xf;
	wordtmp |= 0xF5B1;
	rtl_write_word(rtlpriv, REG_TRXDMA_CTRL, wordtmp);
	/* Reported Tx status from HW for rate adaptive.*/
	rtl_write_byte(rtlpriv, REG_FWHW_TXQ_CTRL + 1, 0x1F);

	/* Set RCR register */
	rtl_write_dword(rtlpriv, REG_RCR, rtlpci->receive_config);
	rtl_write_word(rtlpriv, REG_RXFLTMAP2, 0xffff);

	/* Set TCR register */
	rtl_write_dword(rtlpriv, REG_TCR, rtlpci->transmit_config);

	/* Set TX/RX descriptor physical address -- HI part */
	if (!rtlpriv->cfg->mod_params->dma64)
		goto dma64_end;

	rtl_write_dword(rtlpriv, REG_BCNQ_DESA + 4,
			((u64)rtlpci->tx_ring[BEACON_QUEUE].buffer_desc_dma) >>
				32);
	rtl_write_dword(rtlpriv, REG_MGQ_DESA + 4,
			(u64)rtlpci->tx_ring[MGNT_QUEUE].buffer_desc_dma >> 32);
	rtl_write_dword(rtlpriv, REG_VOQ_DESA + 4,
			(u64)rtlpci->tx_ring[VO_QUEUE].buffer_desc_dma >> 32);
	rtl_write_dword(rtlpriv, REG_VIQ_DESA + 4,
			(u64)rtlpci->tx_ring[VI_QUEUE].buffer_desc_dma >> 32);
	rtl_write_dword(rtlpriv, REG_BEQ_DESA + 4,
			(u64)rtlpci->tx_ring[BE_QUEUE].buffer_desc_dma >> 32);
	rtl_write_dword(rtlpriv, REG_BKQ_DESA + 4,
			(u64)rtlpci->tx_ring[BK_QUEUE].buffer_desc_dma >> 32);
	rtl_write_dword(rtlpriv, REG_HQ0_DESA + 4,
			(u64)rtlpci->tx_ring[HIGH_QUEUE].buffer_desc_dma >> 32);

	rtl_write_dword(rtlpriv, REG_RX_DESA + 4,
			(u64)rtlpci->rx_ring[RX_MPDU_QUEUE].dma >> 32);

dma64_end:

	/* Set TX/RX descriptor physical address(from OS API). */
	rtl_write_dword(rtlpriv, REG_BCNQ_DESA,
			((u64)rtlpci->tx_ring[BEACON_QUEUE].buffer_desc_dma) &
			DMA_BIT_MASK(32));
	rtl_write_dword(rtlpriv, REG_MGQ_DESA,
			(u64)rtlpci->tx_ring[MGNT_QUEUE].buffer_desc_dma &
			DMA_BIT_MASK(32));
	rtl_write_dword(rtlpriv, REG_VOQ_DESA,
			(u64)rtlpci->tx_ring[VO_QUEUE].buffer_desc_dma &
			DMA_BIT_MASK(32));
	rtl_write_dword(rtlpriv, REG_VIQ_DESA,
			(u64)rtlpci->tx_ring[VI_QUEUE].buffer_desc_dma &
			DMA_BIT_MASK(32));

	rtl_write_dword(rtlpriv, REG_BEQ_DESA,
			(u64)rtlpci->tx_ring[BE_QUEUE].buffer_desc_dma &
			DMA_BIT_MASK(32));

	dwordtmp = rtl_read_dword(rtlpriv, REG_BEQ_DESA);

	rtl_write_dword(rtlpriv, REG_BKQ_DESA,
			(u64)rtlpci->tx_ring[BK_QUEUE].buffer_desc_dma &
			DMA_BIT_MASK(32));
	rtl_write_dword(rtlpriv, REG_HQ0_DESA,
			(u64)rtlpci->tx_ring[HIGH_QUEUE].buffer_desc_dma &
			DMA_BIT_MASK(32));

	rtl_write_dword(rtlpriv, REG_RX_DESA,
			(u64)rtlpci->rx_ring[RX_MPDU_QUEUE].dma &
			DMA_BIT_MASK(32));

	/* if we want to support 64 bit DMA, we should set it here,
	 * but now we do not support 64 bit DMA
	 */

	rtl_write_dword(rtlpriv, REG_TSFTIMER_HCI, 0x3fffffff);

	bytetmp = rtl_read_byte(rtlpriv, REG_PCIE_CTRL_REG + 3);
	rtl_write_byte(rtlpriv, REG_PCIE_CTRL_REG + 3, bytetmp | 0xF7);

	rtl_write_dword(rtlpriv, REG_INT_MIG, 0);

	rtl_write_dword(rtlpriv, REG_MCUTST_1, 0x0);

	rtl_write_word(rtlpriv, REG_MGQ_TXBD_NUM,
		       TX_DESC_NUM_92E | ((RTL8192EE_SEG_NUM << 12) & 0x3000));
	rtl_write_word(rtlpriv, REG_VOQ_TXBD_NUM,
		       TX_DESC_NUM_92E | ((RTL8192EE_SEG_NUM << 12) & 0x3000));
	rtl_write_word(rtlpriv, REG_VIQ_TXBD_NUM,
		       TX_DESC_NUM_92E | ((RTL8192EE_SEG_NUM << 12) & 0x3000));
	rtl_write_word(rtlpriv, REG_BEQ_TXBD_NUM,
		       TX_DESC_NUM_92E | ((RTL8192EE_SEG_NUM << 12) & 0x3000));
	rtl_write_word(rtlpriv, REG_VOQ_TXBD_NUM,
		       TX_DESC_NUM_92E | ((RTL8192EE_SEG_NUM << 12) & 0x3000));
	rtl_write_word(rtlpriv, REG_BKQ_TXBD_NUM,
		       TX_DESC_NUM_92E | ((RTL8192EE_SEG_NUM << 12) & 0x3000));
	rtl_write_word(rtlpriv, REG_HI0Q_TXBD_NUM,
		       TX_DESC_NUM_92E | ((RTL8192EE_SEG_NUM << 12) & 0x3000));
	rtl_write_word(rtlpriv, REG_HI1Q_TXBD_NUM,
		       TX_DESC_NUM_92E | ((RTL8192EE_SEG_NUM << 12) & 0x3000));
	rtl_write_word(rtlpriv, REG_HI2Q_TXBD_NUM,
		       TX_DESC_NUM_92E | ((RTL8192EE_SEG_NUM << 12) & 0x3000));
	rtl_write_word(rtlpriv, REG_HI3Q_TXBD_NUM,
		       TX_DESC_NUM_92E | ((RTL8192EE_SEG_NUM << 12) & 0x3000));
	rtl_write_word(rtlpriv, REG_HI4Q_TXBD_NUM,
		       TX_DESC_NUM_92E | ((RTL8192EE_SEG_NUM << 12) & 0x3000));
	rtl_write_word(rtlpriv, REG_HI5Q_TXBD_NUM,
		       TX_DESC_NUM_92E | ((RTL8192EE_SEG_NUM << 12) & 0x3000));
	rtl_write_word(rtlpriv, REG_HI6Q_TXBD_NUM,
		       TX_DESC_NUM_92E | ((RTL8192EE_SEG_NUM << 12) & 0x3000));
	rtl_write_word(rtlpriv, REG_HI7Q_TXBD_NUM,
		       TX_DESC_NUM_92E | ((RTL8192EE_SEG_NUM << 12) & 0x3000));
	/*Rx*/
	rtl_write_word(rtlpriv, REG_RX_RXBD_NUM,
		       RX_DESC_NUM_92E |
		       ((RTL8192EE_SEG_NUM << 13) & 0x6000) | 0x8000);

	rtl_write_dword(rtlpriv, REG_TSFTIMER_HCI, 0XFFFFFFFF);

	_rtl92ee_gen_refresh_led_state(hw);
	return true;
}

static void _rtl92ee_hw_configure(struct ieee80211_hw *hw)
{
	struct rtl_priv *rtlpriv = rtl_priv(hw);
	struct rtl_pci *rtlpci = rtl_pcidev(rtl_pcipriv(hw));
	u32 reg_rrsr;

	reg_rrsr = RATE_ALL_CCK | RATE_ALL_OFDM_AG;
	/* Init value for RRSR. */
	rtl_write_dword(rtlpriv, REG_RRSR, reg_rrsr);

	/* ARFB table 9 for 11ac 5G 2SS */
	rtl_write_dword(rtlpriv, REG_ARFR0, 0x00000010);
	rtl_write_dword(rtlpriv, REG_ARFR0 + 4, 0x3e0ff000);

	/* ARFB table 10 for 11ac 5G 1SS */
	rtl_write_dword(rtlpriv, REG_ARFR1, 0x00000010);
	rtl_write_dword(rtlpriv, REG_ARFR1 + 4, 0x000ff000);

	/* Set SLOT time */
	rtl_write_byte(rtlpriv, REG_SLOT, 0x09);

	/* CF-End setting. */
	rtl_write_word(rtlpriv, REG_FWHW_TXQ_CTRL, 0x1F80);

	/* Set retry limit */
	rtl_write_word(rtlpriv, REG_RETRY_LIMIT, 0x0707);

	/* BAR settings */
	rtl_write_dword(rtlpriv, REG_BAR_MODE_CTRL, 0x0201ffff);

	/* Set Data / Response auto rate fallack retry count */
	rtl_write_dword(rtlpriv, REG_DARFRC, 0x01000000);
	rtl_write_dword(rtlpriv, REG_DARFRC + 4, 0x07060504);
	rtl_write_dword(rtlpriv, REG_RARFRC, 0x01000000);
	rtl_write_dword(rtlpriv, REG_RARFRC + 4, 0x07060504);

	/* Beacon related, for rate adaptive */
	rtl_write_byte(rtlpriv, REG_ATIMWND, 0x2);
	rtl_write_byte(rtlpriv, REG_BCN_MAX_ERR, 0xff);

	rtlpci->reg_bcn_ctrl_val = 0x1d;
	rtl_write_byte(rtlpriv, REG_BCN_CTRL, rtlpci->reg_bcn_ctrl_val);

	/* Marked out by Bruce, 2010-09-09.
	 * This register is configured for the 2nd Beacon (multiple BSSID).
	 * We shall disable this register if we only support 1 BSSID.
	 * vivi guess 92d also need this, also 92d now doesnot set this reg
	 */
	rtl_write_byte(rtlpriv, REG_BCN_CTRL_1, 0);

	/* TBTT prohibit hold time. Suggested by designer TimChen. */
	rtl_write_byte(rtlpriv, REG_TBTT_PROHIBIT + 1, 0xff); /* 8 ms */

	rtl_write_byte(rtlpriv, REG_PIFS, 0);
	rtl_write_byte(rtlpriv, REG_AGGR_BREAK_TIME, 0x16);

	rtl_write_word(rtlpriv, REG_NAV_PROT_LEN, 0x0040);
	rtl_write_word(rtlpriv, REG_PROT_MODE_CTRL, 0x08ff);

	/* For Rx TP. Suggested by SD1 Richard. Added by tynli. 2010.04.12.*/
	rtl_write_dword(rtlpriv, REG_FAST_EDCA_CTRL, 0x03086666);

	/* ACKTO for IOT issue. */
	rtl_write_byte(rtlpriv, REG_ACKTO, 0x40);

	/* Set Spec SIFS (used in NAV) */
	rtl_write_word(rtlpriv, REG_SPEC_SIFS, 0x100a);
	rtl_write_word(rtlpriv, REG_MAC_SPEC_SIFS, 0x100a);

	/* Set SIFS for CCK */
	rtl_write_word(rtlpriv, REG_SIFS_CTX, 0x100a);

	/* Set SIFS for OFDM */
	rtl_write_word(rtlpriv, REG_SIFS_TRX, 0x100a);

	/* Note Data sheet don't define */
	rtl_write_byte(rtlpriv, 0x4C7, 0x80);

	rtl_write_byte(rtlpriv, REG_RX_PKT_LIMIT, 0x20);

	rtl_write_word(rtlpriv, REG_MAX_AGGR_NUM, 0x1717);

	/* Set Multicast Address. 2009.01.07. by tynli. */
	rtl_write_dword(rtlpriv, REG_MAR, 0xffffffff);
	rtl_write_dword(rtlpriv, REG_MAR + 4, 0xffffffff);
}

static void _rtl92ee_enable_aspm_back_door(struct ieee80211_hw *hw)
{
	struct rtl_priv *rtlpriv = rtl_priv(hw);
	struct rtl_ps_ctl *ppsc = rtl_psc(rtl_priv(hw));
	u32 tmp32 = 0, count = 0;
	u8 tmp8 = 0;

	rtl_write_word(rtlpriv, REG_BACKDOOR_DBI_DATA, 0x78);
	rtl_write_byte(rtlpriv, REG_BACKDOOR_DBI_DATA + 2, 0x2);
	tmp8 = rtl_read_byte(rtlpriv, REG_BACKDOOR_DBI_DATA + 2);
	count = 0;
	while (tmp8 && count < 20) {
		udelay(10);
		tmp8 = rtl_read_byte(rtlpriv, REG_BACKDOOR_DBI_DATA + 2);
		count++;
	}

	if (0 == tmp8) {
		tmp32 = rtl_read_dword(rtlpriv, REG_BACKDOOR_DBI_RDATA);
		if ((tmp32 & 0xff00) != 0x2000) {
			tmp32 &= 0xffff00ff;
			rtl_write_dword(rtlpriv, REG_BACKDOOR_DBI_WDATA,
					tmp32 | BIT(13));
			rtl_write_word(rtlpriv, REG_BACKDOOR_DBI_DATA, 0xf078);
			rtl_write_byte(rtlpriv, REG_BACKDOOR_DBI_DATA + 2, 0x1);

			tmp8 = rtl_read_byte(rtlpriv,
					     REG_BACKDOOR_DBI_DATA + 2);
			count = 0;
			while (tmp8 && count < 20) {
				udelay(10);
				tmp8 = rtl_read_byte(rtlpriv,
						     REG_BACKDOOR_DBI_DATA + 2);
				count++;
			}
		}
	}

	rtl_write_word(rtlpriv, REG_BACKDOOR_DBI_DATA, 0x70c);
	rtl_write_byte(rtlpriv, REG_BACKDOOR_DBI_DATA + 2, 0x2);
	tmp8 = rtl_read_byte(rtlpriv, REG_BACKDOOR_DBI_DATA + 2);
	count = 0;
	while (tmp8 && count < 20) {
		udelay(10);
		tmp8 = rtl_read_byte(rtlpriv, REG_BACKDOOR_DBI_DATA + 2);
		count++;
	}
	if (0 == tmp8) {
		tmp32 = rtl_read_dword(rtlpriv, REG_BACKDOOR_DBI_RDATA);
		rtl_write_dword(rtlpriv, REG_BACKDOOR_DBI_WDATA,
				tmp32 | BIT(31));
		rtl_write_word(rtlpriv, REG_BACKDOOR_DBI_DATA, 0xf70c);
		rtl_write_byte(rtlpriv, REG_BACKDOOR_DBI_DATA + 2, 0x1);
	}

	tmp8 = rtl_read_byte(rtlpriv, REG_BACKDOOR_DBI_DATA + 2);
	count = 0;
	while (tmp8 && count < 20) {
		udelay(10);
		tmp8 = rtl_read_byte(rtlpriv, REG_BACKDOOR_DBI_DATA + 2);
		count++;
	}

	rtl_write_word(rtlpriv, REG_BACKDOOR_DBI_DATA, 0x718);
	rtl_write_byte(rtlpriv, REG_BACKDOOR_DBI_DATA + 2, 0x2);
	tmp8 = rtl_read_byte(rtlpriv, REG_BACKDOOR_DBI_DATA + 2);
	count = 0;
	while (tmp8 && count < 20) {
		udelay(10);
		tmp8 = rtl_read_byte(rtlpriv, REG_BACKDOOR_DBI_DATA + 2);
		count++;
	}
	if (ppsc->support_backdoor || (0 == tmp8)) {
		tmp32 = rtl_read_dword(rtlpriv, REG_BACKDOOR_DBI_RDATA);
		rtl_write_dword(rtlpriv, REG_BACKDOOR_DBI_WDATA,
				tmp32 | BIT(11) | BIT(12));
		rtl_write_word(rtlpriv, REG_BACKDOOR_DBI_DATA, 0xf718);
		rtl_write_byte(rtlpriv, REG_BACKDOOR_DBI_DATA + 2, 0x1);
	}
	tmp8 = rtl_read_byte(rtlpriv, REG_BACKDOOR_DBI_DATA + 2);
	count = 0;
	while (tmp8 && count < 20) {
		udelay(10);
		tmp8 = rtl_read_byte(rtlpriv, REG_BACKDOOR_DBI_DATA + 2);
		count++;
	}
}

void rtl92ee_enable_hw_security_config(struct ieee80211_hw *hw)
{
	struct rtl_priv *rtlpriv = rtl_priv(hw);
	u8 sec_reg_value;
	u8 tmp;

	rtl_dbg(rtlpriv, COMP_INIT, DBG_DMESG,
		"PairwiseEncAlgorithm = %d GroupEncAlgorithm = %d\n",
		rtlpriv->sec.pairwise_enc_algorithm,
		rtlpriv->sec.group_enc_algorithm);

	if (rtlpriv->cfg->mod_params->sw_crypto || rtlpriv->sec.use_sw_sec) {
		rtl_dbg(rtlpriv, COMP_SEC, DBG_DMESG,
			"not open hw encryption\n");
		return;
	}

	sec_reg_value = SCR_TXENCENABLE | SCR_RXDECENABLE;

	if (rtlpriv->sec.use_defaultkey) {
		sec_reg_value |= SCR_TXUSEDK;
		sec_reg_value |= SCR_RXUSEDK;
	}

	sec_reg_value |= (SCR_RXBCUSEDK | SCR_TXBCUSEDK);

	tmp = rtl_read_byte(rtlpriv, REG_CR + 1);
	rtl_write_byte(rtlpriv, REG_CR + 1, tmp | BIT(1));

	rtl_dbg(rtlpriv, COMP_SEC, DBG_DMESG,
		"The SECR-value %x\n", sec_reg_value);

	rtlpriv->cfg->ops->set_hw_reg(hw, HW_VAR_WPA_CONFIG, &sec_reg_value);
}

static bool _rtl8192ee_check_pcie_dma_hang(struct rtl_priv *rtlpriv)
{
	u8 tmp;

	/* write reg 0x350 Bit[26]=1. Enable debug port. */
	tmp = rtl_read_byte(rtlpriv, REG_BACKDOOR_DBI_DATA + 3);
	if (!(tmp & BIT(2))) {
		rtl_write_byte(rtlpriv, REG_BACKDOOR_DBI_DATA + 3,
			       tmp | BIT(2));
		mdelay(100); /* Suggested by DD Justin_tsai. */
	}

	/* read reg 0x350 Bit[25] if 1 : RX hang
	 * read reg 0x350 Bit[24] if 1 : TX hang
	 */
	tmp = rtl_read_byte(rtlpriv, REG_BACKDOOR_DBI_DATA + 3);
	if ((tmp & BIT(0)) || (tmp & BIT(1))) {
		rtl_dbg(rtlpriv, COMP_INIT, DBG_LOUD,
			"CheckPcieDMAHang8192EE(): true!!\n");
		return true;
	}
	return false;
}

static void _rtl8192ee_reset_pcie_interface_dma(struct rtl_priv *rtlpriv,
						bool mac_power_on)
{
	u8 tmp;
	bool release_mac_rx_pause;
	u8 backup_pcie_dma_pause;

	rtl_dbg(rtlpriv, COMP_INIT, DBG_LOUD,
		"ResetPcieInterfaceDMA8192EE()\n");

	/* Revise Note: Follow the document "PCIe RX DMA Hang Reset Flow_v03"
	 * released by SD1 Alan.
	 */

	/* 1. disable register write lock
	 *	write 0x1C bit[1:0] = 2'h0
	 *	write 0xCC bit[2] = 1'b1
	 */
	tmp = rtl_read_byte(rtlpriv, REG_RSV_CTRL);
	tmp &= ~(BIT(1) | BIT(0));
	rtl_write_byte(rtlpriv, REG_RSV_CTRL, tmp);
	tmp = rtl_read_byte(rtlpriv, REG_PMC_DBG_CTRL2);
	tmp |= BIT(2);
	rtl_write_byte(rtlpriv, REG_PMC_DBG_CTRL2, tmp);

	/* 2. Check and pause TRX DMA
	 *	write 0x284 bit[18] = 1'b1
	 *	write 0x301 = 0xFF
	 */
	tmp = rtl_read_byte(rtlpriv, REG_RXDMA_CONTROL);
	if (tmp & BIT(2)) {
		/* Already pause before the function for another reason. */
		release_mac_rx_pause = false;
	} else {
		rtl_write_byte(rtlpriv, REG_RXDMA_CONTROL, (tmp | BIT(2)));
		release_mac_rx_pause = true;
	}

	backup_pcie_dma_pause = rtl_read_byte(rtlpriv, REG_PCIE_CTRL_REG + 1);
	if (backup_pcie_dma_pause != 0xFF)
		rtl_write_byte(rtlpriv, REG_PCIE_CTRL_REG + 1, 0xFF);

	if (mac_power_on) {
		/* 3. reset TRX function
		 *	write 0x100 = 0x00
		 */
		rtl_write_byte(rtlpriv, REG_CR, 0);
	}

	/* 4. Reset PCIe DMA
	 *	write 0x003 bit[0] = 0
	 */
	tmp = rtl_read_byte(rtlpriv, REG_SYS_FUNC_EN + 1);
	tmp &= ~(BIT(0));
	rtl_write_byte(rtlpriv, REG_SYS_FUNC_EN + 1, tmp);

	/* 5. Enable PCIe DMA
	 *	write 0x003 bit[0] = 1
	 */
	tmp = rtl_read_byte(rtlpriv, REG_SYS_FUNC_EN + 1);
	tmp |= BIT(0);
	rtl_write_byte(rtlpriv, REG_SYS_FUNC_EN + 1, tmp);

	if (mac_power_on) {
		/* 6. enable TRX function
		 *	write 0x100 = 0xFF
		 */
		rtl_write_byte(rtlpriv, REG_CR, 0xFF);

		/* We should init LLT & RQPN and
		 * prepare Tx/Rx descrptor address later
		 * because MAC function is reset.
		 */
	}

	/* 7. Restore PCIe autoload down bit
	 *	write 0xF8 bit[17] = 1'b1
	 */
	tmp = rtl_read_byte(rtlpriv, REG_MAC_PHY_CTRL_NORMAL + 2);
	tmp |= BIT(1);
	rtl_write_byte(rtlpriv, REG_MAC_PHY_CTRL_NORMAL + 2, tmp);

	/* In MAC power on state, BB and RF maybe in ON state,
	 * if we release TRx DMA here
	 * it will cause packets to be started to Tx/Rx,
	 * so we release Tx/Rx DMA later.
	 */
	if (!mac_power_on) {
		/* 8. release TRX DMA
		 *	write 0x284 bit[18] = 1'b0
		 *	write 0x301 = 0x00
		 */
		if (release_mac_rx_pause) {
			tmp = rtl_read_byte(rtlpriv, REG_RXDMA_CONTROL);
			rtl_write_byte(rtlpriv, REG_RXDMA_CONTROL,
				       (tmp & (~BIT(2))));
		}
		rtl_write_byte(rtlpriv, REG_PCIE_CTRL_REG + 1,
			       backup_pcie_dma_pause);
	}

	/* 9. lock system register
	 *	write 0xCC bit[2] = 1'b0
	 */
	tmp = rtl_read_byte(rtlpriv, REG_PMC_DBG_CTRL2);
	tmp &= ~(BIT(2));
	rtl_write_byte(rtlpriv, REG_PMC_DBG_CTRL2, tmp);
}

int rtl92ee_hw_init(struct ieee80211_hw *hw)
{
	struct rtl_priv *rtlpriv = rtl_priv(hw);
	struct rtl_hal *rtlhal = rtl_hal(rtl_priv(hw));
	struct rtl_mac *mac = rtl_mac(rtl_priv(hw));
	struct rtl_phy *rtlphy = &rtlpriv->phy;
	struct rtl_ps_ctl *ppsc = rtl_psc(rtl_priv(hw));
	bool rtstatus = true;
	int err = 0;
	u8 tmp_u1b, u1byte;
	u32 tmp_u4b;

	rtl_dbg(rtlpriv, COMP_INIT, DBG_LOUD, " Rtl8192EE hw init\n");
	rtlpriv->rtlhal.being_init_adapter = true;
	rtlpriv->intf_ops->disable_aspm(hw);

	tmp_u1b = rtl_read_byte(rtlpriv, REG_SYS_CLKR+1);
	u1byte = rtl_read_byte(rtlpriv, REG_CR);
	if ((tmp_u1b & BIT(3)) && (u1byte != 0 && u1byte != 0xEA)) {
		rtlhal->mac_func_enable = true;
	} else {
		rtlhal->mac_func_enable = false;
		rtlhal->fw_ps_state = FW_PS_STATE_ALL_ON_92E;
	}

	if (_rtl8192ee_check_pcie_dma_hang(rtlpriv)) {
		rtl_dbg(rtlpriv, COMP_INIT, DBG_DMESG, "92ee dma hang!\n");
		_rtl8192ee_reset_pcie_interface_dma(rtlpriv,
						    rtlhal->mac_func_enable);
		rtlhal->mac_func_enable = false;
	}

	rtstatus = _rtl92ee_init_mac(hw);

	rtl_write_byte(rtlpriv, 0x577, 0x03);

	/*for Crystal 40 Mhz setting */
	rtl_write_byte(rtlpriv, REG_AFE_CTRL4, 0x2A);
	rtl_write_byte(rtlpriv, REG_AFE_CTRL4 + 1, 0x00);
	rtl_write_byte(rtlpriv, REG_AFE_CTRL2, 0x83);

	/*Forced the antenna b to wifi */
	if (rtlpriv->btcoexist.btc_info.btcoexist == 1) {
		rtl_write_byte(rtlpriv, 0x64, 0);
		rtl_write_byte(rtlpriv, 0x65, 1);
	}
	if (!rtstatus) {
		pr_err("Init MAC failed\n");
		err = 1;
		return err;
	}
	rtlhal->rx_tag = 0;
	rtl_write_word(rtlpriv, REG_PCIE_CTRL_REG, 0x8000);
	err = rtl92ee_download_fw(hw, false);
	if (err) {
		rtl_dbg(rtlpriv, COMP_ERR, DBG_WARNING,
			"Failed to download FW. Init HW without FW now..\n");
		err = 1;
		rtlhal->fw_ready = false;
		return err;
	}
	rtlhal->fw_ready = true;
	/*fw related variable initialize */
	ppsc->fw_current_inpsmode = false;
	rtlhal->fw_ps_state = FW_PS_STATE_ALL_ON_92E;
	rtlhal->fw_clk_change_in_progress = false;
	rtlhal->allow_sw_to_change_hwclc = false;
	rtlhal->last_hmeboxnum = 0;

	rtl92ee_phy_mac_config(hw);

	rtl92ee_phy_bb_config(hw);

	rtl92ee_phy_rf_config(hw);

	rtlphy->rfreg_chnlval[0] = rtl_get_rfreg(hw, RF90_PATH_A,
						 RF_CHNLBW, RFREG_OFFSET_MASK);
	rtlphy->rfreg_chnlval[1] = rtl_get_rfreg(hw, RF90_PATH_B,
						 RF_CHNLBW, RFREG_OFFSET_MASK);
	rtlphy->backup_rf_0x1a = (u32)rtl_get_rfreg(hw, RF90_PATH_A, RF_RX_G1,
						    RFREG_OFFSET_MASK);
	rtlphy->rfreg_chnlval[0] = (rtlphy->rfreg_chnlval[0] & 0xfffff3ff) |
				   BIT(10) | BIT(11);

	rtl_set_rfreg(hw, RF90_PATH_A, RF_CHNLBW, RFREG_OFFSET_MASK,
		      rtlphy->rfreg_chnlval[0]);
	rtl_set_rfreg(hw, RF90_PATH_B, RF_CHNLBW, RFREG_OFFSET_MASK,
		      rtlphy->rfreg_chnlval[0]);

	/*---- Set CCK and OFDM Block "ON"----*/
	rtl_set_bbreg(hw, RFPGA0_RFMOD, BCCKEN, 0x1);
	rtl_set_bbreg(hw, RFPGA0_RFMOD, BOFDMEN, 0x1);

	/* Must set this,
	 * otherwise the rx sensitivity will be very pool. Maddest
	 */
	rtl_set_rfreg(hw, RF90_PATH_A, 0xB1, RFREG_OFFSET_MASK, 0x54418);

	/*Set Hardware(MAC default setting.)*/
	_rtl92ee_hw_configure(hw);

	rtlhal->mac_func_enable = true;

	rtl_cam_reset_all_entry(hw);
	rtl92ee_enable_hw_security_config(hw);

	ppsc->rfpwr_state = ERFON;

	rtlpriv->cfg->ops->set_hw_reg(hw, HW_VAR_ETHER_ADDR, mac->mac_addr);
	_rtl92ee_enable_aspm_back_door(hw);
	rtlpriv->intf_ops->enable_aspm(hw);

	rtl92ee_bt_hw_init(hw);

	rtlpriv->rtlhal.being_init_adapter = false;

	if (ppsc->rfpwr_state == ERFON) {
		if (rtlphy->iqk_initialized) {
			rtl92ee_phy_iq_calibrate(hw, true);
		} else {
			rtl92ee_phy_iq_calibrate(hw, false);
			rtlphy->iqk_initialized = true;
		}
	}

	rtlphy->rfpath_rx_enable[0] = true;
	if (rtlphy->rf_type == RF_2T2R)
		rtlphy->rfpath_rx_enable[1] = true;

	efuse_one_byte_read(hw, 0x1FA, &tmp_u1b);
	if (!(tmp_u1b & BIT(0))) {
		rtl_set_rfreg(hw, RF90_PATH_A, 0x15, 0x0F, 0x05);
		rtl_dbg(rtlpriv, COMP_INIT, DBG_LOUD, "PA BIAS path A\n");
	}

	if ((!(tmp_u1b & BIT(1))) && (rtlphy->rf_type == RF_2T2R)) {
		rtl_set_rfreg(hw, RF90_PATH_B, 0x15, 0x0F, 0x05);
		rtl_dbg(rtlpriv, COMP_INIT, DBG_LOUD, "PA BIAS path B\n");
	}

	rtl_write_byte(rtlpriv, REG_NAV_UPPER, ((30000 + 127) / 128));

	/*Fixed LDPC rx hang issue. */
	tmp_u4b = rtl_read_dword(rtlpriv, REG_SYS_SWR_CTRL1);
	rtl_write_byte(rtlpriv, REG_SYS_SWR_CTRL2, 0x75);
	tmp_u4b =  (tmp_u4b & 0xfff00fff) | (0x7E << 12);
	rtl_write_dword(rtlpriv, REG_SYS_SWR_CTRL1, tmp_u4b);

	rtl92ee_dm_init(hw);

	rtl_write_dword(rtlpriv, 0x4fc, 0);

	rtl_dbg(rtlpriv, COMP_INIT, DBG_LOUD,
		"end of Rtl8192EE hw init %x\n", err);
	return 0;
}

static enum version_8192e _rtl92ee_read_chip_version(struct ieee80211_hw *hw)
{
	struct rtl_priv *rtlpriv = rtl_priv(hw);
	struct rtl_phy *rtlphy = &rtlpriv->phy;
	enum version_8192e version = VERSION_UNKNOWN;
	u32 value32;

	rtlphy->rf_type = RF_2T2R;

	value32 = rtl_read_dword(rtlpriv, REG_SYS_CFG1);
	if (value32 & TRP_VAUX_EN)
		version = (enum version_8192e)VERSION_TEST_CHIP_2T2R_8192E;
	else
		version = (enum version_8192e)VERSION_NORMAL_CHIP_2T2R_8192E;

	rtl_dbg(rtlpriv, COMP_INIT, DBG_LOUD,
		"Chip RF Type: %s\n", (rtlphy->rf_type == RF_2T2R) ?
		"RF_2T2R" : "RF_1T1R");

	return version;
}

static int _rtl92ee_set_media_status(struct ieee80211_hw *hw,
				     enum nl80211_iftype type)
{
	struct rtl_priv *rtlpriv = rtl_priv(hw);
	u8 bt_msr = rtl_read_byte(rtlpriv, MSR) & 0xfc;
	enum led_ctl_mode ledaction = LED_CTL_NO_LINK;
	u8 mode = MSR_NOLINK;

	switch (type) {
	case NL80211_IFTYPE_UNSPECIFIED:
		mode = MSR_NOLINK;
		rtl_dbg(rtlpriv, COMP_INIT, DBG_TRACE,
			"Set Network type to NO LINK!\n");
		break;
	case NL80211_IFTYPE_ADHOC:
	case NL80211_IFTYPE_MESH_POINT:
		mode = MSR_ADHOC;
		rtl_dbg(rtlpriv, COMP_INIT, DBG_TRACE,
			"Set Network type to Ad Hoc!\n");
		break;
	case NL80211_IFTYPE_STATION:
		mode = MSR_INFRA;
		ledaction = LED_CTL_LINK;
		rtl_dbg(rtlpriv, COMP_INIT, DBG_TRACE,
			"Set Network type to STA!\n");
		break;
	case NL80211_IFTYPE_AP:
		mode = MSR_AP;
		ledaction = LED_CTL_LINK;
		rtl_dbg(rtlpriv, COMP_INIT, DBG_TRACE,
			"Set Network type to AP!\n");
		break;
	default:
		pr_err("Network type %d not support!\n", type);
		return 1;
	}

	/* MSR_INFRA == Link in infrastructure network;
	 * MSR_ADHOC == Link in ad hoc network;
	 * Therefore, check link state is necessary.
	 *
	 * MSR_AP == AP mode; link state is not cared here.
	 */
	if (mode != MSR_AP && rtlpriv->mac80211.link_state < MAC80211_LINKED) {
		mode = MSR_NOLINK;
		ledaction = LED_CTL_NO_LINK;
	}

	if (mode == MSR_NOLINK || mode == MSR_INFRA) {
		_rtl92ee_stop_tx_beacon(hw);
		_rtl92ee_enable_bcn_sub_func(hw);
	} else if (mode == MSR_ADHOC || mode == MSR_AP) {
		_rtl92ee_resume_tx_beacon(hw);
		_rtl92ee_disable_bcn_sub_func(hw);
	} else {
		rtl_dbg(rtlpriv, COMP_ERR, DBG_WARNING,
			"Set HW_VAR_MEDIA_STATUS: No such media status(%x).\n",
			mode);
	}

	rtl_write_byte(rtlpriv, MSR, bt_msr | mode);
	rtlpriv->cfg->ops->led_control(hw, ledaction);
	if (mode == MSR_AP)
		rtl_write_byte(rtlpriv, REG_BCNTCFG + 1, 0x00);
	else
		rtl_write_byte(rtlpriv, REG_BCNTCFG + 1, 0x66);
	return 0;
}

void rtl92ee_set_check_bssid(struct ieee80211_hw *hw, bool check_bssid)
{
	struct rtl_priv *rtlpriv = rtl_priv(hw);
	struct rtl_pci *rtlpci = rtl_pcidev(rtl_pcipriv(hw));
	u32 reg_rcr = rtlpci->receive_config;

	if (rtlpriv->psc.rfpwr_state != ERFON)
		return;

	if (check_bssid) {
		reg_rcr |= (RCR_CBSSID_DATA | RCR_CBSSID_BCN);
		rtlpriv->cfg->ops->set_hw_reg(hw, HW_VAR_RCR,
					      (u8 *)(&reg_rcr));
		_rtl92ee_set_bcn_ctrl_reg(hw, 0, BIT(4));
	} else {
		reg_rcr &= (~(RCR_CBSSID_DATA | RCR_CBSSID_BCN));
		_rtl92ee_set_bcn_ctrl_reg(hw, BIT(4), 0);
		rtlpriv->cfg->ops->set_hw_reg(hw, HW_VAR_RCR,
					      (u8 *)(&reg_rcr));
	}
}

int rtl92ee_set_network_type(struct ieee80211_hw *hw, enum nl80211_iftype type)
{
	struct rtl_priv *rtlpriv = rtl_priv(hw);

	if (_rtl92ee_set_media_status(hw, type))
		return -EOPNOTSUPP;

	if (rtlpriv->mac80211.link_state == MAC80211_LINKED) {
		if (type != NL80211_IFTYPE_AP &&
		    type != NL80211_IFTYPE_MESH_POINT)
			rtl92ee_set_check_bssid(hw, true);
	} else {
		rtl92ee_set_check_bssid(hw, false);
	}

	return 0;
}

/* don't set REG_EDCA_BE_PARAM here because mac80211 will send pkt when scan */
void rtl92ee_set_qos(struct ieee80211_hw *hw, int aci)
{
	struct rtl_priv *rtlpriv = rtl_priv(hw);

	rtl92ee_dm_init_edca_turbo(hw);
	switch (aci) {
	case AC1_BK:
		rtl_write_dword(rtlpriv, REG_EDCA_BK_PARAM, 0xa44f);
		break;
	case AC0_BE:
		/* rtl_write_dword(rtlpriv, REG_EDCA_BE_PARAM, u4b_ac_param); */
		break;
	case AC2_VI:
		rtl_write_dword(rtlpriv, REG_EDCA_VI_PARAM, 0x5e4322);
		break;
	case AC3_VO:
		rtl_write_dword(rtlpriv, REG_EDCA_VO_PARAM, 0x2f3222);
		break;
	default:
		WARN_ONCE(true, "rtl8192ee: invalid aci: %d !\n", aci);
		break;
	}
}

void rtl92ee_enable_interrupt(struct ieee80211_hw *hw)
{
	struct rtl_priv *rtlpriv = rtl_priv(hw);
	struct rtl_pci *rtlpci = rtl_pcidev(rtl_pcipriv(hw));

	rtl_write_dword(rtlpriv, REG_HIMR, rtlpci->irq_mask[0] & 0xFFFFFFFF);
	rtl_write_dword(rtlpriv, REG_HIMRE, rtlpci->irq_mask[1] & 0xFFFFFFFF);
	rtlpci->irq_enabled = true;
}

void rtl92ee_disable_interrupt(struct ieee80211_hw *hw)
{
	struct rtl_priv *rtlpriv = rtl_priv(hw);
	struct rtl_pci *rtlpci = rtl_pcidev(rtl_pcipriv(hw));

	rtl_write_dword(rtlpriv, REG_HIMR, IMR_DISABLED);
	rtl_write_dword(rtlpriv, REG_HIMRE, IMR_DISABLED);
	rtlpci->irq_enabled = false;
	/*synchronize_irq(rtlpci->pdev->irq);*/
}

static void _rtl92ee_poweroff_adapter(struct ieee80211_hw *hw)
{
	struct rtl_priv *rtlpriv = rtl_priv(hw);
	struct rtl_hal *rtlhal = rtl_hal(rtl_priv(hw));
	u8 u1b_tmp;

	rtlhal->mac_func_enable = false;

	rtl_dbg(rtlpriv, COMP_INIT, DBG_LOUD, "POWER OFF adapter\n");

	/* Run LPS WL RFOFF flow */
	rtl_hal_pwrseqcmdparsing(rtlpriv, PWR_CUT_ALL_MSK, PWR_FAB_ALL_MSK,
				 PWR_INTF_PCI_MSK, RTL8192E_NIC_LPS_ENTER_FLOW);
	/* turn off RF */
	rtl_write_byte(rtlpriv, REG_RF_CTRL, 0x00);

	/* ==== Reset digital sequence   ======  */
	if ((rtl_read_byte(rtlpriv, REG_MCUFWDL) & BIT(7)) && rtlhal->fw_ready)
		rtl92ee_firmware_selfreset(hw);

	/* Reset MCU  */
	u1b_tmp = rtl_read_byte(rtlpriv, REG_SYS_FUNC_EN + 1);
	rtl_write_byte(rtlpriv, REG_SYS_FUNC_EN + 1, (u1b_tmp & (~BIT(2))));

	/* reset MCU ready status */
	rtl_write_byte(rtlpriv, REG_MCUFWDL, 0x00);

	/* HW card disable configuration. */
	rtl_hal_pwrseqcmdparsing(rtlpriv, PWR_CUT_ALL_MSK, PWR_FAB_ALL_MSK,
				 PWR_INTF_PCI_MSK, RTL8192E_NIC_DISABLE_FLOW);

	/* Reset MCU IO Wrapper */
	u1b_tmp = rtl_read_byte(rtlpriv, REG_RSV_CTRL + 1);
	rtl_write_byte(rtlpriv, REG_RSV_CTRL + 1, (u1b_tmp & (~BIT(0))));
	u1b_tmp = rtl_read_byte(rtlpriv, REG_RSV_CTRL + 1);
	rtl_write_byte(rtlpriv, REG_RSV_CTRL + 1, (u1b_tmp | BIT(0)));

	/* lock ISO/CLK/Power control register */
	rtl_write_byte(rtlpriv, REG_RSV_CTRL, 0x0E);
}

void rtl92ee_card_disable(struct ieee80211_hw *hw)
{
	struct rtl_priv *rtlpriv = rtl_priv(hw);
	struct rtl_ps_ctl *ppsc = rtl_psc(rtl_priv(hw));
	struct rtl_mac *mac = rtl_mac(rtl_priv(hw));
	enum nl80211_iftype opmode;

	rtl_dbg(rtlpriv, COMP_INIT, DBG_LOUD, "RTL8192ee card disable\n");

	RT_SET_PS_LEVEL(ppsc, RT_RF_OFF_LEVL_HALT_NIC);

	mac->link_state = MAC80211_NOLINK;
	opmode = NL80211_IFTYPE_UNSPECIFIED;

	_rtl92ee_set_media_status(hw, opmode);

	if (rtlpriv->rtlhal.driver_is_goingto_unload ||
	    ppsc->rfoff_reason > RF_CHANGE_BY_PS)
		rtlpriv->cfg->ops->led_control(hw, LED_CTL_POWER_OFF);

	_rtl92ee_poweroff_adapter(hw);

	/* after power off we should do iqk again */
	if (!rtlpriv->cfg->ops->get_btc_status())
		rtlpriv->phy.iqk_initialized = false;
}

void rtl92ee_interrupt_recognized(struct ieee80211_hw *hw,
				  struct rtl_int *intvec)
{
	struct rtl_priv *rtlpriv = rtl_priv(hw);
	struct rtl_pci *rtlpci = rtl_pcidev(rtl_pcipriv(hw));

	intvec->inta = rtl_read_dword(rtlpriv, ISR) & rtlpci->irq_mask[0];
	rtl_write_dword(rtlpriv, ISR, intvec->inta);

	intvec->intb = rtl_read_dword(rtlpriv, REG_HISRE) & rtlpci->irq_mask[1];
	rtl_write_dword(rtlpriv, REG_HISRE, intvec->intb);
}

void rtl92ee_set_beacon_related_registers(struct ieee80211_hw *hw)
{
	struct rtl_priv *rtlpriv = rtl_priv(hw);
	struct rtl_mac *mac = rtl_mac(rtl_priv(hw));
	struct rtl_pci *rtlpci = rtl_pcidev(rtl_pcipriv(hw));
	u16 bcn_interval, atim_window;

	bcn_interval = mac->beacon_interval;
	atim_window = 2;	/*FIX MERGE */
	rtl92ee_disable_interrupt(hw);
	rtl_write_word(rtlpriv, REG_ATIMWND, atim_window);
	rtl_write_word(rtlpriv, REG_BCN_INTERVAL, bcn_interval);
	rtl_write_word(rtlpriv, REG_BCNTCFG, 0x660f);
	rtl_write_byte(rtlpriv, REG_RXTSF_OFFSET_CCK, 0x18);
	rtl_write_byte(rtlpriv, REG_RXTSF_OFFSET_OFDM, 0x18);
	rtl_write_byte(rtlpriv, 0x606, 0x30);
	rtlpci->reg_bcn_ctrl_val |= BIT(3);
	rtl_write_byte(rtlpriv, REG_BCN_CTRL, (u8)rtlpci->reg_bcn_ctrl_val);
}

void rtl92ee_set_beacon_interval(struct ieee80211_hw *hw)
{
	struct rtl_priv *rtlpriv = rtl_priv(hw);
	struct rtl_mac *mac = rtl_mac(rtl_priv(hw));
	u16 bcn_interval = mac->beacon_interval;

	rtl_dbg(rtlpriv, COMP_BEACON, DBG_DMESG,
		"beacon_interval:%d\n", bcn_interval);
	rtl_write_word(rtlpriv, REG_BCN_INTERVAL, bcn_interval);
}

void rtl92ee_update_interrupt_mask(struct ieee80211_hw *hw,
				   u32 add_msr, u32 rm_msr)
{
	struct rtl_priv *rtlpriv = rtl_priv(hw);
	struct rtl_pci *rtlpci = rtl_pcidev(rtl_pcipriv(hw));

	rtl_dbg(rtlpriv, COMP_INTR, DBG_LOUD,
		"add_msr:%x, rm_msr:%x\n", add_msr, rm_msr);

	if (add_msr)
		rtlpci->irq_mask[0] |= add_msr;
	if (rm_msr)
		rtlpci->irq_mask[0] &= (~rm_msr);
	rtl92ee_disable_interrupt(hw);
	rtl92ee_enable_interrupt(hw);
}

static u8 _rtl92ee_get_chnl_group(u8 chnl)
{
	u8 group = 0;

	if (chnl <= 14) {
		if (1 <= chnl && chnl <= 2)
			group = 0;
		else if (3 <= chnl && chnl <= 5)
			group = 1;
		else if (6 <= chnl && chnl <= 8)
			group = 2;
		else if (9 <= chnl && chnl <= 11)
			group = 3;
		else if (12 <= chnl && chnl <= 14)
			group = 4;
	} else {
		if (36 <= chnl && chnl <= 42)
			group = 0;
		else if (44 <= chnl && chnl <= 48)
			group = 1;
		else if (50 <= chnl && chnl <= 58)
			group = 2;
		else if (60 <= chnl && chnl <= 64)
			group = 3;
		else if (100 <= chnl && chnl <= 106)
			group = 4;
		else if (108 <= chnl && chnl <= 114)
			group = 5;
		else if (116 <= chnl && chnl <= 122)
			group = 6;
		else if (124 <= chnl && chnl <= 130)
			group = 7;
		else if (132 <= chnl && chnl <= 138)
			group = 8;
		else if (140 <= chnl && chnl <= 144)
			group = 9;
		else if (149 <= chnl && chnl <= 155)
			group = 10;
		else if (157 <= chnl && chnl <= 161)
			group = 11;
		else if (165 <= chnl && chnl <= 171)
			group = 12;
		else if (173 <= chnl && chnl <= 177)
			group = 13;
	}
	return group;
}

static void _rtl8192ee_read_power_value_fromprom(struct ieee80211_hw *hw,
						 struct txpower_info_2g *pwr2g,
						 struct txpower_info_5g *pwr5g,
						 bool autoload_fail, u8 *hwinfo)
{
	struct rtl_priv *rtlpriv = rtl_priv(hw);
	u32 rf, addr = EEPROM_TX_PWR_INX, group, i = 0;

	rtl_dbg(rtlpriv, COMP_INIT, DBG_LOUD,
		"hal_ReadPowerValueFromPROM92E(): PROMContent[0x%x]=0x%x\n",
		(addr + 1), hwinfo[addr + 1]);
	if (0xFF == hwinfo[addr+1])  /*YJ,add,120316*/
		autoload_fail = true;

	if (autoload_fail) {
		rtl_dbg(rtlpriv, COMP_INIT, DBG_LOUD,
			"auto load fail : Use Default value!\n");
		for (rf = 0 ; rf < MAX_RF_PATH ; rf++) {
			/* 2.4G default value */
			for (group = 0 ; group < MAX_CHNL_GROUP_24G; group++) {
				pwr2g->index_cck_base[rf][group] = 0x2D;
				pwr2g->index_bw40_base[rf][group] = 0x2D;
			}
			for (i = 0; i < MAX_TX_COUNT; i++) {
				if (i == 0) {
					pwr2g->bw20_diff[rf][0] = 0x02;
					pwr2g->ofdm_diff[rf][0] = 0x04;
				} else {
					pwr2g->bw20_diff[rf][i] = 0xFE;
					pwr2g->bw40_diff[rf][i] = 0xFE;
					pwr2g->cck_diff[rf][i] = 0xFE;
					pwr2g->ofdm_diff[rf][i] = 0xFE;
				}
			}

			/*5G default value*/
			for (group = 0 ; group < MAX_CHNL_GROUP_5G; group++)
				pwr5g->index_bw40_base[rf][group] = 0x2A;

			for (i = 0; i < MAX_TX_COUNT; i++) {
				if (i == 0) {
					pwr5g->ofdm_diff[rf][0] = 0x04;
					pwr5g->bw20_diff[rf][0] = 0x00;
					pwr5g->bw80_diff[rf][0] = 0xFE;
					pwr5g->bw160_diff[rf][0] = 0xFE;
				} else {
					pwr5g->ofdm_diff[rf][0] = 0xFE;
					pwr5g->bw20_diff[rf][0] = 0xFE;
					pwr5g->bw40_diff[rf][0] = 0xFE;
					pwr5g->bw80_diff[rf][0] = 0xFE;
					pwr5g->bw160_diff[rf][0] = 0xFE;
				}
			}
		}
		return;
	}

	rtl_priv(hw)->efuse.txpwr_fromeprom = true;

	for (rf = 0 ; rf < MAX_RF_PATH ; rf++) {
		/*2.4G default value*/
		for (group = 0 ; group < MAX_CHNL_GROUP_24G; group++) {
			pwr2g->index_cck_base[rf][group] = hwinfo[addr++];
			if (pwr2g->index_cck_base[rf][group] == 0xFF)
				pwr2g->index_cck_base[rf][group] = 0x2D;
		}
		for (group = 0 ; group < MAX_CHNL_GROUP_24G - 1; group++) {
			pwr2g->index_bw40_base[rf][group] = hwinfo[addr++];
			if (pwr2g->index_bw40_base[rf][group] == 0xFF)
				pwr2g->index_bw40_base[rf][group] = 0x2D;
		}
		for (i = 0; i < MAX_TX_COUNT; i++) {
			if (i == 0) {
				pwr2g->bw40_diff[rf][i] = 0;
				if (hwinfo[addr] == 0xFF) {
					pwr2g->bw20_diff[rf][i] = 0x02;
				} else {
					pwr2g->bw20_diff[rf][i] = (hwinfo[addr]
								   & 0xf0) >> 4;
					if (pwr2g->bw20_diff[rf][i] & BIT(3))
						pwr2g->bw20_diff[rf][i] |= 0xF0;
				}

				if (hwinfo[addr] == 0xFF) {
					pwr2g->ofdm_diff[rf][i] = 0x04;
				} else {
					pwr2g->ofdm_diff[rf][i] = (hwinfo[addr]
								   & 0x0f);
					if (pwr2g->ofdm_diff[rf][i] & BIT(3))
						pwr2g->ofdm_diff[rf][i] |= 0xF0;
				}
				pwr2g->cck_diff[rf][i] = 0;
				addr++;
			} else {
				if (hwinfo[addr] == 0xFF) {
					pwr2g->bw40_diff[rf][i] = 0xFE;
				} else {
					pwr2g->bw40_diff[rf][i] = (hwinfo[addr]
								   & 0xf0) >> 4;
					if (pwr2g->bw40_diff[rf][i] & BIT(3))
						pwr2g->bw40_diff[rf][i] |= 0xF0;
				}

				if (hwinfo[addr] == 0xFF) {
					pwr2g->bw20_diff[rf][i] = 0xFE;
				} else {
					pwr2g->bw20_diff[rf][i] = (hwinfo[addr]
								   & 0x0f);
					if (pwr2g->bw20_diff[rf][i] & BIT(3))
						pwr2g->bw20_diff[rf][i] |= 0xF0;
				}
				addr++;

				if (hwinfo[addr] == 0xFF) {
					pwr2g->ofdm_diff[rf][i] = 0xFE;
				} else {
					pwr2g->ofdm_diff[rf][i] = (hwinfo[addr]
								   & 0xf0) >> 4;
					if (pwr2g->ofdm_diff[rf][i] & BIT(3))
						pwr2g->ofdm_diff[rf][i] |= 0xF0;
				}

				if (hwinfo[addr] == 0xFF) {
					pwr2g->cck_diff[rf][i] = 0xFE;
				} else {
					pwr2g->cck_diff[rf][i] = (hwinfo[addr]
								  & 0x0f);
					if (pwr2g->cck_diff[rf][i] & BIT(3))
						pwr2g->cck_diff[rf][i] |= 0xF0;
				}
				addr++;
			}
		}

		/*5G default value*/
		for (group = 0 ; group < MAX_CHNL_GROUP_5G; group++) {
			pwr5g->index_bw40_base[rf][group] = hwinfo[addr++];
			if (pwr5g->index_bw40_base[rf][group] == 0xFF)
				pwr5g->index_bw40_base[rf][group] = 0xFE;
		}

		for (i = 0; i < MAX_TX_COUNT; i++) {
			if (i == 0) {
				pwr5g->bw40_diff[rf][i] = 0;

				if (hwinfo[addr] == 0xFF) {
					pwr5g->bw20_diff[rf][i] = 0;
				} else {
					pwr5g->bw20_diff[rf][0] = (hwinfo[addr]
								   & 0xf0) >> 4;
					if (pwr5g->bw20_diff[rf][i] & BIT(3))
						pwr5g->bw20_diff[rf][i] |= 0xF0;
				}

				if (hwinfo[addr] == 0xFF) {
					pwr5g->ofdm_diff[rf][i] = 0x04;
				} else {
					pwr5g->ofdm_diff[rf][0] = (hwinfo[addr]
								   & 0x0f);
					if (pwr5g->ofdm_diff[rf][i] & BIT(3))
						pwr5g->ofdm_diff[rf][i] |= 0xF0;
				}
				addr++;
			} else {
				if (hwinfo[addr] == 0xFF) {
					pwr5g->bw40_diff[rf][i] = 0xFE;
				} else {
					pwr5g->bw40_diff[rf][i] = (hwinfo[addr]
								  & 0xf0) >> 4;
					if (pwr5g->bw40_diff[rf][i] & BIT(3))
						pwr5g->bw40_diff[rf][i] |= 0xF0;
				}

				if (hwinfo[addr] == 0xFF) {
					pwr5g->bw20_diff[rf][i] = 0xFE;
				} else {
					pwr5g->bw20_diff[rf][i] = (hwinfo[addr]
								   & 0x0f);
					if (pwr5g->bw20_diff[rf][i] & BIT(3))
						pwr5g->bw20_diff[rf][i] |= 0xF0;
				}
				addr++;
			}
		}

		if (hwinfo[addr] == 0xFF) {
			pwr5g->ofdm_diff[rf][1] = 0xFE;
			pwr5g->ofdm_diff[rf][2] = 0xFE;
		} else {
			pwr5g->ofdm_diff[rf][1] = (hwinfo[addr] & 0xf0) >> 4;
			pwr5g->ofdm_diff[rf][2] = (hwinfo[addr] & 0x0f);
		}
		addr++;

		if (hwinfo[addr] == 0xFF)
			pwr5g->ofdm_diff[rf][3] = 0xFE;
		else
			pwr5g->ofdm_diff[rf][3] = (hwinfo[addr] & 0x0f);
		addr++;

		for (i = 1; i < MAX_TX_COUNT; i++) {
			if (pwr5g->ofdm_diff[rf][i] == 0xFF)
				pwr5g->ofdm_diff[rf][i] = 0xFE;
			else if (pwr5g->ofdm_diff[rf][i] & BIT(3))
				pwr5g->ofdm_diff[rf][i] |= 0xF0;
		}

		for (i = 0; i < MAX_TX_COUNT; i++) {
			if (hwinfo[addr] == 0xFF) {
				pwr5g->bw80_diff[rf][i] = 0xFE;
			} else {
				pwr5g->bw80_diff[rf][i] = (hwinfo[addr] & 0xf0)
							  >> 4;
				if (pwr5g->bw80_diff[rf][i] & BIT(3))
					pwr5g->bw80_diff[rf][i] |= 0xF0;
			}

			if (hwinfo[addr] == 0xFF) {
				pwr5g->bw160_diff[rf][i] = 0xFE;
			} else {
				pwr5g->bw160_diff[rf][i] =
				  (hwinfo[addr] & 0x0f);
				if (pwr5g->bw160_diff[rf][i] & BIT(3))
					pwr5g->bw160_diff[rf][i] |= 0xF0;
			}
			addr++;
		}
	}
}

static void _rtl92ee_read_txpower_info_from_hwpg(struct ieee80211_hw *hw,
						 bool autoload_fail, u8 *hwinfo)
{
	struct rtl_priv *rtlpriv = rtl_priv(hw);
	struct rtl_efuse *efu = rtl_efuse(rtl_priv(hw));
	struct txpower_info_2g pwr2g;
	struct txpower_info_5g pwr5g;
	u8 rf, idx;
	u8 i;

	_rtl8192ee_read_power_value_fromprom(hw, &pwr2g, &pwr5g,
					     autoload_fail, hwinfo);

	for (rf = 0; rf < MAX_RF_PATH; rf++) {
		for (i = 0; i < 14; i++) {
			idx = _rtl92ee_get_chnl_group(i + 1);

			if (i == CHANNEL_MAX_NUMBER_2G - 1) {
				efu->txpwrlevel_cck[rf][i] =
						pwr2g.index_cck_base[rf][5];
				efu->txpwrlevel_ht40_1s[rf][i] =
						pwr2g.index_bw40_base[rf][idx];
			} else {
				efu->txpwrlevel_cck[rf][i] =
						pwr2g.index_cck_base[rf][idx];
				efu->txpwrlevel_ht40_1s[rf][i] =
						pwr2g.index_bw40_base[rf][idx];
			}
		}
		for (i = 0; i < CHANNEL_MAX_NUMBER_5G; i++) {
			idx = _rtl92ee_get_chnl_group(channel5g[i]);
			efu->txpwr_5g_bw40base[rf][i] =
					pwr5g.index_bw40_base[rf][idx];
		}
		for (i = 0; i < CHANNEL_MAX_NUMBER_5G_80M; i++) {
			u8 upper, lower;

			idx = _rtl92ee_get_chnl_group(channel5g_80m[i]);
			upper = pwr5g.index_bw40_base[rf][idx];
			lower = pwr5g.index_bw40_base[rf][idx + 1];

			efu->txpwr_5g_bw80base[rf][i] = (upper + lower) / 2;
		}
		for (i = 0; i < MAX_TX_COUNT; i++) {
			efu->txpwr_cckdiff[rf][i] = pwr2g.cck_diff[rf][i];
			efu->txpwr_legacyhtdiff[rf][i] = pwr2g.ofdm_diff[rf][i];
			efu->txpwr_ht20diff[rf][i] = pwr2g.bw20_diff[rf][i];
			efu->txpwr_ht40diff[rf][i] = pwr2g.bw40_diff[rf][i];

			efu->txpwr_5g_ofdmdiff[rf][i] = pwr5g.ofdm_diff[rf][i];
			efu->txpwr_5g_bw20diff[rf][i] = pwr5g.bw20_diff[rf][i];
			efu->txpwr_5g_bw40diff[rf][i] = pwr5g.bw40_diff[rf][i];
			efu->txpwr_5g_bw80diff[rf][i] = pwr5g.bw80_diff[rf][i];
		}
	}

	if (!autoload_fail)
		efu->eeprom_thermalmeter = hwinfo[EEPROM_THERMAL_METER_92E];
	else
		efu->eeprom_thermalmeter = EEPROM_DEFAULT_THERMALMETER;

	if (efu->eeprom_thermalmeter == 0xff || autoload_fail) {
		efu->apk_thermalmeterignore = true;
		efu->eeprom_thermalmeter = EEPROM_DEFAULT_THERMALMETER;
	}

	efu->thermalmeter[0] = efu->eeprom_thermalmeter;
	RTPRINT(rtlpriv, FINIT, INIT_TXPOWER,
		"thermalmeter = 0x%x\n", efu->eeprom_thermalmeter);

	if (!autoload_fail) {
		efu->eeprom_regulatory = hwinfo[EEPROM_RF_BOARD_OPTION_92E]
					 & 0x07;
		if (hwinfo[EEPROM_RF_BOARD_OPTION_92E] == 0xFF)
			efu->eeprom_regulatory = 0;
	} else {
		efu->eeprom_regulatory = 0;
	}
	RTPRINT(rtlpriv, FINIT, INIT_TXPOWER,
		"eeprom_regulatory = 0x%x\n", efu->eeprom_regulatory);
}

static void _rtl92ee_read_adapter_info(struct ieee80211_hw *hw)
{
	struct rtl_priv *rtlpriv = rtl_priv(hw);
	struct rtl_efuse *rtlefuse = rtl_efuse(rtl_priv(hw));
	struct rtl_hal *rtlhal = rtl_hal(rtl_priv(hw));
	int params[] = {RTL8192E_EEPROM_ID, EEPROM_VID, EEPROM_DID,
			EEPROM_SVID, EEPROM_SMID, EEPROM_MAC_ADDR,
			EEPROM_CHANNELPLAN, EEPROM_VERSION, EEPROM_CUSTOMER_ID,
			COUNTRY_CODE_WORLD_WIDE_13};
	u8 *hwinfo;

	hwinfo = kzalloc(HWSET_MAX_SIZE, GFP_KERNEL);
	if (!hwinfo)
		return;
<<<<<<< HEAD

	if (rtl_get_hwinfo(hw, rtlpriv, HWSET_MAX_SIZE, hwinfo, params))
		goto exit;

	if (rtlefuse->eeprom_oemid == 0xFF)
		rtlefuse->eeprom_oemid = 0;

	RT_TRACE(rtlpriv, COMP_INIT, DBG_LOUD,
		 "EEPROM Customer ID: 0x%2x\n", rtlefuse->eeprom_oemid);
=======

	if (rtl_get_hwinfo(hw, rtlpriv, HWSET_MAX_SIZE, hwinfo, params))
		goto exit;

	if (rtlefuse->eeprom_oemid == 0xFF)
		rtlefuse->eeprom_oemid = 0;

	rtl_dbg(rtlpriv, COMP_INIT, DBG_LOUD,
		"EEPROM Customer ID: 0x%2x\n", rtlefuse->eeprom_oemid);
>>>>>>> 24b8d41d
	/* set channel plan from efuse */
	rtlefuse->channel_plan = rtlefuse->eeprom_channelplan;
	/*tx power*/
	_rtl92ee_read_txpower_info_from_hwpg(hw, rtlefuse->autoload_failflag,
					     hwinfo);

	rtl92ee_read_bt_coexist_info_from_hwpg(hw, rtlefuse->autoload_failflag,
					       hwinfo);

	/*board type*/
	rtlefuse->board_type = (((*(u8 *)&hwinfo[EEPROM_RF_BOARD_OPTION_92E])
				& 0xE0) >> 5);
	if ((*(u8 *)&hwinfo[EEPROM_RF_BOARD_OPTION_92E]) == 0xFF)
		rtlefuse->board_type = 0;

	if (rtlpriv->btcoexist.btc_info.btcoexist == 1)
		rtlefuse->board_type |= BIT(2); /* ODM_BOARD_BT */

	rtlhal->board_type = rtlefuse->board_type;
	rtl_dbg(rtlpriv, COMP_INIT, DBG_LOUD,
		"board_type = 0x%x\n", rtlefuse->board_type);
	/*parse xtal*/
	rtlefuse->crystalcap = hwinfo[EEPROM_XTAL_92E];
	if (hwinfo[EEPROM_XTAL_92E] == 0xFF)
		rtlefuse->crystalcap = 0x20;

	/*antenna diversity*/
	rtlefuse->antenna_div_type = NO_ANTDIV;
	rtlefuse->antenna_div_cfg = 0;

	if (rtlhal->oem_id == RT_CID_DEFAULT) {
		switch (rtlefuse->eeprom_oemid) {
		case EEPROM_CID_DEFAULT:
			if (rtlefuse->eeprom_did == 0x818B) {
				if ((rtlefuse->eeprom_svid == 0x10EC) &&
				    (rtlefuse->eeprom_smid == 0x001B))
					rtlhal->oem_id = RT_CID_819X_LENOVO;
			} else {
				rtlhal->oem_id = RT_CID_DEFAULT;
			}
			break;
		default:
			rtlhal->oem_id = RT_CID_DEFAULT;
			break;
		}
	}
exit:
	kfree(hwinfo);
}

static void _rtl92ee_hal_customized_behavior(struct ieee80211_hw *hw)
{
	struct rtl_priv *rtlpriv = rtl_priv(hw);
	struct rtl_hal *rtlhal = rtl_hal(rtl_priv(hw));

	rtlpriv->ledctl.led_opendrain = true;

	rtl_dbg(rtlpriv, COMP_INIT, DBG_DMESG,
		"RT Customized ID: 0x%02X\n", rtlhal->oem_id);
}

void rtl92ee_read_eeprom_info(struct ieee80211_hw *hw)
{
	struct rtl_priv *rtlpriv = rtl_priv(hw);
	struct rtl_efuse *rtlefuse = rtl_efuse(rtl_priv(hw));
	struct rtl_phy *rtlphy = &rtlpriv->phy;
	struct rtl_hal *rtlhal = rtl_hal(rtl_priv(hw));
	u8 tmp_u1b;

	rtlhal->version = _rtl92ee_read_chip_version(hw);
	if (get_rf_type(rtlphy) == RF_1T1R) {
		rtlpriv->dm.rfpath_rxenable[0] = true;
	} else {
		rtlpriv->dm.rfpath_rxenable[0] = true;
		rtlpriv->dm.rfpath_rxenable[1] = true;
	}
	rtl_dbg(rtlpriv, COMP_INIT, DBG_LOUD, "VersionID = 0x%4x\n",
		rtlhal->version);
	tmp_u1b = rtl_read_byte(rtlpriv, REG_9346CR);
	if (tmp_u1b & BIT(4)) {
		rtl_dbg(rtlpriv, COMP_INIT, DBG_DMESG, "Boot from EEPROM\n");
		rtlefuse->epromtype = EEPROM_93C46;
	} else {
		rtl_dbg(rtlpriv, COMP_INIT, DBG_DMESG, "Boot from EFUSE\n");
		rtlefuse->epromtype = EEPROM_BOOT_EFUSE;
	}
	if (tmp_u1b & BIT(5)) {
		rtl_dbg(rtlpriv, COMP_INIT, DBG_LOUD, "Autoload OK\n");
		rtlefuse->autoload_failflag = false;
		_rtl92ee_read_adapter_info(hw);
	} else {
		pr_err("Autoload ERR!!\n");
	}
	_rtl92ee_hal_customized_behavior(hw);

	rtlphy->rfpath_rx_enable[0] = true;
	if (rtlphy->rf_type == RF_2T2R)
		rtlphy->rfpath_rx_enable[1] = true;
}

static u8 _rtl92ee_mrate_idx_to_arfr_id(struct ieee80211_hw *hw, u8 rate_index)
{
	u8 ret = 0;

	switch (rate_index) {
	case RATR_INX_WIRELESS_NGB:
		ret = 0;
		break;
	case RATR_INX_WIRELESS_N:
	case RATR_INX_WIRELESS_NG:
		ret = 4;
		break;
	case RATR_INX_WIRELESS_NB:
		ret = 2;
		break;
	case RATR_INX_WIRELESS_GB:
		ret = 6;
		break;
	case RATR_INX_WIRELESS_G:
		ret = 7;
		break;
	case RATR_INX_WIRELESS_B:
		ret = 8;
		break;
	default:
		ret = 0;
		break;
	}
	return ret;
}

static void rtl92ee_update_hal_rate_mask(struct ieee80211_hw *hw,
					 struct ieee80211_sta *sta,
					 u8 rssi_level, bool update_bw)
{
	struct rtl_priv *rtlpriv = rtl_priv(hw);
	struct rtl_phy *rtlphy = &rtlpriv->phy;
	struct rtl_mac *mac = rtl_mac(rtl_priv(hw));
	struct rtl_sta_info *sta_entry = NULL;
	u32 ratr_bitmap;
	u8 ratr_index;
	u8 curtxbw_40mhz = (sta->ht_cap.cap & IEEE80211_HT_CAP_SUP_WIDTH_20_40)
			     ? 1 : 0;
	u8 b_curshortgi_40mhz = (sta->ht_cap.cap & IEEE80211_HT_CAP_SGI_40) ?
				1 : 0;
	u8 b_curshortgi_20mhz = (sta->ht_cap.cap & IEEE80211_HT_CAP_SGI_20) ?
				1 : 0;
	enum wireless_mode wirelessmode = 0;
	bool b_shortgi = false;
	u8 rate_mask[7] = {0};
	u8 macid = 0;
	/*u8 mimo_ps = IEEE80211_SMPS_OFF;*/
	sta_entry = (struct rtl_sta_info *)sta->drv_priv;
	wirelessmode = sta_entry->wireless_mode;
	if (mac->opmode == NL80211_IFTYPE_STATION ||
	    mac->opmode == NL80211_IFTYPE_MESH_POINT)
		curtxbw_40mhz = mac->bw_40;
	else if (mac->opmode == NL80211_IFTYPE_AP ||
		 mac->opmode == NL80211_IFTYPE_ADHOC)
		macid = sta->aid + 1;

	ratr_bitmap = sta->supp_rates[0];
	if (mac->opmode == NL80211_IFTYPE_ADHOC)
		ratr_bitmap = 0xfff;

	ratr_bitmap |= (sta->ht_cap.mcs.rx_mask[1] << 20 |
			sta->ht_cap.mcs.rx_mask[0] << 12);

	switch (wirelessmode) {
	case WIRELESS_MODE_B:
		ratr_index = RATR_INX_WIRELESS_B;
		if (ratr_bitmap & 0x0000000c)
			ratr_bitmap &= 0x0000000d;
		else
			ratr_bitmap &= 0x0000000f;
		break;
	case WIRELESS_MODE_G:
		ratr_index = RATR_INX_WIRELESS_GB;

		if (rssi_level == 1)
			ratr_bitmap &= 0x00000f00;
		else if (rssi_level == 2)
			ratr_bitmap &= 0x00000ff0;
		else
			ratr_bitmap &= 0x00000ff5;
		break;
	case WIRELESS_MODE_N_24G:
		if (curtxbw_40mhz)
			ratr_index = RATR_INX_WIRELESS_NGB;
		else
			ratr_index = RATR_INX_WIRELESS_NB;

		if (rtlphy->rf_type == RF_1T1R) {
			if (curtxbw_40mhz) {
				if (rssi_level == 1)
					ratr_bitmap &= 0x000f0000;
				else if (rssi_level == 2)
					ratr_bitmap &= 0x000ff000;
				else
					ratr_bitmap &= 0x000ff015;
			} else {
				if (rssi_level == 1)
					ratr_bitmap &= 0x000f0000;
				else if (rssi_level == 2)
					ratr_bitmap &= 0x000ff000;
				else
					ratr_bitmap &= 0x000ff005;
			}
		} else {
			if (curtxbw_40mhz) {
				if (rssi_level == 1)
					ratr_bitmap &= 0x0f8f0000;
				else if (rssi_level == 2)
					ratr_bitmap &= 0x0ffff000;
				else
					ratr_bitmap &= 0x0ffff015;
			} else {
				if (rssi_level == 1)
					ratr_bitmap &= 0x0f8f0000;
				else if (rssi_level == 2)
					ratr_bitmap &= 0x0ffff000;
				else
					ratr_bitmap &= 0x0ffff005;
			}
		}

		if ((curtxbw_40mhz && b_curshortgi_40mhz) ||
		    (!curtxbw_40mhz && b_curshortgi_20mhz)) {
			if (macid == 0)
				b_shortgi = true;
			else if (macid == 1)
				b_shortgi = false;
		}
		break;
	default:
		ratr_index = RATR_INX_WIRELESS_NGB;

		if (rtlphy->rf_type == RF_1T1R)
			ratr_bitmap &= 0x000ff0ff;
		else
			ratr_bitmap &= 0x0f8ff0ff;
		break;
	}
	ratr_index = _rtl92ee_mrate_idx_to_arfr_id(hw, ratr_index);
	sta_entry->ratr_index = ratr_index;

	rtl_dbg(rtlpriv, COMP_RATR, DBG_DMESG,
		"ratr_bitmap :%x\n", ratr_bitmap);
	*(u32 *)&rate_mask = (ratr_bitmap & 0x0fffffff) |
				       (ratr_index << 28);
	rate_mask[0] = macid;
	rate_mask[1] = ratr_index | (b_shortgi ? 0x80 : 0x00);
	rate_mask[2] = curtxbw_40mhz | ((!update_bw) << 3);
	rate_mask[3] = (u8)(ratr_bitmap & 0x000000ff);
	rate_mask[4] = (u8)((ratr_bitmap & 0x0000ff00) >> 8);
	rate_mask[5] = (u8)((ratr_bitmap & 0x00ff0000) >> 16);
	rate_mask[6] = (u8)((ratr_bitmap & 0xff000000) >> 24);
	rtl_dbg(rtlpriv, COMP_RATR, DBG_DMESG,
		"Rate_index:%x, ratr_val:%x, %x:%x:%x:%x:%x:%x:%x\n",
		ratr_index, ratr_bitmap, rate_mask[0], rate_mask[1],
		rate_mask[2], rate_mask[3], rate_mask[4],
		rate_mask[5], rate_mask[6]);
	rtl92ee_fill_h2c_cmd(hw, H2C_92E_RA_MASK, 7, rate_mask);
	_rtl92ee_set_bcn_ctrl_reg(hw, BIT(3), 0);
}

void rtl92ee_update_hal_rate_tbl(struct ieee80211_hw *hw,
				 struct ieee80211_sta *sta, u8 rssi_level,
				 bool update_bw)
{
	struct rtl_priv *rtlpriv = rtl_priv(hw);

	if (rtlpriv->dm.useramask)
		rtl92ee_update_hal_rate_mask(hw, sta, rssi_level, update_bw);
}

void rtl92ee_update_channel_access_setting(struct ieee80211_hw *hw)
{
	struct rtl_priv *rtlpriv = rtl_priv(hw);
	struct rtl_mac *mac = rtl_mac(rtl_priv(hw));
	u16 sifs_timer;

	rtlpriv->cfg->ops->set_hw_reg(hw, HW_VAR_SLOT_TIME,
				      (u8 *)&mac->slot_time);
	if (!mac->ht_enable)
		sifs_timer = 0x0a0a;
	else
		sifs_timer = 0x0e0e;
	rtlpriv->cfg->ops->set_hw_reg(hw, HW_VAR_SIFS, (u8 *)&sifs_timer);
}

bool rtl92ee_gpio_radio_on_off_checking(struct ieee80211_hw *hw, u8 *valid)
{
	*valid = 1;
	return true;
}

void rtl92ee_set_key(struct ieee80211_hw *hw, u32 key_index,
		     u8 *p_macaddr, bool is_group, u8 enc_algo,
		     bool is_wepkey, bool clear_all)
{
	struct rtl_priv *rtlpriv = rtl_priv(hw);
	struct rtl_mac *mac = rtl_mac(rtl_priv(hw));
	struct rtl_efuse *rtlefuse = rtl_efuse(rtl_priv(hw));
	u8 *macaddr = p_macaddr;
	u32 entry_id = 0;
	bool is_pairwise = false;

	static u8 cam_const_addr[4][6] = {
		{0x00, 0x00, 0x00, 0x00, 0x00, 0x00},
		{0x00, 0x00, 0x00, 0x00, 0x00, 0x01},
		{0x00, 0x00, 0x00, 0x00, 0x00, 0x02},
		{0x00, 0x00, 0x00, 0x00, 0x00, 0x03}
	};
	static u8 cam_const_broad[] = {
		0xff, 0xff, 0xff, 0xff, 0xff, 0xff
	};

	if (clear_all) {
		u8 idx = 0;
		u8 cam_offset = 0;
		u8 clear_number = 5;

		rtl_dbg(rtlpriv, COMP_SEC, DBG_DMESG, "clear_all\n");

		for (idx = 0; idx < clear_number; idx++) {
			rtl_cam_mark_invalid(hw, cam_offset + idx);
			rtl_cam_empty_entry(hw, cam_offset + idx);

			if (idx < 5) {
				memset(rtlpriv->sec.key_buf[idx], 0,
				       MAX_KEY_LEN);
				rtlpriv->sec.key_len[idx] = 0;
			}
		}

	} else {
		switch (enc_algo) {
		case WEP40_ENCRYPTION:
			enc_algo = CAM_WEP40;
			break;
		case WEP104_ENCRYPTION:
			enc_algo = CAM_WEP104;
			break;
		case TKIP_ENCRYPTION:
			enc_algo = CAM_TKIP;
			break;
		case AESCCMP_ENCRYPTION:
			enc_algo = CAM_AES;
			break;
		default:
<<<<<<< HEAD
			RT_TRACE(rtlpriv, COMP_ERR, DBG_DMESG,
				 "switch case %#x not processed\n", enc_algo);
=======
			rtl_dbg(rtlpriv, COMP_ERR, DBG_DMESG,
				"switch case %#x not processed\n", enc_algo);
>>>>>>> 24b8d41d
			enc_algo = CAM_TKIP;
			break;
		}

		if (is_wepkey || rtlpriv->sec.use_defaultkey) {
			macaddr = cam_const_addr[key_index];
			entry_id = key_index;
		} else {
			if (is_group) {
				macaddr = cam_const_broad;
				entry_id = key_index;
			} else {
				if (mac->opmode == NL80211_IFTYPE_AP ||
				    mac->opmode == NL80211_IFTYPE_MESH_POINT) {
					entry_id = rtl_cam_get_free_entry(hw,
								     p_macaddr);
					if (entry_id >=  TOTAL_CAM_ENTRY) {
						pr_err("Can not find free hw security cam entry\n");
						return;
					}
				} else {
					entry_id = CAM_PAIRWISE_KEY_POSITION;
				}

				key_index = PAIRWISE_KEYIDX;
				is_pairwise = true;
			}
		}

		if (rtlpriv->sec.key_len[key_index] == 0) {
			rtl_dbg(rtlpriv, COMP_SEC, DBG_DMESG,
				"delete one entry, entry_id is %d\n",
				entry_id);
			if (mac->opmode == NL80211_IFTYPE_AP ||
			    mac->opmode == NL80211_IFTYPE_MESH_POINT)
				rtl_cam_del_entry(hw, p_macaddr);
			rtl_cam_delete_one_entry(hw, p_macaddr, entry_id);
		} else {
			rtl_dbg(rtlpriv, COMP_SEC, DBG_DMESG,
				"add one entry\n");
			if (is_pairwise) {
				rtl_dbg(rtlpriv, COMP_SEC, DBG_DMESG,
					"set Pairwise key\n");

				rtl_cam_add_one_entry(hw, macaddr, key_index,
					       entry_id, enc_algo,
					       CAM_CONFIG_NO_USEDK,
					       rtlpriv->sec.key_buf[key_index]);
			} else {
				rtl_dbg(rtlpriv, COMP_SEC, DBG_DMESG,
					"set group key\n");

				if (mac->opmode == NL80211_IFTYPE_ADHOC) {
					rtl_cam_add_one_entry(hw,
						rtlefuse->dev_addr,
						PAIRWISE_KEYIDX,
						CAM_PAIRWISE_KEY_POSITION,
						enc_algo, CAM_CONFIG_NO_USEDK,
						rtlpriv->sec.key_buf[entry_id]);
				}

				rtl_cam_add_one_entry(hw, macaddr, key_index,
						entry_id, enc_algo,
						CAM_CONFIG_NO_USEDK,
						rtlpriv->sec.key_buf[entry_id]);
			}
		}
	}
}

void rtl92ee_read_bt_coexist_info_from_hwpg(struct ieee80211_hw *hw,
					    bool auto_load_fail, u8 *hwinfo)
{
	struct rtl_priv *rtlpriv = rtl_priv(hw);
	u8 value;

	if (!auto_load_fail) {
		value = hwinfo[EEPROM_RF_BOARD_OPTION_92E];
		if (((value & 0xe0) >> 5) == 0x1)
			rtlpriv->btcoexist.btc_info.btcoexist = 1;
		else
			rtlpriv->btcoexist.btc_info.btcoexist = 0;

		rtlpriv->btcoexist.btc_info.bt_type = BT_RTL8192E;
		rtlpriv->btcoexist.btc_info.ant_num = ANT_X2;
	} else {
		rtlpriv->btcoexist.btc_info.btcoexist = 1;
		rtlpriv->btcoexist.btc_info.bt_type = BT_RTL8192E;
		rtlpriv->btcoexist.btc_info.ant_num = ANT_X1;
	}
}

void rtl92ee_bt_reg_init(struct ieee80211_hw *hw)
{
	struct rtl_priv *rtlpriv = rtl_priv(hw);

	/* 0:Low, 1:High, 2:From Efuse. */
	rtlpriv->btcoexist.reg_bt_iso = 2;
	/* 0:Idle, 1:None-SCO, 2:SCO, 3:From Counter. */
	rtlpriv->btcoexist.reg_bt_sco = 3;
	/* 0:Disable BT control A-MPDU, 1:Enable BT control A-MPDU. */
	rtlpriv->btcoexist.reg_bt_sco = 0;
}

void rtl92ee_bt_hw_init(struct ieee80211_hw *hw)
{
	struct rtl_priv *rtlpriv = rtl_priv(hw);

	if (rtlpriv->cfg->ops->get_btc_status())
		rtlpriv->btcoexist.btc_ops->btc_init_hw_config(rtlpriv);
}

void rtl92ee_suspend(struct ieee80211_hw *hw)
{
}

void rtl92ee_resume(struct ieee80211_hw *hw)
{
}

/* Turn on AAP (RCR:bit 0) for promicuous mode. */
void rtl92ee_allow_all_destaddr(struct ieee80211_hw *hw,
				bool allow_all_da, bool write_into_reg)
{
	struct rtl_priv *rtlpriv = rtl_priv(hw);
	struct rtl_pci *rtlpci = rtl_pcidev(rtl_pcipriv(hw));

	if (allow_all_da)	/* Set BIT0 */
		rtlpci->receive_config |= RCR_AAP;
	else			/* Clear BIT0 */
		rtlpci->receive_config &= ~RCR_AAP;

	if (write_into_reg)
		rtl_write_dword(rtlpriv, REG_RCR, rtlpci->receive_config);

	rtl_dbg(rtlpriv, COMP_TURBO | COMP_INIT, DBG_LOUD,
		"receive_config=0x%08X, write_into_reg=%d\n",
		rtlpci->receive_config, write_into_reg);
}<|MERGE_RESOLUTION|>--- conflicted
+++ resolved
@@ -319,13 +319,8 @@
 	case HAL_DEF_WOWLAN:
 		break;
 	default:
-<<<<<<< HEAD
-		RT_TRACE(rtlpriv, COMP_ERR, DBG_DMESG,
-			 "switch case %#x not processed\n", variable);
-=======
 		rtl_dbg(rtlpriv, COMP_ERR, DBG_DMESG,
 			"switch case %#x not processed\n", variable);
->>>>>>> 24b8d41d
 		break;
 	}
 }
@@ -550,15 +545,9 @@
 				acm_ctrl &= (~ACMHW_VOQEN);
 				break;
 			default:
-<<<<<<< HEAD
-				RT_TRACE(rtlpriv, COMP_ERR, DBG_DMESG,
-					 "switch case %#x not processed\n",
-					 e_aci);
-=======
 				rtl_dbg(rtlpriv, COMP_ERR, DBG_DMESG,
 					"switch case %#x not processed\n",
 					e_aci);
->>>>>>> 24b8d41d
 				break;
 			}
 		}
@@ -676,13 +665,8 @@
 		}
 		break;
 	default:
-<<<<<<< HEAD
-		RT_TRACE(rtlpriv, COMP_ERR, DBG_DMESG,
-			 "switch case %#x not processed\n", variable);
-=======
 		rtl_dbg(rtlpriv, COMP_ERR, DBG_DMESG,
 			"switch case %#x not processed\n", variable);
->>>>>>> 24b8d41d
 		break;
 	}
 }
@@ -2122,7 +2106,6 @@
 	hwinfo = kzalloc(HWSET_MAX_SIZE, GFP_KERNEL);
 	if (!hwinfo)
 		return;
-<<<<<<< HEAD
 
 	if (rtl_get_hwinfo(hw, rtlpriv, HWSET_MAX_SIZE, hwinfo, params))
 		goto exit;
@@ -2130,19 +2113,8 @@
 	if (rtlefuse->eeprom_oemid == 0xFF)
 		rtlefuse->eeprom_oemid = 0;
 
-	RT_TRACE(rtlpriv, COMP_INIT, DBG_LOUD,
-		 "EEPROM Customer ID: 0x%2x\n", rtlefuse->eeprom_oemid);
-=======
-
-	if (rtl_get_hwinfo(hw, rtlpriv, HWSET_MAX_SIZE, hwinfo, params))
-		goto exit;
-
-	if (rtlefuse->eeprom_oemid == 0xFF)
-		rtlefuse->eeprom_oemid = 0;
-
 	rtl_dbg(rtlpriv, COMP_INIT, DBG_LOUD,
 		"EEPROM Customer ID: 0x%2x\n", rtlefuse->eeprom_oemid);
->>>>>>> 24b8d41d
 	/* set channel plan from efuse */
 	rtlefuse->channel_plan = rtlefuse->eeprom_channelplan;
 	/*tx power*/
@@ -2494,13 +2466,8 @@
 			enc_algo = CAM_AES;
 			break;
 		default:
-<<<<<<< HEAD
-			RT_TRACE(rtlpriv, COMP_ERR, DBG_DMESG,
-				 "switch case %#x not processed\n", enc_algo);
-=======
 			rtl_dbg(rtlpriv, COMP_ERR, DBG_DMESG,
 				"switch case %#x not processed\n", enc_algo);
->>>>>>> 24b8d41d
 			enc_algo = CAM_TKIP;
 			break;
 		}
