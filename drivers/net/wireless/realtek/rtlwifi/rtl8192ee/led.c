--- conflicted
+++ resolved
@@ -38,13 +38,8 @@
 
 		break;
 	default:
-<<<<<<< HEAD
-		RT_TRACE(rtlpriv, COMP_ERR, DBG_LOUD,
-			 "switch case %#x not processed\n", pled->ledpin);
-=======
 		rtl_dbg(rtlpriv, COMP_ERR, DBG_LOUD,
 			"switch case %#x not processed\n", pled->ledpin);
->>>>>>> 24b8d41d
 		break;
 	}
 	pled->ledon = true;
@@ -73,13 +68,8 @@
 
 		break;
 	default:
-<<<<<<< HEAD
-		RT_TRACE(rtlpriv, COMP_ERR, DBG_LOUD,
-			 "switch case %#x not processed\n", pled->ledpin);
-=======
 		rtl_dbg(rtlpriv, COMP_ERR, DBG_LOUD,
 			"switch case %#x not processed\n", pled->ledpin);
->>>>>>> 24b8d41d
 		break;
 	}
 	pled->ledon = false;
