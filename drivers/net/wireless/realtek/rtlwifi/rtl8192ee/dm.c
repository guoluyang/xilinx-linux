--- conflicted
+++ resolved
@@ -355,15 +355,9 @@
 	} else {
 		rtl_dm_dig->min_undec_pwdb_for_dm =
 			rtlpriv->dm.entry_min_undec_sm_pwdb;
-<<<<<<< HEAD
-		RT_TRACE(rtlpriv, COMP_BB_POWERSAVING, DBG_LOUD,
-			 "AP Ext Port or disconnect PWDB = 0x%x\n",
-			 rtl_dm_dig->min_undec_pwdb_for_dm);
-=======
 		rtl_dbg(rtlpriv, COMP_BB_POWERSAVING, DBG_LOUD,
 			"AP Ext Port or disconnect PWDB = 0x%x\n",
 			rtl_dm_dig->min_undec_pwdb_for_dm);
->>>>>>> 24b8d41d
 	}
 	rtl_dbg(rtlpriv, COMP_DIG, DBG_LOUD,
 		"MinUndecoratedPWDBForDM =%d\n",
@@ -848,13 +842,8 @@
 		low_rssithresh_for_ra += go_up_gap;
 		break;
 	default:
-<<<<<<< HEAD
-		RT_TRACE(rtlpriv, COMP_RATR, DBG_DMESG,
-			 "wrong rssi level setting %d !\n", *ratr_state);
-=======
 		rtl_dbg(rtlpriv, COMP_RATR, DBG_DMESG,
 			"wrong rssi level setting %d !\n", *ratr_state);
->>>>>>> 24b8d41d
 		break;
 	}
 
