--- conflicted
+++ resolved
@@ -179,11 +179,7 @@
 		fw_name = "rtlwifi/rtl8812aefw.bin";
 		wowlan_fw_name = "rtlwifi/rtl8812aefw_wowlan.bin";
 	} else {
-<<<<<<< HEAD
-		fw_name = "rtlwifi/rtl8821aefw.bin";
-=======
 		fw_name = "rtlwifi/rtl8821aefw_29.bin";
->>>>>>> 24b8d41d
 		wowlan_fw_name = "rtlwifi/rtl8821aefw_wowlan.bin";
 	}
 
@@ -301,10 +297,7 @@
 	.bar_id = 2,
 	.write_readback = true,
 	.name = "rtl8821ae_pci",
-<<<<<<< HEAD
-=======
 	.alt_fw_name = "rtlwifi/rtl8821aefw.bin",
->>>>>>> 24b8d41d
 	.ops = &rtl8821ae_hal_ops,
 	.mod_params = &rtl8821ae_mod_params,
 	.spec_ver = RTL_SPEC_SUPPORT_VHT,
