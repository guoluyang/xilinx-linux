// SPDX-License-Identifier: GPL-2.0
/* Copyright(c) 2009-2012  Realtek Corporation.*/

#include "../wifi.h"
#include "reg.h"
#include "def.h"
#include "phy.h"
#include "rf.h"
#include "dm.h"

static bool _rtl92c_phy_rf6052_config_parafile(struct ieee80211_hw *hw);

void rtl92cu_phy_rf6052_set_bandwidth(struct ieee80211_hw *hw, u8 bandwidth)
{
	struct rtl_priv *rtlpriv = rtl_priv(hw);
	struct rtl_phy *rtlphy = &(rtlpriv->phy);

	switch (bandwidth) {
	case HT_CHANNEL_WIDTH_20:
		rtlphy->rfreg_chnlval[0] = ((rtlphy->rfreg_chnlval[0] &
					     0xfffff3ff) | 0x0400);
		rtl_set_rfreg(hw, RF90_PATH_A, RF_CHNLBW, RFREG_OFFSET_MASK,
			      rtlphy->rfreg_chnlval[0]);
		break;
	case HT_CHANNEL_WIDTH_20_40:
		rtlphy->rfreg_chnlval[0] = ((rtlphy->rfreg_chnlval[0] &
					     0xfffff3ff));
		rtl_set_rfreg(hw, RF90_PATH_A, RF_CHNLBW, RFREG_OFFSET_MASK,
			      rtlphy->rfreg_chnlval[0]);
		break;
	default:
		pr_err("unknown bandwidth: %#X\n", bandwidth);
		break;
	}
}

void rtl92cu_phy_rf6052_set_cck_txpower(struct ieee80211_hw *hw,
					u8 *ppowerlevel)
{
	struct rtl_priv *rtlpriv = rtl_priv(hw);
	struct rtl_phy *rtlphy = &(rtlpriv->phy);
	struct rtl_mac *mac = rtl_mac(rtl_priv(hw));
	struct rtl_efuse *rtlefuse = rtl_efuse(rtl_priv(hw));
	u32 tx_agc[2] = { 0, 0 }, tmpval = 0;
	u8 idx1, idx2;
	u8 *ptr;

	if (mac->act_scanning) {
		tx_agc[RF90_PATH_A] = 0x3f3f3f3f;
		tx_agc[RF90_PATH_B] = 0x3f3f3f3f;
		for (idx1 = RF90_PATH_A; idx1 <= RF90_PATH_B; idx1++) {
			tx_agc[idx1] = ppowerlevel[idx1] |
			    (ppowerlevel[idx1] << 8) |
			    (ppowerlevel[idx1] << 16) |
			    (ppowerlevel[idx1] << 24);
			if (tx_agc[idx1] > 0x20 && rtlefuse->external_pa)
				tx_agc[idx1] = 0x20;
		}
	} else {
		if (rtlpriv->dm.dynamic_txhighpower_lvl ==
		    TXHIGHPWRLEVEL_LEVEL1) {
			tx_agc[RF90_PATH_A] = 0x10101010;
			tx_agc[RF90_PATH_B] = 0x10101010;
		} else if (rtlpriv->dm.dynamic_txhighpower_lvl ==
			   TXHIGHPWRLEVEL_LEVEL2) {
			tx_agc[RF90_PATH_A] = 0x00000000;
			tx_agc[RF90_PATH_B] = 0x00000000;
		} else {
			for (idx1 = RF90_PATH_A; idx1 <= RF90_PATH_B; idx1++) {
				tx_agc[idx1] = ppowerlevel[idx1] |
				    (ppowerlevel[idx1] << 8) |
				    (ppowerlevel[idx1] << 16) |
				    (ppowerlevel[idx1] << 24);
			}
			if (rtlefuse->eeprom_regulatory == 0) {
				tmpval = (rtlphy->mcs_offset[0][6]) +
					(rtlphy->mcs_offset[0][7] <<  8);
				tx_agc[RF90_PATH_A] += tmpval;
				tmpval = (rtlphy->mcs_offset[0][14]) +
					(rtlphy->mcs_offset[0][15] << 24);
				tx_agc[RF90_PATH_B] += tmpval;
			}
		}
	}
	for (idx1 = RF90_PATH_A; idx1 <= RF90_PATH_B; idx1++) {
		ptr = (u8 *) (&(tx_agc[idx1]));
		for (idx2 = 0; idx2 < 4; idx2++) {
			if (*ptr > RF6052_MAX_TX_PWR)
				*ptr = RF6052_MAX_TX_PWR;
			ptr++;
		}
	}
	tmpval = tx_agc[RF90_PATH_A] & 0xff;
	rtl_set_bbreg(hw, RTXAGC_A_CCK1_MCS32, MASKBYTE1, tmpval);

	RTPRINT(rtlpriv, FPHY, PHY_TXPWR,
		"CCK PWR 1M (rf-A) = 0x%x (reg 0x%x)\n",
		tmpval, RTXAGC_A_CCK1_MCS32);

	tmpval = tx_agc[RF90_PATH_A] >> 8;
	if (mac->mode == WIRELESS_MODE_B)
		tmpval = tmpval & 0xff00ffff;
	rtl_set_bbreg(hw, RTXAGC_B_CCK11_A_CCK2_11, 0xffffff00, tmpval);
	RTPRINT(rtlpriv, FPHY, PHY_TXPWR,
		"CCK PWR 2~11M (rf-A) = 0x%x (reg 0x%x)\n",
		tmpval, RTXAGC_B_CCK11_A_CCK2_11);
	tmpval = tx_agc[RF90_PATH_B] >> 24;
	rtl_set_bbreg(hw, RTXAGC_B_CCK11_A_CCK2_11, MASKBYTE0, tmpval);
	RTPRINT(rtlpriv, FPHY, PHY_TXPWR,
		"CCK PWR 11M (rf-B) = 0x%x (reg 0x%x)\n",
		tmpval, RTXAGC_B_CCK11_A_CCK2_11);
	tmpval = tx_agc[RF90_PATH_B] & 0x00ffffff;
	rtl_set_bbreg(hw, RTXAGC_B_CCK1_55_MCS32, 0xffffff00, tmpval);
	RTPRINT(rtlpriv, FPHY, PHY_TXPWR,
		"CCK PWR 1~5.5M (rf-B) = 0x%x (reg 0x%x)\n",
		tmpval, RTXAGC_B_CCK1_55_MCS32);
}

static void rtl92c_phy_get_power_base(struct ieee80211_hw *hw,
				      u8 *ppowerlevel, u8 channel,
				      u32 *ofdmbase, u32 *mcsbase)
{
	struct rtl_priv *rtlpriv = rtl_priv(hw);
	struct rtl_phy *rtlphy = &(rtlpriv->phy);
	struct rtl_efuse *rtlefuse = rtl_efuse(rtl_priv(hw));
	u32 powerbase0, powerbase1;
	u8 legacy_pwrdiff = 0, ht20_pwrdiff = 0;
	u8 i, powerlevel[2];

	for (i = 0; i < 2; i++) {
		powerlevel[i] = ppowerlevel[i];
		legacy_pwrdiff = rtlefuse->txpwr_legacyhtdiff[i][channel - 1];
		powerbase0 = powerlevel[i] + legacy_pwrdiff;
		powerbase0 = (powerbase0 << 24) | (powerbase0 << 16) |
		    (powerbase0 << 8) | powerbase0;
		*(ofdmbase + i) = powerbase0;
		RTPRINT(rtlpriv, FPHY, PHY_TXPWR,
			" [OFDM power base index rf(%c) = 0x%x]\n",
			i == 0 ? 'A' : 'B', *(ofdmbase + i));
	}
	for (i = 0; i < 2; i++) {
		if (rtlphy->current_chan_bw == HT_CHANNEL_WIDTH_20) {
			ht20_pwrdiff = rtlefuse->txpwr_ht20diff[i][channel - 1];
			powerlevel[i] += ht20_pwrdiff;
		}
		powerbase1 = powerlevel[i];
		powerbase1 = (powerbase1 << 24) |
		    (powerbase1 << 16) | (powerbase1 << 8) | powerbase1;
		*(mcsbase + i) = powerbase1;
		RTPRINT(rtlpriv, FPHY, PHY_TXPWR,
			" [MCS power base index rf(%c) = 0x%x]\n",
			i == 0 ? 'A' : 'B', *(mcsbase + i));
	}
}

static void _rtl92c_get_txpower_writeval_by_regulatory(struct ieee80211_hw *hw,
						       u8 channel, u8 index,
						       u32 *powerbase0,
						       u32 *powerbase1,
						       u32 *p_outwriteval)
{
	struct rtl_priv *rtlpriv = rtl_priv(hw);
	struct rtl_phy *rtlphy = &(rtlpriv->phy);
	struct rtl_efuse *rtlefuse = rtl_efuse(rtl_priv(hw));
	u8 i, chnlgroup = 0, pwr_diff_limit[4];
	u32 writeval, customer_limit, rf;

	for (rf = 0; rf < 2; rf++) {
		switch (rtlefuse->eeprom_regulatory) {
		case 0:
			chnlgroup = 0;
			writeval = rtlphy->mcs_offset
			    [chnlgroup][index + (rf ? 8 : 0)]
			    + ((index < 2) ? powerbase0[rf] : powerbase1[rf]);
			RTPRINT(rtlpriv, FPHY, PHY_TXPWR,
				"RTK better performance,writeval(%c) = 0x%x\n",
				rf == 0 ? 'A' : 'B', writeval);
			break;
		case 1:
			if (rtlphy->pwrgroup_cnt == 1)
				chnlgroup = 0;
			if (rtlphy->pwrgroup_cnt >= 3) {
				if (channel <= 3)
					chnlgroup = 0;
				else if (channel >= 4 && channel <= 9)
					chnlgroup = 1;
				else if (channel > 9)
					chnlgroup = 2;
				if (rtlphy->current_chan_bw ==
				    HT_CHANNEL_WIDTH_20)
					chnlgroup++;
				else
					chnlgroup += 4;
			}
			writeval = rtlphy->mcs_offset[chnlgroup][index +
					(rf ? 8 : 0)] +
					((index < 2) ? powerbase0[rf] :
					powerbase1[rf]);
			RTPRINT(rtlpriv, FPHY, PHY_TXPWR,
				"Realtek regulatory, 20MHz, writeval(%c) = 0x%x\n",
				rf == 0 ? 'A' : 'B', writeval);
			break;
		case 2:
			writeval = ((index < 2) ? powerbase0[rf] :
				   powerbase1[rf]);
			RTPRINT(rtlpriv, FPHY, PHY_TXPWR,
				"Better regulatory,writeval(%c) = 0x%x\n",
				rf == 0 ? 'A' : 'B', writeval);
			break;
		case 3:
			chnlgroup = 0;
			if (rtlphy->current_chan_bw ==
			    HT_CHANNEL_WIDTH_20_40) {
				RTPRINT(rtlpriv, FPHY, PHY_TXPWR,
					"customer's limit, 40MHzrf(%c) = 0x%x\n",
					rf == 0 ? 'A' : 'B',
					rtlefuse->pwrgroup_ht40[rf]
					[channel - 1]);
			} else {
				RTPRINT(rtlpriv, FPHY, PHY_TXPWR,
					"customer's limit, 20MHz rf(%c) = 0x%x\n",
					rf == 0 ? 'A' : 'B',
					rtlefuse->pwrgroup_ht20[rf]
					[channel - 1]);
			}
			for (i = 0; i < 4; i++) {
				pwr_diff_limit[i] = (u8) ((rtlphy->mcs_offset
				    [chnlgroup][index + (rf ? 8 : 0)]
				    & (0x7f << (i * 8))) >> (i * 8));
				if (rtlphy->current_chan_bw ==
				    HT_CHANNEL_WIDTH_20_40) {
					if (pwr_diff_limit[i] >
					    rtlefuse->pwrgroup_ht40[rf]
						[channel - 1])
						pwr_diff_limit[i] = rtlefuse->
						    pwrgroup_ht40[rf]
						    [channel - 1];
				} else {
					if (pwr_diff_limit[i] >
					    rtlefuse->pwrgroup_ht20[rf]
						[channel - 1])
						pwr_diff_limit[i] =
						    rtlefuse->pwrgroup_ht20[rf]
						    [channel - 1];
				}
			}
			customer_limit = (pwr_diff_limit[3] << 24) |
			    (pwr_diff_limit[2] << 16) |
			    (pwr_diff_limit[1] << 8) | (pwr_diff_limit[0]);
			RTPRINT(rtlpriv, FPHY, PHY_TXPWR,
				"Customer's limit rf(%c) = 0x%x\n",
				rf == 0 ? 'A' : 'B', customer_limit);
			writeval = customer_limit + ((index < 2) ?
				   powerbase0[rf] : powerbase1[rf]);
			RTPRINT(rtlpriv, FPHY, PHY_TXPWR,
				"Customer, writeval rf(%c)= 0x%x\n",
				rf == 0 ? 'A' : 'B', writeval);
			break;
		default:
			chnlgroup = 0;
			writeval = rtlphy->mcs_offset[chnlgroup]
				   [index + (rf ? 8 : 0)] + ((index < 2) ?
				   powerbase0[rf] : powerbase1[rf]);
			RTPRINT(rtlpriv, FPHY, PHY_TXPWR,
				"RTK better performance, writevalrf(%c) = 0x%x\n",
				rf == 0 ? 'A' : 'B', writeval);
			break;
		}
		if (rtlpriv->dm.dynamic_txhighpower_lvl ==
		    TXHIGHPWRLEVEL_LEVEL1)
			writeval = 0x14141414;
		else if (rtlpriv->dm.dynamic_txhighpower_lvl ==
			 TXHIGHPWRLEVEL_LEVEL2)
			writeval = 0x00000000;
		if (rtlpriv->dm.dynamic_txhighpower_lvl == TXHIGHPWRLEVEL_BT1)
			writeval = writeval - 0x06060606;
		*(p_outwriteval + rf) = writeval;
	}
}

static void _rtl92c_write_ofdm_power_reg(struct ieee80211_hw *hw,
					 u8 index, u32 *value)
{
	struct rtl_priv *rtlpriv = rtl_priv(hw);
	struct rtl_phy *rtlphy = &(rtlpriv->phy);
	u16 regoffset_a[6] = {
		RTXAGC_A_RATE18_06, RTXAGC_A_RATE54_24,
		RTXAGC_A_MCS03_MCS00, RTXAGC_A_MCS07_MCS04,
		RTXAGC_A_MCS11_MCS08, RTXAGC_A_MCS15_MCS12
	};
	u16 regoffset_b[6] = {
		RTXAGC_B_RATE18_06, RTXAGC_B_RATE54_24,
		RTXAGC_B_MCS03_MCS00, RTXAGC_B_MCS07_MCS04,
		RTXAGC_B_MCS11_MCS08, RTXAGC_B_MCS15_MCS12
	};
	u8 i, rf, pwr_val[4];
	u32 writeval;
	u16 regoffset;

	for (rf = 0; rf < 2; rf++) {
		writeval = value[rf];
		for (i = 0; i < 4; i++) {
			pwr_val[i] = (u8)((writeval & (0x7f << (i * 8))) >>
					  (i * 8));
			if (pwr_val[i] > RF6052_MAX_TX_PWR)
				pwr_val[i] = RF6052_MAX_TX_PWR;
		}
		writeval = (pwr_val[3] << 24) | (pwr_val[2] << 16) |
		    (pwr_val[1] << 8) | pwr_val[0];
		if (rf == 0)
			regoffset = regoffset_a[index];
		else
			regoffset = regoffset_b[index];
		rtl_set_bbreg(hw, regoffset, MASKDWORD, writeval);
		RTPRINT(rtlpriv, FPHY, PHY_TXPWR,
			"Set 0x%x = %08x\n", regoffset, writeval);
		if (((get_rf_type(rtlphy) == RF_2T2R) &&
		     (regoffset == RTXAGC_A_MCS15_MCS12 ||
		      regoffset == RTXAGC_B_MCS15_MCS12)) ||
		    ((get_rf_type(rtlphy) != RF_2T2R) &&
		     (regoffset == RTXAGC_A_MCS07_MCS04 ||
		      regoffset == RTXAGC_B_MCS07_MCS04))) {
			writeval = pwr_val[3];
			if (regoffset == RTXAGC_A_MCS15_MCS12 ||
			    regoffset == RTXAGC_A_MCS07_MCS04)
				regoffset = 0xc90;
			if (regoffset == RTXAGC_B_MCS15_MCS12 ||
			    regoffset == RTXAGC_B_MCS07_MCS04)
				regoffset = 0xc98;
			for (i = 0; i < 3; i++) {
				if (i != 2)
					writeval = (writeval > 8) ?
						   (writeval - 8) : 0;
				else
					writeval = (writeval > 6) ?
						   (writeval - 6) : 0;
				rtl_write_byte(rtlpriv, (u32)(regoffset + i),
					      (u8)writeval);
			}
		}
	}
}

void rtl92cu_phy_rf6052_set_ofdm_txpower(struct ieee80211_hw *hw,
					 u8 *ppowerlevel, u8 channel)
{
	u32 writeval[2], powerbase0[2], powerbase1[2];
	u8 index = 0;

	rtl92c_phy_get_power_base(hw, ppowerlevel,
				  channel, &powerbase0[0], &powerbase1[0]);
	for (index = 0; index < 6; index++) {
		_rtl92c_get_txpower_writeval_by_regulatory(hw,
							   channel, index,
							   &powerbase0[0],
							   &powerbase1[0],
							   &writeval[0]);
		_rtl92c_write_ofdm_power_reg(hw, index, &writeval[0]);
	}
}

bool rtl92cu_phy_rf6052_config(struct ieee80211_hw *hw)
{
	struct rtl_priv *rtlpriv = rtl_priv(hw);
	struct rtl_phy *rtlphy = &(rtlpriv->phy);
	bool rtstatus = true;
	u8 b_reg_hwparafile = 1;

	if (rtlphy->rf_type == RF_1T1R)
		rtlphy->num_total_rfpath = 1;
	else
		rtlphy->num_total_rfpath = 2;
	if (b_reg_hwparafile == 1)
		rtstatus = _rtl92c_phy_rf6052_config_parafile(hw);
	return rtstatus;
}

static bool _rtl92c_phy_rf6052_config_parafile(struct ieee80211_hw *hw)
{
	struct rtl_priv *rtlpriv = rtl_priv(hw);
	struct rtl_phy *rtlphy = &(rtlpriv->phy);
	u32 u4_regvalue = 0;
	u8 rfpath;
	bool rtstatus = true;
	struct bb_reg_def *pphyreg;

	for (rfpath = 0; rfpath < rtlphy->num_total_rfpath; rfpath++) {
		pphyreg = &rtlphy->phyreg_def[rfpath];
		switch (rfpath) {
		case RF90_PATH_A:
		case RF90_PATH_C:
			u4_regvalue = rtl_get_bbreg(hw, pphyreg->rfintfs,
						    BRFSI_RFENV);
			break;
		case RF90_PATH_B:
		case RF90_PATH_D:
			u4_regvalue = rtl_get_bbreg(hw, pphyreg->rfintfs,
						    BRFSI_RFENV << 16);
			break;
		}
		rtl_set_bbreg(hw, pphyreg->rfintfe, BRFSI_RFENV << 16, 0x1);
		udelay(1);
		rtl_set_bbreg(hw, pphyreg->rfintfo, BRFSI_RFENV, 0x1);
		udelay(1);
		rtl_set_bbreg(hw, pphyreg->rfhssi_para2,
			      B3WIREADDREAALENGTH, 0x0);
		udelay(1);
		rtl_set_bbreg(hw, pphyreg->rfhssi_para2, B3WIREDATALENGTH, 0x0);
		udelay(1);
		switch (rfpath) {
		case RF90_PATH_A:
		case RF90_PATH_B:
			rtstatus = rtl92cu_phy_config_rf_with_headerfile(hw,
					(enum radio_path) rfpath);
			break;
		case RF90_PATH_C:
			break;
		case RF90_PATH_D:
			break;
		}
		switch (rfpath) {
		case RF90_PATH_A:
		case RF90_PATH_C:
			rtl_set_bbreg(hw, pphyreg->rfintfs,
				      BRFSI_RFENV, u4_regvalue);
			break;
		case RF90_PATH_B:
		case RF90_PATH_D:
			rtl_set_bbreg(hw, pphyreg->rfintfs,
				      BRFSI_RFENV << 16, u4_regvalue);
			break;
		}
		if (!rtstatus) {
<<<<<<< HEAD
			RT_TRACE(rtlpriv, COMP_INIT, DBG_TRACE,
				 "Radio[%d] Fail!!\n", rfpath);
=======
			rtl_dbg(rtlpriv, COMP_INIT, DBG_TRACE,
				"Radio[%d] Fail!!\n", rfpath);
>>>>>>> 24b8d41d
			goto phy_rf_cfg_fail;
		}
	}
	rtl_dbg(rtlpriv, COMP_INIT, DBG_TRACE, "<---\n");
phy_rf_cfg_fail:
	return rtstatus;
}<|MERGE_RESOLUTION|>--- conflicted
+++ resolved
@@ -431,13 +431,8 @@
 			break;
 		}
 		if (!rtstatus) {
-<<<<<<< HEAD
-			RT_TRACE(rtlpriv, COMP_INIT, DBG_TRACE,
-				 "Radio[%d] Fail!!\n", rfpath);
-=======
 			rtl_dbg(rtlpriv, COMP_INIT, DBG_TRACE,
 				"Radio[%d] Fail!!\n", rfpath);
->>>>>>> 24b8d41d
 			goto phy_rf_cfg_fail;
 		}
 	}
