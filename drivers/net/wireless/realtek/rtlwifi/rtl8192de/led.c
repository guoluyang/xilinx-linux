// SPDX-License-Identifier: GPL-2.0
/* Copyright(c) 2009-2012  Realtek Corporation.*/

#include "../wifi.h"
#include "../pci.h"
#include "reg.h"
#include "led.h"

static void _rtl92ce_init_led(struct ieee80211_hw *hw,
			      struct rtl_led *pled, enum rtl_led_pin ledpin)
{
	pled->hw = hw;
	pled->ledpin = ledpin;
	pled->ledon = false;
}

void rtl92de_sw_led_on(struct ieee80211_hw *hw, struct rtl_led *pled)
{
	u8 ledcfg;
	struct rtl_priv *rtlpriv = rtl_priv(hw);

	rtl_dbg(rtlpriv, COMP_LED, DBG_LOUD, "LedAddr:%X ledpin=%d\n",
		REG_LEDCFG2, pled->ledpin);

	switch (pled->ledpin) {
	case LED_PIN_GPIO0:
		break;
	case LED_PIN_LED0:
		ledcfg = rtl_read_byte(rtlpriv, REG_LEDCFG2);

		if ((rtlpriv->efuse.eeprom_did == 0x8176) ||
			(rtlpriv->efuse.eeprom_did == 0x8193))
			/* BIT7 of REG_LEDCFG2 should be set to
			 * make sure we could emit the led2. */
			rtl_write_byte(rtlpriv, REG_LEDCFG2, (ledcfg & 0xf0) |
				       BIT(7) | BIT(5) | BIT(6));
		else
			rtl_write_byte(rtlpriv, REG_LEDCFG2, (ledcfg & 0xf0) |
				       BIT(7) | BIT(5));
		break;
	case LED_PIN_LED1:
		ledcfg = rtl_read_byte(rtlpriv, REG_LEDCFG1);

		rtl_write_byte(rtlpriv, REG_LEDCFG2, (ledcfg & 0x0f) | BIT(5));
		break;
	default:
<<<<<<< HEAD
		RT_TRACE(rtlpriv, COMP_ERR, DBG_EMERG,
			 "switch case %#x not processed\n", pled->ledpin);
=======
		pr_err("switch case %#x not processed\n",
		       pled->ledpin);
>>>>>>> 24b8d41d
		break;
	}
	pled->ledon = true;
}

void rtl92de_sw_led_off(struct ieee80211_hw *hw, struct rtl_led *pled)
{
	struct rtl_priv *rtlpriv = rtl_priv(hw);
	u8 ledcfg;

	rtl_dbg(rtlpriv, COMP_LED, DBG_LOUD, "LedAddr:%X ledpin=%d\n",
		REG_LEDCFG2, pled->ledpin);

	ledcfg = rtl_read_byte(rtlpriv, REG_LEDCFG2);

	switch (pled->ledpin) {
	case LED_PIN_GPIO0:
		break;
	case LED_PIN_LED0:
		ledcfg &= 0xf0;
		if (rtlpriv->ledctl.led_opendrain)
			rtl_write_byte(rtlpriv, REG_LEDCFG2,
				       (ledcfg | BIT(1) | BIT(5) | BIT(6)));
		else
			rtl_write_byte(rtlpriv, REG_LEDCFG2,
				       (ledcfg | BIT(3) | BIT(5) | BIT(6)));
		break;
	case LED_PIN_LED1:
		ledcfg &= 0x0f;
		rtl_write_byte(rtlpriv, REG_LEDCFG2, (ledcfg | BIT(3)));
		break;
	default:
<<<<<<< HEAD
		RT_TRACE(rtlpriv, COMP_ERR, DBG_EMERG,
			 "switch case %#x not processed\n", pled->ledpin);
=======
		pr_err("switch case %#x not processed\n",
		       pled->ledpin);
>>>>>>> 24b8d41d
		break;
	}
	pled->ledon = false;
}

void rtl92de_init_sw_leds(struct ieee80211_hw *hw)
{
	struct rtl_priv *rtlpriv = rtl_priv(hw);

	_rtl92ce_init_led(hw, &rtlpriv->ledctl.sw_led0, LED_PIN_LED0);
	_rtl92ce_init_led(hw, &rtlpriv->ledctl.sw_led1, LED_PIN_LED1);
}

static void _rtl92ce_sw_led_control(struct ieee80211_hw *hw,
				    enum led_ctl_mode ledaction)
{
	struct rtl_priv *rtlpriv = rtl_priv(hw);
	struct rtl_led *pled0 = &rtlpriv->ledctl.sw_led0;

	switch (ledaction) {
	case LED_CTL_POWER_ON:
	case LED_CTL_LINK:
	case LED_CTL_NO_LINK:
		rtl92de_sw_led_on(hw, pled0);
		break;
	case LED_CTL_POWER_OFF:
		rtl92de_sw_led_off(hw, pled0);
		break;
	default:
		break;
	}
}

void rtl92de_led_control(struct ieee80211_hw *hw, enum led_ctl_mode ledaction)
{
	struct rtl_priv *rtlpriv = rtl_priv(hw);
	struct rtl_ps_ctl *ppsc = rtl_psc(rtl_priv(hw));

	if ((ppsc->rfoff_reason > RF_CHANGE_BY_PS) &&
	    (ledaction == LED_CTL_TX ||
	     ledaction == LED_CTL_RX ||
	     ledaction == LED_CTL_SITE_SURVEY ||
	     ledaction == LED_CTL_LINK ||
	     ledaction == LED_CTL_NO_LINK ||
	     ledaction == LED_CTL_START_TO_LINK ||
	     ledaction == LED_CTL_POWER_ON)) {
		return;
	}
	rtl_dbg(rtlpriv, COMP_LED, DBG_LOUD, "ledaction %d,\n", ledaction);

	_rtl92ce_sw_led_control(hw, ledaction);
}<|MERGE_RESOLUTION|>--- conflicted
+++ resolved
@@ -44,13 +44,8 @@
 		rtl_write_byte(rtlpriv, REG_LEDCFG2, (ledcfg & 0x0f) | BIT(5));
 		break;
 	default:
-<<<<<<< HEAD
-		RT_TRACE(rtlpriv, COMP_ERR, DBG_EMERG,
-			 "switch case %#x not processed\n", pled->ledpin);
-=======
 		pr_err("switch case %#x not processed\n",
 		       pled->ledpin);
->>>>>>> 24b8d41d
 		break;
 	}
 	pled->ledon = true;
@@ -83,13 +78,8 @@
 		rtl_write_byte(rtlpriv, REG_LEDCFG2, (ledcfg | BIT(3)));
 		break;
 	default:
-<<<<<<< HEAD
-		RT_TRACE(rtlpriv, COMP_ERR, DBG_EMERG,
-			 "switch case %#x not processed\n", pled->ledpin);
-=======
 		pr_err("switch case %#x not processed\n",
 		       pled->ledpin);
->>>>>>> 24b8d41d
 		break;
 	}
 	pled->ledon = false;
