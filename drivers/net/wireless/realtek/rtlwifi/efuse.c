--- conflicted
+++ resolved
@@ -1225,12 +1225,7 @@
 		break;
 
 	case EEPROM_93C46:
-<<<<<<< HEAD
-		RT_TRACE(rtlpriv, COMP_ERR, DBG_EMERG,
-			 "RTL8XXX did not boot from eeprom, check it !!\n");
-=======
 		pr_err("RTL8XXX did not boot from eeprom, check it !!\n");
->>>>>>> 24b8d41d
 		return 1;
 
 	default:
@@ -1245,19 +1240,11 @@
 
 	eeprom_id = *((u16 *)&hwinfo[0]);
 	if (eeprom_id != params[0]) {
-<<<<<<< HEAD
-		RT_TRACE(rtlpriv, COMP_ERR, DBG_WARNING,
-			 "EEPROM ID(%#x) is invalid!!\n", eeprom_id);
-		rtlefuse->autoload_failflag = true;
-	} else {
-		RT_TRACE(rtlpriv, COMP_INIT, DBG_LOUD, "Autoload OK\n");
-=======
 		rtl_dbg(rtlpriv, COMP_ERR, DBG_WARNING,
 			"EEPROM ID(%#x) is invalid!!\n", eeprom_id);
 		rtlefuse->autoload_failflag = true;
 	} else {
 		rtl_dbg(rtlpriv, COMP_INIT, DBG_LOUD, "Autoload OK\n");
->>>>>>> 24b8d41d
 		rtlefuse->autoload_failflag = false;
 	}
 
@@ -1268,18 +1255,6 @@
 	rtlefuse->eeprom_did = *(u16 *)&hwinfo[params[2]];
 	rtlefuse->eeprom_svid = *(u16 *)&hwinfo[params[3]];
 	rtlefuse->eeprom_smid = *(u16 *)&hwinfo[params[4]];
-<<<<<<< HEAD
-	RT_TRACE(rtlpriv, COMP_INIT, DBG_LOUD,
-		 "EEPROMId = 0x%4x\n", eeprom_id);
-	RT_TRACE(rtlpriv, COMP_INIT, DBG_LOUD,
-		 "EEPROM VID = 0x%4x\n", rtlefuse->eeprom_vid);
-	RT_TRACE(rtlpriv, COMP_INIT, DBG_LOUD,
-		 "EEPROM DID = 0x%4x\n", rtlefuse->eeprom_did);
-	RT_TRACE(rtlpriv, COMP_INIT, DBG_LOUD,
-		 "EEPROM SVID = 0x%4x\n", rtlefuse->eeprom_svid);
-	RT_TRACE(rtlpriv, COMP_INIT, DBG_LOUD,
-		 "EEPROM SMID = 0x%4x\n", rtlefuse->eeprom_smid);
-=======
 	rtl_dbg(rtlpriv, COMP_INIT, DBG_LOUD,
 		"EEPROMId = 0x%4x\n", eeprom_id);
 	rtl_dbg(rtlpriv, COMP_INIT, DBG_LOUD,
@@ -1290,39 +1265,26 @@
 		"EEPROM SVID = 0x%4x\n", rtlefuse->eeprom_svid);
 	rtl_dbg(rtlpriv, COMP_INIT, DBG_LOUD,
 		"EEPROM SMID = 0x%4x\n", rtlefuse->eeprom_smid);
->>>>>>> 24b8d41d
 
 	for (i = 0; i < 6; i += 2) {
 		usvalue = *(u16 *)&hwinfo[params[5] + i];
 		*((u16 *)(&rtlefuse->dev_addr[i])) = usvalue;
 	}
-<<<<<<< HEAD
-	RT_TRACE(rtlpriv, COMP_INIT, DBG_DMESG, "%pM\n", rtlefuse->dev_addr);
-=======
 	rtl_dbg(rtlpriv, COMP_INIT, DBG_DMESG, "%pM\n", rtlefuse->dev_addr);
->>>>>>> 24b8d41d
 
 	rtlefuse->eeprom_channelplan = *&hwinfo[params[6]];
 	rtlefuse->eeprom_version = *(u16 *)&hwinfo[params[7]];
 	rtlefuse->txpwr_fromeprom = true;
 	rtlefuse->eeprom_oemid = *&hwinfo[params[8]];
 
-<<<<<<< HEAD
-	RT_TRACE(rtlpriv, COMP_INIT, DBG_LOUD,
-		 "EEPROM Customer ID: 0x%2x\n", rtlefuse->eeprom_oemid);
-=======
 	rtl_dbg(rtlpriv, COMP_INIT, DBG_LOUD,
 		"EEPROM Customer ID: 0x%2x\n", rtlefuse->eeprom_oemid);
->>>>>>> 24b8d41d
 
 	/* set channel plan to world wide 13 */
 	rtlefuse->channel_plan = params[9];
 
 	return 0;
 }
-<<<<<<< HEAD
-EXPORT_SYMBOL_GPL(rtl_get_hwinfo);
-=======
 EXPORT_SYMBOL_GPL(rtl_get_hwinfo);
 
 void rtl_fw_block_write(struct ieee80211_hw *hw, const u8 *buffer, u32 size)
@@ -1373,5 +1335,4 @@
 
 	rtlpriv->efuse.efuse_ops = &efuse_ops;
 }
-EXPORT_SYMBOL_GPL(rtl_efuse_ops_init);
->>>>>>> 24b8d41d
+EXPORT_SYMBOL_GPL(rtl_efuse_ops_init);