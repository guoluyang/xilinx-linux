// SPDX-License-Identifier: GPL-2.0
/* Copyright(c) 2009-2012  Realtek Corporation.*/

#include "wifi.h"
#include "core.h"
#include "pci.h"
#include "base.h"
#include "ps.h"
#include "efuse.h"
#include <linux/interrupt.h>
#include <linux/export.h>
#include <linux/module.h>

MODULE_AUTHOR("lizhaoming	<chaoming_li@realsil.com.cn>");
MODULE_AUTHOR("Realtek WlanFAE	<wlanfae@realtek.com>");
MODULE_AUTHOR("Larry Finger	<Larry.FInger@lwfinger.net>");
MODULE_LICENSE("GPL");
MODULE_DESCRIPTION("PCI basic driver for rtlwifi");

static const u16 pcibridge_vendors[PCI_BRIDGE_VENDOR_MAX] = {
	INTEL_VENDOR_ID,
	ATI_VENDOR_ID,
	AMD_VENDOR_ID,
	SIS_VENDOR_ID
};

static const u8 ac_to_hwq[] = {
	VO_QUEUE,
	VI_QUEUE,
	BE_QUEUE,
	BK_QUEUE
};

static u8 _rtl_mac_to_hwqueue(struct ieee80211_hw *hw, struct sk_buff *skb)
{
	struct rtl_hal *rtlhal = rtl_hal(rtl_priv(hw));
	__le16 fc = rtl_get_fc(skb);
	u8 queue_index = skb_get_queue_mapping(skb);
	struct ieee80211_hdr *hdr;

	if (unlikely(ieee80211_is_beacon(fc)))
		return BEACON_QUEUE;
	if (ieee80211_is_mgmt(fc) || ieee80211_is_ctl(fc))
		return MGNT_QUEUE;
	if (rtlhal->hw_type == HARDWARE_TYPE_RTL8192SE)
		if (ieee80211_is_nullfunc(fc))
			return HIGH_QUEUE;
	if (rtlhal->hw_type == HARDWARE_TYPE_RTL8822BE) {
		hdr = rtl_get_hdr(skb);

		if (is_multicast_ether_addr(hdr->addr1) ||
		    is_broadcast_ether_addr(hdr->addr1))
			return HIGH_QUEUE;
	}

	return ac_to_hwq[queue_index];
}

/* Update PCI dependent default settings*/
static void _rtl_pci_update_default_setting(struct ieee80211_hw *hw)
{
	struct rtl_priv *rtlpriv = rtl_priv(hw);
	struct rtl_pci_priv *pcipriv = rtl_pcipriv(hw);
	struct rtl_ps_ctl *ppsc = rtl_psc(rtl_priv(hw));
	struct rtl_pci *rtlpci = rtl_pcidev(rtl_pcipriv(hw));
	u8 pcibridge_vendor = pcipriv->ndis_adapter.pcibridge_vendor;
	u8 init_aspm;

	ppsc->reg_rfps_level = 0;
	ppsc->support_aspm = false;

	/*Update PCI ASPM setting */
	ppsc->const_amdpci_aspm = rtlpci->const_amdpci_aspm;
	switch (rtlpci->const_pci_aspm) {
	case 0:
		/*No ASPM */
		break;

	case 1:
		/*ASPM dynamically enabled/disable. */
		ppsc->reg_rfps_level |= RT_RF_LPS_LEVEL_ASPM;
		break;

	case 2:
		/*ASPM with Clock Req dynamically enabled/disable. */
		ppsc->reg_rfps_level |= (RT_RF_LPS_LEVEL_ASPM |
					 RT_RF_OFF_LEVL_CLK_REQ);
		break;

	case 3:
		/* Always enable ASPM and Clock Req
		 * from initialization to halt.
		 */
		ppsc->reg_rfps_level &= ~(RT_RF_LPS_LEVEL_ASPM);
		ppsc->reg_rfps_level |= (RT_RF_PS_LEVEL_ALWAYS_ASPM |
					 RT_RF_OFF_LEVL_CLK_REQ);
		break;

	case 4:
		/* Always enable ASPM without Clock Req
		 * from initialization to halt.
		 */
		ppsc->reg_rfps_level &= ~(RT_RF_LPS_LEVEL_ASPM |
					  RT_RF_OFF_LEVL_CLK_REQ);
		ppsc->reg_rfps_level |= RT_RF_PS_LEVEL_ALWAYS_ASPM;
		break;
	}

	ppsc->reg_rfps_level |= RT_RF_OFF_LEVL_HALT_NIC;

	/*Update Radio OFF setting */
	switch (rtlpci->const_hwsw_rfoff_d3) {
	case 1:
		if (ppsc->reg_rfps_level & RT_RF_LPS_LEVEL_ASPM)
			ppsc->reg_rfps_level |= RT_RF_OFF_LEVL_ASPM;
		break;

	case 2:
		if (ppsc->reg_rfps_level & RT_RF_LPS_LEVEL_ASPM)
			ppsc->reg_rfps_level |= RT_RF_OFF_LEVL_ASPM;
		ppsc->reg_rfps_level |= RT_RF_OFF_LEVL_HALT_NIC;
		break;

	case 3:
		ppsc->reg_rfps_level |= RT_RF_OFF_LEVL_PCI_D3;
		break;
	}

	/*Set HW definition to determine if it supports ASPM. */
	switch (rtlpci->const_support_pciaspm) {
	case 0:
		/*Not support ASPM. */
		ppsc->support_aspm = false;
		break;
	case 1:
		/*Support ASPM. */
		ppsc->support_aspm = true;
		ppsc->support_backdoor = true;
		break;
	case 2:
		/*ASPM value set by chipset. */
		if (pcibridge_vendor == PCI_BRIDGE_VENDOR_INTEL)
			ppsc->support_aspm = true;
		break;
	default:
<<<<<<< HEAD
		RT_TRACE(rtlpriv, COMP_ERR, DBG_EMERG,
			 "switch case %#x not processed\n",
			 rtlpci->const_support_pciaspm);
=======
		pr_err("switch case %#x not processed\n",
		       rtlpci->const_support_pciaspm);
>>>>>>> 24b8d41d
		break;
	}

	/* toshiba aspm issue, toshiba will set aspm selfly
	 * so we should not set aspm in driver
	 */
	pci_read_config_byte(rtlpci->pdev, 0x80, &init_aspm);
	if (rtlpriv->rtlhal.hw_type == HARDWARE_TYPE_RTL8192SE &&
	    init_aspm == 0x43)
		ppsc->support_aspm = false;
}

static bool _rtl_pci_platform_switch_device_pci_aspm(
			struct ieee80211_hw *hw,
			u8 value)
{
	struct rtl_pci *rtlpci = rtl_pcidev(rtl_pcipriv(hw));
	struct rtl_hal *rtlhal = rtl_hal(rtl_priv(hw));

	if (rtlhal->hw_type != HARDWARE_TYPE_RTL8192SE)
		value |= 0x40;

	pci_write_config_byte(rtlpci->pdev, 0x80, value);

	return false;
}

/*When we set 0x01 to enable clk request. Set 0x0 to disable clk req.*/
static void _rtl_pci_switch_clk_req(struct ieee80211_hw *hw, u8 value)
{
	struct rtl_pci *rtlpci = rtl_pcidev(rtl_pcipriv(hw));
	struct rtl_hal *rtlhal = rtl_hal(rtl_priv(hw));

	pci_write_config_byte(rtlpci->pdev, 0x81, value);

	if (rtlhal->hw_type == HARDWARE_TYPE_RTL8192SE)
		udelay(100);
}

/*Disable RTL8192SE ASPM & Disable Pci Bridge ASPM*/
static void rtl_pci_disable_aspm(struct ieee80211_hw *hw)
{
	struct rtl_priv *rtlpriv = rtl_priv(hw);
	struct rtl_pci_priv *pcipriv = rtl_pcipriv(hw);
	struct rtl_ps_ctl *ppsc = rtl_psc(rtl_priv(hw));
	struct rtl_pci *rtlpci = rtl_pcidev(rtl_pcipriv(hw));
	u8 pcibridge_vendor = pcipriv->ndis_adapter.pcibridge_vendor;
	u8 num4bytes = pcipriv->ndis_adapter.num4bytes;
	/*Retrieve original configuration settings. */
	u8 linkctrl_reg = pcipriv->ndis_adapter.linkctrl_reg;
	u16 pcibridge_linkctrlreg = pcipriv->ndis_adapter.
				pcibridge_linkctrlreg;
	u16 aspmlevel = 0;
	u8 tmp_u1b = 0;

	if (!ppsc->support_aspm)
		return;

	if (pcibridge_vendor == PCI_BRIDGE_VENDOR_UNKNOWN) {
		rtl_dbg(rtlpriv, COMP_POWER, DBG_TRACE,
			"PCI(Bridge) UNKNOWN\n");

		return;
	}

	if (ppsc->reg_rfps_level & RT_RF_OFF_LEVL_CLK_REQ) {
		RT_CLEAR_PS_LEVEL(ppsc, RT_RF_OFF_LEVL_CLK_REQ);
		_rtl_pci_switch_clk_req(hw, 0x0);
	}

	/*for promising device will in L0 state after an I/O. */
	pci_read_config_byte(rtlpci->pdev, 0x80, &tmp_u1b);

	/*Set corresponding value. */
	aspmlevel |= BIT(0) | BIT(1);
	linkctrl_reg &= ~aspmlevel;
	pcibridge_linkctrlreg &= ~(BIT(0) | BIT(1));

	_rtl_pci_platform_switch_device_pci_aspm(hw, linkctrl_reg);
	udelay(50);

	/*4 Disable Pci Bridge ASPM */
	pci_write_config_byte(rtlpci->pdev, (num4bytes << 2),
			      pcibridge_linkctrlreg);

	udelay(50);
}

/*Enable RTL8192SE ASPM & Enable Pci Bridge ASPM for
 *power saving We should follow the sequence to enable
 *RTL8192SE first then enable Pci Bridge ASPM
 *or the system will show bluescreen.
 */
static void rtl_pci_enable_aspm(struct ieee80211_hw *hw)
{
	struct rtl_priv *rtlpriv = rtl_priv(hw);
	struct rtl_pci_priv *pcipriv = rtl_pcipriv(hw);
	struct rtl_ps_ctl *ppsc = rtl_psc(rtl_priv(hw));
	struct rtl_pci *rtlpci = rtl_pcidev(rtl_pcipriv(hw));
	u8 pcibridge_vendor = pcipriv->ndis_adapter.pcibridge_vendor;
	u8 num4bytes = pcipriv->ndis_adapter.num4bytes;
	u16 aspmlevel;
	u8 u_pcibridge_aspmsetting;
	u8 u_device_aspmsetting;

	if (!ppsc->support_aspm)
		return;

	if (pcibridge_vendor == PCI_BRIDGE_VENDOR_UNKNOWN) {
		rtl_dbg(rtlpriv, COMP_POWER, DBG_TRACE,
			"PCI(Bridge) UNKNOWN\n");
		return;
	}

	/*4 Enable Pci Bridge ASPM */

	u_pcibridge_aspmsetting =
	    pcipriv->ndis_adapter.pcibridge_linkctrlreg |
	    rtlpci->const_hostpci_aspm_setting;

	if (pcibridge_vendor == PCI_BRIDGE_VENDOR_INTEL)
		u_pcibridge_aspmsetting &= ~BIT(0);

	pci_write_config_byte(rtlpci->pdev, (num4bytes << 2),
			      u_pcibridge_aspmsetting);

	rtl_dbg(rtlpriv, COMP_INIT, DBG_LOUD,
		"PlatformEnableASPM(): Write reg[%x] = %x\n",
		(pcipriv->ndis_adapter.pcibridge_pciehdr_offset + 0x10),
		u_pcibridge_aspmsetting);

	udelay(50);

	/*Get ASPM level (with/without Clock Req) */
	aspmlevel = rtlpci->const_devicepci_aspm_setting;
	u_device_aspmsetting = pcipriv->ndis_adapter.linkctrl_reg;

	/*_rtl_pci_platform_switch_device_pci_aspm(dev,*/
	/*(priv->ndis_adapter.linkctrl_reg | ASPMLevel)); */

	u_device_aspmsetting |= aspmlevel;

	_rtl_pci_platform_switch_device_pci_aspm(hw, u_device_aspmsetting);

	if (ppsc->reg_rfps_level & RT_RF_OFF_LEVL_CLK_REQ) {
		_rtl_pci_switch_clk_req(hw, (ppsc->reg_rfps_level &
					     RT_RF_OFF_LEVL_CLK_REQ) ? 1 : 0);
		RT_SET_PS_LEVEL(ppsc, RT_RF_OFF_LEVL_CLK_REQ);
	}
	udelay(100);
}

static bool rtl_pci_get_amd_l1_patch(struct ieee80211_hw *hw)
{
	struct rtl_pci *rtlpci = rtl_pcidev(rtl_pcipriv(hw));

	bool status = false;
	u8 offset_e0;
	unsigned int offset_e4;

	pci_write_config_byte(rtlpci->pdev, 0xe0, 0xa0);

	pci_read_config_byte(rtlpci->pdev, 0xe0, &offset_e0);

	if (offset_e0 == 0xA0) {
		pci_read_config_dword(rtlpci->pdev, 0xe4, &offset_e4);
		if (offset_e4 & BIT(23))
			status = true;
	}

	return status;
}

static bool rtl_pci_check_buddy_priv(struct ieee80211_hw *hw,
				     struct rtl_priv **buddy_priv)
{
	struct rtl_priv *rtlpriv = rtl_priv(hw);
	struct rtl_pci_priv *pcipriv = rtl_pcipriv(hw);
	bool find_buddy_priv = false;
	struct rtl_priv *tpriv;
	struct rtl_pci_priv *tpcipriv = NULL;

	if (!list_empty(&rtlpriv->glb_var->glb_priv_list)) {
		list_for_each_entry(tpriv, &rtlpriv->glb_var->glb_priv_list,
				    list) {
			tpcipriv = (struct rtl_pci_priv *)tpriv->priv;
<<<<<<< HEAD
			RT_TRACE(rtlpriv, COMP_INIT, DBG_LOUD,
				 "pcipriv->ndis_adapter.funcnumber %x\n",
				pcipriv->ndis_adapter.funcnumber);
			RT_TRACE(rtlpriv, COMP_INIT, DBG_LOUD,
				 "tpcipriv->ndis_adapter.funcnumber %x\n",
				tpcipriv->ndis_adapter.funcnumber);

			if ((pcipriv->ndis_adapter.busnumber ==
			     tpcipriv->ndis_adapter.busnumber) &&
			    (pcipriv->ndis_adapter.devnumber ==
			    tpcipriv->ndis_adapter.devnumber) &&
			    (pcipriv->ndis_adapter.funcnumber !=
			    tpcipriv->ndis_adapter.funcnumber)) {
=======
			rtl_dbg(rtlpriv, COMP_INIT, DBG_LOUD,
				"pcipriv->ndis_adapter.funcnumber %x\n",
				pcipriv->ndis_adapter.funcnumber);
			rtl_dbg(rtlpriv, COMP_INIT, DBG_LOUD,
				"tpcipriv->ndis_adapter.funcnumber %x\n",
				tpcipriv->ndis_adapter.funcnumber);

			if (pcipriv->ndis_adapter.busnumber ==
			    tpcipriv->ndis_adapter.busnumber &&
			    pcipriv->ndis_adapter.devnumber ==
			    tpcipriv->ndis_adapter.devnumber &&
			    pcipriv->ndis_adapter.funcnumber !=
			    tpcipriv->ndis_adapter.funcnumber) {
>>>>>>> 24b8d41d
				find_buddy_priv = true;
				break;
			}
		}
	}

	rtl_dbg(rtlpriv, COMP_INIT, DBG_LOUD,
		"find_buddy_priv %d\n", find_buddy_priv);

	if (find_buddy_priv)
		*buddy_priv = tpriv;

	return find_buddy_priv;
}

static void rtl_pci_get_linkcontrol_field(struct ieee80211_hw *hw)
{
	struct rtl_pci_priv *pcipriv = rtl_pcipriv(hw);
	struct rtl_pci *rtlpci = rtl_pcidev(pcipriv);
	u8 capabilityoffset = pcipriv->ndis_adapter.pcibridge_pciehdr_offset;
	u8 linkctrl_reg;
	u8 num4bbytes;

	num4bbytes = (capabilityoffset + 0x10) / 4;

	/*Read  Link Control Register */
	pci_read_config_byte(rtlpci->pdev, (num4bbytes << 2), &linkctrl_reg);

	pcipriv->ndis_adapter.pcibridge_linkctrlreg = linkctrl_reg;
}

static void rtl_pci_parse_configuration(struct pci_dev *pdev,
					struct ieee80211_hw *hw)
{
	struct rtl_priv *rtlpriv = rtl_priv(hw);
	struct rtl_pci_priv *pcipriv = rtl_pcipriv(hw);

	u8 tmp;
	u16 linkctrl_reg;

	/*Link Control Register */
	pcie_capability_read_word(pdev, PCI_EXP_LNKCTL, &linkctrl_reg);
	pcipriv->ndis_adapter.linkctrl_reg = (u8)linkctrl_reg;

	rtl_dbg(rtlpriv, COMP_INIT, DBG_TRACE, "Link Control Register =%x\n",
		pcipriv->ndis_adapter.linkctrl_reg);

	pci_read_config_byte(pdev, 0x98, &tmp);
	tmp |= BIT(4);
	pci_write_config_byte(pdev, 0x98, tmp);

	tmp = 0x17;
	pci_write_config_byte(pdev, 0x70f, tmp);
}

static void rtl_pci_init_aspm(struct ieee80211_hw *hw)
{
	struct rtl_ps_ctl *ppsc = rtl_psc(rtl_priv(hw));

	_rtl_pci_update_default_setting(hw);

	if (ppsc->reg_rfps_level & RT_RF_PS_LEVEL_ALWAYS_ASPM) {
		/*Always enable ASPM & Clock Req. */
		rtl_pci_enable_aspm(hw);
		RT_SET_PS_LEVEL(ppsc, RT_RF_PS_LEVEL_ALWAYS_ASPM);
	}
}

static void _rtl_pci_io_handler_init(struct device *dev,
				     struct ieee80211_hw *hw)
{
	struct rtl_priv *rtlpriv = rtl_priv(hw);

	rtlpriv->io.dev = dev;

	rtlpriv->io.write8_async = pci_write8_async;
	rtlpriv->io.write16_async = pci_write16_async;
	rtlpriv->io.write32_async = pci_write32_async;

	rtlpriv->io.read8_sync = pci_read8_sync;
	rtlpriv->io.read16_sync = pci_read16_sync;
	rtlpriv->io.read32_sync = pci_read32_sync;
}

static bool _rtl_update_earlymode_info(struct ieee80211_hw *hw,
				       struct sk_buff *skb,
				       struct rtl_tcb_desc *tcb_desc, u8 tid)
{
	struct rtl_priv *rtlpriv = rtl_priv(hw);
	struct ieee80211_tx_info *info = IEEE80211_SKB_CB(skb);
	struct rtl_hal *rtlhal = rtl_hal(rtl_priv(hw));
	struct sk_buff *next_skb;
	u8 additionlen = FCS_LEN;

	/* here open is 4, wep/tkip is 8, aes is 12*/
	if (info->control.hw_key)
		additionlen += info->control.hw_key->icv_len;

	/* The most skb num is 6 */
	tcb_desc->empkt_num = 0;
	spin_lock_bh(&rtlpriv->locks.waitq_lock);
	skb_queue_walk(&rtlpriv->mac80211.skb_waitq[tid], next_skb) {
		struct ieee80211_tx_info *next_info;

		next_info = IEEE80211_SKB_CB(next_skb);
		if (next_info->flags & IEEE80211_TX_CTL_AMPDU) {
			tcb_desc->empkt_len[tcb_desc->empkt_num] =
				next_skb->len + additionlen;
			tcb_desc->empkt_num++;
		} else {
			break;
		}

		if (skb_queue_is_last(&rtlpriv->mac80211.skb_waitq[tid],
				      next_skb))
			break;

		if (tcb_desc->empkt_num >= rtlhal->max_earlymode_num)
			break;
	}
	spin_unlock_bh(&rtlpriv->locks.waitq_lock);

	return true;
}

/* just for early mode now */
static void _rtl_pci_tx_chk_waitq(struct ieee80211_hw *hw)
{
	struct rtl_priv *rtlpriv = rtl_priv(hw);
	struct rtl_mac *mac = rtl_mac(rtl_priv(hw));
	struct rtl_pci *rtlpci = rtl_pcidev(rtl_pcipriv(hw));
	struct sk_buff *skb = NULL;
	struct ieee80211_tx_info *info = NULL;
	struct rtl_hal *rtlhal = rtl_hal(rtl_priv(hw));
	int tid;

	if (!rtlpriv->rtlhal.earlymode_enable)
		return;

	if (rtlpriv->dm.supp_phymode_switch &&
	    (rtlpriv->easy_concurrent_ctl.switch_in_process ||
	    (rtlpriv->buddy_priv &&
	    rtlpriv->buddy_priv->easy_concurrent_ctl.switch_in_process)))
		return;
	/* we just use em for BE/BK/VI/VO */
	for (tid = 7; tid >= 0; tid--) {
		u8 hw_queue = ac_to_hwq[rtl_tid_to_ac(tid)];
		struct rtl8192_tx_ring *ring = &rtlpci->tx_ring[hw_queue];

		while (!mac->act_scanning &&
		       rtlpriv->psc.rfpwr_state == ERFON) {
			struct rtl_tcb_desc tcb_desc;

			memset(&tcb_desc, 0, sizeof(struct rtl_tcb_desc));

			spin_lock(&rtlpriv->locks.waitq_lock);
			if (!skb_queue_empty(&mac->skb_waitq[tid]) &&
			    (ring->entries - skb_queue_len(&ring->queue) >
			     rtlhal->max_earlymode_num)) {
				skb = skb_dequeue(&mac->skb_waitq[tid]);
			} else {
				spin_unlock(&rtlpriv->locks.waitq_lock);
				break;
			}
			spin_unlock(&rtlpriv->locks.waitq_lock);

			/* Some macaddr can't do early mode. like
			 * multicast/broadcast/no_qos data
			 */
			info = IEEE80211_SKB_CB(skb);
			if (info->flags & IEEE80211_TX_CTL_AMPDU)
				_rtl_update_earlymode_info(hw, skb,
							   &tcb_desc, tid);

			rtlpriv->intf_ops->adapter_tx(hw, NULL, skb, &tcb_desc);
		}
	}
}

static void _rtl_pci_tx_isr(struct ieee80211_hw *hw, int prio)
{
	struct rtl_priv *rtlpriv = rtl_priv(hw);
	struct rtl_pci *rtlpci = rtl_pcidev(rtl_pcipriv(hw));

	struct rtl8192_tx_ring *ring = &rtlpci->tx_ring[prio];

	while (skb_queue_len(&ring->queue)) {
		struct sk_buff *skb;
		struct ieee80211_tx_info *info;
		__le16 fc;
		u8 tid;
		u8 *entry;

		if (rtlpriv->use_new_trx_flow)
			entry = (u8 *)(&ring->buffer_desc[ring->idx]);
		else
			entry = (u8 *)(&ring->desc[ring->idx]);

		if (!rtlpriv->cfg->ops->is_tx_desc_closed(hw, prio, ring->idx))
			return;
		ring->idx = (ring->idx + 1) % ring->entries;

		skb = __skb_dequeue(&ring->queue);
		dma_unmap_single(&rtlpci->pdev->dev,
				 rtlpriv->cfg->ops->get_desc(hw, (u8 *)entry,
						true, HW_DESC_TXBUFF_ADDR),
				 skb->len, DMA_TO_DEVICE);

		/* remove early mode header */
		if (rtlpriv->rtlhal.earlymode_enable)
			skb_pull(skb, EM_HDR_LEN);

		rtl_dbg(rtlpriv, (COMP_INTR | COMP_SEND), DBG_TRACE,
			"new ring->idx:%d, free: skb_queue_len:%d, free: seq:%x\n",
			ring->idx,
			skb_queue_len(&ring->queue),
			*(u16 *)(skb->data + 22));

		if (prio == TXCMD_QUEUE) {
			dev_kfree_skb(skb);
			goto tx_status_ok;
		}

		/* for sw LPS, just after NULL skb send out, we can
		 * sure AP knows we are sleeping, we should not let
		 * rf sleep
		 */
		fc = rtl_get_fc(skb);
		if (ieee80211_is_nullfunc(fc)) {
			if (ieee80211_has_pm(fc)) {
				rtlpriv->mac80211.offchan_delay = true;
				rtlpriv->psc.state_inap = true;
			} else {
				rtlpriv->psc.state_inap = false;
			}
		}
		if (ieee80211_is_action(fc)) {
			struct ieee80211_mgmt *action_frame =
				(struct ieee80211_mgmt *)skb->data;
			if (action_frame->u.action.u.ht_smps.action ==
			    WLAN_HT_ACTION_SMPS) {
				dev_kfree_skb(skb);
				goto tx_status_ok;
			}
		}

		/* update tid tx pkt num */
		tid = rtl_get_tid(skb);
		if (tid <= 7)
			rtlpriv->link_info.tidtx_inperiod[tid]++;

		info = IEEE80211_SKB_CB(skb);

		if (likely(!ieee80211_is_nullfunc(fc))) {
			ieee80211_tx_info_clear_status(info);
			info->flags |= IEEE80211_TX_STAT_ACK;
			/*info->status.rates[0].count = 1; */
			ieee80211_tx_status_irqsafe(hw, skb);
		} else {
			rtl_tx_ackqueue(hw, skb);
		}

		if ((ring->entries - skb_queue_len(&ring->queue)) <= 4) {
			rtl_dbg(rtlpriv, COMP_ERR, DBG_DMESG,
				"more desc left, wake skb_queue@%d, ring->idx = %d, skb_queue_len = 0x%x\n",
				prio, ring->idx,
				skb_queue_len(&ring->queue));

			ieee80211_wake_queue(hw, skb_get_queue_mapping(skb));
		}
tx_status_ok:
		skb = NULL;
	}

	if (((rtlpriv->link_info.num_rx_inperiod +
	      rtlpriv->link_info.num_tx_inperiod) > 8) ||
	      rtlpriv->link_info.num_rx_inperiod > 2)
		rtl_lps_leave(hw, false);
}

static int _rtl_pci_init_one_rxdesc(struct ieee80211_hw *hw,
				    struct sk_buff *new_skb, u8 *entry,
				    int rxring_idx, int desc_idx)
{
	struct rtl_priv *rtlpriv = rtl_priv(hw);
	struct rtl_pci *rtlpci = rtl_pcidev(rtl_pcipriv(hw));
	u32 bufferaddress;
	u8 tmp_one = 1;
	struct sk_buff *skb;

	if (likely(new_skb)) {
		skb = new_skb;
		goto remap;
	}
	skb = dev_alloc_skb(rtlpci->rxbuffersize);
	if (!skb)
		return 0;

remap:
	/* just set skb->cb to mapping addr for pci_unmap_single use */
	*((dma_addr_t *)skb->cb) =
		dma_map_single(&rtlpci->pdev->dev, skb_tail_pointer(skb),
			       rtlpci->rxbuffersize, DMA_FROM_DEVICE);
	bufferaddress = *((dma_addr_t *)skb->cb);
	if (dma_mapping_error(&rtlpci->pdev->dev, bufferaddress))
		return 0;
	rtlpci->rx_ring[rxring_idx].rx_buf[desc_idx] = skb;
	if (rtlpriv->use_new_trx_flow) {
		/* skb->cb may be 64 bit address */
		rtlpriv->cfg->ops->set_desc(hw, (u8 *)entry, false,
					    HW_DESC_RX_PREPARE,
					    (u8 *)(dma_addr_t *)skb->cb);
	} else {
		rtlpriv->cfg->ops->set_desc(hw, (u8 *)entry, false,
					    HW_DESC_RXBUFF_ADDR,
					    (u8 *)&bufferaddress);
		rtlpriv->cfg->ops->set_desc(hw, (u8 *)entry, false,
					    HW_DESC_RXPKT_LEN,
					    (u8 *)&rtlpci->rxbuffersize);
		rtlpriv->cfg->ops->set_desc(hw, (u8 *)entry, false,
					    HW_DESC_RXOWN,
					    (u8 *)&tmp_one);
	}
	return 1;
}

/* inorder to receive 8K AMSDU we have set skb to
 * 9100bytes in init rx ring, but if this packet is
 * not a AMSDU, this large packet will be sent to
 * TCP/IP directly, this cause big packet ping fail
 * like: "ping -s 65507", so here we will realloc skb
 * based on the true size of packet, Mac80211
 * Probably will do it better, but does not yet.
 *
 * Some platform will fail when alloc skb sometimes.
 * in this condition, we will send the old skb to
 * mac80211 directly, this will not cause any other
 * issues, but only this packet will be lost by TCP/IP
 */
static void _rtl_pci_rx_to_mac80211(struct ieee80211_hw *hw,
				    struct sk_buff *skb,
				    struct ieee80211_rx_status rx_status)
{
	if (unlikely(!rtl_action_proc(hw, skb, false))) {
		dev_kfree_skb_any(skb);
	} else {
		struct sk_buff *uskb = NULL;

		uskb = dev_alloc_skb(skb->len + 128);
		if (likely(uskb)) {
			memcpy(IEEE80211_SKB_RXCB(uskb), &rx_status,
			       sizeof(rx_status));
			skb_put_data(uskb, skb->data, skb->len);
			dev_kfree_skb_any(skb);
			ieee80211_rx_irqsafe(hw, uskb);
		} else {
			ieee80211_rx_irqsafe(hw, skb);
		}
	}
}

/*hsisr interrupt handler*/
static void _rtl_pci_hs_interrupt(struct ieee80211_hw *hw)
{
	struct rtl_priv *rtlpriv = rtl_priv(hw);
	struct rtl_pci *rtlpci = rtl_pcidev(rtl_pcipriv(hw));

	rtl_write_byte(rtlpriv, rtlpriv->cfg->maps[MAC_HSISR],
		       rtl_read_byte(rtlpriv, rtlpriv->cfg->maps[MAC_HSISR]) |
		       rtlpci->sys_irq_mask);
}

static void _rtl_pci_rx_interrupt(struct ieee80211_hw *hw)
{
	struct rtl_priv *rtlpriv = rtl_priv(hw);
	struct rtl_pci *rtlpci = rtl_pcidev(rtl_pcipriv(hw));
	int rxring_idx = RTL_PCI_RX_MPDU_QUEUE;
	struct ieee80211_rx_status rx_status = { 0 };
	unsigned int count = rtlpci->rxringcount;
	u8 own;
	u8 tmp_one;
	bool unicast = false;
	u8 hw_queue = 0;
	unsigned int rx_remained_cnt = 0;
	struct rtl_stats stats = {
		.signal = 0,
		.rate = 0,
	};

	/*RX NORMAL PKT */
	while (count--) {
		struct ieee80211_hdr *hdr;
		__le16 fc;
		u16 len;
		/*rx buffer descriptor */
		struct rtl_rx_buffer_desc *buffer_desc = NULL;
		/*if use new trx flow, it means wifi info */
		struct rtl_rx_desc *pdesc = NULL;
		/*rx pkt */
		struct sk_buff *skb = rtlpci->rx_ring[rxring_idx].rx_buf[
				      rtlpci->rx_ring[rxring_idx].idx];
		struct sk_buff *new_skb;

		if (rtlpriv->use_new_trx_flow) {
			if (rx_remained_cnt == 0)
				rx_remained_cnt =
				rtlpriv->cfg->ops->rx_desc_buff_remained_cnt(hw,
								      hw_queue);
			if (rx_remained_cnt == 0)
				return;
			buffer_desc = &rtlpci->rx_ring[rxring_idx].buffer_desc[
				rtlpci->rx_ring[rxring_idx].idx];
			pdesc = (struct rtl_rx_desc *)skb->data;
		} else {	/* rx descriptor */
			pdesc = &rtlpci->rx_ring[rxring_idx].desc[
				rtlpci->rx_ring[rxring_idx].idx];

			own = (u8)rtlpriv->cfg->ops->get_desc(hw, (u8 *)pdesc,
							      false,
							      HW_DESC_OWN);
			if (own) /* wait data to be filled by hardware */
				return;
		}

		/* Reaching this point means: data is filled already
		 * AAAAAAttention !!!
		 * We can NOT access 'skb' before 'pci_unmap_single'
		 */
		dma_unmap_single(&rtlpci->pdev->dev, *((dma_addr_t *)skb->cb),
				 rtlpci->rxbuffersize, DMA_FROM_DEVICE);

		/* get a new skb - if fail, old one will be reused */
		new_skb = dev_alloc_skb(rtlpci->rxbuffersize);
		if (unlikely(!new_skb))
			goto no_new;
		memset(&rx_status, 0, sizeof(rx_status));
		rtlpriv->cfg->ops->query_rx_desc(hw, &stats,
						 &rx_status, (u8 *)pdesc, skb);

		if (rtlpriv->use_new_trx_flow)
			rtlpriv->cfg->ops->rx_check_dma_ok(hw,
							   (u8 *)buffer_desc,
							   hw_queue);

		len = rtlpriv->cfg->ops->get_desc(hw, (u8 *)pdesc, false,
						  HW_DESC_RXPKT_LEN);

		if (skb->end - skb->tail > len) {
			skb_put(skb, len);
			if (rtlpriv->use_new_trx_flow)
				skb_reserve(skb, stats.rx_drvinfo_size +
					    stats.rx_bufshift + 24);
			else
				skb_reserve(skb, stats.rx_drvinfo_size +
					    stats.rx_bufshift);
		} else {
			rtl_dbg(rtlpriv, COMP_ERR, DBG_WARNING,
				"skb->end - skb->tail = %d, len is %d\n",
				skb->end - skb->tail, len);
			dev_kfree_skb_any(skb);
			goto new_trx_end;
		}
		/* handle command packet here */
		if (stats.packet_report_type == C2H_PACKET) {
			rtl_c2hcmd_enqueue(hw, skb);
			goto new_trx_end;
		}

		/* NOTICE This can not be use for mac80211,
		 * this is done in mac80211 code,
		 * if done here sec DHCP will fail
		 * skb_trim(skb, skb->len - 4);
		 */

		hdr = rtl_get_hdr(skb);
		fc = rtl_get_fc(skb);

		if (!stats.crc && !stats.hwerror && (skb->len > FCS_LEN)) {
			memcpy(IEEE80211_SKB_RXCB(skb), &rx_status,
			       sizeof(rx_status));

			if (is_broadcast_ether_addr(hdr->addr1)) {
				;/*TODO*/
			} else if (is_multicast_ether_addr(hdr->addr1)) {
				;/*TODO*/
			} else {
				unicast = true;
				rtlpriv->stats.rxbytesunicast += skb->len;
			}
			rtl_is_special_data(hw, skb, false, true);

			if (ieee80211_is_data(fc)) {
				rtlpriv->cfg->ops->led_control(hw, LED_CTL_RX);
				if (unicast)
					rtlpriv->link_info.num_rx_inperiod++;
			}

			rtl_collect_scan_list(hw, skb);

			/* static bcn for roaming */
			rtl_beacon_statistic(hw, skb);
			rtl_p2p_info(hw, (void *)skb->data, skb->len);
			/* for sw lps */
			rtl_swlps_beacon(hw, (void *)skb->data, skb->len);
			rtl_recognize_peer(hw, (void *)skb->data, skb->len);
			if (rtlpriv->mac80211.opmode == NL80211_IFTYPE_AP &&
			    rtlpriv->rtlhal.current_bandtype == BAND_ON_2_4G &&
			    (ieee80211_is_beacon(fc) ||
			     ieee80211_is_probe_resp(fc))) {
				dev_kfree_skb_any(skb);
			} else {
				_rtl_pci_rx_to_mac80211(hw, skb, rx_status);
			}
		} else {
			/* drop packets with errors or those too short */
			dev_kfree_skb_any(skb);
		}
new_trx_end:
		if (rtlpriv->use_new_trx_flow) {
			rtlpci->rx_ring[hw_queue].next_rx_rp += 1;
			rtlpci->rx_ring[hw_queue].next_rx_rp %=
					RTL_PCI_MAX_RX_COUNT;

			rx_remained_cnt--;
			rtl_write_word(rtlpriv, 0x3B4,
				       rtlpci->rx_ring[hw_queue].next_rx_rp);
		}
		if (((rtlpriv->link_info.num_rx_inperiod +
		      rtlpriv->link_info.num_tx_inperiod) > 8) ||
		      rtlpriv->link_info.num_rx_inperiod > 2)
			rtl_lps_leave(hw, false);
		skb = new_skb;
no_new:
		if (rtlpriv->use_new_trx_flow) {
			_rtl_pci_init_one_rxdesc(hw, skb, (u8 *)buffer_desc,
						 rxring_idx,
						 rtlpci->rx_ring[rxring_idx].idx);
		} else {
			_rtl_pci_init_one_rxdesc(hw, skb, (u8 *)pdesc,
						 rxring_idx,
						 rtlpci->rx_ring[rxring_idx].idx);
			if (rtlpci->rx_ring[rxring_idx].idx ==
			    rtlpci->rxringcount - 1)
				rtlpriv->cfg->ops->set_desc(hw, (u8 *)pdesc,
							    false,
							    HW_DESC_RXERO,
							    (u8 *)&tmp_one);
		}
		rtlpci->rx_ring[rxring_idx].idx =
				(rtlpci->rx_ring[rxring_idx].idx + 1) %
				rtlpci->rxringcount;
	}
}

static irqreturn_t _rtl_pci_interrupt(int irq, void *dev_id)
{
	struct ieee80211_hw *hw = dev_id;
	struct rtl_pci *rtlpci = rtl_pcidev(rtl_pcipriv(hw));
	struct rtl_priv *rtlpriv = rtl_priv(hw);
	struct rtl_hal *rtlhal = rtl_hal(rtl_priv(hw));
	unsigned long flags;
	struct rtl_int intvec = {0};

	irqreturn_t ret = IRQ_HANDLED;

	if (rtlpci->irq_enabled == 0)
		return ret;

	spin_lock_irqsave(&rtlpriv->locks.irq_th_lock, flags);
	rtlpriv->cfg->ops->disable_interrupt(hw);

	/*read ISR: 4/8bytes */
	rtlpriv->cfg->ops->interrupt_recognized(hw, &intvec);

	/*Shared IRQ or HW disappeared */
	if (!intvec.inta || intvec.inta == 0xffff)
		goto done;

	/*<1> beacon related */
	if (intvec.inta & rtlpriv->cfg->maps[RTL_IMR_TBDOK])
		rtl_dbg(rtlpriv, COMP_INTR, DBG_TRACE,
			"beacon ok interrupt!\n");

	if (unlikely(intvec.inta & rtlpriv->cfg->maps[RTL_IMR_TBDER]))
		rtl_dbg(rtlpriv, COMP_INTR, DBG_TRACE,
			"beacon err interrupt!\n");

	if (intvec.inta & rtlpriv->cfg->maps[RTL_IMR_BDOK])
		rtl_dbg(rtlpriv, COMP_INTR, DBG_TRACE, "beacon interrupt!\n");

	if (intvec.inta & rtlpriv->cfg->maps[RTL_IMR_BCNINT]) {
		rtl_dbg(rtlpriv, COMP_INTR, DBG_TRACE,
			"prepare beacon for interrupt!\n");
		tasklet_schedule(&rtlpriv->works.irq_prepare_bcn_tasklet);
	}

	/*<2> Tx related */
	if (unlikely(intvec.intb & rtlpriv->cfg->maps[RTL_IMR_TXFOVW]))
		rtl_dbg(rtlpriv, COMP_ERR, DBG_WARNING, "IMR_TXFOVW!\n");

	if (intvec.inta & rtlpriv->cfg->maps[RTL_IMR_MGNTDOK]) {
		rtl_dbg(rtlpriv, COMP_INTR, DBG_TRACE,
			"Manage ok interrupt!\n");
		_rtl_pci_tx_isr(hw, MGNT_QUEUE);
	}

	if (intvec.inta & rtlpriv->cfg->maps[RTL_IMR_HIGHDOK]) {
		rtl_dbg(rtlpriv, COMP_INTR, DBG_TRACE,
			"HIGH_QUEUE ok interrupt!\n");
		_rtl_pci_tx_isr(hw, HIGH_QUEUE);
	}

	if (intvec.inta & rtlpriv->cfg->maps[RTL_IMR_BKDOK]) {
		rtlpriv->link_info.num_tx_inperiod++;

		rtl_dbg(rtlpriv, COMP_INTR, DBG_TRACE,
			"BK Tx OK interrupt!\n");
		_rtl_pci_tx_isr(hw, BK_QUEUE);
	}

	if (intvec.inta & rtlpriv->cfg->maps[RTL_IMR_BEDOK]) {
		rtlpriv->link_info.num_tx_inperiod++;

		rtl_dbg(rtlpriv, COMP_INTR, DBG_TRACE,
			"BE TX OK interrupt!\n");
		_rtl_pci_tx_isr(hw, BE_QUEUE);
	}

	if (intvec.inta & rtlpriv->cfg->maps[RTL_IMR_VIDOK]) {
		rtlpriv->link_info.num_tx_inperiod++;

		rtl_dbg(rtlpriv, COMP_INTR, DBG_TRACE,
			"VI TX OK interrupt!\n");
		_rtl_pci_tx_isr(hw, VI_QUEUE);
	}

	if (intvec.inta & rtlpriv->cfg->maps[RTL_IMR_VODOK]) {
		rtlpriv->link_info.num_tx_inperiod++;

		rtl_dbg(rtlpriv, COMP_INTR, DBG_TRACE,
			"Vo TX OK interrupt!\n");
		_rtl_pci_tx_isr(hw, VO_QUEUE);
	}

	if (rtlhal->hw_type == HARDWARE_TYPE_RTL8822BE) {
		if (intvec.intd & rtlpriv->cfg->maps[RTL_IMR_H2CDOK]) {
			rtlpriv->link_info.num_tx_inperiod++;

			rtl_dbg(rtlpriv, COMP_INTR, DBG_TRACE,
				"H2C TX OK interrupt!\n");
			_rtl_pci_tx_isr(hw, H2C_QUEUE);
		}
	}

	if (rtlhal->hw_type == HARDWARE_TYPE_RTL8192SE) {
		if (intvec.inta & rtlpriv->cfg->maps[RTL_IMR_COMDOK]) {
			rtlpriv->link_info.num_tx_inperiod++;

			rtl_dbg(rtlpriv, COMP_INTR, DBG_TRACE,
				"CMD TX OK interrupt!\n");
			_rtl_pci_tx_isr(hw, TXCMD_QUEUE);
		}
	}

	/*<3> Rx related */
	if (intvec.inta & rtlpriv->cfg->maps[RTL_IMR_ROK]) {
		rtl_dbg(rtlpriv, COMP_INTR, DBG_TRACE, "Rx ok interrupt!\n");
		_rtl_pci_rx_interrupt(hw);
	}

	if (unlikely(intvec.inta & rtlpriv->cfg->maps[RTL_IMR_RDU])) {
		rtl_dbg(rtlpriv, COMP_ERR, DBG_WARNING,
			"rx descriptor unavailable!\n");
		_rtl_pci_rx_interrupt(hw);
	}

	if (unlikely(intvec.intb & rtlpriv->cfg->maps[RTL_IMR_RXFOVW])) {
		rtl_dbg(rtlpriv, COMP_ERR, DBG_WARNING, "rx overflow !\n");
		_rtl_pci_rx_interrupt(hw);
	}

	/*<4> fw related*/
	if (rtlhal->hw_type == HARDWARE_TYPE_RTL8723AE) {
		if (intvec.inta & rtlpriv->cfg->maps[RTL_IMR_C2HCMD]) {
			rtl_dbg(rtlpriv, COMP_INTR, DBG_TRACE,
				"firmware interrupt!\n");
			queue_delayed_work(rtlpriv->works.rtl_wq,
					   &rtlpriv->works.fwevt_wq, 0);
		}
	}

	/*<5> hsisr related*/
	/* Only 8188EE & 8723BE Supported.
	 * If Other ICs Come in, System will corrupt,
	 * because maps[RTL_IMR_HSISR_IND] & maps[MAC_HSISR]
	 * are not initialized
	 */
	if (rtlhal->hw_type == HARDWARE_TYPE_RTL8188EE ||
	    rtlhal->hw_type == HARDWARE_TYPE_RTL8723BE) {
		if (unlikely(intvec.inta &
		    rtlpriv->cfg->maps[RTL_IMR_HSISR_IND])) {
			rtl_dbg(rtlpriv, COMP_INTR, DBG_TRACE,
				"hsisr interrupt!\n");
			_rtl_pci_hs_interrupt(hw);
		}
	}

	if (rtlpriv->rtlhal.earlymode_enable)
		tasklet_schedule(&rtlpriv->works.irq_tasklet);

done:
	rtlpriv->cfg->ops->enable_interrupt(hw);
	spin_unlock_irqrestore(&rtlpriv->locks.irq_th_lock, flags);
	return ret;
}

static void _rtl_pci_irq_tasklet(struct tasklet_struct *t)
{
	struct rtl_priv *rtlpriv = from_tasklet(rtlpriv, t, works.irq_tasklet);
	struct ieee80211_hw *hw = rtlpriv->hw;
	_rtl_pci_tx_chk_waitq(hw);
}

static void _rtl_pci_prepare_bcn_tasklet(struct tasklet_struct *t)
{
	struct rtl_priv *rtlpriv = from_tasklet(rtlpriv, t,
						works.irq_prepare_bcn_tasklet);
	struct ieee80211_hw *hw = rtlpriv->hw;
	struct rtl_pci *rtlpci = rtl_pcidev(rtl_pcipriv(hw));
	struct rtl_mac *mac = rtl_mac(rtl_priv(hw));
	struct rtl8192_tx_ring *ring = NULL;
	struct ieee80211_hdr *hdr = NULL;
	struct ieee80211_tx_info *info = NULL;
	struct sk_buff *pskb = NULL;
	struct rtl_tx_desc *pdesc = NULL;
	struct rtl_tcb_desc tcb_desc;
	/*This is for new trx flow*/
	struct rtl_tx_buffer_desc *pbuffer_desc = NULL;
	u8 temp_one = 1;
	u8 *entry;

	memset(&tcb_desc, 0, sizeof(struct rtl_tcb_desc));
	ring = &rtlpci->tx_ring[BEACON_QUEUE];
	pskb = __skb_dequeue(&ring->queue);
	if (rtlpriv->use_new_trx_flow)
		entry = (u8 *)(&ring->buffer_desc[ring->idx]);
	else
		entry = (u8 *)(&ring->desc[ring->idx]);
	if (pskb) {
		dma_unmap_single(&rtlpci->pdev->dev,
				 rtlpriv->cfg->ops->get_desc(hw, (u8 *)entry,
						true, HW_DESC_TXBUFF_ADDR),
				 pskb->len, DMA_TO_DEVICE);
		kfree_skb(pskb);
	}

	/*NB: the beacon data buffer must be 32-bit aligned. */
	pskb = ieee80211_beacon_get(hw, mac->vif);
	if (!pskb)
		return;
	hdr = rtl_get_hdr(pskb);
	info = IEEE80211_SKB_CB(pskb);
	pdesc = &ring->desc[0];
	if (rtlpriv->use_new_trx_flow)
		pbuffer_desc = &ring->buffer_desc[0];

	rtlpriv->cfg->ops->fill_tx_desc(hw, hdr, (u8 *)pdesc,
					(u8 *)pbuffer_desc, info, NULL, pskb,
					BEACON_QUEUE, &tcb_desc);

	__skb_queue_tail(&ring->queue, pskb);

	if (rtlpriv->use_new_trx_flow) {
		temp_one = 4;
		rtlpriv->cfg->ops->set_desc(hw, (u8 *)pbuffer_desc, true,
					    HW_DESC_OWN, (u8 *)&temp_one);
	} else {
		rtlpriv->cfg->ops->set_desc(hw, (u8 *)pdesc, true, HW_DESC_OWN,
					    &temp_one);
	}
}

static void _rtl_pci_init_trx_var(struct ieee80211_hw *hw)
{
	struct rtl_pci *rtlpci = rtl_pcidev(rtl_pcipriv(hw));
	struct rtl_priv *rtlpriv = rtl_priv(hw);
	struct rtl_hal *rtlhal = rtl_hal(rtlpriv);
	u8 i;
	u16 desc_num;

	if (rtlhal->hw_type == HARDWARE_TYPE_RTL8192EE)
		desc_num = TX_DESC_NUM_92E;
	else if (rtlhal->hw_type == HARDWARE_TYPE_RTL8822BE)
		desc_num = TX_DESC_NUM_8822B;
	else
		desc_num = RT_TXDESC_NUM;

	for (i = 0; i < RTL_PCI_MAX_TX_QUEUE_COUNT; i++)
		rtlpci->txringcount[i] = desc_num;

	/*we just alloc 2 desc for beacon queue,
	 *because we just need first desc in hw beacon.
	 */
	rtlpci->txringcount[BEACON_QUEUE] = 2;

	/*BE queue need more descriptor for performance
	 *consideration or, No more tx desc will happen,
	 *and may cause mac80211 mem leakage.
	 */
	if (!rtl_priv(hw)->use_new_trx_flow)
		rtlpci->txringcount[BE_QUEUE] = RT_TXDESC_NUM_BE_QUEUE;

	rtlpci->rxbuffersize = 9100;	/*2048/1024; */
	rtlpci->rxringcount = RTL_PCI_MAX_RX_COUNT;	/*64; */
}

static void _rtl_pci_init_struct(struct ieee80211_hw *hw,
				 struct pci_dev *pdev)
{
	struct rtl_priv *rtlpriv = rtl_priv(hw);
	struct rtl_mac *mac = rtl_mac(rtl_priv(hw));
	struct rtl_pci *rtlpci = rtl_pcidev(rtl_pcipriv(hw));
	struct rtl_hal *rtlhal = rtl_hal(rtl_priv(hw));

	rtlpci->up_first_time = true;
	rtlpci->being_init_adapter = false;

	rtlhal->hw = hw;
	rtlpci->pdev = pdev;

	/*Tx/Rx related var */
	_rtl_pci_init_trx_var(hw);

	/*IBSS*/
	mac->beacon_interval = 100;

	/*AMPDU*/
	mac->min_space_cfg = 0;
	mac->max_mss_density = 0;
	/*set sane AMPDU defaults */
	mac->current_ampdu_density = 7;
	mac->current_ampdu_factor = 3;

	/*Retry Limit*/
	mac->retry_short = 7;
	mac->retry_long = 7;

	/*QOS*/
	rtlpci->acm_method = EACMWAY2_SW;

	/*task */
	tasklet_setup(&rtlpriv->works.irq_tasklet, _rtl_pci_irq_tasklet);
	tasklet_setup(&rtlpriv->works.irq_prepare_bcn_tasklet,
		     _rtl_pci_prepare_bcn_tasklet);
	INIT_WORK(&rtlpriv->works.lps_change_work,
		  rtl_lps_change_work_callback);
}

static int _rtl_pci_init_tx_ring(struct ieee80211_hw *hw,
				 unsigned int prio, unsigned int entries)
{
	struct rtl_pci *rtlpci = rtl_pcidev(rtl_pcipriv(hw));
	struct rtl_priv *rtlpriv = rtl_priv(hw);
	struct rtl_tx_buffer_desc *buffer_desc;
	struct rtl_tx_desc *desc;
	dma_addr_t buffer_desc_dma, desc_dma;
	u32 nextdescaddress;
	int i;

	/* alloc tx buffer desc for new trx flow*/
	if (rtlpriv->use_new_trx_flow) {
		buffer_desc =
		   dma_alloc_coherent(&rtlpci->pdev->dev,
				      sizeof(*buffer_desc) * entries,
				      &buffer_desc_dma, GFP_KERNEL);

		if (!buffer_desc || (unsigned long)buffer_desc & 0xFF) {
			pr_err("Cannot allocate TX ring (prio = %d)\n",
			       prio);
			return -ENOMEM;
		}

		rtlpci->tx_ring[prio].buffer_desc = buffer_desc;
		rtlpci->tx_ring[prio].buffer_desc_dma = buffer_desc_dma;

		rtlpci->tx_ring[prio].cur_tx_rp = 0;
		rtlpci->tx_ring[prio].cur_tx_wp = 0;
	}

	/* alloc dma for this ring */
	desc = dma_alloc_coherent(&rtlpci->pdev->dev, sizeof(*desc) * entries,
				  &desc_dma, GFP_KERNEL);

	if (!desc || (unsigned long)desc & 0xFF) {
		pr_err("Cannot allocate TX ring (prio = %d)\n", prio);
		return -ENOMEM;
	}

	rtlpci->tx_ring[prio].desc = desc;
	rtlpci->tx_ring[prio].dma = desc_dma;

	rtlpci->tx_ring[prio].idx = 0;
	rtlpci->tx_ring[prio].entries = entries;
	skb_queue_head_init(&rtlpci->tx_ring[prio].queue);

	rtl_dbg(rtlpriv, COMP_INIT, DBG_LOUD, "queue:%d, ring_addr:%p\n",
		prio, desc);

	/* init every desc in this ring */
	if (!rtlpriv->use_new_trx_flow) {
		for (i = 0; i < entries; i++) {
			nextdescaddress = (u32)desc_dma +
					  ((i +	1) % entries) *
					  sizeof(*desc);

			rtlpriv->cfg->ops->set_desc(hw, (u8 *)&desc[i],
						    true,
						    HW_DESC_TX_NEXTDESC_ADDR,
						    (u8 *)&nextdescaddress);
		}
	}
	return 0;
}

static int _rtl_pci_init_rx_ring(struct ieee80211_hw *hw, int rxring_idx)
{
	struct rtl_pci *rtlpci = rtl_pcidev(rtl_pcipriv(hw));
	struct rtl_priv *rtlpriv = rtl_priv(hw);
	int i;

	if (rtlpriv->use_new_trx_flow) {
		struct rtl_rx_buffer_desc *entry = NULL;
		/* alloc dma for this ring */
		rtlpci->rx_ring[rxring_idx].buffer_desc =
		    dma_alloc_coherent(&rtlpci->pdev->dev,
				       sizeof(*rtlpci->rx_ring[rxring_idx].buffer_desc) *
				       rtlpci->rxringcount,
				       &rtlpci->rx_ring[rxring_idx].dma, GFP_KERNEL);
		if (!rtlpci->rx_ring[rxring_idx].buffer_desc ||
		    (ulong)rtlpci->rx_ring[rxring_idx].buffer_desc & 0xFF) {
			pr_err("Cannot allocate RX ring\n");
			return -ENOMEM;
		}

		/* init every desc in this ring */
		rtlpci->rx_ring[rxring_idx].idx = 0;
		for (i = 0; i < rtlpci->rxringcount; i++) {
			entry = &rtlpci->rx_ring[rxring_idx].buffer_desc[i];
			if (!_rtl_pci_init_one_rxdesc(hw, NULL, (u8 *)entry,
						      rxring_idx, i))
				return -ENOMEM;
		}
	} else {
		struct rtl_rx_desc *entry = NULL;
		u8 tmp_one = 1;
		/* alloc dma for this ring */
		rtlpci->rx_ring[rxring_idx].desc =
		    dma_alloc_coherent(&rtlpci->pdev->dev,
				       sizeof(*rtlpci->rx_ring[rxring_idx].desc) *
				       rtlpci->rxringcount,
				       &rtlpci->rx_ring[rxring_idx].dma, GFP_KERNEL);
		if (!rtlpci->rx_ring[rxring_idx].desc ||
		    (unsigned long)rtlpci->rx_ring[rxring_idx].desc & 0xFF) {
			pr_err("Cannot allocate RX ring\n");
			return -ENOMEM;
		}

		/* init every desc in this ring */
		rtlpci->rx_ring[rxring_idx].idx = 0;

		for (i = 0; i < rtlpci->rxringcount; i++) {
			entry = &rtlpci->rx_ring[rxring_idx].desc[i];
			if (!_rtl_pci_init_one_rxdesc(hw, NULL, (u8 *)entry,
						      rxring_idx, i))
				return -ENOMEM;
		}

		rtlpriv->cfg->ops->set_desc(hw, (u8 *)entry, false,
					    HW_DESC_RXERO, &tmp_one);
	}
	return 0;
}

static void _rtl_pci_free_tx_ring(struct ieee80211_hw *hw,
				  unsigned int prio)
{
	struct rtl_priv *rtlpriv = rtl_priv(hw);
	struct rtl_pci *rtlpci = rtl_pcidev(rtl_pcipriv(hw));
	struct rtl8192_tx_ring *ring = &rtlpci->tx_ring[prio];

	/* free every desc in this ring */
	while (skb_queue_len(&ring->queue)) {
		u8 *entry;
		struct sk_buff *skb = __skb_dequeue(&ring->queue);

		if (rtlpriv->use_new_trx_flow)
			entry = (u8 *)(&ring->buffer_desc[ring->idx]);
		else
			entry = (u8 *)(&ring->desc[ring->idx]);

		dma_unmap_single(&rtlpci->pdev->dev,
				 rtlpriv->cfg->ops->get_desc(hw, (u8 *)entry,
						true, HW_DESC_TXBUFF_ADDR),
				 skb->len, DMA_TO_DEVICE);
		kfree_skb(skb);
		ring->idx = (ring->idx + 1) % ring->entries;
	}

	/* free dma of this ring */
	dma_free_coherent(&rtlpci->pdev->dev,
			  sizeof(*ring->desc) * ring->entries, ring->desc,
			  ring->dma);
	ring->desc = NULL;
	if (rtlpriv->use_new_trx_flow) {
		dma_free_coherent(&rtlpci->pdev->dev,
				  sizeof(*ring->buffer_desc) * ring->entries,
				  ring->buffer_desc, ring->buffer_desc_dma);
		ring->buffer_desc = NULL;
	}
}

static void _rtl_pci_free_rx_ring(struct ieee80211_hw *hw, int rxring_idx)
{
	struct rtl_priv *rtlpriv = rtl_priv(hw);
	struct rtl_pci *rtlpci = rtl_pcidev(rtl_pcipriv(hw));
	int i;

	/* free every desc in this ring */
	for (i = 0; i < rtlpci->rxringcount; i++) {
		struct sk_buff *skb = rtlpci->rx_ring[rxring_idx].rx_buf[i];

		if (!skb)
			continue;
		dma_unmap_single(&rtlpci->pdev->dev, *((dma_addr_t *)skb->cb),
				 rtlpci->rxbuffersize, DMA_FROM_DEVICE);
		kfree_skb(skb);
	}

	/* free dma of this ring */
	if (rtlpriv->use_new_trx_flow) {
		dma_free_coherent(&rtlpci->pdev->dev,
				  sizeof(*rtlpci->rx_ring[rxring_idx].buffer_desc) *
				  rtlpci->rxringcount,
				  rtlpci->rx_ring[rxring_idx].buffer_desc,
				  rtlpci->rx_ring[rxring_idx].dma);
		rtlpci->rx_ring[rxring_idx].buffer_desc = NULL;
	} else {
		dma_free_coherent(&rtlpci->pdev->dev,
				  sizeof(*rtlpci->rx_ring[rxring_idx].desc) *
				  rtlpci->rxringcount,
				  rtlpci->rx_ring[rxring_idx].desc,
				  rtlpci->rx_ring[rxring_idx].dma);
		rtlpci->rx_ring[rxring_idx].desc = NULL;
	}
}

static int _rtl_pci_init_trx_ring(struct ieee80211_hw *hw)
{
	struct rtl_pci *rtlpci = rtl_pcidev(rtl_pcipriv(hw));
	int ret;
	int i, rxring_idx;

	/* rxring_idx 0:RX_MPDU_QUEUE
	 * rxring_idx 1:RX_CMD_QUEUE
	 */
	for (rxring_idx = 0; rxring_idx < RTL_PCI_MAX_RX_QUEUE; rxring_idx++) {
		ret = _rtl_pci_init_rx_ring(hw, rxring_idx);
		if (ret)
			return ret;
	}

	for (i = 0; i < RTL_PCI_MAX_TX_QUEUE_COUNT; i++) {
		ret = _rtl_pci_init_tx_ring(hw, i, rtlpci->txringcount[i]);
		if (ret)
			goto err_free_rings;
	}

	return 0;

err_free_rings:
	for (rxring_idx = 0; rxring_idx < RTL_PCI_MAX_RX_QUEUE; rxring_idx++)
		_rtl_pci_free_rx_ring(hw, rxring_idx);

	for (i = 0; i < RTL_PCI_MAX_TX_QUEUE_COUNT; i++)
		if (rtlpci->tx_ring[i].desc ||
		    rtlpci->tx_ring[i].buffer_desc)
			_rtl_pci_free_tx_ring(hw, i);

	return 1;
}

static int _rtl_pci_deinit_trx_ring(struct ieee80211_hw *hw)
{
	u32 i, rxring_idx;

	/*free rx rings */
	for (rxring_idx = 0; rxring_idx < RTL_PCI_MAX_RX_QUEUE; rxring_idx++)
		_rtl_pci_free_rx_ring(hw, rxring_idx);

	/*free tx rings */
	for (i = 0; i < RTL_PCI_MAX_TX_QUEUE_COUNT; i++)
		_rtl_pci_free_tx_ring(hw, i);

	return 0;
}

int rtl_pci_reset_trx_ring(struct ieee80211_hw *hw)
{
	struct rtl_priv *rtlpriv = rtl_priv(hw);
	struct rtl_pci *rtlpci = rtl_pcidev(rtl_pcipriv(hw));
	int i, rxring_idx;
	unsigned long flags;
	u8 tmp_one = 1;
	u32 bufferaddress;
	/* rxring_idx 0:RX_MPDU_QUEUE */
	/* rxring_idx 1:RX_CMD_QUEUE */
	for (rxring_idx = 0; rxring_idx < RTL_PCI_MAX_RX_QUEUE; rxring_idx++) {
		/* force the rx_ring[RX_MPDU_QUEUE/
		 * RX_CMD_QUEUE].idx to the first one
		 *new trx flow, do nothing
		 */
		if (!rtlpriv->use_new_trx_flow &&
		    rtlpci->rx_ring[rxring_idx].desc) {
			struct rtl_rx_desc *entry = NULL;

			rtlpci->rx_ring[rxring_idx].idx = 0;
			for (i = 0; i < rtlpci->rxringcount; i++) {
				entry = &rtlpci->rx_ring[rxring_idx].desc[i];
				bufferaddress =
				  rtlpriv->cfg->ops->get_desc(hw, (u8 *)entry,
				  false, HW_DESC_RXBUFF_ADDR);
				memset((u8 *)entry, 0,
				       sizeof(*rtlpci->rx_ring
				       [rxring_idx].desc));/*clear one entry*/
				if (rtlpriv->use_new_trx_flow) {
					rtlpriv->cfg->ops->set_desc(hw,
					    (u8 *)entry, false,
					    HW_DESC_RX_PREPARE,
					    (u8 *)&bufferaddress);
				} else {
					rtlpriv->cfg->ops->set_desc(hw,
					    (u8 *)entry, false,
					    HW_DESC_RXBUFF_ADDR,
					    (u8 *)&bufferaddress);
					rtlpriv->cfg->ops->set_desc(hw,
					    (u8 *)entry, false,
					    HW_DESC_RXPKT_LEN,
					    (u8 *)&rtlpci->rxbuffersize);
					rtlpriv->cfg->ops->set_desc(hw,
					    (u8 *)entry, false,
					    HW_DESC_RXOWN,
					    (u8 *)&tmp_one);
				}
			}
			rtlpriv->cfg->ops->set_desc(hw, (u8 *)entry, false,
					    HW_DESC_RXERO, (u8 *)&tmp_one);
		}
		rtlpci->rx_ring[rxring_idx].idx = 0;
	}

	/*after reset, release previous pending packet,
	 *and force the  tx idx to the first one
	 */
	spin_lock_irqsave(&rtlpriv->locks.irq_th_lock, flags);
	for (i = 0; i < RTL_PCI_MAX_TX_QUEUE_COUNT; i++) {
		if (rtlpci->tx_ring[i].desc ||
		    rtlpci->tx_ring[i].buffer_desc) {
			struct rtl8192_tx_ring *ring = &rtlpci->tx_ring[i];

			while (skb_queue_len(&ring->queue)) {
				u8 *entry;
				struct sk_buff *skb =
					__skb_dequeue(&ring->queue);
				if (rtlpriv->use_new_trx_flow)
					entry = (u8 *)(&ring->buffer_desc
								[ring->idx]);
				else
					entry = (u8 *)(&ring->desc[ring->idx]);

<<<<<<< HEAD
				pci_unmap_single(rtlpci->pdev,
						 rtlpriv->cfg->ops->
							 get_desc((u8 *)
							 entry,
							 true,
							 HW_DESC_TXBUFF_ADDR),
						 skb->len, PCI_DMA_TODEVICE);
=======
				dma_unmap_single(&rtlpci->pdev->dev,
						 rtlpriv->cfg->ops->get_desc(hw, (u8 *)entry,
								true, HW_DESC_TXBUFF_ADDR),
						 skb->len, DMA_TO_DEVICE);
>>>>>>> 24b8d41d
				dev_kfree_skb_irq(skb);
				ring->idx = (ring->idx + 1) % ring->entries;
			}

			if (rtlpriv->use_new_trx_flow) {
				rtlpci->tx_ring[i].cur_tx_rp = 0;
				rtlpci->tx_ring[i].cur_tx_wp = 0;
			}

			ring->idx = 0;
			ring->entries = rtlpci->txringcount[i];
		}
	}
	spin_unlock_irqrestore(&rtlpriv->locks.irq_th_lock, flags);

	return 0;
}

static bool rtl_pci_tx_chk_waitq_insert(struct ieee80211_hw *hw,
					struct ieee80211_sta *sta,
					struct sk_buff *skb)
{
	struct rtl_priv *rtlpriv = rtl_priv(hw);
	struct rtl_sta_info *sta_entry = NULL;
	u8 tid = rtl_get_tid(skb);
	__le16 fc = rtl_get_fc(skb);

	if (!sta)
		return false;
	sta_entry = (struct rtl_sta_info *)sta->drv_priv;

	if (!rtlpriv->rtlhal.earlymode_enable)
		return false;
	if (ieee80211_is_nullfunc(fc))
		return false;
	if (ieee80211_is_qos_nullfunc(fc))
		return false;
	if (ieee80211_is_pspoll(fc))
		return false;
	if (sta_entry->tids[tid].agg.agg_state != RTL_AGG_OPERATIONAL)
		return false;
	if (_rtl_mac_to_hwqueue(hw, skb) > VO_QUEUE)
		return false;
	if (tid > 7)
		return false;

	/* maybe every tid should be checked */
	if (!rtlpriv->link_info.higher_busytxtraffic[tid])
		return false;

	spin_lock_bh(&rtlpriv->locks.waitq_lock);
	skb_queue_tail(&rtlpriv->mac80211.skb_waitq[tid], skb);
	spin_unlock_bh(&rtlpriv->locks.waitq_lock);

	return true;
}

static int rtl_pci_tx(struct ieee80211_hw *hw,
		      struct ieee80211_sta *sta,
		      struct sk_buff *skb,
		      struct rtl_tcb_desc *ptcb_desc)
{
	struct rtl_priv *rtlpriv = rtl_priv(hw);
	struct ieee80211_tx_info *info = IEEE80211_SKB_CB(skb);
	struct rtl8192_tx_ring *ring;
	struct rtl_tx_desc *pdesc;
	struct rtl_tx_buffer_desc *ptx_bd_desc = NULL;
	u16 idx;
	u8 hw_queue = _rtl_mac_to_hwqueue(hw, skb);
	unsigned long flags;
	struct ieee80211_hdr *hdr = rtl_get_hdr(skb);
	__le16 fc = rtl_get_fc(skb);
	u8 *pda_addr = hdr->addr1;
	struct rtl_pci *rtlpci = rtl_pcidev(rtl_pcipriv(hw));
	u8 own;
	u8 temp_one = 1;

	if (ieee80211_is_mgmt(fc))
		rtl_tx_mgmt_proc(hw, skb);

	if (rtlpriv->psc.sw_ps_enabled) {
		if (ieee80211_is_data(fc) && !ieee80211_is_nullfunc(fc) &&
		    !ieee80211_has_pm(fc))
			hdr->frame_control |= cpu_to_le16(IEEE80211_FCTL_PM);
	}

	rtl_action_proc(hw, skb, true);

	if (is_multicast_ether_addr(pda_addr))
		rtlpriv->stats.txbytesmulticast += skb->len;
	else if (is_broadcast_ether_addr(pda_addr))
		rtlpriv->stats.txbytesbroadcast += skb->len;
	else
		rtlpriv->stats.txbytesunicast += skb->len;

	spin_lock_irqsave(&rtlpriv->locks.irq_th_lock, flags);
	ring = &rtlpci->tx_ring[hw_queue];
	if (hw_queue != BEACON_QUEUE) {
		if (rtlpriv->use_new_trx_flow)
			idx = ring->cur_tx_wp;
		else
			idx = (ring->idx + skb_queue_len(&ring->queue)) %
			      ring->entries;
	} else {
		idx = 0;
	}

	pdesc = &ring->desc[idx];
	if (rtlpriv->use_new_trx_flow) {
		ptx_bd_desc = &ring->buffer_desc[idx];
	} else {
		own = (u8)rtlpriv->cfg->ops->get_desc(hw, (u8 *)pdesc,
				true, HW_DESC_OWN);

		if (own == 1 && hw_queue != BEACON_QUEUE) {
			rtl_dbg(rtlpriv, COMP_ERR, DBG_WARNING,
				"No more TX desc@%d, ring->idx = %d, idx = %d, skb_queue_len = 0x%x\n",
				hw_queue, ring->idx, idx,
				skb_queue_len(&ring->queue));

			spin_unlock_irqrestore(&rtlpriv->locks.irq_th_lock,
					       flags);
			return skb->len;
		}
	}

	if (rtlpriv->cfg->ops->get_available_desc &&
	    rtlpriv->cfg->ops->get_available_desc(hw, hw_queue) == 0) {
		rtl_dbg(rtlpriv, COMP_ERR, DBG_WARNING,
			"get_available_desc fail\n");
		spin_unlock_irqrestore(&rtlpriv->locks.irq_th_lock, flags);
		return skb->len;
	}

	if (ieee80211_is_data(fc))
		rtlpriv->cfg->ops->led_control(hw, LED_CTL_TX);

	rtlpriv->cfg->ops->fill_tx_desc(hw, hdr, (u8 *)pdesc,
			(u8 *)ptx_bd_desc, info, sta, skb, hw_queue, ptcb_desc);

	__skb_queue_tail(&ring->queue, skb);

	if (rtlpriv->use_new_trx_flow) {
		rtlpriv->cfg->ops->set_desc(hw, (u8 *)pdesc, true,
					    HW_DESC_OWN, &hw_queue);
	} else {
		rtlpriv->cfg->ops->set_desc(hw, (u8 *)pdesc, true,
					    HW_DESC_OWN, &temp_one);
	}

	if ((ring->entries - skb_queue_len(&ring->queue)) < 2 &&
	    hw_queue != BEACON_QUEUE) {
		rtl_dbg(rtlpriv, COMP_ERR, DBG_LOUD,
			"less desc left, stop skb_queue@%d, ring->idx = %d, idx = %d, skb_queue_len = 0x%x\n",
			 hw_queue, ring->idx, idx,
			 skb_queue_len(&ring->queue));

		ieee80211_stop_queue(hw, skb_get_queue_mapping(skb));
	}

	spin_unlock_irqrestore(&rtlpriv->locks.irq_th_lock, flags);

	rtlpriv->cfg->ops->tx_polling(hw, hw_queue);

	return 0;
}

static void rtl_pci_flush(struct ieee80211_hw *hw, u32 queues, bool drop)
{
	struct rtl_priv *rtlpriv = rtl_priv(hw);
	struct rtl_pci_priv *pcipriv = rtl_pcipriv(hw);
	struct rtl_hal *rtlhal = rtl_hal(rtl_priv(hw));
	struct rtl_mac *mac = rtl_mac(rtl_priv(hw));
	u16 i = 0;
	int queue_id;
	struct rtl8192_tx_ring *ring;

	if (mac->skip_scan)
		return;

	for (queue_id = RTL_PCI_MAX_TX_QUEUE_COUNT - 1; queue_id >= 0;) {
		u32 queue_len;

		if (((queues >> queue_id) & 0x1) == 0) {
			queue_id--;
			continue;
		}
		ring = &pcipriv->dev.tx_ring[queue_id];
		queue_len = skb_queue_len(&ring->queue);
		if (queue_len == 0 || queue_id == BEACON_QUEUE ||
		    queue_id == TXCMD_QUEUE) {
			queue_id--;
			continue;
		} else {
			msleep(20);
			i++;
		}

		/* we just wait 1s for all queues */
		if (rtlpriv->psc.rfpwr_state == ERFOFF ||
		    is_hal_stop(rtlhal) || i >= 200)
			return;
	}
}

static void rtl_pci_deinit(struct ieee80211_hw *hw)
{
	struct rtl_priv *rtlpriv = rtl_priv(hw);
	struct rtl_pci *rtlpci = rtl_pcidev(rtl_pcipriv(hw));

	_rtl_pci_deinit_trx_ring(hw);

	synchronize_irq(rtlpci->pdev->irq);
	tasklet_kill(&rtlpriv->works.irq_tasklet);
	cancel_work_sync(&rtlpriv->works.lps_change_work);

	flush_workqueue(rtlpriv->works.rtl_wq);
	destroy_workqueue(rtlpriv->works.rtl_wq);
}

static int rtl_pci_init(struct ieee80211_hw *hw, struct pci_dev *pdev)
{
	int err;

	_rtl_pci_init_struct(hw, pdev);

	err = _rtl_pci_init_trx_ring(hw);
	if (err) {
		pr_err("tx ring initialization failed\n");
		return err;
	}

	return 0;
}

static int rtl_pci_start(struct ieee80211_hw *hw)
{
	struct rtl_priv *rtlpriv = rtl_priv(hw);
	struct rtl_hal *rtlhal = rtl_hal(rtl_priv(hw));
	struct rtl_pci *rtlpci = rtl_pcidev(rtl_pcipriv(hw));
	struct rtl_ps_ctl *ppsc = rtl_psc(rtl_priv(hw));
	struct rtl_mac *rtlmac = rtl_mac(rtl_priv(hw));
	struct rtl_btc_ops *btc_ops = rtlpriv->btcoexist.btc_ops;

	int err;

	rtl_pci_reset_trx_ring(hw);

	rtlpci->driver_is_goingto_unload = false;
	if (rtlpriv->cfg->ops->get_btc_status &&
	    rtlpriv->cfg->ops->get_btc_status()) {
		rtlpriv->btcoexist.btc_info.ap_num = 36;
		btc_ops->btc_init_variables(rtlpriv);
		btc_ops->btc_init_hal_vars(rtlpriv);
	} else if (btc_ops) {
		btc_ops->btc_init_variables_wifi_only(rtlpriv);
	}

	err = rtlpriv->cfg->ops->hw_init(hw);
	if (err) {
		rtl_dbg(rtlpriv, COMP_INIT, DBG_DMESG,
			"Failed to config hardware!\n");
		kfree(rtlpriv->btcoexist.btc_context);
		kfree(rtlpriv->btcoexist.wifi_only_context);
		return err;
	}
	rtlpriv->cfg->ops->set_hw_reg(hw, HW_VAR_RETRY_LIMIT,
			&rtlmac->retry_long);

	rtlpriv->cfg->ops->enable_interrupt(hw);
	rtl_dbg(rtlpriv, COMP_INIT, DBG_LOUD, "enable_interrupt OK\n");

	rtl_init_rx_config(hw);

	/*should be after adapter start and interrupt enable. */
	set_hal_start(rtlhal);

	RT_CLEAR_PS_LEVEL(ppsc, RT_RF_OFF_LEVL_HALT_NIC);

	rtlpci->up_first_time = false;

	rtl_dbg(rtlpriv, COMP_INIT, DBG_DMESG, "%s OK\n", __func__);
	return 0;
}

static void rtl_pci_stop(struct ieee80211_hw *hw)
{
	struct rtl_priv *rtlpriv = rtl_priv(hw);
	struct rtl_pci *rtlpci = rtl_pcidev(rtl_pcipriv(hw));
	struct rtl_ps_ctl *ppsc = rtl_psc(rtl_priv(hw));
	struct rtl_hal *rtlhal = rtl_hal(rtl_priv(hw));
	unsigned long flags;
	u8 rf_timeout = 0;

	if (rtlpriv->cfg->ops->get_btc_status())
		rtlpriv->btcoexist.btc_ops->btc_halt_notify(rtlpriv);

	if (rtlpriv->btcoexist.btc_ops)
		rtlpriv->btcoexist.btc_ops->btc_deinit_variables(rtlpriv);

	/*should be before disable interrupt&adapter
	 *and will do it immediately.
	 */
	set_hal_stop(rtlhal);

	rtlpci->driver_is_goingto_unload = true;
	rtlpriv->cfg->ops->disable_interrupt(hw);
	cancel_work_sync(&rtlpriv->works.lps_change_work);

	spin_lock_irqsave(&rtlpriv->locks.rf_ps_lock, flags);
	while (ppsc->rfchange_inprogress) {
		spin_unlock_irqrestore(&rtlpriv->locks.rf_ps_lock, flags);
		if (rf_timeout > 100) {
			spin_lock_irqsave(&rtlpriv->locks.rf_ps_lock, flags);
			break;
		}
		mdelay(1);
		rf_timeout++;
		spin_lock_irqsave(&rtlpriv->locks.rf_ps_lock, flags);
	}
	ppsc->rfchange_inprogress = true;
	spin_unlock_irqrestore(&rtlpriv->locks.rf_ps_lock, flags);

	rtlpriv->cfg->ops->hw_disable(hw);
	/* some things are not needed if firmware not available */
	if (!rtlpriv->max_fw_size)
		return;
	rtlpriv->cfg->ops->led_control(hw, LED_CTL_POWER_OFF);

	spin_lock_irqsave(&rtlpriv->locks.rf_ps_lock, flags);
	ppsc->rfchange_inprogress = false;
	spin_unlock_irqrestore(&rtlpriv->locks.rf_ps_lock, flags);

	rtl_pci_enable_aspm(hw);
}

static bool _rtl_pci_find_adapter(struct pci_dev *pdev,
				  struct ieee80211_hw *hw)
{
	struct rtl_priv *rtlpriv = rtl_priv(hw);
	struct rtl_pci_priv *pcipriv = rtl_pcipriv(hw);
	struct rtl_hal *rtlhal = rtl_hal(rtl_priv(hw));
	struct pci_dev *bridge_pdev = pdev->bus->self;
	u16 venderid;
	u16 deviceid;
	u8 revisionid;
	u16 irqline;
	u8 tmp;

	pcipriv->ndis_adapter.pcibridge_vendor = PCI_BRIDGE_VENDOR_UNKNOWN;
	venderid = pdev->vendor;
	deviceid = pdev->device;
	pci_read_config_byte(pdev, 0x8, &revisionid);
	pci_read_config_word(pdev, 0x3C, &irqline);

	/* PCI ID 0x10ec:0x8192 occurs for both RTL8192E, which uses
	 * r8192e_pci, and RTL8192SE, which uses this driver. If the
	 * revision ID is RTL_PCI_REVISION_ID_8192PCIE (0x01), then
	 * the correct driver is r8192e_pci, thus this routine should
	 * return false.
	 */
	if (deviceid == RTL_PCI_8192SE_DID &&
	    revisionid == RTL_PCI_REVISION_ID_8192PCIE)
		return false;

	if (deviceid == RTL_PCI_8192_DID ||
	    deviceid == RTL_PCI_0044_DID ||
	    deviceid == RTL_PCI_0047_DID ||
	    deviceid == RTL_PCI_8192SE_DID ||
	    deviceid == RTL_PCI_8174_DID ||
	    deviceid == RTL_PCI_8173_DID ||
	    deviceid == RTL_PCI_8172_DID ||
	    deviceid == RTL_PCI_8171_DID) {
		switch (revisionid) {
		case RTL_PCI_REVISION_ID_8192PCIE:
			rtl_dbg(rtlpriv, COMP_INIT, DBG_DMESG,
				"8192 PCI-E is found - vid/did=%x/%x\n",
				venderid, deviceid);
			rtlhal->hw_type = HARDWARE_TYPE_RTL8192E;
			return false;
		case RTL_PCI_REVISION_ID_8192SE:
			rtl_dbg(rtlpriv, COMP_INIT, DBG_DMESG,
				"8192SE is found - vid/did=%x/%x\n",
				venderid, deviceid);
			rtlhal->hw_type = HARDWARE_TYPE_RTL8192SE;
			break;
		default:
			rtl_dbg(rtlpriv, COMP_ERR, DBG_WARNING,
				"Err: Unknown device - vid/did=%x/%x\n",
				venderid, deviceid);
			rtlhal->hw_type = HARDWARE_TYPE_RTL8192SE;
			break;
		}
	} else if (deviceid == RTL_PCI_8723AE_DID) {
		rtlhal->hw_type = HARDWARE_TYPE_RTL8723AE;
		rtl_dbg(rtlpriv, COMP_INIT, DBG_DMESG,
			"8723AE PCI-E is found - vid/did=%x/%x\n",
			venderid, deviceid);
	} else if (deviceid == RTL_PCI_8192CET_DID ||
		   deviceid == RTL_PCI_8192CE_DID ||
		   deviceid == RTL_PCI_8191CE_DID ||
		   deviceid == RTL_PCI_8188CE_DID) {
		rtlhal->hw_type = HARDWARE_TYPE_RTL8192CE;
		rtl_dbg(rtlpriv, COMP_INIT, DBG_DMESG,
			"8192C PCI-E is found - vid/did=%x/%x\n",
			venderid, deviceid);
	} else if (deviceid == RTL_PCI_8192DE_DID ||
		   deviceid == RTL_PCI_8192DE_DID2) {
		rtlhal->hw_type = HARDWARE_TYPE_RTL8192DE;
		rtl_dbg(rtlpriv, COMP_INIT, DBG_DMESG,
			"8192D PCI-E is found - vid/did=%x/%x\n",
			venderid, deviceid);
	} else if (deviceid == RTL_PCI_8188EE_DID) {
		rtlhal->hw_type = HARDWARE_TYPE_RTL8188EE;
		rtl_dbg(rtlpriv, COMP_INIT, DBG_LOUD,
			"Find adapter, Hardware type is 8188EE\n");
	} else if (deviceid == RTL_PCI_8723BE_DID) {
		rtlhal->hw_type = HARDWARE_TYPE_RTL8723BE;
		rtl_dbg(rtlpriv, COMP_INIT, DBG_LOUD,
			"Find adapter, Hardware type is 8723BE\n");
	} else if (deviceid == RTL_PCI_8192EE_DID) {
		rtlhal->hw_type = HARDWARE_TYPE_RTL8192EE;
		rtl_dbg(rtlpriv, COMP_INIT, DBG_LOUD,
			"Find adapter, Hardware type is 8192EE\n");
	} else if (deviceid == RTL_PCI_8821AE_DID) {
		rtlhal->hw_type = HARDWARE_TYPE_RTL8821AE;
		rtl_dbg(rtlpriv, COMP_INIT, DBG_LOUD,
			"Find adapter, Hardware type is 8821AE\n");
	} else if (deviceid == RTL_PCI_8812AE_DID) {
		rtlhal->hw_type = HARDWARE_TYPE_RTL8812AE;
		rtl_dbg(rtlpriv, COMP_INIT, DBG_LOUD,
			"Find adapter, Hardware type is 8812AE\n");
	} else if (deviceid == RTL_PCI_8822BE_DID) {
		rtlhal->hw_type = HARDWARE_TYPE_RTL8822BE;
		rtlhal->bandset = BAND_ON_BOTH;
		rtl_dbg(rtlpriv, COMP_INIT, DBG_LOUD,
			"Find adapter, Hardware type is 8822BE\n");
	} else {
		rtl_dbg(rtlpriv, COMP_ERR, DBG_WARNING,
			"Err: Unknown device - vid/did=%x/%x\n",
			 venderid, deviceid);

		rtlhal->hw_type = RTL_DEFAULT_HARDWARE_TYPE;
	}

	if (rtlhal->hw_type == HARDWARE_TYPE_RTL8192DE) {
		if (revisionid == 0 || revisionid == 1) {
			if (revisionid == 0) {
				rtl_dbg(rtlpriv, COMP_INIT, DBG_LOUD,
					"Find 92DE MAC0\n");
				rtlhal->interfaceindex = 0;
			} else if (revisionid == 1) {
				rtl_dbg(rtlpriv, COMP_INIT, DBG_LOUD,
					"Find 92DE MAC1\n");
				rtlhal->interfaceindex = 1;
			}
		} else {
			rtl_dbg(rtlpriv, COMP_INIT, DBG_LOUD,
				"Unknown device - VendorID/DeviceID=%x/%x, Revision=%x\n",
				 venderid, deviceid, revisionid);
			rtlhal->interfaceindex = 0;
		}
	}

	switch (rtlhal->hw_type) {
	case HARDWARE_TYPE_RTL8192EE:
	case HARDWARE_TYPE_RTL8822BE:
		/* use new trx flow */
		rtlpriv->use_new_trx_flow = true;
		break;

	default:
		rtlpriv->use_new_trx_flow = false;
		break;
	}

	/*find bus info */
	pcipriv->ndis_adapter.busnumber = pdev->bus->number;
	pcipriv->ndis_adapter.devnumber = PCI_SLOT(pdev->devfn);
	pcipriv->ndis_adapter.funcnumber = PCI_FUNC(pdev->devfn);

	/*find bridge info */
	pcipriv->ndis_adapter.pcibridge_vendor = PCI_BRIDGE_VENDOR_UNKNOWN;
	/* some ARM have no bridge_pdev and will crash here
	 * so we should check if bridge_pdev is NULL
	 */
	if (bridge_pdev) {
		/*find bridge info if available */
		pcipriv->ndis_adapter.pcibridge_vendorid = bridge_pdev->vendor;
		for (tmp = 0; tmp < PCI_BRIDGE_VENDOR_MAX; tmp++) {
			if (bridge_pdev->vendor == pcibridge_vendors[tmp]) {
				pcipriv->ndis_adapter.pcibridge_vendor = tmp;
				rtl_dbg(rtlpriv, COMP_INIT, DBG_DMESG,
					"Pci Bridge Vendor is found index: %d\n",
					tmp);
				break;
			}
		}
	}

	if (pcipriv->ndis_adapter.pcibridge_vendor !=
		PCI_BRIDGE_VENDOR_UNKNOWN) {
		pcipriv->ndis_adapter.pcibridge_busnum =
		    bridge_pdev->bus->number;
		pcipriv->ndis_adapter.pcibridge_devnum =
		    PCI_SLOT(bridge_pdev->devfn);
		pcipriv->ndis_adapter.pcibridge_funcnum =
		    PCI_FUNC(bridge_pdev->devfn);
		pcipriv->ndis_adapter.pcibridge_pciehdr_offset =
		    pci_pcie_cap(bridge_pdev);
		pcipriv->ndis_adapter.num4bytes =
		    (pcipriv->ndis_adapter.pcibridge_pciehdr_offset + 0x10) / 4;

		rtl_pci_get_linkcontrol_field(hw);

		if (pcipriv->ndis_adapter.pcibridge_vendor ==
		    PCI_BRIDGE_VENDOR_AMD) {
			pcipriv->ndis_adapter.amd_l1_patch =
			    rtl_pci_get_amd_l1_patch(hw);
		}
	}

	rtl_dbg(rtlpriv, COMP_INIT, DBG_DMESG,
		"pcidev busnumber:devnumber:funcnumber:vendor:link_ctl %d:%d:%d:%x:%x\n",
		pcipriv->ndis_adapter.busnumber,
		pcipriv->ndis_adapter.devnumber,
		pcipriv->ndis_adapter.funcnumber,
		pdev->vendor, pcipriv->ndis_adapter.linkctrl_reg);

	rtl_dbg(rtlpriv, COMP_INIT, DBG_DMESG,
		"pci_bridge busnumber:devnumber:funcnumber:vendor:pcie_cap:link_ctl_reg:amd %d:%d:%d:%x:%x:%x:%x\n",
		pcipriv->ndis_adapter.pcibridge_busnum,
		pcipriv->ndis_adapter.pcibridge_devnum,
		pcipriv->ndis_adapter.pcibridge_funcnum,
		pcibridge_vendors[pcipriv->ndis_adapter.pcibridge_vendor],
		pcipriv->ndis_adapter.pcibridge_pciehdr_offset,
		pcipriv->ndis_adapter.pcibridge_linkctrlreg,
		pcipriv->ndis_adapter.amd_l1_patch);

	rtl_pci_parse_configuration(pdev, hw);
	list_add_tail(&rtlpriv->list, &rtlpriv->glb_var->glb_priv_list);

	return true;
}

static int rtl_pci_intr_mode_msi(struct ieee80211_hw *hw)
{
	struct rtl_priv *rtlpriv = rtl_priv(hw);
	struct rtl_pci_priv *pcipriv = rtl_pcipriv(hw);
	struct rtl_pci *rtlpci = rtl_pcidev(pcipriv);
	int ret;

	ret = pci_enable_msi(rtlpci->pdev);
	if (ret < 0)
		return ret;

	ret = request_irq(rtlpci->pdev->irq, &_rtl_pci_interrupt,
			  IRQF_SHARED, KBUILD_MODNAME, hw);
	if (ret < 0) {
		pci_disable_msi(rtlpci->pdev);
		return ret;
	}

	rtlpci->using_msi = true;

	rtl_dbg(rtlpriv, COMP_INIT | COMP_INTR, DBG_DMESG,
		"MSI Interrupt Mode!\n");
	return 0;
}

static int rtl_pci_intr_mode_legacy(struct ieee80211_hw *hw)
{
	struct rtl_priv *rtlpriv = rtl_priv(hw);
	struct rtl_pci_priv *pcipriv = rtl_pcipriv(hw);
	struct rtl_pci *rtlpci = rtl_pcidev(pcipriv);
	int ret;

	ret = request_irq(rtlpci->pdev->irq, &_rtl_pci_interrupt,
			  IRQF_SHARED, KBUILD_MODNAME, hw);
	if (ret < 0)
		return ret;

	rtlpci->using_msi = false;
	rtl_dbg(rtlpriv, COMP_INIT | COMP_INTR, DBG_DMESG,
		"Pin-based Interrupt Mode!\n");
	return 0;
}

static int rtl_pci_intr_mode_decide(struct ieee80211_hw *hw)
{
	struct rtl_pci_priv *pcipriv = rtl_pcipriv(hw);
	struct rtl_pci *rtlpci = rtl_pcidev(pcipriv);
	int ret;

	if (rtlpci->msi_support) {
		ret = rtl_pci_intr_mode_msi(hw);
		if (ret < 0)
			ret = rtl_pci_intr_mode_legacy(hw);
	} else {
		ret = rtl_pci_intr_mode_legacy(hw);
	}
	return ret;
}

static void platform_enable_dma64(struct pci_dev *pdev, bool dma64)
{
	u8	value;

	pci_read_config_byte(pdev, 0x719, &value);

	/* 0x719 Bit5 is DMA64 bit fetch. */
	if (dma64)
		value |= BIT(5);
	else
		value &= ~BIT(5);

	pci_write_config_byte(pdev, 0x719, value);
}

int rtl_pci_probe(struct pci_dev *pdev,
		  const struct pci_device_id *id)
{
	struct ieee80211_hw *hw = NULL;

	struct rtl_priv *rtlpriv = NULL;
	struct rtl_pci_priv *pcipriv = NULL;
	struct rtl_pci *rtlpci;
	unsigned long pmem_start, pmem_len, pmem_flags;
	int err;

	err = pci_enable_device(pdev);
	if (err) {
		WARN_ONCE(true, "%s : Cannot enable new PCI device\n",
			  pci_name(pdev));
		return err;
	}

	if (((struct rtl_hal_cfg *)id->driver_data)->mod_params->dma64 &&
	    !dma_set_mask(&pdev->dev, DMA_BIT_MASK(64))) {
		if (dma_set_coherent_mask(&pdev->dev, DMA_BIT_MASK(64))) {
			WARN_ONCE(true,
				  "Unable to obtain 64bit DMA for consistent allocations\n");
			err = -ENOMEM;
			goto fail1;
		}

		platform_enable_dma64(pdev, true);
	} else if (!dma_set_mask(&pdev->dev, DMA_BIT_MASK(32))) {
		if (dma_set_coherent_mask(&pdev->dev, DMA_BIT_MASK(32))) {
			WARN_ONCE(true,
				  "rtlwifi: Unable to obtain 32bit DMA for consistent allocations\n");
			err = -ENOMEM;
			goto fail1;
		}

		platform_enable_dma64(pdev, false);
	}

	pci_set_master(pdev);

	hw = ieee80211_alloc_hw(sizeof(struct rtl_pci_priv) +
				sizeof(struct rtl_priv), &rtl_ops);
	if (!hw) {
		WARN_ONCE(true,
			  "%s : ieee80211 alloc failed\n", pci_name(pdev));
		err = -ENOMEM;
		goto fail1;
	}

	SET_IEEE80211_DEV(hw, &pdev->dev);
	pci_set_drvdata(pdev, hw);

	rtlpriv = hw->priv;
	rtlpriv->hw = hw;
	pcipriv = (void *)rtlpriv->priv;
	pcipriv->dev.pdev = pdev;
	init_completion(&rtlpriv->firmware_loading_complete);
	/*proximity init here*/
	rtlpriv->proximity.proxim_on = false;

	pcipriv = (void *)rtlpriv->priv;
	pcipriv->dev.pdev = pdev;

	/* init cfg & intf_ops */
	rtlpriv->rtlhal.interface = INTF_PCI;
	rtlpriv->cfg = (struct rtl_hal_cfg *)(id->driver_data);
	rtlpriv->intf_ops = &rtl_pci_ops;
	rtlpriv->glb_var = &rtl_global_var;
	rtl_efuse_ops_init(hw);

	/* MEM map */
	err = pci_request_regions(pdev, KBUILD_MODNAME);
	if (err) {
		WARN_ONCE(true, "rtlwifi: Can't obtain PCI resources\n");
		goto fail1;
	}

	pmem_start = pci_resource_start(pdev, rtlpriv->cfg->bar_id);
	pmem_len = pci_resource_len(pdev, rtlpriv->cfg->bar_id);
	pmem_flags = pci_resource_flags(pdev, rtlpriv->cfg->bar_id);

	/*shared mem start */
	rtlpriv->io.pci_mem_start =
			(unsigned long)pci_iomap(pdev,
			rtlpriv->cfg->bar_id, pmem_len);
	if (rtlpriv->io.pci_mem_start == 0) {
		WARN_ONCE(true, "rtlwifi: Can't map PCI mem\n");
		err = -ENOMEM;
		goto fail2;
	}

	rtl_dbg(rtlpriv, COMP_INIT, DBG_DMESG,
		"mem mapped space: start: 0x%08lx len:%08lx flags:%08lx, after map:0x%08lx\n",
		pmem_start, pmem_len, pmem_flags,
		rtlpriv->io.pci_mem_start);

	/* Disable Clk Request */
	pci_write_config_byte(pdev, 0x81, 0);
	/* leave D3 mode */
	pci_write_config_byte(pdev, 0x44, 0);
	pci_write_config_byte(pdev, 0x04, 0x06);
	pci_write_config_byte(pdev, 0x04, 0x07);

	/* find adapter */
	if (!_rtl_pci_find_adapter(pdev, hw)) {
		err = -ENODEV;
		goto fail2;
	}

	/* Init IO handler */
	_rtl_pci_io_handler_init(&pdev->dev, hw);

	/*like read eeprom and so on */
	rtlpriv->cfg->ops->read_eeprom_info(hw);

	if (rtlpriv->cfg->ops->init_sw_vars(hw)) {
		pr_err("Can't init_sw_vars\n");
		err = -ENODEV;
		goto fail3;
	}
	rtlpriv->cfg->ops->init_sw_leds(hw);

	/*aspm */
	rtl_pci_init_aspm(hw);

	/* Init mac80211 sw */
	err = rtl_init_core(hw);
	if (err) {
		pr_err("Can't allocate sw for mac80211\n");
		goto fail3;
	}

	/* Init PCI sw */
	err = rtl_pci_init(hw, pdev);
	if (err) {
		pr_err("Failed to init PCI\n");
		goto fail3;
	}

	err = ieee80211_register_hw(hw);
	if (err) {
		pr_err("Can't register mac80211 hw.\n");
		err = -ENODEV;
		goto fail3;
	}
	rtlpriv->mac80211.mac80211_registered = 1;

	/* add for debug */
	rtl_debug_add_one(hw);

	/*init rfkill */
	rtl_init_rfkill(hw);	/* Init PCI sw */

	rtlpci = rtl_pcidev(pcipriv);
	err = rtl_pci_intr_mode_decide(hw);
	if (err) {
		rtl_dbg(rtlpriv, COMP_INIT, DBG_DMESG,
			"%s: failed to register IRQ handler\n",
			wiphy_name(hw->wiphy));
		goto fail3;
	}
	rtlpci->irq_alloc = 1;

	set_bit(RTL_STATUS_INTERFACE_START, &rtlpriv->status);
	return 0;

fail3:
	pci_set_drvdata(pdev, NULL);
	rtl_deinit_core(hw);

fail2:
	if (rtlpriv->io.pci_mem_start != 0)
		pci_iounmap(pdev, (void __iomem *)rtlpriv->io.pci_mem_start);

	pci_release_regions(pdev);
	complete(&rtlpriv->firmware_loading_complete);

fail1:
	if (hw)
		ieee80211_free_hw(hw);
	pci_disable_device(pdev);

	return err;
}
EXPORT_SYMBOL(rtl_pci_probe);

void rtl_pci_disconnect(struct pci_dev *pdev)
{
	struct ieee80211_hw *hw = pci_get_drvdata(pdev);
	struct rtl_pci_priv *pcipriv = rtl_pcipriv(hw);
	struct rtl_priv *rtlpriv = rtl_priv(hw);
	struct rtl_pci *rtlpci = rtl_pcidev(pcipriv);
	struct rtl_mac *rtlmac = rtl_mac(rtlpriv);

	/* just in case driver is removed before firmware callback */
	wait_for_completion(&rtlpriv->firmware_loading_complete);
	clear_bit(RTL_STATUS_INTERFACE_START, &rtlpriv->status);

	/* remove form debug */
	rtl_debug_remove_one(hw);

	/*ieee80211_unregister_hw will call ops_stop */
	if (rtlmac->mac80211_registered == 1) {
		ieee80211_unregister_hw(hw);
		rtlmac->mac80211_registered = 0;
	} else {
		rtl_deinit_deferred_work(hw, false);
		rtlpriv->intf_ops->adapter_stop(hw);
	}
	rtlpriv->cfg->ops->disable_interrupt(hw);

	/*deinit rfkill */
	rtl_deinit_rfkill(hw);

	rtl_pci_deinit(hw);
	rtl_deinit_core(hw);
	rtlpriv->cfg->ops->deinit_sw_vars(hw);

	if (rtlpci->irq_alloc) {
		free_irq(rtlpci->pdev->irq, hw);
		rtlpci->irq_alloc = 0;
	}

	if (rtlpci->using_msi)
		pci_disable_msi(rtlpci->pdev);

	list_del(&rtlpriv->list);
	if (rtlpriv->io.pci_mem_start != 0) {
		pci_iounmap(pdev, (void __iomem *)rtlpriv->io.pci_mem_start);
		pci_release_regions(pdev);
	}

	pci_disable_device(pdev);

	rtl_pci_disable_aspm(hw);

	pci_set_drvdata(pdev, NULL);

	ieee80211_free_hw(hw);
}
EXPORT_SYMBOL(rtl_pci_disconnect);

#ifdef CONFIG_PM_SLEEP
/***************************************
 * kernel pci power state define:
 * PCI_D0         ((pci_power_t __force) 0)
 * PCI_D1         ((pci_power_t __force) 1)
 * PCI_D2         ((pci_power_t __force) 2)
 * PCI_D3hot      ((pci_power_t __force) 3)
 * PCI_D3cold     ((pci_power_t __force) 4)
 * PCI_UNKNOWN    ((pci_power_t __force) 5)

 * This function is called when system
 * goes into suspend state mac80211 will
 * call rtl_mac_stop() from the mac80211
 * suspend function first, So there is
 * no need to call hw_disable here.
 ****************************************/
int rtl_pci_suspend(struct device *dev)
{
	struct ieee80211_hw *hw = dev_get_drvdata(dev);
	struct rtl_priv *rtlpriv = rtl_priv(hw);

	rtlpriv->cfg->ops->hw_suspend(hw);
	rtl_deinit_rfkill(hw);

	return 0;
}
EXPORT_SYMBOL(rtl_pci_suspend);

int rtl_pci_resume(struct device *dev)
{
	struct ieee80211_hw *hw = dev_get_drvdata(dev);
	struct rtl_priv *rtlpriv = rtl_priv(hw);

	rtlpriv->cfg->ops->hw_resume(hw);
	rtl_init_rfkill(hw);
	return 0;
}
EXPORT_SYMBOL(rtl_pci_resume);
#endif /* CONFIG_PM_SLEEP */

const struct rtl_intf_ops rtl_pci_ops = {
	.read_efuse_byte = read_efuse_byte,
	.adapter_start = rtl_pci_start,
	.adapter_stop = rtl_pci_stop,
	.check_buddy_priv = rtl_pci_check_buddy_priv,
	.adapter_tx = rtl_pci_tx,
	.flush = rtl_pci_flush,
	.reset_trx_ring = rtl_pci_reset_trx_ring,
	.waitq_insert = rtl_pci_tx_chk_waitq_insert,

	.disable_aspm = rtl_pci_disable_aspm,
	.enable_aspm = rtl_pci_enable_aspm,
};<|MERGE_RESOLUTION|>--- conflicted
+++ resolved
@@ -143,14 +143,8 @@
 			ppsc->support_aspm = true;
 		break;
 	default:
-<<<<<<< HEAD
-		RT_TRACE(rtlpriv, COMP_ERR, DBG_EMERG,
-			 "switch case %#x not processed\n",
-			 rtlpci->const_support_pciaspm);
-=======
 		pr_err("switch case %#x not processed\n",
 		       rtlpci->const_support_pciaspm);
->>>>>>> 24b8d41d
 		break;
 	}
 
@@ -337,21 +331,6 @@
 		list_for_each_entry(tpriv, &rtlpriv->glb_var->glb_priv_list,
 				    list) {
 			tpcipriv = (struct rtl_pci_priv *)tpriv->priv;
-<<<<<<< HEAD
-			RT_TRACE(rtlpriv, COMP_INIT, DBG_LOUD,
-				 "pcipriv->ndis_adapter.funcnumber %x\n",
-				pcipriv->ndis_adapter.funcnumber);
-			RT_TRACE(rtlpriv, COMP_INIT, DBG_LOUD,
-				 "tpcipriv->ndis_adapter.funcnumber %x\n",
-				tpcipriv->ndis_adapter.funcnumber);
-
-			if ((pcipriv->ndis_adapter.busnumber ==
-			     tpcipriv->ndis_adapter.busnumber) &&
-			    (pcipriv->ndis_adapter.devnumber ==
-			    tpcipriv->ndis_adapter.devnumber) &&
-			    (pcipriv->ndis_adapter.funcnumber !=
-			    tpcipriv->ndis_adapter.funcnumber)) {
-=======
 			rtl_dbg(rtlpriv, COMP_INIT, DBG_LOUD,
 				"pcipriv->ndis_adapter.funcnumber %x\n",
 				pcipriv->ndis_adapter.funcnumber);
@@ -365,7 +344,6 @@
 			    tpcipriv->ndis_adapter.devnumber &&
 			    pcipriv->ndis_adapter.funcnumber !=
 			    tpcipriv->ndis_adapter.funcnumber) {
->>>>>>> 24b8d41d
 				find_buddy_priv = true;
 				break;
 			}
@@ -1545,20 +1523,10 @@
 				else
 					entry = (u8 *)(&ring->desc[ring->idx]);
 
-<<<<<<< HEAD
-				pci_unmap_single(rtlpci->pdev,
-						 rtlpriv->cfg->ops->
-							 get_desc((u8 *)
-							 entry,
-							 true,
-							 HW_DESC_TXBUFF_ADDR),
-						 skb->len, PCI_DMA_TODEVICE);
-=======
 				dma_unmap_single(&rtlpci->pdev->dev,
 						 rtlpriv->cfg->ops->get_desc(hw, (u8 *)entry,
 								true, HW_DESC_TXBUFF_ADDR),
 						 skb->len, DMA_TO_DEVICE);
->>>>>>> 24b8d41d
 				dev_kfree_skb_irq(skb);
 				ring->idx = (ring->idx + 1) % ring->entries;
 			}
