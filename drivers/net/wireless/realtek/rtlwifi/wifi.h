--- conflicted
+++ resolved
@@ -414,13 +414,8 @@
 	HW_VAR_MULTICAST_REG = 0x1,
 	HW_VAR_BASIC_RATE = 0x2,
 	HW_VAR_BSSID = 0x3,
-<<<<<<< HEAD
-	HW_VAR_MEDIA_STATUS= 0x4,
-	HW_VAR_SECURITY_CONF= 0x5,
-=======
 	HW_VAR_MEDIA_STATUS = 0x4,
 	HW_VAR_SECURITY_CONF = 0x5,
->>>>>>> 24b8d41d
 	HW_VAR_BEACON_INTERVAL = 0x6,
 	HW_VAR_ATIM_WINDOW = 0x7,
 	HW_VAR_LISTEN_INTERVAL = 0x8,
@@ -437,11 +432,7 @@
 	HW_VAR_ACK_PREAMBLE = 0x13,
 	HW_VAR_CW_CONFIG = 0x14,
 	HW_VAR_CW_VALUES = 0x15,
-<<<<<<< HEAD
-	HW_VAR_RATE_FALLBACK_CONTROL= 0x16,
-=======
 	HW_VAR_RATE_FALLBACK_CONTROL = 0x16,
->>>>>>> 24b8d41d
 	HW_VAR_CONTENTION_WINDOW = 0x17,
 	HW_VAR_RETRY_COUNT = 0x18,
 	HW_VAR_TR_SWITCH = 0x19,
@@ -453,19 +444,11 @@
 	HW_VAR_MCS_RATE_AVAILABLE = 0x1f,
 	HW_VAR_AC_PARAM = 0x20,
 	HW_VAR_ACM_CTRL = 0x21,
-<<<<<<< HEAD
-	HW_VAR_DIS_Req_Qsize = 0x22,
-	HW_VAR_CCX_CHNL_LOAD = 0x23,
-	HW_VAR_CCX_NOISE_HISTOGRAM = 0x24,
-	HW_VAR_CCX_CLM_NHM = 0x25,
-	HW_VAR_TxOPLimit = 0x26,
-=======
 	HW_VAR_DIS_REQ_QSIZE = 0x22,
 	HW_VAR_CCX_CHNL_LOAD = 0x23,
 	HW_VAR_CCX_NOISE_HISTOGRAM = 0x24,
 	HW_VAR_CCX_CLM_NHM = 0x25,
 	HW_VAR_TXOPLIMIT = 0x26,
->>>>>>> 24b8d41d
 	HW_VAR_TURBO_MODE = 0x27,
 	HW_VAR_RF_STATE = 0x28,
 	HW_VAR_RF_OFF_BY_HW = 0x29,
@@ -518,11 +501,7 @@
 	HW_VAR_BCN_VALID = 0x55,
 	HW_VAR_FWLPS_RF_ON = 0x56,
 	HW_VAR_DUAL_TSF_RST = 0x57,
-<<<<<<< HEAD
-	HW_VAR_SWITCH_EPHY_WoWLAN = 0x58,
-=======
 	HW_VAR_SWITCH_EPHY_WOWLAN = 0x58,
->>>>>>> 24b8d41d
 	HW_VAR_INT_MIGRATION = 0x59,
 	HW_VAR_INT_AC = 0x5a,
 	HW_VAR_RF_TIMING = 0x5b,
@@ -1402,20 +1381,12 @@
 	u8 cur_bw40_txpwridx;
 
 	s8 txpwr_limit_2_4g[MAX_REGULATION_NUM]
-<<<<<<< HEAD
-			   [MAX_2_4G_BANDWITH_NUM]
-=======
 			   [MAX_2_4G_BANDWIDTH_NUM]
->>>>>>> 24b8d41d
 			   [MAX_RATE_SECTION_NUM]
 			   [CHANNEL_MAX_NUMBER_2G]
 			   [MAX_RF_PATH_NUM];
 	s8 txpwr_limit_5g[MAX_REGULATION_NUM]
-<<<<<<< HEAD
-			 [MAX_5G_BANDWITH_NUM]
-=======
 			 [MAX_5G_BANDWIDTH_NUM]
->>>>>>> 24b8d41d
 			 [MAX_RATE_SECTION_NUM]
 			 [CHANNEL_MAX_NUMBER_5G]
 			 [MAX_RF_PATH_NUM];
@@ -1889,24 +1860,6 @@
 
 	s8	swing_diff_2g;
 	s8	swing_diff_5g;
-<<<<<<< HEAD
-
-	u8 delta_swing_table_idx_24gccka_p[DEL_SW_IDX_SZ];
-	u8 delta_swing_table_idx_24gccka_n[DEL_SW_IDX_SZ];
-	u8 delta_swing_table_idx_24gcckb_p[DEL_SW_IDX_SZ];
-	u8 delta_swing_table_idx_24gcckb_n[DEL_SW_IDX_SZ];
-	u8 delta_swing_table_idx_24ga_p[DEL_SW_IDX_SZ];
-	u8 delta_swing_table_idx_24ga_n[DEL_SW_IDX_SZ];
-	u8 delta_swing_table_idx_24gb_p[DEL_SW_IDX_SZ];
-	u8 delta_swing_table_idx_24gb_n[DEL_SW_IDX_SZ];
-	u8 delta_swing_table_idx_5ga_p[BAND_NUM][DEL_SW_IDX_SZ];
-	u8 delta_swing_table_idx_5ga_n[BAND_NUM][DEL_SW_IDX_SZ];
-	u8 delta_swing_table_idx_5gb_p[BAND_NUM][DEL_SW_IDX_SZ];
-	u8 delta_swing_table_idx_5gb_n[BAND_NUM][DEL_SW_IDX_SZ];
-	u8 delta_swing_table_idx_24ga_p_8188e[DEL_SW_IDX_SZ];
-	u8 delta_swing_table_idx_24ga_n_8188e[DEL_SW_IDX_SZ];
-=======
->>>>>>> 24b8d41d
 
 	/* DMSP */
 	bool supp_phymode_switch;
@@ -2982,12 +2935,6 @@
 #define	RT_SET_PS_LEVEL(ppsc, _ps_flg)		\
 	(ppsc->cur_ps_level |= _ps_flg)
 
-<<<<<<< HEAD
-#define container_of_dwork_rtl(x, y, z) \
-	container_of(to_delayed_work(x), y, z)
-
-=======
->>>>>>> 24b8d41d
 #define FILL_OCTET_STRING(_os, _octet, _len)	\
 		(_os).octet = (u8 *)(_octet);		\
 		(_os).length = (_len);
