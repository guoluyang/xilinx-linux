--- conflicted
+++ resolved
@@ -366,15 +366,9 @@
 					    skb->len, DMA_TO_DEVICE);
 	u8 bw_40 = 0;
 
-<<<<<<< HEAD
-	if (pci_dma_mapping_error(rtlpci->pdev, mapping)) {
-		RT_TRACE(rtlpriv, COMP_SEND, DBG_TRACE,
-			 "DMA mapping error\n");
-=======
 	if (dma_mapping_error(&rtlpci->pdev->dev, mapping)) {
 		rtl_dbg(rtlpriv, COMP_SEND, DBG_TRACE,
 			"DMA mapping error\n");
->>>>>>> 24b8d41d
 		return;
 	}
 	if (mac->opmode == NL80211_IFTYPE_STATION) {
@@ -540,15 +534,9 @@
 	struct ieee80211_hdr *hdr = (struct ieee80211_hdr *)(skb->data);
 	__le16 fc = hdr->frame_control;
 
-<<<<<<< HEAD
-	if (pci_dma_mapping_error(rtlpci->pdev, mapping)) {
-		RT_TRACE(rtlpriv, COMP_SEND, DBG_TRACE,
-			 "DMA mapping error\n");
-=======
 	if (dma_mapping_error(&rtlpci->pdev->dev, mapping)) {
 		rtl_dbg(rtlpriv, COMP_SEND, DBG_TRACE,
 			"DMA mapping error\n");
->>>>>>> 24b8d41d
 		return;
 	}
 	clear_pci_tx_desc_content(pdesc, TX_DESC_SIZE);
