--- conflicted
+++ resolved
@@ -165,11 +165,7 @@
 	struct rtl_priv *rtlpriv = rtl_priv(hw);
 
 	if (BT_PTA_MODE_ON == b_mode) {
-<<<<<<< HEAD
-		RT_TRACE(rtlpriv, COMP_BT_COEXIST, DBG_TRACE, "PTA mode on\n");
-=======
 		rtl_dbg(rtlpriv, COMP_BT_COEXIST, DBG_TRACE, "PTA mode on\n");
->>>>>>> 24b8d41d
 		/*  Enable GPIO 0/1/2/3/8 pins for bt */
 		rtl_write_byte(rtlpriv, 0x40, 0x20);
 		rtlpriv->btcoexist.hw_coexist_all_off = false;
@@ -1384,11 +1380,7 @@
 		if ((((long)cur_time -
 			(long)hal_coex_8723.bt_inq_page_start_time) / HZ)
 			>= 10) {
-<<<<<<< HEAD
-			RT_TRACE(rtlpriv, COMP_BT_COEXIST, DBG_DMESG,
-=======
 			rtl_dbg(rtlpriv, COMP_BT_COEXIST, DBG_DMESG,
->>>>>>> 24b8d41d
 				"[BTCoex], BT Inquiry/page >= 10sec!!!\n");
 			hal_coex_8723.bt_inq_page_start_time = 0;
 			rtlpriv->btcoexist.cstate &=
