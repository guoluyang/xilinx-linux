--- conflicted
+++ resolved
@@ -473,15 +473,9 @@
 			break;
 		}
 
-<<<<<<< HEAD
-		if (rtstatus != true) {
-			RT_TRACE(rtlpriv, COMP_INIT, DBG_TRACE,
-				 "Radio[%d] Fail!!\n", rfpath);
-=======
 		if (!rtstatus) {
 			rtl_dbg(rtlpriv, COMP_INIT, DBG_TRACE,
 				"Radio[%d] Fail!!\n", rfpath);
->>>>>>> 24b8d41d
 			return false;
 		}
 
