# SPDX-License-Identifier: GPL-2.0
rtl8188ee-objs :=		\
		dm.o		\
		fw.o		\
		hw.o		\
		led.o		\
		phy.o		\
		pwrseq.o	\
		rf.o		\
		sw.o		\
		table.o		\
		trx.o

<<<<<<< HEAD
obj-$(CONFIG_RTL8188EE) += rtl8188ee.o

ccflags-y += -D__CHECK_ENDIAN__
=======
obj-$(CONFIG_RTL8188EE) += rtl8188ee.o
>>>>>>> 24b8d41d
<|MERGE_RESOLUTION|>--- conflicted
+++ resolved
@@ -11,10 +11,4 @@
 		table.o		\
 		trx.o
 
-<<<<<<< HEAD
-obj-$(CONFIG_RTL8188EE) += rtl8188ee.o
-
-ccflags-y += -D__CHECK_ENDIAN__
-=======
-obj-$(CONFIG_RTL8188EE) += rtl8188ee.o
->>>>>>> 24b8d41d
+obj-$(CONFIG_RTL8188EE) += rtl8188ee.o