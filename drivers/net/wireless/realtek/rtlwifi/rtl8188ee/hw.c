--- conflicted
+++ resolved
@@ -339,12 +339,7 @@
 	case HAL_DEF_WOWLAN:
 		break;
 	default:
-<<<<<<< HEAD
-		RT_TRACE(rtlpriv, COMP_ERR, DBG_EMERG,
-			 "switch case %#x not processed\n", variable);
-=======
 		pr_err("switch case %#x not processed\n", variable);
->>>>>>> 24b8d41d
 		break;
 	}
 }
@@ -557,14 +552,8 @@
 				acm_ctrl &= (~ACMHW_VOQEN);
 				break;
 			default:
-<<<<<<< HEAD
-				RT_TRACE(rtlpriv, COMP_ERR, DBG_EMERG,
-					 "switch case %#x not processed\n",
-					 e_aci);
-=======
 				pr_err("switch case %#x not processed\n",
 				       e_aci);
->>>>>>> 24b8d41d
 				break;
 			}
 		}
@@ -727,12 +716,7 @@
 				    2, array);
 		break; }
 	default:
-<<<<<<< HEAD
-		RT_TRACE(rtlpriv, COMP_ERR, DBG_EMERG,
-			 "switch case %#x not processed\n", variable);
-=======
 		pr_err("switch case %#x not processed\n", variable);
->>>>>>> 24b8d41d
 		break;
 	}
 }
@@ -1841,13 +1825,8 @@
 	if (rtlefuse->eeprom_oemid == 0xFF)
 		rtlefuse->eeprom_oemid = 0;
 
-<<<<<<< HEAD
-	RT_TRACE(rtlpriv, COMP_INIT, DBG_LOUD,
-		 "EEPROM Customer ID: 0x%2x\n", rtlefuse->eeprom_oemid);
-=======
 	rtl_dbg(rtlpriv, COMP_INIT, DBG_LOUD,
 		"EEPROM Customer ID: 0x%2x\n", rtlefuse->eeprom_oemid);
->>>>>>> 24b8d41d
 	/* set channel plan from efuse */
 	rtlefuse->channel_plan = rtlefuse->eeprom_channelplan;
 	/*tx power*/
@@ -2343,13 +2322,8 @@
 			enc_algo = CAM_AES;
 			break;
 		default:
-<<<<<<< HEAD
-			RT_TRACE(rtlpriv, COMP_ERR, DBG_EMERG,
-				 "switch case %#x not processed\n", enc_algo);
-=======
 			pr_err("switch case %#x not processed\n",
 			       enc_algo);
->>>>>>> 24b8d41d
 			enc_algo = CAM_TKIP;
 			break;
 		}
