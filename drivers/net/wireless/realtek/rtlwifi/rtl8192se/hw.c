// SPDX-License-Identifier: GPL-2.0
/* Copyright(c) 2009-2012  Realtek Corporation.*/

#include "../wifi.h"
#include "../efuse.h"
#include "../base.h"
#include "../regd.h"
#include "../cam.h"
#include "../ps.h"
#include "../pci.h"
#include "reg.h"
#include "def.h"
#include "phy.h"
#include "dm.h"
#include "fw.h"
#include "led.h"
#include "hw.h"

void rtl92se_get_hw_reg(struct ieee80211_hw *hw, u8 variable, u8 *val)
{
	struct rtl_priv *rtlpriv = rtl_priv(hw);
	struct rtl_ps_ctl *ppsc = rtl_psc(rtl_priv(hw));
	struct rtl_pci *rtlpci = rtl_pcidev(rtl_pcipriv(hw));

	switch (variable) {
	case HW_VAR_RCR: {
			*((u32 *) (val)) = rtlpci->receive_config;
			break;
		}
	case HW_VAR_RF_STATE: {
			*((enum rf_pwrstate *)(val)) = ppsc->rfpwr_state;
			break;
		}
	case HW_VAR_FW_PSMODE_STATUS: {
			*((bool *) (val)) = ppsc->fw_current_inpsmode;
			break;
		}
	case HW_VAR_CORRECT_TSF: {
			u64 tsf;
			u32 *ptsf_low = (u32 *)&tsf;
			u32 *ptsf_high = ((u32 *)&tsf) + 1;

			*ptsf_high = rtl_read_dword(rtlpriv, (TSFR + 4));
			*ptsf_low = rtl_read_dword(rtlpriv, TSFR);

			*((u64 *) (val)) = tsf;

			break;
		}
	case HW_VAR_MRC: {
			*((bool *)(val)) = rtlpriv->dm.current_mrc_switch;
			break;
		}
	case HAL_DEF_WOWLAN:
		break;
<<<<<<< HEAD
	default: {
		RT_TRACE(rtlpriv, COMP_ERR, DBG_EMERG,
			 "switch case %#x not processed\n", variable);
			break;
		}
=======
	default:
		pr_err("switch case %#x not processed\n", variable);
		break;
>>>>>>> 24b8d41d
	}
}

void rtl92se_set_hw_reg(struct ieee80211_hw *hw, u8 variable, u8 *val)
{
	struct rtl_priv *rtlpriv = rtl_priv(hw);
	struct rtl_pci *rtlpci = rtl_pcidev(rtl_pcipriv(hw));
	struct rtl_mac *mac = rtl_mac(rtl_priv(hw));
	struct rtl_hal *rtlhal = rtl_hal(rtl_priv(hw));
	struct rtl_efuse *rtlefuse = rtl_efuse(rtl_priv(hw));
	struct rtl_ps_ctl *ppsc = rtl_psc(rtl_priv(hw));

	switch (variable) {
	case HW_VAR_ETHER_ADDR:{
			rtl_write_dword(rtlpriv, IDR0, ((u32 *)(val))[0]);
			rtl_write_word(rtlpriv, IDR4, ((u16 *)(val + 4))[0]);
			break;
		}
	case HW_VAR_BASIC_RATE:{
			u16 rate_cfg = ((u16 *) val)[0];
			u8 rate_index = 0;

			if (rtlhal->version == VERSION_8192S_ACUT)
				rate_cfg = rate_cfg & 0x150;
			else
				rate_cfg = rate_cfg & 0x15f;

			rate_cfg |= 0x01;

			rtl_write_byte(rtlpriv, RRSR, rate_cfg & 0xff);
			rtl_write_byte(rtlpriv, RRSR + 1,
				       (rate_cfg >> 8) & 0xff);

			while (rate_cfg > 0x1) {
				rate_cfg = (rate_cfg >> 1);
				rate_index++;
			}
			rtl_write_byte(rtlpriv, INIRTSMCS_SEL, rate_index);

			break;
		}
	case HW_VAR_BSSID:{
			rtl_write_dword(rtlpriv, BSSIDR, ((u32 *)(val))[0]);
			rtl_write_word(rtlpriv, BSSIDR + 4,
				       ((u16 *)(val + 4))[0]);
			break;
		}
	case HW_VAR_SIFS:{
			rtl_write_byte(rtlpriv, SIFS_OFDM, val[0]);
			rtl_write_byte(rtlpriv, SIFS_OFDM + 1, val[1]);
			break;
		}
	case HW_VAR_SLOT_TIME:{
			u8 e_aci;

			rtl_dbg(rtlpriv, COMP_MLME, DBG_LOUD,
				"HW_VAR_SLOT_TIME %x\n", val[0]);

			rtl_write_byte(rtlpriv, SLOT_TIME, val[0]);

			for (e_aci = 0; e_aci < AC_MAX; e_aci++) {
				rtlpriv->cfg->ops->set_hw_reg(hw,
						HW_VAR_AC_PARAM,
						(&e_aci));
			}
			break;
		}
	case HW_VAR_ACK_PREAMBLE:{
			u8 reg_tmp;
			u8 short_preamble = (bool) (*val);
			reg_tmp = (mac->cur_40_prime_sc) << 5;
			if (short_preamble)
				reg_tmp |= 0x80;

			rtl_write_byte(rtlpriv, RRSR + 2, reg_tmp);
			break;
		}
	case HW_VAR_AMPDU_MIN_SPACE:{
			u8 min_spacing_to_set;
			u8 sec_min_space;

			min_spacing_to_set = *val;
			if (min_spacing_to_set <= 7) {
				if (rtlpriv->sec.pairwise_enc_algorithm ==
				    NO_ENCRYPTION)
					sec_min_space = 0;
				else
					sec_min_space = 1;

				if (min_spacing_to_set < sec_min_space)
					min_spacing_to_set = sec_min_space;
				if (min_spacing_to_set > 5)
					min_spacing_to_set = 5;

				mac->min_space_cfg =
						((mac->min_space_cfg & 0xf8) |
						min_spacing_to_set);

				*val = min_spacing_to_set;

				rtl_dbg(rtlpriv, COMP_MLME, DBG_LOUD,
					"Set HW_VAR_AMPDU_MIN_SPACE: %#x\n",
					mac->min_space_cfg);

				rtl_write_byte(rtlpriv, AMPDU_MIN_SPACE,
					       mac->min_space_cfg);
			}
			break;
		}
	case HW_VAR_SHORTGI_DENSITY:{
			u8 density_to_set;

			density_to_set = *val;
			mac->min_space_cfg = rtlpriv->rtlhal.minspace_cfg;
			mac->min_space_cfg |= (density_to_set << 3);

			rtl_dbg(rtlpriv, COMP_MLME, DBG_LOUD,
				"Set HW_VAR_SHORTGI_DENSITY: %#x\n",
				mac->min_space_cfg);

			rtl_write_byte(rtlpriv, AMPDU_MIN_SPACE,
				       mac->min_space_cfg);

			break;
		}
	case HW_VAR_AMPDU_FACTOR:{
			u8 factor_toset;
			u8 regtoset;
			u8 factorlevel[18] = {
				2, 4, 4, 7, 7, 13, 13,
				13, 2, 7, 7, 13, 13,
				15, 15, 15, 15, 0};
			u8 index = 0;

			factor_toset = *val;
			if (factor_toset <= 3) {
				factor_toset = (1 << (factor_toset + 2));
				if (factor_toset > 0xf)
					factor_toset = 0xf;

				for (index = 0; index < 17; index++) {
					if (factorlevel[index] > factor_toset)
						factorlevel[index] =
								 factor_toset;
				}

				for (index = 0; index < 8; index++) {
					regtoset = ((factorlevel[index * 2]) |
						    (factorlevel[index *
						    2 + 1] << 4));
					rtl_write_byte(rtlpriv,
						       AGGLEN_LMT_L + index,
						       regtoset);
				}

				regtoset = ((factorlevel[16]) |
					    (factorlevel[17] << 4));
				rtl_write_byte(rtlpriv, AGGLEN_LMT_H, regtoset);

				rtl_dbg(rtlpriv, COMP_MLME, DBG_LOUD,
					"Set HW_VAR_AMPDU_FACTOR: %#x\n",
					factor_toset);
			}
			break;
		}
	case HW_VAR_AC_PARAM:{
			u8 e_aci = *val;
			rtl92s_dm_init_edca_turbo(hw);

			if (rtlpci->acm_method != EACMWAY2_SW)
				rtlpriv->cfg->ops->set_hw_reg(hw,
						 HW_VAR_ACM_CTRL,
						 &e_aci);
			break;
		}
	case HW_VAR_ACM_CTRL:{
			u8 e_aci = *val;
			union aci_aifsn *p_aci_aifsn = (union aci_aifsn *)(&(
							mac->ac[0].aifs));
			u8 acm = p_aci_aifsn->f.acm;
			u8 acm_ctrl = rtl_read_byte(rtlpriv, ACMHWCTRL);

			acm_ctrl = acm_ctrl | ((rtlpci->acm_method == 2) ?
				   0x0 : 0x1);

			if (acm) {
				switch (e_aci) {
				case AC0_BE:
					acm_ctrl |= ACMHW_BEQEN;
					break;
				case AC2_VI:
					acm_ctrl |= ACMHW_VIQEN;
					break;
				case AC3_VO:
					acm_ctrl |= ACMHW_VOQEN;
					break;
				default:
					rtl_dbg(rtlpriv, COMP_ERR, DBG_WARNING,
						"HW_VAR_ACM_CTRL acm set failed: eACI is %d\n",
						acm);
					break;
				}
			} else {
				switch (e_aci) {
				case AC0_BE:
					acm_ctrl &= (~ACMHW_BEQEN);
					break;
				case AC2_VI:
					acm_ctrl &= (~ACMHW_VIQEN);
					break;
				case AC3_VO:
					acm_ctrl &= (~ACMHW_VOQEN);
					break;
				default:
<<<<<<< HEAD
					RT_TRACE(rtlpriv, COMP_ERR, DBG_EMERG,
						 "switch case %#x not processed\n",
						 e_aci);
=======
					pr_err("switch case %#x not processed\n",
					       e_aci);
>>>>>>> 24b8d41d
					break;
				}
			}

			rtl_dbg(rtlpriv, COMP_QOS, DBG_TRACE,
				"HW_VAR_ACM_CTRL Write 0x%X\n", acm_ctrl);
			rtl_write_byte(rtlpriv, ACMHWCTRL, acm_ctrl);
			break;
		}
	case HW_VAR_RCR:{
			rtl_write_dword(rtlpriv, RCR, ((u32 *) (val))[0]);
			rtlpci->receive_config = ((u32 *) (val))[0];
			break;
		}
	case HW_VAR_RETRY_LIMIT:{
			u8 retry_limit = val[0];

			rtl_write_word(rtlpriv, RETRY_LIMIT,
				       retry_limit << RETRY_LIMIT_SHORT_SHIFT |
				       retry_limit << RETRY_LIMIT_LONG_SHIFT);
			break;
		}
	case HW_VAR_DUAL_TSF_RST: {
			break;
		}
	case HW_VAR_EFUSE_BYTES: {
			rtlefuse->efuse_usedbytes = *((u16 *) val);
			break;
		}
	case HW_VAR_EFUSE_USAGE: {
			rtlefuse->efuse_usedpercentage = *val;
			break;
		}
	case HW_VAR_IO_CMD: {
			break;
		}
	case HW_VAR_WPA_CONFIG: {
			rtl_write_byte(rtlpriv, REG_SECR, *val);
			break;
		}
	case HW_VAR_SET_RPWM:{
			break;
		}
	case HW_VAR_H2C_FW_PWRMODE:{
			break;
		}
	case HW_VAR_FW_PSMODE_STATUS: {
			ppsc->fw_current_inpsmode = *((bool *) val);
			break;
		}
	case HW_VAR_H2C_FW_JOINBSSRPT:{
			break;
		}
	case HW_VAR_AID:{
			break;
		}
	case HW_VAR_CORRECT_TSF:{
			break;
		}
	case HW_VAR_MRC: {
			bool bmrc_toset = *((bool *)val);
			u8 u1bdata = 0;

			if (bmrc_toset) {
				rtl_set_bbreg(hw, ROFDM0_TRXPATHENABLE,
					      MASKBYTE0, 0x33);
				u1bdata = (u8)rtl_get_bbreg(hw,
						ROFDM1_TRXPATHENABLE,
						MASKBYTE0);
				rtl_set_bbreg(hw, ROFDM1_TRXPATHENABLE,
					      MASKBYTE0,
					      ((u1bdata & 0xf0) | 0x03));
				u1bdata = (u8)rtl_get_bbreg(hw,
						ROFDM0_TRXPATHENABLE,
						MASKBYTE1);
				rtl_set_bbreg(hw, ROFDM0_TRXPATHENABLE,
					      MASKBYTE1,
					      (u1bdata | 0x04));

				/* Update current settings. */
				rtlpriv->dm.current_mrc_switch = bmrc_toset;
			} else {
				rtl_set_bbreg(hw, ROFDM0_TRXPATHENABLE,
					      MASKBYTE0, 0x13);
				u1bdata = (u8)rtl_get_bbreg(hw,
						 ROFDM1_TRXPATHENABLE,
						 MASKBYTE0);
				rtl_set_bbreg(hw, ROFDM1_TRXPATHENABLE,
					      MASKBYTE0,
					      ((u1bdata & 0xf0) | 0x01));
				u1bdata = (u8)rtl_get_bbreg(hw,
						ROFDM0_TRXPATHENABLE,
						MASKBYTE1);
				rtl_set_bbreg(hw, ROFDM0_TRXPATHENABLE,
					      MASKBYTE1, (u1bdata & 0xfb));

				/* Update current settings. */
				rtlpriv->dm.current_mrc_switch = bmrc_toset;
			}

			break;
		}
	case HW_VAR_FW_LPS_ACTION: {
		bool enter_fwlps = *((bool *)val);
		u8 rpwm_val, fw_pwrmode;
		bool fw_current_inps;

		if (enter_fwlps) {
			rpwm_val = 0x02;	/* RF off */
			fw_current_inps = true;
			rtlpriv->cfg->ops->set_hw_reg(hw,
					HW_VAR_FW_PSMODE_STATUS,
					(u8 *)(&fw_current_inps));
			rtlpriv->cfg->ops->set_hw_reg(hw,
					HW_VAR_H2C_FW_PWRMODE,
					&ppsc->fwctrl_psmode);

			rtlpriv->cfg->ops->set_hw_reg(hw, HW_VAR_SET_RPWM,
						      &rpwm_val);
		} else {
			rpwm_val = 0x0C;	/* RF on */
			fw_pwrmode = FW_PS_ACTIVE_MODE;
			fw_current_inps = false;
			rtlpriv->cfg->ops->set_hw_reg(hw, HW_VAR_SET_RPWM,
						      &rpwm_val);
			rtlpriv->cfg->ops->set_hw_reg(hw, HW_VAR_H2C_FW_PWRMODE,
						      &fw_pwrmode);

			rtlpriv->cfg->ops->set_hw_reg(hw,
					HW_VAR_FW_PSMODE_STATUS,
					(u8 *)(&fw_current_inps));
		}
		break; }
	default:
<<<<<<< HEAD
		RT_TRACE(rtlpriv, COMP_ERR, DBG_EMERG,
			 "switch case %#x not processed\n", variable);
=======
		pr_err("switch case %#x not processed\n", variable);
>>>>>>> 24b8d41d
		break;
	}

}

void rtl92se_enable_hw_security_config(struct ieee80211_hw *hw)
{
	struct rtl_priv *rtlpriv = rtl_priv(hw);
	u8 sec_reg_value = 0x0;

	rtl_dbg(rtlpriv, COMP_INIT, DBG_LOUD,
		"PairwiseEncAlgorithm = %d GroupEncAlgorithm = %d\n",
		rtlpriv->sec.pairwise_enc_algorithm,
		rtlpriv->sec.group_enc_algorithm);

	if (rtlpriv->cfg->mod_params->sw_crypto || rtlpriv->sec.use_sw_sec) {
		rtl_dbg(rtlpriv, COMP_SEC, DBG_DMESG,
			"not open hw encryption\n");
		return;
	}

	sec_reg_value = SCR_TXENCENABLE | SCR_RXENCENABLE;

	if (rtlpriv->sec.use_defaultkey) {
		sec_reg_value |= SCR_TXUSEDK;
		sec_reg_value |= SCR_RXUSEDK;
	}

	rtl_dbg(rtlpriv, COMP_SEC, DBG_LOUD, "The SECR-value %x\n",
		sec_reg_value);

	rtlpriv->cfg->ops->set_hw_reg(hw, HW_VAR_WPA_CONFIG, &sec_reg_value);

}

static u8 _rtl92se_halset_sysclk(struct ieee80211_hw *hw, u8 data)
{
	struct rtl_priv *rtlpriv = rtl_priv(hw);
	u8 waitcount = 100;
	bool bresult = false;
	u8 tmpvalue;

	rtl_write_byte(rtlpriv, SYS_CLKR + 1, data);

	/* Wait the MAC synchronized. */
	udelay(400);

	/* Check if it is set ready. */
	tmpvalue = rtl_read_byte(rtlpriv, SYS_CLKR + 1);
	bresult = ((tmpvalue & BIT(7)) == (data & BIT(7)));

	if ((data & (BIT(6) | BIT(7))) == false) {
		waitcount = 100;
		tmpvalue = 0;

		while (1) {
			waitcount--;

			tmpvalue = rtl_read_byte(rtlpriv, SYS_CLKR + 1);
			if ((tmpvalue & BIT(6)))
				break;

			pr_err("wait for BIT(6) return value %x\n", tmpvalue);
			if (waitcount == 0)
				break;

			udelay(10);
		}

		if (waitcount == 0)
			bresult = false;
		else
			bresult = true;
	}

	return bresult;
}

void rtl8192se_gpiobit3_cfg_inputmode(struct ieee80211_hw *hw)
{
	struct rtl_priv *rtlpriv = rtl_priv(hw);
	u8 u1tmp;

	/* The following config GPIO function */
	rtl_write_byte(rtlpriv, MAC_PINMUX_CFG, (GPIOMUX_EN | GPIOSEL_GPIO));
	u1tmp = rtl_read_byte(rtlpriv, GPIO_IO_SEL);

	/* config GPIO3 to input */
	u1tmp &= HAL_8192S_HW_GPIO_OFF_MASK;
	rtl_write_byte(rtlpriv, GPIO_IO_SEL, u1tmp);

}

static u8 _rtl92se_rf_onoff_detect(struct ieee80211_hw *hw)
{
	struct rtl_priv *rtlpriv = rtl_priv(hw);
	u8 u1tmp;
	u8 retval = ERFON;

	/* The following config GPIO function */
	rtl_write_byte(rtlpriv, MAC_PINMUX_CFG, (GPIOMUX_EN | GPIOSEL_GPIO));
	u1tmp = rtl_read_byte(rtlpriv, GPIO_IO_SEL);

	/* config GPIO3 to input */
	u1tmp &= HAL_8192S_HW_GPIO_OFF_MASK;
	rtl_write_byte(rtlpriv, GPIO_IO_SEL, u1tmp);

	/* On some of the platform, driver cannot read correct
	 * value without delay between Write_GPIO_SEL and Read_GPIO_IN */
	mdelay(10);

	/* check GPIO3 */
	u1tmp = rtl_read_byte(rtlpriv, GPIO_IN_SE);
	retval = (u1tmp & HAL_8192S_HW_GPIO_OFF_BIT) ? ERFON : ERFOFF;

	return retval;
}

static void _rtl92se_macconfig_before_fwdownload(struct ieee80211_hw *hw)
{
	struct rtl_priv *rtlpriv = rtl_priv(hw);
	struct rtl_pci *rtlpci = rtl_pcidev(rtl_pcipriv(hw));
	struct rtl_ps_ctl *ppsc = rtl_psc(rtl_priv(hw));

	u8 i;
	u8 tmpu1b;
	u16 tmpu2b;
	u8 pollingcnt = 20;

	if (rtlpci->first_init) {
		/* Reset PCIE Digital */
		tmpu1b = rtl_read_byte(rtlpriv, REG_SYS_FUNC_EN + 1);
		tmpu1b &= 0xFE;
		rtl_write_byte(rtlpriv, REG_SYS_FUNC_EN + 1, tmpu1b);
		udelay(1);
		rtl_write_byte(rtlpriv, REG_SYS_FUNC_EN + 1, tmpu1b | BIT(0));
	}

	/* Switch to SW IO control */
	tmpu1b = rtl_read_byte(rtlpriv, (SYS_CLKR + 1));
	if (tmpu1b & BIT(7)) {
		tmpu1b &= ~(BIT(6) | BIT(7));

		/* Set failed, return to prevent hang. */
		if (!_rtl92se_halset_sysclk(hw, tmpu1b))
			return;
	}

	rtl_write_byte(rtlpriv, AFE_PLL_CTRL, 0x0);
	udelay(50);
	rtl_write_byte(rtlpriv, LDOA15_CTRL, 0x34);
	udelay(50);

	/* Clear FW RPWM for FW control LPS.*/
	rtl_write_byte(rtlpriv, RPWM, 0x0);

	/* Reset MAC-IO and CPU and Core Digital BIT(10)/11/15 */
	tmpu1b = rtl_read_byte(rtlpriv, REG_SYS_FUNC_EN + 1);
	tmpu1b &= 0x73;
	rtl_write_byte(rtlpriv, REG_SYS_FUNC_EN + 1, tmpu1b);
	/* wait for BIT 10/11/15 to pull high automatically!! */
	mdelay(1);

	rtl_write_byte(rtlpriv, CMDR, 0);
	rtl_write_byte(rtlpriv, TCR, 0);

	/* Data sheet not define 0x562!!! Copy from WMAC!!!!! */
	tmpu1b = rtl_read_byte(rtlpriv, 0x562);
	tmpu1b |= 0x08;
	rtl_write_byte(rtlpriv, 0x562, tmpu1b);
	tmpu1b &= ~(BIT(3));
	rtl_write_byte(rtlpriv, 0x562, tmpu1b);

	/* Enable AFE clock source */
	tmpu1b = rtl_read_byte(rtlpriv, AFE_XTAL_CTRL);
	rtl_write_byte(rtlpriv, AFE_XTAL_CTRL, (tmpu1b | 0x01));
	/* Delay 1.5ms */
	mdelay(2);
	tmpu1b = rtl_read_byte(rtlpriv, AFE_XTAL_CTRL + 1);
	rtl_write_byte(rtlpriv, AFE_XTAL_CTRL + 1, (tmpu1b & 0xfb));

	/* Enable AFE Macro Block's Bandgap */
	tmpu1b = rtl_read_byte(rtlpriv, AFE_MISC);
	rtl_write_byte(rtlpriv, AFE_MISC, (tmpu1b | BIT(0)));
	mdelay(1);

	/* Enable AFE Mbias */
	tmpu1b = rtl_read_byte(rtlpriv, AFE_MISC);
	rtl_write_byte(rtlpriv, AFE_MISC, (tmpu1b | 0x02));
	mdelay(1);

	/* Enable LDOA15 block	*/
	tmpu1b = rtl_read_byte(rtlpriv, LDOA15_CTRL);
	rtl_write_byte(rtlpriv, LDOA15_CTRL, (tmpu1b | BIT(0)));

	/* Set Digital Vdd to Retention isolation Path. */
	tmpu2b = rtl_read_word(rtlpriv, REG_SYS_ISO_CTRL);
	rtl_write_word(rtlpriv, REG_SYS_ISO_CTRL, (tmpu2b | BIT(11)));

	/* For warm reboot NIC disappera bug. */
	tmpu2b = rtl_read_word(rtlpriv, REG_SYS_FUNC_EN);
	rtl_write_word(rtlpriv, REG_SYS_FUNC_EN, (tmpu2b | BIT(13)));

	rtl_write_byte(rtlpriv, REG_SYS_ISO_CTRL + 1, 0x68);

	/* Enable AFE PLL Macro Block */
	/* We need to delay 100u before enabling PLL. */
	udelay(200);
	tmpu1b = rtl_read_byte(rtlpriv, AFE_PLL_CTRL);
	rtl_write_byte(rtlpriv, AFE_PLL_CTRL, (tmpu1b | BIT(0) | BIT(4)));

	/* for divider reset  */
	udelay(100);
	rtl_write_byte(rtlpriv, AFE_PLL_CTRL, (tmpu1b | BIT(0) |
		       BIT(4) | BIT(6)));
	udelay(10);
	rtl_write_byte(rtlpriv, AFE_PLL_CTRL, (tmpu1b | BIT(0) | BIT(4)));
	udelay(10);

	/* Enable MAC 80MHZ clock  */
	tmpu1b = rtl_read_byte(rtlpriv, AFE_PLL_CTRL + 1);
	rtl_write_byte(rtlpriv, AFE_PLL_CTRL + 1, (tmpu1b | BIT(0)));
	mdelay(1);

	/* Release isolation AFE PLL & MD */
	rtl_write_byte(rtlpriv, REG_SYS_ISO_CTRL, 0xA6);

	/* Enable MAC clock */
	tmpu2b = rtl_read_word(rtlpriv, SYS_CLKR);
	rtl_write_word(rtlpriv, SYS_CLKR, (tmpu2b | BIT(12) | BIT(11)));

	/* Enable Core digital and enable IOREG R/W */
	tmpu2b = rtl_read_word(rtlpriv, REG_SYS_FUNC_EN);
	rtl_write_word(rtlpriv, REG_SYS_FUNC_EN, (tmpu2b | BIT(11)));

	tmpu1b = rtl_read_byte(rtlpriv, REG_SYS_FUNC_EN + 1);
	rtl_write_byte(rtlpriv, REG_SYS_FUNC_EN + 1, tmpu1b & ~(BIT(7)));

	/* enable REG_EN */
	rtl_write_word(rtlpriv, REG_SYS_FUNC_EN, (tmpu2b | BIT(11) | BIT(15)));

	/* Switch the control path. */
	tmpu2b = rtl_read_word(rtlpriv, SYS_CLKR);
	rtl_write_word(rtlpriv, SYS_CLKR, (tmpu2b & (~BIT(2))));

	tmpu1b = rtl_read_byte(rtlpriv, (SYS_CLKR + 1));
	tmpu1b = ((tmpu1b | BIT(7)) & (~BIT(6)));
	if (!_rtl92se_halset_sysclk(hw, tmpu1b))
		return; /* Set failed, return to prevent hang. */

	rtl_write_word(rtlpriv, CMDR, 0x07FC);

	/* MH We must enable the section of code to prevent load IMEM fail. */
	/* Load MAC register from WMAc temporarily We simulate macreg. */
	/* txt HW will provide MAC txt later  */
	rtl_write_byte(rtlpriv, 0x6, 0x30);
	rtl_write_byte(rtlpriv, 0x49, 0xf0);

	rtl_write_byte(rtlpriv, 0x4b, 0x81);

	rtl_write_byte(rtlpriv, 0xb5, 0x21);

	rtl_write_byte(rtlpriv, 0xdc, 0xff);
	rtl_write_byte(rtlpriv, 0xdd, 0xff);
	rtl_write_byte(rtlpriv, 0xde, 0xff);
	rtl_write_byte(rtlpriv, 0xdf, 0xff);

	rtl_write_byte(rtlpriv, 0x11a, 0x00);
	rtl_write_byte(rtlpriv, 0x11b, 0x00);

	for (i = 0; i < 32; i++)
		rtl_write_byte(rtlpriv, INIMCS_SEL + i, 0x1b);

	rtl_write_byte(rtlpriv, 0x236, 0xff);

	rtl_write_byte(rtlpriv, 0x503, 0x22);

	if (ppsc->support_aspm && !ppsc->support_backdoor)
		rtl_write_byte(rtlpriv, 0x560, 0x40);
	else
		rtl_write_byte(rtlpriv, 0x560, 0x00);

	rtl_write_byte(rtlpriv, DBG_PORT, 0x91);

	/* Set RX Desc Address */
	rtl_write_dword(rtlpriv, RDQDA, rtlpci->rx_ring[RX_MPDU_QUEUE].dma);
	rtl_write_dword(rtlpriv, RCDA, rtlpci->rx_ring[RX_CMD_QUEUE].dma);

	/* Set TX Desc Address */
	rtl_write_dword(rtlpriv, TBKDA, rtlpci->tx_ring[BK_QUEUE].dma);
	rtl_write_dword(rtlpriv, TBEDA, rtlpci->tx_ring[BE_QUEUE].dma);
	rtl_write_dword(rtlpriv, TVIDA, rtlpci->tx_ring[VI_QUEUE].dma);
	rtl_write_dword(rtlpriv, TVODA, rtlpci->tx_ring[VO_QUEUE].dma);
	rtl_write_dword(rtlpriv, TBDA, rtlpci->tx_ring[BEACON_QUEUE].dma);
	rtl_write_dword(rtlpriv, TCDA, rtlpci->tx_ring[TXCMD_QUEUE].dma);
	rtl_write_dword(rtlpriv, TMDA, rtlpci->tx_ring[MGNT_QUEUE].dma);
	rtl_write_dword(rtlpriv, THPDA, rtlpci->tx_ring[HIGH_QUEUE].dma);
	rtl_write_dword(rtlpriv, HDA, rtlpci->tx_ring[HCCA_QUEUE].dma);

	rtl_write_word(rtlpriv, CMDR, 0x37FC);

	/* To make sure that TxDMA can ready to download FW. */
	/* We should reset TxDMA if IMEM RPT was not ready. */
	do {
		tmpu1b = rtl_read_byte(rtlpriv, TCR);
		if ((tmpu1b & TXDMA_INIT_VALUE) == TXDMA_INIT_VALUE)
			break;

		udelay(5);
	} while (pollingcnt--);

	if (pollingcnt <= 0) {
		pr_err("Polling TXDMA_INIT_VALUE timeout!! Current TCR(%#x)\n",
		       tmpu1b);
		tmpu1b = rtl_read_byte(rtlpriv, CMDR);
		rtl_write_byte(rtlpriv, CMDR, tmpu1b & (~TXDMA_EN));
		udelay(2);
		/* Reset TxDMA */
		rtl_write_byte(rtlpriv, CMDR, tmpu1b | TXDMA_EN);
	}

	/* After MACIO reset,we must refresh LED state. */
	if ((ppsc->rfoff_reason == RF_CHANGE_BY_IPS) ||
	   (ppsc->rfoff_reason == 0)) {
		struct rtl_led *pled0 = &rtlpriv->ledctl.sw_led0;
		enum rf_pwrstate rfpwr_state_toset;
		rfpwr_state_toset = _rtl92se_rf_onoff_detect(hw);

		if (rfpwr_state_toset == ERFON)
			rtl92se_sw_led_on(hw, pled0);
	}
}

static void _rtl92se_macconfig_after_fwdownload(struct ieee80211_hw *hw)
{
	struct rtl_priv *rtlpriv = rtl_priv(hw);
	struct rtl_hal *rtlhal = rtl_hal(rtl_priv(hw));
	struct rtl_efuse *rtlefuse = rtl_efuse(rtl_priv(hw));
	struct rtl_pci *rtlpci = rtl_pcidev(rtl_pcipriv(hw));
	u8 i;
	u16 tmpu2b;

	/* 1. System Configure Register (Offset: 0x0000 - 0x003F) */

	/* 2. Command Control Register (Offset: 0x0040 - 0x004F) */
	/* Turn on 0x40 Command register */
	rtl_write_word(rtlpriv, CMDR, (BBRSTN | BB_GLB_RSTN |
			SCHEDULE_EN | MACRXEN | MACTXEN | DDMA_EN | FW2HW_EN |
			RXDMA_EN | TXDMA_EN | HCI_RXDMA_EN | HCI_TXDMA_EN));

	/* Set TCR TX DMA pre 2 FULL enable bit	*/
	rtl_write_dword(rtlpriv, TCR, rtl_read_dword(rtlpriv, TCR) |
			TXDMAPRE2FULL);

	/* Set RCR	*/
	rtl_write_dword(rtlpriv, RCR, rtlpci->receive_config);

	/* 3. MACID Setting Register (Offset: 0x0050 - 0x007F) */

	/* 4. Timing Control Register  (Offset: 0x0080 - 0x009F) */
	/* Set CCK/OFDM SIFS */
	/* CCK SIFS shall always be 10us. */
	rtl_write_word(rtlpriv, SIFS_CCK, 0x0a0a);
	rtl_write_word(rtlpriv, SIFS_OFDM, 0x1010);

	/* Set AckTimeout */
	rtl_write_byte(rtlpriv, ACK_TIMEOUT, 0x40);

	/* Beacon related */
	rtl_write_word(rtlpriv, BCN_INTERVAL, 100);
	rtl_write_word(rtlpriv, ATIMWND, 2);

	/* 5. FIFO Control Register (Offset: 0x00A0 - 0x015F) */
	/* 5.1 Initialize Number of Reserved Pages in Firmware Queue */
	/* Firmware allocate now, associate with FW internal setting.!!! */

	/* 5.2 Setting TX/RX page size 0/1/2/3/4=64/128/256/512/1024 */
	/* 5.3 Set driver info, we only accept PHY status now. */
	/* 5.4 Set RXDMA arbitration to control RXDMA/MAC/FW R/W for RXFIFO  */
	rtl_write_byte(rtlpriv, RXDMA, rtl_read_byte(rtlpriv, RXDMA) | BIT(6));

	/* 6. Adaptive Control Register  (Offset: 0x0160 - 0x01CF) */
	/* Set RRSR to all legacy rate and HT rate
	 * CCK rate is supported by default.
	 * CCK rate will be filtered out only when associated
	 * AP does not support it.
	 * Only enable ACK rate to OFDM 24M
	 * Disable RRSR for CCK rate in A-Cut	*/

	if (rtlhal->version == VERSION_8192S_ACUT)
		rtl_write_byte(rtlpriv, RRSR, 0xf0);
	else if (rtlhal->version == VERSION_8192S_BCUT)
		rtl_write_byte(rtlpriv, RRSR, 0xff);
	rtl_write_byte(rtlpriv, RRSR + 1, 0x01);
	rtl_write_byte(rtlpriv, RRSR + 2, 0x00);

	/* A-Cut IC do not support CCK rate. We forbid ARFR to */
	/* fallback to CCK rate */
	for (i = 0; i < 8; i++) {
		/*Disable RRSR for CCK rate in A-Cut */
		if (rtlhal->version == VERSION_8192S_ACUT)
			rtl_write_dword(rtlpriv, ARFR0 + i * 4, 0x1f0ff0f0);
	}

	/* Different rate use different AMPDU size */
	/* MCS32/ MCS15_SG use max AMPDU size 15*2=30K */
	rtl_write_byte(rtlpriv, AGGLEN_LMT_H, 0x0f);
	/* MCS0/1/2/3 use max AMPDU size 4*2=8K */
	rtl_write_word(rtlpriv, AGGLEN_LMT_L, 0x7442);
	/* MCS4/5 use max AMPDU size 8*2=16K 6/7 use 10*2=20K */
	rtl_write_word(rtlpriv, AGGLEN_LMT_L + 2, 0xddd7);
	/* MCS8/9 use max AMPDU size 8*2=16K 10/11 use 10*2=20K */
	rtl_write_word(rtlpriv, AGGLEN_LMT_L + 4, 0xd772);
	/* MCS12/13/14/15 use max AMPDU size 15*2=30K */
	rtl_write_word(rtlpriv, AGGLEN_LMT_L + 6, 0xfffd);

	/* Set Data / Response auto rate fallack retry count */
	rtl_write_dword(rtlpriv, DARFRC, 0x04010000);
	rtl_write_dword(rtlpriv, DARFRC + 4, 0x09070605);
	rtl_write_dword(rtlpriv, RARFRC, 0x04010000);
	rtl_write_dword(rtlpriv, RARFRC + 4, 0x09070605);

	/* 7. EDCA Setting Register (Offset: 0x01D0 - 0x01FF) */
	/* Set all rate to support SG */
	rtl_write_word(rtlpriv, SG_RATE, 0xFFFF);

	/* 8. WMAC, BA, and CCX related Register (Offset: 0x0200 - 0x023F) */
	/* Set NAV protection length */
	rtl_write_word(rtlpriv, NAV_PROT_LEN, 0x0080);
	/* CF-END Threshold */
	rtl_write_byte(rtlpriv, CFEND_TH, 0xFF);
	/* Set AMPDU minimum space */
	rtl_write_byte(rtlpriv, AMPDU_MIN_SPACE, 0x07);
	/* Set TXOP stall control for several queue/HI/BCN/MGT/ */
	rtl_write_byte(rtlpriv, TXOP_STALL_CTRL, 0x00);

	/* 9. Security Control Register (Offset: 0x0240 - 0x025F) */
	/* 10. Power Save Control Register (Offset: 0x0260 - 0x02DF) */
	/* 11. General Purpose Register (Offset: 0x02E0 - 0x02FF) */
	/* 12. Host Interrupt Status Register (Offset: 0x0300 - 0x030F) */
	/* 13. Test mode and Debug Control Register (Offset: 0x0310 - 0x034F) */

	/* 14. Set driver info, we only accept PHY status now. */
	rtl_write_byte(rtlpriv, RXDRVINFO_SZ, 4);

	/* 15. For EEPROM R/W Workaround */
	/* 16. For EFUSE to share REG_SYS_FUNC_EN with EEPROM!!! */
	tmpu2b = rtl_read_byte(rtlpriv, REG_SYS_FUNC_EN);
	rtl_write_byte(rtlpriv, REG_SYS_FUNC_EN, tmpu2b | BIT(13));
	tmpu2b = rtl_read_byte(rtlpriv, REG_SYS_ISO_CTRL);
	rtl_write_byte(rtlpriv, REG_SYS_ISO_CTRL, tmpu2b & (~BIT(8)));

	/* 17. For EFUSE */
	/* We may R/W EFUSE in EEPROM mode */
	if (rtlefuse->epromtype == EEPROM_BOOT_EFUSE) {
		u8	tempval;

		tempval = rtl_read_byte(rtlpriv, REG_SYS_ISO_CTRL + 1);
		tempval &= 0xFE;
		rtl_write_byte(rtlpriv, REG_SYS_ISO_CTRL + 1, tempval);

		/* Change Program timing */
		rtl_write_byte(rtlpriv, REG_EFUSE_CTRL + 3, 0x72);
		rtl_dbg(rtlpriv, COMP_INIT, DBG_DMESG, "EFUSE CONFIG OK\n");
	}

	rtl_dbg(rtlpriv, COMP_INIT, DBG_DMESG, "OK\n");

}

static void _rtl92se_hw_configure(struct ieee80211_hw *hw)
{
	struct rtl_priv *rtlpriv = rtl_priv(hw);
	struct rtl_pci *rtlpci = rtl_pcidev(rtl_pcipriv(hw));
	struct rtl_phy *rtlphy = &(rtlpriv->phy);
	struct rtl_hal *rtlhal = rtl_hal(rtl_priv(hw));

	u8 reg_bw_opmode = 0;
	u32 reg_rrsr = 0;
	u8 regtmp = 0;

	reg_bw_opmode = BW_OPMODE_20MHZ;
	reg_rrsr = RATE_ALL_CCK | RATE_ALL_OFDM_AG;

	regtmp = rtl_read_byte(rtlpriv, INIRTSMCS_SEL);
	reg_rrsr = ((reg_rrsr & 0x000fffff) << 8) | regtmp;
	rtl_write_dword(rtlpriv, INIRTSMCS_SEL, reg_rrsr);
	rtl_write_byte(rtlpriv, BW_OPMODE, reg_bw_opmode);

	/* Set Retry Limit here */
	rtlpriv->cfg->ops->set_hw_reg(hw, HW_VAR_RETRY_LIMIT,
			(u8 *)(&rtlpci->shortretry_limit));

	rtl_write_byte(rtlpriv, MLT, 0x8f);

	/* For Min Spacing configuration. */
	switch (rtlphy->rf_type) {
	case RF_1T2R:
	case RF_1T1R:
		rtlhal->minspace_cfg = (MAX_MSS_DENSITY_1T << 3);
		break;
	case RF_2T2R:
	case RF_2T2R_GREEN:
		rtlhal->minspace_cfg = (MAX_MSS_DENSITY_2T << 3);
		break;
	}
	rtl_write_byte(rtlpriv, AMPDU_MIN_SPACE, rtlhal->minspace_cfg);
}

int rtl92se_hw_init(struct ieee80211_hw *hw)
{
	struct rtl_priv *rtlpriv = rtl_priv(hw);
	struct rtl_hal *rtlhal = rtl_hal(rtl_priv(hw));
	struct rtl_phy *rtlphy = &(rtlpriv->phy);
	struct rtl_pci *rtlpci = rtl_pcidev(rtl_pcipriv(hw));
	struct rtl_efuse *rtlefuse = rtl_efuse(rtl_priv(hw));
	u8 tmp_byte = 0;
	unsigned long flags;
	bool rtstatus = true;
	u8 tmp_u1b;
	int err = false;
	u8 i;
	int wdcapra_add[] = {
		EDCAPARA_BE, EDCAPARA_BK,
		EDCAPARA_VI, EDCAPARA_VO};
	u8 secr_value = 0x0;

	rtlpci->being_init_adapter = true;

	/* As this function can take a very long time (up to 350 ms)
	 * and can be called with irqs disabled, reenable the irqs
	 * to let the other devices continue being serviced.
	 *
	 * It is safe doing so since our own interrupts will only be enabled
	 * in a subsequent step.
	 */
	local_save_flags(flags);
	local_irq_enable();

	rtlpriv->intf_ops->disable_aspm(hw);

	/* 1. MAC Initialize */
	/* Before FW download, we have to set some MAC register */
	_rtl92se_macconfig_before_fwdownload(hw);

	rtlhal->version = (enum version_8192s)((rtl_read_dword(rtlpriv,
			PMC_FSM) >> 16) & 0xF);

	rtl8192se_gpiobit3_cfg_inputmode(hw);

	/* 2. download firmware */
	rtstatus = rtl92s_download_fw(hw);
	if (!rtstatus) {
		rtl_dbg(rtlpriv, COMP_ERR, DBG_WARNING,
			"Failed to download FW. Init HW without FW now... Please copy FW into /lib/firmware/rtlwifi\n");
		err = 1;
		goto exit;
	}

	/* After FW download, we have to reset MAC register */
	_rtl92se_macconfig_after_fwdownload(hw);

	/*Retrieve default FW Cmd IO map. */
	rtlhal->fwcmd_iomap =	rtl_read_word(rtlpriv, LBUS_MON_ADDR);
	rtlhal->fwcmd_ioparam = rtl_read_dword(rtlpriv, LBUS_ADDR_MASK);

	/* 3. Initialize MAC/PHY Config by MACPHY_reg.txt */
	if (!rtl92s_phy_mac_config(hw)) {
		pr_err("MAC Config failed\n");
		err = rtstatus;
		goto exit;
	}

	/* because last function modify RCR, so we update
	 * rcr var here, or TP will unstable for receive_config
	 * is wrong, RX RCR_ACRC32 will cause TP unstabel & Rx
	 * RCR_APP_ICV will cause mac80211 unassoc for cisco 1252
	 */
	rtlpci->receive_config = rtl_read_dword(rtlpriv, RCR);
	rtlpci->receive_config &= ~(RCR_ACRC32 | RCR_AICV);
	rtl_write_dword(rtlpriv, RCR, rtlpci->receive_config);

	/* Make sure BB/RF write OK. We should prevent enter IPS. radio off. */
	/* We must set flag avoid BB/RF config period later!! */
	rtl_write_dword(rtlpriv, CMDR, 0x37FC);

	/* 4. Initialize BB After MAC Config PHY_reg.txt, AGC_Tab.txt */
	if (!rtl92s_phy_bb_config(hw)) {
		pr_err("BB Config failed\n");
		err = rtstatus;
		goto exit;
	}

	/* 5. Initiailze RF RAIO_A.txt RF RAIO_B.txt */
	/* Before initalizing RF. We can not use FW to do RF-R/W. */

	rtlphy->rf_mode = RF_OP_BY_SW_3WIRE;

	/* Before RF-R/W we must execute the IO from Scott's suggestion. */
	rtl_write_byte(rtlpriv, AFE_XTAL_CTRL + 1, 0xDB);
	if (rtlhal->version == VERSION_8192S_ACUT)
		rtl_write_byte(rtlpriv, SPS1_CTRL + 3, 0x07);
	else
		rtl_write_byte(rtlpriv, RF_CTRL, 0x07);

	if (!rtl92s_phy_rf_config(hw)) {
		rtl_dbg(rtlpriv, COMP_INIT, DBG_DMESG, "RF Config failed\n");
		err = rtstatus;
		goto exit;
	}

	/* After read predefined TXT, we must set BB/MAC/RF
	 * register as our requirement */

	rtlphy->rfreg_chnlval[0] = rtl92s_phy_query_rf_reg(hw,
							   (enum radio_path)0,
							   RF_CHNLBW,
							   RFREG_OFFSET_MASK);
	rtlphy->rfreg_chnlval[1] = rtl92s_phy_query_rf_reg(hw,
							   (enum radio_path)1,
							   RF_CHNLBW,
							   RFREG_OFFSET_MASK);

	/*---- Set CCK and OFDM Block "ON"----*/
	rtl_set_bbreg(hw, RFPGA0_RFMOD, BCCKEN, 0x1);
	rtl_set_bbreg(hw, RFPGA0_RFMOD, BOFDMEN, 0x1);

	/*3 Set Hardware(Do nothing now) */
	_rtl92se_hw_configure(hw);

	/* Read EEPROM TX power index and PHY_REG_PG.txt to capture correct */
	/* TX power index for different rate set. */
	/* Get original hw reg values */
	rtl92s_phy_get_hw_reg_originalvalue(hw);
	/* Write correct tx power index */
	rtl92s_phy_set_txpower(hw, rtlphy->current_channel);

	/* We must set MAC address after firmware download. */
	for (i = 0; i < 6; i++)
		rtl_write_byte(rtlpriv, MACIDR0 + i, rtlefuse->dev_addr[i]);

	/* EEPROM R/W workaround */
	tmp_u1b = rtl_read_byte(rtlpriv, MAC_PINMUX_CFG);
	rtl_write_byte(rtlpriv, MAC_PINMUX_CFG, tmp_u1b & (~BIT(3)));

	rtl_write_byte(rtlpriv, 0x4d, 0x0);

	if (hal_get_firmwareversion(rtlpriv) >= 0x49) {
		tmp_byte = rtl_read_byte(rtlpriv, FW_RSVD_PG_CRTL) & (~BIT(4));
		tmp_byte = tmp_byte | BIT(5);
		rtl_write_byte(rtlpriv, FW_RSVD_PG_CRTL, tmp_byte);
		rtl_write_dword(rtlpriv, TXDESC_MSK, 0xFFFFCFFF);
	}

	/* We enable high power and RA related mechanism after NIC
	 * initialized. */
	if (hal_get_firmwareversion(rtlpriv) >= 0x35) {
		/* Fw v.53 and later. */
		rtl92s_phy_set_fw_cmd(hw, FW_CMD_RA_INIT);
	} else if (hal_get_firmwareversion(rtlpriv) == 0x34) {
		/* Fw v.52. */
		rtl_write_dword(rtlpriv, WFM5, FW_RA_INIT);
		rtl92s_phy_chk_fwcmd_iodone(hw);
	} else {
		/* Compatible earlier FW version. */
		rtl_write_dword(rtlpriv, WFM5, FW_RA_RESET);
		rtl92s_phy_chk_fwcmd_iodone(hw);
		rtl_write_dword(rtlpriv, WFM5, FW_RA_ACTIVE);
		rtl92s_phy_chk_fwcmd_iodone(hw);
		rtl_write_dword(rtlpriv, WFM5, FW_RA_REFRESH);
		rtl92s_phy_chk_fwcmd_iodone(hw);
	}

	/* Add to prevent ASPM bug. */
	/* Always enable hst and NIC clock request. */
	rtl92s_phy_switch_ephy_parameter(hw);

	/* Security related
	 * 1. Clear all H/W keys.
	 * 2. Enable H/W encryption/decryption. */
	rtl_cam_reset_all_entry(hw);
	secr_value |= SCR_TXENCENABLE;
	secr_value |= SCR_RXENCENABLE;
	secr_value |= SCR_NOSKMC;
	rtl_write_byte(rtlpriv, REG_SECR, secr_value);

	for (i = 0; i < 4; i++)
		rtl_write_dword(rtlpriv, wdcapra_add[i], 0x5e4322);

	if (rtlphy->rf_type == RF_1T2R) {
		bool mrc2set = true;
		/* Turn on B-Path */
		rtlpriv->cfg->ops->set_hw_reg(hw, HW_VAR_MRC, (u8 *)&mrc2set);
	}

	rtlpriv->cfg->ops->led_control(hw, LED_CTL_POWER_ON);
	rtl92s_dm_init(hw);
exit:
	local_irq_restore(flags);
	rtlpci->being_init_adapter = false;
	return err;
}

void rtl92se_set_mac_addr(struct rtl_io *io, const u8 *addr)
{
	/* This is a stub. */
}

void rtl92se_set_check_bssid(struct ieee80211_hw *hw, bool check_bssid)
{
	struct rtl_priv *rtlpriv = rtl_priv(hw);
	u32 reg_rcr;

	if (rtlpriv->psc.rfpwr_state != ERFON)
		return;

	rtlpriv->cfg->ops->get_hw_reg(hw, HW_VAR_RCR, (u8 *)(&reg_rcr));

	if (check_bssid) {
		reg_rcr |= (RCR_CBSSID);
		rtlpriv->cfg->ops->set_hw_reg(hw, HW_VAR_RCR, (u8 *)(&reg_rcr));
	} else if (!check_bssid) {
		reg_rcr &= (~RCR_CBSSID);
		rtlpriv->cfg->ops->set_hw_reg(hw, HW_VAR_RCR, (u8 *)(&reg_rcr));
	}

}

static int _rtl92se_set_media_status(struct ieee80211_hw *hw,
				     enum nl80211_iftype type)
{
	struct rtl_priv *rtlpriv = rtl_priv(hw);
	u8 bt_msr = rtl_read_byte(rtlpriv, MSR);
	u32 temp;
	bt_msr &= ~MSR_LINK_MASK;

	switch (type) {
	case NL80211_IFTYPE_UNSPECIFIED:
		bt_msr |= (MSR_LINK_NONE << MSR_LINK_SHIFT);
		rtl_dbg(rtlpriv, COMP_INIT, DBG_TRACE,
			"Set Network type to NO LINK!\n");
		break;
	case NL80211_IFTYPE_ADHOC:
		bt_msr |= (MSR_LINK_ADHOC << MSR_LINK_SHIFT);
		rtl_dbg(rtlpriv, COMP_INIT, DBG_TRACE,
			"Set Network type to Ad Hoc!\n");
		break;
	case NL80211_IFTYPE_STATION:
		bt_msr |= (MSR_LINK_MANAGED << MSR_LINK_SHIFT);
		rtl_dbg(rtlpriv, COMP_INIT, DBG_TRACE,
			"Set Network type to STA!\n");
		break;
	case NL80211_IFTYPE_AP:
		bt_msr |= (MSR_LINK_MASTER << MSR_LINK_SHIFT);
		rtl_dbg(rtlpriv, COMP_INIT, DBG_TRACE,
			"Set Network type to AP!\n");
		break;
	default:
		pr_err("Network type %d not supported!\n", type);
		return 1;

	}

	if (type != NL80211_IFTYPE_AP &&
	    rtlpriv->mac80211.link_state < MAC80211_LINKED)
		bt_msr = rtl_read_byte(rtlpriv, MSR) & ~MSR_LINK_MASK;
	rtl_write_byte(rtlpriv, MSR, bt_msr);

	temp = rtl_read_dword(rtlpriv, TCR);
	rtl_write_dword(rtlpriv, TCR, temp & (~BIT(8)));
	rtl_write_dword(rtlpriv, TCR, temp | BIT(8));


	return 0;
}

/* HW_VAR_MEDIA_STATUS & HW_VAR_CECHK_BSSID */
int rtl92se_set_network_type(struct ieee80211_hw *hw, enum nl80211_iftype type)
{
	struct rtl_priv *rtlpriv = rtl_priv(hw);

	if (_rtl92se_set_media_status(hw, type))
		return -EOPNOTSUPP;

	if (rtlpriv->mac80211.link_state == MAC80211_LINKED) {
		if (type != NL80211_IFTYPE_AP)
			rtl92se_set_check_bssid(hw, true);
	} else {
		rtl92se_set_check_bssid(hw, false);
	}

	return 0;
}

/* don't set REG_EDCA_BE_PARAM here because mac80211 will send pkt when scan */
void rtl92se_set_qos(struct ieee80211_hw *hw, int aci)
{
	struct rtl_priv *rtlpriv = rtl_priv(hw);
	rtl92s_dm_init_edca_turbo(hw);

	switch (aci) {
	case AC1_BK:
		rtl_write_dword(rtlpriv, EDCAPARA_BK, 0xa44f);
		break;
	case AC0_BE:
		/* rtl_write_dword(rtlpriv, EDCAPARA_BE, u4b_ac_param); */
		break;
	case AC2_VI:
		rtl_write_dword(rtlpriv, EDCAPARA_VI, 0x5e4322);
		break;
	case AC3_VO:
		rtl_write_dword(rtlpriv, EDCAPARA_VO, 0x2f3222);
		break;
	default:
		WARN_ONCE(true, "rtl8192se: invalid aci: %d !\n", aci);
		break;
	}
}

void rtl92se_enable_interrupt(struct ieee80211_hw *hw)
{
	struct rtl_priv *rtlpriv = rtl_priv(hw);
	struct rtl_pci *rtlpci = rtl_pcidev(rtl_pcipriv(hw));

	rtl_write_dword(rtlpriv, INTA_MASK, rtlpci->irq_mask[0]);
	/* Support Bit 32-37(Assign as Bit 0-5) interrupt setting now */
	rtl_write_dword(rtlpriv, INTA_MASK + 4, rtlpci->irq_mask[1] & 0x3F);
	rtlpci->irq_enabled = true;
}

void rtl92se_disable_interrupt(struct ieee80211_hw *hw)
{
	struct rtl_priv *rtlpriv;
	struct rtl_pci *rtlpci;

	rtlpriv = rtl_priv(hw);
	/* if firmware not available, no interrupts */
	if (!rtlpriv || !rtlpriv->max_fw_size)
		return;
	rtlpci = rtl_pcidev(rtl_pcipriv(hw));
	rtl_write_dword(rtlpriv, INTA_MASK, 0);
	rtl_write_dword(rtlpriv, INTA_MASK + 4, 0);
	rtlpci->irq_enabled = false;
}

static u8 _rtl92s_set_sysclk(struct ieee80211_hw *hw, u8 data)
{
	struct rtl_priv *rtlpriv = rtl_priv(hw);
	u8 waitcnt = 100;
	bool result = false;
	u8 tmp;

	rtl_write_byte(rtlpriv, SYS_CLKR + 1, data);

	/* Wait the MAC synchronized. */
	udelay(400);

	/* Check if it is set ready. */
	tmp = rtl_read_byte(rtlpriv, SYS_CLKR + 1);
	result = ((tmp & BIT(7)) == (data & BIT(7)));

	if ((data & (BIT(6) | BIT(7))) == false) {
		waitcnt = 100;
		tmp = 0;

		while (1) {
			waitcnt--;
			tmp = rtl_read_byte(rtlpriv, SYS_CLKR + 1);

			if ((tmp & BIT(6)))
				break;

			pr_err("wait for BIT(6) return value %x\n", tmp);

			if (waitcnt == 0)
				break;
			udelay(10);
		}

		if (waitcnt == 0)
			result = false;
		else
			result = true;
	}

	return result;
}

static void _rtl92s_phy_set_rfhalt(struct ieee80211_hw *hw)
{
	struct rtl_priv *rtlpriv = rtl_priv(hw);
	struct rtl_hal *rtlhal = rtl_hal(rtl_priv(hw));
	struct rtl_ps_ctl *ppsc = rtl_psc(rtl_priv(hw));
	u8 u1btmp;

	if (rtlhal->driver_going2unload)
		rtl_write_byte(rtlpriv, 0x560, 0x0);

	/* Power save for BB/RF */
	u1btmp = rtl_read_byte(rtlpriv, LDOV12D_CTRL);
	u1btmp |= BIT(0);
	rtl_write_byte(rtlpriv, LDOV12D_CTRL, u1btmp);
	rtl_write_byte(rtlpriv, SPS1_CTRL, 0x0);
	rtl_write_byte(rtlpriv, TXPAUSE, 0xFF);
	rtl_write_word(rtlpriv, CMDR, 0x57FC);
	udelay(100);
	rtl_write_word(rtlpriv, CMDR, 0x77FC);
	rtl_write_byte(rtlpriv, PHY_CCA, 0x0);
	udelay(10);
	rtl_write_word(rtlpriv, CMDR, 0x37FC);
	udelay(10);
	rtl_write_word(rtlpriv, CMDR, 0x77FC);
	udelay(10);
	rtl_write_word(rtlpriv, CMDR, 0x57FC);
	rtl_write_word(rtlpriv, CMDR, 0x0000);

	if (rtlhal->driver_going2unload) {
		u1btmp = rtl_read_byte(rtlpriv, (REG_SYS_FUNC_EN + 1));
		u1btmp &= ~(BIT(0));
		rtl_write_byte(rtlpriv, REG_SYS_FUNC_EN + 1, u1btmp);
	}

	u1btmp = rtl_read_byte(rtlpriv, (SYS_CLKR + 1));

	/* Add description. After switch control path. register
	 * after page1 will be invisible. We can not do any IO
	 * for register>0x40. After resume&MACIO reset, we need
	 * to remember previous reg content. */
	if (u1btmp & BIT(7)) {
		u1btmp &= ~(BIT(6) | BIT(7));
		if (!_rtl92s_set_sysclk(hw, u1btmp)) {
			pr_err("Switch ctrl path fail\n");
			return;
		}
	}

	/* Power save for MAC */
	if (ppsc->rfoff_reason == RF_CHANGE_BY_IPS  &&
		!rtlhal->driver_going2unload) {
		/* enable LED function */
		rtl_write_byte(rtlpriv, 0x03, 0xF9);
	/* SW/HW radio off or halt adapter!! For example S3/S4 */
	} else {
		/* LED function disable. Power range is about 8mA now. */
		/* if write 0xF1 disconnect_pci power
		 *	 ifconfig wlan0 down power are both high 35:70 */
		/* if write oxF9 disconnect_pci power
		 * ifconfig wlan0 down power are both low  12:45*/
		rtl_write_byte(rtlpriv, 0x03, 0xF9);
	}

	rtl_write_byte(rtlpriv, SYS_CLKR + 1, 0x70);
	rtl_write_byte(rtlpriv, AFE_PLL_CTRL + 1, 0x68);
	rtl_write_byte(rtlpriv,  AFE_PLL_CTRL, 0x00);
	rtl_write_byte(rtlpriv, LDOA15_CTRL, 0x34);
	rtl_write_byte(rtlpriv, AFE_XTAL_CTRL, 0x0E);
	RT_SET_PS_LEVEL(ppsc, RT_RF_OFF_LEVL_HALT_NIC);

}

static void _rtl92se_gen_refreshledstate(struct ieee80211_hw *hw)
{
	struct rtl_priv *rtlpriv = rtl_priv(hw);
	struct rtl_pci *rtlpci = rtl_pcidev(rtl_pcipriv(hw));
	struct rtl_led *pled0 = &rtlpriv->ledctl.sw_led0;

	if (rtlpci->up_first_time == 1)
		return;

	if (rtlpriv->psc.rfoff_reason == RF_CHANGE_BY_IPS)
		rtl92se_sw_led_on(hw, pled0);
	else
		rtl92se_sw_led_off(hw, pled0);
}


static void _rtl92se_power_domain_init(struct ieee80211_hw *hw)
{
	struct rtl_priv *rtlpriv = rtl_priv(hw);
	u16 tmpu2b;
	u8 tmpu1b;

	rtlpriv->psc.pwrdomain_protect = true;

	tmpu1b = rtl_read_byte(rtlpriv, (SYS_CLKR + 1));
	if (tmpu1b & BIT(7)) {
		tmpu1b &= ~(BIT(6) | BIT(7));
		if (!_rtl92s_set_sysclk(hw, tmpu1b)) {
			rtlpriv->psc.pwrdomain_protect = false;
			return;
		}
	}

	rtl_write_byte(rtlpriv, AFE_PLL_CTRL, 0x0);
	rtl_write_byte(rtlpriv, LDOA15_CTRL, 0x34);

	/* Reset MAC-IO and CPU and Core Digital BIT10/11/15 */
	tmpu1b = rtl_read_byte(rtlpriv, REG_SYS_FUNC_EN + 1);

	/* If IPS we need to turn LED on. So we not
	 * not disable BIT 3/7 of reg3. */
	if (rtlpriv->psc.rfoff_reason & (RF_CHANGE_BY_IPS | RF_CHANGE_BY_HW))
		tmpu1b &= 0xFB;
	else
		tmpu1b &= 0x73;

	rtl_write_byte(rtlpriv, REG_SYS_FUNC_EN + 1, tmpu1b);
	/* wait for BIT 10/11/15 to pull high automatically!! */
	mdelay(1);

	rtl_write_byte(rtlpriv, CMDR, 0);
	rtl_write_byte(rtlpriv, TCR, 0);

	/* Data sheet not define 0x562!!! Copy from WMAC!!!!! */
	tmpu1b = rtl_read_byte(rtlpriv, 0x562);
	tmpu1b |= 0x08;
	rtl_write_byte(rtlpriv, 0x562, tmpu1b);
	tmpu1b &= ~(BIT(3));
	rtl_write_byte(rtlpriv, 0x562, tmpu1b);

	/* Enable AFE clock source */
	tmpu1b = rtl_read_byte(rtlpriv, AFE_XTAL_CTRL);
	rtl_write_byte(rtlpriv, AFE_XTAL_CTRL, (tmpu1b | 0x01));
	/* Delay 1.5ms */
	udelay(1500);
	tmpu1b = rtl_read_byte(rtlpriv, AFE_XTAL_CTRL + 1);
	rtl_write_byte(rtlpriv, AFE_XTAL_CTRL + 1, (tmpu1b & 0xfb));

	/* Enable AFE Macro Block's Bandgap */
	tmpu1b = rtl_read_byte(rtlpriv, AFE_MISC);
	rtl_write_byte(rtlpriv, AFE_MISC, (tmpu1b | BIT(0)));
	mdelay(1);

	/* Enable AFE Mbias */
	tmpu1b = rtl_read_byte(rtlpriv, AFE_MISC);
	rtl_write_byte(rtlpriv, AFE_MISC, (tmpu1b | 0x02));
	mdelay(1);

	/* Enable LDOA15 block */
	tmpu1b = rtl_read_byte(rtlpriv, LDOA15_CTRL);
	rtl_write_byte(rtlpriv, LDOA15_CTRL, (tmpu1b | BIT(0)));

	/* Set Digital Vdd to Retention isolation Path. */
	tmpu2b = rtl_read_word(rtlpriv, REG_SYS_ISO_CTRL);
	rtl_write_word(rtlpriv, REG_SYS_ISO_CTRL, (tmpu2b | BIT(11)));


	/* For warm reboot NIC disappera bug. */
	tmpu2b = rtl_read_word(rtlpriv, REG_SYS_FUNC_EN);
	rtl_write_word(rtlpriv, REG_SYS_FUNC_EN, (tmpu2b | BIT(13)));

	rtl_write_byte(rtlpriv, REG_SYS_ISO_CTRL + 1, 0x68);

	/* Enable AFE PLL Macro Block */
	tmpu1b = rtl_read_byte(rtlpriv, AFE_PLL_CTRL);
	rtl_write_byte(rtlpriv, AFE_PLL_CTRL, (tmpu1b | BIT(0) | BIT(4)));
	/* Enable MAC 80MHZ clock */
	tmpu1b = rtl_read_byte(rtlpriv, AFE_PLL_CTRL + 1);
	rtl_write_byte(rtlpriv, AFE_PLL_CTRL + 1, (tmpu1b | BIT(0)));
	mdelay(1);

	/* Release isolation AFE PLL & MD */
	rtl_write_byte(rtlpriv, REG_SYS_ISO_CTRL, 0xA6);

	/* Enable MAC clock */
	tmpu2b = rtl_read_word(rtlpriv, SYS_CLKR);
	rtl_write_word(rtlpriv, SYS_CLKR, (tmpu2b | BIT(12) | BIT(11)));

	/* Enable Core digital and enable IOREG R/W */
	tmpu2b = rtl_read_word(rtlpriv, REG_SYS_FUNC_EN);
	rtl_write_word(rtlpriv, REG_SYS_FUNC_EN, (tmpu2b | BIT(11)));
	/* enable REG_EN */
	rtl_write_word(rtlpriv, REG_SYS_FUNC_EN, (tmpu2b | BIT(11) | BIT(15)));

	/* Switch the control path. */
	tmpu2b = rtl_read_word(rtlpriv, SYS_CLKR);
	rtl_write_word(rtlpriv, SYS_CLKR, (tmpu2b & (~BIT(2))));

	tmpu1b = rtl_read_byte(rtlpriv, (SYS_CLKR + 1));
	tmpu1b = ((tmpu1b | BIT(7)) & (~BIT(6)));
	if (!_rtl92s_set_sysclk(hw, tmpu1b)) {
		rtlpriv->psc.pwrdomain_protect = false;
		return;
	}

	rtl_write_word(rtlpriv, CMDR, 0x37FC);

	/* After MACIO reset,we must refresh LED state. */
	_rtl92se_gen_refreshledstate(hw);

	rtlpriv->psc.pwrdomain_protect = false;
}

void rtl92se_card_disable(struct ieee80211_hw *hw)
{
	struct rtl_priv *rtlpriv = rtl_priv(hw);
	struct rtl_mac *mac = rtl_mac(rtl_priv(hw));
	struct rtl_pci *rtlpci = rtl_pcidev(rtl_pcipriv(hw));
	struct rtl_ps_ctl *ppsc = rtl_psc(rtl_priv(hw));
	enum nl80211_iftype opmode;
	u8 wait = 30;

	rtlpriv->intf_ops->enable_aspm(hw);

	if (rtlpci->driver_is_goingto_unload ||
		ppsc->rfoff_reason > RF_CHANGE_BY_PS)
		rtlpriv->cfg->ops->led_control(hw, LED_CTL_POWER_OFF);

	/* we should chnge GPIO to input mode
	 * this will drop away current about 25mA*/
	rtl8192se_gpiobit3_cfg_inputmode(hw);

	/* this is very important for ips power save */
	while (wait-- >= 10 && rtlpriv->psc.pwrdomain_protect) {
		if (rtlpriv->psc.pwrdomain_protect)
			mdelay(20);
		else
			break;
	}

	mac->link_state = MAC80211_NOLINK;
	opmode = NL80211_IFTYPE_UNSPECIFIED;
	_rtl92se_set_media_status(hw, opmode);

	_rtl92s_phy_set_rfhalt(hw);
	udelay(100);
}

void rtl92se_interrupt_recognized(struct ieee80211_hw *hw,
				  struct rtl_int *intvec)
{
	struct rtl_priv *rtlpriv = rtl_priv(hw);
	struct rtl_pci *rtlpci = rtl_pcidev(rtl_pcipriv(hw));

	intvec->inta = rtl_read_dword(rtlpriv, ISR) & rtlpci->irq_mask[0];
	rtl_write_dword(rtlpriv, ISR, intvec->inta);

	intvec->intb = rtl_read_dword(rtlpriv, ISR + 4) & rtlpci->irq_mask[1];
	rtl_write_dword(rtlpriv, ISR + 4, intvec->intb);
}

void rtl92se_set_beacon_related_registers(struct ieee80211_hw *hw)
{
	struct rtl_priv *rtlpriv = rtl_priv(hw);
	struct rtl_mac *mac = rtl_mac(rtl_priv(hw));
	u16 bcntime_cfg = 0;
	u16 bcn_cw = 6, bcn_ifs = 0xf;
	u16 atim_window = 2;

	/* ATIM Window (in unit of TU). */
	rtl_write_word(rtlpriv, ATIMWND, atim_window);

	/* Beacon interval (in unit of TU). */
	rtl_write_word(rtlpriv, BCN_INTERVAL, mac->beacon_interval);

	/* DrvErlyInt (in unit of TU). (Time to send
	 * interrupt to notify driver to change
	 * beacon content) */
	rtl_write_word(rtlpriv, BCN_DRV_EARLY_INT, 10 << 4);

	/* BcnDMATIM(in unit of us). Indicates the
	 * time before TBTT to perform beacon queue DMA  */
	rtl_write_word(rtlpriv, BCN_DMATIME, 256);

	/* Force beacon frame transmission even
	 * after receiving beacon frame from
	 * other ad hoc STA */
	rtl_write_byte(rtlpriv, BCN_ERR_THRESH, 100);

	/* Beacon Time Configuration */
	if (mac->opmode == NL80211_IFTYPE_ADHOC)
		bcntime_cfg |= (bcn_cw << BCN_TCFG_CW_SHIFT);

	/* TODO: bcn_ifs may required to be changed on ASIC */
	bcntime_cfg |= bcn_ifs << BCN_TCFG_IFS;

	/*for beacon changed */
	rtl92s_phy_set_beacon_hwreg(hw, mac->beacon_interval);
}

void rtl92se_set_beacon_interval(struct ieee80211_hw *hw)
{
	struct rtl_priv *rtlpriv = rtl_priv(hw);
	struct rtl_mac *mac = rtl_mac(rtl_priv(hw));
	u16 bcn_interval = mac->beacon_interval;

	/* Beacon interval (in unit of TU). */
	rtl_write_word(rtlpriv, BCN_INTERVAL, bcn_interval);
	/* 2008.10.24 added by tynli for beacon changed. */
	rtl92s_phy_set_beacon_hwreg(hw, bcn_interval);
}

void rtl92se_update_interrupt_mask(struct ieee80211_hw *hw,
		u32 add_msr, u32 rm_msr)
{
	struct rtl_priv *rtlpriv = rtl_priv(hw);
	struct rtl_pci *rtlpci = rtl_pcidev(rtl_pcipriv(hw));

	rtl_dbg(rtlpriv, COMP_INTR, DBG_LOUD, "add_msr:%x, rm_msr:%x\n",
		add_msr, rm_msr);

	if (add_msr)
		rtlpci->irq_mask[0] |= add_msr;

	if (rm_msr)
		rtlpci->irq_mask[0] &= (~rm_msr);

	rtl92se_disable_interrupt(hw);
	rtl92se_enable_interrupt(hw);
}

static void _rtl8192se_get_ic_inferiority(struct ieee80211_hw *hw)
{
	struct rtl_efuse *rtlefuse = rtl_efuse(rtl_priv(hw));
	struct rtl_hal *rtlhal = rtl_hal(rtl_priv(hw));
	u8 efuse_id;

	rtlhal->ic_class = IC_INFERIORITY_A;

	/* Only retrieving while using EFUSE. */
	if ((rtlefuse->epromtype == EEPROM_BOOT_EFUSE) &&
		!rtlefuse->autoload_failflag) {
		efuse_id = efuse_read_1byte(hw, EFUSE_IC_ID_OFFSET);

		if (efuse_id == 0xfe)
			rtlhal->ic_class = IC_INFERIORITY_B;
	}
}

static void _rtl92se_read_adapter_info(struct ieee80211_hw *hw)
{
	struct rtl_priv *rtlpriv = rtl_priv(hw);
	struct rtl_efuse *rtlefuse = rtl_efuse(rtl_priv(hw));
	struct rtl_phy *rtlphy = &(rtlpriv->phy);
	struct device *dev = &rtl_pcipriv(hw)->dev.pdev->dev;
	u16 i, usvalue;
	u16	eeprom_id;
	u8 tempval;
	u8 hwinfo[HWSET_MAX_SIZE_92S];
	u8 rf_path, index;

	switch (rtlefuse->epromtype) {
	case EEPROM_BOOT_EFUSE:
		rtl_efuse_shadow_map_update(hw);
		break;
<<<<<<< HEAD

	case EEPROM_93C46:
		RT_TRACE(rtlpriv, COMP_ERR, DBG_EMERG,
			 "RTL819X Not boot from eeprom, check it !!\n");
		return;

=======

	case EEPROM_93C46:
		pr_err("RTL819X Not boot from eeprom, check it !!\n");
		return;

>>>>>>> 24b8d41d
	default:
		dev_warn(dev, "no efuse data\n");
		return;
	}

	memcpy(hwinfo, &rtlefuse->efuse_map[EFUSE_INIT_MAP][0],
	       HWSET_MAX_SIZE_92S);

	RT_PRINT_DATA(rtlpriv, COMP_INIT, DBG_DMESG, "MAP",
		      hwinfo, HWSET_MAX_SIZE_92S);

	eeprom_id = *((u16 *)&hwinfo[0]);
	if (eeprom_id != RTL8190_EEPROM_ID) {
		rtl_dbg(rtlpriv, COMP_ERR, DBG_WARNING,
			"EEPROM ID(%#x) is invalid!!\n", eeprom_id);
		rtlefuse->autoload_failflag = true;
	} else {
		rtl_dbg(rtlpriv, COMP_INIT, DBG_LOUD, "Autoload OK\n");
		rtlefuse->autoload_failflag = false;
	}

	if (rtlefuse->autoload_failflag)
		return;

	_rtl8192se_get_ic_inferiority(hw);

	/* Read IC Version && Channel Plan */
	/* VID, DID	 SE	0xA-D */
	rtlefuse->eeprom_vid = *(u16 *)&hwinfo[EEPROM_VID];
	rtlefuse->eeprom_did = *(u16 *)&hwinfo[EEPROM_DID];
	rtlefuse->eeprom_svid = *(u16 *)&hwinfo[EEPROM_SVID];
	rtlefuse->eeprom_smid = *(u16 *)&hwinfo[EEPROM_SMID];
	rtlefuse->eeprom_version = *(u16 *)&hwinfo[EEPROM_VERSION];

	rtl_dbg(rtlpriv, COMP_INIT, DBG_LOUD,
		"EEPROMId = 0x%4x\n", eeprom_id);
	rtl_dbg(rtlpriv, COMP_INIT, DBG_LOUD,
		"EEPROM VID = 0x%4x\n", rtlefuse->eeprom_vid);
	rtl_dbg(rtlpriv, COMP_INIT, DBG_LOUD,
		"EEPROM DID = 0x%4x\n", rtlefuse->eeprom_did);
	rtl_dbg(rtlpriv, COMP_INIT, DBG_LOUD,
		"EEPROM SVID = 0x%4x\n", rtlefuse->eeprom_svid);
	rtl_dbg(rtlpriv, COMP_INIT, DBG_LOUD,
		"EEPROM SMID = 0x%4x\n", rtlefuse->eeprom_smid);

	for (i = 0; i < 6; i += 2) {
		usvalue = *(u16 *)&hwinfo[EEPROM_MAC_ADDR + i];
		*((u16 *) (&rtlefuse->dev_addr[i])) = usvalue;
	}

	for (i = 0; i < 6; i++)
		rtl_write_byte(rtlpriv, MACIDR0 + i, rtlefuse->dev_addr[i]);

	rtl_dbg(rtlpriv, COMP_INIT, DBG_DMESG, "%pM\n", rtlefuse->dev_addr);

	/* Get Tx Power Level by Channel */
	/* Read Tx power of Channel 1 ~ 14 from EEPROM. */
	/* 92S suupport RF A & B */
	for (rf_path = 0; rf_path < 2; rf_path++) {
		for (i = 0; i < 3; i++) {
			/* Read CCK RF A & B Tx power  */
			rtlefuse->eeprom_chnlarea_txpwr_cck[rf_path][i] =
			hwinfo[EEPROM_TXPOWERBASE + rf_path * 3 + i];

			/* Read OFDM RF A & B Tx power for 1T */
			rtlefuse->eeprom_chnlarea_txpwr_ht40_1s[rf_path][i] =
			hwinfo[EEPROM_TXPOWERBASE + 6 + rf_path * 3 + i];

			/* Read OFDM RF A & B Tx power for 2T */
			rtlefuse->eprom_chnl_txpwr_ht40_2sdf[rf_path][i]
				 = hwinfo[EEPROM_TXPOWERBASE + 12 +
				   rf_path * 3 + i];
		}
	}

	for (rf_path = 0; rf_path < 2; rf_path++)
		for (i = 0; i < 3; i++)
			RTPRINT(rtlpriv, FINIT, INIT_EEPROM,
				"RF(%d) EEPROM CCK Area(%d) = 0x%x\n",
				rf_path, i,
				rtlefuse->eeprom_chnlarea_txpwr_cck
				[rf_path][i]);
	for (rf_path = 0; rf_path < 2; rf_path++)
		for (i = 0; i < 3; i++)
			RTPRINT(rtlpriv, FINIT, INIT_EEPROM,
				"RF(%d) EEPROM HT40 1S Area(%d) = 0x%x\n",
				rf_path, i,
				rtlefuse->eeprom_chnlarea_txpwr_ht40_1s
				[rf_path][i]);
	for (rf_path = 0; rf_path < 2; rf_path++)
		for (i = 0; i < 3; i++)
			RTPRINT(rtlpriv, FINIT, INIT_EEPROM,
				"RF(%d) EEPROM HT40 2S Diff Area(%d) = 0x%x\n",
				rf_path, i,
				rtlefuse->eprom_chnl_txpwr_ht40_2sdf
				[rf_path][i]);

	for (rf_path = 0; rf_path < 2; rf_path++) {

		/* Assign dedicated channel tx power */
		for (i = 0; i < 14; i++)	{
			/* channel 1~3 use the same Tx Power Level. */
			if (i < 3)
				index = 0;
			/* Channel 4-8 */
			else if (i < 8)
				index = 1;
			/* Channel 9-14 */
			else
				index = 2;

			/* Record A & B CCK /OFDM - 1T/2T Channel area
			 * tx power */
			rtlefuse->txpwrlevel_cck[rf_path][i]  =
				rtlefuse->eeprom_chnlarea_txpwr_cck
							[rf_path][index];
			rtlefuse->txpwrlevel_ht40_1s[rf_path][i]  =
				rtlefuse->eeprom_chnlarea_txpwr_ht40_1s
							[rf_path][index];
			rtlefuse->txpwrlevel_ht40_2s[rf_path][i]  =
				rtlefuse->eprom_chnl_txpwr_ht40_2sdf
							[rf_path][index];
		}

		for (i = 0; i < 14; i++) {
			RTPRINT(rtlpriv, FINIT, INIT_TXPOWER,
				"RF(%d)-Ch(%d) [CCK / HT40_1S / HT40_2S] = [0x%x / 0x%x / 0x%x]\n",
				rf_path, i,
				rtlefuse->txpwrlevel_cck[rf_path][i],
				rtlefuse->txpwrlevel_ht40_1s[rf_path][i],
				rtlefuse->txpwrlevel_ht40_2s[rf_path][i]);
		}
	}

	for (rf_path = 0; rf_path < 2; rf_path++) {
		for (i = 0; i < 3; i++) {
			/* Read Power diff limit. */
			rtlefuse->eeprom_pwrgroup[rf_path][i] =
				hwinfo[EEPROM_TXPWRGROUP + rf_path * 3 + i];
		}
	}

	for (rf_path = 0; rf_path < 2; rf_path++) {
		/* Fill Pwr group */
		for (i = 0; i < 14; i++) {
			/* Chanel 1-3 */
			if (i < 3)
				index = 0;
			/* Channel 4-8 */
			else if (i < 8)
				index = 1;
			/* Channel 9-13 */
			else
				index = 2;

			rtlefuse->pwrgroup_ht20[rf_path][i] =
				(rtlefuse->eeprom_pwrgroup[rf_path][index] &
				0xf);
			rtlefuse->pwrgroup_ht40[rf_path][i] =
				((rtlefuse->eeprom_pwrgroup[rf_path][index] &
				0xf0) >> 4);

			RTPRINT(rtlpriv, FINIT, INIT_TXPOWER,
				"RF-%d pwrgroup_ht20[%d] = 0x%x\n",
				rf_path, i,
				rtlefuse->pwrgroup_ht20[rf_path][i]);
			RTPRINT(rtlpriv, FINIT, INIT_TXPOWER,
				"RF-%d pwrgroup_ht40[%d] = 0x%x\n",
				rf_path, i,
				rtlefuse->pwrgroup_ht40[rf_path][i]);
			}
	}

	for (i = 0; i < 14; i++) {
		/* Read tx power difference between HT OFDM 20/40 MHZ */
		/* channel 1-3 */
		if (i < 3)
			index = 0;
		/* Channel 4-8 */
		else if (i < 8)
			index = 1;
		/* Channel 9-14 */
		else
			index = 2;

		tempval = hwinfo[EEPROM_TX_PWR_HT20_DIFF + index] & 0xff;
		rtlefuse->txpwr_ht20diff[RF90_PATH_A][i] = (tempval & 0xF);
		rtlefuse->txpwr_ht20diff[RF90_PATH_B][i] =
						 ((tempval >> 4) & 0xF);

		/* Read OFDM<->HT tx power diff */
		/* Channel 1-3 */
		if (i < 3)
			index = 0;
		/* Channel 4-8 */
		else if (i < 8)
			index = 0x11;
		/* Channel 9-14 */
		else
			index = 1;

		tempval = hwinfo[EEPROM_TX_PWR_OFDM_DIFF + index] & 0xff;
		rtlefuse->txpwr_legacyhtdiff[RF90_PATH_A][i] =
				 (tempval & 0xF);
		rtlefuse->txpwr_legacyhtdiff[RF90_PATH_B][i] =
				 ((tempval >> 4) & 0xF);

		tempval = hwinfo[TX_PWR_SAFETY_CHK];
		rtlefuse->txpwr_safetyflag = (tempval & 0x01);
	}

	rtlefuse->eeprom_regulatory = 0;
	if (rtlefuse->eeprom_version >= 2) {
		/* BIT(0)~2 */
		if (rtlefuse->eeprom_version >= 4)
			rtlefuse->eeprom_regulatory =
				 (hwinfo[EEPROM_REGULATORY] & 0x7);
		else /* BIT(0) */
			rtlefuse->eeprom_regulatory =
				 (hwinfo[EEPROM_REGULATORY] & 0x1);
	}
	RTPRINT(rtlpriv, FINIT, INIT_TXPOWER,
		"eeprom_regulatory = 0x%x\n", rtlefuse->eeprom_regulatory);

	for (i = 0; i < 14; i++)
		RTPRINT(rtlpriv, FINIT, INIT_TXPOWER,
			"RF-A Ht20 to HT40 Diff[%d] = 0x%x\n",
			i, rtlefuse->txpwr_ht20diff[RF90_PATH_A][i]);
	for (i = 0; i < 14; i++)
		RTPRINT(rtlpriv, FINIT, INIT_TXPOWER,
			"RF-A Legacy to Ht40 Diff[%d] = 0x%x\n",
			i, rtlefuse->txpwr_legacyhtdiff[RF90_PATH_A][i]);
	for (i = 0; i < 14; i++)
		RTPRINT(rtlpriv, FINIT, INIT_TXPOWER,
			"RF-B Ht20 to HT40 Diff[%d] = 0x%x\n",
			i, rtlefuse->txpwr_ht20diff[RF90_PATH_B][i]);
	for (i = 0; i < 14; i++)
		RTPRINT(rtlpriv, FINIT, INIT_TXPOWER,
			"RF-B Legacy to HT40 Diff[%d] = 0x%x\n",
			i, rtlefuse->txpwr_legacyhtdiff[RF90_PATH_B][i]);

	RTPRINT(rtlpriv, FINIT, INIT_TXPOWER,
		"TxPwrSafetyFlag = %d\n", rtlefuse->txpwr_safetyflag);

	/* Read RF-indication and Tx Power gain
	 * index diff of legacy to HT OFDM rate. */
	tempval = hwinfo[EEPROM_RFIND_POWERDIFF] & 0xff;
	rtlefuse->eeprom_txpowerdiff = tempval;
	rtlefuse->legacy_ht_txpowerdiff =
		rtlefuse->txpwr_legacyhtdiff[RF90_PATH_A][0];

	RTPRINT(rtlpriv, FINIT, INIT_TXPOWER,
		"TxPowerDiff = %#x\n", rtlefuse->eeprom_txpowerdiff);

	/* Get TSSI value for each path. */
	usvalue = *(u16 *)&hwinfo[EEPROM_TSSI_A];
	rtlefuse->eeprom_tssi[RF90_PATH_A] = (u8)((usvalue & 0xff00) >> 8);
	usvalue = hwinfo[EEPROM_TSSI_B];
	rtlefuse->eeprom_tssi[RF90_PATH_B] = (u8)(usvalue & 0xff);

	RTPRINT(rtlpriv, FINIT, INIT_TXPOWER, "TSSI_A = 0x%x, TSSI_B = 0x%x\n",
		rtlefuse->eeprom_tssi[RF90_PATH_A],
		rtlefuse->eeprom_tssi[RF90_PATH_B]);

	/* Read antenna tx power offset of B/C/D to A  from EEPROM */
	/* and read ThermalMeter from EEPROM */
	tempval = hwinfo[EEPROM_THERMALMETER];
	rtlefuse->eeprom_thermalmeter = tempval;
	RTPRINT(rtlpriv, FINIT, INIT_TXPOWER,
		"thermalmeter = 0x%x\n", rtlefuse->eeprom_thermalmeter);

	/* ThermalMeter, BIT(0)~3 for RFIC1, BIT(4)~7 for RFIC2 */
	rtlefuse->thermalmeter[0] = (rtlefuse->eeprom_thermalmeter & 0x1f);
	rtlefuse->tssi_13dbm = rtlefuse->eeprom_thermalmeter * 100;

	/* Read CrystalCap from EEPROM */
	tempval = hwinfo[EEPROM_CRYSTALCAP] >> 4;
	rtlefuse->eeprom_crystalcap = tempval;
	/* CrystalCap, BIT(12)~15 */
	rtlefuse->crystalcap = rtlefuse->eeprom_crystalcap;

	/* Read IC Version && Channel Plan */
	/* Version ID, Channel plan */
	rtlefuse->eeprom_channelplan = hwinfo[EEPROM_CHANNELPLAN];
	rtlefuse->txpwr_fromeprom = true;
	RTPRINT(rtlpriv, FINIT, INIT_TXPOWER,
		"EEPROM ChannelPlan = 0x%4x\n", rtlefuse->eeprom_channelplan);

	/* Read Customer ID or Board Type!!! */
	tempval = hwinfo[EEPROM_BOARDTYPE];
	/* Change RF type definition */
	if (tempval == 0)
		rtlphy->rf_type = RF_2T2R;
	else if (tempval == 1)
		rtlphy->rf_type = RF_1T2R;
	else if (tempval == 2)
		rtlphy->rf_type = RF_1T2R;
	else if (tempval == 3)
		rtlphy->rf_type = RF_1T1R;

	/* 1T2R but 1SS (1x1 receive combining) */
	rtlefuse->b1x1_recvcombine = false;
	if (rtlphy->rf_type == RF_1T2R) {
		tempval = rtl_read_byte(rtlpriv, 0x07);
		if (!(tempval & BIT(0))) {
			rtlefuse->b1x1_recvcombine = true;
			rtl_dbg(rtlpriv, COMP_INIT, DBG_LOUD,
				"RF_TYPE=1T2R but only 1SS\n");
		}
	}
	rtlefuse->b1ss_support = rtlefuse->b1x1_recvcombine;
	rtlefuse->eeprom_oemid = *&hwinfo[EEPROM_CUSTOMID];

<<<<<<< HEAD
	RT_TRACE(rtlpriv, COMP_INIT, DBG_LOUD, "EEPROM Customer ID: 0x%2x\n",
		 rtlefuse->eeprom_oemid);
=======
	rtl_dbg(rtlpriv, COMP_INIT, DBG_LOUD, "EEPROM Customer ID: 0x%2x\n",
		rtlefuse->eeprom_oemid);
>>>>>>> 24b8d41d

	/* set channel paln to world wide 13 */
	rtlefuse->channel_plan = COUNTRY_CODE_WORLD_WIDE_13;
}

void rtl92se_read_eeprom_info(struct ieee80211_hw *hw)
{
	struct rtl_priv *rtlpriv = rtl_priv(hw);
	struct rtl_efuse *rtlefuse = rtl_efuse(rtl_priv(hw));
	u8 tmp_u1b = 0;

	tmp_u1b = rtl_read_byte(rtlpriv, EPROM_CMD);

	if (tmp_u1b & BIT(4)) {
		rtl_dbg(rtlpriv, COMP_INIT, DBG_DMESG, "Boot from EEPROM\n");
		rtlefuse->epromtype = EEPROM_93C46;
	} else {
		rtl_dbg(rtlpriv, COMP_INIT, DBG_DMESG, "Boot from EFUSE\n");
		rtlefuse->epromtype = EEPROM_BOOT_EFUSE;
	}

	if (tmp_u1b & BIT(5)) {
		rtl_dbg(rtlpriv, COMP_INIT, DBG_LOUD, "Autoload OK\n");
		rtlefuse->autoload_failflag = false;
		_rtl92se_read_adapter_info(hw);
	} else {
		pr_err("Autoload ERR!!\n");
		rtlefuse->autoload_failflag = true;
	}
}

static void rtl92se_update_hal_rate_table(struct ieee80211_hw *hw,
					  struct ieee80211_sta *sta)
{
	struct rtl_priv *rtlpriv = rtl_priv(hw);
	struct rtl_phy *rtlphy = &(rtlpriv->phy);
	struct rtl_mac *mac = rtl_mac(rtl_priv(hw));
	struct rtl_hal *rtlhal = rtl_hal(rtl_priv(hw));
	u32 ratr_value;
	u8 ratr_index = 0;
	u8 nmode = mac->ht_enable;
	u8 mimo_ps = IEEE80211_SMPS_OFF;
	u16 shortgi_rate = 0;
	u32 tmp_ratr_value = 0;
	u8 curtxbw_40mhz = mac->bw_40;
	u8 curshortgi_40mhz = (sta->ht_cap.cap & IEEE80211_HT_CAP_SGI_40) ?
				1 : 0;
	u8 curshortgi_20mhz = (sta->ht_cap.cap & IEEE80211_HT_CAP_SGI_20) ?
				1 : 0;
	enum wireless_mode wirelessmode = mac->mode;

	if (rtlhal->current_bandtype == BAND_ON_5G)
		ratr_value = sta->supp_rates[1] << 4;
	else
		ratr_value = sta->supp_rates[0];
	if (mac->opmode == NL80211_IFTYPE_ADHOC)
		ratr_value = 0xfff;
	ratr_value |= (sta->ht_cap.mcs.rx_mask[1] << 20 |
			sta->ht_cap.mcs.rx_mask[0] << 12);
	switch (wirelessmode) {
	case WIRELESS_MODE_B:
		ratr_value &= 0x0000000D;
		break;
	case WIRELESS_MODE_G:
		ratr_value &= 0x00000FF5;
		break;
	case WIRELESS_MODE_N_24G:
	case WIRELESS_MODE_N_5G:
		nmode = 1;
		if (mimo_ps == IEEE80211_SMPS_STATIC) {
			ratr_value &= 0x0007F005;
		} else {
			u32 ratr_mask;

			if (get_rf_type(rtlphy) == RF_1T2R ||
			    get_rf_type(rtlphy) == RF_1T1R) {
				if (curtxbw_40mhz)
					ratr_mask = 0x000ff015;
				else
					ratr_mask = 0x000ff005;
			} else {
				if (curtxbw_40mhz)
					ratr_mask = 0x0f0ff015;
				else
					ratr_mask = 0x0f0ff005;
			}

			ratr_value &= ratr_mask;
		}
		break;
	default:
		if (rtlphy->rf_type == RF_1T2R)
			ratr_value &= 0x000ff0ff;
		else
			ratr_value &= 0x0f0ff0ff;

		break;
	}

	if (rtlpriv->rtlhal.version >= VERSION_8192S_BCUT)
		ratr_value &= 0x0FFFFFFF;
	else if (rtlpriv->rtlhal.version == VERSION_8192S_ACUT)
		ratr_value &= 0x0FFFFFF0;

	if (nmode && ((curtxbw_40mhz &&
			 curshortgi_40mhz) || (!curtxbw_40mhz &&
						 curshortgi_20mhz))) {

		ratr_value |= 0x10000000;
		tmp_ratr_value = (ratr_value >> 12);

		for (shortgi_rate = 15; shortgi_rate > 0; shortgi_rate--) {
			if ((1 << shortgi_rate) & tmp_ratr_value)
				break;
		}

		shortgi_rate = (shortgi_rate << 12) | (shortgi_rate << 8) |
		    (shortgi_rate << 4) | (shortgi_rate);

		rtl_write_byte(rtlpriv, SG_RATE, shortgi_rate);
	}

	rtl_write_dword(rtlpriv, ARFR0 + ratr_index * 4, ratr_value);
	if (ratr_value & 0xfffff000)
		rtl92s_phy_set_fw_cmd(hw, FW_CMD_RA_REFRESH_N);
	else
		rtl92s_phy_set_fw_cmd(hw, FW_CMD_RA_REFRESH_BG);

	rtl_dbg(rtlpriv, COMP_RATR, DBG_DMESG, "%x\n",
		rtl_read_dword(rtlpriv, ARFR0));
}

static void rtl92se_update_hal_rate_mask(struct ieee80211_hw *hw,
					 struct ieee80211_sta *sta,
					 u8 rssi_level, bool update_bw)
{
	struct rtl_priv *rtlpriv = rtl_priv(hw);
	struct rtl_phy *rtlphy = &(rtlpriv->phy);
	struct rtl_mac *mac = rtl_mac(rtl_priv(hw));
	struct rtl_hal *rtlhal = rtl_hal(rtl_priv(hw));
	struct rtl_sta_info *sta_entry = NULL;
	u32 ratr_bitmap;
	u8 ratr_index = 0;
	u8 curtxbw_40mhz = (sta->bandwidth >= IEEE80211_STA_RX_BW_40) ? 1 : 0;
	u8 curshortgi_40mhz = (sta->ht_cap.cap & IEEE80211_HT_CAP_SGI_40) ?
				1 : 0;
	u8 curshortgi_20mhz = (sta->ht_cap.cap & IEEE80211_HT_CAP_SGI_20) ?
				1 : 0;
	enum wireless_mode wirelessmode = 0;
	bool shortgi = false;
	u32 ratr_value = 0;
	u8 shortgi_rate = 0;
	u32 mask = 0;
	u32 band = 0;
	bool bmulticast = false;
	u8 macid = 0;
	u8 mimo_ps = IEEE80211_SMPS_OFF;

	sta_entry = (struct rtl_sta_info *) sta->drv_priv;
	wirelessmode = sta_entry->wireless_mode;
	if (mac->opmode == NL80211_IFTYPE_STATION)
		curtxbw_40mhz = mac->bw_40;
	else if (mac->opmode == NL80211_IFTYPE_AP ||
		mac->opmode == NL80211_IFTYPE_ADHOC)
		macid = sta->aid + 1;

	if (rtlhal->current_bandtype == BAND_ON_5G)
		ratr_bitmap = sta->supp_rates[1] << 4;
	else
		ratr_bitmap = sta->supp_rates[0];
	if (mac->opmode == NL80211_IFTYPE_ADHOC)
		ratr_bitmap = 0xfff;
	ratr_bitmap |= (sta->ht_cap.mcs.rx_mask[1] << 20 |
			sta->ht_cap.mcs.rx_mask[0] << 12);
	switch (wirelessmode) {
	case WIRELESS_MODE_B:
		band |= WIRELESS_11B;
		ratr_index = RATR_INX_WIRELESS_B;
		if (ratr_bitmap & 0x0000000c)
			ratr_bitmap &= 0x0000000d;
		else
			ratr_bitmap &= 0x0000000f;
		break;
	case WIRELESS_MODE_G:
		band |= (WIRELESS_11G | WIRELESS_11B);
		ratr_index = RATR_INX_WIRELESS_GB;

		if (rssi_level == 1)
			ratr_bitmap &= 0x00000f00;
		else if (rssi_level == 2)
			ratr_bitmap &= 0x00000ff0;
		else
			ratr_bitmap &= 0x00000ff5;
		break;
	case WIRELESS_MODE_A:
		band |= WIRELESS_11A;
		ratr_index = RATR_INX_WIRELESS_A;
		ratr_bitmap &= 0x00000ff0;
		break;
	case WIRELESS_MODE_N_24G:
	case WIRELESS_MODE_N_5G:
		band |= (WIRELESS_11N | WIRELESS_11G | WIRELESS_11B);
		ratr_index = RATR_INX_WIRELESS_NGB;

		if (mimo_ps == IEEE80211_SMPS_STATIC) {
			if (rssi_level == 1)
				ratr_bitmap &= 0x00070000;
			else if (rssi_level == 2)
				ratr_bitmap &= 0x0007f000;
			else
				ratr_bitmap &= 0x0007f005;
		} else {
			if (rtlphy->rf_type == RF_1T2R ||
				rtlphy->rf_type == RF_1T1R) {
				if (rssi_level == 1) {
						ratr_bitmap &= 0x000f0000;
				} else if (rssi_level == 3) {
					ratr_bitmap &= 0x000fc000;
				} else if (rssi_level == 5) {
						ratr_bitmap &= 0x000ff000;
				} else {
					if (curtxbw_40mhz)
						ratr_bitmap &= 0x000ff015;
					else
						ratr_bitmap &= 0x000ff005;
				}
			} else {
				if (rssi_level == 1) {
					ratr_bitmap &= 0x0f8f0000;
				} else if (rssi_level == 3) {
					ratr_bitmap &= 0x0f8fc000;
				} else if (rssi_level == 5) {
					ratr_bitmap &= 0x0f8ff000;
				} else {
					if (curtxbw_40mhz)
						ratr_bitmap &= 0x0f8ff015;
					else
						ratr_bitmap &= 0x0f8ff005;
				}
			}
		}

		if ((curtxbw_40mhz && curshortgi_40mhz) ||
		    (!curtxbw_40mhz && curshortgi_20mhz)) {
			if (macid == 0)
				shortgi = true;
			else if (macid == 1)
				shortgi = false;
		}
		break;
	default:
		band |= (WIRELESS_11N | WIRELESS_11G | WIRELESS_11B);
		ratr_index = RATR_INX_WIRELESS_NGB;

		if (rtlphy->rf_type == RF_1T2R)
			ratr_bitmap &= 0x000ff0ff;
		else
			ratr_bitmap &= 0x0f8ff0ff;
		break;
	}
	sta_entry->ratr_index = ratr_index;

	if (rtlpriv->rtlhal.version >= VERSION_8192S_BCUT)
		ratr_bitmap &= 0x0FFFFFFF;
	else if (rtlpriv->rtlhal.version == VERSION_8192S_ACUT)
		ratr_bitmap &= 0x0FFFFFF0;

	if (shortgi) {
		ratr_bitmap |= 0x10000000;
		/* Get MAX MCS available. */
		ratr_value = (ratr_bitmap >> 12);
		for (shortgi_rate = 15; shortgi_rate > 0; shortgi_rate--) {
			if ((1 << shortgi_rate) & ratr_value)
				break;
		}

		shortgi_rate = (shortgi_rate << 12) | (shortgi_rate << 8) |
			(shortgi_rate << 4) | (shortgi_rate);
		rtl_write_byte(rtlpriv, SG_RATE, shortgi_rate);
	}

	mask |= (bmulticast ? 1 : 0) << 9 | (macid & 0x1f) << 4 | (band & 0xf);

	rtl_dbg(rtlpriv, COMP_RATR, DBG_TRACE, "mask = %x, bitmap = %x\n",
		mask, ratr_bitmap);
	rtl_write_dword(rtlpriv, 0x2c4, ratr_bitmap);
	rtl_write_dword(rtlpriv, WFM5, (FW_RA_UPDATE_MASK | (mask << 8)));

	if (macid != 0)
		sta_entry->ratr_index = ratr_index;
}

void rtl92se_update_hal_rate_tbl(struct ieee80211_hw *hw,
		struct ieee80211_sta *sta, u8 rssi_level, bool update_bw)
{
	struct rtl_priv *rtlpriv = rtl_priv(hw);

	if (rtlpriv->dm.useramask)
		rtl92se_update_hal_rate_mask(hw, sta, rssi_level, update_bw);
	else
		rtl92se_update_hal_rate_table(hw, sta);
}

void rtl92se_update_channel_access_setting(struct ieee80211_hw *hw)
{
	struct rtl_priv *rtlpriv = rtl_priv(hw);
	struct rtl_mac *mac = rtl_mac(rtl_priv(hw));
	u16 sifs_timer;

	rtlpriv->cfg->ops->set_hw_reg(hw, HW_VAR_SLOT_TIME,
				      &mac->slot_time);
	sifs_timer = 0x0e0e;
	rtlpriv->cfg->ops->set_hw_reg(hw, HW_VAR_SIFS, (u8 *)&sifs_timer);

}

/* this ifunction is for RFKILL, it's different with windows,
 * because UI will disable wireless when GPIO Radio Off.
 * And here we not check or Disable/Enable ASPM like windows*/
bool rtl92se_gpio_radio_on_off_checking(struct ieee80211_hw *hw, u8 *valid)
{
	struct rtl_priv *rtlpriv = rtl_priv(hw);
	struct rtl_ps_ctl *ppsc = rtl_psc(rtl_priv(hw));
	struct rtl_pci *rtlpci = rtl_pcidev(rtl_pcipriv(hw));
	enum rf_pwrstate rfpwr_toset /*, cur_rfstate */;
	unsigned long flag = 0;
	bool actuallyset = false;
	bool turnonbypowerdomain = false;

	/* just 8191se can check gpio before firstup, 92c/92d have fixed it */
	if ((rtlpci->up_first_time == 1) || (rtlpci->being_init_adapter))
		return false;

	if (ppsc->swrf_processing)
		return false;

	spin_lock_irqsave(&rtlpriv->locks.rf_ps_lock, flag);
	if (ppsc->rfchange_inprogress) {
		spin_unlock_irqrestore(&rtlpriv->locks.rf_ps_lock, flag);
		return false;
	} else {
		ppsc->rfchange_inprogress = true;
		spin_unlock_irqrestore(&rtlpriv->locks.rf_ps_lock, flag);
	}

	/* cur_rfstate = ppsc->rfpwr_state;*/

	/* because after _rtl92s_phy_set_rfhalt, all power
	 * closed, so we must open some power for GPIO check,
	 * or we will always check GPIO RFOFF here,
	 * And we should close power after GPIO check */
	if (RT_IN_PS_LEVEL(ppsc, RT_RF_OFF_LEVL_HALT_NIC)) {
		_rtl92se_power_domain_init(hw);
		turnonbypowerdomain = true;
	}

	rfpwr_toset = _rtl92se_rf_onoff_detect(hw);

	if ((ppsc->hwradiooff) && (rfpwr_toset == ERFON)) {
		rtl_dbg(rtlpriv, COMP_RF, DBG_DMESG,
			"RFKILL-HW Radio ON, RF ON\n");

		rfpwr_toset = ERFON;
		ppsc->hwradiooff = false;
		actuallyset = true;
	} else if ((!ppsc->hwradiooff) && (rfpwr_toset == ERFOFF)) {
		rtl_dbg(rtlpriv, COMP_RF,
			DBG_DMESG, "RFKILL-HW Radio OFF, RF OFF\n");

		rfpwr_toset = ERFOFF;
		ppsc->hwradiooff = true;
		actuallyset = true;
	}

	if (actuallyset) {
		spin_lock_irqsave(&rtlpriv->locks.rf_ps_lock, flag);
		ppsc->rfchange_inprogress = false;
		spin_unlock_irqrestore(&rtlpriv->locks.rf_ps_lock, flag);

	/* this not include ifconfig wlan0 down case */
	/* } else if (rfpwr_toset == ERFOFF || cur_rfstate == ERFOFF) { */
	} else {
		/* because power_domain_init may be happen when
		 * _rtl92s_phy_set_rfhalt, this will open some powers
		 * and cause current increasing about 40 mA for ips,
		 * rfoff and ifconfig down, so we set
		 * _rtl92s_phy_set_rfhalt again here */
		if (ppsc->reg_rfps_level & RT_RF_OFF_LEVL_HALT_NIC &&
			turnonbypowerdomain) {
			_rtl92s_phy_set_rfhalt(hw);
			RT_SET_PS_LEVEL(ppsc, RT_RF_OFF_LEVL_HALT_NIC);
		}

		spin_lock_irqsave(&rtlpriv->locks.rf_ps_lock, flag);
		ppsc->rfchange_inprogress = false;
		spin_unlock_irqrestore(&rtlpriv->locks.rf_ps_lock, flag);
	}

	*valid = 1;
	return !ppsc->hwradiooff;

}

/* Is_wepkey just used for WEP used as group & pairwise key
 * if pairwise is AES ang group is WEP Is_wepkey == false.*/
void rtl92se_set_key(struct ieee80211_hw *hw, u32 key_index, u8 *p_macaddr,
	bool is_group, u8 enc_algo, bool is_wepkey, bool clear_all)
{
	struct rtl_priv *rtlpriv = rtl_priv(hw);
	struct rtl_mac *mac = rtl_mac(rtl_priv(hw));
	struct rtl_efuse *rtlefuse = rtl_efuse(rtl_priv(hw));
	u8 *macaddr = p_macaddr;

	u32 entry_id = 0;
	bool is_pairwise = false;

	static u8 cam_const_addr[4][6] = {
		{0x00, 0x00, 0x00, 0x00, 0x00, 0x00},
		{0x00, 0x00, 0x00, 0x00, 0x00, 0x01},
		{0x00, 0x00, 0x00, 0x00, 0x00, 0x02},
		{0x00, 0x00, 0x00, 0x00, 0x00, 0x03}
	};
	static u8 cam_const_broad[] = {
		0xff, 0xff, 0xff, 0xff, 0xff, 0xff
	};

	if (clear_all) {
		u8 idx = 0;
		u8 cam_offset = 0;
		u8 clear_number = 5;

		rtl_dbg(rtlpriv, COMP_SEC, DBG_DMESG, "clear_all\n");

		for (idx = 0; idx < clear_number; idx++) {
			rtl_cam_mark_invalid(hw, cam_offset + idx);
			rtl_cam_empty_entry(hw, cam_offset + idx);

			if (idx < 5) {
				memset(rtlpriv->sec.key_buf[idx], 0,
				       MAX_KEY_LEN);
				rtlpriv->sec.key_len[idx] = 0;
			}
		}

	} else {
		switch (enc_algo) {
		case WEP40_ENCRYPTION:
			enc_algo = CAM_WEP40;
			break;
		case WEP104_ENCRYPTION:
			enc_algo = CAM_WEP104;
			break;
		case TKIP_ENCRYPTION:
			enc_algo = CAM_TKIP;
			break;
		case AESCCMP_ENCRYPTION:
			enc_algo = CAM_AES;
			break;
		default:
<<<<<<< HEAD
			RT_TRACE(rtlpriv, COMP_ERR, DBG_EMERG,
				 "switch case %#x not processed\n", enc_algo);
=======
			pr_err("switch case %#x not processed\n",
			       enc_algo);
>>>>>>> 24b8d41d
			enc_algo = CAM_TKIP;
			break;
		}

		if (is_wepkey || rtlpriv->sec.use_defaultkey) {
			macaddr = cam_const_addr[key_index];
			entry_id = key_index;
		} else {
			if (is_group) {
				macaddr = cam_const_broad;
				entry_id = key_index;
			} else {
				if (mac->opmode == NL80211_IFTYPE_AP) {
					entry_id = rtl_cam_get_free_entry(hw,
								 p_macaddr);
					if (entry_id >=  TOTAL_CAM_ENTRY) {
						pr_err("Can not find free hw security cam entry\n");
						return;
					}
				} else {
					entry_id = CAM_PAIRWISE_KEY_POSITION;
				}

				key_index = PAIRWISE_KEYIDX;
				is_pairwise = true;
			}
		}

		if (rtlpriv->sec.key_len[key_index] == 0) {
			rtl_dbg(rtlpriv, COMP_SEC, DBG_DMESG,
				"delete one entry, entry_id is %d\n",
				entry_id);
			if (mac->opmode == NL80211_IFTYPE_AP)
				rtl_cam_del_entry(hw, p_macaddr);
			rtl_cam_delete_one_entry(hw, p_macaddr, entry_id);
		} else {
			rtl_dbg(rtlpriv, COMP_SEC, DBG_DMESG,
				"add one entry\n");
			if (is_pairwise) {
				rtl_dbg(rtlpriv, COMP_SEC, DBG_DMESG,
					"set Pairwise key\n");

				rtl_cam_add_one_entry(hw, macaddr, key_index,
					entry_id, enc_algo,
					CAM_CONFIG_NO_USEDK,
					rtlpriv->sec.key_buf[key_index]);
			} else {
				rtl_dbg(rtlpriv, COMP_SEC, DBG_DMESG,
					"set group key\n");

				if (mac->opmode == NL80211_IFTYPE_ADHOC) {
					rtl_cam_add_one_entry(hw,
						rtlefuse->dev_addr,
						PAIRWISE_KEYIDX,
						CAM_PAIRWISE_KEY_POSITION,
						enc_algo, CAM_CONFIG_NO_USEDK,
						rtlpriv->sec.key_buf[entry_id]);
				}

				rtl_cam_add_one_entry(hw, macaddr, key_index,
					      entry_id, enc_algo,
					      CAM_CONFIG_NO_USEDK,
					      rtlpriv->sec.key_buf[entry_id]);
			}

		}
	}
}

void rtl92se_suspend(struct ieee80211_hw *hw)
{
	struct rtl_pci *rtlpci = rtl_pcidev(rtl_pcipriv(hw));

	rtlpci->up_first_time = true;
}

void rtl92se_resume(struct ieee80211_hw *hw)
{
	struct rtl_pci *rtlpci = rtl_pcidev(rtl_pcipriv(hw));
	u32 val;

	pci_read_config_dword(rtlpci->pdev, 0x40, &val);
	if ((val & 0x0000ff00) != 0)
		pci_write_config_dword(rtlpci->pdev, 0x40,
			val & 0xffff00ff);
}<|MERGE_RESOLUTION|>--- conflicted
+++ resolved
@@ -53,17 +53,9 @@
 		}
 	case HAL_DEF_WOWLAN:
 		break;
-<<<<<<< HEAD
-	default: {
-		RT_TRACE(rtlpriv, COMP_ERR, DBG_EMERG,
-			 "switch case %#x not processed\n", variable);
-			break;
-		}
-=======
 	default:
 		pr_err("switch case %#x not processed\n", variable);
 		break;
->>>>>>> 24b8d41d
 	}
 }
 
@@ -278,14 +270,8 @@
 					acm_ctrl &= (~ACMHW_VOQEN);
 					break;
 				default:
-<<<<<<< HEAD
-					RT_TRACE(rtlpriv, COMP_ERR, DBG_EMERG,
-						 "switch case %#x not processed\n",
-						 e_aci);
-=======
 					pr_err("switch case %#x not processed\n",
 					       e_aci);
->>>>>>> 24b8d41d
 					break;
 				}
 			}
@@ -420,12 +406,7 @@
 		}
 		break; }
 	default:
-<<<<<<< HEAD
-		RT_TRACE(rtlpriv, COMP_ERR, DBG_EMERG,
-			 "switch case %#x not processed\n", variable);
-=======
 		pr_err("switch case %#x not processed\n", variable);
->>>>>>> 24b8d41d
 		break;
 	}
 
@@ -1671,20 +1652,11 @@
 	case EEPROM_BOOT_EFUSE:
 		rtl_efuse_shadow_map_update(hw);
 		break;
-<<<<<<< HEAD
-
-	case EEPROM_93C46:
-		RT_TRACE(rtlpriv, COMP_ERR, DBG_EMERG,
-			 "RTL819X Not boot from eeprom, check it !!\n");
-		return;
-
-=======
 
 	case EEPROM_93C46:
 		pr_err("RTL819X Not boot from eeprom, check it !!\n");
 		return;
 
->>>>>>> 24b8d41d
 	default:
 		dev_warn(dev, "no efuse data\n");
 		return;
@@ -1998,13 +1970,8 @@
 	rtlefuse->b1ss_support = rtlefuse->b1x1_recvcombine;
 	rtlefuse->eeprom_oemid = *&hwinfo[EEPROM_CUSTOMID];
 
-<<<<<<< HEAD
-	RT_TRACE(rtlpriv, COMP_INIT, DBG_LOUD, "EEPROM Customer ID: 0x%2x\n",
-		 rtlefuse->eeprom_oemid);
-=======
 	rtl_dbg(rtlpriv, COMP_INIT, DBG_LOUD, "EEPROM Customer ID: 0x%2x\n",
 		rtlefuse->eeprom_oemid);
->>>>>>> 24b8d41d
 
 	/* set channel paln to world wide 13 */
 	rtlefuse->channel_plan = COUNTRY_CODE_WORLD_WIDE_13;
@@ -2464,13 +2431,8 @@
 			enc_algo = CAM_AES;
 			break;
 		default:
-<<<<<<< HEAD
-			RT_TRACE(rtlpriv, COMP_ERR, DBG_EMERG,
-				 "switch case %#x not processed\n", enc_algo);
-=======
 			pr_err("switch case %#x not processed\n",
 			       enc_algo);
->>>>>>> 24b8d41d
 			enc_algo = CAM_TKIP;
 			break;
 		}
