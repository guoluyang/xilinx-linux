--- conflicted
+++ resolved
@@ -118,12 +118,7 @@
 	case HAL_DEF_WOWLAN:
 		break;
 	default:
-<<<<<<< HEAD
-		RT_TRACE(rtlpriv, COMP_ERR, DBG_EMERG,
-			 "switch case %#x not processed\n", variable);
-=======
 		pr_err("switch case %#x not processed\n", variable);
->>>>>>> 24b8d41d
 		break;
 	}
 }
@@ -348,14 +343,8 @@
 					acm_ctrl &= (~ACMHW_VOQEN);
 					break;
 				default:
-<<<<<<< HEAD
-					RT_TRACE(rtlpriv, COMP_ERR, DBG_EMERG,
-						 "switch case %#x not processed\n",
-						 e_aci);
-=======
 					pr_err("switch case %#x not processed\n",
 					       e_aci);
->>>>>>> 24b8d41d
 					break;
 				}
 			}
@@ -2129,13 +2118,8 @@
 			enc_algo = CAM_AES;
 			break;
 		default:
-<<<<<<< HEAD
-			RT_TRACE(rtlpriv, COMP_ERR, DBG_EMERG,
-				 "switch case %#x not processed\n", enc_algo);
-=======
 			pr_err("switch case %#x not processed\n",
 			       enc_algo);
->>>>>>> 24b8d41d
 			enc_algo = CAM_TKIP;
 			break;
 		}
