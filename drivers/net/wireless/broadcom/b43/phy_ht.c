--- conflicted
+++ resolved
@@ -900,12 +900,6 @@
 	b43_phy_write(dev, 0x70, 0x50);
 	b43_phy_write(dev, 0x1ff, 0x30);
 
-<<<<<<< HEAD
-	if (0) /* TODO: condition */
-		; /* TODO: PHY op on reg 0x217 */
-
-=======
->>>>>>> 24b8d41d
 	if (b43_current_band(dev->wl) == NL80211_BAND_5GHZ)
 		b43_phy_ht_classifier(dev, B43_PHY_HT_CLASS_CTL_CCK_EN, 0);
 	else
