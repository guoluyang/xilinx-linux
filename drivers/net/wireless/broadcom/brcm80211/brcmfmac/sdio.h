// SPDX-License-Identifier: ISC
/*
 * Copyright (c) 2010 Broadcom Corporation
 */

#ifndef	BRCMFMAC_SDIO_H
#define	BRCMFMAC_SDIO_H

#include <linux/skbuff.h>
#include <linux/firmware.h>
#include "firmware.h"

#define SDIOD_FBR_SIZE		0x100

/* io_en */
#define SDIO_FUNC_ENABLE_1	0x02
#define SDIO_FUNC_ENABLE_2	0x04

/* io_rdys */
#define SDIO_FUNC_READY_1	0x02
#define SDIO_FUNC_READY_2	0x04

/* intr_status */
#define INTR_STATUS_FUNC1	0x2
#define INTR_STATUS_FUNC2	0x4

/* mask of register map */
#define REG_F0_REG_MASK		0x7FF
#define REG_F1_MISC_MASK	0x1FFFF

/* function 0 vendor specific CCCR registers */

#define SDIO_CCCR_BRCM_CARDCAP			0xf0
#define SDIO_CCCR_BRCM_CARDCAP_CMD14_SUPPORT	BIT(1)
#define SDIO_CCCR_BRCM_CARDCAP_CMD14_EXT	BIT(2)
#define SDIO_CCCR_BRCM_CARDCAP_CMD_NODEC	BIT(3)

/* Interrupt enable bits for each function */
#define SDIO_CCCR_IEN_FUNC0			BIT(0)
#define SDIO_CCCR_IEN_FUNC1			BIT(1)
#define SDIO_CCCR_IEN_FUNC2			BIT(2)

#define SDIO_CCCR_BRCM_CARDCTRL			0xf1
#define SDIO_CCCR_BRCM_CARDCTRL_WLANRESET	BIT(1)

#define SDIO_CCCR_BRCM_SEPINT			0xf2
#define SDIO_CCCR_BRCM_SEPINT_MASK		BIT(0)
#define SDIO_CCCR_BRCM_SEPINT_OE		BIT(1)
#define SDIO_CCCR_BRCM_SEPINT_ACT_HI		BIT(2)

/* function 1 miscellaneous registers */

/* sprom command and status */
#define SBSDIO_SPROM_CS			0x10000
/* sprom info register */
#define SBSDIO_SPROM_INFO		0x10001
/* sprom indirect access data byte 0 */
#define SBSDIO_SPROM_DATA_LOW		0x10002
/* sprom indirect access data byte 1 */
#define SBSDIO_SPROM_DATA_HIGH		0x10003
/* sprom indirect access addr byte 0 */
#define SBSDIO_SPROM_ADDR_LOW		0x10004
/* gpio select */
#define SBSDIO_GPIO_SELECT		0x10005
/* gpio output */
#define SBSDIO_GPIO_OUT			0x10006
/* gpio enable */
#define SBSDIO_GPIO_EN			0x10007
/* rev < 7, watermark for sdio device TX path */
#define SBSDIO_WATERMARK		0x10008
/* control busy signal generation */
#define SBSDIO_DEVICE_CTL		0x10009

/* SB Address Window Low (b15) */
#define SBSDIO_FUNC1_SBADDRLOW		0x1000A
/* SB Address Window Mid (b23:b16) */
#define SBSDIO_FUNC1_SBADDRMID		0x1000B
/* SB Address Window High (b31:b24)    */
#define SBSDIO_FUNC1_SBADDRHIGH		0x1000C
/* Frame Control (frame term/abort) */
#define SBSDIO_FUNC1_FRAMECTRL		0x1000D
/* ChipClockCSR (ALP/HT ctl/status) */
#define SBSDIO_FUNC1_CHIPCLKCSR		0x1000E
/* SdioPullUp (on cmd, d0-d2) */
#define SBSDIO_FUNC1_SDIOPULLUP		0x1000F
/* Write Frame Byte Count Low */
#define SBSDIO_FUNC1_WFRAMEBCLO		0x10019
/* Write Frame Byte Count High */
#define SBSDIO_FUNC1_WFRAMEBCHI		0x1001A
/* Read Frame Byte Count Low */
#define SBSDIO_FUNC1_RFRAMEBCLO		0x1001B
/* Read Frame Byte Count High */
#define SBSDIO_FUNC1_RFRAMEBCHI		0x1001C
/* MesBusyCtl (rev 11) */
#define SBSDIO_FUNC1_MESBUSYCTRL	0x1001D
/* Watermark for sdio device RX path */
#define SBSDIO_MESBUSY_RXFIFO_WM_MASK	0x7F
#define SBSDIO_MESBUSY_RXFIFO_WM_SHIFT	0
/* Enable busy capability for MES access */
#define SBSDIO_MESBUSYCTRL_ENAB		0x80
#define SBSDIO_MESBUSYCTRL_ENAB_SHIFT	7

/* Sdio Core Rev 12 */
#define SBSDIO_FUNC1_WAKEUPCTRL		0x1001E
#define SBSDIO_FUNC1_WCTRL_ALPWAIT_MASK		0x1
#define SBSDIO_FUNC1_WCTRL_ALPWAIT_SHIFT	0
#define SBSDIO_FUNC1_WCTRL_HTWAIT_MASK		0x2
#define SBSDIO_FUNC1_WCTRL_HTWAIT_SHIFT		1
#define SBSDIO_FUNC1_SLEEPCSR		0x1001F
#define SBSDIO_FUNC1_SLEEPCSR_KSO_MASK		0x1
#define SBSDIO_FUNC1_SLEEPCSR_KSO_SHIFT		0
#define SBSDIO_FUNC1_SLEEPCSR_KSO_EN		1
#define SBSDIO_FUNC1_SLEEPCSR_DEVON_MASK	0x2
#define SBSDIO_FUNC1_SLEEPCSR_DEVON_SHIFT	1

#define SBSDIO_FUNC1_MISC_REG_START	0x10000	/* f1 misc register start */
#define SBSDIO_FUNC1_MISC_REG_LIMIT	0x1001F	/* f1 misc register end */

/* function 1 OCP space */

/* sb offset addr is <= 15 bits, 32k */
#define SBSDIO_SB_OFT_ADDR_MASK		0x07FFF
#define SBSDIO_SB_OFT_ADDR_LIMIT	0x08000
/* with b15, maps to 32-bit SB access */
#define SBSDIO_SB_ACCESS_2_4B_FLAG	0x08000

/* Address bits from SBADDR regs */
#define SBSDIO_SBWINDOW_MASK		0xffff8000

#define SDIOH_READ              0	/* Read request */
#define SDIOH_WRITE             1	/* Write request */

#define SDIOH_DATA_FIX          0	/* Fixed addressing */
#define SDIOH_DATA_INC          1	/* Incremental addressing */

/* internal return code */
#define SUCCESS	0
#define ERROR	1

/* Packet alignment for most efficient SDIO (can change based on platform) */
#define BRCMF_SDALIGN	(1 << 6)

/* watchdog polling interval */
#define BRCMF_WD_POLL	msecs_to_jiffies(10)

/**
 * enum brcmf_sdiod_state - the state of the bus.
 *
 * @BRCMF_SDIOD_DOWN: Device can be accessed, no DPC.
 * @BRCMF_SDIOD_DATA: Ready for data transfers, DPC enabled.
 * @BRCMF_SDIOD_NOMEDIUM: No medium access to dongle possible.
 */
enum brcmf_sdiod_state {
	BRCMF_SDIOD_DOWN,
	BRCMF_SDIOD_DATA,
	BRCMF_SDIOD_NOMEDIUM
};

struct brcmf_sdreg {
	int func;
	int offset;
	int value;
};

struct brcmf_sdio;
struct brcmf_sdiod_freezer;

struct brcmf_sdio_dev {
	struct sdio_func *func1;
	struct sdio_func *func2;
	u32 sbwad;			/* Save backplane window address */
	struct brcmf_core *cc_core;	/* chipcommon core info struct */
	struct brcmf_sdio *bus;
	struct device *dev;
	struct brcmf_bus *bus_if;
	struct brcmf_mp_device *settings;
	bool oob_irq_requested;
	bool sd_irq_requested;
	bool irq_en;			/* irq enable flags */
	spinlock_t irq_en_lock;
	bool sg_support;
	uint max_request_size;
	ushort max_segment_count;
	uint max_segment_size;
	uint txglomsz;
	struct sg_table sgtable;
	char fw_name[BRCMF_FW_NAME_LEN];
	char nvram_name[BRCMF_FW_NAME_LEN];
	bool wowl_enabled;
	enum brcmf_sdiod_state state;
	struct brcmf_sdiod_freezer *freezer;
};

/* sdio core registers */
struct sdpcmd_regs {
	u32 corecontrol;		/* 0x00, rev8 */
	u32 corestatus;			/* rev8 */
	u32 PAD[1];
	u32 biststatus;			/* rev8 */

	/* PCMCIA access */
	u16 pcmciamesportaladdr;	/* 0x010, rev8 */
	u16 PAD[1];
	u16 pcmciamesportalmask;	/* rev8 */
	u16 PAD[1];
	u16 pcmciawrframebc;		/* rev8 */
	u16 PAD[1];
	u16 pcmciaunderflowtimer;	/* rev8 */
	u16 PAD[1];

	/* interrupt */
	u32 intstatus;			/* 0x020, rev8 */
	u32 hostintmask;		/* rev8 */
	u32 intmask;			/* rev8 */
	u32 sbintstatus;		/* rev8 */
	u32 sbintmask;			/* rev8 */
	u32 funcintmask;		/* rev4 */
	u32 PAD[2];
	u32 tosbmailbox;		/* 0x040, rev8 */
	u32 tohostmailbox;		/* rev8 */
	u32 tosbmailboxdata;		/* rev8 */
	u32 tohostmailboxdata;		/* rev8 */

	/* synchronized access to registers in SDIO clock domain */
	u32 sdioaccess;			/* 0x050, rev8 */
	u32 PAD[3];

	/* PCMCIA frame control */
	u8 pcmciaframectrl;		/* 0x060, rev8 */
	u8 PAD[3];
	u8 pcmciawatermark;		/* rev8 */
	u8 PAD[155];

	/* interrupt batching control */
	u32 intrcvlazy;			/* 0x100, rev8 */
	u32 PAD[3];

	/* counters */
	u32 cmd52rd;			/* 0x110, rev8 */
	u32 cmd52wr;			/* rev8 */
	u32 cmd53rd;			/* rev8 */
	u32 cmd53wr;			/* rev8 */
	u32 abort;			/* rev8 */
	u32 datacrcerror;		/* rev8 */
	u32 rdoutofsync;		/* rev8 */
	u32 wroutofsync;		/* rev8 */
	u32 writebusy;			/* rev8 */
	u32 readwait;			/* rev8 */
	u32 readterm;			/* rev8 */
	u32 writeterm;			/* rev8 */
	u32 PAD[40];
	u32 clockctlstatus;		/* rev8 */
	u32 PAD[7];

	u32 PAD[128];			/* DMA engines */

	/* SDIO/PCMCIA CIS region */
	char cis[512];			/* 0x400-0x5ff, rev6 */

	/* PCMCIA function control registers */
	char pcmciafcr[256];		/* 0x600-6ff, rev6 */
	u16 PAD[55];

	/* PCMCIA backplane access */
	u16 backplanecsr;		/* 0x76E, rev6 */
	u16 backplaneaddr0;		/* rev6 */
	u16 backplaneaddr1;		/* rev6 */
	u16 backplaneaddr2;		/* rev6 */
	u16 backplaneaddr3;		/* rev6 */
	u16 backplanedata0;		/* rev6 */
	u16 backplanedata1;		/* rev6 */
	u16 backplanedata2;		/* rev6 */
	u16 backplanedata3;		/* rev6 */
	u16 PAD[31];

	/* sprom "size" & "blank" info */
	u16 spromstatus;		/* 0x7BE, rev2 */
	u32 PAD[464];

	u16 PAD[0x80];
};

/* Register/deregister interrupt handler. */
int brcmf_sdiod_intr_register(struct brcmf_sdio_dev *sdiodev);
void brcmf_sdiod_intr_unregister(struct brcmf_sdio_dev *sdiodev);
<<<<<<< HEAD
=======

/* SDIO device register access interface */
/* Accessors for SDIO Function 0 */
#define brcmf_sdiod_func0_rb(sdiodev, addr, r) \
	sdio_f0_readb((sdiodev)->func1, (addr), (r))

#define brcmf_sdiod_func0_wb(sdiodev, addr, v, ret) \
	sdio_f0_writeb((sdiodev)->func1, (v), (addr), (ret))
>>>>>>> 24b8d41d

/* Accessors for SDIO Function 1 */
#define brcmf_sdiod_readb(sdiodev, addr, r) \
	sdio_readb((sdiodev)->func1, (addr), (r))

#define brcmf_sdiod_writeb(sdiodev, addr, v, ret) \
	sdio_writeb((sdiodev)->func1, (v), (addr), (ret))

u32 brcmf_sdiod_readl(struct brcmf_sdio_dev *sdiodev, u32 addr, int *ret);
void brcmf_sdiod_writel(struct brcmf_sdio_dev *sdiodev, u32 addr, u32 data,
			int *ret);

/* Buffer transfer to/from device (client) core via cmd53.
 *   fn:       function number
 *   flags:    backplane width, address increment, sync/async
 *   buf:      pointer to memory data buffer
 *   nbytes:   number of bytes to transfer to/from buf
 *   pkt:      pointer to packet associated with buf (if any)
 *   complete: callback function for command completion (async only)
 *   handle:   handle for completion callback (first arg in callback)
 * Returns 0 or error code.
 * NOTE: Async operation is not currently supported.
 */
int brcmf_sdiod_send_pkt(struct brcmf_sdio_dev *sdiodev,
			 struct sk_buff_head *pktq);
int brcmf_sdiod_send_buf(struct brcmf_sdio_dev *sdiodev, u8 *buf, uint nbytes);

int brcmf_sdiod_recv_pkt(struct brcmf_sdio_dev *sdiodev, struct sk_buff *pkt);
int brcmf_sdiod_recv_buf(struct brcmf_sdio_dev *sdiodev, u8 *buf, uint nbytes);
int brcmf_sdiod_recv_chain(struct brcmf_sdio_dev *sdiodev,
			   struct sk_buff_head *pktq, uint totlen);

/* Flags bits */

/* Four-byte target (backplane) width (vs. two-byte) */
#define SDIO_REQ_4BYTE	0x1
/* Fixed address (FIFO) (vs. incrementing address) */
#define SDIO_REQ_FIXED	0x2

/* Read/write to memory block (F1, no FIFO) via CMD53 (sync only).
 *   rw:       read or write (0/1)
 *   addr:     direct SDIO address
 *   buf:      pointer to memory data buffer
 *   nbytes:   number of bytes to transfer to/from buf
 * Returns 0 or error code.
 */
int brcmf_sdiod_ramrw(struct brcmf_sdio_dev *sdiodev, bool write, u32 address,
		      u8 *data, uint size);

/* Issue an abort to the specified function */
int brcmf_sdiod_abort(struct brcmf_sdio_dev *sdiodev, struct sdio_func *func);

void brcmf_sdiod_sgtable_alloc(struct brcmf_sdio_dev *sdiodev);
void brcmf_sdiod_change_state(struct brcmf_sdio_dev *sdiodev,
			      enum brcmf_sdiod_state state);
#ifdef CONFIG_PM_SLEEP
bool brcmf_sdiod_freezing(struct brcmf_sdio_dev *sdiodev);
void brcmf_sdiod_try_freeze(struct brcmf_sdio_dev *sdiodev);
void brcmf_sdiod_freezer_count(struct brcmf_sdio_dev *sdiodev);
void brcmf_sdiod_freezer_uncount(struct brcmf_sdio_dev *sdiodev);
#else
static inline bool brcmf_sdiod_freezing(struct brcmf_sdio_dev *sdiodev)
{
	return false;
}
static inline void brcmf_sdiod_try_freeze(struct brcmf_sdio_dev *sdiodev)
{
}
static inline void brcmf_sdiod_freezer_count(struct brcmf_sdio_dev *sdiodev)
{
}
static inline void brcmf_sdiod_freezer_uncount(struct brcmf_sdio_dev *sdiodev)
{
}
#endif /* CONFIG_PM_SLEEP */

int brcmf_sdiod_probe(struct brcmf_sdio_dev *sdiodev);
int brcmf_sdiod_remove(struct brcmf_sdio_dev *sdiodev);

struct brcmf_sdio *brcmf_sdio_probe(struct brcmf_sdio_dev *sdiodev);
void brcmf_sdio_remove(struct brcmf_sdio *bus);
void brcmf_sdio_isr(struct brcmf_sdio *bus, bool in_isr);

void brcmf_sdio_wd_timer(struct brcmf_sdio *bus, bool active);
void brcmf_sdio_wowl_config(struct device *dev, bool enabled);
int brcmf_sdio_sleep(struct brcmf_sdio *bus, bool sleep);
void brcmf_sdio_trigger_dpc(struct brcmf_sdio *bus);

#endif /* BRCMFMAC_SDIO_H */<|MERGE_RESOLUTION|>--- conflicted
+++ resolved
@@ -283,8 +283,6 @@
 /* Register/deregister interrupt handler. */
 int brcmf_sdiod_intr_register(struct brcmf_sdio_dev *sdiodev);
 void brcmf_sdiod_intr_unregister(struct brcmf_sdio_dev *sdiodev);
-<<<<<<< HEAD
-=======
 
 /* SDIO device register access interface */
 /* Accessors for SDIO Function 0 */
@@ -293,7 +291,6 @@
 
 #define brcmf_sdiod_func0_wb(sdiodev, addr, v, ret) \
 	sdio_f0_writeb((sdiodev)->func1, (v), (addr), (ret))
->>>>>>> 24b8d41d
 
 /* Accessors for SDIO Function 1 */
 #define brcmf_sdiod_readb(sdiodev, addr, r) \
