// SPDX-License-Identifier: ISC
/*
 * Copyright (c) 2010 Broadcom Corporation
 */
#include <linux/types.h>
#include <linux/module.h>
#include <linux/if_ether.h>
#include <linux/spinlock.h>
#include <linux/skbuff.h>
#include <linux/netdevice.h>
#include <linux/etherdevice.h>
#include <linux/err.h>
#include <linux/jiffies.h>
#include <net/cfg80211.h>

#include <brcmu_utils.h>
#include <brcmu_wifi.h>
#include "core.h"
#include "debug.h"
#include "bus.h"
#include "fwil.h"
#include "fwil_types.h"
#include "fweh.h"
#include "fwsignal.h"
#include "p2p.h"
#include "cfg80211.h"
#include "proto.h"
#include "bcdc.h"
#include "common.h"

/**
 * DOC: Firmware Signalling
 *
 * Firmware can send signals to host and vice versa, which are passed in the
 * data packets using TLV based header. This signalling layer is on top of the
 * BDC bus protocol layer.
 */

/*
 * single definition for firmware-driver flow control tlv's.
 *
 * each tlv is specified by BRCMF_FWS_TLV_DEF(name, ID, length).
 * A length value 0 indicates variable length tlv.
 */
#define BRCMF_FWS_TLV_DEFLIST \
	BRCMF_FWS_TLV_DEF(MAC_OPEN, 1, 1) \
	BRCMF_FWS_TLV_DEF(MAC_CLOSE, 2, 1) \
	BRCMF_FWS_TLV_DEF(MAC_REQUEST_CREDIT, 3, 2) \
	BRCMF_FWS_TLV_DEF(TXSTATUS, 4, 4) \
	BRCMF_FWS_TLV_DEF(PKTTAG, 5, 4) \
	BRCMF_FWS_TLV_DEF(MACDESC_ADD,	6, 8) \
	BRCMF_FWS_TLV_DEF(MACDESC_DEL, 7, 8) \
	BRCMF_FWS_TLV_DEF(RSSI, 8, 1) \
	BRCMF_FWS_TLV_DEF(INTERFACE_OPEN, 9, 1) \
	BRCMF_FWS_TLV_DEF(INTERFACE_CLOSE, 10, 1) \
	BRCMF_FWS_TLV_DEF(FIFO_CREDITBACK, 11, 6) \
	BRCMF_FWS_TLV_DEF(PENDING_TRAFFIC_BMP, 12, 2) \
	BRCMF_FWS_TLV_DEF(MAC_REQUEST_PACKET, 13, 3) \
	BRCMF_FWS_TLV_DEF(HOST_REORDER_RXPKTS, 14, 10) \
	BRCMF_FWS_TLV_DEF(TRANS_ID, 18, 6) \
	BRCMF_FWS_TLV_DEF(COMP_TXSTATUS, 19, 1) \
	BRCMF_FWS_TLV_DEF(FILLER, 255, 0)

/*
 * enum brcmf_fws_tlv_type - definition of tlv identifiers.
 */
#define BRCMF_FWS_TLV_DEF(name, id, len) \
	BRCMF_FWS_TYPE_ ## name =  id,
enum brcmf_fws_tlv_type {
	BRCMF_FWS_TLV_DEFLIST
	BRCMF_FWS_TYPE_INVALID
};
#undef BRCMF_FWS_TLV_DEF

/*
 * enum brcmf_fws_tlv_len - definition of tlv lengths.
 */
#define BRCMF_FWS_TLV_DEF(name, id, len) \
	BRCMF_FWS_TYPE_ ## name ## _LEN = (len),
enum brcmf_fws_tlv_len {
	BRCMF_FWS_TLV_DEFLIST
};
#undef BRCMF_FWS_TLV_DEF

/* AMPDU rx reordering definitions */
#define BRCMF_RXREORDER_FLOWID_OFFSET		0
#define BRCMF_RXREORDER_MAXIDX_OFFSET		2
#define BRCMF_RXREORDER_FLAGS_OFFSET		4
#define BRCMF_RXREORDER_CURIDX_OFFSET		6
#define BRCMF_RXREORDER_EXPIDX_OFFSET		8

#define BRCMF_RXREORDER_DEL_FLOW		0x01
#define BRCMF_RXREORDER_FLUSH_ALL		0x02
#define BRCMF_RXREORDER_CURIDX_VALID		0x04
#define BRCMF_RXREORDER_EXPIDX_VALID		0x08
#define BRCMF_RXREORDER_NEW_HOLE		0x10

#ifdef DEBUG
/*
 * brcmf_fws_tlv_names - array of tlv names.
 */
#define BRCMF_FWS_TLV_DEF(name, id, len) \
	{ id, #name },
static struct {
	enum brcmf_fws_tlv_type id;
	const char *name;
} brcmf_fws_tlv_names[] = {
	BRCMF_FWS_TLV_DEFLIST
};
#undef BRCMF_FWS_TLV_DEF


static const char *brcmf_fws_get_tlv_name(enum brcmf_fws_tlv_type id)
{
	int i;

	for (i = 0; i < ARRAY_SIZE(brcmf_fws_tlv_names); i++)
		if (brcmf_fws_tlv_names[i].id == id)
			return brcmf_fws_tlv_names[i].name;

	return "INVALID";
}
#else
static const char *brcmf_fws_get_tlv_name(enum brcmf_fws_tlv_type id)
{
	return "NODEBUG";
}
#endif /* DEBUG */

/*
 * The PKTTAG tlv has additional bytes when firmware-signalling
 * mode has REUSESEQ flag set.
 */
#define BRCMF_FWS_TYPE_SEQ_LEN				2

/*
 * flags used to enable tlv signalling from firmware.
 */
#define BRCMF_FWS_FLAGS_RSSI_SIGNALS			0x0001
#define BRCMF_FWS_FLAGS_XONXOFF_SIGNALS			0x0002
#define BRCMF_FWS_FLAGS_CREDIT_STATUS_SIGNALS		0x0004
#define BRCMF_FWS_FLAGS_HOST_PROPTXSTATUS_ACTIVE	0x0008
#define BRCMF_FWS_FLAGS_PSQ_GENERATIONFSM_ENABLE	0x0010
#define BRCMF_FWS_FLAGS_PSQ_ZERO_BUFFER_ENABLE		0x0020
#define BRCMF_FWS_FLAGS_HOST_RXREORDER_ACTIVE		0x0040

#define BRCMF_FWS_MAC_DESC_TABLE_SIZE			32
#define BRCMF_FWS_MAC_DESC_ID_INVALID			0xff

#define BRCMF_FWS_HOSTIF_FLOWSTATE_OFF			0
#define BRCMF_FWS_HOSTIF_FLOWSTATE_ON			1
#define BRCMF_FWS_FLOWCONTROL_HIWATER			128
#define BRCMF_FWS_FLOWCONTROL_LOWATER			64

#define BRCMF_FWS_PSQ_PREC_COUNT		((BRCMF_FWS_FIFO_COUNT + 1) * 2)
#define BRCMF_FWS_PSQ_LEN				256

#define BRCMF_FWS_HTOD_FLAG_PKTFROMHOST			0x01
#define BRCMF_FWS_HTOD_FLAG_PKT_REQUESTED		0x02

#define BRCMF_FWS_RET_OK_NOSCHEDULE			0
#define BRCMF_FWS_RET_OK_SCHEDULE			1

#define BRCMF_FWS_MODE_REUSESEQ_SHIFT			3	/* seq reuse */
#define BRCMF_FWS_MODE_SET_REUSESEQ(x, val)	((x) = \
		((x) & ~(1 << BRCMF_FWS_MODE_REUSESEQ_SHIFT)) | \
		(((val) & 1) << BRCMF_FWS_MODE_REUSESEQ_SHIFT))
#define BRCMF_FWS_MODE_GET_REUSESEQ(x)	\
		(((x) >> BRCMF_FWS_MODE_REUSESEQ_SHIFT) & 1)

/**
 * enum brcmf_fws_skb_state - indicates processing state of skb.
 *
 * @BRCMF_FWS_SKBSTATE_NEW: sk_buff is newly arrived in the driver.
 * @BRCMF_FWS_SKBSTATE_DELAYED: sk_buff had to wait on queue.
 * @BRCMF_FWS_SKBSTATE_SUPPRESSED: sk_buff has been suppressed by firmware.
 * @BRCMF_FWS_SKBSTATE_TIM: allocated for TIM update info.
 */
enum brcmf_fws_skb_state {
	BRCMF_FWS_SKBSTATE_NEW,
	BRCMF_FWS_SKBSTATE_DELAYED,
	BRCMF_FWS_SKBSTATE_SUPPRESSED,
	BRCMF_FWS_SKBSTATE_TIM
};

/**
 * struct brcmf_skbuff_cb - control buffer associated with skbuff.
 *
 * @bus_flags: 2 bytes reserved for bus specific parameters
 * @if_flags: holds interface index and packet related flags.
 * @htod: host to device packet identifier (used in PKTTAG tlv).
 * @htod_seq: this 16-bit is original seq number for every suppress packet.
 * @state: transmit state of the packet.
 * @mac: descriptor related to destination for this packet.
 *
 * This information is stored in control buffer struct sk_buff::cb, which
 * provides 48 bytes of storage so this structure should not exceed that.
 */
struct brcmf_skbuff_cb {
	u16 bus_flags;
	u16 if_flags;
	u32 htod;
	u16 htod_seq;
	enum brcmf_fws_skb_state state;
	struct brcmf_fws_mac_descriptor *mac;
};

/*
 * macro casting skbuff control buffer to struct brcmf_skbuff_cb.
 */
#define brcmf_skbcb(skb)	((struct brcmf_skbuff_cb *)((skb)->cb))

/*
 * sk_buff control if flags
 *
 *	b[11]  - packet sent upon firmware request.
 *	b[10]  - packet only contains signalling data.
 *	b[9]   - packet is a tx packet.
 *	b[8]   - packet used requested credit
 *	b[7]   - interface in AP mode.
 *	b[3:0] - interface index.
 */
#define BRCMF_SKB_IF_FLAGS_REQUESTED_MASK	0x0800
#define BRCMF_SKB_IF_FLAGS_REQUESTED_SHIFT	11
#define BRCMF_SKB_IF_FLAGS_SIGNAL_ONLY_MASK	0x0400
#define BRCMF_SKB_IF_FLAGS_SIGNAL_ONLY_SHIFT	10
#define BRCMF_SKB_IF_FLAGS_TRANSMIT_MASK        0x0200
#define BRCMF_SKB_IF_FLAGS_TRANSMIT_SHIFT	9
#define BRCMF_SKB_IF_FLAGS_REQ_CREDIT_MASK	0x0100
#define BRCMF_SKB_IF_FLAGS_REQ_CREDIT_SHIFT	8
#define BRCMF_SKB_IF_FLAGS_IF_AP_MASK		0x0080
#define BRCMF_SKB_IF_FLAGS_IF_AP_SHIFT		7
#define BRCMF_SKB_IF_FLAGS_INDEX_MASK		0x000f
#define BRCMF_SKB_IF_FLAGS_INDEX_SHIFT		0

#define brcmf_skb_if_flags_set_field(skb, field, value) \
	brcmu_maskset16(&(brcmf_skbcb(skb)->if_flags), \
			BRCMF_SKB_IF_FLAGS_ ## field ## _MASK, \
			BRCMF_SKB_IF_FLAGS_ ## field ## _SHIFT, (value))
#define brcmf_skb_if_flags_get_field(skb, field) \
	brcmu_maskget16(brcmf_skbcb(skb)->if_flags, \
			BRCMF_SKB_IF_FLAGS_ ## field ## _MASK, \
			BRCMF_SKB_IF_FLAGS_ ## field ## _SHIFT)

/*
 * sk_buff control packet identifier
 *
 * 32-bit packet identifier used in PKTTAG tlv from host to dongle.
 *
 * - Generated at the host (e.g. dhd)
 * - Seen as a generic sequence number by firmware except for the flags field.
 *
 * Generation	: b[31]	=> generation number for this packet [host->fw]
 *			   OR, current generation number [fw->host]
 * Flags	: b[30:27] => command, status flags
 * FIFO-AC	: b[26:24] => AC-FIFO id
 * h-slot	: b[23:8] => hanger-slot
 * freerun	: b[7:0] => A free running counter
 */
#define BRCMF_SKB_HTOD_TAG_GENERATION_MASK		0x80000000
#define BRCMF_SKB_HTOD_TAG_GENERATION_SHIFT		31
#define BRCMF_SKB_HTOD_TAG_FLAGS_MASK			0x78000000
#define BRCMF_SKB_HTOD_TAG_FLAGS_SHIFT			27
#define BRCMF_SKB_HTOD_TAG_FIFO_MASK			0x07000000
#define BRCMF_SKB_HTOD_TAG_FIFO_SHIFT			24
#define BRCMF_SKB_HTOD_TAG_HSLOT_MASK			0x00ffff00
#define BRCMF_SKB_HTOD_TAG_HSLOT_SHIFT			8
#define BRCMF_SKB_HTOD_TAG_FREERUN_MASK			0x000000ff
#define BRCMF_SKB_HTOD_TAG_FREERUN_SHIFT		0

#define brcmf_skb_htod_tag_set_field(skb, field, value) \
	brcmu_maskset32(&(brcmf_skbcb(skb)->htod), \
			BRCMF_SKB_HTOD_TAG_ ## field ## _MASK, \
			BRCMF_SKB_HTOD_TAG_ ## field ## _SHIFT, (value))
#define brcmf_skb_htod_tag_get_field(skb, field) \
	brcmu_maskget32(brcmf_skbcb(skb)->htod, \
			BRCMF_SKB_HTOD_TAG_ ## field ## _MASK, \
			BRCMF_SKB_HTOD_TAG_ ## field ## _SHIFT)

#define BRCMF_SKB_HTOD_SEQ_FROMFW_MASK			0x2000
#define BRCMF_SKB_HTOD_SEQ_FROMFW_SHIFT			13
#define BRCMF_SKB_HTOD_SEQ_FROMDRV_MASK			0x1000
#define BRCMF_SKB_HTOD_SEQ_FROMDRV_SHIFT		12
#define BRCMF_SKB_HTOD_SEQ_NR_MASK			0x0fff
#define BRCMF_SKB_HTOD_SEQ_NR_SHIFT			0

#define brcmf_skb_htod_seq_set_field(skb, field, value) \
	brcmu_maskset16(&(brcmf_skbcb(skb)->htod_seq), \
			BRCMF_SKB_HTOD_SEQ_ ## field ## _MASK, \
			BRCMF_SKB_HTOD_SEQ_ ## field ## _SHIFT, (value))
#define brcmf_skb_htod_seq_get_field(skb, field) \
	brcmu_maskget16(brcmf_skbcb(skb)->htod_seq, \
			BRCMF_SKB_HTOD_SEQ_ ## field ## _MASK, \
			BRCMF_SKB_HTOD_SEQ_ ## field ## _SHIFT)

#define BRCMF_FWS_TXSTAT_GENERATION_MASK	0x80000000
#define BRCMF_FWS_TXSTAT_GENERATION_SHIFT	31
#define BRCMF_FWS_TXSTAT_FLAGS_MASK		0x78000000
#define BRCMF_FWS_TXSTAT_FLAGS_SHIFT		27
#define BRCMF_FWS_TXSTAT_FIFO_MASK		0x07000000
#define BRCMF_FWS_TXSTAT_FIFO_SHIFT		24
#define BRCMF_FWS_TXSTAT_HSLOT_MASK		0x00FFFF00
#define BRCMF_FWS_TXSTAT_HSLOT_SHIFT		8
#define BRCMF_FWS_TXSTAT_FREERUN_MASK		0x000000FF
#define BRCMF_FWS_TXSTAT_FREERUN_SHIFT		0

#define brcmf_txstatus_get_field(txs, field) \
	brcmu_maskget32(txs, BRCMF_FWS_TXSTAT_ ## field ## _MASK, \
			BRCMF_FWS_TXSTAT_ ## field ## _SHIFT)

/* How long to defer borrowing in jiffies */
#define BRCMF_FWS_BORROW_DEFER_PERIOD		(HZ / 10)


/**
 * enum brcmf_fws_txstatus - txstatus flag values.
 *
 * @BRCMF_FWS_TXSTATUS_DISCARD:
 *	host is free to discard the packet.
 * @BRCMF_FWS_TXSTATUS_CORE_SUPPRESS:
 *	802.11 core suppressed the packet.
 * @BRCMF_FWS_TXSTATUS_FW_PS_SUPPRESS:
 *	firmware suppress the packet as device is already in PS mode.
 * @BRCMF_FWS_TXSTATUS_FW_TOSSED:
 *	firmware tossed the packet.
 * @BRCMF_FWS_TXSTATUS_FW_DISCARD_NOACK:
 *	firmware tossed the packet after retries.
 * @BRCMF_FWS_TXSTATUS_FW_SUPPRESS_ACKED:
 *	firmware wrongly reported suppressed previously, now fixing to acked.
 * @BRCMF_FWS_TXSTATUS_HOST_TOSSED:
 *	host tossed the packet.
 */
enum brcmf_fws_txstatus {
	BRCMF_FWS_TXSTATUS_DISCARD,
	BRCMF_FWS_TXSTATUS_CORE_SUPPRESS,
	BRCMF_FWS_TXSTATUS_FW_PS_SUPPRESS,
	BRCMF_FWS_TXSTATUS_FW_TOSSED,
	BRCMF_FWS_TXSTATUS_FW_DISCARD_NOACK,
	BRCMF_FWS_TXSTATUS_FW_SUPPRESS_ACKED,
	BRCMF_FWS_TXSTATUS_HOST_TOSSED
};

enum brcmf_fws_fcmode {
	BRCMF_FWS_FCMODE_NONE,
	BRCMF_FWS_FCMODE_IMPLIED_CREDIT,
	BRCMF_FWS_FCMODE_EXPLICIT_CREDIT
};

enum brcmf_fws_mac_desc_state {
	BRCMF_FWS_STATE_OPEN = 1,
	BRCMF_FWS_STATE_CLOSE
};

/**
 * struct brcmf_fws_mac_descriptor - firmware signalling data per node/interface
 *
 * @name: name of the descriptor.
 * @occupied: slot is in use.
 * @mac_handle: handle for mac entry determined by firmware.
 * @interface_id: interface index.
 * @state: current state.
 * @suppressed: mac entry is suppressed.
 * @generation: generation bit.
 * @ac_bitmap: ac queue bitmap.
 * @requested_credit: credits requested by firmware.
 * @requested_packet: packet requested by firmware.
 * @ea: ethernet address.
 * @seq: per-node free-running sequence.
 * @psq: power-save queue.
 * @transit_count: packet in transit to firmware.
 * @suppr_transit_count: suppressed packet in transit to firmware.
 * @send_tim_signal: if set tim signal will be sent.
 * @traffic_pending_bmp: traffic pending bitmap.
 * @traffic_lastreported_bmp: traffic last reported bitmap.
 */
struct brcmf_fws_mac_descriptor {
	char name[16];
	u8 occupied;
	u8 mac_handle;
	u8 interface_id;
	u8 state;
	bool suppressed;
	u8 generation;
	u8 ac_bitmap;
	u8 requested_credit;
	u8 requested_packet;
	u8 ea[ETH_ALEN];
	u8 seq[BRCMF_FWS_FIFO_COUNT];
	struct pktq psq;
	int transit_count;
	int suppr_transit_count;
	bool send_tim_signal;
	u8 traffic_pending_bmp;
	u8 traffic_lastreported_bmp;
};

#define BRCMF_FWS_HANGER_MAXITEMS	3072
#define BRCMF_BORROW_RATIO			3

/**
 * enum brcmf_fws_hanger_item_state - state of hanger item.
 *
 * @BRCMF_FWS_HANGER_ITEM_STATE_FREE: item is free for use.
 * @BRCMF_FWS_HANGER_ITEM_STATE_INUSE: item is in use.
 * @BRCMF_FWS_HANGER_ITEM_STATE_INUSE_SUPPRESSED: item was suppressed.
 */
enum brcmf_fws_hanger_item_state {
	BRCMF_FWS_HANGER_ITEM_STATE_FREE = 1,
	BRCMF_FWS_HANGER_ITEM_STATE_INUSE,
	BRCMF_FWS_HANGER_ITEM_STATE_INUSE_SUPPRESSED
};


/**
 * struct brcmf_fws_hanger_item - single entry for tx pending packet.
 *
 * @state: entry is either free or occupied.
 * @pkt: packet itself.
 */
struct brcmf_fws_hanger_item {
	enum brcmf_fws_hanger_item_state state;
	struct sk_buff *pkt;
};

/**
 * struct brcmf_fws_hanger - holds packets awaiting firmware txstatus.
 *
 * @pushed: packets pushed to await txstatus.
 * @popped: packets popped upon handling txstatus.
 * @failed_to_push: packets that could not be pushed.
 * @failed_to_pop: packets that could not be popped.
 * @failed_slotfind: packets for which failed to find an entry.
 * @slot_pos: last returned item index for a free entry.
 * @items: array of hanger items.
 */
struct brcmf_fws_hanger {
	u32 pushed;
	u32 popped;
	u32 failed_to_push;
	u32 failed_to_pop;
	u32 failed_slotfind;
	u32 slot_pos;
	struct brcmf_fws_hanger_item items[BRCMF_FWS_HANGER_MAXITEMS];
};

struct brcmf_fws_macdesc_table {
	struct brcmf_fws_mac_descriptor nodes[BRCMF_FWS_MAC_DESC_TABLE_SIZE];
	struct brcmf_fws_mac_descriptor iface[BRCMF_MAX_IFS];
	struct brcmf_fws_mac_descriptor other;
};

struct brcmf_fws_stats {
	u32 tlv_parse_failed;
	u32 tlv_invalid_type;
	u32 header_only_pkt;
	u32 header_pulls;
	u32 pkt2bus;
	u32 send_pkts[5];
	u32 requested_sent[5];
	u32 generic_error;
	u32 mac_update_failed;
	u32 mac_ps_update_failed;
	u32 if_update_failed;
	u32 packet_request_failed;
	u32 credit_request_failed;
	u32 rollback_success;
	u32 rollback_failed;
	u32 delayq_full_error;
	u32 supprq_full_error;
	u32 txs_indicate;
	u32 txs_discard;
	u32 txs_supp_core;
	u32 txs_supp_ps;
	u32 txs_tossed;
	u32 txs_host_tossed;
	u32 bus_flow_block;
	u32 fws_flow_block;
};

struct brcmf_fws_info {
	struct brcmf_pub *drvr;
	spinlock_t spinlock;
	ulong flags;
	struct brcmf_fws_stats stats;
	struct brcmf_fws_hanger hanger;
	enum brcmf_fws_fcmode fcmode;
	bool fw_signals;
	bool bcmc_credit_check;
	struct brcmf_fws_macdesc_table desc;
	struct workqueue_struct *fws_wq;
	struct work_struct fws_dequeue_work;
	u32 fifo_enqpkt[BRCMF_FWS_FIFO_COUNT];
	int fifo_credit[BRCMF_FWS_FIFO_COUNT];
	int init_fifo_credit[BRCMF_FWS_FIFO_COUNT];
	int credits_borrowed[BRCMF_FWS_FIFO_AC_VO + 1]
		[BRCMF_FWS_FIFO_AC_VO + 1];
	int deq_node_pos[BRCMF_FWS_FIFO_COUNT];
	u32 fifo_credit_map;
	u32 fifo_delay_map;
	unsigned long borrow_defer_timestamp;
	bool bus_flow_blocked;
	bool creditmap_received;
	u8 mode;
	bool avoid_queueing;
};

#define BRCMF_FWS_TLV_DEF(name, id, len) \
	case BRCMF_FWS_TYPE_ ## name: \
		return len;

/**
 * brcmf_fws_get_tlv_len() - returns defined length for given tlv id.
 *
 * @fws: firmware-signalling information.
 * @id: identifier of the TLV.
 *
 * Return: the specified length for the given TLV; Otherwise -EINVAL.
 */
static int brcmf_fws_get_tlv_len(struct brcmf_fws_info *fws,
				 enum brcmf_fws_tlv_type id)
{
	switch (id) {
	BRCMF_FWS_TLV_DEFLIST
	default:
		fws->stats.tlv_invalid_type++;
		break;
	}
	return -EINVAL;
}
#undef BRCMF_FWS_TLV_DEF

static void brcmf_fws_lock(struct brcmf_fws_info *fws)
		__acquires(&fws->spinlock)
{
	spin_lock_irqsave(&fws->spinlock, fws->flags);
}

static void brcmf_fws_unlock(struct brcmf_fws_info *fws)
		__releases(&fws->spinlock)
{
	spin_unlock_irqrestore(&fws->spinlock, fws->flags);
}

static bool brcmf_fws_ifidx_match(struct sk_buff *skb, void *arg)
{
	u32 ifidx = brcmf_skb_if_flags_get_field(skb, INDEX);
	return ifidx == *(int *)arg;
}

static void brcmf_fws_hanger_init(struct brcmf_fws_hanger *hanger)
{
	int i;

	memset(hanger, 0, sizeof(*hanger));
	for (i = 0; i < ARRAY_SIZE(hanger->items); i++)
		hanger->items[i].state = BRCMF_FWS_HANGER_ITEM_STATE_FREE;
}

static u32 brcmf_fws_hanger_get_free_slot(struct brcmf_fws_hanger *h)
{
	u32 i;

	i = (h->slot_pos + 1) % BRCMF_FWS_HANGER_MAXITEMS;

	while (i != h->slot_pos) {
		if (h->items[i].state == BRCMF_FWS_HANGER_ITEM_STATE_FREE) {
			h->slot_pos = i;
			goto done;
		}
		i++;
		if (i == BRCMF_FWS_HANGER_MAXITEMS)
			i = 0;
	}
	brcmf_err("all slots occupied\n");
	h->failed_slotfind++;
	i = BRCMF_FWS_HANGER_MAXITEMS;
done:
	return i;
}

static int brcmf_fws_hanger_pushpkt(struct brcmf_fws_hanger *h,
				    struct sk_buff *pkt, u32 slot_id)
{
	if (slot_id >= BRCMF_FWS_HANGER_MAXITEMS)
		return -ENOENT;

	if (h->items[slot_id].state != BRCMF_FWS_HANGER_ITEM_STATE_FREE) {
		brcmf_err("slot is not free\n");
		h->failed_to_push++;
		return -EINVAL;
	}

	h->items[slot_id].state = BRCMF_FWS_HANGER_ITEM_STATE_INUSE;
	h->items[slot_id].pkt = pkt;
	h->pushed++;
	return 0;
}

static inline int brcmf_fws_hanger_poppkt(struct brcmf_fws_hanger *h,
					  u32 slot_id, struct sk_buff **pktout,
					  bool remove_item)
{
	if (slot_id >= BRCMF_FWS_HANGER_MAXITEMS)
		return -ENOENT;

	if (h->items[slot_id].state == BRCMF_FWS_HANGER_ITEM_STATE_FREE) {
		brcmf_err("entry not in use\n");
		h->failed_to_pop++;
		return -EINVAL;
	}

	*pktout = h->items[slot_id].pkt;
	if (remove_item) {
		h->items[slot_id].state = BRCMF_FWS_HANGER_ITEM_STATE_FREE;
		h->items[slot_id].pkt = NULL;
		h->popped++;
	}
	return 0;
}

static void brcmf_fws_psq_flush(struct brcmf_fws_info *fws, struct pktq *q,
				int ifidx)
{
	struct brcmf_fws_hanger_item *hi;
	bool (*matchfn)(struct sk_buff *, void *) = NULL;
	struct sk_buff *skb;
	int prec;
	u32 hslot;

	if (ifidx != -1)
		matchfn = brcmf_fws_ifidx_match;
	for (prec = 0; prec < q->num_prec; prec++) {
		skb = brcmu_pktq_pdeq_match(q, prec, matchfn, &ifidx);
		while (skb) {
			hslot = brcmf_skb_htod_tag_get_field(skb, HSLOT);
			hi = &fws->hanger.items[hslot];
			WARN_ON(skb != hi->pkt);
			hi->state = BRCMF_FWS_HANGER_ITEM_STATE_FREE;
			brcmf_fws_hanger_poppkt(&fws->hanger, hslot, &skb,
						true);
			brcmu_pkt_buf_free_skb(skb);
			skb = brcmu_pktq_pdeq_match(q, prec, matchfn, &ifidx);
		}
	}
}

static int brcmf_fws_hanger_mark_suppressed(struct brcmf_fws_hanger *h,
					    u32 slot_id)
{
	if (slot_id >= BRCMF_FWS_HANGER_MAXITEMS)
		return -ENOENT;

	if (h->items[slot_id].state == BRCMF_FWS_HANGER_ITEM_STATE_FREE) {
		brcmf_err("entry not in use\n");
		return -EINVAL;
	}

	h->items[slot_id].state = BRCMF_FWS_HANGER_ITEM_STATE_INUSE_SUPPRESSED;
	return 0;
}

static void brcmf_fws_hanger_cleanup(struct brcmf_fws_info *fws,
				     bool (*fn)(struct sk_buff *, void *),
				     int ifidx)
{
	struct brcmf_fws_hanger *h = &fws->hanger;
	struct sk_buff *skb;
	int i;
	enum brcmf_fws_hanger_item_state s;

	for (i = 0; i < ARRAY_SIZE(h->items); i++) {
		s = h->items[i].state;
		if (s == BRCMF_FWS_HANGER_ITEM_STATE_INUSE ||
		    s == BRCMF_FWS_HANGER_ITEM_STATE_INUSE_SUPPRESSED) {
			skb = h->items[i].pkt;
			if (fn == NULL || fn(skb, &ifidx)) {
				/* suppress packets freed from psq */
				if (s == BRCMF_FWS_HANGER_ITEM_STATE_INUSE)
					brcmu_pkt_buf_free_skb(skb);
				h->items[i].state =
					BRCMF_FWS_HANGER_ITEM_STATE_FREE;
			}
		}
	}
}

static void brcmf_fws_macdesc_set_name(struct brcmf_fws_info *fws,
				       struct brcmf_fws_mac_descriptor *desc)
{
	if (desc == &fws->desc.other)
		strlcpy(desc->name, "MAC-OTHER", sizeof(desc->name));
	else if (desc->mac_handle)
		scnprintf(desc->name, sizeof(desc->name), "MAC-%d:%d",
			  desc->mac_handle, desc->interface_id);
	else
		scnprintf(desc->name, sizeof(desc->name), "MACIF:%d",
			  desc->interface_id);
}

static void brcmf_fws_macdesc_init(struct brcmf_fws_mac_descriptor *desc,
				   u8 *addr, u8 ifidx)
{
	brcmf_dbg(TRACE,
		  "enter: desc %p ea=%pM, ifidx=%u\n", desc, addr, ifidx);
	desc->occupied = 1;
	desc->state = BRCMF_FWS_STATE_OPEN;
	desc->requested_credit = 0;
	desc->requested_packet = 0;
	/* depending on use may need ifp->bsscfgidx instead */
	desc->interface_id = ifidx;
	desc->ac_bitmap = 0xff; /* update this when handling APSD */
	if (addr)
		memcpy(&desc->ea[0], addr, ETH_ALEN);
}

static
void brcmf_fws_macdesc_deinit(struct brcmf_fws_mac_descriptor *desc)
{
	brcmf_dbg(TRACE,
		  "enter: ea=%pM, ifidx=%u\n", desc->ea, desc->interface_id);
	desc->occupied = 0;
	desc->state = BRCMF_FWS_STATE_CLOSE;
	desc->requested_credit = 0;
	desc->requested_packet = 0;
}

static struct brcmf_fws_mac_descriptor *
brcmf_fws_macdesc_lookup(struct brcmf_fws_info *fws, u8 *ea)
{
	struct brcmf_fws_mac_descriptor *entry;
	int i;

	if (ea == NULL)
		return ERR_PTR(-EINVAL);

	entry = &fws->desc.nodes[0];
	for (i = 0; i < ARRAY_SIZE(fws->desc.nodes); i++) {
		if (entry->occupied && !memcmp(entry->ea, ea, ETH_ALEN))
			return entry;
		entry++;
	}

	return ERR_PTR(-ENOENT);
}

static struct brcmf_fws_mac_descriptor*
brcmf_fws_macdesc_find(struct brcmf_fws_info *fws, struct brcmf_if *ifp, u8 *da)
{
	struct brcmf_fws_mac_descriptor *entry = &fws->desc.other;
	bool multicast;

	multicast = is_multicast_ether_addr(da);

	/* Multicast destination, STA and P2P clients get the interface entry.
	 * STA/GC gets the Mac Entry for TDLS destinations, TDLS destinations
	 * have their own entry.
	 */
	if (multicast && ifp->fws_desc) {
		entry = ifp->fws_desc;
		goto done;
	}

	entry = brcmf_fws_macdesc_lookup(fws, da);
	if (IS_ERR(entry))
		entry = ifp->fws_desc;

done:
	return entry;
}

static bool brcmf_fws_macdesc_closed(struct brcmf_fws_info *fws,
				     struct brcmf_fws_mac_descriptor *entry,
				     int fifo)
{
	struct brcmf_fws_mac_descriptor *if_entry;
	bool closed;

	/* for unique destination entries the related interface
	 * may be closed.
	 */
	if (entry->mac_handle) {
		if_entry = &fws->desc.iface[entry->interface_id];
		if (if_entry->state == BRCMF_FWS_STATE_CLOSE)
			return true;
	}
	/* an entry is closed when the state is closed and
	 * the firmware did not request anything.
	 */
	closed = entry->state == BRCMF_FWS_STATE_CLOSE &&
		 !entry->requested_credit && !entry->requested_packet;

	/* Or firmware does not allow traffic for given fifo */
	return closed || !(entry->ac_bitmap & BIT(fifo));
}

static void brcmf_fws_macdesc_cleanup(struct brcmf_fws_info *fws,
				      struct brcmf_fws_mac_descriptor *entry,
				      int ifidx)
{
	if (entry->occupied && (ifidx == -1 || ifidx == entry->interface_id)) {
		brcmf_fws_psq_flush(fws, &entry->psq, ifidx);
		entry->occupied = !!(entry->psq.len);
	}
}

static void brcmf_fws_bus_txq_cleanup(struct brcmf_fws_info *fws,
				      bool (*fn)(struct sk_buff *, void *),
				      int ifidx)
{
	struct brcmf_fws_hanger_item *hi;
	struct pktq *txq;
	struct sk_buff *skb;
	int prec;
	u32 hslot;

	txq = brcmf_bus_gettxq(fws->drvr->bus_if);
	if (IS_ERR(txq)) {
		brcmf_dbg(TRACE, "no txq to clean up\n");
		return;
	}

	for (prec = 0; prec < txq->num_prec; prec++) {
		skb = brcmu_pktq_pdeq_match(txq, prec, fn, &ifidx);
		while (skb) {
			hslot = brcmf_skb_htod_tag_get_field(skb, HSLOT);
			hi = &fws->hanger.items[hslot];
			WARN_ON(skb != hi->pkt);
			hi->state = BRCMF_FWS_HANGER_ITEM_STATE_FREE;
			brcmu_pkt_buf_free_skb(skb);
			skb = brcmu_pktq_pdeq_match(txq, prec, fn, &ifidx);
		}
	}
}

static void brcmf_fws_cleanup(struct brcmf_fws_info *fws, int ifidx)
{
	int i;
	struct brcmf_fws_mac_descriptor *table;
	bool (*matchfn)(struct sk_buff *, void *) = NULL;

	if (fws == NULL)
		return;

	if (ifidx != -1)
		matchfn = brcmf_fws_ifidx_match;

	/* cleanup individual nodes */
	table = &fws->desc.nodes[0];
	for (i = 0; i < ARRAY_SIZE(fws->desc.nodes); i++)
		brcmf_fws_macdesc_cleanup(fws, &table[i], ifidx);

	brcmf_fws_macdesc_cleanup(fws, &fws->desc.other, ifidx);
	brcmf_fws_bus_txq_cleanup(fws, matchfn, ifidx);
	brcmf_fws_hanger_cleanup(fws, matchfn, ifidx);
}

static u8 brcmf_fws_hdrpush(struct brcmf_fws_info *fws, struct sk_buff *skb)
{
	struct brcmf_fws_mac_descriptor *entry = brcmf_skbcb(skb)->mac;
	u8 *wlh;
	u16 data_offset = 0;
	u8 fillers;
	__le32 pkttag = cpu_to_le32(brcmf_skbcb(skb)->htod);
	__le16 pktseq = cpu_to_le16(brcmf_skbcb(skb)->htod_seq);

	brcmf_dbg(TRACE, "enter: %s, idx=%d hslot=%d htod %X seq %X\n",
		  entry->name, brcmf_skb_if_flags_get_field(skb, INDEX),
		  (le32_to_cpu(pkttag) >> 8) & 0xffff,
		  brcmf_skbcb(skb)->htod, brcmf_skbcb(skb)->htod_seq);
	if (entry->send_tim_signal)
		data_offset += 2 + BRCMF_FWS_TYPE_PENDING_TRAFFIC_BMP_LEN;
	if (BRCMF_FWS_MODE_GET_REUSESEQ(fws->mode))
		data_offset += BRCMF_FWS_TYPE_SEQ_LEN;
	/* +2 is for Type[1] and Len[1] in TLV, plus TIM signal */
	data_offset += 2 + BRCMF_FWS_TYPE_PKTTAG_LEN;
	fillers = round_up(data_offset, 4) - data_offset;
	data_offset += fillers;

	skb_push(skb, data_offset);
	wlh = skb->data;

	wlh[0] = BRCMF_FWS_TYPE_PKTTAG;
	wlh[1] = BRCMF_FWS_TYPE_PKTTAG_LEN;
	memcpy(&wlh[2], &pkttag, sizeof(pkttag));
	if (BRCMF_FWS_MODE_GET_REUSESEQ(fws->mode)) {
		wlh[1] += BRCMF_FWS_TYPE_SEQ_LEN;
		memcpy(&wlh[2 + BRCMF_FWS_TYPE_PKTTAG_LEN], &pktseq,
		       sizeof(pktseq));
	}
	wlh += wlh[1] + 2;

	if (entry->send_tim_signal) {
		entry->send_tim_signal = false;
		wlh[0] = BRCMF_FWS_TYPE_PENDING_TRAFFIC_BMP;
		wlh[1] = BRCMF_FWS_TYPE_PENDING_TRAFFIC_BMP_LEN;
		wlh[2] = entry->mac_handle;
		wlh[3] = entry->traffic_pending_bmp;
		brcmf_dbg(TRACE, "adding TIM info: handle %d bmp 0x%X\n",
			  entry->mac_handle, entry->traffic_pending_bmp);
		wlh += BRCMF_FWS_TYPE_PENDING_TRAFFIC_BMP_LEN + 2;
		entry->traffic_lastreported_bmp = entry->traffic_pending_bmp;
	}
	if (fillers)
		memset(wlh, BRCMF_FWS_TYPE_FILLER, fillers);

	return (u8)(data_offset >> 2);
}

static bool brcmf_fws_tim_update(struct brcmf_fws_info *fws,
				 struct brcmf_fws_mac_descriptor *entry,
				 int fifo, bool send_immediately)
{
	struct sk_buff *skb;
	struct brcmf_skbuff_cb *skcb;
	s32 err;
	u32 len;
	u8 data_offset;
	int ifidx;

	/* check delayedQ and suppressQ in one call using bitmap */
	if (brcmu_pktq_mlen(&entry->psq, 3 << (fifo * 2)) == 0)
		entry->traffic_pending_bmp &= ~NBITVAL(fifo);
	else
		entry->traffic_pending_bmp |= NBITVAL(fifo);

	entry->send_tim_signal = false;
	if (entry->traffic_lastreported_bmp != entry->traffic_pending_bmp)
		entry->send_tim_signal = true;
	if (send_immediately && entry->send_tim_signal &&
	    entry->state == BRCMF_FWS_STATE_CLOSE) {
		/* create a dummy packet and sent that. The traffic          */
		/* bitmap info will automatically be attached to that packet */
		len = BRCMF_FWS_TYPE_PKTTAG_LEN + 2 +
		      BRCMF_FWS_TYPE_SEQ_LEN +
		      BRCMF_FWS_TYPE_PENDING_TRAFFIC_BMP_LEN + 2 +
		      4 + fws->drvr->hdrlen;
		skb = brcmu_pkt_buf_get_skb(len);
		if (skb == NULL)
			return false;
		skb_pull(skb, len);
		skcb = brcmf_skbcb(skb);
		skcb->mac = entry;
		skcb->state = BRCMF_FWS_SKBSTATE_TIM;
		skcb->htod = 0;
		skcb->htod_seq = 0;
		data_offset = brcmf_fws_hdrpush(fws, skb);
		ifidx = brcmf_skb_if_flags_get_field(skb, INDEX);
		brcmf_fws_unlock(fws);
		err = brcmf_proto_txdata(fws->drvr, ifidx, data_offset, skb);
		brcmf_fws_lock(fws);
		if (err)
			brcmu_pkt_buf_free_skb(skb);
		return true;
	}
	return false;
}

static void
brcmf_fws_flow_control_check(struct brcmf_fws_info *fws, struct pktq *pq,
			     u8 if_id)
{
	struct brcmf_if *ifp = brcmf_get_ifp(fws->drvr, if_id);

	if (WARN_ON(!ifp))
		return;

	if ((ifp->netif_stop & BRCMF_NETIF_STOP_REASON_FWS_FC) &&
	    pq->len <= BRCMF_FWS_FLOWCONTROL_LOWATER)
		brcmf_txflowblock_if(ifp,
				     BRCMF_NETIF_STOP_REASON_FWS_FC, false);
	if (!(ifp->netif_stop & BRCMF_NETIF_STOP_REASON_FWS_FC) &&
	    pq->len >= BRCMF_FWS_FLOWCONTROL_HIWATER) {
		fws->stats.fws_flow_block++;
		brcmf_txflowblock_if(ifp, BRCMF_NETIF_STOP_REASON_FWS_FC, true);
	}
	return;
}

static int brcmf_fws_rssi_indicate(struct brcmf_fws_info *fws, s8 rssi)
{
	brcmf_dbg(CTL, "rssi %d\n", rssi);
	return 0;
}

static
int brcmf_fws_macdesc_indicate(struct brcmf_fws_info *fws, u8 type, u8 *data)
{
	struct brcmf_fws_mac_descriptor *entry, *existing;
	u8 mac_handle;
	u8 ifidx;
	u8 *addr;

	mac_handle = *data++;
	ifidx = *data++;
	addr = data;

	entry = &fws->desc.nodes[mac_handle & 0x1F];
	if (type == BRCMF_FWS_TYPE_MACDESC_DEL) {
		if (entry->occupied) {
			brcmf_dbg(TRACE, "deleting %s mac %pM\n",
				  entry->name, addr);
			brcmf_fws_lock(fws);
			brcmf_fws_macdesc_cleanup(fws, entry, -1);
			brcmf_fws_macdesc_deinit(entry);
			brcmf_fws_unlock(fws);
		} else
			fws->stats.mac_update_failed++;
		return 0;
	}

	existing = brcmf_fws_macdesc_lookup(fws, addr);
	if (IS_ERR(existing)) {
		if (!entry->occupied) {
			brcmf_fws_lock(fws);
			entry->mac_handle = mac_handle;
			brcmf_fws_macdesc_init(entry, addr, ifidx);
			brcmf_fws_macdesc_set_name(fws, entry);
			brcmu_pktq_init(&entry->psq, BRCMF_FWS_PSQ_PREC_COUNT,
					BRCMF_FWS_PSQ_LEN);
			brcmf_fws_unlock(fws);
			brcmf_dbg(TRACE, "add %s mac %pM\n", entry->name, addr);
		} else {
			fws->stats.mac_update_failed++;
		}
	} else {
		if (entry != existing) {
			brcmf_dbg(TRACE, "copy mac %s\n", existing->name);
			brcmf_fws_lock(fws);
			memcpy(entry, existing,
			       offsetof(struct brcmf_fws_mac_descriptor, psq));
			entry->mac_handle = mac_handle;
			brcmf_fws_macdesc_deinit(existing);
			brcmf_fws_macdesc_set_name(fws, entry);
			brcmf_fws_unlock(fws);
			brcmf_dbg(TRACE, "relocate %s mac %pM\n", entry->name,
				  addr);
		} else {
			brcmf_dbg(TRACE, "use existing\n");
			WARN_ON(entry->mac_handle != mac_handle);
			/* TODO: what should we do here: continue, reinit, .. */
		}
	}
	return 0;
}

static int brcmf_fws_macdesc_state_indicate(struct brcmf_fws_info *fws,
					    u8 type, u8 *data)
{
	struct brcmf_fws_mac_descriptor *entry;
	u8 mac_handle;
	int ret;

	mac_handle = data[0];
	entry = &fws->desc.nodes[mac_handle & 0x1F];
	if (!entry->occupied) {
		fws->stats.mac_ps_update_failed++;
		return -ESRCH;
	}
	brcmf_fws_lock(fws);
	/* a state update should wipe old credits */
	entry->requested_credit = 0;
	entry->requested_packet = 0;
	if (type == BRCMF_FWS_TYPE_MAC_OPEN) {
		entry->state = BRCMF_FWS_STATE_OPEN;
		ret = BRCMF_FWS_RET_OK_SCHEDULE;
	} else {
		entry->state = BRCMF_FWS_STATE_CLOSE;
		brcmf_fws_tim_update(fws, entry, BRCMF_FWS_FIFO_AC_BK, false);
		brcmf_fws_tim_update(fws, entry, BRCMF_FWS_FIFO_AC_BE, false);
		brcmf_fws_tim_update(fws, entry, BRCMF_FWS_FIFO_AC_VI, false);
		brcmf_fws_tim_update(fws, entry, BRCMF_FWS_FIFO_AC_VO, true);
		ret = BRCMF_FWS_RET_OK_NOSCHEDULE;
	}
	brcmf_fws_unlock(fws);
	return ret;
}

static int brcmf_fws_interface_state_indicate(struct brcmf_fws_info *fws,
					      u8 type, u8 *data)
{
	struct brcmf_fws_mac_descriptor *entry;
	u8 ifidx;
	int ret;

	ifidx = data[0];

	if (ifidx >= BRCMF_MAX_IFS) {
		ret = -ERANGE;
		goto fail;
	}

	entry = &fws->desc.iface[ifidx];
	if (!entry->occupied) {
		ret = -ESRCH;
		goto fail;
	}

	brcmf_dbg(TRACE, "%s (%d): %s\n", brcmf_fws_get_tlv_name(type), type,
		  entry->name);
	brcmf_fws_lock(fws);
	switch (type) {
	case BRCMF_FWS_TYPE_INTERFACE_OPEN:
		entry->state = BRCMF_FWS_STATE_OPEN;
		ret = BRCMF_FWS_RET_OK_SCHEDULE;
		break;
	case BRCMF_FWS_TYPE_INTERFACE_CLOSE:
		entry->state = BRCMF_FWS_STATE_CLOSE;
		ret = BRCMF_FWS_RET_OK_NOSCHEDULE;
		break;
	default:
		ret = -EINVAL;
		brcmf_fws_unlock(fws);
		goto fail;
	}
	brcmf_fws_unlock(fws);
	return ret;

fail:
	fws->stats.if_update_failed++;
	return ret;
}

static int brcmf_fws_request_indicate(struct brcmf_fws_info *fws, u8 type,
				      u8 *data)
{
	struct brcmf_fws_mac_descriptor *entry;

	entry = &fws->desc.nodes[data[1] & 0x1F];
	if (!entry->occupied) {
		if (type == BRCMF_FWS_TYPE_MAC_REQUEST_CREDIT)
			fws->stats.credit_request_failed++;
		else
			fws->stats.packet_request_failed++;
		return -ESRCH;
	}

	brcmf_dbg(TRACE, "%s (%d): %s cnt %d bmp %d\n",
		  brcmf_fws_get_tlv_name(type), type, entry->name,
		  data[0], data[2]);
	brcmf_fws_lock(fws);
	if (type == BRCMF_FWS_TYPE_MAC_REQUEST_CREDIT)
		entry->requested_credit = data[0];
	else
		entry->requested_packet = data[0];

	entry->ac_bitmap = data[2];
	brcmf_fws_unlock(fws);
	return BRCMF_FWS_RET_OK_SCHEDULE;
}

static void
brcmf_fws_macdesc_use_req_credit(struct brcmf_fws_mac_descriptor *entry,
				 struct sk_buff *skb)
{
	if (entry->requested_credit > 0) {
		entry->requested_credit--;
		brcmf_skb_if_flags_set_field(skb, REQUESTED, 1);
		brcmf_skb_if_flags_set_field(skb, REQ_CREDIT, 1);
		if (entry->state != BRCMF_FWS_STATE_CLOSE)
			brcmf_err("requested credit set while mac not closed!\n");
	} else if (entry->requested_packet > 0) {
		entry->requested_packet--;
		brcmf_skb_if_flags_set_field(skb, REQUESTED, 1);
		brcmf_skb_if_flags_set_field(skb, REQ_CREDIT, 0);
		if (entry->state != BRCMF_FWS_STATE_CLOSE)
			brcmf_err("requested packet set while mac not closed!\n");
	} else {
		brcmf_skb_if_flags_set_field(skb, REQUESTED, 0);
		brcmf_skb_if_flags_set_field(skb, REQ_CREDIT, 0);
	}
}

static void brcmf_fws_macdesc_return_req_credit(struct sk_buff *skb)
{
	struct brcmf_fws_mac_descriptor *entry = brcmf_skbcb(skb)->mac;

	if ((brcmf_skb_if_flags_get_field(skb, REQ_CREDIT)) &&
	    (entry->state == BRCMF_FWS_STATE_CLOSE))
		entry->requested_credit++;
}

static void brcmf_fws_return_credits(struct brcmf_fws_info *fws,
				     u8 fifo, u8 credits)
{
	int lender_ac;
	int *borrowed;
	int *fifo_credit;

	if (!credits)
		return;

	fws->fifo_credit_map |= 1 << fifo;

	if (fifo > BRCMF_FWS_FIFO_AC_BK &&
	    fifo <= BRCMF_FWS_FIFO_AC_VO) {
		for (lender_ac = BRCMF_FWS_FIFO_AC_VO; lender_ac >= 0;
		     lender_ac--) {
			borrowed = &fws->credits_borrowed[fifo][lender_ac];
			if (*borrowed) {
				fws->fifo_credit_map |= (1 << lender_ac);
				fifo_credit = &fws->fifo_credit[lender_ac];
				if (*borrowed >= credits) {
					*borrowed -= credits;
					*fifo_credit += credits;
					return;
				} else {
					credits -= *borrowed;
					*fifo_credit += *borrowed;
					*borrowed = 0;
				}
			}
		}
	}

	if (credits) {
		fws->fifo_credit[fifo] += credits;
	}

	if (fws->fifo_credit[fifo] > fws->init_fifo_credit[fifo])
		fws->fifo_credit[fifo] = fws->init_fifo_credit[fifo];

}

static void brcmf_fws_schedule_deq(struct brcmf_fws_info *fws)
{
	/* only schedule dequeue when there are credits for delayed traffic */
	if ((fws->fifo_credit_map & fws->fifo_delay_map) ||
	    (!brcmf_fws_fc_active(fws) && fws->fifo_delay_map))
		queue_work(fws->fws_wq, &fws->fws_dequeue_work);
}

static int brcmf_fws_enq(struct brcmf_fws_info *fws,
			 enum brcmf_fws_skb_state state, int fifo,
			 struct sk_buff *p)
{
	struct brcmf_pub *drvr = fws->drvr;
	int prec = 2 * fifo;
	u32 *qfull_stat = &fws->stats.delayq_full_error;
	struct brcmf_fws_mac_descriptor *entry;
	struct pktq *pq;
	struct sk_buff_head *queue;
	struct sk_buff *p_head;
	struct sk_buff *p_tail;
	u32 fr_new;
	u32 fr_compare;

	entry = brcmf_skbcb(p)->mac;
	if (entry == NULL) {
		bphy_err(drvr, "no mac descriptor found for skb %p\n", p);
		return -ENOENT;
	}

	brcmf_dbg(DATA, "enter: fifo %d skb %p\n", fifo, p);
	if (state == BRCMF_FWS_SKBSTATE_SUPPRESSED) {
		prec += 1;
		qfull_stat = &fws->stats.supprq_full_error;

		/* Fix out of order delivery of frames. Dont assume frame    */
		/* can be inserted at the end, but look for correct position */
		pq = &entry->psq;
		if (pktq_full(pq) || pktq_pfull(pq, prec)) {
			*qfull_stat += 1;
			return -ENFILE;
		}
		queue = &pq->q[prec].skblist;

		p_head = skb_peek(queue);
		p_tail = skb_peek_tail(queue);
		fr_new = brcmf_skb_htod_tag_get_field(p, FREERUN);

		while (p_head != p_tail) {
			fr_compare = brcmf_skb_htod_tag_get_field(p_tail,
								  FREERUN);
			/* be sure to handle wrap of 256 */
			if (((fr_new > fr_compare) &&
			     ((fr_new - fr_compare) < 128)) ||
			    ((fr_new < fr_compare) &&
			     ((fr_compare - fr_new) > 128)))
				break;
			p_tail = skb_queue_prev(queue, p_tail);
		}
		/* Position found. Determine what to do */
		if (p_tail == NULL) {
			/* empty list */
			__skb_queue_tail(queue, p);
		} else {
			fr_compare = brcmf_skb_htod_tag_get_field(p_tail,
								  FREERUN);
			if (((fr_new > fr_compare) &&
			     ((fr_new - fr_compare) < 128)) ||
			    ((fr_new < fr_compare) &&
			     ((fr_compare - fr_new) > 128))) {
				/* After tail */
				__skb_queue_after(queue, p_tail, p);
			} else {
				/* Before tail */
				__skb_insert(p, p_tail->prev, p_tail, queue);
			}
		}

		/* Complete the counters and statistics */
		pq->len++;
		if (pq->hi_prec < prec)
			pq->hi_prec = (u8) prec;
	} else if (brcmu_pktq_penq(&entry->psq, prec, p) == NULL) {
		*qfull_stat += 1;
		return -ENFILE;
	}

	/* increment total enqueued packet count */
	fws->fifo_delay_map |= 1 << fifo;
	fws->fifo_enqpkt[fifo]++;

	/* update the sk_buff state */
	brcmf_skbcb(p)->state = state;

	/*
	 * A packet has been pushed so update traffic
	 * availability bitmap, if applicable
	 */
	brcmf_fws_tim_update(fws, entry, fifo, true);
	brcmf_fws_flow_control_check(fws, &entry->psq,
				     brcmf_skb_if_flags_get_field(p, INDEX));
	return 0;
}

static struct sk_buff *brcmf_fws_deq(struct brcmf_fws_info *fws, int fifo)
{
	struct brcmf_fws_mac_descriptor *table;
	struct brcmf_fws_mac_descriptor *entry;
	struct sk_buff *p;
	int num_nodes;
	int node_pos;
	int prec_out;
	int pmsk;
	int i;

	table = (struct brcmf_fws_mac_descriptor *)&fws->desc;
	num_nodes = sizeof(fws->desc) / sizeof(struct brcmf_fws_mac_descriptor);
	node_pos = fws->deq_node_pos[fifo];

	for (i = 0; i < num_nodes; i++) {
		entry = &table[(node_pos + i) % num_nodes];
		if (!entry->occupied ||
		    brcmf_fws_macdesc_closed(fws, entry, fifo))
			continue;

		if (entry->suppressed)
			pmsk = 2;
		else
			pmsk = 3;
		p = brcmu_pktq_mdeq(&entry->psq, pmsk << (fifo * 2), &prec_out);
		if (p == NULL) {
			if (entry->suppressed) {
				if (entry->suppr_transit_count)
					continue;
				entry->suppressed = false;
				p = brcmu_pktq_mdeq(&entry->psq,
						    1 << (fifo * 2), &prec_out);
			}
		}
		if  (p == NULL)
			continue;

		brcmf_fws_macdesc_use_req_credit(entry, p);

		/* move dequeue position to ensure fair round-robin */
		fws->deq_node_pos[fifo] = (node_pos + i + 1) % num_nodes;
		brcmf_fws_flow_control_check(fws, &entry->psq,
					     brcmf_skb_if_flags_get_field(p,
									  INDEX)
					     );
		/*
		 * A packet has been picked up, update traffic
		 * availability bitmap, if applicable
		 */
		brcmf_fws_tim_update(fws, entry, fifo, false);

		/*
		 * decrement total enqueued fifo packets and
		 * clear delay bitmap if done.
		 */
		fws->fifo_enqpkt[fifo]--;
		if (fws->fifo_enqpkt[fifo] == 0)
			fws->fifo_delay_map &= ~(1 << fifo);
		goto done;
	}
	p = NULL;
done:
	brcmf_dbg(DATA, "exit: fifo %d skb %p\n", fifo, p);
	return p;
}

static int brcmf_fws_txstatus_suppressed(struct brcmf_fws_info *fws, int fifo,
					 struct sk_buff *skb,
					 u32 genbit, u16 seq)
{
	struct brcmf_fws_mac_descriptor *entry = brcmf_skbcb(skb)->mac;
	u32 hslot;
	int ret;

	hslot = brcmf_skb_htod_tag_get_field(skb, HSLOT);

	/* this packet was suppressed */
	if (!entry->suppressed) {
		entry->suppressed = true;
		entry->suppr_transit_count = entry->transit_count;
		brcmf_dbg(DATA, "suppress %s: transit %d\n",
			  entry->name, entry->transit_count);
	}

	entry->generation = genbit;

	brcmf_skb_htod_tag_set_field(skb, GENERATION, genbit);
	brcmf_skbcb(skb)->htod_seq = seq;
	if (brcmf_skb_htod_seq_get_field(skb, FROMFW)) {
		brcmf_skb_htod_seq_set_field(skb, FROMDRV, 1);
		brcmf_skb_htod_seq_set_field(skb, FROMFW, 0);
	} else {
		brcmf_skb_htod_seq_set_field(skb, FROMDRV, 0);
	}
	ret = brcmf_fws_enq(fws, BRCMF_FWS_SKBSTATE_SUPPRESSED, fifo, skb);

	if (ret != 0) {
		/* suppress q is full drop this packet */
		brcmf_fws_hanger_poppkt(&fws->hanger, hslot, &skb, true);
	} else {
		/* Mark suppressed to avoid a double free during wlfc cleanup */
		brcmf_fws_hanger_mark_suppressed(&fws->hanger, hslot);
	}

	return ret;
}

static int
brcmf_fws_txs_process(struct brcmf_fws_info *fws, u8 flags, u32 hslot,
		      u32 genbit, u16 seq, u8 compcnt)
{
	struct brcmf_pub *drvr = fws->drvr;
	u32 fifo;
	u8 cnt = 0;
	int ret;
	bool remove_from_hanger = true;
	struct sk_buff *skb;
	struct brcmf_skbuff_cb *skcb;
	struct brcmf_fws_mac_descriptor *entry = NULL;
	struct brcmf_if *ifp;

	brcmf_dbg(DATA, "flags %d\n", flags);

	if (flags == BRCMF_FWS_TXSTATUS_DISCARD)
		fws->stats.txs_discard += compcnt;
	else if (flags == BRCMF_FWS_TXSTATUS_CORE_SUPPRESS) {
		fws->stats.txs_supp_core += compcnt;
		remove_from_hanger = false;
	} else if (flags == BRCMF_FWS_TXSTATUS_FW_PS_SUPPRESS) {
		fws->stats.txs_supp_ps += compcnt;
		remove_from_hanger = false;
	} else if (flags == BRCMF_FWS_TXSTATUS_FW_TOSSED)
		fws->stats.txs_tossed += compcnt;
	else if (flags == BRCMF_FWS_TXSTATUS_FW_DISCARD_NOACK)
		fws->stats.txs_discard += compcnt;
	else if (flags == BRCMF_FWS_TXSTATUS_FW_SUPPRESS_ACKED)
		fws->stats.txs_discard += compcnt;
	else if (flags == BRCMF_FWS_TXSTATUS_HOST_TOSSED)
		fws->stats.txs_host_tossed += compcnt;
	else
		bphy_err(drvr, "unexpected txstatus\n");

	while (cnt < compcnt) {
		ret = brcmf_fws_hanger_poppkt(&fws->hanger, hslot, &skb,
					      remove_from_hanger);
		if (ret != 0) {
			bphy_err(drvr, "no packet in hanger slot: hslot=%d\n",
				 hslot);
			goto cont;
		}

		skcb = brcmf_skbcb(skb);
		entry = skcb->mac;
		if (WARN_ON(!entry)) {
			brcmu_pkt_buf_free_skb(skb);
			goto cont;
		}
		entry->transit_count--;
		if (entry->suppressed && entry->suppr_transit_count)
			entry->suppr_transit_count--;

		brcmf_dbg(DATA, "%s flags %d htod %X seq %X\n", entry->name,
			  flags, skcb->htod, seq);

		/* pick up the implicit credit from this packet */
		fifo = brcmf_skb_htod_tag_get_field(skb, FIFO);
		if (fws->fcmode == BRCMF_FWS_FCMODE_IMPLIED_CREDIT ||
		    (brcmf_skb_if_flags_get_field(skb, REQ_CREDIT)) ||
		    flags == BRCMF_FWS_TXSTATUS_HOST_TOSSED) {
			brcmf_fws_return_credits(fws, fifo, 1);
			brcmf_fws_schedule_deq(fws);
		}
		brcmf_fws_macdesc_return_req_credit(skb);

		ret = brcmf_proto_hdrpull(fws->drvr, false, skb, &ifp);
		if (ret) {
			brcmu_pkt_buf_free_skb(skb);
			goto cont;
		}
		if (!remove_from_hanger)
			ret = brcmf_fws_txstatus_suppressed(fws, fifo, skb,
							    genbit, seq);
		if (remove_from_hanger || ret)
			brcmf_txfinalize(ifp, skb, true);

cont:
		hslot = (hslot + 1) & (BRCMF_FWS_TXSTAT_HSLOT_MASK >>
				       BRCMF_FWS_TXSTAT_HSLOT_SHIFT);
		if (BRCMF_FWS_MODE_GET_REUSESEQ(fws->mode))
			seq = (seq + 1) & BRCMF_SKB_HTOD_SEQ_NR_MASK;

		cnt++;
	}

	return 0;
}

static int brcmf_fws_fifocreditback_indicate(struct brcmf_fws_info *fws,
					     u8 *data)
{
	int i;

	if (fws->fcmode != BRCMF_FWS_FCMODE_EXPLICIT_CREDIT) {
		brcmf_dbg(INFO, "ignored\n");
		return BRCMF_FWS_RET_OK_NOSCHEDULE;
	}

	brcmf_dbg(DATA, "enter: data %pM\n", data);
	brcmf_fws_lock(fws);
	for (i = 0; i < BRCMF_FWS_FIFO_COUNT; i++)
		brcmf_fws_return_credits(fws, i, data[i]);

	brcmf_dbg(DATA, "map: credit %x delay %x\n", fws->fifo_credit_map,
		  fws->fifo_delay_map);
	brcmf_fws_unlock(fws);
	return BRCMF_FWS_RET_OK_SCHEDULE;
}

static int brcmf_fws_txstatus_indicate(struct brcmf_fws_info *fws, u8 type,
				       u8 *data)
{
	__le32 status_le;
	__le16 seq_le;
	u32 status;
	u32 hslot;
	u32 genbit;
	u8 flags;
	u16 seq;
	u8 compcnt;
	u8 compcnt_offset = BRCMF_FWS_TYPE_TXSTATUS_LEN;

	memcpy(&status_le, data, sizeof(status_le));
	status = le32_to_cpu(status_le);
	flags = brcmf_txstatus_get_field(status, FLAGS);
	hslot = brcmf_txstatus_get_field(status, HSLOT);
	genbit = brcmf_txstatus_get_field(status, GENERATION);
	if (BRCMF_FWS_MODE_GET_REUSESEQ(fws->mode)) {
		memcpy(&seq_le, &data[BRCMF_FWS_TYPE_TXSTATUS_LEN],
		       sizeof(seq_le));
		seq = le16_to_cpu(seq_le);
		compcnt_offset += BRCMF_FWS_TYPE_SEQ_LEN;
	} else {
		seq = 0;
	}

	if (type == BRCMF_FWS_TYPE_COMP_TXSTATUS)
		compcnt = data[compcnt_offset];
	else
		compcnt = 1;
	fws->stats.txs_indicate += compcnt;

	brcmf_fws_lock(fws);
	brcmf_fws_txs_process(fws, flags, hslot, genbit, seq, compcnt);
	brcmf_fws_unlock(fws);
	return BRCMF_FWS_RET_OK_NOSCHEDULE;
}

static int brcmf_fws_dbg_seqnum_check(struct brcmf_fws_info *fws, u8 *data)
{
	__le32 timestamp;

	memcpy(&timestamp, &data[2], sizeof(timestamp));
	brcmf_dbg(CTL, "received: seq %d, timestamp %d\n", data[1],
		  le32_to_cpu(timestamp));
	return 0;
}

static int brcmf_fws_notify_credit_map(struct brcmf_if *ifp,
				       const struct brcmf_event_msg *e,
				       void *data)
{
	struct brcmf_pub *drvr = ifp->drvr;
	struct brcmf_fws_info *fws = drvr_to_fws(drvr);
	int i;
	u8 *credits = data;

	if (e->datalen < BRCMF_FWS_FIFO_COUNT) {
		bphy_err(drvr, "event payload too small (%d)\n", e->datalen);
		return -EINVAL;
	}

	fws->creditmap_received = true;

	brcmf_dbg(TRACE, "enter: credits %pM\n", credits);
	brcmf_fws_lock(fws);
	for (i = 0; i < ARRAY_SIZE(fws->fifo_credit); i++) {
		fws->fifo_credit[i] += credits[i] - fws->init_fifo_credit[i];
		fws->init_fifo_credit[i] = credits[i];
		if (fws->fifo_credit[i] > 0)
			fws->fifo_credit_map |= 1 << i;
		else
			fws->fifo_credit_map &= ~(1 << i);
		WARN_ONCE(fws->fifo_credit[i] < 0,
			  "fifo_credit[%d] is negative(%d)\n", i,
			  fws->fifo_credit[i]);
	}
	brcmf_fws_schedule_deq(fws);
	brcmf_fws_unlock(fws);
	return 0;
}

static int brcmf_fws_notify_bcmc_credit_support(struct brcmf_if *ifp,
						const struct brcmf_event_msg *e,
						void *data)
{
	struct brcmf_fws_info *fws = drvr_to_fws(ifp->drvr);

	if (fws) {
		brcmf_fws_lock(fws);
		fws->bcmc_credit_check = true;
		brcmf_fws_unlock(fws);
	}
	return 0;
}

static void brcmf_rxreorder_get_skb_list(struct brcmf_ampdu_rx_reorder *rfi,
					 u8 start, u8 end,
					 struct sk_buff_head *skb_list)
{
	/* initialize return list */
	__skb_queue_head_init(skb_list);

	if (rfi->pend_pkts == 0) {
		brcmf_dbg(INFO, "no packets in reorder queue\n");
		return;
	}

	do {
		if (rfi->pktslots[start]) {
			__skb_queue_tail(skb_list, rfi->pktslots[start]);
			rfi->pktslots[start] = NULL;
		}
		start++;
		if (start > rfi->max_idx)
			start = 0;
	} while (start != end);
	rfi->pend_pkts -= skb_queue_len(skb_list);
}

<<<<<<< HEAD
void brcmf_fws_rxreorder(struct brcmf_if *ifp, struct sk_buff *pkt)
{
=======
void brcmf_fws_rxreorder(struct brcmf_if *ifp, struct sk_buff *pkt, bool inirq)
{
	struct brcmf_pub *drvr = ifp->drvr;
>>>>>>> 24b8d41d
	u8 *reorder_data;
	u8 flow_id, max_idx, cur_idx, exp_idx, end_idx;
	struct brcmf_ampdu_rx_reorder *rfi;
	struct sk_buff_head reorder_list;
	struct sk_buff *pnext;
	u8 flags;
	u32 buf_size;

	reorder_data = ((struct brcmf_skb_reorder_data *)pkt->cb)->reorder;
	flow_id = reorder_data[BRCMF_RXREORDER_FLOWID_OFFSET];
	flags = reorder_data[BRCMF_RXREORDER_FLAGS_OFFSET];

	/* validate flags and flow id */
	if (flags == 0xFF) {
<<<<<<< HEAD
		brcmf_err("invalid flags...so ignore this packet\n");
		brcmf_netif_rx(ifp, pkt);
=======
		bphy_err(drvr, "invalid flags...so ignore this packet\n");
		brcmf_netif_rx(ifp, pkt, inirq);
>>>>>>> 24b8d41d
		return;
	}

	rfi = ifp->drvr->reorder_flows[flow_id];
	if (flags & BRCMF_RXREORDER_DEL_FLOW) {
		brcmf_dbg(INFO, "flow-%d: delete\n",
			  flow_id);

		if (rfi == NULL) {
			brcmf_dbg(INFO, "received flags to cleanup, but no flow (%d) yet\n",
				  flow_id);
<<<<<<< HEAD
			brcmf_netif_rx(ifp, pkt);
=======
			brcmf_netif_rx(ifp, pkt, inirq);
>>>>>>> 24b8d41d
			return;
		}

		brcmf_rxreorder_get_skb_list(rfi, rfi->exp_idx, rfi->exp_idx,
					     &reorder_list);
		/* add the last packet */
		__skb_queue_tail(&reorder_list, pkt);
		kfree(rfi);
		ifp->drvr->reorder_flows[flow_id] = NULL;
		goto netif_rx;
	}
	/* from here on we need a flow reorder instance */
	if (rfi == NULL) {
		buf_size = sizeof(*rfi);
		max_idx = reorder_data[BRCMF_RXREORDER_MAXIDX_OFFSET];

		buf_size += (max_idx + 1) * sizeof(pkt);

		/* allocate space for flow reorder info */
		brcmf_dbg(INFO, "flow-%d: start, maxidx %d\n",
			  flow_id, max_idx);
		rfi = kzalloc(buf_size, GFP_ATOMIC);
		if (rfi == NULL) {
<<<<<<< HEAD
			brcmf_err("failed to alloc buffer\n");
			brcmf_netif_rx(ifp, pkt);
=======
			bphy_err(drvr, "failed to alloc buffer\n");
			brcmf_netif_rx(ifp, pkt, inirq);
>>>>>>> 24b8d41d
			return;
		}

		ifp->drvr->reorder_flows[flow_id] = rfi;
		rfi->pktslots = (struct sk_buff **)(rfi + 1);
		rfi->max_idx = max_idx;
	}
	if (flags & BRCMF_RXREORDER_NEW_HOLE)  {
		if (rfi->pend_pkts) {
			brcmf_rxreorder_get_skb_list(rfi, rfi->exp_idx,
						     rfi->exp_idx,
						     &reorder_list);
			WARN_ON(rfi->pend_pkts);
		} else {
			__skb_queue_head_init(&reorder_list);
		}
		rfi->cur_idx = reorder_data[BRCMF_RXREORDER_CURIDX_OFFSET];
		rfi->exp_idx = reorder_data[BRCMF_RXREORDER_EXPIDX_OFFSET];
		rfi->max_idx = reorder_data[BRCMF_RXREORDER_MAXIDX_OFFSET];
		rfi->pktslots[rfi->cur_idx] = pkt;
		rfi->pend_pkts++;
		brcmf_dbg(DATA, "flow-%d: new hole %d (%d), pending %d\n",
			  flow_id, rfi->cur_idx, rfi->exp_idx, rfi->pend_pkts);
	} else if (flags & BRCMF_RXREORDER_CURIDX_VALID) {
		cur_idx = reorder_data[BRCMF_RXREORDER_CURIDX_OFFSET];
		exp_idx = reorder_data[BRCMF_RXREORDER_EXPIDX_OFFSET];

		if ((exp_idx == rfi->exp_idx) && (cur_idx != rfi->exp_idx)) {
			/* still in the current hole */
			/* enqueue the current on the buffer chain */
			if (rfi->pktslots[cur_idx] != NULL) {
				brcmf_dbg(INFO, "HOLE: ERROR buffer pending..free it\n");
				brcmu_pkt_buf_free_skb(rfi->pktslots[cur_idx]);
				rfi->pktslots[cur_idx] = NULL;
			}
			rfi->pktslots[cur_idx] = pkt;
			rfi->pend_pkts++;
			rfi->cur_idx = cur_idx;
			brcmf_dbg(DATA, "flow-%d: store pkt %d (%d), pending %d\n",
				  flow_id, cur_idx, exp_idx, rfi->pend_pkts);

			/* can return now as there is no reorder
			 * list to process.
			 */
			return;
		}
		if (rfi->exp_idx == cur_idx) {
			if (rfi->pktslots[cur_idx] != NULL) {
				brcmf_dbg(INFO, "error buffer pending..free it\n");
				brcmu_pkt_buf_free_skb(rfi->pktslots[cur_idx]);
				rfi->pktslots[cur_idx] = NULL;
			}
			rfi->pktslots[cur_idx] = pkt;
			rfi->pend_pkts++;

			/* got the expected one. flush from current to expected
			 * and update expected
			 */
			brcmf_dbg(DATA, "flow-%d: expected %d (%d), pending %d\n",
				  flow_id, cur_idx, exp_idx, rfi->pend_pkts);

			rfi->cur_idx = cur_idx;
			rfi->exp_idx = exp_idx;

			brcmf_rxreorder_get_skb_list(rfi, cur_idx, exp_idx,
						     &reorder_list);
			brcmf_dbg(DATA, "flow-%d: freeing buffers %d, pending %d\n",
				  flow_id, skb_queue_len(&reorder_list),
				  rfi->pend_pkts);
		} else {
			u8 end_idx;

			brcmf_dbg(DATA, "flow-%d (0x%x): both moved, old %d/%d, new %d/%d\n",
				  flow_id, flags, rfi->cur_idx, rfi->exp_idx,
				  cur_idx, exp_idx);
			if (flags & BRCMF_RXREORDER_FLUSH_ALL)
				end_idx = rfi->exp_idx;
			else
				end_idx = exp_idx;

			/* flush pkts first */
			brcmf_rxreorder_get_skb_list(rfi, rfi->exp_idx, end_idx,
						     &reorder_list);

			if (exp_idx == ((cur_idx + 1) % (rfi->max_idx + 1))) {
				__skb_queue_tail(&reorder_list, pkt);
			} else {
				rfi->pktslots[cur_idx] = pkt;
				rfi->pend_pkts++;
			}
			rfi->exp_idx = exp_idx;
			rfi->cur_idx = cur_idx;
		}
	} else {
		/* explicity window move updating the expected index */
		exp_idx = reorder_data[BRCMF_RXREORDER_EXPIDX_OFFSET];

		brcmf_dbg(DATA, "flow-%d (0x%x): change expected: %d -> %d\n",
			  flow_id, flags, rfi->exp_idx, exp_idx);
		if (flags & BRCMF_RXREORDER_FLUSH_ALL)
			end_idx =  rfi->exp_idx;
		else
			end_idx =  exp_idx;

		brcmf_rxreorder_get_skb_list(rfi, rfi->exp_idx, end_idx,
					     &reorder_list);
		__skb_queue_tail(&reorder_list, pkt);
		/* set the new expected idx */
		rfi->exp_idx = exp_idx;
	}
netif_rx:
	skb_queue_walk_safe(&reorder_list, pkt, pnext) {
		__skb_unlink(pkt, &reorder_list);
<<<<<<< HEAD
		brcmf_netif_rx(ifp, pkt);
=======
		brcmf_netif_rx(ifp, pkt, inirq);
>>>>>>> 24b8d41d
	}
}

void brcmf_fws_hdrpull(struct brcmf_if *ifp, s16 siglen, struct sk_buff *skb)
{
	struct brcmf_skb_reorder_data *rd;
	struct brcmf_fws_info *fws = drvr_to_fws(ifp->drvr);
	u8 *signal_data;
	s16 data_len;
	u8 type;
	u8 len;
	u8 *data;
	s32 status;
	s32 err;

	brcmf_dbg(HDRS, "enter: ifidx %d, skblen %u, sig %d\n",
		  ifp->ifidx, skb->len, siglen);

	WARN_ON(siglen > skb->len);

	if (siglen > skb->len)
		siglen = skb->len;

	if (!siglen)
		return;
	/* if flow control disabled, skip to packet data and leave */
	if ((!fws) || (!fws->fw_signals)) {
		skb_pull(skb, siglen);
		return;
	}

	fws->stats.header_pulls++;
	data_len = siglen;
	signal_data = skb->data;

	status = BRCMF_FWS_RET_OK_NOSCHEDULE;
	while (data_len > 0) {
		/* extract tlv info */
		type = signal_data[0];

		/* FILLER type is actually not a TLV, but
		 * a single byte that can be skipped.
		 */
		if (type == BRCMF_FWS_TYPE_FILLER) {
			signal_data += 1;
			data_len -= 1;
			continue;
		}
		len = signal_data[1];
		data = signal_data + 2;

		brcmf_dbg(HDRS, "tlv type=%s (%d), len=%d (%d)\n",
			  brcmf_fws_get_tlv_name(type), type, len,
			  brcmf_fws_get_tlv_len(fws, type));

		/* abort parsing when length invalid */
		if (data_len < len + 2)
			break;

		if (len < brcmf_fws_get_tlv_len(fws, type))
			break;

		err = BRCMF_FWS_RET_OK_NOSCHEDULE;
		switch (type) {
		case BRCMF_FWS_TYPE_HOST_REORDER_RXPKTS:
			rd = (struct brcmf_skb_reorder_data *)skb->cb;
			rd->reorder = data;
			break;
		case BRCMF_FWS_TYPE_MACDESC_ADD:
		case BRCMF_FWS_TYPE_MACDESC_DEL:
			brcmf_fws_macdesc_indicate(fws, type, data);
			break;
		case BRCMF_FWS_TYPE_MAC_OPEN:
		case BRCMF_FWS_TYPE_MAC_CLOSE:
			err = brcmf_fws_macdesc_state_indicate(fws, type, data);
			break;
		case BRCMF_FWS_TYPE_INTERFACE_OPEN:
		case BRCMF_FWS_TYPE_INTERFACE_CLOSE:
			err = brcmf_fws_interface_state_indicate(fws, type,
								 data);
			break;
		case BRCMF_FWS_TYPE_MAC_REQUEST_CREDIT:
		case BRCMF_FWS_TYPE_MAC_REQUEST_PACKET:
			err = brcmf_fws_request_indicate(fws, type, data);
			break;
		case BRCMF_FWS_TYPE_TXSTATUS:
		case BRCMF_FWS_TYPE_COMP_TXSTATUS:
			brcmf_fws_txstatus_indicate(fws, type, data);
			break;
		case BRCMF_FWS_TYPE_FIFO_CREDITBACK:
			err = brcmf_fws_fifocreditback_indicate(fws, data);
			break;
		case BRCMF_FWS_TYPE_RSSI:
			brcmf_fws_rssi_indicate(fws, *data);
			break;
		case BRCMF_FWS_TYPE_TRANS_ID:
			brcmf_fws_dbg_seqnum_check(fws, data);
			break;
		case BRCMF_FWS_TYPE_PKTTAG:
		case BRCMF_FWS_TYPE_PENDING_TRAFFIC_BMP:
		default:
			fws->stats.tlv_invalid_type++;
			break;
		}
		if (err == BRCMF_FWS_RET_OK_SCHEDULE)
			status = BRCMF_FWS_RET_OK_SCHEDULE;
		signal_data += len + 2;
		data_len -= len + 2;
	}

	if (data_len != 0)
		fws->stats.tlv_parse_failed++;

	if (status == BRCMF_FWS_RET_OK_SCHEDULE)
		brcmf_fws_schedule_deq(fws);

	/* signalling processing result does
	 * not affect the actual ethernet packet.
	 */
	skb_pull(skb, siglen);

	/* this may be a signal-only packet
	 */
	if (skb->len == 0)
		fws->stats.header_only_pkt++;
}

static u8 brcmf_fws_precommit_skb(struct brcmf_fws_info *fws, int fifo,
				   struct sk_buff *p)
{
	struct brcmf_skbuff_cb *skcb = brcmf_skbcb(p);
	struct brcmf_fws_mac_descriptor *entry = skcb->mac;
	u8 flags;

	if (skcb->state != BRCMF_FWS_SKBSTATE_SUPPRESSED)
		brcmf_skb_htod_tag_set_field(p, GENERATION, entry->generation);
	flags = BRCMF_FWS_HTOD_FLAG_PKTFROMHOST;
	if (brcmf_skb_if_flags_get_field(p, REQUESTED)) {
		/*
		 * Indicate that this packet is being sent in response to an
		 * explicit request from the firmware side.
		 */
		flags |= BRCMF_FWS_HTOD_FLAG_PKT_REQUESTED;
	}
	brcmf_skb_htod_tag_set_field(p, FLAGS, flags);
	return brcmf_fws_hdrpush(fws, p);
}

static void brcmf_fws_rollback_toq(struct brcmf_fws_info *fws,
				   struct sk_buff *skb, int fifo)
{
	struct brcmf_pub *drvr = fws->drvr;
	struct brcmf_fws_mac_descriptor *entry;
	struct sk_buff *pktout;
	int qidx, hslot;
	int rc = 0;

	entry = brcmf_skbcb(skb)->mac;
	if (entry->occupied) {
		qidx = 2 * fifo;
		if (brcmf_skbcb(skb)->state == BRCMF_FWS_SKBSTATE_SUPPRESSED)
			qidx++;

		pktout = brcmu_pktq_penq_head(&entry->psq, qidx, skb);
		if (pktout == NULL) {
			bphy_err(drvr, "%s queue %d full\n", entry->name, qidx);
			rc = -ENOSPC;
		}
	} else {
		bphy_err(drvr, "%s entry removed\n", entry->name);
		rc = -ENOENT;
	}

	if (rc) {
		fws->stats.rollback_failed++;
		hslot = brcmf_skb_htod_tag_get_field(skb, HSLOT);
		brcmf_fws_txs_process(fws, BRCMF_FWS_TXSTATUS_HOST_TOSSED,
				      hslot, 0, 0, 1);
	} else {
		fws->stats.rollback_success++;
		brcmf_fws_return_credits(fws, fifo, 1);
		brcmf_fws_macdesc_return_req_credit(skb);
	}
}

static int brcmf_fws_borrow_credit(struct brcmf_fws_info *fws,
				   int highest_lender_ac, int borrower_ac,
				   bool borrow_all)
{
	int lender_ac, borrow_limit = 0;

	for (lender_ac = 0; lender_ac <= highest_lender_ac; lender_ac++) {

		if (!borrow_all)
			borrow_limit =
			  fws->init_fifo_credit[lender_ac] / BRCMF_BORROW_RATIO;
		else
			borrow_limit = 0;

		if (fws->fifo_credit[lender_ac] > borrow_limit) {
			fws->credits_borrowed[borrower_ac][lender_ac]++;
			fws->fifo_credit[lender_ac]--;
			if (fws->fifo_credit[lender_ac] == 0)
				fws->fifo_credit_map &= ~(1 << lender_ac);
			fws->fifo_credit_map |= (1 << borrower_ac);
			brcmf_dbg(DATA, "borrow credit from: %d\n", lender_ac);
			return 0;
		}
	}
	fws->fifo_credit_map &= ~(1 << borrower_ac);
	return -ENAVAIL;
}

static int brcmf_fws_commit_skb(struct brcmf_fws_info *fws, int fifo,
				struct sk_buff *skb)
{
	struct brcmf_skbuff_cb *skcb = brcmf_skbcb(skb);
	struct brcmf_fws_mac_descriptor *entry;
	int rc;
	u8 ifidx;
	u8 data_offset;

	entry = skcb->mac;
	if (IS_ERR(entry))
		return PTR_ERR(entry);

	data_offset = brcmf_fws_precommit_skb(fws, fifo, skb);
	entry->transit_count++;
	if (entry->suppressed)
		entry->suppr_transit_count++;
	ifidx = brcmf_skb_if_flags_get_field(skb, INDEX);
	brcmf_fws_unlock(fws);
	rc = brcmf_proto_txdata(fws->drvr, ifidx, data_offset, skb);
	brcmf_fws_lock(fws);
	brcmf_dbg(DATA, "%s flags %X htod %X bus_tx %d\n", entry->name,
		  skcb->if_flags, skcb->htod, rc);
	if (rc < 0) {
		entry->transit_count--;
		if (entry->suppressed)
			entry->suppr_transit_count--;
		(void)brcmf_proto_hdrpull(fws->drvr, false, skb, NULL);
		goto rollback;
	}

	fws->stats.pkt2bus++;
	fws->stats.send_pkts[fifo]++;
	if (brcmf_skb_if_flags_get_field(skb, REQUESTED))
		fws->stats.requested_sent[fifo]++;

	return rc;

rollback:
	brcmf_fws_rollback_toq(fws, skb, fifo);
	return rc;
}

static int brcmf_fws_assign_htod(struct brcmf_fws_info *fws, struct sk_buff *p,
				  int fifo)
{
	struct brcmf_skbuff_cb *skcb = brcmf_skbcb(p);
	int rc, hslot;

	skcb->htod = 0;
	skcb->htod_seq = 0;
	hslot = brcmf_fws_hanger_get_free_slot(&fws->hanger);
	brcmf_skb_htod_tag_set_field(p, HSLOT, hslot);
	brcmf_skb_htod_tag_set_field(p, FREERUN, skcb->mac->seq[fifo]);
	brcmf_skb_htod_tag_set_field(p, FIFO, fifo);
	rc = brcmf_fws_hanger_pushpkt(&fws->hanger, p, hslot);
	if (!rc)
		skcb->mac->seq[fifo]++;
	else
		fws->stats.generic_error++;
	return rc;
}

int brcmf_fws_process_skb(struct brcmf_if *ifp, struct sk_buff *skb)
{
	struct brcmf_pub *drvr = ifp->drvr;
	struct brcmf_fws_info *fws = drvr_to_fws(drvr);
	struct brcmf_skbuff_cb *skcb = brcmf_skbcb(skb);
	struct ethhdr *eh = (struct ethhdr *)(skb->data);
	int fifo = BRCMF_FWS_FIFO_BCMC;
	bool multicast = is_multicast_ether_addr(eh->h_dest);
	int rc = 0;

	brcmf_dbg(DATA, "tx proto=0x%X\n", ntohs(eh->h_proto));
<<<<<<< HEAD
	/* determine the priority */
	if ((skb->priority == 0) || (skb->priority > 7))
		skb->priority = cfg80211_classify8021d(skb, NULL);

	if (fws->avoid_queueing) {
		rc = brcmf_proto_txdata(drvr, ifp->ifidx, 0, skb);
		if (rc < 0)
			brcmf_txfinalize(ifp, skb, false);
		return rc;
	}
=======
>>>>>>> 24b8d41d

	/* set control buffer information */
	skcb->if_flags = 0;
	skcb->state = BRCMF_FWS_SKBSTATE_NEW;
	brcmf_skb_if_flags_set_field(skb, INDEX, ifp->ifidx);

	/* mapping from 802.1d priority to firmware fifo index */
	if (!multicast)
		fifo = brcmf_map_prio_to_aci(drvr->config, skb->priority);

	brcmf_fws_lock(fws);
	if (fifo != BRCMF_FWS_FIFO_AC_BE && fifo < BRCMF_FWS_FIFO_BCMC)
		fws->borrow_defer_timestamp = jiffies +
					      BRCMF_FWS_BORROW_DEFER_PERIOD;

	skcb->mac = brcmf_fws_macdesc_find(fws, ifp, eh->h_dest);
	brcmf_dbg(DATA, "%s mac %pM multi %d fifo %d\n", skcb->mac->name,
		  eh->h_dest, multicast, fifo);
	if (!brcmf_fws_assign_htod(fws, skb, fifo)) {
		brcmf_fws_enq(fws, BRCMF_FWS_SKBSTATE_DELAYED, fifo, skb);
		brcmf_fws_schedule_deq(fws);
	} else {
		bphy_err(drvr, "no hanger slot available\n");
		rc = -ENOMEM;
	}
	brcmf_fws_unlock(fws);

	return rc;
}

void brcmf_fws_reset_interface(struct brcmf_if *ifp)
{
	struct brcmf_fws_mac_descriptor *entry = ifp->fws_desc;

	brcmf_dbg(TRACE, "enter: bsscfgidx=%d\n", ifp->bsscfgidx);
	if (!entry)
		return;

	brcmf_fws_macdesc_init(entry, ifp->mac_addr, ifp->ifidx);
}

void brcmf_fws_add_interface(struct brcmf_if *ifp)
{
	struct brcmf_fws_info *fws = drvr_to_fws(ifp->drvr);
	struct brcmf_fws_mac_descriptor *entry;

	if (!ifp->ndev || !brcmf_fws_queue_skbs(fws))
		return;

	entry = &fws->desc.iface[ifp->ifidx];
	ifp->fws_desc = entry;
	brcmf_fws_macdesc_init(entry, ifp->mac_addr, ifp->ifidx);
	brcmf_fws_macdesc_set_name(fws, entry);
	brcmu_pktq_init(&entry->psq, BRCMF_FWS_PSQ_PREC_COUNT,
			BRCMF_FWS_PSQ_LEN);
	brcmf_dbg(TRACE, "added %s\n", entry->name);
}

void brcmf_fws_del_interface(struct brcmf_if *ifp)
{
	struct brcmf_fws_mac_descriptor *entry = ifp->fws_desc;
	struct brcmf_fws_info *fws = drvr_to_fws(ifp->drvr);

	if (!entry)
		return;

	brcmf_fws_lock(fws);
	ifp->fws_desc = NULL;
	brcmf_dbg(TRACE, "deleting %s\n", entry->name);
	brcmf_fws_macdesc_cleanup(fws, &fws->desc.iface[ifp->ifidx],
				  ifp->ifidx);
	brcmf_fws_macdesc_deinit(entry);
	brcmf_fws_cleanup(fws, ifp->ifidx);
	brcmf_fws_unlock(fws);
}

static void brcmf_fws_dequeue_worker(struct work_struct *worker)
{
	struct brcmf_fws_info *fws;
	struct brcmf_pub *drvr;
	struct sk_buff *skb;
	int fifo;
	u32 hslot;
	u32 ifidx;
	int ret;

	fws = container_of(worker, struct brcmf_fws_info, fws_dequeue_work);
	drvr = fws->drvr;

	brcmf_fws_lock(fws);
	for (fifo = BRCMF_FWS_FIFO_BCMC; fifo >= 0 && !fws->bus_flow_blocked;
	     fifo--) {
		if (!brcmf_fws_fc_active(fws)) {
			while ((skb = brcmf_fws_deq(fws, fifo)) != NULL) {
				hslot = brcmf_skb_htod_tag_get_field(skb,
								     HSLOT);
				brcmf_fws_hanger_poppkt(&fws->hanger, hslot,
							&skb, true);
				ifidx = brcmf_skb_if_flags_get_field(skb,
								     INDEX);
				/* Use proto layer to send data frame */
				brcmf_fws_unlock(fws);
				ret = brcmf_proto_txdata(drvr, ifidx, 0, skb);
				brcmf_fws_lock(fws);
				if (ret < 0)
					brcmf_txfinalize(brcmf_get_ifp(drvr,
								       ifidx),
							 skb, false);
				if (fws->bus_flow_blocked)
					break;
			}
			continue;
		}

		while ((fws->fifo_credit[fifo]) ||
		       ((!fws->bcmc_credit_check) &&
				(fifo == BRCMF_FWS_FIFO_BCMC))) {
			skb = brcmf_fws_deq(fws, fifo);
			if (!skb)
				break;
			fws->fifo_credit[fifo]--;
			if (brcmf_fws_commit_skb(fws, fifo, skb))
				break;
			if (fws->bus_flow_blocked)
				break;
		}

		if (fifo >= BRCMF_FWS_FIFO_AC_BE &&
		    fifo <= BRCMF_FWS_FIFO_AC_VO &&
		    fws->fifo_credit[fifo] == 0 &&
		    !fws->bus_flow_blocked) {
			while (brcmf_fws_borrow_credit(fws,
						       fifo - 1, fifo,
						       true) == 0) {
				skb = brcmf_fws_deq(fws, fifo);
				if (!skb) {
					brcmf_fws_return_credits(fws, fifo, 1);
					break;
				}
				if (brcmf_fws_commit_skb(fws, fifo, skb))
					break;
				if (fws->bus_flow_blocked)
					break;
			}
		}
	}
	brcmf_fws_unlock(fws);
}

#ifdef DEBUG
static int brcmf_debugfs_fws_stats_read(struct seq_file *seq, void *data)
{
	struct brcmf_bus *bus_if = dev_get_drvdata(seq->private);
	struct brcmf_fws_stats *fwstats = &(drvr_to_fws(bus_if->drvr)->stats);

	seq_printf(seq,
		   "header_pulls:      %u\n"
		   "header_only_pkt:   %u\n"
		   "tlv_parse_failed:  %u\n"
		   "tlv_invalid_type:  %u\n"
		   "mac_update_fails:  %u\n"
		   "ps_update_fails:   %u\n"
		   "if_update_fails:   %u\n"
		   "pkt2bus:           %u\n"
		   "generic_error:     %u\n"
		   "rollback_success:  %u\n"
		   "rollback_failed:   %u\n"
		   "delayq_full:       %u\n"
		   "supprq_full:       %u\n"
		   "txs_indicate:      %u\n"
		   "txs_discard:       %u\n"
		   "txs_suppr_core:    %u\n"
		   "txs_suppr_ps:      %u\n"
		   "txs_tossed:        %u\n"
		   "txs_host_tossed:   %u\n"
		   "bus_flow_block:    %u\n"
		   "fws_flow_block:    %u\n"
		   "send_pkts:         BK:%u BE:%u VO:%u VI:%u BCMC:%u\n"
		   "requested_sent:    BK:%u BE:%u VO:%u VI:%u BCMC:%u\n",
		   fwstats->header_pulls,
		   fwstats->header_only_pkt,
		   fwstats->tlv_parse_failed,
		   fwstats->tlv_invalid_type,
		   fwstats->mac_update_failed,
		   fwstats->mac_ps_update_failed,
		   fwstats->if_update_failed,
		   fwstats->pkt2bus,
		   fwstats->generic_error,
		   fwstats->rollback_success,
		   fwstats->rollback_failed,
		   fwstats->delayq_full_error,
		   fwstats->supprq_full_error,
		   fwstats->txs_indicate,
		   fwstats->txs_discard,
		   fwstats->txs_supp_core,
		   fwstats->txs_supp_ps,
		   fwstats->txs_tossed,
		   fwstats->txs_host_tossed,
		   fwstats->bus_flow_block,
		   fwstats->fws_flow_block,
		   fwstats->send_pkts[0], fwstats->send_pkts[1],
		   fwstats->send_pkts[2], fwstats->send_pkts[3],
		   fwstats->send_pkts[4],
		   fwstats->requested_sent[0],
		   fwstats->requested_sent[1],
		   fwstats->requested_sent[2],
		   fwstats->requested_sent[3],
		   fwstats->requested_sent[4]);

	return 0;
}
#else
static int brcmf_debugfs_fws_stats_read(struct seq_file *seq, void *data)
{
	return 0;
}
#endif

struct brcmf_fws_info *brcmf_fws_attach(struct brcmf_pub *drvr)
{
	struct brcmf_fws_info *fws;
	struct brcmf_if *ifp;
	u32 tlv = BRCMF_FWS_FLAGS_RSSI_SIGNALS;
	int rc;
	u32 mode;

	fws = kzalloc(sizeof(*fws), GFP_KERNEL);
	if (!fws) {
		rc = -ENOMEM;
		goto fail;
	}

	spin_lock_init(&fws->spinlock);

	/* store drvr reference */
	fws->drvr = drvr;
	fws->fcmode = drvr->settings->fcmode;

	if (!drvr->bus_if->always_use_fws_queue &&
	    (fws->fcmode == BRCMF_FWS_FCMODE_NONE)) {
		fws->avoid_queueing = true;
		brcmf_dbg(INFO, "FWS queueing will be avoided\n");
		return fws;
	}

	fws->fws_wq = create_singlethread_workqueue("brcmf_fws_wq");
	if (fws->fws_wq == NULL) {
		bphy_err(drvr, "workqueue creation failed\n");
		rc = -EBADF;
		goto fail;
	}
	INIT_WORK(&fws->fws_dequeue_work, brcmf_fws_dequeue_worker);

	/* enable firmware signalling if fcmode active */
	if (fws->fcmode != BRCMF_FWS_FCMODE_NONE)
		tlv |= BRCMF_FWS_FLAGS_XONXOFF_SIGNALS |
		       BRCMF_FWS_FLAGS_CREDIT_STATUS_SIGNALS |
		       BRCMF_FWS_FLAGS_HOST_PROPTXSTATUS_ACTIVE |
		       BRCMF_FWS_FLAGS_HOST_RXREORDER_ACTIVE;

	rc = brcmf_fweh_register(drvr, BRCMF_E_FIFO_CREDIT_MAP,
				 brcmf_fws_notify_credit_map);
	if (rc < 0) {
		bphy_err(drvr, "register credit map handler failed\n");
		goto fail;
	}
	rc = brcmf_fweh_register(drvr, BRCMF_E_BCMC_CREDIT_SUPPORT,
				 brcmf_fws_notify_bcmc_credit_support);
	if (rc < 0) {
		bphy_err(drvr, "register bcmc credit handler failed\n");
		brcmf_fweh_unregister(drvr, BRCMF_E_FIFO_CREDIT_MAP);
		goto fail;
	}

	/* Setting the iovar may fail if feature is unsupported
	 * so leave the rc as is so driver initialization can
	 * continue. Set mode back to none indicating not enabled.
	 */
	fws->fw_signals = true;
	ifp = brcmf_get_ifp(drvr, 0);
	if (brcmf_fil_iovar_int_set(ifp, "tlv", tlv)) {
		bphy_err(drvr, "failed to set bdcv2 tlv signaling\n");
		fws->fcmode = BRCMF_FWS_FCMODE_NONE;
		fws->fw_signals = false;
	}

	if (brcmf_fil_iovar_int_set(ifp, "ampdu_hostreorder", 1))
		brcmf_dbg(INFO, "enabling AMPDU host-reorder failed\n");

	/* Enable seq number reuse, if supported */
	if (brcmf_fil_iovar_int_get(ifp, "wlfc_mode", &mode) == 0) {
		if (BRCMF_FWS_MODE_GET_REUSESEQ(mode)) {
			mode = 0;
			BRCMF_FWS_MODE_SET_REUSESEQ(mode, 1);
			if (brcmf_fil_iovar_int_set(ifp,
						    "wlfc_mode", mode) == 0) {
				BRCMF_FWS_MODE_SET_REUSESEQ(fws->mode, 1);
			}
		}
	}

	brcmf_fws_hanger_init(&fws->hanger);
	brcmf_fws_macdesc_init(&fws->desc.other, NULL, 0);
	brcmf_fws_macdesc_set_name(fws, &fws->desc.other);
	brcmf_dbg(INFO, "added %s\n", fws->desc.other.name);
	brcmu_pktq_init(&fws->desc.other.psq, BRCMF_FWS_PSQ_PREC_COUNT,
			BRCMF_FWS_PSQ_LEN);

	brcmf_dbg(INFO, "%s bdcv2 tlv signaling [%x]\n",
		  fws->fw_signals ? "enabled" : "disabled", tlv);
	return fws;

fail:
	brcmf_fws_detach(fws);
	return ERR_PTR(rc);
}

void brcmf_fws_detach(struct brcmf_fws_info *fws)
{
	if (!fws)
		return;

	if (fws->fws_wq)
		destroy_workqueue(fws->fws_wq);

	/* cleanup */
	brcmf_fws_lock(fws);
	brcmf_fws_cleanup(fws, -1);
	brcmf_fws_unlock(fws);

	/* free top structure */
	kfree(fws);
}

void brcmf_fws_debugfs_create(struct brcmf_pub *drvr)
{
	/* create debugfs file for statistics */
	brcmf_debugfs_add_entry(drvr, "fws_stats",
				brcmf_debugfs_fws_stats_read);
}

bool brcmf_fws_queue_skbs(struct brcmf_fws_info *fws)
{
	return !fws->avoid_queueing;
}

bool brcmf_fws_fc_active(struct brcmf_fws_info *fws)
{
	if (!fws->creditmap_received)
		return false;

	return fws->fcmode != BRCMF_FWS_FCMODE_NONE;
}

void brcmf_fws_bustxfail(struct brcmf_fws_info *fws, struct sk_buff *skb)
{
	u32 hslot;

	if (brcmf_skbcb(skb)->state == BRCMF_FWS_SKBSTATE_TIM) {
		brcmu_pkt_buf_free_skb(skb);
		return;
	}
	brcmf_fws_lock(fws);
	hslot = brcmf_skb_htod_tag_get_field(skb, HSLOT);
	brcmf_fws_txs_process(fws, BRCMF_FWS_TXSTATUS_HOST_TOSSED, hslot, 0, 0,
			      1);
	brcmf_fws_unlock(fws);
}

void brcmf_fws_bus_blocked(struct brcmf_pub *drvr, bool flow_blocked)
{
<<<<<<< HEAD
	struct brcmf_fws_info *fws = drvr->fws;
=======
	struct brcmf_fws_info *fws = drvr_to_fws(drvr);
>>>>>>> 24b8d41d
	struct brcmf_if *ifp;
	int i;

	if (fws->avoid_queueing) {
		for (i = 0; i < BRCMF_MAX_IFS; i++) {
			ifp = drvr->iflist[i];
			if (!ifp || !ifp->ndev)
				continue;
			brcmf_txflowblock_if(ifp, BRCMF_NETIF_STOP_REASON_FLOW,
					     flow_blocked);
		}
	} else {
		fws->bus_flow_blocked = flow_blocked;
		if (!flow_blocked)
			brcmf_fws_schedule_deq(fws);
		else
			fws->stats.bus_flow_block++;
	}
}<|MERGE_RESOLUTION|>--- conflicted
+++ resolved
@@ -1664,14 +1664,9 @@
 	rfi->pend_pkts -= skb_queue_len(skb_list);
 }
 
-<<<<<<< HEAD
-void brcmf_fws_rxreorder(struct brcmf_if *ifp, struct sk_buff *pkt)
-{
-=======
 void brcmf_fws_rxreorder(struct brcmf_if *ifp, struct sk_buff *pkt, bool inirq)
 {
 	struct brcmf_pub *drvr = ifp->drvr;
->>>>>>> 24b8d41d
 	u8 *reorder_data;
 	u8 flow_id, max_idx, cur_idx, exp_idx, end_idx;
 	struct brcmf_ampdu_rx_reorder *rfi;
@@ -1686,13 +1681,8 @@
 
 	/* validate flags and flow id */
 	if (flags == 0xFF) {
-<<<<<<< HEAD
-		brcmf_err("invalid flags...so ignore this packet\n");
-		brcmf_netif_rx(ifp, pkt);
-=======
 		bphy_err(drvr, "invalid flags...so ignore this packet\n");
 		brcmf_netif_rx(ifp, pkt, inirq);
->>>>>>> 24b8d41d
 		return;
 	}
 
@@ -1704,11 +1694,7 @@
 		if (rfi == NULL) {
 			brcmf_dbg(INFO, "received flags to cleanup, but no flow (%d) yet\n",
 				  flow_id);
-<<<<<<< HEAD
-			brcmf_netif_rx(ifp, pkt);
-=======
 			brcmf_netif_rx(ifp, pkt, inirq);
->>>>>>> 24b8d41d
 			return;
 		}
 
@@ -1732,13 +1718,8 @@
 			  flow_id, max_idx);
 		rfi = kzalloc(buf_size, GFP_ATOMIC);
 		if (rfi == NULL) {
-<<<<<<< HEAD
-			brcmf_err("failed to alloc buffer\n");
-			brcmf_netif_rx(ifp, pkt);
-=======
 			bphy_err(drvr, "failed to alloc buffer\n");
 			brcmf_netif_rx(ifp, pkt, inirq);
->>>>>>> 24b8d41d
 			return;
 		}
 
@@ -1852,11 +1833,7 @@
 netif_rx:
 	skb_queue_walk_safe(&reorder_list, pkt, pnext) {
 		__skb_unlink(pkt, &reorder_list);
-<<<<<<< HEAD
-		brcmf_netif_rx(ifp, pkt);
-=======
 		brcmf_netif_rx(ifp, pkt, inirq);
->>>>>>> 24b8d41d
 	}
 }
 
@@ -2144,19 +2121,6 @@
 	int rc = 0;
 
 	brcmf_dbg(DATA, "tx proto=0x%X\n", ntohs(eh->h_proto));
-<<<<<<< HEAD
-	/* determine the priority */
-	if ((skb->priority == 0) || (skb->priority > 7))
-		skb->priority = cfg80211_classify8021d(skb, NULL);
-
-	if (fws->avoid_queueing) {
-		rc = brcmf_proto_txdata(drvr, ifp->ifidx, 0, skb);
-		if (rc < 0)
-			brcmf_txfinalize(ifp, skb, false);
-		return rc;
-	}
-=======
->>>>>>> 24b8d41d
 
 	/* set control buffer information */
 	skcb->if_flags = 0;
@@ -2528,11 +2492,7 @@
 
 void brcmf_fws_bus_blocked(struct brcmf_pub *drvr, bool flow_blocked)
 {
-<<<<<<< HEAD
-	struct brcmf_fws_info *fws = drvr->fws;
-=======
 	struct brcmf_fws_info *fws = drvr_to_fws(drvr);
->>>>>>> 24b8d41d
 	struct brcmf_if *ifp;
 	int i;
 
