// SPDX-License-Identifier: ISC
/*
 * Copyright (c) 2012 Broadcom Corporation
 */
#include <linux/slab.h>
#include <linux/netdevice.h>
#include <linux/etherdevice.h>
#include <linux/rtnetlink.h>
#include <net/cfg80211.h>

#include <brcmu_wifi.h>
#include <brcmu_utils.h>
#include <defs.h>
#include "core.h"
#include "debug.h"
#include "fwil.h"
#include "fwil_types.h"
#include "p2p.h"
#include "cfg80211.h"
#include "feature.h"

/* parameters used for p2p escan */
#define P2PAPI_SCAN_NPROBES 1
#define P2PAPI_SCAN_DWELL_TIME_MS 80
#define P2PAPI_SCAN_SOCIAL_DWELL_TIME_MS 40
#define P2PAPI_SCAN_HOME_TIME_MS 60
#define P2PAPI_SCAN_NPROBS_TIME_MS 30
#define P2PAPI_SCAN_AF_SEARCH_DWELL_TIME_MS 100
#define WL_SCAN_CONNECT_DWELL_TIME_MS 200
#define WL_SCAN_JOIN_PROBE_INTERVAL_MS 20

#define BRCMF_P2P_WILDCARD_SSID		"DIRECT-"
#define BRCMF_P2P_WILDCARD_SSID_LEN	(sizeof(BRCMF_P2P_WILDCARD_SSID) - 1)

#define SOCIAL_CHAN_1		1
#define SOCIAL_CHAN_2		6
#define SOCIAL_CHAN_3		11
#define IS_P2P_SOCIAL_CHANNEL(channel) ((channel == SOCIAL_CHAN_1) || \
					 (channel == SOCIAL_CHAN_2) || \
					 (channel == SOCIAL_CHAN_3))
#define BRCMF_P2P_TEMP_CHAN	SOCIAL_CHAN_3
#define SOCIAL_CHAN_CNT		3
#define AF_PEER_SEARCH_CNT	2

#define BRCMF_SCB_TIMEOUT_VALUE	20

#define P2P_VER			9	/* P2P version: 9=WiFi P2P v1.0 */
#define P2P_PUB_AF_CATEGORY	0x04
#define P2P_PUB_AF_ACTION	0x09
#define P2P_AF_CATEGORY		0x7f
#define P2P_OUI			"\x50\x6F\x9A"	/* P2P OUI */
#define P2P_OUI_LEN		3		/* P2P OUI length */

/* Action Frame Constants */
#define DOT11_ACTION_HDR_LEN	2	/* action frame category + action */
#define DOT11_ACTION_CAT_OFF	0	/* category offset */
#define DOT11_ACTION_ACT_OFF	1	/* action offset */

#define P2P_AF_DWELL_TIME		200
#define P2P_AF_MIN_DWELL_TIME		100
#define P2P_AF_MED_DWELL_TIME		400
#define P2P_AF_LONG_DWELL_TIME		1000
#define P2P_AF_TX_MAX_RETRY		5
#define P2P_AF_MAX_WAIT_TIME		msecs_to_jiffies(2000)
#define P2P_INVALID_CHANNEL		-1
#define P2P_CHANNEL_SYNC_RETRY		5
#define P2P_AF_FRM_SCAN_MAX_WAIT	msecs_to_jiffies(450)
#define P2P_DEFAULT_SLEEP_TIME_VSDB	200
#define P2P_AF_RETRY_DELAY_TIME		40

/* WiFi P2P Public Action Frame OUI Subtypes */
#define P2P_PAF_GON_REQ		0	/* Group Owner Negotiation Req */
#define P2P_PAF_GON_RSP		1	/* Group Owner Negotiation Rsp */
#define P2P_PAF_GON_CONF	2	/* Group Owner Negotiation Confirm */
#define P2P_PAF_INVITE_REQ	3	/* P2P Invitation Request */
#define P2P_PAF_INVITE_RSP	4	/* P2P Invitation Response */
#define P2P_PAF_DEVDIS_REQ	5	/* Device Discoverability Request */
#define P2P_PAF_DEVDIS_RSP	6	/* Device Discoverability Response */
#define P2P_PAF_PROVDIS_REQ	7	/* Provision Discovery Request */
#define P2P_PAF_PROVDIS_RSP	8	/* Provision Discovery Response */
#define P2P_PAF_SUBTYPE_INVALID	255	/* Invalid Subtype */

/* WiFi P2P Action Frame OUI Subtypes */
#define P2P_AF_NOTICE_OF_ABSENCE	0	/* Notice of Absence */
#define P2P_AF_PRESENCE_REQ		1	/* P2P Presence Request */
#define P2P_AF_PRESENCE_RSP		2	/* P2P Presence Response */
#define P2P_AF_GO_DISC_REQ		3	/* GO Discoverability Request */

/* P2P Service Discovery related */
#define P2PSD_ACTION_CATEGORY		0x04	/* Public action frame */
#define P2PSD_ACTION_ID_GAS_IREQ	0x0a	/* GAS Initial Request AF */
#define P2PSD_ACTION_ID_GAS_IRESP	0x0b	/* GAS Initial Response AF */
#define P2PSD_ACTION_ID_GAS_CREQ	0x0c	/* GAS Comback Request AF */
#define P2PSD_ACTION_ID_GAS_CRESP	0x0d	/* GAS Comback Response AF */

#define BRCMF_P2P_DISABLE_TIMEOUT	msecs_to_jiffies(500)

/* Mask for retry counter of custom dwell time */
#define CUSTOM_RETRY_MASK 0xff000000
/**
 * struct brcmf_p2p_disc_st_le - set discovery state in firmware.
 *
 * @state: requested discovery state (see enum brcmf_p2p_disc_state).
 * @chspec: channel parameter for %WL_P2P_DISC_ST_LISTEN state.
 * @dwell: dwell time in ms for %WL_P2P_DISC_ST_LISTEN state.
 */
struct brcmf_p2p_disc_st_le {
	u8 state;
	__le16 chspec;
	__le16 dwell;
};

/**
 * enum brcmf_p2p_disc_state - P2P discovery state values
 *
 * @WL_P2P_DISC_ST_SCAN: P2P discovery with wildcard SSID and P2P IE.
 * @WL_P2P_DISC_ST_LISTEN: P2P discovery off-channel for specified time.
 * @WL_P2P_DISC_ST_SEARCH: P2P discovery with P2P wildcard SSID and P2P IE.
 */
enum brcmf_p2p_disc_state {
	WL_P2P_DISC_ST_SCAN,
	WL_P2P_DISC_ST_LISTEN,
	WL_P2P_DISC_ST_SEARCH
};

/**
 * struct brcmf_p2p_scan_le - P2P specific scan request.
 *
 * @type: type of scan method requested (values: 'E' or 'S').
 * @reserved: reserved (ignored).
 * @eparams: parameters used for type 'E'.
 * @sparams: parameters used for type 'S'.
 */
struct brcmf_p2p_scan_le {
	u8 type;
	u8 reserved[3];
	union {
		struct brcmf_escan_params_le eparams;
		struct brcmf_scan_params_le sparams;
	};
};

/**
 * struct brcmf_p2p_pub_act_frame - WiFi P2P Public Action Frame
 *
 * @category: P2P_PUB_AF_CATEGORY
 * @action: P2P_PUB_AF_ACTION
 * @oui: P2P_OUI
 * @oui_type: OUI type - P2P_VER
 * @subtype: OUI subtype - P2P_TYPE_*
 * @dialog_token: nonzero, identifies req/rsp transaction
 * @elts: Variable length information elements.
 */
struct brcmf_p2p_pub_act_frame {
	u8	category;
	u8	action;
	u8	oui[3];
	u8	oui_type;
	u8	subtype;
	u8	dialog_token;
	u8	elts[1];
};

/**
 * struct brcmf_p2p_action_frame - WiFi P2P Action Frame
 *
 * @category: P2P_AF_CATEGORY
 * @oui: OUI - P2P_OUI
 * @type: OUI Type - P2P_VER
 * @subtype: OUI Subtype - P2P_AF_*
 * @dialog_token: nonzero, identifies req/resp tranaction
 * @elts: Variable length information elements.
 */
struct brcmf_p2p_action_frame {
	u8	category;
	u8	oui[3];
	u8	type;
	u8	subtype;
	u8	dialog_token;
	u8	elts[1];
};

/**
 * struct brcmf_p2psd_gas_pub_act_frame - Wi-Fi GAS Public Action Frame
 *
 * @category: 0x04 Public Action Frame
 * @action: 0x6c Advertisement Protocol
 * @dialog_token: nonzero, identifies req/rsp transaction
 * @query_data: Query Data. SD gas ireq SD gas iresp
 */
struct brcmf_p2psd_gas_pub_act_frame {
	u8	category;
	u8	action;
	u8	dialog_token;
	u8	query_data[1];
};

/**
 * struct brcmf_config_af_params - Action Frame Parameters for tx.
 *
 * @mpc_onoff: To make sure to send successfully action frame, we have to
 *             turn off mpc  0: off, 1: on,  (-1): do nothing
 * @search_channel: 1: search peer's channel to send af
 * @extra_listen: keep the dwell time to get af response frame.
 */
struct brcmf_config_af_params {
	s32 mpc_onoff;
	bool search_channel;
	bool extra_listen;
};

/**
 * brcmf_p2p_is_pub_action() - true if p2p public type frame.
 *
 * @frame: action frame data.
 * @frame_len: length of action frame data.
 *
 * Determine if action frame is p2p public action type
 */
static bool brcmf_p2p_is_pub_action(void *frame, u32 frame_len)
{
	struct brcmf_p2p_pub_act_frame *pact_frm;

	if (frame == NULL)
		return false;

	pact_frm = (struct brcmf_p2p_pub_act_frame *)frame;
	if (frame_len < sizeof(struct brcmf_p2p_pub_act_frame) - 1)
		return false;

	if (pact_frm->category == P2P_PUB_AF_CATEGORY &&
	    pact_frm->action == P2P_PUB_AF_ACTION &&
	    pact_frm->oui_type == P2P_VER &&
	    memcmp(pact_frm->oui, P2P_OUI, P2P_OUI_LEN) == 0)
		return true;

	return false;
}

/**
 * brcmf_p2p_is_p2p_action() - true if p2p action type frame.
 *
 * @frame: action frame data.
 * @frame_len: length of action frame data.
 *
 * Determine if action frame is p2p action type
 */
static bool brcmf_p2p_is_p2p_action(void *frame, u32 frame_len)
{
	struct brcmf_p2p_action_frame *act_frm;

	if (frame == NULL)
		return false;

	act_frm = (struct brcmf_p2p_action_frame *)frame;
	if (frame_len < sizeof(struct brcmf_p2p_action_frame) - 1)
		return false;

	if (act_frm->category == P2P_AF_CATEGORY &&
	    act_frm->type  == P2P_VER &&
	    memcmp(act_frm->oui, P2P_OUI, P2P_OUI_LEN) == 0)
		return true;

	return false;
}

/**
 * brcmf_p2p_is_gas_action() - true if p2p gas action type frame.
 *
 * @frame: action frame data.
 * @frame_len: length of action frame data.
 *
 * Determine if action frame is p2p gas action type
 */
static bool brcmf_p2p_is_gas_action(void *frame, u32 frame_len)
{
	struct brcmf_p2psd_gas_pub_act_frame *sd_act_frm;

	if (frame == NULL)
		return false;

	sd_act_frm = (struct brcmf_p2psd_gas_pub_act_frame *)frame;
	if (frame_len < sizeof(struct brcmf_p2psd_gas_pub_act_frame) - 1)
		return false;

	if (sd_act_frm->category != P2PSD_ACTION_CATEGORY)
		return false;

	if (sd_act_frm->action == P2PSD_ACTION_ID_GAS_IREQ ||
	    sd_act_frm->action == P2PSD_ACTION_ID_GAS_IRESP ||
	    sd_act_frm->action == P2PSD_ACTION_ID_GAS_CREQ ||
	    sd_act_frm->action == P2PSD_ACTION_ID_GAS_CRESP)
		return true;

	return false;
}

/**
 * brcmf_p2p_print_actframe() - debug print routine.
 *
 * @tx: Received or to be transmitted
 * @frame: action frame data.
 * @frame_len: length of action frame data.
 *
 * Print information about the p2p action frame
 */

#ifdef DEBUG

static void brcmf_p2p_print_actframe(bool tx, void *frame, u32 frame_len)
{
	struct brcmf_p2p_pub_act_frame *pact_frm;
	struct brcmf_p2p_action_frame *act_frm;
	struct brcmf_p2psd_gas_pub_act_frame *sd_act_frm;

	if (!frame || frame_len <= 2)
		return;

	if (brcmf_p2p_is_pub_action(frame, frame_len)) {
		pact_frm = (struct brcmf_p2p_pub_act_frame *)frame;
		switch (pact_frm->subtype) {
		case P2P_PAF_GON_REQ:
			brcmf_dbg(TRACE, "%s P2P Group Owner Negotiation Req Frame\n",
				  (tx) ? "TX" : "RX");
			break;
		case P2P_PAF_GON_RSP:
			brcmf_dbg(TRACE, "%s P2P Group Owner Negotiation Rsp Frame\n",
				  (tx) ? "TX" : "RX");
			break;
		case P2P_PAF_GON_CONF:
			brcmf_dbg(TRACE, "%s P2P Group Owner Negotiation Confirm Frame\n",
				  (tx) ? "TX" : "RX");
			break;
		case P2P_PAF_INVITE_REQ:
			brcmf_dbg(TRACE, "%s P2P Invitation Request  Frame\n",
				  (tx) ? "TX" : "RX");
			break;
		case P2P_PAF_INVITE_RSP:
			brcmf_dbg(TRACE, "%s P2P Invitation Response Frame\n",
				  (tx) ? "TX" : "RX");
			break;
		case P2P_PAF_DEVDIS_REQ:
			brcmf_dbg(TRACE, "%s P2P Device Discoverability Request Frame\n",
				  (tx) ? "TX" : "RX");
			break;
		case P2P_PAF_DEVDIS_RSP:
			brcmf_dbg(TRACE, "%s P2P Device Discoverability Response Frame\n",
				  (tx) ? "TX" : "RX");
			break;
		case P2P_PAF_PROVDIS_REQ:
			brcmf_dbg(TRACE, "%s P2P Provision Discovery Request Frame\n",
				  (tx) ? "TX" : "RX");
			break;
		case P2P_PAF_PROVDIS_RSP:
			brcmf_dbg(TRACE, "%s P2P Provision Discovery Response Frame\n",
				  (tx) ? "TX" : "RX");
			break;
		default:
			brcmf_dbg(TRACE, "%s Unknown P2P Public Action Frame\n",
				  (tx) ? "TX" : "RX");
			break;
		}
	} else if (brcmf_p2p_is_p2p_action(frame, frame_len)) {
		act_frm = (struct brcmf_p2p_action_frame *)frame;
		switch (act_frm->subtype) {
		case P2P_AF_NOTICE_OF_ABSENCE:
			brcmf_dbg(TRACE, "%s P2P Notice of Absence Frame\n",
				  (tx) ? "TX" : "RX");
			break;
		case P2P_AF_PRESENCE_REQ:
			brcmf_dbg(TRACE, "%s P2P Presence Request Frame\n",
				  (tx) ? "TX" : "RX");
			break;
		case P2P_AF_PRESENCE_RSP:
			brcmf_dbg(TRACE, "%s P2P Presence Response Frame\n",
				  (tx) ? "TX" : "RX");
			break;
		case P2P_AF_GO_DISC_REQ:
			brcmf_dbg(TRACE, "%s P2P Discoverability Request Frame\n",
				  (tx) ? "TX" : "RX");
			break;
		default:
			brcmf_dbg(TRACE, "%s Unknown P2P Action Frame\n",
				  (tx) ? "TX" : "RX");
		}

	} else if (brcmf_p2p_is_gas_action(frame, frame_len)) {
		sd_act_frm = (struct brcmf_p2psd_gas_pub_act_frame *)frame;
		switch (sd_act_frm->action) {
		case P2PSD_ACTION_ID_GAS_IREQ:
			brcmf_dbg(TRACE, "%s P2P GAS Initial Request\n",
				  (tx) ? "TX" : "RX");
			break;
		case P2PSD_ACTION_ID_GAS_IRESP:
			brcmf_dbg(TRACE, "%s P2P GAS Initial Response\n",
				  (tx) ? "TX" : "RX");
			break;
		case P2PSD_ACTION_ID_GAS_CREQ:
			brcmf_dbg(TRACE, "%s P2P GAS Comback Request\n",
				  (tx) ? "TX" : "RX");
			break;
		case P2PSD_ACTION_ID_GAS_CRESP:
			brcmf_dbg(TRACE, "%s P2P GAS Comback Response\n",
				  (tx) ? "TX" : "RX");
			break;
		default:
			brcmf_dbg(TRACE, "%s Unknown P2P GAS Frame\n",
				  (tx) ? "TX" : "RX");
			break;
		}
	}
}

#else

static void brcmf_p2p_print_actframe(bool tx, void *frame, u32 frame_len)
{
}

#endif


/**
 * brcmf_p2p_set_firmware() - prepare firmware for peer-to-peer operation.
 *
 * @ifp: ifp to use for iovars (primary).
 * @p2p_mac: mac address to configure for p2p_da_override
 */
static int brcmf_p2p_set_firmware(struct brcmf_if *ifp, u8 *p2p_mac)
{
	struct brcmf_pub *drvr = ifp->drvr;
	s32 ret = 0;

	brcmf_fil_cmd_int_set(ifp, BRCMF_C_DOWN, 1);
	brcmf_fil_iovar_int_set(ifp, "apsta", 1);
	brcmf_fil_cmd_int_set(ifp, BRCMF_C_UP, 1);

	/* In case of COB type, firmware has default mac address
	 * After Initializing firmware, we have to set current mac address to
	 * firmware for P2P device address. This must be done with discovery
	 * disabled.
	 */
	brcmf_fil_iovar_int_set(ifp, "p2p_disc", 0);

	ret = brcmf_fil_iovar_data_set(ifp, "p2p_da_override", p2p_mac,
				       ETH_ALEN);
	if (ret)
		bphy_err(drvr, "failed to update device address ret %d\n", ret);

	return ret;
}

/**
 * brcmf_p2p_generate_bss_mac() - derive mac addresses for P2P.
 *
 * @p2p: P2P specific data.
 * @dev_addr: optional device address.
 *
 * P2P needs mac addresses for P2P device and interface. If no device
 * address it specified, these are derived from a random ethernet
 * address.
 */
static void brcmf_p2p_generate_bss_mac(struct brcmf_p2p_info *p2p, u8 *dev_addr)
{
	struct brcmf_if *pri_ifp = p2p->bss_idx[P2PAPI_BSSCFG_PRIMARY].vif->ifp;
	bool random_addr = false;
	bool local_admin = false;

	if (!dev_addr || is_zero_ether_addr(dev_addr)) {
		/* If the primary interface address is already locally
		 * administered, create a new random address.
		 */
		if (pri_ifp->mac_addr[0] & 0x02) {
			random_addr = true;
		} else {
			dev_addr = pri_ifp->mac_addr;
			local_admin = true;
		}
	}

	/* Generate the P2P Device Address obtaining a random ethernet
	 * address with the locally administered bit set.
	 */
	if (random_addr)
		eth_random_addr(p2p->dev_addr);
	else
		memcpy(p2p->dev_addr, dev_addr, ETH_ALEN);

	if (local_admin)
		p2p->dev_addr[0] |= 0x02;

	/* Generate the P2P Interface Address.  If the discovery and connection
	 * BSSCFGs need to simultaneously co-exist, then this address must be
	 * different from the P2P Device Address, but also locally administered.
	 */
	memcpy(p2p->conn_int_addr, p2p->dev_addr, ETH_ALEN);
	p2p->conn_int_addr[0] |= 0x02;
	p2p->conn_int_addr[4] ^= 0x80;

	memcpy(p2p->conn2_int_addr, p2p->dev_addr, ETH_ALEN);
	p2p->conn2_int_addr[0] |= 0x02;
	p2p->conn2_int_addr[4] ^= 0x90;
}

/**
 * brcmf_p2p_scan_is_p2p_request() - is cfg80211 scan request a P2P scan.
 *
 * @request: the scan request as received from cfg80211.
 *
 * returns true if one of the ssids in the request matches the
 * P2P wildcard ssid; otherwise returns false.
 */
static bool brcmf_p2p_scan_is_p2p_request(struct cfg80211_scan_request *request)
{
	struct cfg80211_ssid *ssids = request->ssids;
	int i;

	for (i = 0; i < request->n_ssids; i++) {
		if (ssids[i].ssid_len != BRCMF_P2P_WILDCARD_SSID_LEN)
			continue;

		brcmf_dbg(INFO, "comparing ssid \"%s\"", ssids[i].ssid);
		if (!memcmp(BRCMF_P2P_WILDCARD_SSID, ssids[i].ssid,
			    BRCMF_P2P_WILDCARD_SSID_LEN))
			return true;
	}
	return false;
}

/**
 * brcmf_p2p_set_discover_state - set discover state in firmware.
 *
 * @ifp: low-level interface object.
 * @state: discover state to set.
 * @chanspec: channel parameters (for state @WL_P2P_DISC_ST_LISTEN only).
 * @listen_ms: duration to listen (for state @WL_P2P_DISC_ST_LISTEN only).
 */
static s32 brcmf_p2p_set_discover_state(struct brcmf_if *ifp, u8 state,
					u16 chanspec, u16 listen_ms)
{
	struct brcmf_p2p_disc_st_le discover_state;
	s32 ret = 0;
	brcmf_dbg(TRACE, "enter\n");

	discover_state.state = state;
	discover_state.chspec = cpu_to_le16(chanspec);
	discover_state.dwell = cpu_to_le16(listen_ms);
	ret = brcmf_fil_bsscfg_data_set(ifp, "p2p_state", &discover_state,
					sizeof(discover_state));
	return ret;
}

/**
 * brcmf_p2p_deinit_discovery() - disable P2P device discovery.
 *
 * @p2p: P2P specific data.
 *
 * Resets the discovery state and disables it in firmware.
 */
static s32 brcmf_p2p_deinit_discovery(struct brcmf_p2p_info *p2p)
{
	struct brcmf_cfg80211_vif *vif;

	brcmf_dbg(TRACE, "enter\n");

	/* Set the discovery state to SCAN */
	vif = p2p->bss_idx[P2PAPI_BSSCFG_DEVICE].vif;
	(void)brcmf_p2p_set_discover_state(vif->ifp, WL_P2P_DISC_ST_SCAN, 0, 0);

	/* Disable P2P discovery in the firmware */
	vif = p2p->bss_idx[P2PAPI_BSSCFG_PRIMARY].vif;
	(void)brcmf_fil_iovar_int_set(vif->ifp, "p2p_disc", 0);

	return 0;
}

/**
 * brcmf_p2p_enable_discovery() - initialize and configure discovery.
 *
 * @p2p: P2P specific data.
 *
 * Initializes the discovery device and configure the virtual interface.
 */
static int brcmf_p2p_enable_discovery(struct brcmf_p2p_info *p2p)
{
	struct brcmf_pub *drvr = p2p->cfg->pub;
	struct brcmf_cfg80211_vif *vif;
	s32 ret = 0;

	brcmf_dbg(TRACE, "enter\n");
	vif = p2p->bss_idx[P2PAPI_BSSCFG_DEVICE].vif;
	if (!vif) {
		bphy_err(drvr, "P2P config device not available\n");
		ret = -EPERM;
		goto exit;
	}

	if (test_bit(BRCMF_P2P_STATUS_ENABLED, &p2p->status)) {
		brcmf_dbg(INFO, "P2P config device already configured\n");
		goto exit;
	}

	/* Re-initialize P2P Discovery in the firmware */
	vif = p2p->bss_idx[P2PAPI_BSSCFG_PRIMARY].vif;
	ret = brcmf_fil_iovar_int_set(vif->ifp, "p2p_disc", 1);
	if (ret < 0) {
		bphy_err(drvr, "set p2p_disc error\n");
		goto exit;
	}
	vif = p2p->bss_idx[P2PAPI_BSSCFG_DEVICE].vif;
	ret = brcmf_p2p_set_discover_state(vif->ifp, WL_P2P_DISC_ST_SCAN, 0, 0);
	if (ret < 0) {
		bphy_err(drvr, "unable to set WL_P2P_DISC_ST_SCAN\n");
		goto exit;
	}

	/*
	 * Set wsec to any non-zero value in the discovery bsscfg
	 * to ensure our P2P probe responses have the privacy bit
	 * set in the 802.11 WPA IE. Some peer devices may not
	 * initiate WPS with us if this bit is not set.
	 */
	ret = brcmf_fil_bsscfg_int_set(vif->ifp, "wsec", AES_ENABLED);
	if (ret < 0) {
		bphy_err(drvr, "wsec error %d\n", ret);
		goto exit;
	}

	set_bit(BRCMF_P2P_STATUS_ENABLED, &p2p->status);
exit:
	return ret;
}

/**
 * brcmf_p2p_escan() - initiate a P2P scan.
 *
 * @p2p: P2P specific data.
 * @num_chans: number of channels to scan.
 * @chanspecs: channel parameters for @num_chans channels.
 * @search_state: P2P discover state to use.
 * @bss_type: type of P2P bss.
 */
static s32 brcmf_p2p_escan(struct brcmf_p2p_info *p2p, u32 num_chans,
			   u16 chanspecs[], s32 search_state,
			   enum p2p_bss_type bss_type)
{
	struct brcmf_pub *drvr = p2p->cfg->pub;
	s32 ret = 0;
	s32 memsize = offsetof(struct brcmf_p2p_scan_le,
			       eparams.params_le.channel_list);
	s32 nprobes;
	s32 active;
	u32 i;
	u8 *memblk;
	struct brcmf_cfg80211_vif *vif;
	struct brcmf_p2p_scan_le *p2p_params;
	struct brcmf_scan_params_le *sparams;

	memsize += num_chans * sizeof(__le16);
	memblk = kzalloc(memsize, GFP_KERNEL);
	if (!memblk)
		return -ENOMEM;

	vif = p2p->bss_idx[bss_type].vif;
	if (vif == NULL) {
		bphy_err(drvr, "no vif for bss type %d\n", bss_type);
		ret = -EINVAL;
		goto exit;
	}
	p2p_params = (struct brcmf_p2p_scan_le *)memblk;
	sparams = &p2p_params->eparams.params_le;

	switch (search_state) {
	case WL_P2P_DISC_ST_SEARCH:
		/*
		 * If we in SEARCH STATE, we don't need to set SSID explictly
		 * because dongle use P2P WILDCARD internally by default, use
		 * null ssid, which it is already due to kzalloc.
		 */
		break;
	case WL_P2P_DISC_ST_SCAN:
		/*
		 * wpa_supplicant has p2p_find command with type social or
		 * progressive. For progressive, we need to set the ssid to
		 * P2P WILDCARD because we just do broadcast scan unless
		 * setting SSID.
		 */
		sparams->ssid_le.SSID_len =
				cpu_to_le32(BRCMF_P2P_WILDCARD_SSID_LEN);
		memcpy(sparams->ssid_le.SSID, BRCMF_P2P_WILDCARD_SSID,
		       BRCMF_P2P_WILDCARD_SSID_LEN);
		break;
	default:
		bphy_err(drvr, " invalid search state %d\n", search_state);
		ret = -EINVAL;
		goto exit;
	}

	brcmf_p2p_set_discover_state(vif->ifp, search_state, 0, 0);

	/*
	 * set p2p scan parameters.
	 */
	p2p_params->type = 'E';

	/* determine the scan engine parameters */
	sparams->bss_type = DOT11_BSSTYPE_ANY;
	sparams->scan_type = BRCMF_SCANTYPE_ACTIVE;

	eth_broadcast_addr(sparams->bssid);
	sparams->home_time = cpu_to_le32(P2PAPI_SCAN_HOME_TIME_MS);

	/*
	 * SOCIAL_CHAN_CNT + 1 takes care of the Progressive scan
	 * supported by the supplicant.
	 */
	if (num_chans == SOCIAL_CHAN_CNT || num_chans == (SOCIAL_CHAN_CNT + 1))
		active = P2PAPI_SCAN_SOCIAL_DWELL_TIME_MS;
	else if (num_chans == AF_PEER_SEARCH_CNT)
		active = P2PAPI_SCAN_AF_SEARCH_DWELL_TIME_MS;
	else if (brcmf_get_vif_state_any(p2p->cfg, BRCMF_VIF_STATUS_CONNECTED))
		active = -1;
	else
		active = P2PAPI_SCAN_DWELL_TIME_MS;

	/* Override scan params to find a peer for a connection */
	if (num_chans == 1) {
		active = WL_SCAN_CONNECT_DWELL_TIME_MS;
		/* WAR to sync with presence period of VSDB GO.
		 * send probe request more frequently
		 */
		nprobes = active / WL_SCAN_JOIN_PROBE_INTERVAL_MS;
	} else {
		nprobes = active / P2PAPI_SCAN_NPROBS_TIME_MS;
	}

	if (nprobes <= 0)
		nprobes = 1;

	brcmf_dbg(INFO, "nprobes # %d, active_time %d\n", nprobes, active);
	sparams->active_time = cpu_to_le32(active);
	sparams->nprobes = cpu_to_le32(nprobes);
	sparams->passive_time = cpu_to_le32(-1);
	sparams->channel_num = cpu_to_le32(num_chans &
					   BRCMF_SCAN_PARAMS_COUNT_MASK);
	for (i = 0; i < num_chans; i++)
		sparams->channel_list[i] = cpu_to_le16(chanspecs[i]);

	/* set the escan specific parameters */
	p2p_params->eparams.version = cpu_to_le32(BRCMF_ESCAN_REQ_VERSION);
	p2p_params->eparams.action =  cpu_to_le16(WL_ESCAN_ACTION_START);
	p2p_params->eparams.sync_id = cpu_to_le16(0x1234);
	/* perform p2p scan on primary device */
	ret = brcmf_fil_bsscfg_data_set(vif->ifp, "p2p_scan", memblk, memsize);
	if (!ret)
		set_bit(BRCMF_SCAN_STATUS_BUSY, &p2p->cfg->scan_status);
exit:
	kfree(memblk);
	return ret;
}

/**
 * brcmf_p2p_run_escan() - escan callback for peer-to-peer.
 *
 * @cfg: driver private data for cfg80211 interface.
 * @ifp: interface control.
 * @request: scan request from cfg80211.
 *
 * Determines the P2P discovery state based to scan request parameters and
 * validates the channels in the request.
 */
static s32 brcmf_p2p_run_escan(struct brcmf_cfg80211_info *cfg,
			       struct brcmf_if *ifp,
			       struct cfg80211_scan_request *request)
{
	struct brcmf_p2p_info *p2p = &cfg->p2p;
	struct brcmf_pub *drvr = cfg->pub;
	s32 err = 0;
	s32 search_state = WL_P2P_DISC_ST_SCAN;
	struct brcmf_cfg80211_vif *vif;
	struct net_device *dev = NULL;
	int i, num_nodfs = 0;
	u16 *chanspecs;

	brcmf_dbg(TRACE, "enter\n");

	if (!request) {
		err = -EINVAL;
		goto exit;
	}

	if (request->n_channels) {
		chanspecs = kcalloc(request->n_channels, sizeof(*chanspecs),
				    GFP_KERNEL);
		if (!chanspecs) {
			err = -ENOMEM;
			goto exit;
		}
		vif = p2p->bss_idx[P2PAPI_BSSCFG_CONNECTION].vif;
		if (vif)
			dev = vif->wdev.netdev;
		if (request->n_channels == 3 &&
		    request->channels[0]->hw_value == SOCIAL_CHAN_1 &&
		    request->channels[1]->hw_value == SOCIAL_CHAN_2 &&
		    request->channels[2]->hw_value == SOCIAL_CHAN_3) {
			/* SOCIAL CHANNELS 1, 6, 11 */
			search_state = WL_P2P_DISC_ST_SEARCH;
			brcmf_dbg(INFO, "P2P SEARCH PHASE START\n");
		} else if (dev != NULL &&
			   vif->wdev.iftype == NL80211_IFTYPE_P2P_GO) {
			/* If you are already a GO, then do SEARCH only */
			brcmf_dbg(INFO, "Already a GO. Do SEARCH Only\n");
			search_state = WL_P2P_DISC_ST_SEARCH;
		} else {
			brcmf_dbg(INFO, "P2P SCAN STATE START\n");
		}

		/*
		 * no P2P scanning on passive or DFS channels.
		 */
		for (i = 0; i < request->n_channels; i++) {
			struct ieee80211_channel *chan = request->channels[i];

			if (chan->flags & (IEEE80211_CHAN_RADAR |
					   IEEE80211_CHAN_NO_IR))
				continue;

			chanspecs[i] = channel_to_chanspec(&p2p->cfg->d11inf,
							   chan);
			brcmf_dbg(INFO, "%d: chan=%d, channel spec=%x\n",
				  num_nodfs, chan->hw_value, chanspecs[i]);
			num_nodfs++;
		}
		err = brcmf_p2p_escan(p2p, num_nodfs, chanspecs, search_state,
				      P2PAPI_BSSCFG_DEVICE);
		kfree(chanspecs);
	}
exit:
	if (err)
		bphy_err(drvr, "error (%d)\n", err);
	return err;
}


/**
 * brcmf_p2p_find_listen_channel() - find listen channel in ie string.
 *
 * @ie: string of information elements.
 * @ie_len: length of string.
 *
 * Scan ie for p2p ie and look for attribute 6 channel. If available determine
 * channel and return it.
 */
static s32 brcmf_p2p_find_listen_channel(const u8 *ie, u32 ie_len)
{
	u8 channel_ie[5];
	s32 listen_channel;
	s32 err;

	err = cfg80211_get_p2p_attr(ie, ie_len,
				    IEEE80211_P2P_ATTR_LISTEN_CHANNEL,
				    channel_ie, sizeof(channel_ie));
	if (err < 0)
		return err;

	/* listen channel subel length format:     */
	/* 3(country) + 1(op. class) + 1(chan num) */
	listen_channel = (s32)channel_ie[3 + 1];

	if (listen_channel == SOCIAL_CHAN_1 ||
	    listen_channel == SOCIAL_CHAN_2 ||
	    listen_channel == SOCIAL_CHAN_3) {
		brcmf_dbg(INFO, "Found my Listen Channel %d\n", listen_channel);
		return listen_channel;
	}

	return -EPERM;
}


/**
 * brcmf_p2p_scan_prep() - prepare scan based on request.
 *
 * @wiphy: wiphy device.
 * @request: scan request from cfg80211.
 * @vif: vif on which scan request is to be executed.
 *
 * Prepare the scan appropriately for type of scan requested. Overrides the
 * escan .run() callback for peer-to-peer scanning.
 */
int brcmf_p2p_scan_prep(struct wiphy *wiphy,
			struct cfg80211_scan_request *request,
			struct brcmf_cfg80211_vif *vif)
{
	struct brcmf_cfg80211_info *cfg = wiphy_to_cfg(wiphy);
	struct brcmf_p2p_info *p2p = &cfg->p2p;
	int err;

	if (brcmf_p2p_scan_is_p2p_request(request)) {
		/* find my listen channel */
		err = brcmf_p2p_find_listen_channel(request->ie,
						    request->ie_len);
		if (err < 0)
			return err;

		p2p->afx_hdl.my_listen_chan = err;

		clear_bit(BRCMF_P2P_STATUS_GO_NEG_PHASE, &p2p->status);
		brcmf_dbg(INFO, "P2P: GO_NEG_PHASE status cleared\n");

		err = brcmf_p2p_enable_discovery(p2p);
		if (err)
			return err;

		/* override .run_escan() callback. */
		cfg->escan_info.run = brcmf_p2p_run_escan;
	}
	return 0;
}


/**
 * brcmf_p2p_discover_listen() - set firmware to discover listen state.
 *
 * @p2p: p2p device.
 * @channel: channel nr for discover listen.
 * @duration: time in ms to stay on channel.
 *
 */
static s32
brcmf_p2p_discover_listen(struct brcmf_p2p_info *p2p, u16 channel, u32 duration)
{
	struct brcmf_pub *drvr = p2p->cfg->pub;
	struct brcmf_cfg80211_vif *vif;
	struct brcmu_chan ch;
	s32 err = 0;

	vif = p2p->bss_idx[P2PAPI_BSSCFG_DEVICE].vif;
	if (!vif) {
		bphy_err(drvr, "Discovery is not set, so we have nothing to do\n");
		err = -EPERM;
		goto exit;
	}

	if (test_bit(BRCMF_P2P_STATUS_DISCOVER_LISTEN, &p2p->status)) {
		bphy_err(drvr, "Previous LISTEN is not completed yet\n");
		/* WAR: prevent cookie mismatch in wpa_supplicant return OK */
		goto exit;
	}

	ch.chnum = channel;
	ch.bw = BRCMU_CHAN_BW_20;
	p2p->cfg->d11inf.encchspec(&ch);
	err = brcmf_p2p_set_discover_state(vif->ifp, WL_P2P_DISC_ST_LISTEN,
					   ch.chspec, (u16)duration);
	if (!err) {
		set_bit(BRCMF_P2P_STATUS_DISCOVER_LISTEN, &p2p->status);
		p2p->remain_on_channel_cookie++;
	}
exit:
	return err;
}


/**
 * brcmf_p2p_remain_on_channel() - put device on channel and stay there.
 *
 * @wiphy: wiphy device.
 * @wdev: wireless device.
 * @channel: channel to stay on.
 * @duration: time in ms to remain on channel.
 * @cookie: cookie.
 */
int brcmf_p2p_remain_on_channel(struct wiphy *wiphy, struct wireless_dev *wdev,
				struct ieee80211_channel *channel,
				unsigned int duration, u64 *cookie)
{
	struct brcmf_cfg80211_info *cfg = wiphy_to_cfg(wiphy);
	struct brcmf_p2p_info *p2p = &cfg->p2p;
	s32 err;
	u16 channel_nr;

	channel_nr = ieee80211_frequency_to_channel(channel->center_freq);
	brcmf_dbg(TRACE, "Enter, channel: %d, duration ms (%d)\n", channel_nr,
		  duration);

	err = brcmf_p2p_enable_discovery(p2p);
	if (err)
		goto exit;
	err = brcmf_p2p_discover_listen(p2p, channel_nr, duration);
	if (err)
		goto exit;

	memcpy(&p2p->remain_on_channel, channel, sizeof(*channel));
	*cookie = p2p->remain_on_channel_cookie;
	cfg80211_ready_on_channel(wdev, *cookie, channel, duration, GFP_KERNEL);

exit:
	return err;
}


/**
 * brcmf_p2p_notify_listen_complete() - p2p listen has completed.
 *
 * @ifp: interfac control.
 * @e: event message. Not used, to make it usable for fweh event dispatcher.
 * @data: payload of message. Not used.
 *
 */
int brcmf_p2p_notify_listen_complete(struct brcmf_if *ifp,
				     const struct brcmf_event_msg *e,
				     void *data)
{
	struct brcmf_cfg80211_info *cfg = ifp->drvr->config;
	struct brcmf_p2p_info *p2p = &cfg->p2p;

	brcmf_dbg(TRACE, "Enter\n");
	if (test_and_clear_bit(BRCMF_P2P_STATUS_DISCOVER_LISTEN,
			       &p2p->status)) {
		if (test_and_clear_bit(BRCMF_P2P_STATUS_WAITING_NEXT_AF_LISTEN,
				       &p2p->status)) {
			clear_bit(BRCMF_P2P_STATUS_WAITING_NEXT_ACT_FRAME,
				  &p2p->status);
			brcmf_dbg(INFO, "Listen DONE, wake up wait_next_af\n");
			complete(&p2p->wait_next_af);
		}

		cfg80211_remain_on_channel_expired(&ifp->vif->wdev,
						   p2p->remain_on_channel_cookie,
						   &p2p->remain_on_channel,
						   GFP_KERNEL);
	}
	return 0;
}


/**
 * brcmf_p2p_cancel_remain_on_channel() - cancel p2p listen state.
 *
 * @ifp: interfac control.
 *
 */
void brcmf_p2p_cancel_remain_on_channel(struct brcmf_if *ifp)
{
	if (!ifp)
		return;
	brcmf_p2p_set_discover_state(ifp, WL_P2P_DISC_ST_SCAN, 0, 0);
	brcmf_p2p_notify_listen_complete(ifp, NULL, NULL);
}


/**
 * brcmf_p2p_act_frm_search() - search function for action frame.
 *
 * @p2p: p2p device.
 * @channel: channel on which action frame is to be trasmitted.
 *
 * search function to reach at common channel to send action frame. When
 * channel is 0 then all social channels will be used to send af
 */
static s32 brcmf_p2p_act_frm_search(struct brcmf_p2p_info *p2p, u16 channel)
{
	struct brcmf_pub *drvr = p2p->cfg->pub;
	s32 err;
	u32 channel_cnt;
	u16 *default_chan_list;
	u32 i;
	struct brcmu_chan ch;

	brcmf_dbg(TRACE, "Enter\n");

	if (channel)
		channel_cnt = AF_PEER_SEARCH_CNT;
	else
		channel_cnt = SOCIAL_CHAN_CNT;
	default_chan_list = kcalloc(channel_cnt, sizeof(*default_chan_list),
				    GFP_KERNEL);
	if (default_chan_list == NULL) {
		bphy_err(drvr, "channel list allocation failed\n");
		err = -ENOMEM;
		goto exit;
	}
	ch.bw = BRCMU_CHAN_BW_20;
	if (channel) {
		ch.chnum = channel;
		p2p->cfg->d11inf.encchspec(&ch);
		/* insert same channel to the chan_list */
		for (i = 0; i < channel_cnt; i++)
			default_chan_list[i] = ch.chspec;
	} else {
		ch.chnum = SOCIAL_CHAN_1;
		p2p->cfg->d11inf.encchspec(&ch);
		default_chan_list[0] = ch.chspec;
		ch.chnum = SOCIAL_CHAN_2;
		p2p->cfg->d11inf.encchspec(&ch);
		default_chan_list[1] = ch.chspec;
		ch.chnum = SOCIAL_CHAN_3;
		p2p->cfg->d11inf.encchspec(&ch);
		default_chan_list[2] = ch.chspec;
	}
	err = brcmf_p2p_escan(p2p, channel_cnt, default_chan_list,
			      WL_P2P_DISC_ST_SEARCH, P2PAPI_BSSCFG_DEVICE);
	kfree(default_chan_list);
exit:
	return err;
}


/**
 * brcmf_p2p_afx_handler() - afx worker thread.
 *
 * @work:
 *
 */
static void brcmf_p2p_afx_handler(struct work_struct *work)
{
	struct afx_hdl *afx_hdl = container_of(work, struct afx_hdl, afx_work);
	struct brcmf_p2p_info *p2p = container_of(afx_hdl,
						  struct brcmf_p2p_info,
						  afx_hdl);
	struct brcmf_pub *drvr = p2p->cfg->pub;
	s32 err;

	if (!afx_hdl->is_active)
		return;

	if (afx_hdl->is_listen && afx_hdl->my_listen_chan)
		/* 100ms ~ 300ms */
		err = brcmf_p2p_discover_listen(p2p, afx_hdl->my_listen_chan,
						100 * (1 + prandom_u32() % 3));
	else
		err = brcmf_p2p_act_frm_search(p2p, afx_hdl->peer_listen_chan);

	if (err) {
		bphy_err(drvr, "ERROR occurred! value is (%d)\n", err);
		if (test_bit(BRCMF_P2P_STATUS_FINDING_COMMON_CHANNEL,
			     &p2p->status))
			complete(&afx_hdl->act_frm_scan);
	}
}


/**
 * brcmf_p2p_af_searching_channel() - search channel.
 *
 * @p2p: p2p device info struct.
 *
 */
static s32 brcmf_p2p_af_searching_channel(struct brcmf_p2p_info *p2p)
{
	struct afx_hdl *afx_hdl = &p2p->afx_hdl;
	struct brcmf_cfg80211_vif *pri_vif;
	s32 retry;

	brcmf_dbg(TRACE, "Enter\n");

	pri_vif = p2p->bss_idx[P2PAPI_BSSCFG_PRIMARY].vif;

	reinit_completion(&afx_hdl->act_frm_scan);
	set_bit(BRCMF_P2P_STATUS_FINDING_COMMON_CHANNEL, &p2p->status);
	afx_hdl->is_active = true;
	afx_hdl->peer_chan = P2P_INVALID_CHANNEL;

	/* Loop to wait until we find a peer's channel or the
	 * pending action frame tx is cancelled.
	 */
	retry = 0;
	while ((retry < P2P_CHANNEL_SYNC_RETRY) &&
	       (afx_hdl->peer_chan == P2P_INVALID_CHANNEL)) {
		afx_hdl->is_listen = false;
		brcmf_dbg(TRACE, "Scheduling action frame for sending.. (%d)\n",
			  retry);
		/* search peer on peer's listen channel */
		schedule_work(&afx_hdl->afx_work);
		wait_for_completion_timeout(&afx_hdl->act_frm_scan,
					    P2P_AF_FRM_SCAN_MAX_WAIT);
		if ((afx_hdl->peer_chan != P2P_INVALID_CHANNEL) ||
		    (!test_bit(BRCMF_P2P_STATUS_FINDING_COMMON_CHANNEL,
			       &p2p->status)))
			break;

		if (afx_hdl->my_listen_chan) {
			brcmf_dbg(TRACE, "Scheduling listen peer, channel=%d\n",
				  afx_hdl->my_listen_chan);
			/* listen on my listen channel */
			afx_hdl->is_listen = true;
			schedule_work(&afx_hdl->afx_work);
			wait_for_completion_timeout(&afx_hdl->act_frm_scan,
						    P2P_AF_FRM_SCAN_MAX_WAIT);
		}
		if ((afx_hdl->peer_chan != P2P_INVALID_CHANNEL) ||
		    (!test_bit(BRCMF_P2P_STATUS_FINDING_COMMON_CHANNEL,
			       &p2p->status)))
			break;
		retry++;

		/* if sta is connected or connecting, sleep for a while before
		 * retry af tx or finding a peer
		 */
		if (test_bit(BRCMF_VIF_STATUS_CONNECTED, &pri_vif->sme_state) ||
		    test_bit(BRCMF_VIF_STATUS_CONNECTING, &pri_vif->sme_state))
			msleep(P2P_DEFAULT_SLEEP_TIME_VSDB);
	}

	brcmf_dbg(TRACE, "Completed search/listen peer_chan=%d\n",
		  afx_hdl->peer_chan);
	afx_hdl->is_active = false;

	clear_bit(BRCMF_P2P_STATUS_FINDING_COMMON_CHANNEL, &p2p->status);

	return afx_hdl->peer_chan;
}


/**
 * brcmf_p2p_scan_finding_common_channel() - was escan used for finding channel
 *
 * @cfg: common configuration struct.
 * @bi: bss info struct, result from scan.
 *
 */
bool brcmf_p2p_scan_finding_common_channel(struct brcmf_cfg80211_info *cfg,
					   struct brcmf_bss_info_le *bi)

{
	struct brcmf_p2p_info *p2p = &cfg->p2p;
	struct afx_hdl *afx_hdl = &p2p->afx_hdl;
	struct brcmu_chan ch;
	u8 *ie;
	s32 err;
	u8 p2p_dev_addr[ETH_ALEN];

	if (!test_bit(BRCMF_P2P_STATUS_FINDING_COMMON_CHANNEL, &p2p->status))
		return false;

	if (bi == NULL) {
		brcmf_dbg(TRACE, "ACTION FRAME SCAN Done\n");
		if (afx_hdl->peer_chan == P2P_INVALID_CHANNEL)
			complete(&afx_hdl->act_frm_scan);
		return true;
	}

	ie = ((u8 *)bi) + le16_to_cpu(bi->ie_offset);
	memset(p2p_dev_addr, 0, sizeof(p2p_dev_addr));
	err = cfg80211_get_p2p_attr(ie, le32_to_cpu(bi->ie_length),
				    IEEE80211_P2P_ATTR_DEVICE_INFO,
				    p2p_dev_addr, sizeof(p2p_dev_addr));
	if (err < 0)
		err = cfg80211_get_p2p_attr(ie, le32_to_cpu(bi->ie_length),
					    IEEE80211_P2P_ATTR_DEVICE_ID,
					    p2p_dev_addr, sizeof(p2p_dev_addr));
	if ((err >= 0) &&
	    (ether_addr_equal(p2p_dev_addr, afx_hdl->tx_dst_addr))) {
		if (!bi->ctl_ch) {
			ch.chspec = le16_to_cpu(bi->chanspec);
			cfg->d11inf.decchspec(&ch);
			bi->ctl_ch = ch.control_ch_num;
		}
		afx_hdl->peer_chan = bi->ctl_ch;
		brcmf_dbg(TRACE, "ACTION FRAME SCAN : Peer %pM found, channel : %d\n",
			  afx_hdl->tx_dst_addr, afx_hdl->peer_chan);
		complete(&afx_hdl->act_frm_scan);
	}
	return true;
}

/**
 * brcmf_p2p_abort_action_frame() - abort action frame.
 *
 * @cfg: common configuration struct.
 *
 */
static s32 brcmf_p2p_abort_action_frame(struct brcmf_cfg80211_info *cfg)
{
	struct brcmf_p2p_info *p2p = &cfg->p2p;
	struct brcmf_cfg80211_vif *vif;
	s32 err;
	s32 int_val = 1;

	brcmf_dbg(TRACE, "Enter\n");

	vif = p2p->bss_idx[P2PAPI_BSSCFG_DEVICE].vif;
	err = brcmf_fil_bsscfg_data_set(vif->ifp, "actframe_abort", &int_val,
					sizeof(s32));
	if (err)
		brcmf_err(" aborting action frame has failed (%d)\n", err);

	return err;
}

/**
 * brcmf_p2p_stop_wait_next_action_frame() - finish scan if af tx complete.
 *
 * @cfg: common configuration struct.
 *
 */
static void
brcmf_p2p_stop_wait_next_action_frame(struct brcmf_cfg80211_info *cfg)
{
	struct brcmf_p2p_info *p2p = &cfg->p2p;
	struct brcmf_if *ifp = p2p->bss_idx[P2PAPI_BSSCFG_PRIMARY].vif->ifp;
<<<<<<< HEAD
=======
	s32 err;
>>>>>>> 24b8d41d

	if (test_bit(BRCMF_P2P_STATUS_SENDING_ACT_FRAME, &p2p->status) &&
	    (test_bit(BRCMF_P2P_STATUS_ACTION_TX_COMPLETED, &p2p->status) ||
	     test_bit(BRCMF_P2P_STATUS_ACTION_TX_NOACK, &p2p->status))) {
		brcmf_dbg(TRACE, "*** Wake UP ** abort actframe iovar\n");
		/* if channel is not zero, "actfame" uses off channel scan.
		 * So abort scan for off channel completion.
		 */
		if (p2p->af_sent_channel) {
			/* abort actframe using actframe_abort or abort scan */
			err = brcmf_p2p_abort_action_frame(cfg);
			if (err)
				brcmf_notify_escan_complete(cfg, ifp, true,
							    true);
		}
	} else if (test_bit(BRCMF_P2P_STATUS_WAITING_NEXT_AF_LISTEN,
			    &p2p->status)) {
		brcmf_dbg(TRACE, "*** Wake UP ** abort listen for next af frame\n");
		/* So abort scan to cancel listen */
		brcmf_notify_escan_complete(cfg, ifp, true, true);
	}
}


/**
 * brcmf_p2p_gon_req_collision() - Check if go negotiaton collission
 *
 * @p2p: p2p device info struct.
 * @mac: MAC address.
 *
 * return true if recevied action frame is to be dropped.
 */
static bool
brcmf_p2p_gon_req_collision(struct brcmf_p2p_info *p2p, u8 *mac)
{
	struct brcmf_cfg80211_info *cfg = p2p->cfg;
	struct brcmf_if *ifp;

	brcmf_dbg(TRACE, "Enter\n");

	if (!test_bit(BRCMF_P2P_STATUS_WAITING_NEXT_ACT_FRAME, &p2p->status) ||
	    !p2p->gon_req_action)
		return false;

	brcmf_dbg(TRACE, "GO Negotiation Request COLLISION !!!\n");
	/* if sa(peer) addr is less than da(my) addr, then this device
	 * process peer's gon request and block to send gon req.
	 * if not (sa addr > da addr),
	 * this device will process gon request and drop gon req of peer.
	 */
	ifp = p2p->bss_idx[P2PAPI_BSSCFG_DEVICE].vif->ifp;
	if (memcmp(mac, ifp->mac_addr, ETH_ALEN) < 0) {
		brcmf_dbg(INFO, "Block transmit gon req !!!\n");
		p2p->block_gon_req_tx = true;
		/* if we are finding a common channel for sending af,
		 * do not scan more to block to send current gon req
		 */
		if (test_and_clear_bit(BRCMF_P2P_STATUS_FINDING_COMMON_CHANNEL,
				       &p2p->status))
			complete(&p2p->afx_hdl.act_frm_scan);
		if (test_and_clear_bit(BRCMF_P2P_STATUS_WAITING_NEXT_ACT_FRAME,
				       &p2p->status))
			brcmf_p2p_stop_wait_next_action_frame(cfg);
		return false;
	}

	/* drop gon request of peer to process gon request by this device. */
	brcmf_dbg(INFO, "Drop received gon req !!!\n");

	return true;
}


/**
 * brcmf_p2p_notify_action_frame_rx() - received action frame.
 *
 * @ifp: interfac control.
 * @e: event message. Not used, to make it usable for fweh event dispatcher.
 * @data: payload of message, containing action frame data.
 *
 */
int brcmf_p2p_notify_action_frame_rx(struct brcmf_if *ifp,
				     const struct brcmf_event_msg *e,
				     void *data)
{
	struct brcmf_pub *drvr = ifp->drvr;
	struct brcmf_cfg80211_info *cfg = drvr->config;
	struct brcmf_p2p_info *p2p = &cfg->p2p;
	struct afx_hdl *afx_hdl = &p2p->afx_hdl;
	struct wireless_dev *wdev;
	u32 mgmt_frame_len = e->datalen - sizeof(struct brcmf_rx_mgmt_data);
	struct brcmf_rx_mgmt_data *rxframe = (struct brcmf_rx_mgmt_data *)data;
	u8 *frame = (u8 *)(rxframe + 1);
	struct brcmf_p2p_pub_act_frame *act_frm;
	struct brcmf_p2psd_gas_pub_act_frame *sd_act_frm;
	struct brcmu_chan ch;
	struct ieee80211_mgmt *mgmt_frame;
	s32 freq;
	u16 mgmt_type;
	u8 action;

	if (e->datalen < sizeof(*rxframe)) {
		brcmf_dbg(SCAN, "Event data to small. Ignore\n");
		return 0;
	}

	ch.chspec = be16_to_cpu(rxframe->chanspec);
	cfg->d11inf.decchspec(&ch);
	/* Check if wpa_supplicant has registered for this frame */
	brcmf_dbg(INFO, "ifp->vif->mgmt_rx_reg %04x\n", ifp->vif->mgmt_rx_reg);
	mgmt_type = (IEEE80211_STYPE_ACTION & IEEE80211_FCTL_STYPE) >> 4;
	if ((ifp->vif->mgmt_rx_reg & BIT(mgmt_type)) == 0)
		return 0;

	brcmf_p2p_print_actframe(false, frame, mgmt_frame_len);

	action = P2P_PAF_SUBTYPE_INVALID;
	if (brcmf_p2p_is_pub_action(frame, mgmt_frame_len)) {
		act_frm = (struct brcmf_p2p_pub_act_frame *)frame;
		action = act_frm->subtype;
		if ((action == P2P_PAF_GON_REQ) &&
		    (brcmf_p2p_gon_req_collision(p2p, (u8 *)e->addr))) {
			if (test_bit(BRCMF_P2P_STATUS_FINDING_COMMON_CHANNEL,
				     &p2p->status) &&
			    (ether_addr_equal(afx_hdl->tx_dst_addr, e->addr))) {
				afx_hdl->peer_chan = ch.control_ch_num;
				brcmf_dbg(INFO, "GON request: Peer found, channel=%d\n",
					  afx_hdl->peer_chan);
				complete(&afx_hdl->act_frm_scan);
			}
			return 0;
		}
		/* After complete GO Negotiation, roll back to mpc mode */
		if ((action == P2P_PAF_GON_CONF) ||
		    (action == P2P_PAF_PROVDIS_RSP))
			brcmf_set_mpc(ifp, 1);
		if (action == P2P_PAF_GON_CONF) {
			brcmf_dbg(TRACE, "P2P: GO_NEG_PHASE status cleared\n");
			clear_bit(BRCMF_P2P_STATUS_GO_NEG_PHASE, &p2p->status);
		}
	} else if (brcmf_p2p_is_gas_action(frame, mgmt_frame_len)) {
		sd_act_frm = (struct brcmf_p2psd_gas_pub_act_frame *)frame;
		action = sd_act_frm->action;
	}

	if (test_bit(BRCMF_P2P_STATUS_WAITING_NEXT_ACT_FRAME, &p2p->status) &&
	    (p2p->next_af_subtype == action)) {
		brcmf_dbg(TRACE, "We got a right next frame! (%d)\n", action);
		clear_bit(BRCMF_P2P_STATUS_WAITING_NEXT_ACT_FRAME,
			  &p2p->status);
		/* Stop waiting for next AF. */
		brcmf_p2p_stop_wait_next_action_frame(cfg);
	}

	mgmt_frame = kzalloc(offsetof(struct ieee80211_mgmt, u) +
			     mgmt_frame_len, GFP_KERNEL);
	if (!mgmt_frame) {
		bphy_err(drvr, "No memory available for action frame\n");
		return -ENOMEM;
	}
	memcpy(mgmt_frame->da, ifp->mac_addr, ETH_ALEN);
	brcmf_fil_cmd_data_get(ifp, BRCMF_C_GET_BSSID, mgmt_frame->bssid,
			       ETH_ALEN);
	memcpy(mgmt_frame->sa, e->addr, ETH_ALEN);
	mgmt_frame->frame_control = cpu_to_le16(IEEE80211_STYPE_ACTION);
	memcpy(&mgmt_frame->u, frame, mgmt_frame_len);
	mgmt_frame_len += offsetof(struct ieee80211_mgmt, u);

	freq = ieee80211_channel_to_frequency(ch.control_ch_num,
					      ch.band == BRCMU_CHAN_BAND_2G ?
					      NL80211_BAND_2GHZ :
					      NL80211_BAND_5GHZ);

	wdev = &ifp->vif->wdev;
	cfg80211_rx_mgmt(wdev, freq, 0, (u8 *)mgmt_frame, mgmt_frame_len, 0);

	kfree(mgmt_frame);
	return 0;
}


/**
 * brcmf_p2p_notify_action_tx_complete() - transmit action frame complete
 *
 * @ifp: interfac control.
 * @e: event message. Not used, to make it usable for fweh event dispatcher.
 * @data: not used.
 *
 */
int brcmf_p2p_notify_action_tx_complete(struct brcmf_if *ifp,
					const struct brcmf_event_msg *e,
					void *data)
{
	struct brcmf_cfg80211_info *cfg = ifp->drvr->config;
	struct brcmf_p2p_info *p2p = &cfg->p2p;

	brcmf_dbg(INFO, "Enter: event %s, status=%d\n",
		  e->event_code == BRCMF_E_ACTION_FRAME_OFF_CHAN_COMPLETE ?
		  "ACTION_FRAME_OFF_CHAN_COMPLETE" : "ACTION_FRAME_COMPLETE",
		  e->status);

	if (!test_bit(BRCMF_P2P_STATUS_SENDING_ACT_FRAME, &p2p->status))
		return 0;

	if (e->event_code == BRCMF_E_ACTION_FRAME_COMPLETE) {
		if (e->status == BRCMF_E_STATUS_SUCCESS) {
			set_bit(BRCMF_P2P_STATUS_ACTION_TX_COMPLETED,
				&p2p->status);
			if (!p2p->wait_for_offchan_complete)
				complete(&p2p->send_af_done);
		} else {
			set_bit(BRCMF_P2P_STATUS_ACTION_TX_NOACK, &p2p->status);
			/* If there is no ack, we don't need to wait for
			 * WLC_E_ACTION_FRAME_OFFCHAN_COMPLETE event
			 */
			brcmf_p2p_stop_wait_next_action_frame(cfg);
		}

	} else {
		complete(&p2p->send_af_done);
	}
	return 0;
}


/**
 * brcmf_p2p_tx_action_frame() - send action frame over fil.
 *
 * @p2p: p2p info struct for vif.
 * @af_params: action frame data/info.
 *
 * Send an action frame immediately without doing channel synchronization.
 *
 * This function waits for a completion event before returning.
 * The WLC_E_ACTION_FRAME_COMPLETE event will be received when the action
 * frame is transmitted.
 */
static s32 brcmf_p2p_tx_action_frame(struct brcmf_p2p_info *p2p,
				     struct brcmf_fil_af_params_le *af_params)
{
	struct brcmf_pub *drvr = p2p->cfg->pub;
	struct brcmf_cfg80211_vif *vif;
	struct brcmf_p2p_action_frame *p2p_af;
	s32 err = 0;

	brcmf_dbg(TRACE, "Enter\n");

	reinit_completion(&p2p->send_af_done);
	clear_bit(BRCMF_P2P_STATUS_ACTION_TX_COMPLETED, &p2p->status);
	clear_bit(BRCMF_P2P_STATUS_ACTION_TX_NOACK, &p2p->status);

	/* check if it is a p2p_presence response */
	p2p_af = (struct brcmf_p2p_action_frame *)af_params->action_frame.data;
	if (p2p_af->subtype == P2P_AF_PRESENCE_RSP)
		vif = p2p->bss_idx[P2PAPI_BSSCFG_CONNECTION].vif;
	else
		vif = p2p->bss_idx[P2PAPI_BSSCFG_DEVICE].vif;

	err = brcmf_fil_bsscfg_data_set(vif->ifp, "actframe", af_params,
					sizeof(*af_params));
	if (err) {
		bphy_err(drvr, " sending action frame has failed\n");
		goto exit;
	}

	p2p->af_sent_channel = le32_to_cpu(af_params->channel);
	p2p->af_tx_sent_jiffies = jiffies;

	if (test_bit(BRCMF_P2P_STATUS_DISCOVER_LISTEN, &p2p->status) &&
	    p2p->af_sent_channel ==
	    ieee80211_frequency_to_channel(p2p->remain_on_channel.center_freq))
		p2p->wait_for_offchan_complete = false;
	else
		p2p->wait_for_offchan_complete = true;

	brcmf_dbg(TRACE, "Waiting for %s tx completion event\n",
		  (p2p->wait_for_offchan_complete) ?
		   "off-channel" : "on-channel");

	wait_for_completion_timeout(&p2p->send_af_done, P2P_AF_MAX_WAIT_TIME);

	if (test_bit(BRCMF_P2P_STATUS_ACTION_TX_COMPLETED, &p2p->status)) {
		brcmf_dbg(TRACE, "TX action frame operation is success\n");
	} else {
		err = -EIO;
		brcmf_dbg(TRACE, "TX action frame operation has failed\n");
	}
	/* clear status bit for action tx */
	clear_bit(BRCMF_P2P_STATUS_ACTION_TX_COMPLETED, &p2p->status);
	clear_bit(BRCMF_P2P_STATUS_ACTION_TX_NOACK, &p2p->status);

exit:
	return err;
}


/**
 * brcmf_p2p_pub_af_tx() - public action frame tx routine.
 *
 * @cfg: driver private data for cfg80211 interface.
 * @af_params: action frame data/info.
 * @config_af_params: configuration data for action frame.
 *
 * routine which transmits ation frame public type.
 */
static s32 brcmf_p2p_pub_af_tx(struct brcmf_cfg80211_info *cfg,
			       struct brcmf_fil_af_params_le *af_params,
			       struct brcmf_config_af_params *config_af_params)
{
	struct brcmf_p2p_info *p2p = &cfg->p2p;
	struct brcmf_pub *drvr = cfg->pub;
	struct brcmf_fil_action_frame_le *action_frame;
	struct brcmf_p2p_pub_act_frame *act_frm;
	s32 err = 0;
	u16 ie_len;

	action_frame = &af_params->action_frame;
	act_frm = (struct brcmf_p2p_pub_act_frame *)(action_frame->data);

	config_af_params->extra_listen = true;

	switch (act_frm->subtype) {
	case P2P_PAF_GON_REQ:
		brcmf_dbg(TRACE, "P2P: GO_NEG_PHASE status set\n");
		set_bit(BRCMF_P2P_STATUS_GO_NEG_PHASE, &p2p->status);
		config_af_params->mpc_onoff = 0;
		config_af_params->search_channel = true;
		p2p->next_af_subtype = act_frm->subtype + 1;
		p2p->gon_req_action = true;
		/* increase dwell time to wait for RESP frame */
		af_params->dwell_time = cpu_to_le32(P2P_AF_MED_DWELL_TIME);
		break;
	case P2P_PAF_GON_RSP:
		p2p->next_af_subtype = act_frm->subtype + 1;
		/* increase dwell time to wait for CONF frame */
		af_params->dwell_time = cpu_to_le32(P2P_AF_MED_DWELL_TIME);
		break;
	case P2P_PAF_GON_CONF:
		/* If we reached till GO Neg confirmation reset the filter */
		brcmf_dbg(TRACE, "P2P: GO_NEG_PHASE status cleared\n");
		clear_bit(BRCMF_P2P_STATUS_GO_NEG_PHASE, &p2p->status);
		/* turn on mpc again if go nego is done */
		config_af_params->mpc_onoff = 1;
		/* minimize dwell time */
		af_params->dwell_time = cpu_to_le32(P2P_AF_MIN_DWELL_TIME);
		config_af_params->extra_listen = false;
		break;
	case P2P_PAF_INVITE_REQ:
		config_af_params->search_channel = true;
		p2p->next_af_subtype = act_frm->subtype + 1;
		/* increase dwell time */
		af_params->dwell_time = cpu_to_le32(P2P_AF_MED_DWELL_TIME);
		break;
	case P2P_PAF_INVITE_RSP:
		/* minimize dwell time */
		af_params->dwell_time = cpu_to_le32(P2P_AF_MIN_DWELL_TIME);
		config_af_params->extra_listen = false;
		break;
	case P2P_PAF_DEVDIS_REQ:
		config_af_params->search_channel = true;
		p2p->next_af_subtype = act_frm->subtype + 1;
		/* maximize dwell time to wait for RESP frame */
		af_params->dwell_time = cpu_to_le32(P2P_AF_LONG_DWELL_TIME);
		break;
	case P2P_PAF_DEVDIS_RSP:
		/* minimize dwell time */
		af_params->dwell_time = cpu_to_le32(P2P_AF_MIN_DWELL_TIME);
		config_af_params->extra_listen = false;
		break;
	case P2P_PAF_PROVDIS_REQ:
		ie_len = le16_to_cpu(action_frame->len) -
			 offsetof(struct brcmf_p2p_pub_act_frame, elts);
		if (cfg80211_get_p2p_attr(&act_frm->elts[0], ie_len,
					  IEEE80211_P2P_ATTR_GROUP_ID,
					  NULL, 0) < 0)
			config_af_params->search_channel = true;
		config_af_params->mpc_onoff = 0;
		p2p->next_af_subtype = act_frm->subtype + 1;
		/* increase dwell time to wait for RESP frame */
		af_params->dwell_time = cpu_to_le32(P2P_AF_MED_DWELL_TIME);
		break;
	case P2P_PAF_PROVDIS_RSP:
		/* wpa_supplicant send go nego req right after prov disc */
		p2p->next_af_subtype = P2P_PAF_GON_REQ;
		/* increase dwell time to MED level */
		af_params->dwell_time = cpu_to_le32(P2P_AF_MED_DWELL_TIME);
		config_af_params->extra_listen = false;
		break;
	default:
		bphy_err(drvr, "Unknown p2p pub act frame subtype: %d\n",
			 act_frm->subtype);
		err = -EINVAL;
	}
	return err;
}

static bool brcmf_p2p_check_dwell_overflow(u32 requested_dwell,
					   unsigned long dwell_jiffies)
{
	if ((requested_dwell & CUSTOM_RETRY_MASK) &&
	    (jiffies_to_msecs(jiffies - dwell_jiffies) >
	    (requested_dwell & ~CUSTOM_RETRY_MASK))) {
		brcmf_err("Action frame TX retry time over dwell time!\n");
		return true;
	}
	return false;
}
/**
 * brcmf_p2p_send_action_frame() - send action frame .
 *
 * @cfg: driver private data for cfg80211 interface.
 * @ndev: net device to transmit on.
 * @af_params: configuration data for action frame.
 */
bool brcmf_p2p_send_action_frame(struct brcmf_cfg80211_info *cfg,
				 struct net_device *ndev,
				 struct brcmf_fil_af_params_le *af_params)
{
	struct brcmf_p2p_info *p2p = &cfg->p2p;
	struct brcmf_if *ifp = netdev_priv(ndev);
	struct brcmf_fil_action_frame_le *action_frame;
	struct brcmf_config_af_params config_af_params;
	struct afx_hdl *afx_hdl = &p2p->afx_hdl;
	struct brcmf_pub *drvr = cfg->pub;
	u16 action_frame_len;
	bool ack = false;
	u8 category;
	u8 action;
	s32 tx_retry;
	s32 extra_listen_time;
	uint delta_ms;
	unsigned long dwell_jiffies = 0;
	bool dwell_overflow = false;

	u32 requested_dwell = le32_to_cpu(af_params->dwell_time);
	action_frame = &af_params->action_frame;
	action_frame_len = le16_to_cpu(action_frame->len);

	brcmf_p2p_print_actframe(true, action_frame->data, action_frame_len);

	/* Add the default dwell time. Dwell time to stay off-channel */
	/* to wait for a response action frame after transmitting an  */
	/* GO Negotiation action frame                                */
	af_params->dwell_time = cpu_to_le32(P2P_AF_DWELL_TIME);

	category = action_frame->data[DOT11_ACTION_CAT_OFF];
	action = action_frame->data[DOT11_ACTION_ACT_OFF];

	/* initialize variables */
	p2p->next_af_subtype = P2P_PAF_SUBTYPE_INVALID;
	p2p->gon_req_action = false;

	/* config parameters */
	config_af_params.mpc_onoff = -1;
	config_af_params.search_channel = false;
	config_af_params.extra_listen = false;

	if (brcmf_p2p_is_pub_action(action_frame->data, action_frame_len)) {
		/* p2p public action frame process */
		if (brcmf_p2p_pub_af_tx(cfg, af_params, &config_af_params)) {
			/* Just send unknown subtype frame with */
			/* default parameters.                  */
			bphy_err(drvr, "P2P Public action frame, unknown subtype.\n");
		}
	} else if (brcmf_p2p_is_gas_action(action_frame->data,
					   action_frame_len)) {
		/* service discovery process */
		if (action == P2PSD_ACTION_ID_GAS_IREQ ||
		    action == P2PSD_ACTION_ID_GAS_CREQ) {
			/* configure service discovery query frame */
			config_af_params.search_channel = true;

			/* save next af suptype to cancel */
			/* remaining dwell time           */
			p2p->next_af_subtype = action + 1;

			af_params->dwell_time =
				cpu_to_le32(P2P_AF_MED_DWELL_TIME);
		} else if (action == P2PSD_ACTION_ID_GAS_IRESP ||
			   action == P2PSD_ACTION_ID_GAS_CRESP) {
			/* configure service discovery response frame */
			af_params->dwell_time =
				cpu_to_le32(P2P_AF_MIN_DWELL_TIME);
		} else {
			bphy_err(drvr, "Unknown action type: %d\n", action);
			goto exit;
		}
	} else if (brcmf_p2p_is_p2p_action(action_frame->data,
					   action_frame_len)) {
		/* do not configure anything. it will be */
		/* sent with a default configuration     */
	} else {
		bphy_err(drvr, "Unknown Frame: category 0x%x, action 0x%x\n",
			 category, action);
		return false;
	}

	/* if connecting on primary iface, sleep for a while before sending
	 * af tx for VSDB
	 */
	if (test_bit(BRCMF_VIF_STATUS_CONNECTING,
		     &p2p->bss_idx[P2PAPI_BSSCFG_PRIMARY].vif->sme_state))
		msleep(50);

	/* if scan is ongoing, abort current scan. */
	if (test_bit(BRCMF_SCAN_STATUS_BUSY, &cfg->scan_status))
		brcmf_abort_scanning(cfg);

	memcpy(afx_hdl->tx_dst_addr, action_frame->da, ETH_ALEN);

	/* To make sure to send successfully action frame, turn off mpc */
	if (config_af_params.mpc_onoff == 0)
		brcmf_set_mpc(ifp, 0);

	/* set status and destination address before sending af */
	if (p2p->next_af_subtype != P2P_PAF_SUBTYPE_INVALID) {
		/* set status to cancel the remained dwell time in rx process */
		set_bit(BRCMF_P2P_STATUS_WAITING_NEXT_ACT_FRAME, &p2p->status);
	}

	p2p->af_sent_channel = 0;
	set_bit(BRCMF_P2P_STATUS_SENDING_ACT_FRAME, &p2p->status);
	/* validate channel and p2p ies */
	if (config_af_params.search_channel &&
	    IS_P2P_SOCIAL_CHANNEL(le32_to_cpu(af_params->channel)) &&
	    p2p->bss_idx[P2PAPI_BSSCFG_DEVICE].vif->saved_ie.probe_req_ie_len) {
		afx_hdl = &p2p->afx_hdl;
		afx_hdl->peer_listen_chan = le32_to_cpu(af_params->channel);

		if (brcmf_p2p_af_searching_channel(p2p) ==
							P2P_INVALID_CHANNEL) {
			bphy_err(drvr, "Couldn't find peer's channel.\n");
			goto exit;
		}

		/* Abort scan even for VSDB scenarios. Scan gets aborted in
		 * firmware but after the check of piggyback algorithm. To take
		 * care of current piggback algo, lets abort the scan here
		 * itself.
		 */
		brcmf_notify_escan_complete(cfg, ifp, true, true);

		/* update channel */
		af_params->channel = cpu_to_le32(afx_hdl->peer_chan);
	}
	dwell_jiffies = jiffies;
	dwell_overflow = brcmf_p2p_check_dwell_overflow(requested_dwell,
							dwell_jiffies);

	tx_retry = 0;
	while (!p2p->block_gon_req_tx &&
	       (!ack) && (tx_retry < P2P_AF_TX_MAX_RETRY) &&
		!dwell_overflow) {
		if (af_params->channel)
			msleep(P2P_AF_RETRY_DELAY_TIME);

		ack = !brcmf_p2p_tx_action_frame(p2p, af_params);
		tx_retry++;
		dwell_overflow = brcmf_p2p_check_dwell_overflow(requested_dwell,
								dwell_jiffies);
	}
	if (!ack) {
		bphy_err(drvr, "Failed to send Action Frame(retry %d)\n",
			 tx_retry);
		clear_bit(BRCMF_P2P_STATUS_GO_NEG_PHASE, &p2p->status);
	}

exit:
	clear_bit(BRCMF_P2P_STATUS_SENDING_ACT_FRAME, &p2p->status);

	/* WAR: sometimes dongle does not keep the dwell time of 'actframe'.
	 * if we coundn't get the next action response frame and dongle does
	 * not keep the dwell time, go to listen state again to get next action
	 * response frame.
	 */
	if (ack && config_af_params.extra_listen && !p2p->block_gon_req_tx &&
	    test_bit(BRCMF_P2P_STATUS_WAITING_NEXT_ACT_FRAME, &p2p->status) &&
	    p2p->af_sent_channel == afx_hdl->my_listen_chan) {
		delta_ms = jiffies_to_msecs(jiffies - p2p->af_tx_sent_jiffies);
		if (le32_to_cpu(af_params->dwell_time) > delta_ms)
			extra_listen_time = le32_to_cpu(af_params->dwell_time) -
					    delta_ms;
		else
			extra_listen_time = 0;
		if (extra_listen_time > 50) {
			set_bit(BRCMF_P2P_STATUS_WAITING_NEXT_AF_LISTEN,
				&p2p->status);
			brcmf_dbg(INFO, "Wait more time! actual af time:%d, calculated extra listen:%d\n",
				  le32_to_cpu(af_params->dwell_time),
				  extra_listen_time);
			extra_listen_time += 100;
			if (!brcmf_p2p_discover_listen(p2p,
						       p2p->af_sent_channel,
						       extra_listen_time)) {
				unsigned long duration;

				extra_listen_time += 100;
				duration = msecs_to_jiffies(extra_listen_time);
				wait_for_completion_timeout(&p2p->wait_next_af,
							    duration);
			}
			clear_bit(BRCMF_P2P_STATUS_WAITING_NEXT_AF_LISTEN,
				  &p2p->status);
		}
	}

	if (p2p->block_gon_req_tx) {
		/* if ack is true, supplicant will wait more time(100ms).
		 * so we will return it as a success to get more time .
		 */
		p2p->block_gon_req_tx = false;
		ack = true;
	}

	clear_bit(BRCMF_P2P_STATUS_WAITING_NEXT_ACT_FRAME, &p2p->status);
	/* if all done, turn mpc on again */
	if (config_af_params.mpc_onoff == 1)
		brcmf_set_mpc(ifp, 1);

	return ack;
}

/**
 * brcmf_p2p_notify_rx_mgmt_p2p_probereq() - Event handler for p2p probe req.
 *
 * @ifp: interface pointer for which event was received.
 * @e: even message.
 * @data: payload of event message (probe request).
 */
s32 brcmf_p2p_notify_rx_mgmt_p2p_probereq(struct brcmf_if *ifp,
					  const struct brcmf_event_msg *e,
					  void *data)
{
	struct brcmf_cfg80211_info *cfg = ifp->drvr->config;
	struct brcmf_p2p_info *p2p = &cfg->p2p;
	struct afx_hdl *afx_hdl = &p2p->afx_hdl;
	struct brcmf_cfg80211_vif *vif = ifp->vif;
	struct brcmf_rx_mgmt_data *rxframe = (struct brcmf_rx_mgmt_data *)data;
	struct brcmu_chan ch;
	u8 *mgmt_frame;
	u32 mgmt_frame_len;
	s32 freq;
	u16 mgmt_type;

	brcmf_dbg(INFO, "Enter: event %d reason %d\n", e->event_code,
		  e->reason);

	if (e->datalen < sizeof(*rxframe)) {
		brcmf_dbg(SCAN, "Event data to small. Ignore\n");
		return 0;
	}

	ch.chspec = be16_to_cpu(rxframe->chanspec);
	cfg->d11inf.decchspec(&ch);

	if (test_bit(BRCMF_P2P_STATUS_FINDING_COMMON_CHANNEL, &p2p->status) &&
	    (ether_addr_equal(afx_hdl->tx_dst_addr, e->addr))) {
		afx_hdl->peer_chan = ch.control_ch_num;
		brcmf_dbg(INFO, "PROBE REQUEST: Peer found, channel=%d\n",
			  afx_hdl->peer_chan);
		complete(&afx_hdl->act_frm_scan);
	}

	/* Firmware sends us two proberesponses for each idx one. At the */
	/* moment anything but bsscfgidx 0 is passed up to supplicant    */
	if (e->bsscfgidx == 0)
		return 0;

	/* Filter any P2P probe reqs arriving during the GO-NEG Phase */
	if (test_bit(BRCMF_P2P_STATUS_GO_NEG_PHASE, &p2p->status)) {
		brcmf_dbg(INFO, "Filtering P2P probe_req in GO-NEG phase\n");
		return 0;
	}

	/* Check if wpa_supplicant has registered for this frame */
	brcmf_dbg(INFO, "vif->mgmt_rx_reg %04x\n", vif->mgmt_rx_reg);
	mgmt_type = (IEEE80211_STYPE_PROBE_REQ & IEEE80211_FCTL_STYPE) >> 4;
	if ((vif->mgmt_rx_reg & BIT(mgmt_type)) == 0)
		return 0;

	mgmt_frame = (u8 *)(rxframe + 1);
	mgmt_frame_len = e->datalen - sizeof(*rxframe);
	freq = ieee80211_channel_to_frequency(ch.control_ch_num,
					      ch.band == BRCMU_CHAN_BAND_2G ?
					      NL80211_BAND_2GHZ :
					      NL80211_BAND_5GHZ);

	cfg80211_rx_mgmt(&vif->wdev, freq, 0, mgmt_frame, mgmt_frame_len, 0);

	brcmf_dbg(INFO, "mgmt_frame_len (%d) , e->datalen (%d), chanspec (%04x), freq (%d)\n",
		  mgmt_frame_len, e->datalen, ch.chspec, freq);

	return 0;
}


/**
 * brcmf_p2p_get_current_chanspec() - Get current operation channel.
 *
 * @p2p: P2P specific data.
 * @chanspec: chanspec to be returned.
 */
static void brcmf_p2p_get_current_chanspec(struct brcmf_p2p_info *p2p,
					   u16 *chanspec)
{
	struct brcmf_if *ifp;
	u8 mac_addr[ETH_ALEN];
	struct brcmu_chan ch;
	struct brcmf_bss_info_le *bi;
	u8 *buf;

	ifp = p2p->bss_idx[P2PAPI_BSSCFG_PRIMARY].vif->ifp;

	if (brcmf_fil_cmd_data_get(ifp, BRCMF_C_GET_BSSID, mac_addr,
				   ETH_ALEN) == 0) {
		buf = kzalloc(WL_BSS_INFO_MAX, GFP_KERNEL);
		if (buf != NULL) {
			*(__le32 *)buf = cpu_to_le32(WL_BSS_INFO_MAX);
			if (brcmf_fil_cmd_data_get(ifp, BRCMF_C_GET_BSS_INFO,
						   buf, WL_BSS_INFO_MAX) == 0) {
				bi = (struct brcmf_bss_info_le *)(buf + 4);
				*chanspec = le16_to_cpu(bi->chanspec);
				kfree(buf);
				return;
			}
			kfree(buf);
		}
	}
	/* Use default channel for P2P */
	ch.chnum = BRCMF_P2P_TEMP_CHAN;
	ch.bw = BRCMU_CHAN_BW_20;
	p2p->cfg->d11inf.encchspec(&ch);
	*chanspec = ch.chspec;
}

/**
 * Change a P2P Role.
 * @cfg: driver private data for cfg80211 interface.
 * @if_type: interface type.
 * Returns 0 if success.
 */
int brcmf_p2p_ifchange(struct brcmf_cfg80211_info *cfg,
		       enum brcmf_fil_p2p_if_types if_type)
{
	struct brcmf_p2p_info *p2p = &cfg->p2p;
	struct brcmf_pub *drvr = cfg->pub;
	struct brcmf_cfg80211_vif *vif;
	struct brcmf_fil_p2p_if_le if_request;
	s32 err;
	u16 chanspec;

	brcmf_dbg(TRACE, "Enter\n");

	vif = p2p->bss_idx[P2PAPI_BSSCFG_PRIMARY].vif;
	if (!vif) {
		bphy_err(drvr, "vif for P2PAPI_BSSCFG_PRIMARY does not exist\n");
		return -EPERM;
	}
	brcmf_notify_escan_complete(cfg, vif->ifp, true, true);
	vif = p2p->bss_idx[P2PAPI_BSSCFG_CONNECTION].vif;
	if (!vif) {
		bphy_err(drvr, "vif for P2PAPI_BSSCFG_CONNECTION does not exist\n");
		return -EPERM;
	}
	brcmf_set_mpc(vif->ifp, 0);

	/* In concurrency case, STA may be already associated in a particular */
	/* channel. so retrieve the current channel of primary interface and  */
	/* then start the virtual interface on that.                          */
	brcmf_p2p_get_current_chanspec(p2p, &chanspec);

	if_request.type = cpu_to_le16((u16)if_type);
	if_request.chspec = cpu_to_le16(chanspec);
	memcpy(if_request.addr, p2p->conn_int_addr, sizeof(if_request.addr));

	brcmf_cfg80211_arm_vif_event(cfg, vif);
	err = brcmf_fil_iovar_data_set(vif->ifp, "p2p_ifupd", &if_request,
				       sizeof(if_request));
	if (err) {
		bphy_err(drvr, "p2p_ifupd FAILED, err=%d\n", err);
		brcmf_cfg80211_arm_vif_event(cfg, NULL);
		return err;
	}
	err = brcmf_cfg80211_wait_vif_event(cfg, BRCMF_E_IF_CHANGE,
					    BRCMF_VIF_EVENT_TIMEOUT);
	brcmf_cfg80211_arm_vif_event(cfg, NULL);
	if (!err)  {
		bphy_err(drvr, "No BRCMF_E_IF_CHANGE event received\n");
		return -EIO;
	}

	err = brcmf_fil_cmd_int_set(vif->ifp, BRCMF_C_SET_SCB_TIMEOUT,
				    BRCMF_SCB_TIMEOUT_VALUE);

	return err;
}

static int brcmf_p2p_request_p2p_if(struct brcmf_p2p_info *p2p,
				    struct brcmf_if *ifp, u8 ea[ETH_ALEN],
				    enum brcmf_fil_p2p_if_types iftype)
{
	struct brcmf_fil_p2p_if_le if_request;
	int err;
	u16 chanspec;

	/* we need a default channel */
	brcmf_p2p_get_current_chanspec(p2p, &chanspec);

	/* fill the firmware request */
	memcpy(if_request.addr, ea, ETH_ALEN);
	if_request.type = cpu_to_le16((u16)iftype);
	if_request.chspec = cpu_to_le16(chanspec);

	err = brcmf_fil_iovar_data_set(ifp, "p2p_ifadd", &if_request,
				       sizeof(if_request));

	return err;
}

static int brcmf_p2p_disable_p2p_if(struct brcmf_cfg80211_vif *vif)
{
	struct brcmf_cfg80211_info *cfg = wdev_to_cfg(&vif->wdev);
	struct net_device *pri_ndev = cfg_to_ndev(cfg);
	struct brcmf_if *ifp = netdev_priv(pri_ndev);
	u8 *addr = vif->wdev.netdev->dev_addr;

	return brcmf_fil_iovar_data_set(ifp, "p2p_ifdis", addr, ETH_ALEN);
}

static int brcmf_p2p_release_p2p_if(struct brcmf_cfg80211_vif *vif)
{
	struct brcmf_cfg80211_info *cfg = wdev_to_cfg(&vif->wdev);
	struct net_device *pri_ndev = cfg_to_ndev(cfg);
	struct brcmf_if *ifp = netdev_priv(pri_ndev);
	u8 *addr = vif->wdev.netdev->dev_addr;

	return brcmf_fil_iovar_data_set(ifp, "p2p_ifdel", addr, ETH_ALEN);
}

/**
 * brcmf_p2p_create_p2pdev() - create a P2P_DEVICE virtual interface.
 *
 * @p2p: P2P specific data.
 * @wiphy: wiphy device of new interface.
 * @addr: mac address for this new interface.
 */
static struct wireless_dev *brcmf_p2p_create_p2pdev(struct brcmf_p2p_info *p2p,
						    struct wiphy *wiphy,
						    u8 *addr)
{
	struct brcmf_pub *drvr = p2p->cfg->pub;
	struct brcmf_cfg80211_vif *p2p_vif;
	struct brcmf_if *p2p_ifp;
	struct brcmf_if *pri_ifp;
	int err;
	u32 bsscfgidx;

	if (p2p->bss_idx[P2PAPI_BSSCFG_DEVICE].vif)
		return ERR_PTR(-ENOSPC);

	p2p_vif = brcmf_alloc_vif(p2p->cfg, NL80211_IFTYPE_P2P_DEVICE);
	if (IS_ERR(p2p_vif)) {
		bphy_err(drvr, "could not create discovery vif\n");
		return (struct wireless_dev *)p2p_vif;
	}

	pri_ifp = p2p->bss_idx[P2PAPI_BSSCFG_PRIMARY].vif->ifp;

	/* firmware requires unique mac address for p2pdev interface */
	if (addr && ether_addr_equal(addr, pri_ifp->mac_addr)) {
		bphy_err(drvr, "discovery vif must be different from primary interface\n");
		err = -EINVAL;
		goto fail;
	}

	brcmf_p2p_generate_bss_mac(p2p, addr);
	brcmf_p2p_set_firmware(pri_ifp, p2p->dev_addr);

	brcmf_cfg80211_arm_vif_event(p2p->cfg, p2p_vif);
	brcmf_fweh_p2pdev_setup(pri_ifp, true);

	/* Initialize P2P Discovery in the firmware */
	err = brcmf_fil_iovar_int_set(pri_ifp, "p2p_disc", 1);
	if (err < 0) {
		bphy_err(drvr, "set p2p_disc error\n");
		brcmf_fweh_p2pdev_setup(pri_ifp, false);
		brcmf_cfg80211_arm_vif_event(p2p->cfg, NULL);
		goto fail;
	}

	/* wait for firmware event */
	err = brcmf_cfg80211_wait_vif_event(p2p->cfg, BRCMF_E_IF_ADD,
					    BRCMF_VIF_EVENT_TIMEOUT);
	brcmf_cfg80211_arm_vif_event(p2p->cfg, NULL);
	brcmf_fweh_p2pdev_setup(pri_ifp, false);
	if (!err) {
		bphy_err(drvr, "timeout occurred\n");
		err = -EIO;
		goto fail;
	}

	/* discovery interface created */
	p2p_ifp = p2p_vif->ifp;
	p2p->bss_idx[P2PAPI_BSSCFG_DEVICE].vif = p2p_vif;
	memcpy(p2p_ifp->mac_addr, p2p->dev_addr, ETH_ALEN);
	memcpy(&p2p_vif->wdev.address, p2p->dev_addr, sizeof(p2p->dev_addr));

	/* verify bsscfg index for P2P discovery */
	err = brcmf_fil_iovar_int_get(pri_ifp, "p2p_dev", &bsscfgidx);
	if (err < 0) {
		bphy_err(drvr, "retrieving discover bsscfg index failed\n");
		goto fail;
	}

	WARN_ON(p2p_ifp->bsscfgidx != bsscfgidx);

	init_completion(&p2p->send_af_done);
	INIT_WORK(&p2p->afx_hdl.afx_work, brcmf_p2p_afx_handler);
	init_completion(&p2p->afx_hdl.act_frm_scan);
	init_completion(&p2p->wait_next_af);

	return &p2p_vif->wdev;

fail:
	brcmf_free_vif(p2p_vif);
	return ERR_PTR(err);
}

static int brcmf_p2p_get_conn_idx(struct brcmf_cfg80211_info *cfg)
{
	int i;
	struct brcmf_if *ifp = netdev_priv(cfg_to_ndev(cfg));

	if (!ifp)
		return -ENODEV;

	for (i = P2PAPI_BSSCFG_CONNECTION; i < P2PAPI_BSSCFG_MAX; i++) {
		if (!cfg->p2p.bss_idx[i].vif) {
			if (i == P2PAPI_BSSCFG_CONNECTION2 &&
			    !(brcmf_feat_is_enabled(ifp, BRCMF_FEAT_RSDB))) {
				brcmf_err("Multi p2p not supported");
				return -EIO;
			}
			return i;
		}
	}
	return -EIO;
}

/**
 * brcmf_p2p_add_vif() - create a new P2P virtual interface.
 *
 * @wiphy: wiphy device of new interface.
 * @name: name of the new interface.
 * @name_assign_type: origin of the interface name
 * @type: nl80211 interface type.
 * @params: contains mac address for P2P device.
 */
struct wireless_dev *brcmf_p2p_add_vif(struct wiphy *wiphy, const char *name,
				       unsigned char name_assign_type,
				       enum nl80211_iftype type,
				       struct vif_params *params)
{
	struct brcmf_cfg80211_info *cfg = wiphy_to_cfg(wiphy);
	struct brcmf_if *ifp = netdev_priv(cfg_to_ndev(cfg));
	struct brcmf_pub *drvr = cfg->pub;
	struct brcmf_cfg80211_vif *vif;
	enum brcmf_fil_p2p_if_types iftype;
	int err = 0;
	int connidx;
	u8 *p2p_intf_addr;

	if (brcmf_cfg80211_vif_event_armed(cfg))
		return ERR_PTR(-EBUSY);

	brcmf_dbg(INFO, "adding vif \"%s\" (type=%d)\n", name, type);

	switch (type) {
	case NL80211_IFTYPE_P2P_CLIENT:
		iftype = BRCMF_FIL_P2P_IF_CLIENT;
		break;
	case NL80211_IFTYPE_P2P_GO:
		iftype = BRCMF_FIL_P2P_IF_GO;
		break;
	case NL80211_IFTYPE_P2P_DEVICE:
		return brcmf_p2p_create_p2pdev(&cfg->p2p, wiphy,
					       params->macaddr);
	default:
		return ERR_PTR(-EOPNOTSUPP);
	}

	vif = brcmf_alloc_vif(cfg, type);
	if (IS_ERR(vif))
		return (struct wireless_dev *)vif;
	brcmf_cfg80211_arm_vif_event(cfg, vif);

	connidx = brcmf_p2p_get_conn_idx(cfg);

	if (connidx == P2PAPI_BSSCFG_CONNECTION)
		p2p_intf_addr = cfg->p2p.conn_int_addr;
	else if (connidx == P2PAPI_BSSCFG_CONNECTION2)
		p2p_intf_addr = cfg->p2p.conn2_int_addr;
	else
		err = -EINVAL;

	if (!err)
		err =  brcmf_p2p_request_p2p_if(&cfg->p2p, ifp,
						p2p_intf_addr, iftype);

	if (err) {
		brcmf_err("request p2p interface failed\n");
		brcmf_cfg80211_arm_vif_event(cfg, NULL);
		goto fail;
	}

	/* wait for firmware event */
	err = brcmf_cfg80211_wait_vif_event(cfg, BRCMF_E_IF_ADD,
					    BRCMF_VIF_EVENT_TIMEOUT);
	brcmf_cfg80211_arm_vif_event(cfg, NULL);
	if (!err) {
		bphy_err(drvr, "timeout occurred\n");
		err = -EIO;
		goto fail;
	}

	/* interface created in firmware */
	ifp = vif->ifp;
	if (!ifp) {
		bphy_err(drvr, "no if pointer provided\n");
		err = -ENOENT;
		goto fail;
	}

	strncpy(ifp->ndev->name, name, sizeof(ifp->ndev->name) - 1);
	ifp->ndev->name_assign_type = name_assign_type;
	err = brcmf_net_attach(ifp, true);
	if (err) {
		bphy_err(drvr, "Registering netdevice failed\n");
		free_netdev(ifp->ndev);
		goto fail;
	}

	cfg->p2p.bss_idx[connidx].vif = vif;
	/* Disable firmware roaming for P2P interface  */
	brcmf_fil_iovar_int_set(ifp, "roam_off", 1);
	if (iftype == BRCMF_FIL_P2P_IF_GO) {
		/* set station timeout for p2p */
		brcmf_fil_cmd_int_set(ifp, BRCMF_C_SET_SCB_TIMEOUT,
				      BRCMF_SCB_TIMEOUT_VALUE);
	}
	return &ifp->vif->wdev;

fail:
	brcmf_free_vif(vif);
	return ERR_PTR(err);
}

/**
 * brcmf_p2p_del_vif() - delete a P2P virtual interface.
 *
 * @wiphy: wiphy device of interface.
 * @wdev: wireless device of interface.
 */
int brcmf_p2p_del_vif(struct wiphy *wiphy, struct wireless_dev *wdev)
{
	struct brcmf_cfg80211_info *cfg = wiphy_to_cfg(wiphy);
	struct brcmf_p2p_info *p2p = &cfg->p2p;
	struct brcmf_cfg80211_vif *vif;
	enum nl80211_iftype iftype;
	bool wait_for_disable = false;
	int err;

	brcmf_dbg(TRACE, "delete P2P vif\n");
	vif = container_of(wdev, struct brcmf_cfg80211_vif, wdev);

	iftype = vif->wdev.iftype;
	brcmf_cfg80211_arm_vif_event(cfg, vif);
	switch (iftype) {
	case NL80211_IFTYPE_P2P_CLIENT:
		if (test_bit(BRCMF_VIF_STATUS_DISCONNECTING, &vif->sme_state))
			wait_for_disable = true;
		break;

	case NL80211_IFTYPE_P2P_GO:
		if (!brcmf_p2p_disable_p2p_if(vif))
			wait_for_disable = true;
		break;

	case NL80211_IFTYPE_P2P_DEVICE:
		if (!p2p->bss_idx[P2PAPI_BSSCFG_DEVICE].vif)
			return 0;
		brcmf_p2p_cancel_remain_on_channel(vif->ifp);
		brcmf_p2p_deinit_discovery(p2p);
		break;

	default:
		return -ENOTSUPP;
	}

	clear_bit(BRCMF_P2P_STATUS_GO_NEG_PHASE, &p2p->status);
	brcmf_dbg(INFO, "P2P: GO_NEG_PHASE status cleared\n");

	if (wait_for_disable)
		wait_for_completion_timeout(&cfg->vif_disabled,
					    BRCMF_P2P_DISABLE_TIMEOUT);

	err = 0;
	if (iftype != NL80211_IFTYPE_P2P_DEVICE) {
		brcmf_vif_clear_mgmt_ies(vif);
		err = brcmf_p2p_release_p2p_if(vif);
	}
	if (!err) {
		/* wait for firmware event */
		err = brcmf_cfg80211_wait_vif_event(cfg, BRCMF_E_IF_DEL,
						    BRCMF_VIF_EVENT_TIMEOUT);
		if (!err)
			err = -EIO;
		else
			err = 0;
	}
	brcmf_remove_interface(vif->ifp, true);

	brcmf_cfg80211_arm_vif_event(cfg, NULL);
	if (iftype != NL80211_IFTYPE_P2P_DEVICE)
		p2p->bss_idx[P2PAPI_BSSCFG_CONNECTION].vif = NULL;

	return err;
}

void brcmf_p2p_ifp_removed(struct brcmf_if *ifp, bool rtnl_locked)
{
	struct brcmf_cfg80211_info *cfg;
	struct brcmf_cfg80211_vif *vif;

	brcmf_dbg(INFO, "P2P: device interface removed\n");
	vif = ifp->vif;
	cfg = wdev_to_cfg(&vif->wdev);
	cfg->p2p.bss_idx[P2PAPI_BSSCFG_DEVICE].vif = NULL;
	if (!rtnl_locked)
		rtnl_lock();
	cfg80211_unregister_wdev(&vif->wdev);
	if (!rtnl_locked)
		rtnl_unlock();
	brcmf_free_vif(vif);
}

int brcmf_p2p_start_device(struct wiphy *wiphy, struct wireless_dev *wdev)
{
	struct brcmf_cfg80211_info *cfg = wiphy_to_cfg(wiphy);
	struct brcmf_p2p_info *p2p = &cfg->p2p;
	struct brcmf_cfg80211_vif *vif;
	int err;

	vif = container_of(wdev, struct brcmf_cfg80211_vif, wdev);
	mutex_lock(&cfg->usr_sync);
	err = brcmf_p2p_enable_discovery(p2p);
	if (!err)
		set_bit(BRCMF_VIF_STATUS_READY, &vif->sme_state);
	mutex_unlock(&cfg->usr_sync);
	return err;
}

void brcmf_p2p_stop_device(struct wiphy *wiphy, struct wireless_dev *wdev)
{
	struct brcmf_cfg80211_info *cfg = wiphy_to_cfg(wiphy);
	struct brcmf_p2p_info *p2p = &cfg->p2p;
	struct brcmf_cfg80211_vif *vif;

	vif = container_of(wdev, struct brcmf_cfg80211_vif, wdev);
	/* This call can be result of the unregister_wdev call. In that case
	 * we dont want to do anything anymore. Just return. The config vif
	 * will have been cleared at this point.
	 */
	if (p2p->bss_idx[P2PAPI_BSSCFG_DEVICE].vif == vif) {
		mutex_lock(&cfg->usr_sync);
		/* Set the discovery state to SCAN */
		(void)brcmf_p2p_set_discover_state(vif->ifp,
						   WL_P2P_DISC_ST_SCAN, 0, 0);
		brcmf_abort_scanning(cfg);
		clear_bit(BRCMF_VIF_STATUS_READY, &vif->sme_state);
		mutex_unlock(&cfg->usr_sync);
	}
}

/**
 * brcmf_p2p_attach() - attach for P2P.
 *
 * @cfg: driver private data for cfg80211 interface.
 * @p2pdev_forced: create p2p device interface at attach.
 */
s32 brcmf_p2p_attach(struct brcmf_cfg80211_info *cfg, bool p2pdev_forced)
{
	struct brcmf_pub *drvr = cfg->pub;
	struct brcmf_p2p_info *p2p;
	struct brcmf_if *pri_ifp;
	s32 err = 0;
	void *err_ptr;

	p2p = &cfg->p2p;
	p2p->cfg = cfg;

	pri_ifp = brcmf_get_ifp(cfg->pub, 0);
	p2p->bss_idx[P2PAPI_BSSCFG_PRIMARY].vif = pri_ifp->vif;

	if (p2pdev_forced) {
		err_ptr = brcmf_p2p_create_p2pdev(p2p, NULL, NULL);
		if (IS_ERR(err_ptr)) {
			bphy_err(drvr, "P2P device creation failed.\n");
			err = PTR_ERR(err_ptr);
		}
	} else {
		p2p->p2pdev_dynamically = true;
	}
	return err;
}

/**
 * brcmf_p2p_detach() - detach P2P.
 *
 * @p2p: P2P specific data.
 */
void brcmf_p2p_detach(struct brcmf_p2p_info *p2p)
{
	struct brcmf_cfg80211_vif *vif;

	vif = p2p->bss_idx[P2PAPI_BSSCFG_DEVICE].vif;
	if (vif != NULL) {
		brcmf_p2p_cancel_remain_on_channel(vif->ifp);
		brcmf_p2p_deinit_discovery(p2p);
		brcmf_remove_interface(vif->ifp, false);
	}
	/* just set it all to zero */
	memset(p2p, 0, sizeof(*p2p));
}
<|MERGE_RESOLUTION|>--- conflicted
+++ resolved
@@ -1300,10 +1300,7 @@
 {
 	struct brcmf_p2p_info *p2p = &cfg->p2p;
 	struct brcmf_if *ifp = p2p->bss_idx[P2PAPI_BSSCFG_PRIMARY].vif->ifp;
-<<<<<<< HEAD
-=======
 	s32 err;
->>>>>>> 24b8d41d
 
 	if (test_bit(BRCMF_P2P_STATUS_SENDING_ACT_FRAME, &p2p->status) &&
 	    (test_bit(BRCMF_P2P_STATUS_ACTION_TX_COMPLETED, &p2p->status) ||
