--- conflicted
+++ resolved
@@ -981,7 +981,7 @@
 #define TEAM_ENC_FEATURES	(NETIF_F_HW_CSUM | NETIF_F_SG | \
 				 NETIF_F_RXCSUM | NETIF_F_ALL_TSO)
 
-static void ___team_compute_features(struct team *team)
+static void __team_compute_features(struct team *team)
 {
 	struct team_port *port;
 	netdev_features_t vlan_features = TEAM_VLAN_FEATURES &
@@ -1016,21 +1016,12 @@
 	team->dev->priv_flags &= ~IFF_XMIT_DST_RELEASE;
 	if (dst_release_flag == (IFF_XMIT_DST_RELEASE | IFF_XMIT_DST_RELEASE_PERM))
 		team->dev->priv_flags |= IFF_XMIT_DST_RELEASE;
-<<<<<<< HEAD
-}
-
-static void __team_compute_features(struct team *team)
-{
-	___team_compute_features(team);
-	netdev_change_features(team->dev);
-=======
->>>>>>> 24b8d41d
 }
 
 static void team_compute_features(struct team *team)
 {
 	mutex_lock(&team->lock);
-	___team_compute_features(team);
+	__team_compute_features(team);
 	mutex_unlock(&team->lock);
 	netdev_change_features(team->dev);
 }
@@ -1223,14 +1214,6 @@
 		goto err_dev_open;
 	}
 
-<<<<<<< HEAD
-	netif_addr_lock_bh(dev);
-	dev_uc_sync_multiple(port_dev, dev);
-	dev_mc_sync_multiple(port_dev, dev);
-	netif_addr_unlock_bh(dev);
-
-=======
->>>>>>> 24b8d41d
 	err = vlan_vids_add_by_dev(port_dev, dev);
 	if (err) {
 		netdev_err(dev, "Failed to add vlan ids to device %s\n",
@@ -1662,11 +1645,8 @@
 		goto err_options_register;
 	netif_carrier_off(dev);
 
-<<<<<<< HEAD
-=======
 	lockdep_register_key(&team->team_lock_key);
 	__mutex_init(&team->lock, "team->team_lock_key", &team->team_lock_key);
->>>>>>> 24b8d41d
 	netdev_lockdep_set_classes(dev);
 
 	return 0;
@@ -2074,8 +2054,6 @@
 	.ndo_add_slave		= team_add_slave,
 	.ndo_del_slave		= team_del_slave,
 	.ndo_fix_features	= team_fix_features,
-	.ndo_neigh_construct	= netdev_default_l2upper_neigh_construct,
-	.ndo_neigh_destroy	= netdev_default_l2upper_neigh_destroy,
 	.ndo_change_carrier     = team_change_carrier,
 	.ndo_features_check	= passthru_features_check,
 };
