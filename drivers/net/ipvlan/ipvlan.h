--- conflicted
+++ resolved
@@ -160,12 +160,6 @@
 				   const void *iaddr, bool is_v6);
 bool ipvlan_addr_busy(struct ipvl_port *port, void *iaddr, bool is_v6);
 void ipvlan_ht_addr_del(struct ipvl_addr *addr);
-<<<<<<< HEAD
-struct sk_buff *ipvlan_l3_rcv(struct net_device *dev, struct sk_buff *skb,
-			      u16 proto);
-unsigned int ipvlan_nf_input(void *priv, struct sk_buff *skb,
-			     const struct nf_hook_state *state);
-=======
 struct ipvl_addr *ipvlan_addr_lookup(struct ipvl_port *port, void *lyr3h,
 				     int addr_type, bool use_dest);
 void *ipvlan_get_L3_hdr(struct ipvl_port *port, struct sk_buff *skb, int *type);
@@ -213,5 +207,4 @@
 	return rcu_access_pointer(dev->rx_handler) == ipvlan_handle_frame;
 }
 
->>>>>>> 24b8d41d
 #endif /* __IPVLAN_H */