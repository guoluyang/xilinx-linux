# SPDX-License-Identifier: GPL-2.0-only
menu "Distributed Switch Architecture drivers"
	depends on HAVE_NET_DSA

<<<<<<< HEAD
=======
source "drivers/net/dsa/b53/Kconfig"

config NET_DSA_BCM_SF2
	tristate "Broadcom Starfighter 2 Ethernet switch support"
	depends on HAS_IOMEM && NET_DSA
	select NET_DSA_TAG_BRCM
	select FIXED_PHY
	select BCM7XXX_PHY
	select MDIO_BCM_UNIMAC
	select B53
	help
	  This enables support for the Broadcom Starfighter 2 Ethernet
	  switch chips.

config NET_DSA_LOOP
	tristate "DSA mock-up Ethernet switch chip support"
	depends on NET_DSA
	select FIXED_PHY
	help
	  This enables support for a fake mock-up switch chip which
	  exercises the DSA APIs.

config NET_DSA_LANTIQ_GSWIP
	tristate "Lantiq / Intel GSWIP"
	depends on HAS_IOMEM && NET_DSA
	select NET_DSA_TAG_GSWIP
	help
	  This enables support for the Lantiq / Intel GSWIP 2.1 found in
	  the xrx200 / VR9 SoC.

config NET_DSA_MT7530
	tristate "MediaTek MT753x and MT7621 Ethernet switch support"
	depends on NET_DSA
	select NET_DSA_TAG_MTK
	help
	  This enables support for the MediaTek MT7530, MT7531, and MT7621
	  Ethernet switch chips.

>>>>>>> 24b8d41d
config NET_DSA_MV88E6060
	tristate "Marvell 88E6060 ethernet switch chip support"
	depends on NET_DSA
	select NET_DSA_TAG_TRAILER
	help
	  This enables support for the Marvell 88E6060 ethernet switch
	  chip.

<<<<<<< HEAD
config NET_DSA_BCM_SF2
	tristate "Broadcom Starfighter 2 Ethernet switch support"
	depends on HAS_IOMEM && NET_DSA
	select NET_DSA_TAG_BRCM
	select FIXED_PHY
	select BCM7XXX_PHY
	select MDIO_BCM_UNIMAC
	select B53
	---help---
	  This enables support for the Broadcom Starfighter 2 Ethernet
	  switch chips.

source "drivers/net/dsa/b53/Kconfig"

source "drivers/net/dsa/mv88e6xxx/Kconfig"

config NET_DSA_QCA8K
	tristate "Qualcomm Atheros QCA8K Ethernet switch family support"
	depends on NET_DSA
	select NET_DSA_TAG_QCA
	select REGMAP
	---help---
	  This enables support for the Qualcomm Atheros QCA8K Ethernet
	  switch chips.

=======
source "drivers/net/dsa/microchip/Kconfig"

source "drivers/net/dsa/mv88e6xxx/Kconfig"

source "drivers/net/dsa/ocelot/Kconfig"

source "drivers/net/dsa/qca/Kconfig"

source "drivers/net/dsa/sja1105/Kconfig"

config NET_DSA_QCA8K
	tristate "Qualcomm Atheros QCA8K Ethernet switch family support"
	depends on NET_DSA
	select NET_DSA_TAG_QCA
	select REGMAP
	help
	  This enables support for the Qualcomm Atheros QCA8K Ethernet
	  switch chips.

config NET_DSA_REALTEK_SMI
	tristate "Realtek SMI Ethernet switch family support"
	depends on NET_DSA
	select NET_DSA_TAG_RTL4_A
	select FIXED_PHY
	select IRQ_DOMAIN
	select REALTEK_PHY
	select REGMAP
	help
	  This enables support for the Realtek SMI-based switch
	  chips, currently only RTL8366RB.

config NET_DSA_SMSC_LAN9303
	tristate
	select NET_DSA_TAG_LAN9303
	select REGMAP
	help
	  This enables support for the SMSC/Microchip LAN9303 3 port ethernet
	  switch chips.

config NET_DSA_SMSC_LAN9303_I2C
	tristate "SMSC/Microchip LAN9303 3-ports 10/100 ethernet switch in I2C managed mode"
	depends on NET_DSA && I2C
	select NET_DSA_SMSC_LAN9303
	select REGMAP_I2C
	help
	  Enable access functions if the SMSC/Microchip LAN9303 is configured
	  for I2C managed mode.

config NET_DSA_SMSC_LAN9303_MDIO
	tristate "SMSC/Microchip LAN9303 3-ports 10/100 ethernet switch in MDIO managed mode"
	depends on NET_DSA
	select NET_DSA_SMSC_LAN9303
	help
	  Enable access functions if the SMSC/Microchip LAN9303 is configured
	  for MDIO managed mode.

config NET_DSA_VITESSE_VSC73XX
	tristate
	depends on NET_DSA
	select FIXED_PHY
	select VITESSE_PHY
	select GPIOLIB
	help
	  This enables support for the Vitesse VSC7385, VSC7388,
	  VSC7395 and VSC7398 SparX integrated ethernet switches.

config NET_DSA_VITESSE_VSC73XX_SPI
	tristate "Vitesse VSC7385/7388/7395/7398 SPI mode support"
	depends on NET_DSA
	depends on SPI
	select NET_DSA_VITESSE_VSC73XX
	help
	  This enables support for the Vitesse VSC7385, VSC7388, VSC7395
	  and VSC7398 SparX integrated ethernet switches in SPI managed mode.

config NET_DSA_VITESSE_VSC73XX_PLATFORM
	tristate "Vitesse VSC7385/7388/7395/7398 Platform mode support"
	depends on NET_DSA
	depends on HAS_IOMEM
	select NET_DSA_VITESSE_VSC73XX
	help
	  This enables support for the Vitesse VSC7385, VSC7388, VSC7395
	  and VSC7398 SparX integrated ethernet switches, connected over
	  a CPU-attached address bus and work in memory-mapped I/O mode.
>>>>>>> 24b8d41d
endmenu<|MERGE_RESOLUTION|>--- conflicted
+++ resolved
@@ -2,8 +2,6 @@
 menu "Distributed Switch Architecture drivers"
 	depends on HAVE_NET_DSA
 
-<<<<<<< HEAD
-=======
 source "drivers/net/dsa/b53/Kconfig"
 
 config NET_DSA_BCM_SF2
@@ -42,7 +40,6 @@
 	  This enables support for the MediaTek MT7530, MT7531, and MT7621
 	  Ethernet switch chips.
 
->>>>>>> 24b8d41d
 config NET_DSA_MV88E6060
 	tristate "Marvell 88E6060 ethernet switch chip support"
 	depends on NET_DSA
@@ -51,33 +48,6 @@
 	  This enables support for the Marvell 88E6060 ethernet switch
 	  chip.
 
-<<<<<<< HEAD
-config NET_DSA_BCM_SF2
-	tristate "Broadcom Starfighter 2 Ethernet switch support"
-	depends on HAS_IOMEM && NET_DSA
-	select NET_DSA_TAG_BRCM
-	select FIXED_PHY
-	select BCM7XXX_PHY
-	select MDIO_BCM_UNIMAC
-	select B53
-	---help---
-	  This enables support for the Broadcom Starfighter 2 Ethernet
-	  switch chips.
-
-source "drivers/net/dsa/b53/Kconfig"
-
-source "drivers/net/dsa/mv88e6xxx/Kconfig"
-
-config NET_DSA_QCA8K
-	tristate "Qualcomm Atheros QCA8K Ethernet switch family support"
-	depends on NET_DSA
-	select NET_DSA_TAG_QCA
-	select REGMAP
-	---help---
-	  This enables support for the Qualcomm Atheros QCA8K Ethernet
-	  switch chips.
-
-=======
 source "drivers/net/dsa/microchip/Kconfig"
 
 source "drivers/net/dsa/mv88e6xxx/Kconfig"
@@ -162,5 +132,4 @@
 	  This enables support for the Vitesse VSC7385, VSC7388, VSC7395
 	  and VSC7398 SparX integrated ethernet switches, connected over
 	  a CPU-attached address bus and work in memory-mapped I/O mode.
->>>>>>> 24b8d41d
 endmenu