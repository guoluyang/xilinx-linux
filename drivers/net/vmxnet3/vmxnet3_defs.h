--- conflicted
+++ resolved
@@ -1,11 +1,7 @@
 /*
  * Linux driver for VMware's vmxnet3 ethernet NIC.
  *
-<<<<<<< HEAD
- * Copyright (C) 2008-2016, VMware, Inc. All Rights Reserved.
-=======
  * Copyright (C) 2008-2020, VMware, Inc. All Rights Reserved.
->>>>>>> 24b8d41d
  *
  * This program is free software; you can redistribute it and/or modify it
  * under the terms of the GNU General Public License as published by the
@@ -86,10 +82,7 @@
 	VMXNET3_CMD_RESERVED3,
 	VMXNET3_CMD_SET_COALESCE,
 	VMXNET3_CMD_REGISTER_MEMREGS,
-<<<<<<< HEAD
-=======
 	VMXNET3_CMD_SET_RSS_FIELDS,
->>>>>>> 24b8d41d
 
 	VMXNET3_CMD_FIRST_GET = 0xF00D0000,
 	VMXNET3_CMD_GET_QUEUE_STATUS = VMXNET3_CMD_FIRST_GET,
@@ -104,10 +97,7 @@
 	VMXNET3_CMD_GET_RESERVED1,
 	VMXNET3_CMD_GET_TXDATA_DESC_SIZE,
 	VMXNET3_CMD_GET_COALESCE,
-<<<<<<< HEAD
-=======
 	VMXNET3_CMD_GET_RSS_FIELDS,
->>>>>>> 24b8d41d
 };
 
 /*
@@ -700,8 +690,6 @@
 	struct Vmxnet3_MemoryRegion		memRegs[1];
 };
 
-<<<<<<< HEAD
-=======
 enum Vmxnet3_RSSField {
 	VMXNET3_RSS_FIELDS_TCPIP4 = 0x0001,
 	VMXNET3_RSS_FIELDS_TCPIP6 = 0x0002,
@@ -711,17 +699,13 @@
 	VMXNET3_RSS_FIELDS_ESPIP6 = 0x0020,
 };
 
->>>>>>> 24b8d41d
 /* If the command data <= 16 bytes, use the shared memory directly.
  * otherwise, use variable length configuration descriptor.
  */
 union Vmxnet3_CmdInfo {
 	struct Vmxnet3_VariableLenConfDesc	varConf;
 	struct Vmxnet3_SetPolling		setPolling;
-<<<<<<< HEAD
-=======
 	enum   Vmxnet3_RSSField                 setRssFields;
->>>>>>> 24b8d41d
 	__le64					data[2];
 };
 
