--- conflicted
+++ resolved
@@ -1,11 +1,7 @@
 /*
  * Linux driver for VMware's vmxnet3 ethernet NIC.
  *
-<<<<<<< HEAD
- * Copyright (C) 2008-2016, VMware, Inc. All Rights Reserved.
-=======
  * Copyright (C) 2008-2020, VMware, Inc. All Rights Reserved.
->>>>>>> 24b8d41d
  *
  * This program is free software; you can redistribute it and/or modify it
  * under the terms of the GNU General Public License as published by the
@@ -627,15 +623,8 @@
 	}
 
 	if (VMXNET3_VERSION_GE_3(adapter)) {
-<<<<<<< HEAD
-		if (param->rx_mini_pending < 0 ||
-		    param->rx_mini_pending > VMXNET3_RXDATA_DESC_MAX_SIZE) {
-			return -EINVAL;
-		}
-=======
 		if (param->rx_mini_pending > VMXNET3_RXDATA_DESC_MAX_SIZE)
 			return -EINVAL;
->>>>>>> 24b8d41d
 	} else if (param->rx_mini_pending != 0) {
 		return -EINVAL;
 	}
@@ -1087,30 +1076,6 @@
 	if (!VMXNET3_VERSION_GE_3(adapter))
 		return -EOPNOTSUPP;
 
-<<<<<<< HEAD
-	if (ec->rx_coalesce_usecs_irq ||
-	    ec->rx_max_coalesced_frames_irq ||
-	    ec->tx_coalesce_usecs ||
-	    ec->tx_coalesce_usecs_irq ||
-	    ec->tx_max_coalesced_frames_irq ||
-	    ec->stats_block_coalesce_usecs ||
-	    ec->use_adaptive_tx_coalesce ||
-	    ec->pkt_rate_low ||
-	    ec->rx_coalesce_usecs_low ||
-	    ec->rx_max_coalesced_frames_low ||
-	    ec->tx_coalesce_usecs_low ||
-	    ec->tx_max_coalesced_frames_low ||
-	    ec->pkt_rate_high ||
-	    ec->rx_coalesce_usecs_high ||
-	    ec->rx_max_coalesced_frames_high ||
-	    ec->tx_coalesce_usecs_high ||
-	    ec->tx_max_coalesced_frames_high ||
-	    ec->rate_sample_interval) {
-		return -EINVAL;
-	}
-
-=======
->>>>>>> 24b8d41d
 	if ((ec->rx_coalesce_usecs == 0) &&
 	    (ec->use_adaptive_rx_coalesce == 0) &&
 	    (ec->tx_max_coalesced_frames == 0) &&
