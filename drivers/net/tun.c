// SPDX-License-Identifier: GPL-2.0-or-later
/*
 *  TUN - Universal TUN/TAP device driver.
 *  Copyright (C) 1999-2002 Maxim Krasnyansky <maxk@qualcomm.com>
 *
 *  $Id: tun.c,v 1.15 2002/03/01 02:44:24 maxk Exp $
 */

/*
 *  Changes:
 *
 *  Mike Kershaw <dragorn@kismetwireless.net> 2005/08/14
 *    Add TUNSETLINK ioctl to set the link encapsulation
 *
 *  Mark Smith <markzzzsmith@yahoo.com.au>
 *    Use eth_random_addr() for tap MAC address.
 *
 *  Harald Roelle <harald.roelle@ifi.lmu.de>  2004/04/20
 *    Fixes in packet dropping, queue length setting and queue wakeup.
 *    Increased default tx queue length.
 *    Added ethtool API.
 *    Minor cleanups
 *
 *  Daniel Podlejski <underley@underley.eu.org>
 *    Modifications for 2.3.99-pre5 kernel.
 */

#define pr_fmt(fmt) KBUILD_MODNAME ": " fmt

#define DRV_NAME	"tun"
#define DRV_VERSION	"1.6"
#define DRV_DESCRIPTION	"Universal TUN/TAP device driver"
#define DRV_COPYRIGHT	"(C) 1999-2004 Max Krasnyansky <maxk@qualcomm.com>"

#include <linux/module.h>
#include <linux/errno.h>
#include <linux/kernel.h>
#include <linux/sched/signal.h>
#include <linux/major.h>
#include <linux/slab.h>
#include <linux/poll.h>
#include <linux/fcntl.h>
#include <linux/init.h>
#include <linux/skbuff.h>
#include <linux/netdevice.h>
#include <linux/etherdevice.h>
#include <linux/miscdevice.h>
#include <linux/ethtool.h>
#include <linux/rtnetlink.h>
#include <linux/compat.h>
#include <linux/if.h>
#include <linux/if_arp.h>
#include <linux/if_ether.h>
#include <linux/if_tun.h>
#include <linux/if_vlan.h>
#include <linux/crc32.h>
#include <linux/nsproxy.h>
#include <linux/virtio_net.h>
#include <linux/rcupdate.h>
#include <net/net_namespace.h>
#include <net/netns/generic.h>
#include <net/rtnetlink.h>
#include <net/sock.h>
#include <net/xdp.h>
#include <net/ip_tunnels.h>
#include <linux/seq_file.h>
#include <linux/uio.h>
#include <linux/skb_array.h>
<<<<<<< HEAD
=======
#include <linux/bpf.h>
#include <linux/bpf_trace.h>
#include <linux/mutex.h>
>>>>>>> 24b8d41d

#include <linux/uaccess.h>
#include <linux/proc_fs.h>

static void tun_default_link_ksettings(struct net_device *dev,
				       struct ethtool_link_ksettings *cmd);

#define TUN_RX_PAD (NET_IP_ALIGN + NET_SKB_PAD)

/* TUN device flags */

/* IFF_ATTACH_QUEUE is never stored in device flags,
 * overload it to mean fasync when stored there.
 */
#define TUN_FASYNC	IFF_ATTACH_QUEUE
/* High bits in flags field are unused. */
#define TUN_VNET_LE     0x80000000
#define TUN_VNET_BE     0x40000000

#define TUN_FEATURES (IFF_NO_PI | IFF_ONE_QUEUE | IFF_VNET_HDR | \
		      IFF_MULTI_QUEUE | IFF_NAPI | IFF_NAPI_FRAGS)

#define GOODCOPY_LEN 128

#define FLT_EXACT_COUNT 8
struct tap_filter {
	unsigned int    count;    /* Number of addrs. Zero means disabled */
	u32             mask[2];  /* Mask of the hashed addrs */
	unsigned char	addr[FLT_EXACT_COUNT][ETH_ALEN];
};

/* MAX_TAP_QUEUES 256 is chosen to allow rx/tx queues to be equal
 * to max number of VCPUs in guest. */
#define MAX_TAP_QUEUES 256
#define MAX_TAP_FLOWS  4096

#define TUN_FLOW_EXPIRE (3 * HZ)

struct tun_pcpu_stats {
<<<<<<< HEAD
	u64 rx_packets;
	u64 rx_bytes;
	u64 tx_packets;
	u64 tx_bytes;
=======
	u64_stats_t rx_packets;
	u64_stats_t rx_bytes;
	u64_stats_t tx_packets;
	u64_stats_t tx_bytes;
>>>>>>> 24b8d41d
	struct u64_stats_sync syncp;
	u32 rx_dropped;
	u32 tx_dropped;
	u32 rx_frame_errors;
};

/* A tun_file connects an open character device to a tuntap netdevice. It
 * also contains all socket related structures (except sock_fprog and tap_filter)
 * to serve as one transmit queue for tuntap device. The sock_fprog and
 * tap_filter were kept in tun_struct since they were used for filtering for the
 * netdevice not for a specific queue (at least I didn't see the requirement for
 * this).
 *
 * RCU usage:
 * The tun_file and tun_struct are loosely coupled, the pointer from one to the
 * other can only be read while rcu_read_lock or rtnl_lock is held.
 */
struct tun_file {
	struct sock sk;
	struct socket socket;
	struct tun_struct __rcu *tun;
	struct fasync_struct *fasync;
	/* only used for fasnyc */
	unsigned int flags;
	union {
		u16 queue_index;
		unsigned int ifindex;
	};
	struct napi_struct napi;
	bool napi_enabled;
	bool napi_frags_enabled;
	struct mutex napi_mutex;	/* Protects access to the above napi */
	struct list_head next;
	struct tun_struct *detached;
<<<<<<< HEAD
	struct skb_array tx_array;
=======
	struct ptr_ring tx_ring;
	struct xdp_rxq_info xdp_rxq;
};

struct tun_page {
	struct page *page;
	int count;
>>>>>>> 24b8d41d
};

struct tun_flow_entry {
	struct hlist_node hash_link;
	struct rcu_head rcu;
	struct tun_struct *tun;

	u32 rxhash;
	u32 rps_rxhash;
	int queue_index;
	unsigned long updated ____cacheline_aligned_in_smp;
};

#define TUN_NUM_FLOW_ENTRIES 1024
#define TUN_MASK_FLOW_ENTRIES (TUN_NUM_FLOW_ENTRIES - 1)

struct tun_prog {
	struct rcu_head rcu;
	struct bpf_prog *prog;
};

/* Since the socket were moved to tun_file, to preserve the behavior of persist
 * device, socket filter, sndbuf and vnet header size were restore when the
 * file were attached to a persist device.
 */
struct tun_struct {
	struct tun_file __rcu	*tfiles[MAX_TAP_QUEUES];
	unsigned int            numqueues;
	unsigned int 		flags;
	kuid_t			owner;
	kgid_t			group;

	struct net_device	*dev;
	netdev_features_t	set_features;
#define TUN_USER_FEATURES (NETIF_F_HW_CSUM|NETIF_F_TSO_ECN|NETIF_F_TSO| \
			  NETIF_F_TSO6)

	int			align;
	int			vnet_hdr_sz;
	int			sndbuf;
	struct tap_filter	txflt;
	struct sock_fprog	fprog;
	/* protected by rtnl lock */
	bool			filter_attached;
	u32			msg_enable;
	spinlock_t lock;
	struct hlist_head flows[TUN_NUM_FLOW_ENTRIES];
	struct timer_list flow_gc_timer;
	unsigned long ageing_time;
	unsigned int numdisabled;
	struct list_head disabled;
	void *security;
	u32 flow_count;
<<<<<<< HEAD
	struct tun_pcpu_stats __percpu *pcpu_stats;
=======
	u32 rx_batched;
	struct tun_pcpu_stats __percpu *pcpu_stats;
	struct bpf_prog __rcu *xdp_prog;
	struct tun_prog __rcu *steering_prog;
	struct tun_prog __rcu *filter_prog;
	struct ethtool_link_ksettings link_ksettings;
};

struct veth {
	__be16 h_vlan_proto;
	__be16 h_vlan_TCI;
>>>>>>> 24b8d41d
};

static int tun_napi_receive(struct napi_struct *napi, int budget)
{
	struct tun_file *tfile = container_of(napi, struct tun_file, napi);
	struct sk_buff_head *queue = &tfile->sk.sk_write_queue;
	struct sk_buff_head process_queue;
	struct sk_buff *skb;
	int received = 0;

	__skb_queue_head_init(&process_queue);

	spin_lock(&queue->lock);
	skb_queue_splice_tail_init(queue, &process_queue);
	spin_unlock(&queue->lock);

	while (received < budget && (skb = __skb_dequeue(&process_queue))) {
		napi_gro_receive(napi, skb);
		++received;
	}

	if (!skb_queue_empty(&process_queue)) {
		spin_lock(&queue->lock);
		skb_queue_splice(&process_queue, queue);
		spin_unlock(&queue->lock);
	}

	return received;
}

static int tun_napi_poll(struct napi_struct *napi, int budget)
{
	unsigned int received;

	received = tun_napi_receive(napi, budget);

	if (received < budget)
		napi_complete_done(napi, received);

	return received;
}

static void tun_napi_init(struct tun_struct *tun, struct tun_file *tfile,
			  bool napi_en, bool napi_frags)
{
	tfile->napi_enabled = napi_en;
	tfile->napi_frags_enabled = napi_en && napi_frags;
	if (napi_en) {
		netif_tx_napi_add(tun->dev, &tfile->napi, tun_napi_poll,
				  NAPI_POLL_WEIGHT);
		napi_enable(&tfile->napi);
	}
}

static void tun_napi_disable(struct tun_file *tfile)
{
	if (tfile->napi_enabled)
		napi_disable(&tfile->napi);
}

static void tun_napi_del(struct tun_file *tfile)
{
	if (tfile->napi_enabled)
		netif_napi_del(&tfile->napi);
}

static bool tun_napi_frags_enabled(const struct tun_file *tfile)
{
	return tfile->napi_frags_enabled;
}

#ifdef CONFIG_TUN_VNET_CROSS_LE
static inline bool tun_legacy_is_little_endian(struct tun_struct *tun)
{
	return tun->flags & TUN_VNET_BE ? false :
		virtio_legacy_is_little_endian();
}

static long tun_get_vnet_be(struct tun_struct *tun, int __user *argp)
{
	int be = !!(tun->flags & TUN_VNET_BE);

	if (put_user(be, argp))
		return -EFAULT;

	return 0;
}

static long tun_set_vnet_be(struct tun_struct *tun, int __user *argp)
{
	int be;

	if (get_user(be, argp))
		return -EFAULT;

	if (be)
		tun->flags |= TUN_VNET_BE;
	else
		tun->flags &= ~TUN_VNET_BE;

	return 0;
}
#else
static inline bool tun_legacy_is_little_endian(struct tun_struct *tun)
{
	return virtio_legacy_is_little_endian();
}

static long tun_get_vnet_be(struct tun_struct *tun, int __user *argp)
{
	return -EINVAL;
}

static long tun_set_vnet_be(struct tun_struct *tun, int __user *argp)
{
	return -EINVAL;
}
#endif /* CONFIG_TUN_VNET_CROSS_LE */

static inline bool tun_is_little_endian(struct tun_struct *tun)
{
	return tun->flags & TUN_VNET_LE ||
		tun_legacy_is_little_endian(tun);
}

static inline u16 tun16_to_cpu(struct tun_struct *tun, __virtio16 val)
{
	return __virtio16_to_cpu(tun_is_little_endian(tun), val);
}

static inline __virtio16 cpu_to_tun16(struct tun_struct *tun, u16 val)
{
	return __cpu_to_virtio16(tun_is_little_endian(tun), val);
}

static inline u32 tun_hashfn(u32 rxhash)
{
	return rxhash & TUN_MASK_FLOW_ENTRIES;
}

static struct tun_flow_entry *tun_flow_find(struct hlist_head *head, u32 rxhash)
{
	struct tun_flow_entry *e;

	hlist_for_each_entry_rcu(e, head, hash_link) {
		if (e->rxhash == rxhash)
			return e;
	}
	return NULL;
}

static struct tun_flow_entry *tun_flow_create(struct tun_struct *tun,
					      struct hlist_head *head,
					      u32 rxhash, u16 queue_index)
{
	struct tun_flow_entry *e = kmalloc(sizeof(*e), GFP_ATOMIC);

	if (e) {
		netif_info(tun, tx_queued, tun->dev,
			   "create flow: hash %u index %u\n",
			   rxhash, queue_index);
		e->updated = jiffies;
		e->rxhash = rxhash;
		e->rps_rxhash = 0;
		e->queue_index = queue_index;
		e->tun = tun;
		hlist_add_head_rcu(&e->hash_link, head);
		++tun->flow_count;
	}
	return e;
}

static void tun_flow_delete(struct tun_struct *tun, struct tun_flow_entry *e)
{
	netif_info(tun, tx_queued, tun->dev, "delete flow: hash %u index %u\n",
		   e->rxhash, e->queue_index);
	hlist_del_rcu(&e->hash_link);
	kfree_rcu(e, rcu);
	--tun->flow_count;
}

static void tun_flow_flush(struct tun_struct *tun)
{
	int i;

	spin_lock_bh(&tun->lock);
	for (i = 0; i < TUN_NUM_FLOW_ENTRIES; i++) {
		struct tun_flow_entry *e;
		struct hlist_node *n;

		hlist_for_each_entry_safe(e, n, &tun->flows[i], hash_link)
			tun_flow_delete(tun, e);
	}
	spin_unlock_bh(&tun->lock);
}

static void tun_flow_delete_by_queue(struct tun_struct *tun, u16 queue_index)
{
	int i;

	spin_lock_bh(&tun->lock);
	for (i = 0; i < TUN_NUM_FLOW_ENTRIES; i++) {
		struct tun_flow_entry *e;
		struct hlist_node *n;

		hlist_for_each_entry_safe(e, n, &tun->flows[i], hash_link) {
			if (e->queue_index == queue_index)
				tun_flow_delete(tun, e);
		}
	}
	spin_unlock_bh(&tun->lock);
}

static void tun_flow_cleanup(struct timer_list *t)
{
	struct tun_struct *tun = from_timer(tun, t, flow_gc_timer);
	unsigned long delay = tun->ageing_time;
	unsigned long next_timer = jiffies + delay;
	unsigned long count = 0;
	int i;

	spin_lock(&tun->lock);
	for (i = 0; i < TUN_NUM_FLOW_ENTRIES; i++) {
		struct tun_flow_entry *e;
		struct hlist_node *n;

		hlist_for_each_entry_safe(e, n, &tun->flows[i], hash_link) {
			unsigned long this_timer;

			this_timer = e->updated + delay;
			if (time_before_eq(this_timer, jiffies)) {
				tun_flow_delete(tun, e);
				continue;
			}
			count++;
			if (time_before(this_timer, next_timer))
				next_timer = this_timer;
		}
	}

	if (count)
		mod_timer(&tun->flow_gc_timer, round_jiffies_up(next_timer));
	spin_unlock(&tun->lock);
}

static void tun_flow_update(struct tun_struct *tun, u32 rxhash,
			    struct tun_file *tfile)
{
	struct hlist_head *head;
	struct tun_flow_entry *e;
	unsigned long delay = tun->ageing_time;
	u16 queue_index = tfile->queue_index;

	head = &tun->flows[tun_hashfn(rxhash)];

	rcu_read_lock();

	e = tun_flow_find(head, rxhash);
	if (likely(e)) {
		/* TODO: keep queueing to old queue until it's empty? */
		if (READ_ONCE(e->queue_index) != queue_index)
			WRITE_ONCE(e->queue_index, queue_index);
		if (e->updated != jiffies)
			e->updated = jiffies;
		sock_rps_record_flow_hash(e->rps_rxhash);
	} else {
		spin_lock_bh(&tun->lock);
		if (!tun_flow_find(head, rxhash) &&
		    tun->flow_count < MAX_TAP_FLOWS)
			tun_flow_create(tun, head, rxhash, queue_index);

		if (!timer_pending(&tun->flow_gc_timer))
			mod_timer(&tun->flow_gc_timer,
				  round_jiffies_up(jiffies + delay));
		spin_unlock_bh(&tun->lock);
	}

	rcu_read_unlock();
}

/* Save the hash received in the stack receive path and update the
 * flow_hash table accordingly.
 */
static inline void tun_flow_save_rps_rxhash(struct tun_flow_entry *e, u32 hash)
{
	if (unlikely(e->rps_rxhash != hash))
		e->rps_rxhash = hash;
}

/* We try to identify a flow through its rxhash. The reason that
 * we do not check rxq no. is because some cards(e.g 82599), chooses
 * the rxq based on the txq where the last packet of the flow comes. As
 * the userspace application move between processors, we may get a
 * different rxq no. here.
 */
static u16 tun_automq_select_queue(struct tun_struct *tun, struct sk_buff *skb)
{
	struct tun_flow_entry *e;
	u32 txq = 0;
	u32 numqueues = 0;

	numqueues = READ_ONCE(tun->numqueues);

	txq = __skb_get_hash_symmetric(skb);
	e = tun_flow_find(&tun->flows[tun_hashfn(txq)], txq);
	if (e) {
		tun_flow_save_rps_rxhash(e, txq);
		txq = e->queue_index;
	} else {
		/* use multiply and shift instead of expensive divide */
		txq = ((u64)txq * numqueues) >> 32;
	}

	return txq;
}

static u16 tun_ebpf_select_queue(struct tun_struct *tun, struct sk_buff *skb)
{
	struct tun_prog *prog;
	u32 numqueues;
	u16 ret = 0;

	numqueues = READ_ONCE(tun->numqueues);
	if (!numqueues)
		return 0;

	prog = rcu_dereference(tun->steering_prog);
	if (prog)
		ret = bpf_prog_run_clear_cb(prog->prog, skb);

	return ret % numqueues;
}

static u16 tun_select_queue(struct net_device *dev, struct sk_buff *skb,
			    struct net_device *sb_dev)
{
	struct tun_struct *tun = netdev_priv(dev);
	u16 ret;

	rcu_read_lock();
	if (rcu_dereference(tun->steering_prog))
		ret = tun_ebpf_select_queue(tun, skb);
	else
		ret = tun_automq_select_queue(tun, skb);
	rcu_read_unlock();

	return ret;
}

static inline bool tun_not_capable(struct tun_struct *tun)
{
	const struct cred *cred = current_cred();
	struct net *net = dev_net(tun->dev);

	return ((uid_valid(tun->owner) && !uid_eq(cred->euid, tun->owner)) ||
		  (gid_valid(tun->group) && !in_egroup_p(tun->group))) &&
		!ns_capable(net->user_ns, CAP_NET_ADMIN);
}

static void tun_set_real_num_queues(struct tun_struct *tun)
{
	netif_set_real_num_tx_queues(tun->dev, tun->numqueues);
	netif_set_real_num_rx_queues(tun->dev, tun->numqueues);
}

static void tun_disable_queue(struct tun_struct *tun, struct tun_file *tfile)
{
	tfile->detached = tun;
	list_add_tail(&tfile->next, &tun->disabled);
	++tun->numdisabled;
}

static struct tun_struct *tun_enable_queue(struct tun_file *tfile)
{
	struct tun_struct *tun = tfile->detached;

	tfile->detached = NULL;
	list_del_init(&tfile->next);
	--tun->numdisabled;
	return tun;
}

void tun_ptr_free(void *ptr)
{
	if (!ptr)
		return;
	if (tun_is_xdp_frame(ptr)) {
		struct xdp_frame *xdpf = tun_ptr_to_xdp(ptr);

		xdp_return_frame(xdpf);
	} else {
		__skb_array_destroy_skb(ptr);
	}
}
EXPORT_SYMBOL_GPL(tun_ptr_free);

static void tun_queue_purge(struct tun_file *tfile)
{
<<<<<<< HEAD
	struct sk_buff *skb;

	while ((skb = skb_array_consume(&tfile->tx_array)) != NULL)
		kfree_skb(skb);

=======
	void *ptr;

	while ((ptr = ptr_ring_consume(&tfile->tx_ring)) != NULL)
		tun_ptr_free(ptr);

	skb_queue_purge(&tfile->sk.sk_write_queue);
>>>>>>> 24b8d41d
	skb_queue_purge(&tfile->sk.sk_error_queue);
}

static void __tun_detach(struct tun_file *tfile, bool clean)
{
	struct tun_file *ntfile;
	struct tun_struct *tun;

	tun = rtnl_dereference(tfile->tun);

	if (tun && clean) {
		tun_napi_disable(tfile);
		tun_napi_del(tfile);
	}

	if (tun && !tfile->detached) {
		u16 index = tfile->queue_index;
		BUG_ON(index >= tun->numqueues);

		rcu_assign_pointer(tun->tfiles[index],
				   tun->tfiles[tun->numqueues - 1]);
		ntfile = rtnl_dereference(tun->tfiles[index]);
		ntfile->queue_index = index;
		rcu_assign_pointer(tun->tfiles[tun->numqueues - 1],
				   NULL);

		--tun->numqueues;
		if (clean) {
			RCU_INIT_POINTER(tfile->tun, NULL);
			sock_put(&tfile->sk);
		} else
			tun_disable_queue(tun, tfile);

		synchronize_net();
		tun_flow_delete_by_queue(tun, tun->numqueues + 1);
		/* Drop read queue */
		tun_queue_purge(tfile);
		tun_set_real_num_queues(tun);
	} else if (tfile->detached && clean) {
		tun = tun_enable_queue(tfile);
		sock_put(&tfile->sk);
	}

	if (clean) {
		if (tun && tun->numqueues == 0 && tun->numdisabled == 0) {
			netif_carrier_off(tun->dev);

			if (!(tun->flags & IFF_PERSIST) &&
			    tun->dev->reg_state == NETREG_REGISTERED)
				unregister_netdevice(tun->dev);
		}
		if (tun)
<<<<<<< HEAD
			skb_array_cleanup(&tfile->tx_array);
=======
			xdp_rxq_info_unreg(&tfile->xdp_rxq);
		ptr_ring_cleanup(&tfile->tx_ring, tun_ptr_free);
>>>>>>> 24b8d41d
		sock_put(&tfile->sk);
	}
}

static void tun_detach(struct tun_file *tfile, bool clean)
{
	struct tun_struct *tun;
	struct net_device *dev;

	rtnl_lock();
	tun = rtnl_dereference(tfile->tun);
	dev = tun ? tun->dev : NULL;
	__tun_detach(tfile, clean);
	if (dev)
		netdev_state_change(dev);
	rtnl_unlock();
}

static void tun_detach_all(struct net_device *dev)
{
	struct tun_struct *tun = netdev_priv(dev);
	struct tun_file *tfile, *tmp;
	int i, n = tun->numqueues;

	for (i = 0; i < n; i++) {
		tfile = rtnl_dereference(tun->tfiles[i]);
		BUG_ON(!tfile);
<<<<<<< HEAD
=======
		tun_napi_disable(tfile);
>>>>>>> 24b8d41d
		tfile->socket.sk->sk_shutdown = RCV_SHUTDOWN;
		tfile->socket.sk->sk_data_ready(tfile->socket.sk);
		RCU_INIT_POINTER(tfile->tun, NULL);
		--tun->numqueues;
	}
	list_for_each_entry(tfile, &tun->disabled, next) {
		tfile->socket.sk->sk_shutdown = RCV_SHUTDOWN;
		tfile->socket.sk->sk_data_ready(tfile->socket.sk);
		RCU_INIT_POINTER(tfile->tun, NULL);
	}
	BUG_ON(tun->numqueues != 0);

	synchronize_net();
	for (i = 0; i < n; i++) {
		tfile = rtnl_dereference(tun->tfiles[i]);
		tun_napi_del(tfile);
		/* Drop read queue */
		tun_queue_purge(tfile);
		xdp_rxq_info_unreg(&tfile->xdp_rxq);
		sock_put(&tfile->sk);
	}
	list_for_each_entry_safe(tfile, tmp, &tun->disabled, next) {
		tun_enable_queue(tfile);
		tun_queue_purge(tfile);
		xdp_rxq_info_unreg(&tfile->xdp_rxq);
		sock_put(&tfile->sk);
	}
	BUG_ON(tun->numdisabled != 0);

	if (tun->flags & IFF_PERSIST)
		module_put(THIS_MODULE);
}

static int tun_attach(struct tun_struct *tun, struct file *file,
		      bool skip_filter, bool napi, bool napi_frags,
		      bool publish_tun)
{
	struct tun_file *tfile = file->private_data;
	struct net_device *dev = tun->dev;
	int err;

	err = security_tun_dev_attach(tfile->socket.sk, tun->security);
	if (err < 0)
		goto out;

	err = -EINVAL;
	if (rtnl_dereference(tfile->tun) && !tfile->detached)
		goto out;

	err = -EBUSY;
	if (!(tun->flags & IFF_MULTI_QUEUE) && tun->numqueues == 1)
		goto out;

	err = -E2BIG;
	if (!tfile->detached &&
	    tun->numqueues + tun->numdisabled == MAX_TAP_QUEUES)
		goto out;

	err = 0;

	/* Re-attach the filter to persist device */
	if (!skip_filter && (tun->filter_attached == true)) {
		lock_sock(tfile->socket.sk);
		err = sk_attach_filter(&tun->fprog, tfile->socket.sk);
		release_sock(tfile->socket.sk);
		if (!err)
			goto out;
	}

	if (!tfile->detached &&
<<<<<<< HEAD
	    skb_array_init(&tfile->tx_array, dev->tx_queue_len, GFP_KERNEL)) {
=======
	    ptr_ring_resize(&tfile->tx_ring, dev->tx_queue_len,
			    GFP_KERNEL, tun_ptr_free)) {
>>>>>>> 24b8d41d
		err = -ENOMEM;
		goto out;
	}

	tfile->queue_index = tun->numqueues;
	tfile->socket.sk->sk_shutdown &= ~RCV_SHUTDOWN;
<<<<<<< HEAD
	rcu_assign_pointer(tfile->tun, tun);
	rcu_assign_pointer(tun->tfiles[tun->numqueues], tfile);
	tun->numqueues++;
=======
>>>>>>> 24b8d41d

	if (tfile->detached) {
		/* Re-attach detached tfile, updating XDP queue_index */
		WARN_ON(!xdp_rxq_info_is_reg(&tfile->xdp_rxq));

		if (tfile->xdp_rxq.queue_index    != tfile->queue_index)
			tfile->xdp_rxq.queue_index = tfile->queue_index;
	} else {
		/* Setup XDP RX-queue info, for new tfile getting attached */
		err = xdp_rxq_info_reg(&tfile->xdp_rxq,
				       tun->dev, tfile->queue_index);
		if (err < 0)
			goto out;
		err = xdp_rxq_info_reg_mem_model(&tfile->xdp_rxq,
						 MEM_TYPE_PAGE_SHARED, NULL);
		if (err < 0) {
			xdp_rxq_info_unreg(&tfile->xdp_rxq);
			goto out;
		}
		err = 0;
	}

	if (tfile->detached) {
		tun_enable_queue(tfile);
	} else {
		sock_hold(&tfile->sk);
		tun_napi_init(tun, tfile, napi, napi_frags);
	}

	if (rtnl_dereference(tun->xdp_prog))
		sock_set_flag(&tfile->sk, SOCK_XDP);

	/* device is allowed to go away first, so no need to hold extra
	 * refcnt.
	 */

	/* Publish tfile->tun and tun->tfiles only after we've fully
	 * initialized tfile; otherwise we risk using half-initialized
	 * object.
	 */
	if (publish_tun)
		rcu_assign_pointer(tfile->tun, tun);
	rcu_assign_pointer(tun->tfiles[tun->numqueues], tfile);
	tun->numqueues++;
	tun_set_real_num_queues(tun);
out:
	return err;
}

static struct tun_struct *tun_get(struct tun_file *tfile)
{
	struct tun_struct *tun;

	rcu_read_lock();
	tun = rcu_dereference(tfile->tun);
	if (tun)
		dev_hold(tun->dev);
	rcu_read_unlock();

	return tun;
}

static void tun_put(struct tun_struct *tun)
{
	dev_put(tun->dev);
}

/* TAP filtering */
static void addr_hash_set(u32 *mask, const u8 *addr)
{
	int n = ether_crc(ETH_ALEN, addr) >> 26;
	mask[n >> 5] |= (1 << (n & 31));
}

static unsigned int addr_hash_test(const u32 *mask, const u8 *addr)
{
	int n = ether_crc(ETH_ALEN, addr) >> 26;
	return mask[n >> 5] & (1 << (n & 31));
}

static int update_filter(struct tap_filter *filter, void __user *arg)
{
	struct { u8 u[ETH_ALEN]; } *addr;
	struct tun_filter uf;
	int err, alen, n, nexact;

	if (copy_from_user(&uf, arg, sizeof(uf)))
		return -EFAULT;

	if (!uf.count) {
		/* Disabled */
		filter->count = 0;
		return 0;
	}

	alen = ETH_ALEN * uf.count;
	addr = memdup_user(arg + sizeof(uf), alen);
	if (IS_ERR(addr))
		return PTR_ERR(addr);

	/* The filter is updated without holding any locks. Which is
	 * perfectly safe. We disable it first and in the worst
	 * case we'll accept a few undesired packets. */
	filter->count = 0;
	wmb();

	/* Use first set of addresses as an exact filter */
	for (n = 0; n < uf.count && n < FLT_EXACT_COUNT; n++)
		memcpy(filter->addr[n], addr[n].u, ETH_ALEN);

	nexact = n;

	/* Remaining multicast addresses are hashed,
	 * unicast will leave the filter disabled. */
	memset(filter->mask, 0, sizeof(filter->mask));
	for (; n < uf.count; n++) {
		if (!is_multicast_ether_addr(addr[n].u)) {
			err = 0; /* no filter */
			goto free_addr;
		}
		addr_hash_set(filter->mask, addr[n].u);
	}

	/* For ALLMULTI just set the mask to all ones.
	 * This overrides the mask populated above. */
	if ((uf.flags & TUN_FLT_ALLMULTI))
		memset(filter->mask, ~0, sizeof(filter->mask));

	/* Now enable the filter */
	wmb();
	filter->count = nexact;

	/* Return the number of exact filters */
	err = nexact;
free_addr:
	kfree(addr);
	return err;
}

/* Returns: 0 - drop, !=0 - accept */
static int run_filter(struct tap_filter *filter, const struct sk_buff *skb)
{
	/* Cannot use eth_hdr(skb) here because skb_mac_hdr() is incorrect
	 * at this point. */
	struct ethhdr *eh = (struct ethhdr *) skb->data;
	int i;

	/* Exact match */
	for (i = 0; i < filter->count; i++)
		if (ether_addr_equal(eh->h_dest, filter->addr[i]))
			return 1;

	/* Inexact match (multicast only) */
	if (is_multicast_ether_addr(eh->h_dest))
		return addr_hash_test(filter->mask, eh->h_dest);

	return 0;
}

/*
 * Checks whether the packet is accepted or not.
 * Returns: 0 - drop, !=0 - accept
 */
static int check_filter(struct tap_filter *filter, const struct sk_buff *skb)
{
	if (!filter->count)
		return 1;

	return run_filter(filter, skb);
}

/* Network device part of the driver */

static const struct ethtool_ops tun_ethtool_ops;

/* Net device detach from fd. */
static void tun_net_uninit(struct net_device *dev)
{
	tun_detach_all(dev);
}

/* Net device open. */
static int tun_net_open(struct net_device *dev)
{
	netif_tx_start_all_queues(dev);

	return 0;
}

/* Net device close. */
static int tun_net_close(struct net_device *dev)
{
	netif_tx_stop_all_queues(dev);
	return 0;
}

/* Net device start xmit */
static void tun_automq_xmit(struct tun_struct *tun, struct sk_buff *skb)
{
#ifdef CONFIG_RPS
	if (tun->numqueues == 1 && static_branch_unlikely(&rps_needed)) {
		/* Select queue was not called for the skbuff, so we extract the
		 * RPS hash and save it into the flow_table here.
		 */
		struct tun_flow_entry *e;
		__u32 rxhash;

		rxhash = __skb_get_hash_symmetric(skb);
		e = tun_flow_find(&tun->flows[tun_hashfn(rxhash)], rxhash);
		if (e)
			tun_flow_save_rps_rxhash(e, rxhash);
	}
#endif
}

static unsigned int run_ebpf_filter(struct tun_struct *tun,
				    struct sk_buff *skb,
				    int len)
{
	struct tun_prog *prog = rcu_dereference(tun->filter_prog);

	if (prog)
		len = bpf_prog_run_clear_cb(prog->prog, skb);

	return len;
}

/* Net device start xmit */
static netdev_tx_t tun_net_xmit(struct sk_buff *skb, struct net_device *dev)
{
	struct tun_struct *tun = netdev_priv(dev);
	int txq = skb->queue_mapping;
	struct tun_file *tfile;
	int len = skb->len;

	rcu_read_lock();
	tfile = rcu_dereference(tun->tfiles[txq]);

	/* Drop packet if interface is not attached */
	if (!tfile)
		goto drop;

<<<<<<< HEAD
#ifdef CONFIG_RPS
	if (numqueues == 1 && static_key_false(&rps_needed)) {
		/* Select queue was not called for the skbuff, so we extract the
		 * RPS hash and save it into the flow_table here.
		 */
		__u32 rxhash;

		rxhash = skb_get_hash(skb);
		if (rxhash) {
			struct tun_flow_entry *e;
			e = tun_flow_find(&tun->flows[tun_hashfn(rxhash)],
					rxhash);
			if (e)
				tun_flow_save_rps_rxhash(e, rxhash);
		}
	}
#endif

	tun_debug(KERN_INFO, tun, "tun_net_xmit %d\n", skb->len);

	BUG_ON(!tfile);
=======
	if (!rcu_dereference(tun->steering_prog))
		tun_automq_xmit(tun, skb);

	netif_info(tun, tx_queued, tun->dev, "%s %d\n", __func__, skb->len);
>>>>>>> 24b8d41d

	/* Drop if the filter does not like it.
	 * This is a noop if the filter is disabled.
	 * Filter can be enabled only for the TAP devices. */
	if (!check_filter(&tun->txflt, skb))
		goto drop;

	if (tfile->socket.sk->sk_filter &&
	    sk_filter(tfile->socket.sk, skb))
		goto drop;

	len = run_ebpf_filter(tun, skb, len);
	if (len == 0 || pskb_trim(skb, len))
		goto drop;

	if (unlikely(skb_orphan_frags_rx(skb, GFP_ATOMIC)))
		goto drop;

	skb_tx_timestamp(skb);

	/* Orphan the skb - required as we might hang on to it
	 * for indefinite time.
	 */
	skb_orphan(skb);

	nf_reset_ct(skb);

<<<<<<< HEAD
	if (skb_array_produce(&tfile->tx_array, skb))
=======
	if (ptr_ring_produce(&tfile->tx_ring, skb))
>>>>>>> 24b8d41d
		goto drop;

	/* Notify and wake up reader process */
	if (tfile->flags & TUN_FASYNC)
		kill_fasync(&tfile->fasync, SIGIO, POLL_IN);
	tfile->socket.sk->sk_data_ready(tfile->socket.sk);

	rcu_read_unlock();
	return NETDEV_TX_OK;

drop:
	this_cpu_inc(tun->pcpu_stats->tx_dropped);
	skb_tx_error(skb);
	kfree_skb(skb);
	rcu_read_unlock();
	return NET_XMIT_DROP;
}

static void tun_net_mclist(struct net_device *dev)
{
	/*
	 * This callback is supposed to deal with mc filter in
	 * _rx_ path and has nothing to do with the _tx_ path.
	 * In rx path we always accept everything userspace gives us.
	 */
}

static netdev_features_t tun_net_fix_features(struct net_device *dev,
	netdev_features_t features)
{
	struct tun_struct *tun = netdev_priv(dev);

	return (features & tun->set_features) | (features & ~TUN_USER_FEATURES);
}

static void tun_set_headroom(struct net_device *dev, int new_hr)
{
	struct tun_struct *tun = netdev_priv(dev);

	if (new_hr < NET_SKB_PAD)
		new_hr = NET_SKB_PAD;

	tun->align = new_hr;
}

<<<<<<< HEAD
static struct rtnl_link_stats64 *
=======
static void
>>>>>>> 24b8d41d
tun_net_get_stats64(struct net_device *dev, struct rtnl_link_stats64 *stats)
{
	u32 rx_dropped = 0, tx_dropped = 0, rx_frame_errors = 0;
	struct tun_struct *tun = netdev_priv(dev);
	struct tun_pcpu_stats *p;
	int i;

	for_each_possible_cpu(i) {
		u64 rxpackets, rxbytes, txpackets, txbytes;
		unsigned int start;

		p = per_cpu_ptr(tun->pcpu_stats, i);
		do {
			start = u64_stats_fetch_begin(&p->syncp);
<<<<<<< HEAD
			rxpackets	= p->rx_packets;
			rxbytes		= p->rx_bytes;
			txpackets	= p->tx_packets;
			txbytes		= p->tx_bytes;
=======
			rxpackets	= u64_stats_read(&p->rx_packets);
			rxbytes		= u64_stats_read(&p->rx_bytes);
			txpackets	= u64_stats_read(&p->tx_packets);
			txbytes		= u64_stats_read(&p->tx_bytes);
>>>>>>> 24b8d41d
		} while (u64_stats_fetch_retry(&p->syncp, start));

		stats->rx_packets	+= rxpackets;
		stats->rx_bytes		+= rxbytes;
		stats->tx_packets	+= txpackets;
		stats->tx_bytes		+= txbytes;

		/* u32 counters */
		rx_dropped	+= p->rx_dropped;
		rx_frame_errors	+= p->rx_frame_errors;
		tx_dropped	+= p->tx_dropped;
	}
	stats->rx_dropped  = rx_dropped;
	stats->rx_frame_errors = rx_frame_errors;
	stats->tx_dropped = tx_dropped;
<<<<<<< HEAD
	return stats;
=======
}

static int tun_xdp_set(struct net_device *dev, struct bpf_prog *prog,
		       struct netlink_ext_ack *extack)
{
	struct tun_struct *tun = netdev_priv(dev);
	struct tun_file *tfile;
	struct bpf_prog *old_prog;
	int i;

	old_prog = rtnl_dereference(tun->xdp_prog);
	rcu_assign_pointer(tun->xdp_prog, prog);
	if (old_prog)
		bpf_prog_put(old_prog);

	for (i = 0; i < tun->numqueues; i++) {
		tfile = rtnl_dereference(tun->tfiles[i]);
		if (prog)
			sock_set_flag(&tfile->sk, SOCK_XDP);
		else
			sock_reset_flag(&tfile->sk, SOCK_XDP);
	}
	list_for_each_entry(tfile, &tun->disabled, next) {
		if (prog)
			sock_set_flag(&tfile->sk, SOCK_XDP);
		else
			sock_reset_flag(&tfile->sk, SOCK_XDP);
	}

	return 0;
}

static int tun_xdp(struct net_device *dev, struct netdev_bpf *xdp)
{
	switch (xdp->command) {
	case XDP_SETUP_PROG:
		return tun_xdp_set(dev, xdp->prog, xdp->extack);
	default:
		return -EINVAL;
	}
}

static int tun_net_change_carrier(struct net_device *dev, bool new_carrier)
{
	if (new_carrier) {
		struct tun_struct *tun = netdev_priv(dev);

		if (!tun->numqueues)
			return -EPERM;

		netif_carrier_on(dev);
	} else {
		netif_carrier_off(dev);
	}
	return 0;
>>>>>>> 24b8d41d
}

static const struct net_device_ops tun_netdev_ops = {
	.ndo_uninit		= tun_net_uninit,
	.ndo_open		= tun_net_open,
	.ndo_stop		= tun_net_close,
	.ndo_start_xmit		= tun_net_xmit,
	.ndo_fix_features	= tun_net_fix_features,
	.ndo_select_queue	= tun_select_queue,
	.ndo_set_rx_headroom	= tun_set_headroom,
	.ndo_get_stats64	= tun_net_get_stats64,
<<<<<<< HEAD
=======
	.ndo_change_carrier	= tun_net_change_carrier,
>>>>>>> 24b8d41d
};

static void __tun_xdp_flush_tfile(struct tun_file *tfile)
{
	/* Notify and wake up reader process */
	if (tfile->flags & TUN_FASYNC)
		kill_fasync(&tfile->fasync, SIGIO, POLL_IN);
	tfile->socket.sk->sk_data_ready(tfile->socket.sk);
}

static int tun_xdp_xmit(struct net_device *dev, int n,
			struct xdp_frame **frames, u32 flags)
{
	struct tun_struct *tun = netdev_priv(dev);
	struct tun_file *tfile;
	u32 numqueues;
	int drops = 0;
	int cnt = n;
	int i;

	if (unlikely(flags & ~XDP_XMIT_FLAGS_MASK))
		return -EINVAL;

	rcu_read_lock();

resample:
	numqueues = READ_ONCE(tun->numqueues);
	if (!numqueues) {
		rcu_read_unlock();
		return -ENXIO; /* Caller will free/return all frames */
	}

	tfile = rcu_dereference(tun->tfiles[smp_processor_id() %
					    numqueues]);
	if (unlikely(!tfile))
		goto resample;

	spin_lock(&tfile->tx_ring.producer_lock);
	for (i = 0; i < n; i++) {
		struct xdp_frame *xdp = frames[i];
		/* Encode the XDP flag into lowest bit for consumer to differ
		 * XDP buffer from sk_buff.
		 */
		void *frame = tun_xdp_to_ptr(xdp);

		if (__ptr_ring_produce(&tfile->tx_ring, frame)) {
			this_cpu_inc(tun->pcpu_stats->tx_dropped);
			xdp_return_frame_rx_napi(xdp);
			drops++;
		}
	}
	spin_unlock(&tfile->tx_ring.producer_lock);

	if (flags & XDP_XMIT_FLUSH)
		__tun_xdp_flush_tfile(tfile);

	rcu_read_unlock();
	return cnt - drops;
}

static int tun_xdp_tx(struct net_device *dev, struct xdp_buff *xdp)
{
	struct xdp_frame *frame = xdp_convert_buff_to_frame(xdp);

	if (unlikely(!frame))
		return -EOVERFLOW;

	return tun_xdp_xmit(dev, 1, &frame, XDP_XMIT_FLUSH);
}

static const struct net_device_ops tap_netdev_ops = {
	.ndo_uninit		= tun_net_uninit,
	.ndo_open		= tun_net_open,
	.ndo_stop		= tun_net_close,
	.ndo_start_xmit		= tun_net_xmit,
	.ndo_fix_features	= tun_net_fix_features,
	.ndo_set_rx_mode	= tun_net_mclist,
	.ndo_set_mac_address	= eth_mac_addr,
	.ndo_validate_addr	= eth_validate_addr,
	.ndo_select_queue	= tun_select_queue,
	.ndo_features_check	= passthru_features_check,
	.ndo_set_rx_headroom	= tun_set_headroom,
	.ndo_get_stats64	= tun_net_get_stats64,
<<<<<<< HEAD
=======
	.ndo_bpf		= tun_xdp,
	.ndo_xdp_xmit		= tun_xdp_xmit,
	.ndo_change_carrier	= tun_net_change_carrier,
>>>>>>> 24b8d41d
};

static void tun_flow_init(struct tun_struct *tun)
{
	int i;

	for (i = 0; i < TUN_NUM_FLOW_ENTRIES; i++)
		INIT_HLIST_HEAD(&tun->flows[i]);

	tun->ageing_time = TUN_FLOW_EXPIRE;
	timer_setup(&tun->flow_gc_timer, tun_flow_cleanup, 0);
	mod_timer(&tun->flow_gc_timer,
		  round_jiffies_up(jiffies + tun->ageing_time));
}

static void tun_flow_uninit(struct tun_struct *tun)
{
	del_timer_sync(&tun->flow_gc_timer);
	tun_flow_flush(tun);
}

#define MIN_MTU 68
#define MAX_MTU 65535

/* Initialize net device. */
static void tun_net_init(struct net_device *dev)
{
	struct tun_struct *tun = netdev_priv(dev);

	switch (tun->flags & TUN_TYPE_MASK) {
	case IFF_TUN:
		dev->netdev_ops = &tun_netdev_ops;
		dev->header_ops = &ip_tunnel_header_ops;

		/* Point-to-Point TUN Device */
		dev->hard_header_len = 0;
		dev->addr_len = 0;
		dev->mtu = 1500;

		/* Zero header length */
		dev->type = ARPHRD_NONE;
		dev->flags = IFF_POINTOPOINT | IFF_NOARP | IFF_MULTICAST;
		break;

	case IFF_TAP:
		dev->netdev_ops = &tap_netdev_ops;
		/* Ethernet TAP Device */
		ether_setup(dev);
		dev->priv_flags &= ~IFF_TX_SKB_SHARING;
		dev->priv_flags |= IFF_LIVE_ADDR_CHANGE;

		eth_hw_addr_random(dev);

		break;
	}

	dev->min_mtu = MIN_MTU;
	dev->max_mtu = MAX_MTU - dev->hard_header_len;
}

static bool tun_sock_writeable(struct tun_struct *tun, struct tun_file *tfile)
{
	struct sock *sk = tfile->socket.sk;

	return (tun->dev->flags & IFF_UP) && sock_writeable(sk);
}

/* Character device part */

/* Poll */
static __poll_t tun_chr_poll(struct file *file, poll_table *wait)
{
	struct tun_file *tfile = file->private_data;
	struct tun_struct *tun = tun_get(tfile);
	struct sock *sk;
	__poll_t mask = 0;

	if (!tun)
		return EPOLLERR;

	sk = tfile->socket.sk;

	poll_wait(file, sk_sleep(sk), wait);

<<<<<<< HEAD
	if (!skb_array_empty(&tfile->tx_array))
		mask |= POLLIN | POLLRDNORM;
=======
	if (!ptr_ring_empty(&tfile->tx_ring))
		mask |= EPOLLIN | EPOLLRDNORM;
>>>>>>> 24b8d41d

	/* Make sure SOCKWQ_ASYNC_NOSPACE is set if not writable to
	 * guarantee EPOLLOUT to be raised by either here or
	 * tun_sock_write_space(). Then process could get notification
	 * after it writes to a down device and meets -EIO.
	 */
	if (tun_sock_writeable(tun, tfile) ||
	    (!test_and_set_bit(SOCKWQ_ASYNC_NOSPACE, &sk->sk_socket->flags) &&
	     tun_sock_writeable(tun, tfile)))
		mask |= EPOLLOUT | EPOLLWRNORM;

	if (tun->dev->reg_state != NETREG_REGISTERED)
		mask = EPOLLERR;

	tun_put(tun);
	return mask;
}

static struct sk_buff *tun_napi_alloc_frags(struct tun_file *tfile,
					    size_t len,
					    const struct iov_iter *it)
{
	struct sk_buff *skb;
	size_t linear;
	int err;
	int i;

	if (it->nr_segs > MAX_SKB_FRAGS + 1)
		return ERR_PTR(-ENOMEM);

	local_bh_disable();
	skb = napi_get_frags(&tfile->napi);
	local_bh_enable();
	if (!skb)
		return ERR_PTR(-ENOMEM);

	linear = iov_iter_single_seg_count(it);
	err = __skb_grow(skb, linear);
	if (err)
		goto free;

	skb->len = len;
	skb->data_len = len - linear;
	skb->truesize += skb->data_len;

	for (i = 1; i < it->nr_segs; i++) {
		size_t fragsz = it->iov[i].iov_len;
		struct page *page;
		void *frag;

		if (fragsz == 0 || fragsz > PAGE_SIZE) {
			err = -EINVAL;
			goto free;
		}
		frag = netdev_alloc_frag(fragsz);
		if (!frag) {
			err = -ENOMEM;
			goto free;
		}
		page = virt_to_head_page(frag);
		skb_fill_page_desc(skb, i - 1, page,
				   frag - page_address(page), fragsz);
	}

	return skb;
free:
	/* frees skb and all frags allocated with napi_alloc_frag() */
	napi_free_frags(&tfile->napi);
	return ERR_PTR(err);
}

/* prepad is the amount to reserve at front.  len is length after that.
 * linear is a hint as to how much to copy (usually headers). */
static struct sk_buff *tun_alloc_skb(struct tun_file *tfile,
				     size_t prepad, size_t len,
				     size_t linear, int noblock)
{
	struct sock *sk = tfile->socket.sk;
	struct sk_buff *skb;
	int err;

	/* Under a page?  Don't bother with paged skb. */
	if (prepad + len < PAGE_SIZE || !linear)
		linear = len;

	skb = sock_alloc_send_pskb(sk, prepad + linear, len - linear, noblock,
				   &err, 0);
	if (!skb)
		return ERR_PTR(err);

	skb_reserve(skb, prepad);
	skb_put(skb, linear);
	skb->data_len = len - linear;
	skb->len += len - linear;

	return skb;
}

static void tun_rx_batched(struct tun_struct *tun, struct tun_file *tfile,
			   struct sk_buff *skb, int more)
{
	struct sk_buff_head *queue = &tfile->sk.sk_write_queue;
	struct sk_buff_head process_queue;
	u32 rx_batched = tun->rx_batched;
	bool rcv = false;

	if (!rx_batched || (!more && skb_queue_empty(queue))) {
		local_bh_disable();
		skb_record_rx_queue(skb, tfile->queue_index);
		netif_receive_skb(skb);
		local_bh_enable();
		return;
	}

	spin_lock(&queue->lock);
	if (!more || skb_queue_len(queue) == rx_batched) {
		__skb_queue_head_init(&process_queue);
		skb_queue_splice_tail_init(queue, &process_queue);
		rcv = true;
	} else {
		__skb_queue_tail(queue, skb);
	}
	spin_unlock(&queue->lock);

	if (rcv) {
		struct sk_buff *nskb;

		local_bh_disable();
		while ((nskb = __skb_dequeue(&process_queue))) {
			skb_record_rx_queue(nskb, tfile->queue_index);
			netif_receive_skb(nskb);
		}
		skb_record_rx_queue(skb, tfile->queue_index);
		netif_receive_skb(skb);
		local_bh_enable();
	}
}

static bool tun_can_build_skb(struct tun_struct *tun, struct tun_file *tfile,
			      int len, int noblock, bool zerocopy)
{
	if ((tun->flags & TUN_TYPE_MASK) != IFF_TAP)
		return false;

	if (tfile->socket.sk->sk_sndbuf != INT_MAX)
		return false;

	if (!noblock)
		return false;

	if (zerocopy)
		return false;

	if (SKB_DATA_ALIGN(len + TUN_RX_PAD) +
	    SKB_DATA_ALIGN(sizeof(struct skb_shared_info)) > PAGE_SIZE)
		return false;

	return true;
}

static struct sk_buff *__tun_build_skb(struct tun_file *tfile,
				       struct page_frag *alloc_frag, char *buf,
				       int buflen, int len, int pad)
{
	struct sk_buff *skb = build_skb(buf, buflen);

	if (!skb)
		return ERR_PTR(-ENOMEM);

	skb_reserve(skb, pad);
	skb_put(skb, len);
	skb_set_owner_w(skb, tfile->socket.sk);

	get_page(alloc_frag->page);
	alloc_frag->offset += buflen;

	return skb;
}

static int tun_xdp_act(struct tun_struct *tun, struct bpf_prog *xdp_prog,
		       struct xdp_buff *xdp, u32 act)
{
	int err;

	switch (act) {
	case XDP_REDIRECT:
		err = xdp_do_redirect(tun->dev, xdp, xdp_prog);
		if (err)
			return err;
		break;
	case XDP_TX:
		err = tun_xdp_tx(tun->dev, xdp);
		if (err < 0)
			return err;
		break;
	case XDP_PASS:
		break;
	default:
		bpf_warn_invalid_xdp_action(act);
		fallthrough;
	case XDP_ABORTED:
		trace_xdp_exception(tun->dev, xdp_prog, act);
		fallthrough;
	case XDP_DROP:
		this_cpu_inc(tun->pcpu_stats->rx_dropped);
		break;
	}

	return act;
}

static struct sk_buff *tun_build_skb(struct tun_struct *tun,
				     struct tun_file *tfile,
				     struct iov_iter *from,
				     struct virtio_net_hdr *hdr,
				     int len, int *skb_xdp)
{
	struct page_frag *alloc_frag = &current->task_frag;
	struct bpf_prog *xdp_prog;
	int buflen = SKB_DATA_ALIGN(sizeof(struct skb_shared_info));
	char *buf;
	size_t copied;
	int pad = TUN_RX_PAD;
	int err = 0;

	rcu_read_lock();
	xdp_prog = rcu_dereference(tun->xdp_prog);
	if (xdp_prog)
		pad += XDP_PACKET_HEADROOM;
	buflen += SKB_DATA_ALIGN(len + pad);
	rcu_read_unlock();

	alloc_frag->offset = ALIGN((u64)alloc_frag->offset, SMP_CACHE_BYTES);
	if (unlikely(!skb_page_frag_refill(buflen, alloc_frag, GFP_KERNEL)))
		return ERR_PTR(-ENOMEM);

	buf = (char *)page_address(alloc_frag->page) + alloc_frag->offset;
	copied = copy_page_from_iter(alloc_frag->page,
				     alloc_frag->offset + pad,
				     len, from);
	if (copied != len)
		return ERR_PTR(-EFAULT);

	/* There's a small window that XDP may be set after the check
	 * of xdp_prog above, this should be rare and for simplicity
	 * we do XDP on skb in case the headroom is not enough.
	 */
	if (hdr->gso_type || !xdp_prog) {
		*skb_xdp = 1;
		return __tun_build_skb(tfile, alloc_frag, buf, buflen, len,
				       pad);
	}

	*skb_xdp = 0;

	local_bh_disable();
	rcu_read_lock();
	xdp_prog = rcu_dereference(tun->xdp_prog);
	if (xdp_prog) {
		struct xdp_buff xdp;
		u32 act;

		xdp.data_hard_start = buf;
		xdp.data = buf + pad;
		xdp_set_data_meta_invalid(&xdp);
		xdp.data_end = xdp.data + len;
		xdp.rxq = &tfile->xdp_rxq;
		xdp.frame_sz = buflen;

		act = bpf_prog_run_xdp(xdp_prog, &xdp);
		if (act == XDP_REDIRECT || act == XDP_TX) {
			get_page(alloc_frag->page);
			alloc_frag->offset += buflen;
		}
		err = tun_xdp_act(tun, xdp_prog, &xdp, act);
		if (err < 0) {
			if (act == XDP_REDIRECT || act == XDP_TX)
				put_page(alloc_frag->page);
			goto out;
		}

		if (err == XDP_REDIRECT)
			xdp_do_flush();
		if (err != XDP_PASS)
			goto out;

		pad = xdp.data - xdp.data_hard_start;
		len = xdp.data_end - xdp.data;
	}
	rcu_read_unlock();
	local_bh_enable();

	return __tun_build_skb(tfile, alloc_frag, buf, buflen, len, pad);

out:
	rcu_read_unlock();
	local_bh_enable();
	return NULL;
}

/* Get packet from user space buffer */
static ssize_t tun_get_user(struct tun_struct *tun, struct tun_file *tfile,
			    void *msg_control, struct iov_iter *from,
			    int noblock, bool more)
{
	struct tun_pi pi = { 0, cpu_to_be16(ETH_P_IP) };
	struct sk_buff *skb;
	size_t total_len = iov_iter_count(from);
	size_t len = total_len, align = tun->align, linear;
	struct virtio_net_hdr gso = { 0 };
	struct tun_pcpu_stats *stats;
	int good_linear;
	int copylen;
	bool zerocopy = false;
	int err;
	u32 rxhash = 0;
	int skb_xdp = 1;
	bool frags = tun_napi_frags_enabled(tfile);

	if (!(tun->flags & IFF_NO_PI)) {
		if (len < sizeof(pi))
			return -EINVAL;
		len -= sizeof(pi);

		if (!copy_from_iter_full(&pi, sizeof(pi), from))
			return -EFAULT;
	}

	if (tun->flags & IFF_VNET_HDR) {
		int vnet_hdr_sz = READ_ONCE(tun->vnet_hdr_sz);

		if (len < vnet_hdr_sz)
			return -EINVAL;
		len -= vnet_hdr_sz;

		if (!copy_from_iter_full(&gso, sizeof(gso), from))
			return -EFAULT;

		if ((gso.flags & VIRTIO_NET_HDR_F_NEEDS_CSUM) &&
		    tun16_to_cpu(tun, gso.csum_start) + tun16_to_cpu(tun, gso.csum_offset) + 2 > tun16_to_cpu(tun, gso.hdr_len))
			gso.hdr_len = cpu_to_tun16(tun, tun16_to_cpu(tun, gso.csum_start) + tun16_to_cpu(tun, gso.csum_offset) + 2);

		if (tun16_to_cpu(tun, gso.hdr_len) > len)
			return -EINVAL;
		iov_iter_advance(from, vnet_hdr_sz - sizeof(gso));
	}

	if ((tun->flags & TUN_TYPE_MASK) == IFF_TAP) {
		align += NET_IP_ALIGN;
		if (unlikely(len < ETH_HLEN ||
			     (gso.hdr_len && tun16_to_cpu(tun, gso.hdr_len) < ETH_HLEN)))
			return -EINVAL;
	}

	good_linear = SKB_MAX_HEAD(align);

	if (msg_control) {
		struct iov_iter i = *from;

		/* There are 256 bytes to be copied in skb, so there is
		 * enough room for skb expand head in case it is used.
		 * The rest of the buffer is mapped from userspace.
		 */
		copylen = gso.hdr_len ? tun16_to_cpu(tun, gso.hdr_len) : GOODCOPY_LEN;
		if (copylen > good_linear)
			copylen = good_linear;
		linear = copylen;
		iov_iter_advance(&i, copylen);
		if (iov_iter_npages(&i, INT_MAX) <= MAX_SKB_FRAGS)
			zerocopy = true;
	}

	if (!frags && tun_can_build_skb(tun, tfile, len, noblock, zerocopy)) {
		/* For the packet that is not easy to be processed
		 * (e.g gso or jumbo packet), we will do it at after
		 * skb was created with generic XDP routine.
		 */
		skb = tun_build_skb(tun, tfile, from, &gso, len, &skb_xdp);
		if (IS_ERR(skb)) {
			this_cpu_inc(tun->pcpu_stats->rx_dropped);
			return PTR_ERR(skb);
		}
		if (!skb)
			return total_len;
	} else {
		if (!zerocopy) {
			copylen = len;
			if (tun16_to_cpu(tun, gso.hdr_len) > good_linear)
				linear = good_linear;
			else
				linear = tun16_to_cpu(tun, gso.hdr_len);
		}

		if (frags) {
			mutex_lock(&tfile->napi_mutex);
			skb = tun_napi_alloc_frags(tfile, copylen, from);
			/* tun_napi_alloc_frags() enforces a layout for the skb.
			 * If zerocopy is enabled, then this layout will be
			 * overwritten by zerocopy_sg_from_iter().
			 */
			zerocopy = false;
		} else {
			skb = tun_alloc_skb(tfile, align, copylen, linear,
					    noblock);
		}

		if (IS_ERR(skb)) {
			if (PTR_ERR(skb) != -EAGAIN)
				this_cpu_inc(tun->pcpu_stats->rx_dropped);
			if (frags)
				mutex_unlock(&tfile->napi_mutex);
			return PTR_ERR(skb);
		}

		if (zerocopy)
			err = zerocopy_sg_from_iter(skb, from);
		else
			err = skb_copy_datagram_from_iter(skb, 0, from, len);

<<<<<<< HEAD
	skb = tun_alloc_skb(tfile, align, copylen, linear, noblock);
	if (IS_ERR(skb)) {
		if (PTR_ERR(skb) != -EAGAIN)
			this_cpu_inc(tun->pcpu_stats->rx_dropped);
		return PTR_ERR(skb);
	}

	if (zerocopy)
		err = zerocopy_sg_from_iter(skb, from);
	else
		err = skb_copy_datagram_from_iter(skb, 0, from, len);

	if (err) {
		this_cpu_inc(tun->pcpu_stats->rx_dropped);
		kfree_skb(skb);
		return -EFAULT;
	}

	err = virtio_net_hdr_to_skb(skb, &gso, tun_is_little_endian(tun));
	if (err) {
		this_cpu_inc(tun->pcpu_stats->rx_frame_errors);
		kfree_skb(skb);
=======
		if (err) {
			err = -EFAULT;
drop:
			this_cpu_inc(tun->pcpu_stats->rx_dropped);
			kfree_skb(skb);
			if (frags) {
				tfile->napi.skb = NULL;
				mutex_unlock(&tfile->napi_mutex);
			}

			return err;
		}
	}

	if (virtio_net_hdr_to_skb(skb, &gso, tun_is_little_endian(tun))) {
		this_cpu_inc(tun->pcpu_stats->rx_frame_errors);
		kfree_skb(skb);
		if (frags) {
			tfile->napi.skb = NULL;
			mutex_unlock(&tfile->napi_mutex);
		}

>>>>>>> 24b8d41d
		return -EINVAL;
	}

	switch (tun->flags & TUN_TYPE_MASK) {
	case IFF_TUN:
		if (tun->flags & IFF_NO_PI) {
			u8 ip_version = skb->len ? (skb->data[0] >> 4) : 0;

			switch (ip_version) {
			case 4:
				pi.proto = htons(ETH_P_IP);
				break;
			case 6:
				pi.proto = htons(ETH_P_IPV6);
				break;
			default:
				this_cpu_inc(tun->pcpu_stats->rx_dropped);
				kfree_skb(skb);
				return -EINVAL;
			}
		}

		skb_reset_mac_header(skb);
		skb->protocol = pi.proto;
		skb->dev = tun->dev;
		break;
	case IFF_TAP:
		if (frags && !pskb_may_pull(skb, ETH_HLEN)) {
			err = -ENOMEM;
			goto drop;
		}
		skb->protocol = eth_type_trans(skb, tun->dev);
		break;
	}

	/* copy skb_ubuf_info for callback when skb has no error */
	if (zerocopy) {
		skb_shinfo(skb)->destructor_arg = msg_control;
		skb_shinfo(skb)->tx_flags |= SKBTX_DEV_ZEROCOPY;
		skb_shinfo(skb)->tx_flags |= SKBTX_SHARED_FRAG;
	} else if (msg_control) {
		struct ubuf_info *uarg = msg_control;
		uarg->callback(uarg, false);
	}

	skb_reset_network_header(skb);
	skb_probe_transport_header(skb);
	skb_record_rx_queue(skb, tfile->queue_index);

	if (skb_xdp) {
		struct bpf_prog *xdp_prog;
		int ret;

		local_bh_disable();
		rcu_read_lock();
		xdp_prog = rcu_dereference(tun->xdp_prog);
		if (xdp_prog) {
			ret = do_xdp_generic(xdp_prog, skb);
			if (ret != XDP_PASS) {
				rcu_read_unlock();
				local_bh_enable();
				if (frags) {
					tfile->napi.skb = NULL;
					mutex_unlock(&tfile->napi_mutex);
				}
				return total_len;
			}
		}
		rcu_read_unlock();
		local_bh_enable();
	}

	/* Compute the costly rx hash only if needed for flow updates.
	 * We may get a very small possibility of OOO during switching, not
	 * worth to optimize.
	 */
	if (!rcu_access_pointer(tun->steering_prog) && tun->numqueues > 1 &&
	    !tfile->detached)
		rxhash = __skb_get_hash_symmetric(skb);

	rcu_read_lock();
	if (unlikely(!(tun->dev->flags & IFF_UP))) {
		err = -EIO;
		rcu_read_unlock();
		goto drop;
	}

	if (frags) {
		u32 headlen;

		/* Exercise flow dissector code path. */
		skb_push(skb, ETH_HLEN);
		headlen = eth_get_headlen(tun->dev, skb->data,
					  skb_headlen(skb));

<<<<<<< HEAD
	stats = get_cpu_ptr(tun->pcpu_stats);
	u64_stats_update_begin(&stats->syncp);
	stats->rx_packets++;
	stats->rx_bytes += len;
	u64_stats_update_end(&stats->syncp);
	put_cpu_ptr(stats);
=======
		if (unlikely(headlen > skb_headlen(skb))) {
			this_cpu_inc(tun->pcpu_stats->rx_dropped);
			napi_free_frags(&tfile->napi);
			rcu_read_unlock();
			mutex_unlock(&tfile->napi_mutex);
			WARN_ON(1);
			return -ENOMEM;
		}

		local_bh_disable();
		napi_gro_frags(&tfile->napi);
		local_bh_enable();
		mutex_unlock(&tfile->napi_mutex);
	} else if (tfile->napi_enabled) {
		struct sk_buff_head *queue = &tfile->sk.sk_write_queue;
		int queue_len;

		spin_lock_bh(&queue->lock);
		__skb_queue_tail(queue, skb);
		queue_len = skb_queue_len(queue);
		spin_unlock(&queue->lock);

		if (!more || queue_len > NAPI_POLL_WEIGHT)
			napi_schedule(&tfile->napi);

		local_bh_enable();
	} else if (!IS_ENABLED(CONFIG_4KSTACKS)) {
		tun_rx_batched(tun, tfile, skb, more);
	} else {
		netif_rx_ni(skb);
	}
	rcu_read_unlock();

	stats = get_cpu_ptr(tun->pcpu_stats);
	u64_stats_update_begin(&stats->syncp);
	u64_stats_inc(&stats->rx_packets);
	u64_stats_add(&stats->rx_bytes, len);
	u64_stats_update_end(&stats->syncp);
	put_cpu_ptr(stats);

	if (rxhash)
		tun_flow_update(tun, rxhash, tfile);
>>>>>>> 24b8d41d

	return total_len;
}

static ssize_t tun_chr_write_iter(struct kiocb *iocb, struct iov_iter *from)
{
	struct file *file = iocb->ki_filp;
	struct tun_file *tfile = file->private_data;
	struct tun_struct *tun = tun_get(tfile);
	ssize_t result;
	int noblock = 0;

	if (!tun)
		return -EBADFD;

	if ((file->f_flags & O_NONBLOCK) || (iocb->ki_flags & IOCB_NOWAIT))
		noblock = 1;

	result = tun_get_user(tun, tfile, NULL, from, noblock, false);

	tun_put(tun);
	return result;
}

static ssize_t tun_put_user_xdp(struct tun_struct *tun,
				struct tun_file *tfile,
				struct xdp_frame *xdp_frame,
				struct iov_iter *iter)
{
	int vnet_hdr_sz = 0;
	size_t size = xdp_frame->len;
	struct tun_pcpu_stats *stats;
	size_t ret;

	if (tun->flags & IFF_VNET_HDR) {
		struct virtio_net_hdr gso = { 0 };

		vnet_hdr_sz = READ_ONCE(tun->vnet_hdr_sz);
		if (unlikely(iov_iter_count(iter) < vnet_hdr_sz))
			return -EINVAL;
		if (unlikely(copy_to_iter(&gso, sizeof(gso), iter) !=
			     sizeof(gso)))
			return -EFAULT;
		iov_iter_advance(iter, vnet_hdr_sz - sizeof(gso));
	}

	ret = copy_to_iter(xdp_frame->data, size, iter) + vnet_hdr_sz;

	stats = get_cpu_ptr(tun->pcpu_stats);
	u64_stats_update_begin(&stats->syncp);
	u64_stats_inc(&stats->tx_packets);
	u64_stats_add(&stats->tx_bytes, ret);
	u64_stats_update_end(&stats->syncp);
	put_cpu_ptr(tun->pcpu_stats);

	return ret;
}

/* Put packet to the user space buffer */
static ssize_t tun_put_user(struct tun_struct *tun,
			    struct tun_file *tfile,
			    struct sk_buff *skb,
			    struct iov_iter *iter)
{
	struct tun_pi pi = { 0, skb->protocol };
	struct tun_pcpu_stats *stats;
	ssize_t total;
	int vlan_offset = 0;
	int vlan_hlen = 0;
	int vnet_hdr_sz = 0;

	if (skb_vlan_tag_present(skb))
		vlan_hlen = VLAN_HLEN;

	if (tun->flags & IFF_VNET_HDR)
		vnet_hdr_sz = READ_ONCE(tun->vnet_hdr_sz);

	total = skb->len + vlan_hlen + vnet_hdr_sz;

	if (!(tun->flags & IFF_NO_PI)) {
		if (iov_iter_count(iter) < sizeof(pi))
			return -EINVAL;

		total += sizeof(pi);
		if (iov_iter_count(iter) < total) {
			/* Packet will be striped */
			pi.flags |= TUN_PKT_STRIP;
		}

		if (copy_to_iter(&pi, sizeof(pi), iter) != sizeof(pi))
			return -EFAULT;
	}

	if (vnet_hdr_sz) {
<<<<<<< HEAD
		struct virtio_net_hdr gso = { 0 }; /* no info leak */
		int ret;
=======
		struct virtio_net_hdr gso;
>>>>>>> 24b8d41d

		if (iov_iter_count(iter) < vnet_hdr_sz)
			return -EINVAL;

<<<<<<< HEAD
		ret = virtio_net_hdr_from_skb(skb, &gso,
					      tun_is_little_endian(tun));
		if (ret) {
=======
		if (virtio_net_hdr_from_skb(skb, &gso,
					    tun_is_little_endian(tun), true,
					    vlan_hlen)) {
>>>>>>> 24b8d41d
			struct skb_shared_info *sinfo = skb_shinfo(skb);
			pr_err("unexpected GSO type: "
			       "0x%x, gso_size %d, hdr_len %d\n",
			       sinfo->gso_type, tun16_to_cpu(tun, gso.gso_size),
			       tun16_to_cpu(tun, gso.hdr_len));
			print_hex_dump(KERN_ERR, "tun: ",
				       DUMP_PREFIX_NONE,
				       16, 1, skb->head,
				       min((int)tun16_to_cpu(tun, gso.hdr_len), 64), true);
			WARN_ON_ONCE(1);
			return -EINVAL;
		}

		if (copy_to_iter(&gso, sizeof(gso), iter) != sizeof(gso))
			return -EFAULT;

		iov_iter_advance(iter, vnet_hdr_sz - sizeof(gso));
	}

	if (vlan_hlen) {
		int ret;
		struct veth veth;

		veth.h_vlan_proto = skb->vlan_proto;
		veth.h_vlan_TCI = htons(skb_vlan_tag_get(skb));

		vlan_offset = offsetof(struct vlan_ethhdr, h_vlan_proto);

		ret = skb_copy_datagram_iter(skb, 0, iter, vlan_offset);
		if (ret || !iov_iter_count(iter))
			goto done;

		ret = copy_to_iter(&veth, sizeof(veth), iter);
		if (ret != sizeof(veth) || !iov_iter_count(iter))
			goto done;
	}

	skb_copy_datagram_iter(skb, vlan_offset, iter, skb->len - vlan_offset);

done:
	/* caller is in process context, */
	stats = get_cpu_ptr(tun->pcpu_stats);
	u64_stats_update_begin(&stats->syncp);
<<<<<<< HEAD
	stats->tx_packets++;
	stats->tx_bytes += skb->len + vlan_hlen;
=======
	u64_stats_inc(&stats->tx_packets);
	u64_stats_add(&stats->tx_bytes, skb->len + vlan_hlen);
>>>>>>> 24b8d41d
	u64_stats_update_end(&stats->syncp);
	put_cpu_ptr(tun->pcpu_stats);

	return total;
}

<<<<<<< HEAD
static struct sk_buff *tun_ring_recv(struct tun_file *tfile, int noblock,
				     int *err)
{
	DECLARE_WAITQUEUE(wait, current);
	struct sk_buff *skb = NULL;
	int error = 0;

	skb = skb_array_consume(&tfile->tx_array);
	if (skb)
=======
static void *tun_ring_recv(struct tun_file *tfile, int noblock, int *err)
{
	DECLARE_WAITQUEUE(wait, current);
	void *ptr = NULL;
	int error = 0;

	ptr = ptr_ring_consume(&tfile->tx_ring);
	if (ptr)
>>>>>>> 24b8d41d
		goto out;
	if (noblock) {
		error = -EAGAIN;
		goto out;
	}

<<<<<<< HEAD
	add_wait_queue(&tfile->wq.wait, &wait);
	current->state = TASK_INTERRUPTIBLE;

	while (1) {
		skb = skb_array_consume(&tfile->tx_array);
		if (skb)
=======
	add_wait_queue(&tfile->socket.wq.wait, &wait);

	while (1) {
		set_current_state(TASK_INTERRUPTIBLE);
		ptr = ptr_ring_consume(&tfile->tx_ring);
		if (ptr)
>>>>>>> 24b8d41d
			break;
		if (signal_pending(current)) {
			error = -ERESTARTSYS;
			break;
		}
		if (tfile->socket.sk->sk_shutdown & RCV_SHUTDOWN) {
			error = -EFAULT;
			break;
		}

		schedule();
	}

<<<<<<< HEAD
	current->state = TASK_RUNNING;
	remove_wait_queue(&tfile->wq.wait, &wait);

out:
	*err = error;
	return skb;
=======
	__set_current_state(TASK_RUNNING);
	remove_wait_queue(&tfile->socket.wq.wait, &wait);

out:
	*err = error;
	return ptr;
>>>>>>> 24b8d41d
}

static ssize_t tun_do_read(struct tun_struct *tun, struct tun_file *tfile,
			   struct iov_iter *to,
			   int noblock, void *ptr)
{
	ssize_t ret;
	int err;
<<<<<<< HEAD

	tun_debug(KERN_INFO, tun, "tun_do_read\n");
=======
>>>>>>> 24b8d41d

	if (!iov_iter_count(to)) {
		tun_ptr_free(ptr);
		return 0;
	}

<<<<<<< HEAD
	/* Read frames from ring */
	skb = tun_ring_recv(tfile, noblock, &err);
	if (!skb)
		return err;
=======
	if (!ptr) {
		/* Read frames from ring */
		ptr = tun_ring_recv(tfile, noblock, &err);
		if (!ptr)
			return err;
	}

	if (tun_is_xdp_frame(ptr)) {
		struct xdp_frame *xdpf = tun_ptr_to_xdp(ptr);
>>>>>>> 24b8d41d

		ret = tun_put_user_xdp(tun, tfile, xdpf, to);
		xdp_return_frame(xdpf);
	} else {
		struct sk_buff *skb = ptr;

		ret = tun_put_user(tun, tfile, skb, to);
		if (unlikely(ret < 0))
			kfree_skb(skb);
		else
			consume_skb(skb);
	}

	return ret;
}

static ssize_t tun_chr_read_iter(struct kiocb *iocb, struct iov_iter *to)
{
	struct file *file = iocb->ki_filp;
	struct tun_file *tfile = file->private_data;
	struct tun_struct *tun = tun_get(tfile);
	ssize_t len = iov_iter_count(to), ret;
	int noblock = 0;

	if (!tun)
		return -EBADFD;

	if ((file->f_flags & O_NONBLOCK) || (iocb->ki_flags & IOCB_NOWAIT))
		noblock = 1;

	ret = tun_do_read(tun, tfile, to, noblock, NULL);
	ret = min_t(ssize_t, ret, len);
	if (ret > 0)
		iocb->ki_pos = ret;
	tun_put(tun);
	return ret;
}

static void tun_prog_free(struct rcu_head *rcu)
{
	struct tun_prog *prog = container_of(rcu, struct tun_prog, rcu);

	bpf_prog_destroy(prog->prog);
	kfree(prog);
}

static int __tun_set_ebpf(struct tun_struct *tun,
			  struct tun_prog __rcu **prog_p,
			  struct bpf_prog *prog)
{
	struct tun_prog *old, *new = NULL;

	if (prog) {
		new = kmalloc(sizeof(*new), GFP_KERNEL);
		if (!new)
			return -ENOMEM;
		new->prog = prog;
	}

	spin_lock_bh(&tun->lock);
	old = rcu_dereference_protected(*prog_p,
					lockdep_is_held(&tun->lock));
	rcu_assign_pointer(*prog_p, new);
	spin_unlock_bh(&tun->lock);

	if (old)
		call_rcu(&old->rcu, tun_prog_free);

	return 0;
}

static void tun_free_netdev(struct net_device *dev)
{
	struct tun_struct *tun = netdev_priv(dev);

	BUG_ON(!(list_empty(&tun->disabled)));
<<<<<<< HEAD
	free_percpu(tun->pcpu_stats);
=======

	free_percpu(tun->pcpu_stats);
	/* We clear pcpu_stats so that tun_set_iff() can tell if
	 * tun_free_netdev() has been called from register_netdevice().
	 */
	tun->pcpu_stats = NULL;

>>>>>>> 24b8d41d
	tun_flow_uninit(tun);
	security_tun_dev_free_security(tun->security);
	__tun_set_ebpf(tun, &tun->steering_prog, NULL);
	__tun_set_ebpf(tun, &tun->filter_prog, NULL);
}

static void tun_setup(struct net_device *dev)
{
	struct tun_struct *tun = netdev_priv(dev);

	tun->owner = INVALID_UID;
	tun->group = INVALID_GID;
	tun_default_link_ksettings(dev, &tun->link_ksettings);

	dev->ethtool_ops = &tun_ethtool_ops;
	dev->needs_free_netdev = true;
	dev->priv_destructor = tun_free_netdev;
	/* We prefer our own queue length */
	dev->tx_queue_len = TUN_READQ_SIZE;
}

/* Trivial set of netlink ops to allow deleting tun or tap
 * device with netlink.
 */
static int tun_validate(struct nlattr *tb[], struct nlattr *data[],
			struct netlink_ext_ack *extack)
{
	NL_SET_ERR_MSG(extack,
		       "tun/tap creation via rtnetlink is not supported.");
	return -EOPNOTSUPP;
}

static size_t tun_get_size(const struct net_device *dev)
{
	BUILD_BUG_ON(sizeof(u32) != sizeof(uid_t));
	BUILD_BUG_ON(sizeof(u32) != sizeof(gid_t));

	return nla_total_size(sizeof(uid_t)) + /* OWNER */
	       nla_total_size(sizeof(gid_t)) + /* GROUP */
	       nla_total_size(sizeof(u8)) + /* TYPE */
	       nla_total_size(sizeof(u8)) + /* PI */
	       nla_total_size(sizeof(u8)) + /* VNET_HDR */
	       nla_total_size(sizeof(u8)) + /* PERSIST */
	       nla_total_size(sizeof(u8)) + /* MULTI_QUEUE */
	       nla_total_size(sizeof(u32)) + /* NUM_QUEUES */
	       nla_total_size(sizeof(u32)) + /* NUM_DISABLED_QUEUES */
	       0;
}

static int tun_fill_info(struct sk_buff *skb, const struct net_device *dev)
{
	struct tun_struct *tun = netdev_priv(dev);

	if (nla_put_u8(skb, IFLA_TUN_TYPE, tun->flags & TUN_TYPE_MASK))
		goto nla_put_failure;
	if (uid_valid(tun->owner) &&
	    nla_put_u32(skb, IFLA_TUN_OWNER,
			from_kuid_munged(current_user_ns(), tun->owner)))
		goto nla_put_failure;
	if (gid_valid(tun->group) &&
	    nla_put_u32(skb, IFLA_TUN_GROUP,
			from_kgid_munged(current_user_ns(), tun->group)))
		goto nla_put_failure;
	if (nla_put_u8(skb, IFLA_TUN_PI, !(tun->flags & IFF_NO_PI)))
		goto nla_put_failure;
	if (nla_put_u8(skb, IFLA_TUN_VNET_HDR, !!(tun->flags & IFF_VNET_HDR)))
		goto nla_put_failure;
	if (nla_put_u8(skb, IFLA_TUN_PERSIST, !!(tun->flags & IFF_PERSIST)))
		goto nla_put_failure;
	if (nla_put_u8(skb, IFLA_TUN_MULTI_QUEUE,
		       !!(tun->flags & IFF_MULTI_QUEUE)))
		goto nla_put_failure;
	if (tun->flags & IFF_MULTI_QUEUE) {
		if (nla_put_u32(skb, IFLA_TUN_NUM_QUEUES, tun->numqueues))
			goto nla_put_failure;
		if (nla_put_u32(skb, IFLA_TUN_NUM_DISABLED_QUEUES,
				tun->numdisabled))
			goto nla_put_failure;
	}

	return 0;

nla_put_failure:
	return -EMSGSIZE;
}

static struct rtnl_link_ops tun_link_ops __read_mostly = {
	.kind		= DRV_NAME,
	.priv_size	= sizeof(struct tun_struct),
	.setup		= tun_setup,
	.validate	= tun_validate,
	.get_size       = tun_get_size,
	.fill_info      = tun_fill_info,
};

static void tun_sock_write_space(struct sock *sk)
{
	struct tun_file *tfile;
	wait_queue_head_t *wqueue;

	if (!sock_writeable(sk))
		return;

	if (!test_and_clear_bit(SOCKWQ_ASYNC_NOSPACE, &sk->sk_socket->flags))
		return;

	wqueue = sk_sleep(sk);
	if (wqueue && waitqueue_active(wqueue))
		wake_up_interruptible_sync_poll(wqueue, EPOLLOUT |
						EPOLLWRNORM | EPOLLWRBAND);

	tfile = container_of(sk, struct tun_file, sk);
	kill_fasync(&tfile->fasync, SIGIO, POLL_OUT);
}

static void tun_put_page(struct tun_page *tpage)
{
	if (tpage->page)
		__page_frag_cache_drain(tpage->page, tpage->count);
}

static int tun_xdp_one(struct tun_struct *tun,
		       struct tun_file *tfile,
		       struct xdp_buff *xdp, int *flush,
		       struct tun_page *tpage)
{
	unsigned int datasize = xdp->data_end - xdp->data;
	struct tun_xdp_hdr *hdr = xdp->data_hard_start;
	struct virtio_net_hdr *gso = &hdr->gso;
	struct tun_pcpu_stats *stats;
	struct bpf_prog *xdp_prog;
	struct sk_buff *skb = NULL;
	u32 rxhash = 0, act;
	int buflen = hdr->buflen;
	int err = 0;
	bool skb_xdp = false;
	struct page *page;

	xdp_prog = rcu_dereference(tun->xdp_prog);
	if (xdp_prog) {
		if (gso->gso_type) {
			skb_xdp = true;
			goto build;
		}
		xdp_set_data_meta_invalid(xdp);
		xdp->rxq = &tfile->xdp_rxq;
		xdp->frame_sz = buflen;

		act = bpf_prog_run_xdp(xdp_prog, xdp);
		err = tun_xdp_act(tun, xdp_prog, xdp, act);
		if (err < 0) {
			put_page(virt_to_head_page(xdp->data));
			return err;
		}

		switch (err) {
		case XDP_REDIRECT:
			*flush = true;
			fallthrough;
		case XDP_TX:
			return 0;
		case XDP_PASS:
			break;
		default:
			page = virt_to_head_page(xdp->data);
			if (tpage->page == page) {
				++tpage->count;
			} else {
				tun_put_page(tpage);
				tpage->page = page;
				tpage->count = 1;
			}
			return 0;
		}
	}

build:
	skb = build_skb(xdp->data_hard_start, buflen);
	if (!skb) {
		err = -ENOMEM;
		goto out;
	}

	skb_reserve(skb, xdp->data - xdp->data_hard_start);
	skb_put(skb, xdp->data_end - xdp->data);

	if (virtio_net_hdr_to_skb(skb, gso, tun_is_little_endian(tun))) {
		this_cpu_inc(tun->pcpu_stats->rx_frame_errors);
		kfree_skb(skb);
		err = -EINVAL;
		goto out;
	}

	skb->protocol = eth_type_trans(skb, tun->dev);
	skb_reset_network_header(skb);
	skb_probe_transport_header(skb);
	skb_record_rx_queue(skb, tfile->queue_index);

	if (skb_xdp) {
		err = do_xdp_generic(xdp_prog, skb);
		if (err != XDP_PASS)
			goto out;
	}

	if (!rcu_dereference(tun->steering_prog) && tun->numqueues > 1 &&
	    !tfile->detached)
		rxhash = __skb_get_hash_symmetric(skb);

	netif_receive_skb(skb);

	/* No need for get_cpu_ptr() here since this function is
	 * always called with bh disabled
	 */
	stats = this_cpu_ptr(tun->pcpu_stats);
	u64_stats_update_begin(&stats->syncp);
	u64_stats_inc(&stats->rx_packets);
	u64_stats_add(&stats->rx_bytes, datasize);
	u64_stats_update_end(&stats->syncp);

	if (rxhash)
		tun_flow_update(tun, rxhash, tfile);

out:
	return err;
}

static int tun_sendmsg(struct socket *sock, struct msghdr *m, size_t total_len)
{
	int ret, i;
	struct tun_file *tfile = container_of(sock, struct tun_file, socket);
	struct tun_struct *tun = tun_get(tfile);
	struct tun_msg_ctl *ctl = m->msg_control;
	struct xdp_buff *xdp;

	if (!tun)
		return -EBADFD;

	if (ctl && (ctl->type == TUN_MSG_PTR)) {
		struct tun_page tpage;
		int n = ctl->num;
		int flush = 0;

		memset(&tpage, 0, sizeof(tpage));

		local_bh_disable();
		rcu_read_lock();

		for (i = 0; i < n; i++) {
			xdp = &((struct xdp_buff *)ctl->ptr)[i];
			tun_xdp_one(tun, tfile, xdp, &flush, &tpage);
		}

		if (flush)
			xdp_do_flush();

		rcu_read_unlock();
		local_bh_enable();

		tun_put_page(&tpage);

		ret = total_len;
		goto out;
	}

	ret = tun_get_user(tun, tfile, ctl ? ctl->ptr : NULL, &m->msg_iter,
			   m->msg_flags & MSG_DONTWAIT,
			   m->msg_flags & MSG_MORE);
out:
	tun_put(tun);
	return ret;
}

static int tun_recvmsg(struct socket *sock, struct msghdr *m, size_t total_len,
		       int flags)
{
	struct tun_file *tfile = container_of(sock, struct tun_file, socket);
	struct tun_struct *tun = tun_get(tfile);
	void *ptr = m->msg_control;
	int ret;

	if (!tun) {
		ret = -EBADFD;
		goto out_free;
	}

	if (flags & ~(MSG_DONTWAIT|MSG_TRUNC|MSG_ERRQUEUE)) {
		ret = -EINVAL;
		goto out_put_tun;
	}
	if (flags & MSG_ERRQUEUE) {
		ret = sock_recv_errqueue(sock->sk, m, total_len,
					 SOL_PACKET, TUN_TX_TIMESTAMP);
		goto out;
	}
	ret = tun_do_read(tun, tfile, &m->msg_iter, flags & MSG_DONTWAIT, ptr);
	if (ret > (ssize_t)total_len) {
		m->msg_flags |= MSG_TRUNC;
		ret = flags & MSG_TRUNC ? ret : total_len;
	}
out:
	tun_put(tun);
	return ret;

out_put_tun:
	tun_put(tun);
out_free:
	tun_ptr_free(ptr);
	return ret;
}

static int tun_ptr_peek_len(void *ptr)
{
	if (likely(ptr)) {
		if (tun_is_xdp_frame(ptr)) {
			struct xdp_frame *xdpf = tun_ptr_to_xdp(ptr);

			return xdpf->len;
		}
		return __skb_array_len_with_tag(ptr);
	} else {
		return 0;
	}
}

static int tun_peek_len(struct socket *sock)
{
	struct tun_file *tfile = container_of(sock, struct tun_file, socket);
	struct tun_struct *tun;
	int ret = 0;

	tun = tun_get(tfile);
	if (!tun)
		return 0;

	ret = PTR_RING_PEEK_CALL(&tfile->tx_ring, tun_ptr_peek_len);
	tun_put(tun);

	return ret;
}

static int tun_peek_len(struct socket *sock)
{
	struct tun_file *tfile = container_of(sock, struct tun_file, socket);
	struct tun_struct *tun;
	int ret = 0;

	tun = __tun_get(tfile);
	if (!tun)
		return 0;

	ret = skb_array_peek_len(&tfile->tx_array);
	tun_put(tun);

	return ret;
}

/* Ops structure to mimic raw sockets with tun */
static const struct proto_ops tun_socket_ops = {
	.peek_len = tun_peek_len,
	.sendmsg = tun_sendmsg,
	.recvmsg = tun_recvmsg,
};

static struct proto tun_proto = {
	.name		= "tun",
	.owner		= THIS_MODULE,
	.obj_size	= sizeof(struct tun_file),
};

static int tun_flags(struct tun_struct *tun)
{
	return tun->flags & (TUN_FEATURES | IFF_PERSIST | IFF_TUN | IFF_TAP);
}

static ssize_t tun_show_flags(struct device *dev, struct device_attribute *attr,
			      char *buf)
{
	struct tun_struct *tun = netdev_priv(to_net_dev(dev));
	return sprintf(buf, "0x%x\n", tun_flags(tun));
}

static ssize_t tun_show_owner(struct device *dev, struct device_attribute *attr,
			      char *buf)
{
	struct tun_struct *tun = netdev_priv(to_net_dev(dev));
	return uid_valid(tun->owner)?
		sprintf(buf, "%u\n",
			from_kuid_munged(current_user_ns(), tun->owner)):
		sprintf(buf, "-1\n");
}

static ssize_t tun_show_group(struct device *dev, struct device_attribute *attr,
			      char *buf)
{
	struct tun_struct *tun = netdev_priv(to_net_dev(dev));
	return gid_valid(tun->group) ?
		sprintf(buf, "%u\n",
			from_kgid_munged(current_user_ns(), tun->group)):
		sprintf(buf, "-1\n");
}

static DEVICE_ATTR(tun_flags, 0444, tun_show_flags, NULL);
static DEVICE_ATTR(owner, 0444, tun_show_owner, NULL);
static DEVICE_ATTR(group, 0444, tun_show_group, NULL);

static struct attribute *tun_dev_attrs[] = {
	&dev_attr_tun_flags.attr,
	&dev_attr_owner.attr,
	&dev_attr_group.attr,
	NULL
};

static const struct attribute_group tun_attr_group = {
	.attrs = tun_dev_attrs
};

static int tun_set_iff(struct net *net, struct file *file, struct ifreq *ifr)
{
	struct tun_struct *tun;
	struct tun_file *tfile = file->private_data;
	struct net_device *dev;
	int err;

	if (tfile->detached)
		return -EINVAL;

	if ((ifr->ifr_flags & IFF_NAPI_FRAGS)) {
		if (!capable(CAP_NET_ADMIN))
			return -EPERM;

		if (!(ifr->ifr_flags & IFF_NAPI) ||
		    (ifr->ifr_flags & TUN_TYPE_MASK) != IFF_TAP)
			return -EINVAL;
	}

	dev = __dev_get_by_name(net, ifr->ifr_name);
	if (dev) {
		if (ifr->ifr_flags & IFF_TUN_EXCL)
			return -EBUSY;
		if ((ifr->ifr_flags & IFF_TUN) && dev->netdev_ops == &tun_netdev_ops)
			tun = netdev_priv(dev);
		else if ((ifr->ifr_flags & IFF_TAP) && dev->netdev_ops == &tap_netdev_ops)
			tun = netdev_priv(dev);
		else
			return -EINVAL;

		if (!!(ifr->ifr_flags & IFF_MULTI_QUEUE) !=
		    !!(tun->flags & IFF_MULTI_QUEUE))
			return -EINVAL;

		if (tun_not_capable(tun))
			return -EPERM;
		err = security_tun_dev_open(tun->security);
		if (err < 0)
			return err;

		err = tun_attach(tun, file, ifr->ifr_flags & IFF_NOFILTER,
				 ifr->ifr_flags & IFF_NAPI,
				 ifr->ifr_flags & IFF_NAPI_FRAGS, true);
		if (err < 0)
			return err;

		if (tun->flags & IFF_MULTI_QUEUE &&
		    (tun->numqueues + tun->numdisabled > 1)) {
			/* One or more queue has already been attached, no need
			 * to initialize the device again.
			 */
			netdev_state_change(dev);
			return 0;
		}

		tun->flags = (tun->flags & ~TUN_FEATURES) |
			      (ifr->ifr_flags & TUN_FEATURES);

		netdev_state_change(dev);
	} else {
		char *name;
		unsigned long flags = 0;
		int queues = ifr->ifr_flags & IFF_MULTI_QUEUE ?
			     MAX_TAP_QUEUES : 1;

		if (!ns_capable(net->user_ns, CAP_NET_ADMIN))
			return -EPERM;
		err = security_tun_dev_create();
		if (err < 0)
			return err;

		/* Set dev type */
		if (ifr->ifr_flags & IFF_TUN) {
			/* TUN device */
			flags |= IFF_TUN;
			name = "tun%d";
		} else if (ifr->ifr_flags & IFF_TAP) {
			/* TAP device */
			flags |= IFF_TAP;
			name = "tap%d";
		} else
			return -EINVAL;

		if (*ifr->ifr_name)
			name = ifr->ifr_name;

		dev = alloc_netdev_mqs(sizeof(struct tun_struct), name,
				       NET_NAME_UNKNOWN, tun_setup, queues,
				       queues);

		if (!dev)
			return -ENOMEM;

		dev_net_set(dev, net);
		dev->rtnl_link_ops = &tun_link_ops;
		dev->ifindex = tfile->ifindex;
		dev->sysfs_groups[0] = &tun_attr_group;

		tun = netdev_priv(dev);
		tun->dev = dev;
		tun->flags = flags;
		tun->txflt.count = 0;
		tun->vnet_hdr_sz = sizeof(struct virtio_net_hdr);

		tun->align = NET_SKB_PAD;
		tun->filter_attached = false;
		tun->sndbuf = tfile->socket.sk->sk_sndbuf;
		tun->rx_batched = 0;
		RCU_INIT_POINTER(tun->steering_prog, NULL);

		tun->pcpu_stats = netdev_alloc_pcpu_stats(struct tun_pcpu_stats);
		if (!tun->pcpu_stats) {
			err = -ENOMEM;
			goto err_free_dev;
		}

		tun->pcpu_stats = netdev_alloc_pcpu_stats(struct tun_pcpu_stats);
		if (!tun->pcpu_stats) {
			err = -ENOMEM;
			goto err_free_dev;
		}

		spin_lock_init(&tun->lock);

		err = security_tun_dev_alloc_security(&tun->security);
		if (err < 0)
			goto err_free_stat;

		tun_net_init(dev);
		tun_flow_init(tun);

		dev->hw_features = NETIF_F_SG | NETIF_F_FRAGLIST |
				   TUN_USER_FEATURES | NETIF_F_HW_VLAN_CTAG_TX |
				   NETIF_F_HW_VLAN_STAG_TX;
		dev->features = dev->hw_features | NETIF_F_LLTX;
		dev->vlan_features = dev->features &
				     ~(NETIF_F_HW_VLAN_CTAG_TX |
				       NETIF_F_HW_VLAN_STAG_TX);

		tun->flags = (tun->flags & ~TUN_FEATURES) |
			      (ifr->ifr_flags & TUN_FEATURES);

		INIT_LIST_HEAD(&tun->disabled);
		err = tun_attach(tun, file, false, ifr->ifr_flags & IFF_NAPI,
				 ifr->ifr_flags & IFF_NAPI_FRAGS, false);
		if (err < 0)
			goto err_free_flow;

		err = register_netdevice(tun->dev);
		if (err < 0)
			goto err_detach;
		/* free_netdev() won't check refcnt, to aovid race
		 * with dev_put() we need publish tun after registration.
		 */
		rcu_assign_pointer(tfile->tun, tun);
	}

	netif_carrier_on(tun->dev);

	/* Make sure persistent devices do not get stuck in
	 * xoff state.
	 */
	if (netif_running(tun->dev))
		netif_tx_wake_all_queues(tun->dev);

	strcpy(ifr->ifr_name, tun->dev->name);
	return 0;

err_detach:
	tun_detach_all(dev);
	/* We are here because register_netdevice() has failed.
	 * If register_netdevice() already called tun_free_netdev()
	 * while dealing with the error, tun->pcpu_stats has been cleared.
	 */
	if (!tun->pcpu_stats)
		goto err_free_dev;

err_free_flow:
	tun_flow_uninit(tun);
	security_tun_dev_free_security(tun->security);
err_free_stat:
	free_percpu(tun->pcpu_stats);
err_free_dev:
	free_netdev(dev);
	return err;
}

static void tun_get_iff(struct tun_struct *tun, struct ifreq *ifr)
{
	strcpy(ifr->ifr_name, tun->dev->name);

	ifr->ifr_flags = tun_flags(tun);

}

/* This is like a cut-down ethtool ops, except done via tun fd so no
 * privs required. */
static int set_offload(struct tun_struct *tun, unsigned long arg)
{
	netdev_features_t features = 0;

	if (arg & TUN_F_CSUM) {
		features |= NETIF_F_HW_CSUM;
		arg &= ~TUN_F_CSUM;

		if (arg & (TUN_F_TSO4|TUN_F_TSO6)) {
			if (arg & TUN_F_TSO_ECN) {
				features |= NETIF_F_TSO_ECN;
				arg &= ~TUN_F_TSO_ECN;
			}
			if (arg & TUN_F_TSO4)
				features |= NETIF_F_TSO;
			if (arg & TUN_F_TSO6)
				features |= NETIF_F_TSO6;
			arg &= ~(TUN_F_TSO4|TUN_F_TSO6);
		}

		arg &= ~TUN_F_UFO;
	}

	/* This gives the user a way to test for new features in future by
	 * trying to set them. */
	if (arg)
		return -EINVAL;

	tun->set_features = features;
	tun->dev->wanted_features &= ~TUN_USER_FEATURES;
	tun->dev->wanted_features |= features;
	netdev_update_features(tun->dev);

	return 0;
}

static void tun_detach_filter(struct tun_struct *tun, int n)
{
	int i;
	struct tun_file *tfile;

	for (i = 0; i < n; i++) {
		tfile = rtnl_dereference(tun->tfiles[i]);
		lock_sock(tfile->socket.sk);
		sk_detach_filter(tfile->socket.sk);
		release_sock(tfile->socket.sk);
	}

	tun->filter_attached = false;
}

static int tun_attach_filter(struct tun_struct *tun)
{
	int i, ret = 0;
	struct tun_file *tfile;

	for (i = 0; i < tun->numqueues; i++) {
		tfile = rtnl_dereference(tun->tfiles[i]);
		lock_sock(tfile->socket.sk);
		ret = sk_attach_filter(&tun->fprog, tfile->socket.sk);
		release_sock(tfile->socket.sk);
		if (ret) {
			tun_detach_filter(tun, i);
			return ret;
		}
	}

	tun->filter_attached = true;
	return ret;
}

static void tun_set_sndbuf(struct tun_struct *tun)
{
	struct tun_file *tfile;
	int i;

	for (i = 0; i < tun->numqueues; i++) {
		tfile = rtnl_dereference(tun->tfiles[i]);
		tfile->socket.sk->sk_sndbuf = tun->sndbuf;
	}
}

static int tun_set_queue(struct file *file, struct ifreq *ifr)
{
	struct tun_file *tfile = file->private_data;
	struct tun_struct *tun;
	int ret = 0;

	rtnl_lock();

	if (ifr->ifr_flags & IFF_ATTACH_QUEUE) {
		tun = tfile->detached;
		if (!tun) {
			ret = -EINVAL;
			goto unlock;
		}
		ret = security_tun_dev_attach_queue(tun->security);
		if (ret < 0)
			goto unlock;
		ret = tun_attach(tun, file, false, tun->flags & IFF_NAPI,
				 tun->flags & IFF_NAPI_FRAGS, true);
	} else if (ifr->ifr_flags & IFF_DETACH_QUEUE) {
		tun = rtnl_dereference(tfile->tun);
		if (!tun || !(tun->flags & IFF_MULTI_QUEUE) || tfile->detached)
			ret = -EINVAL;
		else
			__tun_detach(tfile, false);
	} else
		ret = -EINVAL;

	if (ret >= 0)
		netdev_state_change(tun->dev);

unlock:
	rtnl_unlock();
	return ret;
}

static int tun_set_ebpf(struct tun_struct *tun, struct tun_prog __rcu **prog_p,
			void __user *data)
{
	struct bpf_prog *prog;
	int fd;

	if (copy_from_user(&fd, data, sizeof(fd)))
		return -EFAULT;

	if (fd == -1) {
		prog = NULL;
	} else {
		prog = bpf_prog_get_type(fd, BPF_PROG_TYPE_SOCKET_FILTER);
		if (IS_ERR(prog))
			return PTR_ERR(prog);
	}

	return __tun_set_ebpf(tun, prog_p, prog);
}

static long __tun_chr_ioctl(struct file *file, unsigned int cmd,
			    unsigned long arg, int ifreq_len)
{
	struct tun_file *tfile = file->private_data;
	struct net *net = sock_net(&tfile->sk);
	struct tun_struct *tun;
	void __user* argp = (void __user*)arg;
	unsigned int ifindex, carrier;
	struct ifreq ifr;
	kuid_t owner;
	kgid_t group;
	int sndbuf;
	int vnet_hdr_sz;
	int le;
	int ret;
	bool do_notify = false;

	if (cmd == TUNSETIFF || cmd == TUNSETQUEUE ||
	    (_IOC_TYPE(cmd) == SOCK_IOC_TYPE && cmd != SIOCGSKNS)) {
		if (copy_from_user(&ifr, argp, ifreq_len))
			return -EFAULT;
	} else {
		memset(&ifr, 0, sizeof(ifr));
	}
	if (cmd == TUNGETFEATURES) {
		/* Currently this just means: "what IFF flags are valid?".
		 * This is needed because we never checked for invalid flags on
		 * TUNSETIFF.
		 */
		return put_user(IFF_TUN | IFF_TAP | TUN_FEATURES,
				(unsigned int __user*)argp);
	} else if (cmd == TUNSETQUEUE) {
		return tun_set_queue(file, &ifr);
	} else if (cmd == SIOCGSKNS) {
		if (!ns_capable(net->user_ns, CAP_NET_ADMIN))
			return -EPERM;
		return open_related_ns(&net->ns, get_net_ns);
	}

	ret = 0;
	rtnl_lock();

	tun = tun_get(tfile);
	if (cmd == TUNSETIFF) {
		ret = -EEXIST;
		if (tun)
			goto unlock;

		ifr.ifr_name[IFNAMSIZ-1] = '\0';

		ret = tun_set_iff(net, file, &ifr);

		if (ret)
			goto unlock;

		if (copy_to_user(argp, &ifr, ifreq_len))
			ret = -EFAULT;
		goto unlock;
	}
	if (cmd == TUNSETIFINDEX) {
		ret = -EPERM;
		if (tun)
			goto unlock;

		ret = -EFAULT;
		if (copy_from_user(&ifindex, argp, sizeof(ifindex)))
			goto unlock;

		ret = 0;
		tfile->ifindex = ifindex;
		goto unlock;
	}

	ret = -EBADFD;
	if (!tun)
		goto unlock;

	netif_info(tun, drv, tun->dev, "tun_chr_ioctl cmd %u\n", cmd);

	net = dev_net(tun->dev);
	ret = 0;
	switch (cmd) {
	case TUNGETIFF:
		tun_get_iff(tun, &ifr);

		if (tfile->detached)
			ifr.ifr_flags |= IFF_DETACH_QUEUE;
		if (!tfile->socket.sk->sk_filter)
			ifr.ifr_flags |= IFF_NOFILTER;

		if (copy_to_user(argp, &ifr, ifreq_len))
			ret = -EFAULT;
		break;

	case TUNSETNOCSUM:
		/* Disable/Enable checksum */

		/* [unimplemented] */
		netif_info(tun, drv, tun->dev, "ignored: set checksum %s\n",
			   arg ? "disabled" : "enabled");
		break;

	case TUNSETPERSIST:
		/* Disable/Enable persist mode. Keep an extra reference to the
		 * module to prevent the module being unprobed.
		 */
		if (arg && !(tun->flags & IFF_PERSIST)) {
			tun->flags |= IFF_PERSIST;
			__module_get(THIS_MODULE);
			do_notify = true;
		}
		if (!arg && (tun->flags & IFF_PERSIST)) {
			tun->flags &= ~IFF_PERSIST;
			module_put(THIS_MODULE);
			do_notify = true;
		}

		netif_info(tun, drv, tun->dev, "persist %s\n",
			   arg ? "enabled" : "disabled");
		break;

	case TUNSETOWNER:
		/* Set owner of the device */
		owner = make_kuid(current_user_ns(), arg);
		if (!uid_valid(owner)) {
			ret = -EINVAL;
			break;
		}
		tun->owner = owner;
		do_notify = true;
		netif_info(tun, drv, tun->dev, "owner set to %u\n",
			   from_kuid(&init_user_ns, tun->owner));
		break;

	case TUNSETGROUP:
		/* Set group of the device */
		group = make_kgid(current_user_ns(), arg);
		if (!gid_valid(group)) {
			ret = -EINVAL;
			break;
		}
		tun->group = group;
		do_notify = true;
		netif_info(tun, drv, tun->dev, "group set to %u\n",
			   from_kgid(&init_user_ns, tun->group));
		break;

	case TUNSETLINK:
		/* Only allow setting the type when the interface is down */
		if (tun->dev->flags & IFF_UP) {
			netif_info(tun, drv, tun->dev,
				   "Linktype set failed because interface is up\n");
			ret = -EBUSY;
		} else {
			tun->dev->type = (int) arg;
			netif_info(tun, drv, tun->dev, "linktype set to %d\n",
				   tun->dev->type);
			ret = 0;
		}
		break;

	case TUNSETDEBUG:
		tun->msg_enable = (u32)arg;
		break;

	case TUNSETOFFLOAD:
		ret = set_offload(tun, arg);
		break;

	case TUNSETTXFILTER:
		/* Can be set only for TAPs */
		ret = -EINVAL;
		if ((tun->flags & TUN_TYPE_MASK) != IFF_TAP)
			break;
		ret = update_filter(&tun->txflt, (void __user *)arg);
		break;

	case SIOCGIFHWADDR:
		/* Get hw address */
		memcpy(ifr.ifr_hwaddr.sa_data, tun->dev->dev_addr, ETH_ALEN);
		ifr.ifr_hwaddr.sa_family = tun->dev->type;
		if (copy_to_user(argp, &ifr, ifreq_len))
			ret = -EFAULT;
		break;

	case SIOCSIFHWADDR:
		/* Set hw address */
		ret = dev_set_mac_address(tun->dev, &ifr.ifr_hwaddr, NULL);
		break;

	case TUNGETSNDBUF:
		sndbuf = tfile->socket.sk->sk_sndbuf;
		if (copy_to_user(argp, &sndbuf, sizeof(sndbuf)))
			ret = -EFAULT;
		break;

	case TUNSETSNDBUF:
		if (copy_from_user(&sndbuf, argp, sizeof(sndbuf))) {
			ret = -EFAULT;
			break;
		}
		if (sndbuf <= 0) {
			ret = -EINVAL;
			break;
		}

		tun->sndbuf = sndbuf;
		tun_set_sndbuf(tun);
		break;

	case TUNGETVNETHDRSZ:
		vnet_hdr_sz = tun->vnet_hdr_sz;
		if (copy_to_user(argp, &vnet_hdr_sz, sizeof(vnet_hdr_sz)))
			ret = -EFAULT;
		break;

	case TUNSETVNETHDRSZ:
		if (copy_from_user(&vnet_hdr_sz, argp, sizeof(vnet_hdr_sz))) {
			ret = -EFAULT;
			break;
		}
		if (vnet_hdr_sz < (int)sizeof(struct virtio_net_hdr)) {
			ret = -EINVAL;
			break;
		}

		tun->vnet_hdr_sz = vnet_hdr_sz;
		break;

	case TUNGETVNETLE:
		le = !!(tun->flags & TUN_VNET_LE);
		if (put_user(le, (int __user *)argp))
			ret = -EFAULT;
		break;

	case TUNSETVNETLE:
		if (get_user(le, (int __user *)argp)) {
			ret = -EFAULT;
			break;
		}
		if (le)
			tun->flags |= TUN_VNET_LE;
		else
			tun->flags &= ~TUN_VNET_LE;
		break;

	case TUNGETVNETBE:
		ret = tun_get_vnet_be(tun, argp);
		break;

	case TUNSETVNETBE:
		ret = tun_set_vnet_be(tun, argp);
		break;

	case TUNATTACHFILTER:
		/* Can be set only for TAPs */
		ret = -EINVAL;
		if ((tun->flags & TUN_TYPE_MASK) != IFF_TAP)
			break;
		ret = -EFAULT;
		if (copy_from_user(&tun->fprog, argp, sizeof(tun->fprog)))
			break;

		ret = tun_attach_filter(tun);
		break;

	case TUNDETACHFILTER:
		/* Can be set only for TAPs */
		ret = -EINVAL;
		if ((tun->flags & TUN_TYPE_MASK) != IFF_TAP)
			break;
		ret = 0;
		tun_detach_filter(tun, tun->numqueues);
		break;

	case TUNGETFILTER:
		ret = -EINVAL;
		if ((tun->flags & TUN_TYPE_MASK) != IFF_TAP)
			break;
		ret = -EFAULT;
		if (copy_to_user(argp, &tun->fprog, sizeof(tun->fprog)))
			break;
		ret = 0;
		break;

	case TUNSETSTEERINGEBPF:
		ret = tun_set_ebpf(tun, &tun->steering_prog, argp);
		break;

	case TUNSETFILTEREBPF:
		ret = tun_set_ebpf(tun, &tun->filter_prog, argp);
		break;

	case TUNSETCARRIER:
		ret = -EFAULT;
		if (copy_from_user(&carrier, argp, sizeof(carrier)))
			goto unlock;

		ret = tun_net_change_carrier(tun->dev, (bool)carrier);
		break;

	case TUNGETDEVNETNS:
		ret = -EPERM;
		if (!ns_capable(net->user_ns, CAP_NET_ADMIN))
			goto unlock;
		ret = open_related_ns(&net->ns, get_net_ns);
		break;

	default:
		ret = -EINVAL;
		break;
	}

	if (do_notify)
		netdev_state_change(tun->dev);

unlock:
	rtnl_unlock();
	if (tun)
		tun_put(tun);
	return ret;
}

static long tun_chr_ioctl(struct file *file,
			  unsigned int cmd, unsigned long arg)
{
	return __tun_chr_ioctl(file, cmd, arg, sizeof (struct ifreq));
}

#ifdef CONFIG_COMPAT
static long tun_chr_compat_ioctl(struct file *file,
			 unsigned int cmd, unsigned long arg)
{
	switch (cmd) {
	case TUNSETIFF:
	case TUNGETIFF:
	case TUNSETTXFILTER:
	case TUNGETSNDBUF:
	case TUNSETSNDBUF:
	case SIOCGIFHWADDR:
	case SIOCSIFHWADDR:
		arg = (unsigned long)compat_ptr(arg);
		break;
	default:
		arg = (compat_ulong_t)arg;
		break;
	}

	/*
	 * compat_ifreq is shorter than ifreq, so we must not access beyond
	 * the end of that structure. All fields that are used in this
	 * driver are compatible though, we don't need to convert the
	 * contents.
	 */
	return __tun_chr_ioctl(file, cmd, arg, sizeof(struct compat_ifreq));
}
#endif /* CONFIG_COMPAT */

static int tun_chr_fasync(int fd, struct file *file, int on)
{
	struct tun_file *tfile = file->private_data;
	int ret;

	if ((ret = fasync_helper(fd, file, on, &tfile->fasync)) < 0)
		goto out;

	if (on) {
		__f_setown(file, task_pid(current), PIDTYPE_TGID, 0);
		tfile->flags |= TUN_FASYNC;
	} else
		tfile->flags &= ~TUN_FASYNC;
	ret = 0;
out:
	return ret;
}

static int tun_chr_open(struct inode *inode, struct file * file)
{
	struct net *net = current->nsproxy->net_ns;
	struct tun_file *tfile;

	tfile = (struct tun_file *)sk_alloc(net, AF_UNSPEC, GFP_KERNEL,
					    &tun_proto, 0);
	if (!tfile)
		return -ENOMEM;
	if (ptr_ring_init(&tfile->tx_ring, 0, GFP_KERNEL)) {
		sk_free(&tfile->sk);
		return -ENOMEM;
	}

	mutex_init(&tfile->napi_mutex);
	RCU_INIT_POINTER(tfile->tun, NULL);
	tfile->flags = 0;
	tfile->ifindex = 0;

	init_waitqueue_head(&tfile->socket.wq.wait);

	tfile->socket.file = file;
	tfile->socket.ops = &tun_socket_ops;

	sock_init_data(&tfile->socket, &tfile->sk);

	tfile->sk.sk_write_space = tun_sock_write_space;
	tfile->sk.sk_sndbuf = INT_MAX;

	file->private_data = tfile;
	INIT_LIST_HEAD(&tfile->next);

	sock_set_flag(&tfile->sk, SOCK_ZEROCOPY);

	return 0;
}

static int tun_chr_close(struct inode *inode, struct file *file)
{
	struct tun_file *tfile = file->private_data;

	tun_detach(tfile, true);

	return 0;
}

#ifdef CONFIG_PROC_FS
static void tun_chr_show_fdinfo(struct seq_file *m, struct file *file)
{
	struct tun_file *tfile = file->private_data;
	struct tun_struct *tun;
	struct ifreq ifr;

	memset(&ifr, 0, sizeof(ifr));

	rtnl_lock();
	tun = tun_get(tfile);
	if (tun)
		tun_get_iff(tun, &ifr);
	rtnl_unlock();

	if (tun)
		tun_put(tun);

	seq_printf(m, "iff:\t%s\n", ifr.ifr_name);
}
#endif

static const struct file_operations tun_fops = {
	.owner	= THIS_MODULE,
	.llseek = no_llseek,
	.read_iter  = tun_chr_read_iter,
	.write_iter = tun_chr_write_iter,
	.poll	= tun_chr_poll,
	.unlocked_ioctl	= tun_chr_ioctl,
#ifdef CONFIG_COMPAT
	.compat_ioctl = tun_chr_compat_ioctl,
#endif
	.open	= tun_chr_open,
	.release = tun_chr_close,
	.fasync = tun_chr_fasync,
#ifdef CONFIG_PROC_FS
	.show_fdinfo = tun_chr_show_fdinfo,
#endif
};

static struct miscdevice tun_miscdev = {
	.minor = TUN_MINOR,
	.name = "tun",
	.nodename = "net/tun",
	.fops = &tun_fops,
};

/* ethtool interface */

static void tun_default_link_ksettings(struct net_device *dev,
				       struct ethtool_link_ksettings *cmd)
{
	ethtool_link_ksettings_zero_link_mode(cmd, supported);
	ethtool_link_ksettings_zero_link_mode(cmd, advertising);
	cmd->base.speed		= SPEED_10;
	cmd->base.duplex	= DUPLEX_FULL;
	cmd->base.port		= PORT_TP;
	cmd->base.phy_address	= 0;
	cmd->base.autoneg	= AUTONEG_DISABLE;
}

static int tun_get_link_ksettings(struct net_device *dev,
				  struct ethtool_link_ksettings *cmd)
{
	struct tun_struct *tun = netdev_priv(dev);

	memcpy(cmd, &tun->link_ksettings, sizeof(*cmd));
	return 0;
}

static int tun_set_link_ksettings(struct net_device *dev,
				  const struct ethtool_link_ksettings *cmd)
{
	struct tun_struct *tun = netdev_priv(dev);

	memcpy(&tun->link_ksettings, cmd, sizeof(*cmd));
	return 0;
}

static void tun_get_drvinfo(struct net_device *dev, struct ethtool_drvinfo *info)
{
	struct tun_struct *tun = netdev_priv(dev);

	strlcpy(info->driver, DRV_NAME, sizeof(info->driver));
	strlcpy(info->version, DRV_VERSION, sizeof(info->version));

	switch (tun->flags & TUN_TYPE_MASK) {
	case IFF_TUN:
		strlcpy(info->bus_info, "tun", sizeof(info->bus_info));
		break;
	case IFF_TAP:
		strlcpy(info->bus_info, "tap", sizeof(info->bus_info));
		break;
	}
}

static u32 tun_get_msglevel(struct net_device *dev)
{
	struct tun_struct *tun = netdev_priv(dev);

	return tun->msg_enable;
}

static void tun_set_msglevel(struct net_device *dev, u32 value)
{
	struct tun_struct *tun = netdev_priv(dev);

	tun->msg_enable = value;
}

static int tun_get_coalesce(struct net_device *dev,
			    struct ethtool_coalesce *ec)
{
	struct tun_struct *tun = netdev_priv(dev);

	ec->rx_max_coalesced_frames = tun->rx_batched;

	return 0;
}

static int tun_set_coalesce(struct net_device *dev,
			    struct ethtool_coalesce *ec)
{
	struct tun_struct *tun = netdev_priv(dev);

	if (ec->rx_max_coalesced_frames > NAPI_POLL_WEIGHT)
		tun->rx_batched = NAPI_POLL_WEIGHT;
	else
		tun->rx_batched = ec->rx_max_coalesced_frames;

	return 0;
}

static const struct ethtool_ops tun_ethtool_ops = {
	.supported_coalesce_params = ETHTOOL_COALESCE_RX_MAX_FRAMES,
	.get_drvinfo	= tun_get_drvinfo,
	.get_msglevel	= tun_get_msglevel,
	.set_msglevel	= tun_set_msglevel,
	.get_link	= ethtool_op_get_link,
	.get_ts_info	= ethtool_op_get_ts_info,
	.get_coalesce   = tun_get_coalesce,
	.set_coalesce   = tun_set_coalesce,
	.get_link_ksettings = tun_get_link_ksettings,
	.set_link_ksettings = tun_set_link_ksettings,
};

static int tun_queue_resize(struct tun_struct *tun)
{
	struct net_device *dev = tun->dev;
	struct tun_file *tfile;
<<<<<<< HEAD
	struct skb_array **arrays;
	int n = tun->numqueues + tun->numdisabled;
	int ret, i;

	arrays = kmalloc(sizeof *arrays * n, GFP_KERNEL);
	if (!arrays)
=======
	struct ptr_ring **rings;
	int n = tun->numqueues + tun->numdisabled;
	int ret, i;

	rings = kmalloc_array(n, sizeof(*rings), GFP_KERNEL);
	if (!rings)
>>>>>>> 24b8d41d
		return -ENOMEM;

	for (i = 0; i < tun->numqueues; i++) {
		tfile = rtnl_dereference(tun->tfiles[i]);
<<<<<<< HEAD
		arrays[i] = &tfile->tx_array;
	}
	list_for_each_entry(tfile, &tun->disabled, next)
		arrays[i++] = &tfile->tx_array;

	ret = skb_array_resize_multiple(arrays, n,
					dev->tx_queue_len, GFP_KERNEL);

	kfree(arrays);
=======
		rings[i] = &tfile->tx_ring;
	}
	list_for_each_entry(tfile, &tun->disabled, next)
		rings[i++] = &tfile->tx_ring;

	ret = ptr_ring_resize_multiple(rings, n,
				       dev->tx_queue_len, GFP_KERNEL,
				       tun_ptr_free);

	kfree(rings);
>>>>>>> 24b8d41d
	return ret;
}

static int tun_device_event(struct notifier_block *unused,
			    unsigned long event, void *ptr)
{
	struct net_device *dev = netdev_notifier_info_to_dev(ptr);
	struct tun_struct *tun = netdev_priv(dev);
<<<<<<< HEAD
=======
	int i;
>>>>>>> 24b8d41d

	if (dev->rtnl_link_ops != &tun_link_ops)
		return NOTIFY_DONE;

	switch (event) {
	case NETDEV_CHANGE_TX_QUEUE_LEN:
		if (tun_queue_resize(tun))
			return NOTIFY_BAD;
		break;
<<<<<<< HEAD
=======
	case NETDEV_UP:
		for (i = 0; i < tun->numqueues; i++) {
			struct tun_file *tfile;

			tfile = rtnl_dereference(tun->tfiles[i]);
			tfile->socket.sk->sk_write_space(tfile->socket.sk);
		}
		break;
>>>>>>> 24b8d41d
	default:
		break;
	}

	return NOTIFY_DONE;
}

static struct notifier_block tun_notifier_block __read_mostly = {
	.notifier_call	= tun_device_event,
};

static int __init tun_init(void)
{
	int ret = 0;

	pr_info("%s, %s\n", DRV_DESCRIPTION, DRV_VERSION);

	ret = rtnl_link_register(&tun_link_ops);
	if (ret) {
		pr_err("Can't register link_ops\n");
		goto err_linkops;
	}

	ret = misc_register(&tun_miscdev);
	if (ret) {
		pr_err("Can't register misc device %d\n", TUN_MINOR);
		goto err_misc;
	}

<<<<<<< HEAD
	register_netdevice_notifier(&tun_notifier_block);
=======
	ret = register_netdevice_notifier(&tun_notifier_block);
	if (ret) {
		pr_err("Can't register netdevice notifier\n");
		goto err_notifier;
	}

>>>>>>> 24b8d41d
	return  0;

err_notifier:
	misc_deregister(&tun_miscdev);
err_misc:
	rtnl_link_unregister(&tun_link_ops);
err_linkops:
	return ret;
}

static void tun_cleanup(void)
{
	misc_deregister(&tun_miscdev);
	rtnl_link_unregister(&tun_link_ops);
	unregister_netdevice_notifier(&tun_notifier_block);
}

/* Get an underlying socket object from tun file.  Returns error unless file is
 * attached to a device.  The returned object works like a packet socket, it
 * can be used for sock_sendmsg/sock_recvmsg.  The caller is responsible for
 * holding a reference to the file for as long as the socket is in use. */
struct socket *tun_get_socket(struct file *file)
{
	struct tun_file *tfile;
	if (file->f_op != &tun_fops)
		return ERR_PTR(-EINVAL);
	tfile = file->private_data;
	if (!tfile)
		return ERR_PTR(-EBADFD);
	return &tfile->socket;
}
EXPORT_SYMBOL_GPL(tun_get_socket);

struct ptr_ring *tun_get_tx_ring(struct file *file)
{
	struct tun_file *tfile;

	if (file->f_op != &tun_fops)
		return ERR_PTR(-EINVAL);
	tfile = file->private_data;
	if (!tfile)
		return ERR_PTR(-EBADFD);
	return &tfile->tx_ring;
}
EXPORT_SYMBOL_GPL(tun_get_tx_ring);

module_init(tun_init);
module_exit(tun_cleanup);
MODULE_DESCRIPTION(DRV_DESCRIPTION);
MODULE_AUTHOR(DRV_COPYRIGHT);
MODULE_LICENSE("GPL");
MODULE_ALIAS_MISCDEV(TUN_MINOR);
MODULE_ALIAS("devname:net/tun");<|MERGE_RESOLUTION|>--- conflicted
+++ resolved
@@ -66,12 +66,9 @@
 #include <linux/seq_file.h>
 #include <linux/uio.h>
 #include <linux/skb_array.h>
-<<<<<<< HEAD
-=======
 #include <linux/bpf.h>
 #include <linux/bpf_trace.h>
 #include <linux/mutex.h>
->>>>>>> 24b8d41d
 
 #include <linux/uaccess.h>
 #include <linux/proc_fs.h>
@@ -111,17 +108,10 @@
 #define TUN_FLOW_EXPIRE (3 * HZ)
 
 struct tun_pcpu_stats {
-<<<<<<< HEAD
-	u64 rx_packets;
-	u64 rx_bytes;
-	u64 tx_packets;
-	u64 tx_bytes;
-=======
 	u64_stats_t rx_packets;
 	u64_stats_t rx_bytes;
 	u64_stats_t tx_packets;
 	u64_stats_t tx_bytes;
->>>>>>> 24b8d41d
 	struct u64_stats_sync syncp;
 	u32 rx_dropped;
 	u32 tx_dropped;
@@ -156,9 +146,6 @@
 	struct mutex napi_mutex;	/* Protects access to the above napi */
 	struct list_head next;
 	struct tun_struct *detached;
-<<<<<<< HEAD
-	struct skb_array tx_array;
-=======
 	struct ptr_ring tx_ring;
 	struct xdp_rxq_info xdp_rxq;
 };
@@ -166,7 +153,6 @@
 struct tun_page {
 	struct page *page;
 	int count;
->>>>>>> 24b8d41d
 };
 
 struct tun_flow_entry {
@@ -220,9 +206,6 @@
 	struct list_head disabled;
 	void *security;
 	u32 flow_count;
-<<<<<<< HEAD
-	struct tun_pcpu_stats __percpu *pcpu_stats;
-=======
 	u32 rx_batched;
 	struct tun_pcpu_stats __percpu *pcpu_stats;
 	struct bpf_prog __rcu *xdp_prog;
@@ -234,7 +217,6 @@
 struct veth {
 	__be16 h_vlan_proto;
 	__be16 h_vlan_TCI;
->>>>>>> 24b8d41d
 };
 
 static int tun_napi_receive(struct napi_struct *napi, int budget)
@@ -633,20 +615,12 @@
 
 static void tun_queue_purge(struct tun_file *tfile)
 {
-<<<<<<< HEAD
-	struct sk_buff *skb;
-
-	while ((skb = skb_array_consume(&tfile->tx_array)) != NULL)
-		kfree_skb(skb);
-
-=======
 	void *ptr;
 
 	while ((ptr = ptr_ring_consume(&tfile->tx_ring)) != NULL)
 		tun_ptr_free(ptr);
 
 	skb_queue_purge(&tfile->sk.sk_write_queue);
->>>>>>> 24b8d41d
 	skb_queue_purge(&tfile->sk.sk_error_queue);
 }
 
@@ -699,12 +673,8 @@
 				unregister_netdevice(tun->dev);
 		}
 		if (tun)
-<<<<<<< HEAD
-			skb_array_cleanup(&tfile->tx_array);
-=======
 			xdp_rxq_info_unreg(&tfile->xdp_rxq);
 		ptr_ring_cleanup(&tfile->tx_ring, tun_ptr_free);
->>>>>>> 24b8d41d
 		sock_put(&tfile->sk);
 	}
 }
@@ -732,10 +702,7 @@
 	for (i = 0; i < n; i++) {
 		tfile = rtnl_dereference(tun->tfiles[i]);
 		BUG_ON(!tfile);
-<<<<<<< HEAD
-=======
 		tun_napi_disable(tfile);
->>>>>>> 24b8d41d
 		tfile->socket.sk->sk_shutdown = RCV_SHUTDOWN;
 		tfile->socket.sk->sk_data_ready(tfile->socket.sk);
 		RCU_INIT_POINTER(tfile->tun, NULL);
@@ -806,24 +773,14 @@
 	}
 
 	if (!tfile->detached &&
-<<<<<<< HEAD
-	    skb_array_init(&tfile->tx_array, dev->tx_queue_len, GFP_KERNEL)) {
-=======
 	    ptr_ring_resize(&tfile->tx_ring, dev->tx_queue_len,
 			    GFP_KERNEL, tun_ptr_free)) {
->>>>>>> 24b8d41d
 		err = -ENOMEM;
 		goto out;
 	}
 
 	tfile->queue_index = tun->numqueues;
 	tfile->socket.sk->sk_shutdown &= ~RCV_SHUTDOWN;
-<<<<<<< HEAD
-	rcu_assign_pointer(tfile->tun, tun);
-	rcu_assign_pointer(tun->tfiles[tun->numqueues], tfile);
-	tun->numqueues++;
-=======
->>>>>>> 24b8d41d
 
 	if (tfile->detached) {
 		/* Re-attach detached tfile, updating XDP queue_index */
@@ -1066,34 +1023,10 @@
 	if (!tfile)
 		goto drop;
 
-<<<<<<< HEAD
-#ifdef CONFIG_RPS
-	if (numqueues == 1 && static_key_false(&rps_needed)) {
-		/* Select queue was not called for the skbuff, so we extract the
-		 * RPS hash and save it into the flow_table here.
-		 */
-		__u32 rxhash;
-
-		rxhash = skb_get_hash(skb);
-		if (rxhash) {
-			struct tun_flow_entry *e;
-			e = tun_flow_find(&tun->flows[tun_hashfn(rxhash)],
-					rxhash);
-			if (e)
-				tun_flow_save_rps_rxhash(e, rxhash);
-		}
-	}
-#endif
-
-	tun_debug(KERN_INFO, tun, "tun_net_xmit %d\n", skb->len);
-
-	BUG_ON(!tfile);
-=======
 	if (!rcu_dereference(tun->steering_prog))
 		tun_automq_xmit(tun, skb);
 
 	netif_info(tun, tx_queued, tun->dev, "%s %d\n", __func__, skb->len);
->>>>>>> 24b8d41d
 
 	/* Drop if the filter does not like it.
 	 * This is a noop if the filter is disabled.
@@ -1121,11 +1054,7 @@
 
 	nf_reset_ct(skb);
 
-<<<<<<< HEAD
-	if (skb_array_produce(&tfile->tx_array, skb))
-=======
 	if (ptr_ring_produce(&tfile->tx_ring, skb))
->>>>>>> 24b8d41d
 		goto drop;
 
 	/* Notify and wake up reader process */
@@ -1171,11 +1100,7 @@
 	tun->align = new_hr;
 }
 
-<<<<<<< HEAD
-static struct rtnl_link_stats64 *
-=======
 static void
->>>>>>> 24b8d41d
 tun_net_get_stats64(struct net_device *dev, struct rtnl_link_stats64 *stats)
 {
 	u32 rx_dropped = 0, tx_dropped = 0, rx_frame_errors = 0;
@@ -1190,17 +1115,10 @@
 		p = per_cpu_ptr(tun->pcpu_stats, i);
 		do {
 			start = u64_stats_fetch_begin(&p->syncp);
-<<<<<<< HEAD
-			rxpackets	= p->rx_packets;
-			rxbytes		= p->rx_bytes;
-			txpackets	= p->tx_packets;
-			txbytes		= p->tx_bytes;
-=======
 			rxpackets	= u64_stats_read(&p->rx_packets);
 			rxbytes		= u64_stats_read(&p->rx_bytes);
 			txpackets	= u64_stats_read(&p->tx_packets);
 			txbytes		= u64_stats_read(&p->tx_bytes);
->>>>>>> 24b8d41d
 		} while (u64_stats_fetch_retry(&p->syncp, start));
 
 		stats->rx_packets	+= rxpackets;
@@ -1216,9 +1134,6 @@
 	stats->rx_dropped  = rx_dropped;
 	stats->rx_frame_errors = rx_frame_errors;
 	stats->tx_dropped = tx_dropped;
-<<<<<<< HEAD
-	return stats;
-=======
 }
 
 static int tun_xdp_set(struct net_device *dev, struct bpf_prog *prog,
@@ -1274,7 +1189,6 @@
 		netif_carrier_off(dev);
 	}
 	return 0;
->>>>>>> 24b8d41d
 }
 
 static const struct net_device_ops tun_netdev_ops = {
@@ -1286,10 +1200,7 @@
 	.ndo_select_queue	= tun_select_queue,
 	.ndo_set_rx_headroom	= tun_set_headroom,
 	.ndo_get_stats64	= tun_net_get_stats64,
-<<<<<<< HEAD
-=======
 	.ndo_change_carrier	= tun_net_change_carrier,
->>>>>>> 24b8d41d
 };
 
 static void __tun_xdp_flush_tfile(struct tun_file *tfile)
@@ -1373,12 +1284,9 @@
 	.ndo_features_check	= passthru_features_check,
 	.ndo_set_rx_headroom	= tun_set_headroom,
 	.ndo_get_stats64	= tun_net_get_stats64,
-<<<<<<< HEAD
-=======
 	.ndo_bpf		= tun_xdp,
 	.ndo_xdp_xmit		= tun_xdp_xmit,
 	.ndo_change_carrier	= tun_net_change_carrier,
->>>>>>> 24b8d41d
 };
 
 static void tun_flow_init(struct tun_struct *tun)
@@ -1463,13 +1371,8 @@
 
 	poll_wait(file, sk_sleep(sk), wait);
 
-<<<<<<< HEAD
-	if (!skb_array_empty(&tfile->tx_array))
-		mask |= POLLIN | POLLRDNORM;
-=======
 	if (!ptr_ring_empty(&tfile->tx_ring))
 		mask |= EPOLLIN | EPOLLRDNORM;
->>>>>>> 24b8d41d
 
 	/* Make sure SOCKWQ_ASYNC_NOSPACE is set if not writable to
 	 * guarantee EPOLLOUT to be raised by either here or
@@ -1889,30 +1792,6 @@
 		else
 			err = skb_copy_datagram_from_iter(skb, 0, from, len);
 
-<<<<<<< HEAD
-	skb = tun_alloc_skb(tfile, align, copylen, linear, noblock);
-	if (IS_ERR(skb)) {
-		if (PTR_ERR(skb) != -EAGAIN)
-			this_cpu_inc(tun->pcpu_stats->rx_dropped);
-		return PTR_ERR(skb);
-	}
-
-	if (zerocopy)
-		err = zerocopy_sg_from_iter(skb, from);
-	else
-		err = skb_copy_datagram_from_iter(skb, 0, from, len);
-
-	if (err) {
-		this_cpu_inc(tun->pcpu_stats->rx_dropped);
-		kfree_skb(skb);
-		return -EFAULT;
-	}
-
-	err = virtio_net_hdr_to_skb(skb, &gso, tun_is_little_endian(tun));
-	if (err) {
-		this_cpu_inc(tun->pcpu_stats->rx_frame_errors);
-		kfree_skb(skb);
-=======
 		if (err) {
 			err = -EFAULT;
 drop:
@@ -1935,7 +1814,6 @@
 			mutex_unlock(&tfile->napi_mutex);
 		}
 
->>>>>>> 24b8d41d
 		return -EINVAL;
 	}
 
@@ -2031,14 +1909,6 @@
 		headlen = eth_get_headlen(tun->dev, skb->data,
 					  skb_headlen(skb));
 
-<<<<<<< HEAD
-	stats = get_cpu_ptr(tun->pcpu_stats);
-	u64_stats_update_begin(&stats->syncp);
-	stats->rx_packets++;
-	stats->rx_bytes += len;
-	u64_stats_update_end(&stats->syncp);
-	put_cpu_ptr(stats);
-=======
 		if (unlikely(headlen > skb_headlen(skb))) {
 			this_cpu_inc(tun->pcpu_stats->rx_dropped);
 			napi_free_frags(&tfile->napi);
@@ -2081,7 +1951,6 @@
 
 	if (rxhash)
 		tun_flow_update(tun, rxhash, tfile);
->>>>>>> 24b8d41d
 
 	return total_len;
 }
@@ -2176,25 +2045,14 @@
 	}
 
 	if (vnet_hdr_sz) {
-<<<<<<< HEAD
-		struct virtio_net_hdr gso = { 0 }; /* no info leak */
-		int ret;
-=======
 		struct virtio_net_hdr gso;
->>>>>>> 24b8d41d
 
 		if (iov_iter_count(iter) < vnet_hdr_sz)
 			return -EINVAL;
 
-<<<<<<< HEAD
-		ret = virtio_net_hdr_from_skb(skb, &gso,
-					      tun_is_little_endian(tun));
-		if (ret) {
-=======
 		if (virtio_net_hdr_from_skb(skb, &gso,
 					    tun_is_little_endian(tun), true,
 					    vlan_hlen)) {
->>>>>>> 24b8d41d
 			struct skb_shared_info *sinfo = skb_shinfo(skb);
 			pr_err("unexpected GSO type: "
 			       "0x%x, gso_size %d, hdr_len %d\n",
@@ -2238,30 +2096,14 @@
 	/* caller is in process context, */
 	stats = get_cpu_ptr(tun->pcpu_stats);
 	u64_stats_update_begin(&stats->syncp);
-<<<<<<< HEAD
-	stats->tx_packets++;
-	stats->tx_bytes += skb->len + vlan_hlen;
-=======
 	u64_stats_inc(&stats->tx_packets);
 	u64_stats_add(&stats->tx_bytes, skb->len + vlan_hlen);
->>>>>>> 24b8d41d
 	u64_stats_update_end(&stats->syncp);
 	put_cpu_ptr(tun->pcpu_stats);
 
 	return total;
 }
 
-<<<<<<< HEAD
-static struct sk_buff *tun_ring_recv(struct tun_file *tfile, int noblock,
-				     int *err)
-{
-	DECLARE_WAITQUEUE(wait, current);
-	struct sk_buff *skb = NULL;
-	int error = 0;
-
-	skb = skb_array_consume(&tfile->tx_array);
-	if (skb)
-=======
 static void *tun_ring_recv(struct tun_file *tfile, int noblock, int *err)
 {
 	DECLARE_WAITQUEUE(wait, current);
@@ -2270,28 +2112,18 @@
 
 	ptr = ptr_ring_consume(&tfile->tx_ring);
 	if (ptr)
->>>>>>> 24b8d41d
 		goto out;
 	if (noblock) {
 		error = -EAGAIN;
 		goto out;
 	}
 
-<<<<<<< HEAD
-	add_wait_queue(&tfile->wq.wait, &wait);
-	current->state = TASK_INTERRUPTIBLE;
-
-	while (1) {
-		skb = skb_array_consume(&tfile->tx_array);
-		if (skb)
-=======
 	add_wait_queue(&tfile->socket.wq.wait, &wait);
 
 	while (1) {
 		set_current_state(TASK_INTERRUPTIBLE);
 		ptr = ptr_ring_consume(&tfile->tx_ring);
 		if (ptr)
->>>>>>> 24b8d41d
 			break;
 		if (signal_pending(current)) {
 			error = -ERESTARTSYS;
@@ -2305,21 +2137,12 @@
 		schedule();
 	}
 
-<<<<<<< HEAD
-	current->state = TASK_RUNNING;
-	remove_wait_queue(&tfile->wq.wait, &wait);
-
-out:
-	*err = error;
-	return skb;
-=======
 	__set_current_state(TASK_RUNNING);
 	remove_wait_queue(&tfile->socket.wq.wait, &wait);
 
 out:
 	*err = error;
 	return ptr;
->>>>>>> 24b8d41d
 }
 
 static ssize_t tun_do_read(struct tun_struct *tun, struct tun_file *tfile,
@@ -2328,23 +2151,12 @@
 {
 	ssize_t ret;
 	int err;
-<<<<<<< HEAD
-
-	tun_debug(KERN_INFO, tun, "tun_do_read\n");
-=======
->>>>>>> 24b8d41d
 
 	if (!iov_iter_count(to)) {
 		tun_ptr_free(ptr);
 		return 0;
 	}
 
-<<<<<<< HEAD
-	/* Read frames from ring */
-	skb = tun_ring_recv(tfile, noblock, &err);
-	if (!skb)
-		return err;
-=======
 	if (!ptr) {
 		/* Read frames from ring */
 		ptr = tun_ring_recv(tfile, noblock, &err);
@@ -2354,7 +2166,6 @@
 
 	if (tun_is_xdp_frame(ptr)) {
 		struct xdp_frame *xdpf = tun_ptr_to_xdp(ptr);
->>>>>>> 24b8d41d
 
 		ret = tun_put_user_xdp(tun, tfile, xdpf, to);
 		xdp_return_frame(xdpf);
@@ -2431,9 +2242,6 @@
 	struct tun_struct *tun = netdev_priv(dev);
 
 	BUG_ON(!(list_empty(&tun->disabled)));
-<<<<<<< HEAD
-	free_percpu(tun->pcpu_stats);
-=======
 
 	free_percpu(tun->pcpu_stats);
 	/* We clear pcpu_stats so that tun_set_iff() can tell if
@@ -2441,7 +2249,6 @@
 	 */
 	tun->pcpu_stats = NULL;
 
->>>>>>> 24b8d41d
 	tun_flow_uninit(tun);
 	security_tun_dev_free_security(tun->security);
 	__tun_set_ebpf(tun, &tun->steering_prog, NULL);
@@ -2782,22 +2589,6 @@
 	return ret;
 }
 
-static int tun_peek_len(struct socket *sock)
-{
-	struct tun_file *tfile = container_of(sock, struct tun_file, socket);
-	struct tun_struct *tun;
-	int ret = 0;
-
-	tun = __tun_get(tfile);
-	if (!tun)
-		return 0;
-
-	ret = skb_array_peek_len(&tfile->tx_array);
-	tun_put(tun);
-
-	return ret;
-}
-
 /* Ops structure to mimic raw sockets with tun */
 static const struct proto_ops tun_socket_ops = {
 	.peek_len = tun_peek_len,
@@ -2967,12 +2758,6 @@
 		tun->sndbuf = tfile->socket.sk->sk_sndbuf;
 		tun->rx_batched = 0;
 		RCU_INIT_POINTER(tun->steering_prog, NULL);
-
-		tun->pcpu_stats = netdev_alloc_pcpu_stats(struct tun_pcpu_stats);
-		if (!tun->pcpu_stats) {
-			err = -ENOMEM;
-			goto err_free_dev;
-		}
 
 		tun->pcpu_stats = netdev_alloc_pcpu_stats(struct tun_pcpu_stats);
 		if (!tun->pcpu_stats) {
@@ -3765,36 +3550,16 @@
 {
 	struct net_device *dev = tun->dev;
 	struct tun_file *tfile;
-<<<<<<< HEAD
-	struct skb_array **arrays;
-	int n = tun->numqueues + tun->numdisabled;
-	int ret, i;
-
-	arrays = kmalloc(sizeof *arrays * n, GFP_KERNEL);
-	if (!arrays)
-=======
 	struct ptr_ring **rings;
 	int n = tun->numqueues + tun->numdisabled;
 	int ret, i;
 
 	rings = kmalloc_array(n, sizeof(*rings), GFP_KERNEL);
 	if (!rings)
->>>>>>> 24b8d41d
 		return -ENOMEM;
 
 	for (i = 0; i < tun->numqueues; i++) {
 		tfile = rtnl_dereference(tun->tfiles[i]);
-<<<<<<< HEAD
-		arrays[i] = &tfile->tx_array;
-	}
-	list_for_each_entry(tfile, &tun->disabled, next)
-		arrays[i++] = &tfile->tx_array;
-
-	ret = skb_array_resize_multiple(arrays, n,
-					dev->tx_queue_len, GFP_KERNEL);
-
-	kfree(arrays);
-=======
 		rings[i] = &tfile->tx_ring;
 	}
 	list_for_each_entry(tfile, &tun->disabled, next)
@@ -3805,7 +3570,6 @@
 				       tun_ptr_free);
 
 	kfree(rings);
->>>>>>> 24b8d41d
 	return ret;
 }
 
@@ -3814,10 +3578,7 @@
 {
 	struct net_device *dev = netdev_notifier_info_to_dev(ptr);
 	struct tun_struct *tun = netdev_priv(dev);
-<<<<<<< HEAD
-=======
 	int i;
->>>>>>> 24b8d41d
 
 	if (dev->rtnl_link_ops != &tun_link_ops)
 		return NOTIFY_DONE;
@@ -3827,8 +3588,6 @@
 		if (tun_queue_resize(tun))
 			return NOTIFY_BAD;
 		break;
-<<<<<<< HEAD
-=======
 	case NETDEV_UP:
 		for (i = 0; i < tun->numqueues; i++) {
 			struct tun_file *tfile;
@@ -3837,7 +3596,6 @@
 			tfile->socket.sk->sk_write_space(tfile->socket.sk);
 		}
 		break;
->>>>>>> 24b8d41d
 	default:
 		break;
 	}
@@ -3867,16 +3625,12 @@
 		goto err_misc;
 	}
 
-<<<<<<< HEAD
-	register_netdevice_notifier(&tun_notifier_block);
-=======
 	ret = register_netdevice_notifier(&tun_notifier_block);
 	if (ret) {
 		pr_err("Can't register netdevice notifier\n");
 		goto err_notifier;
 	}
 
->>>>>>> 24b8d41d
 	return  0;
 
 err_notifier:
