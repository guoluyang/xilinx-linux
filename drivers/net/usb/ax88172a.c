--- conflicted
+++ resolved
@@ -127,17 +127,6 @@
 	.ndo_set_rx_mode        = asix_set_multicast,
 };
 
-<<<<<<< HEAD
-static int ax88172a_nway_reset(struct net_device *net)
-{
-	if (!net->phydev)
-		return -ENODEV;
-
-	return phy_start_aneg(net->phydev);
-}
-
-=======
->>>>>>> 24b8d41d
 static const struct ethtool_ops ax88172a_ethtool_ops = {
 	.get_drvinfo		= asix_get_drvinfo,
 	.get_link		= usbnet_get_link,
@@ -148,11 +137,7 @@
 	.get_eeprom_len		= asix_get_eeprom_len,
 	.get_eeprom		= asix_get_eeprom,
 	.set_eeprom		= asix_set_eeprom,
-<<<<<<< HEAD
-	.nway_reset		= ax88172a_nway_reset,
-=======
 	.nway_reset		= phy_ethtool_nway_reset,
->>>>>>> 24b8d41d
 	.get_link_ksettings	= phy_ethtool_get_link_ksettings,
 	.set_link_ksettings	= phy_ethtool_set_link_ksettings,
 };
@@ -200,11 +185,7 @@
 
 	/* Get the MAC address */
 	ret = asix_read_cmd(dev, AX_CMD_READ_NODE_ID, 0, 0, ETH_ALEN, buf, 0);
-<<<<<<< HEAD
-	if (ret < 0) {
-=======
 	if (ret < ETH_ALEN) {
->>>>>>> 24b8d41d
 		netdev_err(dev->net, "Failed to read MAC address: %d\n", ret);
 		ret = -EIO;
 		goto free;
