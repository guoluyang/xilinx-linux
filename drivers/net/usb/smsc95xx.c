// SPDX-License-Identifier: GPL-2.0-or-later
 /***************************************************************************
 *
 * Copyright (C) 2007-2008 SMSC
 *
 *****************************************************************************/

#include <linux/module.h>
#include <linux/kmod.h>
#include <linux/netdevice.h>
#include <linux/etherdevice.h>
#include <linux/ethtool.h>
#include <linux/mii.h>
#include <linux/usb.h>
#include <linux/bitrev.h>
#include <linux/crc16.h>
#include <linux/crc32.h>
#include <linux/usb/usbnet.h>
#include <linux/slab.h>
#include <linux/of_net.h>
#include <linux/mdio.h>
#include <linux/phy.h>
#include "smsc95xx.h"

#define SMSC_CHIPNAME			"smsc95xx"
<<<<<<< HEAD
#define SMSC_DRIVER_VERSION		"1.0.5"
=======
#define SMSC_DRIVER_VERSION		"2.0.0"
>>>>>>> 24b8d41d
#define HS_USB_PKT_SIZE			(512)
#define FS_USB_PKT_SIZE			(64)
#define DEFAULT_HS_BURST_CAP_SIZE	(16 * 1024 + 5 * HS_USB_PKT_SIZE)
#define DEFAULT_FS_BURST_CAP_SIZE	(6 * 1024 + 33 * FS_USB_PKT_SIZE)
#define DEFAULT_BULK_IN_DELAY		(0x00002000)
#define MAX_SINGLE_PACKET_SIZE		(2048)
#define LAN95XX_EEPROM_MAGIC		(0x9500)
#define EEPROM_MAC_OFFSET		(0x01)
#define DEFAULT_TX_CSUM_ENABLE		(true)
#define DEFAULT_RX_CSUM_ENABLE		(true)
#define SMSC95XX_INTERNAL_PHY_ID	(1)
#define SMSC95XX_TX_OVERHEAD		(8)
#define SMSC95XX_TX_OVERHEAD_CSUM	(12)
#define SUPPORTED_WAKE			(WAKE_PHY | WAKE_UCAST | WAKE_BCAST | \
					 WAKE_MCAST | WAKE_ARP | WAKE_MAGIC)

#define FEATURE_8_WAKEUP_FILTERS	(0x01)
#define FEATURE_PHY_NLP_CROSSOVER	(0x02)
#define FEATURE_REMOTE_WAKEUP		(0x04)

#define SUSPEND_SUSPEND0		(0x01)
#define SUSPEND_SUSPEND1		(0x02)
#define SUSPEND_SUSPEND2		(0x04)
#define SUSPEND_SUSPEND3		(0x08)
#define SUSPEND_ALLMODES		(SUSPEND_SUSPEND0 | SUSPEND_SUSPEND1 | \
					 SUSPEND_SUSPEND2 | SUSPEND_SUSPEND3)

#define CARRIER_CHECK_DELAY (2 * HZ)

struct smsc95xx_priv {
	u32 chip_id;
	u32 mac_cr;
	u32 hash_hi;
	u32 hash_lo;
	u32 wolopts;
	spinlock_t mac_cr_lock;
	u8 features;
	u8 suspend_flags;
<<<<<<< HEAD
	u8 mdix_ctrl;
	bool link_ok;
	struct delayed_work carrier_check;
	struct usbnet *dev;
=======
	struct mii_bus *mdiobus;
	struct phy_device *phydev;
>>>>>>> 24b8d41d
};

static bool turbo_mode = true;
module_param(turbo_mode, bool, 0644);
MODULE_PARM_DESC(turbo_mode, "Enable multiple frames per Rx transaction");

static int __must_check __smsc95xx_read_reg(struct usbnet *dev, u32 index,
					    u32 *data, int in_pm)
{
	u32 buf;
	int ret;
	int (*fn)(struct usbnet *, u8, u8, u16, u16, void *, u16);

	BUG_ON(!dev);

	if (!in_pm)
		fn = usbnet_read_cmd;
	else
		fn = usbnet_read_cmd_nopm;

	ret = fn(dev, USB_VENDOR_REQUEST_READ_REGISTER, USB_DIR_IN
		 | USB_TYPE_VENDOR | USB_RECIP_DEVICE,
		 0, index, &buf, 4);
	if (unlikely(ret < 0)) {
		netdev_warn(dev->net, "Failed to read reg index 0x%08x: %d\n",
			    index, ret);
		return ret;
	}

	le32_to_cpus(&buf);
	*data = buf;

	return ret;
}

static int __must_check __smsc95xx_write_reg(struct usbnet *dev, u32 index,
					     u32 data, int in_pm)
{
	u32 buf;
	int ret;
	int (*fn)(struct usbnet *, u8, u8, u16, u16, const void *, u16);

	BUG_ON(!dev);

	if (!in_pm)
		fn = usbnet_write_cmd;
	else
		fn = usbnet_write_cmd_nopm;

	buf = data;
	cpu_to_le32s(&buf);

	ret = fn(dev, USB_VENDOR_REQUEST_WRITE_REGISTER, USB_DIR_OUT
		 | USB_TYPE_VENDOR | USB_RECIP_DEVICE,
		 0, index, &buf, 4);
	if (unlikely(ret < 0))
		netdev_warn(dev->net, "Failed to write reg index 0x%08x: %d\n",
			    index, ret);

	return ret;
}

static int __must_check smsc95xx_read_reg_nopm(struct usbnet *dev, u32 index,
					       u32 *data)
{
	return __smsc95xx_read_reg(dev, index, data, 1);
}

static int __must_check smsc95xx_write_reg_nopm(struct usbnet *dev, u32 index,
						u32 data)
{
	return __smsc95xx_write_reg(dev, index, data, 1);
}

static int __must_check smsc95xx_read_reg(struct usbnet *dev, u32 index,
					  u32 *data)
{
	return __smsc95xx_read_reg(dev, index, data, 0);
}

static int __must_check smsc95xx_write_reg(struct usbnet *dev, u32 index,
					   u32 data)
{
	return __smsc95xx_write_reg(dev, index, data, 0);
}

/* Loop until the read is completed with timeout
 * called with phy_mutex held */
static int __must_check __smsc95xx_phy_wait_not_busy(struct usbnet *dev,
						     int in_pm)
{
	unsigned long start_time = jiffies;
	u32 val;
	int ret;

	do {
		ret = __smsc95xx_read_reg(dev, MII_ADDR, &val, in_pm);
		if (ret < 0) {
			netdev_warn(dev->net, "Error reading MII_ACCESS\n");
			return ret;
		}

		if (!(val & MII_BUSY_))
			return 0;
	} while (!time_after(jiffies, start_time + HZ));

	return -EIO;
}

static u32 mii_address_cmd(int phy_id, int idx, u16 op)
{
	return (phy_id & 0x1f) << 11 | (idx & 0x1f) << 6 | op;
}

static int __smsc95xx_mdio_read(struct usbnet *dev, int phy_id, int idx,
				int in_pm)
{
	u32 val, addr;
	int ret;

	mutex_lock(&dev->phy_mutex);

	/* confirm MII not busy */
	ret = __smsc95xx_phy_wait_not_busy(dev, in_pm);
	if (ret < 0) {
		netdev_warn(dev->net, "%s: MII is busy\n", __func__);
		goto done;
	}

	/* set the address, index & direction (read from PHY) */
	addr = mii_address_cmd(phy_id, idx, MII_READ_ | MII_BUSY_);
	ret = __smsc95xx_write_reg(dev, MII_ADDR, addr, in_pm);
	if (ret < 0) {
		netdev_warn(dev->net, "Error writing MII_ADDR\n");
		goto done;
	}

	ret = __smsc95xx_phy_wait_not_busy(dev, in_pm);
	if (ret < 0) {
		netdev_warn(dev->net, "Timed out reading MII reg %02X\n", idx);
		goto done;
	}

	ret = __smsc95xx_read_reg(dev, MII_DATA, &val, in_pm);
	if (ret < 0) {
		netdev_warn(dev->net, "Error reading MII_DATA\n");
		goto done;
	}

	ret = (u16)(val & 0xFFFF);

done:
	mutex_unlock(&dev->phy_mutex);
	return ret;
}

static void __smsc95xx_mdio_write(struct usbnet *dev, int phy_id,
				  int idx, int regval, int in_pm)
{
	u32 val, addr;
	int ret;

	mutex_lock(&dev->phy_mutex);

	/* confirm MII not busy */
	ret = __smsc95xx_phy_wait_not_busy(dev, in_pm);
	if (ret < 0) {
		netdev_warn(dev->net, "%s: MII is busy\n", __func__);
		goto done;
	}

	val = regval;
	ret = __smsc95xx_write_reg(dev, MII_DATA, val, in_pm);
	if (ret < 0) {
		netdev_warn(dev->net, "Error writing MII_DATA\n");
		goto done;
	}

	/* set the address, index & direction (write to PHY) */
	addr = mii_address_cmd(phy_id, idx, MII_WRITE_ | MII_BUSY_);
	ret = __smsc95xx_write_reg(dev, MII_ADDR, addr, in_pm);
	if (ret < 0) {
		netdev_warn(dev->net, "Error writing MII_ADDR\n");
		goto done;
	}

	ret = __smsc95xx_phy_wait_not_busy(dev, in_pm);
	if (ret < 0) {
		netdev_warn(dev->net, "Timed out writing MII reg %02X\n", idx);
		goto done;
	}

done:
	mutex_unlock(&dev->phy_mutex);
}

static int smsc95xx_mdio_read_nopm(struct usbnet *dev, int idx)
{
	struct smsc95xx_priv *pdata = dev->driver_priv;

	return __smsc95xx_mdio_read(dev, pdata->phydev->mdio.addr, idx, 1);
}

static void smsc95xx_mdio_write_nopm(struct usbnet *dev, int idx, int regval)
{
	struct smsc95xx_priv *pdata = dev->driver_priv;

	__smsc95xx_mdio_write(dev, pdata->phydev->mdio.addr, idx, regval, 1);
}

static int smsc95xx_mdiobus_read(struct mii_bus *bus, int phy_id, int idx)
{
	struct usbnet *dev = bus->priv;

	return __smsc95xx_mdio_read(dev, phy_id, idx, 0);
}

static int smsc95xx_mdiobus_write(struct mii_bus *bus, int phy_id, int idx,
				  u16 regval)
{
	struct usbnet *dev = bus->priv;

	__smsc95xx_mdio_write(dev, phy_id, idx, regval, 0);
	return 0;
}

static int __must_check smsc95xx_wait_eeprom(struct usbnet *dev)
{
	unsigned long start_time = jiffies;
	u32 val;
	int ret;

	do {
		ret = smsc95xx_read_reg(dev, E2P_CMD, &val);
		if (ret < 0) {
			netdev_warn(dev->net, "Error reading E2P_CMD\n");
			return ret;
		}

		if (!(val & E2P_CMD_BUSY_) || (val & E2P_CMD_TIMEOUT_))
			break;
		udelay(40);
	} while (!time_after(jiffies, start_time + HZ));

	if (val & (E2P_CMD_TIMEOUT_ | E2P_CMD_BUSY_)) {
		netdev_warn(dev->net, "EEPROM read operation timeout\n");
		return -EIO;
	}

	return 0;
}

static int __must_check smsc95xx_eeprom_confirm_not_busy(struct usbnet *dev)
{
	unsigned long start_time = jiffies;
	u32 val;
	int ret;

	do {
		ret = smsc95xx_read_reg(dev, E2P_CMD, &val);
		if (ret < 0) {
			netdev_warn(dev->net, "Error reading E2P_CMD\n");
			return ret;
		}

		if (!(val & E2P_CMD_BUSY_))
			return 0;

		udelay(40);
	} while (!time_after(jiffies, start_time + HZ));

	netdev_warn(dev->net, "EEPROM is busy\n");
	return -EIO;
}

static int smsc95xx_read_eeprom(struct usbnet *dev, u32 offset, u32 length,
				u8 *data)
{
	u32 val;
	int i, ret;

	BUG_ON(!dev);
	BUG_ON(!data);

	ret = smsc95xx_eeprom_confirm_not_busy(dev);
	if (ret)
		return ret;

	for (i = 0; i < length; i++) {
		val = E2P_CMD_BUSY_ | E2P_CMD_READ_ | (offset & E2P_CMD_ADDR_);
		ret = smsc95xx_write_reg(dev, E2P_CMD, val);
		if (ret < 0) {
			netdev_warn(dev->net, "Error writing E2P_CMD\n");
			return ret;
		}

		ret = smsc95xx_wait_eeprom(dev);
		if (ret < 0)
			return ret;

		ret = smsc95xx_read_reg(dev, E2P_DATA, &val);
		if (ret < 0) {
			netdev_warn(dev->net, "Error reading E2P_DATA\n");
			return ret;
		}

		data[i] = val & 0xFF;
		offset++;
	}

	return 0;
}

static int smsc95xx_write_eeprom(struct usbnet *dev, u32 offset, u32 length,
				 u8 *data)
{
	u32 val;
	int i, ret;

	BUG_ON(!dev);
	BUG_ON(!data);

	ret = smsc95xx_eeprom_confirm_not_busy(dev);
	if (ret)
		return ret;

	/* Issue write/erase enable command */
	val = E2P_CMD_BUSY_ | E2P_CMD_EWEN_;
	ret = smsc95xx_write_reg(dev, E2P_CMD, val);
	if (ret < 0) {
		netdev_warn(dev->net, "Error writing E2P_DATA\n");
		return ret;
	}

	ret = smsc95xx_wait_eeprom(dev);
	if (ret < 0)
		return ret;

	for (i = 0; i < length; i++) {

		/* Fill data register */
		val = data[i];
		ret = smsc95xx_write_reg(dev, E2P_DATA, val);
		if (ret < 0) {
			netdev_warn(dev->net, "Error writing E2P_DATA\n");
			return ret;
		}

		/* Send "write" command */
		val = E2P_CMD_BUSY_ | E2P_CMD_WRITE_ | (offset & E2P_CMD_ADDR_);
		ret = smsc95xx_write_reg(dev, E2P_CMD, val);
		if (ret < 0) {
			netdev_warn(dev->net, "Error writing E2P_CMD\n");
			return ret;
		}

		ret = smsc95xx_wait_eeprom(dev);
		if (ret < 0)
			return ret;

		offset++;
	}

	return 0;
}

static int __must_check smsc95xx_write_reg_async(struct usbnet *dev, u16 index,
						 u32 data)
{
	const u16 size = 4;
	u32 buf;
	int ret;

	buf = data;
	cpu_to_le32s(&buf);

	ret = usbnet_write_cmd_async(dev, USB_VENDOR_REQUEST_WRITE_REGISTER,
				     USB_DIR_OUT | USB_TYPE_VENDOR |
				     USB_RECIP_DEVICE,
				     0, index, &buf, size);
	if (ret < 0)
		netdev_warn(dev->net, "Error write async cmd, sts=%d\n",
			    ret);
	return ret;
}

/* returns hash bit number for given MAC address
 * example:
 * 01 00 5E 00 00 01 -> returns bit number 31 */
static unsigned int smsc95xx_hash(char addr[ETH_ALEN])
{
	return (ether_crc(ETH_ALEN, addr) >> 26) & 0x3f;
}

static void smsc95xx_set_multicast(struct net_device *netdev)
{
	struct usbnet *dev = netdev_priv(netdev);
	struct smsc95xx_priv *pdata = dev->driver_priv;
	unsigned long flags;
	int ret;

	pdata->hash_hi = 0;
	pdata->hash_lo = 0;

	spin_lock_irqsave(&pdata->mac_cr_lock, flags);

	if (dev->net->flags & IFF_PROMISC) {
		netif_dbg(dev, drv, dev->net, "promiscuous mode enabled\n");
		pdata->mac_cr |= MAC_CR_PRMS_;
		pdata->mac_cr &= ~(MAC_CR_MCPAS_ | MAC_CR_HPFILT_);
	} else if (dev->net->flags & IFF_ALLMULTI) {
		netif_dbg(dev, drv, dev->net, "receive all multicast enabled\n");
		pdata->mac_cr |= MAC_CR_MCPAS_;
		pdata->mac_cr &= ~(MAC_CR_PRMS_ | MAC_CR_HPFILT_);
	} else if (!netdev_mc_empty(dev->net)) {
		struct netdev_hw_addr *ha;

		pdata->mac_cr |= MAC_CR_HPFILT_;
		pdata->mac_cr &= ~(MAC_CR_PRMS_ | MAC_CR_MCPAS_);

		netdev_for_each_mc_addr(ha, netdev) {
			u32 bitnum = smsc95xx_hash(ha->addr);
			u32 mask = 0x01 << (bitnum & 0x1F);
			if (bitnum & 0x20)
				pdata->hash_hi |= mask;
			else
				pdata->hash_lo |= mask;
		}

		netif_dbg(dev, drv, dev->net, "HASHH=0x%08X, HASHL=0x%08X\n",
				   pdata->hash_hi, pdata->hash_lo);
	} else {
		netif_dbg(dev, drv, dev->net, "receive own packets only\n");
		pdata->mac_cr &=
			~(MAC_CR_PRMS_ | MAC_CR_MCPAS_ | MAC_CR_HPFILT_);
	}

	spin_unlock_irqrestore(&pdata->mac_cr_lock, flags);

	/* Initiate async writes, as we can't wait for completion here */
	ret = smsc95xx_write_reg_async(dev, HASHH, pdata->hash_hi);
	if (ret < 0)
		netdev_warn(dev->net, "failed to initiate async write to HASHH\n");

	ret = smsc95xx_write_reg_async(dev, HASHL, pdata->hash_lo);
	if (ret < 0)
		netdev_warn(dev->net, "failed to initiate async write to HASHL\n");

	ret = smsc95xx_write_reg_async(dev, MAC_CR, pdata->mac_cr);
	if (ret < 0)
		netdev_warn(dev->net, "failed to initiate async write to MAC_CR\n");
}

static int smsc95xx_phy_update_flowcontrol(struct usbnet *dev)
{
	u32 flow = 0, afc_cfg;
	struct smsc95xx_priv *pdata = dev->driver_priv;
	bool tx_pause, rx_pause;

	int ret = smsc95xx_read_reg(dev, AFC_CFG, &afc_cfg);
	if (ret < 0)
		return ret;

	if (pdata->phydev->duplex == DUPLEX_FULL) {
		phy_get_pause(pdata->phydev, &tx_pause, &rx_pause);

		if (rx_pause)
			flow = 0xFFFF0002;

		if (tx_pause) {
			afc_cfg |= 0xF;
			flow |= 0xFFFF0000;
		} else {
			afc_cfg &= ~0xF;
		}

		netif_dbg(dev, link, dev->net, "rx pause %s, tx pause %s\n",
			  rx_pause ? "enabled" : "disabled",
			  tx_pause ? "enabled" : "disabled");
	} else {
		netif_dbg(dev, link, dev->net, "half duplex\n");
		afc_cfg |= 0xF;
	}

	ret = smsc95xx_write_reg(dev, FLOW, flow);
	if (ret < 0)
		return ret;

	return smsc95xx_write_reg(dev, AFC_CFG, afc_cfg);
}

static int smsc95xx_link_reset(struct usbnet *dev)
{
	struct smsc95xx_priv *pdata = dev->driver_priv;
	unsigned long flags;
	int ret;

	ret = smsc95xx_write_reg(dev, INT_STS, INT_STS_CLEAR_ALL_);
	if (ret < 0)
		return ret;

	spin_lock_irqsave(&pdata->mac_cr_lock, flags);
	if (pdata->phydev->duplex != DUPLEX_FULL) {
		pdata->mac_cr &= ~MAC_CR_FDPX_;
		pdata->mac_cr |= MAC_CR_RCVOWN_;
	} else {
		pdata->mac_cr &= ~MAC_CR_RCVOWN_;
		pdata->mac_cr |= MAC_CR_FDPX_;
	}
	spin_unlock_irqrestore(&pdata->mac_cr_lock, flags);

	ret = smsc95xx_write_reg(dev, MAC_CR, pdata->mac_cr);
	if (ret < 0)
		return ret;

	ret = smsc95xx_phy_update_flowcontrol(dev);
	if (ret < 0)
		netdev_warn(dev->net, "Error updating PHY flow control\n");

	return ret;
}

static void smsc95xx_status(struct usbnet *dev, struct urb *urb)
{
	u32 intdata;

	if (urb->actual_length != 4) {
		netdev_warn(dev->net, "unexpected urb length %d\n",
			    urb->actual_length);
		return;
	}

	intdata = get_unaligned_le32(urb->transfer_buffer);
	netif_dbg(dev, link, dev->net, "intdata: 0x%08X\n", intdata);

	if (intdata & INT_ENP_PHY_INT_)
		usbnet_defer_kevent(dev, EVENT_LINK_RESET);
	else
		netdev_warn(dev->net, "unexpected interrupt, intdata=0x%08X\n",
			    intdata);
}

static void set_carrier(struct usbnet *dev, bool link)
{
	struct smsc95xx_priv *pdata = (struct smsc95xx_priv *)(dev->data[0]);

	if (pdata->link_ok == link)
		return;

	pdata->link_ok = link;

	if (link)
		usbnet_link_change(dev, 1, 0);
	else
		usbnet_link_change(dev, 0, 0);
}

static void check_carrier(struct work_struct *work)
{
	struct smsc95xx_priv *pdata = container_of(work, struct smsc95xx_priv,
						carrier_check.work);
	struct usbnet *dev = pdata->dev;
	int ret;

	if (pdata->suspend_flags != 0)
		return;

	ret = smsc95xx_mdio_read(dev->net, dev->mii.phy_id, MII_BMSR);
	if (ret < 0) {
		netdev_warn(dev->net, "Failed to read MII_BMSR\n");
		return;
	}
	if (ret & BMSR_LSTATUS)
		set_carrier(dev, 1);
	else
		set_carrier(dev, 0);

	schedule_delayed_work(&pdata->carrier_check, CARRIER_CHECK_DELAY);
}

/* Enable or disable Tx & Rx checksum offload engines */
static int smsc95xx_set_features(struct net_device *netdev,
	netdev_features_t features)
{
	struct usbnet *dev = netdev_priv(netdev);
	u32 read_buf;
	int ret;

	ret = smsc95xx_read_reg(dev, COE_CR, &read_buf);
	if (ret < 0)
		return ret;

	if (features & NETIF_F_IP_CSUM)
		read_buf |= Tx_COE_EN_;
	else
		read_buf &= ~Tx_COE_EN_;

	if (features & NETIF_F_RXCSUM)
		read_buf |= Rx_COE_EN_;
	else
		read_buf &= ~Rx_COE_EN_;

	ret = smsc95xx_write_reg(dev, COE_CR, read_buf);
	if (ret < 0)
		return ret;

	netif_dbg(dev, hw, dev->net, "COE_CR = 0x%08x\n", read_buf);
	return 0;
}

static int smsc95xx_ethtool_get_eeprom_len(struct net_device *net)
{
	return MAX_EEPROM_SIZE;
}

static int smsc95xx_ethtool_get_eeprom(struct net_device *netdev,
				       struct ethtool_eeprom *ee, u8 *data)
{
	struct usbnet *dev = netdev_priv(netdev);

	ee->magic = LAN95XX_EEPROM_MAGIC;

	return smsc95xx_read_eeprom(dev, ee->offset, ee->len, data);
}

static int smsc95xx_ethtool_set_eeprom(struct net_device *netdev,
				       struct ethtool_eeprom *ee, u8 *data)
{
	struct usbnet *dev = netdev_priv(netdev);

	if (ee->magic != LAN95XX_EEPROM_MAGIC) {
		netdev_warn(dev->net, "EEPROM: magic value mismatch, magic = 0x%x\n",
			    ee->magic);
		return -EINVAL;
	}

	return smsc95xx_write_eeprom(dev, ee->offset, ee->len, data);
}

static int smsc95xx_ethtool_getregslen(struct net_device *netdev)
{
	/* all smsc95xx registers */
	return COE_CR - ID_REV + sizeof(u32);
}

static void
smsc95xx_ethtool_getregs(struct net_device *netdev, struct ethtool_regs *regs,
			 void *buf)
{
	struct usbnet *dev = netdev_priv(netdev);
	unsigned int i, j;
	int retval;
	u32 *data = buf;

	retval = smsc95xx_read_reg(dev, ID_REV, &regs->version);
	if (retval < 0) {
		netdev_warn(netdev, "REGS: cannot read ID_REV\n");
		return;
	}

	for (i = ID_REV, j = 0; i <= COE_CR; i += (sizeof(u32)), j++) {
		retval = smsc95xx_read_reg(dev, i, &data[j]);
		if (retval < 0) {
			netdev_warn(netdev, "REGS: cannot read reg[%x]\n", i);
			return;
		}
	}
}

static void smsc95xx_ethtool_get_wol(struct net_device *net,
				     struct ethtool_wolinfo *wolinfo)
{
	struct usbnet *dev = netdev_priv(net);
	struct smsc95xx_priv *pdata = dev->driver_priv;

	wolinfo->supported = SUPPORTED_WAKE;
	wolinfo->wolopts = pdata->wolopts;
}

static int smsc95xx_ethtool_set_wol(struct net_device *net,
				    struct ethtool_wolinfo *wolinfo)
{
	struct usbnet *dev = netdev_priv(net);
	struct smsc95xx_priv *pdata = dev->driver_priv;
	int ret;

	if (wolinfo->wolopts & ~SUPPORTED_WAKE)
		return -EINVAL;

	pdata->wolopts = wolinfo->wolopts & SUPPORTED_WAKE;

	ret = device_set_wakeup_enable(&dev->udev->dev, pdata->wolopts);
	if (ret < 0)
		netdev_warn(dev->net, "device_set_wakeup_enable error %d\n", ret);

	return ret;
}

<<<<<<< HEAD
static int get_mdix_status(struct net_device *net)
{
	struct usbnet *dev = netdev_priv(net);
	u32 val;
	int buf;

	buf = smsc95xx_mdio_read(dev->net, dev->mii.phy_id, SPECIAL_CTRL_STS);
	if (buf & SPECIAL_CTRL_STS_OVRRD_AMDIX_) {
		if (buf & SPECIAL_CTRL_STS_AMDIX_ENABLE_)
			return ETH_TP_MDI_AUTO;
		else if (buf & SPECIAL_CTRL_STS_AMDIX_STATE_)
			return ETH_TP_MDI_X;
	} else {
		buf = smsc95xx_read_reg(dev, STRAP_STATUS, &val);
		if (val & STRAP_STATUS_AMDIX_EN_)
			return ETH_TP_MDI_AUTO;
	}

	return ETH_TP_MDI;
}

static void set_mdix_status(struct net_device *net, __u8 mdix_ctrl)
{
	struct usbnet *dev = netdev_priv(net);
	struct smsc95xx_priv *pdata = (struct smsc95xx_priv *)(dev->data[0]);
	int buf;

	if ((pdata->chip_id == ID_REV_CHIP_ID_9500A_) ||
	    (pdata->chip_id == ID_REV_CHIP_ID_9530_) ||
	    (pdata->chip_id == ID_REV_CHIP_ID_89530_) ||
	    (pdata->chip_id == ID_REV_CHIP_ID_9730_)) {
		/* Extend Manual AutoMDIX timer for 9500A/9500Ai */
		buf = smsc95xx_mdio_read(dev->net, dev->mii.phy_id,
					 PHY_EDPD_CONFIG);
		buf |= PHY_EDPD_CONFIG_EXT_CROSSOVER_;
		smsc95xx_mdio_write(dev->net, dev->mii.phy_id,
				    PHY_EDPD_CONFIG, buf);
	}

	if (mdix_ctrl == ETH_TP_MDI) {
		buf = smsc95xx_mdio_read(dev->net, dev->mii.phy_id,
					 SPECIAL_CTRL_STS);
		buf |= SPECIAL_CTRL_STS_OVRRD_AMDIX_;
		buf &= ~(SPECIAL_CTRL_STS_AMDIX_ENABLE_ |
			 SPECIAL_CTRL_STS_AMDIX_STATE_);
		smsc95xx_mdio_write(dev->net, dev->mii.phy_id,
				    SPECIAL_CTRL_STS, buf);
	} else if (mdix_ctrl == ETH_TP_MDI_X) {
		buf = smsc95xx_mdio_read(dev->net, dev->mii.phy_id,
					 SPECIAL_CTRL_STS);
		buf |= SPECIAL_CTRL_STS_OVRRD_AMDIX_;
		buf &= ~(SPECIAL_CTRL_STS_AMDIX_ENABLE_ |
			 SPECIAL_CTRL_STS_AMDIX_STATE_);
		buf |= SPECIAL_CTRL_STS_AMDIX_STATE_;
		smsc95xx_mdio_write(dev->net, dev->mii.phy_id,
				    SPECIAL_CTRL_STS, buf);
	} else if (mdix_ctrl == ETH_TP_MDI_AUTO) {
		buf = smsc95xx_mdio_read(dev->net, dev->mii.phy_id,
					 SPECIAL_CTRL_STS);
		buf &= ~SPECIAL_CTRL_STS_OVRRD_AMDIX_;
		buf &= ~(SPECIAL_CTRL_STS_AMDIX_ENABLE_ |
			 SPECIAL_CTRL_STS_AMDIX_STATE_);
		buf |= SPECIAL_CTRL_STS_AMDIX_ENABLE_;
		smsc95xx_mdio_write(dev->net, dev->mii.phy_id,
				    SPECIAL_CTRL_STS, buf);
	}
	pdata->mdix_ctrl = mdix_ctrl;
}

static int smsc95xx_get_settings(struct net_device *net,
				 struct ethtool_cmd *cmd)
{
	struct usbnet *dev = netdev_priv(net);
	struct smsc95xx_priv *pdata = (struct smsc95xx_priv *)(dev->data[0]);
	int retval;

	retval = usbnet_get_settings(net, cmd);

	cmd->eth_tp_mdix = pdata->mdix_ctrl;
	cmd->eth_tp_mdix_ctrl = pdata->mdix_ctrl;

	return retval;
}

static int smsc95xx_set_settings(struct net_device *net,
				 struct ethtool_cmd *cmd)
{
	struct usbnet *dev = netdev_priv(net);
	struct smsc95xx_priv *pdata = (struct smsc95xx_priv *)(dev->data[0]);
	int retval;

	if (pdata->mdix_ctrl != cmd->eth_tp_mdix_ctrl)
		set_mdix_status(net, cmd->eth_tp_mdix_ctrl);

	retval = usbnet_set_settings(net, cmd);

	return retval;
=======
static u32 smsc95xx_get_link(struct net_device *net)
{
	phy_read_status(net->phydev);
	return net->phydev->link;
>>>>>>> 24b8d41d
}

static const struct ethtool_ops smsc95xx_ethtool_ops = {
	.get_link	= smsc95xx_get_link,
	.nway_reset	= phy_ethtool_nway_reset,
	.get_drvinfo	= usbnet_get_drvinfo,
	.get_msglevel	= usbnet_get_msglevel,
	.set_msglevel	= usbnet_set_msglevel,
<<<<<<< HEAD
	.get_settings	= smsc95xx_get_settings,
	.set_settings	= smsc95xx_set_settings,
=======
>>>>>>> 24b8d41d
	.get_eeprom_len	= smsc95xx_ethtool_get_eeprom_len,
	.get_eeprom	= smsc95xx_ethtool_get_eeprom,
	.set_eeprom	= smsc95xx_ethtool_set_eeprom,
	.get_regs_len	= smsc95xx_ethtool_getregslen,
	.get_regs	= smsc95xx_ethtool_getregs,
	.get_wol	= smsc95xx_ethtool_get_wol,
	.set_wol	= smsc95xx_ethtool_set_wol,
	.get_link_ksettings	= phy_ethtool_get_link_ksettings,
	.set_link_ksettings	= phy_ethtool_set_link_ksettings,
	.get_ts_info	= ethtool_op_get_ts_info,
};

static int smsc95xx_ioctl(struct net_device *netdev, struct ifreq *rq, int cmd)
{
	if (!netif_running(netdev))
		return -EINVAL;

	return phy_mii_ioctl(netdev->phydev, rq, cmd);
}

static void smsc95xx_init_mac_address(struct usbnet *dev)
{
	/* maybe the boot loader passed the MAC address in devicetree */
	if (!eth_platform_get_mac_address(&dev->udev->dev,
			dev->net->dev_addr)) {
		if (is_valid_ether_addr(dev->net->dev_addr)) {
			/* device tree values are valid so use them */
			netif_dbg(dev, ifup, dev->net, "MAC address read from the device tree\n");
			return;
		}
	}

	/* try reading mac address from EEPROM */
	if (smsc95xx_read_eeprom(dev, EEPROM_MAC_OFFSET, ETH_ALEN,
			dev->net->dev_addr) == 0) {
		if (is_valid_ether_addr(dev->net->dev_addr)) {
			/* eeprom values are valid so use them */
			netif_dbg(dev, ifup, dev->net, "MAC address read from EEPROM\n");
			return;
		}
	}

	/* no useful static MAC address found. generate a random one */
	eth_hw_addr_random(dev->net);
	netif_dbg(dev, ifup, dev->net, "MAC address set to eth_random_addr\n");
}

static int smsc95xx_set_mac_address(struct usbnet *dev)
{
	u32 addr_lo = dev->net->dev_addr[0] | dev->net->dev_addr[1] << 8 |
		dev->net->dev_addr[2] << 16 | dev->net->dev_addr[3] << 24;
	u32 addr_hi = dev->net->dev_addr[4] | dev->net->dev_addr[5] << 8;
	int ret;

	ret = smsc95xx_write_reg(dev, ADDRL, addr_lo);
	if (ret < 0)
		return ret;

	return smsc95xx_write_reg(dev, ADDRH, addr_hi);
}

/* starts the TX path */
static int smsc95xx_start_tx_path(struct usbnet *dev)
{
	struct smsc95xx_priv *pdata = dev->driver_priv;
	unsigned long flags;
	int ret;

	/* Enable Tx at MAC */
	spin_lock_irqsave(&pdata->mac_cr_lock, flags);
	pdata->mac_cr |= MAC_CR_TXEN_;
	spin_unlock_irqrestore(&pdata->mac_cr_lock, flags);

	ret = smsc95xx_write_reg(dev, MAC_CR, pdata->mac_cr);
	if (ret < 0)
		return ret;

	/* Enable Tx at SCSRs */
	return smsc95xx_write_reg(dev, TX_CFG, TX_CFG_ON_);
}

/* Starts the Receive path */
static int smsc95xx_start_rx_path(struct usbnet *dev, int in_pm)
{
	struct smsc95xx_priv *pdata = dev->driver_priv;
	unsigned long flags;

	spin_lock_irqsave(&pdata->mac_cr_lock, flags);
	pdata->mac_cr |= MAC_CR_RXEN_;
	spin_unlock_irqrestore(&pdata->mac_cr_lock, flags);

	return __smsc95xx_write_reg(dev, MAC_CR, pdata->mac_cr, in_pm);
}

static int smsc95xx_reset(struct usbnet *dev)
{
	struct smsc95xx_priv *pdata = dev->driver_priv;
	u32 read_buf, write_buf, burst_cap;
	int ret = 0, timeout;

	netif_dbg(dev, ifup, dev->net, "entering smsc95xx_reset\n");

	ret = smsc95xx_write_reg(dev, HW_CFG, HW_CFG_LRST_);
	if (ret < 0)
		return ret;

	timeout = 0;
	do {
		msleep(10);
		ret = smsc95xx_read_reg(dev, HW_CFG, &read_buf);
		if (ret < 0)
			return ret;
		timeout++;
	} while ((read_buf & HW_CFG_LRST_) && (timeout < 100));

	if (timeout >= 100) {
		netdev_warn(dev->net, "timeout waiting for completion of Lite Reset\n");
		return ret;
	}

	ret = smsc95xx_write_reg(dev, PM_CTRL, PM_CTL_PHY_RST_);
	if (ret < 0)
		return ret;

	timeout = 0;
	do {
		msleep(10);
		ret = smsc95xx_read_reg(dev, PM_CTRL, &read_buf);
		if (ret < 0)
			return ret;
		timeout++;
	} while ((read_buf & PM_CTL_PHY_RST_) && (timeout < 100));

	if (timeout >= 100) {
		netdev_warn(dev->net, "timeout waiting for PHY Reset\n");
		return ret;
	}

	ret = smsc95xx_set_mac_address(dev);
	if (ret < 0)
		return ret;

	netif_dbg(dev, ifup, dev->net, "MAC Address: %pM\n",
		  dev->net->dev_addr);

	ret = smsc95xx_read_reg(dev, HW_CFG, &read_buf);
	if (ret < 0)
		return ret;

	netif_dbg(dev, ifup, dev->net, "Read Value from HW_CFG : 0x%08x\n",
		  read_buf);

	read_buf |= HW_CFG_BIR_;

	ret = smsc95xx_write_reg(dev, HW_CFG, read_buf);
	if (ret < 0)
		return ret;

	ret = smsc95xx_read_reg(dev, HW_CFG, &read_buf);
	if (ret < 0)
		return ret;

	netif_dbg(dev, ifup, dev->net,
		  "Read Value from HW_CFG after writing HW_CFG_BIR_: 0x%08x\n",
		  read_buf);

	if (!turbo_mode) {
		burst_cap = 0;
		dev->rx_urb_size = MAX_SINGLE_PACKET_SIZE;
	} else if (dev->udev->speed == USB_SPEED_HIGH) {
		burst_cap = DEFAULT_HS_BURST_CAP_SIZE / HS_USB_PKT_SIZE;
		dev->rx_urb_size = DEFAULT_HS_BURST_CAP_SIZE;
	} else {
		burst_cap = DEFAULT_FS_BURST_CAP_SIZE / FS_USB_PKT_SIZE;
		dev->rx_urb_size = DEFAULT_FS_BURST_CAP_SIZE;
	}

	netif_dbg(dev, ifup, dev->net, "rx_urb_size=%ld\n",
		  (ulong)dev->rx_urb_size);

	ret = smsc95xx_write_reg(dev, BURST_CAP, burst_cap);
	if (ret < 0)
		return ret;

	ret = smsc95xx_read_reg(dev, BURST_CAP, &read_buf);
	if (ret < 0)
		return ret;

	netif_dbg(dev, ifup, dev->net,
		  "Read Value from BURST_CAP after writing: 0x%08x\n",
		  read_buf);

	ret = smsc95xx_write_reg(dev, BULK_IN_DLY, DEFAULT_BULK_IN_DELAY);
	if (ret < 0)
		return ret;

	ret = smsc95xx_read_reg(dev, BULK_IN_DLY, &read_buf);
	if (ret < 0)
		return ret;

	netif_dbg(dev, ifup, dev->net,
		  "Read Value from BULK_IN_DLY after writing: 0x%08x\n",
		  read_buf);

	ret = smsc95xx_read_reg(dev, HW_CFG, &read_buf);
	if (ret < 0)
		return ret;

	netif_dbg(dev, ifup, dev->net, "Read Value from HW_CFG: 0x%08x\n",
		  read_buf);

	if (turbo_mode)
		read_buf |= (HW_CFG_MEF_ | HW_CFG_BCE_);

	read_buf &= ~HW_CFG_RXDOFF_;

	/* set Rx data offset=2, Make IP header aligns on word boundary. */
	read_buf |= NET_IP_ALIGN << 9;

	ret = smsc95xx_write_reg(dev, HW_CFG, read_buf);
	if (ret < 0)
		return ret;

	ret = smsc95xx_read_reg(dev, HW_CFG, &read_buf);
	if (ret < 0)
		return ret;

	netif_dbg(dev, ifup, dev->net,
		  "Read Value from HW_CFG after writing: 0x%08x\n", read_buf);

	ret = smsc95xx_write_reg(dev, INT_STS, INT_STS_CLEAR_ALL_);
	if (ret < 0)
		return ret;

	ret = smsc95xx_read_reg(dev, ID_REV, &read_buf);
	if (ret < 0)
		return ret;
	netif_dbg(dev, ifup, dev->net, "ID_REV = 0x%08x\n", read_buf);

	/* Configure GPIO pins as LED outputs */
	write_buf = LED_GPIO_CFG_SPD_LED | LED_GPIO_CFG_LNK_LED |
		LED_GPIO_CFG_FDX_LED;
	ret = smsc95xx_write_reg(dev, LED_GPIO_CFG, write_buf);
	if (ret < 0)
		return ret;

	/* Init Tx */
	ret = smsc95xx_write_reg(dev, FLOW, 0);
	if (ret < 0)
		return ret;

	ret = smsc95xx_write_reg(dev, AFC_CFG, AFC_CFG_DEFAULT);
	if (ret < 0)
		return ret;

	/* Don't need mac_cr_lock during initialisation */
	ret = smsc95xx_read_reg(dev, MAC_CR, &pdata->mac_cr);
	if (ret < 0)
		return ret;

	/* Init Rx */
	/* Set Vlan */
	ret = smsc95xx_write_reg(dev, VLAN1, (u32)ETH_P_8021Q);
	if (ret < 0)
		return ret;

	/* Enable or disable checksum offload engines */
	ret = smsc95xx_set_features(dev->net, dev->net->features);
	if (ret < 0) {
		netdev_warn(dev->net, "Failed to set checksum offload features\n");
		return ret;
	}

	smsc95xx_set_multicast(dev->net);

	ret = smsc95xx_read_reg(dev, INT_EP_CTL, &read_buf);
	if (ret < 0)
		return ret;

	/* enable PHY interrupts */
	read_buf |= INT_EP_CTL_PHY_INT_;

	ret = smsc95xx_write_reg(dev, INT_EP_CTL, read_buf);
	if (ret < 0)
		return ret;

	ret = smsc95xx_start_tx_path(dev);
	if (ret < 0) {
		netdev_warn(dev->net, "Failed to start TX path\n");
		return ret;
	}

	ret = smsc95xx_start_rx_path(dev, 0);
	if (ret < 0) {
		netdev_warn(dev->net, "Failed to start RX path\n");
		return ret;
	}

	netif_dbg(dev, ifup, dev->net, "smsc95xx_reset, return 0\n");
	return 0;
}

static const struct net_device_ops smsc95xx_netdev_ops = {
	.ndo_open		= usbnet_open,
	.ndo_stop		= usbnet_stop,
	.ndo_start_xmit		= usbnet_start_xmit,
	.ndo_tx_timeout		= usbnet_tx_timeout,
	.ndo_change_mtu		= usbnet_change_mtu,
	.ndo_get_stats64	= usbnet_get_stats64,
	.ndo_set_mac_address 	= eth_mac_addr,
	.ndo_validate_addr	= eth_validate_addr,
	.ndo_do_ioctl 		= smsc95xx_ioctl,
	.ndo_set_rx_mode	= smsc95xx_set_multicast,
	.ndo_set_features	= smsc95xx_set_features,
};

static int smsc95xx_bind(struct usbnet *dev, struct usb_interface *intf)
{
	struct smsc95xx_priv *pdata;
	bool is_internal_phy;
	u32 val;
	int ret;

	printk(KERN_INFO SMSC_CHIPNAME " v" SMSC_DRIVER_VERSION "\n");

	ret = usbnet_get_endpoints(dev, intf);
	if (ret < 0) {
		netdev_warn(dev->net, "usbnet_get_endpoints failed: %d\n", ret);
		return ret;
	}

	pdata = kzalloc(sizeof(*pdata), GFP_KERNEL);
	if (!pdata)
		return -ENOMEM;

	dev->driver_priv = pdata;

	spin_lock_init(&pdata->mac_cr_lock);

	/* LAN95xx devices do not alter the computed checksum of 0 to 0xffff.
	 * RFC 2460, ipv6 UDP calculated checksum yields a result of zero must
	 * be changed to 0xffff. RFC 768, ipv4 UDP computed checksum is zero,
	 * it is transmitted as all ones. The zero transmitted checksum means
	 * transmitter generated no checksum. Hence, enable csum offload only
	 * for ipv4 packets.
	 */
	if (DEFAULT_TX_CSUM_ENABLE)
		dev->net->features |= NETIF_F_IP_CSUM;
	if (DEFAULT_RX_CSUM_ENABLE)
		dev->net->features |= NETIF_F_RXCSUM;

	dev->net->hw_features = NETIF_F_IP_CSUM | NETIF_F_RXCSUM;
	set_bit(EVENT_NO_IP_ALIGN, &dev->flags);

	smsc95xx_init_mac_address(dev);

	/* Init all registers */
	ret = smsc95xx_reset(dev);
	if (ret)
		goto free_pdata;

	pdata->mdiobus = mdiobus_alloc();
	if (!pdata->mdiobus) {
		ret = -ENOMEM;
		goto free_pdata;
	}

	ret = smsc95xx_read_reg(dev, HW_CFG, &val);
	if (ret < 0)
		goto free_mdio;

	is_internal_phy = !(val & HW_CFG_PSEL_);
	if (is_internal_phy)
		pdata->mdiobus->phy_mask = ~(1u << SMSC95XX_INTERNAL_PHY_ID);

	pdata->mdiobus->priv = dev;
	pdata->mdiobus->read = smsc95xx_mdiobus_read;
	pdata->mdiobus->write = smsc95xx_mdiobus_write;
	pdata->mdiobus->name = "smsc95xx-mdiobus";
	pdata->mdiobus->parent = &dev->udev->dev;

	snprintf(pdata->mdiobus->id, ARRAY_SIZE(pdata->mdiobus->id),
		 "usb-%03d:%03d", dev->udev->bus->busnum, dev->udev->devnum);

	ret = mdiobus_register(pdata->mdiobus);
	if (ret) {
		netdev_err(dev->net, "Could not register MDIO bus\n");
		goto free_mdio;
	}

	pdata->phydev = phy_find_first(pdata->mdiobus);
	if (!pdata->phydev) {
		netdev_err(dev->net, "no PHY found\n");
		ret = -ENODEV;
		goto unregister_mdio;
	}

	pdata->phydev->is_internal = is_internal_phy;

	/* detect device revision as different features may be available */
	ret = smsc95xx_read_reg(dev, ID_REV, &val);
	if (ret < 0)
<<<<<<< HEAD
		return ret;
	val >>= 16;
	pdata->chip_id = val;
	pdata->mdix_ctrl = get_mdix_status(dev->net);
=======
		goto unregister_mdio;
>>>>>>> 24b8d41d

	val >>= 16;
	if ((val == ID_REV_CHIP_ID_9500A_) || (val == ID_REV_CHIP_ID_9530_) ||
	    (val == ID_REV_CHIP_ID_89530_) || (val == ID_REV_CHIP_ID_9730_))
		pdata->features = (FEATURE_8_WAKEUP_FILTERS |
			FEATURE_PHY_NLP_CROSSOVER |
			FEATURE_REMOTE_WAKEUP);
	else if (val == ID_REV_CHIP_ID_9512_)
		pdata->features = FEATURE_8_WAKEUP_FILTERS;

	dev->net->netdev_ops = &smsc95xx_netdev_ops;
	dev->net->ethtool_ops = &smsc95xx_ethtool_ops;
	dev->net->flags |= IFF_MULTICAST;
	dev->net->hard_header_len += SMSC95XX_TX_OVERHEAD_CSUM;
	dev->net->min_mtu = ETH_MIN_MTU;
	dev->net->max_mtu = ETH_DATA_LEN;
	dev->hard_mtu = dev->net->mtu + dev->net->hard_header_len;

	pdata->dev = dev;
	INIT_DELAYED_WORK(&pdata->carrier_check, check_carrier);
	schedule_delayed_work(&pdata->carrier_check, CARRIER_CHECK_DELAY);

	return 0;

unregister_mdio:
	mdiobus_unregister(pdata->mdiobus);

free_mdio:
	mdiobus_free(pdata->mdiobus);

free_pdata:
	kfree(pdata);
	return ret;
}

static void smsc95xx_unbind(struct usbnet *dev, struct usb_interface *intf)
{
<<<<<<< HEAD
	struct smsc95xx_priv *pdata = (struct smsc95xx_priv *)(dev->data[0]);

	if (pdata) {
		cancel_delayed_work(&pdata->carrier_check);
		netif_dbg(dev, ifdown, dev->net, "free pdata\n");
		kfree(pdata);
		pdata = NULL;
		dev->data[0] = 0;
=======
	struct smsc95xx_priv *pdata = dev->driver_priv;

	mdiobus_unregister(pdata->mdiobus);
	mdiobus_free(pdata->mdiobus);
	netif_dbg(dev, ifdown, dev->net, "free pdata\n");
	kfree(pdata);
}

static void smsc95xx_handle_link_change(struct net_device *net)
{
	phy_print_status(net->phydev);
}

static int smsc95xx_start_phy(struct usbnet *dev)
{
	struct smsc95xx_priv *pdata = dev->driver_priv;
	struct net_device *net = dev->net;
	int ret;

	ret = smsc95xx_reset(dev);
	if (ret < 0)
		return ret;

	ret = phy_connect_direct(net, pdata->phydev,
				 &smsc95xx_handle_link_change,
				 PHY_INTERFACE_MODE_MII);
	if (ret) {
		netdev_err(net, "can't attach PHY to %s\n", pdata->mdiobus->id);
		return ret;
>>>>>>> 24b8d41d
	}

	phy_attached_info(net->phydev);
	phy_start(net->phydev);
	return 0;
}

static int smsc95xx_disconnect_phy(struct usbnet *dev)
{
	phy_stop(dev->net->phydev);
	phy_disconnect(dev->net->phydev);
	return 0;
}

static u32 smsc_crc(const u8 *buffer, size_t len, int filter)
{
	u32 crc = bitrev16(crc16(0xFFFF, buffer, len));
	return crc << ((filter % 2) * 16);
}

static int smsc95xx_enable_phy_wakeup_interrupts(struct usbnet *dev, u16 mask)
{
	int ret;

	netdev_dbg(dev->net, "enabling PHY wakeup interrupts\n");

	/* read to clear */
	ret = smsc95xx_mdio_read_nopm(dev, PHY_INT_SRC);
	if (ret < 0)
		return ret;

	/* enable interrupt source */
	ret = smsc95xx_mdio_read_nopm(dev, PHY_INT_MASK);
	if (ret < 0)
		return ret;

	ret |= mask;

	smsc95xx_mdio_write_nopm(dev, PHY_INT_MASK, ret);

	return 0;
}

static int smsc95xx_link_ok_nopm(struct usbnet *dev)
{
	int ret;

	/* first, a dummy read, needed to latch some MII phys */
	ret = smsc95xx_mdio_read_nopm(dev, MII_BMSR);
	if (ret < 0)
		return ret;

	ret = smsc95xx_mdio_read_nopm(dev, MII_BMSR);
	if (ret < 0)
		return ret;

	return !!(ret & BMSR_LSTATUS);
}

static int smsc95xx_enter_suspend0(struct usbnet *dev)
{
	struct smsc95xx_priv *pdata = dev->driver_priv;
	u32 val;
	int ret;

	ret = smsc95xx_read_reg_nopm(dev, PM_CTRL, &val);
	if (ret < 0)
		return ret;

	val &= (~(PM_CTL_SUS_MODE_ | PM_CTL_WUPS_ | PM_CTL_PHY_RST_));
	val |= PM_CTL_SUS_MODE_0;

	ret = smsc95xx_write_reg_nopm(dev, PM_CTRL, val);
	if (ret < 0)
		return ret;

	/* clear wol status */
	val &= ~PM_CTL_WUPS_;
	val |= PM_CTL_WUPS_WOL_;

	/* enable energy detection */
	if (pdata->wolopts & WAKE_PHY)
		val |= PM_CTL_WUPS_ED_;

	ret = smsc95xx_write_reg_nopm(dev, PM_CTRL, val);
	if (ret < 0)
		return ret;

	/* read back PM_CTRL */
	ret = smsc95xx_read_reg_nopm(dev, PM_CTRL, &val);
	if (ret < 0)
		return ret;

	pdata->suspend_flags |= SUSPEND_SUSPEND0;

	return 0;
}

static int smsc95xx_enter_suspend1(struct usbnet *dev)
{
	struct smsc95xx_priv *pdata = dev->driver_priv;
	u32 val;
	int ret;

	/* reconfigure link pulse detection timing for
	 * compatibility with non-standard link partners
	 */
	if (pdata->features & FEATURE_PHY_NLP_CROSSOVER)
		smsc95xx_mdio_write_nopm(dev, PHY_EDPD_CONFIG,
					 PHY_EDPD_CONFIG_DEFAULT);

	/* enable energy detect power-down mode */
	ret = smsc95xx_mdio_read_nopm(dev, PHY_MODE_CTRL_STS);
	if (ret < 0)
		return ret;

	ret |= MODE_CTRL_STS_EDPWRDOWN_;

	smsc95xx_mdio_write_nopm(dev, PHY_MODE_CTRL_STS, ret);

	/* enter SUSPEND1 mode */
	ret = smsc95xx_read_reg_nopm(dev, PM_CTRL, &val);
	if (ret < 0)
		return ret;

	val &= ~(PM_CTL_SUS_MODE_ | PM_CTL_WUPS_ | PM_CTL_PHY_RST_);
	val |= PM_CTL_SUS_MODE_1;

	ret = smsc95xx_write_reg_nopm(dev, PM_CTRL, val);
	if (ret < 0)
		return ret;

	/* clear wol status, enable energy detection */
	val &= ~PM_CTL_WUPS_;
	val |= (PM_CTL_WUPS_ED_ | PM_CTL_ED_EN_);

	ret = smsc95xx_write_reg_nopm(dev, PM_CTRL, val);
	if (ret < 0)
		return ret;

	pdata->suspend_flags |= SUSPEND_SUSPEND1;

	return 0;
}

static int smsc95xx_enter_suspend2(struct usbnet *dev)
{
	struct smsc95xx_priv *pdata = dev->driver_priv;
	u32 val;
	int ret;

	ret = smsc95xx_read_reg_nopm(dev, PM_CTRL, &val);
	if (ret < 0)
		return ret;

	val &= ~(PM_CTL_SUS_MODE_ | PM_CTL_WUPS_ | PM_CTL_PHY_RST_);
	val |= PM_CTL_SUS_MODE_2;

	ret = smsc95xx_write_reg_nopm(dev, PM_CTRL, val);
	if (ret < 0)
		return ret;

	pdata->suspend_flags |= SUSPEND_SUSPEND2;

	return 0;
}

static int smsc95xx_enter_suspend3(struct usbnet *dev)
{
	struct smsc95xx_priv *pdata = dev->driver_priv;
	u32 val;
	int ret;

	ret = smsc95xx_read_reg_nopm(dev, RX_FIFO_INF, &val);
	if (ret < 0)
		return ret;

	if (val & RX_FIFO_INF_USED_) {
		netdev_info(dev->net, "rx fifo not empty in autosuspend\n");
		return -EBUSY;
	}

	ret = smsc95xx_read_reg_nopm(dev, PM_CTRL, &val);
	if (ret < 0)
		return ret;

	val &= ~(PM_CTL_SUS_MODE_ | PM_CTL_WUPS_ | PM_CTL_PHY_RST_);
	val |= PM_CTL_SUS_MODE_3 | PM_CTL_RES_CLR_WKP_STS;

	ret = smsc95xx_write_reg_nopm(dev, PM_CTRL, val);
	if (ret < 0)
		return ret;

	/* clear wol status */
	val &= ~PM_CTL_WUPS_;
	val |= PM_CTL_WUPS_WOL_;

	ret = smsc95xx_write_reg_nopm(dev, PM_CTRL, val);
	if (ret < 0)
		return ret;

	pdata->suspend_flags |= SUSPEND_SUSPEND3;

	return 0;
}

static int smsc95xx_autosuspend(struct usbnet *dev, u32 link_up)
{
	struct smsc95xx_priv *pdata = dev->driver_priv;
	int ret;

	if (!netif_running(dev->net)) {
		/* interface is ifconfig down so fully power down hw */
		netdev_dbg(dev->net, "autosuspend entering SUSPEND2\n");
		return smsc95xx_enter_suspend2(dev);
	}

	if (!link_up) {
		/* link is down so enter EDPD mode, but only if device can
		 * reliably resume from it.  This check should be redundant
		 * as current FEATURE_REMOTE_WAKEUP parts also support
		 * FEATURE_PHY_NLP_CROSSOVER but it's included for clarity */
		if (!(pdata->features & FEATURE_PHY_NLP_CROSSOVER)) {
			netdev_warn(dev->net, "EDPD not supported\n");
			return -EBUSY;
		}

		netdev_dbg(dev->net, "autosuspend entering SUSPEND1\n");

		/* enable PHY wakeup events for if cable is attached */
		ret = smsc95xx_enable_phy_wakeup_interrupts(dev,
			PHY_INT_MASK_ANEG_COMP_);
		if (ret < 0) {
			netdev_warn(dev->net, "error enabling PHY wakeup ints\n");
			return ret;
		}

		netdev_info(dev->net, "entering SUSPEND1 mode\n");
		return smsc95xx_enter_suspend1(dev);
	}

	/* enable PHY wakeup events so we remote wakeup if cable is pulled */
	ret = smsc95xx_enable_phy_wakeup_interrupts(dev,
		PHY_INT_MASK_LINK_DOWN_);
	if (ret < 0) {
		netdev_warn(dev->net, "error enabling PHY wakeup ints\n");
		return ret;
	}

	netdev_dbg(dev->net, "autosuspend entering SUSPEND3\n");
	return smsc95xx_enter_suspend3(dev);
}

static int smsc95xx_suspend(struct usb_interface *intf, pm_message_t message)
{
	struct usbnet *dev = usb_get_intfdata(intf);
	struct smsc95xx_priv *pdata = dev->driver_priv;
	u32 val, link_up;
	int ret;

	ret = usbnet_suspend(intf, message);
	if (ret < 0) {
		netdev_warn(dev->net, "usbnet_suspend error\n");
		return ret;
	}

	if (pdata->suspend_flags) {
		netdev_warn(dev->net, "error during last resume\n");
		pdata->suspend_flags = 0;
	}

	/* determine if link is up using only _nopm functions */
	link_up = smsc95xx_link_ok_nopm(dev);

	if (message.event == PM_EVENT_AUTO_SUSPEND &&
	    (pdata->features & FEATURE_REMOTE_WAKEUP)) {
		ret = smsc95xx_autosuspend(dev, link_up);
		goto done;
	}

	/* if we get this far we're not autosuspending */
	/* if no wol options set, or if link is down and we're not waking on
	 * PHY activity, enter lowest power SUSPEND2 mode
	 */
	if (!(pdata->wolopts & SUPPORTED_WAKE) ||
		!(link_up || (pdata->wolopts & WAKE_PHY))) {
		netdev_info(dev->net, "entering SUSPEND2 mode\n");

		/* disable energy detect (link up) & wake up events */
		ret = smsc95xx_read_reg_nopm(dev, WUCSR, &val);
		if (ret < 0)
			goto done;

		val &= ~(WUCSR_MPEN_ | WUCSR_WAKE_EN_);

		ret = smsc95xx_write_reg_nopm(dev, WUCSR, val);
		if (ret < 0)
			goto done;

		ret = smsc95xx_read_reg_nopm(dev, PM_CTRL, &val);
		if (ret < 0)
			goto done;

		val &= ~(PM_CTL_ED_EN_ | PM_CTL_WOL_EN_);

		ret = smsc95xx_write_reg_nopm(dev, PM_CTRL, val);
		if (ret < 0)
			goto done;

		ret = smsc95xx_enter_suspend2(dev);
		goto done;
	}

	if (pdata->wolopts & WAKE_PHY) {
		ret = smsc95xx_enable_phy_wakeup_interrupts(dev,
			(PHY_INT_MASK_ANEG_COMP_ | PHY_INT_MASK_LINK_DOWN_));
		if (ret < 0) {
			netdev_warn(dev->net, "error enabling PHY wakeup ints\n");
			goto done;
		}

		/* if link is down then configure EDPD and enter SUSPEND1,
		 * otherwise enter SUSPEND0 below
		 */
		if (!link_up) {
			netdev_info(dev->net, "entering SUSPEND1 mode\n");
			ret = smsc95xx_enter_suspend1(dev);
			goto done;
		}
	}

	if (pdata->wolopts & (WAKE_BCAST | WAKE_MCAST | WAKE_ARP | WAKE_UCAST)) {
		u32 *filter_mask = kcalloc(32, sizeof(u32), GFP_KERNEL);
		u32 command[2];
		u32 offset[2];
		u32 crc[4];
		int wuff_filter_count =
			(pdata->features & FEATURE_8_WAKEUP_FILTERS) ?
			LAN9500A_WUFF_NUM : LAN9500_WUFF_NUM;
		int i, filter = 0;

		if (!filter_mask) {
			netdev_warn(dev->net, "Unable to allocate filter_mask\n");
			ret = -ENOMEM;
			goto done;
		}

		memset(command, 0, sizeof(command));
		memset(offset, 0, sizeof(offset));
		memset(crc, 0, sizeof(crc));

		if (pdata->wolopts & WAKE_BCAST) {
			const u8 bcast[] = {0xFF, 0xFF, 0xFF, 0xFF, 0xFF, 0xFF};
			netdev_info(dev->net, "enabling broadcast detection\n");
			filter_mask[filter * 4] = 0x003F;
			filter_mask[filter * 4 + 1] = 0x00;
			filter_mask[filter * 4 + 2] = 0x00;
			filter_mask[filter * 4 + 3] = 0x00;
			command[filter/4] |= 0x05UL << ((filter % 4) * 8);
			offset[filter/4] |= 0x00 << ((filter % 4) * 8);
			crc[filter/2] |= smsc_crc(bcast, 6, filter);
			filter++;
		}

		if (pdata->wolopts & WAKE_MCAST) {
			const u8 mcast[] = {0x01, 0x00, 0x5E};
			netdev_info(dev->net, "enabling multicast detection\n");
			filter_mask[filter * 4] = 0x0007;
			filter_mask[filter * 4 + 1] = 0x00;
			filter_mask[filter * 4 + 2] = 0x00;
			filter_mask[filter * 4 + 3] = 0x00;
			command[filter/4] |= 0x09UL << ((filter % 4) * 8);
			offset[filter/4] |= 0x00  << ((filter % 4) * 8);
			crc[filter/2] |= smsc_crc(mcast, 3, filter);
			filter++;
		}

		if (pdata->wolopts & WAKE_ARP) {
			const u8 arp[] = {0x08, 0x06};
			netdev_info(dev->net, "enabling ARP detection\n");
			filter_mask[filter * 4] = 0x0003;
			filter_mask[filter * 4 + 1] = 0x00;
			filter_mask[filter * 4 + 2] = 0x00;
			filter_mask[filter * 4 + 3] = 0x00;
			command[filter/4] |= 0x05UL << ((filter % 4) * 8);
			offset[filter/4] |= 0x0C << ((filter % 4) * 8);
			crc[filter/2] |= smsc_crc(arp, 2, filter);
			filter++;
		}

		if (pdata->wolopts & WAKE_UCAST) {
			netdev_info(dev->net, "enabling unicast detection\n");
			filter_mask[filter * 4] = 0x003F;
			filter_mask[filter * 4 + 1] = 0x00;
			filter_mask[filter * 4 + 2] = 0x00;
			filter_mask[filter * 4 + 3] = 0x00;
			command[filter/4] |= 0x01UL << ((filter % 4) * 8);
			offset[filter/4] |= 0x00 << ((filter % 4) * 8);
			crc[filter/2] |= smsc_crc(dev->net->dev_addr, ETH_ALEN, filter);
			filter++;
		}

		for (i = 0; i < (wuff_filter_count * 4); i++) {
			ret = smsc95xx_write_reg_nopm(dev, WUFF, filter_mask[i]);
			if (ret < 0) {
				kfree(filter_mask);
				goto done;
			}
		}
		kfree(filter_mask);

		for (i = 0; i < (wuff_filter_count / 4); i++) {
			ret = smsc95xx_write_reg_nopm(dev, WUFF, command[i]);
			if (ret < 0)
				goto done;
		}

		for (i = 0; i < (wuff_filter_count / 4); i++) {
			ret = smsc95xx_write_reg_nopm(dev, WUFF, offset[i]);
			if (ret < 0)
				goto done;
		}

		for (i = 0; i < (wuff_filter_count / 2); i++) {
			ret = smsc95xx_write_reg_nopm(dev, WUFF, crc[i]);
			if (ret < 0)
				goto done;
		}

		/* clear any pending pattern match packet status */
		ret = smsc95xx_read_reg_nopm(dev, WUCSR, &val);
		if (ret < 0)
			goto done;

		val |= WUCSR_WUFR_;

		ret = smsc95xx_write_reg_nopm(dev, WUCSR, val);
		if (ret < 0)
			goto done;
	}

	if (pdata->wolopts & WAKE_MAGIC) {
		/* clear any pending magic packet status */
		ret = smsc95xx_read_reg_nopm(dev, WUCSR, &val);
		if (ret < 0)
			goto done;

		val |= WUCSR_MPR_;

		ret = smsc95xx_write_reg_nopm(dev, WUCSR, val);
		if (ret < 0)
			goto done;
	}

	/* enable/disable wakeup sources */
	ret = smsc95xx_read_reg_nopm(dev, WUCSR, &val);
	if (ret < 0)
		goto done;

	if (pdata->wolopts & (WAKE_BCAST | WAKE_MCAST | WAKE_ARP | WAKE_UCAST)) {
		netdev_info(dev->net, "enabling pattern match wakeup\n");
		val |= WUCSR_WAKE_EN_;
	} else {
		netdev_info(dev->net, "disabling pattern match wakeup\n");
		val &= ~WUCSR_WAKE_EN_;
	}

	if (pdata->wolopts & WAKE_MAGIC) {
		netdev_info(dev->net, "enabling magic packet wakeup\n");
		val |= WUCSR_MPEN_;
	} else {
		netdev_info(dev->net, "disabling magic packet wakeup\n");
		val &= ~WUCSR_MPEN_;
	}

	ret = smsc95xx_write_reg_nopm(dev, WUCSR, val);
	if (ret < 0)
		goto done;

	/* enable wol wakeup source */
	ret = smsc95xx_read_reg_nopm(dev, PM_CTRL, &val);
	if (ret < 0)
		goto done;

	val |= PM_CTL_WOL_EN_;

	/* phy energy detect wakeup source */
	if (pdata->wolopts & WAKE_PHY)
		val |= PM_CTL_ED_EN_;

	ret = smsc95xx_write_reg_nopm(dev, PM_CTRL, val);
	if (ret < 0)
		goto done;

	/* enable receiver to enable frame reception */
	smsc95xx_start_rx_path(dev, 1);

	/* some wol options are enabled, so enter SUSPEND0 */
	netdev_info(dev->net, "entering SUSPEND0 mode\n");
	ret = smsc95xx_enter_suspend0(dev);

done:
	/*
	 * TODO: resume() might need to handle the suspend failure
	 * in system sleep
	 */
	if (ret && PMSG_IS_AUTO(message))
		usbnet_resume(intf);

	return ret;
}

static int smsc95xx_resume(struct usb_interface *intf)
{
	struct usbnet *dev = usb_get_intfdata(intf);
	struct smsc95xx_priv *pdata;
	u8 suspend_flags;
	int ret;
	u32 val;

	BUG_ON(!dev);
	pdata = dev->driver_priv;
	suspend_flags = pdata->suspend_flags;

	netdev_dbg(dev->net, "resume suspend_flags=0x%02x\n", suspend_flags);

	/* do this first to ensure it's cleared even in error case */
	pdata->suspend_flags = 0;
	schedule_delayed_work(&pdata->carrier_check, CARRIER_CHECK_DELAY);

	if (suspend_flags & SUSPEND_ALLMODES) {
		/* clear wake-up sources */
		ret = smsc95xx_read_reg_nopm(dev, WUCSR, &val);
		if (ret < 0)
			return ret;

		val &= ~(WUCSR_WAKE_EN_ | WUCSR_MPEN_);

		ret = smsc95xx_write_reg_nopm(dev, WUCSR, val);
		if (ret < 0)
			return ret;

		/* clear wake-up status */
		ret = smsc95xx_read_reg_nopm(dev, PM_CTRL, &val);
		if (ret < 0)
			return ret;

		val &= ~PM_CTL_WOL_EN_;
		val |= PM_CTL_WUPS_;

		ret = smsc95xx_write_reg_nopm(dev, PM_CTRL, val);
		if (ret < 0)
			return ret;
	}

	ret = usbnet_resume(intf);
	if (ret < 0)
		netdev_warn(dev->net, "usbnet_resume error\n");

	phy_init_hw(pdata->phydev);
	return ret;
}

static int smsc95xx_reset_resume(struct usb_interface *intf)
{
	struct usbnet *dev = usb_get_intfdata(intf);
	int ret;

	ret = smsc95xx_reset(dev);
	if (ret < 0)
		return ret;

	return smsc95xx_resume(intf);
}

static void smsc95xx_rx_csum_offload(struct sk_buff *skb)
{
	skb->csum = *(u16 *)(skb_tail_pointer(skb) - 2);
	skb->ip_summed = CHECKSUM_COMPLETE;
	skb_trim(skb, skb->len - 2);
}

static int smsc95xx_rx_fixup(struct usbnet *dev, struct sk_buff *skb)
{
	/* This check is no longer done by usbnet */
	if (skb->len < dev->net->hard_header_len)
		return 0;

	while (skb->len > 0) {
		u32 header, align_count;
		struct sk_buff *ax_skb;
		unsigned char *packet;
		u16 size;

		header = get_unaligned_le32(skb->data);
		skb_pull(skb, 4 + NET_IP_ALIGN);
		packet = skb->data;

		/* get the packet length */
		size = (u16)((header & RX_STS_FL_) >> 16);
		align_count = (4 - ((size + NET_IP_ALIGN) % 4)) % 4;

		if (unlikely(header & RX_STS_ES_)) {
			netif_dbg(dev, rx_err, dev->net,
				  "Error header=0x%08x\n", header);
			dev->net->stats.rx_errors++;
			dev->net->stats.rx_dropped++;

			if (header & RX_STS_CRC_) {
				dev->net->stats.rx_crc_errors++;
			} else {
				if (header & (RX_STS_TL_ | RX_STS_RF_))
					dev->net->stats.rx_frame_errors++;

				if ((header & RX_STS_LE_) &&
					(!(header & RX_STS_FT_)))
					dev->net->stats.rx_length_errors++;
			}
		} else {
			/* ETH_FRAME_LEN + 4(CRC) + 2(COE) + 4(Vlan) */
			if (unlikely(size > (ETH_FRAME_LEN + 12))) {
				netif_dbg(dev, rx_err, dev->net,
					  "size err header=0x%08x\n", header);
				return 0;
			}

			/* last frame in this batch */
			if (skb->len == size) {
				if (dev->net->features & NETIF_F_RXCSUM)
					smsc95xx_rx_csum_offload(skb);
				skb_trim(skb, skb->len - 4); /* remove fcs */
				skb->truesize = size + sizeof(struct sk_buff);

				return 1;
			}

			ax_skb = skb_clone(skb, GFP_ATOMIC);
			if (unlikely(!ax_skb)) {
				netdev_warn(dev->net, "Error allocating skb\n");
				return 0;
			}

			ax_skb->len = size;
			ax_skb->data = packet;
			skb_set_tail_pointer(ax_skb, size);

			if (dev->net->features & NETIF_F_RXCSUM)
				smsc95xx_rx_csum_offload(ax_skb);
			skb_trim(ax_skb, ax_skb->len - 4); /* remove fcs */
			ax_skb->truesize = size + sizeof(struct sk_buff);

			usbnet_skb_return(dev, ax_skb);
		}

		skb_pull(skb, size);

		/* padding bytes before the next frame starts */
		if (skb->len)
			skb_pull(skb, align_count);
	}

	return 1;
}

static u32 smsc95xx_calc_csum_preamble(struct sk_buff *skb)
{
	u16 low_16 = (u16)skb_checksum_start_offset(skb);
	u16 high_16 = low_16 + skb->csum_offset;
	return (high_16 << 16) | low_16;
}

/* The TX CSUM won't work if the checksum lies in the last 4 bytes of the
 * transmission. This is fairly unlikely, only seems to trigger with some
 * short TCP ACK packets sent.
 *
 * Note, this calculation should probably check for the alignment of the
 * data as well, but a straight check for csum being in the last four bytes
 * of the packet should be ok for now.
 */
static bool smsc95xx_can_tx_checksum(struct sk_buff *skb)
{
       unsigned int len = skb->len - skb_checksum_start_offset(skb);

       if (skb->len <= 45)
	       return false;
       return skb->csum_offset < (len - (4 + 1));
}

static struct sk_buff *smsc95xx_tx_fixup(struct usbnet *dev,
					 struct sk_buff *skb, gfp_t flags)
{
	bool csum = skb->ip_summed == CHECKSUM_PARTIAL;
	int overhead = csum ? SMSC95XX_TX_OVERHEAD_CSUM : SMSC95XX_TX_OVERHEAD;
	u32 tx_cmd_a, tx_cmd_b;
	void *ptr;

	/* We do not advertise SG, so skbs should be already linearized */
	BUG_ON(skb_shinfo(skb)->nr_frags);

	/* Make writable and expand header space by overhead if required */
	if (skb_cow_head(skb, overhead)) {
		/* Must deallocate here as returning NULL to indicate error
		 * means the skb won't be deallocated in the caller.
		 */
		dev_kfree_skb_any(skb);
		return NULL;
	}

	tx_cmd_b = (u32)skb->len;
	tx_cmd_a = tx_cmd_b | TX_CMD_A_FIRST_SEG_ | TX_CMD_A_LAST_SEG_;

	if (csum) {
		if (!smsc95xx_can_tx_checksum(skb)) {
			/* workaround - hardware tx checksum does not work
			 * properly with extremely small packets */
			long csstart = skb_checksum_start_offset(skb);
			__wsum calc = csum_partial(skb->data + csstart,
				skb->len - csstart, 0);
			*((__sum16 *)(skb->data + csstart
				+ skb->csum_offset)) = csum_fold(calc);

			csum = false;
		} else {
			u32 csum_preamble = smsc95xx_calc_csum_preamble(skb);
			ptr = skb_push(skb, 4);
			put_unaligned_le32(csum_preamble, ptr);

			tx_cmd_a += 4;
			tx_cmd_b += 4;
			tx_cmd_b |= TX_CMD_B_CSUM_ENABLE;
		}
	}

	ptr = skb_push(skb, 8);
	put_unaligned_le32(tx_cmd_a, ptr);
	put_unaligned_le32(tx_cmd_b, ptr+4);

	return skb;
}

static int smsc95xx_manage_power(struct usbnet *dev, int on)
{
	struct smsc95xx_priv *pdata = dev->driver_priv;

	dev->intf->needs_remote_wakeup = on;

	if (pdata->features & FEATURE_REMOTE_WAKEUP)
		return 0;

	/* this chip revision isn't capable of remote wakeup */
	netdev_info(dev->net, "hardware isn't capable of remote wakeup\n");

	if (on)
		usb_autopm_get_interface_no_resume(dev->intf);
	else
		usb_autopm_put_interface(dev->intf);

	return 0;
}

static const struct driver_info smsc95xx_info = {
	.description	= "smsc95xx USB 2.0 Ethernet",
	.bind		= smsc95xx_bind,
	.unbind		= smsc95xx_unbind,
	.link_reset	= smsc95xx_link_reset,
	.reset		= smsc95xx_start_phy,
	.stop		= smsc95xx_disconnect_phy,
	.rx_fixup	= smsc95xx_rx_fixup,
	.tx_fixup	= smsc95xx_tx_fixup,
	.status		= smsc95xx_status,
	.manage_power	= smsc95xx_manage_power,
	.flags		= FLAG_ETHER | FLAG_SEND_ZLP | FLAG_LINK_INTR,
};

static const struct usb_device_id products[] = {
	{
		/* SMSC9500 USB Ethernet Device */
		USB_DEVICE(0x0424, 0x9500),
		.driver_info = (unsigned long) &smsc95xx_info,
	},
	{
		/* SMSC9505 USB Ethernet Device */
		USB_DEVICE(0x0424, 0x9505),
		.driver_info = (unsigned long) &smsc95xx_info,
	},
	{
		/* SMSC9500A USB Ethernet Device */
		USB_DEVICE(0x0424, 0x9E00),
		.driver_info = (unsigned long) &smsc95xx_info,
	},
	{
		/* SMSC9505A USB Ethernet Device */
		USB_DEVICE(0x0424, 0x9E01),
		.driver_info = (unsigned long) &smsc95xx_info,
	},
	{
		/* SMSC9512/9514 USB Hub & Ethernet Device */
		USB_DEVICE(0x0424, 0xec00),
		.driver_info = (unsigned long) &smsc95xx_info,
	},
	{
		/* SMSC9500 USB Ethernet Device (SAL10) */
		USB_DEVICE(0x0424, 0x9900),
		.driver_info = (unsigned long) &smsc95xx_info,
	},
	{
		/* SMSC9505 USB Ethernet Device (SAL10) */
		USB_DEVICE(0x0424, 0x9901),
		.driver_info = (unsigned long) &smsc95xx_info,
	},
	{
		/* SMSC9500A USB Ethernet Device (SAL10) */
		USB_DEVICE(0x0424, 0x9902),
		.driver_info = (unsigned long) &smsc95xx_info,
	},
	{
		/* SMSC9505A USB Ethernet Device (SAL10) */
		USB_DEVICE(0x0424, 0x9903),
		.driver_info = (unsigned long) &smsc95xx_info,
	},
	{
		/* SMSC9512/9514 USB Hub & Ethernet Device (SAL10) */
		USB_DEVICE(0x0424, 0x9904),
		.driver_info = (unsigned long) &smsc95xx_info,
	},
	{
		/* SMSC9500A USB Ethernet Device (HAL) */
		USB_DEVICE(0x0424, 0x9905),
		.driver_info = (unsigned long) &smsc95xx_info,
	},
	{
		/* SMSC9505A USB Ethernet Device (HAL) */
		USB_DEVICE(0x0424, 0x9906),
		.driver_info = (unsigned long) &smsc95xx_info,
	},
	{
		/* SMSC9500 USB Ethernet Device (Alternate ID) */
		USB_DEVICE(0x0424, 0x9907),
		.driver_info = (unsigned long) &smsc95xx_info,
	},
	{
		/* SMSC9500A USB Ethernet Device (Alternate ID) */
		USB_DEVICE(0x0424, 0x9908),
		.driver_info = (unsigned long) &smsc95xx_info,
	},
	{
		/* SMSC9512/9514 USB Hub & Ethernet Device (Alternate ID) */
		USB_DEVICE(0x0424, 0x9909),
		.driver_info = (unsigned long) &smsc95xx_info,
	},
	{
		/* SMSC LAN9530 USB Ethernet Device */
		USB_DEVICE(0x0424, 0x9530),
		.driver_info = (unsigned long) &smsc95xx_info,
	},
	{
		/* SMSC LAN9730 USB Ethernet Device */
		USB_DEVICE(0x0424, 0x9730),
		.driver_info = (unsigned long) &smsc95xx_info,
	},
	{
		/* SMSC LAN89530 USB Ethernet Device */
		USB_DEVICE(0x0424, 0x9E08),
		.driver_info = (unsigned long) &smsc95xx_info,
	},
	{ },		/* END */
};
MODULE_DEVICE_TABLE(usb, products);

static struct usb_driver smsc95xx_driver = {
	.name		= "smsc95xx",
	.id_table	= products,
	.probe		= usbnet_probe,
	.suspend	= smsc95xx_suspend,
	.resume		= smsc95xx_resume,
	.reset_resume	= smsc95xx_reset_resume,
	.disconnect	= usbnet_disconnect,
	.disable_hub_initiated_lpm = 1,
	.supports_autosuspend = 1,
};

module_usb_driver(smsc95xx_driver);

MODULE_AUTHOR("Nancy Lin");
MODULE_AUTHOR("Steve Glendinning <steve.glendinning@shawell.net>");
MODULE_DESCRIPTION("SMSC95XX USB 2.0 Ethernet Devices");
MODULE_LICENSE("GPL");<|MERGE_RESOLUTION|>--- conflicted
+++ resolved
@@ -23,11 +23,7 @@
 #include "smsc95xx.h"
 
 #define SMSC_CHIPNAME			"smsc95xx"
-<<<<<<< HEAD
-#define SMSC_DRIVER_VERSION		"1.0.5"
-=======
 #define SMSC_DRIVER_VERSION		"2.0.0"
->>>>>>> 24b8d41d
 #define HS_USB_PKT_SIZE			(512)
 #define FS_USB_PKT_SIZE			(64)
 #define DEFAULT_HS_BURST_CAP_SIZE	(16 * 1024 + 5 * HS_USB_PKT_SIZE)
@@ -55,10 +51,7 @@
 #define SUSPEND_ALLMODES		(SUSPEND_SUSPEND0 | SUSPEND_SUSPEND1 | \
 					 SUSPEND_SUSPEND2 | SUSPEND_SUSPEND3)
 
-#define CARRIER_CHECK_DELAY (2 * HZ)
-
 struct smsc95xx_priv {
-	u32 chip_id;
 	u32 mac_cr;
 	u32 hash_hi;
 	u32 hash_lo;
@@ -66,15 +59,8 @@
 	spinlock_t mac_cr_lock;
 	u8 features;
 	u8 suspend_flags;
-<<<<<<< HEAD
-	u8 mdix_ctrl;
-	bool link_ok;
-	struct delayed_work carrier_check;
-	struct usbnet *dev;
-=======
 	struct mii_bus *mdiobus;
 	struct phy_device *phydev;
->>>>>>> 24b8d41d
 };
 
 static bool turbo_mode = true;
@@ -617,44 +603,6 @@
 			    intdata);
 }
 
-static void set_carrier(struct usbnet *dev, bool link)
-{
-	struct smsc95xx_priv *pdata = (struct smsc95xx_priv *)(dev->data[0]);
-
-	if (pdata->link_ok == link)
-		return;
-
-	pdata->link_ok = link;
-
-	if (link)
-		usbnet_link_change(dev, 1, 0);
-	else
-		usbnet_link_change(dev, 0, 0);
-}
-
-static void check_carrier(struct work_struct *work)
-{
-	struct smsc95xx_priv *pdata = container_of(work, struct smsc95xx_priv,
-						carrier_check.work);
-	struct usbnet *dev = pdata->dev;
-	int ret;
-
-	if (pdata->suspend_flags != 0)
-		return;
-
-	ret = smsc95xx_mdio_read(dev->net, dev->mii.phy_id, MII_BMSR);
-	if (ret < 0) {
-		netdev_warn(dev->net, "Failed to read MII_BMSR\n");
-		return;
-	}
-	if (ret & BMSR_LSTATUS)
-		set_carrier(dev, 1);
-	else
-		set_carrier(dev, 0);
-
-	schedule_delayed_work(&pdata->carrier_check, CARRIER_CHECK_DELAY);
-}
-
 /* Enable or disable Tx & Rx checksum offload engines */
 static int smsc95xx_set_features(struct net_device *netdev,
 	netdev_features_t features)
@@ -773,110 +721,10 @@
 	return ret;
 }
 
-<<<<<<< HEAD
-static int get_mdix_status(struct net_device *net)
-{
-	struct usbnet *dev = netdev_priv(net);
-	u32 val;
-	int buf;
-
-	buf = smsc95xx_mdio_read(dev->net, dev->mii.phy_id, SPECIAL_CTRL_STS);
-	if (buf & SPECIAL_CTRL_STS_OVRRD_AMDIX_) {
-		if (buf & SPECIAL_CTRL_STS_AMDIX_ENABLE_)
-			return ETH_TP_MDI_AUTO;
-		else if (buf & SPECIAL_CTRL_STS_AMDIX_STATE_)
-			return ETH_TP_MDI_X;
-	} else {
-		buf = smsc95xx_read_reg(dev, STRAP_STATUS, &val);
-		if (val & STRAP_STATUS_AMDIX_EN_)
-			return ETH_TP_MDI_AUTO;
-	}
-
-	return ETH_TP_MDI;
-}
-
-static void set_mdix_status(struct net_device *net, __u8 mdix_ctrl)
-{
-	struct usbnet *dev = netdev_priv(net);
-	struct smsc95xx_priv *pdata = (struct smsc95xx_priv *)(dev->data[0]);
-	int buf;
-
-	if ((pdata->chip_id == ID_REV_CHIP_ID_9500A_) ||
-	    (pdata->chip_id == ID_REV_CHIP_ID_9530_) ||
-	    (pdata->chip_id == ID_REV_CHIP_ID_89530_) ||
-	    (pdata->chip_id == ID_REV_CHIP_ID_9730_)) {
-		/* Extend Manual AutoMDIX timer for 9500A/9500Ai */
-		buf = smsc95xx_mdio_read(dev->net, dev->mii.phy_id,
-					 PHY_EDPD_CONFIG);
-		buf |= PHY_EDPD_CONFIG_EXT_CROSSOVER_;
-		smsc95xx_mdio_write(dev->net, dev->mii.phy_id,
-				    PHY_EDPD_CONFIG, buf);
-	}
-
-	if (mdix_ctrl == ETH_TP_MDI) {
-		buf = smsc95xx_mdio_read(dev->net, dev->mii.phy_id,
-					 SPECIAL_CTRL_STS);
-		buf |= SPECIAL_CTRL_STS_OVRRD_AMDIX_;
-		buf &= ~(SPECIAL_CTRL_STS_AMDIX_ENABLE_ |
-			 SPECIAL_CTRL_STS_AMDIX_STATE_);
-		smsc95xx_mdio_write(dev->net, dev->mii.phy_id,
-				    SPECIAL_CTRL_STS, buf);
-	} else if (mdix_ctrl == ETH_TP_MDI_X) {
-		buf = smsc95xx_mdio_read(dev->net, dev->mii.phy_id,
-					 SPECIAL_CTRL_STS);
-		buf |= SPECIAL_CTRL_STS_OVRRD_AMDIX_;
-		buf &= ~(SPECIAL_CTRL_STS_AMDIX_ENABLE_ |
-			 SPECIAL_CTRL_STS_AMDIX_STATE_);
-		buf |= SPECIAL_CTRL_STS_AMDIX_STATE_;
-		smsc95xx_mdio_write(dev->net, dev->mii.phy_id,
-				    SPECIAL_CTRL_STS, buf);
-	} else if (mdix_ctrl == ETH_TP_MDI_AUTO) {
-		buf = smsc95xx_mdio_read(dev->net, dev->mii.phy_id,
-					 SPECIAL_CTRL_STS);
-		buf &= ~SPECIAL_CTRL_STS_OVRRD_AMDIX_;
-		buf &= ~(SPECIAL_CTRL_STS_AMDIX_ENABLE_ |
-			 SPECIAL_CTRL_STS_AMDIX_STATE_);
-		buf |= SPECIAL_CTRL_STS_AMDIX_ENABLE_;
-		smsc95xx_mdio_write(dev->net, dev->mii.phy_id,
-				    SPECIAL_CTRL_STS, buf);
-	}
-	pdata->mdix_ctrl = mdix_ctrl;
-}
-
-static int smsc95xx_get_settings(struct net_device *net,
-				 struct ethtool_cmd *cmd)
-{
-	struct usbnet *dev = netdev_priv(net);
-	struct smsc95xx_priv *pdata = (struct smsc95xx_priv *)(dev->data[0]);
-	int retval;
-
-	retval = usbnet_get_settings(net, cmd);
-
-	cmd->eth_tp_mdix = pdata->mdix_ctrl;
-	cmd->eth_tp_mdix_ctrl = pdata->mdix_ctrl;
-
-	return retval;
-}
-
-static int smsc95xx_set_settings(struct net_device *net,
-				 struct ethtool_cmd *cmd)
-{
-	struct usbnet *dev = netdev_priv(net);
-	struct smsc95xx_priv *pdata = (struct smsc95xx_priv *)(dev->data[0]);
-	int retval;
-
-	if (pdata->mdix_ctrl != cmd->eth_tp_mdix_ctrl)
-		set_mdix_status(net, cmd->eth_tp_mdix_ctrl);
-
-	retval = usbnet_set_settings(net, cmd);
-
-	return retval;
-=======
 static u32 smsc95xx_get_link(struct net_device *net)
 {
 	phy_read_status(net->phydev);
 	return net->phydev->link;
->>>>>>> 24b8d41d
 }
 
 static const struct ethtool_ops smsc95xx_ethtool_ops = {
@@ -885,11 +733,6 @@
 	.get_drvinfo	= usbnet_get_drvinfo,
 	.get_msglevel	= usbnet_get_msglevel,
 	.set_msglevel	= usbnet_set_msglevel,
-<<<<<<< HEAD
-	.get_settings	= smsc95xx_get_settings,
-	.set_settings	= smsc95xx_set_settings,
-=======
->>>>>>> 24b8d41d
 	.get_eeprom_len	= smsc95xx_ethtool_get_eeprom_len,
 	.get_eeprom	= smsc95xx_ethtool_get_eeprom,
 	.set_eeprom	= smsc95xx_ethtool_set_eeprom,
@@ -1292,14 +1135,7 @@
 	/* detect device revision as different features may be available */
 	ret = smsc95xx_read_reg(dev, ID_REV, &val);
 	if (ret < 0)
-<<<<<<< HEAD
-		return ret;
-	val >>= 16;
-	pdata->chip_id = val;
-	pdata->mdix_ctrl = get_mdix_status(dev->net);
-=======
 		goto unregister_mdio;
->>>>>>> 24b8d41d
 
 	val >>= 16;
 	if ((val == ID_REV_CHIP_ID_9500A_) || (val == ID_REV_CHIP_ID_9530_) ||
@@ -1317,11 +1153,6 @@
 	dev->net->min_mtu = ETH_MIN_MTU;
 	dev->net->max_mtu = ETH_DATA_LEN;
 	dev->hard_mtu = dev->net->mtu + dev->net->hard_header_len;
-
-	pdata->dev = dev;
-	INIT_DELAYED_WORK(&pdata->carrier_check, check_carrier);
-	schedule_delayed_work(&pdata->carrier_check, CARRIER_CHECK_DELAY);
-
 	return 0;
 
 unregister_mdio:
@@ -1337,16 +1168,6 @@
 
 static void smsc95xx_unbind(struct usbnet *dev, struct usb_interface *intf)
 {
-<<<<<<< HEAD
-	struct smsc95xx_priv *pdata = (struct smsc95xx_priv *)(dev->data[0]);
-
-	if (pdata) {
-		cancel_delayed_work(&pdata->carrier_check);
-		netif_dbg(dev, ifdown, dev->net, "free pdata\n");
-		kfree(pdata);
-		pdata = NULL;
-		dev->data[0] = 0;
-=======
 	struct smsc95xx_priv *pdata = dev->driver_priv;
 
 	mdiobus_unregister(pdata->mdiobus);
@@ -1376,7 +1197,6 @@
 	if (ret) {
 		netdev_err(net, "can't attach PHY to %s\n", pdata->mdiobus->id);
 		return ret;
->>>>>>> 24b8d41d
 	}
 
 	phy_attached_info(net->phydev);
@@ -1905,7 +1725,6 @@
 
 	/* do this first to ensure it's cleared even in error case */
 	pdata->suspend_flags = 0;
-	schedule_delayed_work(&pdata->carrier_check, CARRIER_CHECK_DELAY);
 
 	if (suspend_flags & SUSPEND_ALLMODES) {
 		/* clear wake-up sources */
