--- conflicted
+++ resolved
@@ -146,14 +146,7 @@
 	dev->rx_urb_size = dev->hard_mtu * 10; // Found as optimal after testing
 
 	status = kalmia_init_and_get_ethernet_addr(dev, ethernet_addr);
-<<<<<<< HEAD
-
-	if (status) {
-		usb_set_intfdata(intf, NULL);
-		usb_driver_release_interface(driver_of(intf), intf);
-=======
 	if (status)
->>>>>>> 24b8d41d
 		return status;
 
 	memcpy(dev->net->dev_addr, ethernet_addr, ETH_ALEN);
