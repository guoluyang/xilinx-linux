--- conflicted
+++ resolved
@@ -18,12 +18,9 @@
 #define EP_BUFFER_SUPPORT_VLAN_MAX 4
 #define EP_BUFFER_INFO_SIZE 4096
 
-<<<<<<< HEAD
-=======
 #define FJES_DEBUG_PAGE_SIZE 4096
 #define FJES_DEBUG_BUFFER_SIZE	(16 * FJES_DEBUG_PAGE_SIZE)
 
->>>>>>> 24b8d41d
 #define FJES_DEVICE_RESET_TIMEOUT  ((17 + 1) * 3 * 8) /* sec */
 #define FJES_COMMAND_REQ_TIMEOUT  ((5 + 1) * 3 * 8) /* sec */
 #define FJES_COMMAND_REQ_BUFF_TIMEOUT	(60 * 3) /* sec */
@@ -320,11 +317,8 @@
 	struct fjes_hw_info hw_info;
 
 	spinlock_t rx_status_lock; /* spinlock for rx_status */
-<<<<<<< HEAD
-=======
 
 	u32 debug_mode;
->>>>>>> 24b8d41d
 };
 
 int fjes_hw_init(struct fjes_hw *);
