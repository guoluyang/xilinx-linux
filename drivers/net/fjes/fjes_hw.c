// SPDX-License-Identifier: GPL-2.0-only
/*
 *  FUJITSU Extended Socket Network Device driver
 *  Copyright (c) 2015 FUJITSU LIMITED
 */

#include "fjes_hw.h"
#include "fjes.h"
#include "fjes_trace.h"

static void fjes_hw_update_zone_task(struct work_struct *);
static void fjes_hw_epstop_task(struct work_struct *);

/* supported MTU list */
const u32 fjes_support_mtu[] = {
	FJES_MTU_DEFINE(8 * 1024),
	FJES_MTU_DEFINE(16 * 1024),
	FJES_MTU_DEFINE(32 * 1024),
	FJES_MTU_DEFINE(64 * 1024),
	0
};

u32 fjes_hw_rd32(struct fjes_hw *hw, u32 reg)
{
	u8 *base = hw->base;
	u32 value = 0;

	value = readl(&base[reg]);

	return value;
}

static u8 *fjes_hw_iomap(struct fjes_hw *hw)
{
	u8 *base;

	if (!request_mem_region(hw->hw_res.start, hw->hw_res.size,
				fjes_driver_name)) {
		pr_err("request_mem_region failed\n");
		return NULL;
	}

	base = (u8 *)ioremap(hw->hw_res.start, hw->hw_res.size);

	return base;
}

static void fjes_hw_iounmap(struct fjes_hw *hw)
{
	iounmap(hw->base);
	release_mem_region(hw->hw_res.start, hw->hw_res.size);
}

int fjes_hw_reset(struct fjes_hw *hw)
{
	union REG_DCTL dctl;
	int timeout;

	dctl.reg = 0;
	dctl.bits.reset = 1;
	wr32(XSCT_DCTL, dctl.reg);

	timeout = FJES_DEVICE_RESET_TIMEOUT * 1000;
	dctl.reg = rd32(XSCT_DCTL);
	while ((dctl.bits.reset == 1) && (timeout > 0)) {
		msleep(1000);
		dctl.reg = rd32(XSCT_DCTL);
		timeout -= 1000;
	}

	return timeout > 0 ? 0 : -EIO;
}

static int fjes_hw_get_max_epid(struct fjes_hw *hw)
{
	union REG_MAX_EP info;

	info.reg = rd32(XSCT_MAX_EP);

	return info.bits.maxep;
}

static int fjes_hw_get_my_epid(struct fjes_hw *hw)
{
	union REG_OWNER_EPID info;

	info.reg = rd32(XSCT_OWNER_EPID);

	return info.bits.epid;
}

static int fjes_hw_alloc_shared_status_region(struct fjes_hw *hw)
{
	size_t size;

	size = sizeof(struct fjes_device_shared_info) +
	    (sizeof(u8) * hw->max_epid);
	hw->hw_info.share = kzalloc(size, GFP_KERNEL);
	if (!hw->hw_info.share)
		return -ENOMEM;

	hw->hw_info.share->epnum = hw->max_epid;

	return 0;
}

static void fjes_hw_free_shared_status_region(struct fjes_hw *hw)
{
	kfree(hw->hw_info.share);
	hw->hw_info.share = NULL;
}

static int fjes_hw_alloc_epbuf(struct epbuf_handler *epbh)
{
	void *mem;

	mem = vzalloc(EP_BUFFER_SIZE);
	if (!mem)
		return -ENOMEM;

	epbh->buffer = mem;
	epbh->size = EP_BUFFER_SIZE;

	epbh->info = (union ep_buffer_info *)mem;
	epbh->ring = (u8 *)(mem + sizeof(union ep_buffer_info));

	return 0;
}

static void fjes_hw_free_epbuf(struct epbuf_handler *epbh)
{
	vfree(epbh->buffer);
	epbh->buffer = NULL;
	epbh->size = 0;

	epbh->info = NULL;
	epbh->ring = NULL;
}

void fjes_hw_setup_epbuf(struct epbuf_handler *epbh, u8 *mac_addr, u32 mtu)
{
	union ep_buffer_info *info = epbh->info;
	u16 vlan_id[EP_BUFFER_SUPPORT_VLAN_MAX];
	int i;

	for (i = 0; i < EP_BUFFER_SUPPORT_VLAN_MAX; i++)
		vlan_id[i] = info->v1i.vlan_id[i];

	memset(info, 0, sizeof(union ep_buffer_info));

	info->v1i.version = 0;  /* version 0 */

	for (i = 0; i < ETH_ALEN; i++)
		info->v1i.mac_addr[i] = mac_addr[i];

	info->v1i.head = 0;
	info->v1i.tail = 1;

	info->v1i.info_size = sizeof(union ep_buffer_info);
	info->v1i.buffer_size = epbh->size - info->v1i.info_size;

	info->v1i.frame_max = FJES_MTU_TO_FRAME_SIZE(mtu);
	info->v1i.count_max =
	    EP_RING_NUM(info->v1i.buffer_size, info->v1i.frame_max);

	for (i = 0; i < EP_BUFFER_SUPPORT_VLAN_MAX; i++)
		info->v1i.vlan_id[i] = vlan_id[i];

	info->v1i.rx_status |= FJES_RX_MTU_CHANGING_DONE;
}

void
fjes_hw_init_command_registers(struct fjes_hw *hw,
			       struct fjes_device_command_param *param)
{
	/* Request Buffer length */
	wr32(XSCT_REQBL, (__le32)(param->req_len));
	/* Response Buffer Length */
	wr32(XSCT_RESPBL, (__le32)(param->res_len));

	/* Request Buffer Address */
	wr32(XSCT_REQBAL,
	     (__le32)(param->req_start & GENMASK_ULL(31, 0)));
	wr32(XSCT_REQBAH,
	     (__le32)((param->req_start & GENMASK_ULL(63, 32)) >> 32));

	/* Response Buffer Address */
	wr32(XSCT_RESPBAL,
	     (__le32)(param->res_start & GENMASK_ULL(31, 0)));
	wr32(XSCT_RESPBAH,
	     (__le32)((param->res_start & GENMASK_ULL(63, 32)) >> 32));

	/* Share status address */
	wr32(XSCT_SHSTSAL,
	     (__le32)(param->share_start & GENMASK_ULL(31, 0)));
	wr32(XSCT_SHSTSAH,
	     (__le32)((param->share_start & GENMASK_ULL(63, 32)) >> 32));
}

static int fjes_hw_setup(struct fjes_hw *hw)
{
	u8 mac[ETH_ALEN] = { 0x00, 0x00, 0x00, 0x00, 0x00, 0x00 };
	struct fjes_device_command_param param;
	struct ep_share_mem_info *buf_pair;
	unsigned long flags;
	size_t mem_size;
	int result;
	int epidx;
	void *buf;

	hw->hw_info.max_epid = &hw->max_epid;
	hw->hw_info.my_epid = &hw->my_epid;

	buf = kcalloc(hw->max_epid, sizeof(struct ep_share_mem_info),
		      GFP_KERNEL);
	if (!buf)
		return -ENOMEM;

	hw->ep_shm_info = (struct ep_share_mem_info *)buf;

	mem_size = FJES_DEV_REQ_BUF_SIZE(hw->max_epid);
	hw->hw_info.req_buf = kzalloc(mem_size, GFP_KERNEL);
	if (!(hw->hw_info.req_buf))
		return -ENOMEM;

	hw->hw_info.req_buf_size = mem_size;

	mem_size = FJES_DEV_RES_BUF_SIZE(hw->max_epid);
	hw->hw_info.res_buf = kzalloc(mem_size, GFP_KERNEL);
	if (!(hw->hw_info.res_buf))
		return -ENOMEM;

	hw->hw_info.res_buf_size = mem_size;

	result = fjes_hw_alloc_shared_status_region(hw);
	if (result)
		return result;

	hw->hw_info.buffer_share_bit = 0;
	hw->hw_info.buffer_unshare_reserve_bit = 0;

	for (epidx = 0; epidx < hw->max_epid; epidx++) {
		if (epidx != hw->my_epid) {
			buf_pair = &hw->ep_shm_info[epidx];

			result = fjes_hw_alloc_epbuf(&buf_pair->tx);
			if (result)
				return result;

			result = fjes_hw_alloc_epbuf(&buf_pair->rx);
			if (result)
				return result;

			spin_lock_irqsave(&hw->rx_status_lock, flags);
			fjes_hw_setup_epbuf(&buf_pair->tx, mac,
					    fjes_support_mtu[0]);
			fjes_hw_setup_epbuf(&buf_pair->rx, mac,
					    fjes_support_mtu[0]);
			spin_unlock_irqrestore(&hw->rx_status_lock, flags);
		}
	}

	memset(&param, 0, sizeof(param));

	param.req_len = hw->hw_info.req_buf_size;
	param.req_start = __pa(hw->hw_info.req_buf);
	param.res_len = hw->hw_info.res_buf_size;
	param.res_start = __pa(hw->hw_info.res_buf);

	param.share_start = __pa(hw->hw_info.share->ep_status);

	fjes_hw_init_command_registers(hw, &param);

	return 0;
}

static void fjes_hw_cleanup(struct fjes_hw *hw)
{
	int epidx;

	if (!hw->ep_shm_info)
		return;

	fjes_hw_free_shared_status_region(hw);

	kfree(hw->hw_info.req_buf);
	hw->hw_info.req_buf = NULL;

	kfree(hw->hw_info.res_buf);
	hw->hw_info.res_buf = NULL;

	for (epidx = 0; epidx < hw->max_epid ; epidx++) {
		if (epidx == hw->my_epid)
			continue;
		fjes_hw_free_epbuf(&hw->ep_shm_info[epidx].tx);
		fjes_hw_free_epbuf(&hw->ep_shm_info[epidx].rx);
	}

	kfree(hw->ep_shm_info);
	hw->ep_shm_info = NULL;
}

int fjes_hw_init(struct fjes_hw *hw)
{
	int ret;

	hw->base = fjes_hw_iomap(hw);
	if (!hw->base)
		return -EIO;

	ret = fjes_hw_reset(hw);
	if (ret)
		return ret;

	fjes_hw_set_irqmask(hw, REG_ICTL_MASK_ALL, true);

	INIT_WORK(&hw->update_zone_task, fjes_hw_update_zone_task);
	INIT_WORK(&hw->epstop_task, fjes_hw_epstop_task);

	mutex_init(&hw->hw_info.lock);
	spin_lock_init(&hw->rx_status_lock);

	hw->max_epid = fjes_hw_get_max_epid(hw);
	hw->my_epid = fjes_hw_get_my_epid(hw);

	if ((hw->max_epid == 0) || (hw->my_epid >= hw->max_epid))
		return -ENXIO;

	ret = fjes_hw_setup(hw);

	hw->hw_info.trace = vzalloc(FJES_DEBUG_BUFFER_SIZE);
	hw->hw_info.trace_size = FJES_DEBUG_BUFFER_SIZE;

	return ret;
}

void fjes_hw_exit(struct fjes_hw *hw)
{
	int ret;

	if (hw->base) {

		if (hw->debug_mode) {
			/* disable debug mode */
			mutex_lock(&hw->hw_info.lock);
			fjes_hw_stop_debug(hw);
			mutex_unlock(&hw->hw_info.lock);
		}
		vfree(hw->hw_info.trace);
		hw->hw_info.trace = NULL;
		hw->hw_info.trace_size = 0;
		hw->debug_mode = 0;

		ret = fjes_hw_reset(hw);
		if (ret)
			pr_err("%s: reset error", __func__);

		fjes_hw_iounmap(hw);
		hw->base = NULL;
	}

	fjes_hw_cleanup(hw);

	cancel_work_sync(&hw->update_zone_task);
	cancel_work_sync(&hw->epstop_task);
}

static enum fjes_dev_command_response_e
fjes_hw_issue_request_command(struct fjes_hw *hw,
			      enum fjes_dev_command_request_type type)
{
	enum fjes_dev_command_response_e ret = FJES_CMD_STATUS_UNKNOWN;
	union REG_CR cr;
	union REG_CS cs;
	int timeout = FJES_COMMAND_REQ_TIMEOUT * 1000;

	cr.reg = 0;
	cr.bits.req_start = 1;
	cr.bits.req_code = type;
	wr32(XSCT_CR, cr.reg);
	cr.reg = rd32(XSCT_CR);

	if (cr.bits.error == 0) {
		timeout = FJES_COMMAND_REQ_TIMEOUT * 1000;
		cs.reg = rd32(XSCT_CS);

		while ((cs.bits.complete != 1) && timeout > 0) {
			msleep(1000);
			cs.reg = rd32(XSCT_CS);
			timeout -= 1000;
		}

		if (cs.bits.complete == 1)
			ret = FJES_CMD_STATUS_NORMAL;
		else if (timeout <= 0)
			ret = FJES_CMD_STATUS_TIMEOUT;

	} else {
		switch (cr.bits.err_info) {
		case FJES_CMD_REQ_ERR_INFO_PARAM:
			ret = FJES_CMD_STATUS_ERROR_PARAM;
			break;
		case FJES_CMD_REQ_ERR_INFO_STATUS:
			ret = FJES_CMD_STATUS_ERROR_STATUS;
			break;
		default:
			ret = FJES_CMD_STATUS_UNKNOWN;
			break;
		}
	}

	trace_fjes_hw_issue_request_command(&cr, &cs, timeout, ret);

	return ret;
}

int fjes_hw_request_info(struct fjes_hw *hw)
{
	union fjes_device_command_req *req_buf = hw->hw_info.req_buf;
	union fjes_device_command_res *res_buf = hw->hw_info.res_buf;
	enum fjes_dev_command_response_e ret;
	int result;

	memset(req_buf, 0, hw->hw_info.req_buf_size);
	memset(res_buf, 0, hw->hw_info.res_buf_size);

	req_buf->info.length = FJES_DEV_COMMAND_INFO_REQ_LEN;

	res_buf->info.length = 0;
	res_buf->info.code = 0;

	ret = fjes_hw_issue_request_command(hw, FJES_CMD_REQ_INFO);
	trace_fjes_hw_request_info(hw, res_buf);

	result = 0;

	if (FJES_DEV_COMMAND_INFO_RES_LEN((*hw->hw_info.max_epid)) !=
		res_buf->info.length) {
		trace_fjes_hw_request_info_err("Invalid res_buf");
		result = -ENOMSG;
	} else if (ret == FJES_CMD_STATUS_NORMAL) {
		switch (res_buf->info.code) {
		case FJES_CMD_REQ_RES_CODE_NORMAL:
			result = 0;
			break;
		default:
			result = -EPERM;
			break;
		}
	} else {
		switch (ret) {
		case FJES_CMD_STATUS_UNKNOWN:
			result = -EPERM;
			break;
		case FJES_CMD_STATUS_TIMEOUT:
			trace_fjes_hw_request_info_err("Timeout");
			result = -EBUSY;
			break;
		case FJES_CMD_STATUS_ERROR_PARAM:
			result = -EPERM;
			break;
		case FJES_CMD_STATUS_ERROR_STATUS:
			result = -EPERM;
			break;
		default:
			result = -EPERM;
			break;
		}
	}

	return result;
}

int fjes_hw_register_buff_addr(struct fjes_hw *hw, int dest_epid,
			       struct ep_share_mem_info *buf_pair)
{
	union fjes_device_command_req *req_buf = hw->hw_info.req_buf;
	union fjes_device_command_res *res_buf = hw->hw_info.res_buf;
	enum fjes_dev_command_response_e ret;
	int page_count;
	int timeout;
	int i, idx;
	void *addr;
	int result;

	if (test_bit(dest_epid, &hw->hw_info.buffer_share_bit))
		return 0;

	memset(req_buf, 0, hw->hw_info.req_buf_size);
	memset(res_buf, 0, hw->hw_info.res_buf_size);

	req_buf->share_buffer.length = FJES_DEV_COMMAND_SHARE_BUFFER_REQ_LEN(
						buf_pair->tx.size,
						buf_pair->rx.size);
	req_buf->share_buffer.epid = dest_epid;

	idx = 0;
	req_buf->share_buffer.buffer[idx++] = buf_pair->tx.size;
	page_count = buf_pair->tx.size / EP_BUFFER_INFO_SIZE;
	for (i = 0; i < page_count; i++) {
		addr = ((u8 *)(buf_pair->tx.buffer)) +
				(i * EP_BUFFER_INFO_SIZE);
		req_buf->share_buffer.buffer[idx++] =
				(__le64)(page_to_phys(vmalloc_to_page(addr)) +
						offset_in_page(addr));
	}

	req_buf->share_buffer.buffer[idx++] = buf_pair->rx.size;
	page_count = buf_pair->rx.size / EP_BUFFER_INFO_SIZE;
	for (i = 0; i < page_count; i++) {
		addr = ((u8 *)(buf_pair->rx.buffer)) +
				(i * EP_BUFFER_INFO_SIZE);
		req_buf->share_buffer.buffer[idx++] =
				(__le64)(page_to_phys(vmalloc_to_page(addr)) +
						offset_in_page(addr));
	}

	res_buf->share_buffer.length = 0;
	res_buf->share_buffer.code = 0;

	trace_fjes_hw_register_buff_addr_req(req_buf, buf_pair);

	ret = fjes_hw_issue_request_command(hw, FJES_CMD_REQ_SHARE_BUFFER);

	timeout = FJES_COMMAND_REQ_BUFF_TIMEOUT * 1000;
	while ((ret == FJES_CMD_STATUS_NORMAL) &&
	       (res_buf->share_buffer.length ==
		FJES_DEV_COMMAND_SHARE_BUFFER_RES_LEN) &&
	       (res_buf->share_buffer.code == FJES_CMD_REQ_RES_CODE_BUSY) &&
	       (timeout > 0)) {
			msleep(200 + hw->my_epid * 20);
			timeout -= (200 + hw->my_epid * 20);

			res_buf->share_buffer.length = 0;
			res_buf->share_buffer.code = 0;

			ret = fjes_hw_issue_request_command(
					hw, FJES_CMD_REQ_SHARE_BUFFER);
	}

	result = 0;

	trace_fjes_hw_register_buff_addr(res_buf, timeout);

	if (res_buf->share_buffer.length !=
			FJES_DEV_COMMAND_SHARE_BUFFER_RES_LEN) {
		trace_fjes_hw_register_buff_addr_err("Invalid res_buf");
		result = -ENOMSG;
	} else if (ret == FJES_CMD_STATUS_NORMAL) {
		switch (res_buf->share_buffer.code) {
		case FJES_CMD_REQ_RES_CODE_NORMAL:
			result = 0;
			set_bit(dest_epid, &hw->hw_info.buffer_share_bit);
			break;
		case FJES_CMD_REQ_RES_CODE_BUSY:
			trace_fjes_hw_register_buff_addr_err("Busy Timeout");
			result = -EBUSY;
			break;
		default:
			result = -EPERM;
			break;
		}
	} else {
		switch (ret) {
		case FJES_CMD_STATUS_UNKNOWN:
			result = -EPERM;
			break;
		case FJES_CMD_STATUS_TIMEOUT:
			trace_fjes_hw_register_buff_addr_err("Timeout");
			result = -EBUSY;
			break;
		case FJES_CMD_STATUS_ERROR_PARAM:
		case FJES_CMD_STATUS_ERROR_STATUS:
		default:
			result = -EPERM;
			break;
		}
	}

	return result;
}

int fjes_hw_unregister_buff_addr(struct fjes_hw *hw, int dest_epid)
{
	union fjes_device_command_req *req_buf = hw->hw_info.req_buf;
	union fjes_device_command_res *res_buf = hw->hw_info.res_buf;
	struct fjes_device_shared_info *share = hw->hw_info.share;
	enum fjes_dev_command_response_e ret;
	int timeout;
	int result;

	if (!hw->base)
		return -EPERM;

	if (!req_buf || !res_buf || !share)
		return -EPERM;

	if (!test_bit(dest_epid, &hw->hw_info.buffer_share_bit))
		return 0;

	memset(req_buf, 0, hw->hw_info.req_buf_size);
	memset(res_buf, 0, hw->hw_info.res_buf_size);

	req_buf->unshare_buffer.length =
			FJES_DEV_COMMAND_UNSHARE_BUFFER_REQ_LEN;
	req_buf->unshare_buffer.epid = dest_epid;

	res_buf->unshare_buffer.length = 0;
	res_buf->unshare_buffer.code = 0;

	trace_fjes_hw_unregister_buff_addr_req(req_buf);
	ret = fjes_hw_issue_request_command(hw, FJES_CMD_REQ_UNSHARE_BUFFER);

	timeout = FJES_COMMAND_REQ_BUFF_TIMEOUT * 1000;
	while ((ret == FJES_CMD_STATUS_NORMAL) &&
	       (res_buf->unshare_buffer.length ==
		FJES_DEV_COMMAND_UNSHARE_BUFFER_RES_LEN) &&
	       (res_buf->unshare_buffer.code ==
		FJES_CMD_REQ_RES_CODE_BUSY) &&
	       (timeout > 0)) {
		msleep(200 + hw->my_epid * 20);
		timeout -= (200 + hw->my_epid * 20);

		res_buf->unshare_buffer.length = 0;
		res_buf->unshare_buffer.code = 0;

		ret =
		fjes_hw_issue_request_command(hw, FJES_CMD_REQ_UNSHARE_BUFFER);
	}

	result = 0;

	trace_fjes_hw_unregister_buff_addr(res_buf, timeout);

	if (res_buf->unshare_buffer.length !=
			FJES_DEV_COMMAND_UNSHARE_BUFFER_RES_LEN) {
		trace_fjes_hw_unregister_buff_addr_err("Invalid res_buf");
		result = -ENOMSG;
	} else if (ret == FJES_CMD_STATUS_NORMAL) {
		switch (res_buf->unshare_buffer.code) {
		case FJES_CMD_REQ_RES_CODE_NORMAL:
			result = 0;
			clear_bit(dest_epid, &hw->hw_info.buffer_share_bit);
			break;
		case FJES_CMD_REQ_RES_CODE_BUSY:
			trace_fjes_hw_unregister_buff_addr_err("Busy Timeout");
			result = -EBUSY;
			break;
		default:
			result = -EPERM;
			break;
		}
	} else {
		switch (ret) {
		case FJES_CMD_STATUS_UNKNOWN:
			result = -EPERM;
			break;
		case FJES_CMD_STATUS_TIMEOUT:
			trace_fjes_hw_unregister_buff_addr_err("Timeout");
			result = -EBUSY;
			break;
		case FJES_CMD_STATUS_ERROR_PARAM:
		case FJES_CMD_STATUS_ERROR_STATUS:
		default:
			result = -EPERM;
			break;
		}
	}

	return result;
}

int fjes_hw_raise_interrupt(struct fjes_hw *hw, int dest_epid,
			    enum REG_ICTL_MASK  mask)
{
	u32 ig = mask | dest_epid;

	wr32(XSCT_IG, cpu_to_le32(ig));

	return 0;
}

u32 fjes_hw_capture_interrupt_status(struct fjes_hw *hw)
{
	u32 cur_is;

	cur_is = rd32(XSCT_IS);

	return cur_is;
}

void fjes_hw_set_irqmask(struct fjes_hw *hw,
			 enum REG_ICTL_MASK intr_mask, bool mask)
{
	if (mask)
		wr32(XSCT_IMS, intr_mask);
	else
		wr32(XSCT_IMC, intr_mask);
}

bool fjes_hw_epid_is_same_zone(struct fjes_hw *hw, int epid)
{
	if (epid >= hw->max_epid)
		return false;

	if ((hw->ep_shm_info[epid].es_status !=
			FJES_ZONING_STATUS_ENABLE) ||
		(hw->ep_shm_info[hw->my_epid].zone ==
			FJES_ZONING_ZONE_TYPE_NONE))
		return false;
	else
		return (hw->ep_shm_info[epid].zone ==
				hw->ep_shm_info[hw->my_epid].zone);
}

int fjes_hw_epid_is_shared(struct fjes_device_shared_info *share,
			   int dest_epid)
{
	int value = false;

	if (dest_epid < share->epnum)
		value = share->ep_status[dest_epid];

	return value;
}

static bool fjes_hw_epid_is_stop_requested(struct fjes_hw *hw, int src_epid)
{
	return test_bit(src_epid, &hw->txrx_stop_req_bit);
}

static bool fjes_hw_epid_is_stop_process_done(struct fjes_hw *hw, int src_epid)
{
	return (hw->ep_shm_info[src_epid].tx.info->v1i.rx_status &
			FJES_RX_STOP_REQ_DONE);
}

enum ep_partner_status
fjes_hw_get_partner_ep_status(struct fjes_hw *hw, int epid)
{
	enum ep_partner_status status;

	if (fjes_hw_epid_is_shared(hw->hw_info.share, epid)) {
		if (fjes_hw_epid_is_stop_requested(hw, epid)) {
			status = EP_PARTNER_WAITING;
		} else {
			if (fjes_hw_epid_is_stop_process_done(hw, epid))
				status = EP_PARTNER_COMPLETE;
			else
				status = EP_PARTNER_SHARED;
		}
	} else {
		status = EP_PARTNER_UNSHARE;
	}

	return status;
}

void fjes_hw_raise_epstop(struct fjes_hw *hw)
{
	enum ep_partner_status status;
	unsigned long flags;
	int epidx;

	for (epidx = 0; epidx < hw->max_epid; epidx++) {
		if (epidx == hw->my_epid)
			continue;

		status = fjes_hw_get_partner_ep_status(hw, epidx);
		switch (status) {
		case EP_PARTNER_SHARED:
			fjes_hw_raise_interrupt(hw, epidx,
						REG_ICTL_MASK_TXRX_STOP_REQ);
			hw->ep_shm_info[epidx].ep_stats.send_intr_unshare += 1;
			break;
		default:
			break;
		}

		set_bit(epidx, &hw->hw_info.buffer_unshare_reserve_bit);
		set_bit(epidx, &hw->txrx_stop_req_bit);

		spin_lock_irqsave(&hw->rx_status_lock, flags);
		hw->ep_shm_info[epidx].tx.info->v1i.rx_status |=
				FJES_RX_STOP_REQ_REQUEST;
		spin_unlock_irqrestore(&hw->rx_status_lock, flags);
	}
}

int fjes_hw_wait_epstop(struct fjes_hw *hw)
{
	enum ep_partner_status status;
	union ep_buffer_info *info;
	int wait_time = 0;
	int epidx;

	while (hw->hw_info.buffer_unshare_reserve_bit &&
	       (wait_time < FJES_COMMAND_EPSTOP_WAIT_TIMEOUT * 1000)) {
		for (epidx = 0; epidx < hw->max_epid; epidx++) {
			if (epidx == hw->my_epid)
				continue;
			status = fjes_hw_epid_is_shared(hw->hw_info.share,
							epidx);
			info = hw->ep_shm_info[epidx].rx.info;
			if ((!status ||
			     (info->v1i.rx_status &
			      FJES_RX_STOP_REQ_DONE)) &&
			    test_bit(epidx,
				     &hw->hw_info.buffer_unshare_reserve_bit)) {
				clear_bit(epidx,
					  &hw->hw_info.buffer_unshare_reserve_bit);
			}
		}

		msleep(100);
		wait_time += 100;
	}

	for (epidx = 0; epidx < hw->max_epid; epidx++) {
		if (epidx == hw->my_epid)
			continue;
		if (test_bit(epidx, &hw->hw_info.buffer_unshare_reserve_bit))
			clear_bit(epidx,
				  &hw->hw_info.buffer_unshare_reserve_bit);
	}

	return (wait_time < FJES_COMMAND_EPSTOP_WAIT_TIMEOUT * 1000)
			? 0 : -EBUSY;
}

bool fjes_hw_check_epbuf_version(struct epbuf_handler *epbh, u32 version)
{
	union ep_buffer_info *info = epbh->info;

	return (info->common.version == version);
}

bool fjes_hw_check_mtu(struct epbuf_handler *epbh, u32 mtu)
{
	union ep_buffer_info *info = epbh->info;

	return ((info->v1i.frame_max == FJES_MTU_TO_FRAME_SIZE(mtu)) &&
		info->v1i.rx_status & FJES_RX_MTU_CHANGING_DONE);
}

bool fjes_hw_check_vlan_id(struct epbuf_handler *epbh, u16 vlan_id)
{
	union ep_buffer_info *info = epbh->info;
	bool ret = false;
	int i;

	if (vlan_id == 0) {
		ret = true;
	} else {
		for (i = 0; i < EP_BUFFER_SUPPORT_VLAN_MAX; i++) {
			if (vlan_id == info->v1i.vlan_id[i]) {
				ret = true;
				break;
			}
		}
	}
	return ret;
}

bool fjes_hw_set_vlan_id(struct epbuf_handler *epbh, u16 vlan_id)
{
	union ep_buffer_info *info = epbh->info;
	int i;

	for (i = 0; i < EP_BUFFER_SUPPORT_VLAN_MAX; i++) {
		if (info->v1i.vlan_id[i] == 0) {
			info->v1i.vlan_id[i] = vlan_id;
			return true;
		}
	}
	return false;
}

void fjes_hw_del_vlan_id(struct epbuf_handler *epbh, u16 vlan_id)
{
	union ep_buffer_info *info = epbh->info;
	int i;

	if (0 != vlan_id) {
		for (i = 0; i < EP_BUFFER_SUPPORT_VLAN_MAX; i++) {
			if (vlan_id == info->v1i.vlan_id[i])
				info->v1i.vlan_id[i] = 0;
		}
	}
}

bool fjes_hw_epbuf_rx_is_empty(struct epbuf_handler *epbh)
{
	union ep_buffer_info *info = epbh->info;

	if (!(info->v1i.rx_status & FJES_RX_MTU_CHANGING_DONE))
		return true;

	if (info->v1i.count_max == 0)
		return true;

	return EP_RING_EMPTY(info->v1i.head, info->v1i.tail,
			     info->v1i.count_max);
}

void *fjes_hw_epbuf_rx_curpkt_get_addr(struct epbuf_handler *epbh,
				       size_t *psize)
{
	union ep_buffer_info *info = epbh->info;
	struct esmem_frame *ring_frame;
	void *frame;

	ring_frame = (struct esmem_frame *)&(epbh->ring[EP_RING_INDEX
					     (info->v1i.head,
					      info->v1i.count_max) *
					     info->v1i.frame_max]);

	*psize = (size_t)ring_frame->frame_size;

	frame = ring_frame->frame_data;

	return frame;
}

void fjes_hw_epbuf_rx_curpkt_drop(struct epbuf_handler *epbh)
{
	union ep_buffer_info *info = epbh->info;

	if (fjes_hw_epbuf_rx_is_empty(epbh))
		return;

	EP_RING_INDEX_INC(epbh->info->v1i.head, info->v1i.count_max);
}

int fjes_hw_epbuf_tx_pkt_send(struct epbuf_handler *epbh,
			      void *frame, size_t size)
{
	union ep_buffer_info *info = epbh->info;
	struct esmem_frame *ring_frame;

	if (EP_RING_FULL(info->v1i.head, info->v1i.tail, info->v1i.count_max))
		return -ENOBUFS;

	ring_frame = (struct esmem_frame *)&(epbh->ring[EP_RING_INDEX
					     (info->v1i.tail - 1,
					      info->v1i.count_max) *
					     info->v1i.frame_max]);

	ring_frame->frame_size = size;
	memcpy((void *)(ring_frame->frame_data), (void *)frame, size);

	EP_RING_INDEX_INC(epbh->info->v1i.tail, info->v1i.count_max);

	return 0;
}

static void fjes_hw_update_zone_task(struct work_struct *work)
{
	struct fjes_hw *hw = container_of(work,
			struct fjes_hw, update_zone_task);

	struct my_s {u8 es_status; u8 zone; } *info;
	union fjes_device_command_res *res_buf;
	enum ep_partner_status pstatus;

	struct fjes_adapter *adapter;
	struct net_device *netdev;
	unsigned long flags;

	ulong unshare_bit = 0;
	ulong share_bit = 0;
	ulong irq_bit = 0;

	int epidx;
	int ret;

	adapter = (struct fjes_adapter *)hw->back;
	netdev = adapter->netdev;
	res_buf = hw->hw_info.res_buf;
	info = (struct my_s *)&res_buf->info.info;

	mutex_lock(&hw->hw_info.lock);

	ret = fjes_hw_request_info(hw);
	switch (ret) {
	case -ENOMSG:
	case -EBUSY:
	default:
		if (!work_pending(&adapter->force_close_task)) {
			adapter->force_reset = true;
			schedule_work(&adapter->force_close_task);
		}
		break;

	case 0:

		for (epidx = 0; epidx < hw->max_epid; epidx++) {
			if (epidx == hw->my_epid) {
				hw->ep_shm_info[epidx].es_status =
					info[epidx].es_status;
				hw->ep_shm_info[epidx].zone =
					info[epidx].zone;
				continue;
			}

			pstatus = fjes_hw_get_partner_ep_status(hw, epidx);
			switch (pstatus) {
			case EP_PARTNER_UNSHARE:
			default:
				if ((info[epidx].zone !=
					FJES_ZONING_ZONE_TYPE_NONE) &&
				    (info[epidx].es_status ==
					FJES_ZONING_STATUS_ENABLE) &&
				    (info[epidx].zone ==
					info[hw->my_epid].zone))
					set_bit(epidx, &share_bit);
				else
					set_bit(epidx, &unshare_bit);
				break;

			case EP_PARTNER_COMPLETE:
			case EP_PARTNER_WAITING:
				if ((info[epidx].zone ==
					FJES_ZONING_ZONE_TYPE_NONE) ||
				    (info[epidx].es_status !=
					FJES_ZONING_STATUS_ENABLE) ||
				    (info[epidx].zone !=
					info[hw->my_epid].zone)) {
					set_bit(epidx,
						&adapter->unshare_watch_bitmask);
					set_bit(epidx,
						&hw->hw_info.buffer_unshare_reserve_bit);
				}
				break;

			case EP_PARTNER_SHARED:
				if ((info[epidx].zone ==
					FJES_ZONING_ZONE_TYPE_NONE) ||
				    (info[epidx].es_status !=
					FJES_ZONING_STATUS_ENABLE) ||
				    (info[epidx].zone !=
					info[hw->my_epid].zone))
					set_bit(epidx, &irq_bit);
				break;
			}

			hw->ep_shm_info[epidx].es_status =
				info[epidx].es_status;
			hw->ep_shm_info[epidx].zone = info[epidx].zone;
		}
		break;
	}

	mutex_unlock(&hw->hw_info.lock);

	for (epidx = 0; epidx < hw->max_epid; epidx++) {
		if (epidx == hw->my_epid)
			continue;

		if (test_bit(epidx, &share_bit)) {
			spin_lock_irqsave(&hw->rx_status_lock, flags);
			fjes_hw_setup_epbuf(&hw->ep_shm_info[epidx].tx,
					    netdev->dev_addr, netdev->mtu);
			spin_unlock_irqrestore(&hw->rx_status_lock, flags);

			mutex_lock(&hw->hw_info.lock);

			ret = fjes_hw_register_buff_addr(
				hw, epidx, &hw->ep_shm_info[epidx]);

			switch (ret) {
			case 0:
				break;
			case -ENOMSG:
			case -EBUSY:
			default:
				if (!work_pending(&adapter->force_close_task)) {
					adapter->force_reset = true;
					schedule_work(
					  &adapter->force_close_task);
				}
				break;
			}
			mutex_unlock(&hw->hw_info.lock);

			hw->ep_shm_info[epidx].ep_stats
					      .com_regist_buf_exec += 1;
		}

		if (test_bit(epidx, &unshare_bit)) {
			mutex_lock(&hw->hw_info.lock);

			ret = fjes_hw_unregister_buff_addr(hw, epidx);

			switch (ret) {
			case 0:
				break;
			case -ENOMSG:
			case -EBUSY:
			default:
				if (!work_pending(&adapter->force_close_task)) {
					adapter->force_reset = true;
					schedule_work(
					  &adapter->force_close_task);
				}
				break;
			}

			mutex_unlock(&hw->hw_info.lock);

<<<<<<< HEAD
=======
			hw->ep_shm_info[epidx].ep_stats
					      .com_unregist_buf_exec += 1;

>>>>>>> 24b8d41d
			if (ret == 0) {
				spin_lock_irqsave(&hw->rx_status_lock, flags);
				fjes_hw_setup_epbuf(
					&hw->ep_shm_info[epidx].tx,
					netdev->dev_addr, netdev->mtu);
				spin_unlock_irqrestore(&hw->rx_status_lock,
						       flags);
			}
		}

		if (test_bit(epidx, &irq_bit)) {
			fjes_hw_raise_interrupt(hw, epidx,
						REG_ICTL_MASK_TXRX_STOP_REQ);

			hw->ep_shm_info[epidx].ep_stats.send_intr_unshare += 1;

			set_bit(epidx, &hw->txrx_stop_req_bit);
			spin_lock_irqsave(&hw->rx_status_lock, flags);
			hw->ep_shm_info[epidx].tx.
				info->v1i.rx_status |=
					FJES_RX_STOP_REQ_REQUEST;
			spin_unlock_irqrestore(&hw->rx_status_lock, flags);
			set_bit(epidx, &hw->hw_info.buffer_unshare_reserve_bit);
		}
	}

	if (irq_bit || adapter->unshare_watch_bitmask) {
		if (!work_pending(&adapter->unshare_watch_task))
			queue_work(adapter->control_wq,
				   &adapter->unshare_watch_task);
	}
}

static void fjes_hw_epstop_task(struct work_struct *work)
{
	struct fjes_hw *hw = container_of(work, struct fjes_hw, epstop_task);
	struct fjes_adapter *adapter = (struct fjes_adapter *)hw->back;
	unsigned long flags;

	ulong remain_bit;
	int epid_bit;

	while ((remain_bit = hw->epstop_req_bit)) {
		for (epid_bit = 0; remain_bit; remain_bit >>= 1, epid_bit++) {
			if (remain_bit & 1) {
				spin_lock_irqsave(&hw->rx_status_lock, flags);
				hw->ep_shm_info[epid_bit].
					tx.info->v1i.rx_status |=
						FJES_RX_STOP_REQ_DONE;
				spin_unlock_irqrestore(&hw->rx_status_lock,
						       flags);

				clear_bit(epid_bit, &hw->epstop_req_bit);
				set_bit(epid_bit,
					&adapter->unshare_watch_bitmask);

				if (!work_pending(&adapter->unshare_watch_task))
					queue_work(
						adapter->control_wq,
						&adapter->unshare_watch_task);
			}
		}
	}
}

int fjes_hw_start_debug(struct fjes_hw *hw)
{
	union fjes_device_command_req *req_buf = hw->hw_info.req_buf;
	union fjes_device_command_res *res_buf = hw->hw_info.res_buf;
	enum fjes_dev_command_response_e ret;
	int page_count;
	int result = 0;
	void *addr;
	int i;

	if (!hw->hw_info.trace)
		return -EPERM;
	memset(hw->hw_info.trace, 0, FJES_DEBUG_BUFFER_SIZE);

	memset(req_buf, 0, hw->hw_info.req_buf_size);
	memset(res_buf, 0, hw->hw_info.res_buf_size);

	req_buf->start_trace.length =
		FJES_DEV_COMMAND_START_DBG_REQ_LEN(hw->hw_info.trace_size);
	req_buf->start_trace.mode = hw->debug_mode;
	req_buf->start_trace.buffer_len = hw->hw_info.trace_size;
	page_count = hw->hw_info.trace_size / FJES_DEBUG_PAGE_SIZE;
	for (i = 0; i < page_count; i++) {
		addr = ((u8 *)hw->hw_info.trace) + i * FJES_DEBUG_PAGE_SIZE;
		req_buf->start_trace.buffer[i] =
			(__le64)(page_to_phys(vmalloc_to_page(addr)) +
			offset_in_page(addr));
	}

	res_buf->start_trace.length = 0;
	res_buf->start_trace.code = 0;

	trace_fjes_hw_start_debug_req(req_buf);
	ret = fjes_hw_issue_request_command(hw, FJES_CMD_REQ_START_DEBUG);
	trace_fjes_hw_start_debug(res_buf);

	if (res_buf->start_trace.length !=
		FJES_DEV_COMMAND_START_DBG_RES_LEN) {
		result = -ENOMSG;
		trace_fjes_hw_start_debug_err("Invalid res_buf");
	} else if (ret == FJES_CMD_STATUS_NORMAL) {
		switch (res_buf->start_trace.code) {
		case FJES_CMD_REQ_RES_CODE_NORMAL:
			result = 0;
			break;
		default:
			result = -EPERM;
			break;
		}
	} else {
		switch (ret) {
		case FJES_CMD_STATUS_UNKNOWN:
			result = -EPERM;
			break;
		case FJES_CMD_STATUS_TIMEOUT:
			trace_fjes_hw_start_debug_err("Busy Timeout");
			result = -EBUSY;
			break;
		case FJES_CMD_STATUS_ERROR_PARAM:
		case FJES_CMD_STATUS_ERROR_STATUS:
		default:
			result = -EPERM;
			break;
		}
	}

	return result;
}

int fjes_hw_stop_debug(struct fjes_hw *hw)
{
	union fjes_device_command_req *req_buf = hw->hw_info.req_buf;
	union fjes_device_command_res *res_buf = hw->hw_info.res_buf;
	enum fjes_dev_command_response_e ret;
	int result = 0;

	if (!hw->hw_info.trace)
		return -EPERM;

	memset(req_buf, 0, hw->hw_info.req_buf_size);
	memset(res_buf, 0, hw->hw_info.res_buf_size);
	req_buf->stop_trace.length = FJES_DEV_COMMAND_STOP_DBG_REQ_LEN;

	res_buf->stop_trace.length = 0;
	res_buf->stop_trace.code = 0;

	ret = fjes_hw_issue_request_command(hw, FJES_CMD_REQ_STOP_DEBUG);
	trace_fjes_hw_stop_debug(res_buf);

	if (res_buf->stop_trace.length != FJES_DEV_COMMAND_STOP_DBG_RES_LEN) {
		trace_fjes_hw_stop_debug_err("Invalid res_buf");
		result = -ENOMSG;
	} else if (ret == FJES_CMD_STATUS_NORMAL) {
		switch (res_buf->stop_trace.code) {
		case FJES_CMD_REQ_RES_CODE_NORMAL:
			result = 0;
			hw->debug_mode = 0;
			break;
		default:
			result = -EPERM;
			break;
		}
	} else {
		switch (ret) {
		case FJES_CMD_STATUS_UNKNOWN:
			result = -EPERM;
			break;
		case FJES_CMD_STATUS_TIMEOUT:
			result = -EBUSY;
			trace_fjes_hw_stop_debug_err("Busy Timeout");
			break;
		case FJES_CMD_STATUS_ERROR_PARAM:
		case FJES_CMD_STATUS_ERROR_STATUS:
		default:
			result = -EPERM;
			break;
		}
	}

	return result;
}<|MERGE_RESOLUTION|>--- conflicted
+++ resolved
@@ -1108,12 +1108,9 @@
 
 			mutex_unlock(&hw->hw_info.lock);
 
-<<<<<<< HEAD
-=======
 			hw->ep_shm_info[epidx].ep_stats
 					      .com_unregist_buf_exec += 1;
 
->>>>>>> 24b8d41d
 			if (ret == 0) {
 				spin_lock_irqsave(&hw->rx_status_lock, flags);
 				fjes_hw_setup_epbuf(
