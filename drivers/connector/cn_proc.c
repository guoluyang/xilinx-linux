// SPDX-License-Identifier: GPL-2.0-or-later
/*
 * cn_proc.c - process events connector
 *
 * Copyright (C) Matt Helsley, IBM Corp. 2005
 * Based on cn_fork.c by Guillaume Thouvenin <guillaume.thouvenin@bull.net>
 * Original copyright notice follows:
 * Copyright (C) 2005 BULL SA.
 */

#include <linux/kernel.h>
#include <linux/ktime.h>
#include <linux/init.h>
#include <linux/connector.h>
#include <linux/gfp.h>
#include <linux/ptrace.h>
#include <linux/atomic.h>
#include <linux/pid_namespace.h>

#include <linux/cn_proc.h>
#include <linux/local_lock.h>

/*
 * Size of a cn_msg followed by a proc_event structure.  Since the
 * sizeof struct cn_msg is a multiple of 4 bytes, but not 8 bytes, we
 * add one 4-byte word to the size here, and then start the actual
 * cn_msg structure 4 bytes into the stack buffer.  The result is that
 * the immediately following proc_event structure is aligned to 8 bytes.
 */
#define CN_PROC_MSG_SIZE (sizeof(struct cn_msg) + sizeof(struct proc_event) + 4)

/* See comment above; we test our assumption about sizeof struct cn_msg here. */
static inline struct cn_msg *buffer_to_cn_msg(__u8 *buffer)
{
	BUILD_BUG_ON(sizeof(struct cn_msg) != 20);
	return (struct cn_msg *)(buffer + 4);
}

static atomic_t proc_event_num_listeners = ATOMIC_INIT(0);
static struct cb_id cn_proc_event_id = { CN_IDX_PROC, CN_VAL_PROC };

/* local_event.count is used as the sequence number of the netlink message */
struct local_event {
	local_lock_t lock;
	__u32 count;
};
static DEFINE_PER_CPU(struct local_event, local_event) = {
	.lock = INIT_LOCAL_LOCK(lock),
};

static inline void send_msg(struct cn_msg *msg)
{
<<<<<<< HEAD
	preempt_disable();

	msg->seq = __this_cpu_inc_return(proc_event_counts) - 1;
	((struct proc_event *)msg->data)->cpu = smp_processor_id();

	/*
	 * Preemption remains disabled during send to ensure the messages are
	 * ordered according to their sequence numbers.
=======
	local_lock(&local_event.lock);

	msg->seq = __this_cpu_inc_return(local_event.count) - 1;
	((struct proc_event *)msg->data)->cpu = smp_processor_id();

	/*
	 * local_lock() disables preemption during send to ensure the messages
	 * are ordered according to their sequence numbers.
>>>>>>> 24b8d41d
	 *
	 * If cn_netlink_send() fails, the data is not sent.
	 */
	cn_netlink_send(msg, 0, CN_IDX_PROC, GFP_NOWAIT);

<<<<<<< HEAD
	preempt_enable();
=======
	local_unlock(&local_event.lock);
>>>>>>> 24b8d41d
}

void proc_fork_connector(struct task_struct *task)
{
	struct cn_msg *msg;
	struct proc_event *ev;
	__u8 buffer[CN_PROC_MSG_SIZE] __aligned(8);
	struct task_struct *parent;

	if (atomic_read(&proc_event_num_listeners) < 1)
		return;

	msg = buffer_to_cn_msg(buffer);
	ev = (struct proc_event *)msg->data;
	memset(&ev->event_data, 0, sizeof(ev->event_data));
	ev->timestamp_ns = ktime_get_ns();
	ev->what = PROC_EVENT_FORK;
	rcu_read_lock();
	parent = rcu_dereference(task->real_parent);
	ev->event_data.fork.parent_pid = parent->pid;
	ev->event_data.fork.parent_tgid = parent->tgid;
	rcu_read_unlock();
	ev->event_data.fork.child_pid = task->pid;
	ev->event_data.fork.child_tgid = task->tgid;

	memcpy(&msg->id, &cn_proc_event_id, sizeof(msg->id));
	msg->ack = 0; /* not used */
	msg->len = sizeof(*ev);
	msg->flags = 0; /* not used */
	send_msg(msg);
}

void proc_exec_connector(struct task_struct *task)
{
	struct cn_msg *msg;
	struct proc_event *ev;
	__u8 buffer[CN_PROC_MSG_SIZE] __aligned(8);

	if (atomic_read(&proc_event_num_listeners) < 1)
		return;

	msg = buffer_to_cn_msg(buffer);
	ev = (struct proc_event *)msg->data;
	memset(&ev->event_data, 0, sizeof(ev->event_data));
	ev->timestamp_ns = ktime_get_ns();
	ev->what = PROC_EVENT_EXEC;
	ev->event_data.exec.process_pid = task->pid;
	ev->event_data.exec.process_tgid = task->tgid;

	memcpy(&msg->id, &cn_proc_event_id, sizeof(msg->id));
	msg->ack = 0; /* not used */
	msg->len = sizeof(*ev);
	msg->flags = 0; /* not used */
	send_msg(msg);
}

void proc_id_connector(struct task_struct *task, int which_id)
{
	struct cn_msg *msg;
	struct proc_event *ev;
	__u8 buffer[CN_PROC_MSG_SIZE] __aligned(8);
	const struct cred *cred;

	if (atomic_read(&proc_event_num_listeners) < 1)
		return;

	msg = buffer_to_cn_msg(buffer);
	ev = (struct proc_event *)msg->data;
	memset(&ev->event_data, 0, sizeof(ev->event_data));
	ev->what = which_id;
	ev->event_data.id.process_pid = task->pid;
	ev->event_data.id.process_tgid = task->tgid;
	rcu_read_lock();
	cred = __task_cred(task);
	if (which_id == PROC_EVENT_UID) {
		ev->event_data.id.r.ruid = from_kuid_munged(&init_user_ns, cred->uid);
		ev->event_data.id.e.euid = from_kuid_munged(&init_user_ns, cred->euid);
	} else if (which_id == PROC_EVENT_GID) {
		ev->event_data.id.r.rgid = from_kgid_munged(&init_user_ns, cred->gid);
		ev->event_data.id.e.egid = from_kgid_munged(&init_user_ns, cred->egid);
	} else {
		rcu_read_unlock();
		return;
	}
	rcu_read_unlock();
	ev->timestamp_ns = ktime_get_ns();

	memcpy(&msg->id, &cn_proc_event_id, sizeof(msg->id));
	msg->ack = 0; /* not used */
	msg->len = sizeof(*ev);
	msg->flags = 0; /* not used */
	send_msg(msg);
}

void proc_sid_connector(struct task_struct *task)
{
	struct cn_msg *msg;
	struct proc_event *ev;
	__u8 buffer[CN_PROC_MSG_SIZE] __aligned(8);

	if (atomic_read(&proc_event_num_listeners) < 1)
		return;

	msg = buffer_to_cn_msg(buffer);
	ev = (struct proc_event *)msg->data;
	memset(&ev->event_data, 0, sizeof(ev->event_data));
	ev->timestamp_ns = ktime_get_ns();
	ev->what = PROC_EVENT_SID;
	ev->event_data.sid.process_pid = task->pid;
	ev->event_data.sid.process_tgid = task->tgid;

	memcpy(&msg->id, &cn_proc_event_id, sizeof(msg->id));
	msg->ack = 0; /* not used */
	msg->len = sizeof(*ev);
	msg->flags = 0; /* not used */
	send_msg(msg);
}

void proc_ptrace_connector(struct task_struct *task, int ptrace_id)
{
	struct cn_msg *msg;
	struct proc_event *ev;
	__u8 buffer[CN_PROC_MSG_SIZE] __aligned(8);

	if (atomic_read(&proc_event_num_listeners) < 1)
		return;

	msg = buffer_to_cn_msg(buffer);
	ev = (struct proc_event *)msg->data;
	memset(&ev->event_data, 0, sizeof(ev->event_data));
	ev->timestamp_ns = ktime_get_ns();
	ev->what = PROC_EVENT_PTRACE;
	ev->event_data.ptrace.process_pid  = task->pid;
	ev->event_data.ptrace.process_tgid = task->tgid;
	if (ptrace_id == PTRACE_ATTACH) {
		ev->event_data.ptrace.tracer_pid  = current->pid;
		ev->event_data.ptrace.tracer_tgid = current->tgid;
	} else if (ptrace_id == PTRACE_DETACH) {
		ev->event_data.ptrace.tracer_pid  = 0;
		ev->event_data.ptrace.tracer_tgid = 0;
	} else
		return;

	memcpy(&msg->id, &cn_proc_event_id, sizeof(msg->id));
	msg->ack = 0; /* not used */
	msg->len = sizeof(*ev);
	msg->flags = 0; /* not used */
	send_msg(msg);
}

void proc_comm_connector(struct task_struct *task)
{
	struct cn_msg *msg;
	struct proc_event *ev;
	__u8 buffer[CN_PROC_MSG_SIZE] __aligned(8);

	if (atomic_read(&proc_event_num_listeners) < 1)
		return;

	msg = buffer_to_cn_msg(buffer);
	ev = (struct proc_event *)msg->data;
	memset(&ev->event_data, 0, sizeof(ev->event_data));
	ev->timestamp_ns = ktime_get_ns();
	ev->what = PROC_EVENT_COMM;
	ev->event_data.comm.process_pid  = task->pid;
	ev->event_data.comm.process_tgid = task->tgid;
	get_task_comm(ev->event_data.comm.comm, task);

	memcpy(&msg->id, &cn_proc_event_id, sizeof(msg->id));
	msg->ack = 0; /* not used */
	msg->len = sizeof(*ev);
	msg->flags = 0; /* not used */
	send_msg(msg);
}

void proc_coredump_connector(struct task_struct *task)
{
	struct cn_msg *msg;
	struct proc_event *ev;
	struct task_struct *parent;
	__u8 buffer[CN_PROC_MSG_SIZE] __aligned(8);

	if (atomic_read(&proc_event_num_listeners) < 1)
		return;

	msg = buffer_to_cn_msg(buffer);
	ev = (struct proc_event *)msg->data;
	memset(&ev->event_data, 0, sizeof(ev->event_data));
	ev->timestamp_ns = ktime_get_ns();
	ev->what = PROC_EVENT_COREDUMP;
	ev->event_data.coredump.process_pid = task->pid;
	ev->event_data.coredump.process_tgid = task->tgid;

	rcu_read_lock();
	if (pid_alive(task)) {
		parent = rcu_dereference(task->real_parent);
		ev->event_data.coredump.parent_pid = parent->pid;
		ev->event_data.coredump.parent_tgid = parent->tgid;
	}
	rcu_read_unlock();

	memcpy(&msg->id, &cn_proc_event_id, sizeof(msg->id));
	msg->ack = 0; /* not used */
	msg->len = sizeof(*ev);
	msg->flags = 0; /* not used */
	send_msg(msg);
}

void proc_exit_connector(struct task_struct *task)
{
	struct cn_msg *msg;
	struct proc_event *ev;
	struct task_struct *parent;
	__u8 buffer[CN_PROC_MSG_SIZE] __aligned(8);

	if (atomic_read(&proc_event_num_listeners) < 1)
		return;

	msg = buffer_to_cn_msg(buffer);
	ev = (struct proc_event *)msg->data;
	memset(&ev->event_data, 0, sizeof(ev->event_data));
	ev->timestamp_ns = ktime_get_ns();
	ev->what = PROC_EVENT_EXIT;
	ev->event_data.exit.process_pid = task->pid;
	ev->event_data.exit.process_tgid = task->tgid;
	ev->event_data.exit.exit_code = task->exit_code;
	ev->event_data.exit.exit_signal = task->exit_signal;

	rcu_read_lock();
	if (pid_alive(task)) {
		parent = rcu_dereference(task->real_parent);
		ev->event_data.exit.parent_pid = parent->pid;
		ev->event_data.exit.parent_tgid = parent->tgid;
	}
	rcu_read_unlock();

	memcpy(&msg->id, &cn_proc_event_id, sizeof(msg->id));
	msg->ack = 0; /* not used */
	msg->len = sizeof(*ev);
	msg->flags = 0; /* not used */
	send_msg(msg);
}

/*
 * Send an acknowledgement message to userspace
 *
 * Use 0 for success, EFOO otherwise.
 * Note: this is the negative of conventional kernel error
 * values because it's not being returned via syscall return
 * mechanisms.
 */
static void cn_proc_ack(int err, int rcvd_seq, int rcvd_ack)
{
	struct cn_msg *msg;
	struct proc_event *ev;
	__u8 buffer[CN_PROC_MSG_SIZE] __aligned(8);

	if (atomic_read(&proc_event_num_listeners) < 1)
		return;

	msg = buffer_to_cn_msg(buffer);
	ev = (struct proc_event *)msg->data;
	memset(&ev->event_data, 0, sizeof(ev->event_data));
	msg->seq = rcvd_seq;
	ev->timestamp_ns = ktime_get_ns();
	ev->cpu = -1;
	ev->what = PROC_EVENT_NONE;
	ev->event_data.ack.err = err;
	memcpy(&msg->id, &cn_proc_event_id, sizeof(msg->id));
	msg->ack = rcvd_ack + 1;
	msg->len = sizeof(*ev);
	msg->flags = 0; /* not used */
	send_msg(msg);
}

/**
 * cn_proc_mcast_ctl
 * @data: message sent from userspace via the connector
 */
static void cn_proc_mcast_ctl(struct cn_msg *msg,
			      struct netlink_skb_parms *nsp)
{
	enum proc_cn_mcast_op *mc_op = NULL;
	int err = 0;

	if (msg->len != sizeof(*mc_op))
		return;

	/* 
	 * Events are reported with respect to the initial pid
	 * and user namespaces so ignore requestors from
	 * other namespaces.
	 */
	if ((current_user_ns() != &init_user_ns) ||
	    (task_active_pid_ns(current) != &init_pid_ns))
		return;

	/* Can only change if privileged. */
	if (!__netlink_ns_capable(nsp, &init_user_ns, CAP_NET_ADMIN)) {
		err = EPERM;
		goto out;
	}

	mc_op = (enum proc_cn_mcast_op *)msg->data;
	switch (*mc_op) {
	case PROC_CN_MCAST_LISTEN:
		atomic_inc(&proc_event_num_listeners);
		break;
	case PROC_CN_MCAST_IGNORE:
		atomic_dec(&proc_event_num_listeners);
		break;
	default:
		err = EINVAL;
		break;
	}

out:
	cn_proc_ack(err, msg->seq, msg->ack);
}

/*
 * cn_proc_init - initialization entry point
 *
 * Adds the connector callback to the connector driver.
 */
static int __init cn_proc_init(void)
{
	int err = cn_add_callback(&cn_proc_event_id,
				  "cn_proc",
				  &cn_proc_mcast_ctl);
	if (err) {
		pr_warn("cn_proc failed to register\n");
		return err;
	}
	return 0;
}
device_initcall(cn_proc_init);<|MERGE_RESOLUTION|>--- conflicted
+++ resolved
@@ -50,16 +50,6 @@
 
 static inline void send_msg(struct cn_msg *msg)
 {
-<<<<<<< HEAD
-	preempt_disable();
-
-	msg->seq = __this_cpu_inc_return(proc_event_counts) - 1;
-	((struct proc_event *)msg->data)->cpu = smp_processor_id();
-
-	/*
-	 * Preemption remains disabled during send to ensure the messages are
-	 * ordered according to their sequence numbers.
-=======
 	local_lock(&local_event.lock);
 
 	msg->seq = __this_cpu_inc_return(local_event.count) - 1;
@@ -68,17 +58,12 @@
 	/*
 	 * local_lock() disables preemption during send to ensure the messages
 	 * are ordered according to their sequence numbers.
->>>>>>> 24b8d41d
 	 *
 	 * If cn_netlink_send() fails, the data is not sent.
 	 */
 	cn_netlink_send(msg, 0, CN_IDX_PROC, GFP_NOWAIT);
 
-<<<<<<< HEAD
-	preempt_enable();
-=======
 	local_unlock(&local_event.lock);
->>>>>>> 24b8d41d
 }
 
 void proc_fork_connector(struct task_struct *task)
