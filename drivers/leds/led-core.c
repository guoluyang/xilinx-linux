--- conflicted
+++ resolved
@@ -67,14 +67,6 @@
 
 	if (!led_cdev->blink_delay_on || !led_cdev->blink_delay_off) {
 		led_set_brightness_nosleep(led_cdev, LED_OFF);
-<<<<<<< HEAD
-		led_cdev->flags &= ~LED_BLINK_SW;
-		return;
-	}
-
-	if (led_cdev->flags & LED_BLINK_ONESHOT_STOP) {
-		led_cdev->flags &=  ~(LED_BLINK_ONESHOT_STOP | LED_BLINK_SW);
-=======
 		clear_bit(LED_BLINK_SW, &led_cdev->work_flags);
 		return;
 	}
@@ -82,7 +74,6 @@
 	if (test_and_clear_bit(LED_BLINK_ONESHOT_STOP,
 			       &led_cdev->work_flags)) {
 		clear_bit(LED_BLINK_SW, &led_cdev->work_flags);
->>>>>>> 24b8d41d
 		return;
 	}
 
@@ -176,11 +167,7 @@
 		return;
 	}
 
-<<<<<<< HEAD
-	led_cdev->flags |= LED_BLINK_SW;
-=======
 	set_bit(LED_BLINK_SW, &led_cdev->work_flags);
->>>>>>> 24b8d41d
 	mod_timer(&led_cdev->blink_timer, jiffies + 1);
 }
 
@@ -249,11 +236,7 @@
 	del_timer_sync(&led_cdev->blink_timer);
 	led_cdev->blink_delay_on = 0;
 	led_cdev->blink_delay_off = 0;
-<<<<<<< HEAD
-	led_cdev->flags &= ~LED_BLINK_SW;
-=======
 	clear_bit(LED_BLINK_SW, &led_cdev->work_flags);
->>>>>>> 24b8d41d
 }
 EXPORT_SYMBOL_GPL(led_stop_software_blink);
 
@@ -264,11 +247,7 @@
 	 * If software blink is active, delay brightness setting
 	 * until the next timer tick.
 	 */
-<<<<<<< HEAD
-	if (led_cdev->flags & LED_BLINK_SW) {
-=======
 	if (test_bit(LED_BLINK_SW, &led_cdev->work_flags)) {
->>>>>>> 24b8d41d
 		/*
 		 * If we need to disable soft blinking delegate this to the
 		 * work queue task to avoid problems in case we are called
