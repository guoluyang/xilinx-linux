--- conflicted
+++ resolved
@@ -3,11 +3,7 @@
  * zfcp device driver
  * debug feature declarations
  *
-<<<<<<< HEAD
- * Copyright IBM Corp. 2008, 2015
-=======
  * Copyright IBM Corp. 2008, 2020
->>>>>>> 24b8d41d
  */
 
 #ifndef ZFCP_DBF_H
@@ -395,11 +391,7 @@
 					scmd->device->host->hostdata[0];
 
 	if (debug_level_enabled(adapter->dbf->scsi, level))
-<<<<<<< HEAD
-		zfcp_dbf_scsi(tag, level, scmd, req);
-=======
 		zfcp_dbf_scsi_common(tag, level, scmd->device, scmd, req);
->>>>>>> 24b8d41d
 }
 
 /**
