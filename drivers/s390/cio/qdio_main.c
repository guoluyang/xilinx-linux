--- conflicted
+++ resolved
@@ -832,45 +832,10 @@
 	if (need_siga_sync(q) && need_siga_sync_after_ai(q))
 		qdio_sync_queues(q);
 
-<<<<<<< HEAD
-	/*
-	 * The interrupt could be caused by a PCI request. Check the
-	 * PCI capable outbound queues.
-	 */
-	qdio_check_outbound_after_thinint(q);
-
-	if (!qdio_inbound_q_moved(q))
-		return;
-
-	qdio_kick_handler(q);
-
-	if (!qdio_inbound_q_done(q)) {
-		qperf_inc(q, tasklet_inbound_resched);
-		if (!qdio_tasklet_schedule(q))
-			return;
-	}
-
-	qdio_stop_polling(q);
-	/*
-	 * We need to check again to not lose initiative after
-	 * resetting the ACK state.
-	 */
-	if (!qdio_inbound_q_done(q)) {
-		qperf_inc(q, tasklet_inbound_resched2);
-		qdio_tasklet_schedule(q);
-	}
-}
-
-void tiqdio_inbound_processing(unsigned long data)
-{
-	struct qdio_q *q = (struct qdio_q *)data;
-	__tiqdio_inbound_processing(q);
-=======
 	/* The interrupt could be caused by a PCI request: */
 	qdio_check_outbound_pci_queues(q->irq_ptr);
 
 	__qdio_inbound_processing(q);
->>>>>>> 24b8d41d
 }
 
 static inline void qdio_set_state(struct qdio_irq *irq_ptr,
@@ -1100,11 +1065,7 @@
 
 	/* cleanup subchannel */
 	spin_lock_irq(get_ccwdev_lock(cdev));
-<<<<<<< HEAD
-
-=======
 	qdio_set_state(irq_ptr, QDIO_IRQ_STATE_CLEANUP);
->>>>>>> 24b8d41d
 	if (how & QDIO_FLAG_CLEANUP_USING_CLEAR)
 		rc = ccw_device_clear(cdev, QDIO_DOING_CLEANUP);
 	else
@@ -1117,31 +1078,14 @@
 		goto no_cleanup;
 	}
 
-<<<<<<< HEAD
-	qdio_set_state(irq_ptr, QDIO_IRQ_STATE_CLEANUP);
-	spin_unlock_irq(get_ccwdev_lock(cdev));
-=======
->>>>>>> 24b8d41d
 	wait_event_interruptible_timeout(cdev->private->wait_q,
 		irq_ptr->state == QDIO_IRQ_STATE_INACTIVE ||
 		irq_ptr->state == QDIO_IRQ_STATE_ERR,
 		10 * HZ);
-<<<<<<< HEAD
-	spin_lock_irq(get_ccwdev_lock(cdev));
-
-no_cleanup:
-	qdio_shutdown_thinint(irq_ptr);
-
-	/* restore interrupt handler */
-	if ((void *)cdev->handler == (void *)qdio_int_handler)
-		cdev->handler = irq_ptr->orig_handler;
-	spin_unlock_irq(get_ccwdev_lock(cdev));
-=======
 
 no_cleanup:
 	qdio_shutdown_thinint(irq_ptr);
 	qdio_shutdown_irq(irq_ptr);
->>>>>>> 24b8d41d
 
 	qdio_set_state(irq_ptr, QDIO_IRQ_STATE_INACTIVE);
 	mutex_unlock(&irq_ptr->setup_mutex);
@@ -1194,11 +1138,7 @@
 	struct qdio_irq *irq_ptr;
 	int rc = -ENOMEM;
 
-<<<<<<< HEAD
-	ccw_device_get_schid(init_data->cdev, &schid);
-=======
 	ccw_device_get_schid(cdev, &schid);
->>>>>>> 24b8d41d
 	DBF_EVENT("qallocate:%4x", schid.sch_no);
 
 	if (no_input_qs > QDIO_MAX_QUEUES_PER_IRQ ||
@@ -1301,14 +1241,8 @@
 int qdio_establish(struct ccw_device *cdev,
 		   struct qdio_initialize *init_data)
 {
-<<<<<<< HEAD
-	struct ccw_device *cdev = init_data->cdev;
-	struct subchannel_id schid;
-	struct qdio_irq *irq_ptr;
-=======
 	struct qdio_irq *irq_ptr = cdev->private->qdio_data;
 	struct subchannel_id schid;
->>>>>>> 24b8d41d
 	int rc;
 
 	ccw_device_get_schid(cdev, &schid);
@@ -1317,8 +1251,6 @@
 	if (!irq_ptr)
 		return -ENODEV;
 
-<<<<<<< HEAD
-=======
 	if (init_data->no_input_qs > irq_ptr->max_input_qs ||
 	    init_data->no_output_qs > irq_ptr->max_output_qs)
 		return -EINVAL;
@@ -1331,7 +1263,6 @@
 	    !init_data->output_sbal_addr_array)
 		return -EINVAL;
 
->>>>>>> 24b8d41d
 	mutex_lock(&irq_ptr->setup_mutex);
 	qdio_trace_init_data(irq_ptr, init_data);
 	qdio_setup_irq(irq_ptr, init_data);
@@ -1357,11 +1288,8 @@
 	if (rc) {
 		DBF_ERROR("%4x est IO ERR", irq_ptr->schid.sch_no);
 		DBF_ERROR("rc:%4x", rc);
-<<<<<<< HEAD
-=======
 		qdio_shutdown_thinint(irq_ptr);
 		qdio_shutdown_irq(irq_ptr);
->>>>>>> 24b8d41d
 		mutex_unlock(&irq_ptr->setup_mutex);
 		return rc;
 	}
@@ -1396,13 +1324,8 @@
  */
 int qdio_activate(struct ccw_device *cdev)
 {
-<<<<<<< HEAD
-	struct subchannel_id schid;
-	struct qdio_irq *irq_ptr;
-=======
 	struct qdio_irq *irq_ptr = cdev->private->qdio_data;
 	struct subchannel_id schid;
->>>>>>> 24b8d41d
 	int rc;
 
 	ccw_device_get_schid(cdev, &schid);
@@ -1537,11 +1460,7 @@
 		return rc;
 
 	/* in case of SIGA errors we must process the error immediately */
-<<<<<<< HEAD
-	if (used >= q->u.out.scan_threshold || rc)
-=======
 	if (used >= scan_threshold || rc)
->>>>>>> 24b8d41d
 		qdio_tasklet_schedule(q);
 	else
 		/* free the SBALs in case of no further traffic */
