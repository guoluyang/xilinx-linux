// SPDX-License-Identifier: GPL-2.0
/*
 *   S/390 common I/O routines -- channel subsystem call
 *
 *    Copyright IBM Corp. 1999,2012
 *    Author(s): Ingo Adlung (adlung@de.ibm.com)
 *		 Cornelia Huck (cornelia.huck@de.ibm.com)
 *		 Arnd Bergmann (arndb@de.ibm.com)
 */

#define KMSG_COMPONENT "cio"
#define pr_fmt(fmt) KMSG_COMPONENT ": " fmt

#include <linux/module.h>
#include <linux/slab.h>
#include <linux/init.h>
#include <linux/device.h>
#include <linux/mutex.h>
#include <linux/pci.h>

#include <asm/cio.h>
#include <asm/chpid.h>
#include <asm/chsc.h>
#include <asm/crw.h>
#include <asm/isc.h>
#include <asm/ebcdic.h>
#include <asm/ap.h>

#include "css.h"
#include "cio.h"
#include "cio_debug.h"
#include "ioasm.h"
#include "chp.h"
#include "chsc.h"

static void *sei_page;
static void *chsc_page;
static DEFINE_SPINLOCK(chsc_page_lock);

/**
 * chsc_error_from_response() - convert a chsc response to an error
 * @response: chsc response code
 *
 * Returns an appropriate Linux error code for @response.
 */
int chsc_error_from_response(int response)
{
	switch (response) {
	case 0x0001:
		return 0;
	case 0x0002:
	case 0x0003:
	case 0x0006:
	case 0x0007:
	case 0x0008:
	case 0x000a:
	case 0x0104:
		return -EINVAL;
	case 0x0004:
	case 0x0106:		/* "Wrong Channel Parm" for the op 0x003d */
		return -EOPNOTSUPP;
	case 0x000b:
	case 0x0107:		/* "Channel busy" for the op 0x003d */
		return -EBUSY;
	case 0x0100:
	case 0x0102:
		return -ENOMEM;
	case 0x0108:		/* "HW limit exceeded" for the op 0x003d */
		return -EUSERS;
	default:
		return -EIO;
	}
}
EXPORT_SYMBOL_GPL(chsc_error_from_response);

struct chsc_ssd_area {
	struct chsc_header request;
	u16 :10;
	u16 ssid:2;
	u16 :4;
	u16 f_sch;	  /* first subchannel */
	u16 :16;
	u16 l_sch;	  /* last subchannel */
	u32 :32;
	struct chsc_header response;
	u32 :32;
	u8 sch_valid : 1;
	u8 dev_valid : 1;
	u8 st	     : 3; /* subchannel type */
	u8 zeroes    : 3;
	u8  unit_addr;	  /* unit address */
	u16 devno;	  /* device number */
	u8 path_mask;
	u8 fla_valid_mask;
	u16 sch;	  /* subchannel */
	u8 chpid[8];	  /* chpids 0-7 */
	u16 fla[8];	  /* full link addresses 0-7 */
} __packed __aligned(PAGE_SIZE);

int chsc_get_ssd_info(struct subchannel_id schid, struct chsc_ssd_info *ssd)
{
	struct chsc_ssd_area *ssd_area;
	unsigned long flags;
	int ccode;
	int ret;
	int i;
	int mask;

	spin_lock_irqsave(&chsc_page_lock, flags);
	memset(chsc_page, 0, PAGE_SIZE);
	ssd_area = chsc_page;
	ssd_area->request.length = 0x0010;
	ssd_area->request.code = 0x0004;
	ssd_area->ssid = schid.ssid;
	ssd_area->f_sch = schid.sch_no;
	ssd_area->l_sch = schid.sch_no;

	ccode = chsc(ssd_area);
	/* Check response. */
	if (ccode > 0) {
		ret = (ccode == 3) ? -ENODEV : -EBUSY;
		goto out;
	}
	ret = chsc_error_from_response(ssd_area->response.code);
	if (ret != 0) {
		CIO_MSG_EVENT(2, "chsc: ssd failed for 0.%x.%04x (rc=%04x)\n",
			      schid.ssid, schid.sch_no,
			      ssd_area->response.code);
		goto out;
	}
	if (!ssd_area->sch_valid) {
		ret = -ENODEV;
		goto out;
	}
	/* Copy data */
	ret = 0;
	memset(ssd, 0, sizeof(struct chsc_ssd_info));
	if ((ssd_area->st != SUBCHANNEL_TYPE_IO) &&
	    (ssd_area->st != SUBCHANNEL_TYPE_MSG))
		goto out;
	ssd->path_mask = ssd_area->path_mask;
	ssd->fla_valid_mask = ssd_area->fla_valid_mask;
	for (i = 0; i < 8; i++) {
		mask = 0x80 >> i;
		if (ssd_area->path_mask & mask) {
			chp_id_init(&ssd->chpid[i]);
			ssd->chpid[i].id = ssd_area->chpid[i];
		}
		if (ssd_area->fla_valid_mask & mask)
			ssd->fla[i] = ssd_area->fla[i];
	}
out:
	spin_unlock_irqrestore(&chsc_page_lock, flags);
	return ret;
}

/**
 * chsc_ssqd() - store subchannel QDIO data (SSQD)
 * @schid: id of the subchannel on which SSQD is performed
 * @ssqd: request and response block for SSQD
 *
 * Returns 0 on success.
 */
int chsc_ssqd(struct subchannel_id schid, struct chsc_ssqd_area *ssqd)
{
	memset(ssqd, 0, sizeof(*ssqd));
	ssqd->request.length = 0x0010;
	ssqd->request.code = 0x0024;
	ssqd->first_sch = schid.sch_no;
	ssqd->last_sch = schid.sch_no;
	ssqd->ssid = schid.ssid;

	if (chsc(ssqd))
		return -EIO;

	return chsc_error_from_response(ssqd->response.code);
}
EXPORT_SYMBOL_GPL(chsc_ssqd);

/**
 * chsc_sadc() - set adapter device controls (SADC)
 * @schid: id of the subchannel on which SADC is performed
 * @scssc: request and response block for SADC
 * @summary_indicator_addr: summary indicator address
 * @subchannel_indicator_addr: subchannel indicator address
 * @isc: Interruption Subclass for this subchannel
 *
 * Returns 0 on success.
 */
int chsc_sadc(struct subchannel_id schid, struct chsc_scssc_area *scssc,
	      u64 summary_indicator_addr, u64 subchannel_indicator_addr, u8 isc)
{
	memset(scssc, 0, sizeof(*scssc));
	scssc->request.length = 0x0fe0;
	scssc->request.code = 0x0021;
	scssc->operation_code = 0;

	scssc->summary_indicator_addr = summary_indicator_addr;
	scssc->subchannel_indicator_addr = subchannel_indicator_addr;

	scssc->ks = PAGE_DEFAULT_KEY >> 4;
	scssc->kc = PAGE_DEFAULT_KEY >> 4;
	scssc->isc = isc;
	scssc->schid = schid;

	/* enable the time delay disablement facility */
	if (css_general_characteristics.aif_tdd)
		scssc->word_with_d_bit = 0x10000000;

	if (chsc(scssc))
		return -EIO;

	return chsc_error_from_response(scssc->response.code);
}
EXPORT_SYMBOL_GPL(chsc_sadc);

static int s390_subchannel_remove_chpid(struct subchannel *sch, void *data)
{
	spin_lock_irq(sch->lock);
	if (sch->driver && sch->driver->chp_event)
		if (sch->driver->chp_event(sch, data, CHP_OFFLINE) != 0)
			goto out_unreg;
	spin_unlock_irq(sch->lock);
	return 0;

out_unreg:
	sch->lpm = 0;
	spin_unlock_irq(sch->lock);
	css_schedule_eval(sch->schid);
	return 0;
}

void chsc_chp_offline(struct chp_id chpid)
{
	struct channel_path *chp = chpid_to_chp(chpid);
	struct chp_link link;
	char dbf_txt[15];

	sprintf(dbf_txt, "chpr%x.%02x", chpid.cssid, chpid.id);
	CIO_TRACE_EVENT(2, dbf_txt);

	if (chp_get_status(chpid) <= 0)
		return;
	memset(&link, 0, sizeof(struct chp_link));
	link.chpid = chpid;
	/* Wait until previous actions have settled. */
	css_wait_for_slow_path();

	mutex_lock(&chp->lock);
	chp_update_desc(chp);
	mutex_unlock(&chp->lock);

	for_each_subchannel_staged(s390_subchannel_remove_chpid, NULL, &link);
}

static int __s390_process_res_acc(struct subchannel *sch, void *data)
{
	spin_lock_irq(sch->lock);
	if (sch->driver && sch->driver->chp_event)
		sch->driver->chp_event(sch, data, CHP_ONLINE);
	spin_unlock_irq(sch->lock);

	return 0;
}

static void s390_process_res_acc(struct chp_link *link)
{
	char dbf_txt[15];

	sprintf(dbf_txt, "accpr%x.%02x", link->chpid.cssid,
		link->chpid.id);
	CIO_TRACE_EVENT( 2, dbf_txt);
	if (link->fla != 0) {
		sprintf(dbf_txt, "fla%x", link->fla);
		CIO_TRACE_EVENT( 2, dbf_txt);
	}
	/* Wait until previous actions have settled. */
	css_wait_for_slow_path();
	/*
	 * I/O resources may have become accessible.
	 * Scan through all subchannels that may be concerned and
	 * do a validation on those.
	 * The more information we have (info), the less scanning
	 * will we have to do.
	 */
	for_each_subchannel_staged(__s390_process_res_acc, NULL, link);
	css_schedule_reprobe();
}

struct chsc_sei_nt0_area {
	u8  flags;
	u8  vf;				/* validity flags */
	u8  rs;				/* reporting source */
	u8  cc;				/* content code */
	u16 fla;			/* full link address */
	u16 rsid;			/* reporting source id */
	u32 reserved1;
	u32 reserved2;
	/* ccdf has to be big enough for a link-incident record */
	u8  ccdf[PAGE_SIZE - 24 - 16];	/* content-code dependent field */
} __packed;

struct chsc_sei_nt2_area {
	u8  flags;			/* p and v bit */
	u8  reserved1;
	u8  reserved2;
	u8  cc;				/* content code */
	u32 reserved3[13];
	u8  ccdf[PAGE_SIZE - 24 - 56];	/* content-code dependent field */
} __packed;

#define CHSC_SEI_NT0	(1ULL << 63)
#define CHSC_SEI_NT2	(1ULL << 61)

struct chsc_sei {
	struct chsc_header request;
	u32 reserved1;
	u64 ntsm;			/* notification type mask */
	struct chsc_header response;
	u32 :24;
	u8 nt;
	union {
		struct chsc_sei_nt0_area nt0_area;
		struct chsc_sei_nt2_area nt2_area;
		u8 nt_area[PAGE_SIZE - 24];
	} u;
} __packed __aligned(PAGE_SIZE);

/*
 * Link Incident Record as defined in SA22-7202, "ESCON I/O Interface"
 */

#define LIR_IQ_CLASS_INFO		0
#define LIR_IQ_CLASS_DEGRADED		1
#define LIR_IQ_CLASS_NOT_OPERATIONAL	2

struct lir {
	struct {
		u32 null:1;
		u32 reserved:3;
		u32 class:2;
		u32 reserved2:2;
	} __packed iq;
	u32 ic:8;
	u32 reserved:16;
	struct node_descriptor incident_node;
	struct node_descriptor attached_node;
	u8 reserved2[32];
} __packed;

#define PARAMS_LEN	10	/* PARAMS=xx,xxxxxx */
#define NODEID_LEN	35	/* NODEID=tttttt/mdl,mmm.ppssssssssssss,xxxx */

/* Copy EBCIDC text, convert to ASCII and optionally add delimiter. */
static char *store_ebcdic(char *dest, const char *src, unsigned long len,
			  char delim)
{
	memcpy(dest, src, len);
	EBCASC(dest, len);

	if (delim)
		dest[len++] = delim;

	return dest + len;
}

/* Format node ID and parameters for output in LIR log message. */
static void format_node_data(char *params, char *id, struct node_descriptor *nd)
{
	memset(params, 0, PARAMS_LEN);
	memset(id, 0, NODEID_LEN);

	if (nd->validity != ND_VALIDITY_VALID) {
		strncpy(params, "n/a", PARAMS_LEN - 1);
		strncpy(id, "n/a", NODEID_LEN - 1);
		return;
	}

	/* PARAMS=xx,xxxxxx */
	snprintf(params, PARAMS_LEN, "%02x,%06x", nd->byte0, nd->params);
	/* NODEID=tttttt/mdl,mmm.ppssssssssssss,xxxx */
	id = store_ebcdic(id, nd->type, sizeof(nd->type), '/');
	id = store_ebcdic(id, nd->model, sizeof(nd->model), ',');
	id = store_ebcdic(id, nd->manufacturer, sizeof(nd->manufacturer), '.');
	id = store_ebcdic(id, nd->plant, sizeof(nd->plant), 0);
	id = store_ebcdic(id, nd->seq, sizeof(nd->seq), ',');
	sprintf(id, "%04X", nd->tag);
}

static void chsc_process_sei_link_incident(struct chsc_sei_nt0_area *sei_area)
{
	struct lir *lir = (struct lir *) &sei_area->ccdf;
	char iuparams[PARAMS_LEN], iunodeid[NODEID_LEN], auparams[PARAMS_LEN],
	     aunodeid[NODEID_LEN];

	CIO_CRW_EVENT(4, "chsc: link incident (rs=%02x, rs_id=%04x, iq=%02x)\n",
		      sei_area->rs, sei_area->rsid, sei_area->ccdf[0]);

	/* Ignore NULL Link Incident Records. */
	if (lir->iq.null)
		return;

	/* Inform user that a link requires maintenance actions because it has
	 * become degraded or not operational. Note that this log message is
	 * the primary intention behind a Link Incident Record. */

	format_node_data(iuparams, iunodeid, &lir->incident_node);
	format_node_data(auparams, aunodeid, &lir->attached_node);

	switch (lir->iq.class) {
	case LIR_IQ_CLASS_DEGRADED:
		pr_warn("Link degraded: RS=%02x RSID=%04x IC=%02x "
			"IUPARAMS=%s IUNODEID=%s AUPARAMS=%s AUNODEID=%s\n",
			sei_area->rs, sei_area->rsid, lir->ic, iuparams,
			iunodeid, auparams, aunodeid);
		break;
	case LIR_IQ_CLASS_NOT_OPERATIONAL:
		pr_err("Link stopped: RS=%02x RSID=%04x IC=%02x "
		       "IUPARAMS=%s IUNODEID=%s AUPARAMS=%s AUNODEID=%s\n",
		       sei_area->rs, sei_area->rsid, lir->ic, iuparams,
		       iunodeid, auparams, aunodeid);
		break;
	default:
		break;
	}
}

static void chsc_process_sei_res_acc(struct chsc_sei_nt0_area *sei_area)
{
	struct channel_path *chp;
	struct chp_link link;
	struct chp_id chpid;
	int status;

	CIO_CRW_EVENT(4, "chsc: resource accessibility event (rs=%02x, "
		      "rs_id=%04x)\n", sei_area->rs, sei_area->rsid);
	if (sei_area->rs != 4)
		return;
	chp_id_init(&chpid);
	chpid.id = sei_area->rsid;
	/* allocate a new channel path structure, if needed */
	status = chp_get_status(chpid);
	if (!status)
		return;

	if (status < 0) {
		chp_new(chpid);
	} else {
		chp = chpid_to_chp(chpid);
		mutex_lock(&chp->lock);
		chp_update_desc(chp);
		mutex_unlock(&chp->lock);
	}
	memset(&link, 0, sizeof(struct chp_link));
	link.chpid = chpid;
	if ((sei_area->vf & 0xc0) != 0) {
		link.fla = sei_area->fla;
		if ((sei_area->vf & 0xc0) == 0xc0)
			/* full link address */
			link.fla_mask = 0xffff;
		else
			/* link address */
			link.fla_mask = 0xff00;
	}
	s390_process_res_acc(&link);
}

static void chsc_process_sei_chp_avail(struct chsc_sei_nt0_area *sei_area)
{
	struct channel_path *chp;
	struct chp_id chpid;
	u8 *data;
	int num;

	CIO_CRW_EVENT(4, "chsc: channel path availability information\n");
	if (sei_area->rs != 0)
		return;
	data = sei_area->ccdf;
	chp_id_init(&chpid);
	for (num = 0; num <= __MAX_CHPID; num++) {
		if (!chp_test_bit(data, num))
			continue;
		chpid.id = num;

		CIO_CRW_EVENT(4, "Update information for channel path "
			      "%x.%02x\n", chpid.cssid, chpid.id);
		chp = chpid_to_chp(chpid);
		if (!chp) {
			chp_new(chpid);
			continue;
		}
		mutex_lock(&chp->lock);
		chp_update_desc(chp);
		mutex_unlock(&chp->lock);
	}
}

struct chp_config_data {
	u8 map[32];
	u8 op;
	u8 pc;
};

static void chsc_process_sei_chp_config(struct chsc_sei_nt0_area *sei_area)
{
	struct chp_config_data *data;
	struct chp_id chpid;
	int num;
	char *events[3] = {"configure", "deconfigure", "cancel deconfigure"};

	CIO_CRW_EVENT(4, "chsc: channel-path-configuration notification\n");
	if (sei_area->rs != 0)
		return;
	data = (struct chp_config_data *) &(sei_area->ccdf);
	chp_id_init(&chpid);
	for (num = 0; num <= __MAX_CHPID; num++) {
		if (!chp_test_bit(data->map, num))
			continue;
		chpid.id = num;
		pr_notice("Processing %s for channel path %x.%02x\n",
			  events[data->op], chpid.cssid, chpid.id);
		switch (data->op) {
		case 0:
			chp_cfg_schedule(chpid, 1);
			break;
		case 1:
			chp_cfg_schedule(chpid, 0);
			break;
		case 2:
			chp_cfg_cancel_deconfigure(chpid);
			break;
		}
	}
}

static void chsc_process_sei_scm_change(struct chsc_sei_nt0_area *sei_area)
{
	int ret;

	CIO_CRW_EVENT(4, "chsc: scm change notification\n");
	if (sei_area->rs != 7)
		return;

	ret = scm_update_information();
	if (ret)
		CIO_CRW_EVENT(0, "chsc: updating change notification"
			      " failed (rc=%d).\n", ret);
}

static void chsc_process_sei_scm_avail(struct chsc_sei_nt0_area *sei_area)
{
	int ret;

	CIO_CRW_EVENT(4, "chsc: scm available information\n");
	if (sei_area->rs != 7)
		return;

	ret = scm_process_availability_information();
	if (ret)
		CIO_CRW_EVENT(0, "chsc: process availability information"
			      " failed (rc=%d).\n", ret);
}

static void chsc_process_sei_ap_cfg_chg(struct chsc_sei_nt0_area *sei_area)
{
	CIO_CRW_EVENT(3, "chsc: ap config changed\n");
	if (sei_area->rs != 5)
		return;

	ap_bus_cfg_chg();
}

static void chsc_process_sei_nt2(struct chsc_sei_nt2_area *sei_area)
{
	switch (sei_area->cc) {
	case 1:
		zpci_event_error(sei_area->ccdf);
		break;
	case 2:
		zpci_event_availability(sei_area->ccdf);
		break;
	default:
		CIO_CRW_EVENT(2, "chsc: sei nt2 unhandled cc=%d\n",
			      sei_area->cc);
		break;
	}
}

static void chsc_process_sei_nt0(struct chsc_sei_nt0_area *sei_area)
{
	/* which kind of information was stored? */
	switch (sei_area->cc) {
	case 1: /* link incident*/
		chsc_process_sei_link_incident(sei_area);
		break;
	case 2: /* i/o resource accessibility */
		chsc_process_sei_res_acc(sei_area);
		break;
	case 3: /* ap config changed */
		chsc_process_sei_ap_cfg_chg(sei_area);
		break;
	case 7: /* channel-path-availability information */
		chsc_process_sei_chp_avail(sei_area);
		break;
	case 8: /* channel-path-configuration notification */
		chsc_process_sei_chp_config(sei_area);
		break;
	case 12: /* scm change notification */
		chsc_process_sei_scm_change(sei_area);
		break;
	case 14: /* scm available notification */
		chsc_process_sei_scm_avail(sei_area);
		break;
	default: /* other stuff */
		CIO_CRW_EVENT(2, "chsc: sei nt0 unhandled cc=%d\n",
			      sei_area->cc);
		break;
	}

	/* Check if we might have lost some information. */
	if (sei_area->flags & 0x40) {
		CIO_CRW_EVENT(2, "chsc: event overflow\n");
		css_schedule_eval_all();
	}
}

static void chsc_process_event_information(struct chsc_sei *sei, u64 ntsm)
{
	static int ntsm_unsupported;

	while (true) {
		memset(sei, 0, sizeof(*sei));
		sei->request.length = 0x0010;
		sei->request.code = 0x000e;
		if (!ntsm_unsupported)
			sei->ntsm = ntsm;

		if (chsc(sei))
			break;

		if (sei->response.code != 0x0001) {
			CIO_CRW_EVENT(2, "chsc: sei failed (rc=%04x, ntsm=%llx)\n",
				      sei->response.code, sei->ntsm);

			if (sei->response.code == 3 && sei->ntsm) {
				/* Fallback for old firmware. */
				ntsm_unsupported = 1;
				continue;
			}
			break;
		}

		CIO_CRW_EVENT(2, "chsc: sei successful (nt=%d)\n", sei->nt);
		switch (sei->nt) {
		case 0:
			chsc_process_sei_nt0(&sei->u.nt0_area);
			break;
		case 2:
			chsc_process_sei_nt2(&sei->u.nt2_area);
			break;
		default:
			CIO_CRW_EVENT(2, "chsc: unhandled nt: %d\n", sei->nt);
			break;
		}

		if (!(sei->u.nt0_area.flags & 0x80))
			break;
	}
}

/*
 * Handle channel subsystem related CRWs.
 * Use store event information to find out what's going on.
 *
 * Note: Access to sei_page is serialized through machine check handler
 * thread, so no need for locking.
 */
static void chsc_process_crw(struct crw *crw0, struct crw *crw1, int overflow)
{
	struct chsc_sei *sei = sei_page;

	if (overflow) {
		css_schedule_eval_all();
		return;
	}
	CIO_CRW_EVENT(2, "CRW reports slct=%d, oflw=%d, "
		      "chn=%d, rsc=%X, anc=%d, erc=%X, rsid=%X\n",
		      crw0->slct, crw0->oflw, crw0->chn, crw0->rsc, crw0->anc,
		      crw0->erc, crw0->rsid);

	CIO_TRACE_EVENT(2, "prcss");
	chsc_process_event_information(sei, CHSC_SEI_NT0 | CHSC_SEI_NT2);
}

void chsc_chp_online(struct chp_id chpid)
{
	struct channel_path *chp = chpid_to_chp(chpid);
	struct chp_link link;
	char dbf_txt[15];

	sprintf(dbf_txt, "cadd%x.%02x", chpid.cssid, chpid.id);
	CIO_TRACE_EVENT(2, dbf_txt);

	if (chp_get_status(chpid) != 0) {
		memset(&link, 0, sizeof(struct chp_link));
		link.chpid = chpid;
		/* Wait until previous actions have settled. */
		css_wait_for_slow_path();

		mutex_lock(&chp->lock);
		chp_update_desc(chp);
		mutex_unlock(&chp->lock);

		for_each_subchannel_staged(__s390_process_res_acc, NULL,
					   &link);
		css_schedule_reprobe();
	}
}

static void __s390_subchannel_vary_chpid(struct subchannel *sch,
					 struct chp_id chpid, int on)
{
	unsigned long flags;
	struct chp_link link;

	memset(&link, 0, sizeof(struct chp_link));
	link.chpid = chpid;
	spin_lock_irqsave(sch->lock, flags);
	if (sch->driver && sch->driver->chp_event)
		sch->driver->chp_event(sch, &link,
				       on ? CHP_VARY_ON : CHP_VARY_OFF);
	spin_unlock_irqrestore(sch->lock, flags);
}

static int s390_subchannel_vary_chpid_off(struct subchannel *sch, void *data)
{
	struct chp_id *chpid = data;

	__s390_subchannel_vary_chpid(sch, *chpid, 0);
	return 0;
}

static int s390_subchannel_vary_chpid_on(struct subchannel *sch, void *data)
{
	struct chp_id *chpid = data;

	__s390_subchannel_vary_chpid(sch, *chpid, 1);
	return 0;
}

/**
 * chsc_chp_vary - propagate channel-path vary operation to subchannels
 * @chpid: channl-path ID
 * @on: non-zero for vary online, zero for vary offline
 */
int chsc_chp_vary(struct chp_id chpid, int on)
{
	struct channel_path *chp = chpid_to_chp(chpid);

	/* Wait until previous actions have settled. */
	css_wait_for_slow_path();
	/*
	 * Redo PathVerification on the devices the chpid connects to
	 */
	if (on) {
		/* Try to update the channel path description. */
		chp_update_desc(chp);
		for_each_subchannel_staged(s390_subchannel_vary_chpid_on,
					   NULL, &chpid);
		css_schedule_reprobe();
	} else
		for_each_subchannel_staged(s390_subchannel_vary_chpid_off,
					   NULL, &chpid);

	return 0;
}

static void
chsc_remove_cmg_attr(struct channel_subsystem *css)
{
	int i;

	for (i = 0; i <= __MAX_CHPID; i++) {
		if (!css->chps[i])
			continue;
		chp_remove_cmg_attr(css->chps[i]);
	}
}

static int
chsc_add_cmg_attr(struct channel_subsystem *css)
{
	int i, ret;

	ret = 0;
	for (i = 0; i <= __MAX_CHPID; i++) {
		if (!css->chps[i])
			continue;
		ret = chp_add_cmg_attr(css->chps[i]);
		if (ret)
			goto cleanup;
	}
	return ret;
cleanup:
	for (--i; i >= 0; i--) {
		if (!css->chps[i])
			continue;
		chp_remove_cmg_attr(css->chps[i]);
	}
	return ret;
}

int __chsc_do_secm(struct channel_subsystem *css, int enable)
{
	struct {
		struct chsc_header request;
		u32 operation_code : 2;
		u32 : 30;
		u32 key : 4;
		u32 : 28;
		u32 zeroes1;
		u32 cub_addr1;
		u32 zeroes2;
		u32 cub_addr2;
		u32 reserved[13];
		struct chsc_header response;
		u32 status : 8;
		u32 : 4;
		u32 fmt : 4;
		u32 : 16;
<<<<<<< HEAD
	} __attribute__ ((packed)) *secm_area;
=======
	} *secm_area;
>>>>>>> 24b8d41d
	unsigned long flags;
	int ret, ccode;

	spin_lock_irqsave(&chsc_page_lock, flags);
	memset(chsc_page, 0, PAGE_SIZE);
	secm_area = chsc_page;
	secm_area->request.length = 0x0050;
	secm_area->request.code = 0x0016;

	secm_area->key = PAGE_DEFAULT_KEY >> 4;
	secm_area->cub_addr1 = (u64)(unsigned long)css->cub_addr1;
	secm_area->cub_addr2 = (u64)(unsigned long)css->cub_addr2;

	secm_area->operation_code = enable ? 0 : 1;

	ccode = chsc(secm_area);
	if (ccode > 0) {
		ret = (ccode == 3) ? -ENODEV : -EBUSY;
		goto out;
	}

	switch (secm_area->response.code) {
	case 0x0102:
	case 0x0103:
		ret = -EINVAL;
		break;
	default:
		ret = chsc_error_from_response(secm_area->response.code);
	}
	if (ret != 0)
		CIO_CRW_EVENT(2, "chsc: secm failed (rc=%04x)\n",
			      secm_area->response.code);
out:
	spin_unlock_irqrestore(&chsc_page_lock, flags);
	return ret;
}

int
chsc_secm(struct channel_subsystem *css, int enable)
{
	int ret;

	if (enable && !css->cm_enabled) {
		css->cub_addr1 = (void *)get_zeroed_page(GFP_KERNEL | GFP_DMA);
		css->cub_addr2 = (void *)get_zeroed_page(GFP_KERNEL | GFP_DMA);
		if (!css->cub_addr1 || !css->cub_addr2) {
			free_page((unsigned long)css->cub_addr1);
			free_page((unsigned long)css->cub_addr2);
			return -ENOMEM;
		}
	}
	ret = __chsc_do_secm(css, enable);
	if (!ret) {
		css->cm_enabled = enable;
		if (css->cm_enabled) {
			ret = chsc_add_cmg_attr(css);
			if (ret) {
				__chsc_do_secm(css, 0);
				css->cm_enabled = 0;
			}
		} else
			chsc_remove_cmg_attr(css);
	}
	if (!css->cm_enabled) {
		free_page((unsigned long)css->cub_addr1);
		free_page((unsigned long)css->cub_addr2);
	}
	return ret;
}

int chsc_determine_channel_path_desc(struct chp_id chpid, int fmt, int rfmt,
				     int c, int m, void *page)
{
	struct chsc_scpd *scpd_area;
	int ccode, ret;

	if ((rfmt == 1 || rfmt == 0) && c == 1 &&
	    !css_general_characteristics.fcs)
		return -EINVAL;
	if ((rfmt == 2) && !css_general_characteristics.cib)
		return -EINVAL;
	if ((rfmt == 3) && !css_general_characteristics.util_str)
		return -EINVAL;

	memset(page, 0, PAGE_SIZE);
	scpd_area = page;
	scpd_area->request.length = 0x0010;
	scpd_area->request.code = 0x0002;
	scpd_area->cssid = chpid.cssid;
	scpd_area->first_chpid = chpid.id;
	scpd_area->last_chpid = chpid.id;
	scpd_area->m = m;
	scpd_area->c = c;
	scpd_area->fmt = fmt;
	scpd_area->rfmt = rfmt;

	ccode = chsc(scpd_area);
	if (ccode > 0)
		return (ccode == 3) ? -ENODEV : -EBUSY;

	ret = chsc_error_from_response(scpd_area->response.code);
	if (ret)
		CIO_CRW_EVENT(2, "chsc: scpd failed (rc=%04x)\n",
			      scpd_area->response.code);
	return ret;
}
EXPORT_SYMBOL_GPL(chsc_determine_channel_path_desc);

<<<<<<< HEAD
int chsc_determine_base_channel_path_desc(struct chp_id chpid,
					  struct channel_path_desc *desc)
{
	struct chsc_scpd *scpd_area;
	unsigned long flags;
	int ret;

	spin_lock_irqsave(&chsc_page_lock, flags);
	scpd_area = chsc_page;
	ret = chsc_determine_channel_path_desc(chpid, 0, 0, 0, 0, scpd_area);
	if (ret)
		goto out;

	memcpy(desc, scpd_area->data, sizeof(*desc));
out:
	spin_unlock_irqrestore(&chsc_page_lock, flags);
	return ret;
}

int chsc_determine_fmt1_channel_path_desc(struct chp_id chpid,
					  struct channel_path_desc_fmt1 *desc)
{
	struct chsc_scpd *scpd_area;
	unsigned long flags;
	int ret;

	spin_lock_irqsave(&chsc_page_lock, flags);
	scpd_area = chsc_page;
	ret = chsc_determine_channel_path_desc(chpid, 0, 1, 1, 0, scpd_area);
	if (ret)
		goto out;

	memcpy(desc, scpd_area->data, sizeof(*desc));
out:
	spin_unlock_irqrestore(&chsc_page_lock, flags);
	return ret;
}
=======
#define chsc_det_chp_desc(FMT, c)					\
int chsc_determine_fmt##FMT##_channel_path_desc(			\
	struct chp_id chpid, struct channel_path_desc_fmt##FMT *desc)	\
{									\
	struct chsc_scpd *scpd_area;					\
	unsigned long flags;						\
	int ret;							\
									\
	spin_lock_irqsave(&chsc_page_lock, flags);			\
	scpd_area = chsc_page;						\
	ret = chsc_determine_channel_path_desc(chpid, 0, FMT, c, 0,	\
					       scpd_area);		\
	if (ret)							\
		goto out;						\
									\
	memcpy(desc, scpd_area->data, sizeof(*desc));			\
out:									\
	spin_unlock_irqrestore(&chsc_page_lock, flags);			\
	return ret;							\
}

chsc_det_chp_desc(0, 0)
chsc_det_chp_desc(1, 1)
chsc_det_chp_desc(3, 0)
>>>>>>> 24b8d41d

static void
chsc_initialize_cmg_chars(struct channel_path *chp, u8 cmcv,
			  struct cmg_chars *chars)
{
	int i, mask;

	for (i = 0; i < NR_MEASUREMENT_CHARS; i++) {
		mask = 0x80 >> (i + 3);
		if (cmcv & mask)
			chp->cmg_chars.values[i] = chars->values[i];
		else
			chp->cmg_chars.values[i] = 0;
	}
}

int chsc_get_channel_measurement_chars(struct channel_path *chp)
{
	unsigned long flags;
	int ccode, ret;

	struct {
		struct chsc_header request;
		u32 : 24;
		u32 first_chpid : 8;
		u32 : 24;
		u32 last_chpid : 8;
		u32 zeroes1;
		struct chsc_header response;
		u32 zeroes2;
		u32 not_valid : 1;
		u32 shared : 1;
		u32 : 22;
		u32 chpid : 8;
		u32 cmcv : 5;
		u32 : 11;
		u32 cmgq : 8;
		u32 cmg : 8;
		u32 zeroes3;
		u32 data[NR_MEASUREMENT_CHARS];
	} *scmc_area;

	chp->shared = -1;
	chp->cmg = -1;

	if (!css_chsc_characteristics.scmc || !css_chsc_characteristics.secm)
		return -EINVAL;

	spin_lock_irqsave(&chsc_page_lock, flags);
	memset(chsc_page, 0, PAGE_SIZE);
	scmc_area = chsc_page;
	scmc_area->request.length = 0x0010;
	scmc_area->request.code = 0x0022;
	scmc_area->first_chpid = chp->chpid.id;
	scmc_area->last_chpid = chp->chpid.id;

	ccode = chsc(scmc_area);
	if (ccode > 0) {
		ret = (ccode == 3) ? -ENODEV : -EBUSY;
		goto out;
	}

	ret = chsc_error_from_response(scmc_area->response.code);
	if (ret) {
		CIO_CRW_EVENT(2, "chsc: scmc failed (rc=%04x)\n",
			      scmc_area->response.code);
		goto out;
	}
	if (scmc_area->not_valid)
		goto out;

	chp->cmg = scmc_area->cmg;
	chp->shared = scmc_area->shared;
	if (chp->cmg != 2 && chp->cmg != 3) {
		/* No cmg-dependent data. */
		goto out;
	}
	chsc_initialize_cmg_chars(chp, scmc_area->cmcv,
				  (struct cmg_chars *) &scmc_area->data);
out:
	spin_unlock_irqrestore(&chsc_page_lock, flags);
	return ret;
}

int __init chsc_init(void)
{
	int ret;

	sei_page = (void *)get_zeroed_page(GFP_KERNEL | GFP_DMA);
	chsc_page = (void *)get_zeroed_page(GFP_KERNEL | GFP_DMA);
	if (!sei_page || !chsc_page) {
		ret = -ENOMEM;
		goto out_err;
	}
	ret = crw_register_handler(CRW_RSC_CSS, chsc_process_crw);
	if (ret)
		goto out_err;
	return ret;
out_err:
	free_page((unsigned long)chsc_page);
	free_page((unsigned long)sei_page);
	return ret;
}

void __init chsc_init_cleanup(void)
{
	crw_unregister_handler(CRW_RSC_CSS);
	free_page((unsigned long)chsc_page);
	free_page((unsigned long)sei_page);
}

int __chsc_enable_facility(struct chsc_sda_area *sda_area, int operation_code)
{
	int ret;

	sda_area->request.length = 0x0400;
	sda_area->request.code = 0x0031;
	sda_area->operation_code = operation_code;

	ret = chsc(sda_area);
	if (ret > 0) {
		ret = (ret == 3) ? -ENODEV : -EBUSY;
		goto out;
	}

	switch (sda_area->response.code) {
	case 0x0101:
		ret = -EOPNOTSUPP;
		break;
	default:
		ret = chsc_error_from_response(sda_area->response.code);
	}
out:
	return ret;
}

int chsc_enable_facility(int operation_code)
{
	struct chsc_sda_area *sda_area;
	unsigned long flags;
	int ret;

	spin_lock_irqsave(&chsc_page_lock, flags);
	memset(chsc_page, 0, PAGE_SIZE);
	sda_area = chsc_page;

	ret = __chsc_enable_facility(sda_area, operation_code);
	if (ret != 0)
		CIO_CRW_EVENT(2, "chsc: sda (oc=%x) failed (rc=%04x)\n",
			      operation_code, sda_area->response.code);

	spin_unlock_irqrestore(&chsc_page_lock, flags);
	return ret;
}

int __init chsc_get_cssid_iid(int idx, u8 *cssid, u8 *iid)
{
	struct {
		struct chsc_header request;
		u8 atype;
		u32 : 24;
		u32 reserved1[6];
		struct chsc_header response;
		u32 reserved2[3];
		struct {
			u8 cssid;
			u8 iid;
			u32 : 16;
		} list[0];
	} *sdcal_area;
	int ret;

	spin_lock_irq(&chsc_page_lock);
	memset(chsc_page, 0, PAGE_SIZE);
	sdcal_area = chsc_page;
	sdcal_area->request.length = 0x0020;
	sdcal_area->request.code = 0x0034;
	sdcal_area->atype = 4;

	ret = chsc(sdcal_area);
	if (ret) {
		ret = (ret == 3) ? -ENODEV : -EBUSY;
		goto exit;
	}

	ret = chsc_error_from_response(sdcal_area->response.code);
	if (ret) {
		CIO_CRW_EVENT(2, "chsc: sdcal failed (rc=%04x)\n",
			      sdcal_area->response.code);
		goto exit;
	}

	if ((addr_t) &sdcal_area->list[idx] <
	    (addr_t) &sdcal_area->response + sdcal_area->response.length) {
		*cssid = sdcal_area->list[idx].cssid;
		*iid = sdcal_area->list[idx].iid;
	}
	else
		ret = -ENODEV;
exit:
	spin_unlock_irq(&chsc_page_lock);
	return ret;
}

struct css_general_char css_general_characteristics;
struct css_chsc_char css_chsc_characteristics;

int __init
chsc_determine_css_characteristics(void)
{
	unsigned long flags;
	int result;
	struct {
		struct chsc_header request;
		u32 reserved1;
		u32 reserved2;
		u32 reserved3;
		struct chsc_header response;
		u32 reserved4;
		u32 general_char[510];
		u32 chsc_char[508];
	} *scsc_area;

	spin_lock_irqsave(&chsc_page_lock, flags);
	memset(chsc_page, 0, PAGE_SIZE);
	scsc_area = chsc_page;
	scsc_area->request.length = 0x0010;
	scsc_area->request.code = 0x0010;

	result = chsc(scsc_area);
	if (result) {
		result = (result == 3) ? -ENODEV : -EBUSY;
		goto exit;
	}

	result = chsc_error_from_response(scsc_area->response.code);
	if (result == 0) {
		memcpy(&css_general_characteristics, scsc_area->general_char,
		       sizeof(css_general_characteristics));
		memcpy(&css_chsc_characteristics, scsc_area->chsc_char,
		       sizeof(css_chsc_characteristics));
	} else
		CIO_CRW_EVENT(2, "chsc: scsc failed (rc=%04x)\n",
			      scsc_area->response.code);
exit:
	spin_unlock_irqrestore(&chsc_page_lock, flags);
	return result;
}

EXPORT_SYMBOL_GPL(css_general_characteristics);
EXPORT_SYMBOL_GPL(css_chsc_characteristics);

int chsc_sstpc(void *page, unsigned int op, u16 ctrl, u64 *clock_delta)
{
	struct {
		struct chsc_header request;
		unsigned int rsvd0;
		unsigned int op : 8;
		unsigned int rsvd1 : 8;
		unsigned int ctrl : 16;
		unsigned int rsvd2[5];
		struct chsc_header response;
		unsigned int rsvd3[3];
		u64 clock_delta;
		unsigned int rsvd4[2];
<<<<<<< HEAD
	} __attribute__ ((packed)) *rr;
=======
	} *rr;
>>>>>>> 24b8d41d
	int rc;

	memset(page, 0, PAGE_SIZE);
	rr = page;
	rr->request.length = 0x0020;
	rr->request.code = 0x0033;
	rr->op = op;
	rr->ctrl = ctrl;
	rc = chsc(rr);
	if (rc)
		return -EIO;
	rc = (rr->response.code == 0x0001) ? 0 : -EIO;
	if (clock_delta)
		*clock_delta = rr->clock_delta;
	return rc;
}

int chsc_sstpi(void *page, void *result, size_t size)
{
	struct {
		struct chsc_header request;
		unsigned int rsvd0[3];
		struct chsc_header response;
		char data[];
	} *rr;
	int rc;

	memset(page, 0, PAGE_SIZE);
	rr = page;
	rr->request.length = 0x0010;
	rr->request.code = 0x0038;
	rc = chsc(rr);
	if (rc)
		return -EIO;
	memcpy(result, &rr->data, size);
	return (rr->response.code == 0x0001) ? 0 : -EIO;
}

int chsc_stzi(void *page, void *result, size_t size)
{
	struct {
		struct chsc_header request;
		unsigned int rsvd0[3];
		struct chsc_header response;
		char data[];
	} *rr;
	int rc;

	memset(page, 0, PAGE_SIZE);
	rr = page;
	rr->request.length = 0x0010;
	rr->request.code = 0x003e;
	rc = chsc(rr);
	if (rc)
		return -EIO;
	memcpy(result, &rr->data, size);
	return (rr->response.code == 0x0001) ? 0 : -EIO;
}

int chsc_siosl(struct subchannel_id schid)
{
	struct {
		struct chsc_header request;
		u32 word1;
		struct subchannel_id sid;
		u32 word3;
		struct chsc_header response;
		u32 word[11];
	} *siosl_area;
	unsigned long flags;
	int ccode;
	int rc;

	spin_lock_irqsave(&chsc_page_lock, flags);
	memset(chsc_page, 0, PAGE_SIZE);
	siosl_area = chsc_page;
	siosl_area->request.length = 0x0010;
	siosl_area->request.code = 0x0046;
	siosl_area->word1 = 0x80000000;
	siosl_area->sid = schid;

	ccode = chsc(siosl_area);
	if (ccode > 0) {
		if (ccode == 3)
			rc = -ENODEV;
		else
			rc = -EBUSY;
		CIO_MSG_EVENT(2, "chsc: chsc failed for 0.%x.%04x (ccode=%d)\n",
			      schid.ssid, schid.sch_no, ccode);
		goto out;
	}
	rc = chsc_error_from_response(siosl_area->response.code);
	if (rc)
		CIO_MSG_EVENT(2, "chsc: siosl failed for 0.%x.%04x (rc=%04x)\n",
			      schid.ssid, schid.sch_no,
			      siosl_area->response.code);
	else
		CIO_MSG_EVENT(4, "chsc: siosl succeeded for 0.%x.%04x\n",
			      schid.ssid, schid.sch_no);
out:
	spin_unlock_irqrestore(&chsc_page_lock, flags);
	return rc;
}
EXPORT_SYMBOL_GPL(chsc_siosl);

/**
 * chsc_scm_info() - store SCM information (SSI)
 * @scm_area: request and response block for SSI
 * @token: continuation token
 *
 * Returns 0 on success.
 */
int chsc_scm_info(struct chsc_scm_info *scm_area, u64 token)
{
	int ccode, ret;

	memset(scm_area, 0, sizeof(*scm_area));
	scm_area->request.length = 0x0020;
	scm_area->request.code = 0x004C;
	scm_area->reqtok = token;

	ccode = chsc(scm_area);
	if (ccode > 0) {
		ret = (ccode == 3) ? -ENODEV : -EBUSY;
		goto out;
	}
	ret = chsc_error_from_response(scm_area->response.code);
	if (ret != 0)
		CIO_MSG_EVENT(2, "chsc: scm info failed (rc=%04x)\n",
			      scm_area->response.code);
out:
	return ret;
}
EXPORT_SYMBOL_GPL(chsc_scm_info);

/**
 * chsc_pnso() - Perform Network-Subchannel Operation
 * @schid:		id of the subchannel on which PNSO is performed
 * @pnso_area:		request and response block for the operation
 * @oc:			Operation Code
 * @resume_token:	resume token for multiblock response
 * @cnc:		Boolean change-notification control
 *
 * pnso_area must be allocated by the caller with get_zeroed_page(GFP_KERNEL)
 *
 * Returns 0 on success.
 */
int chsc_pnso(struct subchannel_id schid, struct chsc_pnso_area *pnso_area,
	      u8 oc, struct chsc_pnso_resume_token resume_token, int cnc)
{
	memset(pnso_area, 0, sizeof(*pnso_area));
	pnso_area->request.length = 0x0030;
	pnso_area->request.code = 0x003d; /* network-subchannel operation */
	pnso_area->m	   = schid.m;
	pnso_area->ssid  = schid.ssid;
	pnso_area->sch	 = schid.sch_no;
	pnso_area->cssid = schid.cssid;
	pnso_area->oc	 = oc;
	pnso_area->resume_token = resume_token;
	pnso_area->n	   = (cnc != 0);
	if (chsc(pnso_area))
		return -EIO;
	return chsc_error_from_response(pnso_area->response.code);
}

int chsc_sgib(u32 origin)
{
	struct {
		struct chsc_header request;
		u16 op;
		u8  reserved01[2];
		u8  reserved02:4;
		u8  fmt:4;
		u8  reserved03[7];
		/* operation data area begin */
		u8  reserved04[4];
		u32 gib_origin;
		u8  reserved05[10];
		u8  aix;
		u8  reserved06[4029];
		struct chsc_header response;
		u8  reserved07[4];
	} *sgib_area;
	int ret;

	spin_lock_irq(&chsc_page_lock);
	memset(chsc_page, 0, PAGE_SIZE);
	sgib_area = chsc_page;
	sgib_area->request.length = 0x0fe0;
	sgib_area->request.code = 0x0021;
	sgib_area->op = 0x1;
	sgib_area->gib_origin = origin;

	ret = chsc(sgib_area);
	if (ret == 0)
		ret = chsc_error_from_response(sgib_area->response.code);
	spin_unlock_irq(&chsc_page_lock);

	return ret;
}
EXPORT_SYMBOL_GPL(chsc_sgib);<|MERGE_RESOLUTION|>--- conflicted
+++ resolved
@@ -828,11 +828,7 @@
 		u32 : 4;
 		u32 fmt : 4;
 		u32 : 16;
-<<<<<<< HEAD
-	} __attribute__ ((packed)) *secm_area;
-=======
 	} *secm_area;
->>>>>>> 24b8d41d
 	unsigned long flags;
 	int ret, ccode;
 
@@ -941,45 +937,6 @@
 }
 EXPORT_SYMBOL_GPL(chsc_determine_channel_path_desc);
 
-<<<<<<< HEAD
-int chsc_determine_base_channel_path_desc(struct chp_id chpid,
-					  struct channel_path_desc *desc)
-{
-	struct chsc_scpd *scpd_area;
-	unsigned long flags;
-	int ret;
-
-	spin_lock_irqsave(&chsc_page_lock, flags);
-	scpd_area = chsc_page;
-	ret = chsc_determine_channel_path_desc(chpid, 0, 0, 0, 0, scpd_area);
-	if (ret)
-		goto out;
-
-	memcpy(desc, scpd_area->data, sizeof(*desc));
-out:
-	spin_unlock_irqrestore(&chsc_page_lock, flags);
-	return ret;
-}
-
-int chsc_determine_fmt1_channel_path_desc(struct chp_id chpid,
-					  struct channel_path_desc_fmt1 *desc)
-{
-	struct chsc_scpd *scpd_area;
-	unsigned long flags;
-	int ret;
-
-	spin_lock_irqsave(&chsc_page_lock, flags);
-	scpd_area = chsc_page;
-	ret = chsc_determine_channel_path_desc(chpid, 0, 1, 1, 0, scpd_area);
-	if (ret)
-		goto out;
-
-	memcpy(desc, scpd_area->data, sizeof(*desc));
-out:
-	spin_unlock_irqrestore(&chsc_page_lock, flags);
-	return ret;
-}
-=======
 #define chsc_det_chp_desc(FMT, c)					\
 int chsc_determine_fmt##FMT##_channel_path_desc(			\
 	struct chp_id chpid, struct channel_path_desc_fmt##FMT *desc)	\
@@ -1004,7 +961,6 @@
 chsc_det_chp_desc(0, 0)
 chsc_det_chp_desc(1, 1)
 chsc_det_chp_desc(3, 0)
->>>>>>> 24b8d41d
 
 static void
 chsc_initialize_cmg_chars(struct channel_path *chp, u8 cmcv,
@@ -1270,11 +1226,7 @@
 		unsigned int rsvd3[3];
 		u64 clock_delta;
 		unsigned int rsvd4[2];
-<<<<<<< HEAD
-	} __attribute__ ((packed)) *rr;
-=======
 	} *rr;
->>>>>>> 24b8d41d
 	int rc;
 
 	memset(page, 0, PAGE_SIZE);
