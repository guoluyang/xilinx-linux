--- conflicted
+++ resolved
@@ -501,11 +501,7 @@
 
 	/* 512 byte sectors */
 	set_capacity(bdev->gendisk, scmdev->size >> 9);
-<<<<<<< HEAD
-	device_add_disk(&scmdev->dev, bdev->gendisk);
-=======
 	device_add_disk(&scmdev->dev, bdev->gendisk, NULL);
->>>>>>> 24b8d41d
 	return 0;
 
 out_queue:
