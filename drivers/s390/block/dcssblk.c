// SPDX-License-Identifier: GPL-2.0
/*
 * dcssblk.c -- the S/390 block driver for dcss memory
 *
 * Authors: Carsten Otte, Stefan Weinhuber, Gerald Schaefer
 */

#define KMSG_COMPONENT "dcssblk"
#define pr_fmt(fmt) KMSG_COMPONENT ": " fmt

#include <linux/module.h>
#include <linux/moduleparam.h>
#include <linux/ctype.h>
#include <linux/errno.h>
#include <linux/init.h>
#include <linux/slab.h>
#include <linux/blkdev.h>
#include <linux/completion.h>
#include <linux/interrupt.h>
#include <linux/platform_device.h>
#include <linux/pfn_t.h>
#include <linux/uio.h>
#include <linux/dax.h>
#include <asm/extmem.h>
#include <asm/io.h>

#define DCSSBLK_NAME "dcssblk"
#define DCSSBLK_MINORS_PER_DISK 1
#define DCSSBLK_PARM_LEN 400
#define DCSS_BUS_ID_SIZE 20

static int dcssblk_open(struct block_device *bdev, fmode_t mode);
static void dcssblk_release(struct gendisk *disk, fmode_t mode);
<<<<<<< HEAD
static blk_qc_t dcssblk_make_request(struct request_queue *q,
						struct bio *bio);
static long dcssblk_direct_access(struct block_device *bdev, sector_t secnum,
			 void **kaddr, pfn_t *pfn, long size);
=======
static blk_qc_t dcssblk_submit_bio(struct bio *bio);
static long dcssblk_dax_direct_access(struct dax_device *dax_dev, pgoff_t pgoff,
		long nr_pages, void **kaddr, pfn_t *pfn);
>>>>>>> 24b8d41d

static char dcssblk_segments[DCSSBLK_PARM_LEN] = "\0";

static int dcssblk_major;
static const struct block_device_operations dcssblk_devops = {
	.owner   	= THIS_MODULE,
	.submit_bio	= dcssblk_submit_bio,
	.open    	= dcssblk_open,
	.release 	= dcssblk_release,
};

static size_t dcssblk_dax_copy_from_iter(struct dax_device *dax_dev,
		pgoff_t pgoff, void *addr, size_t bytes, struct iov_iter *i)
{
	return copy_from_iter(addr, bytes, i);
}

static size_t dcssblk_dax_copy_to_iter(struct dax_device *dax_dev,
		pgoff_t pgoff, void *addr, size_t bytes, struct iov_iter *i)
{
	return copy_to_iter(addr, bytes, i);
}

static int dcssblk_dax_zero_page_range(struct dax_device *dax_dev,
				       pgoff_t pgoff, size_t nr_pages)
{
	long rc;
	void *kaddr;

	rc = dax_direct_access(dax_dev, pgoff, nr_pages, &kaddr, NULL);
	if (rc < 0)
		return rc;
	memset(kaddr, 0, nr_pages << PAGE_SHIFT);
	dax_flush(dax_dev, kaddr, nr_pages << PAGE_SHIFT);
	return 0;
}

static const struct dax_operations dcssblk_dax_ops = {
	.direct_access = dcssblk_dax_direct_access,
	.dax_supported = generic_fsdax_supported,
	.copy_from_iter = dcssblk_dax_copy_from_iter,
	.copy_to_iter = dcssblk_dax_copy_to_iter,
	.zero_page_range = dcssblk_dax_zero_page_range,
};

struct dcssblk_dev_info {
	struct list_head lh;
	struct device dev;
	char segment_name[DCSS_BUS_ID_SIZE];
	atomic_t use_count;
	struct gendisk *gd;
	unsigned long start;
	unsigned long end;
	int segment_type;
	unsigned char save_pending;
	unsigned char is_shared;
	struct request_queue *dcssblk_queue;
	int num_of_segments;
	struct list_head seg_list;
	struct dax_device *dax_dev;
};

struct segment_info {
	struct list_head lh;
	char segment_name[DCSS_BUS_ID_SIZE];
	unsigned long start;
	unsigned long end;
	int segment_type;
};

static ssize_t dcssblk_add_store(struct device * dev, struct device_attribute *attr, const char * buf,
				  size_t count);
static ssize_t dcssblk_remove_store(struct device * dev, struct device_attribute *attr, const char * buf,
				  size_t count);

static DEVICE_ATTR(add, S_IWUSR, NULL, dcssblk_add_store);
static DEVICE_ATTR(remove, S_IWUSR, NULL, dcssblk_remove_store);

static struct device *dcssblk_root_dev;

static LIST_HEAD(dcssblk_devices);
static struct rw_semaphore dcssblk_devices_sem;

/*
 * release function for segment device.
 */
static void
dcssblk_release_segment(struct device *dev)
{
	struct dcssblk_dev_info *dev_info;
	struct segment_info *entry, *temp;

	dev_info = container_of(dev, struct dcssblk_dev_info, dev);
	list_for_each_entry_safe(entry, temp, &dev_info->seg_list, lh) {
		list_del(&entry->lh);
		kfree(entry);
	}
	kfree(dev_info);
	module_put(THIS_MODULE);
}

/*
 * get a minor number. needs to be called with
 * down_write(&dcssblk_devices_sem) and the
 * device needs to be enqueued before the semaphore is
 * freed.
 */
static int
dcssblk_assign_free_minor(struct dcssblk_dev_info *dev_info)
{
	int minor, found;
	struct dcssblk_dev_info *entry;

	if (dev_info == NULL)
		return -EINVAL;
	for (minor = 0; minor < (1<<MINORBITS); minor++) {
		found = 0;
		// test if minor available
		list_for_each_entry(entry, &dcssblk_devices, lh)
			if (minor == entry->gd->first_minor)
				found++;
		if (!found) break; // got unused minor
	}
	if (found)
		return -EBUSY;
	dev_info->gd->first_minor = minor;
	return 0;
}

/*
 * get the struct dcssblk_dev_info from dcssblk_devices
 * for the given name.
 * down_read(&dcssblk_devices_sem) must be held.
 */
static struct dcssblk_dev_info *
dcssblk_get_device_by_name(char *name)
{
	struct dcssblk_dev_info *entry;

	list_for_each_entry(entry, &dcssblk_devices, lh) {
		if (!strcmp(name, entry->segment_name)) {
			return entry;
		}
	}
	return NULL;
}

/*
 * get the struct segment_info from seg_list
 * for the given name.
 * down_read(&dcssblk_devices_sem) must be held.
 */
static struct segment_info *
dcssblk_get_segment_by_name(char *name)
{
	struct dcssblk_dev_info *dev_info;
	struct segment_info *entry;

	list_for_each_entry(dev_info, &dcssblk_devices, lh) {
		list_for_each_entry(entry, &dev_info->seg_list, lh) {
			if (!strcmp(name, entry->segment_name))
				return entry;
		}
	}
	return NULL;
}

/*
 * get the highest address of the multi-segment block.
 */
static unsigned long
dcssblk_find_highest_addr(struct dcssblk_dev_info *dev_info)
{
	unsigned long highest_addr;
	struct segment_info *entry;

	highest_addr = 0;
	list_for_each_entry(entry, &dev_info->seg_list, lh) {
		if (highest_addr < entry->end)
			highest_addr = entry->end;
	}
	return highest_addr;
}

/*
 * get the lowest address of the multi-segment block.
 */
static unsigned long
dcssblk_find_lowest_addr(struct dcssblk_dev_info *dev_info)
{
	int set_first;
	unsigned long lowest_addr;
	struct segment_info *entry;

	set_first = 0;
	lowest_addr = 0;
	list_for_each_entry(entry, &dev_info->seg_list, lh) {
		if (set_first == 0) {
			lowest_addr = entry->start;
			set_first = 1;
		} else {
			if (lowest_addr > entry->start)
				lowest_addr = entry->start;
		}
	}
	return lowest_addr;
}

/*
 * Check continuity of segments.
 */
static int
dcssblk_is_continuous(struct dcssblk_dev_info *dev_info)
{
	int i, j, rc;
	struct segment_info *sort_list, *entry, temp;

	if (dev_info->num_of_segments <= 1)
		return 0;

	sort_list = kcalloc(dev_info->num_of_segments,
			    sizeof(struct segment_info),
			    GFP_KERNEL);
	if (sort_list == NULL)
		return -ENOMEM;
	i = 0;
	list_for_each_entry(entry, &dev_info->seg_list, lh) {
		memcpy(&sort_list[i], entry, sizeof(struct segment_info));
		i++;
	}

	/* sort segments */
	for (i = 0; i < dev_info->num_of_segments; i++)
		for (j = 0; j < dev_info->num_of_segments; j++)
			if (sort_list[j].start > sort_list[i].start) {
				memcpy(&temp, &sort_list[i],
					sizeof(struct segment_info));
				memcpy(&sort_list[i], &sort_list[j],
					sizeof(struct segment_info));
				memcpy(&sort_list[j], &temp,
					sizeof(struct segment_info));
			}

	/* check continuity */
	for (i = 0; i < dev_info->num_of_segments - 1; i++) {
		if ((sort_list[i].end + 1) != sort_list[i+1].start) {
			pr_err("Adjacent DCSSs %s and %s are not "
			       "contiguous\n", sort_list[i].segment_name,
			       sort_list[i+1].segment_name);
			rc = -EINVAL;
			goto out;
		}
		/* EN and EW are allowed in a block device */
		if (sort_list[i].segment_type != sort_list[i+1].segment_type) {
			if (!(sort_list[i].segment_type & SEGMENT_EXCLUSIVE) ||
				(sort_list[i].segment_type == SEG_TYPE_ER) ||
				!(sort_list[i+1].segment_type &
				SEGMENT_EXCLUSIVE) ||
				(sort_list[i+1].segment_type == SEG_TYPE_ER)) {
				pr_err("DCSS %s and DCSS %s have "
				       "incompatible types\n",
				       sort_list[i].segment_name,
				       sort_list[i+1].segment_name);
				rc = -EINVAL;
				goto out;
			}
		}
	}
	rc = 0;
out:
	kfree(sort_list);
	return rc;
}

/*
 * Load a segment
 */
static int
dcssblk_load_segment(char *name, struct segment_info **seg_info)
{
	int rc;

	/* already loaded? */
	down_read(&dcssblk_devices_sem);
	*seg_info = dcssblk_get_segment_by_name(name);
	up_read(&dcssblk_devices_sem);
	if (*seg_info != NULL)
		return -EEXIST;

	/* get a struct segment_info */
	*seg_info = kzalloc(sizeof(struct segment_info), GFP_KERNEL);
	if (*seg_info == NULL)
		return -ENOMEM;

	strcpy((*seg_info)->segment_name, name);

	/* load the segment */
	rc = segment_load(name, SEGMENT_SHARED,
			&(*seg_info)->start, &(*seg_info)->end);
	if (rc < 0) {
		segment_warning(rc, (*seg_info)->segment_name);
		kfree(*seg_info);
	} else {
		INIT_LIST_HEAD(&(*seg_info)->lh);
		(*seg_info)->segment_type = rc;
	}
	return rc;
}

/*
 * device attribute for switching shared/nonshared (exclusive)
 * operation (show + store)
 */
static ssize_t
dcssblk_shared_show(struct device *dev, struct device_attribute *attr, char *buf)
{
	struct dcssblk_dev_info *dev_info;

	dev_info = container_of(dev, struct dcssblk_dev_info, dev);
	return sprintf(buf, dev_info->is_shared ? "1\n" : "0\n");
}

static ssize_t
dcssblk_shared_store(struct device *dev, struct device_attribute *attr, const char *inbuf, size_t count)
{
	struct dcssblk_dev_info *dev_info;
	struct segment_info *entry, *temp;
	int rc;

	if ((count > 1) && (inbuf[1] != '\n') && (inbuf[1] != '\0'))
		return -EINVAL;
	down_write(&dcssblk_devices_sem);
	dev_info = container_of(dev, struct dcssblk_dev_info, dev);
	if (atomic_read(&dev_info->use_count)) {
		rc = -EBUSY;
		goto out;
	}
	if (inbuf[0] == '1') {
		/* reload segments in shared mode */
		list_for_each_entry(entry, &dev_info->seg_list, lh) {
			rc = segment_modify_shared(entry->segment_name,
						SEGMENT_SHARED);
			if (rc < 0) {
				BUG_ON(rc == -EINVAL);
				if (rc != -EAGAIN)
					goto removeseg;
			}
		}
		dev_info->is_shared = 1;
		switch (dev_info->segment_type) {
		case SEG_TYPE_SR:
		case SEG_TYPE_ER:
		case SEG_TYPE_SC:
			set_disk_ro(dev_info->gd, 1);
		}
	} else if (inbuf[0] == '0') {
		/* reload segments in exclusive mode */
		if (dev_info->segment_type == SEG_TYPE_SC) {
			pr_err("DCSS %s is of type SC and cannot be "
			       "loaded as exclusive-writable\n",
			       dev_info->segment_name);
			rc = -EINVAL;
			goto out;
		}
		list_for_each_entry(entry, &dev_info->seg_list, lh) {
			rc = segment_modify_shared(entry->segment_name,
						   SEGMENT_EXCLUSIVE);
			if (rc < 0) {
				BUG_ON(rc == -EINVAL);
				if (rc != -EAGAIN)
					goto removeseg;
			}
		}
		dev_info->is_shared = 0;
		set_disk_ro(dev_info->gd, 0);
	} else {
		rc = -EINVAL;
		goto out;
	}
	rc = count;
	goto out;

removeseg:
	pr_err("DCSS device %s is removed after a failed access mode "
	       "change\n", dev_info->segment_name);
	temp = entry;
	list_for_each_entry(entry, &dev_info->seg_list, lh) {
		if (entry != temp)
			segment_unload(entry->segment_name);
	}
	list_del(&dev_info->lh);

	kill_dax(dev_info->dax_dev);
	put_dax(dev_info->dax_dev);
	del_gendisk(dev_info->gd);
	blk_cleanup_queue(dev_info->dcssblk_queue);
	dev_info->gd->queue = NULL;
	put_disk(dev_info->gd);
	up_write(&dcssblk_devices_sem);

	if (device_remove_file_self(dev, attr)) {
		device_unregister(dev);
		put_device(dev);
	}
	return rc;
out:
	up_write(&dcssblk_devices_sem);
	return rc;
}
static DEVICE_ATTR(shared, S_IWUSR | S_IRUSR, dcssblk_shared_show,
		   dcssblk_shared_store);

/*
 * device attribute for save operation on current copy
 * of the segment. If the segment is busy, saving will
 * become pending until it gets released, which can be
 * undone by storing a non-true value to this entry.
 * (show + store)
 */
static ssize_t
dcssblk_save_show(struct device *dev, struct device_attribute *attr, char *buf)
{
	struct dcssblk_dev_info *dev_info;

	dev_info = container_of(dev, struct dcssblk_dev_info, dev);
	return sprintf(buf, dev_info->save_pending ? "1\n" : "0\n");
}

static ssize_t
dcssblk_save_store(struct device *dev, struct device_attribute *attr, const char *inbuf, size_t count)
{
	struct dcssblk_dev_info *dev_info;
	struct segment_info *entry;

	if ((count > 1) && (inbuf[1] != '\n') && (inbuf[1] != '\0'))
		return -EINVAL;
	dev_info = container_of(dev, struct dcssblk_dev_info, dev);

	down_write(&dcssblk_devices_sem);
	if (inbuf[0] == '1') {
		if (atomic_read(&dev_info->use_count) == 0) {
			// device is idle => we save immediately
			pr_info("All DCSSs that map to device %s are "
				"saved\n", dev_info->segment_name);
			list_for_each_entry(entry, &dev_info->seg_list, lh) {
				if (entry->segment_type == SEG_TYPE_EN ||
				    entry->segment_type == SEG_TYPE_SN)
					pr_warn("DCSS %s is of type SN or EN"
						" and cannot be saved\n",
						entry->segment_name);
				else
					segment_save(entry->segment_name);
			}
		}  else {
			// device is busy => we save it when it becomes
			// idle in dcssblk_release
			pr_info("Device %s is in use, its DCSSs will be "
				"saved when it becomes idle\n",
				dev_info->segment_name);
			dev_info->save_pending = 1;
		}
	} else if (inbuf[0] == '0') {
		if (dev_info->save_pending) {
			// device is busy & the user wants to undo his save
			// request
			dev_info->save_pending = 0;
			pr_info("A pending save request for device %s "
				"has been canceled\n",
				dev_info->segment_name);
		}
	} else {
		up_write(&dcssblk_devices_sem);
		return -EINVAL;
	}
	up_write(&dcssblk_devices_sem);
	return count;
}
static DEVICE_ATTR(save, S_IWUSR | S_IRUSR, dcssblk_save_show,
		   dcssblk_save_store);

/*
 * device attribute for showing all segments in a device
 */
static ssize_t
dcssblk_seglist_show(struct device *dev, struct device_attribute *attr,
		char *buf)
{
	int i;

	struct dcssblk_dev_info *dev_info;
	struct segment_info *entry;

	down_read(&dcssblk_devices_sem);
	dev_info = container_of(dev, struct dcssblk_dev_info, dev);
	i = 0;
	buf[0] = '\0';
	list_for_each_entry(entry, &dev_info->seg_list, lh) {
		strcpy(&buf[i], entry->segment_name);
		i += strlen(entry->segment_name);
		buf[i] = '\n';
		i++;
	}
	up_read(&dcssblk_devices_sem);
	return i;
}
static DEVICE_ATTR(seglist, S_IRUSR, dcssblk_seglist_show, NULL);

static struct attribute *dcssblk_dev_attrs[] = {
	&dev_attr_shared.attr,
	&dev_attr_save.attr,
	&dev_attr_seglist.attr,
	NULL,
};
static struct attribute_group dcssblk_dev_attr_group = {
	.attrs = dcssblk_dev_attrs,
};
static const struct attribute_group *dcssblk_dev_attr_groups[] = {
	&dcssblk_dev_attr_group,
	NULL,
};

/*
 * device attribute for adding devices
 */
static ssize_t
dcssblk_add_store(struct device *dev, struct device_attribute *attr, const char *buf, size_t count)
{
	int rc, i, j, num_of_segments;
	struct dcssblk_dev_info *dev_info;
	struct segment_info *seg_info, *temp;
	char *local_buf;
	unsigned long seg_byte_size;

	dev_info = NULL;
	seg_info = NULL;
	if (dev != dcssblk_root_dev) {
		rc = -EINVAL;
		goto out_nobuf;
	}
	if ((count < 1) || (buf[0] == '\0') || (buf[0] == '\n')) {
		rc = -ENAMETOOLONG;
		goto out_nobuf;
	}

	local_buf = kmalloc(count + 1, GFP_KERNEL);
	if (local_buf == NULL) {
		rc = -ENOMEM;
		goto out_nobuf;
	}

	/*
	 * parse input
	 */
	num_of_segments = 0;
	for (i = 0; (i < count && (buf[i] != '\0') && (buf[i] != '\n')); i++) {
		for (j = i; j < count &&
			(buf[j] != ':') &&
			(buf[j] != '\0') &&
			(buf[j] != '\n'); j++) {
			local_buf[j-i] = toupper(buf[j]);
		}
		local_buf[j-i] = '\0';
		if (((j - i) == 0) || ((j - i) > 8)) {
			rc = -ENAMETOOLONG;
			goto seg_list_del;
		}

		rc = dcssblk_load_segment(local_buf, &seg_info);
		if (rc < 0)
			goto seg_list_del;
		/*
		 * get a struct dcssblk_dev_info
		 */
		if (num_of_segments == 0) {
			dev_info = kzalloc(sizeof(struct dcssblk_dev_info),
					GFP_KERNEL);
			if (dev_info == NULL) {
				rc = -ENOMEM;
				goto out;
			}
			strcpy(dev_info->segment_name, local_buf);
			dev_info->segment_type = seg_info->segment_type;
			INIT_LIST_HEAD(&dev_info->seg_list);
		}
		list_add_tail(&seg_info->lh, &dev_info->seg_list);
		num_of_segments++;
		i = j;

		if ((buf[j] == '\0') || (buf[j] == '\n'))
			break;
	}

	/* no trailing colon at the end of the input */
	if ((i > 0) && (buf[i-1] == ':')) {
		rc = -ENAMETOOLONG;
		goto seg_list_del;
	}
	strlcpy(local_buf, buf, i + 1);
	dev_info->num_of_segments = num_of_segments;
	rc = dcssblk_is_continuous(dev_info);
	if (rc < 0)
		goto seg_list_del;

	dev_info->start = dcssblk_find_lowest_addr(dev_info);
	dev_info->end = dcssblk_find_highest_addr(dev_info);

	dev_set_name(&dev_info->dev, "%s", dev_info->segment_name);
	dev_info->dev.release = dcssblk_release_segment;
	dev_info->dev.groups = dcssblk_dev_attr_groups;
	INIT_LIST_HEAD(&dev_info->lh);
	dev_info->gd = alloc_disk(DCSSBLK_MINORS_PER_DISK);
	if (dev_info->gd == NULL) {
		rc = -ENOMEM;
		goto seg_list_del;
	}
	dev_info->gd->major = dcssblk_major;
	dev_info->gd->fops = &dcssblk_devops;
	dev_info->dcssblk_queue = blk_alloc_queue(NUMA_NO_NODE);
	dev_info->gd->queue = dev_info->dcssblk_queue;
	dev_info->gd->private_data = dev_info;
<<<<<<< HEAD
	blk_queue_make_request(dev_info->dcssblk_queue, dcssblk_make_request);
	blk_queue_logical_block_size(dev_info->dcssblk_queue, 4096);
	queue_flag_set_unlocked(QUEUE_FLAG_DAX, dev_info->dcssblk_queue);
=======
	blk_queue_logical_block_size(dev_info->dcssblk_queue, 4096);
	blk_queue_flag_set(QUEUE_FLAG_DAX, dev_info->dcssblk_queue);
>>>>>>> 24b8d41d

	seg_byte_size = (dev_info->end - dev_info->start + 1);
	set_capacity(dev_info->gd, seg_byte_size >> 9); // size in sectors
	pr_info("Loaded %s with total size %lu bytes and capacity %lu "
		"sectors\n", local_buf, seg_byte_size, seg_byte_size >> 9);

	dev_info->save_pending = 0;
	dev_info->is_shared = 1;
	dev_info->dev.parent = dcssblk_root_dev;

	/*
	 *get minor, add to list
	 */
	down_write(&dcssblk_devices_sem);
	if (dcssblk_get_segment_by_name(local_buf)) {
		rc = -EEXIST;
		goto release_gd;
	}
	rc = dcssblk_assign_free_minor(dev_info);
	if (rc)
		goto release_gd;
	sprintf(dev_info->gd->disk_name, "dcssblk%d",
		dev_info->gd->first_minor);
	list_add_tail(&dev_info->lh, &dcssblk_devices);

	if (!try_module_get(THIS_MODULE)) {
		rc = -ENODEV;
		goto dev_list_del;
	}
	/*
	 * register the device
	 */
	rc = device_register(&dev_info->dev);
	if (rc)
		goto put_dev;

	dev_info->dax_dev = alloc_dax(dev_info, dev_info->gd->disk_name,
			&dcssblk_dax_ops, DAXDEV_F_SYNC);
	if (IS_ERR(dev_info->dax_dev)) {
		rc = PTR_ERR(dev_info->dax_dev);
		dev_info->dax_dev = NULL;
		goto put_dev;
	}

	get_device(&dev_info->dev);
<<<<<<< HEAD
	device_add_disk(&dev_info->dev, dev_info->gd);
=======
	device_add_disk(&dev_info->dev, dev_info->gd, NULL);
>>>>>>> 24b8d41d

	switch (dev_info->segment_type) {
		case SEG_TYPE_SR:
		case SEG_TYPE_ER:
		case SEG_TYPE_SC:
			set_disk_ro(dev_info->gd,1);
			break;
		default:
			set_disk_ro(dev_info->gd,0);
			break;
	}
	up_write(&dcssblk_devices_sem);
	rc = count;
	goto out;

put_dev:
	list_del(&dev_info->lh);
	blk_cleanup_queue(dev_info->dcssblk_queue);
	dev_info->gd->queue = NULL;
	put_disk(dev_info->gd);
	list_for_each_entry(seg_info, &dev_info->seg_list, lh) {
		segment_unload(seg_info->segment_name);
	}
	put_device(&dev_info->dev);
	up_write(&dcssblk_devices_sem);
	goto out;
dev_list_del:
	list_del(&dev_info->lh);
release_gd:
	blk_cleanup_queue(dev_info->dcssblk_queue);
	dev_info->gd->queue = NULL;
	put_disk(dev_info->gd);
	up_write(&dcssblk_devices_sem);
seg_list_del:
	if (dev_info == NULL)
		goto out;
	list_for_each_entry_safe(seg_info, temp, &dev_info->seg_list, lh) {
		list_del(&seg_info->lh);
		segment_unload(seg_info->segment_name);
		kfree(seg_info);
	}
	kfree(dev_info);
out:
	kfree(local_buf);
out_nobuf:
	return rc;
}

/*
 * device attribute for removing devices
 */
static ssize_t
dcssblk_remove_store(struct device *dev, struct device_attribute *attr, const char *buf, size_t count)
{
	struct dcssblk_dev_info *dev_info;
	struct segment_info *entry;
	int rc, i;
	char *local_buf;

	if (dev != dcssblk_root_dev) {
		return -EINVAL;
	}
	local_buf = kmalloc(count + 1, GFP_KERNEL);
	if (local_buf == NULL) {
		return -ENOMEM;
	}
	/*
	 * parse input
	 */
	for (i = 0; (i < count && (*(buf+i)!='\0') && (*(buf+i)!='\n')); i++) {
		local_buf[i] = toupper(buf[i]);
	}
	local_buf[i] = '\0';
	if ((i == 0) || (i > 8)) {
		rc = -ENAMETOOLONG;
		goto out_buf;
	}

	down_write(&dcssblk_devices_sem);
	dev_info = dcssblk_get_device_by_name(local_buf);
	if (dev_info == NULL) {
		up_write(&dcssblk_devices_sem);
		pr_warn("Device %s cannot be removed because it is not a known device\n",
			local_buf);
		rc = -ENODEV;
		goto out_buf;
	}
	if (atomic_read(&dev_info->use_count) != 0) {
		up_write(&dcssblk_devices_sem);
		pr_warn("Device %s cannot be removed while it is in use\n",
			local_buf);
		rc = -EBUSY;
		goto out_buf;
	}

	list_del(&dev_info->lh);
	kill_dax(dev_info->dax_dev);
	put_dax(dev_info->dax_dev);
	del_gendisk(dev_info->gd);
	blk_cleanup_queue(dev_info->dcssblk_queue);
	dev_info->gd->queue = NULL;
	put_disk(dev_info->gd);

	/* unload all related segments */
	list_for_each_entry(entry, &dev_info->seg_list, lh)
		segment_unload(entry->segment_name);

	up_write(&dcssblk_devices_sem);

	device_unregister(&dev_info->dev);
	put_device(&dev_info->dev);

	rc = count;
out_buf:
	kfree(local_buf);
	return rc;
}

static int
dcssblk_open(struct block_device *bdev, fmode_t mode)
{
	struct dcssblk_dev_info *dev_info;
	int rc;

	dev_info = bdev->bd_disk->private_data;
	if (NULL == dev_info) {
		rc = -ENODEV;
		goto out;
	}
	atomic_inc(&dev_info->use_count);
	rc = 0;
out:
	return rc;
}

static void
dcssblk_release(struct gendisk *disk, fmode_t mode)
{
	struct dcssblk_dev_info *dev_info = disk->private_data;
	struct segment_info *entry;

	if (!dev_info) {
		WARN_ON(1);
		return;
	}
	down_write(&dcssblk_devices_sem);
	if (atomic_dec_and_test(&dev_info->use_count)
	    && (dev_info->save_pending)) {
		pr_info("Device %s has become idle and is being saved "
			"now\n", dev_info->segment_name);
		list_for_each_entry(entry, &dev_info->seg_list, lh) {
			if (entry->segment_type == SEG_TYPE_EN ||
			    entry->segment_type == SEG_TYPE_SN)
				pr_warn("DCSS %s is of type SN or EN and cannot"
					" be saved\n", entry->segment_name);
			else
				segment_save(entry->segment_name);
		}
		dev_info->save_pending = 0;
	}
	up_write(&dcssblk_devices_sem);
}

static blk_qc_t
dcssblk_submit_bio(struct bio *bio)
{
	struct dcssblk_dev_info *dev_info;
	struct bio_vec bvec;
	struct bvec_iter iter;
	unsigned long index;
	unsigned long page_addr;
	unsigned long source_addr;
	unsigned long bytes_done;

	blk_queue_split(&bio);

	bytes_done = 0;
	dev_info = bio->bi_disk->private_data;
	if (dev_info == NULL)
		goto fail;
	if ((bio->bi_iter.bi_sector & 7) != 0 ||
	    (bio->bi_iter.bi_size & 4095) != 0)
		/* Request is not page-aligned. */
		goto fail;
	if (bio_end_sector(bio) > get_capacity(bio->bi_disk)) {
		/* Request beyond end of DCSS segment. */
		goto fail;
	}
	/* verify data transfer direction */
	if (dev_info->is_shared) {
		switch (dev_info->segment_type) {
		case SEG_TYPE_SR:
		case SEG_TYPE_ER:
		case SEG_TYPE_SC:
			/* cannot write to these segments */
			if (bio_data_dir(bio) == WRITE) {
				pr_warn("Writing to %s failed because it is a read-only device\n",
					dev_name(&dev_info->dev));
				goto fail;
			}
		}
	}

	index = (bio->bi_iter.bi_sector >> 3);
	bio_for_each_segment(bvec, bio, iter) {
		page_addr = (unsigned long)
			page_address(bvec.bv_page) + bvec.bv_offset;
		source_addr = dev_info->start + (index<<12) + bytes_done;
		if (unlikely((page_addr & 4095) != 0) || (bvec.bv_len & 4095) != 0)
			// More paranoia.
			goto fail;
		if (bio_data_dir(bio) == READ) {
			memcpy((void*)page_addr, (void*)source_addr,
				bvec.bv_len);
		} else {
			memcpy((void*)source_addr, (void*)page_addr,
				bvec.bv_len);
		}
		bytes_done += bvec.bv_len;
	}
	bio_endio(bio);
	return BLK_QC_T_NONE;
fail:
	bio_io_error(bio);
	return BLK_QC_T_NONE;
}

static long
<<<<<<< HEAD
dcssblk_direct_access (struct block_device *bdev, sector_t secnum,
			void **kaddr, pfn_t *pfn, long size)
=======
__dcssblk_direct_access(struct dcssblk_dev_info *dev_info, pgoff_t pgoff,
		long nr_pages, void **kaddr, pfn_t *pfn)
>>>>>>> 24b8d41d
{
	resource_size_t offset = pgoff * PAGE_SIZE;
	unsigned long dev_sz;

<<<<<<< HEAD
	dev_info = bdev->bd_disk->private_data;
	if (!dev_info)
		return -ENODEV;
	dev_sz = dev_info->end - dev_info->start;
	offset = secnum * 512;
	*kaddr = (void *) dev_info->start + offset;
	*pfn = __pfn_to_pfn_t(PFN_DOWN(dev_info->start + offset), PFN_DEV);

	return dev_sz - offset;
=======
	dev_sz = dev_info->end - dev_info->start + 1;
	if (kaddr)
		*kaddr = (void *) dev_info->start + offset;
	if (pfn)
		*pfn = __pfn_to_pfn_t(PFN_DOWN(dev_info->start + offset),
				PFN_DEV|PFN_SPECIAL);

	return (dev_sz - offset) / PAGE_SIZE;
}

static long
dcssblk_dax_direct_access(struct dax_device *dax_dev, pgoff_t pgoff,
		long nr_pages, void **kaddr, pfn_t *pfn)
{
	struct dcssblk_dev_info *dev_info = dax_get_private(dax_dev);

	return __dcssblk_direct_access(dev_info, pgoff, nr_pages, kaddr, pfn);
>>>>>>> 24b8d41d
}

static void
dcssblk_check_params(void)
{
	int rc, i, j, k;
	char buf[DCSSBLK_PARM_LEN + 1];
	struct dcssblk_dev_info *dev_info;

	for (i = 0; (i < DCSSBLK_PARM_LEN) && (dcssblk_segments[i] != '\0');
	     i++) {
		for (j = i; (j < DCSSBLK_PARM_LEN) &&
			    (dcssblk_segments[j] != ',')  &&
			    (dcssblk_segments[j] != '\0') &&
			    (dcssblk_segments[j] != '('); j++)
		{
			buf[j-i] = dcssblk_segments[j];
		}
		buf[j-i] = '\0';
		rc = dcssblk_add_store(dcssblk_root_dev, NULL, buf, j-i);
		if ((rc >= 0) && (dcssblk_segments[j] == '(')) {
			for (k = 0; (buf[k] != ':') && (buf[k] != '\0'); k++)
				buf[k] = toupper(buf[k]);
			buf[k] = '\0';
			if (!strncmp(&dcssblk_segments[j], "(local)", 7)) {
				down_read(&dcssblk_devices_sem);
				dev_info = dcssblk_get_device_by_name(buf);
				up_read(&dcssblk_devices_sem);
				if (dev_info)
					dcssblk_shared_store(&dev_info->dev,
							     NULL, "0\n", 2);
			}
		}
		while ((dcssblk_segments[j] != ',') &&
		       (dcssblk_segments[j] != '\0'))
		{
			j++;
		}
		if (dcssblk_segments[j] == '\0')
			break;
		i = j;
	}
}

/*
 * Suspend / Resume
 */
static int dcssblk_freeze(struct device *dev)
{
	struct dcssblk_dev_info *dev_info;
	int rc = 0;

	list_for_each_entry(dev_info, &dcssblk_devices, lh) {
		switch (dev_info->segment_type) {
			case SEG_TYPE_SR:
			case SEG_TYPE_ER:
			case SEG_TYPE_SC:
				if (!dev_info->is_shared)
					rc = -EINVAL;
				break;
			default:
				rc = -EINVAL;
				break;
		}
		if (rc)
			break;
	}
	if (rc)
		pr_err("Suspending the system failed because DCSS device %s "
		       "is writable\n",
		       dev_info->segment_name);
	return rc;
}

static int dcssblk_restore(struct device *dev)
{
	struct dcssblk_dev_info *dev_info;
	struct segment_info *entry;
	unsigned long start, end;
	int rc = 0;

	list_for_each_entry(dev_info, &dcssblk_devices, lh) {
		list_for_each_entry(entry, &dev_info->seg_list, lh) {
			segment_unload(entry->segment_name);
			rc = segment_load(entry->segment_name, SEGMENT_SHARED,
					  &start, &end);
			if (rc < 0) {
// TODO in_use check ?
				segment_warning(rc, entry->segment_name);
				goto out_panic;
			}
			if (start != entry->start || end != entry->end) {
				pr_err("The address range of DCSS %s changed "
				       "while the system was suspended\n",
				       entry->segment_name);
				goto out_panic;
			}
		}
	}
	return 0;
out_panic:
	panic("fatal dcssblk resume error\n");
}

static int dcssblk_thaw(struct device *dev)
{
	return 0;
}

static const struct dev_pm_ops dcssblk_pm_ops = {
	.freeze		= dcssblk_freeze,
	.thaw		= dcssblk_thaw,
	.restore	= dcssblk_restore,
};

static struct platform_driver dcssblk_pdrv = {
	.driver = {
		.name	= "dcssblk",
		.pm	= &dcssblk_pm_ops,
	},
};

static struct platform_device *dcssblk_pdev;


/*
 * The init/exit functions.
 */
static void __exit
dcssblk_exit(void)
{
	platform_device_unregister(dcssblk_pdev);
	platform_driver_unregister(&dcssblk_pdrv);
	root_device_unregister(dcssblk_root_dev);
	unregister_blkdev(dcssblk_major, DCSSBLK_NAME);
}

static int __init
dcssblk_init(void)
{
	int rc;

	rc = platform_driver_register(&dcssblk_pdrv);
	if (rc)
		return rc;

	dcssblk_pdev = platform_device_register_simple("dcssblk", -1, NULL,
							0);
	if (IS_ERR(dcssblk_pdev)) {
		rc = PTR_ERR(dcssblk_pdev);
		goto out_pdrv;
	}

	dcssblk_root_dev = root_device_register("dcssblk");
	if (IS_ERR(dcssblk_root_dev)) {
		rc = PTR_ERR(dcssblk_root_dev);
		goto out_pdev;
	}
	rc = device_create_file(dcssblk_root_dev, &dev_attr_add);
	if (rc)
		goto out_root;
	rc = device_create_file(dcssblk_root_dev, &dev_attr_remove);
	if (rc)
		goto out_root;
	rc = register_blkdev(0, DCSSBLK_NAME);
	if (rc < 0)
		goto out_root;
	dcssblk_major = rc;
	init_rwsem(&dcssblk_devices_sem);

	dcssblk_check_params();
	return 0;

out_root:
	root_device_unregister(dcssblk_root_dev);
out_pdev:
	platform_device_unregister(dcssblk_pdev);
out_pdrv:
	platform_driver_unregister(&dcssblk_pdrv);
	return rc;
}

module_init(dcssblk_init);
module_exit(dcssblk_exit);

module_param_string(segments, dcssblk_segments, DCSSBLK_PARM_LEN, 0444);
MODULE_PARM_DESC(segments, "Name of DCSS segment(s) to be loaded, "
		 "comma-separated list, names in each set separated "
		 "by commas are separated by colons, each set contains "
		 "names of contiguous segments and each name max. 8 chars.\n"
		 "Adding \"(local)\" to the end of each set equals echoing 0 "
		 "to /sys/devices/dcssblk/<device name>/shared after loading "
		 "the contiguous segments - \n"
		 "e.g. segments=\"mydcss1,mydcss2:mydcss3,mydcss4(local)\"");

MODULE_LICENSE("GPL");<|MERGE_RESOLUTION|>--- conflicted
+++ resolved
@@ -31,16 +31,9 @@
 
 static int dcssblk_open(struct block_device *bdev, fmode_t mode);
 static void dcssblk_release(struct gendisk *disk, fmode_t mode);
-<<<<<<< HEAD
-static blk_qc_t dcssblk_make_request(struct request_queue *q,
-						struct bio *bio);
-static long dcssblk_direct_access(struct block_device *bdev, sector_t secnum,
-			 void **kaddr, pfn_t *pfn, long size);
-=======
 static blk_qc_t dcssblk_submit_bio(struct bio *bio);
 static long dcssblk_dax_direct_access(struct dax_device *dax_dev, pgoff_t pgoff,
 		long nr_pages, void **kaddr, pfn_t *pfn);
->>>>>>> 24b8d41d
 
 static char dcssblk_segments[DCSSBLK_PARM_LEN] = "\0";
 
@@ -661,14 +654,8 @@
 	dev_info->dcssblk_queue = blk_alloc_queue(NUMA_NO_NODE);
 	dev_info->gd->queue = dev_info->dcssblk_queue;
 	dev_info->gd->private_data = dev_info;
-<<<<<<< HEAD
-	blk_queue_make_request(dev_info->dcssblk_queue, dcssblk_make_request);
-	blk_queue_logical_block_size(dev_info->dcssblk_queue, 4096);
-	queue_flag_set_unlocked(QUEUE_FLAG_DAX, dev_info->dcssblk_queue);
-=======
 	blk_queue_logical_block_size(dev_info->dcssblk_queue, 4096);
 	blk_queue_flag_set(QUEUE_FLAG_DAX, dev_info->dcssblk_queue);
->>>>>>> 24b8d41d
 
 	seg_byte_size = (dev_info->end - dev_info->start + 1);
 	set_capacity(dev_info->gd, seg_byte_size >> 9); // size in sectors
@@ -714,11 +701,7 @@
 	}
 
 	get_device(&dev_info->dev);
-<<<<<<< HEAD
-	device_add_disk(&dev_info->dev, dev_info->gd);
-=======
 	device_add_disk(&dev_info->dev, dev_info->gd, NULL);
->>>>>>> 24b8d41d
 
 	switch (dev_info->segment_type) {
 		case SEG_TYPE_SR:
@@ -947,28 +930,12 @@
 }
 
 static long
-<<<<<<< HEAD
-dcssblk_direct_access (struct block_device *bdev, sector_t secnum,
-			void **kaddr, pfn_t *pfn, long size)
-=======
 __dcssblk_direct_access(struct dcssblk_dev_info *dev_info, pgoff_t pgoff,
 		long nr_pages, void **kaddr, pfn_t *pfn)
->>>>>>> 24b8d41d
 {
 	resource_size_t offset = pgoff * PAGE_SIZE;
 	unsigned long dev_sz;
 
-<<<<<<< HEAD
-	dev_info = bdev->bd_disk->private_data;
-	if (!dev_info)
-		return -ENODEV;
-	dev_sz = dev_info->end - dev_info->start;
-	offset = secnum * 512;
-	*kaddr = (void *) dev_info->start + offset;
-	*pfn = __pfn_to_pfn_t(PFN_DOWN(dev_info->start + offset), PFN_DEV);
-
-	return dev_sz - offset;
-=======
 	dev_sz = dev_info->end - dev_info->start + 1;
 	if (kaddr)
 		*kaddr = (void *) dev_info->start + offset;
@@ -986,7 +953,6 @@
 	struct dcssblk_dev_info *dev_info = dax_get_private(dax_dev);
 
 	return __dcssblk_direct_access(dev_info, pgoff, nr_pages, kaddr, pfn);
->>>>>>> 24b8d41d
 }
 
 static void
