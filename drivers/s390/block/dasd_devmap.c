// SPDX-License-Identifier: GPL-2.0
/*
 * Author(s)......: Holger Smolinski <Holger.Smolinski@de.ibm.com>
 *		    Horst Hummel <Horst.Hummel@de.ibm.com>
 *		    Carsten Otte <Cotte@de.ibm.com>
 *		    Martin Schwidefsky <schwidefsky@de.ibm.com>
 * Bugreports.to..: <Linux390@de.ibm.com>
 * Copyright IBM Corp. 1999,2001
 *
 * Device mapping and dasd= parameter parsing functions. All devmap
 * functions may not be called from interrupt context. In particular
 * dasd_get_device is a no-no from interrupt context.
 *
 */

#define KMSG_COMPONENT "dasd"

#include <linux/ctype.h>
#include <linux/init.h>
#include <linux/module.h>
#include <linux/slab.h>

#include <asm/debug.h>
#include <linux/uaccess.h>
#include <asm/ipl.h>

/* This is ugly... */
#define PRINTK_HEADER "dasd_devmap:"
#define DASD_BUS_ID_SIZE 20
#define DASD_MAX_PARAMS 256

#include "dasd_int.h"

struct kmem_cache *dasd_page_cache;
EXPORT_SYMBOL_GPL(dasd_page_cache);

/*
 * dasd_devmap_t is used to store the features and the relation
 * between device number and device index. To find a dasd_devmap_t
 * that corresponds to a device number of a device index each
 * dasd_devmap_t is added to two linked lists, one to search by
 * the device number and one to search by the device index. As
 * soon as big minor numbers are available the device index list
 * can be removed since the device number will then be identical
 * to the device index.
 */
struct dasd_devmap {
	struct list_head list;
	char bus_id[DASD_BUS_ID_SIZE];
        unsigned int devindex;
        unsigned short features;
	struct dasd_device *device;
};

/*
 * Parameter parsing functions for dasd= parameter. The syntax is:
 *   <devno>		: (0x)?[0-9a-fA-F]+
 *   <busid>		: [0-0a-f]\.[0-9a-f]\.(0x)?[0-9a-fA-F]+
 *   <feature>		: ro
 *   <feature_list>	: \(<feature>(:<feature>)*\)
 *   <devno-range>	: <devno>(-<devno>)?<feature_list>?
 *   <busid-range>	: <busid>(-<busid>)?<feature_list>?
 *   <devices>		: <devno-range>|<busid-range>
 *   <dasd_module>	: dasd_diag_mod|dasd_eckd_mod|dasd_fba_mod
 *
 *   <dasd>		: autodetect|probeonly|<devices>(,<devices>)*
 */

int dasd_probeonly =  0;	/* is true, when probeonly mode is active */
int dasd_autodetect = 0;	/* is true, when autodetection is active */
int dasd_nopav = 0;		/* is true, when PAV is disabled */
EXPORT_SYMBOL_GPL(dasd_nopav);
int dasd_nofcx;			/* disable High Performance Ficon */
EXPORT_SYMBOL_GPL(dasd_nofcx);

/*
 * char *dasd[] is intended to hold the ranges supplied by the dasd= statement
 * it is named 'dasd' to directly be filled by insmod with the comma separated
 * strings when running as a module.
 */
static char *dasd[DASD_MAX_PARAMS];
module_param_array(dasd, charp, NULL, S_IRUGO);

/*
 * Single spinlock to protect devmap and servermap structures and lists.
 */
static DEFINE_SPINLOCK(dasd_devmap_lock);

/*
 * Hash lists for devmap structures.
 */
static struct list_head dasd_hashlists[256];
int dasd_max_devindex;

static struct dasd_devmap *dasd_add_busid(const char *, int);

static inline int
dasd_hash_busid(const char *bus_id)
{
	int hash, i;

	hash = 0;
	for (i = 0; (i < DASD_BUS_ID_SIZE) && *bus_id; i++, bus_id++)
		hash += *bus_id;
	return hash & 0xff;
}

#ifndef MODULE
static int __init dasd_call_setup(char *opt)
{
	static int i __initdata;
	char *tmp;

	while (i < DASD_MAX_PARAMS) {
		tmp = strsep(&opt, ",");
		if (!tmp)
			break;

		dasd[i++] = tmp;
	}

	return 1;
}

__setup ("dasd=", dasd_call_setup);
#endif	/* #ifndef MODULE */

#define	DASD_IPLDEV	"ipldev"

/*
 * Read a device busid/devno from a string.
 */
static int __init dasd_busid(char *str, int *id0, int *id1, int *devno)
{
	unsigned int val;
	char *tok;

	/* Interpret ipldev busid */
	if (strncmp(DASD_IPLDEV, str, strlen(DASD_IPLDEV)) == 0) {
		if (ipl_info.type != IPL_TYPE_CCW) {
			pr_err("The IPL device is not a CCW device\n");
			return -EINVAL;
		}
		*id0 = 0;
		*id1 = ipl_info.data.ccw.dev_id.ssid;
		*devno = ipl_info.data.ccw.dev_id.devno;

		return 0;
	}

	/* Old style 0xXXXX or XXXX */
	if (!kstrtouint(str, 16, &val)) {
		*id0 = *id1 = 0;
		if (val > 0xffff)
			return -EINVAL;
		*devno = val;
		return 0;
	}

	/* New style x.y.z busid */
	tok = strsep(&str, ".");
	if (kstrtouint(tok, 16, &val) || val > 0xff)
		return -EINVAL;
	*id0 = val;

	tok = strsep(&str, ".");
	if (kstrtouint(tok, 16, &val) || val > 0xff)
		return -EINVAL;
	*id1 = val;

	tok = strsep(&str, ".");
	if (kstrtouint(tok, 16, &val) || val > 0xffff)
		return -EINVAL;
	*devno = val;

	return 0;
}

/*
 * Read colon separated list of dasd features.
 */
static int __init dasd_feature_list(char *str)
{
	int features, len, rc;

	features = 0;
	rc = 0;

	if (!str)
		return DASD_FEATURE_DEFAULT;

	while (1) {
		for (len = 0;
		     str[len] && str[len] != ':' && str[len] != ')'; len++);
		if (len == 2 && !strncmp(str, "ro", 2))
			features |= DASD_FEATURE_READONLY;
		else if (len == 4 && !strncmp(str, "diag", 4))
			features |= DASD_FEATURE_USEDIAG;
		else if (len == 3 && !strncmp(str, "raw", 3))
			features |= DASD_FEATURE_USERAW;
		else if (len == 6 && !strncmp(str, "erplog", 6))
			features |= DASD_FEATURE_ERPLOG;
		else if (len == 8 && !strncmp(str, "failfast", 8))
			features |= DASD_FEATURE_FAILFAST;
		else {
			pr_warn("%.*s is not a supported device option\n",
				len, str);
			rc = -EINVAL;
		}
		str += len;
		if (*str != ':')
			break;
		str++;
	}

	return rc ? : features;
}

/*
 * Try to match the first element on the comma separated parse string
 * with one of the known keywords. If a keyword is found, take the approprate
 * action and return a pointer to the residual string. If the first element
 * could not be matched to any keyword then return an error code.
 */
static int __init dasd_parse_keyword(char *keyword)
{
	int length = strlen(keyword);

	if (strncmp("autodetect", keyword, length) == 0) {
		dasd_autodetect = 1;
		pr_info("The autodetection mode has been activated\n");
		return 0;
        }
	if (strncmp("probeonly", keyword, length) == 0) {
		dasd_probeonly = 1;
		pr_info("The probeonly mode has been activated\n");
		return 0;
        }
	if (strncmp("nopav", keyword, length) == 0) {
		if (MACHINE_IS_VM)
			pr_info("'nopav' is not supported on z/VM\n");
		else {
			dasd_nopav = 1;
			pr_info("PAV support has be deactivated\n");
		}
		return 0;
	}
	if (strncmp("nofcx", keyword, length) == 0) {
		dasd_nofcx = 1;
		pr_info("High Performance FICON support has been "
			"deactivated\n");
		return 0;
	}
	if (strncmp("fixedbuffers", keyword, length) == 0) {
		if (dasd_page_cache)
			return 0;
		dasd_page_cache =
			kmem_cache_create("dasd_page_cache", PAGE_SIZE,
					  PAGE_SIZE, SLAB_CACHE_DMA,
					  NULL);
		if (!dasd_page_cache)
			DBF_EVENT(DBF_WARNING, "%s", "Failed to create slab, "
				"fixed buffer mode disabled.");
		else
			DBF_EVENT(DBF_INFO, "%s",
				 "turning on fixed buffer mode");
		return 0;
	}

	return -EINVAL;
}

/*
 * Split a string of a device range into its pieces and return the from, to, and
 * feature parts separately.
 * e.g.:
 * 0.0.1234-0.0.5678(ro:erplog) -> from: 0.0.1234 to: 0.0.5678 features: ro:erplog
 * 0.0.8765(raw) -> from: 0.0.8765 to: null features: raw
 * 0x4321 -> from: 0x4321 to: null features: null
 */
static int __init dasd_evaluate_range_param(char *range, char **from_str,
					    char **to_str, char **features_str)
{
	int rc = 0;

	/* Do we have a range or a single device? */
	if (strchr(range, '-')) {
		*from_str = strsep(&range, "-");
		*to_str = strsep(&range, "(");
		*features_str = strsep(&range, ")");
	} else {
		*from_str = strsep(&range, "(");
		*features_str = strsep(&range, ")");
	}

	if (*features_str && !range) {
		pr_warn("A closing parenthesis ')' is missing in the dasd= parameter\n");
		rc = -EINVAL;
	}

	return rc;
}

/*
 * Try to interprete the range string as a device number or a range of devices.
 * If the interpretation is successful, create the matching dasd_devmap entries.
 * If interpretation fails or in case of an error, return an error code.
 */
static int __init dasd_parse_range(const char *range)
{
	struct dasd_devmap *devmap;
	int from, from_id0, from_id1;
	int to, to_id0, to_id1;
	int features;
	char bus_id[DASD_BUS_ID_SIZE + 1];
	char *features_str = NULL;
	char *from_str = NULL;
	char *to_str = NULL;
	int rc = 0;
	char *tmp;

	tmp = kstrdup(range, GFP_KERNEL);
	if (!tmp)
		return -ENOMEM;

	if (dasd_evaluate_range_param(tmp, &from_str, &to_str, &features_str)) {
		rc = -EINVAL;
		goto out;
	}

	if (dasd_busid(from_str, &from_id0, &from_id1, &from)) {
		rc = -EINVAL;
		goto out;
	}

	to = from;
	to_id0 = from_id0;
	to_id1 = from_id1;
	if (to_str) {
		if (dasd_busid(to_str, &to_id0, &to_id1, &to)) {
			rc = -EINVAL;
			goto out;
		}
		if (from_id0 != to_id0 || from_id1 != to_id1 || from > to) {
			pr_err("%s is not a valid device range\n", range);
			rc = -EINVAL;
			goto out;
		}
	}

	features = dasd_feature_list(features_str);
	if (features < 0) {
		rc = -EINVAL;
		goto out;
	}
	/* each device in dasd= parameter should be set initially online */
	features |= DASD_FEATURE_INITIAL_ONLINE;
	while (from <= to) {
		sprintf(bus_id, "%01x.%01x.%04x", from_id0, from_id1, from++);
		devmap = dasd_add_busid(bus_id, features);
		if (IS_ERR(devmap)) {
			rc = PTR_ERR(devmap);
			goto out;
		}
	}

out:
	kfree(tmp);

	return rc;
}

/*
 * Parse parameters stored in dasd[]
 * The 'dasd=...' parameter allows to specify a comma separated list of
 * keywords and device ranges. The parameters in that list will be stored as
 * separate elementes in dasd[].
 */
int __init dasd_parse(void)
{
	int rc, i;
	char *cur;

	rc = 0;
	for (i = 0; i < DASD_MAX_PARAMS; i++) {
		cur = dasd[i];
		if (!cur)
			break;
		if (*cur == '\0')
			continue;

		rc = dasd_parse_keyword(cur);
		if (rc)
			rc = dasd_parse_range(cur);

		if (rc)
			break;
	}

	return rc;
}

/*
 * Add a devmap for the device specified by busid. It is possible that
 * the devmap already exists (dasd= parameter). The order of the devices
 * added through this function will define the kdevs for the individual
 * devices.
 */
static struct dasd_devmap *
dasd_add_busid(const char *bus_id, int features)
{
	struct dasd_devmap *devmap, *new, *tmp;
	int hash;

	new = kzalloc(sizeof(struct dasd_devmap), GFP_KERNEL);
	if (!new)
		return ERR_PTR(-ENOMEM);
	spin_lock(&dasd_devmap_lock);
	devmap = NULL;
	hash = dasd_hash_busid(bus_id);
	list_for_each_entry(tmp, &dasd_hashlists[hash], list)
		if (strncmp(tmp->bus_id, bus_id, DASD_BUS_ID_SIZE) == 0) {
			devmap = tmp;
			break;
		}
	if (!devmap) {
		/* This bus_id is new. */
		new->devindex = dasd_max_devindex++;
		strlcpy(new->bus_id, bus_id, DASD_BUS_ID_SIZE);
		new->features = features;
		new->device = NULL;
		list_add(&new->list, &dasd_hashlists[hash]);
		devmap = new;
		new = NULL;
	}
	spin_unlock(&dasd_devmap_lock);
	kfree(new);
	return devmap;
}

/*
 * Find devmap for device with given bus_id.
 */
static struct dasd_devmap *
dasd_find_busid(const char *bus_id)
{
	struct dasd_devmap *devmap, *tmp;
	int hash;

	spin_lock(&dasd_devmap_lock);
	devmap = ERR_PTR(-ENODEV);
	hash = dasd_hash_busid(bus_id);
	list_for_each_entry(tmp, &dasd_hashlists[hash], list) {
		if (strncmp(tmp->bus_id, bus_id, DASD_BUS_ID_SIZE) == 0) {
			devmap = tmp;
			break;
		}
	}
	spin_unlock(&dasd_devmap_lock);
	return devmap;
}

/*
 * Check if busid has been added to the list of dasd ranges.
 */
int
dasd_busid_known(const char *bus_id)
{
	return IS_ERR(dasd_find_busid(bus_id)) ? -ENOENT : 0;
}

/*
 * Forget all about the device numbers added so far.
 * This may only be called at module unload or system shutdown.
 */
static void
dasd_forget_ranges(void)
{
	struct dasd_devmap *devmap, *n;
	int i;

	spin_lock(&dasd_devmap_lock);
	for (i = 0; i < 256; i++) {
		list_for_each_entry_safe(devmap, n, &dasd_hashlists[i], list) {
			BUG_ON(devmap->device != NULL);
			list_del(&devmap->list);
			kfree(devmap);
		}
	}
	spin_unlock(&dasd_devmap_lock);
}

/*
 * Find the device struct by its device index.
 */
struct dasd_device *
dasd_device_from_devindex(int devindex)
{
	struct dasd_devmap *devmap, *tmp;
	struct dasd_device *device;
	int i;

	spin_lock(&dasd_devmap_lock);
	devmap = NULL;
	for (i = 0; (i < 256) && !devmap; i++)
		list_for_each_entry(tmp, &dasd_hashlists[i], list)
			if (tmp->devindex == devindex) {
				/* Found the devmap for the device. */
				devmap = tmp;
				break;
			}
	if (devmap && devmap->device) {
		device = devmap->device;
		dasd_get_device(device);
	} else
		device = ERR_PTR(-ENODEV);
	spin_unlock(&dasd_devmap_lock);
	return device;
}

/*
 * Return devmap for cdev. If no devmap exists yet, create one and
 * connect it to the cdev.
 */
static struct dasd_devmap *
dasd_devmap_from_cdev(struct ccw_device *cdev)
{
	struct dasd_devmap *devmap;

	devmap = dasd_find_busid(dev_name(&cdev->dev));
	if (IS_ERR(devmap))
		devmap = dasd_add_busid(dev_name(&cdev->dev),
					DASD_FEATURE_DEFAULT);
	return devmap;
}

/*
 * Create a dasd device structure for cdev.
 */
struct dasd_device *
dasd_create_device(struct ccw_device *cdev)
{
	struct dasd_devmap *devmap;
	struct dasd_device *device;
	unsigned long flags;
	int rc;

	devmap = dasd_devmap_from_cdev(cdev);
	if (IS_ERR(devmap))
		return (void *) devmap;

	device = dasd_alloc_device();
	if (IS_ERR(device))
		return device;
	atomic_set(&device->ref_count, 3);

	spin_lock(&dasd_devmap_lock);
	if (!devmap->device) {
		devmap->device = device;
		device->devindex = devmap->devindex;
		device->features = devmap->features;
		get_device(&cdev->dev);
		device->cdev = cdev;
		rc = 0;
	} else
		/* Someone else was faster. */
		rc = -EBUSY;
	spin_unlock(&dasd_devmap_lock);

	if (rc) {
		dasd_free_device(device);
		return ERR_PTR(rc);
	}

	spin_lock_irqsave(get_ccwdev_lock(cdev), flags);
	dev_set_drvdata(&cdev->dev, device);
	spin_unlock_irqrestore(get_ccwdev_lock(cdev), flags);

	return device;
}

/*
 * Wait queue for dasd_delete_device waits.
 */
static DECLARE_WAIT_QUEUE_HEAD(dasd_delete_wq);

/*
 * Remove a dasd device structure. The passed referenced
 * is destroyed.
 */
void
dasd_delete_device(struct dasd_device *device)
{
	struct ccw_device *cdev;
	struct dasd_devmap *devmap;
	unsigned long flags;

	/* First remove device pointer from devmap. */
	devmap = dasd_find_busid(dev_name(&device->cdev->dev));
	BUG_ON(IS_ERR(devmap));
	spin_lock(&dasd_devmap_lock);
	if (devmap->device != device) {
		spin_unlock(&dasd_devmap_lock);
		dasd_put_device(device);
		return;
	}
	devmap->device = NULL;
	spin_unlock(&dasd_devmap_lock);

	/* Disconnect dasd_device structure from ccw_device structure. */
	spin_lock_irqsave(get_ccwdev_lock(device->cdev), flags);
	dev_set_drvdata(&device->cdev->dev, NULL);
	spin_unlock_irqrestore(get_ccwdev_lock(device->cdev), flags);

	/*
	 * Drop ref_count by 3, one for the devmap reference, one for
	 * the cdev reference and one for the passed reference.
	 */
	atomic_sub(3, &device->ref_count);

	/* Wait for reference counter to drop to zero. */
	wait_event(dasd_delete_wq, atomic_read(&device->ref_count) == 0);

	dasd_generic_free_discipline(device);
	/* Disconnect dasd_device structure from ccw_device structure. */
	cdev = device->cdev;
	device->cdev = NULL;

	/* Put ccw_device structure. */
	put_device(&cdev->dev);

	/* Now the device structure can be freed. */
	dasd_free_device(device);
}

/*
 * Reference counter dropped to zero. Wake up waiter
 * in dasd_delete_device.
 */
void
dasd_put_device_wake(struct dasd_device *device)
{
	wake_up(&dasd_delete_wq);
}
EXPORT_SYMBOL_GPL(dasd_put_device_wake);

/*
 * Return dasd_device structure associated with cdev.
 * This function needs to be called with the ccw device
 * lock held. It can be used from interrupt context.
 */
struct dasd_device *
dasd_device_from_cdev_locked(struct ccw_device *cdev)
{
	struct dasd_device *device = dev_get_drvdata(&cdev->dev);

	if (!device)
		return ERR_PTR(-ENODEV);
	dasd_get_device(device);
	return device;
}

/*
 * Return dasd_device structure associated with cdev.
 */
struct dasd_device *
dasd_device_from_cdev(struct ccw_device *cdev)
{
	struct dasd_device *device;
	unsigned long flags;

	spin_lock_irqsave(get_ccwdev_lock(cdev), flags);
	device = dasd_device_from_cdev_locked(cdev);
	spin_unlock_irqrestore(get_ccwdev_lock(cdev), flags);
	return device;
}

void dasd_add_link_to_gendisk(struct gendisk *gdp, struct dasd_device *device)
{
	struct dasd_devmap *devmap;

	devmap = dasd_find_busid(dev_name(&device->cdev->dev));
	if (IS_ERR(devmap))
		return;
	spin_lock(&dasd_devmap_lock);
	gdp->private_data = devmap;
	spin_unlock(&dasd_devmap_lock);
}

struct dasd_device *dasd_device_from_gendisk(struct gendisk *gdp)
{
	struct dasd_device *device;
	struct dasd_devmap *devmap;

	if (!gdp->private_data)
		return NULL;
	device = NULL;
	spin_lock(&dasd_devmap_lock);
	devmap = gdp->private_data;
	if (devmap && devmap->device) {
		device = devmap->device;
		dasd_get_device(device);
	}
	spin_unlock(&dasd_devmap_lock);
	return device;
}

/*
 * SECTION: files in sysfs
 */

/*
 * failfast controls the behaviour, if no path is available
 */
static ssize_t dasd_ff_show(struct device *dev, struct device_attribute *attr,
			    char *buf)
{
	struct dasd_devmap *devmap;
	int ff_flag;

	devmap = dasd_find_busid(dev_name(dev));
	if (!IS_ERR(devmap))
		ff_flag = (devmap->features & DASD_FEATURE_FAILFAST) != 0;
	else
		ff_flag = (DASD_FEATURE_DEFAULT & DASD_FEATURE_FAILFAST) != 0;
	return snprintf(buf, PAGE_SIZE, ff_flag ? "1\n" : "0\n");
}

static ssize_t dasd_ff_store(struct device *dev, struct device_attribute *attr,
	      const char *buf, size_t count)
{
	unsigned int val;
	int rc;

	if (kstrtouint(buf, 0, &val) || val > 1)
		return -EINVAL;

	rc = dasd_set_feature(to_ccwdev(dev), DASD_FEATURE_FAILFAST, val);

	return rc ? : count;
}

static DEVICE_ATTR(failfast, 0644, dasd_ff_show, dasd_ff_store);

/*
 * readonly controls the readonly status of a dasd
 */
static ssize_t
dasd_ro_show(struct device *dev, struct device_attribute *attr, char *buf)
{
	struct dasd_devmap *devmap;
	struct dasd_device *device;
	int ro_flag = 0;

	devmap = dasd_find_busid(dev_name(dev));
	if (IS_ERR(devmap))
		goto out;

	ro_flag = !!(devmap->features & DASD_FEATURE_READONLY);

	spin_lock(&dasd_devmap_lock);
	device = devmap->device;
	if (device)
		ro_flag |= test_bit(DASD_FLAG_DEVICE_RO, &device->flags);
	spin_unlock(&dasd_devmap_lock);

out:
	return snprintf(buf, PAGE_SIZE, ro_flag ? "1\n" : "0\n");
}

static ssize_t
dasd_ro_store(struct device *dev, struct device_attribute *attr,
	      const char *buf, size_t count)
{
	struct ccw_device *cdev = to_ccwdev(dev);
	struct dasd_device *device;
	unsigned long flags;
	unsigned int val;
	int rc;

	if (kstrtouint(buf, 0, &val) || val > 1)
		return -EINVAL;

	rc = dasd_set_feature(cdev, DASD_FEATURE_READONLY, val);
	if (rc)
		return rc;

	device = dasd_device_from_cdev(cdev);
	if (IS_ERR(device))
		return count;

	spin_lock_irqsave(get_ccwdev_lock(cdev), flags);
	val = val || test_bit(DASD_FLAG_DEVICE_RO, &device->flags);

	if (!device->block || !device->block->gdp ||
	    test_bit(DASD_FLAG_OFFLINE, &device->flags)) {
		spin_unlock_irqrestore(get_ccwdev_lock(cdev), flags);
		goto out;
	}
	/* Increase open_count to avoid losing the block device */
	atomic_inc(&device->block->open_count);
	spin_unlock_irqrestore(get_ccwdev_lock(cdev), flags);

	set_disk_ro(device->block->gdp, val);
	atomic_dec(&device->block->open_count);

out:
	dasd_put_device(device);

	return count;
}

static DEVICE_ATTR(readonly, 0644, dasd_ro_show, dasd_ro_store);
/*
 * erplog controls the logging of ERP related data
 * (e.g. failing channel programs).
 */
static ssize_t
dasd_erplog_show(struct device *dev, struct device_attribute *attr, char *buf)
{
	struct dasd_devmap *devmap;
	int erplog;

	devmap = dasd_find_busid(dev_name(dev));
	if (!IS_ERR(devmap))
		erplog = (devmap->features & DASD_FEATURE_ERPLOG) != 0;
	else
		erplog = (DASD_FEATURE_DEFAULT & DASD_FEATURE_ERPLOG) != 0;
	return snprintf(buf, PAGE_SIZE, erplog ? "1\n" : "0\n");
}

static ssize_t
dasd_erplog_store(struct device *dev, struct device_attribute *attr,
	      const char *buf, size_t count)
{
	unsigned int val;
	int rc;

	if (kstrtouint(buf, 0, &val) || val > 1)
		return -EINVAL;

	rc = dasd_set_feature(to_ccwdev(dev), DASD_FEATURE_ERPLOG, val);

	return rc ? : count;
}

static DEVICE_ATTR(erplog, 0644, dasd_erplog_show, dasd_erplog_store);

/*
 * use_diag controls whether the driver should use diag rather than ssch
 * to talk to the device
 */
static ssize_t
dasd_use_diag_show(struct device *dev, struct device_attribute *attr, char *buf)
{
	struct dasd_devmap *devmap;
	int use_diag;

	devmap = dasd_find_busid(dev_name(dev));
	if (!IS_ERR(devmap))
		use_diag = (devmap->features & DASD_FEATURE_USEDIAG) != 0;
	else
		use_diag = (DASD_FEATURE_DEFAULT & DASD_FEATURE_USEDIAG) != 0;
	return sprintf(buf, use_diag ? "1\n" : "0\n");
}

static ssize_t
dasd_use_diag_store(struct device *dev, struct device_attribute *attr,
		    const char *buf, size_t count)
{
	struct dasd_devmap *devmap;
	unsigned int val;
	ssize_t rc;

	devmap = dasd_devmap_from_cdev(to_ccwdev(dev));
	if (IS_ERR(devmap))
		return PTR_ERR(devmap);

	if (kstrtouint(buf, 0, &val) || val > 1)
		return -EINVAL;

	spin_lock(&dasd_devmap_lock);
	/* Changing diag discipline flag is only allowed in offline state. */
	rc = count;
	if (!devmap->device && !(devmap->features & DASD_FEATURE_USERAW)) {
		if (val)
			devmap->features |= DASD_FEATURE_USEDIAG;
		else
			devmap->features &= ~DASD_FEATURE_USEDIAG;
	} else
		rc = -EPERM;
	spin_unlock(&dasd_devmap_lock);
	return rc;
}

static DEVICE_ATTR(use_diag, 0644, dasd_use_diag_show, dasd_use_diag_store);

/*
 * use_raw controls whether the driver should give access to raw eckd data or
 * operate in standard mode
 */
static ssize_t
dasd_use_raw_show(struct device *dev, struct device_attribute *attr, char *buf)
{
	struct dasd_devmap *devmap;
	int use_raw;

	devmap = dasd_find_busid(dev_name(dev));
	if (!IS_ERR(devmap))
		use_raw = (devmap->features & DASD_FEATURE_USERAW) != 0;
	else
		use_raw = (DASD_FEATURE_DEFAULT & DASD_FEATURE_USERAW) != 0;
	return sprintf(buf, use_raw ? "1\n" : "0\n");
}

static ssize_t
dasd_use_raw_store(struct device *dev, struct device_attribute *attr,
		    const char *buf, size_t count)
{
	struct dasd_devmap *devmap;
	ssize_t rc;
	unsigned long val;

	devmap = dasd_devmap_from_cdev(to_ccwdev(dev));
	if (IS_ERR(devmap))
		return PTR_ERR(devmap);

	if ((kstrtoul(buf, 10, &val) != 0) || val > 1)
		return -EINVAL;

	spin_lock(&dasd_devmap_lock);
	/* Changing diag discipline flag is only allowed in offline state. */
	rc = count;
	if (!devmap->device && !(devmap->features & DASD_FEATURE_USEDIAG)) {
		if (val)
			devmap->features |= DASD_FEATURE_USERAW;
		else
			devmap->features &= ~DASD_FEATURE_USERAW;
	} else
		rc = -EPERM;
	spin_unlock(&dasd_devmap_lock);
	return rc;
}

static DEVICE_ATTR(raw_track_access, 0644, dasd_use_raw_show,
		   dasd_use_raw_store);

static ssize_t
dasd_safe_offline_store(struct device *dev, struct device_attribute *attr,
			const char *buf, size_t count)
{
	struct ccw_device *cdev = to_ccwdev(dev);
	struct dasd_device *device;
	unsigned long flags;
	int rc;

	spin_lock_irqsave(get_ccwdev_lock(cdev), flags);
	device = dasd_device_from_cdev_locked(cdev);
	if (IS_ERR(device)) {
		rc = PTR_ERR(device);
		spin_unlock_irqrestore(get_ccwdev_lock(cdev), flags);
		goto out;
	}

	if (test_bit(DASD_FLAG_OFFLINE, &device->flags) ||
	    test_bit(DASD_FLAG_SAFE_OFFLINE_RUNNING, &device->flags)) {
		/* Already doing offline processing */
		dasd_put_device(device);
		spin_unlock_irqrestore(get_ccwdev_lock(cdev), flags);
		rc = -EBUSY;
		goto out;
	}

	set_bit(DASD_FLAG_SAFE_OFFLINE, &device->flags);
	dasd_put_device(device);
	spin_unlock_irqrestore(get_ccwdev_lock(cdev), flags);

	rc = ccw_device_set_offline(cdev);

out:
	return rc ? rc : count;
}

static DEVICE_ATTR(safe_offline, 0200, NULL, dasd_safe_offline_store);

static ssize_t
dasd_access_show(struct device *dev, struct device_attribute *attr,
		 char *buf)
{
	struct ccw_device *cdev = to_ccwdev(dev);
	struct dasd_device *device;
	int count;

	device = dasd_device_from_cdev(cdev);
	if (IS_ERR(device))
		return PTR_ERR(device);

<<<<<<< HEAD
	if (device->discipline->host_access_count)
		count = device->discipline->host_access_count(device);
	else
		count = -EOPNOTSUPP;
=======
	if (!device->discipline)
		count = -ENODEV;
	else if (!device->discipline->host_access_count)
		count = -EOPNOTSUPP;
	else
		count = device->discipline->host_access_count(device);
>>>>>>> 24b8d41d

	dasd_put_device(device);
	if (count < 0)
		return count;

	return sprintf(buf, "%d\n", count);
}

static DEVICE_ATTR(host_access_count, 0444, dasd_access_show, NULL);

static ssize_t
dasd_discipline_show(struct device *dev, struct device_attribute *attr,
		     char *buf)
{
	struct dasd_device *device;
	ssize_t len;

	device = dasd_device_from_cdev(to_ccwdev(dev));
	if (IS_ERR(device))
		goto out;
	else if (!device->discipline) {
		dasd_put_device(device);
		goto out;
	} else {
		len = snprintf(buf, PAGE_SIZE, "%s\n",
			       device->discipline->name);
		dasd_put_device(device);
		return len;
	}
out:
	len = snprintf(buf, PAGE_SIZE, "none\n");
	return len;
}

static DEVICE_ATTR(discipline, 0444, dasd_discipline_show, NULL);

static ssize_t
dasd_device_status_show(struct device *dev, struct device_attribute *attr,
		     char *buf)
{
	struct dasd_device *device;
	ssize_t len;

	device = dasd_device_from_cdev(to_ccwdev(dev));
	if (!IS_ERR(device)) {
		switch (device->state) {
		case DASD_STATE_NEW:
			len = snprintf(buf, PAGE_SIZE, "new\n");
			break;
		case DASD_STATE_KNOWN:
			len = snprintf(buf, PAGE_SIZE, "detected\n");
			break;
		case DASD_STATE_BASIC:
			len = snprintf(buf, PAGE_SIZE, "basic\n");
			break;
		case DASD_STATE_UNFMT:
			len = snprintf(buf, PAGE_SIZE, "unformatted\n");
			break;
		case DASD_STATE_READY:
			len = snprintf(buf, PAGE_SIZE, "ready\n");
			break;
		case DASD_STATE_ONLINE:
			len = snprintf(buf, PAGE_SIZE, "online\n");
			break;
		default:
			len = snprintf(buf, PAGE_SIZE, "no stat\n");
			break;
		}
		dasd_put_device(device);
	} else
		len = snprintf(buf, PAGE_SIZE, "unknown\n");
	return len;
}

static DEVICE_ATTR(status, 0444, dasd_device_status_show, NULL);

static ssize_t dasd_alias_show(struct device *dev,
			       struct device_attribute *attr, char *buf)
{
	struct dasd_device *device;
	struct dasd_uid uid;

	device = dasd_device_from_cdev(to_ccwdev(dev));
	if (IS_ERR(device))
		return sprintf(buf, "0\n");

	if (device->discipline && device->discipline->get_uid &&
	    !device->discipline->get_uid(device, &uid)) {
		if (uid.type == UA_BASE_PAV_ALIAS ||
		    uid.type == UA_HYPER_PAV_ALIAS) {
			dasd_put_device(device);
			return sprintf(buf, "1\n");
		}
	}
	dasd_put_device(device);

	return sprintf(buf, "0\n");
}

static DEVICE_ATTR(alias, 0444, dasd_alias_show, NULL);

static ssize_t dasd_vendor_show(struct device *dev,
				struct device_attribute *attr, char *buf)
{
	struct dasd_device *device;
	struct dasd_uid uid;
	char *vendor;

	device = dasd_device_from_cdev(to_ccwdev(dev));
	vendor = "";
	if (IS_ERR(device))
		return snprintf(buf, PAGE_SIZE, "%s\n", vendor);

	if (device->discipline && device->discipline->get_uid &&
	    !device->discipline->get_uid(device, &uid))
			vendor = uid.vendor;

	dasd_put_device(device);

	return snprintf(buf, PAGE_SIZE, "%s\n", vendor);
}

static DEVICE_ATTR(vendor, 0444, dasd_vendor_show, NULL);

#define UID_STRLEN ( /* vendor */ 3 + 1 + /* serial    */ 14 + 1 +\
		     /* SSID   */ 4 + 1 + /* unit addr */ 2 + 1 +\
		     /* vduit */ 32 + 1)

static ssize_t
dasd_uid_show(struct device *dev, struct device_attribute *attr, char *buf)
{
	struct dasd_device *device;
	struct dasd_uid uid;
	char uid_string[UID_STRLEN];
	char ua_string[3];

	device = dasd_device_from_cdev(to_ccwdev(dev));
	uid_string[0] = 0;
	if (IS_ERR(device))
		return snprintf(buf, PAGE_SIZE, "%s\n", uid_string);

	if (device->discipline && device->discipline->get_uid &&
	    !device->discipline->get_uid(device, &uid)) {
		switch (uid.type) {
		case UA_BASE_DEVICE:
			snprintf(ua_string, sizeof(ua_string), "%02x",
				 uid.real_unit_addr);
			break;
		case UA_BASE_PAV_ALIAS:
			snprintf(ua_string, sizeof(ua_string), "%02x",
				 uid.base_unit_addr);
			break;
		case UA_HYPER_PAV_ALIAS:
			snprintf(ua_string, sizeof(ua_string), "xx");
			break;
		default:
			/* should not happen, treat like base device */
			snprintf(ua_string, sizeof(ua_string), "%02x",
				 uid.real_unit_addr);
			break;
		}

		if (strlen(uid.vduit) > 0)
			snprintf(uid_string, sizeof(uid_string),
				 "%s.%s.%04x.%s.%s",
				 uid.vendor, uid.serial, uid.ssid, ua_string,
				 uid.vduit);
		else
			snprintf(uid_string, sizeof(uid_string),
				 "%s.%s.%04x.%s",
				 uid.vendor, uid.serial, uid.ssid, ua_string);
	}
	dasd_put_device(device);

	return snprintf(buf, PAGE_SIZE, "%s\n", uid_string);
}
static DEVICE_ATTR(uid, 0444, dasd_uid_show, NULL);

/*
 * extended error-reporting
 */
static ssize_t
dasd_eer_show(struct device *dev, struct device_attribute *attr, char *buf)
{
	struct dasd_devmap *devmap;
	int eer_flag;

	devmap = dasd_find_busid(dev_name(dev));
	if (!IS_ERR(devmap) && devmap->device)
		eer_flag = dasd_eer_enabled(devmap->device);
	else
		eer_flag = 0;
	return snprintf(buf, PAGE_SIZE, eer_flag ? "1\n" : "0\n");
}

static ssize_t
dasd_eer_store(struct device *dev, struct device_attribute *attr,
	       const char *buf, size_t count)
{
	struct dasd_device *device;
	unsigned int val;
	int rc = 0;

	device = dasd_device_from_cdev(to_ccwdev(dev));
	if (IS_ERR(device))
		return PTR_ERR(device);

	if (kstrtouint(buf, 0, &val) || val > 1)
		return -EINVAL;

	if (val)
		rc = dasd_eer_enable(device);
	else
		dasd_eer_disable(device);

	dasd_put_device(device);

	return rc ? : count;
}

static DEVICE_ATTR(eer_enabled, 0644, dasd_eer_show, dasd_eer_store);

/*
 * expiration time for default requests
 */
static ssize_t
dasd_expires_show(struct device *dev, struct device_attribute *attr, char *buf)
{
	struct dasd_device *device;
	int len;

	device = dasd_device_from_cdev(to_ccwdev(dev));
	if (IS_ERR(device))
		return -ENODEV;
	len = snprintf(buf, PAGE_SIZE, "%lu\n", device->default_expires);
	dasd_put_device(device);
	return len;
}

static ssize_t
dasd_expires_store(struct device *dev, struct device_attribute *attr,
	       const char *buf, size_t count)
{
	struct dasd_device *device;
	unsigned long val;

	device = dasd_device_from_cdev(to_ccwdev(dev));
	if (IS_ERR(device))
		return -ENODEV;

	if ((kstrtoul(buf, 10, &val) != 0) ||
	    (val > DASD_EXPIRES_MAX) || val == 0) {
		dasd_put_device(device);
		return -EINVAL;
	}

	if (val)
		device->default_expires = val;

	dasd_put_device(device);
	return count;
}

static DEVICE_ATTR(expires, 0644, dasd_expires_show, dasd_expires_store);

static ssize_t
dasd_retries_show(struct device *dev, struct device_attribute *attr, char *buf)
{
	struct dasd_device *device;
	int len;

	device = dasd_device_from_cdev(to_ccwdev(dev));
	if (IS_ERR(device))
		return -ENODEV;
	len = snprintf(buf, PAGE_SIZE, "%lu\n", device->default_retries);
	dasd_put_device(device);
	return len;
}

static ssize_t
dasd_retries_store(struct device *dev, struct device_attribute *attr,
		   const char *buf, size_t count)
{
	struct dasd_device *device;
	unsigned long val;

	device = dasd_device_from_cdev(to_ccwdev(dev));
	if (IS_ERR(device))
		return -ENODEV;

	if ((kstrtoul(buf, 10, &val) != 0) ||
	    (val > DASD_RETRIES_MAX)) {
		dasd_put_device(device);
		return -EINVAL;
	}

	if (val)
		device->default_retries = val;

	dasd_put_device(device);
	return count;
}

static DEVICE_ATTR(retries, 0644, dasd_retries_show, dasd_retries_store);

static ssize_t
dasd_timeout_show(struct device *dev, struct device_attribute *attr,
		  char *buf)
{
	struct dasd_device *device;
	int len;

	device = dasd_device_from_cdev(to_ccwdev(dev));
	if (IS_ERR(device))
		return -ENODEV;
	len = snprintf(buf, PAGE_SIZE, "%lu\n", device->blk_timeout);
	dasd_put_device(device);
	return len;
}

static ssize_t
dasd_timeout_store(struct device *dev, struct device_attribute *attr,
		   const char *buf, size_t count)
{
	struct dasd_device *device;
	struct request_queue *q;
	unsigned long val;

	device = dasd_device_from_cdev(to_ccwdev(dev));
	if (IS_ERR(device) || !device->block)
		return -ENODEV;

	if ((kstrtoul(buf, 10, &val) != 0) ||
	    val > UINT_MAX / HZ) {
		dasd_put_device(device);
		return -EINVAL;
	}
	q = device->block->request_queue;
	if (!q) {
		dasd_put_device(device);
		return -ENODEV;
	}

	device->blk_timeout = val;

	blk_queue_rq_timeout(q, device->blk_timeout * HZ);

	dasd_put_device(device);
	return count;
}

static DEVICE_ATTR(timeout, 0644,
		   dasd_timeout_show, dasd_timeout_store);


static ssize_t
dasd_path_reset_store(struct device *dev, struct device_attribute *attr,
		      const char *buf, size_t count)
{
	struct dasd_device *device;
	unsigned int val;

	device = dasd_device_from_cdev(to_ccwdev(dev));
	if (IS_ERR(device))
		return -ENODEV;

	if ((kstrtouint(buf, 16, &val) != 0) || val > 0xff)
		val = 0;

	if (device->discipline && device->discipline->reset_path)
		device->discipline->reset_path(device, (__u8) val);

	dasd_put_device(device);
	return count;
}

static DEVICE_ATTR(path_reset, 0200, NULL, dasd_path_reset_store);

static ssize_t dasd_hpf_show(struct device *dev, struct device_attribute *attr,
			     char *buf)
{
	struct dasd_device *device;
	int hpf;

	device = dasd_device_from_cdev(to_ccwdev(dev));
	if (IS_ERR(device))
		return -ENODEV;
	if (!device->discipline || !device->discipline->hpf_enabled) {
		dasd_put_device(device);
		return snprintf(buf, PAGE_SIZE, "%d\n", dasd_nofcx);
	}
	hpf = device->discipline->hpf_enabled(device);
	dasd_put_device(device);
	return snprintf(buf, PAGE_SIZE, "%d\n", hpf);
}

static DEVICE_ATTR(hpf, 0444, dasd_hpf_show, NULL);

static ssize_t dasd_reservation_policy_show(struct device *dev,
					    struct device_attribute *attr,
					    char *buf)
{
	struct dasd_devmap *devmap;
	int rc = 0;

	devmap = dasd_find_busid(dev_name(dev));
	if (IS_ERR(devmap)) {
		rc = snprintf(buf, PAGE_SIZE, "ignore\n");
	} else {
		spin_lock(&dasd_devmap_lock);
		if (devmap->features & DASD_FEATURE_FAILONSLCK)
			rc = snprintf(buf, PAGE_SIZE, "fail\n");
		else
			rc = snprintf(buf, PAGE_SIZE, "ignore\n");
		spin_unlock(&dasd_devmap_lock);
	}
	return rc;
}

static ssize_t dasd_reservation_policy_store(struct device *dev,
					     struct device_attribute *attr,
					     const char *buf, size_t count)
{
	struct ccw_device *cdev = to_ccwdev(dev);
	int rc;

	if (sysfs_streq("ignore", buf))
		rc = dasd_set_feature(cdev, DASD_FEATURE_FAILONSLCK, 0);
	else if (sysfs_streq("fail", buf))
		rc = dasd_set_feature(cdev, DASD_FEATURE_FAILONSLCK, 1);
	else
		rc = -EINVAL;

	return rc ? : count;
}

static DEVICE_ATTR(reservation_policy, 0644,
		   dasd_reservation_policy_show, dasd_reservation_policy_store);

static ssize_t dasd_reservation_state_show(struct device *dev,
					   struct device_attribute *attr,
					   char *buf)
{
	struct dasd_device *device;
	int rc = 0;

	device = dasd_device_from_cdev(to_ccwdev(dev));
	if (IS_ERR(device))
		return snprintf(buf, PAGE_SIZE, "none\n");

	if (test_bit(DASD_FLAG_IS_RESERVED, &device->flags))
		rc = snprintf(buf, PAGE_SIZE, "reserved\n");
	else if (test_bit(DASD_FLAG_LOCK_STOLEN, &device->flags))
		rc = snprintf(buf, PAGE_SIZE, "lost\n");
	else
		rc = snprintf(buf, PAGE_SIZE, "none\n");
	dasd_put_device(device);
	return rc;
}

static ssize_t dasd_reservation_state_store(struct device *dev,
					    struct device_attribute *attr,
					    const char *buf, size_t count)
{
	struct dasd_device *device;
	int rc = 0;

	device = dasd_device_from_cdev(to_ccwdev(dev));
	if (IS_ERR(device))
		return -ENODEV;
	if (sysfs_streq("reset", buf))
		clear_bit(DASD_FLAG_LOCK_STOLEN, &device->flags);
	else
		rc = -EINVAL;
	dasd_put_device(device);

	if (rc)
		return rc;
	else
		return count;
}

static DEVICE_ATTR(last_known_reservation_state, 0644,
		   dasd_reservation_state_show, dasd_reservation_state_store);

static ssize_t dasd_pm_show(struct device *dev,
			      struct device_attribute *attr, char *buf)
{
	struct dasd_device *device;
	u8 opm, nppm, cablepm, cuirpm, hpfpm, ifccpm;

	device = dasd_device_from_cdev(to_ccwdev(dev));
	if (IS_ERR(device))
		return sprintf(buf, "0\n");

	opm = dasd_path_get_opm(device);
	nppm = dasd_path_get_nppm(device);
	cablepm = dasd_path_get_cablepm(device);
	cuirpm = dasd_path_get_cuirpm(device);
	hpfpm = dasd_path_get_hpfpm(device);
	ifccpm = dasd_path_get_ifccpm(device);
	dasd_put_device(device);

	return sprintf(buf, "%02x %02x %02x %02x %02x %02x\n", opm, nppm,
		       cablepm, cuirpm, hpfpm, ifccpm);
}

static DEVICE_ATTR(path_masks, 0444, dasd_pm_show, NULL);

/*
 * threshold value for IFCC/CCC errors
 */
static ssize_t
dasd_path_threshold_show(struct device *dev,
			  struct device_attribute *attr, char *buf)
{
	struct dasd_device *device;
	int len;

	device = dasd_device_from_cdev(to_ccwdev(dev));
	if (IS_ERR(device))
		return -ENODEV;
	len = snprintf(buf, PAGE_SIZE, "%lu\n", device->path_thrhld);
	dasd_put_device(device);
	return len;
}

static ssize_t
dasd_path_threshold_store(struct device *dev, struct device_attribute *attr,
			   const char *buf, size_t count)
{
	struct dasd_device *device;
	unsigned long flags;
	unsigned long val;

	device = dasd_device_from_cdev(to_ccwdev(dev));
	if (IS_ERR(device))
		return -ENODEV;

	if (kstrtoul(buf, 10, &val) != 0 || val > DASD_THRHLD_MAX) {
		dasd_put_device(device);
		return -EINVAL;
	}
	spin_lock_irqsave(get_ccwdev_lock(to_ccwdev(dev)), flags);
	device->path_thrhld = val;
	spin_unlock_irqrestore(get_ccwdev_lock(to_ccwdev(dev)), flags);
	dasd_put_device(device);
	return count;
}
static DEVICE_ATTR(path_threshold, 0644, dasd_path_threshold_show,
		   dasd_path_threshold_store);

/*
 * configure if path is disabled after IFCC/CCC error threshold is
 * exceeded
 */
static ssize_t
dasd_path_autodisable_show(struct device *dev,
				   struct device_attribute *attr, char *buf)
{
	struct dasd_devmap *devmap;
	int flag;

	devmap = dasd_find_busid(dev_name(dev));
	if (!IS_ERR(devmap))
		flag = (devmap->features & DASD_FEATURE_PATH_AUTODISABLE) != 0;
	else
		flag = (DASD_FEATURE_DEFAULT &
			DASD_FEATURE_PATH_AUTODISABLE) != 0;
	return snprintf(buf, PAGE_SIZE, flag ? "1\n" : "0\n");
}

static ssize_t
dasd_path_autodisable_store(struct device *dev,
				    struct device_attribute *attr,
				    const char *buf, size_t count)
{
	unsigned int val;
	int rc;

	if (kstrtouint(buf, 0, &val) || val > 1)
		return -EINVAL;

	rc = dasd_set_feature(to_ccwdev(dev),
			      DASD_FEATURE_PATH_AUTODISABLE, val);

	return rc ? : count;
}

static DEVICE_ATTR(path_autodisable, 0644,
		   dasd_path_autodisable_show,
		   dasd_path_autodisable_store);
/*
 * interval for IFCC/CCC checks
 * meaning time with no IFCC/CCC error before the error counter
 * gets reset
 */
static ssize_t
dasd_path_interval_show(struct device *dev,
			struct device_attribute *attr, char *buf)
{
	struct dasd_device *device;
	int len;

	device = dasd_device_from_cdev(to_ccwdev(dev));
	if (IS_ERR(device))
		return -ENODEV;
	len = snprintf(buf, PAGE_SIZE, "%lu\n", device->path_interval);
	dasd_put_device(device);
	return len;
}

static ssize_t
dasd_path_interval_store(struct device *dev, struct device_attribute *attr,
	       const char *buf, size_t count)
{
	struct dasd_device *device;
	unsigned long flags;
	unsigned long val;

	device = dasd_device_from_cdev(to_ccwdev(dev));
	if (IS_ERR(device))
		return -ENODEV;

	if ((kstrtoul(buf, 10, &val) != 0) ||
	    (val > DASD_INTERVAL_MAX) || val == 0) {
		dasd_put_device(device);
		return -EINVAL;
	}
	spin_lock_irqsave(get_ccwdev_lock(to_ccwdev(dev)), flags);
	if (val)
		device->path_interval = val;
	spin_unlock_irqrestore(get_ccwdev_lock(to_ccwdev(dev)), flags);
	dasd_put_device(device);
	return count;
}

static DEVICE_ATTR(path_interval, 0644, dasd_path_interval_show,
		   dasd_path_interval_store);


#define DASD_DEFINE_ATTR(_name, _func)					\
static ssize_t dasd_##_name##_show(struct device *dev,			\
				   struct device_attribute *attr,	\
				   char *buf)				\
{									\
	struct ccw_device *cdev = to_ccwdev(dev);			\
	struct dasd_device *device = dasd_device_from_cdev(cdev);	\
	int val = 0;							\
									\
	if (IS_ERR(device))						\
		return -ENODEV;						\
	if (device->discipline && _func)				\
		val = _func(device);					\
	dasd_put_device(device);					\
									\
	return snprintf(buf, PAGE_SIZE, "%d\n", val);			\
}									\
static DEVICE_ATTR(_name, 0444, dasd_##_name##_show, NULL);		\

DASD_DEFINE_ATTR(ese, device->discipline->is_ese);
DASD_DEFINE_ATTR(extent_size, device->discipline->ext_size);
DASD_DEFINE_ATTR(pool_id, device->discipline->ext_pool_id);
DASD_DEFINE_ATTR(space_configured, device->discipline->space_configured);
DASD_DEFINE_ATTR(space_allocated, device->discipline->space_allocated);
DASD_DEFINE_ATTR(logical_capacity, device->discipline->logical_capacity);
DASD_DEFINE_ATTR(warn_threshold, device->discipline->ext_pool_warn_thrshld);
DASD_DEFINE_ATTR(cap_at_warnlevel, device->discipline->ext_pool_cap_at_warnlevel);
DASD_DEFINE_ATTR(pool_oos, device->discipline->ext_pool_oos);

static struct attribute * dasd_attrs[] = {
	&dev_attr_readonly.attr,
	&dev_attr_discipline.attr,
	&dev_attr_status.attr,
	&dev_attr_alias.attr,
	&dev_attr_vendor.attr,
	&dev_attr_uid.attr,
	&dev_attr_use_diag.attr,
	&dev_attr_raw_track_access.attr,
	&dev_attr_eer_enabled.attr,
	&dev_attr_erplog.attr,
	&dev_attr_failfast.attr,
	&dev_attr_expires.attr,
	&dev_attr_retries.attr,
	&dev_attr_timeout.attr,
	&dev_attr_reservation_policy.attr,
	&dev_attr_last_known_reservation_state.attr,
	&dev_attr_safe_offline.attr,
	&dev_attr_host_access_count.attr,
	&dev_attr_path_masks.attr,
	&dev_attr_path_threshold.attr,
	&dev_attr_path_autodisable.attr,
	&dev_attr_path_interval.attr,
	&dev_attr_path_reset.attr,
	&dev_attr_hpf.attr,
	&dev_attr_ese.attr,
	NULL,
};

static const struct attribute_group dasd_attr_group = {
	.attrs = dasd_attrs,
};

static struct attribute *capacity_attrs[] = {
	&dev_attr_space_configured.attr,
	&dev_attr_space_allocated.attr,
	&dev_attr_logical_capacity.attr,
	NULL,
};

static const struct attribute_group capacity_attr_group = {
	.name = "capacity",
	.attrs = capacity_attrs,
};

static struct attribute *ext_pool_attrs[] = {
	&dev_attr_pool_id.attr,
	&dev_attr_extent_size.attr,
	&dev_attr_warn_threshold.attr,
	&dev_attr_cap_at_warnlevel.attr,
	&dev_attr_pool_oos.attr,
	NULL,
};

static const struct attribute_group ext_pool_attr_group = {
	.name = "extent_pool",
	.attrs = ext_pool_attrs,
};

static const struct attribute_group *dasd_attr_groups[] = {
	&dasd_attr_group,
	&capacity_attr_group,
	&ext_pool_attr_group,
	NULL,
};

/*
 * Return value of the specified feature.
 */
int
dasd_get_feature(struct ccw_device *cdev, int feature)
{
	struct dasd_devmap *devmap;

	devmap = dasd_find_busid(dev_name(&cdev->dev));
	if (IS_ERR(devmap))
		return PTR_ERR(devmap);

	return ((devmap->features & feature) != 0);
}

/*
 * Set / reset given feature.
 * Flag indicates whether to set (!=0) or the reset (=0) the feature.
 */
int
dasd_set_feature(struct ccw_device *cdev, int feature, int flag)
{
	struct dasd_devmap *devmap;

	devmap = dasd_devmap_from_cdev(cdev);
	if (IS_ERR(devmap))
		return PTR_ERR(devmap);

	spin_lock(&dasd_devmap_lock);
	if (flag)
		devmap->features |= feature;
	else
		devmap->features &= ~feature;
	if (devmap->device)
		devmap->device->features = devmap->features;
	spin_unlock(&dasd_devmap_lock);
	return 0;
}
EXPORT_SYMBOL(dasd_set_feature);


int dasd_add_sysfs_files(struct ccw_device *cdev)
{
	return sysfs_create_groups(&cdev->dev.kobj, dasd_attr_groups);
}

void
dasd_remove_sysfs_files(struct ccw_device *cdev)
{
	sysfs_remove_groups(&cdev->dev.kobj, dasd_attr_groups);
}


int
dasd_devmap_init(void)
{
	int i;

	/* Initialize devmap structures. */
	dasd_max_devindex = 0;
	for (i = 0; i < 256; i++)
		INIT_LIST_HEAD(&dasd_hashlists[i]);
	return 0;
}

void
dasd_devmap_exit(void)
{
	dasd_forget_ranges();
}<|MERGE_RESOLUTION|>--- conflicted
+++ resolved
@@ -995,19 +995,12 @@
 	if (IS_ERR(device))
 		return PTR_ERR(device);
 
-<<<<<<< HEAD
-	if (device->discipline->host_access_count)
-		count = device->discipline->host_access_count(device);
-	else
-		count = -EOPNOTSUPP;
-=======
 	if (!device->discipline)
 		count = -ENODEV;
 	else if (!device->discipline->host_access_count)
 		count = -EOPNOTSUPP;
 	else
 		count = device->discipline->host_access_count(device);
->>>>>>> 24b8d41d
 
 	dasd_put_device(device);
 	if (count < 0)
