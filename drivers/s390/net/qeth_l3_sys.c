--- conflicted
+++ resolved
@@ -10,10 +10,7 @@
 #include <linux/slab.h>
 #include <asm/ebcdic.h>
 #include <linux/hashtable.h>
-<<<<<<< HEAD
-=======
 #include <linux/inet.h>
->>>>>>> 24b8d41d
 #include "qeth_l3.h"
 
 #define QETH_DEVICE_ATTR(_id, _name, _mode, _show, _store) \
@@ -240,27 +237,7 @@
 
 	if (card->options.hsuid[0])
 		/* delete old ip address */
-<<<<<<< HEAD
-		addr = qeth_l3_get_addr_buffer(QETH_PROT_IPV6);
-		if (!addr)
-			return -ENOMEM;
-
-		addr->u.a6.addr.s6_addr32[0] = 0xfe800000;
-		addr->u.a6.addr.s6_addr32[1] = 0x00000000;
-		for (i = 8; i < 16; i++)
-			addr->u.a6.addr.s6_addr[i] =
-				card->options.hsuid[i - 8];
-		addr->u.a6.pfxlen = 0;
-		addr->type = QETH_IP_TYPE_NORMAL;
-
-		spin_lock_bh(&card->ip_lock);
-		qeth_l3_delete_ip(card, addr);
-		spin_unlock_bh(&card->ip_lock);
-		kfree(addr);
-	}
-=======
 		qeth_l3_modify_hsuid(card, false);
->>>>>>> 24b8d41d
 
 	if (strlen(tmp) == 0) {
 		/* delete ip address only */
@@ -280,25 +257,7 @@
 	ASCEBC(card->options.hsuid, 8);
 	memcpy(card->dev->perm_addr, card->options.hsuid, 9);
 
-<<<<<<< HEAD
-	addr = qeth_l3_get_addr_buffer(QETH_PROT_IPV6);
-	if (addr != NULL) {
-		addr->u.a6.addr.s6_addr32[0] = 0xfe800000;
-		addr->u.a6.addr.s6_addr32[1] = 0x00000000;
-		for (i = 8; i < 16; i++)
-			addr->u.a6.addr.s6_addr[i] = card->options.hsuid[i - 8];
-		addr->u.a6.pfxlen = 0;
-		addr->type = QETH_IP_TYPE_NORMAL;
-	} else
-		return -ENOMEM;
-
-	spin_lock_bh(&card->ip_lock);
-	qeth_l3_add_ip(card, addr);
-	spin_unlock_bh(&card->ip_lock);
-	kfree(addr);
-=======
 	rc = qeth_l3_modify_hsuid(card, true);
->>>>>>> 24b8d41d
 
 out:
 	mutex_unlock(&card->conf_mutex);
@@ -333,13 +292,8 @@
 		struct device_attribute *attr, const char *buf, size_t count)
 {
 	struct qeth_card *card = dev_get_drvdata(dev);
-<<<<<<< HEAD
-	struct qeth_ipaddr *addr;
-	int i, rc = 0;
-=======
 	bool enable;
 	int rc = 0;
->>>>>>> 24b8d41d
 
 	mutex_lock(&card->conf_mutex);
 	if (card->state != CARD_STATE_DOWN) {
@@ -349,29 +303,8 @@
 
 	mutex_lock(&card->ip_lock);
 	if (sysfs_streq(buf, "toggle")) {
-<<<<<<< HEAD
-		card->ipato.enabled = (card->ipato.enabled)? 0 : 1;
-	} else if (sysfs_streq(buf, "1")) {
-		card->ipato.enabled = 1;
-		hash_for_each(card->ip_htable, i, addr, hnode) {
-				if ((addr->type == QETH_IP_TYPE_NORMAL) &&
-				qeth_l3_is_addr_covered_by_ipato(card, addr))
-					addr->set_flags |=
-					QETH_IPA_SETIP_TAKEOVER_FLAG;
-			}
-	} else if (sysfs_streq(buf, "0")) {
-		card->ipato.enabled = 0;
-		hash_for_each(card->ip_htable, i, addr, hnode) {
-			if (addr->set_flags &
-			QETH_IPA_SETIP_TAKEOVER_FLAG)
-				addr->set_flags &=
-				~QETH_IPA_SETIP_TAKEOVER_FLAG;
-			}
-	} else
-=======
 		enable = !card->ipato.enabled;
 	} else if (kstrtobool(buf, &enable)) {
->>>>>>> 24b8d41d
 		rc = -EINVAL;
 		goto unlock_ip;
 	}
@@ -434,20 +367,9 @@
 			enum qeth_prot_versions proto)
 {
 	struct qeth_ipato_entry *ipatoe;
-<<<<<<< HEAD
-	char addr_str[40];
-	int entry_len; /* length of 1 entry string, differs between v4 and v6 */
-	int i = 0;
-
-	entry_len = (proto == QETH_PROT_IPV4)? 12 : 40;
-	/* add strlen for "/<mask>\n" */
-	entry_len += (proto == QETH_PROT_IPV4)? 5 : 6;
-	spin_lock_bh(&card->ip_lock);
-=======
 	int str_len = 0;
 
 	mutex_lock(&card->ip_lock);
->>>>>>> 24b8d41d
 	list_for_each_entry(ipatoe, &card->ipato.entries, entry) {
 		char addr_str[40];
 		int entry_len;
@@ -471,12 +393,7 @@
 		str_len += entry_len;
 		buf += entry_len;
 	}
-<<<<<<< HEAD
-	spin_unlock_bh(&card->ip_lock);
-	i += snprintf(buf + i, PAGE_SIZE - i, "\n");
-=======
 	mutex_unlock(&card->ip_lock);
->>>>>>> 24b8d41d
 
 	return str_len ? str_len : scnprintf(buf, PAGE_SIZE, "\n");
 }
@@ -670,18 +587,6 @@
 {
 	struct qeth_card *card = dev_get_drvdata(dev);
 	struct qeth_ipaddr *ipaddr;
-<<<<<<< HEAD
-	struct hlist_node  *tmp;
-	char addr_str[40];
-	int entry_len; /* length of 1 entry string, differs between v4 and v6 */
-	int i = 0;
-
-	entry_len = (proto == QETH_PROT_IPV4)? 12 : 40;
-	entry_len += 2; /* \n + terminator */
-	spin_lock_bh(&card->ip_lock);
-	hash_for_each_safe(card->ip_htable, i, tmp, ipaddr, hnode) {
-		if (ipaddr->proto != proto)
-=======
 	int str_len = 0;
 	int i;
 
@@ -691,7 +596,6 @@
 		int entry_len;
 
 		if (ipaddr->proto != proto || ipaddr->type != type)
->>>>>>> 24b8d41d
 			continue;
 
 		entry_len = qeth_l3_ipaddr_to_string(proto, (u8 *)&ipaddr->u,
@@ -708,12 +612,7 @@
 		str_len += entry_len;
 		buf += entry_len;
 	}
-<<<<<<< HEAD
-	spin_unlock_bh(&card->ip_lock);
-	i += snprintf(buf + i, PAGE_SIZE - i, "\n");
-=======
 	mutex_unlock(&card->ip_lock);
->>>>>>> 24b8d41d
 
 	return str_len ? str_len : scnprintf(buf, PAGE_SIZE, "\n");
 }
@@ -799,41 +698,6 @@
 	.attrs = qeth_vipa_device_attrs,
 };
 
-<<<<<<< HEAD
-static ssize_t qeth_l3_dev_rxip_add_show(char *buf, struct qeth_card *card,
-		       enum qeth_prot_versions proto)
-{
-	struct qeth_ipaddr *ipaddr;
-	struct hlist_node *tmp;
-	char addr_str[40];
-	int entry_len; /* length of 1 entry string, differs between v4 and v6 */
-	int i = 0;
-
-	entry_len = (proto == QETH_PROT_IPV4)? 12 : 40;
-	entry_len += 2; /* \n + terminator */
-	spin_lock_bh(&card->ip_lock);
-	hash_for_each_safe(card->ip_htable, i, tmp, ipaddr, hnode) {
-		if (ipaddr->proto != proto)
-			continue;
-		if (ipaddr->type != QETH_IP_TYPE_RXIP)
-			continue;
-		/* String must not be longer than PAGE_SIZE. So we check if
-		 * string length gets near PAGE_SIZE. Then we can savely display
-		 * the next IPv6 address (worst case, compared to IPv4) */
-		if ((PAGE_SIZE - i) <= entry_len)
-			break;
-		qeth_l3_ipaddr_to_string(proto, (const u8 *)&ipaddr->u,
-			addr_str);
-		i += snprintf(buf + i, PAGE_SIZE - i, "%s\n", addr_str);
-	}
-	spin_unlock_bh(&card->ip_lock);
-	i += snprintf(buf + i, PAGE_SIZE - i, "\n");
-
-	return i;
-}
-
-=======
->>>>>>> 24b8d41d
 static ssize_t qeth_l3_dev_rxip_add4_show(struct device *dev,
 					  struct device_attribute *attr,
 					  char *buf)
