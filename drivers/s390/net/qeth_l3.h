/* SPDX-License-Identifier: GPL-2.0 */
/*
 *    Copyright IBM Corp. 2007
 *    Author(s): Utz Bacher <utz.bacher@de.ibm.com>,
 *		 Frank Pavlic <fpavlic@de.ibm.com>,
 *		 Thomas Spatzier <tspat@de.ibm.com>,
 *		 Frank Blaschka <frank.blaschka@de.ibm.com>
 */

#ifndef __QETH_L3_H__
#define __QETH_L3_H__

#include "qeth_core.h"
#include <linux/hashtable.h>

enum qeth_ip_types {
	QETH_IP_TYPE_NORMAL,
	QETH_IP_TYPE_VIPA,
	QETH_IP_TYPE_RXIP,
};

struct qeth_ipaddr {
	struct hlist_node hnode;
	enum qeth_ip_types type;
<<<<<<< HEAD
	enum qeth_ipa_setdelip_flags set_flags;
	enum qeth_ipa_setdelip_flags del_flags;
	u8 is_multicast:1;
	u8 in_progress:1;
	u8 disp_flag:2;
=======
	u8 is_multicast:1;
	u8 disp_flag:2;
	u8 ipato:1;			/* ucast only */
>>>>>>> 24b8d41d

	/* is changed only for normal ip addresses
	 * for non-normal addresses it always is  1
	 */
	int  ref_counter;
	enum qeth_prot_versions proto;
	union {
		struct {
			__be32 addr;
			__be32 mask;
		} a4;
		struct {
			struct in6_addr addr;
			unsigned int pfxlen;
		} a6;
	} u;

};
static inline  u64 qeth_l3_ipaddr_hash(struct qeth_ipaddr *addr)
{
	u64  ret = 0;
	u8 *point;

	if (addr->proto == QETH_PROT_IPV6) {
		point = (u8 *) &addr->u.a6.addr;
		ret = get_unaligned((u64 *)point) ^
			get_unaligned((u64 *) (point + 8));
	}
	if (addr->proto == QETH_PROT_IPV4) {
		point = (u8 *) &addr->u.a4.addr;
		ret = get_unaligned((u32 *) point);
	}
	return ret;
}

static inline void qeth_l3_init_ipaddr(struct qeth_ipaddr *addr,
				       enum qeth_ip_types type,
				       enum qeth_prot_versions proto)
{
	memset(addr, 0, sizeof(*addr));
	addr->type = type;
	addr->proto = proto;
	addr->disp_flag = QETH_DISP_ADDR_DO_NOTHING;
	addr->ref_counter = 1;
}

static inline bool qeth_l3_addr_match_ip(struct qeth_ipaddr *a1,
					 struct qeth_ipaddr *a2)
{
	if (a1->proto != a2->proto)
		return false;
	if (a1->proto == QETH_PROT_IPV6)
		return ipv6_addr_equal(&a1->u.a6.addr, &a2->u.a6.addr);
	return a1->u.a4.addr == a2->u.a4.addr;
}

static inline bool qeth_l3_addr_match_all(struct qeth_ipaddr *a1,
					  struct qeth_ipaddr *a2)
{
	/* Assumes that the pair was obtained via qeth_l3_addr_find_by_ip(),
	 * so 'proto' and 'addr' match for sure.
	 *
	 * For ucast:
	 * -	'mask'/'pfxlen' for RXIP/VIPA is always 0. For NORMAL, matching
	 *	values are required to avoid mixups in takeover eligibility.
	 *
	 * For mcast,
	 * -	'mask'/'pfxlen' is always 0.
	 */
	if (a1->type != a2->type)
		return false;
	if (a1->proto == QETH_PROT_IPV6)
		return a1->u.a6.pfxlen == a2->u.a6.pfxlen;
	return a1->u.a4.mask == a2->u.a4.mask;
}

static inline u32 qeth_l3_ipaddr_hash(struct qeth_ipaddr *addr)
{
	if (addr->proto == QETH_PROT_IPV6)
		return ipv6_addr_hash(&addr->u.a6.addr);
	else
		return ipv4_addr_hash(addr->u.a4.addr);
}

struct qeth_ipato_entry {
	struct list_head entry;
	enum qeth_prot_versions proto;
	char addr[16];
	unsigned int mask_bits;
};

extern const struct attribute_group *qeth_l3_attr_groups[];

int qeth_l3_ipaddr_to_string(enum qeth_prot_versions proto, const u8 *addr,
			     char *buf);
int qeth_l3_create_device_attributes(struct device *);
void qeth_l3_remove_device_attributes(struct device *);
int qeth_l3_setrouting_v4(struct qeth_card *);
int qeth_l3_setrouting_v6(struct qeth_card *);
int qeth_l3_add_ipato_entry(struct qeth_card *, struct qeth_ipato_entry *);
<<<<<<< HEAD
void qeth_l3_del_ipato_entry(struct qeth_card *, enum qeth_prot_versions,
			u8 *, int);
int qeth_l3_add_vipa(struct qeth_card *, enum qeth_prot_versions, const u8 *);
void qeth_l3_del_vipa(struct qeth_card *, enum qeth_prot_versions, const u8 *);
int qeth_l3_add_rxip(struct qeth_card *, enum qeth_prot_versions, const u8 *);
void qeth_l3_del_rxip(struct qeth_card *card, enum qeth_prot_versions,
			const u8 *);
int qeth_l3_is_addr_covered_by_ipato(struct qeth_card *, struct qeth_ipaddr *);
struct qeth_ipaddr *qeth_l3_get_addr_buffer(enum qeth_prot_versions);
int qeth_l3_add_ip(struct qeth_card *, struct qeth_ipaddr *);
int qeth_l3_delete_ip(struct qeth_card *, struct qeth_ipaddr *);
=======
int qeth_l3_del_ipato_entry(struct qeth_card *card,
			    enum qeth_prot_versions proto, u8 *addr,
			    unsigned int mask_bits);
void qeth_l3_update_ipato(struct qeth_card *card);
int qeth_l3_modify_hsuid(struct qeth_card *card, bool add);
int qeth_l3_modify_rxip_vipa(struct qeth_card *card, bool add, const u8 *ip,
			     enum qeth_ip_types type,
			     enum qeth_prot_versions proto);
>>>>>>> 24b8d41d

#endif /* __QETH_L3_H__ */<|MERGE_RESOLUTION|>--- conflicted
+++ resolved
@@ -22,17 +22,9 @@
 struct qeth_ipaddr {
 	struct hlist_node hnode;
 	enum qeth_ip_types type;
-<<<<<<< HEAD
-	enum qeth_ipa_setdelip_flags set_flags;
-	enum qeth_ipa_setdelip_flags del_flags;
-	u8 is_multicast:1;
-	u8 in_progress:1;
-	u8 disp_flag:2;
-=======
 	u8 is_multicast:1;
 	u8 disp_flag:2;
 	u8 ipato:1;			/* ucast only */
->>>>>>> 24b8d41d
 
 	/* is changed only for normal ip addresses
 	 * for non-normal addresses it always is  1
@@ -49,24 +41,7 @@
 			unsigned int pfxlen;
 		} a6;
 	} u;
-
 };
-static inline  u64 qeth_l3_ipaddr_hash(struct qeth_ipaddr *addr)
-{
-	u64  ret = 0;
-	u8 *point;
-
-	if (addr->proto == QETH_PROT_IPV6) {
-		point = (u8 *) &addr->u.a6.addr;
-		ret = get_unaligned((u64 *)point) ^
-			get_unaligned((u64 *) (point + 8));
-	}
-	if (addr->proto == QETH_PROT_IPV4) {
-		point = (u8 *) &addr->u.a4.addr;
-		ret = get_unaligned((u32 *) point);
-	}
-	return ret;
-}
 
 static inline void qeth_l3_init_ipaddr(struct qeth_ipaddr *addr,
 				       enum qeth_ip_types type,
@@ -133,19 +108,6 @@
 int qeth_l3_setrouting_v4(struct qeth_card *);
 int qeth_l3_setrouting_v6(struct qeth_card *);
 int qeth_l3_add_ipato_entry(struct qeth_card *, struct qeth_ipato_entry *);
-<<<<<<< HEAD
-void qeth_l3_del_ipato_entry(struct qeth_card *, enum qeth_prot_versions,
-			u8 *, int);
-int qeth_l3_add_vipa(struct qeth_card *, enum qeth_prot_versions, const u8 *);
-void qeth_l3_del_vipa(struct qeth_card *, enum qeth_prot_versions, const u8 *);
-int qeth_l3_add_rxip(struct qeth_card *, enum qeth_prot_versions, const u8 *);
-void qeth_l3_del_rxip(struct qeth_card *card, enum qeth_prot_versions,
-			const u8 *);
-int qeth_l3_is_addr_covered_by_ipato(struct qeth_card *, struct qeth_ipaddr *);
-struct qeth_ipaddr *qeth_l3_get_addr_buffer(enum qeth_prot_versions);
-int qeth_l3_add_ip(struct qeth_card *, struct qeth_ipaddr *);
-int qeth_l3_delete_ip(struct qeth_card *, struct qeth_ipaddr *);
-=======
 int qeth_l3_del_ipato_entry(struct qeth_card *card,
 			    enum qeth_prot_versions proto, u8 *addr,
 			    unsigned int mask_bits);
@@ -154,6 +116,5 @@
 int qeth_l3_modify_rxip_vipa(struct qeth_card *card, bool add, const u8 *ip,
 			     enum qeth_ip_types type,
 			     enum qeth_prot_versions proto);
->>>>>>> 24b8d41d
 
 #endif /* __QETH_L3_H__ */