// SPDX-License-Identifier: GPL-2.0-or-later
/*
 * Common library for ADIS16XXX devices
 *
 * Copyright 2012 Analog Devices Inc.
 *   Author: Lars-Peter Clausen <lars@metafoo.de>
 */

#include <linux/delay.h>
#include <linux/gpio/consumer.h>
#include <linux/mutex.h>
#include <linux/device.h>
#include <linux/kernel.h>
#include <linux/spi/spi.h>
#include <linux/slab.h>
#include <linux/sysfs.h>
#include <linux/module.h>
#include <asm/unaligned.h>

#include <linux/iio/iio.h>
#include <linux/iio/sysfs.h>
#include <linux/iio/buffer.h>
#include <linux/iio/imu/adis.h>

#define ADIS_MSC_CTRL_DATA_RDY_EN	BIT(2)
#define ADIS_MSC_CTRL_DATA_RDY_POL_HIGH	BIT(1)
#define ADIS_MSC_CTRL_DATA_RDY_DIO2	BIT(0)
#define ADIS_GLOB_CMD_SW_RESET		BIT(7)

/**
 * __adis_write_reg() - write N bytes to register (unlocked version)
 * @adis: The adis device
 * @reg: The address of the lower of the two registers
 * @value: The value to write to device (up to 4 bytes)
 * @size: The size of the @value (in bytes)
 */
int __adis_write_reg(struct adis *adis, unsigned int reg, unsigned int value,
		     unsigned int size)
{
	unsigned int page = reg / ADIS_PAGE_SIZE;
	int ret, i;
	struct spi_message msg;
	struct spi_transfer xfers[] = {
		{
			.tx_buf = adis->tx,
			.bits_per_word = 8,
			.len = 2,
			.cs_change = 1,
			.delay.value = adis->data->write_delay,
			.delay.unit = SPI_DELAY_UNIT_USECS,
			.cs_change_delay.value = adis->data->cs_change_delay,
			.cs_change_delay.unit = SPI_DELAY_UNIT_USECS,
		}, {
			.tx_buf = adis->tx + 2,
			.bits_per_word = 8,
			.len = 2,
			.cs_change = 1,
			.delay.value = adis->data->write_delay,
			.delay.unit = SPI_DELAY_UNIT_USECS,
			.cs_change_delay.value = adis->data->cs_change_delay,
			.cs_change_delay.unit = SPI_DELAY_UNIT_USECS,
		}, {
			.tx_buf = adis->tx + 4,
			.bits_per_word = 8,
			.len = 2,
			.cs_change = 1,
			.delay.value = adis->data->write_delay,
			.delay.unit = SPI_DELAY_UNIT_USECS,
			.cs_change_delay.value = adis->data->cs_change_delay,
			.cs_change_delay.unit = SPI_DELAY_UNIT_USECS,
		}, {
			.tx_buf = adis->tx + 6,
			.bits_per_word = 8,
			.len = 2,
			.delay.value = adis->data->write_delay,
			.delay.unit = SPI_DELAY_UNIT_USECS,
		}, {
			.tx_buf = adis->tx + 8,
			.bits_per_word = 8,
			.len = 2,
			.delay.value = adis->data->write_delay,
			.delay.unit = SPI_DELAY_UNIT_USECS,
		},
	};

	spi_message_init(&msg);

	if (adis->current_page != page) {
		adis->tx[0] = ADIS_WRITE_REG(ADIS_REG_PAGE_ID);
		adis->tx[1] = page;
		spi_message_add_tail(&xfers[0], &msg);
	}

	switch (size) {
	case 4:
		adis->tx[8] = ADIS_WRITE_REG(reg + 3);
		adis->tx[9] = (value >> 24) & 0xff;
		adis->tx[6] = ADIS_WRITE_REG(reg + 2);
		adis->tx[7] = (value >> 16) & 0xff;
		fallthrough;
	case 2:
		adis->tx[4] = ADIS_WRITE_REG(reg + 1);
		adis->tx[5] = (value >> 8) & 0xff;
		fallthrough;
	case 1:
		adis->tx[2] = ADIS_WRITE_REG(reg);
		adis->tx[3] = value & 0xff;
		break;
	default:
		return -EINVAL;
	}

	xfers[size].cs_change = 0;

	for (i = 1; i <= size; i++)
		spi_message_add_tail(&xfers[i], &msg);

	ret = spi_sync(adis->spi, &msg);
	if (ret) {
		dev_err(&adis->spi->dev, "Failed to write register 0x%02X: %d\n",
			reg, ret);
	} else {
		adis->current_page = page;
	}

	return ret;
}
EXPORT_SYMBOL_NS_GPL(__adis_write_reg, IIO_ADISLIB);

/**
 * __adis_read_reg() - read N bytes from register (unlocked version)
 * @adis: The adis device
 * @reg: The address of the lower of the two registers
 * @val: The value read back from the device
 * @size: The size of the @val buffer
 */
int __adis_read_reg(struct adis *adis, unsigned int reg, unsigned int *val,
		    unsigned int size)
{
	unsigned int page = reg / ADIS_PAGE_SIZE;
	struct spi_message msg;
	int ret;
	struct spi_transfer xfers[] = {
		{
			.tx_buf = adis->tx,
			.bits_per_word = 8,
			.len = 2,
			.cs_change = 1,
			.delay.value = adis->data->write_delay,
			.delay.unit = SPI_DELAY_UNIT_USECS,
			.cs_change_delay.value = adis->data->cs_change_delay,
			.cs_change_delay.unit = SPI_DELAY_UNIT_USECS,
		}, {
			.tx_buf = adis->tx + 2,
			.bits_per_word = 8,
			.len = 2,
			.cs_change = 1,
			.delay.value = adis->data->read_delay,
			.delay.unit = SPI_DELAY_UNIT_USECS,
			.cs_change_delay.value = adis->data->cs_change_delay,
			.cs_change_delay.unit = SPI_DELAY_UNIT_USECS,
		}, {
			.tx_buf = adis->tx + 4,
			.rx_buf = adis->rx,
			.bits_per_word = 8,
			.len = 2,
			.cs_change = 1,
			.delay.value = adis->data->read_delay,
			.delay.unit = SPI_DELAY_UNIT_USECS,
			.cs_change_delay.value = adis->data->cs_change_delay,
			.cs_change_delay.unit = SPI_DELAY_UNIT_USECS,
		}, {
			.rx_buf = adis->rx + 2,
			.bits_per_word = 8,
			.len = 2,
			.delay.value = adis->data->read_delay,
			.delay.unit = SPI_DELAY_UNIT_USECS,
		},
	};

	spi_message_init(&msg);

	if (adis->current_page != page) {
		adis->tx[0] = ADIS_WRITE_REG(ADIS_REG_PAGE_ID);
		adis->tx[1] = page;
		spi_message_add_tail(&xfers[0], &msg);
	}

	switch (size) {
	case 4:
		adis->tx[2] = ADIS_READ_REG(reg + 2);
		adis->tx[3] = 0;
		spi_message_add_tail(&xfers[1], &msg);
		fallthrough;
	case 2:
		adis->tx[4] = ADIS_READ_REG(reg);
		adis->tx[5] = 0;
		spi_message_add_tail(&xfers[2], &msg);
		spi_message_add_tail(&xfers[3], &msg);
		break;
	default:
		return -EINVAL;
	}

	ret = spi_sync(adis->spi, &msg);
	if (ret) {
		dev_err(&adis->spi->dev, "Failed to read register 0x%02X: %d\n",
			reg, ret);
		return ret;
	}

	adis->current_page = page;

	switch (size) {
	case 4:
		*val = get_unaligned_be32(adis->rx);
		break;
	case 2:
		*val = get_unaligned_be16(adis->rx + 2);
		break;
	}

	return ret;
}
EXPORT_SYMBOL_NS_GPL(__adis_read_reg, IIO_ADISLIB);
/**
 * __adis_update_bits_base() - ADIS Update bits function - Unlocked version
 * @adis: The adis device
 * @reg: The address of the lower of the two registers
 * @mask: Bitmask to change
 * @val: Value to be written
 * @size: Size of the register to update
 *
 * Updates the desired bits of @reg in accordance with @mask and @val.
 */
int __adis_update_bits_base(struct adis *adis, unsigned int reg, const u32 mask,
			    const u32 val, u8 size)
{
	int ret;
	u32 __val;

	ret = __adis_read_reg(adis, reg, &__val, size);
	if (ret)
		return ret;

	__val = (__val & ~mask) | (val & mask);

	return __adis_write_reg(adis, reg, __val, size);
}
EXPORT_SYMBOL_NS_GPL(__adis_update_bits_base, IIO_ADISLIB);

#ifdef CONFIG_DEBUG_FS

int adis_debugfs_reg_access(struct iio_dev *indio_dev, unsigned int reg,
			    unsigned int writeval, unsigned int *readval)
{
	struct adis *adis = iio_device_get_drvdata(indio_dev);

	if (readval) {
		u16 val16;
		int ret;

		ret = adis_read_reg_16(adis, reg, &val16);
		if (ret == 0)
			*readval = val16;

		return ret;
	}

	return adis_write_reg_16(adis, reg, writeval);
}
EXPORT_SYMBOL_NS(adis_debugfs_reg_access, IIO_ADISLIB);

#endif

/**
 * __adis_enable_irq() - Enable or disable data ready IRQ (unlocked)
 * @adis: The adis device
 * @enable: Whether to enable the IRQ
 *
 * Returns 0 on success, negative error code otherwise
 */
int __adis_enable_irq(struct adis *adis, bool enable)
{
	int ret;
	u16 msc;

<<<<<<< HEAD
	mutex_lock(&adis->state_lock);

	if (adis->data->enable_irq) {
		ret = adis->data->enable_irq(adis, enable);
		goto out_unlock;
	} else if (adis->data->unmasked_drdy) {
		if (enable)
			enable_irq(adis->spi->irq);
		else
			disable_irq(adis->spi->irq);

		goto out_unlock;
	}
=======
	if (adis->data->enable_irq)
		return adis->data->enable_irq(adis, enable);
>>>>>>> 716921b6

	if (adis->data->unmasked_drdy) {
		if (enable)
			enable_irq(adis->spi->irq);
		else
			disable_irq(adis->spi->irq);

		return 0;
	}

	ret = __adis_read_reg_16(adis, adis->data->msc_ctrl_reg, &msc);
	if (ret)
		return ret;

	msc |= ADIS_MSC_CTRL_DATA_RDY_POL_HIGH;
	msc &= ~ADIS_MSC_CTRL_DATA_RDY_DIO2;
	if (enable)
		msc |= ADIS_MSC_CTRL_DATA_RDY_EN;
	else
		msc &= ~ADIS_MSC_CTRL_DATA_RDY_EN;

	return __adis_write_reg_16(adis, adis->data->msc_ctrl_reg, msc);
}
EXPORT_SYMBOL_NS(__adis_enable_irq, IIO_ADISLIB);

/**
 * __adis_check_status() - Check the device for error conditions (unlocked)
 * @adis: The adis device
 *
 * Returns 0 on success, a negative error code otherwise
 */
int __adis_check_status(struct adis *adis)
{
	u16 status;
	int ret;
	int i;

	ret = __adis_read_reg_16(adis, adis->data->diag_stat_reg, &status);
	if (ret)
		return ret;

	status &= adis->data->status_error_mask;

	if (status == 0)
		return 0;

	for (i = 0; i < 16; ++i) {
		if (status & BIT(i)) {
			dev_err(&adis->spi->dev, "%s.\n",
				adis->data->status_error_msgs[i]);
		}
	}

	return -EIO;
}
EXPORT_SYMBOL_NS_GPL(__adis_check_status, IIO_ADISLIB);

/**
 * __adis_reset() - Reset the device (unlocked version)
 * @adis: The adis device
 *
 * Returns 0 on success, a negative error code otherwise
 */
int __adis_reset(struct adis *adis)
{
	int ret;
	const struct adis_timeout *timeouts = adis->data->timeouts;

	ret = __adis_write_reg_8(adis, adis->data->glob_cmd_reg,
				 ADIS_GLOB_CMD_SW_RESET);
	if (ret) {
		dev_err(&adis->spi->dev, "Failed to reset device: %d\n", ret);
		return ret;
	}

	msleep(timeouts->sw_reset_ms);

	return 0;
}
EXPORT_SYMBOL_NS_GPL(__adis_reset, IIO_ADIS_LIB);

static int adis_self_test(struct adis *adis)
{
	int ret;
	const struct adis_timeout *timeouts = adis->data->timeouts;

	ret = __adis_write_reg_16(adis, adis->data->self_test_reg,
				  adis->data->self_test_mask);
	if (ret) {
		dev_err(&adis->spi->dev, "Failed to initiate self test: %d\n",
			ret);
		return ret;
	}

	msleep(timeouts->self_test_ms);

	ret = __adis_check_status(adis);

	if (adis->data->self_test_no_autoclear)
		__adis_write_reg_16(adis, adis->data->self_test_reg, 0x00);

	return ret;
}

/**
 * __adis_initial_startup() - Device initial setup
 * @adis: The adis device
 *
 * The function performs a HW reset via a reset pin that should be specified
 * via GPIOLIB. If no pin is configured a SW reset will be performed.
 * The RST pin for the ADIS devices should be configured as ACTIVE_LOW.
 *
 * After the self-test operation is performed, the function will also check
 * that the product ID is as expected. This assumes that drivers providing
 * 'prod_id_reg' will also provide the 'prod_id'.
 *
 * Returns 0 if the device is operational, a negative error code otherwise.
 *
 * This function should be called early on in the device initialization sequence
 * to ensure that the device is in a sane and known state and that it is usable.
 */
int __adis_initial_startup(struct adis *adis)
{
	const struct adis_timeout *timeouts = adis->data->timeouts;
	struct gpio_desc *gpio;
	u16 prod_id;
	int ret;

	/* check if the device has rst pin low */
	gpio = devm_gpiod_get_optional(&adis->spi->dev, "reset", GPIOD_OUT_HIGH);
	if (IS_ERR(gpio))
		return PTR_ERR(gpio);

	if (gpio) {
		usleep_range(10, 12);
		/* bring device out of reset */
		gpiod_set_value_cansleep(gpio, 0);
		msleep(timeouts->reset_ms);
	} else {
		ret = __adis_reset(adis);
		if (ret)
			return ret;
	}

	ret = adis_self_test(adis);
	if (ret)
		return ret;

	/*
	 * don't bother calling this if we can't unmask the IRQ as in this case
	 * the IRQ is most likely not yet requested and we will request it
	 * with 'IRQF_NO_AUTOEN' anyways.
	 */
	if (!adis->data->unmasked_drdy)
		__adis_enable_irq(adis, false);

	if (!adis->data->prod_id_reg)
		return 0;

	ret = adis_read_reg_16(adis, adis->data->prod_id_reg, &prod_id);
	if (ret)
		return ret;

	if (prod_id != adis->data->prod_id)
		dev_warn(&adis->spi->dev,
			 "Device ID(%u) and product ID(%u) do not match.\n",
			 adis->data->prod_id, prod_id);

	return 0;
}
EXPORT_SYMBOL_NS_GPL(__adis_initial_startup, IIO_ADISLIB);

/**
 * adis_single_conversion() - Performs a single sample conversion
 * @indio_dev: The IIO device
 * @chan: The IIO channel
 * @error_mask: Mask for the error bit
 * @val: Result of the conversion
 *
 * Returns IIO_VAL_INT on success, a negative error code otherwise.
 *
 * The function performs a single conversion on a given channel and post
 * processes the value accordingly to the channel spec. If a error_mask is given
 * the function will check if the mask is set in the returned raw value. If it
 * is set the function will perform a self-check. If the device does not report
 * a error bit in the channels raw value set error_mask to 0.
 */
int adis_single_conversion(struct iio_dev *indio_dev,
			   const struct iio_chan_spec *chan,
			   unsigned int error_mask, int *val)
{
	struct adis *adis = iio_device_get_drvdata(indio_dev);
	unsigned int uval;
	int ret;

	mutex_lock(&adis->state_lock);

	ret = __adis_read_reg(adis, chan->address, &uval,
			      chan->scan_type.storagebits / 8);
	if (ret)
		goto err_unlock;

	if (uval & error_mask) {
		ret = __adis_check_status(adis);
		if (ret)
			goto err_unlock;
	}

	if (chan->scan_type.sign == 's')
		*val = sign_extend32(uval, chan->scan_type.realbits - 1);
	else
		*val = uval & ((1 << chan->scan_type.realbits) - 1);

	ret = IIO_VAL_INT;
err_unlock:
	mutex_unlock(&adis->state_lock);
	return ret;
}
EXPORT_SYMBOL_NS_GPL(adis_single_conversion, IIO_ADISLIB);

/**
 * adis_init() - Initialize adis device structure
 * @adis:	The adis device
 * @indio_dev:	The iio device
 * @spi:	The spi device
 * @data:	Chip specific data
 *
 * Returns 0 on success, a negative error code otherwise.
 *
 * This function must be called, before any other adis helper function may be
 * called.
 */
int adis_init(struct adis *adis, struct iio_dev *indio_dev,
	      struct spi_device *spi, const struct adis_data *data)
{
	if (!data || !data->timeouts) {
		dev_err(&spi->dev, "No config data or timeouts not defined!\n");
		return -EINVAL;
	}

	mutex_init(&adis->state_lock);
	adis->spi = spi;
	adis->data = data;
	iio_device_set_drvdata(indio_dev, adis);

	if (data->has_paging) {
		/* Need to set the page before first read/write */
		adis->current_page = -1;
	} else {
		/* Page will always be 0 */
		adis->current_page = 0;
	}

	return 0;
}
EXPORT_SYMBOL_NS_GPL(adis_init, IIO_ADISLIB);

MODULE_LICENSE("GPL");
MODULE_AUTHOR("Lars-Peter Clausen <lars@metafoo.de>");
MODULE_DESCRIPTION("Common library code for ADIS16XXX devices");<|MERGE_RESOLUTION|>--- conflicted
+++ resolved
@@ -12,14 +12,10 @@
 #include <linux/device.h>
 #include <linux/kernel.h>
 #include <linux/spi/spi.h>
-#include <linux/slab.h>
-#include <linux/sysfs.h>
 #include <linux/module.h>
 #include <asm/unaligned.h>
 
 #include <linux/iio/iio.h>
-#include <linux/iio/sysfs.h>
-#include <linux/iio/buffer.h>
 #include <linux/iio/imu/adis.h>
 
 #define ADIS_MSC_CTRL_DATA_RDY_EN	BIT(2)
@@ -285,24 +281,8 @@
 	int ret;
 	u16 msc;
 
-<<<<<<< HEAD
-	mutex_lock(&adis->state_lock);
-
-	if (adis->data->enable_irq) {
-		ret = adis->data->enable_irq(adis, enable);
-		goto out_unlock;
-	} else if (adis->data->unmasked_drdy) {
-		if (enable)
-			enable_irq(adis->spi->irq);
-		else
-			disable_irq(adis->spi->irq);
-
-		goto out_unlock;
-	}
-=======
 	if (adis->data->enable_irq)
 		return adis->data->enable_irq(adis, enable);
->>>>>>> 716921b6
 
 	if (adis->data->unmasked_drdy) {
 		if (enable)
