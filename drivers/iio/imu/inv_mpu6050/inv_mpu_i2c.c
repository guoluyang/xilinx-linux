// SPDX-License-Identifier: GPL-2.0-only
/*
* Copyright (C) 2012 Invensense, Inc.
*/

#include <linux/acpi.h>
#include <linux/delay.h>
#include <linux/err.h>
#include <linux/i2c.h>
#include <linux/iio/iio.h>
#include <linux/module.h>
#include <linux/of_device.h>
#include <linux/property.h>
#include "inv_mpu_iio.h"

static const struct regmap_config inv_mpu_regmap_config = {
	.reg_bits = 8,
	.val_bits = 8,
};

static int inv_mpu6050_select_bypass(struct i2c_mux_core *muxc, u32 chan_id)
{
<<<<<<< HEAD
	struct iio_dev *indio_dev = i2c_mux_priv(muxc);
	struct inv_mpu6050_state *st = iio_priv(indio_dev);
	int ret = 0;

	/* Use the same mutex which was used everywhere to protect power-op */
	mutex_lock(&indio_dev->mlock);
	if (!st->powerup_count) {
		ret = regmap_write(st->map, st->reg->pwr_mgmt_1, 0);
		if (ret)
			goto write_error;

		usleep_range(INV_MPU6050_REG_UP_TIME_MIN,
			     INV_MPU6050_REG_UP_TIME_MAX);
	}
	if (!ret) {
		st->powerup_count++;
		ret = regmap_write(st->map, st->reg->int_pin_cfg,
				   INV_MPU6050_INT_PIN_CFG |
				   INV_MPU6050_BIT_BYPASS_EN);
=======
	return 0;
}

static bool inv_mpu_i2c_aux_bus(struct device *dev)
{
	struct inv_mpu6050_state *st = iio_priv(dev_get_drvdata(dev));

	switch (st->chip_type) {
	case INV_ICM20608:
	case INV_ICM20609:
	case INV_ICM20689:
	case INV_ICM20602:
	case INV_IAM20680:
		/* no i2c auxiliary bus on the chip */
		return false;
	case INV_MPU9150:
	case INV_MPU9250:
	case INV_MPU9255:
		if (st->magn_disabled)
			return true;
		else
			return false;
	default:
		return true;
>>>>>>> 24b8d41d
	}
}

<<<<<<< HEAD
static int inv_mpu6050_deselect_bypass(struct i2c_mux_core *muxc, u32 chan_id)
{
	struct iio_dev *indio_dev = i2c_mux_priv(muxc);
=======
static int inv_mpu_i2c_aux_setup(struct iio_dev *indio_dev)
{
>>>>>>> 24b8d41d
	struct inv_mpu6050_state *st = iio_priv(indio_dev);
	struct device *dev = indio_dev->dev.parent;
	struct device_node *mux_node;
	int ret;

<<<<<<< HEAD
	mutex_lock(&indio_dev->mlock);
	/* It doesn't really mattter, if any of the calls fails */
	regmap_write(st->map, st->reg->int_pin_cfg, INV_MPU6050_INT_PIN_CFG);
	st->powerup_count--;
	if (!st->powerup_count)
		regmap_write(st->map, st->reg->pwr_mgmt_1,
			     INV_MPU6050_BIT_SLEEP);
	mutex_unlock(&indio_dev->mlock);

	return 0;
}

static const char *inv_mpu_match_acpi_device(struct device *dev, int *chip_id)
{
	const struct acpi_device_id *id;

	id = acpi_match_device(dev->driver->acpi_match_table, dev);
	if (!id)
		return NULL;
=======
	/*
	 * MPU9xxx magnetometer support requires to disable i2c auxiliary bus.
	 * To ensure backward compatibility with existing setups, do not disable
	 * i2c auxiliary bus if it used.
	 * Check for i2c-gate node in devicetree and set magnetometer disabled.
	 * Only MPU6500 is supported by ACPI, no need to check.
	 */
	switch (st->chip_type) {
	case INV_MPU9150:
	case INV_MPU9250:
	case INV_MPU9255:
		mux_node = of_get_child_by_name(dev->of_node, "i2c-gate");
		if (mux_node != NULL) {
			st->magn_disabled = true;
			dev_warn(dev, "disable internal use of magnetometer\n");
		}
		of_node_put(mux_node);
		break;
	default:
		break;
	}
>>>>>>> 24b8d41d

	/* enable i2c bypass when using i2c auxiliary bus */
	if (inv_mpu_i2c_aux_bus(dev)) {
		ret = regmap_write(st->map, st->reg->int_pin_cfg,
				   st->irq_mask | INV_MPU6050_BIT_BYPASS_EN);
		if (ret)
			return ret;
	}

	return 0;
}

/**
 *  inv_mpu_probe() - probe function.
 *  @client:          i2c client.
 *  @id:              i2c device id.
 *
 *  Returns 0 on success, a negative error code otherwise.
 */
static int inv_mpu_probe(struct i2c_client *client,
			 const struct i2c_device_id *id)
{
	const void *match;
	struct inv_mpu6050_state *st;
	int result;
	enum inv_devices chip_type;
	struct regmap *regmap;
	const char *name;

	if (!i2c_check_functionality(client->adapter,
				     I2C_FUNC_SMBUS_I2C_BLOCK))
		return -EOPNOTSUPP;

	match = device_get_match_data(&client->dev);
	if (match) {
		chip_type = (enum inv_devices)match;
		name = client->name;
	} else if (id) {
		chip_type = (enum inv_devices)
			id->driver_data;
		name = id->name;
	} else {
		return -ENOSYS;
	}

	regmap = devm_regmap_init_i2c(client, &inv_mpu_regmap_config);
	if (IS_ERR(regmap)) {
		dev_err(&client->dev, "Failed to register i2c regmap: %pe\n",
			regmap);
		return PTR_ERR(regmap);
	}

	result = inv_mpu_core_probe(regmap, client->irq, name,
				    inv_mpu_i2c_aux_setup, chip_type);
	if (result < 0)
		return result;

	st = iio_priv(dev_get_drvdata(&client->dev));
<<<<<<< HEAD
	st->muxc = i2c_mux_alloc(client->adapter, &client->dev,
				 1, 0, I2C_MUX_LOCKED,
				 inv_mpu6050_select_bypass,
				 inv_mpu6050_deselect_bypass);
	if (!st->muxc) {
		result = -ENOMEM;
		goto out_unreg_device;
=======
	if (inv_mpu_i2c_aux_bus(&client->dev)) {
		/* declare i2c auxiliary bus */
		st->muxc = i2c_mux_alloc(client->adapter, &client->dev,
					 1, 0, I2C_MUX_LOCKED | I2C_MUX_GATE,
					 inv_mpu6050_select_bypass, NULL);
		if (!st->muxc)
			return -ENOMEM;
		st->muxc->priv = dev_get_drvdata(&client->dev);
		result = i2c_mux_add_adapter(st->muxc, 0, 0, 0);
		if (result)
			return result;
		result = inv_mpu_acpi_create_mux_client(client);
		if (result)
			goto out_del_mux;
>>>>>>> 24b8d41d
	}
	st->muxc->priv = dev_get_drvdata(&client->dev);
	result = i2c_mux_add_adapter(st->muxc, 0, 0, 0);
	if (result)
		goto out_unreg_device;

	return 0;

out_del_mux:
	i2c_mux_del_adapters(st->muxc);
<<<<<<< HEAD
out_unreg_device:
	inv_mpu_core_remove(&client->dev);
=======
>>>>>>> 24b8d41d
	return result;
}

static int inv_mpu_remove(struct i2c_client *client)
{
	struct iio_dev *indio_dev = i2c_get_clientdata(client);
	struct inv_mpu6050_state *st = iio_priv(indio_dev);

<<<<<<< HEAD
	inv_mpu_acpi_delete_mux_client(client);
	i2c_mux_del_adapters(st->muxc);
=======
	if (st->muxc) {
		inv_mpu_acpi_delete_mux_client(client);
		i2c_mux_del_adapters(st->muxc);
	}
>>>>>>> 24b8d41d

	return 0;
}

/*
 * device id table is used to identify what device can be
 * supported by this driver
 */
static const struct i2c_device_id inv_mpu_id[] = {
	{"mpu6050", INV_MPU6050},
	{"mpu6500", INV_MPU6500},
<<<<<<< HEAD
	{"mpu9150", INV_MPU9150},
	{"icm20608", INV_ICM20608},
=======
	{"mpu6515", INV_MPU6515},
	{"mpu9150", INV_MPU9150},
	{"mpu9250", INV_MPU9250},
	{"mpu9255", INV_MPU9255},
	{"icm20608", INV_ICM20608},
	{"icm20609", INV_ICM20609},
	{"icm20689", INV_ICM20689},
	{"icm20602", INV_ICM20602},
	{"icm20690", INV_ICM20690},
	{"iam20680", INV_IAM20680},
>>>>>>> 24b8d41d
	{}
};

MODULE_DEVICE_TABLE(i2c, inv_mpu_id);

static const struct of_device_id inv_of_match[] = {
	{
		.compatible = "invensense,mpu6050",
		.data = (void *)INV_MPU6050
	},
	{
		.compatible = "invensense,mpu6500",
		.data = (void *)INV_MPU6500
	},
	{
		.compatible = "invensense,mpu6515",
		.data = (void *)INV_MPU6515
	},
	{
		.compatible = "invensense,mpu9150",
		.data = (void *)INV_MPU9150
	},
	{
		.compatible = "invensense,mpu9250",
		.data = (void *)INV_MPU9250
	},
	{
		.compatible = "invensense,mpu9255",
		.data = (void *)INV_MPU9255
	},
	{
		.compatible = "invensense,icm20608",
		.data = (void *)INV_ICM20608
	},
	{
		.compatible = "invensense,icm20609",
		.data = (void *)INV_ICM20609
	},
	{
		.compatible = "invensense,icm20689",
		.data = (void *)INV_ICM20689
	},
	{
		.compatible = "invensense,icm20602",
		.data = (void *)INV_ICM20602
	},
	{
		.compatible = "invensense,icm20690",
		.data = (void *)INV_ICM20690
	},
	{
		.compatible = "invensense,iam20680",
		.data = (void *)INV_IAM20680
	},
	{ }
};
MODULE_DEVICE_TABLE(of, inv_of_match);

static const struct acpi_device_id inv_acpi_match[] = {
	{"INVN6500", INV_MPU6500},
	{ },
};

MODULE_DEVICE_TABLE(acpi, inv_acpi_match);

static struct i2c_driver inv_mpu_driver = {
	.probe		=	inv_mpu_probe,
	.remove		=	inv_mpu_remove,
	.id_table	=	inv_mpu_id,
	.driver = {
		.of_match_table = inv_of_match,
		.acpi_match_table = ACPI_PTR(inv_acpi_match),
		.name	=	"inv-mpu6050-i2c",
		.pm     =       &inv_mpu_pmops,
	},
};

module_i2c_driver(inv_mpu_driver);

MODULE_AUTHOR("Invensense Corporation");
MODULE_DESCRIPTION("Invensense device MPU6050 driver");
MODULE_LICENSE("GPL");<|MERGE_RESOLUTION|>--- conflicted
+++ resolved
@@ -20,27 +20,6 @@
 
 static int inv_mpu6050_select_bypass(struct i2c_mux_core *muxc, u32 chan_id)
 {
-<<<<<<< HEAD
-	struct iio_dev *indio_dev = i2c_mux_priv(muxc);
-	struct inv_mpu6050_state *st = iio_priv(indio_dev);
-	int ret = 0;
-
-	/* Use the same mutex which was used everywhere to protect power-op */
-	mutex_lock(&indio_dev->mlock);
-	if (!st->powerup_count) {
-		ret = regmap_write(st->map, st->reg->pwr_mgmt_1, 0);
-		if (ret)
-			goto write_error;
-
-		usleep_range(INV_MPU6050_REG_UP_TIME_MIN,
-			     INV_MPU6050_REG_UP_TIME_MAX);
-	}
-	if (!ret) {
-		st->powerup_count++;
-		ret = regmap_write(st->map, st->reg->int_pin_cfg,
-				   INV_MPU6050_INT_PIN_CFG |
-				   INV_MPU6050_BIT_BYPASS_EN);
-=======
 	return 0;
 }
 
@@ -65,44 +44,16 @@
 			return false;
 	default:
 		return true;
->>>>>>> 24b8d41d
-	}
-}
-
-<<<<<<< HEAD
-static int inv_mpu6050_deselect_bypass(struct i2c_mux_core *muxc, u32 chan_id)
-{
-	struct iio_dev *indio_dev = i2c_mux_priv(muxc);
-=======
+	}
+}
+
 static int inv_mpu_i2c_aux_setup(struct iio_dev *indio_dev)
 {
->>>>>>> 24b8d41d
 	struct inv_mpu6050_state *st = iio_priv(indio_dev);
 	struct device *dev = indio_dev->dev.parent;
 	struct device_node *mux_node;
 	int ret;
 
-<<<<<<< HEAD
-	mutex_lock(&indio_dev->mlock);
-	/* It doesn't really mattter, if any of the calls fails */
-	regmap_write(st->map, st->reg->int_pin_cfg, INV_MPU6050_INT_PIN_CFG);
-	st->powerup_count--;
-	if (!st->powerup_count)
-		regmap_write(st->map, st->reg->pwr_mgmt_1,
-			     INV_MPU6050_BIT_SLEEP);
-	mutex_unlock(&indio_dev->mlock);
-
-	return 0;
-}
-
-static const char *inv_mpu_match_acpi_device(struct device *dev, int *chip_id)
-{
-	const struct acpi_device_id *id;
-
-	id = acpi_match_device(dev->driver->acpi_match_table, dev);
-	if (!id)
-		return NULL;
-=======
 	/*
 	 * MPU9xxx magnetometer support requires to disable i2c auxiliary bus.
 	 * To ensure backward compatibility with existing setups, do not disable
@@ -124,7 +75,6 @@
 	default:
 		break;
 	}
->>>>>>> 24b8d41d
 
 	/* enable i2c bypass when using i2c auxiliary bus */
 	if (inv_mpu_i2c_aux_bus(dev)) {
@@ -183,15 +133,6 @@
 		return result;
 
 	st = iio_priv(dev_get_drvdata(&client->dev));
-<<<<<<< HEAD
-	st->muxc = i2c_mux_alloc(client->adapter, &client->dev,
-				 1, 0, I2C_MUX_LOCKED,
-				 inv_mpu6050_select_bypass,
-				 inv_mpu6050_deselect_bypass);
-	if (!st->muxc) {
-		result = -ENOMEM;
-		goto out_unreg_device;
-=======
 	if (inv_mpu_i2c_aux_bus(&client->dev)) {
 		/* declare i2c auxiliary bus */
 		st->muxc = i2c_mux_alloc(client->adapter, &client->dev,
@@ -206,22 +147,12 @@
 		result = inv_mpu_acpi_create_mux_client(client);
 		if (result)
 			goto out_del_mux;
->>>>>>> 24b8d41d
-	}
-	st->muxc->priv = dev_get_drvdata(&client->dev);
-	result = i2c_mux_add_adapter(st->muxc, 0, 0, 0);
-	if (result)
-		goto out_unreg_device;
+	}
 
 	return 0;
 
 out_del_mux:
 	i2c_mux_del_adapters(st->muxc);
-<<<<<<< HEAD
-out_unreg_device:
-	inv_mpu_core_remove(&client->dev);
-=======
->>>>>>> 24b8d41d
 	return result;
 }
 
@@ -230,15 +161,10 @@
 	struct iio_dev *indio_dev = i2c_get_clientdata(client);
 	struct inv_mpu6050_state *st = iio_priv(indio_dev);
 
-<<<<<<< HEAD
-	inv_mpu_acpi_delete_mux_client(client);
-	i2c_mux_del_adapters(st->muxc);
-=======
 	if (st->muxc) {
 		inv_mpu_acpi_delete_mux_client(client);
 		i2c_mux_del_adapters(st->muxc);
 	}
->>>>>>> 24b8d41d
 
 	return 0;
 }
@@ -250,10 +176,6 @@
 static const struct i2c_device_id inv_mpu_id[] = {
 	{"mpu6050", INV_MPU6050},
 	{"mpu6500", INV_MPU6500},
-<<<<<<< HEAD
-	{"mpu9150", INV_MPU9150},
-	{"icm20608", INV_ICM20608},
-=======
 	{"mpu6515", INV_MPU6515},
 	{"mpu9150", INV_MPU9150},
 	{"mpu9250", INV_MPU9250},
@@ -264,7 +186,6 @@
 	{"icm20602", INV_ICM20602},
 	{"icm20690", INV_ICM20690},
 	{"iam20680", INV_IAM20680},
->>>>>>> 24b8d41d
 	{}
 };
 
