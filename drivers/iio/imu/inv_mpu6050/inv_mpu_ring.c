--- conflicted
+++ resolved
@@ -110,28 +110,7 @@
 	return result;
 }
 
-<<<<<<< HEAD
-/**
- * inv_mpu6050_irq_handler() - Cache a timestamp at each data ready interrupt.
- */
-irqreturn_t inv_mpu6050_irq_handler(int irq, void *p)
-{
-	struct iio_poll_func *pf = p;
-	struct iio_dev *indio_dev = pf->indio_dev;
-	struct inv_mpu6050_state *st = iio_priv(indio_dev);
-	s64 timestamp;
-
-	timestamp = iio_get_time_ns(indio_dev);
-	kfifo_in_spinlocked(&st->timestamps, &timestamp, 1,
-			    &st->time_stamp_lock);
-
-	return IRQ_WAKE_THREAD;
-}
-
-/**
-=======
 /*
->>>>>>> 24b8d41d
  * inv_mpu6050_read_fifo() - Transfer data from hardware FIFO to KFIFO.
  */
 irqreturn_t inv_mpu6050_read_fifo(int irq, void *p)
