# SPDX-License-Identifier: GPL-2.0
#
# Makefile for Inertial Measurement Units
#

# When adding new entries keep the list in alphabetical order
obj-$(CONFIG_ADIS16400) += adis16400.o
obj-$(CONFIG_ADIS16460) += adis16460.o
obj-$(CONFIG_ADIS16475) += adis16475.o
obj-$(CONFIG_ADIS16480) += adis16480.o
obj-$(CONFIG_ADIS16475) += adis16475.o

adis_lib-y += adis.o
adis_lib-$(CONFIG_IIO_ADIS_LIB_BUFFER) += adis_trigger.o
adis_lib-$(CONFIG_IIO_ADIS_LIB_BUFFER) += adis_buffer.o
obj-$(CONFIG_IIO_ADIS_LIB) += adis_lib.o

obj-y += bmi160/
<<<<<<< HEAD
=======

obj-$(CONFIG_FXOS8700) += fxos8700_core.o
obj-$(CONFIG_FXOS8700_I2C) += fxos8700_i2c.o
obj-$(CONFIG_FXOS8700_SPI) += fxos8700_spi.o

obj-y += inv_icm42600/
>>>>>>> 24b8d41d
obj-y += inv_mpu6050/

obj-$(CONFIG_KMX61) += kmx61.o

obj-y += st_lsm6dsx/<|MERGE_RESOLUTION|>--- conflicted
+++ resolved
@@ -16,15 +16,12 @@
 obj-$(CONFIG_IIO_ADIS_LIB) += adis_lib.o
 
 obj-y += bmi160/
-<<<<<<< HEAD
-=======
 
 obj-$(CONFIG_FXOS8700) += fxos8700_core.o
 obj-$(CONFIG_FXOS8700_I2C) += fxos8700_i2c.o
 obj-$(CONFIG_FXOS8700_SPI) += fxos8700_spi.o
 
 obj-y += inv_icm42600/
->>>>>>> 24b8d41d
 obj-y += inv_mpu6050/
 
 obj-$(CONFIG_KMX61) += kmx61.o
