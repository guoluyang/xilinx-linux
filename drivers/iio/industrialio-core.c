// SPDX-License-Identifier: GPL-2.0-only
/* The industrial I/O core
 *
 * Copyright (c) 2008 Jonathan Cameron
 *
 * Based on elements of hwmon and input subsystems.
 */

#define pr_fmt(fmt) "iio-core: " fmt

#include <linux/kernel.h>
#include <linux/module.h>
#include <linux/idr.h>
#include <linux/kdev_t.h>
#include <linux/err.h>
#include <linux/device.h>
#include <linux/fs.h>
#include <linux/poll.h>
#include <linux/property.h>
#include <linux/sched.h>
#include <linux/wait.h>
#include <linux/cdev.h>
#include <linux/slab.h>
#include <linux/anon_inodes.h>
#include <linux/debugfs.h>
#include <linux/mutex.h>
#include <linux/iio/iio.h>
#include <linux/iio/iio-opaque.h>
#include "iio_core.h"
#include "iio_core_trigger.h"
#include <linux/iio/sysfs.h>
#include <linux/iio/events.h>
#include <linux/iio/buffer.h>
#include <linux/iio/buffer_impl.h>

/* IDA to assign each registered device a unique id */
static DEFINE_IDA(iio_ida);

static dev_t iio_devt;

#define IIO_DEV_MAX 256
struct bus_type iio_bus_type = {
	.name = "iio",
};
EXPORT_SYMBOL(iio_bus_type);

static struct dentry *iio_debugfs_dentry;

static const char * const iio_direction[] = {
	[0] = "in",
	[1] = "out",
};

static const char * const iio_chan_type_name_spec[] = {
	[IIO_VOLTAGE] = "voltage",
	[IIO_CURRENT] = "current",
	[IIO_POWER] = "power",
	[IIO_ACCEL] = "accel",
	[IIO_ANGL_VEL] = "anglvel",
	[IIO_MAGN] = "magn",
	[IIO_LIGHT] = "illuminance",
	[IIO_INTENSITY] = "intensity",
	[IIO_PROXIMITY] = "proximity",
	[IIO_TEMP] = "temp",
	[IIO_INCLI] = "incli",
	[IIO_ROT] = "rot",
	[IIO_ANGL] = "angl",
	[IIO_TIMESTAMP] = "timestamp",
	[IIO_CAPACITANCE] = "capacitance",
	[IIO_ALTVOLTAGE] = "altvoltage",
	[IIO_CCT] = "cct",
	[IIO_PRESSURE] = "pressure",
	[IIO_HUMIDITYRELATIVE] = "humidityrelative",
	[IIO_ACTIVITY] = "activity",
	[IIO_STEPS] = "steps",
	[IIO_ENERGY] = "energy",
	[IIO_DISTANCE] = "distance",
	[IIO_VELOCITY] = "velocity",
	[IIO_CONCENTRATION] = "concentration",
	[IIO_RESISTANCE] = "resistance",
	[IIO_PH] = "ph",
	[IIO_UVINDEX] = "uvindex",
	[IIO_ELECTRICALCONDUCTIVITY] = "electricalconductivity",
	[IIO_COUNT] = "count",
	[IIO_INDEX] = "index",
	[IIO_GRAVITY]  = "gravity",
	[IIO_POSITIONRELATIVE]  = "positionrelative",
	[IIO_PHASE] = "phase",
	[IIO_MASSCONCENTRATION] = "massconcentration",
	[IIO_GENERIC_DATA] = "data",
	[IIO_FLAGS] = "flags",
};

static const char * const iio_modifier_names[] = {
	[IIO_MOD_X] = "x",
	[IIO_MOD_Y] = "y",
	[IIO_MOD_Z] = "z",
	[IIO_MOD_X_AND_Y] = "x&y",
	[IIO_MOD_X_AND_Z] = "x&z",
	[IIO_MOD_Y_AND_Z] = "y&z",
	[IIO_MOD_X_AND_Y_AND_Z] = "x&y&z",
	[IIO_MOD_X_OR_Y] = "x|y",
	[IIO_MOD_X_OR_Z] = "x|z",
	[IIO_MOD_Y_OR_Z] = "y|z",
	[IIO_MOD_X_OR_Y_OR_Z] = "x|y|z",
	[IIO_MOD_ROOT_SUM_SQUARED_X_Y] = "sqrt(x^2+y^2)",
	[IIO_MOD_SUM_SQUARED_X_Y_Z] = "x^2+y^2+z^2",
	[IIO_MOD_LIGHT_BOTH] = "both",
	[IIO_MOD_LIGHT_IR] = "ir",
	[IIO_MOD_LIGHT_CLEAR] = "clear",
	[IIO_MOD_LIGHT_RED] = "red",
	[IIO_MOD_LIGHT_GREEN] = "green",
	[IIO_MOD_LIGHT_BLUE] = "blue",
	[IIO_MOD_LIGHT_UV] = "uv",
	[IIO_MOD_LIGHT_DUV] = "duv",
	[IIO_MOD_QUATERNION] = "quaternion",
	[IIO_MOD_TEMP_AMBIENT] = "ambient",
	[IIO_MOD_TEMP_OBJECT] = "object",
	[IIO_MOD_NORTH_MAGN] = "from_north_magnetic",
	[IIO_MOD_NORTH_TRUE] = "from_north_true",
	[IIO_MOD_NORTH_MAGN_TILT_COMP] = "from_north_magnetic_tilt_comp",
	[IIO_MOD_NORTH_TRUE_TILT_COMP] = "from_north_true_tilt_comp",
	[IIO_MOD_RUNNING] = "running",
	[IIO_MOD_JOGGING] = "jogging",
	[IIO_MOD_WALKING] = "walking",
	[IIO_MOD_STILL] = "still",
	[IIO_MOD_ROOT_SUM_SQUARED_X_Y_Z] = "sqrt(x^2+y^2+z^2)",
	[IIO_MOD_I] = "i",
	[IIO_MOD_Q] = "q",
	[IIO_MOD_CO2] = "co2",
	[IIO_MOD_VOC] = "voc",
	[IIO_MOD_PM1] = "pm1",
	[IIO_MOD_PM2P5] = "pm2p5",
	[IIO_MOD_PM4] = "pm4",
	[IIO_MOD_PM10] = "pm10",
	[IIO_MOD_ETHANOL] = "ethanol",
	[IIO_MOD_H2] = "h2",
	[IIO_MOD_O2] = "o2",
};

/* relies on pairs of these shared then separate */
static const char * const iio_chan_info_postfix[] = {
	[IIO_CHAN_INFO_RAW] = "raw",
	[IIO_CHAN_INFO_LABEL] = "label",
	[IIO_CHAN_INFO_PROCESSED] = "input",
	[IIO_CHAN_INFO_SCALE] = "scale",
	[IIO_CHAN_INFO_OFFSET] = "offset",
	[IIO_CHAN_INFO_CALIBSCALE] = "calibscale",
	[IIO_CHAN_INFO_CALIBBIAS] = "calibbias",
	[IIO_CHAN_INFO_CALIBPHASE] = "calibphase",
	[IIO_CHAN_INFO_PEAK] = "peak_raw",
	[IIO_CHAN_INFO_PEAK_SCALE] = "peak_scale",
	[IIO_CHAN_INFO_QUADRATURE_CORRECTION_RAW] = "quadrature_correction_raw",
	[IIO_CHAN_INFO_AVERAGE_RAW] = "mean_raw",
	[IIO_CHAN_INFO_LOW_PASS_FILTER_3DB_FREQUENCY]
	= "filter_low_pass_3db_frequency",
	[IIO_CHAN_INFO_HIGH_PASS_FILTER_3DB_FREQUENCY]
	= "filter_high_pass_3db_frequency",
	[IIO_CHAN_INFO_SAMP_FREQ] = "sampling_frequency",
	[IIO_CHAN_INFO_FREQUENCY] = "frequency",
	[IIO_CHAN_INFO_PHASE] = "phase",
	[IIO_CHAN_INFO_HARDWAREGAIN] = "hardwaregain",
	[IIO_CHAN_INFO_HYSTERESIS] = "hysteresis",
	[IIO_CHAN_INFO_INT_TIME] = "integration_time",
	[IIO_CHAN_INFO_ENABLE] = "en",
	[IIO_CHAN_INFO_CALIBHEIGHT] = "calibheight",
	[IIO_CHAN_INFO_CALIBWEIGHT] = "calibweight",
	[IIO_CHAN_INFO_DEBOUNCE_COUNT] = "debounce_count",
	[IIO_CHAN_INFO_DEBOUNCE_TIME] = "debounce_time",
	[IIO_CHAN_INFO_CALIBEMISSIVITY] = "calibemissivity",
	[IIO_CHAN_INFO_OVERSAMPLING_RATIO] = "oversampling_ratio",
	[IIO_CHAN_INFO_THERMOCOUPLE_TYPE] = "thermocouple_type",
	[IIO_CHAN_INFO_CALIBAMBIENT] = "calibambient",
};

#if defined(CONFIG_DEBUG_FS)
/*
 * There's also a CONFIG_DEBUG_FS guard in include/linux/iio/iio.h for
 * iio_get_debugfs_dentry() to make it inline if CONFIG_DEBUG_FS is undefined
 */
struct dentry *iio_get_debugfs_dentry(struct iio_dev *indio_dev)
{
	struct iio_dev_opaque *iio_dev_opaque = to_iio_dev_opaque(indio_dev);
	return iio_dev_opaque->debugfs_dentry;
}
EXPORT_SYMBOL_GPL(iio_get_debugfs_dentry);
#endif

/**
 * iio_find_channel_from_si() - get channel from its scan index
 * @indio_dev:		device
 * @si:			scan index to match
 */
const struct iio_chan_spec
*iio_find_channel_from_si(struct iio_dev *indio_dev, int si)
{
	int i;

	for (i = 0; i < indio_dev->num_channels; i++)
		if (indio_dev->channels[i].scan_index == si)
			return &indio_dev->channels[i];
	return NULL;
}

/* This turns up an awful lot */
ssize_t iio_read_const_attr(struct device *dev,
			    struct device_attribute *attr,
			    char *buf)
{
	return sprintf(buf, "%s\n", to_iio_const_attr(attr)->string);
}
EXPORT_SYMBOL(iio_read_const_attr);

/**
 * iio_device_set_clock() - Set current timestamping clock for the device
 * @indio_dev: IIO device structure containing the device
 * @clock_id: timestamping clock posix identifier to set.
 */
int iio_device_set_clock(struct iio_dev *indio_dev, clockid_t clock_id)
{
	int ret;
	struct iio_dev_opaque *iio_dev_opaque = to_iio_dev_opaque(indio_dev);
	const struct iio_event_interface *ev_int = iio_dev_opaque->event_interface;

	ret = mutex_lock_interruptible(&indio_dev->mlock);
	if (ret)
		return ret;
	if ((ev_int && iio_event_enabled(ev_int)) ||
	    iio_buffer_enabled(indio_dev)) {
		mutex_unlock(&indio_dev->mlock);
		return -EBUSY;
	}
	indio_dev->clock_id = clock_id;
	mutex_unlock(&indio_dev->mlock);

	return 0;
}
EXPORT_SYMBOL(iio_device_set_clock);

/**
 * iio_get_time_ns() - utility function to get a time stamp for events etc
 * @indio_dev: device
 */
s64 iio_get_time_ns(const struct iio_dev *indio_dev)
{
	struct timespec64 tp;

	switch (iio_device_get_clock(indio_dev)) {
	case CLOCK_REALTIME:
		return ktime_get_real_ns();
	case CLOCK_MONOTONIC:
		return ktime_get_ns();
	case CLOCK_MONOTONIC_RAW:
		return ktime_get_raw_ns();
	case CLOCK_REALTIME_COARSE:
		return ktime_to_ns(ktime_get_coarse_real());
	case CLOCK_MONOTONIC_COARSE:
		ktime_get_coarse_ts64(&tp);
		return timespec64_to_ns(&tp);
	case CLOCK_BOOTTIME:
		return ktime_get_boottime_ns();
	case CLOCK_TAI:
		return ktime_get_clocktai_ns();
	default:
		BUG();
	}
}
EXPORT_SYMBOL(iio_get_time_ns);

/**
 * iio_get_time_res() - utility function to get time stamp clock resolution in
 *                      nano seconds.
 * @indio_dev: device
 */
unsigned int iio_get_time_res(const struct iio_dev *indio_dev)
{
	switch (iio_device_get_clock(indio_dev)) {
	case CLOCK_REALTIME:
	case CLOCK_MONOTONIC:
	case CLOCK_MONOTONIC_RAW:
	case CLOCK_BOOTTIME:
	case CLOCK_TAI:
		return hrtimer_resolution;
	case CLOCK_REALTIME_COARSE:
	case CLOCK_MONOTONIC_COARSE:
		return LOW_RES_NSEC;
	default:
		BUG();
	}
}
EXPORT_SYMBOL(iio_get_time_res);

static int __init iio_init(void)
{
	int ret;

	/* Register sysfs bus */
	ret  = bus_register(&iio_bus_type);
	if (ret < 0) {
		pr_err("could not register bus type\n");
		goto error_nothing;
	}

	ret = alloc_chrdev_region(&iio_devt, 0, IIO_DEV_MAX, "iio");
	if (ret < 0) {
		pr_err("failed to allocate char dev region\n");
		goto error_unregister_bus_type;
	}

	iio_debugfs_dentry = debugfs_create_dir("iio", NULL);

	return 0;

error_unregister_bus_type:
	bus_unregister(&iio_bus_type);
error_nothing:
	return ret;
}

static void __exit iio_exit(void)
{
	if (iio_devt)
		unregister_chrdev_region(iio_devt, IIO_DEV_MAX);
	bus_unregister(&iio_bus_type);
	debugfs_remove(iio_debugfs_dentry);
}

#if defined(CONFIG_DEBUG_FS)
static ssize_t iio_debugfs_read_reg(struct file *file, char __user *userbuf,
			      size_t count, loff_t *ppos)
{
	struct iio_dev *indio_dev = file->private_data;
<<<<<<< HEAD
=======
	struct iio_dev_opaque *iio_dev_opaque = to_iio_dev_opaque(indio_dev);
>>>>>>> 256af411
	unsigned val = 0;
	int ret;

	if (*ppos > 0)
		return simple_read_from_buffer(userbuf, count, ppos,
<<<<<<< HEAD
					       indio_dev->read_buf,
					       indio_dev->read_buf_len);
=======
					       iio_dev_opaque->read_buf,
					       iio_dev_opaque->read_buf_len);
>>>>>>> 256af411

	ret = indio_dev->info->debugfs_reg_access(indio_dev,
						  iio_dev_opaque->cached_reg_addr,
						  0, &val);
	if (ret) {
		dev_err(indio_dev->dev.parent, "%s: read failed\n", __func__);
		return ret;
	}

<<<<<<< HEAD
	indio_dev->read_buf_len = snprintf(indio_dev->read_buf,
					   sizeof(indio_dev->read_buf),
					   "0x%X\n", val);

	return simple_read_from_buffer(userbuf, count, ppos,
				       indio_dev->read_buf,
				       indio_dev->read_buf_len);
=======
	iio_dev_opaque->read_buf_len = snprintf(iio_dev_opaque->read_buf,
					      sizeof(iio_dev_opaque->read_buf),
					      "0x%X\n", val);

	return simple_read_from_buffer(userbuf, count, ppos,
				       iio_dev_opaque->read_buf,
				       iio_dev_opaque->read_buf_len);
>>>>>>> 256af411
}

static ssize_t iio_debugfs_write_reg(struct file *file,
		     const char __user *userbuf, size_t count, loff_t *ppos)
{
	struct iio_dev *indio_dev = file->private_data;
	struct iio_dev_opaque *iio_dev_opaque = to_iio_dev_opaque(indio_dev);
	unsigned reg, val;
	char buf[80];
	int ret;

	count = min_t(size_t, count, (sizeof(buf)-1));
	if (copy_from_user(buf, userbuf, count))
		return -EFAULT;

	buf[count] = 0;

	ret = sscanf(buf, "%i %i", &reg, &val);

	switch (ret) {
	case 1:
		iio_dev_opaque->cached_reg_addr = reg;
		break;
	case 2:
		iio_dev_opaque->cached_reg_addr = reg;
		ret = indio_dev->info->debugfs_reg_access(indio_dev, reg,
							  val, NULL);
		if (ret) {
			dev_err(indio_dev->dev.parent, "%s: write failed\n",
				__func__);
			return ret;
		}
		break;
	default:
		return -EINVAL;
	}

	return count;
}

static const struct file_operations iio_debugfs_reg_fops = {
	.open = simple_open,
	.read = iio_debugfs_read_reg,
	.write = iio_debugfs_write_reg,
};

static void iio_device_unregister_debugfs(struct iio_dev *indio_dev)
{
	struct iio_dev_opaque *iio_dev_opaque = to_iio_dev_opaque(indio_dev);
	debugfs_remove_recursive(iio_dev_opaque->debugfs_dentry);
}

static void iio_device_register_debugfs(struct iio_dev *indio_dev)
{
	struct iio_dev_opaque *iio_dev_opaque;

	if (indio_dev->info->debugfs_reg_access == NULL)
		return;

	if (!iio_debugfs_dentry)
		return;

	iio_dev_opaque = to_iio_dev_opaque(indio_dev);

	iio_dev_opaque->debugfs_dentry =
		debugfs_create_dir(dev_name(&indio_dev->dev),
				   iio_debugfs_dentry);

	debugfs_create_file("direct_reg_access", 0644,
			    iio_dev_opaque->debugfs_dentry, indio_dev,
			    &iio_debugfs_reg_fops);
}
#else
static void iio_device_register_debugfs(struct iio_dev *indio_dev)
{
}

static void iio_device_unregister_debugfs(struct iio_dev *indio_dev)
{
}
#endif /* CONFIG_DEBUG_FS */

static ssize_t iio_read_channel_ext_info(struct device *dev,
				     struct device_attribute *attr,
				     char *buf)
{
	struct iio_dev *indio_dev = dev_to_iio_dev(dev);
	struct iio_dev_attr *this_attr = to_iio_dev_attr(attr);
	const struct iio_chan_spec_ext_info *ext_info;

	ext_info = &this_attr->c->ext_info[this_attr->address];

	return ext_info->read(indio_dev, ext_info->private, this_attr->c, buf);
}

static ssize_t iio_write_channel_ext_info(struct device *dev,
				     struct device_attribute *attr,
				     const char *buf,
					 size_t len)
{
	struct iio_dev *indio_dev = dev_to_iio_dev(dev);
	struct iio_dev_attr *this_attr = to_iio_dev_attr(attr);
	const struct iio_chan_spec_ext_info *ext_info;

	ext_info = &this_attr->c->ext_info[this_attr->address];

	return ext_info->write(indio_dev, ext_info->private,
			       this_attr->c, buf, len);
}

ssize_t iio_enum_available_read(struct iio_dev *indio_dev,
	uintptr_t priv, const struct iio_chan_spec *chan, char *buf)
{
	const struct iio_enum *e = (const struct iio_enum *)priv;
	unsigned int i;
	size_t len = 0;

	if (!e->num_items)
		return 0;

	for (i = 0; i < e->num_items; ++i) {
		if (e->items[i])
			len += scnprintf(buf + len, PAGE_SIZE - len, "%s ", e->items[i]);
	}

	/* replace last space with a newline */
	buf[len - 1] = '\n';

	return len;
}
EXPORT_SYMBOL_GPL(iio_enum_available_read);

ssize_t iio_enum_read(struct iio_dev *indio_dev,
	uintptr_t priv, const struct iio_chan_spec *chan, char *buf)
{
	const struct iio_enum *e = (const struct iio_enum *)priv;
	int i;

	if (!e->get)
		return -EINVAL;

	i = e->get(indio_dev, chan);
	if (i < 0)
		return i;
	else if (i >= e->num_items || !e->items[i])
		return -EINVAL;

	return snprintf(buf, PAGE_SIZE, "%s\n", e->items[i]);
}
EXPORT_SYMBOL_GPL(iio_enum_read);

ssize_t iio_enum_write(struct iio_dev *indio_dev,
	uintptr_t priv, const struct iio_chan_spec *chan, const char *buf,
	size_t len)
{
	const struct iio_enum *e = (const struct iio_enum *)priv;
	unsigned int i;
	int ret;

	if (!e->set)
		return -EINVAL;

	for (i = 0; i < e->num_items; i++) {
		if (e->items[i] && sysfs_streq(buf, e->items[i]))
			break;
	}

	if (i == e->num_items)
		return -EINVAL;

	ret = e->set(indio_dev, chan, i);
	return ret ? ret : len;
}
EXPORT_SYMBOL_GPL(iio_enum_write);

static const struct iio_mount_matrix iio_mount_idmatrix = {
	.rotation = {
		"1", "0", "0",
		"0", "1", "0",
		"0", "0", "1"
	}
};

static int iio_setup_mount_idmatrix(const struct device *dev,
				    struct iio_mount_matrix *matrix)
{
	*matrix = iio_mount_idmatrix;
	dev_info(dev, "mounting matrix not found: using identity...\n");
	return 0;
}

ssize_t iio_show_mount_matrix(struct iio_dev *indio_dev, uintptr_t priv,
			      const struct iio_chan_spec *chan, char *buf)
{
	const struct iio_mount_matrix *mtx = ((iio_get_mount_matrix_t *)
					      priv)(indio_dev, chan);

	if (IS_ERR(mtx))
		return PTR_ERR(mtx);

	if (!mtx)
		mtx = &iio_mount_idmatrix;

	return snprintf(buf, PAGE_SIZE, "%s, %s, %s; %s, %s, %s; %s, %s, %s\n",
			mtx->rotation[0], mtx->rotation[1], mtx->rotation[2],
			mtx->rotation[3], mtx->rotation[4], mtx->rotation[5],
			mtx->rotation[6], mtx->rotation[7], mtx->rotation[8]);
}
EXPORT_SYMBOL_GPL(iio_show_mount_matrix);

/**
 * iio_read_mount_matrix() - retrieve iio device mounting matrix from
 *                           device "mount-matrix" property
 * @dev:	device the mounting matrix property is assigned to
 * @propname:	device specific mounting matrix property name
 * @matrix:	where to store retrieved matrix
 *
 * If device is assigned no mounting matrix property, a default 3x3 identity
 * matrix will be filled in.
 *
 * Return: 0 if success, or a negative error code on failure.
 */
int iio_read_mount_matrix(struct device *dev, const char *propname,
			  struct iio_mount_matrix *matrix)
{
	size_t len = ARRAY_SIZE(iio_mount_idmatrix.rotation);
	int err;

	err = device_property_read_string_array(dev, propname,
						matrix->rotation, len);
	if (err == len)
		return 0;

	if (err >= 0)
		/* Invalid number of matrix entries. */
		return -EINVAL;

	if (err != -EINVAL)
		/* Invalid matrix declaration format. */
		return err;

	/* Matrix was not declared at all: fallback to identity. */
	return iio_setup_mount_idmatrix(dev, matrix);
}
EXPORT_SYMBOL(iio_read_mount_matrix);

static ssize_t __iio_format_value(char *buf, size_t len, unsigned int type,
				  int size, const int *vals)
{
	unsigned long long tmp;
	int tmp0, tmp1;
	s64 tmp2;
	bool scale_db = false;

	switch (type) {
	case IIO_VAL_INT:
		return scnprintf(buf, len, "%d", vals[0]);
	case IIO_VAL_INT_PLUS_MICRO_DB:
		scale_db = true;
		fallthrough;
	case IIO_VAL_INT_PLUS_MICRO:
		if (vals[1] < 0)
			return scnprintf(buf, len, "-%d.%06u%s", abs(vals[0]),
					-vals[1], scale_db ? " dB" : "");
		else
			return scnprintf(buf, len, "%d.%06u%s", vals[0], vals[1],
					scale_db ? " dB" : "");
	case IIO_VAL_INT_PLUS_NANO:
		if (vals[1] < 0)
			return scnprintf(buf, len, "-%d.%09u", abs(vals[0]),
					-vals[1]);
		else
			return scnprintf(buf, len, "%d.%09u", vals[0], vals[1]);
	case IIO_VAL_FRACTIONAL:
		tmp2 = div_s64((s64)vals[0] * 1000000000LL, vals[1]);
		tmp1 = vals[1];
		tmp0 = (int)div_s64_rem(tmp2, 1000000000, &tmp1);
		if ((tmp2 < 0) && (tmp0 == 0))
			return snprintf(buf, len, "-0.%09u", abs(tmp1));
		else
			return snprintf(buf, len, "%d.%09u", tmp0, abs(tmp1));
	case IIO_VAL_FRACTIONAL_LOG2:
		tmp = shift_right((s64)vals[0] * 1000000000LL, vals[1]);
		tmp0 = (int)div_s64_rem(tmp, 1000000000LL, &tmp1);
		return scnprintf(buf, len, "%d.%09u", tmp0, abs(tmp1));
	case IIO_VAL_INT_MULTIPLE:
	{
		int i;
		int l = 0;

		for (i = 0; i < size; ++i) {
			l += scnprintf(&buf[l], len - l, "%d ", vals[i]);
			if (l >= len)
				break;
		}
		return l;
	}
	case IIO_VAL_CHAR:
		return scnprintf(buf, len, "%c", (char)vals[0]);
	default:
		return 0;
	}
}

/**
 * iio_format_value() - Formats a IIO value into its string representation
 * @buf:	The buffer to which the formatted value gets written
 *		which is assumed to be big enough (i.e. PAGE_SIZE).
 * @type:	One of the IIO_VAL_* constants. This decides how the val
 *		and val2 parameters are formatted.
 * @size:	Number of IIO value entries contained in vals
 * @vals:	Pointer to the values, exact meaning depends on the
 *		type parameter.
 *
 * Return: 0 by default, a negative number on failure or the
 *	   total number of characters written for a type that belongs
 *	   to the IIO_VAL_* constant.
 */
ssize_t iio_format_value(char *buf, unsigned int type, int size, int *vals)
{
	ssize_t len;

	len = __iio_format_value(buf, PAGE_SIZE, type, size, vals);
	if (len >= PAGE_SIZE - 1)
		return -EFBIG;

	return len + sprintf(buf + len, "\n");
}
EXPORT_SYMBOL_GPL(iio_format_value);

static ssize_t iio_read_channel_info(struct device *dev,
				     struct device_attribute *attr,
				     char *buf)
{
	struct iio_dev *indio_dev = dev_to_iio_dev(dev);
	struct iio_dev_attr *this_attr = to_iio_dev_attr(attr);
	int vals[INDIO_MAX_RAW_ELEMENTS];
	int ret;
	int val_len = 2;

	if (indio_dev->info->read_raw_multi) {
		ret = indio_dev->info->read_raw_multi(indio_dev, this_attr->c,
							INDIO_MAX_RAW_ELEMENTS,
							vals, &val_len,
							this_attr->address);
	} else {
		if (this_attr->address == IIO_CHAN_INFO_LABEL &&
			this_attr->c->label_name)
			return sprintf(buf, "%s\n", this_attr->c->label_name);

		ret = indio_dev->info->read_raw(indio_dev, this_attr->c,
				    &vals[0], &vals[1], this_attr->address);
	}

	if (ret < 0)
		return ret;

	return iio_format_value(buf, ret, val_len, vals);
}

static ssize_t iio_format_avail_list(char *buf, const int *vals,
				     int type, int length)
{
	int i;
	ssize_t len = 0;

	switch (type) {
	case IIO_VAL_INT:
		for (i = 0; i < length; i++) {
			len += __iio_format_value(buf + len, PAGE_SIZE - len,
						  type, 1, &vals[i]);
			if (len >= PAGE_SIZE)
				return -EFBIG;
			if (i < length - 1)
				len += scnprintf(buf + len, PAGE_SIZE - len,
						" ");
			else
				len += scnprintf(buf + len, PAGE_SIZE - len,
						"\n");
			if (len >= PAGE_SIZE)
				return -EFBIG;
		}
		break;
	default:
		for (i = 0; i < length / 2; i++) {
			len += __iio_format_value(buf + len, PAGE_SIZE - len,
						  type, 2, &vals[i * 2]);
			if (len >= PAGE_SIZE)
				return -EFBIG;
			if (i < length / 2 - 1)
				len += scnprintf(buf + len, PAGE_SIZE - len,
						" ");
			else
				len += scnprintf(buf + len, PAGE_SIZE - len,
						"\n");
			if (len >= PAGE_SIZE)
				return -EFBIG;
		}
	}

	return len;
}

static ssize_t iio_format_avail_range(char *buf, const int *vals, int type)
{
	int i;
	ssize_t len;

	len = snprintf(buf, PAGE_SIZE, "[");
	switch (type) {
	case IIO_VAL_INT:
		for (i = 0; i < 3; i++) {
			len += __iio_format_value(buf + len, PAGE_SIZE - len,
						  type, 1, &vals[i]);
			if (len >= PAGE_SIZE)
				return -EFBIG;
			if (i < 2)
				len += scnprintf(buf + len, PAGE_SIZE - len,
						" ");
			else
				len += scnprintf(buf + len, PAGE_SIZE - len,
						"]\n");
			if (len >= PAGE_SIZE)
				return -EFBIG;
		}
		break;
	default:
		for (i = 0; i < 3; i++) {
			len += __iio_format_value(buf + len, PAGE_SIZE - len,
						  type, 2, &vals[i * 2]);
			if (len >= PAGE_SIZE)
				return -EFBIG;
			if (i < 2)
				len += scnprintf(buf + len, PAGE_SIZE - len,
						" ");
			else
				len += scnprintf(buf + len, PAGE_SIZE - len,
						"]\n");
			if (len >= PAGE_SIZE)
				return -EFBIG;
		}
	}

	return len;
}

static ssize_t iio_read_channel_info_avail(struct device *dev,
					   struct device_attribute *attr,
					   char *buf)
{
	struct iio_dev *indio_dev = dev_to_iio_dev(dev);
	struct iio_dev_attr *this_attr = to_iio_dev_attr(attr);
	const int *vals;
	int ret;
	int length;
	int type;

	ret = indio_dev->info->read_avail(indio_dev, this_attr->c,
					  &vals, &type, &length,
					  this_attr->address);

	if (ret < 0)
		return ret;
	switch (ret) {
	case IIO_AVAIL_LIST:
		return iio_format_avail_list(buf, vals, type, length);
	case IIO_AVAIL_RANGE:
		return iio_format_avail_range(buf, vals, type);
	default:
		return -EINVAL;
	}
}

/**
 * __iio_str_to_fixpoint() - Parse a fixed-point number from a string
 * @str: The string to parse
 * @fract_mult: Multiplier for the first decimal place, should be a power of 10
 * @integer: The integer part of the number
 * @fract: The fractional part of the number
 * @scale_db: True if this should parse as dB
 *
 * Returns 0 on success, or a negative error code if the string could not be
 * parsed.
 */
static int __iio_str_to_fixpoint(const char *str, int fract_mult,
				 int *integer, int *fract, bool scale_db)
{
	int i = 0, f = 0;
	bool integer_part = true, negative = false;

	if (fract_mult == 0) {
		*fract = 0;

		return kstrtoint(str, 0, integer);
	}

	if (str[0] == '-') {
		negative = true;
		str++;
	} else if (str[0] == '+') {
		str++;
	}

	while (*str) {
		if ('0' <= *str && *str <= '9') {
			if (integer_part) {
				i = i * 10 + *str - '0';
			} else {
				f += fract_mult * (*str - '0');
				fract_mult /= 10;
			}
		} else if (*str == '\n') {
			if (*(str + 1) == '\0')
				break;
			else
				return -EINVAL;
		} else if (!strncmp(str, " dB", sizeof(" dB") - 1) && scale_db) {
			/* Ignore the dB suffix */
			str += sizeof(" dB") - 1;
			continue;
		} else if (!strncmp(str, "dB", sizeof("dB") - 1) && scale_db) {
			/* Ignore the dB suffix */
			str += sizeof("dB") - 1;
			continue;
		} else if (*str == '.' && integer_part) {
			integer_part = false;
		} else {
			return -EINVAL;
		}
		str++;
	}

	if (negative) {
		if (i)
			i = -i;
		else
			f = -f;
	}

	*integer = i;
	*fract = f;

	return 0;
}

/**
 * iio_str_to_fixpoint() - Parse a fixed-point number from a string
 * @str: The string to parse
 * @fract_mult: Multiplier for the first decimal place, should be a power of 10
 * @integer: The integer part of the number
 * @fract: The fractional part of the number
 *
 * Returns 0 on success, or a negative error code if the string could not be
 * parsed.
 */
int iio_str_to_fixpoint(const char *str, int fract_mult,
			int *integer, int *fract)
{
	return __iio_str_to_fixpoint(str, fract_mult, integer, fract, false);
}
EXPORT_SYMBOL_GPL(iio_str_to_fixpoint);

static ssize_t iio_write_channel_info(struct device *dev,
				      struct device_attribute *attr,
				      const char *buf,
				      size_t len)
{
	struct iio_dev *indio_dev = dev_to_iio_dev(dev);
	struct iio_dev_attr *this_attr = to_iio_dev_attr(attr);
	int ret, fract_mult = 100000;
	int integer, fract = 0;
	bool is_char = false;
	bool scale_db = false;

	/* Assumes decimal - precision based on number of digits */
	if (!indio_dev->info->write_raw)
		return -EINVAL;

	if (indio_dev->info->write_raw_get_fmt)
		switch (indio_dev->info->write_raw_get_fmt(indio_dev,
			this_attr->c, this_attr->address)) {
		case IIO_VAL_INT:
			fract_mult = 0;
			break;
		case IIO_VAL_INT_PLUS_MICRO_DB:
			scale_db = true;
<<<<<<< HEAD
			/* fall through */
=======
			fallthrough;
>>>>>>> 256af411
		case IIO_VAL_INT_PLUS_MICRO:
			fract_mult = 100000;
			break;
		case IIO_VAL_INT_PLUS_NANO:
			fract_mult = 100000000;
			break;
		case IIO_VAL_CHAR:
			is_char = true;
			break;
		default:
			return -EINVAL;
		}

	if (is_char) {
		char ch;

		if (sscanf(buf, "%c", &ch) != 1)
			return -EINVAL;
		integer = ch;
	} else {
		ret = __iio_str_to_fixpoint(buf, fract_mult, &integer, &fract,
					    scale_db);
		if (ret)
			return ret;
	}

	ret = indio_dev->info->write_raw(indio_dev, this_attr->c,
					 integer, fract, this_attr->address);
	if (ret)
		return ret;

	return len;
}

static
int __iio_device_attr_init(struct device_attribute *dev_attr,
			   const char *postfix,
			   struct iio_chan_spec const *chan,
			   ssize_t (*readfunc)(struct device *dev,
					       struct device_attribute *attr,
					       char *buf),
			   ssize_t (*writefunc)(struct device *dev,
						struct device_attribute *attr,
						const char *buf,
						size_t len),
			   enum iio_shared_by shared_by)
{
	int ret = 0;
	char *name = NULL;
	char *full_postfix;
	sysfs_attr_init(&dev_attr->attr);

	/* Build up postfix of <extend_name>_<modifier>_postfix */
	if (chan->modified && (shared_by == IIO_SEPARATE)) {
		if (chan->extend_name)
			full_postfix = kasprintf(GFP_KERNEL, "%s_%s_%s",
						 iio_modifier_names[chan
								    ->channel2],
						 chan->extend_name,
						 postfix);
		else
			full_postfix = kasprintf(GFP_KERNEL, "%s_%s",
						 iio_modifier_names[chan
								    ->channel2],
						 postfix);
	} else {
		if (chan->extend_name == NULL || shared_by != IIO_SEPARATE)
			full_postfix = kstrdup(postfix, GFP_KERNEL);
		else
			full_postfix = kasprintf(GFP_KERNEL,
						 "%s_%s",
						 chan->extend_name,
						 postfix);
	}
	if (full_postfix == NULL)
		return -ENOMEM;

	if (chan->differential) { /* Differential can not have modifier */
		switch (shared_by) {
		case IIO_SHARED_BY_ALL:
			name = kasprintf(GFP_KERNEL, "%s", full_postfix);
			break;
		case IIO_SHARED_BY_DIR:
			name = kasprintf(GFP_KERNEL, "%s_%s",
						iio_direction[chan->output],
						full_postfix);
			break;
		case IIO_SHARED_BY_TYPE:
			name = kasprintf(GFP_KERNEL, "%s_%s-%s_%s",
					    iio_direction[chan->output],
					    iio_chan_type_name_spec[chan->type],
					    iio_chan_type_name_spec[chan->type],
					    full_postfix);
			break;
		case IIO_SEPARATE:
			if (!chan->indexed) {
				WARN(1, "Differential channels must be indexed\n");
				ret = -EINVAL;
				goto error_free_full_postfix;
			}
			name = kasprintf(GFP_KERNEL,
					    "%s_%s%d-%s%d_%s",
					    iio_direction[chan->output],
					    iio_chan_type_name_spec[chan->type],
					    chan->channel,
					    iio_chan_type_name_spec[chan->type],
					    chan->channel2,
					    full_postfix);
			break;
		}
	} else { /* Single ended */
		switch (shared_by) {
		case IIO_SHARED_BY_ALL:
			name = kasprintf(GFP_KERNEL, "%s", full_postfix);
			break;
		case IIO_SHARED_BY_DIR:
			name = kasprintf(GFP_KERNEL, "%s_%s",
						iio_direction[chan->output],
						full_postfix);
			break;
		case IIO_SHARED_BY_TYPE:
			name = kasprintf(GFP_KERNEL, "%s_%s_%s",
					    iio_direction[chan->output],
					    iio_chan_type_name_spec[chan->type],
					    full_postfix);
			break;

		case IIO_SEPARATE:
			if (chan->indexed)
				name = kasprintf(GFP_KERNEL, "%s_%s%d_%s",
						    iio_direction[chan->output],
						    iio_chan_type_name_spec[chan->type],
						    chan->channel,
						    full_postfix);
			else
				name = kasprintf(GFP_KERNEL, "%s_%s_%s",
						    iio_direction[chan->output],
						    iio_chan_type_name_spec[chan->type],
						    full_postfix);
			break;
		}
	}
	if (name == NULL) {
		ret = -ENOMEM;
		goto error_free_full_postfix;
	}
	dev_attr->attr.name = name;

	if (readfunc) {
		dev_attr->attr.mode |= S_IRUGO;
		dev_attr->show = readfunc;
	}

	if (writefunc) {
		dev_attr->attr.mode |= S_IWUSR;
		dev_attr->store = writefunc;
	}

error_free_full_postfix:
	kfree(full_postfix);

	return ret;
}

static void __iio_device_attr_deinit(struct device_attribute *dev_attr)
{
	kfree(dev_attr->attr.name);
}

int __iio_add_chan_devattr(const char *postfix,
			   struct iio_chan_spec const *chan,
			   ssize_t (*readfunc)(struct device *dev,
					       struct device_attribute *attr,
					       char *buf),
			   ssize_t (*writefunc)(struct device *dev,
						struct device_attribute *attr,
						const char *buf,
						size_t len),
			   u64 mask,
			   enum iio_shared_by shared_by,
			   struct device *dev,
			   struct list_head *attr_list)
{
	int ret;
	struct iio_dev_attr *iio_attr, *t;

	iio_attr = kzalloc(sizeof(*iio_attr), GFP_KERNEL);
	if (iio_attr == NULL)
		return -ENOMEM;
	ret = __iio_device_attr_init(&iio_attr->dev_attr,
				     postfix, chan,
				     readfunc, writefunc, shared_by);
	if (ret)
		goto error_iio_dev_attr_free;
	iio_attr->c = chan;
	iio_attr->address = mask;
	list_for_each_entry(t, attr_list, l)
		if (strcmp(t->dev_attr.attr.name,
			   iio_attr->dev_attr.attr.name) == 0) {
			if (shared_by == IIO_SEPARATE)
				dev_err(dev, "tried to double register : %s\n",
					t->dev_attr.attr.name);
			ret = -EBUSY;
			goto error_device_attr_deinit;
		}
	list_add(&iio_attr->l, attr_list);

	return 0;

error_device_attr_deinit:
	__iio_device_attr_deinit(&iio_attr->dev_attr);
error_iio_dev_attr_free:
	kfree(iio_attr);
	return ret;
}

static int iio_device_add_info_mask_type(struct iio_dev *indio_dev,
					 struct iio_chan_spec const *chan,
					 enum iio_shared_by shared_by,
					 const long *infomask)
{
	struct iio_dev_opaque *iio_dev_opaque = to_iio_dev_opaque(indio_dev);
	int i, ret, attrcount = 0;

	for_each_set_bit(i, infomask, sizeof(*infomask)*8) {
		if (i >= ARRAY_SIZE(iio_chan_info_postfix))
			return -EINVAL;
		ret = __iio_add_chan_devattr(iio_chan_info_postfix[i],
					     chan,
					     &iio_read_channel_info,
					     &iio_write_channel_info,
					     i,
					     shared_by,
					     &indio_dev->dev,
					     &iio_dev_opaque->channel_attr_list);
		if ((ret == -EBUSY) && (shared_by != IIO_SEPARATE))
			continue;
		else if (ret < 0)
			return ret;
		attrcount++;
	}

	return attrcount;
}

static int iio_device_add_info_mask_type_avail(struct iio_dev *indio_dev,
					       struct iio_chan_spec const *chan,
					       enum iio_shared_by shared_by,
					       const long *infomask)
{
	struct iio_dev_opaque *iio_dev_opaque = to_iio_dev_opaque(indio_dev);
	int i, ret, attrcount = 0;
	char *avail_postfix;

	for_each_set_bit(i, infomask, sizeof(*infomask) * 8) {
		if (i >= ARRAY_SIZE(iio_chan_info_postfix))
			return -EINVAL;
		avail_postfix = kasprintf(GFP_KERNEL,
					  "%s_available",
					  iio_chan_info_postfix[i]);
		if (!avail_postfix)
			return -ENOMEM;

		ret = __iio_add_chan_devattr(avail_postfix,
					     chan,
					     &iio_read_channel_info_avail,
					     NULL,
					     i,
					     shared_by,
					     &indio_dev->dev,
					     &iio_dev_opaque->channel_attr_list);
		kfree(avail_postfix);
		if ((ret == -EBUSY) && (shared_by != IIO_SEPARATE))
			continue;
		else if (ret < 0)
			return ret;
		attrcount++;
	}

	return attrcount;
}

static int iio_device_add_channel_sysfs(struct iio_dev *indio_dev,
					struct iio_chan_spec const *chan)
{
	struct iio_dev_opaque *iio_dev_opaque = to_iio_dev_opaque(indio_dev);
	int ret, attrcount = 0;
	const struct iio_chan_spec_ext_info *ext_info;

	if (chan->channel < 0)
		return 0;
	ret = iio_device_add_info_mask_type(indio_dev, chan,
					    IIO_SEPARATE,
					    &chan->info_mask_separate);
	if (ret < 0)
		return ret;
	attrcount += ret;

	ret = iio_device_add_info_mask_type_avail(indio_dev, chan,
						  IIO_SEPARATE,
						  &chan->
						  info_mask_separate_available);
	if (ret < 0)
		return ret;
	attrcount += ret;

	ret = iio_device_add_info_mask_type(indio_dev, chan,
					    IIO_SHARED_BY_TYPE,
					    &chan->info_mask_shared_by_type);
	if (ret < 0)
		return ret;
	attrcount += ret;

	ret = iio_device_add_info_mask_type_avail(indio_dev, chan,
						  IIO_SHARED_BY_TYPE,
						  &chan->
						  info_mask_shared_by_type_available);
	if (ret < 0)
		return ret;
	attrcount += ret;

	ret = iio_device_add_info_mask_type(indio_dev, chan,
					    IIO_SHARED_BY_DIR,
					    &chan->info_mask_shared_by_dir);
	if (ret < 0)
		return ret;
	attrcount += ret;

	ret = iio_device_add_info_mask_type_avail(indio_dev, chan,
						  IIO_SHARED_BY_DIR,
						  &chan->info_mask_shared_by_dir_available);
	if (ret < 0)
		return ret;
	attrcount += ret;

	ret = iio_device_add_info_mask_type(indio_dev, chan,
					    IIO_SHARED_BY_ALL,
					    &chan->info_mask_shared_by_all);
	if (ret < 0)
		return ret;
	attrcount += ret;

	ret = iio_device_add_info_mask_type_avail(indio_dev, chan,
						  IIO_SHARED_BY_ALL,
						  &chan->info_mask_shared_by_all_available);
	if (ret < 0)
		return ret;
	attrcount += ret;

	if (chan->ext_info) {
		unsigned int i = 0;
		for (ext_info = chan->ext_info; ext_info->name; ext_info++) {
			ret = __iio_add_chan_devattr(ext_info->name,
					chan,
					ext_info->read ?
					    &iio_read_channel_ext_info : NULL,
					ext_info->write ?
					    &iio_write_channel_ext_info : NULL,
					i,
					ext_info->shared,
					&indio_dev->dev,
					&iio_dev_opaque->channel_attr_list);
			i++;
			if (ret == -EBUSY && ext_info->shared)
				continue;

			if (ret)
				return ret;

			attrcount++;
		}
	}

	return attrcount;
}

/**
 * iio_free_chan_devattr_list() - Free a list of IIO device attributes
 * @attr_list: List of IIO device attributes
 *
 * This function frees the memory allocated for each of the IIO device
 * attributes in the list.
 */
void iio_free_chan_devattr_list(struct list_head *attr_list)
{
	struct iio_dev_attr *p, *n;

	list_for_each_entry_safe(p, n, attr_list, l) {
		kfree(p->dev_attr.attr.name);
		list_del(&p->l);
		kfree(p);
	}
}

static ssize_t iio_show_dev_name(struct device *dev,
				 struct device_attribute *attr,
				 char *buf)
{
	struct iio_dev *indio_dev = dev_to_iio_dev(dev);
	return snprintf(buf, PAGE_SIZE, "%s\n", indio_dev->name);
}

static DEVICE_ATTR(name, S_IRUGO, iio_show_dev_name, NULL);

static ssize_t iio_show_dev_label(struct device *dev,
				 struct device_attribute *attr,
				 char *buf)
{
	struct iio_dev *indio_dev = dev_to_iio_dev(dev);
	return snprintf(buf, PAGE_SIZE, "%s\n", indio_dev->label);
}

static DEVICE_ATTR(label, S_IRUGO, iio_show_dev_label, NULL);

static ssize_t iio_show_timestamp_clock(struct device *dev,
					struct device_attribute *attr,
					char *buf)
{
	const struct iio_dev *indio_dev = dev_to_iio_dev(dev);
	const clockid_t clk = iio_device_get_clock(indio_dev);
	const char *name;
	ssize_t sz;

	switch (clk) {
	case CLOCK_REALTIME:
		name = "realtime\n";
		sz = sizeof("realtime\n");
		break;
	case CLOCK_MONOTONIC:
		name = "monotonic\n";
		sz = sizeof("monotonic\n");
		break;
	case CLOCK_MONOTONIC_RAW:
		name = "monotonic_raw\n";
		sz = sizeof("monotonic_raw\n");
		break;
	case CLOCK_REALTIME_COARSE:
		name = "realtime_coarse\n";
		sz = sizeof("realtime_coarse\n");
		break;
	case CLOCK_MONOTONIC_COARSE:
		name = "monotonic_coarse\n";
		sz = sizeof("monotonic_coarse\n");
		break;
	case CLOCK_BOOTTIME:
		name = "boottime\n";
		sz = sizeof("boottime\n");
		break;
	case CLOCK_TAI:
		name = "tai\n";
		sz = sizeof("tai\n");
		break;
	default:
		BUG();
	}

	memcpy(buf, name, sz);
	return sz;
}

static ssize_t iio_store_timestamp_clock(struct device *dev,
					 struct device_attribute *attr,
					 const char *buf, size_t len)
{
	clockid_t clk;
	int ret;

	if (sysfs_streq(buf, "realtime"))
		clk = CLOCK_REALTIME;
	else if (sysfs_streq(buf, "monotonic"))
		clk = CLOCK_MONOTONIC;
	else if (sysfs_streq(buf, "monotonic_raw"))
		clk = CLOCK_MONOTONIC_RAW;
	else if (sysfs_streq(buf, "realtime_coarse"))
		clk = CLOCK_REALTIME_COARSE;
	else if (sysfs_streq(buf, "monotonic_coarse"))
		clk = CLOCK_MONOTONIC_COARSE;
	else if (sysfs_streq(buf, "boottime"))
		clk = CLOCK_BOOTTIME;
	else if (sysfs_streq(buf, "tai"))
		clk = CLOCK_TAI;
	else
		return -EINVAL;

	ret = iio_device_set_clock(dev_to_iio_dev(dev), clk);
	if (ret)
		return ret;

	return len;
}

static DEVICE_ATTR(current_timestamp_clock, S_IRUGO | S_IWUSR,
		   iio_show_timestamp_clock, iio_store_timestamp_clock);

static int iio_device_register_sysfs(struct iio_dev *indio_dev)
{
	struct iio_dev_opaque *iio_dev_opaque = to_iio_dev_opaque(indio_dev);
	int i, ret = 0, attrcount, attrn, attrcount_orig = 0;
	struct iio_dev_attr *p;
	struct attribute **attr, *clk = NULL;

	/* First count elements in any existing group */
	if (indio_dev->info->attrs) {
		attr = indio_dev->info->attrs->attrs;
		while (*attr++ != NULL)
			attrcount_orig++;
	}
	attrcount = attrcount_orig;

	/*
	 * New channel registration method - relies on the fact a group does
	 * not need to be initialized if its name is NULL.
	 */
	if (indio_dev->channels)
		for (i = 0; i < indio_dev->num_channels; i++) {
			const struct iio_chan_spec *chan =
				&indio_dev->channels[i];

			if (chan->type == IIO_TIMESTAMP)
				clk = &dev_attr_current_timestamp_clock.attr;

			ret = iio_device_add_channel_sysfs(indio_dev, chan);
			if (ret < 0)
				goto error_clear_attrs;
			attrcount += ret;
		}

	if (iio_dev_opaque->event_interface)
		clk = &dev_attr_current_timestamp_clock.attr;

	if (indio_dev->name)
		attrcount++;
	if (indio_dev->label)
		attrcount++;
	if (clk)
		attrcount++;

	iio_dev_opaque->chan_attr_group.attrs =
		kcalloc(attrcount + 1,
			sizeof(iio_dev_opaque->chan_attr_group.attrs[0]),
			GFP_KERNEL);
	if (iio_dev_opaque->chan_attr_group.attrs == NULL) {
		ret = -ENOMEM;
		goto error_clear_attrs;
	}
	/* Copy across original attributes */
	if (indio_dev->info->attrs)
		memcpy(iio_dev_opaque->chan_attr_group.attrs,
		       indio_dev->info->attrs->attrs,
		       sizeof(iio_dev_opaque->chan_attr_group.attrs[0])
		       *attrcount_orig);
	attrn = attrcount_orig;
	/* Add all elements from the list. */
	list_for_each_entry(p, &iio_dev_opaque->channel_attr_list, l)
		iio_dev_opaque->chan_attr_group.attrs[attrn++] = &p->dev_attr.attr;
	if (indio_dev->name)
		iio_dev_opaque->chan_attr_group.attrs[attrn++] = &dev_attr_name.attr;
	if (indio_dev->label)
		iio_dev_opaque->chan_attr_group.attrs[attrn++] = &dev_attr_label.attr;
	if (clk)
		iio_dev_opaque->chan_attr_group.attrs[attrn++] = clk;

	indio_dev->groups[indio_dev->groupcounter++] =
		&iio_dev_opaque->chan_attr_group;

	return 0;

error_clear_attrs:
	iio_free_chan_devattr_list(&iio_dev_opaque->channel_attr_list);

	return ret;
}

static void iio_device_unregister_sysfs(struct iio_dev *indio_dev)
{
	struct iio_dev_opaque *iio_dev_opaque = to_iio_dev_opaque(indio_dev);

	iio_free_chan_devattr_list(&iio_dev_opaque->channel_attr_list);
	kfree(iio_dev_opaque->chan_attr_group.attrs);
	iio_dev_opaque->chan_attr_group.attrs = NULL;
}

static void iio_dev_release(struct device *device)
{
	struct iio_dev *indio_dev = dev_to_iio_dev(device);
	struct iio_dev_opaque *iio_dev_opaque = to_iio_dev_opaque(indio_dev);

	if (indio_dev->modes & INDIO_ALL_TRIGGERED_MODES)
		iio_device_unregister_trigger_consumer(indio_dev);
	iio_device_unregister_eventset(indio_dev);
	iio_device_unregister_sysfs(indio_dev);

	iio_buffer_put(indio_dev->buffer);

	ida_simple_remove(&iio_ida, indio_dev->id);
	kfree(iio_dev_opaque);
}

struct device_type iio_device_type = {
	.name = "iio_device",
	.release = iio_dev_release,
};

/**
 * iio_device_alloc() - allocate an iio_dev from a driver
 * @parent:		Parent device.
 * @sizeof_priv:	Space to allocate for private structure.
 **/
struct iio_dev *iio_device_alloc(struct device *parent, int sizeof_priv)
{
	struct iio_dev_opaque *iio_dev_opaque;
	struct iio_dev *dev;
	size_t alloc_size;

	alloc_size = sizeof(struct iio_dev_opaque);
	if (sizeof_priv) {
		alloc_size = ALIGN(alloc_size, IIO_ALIGN);
		alloc_size += sizeof_priv;
	}
<<<<<<< HEAD
	/* ensure 32-byte alignment of whole construct ? */
	alloc_size += IIO_ALIGN - 1;

	dev = kzalloc(alloc_size, GFP_KERNEL);
	if (!dev)
		return NULL;

=======

	iio_dev_opaque = kzalloc(alloc_size, GFP_KERNEL);
	if (!iio_dev_opaque)
		return NULL;

	dev = &iio_dev_opaque->indio_dev;
	dev->priv = (char *)iio_dev_opaque +
		ALIGN(sizeof(struct iio_dev_opaque), IIO_ALIGN);

	dev->dev.parent = parent;
>>>>>>> 256af411
	dev->dev.groups = dev->groups;
	dev->dev.type = &iio_device_type;
	dev->dev.bus = &iio_bus_type;
	device_initialize(&dev->dev);
	dev_set_drvdata(&dev->dev, (void *)dev);
	mutex_init(&dev->mlock);
	mutex_init(&dev->info_exist_lock);
<<<<<<< HEAD
	INIT_LIST_HEAD(&dev->channel_attr_list);
=======
	INIT_LIST_HEAD(&iio_dev_opaque->channel_attr_list);
>>>>>>> 256af411

	dev->id = ida_simple_get(&iio_ida, 0, 0, GFP_KERNEL);
	if (dev->id < 0) {
		/* cannot use a dev_err as the name isn't available */
		pr_err("failed to get device id\n");
<<<<<<< HEAD
		kfree(dev);
		return NULL;
	}
	dev_set_name(&dev->dev, "iio:device%d", dev->id);
	INIT_LIST_HEAD(&dev->buffer_list);
=======
		kfree(iio_dev_opaque);
		return NULL;
	}
	dev_set_name(&dev->dev, "iio:device%d", dev->id);
	INIT_LIST_HEAD(&iio_dev_opaque->buffer_list);
>>>>>>> 256af411

	return dev;
}
EXPORT_SYMBOL(iio_device_alloc);

/**
 * iio_device_free() - free an iio_dev from a driver
 * @dev:		the iio_dev associated with the device
 **/
void iio_device_free(struct iio_dev *dev)
{
	if (dev)
		put_device(&dev->dev);
}
EXPORT_SYMBOL(iio_device_free);

static void devm_iio_device_release(struct device *dev, void *res)
{
	iio_device_free(*(struct iio_dev **)res);
}

/**
 * devm_iio_device_alloc - Resource-managed iio_device_alloc()
 * @parent:		Device to allocate iio_dev for, and parent for this IIO device
 * @sizeof_priv:	Space to allocate for private structure.
 *
 * Managed iio_device_alloc. iio_dev allocated with this function is
 * automatically freed on driver detach.
 *
 * RETURNS:
 * Pointer to allocated iio_dev on success, NULL on failure.
 */
struct iio_dev *devm_iio_device_alloc(struct device *parent, int sizeof_priv)
{
	struct iio_dev **ptr, *iio_dev;

	ptr = devres_alloc(devm_iio_device_release, sizeof(*ptr),
			   GFP_KERNEL);
	if (!ptr)
		return NULL;

	iio_dev = iio_device_alloc(parent, sizeof_priv);
	if (iio_dev) {
		*ptr = iio_dev;
		devres_add(parent, ptr);
	} else {
		devres_free(ptr);
	}

	return iio_dev;
}
EXPORT_SYMBOL_GPL(devm_iio_device_alloc);

/**
 * iio_chrdev_open() - chrdev file open for buffer access and ioctls
 * @inode:	Inode structure for identifying the device in the file system
 * @filp:	File structure for iio device used to keep and later access
 *		private data
 *
 * Return: 0 on success or -EBUSY if the device is already opened
 **/
static int iio_chrdev_open(struct inode *inode, struct file *filp)
{
	struct iio_dev *indio_dev = container_of(inode->i_cdev,
						struct iio_dev, chrdev);

	if (test_and_set_bit(IIO_BUSY_BIT_POS, &indio_dev->flags))
		return -EBUSY;

	iio_device_get(indio_dev);

	filp->private_data = indio_dev;

	return 0;
}

/**
 * iio_chrdev_release() - chrdev file close buffer access and ioctls
 * @inode:	Inode structure pointer for the char device
 * @filp:	File structure pointer for the char device
 *
 * Return: 0 for successful release
 */
static int iio_chrdev_release(struct inode *inode, struct file *filp)
{
	struct iio_dev *indio_dev = container_of(inode->i_cdev,
						struct iio_dev, chrdev);
	clear_bit(IIO_BUSY_BIT_POS, &indio_dev->flags);
	if (indio_dev->buffer)
		iio_buffer_free_blocks(indio_dev->buffer);
	iio_device_put(indio_dev);

	return 0;
}

/* Somewhat of a cross file organization violation - ioctls here are actually
 * event related */
static long iio_ioctl(struct file *filp, unsigned int cmd, unsigned long arg)
{
	struct iio_dev *indio_dev = filp->private_data;
	int __user *ip = (int __user *)arg;
	int fd;

	if (!indio_dev->info)
		return -ENODEV;

	switch (cmd) {
	case IIO_GET_EVENT_FD_IOCTL:
		fd = iio_event_getfd(indio_dev);
		if (fd < 0)
			return fd;
		if (copy_to_user(ip, &fd, sizeof(fd)))
			return -EFAULT;
		return 0;
	default:
		if (indio_dev->buffer)
			return iio_buffer_ioctl(indio_dev, filp, cmd, arg);
	}
	return -EINVAL;
}

<<<<<<< HEAD
static const struct file_operations iio_buffer_none_fileops = {
	.release = iio_chrdev_release,
	.open = iio_chrdev_open,
	.owner = THIS_MODULE,
	.llseek = noop_llseek,
	.unlocked_ioctl = iio_ioctl,
	.compat_ioctl = iio_ioctl,
};

static const struct file_operations iio_buffer_in_fileops = {
=======
static const struct file_operations iio_buffer_fileops = {
>>>>>>> 256af411
	.read = iio_buffer_read_outer_addr,
	.release = iio_chrdev_release,
	.open = iio_chrdev_open,
	.poll = iio_buffer_poll_addr,
	.owner = THIS_MODULE,
	.llseek = noop_llseek,
	.unlocked_ioctl = iio_ioctl,
<<<<<<< HEAD
	.compat_ioctl = iio_ioctl,
	.mmap = iio_buffer_mmap,
=======
	.compat_ioctl = compat_ptr_ioctl,
>>>>>>> 256af411
};

static bool iio_chan_same_size(const struct iio_chan_spec *a,
	const struct iio_chan_spec *b)
{
	if (a->scan_type.storagebits != b->scan_type.storagebits)
		return false;
	if (a->scan_type.repeat != b->scan_type.repeat)
		return false;
	return true;
}

static int iio_check_unique_scan_index(struct iio_dev *indio_dev)
{
	int i, j;
	const struct iio_chan_spec *channels = indio_dev->channels;

	if (!(indio_dev->modes & INDIO_ALL_BUFFER_MODES))
		return 0;

	for (i = 0; i < indio_dev->num_channels - 1; i++) {
		if (channels[i].scan_index < 0)
			continue;
		for (j = i + 1; j < indio_dev->num_channels; j++) {
			if (channels[i].scan_index != channels[j].scan_index)
				continue;
			if (iio_chan_same_size(&channels[i], &channels[j]))
				continue;
			dev_err(&indio_dev->dev,
				"Duplicate scan index %d\n",
				channels[i].scan_index);
			return -EINVAL;
		}
	}

	return 0;
}

static const struct iio_buffer_setup_ops noop_ring_setup_ops;

static const struct file_operations iio_buffer_out_fileops = {
	.write = iio_buffer_chrdev_write,
	.release = iio_chrdev_release,
	.open = iio_chrdev_open,
	.poll = iio_buffer_poll_addr,
	.owner = THIS_MODULE,
	.llseek = noop_llseek,
	.unlocked_ioctl = iio_ioctl,
	.compat_ioctl = iio_ioctl,
	.mmap = iio_buffer_mmap,
};

int __iio_device_register(struct iio_dev *indio_dev, struct module *this_mod)
{
	const struct file_operations *fops;
	int ret;

	if (!indio_dev->info)
		return -EINVAL;

	indio_dev->driver_module = this_mod;
	/* If the calling driver did not initialize of_node, do it here */
	if (!indio_dev->dev.of_node && indio_dev->dev.parent)
		indio_dev->dev.of_node = indio_dev->dev.parent->of_node;

	indio_dev->label = of_get_property(indio_dev->dev.of_node, "label",
					   NULL);

	ret = iio_check_unique_scan_index(indio_dev);
	if (ret < 0)
		return ret;

	/* configure elements for the chrdev */
	indio_dev->dev.devt = MKDEV(MAJOR(iio_devt), indio_dev->id);

	iio_device_register_debugfs(indio_dev);

	ret = iio_buffer_alloc_sysfs_and_mask(indio_dev);
	if (ret) {
		dev_err(indio_dev->dev.parent,
			"Failed to create buffer sysfs interfaces\n");
		goto error_unreg_debugfs;
	}

	ret = iio_device_register_sysfs(indio_dev);
	if (ret) {
		dev_err(indio_dev->dev.parent,
			"Failed to register sysfs interfaces\n");
		goto error_buffer_free_sysfs;
	}
	ret = iio_device_register_eventset(indio_dev);
	if (ret) {
		dev_err(indio_dev->dev.parent,
			"Failed to register event set\n");
		goto error_free_sysfs;
	}
	if (indio_dev->modes & INDIO_ALL_TRIGGERED_MODES)
		iio_device_register_trigger_consumer(indio_dev);

	if ((indio_dev->modes & INDIO_ALL_BUFFER_MODES) &&
		indio_dev->setup_ops == NULL)
		indio_dev->setup_ops = &noop_ring_setup_ops;

	if (indio_dev->buffer) {
		if (indio_dev->direction == IIO_DEVICE_DIRECTION_IN)
			fops = &iio_buffer_in_fileops;
		else
			fops = &iio_buffer_out_fileops;
	} else {
		fops = &iio_buffer_none_fileops;
	}

	cdev_init(&indio_dev->chrdev, fops);

	indio_dev->chrdev.owner = this_mod;

	ret = cdev_device_add(&indio_dev->chrdev, &indio_dev->dev);
	if (ret < 0)
		goto error_unreg_eventset;

	return 0;

error_unreg_eventset:
	iio_device_unregister_eventset(indio_dev);
error_free_sysfs:
	iio_device_unregister_sysfs(indio_dev);
error_buffer_free_sysfs:
	iio_buffer_free_sysfs_and_mask(indio_dev);
error_unreg_debugfs:
	iio_device_unregister_debugfs(indio_dev);
	return ret;
}
EXPORT_SYMBOL(__iio_device_register);

/**
 * iio_device_unregister() - unregister a device from the IIO subsystem
 * @indio_dev:		Device structure representing the device.
 **/
void iio_device_unregister(struct iio_dev *indio_dev)
{
	cdev_device_del(&indio_dev->chrdev, &indio_dev->dev);

	mutex_lock(&indio_dev->info_exist_lock);

	iio_device_unregister_debugfs(indio_dev);

	iio_disable_all_buffers(indio_dev);

	indio_dev->info = NULL;

	iio_device_wakeup_eventset(indio_dev);
	iio_buffer_wakeup_poll(indio_dev);

	mutex_unlock(&indio_dev->info_exist_lock);

	iio_buffer_free_sysfs_and_mask(indio_dev);
}
EXPORT_SYMBOL(iio_device_unregister);

static void devm_iio_device_unreg(struct device *dev, void *res)
{
	iio_device_unregister(*(struct iio_dev **)res);
}

int __devm_iio_device_register(struct device *dev, struct iio_dev *indio_dev,
			       struct module *this_mod)
{
	struct iio_dev **ptr;
	int ret;

	ptr = devres_alloc(devm_iio_device_unreg, sizeof(*ptr), GFP_KERNEL);
	if (!ptr)
		return -ENOMEM;

	*ptr = indio_dev;
	ret = __iio_device_register(indio_dev, this_mod);
	if (!ret)
		devres_add(dev, ptr);
	else
		devres_free(ptr);

	return ret;
}
EXPORT_SYMBOL_GPL(__devm_iio_device_register);

/**
 * iio_device_claim_direct_mode - Keep device in direct mode
 * @indio_dev:	the iio_dev associated with the device
 *
 * If the device is in direct mode it is guaranteed to stay
 * that way until iio_device_release_direct_mode() is called.
 *
 * Use with iio_device_release_direct_mode()
 *
 * Returns: 0 on success, -EBUSY on failure
 */
int iio_device_claim_direct_mode(struct iio_dev *indio_dev)
{
	mutex_lock(&indio_dev->mlock);

	if (iio_buffer_enabled(indio_dev)) {
		mutex_unlock(&indio_dev->mlock);
		return -EBUSY;
	}
	return 0;
}
EXPORT_SYMBOL_GPL(iio_device_claim_direct_mode);

/**
 * iio_device_release_direct_mode - releases claim on direct mode
 * @indio_dev:	the iio_dev associated with the device
 *
 * Release the claim. Device is no longer guaranteed to stay
 * in direct mode.
 *
 * Use with iio_device_claim_direct_mode()
 */
void iio_device_release_direct_mode(struct iio_dev *indio_dev)
{
	mutex_unlock(&indio_dev->mlock);
}
EXPORT_SYMBOL_GPL(iio_device_release_direct_mode);

subsys_initcall(iio_init);
module_exit(iio_exit);

MODULE_AUTHOR("Jonathan Cameron <jic23@kernel.org>");
MODULE_DESCRIPTION("Industrial I/O core");
MODULE_LICENSE("GPL");<|MERGE_RESOLUTION|>--- conflicted
+++ resolved
@@ -330,22 +330,14 @@
 			      size_t count, loff_t *ppos)
 {
 	struct iio_dev *indio_dev = file->private_data;
-<<<<<<< HEAD
-=======
 	struct iio_dev_opaque *iio_dev_opaque = to_iio_dev_opaque(indio_dev);
->>>>>>> 256af411
 	unsigned val = 0;
 	int ret;
 
 	if (*ppos > 0)
 		return simple_read_from_buffer(userbuf, count, ppos,
-<<<<<<< HEAD
-					       indio_dev->read_buf,
-					       indio_dev->read_buf_len);
-=======
 					       iio_dev_opaque->read_buf,
 					       iio_dev_opaque->read_buf_len);
->>>>>>> 256af411
 
 	ret = indio_dev->info->debugfs_reg_access(indio_dev,
 						  iio_dev_opaque->cached_reg_addr,
@@ -355,15 +347,6 @@
 		return ret;
 	}
 
-<<<<<<< HEAD
-	indio_dev->read_buf_len = snprintf(indio_dev->read_buf,
-					   sizeof(indio_dev->read_buf),
-					   "0x%X\n", val);
-
-	return simple_read_from_buffer(userbuf, count, ppos,
-				       indio_dev->read_buf,
-				       indio_dev->read_buf_len);
-=======
 	iio_dev_opaque->read_buf_len = snprintf(iio_dev_opaque->read_buf,
 					      sizeof(iio_dev_opaque->read_buf),
 					      "0x%X\n", val);
@@ -371,7 +354,6 @@
 	return simple_read_from_buffer(userbuf, count, ppos,
 				       iio_dev_opaque->read_buf,
 				       iio_dev_opaque->read_buf_len);
->>>>>>> 256af411
 }
 
 static ssize_t iio_debugfs_write_reg(struct file *file,
@@ -958,11 +940,7 @@
 			break;
 		case IIO_VAL_INT_PLUS_MICRO_DB:
 			scale_db = true;
-<<<<<<< HEAD
-			/* fall through */
-=======
 			fallthrough;
->>>>>>> 256af411
 		case IIO_VAL_INT_PLUS_MICRO:
 			fract_mult = 100000;
 			break;
@@ -1582,15 +1560,6 @@
 		alloc_size = ALIGN(alloc_size, IIO_ALIGN);
 		alloc_size += sizeof_priv;
 	}
-<<<<<<< HEAD
-	/* ensure 32-byte alignment of whole construct ? */
-	alloc_size += IIO_ALIGN - 1;
-
-	dev = kzalloc(alloc_size, GFP_KERNEL);
-	if (!dev)
-		return NULL;
-
-=======
 
 	iio_dev_opaque = kzalloc(alloc_size, GFP_KERNEL);
 	if (!iio_dev_opaque)
@@ -1601,7 +1570,6 @@
 		ALIGN(sizeof(struct iio_dev_opaque), IIO_ALIGN);
 
 	dev->dev.parent = parent;
->>>>>>> 256af411
 	dev->dev.groups = dev->groups;
 	dev->dev.type = &iio_device_type;
 	dev->dev.bus = &iio_bus_type;
@@ -1609,29 +1577,17 @@
 	dev_set_drvdata(&dev->dev, (void *)dev);
 	mutex_init(&dev->mlock);
 	mutex_init(&dev->info_exist_lock);
-<<<<<<< HEAD
-	INIT_LIST_HEAD(&dev->channel_attr_list);
-=======
 	INIT_LIST_HEAD(&iio_dev_opaque->channel_attr_list);
->>>>>>> 256af411
 
 	dev->id = ida_simple_get(&iio_ida, 0, 0, GFP_KERNEL);
 	if (dev->id < 0) {
 		/* cannot use a dev_err as the name isn't available */
 		pr_err("failed to get device id\n");
-<<<<<<< HEAD
-		kfree(dev);
-		return NULL;
-	}
-	dev_set_name(&dev->dev, "iio:device%d", dev->id);
-	INIT_LIST_HEAD(&dev->buffer_list);
-=======
 		kfree(iio_dev_opaque);
 		return NULL;
 	}
 	dev_set_name(&dev->dev, "iio:device%d", dev->id);
 	INIT_LIST_HEAD(&iio_dev_opaque->buffer_list);
->>>>>>> 256af411
 
 	return dev;
 }
@@ -1753,7 +1709,6 @@
 	return -EINVAL;
 }
 
-<<<<<<< HEAD
 static const struct file_operations iio_buffer_none_fileops = {
 	.release = iio_chrdev_release,
 	.open = iio_chrdev_open,
@@ -1764,9 +1719,6 @@
 };
 
 static const struct file_operations iio_buffer_in_fileops = {
-=======
-static const struct file_operations iio_buffer_fileops = {
->>>>>>> 256af411
 	.read = iio_buffer_read_outer_addr,
 	.release = iio_chrdev_release,
 	.open = iio_chrdev_open,
@@ -1774,12 +1726,8 @@
 	.owner = THIS_MODULE,
 	.llseek = noop_llseek,
 	.unlocked_ioctl = iio_ioctl,
-<<<<<<< HEAD
-	.compat_ioctl = iio_ioctl,
+	.compat_ioctl = compat_ptr_ioctl,
 	.mmap = iio_buffer_mmap,
-=======
-	.compat_ioctl = compat_ptr_ioctl,
->>>>>>> 256af411
 };
 
 static bool iio_chan_same_size(const struct iio_chan_spec *a,
