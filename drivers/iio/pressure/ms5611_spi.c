// SPDX-License-Identifier: GPL-2.0
/*
 * MS5611 pressure and temperature sensor driver (SPI bus)
 *
 * Copyright (c) Tomasz Duszynski <tduszyns@gmail.com>
 *
 */

#include <linux/delay.h>
#include <linux/module.h>
#include <linux/spi/spi.h>
<<<<<<< HEAD
#include <linux/of_device.h>
=======
#include <linux/mod_devicetable.h>

#include <asm/unaligned.h>
>>>>>>> 24b8d41d

#include "ms5611.h"

static int ms5611_spi_reset(struct device *dev)
{
	u8 cmd = MS5611_RESET;
	struct ms5611_state *st = iio_priv(dev_to_iio_dev(dev));

	return spi_write_then_read(st->client, &cmd, 1, NULL, 0);
}

static int ms5611_spi_read_prom_word(struct device *dev, int index, u16 *word)
{
	int ret;
	struct ms5611_state *st = iio_priv(dev_to_iio_dev(dev));

	ret = spi_w8r16be(st->client, MS5611_READ_PROM_WORD + (index << 1));
	if (ret < 0)
		return ret;

	*word = ret;

	return 0;
}

static int ms5611_spi_read_adc(struct device *dev, s32 *val)
{
	int ret;
	u8 buf[3] = { MS5611_READ_ADC };
	struct ms5611_state *st = iio_priv(dev_to_iio_dev(dev));

	ret = spi_write_then_read(st->client, buf, 1, buf, 3);
	if (ret < 0)
		return ret;

	*val = get_unaligned_be24(&buf[0]);

	return 0;
}

static int ms5611_spi_read_adc_temp_and_pressure(struct device *dev,
						 s32 *temp, s32 *pressure)
{
	int ret;
	struct ms5611_state *st = iio_priv(dev_to_iio_dev(dev));
	const struct ms5611_osr *osr = st->temp_osr;

	/*
	 * Warning: &osr->cmd MUST be aligned on a word boundary since used as
	 * 2nd argument (void*) of spi_write_then_read.
	 */
	ret = spi_write_then_read(st->client, &osr->cmd, 1, NULL, 0);
	if (ret < 0)
		return ret;

	usleep_range(osr->conv_usec, osr->conv_usec + (osr->conv_usec / 10UL));
	ret = ms5611_spi_read_adc(dev, temp);
	if (ret < 0)
		return ret;

	osr = st->pressure_osr;
	ret = spi_write_then_read(st->client, &osr->cmd, 1, NULL, 0);
	if (ret < 0)
		return ret;

	usleep_range(osr->conv_usec, osr->conv_usec + (osr->conv_usec / 10UL));
	return ms5611_spi_read_adc(dev, pressure);
}

static int ms5611_spi_probe(struct spi_device *spi)
{
	int ret;
	struct ms5611_state *st;
	struct iio_dev *indio_dev;

	indio_dev = devm_iio_device_alloc(&spi->dev, sizeof(*st));
	if (!indio_dev)
		return -ENOMEM;

	spi_set_drvdata(spi, indio_dev);

	spi->mode = SPI_MODE_0;
	spi->max_speed_hz = 20000000;
	spi->bits_per_word = 8;
	ret = spi_setup(spi);
	if (ret < 0)
		return ret;

	st = iio_priv(indio_dev);
	st->reset = ms5611_spi_reset;
	st->read_prom_word = ms5611_spi_read_prom_word;
	st->read_adc_temp_and_pressure = ms5611_spi_read_adc_temp_and_pressure;
	st->client = spi;

	return ms5611_probe(indio_dev, &spi->dev, spi_get_device_id(spi)->name,
			    spi_get_device_id(spi)->driver_data);
}

static int ms5611_spi_remove(struct spi_device *spi)
{
	return ms5611_remove(spi_get_drvdata(spi));
}

<<<<<<< HEAD
#if defined(CONFIG_OF)
static const struct of_device_id ms5611_spi_matches[] = {
	{ .compatible = "meas,ms5611" },
	{ .compatible = "ms5611" },
	{ .compatible = "meas,ms5607" },
	{ .compatible = "ms5607" },
	{ }
};
MODULE_DEVICE_TABLE(of, ms5611_spi_matches);
#endif
=======
static const struct of_device_id ms5611_spi_matches[] = {
	{ .compatible = "meas,ms5611" },
	{ .compatible = "meas,ms5607" },
	{ }
};
MODULE_DEVICE_TABLE(of, ms5611_spi_matches);
>>>>>>> 24b8d41d

static const struct spi_device_id ms5611_id[] = {
	{ "ms5611", MS5611 },
	{ "ms5607", MS5607 },
	{ }
};
MODULE_DEVICE_TABLE(spi, ms5611_id);

static struct spi_driver ms5611_driver = {
	.driver = {
		.name = "ms5611",
<<<<<<< HEAD
		.of_match_table = of_match_ptr(ms5611_spi_matches)
=======
		.of_match_table = ms5611_spi_matches
>>>>>>> 24b8d41d
	},
	.id_table = ms5611_id,
	.probe = ms5611_spi_probe,
	.remove = ms5611_spi_remove,
};
module_spi_driver(ms5611_driver);

MODULE_AUTHOR("Tomasz Duszynski <tduszyns@gmail.com>");
MODULE_DESCRIPTION("MS5611 spi driver");
MODULE_LICENSE("GPL v2");<|MERGE_RESOLUTION|>--- conflicted
+++ resolved
@@ -9,13 +9,9 @@
 #include <linux/delay.h>
 #include <linux/module.h>
 #include <linux/spi/spi.h>
-<<<<<<< HEAD
-#include <linux/of_device.h>
-=======
 #include <linux/mod_devicetable.h>
 
 #include <asm/unaligned.h>
->>>>>>> 24b8d41d
 
 #include "ms5611.h"
 
@@ -119,25 +115,12 @@
 	return ms5611_remove(spi_get_drvdata(spi));
 }
 
-<<<<<<< HEAD
-#if defined(CONFIG_OF)
-static const struct of_device_id ms5611_spi_matches[] = {
-	{ .compatible = "meas,ms5611" },
-	{ .compatible = "ms5611" },
-	{ .compatible = "meas,ms5607" },
-	{ .compatible = "ms5607" },
-	{ }
-};
-MODULE_DEVICE_TABLE(of, ms5611_spi_matches);
-#endif
-=======
 static const struct of_device_id ms5611_spi_matches[] = {
 	{ .compatible = "meas,ms5611" },
 	{ .compatible = "meas,ms5607" },
 	{ }
 };
 MODULE_DEVICE_TABLE(of, ms5611_spi_matches);
->>>>>>> 24b8d41d
 
 static const struct spi_device_id ms5611_id[] = {
 	{ "ms5611", MS5611 },
@@ -149,11 +132,7 @@
 static struct spi_driver ms5611_driver = {
 	.driver = {
 		.name = "ms5611",
-<<<<<<< HEAD
-		.of_match_table = of_match_ptr(ms5611_spi_matches)
-=======
 		.of_match_table = ms5611_spi_matches
->>>>>>> 24b8d41d
 	},
 	.id_table = ms5611_id,
 	.probe = ms5611_spi_probe,
