/* SPDX-License-Identifier: GPL-2.0-only */
/*
 * STMicroelectronics pressures driver
 *
 * Copyright 2013 STMicroelectronics Inc.
 *
 * Denis Ciocca <denis.ciocca@st.com>
 * v. 1.0.0
 */

#ifndef ST_PRESS_H
#define ST_PRESS_H

#include <linux/types.h>
#include <linux/iio/common/st_sensors.h>

enum st_press_type {
	LPS001WP,
	LPS25H,
	LPS331AP,
	LPS22HB,
	LPS33HW,
	LPS35HW,
	LPS22HH,
	ST_PRESS_MAX,
};

#define LPS001WP_PRESS_DEV_NAME		"lps001wp"
#define LPS25H_PRESS_DEV_NAME		"lps25h"
#define LPS331AP_PRESS_DEV_NAME		"lps331ap"
#define LPS22HB_PRESS_DEV_NAME		"lps22hb"
<<<<<<< HEAD
=======
#define LPS33HW_PRESS_DEV_NAME		"lps33hw"
#define LPS35HW_PRESS_DEV_NAME		"lps35hw"
#define LPS22HH_PRESS_DEV_NAME		"lps22hh"
>>>>>>> 24b8d41d

/**
 * struct st_sensors_platform_data - default press platform data
 * @drdy_int_pin: default press DRDY is available on INT1 pin.
 */
static __maybe_unused const struct st_sensors_platform_data default_press_pdata = {
	.drdy_int_pin = 1,
};

const struct st_sensor_settings *st_press_get_settings(const char *name);
int st_press_common_probe(struct iio_dev *indio_dev);
void st_press_common_remove(struct iio_dev *indio_dev);

#ifdef CONFIG_IIO_BUFFER
int st_press_allocate_ring(struct iio_dev *indio_dev);
void st_press_deallocate_ring(struct iio_dev *indio_dev);
int st_press_trig_set_state(struct iio_trigger *trig, bool state);
#define ST_PRESS_TRIGGER_SET_STATE (&st_press_trig_set_state)
#else /* CONFIG_IIO_BUFFER */
static inline int st_press_allocate_ring(struct iio_dev *indio_dev)
{
	return 0;
}

static inline void st_press_deallocate_ring(struct iio_dev *indio_dev)
{
}
#define ST_PRESS_TRIGGER_SET_STATE NULL
#endif /* CONFIG_IIO_BUFFER */

#endif /* ST_PRESS_H */<|MERGE_RESOLUTION|>--- conflicted
+++ resolved
@@ -29,12 +29,9 @@
 #define LPS25H_PRESS_DEV_NAME		"lps25h"
 #define LPS331AP_PRESS_DEV_NAME		"lps331ap"
 #define LPS22HB_PRESS_DEV_NAME		"lps22hb"
-<<<<<<< HEAD
-=======
 #define LPS33HW_PRESS_DEV_NAME		"lps33hw"
 #define LPS35HW_PRESS_DEV_NAME		"lps35hw"
 #define LPS22HH_PRESS_DEV_NAME		"lps22hh"
->>>>>>> 24b8d41d
 
 /**
  * struct st_sensors_platform_data - default press platform data
