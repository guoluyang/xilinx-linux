// SPDX-License-Identifier: GPL-2.0-only
/*
 * STMicroelectronics magnetometers driver
 *
 * Copyright 2012-2013 STMicroelectronics Inc.
 *
 * Denis Ciocca <denis.ciocca@st.com>
 */

#include <linux/kernel.h>
#include <linux/module.h>
#include <linux/slab.h>
#include <linux/errno.h>
#include <linux/types.h>
#include <linux/interrupt.h>
#include <linux/i2c.h>
#include <linux/irq.h>
#include <linux/delay.h>
#include <linux/iio/iio.h>
#include <linux/iio/sysfs.h>
#include <linux/iio/buffer.h>

#include <linux/iio/common/st_sensors.h>
#include "st_magn.h"

#define ST_MAGN_NUMBER_DATA_CHANNELS		3

/* DEFAULT VALUE FOR SENSORS */
#define ST_MAGN_DEFAULT_OUT_X_H_ADDR		0x03
#define ST_MAGN_DEFAULT_OUT_Y_H_ADDR		0x07
#define ST_MAGN_DEFAULT_OUT_Z_H_ADDR		0x05

/* FULLSCALE */
#define ST_MAGN_FS_AVL_1300MG			1300
#define ST_MAGN_FS_AVL_1900MG			1900
#define ST_MAGN_FS_AVL_2500MG			2500
#define ST_MAGN_FS_AVL_4000MG			4000
#define ST_MAGN_FS_AVL_4700MG			4700
#define ST_MAGN_FS_AVL_5600MG			5600
#define ST_MAGN_FS_AVL_8000MG			8000
#define ST_MAGN_FS_AVL_8100MG			8100
#define ST_MAGN_FS_AVL_12000MG			12000
#define ST_MAGN_FS_AVL_15000MG			15000
#define ST_MAGN_FS_AVL_16000MG			16000

/* Special L addresses for Sensor 2 */
#define ST_MAGN_2_OUT_X_L_ADDR			0x28
#define ST_MAGN_2_OUT_Y_L_ADDR			0x2a
#define ST_MAGN_2_OUT_Z_L_ADDR			0x2c

/* Special L addresses for sensor 3 */
#define ST_MAGN_3_OUT_X_L_ADDR			0x68
#define ST_MAGN_3_OUT_Y_L_ADDR			0x6a
#define ST_MAGN_3_OUT_Z_L_ADDR			0x6c

static const struct iio_chan_spec st_magn_16bit_channels[] = {
	ST_SENSORS_LSM_CHANNELS(IIO_MAGN,
			BIT(IIO_CHAN_INFO_RAW) | BIT(IIO_CHAN_INFO_SCALE),
			ST_SENSORS_SCAN_X, 1, IIO_MOD_X, 's', IIO_BE, 16, 16,
			ST_MAGN_DEFAULT_OUT_X_H_ADDR),
	ST_SENSORS_LSM_CHANNELS(IIO_MAGN,
			BIT(IIO_CHAN_INFO_RAW) | BIT(IIO_CHAN_INFO_SCALE),
			ST_SENSORS_SCAN_Y, 1, IIO_MOD_Y, 's', IIO_BE, 16, 16,
			ST_MAGN_DEFAULT_OUT_Y_H_ADDR),
	ST_SENSORS_LSM_CHANNELS(IIO_MAGN,
			BIT(IIO_CHAN_INFO_RAW) | BIT(IIO_CHAN_INFO_SCALE),
			ST_SENSORS_SCAN_Z, 1, IIO_MOD_Z, 's', IIO_BE, 16, 16,
			ST_MAGN_DEFAULT_OUT_Z_H_ADDR),
	IIO_CHAN_SOFT_TIMESTAMP(3)
};

static const struct iio_chan_spec st_magn_2_16bit_channels[] = {
	ST_SENSORS_LSM_CHANNELS(IIO_MAGN,
			BIT(IIO_CHAN_INFO_RAW) | BIT(IIO_CHAN_INFO_SCALE),
			ST_SENSORS_SCAN_X, 1, IIO_MOD_X, 's', IIO_LE, 16, 16,
			ST_MAGN_2_OUT_X_L_ADDR),
	ST_SENSORS_LSM_CHANNELS(IIO_MAGN,
			BIT(IIO_CHAN_INFO_RAW) | BIT(IIO_CHAN_INFO_SCALE),
			ST_SENSORS_SCAN_Y, 1, IIO_MOD_Y, 's', IIO_LE, 16, 16,
			ST_MAGN_2_OUT_Y_L_ADDR),
	ST_SENSORS_LSM_CHANNELS(IIO_MAGN,
			BIT(IIO_CHAN_INFO_RAW) | BIT(IIO_CHAN_INFO_SCALE),
			ST_SENSORS_SCAN_Z, 1, IIO_MOD_Z, 's', IIO_LE, 16, 16,
			ST_MAGN_2_OUT_Z_L_ADDR),
	IIO_CHAN_SOFT_TIMESTAMP(3)
};

static const struct iio_chan_spec st_magn_3_16bit_channels[] = {
	ST_SENSORS_LSM_CHANNELS(IIO_MAGN,
			BIT(IIO_CHAN_INFO_RAW) | BIT(IIO_CHAN_INFO_SCALE),
			ST_SENSORS_SCAN_X, 1, IIO_MOD_X, 's', IIO_LE, 16, 16,
			ST_MAGN_3_OUT_X_L_ADDR),
	ST_SENSORS_LSM_CHANNELS(IIO_MAGN,
			BIT(IIO_CHAN_INFO_RAW) | BIT(IIO_CHAN_INFO_SCALE),
			ST_SENSORS_SCAN_Y, 1, IIO_MOD_Y, 's', IIO_LE, 16, 16,
			ST_MAGN_3_OUT_Y_L_ADDR),
	ST_SENSORS_LSM_CHANNELS(IIO_MAGN,
			BIT(IIO_CHAN_INFO_RAW) | BIT(IIO_CHAN_INFO_SCALE),
			ST_SENSORS_SCAN_Z, 1, IIO_MOD_Z, 's', IIO_LE, 16, 16,
			ST_MAGN_3_OUT_Z_L_ADDR),
	IIO_CHAN_SOFT_TIMESTAMP(3)
};

static const struct st_sensor_settings st_magn_sensors_settings[] = {
	{
		.wai = 0, /* This sensor has no valid WhoAmI report 0 */
		.wai_addr = ST_SENSORS_DEFAULT_WAI_ADDRESS,
		.sensors_supported = {
			[0] = LSM303DLH_MAGN_DEV_NAME,
		},
		.ch = (struct iio_chan_spec *)st_magn_16bit_channels,
		.odr = {
			.addr = 0x00,
			.mask = 0x1c,
			.odr_avl = {
				{ .hz = 1, .value = 0x00 },
				{ .hz = 2, .value = 0x01 },
				{ .hz = 3, .value = 0x02 },
				{ .hz = 8, .value = 0x03 },
				{ .hz = 15, .value = 0x04 },
				{ .hz = 30, .value = 0x05 },
				{ .hz = 75, .value = 0x06 },
				/* 220 Hz, 0x07 reportedly exist */
			},
		},
		.pw = {
			.addr = 0x02,
			.mask = 0x03,
			.value_on = 0x00,
			.value_off = 0x03,
		},
		.fs = {
			.addr = 0x01,
			.mask = 0xe0,
			.fs_avl = {
				[0] = {
					.num = ST_MAGN_FS_AVL_1300MG,
					.value = 0x01,
					.gain = 1100,
					.gain2 = 980,
				},
				[1] = {
					.num = ST_MAGN_FS_AVL_1900MG,
					.value = 0x02,
					.gain = 855,
					.gain2 = 760,
				},
				[2] = {
					.num = ST_MAGN_FS_AVL_2500MG,
					.value = 0x03,
					.gain = 670,
					.gain2 = 600,
				},
				[3] = {
					.num = ST_MAGN_FS_AVL_4000MG,
					.value = 0x04,
					.gain = 450,
					.gain2 = 400,
				},
				[4] = {
					.num = ST_MAGN_FS_AVL_4700MG,
					.value = 0x05,
					.gain = 400,
					.gain2 = 355,
				},
				[5] = {
					.num = ST_MAGN_FS_AVL_5600MG,
					.value = 0x06,
					.gain = 330,
					.gain2 = 295,
				},
				[6] = {
					.num = ST_MAGN_FS_AVL_8100MG,
					.value = 0x07,
					.gain = 230,
					.gain2 = 205,
				},
			},
		},
		.multi_read_bit = false,
		.bootime = 2,
	},
	{
		.wai = 0x3c,
		.wai_addr = ST_SENSORS_DEFAULT_WAI_ADDRESS,
		.sensors_supported = {
			[0] = LSM303DLHC_MAGN_DEV_NAME,
			[1] = LSM303DLM_MAGN_DEV_NAME,
		},
		.ch = (struct iio_chan_spec *)st_magn_16bit_channels,
		.odr = {
			.addr = 0x00,
			.mask = 0x1c,
			.odr_avl = {
				{ .hz = 1, .value = 0x00 },
				{ .hz = 2, .value = 0x01 },
				{ .hz = 3, .value = 0x02 },
				{ .hz = 8, .value = 0x03 },
				{ .hz = 15, .value = 0x04 },
				{ .hz = 30, .value = 0x05 },
				{ .hz = 75, .value = 0x06 },
				{ .hz = 220, .value = 0x07 },
			},
		},
		.pw = {
			.addr = 0x02,
			.mask = 0x03,
			.value_on = 0x00,
			.value_off = 0x03,
		},
		.fs = {
			.addr = 0x01,
			.mask = 0xe0,
			.fs_avl = {
				[0] = {
					.num = ST_MAGN_FS_AVL_1300MG,
					.value = 0x01,
					.gain = 909,
					.gain2 = 1020,
				},
				[1] = {
					.num = ST_MAGN_FS_AVL_1900MG,
					.value = 0x02,
					.gain = 1169,
					.gain2 = 1315,
				},
				[2] = {
					.num = ST_MAGN_FS_AVL_2500MG,
					.value = 0x03,
					.gain = 1492,
					.gain2 = 1666,
				},
				[3] = {
					.num = ST_MAGN_FS_AVL_4000MG,
					.value = 0x04,
					.gain = 2222,
					.gain2 = 2500,
				},
				[4] = {
					.num = ST_MAGN_FS_AVL_4700MG,
					.value = 0x05,
					.gain = 2500,
					.gain2 = 2816,
				},
				[5] = {
					.num = ST_MAGN_FS_AVL_5600MG,
					.value = 0x06,
					.gain = 3030,
					.gain2 = 3389,
				},
				[6] = {
					.num = ST_MAGN_FS_AVL_8100MG,
					.value = 0x07,
					.gain = 4347,
					.gain2 = 4878,
				},
			},
		},
		.multi_read_bit = false,
		.bootime = 2,
	},
	{
		.wai = 0x3d,
		.wai_addr = ST_SENSORS_DEFAULT_WAI_ADDRESS,
		.sensors_supported = {
			[0] = LIS3MDL_MAGN_DEV_NAME,
			[1] = LSM9DS1_MAGN_DEV_NAME,
		},
		.ch = (struct iio_chan_spec *)st_magn_2_16bit_channels,
		.odr = {
			.addr = 0x20,
			.mask = 0x1c,
			.odr_avl = {
				{ .hz = 1, .value = 0x00 },
				{ .hz = 2, .value = 0x01 },
				{ .hz = 3, .value = 0x02 },
				{ .hz = 5, .value = 0x03 },
				{ .hz = 10, .value = 0x04 },
				{ .hz = 20, .value = 0x05 },
				{ .hz = 40, .value = 0x06 },
				{ .hz = 80, .value = 0x07 },
			},
		},
		.pw = {
			.addr = 0x22,
			.mask = 0x03,
			.value_on = 0x00,
			.value_off = 0x03,
		},
		.fs = {
			.addr = 0x21,
			.mask = 0x60,
			.fs_avl = {
				[0] = {
					.num = ST_MAGN_FS_AVL_4000MG,
					.value = 0x00,
					.gain = 146,
				},
				[1] = {
					.num = ST_MAGN_FS_AVL_8000MG,
					.value = 0x01,
					.gain = 292,
				},
				[2] = {
					.num = ST_MAGN_FS_AVL_12000MG,
					.value = 0x02,
					.gain = 438,
				},
				[3] = {
					.num = ST_MAGN_FS_AVL_16000MG,
					.value = 0x03,
					.gain = 584,
				},
			},
		},
		.bdu = {
			.addr = 0x24,
			.mask = 0x40,
		},
		.drdy_irq = {
			/* drdy line is routed drdy pin */
			.stat_drdy = {
				.addr = ST_SENSORS_DEFAULT_STAT_ADDR,
				.mask = 0x07,
			},
		},
		.sim = {
			.addr = 0x22,
			.value = BIT(2),
		},
		.multi_read_bit = true,
		.bootime = 2,
	},
	{
		.wai = 0x40,
		.wai_addr = 0x4f,
		.sensors_supported = {
			[0] = LSM303AGR_MAGN_DEV_NAME,
			[1] = LIS2MDL_MAGN_DEV_NAME,
		},
		.ch = (struct iio_chan_spec *)st_magn_3_16bit_channels,
		.odr = {
			.addr = 0x60,
			.mask = 0x0c,
			.odr_avl = {
				{ .hz = 10, .value = 0x00 },
				{ .hz = 20, .value = 0x01 },
				{ .hz = 50, .value = 0x02 },
				{ .hz = 100, .value = 0x03 },
			},
		},
		.pw = {
			.addr = 0x60,
			.mask = 0x03,
			.value_on = 0x00,
			.value_off = 0x03,
		},
		.fs = {
			.fs_avl = {
				[0] = {
					.num = ST_MAGN_FS_AVL_15000MG,
					.gain = 1500,
				},
			},
		},
		.bdu = {
			.addr = 0x62,
			.mask = 0x10,
		},
		.drdy_irq = {
<<<<<<< HEAD
			.addr = ST_MAGN_3_DRDY_IRQ_ADDR,
			.mask_int1 = ST_MAGN_3_DRDY_INT_MASK,
			.addr_ihl = ST_MAGN_3_IHL_IRQ_ADDR,
			.mask_ihl = ST_MAGN_3_IHL_IRQ_MASK,
			.addr_stat_drdy = ST_SENSORS_DEFAULT_STAT_ADDR,
=======
			.int1 = {
				.addr = 0x62,
				.mask = 0x01,
			},
			.stat_drdy = {
				.addr = 0x67,
				.mask = 0x07,
			},
>>>>>>> 24b8d41d
		},
		.multi_read_bit = false,
		.bootime = 2,
	},
};

static int st_magn_read_raw(struct iio_dev *indio_dev,
			struct iio_chan_spec const *ch, int *val,
							int *val2, long mask)
{
	int err;
	struct st_sensor_data *mdata = iio_priv(indio_dev);

	switch (mask) {
	case IIO_CHAN_INFO_RAW:
		err = st_sensors_read_info_raw(indio_dev, ch, val);
		if (err < 0)
			goto read_error;

		return IIO_VAL_INT;
	case IIO_CHAN_INFO_SCALE:
		*val = 0;
		if ((ch->scan_index == ST_SENSORS_SCAN_Z) &&
					(mdata->current_fullscale->gain2 != 0))
			*val2 = mdata->current_fullscale->gain2;
		else
			*val2 = mdata->current_fullscale->gain;
		return IIO_VAL_INT_PLUS_MICRO;
	case IIO_CHAN_INFO_SAMP_FREQ:
		*val = mdata->odr;
		return IIO_VAL_INT;
	default:
		return -EINVAL;
	}

read_error:
	return err;
}

static int st_magn_write_raw(struct iio_dev *indio_dev,
		struct iio_chan_spec const *chan, int val, int val2, long mask)
{
	int err;

	switch (mask) {
	case IIO_CHAN_INFO_SCALE:
		err = st_sensors_set_fullscale_by_gain(indio_dev, val2);
		break;
	case IIO_CHAN_INFO_SAMP_FREQ:
		if (val2)
			return -EINVAL;
		mutex_lock(&indio_dev->mlock);
		err = st_sensors_set_odr(indio_dev, val);
		mutex_unlock(&indio_dev->mlock);
		return err;
	default:
		err = -EINVAL;
	}

	return err;
}

static ST_SENSORS_DEV_ATTR_SAMP_FREQ_AVAIL();
static ST_SENSORS_DEV_ATTR_SCALE_AVAIL(in_magn_scale_available);

static struct attribute *st_magn_attributes[] = {
	&iio_dev_attr_sampling_frequency_available.dev_attr.attr,
	&iio_dev_attr_in_magn_scale_available.dev_attr.attr,
	NULL,
};

static const struct attribute_group st_magn_attribute_group = {
	.attrs = st_magn_attributes,
};

static const struct iio_info magn_info = {
	.attrs = &st_magn_attribute_group,
	.read_raw = &st_magn_read_raw,
	.write_raw = &st_magn_write_raw,
	.debugfs_reg_access = &st_sensors_debugfs_reg_access,
};

#ifdef CONFIG_IIO_TRIGGER
static const struct iio_trigger_ops st_magn_trigger_ops = {
	.set_trigger_state = ST_MAGN_TRIGGER_SET_STATE,
	.validate_device = st_sensors_validate_device,
};
#define ST_MAGN_TRIGGER_OPS (&st_magn_trigger_ops)
#else
#define ST_MAGN_TRIGGER_OPS NULL
#endif

/*
 * st_magn_get_settings() - get sensor settings from device name
 * @name: device name buffer reference.
 *
 * Return: valid reference on success, NULL otherwise.
 */
const struct st_sensor_settings *st_magn_get_settings(const char *name)
{
	int index = st_sensors_get_settings_index(name,
					st_magn_sensors_settings,
					ARRAY_SIZE(st_magn_sensors_settings));
	if (index < 0)
		return NULL;

	return &st_magn_sensors_settings[index];
}
EXPORT_SYMBOL(st_magn_get_settings);

int st_magn_common_probe(struct iio_dev *indio_dev)
{
	struct st_sensor_data *mdata = iio_priv(indio_dev);
	int err;

	indio_dev->modes = INDIO_DIRECT_MODE;
	indio_dev->info = &magn_info;

	err = st_sensors_power_enable(indio_dev);
	if (err)
		return err;

	err = st_sensors_verify_id(indio_dev);
	if (err < 0)
		goto st_magn_power_off;

	mdata->num_data_channels = ST_MAGN_NUMBER_DATA_CHANNELS;
	indio_dev->channels = mdata->sensor_settings->ch;
	indio_dev->num_channels = ST_SENSORS_NUMBER_ALL_CHANNELS;

	mdata->current_fullscale = &mdata->sensor_settings->fs.fs_avl[0];
	mdata->odr = mdata->sensor_settings->odr.odr_avl[0].hz;

	err = st_sensors_init_sensor(indio_dev, NULL);
	if (err < 0)
		goto st_magn_power_off;

	err = st_magn_allocate_ring(indio_dev);
	if (err < 0)
		goto st_magn_power_off;

	if (mdata->irq > 0) {
		err = st_sensors_allocate_trigger(indio_dev,
						ST_MAGN_TRIGGER_OPS);
		if (err < 0)
			goto st_magn_probe_trigger_error;
	}

	err = iio_device_register(indio_dev);
	if (err)
		goto st_magn_device_register_error;

	dev_info(&indio_dev->dev, "registered magnetometer %s\n",
		 indio_dev->name);

	return 0;

st_magn_device_register_error:
	if (mdata->irq > 0)
		st_sensors_deallocate_trigger(indio_dev);
st_magn_probe_trigger_error:
	st_magn_deallocate_ring(indio_dev);
st_magn_power_off:
	st_sensors_power_disable(indio_dev);

	return err;
}
EXPORT_SYMBOL(st_magn_common_probe);

void st_magn_common_remove(struct iio_dev *indio_dev)
{
	struct st_sensor_data *mdata = iio_priv(indio_dev);

	st_sensors_power_disable(indio_dev);

	iio_device_unregister(indio_dev);
	if (mdata->irq > 0)
		st_sensors_deallocate_trigger(indio_dev);

	st_magn_deallocate_ring(indio_dev);
}
EXPORT_SYMBOL(st_magn_common_remove);

MODULE_AUTHOR("Denis Ciocca <denis.ciocca@st.com>");
MODULE_DESCRIPTION("STMicroelectronics magnetometers driver");
MODULE_LICENSE("GPL v2");<|MERGE_RESOLUTION|>--- conflicted
+++ resolved
@@ -368,13 +368,6 @@
 			.mask = 0x10,
 		},
 		.drdy_irq = {
-<<<<<<< HEAD
-			.addr = ST_MAGN_3_DRDY_IRQ_ADDR,
-			.mask_int1 = ST_MAGN_3_DRDY_INT_MASK,
-			.addr_ihl = ST_MAGN_3_IHL_IRQ_ADDR,
-			.mask_ihl = ST_MAGN_3_IHL_IRQ_MASK,
-			.addr_stat_drdy = ST_SENSORS_DEFAULT_STAT_ADDR,
-=======
 			.int1 = {
 				.addr = 0x62,
 				.mask = 0x01,
@@ -383,7 +376,6 @@
 				.addr = 0x67,
 				.mask = 0x07,
 			},
->>>>>>> 24b8d41d
 		},
 		.multi_read_bit = false,
 		.bootime = 2,
