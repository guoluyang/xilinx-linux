# SPDX-License-Identifier: GPL-2.0-only
#
# Magnetometer sensors
#
# When adding new entries keep the list in alphabetical order

menu "Magnetometer sensors"

config AK8974
	tristate "Asahi Kasei AK8974 3-Axis Magnetometer"
	depends on I2C
	depends on OF
	select REGMAP_I2C
	select IIO_BUFFER
	select IIO_TRIGGERED_BUFFER
	help
<<<<<<< HEAD
	  Say yes here to build support for Asahi Kasei AK8974 or
	  AMI305 I2C-based 3-axis magnetometer chips.
=======
	  Say yes here to build support for Asahi Kasei AK8974, AMI305 or
	  AMI306 I2C-based 3-axis magnetometer chips.
>>>>>>> 24b8d41d

	  To compile this driver as a module, choose M here: the module
	  will be called ak8974.

config AK8975
	tristate "Asahi Kasei AK8975 3-Axis Magnetometer"
	depends on I2C
	depends on GPIOLIB || COMPILE_TEST
	select IIO_BUFFER
	select IIO_TRIGGERED_BUFFER
	help
	  Say yes here to build support for Asahi Kasei AK8975, AK8963,
	  AK09911 or AK09912 3-Axis Magnetometer.

	  To compile this driver as a module, choose M here: the module
	  will be called ak8975.

config AK09911
	tristate "Asahi Kasei AK09911 3-axis Compass"
	depends on I2C
	depends on GPIOLIB || COMPILE_TEST
	select AK8975
	help
	  Deprecated: AK09911 is now supported by AK8975 driver.

config BMC150_MAGN
	tristate
	select IIO_BUFFER
	select IIO_TRIGGERED_BUFFER

config BMC150_MAGN_I2C
	tristate "Bosch BMC150 I2C Magnetometer Driver"
	depends on I2C
	select BMC150_MAGN
	select REGMAP_I2C
	help
	  Say yes here to build support for the BMC150 magnetometer with
	  I2C interface.

	  This is a combo module with both accelerometer and magnetometer.
	  This driver is only implementing magnetometer part, which has
	  its own address and register map.
<<<<<<< HEAD

	  This driver also supports I2C Bosch BMC156 and BMM150 chips.
	  To compile this driver as a module, choose M here: the module will be
	  called bmc150_magn_i2c.

=======

	  This driver also supports I2C Bosch BMC156 and BMM150 chips.
	  To compile this driver as a module, choose M here: the module will be
	  called bmc150_magn_i2c.

>>>>>>> 24b8d41d
config BMC150_MAGN_SPI
	tristate "Bosch BMC150 SPI Magnetometer Driver"
	depends on SPI
	select BMC150_MAGN
	select REGMAP_SPI
	help
	  Say yes here to build support for the BMC150 magnetometer with
	  SPI interface.

	  This is a combo module with both accelerometer and magnetometer.
	  This driver is only implementing magnetometer part, which has
	  its own address and register map.

	  This driver also supports SPI Bosch BMC156 and BMM150 chips.
	  To compile this driver as a module, choose M here: the module will be
	  called bmc150_magn_spi.

config MAG3110
	tristate "Freescale MAG3110 3-Axis Magnetometer"
	depends on I2C
	select IIO_BUFFER
	select IIO_TRIGGERED_BUFFER
	help
	  Say yes here to build support for the Freescale MAG3110 3-Axis
	  magnetometer.

	  To compile this driver as a module, choose M here: the module
	  will be called mag3110.

config HID_SENSOR_MAGNETOMETER_3D
	depends on HID_SENSOR_HUB
	select IIO_BUFFER
	select IIO_TRIGGERED_BUFFER
	select HID_SENSOR_IIO_COMMON
	select HID_SENSOR_IIO_TRIGGER
	tristate "HID Magenetometer 3D"
	help
	  Say yes here to build support for the HID SENSOR
	  Magnetometer 3D.

config MMC35240
	tristate "MEMSIC MMC35240 3-axis magnetic sensor"
	select REGMAP_I2C
	depends on I2C
	help
	  Say yes here to build support for the MEMSIC MMC35240 3-axis
	  magnetic sensor.

	  To compile this driver as a module, choose M here: the module
	  will be called mmc35240.

config IIO_ST_MAGN_3AXIS
	tristate "STMicroelectronics magnetometers 3-Axis Driver"
	depends on (I2C || SPI_MASTER) && SYSFS
	select IIO_ST_SENSORS_CORE
	select IIO_ST_MAGN_I2C_3AXIS if (I2C)
	select IIO_ST_MAGN_SPI_3AXIS if (SPI_MASTER)
	select IIO_TRIGGERED_BUFFER if (IIO_BUFFER)
	help
	  Say yes here to build support for STMicroelectronics magnetometers:
	  LSM303DLHC, LSM303DLM, LIS3MDL.

	  This driver can also be built as a module. If so, these modules
	  will be created:
	  - st_magn (core functions for the driver [it is mandatory]);
	  - st_magn_i2c (necessary for the I2C devices [optional*]);
	  - st_magn_spi (necessary for the SPI devices [optional*]);

	  (*) one of these is necessary to do something.

config IIO_ST_MAGN_I2C_3AXIS
	tristate
	depends on IIO_ST_MAGN_3AXIS
	depends on IIO_ST_SENSORS_I2C

config IIO_ST_MAGN_SPI_3AXIS
	tristate
	depends on IIO_ST_MAGN_3AXIS
	depends on IIO_ST_SENSORS_SPI

config SENSORS_HMC5843
	tristate
	select IIO_BUFFER
	select IIO_TRIGGERED_BUFFER

config SENSORS_HMC5843_I2C
	tristate "Honeywell HMC5843/5883/5883L 3-Axis Magnetometer (I2C)"
	depends on I2C
	select SENSORS_HMC5843
	select REGMAP_I2C
	help
	  Say Y here to add support for the Honeywell HMC5843, HMC5883 and
	  HMC5883L 3-Axis Magnetometer (digital compass).

	  This driver can also be compiled as a set of modules.
	  If so, these modules will be created:
	  - hmc5843_core (core functions)
	  - hmc5843_i2c (support for HMC5843, HMC5883, HMC5883L and HMC5983)

config SENSORS_HMC5843_SPI
	tristate "Honeywell HMC5983 3-Axis Magnetometer (SPI)"
	depends on SPI_MASTER
	select SENSORS_HMC5843
	select REGMAP_SPI
	help
	  Say Y here to add support for the Honeywell HMC5983 3-Axis Magnetometer
	  (digital compass).

	  This driver can also be compiled as a set of modules.
	  If so, these modules will be created:
	  - hmc5843_core (core functions)
	  - hmc5843_spi (support for HMC5983)

config SENSORS_RM3100
	tristate
	select IIO_BUFFER
	select IIO_TRIGGERED_BUFFER

config SENSORS_RM3100_I2C
	tristate "PNI RM3100 3-Axis Magnetometer (I2C)"
	depends on I2C
	select SENSORS_RM3100
	select REGMAP_I2C
	help
	  Say Y here to add support for the PNI RM3100 3-Axis Magnetometer.

	  This driver can also be compiled as a module.
	  To compile this driver as a module, choose M here: the module
	  will be called rm3100-i2c.

config SENSORS_RM3100_SPI
	tristate "PNI RM3100 3-Axis Magnetometer (SPI)"
	depends on SPI_MASTER
	select SENSORS_RM3100
	select REGMAP_SPI
	help
	  Say Y here to add support for the PNI RM3100 3-Axis Magnetometer.

	  This driver can also be compiled as a module.
	  To compile this driver as a module, choose M here: the module
	  will be called rm3100-spi.

endmenu<|MERGE_RESOLUTION|>--- conflicted
+++ resolved
@@ -14,13 +14,8 @@
 	select IIO_BUFFER
 	select IIO_TRIGGERED_BUFFER
 	help
-<<<<<<< HEAD
-	  Say yes here to build support for Asahi Kasei AK8974 or
-	  AMI305 I2C-based 3-axis magnetometer chips.
-=======
 	  Say yes here to build support for Asahi Kasei AK8974, AMI305 or
 	  AMI306 I2C-based 3-axis magnetometer chips.
->>>>>>> 24b8d41d
 
 	  To compile this driver as a module, choose M here: the module
 	  will be called ak8974.
@@ -63,19 +58,11 @@
 	  This is a combo module with both accelerometer and magnetometer.
 	  This driver is only implementing magnetometer part, which has
 	  its own address and register map.
-<<<<<<< HEAD
 
 	  This driver also supports I2C Bosch BMC156 and BMM150 chips.
 	  To compile this driver as a module, choose M here: the module will be
 	  called bmc150_magn_i2c.
 
-=======
-
-	  This driver also supports I2C Bosch BMC156 and BMM150 chips.
-	  To compile this driver as a module, choose M here: the module will be
-	  called bmc150_magn_i2c.
-
->>>>>>> 24b8d41d
 config BMC150_MAGN_SPI
 	tristate "Bosch BMC150 SPI Magnetometer Driver"
 	depends on SPI
