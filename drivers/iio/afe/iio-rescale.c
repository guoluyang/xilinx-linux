--- conflicted
+++ resolved
@@ -3,57 +3,25 @@
  * IIO rescale driver
  *
  * Copyright (C) 2018 Axentia Technologies AB
- * Copyright (C) 2022 Liam Beguin <liambeguin@gmail.com>
  *
  * Author: Peter Rosin <peda@axentia.se>
  */
 
 #include <linux/err.h>
 #include <linux/gcd.h>
-#include <linux/mod_devicetable.h>
+#include <linux/iio/consumer.h>
+#include <linux/iio/iio.h>
 #include <linux/module.h>
 #include <linux/platform_device.h>
 #include <linux/property.h>
 
-#include <linux/iio/afe/rescale.h>
-#include <linux/iio/consumer.h>
-#include <linux/iio/iio.h>
-
-int rescale_process_scale(struct rescale *rescale, int scale_type,
-			  int *val, int *val2)
-{
-	s64 tmp;
-	int _val, _val2;
-	s32 rem, rem2;
-	u32 mult;
-	u32 neg;
-
-	switch (scale_type) {
-	case IIO_VAL_INT:
-		*val *= rescale->numerator;
-		if (rescale->denominator == 1)
-			return scale_type;
-		*val2 = rescale->denominator;
-		return IIO_VAL_FRACTIONAL;
-	case IIO_VAL_FRACTIONAL:
-		/*
-		 * When the product of both scales doesn't overflow, avoid
-		 * potential accuracy loss (for in kernel consumers) by
-		 * keeping a fractional representation.
-		 */
-		if (!check_mul_overflow(*val, rescale->numerator, &_val) &&
-		    !check_mul_overflow(*val2, rescale->denominator, &_val2)) {
-			*val = _val;
-			*val2 = _val2;
-			return IIO_VAL_FRACTIONAL;
-		}
-		fallthrough;
-	case IIO_VAL_FRACTIONAL_LOG2:
-		tmp = (s64)*val * 1000000000LL;
-		tmp = div_s64(tmp, rescale->denominator);
-		tmp *= rescale->numerator;
-
-<<<<<<< HEAD
+struct rescale;
+
+struct rescale_cfg {
+	enum iio_chan_type type;
+	int (*props)(struct device *dev, struct rescale *rescale);
+};
+
 struct rescale {
 	const struct rescale_cfg *cfg;
 	struct iio_channel *source;
@@ -62,105 +30,13 @@
 	s32 numerator;
 	s32 denominator;
 };
-=======
-		tmp = div_s64_rem(tmp, 1000000000LL, &rem);
-		*val = tmp;
-
-		if (!rem)
-			return scale_type;
-
-		if (scale_type == IIO_VAL_FRACTIONAL)
-			tmp = *val2;
-		else
-			tmp = ULL(1) << *val2;
-
-		rem2 = *val % (int)tmp;
-		*val = *val / (int)tmp;
-
-		*val2 = rem / (int)tmp;
-		if (rem2)
-			*val2 += div_s64((s64)rem2 * 1000000000LL, tmp);
-
-		return IIO_VAL_INT_PLUS_NANO;
-	case IIO_VAL_INT_PLUS_NANO:
-	case IIO_VAL_INT_PLUS_MICRO:
-		mult = scale_type == IIO_VAL_INT_PLUS_NANO ? 1000000000L : 1000000L;
-
-		/*
-		 * For IIO_VAL_INT_PLUS_{MICRO,NANO} scale types if either *val
-		 * OR *val2 is negative the schan scale is negative, i.e.
-		 * *val = 1 and *val2 = -0.5 yields -1.5 not -0.5.
-		 */
-		neg = *val < 0 || *val2 < 0;
-
-		tmp = (s64)abs(*val) * abs(rescale->numerator);
-		*val = div_s64_rem(tmp, abs(rescale->denominator), &rem);
-
-		tmp = (s64)rem * mult + (s64)abs(*val2) * abs(rescale->numerator);
-		tmp = div_s64(tmp, abs(rescale->denominator));
-
-		*val += div_s64_rem(tmp, mult, val2);
-
-		/*
-		 * If only one of the rescaler elements or the schan scale is
-		 * negative, the combined scale is negative.
-		 */
-		if (neg ^ ((rescale->numerator < 0) ^ (rescale->denominator < 0))) {
-			if (*val)
-				*val = -*val;
-			else
-				*val2 = -*val2;
-		}
-
-		return scale_type;
-	default:
-		return -EOPNOTSUPP;
-	}
-}
-EXPORT_SYMBOL_NS_GPL(rescale_process_scale, IIO_RESCALE);
-
-int rescale_process_offset(struct rescale *rescale, int scale_type,
-			   int scale, int scale2, int schan_off,
-			   int *val, int *val2)
-{
-	s64 tmp, tmp2;
-
-	switch (scale_type) {
-	case IIO_VAL_FRACTIONAL:
-		tmp = (s64)rescale->offset * scale2;
-		*val = div_s64(tmp, scale) + schan_off;
-		return IIO_VAL_INT;
-	case IIO_VAL_INT:
-		*val = div_s64(rescale->offset, scale) + schan_off;
-		return IIO_VAL_INT;
-	case IIO_VAL_FRACTIONAL_LOG2:
-		tmp = (s64)rescale->offset * (1 << scale2);
-		*val = div_s64(tmp, scale) + schan_off;
-		return IIO_VAL_INT;
-	case IIO_VAL_INT_PLUS_NANO:
-		tmp = (s64)rescale->offset * 1000000000LL;
-		tmp2 = ((s64)scale * 1000000000LL) + scale2;
-		*val = div64_s64(tmp, tmp2) + schan_off;
-		return IIO_VAL_INT;
-	case IIO_VAL_INT_PLUS_MICRO:
-		tmp = (s64)rescale->offset * 1000000LL;
-		tmp2 = ((s64)scale * 1000000LL) + scale2;
-		*val = div64_s64(tmp, tmp2) + schan_off;
-		return IIO_VAL_INT;
-	default:
-		return -EOPNOTSUPP;
-	}
-}
-EXPORT_SYMBOL_NS_GPL(rescale_process_offset, IIO_RESCALE);
->>>>>>> cb1f2dbc
 
 static int rescale_read_raw(struct iio_dev *indio_dev,
 			    struct iio_chan_spec const *chan,
 			    int *val, int *val2, long mask)
 {
 	struct rescale *rescale = iio_priv(indio_dev);
-	int scale, scale2;
-	int schan_off = 0;
+	unsigned long long tmp;
 	int ret;
 
 	switch (mask) {
@@ -168,7 +44,6 @@
 		return iio_read_channel_raw(rescale->source, val);
 
 	case IIO_CHAN_INFO_SCALE:
-<<<<<<< HEAD
 		ret = iio_read_channel_scale(rescale->source, val, val2);
 		switch (ret) {
 		case IIO_VAL_FRACTIONAL:
@@ -190,60 +65,7 @@
 			return ret;
 		default:
 			return -EOPNOTSUPP;
-=======
-		if (rescale->chan_processed) {
-			/*
-			 * Processed channels are scaled 1-to-1
-			 */
-			*val = 1;
-			*val2 = 1;
-			ret = IIO_VAL_FRACTIONAL;
-		} else {
-			ret = iio_read_channel_scale(rescale->source, val, val2);
 		}
-		return rescale_process_scale(rescale, ret, val, val2);
-	case IIO_CHAN_INFO_OFFSET:
-		/*
-		 * Processed channels are scaled 1-to-1 and source offset is
-		 * already taken into account.
-		 *
-		 * In other cases, real world measurement are expressed as:
-		 *
-		 *	schan_scale * (raw + schan_offset)
-		 *
-		 * Given that the rescaler parameters are applied recursively:
-		 *
-		 *	rescaler_scale * (schan_scale * (raw + schan_offset) +
-		 *		rescaler_offset)
-		 *
-		 * Or,
-		 *
-		 *	(rescaler_scale * schan_scale) * (raw +
-		 *		(schan_offset +	rescaler_offset / schan_scale)
-		 *
-		 * Thus, reusing the original expression the parameters exposed
-		 * to userspace are:
-		 *
-		 *	scale = schan_scale * rescaler_scale
-		 *	offset = schan_offset + rescaler_offset / schan_scale
-		 */
-		if (rescale->chan_processed) {
-			*val = rescale->offset;
-			return IIO_VAL_INT;
->>>>>>> cb1f2dbc
-		}
-
-		if (iio_channel_has_info(rescale->source->channel,
-					 IIO_CHAN_INFO_OFFSET)) {
-			ret = iio_read_channel_offset(rescale->source,
-						      &schan_off, NULL);
-			if (ret != IIO_VAL_INT)
-				return ret < 0 ? ret : -EOPNOTSUPP;
-		}
-
-		ret = iio_read_channel_scale(rescale->source, &scale, &scale2);
-		return rescale_process_offset(rescale, ret, scale, scale2,
-					      schan_off, val, val2);
 	default:
 		return -EINVAL;
 	}
@@ -306,40 +128,16 @@
 	chan->ext_info = rescale->ext_info;
 	chan->type = rescale->cfg->type;
 
-<<<<<<< HEAD
 	if (!iio_channel_has_info(schan, IIO_CHAN_INFO_RAW) ||
 	    !iio_channel_has_info(schan, IIO_CHAN_INFO_SCALE)) {
 		dev_err(dev, "source channel does not support raw/scale\n");
-=======
-	if (iio_channel_has_info(schan, IIO_CHAN_INFO_RAW) &&
-	    iio_channel_has_info(schan, IIO_CHAN_INFO_SCALE)) {
-		dev_info(dev, "using raw+scale source channel\n");
-	} else if (iio_channel_has_info(schan, IIO_CHAN_INFO_PROCESSED)) {
-		dev_info(dev, "using processed channel\n");
-		rescale->chan_processed = true;
-	} else {
-		dev_err(dev, "source channel is not supported\n");
->>>>>>> cb1f2dbc
 		return -EINVAL;
 	}
 
 	chan->info_mask_separate = BIT(IIO_CHAN_INFO_RAW) |
 		BIT(IIO_CHAN_INFO_SCALE);
 
-<<<<<<< HEAD
 	if (iio_channel_has_available(schan, IIO_CHAN_INFO_RAW))
-=======
-	if (rescale->offset)
-		chan->info_mask_separate |= BIT(IIO_CHAN_INFO_OFFSET);
-
-	/*
-	 * Using .read_avail() is fringe to begin with and makes no sense
-	 * whatsoever for processed channels, so we make sure that this cannot
-	 * be called on a processed channel.
-	 */
-	if (iio_channel_has_available(schan, IIO_CHAN_INFO_RAW) &&
-	    !rescale->chan_processed)
->>>>>>> cb1f2dbc
 		chan->info_mask_separate_available |= BIT(IIO_CHAN_INFO_RAW);
 
 	return 0;
@@ -432,78 +230,10 @@
 	return 0;
 }
 
-static int rescale_temp_sense_rtd_props(struct device *dev,
-					struct rescale *rescale)
-{
-	u32 factor;
-	u32 alpha;
-	u32 iexc;
-	u32 tmp;
-	int ret;
-	u32 r0;
-
-	ret = device_property_read_u32(dev, "excitation-current-microamp",
-				       &iexc);
-	if (ret) {
-		dev_err(dev, "failed to read excitation-current-microamp: %d\n",
-			ret);
-		return ret;
-	}
-
-	ret = device_property_read_u32(dev, "alpha-ppm-per-celsius", &alpha);
-	if (ret) {
-		dev_err(dev, "failed to read alpha-ppm-per-celsius: %d\n",
-			ret);
-		return ret;
-	}
-
-	ret = device_property_read_u32(dev, "r-naught-ohms", &r0);
-	if (ret) {
-		dev_err(dev, "failed to read r-naught-ohms: %d\n", ret);
-		return ret;
-	}
-
-	tmp = r0 * iexc * alpha / 1000000;
-	factor = gcd(tmp, 1000000);
-	rescale->numerator = 1000000 / factor;
-	rescale->denominator = tmp / factor;
-
-	rescale->offset = -1 * ((r0 * iexc) / 1000);
-
-	return 0;
-}
-
-static int rescale_temp_transducer_props(struct device *dev,
-					 struct rescale *rescale)
-{
-	s32 offset = 0;
-	s32 sense = 1;
-	s32 alpha;
-	int ret;
-
-	device_property_read_u32(dev, "sense-offset-millicelsius", &offset);
-	device_property_read_u32(dev, "sense-resistor-ohms", &sense);
-	ret = device_property_read_u32(dev, "alpha-ppm-per-celsius", &alpha);
-	if (ret) {
-		dev_err(dev, "failed to read alpha-ppm-per-celsius: %d\n", ret);
-		return ret;
-	}
-
-	rescale->numerator = 1000000;
-	rescale->denominator = alpha * sense;
-
-	rescale->offset = div_s64((s64)offset * rescale->denominator,
-				  rescale->numerator);
-
-	return 0;
-}
-
 enum rescale_variant {
 	CURRENT_SENSE_AMPLIFIER,
 	CURRENT_SENSE_SHUNT,
 	VOLTAGE_DIVIDER,
-	TEMP_SENSE_RTD,
-	TEMP_TRANSDUCER,
 };
 
 static const struct rescale_cfg rescale_cfg[] = {
@@ -519,14 +249,6 @@
 		.type = IIO_VOLTAGE,
 		.props = rescale_voltage_divider_props,
 	},
-	[TEMP_SENSE_RTD] = {
-		.type = IIO_TEMP,
-		.props = rescale_temp_sense_rtd_props,
-	},
-	[TEMP_TRANSDUCER] = {
-		.type = IIO_TEMP,
-		.props = rescale_temp_transducer_props,
-	},
 };
 
 static const struct of_device_id rescale_match[] = {
@@ -536,10 +258,6 @@
 	  .data = &rescale_cfg[CURRENT_SENSE_SHUNT], },
 	{ .compatible = "voltage-divider",
 	  .data = &rescale_cfg[VOLTAGE_DIVIDER], },
-	{ .compatible = "temperature-sense-rtd",
-	  .data = &rescale_cfg[TEMP_SENSE_RTD], },
-	{ .compatible = "temperature-transducer",
-	  .data = &rescale_cfg[TEMP_TRANSDUCER], },
 	{ /* sentinel */ }
 };
 MODULE_DEVICE_TABLE(of, rescale_match);
@@ -574,10 +292,9 @@
 
 	rescale = iio_priv(indio_dev);
 
-	rescale->cfg = device_get_match_data(dev);
+	rescale->cfg = of_device_get_match_data(dev);
 	rescale->numerator = 1;
 	rescale->denominator = 1;
-	rescale->offset = 0;
 
 	ret = rescale->cfg->props(dev, rescale);
 	if (ret)
