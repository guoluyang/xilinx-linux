// SPDX-License-Identifier: GPL-2.0-only
/*
<<<<<<< HEAD
 * vcnl4000.c - Support for Vishay VCNL4000/4010/4020 combined ambient
=======
 * vcnl4000.c - Support for Vishay VCNL4000/4010/4020/4040/4200 combined ambient
>>>>>>> 24b8d41d
 * light and proximity sensor
 *
 * Copyright 2012 Peter Meerwald <pmeerw@pmeerw.net>
 * Copyright 2019 Pursim SPC
 * Copyright 2020 Mathieu Othacehe <m.othacehe@gmail.com>
 *
 * IIO driver for:
 *   VCNL4000/10/20 (7-bit I2C slave address 0x13)
 *   VCNL4040 (7-bit I2C slave address 0x60)
 *   VCNL4200 (7-bit I2C slave address 0x51)
 *
 * TODO:
 *   allow to adjust IR current
<<<<<<< HEAD
 *   proximity threshold and event handling
 *   periodic ALS/proximity measurement (VCNL4010/20)
 *   interrupts (VCNL4010/20)
=======
 *   interrupts (VCNL4040, VCNL4200)
>>>>>>> 24b8d41d
 */

#include <linux/module.h>
#include <linux/i2c.h>
#include <linux/err.h>
#include <linux/delay.h>
#include <linux/pm_runtime.h>
#include <linux/interrupt.h>

#include <linux/iio/buffer.h>
#include <linux/iio/events.h>
#include <linux/iio/iio.h>
#include <linux/iio/sysfs.h>
#include <linux/iio/trigger.h>
#include <linux/iio/trigger_consumer.h>
#include <linux/iio/triggered_buffer.h>

#define VCNL4000_DRV_NAME "vcnl4000"
<<<<<<< HEAD
#define VCNL4000_ID		0x01
#define VCNL4010_ID		0x02 /* for VCNL4020, VCNL4010 */
=======
#define VCNL4000_PROD_ID	0x01
#define VCNL4010_PROD_ID	0x02 /* for VCNL4020, VCNL4010 */
#define VCNL4040_PROD_ID	0x86
#define VCNL4200_PROD_ID	0x58
>>>>>>> 24b8d41d

#define VCNL4000_COMMAND	0x80 /* Command register */
#define VCNL4000_PROD_REV	0x81 /* Product ID and Revision ID */
#define VCNL4010_PROX_RATE      0x82 /* Proximity rate */
#define VCNL4000_LED_CURRENT	0x83 /* IR LED current for proximity mode */
#define VCNL4000_AL_PARAM	0x84 /* Ambient light parameter register */
#define VCNL4010_ALS_PARAM      0x84 /* ALS rate */
#define VCNL4000_AL_RESULT_HI	0x85 /* Ambient light result register, MSB */
#define VCNL4000_AL_RESULT_LO	0x86 /* Ambient light result register, LSB */
#define VCNL4000_PS_RESULT_HI	0x87 /* Proximity result register, MSB */
#define VCNL4000_PS_RESULT_LO	0x88 /* Proximity result register, LSB */
#define VCNL4000_PS_MEAS_FREQ	0x89 /* Proximity test signal frequency */
#define VCNL4010_INT_CTRL	0x89 /* Interrupt control */
#define VCNL4000_PS_MOD_ADJ	0x8a /* Proximity modulator timing adjustment */
#define VCNL4010_LOW_THR_HI     0x8a /* Low threshold, MSB */
#define VCNL4010_LOW_THR_LO     0x8b /* Low threshold, LSB */
#define VCNL4010_HIGH_THR_HI    0x8c /* High threshold, MSB */
#define VCNL4010_HIGH_THR_LO    0x8d /* High threshold, LSB */
#define VCNL4010_ISR		0x8e /* Interrupt status */

#define VCNL4200_AL_CONF	0x00 /* Ambient light configuration */
#define VCNL4200_PS_CONF1	0x03 /* Proximity configuration */
#define VCNL4200_PS_DATA	0x08 /* Proximity data */
#define VCNL4200_AL_DATA	0x09 /* Ambient light data */
#define VCNL4200_DEV_ID		0x0e /* Device ID, slave address and version */

#define VCNL4040_DEV_ID		0x0c /* Device ID and version */

/* Bit masks for COMMAND register */
#define VCNL4000_AL_RDY		BIT(6) /* ALS data ready? */
#define VCNL4000_PS_RDY		BIT(5) /* proximity data ready? */
#define VCNL4000_AL_OD		BIT(4) /* start on-demand ALS measurement */
#define VCNL4000_PS_OD		BIT(3) /* start on-demand proximity measurement */
<<<<<<< HEAD

struct vcnl4000_data {
	struct i2c_client *client;
	struct mutex lock;
=======
#define VCNL4000_ALS_EN		BIT(2) /* start ALS measurement */
#define VCNL4000_PROX_EN	BIT(1) /* start proximity measurement */
#define VCNL4000_SELF_TIMED_EN	BIT(0) /* start self-timed measurement */

/* Bit masks for interrupt registers. */
#define VCNL4010_INT_THR_SEL	BIT(0) /* Select threshold interrupt source */
#define VCNL4010_INT_THR_EN	BIT(1) /* Threshold interrupt type */
#define VCNL4010_INT_ALS_EN	BIT(2) /* Enable on ALS data ready */
#define VCNL4010_INT_PROX_EN	BIT(3) /* Enable on proximity data ready */

#define VCNL4010_INT_THR_HIGH	0 /* High threshold exceeded */
#define VCNL4010_INT_THR_LOW	1 /* Low threshold exceeded */
#define VCNL4010_INT_ALS	2 /* ALS data ready */
#define VCNL4010_INT_PROXIMITY	3 /* Proximity data ready */

#define VCNL4010_INT_THR \
	(BIT(VCNL4010_INT_THR_LOW) | BIT(VCNL4010_INT_THR_HIGH))
#define VCNL4010_INT_DRDY \
	(BIT(VCNL4010_INT_PROXIMITY) | BIT(VCNL4010_INT_ALS))

static const int vcnl4010_prox_sampling_frequency[][2] = {
	{1, 950000},
	{3, 906250},
	{7, 812500},
	{16, 625000},
	{31, 250000},
	{62, 500000},
	{125, 0},
	{250, 0},
};

#define VCNL4000_SLEEP_DELAY_MS	2000 /* before we enter pm_runtime_suspend */

enum vcnl4000_device_ids {
	VCNL4000,
	VCNL4010,
	VCNL4040,
	VCNL4200,
};

struct vcnl4200_channel {
	u8 reg;
	ktime_t last_measurement;
	ktime_t sampling_rate;
	struct mutex lock;
};

struct vcnl4000_data {
	struct i2c_client *client;
	enum vcnl4000_device_ids id;
	int rev;
	int al_scale;
	const struct vcnl4000_chip_spec *chip_spec;
	struct mutex vcnl4000_lock;
	struct vcnl4200_channel vcnl4200_al;
	struct vcnl4200_channel vcnl4200_ps;
	uint32_t near_level;
};

struct vcnl4000_chip_spec {
	const char *prod;
	struct iio_chan_spec const *channels;
	const int num_channels;
	const struct iio_info *info;
	bool irq_support;
	int (*init)(struct vcnl4000_data *data);
	int (*measure_light)(struct vcnl4000_data *data, int *val);
	int (*measure_proximity)(struct vcnl4000_data *data, int *val);
	int (*set_power_state)(struct vcnl4000_data *data, bool on);
>>>>>>> 24b8d41d
};

static const struct i2c_device_id vcnl4000_id[] = {
	{ "vcnl4000", VCNL4000 },
	{ "vcnl4010", VCNL4010 },
	{ "vcnl4020", VCNL4010 },
	{ "vcnl4040", VCNL4040 },
	{ "vcnl4200", VCNL4200 },
	{ }
};
MODULE_DEVICE_TABLE(i2c, vcnl4000_id);

static int vcnl4000_set_power_state(struct vcnl4000_data *data, bool on)
{
	/* no suspend op */
	return 0;
}

static int vcnl4000_init(struct vcnl4000_data *data)
{
	int ret, prod_id;

	ret = i2c_smbus_read_byte_data(data->client, VCNL4000_PROD_REV);
	if (ret < 0)
		return ret;

	prod_id = ret >> 4;
	switch (prod_id) {
	case VCNL4000_PROD_ID:
		if (data->id != VCNL4000)
			dev_warn(&data->client->dev,
					"wrong device id, use vcnl4000");
		break;
	case VCNL4010_PROD_ID:
		if (data->id != VCNL4010)
			dev_warn(&data->client->dev,
					"wrong device id, use vcnl4010/4020");
		break;
	default:
		return -ENODEV;
	}

	data->rev = ret & 0xf;
	data->al_scale = 250000;
	mutex_init(&data->vcnl4000_lock);

	return data->chip_spec->set_power_state(data, true);
};

static int vcnl4200_set_power_state(struct vcnl4000_data *data, bool on)
{
	u16 val = on ? 0 /* power on */ : 1 /* shut down */;
	int ret;

	ret = i2c_smbus_write_word_data(data->client, VCNL4200_AL_CONF, val);
	if (ret < 0)
		return ret;

	ret = i2c_smbus_write_word_data(data->client, VCNL4200_PS_CONF1, val);
	if (ret < 0)
		return ret;

	if (on) {
		/* Wait at least one integration cycle before fetching data */
		data->vcnl4200_al.last_measurement = ktime_get();
		data->vcnl4200_ps.last_measurement = ktime_get();
	}

	return 0;
}

static int vcnl4200_init(struct vcnl4000_data *data)
{
	int ret, id;

	ret = i2c_smbus_read_word_data(data->client, VCNL4200_DEV_ID);
	if (ret < 0)
		return ret;

	id = ret & 0xff;

	if (id != VCNL4200_PROD_ID) {
		ret = i2c_smbus_read_word_data(data->client, VCNL4040_DEV_ID);
		if (ret < 0)
			return ret;

		id = ret & 0xff;

		if (id != VCNL4040_PROD_ID)
			return -ENODEV;
	}

	dev_dbg(&data->client->dev, "device id 0x%x", id);

	data->rev = (ret >> 8) & 0xf;

	data->vcnl4200_al.reg = VCNL4200_AL_DATA;
	data->vcnl4200_ps.reg = VCNL4200_PS_DATA;
	switch (id) {
	case VCNL4200_PROD_ID:
		/* Default wait time is 50ms, add 20% tolerance. */
		data->vcnl4200_al.sampling_rate = ktime_set(0, 60000 * 1000);
		/* Default wait time is 4.8ms, add 20% tolerance. */
		data->vcnl4200_ps.sampling_rate = ktime_set(0, 5760 * 1000);
		data->al_scale = 24000;
		break;
	case VCNL4040_PROD_ID:
		/* Default wait time is 80ms, add 20% tolerance. */
		data->vcnl4200_al.sampling_rate = ktime_set(0, 96000 * 1000);
		/* Default wait time is 5ms, add 20% tolerance. */
		data->vcnl4200_ps.sampling_rate = ktime_set(0, 6000 * 1000);
		data->al_scale = 120000;
		break;
	}
	mutex_init(&data->vcnl4200_al.lock);
	mutex_init(&data->vcnl4200_ps.lock);

	ret = data->chip_spec->set_power_state(data, true);
	if (ret < 0)
		return ret;

	return 0;
};

static int vcnl4000_read_data(struct vcnl4000_data *data, u8 data_reg, int *val)
{
	s32 ret;

	ret = i2c_smbus_read_word_swapped(data->client, data_reg);
	if (ret < 0)
		return ret;

	*val = ret;
	return 0;
}

static int vcnl4000_write_data(struct vcnl4000_data *data, u8 data_reg, int val)
{
	if (val > U16_MAX)
		return -ERANGE;

	return i2c_smbus_write_word_swapped(data->client, data_reg, val);
}


static int vcnl4000_measure(struct vcnl4000_data *data, u8 req_mask,
				u8 rdy_mask, u8 data_reg, int *val)
{
	int tries = 20;
	int ret;

<<<<<<< HEAD
	mutex_lock(&data->lock);
=======
	mutex_lock(&data->vcnl4000_lock);
>>>>>>> 24b8d41d

	ret = i2c_smbus_write_byte_data(data->client, VCNL4000_COMMAND,
					req_mask);
	if (ret < 0)
		goto fail;

	/* wait for data to become ready */
	while (tries--) {
		ret = i2c_smbus_read_byte_data(data->client, VCNL4000_COMMAND);
		if (ret < 0)
			goto fail;
		if (ret & rdy_mask)
			break;
		msleep(20); /* measurement takes up to 100 ms */
	}

	if (tries < 0) {
		dev_err(&data->client->dev,
			"vcnl4000_measure() failed, data not ready\n");
		ret = -EIO;
		goto fail;
	}

	ret = vcnl4000_read_data(data, data_reg, val);
	if (ret < 0)
		goto fail;

	mutex_unlock(&data->vcnl4000_lock);

	return 0;

fail:
	mutex_unlock(&data->vcnl4000_lock);
	return ret;
}

static int vcnl4200_measure(struct vcnl4000_data *data,
		struct vcnl4200_channel *chan, int *val)
{
	int ret;
	s64 delta;
	ktime_t next_measurement;

	mutex_lock(&chan->lock);

	next_measurement = ktime_add(chan->last_measurement,
			chan->sampling_rate);
	delta = ktime_us_delta(next_measurement, ktime_get());
	if (delta > 0)
		usleep_range(delta, delta + 500);
	chan->last_measurement = ktime_get();

	mutex_unlock(&chan->lock);

	ret = i2c_smbus_read_word_data(data->client, chan->reg);
	if (ret < 0)
		goto fail;

<<<<<<< HEAD
	mutex_unlock(&data->lock);
	*val = be16_to_cpu(buf);
=======
	*val = ret;
>>>>>>> 24b8d41d

	return 0;

fail:
	mutex_unlock(&data->lock);
	return ret;
}

static int vcnl4000_measure_light(struct vcnl4000_data *data, int *val)
{
	return vcnl4000_measure(data,
			VCNL4000_AL_OD, VCNL4000_AL_RDY,
			VCNL4000_AL_RESULT_HI, val);
}

static int vcnl4200_measure_light(struct vcnl4000_data *data, int *val)
{
	return vcnl4200_measure(data, &data->vcnl4200_al, val);
}

static int vcnl4000_measure_proximity(struct vcnl4000_data *data, int *val)
{
	return vcnl4000_measure(data,
			VCNL4000_PS_OD, VCNL4000_PS_RDY,
			VCNL4000_PS_RESULT_HI, val);
}

static int vcnl4200_measure_proximity(struct vcnl4000_data *data, int *val)
{
	return vcnl4200_measure(data, &data->vcnl4200_ps, val);
}

static int vcnl4010_read_proxy_samp_freq(struct vcnl4000_data *data, int *val,
					 int *val2)
{
	int ret;

	ret = i2c_smbus_read_byte_data(data->client, VCNL4010_PROX_RATE);
	if (ret < 0)
		return ret;

	if (ret >= ARRAY_SIZE(vcnl4010_prox_sampling_frequency))
		return -EINVAL;

	*val = vcnl4010_prox_sampling_frequency[ret][0];
	*val2 = vcnl4010_prox_sampling_frequency[ret][1];

	return 0;
}

static bool vcnl4010_is_in_periodic_mode(struct vcnl4000_data *data)
{
	int ret;

	ret = i2c_smbus_read_byte_data(data->client, VCNL4000_COMMAND);
	if (ret < 0)
		return false;

	return !!(ret & VCNL4000_SELF_TIMED_EN);
}

static int vcnl4000_set_pm_runtime_state(struct vcnl4000_data *data, bool on)
{
	struct device *dev = &data->client->dev;
	int ret;

	if (on) {
		ret = pm_runtime_get_sync(dev);
		if (ret < 0)
			pm_runtime_put_noidle(dev);
	} else {
		pm_runtime_mark_last_busy(dev);
		ret = pm_runtime_put_autosuspend(dev);
	}

	return ret;
}

static int vcnl4000_read_raw(struct iio_dev *indio_dev,
				struct iio_chan_spec const *chan,
				int *val, int *val2, long mask)
{
	int ret;
	struct vcnl4000_data *data = iio_priv(indio_dev);

	switch (mask) {
	case IIO_CHAN_INFO_RAW:
		ret = vcnl4000_set_pm_runtime_state(data, true);
		if  (ret < 0)
			return ret;

		switch (chan->type) {
		case IIO_LIGHT:
			ret = data->chip_spec->measure_light(data, val);
			if (!ret)
				ret = IIO_VAL_INT;
			break;
		case IIO_PROXIMITY:
			ret = data->chip_spec->measure_proximity(data, val);
			if (!ret)
				ret = IIO_VAL_INT;
			break;
		default:
			ret = -EINVAL;
		}
		vcnl4000_set_pm_runtime_state(data, false);
		return ret;
	case IIO_CHAN_INFO_SCALE:
		if (chan->type != IIO_LIGHT)
			return -EINVAL;

		*val = 0;
		*val2 = data->al_scale;
		return IIO_VAL_INT_PLUS_MICRO;
	default:
		return -EINVAL;
	}
}

static int vcnl4010_read_raw(struct iio_dev *indio_dev,
			     struct iio_chan_spec const *chan,
			     int *val, int *val2, long mask)
{
	int ret;
	struct vcnl4000_data *data = iio_priv(indio_dev);

	switch (mask) {
	case IIO_CHAN_INFO_RAW:
	case IIO_CHAN_INFO_SCALE:
		ret = iio_device_claim_direct_mode(indio_dev);
		if (ret)
			return ret;

		/* Protect against event capture. */
		if (vcnl4010_is_in_periodic_mode(data)) {
			ret = -EBUSY;
		} else {
			ret = vcnl4000_read_raw(indio_dev, chan, val, val2,
						mask);
		}

		iio_device_release_direct_mode(indio_dev);
		return ret;
	case IIO_CHAN_INFO_SAMP_FREQ:
		switch (chan->type) {
		case IIO_PROXIMITY:
			ret = vcnl4010_read_proxy_samp_freq(data, val, val2);
			if (ret < 0)
				return ret;
<<<<<<< HEAD
			return IIO_VAL_INT;
=======
			return IIO_VAL_INT_PLUS_MICRO;
		default:
			return -EINVAL;
		}
	default:
		return -EINVAL;
	}
}

static int vcnl4010_read_avail(struct iio_dev *indio_dev,
			       struct iio_chan_spec const *chan,
			       const int **vals, int *type, int *length,
			       long mask)
{
	switch (mask) {
	case IIO_CHAN_INFO_SAMP_FREQ:
		*vals = (int *)vcnl4010_prox_sampling_frequency;
		*type = IIO_VAL_INT_PLUS_MICRO;
		*length = 2 * ARRAY_SIZE(vcnl4010_prox_sampling_frequency);
		return IIO_AVAIL_LIST;
	default:
		return -EINVAL;
	}
}

static int vcnl4010_write_proxy_samp_freq(struct vcnl4000_data *data, int val,
					  int val2)
{
	unsigned int i;
	int index = -1;

	for (i = 0; i < ARRAY_SIZE(vcnl4010_prox_sampling_frequency); i++) {
		if (val == vcnl4010_prox_sampling_frequency[i][0] &&
		    val2 == vcnl4010_prox_sampling_frequency[i][1]) {
			index = i;
			break;
		}
	}

	if (index < 0)
		return -EINVAL;

	return i2c_smbus_write_byte_data(data->client, VCNL4010_PROX_RATE,
					 index);
}

static int vcnl4010_write_raw(struct iio_dev *indio_dev,
			      struct iio_chan_spec const *chan,
			      int val, int val2, long mask)
{
	int ret;
	struct vcnl4000_data *data = iio_priv(indio_dev);

	ret = iio_device_claim_direct_mode(indio_dev);
	if (ret)
		return ret;

	/* Protect against event capture. */
	if (vcnl4010_is_in_periodic_mode(data)) {
		ret = -EBUSY;
		goto end;
	}

	switch (mask) {
	case IIO_CHAN_INFO_SAMP_FREQ:
		switch (chan->type) {
>>>>>>> 24b8d41d
		case IIO_PROXIMITY:
			ret = vcnl4010_write_proxy_samp_freq(data, val, val2);
			goto end;
		default:
			ret = -EINVAL;
			goto end;
		}
	default:
		ret = -EINVAL;
		goto end;
	}

end:
	iio_device_release_direct_mode(indio_dev);
	return ret;
}

static int vcnl4010_read_event(struct iio_dev *indio_dev,
			       const struct iio_chan_spec *chan,
			       enum iio_event_type type,
			       enum iio_event_direction dir,
			       enum iio_event_info info,
			       int *val, int *val2)
{
	int ret;
	struct vcnl4000_data *data = iio_priv(indio_dev);

	switch (info) {
	case IIO_EV_INFO_VALUE:
		switch (dir) {
		case IIO_EV_DIR_RISING:
			ret = vcnl4000_read_data(data, VCNL4010_HIGH_THR_HI,
						 val);
			if (ret < 0)
				return ret;
			return IIO_VAL_INT;
<<<<<<< HEAD
		default:
			return -EINVAL;
		}
	case IIO_CHAN_INFO_SCALE:
		if (chan->type != IIO_LIGHT)
			return -EINVAL;

		*val = 0;
		*val2 = 250000;
		return IIO_VAL_INT_PLUS_MICRO;
	default:
		return -EINVAL;
	}
=======
		case IIO_EV_DIR_FALLING:
			ret = vcnl4000_read_data(data, VCNL4010_LOW_THR_HI,
						 val);
			if (ret < 0)
				return ret;
			return IIO_VAL_INT;
		default:
			return -EINVAL;
		}
	default:
		return -EINVAL;
	}
}

static int vcnl4010_write_event(struct iio_dev *indio_dev,
				const struct iio_chan_spec *chan,
				enum iio_event_type type,
				enum iio_event_direction dir,
				enum iio_event_info info,
				int val, int val2)
{
	int ret;
	struct vcnl4000_data *data = iio_priv(indio_dev);

	switch (info) {
	case IIO_EV_INFO_VALUE:
		switch (dir) {
		case IIO_EV_DIR_RISING:
			ret = vcnl4000_write_data(data, VCNL4010_HIGH_THR_HI,
						  val);
			if (ret < 0)
				return ret;
			return IIO_VAL_INT;
		case IIO_EV_DIR_FALLING:
			ret = vcnl4000_write_data(data, VCNL4010_LOW_THR_HI,
						  val);
			if (ret < 0)
				return ret;
			return IIO_VAL_INT;
		default:
			return -EINVAL;
		}
	default:
		return -EINVAL;
	}
}

static bool vcnl4010_is_thr_enabled(struct vcnl4000_data *data)
{
	int ret;

	ret = i2c_smbus_read_byte_data(data->client, VCNL4010_INT_CTRL);
	if (ret < 0)
		return false;

	return !!(ret & VCNL4010_INT_THR_EN);
}

static int vcnl4010_read_event_config(struct iio_dev *indio_dev,
				      const struct iio_chan_spec *chan,
				      enum iio_event_type type,
				      enum iio_event_direction dir)
{
	struct vcnl4000_data *data = iio_priv(indio_dev);

	switch (chan->type) {
	case IIO_PROXIMITY:
		return vcnl4010_is_thr_enabled(data);
	default:
		return -EINVAL;
	}
}

static int vcnl4010_config_threshold(struct iio_dev *indio_dev, bool state)
{
	struct vcnl4000_data *data = iio_priv(indio_dev);
	int ret;
	int icr;
	int command;

	if (state) {
		ret = iio_device_claim_direct_mode(indio_dev);
		if (ret)
			return ret;

		/* Enable periodic measurement of proximity data. */
		command = VCNL4000_SELF_TIMED_EN | VCNL4000_PROX_EN;

		/*
		 * Enable interrupts on threshold, for proximity data by
		 * default.
		 */
		icr = VCNL4010_INT_THR_EN;
	} else {
		if (!vcnl4010_is_thr_enabled(data))
			return 0;

		command = 0;
		icr = 0;
	}

	ret = i2c_smbus_write_byte_data(data->client, VCNL4000_COMMAND,
					command);
	if (ret < 0)
		goto end;

	ret = i2c_smbus_write_byte_data(data->client, VCNL4010_INT_CTRL, icr);

end:
	if (state)
		iio_device_release_direct_mode(indio_dev);

	return ret;
>>>>>>> 24b8d41d
}

static int vcnl4010_write_event_config(struct iio_dev *indio_dev,
				       const struct iio_chan_spec *chan,
				       enum iio_event_type type,
				       enum iio_event_direction dir,
				       int state)
{
	switch (chan->type) {
	case IIO_PROXIMITY:
		return vcnl4010_config_threshold(indio_dev, state);
	default:
		return -EINVAL;
	}
}

static ssize_t vcnl4000_read_near_level(struct iio_dev *indio_dev,
					uintptr_t priv,
					const struct iio_chan_spec *chan,
					char *buf)
{
	struct vcnl4000_data *data = iio_priv(indio_dev);

	return sprintf(buf, "%u\n", data->near_level);
}

static const struct iio_chan_spec_ext_info vcnl4000_ext_info[] = {
	{
		.name = "nearlevel",
		.shared = IIO_SEPARATE,
		.read = vcnl4000_read_near_level,
	},
	{ /* sentinel */ }
};

static const struct iio_event_spec vcnl4000_event_spec[] = {
	{
		.type = IIO_EV_TYPE_THRESH,
		.dir = IIO_EV_DIR_RISING,
		.mask_separate = BIT(IIO_EV_INFO_VALUE),
	}, {
		.type = IIO_EV_TYPE_THRESH,
		.dir = IIO_EV_DIR_FALLING,
		.mask_separate = BIT(IIO_EV_INFO_VALUE),
	}, {
		.type = IIO_EV_TYPE_THRESH,
		.dir = IIO_EV_DIR_EITHER,
		.mask_separate = BIT(IIO_EV_INFO_ENABLE),
	}
};

static const struct iio_chan_spec vcnl4000_channels[] = {
	{
		.type = IIO_LIGHT,
		.info_mask_separate = BIT(IIO_CHAN_INFO_RAW) |
			BIT(IIO_CHAN_INFO_SCALE),
	}, {
		.type = IIO_PROXIMITY,
		.info_mask_separate = BIT(IIO_CHAN_INFO_RAW),
		.ext_info = vcnl4000_ext_info,
	}
};

static const struct iio_chan_spec vcnl4010_channels[] = {
	{
		.type = IIO_LIGHT,
		.scan_index = -1,
		.info_mask_separate = BIT(IIO_CHAN_INFO_RAW) |
			BIT(IIO_CHAN_INFO_SCALE),
	}, {
		.type = IIO_PROXIMITY,
		.scan_index = 0,
		.info_mask_separate = BIT(IIO_CHAN_INFO_RAW) |
			BIT(IIO_CHAN_INFO_SAMP_FREQ),
		.info_mask_separate_available = BIT(IIO_CHAN_INFO_SAMP_FREQ),
		.event_spec = vcnl4000_event_spec,
		.num_event_specs = ARRAY_SIZE(vcnl4000_event_spec),
		.ext_info = vcnl4000_ext_info,
		.scan_type = {
			.sign = 'u',
			.realbits = 16,
			.storagebits = 16,
			.endianness = IIO_CPU,
		},
	},
	IIO_CHAN_SOFT_TIMESTAMP(1),
};

static const struct iio_info vcnl4000_info = {
	.read_raw = vcnl4000_read_raw,
};

static const struct iio_info vcnl4010_info = {
	.read_raw = vcnl4010_read_raw,
	.read_avail = vcnl4010_read_avail,
	.write_raw = vcnl4010_write_raw,
	.read_event_value = vcnl4010_read_event,
	.write_event_value = vcnl4010_write_event,
	.read_event_config = vcnl4010_read_event_config,
	.write_event_config = vcnl4010_write_event_config,
};

static const struct vcnl4000_chip_spec vcnl4000_chip_spec_cfg[] = {
	[VCNL4000] = {
		.prod = "VCNL4000",
		.init = vcnl4000_init,
		.measure_light = vcnl4000_measure_light,
		.measure_proximity = vcnl4000_measure_proximity,
		.set_power_state = vcnl4000_set_power_state,
		.channels = vcnl4000_channels,
		.num_channels = ARRAY_SIZE(vcnl4000_channels),
		.info = &vcnl4000_info,
		.irq_support = false,
	},
	[VCNL4010] = {
		.prod = "VCNL4010/4020",
		.init = vcnl4000_init,
		.measure_light = vcnl4000_measure_light,
		.measure_proximity = vcnl4000_measure_proximity,
		.set_power_state = vcnl4000_set_power_state,
		.channels = vcnl4010_channels,
		.num_channels = ARRAY_SIZE(vcnl4010_channels),
		.info = &vcnl4010_info,
		.irq_support = true,
	},
	[VCNL4040] = {
		.prod = "VCNL4040",
		.init = vcnl4200_init,
		.measure_light = vcnl4200_measure_light,
		.measure_proximity = vcnl4200_measure_proximity,
		.set_power_state = vcnl4200_set_power_state,
		.channels = vcnl4000_channels,
		.num_channels = ARRAY_SIZE(vcnl4000_channels),
		.info = &vcnl4000_info,
		.irq_support = false,
	},
	[VCNL4200] = {
		.prod = "VCNL4200",
		.init = vcnl4200_init,
		.measure_light = vcnl4200_measure_light,
		.measure_proximity = vcnl4200_measure_proximity,
		.set_power_state = vcnl4200_set_power_state,
		.channels = vcnl4000_channels,
		.num_channels = ARRAY_SIZE(vcnl4000_channels),
		.info = &vcnl4000_info,
		.irq_support = false,
	},
};

static irqreturn_t vcnl4010_irq_thread(int irq, void *p)
{
	struct iio_dev *indio_dev = p;
	struct vcnl4000_data *data = iio_priv(indio_dev);
	unsigned long isr;
	int ret;

	ret = i2c_smbus_read_byte_data(data->client, VCNL4010_ISR);
	if (ret < 0)
		goto end;

	isr = ret;

	if (isr & VCNL4010_INT_THR) {
		if (test_bit(VCNL4010_INT_THR_LOW, &isr)) {
			iio_push_event(indio_dev,
				       IIO_UNMOD_EVENT_CODE(
					       IIO_PROXIMITY,
					       1,
					       IIO_EV_TYPE_THRESH,
					       IIO_EV_DIR_FALLING),
				       iio_get_time_ns(indio_dev));
		}

		if (test_bit(VCNL4010_INT_THR_HIGH, &isr)) {
			iio_push_event(indio_dev,
				       IIO_UNMOD_EVENT_CODE(
					       IIO_PROXIMITY,
					       1,
					       IIO_EV_TYPE_THRESH,
					       IIO_EV_DIR_RISING),
				       iio_get_time_ns(indio_dev));
		}

		i2c_smbus_write_byte_data(data->client, VCNL4010_ISR,
					  isr & VCNL4010_INT_THR);
	}

	if (isr & VCNL4010_INT_DRDY && iio_buffer_enabled(indio_dev))
		iio_trigger_poll_chained(indio_dev->trig);

end:
	return IRQ_HANDLED;
}

static irqreturn_t vcnl4010_trigger_handler(int irq, void *p)
{
	struct iio_poll_func *pf = p;
	struct iio_dev *indio_dev = pf->indio_dev;
	struct vcnl4000_data *data = iio_priv(indio_dev);
	const unsigned long *active_scan_mask = indio_dev->active_scan_mask;
	u16 buffer[8] = {0}; /* 1x16-bit + ts */
	bool data_read = false;
	unsigned long isr;
	int val = 0;
	int ret;

	ret = i2c_smbus_read_byte_data(data->client, VCNL4010_ISR);
	if (ret < 0)
		goto end;

	isr = ret;

	if (test_bit(0, active_scan_mask)) {
		if (test_bit(VCNL4010_INT_PROXIMITY, &isr)) {
			ret = vcnl4000_read_data(data,
						 VCNL4000_PS_RESULT_HI,
						 &val);
			if (ret < 0)
				goto end;

			buffer[0] = val;
			data_read = true;
		}
	}

	ret = i2c_smbus_write_byte_data(data->client, VCNL4010_ISR,
					isr & VCNL4010_INT_DRDY);
	if (ret < 0)
		goto end;

	if (!data_read)
		goto end;

	iio_push_to_buffers_with_timestamp(indio_dev, buffer,
					   iio_get_time_ns(indio_dev));

end:
	iio_trigger_notify_done(indio_dev->trig);
	return IRQ_HANDLED;
}

static int vcnl4010_buffer_postenable(struct iio_dev *indio_dev)
{
	struct vcnl4000_data *data = iio_priv(indio_dev);
	int ret;
	int cmd;

	/* Do not enable the buffer if we are already capturing events. */
	if (vcnl4010_is_in_periodic_mode(data))
		return -EBUSY;

	ret = i2c_smbus_write_byte_data(data->client, VCNL4010_INT_CTRL,
					VCNL4010_INT_PROX_EN);
	if (ret < 0)
		return ret;

	cmd = VCNL4000_SELF_TIMED_EN | VCNL4000_PROX_EN;
	return i2c_smbus_write_byte_data(data->client, VCNL4000_COMMAND, cmd);
}

static int vcnl4010_buffer_predisable(struct iio_dev *indio_dev)
{
	struct vcnl4000_data *data = iio_priv(indio_dev);
	int ret;

	ret = i2c_smbus_write_byte_data(data->client, VCNL4010_INT_CTRL, 0);
	if (ret < 0)
		return ret;

	return i2c_smbus_write_byte_data(data->client, VCNL4000_COMMAND, 0);
}

static const struct iio_buffer_setup_ops vcnl4010_buffer_ops = {
	.postenable = &vcnl4010_buffer_postenable,
	.predisable = &vcnl4010_buffer_predisable,
};

static const struct iio_trigger_ops vcnl4010_trigger_ops = {
	.validate_device = iio_trigger_validate_own_device,
};

static int vcnl4010_probe_trigger(struct iio_dev *indio_dev)
{
	struct vcnl4000_data *data = iio_priv(indio_dev);
	struct i2c_client *client = data->client;
	struct iio_trigger *trigger;

	trigger = devm_iio_trigger_alloc(&client->dev, "%s-dev%d",
					 indio_dev->name, indio_dev->id);
	if (!trigger)
		return -ENOMEM;

	trigger->dev.parent = &client->dev;
	trigger->ops = &vcnl4010_trigger_ops;
	iio_trigger_set_drvdata(trigger, indio_dev);

	return devm_iio_trigger_register(&client->dev, trigger);
}

static int vcnl4000_probe(struct i2c_client *client,
			  const struct i2c_device_id *id)
{
	struct vcnl4000_data *data;
	struct iio_dev *indio_dev;
	int ret, prod_id;

	indio_dev = devm_iio_device_alloc(&client->dev, sizeof(*data));
	if (!indio_dev)
		return -ENOMEM;

	data = iio_priv(indio_dev);
	i2c_set_clientdata(client, indio_dev);
	data->client = client;
<<<<<<< HEAD
	mutex_init(&data->lock);
=======
	data->id = id->driver_data;
	data->chip_spec = &vcnl4000_chip_spec_cfg[data->id];
>>>>>>> 24b8d41d

	ret = data->chip_spec->init(data);
	if (ret < 0)
		return ret;

<<<<<<< HEAD
	prod_id = ret >> 4;
	if (prod_id != VCNL4010_ID && prod_id != VCNL4000_ID)
		return -ENODEV;

	dev_dbg(&client->dev, "%s Ambient light/proximity sensor, Rev: %02x\n",
		(prod_id == VCNL4010_ID) ? "VCNL4010/4020" : "VCNL4000",
		ret & 0xf);
=======
	dev_dbg(&client->dev, "%s Ambient light/proximity sensor, Rev: %02x\n",
		data->chip_spec->prod, data->rev);

	if (device_property_read_u32(&client->dev, "proximity-near-level",
				     &data->near_level))
		data->near_level = 0;
>>>>>>> 24b8d41d

	indio_dev->info = data->chip_spec->info;
	indio_dev->channels = data->chip_spec->channels;
	indio_dev->num_channels = data->chip_spec->num_channels;
	indio_dev->name = VCNL4000_DRV_NAME;
	indio_dev->modes = INDIO_DIRECT_MODE;

	if (client->irq && data->chip_spec->irq_support) {
		ret = devm_iio_triggered_buffer_setup(&client->dev, indio_dev,
						      NULL,
						      vcnl4010_trigger_handler,
						      &vcnl4010_buffer_ops);
		if (ret < 0) {
			dev_err(&client->dev,
				"unable to setup iio triggered buffer\n");
			return ret;
		}

		ret = devm_request_threaded_irq(&client->dev, client->irq,
						NULL, vcnl4010_irq_thread,
						IRQF_TRIGGER_FALLING |
						IRQF_ONESHOT,
						"vcnl4010_irq",
						indio_dev);
		if (ret < 0) {
			dev_err(&client->dev, "irq request failed\n");
			return ret;
		}

		ret = vcnl4010_probe_trigger(indio_dev);
		if (ret < 0)
			return ret;
	}

	ret = pm_runtime_set_active(&client->dev);
	if (ret < 0)
		goto fail_poweroff;

	ret = iio_device_register(indio_dev);
	if (ret < 0)
		goto fail_poweroff;

	pm_runtime_enable(&client->dev);
	pm_runtime_set_autosuspend_delay(&client->dev, VCNL4000_SLEEP_DELAY_MS);
	pm_runtime_use_autosuspend(&client->dev);

	return 0;
fail_poweroff:
	data->chip_spec->set_power_state(data, false);
	return ret;
}

static const struct of_device_id vcnl_4000_of_match[] = {
	{
		.compatible = "vishay,vcnl4000",
		.data = (void *)VCNL4000,
	},
	{
		.compatible = "vishay,vcnl4010",
		.data = (void *)VCNL4010,
	},
	{
		.compatible = "vishay,vcnl4020",
		.data = (void *)VCNL4010,
	},
	{
		.compatible = "vishay,vcnl4040",
		.data = (void *)VCNL4040,
	},
	{
		.compatible = "vishay,vcnl4200",
		.data = (void *)VCNL4200,
	},
	{},
};
MODULE_DEVICE_TABLE(of, vcnl_4000_of_match);

static int vcnl4000_remove(struct i2c_client *client)
{
	struct iio_dev *indio_dev = i2c_get_clientdata(client);
	struct vcnl4000_data *data = iio_priv(indio_dev);

	pm_runtime_dont_use_autosuspend(&client->dev);
	pm_runtime_disable(&client->dev);
	iio_device_unregister(indio_dev);
	pm_runtime_set_suspended(&client->dev);

	return data->chip_spec->set_power_state(data, false);
}

static int __maybe_unused vcnl4000_runtime_suspend(struct device *dev)
{
	struct iio_dev *indio_dev = i2c_get_clientdata(to_i2c_client(dev));
	struct vcnl4000_data *data = iio_priv(indio_dev);

	return data->chip_spec->set_power_state(data, false);
}

static int __maybe_unused vcnl4000_runtime_resume(struct device *dev)
{
	struct iio_dev *indio_dev = i2c_get_clientdata(to_i2c_client(dev));
	struct vcnl4000_data *data = iio_priv(indio_dev);

	return data->chip_spec->set_power_state(data, true);
}

static const struct dev_pm_ops vcnl4000_pm_ops = {
	SET_SYSTEM_SLEEP_PM_OPS(pm_runtime_force_suspend,
				pm_runtime_force_resume)
	SET_RUNTIME_PM_OPS(vcnl4000_runtime_suspend,
			   vcnl4000_runtime_resume, NULL)
};

static struct i2c_driver vcnl4000_driver = {
	.driver = {
		.name   = VCNL4000_DRV_NAME,
		.pm	= &vcnl4000_pm_ops,
		.of_match_table = vcnl_4000_of_match,
	},
	.probe  = vcnl4000_probe,
	.id_table = vcnl4000_id,
	.remove	= vcnl4000_remove,
};

module_i2c_driver(vcnl4000_driver);

MODULE_AUTHOR("Peter Meerwald <pmeerw@pmeerw.net>");
MODULE_AUTHOR("Mathieu Othacehe <m.othacehe@gmail.com>");
MODULE_DESCRIPTION("Vishay VCNL4000 proximity/ambient light sensor driver");
MODULE_LICENSE("GPL");<|MERGE_RESOLUTION|>--- conflicted
+++ resolved
@@ -1,10 +1,6 @@
 // SPDX-License-Identifier: GPL-2.0-only
 /*
-<<<<<<< HEAD
- * vcnl4000.c - Support for Vishay VCNL4000/4010/4020 combined ambient
-=======
  * vcnl4000.c - Support for Vishay VCNL4000/4010/4020/4040/4200 combined ambient
->>>>>>> 24b8d41d
  * light and proximity sensor
  *
  * Copyright 2012 Peter Meerwald <pmeerw@pmeerw.net>
@@ -18,13 +14,7 @@
  *
  * TODO:
  *   allow to adjust IR current
-<<<<<<< HEAD
- *   proximity threshold and event handling
- *   periodic ALS/proximity measurement (VCNL4010/20)
- *   interrupts (VCNL4010/20)
-=======
  *   interrupts (VCNL4040, VCNL4200)
->>>>>>> 24b8d41d
  */
 
 #include <linux/module.h>
@@ -43,15 +33,10 @@
 #include <linux/iio/triggered_buffer.h>
 
 #define VCNL4000_DRV_NAME "vcnl4000"
-<<<<<<< HEAD
-#define VCNL4000_ID		0x01
-#define VCNL4010_ID		0x02 /* for VCNL4020, VCNL4010 */
-=======
 #define VCNL4000_PROD_ID	0x01
 #define VCNL4010_PROD_ID	0x02 /* for VCNL4020, VCNL4010 */
 #define VCNL4040_PROD_ID	0x86
 #define VCNL4200_PROD_ID	0x58
->>>>>>> 24b8d41d
 
 #define VCNL4000_COMMAND	0x80 /* Command register */
 #define VCNL4000_PROD_REV	0x81 /* Product ID and Revision ID */
@@ -85,12 +70,6 @@
 #define VCNL4000_PS_RDY		BIT(5) /* proximity data ready? */
 #define VCNL4000_AL_OD		BIT(4) /* start on-demand ALS measurement */
 #define VCNL4000_PS_OD		BIT(3) /* start on-demand proximity measurement */
-<<<<<<< HEAD
-
-struct vcnl4000_data {
-	struct i2c_client *client;
-	struct mutex lock;
-=======
 #define VCNL4000_ALS_EN		BIT(2) /* start ALS measurement */
 #define VCNL4000_PROX_EN	BIT(1) /* start proximity measurement */
 #define VCNL4000_SELF_TIMED_EN	BIT(0) /* start self-timed measurement */
@@ -160,7 +139,6 @@
 	int (*measure_light)(struct vcnl4000_data *data, int *val);
 	int (*measure_proximity)(struct vcnl4000_data *data, int *val);
 	int (*set_power_state)(struct vcnl4000_data *data, bool on);
->>>>>>> 24b8d41d
 };
 
 static const struct i2c_device_id vcnl4000_id[] = {
@@ -312,11 +290,7 @@
 	int tries = 20;
 	int ret;
 
-<<<<<<< HEAD
-	mutex_lock(&data->lock);
-=======
 	mutex_lock(&data->vcnl4000_lock);
->>>>>>> 24b8d41d
 
 	ret = i2c_smbus_write_byte_data(data->client, VCNL4000_COMMAND,
 					req_mask);
@@ -373,20 +347,11 @@
 
 	ret = i2c_smbus_read_word_data(data->client, chan->reg);
 	if (ret < 0)
-		goto fail;
-
-<<<<<<< HEAD
-	mutex_unlock(&data->lock);
-	*val = be16_to_cpu(buf);
-=======
+		return ret;
+
 	*val = ret;
->>>>>>> 24b8d41d
 
 	return 0;
-
-fail:
-	mutex_unlock(&data->lock);
-	return ret;
 }
 
 static int vcnl4000_measure_light(struct vcnl4000_data *data, int *val)
@@ -530,9 +495,6 @@
 			ret = vcnl4010_read_proxy_samp_freq(data, val, val2);
 			if (ret < 0)
 				return ret;
-<<<<<<< HEAD
-			return IIO_VAL_INT;
-=======
 			return IIO_VAL_INT_PLUS_MICRO;
 		default:
 			return -EINVAL;
@@ -599,7 +561,6 @@
 	switch (mask) {
 	case IIO_CHAN_INFO_SAMP_FREQ:
 		switch (chan->type) {
->>>>>>> 24b8d41d
 		case IIO_PROXIMITY:
 			ret = vcnl4010_write_proxy_samp_freq(data, val, val2);
 			goto end;
@@ -636,21 +597,6 @@
 			if (ret < 0)
 				return ret;
 			return IIO_VAL_INT;
-<<<<<<< HEAD
-		default:
-			return -EINVAL;
-		}
-	case IIO_CHAN_INFO_SCALE:
-		if (chan->type != IIO_LIGHT)
-			return -EINVAL;
-
-		*val = 0;
-		*val2 = 250000;
-		return IIO_VAL_INT_PLUS_MICRO;
-	default:
-		return -EINVAL;
-	}
-=======
 		case IIO_EV_DIR_FALLING:
 			ret = vcnl4000_read_data(data, VCNL4010_LOW_THR_HI,
 						 val);
@@ -764,7 +710,6 @@
 		iio_device_release_direct_mode(indio_dev);
 
 	return ret;
->>>>>>> 24b8d41d
 }
 
 static int vcnl4010_write_event_config(struct iio_dev *indio_dev,
@@ -1069,7 +1014,7 @@
 {
 	struct vcnl4000_data *data;
 	struct iio_dev *indio_dev;
-	int ret, prod_id;
+	int ret;
 
 	indio_dev = devm_iio_device_alloc(&client->dev, sizeof(*data));
 	if (!indio_dev)
@@ -1078,33 +1023,19 @@
 	data = iio_priv(indio_dev);
 	i2c_set_clientdata(client, indio_dev);
 	data->client = client;
-<<<<<<< HEAD
-	mutex_init(&data->lock);
-=======
 	data->id = id->driver_data;
 	data->chip_spec = &vcnl4000_chip_spec_cfg[data->id];
->>>>>>> 24b8d41d
 
 	ret = data->chip_spec->init(data);
 	if (ret < 0)
 		return ret;
 
-<<<<<<< HEAD
-	prod_id = ret >> 4;
-	if (prod_id != VCNL4010_ID && prod_id != VCNL4000_ID)
-		return -ENODEV;
-
-	dev_dbg(&client->dev, "%s Ambient light/proximity sensor, Rev: %02x\n",
-		(prod_id == VCNL4010_ID) ? "VCNL4010/4020" : "VCNL4000",
-		ret & 0xf);
-=======
 	dev_dbg(&client->dev, "%s Ambient light/proximity sensor, Rev: %02x\n",
 		data->chip_spec->prod, data->rev);
 
 	if (device_property_read_u32(&client->dev, "proximity-near-level",
 				     &data->near_level))
 		data->near_level = 0;
->>>>>>> 24b8d41d
 
 	indio_dev->info = data->chip_spec->info;
 	indio_dev->channels = data->chip_spec->channels;
