--- conflicted
+++ resolved
@@ -57,12 +57,9 @@
 
 struct tcs3472_data {
 	struct i2c_client *client;
-<<<<<<< HEAD
-=======
 	struct mutex lock;
 	u16 low_thresh;
 	u16 high_thresh;
->>>>>>> 24b8d41d
 	u8 enable;
 	u8 control;
 	u8 atime;
@@ -455,6 +452,7 @@
 	data = iio_priv(indio_dev);
 	i2c_set_clientdata(client, indio_dev);
 	data->client = client;
+	mutex_init(&data->lock);
 
 	indio_dev->info = &tcs3472_info;
 	indio_dev->name = TCS3472_DRV_NAME;
