// SPDX-License-Identifier: GPL-2.0-only
/*
 * ltr501.c - Support for Lite-On LTR501 ambient light and proximity sensor
 *
 * Copyright 2014 Peter Meerwald <pmeerw@pmeerw.net>
 *
 * 7-bit I2C slave address 0x23
 *
 * TODO: IR LED characteristics
 */

#include <linux/module.h>
#include <linux/i2c.h>
#include <linux/err.h>
#include <linux/delay.h>
#include <linux/regmap.h>
#include <linux/acpi.h>

#include <linux/iio/iio.h>
#include <linux/iio/events.h>
#include <linux/iio/sysfs.h>
#include <linux/iio/trigger_consumer.h>
#include <linux/iio/buffer.h>
#include <linux/iio/triggered_buffer.h>

#define LTR501_DRV_NAME "ltr501"

#define LTR501_ALS_CONTR 0x80 /* ALS operation mode, SW reset */
#define LTR501_PS_CONTR 0x81 /* PS operation mode */
#define LTR501_PS_MEAS_RATE 0x84 /* measurement rate*/
#define LTR501_ALS_MEAS_RATE 0x85 /* ALS integ time, measurement rate*/
#define LTR501_PART_ID 0x86
#define LTR501_MANUFAC_ID 0x87
#define LTR501_ALS_DATA1 0x88 /* 16-bit, little endian */
#define LTR501_ALS_DATA0 0x8a /* 16-bit, little endian */
#define LTR501_ALS_PS_STATUS 0x8c
#define LTR501_PS_DATA 0x8d /* 16-bit, little endian */
#define LTR501_INTR 0x8f /* output mode, polarity, mode */
#define LTR501_PS_THRESH_UP 0x90 /* 11 bit, ps upper threshold */
#define LTR501_PS_THRESH_LOW 0x92 /* 11 bit, ps lower threshold */
#define LTR501_ALS_THRESH_UP 0x97 /* 16 bit, ALS upper threshold */
#define LTR501_ALS_THRESH_LOW 0x99 /* 16 bit, ALS lower threshold */
#define LTR501_INTR_PRST 0x9e /* ps thresh, als thresh */
#define LTR501_MAX_REG 0x9f

#define LTR501_ALS_CONTR_SW_RESET BIT(2)
#define LTR501_CONTR_PS_GAIN_MASK (BIT(3) | BIT(2))
#define LTR501_CONTR_PS_GAIN_SHIFT 2
#define LTR501_CONTR_ALS_GAIN_MASK BIT(3)
#define LTR501_CONTR_ACTIVE BIT(1)

#define LTR501_STATUS_ALS_INTR BIT(3)
#define LTR501_STATUS_ALS_RDY BIT(2)
#define LTR501_STATUS_PS_INTR BIT(1)
#define LTR501_STATUS_PS_RDY BIT(0)

#define LTR501_PS_DATA_MASK 0x7ff
#define LTR501_PS_THRESH_MASK 0x7ff
#define LTR501_ALS_THRESH_MASK 0xffff

#define LTR501_ALS_DEF_PERIOD 500000
#define LTR501_PS_DEF_PERIOD 100000

#define LTR501_REGMAP_NAME "ltr501_regmap"

#define LTR501_LUX_CONV(vis_coeff, vis_data, ir_coeff, ir_data) \
			((vis_coeff * vis_data) - (ir_coeff * ir_data))

static const int int_time_mapping[] = {100000, 50000, 200000, 400000};

static const struct reg_field reg_field_it =
				REG_FIELD(LTR501_ALS_MEAS_RATE, 3, 4);
static const struct reg_field reg_field_als_intr =
				REG_FIELD(LTR501_INTR, 1, 1);
static const struct reg_field reg_field_ps_intr =
				REG_FIELD(LTR501_INTR, 0, 0);
static const struct reg_field reg_field_als_rate =
				REG_FIELD(LTR501_ALS_MEAS_RATE, 0, 2);
static const struct reg_field reg_field_ps_rate =
				REG_FIELD(LTR501_PS_MEAS_RATE, 0, 3);
static const struct reg_field reg_field_als_prst =
				REG_FIELD(LTR501_INTR_PRST, 0, 3);
static const struct reg_field reg_field_ps_prst =
				REG_FIELD(LTR501_INTR_PRST, 4, 7);

struct ltr501_samp_table {
	int freq_val;  /* repetition frequency in micro HZ*/
	int time_val; /* repetition rate in micro seconds */
};

#define LTR501_RESERVED_GAIN -1

enum {
	ltr501 = 0,
	ltr559,
	ltr301,
};

struct ltr501_gain {
	int scale;
	int uscale;
};

static const struct ltr501_gain ltr501_als_gain_tbl[] = {
	{1, 0},
	{0, 5000},
};

static const struct ltr501_gain ltr559_als_gain_tbl[] = {
	{1, 0},
	{0, 500000},
	{0, 250000},
	{0, 125000},
	{LTR501_RESERVED_GAIN, LTR501_RESERVED_GAIN},
	{LTR501_RESERVED_GAIN, LTR501_RESERVED_GAIN},
	{0, 20000},
	{0, 10000},
};

static const struct ltr501_gain ltr501_ps_gain_tbl[] = {
	{1, 0},
	{0, 250000},
	{0, 125000},
	{0, 62500},
};

static const struct ltr501_gain ltr559_ps_gain_tbl[] = {
	{0, 62500}, /* x16 gain */
	{0, 31250}, /* x32 gain */
	{0, 15625}, /* bits X1 are for x64 gain */
	{0, 15624},
};

struct ltr501_chip_info {
	u8 partid;
	const struct ltr501_gain *als_gain;
	int als_gain_tbl_size;
	const struct ltr501_gain *ps_gain;
	int ps_gain_tbl_size;
	u8 als_mode_active;
	u8 als_gain_mask;
	u8 als_gain_shift;
	struct iio_chan_spec const *channels;
	const int no_channels;
	const struct iio_info *info;
	const struct iio_info *info_no_irq;
};

struct ltr501_data {
	struct i2c_client *client;
	struct mutex lock_als, lock_ps;
	struct ltr501_chip_info *chip_info;
	u8 als_contr, ps_contr;
	int als_period, ps_period; /* period in micro seconds */
	struct regmap *regmap;
	struct regmap_field *reg_it;
	struct regmap_field *reg_als_intr;
	struct regmap_field *reg_ps_intr;
	struct regmap_field *reg_als_rate;
	struct regmap_field *reg_ps_rate;
	struct regmap_field *reg_als_prst;
	struct regmap_field *reg_ps_prst;
};

static const struct ltr501_samp_table ltr501_als_samp_table[] = {
			{20000000, 50000}, {10000000, 100000},
			{5000000, 200000}, {2000000, 500000},
			{1000000, 1000000}, {500000, 2000000},
			{500000, 2000000}, {500000, 2000000}
};

static const struct ltr501_samp_table ltr501_ps_samp_table[] = {
			{20000000, 50000}, {14285714, 70000},
			{10000000, 100000}, {5000000, 200000},
			{2000000, 500000}, {1000000, 1000000},
			{500000, 2000000}, {500000, 2000000},
			{500000, 2000000}
};

static int ltr501_match_samp_freq(const struct ltr501_samp_table *tab,
					   int len, int val, int val2)
{
	int i, freq;

	freq = val * 1000000 + val2;

	for (i = 0; i < len; i++) {
		if (tab[i].freq_val == freq)
			return i;
	}

	return -EINVAL;
}

static int ltr501_als_read_samp_freq(const struct ltr501_data *data,
				     int *val, int *val2)
{
	int ret, i;

	ret = regmap_field_read(data->reg_als_rate, &i);
	if (ret < 0)
		return ret;

	if (i < 0 || i >= ARRAY_SIZE(ltr501_als_samp_table))
		return -EINVAL;

	*val = ltr501_als_samp_table[i].freq_val / 1000000;
	*val2 = ltr501_als_samp_table[i].freq_val % 1000000;

	return IIO_VAL_INT_PLUS_MICRO;
}

static int ltr501_ps_read_samp_freq(const struct ltr501_data *data,
				    int *val, int *val2)
{
	int ret, i;

	ret = regmap_field_read(data->reg_ps_rate, &i);
	if (ret < 0)
		return ret;

	if (i < 0 || i >= ARRAY_SIZE(ltr501_ps_samp_table))
		return -EINVAL;

	*val = ltr501_ps_samp_table[i].freq_val / 1000000;
	*val2 = ltr501_ps_samp_table[i].freq_val % 1000000;

	return IIO_VAL_INT_PLUS_MICRO;
}

static int ltr501_als_write_samp_freq(struct ltr501_data *data,
				      int val, int val2)
{
	int i, ret;

	i = ltr501_match_samp_freq(ltr501_als_samp_table,
				   ARRAY_SIZE(ltr501_als_samp_table),
				   val, val2);

	if (i < 0)
		return i;

	mutex_lock(&data->lock_als);
	ret = regmap_field_write(data->reg_als_rate, i);
	mutex_unlock(&data->lock_als);

	return ret;
}

static int ltr501_ps_write_samp_freq(struct ltr501_data *data,
				     int val, int val2)
{
	int i, ret;

	i = ltr501_match_samp_freq(ltr501_ps_samp_table,
				   ARRAY_SIZE(ltr501_ps_samp_table),
				   val, val2);

	if (i < 0)
		return i;

	mutex_lock(&data->lock_ps);
	ret = regmap_field_write(data->reg_ps_rate, i);
	mutex_unlock(&data->lock_ps);

	return ret;
}

static int ltr501_als_read_samp_period(const struct ltr501_data *data, int *val)
{
	int ret, i;

	ret = regmap_field_read(data->reg_als_rate, &i);
	if (ret < 0)
		return ret;

	if (i < 0 || i >= ARRAY_SIZE(ltr501_als_samp_table))
		return -EINVAL;

	*val = ltr501_als_samp_table[i].time_val;

	return IIO_VAL_INT;
}

static int ltr501_ps_read_samp_period(const struct ltr501_data *data, int *val)
{
	int ret, i;

	ret = regmap_field_read(data->reg_ps_rate, &i);
	if (ret < 0)
		return ret;

	if (i < 0 || i >= ARRAY_SIZE(ltr501_ps_samp_table))
		return -EINVAL;

	*val = ltr501_ps_samp_table[i].time_val;

	return IIO_VAL_INT;
}

/* IR and visible spectrum coeff's are given in data sheet */
static unsigned long ltr501_calculate_lux(u16 vis_data, u16 ir_data)
{
	unsigned long ratio, lux;

	if (vis_data == 0)
		return 0;

	/* multiply numerator by 100 to avoid handling ratio < 1 */
	ratio = DIV_ROUND_UP(ir_data * 100, ir_data + vis_data);

	if (ratio < 45)
		lux = LTR501_LUX_CONV(1774, vis_data, -1105, ir_data);
	else if (ratio >= 45 && ratio < 64)
		lux = LTR501_LUX_CONV(3772, vis_data, 1336, ir_data);
	else if (ratio >= 64 && ratio < 85)
		lux = LTR501_LUX_CONV(1690, vis_data, 169, ir_data);
	else
		lux = 0;

	return lux / 1000;
}

static int ltr501_drdy(const struct ltr501_data *data, u8 drdy_mask)
{
	int tries = 100;
	int ret, status;

	while (tries--) {
		ret = regmap_read(data->regmap, LTR501_ALS_PS_STATUS, &status);
		if (ret < 0)
			return ret;
		if ((status & drdy_mask) == drdy_mask)
			return 0;
		msleep(25);
	}

	dev_err(&data->client->dev, "ltr501_drdy() failed, data not ready\n");
	return -EIO;
}

static int ltr501_set_it_time(struct ltr501_data *data, int it)
{
	int ret, i, index = -1, status;

	for (i = 0; i < ARRAY_SIZE(int_time_mapping); i++) {
		if (int_time_mapping[i] == it) {
			index = i;
			break;
		}
	}
	/* Make sure integ time index is valid */
	if (index < 0)
		return -EINVAL;

	ret = regmap_read(data->regmap, LTR501_ALS_CONTR, &status);
	if (ret < 0)
		return ret;

	if (status & LTR501_CONTR_ALS_GAIN_MASK) {
		/*
		 * 200 ms and 400 ms integ time can only be
		 * used in dynamic range 1
		 */
		if (index > 1)
			return -EINVAL;
	} else
		/* 50 ms integ time can only be used in dynamic range 2 */
		if (index == 1)
			return -EINVAL;

	return regmap_field_write(data->reg_it, index);
}

/* read int time in micro seconds */
static int ltr501_read_it_time(const struct ltr501_data *data,
			       int *val, int *val2)
{
	int ret, index;

	ret = regmap_field_read(data->reg_it, &index);
	if (ret < 0)
		return ret;

	/* Make sure integ time index is valid */
	if (index < 0 || index >= ARRAY_SIZE(int_time_mapping))
		return -EINVAL;

	*val2 = int_time_mapping[index];
	*val = 0;

	return IIO_VAL_INT_PLUS_MICRO;
}

static int ltr501_read_als(const struct ltr501_data *data, __le16 buf[2])
{
	int ret;

	ret = ltr501_drdy(data, LTR501_STATUS_ALS_RDY);
	if (ret < 0)
		return ret;
	/* always read both ALS channels in given order */
	return regmap_bulk_read(data->regmap, LTR501_ALS_DATA1,
				buf, 2 * sizeof(__le16));
}

static int ltr501_read_ps(const struct ltr501_data *data)
{
	int ret, status;

	ret = ltr501_drdy(data, LTR501_STATUS_PS_RDY);
	if (ret < 0)
		return ret;

	ret = regmap_bulk_read(data->regmap, LTR501_PS_DATA,
			       &status, 2);
	if (ret < 0)
		return ret;

	return status;
}

static int ltr501_read_intr_prst(const struct ltr501_data *data,
				 enum iio_chan_type type,
				 int *val2)
{
	int ret, samp_period, prst;

	switch (type) {
	case IIO_INTENSITY:
		ret = regmap_field_read(data->reg_als_prst, &prst);
		if (ret < 0)
			return ret;

		ret = ltr501_als_read_samp_period(data, &samp_period);

		if (ret < 0)
			return ret;
		*val2 = samp_period * prst;
		return IIO_VAL_INT_PLUS_MICRO;
	case IIO_PROXIMITY:
		ret = regmap_field_read(data->reg_ps_prst, &prst);
		if (ret < 0)
			return ret;

		ret = ltr501_ps_read_samp_period(data, &samp_period);

		if (ret < 0)
			return ret;

		*val2 = samp_period * prst;
		return IIO_VAL_INT_PLUS_MICRO;
	default:
		return -EINVAL;
	}

	return -EINVAL;
}

static int ltr501_write_intr_prst(struct ltr501_data *data,
				  enum iio_chan_type type,
				  int val, int val2)
{
	int ret, samp_period, new_val;
	unsigned long period;

	if (val < 0 || val2 < 0)
		return -EINVAL;

	/* period in microseconds */
	period = ((val * 1000000) + val2);

	switch (type) {
	case IIO_INTENSITY:
		ret = ltr501_als_read_samp_period(data, &samp_period);
		if (ret < 0)
			return ret;

		/* period should be atleast equal to sampling period */
		if (period < samp_period)
			return -EINVAL;

		new_val = DIV_ROUND_UP(period, samp_period);
		if (new_val < 0 || new_val > 0x0f)
			return -EINVAL;

		mutex_lock(&data->lock_als);
		ret = regmap_field_write(data->reg_als_prst, new_val);
		mutex_unlock(&data->lock_als);
		if (ret >= 0)
			data->als_period = period;

		return ret;
	case IIO_PROXIMITY:
		ret = ltr501_ps_read_samp_period(data, &samp_period);
		if (ret < 0)
			return ret;

		/* period should be atleast equal to rate */
		if (period < samp_period)
			return -EINVAL;

		new_val = DIV_ROUND_UP(period, samp_period);
		if (new_val < 0 || new_val > 0x0f)
			return -EINVAL;

		mutex_lock(&data->lock_ps);
		ret = regmap_field_write(data->reg_ps_prst, new_val);
		mutex_unlock(&data->lock_ps);
		if (ret >= 0)
			data->ps_period = period;

		return ret;
	default:
		return -EINVAL;
	}

	return -EINVAL;
}

static const struct iio_event_spec ltr501_als_event_spec[] = {
	{
		.type = IIO_EV_TYPE_THRESH,
		.dir = IIO_EV_DIR_RISING,
		.mask_separate = BIT(IIO_EV_INFO_VALUE),
	}, {
		.type = IIO_EV_TYPE_THRESH,
		.dir = IIO_EV_DIR_FALLING,
		.mask_separate = BIT(IIO_EV_INFO_VALUE),
	}, {
		.type = IIO_EV_TYPE_THRESH,
		.dir = IIO_EV_DIR_EITHER,
		.mask_separate = BIT(IIO_EV_INFO_ENABLE) |
				 BIT(IIO_EV_INFO_PERIOD),
	},

};

static const struct iio_event_spec ltr501_pxs_event_spec[] = {
	{
		.type = IIO_EV_TYPE_THRESH,
		.dir = IIO_EV_DIR_RISING,
		.mask_separate = BIT(IIO_EV_INFO_VALUE),
	}, {
		.type = IIO_EV_TYPE_THRESH,
		.dir = IIO_EV_DIR_FALLING,
		.mask_separate = BIT(IIO_EV_INFO_VALUE),
	}, {
		.type = IIO_EV_TYPE_THRESH,
		.dir = IIO_EV_DIR_EITHER,
		.mask_separate = BIT(IIO_EV_INFO_ENABLE) |
				 BIT(IIO_EV_INFO_PERIOD),
	},
};

#define LTR501_INTENSITY_CHANNEL(_idx, _addr, _mod, _shared, \
				 _evspec, _evsize) { \
	.type = IIO_INTENSITY, \
	.modified = 1, \
	.address = (_addr), \
	.channel2 = (_mod), \
	.info_mask_separate = BIT(IIO_CHAN_INFO_RAW), \
	.info_mask_shared_by_type = (_shared), \
	.scan_index = (_idx), \
	.scan_type = { \
		.sign = 'u', \
		.realbits = 16, \
		.storagebits = 16, \
		.endianness = IIO_CPU, \
	}, \
	.event_spec = _evspec,\
	.num_event_specs = _evsize,\
}

#define LTR501_LIGHT_CHANNEL() { \
	.type = IIO_LIGHT, \
	.info_mask_separate = BIT(IIO_CHAN_INFO_PROCESSED), \
	.scan_index = -1, \
}

static const struct iio_chan_spec ltr501_channels[] = {
	LTR501_LIGHT_CHANNEL(),
	LTR501_INTENSITY_CHANNEL(0, LTR501_ALS_DATA0, IIO_MOD_LIGHT_BOTH, 0,
				 ltr501_als_event_spec,
				 ARRAY_SIZE(ltr501_als_event_spec)),
	LTR501_INTENSITY_CHANNEL(1, LTR501_ALS_DATA1, IIO_MOD_LIGHT_IR,
				 BIT(IIO_CHAN_INFO_SCALE) |
				 BIT(IIO_CHAN_INFO_INT_TIME) |
				 BIT(IIO_CHAN_INFO_SAMP_FREQ),
				 NULL, 0),
	{
		.type = IIO_PROXIMITY,
		.address = LTR501_PS_DATA,
		.info_mask_separate = BIT(IIO_CHAN_INFO_RAW) |
			BIT(IIO_CHAN_INFO_SCALE),
		.scan_index = 2,
		.scan_type = {
			.sign = 'u',
			.realbits = 11,
			.storagebits = 16,
			.endianness = IIO_CPU,
		},
		.event_spec = ltr501_pxs_event_spec,
		.num_event_specs = ARRAY_SIZE(ltr501_pxs_event_spec),
	},
	IIO_CHAN_SOFT_TIMESTAMP(3),
};

static const struct iio_chan_spec ltr301_channels[] = {
	LTR501_LIGHT_CHANNEL(),
	LTR501_INTENSITY_CHANNEL(0, LTR501_ALS_DATA0, IIO_MOD_LIGHT_BOTH, 0,
				 ltr501_als_event_spec,
				 ARRAY_SIZE(ltr501_als_event_spec)),
	LTR501_INTENSITY_CHANNEL(1, LTR501_ALS_DATA1, IIO_MOD_LIGHT_IR,
				 BIT(IIO_CHAN_INFO_SCALE) |
				 BIT(IIO_CHAN_INFO_INT_TIME) |
				 BIT(IIO_CHAN_INFO_SAMP_FREQ),
				 NULL, 0),
	IIO_CHAN_SOFT_TIMESTAMP(2),
};

static int ltr501_read_raw(struct iio_dev *indio_dev,
			   struct iio_chan_spec const *chan,
			   int *val, int *val2, long mask)
{
	struct ltr501_data *data = iio_priv(indio_dev);
	__le16 buf[2];
	int ret, i;

	switch (mask) {
	case IIO_CHAN_INFO_PROCESSED:
		switch (chan->type) {
		case IIO_LIGHT:
			ret = iio_device_claim_direct_mode(indio_dev);
			if (ret)
				return ret;

			mutex_lock(&data->lock_als);
			ret = ltr501_read_als(data, buf);
			mutex_unlock(&data->lock_als);
			iio_device_release_direct_mode(indio_dev);
			if (ret < 0)
				return ret;
			*val = ltr501_calculate_lux(le16_to_cpu(buf[1]),
						    le16_to_cpu(buf[0]));
			return IIO_VAL_INT;
		default:
			return -EINVAL;
		}
	case IIO_CHAN_INFO_RAW:
		ret = iio_device_claim_direct_mode(indio_dev);
		if (ret)
			return ret;

		switch (chan->type) {
		case IIO_INTENSITY:
			mutex_lock(&data->lock_als);
			ret = ltr501_read_als(data, buf);
			mutex_unlock(&data->lock_als);
			if (ret < 0)
				break;
			*val = le16_to_cpu(chan->address == LTR501_ALS_DATA1 ?
					   buf[0] : buf[1]);
			ret = IIO_VAL_INT;
			break;
		case IIO_PROXIMITY:
			mutex_lock(&data->lock_ps);
			ret = ltr501_read_ps(data);
			mutex_unlock(&data->lock_ps);
			if (ret < 0)
				break;
			*val = ret & LTR501_PS_DATA_MASK;
			ret = IIO_VAL_INT;
			break;
		default:
			ret = -EINVAL;
			break;
		}

		iio_device_release_direct_mode(indio_dev);
		return ret;

	case IIO_CHAN_INFO_SCALE:
		switch (chan->type) {
		case IIO_INTENSITY:
			i = (data->als_contr & data->chip_info->als_gain_mask)
			     >> data->chip_info->als_gain_shift;
			*val = data->chip_info->als_gain[i].scale;
			*val2 = data->chip_info->als_gain[i].uscale;
			return IIO_VAL_INT_PLUS_MICRO;
		case IIO_PROXIMITY:
			i = (data->ps_contr & LTR501_CONTR_PS_GAIN_MASK) >>
				LTR501_CONTR_PS_GAIN_SHIFT;
			*val = data->chip_info->ps_gain[i].scale;
			*val2 = data->chip_info->ps_gain[i].uscale;
			return IIO_VAL_INT_PLUS_MICRO;
		default:
			return -EINVAL;
		}
	case IIO_CHAN_INFO_INT_TIME:
		switch (chan->type) {
		case IIO_INTENSITY:
			return ltr501_read_it_time(data, val, val2);
		default:
			return -EINVAL;
		}
	case IIO_CHAN_INFO_SAMP_FREQ:
		switch (chan->type) {
		case IIO_INTENSITY:
			return ltr501_als_read_samp_freq(data, val, val2);
		case IIO_PROXIMITY:
			return ltr501_ps_read_samp_freq(data, val, val2);
		default:
			return -EINVAL;
		}
	}
	return -EINVAL;
}

static int ltr501_get_gain_index(const struct ltr501_gain *gain, int size,
				 int val, int val2)
{
	int i;

	for (i = 0; i < size; i++)
		if (val == gain[i].scale && val2 == gain[i].uscale)
			return i;

	return -1;
}

static int ltr501_write_raw(struct iio_dev *indio_dev,
			    struct iio_chan_spec const *chan,
			    int val, int val2, long mask)
{
	struct ltr501_data *data = iio_priv(indio_dev);
	int i, ret, freq_val, freq_val2;
	struct ltr501_chip_info *info = data->chip_info;

	ret = iio_device_claim_direct_mode(indio_dev);
	if (ret)
		return ret;

	switch (mask) {
	case IIO_CHAN_INFO_SCALE:
		switch (chan->type) {
		case IIO_INTENSITY:
			i = ltr501_get_gain_index(info->als_gain,
						  info->als_gain_tbl_size,
						  val, val2);
			if (i < 0) {
				ret = -EINVAL;
				break;
			}

			data->als_contr &= ~info->als_gain_mask;
			data->als_contr |= i << info->als_gain_shift;

			ret = regmap_write(data->regmap, LTR501_ALS_CONTR,
					   data->als_contr);
			break;
		case IIO_PROXIMITY:
			i = ltr501_get_gain_index(info->ps_gain,
						  info->ps_gain_tbl_size,
						  val, val2);
			if (i < 0) {
				ret = -EINVAL;
				break;
			}
			data->ps_contr &= ~LTR501_CONTR_PS_GAIN_MASK;
			data->ps_contr |= i << LTR501_CONTR_PS_GAIN_SHIFT;

			ret = regmap_write(data->regmap, LTR501_PS_CONTR,
					   data->ps_contr);
			break;
		default:
			ret = -EINVAL;
			break;
		}
		break;

	case IIO_CHAN_INFO_INT_TIME:
		switch (chan->type) {
		case IIO_INTENSITY:
			if (val != 0) {
				ret = -EINVAL;
				break;
			}
			mutex_lock(&data->lock_als);
			ret = ltr501_set_it_time(data, val2);
			mutex_unlock(&data->lock_als);
			break;
		default:
			ret = -EINVAL;
			break;
		}
		break;

	case IIO_CHAN_INFO_SAMP_FREQ:
		switch (chan->type) {
		case IIO_INTENSITY:
			ret = ltr501_als_read_samp_freq(data, &freq_val,
							&freq_val2);
			if (ret < 0)
				break;

			ret = ltr501_als_write_samp_freq(data, val, val2);
			if (ret < 0)
				break;

			/* update persistence count when changing frequency */
			ret = ltr501_write_intr_prst(data, chan->type,
						     0, data->als_period);

			if (ret < 0)
				ret = ltr501_als_write_samp_freq(data, freq_val,
								 freq_val2);
			break;
		case IIO_PROXIMITY:
			ret = ltr501_ps_read_samp_freq(data, &freq_val,
						       &freq_val2);
			if (ret < 0)
				break;

			ret = ltr501_ps_write_samp_freq(data, val, val2);
			if (ret < 0)
				break;

			/* update persistence count when changing frequency */
			ret = ltr501_write_intr_prst(data, chan->type,
						     0, data->ps_period);

			if (ret < 0)
				ret = ltr501_ps_write_samp_freq(data, freq_val,
								freq_val2);
			break;
		default:
			ret = -EINVAL;
			break;
		}
		break;

	default:
		ret = -EINVAL;
		break;
	}

	iio_device_release_direct_mode(indio_dev);
	return ret;
}

static int ltr501_read_thresh(const struct iio_dev *indio_dev,
			      const struct iio_chan_spec *chan,
			      enum iio_event_type type,
			      enum iio_event_direction dir,
			      enum iio_event_info info,
			      int *val, int *val2)
{
	const struct ltr501_data *data = iio_priv(indio_dev);
	int ret, thresh_data;

	switch (chan->type) {
	case IIO_INTENSITY:
		switch (dir) {
		case IIO_EV_DIR_RISING:
			ret = regmap_bulk_read(data->regmap,
					       LTR501_ALS_THRESH_UP,
					       &thresh_data, 2);
			if (ret < 0)
				return ret;
			*val = thresh_data & LTR501_ALS_THRESH_MASK;
			return IIO_VAL_INT;
		case IIO_EV_DIR_FALLING:
			ret = regmap_bulk_read(data->regmap,
					       LTR501_ALS_THRESH_LOW,
					       &thresh_data, 2);
			if (ret < 0)
				return ret;
			*val = thresh_data & LTR501_ALS_THRESH_MASK;
			return IIO_VAL_INT;
		default:
			return -EINVAL;
		}
	case IIO_PROXIMITY:
		switch (dir) {
		case IIO_EV_DIR_RISING:
			ret = regmap_bulk_read(data->regmap,
					       LTR501_PS_THRESH_UP,
					       &thresh_data, 2);
			if (ret < 0)
				return ret;
			*val = thresh_data & LTR501_PS_THRESH_MASK;
			return IIO_VAL_INT;
		case IIO_EV_DIR_FALLING:
			ret = regmap_bulk_read(data->regmap,
					       LTR501_PS_THRESH_LOW,
					       &thresh_data, 2);
			if (ret < 0)
				return ret;
			*val = thresh_data & LTR501_PS_THRESH_MASK;
			return IIO_VAL_INT;
		default:
			return -EINVAL;
		}
	default:
		return -EINVAL;
	}

	return -EINVAL;
}

static int ltr501_write_thresh(struct iio_dev *indio_dev,
			       const struct iio_chan_spec *chan,
			       enum iio_event_type type,
			       enum iio_event_direction dir,
			       enum iio_event_info info,
			       int val, int val2)
{
	struct ltr501_data *data = iio_priv(indio_dev);
	int ret;

	if (val < 0)
		return -EINVAL;

	switch (chan->type) {
	case IIO_INTENSITY:
		if (val > LTR501_ALS_THRESH_MASK)
			return -EINVAL;
		switch (dir) {
		case IIO_EV_DIR_RISING:
			mutex_lock(&data->lock_als);
			ret = regmap_bulk_write(data->regmap,
						LTR501_ALS_THRESH_UP,
						&val, 2);
			mutex_unlock(&data->lock_als);
			return ret;
		case IIO_EV_DIR_FALLING:
			mutex_lock(&data->lock_als);
			ret = regmap_bulk_write(data->regmap,
						LTR501_ALS_THRESH_LOW,
						&val, 2);
			mutex_unlock(&data->lock_als);
			return ret;
		default:
			return -EINVAL;
		}
	case IIO_PROXIMITY:
		if (val > LTR501_PS_THRESH_MASK)
			return -EINVAL;
		switch (dir) {
		case IIO_EV_DIR_RISING:
			mutex_lock(&data->lock_ps);
			ret = regmap_bulk_write(data->regmap,
						LTR501_PS_THRESH_UP,
						&val, 2);
			mutex_unlock(&data->lock_ps);
			return ret;
		case IIO_EV_DIR_FALLING:
			mutex_lock(&data->lock_ps);
			ret = regmap_bulk_write(data->regmap,
						LTR501_PS_THRESH_LOW,
						&val, 2);
			mutex_unlock(&data->lock_ps);
			return ret;
		default:
			return -EINVAL;
		}
	default:
		return -EINVAL;
	}

	return -EINVAL;
}

static int ltr501_read_event(struct iio_dev *indio_dev,
			     const struct iio_chan_spec *chan,
			     enum iio_event_type type,
			     enum iio_event_direction dir,
			     enum iio_event_info info,
			     int *val, int *val2)
{
	int ret;

	switch (info) {
	case IIO_EV_INFO_VALUE:
		return ltr501_read_thresh(indio_dev, chan, type, dir,
					  info, val, val2);
	case IIO_EV_INFO_PERIOD:
		ret = ltr501_read_intr_prst(iio_priv(indio_dev),
					    chan->type, val2);
		*val = *val2 / 1000000;
		*val2 = *val2 % 1000000;
		return ret;
	default:
		return -EINVAL;
	}

	return -EINVAL;
}

static int ltr501_write_event(struct iio_dev *indio_dev,
			      const struct iio_chan_spec *chan,
			      enum iio_event_type type,
			      enum iio_event_direction dir,
			      enum iio_event_info info,
			      int val, int val2)
{
	switch (info) {
	case IIO_EV_INFO_VALUE:
		if (val2 != 0)
			return -EINVAL;
		return ltr501_write_thresh(indio_dev, chan, type, dir,
					   info, val, val2);
	case IIO_EV_INFO_PERIOD:
		return ltr501_write_intr_prst(iio_priv(indio_dev), chan->type,
					      val, val2);
	default:
		return -EINVAL;
	}

	return -EINVAL;
}

static int ltr501_read_event_config(struct iio_dev *indio_dev,
				    const struct iio_chan_spec *chan,
				    enum iio_event_type type,
				    enum iio_event_direction dir)
{
	struct ltr501_data *data = iio_priv(indio_dev);
	int ret, status;

	switch (chan->type) {
	case IIO_INTENSITY:
		ret = regmap_field_read(data->reg_als_intr, &status);
		if (ret < 0)
			return ret;
		return status;
	case IIO_PROXIMITY:
		ret = regmap_field_read(data->reg_ps_intr, &status);
		if (ret < 0)
			return ret;
		return status;
	default:
		return -EINVAL;
	}

	return -EINVAL;
}

static int ltr501_write_event_config(struct iio_dev *indio_dev,
				     const struct iio_chan_spec *chan,
				     enum iio_event_type type,
				     enum iio_event_direction dir, int state)
{
	struct ltr501_data *data = iio_priv(indio_dev);
	int ret;

	/* only 1 and 0 are valid inputs */
	if (state != 1  && state != 0)
		return -EINVAL;

	switch (chan->type) {
	case IIO_INTENSITY:
		mutex_lock(&data->lock_als);
		ret = regmap_field_write(data->reg_als_intr, state);
		mutex_unlock(&data->lock_als);
		return ret;
	case IIO_PROXIMITY:
		mutex_lock(&data->lock_ps);
		ret = regmap_field_write(data->reg_ps_intr, state);
		mutex_unlock(&data->lock_ps);
		return ret;
	default:
		return -EINVAL;
	}

	return -EINVAL;
}

static ssize_t ltr501_show_proximity_scale_avail(struct device *dev,
						 struct device_attribute *attr,
						 char *buf)
{
	struct ltr501_data *data = iio_priv(dev_to_iio_dev(dev));
	struct ltr501_chip_info *info = data->chip_info;
	ssize_t len = 0;
	int i;

	for (i = 0; i < info->ps_gain_tbl_size; i++) {
		if (info->ps_gain[i].scale == LTR501_RESERVED_GAIN)
			continue;
		len += scnprintf(buf + len, PAGE_SIZE - len, "%d.%06d ",
				 info->ps_gain[i].scale,
				 info->ps_gain[i].uscale);
	}

	buf[len - 1] = '\n';

	return len;
}

static ssize_t ltr501_show_intensity_scale_avail(struct device *dev,
						 struct device_attribute *attr,
						 char *buf)
{
	struct ltr501_data *data = iio_priv(dev_to_iio_dev(dev));
	struct ltr501_chip_info *info = data->chip_info;
	ssize_t len = 0;
	int i;

	for (i = 0; i < info->als_gain_tbl_size; i++) {
		if (info->als_gain[i].scale == LTR501_RESERVED_GAIN)
			continue;
		len += scnprintf(buf + len, PAGE_SIZE - len, "%d.%06d ",
				 info->als_gain[i].scale,
				 info->als_gain[i].uscale);
	}

	buf[len - 1] = '\n';

	return len;
}

static IIO_CONST_ATTR_INT_TIME_AVAIL("0.05 0.1 0.2 0.4");
static IIO_CONST_ATTR_SAMP_FREQ_AVAIL("20 10 5 2 1 0.5");

static IIO_DEVICE_ATTR(in_proximity_scale_available, S_IRUGO,
		       ltr501_show_proximity_scale_avail, NULL, 0);
static IIO_DEVICE_ATTR(in_intensity_scale_available, S_IRUGO,
		       ltr501_show_intensity_scale_avail, NULL, 0);

static struct attribute *ltr501_attributes[] = {
	&iio_dev_attr_in_proximity_scale_available.dev_attr.attr,
	&iio_dev_attr_in_intensity_scale_available.dev_attr.attr,
	&iio_const_attr_integration_time_available.dev_attr.attr,
	&iio_const_attr_sampling_frequency_available.dev_attr.attr,
	NULL
};

static struct attribute *ltr301_attributes[] = {
	&iio_dev_attr_in_intensity_scale_available.dev_attr.attr,
	&iio_const_attr_integration_time_available.dev_attr.attr,
	&iio_const_attr_sampling_frequency_available.dev_attr.attr,
	NULL
};

static const struct attribute_group ltr501_attribute_group = {
	.attrs = ltr501_attributes,
};

static const struct attribute_group ltr301_attribute_group = {
	.attrs = ltr301_attributes,
};

static const struct iio_info ltr501_info_no_irq = {
	.read_raw = ltr501_read_raw,
	.write_raw = ltr501_write_raw,
	.attrs = &ltr501_attribute_group,
};

static const struct iio_info ltr501_info = {
	.read_raw = ltr501_read_raw,
	.write_raw = ltr501_write_raw,
	.attrs = &ltr501_attribute_group,
	.read_event_value	= &ltr501_read_event,
	.write_event_value	= &ltr501_write_event,
	.read_event_config	= &ltr501_read_event_config,
	.write_event_config	= &ltr501_write_event_config,
};

static const struct iio_info ltr301_info_no_irq = {
	.read_raw = ltr501_read_raw,
	.write_raw = ltr501_write_raw,
	.attrs = &ltr301_attribute_group,
};

static const struct iio_info ltr301_info = {
	.read_raw = ltr501_read_raw,
	.write_raw = ltr501_write_raw,
	.attrs = &ltr301_attribute_group,
	.read_event_value	= &ltr501_read_event,
	.write_event_value	= &ltr501_write_event,
	.read_event_config	= &ltr501_read_event_config,
	.write_event_config	= &ltr501_write_event_config,
};

static struct ltr501_chip_info ltr501_chip_info_tbl[] = {
	[ltr501] = {
		.partid = 0x08,
		.als_gain = ltr501_als_gain_tbl,
		.als_gain_tbl_size = ARRAY_SIZE(ltr501_als_gain_tbl),
		.ps_gain = ltr501_ps_gain_tbl,
		.ps_gain_tbl_size = ARRAY_SIZE(ltr501_ps_gain_tbl),
		.als_mode_active = BIT(0) | BIT(1),
		.als_gain_mask = BIT(3),
		.als_gain_shift = 3,
		.info = &ltr501_info,
		.info_no_irq = &ltr501_info_no_irq,
		.channels = ltr501_channels,
		.no_channels = ARRAY_SIZE(ltr501_channels),
	},
	[ltr559] = {
		.partid = 0x09,
		.als_gain = ltr559_als_gain_tbl,
		.als_gain_tbl_size = ARRAY_SIZE(ltr559_als_gain_tbl),
		.ps_gain = ltr559_ps_gain_tbl,
		.ps_gain_tbl_size = ARRAY_SIZE(ltr559_ps_gain_tbl),
		.als_mode_active = BIT(1),
		.als_gain_mask = BIT(2) | BIT(3) | BIT(4),
		.als_gain_shift = 2,
		.info = &ltr501_info,
		.info_no_irq = &ltr501_info_no_irq,
		.channels = ltr501_channels,
		.no_channels = ARRAY_SIZE(ltr501_channels),
	},
	[ltr301] = {
		.partid = 0x08,
		.als_gain = ltr501_als_gain_tbl,
		.als_gain_tbl_size = ARRAY_SIZE(ltr501_als_gain_tbl),
		.als_mode_active = BIT(0) | BIT(1),
		.als_gain_mask = BIT(3),
		.als_gain_shift = 3,
		.info = &ltr301_info,
		.info_no_irq = &ltr301_info_no_irq,
		.channels = ltr301_channels,
		.no_channels = ARRAY_SIZE(ltr301_channels),
	},
};

static int ltr501_write_contr(struct ltr501_data *data, u8 als_val, u8 ps_val)
{
	int ret;

	ret = regmap_write(data->regmap, LTR501_ALS_CONTR, als_val);
	if (ret < 0)
		return ret;

	return regmap_write(data->regmap, LTR501_PS_CONTR, ps_val);
}

static irqreturn_t ltr501_trigger_handler(int irq, void *p)
{
	struct iio_poll_func *pf = p;
	struct iio_dev *indio_dev = pf->indio_dev;
	struct ltr501_data *data = iio_priv(indio_dev);
	struct {
		u16 channels[3];
		s64 ts __aligned(8);
	} scan;
	__le16 als_buf[2];
	u8 mask = 0;
	int j = 0;
	int ret, psdata;

	memset(&scan, 0, sizeof(scan));

	/* figure out which data needs to be ready */
	if (test_bit(0, indio_dev->active_scan_mask) ||
	    test_bit(1, indio_dev->active_scan_mask))
		mask |= LTR501_STATUS_ALS_RDY;
	if (test_bit(2, indio_dev->active_scan_mask))
		mask |= LTR501_STATUS_PS_RDY;

	ret = ltr501_drdy(data, mask);
	if (ret < 0)
		goto done;

	if (mask & LTR501_STATUS_ALS_RDY) {
		ret = regmap_bulk_read(data->regmap, LTR501_ALS_DATA1,
				       als_buf, sizeof(als_buf));
		if (ret < 0)
			return ret;
		if (test_bit(0, indio_dev->active_scan_mask))
			scan.channels[j++] = le16_to_cpu(als_buf[1]);
		if (test_bit(1, indio_dev->active_scan_mask))
			scan.channels[j++] = le16_to_cpu(als_buf[0]);
	}

	if (mask & LTR501_STATUS_PS_RDY) {
		ret = regmap_bulk_read(data->regmap, LTR501_PS_DATA,
				       &psdata, 2);
		if (ret < 0)
			goto done;
		scan.channels[j++] = psdata & LTR501_PS_DATA_MASK;
	}

<<<<<<< HEAD
	iio_push_to_buffers_with_timestamp(indio_dev, buf,
=======
	iio_push_to_buffers_with_timestamp(indio_dev, &scan,
>>>>>>> 24b8d41d
					   iio_get_time_ns(indio_dev));

done:
	iio_trigger_notify_done(indio_dev->trig);

	return IRQ_HANDLED;
}

static irqreturn_t ltr501_interrupt_handler(int irq, void *private)
{
	struct iio_dev *indio_dev = private;
	struct ltr501_data *data = iio_priv(indio_dev);
	int ret, status;

	ret = regmap_read(data->regmap, LTR501_ALS_PS_STATUS, &status);
	if (ret < 0) {
		dev_err(&data->client->dev,
			"irq read int reg failed\n");
		return IRQ_HANDLED;
	}

	if (status & LTR501_STATUS_ALS_INTR)
		iio_push_event(indio_dev,
			       IIO_UNMOD_EVENT_CODE(IIO_INTENSITY, 0,
						    IIO_EV_TYPE_THRESH,
						    IIO_EV_DIR_EITHER),
			       iio_get_time_ns(indio_dev));

	if (status & LTR501_STATUS_PS_INTR)
		iio_push_event(indio_dev,
			       IIO_UNMOD_EVENT_CODE(IIO_PROXIMITY, 0,
						    IIO_EV_TYPE_THRESH,
						    IIO_EV_DIR_EITHER),
			       iio_get_time_ns(indio_dev));

	return IRQ_HANDLED;
}

static int ltr501_init(struct ltr501_data *data)
{
	int ret, status;

	ret = regmap_read(data->regmap, LTR501_ALS_CONTR, &status);
	if (ret < 0)
		return ret;

	data->als_contr = status | data->chip_info->als_mode_active;

	ret = regmap_read(data->regmap, LTR501_PS_CONTR, &status);
	if (ret < 0)
		return ret;

	data->ps_contr = status | LTR501_CONTR_ACTIVE;

	ret = ltr501_read_intr_prst(data, IIO_INTENSITY, &data->als_period);
	if (ret < 0)
		return ret;

	ret = ltr501_read_intr_prst(data, IIO_PROXIMITY, &data->ps_period);
	if (ret < 0)
		return ret;

	return ltr501_write_contr(data, data->als_contr, data->ps_contr);
}

static bool ltr501_is_volatile_reg(struct device *dev, unsigned int reg)
{
	switch (reg) {
	case LTR501_ALS_DATA1:
	case LTR501_ALS_DATA0:
	case LTR501_ALS_PS_STATUS:
	case LTR501_PS_DATA:
		return true;
	default:
		return false;
	}
}

static const struct regmap_config ltr501_regmap_config = {
	.name =  LTR501_REGMAP_NAME,
	.reg_bits = 8,
	.val_bits = 8,
	.max_register = LTR501_MAX_REG,
	.cache_type = REGCACHE_RBTREE,
	.volatile_reg = ltr501_is_volatile_reg,
};

static int ltr501_powerdown(struct ltr501_data *data)
{
	return ltr501_write_contr(data, data->als_contr &
				  ~data->chip_info->als_mode_active,
				  data->ps_contr & ~LTR501_CONTR_ACTIVE);
}

static const char *ltr501_match_acpi_device(struct device *dev, int *chip_idx)
{
	const struct acpi_device_id *id;

	id = acpi_match_device(dev->driver->acpi_match_table, dev);
	if (!id)
		return NULL;
	*chip_idx = id->driver_data;
	return dev_name(dev);
}

static int ltr501_probe(struct i2c_client *client,
			const struct i2c_device_id *id)
{
	struct ltr501_data *data;
	struct iio_dev *indio_dev;
	struct regmap *regmap;
	int ret, partid, chip_idx = 0;
	const char *name = NULL;

	indio_dev = devm_iio_device_alloc(&client->dev, sizeof(*data));
	if (!indio_dev)
		return -ENOMEM;

	regmap = devm_regmap_init_i2c(client, &ltr501_regmap_config);
	if (IS_ERR(regmap)) {
		dev_err(&client->dev, "Regmap initialization failed.\n");
		return PTR_ERR(regmap);
	}

	data = iio_priv(indio_dev);
	i2c_set_clientdata(client, indio_dev);
	data->client = client;
	data->regmap = regmap;
	mutex_init(&data->lock_als);
	mutex_init(&data->lock_ps);

	data->reg_it = devm_regmap_field_alloc(&client->dev, regmap,
					       reg_field_it);
	if (IS_ERR(data->reg_it)) {
		dev_err(&client->dev, "Integ time reg field init failed.\n");
		return PTR_ERR(data->reg_it);
	}

	data->reg_als_intr = devm_regmap_field_alloc(&client->dev, regmap,
						     reg_field_als_intr);
	if (IS_ERR(data->reg_als_intr)) {
		dev_err(&client->dev, "ALS intr mode reg field init failed\n");
		return PTR_ERR(data->reg_als_intr);
	}

	data->reg_ps_intr = devm_regmap_field_alloc(&client->dev, regmap,
						    reg_field_ps_intr);
	if (IS_ERR(data->reg_ps_intr)) {
		dev_err(&client->dev, "PS intr mode reg field init failed.\n");
		return PTR_ERR(data->reg_ps_intr);
	}

	data->reg_als_rate = devm_regmap_field_alloc(&client->dev, regmap,
						     reg_field_als_rate);
	if (IS_ERR(data->reg_als_rate)) {
		dev_err(&client->dev, "ALS samp rate field init failed.\n");
		return PTR_ERR(data->reg_als_rate);
	}

	data->reg_ps_rate = devm_regmap_field_alloc(&client->dev, regmap,
						    reg_field_ps_rate);
	if (IS_ERR(data->reg_ps_rate)) {
		dev_err(&client->dev, "PS samp rate field init failed.\n");
		return PTR_ERR(data->reg_ps_rate);
	}

	data->reg_als_prst = devm_regmap_field_alloc(&client->dev, regmap,
						     reg_field_als_prst);
	if (IS_ERR(data->reg_als_prst)) {
		dev_err(&client->dev, "ALS prst reg field init failed\n");
		return PTR_ERR(data->reg_als_prst);
	}

	data->reg_ps_prst = devm_regmap_field_alloc(&client->dev, regmap,
						    reg_field_ps_prst);
	if (IS_ERR(data->reg_ps_prst)) {
		dev_err(&client->dev, "PS prst reg field init failed.\n");
		return PTR_ERR(data->reg_ps_prst);
	}

	ret = regmap_read(data->regmap, LTR501_PART_ID, &partid);
	if (ret < 0)
		return ret;

	if (id) {
		name = id->name;
		chip_idx = id->driver_data;
	} else  if (ACPI_HANDLE(&client->dev)) {
		name = ltr501_match_acpi_device(&client->dev, &chip_idx);
	} else {
		return -ENODEV;
	}

	data->chip_info = &ltr501_chip_info_tbl[chip_idx];

	if ((partid >> 4) != data->chip_info->partid)
		return -ENODEV;

	indio_dev->info = data->chip_info->info;
	indio_dev->channels = data->chip_info->channels;
	indio_dev->num_channels = data->chip_info->no_channels;
	indio_dev->name = name;
	indio_dev->modes = INDIO_DIRECT_MODE;

	ret = ltr501_init(data);
	if (ret < 0)
		return ret;

	if (client->irq > 0) {
		ret = devm_request_threaded_irq(&client->dev, client->irq,
						NULL, ltr501_interrupt_handler,
						IRQF_TRIGGER_FALLING |
						IRQF_ONESHOT,
						"ltr501_thresh_event",
						indio_dev);
		if (ret) {
			dev_err(&client->dev, "request irq (%d) failed\n",
				client->irq);
			return ret;
		}
	} else {
		indio_dev->info = data->chip_info->info_no_irq;
	}

	ret = iio_triggered_buffer_setup(indio_dev, NULL,
					 ltr501_trigger_handler, NULL);
	if (ret)
		goto powerdown_on_error;

	ret = iio_device_register(indio_dev);
	if (ret)
		goto error_unreg_buffer;

	return 0;

error_unreg_buffer:
	iio_triggered_buffer_cleanup(indio_dev);
powerdown_on_error:
	ltr501_powerdown(data);
	return ret;
}

static int ltr501_remove(struct i2c_client *client)
{
	struct iio_dev *indio_dev = i2c_get_clientdata(client);

	iio_device_unregister(indio_dev);
	iio_triggered_buffer_cleanup(indio_dev);
	ltr501_powerdown(iio_priv(indio_dev));

	return 0;
}

#ifdef CONFIG_PM_SLEEP
static int ltr501_suspend(struct device *dev)
{
	struct ltr501_data *data = iio_priv(i2c_get_clientdata(
					    to_i2c_client(dev)));
	return ltr501_powerdown(data);
}

static int ltr501_resume(struct device *dev)
{
	struct ltr501_data *data = iio_priv(i2c_get_clientdata(
					    to_i2c_client(dev)));

	return ltr501_write_contr(data, data->als_contr,
		data->ps_contr);
}
#endif

static SIMPLE_DEV_PM_OPS(ltr501_pm_ops, ltr501_suspend, ltr501_resume);

static const struct acpi_device_id ltr_acpi_match[] = {
	{"LTER0501", ltr501},
	{"LTER0559", ltr559},
	{"LTER0301", ltr301},
	{ },
};
MODULE_DEVICE_TABLE(acpi, ltr_acpi_match);

static const struct i2c_device_id ltr501_id[] = {
	{ "ltr501", ltr501},
	{ "ltr559", ltr559},
	{ "ltr301", ltr301},
	{ }
};
MODULE_DEVICE_TABLE(i2c, ltr501_id);

static struct i2c_driver ltr501_driver = {
	.driver = {
		.name   = LTR501_DRV_NAME,
		.pm	= &ltr501_pm_ops,
		.acpi_match_table = ACPI_PTR(ltr_acpi_match),
	},
	.probe  = ltr501_probe,
	.remove	= ltr501_remove,
	.id_table = ltr501_id,
};

module_i2c_driver(ltr501_driver);

MODULE_AUTHOR("Peter Meerwald <pmeerw@pmeerw.net>");
MODULE_DESCRIPTION("Lite-On LTR501 ambient light and proximity sensor driver");
MODULE_LICENSE("GPL");<|MERGE_RESOLUTION|>--- conflicted
+++ resolved
@@ -1284,11 +1284,7 @@
 		scan.channels[j++] = psdata & LTR501_PS_DATA_MASK;
 	}
 
-<<<<<<< HEAD
-	iio_push_to_buffers_with_timestamp(indio_dev, buf,
-=======
 	iio_push_to_buffers_with_timestamp(indio_dev, &scan,
->>>>>>> 24b8d41d
 					   iio_get_time_ns(indio_dev));
 
 done:
