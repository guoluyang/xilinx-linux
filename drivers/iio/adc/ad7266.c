--- conflicted
+++ resolved
@@ -435,11 +435,6 @@
 	spi_set_drvdata(spi, indio_dev);
 	st->spi = spi;
 
-<<<<<<< HEAD
-	indio_dev->dev.parent = &spi->dev;
-	indio_dev->dev.of_node = spi->dev.of_node;
-=======
->>>>>>> 24b8d41d
 	indio_dev->name = spi_get_device_id(spi)->name;
 	indio_dev->modes = INDIO_DIRECT_MODE;
 	indio_dev->info = &ad7266_info;
@@ -490,11 +485,6 @@
 
 	iio_device_unregister(indio_dev);
 	iio_triggered_buffer_cleanup(indio_dev);
-<<<<<<< HEAD
-	if (!st->fixed_addr)
-		gpio_free_array(st->gpios, ARRAY_SIZE(st->gpios));
-=======
->>>>>>> 24b8d41d
 	if (!IS_ERR(st->reg))
 		regulator_disable(st->reg);
 
