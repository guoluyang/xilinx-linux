// SPDX-License-Identifier: GPL-2.0-only
/*
 * TI ADC081C/ADC101C/ADC121C 8/10/12-bit ADC driver
 *
 * Copyright (C) 2012 Avionic Design GmbH
 * Copyright (C) 2016 Intel
<<<<<<< HEAD
 *
 * This program is free software; you can redistribute it and/or modify
 * it under the terms of the GNU General Public License version 2 as
 * published by the Free Software Foundation.
 *
 * Datasheets:
 *	http://www.ti.com/lit/ds/symlink/adc081c021.pdf
 *	http://www.ti.com/lit/ds/symlink/adc101c021.pdf
 *	http://www.ti.com/lit/ds/symlink/adc121c021.pdf
 *
=======
 *
 * Datasheets:
 *	https://www.ti.com/lit/ds/symlink/adc081c021.pdf
 *	https://www.ti.com/lit/ds/symlink/adc101c021.pdf
 *	https://www.ti.com/lit/ds/symlink/adc121c021.pdf
 *
>>>>>>> 24b8d41d
 * The devices have a very similar interface and differ mostly in the number of
 * bits handled. For the 8-bit and 10-bit models the least-significant 4 or 2
 * bits of value registers are reserved.
 */

#include <linux/err.h>
#include <linux/i2c.h>
#include <linux/module.h>
<<<<<<< HEAD
#include <linux/of.h>
#include <linux/acpi.h>
=======
#include <linux/mod_devicetable.h>
>>>>>>> 24b8d41d

#include <linux/iio/iio.h>
#include <linux/iio/buffer.h>
#include <linux/iio/trigger_consumer.h>
#include <linux/iio/triggered_buffer.h>
#include <linux/regulator/consumer.h>

struct adc081c {
	struct i2c_client *i2c;
	struct regulator *ref;

	/* 8, 10 or 12 */
	int bits;
<<<<<<< HEAD
=======

	/* Ensure natural alignment of buffer elements */
	struct {
		u16 channel;
		s64 ts __aligned(8);
	} scan;
>>>>>>> 24b8d41d
};

#define REG_CONV_RES 0x00

static int adc081c_read_raw(struct iio_dev *iio,
			    struct iio_chan_spec const *channel, int *value,
			    int *shift, long mask)
{
	struct adc081c *adc = iio_priv(iio);
	int err;

	switch (mask) {
	case IIO_CHAN_INFO_RAW:
		err = i2c_smbus_read_word_swapped(adc->i2c, REG_CONV_RES);
		if (err < 0)
			return err;

		*value = (err & 0xFFF) >> (12 - adc->bits);
		return IIO_VAL_INT;

	case IIO_CHAN_INFO_SCALE:
		err = regulator_get_voltage(adc->ref);
		if (err < 0)
			return err;

		*value = err / 1000;
		*shift = adc->bits;

		return IIO_VAL_FRACTIONAL_LOG2;

	default:
		break;
	}

	return -EINVAL;
}

#define ADCxx1C_CHAN(_bits) {					\
	.type = IIO_VOLTAGE,					\
	.info_mask_shared_by_type = BIT(IIO_CHAN_INFO_SCALE),	\
	.info_mask_separate = BIT(IIO_CHAN_INFO_RAW),		\
	.scan_type = {						\
		.sign = 'u',					\
		.realbits = (_bits),				\
		.storagebits = 16,				\
		.shift = 12 - (_bits),				\
		.endianness = IIO_CPU,				\
	},							\
}

#define DEFINE_ADCxx1C_CHANNELS(_name, _bits)				\
	static const struct iio_chan_spec _name ## _channels[] = {	\
		ADCxx1C_CHAN((_bits)),					\
		IIO_CHAN_SOFT_TIMESTAMP(1),				\
	};								\

#define ADC081C_NUM_CHANNELS 2

struct adcxx1c_model {
	const struct iio_chan_spec* channels;
	int bits;
};

#define ADCxx1C_MODEL(_name, _bits)					\
	{								\
		.channels = _name ## _channels,				\
		.bits = (_bits),					\
	}

DEFINE_ADCxx1C_CHANNELS(adc081c,  8);
DEFINE_ADCxx1C_CHANNELS(adc101c, 10);
DEFINE_ADCxx1C_CHANNELS(adc121c, 12);

/* Model ids are indexes in _models array */
enum adcxx1c_model_id {
	ADC081C = 0,
	ADC101C = 1,
	ADC121C = 2,
};

static struct adcxx1c_model adcxx1c_models[] = {
	ADCxx1C_MODEL(adc081c,  8),
	ADCxx1C_MODEL(adc101c, 10),
	ADCxx1C_MODEL(adc121c, 12),
};

static const struct iio_info adc081c_info = {
	.read_raw = adc081c_read_raw,
};

static irqreturn_t adc081c_trigger_handler(int irq, void *p)
{
	struct iio_poll_func *pf = p;
	struct iio_dev *indio_dev = pf->indio_dev;
	struct adc081c *data = iio_priv(indio_dev);
<<<<<<< HEAD
	u16 buf[8]; /* 2 bytes data + 6 bytes padding + 8 bytes timestamp */
=======
>>>>>>> 24b8d41d
	int ret;

	ret = i2c_smbus_read_word_swapped(data->i2c, REG_CONV_RES);
	if (ret < 0)
		goto out;
<<<<<<< HEAD
	buf[0] = ret;
	iio_push_to_buffers_with_timestamp(indio_dev, buf,
=======
	data->scan.channel = ret;
	iio_push_to_buffers_with_timestamp(indio_dev, &data->scan,
>>>>>>> 24b8d41d
					   iio_get_time_ns(indio_dev));
out:
	iio_trigger_notify_done(indio_dev->trig);
	return IRQ_HANDLED;
}

static int adc081c_probe(struct i2c_client *client,
			 const struct i2c_device_id *id)
{
	struct iio_dev *iio;
	struct adc081c *adc;
	struct adcxx1c_model *model;
	int err;

	if (!i2c_check_functionality(client->adapter, I2C_FUNC_SMBUS_WORD_DATA))
		return -EOPNOTSUPP;

<<<<<<< HEAD
	if (ACPI_COMPANION(&client->dev)) {
		const struct acpi_device_id *ad_id;

		ad_id = acpi_match_device(client->dev.driver->acpi_match_table,
					  &client->dev);
		if (!ad_id)
			return -ENODEV;
		model = &adcxx1c_models[ad_id->driver_data];
	} else {
		model = &adcxx1c_models[id->driver_data];
	}
=======
	model = &adcxx1c_models[id->driver_data];
>>>>>>> 24b8d41d

	iio = devm_iio_device_alloc(&client->dev, sizeof(*adc));
	if (!iio)
		return -ENOMEM;

	adc = iio_priv(iio);
	adc->i2c = client;
	adc->bits = model->bits;

	adc->ref = devm_regulator_get(&client->dev, "vref");
	if (IS_ERR(adc->ref))
		return PTR_ERR(adc->ref);

	err = regulator_enable(adc->ref);
	if (err < 0)
		return err;

<<<<<<< HEAD
	iio->dev.parent = &client->dev;
	iio->dev.of_node = client->dev.of_node;
=======
>>>>>>> 24b8d41d
	iio->name = dev_name(&client->dev);
	iio->modes = INDIO_DIRECT_MODE;
	iio->info = &adc081c_info;

	iio->channels = model->channels;
	iio->num_channels = ADC081C_NUM_CHANNELS;

	err = iio_triggered_buffer_setup(iio, NULL, adc081c_trigger_handler, NULL);
	if (err < 0) {
		dev_err(&client->dev, "iio triggered buffer setup failed\n");
		goto err_regulator_disable;
	}

	err = iio_device_register(iio);
	if (err < 0)
		goto err_buffer_cleanup;

	i2c_set_clientdata(client, iio);

	return 0;

err_buffer_cleanup:
	iio_triggered_buffer_cleanup(iio);
err_regulator_disable:
	regulator_disable(adc->ref);

	return err;
}

static int adc081c_remove(struct i2c_client *client)
{
	struct iio_dev *iio = i2c_get_clientdata(client);
	struct adc081c *adc = iio_priv(iio);

	iio_device_unregister(iio);
	iio_triggered_buffer_cleanup(iio);
	regulator_disable(adc->ref);

	return 0;
}

static const struct i2c_device_id adc081c_id[] = {
	{ "adc081c", ADC081C },
	{ "adc101c", ADC101C },
	{ "adc121c", ADC121C },
	{ }
};
MODULE_DEVICE_TABLE(i2c, adc081c_id);

static const struct of_device_id adc081c_of_match[] = {
	{ .compatible = "ti,adc081c" },
	{ .compatible = "ti,adc101c" },
	{ .compatible = "ti,adc121c" },
	{ }
};
MODULE_DEVICE_TABLE(of, adc081c_of_match);

#ifdef CONFIG_ACPI
static const struct acpi_device_id adc081c_acpi_match[] = {
	{ "ADC081C", ADC081C },
	{ "ADC101C", ADC101C },
	{ "ADC121C", ADC121C },
	{ }
};
MODULE_DEVICE_TABLE(acpi, adc081c_acpi_match);
#endif

static struct i2c_driver adc081c_driver = {
	.driver = {
		.name = "adc081c",
<<<<<<< HEAD
		.of_match_table = of_match_ptr(adc081c_of_match),
		.acpi_match_table = ACPI_PTR(adc081c_acpi_match),
=======
		.of_match_table = adc081c_of_match,
>>>>>>> 24b8d41d
	},
	.probe = adc081c_probe,
	.remove = adc081c_remove,
	.id_table = adc081c_id,
};
module_i2c_driver(adc081c_driver);

MODULE_AUTHOR("Thierry Reding <thierry.reding@avionic-design.de>");
MODULE_DESCRIPTION("Texas Instruments ADC081C/ADC101C/ADC121C driver");
MODULE_LICENSE("GPL v2");<|MERGE_RESOLUTION|>--- conflicted
+++ resolved
@@ -4,25 +4,12 @@
  *
  * Copyright (C) 2012 Avionic Design GmbH
  * Copyright (C) 2016 Intel
-<<<<<<< HEAD
- *
- * This program is free software; you can redistribute it and/or modify
- * it under the terms of the GNU General Public License version 2 as
- * published by the Free Software Foundation.
- *
- * Datasheets:
- *	http://www.ti.com/lit/ds/symlink/adc081c021.pdf
- *	http://www.ti.com/lit/ds/symlink/adc101c021.pdf
- *	http://www.ti.com/lit/ds/symlink/adc121c021.pdf
- *
-=======
  *
  * Datasheets:
  *	https://www.ti.com/lit/ds/symlink/adc081c021.pdf
  *	https://www.ti.com/lit/ds/symlink/adc101c021.pdf
  *	https://www.ti.com/lit/ds/symlink/adc121c021.pdf
  *
->>>>>>> 24b8d41d
  * The devices have a very similar interface and differ mostly in the number of
  * bits handled. For the 8-bit and 10-bit models the least-significant 4 or 2
  * bits of value registers are reserved.
@@ -31,12 +18,7 @@
 #include <linux/err.h>
 #include <linux/i2c.h>
 #include <linux/module.h>
-<<<<<<< HEAD
-#include <linux/of.h>
-#include <linux/acpi.h>
-=======
 #include <linux/mod_devicetable.h>
->>>>>>> 24b8d41d
 
 #include <linux/iio/iio.h>
 #include <linux/iio/buffer.h>
@@ -50,15 +32,12 @@
 
 	/* 8, 10 or 12 */
 	int bits;
-<<<<<<< HEAD
-=======
 
 	/* Ensure natural alignment of buffer elements */
 	struct {
 		u16 channel;
 		s64 ts __aligned(8);
 	} scan;
->>>>>>> 24b8d41d
 };
 
 #define REG_CONV_RES 0x00
@@ -154,22 +133,13 @@
 	struct iio_poll_func *pf = p;
 	struct iio_dev *indio_dev = pf->indio_dev;
 	struct adc081c *data = iio_priv(indio_dev);
-<<<<<<< HEAD
-	u16 buf[8]; /* 2 bytes data + 6 bytes padding + 8 bytes timestamp */
-=======
->>>>>>> 24b8d41d
 	int ret;
 
 	ret = i2c_smbus_read_word_swapped(data->i2c, REG_CONV_RES);
 	if (ret < 0)
 		goto out;
-<<<<<<< HEAD
-	buf[0] = ret;
-	iio_push_to_buffers_with_timestamp(indio_dev, buf,
-=======
 	data->scan.channel = ret;
 	iio_push_to_buffers_with_timestamp(indio_dev, &data->scan,
->>>>>>> 24b8d41d
 					   iio_get_time_ns(indio_dev));
 out:
 	iio_trigger_notify_done(indio_dev->trig);
@@ -187,21 +157,7 @@
 	if (!i2c_check_functionality(client->adapter, I2C_FUNC_SMBUS_WORD_DATA))
 		return -EOPNOTSUPP;
 
-<<<<<<< HEAD
-	if (ACPI_COMPANION(&client->dev)) {
-		const struct acpi_device_id *ad_id;
-
-		ad_id = acpi_match_device(client->dev.driver->acpi_match_table,
-					  &client->dev);
-		if (!ad_id)
-			return -ENODEV;
-		model = &adcxx1c_models[ad_id->driver_data];
-	} else {
-		model = &adcxx1c_models[id->driver_data];
-	}
-=======
 	model = &adcxx1c_models[id->driver_data];
->>>>>>> 24b8d41d
 
 	iio = devm_iio_device_alloc(&client->dev, sizeof(*adc));
 	if (!iio)
@@ -219,11 +175,6 @@
 	if (err < 0)
 		return err;
 
-<<<<<<< HEAD
-	iio->dev.parent = &client->dev;
-	iio->dev.of_node = client->dev.of_node;
-=======
->>>>>>> 24b8d41d
 	iio->name = dev_name(&client->dev);
 	iio->modes = INDIO_DIRECT_MODE;
 	iio->info = &adc081c_info;
@@ -281,25 +232,10 @@
 };
 MODULE_DEVICE_TABLE(of, adc081c_of_match);
 
-#ifdef CONFIG_ACPI
-static const struct acpi_device_id adc081c_acpi_match[] = {
-	{ "ADC081C", ADC081C },
-	{ "ADC101C", ADC101C },
-	{ "ADC121C", ADC121C },
-	{ }
-};
-MODULE_DEVICE_TABLE(acpi, adc081c_acpi_match);
-#endif
-
 static struct i2c_driver adc081c_driver = {
 	.driver = {
 		.name = "adc081c",
-<<<<<<< HEAD
-		.of_match_table = of_match_ptr(adc081c_of_match),
-		.acpi_match_table = ACPI_PTR(adc081c_acpi_match),
-=======
 		.of_match_table = adc081c_of_match,
->>>>>>> 24b8d41d
 	},
 	.probe = adc081c_probe,
 	.remove = adc081c_remove,
