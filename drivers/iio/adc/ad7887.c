// SPDX-License-Identifier: GPL-2.0-only
/*
 * AD7887 SPI ADC driver
 *
 * Copyright 2010-2011 Analog Devices Inc.
 */

#include <linux/device.h>
#include <linux/kernel.h>
#include <linux/slab.h>
#include <linux/sysfs.h>
#include <linux/spi/spi.h>
#include <linux/regulator/consumer.h>
#include <linux/err.h>
#include <linux/module.h>
#include <linux/interrupt.h>
#include <linux/bitops.h>

#include <linux/iio/iio.h>
#include <linux/iio/sysfs.h>
#include <linux/iio/buffer.h>

#include <linux/iio/trigger_consumer.h>
#include <linux/iio/triggered_buffer.h>

#include <linux/platform_data/ad7887.h>

#define AD7887_REF_DIS		BIT(5)	/* on-chip reference disable */
#define AD7887_DUAL		BIT(4)	/* dual-channel mode */
#define AD7887_CH_AIN1		BIT(3)	/* convert on channel 1, DUAL=1 */
#define AD7887_CH_AIN0		0	/* convert on channel 0, DUAL=0,1 */
#define AD7887_PM_MODE1		0	/* CS based shutdown */
#define AD7887_PM_MODE2		1	/* full on */
#define AD7887_PM_MODE3		2	/* auto shutdown after conversion */
#define AD7887_PM_MODE4		3	/* standby mode */

enum ad7887_channels {
	AD7887_CH0,
	AD7887_CH0_CH1,
	AD7887_CH1,
};

/**
 * struct ad7887_chip_info - chip specifc information
 * @int_vref_mv:	the internal reference voltage
 * @channels:		channels specification
 * @num_channels:	number of channels
 * @dual_channels:	channels specification in dual mode
 * @num_dual_channels:	number of channels in dual mode
 */
struct ad7887_chip_info {
	u16				int_vref_mv;
	const struct iio_chan_spec	*channels;
	unsigned int			num_channels;
	const struct iio_chan_spec	*dual_channels;
	unsigned int			num_dual_channels;
};

struct ad7887_state {
	struct spi_device		*spi;
	const struct ad7887_chip_info	*chip_info;
	struct regulator		*reg;
	struct spi_transfer		xfer[4];
	struct spi_message		msg[3];
	struct spi_message		*ring_msg;
	unsigned char			tx_cmd_buf[4];

	/*
	 * DMA (thus cache coherency maintenance) requires the
	 * transfer buffers to live in their own cache lines.
	 * Buffer needs to be large enough to hold two 16 bit samples and a
	 * 64 bit aligned 64 bit timestamp.
	 */
	unsigned char data[ALIGN(4, sizeof(s64)) + sizeof(s64)]
		____cacheline_aligned;
};

enum ad7887_supported_device_ids {
	ID_AD7887
};

static int ad7887_ring_preenable(struct iio_dev *indio_dev)
{
	struct ad7887_state *st = iio_priv(indio_dev);

	/* We know this is a single long so can 'cheat' */
	switch (*indio_dev->active_scan_mask) {
	case (1 << 0):
		st->ring_msg = &st->msg[AD7887_CH0];
		break;
	case (1 << 1):
		st->ring_msg = &st->msg[AD7887_CH1];
		/* Dummy read: push CH1 setting down to hardware */
		spi_sync(st->spi, st->ring_msg);
		break;
	case ((1 << 1) | (1 << 0)):
		st->ring_msg = &st->msg[AD7887_CH0_CH1];
		break;
	}

	return 0;
}

static int ad7887_ring_postdisable(struct iio_dev *indio_dev)
{
	struct ad7887_state *st = iio_priv(indio_dev);

	/* dummy read: restore default CH0 settin */
	return spi_sync(st->spi, &st->msg[AD7887_CH0]);
}

/*
 * ad7887_trigger_handler() bh of trigger launched polling to ring buffer
 *
 * Currently there is no option in this driver to disable the saving of
 * timestamps within the ring.
 **/
static irqreturn_t ad7887_trigger_handler(int irq, void *p)
{
	struct iio_poll_func *pf = p;
	struct iio_dev *indio_dev = pf->indio_dev;
	struct ad7887_state *st = iio_priv(indio_dev);
	int b_sent;

	b_sent = spi_sync(st->spi, st->ring_msg);
	if (b_sent)
		goto done;

	iio_push_to_buffers_with_timestamp(indio_dev, st->data,
		iio_get_time_ns(indio_dev));
done:
	iio_trigger_notify_done(indio_dev->trig);

	return IRQ_HANDLED;
}

static const struct iio_buffer_setup_ops ad7887_ring_setup_ops = {
	.preenable = &ad7887_ring_preenable,
	.postdisable = &ad7887_ring_postdisable,
};

static int ad7887_scan_direct(struct ad7887_state *st, unsigned ch)
{
	int ret = spi_sync(st->spi, &st->msg[ch]);
	if (ret)
		return ret;

	return (st->data[(ch * 2)] << 8) | st->data[(ch * 2) + 1];
}

static int ad7887_read_raw(struct iio_dev *indio_dev,
			   struct iio_chan_spec const *chan,
			   int *val,
			   int *val2,
			   long m)
{
	int ret;
	struct ad7887_state *st = iio_priv(indio_dev);

	switch (m) {
	case IIO_CHAN_INFO_RAW:
		ret = iio_device_claim_direct_mode(indio_dev);
		if (ret)
			return ret;
		ret = ad7887_scan_direct(st, chan->address);
		iio_device_release_direct_mode(indio_dev);

		if (ret < 0)
			return ret;
		*val = ret >> chan->scan_type.shift;
		*val &= GENMASK(chan->scan_type.realbits - 1, 0);
		return IIO_VAL_INT;
	case IIO_CHAN_INFO_SCALE:
		if (st->reg) {
			*val = regulator_get_voltage(st->reg);
			if (*val < 0)
				return *val;
			*val /= 1000;
		} else {
			*val = st->chip_info->int_vref_mv;
		}

		*val2 = chan->scan_type.realbits;

		return IIO_VAL_FRACTIONAL_LOG2;
	}
	return -EINVAL;
}

#define AD7887_CHANNEL(x) { \
	.type = IIO_VOLTAGE, \
	.indexed = 1, \
	.channel = (x), \
	.info_mask_separate = BIT(IIO_CHAN_INFO_RAW), \
	.info_mask_shared_by_type = BIT(IIO_CHAN_INFO_SCALE), \
	.address = (x), \
	.scan_index = (x), \
	.scan_type = { \
		.sign = 'u', \
		.realbits = 12, \
		.storagebits = 16, \
		.shift = 0, \
		.endianness = IIO_BE, \
	}, \
}

static const struct iio_chan_spec ad7887_channels[] = {
	AD7887_CHANNEL(0),
	IIO_CHAN_SOFT_TIMESTAMP(1),
};

static const struct iio_chan_spec ad7887_dual_channels[] = {
	AD7887_CHANNEL(0),
	AD7887_CHANNEL(1),
	IIO_CHAN_SOFT_TIMESTAMP(2),
};

static const struct ad7887_chip_info ad7887_chip_info_tbl[] = {
	/*
	 * More devices added in future
	 */
	[ID_AD7887] = {
		.channels = ad7887_channels,
		.num_channels = ARRAY_SIZE(ad7887_channels),
		.dual_channels = ad7887_dual_channels,
		.num_dual_channels = ARRAY_SIZE(ad7887_dual_channels),
		.int_vref_mv = 2500,
	},
};

static const struct iio_info ad7887_info = {
	.read_raw = &ad7887_read_raw,
};

static int ad7887_probe(struct spi_device *spi)
{
	struct ad7887_platform_data *pdata = spi->dev.platform_data;
	struct ad7887_state *st;
	struct iio_dev *indio_dev;
	uint8_t mode;
	int ret;

	indio_dev = devm_iio_device_alloc(&spi->dev, sizeof(*st));
	if (indio_dev == NULL)
		return -ENOMEM;

	st = iio_priv(indio_dev);

	if (!pdata || !pdata->use_onchip_ref) {
		st->reg = devm_regulator_get(&spi->dev, "vref");
		if (IS_ERR(st->reg))
			return PTR_ERR(st->reg);

		ret = regulator_enable(st->reg);
		if (ret)
			return ret;
	}

	st->chip_info =
		&ad7887_chip_info_tbl[spi_get_device_id(spi)->driver_data];

	spi_set_drvdata(spi, indio_dev);
	st->spi = spi;

<<<<<<< HEAD
	/* Estabilish that the iio_dev is a child of the spi device */
	indio_dev->dev.parent = &spi->dev;
	indio_dev->dev.of_node = spi->dev.of_node;
=======
>>>>>>> 24b8d41d
	indio_dev->name = spi_get_device_id(spi)->name;
	indio_dev->info = &ad7887_info;
	indio_dev->modes = INDIO_DIRECT_MODE;

	/* Setup default message */

	mode = AD7887_PM_MODE4;
	if (!pdata || !pdata->use_onchip_ref)
		mode |= AD7887_REF_DIS;
	if (pdata && pdata->en_dual)
		mode |= AD7887_DUAL;

	st->tx_cmd_buf[0] = AD7887_CH_AIN0 | mode;

	st->xfer[0].rx_buf = &st->data[0];
	st->xfer[0].tx_buf = &st->tx_cmd_buf[0];
	st->xfer[0].len = 2;

	spi_message_init(&st->msg[AD7887_CH0]);
	spi_message_add_tail(&st->xfer[0], &st->msg[AD7887_CH0]);

	if (pdata && pdata->en_dual) {
		st->tx_cmd_buf[2] = AD7887_CH_AIN1 | mode;

		st->xfer[1].rx_buf = &st->data[0];
		st->xfer[1].tx_buf = &st->tx_cmd_buf[2];
		st->xfer[1].len = 2;

		st->xfer[2].rx_buf = &st->data[2];
		st->xfer[2].tx_buf = &st->tx_cmd_buf[0];
		st->xfer[2].len = 2;

		spi_message_init(&st->msg[AD7887_CH0_CH1]);
		spi_message_add_tail(&st->xfer[1], &st->msg[AD7887_CH0_CH1]);
		spi_message_add_tail(&st->xfer[2], &st->msg[AD7887_CH0_CH1]);

		st->xfer[3].rx_buf = &st->data[2];
		st->xfer[3].tx_buf = &st->tx_cmd_buf[2];
		st->xfer[3].len = 2;

		spi_message_init(&st->msg[AD7887_CH1]);
		spi_message_add_tail(&st->xfer[3], &st->msg[AD7887_CH1]);

		indio_dev->channels = st->chip_info->dual_channels;
		indio_dev->num_channels = st->chip_info->num_dual_channels;
	} else {
		indio_dev->channels = st->chip_info->channels;
		indio_dev->num_channels = st->chip_info->num_channels;
	}

	ret = iio_triggered_buffer_setup(indio_dev, &iio_pollfunc_store_time,
			&ad7887_trigger_handler, &ad7887_ring_setup_ops);
	if (ret)
		goto error_disable_reg;

	ret = iio_device_register(indio_dev);
	if (ret)
		goto error_unregister_ring;

	return 0;
error_unregister_ring:
	iio_triggered_buffer_cleanup(indio_dev);
error_disable_reg:
	if (st->reg)
		regulator_disable(st->reg);

	return ret;
}

static int ad7887_remove(struct spi_device *spi)
{
	struct iio_dev *indio_dev = spi_get_drvdata(spi);
	struct ad7887_state *st = iio_priv(indio_dev);

	iio_device_unregister(indio_dev);
	iio_triggered_buffer_cleanup(indio_dev);
	if (st->reg)
		regulator_disable(st->reg);

	return 0;
}

static const struct spi_device_id ad7887_id[] = {
	{"ad7887", ID_AD7887},
	{}
};
MODULE_DEVICE_TABLE(spi, ad7887_id);

static struct spi_driver ad7887_driver = {
	.driver = {
		.name	= "ad7887",
	},
	.probe		= ad7887_probe,
	.remove		= ad7887_remove,
	.id_table	= ad7887_id,
};
module_spi_driver(ad7887_driver);

MODULE_AUTHOR("Michael Hennerich <michael.hennerich@analog.com>");
MODULE_DESCRIPTION("Analog Devices AD7887 ADC");
MODULE_LICENSE("GPL v2");<|MERGE_RESOLUTION|>--- conflicted
+++ resolved
@@ -262,12 +262,6 @@
 	spi_set_drvdata(spi, indio_dev);
 	st->spi = spi;
 
-<<<<<<< HEAD
-	/* Estabilish that the iio_dev is a child of the spi device */
-	indio_dev->dev.parent = &spi->dev;
-	indio_dev->dev.of_node = spi->dev.of_node;
-=======
->>>>>>> 24b8d41d
 	indio_dev->name = spi_get_device_id(spi)->name;
 	indio_dev->info = &ad7887_info;
 	indio_dev->modes = INDIO_DIRECT_MODE;
