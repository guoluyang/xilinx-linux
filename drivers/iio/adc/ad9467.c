// SPDX-License-Identifier: GPL-2.0-only
/*
 * Analog Devices AD9467 SPI ADC driver
 *
 * Copyright 2012-2020 Analog Devices Inc.
 */

#include <linux/module.h>
#include <linux/device.h>
#include <linux/kernel.h>
#include <linux/slab.h>
#include <linux/spi/spi.h>
#include <linux/err.h>
#include <linux/delay.h>
#include <linux/gpio/consumer.h>
#include <linux/of_device.h>
#include <linux/clk-provider.h>


#include <linux/iio/iio.h>
#include <linux/iio/sysfs.h>

#include "cf_axi_adc.h"

#include <linux/clk.h>

#define DCO_DEBUG

/*
 * ADI High-Speed ADC common spi interface registers
 * See Application-Note AN-877:
 *   https://www.analog.com/media/en/technical-documentation/application-notes/AN-877.pdf
 */

/*
 * There's an upstreamed version of this driver that was used as first user of
 * the high speed adc core. However, that version is still too limited and lacks
 * support for a lot of things. Hence, we will still take the old driver until the
 * the upstreamed version is ready to be used...
 */

#define AN877_ADC_REG_CHIP_PORT_CONF		0x00
#define AN877_ADC_REG_CHIP_ID			0x01
#define AN877_ADC_REG_CHIP_GRADE		0x02
#define AN877_ADC_REG_CHAN_INDEX		0x05
#define AN877_ADC_REG_TRANSFER			0xFF
#define AN877_ADC_REG_MODES			0x08
#define AN877_ADC_REG_TEST_IO			0x0D
#define AN877_ADC_REG_ADC_INPUT			0x0F
#define AN877_ADC_REG_OFFSET			0x10
#define AN877_ADC_REG_OUTPUT_MODE		0x14
#define AN877_ADC_REG_OUTPUT_ADJUST		0x15
#define AN877_ADC_REG_OUTPUT_PHASE		0x16
#define AN877_ADC_REG_OUTPUT_DELAY		0x17
#define AN877_ADC_REG_VREF			0x18
#define AN877_ADC_REG_ANALOG_INPUT		0x2C

/* AN877_ADC_REG_TEST_IO */
#define AN877_ADC_TESTMODE_OFF			0x0
#define AN877_ADC_TESTMODE_MIDSCALE_SHORT	0x1
#define AN877_ADC_TESTMODE_POS_FULLSCALE	0x2
#define AN877_ADC_TESTMODE_NEG_FULLSCALE	0x3
#define AN877_ADC_TESTMODE_ALT_CHECKERBOARD	0x4
#define AN877_ADC_TESTMODE_PN23_SEQ		0x5
#define AN877_ADC_TESTMODE_PN9_SEQ		0x6
#define AN877_ADC_TESTMODE_ONE_ZERO_TOGGLE	0x7
#define AN877_ADC_TESTMODE_USER			0x8
#define AN877_ADC_TESTMODE_BIT_TOGGLE		0x9
#define AN877_ADC_TESTMODE_SYNC			0xA
#define AN877_ADC_TESTMODE_ONE_BIT_HIGH		0xB
#define AN877_ADC_TESTMODE_MIXED_BIT_FREQUENCY	0xC
#define AN877_ADC_TESTMODE_RAMP			0xF

/* AN877_ADC_REG_TRANSFER */
#define AN877_ADC_TRANSFER_SYNC			0x1

/* AN877_ADC_REG_OUTPUT_MODE */
#define AN877_ADC_OUTPUT_MODE_OFFSET_BINARY	0x0
#define AN877_ADC_OUTPUT_MODE_TWOS_COMPLEMENT	0x1
#define AN877_ADC_OUTPUT_MODE_GRAY_CODE		0x2

/* AN877_ADC_REG_OUTPUT_PHASE */
#define AN877_ADC_OUTPUT_EVEN_ODD_MODE_EN	0x20
#define AN877_ADC_INVERT_DCO_CLK		0x80

/* AN877_ADC_REG_OUTPUT_DELAY */
#define AN877_ADC_DCO_DELAY_ENABLE		0x80

/*
 * Analog Devices AD9467 16-Bit, 200/250 MSPS ADC
 */

#define CHIPID_AD9467			0x50
#define AD9467_DEF_OUTPUT_MODE		0x08
#define AD9467_REG_VREF_MASK		0x0F

/*
 * Analog Devices AD9643 Dual 14-Bit, 170/210/250 MSPS ADC
 */

#define CHIPID_AD9643			0x82
#define AD9643_REG_VREF_MASK		0x1F
#define AD9643_DEF_OUTPUT_MODE		0x00

/*
 * Analog Devices AD9250 Dual 14-Bit, 170/250 MSPS ADC, JESD204B
 */

#define CHIPID_AD9250			0xB9
#define AD9250_REG_VREF_MASK		0x1F
#define AD9250_DEF_OUTPUT_MODE		0x00

/*
 * Analog Devices AD9683 14-Bit, 170/250 MSPS ADC, JESD204B
 */

#define CHIPID_AD9683			0xC3
#define AD9683_DEF_OUTPUT_MODE		0x00
#define AD9683_SIGNEXTEND		(1 << 0)

/*
 * Analog Devices AD9625 12-Bit, 2500 MSPS ADC, JESD204B
 */

#define CHIPID_AD9625			0x41
#define AD9625_DEF_OUTPUT_MODE		0x00
#define AD9625_SIGNEXTEND		(1 << 0)

/*
 * Analog Devices AD9265 16-Bit, 125/105/80 MSPS ADC
 */

#define CHIPID_AD9265			0x64
#define AD9265_DEF_OUTPUT_MODE		0x40
#define AD9265_REG_VREF_MASK		0xC0

/*
 * Analog Devices AD9434 12-Bit, 370/500 MSPS ADC
 */

#define CHIPID_AD9434			0x6A
#define AD9434_DEF_OUTPUT_MODE		0x00
#define AD9434_REG_VREF_MASK		0xC0

/*
 * Analog Devices AD9652
 */

#define CHIPID_AD9652			0xC1
#define AD9652_REG_VREF_MASK		0xC0

/*
 * Analog Devices AD9649
 */

#define CHIPID_AD9649			0x6F

enum {
	ID_AD9467,
	ID_AD9643,
	ID_AD9250,
	ID_AD9250_2,
	ID_AD9265,
	ID_AD9683,
	ID_AD9625,
	ID_AD9434,
	ID_AD9652,
	ID_AD9649,
};

static int ad9467_spi_read(struct spi_device *spi, unsigned reg)
{
	unsigned char buf[3];
	int ret;

	if (spi) {
		buf[0] = 0x80 | (reg >> 8);
		buf[1] = reg & 0xFF;

		ret = spi_write_then_read(spi, &buf[0], 2, &buf[2], 1);

		dev_dbg(&spi->dev, "%s: REG: 0x%X VAL: 0x%X (%d)\n",
			__func__, reg, buf[2], ret);

		if (ret < 0)
			return ret;

		return buf[2];
	}
	return -ENODEV;
}

static int ad9467_spi_write(struct spi_device *spi, unsigned int reg,
			    unsigned int val)
{
	struct axiadc_converter *conv = spi_get_drvdata(spi);
	unsigned char buf[3];
	int ret;

	buf[0] = reg >> 8;
	buf[1] = reg & 0xFF;
	buf[2] = val;
	ret = spi_write_then_read(spi, buf, 3, NULL, 0);
	if (ret < 0)
		return ret;

	dev_dbg(&spi->dev, "%s: REG: 0x%X VAL: 0x%X (%d)\n",
		__func__, reg, val, ret);

	if ((reg == AN877_ADC_REG_TRANSFER) && (val == AN877_ADC_TRANSFER_SYNC) &&
	    (conv->chip_info->id == CHIPID_AD9265))
		return ad9467_spi_write(spi, AN877_ADC_REG_TRANSFER, 0);

	return 0;
}

static int ad9467_reg_access(struct iio_dev *indio_dev, unsigned int reg,
			     unsigned int writeval, unsigned int *readval)
{
	struct axiadc_converter *conv = iio_device_get_drvdata(indio_dev);
	struct spi_device *spi = conv->spi;
	int ret;

	if (readval == NULL) {
		ret = ad9467_spi_write(spi, reg, writeval);
		ad9467_spi_write(spi, AN877_ADC_REG_TRANSFER, AN877_ADC_TRANSFER_SYNC);
		return ret;
	} else {
		ret = ad9467_spi_read(spi, reg);
		if (ret < 0)
			return ret;
		*readval = ret;
	}

	return 0;
}

static int ad9467_outputmode_set(struct spi_device *spi, unsigned mode)
{
	int ret;

	ret = ad9467_spi_write(spi, AN877_ADC_REG_OUTPUT_MODE, mode);
	if (ret < 0)
		return ret;
	ret = ad9467_spi_write(spi, AN877_ADC_REG_TEST_IO, AN877_ADC_TESTMODE_OFF);
	if (ret < 0)
		return ret;

	return ad9467_spi_write(spi, AN877_ADC_REG_TRANSFER, AN877_ADC_TRANSFER_SYNC);
}

static int ad9467_testmode_set(struct iio_dev *indio_dev,
			       unsigned chan, unsigned mode)
{
	struct axiadc_converter *conv = iio_device_get_drvdata(indio_dev);

	ad9467_spi_write(conv->spi, AN877_ADC_REG_CHAN_INDEX, 1 << chan);
	ad9467_spi_write(conv->spi, AN877_ADC_REG_TEST_IO, mode);
	ad9467_spi_write(conv->spi, AN877_ADC_REG_CHAN_INDEX, 0x3);
	ad9467_spi_write(conv->spi, AN877_ADC_REG_TRANSFER, AN877_ADC_TRANSFER_SYNC);
	conv->testmode[chan] = mode;
	return 0;
}

static unsigned int ad9467_pnsel_to_testmode(enum adc_pn_sel sel)
{
	switch (sel) {
	case ADC_PN9:
		return AN877_ADC_TESTMODE_PN9_SEQ;
	case ADC_PN23A:
		return AN877_ADC_TESTMODE_PN23_SEQ;
	default:
		return AN877_ADC_TESTMODE_OFF;
	}
}

static int ad9467_set_pnsel(struct iio_dev *indio_dev, unsigned int chan,
	enum adc_pn_sel sel)
{
	struct axiadc_converter *conv = iio_device_get_drvdata(indio_dev);
	unsigned int mode = ad9467_pnsel_to_testmode(sel);
	int ret;

	if (mode == AN877_ADC_TESTMODE_OFF)
		ret = ad9467_spi_write(conv->spi, AN877_ADC_REG_OUTPUT_MODE,
				       conv->adc_output_mode);
	else
		ret = ad9467_spi_write(conv->spi, AN877_ADC_REG_OUTPUT_MODE,
				       conv->
				       adc_output_mode &
				       ~AN877_ADC_OUTPUT_MODE_TWOS_COMPLEMENT);

	if (ret < 0)
		return ret;

	return ad9467_testmode_set(indio_dev, chan, mode);
}

static int ad9467_calibrate(struct iio_dev *indio_dev, unsigned chan,
		bool dco, unsigned dco_en, unsigned nb_lanes)
{
	struct axiadc_state *st = iio_priv(indio_dev);
	struct axiadc_converter *conv = iio_device_get_drvdata(indio_dev);
	int ret, val, cnt, start, max_start, max_cnt;
	unsigned stat, inv_range = 0, do_inv, lane,
		 chan_ctrl0, chan_ctrl1, max_val = dco ? 32 : 31;
	unsigned char err_field[66];

	ret = ad9467_outputmode_set(conv->spi,
			conv->adc_output_mode & ~AN877_ADC_OUTPUT_MODE_TWOS_COMPLEMENT);
	if (ret < 0)
		return ret;

	chan_ctrl0 = axiadc_read(st, ADI_REG_CHAN_CNTRL(0));
	chan_ctrl1 = axiadc_read(st, ADI_REG_CHAN_CNTRL(1));

	do {
		if (dco && conv->chip_info->id != CHIPID_AD9652) {
			ad9467_spi_write(conv->spi, AN877_ADC_REG_OUTPUT_PHASE,
					AN877_ADC_OUTPUT_EVEN_ODD_MODE_EN | (inv_range ?
						AN877_ADC_INVERT_DCO_CLK : 0));
		} else if (!dco) {
			unsigned reg_cntrl = axiadc_read(st, ADI_REG_CNTRL);

			if (inv_range)
				reg_cntrl |= ADI_DDR_EDGESEL;
			else
				reg_cntrl &= ~ADI_DDR_EDGESEL;
			axiadc_write(st, ADI_REG_CNTRL, reg_cntrl);
		}

		if (chan == 2) {
			ad9467_testmode_set(indio_dev, 1, AN877_ADC_TESTMODE_PN23_SEQ);
			axiadc_write(st, ADI_REG_CHAN_CNTRL(1), ADI_ENABLE);
			axiadc_set_pnsel(st, 1, ADC_PN23A);
			axiadc_write(st, ADI_REG_CHAN_STATUS(1), ~0);
		}

		ad9467_testmode_set(indio_dev, 0, AN877_ADC_TESTMODE_PN9_SEQ);
		axiadc_write(st, ADI_REG_CHAN_CNTRL(0), ADI_ENABLE);
		axiadc_set_pnsel(st, 0, ADC_PN9);
		axiadc_write(st, ADI_REG_CHAN_STATUS(0), ~0);

		for (val = 0; val <= max_val; val++) {
			if (dco) {
				ad9467_spi_write(conv->spi, AN877_ADC_REG_OUTPUT_DELAY,
						val > 0 ? ((val - 1) | dco_en) : 0);
				ad9467_spi_write(conv->spi, AN877_ADC_REG_TRANSFER,
						AN877_ADC_TRANSFER_SYNC);
				ad9467_spi_read(conv->spi, AN877_ADC_REG_OUTPUT_DELAY);
			} else {
				for (lane = 0; lane < nb_lanes; lane++) {
					axiadc_idelay_set(st, lane, val);
				}
			}

			axiadc_write(st, ADI_REG_CHAN_STATUS(0), ~0);
			if (chan == 2)
				axiadc_write(st, ADI_REG_CHAN_STATUS(1), ~0);

			mdelay(1);

			stat = axiadc_read(st, ADI_REG_CHAN_STATUS(0));
			if (chan == 2)
				stat |= axiadc_read(st, ADI_REG_CHAN_STATUS(1));

			err_field[val + (inv_range * (max_val + 1))] =
			    ! !(stat & (ADI_PN_ERR | ADI_PN_OOS));
		}

		for (val = 0, cnt = 0, max_cnt = 0, start = -1, max_start = 0;
		     val <= (max_val + (inv_range * (max_val + 1))); val++) {
			if (err_field[val] == 0) {
				if (start == -1)
					start = val;
				cnt++;
			} else {
				if (cnt > max_cnt) {
					max_cnt = cnt;
					max_start = start;
				}
				start = -1;
				cnt = 0;
			}
		}

		if (cnt > max_cnt) {
			max_cnt = cnt;
			max_start = start;
		}

		if ((inv_range == 0) && ((max_cnt < 3) || (err_field[max_val] == 0))) {
			do_inv = 1;
			inv_range = 1;
		} else {
			do_inv = 0;
		}

	} while (do_inv);

	val = max_start + (max_cnt / 2);

#ifdef DCO_DEBUG
	for (cnt = 0; cnt <= (max_val + (inv_range * (max_val + 1))); cnt++) {
		if (cnt == val)
			printk("|");
		else
			printk("%c", err_field[cnt] ? '-' : 'o');
		if (cnt == max_val)
			printk("\n");
	}
#endif
	if (val > max_val) {
		val -= max_val + 1;
		if (dco && conv->chip_info->id != CHIPID_AD9652) {
			ad9467_spi_write(conv->spi, AN877_ADC_REG_OUTPUT_PHASE,
				 AN877_ADC_OUTPUT_EVEN_ODD_MODE_EN | AN877_ADC_INVERT_DCO_CLK);
		} else if (!dco) {
			unsigned reg_cntrl = axiadc_read(st, ADI_REG_CNTRL);
			reg_cntrl |= ADI_DDR_EDGESEL;
			axiadc_write(st, ADI_REG_CNTRL, reg_cntrl);
		}
		cnt = 1;
	} else {
		if (dco && conv->chip_info->id != CHIPID_AD9652) {
			ad9467_spi_write(conv->spi, AN877_ADC_REG_OUTPUT_PHASE,
				 AN877_ADC_OUTPUT_EVEN_ODD_MODE_EN);
		} else if (!dco) {
			unsigned reg_cntrl = axiadc_read(st, ADI_REG_CNTRL);
			reg_cntrl &= ~ADI_DDR_EDGESEL;
			axiadc_write(st, ADI_REG_CNTRL, reg_cntrl);
		}
		cnt = 0;
	}

#ifdef DCO_DEBUG
	if (dco)
		printk(" %s DCO 0x%X CLK %lu Hz\n", cnt ? "INVERT" : "",
				val > 0 ? ((val - 1) | dco_en) : 0,
				conv->adc_clk);
	else
		printk(" %s IDELAY 0x%x\n", cnt ? "INVERT" : "", val);
#endif

	ad9467_testmode_set(indio_dev, 0, AN877_ADC_TESTMODE_OFF);
	ad9467_testmode_set(indio_dev, 1, AN877_ADC_TESTMODE_OFF);
	if (dco) {
		ad9467_spi_write(conv->spi, AN877_ADC_REG_OUTPUT_DELAY,
				val > 0 ? ((val - 1) | dco_en) : 0);
		ad9467_spi_write(conv->spi, AN877_ADC_REG_TRANSFER, AN877_ADC_TRANSFER_SYNC);
	} else {
		for (lane = 0; lane < nb_lanes; lane++) {
			axiadc_idelay_set(st, lane, val);
		}
	}

	axiadc_write(st, ADI_REG_CHAN_CNTRL(0), chan_ctrl0);
	axiadc_write(st, ADI_REG_CHAN_CNTRL(1), chan_ctrl1);

	ret = ad9467_outputmode_set(conv->spi, conv->adc_output_mode);
	if (ret < 0)
		return ret;

	return 0;
}

static int ad9467_idelay_calibrate(struct iio_dev *indio_dev, unsigned chan)
{
	struct axiadc_converter *conv = iio_device_get_drvdata(indio_dev);
	unsigned nb_lanes;

	switch (conv->chip_info->id) {
	case CHIPID_AD9467:
		nb_lanes = 8;
		break;
	case CHIPID_AD9434:
		nb_lanes = 6;
		break;
	default:
		return 0;
	}

	return ad9467_calibrate(indio_dev, chan, false, false, nb_lanes);
}

static int ad9467_dco_calibrate(struct iio_dev *indio_dev, unsigned chan)
{
	struct axiadc_converter *conv = iio_device_get_drvdata(indio_dev);
	unsigned dco_en;

	switch (conv->chip_info->id) {
	case CHIPID_AD9467:
	case CHIPID_AD9250:
	case CHIPID_AD9683:
	case CHIPID_AD9625:
	case CHIPID_AD9434:
	case CHIPID_AD9649:
		return 0;
	case CHIPID_AD9265:
	case CHIPID_AD9652:
		dco_en = 0;
		break;
	default:
		dco_en = AN877_ADC_DCO_DELAY_ENABLE;
	}

	return ad9467_calibrate(indio_dev, chan, true, dco_en, 0);
}

static const int ad9265_scale_table[][2] = {
	{1250, 0x00}, {1500, 0x40}, {1750, 0x80}, {2000, 0xC0},
};

static const int ad9467_scale_table[][2] = {
	{2000, 0}, {2100, 6}, {2200, 7},
	{2300, 8}, {2400, 9}, {2500, 10},
};

static const int ad9643_scale_table[][2] = {
	{2087, 0x0F}, {2065, 0x0E}, {2042, 0x0D}, {2020, 0x0C}, {1997, 0x0B},
	{1975, 0x0A}, {1952, 0x09}, {1930, 0x08}, {1907, 0x07}, {1885, 0x06},
	{1862, 0x05}, {1840, 0x04}, {1817, 0x03}, {1795, 0x02}, {1772, 0x01},
	{1750, 0x00}, {1727, 0x1F}, {1704, 0x1E}, {1681, 0x1D}, {1658, 0x1C},
	{1635, 0x1B}, {1612, 0x1A}, {1589, 0x19}, {1567, 0x18}, {1544, 0x17},
	{1521, 0x16}, {1498, 0x15}, {1475, 0x14}, {1452, 0x13}, {1429, 0x12},
	{1406, 0x11}, {1383, 0x10},
};

static const int ad9434_scale_table[][2] = {
	{1600, 0x1C}, {1580, 0x1D}, {1550, 0x1E}, {1520, 0x1F}, {1500, 0x00},
	{1470, 0x01}, {1440, 0x02}, {1420, 0x03}, {1390, 0x04}, {1360, 0x05},
	{1340, 0x06}, {1310, 0x07}, {1280, 0x08}, {1260, 0x09}, {1230, 0x0A},
	{1200, 0x0B}, {1180, 0x0C},
};

static const int ad9652_scale_table[][2] = {
	{1250, 0}, {1125, 1}, {1200, 2}, {1250, 3}, {1000, 5},
};

static const int ad9649_scale_table[][2] = {
	{2000, 0},
};

static void ad9467_scale(struct axiadc_converter *conv, int index,
	unsigned int *val, unsigned int *val2)
{
<<<<<<< HEAD
	if (index > conv->chip_info->num_scales)
		return -EINVAL;

	return (conv->chip_info->scale_table[index][0] * 1000000ULL) >>
		    conv->chip_info->channel[0].scan_type.realbits;
}

static irqreturn_t ad9680_event_handler(
		struct axiadc_converter *conv, unsigned chn)
{
	u64 event = IIO_UNMOD_EVENT_CODE(IIO_VOLTAGE, chn,
			IIO_EV_TYPE_THRESH, IIO_EV_DIR_RISING);
	s64 timestamp = iio_get_time_ns(conv->indio_dev);

	if (conv->indio_dev)
		iio_push_event(conv->indio_dev, event, timestamp);

	return IRQ_HANDLED;
}
=======
	unsigned int tmp;
>>>>>>> 24b8d41d

	if (index > conv->chip_info->num_scales) {
		*val = 0;
		*val2 = 0;
		return;
	}

	tmp = (conv->chip_info->scale_table[index][0] * 1000000ULL) >>
		    conv->chip_info->channel[0].scan_type.realbits;
	*val = tmp / 1000000;
	*val2 = tmp % 1000000;
}

static const char *const testmodes[] = {
	[AN877_ADC_TESTMODE_OFF] = "off",
	[AN877_ADC_TESTMODE_MIDSCALE_SHORT] = "midscale_short",
	[AN877_ADC_TESTMODE_POS_FULLSCALE] = "pos_fullscale",
	[AN877_ADC_TESTMODE_NEG_FULLSCALE] = "neg_fullscale",
	[AN877_ADC_TESTMODE_ALT_CHECKERBOARD] = "checkerboard",
	[AN877_ADC_TESTMODE_PN23_SEQ] = "pn_long",
	[AN877_ADC_TESTMODE_PN9_SEQ] = "pn_short",
	[AN877_ADC_TESTMODE_ONE_ZERO_TOGGLE] = "one_zero_toggle",
	[AN877_ADC_TESTMODE_USER] = "user",
	[AN877_ADC_TESTMODE_BIT_TOGGLE] = "bit_toggle",
	[AN877_ADC_TESTMODE_SYNC] = "sync",
	[AN877_ADC_TESTMODE_ONE_BIT_HIGH] = "one_bit_high",
	[AN877_ADC_TESTMODE_MIXED_BIT_FREQUENCY] = "mixed_bit_frequency",
	[AN877_ADC_TESTMODE_RAMP] = "ramp",
};

static bool ad9467_valid_test_mode(struct axiadc_converter *conv,
	unsigned int mode)
{
	if (!testmodes[mode])
		return false;

	/*
	 * All converters that support the ramp testmode have a gap between USER and
	 * RAMP.
	 */
	if (conv->chip_info->max_testmode == AN877_ADC_TESTMODE_RAMP &&
	    mode > AN877_ADC_TESTMODE_USER && mode < AN877_ADC_TESTMODE_RAMP)
		return false;

	return true;
}

static ssize_t ad9467_show_scale_available(struct iio_dev *indio_dev,
					   uintptr_t private,
					   const struct iio_chan_spec *chan,
					   char *buf)
{
	struct axiadc_converter *conv = iio_device_get_drvdata(indio_dev);
	unsigned int scale[2];
	int i, len = 0;

	for (i = 0; i < conv->chip_info->num_scales; i++) {
		ad9467_scale(conv, i, &scale[0], &scale[1]);
		len += sprintf(buf + len, "%u.%06u ", scale[0], scale[1]);
	}

	/* replace last space with a newline */
	buf[len - 1] = '\n';

	return len;
}

static ssize_t ad9467_testmode_mode_available(struct iio_dev *indio_dev,
					      uintptr_t private,
					      const struct iio_chan_spec *chan,
					      char *buf)
{
	struct axiadc_converter *conv = iio_device_get_drvdata(indio_dev);
	size_t len = 0;
	int i;

	for (i = 0; i <= conv->chip_info->max_testmode; ++i) {
		if (ad9467_valid_test_mode(conv, i))
			len += sprintf(buf + len, "%s ", testmodes[i]);
	}

	/* replace last space with a newline */
	buf[len - 1] = '\n';

	return len;
}

static ssize_t axiadc_testmode_read(struct iio_dev *indio_dev,
				    uintptr_t private,
				    const struct iio_chan_spec *chan, char *buf)
{
	struct axiadc_converter *conv = iio_device_get_drvdata(indio_dev);

	return sprintf(buf, "%s\n", testmodes[conv->testmode[chan->channel]]);
}

static ssize_t axiadc_testmode_write(struct iio_dev *indio_dev,
				     uintptr_t private,
				     const struct iio_chan_spec *chan,
				     const char *buf, size_t len)
{
	struct axiadc_converter *conv = iio_device_get_drvdata(indio_dev);
	unsigned int mode, i;
	int ret;

	mode = 0;

	for (i = 0; i <= conv->chip_info->max_testmode; ++i) {
		if (ad9467_valid_test_mode(conv, i) &&
		    sysfs_streq(buf, testmodes[i])) {
			mode = i;
			break;
		}
	}

	mutex_lock(&indio_dev->mlock);
	ret = ad9467_testmode_set(indio_dev, chan->channel, mode);
	mutex_unlock(&indio_dev->mlock);

	return ret ? ret : len;
}

static struct iio_chan_spec_ext_info axiadc_ext_info[] = {
	{
	 .name = "test_mode",
	 .read = axiadc_testmode_read,
	 .write = axiadc_testmode_write,
	 },
	{
	 .name = "test_mode_available",
	 .read = ad9467_testmode_mode_available,
	 .shared = true,
	 },
	{
	 .name = "scale_available",
	 .read = ad9467_show_scale_available,
	 .shared = true,
	 },
	{},
};

#define AIM_CHAN(_chan, _si, _bits, _sign)				\
	{ .type = IIO_VOLTAGE,						\
	  .indexed = 1,							\
	  .channel = _chan,						\
	  .info_mask_separate = BIT(IIO_CHAN_INFO_CALIBSCALE) |		\
			BIT(IIO_CHAN_INFO_CALIBBIAS) |			\
			BIT(IIO_CHAN_INFO_CALIBPHASE) |			\
			BIT(IIO_CHAN_INFO_HIGH_PASS_FILTER_3DB_FREQUENCY), \
	  .info_mask_shared_by_type = BIT(IIO_CHAN_INFO_SCALE) | 	\
			BIT(IIO_CHAN_INFO_SAMP_FREQ),			\
	  .ext_info = axiadc_ext_info,					\
	  .scan_index = _si,						\
	  .scan_type = {						\
			.sign = _sign,					\
			.realbits = _bits,				\
			.storagebits = 16,				\
			.shift = 0,					\
	  },								\
	}

#define AIM_CHAN_NOCALIB(_chan, _si, _bits, _sign, _shift)		\
	{ .type = IIO_VOLTAGE,						\
	  .indexed = 1,							\
	  .channel = _chan,						\
	  .info_mask_shared_by_type = BIT(IIO_CHAN_INFO_SCALE) | 	\
			BIT(IIO_CHAN_INFO_SAMP_FREQ),			\
	  .ext_info = axiadc_ext_info,			\
	  .scan_index = _si,						\
	  .scan_type = {						\
			.sign = _sign,					\
			.realbits = _bits,				\
			.storagebits = 16,				\
			.shift = _shift,				\
	  },								\
	}

static const struct axiadc_chip_info ad9467_chip_tbl[] = {
	[ID_AD9467] = {
		.name = "AD9467",
		.id = CHIPID_AD9467,
		.max_rate = 250000000UL,
		.scale_table = ad9467_scale_table,
		.num_scales = ARRAY_SIZE(ad9467_scale_table),
		.max_testmode = AN877_ADC_TESTMODE_ONE_ZERO_TOGGLE,
		.num_channels = 1,
		.channel[0] = AIM_CHAN(0, 0, 16, 'S'),
	},
	[ID_AD9643] = {
		.name = "AD9643",
		.id = CHIPID_AD9643,
		.max_rate = 250000000UL,
		.scale_table = ad9643_scale_table,
		.num_scales = ARRAY_SIZE(ad9643_scale_table),
		.max_testmode = AN877_ADC_TESTMODE_RAMP,
		.num_channels = 2,
		.channel[0] = AIM_CHAN(0, 0, 14, 'S'),
		.channel[1] = AIM_CHAN(1, 1, 14, 'S'),
	},
	[ID_AD9250] = {
		.name = "AD9250",
		.id = CHIPID_AD9250,
		.max_rate = 250000000UL,
		.scale_table = ad9643_scale_table,
		.num_scales = ARRAY_SIZE(ad9643_scale_table),
		.max_testmode = AN877_ADC_TESTMODE_RAMP,
		.num_channels = 2,
		.channel[0] = AIM_CHAN_NOCALIB(0, 0, 14, 'S', 0),
		.channel[1] = AIM_CHAN_NOCALIB(1, 1, 14, 'S', 0),
	},
	[ID_AD9250_2] = {
		.name = "AD9250_2",
		.id = CHIPID_AD9250,
		.max_rate = 250000000UL,
		.scale_table = ad9643_scale_table,
		.num_scales = ARRAY_SIZE(ad9643_scale_table),
		.max_testmode = AN877_ADC_TESTMODE_RAMP,
		.num_channels = 4,
		.channel[0] = AIM_CHAN_NOCALIB(0, 0, 14, 'S', 0),
		.channel[1] = AIM_CHAN_NOCALIB(1, 1, 14, 'S', 0),
		.channel[2] = AIM_CHAN_NOCALIB(2, 2, 14, 'S', 0),
		.channel[3] = AIM_CHAN_NOCALIB(3, 3, 14, 'S', 0),
	},
	[ID_AD9683] = {
		.name = "AD9683",
		.id = CHIPID_AD9683,
		.max_rate = 250000000UL,
		.scale_table = ad9643_scale_table,
		.num_scales = ARRAY_SIZE(ad9643_scale_table),
		.max_testmode = AN877_ADC_TESTMODE_RAMP,
		.num_channels = 1,
		.channel[0] = AIM_CHAN_NOCALIB(0, 0, 14, 'S', 0),
	},
	[ID_AD9625] = {
		.name = "AD9625",
		.id = CHIPID_AD9625,
		.max_rate = 2500000000UL,
		.scale_table = ad9643_scale_table,
		.num_scales = ARRAY_SIZE(ad9643_scale_table),
		.max_testmode = AN877_ADC_TESTMODE_RAMP,
		.num_channels = 1,
		.channel[0] = AIM_CHAN_NOCALIB(0, 0, 12, 'S', 0),
	},
	[ID_AD9265] = {
		.name = "AD9265",
		.id = CHIPID_AD9265,
		.max_rate = 125000000UL,
		.scale_table = ad9265_scale_table,
		.num_scales = ARRAY_SIZE(ad9265_scale_table),
		.max_testmode = AN877_ADC_TESTMODE_ONE_ZERO_TOGGLE,
		.num_channels = 1,
		.channel[0] = AIM_CHAN_NOCALIB(0, 0, 16, 'S', 0),
	},
	[ID_AD9434] = {
		.name = "AD9434",
		.id = CHIPID_AD9434,
		.max_rate = 500000000UL,
		.scale_table = ad9434_scale_table,
		.num_scales = ARRAY_SIZE(ad9434_scale_table),
		.max_testmode = AN877_ADC_TESTMODE_USER,
		.num_channels = 1,
		.channel[0] = AIM_CHAN_NOCALIB(0, 0, 12, 'S', 0),
	},
	[ID_AD9652] = {
		.name = "AD9652",
		.id = CHIPID_AD9652,
		.max_rate = 310000000UL,
		.scale_table = ad9652_scale_table,
		.num_scales = ARRAY_SIZE(ad9652_scale_table),
		.max_testmode = AN877_ADC_TESTMODE_ONE_ZERO_TOGGLE,
		.num_channels = 2,
		.channel[0] = AIM_CHAN(0, 0, 16, 'S'),
		.channel[1] = AIM_CHAN(1, 1, 16, 'S'),
	},
	[ID_AD9649] = {
		.name = "AD9649",
		.id = CHIPID_AD9649,
		.max_rate = 80000000UL,
		.scale_table = ad9649_scale_table,
		.num_scales = ARRAY_SIZE(ad9649_scale_table),
		.max_testmode = AN877_ADC_TESTMODE_MIXED_BIT_FREQUENCY,
		.num_channels = 1,
		.channel[0] = AIM_CHAN_NOCALIB(0, 0, 14, 'S', 0),
	},
};

static int ad9250_setup(struct spi_device *spi, unsigned m, unsigned l)
{
	struct axiadc_converter *conv = spi_get_drvdata(spi);
	struct clk *clk;
	int ret;
	unsigned pll_stat;
	static int sel = 0;

	clk = devm_clk_get(&spi->dev, "adc_clk");
	if (!IS_ERR(clk)) {
		ret = clk_prepare_enable(clk);
		if (ret < 0)
			return ret;
		conv->adc_clk = clk_get_rate_scaled(clk, &conv->adc_clkscale);
	}

	ret = ad9467_spi_write(spi, 0x5f, (0x16 | 0x1));	// trail bits, ilas normal & pd
	ret |= ad9467_spi_write(spi, 0x5e, m << 4 | l);	// m=2, l=2
	ret |= ad9467_spi_write(spi, 0x66, sel++);	// lane id
	ret |= ad9467_spi_write(spi, 0x67, sel++);	// lane id
	ret |= ad9467_spi_write(spi, 0x6e, 0x80 | (l - 1));	// scr, 2-lane
	ret |= ad9467_spi_write(spi, 0x70, 0x1f);	// no. of frames per multi frame
	ret |= ad9467_spi_write(spi, 0x3a, 0x01);	// sysref enabled
	ret |= ad9467_spi_write(spi, 0x3a, 0x13);	// sysref enabled
	ret |= ad9467_spi_write(spi, 0x5f, (0x16 | 0x0));	// enable
	ret |= ad9467_spi_write(spi, 0x14, 0x00);	// offset binary
	ret |= ad9467_spi_write(spi, 0x0d, 0x00);	// test patterns

	ret |= ad9467_spi_write(spi, 0xff, 0x01);
	ret |= ad9467_spi_write(spi, 0xff, 0x00);

	ret = clk_prepare_enable(conv->clk);
	if (ret < 0)
		return ret;

	conv->clk = clk;

	pll_stat = ad9467_spi_read(spi, 0x0A);

	dev_info(&spi->dev, "AD9250 PLL %s, JESD204B Link %s\n",
		 pll_stat & 0x80 ? "LOCKED" : "UNLOCKED",
		 pll_stat & 0x01 ? "Ready" : "Fail");

	conv->sample_rate_read_only = true;

	return ret;
}

static void ad9625_clk_del_provider(void *data)
{
	struct axiadc_converter *conv = data;

	of_clk_del_provider(conv->spi->dev.of_node);
	clk_unregister_fixed_factor(conv->out_clk);
}

static int ad9625_setup(struct spi_device *spi)
{
	struct axiadc_converter *conv = spi_get_drvdata(spi);
	unsigned long lane_rate_kHz;
	unsigned pll_stat;
	int ret;

	conv->sysref_clk = devm_clk_get(&spi->dev, "adc_sysref");
	if (IS_ERR(conv->sysref_clk) && PTR_ERR(conv->sysref_clk) != -ENOENT)
		return PTR_ERR(conv->sysref_clk);

	if (!IS_ERR(conv->sysref_clk)) {
		ret = clk_prepare_enable(conv->sysref_clk);
		if (ret < 0)
			return ret;
	}

	/* for JESD converters conv->clk is JESD/Data clock */
	conv->lane_clk = conv->clk;

	conv->clk = devm_clk_get(&spi->dev, "adc_clk");
	if (IS_ERR(conv->clk) && PTR_ERR(conv->clk) != -ENOENT)
		return PTR_ERR(conv->clk);

	if (!IS_ERR(conv->clk)) {
		ret = clk_prepare_enable(conv->clk);
		if (ret < 0)
			return ret;
		of_clk_get_scale(spi->dev.of_node, "adc_clk", &conv->adc_clkscale);
		conv->adc_clk = clk_get_rate_scaled(conv->clk, &conv->adc_clkscale);
	}

	ret = ad9467_spi_write(spi, 0x000, 0x24);
	ret |= ad9467_spi_write(spi, 0x0ff, 0x01);
	mdelay(10);
	ret |= ad9467_spi_write(spi, 0x008, 0x00);
	ret |= ad9467_spi_write(spi, 0x0ff, 0x01);
	ret |= ad9467_spi_write(spi, 0x05f, 0x15);
	ret |= ad9467_spi_write(spi, 0x080, 0x00);
	ret |= ad9467_spi_write(spi, 0x120, 0x11);
	ret |= ad9467_spi_write(spi, 0x00d, 0x00);
	ret |= ad9467_spi_write(spi, 0x014, 0x00);
	ret |= ad9467_spi_write(spi, 0x015, 0x10);
	ret |= ad9467_spi_write(spi, 0x05f, 0x14);
	ret |= ad9467_spi_write(spi, 0x0ff, 0x01);

	mdelay(10);

	conv->out_clk = clk_register_fixed_factor(&spi->dev, "div_clk",
		__clk_get_name(conv->clk), 0, 1, 4 / conv->adc_clkscale.div);
	if (IS_ERR(conv->out_clk)) {
		dev_warn(&spi->dev, "Failed to register dic_clk\n");
	} else {
		ret = of_clk_add_provider(spi->dev.of_node, of_clk_src_simple_get, conv->out_clk);
		if (ret)
			clk_unregister_fixed_factor(conv->out_clk);

		devm_add_action_or_reset(&spi->dev, ad9625_clk_del_provider, conv);
	}

	/* 16bits * 10bits / 8bits / 8lanes / 1000Hz = 1 / 400 */
	lane_rate_kHz = DIV_ROUND_CLOSEST(conv->adc_clk, 400);

	ret = clk_set_rate(conv->lane_clk, lane_rate_kHz);
	if (ret < 0) {
		dev_err(&conv->spi->dev, "Failed to set lane rate to %lu kHz: %d\n",
			lane_rate_kHz, ret);
		return ret;
	}

	ret = clk_prepare_enable(conv->lane_clk);
	if (ret == -EIO) /* Sync issue on the dual FMCADC5 */
		ret = 0;

	if (ret < 0) {
		dev_err(&conv->spi->dev, "Failed to enable JESD204 link: %d\n", ret);
		return ret;
	}

	mdelay(10);

	pll_stat = ad9467_spi_read(spi, 0x0A);

	dev_info(&spi->dev, "AD9625 PLL %s\n",
		 pll_stat & 0x80 ? "LOCKED" : "UNLOCKED");

	conv->sample_rate_read_only = true;

	return ret;
}

static int ad9467_get_scale(struct axiadc_converter *conv, int *val, int *val2)
{
	unsigned vref_val, vref_mask;
	unsigned int i;

	vref_val = ad9467_spi_read(conv->spi, AN877_ADC_REG_VREF);

	switch (conv->chip_info->id) {
	case CHIPID_AD9467:
		vref_mask = AD9467_REG_VREF_MASK;
		break;
	case CHIPID_AD9643:
		vref_mask = AD9643_REG_VREF_MASK;
		break;
	case CHIPID_AD9250:
	case CHIPID_AD9683:
	case CHIPID_AD9625:
		vref_mask = AD9250_REG_VREF_MASK;
		break;
	case CHIPID_AD9265:
		vref_mask = AD9265_REG_VREF_MASK;
		break;
	case CHIPID_AD9652:
		vref_mask = AD9652_REG_VREF_MASK;
		break;
	default:
		vref_mask = 0xFFFF;
		break;
	}

	vref_val &= vref_mask;

	for (i = 0; i < conv->chip_info->num_scales; i++) {
		if (vref_val == conv->chip_info->scale_table[i][1])
			break;
	}

	ad9467_scale(conv, i, val, val2);

	return IIO_VAL_INT_PLUS_MICRO;
}

static int ad9467_set_scale(struct axiadc_converter *conv, int val, int val2)
{
	unsigned int scale_val[2];
	unsigned int i;

	if (val != 0)
		return -EINVAL;

	for (i = 0; i < conv->chip_info->num_scales; i++) {
		ad9467_scale(conv, i, &scale_val[0], &scale_val[1]);
		if (scale_val[0] != val || scale_val[1] != val2)
			continue;

		ad9467_spi_write(conv->spi, AN877_ADC_REG_VREF,
				 conv->chip_info->scale_table[i][1]);
		ad9467_spi_write(conv->spi, AN877_ADC_REG_TRANSFER,
				 AN877_ADC_TRANSFER_SYNC);
		return 0;
	}

	return -EINVAL;
}

static int ad9467_read_raw(struct iio_dev *indio_dev,
			   struct iio_chan_spec const *chan,
			   int *val, int *val2, long m)
{
	struct axiadc_converter *conv = iio_device_get_drvdata(indio_dev);

	switch (m) {
	case IIO_CHAN_INFO_SCALE:
		return ad9467_get_scale(conv, val, val2);
	case IIO_CHAN_INFO_SAMP_FREQ:
		if (!conv->clk)
			return -ENODEV;

		*val = conv->adc_clk = clk_get_rate_scaled(conv->clk, &conv->adc_clkscale);

		return IIO_VAL_INT;
	default:
		return -EINVAL;
	}
}

static int ad9467_write_raw(struct iio_dev *indio_dev,
			    struct iio_chan_spec const *chan,
			    int val, int val2, long mask)
{
	struct axiadc_converter *conv = iio_device_get_drvdata(indio_dev);
	unsigned long r_clk;
	int ret;

	switch (mask) {
	case IIO_CHAN_INFO_SCALE:
		return ad9467_set_scale(conv, val, val2);
	case IIO_CHAN_INFO_SAMP_FREQ:
		if (!conv->clk)
			return -ENODEV;

		if (chan->extend_name)
			return -ENODEV;

		if (conv->sample_rate_read_only)
			return -EPERM;

		r_clk = clk_round_rate(conv->clk, val);
		if (r_clk < 0 || r_clk > conv->chip_info->max_rate) {
			dev_warn(&conv->spi->dev,
				 "Error setting ADC sample rate %ld", r_clk);
			return -EINVAL;
		}

		ret = clk_set_rate(conv->clk, r_clk);
		if (ret < 0)
			return ret;

		if (conv->adc_clk != r_clk) {
			conv->adc_clk = r_clk;
			ret = ad9467_dco_calibrate(indio_dev,
						   conv->chip_info->
						   num_channels);
		}
		break;
	default:
		return -EINVAL;
	}

	return 0;
}

static int ad9467_post_setup(struct iio_dev *indio_dev)
{
	struct axiadc_state *st = iio_priv(indio_dev);
	struct axiadc_converter *conv = iio_device_get_drvdata(indio_dev);
	int ret, i;

	ret = ad9467_idelay_calibrate(indio_dev, conv->chip_info->num_channels);
	if (ret < 0)
		return ret;

	ret = ad9467_dco_calibrate(indio_dev, conv->chip_info->num_channels);
	if (ret < 0)
		return ret;

	for (i = 0; i < conv->chip_info->num_channels; i++) {
		axiadc_write(st, ADI_REG_CHAN_CNTRL_2(i),
			     (i & 1) ? 0x00004000 : 0x40000000);
		axiadc_write(st, ADI_REG_CHAN_CNTRL(i),
			     ADI_FORMAT_SIGNEXT | ADI_FORMAT_ENABLE |
			     ADI_IQCOR_ENB | ADI_ENABLE);
	}

	return 0;
}

static int ad9467_setup(struct axiadc_converter *st, unsigned int chip_id)
{
	struct spi_device *spi = st->spi;
	int ret;

	st->adc_output_mode = AN877_ADC_OUTPUT_MODE_TWOS_COMPLEMENT;

	switch (chip_id) {
	case CHIPID_AD9467:
		st->adc_output_mode |= AD9467_DEF_OUTPUT_MODE;
		return 0;
	case CHIPID_AD9643:
		st->adc_output_mode |= AD9643_DEF_OUTPUT_MODE;
		return ad9467_spi_write(spi, AN877_ADC_REG_OUTPUT_PHASE,
					AN877_ADC_OUTPUT_EVEN_ODD_MODE_EN);
	case CHIPID_AD9250:
		ret = ad9250_setup(spi, 2, 2);
		if (ret) {
			dev_err(&spi->dev, "Failed to initialize: %d\n", ret);
			return ret;
		}

		st->adc_output_mode |= AD9250_DEF_OUTPUT_MODE;
		return 0;
	case CHIPID_AD9683:
		ret = ad9250_setup(spi, 1, 1);
		if (ret) {
			dev_err(&spi->dev, "Failed to initialize: %d\n", ret);
			return ret;
		}
		st->adc_output_mode |= AD9683_DEF_OUTPUT_MODE;
		return 0;
	case CHIPID_AD9625:
		ret = ad9625_setup(spi);
		if (ret) {
			dev_err(&spi->dev, "Failed to initialize: %d\n", ret);
			return ret;
		}

		st->adc_output_mode |= AD9625_DEF_OUTPUT_MODE;
		return 0;
	case CHIPID_AD9265:
		st->adc_output_mode |= AD9265_DEF_OUTPUT_MODE;
		return 0;
	case CHIPID_AD9434:
		st->adc_output_mode |= AD9434_DEF_OUTPUT_MODE;
		return 0;
	case CHIPID_AD9652:
		st->adc_output_mode |= AD9643_DEF_OUTPUT_MODE;
		return 0;
	case CHIPID_AD9649:
		st->adc_output_mode |= AD9643_DEF_OUTPUT_MODE;
		return 0;
	default:
		dev_err(&spi->dev, "Unrecognized CHIP_ID 0x%X\n", chip_id);
		return -ENODEV;;
	}
}

static void ad9467_clk_disable(void *data)
{
	struct axiadc_converter *st = data;

	clk_disable_unprepare(st->clk);
}

static int ad9467_probe(struct spi_device *spi)
{
	const struct axiadc_chip_info *info;
	struct axiadc_converter *conv, *st;
	unsigned int id;
	int ret;

	info = of_device_get_match_data(&spi->dev);
	if (!info)
		return -ENODEV;

	conv = devm_kzalloc(&spi->dev, sizeof(*conv), GFP_KERNEL);
	if (conv == NULL)
		return -ENOMEM;
	/* FIXME: remove this asap; it's to make things easier to diff with upstream version */
	st = conv;

	st->spi = spi;

	st->clk = devm_clk_get(&spi->dev, NULL);
	if (IS_ERR(st->clk))
		return PTR_ERR(st->clk);

	if (info->id != CHIPID_AD9625) {
		ret = clk_prepare_enable(st->clk);
		if (ret < 0)
			return ret;

		ret = devm_add_action_or_reset(&spi->dev, ad9467_clk_disable, st);
		if (ret)
			return ret;
	}

	conv->adc_clkscale.mult = 1;
	conv->adc_clkscale.div = 1;

	st->pwrdown_gpio = devm_gpiod_get_optional(&spi->dev, "powerdown",
						   GPIOD_OUT_LOW);
	if (IS_ERR(st->pwrdown_gpio))
		return PTR_ERR(st->pwrdown_gpio);

	st->reset_gpio = devm_gpiod_get_optional(&spi->dev, "reset",
						 GPIOD_OUT_LOW);
	if (IS_ERR(st->reset_gpio))
		return PTR_ERR(st->reset_gpio);

	if (st->reset_gpio) {
		udelay(1);
		ret = gpiod_direction_output(st->reset_gpio, 1);
		if (ret)
			return ret;
		mdelay(10);
	}

	spi_set_drvdata(spi, st);

	conv->chip_info = info;

	id = ad9467_spi_read(spi, AN877_ADC_REG_CHIP_ID);
	if (id != conv->chip_info->id) {
		dev_err(&spi->dev, "Unrecognized CHIP_ID 0x%X\n", id);
		return -ENODEV;
	}

	conv->reg_access = ad9467_reg_access;
	conv->write_raw = ad9467_write_raw;
	conv->read_raw = ad9467_read_raw;
	conv->post_setup = ad9467_post_setup;
	conv->set_pnsel = ad9467_set_pnsel;

	ret = ad9467_setup(conv, id);
	if (ret)
		return ret;

	return ad9467_outputmode_set(spi, conv->adc_output_mode);
}

static const struct of_device_id ad9467_of_match[] = {
	{ .compatible = "adi,ad9467", .data = &ad9467_chip_tbl[ID_AD9467], },
	{ .compatible = "adi,ad9643", .data = &ad9467_chip_tbl[ID_AD9643], },
	{ .compatible = "adi,ad9250", .data = &ad9467_chip_tbl[ID_AD9250], },
	{ .compatible = "adi,ad9250_2", .data = &ad9467_chip_tbl[ID_AD9250_2], },
	{ .compatible = "adi,ad9265", .data = &ad9467_chip_tbl[ID_AD9265], },
	{ .compatible = "adi,ad9683", .data = &ad9467_chip_tbl[ID_AD9683], },
	{ .compatible = "adi,ad9434", .data = &ad9467_chip_tbl[ID_AD9434], },
	{ .compatible = "adi,ad9625", .data = &ad9467_chip_tbl[ID_AD9625], },
	{ .compatible = "adi,ad9652", .data = &ad9467_chip_tbl[ID_AD9652], },
	{ .compatible = "adi,ad9649", .data = &ad9467_chip_tbl[ID_AD9649], },
	{}
};
MODULE_DEVICE_TABLE(of, ad9467_of_match);

static struct spi_driver ad9467_driver = {
	.driver = {
		.name = "ad9467",
		.of_match_table = ad9467_of_match,
	},
	.probe = ad9467_probe,
};
module_spi_driver(ad9467_driver);

MODULE_AUTHOR("Michael Hennerich <michael.hennerich@analog.com>");
MODULE_DESCRIPTION("Analog Devices AD9467 ADC driver");
MODULE_LICENSE("GPL v2");<|MERGE_RESOLUTION|>--- conflicted
+++ resolved
@@ -544,29 +544,7 @@
 static void ad9467_scale(struct axiadc_converter *conv, int index,
 	unsigned int *val, unsigned int *val2)
 {
-<<<<<<< HEAD
-	if (index > conv->chip_info->num_scales)
-		return -EINVAL;
-
-	return (conv->chip_info->scale_table[index][0] * 1000000ULL) >>
-		    conv->chip_info->channel[0].scan_type.realbits;
-}
-
-static irqreturn_t ad9680_event_handler(
-		struct axiadc_converter *conv, unsigned chn)
-{
-	u64 event = IIO_UNMOD_EVENT_CODE(IIO_VOLTAGE, chn,
-			IIO_EV_TYPE_THRESH, IIO_EV_DIR_RISING);
-	s64 timestamp = iio_get_time_ns(conv->indio_dev);
-
-	if (conv->indio_dev)
-		iio_push_event(conv->indio_dev, event, timestamp);
-
-	return IRQ_HANDLED;
-}
-=======
 	unsigned int tmp;
->>>>>>> 24b8d41d
 
 	if (index > conv->chip_info->num_scales) {
 		*val = 0;
