--- conflicted
+++ resolved
@@ -537,10 +537,6 @@
 
 static const struct iio_info ad7991_info = {
 	.read_raw = &ad799x_read_raw,
-<<<<<<< HEAD
-	.driver_module = THIS_MODULE,
-=======
->>>>>>> 24b8d41d
 	.update_scan_mode = ad799x_update_scan_mode,
 };
 
@@ -818,11 +814,6 @@
 
 	st->client = client;
 
-<<<<<<< HEAD
-	indio_dev->dev.parent = &client->dev;
-	indio_dev->dev.of_node = client->dev.of_node;
-=======
->>>>>>> 24b8d41d
 	indio_dev->name = id->name;
 	indio_dev->info = st->chip_config->info;
 
