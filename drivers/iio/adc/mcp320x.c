--- conflicted
+++ resolved
@@ -385,11 +385,6 @@
 	adc = iio_priv(indio_dev);
 	adc->spi = spi;
 
-<<<<<<< HEAD
-	indio_dev->dev.parent = &spi->dev;
-	indio_dev->dev.of_node = spi->dev.of_node;
-=======
->>>>>>> 24b8d41d
 	indio_dev->name = spi_get_device_id(spi)->name;
 	indio_dev->modes = INDIO_DIRECT_MODE;
 	indio_dev->info = &mcp320x_info;
