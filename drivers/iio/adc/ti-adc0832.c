--- conflicted
+++ resolved
@@ -251,11 +251,6 @@
 	mutex_init(&adc->lock);
 
 	indio_dev->name = spi_get_device_id(spi)->name;
-<<<<<<< HEAD
-	indio_dev->dev.parent = &spi->dev;
-	indio_dev->dev.of_node = spi->dev.of_node;
-=======
->>>>>>> 24b8d41d
 	indio_dev->info = &adc0832_info;
 	indio_dev->modes = INDIO_DIRECT_MODE;
 
