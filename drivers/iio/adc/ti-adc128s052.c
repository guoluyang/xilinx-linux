// SPDX-License-Identifier: GPL-2.0
/*
 * Copyright (C) 2014 Angelo Compagnucci <angelo.compagnucci@gmail.com>
 *
 * Driver for Texas Instruments' ADC128S052, ADC122S021 and ADC124S021 ADC chip.
 * Datasheets can be found here:
 * https://www.ti.com/lit/ds/symlink/adc128s052.pdf
 * https://www.ti.com/lit/ds/symlink/adc122s021.pdf
 * https://www.ti.com/lit/ds/symlink/adc124s021.pdf
 */

#include <linux/acpi.h>
#include <linux/err.h>
#include <linux/spi/spi.h>
#include <linux/module.h>
#include <linux/mod_devicetable.h>
#include <linux/iio/iio.h>
#include <linux/property.h>
#include <linux/regulator/consumer.h>

struct adc128_configuration {
	const struct iio_chan_spec	*channels;
	u8				num_channels;
};

struct adc128 {
	struct spi_device *spi;

	struct regulator *reg;
	struct mutex lock;

	u8 buffer[2] ____cacheline_aligned;
};

static int adc128_adc_conversion(struct adc128 *adc, u8 channel)
{
	int ret;

	mutex_lock(&adc->lock);

	adc->buffer[0] = channel << 3;
	adc->buffer[1] = 0;

	ret = spi_write(adc->spi, &adc->buffer, 2);
	if (ret < 0) {
		mutex_unlock(&adc->lock);
		return ret;
	}

	ret = spi_read(adc->spi, &adc->buffer, 2);

	mutex_unlock(&adc->lock);

	if (ret < 0)
		return ret;

	return ((adc->buffer[0] << 8 | adc->buffer[1]) & 0xFFF);
}

static int adc128_read_raw(struct iio_dev *indio_dev,
			   struct iio_chan_spec const *channel, int *val,
			   int *val2, long mask)
{
	struct adc128 *adc = iio_priv(indio_dev);
	int ret;

	switch (mask) {
	case IIO_CHAN_INFO_RAW:

		ret = adc128_adc_conversion(adc, channel->channel);
		if (ret < 0)
			return ret;

		*val = ret;
		return IIO_VAL_INT;

	case IIO_CHAN_INFO_SCALE:

		ret = regulator_get_voltage(adc->reg);
		if (ret < 0)
			return ret;

		*val = ret / 1000;
		*val2 = 12;
		return IIO_VAL_FRACTIONAL_LOG2;

	default:
		return -EINVAL;
	}

}

#define ADC128_VOLTAGE_CHANNEL(num)	\
	{ \
		.type = IIO_VOLTAGE, \
		.indexed = 1, \
		.channel = (num), \
		.info_mask_separate = BIT(IIO_CHAN_INFO_RAW), \
		.info_mask_shared_by_type = BIT(IIO_CHAN_INFO_SCALE) \
	}

static const struct iio_chan_spec adc128s052_channels[] = {
	ADC128_VOLTAGE_CHANNEL(0),
	ADC128_VOLTAGE_CHANNEL(1),
	ADC128_VOLTAGE_CHANNEL(2),
	ADC128_VOLTAGE_CHANNEL(3),
	ADC128_VOLTAGE_CHANNEL(4),
	ADC128_VOLTAGE_CHANNEL(5),
	ADC128_VOLTAGE_CHANNEL(6),
	ADC128_VOLTAGE_CHANNEL(7),
};

static const struct iio_chan_spec adc122s021_channels[] = {
	ADC128_VOLTAGE_CHANNEL(0),
	ADC128_VOLTAGE_CHANNEL(1),
};

static const struct iio_chan_spec adc124s021_channels[] = {
	ADC128_VOLTAGE_CHANNEL(0),
	ADC128_VOLTAGE_CHANNEL(1),
	ADC128_VOLTAGE_CHANNEL(2),
	ADC128_VOLTAGE_CHANNEL(3),
};

static const struct adc128_configuration adc128_config[] = {
	{ adc128s052_channels, ARRAY_SIZE(adc128s052_channels) },
	{ adc122s021_channels, ARRAY_SIZE(adc122s021_channels) },
	{ adc124s021_channels, ARRAY_SIZE(adc124s021_channels) },
};

static const struct iio_info adc128_info = {
	.read_raw = adc128_read_raw,
};

static int adc128_probe(struct spi_device *spi)
{
	struct iio_dev *indio_dev;
	unsigned int config;
	struct adc128 *adc;
	int ret;

	if (dev_fwnode(&spi->dev))
		config = (unsigned long) device_get_match_data(&spi->dev);
	else
		config = spi_get_device_id(spi)->driver_data;

	indio_dev = devm_iio_device_alloc(&spi->dev, sizeof(*adc));
	if (!indio_dev)
		return -ENOMEM;

	adc = iio_priv(indio_dev);
	adc->spi = spi;

	spi_set_drvdata(spi, indio_dev);

<<<<<<< HEAD
	indio_dev->dev.parent = &spi->dev;
	indio_dev->dev.of_node = spi->dev.of_node;
=======
>>>>>>> 24b8d41d
	indio_dev->name = spi_get_device_id(spi)->name;
	indio_dev->modes = INDIO_DIRECT_MODE;
	indio_dev->info = &adc128_info;

	indio_dev->channels = adc128_config[config].channels;
	indio_dev->num_channels = adc128_config[config].num_channels;

	adc->reg = devm_regulator_get(&spi->dev, "vref");
	if (IS_ERR(adc->reg))
		return PTR_ERR(adc->reg);

	ret = regulator_enable(adc->reg);
	if (ret < 0)
		return ret;

	mutex_init(&adc->lock);

	ret = iio_device_register(indio_dev);

	return ret;
}

static int adc128_remove(struct spi_device *spi)
{
	struct iio_dev *indio_dev = spi_get_drvdata(spi);
	struct adc128 *adc = iio_priv(indio_dev);

	iio_device_unregister(indio_dev);
	regulator_disable(adc->reg);

	return 0;
}

static const struct of_device_id adc128_of_match[] = {
	{ .compatible = "ti,adc128s052", },
	{ .compatible = "ti,adc122s021", },
	{ .compatible = "ti,adc122s051", },
	{ .compatible = "ti,adc122s101", },
	{ .compatible = "ti,adc124s021", },
	{ .compatible = "ti,adc124s051", },
	{ .compatible = "ti,adc124s101", },
	{ /* sentinel */ },
};
MODULE_DEVICE_TABLE(of, adc128_of_match);

static const struct spi_device_id adc128_id[] = {
	{ "adc128s052", 0 },	/* index into adc128_config */
	{ "adc122s021",	1 },
	{ "adc122s051",	1 },
	{ "adc122s101",	1 },
	{ "adc124s021", 2 },
	{ "adc124s051", 2 },
	{ "adc124s101", 2 },
	{ }
};
MODULE_DEVICE_TABLE(spi, adc128_id);

#ifdef CONFIG_ACPI
static const struct acpi_device_id adc128_acpi_match[] = {
	{ "AANT1280", 2 }, /* ADC124S021 compatible ACPI ID */
	{ }
};
MODULE_DEVICE_TABLE(acpi, adc128_acpi_match);
#endif

static struct spi_driver adc128_driver = {
	.driver = {
		.name = "adc128s052",
		.of_match_table = adc128_of_match,
		.acpi_match_table = ACPI_PTR(adc128_acpi_match),
	},
	.probe = adc128_probe,
	.remove = adc128_remove,
	.id_table = adc128_id,
};
module_spi_driver(adc128_driver);

MODULE_AUTHOR("Angelo Compagnucci <angelo.compagnucci@gmail.com>");
MODULE_DESCRIPTION("Texas Instruments ADC128S052");
MODULE_LICENSE("GPL v2");<|MERGE_RESOLUTION|>--- conflicted
+++ resolved
@@ -153,11 +153,6 @@
 
 	spi_set_drvdata(spi, indio_dev);
 
-<<<<<<< HEAD
-	indio_dev->dev.parent = &spi->dev;
-	indio_dev->dev.of_node = spi->dev.of_node;
-=======
->>>>>>> 24b8d41d
 	indio_dev->name = spi_get_device_id(spi)->name;
 	indio_dev->modes = INDIO_DIRECT_MODE;
 	indio_dev->info = &adc128_info;
