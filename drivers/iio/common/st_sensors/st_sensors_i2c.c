// SPDX-License-Identifier: GPL-2.0-only
/*
 * STMicroelectronics sensors i2c library driver
 *
 * Copyright 2012-2013 STMicroelectronics Inc.
 *
 * Denis Ciocca <denis.ciocca@st.com>
 */

#include <linux/kernel.h>
#include <linux/module.h>
#include <linux/slab.h>
#include <linux/iio/iio.h>
#include <linux/regmap.h>

#include <linux/iio/common/st_sensors_i2c.h>


#define ST_SENSORS_I2C_MULTIREAD	0x80

static const struct regmap_config st_sensors_i2c_regmap_config = {
	.reg_bits = 8,
	.val_bits = 8,
};

static const struct regmap_config st_sensors_i2c_regmap_multiread_bit_config = {
	.reg_bits = 8,
	.val_bits = 8,
	.read_flag_mask = ST_SENSORS_I2C_MULTIREAD,
};

/*
 * st_sensors_i2c_configure() - configure I2C interface
 * @indio_dev: IIO device reference.
 * @client: i2c client reference.
 *
 * Return: 0 on success, else a negative error code.
 */
int st_sensors_i2c_configure(struct iio_dev *indio_dev,
			     struct i2c_client *client)
{
<<<<<<< HEAD
	if (multiread_bit)
		reg_addr |= ST_SENSORS_I2C_MULTIREAD;

	return i2c_smbus_read_i2c_block_data_or_emulated(to_i2c_client(dev),
							 reg_addr, len, data);
}
=======
	struct st_sensor_data *sdata = iio_priv(indio_dev);
	const struct regmap_config *config;
>>>>>>> 24b8d41d

	if (sdata->sensor_settings->multi_read_bit)
		config = &st_sensors_i2c_regmap_multiread_bit_config;
	else
		config = &st_sensors_i2c_regmap_config;

	sdata->regmap = devm_regmap_init_i2c(client, config);
	if (IS_ERR(sdata->regmap)) {
		dev_err(&client->dev, "Failed to register i2c regmap (%ld)\n",
			PTR_ERR(sdata->regmap));
		return PTR_ERR(sdata->regmap);
	}

	i2c_set_clientdata(client, indio_dev);

	indio_dev->name = client->name;

	sdata->dev = &client->dev;
	sdata->irq = client->irq;

	return 0;
}
EXPORT_SYMBOL(st_sensors_i2c_configure);

MODULE_AUTHOR("Denis Ciocca <denis.ciocca@st.com>");
MODULE_DESCRIPTION("STMicroelectronics ST-sensors i2c driver");
MODULE_LICENSE("GPL v2");<|MERGE_RESOLUTION|>--- conflicted
+++ resolved
@@ -39,17 +39,8 @@
 int st_sensors_i2c_configure(struct iio_dev *indio_dev,
 			     struct i2c_client *client)
 {
-<<<<<<< HEAD
-	if (multiread_bit)
-		reg_addr |= ST_SENSORS_I2C_MULTIREAD;
-
-	return i2c_smbus_read_i2c_block_data_or_emulated(to_i2c_client(dev),
-							 reg_addr, len, data);
-}
-=======
 	struct st_sensor_data *sdata = iio_priv(indio_dev);
 	const struct regmap_config *config;
->>>>>>> 24b8d41d
 
 	if (sdata->sensor_settings->multi_read_bit)
 		config = &st_sensors_i2c_regmap_multiread_bit_config;
