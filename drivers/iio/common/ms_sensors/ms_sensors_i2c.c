// SPDX-License-Identifier: GPL-2.0-only
/*
 * Measurements Specialties driver common i2c functions
 *
 * Copyright (c) 2015 Measurement-Specialties
 */

#include <linux/module.h>
#include <linux/iio/iio.h>
#include <linux/device.h>
#include <linux/delay.h>

#include "ms_sensors_i2c.h"

/* Conversion times in us */
static const u16 ms_sensors_ht_t_conversion_time[] = { 50000, 25000,
						       13000, 7000 };
static const u16 ms_sensors_ht_h_conversion_time[] = { 16000, 3000,
						       5000, 8000 };
static const u16 ms_sensors_tp_conversion_time[] = { 500, 1100, 2100,
						     4100, 8220, 16440 };

#define MS_SENSORS_SERIAL_READ_MSB		0xFA0F
#define MS_SENSORS_SERIAL_READ_LSB		0xFCC9
#define MS_SENSORS_CONFIG_REG_WRITE		0xE6
#define MS_SENSORS_CONFIG_REG_READ		0xE7
#define MS_SENSORS_HT_T_CONVERSION_START	0xF3
#define MS_SENSORS_HT_H_CONVERSION_START	0xF5

#define MS_SENSORS_TP_PROM_READ			0xA0
#define MS_SENSORS_TP_T_CONVERSION_START	0x50
#define MS_SENSORS_TP_P_CONVERSION_START	0x40
#define MS_SENSORS_TP_ADC_READ			0x00

#define MS_SENSORS_NO_READ_CMD			0xFF

/**
 * ms_sensors_reset() - Reset function
 * @cli:	pointer to device client
 * @cmd:	reset cmd. Depends on device in use
 * @delay:	usleep minimal delay after reset command is issued
 *
 * Generic I2C reset function for Measurement Specialties devices.
 *
 * Return: 0 on success, negative errno otherwise.
 */
int ms_sensors_reset(void *cli, u8 cmd, unsigned int delay)
{
	int ret;
	struct i2c_client *client = cli;

	ret = i2c_smbus_write_byte(client, cmd);
	if (ret) {
		dev_err(&client->dev, "Failed to reset device\n");
		return ret;
	}
	usleep_range(delay, delay + 1000);

	return 0;
}
EXPORT_SYMBOL(ms_sensors_reset);

/**
 * ms_sensors_read_prom_word() - PROM word read function
 * @cli:	pointer to device client
 * @cmd:	PROM read cmd. Depends on device and prom id
 * @word:	pointer to word destination value
 *
 * Generic i2c prom word read function for Measurement Specialties devices.
 *
 * Return: 0 on success, negative errno otherwise.
 */
int ms_sensors_read_prom_word(void *cli, int cmd, u16 *word)
{
	int ret;
	struct i2c_client *client = cli;

	ret = i2c_smbus_read_word_swapped(client, cmd);
	if (ret < 0) {
		dev_err(&client->dev, "Failed to read prom word\n");
		return ret;
	}
	*word = ret;

	return 0;
}
EXPORT_SYMBOL(ms_sensors_read_prom_word);

/**
 * ms_sensors_convert_and_read() - ADC conversion & read function
 * @cli:	pointer to device client
 * @conv:	ADC conversion command. Depends on device in use
 * @rd:		ADC read command. Depends on device in use
 * @delay:	usleep minimal delay after conversion command is issued
 * @adc:	pointer to ADC destination value
 *
 * Generic ADC conversion & read function for Measurement Specialties
 * devices.
 * The function will issue conversion command, sleep appopriate delay, and
 * issue command to read ADC.
 *
 * Return: 0 on success, negative errno otherwise.
 */
int ms_sensors_convert_and_read(void *cli, u8 conv, u8 rd,
				unsigned int delay, u32 *adc)
{
	int ret;
	__be32 buf = 0;
<<<<<<< HEAD
	struct i2c_client *client = (struct i2c_client *)cli;
=======
	struct i2c_client *client = cli;
>>>>>>> 24b8d41d

	/* Trigger conversion */
	ret = i2c_smbus_write_byte(client, conv);
	if (ret)
		goto err;
	usleep_range(delay, delay + 1000);

	/* Retrieve ADC value */
	if (rd != MS_SENSORS_NO_READ_CMD)
		ret = i2c_smbus_read_i2c_block_data(client, rd, 3, (u8 *)&buf);
	else
		ret = i2c_master_recv(client, (u8 *)&buf, 3);
	if (ret < 0)
		goto err;

	dev_dbg(&client->dev, "ADC raw value : %x\n", be32_to_cpu(buf) >> 8);
	*adc = be32_to_cpu(buf) >> 8;

	return 0;
err:
	dev_err(&client->dev, "Unable to make sensor adc conversion\n");
	return ret;
}
EXPORT_SYMBOL(ms_sensors_convert_and_read);

/**
 * ms_sensors_crc_valid() - CRC check function
 * @value:	input and CRC compare value
 *
 * Cyclic Redundancy Check function used in TSYS02D, HTU21, MS8607.
 * This function performs a x^8 + x^5 + x^4 + 1 polynomial CRC.
 * The argument contains CRC value in LSB byte while the bytes 1 and 2
 * are used for CRC computation.
 *
 * Return: 1 if CRC is valid, 0 otherwise.
 */
static bool ms_sensors_crc_valid(u32 value)
{
	u32 polynom = 0x988000;	/* x^8 + x^5 + x^4 + 1 */
	u32 msb = 0x800000;
	u32 mask = 0xFF8000;
	u32 result = value & 0xFFFF00;
	u8 crc = value & 0xFF;

	while (msb != 0x80) {
		if (result & msb)
			result = ((result ^ polynom) & mask)
				| (result & ~mask);
		msb >>= 1;
		mask >>= 1;
		polynom >>= 1;
	}

	return result == crc;
}

/**
 * ms_sensors_read_serial() - Serial number read function
 * @client:	pointer to i2c client
 * @sn:		pointer to 64-bits destination value
 *
 * Generic i2c serial number read function for Measurement Specialties devices.
 * This function is used for TSYS02d, HTU21, MS8607 chipset.
 * Refer to datasheet:
 *	http://www.meas-spec.com/downloads/HTU2X_Serial_Number_Reading.pdf
 *
 * Sensor raw MSB serial number format is the following :
 *	[ SNB3, CRC, SNB2, CRC, SNB1, CRC, SNB0, CRC]
 * Sensor raw LSB serial number format is the following :
 *	[ X, X, SNC1, SNC0, CRC, SNA1, SNA0, CRC]
 * The resulting serial number is following :
 *	[ SNA1, SNA0, SNB3, SNB2, SNB1, SNB0, SNC1, SNC0]
 *
 * Return: 0 on success, negative errno otherwise.
 */
int ms_sensors_read_serial(struct i2c_client *client, u64 *sn)
{
	u8 i;
	__be64 rcv_buf = 0;
	u64 rcv_val;
	__be16 send_buf;
	int ret;

	struct i2c_msg msg[2] = {
		{
		 .addr = client->addr,
		 .flags = client->flags,
		 .len = 2,
		 .buf = (__u8 *)&send_buf,
		 },
		{
		 .addr = client->addr,
		 .flags = client->flags | I2C_M_RD,
		 .buf = (__u8 *)&rcv_buf,
		 },
	};

	/* Read MSB part of serial number */
	send_buf = cpu_to_be16(MS_SENSORS_SERIAL_READ_MSB);
	msg[1].len = 8;
	ret = i2c_transfer(client->adapter, msg, 2);
	if (ret < 0) {
		dev_err(&client->dev, "Unable to read device serial number");
		return ret;
	}

	rcv_val = be64_to_cpu(rcv_buf);
	dev_dbg(&client->dev, "Serial MSB raw : %llx\n", rcv_val);

	for (i = 0; i < 64; i += 16) {
		if (!ms_sensors_crc_valid((rcv_val >> i) & 0xFFFF))
			return -ENODEV;
	}

	*sn = (((rcv_val >> 32) & 0xFF000000) |
	       ((rcv_val >> 24) & 0x00FF0000) |
	       ((rcv_val >> 16) & 0x0000FF00) |
	       ((rcv_val >> 8) & 0x000000FF)) << 16;

	/* Read LSB part of serial number */
	send_buf = cpu_to_be16(MS_SENSORS_SERIAL_READ_LSB);
	msg[1].len = 6;
	rcv_buf = 0;
	ret = i2c_transfer(client->adapter, msg, 2);
	if (ret < 0) {
		dev_err(&client->dev, "Unable to read device serial number");
		return ret;
	}

	rcv_val = be64_to_cpu(rcv_buf) >> 16;
	dev_dbg(&client->dev, "Serial MSB raw : %llx\n", rcv_val);

	for (i = 0; i < 48; i += 24) {
		if (!ms_sensors_crc_valid((rcv_val >> i) & 0xFFFFFF))
			return -ENODEV;
	}

	*sn |= (rcv_val & 0xFFFF00) << 40 | (rcv_val >> 32);

	return 0;
}
EXPORT_SYMBOL(ms_sensors_read_serial);

static int ms_sensors_read_config_reg(struct i2c_client *client,
				      u8 *config_reg)
{
	int ret;

	ret = i2c_smbus_write_byte(client, MS_SENSORS_CONFIG_REG_READ);
	if (ret) {
		dev_err(&client->dev, "Unable to read config register");
		return ret;
	}

	ret = i2c_master_recv(client, config_reg, 1);
	if (ret < 0) {
		dev_err(&client->dev, "Unable to read config register");
		return ret;
	}
	dev_dbg(&client->dev, "Config register :%x\n", *config_reg);

	return 0;
}

/**
 * ms_sensors_write_resolution() - Set resolution function
 * @dev_data:	pointer to temperature/humidity device data
 * @i:		resolution index to set
 *
 * This function will program the appropriate resolution based on the index
 * provided when user space will set samp_freq channel.
 * This function is used for TSYS02D, HTU21 and MS8607 chipsets.
 *
 * Return: 0 on success, negative errno otherwise.
 */
ssize_t ms_sensors_write_resolution(struct ms_ht_dev *dev_data,
				    u8 i)
{
	u8 config_reg;
	int ret;

	ret = ms_sensors_read_config_reg(dev_data->client, &config_reg);
	if (ret)
		return ret;

	config_reg &= 0x7E;
	config_reg |= ((i & 1) << 7) + ((i & 2) >> 1);

	return i2c_smbus_write_byte_data(dev_data->client,
					 MS_SENSORS_CONFIG_REG_WRITE,
					 config_reg);
}
EXPORT_SYMBOL(ms_sensors_write_resolution);

/**
 * ms_sensors_show_battery_low() - Show device battery low indicator
 * @dev_data:	pointer to temperature/humidity device data
 * @buf:	pointer to char buffer to write result
 *
 * This function will read battery indicator value in the device and
 * return 1 if the device voltage is below 2.25V.
 * This function is used for TSYS02D, HTU21 and MS8607 chipsets.
 *
 * Return: length of sprintf on success, negative errno otherwise.
 */
ssize_t ms_sensors_show_battery_low(struct ms_ht_dev *dev_data,
				    char *buf)
{
	int ret;
	u8 config_reg;

	mutex_lock(&dev_data->lock);
	ret = ms_sensors_read_config_reg(dev_data->client, &config_reg);
	mutex_unlock(&dev_data->lock);
	if (ret)
		return ret;

	return sprintf(buf, "%d\n", (config_reg & 0x40) >> 6);
}
EXPORT_SYMBOL(ms_sensors_show_battery_low);

/**
 * ms_sensors_show_heater() - Show device heater
 * @dev_data:	pointer to temperature/humidity device data
 * @buf:	pointer to char buffer to write result
 *
 * This function will read heater enable value in the device and
 * return 1 if the heater is enabled.
 * This function is used for HTU21 and MS8607 chipsets.
 *
 * Return: length of sprintf on success, negative errno otherwise.
 */
ssize_t ms_sensors_show_heater(struct ms_ht_dev *dev_data,
			       char *buf)
{
	u8 config_reg;
	int ret;

	mutex_lock(&dev_data->lock);
	ret = ms_sensors_read_config_reg(dev_data->client, &config_reg);
	mutex_unlock(&dev_data->lock);
	if (ret)
		return ret;

	return sprintf(buf, "%d\n", (config_reg & 0x4) >> 2);
}
EXPORT_SYMBOL(ms_sensors_show_heater);

/**
 * ms_sensors_write_heater() - Write device heater
 * @dev_data:	pointer to temperature/humidity device data
 * @buf:	pointer to char buffer from user space
 * @len:	length of buf
 *
 * This function will write 1 or 0 value in the device
 * to enable or disable heater.
 * This function is used for HTU21 and MS8607 chipsets.
 *
 * Return: length of buffer, negative errno otherwise.
 */
ssize_t ms_sensors_write_heater(struct ms_ht_dev *dev_data,
				const char *buf, size_t len)
{
	u8 val, config_reg;
	int ret;

	ret = kstrtou8(buf, 10, &val);
	if (ret)
		return ret;

	if (val > 1)
		return -EINVAL;

	mutex_lock(&dev_data->lock);
	ret = ms_sensors_read_config_reg(dev_data->client, &config_reg);
	if (ret) {
		mutex_unlock(&dev_data->lock);
		return ret;
	}

	config_reg &= 0xFB;
	config_reg |= val << 2;

	ret = i2c_smbus_write_byte_data(dev_data->client,
					MS_SENSORS_CONFIG_REG_WRITE,
					config_reg);
	mutex_unlock(&dev_data->lock);
	if (ret) {
		dev_err(&dev_data->client->dev, "Unable to write config register\n");
		return ret;
	}

	return len;
}
EXPORT_SYMBOL(ms_sensors_write_heater);

/**
 * ms_sensors_ht_read_temperature() - Read temperature
 * @dev_data:	pointer to temperature/humidity device data
 * @temperature:pointer to temperature destination value
 *
 * This function will get temperature ADC value from the device,
 * check the CRC and compute the temperature value.
 * This function is used for TSYS02D, HTU21 and MS8607 chipsets.
 *
 * Return: 0 on success, negative errno otherwise.
 */
int ms_sensors_ht_read_temperature(struct ms_ht_dev *dev_data,
				   s32 *temperature)
{
	int ret;
	u32 adc;
	u16 delay;

	mutex_lock(&dev_data->lock);
	delay = ms_sensors_ht_t_conversion_time[dev_data->res_index];
	ret = ms_sensors_convert_and_read(dev_data->client,
					  MS_SENSORS_HT_T_CONVERSION_START,
					  MS_SENSORS_NO_READ_CMD,
					  delay, &adc);
	mutex_unlock(&dev_data->lock);
	if (ret)
		return ret;

	if (!ms_sensors_crc_valid(adc)) {
		dev_err(&dev_data->client->dev,
			"Temperature read crc check error\n");
		return -ENODEV;
	}

	/* Temperature algorithm */
	*temperature = (((s64)(adc >> 8) * 175720) >> 16) - 46850;

	return 0;
}
EXPORT_SYMBOL(ms_sensors_ht_read_temperature);

/**
 * ms_sensors_ht_read_humidity() - Read humidity
 * @dev_data:	pointer to temperature/humidity device data
 * @humidity:	pointer to humidity destination value
 *
 * This function will get humidity ADC value from the device,
 * check the CRC and compute the temperature value.
 * This function is used for HTU21 and MS8607 chipsets.
 *
 * Return: 0 on success, negative errno otherwise.
 */
int ms_sensors_ht_read_humidity(struct ms_ht_dev *dev_data,
				u32 *humidity)
{
	int ret;
	u32 adc;
	u16 delay;

	mutex_lock(&dev_data->lock);
	delay = ms_sensors_ht_h_conversion_time[dev_data->res_index];
	ret = ms_sensors_convert_and_read(dev_data->client,
					  MS_SENSORS_HT_H_CONVERSION_START,
					  MS_SENSORS_NO_READ_CMD,
					  delay, &adc);
	mutex_unlock(&dev_data->lock);
	if (ret)
		return ret;

	if (!ms_sensors_crc_valid(adc)) {
		dev_err(&dev_data->client->dev,
			"Humidity read crc check error\n");
		return -ENODEV;
	}

	/* Humidity algorithm */
	*humidity = (((s32)(adc >> 8) * 12500) >> 16) * 10 - 6000;
	if (*humidity >= 100000)
		*humidity = 100000;

	return 0;
}
EXPORT_SYMBOL(ms_sensors_ht_read_humidity);

/**
 * ms_sensors_tp_crc_valid() - CRC check function for
 *     Temperature and pressure devices.
 *     This function is only used when reading PROM coefficients
 *
 * @prom:	pointer to PROM coefficients array
 * @len:	length of PROM coefficients array
 *
 * Return: True if CRC is ok.
 */
static bool ms_sensors_tp_crc_valid(u16 *prom, u8 len)
{
	unsigned int cnt, n_bit;
	u16 n_rem = 0x0000, crc_read = prom[0], crc = (*prom & 0xF000) >> 12;

	prom[len - 1] = 0;
	prom[0] &= 0x0FFF;      /* Clear the CRC computation part */

	for (cnt = 0; cnt < len * 2; cnt++) {
		if (cnt % 2 == 1)
			n_rem ^= prom[cnt >> 1] & 0x00FF;
		else
			n_rem ^= prom[cnt >> 1] >> 8;

		for (n_bit = 8; n_bit > 0; n_bit--) {
			if (n_rem & 0x8000)
				n_rem = (n_rem << 1) ^ 0x3000;
			else
				n_rem <<= 1;
		}
	}
	n_rem >>= 12;
	prom[0] = crc_read;

	return n_rem == crc;
}

/**
 * ms_sensors_tp_read_prom() - prom coeff read function
 * @dev_data:	pointer to temperature/pressure device data
 *
 * This function will read prom coefficients and check CRC.
 * This function is used for MS5637 and MS8607 chipsets.
 *
 * Return: 0 on success, negative errno otherwise.
 */
int ms_sensors_tp_read_prom(struct ms_tp_dev *dev_data)
{
	int i, ret;

	for (i = 0; i < MS_SENSORS_TP_PROM_WORDS_NB; i++) {
		ret = ms_sensors_read_prom_word(
			dev_data->client,
			MS_SENSORS_TP_PROM_READ + (i << 1),
			&dev_data->prom[i]);

		if (ret)
			return ret;
	}

	if (!ms_sensors_tp_crc_valid(dev_data->prom,
				     MS_SENSORS_TP_PROM_WORDS_NB + 1)) {
		dev_err(&dev_data->client->dev,
			"Calibration coefficients crc check error\n");
		return -ENODEV;
	}

	return 0;
}
EXPORT_SYMBOL(ms_sensors_tp_read_prom);

/**
 * ms_sensors_read_temp_and_pressure() - read temp and pressure
 * @dev_data:	pointer to temperature/pressure device data
 * @temperature:pointer to temperature destination value
 * @pressure:	pointer to pressure destination value
 *
 * This function will read ADC and compute pressure and temperature value.
 * This function is used for MS5637 and MS8607 chipsets.
 *
 * Return: 0 on success, negative errno otherwise.
 */
int ms_sensors_read_temp_and_pressure(struct ms_tp_dev *dev_data,
				      int *temperature,
				      unsigned int *pressure)
{
	int ret;
	u32 t_adc, p_adc;
	s32 dt, temp;
	s64 off, sens, t2, off2, sens2;
	u16 *prom = dev_data->prom, delay;

	mutex_lock(&dev_data->lock);
	delay = ms_sensors_tp_conversion_time[dev_data->res_index];

	ret = ms_sensors_convert_and_read(
					dev_data->client,
					MS_SENSORS_TP_T_CONVERSION_START +
						dev_data->res_index * 2,
					MS_SENSORS_TP_ADC_READ,
					delay, &t_adc);
	if (ret) {
		mutex_unlock(&dev_data->lock);
		return ret;
	}

	ret = ms_sensors_convert_and_read(
					dev_data->client,
					MS_SENSORS_TP_P_CONVERSION_START +
						dev_data->res_index * 2,
					MS_SENSORS_TP_ADC_READ,
					delay, &p_adc);
	mutex_unlock(&dev_data->lock);
	if (ret)
		return ret;

	dt = (s32)t_adc - (prom[5] << 8);

	/* Actual temperature = 2000 + dT * TEMPSENS */
	temp = 2000 + (((s64)dt * prom[6]) >> 23);

	/* Second order temperature compensation */
	if (temp < 2000) {
		s64 tmp = (s64)temp - 2000;

		t2 = (3 * ((s64)dt * (s64)dt)) >> 33;
		off2 = (61 * tmp * tmp) >> 4;
		sens2 = (29 * tmp * tmp) >> 4;

		if (temp < -1500) {
			s64 tmp = (s64)temp + 1500;

			off2 += 17 * tmp * tmp;
			sens2 += 9 * tmp * tmp;
		}
	} else {
		t2 = (5 * ((s64)dt * (s64)dt)) >> 38;
		off2 = 0;
		sens2 = 0;
	}

	/* OFF = OFF_T1 + TCO * dT */
	off = (((s64)prom[2]) << 17) + ((((s64)prom[4]) * (s64)dt) >> 6);
	off -= off2;

	/* Sensitivity at actual temperature = SENS_T1 + TCS * dT */
	sens = (((s64)prom[1]) << 16) + (((s64)prom[3] * dt) >> 7);
	sens -= sens2;

	/* Temperature compensated pressure = D1 * SENS - OFF */
	*temperature = (temp - t2) * 10;
	*pressure = (u32)(((((s64)p_adc * sens) >> 21) - off) >> 15);

	return 0;
}
EXPORT_SYMBOL(ms_sensors_read_temp_and_pressure);

MODULE_DESCRIPTION("Measurement-Specialties common i2c driver");
MODULE_AUTHOR("William Markezana <william.markezana@meas-spec.com>");
MODULE_AUTHOR("Ludovic Tancerel <ludovic.tancerel@maplehightech.com>");
MODULE_LICENSE("GPL v2");
<|MERGE_RESOLUTION|>--- conflicted
+++ resolved
@@ -106,11 +106,7 @@
 {
 	int ret;
 	__be32 buf = 0;
-<<<<<<< HEAD
-	struct i2c_client *client = (struct i2c_client *)cli;
-=======
 	struct i2c_client *client = cli;
->>>>>>> 24b8d41d
 
 	/* Trigger conversion */
 	ret = i2c_smbus_write_byte(client, conv);
