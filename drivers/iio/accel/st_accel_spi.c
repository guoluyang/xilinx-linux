// SPDX-License-Identifier: GPL-2.0-only
/*
 * STMicroelectronics accelerometers driver
 *
 * Copyright 2012-2013 STMicroelectronics Inc.
 *
 * Denis Ciocca <denis.ciocca@st.com>
 */

#include <linux/kernel.h>
#include <linux/module.h>
#include <linux/slab.h>
#include <linux/spi/spi.h>
#include <linux/iio/iio.h>

#include <linux/iio/common/st_sensors.h>
#include <linux/iio/common/st_sensors_spi.h>
#include "st_accel.h"

/*
 * For new single-chip sensors use <device_name> as compatible string.
 * For old single-chip devices keep <device_name>-accel to maintain
 * compatibility
 */
static const struct of_device_id st_accel_of_match[] = {
	{
		/* An older compatible */
		.compatible = "st,lis302dl-spi",
		.data = LIS3LV02DL_ACCEL_DEV_NAME,
	},
	{
		.compatible = "st,lis3lv02dl-accel",
		.data = LIS3LV02DL_ACCEL_DEV_NAME,
	},
	{
		.compatible = "st,lis3dh-accel",
		.data = LIS3DH_ACCEL_DEV_NAME,
	},
	{
		.compatible = "st,lsm330d-accel",
		.data = LSM330D_ACCEL_DEV_NAME,
	},
	{
		.compatible = "st,lsm330dl-accel",
		.data = LSM330DL_ACCEL_DEV_NAME,
	},
	{
		.compatible = "st,lsm330dlc-accel",
		.data = LSM330DLC_ACCEL_DEV_NAME,
	},
	{
		.compatible = "st,lis331dlh-accel",
		.data = LIS331DLH_ACCEL_DEV_NAME,
	},
	{
		.compatible = "st,lsm330-accel",
		.data = LSM330_ACCEL_DEV_NAME,
	},
	{
		.compatible = "st,lsm303agr-accel",
		.data = LSM303AGR_ACCEL_DEV_NAME,
	},
	{
		.compatible = "st,lis2dh12-accel",
		.data = LIS2DH12_ACCEL_DEV_NAME,
	},
	{
		.compatible = "st,lis3l02dq",
		.data = LIS3L02DQ_ACCEL_DEV_NAME,
	},
	{
		.compatible = "st,lng2dm-accel",
		.data = LNG2DM_ACCEL_DEV_NAME,
	},
	{
		.compatible = "st,h3lis331dl-accel",
		.data = H3LIS331DL_ACCEL_DEV_NAME,
	},
	{
		.compatible = "st,lis331dl-accel",
		.data = LIS331DL_ACCEL_DEV_NAME,
	},
	{
		.compatible = "st,lis2dw12",
		.data = LIS2DW12_ACCEL_DEV_NAME,
	},
	{
		.compatible = "st,lis3dhh",
		.data = LIS3DHH_ACCEL_DEV_NAME,
	},
	{
		.compatible = "st,lis3de",
		.data = LIS3DE_ACCEL_DEV_NAME,
	},
	{}
};
MODULE_DEVICE_TABLE(of, st_accel_of_match);

static int st_accel_spi_probe(struct spi_device *spi)
{
	const struct st_sensor_settings *settings;
	struct st_sensor_data *adata;
	struct iio_dev *indio_dev;
	int err;

	st_sensors_dev_name_probe(&spi->dev, spi->modalias, sizeof(spi->modalias));

	settings = st_accel_get_settings(spi->modalias);
	if (!settings) {
		dev_err(&spi->dev, "device name %s not recognized.\n",
			spi->modalias);
		return -ENODEV;
	}

	indio_dev = devm_iio_device_alloc(&spi->dev, sizeof(*adata));
	if (!indio_dev)
		return -ENOMEM;

	adata = iio_priv(indio_dev);
	adata->sensor_settings = (struct st_sensor_settings *)settings;

	err = st_sensors_spi_configure(indio_dev, spi);
	if (err < 0)
		return err;

	err = st_accel_common_probe(indio_dev);
	if (err < 0)
		return err;

	return 0;
}

static int st_accel_spi_remove(struct spi_device *spi)
{
	st_accel_common_remove(spi_get_drvdata(spi));

	return 0;
}

static const struct spi_device_id st_accel_id_table[] = {
	{ LIS3DH_ACCEL_DEV_NAME },
	{ LSM330D_ACCEL_DEV_NAME },
	{ LSM330DL_ACCEL_DEV_NAME },
	{ LSM330DLC_ACCEL_DEV_NAME },
	{ LIS331DLH_ACCEL_DEV_NAME },
	{ LSM330_ACCEL_DEV_NAME },
	{ LSM303AGR_ACCEL_DEV_NAME },
	{ LIS2DH12_ACCEL_DEV_NAME },
	{ LIS3L02DQ_ACCEL_DEV_NAME },
<<<<<<< HEAD
=======
	{ LNG2DM_ACCEL_DEV_NAME },
	{ H3LIS331DL_ACCEL_DEV_NAME },
	{ LIS331DL_ACCEL_DEV_NAME },
	{ LIS3LV02DL_ACCEL_DEV_NAME },
	{ LIS2DW12_ACCEL_DEV_NAME },
	{ LIS3DHH_ACCEL_DEV_NAME },
	{ LIS3DE_ACCEL_DEV_NAME },
>>>>>>> 24b8d41d
	{},
};
MODULE_DEVICE_TABLE(spi, st_accel_id_table);

static struct spi_driver st_accel_driver = {
	.driver = {
		.name = "st-accel-spi",
		.of_match_table = st_accel_of_match,
	},
	.probe = st_accel_spi_probe,
	.remove = st_accel_spi_remove,
	.id_table = st_accel_id_table,
};
module_spi_driver(st_accel_driver);

MODULE_AUTHOR("Denis Ciocca <denis.ciocca@st.com>");
MODULE_DESCRIPTION("STMicroelectronics accelerometers spi driver");
MODULE_LICENSE("GPL v2");<|MERGE_RESOLUTION|>--- conflicted
+++ resolved
@@ -147,8 +147,6 @@
 	{ LSM303AGR_ACCEL_DEV_NAME },
 	{ LIS2DH12_ACCEL_DEV_NAME },
 	{ LIS3L02DQ_ACCEL_DEV_NAME },
-<<<<<<< HEAD
-=======
 	{ LNG2DM_ACCEL_DEV_NAME },
 	{ H3LIS331DL_ACCEL_DEV_NAME },
 	{ LIS331DL_ACCEL_DEV_NAME },
@@ -156,7 +154,6 @@
 	{ LIS2DW12_ACCEL_DEV_NAME },
 	{ LIS3DHH_ACCEL_DEV_NAME },
 	{ LIS3DE_ACCEL_DEV_NAME },
->>>>>>> 24b8d41d
 	{},
 };
 MODULE_DEVICE_TABLE(spi, st_accel_id_table);
