--- conflicted
+++ resolved
@@ -52,8 +52,6 @@
 
 struct mma7455_data {
 	struct regmap *regmap;
-<<<<<<< HEAD
-=======
 	/*
 	 * Used to reorganize data.  Will ensure correct alignment of
 	 * the timestamp if present
@@ -62,7 +60,6 @@
 		__le16 channels[3];
 		s64 ts __aligned(8);
 	} scan;
->>>>>>> 24b8d41d
 };
 
 static int mma7455_drdy(struct mma7455_data *mma7455)
@@ -105,11 +102,7 @@
 	if (ret)
 		goto done;
 
-<<<<<<< HEAD
-	iio_push_to_buffers_with_timestamp(indio_dev, buf,
-=======
 	iio_push_to_buffers_with_timestamp(indio_dev, &mma7455->scan,
->>>>>>> 24b8d41d
 					   iio_get_time_ns(indio_dev));
 
 done:
