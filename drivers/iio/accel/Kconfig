# SPDX-License-Identifier: GPL-2.0-only
#
# Accelerometer drivers
#
# When adding new entries keep the list in alphabetical order

menu "Accelerometers"

config ADIS16201
	tristate "Analog Devices ADIS16201 Dual-Axis Digital Inclinometer and Accelerometer"
	depends on SPI
	select IIO_ADIS_LIB
	select IIO_ADIS_LIB_BUFFER if IIO_BUFFER
	help
	  Say Y here to build support for Analog Devices adis16201 dual-axis
	  digital inclinometer and accelerometer.

	  To compile this driver as a module, say M here: the module will
	  be called adis16201.

config ADIS16209
	tristate "Analog Devices ADIS16209 Dual-Axis Digital Inclinometer and Accelerometer"
	depends on SPI
	select IIO_ADIS_LIB
	select IIO_ADIS_LIB_BUFFER if IIO_BUFFER
	help
	  Say Y here to build support for Analog Devices adis16209 dual-axis digital inclinometer
	  and accelerometer.

	  To compile this driver as a module, say M here: the module will be
	  called adis16209.

config ADXL313
	tristate

config ADXL313_I2C
	tristate "Analog Devices ADXL313 3-Axis Digital Accelerometer I2C Driver"
	depends on I2C
	select ADXL313
	select REGMAP_I2C
	help
	  Say Y here if you want to build i2c support for the Analog Devices
	  ADXL313 3-axis digital accelerometer.

	  To compile this driver as a module, choose M here: the module
	  will be called adxl313_i2c and you will also get adxl313_core
	  for the core module.

config ADXL313_SPI
	tristate "Analog Devices ADXL313 3-Axis Digital Accelerometer SPI Driver"
	depends on SPI
	select ADXL313
	select REGMAP_SPI
	help
	  Say Y here if you want to build spi support for the Analog Devices
	  ADXL313 3-axis digital accelerometer.

	  To compile this driver as a module, choose M here: the module
	  will be called adxl313_spi and you will also get adxl313_core
	  for the core module.

config ADXL345
	tristate

config ADXL345_I2C
	tristate "Analog Devices ADXL345 3-Axis Digital Accelerometer I2C Driver"
	depends on INPUT_ADXL34X=n
	depends on I2C
	select ADXL345
	select REGMAP_I2C
	help
	  Say Y here if you want to build support for the Analog Devices
	  ADXL345 or ADXL375 3-axis digital accelerometer.

	  To compile this driver as a module, choose M here: the module
	  will be called adxl345_i2c and you will also get adxl345_core
	  for the core module.

config ADXL345_SPI
	tristate "Analog Devices ADXL345 3-Axis Digital Accelerometer SPI Driver"
	depends on INPUT_ADXL34X=n
	depends on SPI
	select ADXL345
	select REGMAP_SPI
	help
	  Say Y here if you want to build support for the Analog Devices
	  ADXL345 or ADXL375 3-axis digital accelerometer.

	  To compile this driver as a module, choose M here: the module
	  will be called adxl345_spi and you will also get adxl345_core
	  for the core module.

config ADXL355
	tristate

config ADXL355_I2C
	tristate "Analog Devices ADXL355 3-Axis Digital Accelerometer I2C Driver"
	depends on I2C
	select ADXL355
	select REGMAP_I2C
	select IIO_BUFFER
	select IIO_TRIGGERED_BUFFER
	help
	  Say Y here if you want to build i2c support for the Analog Devices
	  ADXL355 3-axis digital accelerometer.

	  To compile this driver as a module, choose M here: the module
	  will be called adxl355_i2c and you will also get adxl355_core
	  for the core module.

config ADXL355_SPI
	tristate "Analog Devices ADXL355 3-Axis Digital Accelerometer SPI Driver"
	depends on SPI
	select ADXL355
	select REGMAP_SPI
	select IIO_BUFFER
	select IIO_TRIGGERED_BUFFER
	help
	  Say Y here if you want to build spi support for the Analog Devices
	  ADXL355 3-axis digital accelerometer.

	  To compile this driver as a module, choose M here: the module
	  will be called adxl355_spi and you will also get adxl355_core
	  for the core module.

config ADXL367
	tristate
	select IIO_BUFFER
	select IIO_TRIGGERED_BUFFER

config ADXL367_SPI
	tristate "Analog Devices ADXL367 3-Axis Accelerometer SPI Driver"
	depends on SPI
	select ADXL367
	select REGMAP_SPI
	help
	  Say yes here to add support for the Analog Devices ADXL367 triaxial
	  acceleration sensor.
	  To compile this driver as a module, choose M here: the
	  module will be called adxl367_spi.

config ADXL367_I2C
	tristate "Analog Devices ADXL367 3-Axis Accelerometer I2C Driver"
	depends on I2C
	select ADXL367
	select REGMAP_I2C
	help
	  Say yes here to add support for the Analog Devices ADXL367 triaxial
	  acceleration sensor.
	  To compile this driver as a module, choose M here: the
	  module will be called adxl367_i2c.

config ADXL372
	tristate
	select IIO_BUFFER
	select IIO_TRIGGERED_BUFFER

config ADXL372_SPI
	tristate "Analog Devices ADXL372 3-Axis Accelerometer SPI Driver"
	depends on SPI
	select ADXL372
	select REGMAP_SPI
	help
	  Say yes here to add support for the Analog Devices ADXL372 triaxial
	  acceleration sensor.
	  To compile this driver as a module, choose M here: the
	  module will be called adxl372_spi.

config ADXL372_I2C
	tristate "Analog Devices ADXL372 3-Axis Accelerometer I2C Driver"
	depends on I2C
	select ADXL372
	select REGMAP_I2C
	help
	  Say yes here to add support for the Analog Devices ADXL372 triaxial
	  acceleration sensor.
	  To compile this driver as a module, choose M here: the
	  module will be called adxl372_i2c.

config BMA180
	tristate "Bosch BMA023/BMA1x0/BMA25x 3-Axis Accelerometer Driver"
	depends on I2C && INPUT_BMA150=n
	select IIO_BUFFER
	select IIO_TRIGGERED_BUFFER
	help
	  Say Y here if you want to build a driver for the Bosch BMA023, BMA150
	  BMA180, SMB380, or BMA25x triaxial acceleration sensor.

	  To compile this driver as a module, choose M here: the
	  module will be called bma180.

config BMA220
<<<<<<< HEAD
    tristate "Bosch BMA220 3-Axis Accelerometer Driver"
	depends on SPI
	select IIO_BUFFER
	select IIO_TRIGGERED_BUFFER
    help
      Say yes here to add support for the Bosch BMA220 triaxial
      acceleration sensor.

      To compile this driver as a module, choose M here: the
      module will be called bma220_spi.
=======
	tristate "Bosch BMA220 3-Axis Accelerometer Driver"
	depends on SPI
	select IIO_BUFFER
	select IIO_TRIGGERED_BUFFER
	help
	  Say yes here to add support for the Bosch BMA220 triaxial
	  acceleration sensor.

	  To compile this driver as a module, choose M here: the
	  module will be called bma220_spi.

config BMA400
	tristate "Bosch BMA400 3-Axis Accelerometer Driver"
	select REGMAP
	select BMA400_I2C if I2C
	select BMA400_SPI if SPI
	help
	  Say Y here if you want to build a driver for the Bosch BMA400
	  triaxial acceleration sensor.

	  To compile this driver as a module, choose M here: the
	  module will be called bma400_core and you will also get
	  bma400_i2c if I2C is enabled and bma400_spi if SPI is
	  enabled.

config BMA400_I2C
	tristate
	depends on BMA400

config BMA400_SPI
	tristate
	depends on BMA400
>>>>>>> 24b8d41d

config BMC150_ACCEL
	tristate "Bosch BMC150 Accelerometer Driver"
	select IIO_BUFFER
	select IIO_TRIGGERED_BUFFER
	select REGMAP
	select BMC150_ACCEL_I2C if I2C
	select BMC150_ACCEL_SPI if SPI
	help
	  Say yes here to build support for the following Bosch accelerometers:
	  BMC150, BMI055, BMA250E, BMA222E, BMA255, BMA280.

	  This is a combo module with both accelerometer and magnetometer.
	  This driver is only implementing accelerometer part, which has
	  its own address and register map.

config BMC150_ACCEL_I2C
	tristate
	select REGMAP_I2C

config BMC150_ACCEL_SPI
	tristate
	select REGMAP_SPI

<<<<<<< HEAD
=======
config DA280
	tristate "MiraMEMS DA280 3-axis 14-bit digital accelerometer driver"
	depends on I2C
	help
	  Say yes here to build support for the MiraMEMS DA280 3-axis 14-bit
	  digital accelerometer.

	  To compile this driver as a module, choose M here: the
	  module will be called da280.

config DA311
	tristate "MiraMEMS DA311 3-axis 12-bit digital accelerometer driver"
	depends on I2C
	help
	  Say yes here to build support for the MiraMEMS DA311 3-axis 12-bit
	  digital accelerometer.

	  To compile this driver as a module, choose M here: the
	  module will be called da311.

>>>>>>> 24b8d41d
config DMARD06
	tristate "Domintech DMARD06 Digital Accelerometer Driver"
	depends on OF || COMPILE_TEST
	depends on I2C
	help
	  Say yes here to build support for the Domintech low-g tri-axial
	  digital accelerometers: DMARD05, DMARD06, DMARD07.

	  To compile this driver as a module, choose M here: the
	  module will be called dmard06.

config DMARD09
	tristate "Domintech DMARD09 3-axis Accelerometer Driver"
	depends on I2C
	help
	  Say yes here to get support for the Domintech DMARD09 3-axis
	  accelerometer.

	  Choosing M will build the driver as a module. If so, the module
	  will be called dmard09.

<<<<<<< HEAD
=======
config DMARD10
	tristate "Domintech DMARD10 3-axis Accelerometer Driver"
	depends on I2C
	help
	  Say yes here to get support for the Domintech DMARD10 3-axis
	  accelerometer.

	  Choosing M will build the driver as a module. If so, the module
	  will be called dmard10.

>>>>>>> 24b8d41d
config HID_SENSOR_ACCEL_3D
	depends on HID_SENSOR_HUB
	select IIO_BUFFER
	select IIO_TRIGGERED_BUFFER
	select HID_SENSOR_IIO_COMMON
	select HID_SENSOR_IIO_TRIGGER
	tristate "HID Accelerometers 3D"
	help
	  Say yes here to build support for the HID SENSOR
	  accelerometers 3D.

	  To compile this driver as a module, choose M here: the
	  module will be called hid-sensor-accel-3d.

config IIO_CROS_EC_ACCEL_LEGACY
	tristate "ChromeOS EC Legacy Accelerometer Sensor"
	depends on IIO_CROS_EC_SENSORS_CORE
	help
	  Say yes here to get support for accelerometers on Chromebook using
	  legacy EC firmware.
	  Sensor data is retrieved through IO memory.
	  Newer devices should use IIO_CROS_EC_SENSORS.

config IIO_ST_ACCEL_3AXIS
	tristate "STMicroelectronics accelerometers 3-Axis Driver"
	depends on (I2C || SPI_MASTER) && SYSFS
	depends on !SENSORS_LIS3_I2C
	depends on !SENSORS_LIS3_SPI
	select IIO_ST_SENSORS_CORE
	select IIO_ST_ACCEL_I2C_3AXIS if (I2C)
	select IIO_ST_ACCEL_SPI_3AXIS if (SPI_MASTER)
	select IIO_TRIGGERED_BUFFER if (IIO_BUFFER)
	help
	  Say yes here to build support for STMicroelectronics accelerometers:
	  LSM303DLH, LSM303DLHC, LIS3DH, LSM330D, LSM330DL, LSM330DLC,
<<<<<<< HEAD
	  LIS331DLH, LSM303DL, LSM303DLM, LSM330, LIS2DH12, H3LIS331DL.
=======
	  LIS331DLH, LSM303DL, LSM303DLM, LSM330, LIS2DH12, H3LIS331DL,
	  LNG2DM, LIS3DE, LIS2DE12, LIS2HH12
>>>>>>> 24b8d41d

	  This driver can also be built as a module. If so, these modules
	  will be created:
	  - st_accel (core functions for the driver [it is mandatory]);
	  - st_accel_i2c (necessary for the I2C devices [optional*]);
	  - st_accel_spi (necessary for the SPI devices [optional*]);

	  (*) one of these is necessary to do something.

config IIO_ST_ACCEL_I2C_3AXIS
	tristate
	depends on IIO_ST_ACCEL_3AXIS
	depends on IIO_ST_SENSORS_I2C

config IIO_ST_ACCEL_SPI_3AXIS
	tristate
	depends on IIO_ST_ACCEL_3AXIS
	depends on IIO_ST_SENSORS_SPI

config KXSD9
	tristate "Kionix KXSD9 Accelerometer Driver"
	select IIO_BUFFER
	select IIO_TRIGGERED_BUFFER
	help
	  Say yes here to build support for the Kionix KXSD9 accelerometer.
	  It can be accessed using an (optional) SPI or I2C interface.

	  To compile this driver as a module, choose M here: the module
	  will be called kxsd9.

config KXSD9_SPI
	tristate "Kionix KXSD9 SPI transport"
	depends on KXSD9
	depends on SPI
	default KXSD9
	select REGMAP_SPI
	help
	  Say yes here to enable the Kionix KXSD9 accelerometer
	  SPI transport channel.

config KXSD9_I2C
	tristate "Kionix KXSD9 I2C transport"
	depends on KXSD9
	depends on I2C
	default KXSD9
	select REGMAP_I2C
	help
	  Say yes here to enable the Kionix KXSD9 accelerometer
	  I2C transport channel.

config KXCJK1013
	tristate "Kionix 3-Axis Accelerometer Driver"
	depends on I2C
	select IIO_BUFFER
	select IIO_TRIGGERED_BUFFER
	help
	  Say Y here if you want to build a driver for the Kionix KXCJK-1013
	  triaxial acceleration sensor. This driver also supports KXCJ9-1008,
	  KXTJ2-1009 and KXTF9.

	  To compile this driver as a module, choose M here: the module will
	  be called kxcjk-1013.

config MC3230
	tristate "mCube MC3230 Digital Accelerometer Driver"
	depends on I2C
	help
	  Say yes here to build support for the mCube MC3230 low-g tri-axial
	  digital accelerometer.

	  To compile this driver as a module, choose M here: the
	  module will be called mc3230.

config MMA7455
	tristate
	select IIO_BUFFER
	select IIO_TRIGGERED_BUFFER

config MMA7455_I2C
	tristate "Freescale MMA7455L/MMA7456L Accelerometer I2C Driver"
	depends on I2C
	select MMA7455
	select REGMAP_I2C
	help
	  Say yes here to build support for the Freescale MMA7455L and
	  MMA7456L 3-axis accelerometer.

	  To compile this driver as a module, choose M here: the module
	  will be called mma7455_i2c.

config MMA7455_SPI
	tristate "Freescale MMA7455L/MMA7456L Accelerometer SPI Driver"
	depends on SPI_MASTER
	select MMA7455
	select REGMAP_SPI
	help
	  Say yes here to build support for the Freescale MMA7455L and
	  MMA7456L 3-axis accelerometer.

	  To compile this driver as a module, choose M here: the module
	  will be called mma7455_spi.

config MMA7660
	tristate "Freescale MMA7660FC 3-Axis Accelerometer Driver"
	depends on I2C
	help
	  Say yes here to get support for the Freescale MMA7660FC 3-Axis
	  accelerometer.

	  Choosing M will build the driver as a module. If so, the module
	  will be called mma7660.

config MMA8452
	tristate "Freescale / NXP MMA8452Q and similar Accelerometers Driver"
	depends on I2C
	select IIO_BUFFER
	select IIO_TRIGGERED_BUFFER
	help
	  Say yes here to build support for the following Freescale / NXP 3-axis
	  accelerometers: MMA8451Q, MMA8452Q, MMA8453Q, MMA8652FC, MMA8653FC,
	  FXLS8471Q.

	  To compile this driver as a module, choose M here: the module
	  will be called mma8452.

config MMA9551_CORE
	tristate

config MMA9551
	tristate "Freescale MMA9551L Intelligent Motion-Sensing Platform Driver"
	depends on I2C
	select MMA9551_CORE

	help
	  Say yes here to build support for the Freescale MMA9551L
	  Intelligent Motion-Sensing Platform Driver.

	  To compile this driver as a module, choose M here: the module
	  will be called mma9551.

config MMA9553
	tristate "Freescale MMA9553L Intelligent Pedometer Platform Driver"
	depends on I2C
	select MMA9551_CORE
	help
	  Say yes here to build support for the Freescale MMA9553L
	  Intelligent Pedometer Platform Driver.

	  To compile this driver as a module, choose M here: the module
	  will be called mma9553.

config MXC4005
	tristate "Memsic MXC4005XC 3-Axis Accelerometer Driver"
	depends on I2C
	select IIO_BUFFER
	select IIO_TRIGGERED_BUFFER
	select REGMAP_I2C
	help
	  Say yes here to build support for the Memsic MXC4005XC 3-axis
	  accelerometer.

	  To compile this driver as a module, choose M. The module will be
	  called mxc4005.

config MXC6255
	tristate "Memsic MXC6255 Orientation Sensing Accelerometer Driver"
	depends on I2C
	select REGMAP_I2C
	help
	  Say yes here to build support for the Memsic MXC6255 Orientation
	  Sensing Accelerometer Driver.

	  To compile this driver as a module, choose M here: the module will be
	  called mxc6255.

config SCA3000
	select IIO_BUFFER
	select IIO_KFIFO_BUF
	depends on SPI
	tristate "VTI SCA3000 series accelerometers"
	help
	  Say Y here to build support for the VTI SCA3000 series of SPI
	  accelerometers. These devices use a hardware ring buffer.

	  To compile this driver as a module, say M here: the module will be
	  called sca3000.

config STK8312
	tristate "Sensortek STK8312 3-Axis Accelerometer Driver"
	depends on I2C
	select IIO_BUFFER
	select IIO_TRIGGERED_BUFFER
	help
	  Say yes here to get support for the Sensortek STK8312 3-axis
	  accelerometer.

	  Choosing M will build the driver as a module. If so, the module
	  will be called stk8312.

config STK8BA50
	tristate "Sensortek STK8BA50 3-Axis Accelerometer Driver"
	depends on I2C
	select IIO_BUFFER
	select IIO_TRIGGERED_BUFFER
	help
	  Say yes here to get support for the Sensortek STK8BA50 3-axis
	  accelerometer.

	  Choosing M will build the driver as a module. If so, the module
	  will be called stk8ba50.

endmenu<|MERGE_RESOLUTION|>--- conflicted
+++ resolved
@@ -190,18 +190,6 @@
 	  module will be called bma180.
 
 config BMA220
-<<<<<<< HEAD
-    tristate "Bosch BMA220 3-Axis Accelerometer Driver"
-	depends on SPI
-	select IIO_BUFFER
-	select IIO_TRIGGERED_BUFFER
-    help
-      Say yes here to add support for the Bosch BMA220 triaxial
-      acceleration sensor.
-
-      To compile this driver as a module, choose M here: the
-      module will be called bma220_spi.
-=======
 	tristate "Bosch BMA220 3-Axis Accelerometer Driver"
 	depends on SPI
 	select IIO_BUFFER
@@ -234,7 +222,6 @@
 config BMA400_SPI
 	tristate
 	depends on BMA400
->>>>>>> 24b8d41d
 
 config BMC150_ACCEL
 	tristate "Bosch BMC150 Accelerometer Driver"
@@ -259,8 +246,6 @@
 	tristate
 	select REGMAP_SPI
 
-<<<<<<< HEAD
-=======
 config DA280
 	tristate "MiraMEMS DA280 3-axis 14-bit digital accelerometer driver"
 	depends on I2C
@@ -281,7 +266,6 @@
 	  To compile this driver as a module, choose M here: the
 	  module will be called da311.
 
->>>>>>> 24b8d41d
 config DMARD06
 	tristate "Domintech DMARD06 Digital Accelerometer Driver"
 	depends on OF || COMPILE_TEST
@@ -303,8 +287,6 @@
 	  Choosing M will build the driver as a module. If so, the module
 	  will be called dmard09.
 
-<<<<<<< HEAD
-=======
 config DMARD10
 	tristate "Domintech DMARD10 3-axis Accelerometer Driver"
 	depends on I2C
@@ -315,7 +297,6 @@
 	  Choosing M will build the driver as a module. If so, the module
 	  will be called dmard10.
 
->>>>>>> 24b8d41d
 config HID_SENSOR_ACCEL_3D
 	depends on HID_SENSOR_HUB
 	select IIO_BUFFER
@@ -351,12 +332,8 @@
 	help
 	  Say yes here to build support for STMicroelectronics accelerometers:
 	  LSM303DLH, LSM303DLHC, LIS3DH, LSM330D, LSM330DL, LSM330DLC,
-<<<<<<< HEAD
-	  LIS331DLH, LSM303DL, LSM303DLM, LSM330, LIS2DH12, H3LIS331DL.
-=======
 	  LIS331DLH, LSM303DL, LSM303DLM, LSM330, LIS2DH12, H3LIS331DL,
 	  LNG2DM, LIS3DE, LIS2DE12, LIS2HH12
->>>>>>> 24b8d41d
 
 	  This driver can also be built as a module. If so, these modules
 	  will be created:
