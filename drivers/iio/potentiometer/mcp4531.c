--- conflicted
+++ resolved
@@ -23,25 +23,13 @@
  * mcp4652	2	257		5, 10, 50, 100          01011xx
  * mcp4661	2	257		5, 10, 50, 100          0101xxx
  * mcp4662	2	257		5, 10, 50, 100          01011xx
-<<<<<<< HEAD
- *
- * This program is free software; you can redistribute it and/or modify it
- * under the terms of the GNU General Public License version 2 as published by
- * the Free Software Foundation.
-=======
->>>>>>> 24b8d41d
  */
 
 #include <linux/module.h>
 #include <linux/i2c.h>
 #include <linux/err.h>
-<<<<<<< HEAD
-#include <linux/of.h>
-#include <linux/of_device.h>
-=======
 #include <linux/mod_devicetable.h>
 #include <linux/property.h>
->>>>>>> 24b8d41d
 
 #include <linux/iio/iio.h>
 
@@ -87,40 +75,6 @@
 };
 
 static const struct mcp4531_cfg mcp4531_cfg[] = {
-<<<<<<< HEAD
-	[MCP453x_502] = { .wipers = 1, .max_pos = 128, .kohms =   5, },
-	[MCP453x_103] = { .wipers = 1, .max_pos = 128, .kohms =  10, },
-	[MCP453x_503] = { .wipers = 1, .max_pos = 128, .kohms =  50, },
-	[MCP453x_104] = { .wipers = 1, .max_pos = 128, .kohms = 100, },
-	[MCP454x_502] = { .wipers = 1, .max_pos = 128, .kohms =   5, },
-	[MCP454x_103] = { .wipers = 1, .max_pos = 128, .kohms =  10, },
-	[MCP454x_503] = { .wipers = 1, .max_pos = 128, .kohms =  50, },
-	[MCP454x_104] = { .wipers = 1, .max_pos = 128, .kohms = 100, },
-	[MCP455x_502] = { .wipers = 1, .max_pos = 256, .kohms =   5, },
-	[MCP455x_103] = { .wipers = 1, .max_pos = 256, .kohms =  10, },
-	[MCP455x_503] = { .wipers = 1, .max_pos = 256, .kohms =  50, },
-	[MCP455x_104] = { .wipers = 1, .max_pos = 256, .kohms = 100, },
-	[MCP456x_502] = { .wipers = 1, .max_pos = 256, .kohms =   5, },
-	[MCP456x_103] = { .wipers = 1, .max_pos = 256, .kohms =  10, },
-	[MCP456x_503] = { .wipers = 1, .max_pos = 256, .kohms =  50, },
-	[MCP456x_104] = { .wipers = 1, .max_pos = 256, .kohms = 100, },
-	[MCP463x_502] = { .wipers = 2, .max_pos = 128, .kohms =   5, },
-	[MCP463x_103] = { .wipers = 2, .max_pos = 128, .kohms =  10, },
-	[MCP463x_503] = { .wipers = 2, .max_pos = 128, .kohms =  50, },
-	[MCP463x_104] = { .wipers = 2, .max_pos = 128, .kohms = 100, },
-	[MCP464x_502] = { .wipers = 2, .max_pos = 128, .kohms =   5, },
-	[MCP464x_103] = { .wipers = 2, .max_pos = 128, .kohms =  10, },
-	[MCP464x_503] = { .wipers = 2, .max_pos = 128, .kohms =  50, },
-	[MCP464x_104] = { .wipers = 2, .max_pos = 128, .kohms = 100, },
-	[MCP465x_502] = { .wipers = 2, .max_pos = 256, .kohms =   5, },
-	[MCP465x_103] = { .wipers = 2, .max_pos = 256, .kohms =  10, },
-	[MCP465x_503] = { .wipers = 2, .max_pos = 256, .kohms =  50, },
-	[MCP465x_104] = { .wipers = 2, .max_pos = 256, .kohms = 100, },
-	[MCP466x_502] = { .wipers = 2, .max_pos = 256, .kohms =   5, },
-	[MCP466x_103] = { .wipers = 2, .max_pos = 256, .kohms =  10, },
-	[MCP466x_503] = { .wipers = 2, .max_pos = 256, .kohms =  50, },
-	[MCP466x_104] = { .wipers = 2, .max_pos = 256, .kohms = 100, },
-=======
 	[MCP453x_502] = { .wipers = 1, .avail = { 0, 1, 128 }, .kohms =   5, },
 	[MCP453x_103] = { .wipers = 1, .avail = { 0, 1, 128 }, .kohms =  10, },
 	[MCP453x_503] = { .wipers = 1, .avail = { 0, 1, 128 }, .kohms =  50, },
@@ -153,7 +107,6 @@
 	[MCP466x_103] = { .wipers = 2, .avail = { 0, 1, 256 }, .kohms =  10, },
 	[MCP466x_503] = { .wipers = 2, .avail = { 0, 1, 256 }, .kohms =  50, },
 	[MCP466x_104] = { .wipers = 2, .avail = { 0, 1, 256 }, .kohms = 100, },
->>>>>>> 24b8d41d
 };
 
 #define MCP4531_WRITE (0 << 2)
@@ -201,11 +154,7 @@
 		return IIO_VAL_INT;
 	case IIO_CHAN_INFO_SCALE:
 		*val = 1000 * data->cfg->kohms;
-<<<<<<< HEAD
-		*val2 = data->cfg->max_pos;
-=======
 		*val2 = data->cfg->avail[2];
->>>>>>> 24b8d41d
 		return IIO_VAL_FRACTIONAL;
 	}
 
@@ -239,11 +188,7 @@
 
 	switch (mask) {
 	case IIO_CHAN_INFO_RAW:
-<<<<<<< HEAD
-		if (val > data->cfg->max_pos || val < 0)
-=======
 		if (val > data->cfg->avail[2] || val < 0)
->>>>>>> 24b8d41d
 			return -EINVAL;
 		break;
 	default:
@@ -261,8 +206,74 @@
 	.write_raw = mcp4531_write_raw,
 };
 
-<<<<<<< HEAD
-#ifdef CONFIG_OF
+static const struct i2c_device_id mcp4531_id[] = {
+	{ "mcp4531-502", MCP453x_502 },
+	{ "mcp4531-103", MCP453x_103 },
+	{ "mcp4531-503", MCP453x_503 },
+	{ "mcp4531-104", MCP453x_104 },
+	{ "mcp4532-502", MCP453x_502 },
+	{ "mcp4532-103", MCP453x_103 },
+	{ "mcp4532-503", MCP453x_503 },
+	{ "mcp4532-104", MCP453x_104 },
+	{ "mcp4541-502", MCP454x_502 },
+	{ "mcp4541-103", MCP454x_103 },
+	{ "mcp4541-503", MCP454x_503 },
+	{ "mcp4541-104", MCP454x_104 },
+	{ "mcp4542-502", MCP454x_502 },
+	{ "mcp4542-103", MCP454x_103 },
+	{ "mcp4542-503", MCP454x_503 },
+	{ "mcp4542-104", MCP454x_104 },
+	{ "mcp4551-502", MCP455x_502 },
+	{ "mcp4551-103", MCP455x_103 },
+	{ "mcp4551-503", MCP455x_503 },
+	{ "mcp4551-104", MCP455x_104 },
+	{ "mcp4552-502", MCP455x_502 },
+	{ "mcp4552-103", MCP455x_103 },
+	{ "mcp4552-503", MCP455x_503 },
+	{ "mcp4552-104", MCP455x_104 },
+	{ "mcp4561-502", MCP456x_502 },
+	{ "mcp4561-103", MCP456x_103 },
+	{ "mcp4561-503", MCP456x_503 },
+	{ "mcp4561-104", MCP456x_104 },
+	{ "mcp4562-502", MCP456x_502 },
+	{ "mcp4562-103", MCP456x_103 },
+	{ "mcp4562-503", MCP456x_503 },
+	{ "mcp4562-104", MCP456x_104 },
+	{ "mcp4631-502", MCP463x_502 },
+	{ "mcp4631-103", MCP463x_103 },
+	{ "mcp4631-503", MCP463x_503 },
+	{ "mcp4631-104", MCP463x_104 },
+	{ "mcp4632-502", MCP463x_502 },
+	{ "mcp4632-103", MCP463x_103 },
+	{ "mcp4632-503", MCP463x_503 },
+	{ "mcp4632-104", MCP463x_104 },
+	{ "mcp4641-502", MCP464x_502 },
+	{ "mcp4641-103", MCP464x_103 },
+	{ "mcp4641-503", MCP464x_503 },
+	{ "mcp4641-104", MCP464x_104 },
+	{ "mcp4642-502", MCP464x_502 },
+	{ "mcp4642-103", MCP464x_103 },
+	{ "mcp4642-503", MCP464x_503 },
+	{ "mcp4642-104", MCP464x_104 },
+	{ "mcp4651-502", MCP465x_502 },
+	{ "mcp4651-103", MCP465x_103 },
+	{ "mcp4651-503", MCP465x_503 },
+	{ "mcp4651-104", MCP465x_104 },
+	{ "mcp4652-502", MCP465x_502 },
+	{ "mcp4652-103", MCP465x_103 },
+	{ "mcp4652-503", MCP465x_503 },
+	{ "mcp4652-104", MCP465x_104 },
+	{ "mcp4661-502", MCP466x_502 },
+	{ "mcp4661-103", MCP466x_103 },
+	{ "mcp4661-503", MCP466x_503 },
+	{ "mcp4661-104", MCP466x_104 },
+	{ "mcp4662-502", MCP466x_502 },
+	{ "mcp4662-103", MCP466x_103 },
+	{ "mcp4662-503", MCP466x_503 },
+	{ "mcp4662-104", MCP466x_104 },
+	{}
+};
+MODULE_DEVICE_TABLE(i2c, mcp4531_id);
 
 #define MCP4531_COMPATIBLE(of_compatible, cfg) {	\
 			.compatible = of_compatible,	\
@@ -336,15 +347,13 @@
 	MCP4531_COMPATIBLE("microchip,mcp4662-104", MCP466x_104),
 	{ /* sentinel */ }
 };
-#endif
-
-static int mcp4531_probe(struct i2c_client *client,
-			 const struct i2c_device_id *id)
+MODULE_DEVICE_TABLE(of, mcp4531_of_match);
+
+static int mcp4531_probe(struct i2c_client *client)
 {
 	struct device *dev = &client->dev;
 	struct mcp4531_data *data;
 	struct iio_dev *indio_dev;
-	const struct of_device_id *match;
 
 	if (!i2c_check_functionality(client->adapter,
 				     I2C_FUNC_SMBUS_WORD_DATA)) {
@@ -359,13 +368,10 @@
 	i2c_set_clientdata(client, indio_dev);
 	data->client = client;
 
-	match = of_match_device(of_match_ptr(mcp4531_of_match), dev);
-	if (match)
-		data->cfg = of_device_get_match_data(dev);
-	else
-		data->cfg = &mcp4531_cfg[id->driver_data];
-
-	indio_dev->dev.parent = dev;
+	data->cfg = device_get_match_data(dev);
+	if (!data->cfg)
+		data->cfg = &mcp4531_cfg[i2c_match_id(mcp4531_id, client)->driver_data];
+
 	indio_dev->info = &mcp4531_info;
 	indio_dev->channels = mcp4531_channels;
 	indio_dev->num_channels = data->cfg->wipers;
@@ -374,190 +380,10 @@
 	return devm_iio_device_register(dev, indio_dev);
 }
 
-=======
->>>>>>> 24b8d41d
-static const struct i2c_device_id mcp4531_id[] = {
-	{ "mcp4531-502", MCP453x_502 },
-	{ "mcp4531-103", MCP453x_103 },
-	{ "mcp4531-503", MCP453x_503 },
-	{ "mcp4531-104", MCP453x_104 },
-	{ "mcp4532-502", MCP453x_502 },
-	{ "mcp4532-103", MCP453x_103 },
-	{ "mcp4532-503", MCP453x_503 },
-	{ "mcp4532-104", MCP453x_104 },
-	{ "mcp4541-502", MCP454x_502 },
-	{ "mcp4541-103", MCP454x_103 },
-	{ "mcp4541-503", MCP454x_503 },
-	{ "mcp4541-104", MCP454x_104 },
-	{ "mcp4542-502", MCP454x_502 },
-	{ "mcp4542-103", MCP454x_103 },
-	{ "mcp4542-503", MCP454x_503 },
-	{ "mcp4542-104", MCP454x_104 },
-	{ "mcp4551-502", MCP455x_502 },
-	{ "mcp4551-103", MCP455x_103 },
-	{ "mcp4551-503", MCP455x_503 },
-	{ "mcp4551-104", MCP455x_104 },
-	{ "mcp4552-502", MCP455x_502 },
-	{ "mcp4552-103", MCP455x_103 },
-	{ "mcp4552-503", MCP455x_503 },
-	{ "mcp4552-104", MCP455x_104 },
-	{ "mcp4561-502", MCP456x_502 },
-	{ "mcp4561-103", MCP456x_103 },
-	{ "mcp4561-503", MCP456x_503 },
-	{ "mcp4561-104", MCP456x_104 },
-	{ "mcp4562-502", MCP456x_502 },
-	{ "mcp4562-103", MCP456x_103 },
-	{ "mcp4562-503", MCP456x_503 },
-	{ "mcp4562-104", MCP456x_104 },
-	{ "mcp4631-502", MCP463x_502 },
-	{ "mcp4631-103", MCP463x_103 },
-	{ "mcp4631-503", MCP463x_503 },
-	{ "mcp4631-104", MCP463x_104 },
-	{ "mcp4632-502", MCP463x_502 },
-	{ "mcp4632-103", MCP463x_103 },
-	{ "mcp4632-503", MCP463x_503 },
-	{ "mcp4632-104", MCP463x_104 },
-	{ "mcp4641-502", MCP464x_502 },
-	{ "mcp4641-103", MCP464x_103 },
-	{ "mcp4641-503", MCP464x_503 },
-	{ "mcp4641-104", MCP464x_104 },
-	{ "mcp4642-502", MCP464x_502 },
-	{ "mcp4642-103", MCP464x_103 },
-	{ "mcp4642-503", MCP464x_503 },
-	{ "mcp4642-104", MCP464x_104 },
-	{ "mcp4651-502", MCP465x_502 },
-	{ "mcp4651-103", MCP465x_103 },
-	{ "mcp4651-503", MCP465x_503 },
-	{ "mcp4651-104", MCP465x_104 },
-	{ "mcp4652-502", MCP465x_502 },
-	{ "mcp4652-103", MCP465x_103 },
-	{ "mcp4652-503", MCP465x_503 },
-	{ "mcp4652-104", MCP465x_104 },
-	{ "mcp4661-502", MCP466x_502 },
-	{ "mcp4661-103", MCP466x_103 },
-	{ "mcp4661-503", MCP466x_503 },
-	{ "mcp4661-104", MCP466x_104 },
-	{ "mcp4662-502", MCP466x_502 },
-	{ "mcp4662-103", MCP466x_103 },
-	{ "mcp4662-503", MCP466x_503 },
-	{ "mcp4662-104", MCP466x_104 },
-	{}
-};
-MODULE_DEVICE_TABLE(i2c, mcp4531_id);
-
-#define MCP4531_COMPATIBLE(of_compatible, cfg) {	\
-			.compatible = of_compatible,	\
-			.data = &mcp4531_cfg[cfg],	\
-}
-
-static const struct of_device_id mcp4531_of_match[] = {
-	MCP4531_COMPATIBLE("microchip,mcp4531-502", MCP453x_502),
-	MCP4531_COMPATIBLE("microchip,mcp4531-103", MCP453x_103),
-	MCP4531_COMPATIBLE("microchip,mcp4531-503", MCP453x_503),
-	MCP4531_COMPATIBLE("microchip,mcp4531-104", MCP453x_104),
-	MCP4531_COMPATIBLE("microchip,mcp4532-502", MCP453x_502),
-	MCP4531_COMPATIBLE("microchip,mcp4532-103", MCP453x_103),
-	MCP4531_COMPATIBLE("microchip,mcp4532-503", MCP453x_503),
-	MCP4531_COMPATIBLE("microchip,mcp4532-104", MCP453x_104),
-	MCP4531_COMPATIBLE("microchip,mcp4541-502", MCP454x_502),
-	MCP4531_COMPATIBLE("microchip,mcp4541-103", MCP454x_103),
-	MCP4531_COMPATIBLE("microchip,mcp4541-503", MCP454x_503),
-	MCP4531_COMPATIBLE("microchip,mcp4541-104", MCP454x_104),
-	MCP4531_COMPATIBLE("microchip,mcp4542-502", MCP454x_502),
-	MCP4531_COMPATIBLE("microchip,mcp4542-103", MCP454x_103),
-	MCP4531_COMPATIBLE("microchip,mcp4542-503", MCP454x_503),
-	MCP4531_COMPATIBLE("microchip,mcp4542-104", MCP454x_104),
-	MCP4531_COMPATIBLE("microchip,mcp4551-502", MCP455x_502),
-	MCP4531_COMPATIBLE("microchip,mcp4551-103", MCP455x_103),
-	MCP4531_COMPATIBLE("microchip,mcp4551-503", MCP455x_503),
-	MCP4531_COMPATIBLE("microchip,mcp4551-104", MCP455x_104),
-	MCP4531_COMPATIBLE("microchip,mcp4552-502", MCP455x_502),
-	MCP4531_COMPATIBLE("microchip,mcp4552-103", MCP455x_103),
-	MCP4531_COMPATIBLE("microchip,mcp4552-503", MCP455x_503),
-	MCP4531_COMPATIBLE("microchip,mcp4552-104", MCP455x_104),
-	MCP4531_COMPATIBLE("microchip,mcp4561-502", MCP456x_502),
-	MCP4531_COMPATIBLE("microchip,mcp4561-103", MCP456x_103),
-	MCP4531_COMPATIBLE("microchip,mcp4561-503", MCP456x_503),
-	MCP4531_COMPATIBLE("microchip,mcp4561-104", MCP456x_104),
-	MCP4531_COMPATIBLE("microchip,mcp4562-502", MCP456x_502),
-	MCP4531_COMPATIBLE("microchip,mcp4562-103", MCP456x_103),
-	MCP4531_COMPATIBLE("microchip,mcp4562-503", MCP456x_503),
-	MCP4531_COMPATIBLE("microchip,mcp4562-104", MCP456x_104),
-	MCP4531_COMPATIBLE("microchip,mcp4631-502", MCP463x_502),
-	MCP4531_COMPATIBLE("microchip,mcp4631-103", MCP463x_103),
-	MCP4531_COMPATIBLE("microchip,mcp4631-503", MCP463x_503),
-	MCP4531_COMPATIBLE("microchip,mcp4631-104", MCP463x_104),
-	MCP4531_COMPATIBLE("microchip,mcp4632-502", MCP463x_502),
-	MCP4531_COMPATIBLE("microchip,mcp4632-103", MCP463x_103),
-	MCP4531_COMPATIBLE("microchip,mcp4632-503", MCP463x_503),
-	MCP4531_COMPATIBLE("microchip,mcp4632-104", MCP463x_104),
-	MCP4531_COMPATIBLE("microchip,mcp4641-502", MCP464x_502),
-	MCP4531_COMPATIBLE("microchip,mcp4641-103", MCP464x_103),
-	MCP4531_COMPATIBLE("microchip,mcp4641-503", MCP464x_503),
-	MCP4531_COMPATIBLE("microchip,mcp4641-104", MCP464x_104),
-	MCP4531_COMPATIBLE("microchip,mcp4642-502", MCP464x_502),
-	MCP4531_COMPATIBLE("microchip,mcp4642-103", MCP464x_103),
-	MCP4531_COMPATIBLE("microchip,mcp4642-503", MCP464x_503),
-	MCP4531_COMPATIBLE("microchip,mcp4642-104", MCP464x_104),
-	MCP4531_COMPATIBLE("microchip,mcp4651-502", MCP465x_502),
-	MCP4531_COMPATIBLE("microchip,mcp4651-103", MCP465x_103),
-	MCP4531_COMPATIBLE("microchip,mcp4651-503", MCP465x_503),
-	MCP4531_COMPATIBLE("microchip,mcp4651-104", MCP465x_104),
-	MCP4531_COMPATIBLE("microchip,mcp4652-502", MCP465x_502),
-	MCP4531_COMPATIBLE("microchip,mcp4652-103", MCP465x_103),
-	MCP4531_COMPATIBLE("microchip,mcp4652-503", MCP465x_503),
-	MCP4531_COMPATIBLE("microchip,mcp4652-104", MCP465x_104),
-	MCP4531_COMPATIBLE("microchip,mcp4661-502", MCP466x_502),
-	MCP4531_COMPATIBLE("microchip,mcp4661-103", MCP466x_103),
-	MCP4531_COMPATIBLE("microchip,mcp4661-503", MCP466x_503),
-	MCP4531_COMPATIBLE("microchip,mcp4661-104", MCP466x_104),
-	MCP4531_COMPATIBLE("microchip,mcp4662-502", MCP466x_502),
-	MCP4531_COMPATIBLE("microchip,mcp4662-103", MCP466x_103),
-	MCP4531_COMPATIBLE("microchip,mcp4662-503", MCP466x_503),
-	MCP4531_COMPATIBLE("microchip,mcp4662-104", MCP466x_104),
-	{ /* sentinel */ }
-};
-MODULE_DEVICE_TABLE(of, mcp4531_of_match);
-
-static int mcp4531_probe(struct i2c_client *client)
-{
-	struct device *dev = &client->dev;
-	struct mcp4531_data *data;
-	struct iio_dev *indio_dev;
-
-	if (!i2c_check_functionality(client->adapter,
-				     I2C_FUNC_SMBUS_WORD_DATA)) {
-		dev_err(dev, "SMBUS Word Data not supported\n");
-		return -EOPNOTSUPP;
-	}
-
-	indio_dev = devm_iio_device_alloc(dev, sizeof(*data));
-	if (!indio_dev)
-		return -ENOMEM;
-	data = iio_priv(indio_dev);
-	i2c_set_clientdata(client, indio_dev);
-	data->client = client;
-
-	data->cfg = device_get_match_data(dev);
-	if (!data->cfg)
-		data->cfg = &mcp4531_cfg[i2c_match_id(mcp4531_id, client)->driver_data];
-
-	indio_dev->info = &mcp4531_info;
-	indio_dev->channels = mcp4531_channels;
-	indio_dev->num_channels = data->cfg->wipers;
-	indio_dev->name = client->name;
-
-	return devm_iio_device_register(dev, indio_dev);
-}
-
 static struct i2c_driver mcp4531_driver = {
 	.driver = {
 		.name	= "mcp4531",
-<<<<<<< HEAD
-		.of_match_table = of_match_ptr(mcp4531_of_match),
-=======
 		.of_match_table = mcp4531_of_match,
->>>>>>> 24b8d41d
 	},
 	.probe_new	= mcp4531_probe,
 	.id_table	= mcp4531_id,
