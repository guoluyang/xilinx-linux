# SPDX-License-Identifier: GPL-2.0
#
# Makefile for industrial I/O potentiometer drivers
#

# When adding new entries keep the list in alphabetical order
<<<<<<< HEAD
obj-$(CONFIG_DS1803) += ds1803.o
obj-$(CONFIG_MAX5487) += max5487.o
=======
obj-$(CONFIG_AD5272) += ad5272.o
obj-$(CONFIG_DS1803) += ds1803.o
obj-$(CONFIG_MAX5432) += max5432.o
obj-$(CONFIG_MAX5481) += max5481.o
obj-$(CONFIG_MAX5487) += max5487.o
obj-$(CONFIG_MCP4018) += mcp4018.o
>>>>>>> 24b8d41d
obj-$(CONFIG_MCP4131) += mcp4131.o
obj-$(CONFIG_MCP4531) += mcp4531.o
obj-$(CONFIG_MCP41010) += mcp41010.o
obj-$(CONFIG_TPL0102) += tpl0102.o<|MERGE_RESOLUTION|>--- conflicted
+++ resolved
@@ -4,17 +4,12 @@
 #
 
 # When adding new entries keep the list in alphabetical order
-<<<<<<< HEAD
-obj-$(CONFIG_DS1803) += ds1803.o
-obj-$(CONFIG_MAX5487) += max5487.o
-=======
 obj-$(CONFIG_AD5272) += ad5272.o
 obj-$(CONFIG_DS1803) += ds1803.o
 obj-$(CONFIG_MAX5432) += max5432.o
 obj-$(CONFIG_MAX5481) += max5481.o
 obj-$(CONFIG_MAX5487) += max5487.o
 obj-$(CONFIG_MCP4018) += mcp4018.o
->>>>>>> 24b8d41d
 obj-$(CONFIG_MCP4131) += mcp4131.o
 obj-$(CONFIG_MCP4531) += mcp4531.o
 obj-$(CONFIG_MCP41010) += mcp41010.o
