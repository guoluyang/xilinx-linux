--- conflicted
+++ resolved
@@ -10,12 +10,7 @@
 #include <linux/mutex.h>
 #include <linux/init.h>
 #include <linux/i2c.h>
-<<<<<<< HEAD
-#include <linux/of.h>
-#include <linux/of_device.h>
-=======
 #include <linux/mod_devicetable.h>
->>>>>>> 24b8d41d
 
 #include <linux/iio/iio.h>
 #include <linux/iio/sysfs.h>
@@ -156,7 +151,6 @@
 {
 	if (data->buffer[VZ89X_VOC_SHORT_IDX] == 0)
 		return true;
-<<<<<<< HEAD
 
 	return !!(data->buffer[data->chip->read_size - 1] > 0);
 }
@@ -173,24 +167,6 @@
 		crc += sum / 256;
 	}
 
-=======
-
-	return !!(data->buffer[data->chip->read_size - 1] > 0);
-}
-
-/* VZ89TE device has a modified CRC-8 two complement check */
-static bool vz89te_measurement_is_valid(struct vz89x_data *data)
-{
-	u8 crc = 0;
-	int i, sum = 0;
-
-	for (i = 0; i < (data->chip->read_size - 1); i++) {
-		sum = crc + data->buffer[i];
-		crc = sum;
-		crc += sum / 256;
-	}
-
->>>>>>> 24b8d41d
 	return !((0xff - crc) == data->buffer[data->chip->read_size - 1]);
 }
 
@@ -267,7 +243,6 @@
 					int *val)
 {
 	u8 *tmp = (u8 *) &data->buffer[chan->address];
-<<<<<<< HEAD
 
 	switch (chan->scan_type.endianness) {
 	case IIO_LE:
@@ -280,20 +255,6 @@
 		return -EINVAL;
 	}
 
-=======
-
-	switch (chan->scan_type.endianness) {
-	case IIO_LE:
-		*val = le32_to_cpup((__le32 *) tmp) & GENMASK(23, 0);
-		break;
-	case IIO_BE:
-		*val = be32_to_cpup((__be32 *) tmp) >> 8;
-		break;
-	default:
-		return -EINVAL;
-	}
-
->>>>>>> 24b8d41d
 	return 0;
 }
 
@@ -393,10 +354,6 @@
 	struct device *dev = &client->dev;
 	struct iio_dev *indio_dev;
 	struct vz89x_data *data;
-<<<<<<< HEAD
-	const struct of_device_id *of_id;
-=======
->>>>>>> 24b8d41d
 	int chip_id;
 
 	indio_dev = devm_iio_device_alloc(dev, sizeof(*data));
@@ -412,18 +369,10 @@
 	else
 		return -EOPNOTSUPP;
 
-<<<<<<< HEAD
-	of_id = of_match_device(vz89x_dt_ids, &client->dev);
-	if (!of_id)
-		chip_id = id->driver_data;
-	else
-		chip_id = (unsigned long)of_id->data;
-=======
 	if (!dev_fwnode(dev))
 		chip_id = id->driver_data;
 	else
 		chip_id = (unsigned long)device_get_match_data(dev);
->>>>>>> 24b8d41d
 
 	i2c_set_clientdata(client, indio_dev);
 	data->client = client;
