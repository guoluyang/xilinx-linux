// SPDX-License-Identifier: GPL-2.0-only
 /*
 * Copyright (c) 2012 Analog Devices, Inc.
 *  Author: Lars-Peter Clausen <lars@metafoo.de>
 */

#include <linux/kernel.h>
#include <linux/export.h>
#include <linux/module.h>
#include <linux/iio/iio.h>
#include <linux/iio/buffer.h>
#include <linux/iio/kfifo_buf.h>
#include <linux/iio/triggered_buffer.h>
#include <linux/iio/trigger_consumer.h>

/**
 * iio_triggered_buffer_setup() - Setup triggered buffer and pollfunc
 * @indio_dev:		IIO device structure
 * @h:			Function which will be used as pollfunc top half
 * @thread:		Function which will be used as pollfunc bottom half
 * @setup_ops:		Buffer setup functions to use for this device.
 *			If NULL the default setup functions for triggered
 *			buffers will be used.
 *
 * This function combines some common tasks which will normally be performed
 * when setting up a triggered buffer. It will allocate the buffer and the
 * pollfunc.
 *
 * Before calling this function the indio_dev structure should already be
 * completely initialized, but not yet registered. In practice this means that
 * this function should be called right before iio_device_register().
 *
 * To free the resources allocated by this function call
 * iio_triggered_buffer_cleanup().
 */
int iio_triggered_buffer_setup(struct iio_dev *indio_dev,
	irqreturn_t (*h)(int irq, void *p),
	irqreturn_t (*thread)(int irq, void *p),
	const struct iio_buffer_setup_ops *setup_ops)
{
	struct iio_buffer *buffer;
	int ret;

	buffer = iio_kfifo_allocate();
	if (!buffer) {
		ret = -ENOMEM;
		goto error_ret;
	}

	iio_device_attach_buffer(indio_dev, buffer);

	indio_dev->pollfunc = iio_alloc_pollfunc(h,
						 thread,
						 IRQF_ONESHOT,
						 indio_dev,
						 "%s_consumer%d",
						 indio_dev->name,
						 indio_dev->id);
	if (indio_dev->pollfunc == NULL) {
		ret = -ENOMEM;
		goto error_kfifo_free;
	}

	/* Ring buffer functions - here trigger setup related */
	indio_dev->setup_ops = setup_ops;

	/* Flag that polled ring buffering is possible */
	indio_dev->modes |= INDIO_BUFFER_TRIGGERED;

	return 0;

error_kfifo_free:
	iio_kfifo_free(indio_dev->buffer);
error_ret:
	return ret;
}
EXPORT_SYMBOL(iio_triggered_buffer_setup);

/**
 * iio_triggered_buffer_cleanup() - Free resources allocated by iio_triggered_buffer_setup()
 * @indio_dev: IIO device structure
 */
void iio_triggered_buffer_cleanup(struct iio_dev *indio_dev)
{
	iio_dealloc_pollfunc(indio_dev->pollfunc);
	iio_kfifo_free(indio_dev->buffer);
}
EXPORT_SYMBOL(iio_triggered_buffer_cleanup);

static void devm_iio_triggered_buffer_clean(struct device *dev, void *res)
{
	iio_triggered_buffer_cleanup(*(struct iio_dev **)res);
}

int devm_iio_triggered_buffer_setup(struct device *dev,
				    struct iio_dev *indio_dev,
				    irqreturn_t (*h)(int irq, void *p),
				    irqreturn_t (*thread)(int irq, void *p),
				    const struct iio_buffer_setup_ops *ops)
{
	struct iio_dev **ptr;
	int ret;

	ptr = devres_alloc(devm_iio_triggered_buffer_clean, sizeof(*ptr),
			   GFP_KERNEL);
	if (!ptr)
		return -ENOMEM;

	*ptr = indio_dev;

	ret = iio_triggered_buffer_setup(indio_dev, h, thread, ops);
	if (!ret)
		devres_add(dev, ptr);
	else
		devres_free(ptr);

	return ret;
}
EXPORT_SYMBOL_GPL(devm_iio_triggered_buffer_setup);

<<<<<<< HEAD
void devm_iio_triggered_buffer_cleanup(struct device *dev,
				       struct iio_dev *indio_dev)
{
	int rc;

	rc = devres_release(dev, devm_iio_triggered_buffer_clean,
			    devm_iio_device_match, indio_dev);
	WARN_ON(rc);
}
EXPORT_SYMBOL_GPL(devm_iio_triggered_buffer_cleanup);

=======
>>>>>>> 24b8d41d
MODULE_AUTHOR("Lars-Peter Clausen <lars@metafoo.de>");
MODULE_DESCRIPTION("IIO helper functions for setting up triggered buffers");
MODULE_LICENSE("GPL");<|MERGE_RESOLUTION|>--- conflicted
+++ resolved
@@ -118,20 +118,6 @@
 }
 EXPORT_SYMBOL_GPL(devm_iio_triggered_buffer_setup);
 
-<<<<<<< HEAD
-void devm_iio_triggered_buffer_cleanup(struct device *dev,
-				       struct iio_dev *indio_dev)
-{
-	int rc;
-
-	rc = devres_release(dev, devm_iio_triggered_buffer_clean,
-			    devm_iio_device_match, indio_dev);
-	WARN_ON(rc);
-}
-EXPORT_SYMBOL_GPL(devm_iio_triggered_buffer_cleanup);
-
-=======
->>>>>>> 24b8d41d
 MODULE_AUTHOR("Lars-Peter Clausen <lars@metafoo.de>");
 MODULE_DESCRIPTION("IIO helper functions for setting up triggered buffers");
 MODULE_LICENSE("GPL");