--- conflicted
+++ resolved
@@ -72,16 +72,8 @@
 	}
 
 	cb_buff->indio_dev = cb_buff->channels[0].indio_dev;
-<<<<<<< HEAD
-	cb_buff->buffer.scan_mask
-		= kcalloc(BITS_TO_LONGS(cb_buff->indio_dev->masklength),
-			  sizeof(long), GFP_KERNEL);
-	if (cb_buff->buffer.scan_mask == NULL) {
-		ret = -ENOMEM;
-=======
 	ret = iio_buffer_alloc_scanmask(&cb_buff->buffer, cb_buff->indio_dev);
 	if (ret)
->>>>>>> 24b8d41d
 		goto error_release_channels;
 	chan = &cb_buff->channels[0];
 	while (chan->indio_dev) {
