--- conflicted
+++ resolved
@@ -1224,11 +1224,7 @@
 }
 
 static void stm32_dma_set_config(struct stm32_dma_chan *chan,
-<<<<<<< HEAD
-			  struct stm32_dma_cfg *cfg)
-=======
 				 struct stm32_dma_cfg *cfg)
->>>>>>> 24b8d41d
 {
 	stm32_dma_clear_reg(&chan->chan_reg);
 
