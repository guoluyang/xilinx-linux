--- conflicted
+++ resolved
@@ -88,8 +88,6 @@
 		state->residue = residue;
 }
 
-<<<<<<< HEAD
-=======
 static inline void dma_set_in_flight_bytes(struct dma_tx_state *state,
 					   u32 in_flight_bytes)
 {
@@ -97,7 +95,6 @@
 		state->in_flight_bytes = in_flight_bytes;
 }
 
->>>>>>> 24b8d41d
 struct dmaengine_desc_callback {
 	dma_async_tx_callback callback;
 	dma_async_tx_callback_result callback_result;
@@ -182,8 +179,6 @@
 	return (cb->callback) ? true : false;
 }
 
-<<<<<<< HEAD
-=======
 struct dma_chan *dma_get_slave_channel(struct dma_chan *chan);
 struct dma_chan *dma_get_any_slave_channel(struct dma_device *device);
 
@@ -203,5 +198,4 @@
 }
 #endif /* CONFIG_DEBUG_FS */
 
->>>>>>> 24b8d41d
 #endif