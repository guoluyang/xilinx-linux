--- conflicted
+++ resolved
@@ -441,13 +441,10 @@
 	u32				spba_start_addr;
 	u32				spba_end_addr;
 	unsigned int			irq;
-<<<<<<< HEAD
-=======
 	dma_addr_t			bd0_phys;
 	struct sdma_buffer_descriptor	*bd0;
 	/* clock ratio for AHB:SDMA core. 1:1 is 1, 2:1 is 0*/
 	bool				clk_ratio;
->>>>>>> 24b8d41d
 };
 
 static int sdma_config_write(struct dma_chan *chan,
@@ -562,8 +559,6 @@
 	.script_addrs = &sdma_script_imx7d,
 };
 
-<<<<<<< HEAD
-=======
 static struct sdma_driver_data sdma_imx8mq = {
 	.chnenbl0 = SDMA_CHNENBL0_IMX35,
 	.num_events = 48,
@@ -571,7 +566,6 @@
 	.check_ratio = 1,
 };
 
->>>>>>> 24b8d41d
 static const struct platform_device_id sdma_devtypes[] = {
 	{
 		.name = "imx25-sdma",
@@ -595,12 +589,9 @@
 		.name = "imx7d-sdma",
 		.driver_data = (unsigned long)&sdma_imx7d,
 	}, {
-<<<<<<< HEAD
-=======
 		.name = "imx8mq-sdma",
 		.driver_data = (unsigned long)&sdma_imx8mq,
 	}, {
->>>>>>> 24b8d41d
 		/* sentinel */
 	}
 };
@@ -614,10 +605,7 @@
 	{ .compatible = "fsl,imx31-sdma", .data = &sdma_imx31, },
 	{ .compatible = "fsl,imx25-sdma", .data = &sdma_imx25, },
 	{ .compatible = "fsl,imx7d-sdma", .data = &sdma_imx7d, },
-<<<<<<< HEAD
-=======
 	{ .compatible = "fsl,imx8mq-sdma", .data = &sdma_imx8mq, },
->>>>>>> 24b8d41d
 	{ /* sentinel */ }
 };
 MODULE_DEVICE_TABLE(of, sdma_dt_ids);
@@ -756,8 +744,6 @@
 	writel_relaxed(val, sdma->regs + chnenbl);
 }
 
-<<<<<<< HEAD
-=======
 static struct sdma_desc *to_sdma_desc(struct dma_async_tx_descriptor *t)
 {
 	return container_of(t, struct sdma_desc, vd.tx);
@@ -783,7 +769,6 @@
 	sdma_enable_channel(sdma, sdmac->channel);
 }
 
->>>>>>> 24b8d41d
 static void sdma_update_channel_loop(struct sdma_channel *sdmac)
 {
 	struct sdma_buffer_descriptor *bd;
@@ -807,17 +792,6 @@
 			sdmac->status = DMA_ERROR;
 			error = -EIO;
 		}
-<<<<<<< HEAD
-
-	       /*
-		* We use bd->mode.count to calculate the residue, since contains
-		* the number of bytes present in the current buffer descriptor.
-		*/
-
-		sdmac->chn_real_count = bd->mode.count;
-		bd->mode.status |= BD_DONE;
-		bd->mode.count = sdmac->period_len;
-=======
 
 	       /*
 		* We use bd->mode.count to calculate the residue, since contains
@@ -829,7 +803,6 @@
 		bd->mode.count = desc->period_len;
 		desc->buf_ptail = desc->buf_tail;
 		desc->buf_tail = (desc->buf_tail + 1) % desc->num_bd;
->>>>>>> 24b8d41d
 
 		/*
 		 * The callback is called from the interrupt context in order
@@ -837,28 +810,16 @@
 		 * SDMA transaction status by the time the client tasklet is
 		 * executed.
 		 */
-<<<<<<< HEAD
-
-		dmaengine_desc_get_callback_invoke(&sdmac->desc, NULL);
-
-		sdmac->buf_tail++;
-		sdmac->buf_tail %= sdmac->num_bd;
-=======
 		spin_unlock(&sdmac->vc.lock);
 		dmaengine_desc_get_callback_invoke(&desc->vd.tx, NULL);
 		spin_lock(&sdmac->vc.lock);
->>>>>>> 24b8d41d
 
 		if (error)
 			sdmac->status = old_status;
 	}
 }
 
-<<<<<<< HEAD
-static void mxc_sdma_handle_channel_normal(unsigned long data)
-=======
 static void mxc_sdma_handle_channel_normal(struct sdma_channel *data)
->>>>>>> 24b8d41d
 {
 	struct sdma_channel *sdmac = (struct sdma_channel *) data;
 	struct sdma_buffer_descriptor *bd;
@@ -881,13 +842,6 @@
 		sdmac->status = DMA_ERROR;
 	else
 		sdmac->status = DMA_COMPLETE;
-<<<<<<< HEAD
-
-	dma_cookie_complete(&sdmac->desc);
-
-	dmaengine_desc_get_callback_invoke(&sdmac->desc, NULL);
-=======
->>>>>>> 24b8d41d
 }
 
 static irqreturn_t sdma_int_handler(int irq, void *dev_id)
@@ -917,15 +871,7 @@
 			}
 		}
 
-<<<<<<< HEAD
-		if (sdmac->flags & IMX_DMA_SG_LOOP)
-			sdma_update_channel_loop(sdmac);
-		else
-			tasklet_schedule(&sdmac->tasklet);
-
-=======
 		spin_unlock(&sdmac->vc.lock);
->>>>>>> 24b8d41d
 		__clear_bit(channel, &stat);
 	}
 
@@ -944,7 +890,7 @@
 	 * These are needed once we start to support transfers between
 	 * two peripherals or memory-to-memory transfers
 	 */
-	int per_2_per = 0;
+	int per_2_per = 0, emi_2_emi = 0;
 
 	sdmac->pc_from_device = 0;
 	sdmac->pc_to_device = 0;
@@ -953,6 +899,7 @@
 
 	switch (peripheral_type) {
 	case IMX_DMATYPE_MEMORY:
+		emi_2_emi = sdma->script_addrs->ap_2_ap_addr;
 		break;
 	case IMX_DMATYPE_DSP:
 		emi_2_per = sdma->script_addrs->bp_2_ap_addr;
@@ -1709,13 +1656,6 @@
 	enum dma_status ret;
 	unsigned long flags;
 
-<<<<<<< HEAD
-	if (sdmac->flags & IMX_DMA_SG_LOOP)
-		residue = (sdmac->num_bd - sdmac->buf_tail) *
-			   sdmac->period_len - sdmac->chn_real_count;
-	else
-		residue = sdmac->chn_count - sdmac->chn_real_count;
-=======
 	ret = dma_cookie_status(chan, cookie, txstate);
 	if (ret == DMA_COMPLETE || !txstate)
 		return ret;
@@ -1739,7 +1679,6 @@
 	}
 
 	spin_unlock_irqrestore(&sdmac->vc.lock, flags);
->>>>>>> 24b8d41d
 
 	dma_set_tx_state(txstate, chan->completed_cookie, chan->cookie,
 			 residue);
@@ -2114,8 +2053,6 @@
 
 	sdma->irq = irq;
 
-	sdma->irq = irq;
-
 	sdma->script_addrs = kzalloc(sizeof(*sdma->script_addrs), GFP_KERNEL);
 	if (!sdma->script_addrs) {
 		ret = -ENOMEM;
@@ -2139,15 +2076,9 @@
 		sdmac->sdma = sdma;
 
 		sdmac->channel = i;
-<<<<<<< HEAD
-
-		tasklet_init(&sdmac->tasklet, mxc_sdma_handle_channel_normal,
-			     (unsigned long) sdmac);
-=======
 		sdmac->vc.desc_free = sdma_desc_free;
 		INIT_WORK(&sdmac->terminate_worker,
 				sdma_channel_terminate_work);
->>>>>>> 24b8d41d
 		/*
 		 * Add the channel to the DMAC list. Do not add channel 0 though
 		 * because we need it internally in the SDMA driver. This also means
