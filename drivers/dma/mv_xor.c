// SPDX-License-Identifier: GPL-2.0-only
/*
 * offload engine driver for the Marvell XOR engine
 * Copyright (C) 2007, 2008, Marvell International Ltd.
 */

#include <linux/init.h>
#include <linux/slab.h>
#include <linux/delay.h>
#include <linux/dma-mapping.h>
#include <linux/spinlock.h>
#include <linux/interrupt.h>
#include <linux/of_device.h>
#include <linux/platform_device.h>
#include <linux/memory.h>
#include <linux/clk.h>
#include <linux/of.h>
#include <linux/of_irq.h>
#include <linux/irqdomain.h>
#include <linux/cpumask.h>
#include <linux/platform_data/dma-mv_xor.h>

#include "dmaengine.h"
#include "mv_xor.h"

enum mv_xor_type {
	XOR_ORION,
	XOR_ARMADA_38X,
	XOR_ARMADA_37XX,
};

enum mv_xor_mode {
	XOR_MODE_IN_REG,
	XOR_MODE_IN_DESC,
};

static void mv_xor_issue_pending(struct dma_chan *chan);

#define to_mv_xor_chan(chan)		\
	container_of(chan, struct mv_xor_chan, dmachan)

#define to_mv_xor_slot(tx)		\
	container_of(tx, struct mv_xor_desc_slot, async_tx)

#define mv_chan_to_devp(chan)           \
	((chan)->dmadev.dev)

static void mv_desc_init(struct mv_xor_desc_slot *desc,
			 dma_addr_t addr, u32 byte_count,
			 enum dma_ctrl_flags flags)
{
	struct mv_xor_desc *hw_desc = desc->hw_desc;

	hw_desc->status = XOR_DESC_DMA_OWNED;
	hw_desc->phy_next_desc = 0;
	/* Enable end-of-descriptor interrupts only for DMA_PREP_INTERRUPT */
	hw_desc->desc_command = (flags & DMA_PREP_INTERRUPT) ?
				XOR_DESC_EOD_INT_EN : 0;
	hw_desc->phy_dest_addr = addr;
	hw_desc->byte_count = byte_count;
}

static void mv_desc_set_mode(struct mv_xor_desc_slot *desc)
{
	struct mv_xor_desc *hw_desc = desc->hw_desc;

	switch (desc->type) {
	case DMA_XOR:
	case DMA_INTERRUPT:
		hw_desc->desc_command |= XOR_DESC_OPERATION_XOR;
		break;
	case DMA_MEMCPY:
		hw_desc->desc_command |= XOR_DESC_OPERATION_MEMCPY;
		break;
	default:
		BUG();
		return;
	}
}

static void mv_desc_set_next_desc(struct mv_xor_desc_slot *desc,
				  u32 next_desc_addr)
{
	struct mv_xor_desc *hw_desc = desc->hw_desc;
	BUG_ON(hw_desc->phy_next_desc);
	hw_desc->phy_next_desc = next_desc_addr;
}

static void mv_desc_set_src_addr(struct mv_xor_desc_slot *desc,
				 int index, dma_addr_t addr)
{
	struct mv_xor_desc *hw_desc = desc->hw_desc;
	hw_desc->phy_src_addr[mv_phy_src_idx(index)] = addr;
	if (desc->type == DMA_XOR)
		hw_desc->desc_command |= (1 << index);
}

static u32 mv_chan_get_current_desc(struct mv_xor_chan *chan)
{
	return readl_relaxed(XOR_CURR_DESC(chan));
}

static void mv_chan_set_next_descriptor(struct mv_xor_chan *chan,
					u32 next_desc_addr)
{
	writel_relaxed(next_desc_addr, XOR_NEXT_DESC(chan));
}

static void mv_chan_unmask_interrupts(struct mv_xor_chan *chan)
{
	u32 val = readl_relaxed(XOR_INTR_MASK(chan));
	val |= XOR_INTR_MASK_VALUE << (chan->idx * 16);
	writel_relaxed(val, XOR_INTR_MASK(chan));
}

static u32 mv_chan_get_intr_cause(struct mv_xor_chan *chan)
{
	u32 intr_cause = readl_relaxed(XOR_INTR_CAUSE(chan));
	intr_cause = (intr_cause >> (chan->idx * 16)) & 0xFFFF;
	return intr_cause;
}

static void mv_chan_clear_eoc_cause(struct mv_xor_chan *chan)
{
	u32 val;

	val = XOR_INT_END_OF_DESC | XOR_INT_END_OF_CHAIN | XOR_INT_STOPPED;
	val = ~(val << (chan->idx * 16));
	dev_dbg(mv_chan_to_devp(chan), "%s, val 0x%08x\n", __func__, val);
	writel_relaxed(val, XOR_INTR_CAUSE(chan));
}

static void mv_chan_clear_err_status(struct mv_xor_chan *chan)
{
	u32 val = 0xFFFF0000 >> (chan->idx * 16);
	writel_relaxed(val, XOR_INTR_CAUSE(chan));
}

static void mv_chan_set_mode(struct mv_xor_chan *chan,
			     u32 op_mode)
{
	u32 config = readl_relaxed(XOR_CONFIG(chan));

	config &= ~0x7;
	config |= op_mode;

#if defined(__BIG_ENDIAN)
	config |= XOR_DESCRIPTOR_SWAP;
#else
	config &= ~XOR_DESCRIPTOR_SWAP;
#endif

	writel_relaxed(config, XOR_CONFIG(chan));
}

static void mv_chan_activate(struct mv_xor_chan *chan)
{
	dev_dbg(mv_chan_to_devp(chan), " activate chan.\n");

	/* writel ensures all descriptors are flushed before activation */
	writel(BIT(0), XOR_ACTIVATION(chan));
}

static char mv_chan_is_busy(struct mv_xor_chan *chan)
{
	u32 state = readl_relaxed(XOR_ACTIVATION(chan));

	state = (state >> 4) & 0x3;

	return (state == 1) ? 1 : 0;
}

/*
 * mv_chan_start_new_chain - program the engine to operate on new
 * chain headed by sw_desc
 * Caller must hold &mv_chan->lock while calling this function
 */
static void mv_chan_start_new_chain(struct mv_xor_chan *mv_chan,
				    struct mv_xor_desc_slot *sw_desc)
{
	dev_dbg(mv_chan_to_devp(mv_chan), "%s %d: sw_desc %p\n",
		__func__, __LINE__, sw_desc);

	/* set the hardware chain */
	mv_chan_set_next_descriptor(mv_chan, sw_desc->async_tx.phys);

	mv_chan->pending++;
	mv_xor_issue_pending(&mv_chan->dmachan);
}

static dma_cookie_t
mv_desc_run_tx_complete_actions(struct mv_xor_desc_slot *desc,
				struct mv_xor_chan *mv_chan,
				dma_cookie_t cookie)
{
	BUG_ON(desc->async_tx.cookie < 0);

	if (desc->async_tx.cookie > 0) {
		cookie = desc->async_tx.cookie;

		dma_descriptor_unmap(&desc->async_tx);
		/* call the callback (must not sleep or submit new
		 * operations to this channel)
		 */
		dmaengine_desc_get_callback_invoke(&desc->async_tx, NULL);
	}

	/* run dependent operations */
	dma_run_dependencies(&desc->async_tx);

	return cookie;
}

static int
mv_chan_clean_completed_slots(struct mv_xor_chan *mv_chan)
{
	struct mv_xor_desc_slot *iter, *_iter;

	dev_dbg(mv_chan_to_devp(mv_chan), "%s %d\n", __func__, __LINE__);
	list_for_each_entry_safe(iter, _iter, &mv_chan->completed_slots,
				 node) {

		if (async_tx_test_ack(&iter->async_tx)) {
			list_move_tail(&iter->node, &mv_chan->free_slots);
			if (!list_empty(&iter->sg_tx_list)) {
				list_splice_tail_init(&iter->sg_tx_list,
							&mv_chan->free_slots);
			}
		}
	}
	return 0;
}

static int
mv_desc_clean_slot(struct mv_xor_desc_slot *desc,
		   struct mv_xor_chan *mv_chan)
{
	dev_dbg(mv_chan_to_devp(mv_chan), "%s %d: desc %p flags %d\n",
		__func__, __LINE__, desc, desc->async_tx.flags);

	/* the client is allowed to attach dependent operations
	 * until 'ack' is set
	 */
	if (!async_tx_test_ack(&desc->async_tx)) {
		/* move this slot to the completed_slots */
		list_move_tail(&desc->node, &mv_chan->completed_slots);
		if (!list_empty(&desc->sg_tx_list)) {
			list_splice_tail_init(&desc->sg_tx_list,
					      &mv_chan->completed_slots);
		}
	} else {
		list_move_tail(&desc->node, &mv_chan->free_slots);
		if (!list_empty(&desc->sg_tx_list)) {
			list_splice_tail_init(&desc->sg_tx_list,
					      &mv_chan->free_slots);
		}
	}

	return 0;
}

/* This function must be called with the mv_xor_chan spinlock held */
static void mv_chan_slot_cleanup(struct mv_xor_chan *mv_chan)
{
	struct mv_xor_desc_slot *iter, *_iter;
	dma_cookie_t cookie = 0;
	int busy = mv_chan_is_busy(mv_chan);
	u32 current_desc = mv_chan_get_current_desc(mv_chan);
	int current_cleaned = 0;
	struct mv_xor_desc *hw_desc;

	dev_dbg(mv_chan_to_devp(mv_chan), "%s %d\n", __func__, __LINE__);
	dev_dbg(mv_chan_to_devp(mv_chan), "current_desc %x\n", current_desc);
	mv_chan_clean_completed_slots(mv_chan);

	/* free completed slots from the chain starting with
	 * the oldest descriptor
	 */

	list_for_each_entry_safe(iter, _iter, &mv_chan->chain,
				 node) {

		/* clean finished descriptors */
		hw_desc = iter->hw_desc;
		if (hw_desc->status & XOR_DESC_SUCCESS) {
			cookie = mv_desc_run_tx_complete_actions(iter, mv_chan,
								 cookie);

			/* done processing desc, clean slot */
			mv_desc_clean_slot(iter, mv_chan);

			/* break if we did cleaned the current */
			if (iter->async_tx.phys == current_desc) {
				current_cleaned = 1;
				break;
			}
		} else {
			if (iter->async_tx.phys == current_desc) {
				current_cleaned = 0;
				break;
			}
		}
	}

	if ((busy == 0) && !list_empty(&mv_chan->chain)) {
		if (current_cleaned) {
			/*
			 * current descriptor cleaned and removed, run
			 * from list head
			 */
			iter = list_entry(mv_chan->chain.next,
					  struct mv_xor_desc_slot,
					  node);
			mv_chan_start_new_chain(mv_chan, iter);
		} else {
			if (!list_is_last(&iter->node, &mv_chan->chain)) {
				/*
				 * descriptors are still waiting after
				 * current, trigger them
				 */
				iter = list_entry(iter->node.next,
						  struct mv_xor_desc_slot,
						  node);
				mv_chan_start_new_chain(mv_chan, iter);
			} else {
				/*
				 * some descriptors are still waiting
				 * to be cleaned
				 */
				tasklet_schedule(&mv_chan->irq_tasklet);
			}
		}
	}

	if (cookie > 0)
		mv_chan->dmachan.completed_cookie = cookie;
}

static void mv_xor_tasklet(struct tasklet_struct *t)
{
	struct mv_xor_chan *chan = from_tasklet(chan, t, irq_tasklet);

	spin_lock(&chan->lock);
	mv_chan_slot_cleanup(chan);
	spin_unlock(&chan->lock);
}

static struct mv_xor_desc_slot *
mv_chan_alloc_slot(struct mv_xor_chan *mv_chan)
{
	struct mv_xor_desc_slot *iter;

	spin_lock_bh(&mv_chan->lock);

	if (!list_empty(&mv_chan->free_slots)) {
		iter = list_first_entry(&mv_chan->free_slots,
					struct mv_xor_desc_slot,
					node);

		list_move_tail(&iter->node, &mv_chan->allocated_slots);

		spin_unlock_bh(&mv_chan->lock);

		/* pre-ack descriptor */
		async_tx_ack(&iter->async_tx);
		iter->async_tx.cookie = -EBUSY;

		return iter;

	}

	spin_unlock_bh(&mv_chan->lock);

	/* try to free some slots if the allocation fails */
	tasklet_schedule(&mv_chan->irq_tasklet);

	return NULL;
}

/************************ DMA engine API functions ****************************/
static dma_cookie_t
mv_xor_tx_submit(struct dma_async_tx_descriptor *tx)
{
	struct mv_xor_desc_slot *sw_desc = to_mv_xor_slot(tx);
	struct mv_xor_chan *mv_chan = to_mv_xor_chan(tx->chan);
	struct mv_xor_desc_slot *old_chain_tail;
	dma_cookie_t cookie;
	int new_hw_chain = 1;

	dev_dbg(mv_chan_to_devp(mv_chan),
		"%s sw_desc %p: async_tx %p\n",
		__func__, sw_desc, &sw_desc->async_tx);

	spin_lock_bh(&mv_chan->lock);
	cookie = dma_cookie_assign(tx);

	if (list_empty(&mv_chan->chain))
		list_move_tail(&sw_desc->node, &mv_chan->chain);
	else {
		new_hw_chain = 0;

		old_chain_tail = list_entry(mv_chan->chain.prev,
					    struct mv_xor_desc_slot,
					    node);
		list_move_tail(&sw_desc->node, &mv_chan->chain);

		dev_dbg(mv_chan_to_devp(mv_chan), "Append to last desc %pa\n",
			&old_chain_tail->async_tx.phys);

		/* fix up the hardware chain */
		mv_desc_set_next_desc(old_chain_tail, sw_desc->async_tx.phys);

		/* if the channel is not busy */
		if (!mv_chan_is_busy(mv_chan)) {
			u32 current_desc = mv_chan_get_current_desc(mv_chan);
			/*
			 * and the curren desc is the end of the chain before
			 * the append, then we need to start the channel
			 */
			if (current_desc == old_chain_tail->async_tx.phys)
				new_hw_chain = 1;
		}
	}

	if (new_hw_chain)
		mv_chan_start_new_chain(mv_chan, sw_desc);

	spin_unlock_bh(&mv_chan->lock);

	return cookie;
}

/* returns the number of allocated descriptors */
static int mv_xor_alloc_chan_resources(struct dma_chan *chan)
{
	void *virt_desc;
	dma_addr_t dma_desc;
	int idx;
	struct mv_xor_chan *mv_chan = to_mv_xor_chan(chan);
	struct mv_xor_desc_slot *slot = NULL;
	int num_descs_in_pool = MV_XOR_POOL_SIZE/MV_XOR_SLOT_SIZE;

	/* Allocate descriptor slots */
	idx = mv_chan->slots_allocated;
	while (idx < num_descs_in_pool) {
		slot = kzalloc(sizeof(*slot), GFP_KERNEL);
		if (!slot) {
			dev_info(mv_chan_to_devp(mv_chan),
				 "channel only initialized %d descriptor slots",
				 idx);
			break;
		}
		virt_desc = mv_chan->dma_desc_pool_virt;
		slot->hw_desc = virt_desc + idx * MV_XOR_SLOT_SIZE;

		dma_async_tx_descriptor_init(&slot->async_tx, chan);
		slot->async_tx.tx_submit = mv_xor_tx_submit;
		INIT_LIST_HEAD(&slot->node);
		INIT_LIST_HEAD(&slot->sg_tx_list);
		dma_desc = mv_chan->dma_desc_pool;
		slot->async_tx.phys = dma_desc + idx * MV_XOR_SLOT_SIZE;
		slot->idx = idx++;

		spin_lock_bh(&mv_chan->lock);
		mv_chan->slots_allocated = idx;
		list_add_tail(&slot->node, &mv_chan->free_slots);
		spin_unlock_bh(&mv_chan->lock);
	}

	dev_dbg(mv_chan_to_devp(mv_chan),
		"allocated %d descriptor slots\n",
		mv_chan->slots_allocated);

	return mv_chan->slots_allocated ? : -ENOMEM;
}

/*
 * Check if source or destination is an PCIe/IO address (non-SDRAM) and add
 * a new MBus window if necessary. Use a cache for these check so that
 * the MMIO mapped registers don't have to be accessed for this check
 * to speed up this process.
 */
static int mv_xor_add_io_win(struct mv_xor_chan *mv_chan, u32 addr)
{
	struct mv_xor_device *xordev = mv_chan->xordev;
	void __iomem *base = mv_chan->mmr_high_base;
	u32 win_enable;
	u32 size;
	u8 target, attr;
	int ret;
	int i;

	/* Nothing needs to get done for the Armada 3700 */
	if (xordev->xor_type == XOR_ARMADA_37XX)
		return 0;

	/*
	 * Loop over the cached windows to check, if the requested area
	 * is already mapped. If this the case, nothing needs to be done
	 * and we can return.
	 */
	for (i = 0; i < WINDOW_COUNT; i++) {
		if (addr >= xordev->win_start[i] &&
		    addr <= xordev->win_end[i]) {
			/* Window is already mapped */
			return 0;
		}
	}

	/*
	 * The window is not mapped, so we need to create the new mapping
	 */

	/* If no IO window is found that addr has to be located in SDRAM */
	ret = mvebu_mbus_get_io_win_info(addr, &size, &target, &attr);
	if (ret < 0)
		return 0;

	/*
	 * Mask the base addr 'addr' according to 'size' read back from the
	 * MBus window. Otherwise we might end up with an address located
	 * somewhere in the middle of this area here.
	 */
	size -= 1;
	addr &= ~size;

	/*
	 * Reading one of both enabled register is enough, as they are always
	 * programmed to the identical values
	 */
	win_enable = readl(base + WINDOW_BAR_ENABLE(0));

	/* Set 'i' to the first free window to write the new values to */
	i = ffs(~win_enable) - 1;
	if (i >= WINDOW_COUNT)
		return -ENOMEM;

	writel((addr & 0xffff0000) | (attr << 8) | target,
	       base + WINDOW_BASE(i));
	writel(size & 0xffff0000, base + WINDOW_SIZE(i));

	/* Fill the caching variables for later use */
	xordev->win_start[i] = addr;
	xordev->win_end[i] = addr + size;

	win_enable |= (1 << i);
	win_enable |= 3 << (16 + (2 * i));
	writel(win_enable, base + WINDOW_BAR_ENABLE(0));
	writel(win_enable, base + WINDOW_BAR_ENABLE(1));

	return 0;
}

static struct dma_async_tx_descriptor *
mv_xor_prep_dma_xor(struct dma_chan *chan, dma_addr_t dest, dma_addr_t *src,
		    unsigned int src_cnt, size_t len, unsigned long flags)
{
	struct mv_xor_chan *mv_chan = to_mv_xor_chan(chan);
	struct mv_xor_desc_slot *sw_desc;
	int ret;

	if (unlikely(len < MV_XOR_MIN_BYTE_COUNT))
		return NULL;

	BUG_ON(len > MV_XOR_MAX_BYTE_COUNT);

	dev_dbg(mv_chan_to_devp(mv_chan),
		"%s src_cnt: %d len: %zu dest %pad flags: %ld\n",
		__func__, src_cnt, len, &dest, flags);

	/* Check if a new window needs to get added for 'dest' */
	ret = mv_xor_add_io_win(mv_chan, dest);
	if (ret)
		return NULL;

	sw_desc = mv_chan_alloc_slot(mv_chan);
	if (sw_desc) {
		sw_desc->type = DMA_XOR;
		sw_desc->async_tx.flags = flags;
		mv_desc_init(sw_desc, dest, len, flags);
		if (mv_chan->op_in_desc == XOR_MODE_IN_DESC)
			mv_desc_set_mode(sw_desc);
		while (src_cnt--) {
			/* Check if a new window needs to get added for 'src' */
			ret = mv_xor_add_io_win(mv_chan, src[src_cnt]);
			if (ret)
				return NULL;
			mv_desc_set_src_addr(sw_desc, src_cnt, src[src_cnt]);
		}
	}

	dev_dbg(mv_chan_to_devp(mv_chan),
		"%s sw_desc %p async_tx %p \n",
		__func__, sw_desc, &sw_desc->async_tx);
	return sw_desc ? &sw_desc->async_tx : NULL;
}

static struct dma_async_tx_descriptor *
mv_xor_prep_dma_memcpy(struct dma_chan *chan, dma_addr_t dest, dma_addr_t src,
		size_t len, unsigned long flags)
{
	/*
	 * A MEMCPY operation is identical to an XOR operation with only
	 * a single source address.
	 */
	return mv_xor_prep_dma_xor(chan, dest, &src, 1, len, flags);
}

static struct dma_async_tx_descriptor *
mv_xor_prep_dma_interrupt(struct dma_chan *chan, unsigned long flags)
{
	struct mv_xor_chan *mv_chan = to_mv_xor_chan(chan);
	dma_addr_t src, dest;
	size_t len;

	src = mv_chan->dummy_src_addr;
	dest = mv_chan->dummy_dst_addr;
	len = MV_XOR_MIN_BYTE_COUNT;

	/*
	 * We implement the DMA_INTERRUPT operation as a minimum sized
	 * XOR operation with a single dummy source address.
	 */
	return mv_xor_prep_dma_xor(chan, dest, &src, 1, len, flags);
}

static void mv_xor_free_chan_resources(struct dma_chan *chan)
{
	struct mv_xor_chan *mv_chan = to_mv_xor_chan(chan);
	struct mv_xor_desc_slot *iter, *_iter;
	int in_use_descs = 0;

	spin_lock_bh(&mv_chan->lock);

	mv_chan_slot_cleanup(mv_chan);

	list_for_each_entry_safe(iter, _iter, &mv_chan->chain,
					node) {
		in_use_descs++;
		list_move_tail(&iter->node, &mv_chan->free_slots);
	}
	list_for_each_entry_safe(iter, _iter, &mv_chan->completed_slots,
				 node) {
		in_use_descs++;
		list_move_tail(&iter->node, &mv_chan->free_slots);
	}
	list_for_each_entry_safe(iter, _iter, &mv_chan->allocated_slots,
				 node) {
		in_use_descs++;
		list_move_tail(&iter->node, &mv_chan->free_slots);
	}
	list_for_each_entry_safe_reverse(
		iter, _iter, &mv_chan->free_slots, node) {
		list_del(&iter->node);
		kfree(iter);
		mv_chan->slots_allocated--;
	}

	dev_dbg(mv_chan_to_devp(mv_chan), "%s slots_allocated %d\n",
		__func__, mv_chan->slots_allocated);
	spin_unlock_bh(&mv_chan->lock);

	if (in_use_descs)
		dev_err(mv_chan_to_devp(mv_chan),
			"freeing %d in use descriptors!\n", in_use_descs);
}

/**
 * mv_xor_status - poll the status of an XOR transaction
 * @chan: XOR channel handle
 * @cookie: XOR transaction identifier
 * @txstate: XOR transactions state holder (or NULL)
 */
static enum dma_status mv_xor_status(struct dma_chan *chan,
					  dma_cookie_t cookie,
					  struct dma_tx_state *txstate)
{
	struct mv_xor_chan *mv_chan = to_mv_xor_chan(chan);
	enum dma_status ret;

	ret = dma_cookie_status(chan, cookie, txstate);
	if (ret == DMA_COMPLETE)
		return ret;

	spin_lock_bh(&mv_chan->lock);
	mv_chan_slot_cleanup(mv_chan);
	spin_unlock_bh(&mv_chan->lock);

	return dma_cookie_status(chan, cookie, txstate);
}

static void mv_chan_dump_regs(struct mv_xor_chan *chan)
{
	u32 val;

	val = readl_relaxed(XOR_CONFIG(chan));
	dev_err(mv_chan_to_devp(chan), "config       0x%08x\n", val);

	val = readl_relaxed(XOR_ACTIVATION(chan));
	dev_err(mv_chan_to_devp(chan), "activation   0x%08x\n", val);

	val = readl_relaxed(XOR_INTR_CAUSE(chan));
	dev_err(mv_chan_to_devp(chan), "intr cause   0x%08x\n", val);

	val = readl_relaxed(XOR_INTR_MASK(chan));
	dev_err(mv_chan_to_devp(chan), "intr mask    0x%08x\n", val);

	val = readl_relaxed(XOR_ERROR_CAUSE(chan));
	dev_err(mv_chan_to_devp(chan), "error cause  0x%08x\n", val);

	val = readl_relaxed(XOR_ERROR_ADDR(chan));
	dev_err(mv_chan_to_devp(chan), "error addr   0x%08x\n", val);
}

static void mv_chan_err_interrupt_handler(struct mv_xor_chan *chan,
					  u32 intr_cause)
{
	if (intr_cause & XOR_INT_ERR_DECODE) {
		dev_dbg(mv_chan_to_devp(chan), "ignoring address decode error\n");
		return;
	}

	dev_err(mv_chan_to_devp(chan), "error on chan %d. intr cause 0x%08x\n",
		chan->idx, intr_cause);

	mv_chan_dump_regs(chan);
	WARN_ON(1);
}

static irqreturn_t mv_xor_interrupt_handler(int irq, void *data)
{
	struct mv_xor_chan *chan = data;
	u32 intr_cause = mv_chan_get_intr_cause(chan);

	dev_dbg(mv_chan_to_devp(chan), "intr cause %x\n", intr_cause);

	if (intr_cause & XOR_INTR_ERRORS)
		mv_chan_err_interrupt_handler(chan, intr_cause);

	tasklet_schedule(&chan->irq_tasklet);

	mv_chan_clear_eoc_cause(chan);

	return IRQ_HANDLED;
}

static void mv_xor_issue_pending(struct dma_chan *chan)
{
	struct mv_xor_chan *mv_chan = to_mv_xor_chan(chan);

	if (mv_chan->pending >= MV_XOR_THRESHOLD) {
		mv_chan->pending = 0;
		mv_chan_activate(mv_chan);
	}
}

/*
 * Perform a transaction to verify the HW works.
 */

static int mv_chan_memcpy_self_test(struct mv_xor_chan *mv_chan)
{
	int i, ret;
	void *src, *dest;
	dma_addr_t src_dma, dest_dma;
	struct dma_chan *dma_chan;
	dma_cookie_t cookie;
	struct dma_async_tx_descriptor *tx;
	struct dmaengine_unmap_data *unmap;
	int err = 0;

	src = kmalloc(PAGE_SIZE, GFP_KERNEL);
	if (!src)
		return -ENOMEM;

	dest = kzalloc(PAGE_SIZE, GFP_KERNEL);
	if (!dest) {
		kfree(src);
		return -ENOMEM;
	}

	/* Fill in src buffer */
	for (i = 0; i < PAGE_SIZE; i++)
		((u8 *) src)[i] = (u8)i;

	dma_chan = &mv_chan->dmachan;
	if (mv_xor_alloc_chan_resources(dma_chan) < 1) {
		err = -ENODEV;
		goto out;
	}

	unmap = dmaengine_get_unmap_data(dma_chan->device->dev, 2, GFP_KERNEL);
	if (!unmap) {
		err = -ENOMEM;
		goto free_resources;
	}

	src_dma = dma_map_page(dma_chan->device->dev, virt_to_page(src),
<<<<<<< HEAD
			       (size_t)src & ~PAGE_MASK, PAGE_SIZE,
=======
			       offset_in_page(src), PAGE_SIZE,
>>>>>>> 24b8d41d
			       DMA_TO_DEVICE);
	unmap->addr[0] = src_dma;

	ret = dma_mapping_error(dma_chan->device->dev, src_dma);
	if (ret) {
		err = -ENOMEM;
		goto free_resources;
	}
	unmap->to_cnt = 1;

	dest_dma = dma_map_page(dma_chan->device->dev, virt_to_page(dest),
<<<<<<< HEAD
				(size_t)dest & ~PAGE_MASK, PAGE_SIZE,
=======
				offset_in_page(dest), PAGE_SIZE,
>>>>>>> 24b8d41d
				DMA_FROM_DEVICE);
	unmap->addr[1] = dest_dma;

	ret = dma_mapping_error(dma_chan->device->dev, dest_dma);
	if (ret) {
		err = -ENOMEM;
		goto free_resources;
	}
	unmap->from_cnt = 1;
	unmap->len = PAGE_SIZE;

	tx = mv_xor_prep_dma_memcpy(dma_chan, dest_dma, src_dma,
				    PAGE_SIZE, 0);
	if (!tx) {
		dev_err(dma_chan->device->dev,
			"Self-test cannot prepare operation, disabling\n");
		err = -ENODEV;
		goto free_resources;
	}

	cookie = mv_xor_tx_submit(tx);
	if (dma_submit_error(cookie)) {
		dev_err(dma_chan->device->dev,
			"Self-test submit error, disabling\n");
		err = -ENODEV;
		goto free_resources;
	}

	mv_xor_issue_pending(dma_chan);
	async_tx_ack(tx);
	msleep(1);

	if (mv_xor_status(dma_chan, cookie, NULL) !=
	    DMA_COMPLETE) {
		dev_err(dma_chan->device->dev,
			"Self-test copy timed out, disabling\n");
		err = -ENODEV;
		goto free_resources;
	}

	dma_sync_single_for_cpu(dma_chan->device->dev, dest_dma,
				PAGE_SIZE, DMA_FROM_DEVICE);
	if (memcmp(src, dest, PAGE_SIZE)) {
		dev_err(dma_chan->device->dev,
			"Self-test copy failed compare, disabling\n");
		err = -ENODEV;
		goto free_resources;
	}

free_resources:
	dmaengine_unmap_put(unmap);
	mv_xor_free_chan_resources(dma_chan);
out:
	kfree(src);
	kfree(dest);
	return err;
}

#define MV_XOR_NUM_SRC_TEST 4 /* must be <= 15 */
static int
mv_chan_xor_self_test(struct mv_xor_chan *mv_chan)
{
	int i, src_idx, ret;
	struct page *dest;
	struct page *xor_srcs[MV_XOR_NUM_SRC_TEST];
	dma_addr_t dma_srcs[MV_XOR_NUM_SRC_TEST];
	dma_addr_t dest_dma;
	struct dma_async_tx_descriptor *tx;
	struct dmaengine_unmap_data *unmap;
	struct dma_chan *dma_chan;
	dma_cookie_t cookie;
	u8 cmp_byte = 0;
	u32 cmp_word;
	int err = 0;
	int src_count = MV_XOR_NUM_SRC_TEST;

	for (src_idx = 0; src_idx < src_count; src_idx++) {
		xor_srcs[src_idx] = alloc_page(GFP_KERNEL);
		if (!xor_srcs[src_idx]) {
			while (src_idx--)
				__free_page(xor_srcs[src_idx]);
			return -ENOMEM;
		}
	}

	dest = alloc_page(GFP_KERNEL);
	if (!dest) {
		while (src_idx--)
			__free_page(xor_srcs[src_idx]);
		return -ENOMEM;
	}

	/* Fill in src buffers */
	for (src_idx = 0; src_idx < src_count; src_idx++) {
		u8 *ptr = page_address(xor_srcs[src_idx]);
		for (i = 0; i < PAGE_SIZE; i++)
			ptr[i] = (1 << src_idx);
	}

	for (src_idx = 0; src_idx < src_count; src_idx++)
		cmp_byte ^= (u8) (1 << src_idx);

	cmp_word = (cmp_byte << 24) | (cmp_byte << 16) |
		(cmp_byte << 8) | cmp_byte;

	memset(page_address(dest), 0, PAGE_SIZE);

	dma_chan = &mv_chan->dmachan;
	if (mv_xor_alloc_chan_resources(dma_chan) < 1) {
		err = -ENODEV;
		goto out;
	}

	unmap = dmaengine_get_unmap_data(dma_chan->device->dev, src_count + 1,
					 GFP_KERNEL);
	if (!unmap) {
		err = -ENOMEM;
		goto free_resources;
	}

	/* test xor */
	for (i = 0; i < src_count; i++) {
		unmap->addr[i] = dma_map_page(dma_chan->device->dev, xor_srcs[i],
					      0, PAGE_SIZE, DMA_TO_DEVICE);
		dma_srcs[i] = unmap->addr[i];
		ret = dma_mapping_error(dma_chan->device->dev, unmap->addr[i]);
		if (ret) {
			err = -ENOMEM;
			goto free_resources;
		}
		unmap->to_cnt++;
	}

	unmap->addr[src_count] = dma_map_page(dma_chan->device->dev, dest, 0, PAGE_SIZE,
				      DMA_FROM_DEVICE);
	dest_dma = unmap->addr[src_count];
	ret = dma_mapping_error(dma_chan->device->dev, unmap->addr[src_count]);
	if (ret) {
		err = -ENOMEM;
		goto free_resources;
	}
	unmap->from_cnt = 1;
	unmap->len = PAGE_SIZE;

	tx = mv_xor_prep_dma_xor(dma_chan, dest_dma, dma_srcs,
				 src_count, PAGE_SIZE, 0);
	if (!tx) {
		dev_err(dma_chan->device->dev,
			"Self-test cannot prepare operation, disabling\n");
		err = -ENODEV;
		goto free_resources;
	}

	cookie = mv_xor_tx_submit(tx);
	if (dma_submit_error(cookie)) {
		dev_err(dma_chan->device->dev,
			"Self-test submit error, disabling\n");
		err = -ENODEV;
		goto free_resources;
	}

	mv_xor_issue_pending(dma_chan);
	async_tx_ack(tx);
	msleep(8);

	if (mv_xor_status(dma_chan, cookie, NULL) !=
	    DMA_COMPLETE) {
		dev_err(dma_chan->device->dev,
			"Self-test xor timed out, disabling\n");
		err = -ENODEV;
		goto free_resources;
	}

	dma_sync_single_for_cpu(dma_chan->device->dev, dest_dma,
				PAGE_SIZE, DMA_FROM_DEVICE);
	for (i = 0; i < (PAGE_SIZE / sizeof(u32)); i++) {
		u32 *ptr = page_address(dest);
		if (ptr[i] != cmp_word) {
			dev_err(dma_chan->device->dev,
				"Self-test xor failed compare, disabling. index %d, data %x, expected %x\n",
				i, ptr[i], cmp_word);
			err = -ENODEV;
			goto free_resources;
		}
	}

free_resources:
	dmaengine_unmap_put(unmap);
	mv_xor_free_chan_resources(dma_chan);
out:
	src_idx = src_count;
	while (src_idx--)
		__free_page(xor_srcs[src_idx]);
	__free_page(dest);
	return err;
}

static int mv_xor_channel_remove(struct mv_xor_chan *mv_chan)
{
	struct dma_chan *chan, *_chan;
	struct device *dev = mv_chan->dmadev.dev;

	dma_async_device_unregister(&mv_chan->dmadev);

	dma_free_coherent(dev, MV_XOR_POOL_SIZE,
			  mv_chan->dma_desc_pool_virt, mv_chan->dma_desc_pool);
	dma_unmap_single(dev, mv_chan->dummy_src_addr,
			 MV_XOR_MIN_BYTE_COUNT, DMA_FROM_DEVICE);
	dma_unmap_single(dev, mv_chan->dummy_dst_addr,
			 MV_XOR_MIN_BYTE_COUNT, DMA_TO_DEVICE);

	list_for_each_entry_safe(chan, _chan, &mv_chan->dmadev.channels,
				 device_node) {
		list_del(&chan->device_node);
	}

	free_irq(mv_chan->irq, mv_chan);

	return 0;
}

static struct mv_xor_chan *
mv_xor_channel_add(struct mv_xor_device *xordev,
		   struct platform_device *pdev,
		   int idx, dma_cap_mask_t cap_mask, int irq)
{
	int ret = 0;
	struct mv_xor_chan *mv_chan;
	struct dma_device *dma_dev;

	mv_chan = devm_kzalloc(&pdev->dev, sizeof(*mv_chan), GFP_KERNEL);
	if (!mv_chan)
		return ERR_PTR(-ENOMEM);

	mv_chan->idx = idx;
	mv_chan->irq = irq;
	if (xordev->xor_type == XOR_ORION)
		mv_chan->op_in_desc = XOR_MODE_IN_REG;
	else
		mv_chan->op_in_desc = XOR_MODE_IN_DESC;

	dma_dev = &mv_chan->dmadev;
<<<<<<< HEAD
=======
	dma_dev->dev = &pdev->dev;
>>>>>>> 24b8d41d
	mv_chan->xordev = xordev;

	/*
	 * These source and destination dummy buffers are used to implement
	 * a DMA_INTERRUPT operation as a minimum-sized XOR operation.
	 * Hence, we only need to map the buffers at initialization-time.
	 */
	mv_chan->dummy_src_addr = dma_map_single(dma_dev->dev,
		mv_chan->dummy_src, MV_XOR_MIN_BYTE_COUNT, DMA_FROM_DEVICE);
	mv_chan->dummy_dst_addr = dma_map_single(dma_dev->dev,
		mv_chan->dummy_dst, MV_XOR_MIN_BYTE_COUNT, DMA_TO_DEVICE);

	/* allocate coherent memory for hardware descriptors
	 * note: writecombine gives slightly better performance, but
	 * requires that we explicitly flush the writes
	 */
	mv_chan->dma_desc_pool_virt =
	  dma_alloc_wc(&pdev->dev, MV_XOR_POOL_SIZE, &mv_chan->dma_desc_pool,
		       GFP_KERNEL);
	if (!mv_chan->dma_desc_pool_virt)
		return ERR_PTR(-ENOMEM);

	/* discover transaction capabilites from the platform data */
	dma_dev->cap_mask = cap_mask;

	INIT_LIST_HEAD(&dma_dev->channels);

	/* set base routines */
	dma_dev->device_alloc_chan_resources = mv_xor_alloc_chan_resources;
	dma_dev->device_free_chan_resources = mv_xor_free_chan_resources;
	dma_dev->device_tx_status = mv_xor_status;
	dma_dev->device_issue_pending = mv_xor_issue_pending;

	/* set prep routines based on capability */
	if (dma_has_cap(DMA_INTERRUPT, dma_dev->cap_mask))
		dma_dev->device_prep_dma_interrupt = mv_xor_prep_dma_interrupt;
	if (dma_has_cap(DMA_MEMCPY, dma_dev->cap_mask))
		dma_dev->device_prep_dma_memcpy = mv_xor_prep_dma_memcpy;
	if (dma_has_cap(DMA_XOR, dma_dev->cap_mask)) {
		dma_dev->max_xor = 8;
		dma_dev->device_prep_dma_xor = mv_xor_prep_dma_xor;
	}

	mv_chan->mmr_base = xordev->xor_base;
	mv_chan->mmr_high_base = xordev->xor_high_base;
	tasklet_setup(&mv_chan->irq_tasklet, mv_xor_tasklet);

	/* clear errors before enabling interrupts */
	mv_chan_clear_err_status(mv_chan);

	ret = request_irq(mv_chan->irq, mv_xor_interrupt_handler,
			  0, dev_name(&pdev->dev), mv_chan);
	if (ret)
		goto err_free_dma;

	mv_chan_unmask_interrupts(mv_chan);

	if (mv_chan->op_in_desc == XOR_MODE_IN_DESC)
		mv_chan_set_mode(mv_chan, XOR_OPERATION_MODE_IN_DESC);
	else
		mv_chan_set_mode(mv_chan, XOR_OPERATION_MODE_XOR);

	spin_lock_init(&mv_chan->lock);
	INIT_LIST_HEAD(&mv_chan->chain);
	INIT_LIST_HEAD(&mv_chan->completed_slots);
	INIT_LIST_HEAD(&mv_chan->free_slots);
	INIT_LIST_HEAD(&mv_chan->allocated_slots);
	mv_chan->dmachan.device = dma_dev;
	dma_cookie_init(&mv_chan->dmachan);

	list_add_tail(&mv_chan->dmachan.device_node, &dma_dev->channels);

	if (dma_has_cap(DMA_MEMCPY, dma_dev->cap_mask)) {
		ret = mv_chan_memcpy_self_test(mv_chan);
		dev_dbg(&pdev->dev, "memcpy self test returned %d\n", ret);
		if (ret)
			goto err_free_irq;
	}

	if (dma_has_cap(DMA_XOR, dma_dev->cap_mask)) {
		ret = mv_chan_xor_self_test(mv_chan);
		dev_dbg(&pdev->dev, "xor self test returned %d\n", ret);
		if (ret)
			goto err_free_irq;
	}

	dev_info(&pdev->dev, "Marvell XOR (%s): ( %s%s%s)\n",
		 mv_chan->op_in_desc ? "Descriptor Mode" : "Registers Mode",
		 dma_has_cap(DMA_XOR, dma_dev->cap_mask) ? "xor " : "",
		 dma_has_cap(DMA_MEMCPY, dma_dev->cap_mask) ? "cpy " : "",
		 dma_has_cap(DMA_INTERRUPT, dma_dev->cap_mask) ? "intr " : "");

	ret = dma_async_device_register(dma_dev);
	if (ret)
		goto err_free_irq;

	return mv_chan;

err_free_irq:
	free_irq(mv_chan->irq, mv_chan);
err_free_dma:
	dma_free_coherent(&pdev->dev, MV_XOR_POOL_SIZE,
			  mv_chan->dma_desc_pool_virt, mv_chan->dma_desc_pool);
	return ERR_PTR(ret);
}

static void
mv_xor_conf_mbus_windows(struct mv_xor_device *xordev,
			 const struct mbus_dram_target_info *dram)
{
	void __iomem *base = xordev->xor_high_base;
	u32 win_enable = 0;
	int i;

	for (i = 0; i < 8; i++) {
		writel(0, base + WINDOW_BASE(i));
		writel(0, base + WINDOW_SIZE(i));
		if (i < 4)
			writel(0, base + WINDOW_REMAP_HIGH(i));
	}

	for (i = 0; i < dram->num_cs; i++) {
		const struct mbus_dram_window *cs = dram->cs + i;

		writel((cs->base & 0xffff0000) |
		       (cs->mbus_attr << 8) |
		       dram->mbus_dram_target_id, base + WINDOW_BASE(i));
		writel((cs->size - 1) & 0xffff0000, base + WINDOW_SIZE(i));

		/* Fill the caching variables for later use */
		xordev->win_start[i] = cs->base;
		xordev->win_end[i] = cs->base + cs->size - 1;

		win_enable |= (1 << i);
		win_enable |= 3 << (16 + (2 * i));
	}

	writel(win_enable, base + WINDOW_BAR_ENABLE(0));
	writel(win_enable, base + WINDOW_BAR_ENABLE(1));
	writel(0, base + WINDOW_OVERRIDE_CTRL(0));
	writel(0, base + WINDOW_OVERRIDE_CTRL(1));
}

static void
mv_xor_conf_mbus_windows_a3700(struct mv_xor_device *xordev)
{
	void __iomem *base = xordev->xor_high_base;
	u32 win_enable = 0;
	int i;

	for (i = 0; i < 8; i++) {
		writel(0, base + WINDOW_BASE(i));
		writel(0, base + WINDOW_SIZE(i));
		if (i < 4)
			writel(0, base + WINDOW_REMAP_HIGH(i));
	}
	/*
	 * For Armada3700 open default 4GB Mbus window. The dram
	 * related configuration are done at AXIS level.
	 */
	writel(0xffff0000, base + WINDOW_SIZE(0));
	win_enable |= 1;
	win_enable |= 3 << 16;

	writel(win_enable, base + WINDOW_BAR_ENABLE(0));
	writel(win_enable, base + WINDOW_BAR_ENABLE(1));
	writel(0, base + WINDOW_OVERRIDE_CTRL(0));
	writel(0, base + WINDOW_OVERRIDE_CTRL(1));
}

/*
 * Since this XOR driver is basically used only for RAID5, we don't
 * need to care about synchronizing ->suspend with DMA activity,
 * because the DMA engine will naturally be quiet due to the block
 * devices being suspended.
 */
static int mv_xor_suspend(struct platform_device *pdev, pm_message_t state)
{
	struct mv_xor_device *xordev = platform_get_drvdata(pdev);
	int i;

	for (i = 0; i < MV_XOR_MAX_CHANNELS; i++) {
		struct mv_xor_chan *mv_chan = xordev->channels[i];

		if (!mv_chan)
			continue;

		mv_chan->saved_config_reg =
			readl_relaxed(XOR_CONFIG(mv_chan));
		mv_chan->saved_int_mask_reg =
			readl_relaxed(XOR_INTR_MASK(mv_chan));
	}

	return 0;
}

static int mv_xor_resume(struct platform_device *dev)
{
	struct mv_xor_device *xordev = platform_get_drvdata(dev);
	const struct mbus_dram_target_info *dram;
	int i;

	for (i = 0; i < MV_XOR_MAX_CHANNELS; i++) {
		struct mv_xor_chan *mv_chan = xordev->channels[i];

		if (!mv_chan)
			continue;

		writel_relaxed(mv_chan->saved_config_reg,
			       XOR_CONFIG(mv_chan));
		writel_relaxed(mv_chan->saved_int_mask_reg,
			       XOR_INTR_MASK(mv_chan));
	}

	if (xordev->xor_type == XOR_ARMADA_37XX) {
		mv_xor_conf_mbus_windows_a3700(xordev);
		return 0;
	}

	dram = mv_mbus_dram_info();
	if (dram)
		mv_xor_conf_mbus_windows(xordev, dram);

	return 0;
}

static const struct of_device_id mv_xor_dt_ids[] = {
	{ .compatible = "marvell,orion-xor", .data = (void *)XOR_ORION },
	{ .compatible = "marvell,armada-380-xor", .data = (void *)XOR_ARMADA_38X },
	{ .compatible = "marvell,armada-3700-xor", .data = (void *)XOR_ARMADA_37XX },
	{},
};

static unsigned int mv_xor_engine_count;

static int mv_xor_probe(struct platform_device *pdev)
{
	const struct mbus_dram_target_info *dram;
	struct mv_xor_device *xordev;
	struct mv_xor_platform_data *pdata = dev_get_platdata(&pdev->dev);
	struct resource *res;
	unsigned int max_engines, max_channels;
	int i, ret;

	dev_notice(&pdev->dev, "Marvell shared XOR driver\n");

	xordev = devm_kzalloc(&pdev->dev, sizeof(*xordev), GFP_KERNEL);
	if (!xordev)
		return -ENOMEM;

	res = platform_get_resource(pdev, IORESOURCE_MEM, 0);
	if (!res)
		return -ENODEV;

	xordev->xor_base = devm_ioremap(&pdev->dev, res->start,
					resource_size(res));
	if (!xordev->xor_base)
		return -EBUSY;

	res = platform_get_resource(pdev, IORESOURCE_MEM, 1);
	if (!res)
		return -ENODEV;

	xordev->xor_high_base = devm_ioremap(&pdev->dev, res->start,
					     resource_size(res));
	if (!xordev->xor_high_base)
		return -EBUSY;

	platform_set_drvdata(pdev, xordev);


	/*
	 * We need to know which type of XOR device we use before
	 * setting up. In non-dt case it can only be the legacy one.
	 */
	xordev->xor_type = XOR_ORION;
	if (pdev->dev.of_node) {
		const struct of_device_id *of_id =
			of_match_device(mv_xor_dt_ids,
					&pdev->dev);

		xordev->xor_type = (uintptr_t)of_id->data;
	}

	/*
	 * (Re-)program MBUS remapping windows if we are asked to.
	 */
	if (xordev->xor_type == XOR_ARMADA_37XX) {
		mv_xor_conf_mbus_windows_a3700(xordev);
	} else {
		dram = mv_mbus_dram_info();
		if (dram)
			mv_xor_conf_mbus_windows(xordev, dram);
	}

	/* Not all platforms can gate the clock, so it is not
	 * an error if the clock does not exists.
	 */
	xordev->clk = clk_get(&pdev->dev, NULL);
	if (!IS_ERR(xordev->clk))
		clk_prepare_enable(xordev->clk);

	/*
	 * We don't want to have more than one channel per CPU in
	 * order for async_tx to perform well. So we limit the number
	 * of engines and channels so that we take into account this
	 * constraint. Note that we also want to use channels from
	 * separate engines when possible.  For dual-CPU Armada 3700
	 * SoC with single XOR engine allow using its both channels.
	 */
	max_engines = num_present_cpus();
	if (xordev->xor_type == XOR_ARMADA_37XX)
		max_channels =	num_present_cpus();
	else
		max_channels = min_t(unsigned int,
				     MV_XOR_MAX_CHANNELS,
				     DIV_ROUND_UP(num_present_cpus(), 2));

	if (mv_xor_engine_count >= max_engines)
		return 0;

	if (pdev->dev.of_node) {
		struct device_node *np;
		int i = 0;

		for_each_child_of_node(pdev->dev.of_node, np) {
			struct mv_xor_chan *chan;
			dma_cap_mask_t cap_mask;
			int irq;

			if (i >= max_channels)
				continue;

			dma_cap_zero(cap_mask);
			dma_cap_set(DMA_MEMCPY, cap_mask);
			dma_cap_set(DMA_XOR, cap_mask);
			dma_cap_set(DMA_INTERRUPT, cap_mask);

			irq = irq_of_parse_and_map(np, 0);
			if (!irq) {
				ret = -ENODEV;
				goto err_channel_add;
			}

			chan = mv_xor_channel_add(xordev, pdev, i,
						  cap_mask, irq);
			if (IS_ERR(chan)) {
				ret = PTR_ERR(chan);
				irq_dispose_mapping(irq);
				goto err_channel_add;
			}

			xordev->channels[i] = chan;
			i++;
		}
	} else if (pdata && pdata->channels) {
		for (i = 0; i < max_channels; i++) {
			struct mv_xor_channel_data *cd;
			struct mv_xor_chan *chan;
			int irq;

			cd = &pdata->channels[i];
			irq = platform_get_irq(pdev, i);
			if (irq < 0) {
				ret = irq;
				goto err_channel_add;
			}

			chan = mv_xor_channel_add(xordev, pdev, i,
						  cd->cap_mask, irq);
			if (IS_ERR(chan)) {
				ret = PTR_ERR(chan);
				goto err_channel_add;
			}

			xordev->channels[i] = chan;
		}
	}

	return 0;

err_channel_add:
	for (i = 0; i < MV_XOR_MAX_CHANNELS; i++)
		if (xordev->channels[i]) {
			mv_xor_channel_remove(xordev->channels[i]);
			if (pdev->dev.of_node)
				irq_dispose_mapping(xordev->channels[i]->irq);
		}

	if (!IS_ERR(xordev->clk)) {
		clk_disable_unprepare(xordev->clk);
		clk_put(xordev->clk);
	}

	return ret;
}

static struct platform_driver mv_xor_driver = {
	.probe		= mv_xor_probe,
	.suspend        = mv_xor_suspend,
	.resume         = mv_xor_resume,
	.driver		= {
		.name	        = MV_XOR_NAME,
		.of_match_table = of_match_ptr(mv_xor_dt_ids),
	},
};

builtin_platform_driver(mv_xor_driver);

/*
MODULE_AUTHOR("Saeed Bishara <saeed@marvell.com>");
MODULE_DESCRIPTION("DMA engine driver for Marvell's XOR engine");
MODULE_LICENSE("GPL");
*/<|MERGE_RESOLUTION|>--- conflicted
+++ resolved
@@ -796,11 +796,7 @@
 	}
 
 	src_dma = dma_map_page(dma_chan->device->dev, virt_to_page(src),
-<<<<<<< HEAD
-			       (size_t)src & ~PAGE_MASK, PAGE_SIZE,
-=======
 			       offset_in_page(src), PAGE_SIZE,
->>>>>>> 24b8d41d
 			       DMA_TO_DEVICE);
 	unmap->addr[0] = src_dma;
 
@@ -812,11 +808,7 @@
 	unmap->to_cnt = 1;
 
 	dest_dma = dma_map_page(dma_chan->device->dev, virt_to_page(dest),
-<<<<<<< HEAD
-				(size_t)dest & ~PAGE_MASK, PAGE_SIZE,
-=======
 				offset_in_page(dest), PAGE_SIZE,
->>>>>>> 24b8d41d
 				DMA_FROM_DEVICE);
 	unmap->addr[1] = dest_dma;
 
@@ -1059,10 +1051,7 @@
 		mv_chan->op_in_desc = XOR_MODE_IN_DESC;
 
 	dma_dev = &mv_chan->dmadev;
-<<<<<<< HEAD
-=======
 	dma_dev->dev = &pdev->dev;
->>>>>>> 24b8d41d
 	mv_chan->xordev = xordev;
 
 	/*
