// SPDX-License-Identifier: GPL-2.0-only
/*
 * Intel I/OAT DMA Linux driver
 * Copyright(c) 2004 - 2015 Intel Corporation.
 */

#include <linux/init.h>
#include <linux/module.h>
#include <linux/slab.h>
#include <linux/pci.h>
#include <linux/interrupt.h>
#include <linux/dmaengine.h>
#include <linux/delay.h>
#include <linux/dma-mapping.h>
#include <linux/workqueue.h>
#include <linux/prefetch.h>
#include <linux/dca.h>
#include <linux/aer.h>
#include <linux/sizes.h>
#include "dma.h"
#include "registers.h"
#include "hw.h"

#include "../dmaengine.h"

MODULE_VERSION(IOAT_DMA_VERSION);
MODULE_LICENSE("Dual BSD/GPL");
MODULE_AUTHOR("Intel Corporation");

static const struct pci_device_id ioat_pci_tbl[] = {
	/* I/OAT v3 platforms */
	{ PCI_VDEVICE(INTEL, PCI_DEVICE_ID_INTEL_IOAT_TBG0) },
	{ PCI_VDEVICE(INTEL, PCI_DEVICE_ID_INTEL_IOAT_TBG1) },
	{ PCI_VDEVICE(INTEL, PCI_DEVICE_ID_INTEL_IOAT_TBG2) },
	{ PCI_VDEVICE(INTEL, PCI_DEVICE_ID_INTEL_IOAT_TBG3) },
	{ PCI_VDEVICE(INTEL, PCI_DEVICE_ID_INTEL_IOAT_TBG4) },
	{ PCI_VDEVICE(INTEL, PCI_DEVICE_ID_INTEL_IOAT_TBG5) },
	{ PCI_VDEVICE(INTEL, PCI_DEVICE_ID_INTEL_IOAT_TBG6) },
	{ PCI_VDEVICE(INTEL, PCI_DEVICE_ID_INTEL_IOAT_TBG7) },

	/* I/OAT v3.2 platforms */
	{ PCI_VDEVICE(INTEL, PCI_DEVICE_ID_INTEL_IOAT_JSF0) },
	{ PCI_VDEVICE(INTEL, PCI_DEVICE_ID_INTEL_IOAT_JSF1) },
	{ PCI_VDEVICE(INTEL, PCI_DEVICE_ID_INTEL_IOAT_JSF2) },
	{ PCI_VDEVICE(INTEL, PCI_DEVICE_ID_INTEL_IOAT_JSF3) },
	{ PCI_VDEVICE(INTEL, PCI_DEVICE_ID_INTEL_IOAT_JSF4) },
	{ PCI_VDEVICE(INTEL, PCI_DEVICE_ID_INTEL_IOAT_JSF5) },
	{ PCI_VDEVICE(INTEL, PCI_DEVICE_ID_INTEL_IOAT_JSF6) },
	{ PCI_VDEVICE(INTEL, PCI_DEVICE_ID_INTEL_IOAT_JSF7) },
	{ PCI_VDEVICE(INTEL, PCI_DEVICE_ID_INTEL_IOAT_JSF8) },
	{ PCI_VDEVICE(INTEL, PCI_DEVICE_ID_INTEL_IOAT_JSF9) },

	{ PCI_VDEVICE(INTEL, PCI_DEVICE_ID_INTEL_IOAT_SNB0) },
	{ PCI_VDEVICE(INTEL, PCI_DEVICE_ID_INTEL_IOAT_SNB1) },
	{ PCI_VDEVICE(INTEL, PCI_DEVICE_ID_INTEL_IOAT_SNB2) },
	{ PCI_VDEVICE(INTEL, PCI_DEVICE_ID_INTEL_IOAT_SNB3) },
	{ PCI_VDEVICE(INTEL, PCI_DEVICE_ID_INTEL_IOAT_SNB4) },
	{ PCI_VDEVICE(INTEL, PCI_DEVICE_ID_INTEL_IOAT_SNB5) },
	{ PCI_VDEVICE(INTEL, PCI_DEVICE_ID_INTEL_IOAT_SNB6) },
	{ PCI_VDEVICE(INTEL, PCI_DEVICE_ID_INTEL_IOAT_SNB7) },
	{ PCI_VDEVICE(INTEL, PCI_DEVICE_ID_INTEL_IOAT_SNB8) },
	{ PCI_VDEVICE(INTEL, PCI_DEVICE_ID_INTEL_IOAT_SNB9) },

	{ PCI_VDEVICE(INTEL, PCI_DEVICE_ID_INTEL_IOAT_IVB0) },
	{ PCI_VDEVICE(INTEL, PCI_DEVICE_ID_INTEL_IOAT_IVB1) },
	{ PCI_VDEVICE(INTEL, PCI_DEVICE_ID_INTEL_IOAT_IVB2) },
	{ PCI_VDEVICE(INTEL, PCI_DEVICE_ID_INTEL_IOAT_IVB3) },
	{ PCI_VDEVICE(INTEL, PCI_DEVICE_ID_INTEL_IOAT_IVB4) },
	{ PCI_VDEVICE(INTEL, PCI_DEVICE_ID_INTEL_IOAT_IVB5) },
	{ PCI_VDEVICE(INTEL, PCI_DEVICE_ID_INTEL_IOAT_IVB6) },
	{ PCI_VDEVICE(INTEL, PCI_DEVICE_ID_INTEL_IOAT_IVB7) },
	{ PCI_VDEVICE(INTEL, PCI_DEVICE_ID_INTEL_IOAT_IVB8) },
	{ PCI_VDEVICE(INTEL, PCI_DEVICE_ID_INTEL_IOAT_IVB9) },

	{ PCI_VDEVICE(INTEL, PCI_DEVICE_ID_INTEL_IOAT_HSW0) },
	{ PCI_VDEVICE(INTEL, PCI_DEVICE_ID_INTEL_IOAT_HSW1) },
	{ PCI_VDEVICE(INTEL, PCI_DEVICE_ID_INTEL_IOAT_HSW2) },
	{ PCI_VDEVICE(INTEL, PCI_DEVICE_ID_INTEL_IOAT_HSW3) },
	{ PCI_VDEVICE(INTEL, PCI_DEVICE_ID_INTEL_IOAT_HSW4) },
	{ PCI_VDEVICE(INTEL, PCI_DEVICE_ID_INTEL_IOAT_HSW5) },
	{ PCI_VDEVICE(INTEL, PCI_DEVICE_ID_INTEL_IOAT_HSW6) },
	{ PCI_VDEVICE(INTEL, PCI_DEVICE_ID_INTEL_IOAT_HSW7) },
	{ PCI_VDEVICE(INTEL, PCI_DEVICE_ID_INTEL_IOAT_HSW8) },
	{ PCI_VDEVICE(INTEL, PCI_DEVICE_ID_INTEL_IOAT_HSW9) },

	{ PCI_VDEVICE(INTEL, PCI_DEVICE_ID_INTEL_IOAT_BDX0) },
	{ PCI_VDEVICE(INTEL, PCI_DEVICE_ID_INTEL_IOAT_BDX1) },
	{ PCI_VDEVICE(INTEL, PCI_DEVICE_ID_INTEL_IOAT_BDX2) },
	{ PCI_VDEVICE(INTEL, PCI_DEVICE_ID_INTEL_IOAT_BDX3) },
	{ PCI_VDEVICE(INTEL, PCI_DEVICE_ID_INTEL_IOAT_BDX4) },
	{ PCI_VDEVICE(INTEL, PCI_DEVICE_ID_INTEL_IOAT_BDX5) },
	{ PCI_VDEVICE(INTEL, PCI_DEVICE_ID_INTEL_IOAT_BDX6) },
	{ PCI_VDEVICE(INTEL, PCI_DEVICE_ID_INTEL_IOAT_BDX7) },
	{ PCI_VDEVICE(INTEL, PCI_DEVICE_ID_INTEL_IOAT_BDX8) },
	{ PCI_VDEVICE(INTEL, PCI_DEVICE_ID_INTEL_IOAT_BDX9) },

	{ PCI_VDEVICE(INTEL, PCI_DEVICE_ID_INTEL_IOAT_SKX) },

	/* I/OAT v3.3 platforms */
	{ PCI_VDEVICE(INTEL, PCI_DEVICE_ID_INTEL_IOAT_BWD0) },
	{ PCI_VDEVICE(INTEL, PCI_DEVICE_ID_INTEL_IOAT_BWD1) },
	{ PCI_VDEVICE(INTEL, PCI_DEVICE_ID_INTEL_IOAT_BWD2) },
	{ PCI_VDEVICE(INTEL, PCI_DEVICE_ID_INTEL_IOAT_BWD3) },

	{ PCI_VDEVICE(INTEL, PCI_DEVICE_ID_INTEL_IOAT_BDXDE0) },
	{ PCI_VDEVICE(INTEL, PCI_DEVICE_ID_INTEL_IOAT_BDXDE1) },
	{ PCI_VDEVICE(INTEL, PCI_DEVICE_ID_INTEL_IOAT_BDXDE2) },
	{ PCI_VDEVICE(INTEL, PCI_DEVICE_ID_INTEL_IOAT_BDXDE3) },

	/* I/OAT v3.4 platforms */
	{ PCI_VDEVICE(INTEL, PCI_DEVICE_ID_INTEL_IOAT_ICX) },

	{ 0, }
};
MODULE_DEVICE_TABLE(pci, ioat_pci_tbl);

static int ioat_pci_probe(struct pci_dev *pdev, const struct pci_device_id *id);
static void ioat_remove(struct pci_dev *pdev);
static void
ioat_init_channel(struct ioatdma_device *ioat_dma,
		  struct ioatdma_chan *ioat_chan, int idx);
static void ioat_intr_quirk(struct ioatdma_device *ioat_dma);
static void ioat_enumerate_channels(struct ioatdma_device *ioat_dma);
static int ioat3_dma_self_test(struct ioatdma_device *ioat_dma);

static int ioat_dca_enabled = 1;
module_param(ioat_dca_enabled, int, 0644);
MODULE_PARM_DESC(ioat_dca_enabled, "control support of dca service (default: 1)");
int ioat_pending_level = 7;
module_param(ioat_pending_level, int, 0644);
MODULE_PARM_DESC(ioat_pending_level,
		 "high-water mark for pushing ioat descriptors (default: 7)");
static char ioat_interrupt_style[32] = "msix";
module_param_string(ioat_interrupt_style, ioat_interrupt_style,
		    sizeof(ioat_interrupt_style), 0644);
MODULE_PARM_DESC(ioat_interrupt_style,
		 "set ioat interrupt style: msix (default), msi, intx");

struct kmem_cache *ioat_cache;
struct kmem_cache *ioat_sed_cache;

static bool is_jf_ioat(struct pci_dev *pdev)
{
	switch (pdev->device) {
	case PCI_DEVICE_ID_INTEL_IOAT_JSF0:
	case PCI_DEVICE_ID_INTEL_IOAT_JSF1:
	case PCI_DEVICE_ID_INTEL_IOAT_JSF2:
	case PCI_DEVICE_ID_INTEL_IOAT_JSF3:
	case PCI_DEVICE_ID_INTEL_IOAT_JSF4:
	case PCI_DEVICE_ID_INTEL_IOAT_JSF5:
	case PCI_DEVICE_ID_INTEL_IOAT_JSF6:
	case PCI_DEVICE_ID_INTEL_IOAT_JSF7:
	case PCI_DEVICE_ID_INTEL_IOAT_JSF8:
	case PCI_DEVICE_ID_INTEL_IOAT_JSF9:
		return true;
	default:
		return false;
	}
}

static bool is_snb_ioat(struct pci_dev *pdev)
{
	switch (pdev->device) {
	case PCI_DEVICE_ID_INTEL_IOAT_SNB0:
	case PCI_DEVICE_ID_INTEL_IOAT_SNB1:
	case PCI_DEVICE_ID_INTEL_IOAT_SNB2:
	case PCI_DEVICE_ID_INTEL_IOAT_SNB3:
	case PCI_DEVICE_ID_INTEL_IOAT_SNB4:
	case PCI_DEVICE_ID_INTEL_IOAT_SNB5:
	case PCI_DEVICE_ID_INTEL_IOAT_SNB6:
	case PCI_DEVICE_ID_INTEL_IOAT_SNB7:
	case PCI_DEVICE_ID_INTEL_IOAT_SNB8:
	case PCI_DEVICE_ID_INTEL_IOAT_SNB9:
		return true;
	default:
		return false;
	}
}

static bool is_ivb_ioat(struct pci_dev *pdev)
{
	switch (pdev->device) {
	case PCI_DEVICE_ID_INTEL_IOAT_IVB0:
	case PCI_DEVICE_ID_INTEL_IOAT_IVB1:
	case PCI_DEVICE_ID_INTEL_IOAT_IVB2:
	case PCI_DEVICE_ID_INTEL_IOAT_IVB3:
	case PCI_DEVICE_ID_INTEL_IOAT_IVB4:
	case PCI_DEVICE_ID_INTEL_IOAT_IVB5:
	case PCI_DEVICE_ID_INTEL_IOAT_IVB6:
	case PCI_DEVICE_ID_INTEL_IOAT_IVB7:
	case PCI_DEVICE_ID_INTEL_IOAT_IVB8:
	case PCI_DEVICE_ID_INTEL_IOAT_IVB9:
		return true;
	default:
		return false;
	}

}

static bool is_hsw_ioat(struct pci_dev *pdev)
{
	switch (pdev->device) {
	case PCI_DEVICE_ID_INTEL_IOAT_HSW0:
	case PCI_DEVICE_ID_INTEL_IOAT_HSW1:
	case PCI_DEVICE_ID_INTEL_IOAT_HSW2:
	case PCI_DEVICE_ID_INTEL_IOAT_HSW3:
	case PCI_DEVICE_ID_INTEL_IOAT_HSW4:
	case PCI_DEVICE_ID_INTEL_IOAT_HSW5:
	case PCI_DEVICE_ID_INTEL_IOAT_HSW6:
	case PCI_DEVICE_ID_INTEL_IOAT_HSW7:
	case PCI_DEVICE_ID_INTEL_IOAT_HSW8:
	case PCI_DEVICE_ID_INTEL_IOAT_HSW9:
		return true;
	default:
		return false;
	}

}

static bool is_bdx_ioat(struct pci_dev *pdev)
{
	switch (pdev->device) {
	case PCI_DEVICE_ID_INTEL_IOAT_BDX0:
	case PCI_DEVICE_ID_INTEL_IOAT_BDX1:
	case PCI_DEVICE_ID_INTEL_IOAT_BDX2:
	case PCI_DEVICE_ID_INTEL_IOAT_BDX3:
	case PCI_DEVICE_ID_INTEL_IOAT_BDX4:
	case PCI_DEVICE_ID_INTEL_IOAT_BDX5:
	case PCI_DEVICE_ID_INTEL_IOAT_BDX6:
	case PCI_DEVICE_ID_INTEL_IOAT_BDX7:
	case PCI_DEVICE_ID_INTEL_IOAT_BDX8:
	case PCI_DEVICE_ID_INTEL_IOAT_BDX9:
		return true;
	default:
		return false;
	}
}

static inline bool is_skx_ioat(struct pci_dev *pdev)
{
	return (pdev->device == PCI_DEVICE_ID_INTEL_IOAT_SKX) ? true : false;
}

static bool is_xeon_cb32(struct pci_dev *pdev)
{
	return is_jf_ioat(pdev) || is_snb_ioat(pdev) || is_ivb_ioat(pdev) ||
		is_hsw_ioat(pdev) || is_bdx_ioat(pdev) || is_skx_ioat(pdev);
}

bool is_bwd_ioat(struct pci_dev *pdev)
{
	switch (pdev->device) {
	case PCI_DEVICE_ID_INTEL_IOAT_BWD0:
	case PCI_DEVICE_ID_INTEL_IOAT_BWD1:
	case PCI_DEVICE_ID_INTEL_IOAT_BWD2:
	case PCI_DEVICE_ID_INTEL_IOAT_BWD3:
	/* even though not Atom, BDX-DE has same DMA silicon */
	case PCI_DEVICE_ID_INTEL_IOAT_BDXDE0:
	case PCI_DEVICE_ID_INTEL_IOAT_BDXDE1:
	case PCI_DEVICE_ID_INTEL_IOAT_BDXDE2:
	case PCI_DEVICE_ID_INTEL_IOAT_BDXDE3:
		return true;
	default:
		return false;
	}
}

static bool is_bwd_noraid(struct pci_dev *pdev)
{
	switch (pdev->device) {
	case PCI_DEVICE_ID_INTEL_IOAT_BWD2:
	case PCI_DEVICE_ID_INTEL_IOAT_BWD3:
	case PCI_DEVICE_ID_INTEL_IOAT_BDXDE0:
	case PCI_DEVICE_ID_INTEL_IOAT_BDXDE1:
	case PCI_DEVICE_ID_INTEL_IOAT_BDXDE2:
	case PCI_DEVICE_ID_INTEL_IOAT_BDXDE3:
		return true;
	default:
		return false;
	}

}

/*
 * Perform a IOAT transaction to verify the HW works.
 */
#define IOAT_TEST_SIZE 2000

static void ioat_dma_test_callback(void *dma_async_param)
{
	struct completion *cmp = dma_async_param;

	complete(cmp);
}

/**
 * ioat_dma_self_test - Perform a IOAT transaction to verify the HW works.
 * @ioat_dma: dma device to be tested
 */
static int ioat_dma_self_test(struct ioatdma_device *ioat_dma)
{
	int i;
	u8 *src;
	u8 *dest;
	struct dma_device *dma = &ioat_dma->dma_dev;
	struct device *dev = &ioat_dma->pdev->dev;
	struct dma_chan *dma_chan;
	struct dma_async_tx_descriptor *tx;
	dma_addr_t dma_dest, dma_src;
	dma_cookie_t cookie;
	int err = 0;
	struct completion cmp;
	unsigned long tmo;
	unsigned long flags;

	src = kzalloc(IOAT_TEST_SIZE, GFP_KERNEL);
	if (!src)
		return -ENOMEM;
	dest = kzalloc(IOAT_TEST_SIZE, GFP_KERNEL);
	if (!dest) {
		kfree(src);
		return -ENOMEM;
	}

	/* Fill in src buffer */
	for (i = 0; i < IOAT_TEST_SIZE; i++)
		src[i] = (u8)i;

	/* Start copy, using first DMA channel */
	dma_chan = container_of(dma->channels.next, struct dma_chan,
				device_node);
	if (dma->device_alloc_chan_resources(dma_chan) < 1) {
		dev_err(dev, "selftest cannot allocate chan resource\n");
		err = -ENODEV;
		goto out;
	}

	dma_src = dma_map_single(dev, src, IOAT_TEST_SIZE, DMA_TO_DEVICE);
	if (dma_mapping_error(dev, dma_src)) {
		dev_err(dev, "mapping src buffer failed\n");
		err = -ENOMEM;
		goto free_resources;
	}
	dma_dest = dma_map_single(dev, dest, IOAT_TEST_SIZE, DMA_FROM_DEVICE);
	if (dma_mapping_error(dev, dma_dest)) {
		dev_err(dev, "mapping dest buffer failed\n");
		err = -ENOMEM;
		goto unmap_src;
	}
	flags = DMA_PREP_INTERRUPT;
	tx = ioat_dma->dma_dev.device_prep_dma_memcpy(dma_chan, dma_dest,
						      dma_src, IOAT_TEST_SIZE,
						      flags);
	if (!tx) {
		dev_err(dev, "Self-test prep failed, disabling\n");
		err = -ENODEV;
		goto unmap_dma;
	}

	async_tx_ack(tx);
	init_completion(&cmp);
	tx->callback = ioat_dma_test_callback;
	tx->callback_param = &cmp;
	cookie = tx->tx_submit(tx);
	if (cookie < 0) {
		dev_err(dev, "Self-test setup failed, disabling\n");
		err = -ENODEV;
		goto unmap_dma;
	}
	dma->device_issue_pending(dma_chan);

	tmo = wait_for_completion_timeout(&cmp, msecs_to_jiffies(3000));

	if (tmo == 0 ||
	    dma->device_tx_status(dma_chan, cookie, NULL)
					!= DMA_COMPLETE) {
		dev_err(dev, "Self-test copy timed out, disabling\n");
		err = -ENODEV;
		goto unmap_dma;
	}
	if (memcmp(src, dest, IOAT_TEST_SIZE)) {
		dev_err(dev, "Self-test copy failed compare, disabling\n");
		err = -ENODEV;
		goto unmap_dma;
	}

unmap_dma:
	dma_unmap_single(dev, dma_dest, IOAT_TEST_SIZE, DMA_FROM_DEVICE);
unmap_src:
	dma_unmap_single(dev, dma_src, IOAT_TEST_SIZE, DMA_TO_DEVICE);
free_resources:
	dma->device_free_chan_resources(dma_chan);
out:
	kfree(src);
	kfree(dest);
	return err;
}

/**
 * ioat_dma_setup_interrupts - setup interrupt handler
 * @ioat_dma: ioat dma device
 */
int ioat_dma_setup_interrupts(struct ioatdma_device *ioat_dma)
{
	struct ioatdma_chan *ioat_chan;
	struct pci_dev *pdev = ioat_dma->pdev;
	struct device *dev = &pdev->dev;
	struct msix_entry *msix;
	int i, j, msixcnt;
	int err = -EINVAL;
	u8 intrctrl = 0;

	if (!strcmp(ioat_interrupt_style, "msix"))
		goto msix;
	if (!strcmp(ioat_interrupt_style, "msi"))
		goto msi;
	if (!strcmp(ioat_interrupt_style, "intx"))
		goto intx;
	dev_err(dev, "invalid ioat_interrupt_style %s\n", ioat_interrupt_style);
	goto err_no_irq;

msix:
	/* The number of MSI-X vectors should equal the number of channels */
	msixcnt = ioat_dma->dma_dev.chancnt;
	for (i = 0; i < msixcnt; i++)
		ioat_dma->msix_entries[i].entry = i;

	err = pci_enable_msix_exact(pdev, ioat_dma->msix_entries, msixcnt);
	if (err)
		goto msi;

	for (i = 0; i < msixcnt; i++) {
		msix = &ioat_dma->msix_entries[i];
		ioat_chan = ioat_chan_by_index(ioat_dma, i);
		err = devm_request_irq(dev, msix->vector,
				       ioat_dma_do_interrupt_msix, 0,
				       "ioat-msix", ioat_chan);
		if (err) {
			for (j = 0; j < i; j++) {
				msix = &ioat_dma->msix_entries[j];
				ioat_chan = ioat_chan_by_index(ioat_dma, j);
				devm_free_irq(dev, msix->vector, ioat_chan);
			}
			goto msi;
		}
	}
	intrctrl |= IOAT_INTRCTRL_MSIX_VECTOR_CONTROL;
	ioat_dma->irq_mode = IOAT_MSIX;
	goto done;

msi:
	err = pci_enable_msi(pdev);
	if (err)
		goto intx;

	err = devm_request_irq(dev, pdev->irq, ioat_dma_do_interrupt, 0,
			       "ioat-msi", ioat_dma);
	if (err) {
		pci_disable_msi(pdev);
		goto intx;
	}
	ioat_dma->irq_mode = IOAT_MSI;
	goto done;

intx:
	err = devm_request_irq(dev, pdev->irq, ioat_dma_do_interrupt,
			       IRQF_SHARED, "ioat-intx", ioat_dma);
	if (err)
		goto err_no_irq;

	ioat_dma->irq_mode = IOAT_INTX;
done:
	if (is_bwd_ioat(pdev))
		ioat_intr_quirk(ioat_dma);
	intrctrl |= IOAT_INTRCTRL_MASTER_INT_EN;
	writeb(intrctrl, ioat_dma->reg_base + IOAT_INTRCTRL_OFFSET);
	return 0;

err_no_irq:
	/* Disable all interrupt generation */
	writeb(0, ioat_dma->reg_base + IOAT_INTRCTRL_OFFSET);
	ioat_dma->irq_mode = IOAT_NOIRQ;
	dev_err(dev, "no usable interrupts\n");
	return err;
}

static void ioat_disable_interrupts(struct ioatdma_device *ioat_dma)
{
	/* Disable all interrupt generation */
	writeb(0, ioat_dma->reg_base + IOAT_INTRCTRL_OFFSET);
}

static int ioat_probe(struct ioatdma_device *ioat_dma)
{
	int err = -ENODEV;
	struct dma_device *dma = &ioat_dma->dma_dev;
	struct pci_dev *pdev = ioat_dma->pdev;
	struct device *dev = &pdev->dev;

	ioat_dma->completion_pool = dma_pool_create("completion_pool", dev,
						    sizeof(u64),
						    SMP_CACHE_BYTES,
						    SMP_CACHE_BYTES);

	if (!ioat_dma->completion_pool) {
		err = -ENOMEM;
		goto err_out;
	}

	ioat_enumerate_channels(ioat_dma);

	dma_cap_set(DMA_MEMCPY, dma->cap_mask);
	dma->dev = &pdev->dev;

	if (!dma->chancnt) {
		dev_err(dev, "channel enumeration error\n");
		goto err_setup_interrupts;
	}

	err = ioat_dma_setup_interrupts(ioat_dma);
	if (err)
		goto err_setup_interrupts;

	err = ioat3_dma_self_test(ioat_dma);
	if (err)
		goto err_self_test;

	return 0;

err_self_test:
	ioat_disable_interrupts(ioat_dma);
err_setup_interrupts:
	dma_pool_destroy(ioat_dma->completion_pool);
err_out:
	return err;
}

static int ioat_register(struct ioatdma_device *ioat_dma)
{
	int err = dma_async_device_register(&ioat_dma->dma_dev);

	if (err) {
		ioat_disable_interrupts(ioat_dma);
		dma_pool_destroy(ioat_dma->completion_pool);
	}

	return err;
}

static void ioat_dma_remove(struct ioatdma_device *ioat_dma)
{
	struct dma_device *dma = &ioat_dma->dma_dev;

	ioat_disable_interrupts(ioat_dma);

	ioat_kobject_del(ioat_dma);

	dma_async_device_unregister(dma);
}

/**
 * ioat_enumerate_channels - find and initialize the device's channels
 * @ioat_dma: the ioat dma device to be enumerated
 */
static void ioat_enumerate_channels(struct ioatdma_device *ioat_dma)
{
	struct ioatdma_chan *ioat_chan;
	struct device *dev = &ioat_dma->pdev->dev;
	struct dma_device *dma = &ioat_dma->dma_dev;
	u8 xfercap_log;
	int i;

	INIT_LIST_HEAD(&dma->channels);
	dma->chancnt = readb(ioat_dma->reg_base + IOAT_CHANCNT_OFFSET);
	dma->chancnt &= 0x1f; /* bits [4:0] valid */
	if (dma->chancnt > ARRAY_SIZE(ioat_dma->idx)) {
		dev_warn(dev, "(%d) exceeds max supported channels (%zu)\n",
			 dma->chancnt, ARRAY_SIZE(ioat_dma->idx));
		dma->chancnt = ARRAY_SIZE(ioat_dma->idx);
	}
	xfercap_log = readb(ioat_dma->reg_base + IOAT_XFERCAP_OFFSET);
	xfercap_log &= 0x1f; /* bits [4:0] valid */
	if (xfercap_log == 0)
		return;
	dev_dbg(dev, "%s: xfercap = %d\n", __func__, 1 << xfercap_log);

	for (i = 0; i < dma->chancnt; i++) {
		ioat_chan = kzalloc(sizeof(*ioat_chan), GFP_KERNEL);
		if (!ioat_chan)
			break;

		ioat_init_channel(ioat_dma, ioat_chan, i);
		ioat_chan->xfercap_log = xfercap_log;
		spin_lock_init(&ioat_chan->prep_lock);
		if (ioat_reset_hw(ioat_chan)) {
			i = 0;
			break;
		}
	}
	dma->chancnt = i;
}

/**
 * ioat_free_chan_resources - release all the descriptors
 * @c: the channel to be cleaned
 */
static void ioat_free_chan_resources(struct dma_chan *c)
{
	struct ioatdma_chan *ioat_chan = to_ioat_chan(c);
	struct ioatdma_device *ioat_dma = ioat_chan->ioat_dma;
	struct ioat_ring_ent *desc;
	const int total_descs = 1 << ioat_chan->alloc_order;
	int descs;
	int i;

	/* Before freeing channel resources first check
	 * if they have been previously allocated for this channel.
	 */
	if (!ioat_chan->ring)
		return;

	ioat_stop(ioat_chan);

	if (!test_bit(IOAT_CHAN_DOWN, &ioat_chan->state)) {
		ioat_reset_hw(ioat_chan);

		/* Put LTR to idle */
		if (ioat_dma->version >= IOAT_VER_3_4)
			writeb(IOAT_CHAN_LTR_SWSEL_IDLE,
			       ioat_chan->reg_base +
			       IOAT_CHAN_LTR_SWSEL_OFFSET);
	}

	spin_lock_bh(&ioat_chan->cleanup_lock);
	spin_lock_bh(&ioat_chan->prep_lock);
	descs = ioat_ring_space(ioat_chan);
	dev_dbg(to_dev(ioat_chan), "freeing %d idle descriptors\n", descs);
	for (i = 0; i < descs; i++) {
		desc = ioat_get_ring_ent(ioat_chan, ioat_chan->head + i);
		ioat_free_ring_ent(desc, c);
	}

	if (descs < total_descs)
		dev_err(to_dev(ioat_chan), "Freeing %d in use descriptors!\n",
			total_descs - descs);

	for (i = 0; i < total_descs - descs; i++) {
		desc = ioat_get_ring_ent(ioat_chan, ioat_chan->tail + i);
		dump_desc_dbg(ioat_chan, desc);
		ioat_free_ring_ent(desc, c);
	}

	for (i = 0; i < ioat_chan->desc_chunks; i++) {
		dma_free_coherent(to_dev(ioat_chan), IOAT_CHUNK_SIZE,
				  ioat_chan->descs[i].virt,
				  ioat_chan->descs[i].hw);
		ioat_chan->descs[i].virt = NULL;
		ioat_chan->descs[i].hw = 0;
	}
	ioat_chan->desc_chunks = 0;

	kfree(ioat_chan->ring);
	ioat_chan->ring = NULL;
	ioat_chan->alloc_order = 0;
	dma_pool_free(ioat_dma->completion_pool, ioat_chan->completion,
		      ioat_chan->completion_dma);
	spin_unlock_bh(&ioat_chan->prep_lock);
	spin_unlock_bh(&ioat_chan->cleanup_lock);

	ioat_chan->last_completion = 0;
	ioat_chan->completion_dma = 0;
	ioat_chan->dmacount = 0;
}

/* ioat_alloc_chan_resources - allocate/initialize ioat descriptor ring
 * @chan: channel to be initialized
 */
static int ioat_alloc_chan_resources(struct dma_chan *c)
{
	struct ioatdma_chan *ioat_chan = to_ioat_chan(c);
	struct ioat_ring_ent **ring;
	u64 status;
	int order;
	int i = 0;
	u32 chanerr;

	/* have we already been set up? */
	if (ioat_chan->ring)
		return 1 << ioat_chan->alloc_order;

	/* Setup register to interrupt and write completion status on error */
	writew(IOAT_CHANCTRL_RUN, ioat_chan->reg_base + IOAT_CHANCTRL_OFFSET);

	/* allocate a completion writeback area */
	/* doing 2 32bit writes to mmio since 1 64b write doesn't work */
	ioat_chan->completion =
		dma_pool_zalloc(ioat_chan->ioat_dma->completion_pool,
<<<<<<< HEAD
				GFP_KERNEL, &ioat_chan->completion_dma);
=======
				GFP_NOWAIT, &ioat_chan->completion_dma);
>>>>>>> 24b8d41d
	if (!ioat_chan->completion)
		return -ENOMEM;

	writel(((u64)ioat_chan->completion_dma) & 0x00000000FFFFFFFF,
	       ioat_chan->reg_base + IOAT_CHANCMP_OFFSET_LOW);
	writel(((u64)ioat_chan->completion_dma) >> 32,
	       ioat_chan->reg_base + IOAT_CHANCMP_OFFSET_HIGH);

	order = IOAT_MAX_ORDER;
	ring = ioat_alloc_ring(c, order, GFP_NOWAIT);
	if (!ring)
		return -ENOMEM;

	spin_lock_bh(&ioat_chan->cleanup_lock);
	spin_lock_bh(&ioat_chan->prep_lock);
	ioat_chan->ring = ring;
	ioat_chan->head = 0;
	ioat_chan->issued = 0;
	ioat_chan->tail = 0;
	ioat_chan->alloc_order = order;
	set_bit(IOAT_RUN, &ioat_chan->state);
	spin_unlock_bh(&ioat_chan->prep_lock);
	spin_unlock_bh(&ioat_chan->cleanup_lock);

	/* Setting up LTR values for 3.4 or later */
	if (ioat_chan->ioat_dma->version >= IOAT_VER_3_4) {
		u32 lat_val;

		lat_val = IOAT_CHAN_LTR_ACTIVE_SNVAL |
			IOAT_CHAN_LTR_ACTIVE_SNLATSCALE |
			IOAT_CHAN_LTR_ACTIVE_SNREQMNT;
		writel(lat_val, ioat_chan->reg_base +
				IOAT_CHAN_LTR_ACTIVE_OFFSET);

		lat_val = IOAT_CHAN_LTR_IDLE_SNVAL |
			  IOAT_CHAN_LTR_IDLE_SNLATSCALE |
			  IOAT_CHAN_LTR_IDLE_SNREQMNT;
		writel(lat_val, ioat_chan->reg_base +
				IOAT_CHAN_LTR_IDLE_OFFSET);

		/* Select to active */
		writeb(IOAT_CHAN_LTR_SWSEL_ACTIVE,
		       ioat_chan->reg_base +
		       IOAT_CHAN_LTR_SWSEL_OFFSET);
	}

	ioat_start_null_desc(ioat_chan);

	/* check that we got off the ground */
	do {
		udelay(1);
		status = ioat_chansts(ioat_chan);
	} while (i++ < 20 && !is_ioat_active(status) && !is_ioat_idle(status));

	if (is_ioat_active(status) || is_ioat_idle(status))
		return 1 << ioat_chan->alloc_order;

	chanerr = readl(ioat_chan->reg_base + IOAT_CHANERR_OFFSET);

	dev_WARN(to_dev(ioat_chan),
		 "failed to start channel chanerr: %#x\n", chanerr);
	ioat_free_chan_resources(c);
	return -EFAULT;
}

/* common channel initialization */
static void
ioat_init_channel(struct ioatdma_device *ioat_dma,
		  struct ioatdma_chan *ioat_chan, int idx)
{
	struct dma_device *dma = &ioat_dma->dma_dev;

	ioat_chan->ioat_dma = ioat_dma;
	ioat_chan->reg_base = ioat_dma->reg_base + (0x80 * (idx + 1));
	spin_lock_init(&ioat_chan->cleanup_lock);
	ioat_chan->dma_chan.device = dma;
	dma_cookie_init(&ioat_chan->dma_chan);
	list_add_tail(&ioat_chan->dma_chan.device_node, &dma->channels);
	ioat_dma->idx[idx] = ioat_chan;
	timer_setup(&ioat_chan->timer, ioat_timer_event, 0);
	tasklet_setup(&ioat_chan->cleanup_task, ioat_cleanup_event);
}

#define IOAT_NUM_SRC_TEST 6 /* must be <= 8 */
static int ioat_xor_val_self_test(struct ioatdma_device *ioat_dma)
{
	int i, src_idx;
	struct page *dest;
	struct page *xor_srcs[IOAT_NUM_SRC_TEST];
	struct page *xor_val_srcs[IOAT_NUM_SRC_TEST + 1];
	dma_addr_t dma_srcs[IOAT_NUM_SRC_TEST + 1];
	dma_addr_t dest_dma;
	struct dma_async_tx_descriptor *tx;
	struct dma_chan *dma_chan;
	dma_cookie_t cookie;
	u8 cmp_byte = 0;
	u32 cmp_word;
	u32 xor_val_result;
	int err = 0;
	struct completion cmp;
	unsigned long tmo;
	struct device *dev = &ioat_dma->pdev->dev;
	struct dma_device *dma = &ioat_dma->dma_dev;
	u8 op = 0;

	dev_dbg(dev, "%s\n", __func__);

	if (!dma_has_cap(DMA_XOR, dma->cap_mask))
		return 0;

	for (src_idx = 0; src_idx < IOAT_NUM_SRC_TEST; src_idx++) {
		xor_srcs[src_idx] = alloc_page(GFP_KERNEL);
		if (!xor_srcs[src_idx]) {
			while (src_idx--)
				__free_page(xor_srcs[src_idx]);
			return -ENOMEM;
		}
	}

	dest = alloc_page(GFP_KERNEL);
	if (!dest) {
		while (src_idx--)
			__free_page(xor_srcs[src_idx]);
		return -ENOMEM;
	}

	/* Fill in src buffers */
	for (src_idx = 0; src_idx < IOAT_NUM_SRC_TEST; src_idx++) {
		u8 *ptr = page_address(xor_srcs[src_idx]);

		for (i = 0; i < PAGE_SIZE; i++)
			ptr[i] = (1 << src_idx);
	}

	for (src_idx = 0; src_idx < IOAT_NUM_SRC_TEST; src_idx++)
		cmp_byte ^= (u8) (1 << src_idx);

	cmp_word = (cmp_byte << 24) | (cmp_byte << 16) |
			(cmp_byte << 8) | cmp_byte;

	memset(page_address(dest), 0, PAGE_SIZE);

	dma_chan = container_of(dma->channels.next, struct dma_chan,
				device_node);
	if (dma->device_alloc_chan_resources(dma_chan) < 1) {
		err = -ENODEV;
		goto out;
	}

	/* test xor */
	op = IOAT_OP_XOR;

	dest_dma = dma_map_page(dev, dest, 0, PAGE_SIZE, DMA_FROM_DEVICE);
<<<<<<< HEAD
	if (dma_mapping_error(dev, dest_dma))
		goto free_resources;
=======
	if (dma_mapping_error(dev, dest_dma)) {
		err = -ENOMEM;
		goto free_resources;
	}
>>>>>>> 24b8d41d

	for (i = 0; i < IOAT_NUM_SRC_TEST; i++) {
		dma_srcs[i] = dma_map_page(dev, xor_srcs[i], 0, PAGE_SIZE,
					   DMA_TO_DEVICE);
		if (dma_mapping_error(dev, dma_srcs[i])) {
			err = -ENOMEM;
			goto dma_unmap;
		}
	}
	tx = dma->device_prep_dma_xor(dma_chan, dest_dma, dma_srcs,
				      IOAT_NUM_SRC_TEST, PAGE_SIZE,
				      DMA_PREP_INTERRUPT);

	if (!tx) {
		dev_err(dev, "Self-test xor prep failed\n");
		err = -ENODEV;
		goto dma_unmap;
	}

	async_tx_ack(tx);
	init_completion(&cmp);
	tx->callback = ioat_dma_test_callback;
	tx->callback_param = &cmp;
	cookie = tx->tx_submit(tx);
	if (cookie < 0) {
		dev_err(dev, "Self-test xor setup failed\n");
		err = -ENODEV;
		goto dma_unmap;
	}
	dma->device_issue_pending(dma_chan);

	tmo = wait_for_completion_timeout(&cmp, msecs_to_jiffies(3000));

	if (tmo == 0 ||
	    dma->device_tx_status(dma_chan, cookie, NULL) != DMA_COMPLETE) {
		dev_err(dev, "Self-test xor timed out\n");
		err = -ENODEV;
		goto dma_unmap;
	}

	for (i = 0; i < IOAT_NUM_SRC_TEST; i++)
		dma_unmap_page(dev, dma_srcs[i], PAGE_SIZE, DMA_TO_DEVICE);

	dma_sync_single_for_cpu(dev, dest_dma, PAGE_SIZE, DMA_FROM_DEVICE);
	for (i = 0; i < (PAGE_SIZE / sizeof(u32)); i++) {
		u32 *ptr = page_address(dest);

		if (ptr[i] != cmp_word) {
			dev_err(dev, "Self-test xor failed compare\n");
			err = -ENODEV;
			goto free_resources;
		}
	}
	dma_sync_single_for_device(dev, dest_dma, PAGE_SIZE, DMA_FROM_DEVICE);

	dma_unmap_page(dev, dest_dma, PAGE_SIZE, DMA_FROM_DEVICE);

	/* skip validate if the capability is not present */
	if (!dma_has_cap(DMA_XOR_VAL, dma_chan->device->cap_mask))
		goto free_resources;

	op = IOAT_OP_XOR_VAL;

	/* validate the sources with the destintation page */
	for (i = 0; i < IOAT_NUM_SRC_TEST; i++)
		xor_val_srcs[i] = xor_srcs[i];
	xor_val_srcs[i] = dest;

	xor_val_result = 1;

	for (i = 0; i < IOAT_NUM_SRC_TEST + 1; i++) {
		dma_srcs[i] = dma_map_page(dev, xor_val_srcs[i], 0, PAGE_SIZE,
					   DMA_TO_DEVICE);
		if (dma_mapping_error(dev, dma_srcs[i])) {
			err = -ENOMEM;
			goto dma_unmap;
		}
	}
	tx = dma->device_prep_dma_xor_val(dma_chan, dma_srcs,
					  IOAT_NUM_SRC_TEST + 1, PAGE_SIZE,
					  &xor_val_result, DMA_PREP_INTERRUPT);
	if (!tx) {
		dev_err(dev, "Self-test zero prep failed\n");
		err = -ENODEV;
		goto dma_unmap;
	}

	async_tx_ack(tx);
	init_completion(&cmp);
	tx->callback = ioat_dma_test_callback;
	tx->callback_param = &cmp;
	cookie = tx->tx_submit(tx);
	if (cookie < 0) {
		dev_err(dev, "Self-test zero setup failed\n");
		err = -ENODEV;
		goto dma_unmap;
	}
	dma->device_issue_pending(dma_chan);

	tmo = wait_for_completion_timeout(&cmp, msecs_to_jiffies(3000));

	if (tmo == 0 ||
	    dma->device_tx_status(dma_chan, cookie, NULL) != DMA_COMPLETE) {
		dev_err(dev, "Self-test validate timed out\n");
		err = -ENODEV;
		goto dma_unmap;
	}

	for (i = 0; i < IOAT_NUM_SRC_TEST + 1; i++)
		dma_unmap_page(dev, dma_srcs[i], PAGE_SIZE, DMA_TO_DEVICE);

	if (xor_val_result != 0) {
		dev_err(dev, "Self-test validate failed compare\n");
		err = -ENODEV;
		goto free_resources;
	}

	memset(page_address(dest), 0, PAGE_SIZE);

	/* test for non-zero parity sum */
	op = IOAT_OP_XOR_VAL;

	xor_val_result = 0;
	for (i = 0; i < IOAT_NUM_SRC_TEST + 1; i++) {
		dma_srcs[i] = dma_map_page(dev, xor_val_srcs[i], 0, PAGE_SIZE,
					   DMA_TO_DEVICE);
		if (dma_mapping_error(dev, dma_srcs[i])) {
			err = -ENOMEM;
			goto dma_unmap;
		}
	}
	tx = dma->device_prep_dma_xor_val(dma_chan, dma_srcs,
					  IOAT_NUM_SRC_TEST + 1, PAGE_SIZE,
					  &xor_val_result, DMA_PREP_INTERRUPT);
	if (!tx) {
		dev_err(dev, "Self-test 2nd zero prep failed\n");
		err = -ENODEV;
		goto dma_unmap;
	}

	async_tx_ack(tx);
	init_completion(&cmp);
	tx->callback = ioat_dma_test_callback;
	tx->callback_param = &cmp;
	cookie = tx->tx_submit(tx);
	if (cookie < 0) {
		dev_err(dev, "Self-test  2nd zero setup failed\n");
		err = -ENODEV;
		goto dma_unmap;
	}
	dma->device_issue_pending(dma_chan);

	tmo = wait_for_completion_timeout(&cmp, msecs_to_jiffies(3000));

	if (tmo == 0 ||
	    dma->device_tx_status(dma_chan, cookie, NULL) != DMA_COMPLETE) {
		dev_err(dev, "Self-test 2nd validate timed out\n");
		err = -ENODEV;
		goto dma_unmap;
	}

	if (xor_val_result != SUM_CHECK_P_RESULT) {
		dev_err(dev, "Self-test validate failed compare\n");
		err = -ENODEV;
		goto dma_unmap;
	}

	for (i = 0; i < IOAT_NUM_SRC_TEST + 1; i++)
		dma_unmap_page(dev, dma_srcs[i], PAGE_SIZE, DMA_TO_DEVICE);

	goto free_resources;
dma_unmap:
	if (op == IOAT_OP_XOR) {
		while (--i >= 0)
			dma_unmap_page(dev, dma_srcs[i], PAGE_SIZE,
				       DMA_TO_DEVICE);
		dma_unmap_page(dev, dest_dma, PAGE_SIZE, DMA_FROM_DEVICE);
	} else if (op == IOAT_OP_XOR_VAL) {
		while (--i >= 0)
			dma_unmap_page(dev, dma_srcs[i], PAGE_SIZE,
				       DMA_TO_DEVICE);
	}
free_resources:
	dma->device_free_chan_resources(dma_chan);
out:
	src_idx = IOAT_NUM_SRC_TEST;
	while (src_idx--)
		__free_page(xor_srcs[src_idx]);
	__free_page(dest);
	return err;
}

static int ioat3_dma_self_test(struct ioatdma_device *ioat_dma)
{
	int rc;

	rc = ioat_dma_self_test(ioat_dma);
	if (rc)
		return rc;

	rc = ioat_xor_val_self_test(ioat_dma);

	return rc;
}

static void ioat_intr_quirk(struct ioatdma_device *ioat_dma)
{
	struct dma_device *dma;
	struct dma_chan *c;
	struct ioatdma_chan *ioat_chan;
	u32 errmask;

	dma = &ioat_dma->dma_dev;

	/*
	 * if we have descriptor write back error status, we mask the
	 * error interrupts
	 */
	if (ioat_dma->cap & IOAT_CAP_DWBES) {
		list_for_each_entry(c, &dma->channels, device_node) {
			ioat_chan = to_ioat_chan(c);
			errmask = readl(ioat_chan->reg_base +
					IOAT_CHANERR_MASK_OFFSET);
			errmask |= IOAT_CHANERR_XOR_P_OR_CRC_ERR |
				   IOAT_CHANERR_XOR_Q_ERR;
			writel(errmask, ioat_chan->reg_base +
					IOAT_CHANERR_MASK_OFFSET);
		}
	}
}

static int ioat3_dma_probe(struct ioatdma_device *ioat_dma, int dca)
{
	struct pci_dev *pdev = ioat_dma->pdev;
	int dca_en = system_has_dca_enabled(pdev);
	struct dma_device *dma;
	struct dma_chan *c;
	struct ioatdma_chan *ioat_chan;
	int err;
	u16 val16;

	dma = &ioat_dma->dma_dev;
	dma->device_prep_dma_memcpy = ioat_dma_prep_memcpy_lock;
	dma->device_issue_pending = ioat_issue_pending;
	dma->device_alloc_chan_resources = ioat_alloc_chan_resources;
	dma->device_free_chan_resources = ioat_free_chan_resources;

	dma_cap_set(DMA_INTERRUPT, dma->cap_mask);
	dma->device_prep_dma_interrupt = ioat_prep_interrupt_lock;

	ioat_dma->cap = readl(ioat_dma->reg_base + IOAT_DMA_CAP_OFFSET);

	if (is_xeon_cb32(pdev) || is_bwd_noraid(pdev))
		ioat_dma->cap &=
			~(IOAT_CAP_XOR | IOAT_CAP_PQ | IOAT_CAP_RAID16SS);

	/* dca is incompatible with raid operations */
	if (dca_en && (ioat_dma->cap & (IOAT_CAP_XOR|IOAT_CAP_PQ)))
		ioat_dma->cap &= ~(IOAT_CAP_XOR|IOAT_CAP_PQ);

	if (ioat_dma->cap & IOAT_CAP_XOR) {
		dma->max_xor = 8;

		dma_cap_set(DMA_XOR, dma->cap_mask);
		dma->device_prep_dma_xor = ioat_prep_xor;

		dma_cap_set(DMA_XOR_VAL, dma->cap_mask);
		dma->device_prep_dma_xor_val = ioat_prep_xor_val;
	}

	if (ioat_dma->cap & IOAT_CAP_PQ) {

		dma->device_prep_dma_pq = ioat_prep_pq;
		dma->device_prep_dma_pq_val = ioat_prep_pq_val;
		dma_cap_set(DMA_PQ, dma->cap_mask);
		dma_cap_set(DMA_PQ_VAL, dma->cap_mask);

		if (ioat_dma->cap & IOAT_CAP_RAID16SS)
			dma_set_maxpq(dma, 16, 0);
		else
			dma_set_maxpq(dma, 8, 0);

		if (!(ioat_dma->cap & IOAT_CAP_XOR)) {
			dma->device_prep_dma_xor = ioat_prep_pqxor;
			dma->device_prep_dma_xor_val = ioat_prep_pqxor_val;
			dma_cap_set(DMA_XOR, dma->cap_mask);
			dma_cap_set(DMA_XOR_VAL, dma->cap_mask);

			if (ioat_dma->cap & IOAT_CAP_RAID16SS)
				dma->max_xor = 16;
			else
				dma->max_xor = 8;
		}
	}

	dma->device_tx_status = ioat_tx_status;

	/* starting with CB3.3 super extended descriptors are supported */
	if (ioat_dma->cap & IOAT_CAP_RAID16SS) {
		char pool_name[14];
		int i;

		for (i = 0; i < MAX_SED_POOLS; i++) {
			snprintf(pool_name, 14, "ioat_hw%d_sed", i);

			/* allocate SED DMA pool */
			ioat_dma->sed_hw_pool[i] = dmam_pool_create(pool_name,
					&pdev->dev,
					SED_SIZE * (i + 1), 64, 0);
			if (!ioat_dma->sed_hw_pool[i])
				return -ENOMEM;

		}
	}

	if (!(ioat_dma->cap & (IOAT_CAP_XOR | IOAT_CAP_PQ)))
		dma_cap_set(DMA_PRIVATE, dma->cap_mask);

	err = ioat_probe(ioat_dma);
	if (err)
		return err;

	list_for_each_entry(c, &dma->channels, device_node) {
		ioat_chan = to_ioat_chan(c);
		writel(IOAT_DMA_DCA_ANY_CPU,
		       ioat_chan->reg_base + IOAT_DCACTRL_OFFSET);
	}

	err = ioat_register(ioat_dma);
	if (err)
		return err;

	ioat_kobject_add(ioat_dma, &ioat_ktype);

	if (dca)
		ioat_dma->dca = ioat_dca_init(pdev, ioat_dma->reg_base);

	/* disable relaxed ordering */
	err = pcie_capability_read_word(pdev, IOAT_DEVCTRL_OFFSET, &val16);
	if (err)
<<<<<<< HEAD
		return err;
=======
		return pcibios_err_to_errno(err);
>>>>>>> 24b8d41d

	/* clear relaxed ordering enable */
	val16 &= ~IOAT_DEVCTRL_ROE;
	err = pcie_capability_write_word(pdev, IOAT_DEVCTRL_OFFSET, val16);
	if (err)
<<<<<<< HEAD
		return err;
=======
		return pcibios_err_to_errno(err);

	if (ioat_dma->cap & IOAT_CAP_DPS)
		writeb(ioat_pending_level + 1,
		       ioat_dma->reg_base + IOAT_PREFETCH_LIMIT_OFFSET);
>>>>>>> 24b8d41d

	return 0;
}

static void ioat_shutdown(struct pci_dev *pdev)
{
	struct ioatdma_device *ioat_dma = pci_get_drvdata(pdev);
	struct ioatdma_chan *ioat_chan;
	int i;

	if (!ioat_dma)
		return;

	for (i = 0; i < IOAT_MAX_CHANS; i++) {
		ioat_chan = ioat_dma->idx[i];
		if (!ioat_chan)
			continue;

		spin_lock_bh(&ioat_chan->prep_lock);
		set_bit(IOAT_CHAN_DOWN, &ioat_chan->state);
		spin_unlock_bh(&ioat_chan->prep_lock);
		/*
		 * Synchronization rule for del_timer_sync():
		 *  - The caller must not hold locks which would prevent
		 *    completion of the timer's handler.
		 * So prep_lock cannot be held before calling it.
		 */
		del_timer_sync(&ioat_chan->timer);

		/* this should quiesce then reset */
		ioat_reset_hw(ioat_chan);
	}

	ioat_disable_interrupts(ioat_dma);
}

static void ioat_resume(struct ioatdma_device *ioat_dma)
{
	struct ioatdma_chan *ioat_chan;
	u32 chanerr;
	int i;

	for (i = 0; i < IOAT_MAX_CHANS; i++) {
		ioat_chan = ioat_dma->idx[i];
		if (!ioat_chan)
			continue;

		spin_lock_bh(&ioat_chan->prep_lock);
		clear_bit(IOAT_CHAN_DOWN, &ioat_chan->state);
		spin_unlock_bh(&ioat_chan->prep_lock);

		chanerr = readl(ioat_chan->reg_base + IOAT_CHANERR_OFFSET);
		writel(chanerr, ioat_chan->reg_base + IOAT_CHANERR_OFFSET);

		/* no need to reset as shutdown already did that */
	}
}

#define DRV_NAME "ioatdma"

static pci_ers_result_t ioat_pcie_error_detected(struct pci_dev *pdev,
						 pci_channel_state_t error)
{
	dev_dbg(&pdev->dev, "%s: PCIe AER error %d\n", DRV_NAME, error);

	/* quiesce and block I/O */
	ioat_shutdown(pdev);

	return PCI_ERS_RESULT_NEED_RESET;
}

static pci_ers_result_t ioat_pcie_error_slot_reset(struct pci_dev *pdev)
{
	pci_ers_result_t result = PCI_ERS_RESULT_RECOVERED;

	dev_dbg(&pdev->dev, "%s post reset handling\n", DRV_NAME);

	if (pci_enable_device_mem(pdev) < 0) {
		dev_err(&pdev->dev,
			"Failed to enable PCIe device after reset.\n");
		result = PCI_ERS_RESULT_DISCONNECT;
	} else {
		pci_set_master(pdev);
		pci_restore_state(pdev);
		pci_save_state(pdev);
		pci_wake_from_d3(pdev, false);
	}

	return result;
}

static void ioat_pcie_error_resume(struct pci_dev *pdev)
{
	struct ioatdma_device *ioat_dma = pci_get_drvdata(pdev);

	dev_dbg(&pdev->dev, "%s: AER handling resuming\n", DRV_NAME);

	/* initialize and bring everything back */
	ioat_resume(ioat_dma);
}

static const struct pci_error_handlers ioat_err_handler = {
	.error_detected = ioat_pcie_error_detected,
	.slot_reset = ioat_pcie_error_slot_reset,
	.resume = ioat_pcie_error_resume,
};

static struct pci_driver ioat_pci_driver = {
	.name		= DRV_NAME,
	.id_table	= ioat_pci_tbl,
	.probe		= ioat_pci_probe,
	.remove		= ioat_remove,
	.shutdown	= ioat_shutdown,
	.err_handler	= &ioat_err_handler,
};

static void release_ioatdma(struct dma_device *device)
{
	struct ioatdma_device *d = to_ioatdma_device(device);
	int i;

	for (i = 0; i < IOAT_MAX_CHANS; i++)
		kfree(d->idx[i]);

	dma_pool_destroy(d->completion_pool);
	kfree(d);
}

static struct ioatdma_device *
alloc_ioatdma(struct pci_dev *pdev, void __iomem *iobase)
{
	struct ioatdma_device *d = kzalloc(sizeof(*d), GFP_KERNEL);

	if (!d)
		return NULL;
	d->pdev = pdev;
	d->reg_base = iobase;
	d->dma_dev.device_release = release_ioatdma;
	return d;
}

static int ioat_pci_probe(struct pci_dev *pdev, const struct pci_device_id *id)
{
	void __iomem * const *iomap;
	struct device *dev = &pdev->dev;
	struct ioatdma_device *device;
	int err;

	err = pcim_enable_device(pdev);
	if (err)
		return err;

	err = pcim_iomap_regions(pdev, 1 << IOAT_MMIO_BAR, DRV_NAME);
	if (err)
		return err;
	iomap = pcim_iomap_table(pdev);
	if (!iomap)
		return -ENOMEM;

	err = pci_set_dma_mask(pdev, DMA_BIT_MASK(64));
	if (err)
		err = pci_set_dma_mask(pdev, DMA_BIT_MASK(32));
	if (err)
		return err;

	err = pci_set_consistent_dma_mask(pdev, DMA_BIT_MASK(64));
	if (err)
		err = pci_set_consistent_dma_mask(pdev, DMA_BIT_MASK(32));
	if (err)
		return err;

	device = alloc_ioatdma(pdev, iomap[IOAT_MMIO_BAR]);
	if (!device)
		return -ENOMEM;
	pci_set_master(pdev);
	pci_set_drvdata(pdev, device);

	device->version = readb(device->reg_base + IOAT_VER_OFFSET);
	if (device->version >= IOAT_VER_3_4)
		ioat_dca_enabled = 0;
	if (device->version >= IOAT_VER_3_0) {
		if (is_skx_ioat(pdev))
			device->version = IOAT_VER_3_2;
		err = ioat3_dma_probe(device, ioat_dca_enabled);

		if (device->version >= IOAT_VER_3_3)
			pci_enable_pcie_error_reporting(pdev);
	} else
		return -ENODEV;

	if (err) {
		dev_err(dev, "Intel(R) I/OAT DMA Engine init failed\n");
		pci_disable_pcie_error_reporting(pdev);
		return -ENODEV;
	}

	return 0;
}

static void ioat_remove(struct pci_dev *pdev)
{
	struct ioatdma_device *device = pci_get_drvdata(pdev);

	if (!device)
		return;

	ioat_shutdown(pdev);

	dev_err(&pdev->dev, "Removing dma and dca services\n");
	if (device->dca) {
		unregister_dca_provider(device->dca, &pdev->dev);
		free_dca_provider(device->dca);
		device->dca = NULL;
	}

	pci_disable_pcie_error_reporting(pdev);
	ioat_dma_remove(device);
}

static int __init ioat_init_module(void)
{
	int err = -ENOMEM;

	pr_info("%s: Intel(R) QuickData Technology Driver %s\n",
		DRV_NAME, IOAT_DMA_VERSION);

	ioat_cache = kmem_cache_create("ioat", sizeof(struct ioat_ring_ent),
					0, SLAB_HWCACHE_ALIGN, NULL);
	if (!ioat_cache)
		return -ENOMEM;

	ioat_sed_cache = KMEM_CACHE(ioat_sed_ent, 0);
	if (!ioat_sed_cache)
		goto err_ioat_cache;

	err = pci_register_driver(&ioat_pci_driver);
	if (err)
		goto err_ioat3_cache;

	return 0;

 err_ioat3_cache:
	kmem_cache_destroy(ioat_sed_cache);

 err_ioat_cache:
	kmem_cache_destroy(ioat_cache);

	return err;
}
module_init(ioat_init_module);

static void __exit ioat_exit_module(void)
{
	pci_unregister_driver(&ioat_pci_driver);
	kmem_cache_destroy(ioat_cache);
}
module_exit(ioat_exit_module);<|MERGE_RESOLUTION|>--- conflicted
+++ resolved
@@ -695,11 +695,7 @@
 	/* doing 2 32bit writes to mmio since 1 64b write doesn't work */
 	ioat_chan->completion =
 		dma_pool_zalloc(ioat_chan->ioat_dma->completion_pool,
-<<<<<<< HEAD
-				GFP_KERNEL, &ioat_chan->completion_dma);
-=======
 				GFP_NOWAIT, &ioat_chan->completion_dma);
->>>>>>> 24b8d41d
 	if (!ioat_chan->completion)
 		return -ENOMEM;
 
@@ -853,15 +849,10 @@
 	op = IOAT_OP_XOR;
 
 	dest_dma = dma_map_page(dev, dest, 0, PAGE_SIZE, DMA_FROM_DEVICE);
-<<<<<<< HEAD
-	if (dma_mapping_error(dev, dest_dma))
-		goto free_resources;
-=======
 	if (dma_mapping_error(dev, dest_dma)) {
 		err = -ENOMEM;
 		goto free_resources;
 	}
->>>>>>> 24b8d41d
 
 	for (i = 0; i < IOAT_NUM_SRC_TEST; i++) {
 		dma_srcs[i] = dma_map_page(dev, xor_srcs[i], 0, PAGE_SIZE,
@@ -1202,25 +1193,17 @@
 	/* disable relaxed ordering */
 	err = pcie_capability_read_word(pdev, IOAT_DEVCTRL_OFFSET, &val16);
 	if (err)
-<<<<<<< HEAD
-		return err;
-=======
 		return pcibios_err_to_errno(err);
->>>>>>> 24b8d41d
 
 	/* clear relaxed ordering enable */
 	val16 &= ~IOAT_DEVCTRL_ROE;
 	err = pcie_capability_write_word(pdev, IOAT_DEVCTRL_OFFSET, val16);
 	if (err)
-<<<<<<< HEAD
-		return err;
-=======
 		return pcibios_err_to_errno(err);
 
 	if (ioat_dma->cap & IOAT_CAP_DPS)
 		writeb(ioat_pending_level + 1,
 		       ioat_dma->reg_base + IOAT_PREFETCH_LIMIT_OFFSET);
->>>>>>> 24b8d41d
 
 	return 0;
 }
