--- conflicted
+++ resolved
@@ -621,11 +621,7 @@
 {
 	struct dma_chan *chan;
 
-<<<<<<< HEAD
-	if (mask && !__dma_device_satisfies_mask(dev, mask)) {
-=======
 	if (mask && !dma_device_satisfies_mask(dev, mask)) {
->>>>>>> 24b8d41d
 		dev_dbg(dev->dev, "%s: wrong capabilities\n", __func__);
 		return NULL;
 	}
@@ -1256,17 +1252,6 @@
 		if (rc < 0)
 			goto err_out;
 	}
-<<<<<<< HEAD
-
-	if (!chancnt) {
-		dev_err(device->dev, "%s: device has no channels!\n", __func__);
-		rc = -ENODEV;
-		goto err_out;
-	}
-
-	device->chancnt = chancnt;
-=======
->>>>>>> 24b8d41d
 
 	mutex_lock(&dma_list_mutex);
 	/* take references on public channels */
