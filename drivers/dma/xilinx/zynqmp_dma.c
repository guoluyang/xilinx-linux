// SPDX-License-Identifier: GPL-2.0-or-later
/*
 * DMA driver for Xilinx ZynqMP DMA Engine
 *
 * Copyright (C) 2016 Xilinx, Inc. All rights reserved.
 */

#include <linux/bitops.h>
#include <linux/dmapool.h>
#include <linux/dma/xilinx_dma.h>
#include <linux/init.h>
#include <linux/interrupt.h>
#include <linux/io.h>
#include <linux/module.h>
#include <linux/of_address.h>
#include <linux/of_dma.h>
#include <linux/of_irq.h>
#include <linux/of_platform.h>
#include <linux/slab.h>
#include <linux/clk.h>
#include <linux/io-64-nonatomic-lo-hi.h>
#include <linux/pm_runtime.h>

#include "../dmaengine.h"

/* Register Offsets */
#define ZYNQMP_DMA_ISR			0x100
#define ZYNQMP_DMA_IMR			0x104
#define ZYNQMP_DMA_IER			0x108
#define ZYNQMP_DMA_IDS			0x10C
#define ZYNQMP_DMA_CTRL0		0x110
#define ZYNQMP_DMA_CTRL1		0x114
#define ZYNQMP_DMA_DATA_ATTR		0x120
#define ZYNQMP_DMA_DSCR_ATTR		0x124
#define ZYNQMP_DMA_SRC_DSCR_WRD0	0x128
#define ZYNQMP_DMA_SRC_DSCR_WRD1	0x12C
#define ZYNQMP_DMA_SRC_DSCR_WRD2	0x130
#define ZYNQMP_DMA_SRC_DSCR_WRD3	0x134
#define ZYNQMP_DMA_DST_DSCR_WRD0	0x138
#define ZYNQMP_DMA_DST_DSCR_WRD1	0x13C
#define ZYNQMP_DMA_DST_DSCR_WRD2	0x140
#define ZYNQMP_DMA_DST_DSCR_WRD3	0x144
#define ZYNQMP_DMA_SRC_START_LSB	0x158
#define ZYNQMP_DMA_SRC_START_MSB	0x15C
#define ZYNQMP_DMA_DST_START_LSB	0x160
#define ZYNQMP_DMA_DST_START_MSB	0x164
#define ZYNQMP_DMA_TOTAL_BYTE		0x188
#define ZYNQMP_DMA_RATE_CTRL		0x18C
#define ZYNQMP_DMA_IRQ_SRC_ACCT		0x190
#define ZYNQMP_DMA_IRQ_DST_ACCT		0x194
#define ZYNQMP_DMA_CTRL2		0x200

/* Interrupt registers bit field definitions */
#define ZYNQMP_DMA_DONE			BIT(10)
#define ZYNQMP_DMA_AXI_WR_DATA		BIT(9)
#define ZYNQMP_DMA_AXI_RD_DATA		BIT(8)
#define ZYNQMP_DMA_AXI_RD_DST_DSCR	BIT(7)
#define ZYNQMP_DMA_AXI_RD_SRC_DSCR	BIT(6)
#define ZYNQMP_DMA_IRQ_DST_ACCT_ERR	BIT(5)
#define ZYNQMP_DMA_IRQ_SRC_ACCT_ERR	BIT(4)
#define ZYNQMP_DMA_BYTE_CNT_OVRFL	BIT(3)
#define ZYNQMP_DMA_DST_DSCR_DONE	BIT(2)
#define ZYNQMP_DMA_INV_APB		BIT(0)

/* Control 0 register bit field definitions */
#define ZYNQMP_DMA_OVR_FETCH		BIT(7)
#define ZYNQMP_DMA_POINT_TYPE_SG	BIT(6)
#define ZYNQMP_DMA_RATE_CTRL_EN		BIT(3)

/* Control 1 register bit field definitions */
#define ZYNQMP_DMA_SRC_ISSUE		GENMASK(4, 0)

/* Data Attribute register bit field definitions */
#define ZYNQMP_DMA_ARBURST		GENMASK(27, 26)
#define ZYNQMP_DMA_ARCACHE		GENMASK(25, 22)
#define ZYNQMP_DMA_ARCACHE_OFST		22
#define ZYNQMP_DMA_ARQOS		GENMASK(21, 18)
#define ZYNQMP_DMA_ARQOS_OFST		18
#define ZYNQMP_DMA_ARLEN		GENMASK(17, 14)
#define ZYNQMP_DMA_ARLEN_OFST		14
#define ZYNQMP_DMA_AWBURST		GENMASK(13, 12)
#define ZYNQMP_DMA_AWCACHE		GENMASK(11, 8)
#define ZYNQMP_DMA_AWCACHE_OFST		8
#define ZYNQMP_DMA_AWQOS		GENMASK(7, 4)
#define ZYNQMP_DMA_AWQOS_OFST		4
#define ZYNQMP_DMA_AWLEN		GENMASK(3, 0)
#define ZYNQMP_DMA_AWLEN_OFST		0

/* Descriptor Attribute register bit field definitions */
#define ZYNQMP_DMA_AXCOHRNT		BIT(8)
#define ZYNQMP_DMA_AXCACHE		GENMASK(7, 4)
#define ZYNQMP_DMA_AXCACHE_OFST		4
#define ZYNQMP_DMA_AXQOS		GENMASK(3, 0)
#define ZYNQMP_DMA_AXQOS_OFST		0

/* Control register 2 bit field definitions */
#define ZYNQMP_DMA_ENABLE		BIT(0)

/* Buffer Descriptor definitions */
#define ZYNQMP_DMA_DESC_CTRL_STOP	0x10
#define ZYNQMP_DMA_DESC_CTRL_COMP_INT	0x4
#define ZYNQMP_DMA_DESC_CTRL_SIZE_256	0x2
#define ZYNQMP_DMA_DESC_CTRL_COHRNT	0x1

/* Interrupt Mask specific definitions */
#define ZYNQMP_DMA_INT_ERR	(ZYNQMP_DMA_AXI_RD_DATA | \
				ZYNQMP_DMA_AXI_WR_DATA | \
				ZYNQMP_DMA_AXI_RD_DST_DSCR | \
				ZYNQMP_DMA_AXI_RD_SRC_DSCR | \
				ZYNQMP_DMA_INV_APB)
#define ZYNQMP_DMA_INT_OVRFL	(ZYNQMP_DMA_BYTE_CNT_OVRFL | \
				ZYNQMP_DMA_IRQ_SRC_ACCT_ERR | \
				ZYNQMP_DMA_IRQ_DST_ACCT_ERR)
#define ZYNQMP_DMA_INT_DONE	(ZYNQMP_DMA_DONE | ZYNQMP_DMA_DST_DSCR_DONE)
#define ZYNQMP_DMA_INT_EN_DEFAULT_MASK	(ZYNQMP_DMA_INT_DONE | \
					ZYNQMP_DMA_INT_ERR | \
					ZYNQMP_DMA_INT_OVRFL | \
					ZYNQMP_DMA_DST_DSCR_DONE)

/* Max number of descriptors per channel */
#define ZYNQMP_DMA_NUM_DESCS	32

/* Max transfer size per descriptor */
#define ZYNQMP_DMA_MAX_TRANS_LEN	0x40000000

/* Max burst lengths */
#define ZYNQMP_DMA_MAX_DST_BURST_LEN    32768U
#define ZYNQMP_DMA_MAX_SRC_BURST_LEN    32768U

/* Reset values for data attributes */
#define ZYNQMP_DMA_AXCACHE_VAL		0xF

#define ZYNQMP_DMA_SRC_ISSUE_RST_VAL	0x1F

#define ZYNQMP_DMA_IDS_DEFAULT_MASK	0xFFF

/* Bus width in bits */
#define ZYNQMP_DMA_BUS_WIDTH_64		64
#define ZYNQMP_DMA_BUS_WIDTH_128	128

#define ZDMA_PM_TIMEOUT			100

#define ZYNQMP_DMA_DESC_SIZE(chan)	(chan->desc_size)

#define to_chan(chan)		container_of(chan, struct zynqmp_dma_chan, \
					     common)
#define tx_to_desc(tx)		container_of(tx, struct zynqmp_dma_desc_sw, \
					     async_tx)

/**
 * struct zynqmp_dma_desc_ll - Hw linked list descriptor
 * @addr: Buffer address
 * @size: Size of the buffer
 * @ctrl: Control word
 * @nxtdscraddr: Next descriptor base address
 * @rsvd: Reserved field and for Hw internal use.
 */
struct zynqmp_dma_desc_ll {
	u64 addr;
	u32 size;
	u32 ctrl;
	u64 nxtdscraddr;
	u64 rsvd;
};

/**
 * struct zynqmp_dma_desc_sw - Per Transaction structure
 * @src: Source address for simple mode dma
 * @dst: Destination address for simple mode dma
 * @len: Transfer length for simple mode dma
 * @node: Node in the channel descriptor list
 * @tx_list: List head for the current transfer
 * @async_tx: Async transaction descriptor
 * @src_v: Virtual address of the src descriptor
 * @src_p: Physical address of the src descriptor
 * @dst_v: Virtual address of the dst descriptor
 * @dst_p: Physical address of the dst descriptor
 */
struct zynqmp_dma_desc_sw {
	u64 src;
	u64 dst;
	u32 len;
	struct list_head node;
	struct list_head tx_list;
	struct dma_async_tx_descriptor async_tx;
	struct zynqmp_dma_desc_ll *src_v;
	dma_addr_t src_p;
	struct zynqmp_dma_desc_ll *dst_v;
	dma_addr_t dst_p;
};

/**
 * struct zynqmp_dma_chan - Driver specific DMA channel structure
 * @zdev: Driver specific device structure
 * @regs: Control registers offset
 * @lock: Descriptor operation lock
 * @pending_list: Descriptors waiting
 * @free_list: Descriptors free
 * @active_list: Descriptors active
 * @sw_desc_pool: SW descriptor pool
 * @done_list: Complete descriptors
 * @common: DMA common channel
 * @desc_pool_v: Statically allocated descriptor base
 * @desc_pool_p: Physical allocated descriptor base
 * @desc_free_cnt: Descriptor available count
 * @dev: The dma device
 * @irq: Channel IRQ
 * @is_dmacoherent: Tells whether dma operations are coherent or not
 * @tasklet: Cleanup work after irq
 * @idle : Channel status;
 * @desc_size: Size of the low level descriptor
 * @err: Channel has errors
 * @bus_width: Bus width
 * @src_burst_len: Source burst length
 * @dst_burst_len: Dest burst length
 */
struct zynqmp_dma_chan {
	struct zynqmp_dma_device *zdev;
	void __iomem *regs;
	spinlock_t lock;
	struct list_head pending_list;
	struct list_head free_list;
	struct list_head active_list;
	struct zynqmp_dma_desc_sw *sw_desc_pool;
	struct list_head done_list;
	struct dma_chan common;
	void *desc_pool_v;
	dma_addr_t desc_pool_p;
	u32 desc_free_cnt;
	struct device *dev;
	int irq;
	bool is_dmacoherent;
	struct tasklet_struct tasklet;
	bool idle;
	u32 desc_size;
	bool err;
	u32 bus_width;
	u32 src_burst_len;
	u32 dst_burst_len;
};

/**
 * struct zynqmp_dma_device - DMA device structure
 * @dev: Device Structure
 * @common: DMA device structure
 * @chan: Driver specific DMA channel
 * @clk_main: Pointer to main clock
 * @clk_apb: Pointer to apb clock
 */
struct zynqmp_dma_device {
	struct device *dev;
	struct dma_device common;
	struct zynqmp_dma_chan *chan;
	struct clk *clk_main;
	struct clk *clk_apb;
};

static inline void zynqmp_dma_writeq(struct zynqmp_dma_chan *chan, u32 reg,
				     u64 value)
{
	lo_hi_writeq(value, chan->regs + reg);
}

/**
 * zynqmp_dma_update_desc_to_ctrlr - Updates descriptor to the controller
 * @chan: ZynqMP DMA DMA channel pointer
 * @desc: Transaction descriptor pointer
 */
static void zynqmp_dma_update_desc_to_ctrlr(struct zynqmp_dma_chan *chan,
				      struct zynqmp_dma_desc_sw *desc)
{
	dma_addr_t addr;

	addr = desc->src_p;
	zynqmp_dma_writeq(chan, ZYNQMP_DMA_SRC_START_LSB, addr);
	addr = desc->dst_p;
	zynqmp_dma_writeq(chan, ZYNQMP_DMA_DST_START_LSB, addr);
}

/**
 * zynqmp_dma_desc_config_eod - Mark the descriptor as end descriptor
 * @chan: ZynqMP DMA channel pointer
 * @desc: Hw descriptor pointer
 */
static void zynqmp_dma_desc_config_eod(struct zynqmp_dma_chan *chan,
				       void *desc)
{
	struct zynqmp_dma_desc_ll *hw = (struct zynqmp_dma_desc_ll *)desc;

	hw->ctrl |= ZYNQMP_DMA_DESC_CTRL_STOP;
	hw++;
	hw->ctrl |= ZYNQMP_DMA_DESC_CTRL_COMP_INT | ZYNQMP_DMA_DESC_CTRL_STOP;
}

/**
 * zynqmp_dma_config_sg_ll_desc - Configure the linked list descriptor
 * @chan: ZynqMP DMA channel pointer
 * @sdesc: Hw descriptor pointer
 * @src: Source buffer address
 * @dst: Destination buffer address
 * @len: Transfer length
 * @prev: Previous hw descriptor pointer
 */
static void zynqmp_dma_config_sg_ll_desc(struct zynqmp_dma_chan *chan,
				   struct zynqmp_dma_desc_ll *sdesc,
				   dma_addr_t src, dma_addr_t dst, size_t len,
				   struct zynqmp_dma_desc_ll *prev)
{
	struct zynqmp_dma_desc_ll *ddesc = sdesc + 1;

	sdesc->size = ddesc->size = len;
	sdesc->addr = src;
	ddesc->addr = dst;

	sdesc->ctrl = ddesc->ctrl = ZYNQMP_DMA_DESC_CTRL_SIZE_256;
	if (chan->is_dmacoherent) {
		sdesc->ctrl |= ZYNQMP_DMA_DESC_CTRL_COHRNT;
		ddesc->ctrl |= ZYNQMP_DMA_DESC_CTRL_COHRNT;
	}

	if (prev) {
		dma_addr_t addr = chan->desc_pool_p +
			    ((uintptr_t)sdesc - (uintptr_t)chan->desc_pool_v);
		ddesc = prev + 1;
		prev->nxtdscraddr = addr;
		ddesc->nxtdscraddr = addr + ZYNQMP_DMA_DESC_SIZE(chan);
	}
}

/**
 * zynqmp_dma_init - Initialize the channel
 * @chan: ZynqMP DMA channel pointer
 */
static void zynqmp_dma_init(struct zynqmp_dma_chan *chan)
{
	u32 val;

	writel(ZYNQMP_DMA_IDS_DEFAULT_MASK, chan->regs + ZYNQMP_DMA_IDS);
	val = readl(chan->regs + ZYNQMP_DMA_ISR);
	writel(val, chan->regs + ZYNQMP_DMA_ISR);

	if (chan->is_dmacoherent) {
		val = ZYNQMP_DMA_AXCOHRNT;
		val = (val & ~ZYNQMP_DMA_AXCACHE) |
			(ZYNQMP_DMA_AXCACHE_VAL << ZYNQMP_DMA_AXCACHE_OFST);
		writel(val, chan->regs + ZYNQMP_DMA_DSCR_ATTR);
	}

	val = readl(chan->regs + ZYNQMP_DMA_DATA_ATTR);
	if (chan->is_dmacoherent) {
		val = (val & ~ZYNQMP_DMA_ARCACHE) |
			(ZYNQMP_DMA_AXCACHE_VAL << ZYNQMP_DMA_ARCACHE_OFST);
		val = (val & ~ZYNQMP_DMA_AWCACHE) |
			(ZYNQMP_DMA_AXCACHE_VAL << ZYNQMP_DMA_AWCACHE_OFST);
	}
	writel(val, chan->regs + ZYNQMP_DMA_DATA_ATTR);

	/* Clearing the interrupt account rgisters */
	val = readl(chan->regs + ZYNQMP_DMA_IRQ_SRC_ACCT);
	val = readl(chan->regs + ZYNQMP_DMA_IRQ_DST_ACCT);

	chan->idle = true;
}

/**
 * zynqmp_dma_tx_submit - Submit DMA transaction
 * @tx: Async transaction descriptor pointer
 *
 * Return: cookie value
 */
static dma_cookie_t zynqmp_dma_tx_submit(struct dma_async_tx_descriptor *tx)
{
	struct zynqmp_dma_chan *chan = to_chan(tx->chan);
	struct zynqmp_dma_desc_sw *desc, *new;
	dma_cookie_t cookie;
	unsigned long irqflags;

	new = tx_to_desc(tx);
	spin_lock_irqsave(&chan->lock, irqflags);
	cookie = dma_cookie_assign(tx);

	if (!list_empty(&chan->pending_list)) {
		desc = list_last_entry(&chan->pending_list,
				     struct zynqmp_dma_desc_sw, node);
		if (!list_empty(&desc->tx_list))
			desc = list_last_entry(&desc->tx_list,
					       struct zynqmp_dma_desc_sw, node);
		desc->src_v->nxtdscraddr = new->src_p;
		desc->src_v->ctrl &= ~ZYNQMP_DMA_DESC_CTRL_STOP;
		desc->dst_v->nxtdscraddr = new->dst_p;
		desc->dst_v->ctrl &= ~ZYNQMP_DMA_DESC_CTRL_STOP;
	}

	list_add_tail(&new->node, &chan->pending_list);
	spin_unlock_irqrestore(&chan->lock, irqflags);

	return cookie;
}

/**
 * zynqmp_dma_get_descriptor - Get the sw descriptor from the pool
 * @chan: ZynqMP DMA channel pointer
 *
 * Return: The sw descriptor
 */
static struct zynqmp_dma_desc_sw *
zynqmp_dma_get_descriptor(struct zynqmp_dma_chan *chan)
{
	struct zynqmp_dma_desc_sw *desc;
	unsigned long irqflags;

	spin_lock_irqsave(&chan->lock, irqflags);
	desc = list_first_entry(&chan->free_list,
				struct zynqmp_dma_desc_sw, node);
	list_del(&desc->node);
	spin_unlock_irqrestore(&chan->lock, irqflags);

	INIT_LIST_HEAD(&desc->tx_list);
	/* Clear the src and dst descriptor memory */
	memset((void *)desc->src_v, 0, ZYNQMP_DMA_DESC_SIZE(chan));
	memset((void *)desc->dst_v, 0, ZYNQMP_DMA_DESC_SIZE(chan));

	return desc;
}

/**
 * zynqmp_dma_free_descriptor - Issue pending transactions
 * @chan: ZynqMP DMA channel pointer
 * @sdesc: Transaction descriptor pointer
 */
static void zynqmp_dma_free_descriptor(struct zynqmp_dma_chan *chan,
				 struct zynqmp_dma_desc_sw *sdesc)
{
	struct zynqmp_dma_desc_sw *child, *next;

	chan->desc_free_cnt++;
	list_del(&sdesc->node);
	list_add_tail(&sdesc->node, &chan->free_list);
	list_for_each_entry_safe(child, next, &sdesc->tx_list, node) {
		chan->desc_free_cnt++;
		list_move_tail(&child->node, &chan->free_list);
	}
}

/**
 * zynqmp_dma_free_desc_list - Free descriptors list
 * @chan: ZynqMP DMA channel pointer
 * @list: List to parse and delete the descriptor
 */
static void zynqmp_dma_free_desc_list(struct zynqmp_dma_chan *chan,
				      struct list_head *list)
{
	struct zynqmp_dma_desc_sw *desc, *next;

	list_for_each_entry_safe(desc, next, list, node)
		zynqmp_dma_free_descriptor(chan, desc);
	INIT_LIST_HEAD(list);
}

/**
 * zynqmp_dma_alloc_chan_resources - Allocate channel resources
 * @dchan: DMA channel
 *
 * Return: Number of descriptors on success and failure value on error
 */
static int zynqmp_dma_alloc_chan_resources(struct dma_chan *dchan)
{
	struct zynqmp_dma_chan *chan = to_chan(dchan);
	struct zynqmp_dma_desc_sw *desc;
	int i, ret;

<<<<<<< HEAD
	ret = pm_runtime_get_sync(chan->dev);
=======
	ret = pm_runtime_resume_and_get(chan->dev);
>>>>>>> 24b8d41d
	if (ret < 0)
		return ret;

	chan->sw_desc_pool = kcalloc(ZYNQMP_DMA_NUM_DESCS, sizeof(*desc),
				     GFP_KERNEL);
	if (!chan->sw_desc_pool)
		return -ENOMEM;

	chan->idle = true;
	chan->desc_free_cnt = ZYNQMP_DMA_NUM_DESCS;

	INIT_LIST_HEAD(&chan->free_list);

	for (i = 0; i < ZYNQMP_DMA_NUM_DESCS; i++) {
		desc = chan->sw_desc_pool + i;
		dma_async_tx_descriptor_init(&desc->async_tx, &chan->common);
		desc->async_tx.tx_submit = zynqmp_dma_tx_submit;
		list_add_tail(&desc->node, &chan->free_list);
	}

	chan->desc_pool_v = dma_alloc_coherent(chan->dev,
					       ((size_t)(2 * chan->desc_size) *
						ZYNQMP_DMA_NUM_DESCS),
					       &chan->desc_pool_p, GFP_KERNEL);
	if (!chan->desc_pool_v)
		return -ENOMEM;

	for (i = 0; i < ZYNQMP_DMA_NUM_DESCS; i++) {
		desc = chan->sw_desc_pool + i;
		desc->src_v = (struct zynqmp_dma_desc_ll *) (chan->desc_pool_v +
					(i * ZYNQMP_DMA_DESC_SIZE(chan) * 2));
		desc->dst_v = (struct zynqmp_dma_desc_ll *) (desc->src_v + 1);
		desc->src_p = chan->desc_pool_p +
				((dma_addr_t)i * ZYNQMP_DMA_DESC_SIZE(chan)
				 * 2);
		desc->dst_p = desc->src_p + ZYNQMP_DMA_DESC_SIZE(chan);
	}

	return ZYNQMP_DMA_NUM_DESCS;
}

/**
 * zynqmp_dma_start - Start DMA channel
 * @chan: ZynqMP DMA channel pointer
 */
static void zynqmp_dma_start(struct zynqmp_dma_chan *chan)
{
	writel(ZYNQMP_DMA_INT_EN_DEFAULT_MASK, chan->regs + ZYNQMP_DMA_IER);
	writel(0, chan->regs + ZYNQMP_DMA_TOTAL_BYTE);
	chan->idle = false;
	writel(ZYNQMP_DMA_ENABLE, chan->regs + ZYNQMP_DMA_CTRL2);
}

/**
 * zynqmp_dma_handle_ovfl_int - Process the overflow interrupt
 * @chan: ZynqMP DMA channel pointer
 * @status: Interrupt status value
 */
static void zynqmp_dma_handle_ovfl_int(struct zynqmp_dma_chan *chan, u32 status)
{
	if (status & ZYNQMP_DMA_BYTE_CNT_OVRFL)
		writel(0, chan->regs + ZYNQMP_DMA_TOTAL_BYTE);
	if (status & ZYNQMP_DMA_IRQ_DST_ACCT_ERR)
		readl(chan->regs + ZYNQMP_DMA_IRQ_DST_ACCT);
	if (status & ZYNQMP_DMA_IRQ_SRC_ACCT_ERR)
		readl(chan->regs + ZYNQMP_DMA_IRQ_SRC_ACCT);
}

static void zynqmp_dma_config(struct zynqmp_dma_chan *chan)
{
	u32 val, burst_val;

	val = readl(chan->regs + ZYNQMP_DMA_CTRL0);
	val |= ZYNQMP_DMA_POINT_TYPE_SG;
	writel(val, chan->regs + ZYNQMP_DMA_CTRL0);

	val = readl(chan->regs + ZYNQMP_DMA_DATA_ATTR);
	burst_val = __ilog2_u32(chan->src_burst_len);
	val = (val & ~ZYNQMP_DMA_ARLEN) |
		((burst_val << ZYNQMP_DMA_ARLEN_OFST) & ZYNQMP_DMA_ARLEN);
	burst_val = __ilog2_u32(chan->dst_burst_len);
	val = (val & ~ZYNQMP_DMA_AWLEN) |
		((burst_val << ZYNQMP_DMA_AWLEN_OFST) & ZYNQMP_DMA_AWLEN);
	writel(val, chan->regs + ZYNQMP_DMA_DATA_ATTR);
}

/**
 * zynqmp_dma_device_config - Zynqmp dma device configuration
 * @dchan: DMA channel
 * @config: DMA device config
 *
 * Return: 0 always
 */
static int zynqmp_dma_device_config(struct dma_chan *dchan,
				    struct dma_slave_config *config)
{
	struct zynqmp_dma_chan *chan = to_chan(dchan);

	chan->src_burst_len = clamp(config->src_maxburst, 1U,
		ZYNQMP_DMA_MAX_SRC_BURST_LEN);
	chan->dst_burst_len = clamp(config->dst_maxburst, 1U,
		ZYNQMP_DMA_MAX_DST_BURST_LEN);

	return 0;
}

/**
 * zynqmp_dma_start_transfer - Initiate the new transfer
 * @chan: ZynqMP DMA channel pointer
 */
static void zynqmp_dma_start_transfer(struct zynqmp_dma_chan *chan)
{
	struct zynqmp_dma_desc_sw *desc;

	if (!chan->idle)
		return;

	zynqmp_dma_config(chan);

	desc = list_first_entry_or_null(&chan->pending_list,
					struct zynqmp_dma_desc_sw, node);
	if (!desc)
		return;

	list_splice_tail_init(&chan->pending_list, &chan->active_list);
	zynqmp_dma_update_desc_to_ctrlr(chan, desc);
	zynqmp_dma_start(chan);
}


/**
 * zynqmp_dma_chan_desc_cleanup - Cleanup the completed descriptors
 * @chan: ZynqMP DMA channel
 */
static void zynqmp_dma_chan_desc_cleanup(struct zynqmp_dma_chan *chan)
{
	struct zynqmp_dma_desc_sw *desc, *next;

	list_for_each_entry_safe(desc, next, &chan->done_list, node) {
		dma_async_tx_callback callback;
		void *callback_param;

		callback = desc->async_tx.callback;
		callback_param = desc->async_tx.callback_param;
		if (callback) {
			spin_unlock(&chan->lock);
			callback(callback_param);
			spin_lock(&chan->lock);
		}

		/* Run any dependencies, then free the descriptor */
		zynqmp_dma_free_descriptor(chan, desc);
	}
}

/**
 * zynqmp_dma_complete_descriptor - Mark the active descriptor as complete
 * @chan: ZynqMP DMA channel pointer
 */
static void zynqmp_dma_complete_descriptor(struct zynqmp_dma_chan *chan)
{
	struct zynqmp_dma_desc_sw *desc;

	desc = list_first_entry_or_null(&chan->active_list,
					struct zynqmp_dma_desc_sw, node);
	if (!desc)
		return;
	list_del(&desc->node);
	dma_cookie_complete(&desc->async_tx);
	list_add_tail(&desc->node, &chan->done_list);
}

/**
 * zynqmp_dma_issue_pending - Issue pending transactions
 * @dchan: DMA channel pointer
 */
static void zynqmp_dma_issue_pending(struct dma_chan *dchan)
{
	struct zynqmp_dma_chan *chan = to_chan(dchan);
	unsigned long irqflags;

	spin_lock_irqsave(&chan->lock, irqflags);
	zynqmp_dma_start_transfer(chan);
	spin_unlock_irqrestore(&chan->lock, irqflags);
}

/**
 * zynqmp_dma_free_descriptors - Free channel descriptors
 * @chan: ZynqMP DMA channel pointer
 */
static void zynqmp_dma_free_descriptors(struct zynqmp_dma_chan *chan)
{
	zynqmp_dma_free_desc_list(chan, &chan->active_list);
	zynqmp_dma_free_desc_list(chan, &chan->pending_list);
	zynqmp_dma_free_desc_list(chan, &chan->done_list);
}

/**
 * zynqmp_dma_free_chan_resources - Free channel resources
 * @dchan: DMA channel pointer
 */
static void zynqmp_dma_free_chan_resources(struct dma_chan *dchan)
{
	struct zynqmp_dma_chan *chan = to_chan(dchan);
	unsigned long irqflags;

	spin_lock_irqsave(&chan->lock, irqflags);
	zynqmp_dma_free_descriptors(chan);
	spin_unlock_irqrestore(&chan->lock, irqflags);
	dma_free_coherent(chan->dev,
		((size_t)(2 * ZYNQMP_DMA_DESC_SIZE(chan)) *
		 ZYNQMP_DMA_NUM_DESCS),
		chan->desc_pool_v, chan->desc_pool_p);
	kfree(chan->sw_desc_pool);
	pm_runtime_mark_last_busy(chan->dev);
	pm_runtime_put_autosuspend(chan->dev);
}

/**
 * zynqmp_dma_reset - Reset the channel
 * @chan: ZynqMP DMA channel pointer
 */
static void zynqmp_dma_reset(struct zynqmp_dma_chan *chan)
{
	writel(ZYNQMP_DMA_IDS_DEFAULT_MASK, chan->regs + ZYNQMP_DMA_IDS);

	zynqmp_dma_complete_descriptor(chan);
	zynqmp_dma_chan_desc_cleanup(chan);
	zynqmp_dma_free_descriptors(chan);
	zynqmp_dma_init(chan);
}

/**
 * zynqmp_dma_irq_handler - ZynqMP DMA Interrupt handler
 * @irq: IRQ number
 * @data: Pointer to the ZynqMP DMA channel structure
 *
 * Return: IRQ_HANDLED/IRQ_NONE
 */
static irqreturn_t zynqmp_dma_irq_handler(int irq, void *data)
{
	struct zynqmp_dma_chan *chan = (struct zynqmp_dma_chan *)data;
	u32 isr, imr, status;
	irqreturn_t ret = IRQ_NONE;

	isr = readl(chan->regs + ZYNQMP_DMA_ISR);
	imr = readl(chan->regs + ZYNQMP_DMA_IMR);
	status = isr & ~imr;

	writel(isr, chan->regs + ZYNQMP_DMA_ISR);
	if (status & ZYNQMP_DMA_INT_DONE) {
		tasklet_schedule(&chan->tasklet);
		ret = IRQ_HANDLED;
	}

	if (status & ZYNQMP_DMA_DONE)
		chan->idle = true;

	if (status & ZYNQMP_DMA_INT_ERR) {
		chan->err = true;
		tasklet_schedule(&chan->tasklet);
		dev_err(chan->dev, "Channel %p has errors\n", chan);
		ret = IRQ_HANDLED;
	}

	if (status & ZYNQMP_DMA_INT_OVRFL) {
		zynqmp_dma_handle_ovfl_int(chan, status);
		dev_dbg(chan->dev, "Channel %p overflow interrupt\n", chan);
		ret = IRQ_HANDLED;
	}

	return ret;
}

/**
 * zynqmp_dma_do_tasklet - Schedule completion tasklet
 * @t: Pointer to the ZynqMP DMA channel structure
 */
static void zynqmp_dma_do_tasklet(struct tasklet_struct *t)
{
	struct zynqmp_dma_chan *chan = from_tasklet(chan, t, tasklet);
	u32 count;
	unsigned long irqflags;

	spin_lock_irqsave(&chan->lock, irqflags);

	if (chan->err) {
		zynqmp_dma_reset(chan);
		chan->err = false;
		goto unlock;
	}

	count = readl(chan->regs + ZYNQMP_DMA_IRQ_DST_ACCT);

	while (count) {
		zynqmp_dma_complete_descriptor(chan);
		zynqmp_dma_chan_desc_cleanup(chan);
		count--;
	}

	if (chan->idle)
		zynqmp_dma_start_transfer(chan);

unlock:
	spin_unlock_irqrestore(&chan->lock, irqflags);
}

/**
 * zynqmp_dma_device_terminate_all - Aborts all transfers on a channel
 * @dchan: DMA channel pointer
 *
 * Return: Always '0'
 */
static int zynqmp_dma_device_terminate_all(struct dma_chan *dchan)
{
	struct zynqmp_dma_chan *chan = to_chan(dchan);
	unsigned long irqflags;

	spin_lock_irqsave(&chan->lock, irqflags);
	writel(ZYNQMP_DMA_IDS_DEFAULT_MASK, chan->regs + ZYNQMP_DMA_IDS);
	zynqmp_dma_free_descriptors(chan);
	spin_unlock_irqrestore(&chan->lock, irqflags);

	return 0;
}

/**
 * zynqmp_dma_prep_memcpy - prepare descriptors for memcpy transaction
 * @dchan: DMA channel
 * @dma_dst: Destination buffer address
 * @dma_src: Source buffer address
 * @len: Transfer length
 * @flags: transfer ack flags
 *
 * Return: Async transaction descriptor on success and NULL on failure
 */
static struct dma_async_tx_descriptor *zynqmp_dma_prep_memcpy(
				struct dma_chan *dchan, dma_addr_t dma_dst,
				dma_addr_t dma_src, size_t len, ulong flags)
{
	struct zynqmp_dma_chan *chan;
	struct zynqmp_dma_desc_sw *new, *first = NULL;
	void *desc = NULL, *prev = NULL;
	size_t copy;
	u32 desc_cnt;
	unsigned long irqflags;

	chan = to_chan(dchan);

	desc_cnt = DIV_ROUND_UP(len, ZYNQMP_DMA_MAX_TRANS_LEN);

	spin_lock_irqsave(&chan->lock, irqflags);
	if (desc_cnt > chan->desc_free_cnt) {
		spin_unlock_irqrestore(&chan->lock, irqflags);
		dev_dbg(chan->dev, "chan %p descs are not available\n", chan);
		return NULL;
	}
	chan->desc_free_cnt = chan->desc_free_cnt - desc_cnt;
	spin_unlock_irqrestore(&chan->lock, irqflags);

	do {
		/* Allocate and populate the descriptor */
		new = zynqmp_dma_get_descriptor(chan);

		copy = min_t(size_t, len, ZYNQMP_DMA_MAX_TRANS_LEN);
		desc = (struct zynqmp_dma_desc_ll *)new->src_v;
		zynqmp_dma_config_sg_ll_desc(chan, desc, dma_src,
					     dma_dst, copy, prev);
		prev = desc;
		len -= copy;
		dma_src += copy;
		dma_dst += copy;
		if (!first)
			first = new;
		else
			list_add_tail(&new->node, &first->tx_list);
	} while (len);

	zynqmp_dma_desc_config_eod(chan, desc);
	async_tx_ack(&first->async_tx);
	first->async_tx.flags = (enum dma_ctrl_flags)flags;
	return &first->async_tx;
}

/**
 * zynqmp_dma_chan_remove - Channel remove function
 * @chan: ZynqMP DMA channel pointer
 */
static void zynqmp_dma_chan_remove(struct zynqmp_dma_chan *chan)
{
	if (!chan)
		return;

	if (chan->irq)
		devm_free_irq(chan->zdev->dev, chan->irq, chan);
	tasklet_kill(&chan->tasklet);
	list_del(&chan->common.device_node);
}

/**
 * zynqmp_dma_chan_probe - Per Channel Probing
 * @zdev: Driver specific device structure
 * @pdev: Pointer to the platform_device structure
 *
 * Return: '0' on success and failure value on error
 */
static int zynqmp_dma_chan_probe(struct zynqmp_dma_device *zdev,
			   struct platform_device *pdev)
{
	struct zynqmp_dma_chan *chan;
	struct resource *res;
	struct device_node *node = pdev->dev.of_node;
	int err;

	chan = devm_kzalloc(zdev->dev, sizeof(*chan), GFP_KERNEL);
	if (!chan)
		return -ENOMEM;
	chan->dev = zdev->dev;
	chan->zdev = zdev;

	res = platform_get_resource(pdev, IORESOURCE_MEM, 0);
	chan->regs = devm_ioremap_resource(&pdev->dev, res);
	if (IS_ERR(chan->regs))
		return PTR_ERR(chan->regs);

	chan->bus_width = ZYNQMP_DMA_BUS_WIDTH_64;
	chan->dst_burst_len = ZYNQMP_DMA_MAX_DST_BURST_LEN;
	chan->src_burst_len = ZYNQMP_DMA_MAX_SRC_BURST_LEN;
	err = of_property_read_u32(node, "xlnx,bus-width", &chan->bus_width);
	if (err < 0) {
		dev_err(&pdev->dev, "missing xlnx,bus-width property\n");
		return err;
	}

	if (chan->bus_width != ZYNQMP_DMA_BUS_WIDTH_64 &&
	    chan->bus_width != ZYNQMP_DMA_BUS_WIDTH_128) {
		dev_err(zdev->dev, "invalid bus-width value");
		return -EINVAL;
	}

	chan->is_dmacoherent =  of_property_read_bool(node, "dma-coherent");
	zdev->chan = chan;
	tasklet_setup(&chan->tasklet, zynqmp_dma_do_tasklet);
	spin_lock_init(&chan->lock);
	INIT_LIST_HEAD(&chan->active_list);
	INIT_LIST_HEAD(&chan->pending_list);
	INIT_LIST_HEAD(&chan->done_list);
	INIT_LIST_HEAD(&chan->free_list);

	dma_cookie_init(&chan->common);
	chan->common.device = &zdev->common;
	list_add_tail(&chan->common.device_node, &zdev->common.channels);

	zynqmp_dma_init(chan);
	chan->irq = platform_get_irq(pdev, 0);
	if (chan->irq < 0)
		return -ENXIO;
	err = devm_request_irq(&pdev->dev, chan->irq, zynqmp_dma_irq_handler, 0,
			       "zynqmp-dma", chan);
	if (err)
		return err;

	chan->desc_size = sizeof(struct zynqmp_dma_desc_ll);
	chan->idle = true;
	return 0;
}

/**
 * of_zynqmp_dma_xlate - Translation function
 * @dma_spec: Pointer to DMA specifier as found in the device tree
 * @ofdma: Pointer to DMA controller data
 *
 * Return: DMA channel pointer on success and NULL on error
 */
static struct dma_chan *of_zynqmp_dma_xlate(struct of_phandle_args *dma_spec,
					    struct of_dma *ofdma)
{
	struct zynqmp_dma_device *zdev = ofdma->of_dma_data;

	return dma_get_slave_channel(&zdev->chan->common);
}

/**
 * zynqmp_dma_suspend - Suspend method for the driver
 * @dev:	Address of the device structure
 *
 * Put the driver into low power mode.
 * Return: 0 on success and failure value on error
 */
static int __maybe_unused zynqmp_dma_suspend(struct device *dev)
{
	if (!device_may_wakeup(dev))
		return pm_runtime_force_suspend(dev);

	return 0;
}

/**
 * zynqmp_dma_resume - Resume from suspend
 * @dev:	Address of the device structure
 *
 * Resume operation after suspend.
 * Return: 0 on success and failure value on error
 */
static int __maybe_unused zynqmp_dma_resume(struct device *dev)
{
	if (!device_may_wakeup(dev))
		return pm_runtime_force_resume(dev);

	return 0;
}

/**
 * zynqmp_dma_runtime_suspend - Runtime suspend method for the driver
 * @dev:	Address of the device structure
 *
 * Put the driver into low power mode.
 * Return: 0 always
 */
static int __maybe_unused zynqmp_dma_runtime_suspend(struct device *dev)
{
	struct zynqmp_dma_device *zdev = dev_get_drvdata(dev);

	clk_disable_unprepare(zdev->clk_main);
	clk_disable_unprepare(zdev->clk_apb);

	return 0;
}

/**
 * zynqmp_dma_runtime_resume - Runtime suspend method for the driver
 * @dev:	Address of the device structure
 *
 * Put the driver into low power mode.
 * Return: 0 always
 */
static int __maybe_unused zynqmp_dma_runtime_resume(struct device *dev)
{
	struct zynqmp_dma_device *zdev = dev_get_drvdata(dev);
	int err;

	err = clk_prepare_enable(zdev->clk_main);
	if (err) {
		dev_err(dev, "Unable to enable main clock.\n");
		return err;
	}

	err = clk_prepare_enable(zdev->clk_apb);
	if (err) {
		dev_err(dev, "Unable to enable apb clock.\n");
		clk_disable_unprepare(zdev->clk_main);
		return err;
	}

	return 0;
}

static const struct dev_pm_ops zynqmp_dma_dev_pm_ops = {
	SET_SYSTEM_SLEEP_PM_OPS(zynqmp_dma_suspend, zynqmp_dma_resume)
	SET_RUNTIME_PM_OPS(zynqmp_dma_runtime_suspend,
			   zynqmp_dma_runtime_resume, NULL)
};

/**
 * zynqmp_dma_probe - Driver probe function
 * @pdev: Pointer to the platform_device structure
 *
 * Return: '0' on success and failure value on error
 */
static int zynqmp_dma_probe(struct platform_device *pdev)
{
	struct zynqmp_dma_device *zdev;
	struct dma_device *p;
	int ret;

	zdev = devm_kzalloc(&pdev->dev, sizeof(*zdev), GFP_KERNEL);
	if (!zdev)
		return -ENOMEM;

	zdev->dev = &pdev->dev;
	INIT_LIST_HEAD(&zdev->common.channels);

	dma_set_mask(&pdev->dev, DMA_BIT_MASK(44));
	dma_cap_set(DMA_MEMCPY, zdev->common.cap_mask);

	p = &zdev->common;
	p->device_prep_dma_memcpy = zynqmp_dma_prep_memcpy;
	p->device_terminate_all = zynqmp_dma_device_terminate_all;
	p->device_issue_pending = zynqmp_dma_issue_pending;
	p->device_alloc_chan_resources = zynqmp_dma_alloc_chan_resources;
	p->device_free_chan_resources = zynqmp_dma_free_chan_resources;
	p->device_tx_status = dma_cookie_status;
	p->device_config = zynqmp_dma_device_config;
	p->dev = &pdev->dev;

	zdev->clk_main = devm_clk_get(&pdev->dev, "clk_main");
	if (IS_ERR(zdev->clk_main)) {
		dev_err(&pdev->dev, "main clock not found.\n");
		return PTR_ERR(zdev->clk_main);
	}

	zdev->clk_apb = devm_clk_get(&pdev->dev, "clk_apb");
	if (IS_ERR(zdev->clk_apb)) {
		dev_err(&pdev->dev, "apb clock not found.\n");
		return PTR_ERR(zdev->clk_apb);
	}

	platform_set_drvdata(pdev, zdev);
	pm_runtime_set_autosuspend_delay(zdev->dev, ZDMA_PM_TIMEOUT);
	pm_runtime_use_autosuspend(zdev->dev);
	pm_runtime_enable(zdev->dev);
<<<<<<< HEAD
	pm_runtime_get_sync(zdev->dev);
=======
	ret = pm_runtime_get_sync(zdev->dev);
	if (ret < 0) {
		dev_err(zdev->dev, "pm_runtime_get_sync() failed\n");
		pm_runtime_disable(zdev->dev);
	}
	if (!pm_runtime_enabled(zdev->dev)) {
		ret = zynqmp_dma_runtime_resume(zdev->dev);
		if (ret)
			return ret;
	}
>>>>>>> 24b8d41d

	ret = zynqmp_dma_chan_probe(zdev, pdev);
	if (ret) {
		dev_err(&pdev->dev, "Probing channel failed\n");
		goto err_disable_pm;
	}

	p->dst_addr_widths = BIT(zdev->chan->bus_width / 8);
	p->src_addr_widths = BIT(zdev->chan->bus_width / 8);

	ret = dma_async_device_register(&zdev->common);
	if (ret) {
		dev_err(zdev->dev, "failed to register the dma device\n");
		goto free_chan_resources;
	}

	ret = of_dma_controller_register(pdev->dev.of_node,
					 of_zynqmp_dma_xlate, zdev);
	if (ret) {
		dev_err(&pdev->dev, "Unable to register DMA to DT\n");
		dma_async_device_unregister(&zdev->common);
		goto free_chan_resources;
	}

	pm_runtime_mark_last_busy(zdev->dev);
	pm_runtime_put_sync_autosuspend(zdev->dev);

	dev_info(&pdev->dev, "ZynqMP DMA driver Probe success\n");

	return 0;

err_disable_pm:
	pm_runtime_put_sync_suspend(zdev->dev);
	pm_runtime_disable(zdev->dev);
free_chan_resources:
	zynqmp_dma_chan_remove(zdev->chan);
err_disable_pm:
	if (!pm_runtime_enabled(zdev->dev))
		zynqmp_dma_runtime_suspend(zdev->dev);
	pm_runtime_disable(zdev->dev);
	return ret;
}

/**
 * zynqmp_dma_remove - Driver remove function
 * @pdev: Pointer to the platform_device structure
 *
 * Return: Always '0'
 */
static int zynqmp_dma_remove(struct platform_device *pdev)
{
	struct zynqmp_dma_device *zdev = platform_get_drvdata(pdev);

	of_dma_controller_free(pdev->dev.of_node);
	dma_async_device_unregister(&zdev->common);

	zynqmp_dma_chan_remove(zdev->chan);
	pm_runtime_disable(zdev->dev);
<<<<<<< HEAD
=======
	if (!pm_runtime_enabled(zdev->dev))
		zynqmp_dma_runtime_suspend(zdev->dev);
>>>>>>> 24b8d41d

	return 0;
}

static const struct of_device_id zynqmp_dma_of_match[] = {
	{ .compatible = "xlnx,zynqmp-dma-1.0", },
	{}
};
MODULE_DEVICE_TABLE(of, zynqmp_dma_of_match);

static struct platform_driver zynqmp_dma_driver = {
	.driver = {
		.name = "xilinx-zynqmp-dma",
		.of_match_table = zynqmp_dma_of_match,
		.pm = &zynqmp_dma_dev_pm_ops,
	},
	.probe = zynqmp_dma_probe,
	.remove = zynqmp_dma_remove,
};

module_platform_driver(zynqmp_dma_driver);

MODULE_LICENSE("GPL");
MODULE_AUTHOR("Xilinx, Inc.");
MODULE_DESCRIPTION("Xilinx ZynqMP DMA driver");<|MERGE_RESOLUTION|>--- conflicted
+++ resolved
@@ -469,11 +469,7 @@
 	struct zynqmp_dma_desc_sw *desc;
 	int i, ret;
 
-<<<<<<< HEAD
-	ret = pm_runtime_get_sync(chan->dev);
-=======
 	ret = pm_runtime_resume_and_get(chan->dev);
->>>>>>> 24b8d41d
 	if (ret < 0)
 		return ret;
 
@@ -1085,9 +1081,6 @@
 	pm_runtime_set_autosuspend_delay(zdev->dev, ZDMA_PM_TIMEOUT);
 	pm_runtime_use_autosuspend(zdev->dev);
 	pm_runtime_enable(zdev->dev);
-<<<<<<< HEAD
-	pm_runtime_get_sync(zdev->dev);
-=======
 	ret = pm_runtime_get_sync(zdev->dev);
 	if (ret < 0) {
 		dev_err(zdev->dev, "pm_runtime_get_sync() failed\n");
@@ -1098,7 +1091,6 @@
 		if (ret)
 			return ret;
 	}
->>>>>>> 24b8d41d
 
 	ret = zynqmp_dma_chan_probe(zdev, pdev);
 	if (ret) {
@@ -1130,9 +1122,6 @@
 
 	return 0;
 
-err_disable_pm:
-	pm_runtime_put_sync_suspend(zdev->dev);
-	pm_runtime_disable(zdev->dev);
 free_chan_resources:
 	zynqmp_dma_chan_remove(zdev->chan);
 err_disable_pm:
@@ -1157,11 +1146,8 @@
 
 	zynqmp_dma_chan_remove(zdev->chan);
 	pm_runtime_disable(zdev->dev);
-<<<<<<< HEAD
-=======
 	if (!pm_runtime_enabled(zdev->dev))
 		zynqmp_dma_runtime_suspend(zdev->dev);
->>>>>>> 24b8d41d
 
 	return 0;
 }
