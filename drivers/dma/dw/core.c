// SPDX-License-Identifier: GPL-2.0
/*
 * Core driver for the Synopsys DesignWare DMA Controller
 *
 * Copyright (C) 2007-2008 Atmel Corporation
 * Copyright (C) 2010-2011 ST Microelectronics
 * Copyright (C) 2013 Intel Corporation
 */

#include <linux/bitops.h>
#include <linux/delay.h>
#include <linux/dmaengine.h>
#include <linux/dma-mapping.h>
#include <linux/dmapool.h>
#include <linux/err.h>
#include <linux/init.h>
#include <linux/interrupt.h>
#include <linux/io.h>
#include <linux/mm.h>
#include <linux/module.h>
#include <linux/slab.h>
#include <linux/pm_runtime.h>

#include "../dmaengine.h"
#include "internal.h"

/*
 * This supports the Synopsys "DesignWare AHB Central DMA Controller",
 * (DW_ahb_dmac) which is used with various AMBA 2.0 systems (not all
 * of which use ARM any more).  See the "Databook" from Synopsys for
 * information beyond what licensees probably provide.
 *
 * The driver has been tested with the Atmel AT32AP7000, which does not
 * support descriptor writeback.
 */

<<<<<<< HEAD
#define DWC_DEFAULT_CTLLO(_chan) ({				\
		struct dw_dma_chan *_dwc = to_dw_dma_chan(_chan);	\
		struct dma_slave_config	*_sconfig = &_dwc->dma_sconfig;	\
		bool _is_slave = is_slave_direction(_dwc->direction);	\
		u8 _smsize = _is_slave ? _sconfig->src_maxburst :	\
			DW_DMA_MSIZE_16;			\
		u8 _dmsize = _is_slave ? _sconfig->dst_maxburst :	\
			DW_DMA_MSIZE_16;			\
		u8 _dms = (_dwc->direction == DMA_MEM_TO_DEV) ?		\
			_dwc->dws.p_master : _dwc->dws.m_master;	\
		u8 _sms = (_dwc->direction == DMA_DEV_TO_MEM) ?		\
			_dwc->dws.p_master : _dwc->dws.m_master;	\
								\
		(DWC_CTLL_DST_MSIZE(_dmsize)			\
		 | DWC_CTLL_SRC_MSIZE(_smsize)			\
		 | DWC_CTLL_LLP_D_EN				\
		 | DWC_CTLL_LLP_S_EN				\
		 | DWC_CTLL_DMS(_dms)				\
		 | DWC_CTLL_SMS(_sms));				\
	})

=======
>>>>>>> 24b8d41d
/* The set of bus widths supported by the DMA controller */
#define DW_DMA_BUSWIDTHS			  \
	BIT(DMA_SLAVE_BUSWIDTH_UNDEFINED)	| \
	BIT(DMA_SLAVE_BUSWIDTH_1_BYTE)		| \
	BIT(DMA_SLAVE_BUSWIDTH_2_BYTES)		| \
	BIT(DMA_SLAVE_BUSWIDTH_4_BYTES)

/*----------------------------------------------------------------------*/

static struct device *chan2dev(struct dma_chan *chan)
{
	return &chan->dev->device;
}

static struct dw_desc *dwc_first_active(struct dw_dma_chan *dwc)
{
	return to_dw_desc(dwc->active_list.next);
}

static dma_cookie_t dwc_tx_submit(struct dma_async_tx_descriptor *tx)
{
	struct dw_desc		*desc = txd_to_dw_desc(tx);
	struct dw_dma_chan	*dwc = to_dw_dma_chan(tx->chan);
	dma_cookie_t		cookie;
	unsigned long		flags;

	spin_lock_irqsave(&dwc->lock, flags);
	cookie = dma_cookie_assign(tx);

	/*
	 * REVISIT: We should attempt to chain as many descriptors as
	 * possible, perhaps even appending to those already submitted
	 * for DMA. But this is hard to do in a race-free manner.
	 */

	list_add_tail(&desc->desc_node, &dwc->queue);
	spin_unlock_irqrestore(&dwc->lock, flags);
	dev_vdbg(chan2dev(tx->chan), "%s: queued %u\n",
		 __func__, desc->txd.cookie);

	return cookie;
}

static struct dw_desc *dwc_desc_get(struct dw_dma_chan *dwc)
{
	struct dw_dma *dw = to_dw_dma(dwc->chan.device);
	struct dw_desc *desc;
	dma_addr_t phys;

	desc = dma_pool_zalloc(dw->desc_pool, GFP_ATOMIC, &phys);
	if (!desc)
		return NULL;

	dwc->descs_allocated++;
	INIT_LIST_HEAD(&desc->tx_list);
	dma_async_tx_descriptor_init(&desc->txd, &dwc->chan);
	desc->txd.tx_submit = dwc_tx_submit;
	desc->txd.flags = DMA_CTRL_ACK;
	desc->txd.phys = phys;
	return desc;
}

static void dwc_desc_put(struct dw_dma_chan *dwc, struct dw_desc *desc)
{
	struct dw_dma *dw = to_dw_dma(dwc->chan.device);
	struct dw_desc *child, *_next;

	if (unlikely(!desc))
		return;

	list_for_each_entry_safe(child, _next, &desc->tx_list, desc_node) {
		list_del(&child->desc_node);
		dma_pool_free(dw->desc_pool, child, child->txd.phys);
		dwc->descs_allocated--;
	}

	dma_pool_free(dw->desc_pool, desc, desc->txd.phys);
	dwc->descs_allocated--;
}

static void dwc_initialize(struct dw_dma_chan *dwc)
{
	struct dw_dma *dw = to_dw_dma(dwc->chan.device);
<<<<<<< HEAD
	u32 cfghi = DWC_CFGH_FIFO_MODE;
	u32 cfglo = DWC_CFGL_CH_PRIOR(dwc->priority);
	bool hs_polarity = dwc->dws.hs_polarity;

	if (test_bit(DW_DMA_IS_INITIALIZED, &dwc->flags))
		return;

	cfghi |= DWC_CFGH_DST_PER(dwc->dws.dst_id);
	cfghi |= DWC_CFGH_SRC_PER(dwc->dws.src_id);

	/* Set polarity of handshake interface */
	cfglo |= hs_polarity ? DWC_CFGL_HS_DST_POL | DWC_CFGL_HS_SRC_POL : 0;

	channel_writel(dwc, CFG_LO, cfglo);
	channel_writel(dwc, CFG_HI, cfghi);
=======

	dw->initialize_chan(dwc);
>>>>>>> 24b8d41d

	/* Enable interrupts */
	channel_set_bit(dw, MASK.XFER, dwc->mask);
	channel_set_bit(dw, MASK.ERROR, dwc->mask);
<<<<<<< HEAD

	set_bit(DW_DMA_IS_INITIALIZED, &dwc->flags);
=======
>>>>>>> 24b8d41d
}

/*----------------------------------------------------------------------*/

static inline void dwc_dump_chan_regs(struct dw_dma_chan *dwc)
{
	dev_err(chan2dev(&dwc->chan),
		"  SAR: 0x%x DAR: 0x%x LLP: 0x%x CTL: 0x%x:%08x\n",
		channel_readl(dwc, SAR),
		channel_readl(dwc, DAR),
		channel_readl(dwc, LLP),
		channel_readl(dwc, CTL_HI),
		channel_readl(dwc, CTL_LO));
}

static inline void dwc_chan_disable(struct dw_dma *dw, struct dw_dma_chan *dwc)
{
	channel_clear_bit(dw, CH_EN, dwc->mask);
	while (dma_readl(dw, CH_EN) & dwc->mask)
		cpu_relax();
}

/*----------------------------------------------------------------------*/

/* Perform single block transfer */
static inline void dwc_do_single_block(struct dw_dma_chan *dwc,
				       struct dw_desc *desc)
{
	struct dw_dma	*dw = to_dw_dma(dwc->chan.device);
	u32		ctllo;

	/*
	 * Software emulation of LLP mode relies on interrupts to continue
	 * multi block transfer.
	 */
	ctllo = lli_read(desc, ctllo) | DWC_CTLL_INT_EN;

	channel_writel(dwc, SAR, lli_read(desc, sar));
	channel_writel(dwc, DAR, lli_read(desc, dar));
	channel_writel(dwc, CTL_LO, ctllo);
	channel_writel(dwc, CTL_HI, lli_read(desc, ctlhi));
	channel_set_bit(dw, CH_EN, dwc->mask);

	/* Move pointer to next descriptor */
	dwc->tx_node_active = dwc->tx_node_active->next;
}

/* Called with dwc->lock held and bh disabled */
static void dwc_dostart(struct dw_dma_chan *dwc, struct dw_desc *first)
{
	struct dw_dma	*dw = to_dw_dma(dwc->chan.device);
	u8		lms = DWC_LLP_LMS(dwc->dws.m_master);
	unsigned long	was_soft_llp;

	/* ASSERT:  channel is idle */
	if (dma_readl(dw, CH_EN) & dwc->mask) {
		dev_err(chan2dev(&dwc->chan),
			"%s: BUG: Attempted to start non-idle channel\n",
			__func__);
		dwc_dump_chan_regs(dwc);

		/* The tasklet will hopefully advance the queue... */
		return;
	}

	if (dwc->nollp) {
		was_soft_llp = test_and_set_bit(DW_DMA_IS_SOFT_LLP,
						&dwc->flags);
		if (was_soft_llp) {
			dev_err(chan2dev(&dwc->chan),
				"BUG: Attempted to start new LLP transfer inside ongoing one\n");
			return;
		}

		dwc_initialize(dwc);

		first->residue = first->total_len;
		dwc->tx_node_active = &first->tx_list;

		/* Submit first block */
		dwc_do_single_block(dwc, first);

		return;
	}

	dwc_initialize(dwc);

	channel_writel(dwc, LLP, first->txd.phys | lms);
	channel_writel(dwc, CTL_LO, DWC_CTLL_LLP_D_EN | DWC_CTLL_LLP_S_EN);
	channel_writel(dwc, CTL_HI, 0);
	channel_set_bit(dw, CH_EN, dwc->mask);
}

static void dwc_dostart_first_queued(struct dw_dma_chan *dwc)
{
	struct dw_desc *desc;

	if (list_empty(&dwc->queue))
		return;

	list_move(dwc->queue.next, &dwc->active_list);
	desc = dwc_first_active(dwc);
	dev_vdbg(chan2dev(&dwc->chan), "%s: started %u\n", __func__, desc->txd.cookie);
	dwc_dostart(dwc, desc);
}

/*----------------------------------------------------------------------*/

static void
dwc_descriptor_complete(struct dw_dma_chan *dwc, struct dw_desc *desc,
		bool callback_required)
{
	struct dma_async_tx_descriptor	*txd = &desc->txd;
	struct dw_desc			*child;
	unsigned long			flags;
	struct dmaengine_desc_callback	cb;

	dev_vdbg(chan2dev(&dwc->chan), "descriptor %u complete\n", txd->cookie);

	spin_lock_irqsave(&dwc->lock, flags);
	dma_cookie_complete(txd);
	if (callback_required)
		dmaengine_desc_get_callback(txd, &cb);
	else
		memset(&cb, 0, sizeof(cb));

	/* async_tx_ack */
	list_for_each_entry(child, &desc->tx_list, desc_node)
		async_tx_ack(&child->txd);
	async_tx_ack(&desc->txd);
	dwc_desc_put(dwc, desc);
	spin_unlock_irqrestore(&dwc->lock, flags);

	dmaengine_desc_callback_invoke(&cb, NULL);
}

static void dwc_complete_all(struct dw_dma *dw, struct dw_dma_chan *dwc)
{
	struct dw_desc *desc, *_desc;
	LIST_HEAD(list);
	unsigned long flags;

	spin_lock_irqsave(&dwc->lock, flags);
	if (dma_readl(dw, CH_EN) & dwc->mask) {
		dev_err(chan2dev(&dwc->chan),
			"BUG: XFER bit set, but channel not idle!\n");

		/* Try to continue after resetting the channel... */
		dwc_chan_disable(dw, dwc);
	}

	/*
	 * Submit queued descriptors ASAP, i.e. before we go through
	 * the completed ones.
	 */
	list_splice_init(&dwc->active_list, &list);
	dwc_dostart_first_queued(dwc);

	spin_unlock_irqrestore(&dwc->lock, flags);

	list_for_each_entry_safe(desc, _desc, &list, desc_node)
		dwc_descriptor_complete(dwc, desc, true);
}

/* Returns how many bytes were already received from source */
static inline u32 dwc_get_sent(struct dw_dma_chan *dwc)
{
	struct dw_dma *dw = to_dw_dma(dwc->chan.device);
	u32 ctlhi = channel_readl(dwc, CTL_HI);
	u32 ctllo = channel_readl(dwc, CTL_LO);

	return dw->block2bytes(dwc, ctlhi, ctllo >> 4 & 7);
}

static void dwc_scan_descriptors(struct dw_dma *dw, struct dw_dma_chan *dwc)
{
	dma_addr_t llp;
	struct dw_desc *desc, *_desc;
	struct dw_desc *child;
	u32 status_xfer;
	unsigned long flags;

	spin_lock_irqsave(&dwc->lock, flags);
	llp = channel_readl(dwc, LLP);
	status_xfer = dma_readl(dw, RAW.XFER);

	if (status_xfer & dwc->mask) {
		/* Everything we've submitted is done */
		dma_writel(dw, CLEAR.XFER, dwc->mask);

		if (test_bit(DW_DMA_IS_SOFT_LLP, &dwc->flags)) {
			struct list_head *head, *active = dwc->tx_node_active;

			/*
			 * We are inside first active descriptor.
			 * Otherwise something is really wrong.
			 */
			desc = dwc_first_active(dwc);

			head = &desc->tx_list;
			if (active != head) {
				/* Update residue to reflect last sent descriptor */
				if (active == head->next)
					desc->residue -= desc->len;
				else
					desc->residue -= to_dw_desc(active->prev)->len;

				child = to_dw_desc(active);

				/* Submit next block */
				dwc_do_single_block(dwc, child);

				spin_unlock_irqrestore(&dwc->lock, flags);
				return;
			}

			/* We are done here */
			clear_bit(DW_DMA_IS_SOFT_LLP, &dwc->flags);
		}

		spin_unlock_irqrestore(&dwc->lock, flags);

		dwc_complete_all(dw, dwc);
		return;
	}

	if (list_empty(&dwc->active_list)) {
		spin_unlock_irqrestore(&dwc->lock, flags);
		return;
	}

	if (test_bit(DW_DMA_IS_SOFT_LLP, &dwc->flags)) {
		dev_vdbg(chan2dev(&dwc->chan), "%s: soft LLP mode\n", __func__);
		spin_unlock_irqrestore(&dwc->lock, flags);
		return;
	}

	dev_vdbg(chan2dev(&dwc->chan), "%s: llp=%pad\n", __func__, &llp);

	list_for_each_entry_safe(desc, _desc, &dwc->active_list, desc_node) {
		/* Initial residue value */
		desc->residue = desc->total_len;

		/* Check first descriptors addr */
		if (desc->txd.phys == DWC_LLP_LOC(llp)) {
			spin_unlock_irqrestore(&dwc->lock, flags);
			return;
		}

		/* Check first descriptors llp */
		if (lli_read(desc, llp) == llp) {
			/* This one is currently in progress */
			desc->residue -= dwc_get_sent(dwc);
			spin_unlock_irqrestore(&dwc->lock, flags);
			return;
		}

		desc->residue -= desc->len;
		list_for_each_entry(child, &desc->tx_list, desc_node) {
			if (lli_read(child, llp) == llp) {
				/* Currently in progress */
				desc->residue -= dwc_get_sent(dwc);
				spin_unlock_irqrestore(&dwc->lock, flags);
				return;
			}
			desc->residue -= child->len;
		}

		/*
		 * No descriptors so far seem to be in progress, i.e.
		 * this one must be done.
		 */
		spin_unlock_irqrestore(&dwc->lock, flags);
		dwc_descriptor_complete(dwc, desc, true);
		spin_lock_irqsave(&dwc->lock, flags);
	}

	dev_err(chan2dev(&dwc->chan),
		"BUG: All descriptors done, but channel not idle!\n");

	/* Try to continue after resetting the channel... */
	dwc_chan_disable(dw, dwc);

	dwc_dostart_first_queued(dwc);
	spin_unlock_irqrestore(&dwc->lock, flags);
}

static inline void dwc_dump_lli(struct dw_dma_chan *dwc, struct dw_desc *desc)
{
	dev_crit(chan2dev(&dwc->chan), "  desc: s0x%x d0x%x l0x%x c0x%x:%x\n",
		 lli_read(desc, sar),
		 lli_read(desc, dar),
		 lli_read(desc, llp),
		 lli_read(desc, ctlhi),
		 lli_read(desc, ctllo));
}

static void dwc_handle_error(struct dw_dma *dw, struct dw_dma_chan *dwc)
{
	struct dw_desc *bad_desc;
	struct dw_desc *child;
	unsigned long flags;

	dwc_scan_descriptors(dw, dwc);

	spin_lock_irqsave(&dwc->lock, flags);

	/*
	 * The descriptor currently at the head of the active list is
	 * borked. Since we don't have any way to report errors, we'll
	 * just have to scream loudly and try to carry on.
	 */
	bad_desc = dwc_first_active(dwc);
	list_del_init(&bad_desc->desc_node);
	list_move(dwc->queue.next, dwc->active_list.prev);

	/* Clear the error flag and try to restart the controller */
	dma_writel(dw, CLEAR.ERROR, dwc->mask);
	if (!list_empty(&dwc->active_list))
		dwc_dostart(dwc, dwc_first_active(dwc));

	/*
	 * WARN may seem harsh, but since this only happens
	 * when someone submits a bad physical address in a
	 * descriptor, we should consider ourselves lucky that the
	 * controller flagged an error instead of scribbling over
	 * random memory locations.
	 */
	dev_WARN(chan2dev(&dwc->chan), "Bad descriptor submitted for DMA!\n"
				       "  cookie: %d\n", bad_desc->txd.cookie);
	dwc_dump_lli(dwc, bad_desc);
	list_for_each_entry(child, &bad_desc->tx_list, desc_node)
		dwc_dump_lli(dwc, child);

	spin_unlock_irqrestore(&dwc->lock, flags);

	/* Pretend the descriptor completed successfully */
	dwc_descriptor_complete(dwc, bad_desc, true);
}

static void dw_dma_tasklet(struct tasklet_struct *t)
{
<<<<<<< HEAD
	struct dw_dma_chan *dwc = to_dw_dma_chan(chan);
	return channel_readl(dwc, DAR);
}
EXPORT_SYMBOL(dw_dma_get_dst_addr);

/* Called with dwc->lock held and all DMAC interrupts disabled */
static void dwc_handle_cyclic(struct dw_dma *dw, struct dw_dma_chan *dwc,
		u32 status_block, u32 status_err, u32 status_xfer)
{
	unsigned long flags;

	if (status_block & dwc->mask) {
		void (*callback)(void *param);
		void *callback_param;

		dev_vdbg(chan2dev(&dwc->chan), "new cyclic period llp 0x%08x\n",
				channel_readl(dwc, LLP));
		dma_writel(dw, CLEAR.BLOCK, dwc->mask);

		callback = dwc->cdesc->period_callback;
		callback_param = dwc->cdesc->period_callback_param;

		if (callback)
			callback(callback_param);
	}

	/*
	 * Error and transfer complete are highly unlikely, and will most
	 * likely be due to a configuration error by the user.
	 */
	if (unlikely(status_err & dwc->mask) ||
			unlikely(status_xfer & dwc->mask)) {
		unsigned int i;

		dev_err(chan2dev(&dwc->chan),
			"cyclic DMA unexpected %s interrupt, stopping DMA transfer\n",
			status_xfer ? "xfer" : "error");

		spin_lock_irqsave(&dwc->lock, flags);

		dwc_dump_chan_regs(dwc);

		dwc_chan_disable(dw, dwc);

		/* Make sure DMA does not restart by loading a new list */
		channel_writel(dwc, LLP, 0);
		channel_writel(dwc, CTL_LO, 0);
		channel_writel(dwc, CTL_HI, 0);

		dma_writel(dw, CLEAR.BLOCK, dwc->mask);
		dma_writel(dw, CLEAR.ERROR, dwc->mask);
		dma_writel(dw, CLEAR.XFER, dwc->mask);

		for (i = 0; i < dwc->cdesc->periods; i++)
			dwc_dump_lli(dwc, dwc->cdesc->desc[i]);

		spin_unlock_irqrestore(&dwc->lock, flags);
	}

	/* Re-enable interrupts */
	channel_set_bit(dw, MASK.BLOCK, dwc->mask);
}

/* ------------------------------------------------------------------------- */

static void dw_dma_tasklet(unsigned long data)
{
	struct dw_dma *dw = (struct dw_dma *)data;
=======
	struct dw_dma *dw = from_tasklet(dw, t, tasklet);
>>>>>>> 24b8d41d
	struct dw_dma_chan *dwc;
	u32 status_xfer;
	u32 status_err;
	unsigned int i;

	status_xfer = dma_readl(dw, RAW.XFER);
	status_err = dma_readl(dw, RAW.ERROR);

	dev_vdbg(dw->dma.dev, "%s: status_err=%x\n", __func__, status_err);

	for (i = 0; i < dw->dma.chancnt; i++) {
		dwc = &dw->chan[i];
		if (test_bit(DW_DMA_IS_CYCLIC, &dwc->flags))
			dev_vdbg(dw->dma.dev, "Cyclic xfer is not implemented\n");
		else if (status_err & (1 << i))
			dwc_handle_error(dw, dwc);
		else if (status_xfer & (1 << i))
			dwc_scan_descriptors(dw, dwc);
	}

	/* Re-enable interrupts */
	channel_set_bit(dw, MASK.XFER, dw->all_chan_mask);
	channel_set_bit(dw, MASK.ERROR, dw->all_chan_mask);
}

static irqreturn_t dw_dma_interrupt(int irq, void *dev_id)
{
	struct dw_dma *dw = dev_id;
	u32 status;

	/* Check if we have any interrupt from the DMAC which is not in use */
	if (!dw->in_use)
		return IRQ_NONE;

	status = dma_readl(dw, STATUS_INT);
	dev_vdbg(dw->dma.dev, "%s: status=0x%x\n", __func__, status);

	/* Check if we have any interrupt from the DMAC */
	if (!status)
		return IRQ_NONE;

	/*
	 * Just disable the interrupts. We'll turn them back on in the
	 * softirq handler.
	 */
	channel_clear_bit(dw, MASK.XFER, dw->all_chan_mask);
	channel_clear_bit(dw, MASK.BLOCK, dw->all_chan_mask);
	channel_clear_bit(dw, MASK.ERROR, dw->all_chan_mask);

	status = dma_readl(dw, STATUS_INT);
	if (status) {
		dev_err(dw->dma.dev,
			"BUG: Unexpected interrupts pending: 0x%x\n",
			status);

		/* Try to recover */
		channel_clear_bit(dw, MASK.XFER, (1 << 8) - 1);
		channel_clear_bit(dw, MASK.BLOCK, (1 << 8) - 1);
		channel_clear_bit(dw, MASK.SRC_TRAN, (1 << 8) - 1);
		channel_clear_bit(dw, MASK.DST_TRAN, (1 << 8) - 1);
		channel_clear_bit(dw, MASK.ERROR, (1 << 8) - 1);
	}

	tasklet_schedule(&dw->tasklet);

	return IRQ_HANDLED;
}

/*----------------------------------------------------------------------*/

static struct dma_async_tx_descriptor *
dwc_prep_dma_memcpy(struct dma_chan *chan, dma_addr_t dest, dma_addr_t src,
		size_t len, unsigned long flags)
{
	struct dw_dma_chan	*dwc = to_dw_dma_chan(chan);
	struct dw_dma		*dw = to_dw_dma(chan->device);
	struct dw_desc		*desc;
	struct dw_desc		*first;
	struct dw_desc		*prev;
	size_t			xfer_count;
	size_t			offset;
	u8			m_master = dwc->dws.m_master;
	unsigned int		src_width;
	unsigned int		dst_width;
	unsigned int		data_width = dw->pdata->data_width[m_master];
<<<<<<< HEAD
	u32			ctllo;
=======
	u32			ctllo, ctlhi;
>>>>>>> 24b8d41d
	u8			lms = DWC_LLP_LMS(m_master);

	dev_vdbg(chan2dev(chan),
			"%s: d%pad s%pad l0x%zx f0x%lx\n", __func__,
			&dest, &src, len, flags);

	if (unlikely(!len)) {
		dev_dbg(chan2dev(chan), "%s: length is zero!\n", __func__);
		return NULL;
	}

	dwc->direction = DMA_MEM_TO_MEM;

	src_width = dst_width = __ffs(data_width | src | dest | len);

	ctllo = dw->prepare_ctllo(dwc)
			| DWC_CTLL_DST_WIDTH(dst_width)
			| DWC_CTLL_SRC_WIDTH(src_width)
			| DWC_CTLL_DST_INC
			| DWC_CTLL_SRC_INC
			| DWC_CTLL_FC_M2M;
	prev = first = NULL;

	for (offset = 0; offset < len; offset += xfer_count) {
		desc = dwc_desc_get(dwc);
		if (!desc)
			goto err_desc_get;

<<<<<<< HEAD
		lli_write(desc, sar, src + offset);
		lli_write(desc, dar, dest + offset);
		lli_write(desc, ctllo, ctllo);
		lli_write(desc, ctlhi, xfer_count);
		desc->len = xfer_count << src_width;
=======
		ctlhi = dw->bytes2block(dwc, len - offset, src_width, &xfer_count);

		lli_write(desc, sar, src + offset);
		lli_write(desc, dar, dest + offset);
		lli_write(desc, ctllo, ctllo);
		lli_write(desc, ctlhi, ctlhi);
		desc->len = xfer_count;
>>>>>>> 24b8d41d

		if (!first) {
			first = desc;
		} else {
			lli_write(prev, llp, desc->txd.phys | lms);
			list_add_tail(&desc->desc_node, &first->tx_list);
		}
		prev = desc;
	}

	if (flags & DMA_PREP_INTERRUPT)
		/* Trigger interrupt after last block */
		lli_set(prev, ctllo, DWC_CTLL_INT_EN);

	prev->lli.llp = 0;
	lli_clear(prev, ctllo, DWC_CTLL_LLP_D_EN | DWC_CTLL_LLP_S_EN);
	first->txd.flags = flags;
	first->total_len = len;

	return &first->txd;

err_desc_get:
	dwc_desc_put(dwc, first);
	return NULL;
}

static struct dma_async_tx_descriptor *
dwc_prep_slave_sg(struct dma_chan *chan, struct scatterlist *sgl,
		unsigned int sg_len, enum dma_transfer_direction direction,
		unsigned long flags, void *context)
{
	struct dw_dma_chan	*dwc = to_dw_dma_chan(chan);
	struct dw_dma		*dw = to_dw_dma(chan->device);
	struct dma_slave_config	*sconfig = &dwc->dma_sconfig;
	struct dw_desc		*prev;
	struct dw_desc		*first;
<<<<<<< HEAD
	u32			ctllo;
=======
	u32			ctllo, ctlhi;
>>>>>>> 24b8d41d
	u8			m_master = dwc->dws.m_master;
	u8			lms = DWC_LLP_LMS(m_master);
	dma_addr_t		reg;
	unsigned int		reg_width;
	unsigned int		mem_width;
	unsigned int		data_width = dw->pdata->data_width[m_master];
	unsigned int		i;
	struct scatterlist	*sg;
	size_t			total_len = 0;

	dev_vdbg(chan2dev(chan), "%s\n", __func__);

	if (unlikely(!is_slave_direction(direction) || !sg_len))
		return NULL;

	dwc->direction = direction;

	prev = first = NULL;

	switch (direction) {
	case DMA_MEM_TO_DEV:
		reg_width = __ffs(sconfig->dst_addr_width);
		reg = sconfig->dst_addr;
		ctllo = dw->prepare_ctllo(dwc)
				| DWC_CTLL_DST_WIDTH(reg_width)
				| DWC_CTLL_DST_FIX
				| DWC_CTLL_SRC_INC;

		ctllo |= sconfig->device_fc ? DWC_CTLL_FC(DW_DMA_FC_P_M2P) :
			DWC_CTLL_FC(DW_DMA_FC_D_M2P);

		for_each_sg(sgl, sg, sg_len, i) {
			struct dw_desc	*desc;
			u32		len, mem;
			size_t		dlen;

			mem = sg_dma_address(sg);
			len = sg_dma_len(sg);

			mem_width = __ffs(data_width | mem | len);

slave_sg_todev_fill_desc:
			desc = dwc_desc_get(dwc);
			if (!desc)
				goto err_desc_get;

<<<<<<< HEAD
			lli_write(desc, sar, mem);
			lli_write(desc, dar, reg);
			lli_write(desc, ctllo, ctllo | DWC_CTLL_SRC_WIDTH(mem_width));
			if ((len >> mem_width) > dwc->block_size) {
				dlen = dwc->block_size << mem_width;
				mem += dlen;
				len -= dlen;
			} else {
				dlen = len;
				len = 0;
			}

			lli_write(desc, ctlhi, dlen >> mem_width);
=======
			ctlhi = dw->bytes2block(dwc, len, mem_width, &dlen);

			lli_write(desc, sar, mem);
			lli_write(desc, dar, reg);
			lli_write(desc, ctlhi, ctlhi);
			lli_write(desc, ctllo, ctllo | DWC_CTLL_SRC_WIDTH(mem_width));
>>>>>>> 24b8d41d
			desc->len = dlen;

			if (!first) {
				first = desc;
			} else {
				lli_write(prev, llp, desc->txd.phys | lms);
				list_add_tail(&desc->desc_node, &first->tx_list);
			}
			prev = desc;

			mem += dlen;
			len -= dlen;
			total_len += dlen;

			if (len)
				goto slave_sg_todev_fill_desc;
		}
		break;
	case DMA_DEV_TO_MEM:
		reg_width = __ffs(sconfig->src_addr_width);
		reg = sconfig->src_addr;
		ctllo = dw->prepare_ctllo(dwc)
				| DWC_CTLL_SRC_WIDTH(reg_width)
				| DWC_CTLL_DST_INC
				| DWC_CTLL_SRC_FIX;

		ctllo |= sconfig->device_fc ? DWC_CTLL_FC(DW_DMA_FC_P_P2M) :
			DWC_CTLL_FC(DW_DMA_FC_D_P2M);

		for_each_sg(sgl, sg, sg_len, i) {
			struct dw_desc	*desc;
			u32		len, mem;
			size_t		dlen;

			mem = sg_dma_address(sg);
			len = sg_dma_len(sg);

<<<<<<< HEAD
			mem_width = __ffs(data_width | mem | len);

=======
>>>>>>> 24b8d41d
slave_sg_fromdev_fill_desc:
			desc = dwc_desc_get(dwc);
			if (!desc)
				goto err_desc_get;

<<<<<<< HEAD
			lli_write(desc, sar, reg);
			lli_write(desc, dar, mem);
			lli_write(desc, ctllo, ctllo | DWC_CTLL_DST_WIDTH(mem_width));
			if ((len >> reg_width) > dwc->block_size) {
				dlen = dwc->block_size << reg_width;
				mem += dlen;
				len -= dlen;
			} else {
				dlen = len;
				len = 0;
			}
			lli_write(desc, ctlhi, dlen >> reg_width);
=======
			ctlhi = dw->bytes2block(dwc, len, reg_width, &dlen);

			lli_write(desc, sar, reg);
			lli_write(desc, dar, mem);
			lli_write(desc, ctlhi, ctlhi);
			mem_width = __ffs(data_width | mem);
			lli_write(desc, ctllo, ctllo | DWC_CTLL_DST_WIDTH(mem_width));
>>>>>>> 24b8d41d
			desc->len = dlen;

			if (!first) {
				first = desc;
			} else {
				lli_write(prev, llp, desc->txd.phys | lms);
				list_add_tail(&desc->desc_node, &first->tx_list);
			}
			prev = desc;

			mem += dlen;
			len -= dlen;
			total_len += dlen;

			if (len)
				goto slave_sg_fromdev_fill_desc;
		}
		break;
	default:
		return NULL;
	}

	if (flags & DMA_PREP_INTERRUPT)
		/* Trigger interrupt after last block */
		lli_set(prev, ctllo, DWC_CTLL_INT_EN);

	prev->lli.llp = 0;
	lli_clear(prev, ctllo, DWC_CTLL_LLP_D_EN | DWC_CTLL_LLP_S_EN);
	first->total_len = total_len;

	return &first->txd;

err_desc_get:
	dev_err(chan2dev(chan),
		"not enough descriptors available. Direction %d\n", direction);
	dwc_desc_put(dwc, first);
	return NULL;
}

bool dw_dma_filter(struct dma_chan *chan, void *param)
{
	struct dw_dma_chan *dwc = to_dw_dma_chan(chan);
	struct dw_dma_slave *dws = param;

	if (dws->dma_dev != chan->device->dev)
		return false;

<<<<<<< HEAD
=======
	/* permit channels in accordance with the channels mask */
	if (dws->channels && !(dws->channels & dwc->mask))
		return false;

>>>>>>> 24b8d41d
	/* We have to copy data since dws can be temporary storage */
	memcpy(&dwc->dws, dws, sizeof(struct dw_dma_slave));

	return true;
}
EXPORT_SYMBOL_GPL(dw_dma_filter);

static int dwc_config(struct dma_chan *chan, struct dma_slave_config *sconfig)
{
	struct dw_dma_chan *dwc = to_dw_dma_chan(chan);
	struct dw_dma *dw = to_dw_dma(chan->device);

	memcpy(&dwc->dma_sconfig, sconfig, sizeof(*sconfig));

	dwc->dma_sconfig.src_maxburst =
		clamp(dwc->dma_sconfig.src_maxburst, 0U, dwc->max_burst);
	dwc->dma_sconfig.dst_maxburst =
		clamp(dwc->dma_sconfig.dst_maxburst, 0U, dwc->max_burst);

	dw->encode_maxburst(dwc, &dwc->dma_sconfig.src_maxburst);
	dw->encode_maxburst(dwc, &dwc->dma_sconfig.dst_maxburst);

	return 0;
}

static void dwc_chan_pause(struct dw_dma_chan *dwc, bool drain)
{
	struct dw_dma *dw = to_dw_dma(dwc->chan.device);
	unsigned int		count = 20;	/* timeout iterations */

	dw->suspend_chan(dwc, drain);

	while (!(channel_readl(dwc, CFG_LO) & DWC_CFGL_FIFO_EMPTY) && count--)
		udelay(2);

	set_bit(DW_DMA_IS_PAUSED, &dwc->flags);
<<<<<<< HEAD
=======
}

static int dwc_pause(struct dma_chan *chan)
{
	struct dw_dma_chan	*dwc = to_dw_dma_chan(chan);
	unsigned long		flags;
>>>>>>> 24b8d41d

	spin_lock_irqsave(&dwc->lock, flags);
	dwc_chan_pause(dwc, false);
	spin_unlock_irqrestore(&dwc->lock, flags);

	return 0;
}

static inline void dwc_chan_resume(struct dw_dma_chan *dwc, bool drain)
{
	struct dw_dma *dw = to_dw_dma(dwc->chan.device);

	dw->resume_chan(dwc, drain);

	clear_bit(DW_DMA_IS_PAUSED, &dwc->flags);
}

static int dwc_resume(struct dma_chan *chan)
{
	struct dw_dma_chan	*dwc = to_dw_dma_chan(chan);
	unsigned long		flags;

	spin_lock_irqsave(&dwc->lock, flags);

	if (test_bit(DW_DMA_IS_PAUSED, &dwc->flags))
<<<<<<< HEAD
		dwc_chan_resume(dwc);
=======
		dwc_chan_resume(dwc, false);
>>>>>>> 24b8d41d

	spin_unlock_irqrestore(&dwc->lock, flags);

	return 0;
}

static int dwc_terminate_all(struct dma_chan *chan)
{
	struct dw_dma_chan	*dwc = to_dw_dma_chan(chan);
	struct dw_dma		*dw = to_dw_dma(chan->device);
	struct dw_desc		*desc, *_desc;
	unsigned long		flags;
	LIST_HEAD(list);

	spin_lock_irqsave(&dwc->lock, flags);

	clear_bit(DW_DMA_IS_SOFT_LLP, &dwc->flags);

	dwc_chan_pause(dwc, true);

	dwc_chan_disable(dw, dwc);

	dwc_chan_resume(dwc, true);

	/* active_list entries will end up before queued entries */
	list_splice_init(&dwc->queue, &list);
	list_splice_init(&dwc->active_list, &list);

	spin_unlock_irqrestore(&dwc->lock, flags);

	/* Flush all pending and queued descriptors */
	list_for_each_entry_safe(desc, _desc, &list, desc_node)
		dwc_descriptor_complete(dwc, desc, false);

	return 0;
}

static struct dw_desc *dwc_find_desc(struct dw_dma_chan *dwc, dma_cookie_t c)
{
	struct dw_desc *desc;

	list_for_each_entry(desc, &dwc->active_list, desc_node)
		if (desc->txd.cookie == c)
			return desc;

	return NULL;
}

static u32 dwc_get_residue(struct dw_dma_chan *dwc, dma_cookie_t cookie)
{
	struct dw_desc *desc;
	unsigned long flags;
	u32 residue;

	spin_lock_irqsave(&dwc->lock, flags);

	desc = dwc_find_desc(dwc, cookie);
	if (desc) {
		if (desc == dwc_first_active(dwc)) {
			residue = desc->residue;
			if (test_bit(DW_DMA_IS_SOFT_LLP, &dwc->flags) && residue)
				residue -= dwc_get_sent(dwc);
		} else {
			residue = desc->total_len;
		}
	} else {
		residue = 0;
	}

	spin_unlock_irqrestore(&dwc->lock, flags);
	return residue;
}

static enum dma_status
dwc_tx_status(struct dma_chan *chan,
	      dma_cookie_t cookie,
	      struct dma_tx_state *txstate)
{
	struct dw_dma_chan	*dwc = to_dw_dma_chan(chan);
	enum dma_status		ret;

	ret = dma_cookie_status(chan, cookie, txstate);
	if (ret == DMA_COMPLETE)
		return ret;

	dwc_scan_descriptors(to_dw_dma(chan->device), dwc);

	ret = dma_cookie_status(chan, cookie, txstate);
	if (ret == DMA_COMPLETE)
		return ret;

	dma_set_residue(txstate, dwc_get_residue(dwc, cookie));

	if (test_bit(DW_DMA_IS_PAUSED, &dwc->flags) && ret == DMA_IN_PROGRESS)
		return DMA_PAUSED;

	return ret;
}

static void dwc_issue_pending(struct dma_chan *chan)
{
	struct dw_dma_chan	*dwc = to_dw_dma_chan(chan);
	unsigned long		flags;

	spin_lock_irqsave(&dwc->lock, flags);
	if (list_empty(&dwc->active_list))
		dwc_dostart_first_queued(dwc);
	spin_unlock_irqrestore(&dwc->lock, flags);
}

/*----------------------------------------------------------------------*/

void do_dw_dma_off(struct dw_dma *dw)
{
<<<<<<< HEAD
	unsigned int i;

=======
>>>>>>> 24b8d41d
	dma_writel(dw, CFG, 0);

	channel_clear_bit(dw, MASK.XFER, dw->all_chan_mask);
	channel_clear_bit(dw, MASK.BLOCK, dw->all_chan_mask);
	channel_clear_bit(dw, MASK.SRC_TRAN, dw->all_chan_mask);
	channel_clear_bit(dw, MASK.DST_TRAN, dw->all_chan_mask);
	channel_clear_bit(dw, MASK.ERROR, dw->all_chan_mask);

	while (dma_readl(dw, CFG) & DW_CFG_DMA_EN)
		cpu_relax();
<<<<<<< HEAD

	for (i = 0; i < dw->dma.chancnt; i++)
		clear_bit(DW_DMA_IS_INITIALIZED, &dw->chan[i].flags);
=======
>>>>>>> 24b8d41d
}

void do_dw_dma_on(struct dw_dma *dw)
{
	dma_writel(dw, CFG, DW_CFG_DMA_EN);
}

static int dwc_alloc_chan_resources(struct dma_chan *chan)
{
	struct dw_dma_chan	*dwc = to_dw_dma_chan(chan);
	struct dw_dma		*dw = to_dw_dma(chan->device);

	dev_vdbg(chan2dev(chan), "%s\n", __func__);

	/* ASSERT:  channel is idle */
	if (dma_readl(dw, CH_EN) & dwc->mask) {
		dev_dbg(chan2dev(chan), "DMA channel not idle?\n");
		return -EIO;
	}

	dma_cookie_init(chan);

	/*
	 * NOTE: some controllers may have additional features that we
	 * need to initialize here, like "scatter-gather" (which
	 * doesn't mean what you think it means), and status writeback.
	 */

	/*
	 * We need controller-specific data to set up slave transfers.
	 */
	if (chan->private && !dw_dma_filter(chan, chan->private)) {
		dev_warn(chan2dev(chan), "Wrong controller-specific data\n");
		return -EINVAL;
	}

	/* Enable controller here if needed */
	if (!dw->in_use)
		do_dw_dma_on(dw);
	dw->in_use |= dwc->mask;

	return 0;
}

static void dwc_free_chan_resources(struct dma_chan *chan)
{
	struct dw_dma_chan	*dwc = to_dw_dma_chan(chan);
	struct dw_dma		*dw = to_dw_dma(chan->device);
	unsigned long		flags;

	dev_dbg(chan2dev(chan), "%s: descs allocated=%u\n", __func__,
			dwc->descs_allocated);

	/* ASSERT:  channel is idle */
	BUG_ON(!list_empty(&dwc->active_list));
	BUG_ON(!list_empty(&dwc->queue));
	BUG_ON(dma_readl(to_dw_dma(chan->device), CH_EN) & dwc->mask);

	spin_lock_irqsave(&dwc->lock, flags);

	/* Clear custom channel configuration */
	memset(&dwc->dws, 0, sizeof(struct dw_dma_slave));
<<<<<<< HEAD

	clear_bit(DW_DMA_IS_INITIALIZED, &dwc->flags);
=======
>>>>>>> 24b8d41d

	/* Disable interrupts */
	channel_clear_bit(dw, MASK.XFER, dwc->mask);
	channel_clear_bit(dw, MASK.BLOCK, dwc->mask);
	channel_clear_bit(dw, MASK.ERROR, dwc->mask);

	spin_unlock_irqrestore(&dwc->lock, flags);

	/* Disable controller in case it was a last user */
	dw->in_use &= ~dwc->mask;
	if (!dw->in_use)
<<<<<<< HEAD
		dw_dma_off(dw);
=======
		do_dw_dma_off(dw);
>>>>>>> 24b8d41d

	dev_vdbg(chan2dev(chan), "%s: done\n", __func__);
}

static void dwc_caps(struct dma_chan *chan, struct dma_slave_caps *caps)
{
<<<<<<< HEAD
	struct dw_dma_chan	*dwc = to_dw_dma_chan(chan);
	struct dw_dma		*dw = to_dw_dma(dwc->chan.device);
	unsigned long		flags;

	spin_lock_irqsave(&dwc->lock, flags);

	dwc_chan_disable(dw, dwc);

	spin_unlock_irqrestore(&dwc->lock, flags);
}
EXPORT_SYMBOL(dw_dma_cyclic_stop);

/**
 * dw_dma_cyclic_prep - prepare the cyclic DMA transfer
 * @chan: the DMA channel to prepare
 * @buf_addr: physical DMA address where the buffer starts
 * @buf_len: total number of bytes for the entire buffer
 * @period_len: number of bytes for each period
 * @direction: transfer direction, to or from device
 *
 * Must be called before trying to start the transfer. Returns a valid struct
 * dw_cyclic_desc if successful or an ERR_PTR(-errno) if not successful.
 */
struct dw_cyclic_desc *dw_dma_cyclic_prep(struct dma_chan *chan,
		dma_addr_t buf_addr, size_t buf_len, size_t period_len,
		enum dma_transfer_direction direction)
{
	struct dw_dma_chan		*dwc = to_dw_dma_chan(chan);
	struct dma_slave_config		*sconfig = &dwc->dma_sconfig;
	struct dw_cyclic_desc		*cdesc;
	struct dw_cyclic_desc		*retval = NULL;
	struct dw_desc			*desc;
	struct dw_desc			*last = NULL;
	u8				lms = DWC_LLP_LMS(dwc->dws.m_master);
	unsigned long			was_cyclic;
	unsigned int			reg_width;
	unsigned int			periods;
	unsigned int			i;
	unsigned long			flags;

	spin_lock_irqsave(&dwc->lock, flags);
	if (dwc->nollp) {
		spin_unlock_irqrestore(&dwc->lock, flags);
		dev_dbg(chan2dev(&dwc->chan),
				"channel doesn't support LLP transfers\n");
		return ERR_PTR(-EINVAL);
	}

	if (!list_empty(&dwc->queue) || !list_empty(&dwc->active_list)) {
		spin_unlock_irqrestore(&dwc->lock, flags);
		dev_dbg(chan2dev(&dwc->chan),
				"queue and/or active list are not empty\n");
		return ERR_PTR(-EBUSY);
	}

	was_cyclic = test_and_set_bit(DW_DMA_IS_CYCLIC, &dwc->flags);
	spin_unlock_irqrestore(&dwc->lock, flags);
	if (was_cyclic) {
		dev_dbg(chan2dev(&dwc->chan),
				"channel already prepared for cyclic DMA\n");
		return ERR_PTR(-EBUSY);
	}

	retval = ERR_PTR(-EINVAL);

	if (unlikely(!is_slave_direction(direction)))
		goto out_err;
=======
	struct dw_dma_chan *dwc = to_dw_dma_chan(chan);
>>>>>>> 24b8d41d

	caps->max_burst = dwc->max_burst;

	/*
	 * It might be crucial for some devices to have the hardware
	 * accelerated multi-block transfers supported, aka LLPs in DW DMAC
	 * notation. So if LLPs are supported then max_sg_burst is set to
	 * zero which means unlimited number of SG entries can be handled in a
	 * single DMA transaction, otherwise it's just one SG entry.
	 */
	if (dwc->nollp)
		caps->max_sg_burst = 1;
	else
<<<<<<< HEAD
		reg_width = __ffs(sconfig->src_addr_width);

	periods = buf_len / period_len;

	/* Check for too big/unaligned periods and unaligned DMA buffer. */
	if (period_len > (dwc->block_size << reg_width))
		goto out_err;
	if (unlikely(period_len & ((1 << reg_width) - 1)))
		goto out_err;
	if (unlikely(buf_addr & ((1 << reg_width) - 1)))
		goto out_err;

	retval = ERR_PTR(-ENOMEM);

	cdesc = kzalloc(sizeof(struct dw_cyclic_desc), GFP_KERNEL);
	if (!cdesc)
		goto out_err;

	cdesc->desc = kzalloc(sizeof(struct dw_desc *) * periods, GFP_KERNEL);
	if (!cdesc->desc)
		goto out_err_alloc;

	for (i = 0; i < periods; i++) {
		desc = dwc_desc_get(dwc);
		if (!desc)
			goto out_err_desc_get;

		switch (direction) {
		case DMA_MEM_TO_DEV:
			lli_write(desc, dar, sconfig->dst_addr);
			lli_write(desc, sar, buf_addr + period_len * i);
			lli_write(desc, ctllo, (DWC_DEFAULT_CTLLO(chan)
				| DWC_CTLL_DST_WIDTH(reg_width)
				| DWC_CTLL_SRC_WIDTH(reg_width)
				| DWC_CTLL_DST_FIX
				| DWC_CTLL_SRC_INC
				| DWC_CTLL_INT_EN));

			lli_set(desc, ctllo, sconfig->device_fc ?
					DWC_CTLL_FC(DW_DMA_FC_P_M2P) :
					DWC_CTLL_FC(DW_DMA_FC_D_M2P));

			break;
		case DMA_DEV_TO_MEM:
			lli_write(desc, dar, buf_addr + period_len * i);
			lli_write(desc, sar, sconfig->src_addr);
			lli_write(desc, ctllo, (DWC_DEFAULT_CTLLO(chan)
				| DWC_CTLL_SRC_WIDTH(reg_width)
				| DWC_CTLL_DST_WIDTH(reg_width)
				| DWC_CTLL_DST_INC
				| DWC_CTLL_SRC_FIX
				| DWC_CTLL_INT_EN));

			lli_set(desc, ctllo, sconfig->device_fc ?
					DWC_CTLL_FC(DW_DMA_FC_P_P2M) :
					DWC_CTLL_FC(DW_DMA_FC_D_P2M));

			break;
		default:
			break;
		}

		lli_write(desc, ctlhi, period_len >> reg_width);
		cdesc->desc[i] = desc;

		if (last)
			lli_write(last, llp, desc->txd.phys | lms);

		last = desc;
	}

	/* Let's make a cyclic list */
	lli_write(last, llp, cdesc->desc[0]->txd.phys | lms);

	dev_dbg(chan2dev(&dwc->chan),
			"cyclic prepared buf %pad len %zu period %zu periods %d\n",
			&buf_addr, buf_len, period_len, periods);

	cdesc->periods = periods;
	dwc->cdesc = cdesc;

	return cdesc;

out_err_desc_get:
	while (i--)
		dwc_desc_put(dwc, cdesc->desc[i]);
out_err_alloc:
	kfree(cdesc);
out_err:
	clear_bit(DW_DMA_IS_CYCLIC, &dwc->flags);
	return (struct dw_cyclic_desc *)retval;
=======
		caps->max_sg_burst = 0;
>>>>>>> 24b8d41d
}

int do_dma_probe(struct dw_dma_chip *chip)
{
<<<<<<< HEAD
	struct dw_dma_chan	*dwc = to_dw_dma_chan(chan);
	struct dw_dma		*dw = to_dw_dma(dwc->chan.device);
	struct dw_cyclic_desc	*cdesc = dwc->cdesc;
	unsigned int		i;
	unsigned long		flags;

	dev_dbg(chan2dev(&dwc->chan), "%s\n", __func__);

	if (!cdesc)
		return;

	spin_lock_irqsave(&dwc->lock, flags);

	dwc_chan_disable(dw, dwc);

	dma_writel(dw, CLEAR.BLOCK, dwc->mask);
	dma_writel(dw, CLEAR.ERROR, dwc->mask);
	dma_writel(dw, CLEAR.XFER, dwc->mask);

	spin_unlock_irqrestore(&dwc->lock, flags);

	for (i = 0; i < cdesc->periods; i++)
		dwc_desc_put(dwc, cdesc->desc[i]);

	kfree(cdesc->desc);
	kfree(cdesc);

	dwc->cdesc = NULL;

	clear_bit(DW_DMA_IS_CYCLIC, &dwc->flags);
}
EXPORT_SYMBOL(dw_dma_cyclic_free);

/*----------------------------------------------------------------------*/

int dw_dma_probe(struct dw_dma_chip *chip)
{
	struct dw_dma_platform_data *pdata;
	struct dw_dma		*dw;
=======
	struct dw_dma *dw = chip->dw;
	struct dw_dma_platform_data *pdata;
>>>>>>> 24b8d41d
	bool			autocfg = false;
	unsigned int		dw_params;
	unsigned int		i;
	int			err;

	dw->pdata = devm_kzalloc(chip->dev, sizeof(*dw->pdata), GFP_KERNEL);
	if (!dw->pdata)
		return -ENOMEM;

	dw->pdata = devm_kzalloc(chip->dev, sizeof(*dw->pdata), GFP_KERNEL);
	if (!dw->pdata)
		return -ENOMEM;

	dw->regs = chip->regs;

	pm_runtime_get_sync(chip->dev);

	if (!chip->pdata) {
		dw_params = dma_readl(dw, DW_PARAMS);
		dev_dbg(chip->dev, "DW_PARAMS: 0x%08x\n", dw_params);

		autocfg = dw_params >> DW_PARAMS_EN & 1;
		if (!autocfg) {
			err = -EINVAL;
			goto err_pdata;
		}

		/* Reassign the platform data pointer */
		pdata = dw->pdata;

		/* Get hardware configuration parameters */
		pdata->nr_channels = (dw_params >> DW_PARAMS_NR_CHAN & 7) + 1;
		pdata->nr_masters = (dw_params >> DW_PARAMS_NR_MASTER & 3) + 1;
		for (i = 0; i < pdata->nr_masters; i++) {
			pdata->data_width[i] =
				4 << (dw_params >> DW_PARAMS_DATA_WIDTH(i) & 3);
		}
		pdata->block_size = dma_readl(dw, MAX_BLK_SIZE);

		/* Fill platform data with the default values */
		pdata->chan_allocation_order = CHAN_ALLOCATION_ASCENDING;
		pdata->chan_priority = CHAN_PRIORITY_ASCENDING;
	} else if (chip->pdata->nr_channels > DW_DMA_MAX_NR_CHANNELS) {
		err = -EINVAL;
		goto err_pdata;
	} else {
		memcpy(dw->pdata, chip->pdata, sizeof(*dw->pdata));

		/* Reassign the platform data pointer */
		pdata = dw->pdata;
	}

	dw->chan = devm_kcalloc(chip->dev, pdata->nr_channels, sizeof(*dw->chan),
				GFP_KERNEL);
	if (!dw->chan) {
		err = -ENOMEM;
		goto err_pdata;
	}

	/* Calculate all channel mask before DMA setup */
	dw->all_chan_mask = (1 << pdata->nr_channels) - 1;

	/* Force dma off, just in case */
	dw->disable(dw);

	/* Device and instance ID for IRQ and DMA pool */
	dw->set_device_name(dw, chip->id);

	/* Create a pool of consistent memory blocks for hardware descriptors */
	dw->desc_pool = dmam_pool_create(dw->name, chip->dev,
					 sizeof(struct dw_desc), 4, 0);
	if (!dw->desc_pool) {
		dev_err(chip->dev, "No memory for descriptors dma pool\n");
		err = -ENOMEM;
		goto err_pdata;
	}

	tasklet_setup(&dw->tasklet, dw_dma_tasklet);

	err = request_irq(chip->irq, dw_dma_interrupt, IRQF_SHARED,
			  dw->name, dw);
	if (err)
		goto err_pdata;

	INIT_LIST_HEAD(&dw->dma.channels);
	for (i = 0; i < pdata->nr_channels; i++) {
		struct dw_dma_chan	*dwc = &dw->chan[i];

		dwc->chan.device = &dw->dma;
		dma_cookie_init(&dwc->chan);
		if (pdata->chan_allocation_order == CHAN_ALLOCATION_ASCENDING)
			list_add_tail(&dwc->chan.device_node,
					&dw->dma.channels);
		else
			list_add(&dwc->chan.device_node, &dw->dma.channels);

		/* 7 is highest priority & 0 is lowest. */
		if (pdata->chan_priority == CHAN_PRIORITY_ASCENDING)
			dwc->priority = pdata->nr_channels - i - 1;
		else
			dwc->priority = i;

		dwc->ch_regs = &__dw_regs(dw)->CHAN[i];
		spin_lock_init(&dwc->lock);
		dwc->mask = 1 << i;

		INIT_LIST_HEAD(&dwc->active_list);
		INIT_LIST_HEAD(&dwc->queue);

		channel_clear_bit(dw, CH_EN, dwc->mask);

		dwc->direction = DMA_TRANS_NONE;

		/* Hardware configuration */
		if (autocfg) {
			unsigned int r = DW_DMA_MAX_NR_CHANNELS - i - 1;
			void __iomem *addr = &__dw_regs(dw)->DWC_PARAMS[r];
<<<<<<< HEAD
			unsigned int dwc_params = dma_readl_native(addr);
=======
			unsigned int dwc_params = readl(addr);
>>>>>>> 24b8d41d

			dev_dbg(chip->dev, "DWC_PARAMS[%d]: 0x%08x\n", i,
					   dwc_params);

			/*
			 * Decode maximum block size for given channel. The
			 * stored 4 bit value represents blocks from 0x00 for 3
			 * up to 0x0a for 4095.
			 */
			dwc->block_size =
				(4 << ((pdata->block_size >> 4 * i) & 0xf)) - 1;
<<<<<<< HEAD
=======

			/*
			 * According to the DW DMA databook the true scatter-
			 * gether LLPs aren't available if either multi-block
			 * config is disabled (CHx_MULTI_BLK_EN == 0) or the
			 * LLP register is hard-coded to zeros
			 * (CHx_HC_LLP == 1).
			 */
>>>>>>> 24b8d41d
			dwc->nollp =
				(dwc_params >> DWC_PARAMS_MBLK_EN & 0x1) == 0 ||
				(dwc_params >> DWC_PARAMS_HC_LLP & 0x1) == 1;
			dwc->max_burst =
				(0x4 << (dwc_params >> DWC_PARAMS_MSIZE & 0x7));
		} else {
			dwc->block_size = pdata->block_size;
<<<<<<< HEAD
			dwc->nollp = pdata->is_nollp;
=======
			dwc->nollp = !pdata->multi_block[i];
			dwc->max_burst = pdata->max_burst[i] ?: DW_DMA_MAX_BURST;
>>>>>>> 24b8d41d
		}
	}

	/* Clear all interrupts on all channels. */
	dma_writel(dw, CLEAR.XFER, dw->all_chan_mask);
	dma_writel(dw, CLEAR.BLOCK, dw->all_chan_mask);
	dma_writel(dw, CLEAR.SRC_TRAN, dw->all_chan_mask);
	dma_writel(dw, CLEAR.DST_TRAN, dw->all_chan_mask);
	dma_writel(dw, CLEAR.ERROR, dw->all_chan_mask);

	/* Set capabilities */
	dma_cap_set(DMA_SLAVE, dw->dma.cap_mask);
	dma_cap_set(DMA_PRIVATE, dw->dma.cap_mask);
	dma_cap_set(DMA_MEMCPY, dw->dma.cap_mask);

	dw->dma.dev = chip->dev;
	dw->dma.device_alloc_chan_resources = dwc_alloc_chan_resources;
	dw->dma.device_free_chan_resources = dwc_free_chan_resources;

	dw->dma.device_prep_dma_memcpy = dwc_prep_dma_memcpy;
	dw->dma.device_prep_slave_sg = dwc_prep_slave_sg;

	dw->dma.device_caps = dwc_caps;
	dw->dma.device_config = dwc_config;
	dw->dma.device_pause = dwc_pause;
	dw->dma.device_resume = dwc_resume;
	dw->dma.device_terminate_all = dwc_terminate_all;

	dw->dma.device_tx_status = dwc_tx_status;
	dw->dma.device_issue_pending = dwc_issue_pending;

	/* DMA capabilities */
	dw->dma.min_burst = DW_DMA_MIN_BURST;
	dw->dma.max_burst = DW_DMA_MAX_BURST;
	dw->dma.src_addr_widths = DW_DMA_BUSWIDTHS;
	dw->dma.dst_addr_widths = DW_DMA_BUSWIDTHS;
	dw->dma.directions = BIT(DMA_DEV_TO_MEM) | BIT(DMA_MEM_TO_DEV) |
			     BIT(DMA_MEM_TO_MEM);
	dw->dma.residue_granularity = DMA_RESIDUE_GRANULARITY_BURST;

	/*
	 * For now there is no hardware with non uniform maximum block size
	 * across all of the device channels, so we set the maximum segment
	 * size as the block size found for the very first channel.
	 */
	dma_set_max_seg_size(dw->dma.dev, dw->chan[0].block_size);

	err = dma_async_device_register(&dw->dma);
	if (err)
		goto err_dma_register;

	dev_info(chip->dev, "DesignWare DMA Controller, %d channels\n",
		 pdata->nr_channels);

	pm_runtime_put_sync_suspend(chip->dev);

	return 0;

err_dma_register:
	free_irq(chip->irq, dw);
err_pdata:
	pm_runtime_put_sync_suspend(chip->dev);
	return err;
}

int do_dma_remove(struct dw_dma_chip *chip)
{
	struct dw_dma		*dw = chip->dw;
	struct dw_dma_chan	*dwc, *_dwc;

	pm_runtime_get_sync(chip->dev);

	do_dw_dma_off(dw);
	dma_async_device_unregister(&dw->dma);

	free_irq(chip->irq, dw);
	tasklet_kill(&dw->tasklet);

	list_for_each_entry_safe(dwc, _dwc, &dw->dma.channels,
			chan.device_node) {
		list_del(&dwc->chan.device_node);
		channel_clear_bit(dw, CH_EN, dwc->mask);
	}

	pm_runtime_put_sync_suspend(chip->dev);
	return 0;
}

int do_dw_dma_disable(struct dw_dma_chip *chip)
{
	struct dw_dma *dw = chip->dw;

	dw->disable(dw);
	return 0;
}
EXPORT_SYMBOL_GPL(do_dw_dma_disable);

int do_dw_dma_enable(struct dw_dma_chip *chip)
{
	struct dw_dma *dw = chip->dw;

	dw->enable(dw);
	return 0;
}
EXPORT_SYMBOL_GPL(do_dw_dma_enable);

MODULE_LICENSE("GPL v2");
MODULE_DESCRIPTION("Synopsys DesignWare DMA Controller core driver");
MODULE_AUTHOR("Haavard Skinnemoen (Atmel)");
MODULE_AUTHOR("Viresh Kumar <vireshk@kernel.org>");<|MERGE_RESOLUTION|>--- conflicted
+++ resolved
@@ -34,30 +34,6 @@
  * support descriptor writeback.
  */
 
-<<<<<<< HEAD
-#define DWC_DEFAULT_CTLLO(_chan) ({				\
-		struct dw_dma_chan *_dwc = to_dw_dma_chan(_chan);	\
-		struct dma_slave_config	*_sconfig = &_dwc->dma_sconfig;	\
-		bool _is_slave = is_slave_direction(_dwc->direction);	\
-		u8 _smsize = _is_slave ? _sconfig->src_maxburst :	\
-			DW_DMA_MSIZE_16;			\
-		u8 _dmsize = _is_slave ? _sconfig->dst_maxburst :	\
-			DW_DMA_MSIZE_16;			\
-		u8 _dms = (_dwc->direction == DMA_MEM_TO_DEV) ?		\
-			_dwc->dws.p_master : _dwc->dws.m_master;	\
-		u8 _sms = (_dwc->direction == DMA_DEV_TO_MEM) ?		\
-			_dwc->dws.p_master : _dwc->dws.m_master;	\
-								\
-		(DWC_CTLL_DST_MSIZE(_dmsize)			\
-		 | DWC_CTLL_SRC_MSIZE(_smsize)			\
-		 | DWC_CTLL_LLP_D_EN				\
-		 | DWC_CTLL_LLP_S_EN				\
-		 | DWC_CTLL_DMS(_dms)				\
-		 | DWC_CTLL_SMS(_sms));				\
-	})
-
-=======
->>>>>>> 24b8d41d
 /* The set of bus widths supported by the DMA controller */
 #define DW_DMA_BUSWIDTHS			  \
 	BIT(DMA_SLAVE_BUSWIDTH_UNDEFINED)	| \
@@ -141,35 +117,12 @@
 static void dwc_initialize(struct dw_dma_chan *dwc)
 {
 	struct dw_dma *dw = to_dw_dma(dwc->chan.device);
-<<<<<<< HEAD
-	u32 cfghi = DWC_CFGH_FIFO_MODE;
-	u32 cfglo = DWC_CFGL_CH_PRIOR(dwc->priority);
-	bool hs_polarity = dwc->dws.hs_polarity;
-
-	if (test_bit(DW_DMA_IS_INITIALIZED, &dwc->flags))
-		return;
-
-	cfghi |= DWC_CFGH_DST_PER(dwc->dws.dst_id);
-	cfghi |= DWC_CFGH_SRC_PER(dwc->dws.src_id);
-
-	/* Set polarity of handshake interface */
-	cfglo |= hs_polarity ? DWC_CFGL_HS_DST_POL | DWC_CFGL_HS_SRC_POL : 0;
-
-	channel_writel(dwc, CFG_LO, cfglo);
-	channel_writel(dwc, CFG_HI, cfghi);
-=======
 
 	dw->initialize_chan(dwc);
->>>>>>> 24b8d41d
 
 	/* Enable interrupts */
 	channel_set_bit(dw, MASK.XFER, dwc->mask);
 	channel_set_bit(dw, MASK.ERROR, dwc->mask);
-<<<<<<< HEAD
-
-	set_bit(DW_DMA_IS_INITIALIZED, &dwc->flags);
-=======
->>>>>>> 24b8d41d
 }
 
 /*----------------------------------------------------------------------*/
@@ -512,78 +465,7 @@
 
 static void dw_dma_tasklet(struct tasklet_struct *t)
 {
-<<<<<<< HEAD
-	struct dw_dma_chan *dwc = to_dw_dma_chan(chan);
-	return channel_readl(dwc, DAR);
-}
-EXPORT_SYMBOL(dw_dma_get_dst_addr);
-
-/* Called with dwc->lock held and all DMAC interrupts disabled */
-static void dwc_handle_cyclic(struct dw_dma *dw, struct dw_dma_chan *dwc,
-		u32 status_block, u32 status_err, u32 status_xfer)
-{
-	unsigned long flags;
-
-	if (status_block & dwc->mask) {
-		void (*callback)(void *param);
-		void *callback_param;
-
-		dev_vdbg(chan2dev(&dwc->chan), "new cyclic period llp 0x%08x\n",
-				channel_readl(dwc, LLP));
-		dma_writel(dw, CLEAR.BLOCK, dwc->mask);
-
-		callback = dwc->cdesc->period_callback;
-		callback_param = dwc->cdesc->period_callback_param;
-
-		if (callback)
-			callback(callback_param);
-	}
-
-	/*
-	 * Error and transfer complete are highly unlikely, and will most
-	 * likely be due to a configuration error by the user.
-	 */
-	if (unlikely(status_err & dwc->mask) ||
-			unlikely(status_xfer & dwc->mask)) {
-		unsigned int i;
-
-		dev_err(chan2dev(&dwc->chan),
-			"cyclic DMA unexpected %s interrupt, stopping DMA transfer\n",
-			status_xfer ? "xfer" : "error");
-
-		spin_lock_irqsave(&dwc->lock, flags);
-
-		dwc_dump_chan_regs(dwc);
-
-		dwc_chan_disable(dw, dwc);
-
-		/* Make sure DMA does not restart by loading a new list */
-		channel_writel(dwc, LLP, 0);
-		channel_writel(dwc, CTL_LO, 0);
-		channel_writel(dwc, CTL_HI, 0);
-
-		dma_writel(dw, CLEAR.BLOCK, dwc->mask);
-		dma_writel(dw, CLEAR.ERROR, dwc->mask);
-		dma_writel(dw, CLEAR.XFER, dwc->mask);
-
-		for (i = 0; i < dwc->cdesc->periods; i++)
-			dwc_dump_lli(dwc, dwc->cdesc->desc[i]);
-
-		spin_unlock_irqrestore(&dwc->lock, flags);
-	}
-
-	/* Re-enable interrupts */
-	channel_set_bit(dw, MASK.BLOCK, dwc->mask);
-}
-
-/* ------------------------------------------------------------------------- */
-
-static void dw_dma_tasklet(unsigned long data)
-{
-	struct dw_dma *dw = (struct dw_dma *)data;
-=======
 	struct dw_dma *dw = from_tasklet(dw, t, tasklet);
->>>>>>> 24b8d41d
 	struct dw_dma_chan *dwc;
 	u32 status_xfer;
 	u32 status_err;
@@ -669,11 +551,7 @@
 	unsigned int		src_width;
 	unsigned int		dst_width;
 	unsigned int		data_width = dw->pdata->data_width[m_master];
-<<<<<<< HEAD
-	u32			ctllo;
-=======
 	u32			ctllo, ctlhi;
->>>>>>> 24b8d41d
 	u8			lms = DWC_LLP_LMS(m_master);
 
 	dev_vdbg(chan2dev(chan),
@@ -702,13 +580,6 @@
 		if (!desc)
 			goto err_desc_get;
 
-<<<<<<< HEAD
-		lli_write(desc, sar, src + offset);
-		lli_write(desc, dar, dest + offset);
-		lli_write(desc, ctllo, ctllo);
-		lli_write(desc, ctlhi, xfer_count);
-		desc->len = xfer_count << src_width;
-=======
 		ctlhi = dw->bytes2block(dwc, len - offset, src_width, &xfer_count);
 
 		lli_write(desc, sar, src + offset);
@@ -716,7 +587,6 @@
 		lli_write(desc, ctllo, ctllo);
 		lli_write(desc, ctlhi, ctlhi);
 		desc->len = xfer_count;
->>>>>>> 24b8d41d
 
 		if (!first) {
 			first = desc;
@@ -753,11 +623,7 @@
 	struct dma_slave_config	*sconfig = &dwc->dma_sconfig;
 	struct dw_desc		*prev;
 	struct dw_desc		*first;
-<<<<<<< HEAD
-	u32			ctllo;
-=======
 	u32			ctllo, ctlhi;
->>>>>>> 24b8d41d
 	u8			m_master = dwc->dws.m_master;
 	u8			lms = DWC_LLP_LMS(m_master);
 	dma_addr_t		reg;
@@ -804,28 +670,12 @@
 			if (!desc)
 				goto err_desc_get;
 
-<<<<<<< HEAD
-			lli_write(desc, sar, mem);
-			lli_write(desc, dar, reg);
-			lli_write(desc, ctllo, ctllo | DWC_CTLL_SRC_WIDTH(mem_width));
-			if ((len >> mem_width) > dwc->block_size) {
-				dlen = dwc->block_size << mem_width;
-				mem += dlen;
-				len -= dlen;
-			} else {
-				dlen = len;
-				len = 0;
-			}
-
-			lli_write(desc, ctlhi, dlen >> mem_width);
-=======
 			ctlhi = dw->bytes2block(dwc, len, mem_width, &dlen);
 
 			lli_write(desc, sar, mem);
 			lli_write(desc, dar, reg);
 			lli_write(desc, ctlhi, ctlhi);
 			lli_write(desc, ctllo, ctllo | DWC_CTLL_SRC_WIDTH(mem_width));
->>>>>>> 24b8d41d
 			desc->len = dlen;
 
 			if (!first) {
@@ -863,30 +713,11 @@
 			mem = sg_dma_address(sg);
 			len = sg_dma_len(sg);
 
-<<<<<<< HEAD
-			mem_width = __ffs(data_width | mem | len);
-
-=======
->>>>>>> 24b8d41d
 slave_sg_fromdev_fill_desc:
 			desc = dwc_desc_get(dwc);
 			if (!desc)
 				goto err_desc_get;
 
-<<<<<<< HEAD
-			lli_write(desc, sar, reg);
-			lli_write(desc, dar, mem);
-			lli_write(desc, ctllo, ctllo | DWC_CTLL_DST_WIDTH(mem_width));
-			if ((len >> reg_width) > dwc->block_size) {
-				dlen = dwc->block_size << reg_width;
-				mem += dlen;
-				len -= dlen;
-			} else {
-				dlen = len;
-				len = 0;
-			}
-			lli_write(desc, ctlhi, dlen >> reg_width);
-=======
 			ctlhi = dw->bytes2block(dwc, len, reg_width, &dlen);
 
 			lli_write(desc, sar, reg);
@@ -894,7 +725,6 @@
 			lli_write(desc, ctlhi, ctlhi);
 			mem_width = __ffs(data_width | mem);
 			lli_write(desc, ctllo, ctllo | DWC_CTLL_DST_WIDTH(mem_width));
->>>>>>> 24b8d41d
 			desc->len = dlen;
 
 			if (!first) {
@@ -942,13 +772,10 @@
 	if (dws->dma_dev != chan->device->dev)
 		return false;
 
-<<<<<<< HEAD
-=======
 	/* permit channels in accordance with the channels mask */
 	if (dws->channels && !(dws->channels & dwc->mask))
 		return false;
 
->>>>>>> 24b8d41d
 	/* We have to copy data since dws can be temporary storage */
 	memcpy(&dwc->dws, dws, sizeof(struct dw_dma_slave));
 
@@ -985,15 +812,12 @@
 		udelay(2);
 
 	set_bit(DW_DMA_IS_PAUSED, &dwc->flags);
-<<<<<<< HEAD
-=======
 }
 
 static int dwc_pause(struct dma_chan *chan)
 {
 	struct dw_dma_chan	*dwc = to_dw_dma_chan(chan);
 	unsigned long		flags;
->>>>>>> 24b8d41d
 
 	spin_lock_irqsave(&dwc->lock, flags);
 	dwc_chan_pause(dwc, false);
@@ -1019,11 +843,7 @@
 	spin_lock_irqsave(&dwc->lock, flags);
 
 	if (test_bit(DW_DMA_IS_PAUSED, &dwc->flags))
-<<<<<<< HEAD
-		dwc_chan_resume(dwc);
-=======
 		dwc_chan_resume(dwc, false);
->>>>>>> 24b8d41d
 
 	spin_unlock_irqrestore(&dwc->lock, flags);
 
@@ -1138,11 +958,6 @@
 
 void do_dw_dma_off(struct dw_dma *dw)
 {
-<<<<<<< HEAD
-	unsigned int i;
-
-=======
->>>>>>> 24b8d41d
 	dma_writel(dw, CFG, 0);
 
 	channel_clear_bit(dw, MASK.XFER, dw->all_chan_mask);
@@ -1153,12 +968,6 @@
 
 	while (dma_readl(dw, CFG) & DW_CFG_DMA_EN)
 		cpu_relax();
-<<<<<<< HEAD
-
-	for (i = 0; i < dw->dma.chancnt; i++)
-		clear_bit(DW_DMA_IS_INITIALIZED, &dw->chan[i].flags);
-=======
->>>>>>> 24b8d41d
 }
 
 void do_dw_dma_on(struct dw_dma *dw)
@@ -1221,11 +1030,6 @@
 
 	/* Clear custom channel configuration */
 	memset(&dwc->dws, 0, sizeof(struct dw_dma_slave));
-<<<<<<< HEAD
-
-	clear_bit(DW_DMA_IS_INITIALIZED, &dwc->flags);
-=======
->>>>>>> 24b8d41d
 
 	/* Disable interrupts */
 	channel_clear_bit(dw, MASK.XFER, dwc->mask);
@@ -1237,88 +1041,14 @@
 	/* Disable controller in case it was a last user */
 	dw->in_use &= ~dwc->mask;
 	if (!dw->in_use)
-<<<<<<< HEAD
-		dw_dma_off(dw);
-=======
 		do_dw_dma_off(dw);
->>>>>>> 24b8d41d
 
 	dev_vdbg(chan2dev(chan), "%s: done\n", __func__);
 }
 
 static void dwc_caps(struct dma_chan *chan, struct dma_slave_caps *caps)
 {
-<<<<<<< HEAD
-	struct dw_dma_chan	*dwc = to_dw_dma_chan(chan);
-	struct dw_dma		*dw = to_dw_dma(dwc->chan.device);
-	unsigned long		flags;
-
-	spin_lock_irqsave(&dwc->lock, flags);
-
-	dwc_chan_disable(dw, dwc);
-
-	spin_unlock_irqrestore(&dwc->lock, flags);
-}
-EXPORT_SYMBOL(dw_dma_cyclic_stop);
-
-/**
- * dw_dma_cyclic_prep - prepare the cyclic DMA transfer
- * @chan: the DMA channel to prepare
- * @buf_addr: physical DMA address where the buffer starts
- * @buf_len: total number of bytes for the entire buffer
- * @period_len: number of bytes for each period
- * @direction: transfer direction, to or from device
- *
- * Must be called before trying to start the transfer. Returns a valid struct
- * dw_cyclic_desc if successful or an ERR_PTR(-errno) if not successful.
- */
-struct dw_cyclic_desc *dw_dma_cyclic_prep(struct dma_chan *chan,
-		dma_addr_t buf_addr, size_t buf_len, size_t period_len,
-		enum dma_transfer_direction direction)
-{
-	struct dw_dma_chan		*dwc = to_dw_dma_chan(chan);
-	struct dma_slave_config		*sconfig = &dwc->dma_sconfig;
-	struct dw_cyclic_desc		*cdesc;
-	struct dw_cyclic_desc		*retval = NULL;
-	struct dw_desc			*desc;
-	struct dw_desc			*last = NULL;
-	u8				lms = DWC_LLP_LMS(dwc->dws.m_master);
-	unsigned long			was_cyclic;
-	unsigned int			reg_width;
-	unsigned int			periods;
-	unsigned int			i;
-	unsigned long			flags;
-
-	spin_lock_irqsave(&dwc->lock, flags);
-	if (dwc->nollp) {
-		spin_unlock_irqrestore(&dwc->lock, flags);
-		dev_dbg(chan2dev(&dwc->chan),
-				"channel doesn't support LLP transfers\n");
-		return ERR_PTR(-EINVAL);
-	}
-
-	if (!list_empty(&dwc->queue) || !list_empty(&dwc->active_list)) {
-		spin_unlock_irqrestore(&dwc->lock, flags);
-		dev_dbg(chan2dev(&dwc->chan),
-				"queue and/or active list are not empty\n");
-		return ERR_PTR(-EBUSY);
-	}
-
-	was_cyclic = test_and_set_bit(DW_DMA_IS_CYCLIC, &dwc->flags);
-	spin_unlock_irqrestore(&dwc->lock, flags);
-	if (was_cyclic) {
-		dev_dbg(chan2dev(&dwc->chan),
-				"channel already prepared for cyclic DMA\n");
-		return ERR_PTR(-EBUSY);
-	}
-
-	retval = ERR_PTR(-EINVAL);
-
-	if (unlikely(!is_slave_direction(direction)))
-		goto out_err;
-=======
 	struct dw_dma_chan *dwc = to_dw_dma_chan(chan);
->>>>>>> 24b8d41d
 
 	caps->max_burst = dwc->max_burst;
 
@@ -1332,157 +1062,17 @@
 	if (dwc->nollp)
 		caps->max_sg_burst = 1;
 	else
-<<<<<<< HEAD
-		reg_width = __ffs(sconfig->src_addr_width);
-
-	periods = buf_len / period_len;
-
-	/* Check for too big/unaligned periods and unaligned DMA buffer. */
-	if (period_len > (dwc->block_size << reg_width))
-		goto out_err;
-	if (unlikely(period_len & ((1 << reg_width) - 1)))
-		goto out_err;
-	if (unlikely(buf_addr & ((1 << reg_width) - 1)))
-		goto out_err;
-
-	retval = ERR_PTR(-ENOMEM);
-
-	cdesc = kzalloc(sizeof(struct dw_cyclic_desc), GFP_KERNEL);
-	if (!cdesc)
-		goto out_err;
-
-	cdesc->desc = kzalloc(sizeof(struct dw_desc *) * periods, GFP_KERNEL);
-	if (!cdesc->desc)
-		goto out_err_alloc;
-
-	for (i = 0; i < periods; i++) {
-		desc = dwc_desc_get(dwc);
-		if (!desc)
-			goto out_err_desc_get;
-
-		switch (direction) {
-		case DMA_MEM_TO_DEV:
-			lli_write(desc, dar, sconfig->dst_addr);
-			lli_write(desc, sar, buf_addr + period_len * i);
-			lli_write(desc, ctllo, (DWC_DEFAULT_CTLLO(chan)
-				| DWC_CTLL_DST_WIDTH(reg_width)
-				| DWC_CTLL_SRC_WIDTH(reg_width)
-				| DWC_CTLL_DST_FIX
-				| DWC_CTLL_SRC_INC
-				| DWC_CTLL_INT_EN));
-
-			lli_set(desc, ctllo, sconfig->device_fc ?
-					DWC_CTLL_FC(DW_DMA_FC_P_M2P) :
-					DWC_CTLL_FC(DW_DMA_FC_D_M2P));
-
-			break;
-		case DMA_DEV_TO_MEM:
-			lli_write(desc, dar, buf_addr + period_len * i);
-			lli_write(desc, sar, sconfig->src_addr);
-			lli_write(desc, ctllo, (DWC_DEFAULT_CTLLO(chan)
-				| DWC_CTLL_SRC_WIDTH(reg_width)
-				| DWC_CTLL_DST_WIDTH(reg_width)
-				| DWC_CTLL_DST_INC
-				| DWC_CTLL_SRC_FIX
-				| DWC_CTLL_INT_EN));
-
-			lli_set(desc, ctllo, sconfig->device_fc ?
-					DWC_CTLL_FC(DW_DMA_FC_P_P2M) :
-					DWC_CTLL_FC(DW_DMA_FC_D_P2M));
-
-			break;
-		default:
-			break;
-		}
-
-		lli_write(desc, ctlhi, period_len >> reg_width);
-		cdesc->desc[i] = desc;
-
-		if (last)
-			lli_write(last, llp, desc->txd.phys | lms);
-
-		last = desc;
-	}
-
-	/* Let's make a cyclic list */
-	lli_write(last, llp, cdesc->desc[0]->txd.phys | lms);
-
-	dev_dbg(chan2dev(&dwc->chan),
-			"cyclic prepared buf %pad len %zu period %zu periods %d\n",
-			&buf_addr, buf_len, period_len, periods);
-
-	cdesc->periods = periods;
-	dwc->cdesc = cdesc;
-
-	return cdesc;
-
-out_err_desc_get:
-	while (i--)
-		dwc_desc_put(dwc, cdesc->desc[i]);
-out_err_alloc:
-	kfree(cdesc);
-out_err:
-	clear_bit(DW_DMA_IS_CYCLIC, &dwc->flags);
-	return (struct dw_cyclic_desc *)retval;
-=======
 		caps->max_sg_burst = 0;
->>>>>>> 24b8d41d
 }
 
 int do_dma_probe(struct dw_dma_chip *chip)
 {
-<<<<<<< HEAD
-	struct dw_dma_chan	*dwc = to_dw_dma_chan(chan);
-	struct dw_dma		*dw = to_dw_dma(dwc->chan.device);
-	struct dw_cyclic_desc	*cdesc = dwc->cdesc;
-	unsigned int		i;
-	unsigned long		flags;
-
-	dev_dbg(chan2dev(&dwc->chan), "%s\n", __func__);
-
-	if (!cdesc)
-		return;
-
-	spin_lock_irqsave(&dwc->lock, flags);
-
-	dwc_chan_disable(dw, dwc);
-
-	dma_writel(dw, CLEAR.BLOCK, dwc->mask);
-	dma_writel(dw, CLEAR.ERROR, dwc->mask);
-	dma_writel(dw, CLEAR.XFER, dwc->mask);
-
-	spin_unlock_irqrestore(&dwc->lock, flags);
-
-	for (i = 0; i < cdesc->periods; i++)
-		dwc_desc_put(dwc, cdesc->desc[i]);
-
-	kfree(cdesc->desc);
-	kfree(cdesc);
-
-	dwc->cdesc = NULL;
-
-	clear_bit(DW_DMA_IS_CYCLIC, &dwc->flags);
-}
-EXPORT_SYMBOL(dw_dma_cyclic_free);
-
-/*----------------------------------------------------------------------*/
-
-int dw_dma_probe(struct dw_dma_chip *chip)
-{
-	struct dw_dma_platform_data *pdata;
-	struct dw_dma		*dw;
-=======
 	struct dw_dma *dw = chip->dw;
 	struct dw_dma_platform_data *pdata;
->>>>>>> 24b8d41d
 	bool			autocfg = false;
 	unsigned int		dw_params;
 	unsigned int		i;
 	int			err;
-
-	dw->pdata = devm_kzalloc(chip->dev, sizeof(*dw->pdata), GFP_KERNEL);
-	if (!dw->pdata)
-		return -ENOMEM;
 
 	dw->pdata = devm_kzalloc(chip->dev, sizeof(*dw->pdata), GFP_KERNEL);
 	if (!dw->pdata)
@@ -1592,11 +1182,7 @@
 		if (autocfg) {
 			unsigned int r = DW_DMA_MAX_NR_CHANNELS - i - 1;
 			void __iomem *addr = &__dw_regs(dw)->DWC_PARAMS[r];
-<<<<<<< HEAD
-			unsigned int dwc_params = dma_readl_native(addr);
-=======
 			unsigned int dwc_params = readl(addr);
->>>>>>> 24b8d41d
 
 			dev_dbg(chip->dev, "DWC_PARAMS[%d]: 0x%08x\n", i,
 					   dwc_params);
@@ -1608,8 +1194,6 @@
 			 */
 			dwc->block_size =
 				(4 << ((pdata->block_size >> 4 * i) & 0xf)) - 1;
-<<<<<<< HEAD
-=======
 
 			/*
 			 * According to the DW DMA databook the true scatter-
@@ -1618,7 +1202,6 @@
 			 * LLP register is hard-coded to zeros
 			 * (CHx_HC_LLP == 1).
 			 */
->>>>>>> 24b8d41d
 			dwc->nollp =
 				(dwc_params >> DWC_PARAMS_MBLK_EN & 0x1) == 0 ||
 				(dwc_params >> DWC_PARAMS_HC_LLP & 0x1) == 1;
@@ -1626,12 +1209,8 @@
 				(0x4 << (dwc_params >> DWC_PARAMS_MSIZE & 0x7));
 		} else {
 			dwc->block_size = pdata->block_size;
-<<<<<<< HEAD
-			dwc->nollp = pdata->is_nollp;
-=======
 			dwc->nollp = !pdata->multi_block[i];
 			dwc->max_burst = pdata->max_burst[i] ?: DW_DMA_MAX_BURST;
->>>>>>> 24b8d41d
 		}
 	}
 
