--- conflicted
+++ resolved
@@ -3210,12 +3210,8 @@
 
 	for (i = 0; i < AMBA_NR_IRQS; i++) {
 		irq = adev->irq[i];
-<<<<<<< HEAD
-		devm_free_irq(&adev->dev, irq, pl330);
-=======
 		if (irq)
 			devm_free_irq(&adev->dev, irq, pl330);
->>>>>>> 24b8d41d
 	}
 
 	dma_async_device_unregister(&pl330->ddma);
