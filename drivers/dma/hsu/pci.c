--- conflicted
+++ resolved
@@ -32,8 +32,6 @@
 	unsigned short i;
 	int ret = 0;
 	int err;
-<<<<<<< HEAD
-=======
 
 	/*
 	 * On Intel Tangier B0 and Anniedale the interrupt line, disregarding
@@ -43,7 +41,6 @@
 	 */
 	if (pdev->device == PCI_DEVICE_ID_INTEL_MRFLD_HSU_DMA)
 		return IRQ_HANDLED;
->>>>>>> 24b8d41d
 
 	dmaisr = readl(chip->regs + HSU_PCI_DMAISR);
 	for (i = 0; i < chip->hsu->nr_channels; i++) {
