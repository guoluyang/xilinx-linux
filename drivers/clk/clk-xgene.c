--- conflicted
+++ resolved
@@ -247,11 +247,7 @@
 	else
 		__acquire(fd->lock);
 
-<<<<<<< HEAD
-	val = clk_readl(fd->reg);
-=======
 	val = readl(fd->reg);
->>>>>>> 24b8d41d
 
 	if (fd->lock)
 		spin_unlock_irqrestore(fd->lock, flags);
@@ -322,17 +318,10 @@
 	else
 		__acquire(fd->lock);
 
-<<<<<<< HEAD
-	val = clk_readl(fd->reg);
-	val &= ~fd->mask;
-	val |= (scale << fd->shift);
-	clk_writel(val, fd->reg);
-=======
 	val = readl(fd->reg);
 	val &= ~fd->mask;
 	val |= (scale << fd->shift);
 	writel(val, fd->reg);
->>>>>>> 24b8d41d
 
 	if (fd->lock)
 		spin_unlock_irqrestore(fd->lock, flags);
@@ -403,20 +392,12 @@
 	/* Parse the DTS register for resource */
 	rc = of_address_to_resource(np, 0, &res);
 	if (rc != 0) {
-<<<<<<< HEAD
-		pr_err("no DTS register for %s\n", np->full_name);
-=======
 		pr_err("no DTS register for %pOF\n", np);
->>>>>>> 24b8d41d
 		return;
 	}
 	csr_reg = of_iomap(np, 0);
 	if (!csr_reg) {
-<<<<<<< HEAD
-		pr_err("Unable to map resource for %s\n", np->full_name);
-=======
 		pr_err("Unable to map resource for %pOF\n", np);
->>>>>>> 24b8d41d
 		return;
 	}
 	of_property_read_string(np, "clock-output-names", &clk_name);
