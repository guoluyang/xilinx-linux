/* SPDX-License-Identifier: GPL-2.0-or-later */
/*
 * Hisilicon Hi3620 clock gate driver
 *
 * Copyright (c) 2012-2013 Hisilicon Limited.
 * Copyright (c) 2012-2013 Linaro Limited.
 *
 * Author: Haojian Zhuang <haojian.zhuang@linaro.org>
 *	   Xin Li <li.xin@linaro.org>
 */

#ifndef	__HISI_CLK_H
#define	__HISI_CLK_H

#include <linux/clk-provider.h>
#include <linux/io.h>
#include <linux/spinlock.h>

struct platform_device;

struct hisi_clock_data {
	struct clk_onecell_data	clk_data;
	void __iomem		*base;
};

struct hisi_fixed_rate_clock {
	unsigned int		id;
	char			*name;
	const char		*parent_name;
	unsigned long		flags;
	unsigned long		fixed_rate;
};

struct hisi_fixed_factor_clock {
	unsigned int		id;
	char			*name;
	const char		*parent_name;
	unsigned long		mult;
	unsigned long		div;
	unsigned long		flags;
};

struct hisi_mux_clock {
	unsigned int		id;
	const char		*name;
	const char		*const *parent_names;
	u8			num_parents;
	unsigned long		flags;
	unsigned long		offset;
	u8			shift;
	u8			width;
	u8			mux_flags;
	u32			*table;
	const char		*alias;
};

struct hisi_phase_clock {
	unsigned int		id;
	const char		*name;
	const char		*parent_names;
	unsigned long		flags;
	unsigned long		offset;
	u8			shift;
	u8			width;
	u32			*phase_degrees;
	u32			*phase_regvals;
	u8			phase_num;
};

struct hisi_divider_clock {
	unsigned int		id;
	const char		*name;
	const char		*parent_name;
	unsigned long		flags;
	unsigned long		offset;
	u8			shift;
	u8			width;
	u8			div_flags;
	struct clk_div_table	*table;
	const char		*alias;
};

struct hi6220_divider_clock {
	unsigned int		id;
	const char		*name;
	const char		*parent_name;
	unsigned long		flags;
	unsigned long		offset;
	u8			shift;
	u8			width;
	u32			mask_bit;
	const char		*alias;
};

struct hisi_gate_clock {
	unsigned int		id;
	const char		*name;
	const char		*parent_name;
	unsigned long		flags;
	unsigned long		offset;
	u8			bit_idx;
	u8			gate_flags;
	const char		*alias;
};

struct clk *hisi_register_clkgate_sep(struct device *, const char *,
				const char *, unsigned long,
				void __iomem *, u8,
				u8, spinlock_t *);
struct clk *hi6220_register_clkdiv(struct device *dev, const char *name,
	const char *parent_name, unsigned long flags, void __iomem *reg,
	u8 shift, u8 width, u32 mask_bit, spinlock_t *lock);

struct hisi_clock_data *hisi_clk_alloc(struct platform_device *, int);
struct hisi_clock_data *hisi_clk_init(struct device_node *, int);
int hisi_clk_register_fixed_rate(const struct hisi_fixed_rate_clock *,
				int, struct hisi_clock_data *);
int hisi_clk_register_fixed_factor(const struct hisi_fixed_factor_clock *,
				int, struct hisi_clock_data *);
int hisi_clk_register_mux(const struct hisi_mux_clock *, int,
				struct hisi_clock_data *);
<<<<<<< HEAD
=======
struct clk *clk_register_hisi_phase(struct device *dev,
				const struct hisi_phase_clock *clks,
				void __iomem *base, spinlock_t *lock);
int hisi_clk_register_phase(struct device *dev,
				const struct hisi_phase_clock *clks,
				int nums, struct hisi_clock_data *data);
>>>>>>> 24b8d41d
int hisi_clk_register_divider(const struct hisi_divider_clock *,
				int, struct hisi_clock_data *);
int hisi_clk_register_gate(const struct hisi_gate_clock *,
				int, struct hisi_clock_data *);
void hisi_clk_register_gate_sep(const struct hisi_gate_clock *,
				int, struct hisi_clock_data *);
void hi6220_clk_register_divider(const struct hi6220_divider_clock *,
				int, struct hisi_clock_data *);

#define hisi_clk_unregister(type) \
static inline \
void hisi_clk_unregister_##type(const struct hisi_##type##_clock *clks, \
				int nums, struct hisi_clock_data *data) \
{ \
	struct clk **clocks = data->clk_data.clks; \
	int i; \
	for (i = 0; i < nums; i++) { \
		int id = clks[i].id; \
		if (clocks[id])  \
			clk_unregister_##type(clocks[id]); \
	} \
}

hisi_clk_unregister(fixed_rate)
hisi_clk_unregister(fixed_factor)
hisi_clk_unregister(mux)
hisi_clk_unregister(divider)
hisi_clk_unregister(gate)

#endif	/* __HISI_CLK_H */<|MERGE_RESOLUTION|>--- conflicted
+++ resolved
@@ -119,15 +119,12 @@
 				int, struct hisi_clock_data *);
 int hisi_clk_register_mux(const struct hisi_mux_clock *, int,
 				struct hisi_clock_data *);
-<<<<<<< HEAD
-=======
 struct clk *clk_register_hisi_phase(struct device *dev,
 				const struct hisi_phase_clock *clks,
 				void __iomem *base, spinlock_t *lock);
 int hisi_clk_register_phase(struct device *dev,
 				const struct hisi_phase_clock *clks,
 				int nums, struct hisi_clock_data *data);
->>>>>>> 24b8d41d
 int hisi_clk_register_divider(const struct hisi_divider_clock *,
 				int, struct hisi_clock_data *);
 int hisi_clk_register_gate(const struct hisi_gate_clock *,
