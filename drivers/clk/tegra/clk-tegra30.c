--- conflicted
+++ resolved
@@ -1248,8 +1248,6 @@
 	{ TEGRA30_CLK_GR3D, TEGRA30_CLK_PLL_C, 300000000, 0 },
 	{ TEGRA30_CLK_GR3D2, TEGRA30_CLK_PLL_C, 300000000, 0 },
 	{ TEGRA30_CLK_PLL_U, TEGRA30_CLK_CLK_MAX, 480000000, 0 },
-<<<<<<< HEAD
-=======
 	{ TEGRA30_CLK_VDE, TEGRA30_CLK_PLL_C, 600000000, 0 },
 	{ TEGRA30_CLK_SPDIF_IN_SYNC, TEGRA30_CLK_CLK_MAX, 24000000, 0 },
 	{ TEGRA30_CLK_I2S0_SYNC, TEGRA30_CLK_CLK_MAX, 24000000, 0 },
@@ -1258,7 +1256,6 @@
 	{ TEGRA30_CLK_I2S3_SYNC, TEGRA30_CLK_CLK_MAX, 24000000, 0 },
 	{ TEGRA30_CLK_I2S4_SYNC, TEGRA30_CLK_CLK_MAX, 24000000, 0 },
 	{ TEGRA30_CLK_VIMCLK_SYNC, TEGRA30_CLK_CLK_MAX, 24000000, 0 },
->>>>>>> 24b8d41d
 	/* must be the last entry */
 	{ TEGRA30_CLK_CLK_MAX, TEGRA30_CLK_CLK_MAX, 0, 0 },
 };
