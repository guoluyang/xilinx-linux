// SPDX-License-Identifier: GPL-2.0-only
/*
 * clk-dfll.c - Tegra DFLL clock source common code
 *
 * Copyright (C) 2012-2019 NVIDIA Corporation. All rights reserved.
 *
 * Aleksandr Frid <afrid@nvidia.com>
 * Paul Walmsley <pwalmsley@nvidia.com>
 *
 * This library is for the DVCO and DFLL IP blocks on the Tegra124
 * SoC. These IP blocks together are also known at NVIDIA as
 * "CL-DVFS". To try to avoid confusion, this code refers to them
 * collectively as the "DFLL."
 *
 * The DFLL is a root clocksource which tolerates some amount of
 * supply voltage noise. Tegra124 uses it to clock the fast CPU
 * complex when the target CPU speed is above a particular rate. The
 * DFLL can be operated in either open-loop mode or closed-loop mode.
 * In open-loop mode, the DFLL generates an output clock appropriate
 * to the supply voltage. In closed-loop mode, when configured with a
 * target frequency, the DFLL minimizes supply voltage while
 * delivering an average frequency equal to the target.
 *
 * Devices clocked by the DFLL must be able to tolerate frequency
 * variation. In the case of the CPU, it's important to note that the
 * CPU cycle time will vary. This has implications for
 * performance-measurement code and any code that relies on the CPU
 * cycle time to delay for a certain length of time.
 */

#include <linux/clk.h>
#include <linux/clk-provider.h>
#include <linux/debugfs.h>
#include <linux/device.h>
#include <linux/err.h>
#include <linux/i2c.h>
#include <linux/io.h>
#include <linux/kernel.h>
#include <linux/module.h>
#include <linux/of.h>
#include <linux/pinctrl/consumer.h>
#include <linux/pm_opp.h>
#include <linux/pm_runtime.h>
#include <linux/regmap.h>
#include <linux/regulator/consumer.h>
#include <linux/reset.h>
#include <linux/seq_file.h>

#include "clk-dfll.h"
#include "cvb.h"

/*
 * DFLL control registers - access via dfll_{readl,writel}
 */

/* DFLL_CTRL: DFLL control register */
#define DFLL_CTRL			0x00
#define DFLL_CTRL_MODE_MASK		0x03

/* DFLL_CONFIG: DFLL sample rate control */
#define DFLL_CONFIG			0x04
#define DFLL_CONFIG_DIV_MASK		0xff
#define DFLL_CONFIG_DIV_PRESCALE	32

/* DFLL_PARAMS: tuning coefficients for closed loop integrator */
#define DFLL_PARAMS			0x08
#define DFLL_PARAMS_CG_SCALE		(0x1 << 24)
#define DFLL_PARAMS_FORCE_MODE_SHIFT	22
#define DFLL_PARAMS_FORCE_MODE_MASK	(0x3 << DFLL_PARAMS_FORCE_MODE_SHIFT)
#define DFLL_PARAMS_CF_PARAM_SHIFT	16
#define DFLL_PARAMS_CF_PARAM_MASK	(0x3f << DFLL_PARAMS_CF_PARAM_SHIFT)
#define DFLL_PARAMS_CI_PARAM_SHIFT	8
#define DFLL_PARAMS_CI_PARAM_MASK	(0x7 << DFLL_PARAMS_CI_PARAM_SHIFT)
#define DFLL_PARAMS_CG_PARAM_SHIFT	0
#define DFLL_PARAMS_CG_PARAM_MASK	(0xff << DFLL_PARAMS_CG_PARAM_SHIFT)

/* DFLL_TUNE0: delay line configuration register 0 */
#define DFLL_TUNE0			0x0c

/* DFLL_TUNE1: delay line configuration register 1 */
#define DFLL_TUNE1			0x10

/* DFLL_FREQ_REQ: target DFLL frequency control */
#define DFLL_FREQ_REQ			0x14
#define DFLL_FREQ_REQ_FORCE_ENABLE	(0x1 << 28)
#define DFLL_FREQ_REQ_FORCE_SHIFT	16
#define DFLL_FREQ_REQ_FORCE_MASK	(0xfff << DFLL_FREQ_REQ_FORCE_SHIFT)
#define FORCE_MAX			2047
#define FORCE_MIN			-2048
#define DFLL_FREQ_REQ_SCALE_SHIFT	8
#define DFLL_FREQ_REQ_SCALE_MASK	(0xff << DFLL_FREQ_REQ_SCALE_SHIFT)
#define DFLL_FREQ_REQ_SCALE_MAX		256
#define DFLL_FREQ_REQ_FREQ_VALID	(0x1 << 7)
#define DFLL_FREQ_REQ_MULT_SHIFT	0
#define DFLL_FREQ_REG_MULT_MASK		(0x7f << DFLL_FREQ_REQ_MULT_SHIFT)
#define FREQ_MAX			127

/* DFLL_DROOP_CTRL: droop prevention control */
#define DFLL_DROOP_CTRL			0x1c

/* DFLL_OUTPUT_CFG: closed loop mode control registers */
/* NOTE: access via dfll_i2c_{readl,writel} */
#define DFLL_OUTPUT_CFG			0x20
#define DFLL_OUTPUT_CFG_I2C_ENABLE	(0x1 << 30)
#define OUT_MASK			0x3f
#define DFLL_OUTPUT_CFG_SAFE_SHIFT	24
#define DFLL_OUTPUT_CFG_SAFE_MASK	\
		(OUT_MASK << DFLL_OUTPUT_CFG_SAFE_SHIFT)
#define DFLL_OUTPUT_CFG_MAX_SHIFT	16
#define DFLL_OUTPUT_CFG_MAX_MASK	\
		(OUT_MASK << DFLL_OUTPUT_CFG_MAX_SHIFT)
#define DFLL_OUTPUT_CFG_MIN_SHIFT	8
#define DFLL_OUTPUT_CFG_MIN_MASK	\
		(OUT_MASK << DFLL_OUTPUT_CFG_MIN_SHIFT)
#define DFLL_OUTPUT_CFG_PWM_DELTA	(0x1 << 7)
#define DFLL_OUTPUT_CFG_PWM_ENABLE	(0x1 << 6)
#define DFLL_OUTPUT_CFG_PWM_DIV_SHIFT	0
#define DFLL_OUTPUT_CFG_PWM_DIV_MASK	\
		(OUT_MASK << DFLL_OUTPUT_CFG_PWM_DIV_SHIFT)

/* DFLL_OUTPUT_FORCE: closed loop mode voltage forcing control */
#define DFLL_OUTPUT_FORCE		0x24
#define DFLL_OUTPUT_FORCE_ENABLE	(0x1 << 6)
#define DFLL_OUTPUT_FORCE_VALUE_SHIFT	0
#define DFLL_OUTPUT_FORCE_VALUE_MASK	\
		(OUT_MASK << DFLL_OUTPUT_FORCE_VALUE_SHIFT)

/* DFLL_MONITOR_CTRL: internal monitor data source control */
#define DFLL_MONITOR_CTRL		0x28
#define DFLL_MONITOR_CTRL_FREQ		6

/* DFLL_MONITOR_DATA: internal monitor data output */
#define DFLL_MONITOR_DATA		0x2c
#define DFLL_MONITOR_DATA_NEW_MASK	(0x1 << 16)
#define DFLL_MONITOR_DATA_VAL_SHIFT	0
#define DFLL_MONITOR_DATA_VAL_MASK	(0xFFFF << DFLL_MONITOR_DATA_VAL_SHIFT)

/*
 * I2C output control registers - access via dfll_i2c_{readl,writel}
 */

/* DFLL_I2C_CFG: I2C controller configuration register */
#define DFLL_I2C_CFG			0x40
#define DFLL_I2C_CFG_ARB_ENABLE		(0x1 << 20)
#define DFLL_I2C_CFG_HS_CODE_SHIFT	16
#define DFLL_I2C_CFG_HS_CODE_MASK	(0x7 << DFLL_I2C_CFG_HS_CODE_SHIFT)
#define DFLL_I2C_CFG_PACKET_ENABLE	(0x1 << 15)
#define DFLL_I2C_CFG_SIZE_SHIFT		12
#define DFLL_I2C_CFG_SIZE_MASK		(0x7 << DFLL_I2C_CFG_SIZE_SHIFT)
#define DFLL_I2C_CFG_SLAVE_ADDR_10	(0x1 << 10)
#define DFLL_I2C_CFG_SLAVE_ADDR_SHIFT_7BIT	1
#define DFLL_I2C_CFG_SLAVE_ADDR_SHIFT_10BIT	0

/* DFLL_I2C_VDD_REG_ADDR: PMIC I2C address for closed loop mode */
#define DFLL_I2C_VDD_REG_ADDR		0x44

/* DFLL_I2C_STS: I2C controller status */
#define DFLL_I2C_STS			0x48
#define DFLL_I2C_STS_I2C_LAST_SHIFT	1
#define DFLL_I2C_STS_I2C_REQ_PENDING	0x1

/* DFLL_INTR_STS: DFLL interrupt status register */
#define DFLL_INTR_STS			0x5c

/* DFLL_INTR_EN: DFLL interrupt enable register */
#define DFLL_INTR_EN			0x60
#define DFLL_INTR_MIN_MASK		0x1
#define DFLL_INTR_MAX_MASK		0x2

/*
 * Integrated I2C controller registers - relative to td->i2c_controller_base
 */

/* DFLL_I2C_CLK_DIVISOR: I2C controller clock divisor */
#define DFLL_I2C_CLK_DIVISOR		0x6c
#define DFLL_I2C_CLK_DIVISOR_MASK	0xffff
#define DFLL_I2C_CLK_DIVISOR_FS_SHIFT	16
#define DFLL_I2C_CLK_DIVISOR_HS_SHIFT	0
#define DFLL_I2C_CLK_DIVISOR_PREDIV	8
#define DFLL_I2C_CLK_DIVISOR_HSMODE_PREDIV	12

/*
 * Other constants
 */

/* MAX_DFLL_VOLTAGES: number of LUT entries in the DFLL IP block */
#define MAX_DFLL_VOLTAGES		33

/*
 * REF_CLK_CYC_PER_DVCO_SAMPLE: the number of ref_clk cycles that the hardware
 *    integrates the DVCO counter over - used for debug rate monitoring and
 *    droop control
 */
#define REF_CLK_CYC_PER_DVCO_SAMPLE	4

/*
 * REF_CLOCK_RATE: the DFLL reference clock rate currently supported by this
 * driver, in Hz
 */
#define REF_CLOCK_RATE			51000000UL

#define DVCO_RATE_TO_MULT(rate, ref_rate)	((rate) / ((ref_rate) / 2))
#define MULT_TO_DVCO_RATE(mult, ref_rate)	((mult) * ((ref_rate) / 2))

/**
 * enum dfll_ctrl_mode - DFLL hardware operating mode
 * @DFLL_UNINITIALIZED: (uninitialized state - not in hardware bitfield)
 * @DFLL_DISABLED: DFLL not generating an output clock
 * @DFLL_OPEN_LOOP: DVCO running, but DFLL not adjusting voltage
 * @DFLL_CLOSED_LOOP: DVCO running, and DFLL adjusting voltage to match
 *		      the requested rate
 *
 * The integer corresponding to the last two states, minus one, is
 * written to the DFLL hardware to change operating modes.
 */
enum dfll_ctrl_mode {
	DFLL_UNINITIALIZED = 0,
	DFLL_DISABLED = 1,
	DFLL_OPEN_LOOP = 2,
	DFLL_CLOSED_LOOP = 3,
};

/**
 * enum dfll_tune_range - voltage range that the driver believes it's in
 * @DFLL_TUNE_UNINITIALIZED: DFLL tuning not yet programmed
 * @DFLL_TUNE_LOW: DFLL in the low-voltage range (or open-loop mode)
 *
 * Some DFLL tuning parameters may need to change depending on the
 * DVCO's voltage; these states represent the ranges that the driver
 * supports. These are software states; these values are never
 * written into registers.
 */
enum dfll_tune_range {
	DFLL_TUNE_UNINITIALIZED = 0,
	DFLL_TUNE_LOW = 1,
};


enum tegra_dfll_pmu_if {
	TEGRA_DFLL_PMU_I2C = 0,
	TEGRA_DFLL_PMU_PWM = 1,
};

/**
 * struct dfll_rate_req - target DFLL rate request data
 * @rate: target frequency, after the postscaling
 * @dvco_target_rate: target frequency, after the postscaling
 * @lut_index: LUT index at which voltage the dvco_target_rate will be reached
 * @mult_bits: value to program to the MULT bits of the DFLL_FREQ_REQ register
 * @scale_bits: value to program to the SCALE bits of the DFLL_FREQ_REQ register
 */
struct dfll_rate_req {
	unsigned long rate;
	unsigned long dvco_target_rate;
	int lut_index;
	u8 mult_bits;
	u8 scale_bits;
};

struct tegra_dfll {
	struct device			*dev;
	struct tegra_dfll_soc_data	*soc;

	void __iomem			*base;
	void __iomem			*i2c_base;
	void __iomem			*i2c_controller_base;
	void __iomem			*lut_base;

	struct regulator		*vdd_reg;
	struct clk			*soc_clk;
	struct clk			*ref_clk;
	struct clk			*i2c_clk;
	struct clk			*dfll_clk;
	struct reset_control		*dvco_rst;
	unsigned long			ref_rate;
	unsigned long			i2c_clk_rate;
	unsigned long			dvco_rate_min;

	enum dfll_ctrl_mode		mode;
	enum dfll_tune_range		tune_range;
	struct dentry			*debugfs_dir;
	struct clk_hw			dfll_clk_hw;
	const char			*output_clock_name;
	struct dfll_rate_req		last_req;
	unsigned long			last_unrounded_rate;

	/* Parameters from DT */
	u32				droop_ctrl;
	u32				sample_rate;
	u32				force_mode;
	u32				cf;
	u32				ci;
	u32				cg;
	bool				cg_scale;

	/* I2C interface parameters */
	u32				i2c_fs_rate;
	u32				i2c_reg;
	u32				i2c_slave_addr;

	/* lut array entries are regulator framework selectors or PWM values*/
	unsigned			lut[MAX_DFLL_VOLTAGES];
	unsigned long			lut_uv[MAX_DFLL_VOLTAGES];
	int				lut_size;
	u8				lut_bottom, lut_min, lut_max, lut_safe;

	/* PWM interface */
	enum tegra_dfll_pmu_if		pmu_if;
	unsigned long			pwm_rate;
	struct pinctrl			*pwm_pin;
	struct pinctrl_state		*pwm_enable_state;
	struct pinctrl_state		*pwm_disable_state;
	u32				reg_init_uV;
};

#define clk_hw_to_dfll(_hw) container_of(_hw, struct tegra_dfll, dfll_clk_hw)

/* mode_name: map numeric DFLL modes to names for friendly console messages */
static const char * const mode_name[] = {
	[DFLL_UNINITIALIZED] = "uninitialized",
	[DFLL_DISABLED] = "disabled",
	[DFLL_OPEN_LOOP] = "open_loop",
	[DFLL_CLOSED_LOOP] = "closed_loop",
};

/*
 * Register accessors
 */

static inline u32 dfll_readl(struct tegra_dfll *td, u32 offs)
{
	return __raw_readl(td->base + offs);
}

static inline void dfll_writel(struct tegra_dfll *td, u32 val, u32 offs)
{
	WARN_ON(offs >= DFLL_I2C_CFG);
	__raw_writel(val, td->base + offs);
}

static inline void dfll_wmb(struct tegra_dfll *td)
{
	dfll_readl(td, DFLL_CTRL);
}

/* I2C output control registers - for addresses above DFLL_I2C_CFG */

static inline u32 dfll_i2c_readl(struct tegra_dfll *td, u32 offs)
{
	return __raw_readl(td->i2c_base + offs);
}

static inline void dfll_i2c_writel(struct tegra_dfll *td, u32 val, u32 offs)
{
	__raw_writel(val, td->i2c_base + offs);
}

static inline void dfll_i2c_wmb(struct tegra_dfll *td)
{
	dfll_i2c_readl(td, DFLL_I2C_CFG);
}

/**
 * dfll_is_running - is the DFLL currently generating a clock?
 * @td: DFLL instance
 *
 * If the DFLL is currently generating an output clock signal, return
 * true; otherwise return false.
 */
static bool dfll_is_running(struct tegra_dfll *td)
{
	return td->mode >= DFLL_OPEN_LOOP;
}

/*
 * Runtime PM suspend/resume callbacks
 */

/**
 * tegra_dfll_runtime_resume - enable all clocks needed by the DFLL
 * @dev: DFLL device *
 *
 * Enable all clocks needed by the DFLL. Assumes that clk_prepare()
 * has already been called on all the clocks.
 *
 * XXX Should also handle context restore when returning from off.
 */
int tegra_dfll_runtime_resume(struct device *dev)
{
	struct tegra_dfll *td = dev_get_drvdata(dev);
	int ret;

	ret = clk_enable(td->ref_clk);
	if (ret) {
		dev_err(dev, "could not enable ref clock: %d\n", ret);
		return ret;
	}

	ret = clk_enable(td->soc_clk);
	if (ret) {
		dev_err(dev, "could not enable register clock: %d\n", ret);
		clk_disable(td->ref_clk);
		return ret;
	}

	ret = clk_enable(td->i2c_clk);
	if (ret) {
		dev_err(dev, "could not enable i2c clock: %d\n", ret);
		clk_disable(td->soc_clk);
		clk_disable(td->ref_clk);
		return ret;
	}

	return 0;
}
EXPORT_SYMBOL(tegra_dfll_runtime_resume);

/**
 * tegra_dfll_runtime_suspend - disable all clocks needed by the DFLL
 * @dev: DFLL device *
 *
 * Disable all clocks needed by the DFLL. Assumes that other code
 * will later call clk_unprepare().
 */
int tegra_dfll_runtime_suspend(struct device *dev)
{
	struct tegra_dfll *td = dev_get_drvdata(dev);

	clk_disable(td->ref_clk);
	clk_disable(td->soc_clk);
	clk_disable(td->i2c_clk);

	return 0;
}
EXPORT_SYMBOL(tegra_dfll_runtime_suspend);

/*
 * DFLL tuning operations (per-voltage-range tuning settings)
 */

/**
 * dfll_tune_low - tune to DFLL and CPU settings valid for any voltage
 * @td: DFLL instance
 *
 * Tune the DFLL oscillator parameters and the CPU clock shaper for
 * the low-voltage range. These settings are valid for any voltage,
 * but may not be optimal.
 */
static void dfll_tune_low(struct tegra_dfll *td)
{
	td->tune_range = DFLL_TUNE_LOW;

	dfll_writel(td, td->soc->cvb->cpu_dfll_data.tune0_low, DFLL_TUNE0);
	dfll_writel(td, td->soc->cvb->cpu_dfll_data.tune1, DFLL_TUNE1);
	dfll_wmb(td);

	if (td->soc->set_clock_trimmers_low)
		td->soc->set_clock_trimmers_low();
}

/*
 * Output clock scaler helpers
 */

/**
 * dfll_scale_dvco_rate - calculate scaled rate from the DVCO rate
 * @scale_bits: clock scaler value (bits in the DFLL_FREQ_REQ_SCALE field)
 * @dvco_rate: the DVCO rate
 *
 * Apply the same scaling formula that the DFLL hardware uses to scale
 * the DVCO rate.
 */
static unsigned long dfll_scale_dvco_rate(int scale_bits,
					  unsigned long dvco_rate)
{
	return (u64)dvco_rate * (scale_bits + 1) / DFLL_FREQ_REQ_SCALE_MAX;
}

/*
 * DFLL mode switching
 */

/**
 * dfll_set_mode - change the DFLL control mode
 * @td: DFLL instance
 * @mode: DFLL control mode (see enum dfll_ctrl_mode)
 *
 * Change the DFLL's operating mode between disabled, open-loop mode,
 * and closed-loop mode, or vice versa.
 */
static void dfll_set_mode(struct tegra_dfll *td,
			  enum dfll_ctrl_mode mode)
{
	td->mode = mode;
	dfll_writel(td, mode - 1, DFLL_CTRL);
	dfll_wmb(td);
}

/*
 * DVCO rate control
 */

static unsigned long get_dvco_rate_below(struct tegra_dfll *td, u8 out_min)
{
	struct dev_pm_opp *opp;
	unsigned long rate, prev_rate;
	unsigned long uv, min_uv;

	min_uv = td->lut_uv[out_min];
	for (rate = 0, prev_rate = 0; ; rate++) {
		opp = dev_pm_opp_find_freq_ceil(td->soc->dev, &rate);
		if (IS_ERR(opp))
			break;

		uv = dev_pm_opp_get_voltage(opp);
		dev_pm_opp_put(opp);

		if (uv && uv > min_uv)
			return prev_rate;

		prev_rate = rate;
	}

	return prev_rate;
}

/*
 * DFLL-to-I2C controller interface
 */

/**
 * dfll_i2c_set_output_enabled - enable/disable I2C PMIC voltage requests
 * @td: DFLL instance
 * @enable: whether to enable or disable the I2C voltage requests
 *
 * Set the master enable control for I2C control value updates. If disabled,
 * then I2C control messages are inhibited, regardless of the DFLL mode.
 */
static int dfll_i2c_set_output_enabled(struct tegra_dfll *td, bool enable)
{
	u32 val;

	val = dfll_i2c_readl(td, DFLL_OUTPUT_CFG);

	if (enable)
		val |= DFLL_OUTPUT_CFG_I2C_ENABLE;
	else
		val &= ~DFLL_OUTPUT_CFG_I2C_ENABLE;

	dfll_i2c_writel(td, val, DFLL_OUTPUT_CFG);
	dfll_i2c_wmb(td);

	return 0;
}


/*
 * DFLL-to-PWM controller interface
 */

/**
 * dfll_pwm_set_output_enabled - enable/disable PWM voltage requests
 * @td: DFLL instance
 * @enable: whether to enable or disable the PWM voltage requests
 *
 * Set the master enable control for PWM control value updates. If disabled,
 * then the PWM signal is not driven. Also configure the PWM output pad
 * to the appropriate state.
 */
static int dfll_pwm_set_output_enabled(struct tegra_dfll *td, bool enable)
{
	int ret;
	u32 val, div;

	if (enable) {
		ret = pinctrl_select_state(td->pwm_pin, td->pwm_enable_state);
		if (ret < 0) {
			dev_err(td->dev, "setting enable state failed\n");
			return -EINVAL;
		}
		val = dfll_readl(td, DFLL_OUTPUT_CFG);
		val &= ~DFLL_OUTPUT_CFG_PWM_DIV_MASK;
		div = DIV_ROUND_UP(td->ref_rate, td->pwm_rate);
		val |= (div << DFLL_OUTPUT_CFG_PWM_DIV_SHIFT)
				& DFLL_OUTPUT_CFG_PWM_DIV_MASK;
		dfll_writel(td, val, DFLL_OUTPUT_CFG);
		dfll_wmb(td);

		val |= DFLL_OUTPUT_CFG_PWM_ENABLE;
		dfll_writel(td, val, DFLL_OUTPUT_CFG);
		dfll_wmb(td);
	} else {
		ret = pinctrl_select_state(td->pwm_pin, td->pwm_disable_state);
		if (ret < 0)
			dev_warn(td->dev, "setting disable state failed\n");

		val = dfll_readl(td, DFLL_OUTPUT_CFG);
		val &= ~DFLL_OUTPUT_CFG_PWM_ENABLE;
		dfll_writel(td, val, DFLL_OUTPUT_CFG);
		dfll_wmb(td);
	}

	return 0;
}

/**
 * dfll_set_force_output_value - set fixed value for force output
 * @td: DFLL instance
 * @out_val: value to force output
 *
 * Set the fixed value for force output, DFLL will output this value when
 * force output is enabled.
 */
static u32 dfll_set_force_output_value(struct tegra_dfll *td, u8 out_val)
{
	u32 val = dfll_readl(td, DFLL_OUTPUT_FORCE);

	val = (val & DFLL_OUTPUT_FORCE_ENABLE) | (out_val & OUT_MASK);
	dfll_writel(td, val, DFLL_OUTPUT_FORCE);
	dfll_wmb(td);

	return dfll_readl(td, DFLL_OUTPUT_FORCE);
}

/**
 * dfll_set_force_output_enabled - enable/disable force output
 * @td: DFLL instance
 * @enable: whether to enable or disable the force output
 *
 * Set the enable control for fouce output with fixed value.
 */
static void dfll_set_force_output_enabled(struct tegra_dfll *td, bool enable)
{
	u32 val = dfll_readl(td, DFLL_OUTPUT_FORCE);

	if (enable)
		val |= DFLL_OUTPUT_FORCE_ENABLE;
	else
		val &= ~DFLL_OUTPUT_FORCE_ENABLE;

	dfll_writel(td, val, DFLL_OUTPUT_FORCE);
	dfll_wmb(td);
}

/**
 * dfll_force_output - force output a fixed value
 * @td: DFLL instance
 * @out_sel: value to force output
 *
 * Set the fixed value for force output, DFLL will output this value.
 */
static int dfll_force_output(struct tegra_dfll *td, unsigned int out_sel)
{
	u32 val;

	if (out_sel > OUT_MASK)
		return -EINVAL;

	val = dfll_set_force_output_value(td, out_sel);
	if ((td->mode < DFLL_CLOSED_LOOP) &&
	    !(val & DFLL_OUTPUT_FORCE_ENABLE)) {
		dfll_set_force_output_enabled(td, true);
	}

	return 0;
}

/**
 * dfll_load_lut - load the voltage lookup table
 * @td: struct tegra_dfll *
 *
 * Load the voltage-to-PMIC register value lookup table into the DFLL
 * IP block memory. Look-up tables can be loaded at any time.
 */
static void dfll_load_i2c_lut(struct tegra_dfll *td)
{
	int i, lut_index;
	u32 val;

	for (i = 0; i < MAX_DFLL_VOLTAGES; i++) {
		if (i < td->lut_min)
			lut_index = td->lut_min;
		else if (i > td->lut_max)
			lut_index = td->lut_max;
		else
			lut_index = i;

		val = regulator_list_hardware_vsel(td->vdd_reg,
						     td->lut[lut_index]);
		__raw_writel(val, td->lut_base + i * 4);
	}

	dfll_i2c_wmb(td);
}

/**
 * dfll_init_i2c_if - set up the DFLL's DFLL-I2C interface
 * @td: DFLL instance
 *
 * During DFLL driver initialization, program the DFLL-I2C interface
 * with the PMU slave address, vdd register offset, and transfer mode.
 * This data is used by the DFLL to automatically construct I2C
 * voltage-set commands, which are then passed to the DFLL's internal
 * I2C controller.
 */
static void dfll_init_i2c_if(struct tegra_dfll *td)
{
	u32 val;

	if (td->i2c_slave_addr > 0x7f) {
		val = td->i2c_slave_addr << DFLL_I2C_CFG_SLAVE_ADDR_SHIFT_10BIT;
		val |= DFLL_I2C_CFG_SLAVE_ADDR_10;
	} else {
		val = td->i2c_slave_addr << DFLL_I2C_CFG_SLAVE_ADDR_SHIFT_7BIT;
	}
	val |= DFLL_I2C_CFG_SIZE_MASK;
	val |= DFLL_I2C_CFG_ARB_ENABLE;
	dfll_i2c_writel(td, val, DFLL_I2C_CFG);

	dfll_i2c_writel(td, td->i2c_reg, DFLL_I2C_VDD_REG_ADDR);

	val = DIV_ROUND_UP(td->i2c_clk_rate, td->i2c_fs_rate * 8);
	BUG_ON(!val || (val > DFLL_I2C_CLK_DIVISOR_MASK));
	val = (val - 1) << DFLL_I2C_CLK_DIVISOR_FS_SHIFT;

	/* default hs divisor just in case */
	val |= 1 << DFLL_I2C_CLK_DIVISOR_HS_SHIFT;
	__raw_writel(val, td->i2c_controller_base + DFLL_I2C_CLK_DIVISOR);
	dfll_i2c_wmb(td);
}

/**
 * dfll_init_out_if - prepare DFLL-to-PMIC interface
 * @td: DFLL instance
 *
 * During DFLL driver initialization or resume from context loss,
 * disable the I2C command output to the PMIC, set safe voltage and
 * output limits, and disable and clear limit interrupts.
 */
static void dfll_init_out_if(struct tegra_dfll *td)
{
	u32 val;

	td->lut_min = td->lut_bottom;
	td->lut_max = td->lut_size - 1;
	td->lut_safe = td->lut_min + (td->lut_min < td->lut_max ? 1 : 0);

	/* clear DFLL_OUTPUT_CFG before setting new value */
	dfll_writel(td, 0, DFLL_OUTPUT_CFG);
	dfll_wmb(td);

	val = (td->lut_safe << DFLL_OUTPUT_CFG_SAFE_SHIFT) |
	      (td->lut_max << DFLL_OUTPUT_CFG_MAX_SHIFT) |
	      (td->lut_min << DFLL_OUTPUT_CFG_MIN_SHIFT);
	dfll_writel(td, val, DFLL_OUTPUT_CFG);
	dfll_wmb(td);

	dfll_writel(td, 0, DFLL_OUTPUT_FORCE);
	dfll_i2c_writel(td, 0, DFLL_INTR_EN);
	dfll_i2c_writel(td, DFLL_INTR_MAX_MASK | DFLL_INTR_MIN_MASK,
			DFLL_INTR_STS);

	if (td->pmu_if == TEGRA_DFLL_PMU_PWM) {
		u32 vinit = td->reg_init_uV;
		int vstep = td->soc->alignment.step_uv;
		unsigned long vmin = td->lut_uv[0];

		/* set initial voltage */
		if ((vinit >= vmin) && vstep) {
			unsigned int vsel;

			vsel = DIV_ROUND_UP((vinit - vmin), vstep);
			dfll_force_output(td, vsel);
		}
	} else {
		dfll_load_i2c_lut(td);
		dfll_init_i2c_if(td);
	}
}

/*
 * Set/get the DFLL's targeted output clock rate
 */

/**
 * find_lut_index_for_rate - determine I2C LUT index for given DFLL rate
 * @td: DFLL instance
 * @rate: clock rate
 *
 * Determines the index of a I2C LUT entry for a voltage that approximately
 * produces the given DFLL clock rate. This is used when forcing a value
 * to the integrator during rate changes. Returns -ENOENT if a suitable
 * LUT index is not found.
 */
static int find_lut_index_for_rate(struct tegra_dfll *td, unsigned long rate)
{
	struct dev_pm_opp *opp;
	int i, align_step;

	opp = dev_pm_opp_find_freq_ceil(td->soc->dev, &rate);
	if (IS_ERR(opp))
		return PTR_ERR(opp);

	align_step = dev_pm_opp_get_voltage(opp) / td->soc->alignment.step_uv;
	dev_pm_opp_put(opp);

	for (i = td->lut_bottom; i < td->lut_size; i++) {
		if ((td->lut_uv[i] / td->soc->alignment.step_uv) >= align_step)
			return i;
	}

	return -ENOENT;
}

/**
 * dfll_calculate_rate_request - calculate DFLL parameters for a given rate
 * @td: DFLL instance
 * @req: DFLL-rate-request structure
 * @rate: the desired DFLL rate
 *
 * Populate the DFLL-rate-request record @req fields with the scale_bits
 * and mult_bits fields, based on the target input rate. Returns 0 upon
 * success, or -EINVAL if the requested rate in req->rate is too high
 * or low for the DFLL to generate.
 */
static int dfll_calculate_rate_request(struct tegra_dfll *td,
				       struct dfll_rate_req *req,
				       unsigned long rate)
{
	u32 val;

	/*
	 * If requested rate is below the minimum DVCO rate, active the scaler.
	 * In the future the DVCO minimum voltage should be selected based on
	 * chip temperature and the actual minimum rate should be calibrated
	 * at runtime.
	 */
	req->scale_bits = DFLL_FREQ_REQ_SCALE_MAX - 1;
	if (rate < td->dvco_rate_min) {
		int scale;

		scale = DIV_ROUND_CLOSEST(rate / 1000 * DFLL_FREQ_REQ_SCALE_MAX,
					  td->dvco_rate_min / 1000);
		if (!scale) {
			dev_err(td->dev, "%s: Rate %lu is too low\n",
				__func__, rate);
			return -EINVAL;
		}
		req->scale_bits = scale - 1;
		rate = td->dvco_rate_min;
	}

	/* Convert requested rate into frequency request and scale settings */
	val = DVCO_RATE_TO_MULT(rate, td->ref_rate);
	if (val > FREQ_MAX) {
		dev_err(td->dev, "%s: Rate %lu is above dfll range\n",
			__func__, rate);
		return -EINVAL;
	}
	req->mult_bits = val;
	req->dvco_target_rate = MULT_TO_DVCO_RATE(req->mult_bits, td->ref_rate);
	req->rate = dfll_scale_dvco_rate(req->scale_bits,
					 req->dvco_target_rate);
	req->lut_index = find_lut_index_for_rate(td, req->dvco_target_rate);
	if (req->lut_index < 0)
		return req->lut_index;

	return 0;
}

/**
 * dfll_set_frequency_request - start the frequency change operation
 * @td: DFLL instance
 * @req: rate request structure
 *
 * Tell the DFLL to try to change its output frequency to the
 * frequency represented by @req. DFLL must be in closed-loop mode.
 */
static void dfll_set_frequency_request(struct tegra_dfll *td,
				       struct dfll_rate_req *req)
{
	u32 val = 0;
	int force_val;
	int coef = 128; /* FIXME: td->cg_scale? */;

	force_val = (req->lut_index - td->lut_safe) * coef / td->cg;
	force_val = clamp(force_val, FORCE_MIN, FORCE_MAX);

	val |= req->mult_bits << DFLL_FREQ_REQ_MULT_SHIFT;
	val |= req->scale_bits << DFLL_FREQ_REQ_SCALE_SHIFT;
	val |= ((u32)force_val << DFLL_FREQ_REQ_FORCE_SHIFT) &
		DFLL_FREQ_REQ_FORCE_MASK;
	val |= DFLL_FREQ_REQ_FREQ_VALID | DFLL_FREQ_REQ_FORCE_ENABLE;

	dfll_writel(td, val, DFLL_FREQ_REQ);
	dfll_wmb(td);
}

/**
 * tegra_dfll_request_rate - set the next rate for the DFLL to tune to
 * @td: DFLL instance
 * @rate: clock rate to target
 *
 * Convert the requested clock rate @rate into the DFLL control logic
 * settings. In closed-loop mode, update new settings immediately to
 * adjust DFLL output rate accordingly. Otherwise, just save them
 * until the next switch to closed loop. Returns 0 upon success,
 * -EPERM if the DFLL driver has not yet been initialized, or -EINVAL
 * if @rate is outside the DFLL's tunable range.
 */
static int dfll_request_rate(struct tegra_dfll *td, unsigned long rate)
{
	int ret;
	struct dfll_rate_req req;

	if (td->mode == DFLL_UNINITIALIZED) {
		dev_err(td->dev, "%s: Cannot set DFLL rate in %s mode\n",
			__func__, mode_name[td->mode]);
		return -EPERM;
	}

	ret = dfll_calculate_rate_request(td, &req, rate);
	if (ret)
		return ret;

	td->last_unrounded_rate = rate;
	td->last_req = req;

	if (td->mode == DFLL_CLOSED_LOOP)
		dfll_set_frequency_request(td, &td->last_req);

	return 0;
}

/*
 * DFLL enable/disable & open-loop <-> closed-loop transitions
 */

/**
 * dfll_disable - switch from open-loop mode to disabled mode
 * @td: DFLL instance
 *
 * Switch from OPEN_LOOP state to DISABLED state. Returns 0 upon success
 * or -EPERM if the DFLL is not currently in open-loop mode.
 */
static int dfll_disable(struct tegra_dfll *td)
{
	if (td->mode != DFLL_OPEN_LOOP) {
		dev_err(td->dev, "cannot disable DFLL in %s mode\n",
			mode_name[td->mode]);
		return -EINVAL;
	}

	dfll_set_mode(td, DFLL_DISABLED);
	pm_runtime_put_sync(td->dev);

	return 0;
}

/**
 * dfll_enable - switch a disabled DFLL to open-loop mode
 * @td: DFLL instance
 *
 * Switch from DISABLED state to OPEN_LOOP state. Returns 0 upon success
 * or -EPERM if the DFLL is not currently disabled.
 */
static int dfll_enable(struct tegra_dfll *td)
{
	if (td->mode != DFLL_DISABLED) {
		dev_err(td->dev, "cannot enable DFLL in %s mode\n",
			mode_name[td->mode]);
		return -EPERM;
	}

	pm_runtime_get_sync(td->dev);
	dfll_set_mode(td, DFLL_OPEN_LOOP);

	return 0;
}

/**
 * dfll_set_open_loop_config - prepare to switch to open-loop mode
 * @td: DFLL instance
 *
 * Prepare to switch the DFLL to open-loop mode. This switches the
 * DFLL to the low-voltage tuning range, ensures that I2C output
 * forcing is disabled, and disables the output clock rate scaler.
 * The DFLL's low-voltage tuning range parameters must be
 * characterized to keep the downstream device stable at any DVCO
 * input voltage. No return value.
 */
static void dfll_set_open_loop_config(struct tegra_dfll *td)
{
	u32 val;

	/* always tune low (safe) in open loop */
	if (td->tune_range != DFLL_TUNE_LOW)
		dfll_tune_low(td);

	val = dfll_readl(td, DFLL_FREQ_REQ);
	val |= DFLL_FREQ_REQ_SCALE_MASK;
	val &= ~DFLL_FREQ_REQ_FORCE_ENABLE;
	dfll_writel(td, val, DFLL_FREQ_REQ);
	dfll_wmb(td);
}

/**
 * tegra_dfll_lock - switch from open-loop to closed-loop mode
 * @td: DFLL instance
 *
 * Switch from OPEN_LOOP state to CLOSED_LOOP state. Returns 0 upon success,
 * -EINVAL if the DFLL's target rate hasn't been set yet, or -EPERM if the
 * DFLL is not currently in open-loop mode.
 */
static int dfll_lock(struct tegra_dfll *td)
{
	struct dfll_rate_req *req = &td->last_req;

	switch (td->mode) {
	case DFLL_CLOSED_LOOP:
		return 0;

	case DFLL_OPEN_LOOP:
		if (req->rate == 0) {
			dev_err(td->dev, "%s: Cannot lock DFLL at rate 0\n",
				__func__);
			return -EINVAL;
		}

		if (td->pmu_if == TEGRA_DFLL_PMU_PWM)
			dfll_pwm_set_output_enabled(td, true);
		else
			dfll_i2c_set_output_enabled(td, true);

		dfll_set_mode(td, DFLL_CLOSED_LOOP);
		dfll_set_frequency_request(td, req);
		dfll_set_force_output_enabled(td, false);
		return 0;

	default:
		BUG_ON(td->mode > DFLL_CLOSED_LOOP);
		dev_err(td->dev, "%s: Cannot lock DFLL in %s mode\n",
			__func__, mode_name[td->mode]);
		return -EPERM;
	}
}

/**
 * tegra_dfll_unlock - switch from closed-loop to open-loop mode
 * @td: DFLL instance
 *
 * Switch from CLOSED_LOOP state to OPEN_LOOP state. Returns 0 upon success,
 * or -EPERM if the DFLL is not currently in open-loop mode.
 */
static int dfll_unlock(struct tegra_dfll *td)
{
	switch (td->mode) {
	case DFLL_CLOSED_LOOP:
		dfll_set_open_loop_config(td);
		dfll_set_mode(td, DFLL_OPEN_LOOP);
		if (td->pmu_if == TEGRA_DFLL_PMU_PWM)
			dfll_pwm_set_output_enabled(td, false);
		else
			dfll_i2c_set_output_enabled(td, false);
		return 0;

	case DFLL_OPEN_LOOP:
		return 0;

	default:
		BUG_ON(td->mode > DFLL_CLOSED_LOOP);
		dev_err(td->dev, "%s: Cannot unlock DFLL in %s mode\n",
			__func__, mode_name[td->mode]);
		return -EPERM;
	}
}

/*
 * Clock framework integration
 *
 * When the DFLL is being controlled by the CCF, always enter closed loop
 * mode when the clk is enabled. This requires that a DFLL rate request
 * has been set beforehand, which implies that a clk_set_rate() call is
 * always required before a clk_enable().
 */

static int dfll_clk_is_enabled(struct clk_hw *hw)
{
	struct tegra_dfll *td = clk_hw_to_dfll(hw);

	return dfll_is_running(td);
}

static int dfll_clk_enable(struct clk_hw *hw)
{
	struct tegra_dfll *td = clk_hw_to_dfll(hw);
	int ret;

	ret = dfll_enable(td);
	if (ret)
		return ret;

	ret = dfll_lock(td);
	if (ret)
		dfll_disable(td);

	return ret;
}

static void dfll_clk_disable(struct clk_hw *hw)
{
	struct tegra_dfll *td = clk_hw_to_dfll(hw);
	int ret;

	ret = dfll_unlock(td);
	if (!ret)
		dfll_disable(td);
}

static unsigned long dfll_clk_recalc_rate(struct clk_hw *hw,
					  unsigned long parent_rate)
{
	struct tegra_dfll *td = clk_hw_to_dfll(hw);

	return td->last_unrounded_rate;
}

/* Must use determine_rate since it allows for rates exceeding 2^31-1 */
static int dfll_clk_determine_rate(struct clk_hw *hw,
				   struct clk_rate_request *clk_req)
{
	struct tegra_dfll *td = clk_hw_to_dfll(hw);
	struct dfll_rate_req req;
	int ret;

	ret = dfll_calculate_rate_request(td, &req, clk_req->rate);
	if (ret)
		return ret;

	/*
	 * Don't set the rounded rate, since it doesn't really matter as
	 * the output rate will be voltage controlled anyway, and cpufreq
	 * freaks out if any rounding happens.
	 */

	return 0;
}

static int dfll_clk_set_rate(struct clk_hw *hw, unsigned long rate,
			     unsigned long parent_rate)
{
	struct tegra_dfll *td = clk_hw_to_dfll(hw);

	return dfll_request_rate(td, rate);
}

static const struct clk_ops dfll_clk_ops = {
	.is_enabled	= dfll_clk_is_enabled,
	.enable		= dfll_clk_enable,
	.disable	= dfll_clk_disable,
	.recalc_rate	= dfll_clk_recalc_rate,
	.determine_rate	= dfll_clk_determine_rate,
	.set_rate	= dfll_clk_set_rate,
};

static struct clk_init_data dfll_clk_init_data = {
	.ops		= &dfll_clk_ops,
	.num_parents	= 0,
};

/**
 * dfll_register_clk - register the DFLL output clock with the clock framework
 * @td: DFLL instance
 *
 * Register the DFLL's output clock with the Linux clock framework and register
 * the DFLL driver as an OF clock provider. Returns 0 upon success or -EINVAL
 * or -ENOMEM upon failure.
 */
static int dfll_register_clk(struct tegra_dfll *td)
{
	int ret;

	dfll_clk_init_data.name = td->output_clock_name;
	td->dfll_clk_hw.init = &dfll_clk_init_data;

	td->dfll_clk = clk_register(td->dev, &td->dfll_clk_hw);
	if (IS_ERR(td->dfll_clk)) {
		dev_err(td->dev, "DFLL clock registration error\n");
		return -EINVAL;
	}

	ret = of_clk_add_provider(td->dev->of_node, of_clk_src_simple_get,
				  td->dfll_clk);
	if (ret) {
		dev_err(td->dev, "of_clk_add_provider() failed\n");

		clk_unregister(td->dfll_clk);
		return ret;
	}

	return 0;
}

/**
 * dfll_unregister_clk - unregister the DFLL output clock
 * @td: DFLL instance
 *
 * Unregister the DFLL's output clock from the Linux clock framework
 * and from clkdev. No return value.
 */
static void dfll_unregister_clk(struct tegra_dfll *td)
{
	of_clk_del_provider(td->dev->of_node);
	clk_unregister(td->dfll_clk);
	td->dfll_clk = NULL;
}

/*
 * Debugfs interface
 */

#ifdef CONFIG_DEBUG_FS
/*
 * Monitor control
 */

/**
 * dfll_calc_monitored_rate - convert DFLL_MONITOR_DATA_VAL rate into real freq
 * @monitor_data: value read from the DFLL_MONITOR_DATA_VAL bitfield
 * @ref_rate: DFLL reference clock rate
 *
 * Convert @monitor_data from DFLL_MONITOR_DATA_VAL units into cycles
 * per second. Returns the converted value.
 */
static u64 dfll_calc_monitored_rate(u32 monitor_data,
				    unsigned long ref_rate)
{
	return monitor_data * (ref_rate / REF_CLK_CYC_PER_DVCO_SAMPLE);
}

/**
 * dfll_read_monitor_rate - return the DFLL's output rate from internal monitor
 * @td: DFLL instance
 *
 * If the DFLL is enabled, return the last rate reported by the DFLL's
 * internal monitoring hardware. This works in both open-loop and
 * closed-loop mode, and takes the output scaler setting into account.
 * Assumes that the monitor was programmed to monitor frequency before
 * the sample period started. If the driver believes that the DFLL is
 * currently uninitialized or disabled, it will return 0, since
 * otherwise the DFLL monitor data register will return the last
 * measured rate from when the DFLL was active.
 */
static u64 dfll_read_monitor_rate(struct tegra_dfll *td)
{
	u32 v, s;
	u64 pre_scaler_rate, post_scaler_rate;

	if (!dfll_is_running(td))
		return 0;

	v = dfll_readl(td, DFLL_MONITOR_DATA);
	v = (v & DFLL_MONITOR_DATA_VAL_MASK) >> DFLL_MONITOR_DATA_VAL_SHIFT;
	pre_scaler_rate = dfll_calc_monitored_rate(v, td->ref_rate);

	s = dfll_readl(td, DFLL_FREQ_REQ);
	s = (s & DFLL_FREQ_REQ_SCALE_MASK) >> DFLL_FREQ_REQ_SCALE_SHIFT;
	post_scaler_rate = dfll_scale_dvco_rate(s, pre_scaler_rate);

	return post_scaler_rate;
}

static int attr_enable_get(void *data, u64 *val)
{
	struct tegra_dfll *td = data;

	*val = dfll_is_running(td);

	return 0;
}
static int attr_enable_set(void *data, u64 val)
{
	struct tegra_dfll *td = data;

	return val ? dfll_enable(td) : dfll_disable(td);
}
DEFINE_DEBUGFS_ATTRIBUTE(enable_fops, attr_enable_get, attr_enable_set,
			 "%llu\n");

static int attr_lock_get(void *data, u64 *val)
{
	struct tegra_dfll *td = data;

	*val = (td->mode == DFLL_CLOSED_LOOP);

	return 0;
}
static int attr_lock_set(void *data, u64 val)
{
	struct tegra_dfll *td = data;

	return val ? dfll_lock(td) :  dfll_unlock(td);
}
DEFINE_DEBUGFS_ATTRIBUTE(lock_fops, attr_lock_get, attr_lock_set, "%llu\n");

static int attr_rate_get(void *data, u64 *val)
{
	struct tegra_dfll *td = data;

	*val = dfll_read_monitor_rate(td);

	return 0;
}

static int attr_rate_set(void *data, u64 val)
{
	struct tegra_dfll *td = data;

	return dfll_request_rate(td, val);
}
DEFINE_DEBUGFS_ATTRIBUTE(rate_fops, attr_rate_get, attr_rate_set, "%llu\n");

static int attr_registers_show(struct seq_file *s, void *data)
{
	u32 val, offs;
	struct tegra_dfll *td = s->private;

	seq_puts(s, "CONTROL REGISTERS:\n");
	for (offs = 0; offs <= DFLL_MONITOR_DATA; offs += 4) {
		if (offs == DFLL_OUTPUT_CFG)
			val = dfll_i2c_readl(td, offs);
		else
			val = dfll_readl(td, offs);
		seq_printf(s, "[0x%02x] = 0x%08x\n", offs, val);
	}

	seq_puts(s, "\nI2C and INTR REGISTERS:\n");
	for (offs = DFLL_I2C_CFG; offs <= DFLL_I2C_STS; offs += 4)
		seq_printf(s, "[0x%02x] = 0x%08x\n", offs,
			   dfll_i2c_readl(td, offs));
	for (offs = DFLL_INTR_STS; offs <= DFLL_INTR_EN; offs += 4)
		seq_printf(s, "[0x%02x] = 0x%08x\n", offs,
			   dfll_i2c_readl(td, offs));

	if (td->pmu_if == TEGRA_DFLL_PMU_I2C) {
		seq_puts(s, "\nINTEGRATED I2C CONTROLLER REGISTERS:\n");
		offs = DFLL_I2C_CLK_DIVISOR;
		seq_printf(s, "[0x%02x] = 0x%08x\n", offs,
			   __raw_readl(td->i2c_controller_base + offs));

		seq_puts(s, "\nLUT:\n");
		for (offs = 0; offs <  4 * MAX_DFLL_VOLTAGES; offs += 4)
			seq_printf(s, "[0x%02x] = 0x%08x\n", offs,
				   __raw_readl(td->lut_base + offs));
	}

	return 0;
}

DEFINE_SHOW_ATTRIBUTE(attr_registers);

static void dfll_debug_init(struct tegra_dfll *td)
{
	struct dentry *root;

	if (!td || (td->mode == DFLL_UNINITIALIZED))
		return;

	root = debugfs_create_dir("tegra_dfll_fcpu", NULL);
	td->debugfs_dir = root;

	debugfs_create_file_unsafe("enable", 0644, root, td,
				   &enable_fops);
	debugfs_create_file_unsafe("lock", 0444, root, td, &lock_fops);
	debugfs_create_file_unsafe("rate", 0444, root, td, &rate_fops);
	debugfs_create_file("registers", 0444, root, td, &attr_registers_fops);
}

#else
static void inline dfll_debug_init(struct tegra_dfll *td) { }
#endif /* CONFIG_DEBUG_FS */

/*
 * DFLL initialization
 */

/**
 * dfll_set_default_params - program non-output related DFLL parameters
 * @td: DFLL instance
 *
 * During DFLL driver initialization or resume from context loss,
 * program parameters for the closed loop integrator, DVCO tuning,
 * voltage droop control and monitor control.
 */
static void dfll_set_default_params(struct tegra_dfll *td)
{
	u32 val;

	val = DIV_ROUND_UP(td->ref_rate, td->sample_rate * 32);
	BUG_ON(val > DFLL_CONFIG_DIV_MASK);
	dfll_writel(td, val, DFLL_CONFIG);

	val = (td->force_mode << DFLL_PARAMS_FORCE_MODE_SHIFT) |
		(td->cf << DFLL_PARAMS_CF_PARAM_SHIFT) |
		(td->ci << DFLL_PARAMS_CI_PARAM_SHIFT) |
		(td->cg << DFLL_PARAMS_CG_PARAM_SHIFT) |
		(td->cg_scale ? DFLL_PARAMS_CG_SCALE : 0);
	dfll_writel(td, val, DFLL_PARAMS);

	dfll_tune_low(td);
	dfll_writel(td, td->droop_ctrl, DFLL_DROOP_CTRL);
	dfll_writel(td, DFLL_MONITOR_CTRL_FREQ, DFLL_MONITOR_CTRL);
}

/**
 * dfll_init_clks - clk_get() the DFLL source clocks
 * @td: DFLL instance
 *
 * Call clk_get() on the DFLL source clocks and save the pointers for later
 * use. Returns 0 upon success or error (see devm_clk_get) if one or more
 * of the clocks couldn't be looked up.
 */
static int dfll_init_clks(struct tegra_dfll *td)
{
	td->ref_clk = devm_clk_get(td->dev, "ref");
	if (IS_ERR(td->ref_clk)) {
		dev_err(td->dev, "missing ref clock\n");
		return PTR_ERR(td->ref_clk);
	}

	td->soc_clk = devm_clk_get(td->dev, "soc");
	if (IS_ERR(td->soc_clk)) {
		dev_err(td->dev, "missing soc clock\n");
		return PTR_ERR(td->soc_clk);
	}

	td->i2c_clk = devm_clk_get(td->dev, "i2c");
	if (IS_ERR(td->i2c_clk)) {
		dev_err(td->dev, "missing i2c clock\n");
		return PTR_ERR(td->i2c_clk);
	}
	td->i2c_clk_rate = clk_get_rate(td->i2c_clk);

	return 0;
}

/**
 * dfll_init - Prepare the DFLL IP block for use
 * @td: DFLL instance
 *
 * Do everything necessary to prepare the DFLL IP block for use. The
 * DFLL will be left in DISABLED state. Called by dfll_probe().
 * Returns 0 upon success, or passes along the error from whatever
 * function returned it.
 */
static int dfll_init(struct tegra_dfll *td)
{
	int ret;

	td->ref_rate = clk_get_rate(td->ref_clk);
	if (td->ref_rate != REF_CLOCK_RATE) {
		dev_err(td->dev, "unexpected ref clk rate %lu, expecting %lu",
			td->ref_rate, REF_CLOCK_RATE);
		return -EINVAL;
	}

	reset_control_deassert(td->dvco_rst);

	ret = clk_prepare(td->ref_clk);
	if (ret) {
		dev_err(td->dev, "failed to prepare ref_clk\n");
		return ret;
	}

	ret = clk_prepare(td->soc_clk);
	if (ret) {
		dev_err(td->dev, "failed to prepare soc_clk\n");
		goto di_err1;
	}

	ret = clk_prepare(td->i2c_clk);
	if (ret) {
		dev_err(td->dev, "failed to prepare i2c_clk\n");
		goto di_err2;
	}

	td->last_unrounded_rate = 0;

	pm_runtime_enable(td->dev);
	pm_runtime_get_sync(td->dev);

	dfll_set_mode(td, DFLL_DISABLED);
	dfll_set_default_params(td);

	if (td->soc->init_clock_trimmers)
		td->soc->init_clock_trimmers();

	dfll_set_open_loop_config(td);

	dfll_init_out_if(td);

	pm_runtime_put_sync(td->dev);

	return 0;

di_err2:
	clk_unprepare(td->soc_clk);
di_err1:
	clk_unprepare(td->ref_clk);

	reset_control_assert(td->dvco_rst);

	return ret;
}

/**
 * tegra_dfll_suspend - check DFLL is disabled
 * @dev: DFLL instance
 *
 * DFLL clock should be disabled by the CPUFreq driver. So, make
 * sure it is disabled and disable all clocks needed by the DFLL.
 */
int tegra_dfll_suspend(struct device *dev)
{
	struct tegra_dfll *td = dev_get_drvdata(dev);

	if (dfll_is_running(td)) {
		dev_err(td->dev, "DFLL still enabled while suspending\n");
		return -EBUSY;
	}

	reset_control_assert(td->dvco_rst);

	return 0;
}
EXPORT_SYMBOL(tegra_dfll_suspend);

/**
 * tegra_dfll_resume - reinitialize DFLL on resume
 * @dev: DFLL instance
 *
 * DFLL is disabled and reset during suspend and resume.
 * So, reinitialize the DFLL IP block back for use.
 * DFLL clock is enabled later in closed loop mode by CPUFreq
 * driver before switching its clock source to DFLL output.
 */
int tegra_dfll_resume(struct device *dev)
{
	struct tegra_dfll *td = dev_get_drvdata(dev);

	reset_control_deassert(td->dvco_rst);

	pm_runtime_get_sync(td->dev);

	dfll_set_mode(td, DFLL_DISABLED);
	dfll_set_default_params(td);

	if (td->soc->init_clock_trimmers)
		td->soc->init_clock_trimmers();

	dfll_set_open_loop_config(td);

	dfll_init_out_if(td);

	pm_runtime_put_sync(td->dev);

	return 0;
}
EXPORT_SYMBOL(tegra_dfll_resume);

/*
 * DT data fetch
 */

/*
 * Find a PMIC voltage register-to-voltage mapping for the given voltage.
 * An exact voltage match is required.
 */
static int find_vdd_map_entry_exact(struct tegra_dfll *td, int uV)
{
	int i, n_voltages, reg_uV,reg_volt_id, align_step;

	if (WARN_ON(td->pmu_if == TEGRA_DFLL_PMU_PWM))
		return -EINVAL;

	align_step = uV / td->soc->alignment.step_uv;
	n_voltages = regulator_count_voltages(td->vdd_reg);
	for (i = 0; i < n_voltages; i++) {
		reg_uV = regulator_list_voltage(td->vdd_reg, i);
		if (reg_uV < 0)
			break;

		reg_volt_id = reg_uV / td->soc->alignment.step_uv;

		if (align_step == reg_volt_id)
			return i;
	}

	dev_err(td->dev, "no voltage map entry for %d uV\n", uV);
	return -EINVAL;
}

/*
 * Find a PMIC voltage register-to-voltage mapping for the given voltage,
 * rounding up to the closest supported voltage.
 * */
static int find_vdd_map_entry_min(struct tegra_dfll *td, int uV)
{
	int i, n_voltages, reg_uV, reg_volt_id, align_step;

	if (WARN_ON(td->pmu_if == TEGRA_DFLL_PMU_PWM))
		return -EINVAL;

	align_step = uV / td->soc->alignment.step_uv;
	n_voltages = regulator_count_voltages(td->vdd_reg);
	for (i = 0; i < n_voltages; i++) {
		reg_uV = regulator_list_voltage(td->vdd_reg, i);
		if (reg_uV < 0)
			break;

		reg_volt_id = reg_uV / td->soc->alignment.step_uv;

		if (align_step <= reg_volt_id)
			return i;
	}

	dev_err(td->dev, "no voltage map entry rounding to %d uV\n", uV);
	return -EINVAL;
}

/*
 * dfll_build_pwm_lut - build the PWM regulator lookup table
 * @td: DFLL instance
 * @v_max: Vmax from OPP table
 *
 * Look-up table in h/w is ignored when PWM is used as DFLL interface to PMIC.
 * In this case closed loop output is controlling duty cycle directly. The s/w
 * look-up that maps PWM duty cycle to voltage is still built by this function.
 */
static int dfll_build_pwm_lut(struct tegra_dfll *td, unsigned long v_max)
{
	int i;
	unsigned long rate, reg_volt;
	u8 lut_bottom = MAX_DFLL_VOLTAGES;
	int v_min = td->soc->cvb->min_millivolts * 1000;

	for (i = 0; i < MAX_DFLL_VOLTAGES; i++) {
		reg_volt = td->lut_uv[i];

		/* since opp voltage is exact mv */
		reg_volt = (reg_volt / 1000) * 1000;
		if (reg_volt > v_max)
			break;

		td->lut[i] = i;
		if ((lut_bottom == MAX_DFLL_VOLTAGES) && (reg_volt >= v_min))
			lut_bottom = i;
	}

	/* determine voltage boundaries */
	td->lut_size = i;
	if ((lut_bottom == MAX_DFLL_VOLTAGES) ||
	    (lut_bottom + 1 >= td->lut_size)) {
		dev_err(td->dev, "no voltage above DFLL minimum %d mV\n",
			td->soc->cvb->min_millivolts);
		return -EINVAL;
	}
	td->lut_bottom = lut_bottom;

	/* determine rate boundaries */
	rate = get_dvco_rate_below(td, td->lut_bottom);
	if (!rate) {
		dev_err(td->dev, "no opp below DFLL minimum voltage %d mV\n",
			td->soc->cvb->min_millivolts);
		return -EINVAL;
	}
	td->dvco_rate_min = rate;

	return 0;
}

/**
 * dfll_build_i2c_lut - build the I2C voltage register lookup table
 * @td: DFLL instance
 * @v_max: Vmax from OPP table
 *
 * The DFLL hardware has 33 bytes of look-up table RAM that must be filled with
 * PMIC voltage register values that span the entire DFLL operating range.
 * This function builds the look-up table based on the OPP table provided by
 * the soc-specific platform driver (td->soc->opp_dev) and the PMIC
 * register-to-voltage mapping queried from the regulator framework.
 *
 * On success, fills in td->lut and returns 0, or -err on failure.
 */
static int dfll_build_i2c_lut(struct tegra_dfll *td, unsigned long v_max)
{
	unsigned long rate, v, v_opp;
	int ret = -EINVAL;
	int j, selector, lut;

<<<<<<< HEAD
	rcu_read_lock();

	rate = ULONG_MAX;
	opp = dev_pm_opp_find_freq_floor(td->soc->dev, &rate);
	if (IS_ERR(opp)) {
		dev_err(td->dev, "couldn't get vmax opp, empty opp table?\n");
		goto out;
	}
	v_max = dev_pm_opp_get_voltage(opp);

=======
>>>>>>> 24b8d41d
	v = td->soc->cvb->min_millivolts * 1000;
	lut = find_vdd_map_entry_exact(td, v);
	if (lut < 0)
		goto out;
	td->lut[0] = lut;
	td->lut_bottom = 0;

	for (j = 1, rate = 0; ; rate++) {
		struct dev_pm_opp *opp;

		opp = dev_pm_opp_find_freq_ceil(td->soc->dev, &rate);
		if (IS_ERR(opp))
			break;
		v_opp = dev_pm_opp_get_voltage(opp);

		if (v_opp <= td->soc->cvb->min_millivolts * 1000)
			td->dvco_rate_min = dev_pm_opp_get_freq(opp);

		dev_pm_opp_put(opp);

		for (;;) {
			v += max(1UL, (v_max - v) / (MAX_DFLL_VOLTAGES - j));
			if (v >= v_opp)
				break;

			selector = find_vdd_map_entry_min(td, v);
			if (selector < 0)
				goto out;
			if (selector != td->lut[j - 1])
				td->lut[j++] = selector;
		}

		v = (j == MAX_DFLL_VOLTAGES - 1) ? v_max : v_opp;
		selector = find_vdd_map_entry_exact(td, v);
		if (selector < 0)
			goto out;
		if (selector != td->lut[j - 1])
			td->lut[j++] = selector;

		if (v >= v_max)
			break;
	}
	td->lut_size = j;

	if (!td->dvco_rate_min)
		dev_err(td->dev, "no opp above DFLL minimum voltage %d mV\n",
			td->soc->cvb->min_millivolts);
<<<<<<< HEAD
	else
=======
	else {
>>>>>>> 24b8d41d
		ret = 0;
		for (j = 0; j < td->lut_size; j++)
			td->lut_uv[j] =
				regulator_list_voltage(td->vdd_reg,
						       td->lut[j]);
	}

out:
	return ret;
}

static int dfll_build_lut(struct tegra_dfll *td)
{
	unsigned long rate, v_max;
	struct dev_pm_opp *opp;

	rate = ULONG_MAX;
	opp = dev_pm_opp_find_freq_floor(td->soc->dev, &rate);
	if (IS_ERR(opp)) {
		dev_err(td->dev, "couldn't get vmax opp, empty opp table?\n");
		return -EINVAL;
	}
	v_max = dev_pm_opp_get_voltage(opp);
	dev_pm_opp_put(opp);

	if (td->pmu_if == TEGRA_DFLL_PMU_PWM)
		return dfll_build_pwm_lut(td, v_max);
	else
		return dfll_build_i2c_lut(td, v_max);
}

/**
 * read_dt_param - helper function for reading required parameters from the DT
 * @td: DFLL instance
 * @param: DT property name
 * @dest: output pointer for the value read
 *
 * Read a required numeric parameter from the DFLL device node, or complain
 * if the property doesn't exist. Returns a boolean indicating success for
 * easy chaining of multiple calls to this function.
 */
static bool read_dt_param(struct tegra_dfll *td, const char *param, u32 *dest)
{
	int err = of_property_read_u32(td->dev->of_node, param, dest);

	if (err < 0) {
		dev_err(td->dev, "failed to read DT parameter %s: %d\n",
			param, err);
		return false;
	}

	return true;
}

/**
 * dfll_fetch_i2c_params - query PMIC I2C params from DT & regulator subsystem
 * @td: DFLL instance
 *
 * Read all the parameters required for operation in I2C mode. The parameters
 * can originate from the device tree or the regulator subsystem.
 * Returns 0 on success or -err on failure.
 */
static int dfll_fetch_i2c_params(struct tegra_dfll *td)
{
	struct regmap *regmap;
	struct device *i2c_dev;
	struct i2c_client *i2c_client;
	int vsel_reg, vsel_mask;
	int ret;

	if (!read_dt_param(td, "nvidia,i2c-fs-rate", &td->i2c_fs_rate))
		return -EINVAL;

	regmap = regulator_get_regmap(td->vdd_reg);
	i2c_dev = regmap_get_device(regmap);
	i2c_client = to_i2c_client(i2c_dev);

	td->i2c_slave_addr = i2c_client->addr;

	ret = regulator_get_hardware_vsel_register(td->vdd_reg,
						   &vsel_reg,
						   &vsel_mask);
	if (ret < 0) {
		dev_err(td->dev,
			"regulator unsuitable for DFLL I2C operation\n");
		return -EINVAL;
	}
	td->i2c_reg = vsel_reg;

	return 0;
}

static int dfll_fetch_pwm_params(struct tegra_dfll *td)
{
	int ret, i;
	u32 pwm_period;

	if (!td->soc->alignment.step_uv || !td->soc->alignment.offset_uv) {
		dev_err(td->dev,
			"Missing step or alignment info for PWM regulator");
		return -EINVAL;
	}
	for (i = 0; i < MAX_DFLL_VOLTAGES; i++)
		td->lut_uv[i] = td->soc->alignment.offset_uv +
				i * td->soc->alignment.step_uv;

	ret = read_dt_param(td, "nvidia,pwm-tristate-microvolts",
			    &td->reg_init_uV);
	if (!ret) {
		dev_err(td->dev, "couldn't get initialized voltage\n");
		return ret;
	}

	ret = read_dt_param(td, "nvidia,pwm-period-nanoseconds", &pwm_period);
	if (!ret) {
		dev_err(td->dev, "couldn't get PWM period\n");
		return ret;
	}
	td->pwm_rate = (NSEC_PER_SEC / pwm_period) * (MAX_DFLL_VOLTAGES - 1);

	td->pwm_pin = devm_pinctrl_get(td->dev);
	if (IS_ERR(td->pwm_pin)) {
		dev_err(td->dev, "DT: missing pinctrl device\n");
		return PTR_ERR(td->pwm_pin);
	}

	td->pwm_enable_state = pinctrl_lookup_state(td->pwm_pin,
						    "dvfs_pwm_enable");
	if (IS_ERR(td->pwm_enable_state)) {
		dev_err(td->dev, "DT: missing pwm enabled state\n");
		return PTR_ERR(td->pwm_enable_state);
	}

	td->pwm_disable_state = pinctrl_lookup_state(td->pwm_pin,
						     "dvfs_pwm_disable");
	if (IS_ERR(td->pwm_disable_state)) {
		dev_err(td->dev, "DT: missing pwm disabled state\n");
		return PTR_ERR(td->pwm_disable_state);
	}

	return 0;
}

/**
 * dfll_fetch_common_params - read DFLL parameters from the device tree
 * @td: DFLL instance
 *
 * Read all the DT parameters that are common to both I2C and PWM operation.
 * Returns 0 on success or -EINVAL on any failure.
 */
static int dfll_fetch_common_params(struct tegra_dfll *td)
{
	bool ok = true;

	ok &= read_dt_param(td, "nvidia,droop-ctrl", &td->droop_ctrl);
	ok &= read_dt_param(td, "nvidia,sample-rate", &td->sample_rate);
	ok &= read_dt_param(td, "nvidia,force-mode", &td->force_mode);
	ok &= read_dt_param(td, "nvidia,cf", &td->cf);
	ok &= read_dt_param(td, "nvidia,ci", &td->ci);
	ok &= read_dt_param(td, "nvidia,cg", &td->cg);
	td->cg_scale = of_property_read_bool(td->dev->of_node,
					     "nvidia,cg-scale");

	if (of_property_read_string(td->dev->of_node, "clock-output-names",
				    &td->output_clock_name)) {
		dev_err(td->dev, "missing clock-output-names property\n");
		ok = false;
	}

	return ok ? 0 : -EINVAL;
}

/*
 * API exported to per-SoC platform drivers
 */

/**
 * tegra_dfll_register - probe a Tegra DFLL device
 * @pdev: DFLL platform_device *
 * @soc: Per-SoC integration and characterization data for this DFLL instance
 *
 * Probe and initialize a DFLL device instance. Intended to be called
 * by a SoC-specific shim driver that passes in per-SoC integration
 * and configuration data via @soc. Returns 0 on success or -err on failure.
 */
int tegra_dfll_register(struct platform_device *pdev,
			struct tegra_dfll_soc_data *soc)
{
	struct resource *mem;
	struct tegra_dfll *td;
	int ret;

	if (!soc) {
		dev_err(&pdev->dev, "no tegra_dfll_soc_data provided\n");
		return -EINVAL;
	}

	td = devm_kzalloc(&pdev->dev, sizeof(*td), GFP_KERNEL);
	if (!td)
		return -ENOMEM;
	td->dev = &pdev->dev;
	platform_set_drvdata(pdev, td);

	td->soc = soc;

	td->dvco_rst = devm_reset_control_get(td->dev, "dvco");
	if (IS_ERR(td->dvco_rst)) {
		dev_err(td->dev, "couldn't get dvco reset\n");
		return PTR_ERR(td->dvco_rst);
	}

	ret = dfll_fetch_common_params(td);
	if (ret) {
		dev_err(td->dev, "couldn't parse device tree parameters\n");
		return ret;
	}

	if (of_property_read_bool(td->dev->of_node, "nvidia,pwm-to-pmic")) {
		td->pmu_if = TEGRA_DFLL_PMU_PWM;
		ret = dfll_fetch_pwm_params(td);
	} else  {
		td->vdd_reg = devm_regulator_get(td->dev, "vdd-cpu");
		if (IS_ERR(td->vdd_reg)) {
			dev_err(td->dev, "couldn't get vdd_cpu regulator\n");
			return PTR_ERR(td->vdd_reg);
		}
		td->pmu_if = TEGRA_DFLL_PMU_I2C;
		ret = dfll_fetch_i2c_params(td);
	}
	if (ret)
		return ret;

	ret = dfll_build_lut(td);
	if (ret) {
		dev_err(td->dev, "couldn't build LUT\n");
		return ret;
	}

	mem = platform_get_resource(pdev, IORESOURCE_MEM, 0);
	if (!mem) {
		dev_err(td->dev, "no control register resource\n");
		return -ENODEV;
	}

	td->base = devm_ioremap(td->dev, mem->start, resource_size(mem));
	if (!td->base) {
		dev_err(td->dev, "couldn't ioremap DFLL control registers\n");
		return -ENODEV;
	}

	mem = platform_get_resource(pdev, IORESOURCE_MEM, 1);
	if (!mem) {
		dev_err(td->dev, "no i2c_base resource\n");
		return -ENODEV;
	}

	td->i2c_base = devm_ioremap(td->dev, mem->start, resource_size(mem));
	if (!td->i2c_base) {
		dev_err(td->dev, "couldn't ioremap i2c_base resource\n");
		return -ENODEV;
	}

	mem = platform_get_resource(pdev, IORESOURCE_MEM, 2);
	if (!mem) {
		dev_err(td->dev, "no i2c_controller_base resource\n");
		return -ENODEV;
	}

	td->i2c_controller_base = devm_ioremap(td->dev, mem->start,
					       resource_size(mem));
	if (!td->i2c_controller_base) {
		dev_err(td->dev,
			"couldn't ioremap i2c_controller_base resource\n");
		return -ENODEV;
	}

	mem = platform_get_resource(pdev, IORESOURCE_MEM, 3);
	if (!mem) {
		dev_err(td->dev, "no lut_base resource\n");
		return -ENODEV;
	}

	td->lut_base = devm_ioremap(td->dev, mem->start, resource_size(mem));
	if (!td->lut_base) {
		dev_err(td->dev,
			"couldn't ioremap lut_base resource\n");
		return -ENODEV;
	}

	ret = dfll_init_clks(td);
	if (ret) {
		dev_err(&pdev->dev, "DFLL clock init error\n");
		return ret;
	}

	/* Enable the clocks and set the device up */
	ret = dfll_init(td);
	if (ret)
		return ret;

	ret = dfll_register_clk(td);
	if (ret) {
		dev_err(&pdev->dev, "DFLL clk registration failed\n");
		return ret;
	}

	dfll_debug_init(td);

	return 0;
}
EXPORT_SYMBOL(tegra_dfll_register);

/**
 * tegra_dfll_unregister - release all of the DFLL driver resources for a device
 * @pdev: DFLL platform_device *
 *
 * Unbind this driver from the DFLL hardware device represented by
 * @pdev. The DFLL must be disabled for this to succeed. Returns a
 * soc pointer upon success or -EBUSY if the DFLL is still active.
 */
struct tegra_dfll_soc_data *tegra_dfll_unregister(struct platform_device *pdev)
{
	struct tegra_dfll *td = platform_get_drvdata(pdev);

	/* Try to prevent removal while the DFLL is active */
	if (td->mode != DFLL_DISABLED) {
		dev_err(&pdev->dev,
			"must disable DFLL before removing driver\n");
		return ERR_PTR(-EBUSY);
	}

	debugfs_remove_recursive(td->debugfs_dir);

	dfll_unregister_clk(td);
	pm_runtime_disable(&pdev->dev);

	clk_unprepare(td->ref_clk);
	clk_unprepare(td->soc_clk);
	clk_unprepare(td->i2c_clk);

	reset_control_assert(td->dvco_rst);

	return td->soc;
}
EXPORT_SYMBOL(tegra_dfll_unregister);<|MERGE_RESOLUTION|>--- conflicted
+++ resolved
@@ -1698,19 +1698,6 @@
 	int ret = -EINVAL;
 	int j, selector, lut;
 
-<<<<<<< HEAD
-	rcu_read_lock();
-
-	rate = ULONG_MAX;
-	opp = dev_pm_opp_find_freq_floor(td->soc->dev, &rate);
-	if (IS_ERR(opp)) {
-		dev_err(td->dev, "couldn't get vmax opp, empty opp table?\n");
-		goto out;
-	}
-	v_max = dev_pm_opp_get_voltage(opp);
-
-=======
->>>>>>> 24b8d41d
 	v = td->soc->cvb->min_millivolts * 1000;
 	lut = find_vdd_map_entry_exact(td, v);
 	if (lut < 0)
@@ -1758,11 +1745,7 @@
 	if (!td->dvco_rate_min)
 		dev_err(td->dev, "no opp above DFLL minimum voltage %d mV\n",
 			td->soc->cvb->min_millivolts);
-<<<<<<< HEAD
-	else
-=======
 	else {
->>>>>>> 24b8d41d
 		ret = 0;
 		for (j = 0; j < td->lut_size; j++)
 			td->lut_uv[j] =
