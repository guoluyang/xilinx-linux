--- conflicted
+++ resolved
@@ -1191,11 +1191,8 @@
 	.enable = clk_pllu_enable,
 	.disable = clk_pll_disable,
 	.recalc_rate = clk_pll_recalc_rate,
-<<<<<<< HEAD
-=======
 	.round_rate = clk_pll_round_rate,
 	.set_rate = clk_pll_set_rate,
->>>>>>> 24b8d41d
 };
 
 static int _pll_fixed_mdiv(struct tegra_clk_pll_params *pll_params,
@@ -1751,12 +1748,9 @@
 		return -EINVAL;
 	}
 
-<<<<<<< HEAD
-=======
 	if (clk_pll_is_enabled(hw))
 		return 0;
 
->>>>>>> 24b8d41d
 	input_rate = clk_hw_get_rate(__clk_get_hw(osc));
 
 	if (pll->lock)
@@ -1847,8 +1841,6 @@
 
 	return ret;
 }
-<<<<<<< HEAD
-=======
 
 static void _clk_plle_tegra_init_parent(struct tegra_clk_pll *pll)
 {
@@ -1870,7 +1862,6 @@
 		fence_udelay(1, pll->clk_base);
 	}
 }
->>>>>>> 24b8d41d
 #endif
 
 static struct tegra_clk_pll *_tegra_init_pll(void __iomem *clk_base,
@@ -2320,29 +2311,6 @@
 
 	return clk;
 }
-
-struct clk *
-tegra_clk_register_pllu_tegra114(const char *name, const char *parent_name,
-				 void __iomem *clk_base, unsigned long flags,
-				 struct tegra_clk_pll_params *pll_params,
-				 spinlock_t *lock)
-{
-	struct tegra_clk_pll *pll;
-	struct clk *clk;
-
-	pll_params->flags |= TEGRA_PLLU;
-
-	pll = _tegra_init_pll(clk_base, NULL, pll_params, lock);
-	if (IS_ERR(pll))
-		return ERR_CAST(pll);
-
-	clk = _tegra_clk_register_pll(pll, name, parent_name, flags,
-				      &tegra_clk_pllu_tegra114_ops);
-	if (IS_ERR(clk))
-		kfree(pll);
-
-	return clk;
-}
 #endif
 
 #if defined(CONFIG_ARCH_TEGRA_124_SOC) || defined(CONFIG_ARCH_TEGRA_132_SOC) || defined(CONFIG_ARCH_TEGRA_210_SOC)
@@ -2444,10 +2412,6 @@
 			  struct tegra_clk_pll_params *pll_params,
 			  spinlock_t *lock, unsigned long parent_rate)
 {
-<<<<<<< HEAD
-	u32 val;
-=======
->>>>>>> 24b8d41d
 	struct tegra_clk_pll *pll;
 	struct clk *clk;
 
@@ -2461,39 +2425,14 @@
 	if (IS_ERR(pll))
 		return ERR_CAST(pll);
 
-<<<<<<< HEAD
-	/* program minimum rate by default */
-
-	val = pll_readl_base(pll);
-	if (val & PLL_BASE_ENABLE)
-		WARN_ON(readl_relaxed(clk_base + pll_params->iddq_reg) &
-				BIT(pll_params->iddq_bit_idx));
-	else {
-		val = 0x4 << divm_shift(pll);
-		val |= 0x41 << divn_shift(pll);
-		pll_writel_base(val, pll);
-	}
-
-	/* disable lock override */
-
-	val = pll_readl_misc(pll);
-	val &= ~BIT(29);
-	pll_writel_misc(val, pll);
-
-	clk = _tegra_clk_register_pll(pll, name, parent_name, flags,
-				      &tegra_clk_pllre_ops);
-=======
 	clk = _tegra_clk_register_pll(pll, name, parent_name, flags,
 				      &tegra_clk_pll_ops);
->>>>>>> 24b8d41d
 	if (IS_ERR(clk))
 		kfree(pll);
 
 	return clk;
 }
 
-<<<<<<< HEAD
-=======
 static int clk_plle_tegra210_is_enabled(struct clk_hw *hw)
 {
 	struct tegra_clk_pll *pll = to_clk_pll(hw);
@@ -2504,7 +2443,6 @@
 	return val & PLLE_BASE_ENABLE ? 1 : 0;
 }
 
->>>>>>> 24b8d41d
 static int clk_plle_tegra210_enable(struct clk_hw *hw)
 {
 	struct tegra_clk_pll *pll = to_clk_pll(hw);
@@ -2635,152 +2573,6 @@
 	_clk_plle_tegra_init_parent(pll);
 }
 
-static int clk_pllu_tegra210_enable(struct clk_hw *hw)
-{
-	struct tegra_clk_pll *pll = to_clk_pll(hw);
-	struct clk_hw *pll_ref = clk_hw_get_parent(hw);
-	struct clk_hw *osc = clk_hw_get_parent(pll_ref);
-	const struct utmi_clk_param *params = NULL;
-	unsigned long flags = 0, input_rate;
-	unsigned int i;
-	int ret = 0;
-	u32 value;
-
-	if (!osc) {
-		pr_err("%s: failed to get OSC clock\n", __func__);
-		return -EINVAL;
-	}
-
-	input_rate = clk_hw_get_rate(osc);
-
-	if (pll->lock)
-		spin_lock_irqsave(pll->lock, flags);
-
-	_clk_pll_enable(hw);
-
-	ret = clk_pll_wait_for_lock(pll);
-	if (ret < 0)
-		goto out;
-
-	for (i = 0; i < ARRAY_SIZE(utmi_parameters); i++) {
-		if (input_rate == utmi_parameters[i].osc_frequency) {
-			params = &utmi_parameters[i];
-			break;
-		}
-	}
-
-	if (!params) {
-		pr_err("%s: unexpected input rate %lu Hz\n", __func__,
-		       input_rate);
-		ret = -EINVAL;
-		goto out;
-	}
-
-	value = pll_readl_base(pll);
-	value &= ~PLLU_BASE_OVERRIDE;
-	pll_writel_base(value, pll);
-
-	/* Put PLLU under HW control */
-	value = readl_relaxed(pll->clk_base + PLLU_HW_PWRDN_CFG0);
-	value |= PLLU_HW_PWRDN_CFG0_IDDQ_PD_INCLUDE |
-	         PLLU_HW_PWRDN_CFG0_USE_SWITCH_DETECT |
-	         PLLU_HW_PWRDN_CFG0_USE_LOCKDET;
-	value &= ~(PLLU_HW_PWRDN_CFG0_CLK_ENABLE_SWCTL |
-		   PLLU_HW_PWRDN_CFG0_CLK_SWITCH_SWCTL);
-	writel_relaxed(value, pll->clk_base + PLLU_HW_PWRDN_CFG0);
-
-	value = readl_relaxed(pll->clk_base + XUSB_PLL_CFG0);
-	value &= ~XUSB_PLL_CFG0_PLLU_LOCK_DLY;
-	writel_relaxed(value, pll->clk_base + XUSB_PLL_CFG0);
-
-	udelay(1);
-
-	value = readl_relaxed(pll->clk_base + PLLU_HW_PWRDN_CFG0);
-	value |= PLLU_HW_PWRDN_CFG0_SEQ_ENABLE;
-	writel_relaxed(value, pll->clk_base + PLLU_HW_PWRDN_CFG0);
-
-	udelay(1);
-
-	/* Disable PLLU clock branch to UTMIPLL since it uses OSC */
-	value = pll_readl_base(pll);
-	value &= ~PLLU_BASE_CLKENABLE_USB;
-	pll_writel_base(value, pll);
-
-	value = readl_relaxed(pll->clk_base + UTMIPLL_HW_PWRDN_CFG0);
-	if (value & UTMIPLL_HW_PWRDN_CFG0_SEQ_ENABLE) {
-		pr_debug("UTMIPLL already enabled\n");
-		goto out;
-	}
-
-	value &= ~UTMIPLL_HW_PWRDN_CFG0_IDDQ_OVERRIDE;
-	writel_relaxed(value, pll->clk_base + UTMIPLL_HW_PWRDN_CFG0);
-
-	/* Program UTMIP PLL stable and active counts */
-	value = readl_relaxed(pll->clk_base + UTMIP_PLL_CFG2);
-	value &= ~UTMIP_PLL_CFG2_STABLE_COUNT(~0);
-	value |= UTMIP_PLL_CFG2_STABLE_COUNT(params->stable_count);
-	value &= ~UTMIP_PLL_CFG2_ACTIVE_DLY_COUNT(~0);
-	value |= UTMIP_PLL_CFG2_ACTIVE_DLY_COUNT(params->active_delay_count);
-	value |= UTMIP_PLL_CFG2_PHY_XTAL_CLOCKEN;
-	writel_relaxed(value, pll->clk_base + UTMIP_PLL_CFG2);
-
-	/* Program UTMIP PLL delay and oscillator frequency counts */
-	value = readl_relaxed(pll->clk_base + UTMIP_PLL_CFG1);
-	value &= ~UTMIP_PLL_CFG1_ENABLE_DLY_COUNT(~0);
-	value |= UTMIP_PLL_CFG1_ENABLE_DLY_COUNT(params->enable_delay_count);
-	value &= ~UTMIP_PLL_CFG1_XTAL_FREQ_COUNT(~0);
-	value |= UTMIP_PLL_CFG1_XTAL_FREQ_COUNT(params->xtal_freq_count);
-	writel_relaxed(value, pll->clk_base + UTMIP_PLL_CFG1);
-
-	/* Remove power downs from UTMIP PLL control bits */
-	value = readl_relaxed(pll->clk_base + UTMIP_PLL_CFG1);
-	value &= ~UTMIP_PLL_CFG1_FORCE_PLL_ENABLE_POWERDOWN;
-	value |= UTMIP_PLL_CFG1_FORCE_PLL_ENABLE_POWERUP;
-	writel(value, pll->clk_base + UTMIP_PLL_CFG1);
-
-	udelay(1);
-
-	/* Enable samplers for SNPS, XUSB_HOST, XUSB_DEV */
-	value = readl_relaxed(pll->clk_base + UTMIP_PLL_CFG2);
-	value |= UTMIP_PLL_CFG2_FORCE_PD_SAMP_A_POWERUP;
-	value |= UTMIP_PLL_CFG2_FORCE_PD_SAMP_B_POWERUP;
-	value |= UTMIP_PLL_CFG2_FORCE_PD_SAMP_D_POWERUP;
-	value &= ~UTMIP_PLL_CFG2_FORCE_PD_SAMP_A_POWERDOWN;
-	value &= ~UTMIP_PLL_CFG2_FORCE_PD_SAMP_B_POWERDOWN;
-	value &= ~UTMIP_PLL_CFG2_FORCE_PD_SAMP_D_POWERDOWN;
-	writel_relaxed(value, pll->clk_base + UTMIP_PLL_CFG2);
-
-	/* Setup HW control of UTMIPLL */
-	value = readl_relaxed(pll->clk_base + UTMIP_PLL_CFG1);
-	value &= ~UTMIP_PLL_CFG1_FORCE_PLL_ENABLE_POWERUP;
-	value &= ~UTMIP_PLL_CFG1_FORCE_PLL_ENABLE_POWERDOWN;
-	writel_relaxed(value, pll->clk_base + UTMIP_PLL_CFG1);
-
-	value = readl_relaxed(pll->clk_base + UTMIPLL_HW_PWRDN_CFG0);
-	value |= UTMIPLL_HW_PWRDN_CFG0_USE_LOCKDET;
-	value &= ~UTMIPLL_HW_PWRDN_CFG0_CLK_ENABLE_SWCTL;
-	writel_relaxed(value, pll->clk_base + UTMIPLL_HW_PWRDN_CFG0);
-
-	udelay(1);
-
-	value = readl_relaxed(pll->clk_base + XUSB_PLL_CFG0);
-	value &= ~XUSB_PLL_CFG0_UTMIPLL_LOCK_DLY;
-	writel_relaxed(value, pll->clk_base + XUSB_PLL_CFG0);
-
-	udelay(1);
-
-	/* Enable HW control of UTMIPLL */
-	value = readl_relaxed(pll->clk_base + UTMIPLL_HW_PWRDN_CFG0);
-	value |= UTMIPLL_HW_PWRDN_CFG0_SEQ_ENABLE;
-	writel_relaxed(value, pll->clk_base + UTMIPLL_HW_PWRDN_CFG0);
-
-out:
-	if (pll->lock)
-		spin_unlock_irqrestore(pll->lock, flags);
-
-	return ret;
-}
-
 static const struct clk_ops tegra_clk_plle_tegra210_ops = {
 	.is_enabled =  clk_plle_tegra210_is_enabled,
 	.enable = clk_plle_tegra210_enable,
@@ -2789,13 +2581,6 @@
 	.restore_context = tegra_clk_plle_t210_restore_context,
 };
 
-static const struct clk_ops tegra_clk_pllu_tegra210_ops = {
-	.is_enabled =  clk_pll_is_enabled,
-	.enable = clk_pllu_tegra210_enable,
-	.disable = clk_pll_disable,
-	.recalc_rate = clk_pllre_recalc_rate,
-};
-
 struct clk *tegra_clk_register_plle_tegra210(const char *name,
 				const char *parent_name,
 				void __iomem *clk_base, unsigned long flags,
@@ -2952,28 +2737,4 @@
 	return clk;
 }
 
-<<<<<<< HEAD
-struct clk *tegra_clk_register_pllu_tegra210(const char *name,
-		const char *parent_name, void __iomem *clk_base,
-		unsigned long flags, struct tegra_clk_pll_params *pll_params,
-		spinlock_t *lock)
-{
-	struct tegra_clk_pll *pll;
-	struct clk *clk;
-
-	pll_params->flags |= TEGRA_PLLU;
-
-	pll = _tegra_init_pll(clk_base, NULL, pll_params, lock);
-	if (IS_ERR(pll))
-		return ERR_CAST(pll);
-
-	clk = _tegra_clk_register_pll(pll, name, parent_name, flags,
-				      &tegra_clk_pllu_tegra210_ops);
-	if (IS_ERR(clk))
-		kfree(pll);
-
-	return clk;
-}
-=======
->>>>>>> 24b8d41d
 #endif