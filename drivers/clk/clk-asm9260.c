// SPDX-License-Identifier: GPL-2.0-only
/*
 * Copyright (c) 2014 Oleksij Rempel <linux@rempel-privat.de>.
 */

#include <linux/clk.h>
#include <linux/clkdev.h>
#include <linux/err.h>
#include <linux/io.h>
#include <linux/clk-provider.h>
#include <linux/spinlock.h>
#include <linux/of.h>
#include <linux/of_address.h>
#include <dt-bindings/clock/alphascale,asm9260.h>

#define HW_AHBCLKCTRL0		0x0020
#define HW_AHBCLKCTRL1		0x0030
#define HW_SYSPLLCTRL		0x0100
#define HW_MAINCLKSEL		0x0120
#define HW_MAINCLKUEN		0x0124
#define HW_UARTCLKSEL		0x0128
#define HW_UARTCLKUEN		0x012c
#define HW_I2S0CLKSEL		0x0130
#define HW_I2S0CLKUEN		0x0134
#define HW_I2S1CLKSEL		0x0138
#define HW_I2S1CLKUEN		0x013c
#define HW_WDTCLKSEL		0x0160
#define HW_WDTCLKUEN		0x0164
#define HW_CLKOUTCLKSEL		0x0170
#define HW_CLKOUTCLKUEN		0x0174
#define HW_CPUCLKDIV		0x017c
#define HW_SYSAHBCLKDIV		0x0180
#define HW_I2S0MCLKDIV		0x0190
#define HW_I2S0SCLKDIV		0x0194
#define HW_I2S1MCLKDIV		0x0188
#define HW_I2S1SCLKDIV		0x018c
#define HW_UART0CLKDIV		0x0198
#define HW_UART1CLKDIV		0x019c
#define HW_UART2CLKDIV		0x01a0
#define HW_UART3CLKDIV		0x01a4
#define HW_UART4CLKDIV		0x01a8
#define HW_UART5CLKDIV		0x01ac
#define HW_UART6CLKDIV		0x01b0
#define HW_UART7CLKDIV		0x01b4
#define HW_UART8CLKDIV		0x01b8
#define HW_UART9CLKDIV		0x01bc
#define HW_SPI0CLKDIV		0x01c0
#define HW_SPI1CLKDIV		0x01c4
#define HW_QUADSPICLKDIV	0x01c8
#define HW_SSP0CLKDIV		0x01d0
#define HW_NANDCLKDIV		0x01d4
#define HW_TRACECLKDIV		0x01e0
#define HW_CAMMCLKDIV		0x01e8
#define HW_WDTCLKDIV		0x01ec
#define HW_CLKOUTCLKDIV		0x01f4
#define HW_MACCLKDIV		0x01f8
#define HW_LCDCLKDIV		0x01fc
#define HW_ADCANACLKDIV		0x0200

static struct clk_hw_onecell_data *clk_data;
static DEFINE_SPINLOCK(asm9260_clk_lock);

struct asm9260_div_clk {
	unsigned int idx;
	const char *name;
	const char *parent_name;
	u32 reg;
};

struct asm9260_gate_data {
	unsigned int idx;
	const char *name;
	const char *parent_name;
	u32 reg;
	u8 bit_idx;
	unsigned long flags;
};

struct asm9260_mux_clock {
	u8			mask;
	u32			*table;
	const char		*name;
	const char		**parent_names;
	u8			num_parents;
	unsigned long		offset;
	unsigned long		flags;
};

static void __iomem *base;

static const struct asm9260_div_clk asm9260_div_clks[] __initconst = {
	{ CLKID_SYS_CPU,	"cpu_div", "main_gate", HW_CPUCLKDIV },
	{ CLKID_SYS_AHB,	"ahb_div", "cpu_div", HW_SYSAHBCLKDIV },

	/* i2s has two deviders: one for only external mclk and internal
	 * devider for all clks. */
	{ CLKID_SYS_I2S0M,	"i2s0m_div", "i2s0_mclk",  HW_I2S0MCLKDIV },
	{ CLKID_SYS_I2S1M,	"i2s1m_div", "i2s1_mclk",  HW_I2S1MCLKDIV },
	{ CLKID_SYS_I2S0S,	"i2s0s_div", "i2s0_gate",  HW_I2S0SCLKDIV },
	{ CLKID_SYS_I2S1S,	"i2s1s_div", "i2s0_gate",  HW_I2S1SCLKDIV },

	{ CLKID_SYS_UART0,	"uart0_div", "uart_gate", HW_UART0CLKDIV },
	{ CLKID_SYS_UART1,	"uart1_div", "uart_gate", HW_UART1CLKDIV },
	{ CLKID_SYS_UART2,	"uart2_div", "uart_gate", HW_UART2CLKDIV },
	{ CLKID_SYS_UART3,	"uart3_div", "uart_gate", HW_UART3CLKDIV },
	{ CLKID_SYS_UART4,	"uart4_div", "uart_gate", HW_UART4CLKDIV },
	{ CLKID_SYS_UART5,	"uart5_div", "uart_gate", HW_UART5CLKDIV },
	{ CLKID_SYS_UART6,	"uart6_div", "uart_gate", HW_UART6CLKDIV },
	{ CLKID_SYS_UART7,	"uart7_div", "uart_gate", HW_UART7CLKDIV },
	{ CLKID_SYS_UART8,	"uart8_div", "uart_gate", HW_UART8CLKDIV },
	{ CLKID_SYS_UART9,	"uart9_div", "uart_gate", HW_UART9CLKDIV },

	{ CLKID_SYS_SPI0,	"spi0_div",	"main_gate", HW_SPI0CLKDIV },
	{ CLKID_SYS_SPI1,	"spi1_div",	"main_gate", HW_SPI1CLKDIV },
	{ CLKID_SYS_QUADSPI,	"quadspi_div",	"main_gate", HW_QUADSPICLKDIV },
	{ CLKID_SYS_SSP0,	"ssp0_div",	"main_gate", HW_SSP0CLKDIV },
	{ CLKID_SYS_NAND,	"nand_div",	"main_gate", HW_NANDCLKDIV },
	{ CLKID_SYS_TRACE,	"trace_div",	"main_gate", HW_TRACECLKDIV },
	{ CLKID_SYS_CAMM,	"camm_div",	"main_gate", HW_CAMMCLKDIV },
	{ CLKID_SYS_MAC,	"mac_div",	"main_gate", HW_MACCLKDIV },
	{ CLKID_SYS_LCD,	"lcd_div",	"main_gate", HW_LCDCLKDIV },
	{ CLKID_SYS_ADCANA,	"adcana_div",	"main_gate", HW_ADCANACLKDIV },

	{ CLKID_SYS_WDT,	"wdt_div",	"wdt_gate",    HW_WDTCLKDIV },
	{ CLKID_SYS_CLKOUT,	"clkout_div",	"clkout_gate", HW_CLKOUTCLKDIV },
};

static const struct asm9260_gate_data asm9260_mux_gates[] __initconst = {
	{ 0, "main_gate",	"main_mux",	HW_MAINCLKUEN,	0 },
	{ 0, "uart_gate",	"uart_mux",	HW_UARTCLKUEN,	0 },
	{ 0, "i2s0_gate",	"i2s0_mux",	HW_I2S0CLKUEN,	0 },
	{ 0, "i2s1_gate",	"i2s1_mux",	HW_I2S1CLKUEN,	0 },
	{ 0, "wdt_gate",	"wdt_mux",	HW_WDTCLKUEN,	0 },
	{ 0, "clkout_gate",	"clkout_mux",	HW_CLKOUTCLKUEN, 0 },
};
static const struct asm9260_gate_data asm9260_ahb_gates[] __initconst = {
	/* ahb gates */
	{ CLKID_AHB_ROM,	"rom",		"ahb_div",
		HW_AHBCLKCTRL0,	1, CLK_IGNORE_UNUSED},
	{ CLKID_AHB_RAM,	"ram",		"ahb_div",
		HW_AHBCLKCTRL0,	2, CLK_IGNORE_UNUSED},
	{ CLKID_AHB_GPIO,	"gpio",		"ahb_div",
		HW_AHBCLKCTRL0,	4 },
	{ CLKID_AHB_MAC,	"mac",		"ahb_div",
		HW_AHBCLKCTRL0,	5 },
	{ CLKID_AHB_EMI,	"emi",		"ahb_div",
		HW_AHBCLKCTRL0,	6, CLK_IGNORE_UNUSED},
	{ CLKID_AHB_USB0,	"usb0",		"ahb_div",
		HW_AHBCLKCTRL0,	7 },
	{ CLKID_AHB_USB1,	"usb1",		"ahb_div",
		HW_AHBCLKCTRL0,	8 },
	{ CLKID_AHB_DMA0,	"dma0",		"ahb_div",
		HW_AHBCLKCTRL0,	9 },
	{ CLKID_AHB_DMA1,	"dma1",		"ahb_div",
		HW_AHBCLKCTRL0,	10 },
	{ CLKID_AHB_UART0,	"uart0",	"ahb_div",
		HW_AHBCLKCTRL0,	11 },
	{ CLKID_AHB_UART1,	"uart1",	"ahb_div",
		HW_AHBCLKCTRL0,	12 },
	{ CLKID_AHB_UART2,	"uart2",	"ahb_div",
		HW_AHBCLKCTRL0,	13 },
	{ CLKID_AHB_UART3,	"uart3",	"ahb_div",
		HW_AHBCLKCTRL0,	14 },
	{ CLKID_AHB_UART4,	"uart4",	"ahb_div",
		HW_AHBCLKCTRL0,	15 },
	{ CLKID_AHB_UART5,	"uart5",	"ahb_div",
		HW_AHBCLKCTRL0,	16 },
	{ CLKID_AHB_UART6,	"uart6",	"ahb_div",
		HW_AHBCLKCTRL0,	17 },
	{ CLKID_AHB_UART7,	"uart7",	"ahb_div",
		HW_AHBCLKCTRL0,	18 },
	{ CLKID_AHB_UART8,	"uart8",	"ahb_div",
		HW_AHBCLKCTRL0,	19 },
	{ CLKID_AHB_UART9,	"uart9",	"ahb_div",
		HW_AHBCLKCTRL0,	20 },
	{ CLKID_AHB_I2S0,	"i2s0",		"ahb_div",
		HW_AHBCLKCTRL0,	21 },
	{ CLKID_AHB_I2C0,	"i2c0",		"ahb_div",
		HW_AHBCLKCTRL0,	22 },
	{ CLKID_AHB_I2C1,	"i2c1",		"ahb_div",
		HW_AHBCLKCTRL0,	23 },
	{ CLKID_AHB_SSP0,	"ssp0",		"ahb_div",
		HW_AHBCLKCTRL0,	24 },
	{ CLKID_AHB_IOCONFIG,	"ioconf",	"ahb_div",
		HW_AHBCLKCTRL0,	25 },
	{ CLKID_AHB_WDT,	"wdt",		"ahb_div",
		HW_AHBCLKCTRL0,	26 },
	{ CLKID_AHB_CAN0,	"can0",		"ahb_div",
		HW_AHBCLKCTRL0,	27 },
	{ CLKID_AHB_CAN1,	"can1",		"ahb_div",
		HW_AHBCLKCTRL0,	28 },
	{ CLKID_AHB_MPWM,	"mpwm",		"ahb_div",
		HW_AHBCLKCTRL0,	29 },
	{ CLKID_AHB_SPI0,	"spi0",		"ahb_div",
		HW_AHBCLKCTRL0,	30 },
	{ CLKID_AHB_SPI1,	"spi1",		"ahb_div",
		HW_AHBCLKCTRL0,	31 },

	{ CLKID_AHB_QEI,	"qei",		"ahb_div",
		HW_AHBCLKCTRL1,	0 },
	{ CLKID_AHB_QUADSPI0,	"quadspi0",	"ahb_div",
		HW_AHBCLKCTRL1,	1 },
	{ CLKID_AHB_CAMIF,	"capmif",	"ahb_div",
		HW_AHBCLKCTRL1,	2 },
	{ CLKID_AHB_LCDIF,	"lcdif",	"ahb_div",
		HW_AHBCLKCTRL1,	3 },
	{ CLKID_AHB_TIMER0,	"timer0",	"ahb_div",
		HW_AHBCLKCTRL1,	4 },
	{ CLKID_AHB_TIMER1,	"timer1",	"ahb_div",
		HW_AHBCLKCTRL1,	5 },
	{ CLKID_AHB_TIMER2,	"timer2",	"ahb_div",
		HW_AHBCLKCTRL1,	6 },
	{ CLKID_AHB_TIMER3,	"timer3",	"ahb_div",
		HW_AHBCLKCTRL1,	7 },
	{ CLKID_AHB_IRQ,	"irq",		"ahb_div",
		HW_AHBCLKCTRL1,	8, CLK_IGNORE_UNUSED},
	{ CLKID_AHB_RTC,	"rtc",		"ahb_div",
		HW_AHBCLKCTRL1,	9 },
	{ CLKID_AHB_NAND,	"nand",		"ahb_div",
		HW_AHBCLKCTRL1,	10 },
	{ CLKID_AHB_ADC0,	"adc0",		"ahb_div",
		HW_AHBCLKCTRL1,	11 },
	{ CLKID_AHB_LED,	"led",		"ahb_div",
		HW_AHBCLKCTRL1,	12 },
	{ CLKID_AHB_DAC0,	"dac0",		"ahb_div",
		HW_AHBCLKCTRL1,	13 },
	{ CLKID_AHB_LCD,	"lcd",		"ahb_div",
		HW_AHBCLKCTRL1,	14 },
	{ CLKID_AHB_I2S1,	"i2s1",		"ahb_div",
		HW_AHBCLKCTRL1,	15 },
	{ CLKID_AHB_MAC1,	"mac1",		"ahb_div",
		HW_AHBCLKCTRL1,	16 },
};

static const char __initdata *main_mux_p[] =   { NULL, NULL };
static const char __initdata *i2s0_mux_p[] =   { NULL, NULL, "i2s0m_div"};
static const char __initdata *i2s1_mux_p[] =   { NULL, NULL, "i2s1m_div"};
static const char __initdata *clkout_mux_p[] = { NULL, NULL, "rtc"};
static u32 three_mux_table[] = {0, 1, 3};

static struct asm9260_mux_clock asm9260_mux_clks[] __initdata = {
	{ 1, three_mux_table, "main_mux",	main_mux_p,
		ARRAY_SIZE(main_mux_p), HW_MAINCLKSEL, },
	{ 1, three_mux_table, "uart_mux",	main_mux_p,
		ARRAY_SIZE(main_mux_p), HW_UARTCLKSEL, },
	{ 1, three_mux_table, "wdt_mux",	main_mux_p,
		ARRAY_SIZE(main_mux_p), HW_WDTCLKSEL, },
	{ 3, three_mux_table, "i2s0_mux",	i2s0_mux_p,
		ARRAY_SIZE(i2s0_mux_p), HW_I2S0CLKSEL, },
	{ 3, three_mux_table, "i2s1_mux",	i2s1_mux_p,
		ARRAY_SIZE(i2s1_mux_p), HW_I2S1CLKSEL, },
	{ 3, three_mux_table, "clkout_mux",	clkout_mux_p,
		ARRAY_SIZE(clkout_mux_p), HW_CLKOUTCLKSEL, },
};

static void __init asm9260_acc_init(struct device_node *np)
{
	struct clk_hw *hw;
	struct clk_hw **hws;
	const char *ref_clk, *pll_clk = "pll";
	u32 rate;
	int n;

	clk_data = kzalloc(struct_size(clk_data, hws, MAX_CLKS), GFP_KERNEL);
	if (!clk_data)
		return;
	clk_data->num = MAX_CLKS;
	hws = clk_data->hws;

	clk_data = kzalloc(sizeof(*clk_data) +
			   sizeof(*clk_data->hws) * MAX_CLKS, GFP_KERNEL);
	if (!clk_data)
		return;
	clk_data->num = MAX_CLKS;
	hws = clk_data->hws;

	base = of_io_request_and_map(np, 0, np->name);
	if (IS_ERR(base))
		panic("%pOFn: unable to map resource", np);

	/* register pll */
	rate = (ioread32(base + HW_SYSPLLCTRL) & 0xffff) * 1000000;

	/* TODO: Convert to DT parent scheme */
	ref_clk = of_clk_get_parent_name(np, 0);
<<<<<<< HEAD
	accuracy = clk_get_accuracy(__clk_lookup(ref_clk));
	hw = clk_hw_register_fixed_rate_with_accuracy(NULL, pll_clk,
			ref_clk, 0, rate, accuracy);

	if (IS_ERR(hw))
		panic("%s: can't register REFCLK. Check DT!", np->name);
=======
	hw = __clk_hw_register_fixed_rate(NULL, NULL, pll_clk,
			ref_clk, NULL, NULL, 0, rate, 0,
			CLK_FIXED_RATE_PARENT_ACCURACY);

	if (IS_ERR(hw))
		panic("%pOFn: can't register REFCLK. Check DT!", np);
>>>>>>> 24b8d41d

	for (n = 0; n < ARRAY_SIZE(asm9260_mux_clks); n++) {
		const struct asm9260_mux_clock *mc = &asm9260_mux_clks[n];

		mc->parent_names[0] = ref_clk;
		mc->parent_names[1] = pll_clk;
		hw = clk_hw_register_mux_table(NULL, mc->name, mc->parent_names,
				mc->num_parents, mc->flags, base + mc->offset,
				0, mc->mask, 0, mc->table, &asm9260_clk_lock);
	}

	/* clock mux gate cells */
	for (n = 0; n < ARRAY_SIZE(asm9260_mux_gates); n++) {
		const struct asm9260_gate_data *gd = &asm9260_mux_gates[n];

		hw = clk_hw_register_gate(NULL, gd->name,
			gd->parent_name, gd->flags | CLK_SET_RATE_PARENT,
			base + gd->reg, gd->bit_idx, 0, &asm9260_clk_lock);
	}

	/* clock div cells */
	for (n = 0; n < ARRAY_SIZE(asm9260_div_clks); n++) {
		const struct asm9260_div_clk *dc = &asm9260_div_clks[n];

		hws[dc->idx] = clk_hw_register_divider(NULL, dc->name,
				dc->parent_name, CLK_SET_RATE_PARENT,
				base + dc->reg, 0, 8, CLK_DIVIDER_ONE_BASED,
				&asm9260_clk_lock);
	}

	/* clock ahb gate cells */
	for (n = 0; n < ARRAY_SIZE(asm9260_ahb_gates); n++) {
		const struct asm9260_gate_data *gd = &asm9260_ahb_gates[n];

		hws[gd->idx] = clk_hw_register_gate(NULL, gd->name,
				gd->parent_name, gd->flags, base + gd->reg,
				gd->bit_idx, 0, &asm9260_clk_lock);
	}

	/* check for errors on leaf clocks */
	for (n = 0; n < MAX_CLKS; n++) {
		if (!IS_ERR(hws[n]))
			continue;

		pr_err("%pOF: Unable to register leaf clock %d\n",
				np, n);
		goto fail;
	}

	/* register clk-provider */
	of_clk_add_hw_provider(np, of_clk_hw_onecell_get, clk_data);
	return;
fail:
	iounmap(base);
}
CLK_OF_DECLARE(asm9260_acc, "alphascale,asm9260-clock-controller",
		asm9260_acc_init);<|MERGE_RESOLUTION|>--- conflicted
+++ resolved
@@ -267,13 +267,6 @@
 	clk_data->num = MAX_CLKS;
 	hws = clk_data->hws;
 
-	clk_data = kzalloc(sizeof(*clk_data) +
-			   sizeof(*clk_data->hws) * MAX_CLKS, GFP_KERNEL);
-	if (!clk_data)
-		return;
-	clk_data->num = MAX_CLKS;
-	hws = clk_data->hws;
-
 	base = of_io_request_and_map(np, 0, np->name);
 	if (IS_ERR(base))
 		panic("%pOFn: unable to map resource", np);
@@ -283,21 +276,12 @@
 
 	/* TODO: Convert to DT parent scheme */
 	ref_clk = of_clk_get_parent_name(np, 0);
-<<<<<<< HEAD
-	accuracy = clk_get_accuracy(__clk_lookup(ref_clk));
-	hw = clk_hw_register_fixed_rate_with_accuracy(NULL, pll_clk,
-			ref_clk, 0, rate, accuracy);
-
-	if (IS_ERR(hw))
-		panic("%s: can't register REFCLK. Check DT!", np->name);
-=======
 	hw = __clk_hw_register_fixed_rate(NULL, NULL, pll_clk,
 			ref_clk, NULL, NULL, 0, rate, 0,
 			CLK_FIXED_RATE_PARENT_ACCURACY);
 
 	if (IS_ERR(hw))
 		panic("%pOFn: can't register REFCLK. Check DT!", np);
->>>>>>> 24b8d41d
 
 	for (n = 0; n < ARRAY_SIZE(asm9260_mux_clks); n++) {
 		const struct asm9260_mux_clock *mc = &asm9260_mux_clks[n];
