// SPDX-License-Identifier: GPL-2.0
/*
 * Copyright (c) 2014 Marvell Technology Group Ltd.
 *
 * Alexandre Belloni <alexandre.belloni@free-electrons.com>
 * Sebastian Hesselbarth <sebastian.hesselbarth@gmail.com>
 */

#include <linux/clk.h>
#include <linux/clk-provider.h>
#include <linux/io.h>
#include <linux/kernel.h>
#include <linux/of.h>
#include <linux/of_address.h>
#include <linux/slab.h>

#include <dt-bindings/clock/berlin2q.h>

#include "berlin2-div.h"
#include "berlin2-pll.h"
#include "common.h"

#define REG_PINMUX0		0x0018
#define REG_PINMUX5		0x002c
#define REG_SYSPLLCTL0		0x0030
#define REG_SYSPLLCTL4		0x0040
#define REG_CLKENABLE		0x00e8
#define REG_CLKSELECT0		0x00ec
#define REG_CLKSELECT1		0x00f0
#define REG_CLKSELECT2		0x00f4
#define REG_CLKSWITCH0		0x00f8
#define REG_CLKSWITCH1		0x00fc
#define REG_SW_GENERIC0		0x0110
#define REG_SW_GENERIC3		0x011c
#define REG_SDIO0XIN_CLKCTL	0x0158
#define REG_SDIO1XIN_CLKCTL	0x015c

#define	MAX_CLKS 28
static struct clk_hw_onecell_data *clk_data;
static DEFINE_SPINLOCK(lock);
static void __iomem *gbase;
static void __iomem *cpupll_base;

enum {
	REFCLK,
	SYSPLL, CPUPLL,
	AVPLL_B1, AVPLL_B2, AVPLL_B3, AVPLL_B4,
	AVPLL_B5, AVPLL_B6, AVPLL_B7, AVPLL_B8,
};

static const char *clk_names[] = {
	[REFCLK]		= "refclk",
	[SYSPLL]		= "syspll",
	[CPUPLL]		= "cpupll",
	[AVPLL_B1]		= "avpll_b1",
	[AVPLL_B2]		= "avpll_b2",
	[AVPLL_B3]		= "avpll_b3",
	[AVPLL_B4]		= "avpll_b4",
	[AVPLL_B5]		= "avpll_b5",
	[AVPLL_B6]		= "avpll_b6",
	[AVPLL_B7]		= "avpll_b7",
	[AVPLL_B8]		= "avpll_b8",
};

static const struct berlin2_pll_map bg2q_pll_map __initconst = {
	.vcodiv		= {1, 0, 2, 0, 3, 4, 0, 6, 8},
	.mult		= 1,
	.fbdiv_shift	= 7,
	.rfdiv_shift	= 2,
	.divsel_shift	= 9,
};

static const u8 default_parent_ids[] = {
	SYSPLL, AVPLL_B4, AVPLL_B5, AVPLL_B6, AVPLL_B7, SYSPLL
};

static const struct berlin2_div_data bg2q_divs[] __initconst = {
	{
		.name = "sys",
		.parent_ids = default_parent_ids,
		.num_parents = ARRAY_SIZE(default_parent_ids),
		.map = {
			BERLIN2_DIV_GATE(REG_CLKENABLE, 0),
			BERLIN2_PLL_SELECT(REG_CLKSELECT0, 0),
			BERLIN2_DIV_SELECT(REG_CLKSELECT0, 3),
			BERLIN2_PLL_SWITCH(REG_CLKSWITCH0, 3),
			BERLIN2_DIV_SWITCH(REG_CLKSWITCH0, 4),
			BERLIN2_DIV_D3SWITCH(REG_CLKSWITCH0, 5),
		},
		.div_flags = BERLIN2_DIV_HAS_GATE | BERLIN2_DIV_HAS_MUX,
		.flags = CLK_IGNORE_UNUSED,
	},
	{
		.name = "drmfigo",
		.parent_ids = default_parent_ids,
		.num_parents = ARRAY_SIZE(default_parent_ids),
		.map = {
			BERLIN2_DIV_GATE(REG_CLKENABLE, 17),
			BERLIN2_PLL_SELECT(REG_CLKSELECT0, 6),
			BERLIN2_DIV_SELECT(REG_CLKSELECT0, 9),
			BERLIN2_PLL_SWITCH(REG_CLKSWITCH0, 6),
			BERLIN2_DIV_SWITCH(REG_CLKSWITCH0, 7),
			BERLIN2_DIV_D3SWITCH(REG_CLKSWITCH0, 8),
		},
		.div_flags = BERLIN2_DIV_HAS_GATE | BERLIN2_DIV_HAS_MUX,
		.flags = 0,
	},
	{
		.name = "cfg",
		.parent_ids = default_parent_ids,
		.num_parents = ARRAY_SIZE(default_parent_ids),
		.map = {
			BERLIN2_DIV_GATE(REG_CLKENABLE, 1),
			BERLIN2_PLL_SELECT(REG_CLKSELECT0, 12),
			BERLIN2_DIV_SELECT(REG_CLKSELECT0, 15),
			BERLIN2_PLL_SWITCH(REG_CLKSWITCH0, 9),
			BERLIN2_DIV_SWITCH(REG_CLKSWITCH0, 10),
			BERLIN2_DIV_D3SWITCH(REG_CLKSWITCH0, 11),
		},
		.div_flags = BERLIN2_DIV_HAS_GATE | BERLIN2_DIV_HAS_MUX,
		.flags = 0,
	},
	{
		.name = "gfx2d",
		.parent_ids = default_parent_ids,
		.num_parents = ARRAY_SIZE(default_parent_ids),
		.map = {
			BERLIN2_DIV_GATE(REG_CLKENABLE, 4),
			BERLIN2_PLL_SELECT(REG_CLKSELECT0, 18),
			BERLIN2_DIV_SELECT(REG_CLKSELECT0, 21),
			BERLIN2_PLL_SWITCH(REG_CLKSWITCH0, 12),
			BERLIN2_DIV_SWITCH(REG_CLKSWITCH0, 13),
			BERLIN2_DIV_D3SWITCH(REG_CLKSWITCH0, 14),
		},
		.div_flags = BERLIN2_DIV_HAS_GATE | BERLIN2_DIV_HAS_MUX,
		.flags = 0,
	},
	{
		.name = "zsp",
		.parent_ids = default_parent_ids,
		.num_parents = ARRAY_SIZE(default_parent_ids),
		.map = {
			BERLIN2_DIV_GATE(REG_CLKENABLE, 6),
			BERLIN2_PLL_SELECT(REG_CLKSELECT0, 24),
			BERLIN2_DIV_SELECT(REG_CLKSELECT0, 27),
			BERLIN2_PLL_SWITCH(REG_CLKSWITCH0, 15),
			BERLIN2_DIV_SWITCH(REG_CLKSWITCH0, 16),
			BERLIN2_DIV_D3SWITCH(REG_CLKSWITCH0, 17),
		},
		.div_flags = BERLIN2_DIV_HAS_GATE | BERLIN2_DIV_HAS_MUX,
		.flags = 0,
	},
	{
		.name = "perif",
		.parent_ids = default_parent_ids,
		.num_parents = ARRAY_SIZE(default_parent_ids),
		.map = {
			BERLIN2_DIV_GATE(REG_CLKENABLE, 7),
			BERLIN2_PLL_SELECT(REG_CLKSELECT1, 0),
			BERLIN2_DIV_SELECT(REG_CLKSELECT1, 3),
			BERLIN2_PLL_SWITCH(REG_CLKSWITCH0, 18),
			BERLIN2_DIV_SWITCH(REG_CLKSWITCH0, 19),
			BERLIN2_DIV_D3SWITCH(REG_CLKSWITCH0, 20),
		},
		.div_flags = BERLIN2_DIV_HAS_GATE | BERLIN2_DIV_HAS_MUX,
		.flags = CLK_IGNORE_UNUSED,
	},
	{
		.name = "pcube",
		.parent_ids = default_parent_ids,
		.num_parents = ARRAY_SIZE(default_parent_ids),
		.map = {
			BERLIN2_DIV_GATE(REG_CLKENABLE, 2),
			BERLIN2_PLL_SELECT(REG_CLKSELECT1, 6),
			BERLIN2_DIV_SELECT(REG_CLKSELECT1, 9),
			BERLIN2_PLL_SWITCH(REG_CLKSWITCH0, 21),
			BERLIN2_DIV_SWITCH(REG_CLKSWITCH0, 22),
			BERLIN2_DIV_D3SWITCH(REG_CLKSWITCH0, 23),
		},
		.div_flags = BERLIN2_DIV_HAS_GATE | BERLIN2_DIV_HAS_MUX,
		.flags = 0,
	},
	{
		.name = "vscope",
		.parent_ids = default_parent_ids,
		.num_parents = ARRAY_SIZE(default_parent_ids),
		.map = {
			BERLIN2_DIV_GATE(REG_CLKENABLE, 3),
			BERLIN2_PLL_SELECT(REG_CLKSELECT1, 12),
			BERLIN2_DIV_SELECT(REG_CLKSELECT1, 15),
			BERLIN2_PLL_SWITCH(REG_CLKSWITCH0, 24),
			BERLIN2_DIV_SWITCH(REG_CLKSWITCH0, 25),
			BERLIN2_DIV_D3SWITCH(REG_CLKSWITCH0, 26),
		},
		.div_flags = BERLIN2_DIV_HAS_GATE | BERLIN2_DIV_HAS_MUX,
		.flags = 0,
	},
	{
		.name = "nfc_ecc",
		.parent_ids = default_parent_ids,
		.num_parents = ARRAY_SIZE(default_parent_ids),
		.map = {
			BERLIN2_DIV_GATE(REG_CLKENABLE, 19),
			BERLIN2_PLL_SELECT(REG_CLKSELECT1, 18),
			BERLIN2_DIV_SELECT(REG_CLKSELECT1, 21),
			BERLIN2_PLL_SWITCH(REG_CLKSWITCH0, 27),
			BERLIN2_DIV_SWITCH(REG_CLKSWITCH0, 28),
			BERLIN2_DIV_D3SWITCH(REG_CLKSWITCH0, 29),
		},
		.div_flags = BERLIN2_DIV_HAS_GATE | BERLIN2_DIV_HAS_MUX,
		.flags = 0,
	},
	{
		.name = "vpp",
		.parent_ids = default_parent_ids,
		.num_parents = ARRAY_SIZE(default_parent_ids),
		.map = {
			BERLIN2_DIV_GATE(REG_CLKENABLE, 21),
			BERLIN2_PLL_SELECT(REG_CLKSELECT1, 24),
			BERLIN2_DIV_SELECT(REG_CLKSELECT1, 27),
			BERLIN2_PLL_SWITCH(REG_CLKSWITCH0, 30),
			BERLIN2_DIV_SWITCH(REG_CLKSWITCH0, 31),
			BERLIN2_DIV_D3SWITCH(REG_CLKSWITCH1, 0),
		},
		.div_flags = BERLIN2_DIV_HAS_GATE | BERLIN2_DIV_HAS_MUX,
		.flags = 0,
	},
	{
		.name = "app",
		.parent_ids = default_parent_ids,
		.num_parents = ARRAY_SIZE(default_parent_ids),
		.map = {
			BERLIN2_DIV_GATE(REG_CLKENABLE, 20),
			BERLIN2_PLL_SELECT(REG_CLKSELECT2, 0),
			BERLIN2_DIV_SELECT(REG_CLKSELECT2, 3),
			BERLIN2_PLL_SWITCH(REG_CLKSWITCH1, 1),
			BERLIN2_DIV_SWITCH(REG_CLKSWITCH1, 2),
			BERLIN2_DIV_D3SWITCH(REG_CLKSWITCH1, 3),
		},
		.div_flags = BERLIN2_DIV_HAS_GATE | BERLIN2_DIV_HAS_MUX,
		.flags = 0,
	},
	{
		.name = "sdio0xin",
		.parent_ids = default_parent_ids,
		.num_parents = ARRAY_SIZE(default_parent_ids),
		.map = {
			BERLIN2_SINGLE_DIV(REG_SDIO0XIN_CLKCTL),
		},
		.div_flags = BERLIN2_DIV_HAS_GATE | BERLIN2_DIV_HAS_MUX,
		.flags = 0,
	},
	{
		.name = "sdio1xin",
		.parent_ids = default_parent_ids,
		.num_parents = ARRAY_SIZE(default_parent_ids),
		.map = {
			BERLIN2_SINGLE_DIV(REG_SDIO1XIN_CLKCTL),
		},
		.div_flags = BERLIN2_DIV_HAS_GATE | BERLIN2_DIV_HAS_MUX,
		.flags = 0,
	},
};

static const struct berlin2_gate_data bg2q_gates[] __initconst = {
	{ "gfx2daxi",	"perif",	5 },
	{ "geth0",	"perif",	8 },
	{ "sata",	"perif",	9 },
	{ "ahbapb",	"perif",	10, CLK_IGNORE_UNUSED },
	{ "usb0",	"perif",	11 },
	{ "usb1",	"perif",	12 },
	{ "usb2",	"perif",	13 },
	{ "usb3",	"perif",	14 },
	{ "pbridge",	"perif",	15, CLK_IGNORE_UNUSED },
	{ "sdio",	"perif",	16 },
	{ "nfc",	"perif",	18 },
	{ "pcie",	"perif",	22 },
};

static void __init berlin2q_clock_setup(struct device_node *np)
{
	struct device_node *parent_np = of_get_parent(np);
	const char *parent_names[9];
	struct clk *clk;
	struct clk_hw **hws;
	int n, ret;

<<<<<<< HEAD
	clk_data = kzalloc(sizeof(*clk_data) +
			   sizeof(*clk_data->hws) * MAX_CLKS, GFP_KERNEL);
=======
	clk_data = kzalloc(struct_size(clk_data, hws, MAX_CLKS), GFP_KERNEL);
>>>>>>> 24b8d41d
	if (!clk_data)
		return;
	clk_data->num = MAX_CLKS;
	hws = clk_data->hws;

	gbase = of_iomap(parent_np, 0);
	if (!gbase) {
		pr_err("%pOF: Unable to map global base\n", np);
		return;
	}

	/* BG2Q CPU PLL is not part of global registers */
	cpupll_base = of_iomap(parent_np, 1);
	if (!cpupll_base) {
		pr_err("%pOF: Unable to map cpupll base\n", np);
		iounmap(gbase);
		return;
	}

	/* overwrite default clock names with DT provided ones */
	clk = of_clk_get_by_name(np, clk_names[REFCLK]);
	if (!IS_ERR(clk)) {
		clk_names[REFCLK] = __clk_get_name(clk);
		clk_put(clk);
	}

	/* simple register PLLs */
	ret = berlin2_pll_register(&bg2q_pll_map, gbase + REG_SYSPLLCTL0,
				   clk_names[SYSPLL], clk_names[REFCLK], 0);
	if (ret)
		goto bg2q_fail;

	ret = berlin2_pll_register(&bg2q_pll_map, cpupll_base,
				   clk_names[CPUPLL], clk_names[REFCLK], 0);
	if (ret)
		goto bg2q_fail;

	/* TODO: add BG2Q AVPLL */

	/*
	 * TODO: add reference clock bypass switches:
	 * memPLLSWBypass, cpuPLLSWBypass, and sysPLLSWBypass
	 */

	/* clock divider cells */
	for (n = 0; n < ARRAY_SIZE(bg2q_divs); n++) {
		const struct berlin2_div_data *dd = &bg2q_divs[n];
		int k;

		for (k = 0; k < dd->num_parents; k++)
			parent_names[k] = clk_names[dd->parent_ids[k]];

		hws[CLKID_SYS + n] = berlin2_div_register(&dd->map, gbase,
				dd->name, dd->div_flags, parent_names,
				dd->num_parents, dd->flags, &lock);
	}

	/* clock gate cells */
	for (n = 0; n < ARRAY_SIZE(bg2q_gates); n++) {
		const struct berlin2_gate_data *gd = &bg2q_gates[n];

		hws[CLKID_GFX2DAXI + n] = clk_hw_register_gate(NULL, gd->name,
			    gd->parent_name, gd->flags, gbase + REG_CLKENABLE,
			    gd->bit_idx, 0, &lock);
	}

	/* cpuclk divider is fixed to 1 */
	hws[CLKID_CPU] =
		clk_hw_register_fixed_factor(NULL, "cpu", clk_names[CPUPLL],
					  0, 1, 1);
	/* twdclk is derived from cpu/3 */
	hws[CLKID_TWD] =
		clk_hw_register_fixed_factor(NULL, "twd", "cpu", 0, 1, 3);

	/* check for errors on leaf clocks */
	for (n = 0; n < MAX_CLKS; n++) {
		if (!IS_ERR(hws[n]))
			continue;

		pr_err("%pOF: Unable to register leaf clock %d\n", np, n);
		goto bg2q_fail;
	}

	/* register clk-provider */
	of_clk_add_hw_provider(np, of_clk_hw_onecell_get, clk_data);

	return;

bg2q_fail:
	iounmap(cpupll_base);
	iounmap(gbase);
}
CLK_OF_DECLARE(berlin2q_clk, "marvell,berlin2q-clk",
	       berlin2q_clock_setup);<|MERGE_RESOLUTION|>--- conflicted
+++ resolved
@@ -285,12 +285,7 @@
 	struct clk_hw **hws;
 	int n, ret;
 
-<<<<<<< HEAD
-	clk_data = kzalloc(sizeof(*clk_data) +
-			   sizeof(*clk_data->hws) * MAX_CLKS, GFP_KERNEL);
-=======
 	clk_data = kzalloc(struct_size(clk_data, hws, MAX_CLKS), GFP_KERNEL);
->>>>>>> 24b8d41d
 	if (!clk_data)
 		return;
 	clk_data->num = MAX_CLKS;
