// SPDX-License-Identifier: GPL-2.0
/*
 * Copyright (c) 2015 Endless Mobile, Inc.
 * Author: Carlo Caione <carlo@endlessm.com>
 *
 * Copyright (c) 2018 Baylibre, SAS.
 * Author: Jerome Brunet <jbrunet@baylibre.com>
 */

/*
 * In the most basic form, a Meson PLL is composed as follows:
 *
 *                     PLL
 *        +--------------------------------+
 *        |                                |
 *        |             +--+               |
 *  in >>-----[ /N ]--->|  |      +-----+  |
 *        |             |  |------| DCO |---->> out
 *        |  +--------->|  |      +--v--+  |
 *        |  |          +--+         |     |
 *        |  |                       |     |
 *        |  +--[ *(M + (F/Fmax) ]<--+     |
 *        |                                |
 *        +--------------------------------+
 *
 * out = in * (m + frac / frac_max) / n
 */

#include <linux/clk-provider.h>
#include <linux/delay.h>
#include <linux/err.h>
#include <linux/io.h>
#include <linux/math64.h>
#include <linux/module.h>
#include <linux/rational.h>

#include "clk-regmap.h"
#include "clk-pll.h"

static inline struct meson_clk_pll_data *
meson_clk_pll_data(struct clk_regmap *clk)
{
	return (struct meson_clk_pll_data *)clk->data;
}

<<<<<<< HEAD
#define to_meson_clk_pll(_hw) container_of(_hw, struct meson_clk_pll, hw)
=======
static int __pll_round_closest_mult(struct meson_clk_pll_data *pll)
{
	if ((pll->flags & CLK_MESON_PLL_ROUND_CLOSEST) &&
	    !MESON_PARM_APPLICABLE(&pll->frac))
		return 1;

	return 0;
}

static unsigned long __pll_params_to_rate(unsigned long parent_rate,
					  unsigned int m, unsigned int n,
					  unsigned int frac,
					  struct meson_clk_pll_data *pll)
{
	u64 rate = (u64)parent_rate * m;

	if (frac && MESON_PARM_APPLICABLE(&pll->frac)) {
		u64 frac_rate = (u64)parent_rate * frac;

		rate += DIV_ROUND_UP_ULL(frac_rate,
					 (1 << pll->frac.width));
	}

	return DIV_ROUND_UP_ULL(rate, n);
}
>>>>>>> 24b8d41d

static unsigned long meson_clk_pll_recalc_rate(struct clk_hw *hw,
						unsigned long parent_rate)
{
<<<<<<< HEAD
	struct meson_clk_pll *pll = to_meson_clk_pll(hw);
	struct parm *p;
	unsigned long parent_rate_mhz = parent_rate / 1000000;
	unsigned long rate_mhz;
	u16 n, m, frac = 0, od, od2 = 0;
	u32 reg;

	p = &pll->n;
	reg = readl(pll->base + p->reg_off);
	n = PARM_GET(p->width, p->shift, reg);

	p = &pll->m;
	reg = readl(pll->base + p->reg_off);
	m = PARM_GET(p->width, p->shift, reg);

	p = &pll->od;
	reg = readl(pll->base + p->reg_off);
	od = PARM_GET(p->width, p->shift, reg);

	p = &pll->od2;
	if (p->width) {
		reg = readl(pll->base + p->reg_off);
		od2 = PARM_GET(p->width, p->shift, reg);
	}

	p = &pll->frac;
	if (p->width) {
		reg = readl(pll->base + p->reg_off);
		frac = PARM_GET(p->width, p->shift, reg);
		rate_mhz = (parent_rate_mhz * m + \
				(parent_rate_mhz * frac >> 12)) * 2 / n;
		rate_mhz = rate_mhz >> od >> od2;
	} else
		rate_mhz = (parent_rate_mhz * m / n) >> od >> od2;
=======
	struct clk_regmap *clk = to_clk_regmap(hw);
	struct meson_clk_pll_data *pll = meson_clk_pll_data(clk);
	unsigned int m, n, frac;

	n = meson_parm_read(clk->map, &pll->n);

	/*
	 * On some HW, N is set to zero on init. This value is invalid as
	 * it would result in a division by zero. The rate can't be
	 * calculated in this case
	 */
	if (n == 0)
		return 0;

	m = meson_parm_read(clk->map, &pll->m);

	frac = MESON_PARM_APPLICABLE(&pll->frac) ?
		meson_parm_read(clk->map, &pll->frac) :
		0;
>>>>>>> 24b8d41d

	return __pll_params_to_rate(parent_rate, m, n, frac, pll);
}

static unsigned int __pll_params_with_frac(unsigned long rate,
					   unsigned long parent_rate,
					   unsigned int m,
					   unsigned int n,
					   struct meson_clk_pll_data *pll)
{
	unsigned int frac_max = (1 << pll->frac.width);
	u64 val = (u64)rate * n;

	/* Bail out if we are already over the requested rate */
	if (rate < parent_rate * m / n)
		return 0;

	if (pll->flags & CLK_MESON_PLL_ROUND_CLOSEST)
		val = DIV_ROUND_CLOSEST_ULL(val * frac_max, parent_rate);
	else
		val = div_u64(val * frac_max, parent_rate);

	val -= m * frac_max;

	return min((unsigned int)val, (frac_max - 1));
}

static bool meson_clk_pll_is_better(unsigned long rate,
				    unsigned long best,
				    unsigned long now,
				    struct meson_clk_pll_data *pll)
{
	if (__pll_round_closest_mult(pll)) {
		/* Round Closest */
		if (abs(now - rate) < abs(best - rate))
			return true;
	} else {
		/* Round down */
		if (now <= rate && best < now)
			return true;
	}

	return false;
}

static int meson_clk_get_pll_table_index(unsigned int index,
					 unsigned int *m,
					 unsigned int *n,
					 struct meson_clk_pll_data *pll)
{
	if (!pll->table[index].n)
		return -EINVAL;

	*m = pll->table[index].m;
	*n = pll->table[index].n;

	return 0;
}

static unsigned int meson_clk_get_pll_range_m(unsigned long rate,
					      unsigned long parent_rate,
					      unsigned int n,
					      struct meson_clk_pll_data *pll)
{
<<<<<<< HEAD
	struct meson_clk_pll *pll = to_meson_clk_pll(hw);
	const struct pll_rate_table *rate_table = pll->rate_table;
	int i;
=======
	u64 val = (u64)rate * n;

	if (__pll_round_closest_mult(pll))
		return DIV_ROUND_CLOSEST_ULL(val, parent_rate);

	return div_u64(val,  parent_rate);
}

static int meson_clk_get_pll_range_index(unsigned long rate,
					 unsigned long parent_rate,
					 unsigned int index,
					 unsigned int *m,
					 unsigned int *n,
					 struct meson_clk_pll_data *pll)
{
	*n = index + 1;

	/* Check the predivider range */
	if (*n >= (1 << pll->n.width))
		return -EINVAL;
>>>>>>> 24b8d41d

	if (*n == 1) {
		/* Get the boundaries out the way */
		if (rate <= pll->range->min * parent_rate) {
			*m = pll->range->min;
			return -ENODATA;
		} else if (rate >= pll->range->max * parent_rate) {
			*m = pll->range->max;
			return -ENODATA;
		}
	}

	*m = meson_clk_get_pll_range_m(rate, parent_rate, *n, pll);

	/* the pre-divider gives a multiplier too big - stop */
	if (*m >= (1 << pll->m.width))
		return -EINVAL;

	return 0;
}

static int meson_clk_get_pll_get_index(unsigned long rate,
				       unsigned long parent_rate,
				       unsigned int index,
				       unsigned int *m,
				       unsigned int *n,
				       struct meson_clk_pll_data *pll)
{
<<<<<<< HEAD
	const struct pll_rate_table *rate_table = pll->rate_table;
	int i;
=======
	if (pll->range)
		return meson_clk_get_pll_range_index(rate, parent_rate,
						     index, m, n, pll);
	else if (pll->table)
		return meson_clk_get_pll_table_index(index, m, n, pll);
>>>>>>> 24b8d41d

	return -EINVAL;
}

static int meson_clk_get_pll_settings(unsigned long rate,
				      unsigned long parent_rate,
				      unsigned int *best_m,
				      unsigned int *best_n,
				      struct meson_clk_pll_data *pll)
{
	unsigned long best = 0, now = 0;
	unsigned int i, m, n;
	int ret;

	for (i = 0, ret = 0; !ret; i++) {
		ret = meson_clk_get_pll_get_index(rate, parent_rate,
						  i, &m, &n, pll);
		if (ret == -EINVAL)
			break;

		now = __pll_params_to_rate(parent_rate, m, n, 0, pll);
		if (meson_clk_pll_is_better(rate, best, now, pll)) {
			best = now;
			*best_m = m;
			*best_n = n;

			if (now == rate)
				break;
		}
	}

	return best ? 0 : -EINVAL;
}

static long meson_clk_pll_round_rate(struct clk_hw *hw, unsigned long rate,
				     unsigned long *parent_rate)
{
	struct clk_regmap *clk = to_clk_regmap(hw);
	struct meson_clk_pll_data *pll = meson_clk_pll_data(clk);
	unsigned int m, n, frac;
	unsigned long round;
	int ret;

	ret = meson_clk_get_pll_settings(rate, *parent_rate, &m, &n, pll);
	if (ret)
		return meson_clk_pll_recalc_rate(hw, *parent_rate);

	round = __pll_params_to_rate(*parent_rate, m, n, 0, pll);

	if (!MESON_PARM_APPLICABLE(&pll->frac) || rate == round)
		return round;

	/*
	 * The rate provided by the setting is not an exact match, let's
	 * try to improve the result using the fractional parameter
	 */
	frac = __pll_params_with_frac(rate, *parent_rate, m, n, pll);

	return __pll_params_to_rate(*parent_rate, m, n, frac, pll);
}

static int meson_clk_pll_wait_lock(struct clk_hw *hw)
{
	struct clk_regmap *clk = to_clk_regmap(hw);
	struct meson_clk_pll_data *pll = meson_clk_pll_data(clk);
	int delay = 24000000;

	do {
		/* Is the clock locked now ? */
		if (meson_parm_read(clk->map, &pll->l))
			return 0;

		delay--;
	} while (delay > 0);

	return -ETIMEDOUT;
}

static int meson_clk_pll_init(struct clk_hw *hw)
{
	struct clk_regmap *clk = to_clk_regmap(hw);
	struct meson_clk_pll_data *pll = meson_clk_pll_data(clk);

	if (pll->init_count) {
		meson_parm_write(clk->map, &pll->rst, 1);
		regmap_multi_reg_write(clk->map, pll->init_regs,
				       pll->init_count);
		meson_parm_write(clk->map, &pll->rst, 0);
	}

	return 0;
}

static int meson_clk_pll_is_enabled(struct clk_hw *hw)
{
	struct clk_regmap *clk = to_clk_regmap(hw);
	struct meson_clk_pll_data *pll = meson_clk_pll_data(clk);

	if (meson_parm_read(clk->map, &pll->rst) ||
	    !meson_parm_read(clk->map, &pll->en) ||
	    !meson_parm_read(clk->map, &pll->l))
		return 0;

	return 1;
}

static int meson_clk_pcie_pll_enable(struct clk_hw *hw)
{
	meson_clk_pll_init(hw);

	if (meson_clk_pll_wait_lock(hw))
		return -EIO;

	return 0;
}

static int meson_clk_pll_enable(struct clk_hw *hw)
{
	struct clk_regmap *clk = to_clk_regmap(hw);
	struct meson_clk_pll_data *pll = meson_clk_pll_data(clk);

	/* do nothing if the PLL is already enabled */
	if (clk_hw_is_enabled(hw))
		return 0;

	/* Make sure the pll is in reset */
	meson_parm_write(clk->map, &pll->rst, 1);

	/* Enable the pll */
	meson_parm_write(clk->map, &pll->en, 1);

	/* Take the pll out reset */
	meson_parm_write(clk->map, &pll->rst, 0);

	if (meson_clk_pll_wait_lock(hw))
		return -EIO;

	return 0;
}

static void meson_clk_pll_disable(struct clk_hw *hw)
{
	struct clk_regmap *clk = to_clk_regmap(hw);
	struct meson_clk_pll_data *pll = meson_clk_pll_data(clk);

	/* Put the pll is in reset */
	meson_parm_write(clk->map, &pll->rst, 1);

	/* Disable the pll */
	meson_parm_write(clk->map, &pll->en, 0);
}

static int meson_clk_pll_set_rate(struct clk_hw *hw, unsigned long rate,
				  unsigned long parent_rate)
{
	struct clk_regmap *clk = to_clk_regmap(hw);
	struct meson_clk_pll_data *pll = meson_clk_pll_data(clk);
	unsigned int enabled, m, n, frac = 0, ret;
	unsigned long old_rate;

	if (parent_rate == 0 || rate == 0)
		return -EINVAL;

	old_rate = rate;

	ret = meson_clk_get_pll_settings(rate, parent_rate, &m, &n, pll);
	if (ret)
		return ret;

<<<<<<< HEAD
	/* PLL reset */
	p = &pll->n;
	reg = readl(pll->base + p->reg_off);
	writel(reg | MESON_PLL_RESET, pll->base + p->reg_off);
=======
	enabled = meson_parm_read(clk->map, &pll->en);
	if (enabled)
		meson_clk_pll_disable(hw);
>>>>>>> 24b8d41d

	meson_parm_write(clk->map, &pll->n, n);
	meson_parm_write(clk->map, &pll->m, m);

<<<<<<< HEAD
	p = &pll->m;
	reg = readl(pll->base + p->reg_off);
	reg = PARM_SET(p->width, p->shift, reg, rate_set->m);
	writel(reg, pll->base + p->reg_off);

	p = &pll->od;
	reg = readl(pll->base + p->reg_off);
	reg = PARM_SET(p->width, p->shift, reg, rate_set->od);
	writel(reg, pll->base + p->reg_off);

	p = &pll->od2;
	if (p->width) {
		reg = readl(pll->base + p->reg_off);
		reg = PARM_SET(p->width, p->shift, reg, rate_set->od2);
		writel(reg, pll->base + p->reg_off);
	}

	p = &pll->frac;
	if (p->width) {
		reg = readl(pll->base + p->reg_off);
		reg = PARM_SET(p->width, p->shift, reg, rate_set->frac);
		writel(reg, pll->base + p->reg_off);
	}

	p = &pll->n;
	ret = meson_clk_pll_wait_lock(pll, p);
	if (ret) {
=======
	if (MESON_PARM_APPLICABLE(&pll->frac)) {
		frac = __pll_params_with_frac(rate, parent_rate, m, n, pll);
		meson_parm_write(clk->map, &pll->frac, frac);
	}

	/* If the pll is stopped, bail out now */
	if (!enabled)
		return 0;

	if (meson_clk_pll_enable(hw)) {
>>>>>>> 24b8d41d
		pr_warn("%s: pll did not lock, trying to restore old rate %lu\n",
			__func__, old_rate);
		/*
		 * FIXME: Do we really need/want this HACK ?
		 * It looks unsafe. what happens if the clock gets into a
		 * broken state and we can't lock back on the old_rate ? Looks
		 * like an infinite recursion is possible
		 */
		meson_clk_pll_set_rate(hw, old_rate, parent_rate);
	}

	return 0;
}

<<<<<<< HEAD
const struct clk_ops meson_clk_pll_ops = {
=======
/*
 * The Meson G12A PCIE PLL is fined tuned to deliver a very precise
 * 100MHz reference clock for the PCIe Analog PHY, and thus requires
 * a strict register sequence to enable the PLL.
 * To simplify, re-use the _init() op to enable the PLL and keep
 * the other ops except set_rate since the rate is fixed.
 */
const struct clk_ops meson_clk_pcie_pll_ops = {
>>>>>>> 24b8d41d
	.recalc_rate	= meson_clk_pll_recalc_rate,
	.round_rate	= meson_clk_pll_round_rate,
	.is_enabled	= meson_clk_pll_is_enabled,
	.enable		= meson_clk_pcie_pll_enable,
	.disable	= meson_clk_pll_disable
};
EXPORT_SYMBOL_GPL(meson_clk_pcie_pll_ops);

<<<<<<< HEAD
const struct clk_ops meson_clk_pll_ro_ops = {
	.recalc_rate	= meson_clk_pll_recalc_rate,
};
=======
const struct clk_ops meson_clk_pll_ops = {
	.init		= meson_clk_pll_init,
	.recalc_rate	= meson_clk_pll_recalc_rate,
	.round_rate	= meson_clk_pll_round_rate,
	.set_rate	= meson_clk_pll_set_rate,
	.is_enabled	= meson_clk_pll_is_enabled,
	.enable		= meson_clk_pll_enable,
	.disable	= meson_clk_pll_disable
};
EXPORT_SYMBOL_GPL(meson_clk_pll_ops);

const struct clk_ops meson_clk_pll_ro_ops = {
	.recalc_rate	= meson_clk_pll_recalc_rate,
	.is_enabled	= meson_clk_pll_is_enabled,
};
EXPORT_SYMBOL_GPL(meson_clk_pll_ro_ops);

MODULE_DESCRIPTION("Amlogic PLL driver");
MODULE_AUTHOR("Carlo Caione <carlo@endlessm.com>");
MODULE_AUTHOR("Jerome Brunet <jbrunet@baylibre.com>");
MODULE_LICENSE("GPL v2");
>>>>>>> 24b8d41d
<|MERGE_RESOLUTION|>--- conflicted
+++ resolved
@@ -43,9 +43,6 @@
 	return (struct meson_clk_pll_data *)clk->data;
 }
 
-<<<<<<< HEAD
-#define to_meson_clk_pll(_hw) container_of(_hw, struct meson_clk_pll, hw)
-=======
 static int __pll_round_closest_mult(struct meson_clk_pll_data *pll)
 {
 	if ((pll->flags & CLK_MESON_PLL_ROUND_CLOSEST) &&
@@ -71,47 +68,10 @@
 
 	return DIV_ROUND_UP_ULL(rate, n);
 }
->>>>>>> 24b8d41d
 
 static unsigned long meson_clk_pll_recalc_rate(struct clk_hw *hw,
 						unsigned long parent_rate)
 {
-<<<<<<< HEAD
-	struct meson_clk_pll *pll = to_meson_clk_pll(hw);
-	struct parm *p;
-	unsigned long parent_rate_mhz = parent_rate / 1000000;
-	unsigned long rate_mhz;
-	u16 n, m, frac = 0, od, od2 = 0;
-	u32 reg;
-
-	p = &pll->n;
-	reg = readl(pll->base + p->reg_off);
-	n = PARM_GET(p->width, p->shift, reg);
-
-	p = &pll->m;
-	reg = readl(pll->base + p->reg_off);
-	m = PARM_GET(p->width, p->shift, reg);
-
-	p = &pll->od;
-	reg = readl(pll->base + p->reg_off);
-	od = PARM_GET(p->width, p->shift, reg);
-
-	p = &pll->od2;
-	if (p->width) {
-		reg = readl(pll->base + p->reg_off);
-		od2 = PARM_GET(p->width, p->shift, reg);
-	}
-
-	p = &pll->frac;
-	if (p->width) {
-		reg = readl(pll->base + p->reg_off);
-		frac = PARM_GET(p->width, p->shift, reg);
-		rate_mhz = (parent_rate_mhz * m + \
-				(parent_rate_mhz * frac >> 12)) * 2 / n;
-		rate_mhz = rate_mhz >> od >> od2;
-	} else
-		rate_mhz = (parent_rate_mhz * m / n) >> od >> od2;
-=======
 	struct clk_regmap *clk = to_clk_regmap(hw);
 	struct meson_clk_pll_data *pll = meson_clk_pll_data(clk);
 	unsigned int m, n, frac;
@@ -131,7 +91,6 @@
 	frac = MESON_PARM_APPLICABLE(&pll->frac) ?
 		meson_parm_read(clk->map, &pll->frac) :
 		0;
->>>>>>> 24b8d41d
 
 	return __pll_params_to_rate(parent_rate, m, n, frac, pll);
 }
@@ -196,11 +155,6 @@
 					      unsigned int n,
 					      struct meson_clk_pll_data *pll)
 {
-<<<<<<< HEAD
-	struct meson_clk_pll *pll = to_meson_clk_pll(hw);
-	const struct pll_rate_table *rate_table = pll->rate_table;
-	int i;
-=======
 	u64 val = (u64)rate * n;
 
 	if (__pll_round_closest_mult(pll))
@@ -221,7 +175,6 @@
 	/* Check the predivider range */
 	if (*n >= (1 << pll->n.width))
 		return -EINVAL;
->>>>>>> 24b8d41d
 
 	if (*n == 1) {
 		/* Get the boundaries out the way */
@@ -250,16 +203,11 @@
 				       unsigned int *n,
 				       struct meson_clk_pll_data *pll)
 {
-<<<<<<< HEAD
-	const struct pll_rate_table *rate_table = pll->rate_table;
-	int i;
-=======
 	if (pll->range)
 		return meson_clk_get_pll_range_index(rate, parent_rate,
 						     index, m, n, pll);
 	else if (pll->table)
 		return meson_clk_get_pll_table_index(index, m, n, pll);
->>>>>>> 24b8d41d
 
 	return -EINVAL;
 }
@@ -429,49 +377,13 @@
 	if (ret)
 		return ret;
 
-<<<<<<< HEAD
-	/* PLL reset */
-	p = &pll->n;
-	reg = readl(pll->base + p->reg_off);
-	writel(reg | MESON_PLL_RESET, pll->base + p->reg_off);
-=======
 	enabled = meson_parm_read(clk->map, &pll->en);
 	if (enabled)
 		meson_clk_pll_disable(hw);
->>>>>>> 24b8d41d
 
 	meson_parm_write(clk->map, &pll->n, n);
 	meson_parm_write(clk->map, &pll->m, m);
 
-<<<<<<< HEAD
-	p = &pll->m;
-	reg = readl(pll->base + p->reg_off);
-	reg = PARM_SET(p->width, p->shift, reg, rate_set->m);
-	writel(reg, pll->base + p->reg_off);
-
-	p = &pll->od;
-	reg = readl(pll->base + p->reg_off);
-	reg = PARM_SET(p->width, p->shift, reg, rate_set->od);
-	writel(reg, pll->base + p->reg_off);
-
-	p = &pll->od2;
-	if (p->width) {
-		reg = readl(pll->base + p->reg_off);
-		reg = PARM_SET(p->width, p->shift, reg, rate_set->od2);
-		writel(reg, pll->base + p->reg_off);
-	}
-
-	p = &pll->frac;
-	if (p->width) {
-		reg = readl(pll->base + p->reg_off);
-		reg = PARM_SET(p->width, p->shift, reg, rate_set->frac);
-		writel(reg, pll->base + p->reg_off);
-	}
-
-	p = &pll->n;
-	ret = meson_clk_pll_wait_lock(pll, p);
-	if (ret) {
-=======
 	if (MESON_PARM_APPLICABLE(&pll->frac)) {
 		frac = __pll_params_with_frac(rate, parent_rate, m, n, pll);
 		meson_parm_write(clk->map, &pll->frac, frac);
@@ -482,7 +394,6 @@
 		return 0;
 
 	if (meson_clk_pll_enable(hw)) {
->>>>>>> 24b8d41d
 		pr_warn("%s: pll did not lock, trying to restore old rate %lu\n",
 			__func__, old_rate);
 		/*
@@ -497,9 +408,6 @@
 	return 0;
 }
 
-<<<<<<< HEAD
-const struct clk_ops meson_clk_pll_ops = {
-=======
 /*
  * The Meson G12A PCIE PLL is fined tuned to deliver a very precise
  * 100MHz reference clock for the PCIe Analog PHY, and thus requires
@@ -508,7 +416,6 @@
  * the other ops except set_rate since the rate is fixed.
  */
 const struct clk_ops meson_clk_pcie_pll_ops = {
->>>>>>> 24b8d41d
 	.recalc_rate	= meson_clk_pll_recalc_rate,
 	.round_rate	= meson_clk_pll_round_rate,
 	.is_enabled	= meson_clk_pll_is_enabled,
@@ -517,11 +424,6 @@
 };
 EXPORT_SYMBOL_GPL(meson_clk_pcie_pll_ops);
 
-<<<<<<< HEAD
-const struct clk_ops meson_clk_pll_ro_ops = {
-	.recalc_rate	= meson_clk_pll_recalc_rate,
-};
-=======
 const struct clk_ops meson_clk_pll_ops = {
 	.init		= meson_clk_pll_init,
 	.recalc_rate	= meson_clk_pll_recalc_rate,
@@ -542,5 +444,4 @@
 MODULE_DESCRIPTION("Amlogic PLL driver");
 MODULE_AUTHOR("Carlo Caione <carlo@endlessm.com>");
 MODULE_AUTHOR("Jerome Brunet <jbrunet@baylibre.com>");
-MODULE_LICENSE("GPL v2");
->>>>>>> 24b8d41d
+MODULE_LICENSE("GPL v2");