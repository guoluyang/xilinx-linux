--- conflicted
+++ resolved
@@ -123,39 +123,18 @@
 };
 EXPORT_SYMBOL_GPL(clk_gate_ops);
 
-<<<<<<< HEAD
-/**
- * clk_hw_register_gate - register a gate clock with the clock framework
- * @dev: device that is registering this clock
- * @name: name of this clock
- * @parent_name: name of this clock's parent
- * @flags: framework-specific flags for this clock
- * @reg: register address to control gating of this clock
- * @bit_idx: which bit in the register controls gating of this clock
- * @clk_gate_flags: gate-specific flags for this clock
- * @lock: shared register lock for this clock
- */
-struct clk_hw *clk_hw_register_gate(struct device *dev, const char *name,
-		const char *parent_name, unsigned long flags,
-=======
 struct clk_hw *__clk_hw_register_gate(struct device *dev,
 		struct device_node *np, const char *name,
 		const char *parent_name, const struct clk_hw *parent_hw,
 		const struct clk_parent_data *parent_data,
 		unsigned long flags,
->>>>>>> 24b8d41d
 		void __iomem *reg, u8 bit_idx,
 		u8 clk_gate_flags, spinlock_t *lock)
 {
 	struct clk_gate *gate;
 	struct clk_hw *hw;
-<<<<<<< HEAD
-	struct clk_init_data init;
-	int ret;
-=======
 	struct clk_init_data init = {};
 	int ret = -EINVAL;
->>>>>>> 24b8d41d
 
 	if (clk_gate_flags & CLK_GATE_HIWORD_MASK) {
 		if (bit_idx > 15) {
@@ -188,30 +167,19 @@
 	gate->hw.init = &init;
 
 	hw = &gate->hw;
-<<<<<<< HEAD
-	ret = clk_hw_register(dev, hw);
-=======
 	if (dev || !np)
 		ret = clk_hw_register(dev, hw);
 	else if (np)
 		ret = of_clk_hw_register(np, hw);
->>>>>>> 24b8d41d
 	if (ret) {
 		kfree(gate);
 		hw = ERR_PTR(ret);
 	}
-<<<<<<< HEAD
 
 	return hw;
-}
-EXPORT_SYMBOL_GPL(clk_hw_register_gate);
-=======
-
-	return hw;
 
 }
 EXPORT_SYMBOL_GPL(__clk_hw_register_gate);
->>>>>>> 24b8d41d
 
 struct clk *clk_register_gate(struct device *dev, const char *name,
 		const char *parent_name, unsigned long flags,
