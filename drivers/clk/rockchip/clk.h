/* SPDX-License-Identifier: GPL-2.0-or-later */
/*
 * Copyright (c) 2014 MundoReader S.L.
 * Author: Heiko Stuebner <heiko@sntech.de>
 *
 * Copyright (c) 2015 Rockchip Electronics Co. Ltd.
 * Author: Xing Zheng <zhengxing@rock-chips.com>
 *
 * based on
 *
 * samsung/clk.h
 * Copyright (c) 2013 Samsung Electronics Co., Ltd.
 * Copyright (c) 2013 Linaro Ltd.
 * Author: Thomas Abraham <thomas.ab@samsung.com>
 */

#ifndef CLK_ROCKCHIP_CLK_H
#define CLK_ROCKCHIP_CLK_H

#include <linux/io.h>
#include <linux/clk-provider.h>

struct clk;

#define HIWORD_UPDATE(val, mask, shift) \
		((val) << (shift) | (mask) << ((shift) + 16))

<<<<<<< HEAD
=======
/* register positions shared by PX30, RV1108, RK2928, RK3036, RK3066, RK3188 and RK3228 */
#define BOOST_PLL_H_CON(x)		((x) * 0x4)
#define BOOST_CLK_CON			0x0008
#define BOOST_BOOST_CON			0x000c
#define BOOST_SWITCH_CNT		0x0010
#define BOOST_HIGH_PERF_CNT0		0x0014
#define BOOST_HIGH_PERF_CNT1		0x0018
#define BOOST_STATIS_THRESHOLD		0x001c
#define BOOST_SHORT_SWITCH_CNT		0x0020
#define BOOST_SWITCH_THRESHOLD		0x0024
#define BOOST_FSM_STATUS		0x0028
#define BOOST_PLL_L_CON(x)		((x) * 0x4 + 0x2c)
#define BOOST_RECOVERY_MASK		0x1
#define BOOST_RECOVERY_SHIFT		1
#define BOOST_SW_CTRL_MASK		0x1
#define BOOST_SW_CTRL_SHIFT		2
#define BOOST_LOW_FREQ_EN_MASK		0x1
#define BOOST_LOW_FREQ_EN_SHIFT		3
#define BOOST_BUSY_STATE		BIT(8)

#define PX30_PLL_CON(x)			((x) * 0x4)
#define PX30_CLKSEL_CON(x)		((x) * 0x4 + 0x100)
#define PX30_CLKGATE_CON(x)		((x) * 0x4 + 0x200)
#define PX30_GLB_SRST_FST		0xb8
#define PX30_GLB_SRST_SND		0xbc
#define PX30_SOFTRST_CON(x)		((x) * 0x4 + 0x300)
#define PX30_MODE_CON			0xa0
#define PX30_MISC_CON			0xa4
#define PX30_SDMMC_CON0			0x380
#define PX30_SDMMC_CON1			0x384
#define PX30_SDIO_CON0			0x388
#define PX30_SDIO_CON1			0x38c
#define PX30_EMMC_CON0			0x390
#define PX30_EMMC_CON1			0x394

#define PX30_PMU_PLL_CON(x)		((x) * 0x4)
#define PX30_PMU_CLKSEL_CON(x)		((x) * 0x4 + 0x40)
#define PX30_PMU_CLKGATE_CON(x)		((x) * 0x4 + 0x80)
#define PX30_PMU_MODE			0x0020

#define RV1108_PLL_CON(x)		((x) * 0x4)
#define RV1108_CLKSEL_CON(x)		((x) * 0x4 + 0x60)
#define RV1108_CLKGATE_CON(x)		((x) * 0x4 + 0x120)
#define RV1108_SOFTRST_CON(x)		((x) * 0x4 + 0x180)
#define RV1108_GLB_SRST_FST		0x1c0
#define RV1108_GLB_SRST_SND		0x1c4
#define RV1108_MISC_CON			0x1cc
#define RV1108_SDMMC_CON0		0x1d8
#define RV1108_SDMMC_CON1		0x1dc
#define RV1108_SDIO_CON0		0x1e0
#define RV1108_SDIO_CON1		0x1e4
#define RV1108_EMMC_CON0		0x1e8
#define RV1108_EMMC_CON1		0x1ec

>>>>>>> 24b8d41d
#define RK2928_PLL_CON(x)		((x) * 0x4)
#define RK2928_MODE_CON		0x40
#define RK2928_CLKSEL_CON(x)	((x) * 0x4 + 0x44)
#define RK2928_CLKGATE_CON(x)	((x) * 0x4 + 0xd0)
#define RK2928_GLB_SRST_FST		0x100
#define RK2928_GLB_SRST_SND		0x104
#define RK2928_SOFTRST_CON(x)	((x) * 0x4 + 0x110)
#define RK2928_MISC_CON		0x134

#define RK3036_SDMMC_CON0		0x144
#define RK3036_SDMMC_CON1		0x148
#define RK3036_SDIO_CON0		0x14c
#define RK3036_SDIO_CON1		0x150
#define RK3036_EMMC_CON0		0x154
#define RK3036_EMMC_CON1		0x158

#define RK3228_GLB_SRST_FST		0x1f0
#define RK3228_GLB_SRST_SND		0x1f4
#define RK3228_SDMMC_CON0		0x1c0
#define RK3228_SDMMC_CON1		0x1c4
#define RK3228_SDIO_CON0		0x1c8
#define RK3228_SDIO_CON1		0x1cc
#define RK3228_EMMC_CON0		0x1d8
#define RK3228_EMMC_CON1		0x1dc

#define RK3288_PLL_CON(x)		RK2928_PLL_CON(x)
#define RK3288_MODE_CON			0x50
#define RK3288_CLKSEL_CON(x)		((x) * 0x4 + 0x60)
#define RK3288_CLKGATE_CON(x)		((x) * 0x4 + 0x160)
#define RK3288_GLB_SRST_FST		0x1b0
#define RK3288_GLB_SRST_SND		0x1b4
#define RK3288_SOFTRST_CON(x)		((x) * 0x4 + 0x1b8)
#define RK3288_MISC_CON			0x1e8
#define RK3288_SDMMC_CON0		0x200
#define RK3288_SDMMC_CON1		0x204
#define RK3288_SDIO0_CON0		0x208
#define RK3288_SDIO0_CON1		0x20c
#define RK3288_SDIO1_CON0		0x210
#define RK3288_SDIO1_CON1		0x214
#define RK3288_EMMC_CON0		0x218
#define RK3288_EMMC_CON1		0x21c

#define RK3308_PLL_CON(x)		RK2928_PLL_CON(x)
#define RK3308_CLKSEL_CON(x)		((x) * 0x4 + 0x100)
#define RK3308_CLKGATE_CON(x)		((x) * 0x4 + 0x300)
#define RK3308_GLB_SRST_FST		0xb8
#define RK3308_SOFTRST_CON(x)		((x) * 0x4 + 0x400)
#define RK3308_MODE_CON			0xa0
#define RK3308_SDMMC_CON0		0x480
#define RK3308_SDMMC_CON1		0x484
#define RK3308_SDIO_CON0		0x488
#define RK3308_SDIO_CON1		0x48c
#define RK3308_EMMC_CON0		0x490
#define RK3308_EMMC_CON1		0x494

#define RK3328_PLL_CON(x)		RK2928_PLL_CON(x)
#define RK3328_CLKSEL_CON(x)		((x) * 0x4 + 0x100)
#define RK3328_CLKGATE_CON(x)		((x) * 0x4 + 0x200)
#define RK3328_GRFCLKSEL_CON(x)		((x) * 0x4 + 0x100)
#define RK3328_GLB_SRST_FST		0x9c
#define RK3328_GLB_SRST_SND		0x98
#define RK3328_SOFTRST_CON(x)		((x) * 0x4 + 0x300)
#define RK3328_MODE_CON			0x80
#define RK3328_MISC_CON			0x84
#define RK3328_SDMMC_CON0		0x380
#define RK3328_SDMMC_CON1		0x384
#define RK3328_SDIO_CON0		0x388
#define RK3328_SDIO_CON1		0x38c
#define RK3328_EMMC_CON0		0x390
#define RK3328_EMMC_CON1		0x394
#define RK3328_SDMMC_EXT_CON0		0x398
#define RK3328_SDMMC_EXT_CON1		0x39C

#define RK3368_PLL_CON(x)		RK2928_PLL_CON(x)
#define RK3368_CLKSEL_CON(x)		((x) * 0x4 + 0x100)
#define RK3368_CLKGATE_CON(x)		((x) * 0x4 + 0x200)
#define RK3368_GLB_SRST_FST		0x280
#define RK3368_GLB_SRST_SND		0x284
#define RK3368_SOFTRST_CON(x)		((x) * 0x4 + 0x300)
#define RK3368_MISC_CON			0x380
#define RK3368_SDMMC_CON0		0x400
#define RK3368_SDMMC_CON1		0x404
#define RK3368_SDIO0_CON0		0x408
#define RK3368_SDIO0_CON1		0x40c
#define RK3368_SDIO1_CON0		0x410
#define RK3368_SDIO1_CON1		0x414
#define RK3368_EMMC_CON0		0x418
#define RK3368_EMMC_CON1		0x41c

#define RK3399_PLL_CON(x)		RK2928_PLL_CON(x)
#define RK3399_CLKSEL_CON(x)		((x) * 0x4 + 0x100)
#define RK3399_CLKGATE_CON(x)		((x) * 0x4 + 0x300)
#define RK3399_SOFTRST_CON(x)		((x) * 0x4 + 0x400)
#define RK3399_GLB_SRST_FST		0x500
#define RK3399_GLB_SRST_SND		0x504
#define RK3399_GLB_CNT_TH		0x508
#define RK3399_MISC_CON			0x50c
#define RK3399_RST_CON			0x510
#define RK3399_RST_ST			0x514
#define RK3399_SDMMC_CON0		0x580
#define RK3399_SDMMC_CON1		0x584
#define RK3399_SDIO_CON0		0x588
#define RK3399_SDIO_CON1		0x58c

#define RK3399_PMU_PLL_CON(x)		RK2928_PLL_CON(x)
#define RK3399_PMU_CLKSEL_CON(x)	((x) * 0x4 + 0x80)
#define RK3399_PMU_CLKGATE_CON(x)	((x) * 0x4 + 0x100)
#define RK3399_PMU_SOFTRST_CON(x)	((x) * 0x4 + 0x110)

enum rockchip_pll_type {
	pll_rk3036,
	pll_rk3066,
<<<<<<< HEAD
=======
	pll_rk3328,
>>>>>>> 24b8d41d
	pll_rk3399,
};

#define RK3036_PLL_RATE(_rate, _refdiv, _fbdiv, _postdiv1,	\
			_postdiv2, _dsmpd, _frac)		\
{								\
	.rate	= _rate##U,					\
	.fbdiv = _fbdiv,					\
	.postdiv1 = _postdiv1,					\
	.refdiv = _refdiv,					\
	.postdiv2 = _postdiv2,					\
	.dsmpd = _dsmpd,					\
	.frac = _frac,						\
}

#define RK3066_PLL_RATE(_rate, _nr, _nf, _no)	\
{						\
	.rate	= _rate##U,			\
	.nr = _nr,				\
	.nf = _nf,				\
	.no = _no,				\
	.nb = ((_nf) < 2) ? 1 : (_nf) >> 1,	\
}

#define RK3066_PLL_RATE_NB(_rate, _nr, _nf, _no, _nb)		\
{								\
	.rate	= _rate##U,					\
	.nr = _nr,						\
	.nf = _nf,						\
	.no = _no,						\
	.nb = _nb,						\
}

/**
 * struct rockchip_clk_provider - information about clock provider
 * @reg_base: virtual address for the register base.
 * @clk_data: holds clock related data like clk* and number of clocks.
 * @cru_node: device-node of the clock-provider
 * @grf: regmap of the general-register-files syscon
 * @lock: maintains exclusion between callbacks for a given clock-provider.
 */
struct rockchip_clk_provider {
	void __iomem *reg_base;
	struct clk_onecell_data clk_data;
	struct device_node *cru_node;
	struct regmap *grf;
	spinlock_t lock;
};

struct rockchip_pll_rate_table {
	unsigned long rate;
	unsigned int nr;
	unsigned int nf;
	unsigned int no;
	unsigned int nb;
	/* for RK3036/RK3399 */
	unsigned int fbdiv;
	unsigned int postdiv1;
	unsigned int refdiv;
	unsigned int postdiv2;
	unsigned int dsmpd;
	unsigned int frac;
};

/**
 * struct rockchip_pll_clock - information about pll clock
 * @id: platform specific id of the clock.
 * @name: name of this pll clock.
 * @parent_names: name of the parent clock.
 * @num_parents: number of parents
 * @flags: optional flags for basic clock.
 * @con_offset: offset of the register for configuring the PLL.
 * @mode_offset: offset of the register for configuring the PLL-mode.
 * @mode_shift: offset inside the mode-register for the mode of this pll.
 * @lock_shift: offset inside the lock register for the lock status.
 * @type: Type of PLL to be registered.
 * @pll_flags: hardware-specific flags
 * @rate_table: Table of usable pll rates
 *
 * Flags:
 * ROCKCHIP_PLL_SYNC_RATE - check rate parameters to match against the
 *	rate_table parameters and ajust them if necessary.
 */
struct rockchip_pll_clock {
	unsigned int		id;
	const char		*name;
	const char		*const *parent_names;
	u8			num_parents;
	unsigned long		flags;
	int			con_offset;
	int			mode_offset;
	int			mode_shift;
	int			lock_shift;
	enum rockchip_pll_type	type;
	u8			pll_flags;
	struct rockchip_pll_rate_table *rate_table;
};

#define ROCKCHIP_PLL_SYNC_RATE		BIT(0)

#define PLL(_type, _id, _name, _pnames, _flags, _con, _mode, _mshift,	\
		_lshift, _pflags, _rtable)				\
	{								\
		.id		= _id,					\
		.type		= _type,				\
		.name		= _name,				\
		.parent_names	= _pnames,				\
		.num_parents	= ARRAY_SIZE(_pnames),			\
		.flags		= CLK_GET_RATE_NOCACHE | _flags,	\
		.con_offset	= _con,					\
		.mode_offset	= _mode,				\
		.mode_shift	= _mshift,				\
		.lock_shift	= _lshift,				\
		.pll_flags	= _pflags,				\
		.rate_table	= _rtable,				\
	}

struct clk *rockchip_clk_register_pll(struct rockchip_clk_provider *ctx,
		enum rockchip_pll_type pll_type,
		const char *name, const char *const *parent_names,
		u8 num_parents, int con_offset, int grf_lock_offset,
		int lock_shift, int mode_offset, int mode_shift,
		struct rockchip_pll_rate_table *rate_table,
		unsigned long flags, u8 clk_pll_flags);

struct rockchip_cpuclk_clksel {
	int reg;
	u32 val;
};

#define ROCKCHIP_CPUCLK_NUM_DIVIDERS	2
struct rockchip_cpuclk_rate_table {
	unsigned long prate;
	struct rockchip_cpuclk_clksel divs[ROCKCHIP_CPUCLK_NUM_DIVIDERS];
};

/**
 * struct rockchip_cpuclk_reg_data - register offsets and masks of the cpuclock
 * @core_reg:		register offset of the core settings register
 * @div_core_shift:	core divider offset used to divide the pll value
 * @div_core_mask:	core divider mask
 * @mux_core_alt:	mux value to select alternate parent
 * @mux_core_main:	mux value to select main parent of core
 * @mux_core_shift:	offset of the core multiplexer
 * @mux_core_mask:	core multiplexer mask
 */
struct rockchip_cpuclk_reg_data {
	int		core_reg;
	u8		div_core_shift;
	u32		div_core_mask;
	u8		mux_core_alt;
	u8		mux_core_main;
	u8		mux_core_shift;
	u32		mux_core_mask;
};

struct clk *rockchip_clk_register_cpuclk(const char *name,
			const char *const *parent_names, u8 num_parents,
			const struct rockchip_cpuclk_reg_data *reg_data,
			const struct rockchip_cpuclk_rate_table *rates,
			int nrates, void __iomem *reg_base, spinlock_t *lock);

struct clk *rockchip_clk_register_mmc(const char *name,
				const char *const *parent_names, u8 num_parents,
				void __iomem *reg, int shift);

/*
 * DDRCLK flags, including method of setting the rate
 * ROCKCHIP_DDRCLK_SIP: use SIP call to bl31 to change ddrclk rate.
 */
#define ROCKCHIP_DDRCLK_SIP		BIT(0)

struct clk *rockchip_clk_register_ddrclk(const char *name, int flags,
					 const char *const *parent_names,
					 u8 num_parents, int mux_offset,
					 int mux_shift, int mux_width,
					 int div_shift, int div_width,
					 int ddr_flags, void __iomem *reg_base,
					 spinlock_t *lock);

#define ROCKCHIP_INVERTER_HIWORD_MASK	BIT(0)

struct clk *rockchip_clk_register_inverter(const char *name,
				const char *const *parent_names, u8 num_parents,
				void __iomem *reg, int shift, int flags,
				spinlock_t *lock);

struct clk *rockchip_clk_register_muxgrf(const char *name,
				const char *const *parent_names, u8 num_parents,
				int flags, struct regmap *grf, int reg,
				int shift, int width, int mux_flags);

#define PNAME(x) static const char *const x[] __initconst

enum rockchip_clk_branch_type {
	branch_composite,
	branch_mux,
	branch_muxgrf,
	branch_divider,
	branch_fraction_divider,
	branch_gate,
	branch_mmc,
	branch_inverter,
	branch_factor,
	branch_ddrclk,
<<<<<<< HEAD
=======
	branch_half_divider,
>>>>>>> 24b8d41d
};

struct rockchip_clk_branch {
	unsigned int			id;
	enum rockchip_clk_branch_type	branch_type;
	const char			*name;
	const char			*const *parent_names;
	u8				num_parents;
	unsigned long			flags;
	int				muxdiv_offset;
	u8				mux_shift;
	u8				mux_width;
	u8				mux_flags;
	int				div_offset;
	u8				div_shift;
	u8				div_width;
	u8				div_flags;
	struct clk_div_table		*div_table;
	int				gate_offset;
	u8				gate_shift;
	u8				gate_flags;
	struct rockchip_clk_branch	*child;
};

#define COMPOSITE(_id, cname, pnames, f, mo, ms, mw, mf, ds, dw,\
		  df, go, gs, gf)				\
	{							\
		.id		= _id,				\
		.branch_type	= branch_composite,		\
		.name		= cname,			\
		.parent_names	= pnames,			\
		.num_parents	= ARRAY_SIZE(pnames),		\
		.flags		= f,				\
		.muxdiv_offset	= mo,				\
		.mux_shift	= ms,				\
		.mux_width	= mw,				\
		.mux_flags	= mf,				\
		.div_shift	= ds,				\
		.div_width	= dw,				\
		.div_flags	= df,				\
		.gate_offset	= go,				\
		.gate_shift	= gs,				\
		.gate_flags	= gf,				\
	}

#define COMPOSITE_DIV_OFFSET(_id, cname, pnames, f, mo, ms, mw,	\
			     mf, do, ds, dw, df, go, gs, gf)	\
	{							\
		.id		= _id,				\
		.branch_type	= branch_composite,		\
		.name		= cname,			\
		.parent_names	= pnames,			\
		.num_parents	= ARRAY_SIZE(pnames),		\
		.flags		= f,				\
		.muxdiv_offset	= mo,				\
		.mux_shift	= ms,				\
		.mux_width	= mw,				\
		.mux_flags	= mf,				\
		.div_offset	= do,				\
		.div_shift	= ds,				\
		.div_width	= dw,				\
		.div_flags	= df,				\
		.gate_offset	= go,				\
		.gate_shift	= gs,				\
		.gate_flags	= gf,				\
	}

#define COMPOSITE_NOMUX(_id, cname, pname, f, mo, ds, dw, df,	\
			go, gs, gf)				\
	{							\
		.id		= _id,				\
		.branch_type	= branch_composite,		\
		.name		= cname,			\
		.parent_names	= (const char *[]){ pname },	\
		.num_parents	= 1,				\
		.flags		= f,				\
		.muxdiv_offset	= mo,				\
		.div_shift	= ds,				\
		.div_width	= dw,				\
		.div_flags	= df,				\
		.gate_offset	= go,				\
		.gate_shift	= gs,				\
		.gate_flags	= gf,				\
	}

#define COMPOSITE_NOMUX_DIVTBL(_id, cname, pname, f, mo, ds, dw,\
			       df, dt, go, gs, gf)		\
	{							\
		.id		= _id,				\
		.branch_type	= branch_composite,		\
		.name		= cname,			\
		.parent_names	= (const char *[]){ pname },	\
		.num_parents	= 1,				\
		.flags		= f,				\
		.muxdiv_offset	= mo,				\
		.div_shift	= ds,				\
		.div_width	= dw,				\
		.div_flags	= df,				\
		.div_table	= dt,				\
		.gate_offset	= go,				\
		.gate_shift	= gs,				\
		.gate_flags	= gf,				\
	}

#define COMPOSITE_NODIV(_id, cname, pnames, f, mo, ms, mw, mf,	\
			go, gs, gf)				\
	{							\
		.id		= _id,				\
		.branch_type	= branch_composite,		\
		.name		= cname,			\
		.parent_names	= pnames,			\
		.num_parents	= ARRAY_SIZE(pnames),		\
		.flags		= f,				\
		.muxdiv_offset	= mo,				\
		.mux_shift	= ms,				\
		.mux_width	= mw,				\
		.mux_flags	= mf,				\
		.gate_offset	= go,				\
		.gate_shift	= gs,				\
		.gate_flags	= gf,				\
	}

#define COMPOSITE_NOGATE(_id, cname, pnames, f, mo, ms, mw, mf,	\
			 ds, dw, df)				\
	{							\
		.id		= _id,				\
		.branch_type	= branch_composite,		\
		.name		= cname,			\
		.parent_names	= pnames,			\
		.num_parents	= ARRAY_SIZE(pnames),		\
		.flags		= f,				\
		.muxdiv_offset	= mo,				\
		.mux_shift	= ms,				\
		.mux_width	= mw,				\
		.mux_flags	= mf,				\
		.div_shift	= ds,				\
		.div_width	= dw,				\
		.div_flags	= df,				\
		.gate_offset	= -1,				\
	}

#define COMPOSITE_NOGATE_DIVTBL(_id, cname, pnames, f, mo, ms,	\
				mw, mf, ds, dw, df, dt)		\
	{							\
		.id		= _id,				\
		.branch_type	= branch_composite,		\
		.name		= cname,			\
		.parent_names	= pnames,			\
		.num_parents	= ARRAY_SIZE(pnames),		\
		.flags		= f,				\
		.muxdiv_offset	= mo,				\
		.mux_shift	= ms,				\
		.mux_width	= mw,				\
		.mux_flags	= mf,				\
		.div_shift	= ds,				\
		.div_width	= dw,				\
		.div_flags	= df,				\
		.div_table	= dt,				\
		.gate_offset	= -1,				\
	}

#define COMPOSITE_FRAC(_id, cname, pname, f, mo, df, go, gs, gf)\
	{							\
		.id		= _id,				\
		.branch_type	= branch_fraction_divider,	\
		.name		= cname,			\
		.parent_names	= (const char *[]){ pname },	\
		.num_parents	= 1,				\
		.flags		= f,				\
		.muxdiv_offset	= mo,				\
		.div_shift	= 16,				\
		.div_width	= 16,				\
		.div_flags	= df,				\
		.gate_offset	= go,				\
		.gate_shift	= gs,				\
		.gate_flags	= gf,				\
	}

#define COMPOSITE_FRACMUX(_id, cname, pname, f, mo, df, go, gs, gf, ch) \
	{							\
		.id		= _id,				\
		.branch_type	= branch_fraction_divider,	\
		.name		= cname,			\
		.parent_names	= (const char *[]){ pname },	\
		.num_parents	= 1,				\
		.flags		= f,				\
		.muxdiv_offset	= mo,				\
		.div_shift	= 16,				\
		.div_width	= 16,				\
		.div_flags	= df,				\
		.gate_offset	= go,				\
		.gate_shift	= gs,				\
		.gate_flags	= gf,				\
		.child		= ch,				\
	}

#define COMPOSITE_FRACMUX_NOGATE(_id, cname, pname, f, mo, df, ch) \
	{							\
		.id		= _id,				\
		.branch_type	= branch_fraction_divider,	\
		.name		= cname,			\
		.parent_names	= (const char *[]){ pname },	\
		.num_parents	= 1,				\
		.flags		= f,				\
		.muxdiv_offset	= mo,				\
		.div_shift	= 16,				\
		.div_width	= 16,				\
		.div_flags	= df,				\
		.gate_offset	= -1,				\
		.child		= ch,				\
	}

#define COMPOSITE_DDRCLK(_id, cname, pnames, f, mo, ms, mw,	\
			 ds, dw, df)				\
	{							\
		.id		= _id,				\
		.branch_type	= branch_ddrclk,		\
		.name		= cname,			\
		.parent_names	= pnames,			\
		.num_parents	= ARRAY_SIZE(pnames),		\
		.flags		= f,				\
		.muxdiv_offset  = mo,                           \
		.mux_shift      = ms,                           \
		.mux_width      = mw,                           \
		.div_shift      = ds,                           \
		.div_width      = dw,                           \
		.div_flags	= df,				\
		.gate_offset    = -1,                           \
	}

#define MUX(_id, cname, pnames, f, o, s, w, mf)			\
	{							\
		.id		= _id,				\
		.branch_type	= branch_mux,			\
		.name		= cname,			\
		.parent_names	= pnames,			\
		.num_parents	= ARRAY_SIZE(pnames),		\
		.flags		= f,				\
		.muxdiv_offset	= o,				\
		.mux_shift	= s,				\
		.mux_width	= w,				\
		.mux_flags	= mf,				\
		.gate_offset	= -1,				\
	}

#define MUXGRF(_id, cname, pnames, f, o, s, w, mf)		\
	{							\
		.id		= _id,				\
		.branch_type	= branch_muxgrf,		\
		.name		= cname,			\
		.parent_names	= pnames,			\
		.num_parents	= ARRAY_SIZE(pnames),		\
		.flags		= f,				\
		.muxdiv_offset	= o,				\
		.mux_shift	= s,				\
		.mux_width	= w,				\
		.mux_flags	= mf,				\
		.gate_offset	= -1,				\
	}

#define DIV(_id, cname, pname, f, o, s, w, df)			\
	{							\
		.id		= _id,				\
		.branch_type	= branch_divider,		\
		.name		= cname,			\
		.parent_names	= (const char *[]){ pname },	\
		.num_parents	= 1,				\
		.flags		= f,				\
		.muxdiv_offset	= o,				\
		.div_shift	= s,				\
		.div_width	= w,				\
		.div_flags	= df,				\
		.gate_offset	= -1,				\
	}

#define DIVTBL(_id, cname, pname, f, o, s, w, df, dt)		\
	{							\
		.id		= _id,				\
		.branch_type	= branch_divider,		\
		.name		= cname,			\
		.parent_names	= (const char *[]){ pname },	\
		.num_parents	= 1,				\
		.flags		= f,				\
		.muxdiv_offset	= o,				\
		.div_shift	= s,				\
		.div_width	= w,				\
		.div_flags	= df,				\
		.div_table	= dt,				\
	}

#define GATE(_id, cname, pname, f, o, b, gf)			\
	{							\
		.id		= _id,				\
		.branch_type	= branch_gate,			\
		.name		= cname,			\
		.parent_names	= (const char *[]){ pname },	\
		.num_parents	= 1,				\
		.flags		= f,				\
		.gate_offset	= o,				\
		.gate_shift	= b,				\
		.gate_flags	= gf,				\
	}

#define MMC(_id, cname, pname, offset, shift)			\
	{							\
		.id		= _id,				\
		.branch_type	= branch_mmc,			\
		.name		= cname,			\
		.parent_names	= (const char *[]){ pname },	\
		.num_parents	= 1,				\
		.muxdiv_offset	= offset,			\
		.div_shift	= shift,			\
	}

#define INVERTER(_id, cname, pname, io, is, if)			\
	{							\
		.id		= _id,				\
		.branch_type	= branch_inverter,		\
		.name		= cname,			\
		.parent_names	= (const char *[]){ pname },	\
		.num_parents	= 1,				\
		.muxdiv_offset	= io,				\
		.div_shift	= is,				\
		.div_flags	= if,				\
	}

#define FACTOR(_id, cname, pname,  f, fm, fd)			\
	{							\
		.id		= _id,				\
		.branch_type	= branch_factor,		\
		.name		= cname,			\
		.parent_names	= (const char *[]){ pname },	\
		.num_parents	= 1,				\
		.flags		= f,				\
		.div_shift	= fm,				\
		.div_width	= fd,				\
	}

#define FACTOR_GATE(_id, cname, pname,  f, fm, fd, go, gb, gf)	\
	{							\
		.id		= _id,				\
		.branch_type	= branch_factor,		\
		.name		= cname,			\
		.parent_names	= (const char *[]){ pname },	\
		.num_parents	= 1,				\
		.flags		= f,				\
		.div_shift	= fm,				\
		.div_width	= fd,				\
		.gate_offset	= go,				\
		.gate_shift	= gb,				\
		.gate_flags	= gf,				\
	}

<<<<<<< HEAD
=======
#define COMPOSITE_HALFDIV(_id, cname, pnames, f, mo, ms, mw, mf, ds, dw,\
			  df, go, gs, gf)				\
	{							\
		.id		= _id,				\
		.branch_type	= branch_half_divider,		\
		.name		= cname,			\
		.parent_names	= pnames,			\
		.num_parents	= ARRAY_SIZE(pnames),		\
		.flags		= f,				\
		.muxdiv_offset	= mo,				\
		.mux_shift	= ms,				\
		.mux_width	= mw,				\
		.mux_flags	= mf,				\
		.div_shift	= ds,				\
		.div_width	= dw,				\
		.div_flags	= df,				\
		.gate_offset	= go,				\
		.gate_shift	= gs,				\
		.gate_flags	= gf,				\
	}

#define COMPOSITE_NOGATE_HALFDIV(_id, cname, pnames, f, mo, ms, mw, mf,	\
				 ds, dw, df)				\
	{							\
		.id		= _id,				\
		.branch_type	= branch_half_divider,		\
		.name		= cname,			\
		.parent_names	= pnames,			\
		.num_parents	= ARRAY_SIZE(pnames),		\
		.flags		= f,				\
		.muxdiv_offset	= mo,				\
		.mux_shift	= ms,				\
		.mux_width	= mw,				\
		.mux_flags	= mf,				\
		.div_shift	= ds,				\
		.div_width	= dw,				\
		.div_flags	= df,				\
		.gate_offset	= -1,				\
	}

#define COMPOSITE_NOMUX_HALFDIV(_id, cname, pname, f, mo, ds, dw, df,	\
			go, gs, gf)				\
	{							\
		.id		= _id,				\
		.branch_type	= branch_half_divider,		\
		.name		= cname,			\
		.parent_names	= (const char *[]){ pname },	\
		.num_parents	= 1,				\
		.flags		= f,				\
		.muxdiv_offset	= mo,				\
		.div_shift	= ds,				\
		.div_width	= dw,				\
		.div_flags	= df,				\
		.gate_offset	= go,				\
		.gate_shift	= gs,				\
		.gate_flags	= gf,				\
	}

#define DIV_HALF(_id, cname, pname, f, o, s, w, df)			\
	{							\
		.id		= _id,				\
		.branch_type	= branch_half_divider,		\
		.name		= cname,			\
		.parent_names	= (const char *[]){ pname },	\
		.num_parents	= 1,				\
		.flags		= f,				\
		.muxdiv_offset	= o,				\
		.div_shift	= s,				\
		.div_width	= w,				\
		.div_flags	= df,				\
		.gate_offset	= -1,				\
	}

/* SGRF clocks are only accessible from secure mode, so not controllable */
#define SGRF_GATE(_id, cname, pname)				\
		FACTOR(_id, cname, pname, 0, 1, 1)

>>>>>>> 24b8d41d
struct rockchip_clk_provider *rockchip_clk_init(struct device_node *np,
			void __iomem *base, unsigned long nr_clks);
void rockchip_clk_of_add_provider(struct device_node *np,
				struct rockchip_clk_provider *ctx);
void rockchip_clk_add_lookup(struct rockchip_clk_provider *ctx,
			     struct clk *clk, unsigned int id);
void rockchip_clk_register_branches(struct rockchip_clk_provider *ctx,
				    struct rockchip_clk_branch *list,
				    unsigned int nr_clk);
void rockchip_clk_register_plls(struct rockchip_clk_provider *ctx,
				struct rockchip_pll_clock *pll_list,
				unsigned int nr_pll, int grf_lock_offset);
void rockchip_clk_register_armclk(struct rockchip_clk_provider *ctx,
			unsigned int lookup_id, const char *name,
			const char *const *parent_names, u8 num_parents,
			const struct rockchip_cpuclk_reg_data *reg_data,
			const struct rockchip_cpuclk_rate_table *rates,
			int nrates);
void rockchip_clk_protect_critical(const char *const clocks[], int nclocks);
void rockchip_register_restart_notifier(struct rockchip_clk_provider *ctx,
					unsigned int reg, void (*cb)(void));

#define ROCKCHIP_SOFTRST_HIWORD_MASK	BIT(0)

struct clk *rockchip_clk_register_halfdiv(const char *name,
					  const char *const *parent_names,
					  u8 num_parents, void __iomem *base,
					  int muxdiv_offset, u8 mux_shift,
					  u8 mux_width, u8 mux_flags,
					  u8 div_shift, u8 div_width,
					  u8 div_flags, int gate_offset,
					  u8 gate_shift, u8 gate_flags,
					  unsigned long flags,
					  spinlock_t *lock);

#ifdef CONFIG_RESET_CONTROLLER
void rockchip_register_softrst(struct device_node *np,
			       unsigned int num_regs,
			       void __iomem *base, u8 flags);
#else
static inline void rockchip_register_softrst(struct device_node *np,
			       unsigned int num_regs,
			       void __iomem *base, u8 flags)
{
}
#endif

#endif<|MERGE_RESOLUTION|>--- conflicted
+++ resolved
@@ -25,8 +25,6 @@
 #define HIWORD_UPDATE(val, mask, shift) \
 		((val) << (shift) | (mask) << ((shift) + 16))
 
-<<<<<<< HEAD
-=======
 /* register positions shared by PX30, RV1108, RK2928, RK3036, RK3066, RK3188 and RK3228 */
 #define BOOST_PLL_H_CON(x)		((x) * 0x4)
 #define BOOST_CLK_CON			0x0008
@@ -81,7 +79,6 @@
 #define RV1108_EMMC_CON0		0x1e8
 #define RV1108_EMMC_CON1		0x1ec
 
->>>>>>> 24b8d41d
 #define RK2928_PLL_CON(x)		((x) * 0x4)
 #define RK2928_MODE_CON		0x40
 #define RK2928_CLKSEL_CON(x)	((x) * 0x4 + 0x44)
@@ -194,10 +191,7 @@
 enum rockchip_pll_type {
 	pll_rk3036,
 	pll_rk3066,
-<<<<<<< HEAD
-=======
 	pll_rk3328,
->>>>>>> 24b8d41d
 	pll_rk3399,
 };
 
@@ -403,10 +397,7 @@
 	branch_inverter,
 	branch_factor,
 	branch_ddrclk,
-<<<<<<< HEAD
-=======
 	branch_half_divider,
->>>>>>> 24b8d41d
 };
 
 struct rockchip_clk_branch {
@@ -760,8 +751,6 @@
 		.gate_flags	= gf,				\
 	}
 
-<<<<<<< HEAD
-=======
 #define COMPOSITE_HALFDIV(_id, cname, pnames, f, mo, ms, mw, mf, ds, dw,\
 			  df, go, gs, gf)				\
 	{							\
@@ -839,7 +828,6 @@
 #define SGRF_GATE(_id, cname, pname)				\
 		FACTOR(_id, cname, pname, 0, 1, 1)
 
->>>>>>> 24b8d41d
 struct rockchip_clk_provider *rockchip_clk_init(struct device_node *np,
 			void __iomem *base, unsigned long nr_clks);
 void rockchip_clk_of_add_provider(struct device_node *np,
