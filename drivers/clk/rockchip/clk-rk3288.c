--- conflicted
+++ resolved
@@ -931,10 +931,6 @@
 				      enum rk3288_variant soc)
 {
 	struct rockchip_clk_provider *ctx;
-<<<<<<< HEAD
-	struct clk *clk;
-=======
->>>>>>> 24b8d41d
 
 	rk3288_cru_base = of_iomap(np, 0);
 	if (!rk3288_cru_base) {
@@ -948,17 +944,6 @@
 		iounmap(rk3288_cru_base);
 		return;
 	}
-<<<<<<< HEAD
-
-	/* Watchdog pclk is controlled by RK3288_SGRF_SOC_CON0[1]. */
-	clk = clk_register_fixed_factor(NULL, "pclk_wdt", "pclk_pd_alive", 0, 1, 1);
-	if (IS_ERR(clk))
-		pr_warn("%s: could not register clock pclk_wdt: %ld\n",
-			__func__, PTR_ERR(clk));
-	else
-		rockchip_clk_add_lookup(ctx, clk, PCLK_WDT);
-=======
->>>>>>> 24b8d41d
 
 	rockchip_clk_register_plls(ctx, rk3288_pll_clks,
 				   ARRAY_SIZE(rk3288_pll_clks),
@@ -990,8 +975,6 @@
 	register_syscore_ops(&rk3288_clk_syscore_ops);
 
 	rockchip_clk_of_add_provider(np, ctx);
-<<<<<<< HEAD
-=======
 }
 
 static void __init rk3288_clk_init(struct device_node *np)
@@ -1003,6 +986,5 @@
 static void __init rk3288w_clk_init(struct device_node *np)
 {
 	rk3288_common_init(np, RK3288W_CRU);
->>>>>>> 24b8d41d
 }
 CLK_OF_DECLARE(rk3288w_cru, "rockchip,rk3288w-cru", rk3288w_clk_init);