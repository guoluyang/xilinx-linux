--- conflicted
+++ resolved
@@ -3,23 +3,6 @@
 # Rockchip Clock specific Makefile
 #
 
-<<<<<<< HEAD
-obj-y	+= clk-rockchip.o
-obj-y	+= clk.o
-obj-y	+= clk-pll.o
-obj-y	+= clk-cpu.o
-obj-y	+= clk-inverter.o
-obj-y	+= clk-mmc-phase.o
-obj-y	+= clk-ddr.o
-obj-$(CONFIG_RESET_CONTROLLER)	+= softrst.o
-
-obj-y	+= clk-rk3036.o
-obj-y	+= clk-rk3188.o
-obj-y	+= clk-rk3228.o
-obj-y	+= clk-rk3288.o
-obj-y	+= clk-rk3368.o
-obj-y	+= clk-rk3399.o
-=======
 obj-$(CONFIG_COMMON_CLK_ROCKCHIP) += clk-rockchip.o
 
 clk-rockchip-y += clk.o
@@ -42,5 +25,4 @@
 obj-$(CONFIG_CLK_RK3308)        += clk-rk3308.o
 obj-$(CONFIG_CLK_RK3328)        += clk-rk3328.o
 obj-$(CONFIG_CLK_RK3368)        += clk-rk3368.o
-obj-$(CONFIG_CLK_RK3399)        += clk-rk3399.o
->>>>>>> 24b8d41d
+obj-$(CONFIG_CLK_RK3399)        += clk-rk3399.o