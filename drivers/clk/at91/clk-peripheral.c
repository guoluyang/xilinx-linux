// SPDX-License-Identifier: GPL-2.0-or-later
/*
 *  Copyright (C) 2013 Boris BREZILLON <b.brezillon@overkiz.com>
 */

#include <linux/bitops.h>
#include <linux/clk-provider.h>
#include <linux/clkdev.h>
#include <linux/clk/at91_pmc.h>
#include <linux/of.h>
#include <linux/mfd/syscon.h>
#include <linux/regmap.h>

#include "pmc.h"

DEFINE_SPINLOCK(pmc_pcr_lock);

#define PERIPHERAL_ID_MIN	2
#define PERIPHERAL_ID_MAX	31
#define PERIPHERAL_MASK(id)	(1 << ((id) & PERIPHERAL_ID_MAX))

#define PERIPHERAL_MAX_SHIFT	3

struct clk_peripheral {
	struct clk_hw hw;
	struct regmap *regmap;
	u32 id;
};

#define to_clk_peripheral(hw) container_of(hw, struct clk_peripheral, hw)

struct clk_sam9x5_peripheral {
	struct clk_hw hw;
	struct regmap *regmap;
	struct clk_range range;
	spinlock_t *lock;
	u32 id;
	u32 div;
	const struct clk_pcr_layout *layout;
	bool auto_div;
	int chg_pid;
};

#define to_clk_sam9x5_peripheral(hw) \
	container_of(hw, struct clk_sam9x5_peripheral, hw)

static int clk_peripheral_enable(struct clk_hw *hw)
{
	struct clk_peripheral *periph = to_clk_peripheral(hw);
	int offset = AT91_PMC_PCER;
	u32 id = periph->id;

	if (id < PERIPHERAL_ID_MIN)
		return 0;
	if (id > PERIPHERAL_ID_MAX)
		offset = AT91_PMC_PCER1;
	regmap_write(periph->regmap, offset, PERIPHERAL_MASK(id));

	return 0;
}

static void clk_peripheral_disable(struct clk_hw *hw)
{
	struct clk_peripheral *periph = to_clk_peripheral(hw);
	int offset = AT91_PMC_PCDR;
	u32 id = periph->id;

	if (id < PERIPHERAL_ID_MIN)
		return;
	if (id > PERIPHERAL_ID_MAX)
		offset = AT91_PMC_PCDR1;
	regmap_write(periph->regmap, offset, PERIPHERAL_MASK(id));
}

static int clk_peripheral_is_enabled(struct clk_hw *hw)
{
	struct clk_peripheral *periph = to_clk_peripheral(hw);
	int offset = AT91_PMC_PCSR;
	unsigned int status;
	u32 id = periph->id;

	if (id < PERIPHERAL_ID_MIN)
		return 1;
	if (id > PERIPHERAL_ID_MAX)
		offset = AT91_PMC_PCSR1;
	regmap_read(periph->regmap, offset, &status);

	return status & PERIPHERAL_MASK(id) ? 1 : 0;
}

static const struct clk_ops peripheral_ops = {
	.enable = clk_peripheral_enable,
	.disable = clk_peripheral_disable,
	.is_enabled = clk_peripheral_is_enabled,
};

<<<<<<< HEAD
static struct clk_hw * __init
=======
struct clk_hw * __init
>>>>>>> 24b8d41d
at91_clk_register_peripheral(struct regmap *regmap, const char *name,
			     const char *parent_name, u32 id)
{
	struct clk_peripheral *periph;
	struct clk_init_data init;
	struct clk_hw *hw;
	int ret;

	if (!name || !parent_name || id > PERIPHERAL_ID_MAX)
		return ERR_PTR(-EINVAL);

	periph = kzalloc(sizeof(*periph), GFP_KERNEL);
	if (!periph)
		return ERR_PTR(-ENOMEM);

	init.name = name;
	init.ops = &peripheral_ops;
	init.parent_names = &parent_name;
	init.num_parents = 1;
	init.flags = 0;

	periph->id = id;
	periph->hw.init = &init;
	periph->regmap = regmap;

	hw = &periph->hw;
	ret = clk_hw_register(NULL, &periph->hw);
	if (ret) {
		kfree(periph);
		hw = ERR_PTR(ret);
	}

	return hw;
}

static void clk_sam9x5_peripheral_autodiv(struct clk_sam9x5_peripheral *periph)
{
	struct clk_hw *parent;
	unsigned long parent_rate;
	int shift = 0;

	if (!periph->auto_div)
		return;

	if (periph->range.max) {
		parent = clk_hw_get_parent_by_index(&periph->hw, 0);
		parent_rate = clk_hw_get_rate(parent);
		if (!parent_rate)
			return;

		for (; shift < PERIPHERAL_MAX_SHIFT; shift++) {
			if (parent_rate >> shift <= periph->range.max)
				break;
		}
	}

	periph->auto_div = false;
	periph->div = shift;
}

static int clk_sam9x5_peripheral_enable(struct clk_hw *hw)
{
	struct clk_sam9x5_peripheral *periph = to_clk_sam9x5_peripheral(hw);
	unsigned long flags;

	if (periph->id < PERIPHERAL_ID_MIN)
		return 0;

	spin_lock_irqsave(periph->lock, flags);
	regmap_write(periph->regmap, periph->layout->offset,
		     (periph->id & periph->layout->pid_mask));
	regmap_update_bits(periph->regmap, periph->layout->offset,
			   periph->layout->div_mask | periph->layout->cmd |
			   AT91_PMC_PCR_EN,
			   field_prep(periph->layout->div_mask, periph->div) |
			   periph->layout->cmd |
			   AT91_PMC_PCR_EN);
	spin_unlock_irqrestore(periph->lock, flags);

	return 0;
}

static void clk_sam9x5_peripheral_disable(struct clk_hw *hw)
{
	struct clk_sam9x5_peripheral *periph = to_clk_sam9x5_peripheral(hw);
	unsigned long flags;

	if (periph->id < PERIPHERAL_ID_MIN)
		return;

	spin_lock_irqsave(periph->lock, flags);
	regmap_write(periph->regmap, periph->layout->offset,
		     (periph->id & periph->layout->pid_mask));
	regmap_update_bits(periph->regmap, periph->layout->offset,
			   AT91_PMC_PCR_EN | periph->layout->cmd,
			   periph->layout->cmd);
	spin_unlock_irqrestore(periph->lock, flags);
}

static int clk_sam9x5_peripheral_is_enabled(struct clk_hw *hw)
{
	struct clk_sam9x5_peripheral *periph = to_clk_sam9x5_peripheral(hw);
	unsigned long flags;
	unsigned int status;

	if (periph->id < PERIPHERAL_ID_MIN)
		return 1;

	spin_lock_irqsave(periph->lock, flags);
	regmap_write(periph->regmap, periph->layout->offset,
		     (periph->id & periph->layout->pid_mask));
	regmap_read(periph->regmap, periph->layout->offset, &status);
	spin_unlock_irqrestore(periph->lock, flags);

	return !!(status & AT91_PMC_PCR_EN);
}

static unsigned long
clk_sam9x5_peripheral_recalc_rate(struct clk_hw *hw,
				  unsigned long parent_rate)
{
	struct clk_sam9x5_peripheral *periph = to_clk_sam9x5_peripheral(hw);
	unsigned long flags;
	unsigned int status;

	if (periph->id < PERIPHERAL_ID_MIN)
		return parent_rate;

	spin_lock_irqsave(periph->lock, flags);
	regmap_write(periph->regmap, periph->layout->offset,
		     (periph->id & periph->layout->pid_mask));
	regmap_read(periph->regmap, periph->layout->offset, &status);
	spin_unlock_irqrestore(periph->lock, flags);

	if (status & AT91_PMC_PCR_EN) {
		periph->div = field_get(periph->layout->div_mask, status);
		periph->auto_div = false;
	} else {
		clk_sam9x5_peripheral_autodiv(periph);
	}

	return parent_rate >> periph->div;
}

static void clk_sam9x5_peripheral_best_diff(struct clk_rate_request *req,
					    struct clk_hw *parent,
					    unsigned long parent_rate,
					    u32 shift, long *best_diff,
					    long *best_rate)
{
	unsigned long tmp_rate = parent_rate >> shift;
	unsigned long tmp_diff = abs(req->rate - tmp_rate);

	if (*best_diff < 0 || *best_diff >= tmp_diff) {
		*best_rate = tmp_rate;
		*best_diff = tmp_diff;
		req->best_parent_rate = parent_rate;
		req->best_parent_hw = parent;
	}
}

static int clk_sam9x5_peripheral_determine_rate(struct clk_hw *hw,
						struct clk_rate_request *req)
{
	struct clk_sam9x5_peripheral *periph = to_clk_sam9x5_peripheral(hw);
	struct clk_hw *parent = clk_hw_get_parent(hw);
	struct clk_rate_request req_parent = *req;
	unsigned long parent_rate = clk_hw_get_rate(parent);
	unsigned long tmp_rate;
	long best_rate = LONG_MIN;
	long best_diff = LONG_MIN;
	u32 shift;

	if (periph->id < PERIPHERAL_ID_MIN || !periph->range.max)
		return parent_rate;

	/* Fist step: check the available dividers. */
	for (shift = 0; shift <= PERIPHERAL_MAX_SHIFT; shift++) {
		tmp_rate = parent_rate >> shift;

		if (periph->range.max && tmp_rate > periph->range.max)
			continue;

		clk_sam9x5_peripheral_best_diff(req, parent, parent_rate,
						shift, &best_diff, &best_rate);

		if (!best_diff || best_rate <= req->rate)
			break;
	}

	if (periph->chg_pid < 0)
		goto end;

	/* Step two: try to request rate from parent. */
	parent = clk_hw_get_parent_by_index(hw, periph->chg_pid);
	if (!parent)
		goto end;

	for (shift = 0; shift <= PERIPHERAL_MAX_SHIFT; shift++) {
		req_parent.rate = req->rate << shift;

		if (__clk_determine_rate(parent, &req_parent))
			continue;

		clk_sam9x5_peripheral_best_diff(req, parent, req_parent.rate,
						shift, &best_diff, &best_rate);

		if (!best_diff)
			break;
	}
end:
	if (best_rate < 0 ||
	    (periph->range.max && best_rate > periph->range.max))
		return -EINVAL;

	pr_debug("PCK: %s, best_rate = %ld, parent clk: %s @ %ld\n",
		 __func__, best_rate,
		 __clk_get_name((req->best_parent_hw)->clk),
		 req->best_parent_rate);

	req->rate = best_rate;

	return 0;
}

static long clk_sam9x5_peripheral_round_rate(struct clk_hw *hw,
					     unsigned long rate,
					     unsigned long *parent_rate)
{
	int shift = 0;
	unsigned long best_rate;
	unsigned long best_diff;
	unsigned long cur_rate = *parent_rate;
	unsigned long cur_diff;
	struct clk_sam9x5_peripheral *periph = to_clk_sam9x5_peripheral(hw);

	if (periph->id < PERIPHERAL_ID_MIN || !periph->range.max)
		return *parent_rate;

	if (periph->range.max) {
		for (; shift <= PERIPHERAL_MAX_SHIFT; shift++) {
			cur_rate = *parent_rate >> shift;
			if (cur_rate <= periph->range.max)
				break;
		}
	}

	if (rate >= cur_rate)
		return cur_rate;

	best_diff = cur_rate - rate;
	best_rate = cur_rate;
	for (; shift <= PERIPHERAL_MAX_SHIFT; shift++) {
		cur_rate = *parent_rate >> shift;
		if (cur_rate < rate)
			cur_diff = rate - cur_rate;
		else
			cur_diff = cur_rate - rate;

		if (cur_diff < best_diff) {
			best_diff = cur_diff;
			best_rate = cur_rate;
		}

		if (!best_diff || cur_rate < rate)
			break;
	}

	return best_rate;
}

static int clk_sam9x5_peripheral_set_rate(struct clk_hw *hw,
					  unsigned long rate,
					  unsigned long parent_rate)
{
	int shift;
	struct clk_sam9x5_peripheral *periph = to_clk_sam9x5_peripheral(hw);
	if (periph->id < PERIPHERAL_ID_MIN || !periph->range.max) {
		if (parent_rate == rate)
			return 0;
		else
			return -EINVAL;
	}

	if (periph->range.max && rate > periph->range.max)
		return -EINVAL;

	for (shift = 0; shift <= PERIPHERAL_MAX_SHIFT; shift++) {
		if (parent_rate >> shift == rate) {
			periph->auto_div = false;
			periph->div = shift;
			return 0;
		}
	}

	return -EINVAL;
}

static const struct clk_ops sam9x5_peripheral_ops = {
	.enable = clk_sam9x5_peripheral_enable,
	.disable = clk_sam9x5_peripheral_disable,
	.is_enabled = clk_sam9x5_peripheral_is_enabled,
	.recalc_rate = clk_sam9x5_peripheral_recalc_rate,
	.round_rate = clk_sam9x5_peripheral_round_rate,
	.set_rate = clk_sam9x5_peripheral_set_rate,
};

<<<<<<< HEAD
static struct clk_hw * __init
=======
static const struct clk_ops sam9x5_peripheral_chg_ops = {
	.enable = clk_sam9x5_peripheral_enable,
	.disable = clk_sam9x5_peripheral_disable,
	.is_enabled = clk_sam9x5_peripheral_is_enabled,
	.recalc_rate = clk_sam9x5_peripheral_recalc_rate,
	.determine_rate = clk_sam9x5_peripheral_determine_rate,
	.set_rate = clk_sam9x5_peripheral_set_rate,
};

struct clk_hw * __init
>>>>>>> 24b8d41d
at91_clk_register_sam9x5_peripheral(struct regmap *regmap, spinlock_t *lock,
				    const struct clk_pcr_layout *layout,
				    const char *name, const char *parent_name,
				    u32 id, const struct clk_range *range,
				    int chg_pid)
{
	struct clk_sam9x5_peripheral *periph;
	struct clk_init_data init;
	struct clk_hw *hw;
	int ret;

	if (!name || !parent_name)
		return ERR_PTR(-EINVAL);

	periph = kzalloc(sizeof(*periph), GFP_KERNEL);
	if (!periph)
		return ERR_PTR(-ENOMEM);

	init.name = name;
	init.parent_names = &parent_name;
	init.num_parents = 1;
	if (chg_pid < 0) {
		init.flags = 0;
		init.ops = &sam9x5_peripheral_ops;
	} else {
		init.flags = CLK_SET_RATE_GATE | CLK_SET_PARENT_GATE |
			     CLK_SET_RATE_PARENT;
		init.ops = &sam9x5_peripheral_chg_ops;
	}

	periph->id = id;
	periph->hw.init = &init;
	periph->div = 0;
	periph->regmap = regmap;
	periph->lock = lock;
	if (layout->div_mask)
		periph->auto_div = true;
	periph->layout = layout;
	periph->range = *range;
	periph->chg_pid = chg_pid;

	hw = &periph->hw;
	ret = clk_hw_register(NULL, &periph->hw);
	if (ret) {
		kfree(periph);
		hw = ERR_PTR(ret);
<<<<<<< HEAD
	} else
		clk_sam9x5_peripheral_autodiv(periph);

	return hw;
}

static void __init
of_at91_clk_periph_setup(struct device_node *np, u8 type)
{
	int num;
	u32 id;
	struct clk_hw *hw;
	const char *parent_name;
	const char *name;
	struct device_node *periphclknp;
	struct regmap *regmap;

	parent_name = of_clk_get_parent_name(np, 0);
	if (!parent_name)
		return;

	num = of_get_child_count(np);
	if (!num || num > PERIPHERAL_MAX)
		return;

	regmap = syscon_node_to_regmap(of_get_parent(np));
	if (IS_ERR(regmap))
		return;

	for_each_child_of_node(np, periphclknp) {
		if (of_property_read_u32(periphclknp, "reg", &id))
			continue;

		if (id >= PERIPHERAL_MAX)
			continue;

		if (of_property_read_string(np, "clock-output-names", &name))
			name = periphclknp->name;

		if (type == PERIPHERAL_AT91RM9200) {
			hw = at91_clk_register_peripheral(regmap, name,
							   parent_name, id);
		} else {
			struct clk_range range = CLK_RANGE(0, 0);

			of_at91_get_clk_range(periphclknp,
					      "atmel,clk-output-range",
					      &range);

			hw = at91_clk_register_sam9x5_peripheral(regmap,
								  &pmc_pcr_lock,
								  name,
								  parent_name,
								  id, &range);
		}

		if (IS_ERR(hw))
			continue;

		of_clk_add_hw_provider(periphclknp, of_clk_hw_simple_get, hw);
=======
	} else {
		clk_sam9x5_peripheral_autodiv(periph);
		pmc_register_id(id);
>>>>>>> 24b8d41d
	}

	return hw;
}<|MERGE_RESOLUTION|>--- conflicted
+++ resolved
@@ -94,11 +94,7 @@
 	.is_enabled = clk_peripheral_is_enabled,
 };
 
-<<<<<<< HEAD
-static struct clk_hw * __init
-=======
 struct clk_hw * __init
->>>>>>> 24b8d41d
 at91_clk_register_peripheral(struct regmap *regmap, const char *name,
 			     const char *parent_name, u32 id)
 {
@@ -406,9 +402,6 @@
 	.set_rate = clk_sam9x5_peripheral_set_rate,
 };
 
-<<<<<<< HEAD
-static struct clk_hw * __init
-=======
 static const struct clk_ops sam9x5_peripheral_chg_ops = {
 	.enable = clk_sam9x5_peripheral_enable,
 	.disable = clk_sam9x5_peripheral_disable,
@@ -419,7 +412,6 @@
 };
 
 struct clk_hw * __init
->>>>>>> 24b8d41d
 at91_clk_register_sam9x5_peripheral(struct regmap *regmap, spinlock_t *lock,
 				    const struct clk_pcr_layout *layout,
 				    const char *name, const char *parent_name,
@@ -466,72 +458,9 @@
 	if (ret) {
 		kfree(periph);
 		hw = ERR_PTR(ret);
-<<<<<<< HEAD
-	} else
-		clk_sam9x5_peripheral_autodiv(periph);
-
-	return hw;
-}
-
-static void __init
-of_at91_clk_periph_setup(struct device_node *np, u8 type)
-{
-	int num;
-	u32 id;
-	struct clk_hw *hw;
-	const char *parent_name;
-	const char *name;
-	struct device_node *periphclknp;
-	struct regmap *regmap;
-
-	parent_name = of_clk_get_parent_name(np, 0);
-	if (!parent_name)
-		return;
-
-	num = of_get_child_count(np);
-	if (!num || num > PERIPHERAL_MAX)
-		return;
-
-	regmap = syscon_node_to_regmap(of_get_parent(np));
-	if (IS_ERR(regmap))
-		return;
-
-	for_each_child_of_node(np, periphclknp) {
-		if (of_property_read_u32(periphclknp, "reg", &id))
-			continue;
-
-		if (id >= PERIPHERAL_MAX)
-			continue;
-
-		if (of_property_read_string(np, "clock-output-names", &name))
-			name = periphclknp->name;
-
-		if (type == PERIPHERAL_AT91RM9200) {
-			hw = at91_clk_register_peripheral(regmap, name,
-							   parent_name, id);
-		} else {
-			struct clk_range range = CLK_RANGE(0, 0);
-
-			of_at91_get_clk_range(periphclknp,
-					      "atmel,clk-output-range",
-					      &range);
-
-			hw = at91_clk_register_sam9x5_peripheral(regmap,
-								  &pmc_pcr_lock,
-								  name,
-								  parent_name,
-								  id, &range);
-		}
-
-		if (IS_ERR(hw))
-			continue;
-
-		of_clk_add_hw_provider(periphclknp, of_clk_hw_simple_get, hw);
-=======
 	} else {
 		clk_sam9x5_peripheral_autodiv(periph);
 		pmc_register_id(id);
->>>>>>> 24b8d41d
 	}
 
 	return hw;
