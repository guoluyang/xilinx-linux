--- conflicted
+++ resolved
@@ -185,11 +185,7 @@
 	.set_rate = clk_programmable_set_rate,
 };
 
-<<<<<<< HEAD
-static struct clk_hw * __init
-=======
 struct clk_hw * __init
->>>>>>> 24b8d41d
 at91_clk_register_programmable(struct regmap *regmap,
 			       const char *name, const char **parent_names,
 			       u8 num_parents, u8 id,
@@ -225,11 +221,8 @@
 	if (ret) {
 		kfree(prog);
 		hw = ERR_PTR(ret);
-<<<<<<< HEAD
-=======
 	} else {
 		pmc_register_pck(id);
->>>>>>> 24b8d41d
 	}
 
 	return hw;
@@ -256,75 +249,5 @@
 	.pres_shift = 4,
 	.css_mask = 0x7,
 	.have_slck_mck = 0,
-<<<<<<< HEAD
-};
-
-static void __init
-of_at91_clk_prog_setup(struct device_node *np,
-		       const struct clk_programmable_layout *layout)
-{
-	int num;
-	u32 id;
-	struct clk_hw *hw;
-	unsigned int num_parents;
-	const char *parent_names[PROG_SOURCE_MAX];
-	const char *name;
-	struct device_node *progclknp;
-	struct regmap *regmap;
-
-	num_parents = of_clk_get_parent_count(np);
-	if (num_parents == 0 || num_parents > PROG_SOURCE_MAX)
-		return;
-
-	of_clk_parent_fill(np, parent_names, num_parents);
-
-	num = of_get_child_count(np);
-	if (!num || num > (PROG_ID_MAX + 1))
-		return;
-
-	regmap = syscon_node_to_regmap(of_get_parent(np));
-	if (IS_ERR(regmap))
-		return;
-
-	for_each_child_of_node(np, progclknp) {
-		if (of_property_read_u32(progclknp, "reg", &id))
-			continue;
-
-		if (of_property_read_string(np, "clock-output-names", &name))
-			name = progclknp->name;
-
-		hw = at91_clk_register_programmable(regmap, name,
-						     parent_names, num_parents,
-						     id, layout);
-		if (IS_ERR(hw))
-			continue;
-
-		of_clk_add_hw_provider(progclknp, of_clk_hw_simple_get, hw);
-	}
-}
-
-
-static void __init of_at91rm9200_clk_prog_setup(struct device_node *np)
-{
-	of_at91_clk_prog_setup(np, &at91rm9200_programmable_layout);
-}
-CLK_OF_DECLARE(at91rm9200_clk_prog, "atmel,at91rm9200-clk-programmable",
-	       of_at91rm9200_clk_prog_setup);
-
-static void __init of_at91sam9g45_clk_prog_setup(struct device_node *np)
-{
-	of_at91_clk_prog_setup(np, &at91sam9g45_programmable_layout);
-}
-CLK_OF_DECLARE(at91sam9g45_clk_prog, "atmel,at91sam9g45-clk-programmable",
-	       of_at91sam9g45_clk_prog_setup);
-
-static void __init of_at91sam9x5_clk_prog_setup(struct device_node *np)
-{
-	of_at91_clk_prog_setup(np, &at91sam9x5_programmable_layout);
-}
-CLK_OF_DECLARE(at91sam9x5_clk_prog, "atmel,at91sam9x5-clk-programmable",
-	       of_at91sam9x5_clk_prog_setup);
-=======
 	.is_pres_direct = 0,
-};
->>>>>>> 24b8d41d
+};