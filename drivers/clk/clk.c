--- conflicted
+++ resolved
@@ -79,7 +79,6 @@
 	unsigned long		max_rate;
 	unsigned long		accuracy;
 	int			phase;
-	int			nshot;
 	struct clk_duty		duty;
 	struct hlist_head	children;
 	struct hlist_node	child_node;
@@ -2726,101 +2725,6 @@
 }
 EXPORT_SYMBOL_GPL(clk_get_phase);
 
-static int clk_core_set_nshot_nolock(struct clk_core *core, int nshot)
-{
-	int ret = -EINVAL;
-
-	if (nshot < 0)
-		return ret;
-
-	if (!core)
-		return 0;
-
-	lockdep_assert_held(&prepare_lock);
-
-	if (clk_core_rate_is_protected(core))
-		return -EBUSY;
-
-	trace_clk_set_nshot(core, nshot);
-
-	if (core->ops->set_nshot) {
-		ret = core->ops->set_nshot(core->hw, nshot);
-		if (!ret)
-			core->nshot = nshot;
-	}
-
-	trace_clk_set_nshot_complete(core, nshot);
-
-	return ret;
-}
-
-/**
- * clk_set_nshot - configure clock to send nshot pulses on next enable
- * @clk: clock signal source
- * @nshot: number of pulses
- *
- * Setup clock for an nshot. Generate pulses on enable. Clock
- * must support gating/rate operations.
- *
- * When setting 0 number of pulses, disable this feature.
- *
- * Returns 0 on success, negative errno otherwise.
- */
-int clk_set_nshot(struct clk *clk, int nshot)
-{
-	int ret;
-
-	if (!clk)
-		return 0;
-
-	clk_prepare_lock();
-
-	if (clk->exclusive_count)
-		clk_core_rate_unprotect(clk->core);
-
-	ret = clk_core_set_nshot_nolock(clk->core, nshot);
-
-	if (clk->exclusive_count)
-		clk_core_rate_protect(clk->core);
-
-	clk_prepare_unlock();
-
-	return ret;
-}
-EXPORT_SYMBOL_GPL(clk_set_nshot);
-
-static int clk_core_get_nshot(struct clk_core *core)
-{
-	int ret = 0;
-
-	clk_prepare_lock();
-	/* Always try to update cached nshot if possible */
-	if (core->ops->get_nshot)
-		core->nshot = core->ops->get_nshot(core->hw);
-
-	ret = core->nshot;
-
-	clk_prepare_unlock();
-
-	return ret;
-}
-
-/**
- * clk_get_nshot - return the nshot of a clock
- * @clk: clock signal source
- *
- * Returns nshot number of pulses on success, 0 if feature is disabled,
- * negative errno otherwise.
- */
-int clk_get_nshot(struct clk *clk)
-{
-	if (!clk)
-		return 0;
-
-	return clk_core_get_nshot(clk->core);
-}
-EXPORT_SYMBOL_GPL(clk_get_nshot);
-
 static void clk_core_reset_duty_cycle_nolock(struct clk_core *core)
 {
 	/* Assume a default value of 50% */
@@ -3046,10 +2950,6 @@
 	else
 		seq_puts(s, "-----");
 
-<<<<<<< HEAD
-	seq_printf(s, " %6d %8d\n", clk_core_get_scaled_duty_cycle(c, 100000),
-		   clk_core_get_nshot(c));
-=======
 	seq_printf(s, " %6d", clk_core_get_scaled_duty_cycle(c, 100000));
 
 	if (c->ops->is_enabled)
@@ -3058,7 +2958,6 @@
 		seq_printf(s, " %9c\n", 'Y');
 	else
 		seq_printf(s, " %9c\n", '?');
->>>>>>> 0b70857c
 }
 
 static void clk_summary_show_subtree(struct seq_file *s, struct clk_core *c,
@@ -3077,15 +2976,9 @@
 	struct clk_core *c;
 	struct hlist_head **lists = (struct hlist_head **)s->private;
 
-<<<<<<< HEAD
-	seq_puts(s, "                                 enable  prepare  protect                                duty\n");
-	seq_puts(s, "   clock                          count    count    count        rate   accuracy phase  cycle  nshot\n");
-	seq_puts(s, "----------------------------------------------------------------------------------------------------\n");
-=======
 	seq_puts(s, "                                 enable  prepare  protect                                duty  hardware\n");
 	seq_puts(s, "   clock                          count    count    count        rate   accuracy phase  cycle    enable\n");
 	seq_puts(s, "-------------------------------------------------------------------------------------------------------\n");
->>>>>>> 0b70857c
 
 	clk_prepare_lock();
 
@@ -3120,7 +3013,6 @@
 		seq_printf(s, "\"phase\": %d,", phase);
 	seq_printf(s, "\"duty_cycle\": %u",
 		   clk_core_get_scaled_duty_cycle(c, 100000));
-	seq_printf(s, "\"nshot\": %d", clk_core_get_nshot(c));
 }
 
 static void clk_dump_subtree(struct seq_file *s, struct clk_core *c, int level)
