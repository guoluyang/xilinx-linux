--- conflicted
+++ resolved
@@ -374,16 +374,11 @@
 		div_reg = readl(cgu->base + clk_info->div.reg);
 		div = (div_reg >> clk_info->div.shift) &
 		      GENMASK(clk_info->div.bits - 1, 0);
-<<<<<<< HEAD
-		div += 1;
-		div *= clk_info->div.div;
-=======
 
 		if (clk_info->div.div_table)
 			div = clk_info->div.div_table[div];
 		else
 			div = (div + 1) * clk_info->div.div;
->>>>>>> 24b8d41d
 
 		rate /= div;
 	} else if (clk_info->type & CGU_CLK_FIXDIV) {
@@ -496,11 +491,7 @@
 		/* update the divide */
 		mask = GENMASK(clk_info->div.bits - 1, 0);
 		reg &= ~(mask << clk_info->div.shift);
-<<<<<<< HEAD
-		reg |= ((div / clk_info->div.div) - 1) << clk_info->div.shift;
-=======
 		reg |= hw_div << clk_info->div.shift;
->>>>>>> 24b8d41d
 
 		/* clear the stop bit */
 		if (clk_info->div.stop_bit != -1)
