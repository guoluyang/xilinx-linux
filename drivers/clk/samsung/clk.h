/* SPDX-License-Identifier: GPL-2.0-only */
/*
 * Copyright (c) 2013 Samsung Electronics Co., Ltd.
 * Copyright (c) 2013 Linaro Ltd.
 * Author: Thomas Abraham <thomas.ab@samsung.com>
 *
 * Common Clock Framework support for all Samsung platforms
*/

#ifndef __SAMSUNG_CLK_H
#define __SAMSUNG_CLK_H

#include <linux/clk-provider.h>
#include "clk-pll.h"

/**
 * struct samsung_clk_provider: information about clock provider
 * @reg_base: virtual address for the register base.
 * @lock: maintains exclusion between callbacks for a given clock-provider.
 * @clk_data: holds clock related data like clk_hw* and number of clocks.
 */
struct samsung_clk_provider {
	void __iomem *reg_base;
	struct device *dev;
	spinlock_t lock;
	/* clk_data must be the last entry due to variable length 'hws' array */
	struct clk_hw_onecell_data clk_data;
};

/**
 * struct samsung_clock_alias: information about mux clock
 * @id: platform specific id of the clock.
 * @dev_name: name of the device to which this clock belongs.
 * @alias: optional clock alias name to be assigned to this clock.
 */
struct samsung_clock_alias {
	unsigned int		id;
	const char		*dev_name;
	const char		*alias;
};

#define ALIAS(_id, dname, a)	\
	{							\
		.id		= _id,				\
		.dev_name	= dname,			\
		.alias		= a,				\
	}

#define MHZ (1000 * 1000)

/**
 * struct samsung_fixed_rate_clock: information about fixed-rate clock
 * @id: platform specific id of the clock.
 * @name: name of this fixed-rate clock.
 * @parent_name: optional parent clock name.
 * @flags: optional fixed-rate clock flags.
 * @fixed-rate: fixed clock rate of this clock.
 */
struct samsung_fixed_rate_clock {
	unsigned int		id;
	char			*name;
	const char		*parent_name;
	unsigned long		flags;
	unsigned long		fixed_rate;
};

#define FRATE(_id, cname, pname, f, frate)		\
	{						\
		.id		= _id,			\
		.name		= cname,		\
		.parent_name	= pname,		\
		.flags		= f,			\
		.fixed_rate	= frate,		\
	}

/*
 * struct samsung_fixed_factor_clock: information about fixed-factor clock
 * @id: platform specific id of the clock.
 * @name: name of this fixed-factor clock.
 * @parent_name: parent clock name.
 * @mult: fixed multiplication factor.
 * @div: fixed division factor.
 * @flags: optional fixed-factor clock flags.
 */
struct samsung_fixed_factor_clock {
	unsigned int		id;
	char			*name;
	const char		*parent_name;
	unsigned long		mult;
	unsigned long		div;
	unsigned long		flags;
};

#define FFACTOR(_id, cname, pname, m, d, f)		\
	{						\
		.id		= _id,			\
		.name		= cname,		\
		.parent_name	= pname,		\
		.mult		= m,			\
		.div		= d,			\
		.flags		= f,			\
	}

/**
 * struct samsung_mux_clock: information about mux clock
 * @id: platform specific id of the clock.
 * @name: name of this mux clock.
 * @parent_names: array of pointer to parent clock names.
 * @num_parents: number of parents listed in @parent_names.
 * @flags: optional flags for basic clock.
 * @offset: offset of the register for configuring the mux.
 * @shift: starting bit location of the mux control bit-field in @reg.
 * @width: width of the mux control bit-field in @reg.
 * @mux_flags: flags for mux-type clock.
 */
struct samsung_mux_clock {
	unsigned int		id;
	const char		*name;
	const char		*const *parent_names;
	u8			num_parents;
	unsigned long		flags;
	unsigned long		offset;
	u8			shift;
	u8			width;
	u8			mux_flags;
};

#define __MUX(_id, cname, pnames, o, s, w, f, mf)		\
	{							\
		.id		= _id,				\
		.name		= cname,			\
		.parent_names	= pnames,			\
		.num_parents	= ARRAY_SIZE(pnames),		\
		.flags		= (f) | CLK_SET_RATE_NO_REPARENT, \
		.offset		= o,				\
		.shift		= s,				\
		.width		= w,				\
		.mux_flags	= mf,				\
	}

#define MUX(_id, cname, pnames, o, s, w)			\
	__MUX(_id, cname, pnames, o, s, w, 0, 0)

#define MUX_F(_id, cname, pnames, o, s, w, f, mf)		\
	__MUX(_id, cname, pnames, o, s, w, f, mf)

/**
 * @id: platform specific id of the clock.
 * struct samsung_div_clock: information about div clock
 * @name: name of this div clock.
 * @parent_name: name of the parent clock.
 * @flags: optional flags for basic clock.
 * @offset: offset of the register for configuring the div.
 * @shift: starting bit location of the div control bit-field in @reg.
 * @div_flags: flags for div-type clock.
 */
struct samsung_div_clock {
	unsigned int		id;
	const char		*name;
	const char		*parent_name;
	unsigned long		flags;
	unsigned long		offset;
	u8			shift;
	u8			width;
	u8			div_flags;
	struct clk_div_table	*table;
};

#define __DIV(_id, cname, pname, o, s, w, f, df, t)	\
	{							\
		.id		= _id,				\
		.name		= cname,			\
		.parent_name	= pname,			\
		.flags		= f,				\
		.offset		= o,				\
		.shift		= s,				\
		.width		= w,				\
		.div_flags	= df,				\
		.table		= t,				\
	}

#define DIV(_id, cname, pname, o, s, w)				\
	__DIV(_id, cname, pname, o, s, w, 0, 0, NULL)

#define DIV_F(_id, cname, pname, o, s, w, f, df)		\
	__DIV(_id, cname, pname, o, s, w, f, df, NULL)

#define DIV_T(_id, cname, pname, o, s, w, t)			\
	__DIV(_id, cname, pname, o, s, w, 0, 0, t)

/**
 * struct samsung_gate_clock: information about gate clock
 * @id: platform specific id of the clock.
 * @name: name of this gate clock.
 * @parent_name: name of the parent clock.
 * @flags: optional flags for basic clock.
 * @offset: offset of the register for configuring the gate.
 * @bit_idx: bit index of the gate control bit-field in @reg.
 * @gate_flags: flags for gate-type clock.
 */
struct samsung_gate_clock {
	unsigned int		id;
	const char		*name;
	const char		*parent_name;
	unsigned long		flags;
	unsigned long		offset;
	u8			bit_idx;
	u8			gate_flags;
};

#define __GATE(_id, cname, pname, o, b, f, gf)			\
	{							\
		.id		= _id,				\
		.name		= cname,			\
		.parent_name	= pname,			\
		.flags		= f,				\
		.offset		= o,				\
		.bit_idx	= b,				\
		.gate_flags	= gf,				\
	}

#define GATE(_id, cname, pname, o, b, f, gf)			\
	__GATE(_id, cname, pname, o, b, f, gf)

#define PNAME(x) static const char * const x[] __initconst

/**
 * struct samsung_clk_reg_dump: register dump of clock controller registers.
 * @offset: clock register offset from the controller base address.
 * @value: the value to be register at offset.
 */
struct samsung_clk_reg_dump {
	u32	offset;
	u32	value;
};

/**
 * struct samsung_pll_clock: information about pll clock
 * @id: platform specific id of the clock.
 * @name: name of this pll clock.
 * @parent_name: name of the parent clock.
 * @flags: optional flags for basic clock.
 * @con_offset: offset of the register for configuring the PLL.
 * @lock_offset: offset of the register for locking the PLL.
 * @type: Type of PLL to be registered.
 */
struct samsung_pll_clock {
	unsigned int		id;
	const char		*name;
	const char		*parent_name;
	unsigned long		flags;
	int			con_offset;
	int			lock_offset;
	enum samsung_pll_type	type;
	const struct samsung_pll_rate_table *rate_table;
};

#define __PLL(_typ, _id, _name, _pname, _flags, _lock, _con, _rtable)	\
	{								\
		.id		= _id,					\
		.type		= _typ,					\
		.name		= _name,				\
		.parent_name	= _pname,				\
		.flags		= _flags,				\
		.con_offset	= _con,					\
		.lock_offset	= _lock,				\
		.rate_table	= _rtable,				\
	}

#define PLL(_typ, _id, _name, _pname, _lock, _con, _rtable)	\
	__PLL(_typ, _id, _name, _pname, CLK_GET_RATE_NOCACHE, _lock,	\
	      _con, _rtable)

struct samsung_clock_reg_cache {
	struct list_head node;
	void __iomem *reg_base;
	struct samsung_clk_reg_dump *rdump;
	unsigned int rd_num;
	const struct samsung_clk_reg_dump *rsuspend;
	unsigned int rsuspend_num;
};

struct samsung_cmu_info {
	/* list of pll clocks and respective count */
	const struct samsung_pll_clock *pll_clks;
	unsigned int nr_pll_clks;
	/* list of mux clocks and respective count */
	const struct samsung_mux_clock *mux_clks;
	unsigned int nr_mux_clks;
	/* list of div clocks and respective count */
	const struct samsung_div_clock *div_clks;
	unsigned int nr_div_clks;
	/* list of gate clocks and respective count */
	const struct samsung_gate_clock *gate_clks;
	unsigned int nr_gate_clks;
	/* list of fixed clocks and respective count */
	const struct samsung_fixed_rate_clock *fixed_clks;
	unsigned int nr_fixed_clks;
	/* list of fixed factor clocks and respective count */
	const struct samsung_fixed_factor_clock *fixed_factor_clks;
	unsigned int nr_fixed_factor_clks;
	/* total number of clocks with IDs assigned*/
	unsigned int nr_clk_ids;

	/* list and number of clocks registers */
	const unsigned long *clk_regs;
	unsigned int nr_clk_regs;

	/* list and number of clocks registers to set before suspend */
	const struct samsung_clk_reg_dump *suspend_regs;
	unsigned int nr_suspend_regs;
	/* name of the parent clock needed for CMU register access */
	const char *clk_name;
};

extern struct samsung_clk_provider *__init samsung_clk_init(
			struct device_node *np, void __iomem *base,
			unsigned long nr_clks);
extern void __init samsung_clk_of_add_provider(struct device_node *np,
			struct samsung_clk_provider *ctx);
extern void __init samsung_clk_of_register_fixed_ext(
			struct samsung_clk_provider *ctx,
			struct samsung_fixed_rate_clock *fixed_rate_clk,
			unsigned int nr_fixed_rate_clk,
			const struct of_device_id *clk_matches);

extern void samsung_clk_add_lookup(struct samsung_clk_provider *ctx,
			struct clk_hw *clk_hw, unsigned int id);

extern void __init samsung_clk_register_alias(struct samsung_clk_provider *ctx,
			const struct samsung_clock_alias *list,
			unsigned int nr_clk);
extern void __init samsung_clk_register_fixed_rate(
			struct samsung_clk_provider *ctx,
			const struct samsung_fixed_rate_clock *clk_list,
			unsigned int nr_clk);
extern void __init samsung_clk_register_fixed_factor(
			struct samsung_clk_provider *ctx,
			const struct samsung_fixed_factor_clock *list,
			unsigned int nr_clk);
extern void __init samsung_clk_register_mux(struct samsung_clk_provider *ctx,
			const struct samsung_mux_clock *clk_list,
			unsigned int nr_clk);
extern void __init samsung_clk_register_div(struct samsung_clk_provider *ctx,
			const struct samsung_div_clock *clk_list,
			unsigned int nr_clk);
extern void __init samsung_clk_register_gate(struct samsung_clk_provider *ctx,
			const struct samsung_gate_clock *clk_list,
			unsigned int nr_clk);
extern void __init samsung_clk_register_pll(struct samsung_clk_provider *ctx,
			const struct samsung_pll_clock *pll_list,
			unsigned int nr_clk, void __iomem *base);

extern struct samsung_clk_provider __init *samsung_cmu_register_one(
			struct device_node *,
			const struct samsung_cmu_info *);

extern unsigned long _get_rate(const char *clk_name);

<<<<<<< HEAD
extern void samsung_clk_sleep_init(void __iomem *reg_base,
			const unsigned long *rdump,
			unsigned long nr_rdump);
=======
#ifdef CONFIG_PM_SLEEP
extern void samsung_clk_extended_sleep_init(void __iomem *reg_base,
			const unsigned long *rdump,
			unsigned long nr_rdump,
			const struct samsung_clk_reg_dump *rsuspend,
			unsigned long nr_rsuspend);
#else
static inline void samsung_clk_extended_sleep_init(void __iomem *reg_base,
			const unsigned long *rdump,
			unsigned long nr_rdump,
			const struct samsung_clk_reg_dump *rsuspend,
			unsigned long nr_rsuspend) {}
#endif
#define samsung_clk_sleep_init(reg_base, rdump, nr_rdump) \
	samsung_clk_extended_sleep_init(reg_base, rdump, nr_rdump, NULL, 0)
>>>>>>> 24b8d41d

extern void samsung_clk_save(void __iomem *base,
			struct samsung_clk_reg_dump *rd,
			unsigned int num_regs);
extern void samsung_clk_restore(void __iomem *base,
			const struct samsung_clk_reg_dump *rd,
			unsigned int num_regs);
extern struct samsung_clk_reg_dump *samsung_clk_alloc_reg_dump(
			const unsigned long *rdump,
			unsigned long nr_rdump);

#endif /* __SAMSUNG_CLK_H */<|MERGE_RESOLUTION|>--- conflicted
+++ resolved
@@ -357,11 +357,6 @@
 
 extern unsigned long _get_rate(const char *clk_name);
 
-<<<<<<< HEAD
-extern void samsung_clk_sleep_init(void __iomem *reg_base,
-			const unsigned long *rdump,
-			unsigned long nr_rdump);
-=======
 #ifdef CONFIG_PM_SLEEP
 extern void samsung_clk_extended_sleep_init(void __iomem *reg_base,
 			const unsigned long *rdump,
@@ -377,7 +372,6 @@
 #endif
 #define samsung_clk_sleep_init(reg_base, rdump, nr_rdump) \
 	samsung_clk_extended_sleep_init(reg_base, rdump, nr_rdump, NULL, 0)
->>>>>>> 24b8d41d
 
 extern void samsung_clk_save(void __iomem *base,
 			struct samsung_clk_reg_dump *rd,
