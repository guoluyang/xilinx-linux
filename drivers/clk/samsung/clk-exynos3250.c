// SPDX-License-Identifier: GPL-2.0-only
/*
 * Copyright (c) 2014 Samsung Electronics Co., Ltd.
 *
 * Common Clock Framework support for Exynos3250 SoC.
 */

#include <linux/clk-provider.h>
#include <linux/io.h>
#include <linux/of.h>
#include <linux/of_address.h>
#include <linux/platform_device.h>

#include <dt-bindings/clock/exynos3250.h>

#include "clk.h"
#include "clk-cpu.h"
#include "clk-pll.h"

#define SRC_LEFTBUS		0x4200
#define DIV_LEFTBUS		0x4500
#define GATE_IP_LEFTBUS		0x4800
#define SRC_RIGHTBUS		0x8200
#define DIV_RIGHTBUS		0x8500
#define GATE_IP_RIGHTBUS	0x8800
#define GATE_IP_PERIR		0x8960
#define MPLL_LOCK		0xc010
#define MPLL_CON0		0xc110
#define VPLL_LOCK		0xc020
#define VPLL_CON0		0xc120
#define UPLL_LOCK		0xc030
#define UPLL_CON0		0xc130
#define SRC_TOP0		0xc210
#define SRC_TOP1		0xc214
#define SRC_CAM			0xc220
#define SRC_MFC			0xc228
#define SRC_G3D			0xc22c
#define SRC_LCD			0xc234
#define SRC_ISP			0xc238
#define SRC_FSYS		0xc240
#define SRC_PERIL0		0xc250
#define SRC_PERIL1		0xc254
#define SRC_MASK_TOP		0xc310
#define SRC_MASK_CAM		0xc320
#define SRC_MASK_LCD		0xc334
#define SRC_MASK_ISP		0xc338
#define SRC_MASK_FSYS		0xc340
#define SRC_MASK_PERIL0		0xc350
#define SRC_MASK_PERIL1		0xc354
#define DIV_TOP			0xc510
#define DIV_CAM			0xc520
#define DIV_MFC			0xc528
#define DIV_G3D			0xc52c
#define DIV_LCD			0xc534
#define DIV_ISP			0xc538
#define DIV_FSYS0		0xc540
#define DIV_FSYS1		0xc544
#define DIV_FSYS2		0xc548
#define DIV_PERIL0		0xc550
#define DIV_PERIL1		0xc554
#define DIV_PERIL3		0xc55c
#define DIV_PERIL4		0xc560
#define DIV_PERIL5		0xc564
#define DIV_CAM1		0xc568
#define CLKDIV2_RATIO		0xc580
#define GATE_SCLK_CAM		0xc820
#define GATE_SCLK_MFC		0xc828
#define GATE_SCLK_G3D		0xc82c
#define GATE_SCLK_LCD		0xc834
#define GATE_SCLK_ISP_TOP	0xc838
#define GATE_SCLK_FSYS		0xc840
#define GATE_SCLK_PERIL		0xc850
#define GATE_IP_CAM		0xc920
#define GATE_IP_MFC		0xc928
#define GATE_IP_G3D		0xc92c
#define GATE_IP_LCD		0xc934
#define GATE_IP_ISP		0xc938
#define GATE_IP_FSYS		0xc940
#define GATE_IP_PERIL		0xc950
#define GATE_BLOCK		0xc970
#define APLL_LOCK		0x14000
#define APLL_CON0		0x14100
#define SRC_CPU			0x14200
#define DIV_CPU0		0x14500
#define DIV_CPU1		0x14504
#define PWR_CTRL1		0x15020
#define PWR_CTRL2		0x15024

/* Below definitions are used for PWR_CTRL settings */
#define PWR_CTRL1_CORE2_DOWN_RATIO(x)		(((x) & 0x7) << 28)
#define PWR_CTRL1_CORE1_DOWN_RATIO(x)		(((x) & 0x7) << 16)
#define PWR_CTRL1_DIV2_DOWN_EN			(1 << 9)
#define PWR_CTRL1_DIV1_DOWN_EN			(1 << 8)
#define PWR_CTRL1_USE_CORE3_WFE			(1 << 7)
#define PWR_CTRL1_USE_CORE2_WFE			(1 << 6)
#define PWR_CTRL1_USE_CORE1_WFE			(1 << 5)
#define PWR_CTRL1_USE_CORE0_WFE			(1 << 4)
#define PWR_CTRL1_USE_CORE3_WFI			(1 << 3)
#define PWR_CTRL1_USE_CORE2_WFI			(1 << 2)
#define PWR_CTRL1_USE_CORE1_WFI			(1 << 1)
#define PWR_CTRL1_USE_CORE0_WFI			(1 << 0)

static const unsigned long exynos3250_cmu_clk_regs[] __initconst = {
	SRC_LEFTBUS,
	DIV_LEFTBUS,
	GATE_IP_LEFTBUS,
	SRC_RIGHTBUS,
	DIV_RIGHTBUS,
	GATE_IP_RIGHTBUS,
	GATE_IP_PERIR,
	MPLL_LOCK,
	MPLL_CON0,
	VPLL_LOCK,
	VPLL_CON0,
	UPLL_LOCK,
	UPLL_CON0,
	SRC_TOP0,
	SRC_TOP1,
	SRC_CAM,
	SRC_MFC,
	SRC_G3D,
	SRC_LCD,
	SRC_ISP,
	SRC_FSYS,
	SRC_PERIL0,
	SRC_PERIL1,
	SRC_MASK_TOP,
	SRC_MASK_CAM,
	SRC_MASK_LCD,
	SRC_MASK_ISP,
	SRC_MASK_FSYS,
	SRC_MASK_PERIL0,
	SRC_MASK_PERIL1,
	DIV_TOP,
	DIV_CAM,
	DIV_MFC,
	DIV_G3D,
	DIV_LCD,
	DIV_ISP,
	DIV_FSYS0,
	DIV_FSYS1,
	DIV_FSYS2,
	DIV_PERIL0,
	DIV_PERIL1,
	DIV_PERIL3,
	DIV_PERIL4,
	DIV_PERIL5,
	DIV_CAM1,
	CLKDIV2_RATIO,
	GATE_SCLK_CAM,
	GATE_SCLK_MFC,
	GATE_SCLK_G3D,
	GATE_SCLK_LCD,
	GATE_SCLK_ISP_TOP,
	GATE_SCLK_FSYS,
	GATE_SCLK_PERIL,
	GATE_IP_CAM,
	GATE_IP_MFC,
	GATE_IP_G3D,
	GATE_IP_LCD,
	GATE_IP_ISP,
	GATE_IP_FSYS,
	GATE_IP_PERIL,
	GATE_BLOCK,
	APLL_LOCK,
	SRC_CPU,
	DIV_CPU0,
	DIV_CPU1,
	PWR_CTRL1,
	PWR_CTRL2,
};

/* list of all parent clock list */
PNAME(mout_vpllsrc_p)		= { "fin_pll", };

PNAME(mout_apll_p)		= { "fin_pll", "fout_apll", };
PNAME(mout_mpll_p)		= { "fin_pll", "fout_mpll", };
PNAME(mout_vpll_p)		= { "fin_pll", "fout_vpll", };
PNAME(mout_upll_p)		= { "fin_pll", "fout_upll", };

PNAME(mout_mpll_user_p)		= { "fin_pll", "div_mpll_pre", };
PNAME(mout_epll_user_p)		= { "fin_pll", "mout_epll", };
PNAME(mout_core_p)		= { "mout_apll", "mout_mpll_user_c", };
PNAME(mout_hpm_p)		= { "mout_apll", "mout_mpll_user_c", };

PNAME(mout_ebi_p)		= { "div_aclk_200", "div_aclk_160", };
PNAME(mout_ebi_1_p)		= { "mout_ebi", "mout_vpll", };

PNAME(mout_gdl_p)		= { "mout_mpll_user_l", };
PNAME(mout_gdr_p)		= { "mout_mpll_user_r", };

PNAME(mout_aclk_400_mcuisp_sub_p)
				= { "fin_pll", "div_aclk_400_mcuisp", };
PNAME(mout_aclk_266_0_p)	= { "div_mpll_pre", "mout_vpll", };
PNAME(mout_aclk_266_1_p)	= { "mout_epll_user", };
PNAME(mout_aclk_266_p)		= { "mout_aclk_266_0", "mout_aclk_266_1", };
PNAME(mout_aclk_266_sub_p)	= { "fin_pll", "div_aclk_266", };

PNAME(group_div_mpll_pre_p)	= { "div_mpll_pre", };
PNAME(group_epll_vpll_p)	= { "mout_epll_user", "mout_vpll" };
PNAME(group_sclk_p)		= { "xxti", "xusbxti",
				    "none", "none",
				    "none", "none", "div_mpll_pre",
				    "mout_epll_user", "mout_vpll", };
PNAME(group_sclk_audio_p)	= { "audiocdclk", "none",
				    "none", "none",
				    "xxti", "xusbxti",
				    "div_mpll_pre", "mout_epll_user",
				    "mout_vpll", };
PNAME(group_sclk_cam_blk_p)	= { "xxti", "xusbxti",
				    "none", "none", "none",
				    "none", "div_mpll_pre",
				    "mout_epll_user", "mout_vpll",
				    "none", "none", "none",
				    "div_cam_blk_320", };
PNAME(group_sclk_fimd0_p)	= { "xxti", "xusbxti",
				    "m_bitclkhsdiv4_2l", "none",
				    "none", "none", "div_mpll_pre",
				    "mout_epll_user", "mout_vpll",
				    "none", "none", "none",
				    "div_lcd_blk_145", };

PNAME(mout_mfc_p)		= { "mout_mfc_0", "mout_mfc_1" };
PNAME(mout_g3d_p)		= { "mout_g3d_0", "mout_g3d_1" };

static const struct samsung_fixed_factor_clock fixed_factor_clks[] __initconst = {
	FFACTOR(0, "sclk_mpll_1600", "mout_mpll", 1, 1, 0),
	FFACTOR(0, "sclk_mpll_mif", "mout_mpll", 1, 2, 0),
	FFACTOR(0, "sclk_bpll", "fout_bpll", 1, 2, 0),
	FFACTOR(0, "div_cam_blk_320", "sclk_mpll_1600", 1, 5, 0),
	FFACTOR(0, "div_lcd_blk_145", "sclk_mpll_1600", 1, 11, 0),

	/* HACK: fin_pll hardcoded to xusbxti until detection is implemented. */
	FFACTOR(CLK_FIN_PLL, "fin_pll", "xusbxti", 1, 1, 0),
};

static const struct samsung_mux_clock mux_clks[] __initconst = {
	/*
	 * NOTE: Following table is sorted by register address in ascending
	 * order and then bitfield shift in descending order, as it is done
	 * in the User's Manual. When adding new entries, please make sure
	 * that the order is preserved, to avoid merge conflicts and make
	 * further work with defined data easier.
	 */

	/* SRC_LEFTBUS */
	MUX(CLK_MOUT_MPLL_USER_L, "mout_mpll_user_l", mout_mpll_user_p,
	    SRC_LEFTBUS, 4, 1),
	MUX(CLK_MOUT_GDL, "mout_gdl", mout_gdl_p, SRC_LEFTBUS, 0, 1),

	/* SRC_RIGHTBUS */
	MUX(CLK_MOUT_MPLL_USER_R, "mout_mpll_user_r", mout_mpll_user_p,
	    SRC_RIGHTBUS, 4, 1),
	MUX(CLK_MOUT_GDR, "mout_gdr", mout_gdr_p, SRC_RIGHTBUS, 0, 1),

	/* SRC_TOP0 */
	MUX(CLK_MOUT_EBI, "mout_ebi", mout_ebi_p, SRC_TOP0, 28, 1),
	MUX(CLK_MOUT_ACLK_200, "mout_aclk_200", group_div_mpll_pre_p,SRC_TOP0, 24, 1),
	MUX(CLK_MOUT_ACLK_160, "mout_aclk_160", group_div_mpll_pre_p, SRC_TOP0, 20, 1),
	MUX(CLK_MOUT_ACLK_100, "mout_aclk_100", group_div_mpll_pre_p, SRC_TOP0, 16, 1),
	MUX(CLK_MOUT_ACLK_266_1, "mout_aclk_266_1", mout_aclk_266_1_p, SRC_TOP0, 14, 1),
	MUX(CLK_MOUT_ACLK_266_0, "mout_aclk_266_0", mout_aclk_266_0_p, SRC_TOP0, 13, 1),
	MUX(CLK_MOUT_ACLK_266, "mout_aclk_266", mout_aclk_266_p, SRC_TOP0, 12, 1),
	MUX(CLK_MOUT_VPLL, "mout_vpll", mout_vpll_p, SRC_TOP0, 8, 1),
	MUX(CLK_MOUT_EPLL_USER, "mout_epll_user", mout_epll_user_p, SRC_TOP0, 4, 1),
	MUX(CLK_MOUT_EBI_1, "mout_ebi_1", mout_ebi_1_p, SRC_TOP0, 0, 1),

	/* SRC_TOP1 */
	MUX(CLK_MOUT_UPLL, "mout_upll", mout_upll_p, SRC_TOP1, 28, 1),
	MUX(CLK_MOUT_ACLK_400_MCUISP_SUB, "mout_aclk_400_mcuisp_sub", mout_aclk_400_mcuisp_sub_p,
		SRC_TOP1, 24, 1),
	MUX(CLK_MOUT_ACLK_266_SUB, "mout_aclk_266_sub", mout_aclk_266_sub_p, SRC_TOP1, 20, 1),
	MUX(CLK_MOUT_MPLL, "mout_mpll", mout_mpll_p, SRC_TOP1, 12, 1),
	MUX(CLK_MOUT_ACLK_400_MCUISP, "mout_aclk_400_mcuisp", group_div_mpll_pre_p, SRC_TOP1, 8, 1),
	MUX(CLK_MOUT_VPLLSRC, "mout_vpllsrc", mout_vpllsrc_p, SRC_TOP1, 0, 1),

	/* SRC_CAM */
	MUX(CLK_MOUT_CAM1, "mout_cam1", group_sclk_p, SRC_CAM, 20, 4),
	MUX(CLK_MOUT_CAM_BLK, "mout_cam_blk", group_sclk_cam_blk_p, SRC_CAM, 0, 4),

	/* SRC_MFC */
	MUX(CLK_MOUT_MFC, "mout_mfc", mout_mfc_p, SRC_MFC, 8, 1),
	MUX(CLK_MOUT_MFC_1, "mout_mfc_1", group_epll_vpll_p, SRC_MFC, 4, 1),
	MUX(CLK_MOUT_MFC_0, "mout_mfc_0", group_div_mpll_pre_p, SRC_MFC, 0, 1),

	/* SRC_G3D */
	MUX(CLK_MOUT_G3D, "mout_g3d", mout_g3d_p, SRC_G3D, 8, 1),
	MUX(CLK_MOUT_G3D_1, "mout_g3d_1", group_epll_vpll_p, SRC_G3D, 4, 1),
	MUX(CLK_MOUT_G3D_0, "mout_g3d_0", group_div_mpll_pre_p, SRC_G3D, 0, 1),

	/* SRC_LCD */
	MUX(CLK_MOUT_MIPI0, "mout_mipi0", group_sclk_p, SRC_LCD, 12, 4),
	MUX(CLK_MOUT_FIMD0, "mout_fimd0", group_sclk_fimd0_p, SRC_LCD, 0, 4),

	/* SRC_ISP */
	MUX(CLK_MOUT_UART_ISP, "mout_uart_isp", group_sclk_p, SRC_ISP, 12, 4),
	MUX(CLK_MOUT_SPI1_ISP, "mout_spi1_isp", group_sclk_p, SRC_ISP, 8, 4),
	MUX(CLK_MOUT_SPI0_ISP, "mout_spi0_isp", group_sclk_p, SRC_ISP, 4, 4),

	/* SRC_FSYS */
	MUX(CLK_MOUT_TSADC, "mout_tsadc", group_sclk_p, SRC_FSYS, 28, 4),
	MUX(CLK_MOUT_MMC2, "mout_mmc2", group_sclk_p, SRC_FSYS, 8, 4),
	MUX(CLK_MOUT_MMC1, "mout_mmc1", group_sclk_p, SRC_FSYS, 4, 4),
	MUX(CLK_MOUT_MMC0, "mout_mmc0", group_sclk_p, SRC_FSYS, 0, 4),

	/* SRC_PERIL0 */
	MUX(CLK_MOUT_UART2, "mout_uart2", group_sclk_p, SRC_PERIL0, 8, 4),
	MUX(CLK_MOUT_UART1, "mout_uart1", group_sclk_p, SRC_PERIL0, 4, 4),
	MUX(CLK_MOUT_UART0, "mout_uart0", group_sclk_p, SRC_PERIL0, 0, 4),

	/* SRC_PERIL1 */
	MUX(CLK_MOUT_SPI1, "mout_spi1", group_sclk_p, SRC_PERIL1, 20, 4),
	MUX(CLK_MOUT_SPI0, "mout_spi0", group_sclk_p, SRC_PERIL1, 16, 4),
	MUX(CLK_MOUT_AUDIO, "mout_audio", group_sclk_audio_p, SRC_PERIL1, 4, 4),

	/* SRC_CPU */
	MUX(CLK_MOUT_MPLL_USER_C, "mout_mpll_user_c", mout_mpll_user_p,
	    SRC_CPU, 24, 1),
	MUX(CLK_MOUT_HPM, "mout_hpm", mout_hpm_p, SRC_CPU, 20, 1),
	MUX_F(CLK_MOUT_CORE, "mout_core", mout_core_p, SRC_CPU, 16, 1,
			CLK_SET_RATE_PARENT, 0),
	MUX_F(CLK_MOUT_APLL, "mout_apll", mout_apll_p, SRC_CPU, 0, 1,
			CLK_SET_RATE_PARENT, 0),
};

static const struct samsung_div_clock div_clks[] __initconst = {
	/*
	 * NOTE: Following table is sorted by register address in ascending
	 * order and then bitfield shift in descending order, as it is done
	 * in the User's Manual. When adding new entries, please make sure
	 * that the order is preserved, to avoid merge conflicts and make
	 * further work with defined data easier.
	 */

	/* DIV_LEFTBUS */
	DIV(CLK_DIV_GPL, "div_gpl", "div_gdl", DIV_LEFTBUS, 4, 3),
	DIV(CLK_DIV_GDL, "div_gdl", "mout_gdl", DIV_LEFTBUS, 0, 4),

	/* DIV_RIGHTBUS */
	DIV(CLK_DIV_GPR, "div_gpr", "div_gdr", DIV_RIGHTBUS, 4, 3),
	DIV(CLK_DIV_GDR, "div_gdr", "mout_gdr", DIV_RIGHTBUS, 0, 4),

	/* DIV_TOP */
	DIV(CLK_DIV_MPLL_PRE, "div_mpll_pre", "sclk_mpll_mif", DIV_TOP, 28, 2),
	DIV(CLK_DIV_ACLK_400_MCUISP, "div_aclk_400_mcuisp",
	    "mout_aclk_400_mcuisp", DIV_TOP, 24, 3),
	DIV(CLK_DIV_EBI, "div_ebi", "mout_ebi_1", DIV_TOP, 16, 3),
	DIV(CLK_DIV_ACLK_200, "div_aclk_200", "mout_aclk_200", DIV_TOP, 12, 3),
	DIV(CLK_DIV_ACLK_160, "div_aclk_160", "mout_aclk_160", DIV_TOP, 8, 3),
	DIV(CLK_DIV_ACLK_100, "div_aclk_100", "mout_aclk_100", DIV_TOP, 4, 4),
	DIV(CLK_DIV_ACLK_266, "div_aclk_266", "mout_aclk_266", DIV_TOP, 0, 3),

	/* DIV_CAM */
	DIV(CLK_DIV_CAM1, "div_cam1", "mout_cam1", DIV_CAM, 20, 4),
	DIV(CLK_DIV_CAM_BLK, "div_cam_blk", "mout_cam_blk", DIV_CAM, 0, 4),

	/* DIV_MFC */
	DIV(CLK_DIV_MFC, "div_mfc", "mout_mfc", DIV_MFC, 0, 4),

	/* DIV_G3D */
	DIV(CLK_DIV_G3D, "div_g3d", "mout_g3d", DIV_G3D, 0, 4),

	/* DIV_LCD */
	DIV_F(CLK_DIV_MIPI0_PRE, "div_mipi0_pre", "div_mipi0", DIV_LCD, 20, 4,
		CLK_SET_RATE_PARENT, 0),
	DIV(CLK_DIV_MIPI0, "div_mipi0", "mout_mipi0", DIV_LCD, 16, 4),
	DIV(CLK_DIV_FIMD0, "div_fimd0", "mout_fimd0", DIV_LCD, 0, 4),

	/* DIV_ISP */
	DIV(CLK_DIV_UART_ISP, "div_uart_isp", "mout_uart_isp", DIV_ISP, 28, 4),
	DIV_F(CLK_DIV_SPI1_ISP_PRE, "div_spi1_isp_pre", "div_spi1_isp",
		DIV_ISP, 20, 8, CLK_SET_RATE_PARENT, 0),
	DIV(CLK_DIV_SPI1_ISP, "div_spi1_isp", "mout_spi1_isp", DIV_ISP, 16, 4),
	DIV_F(CLK_DIV_SPI0_ISP_PRE, "div_spi0_isp_pre", "div_spi0_isp",
		DIV_ISP, 8, 8, CLK_SET_RATE_PARENT, 0),
	DIV(CLK_DIV_SPI0_ISP, "div_spi0_isp", "mout_spi0_isp", DIV_ISP, 4, 4),

	/* DIV_FSYS0 */
	DIV_F(CLK_DIV_TSADC_PRE, "div_tsadc_pre", "div_tsadc", DIV_FSYS0, 8, 8,
		CLK_SET_RATE_PARENT, 0),
	DIV(CLK_DIV_TSADC, "div_tsadc", "mout_tsadc", DIV_FSYS0, 0, 4),

	/* DIV_FSYS1 */
	DIV_F(CLK_DIV_MMC1_PRE, "div_mmc1_pre", "div_mmc1", DIV_FSYS1, 24, 8,
		CLK_SET_RATE_PARENT, 0),
	DIV(CLK_DIV_MMC1, "div_mmc1", "mout_mmc1", DIV_FSYS1, 16, 4),
	DIV_F(CLK_DIV_MMC0_PRE, "div_mmc0_pre", "div_mmc0", DIV_FSYS1, 8, 8,
		CLK_SET_RATE_PARENT, 0),
	DIV(CLK_DIV_MMC0, "div_mmc0", "mout_mmc0", DIV_FSYS1, 0, 4),

	/* DIV_FSYS2 */
	DIV_F(CLK_DIV_MMC2_PRE, "div_mmc2_pre", "div_mmc2", DIV_FSYS2, 8, 8,
		CLK_SET_RATE_PARENT, 0),
	DIV(CLK_DIV_MMC2, "div_mmc2", "mout_mmc2", DIV_FSYS2, 0, 4),

	/* DIV_PERIL0 */
	DIV(CLK_DIV_UART2, "div_uart2", "mout_uart2", DIV_PERIL0, 8, 4),
	DIV(CLK_DIV_UART1, "div_uart1", "mout_uart1", DIV_PERIL0, 4, 4),
	DIV(CLK_DIV_UART0, "div_uart0", "mout_uart0", DIV_PERIL0, 0, 4),

	/* DIV_PERIL1 */
	DIV_F(CLK_DIV_SPI1_PRE, "div_spi1_pre", "div_spi1", DIV_PERIL1, 24, 8,
		CLK_SET_RATE_PARENT, 0),
	DIV(CLK_DIV_SPI1, "div_spi1", "mout_spi1", DIV_PERIL1, 16, 4),
	DIV_F(CLK_DIV_SPI0_PRE, "div_spi0_pre", "div_spi0", DIV_PERIL1, 8, 8,
		CLK_SET_RATE_PARENT, 0),
	DIV(CLK_DIV_SPI0, "div_spi0", "mout_spi0", DIV_PERIL1, 0, 4),

	/* DIV_PERIL4 */
	DIV(CLK_DIV_PCM, "div_pcm", "div_audio", DIV_PERIL4, 20, 8),
	DIV(CLK_DIV_AUDIO, "div_audio", "mout_audio", DIV_PERIL4, 16, 4),

	/* DIV_PERIL5 */
	DIV(CLK_DIV_I2S, "div_i2s", "div_audio", DIV_PERIL5, 8, 6),

	/* DIV_CPU0 */
	DIV(CLK_DIV_CORE2, "div_core2", "div_core", DIV_CPU0, 28, 3),
	DIV(CLK_DIV_APLL, "div_apll", "mout_apll", DIV_CPU0, 24, 3),
	DIV(CLK_DIV_PCLK_DBG, "div_pclk_dbg", "div_core2", DIV_CPU0, 20, 3),
	DIV(CLK_DIV_ATB, "div_atb", "div_core2", DIV_CPU0, 16, 3),
	DIV(CLK_DIV_COREM, "div_corem", "div_core2", DIV_CPU0, 4, 3),
	DIV(CLK_DIV_CORE, "div_core", "mout_core", DIV_CPU0, 0, 3),

	/* DIV_CPU1 */
	DIV(CLK_DIV_HPM, "div_hpm", "div_copy", DIV_CPU1, 4, 3),
	DIV(CLK_DIV_COPY, "div_copy", "mout_hpm", DIV_CPU1, 0, 3),
};

static const struct samsung_gate_clock gate_clks[] __initconst = {
	/*
	 * NOTE: Following table is sorted by register address in ascending
	 * order and then bitfield shift in descending order, as it is done
	 * in the User's Manual. When adding new entries, please make sure
	 * that the order is preserved, to avoid merge conflicts and make
	 * further work with defined data easier.
	 */

	/* GATE_IP_LEFTBUS */
	GATE(CLK_ASYNC_G3D, "async_g3d", "div_aclk_100", GATE_IP_LEFTBUS, 6,
		CLK_IGNORE_UNUSED, 0),
	GATE(CLK_ASYNC_MFCL, "async_mfcl", "div_aclk_100", GATE_IP_LEFTBUS, 4,
		CLK_IGNORE_UNUSED, 0),
	GATE(CLK_PPMULEFT, "ppmuleft", "div_aclk_100", GATE_IP_LEFTBUS, 1,
		CLK_IGNORE_UNUSED, 0),
	GATE(CLK_GPIO_LEFT, "gpio_left", "div_aclk_100", GATE_IP_LEFTBUS, 0,
		CLK_IGNORE_UNUSED, 0),

	/* GATE_IP_RIGHTBUS */
	GATE(CLK_ASYNC_ISPMX, "async_ispmx", "div_aclk_100",
		GATE_IP_RIGHTBUS, 9, CLK_IGNORE_UNUSED, 0),
	GATE(CLK_ASYNC_FSYSD, "async_fsysd", "div_aclk_100",
		GATE_IP_RIGHTBUS, 5, CLK_IGNORE_UNUSED, 0),
	GATE(CLK_ASYNC_LCD0X, "async_lcd0x", "div_aclk_100",
		GATE_IP_RIGHTBUS, 3, CLK_IGNORE_UNUSED, 0),
	GATE(CLK_ASYNC_CAMX, "async_camx", "div_aclk_100", GATE_IP_RIGHTBUS, 2,
		CLK_IGNORE_UNUSED, 0),
	GATE(CLK_PPMURIGHT, "ppmuright", "div_aclk_100", GATE_IP_RIGHTBUS, 1,
		CLK_IGNORE_UNUSED, 0),
	GATE(CLK_GPIO_RIGHT, "gpio_right", "div_aclk_100", GATE_IP_RIGHTBUS, 0,
		CLK_IGNORE_UNUSED, 0),

	/* GATE_IP_PERIR */
	GATE(CLK_MONOCNT, "monocnt", "div_aclk_100", GATE_IP_PERIR, 22,
		CLK_IGNORE_UNUSED, 0),
	GATE(CLK_TZPC6, "tzpc6", "div_aclk_100", GATE_IP_PERIR, 21,
		CLK_IGNORE_UNUSED, 0),
	GATE(CLK_PROVISIONKEY1, "provisionkey1", "div_aclk_100",
		GATE_IP_PERIR, 20, CLK_IGNORE_UNUSED, 0),
	GATE(CLK_PROVISIONKEY0, "provisionkey0", "div_aclk_100",
		GATE_IP_PERIR, 19, CLK_IGNORE_UNUSED, 0),
	GATE(CLK_CMU_ISPPART, "cmu_isppart", "div_aclk_100", GATE_IP_PERIR, 18,
		CLK_IGNORE_UNUSED, 0),
	GATE(CLK_TMU_APBIF, "tmu_apbif", "div_aclk_100",
		GATE_IP_PERIR, 17, 0, 0),
	GATE(CLK_KEYIF, "keyif", "div_aclk_100", GATE_IP_PERIR, 16, 0, 0),
	GATE(CLK_RTC, "rtc", "div_aclk_100", GATE_IP_PERIR, 15, 0, 0),
	GATE(CLK_WDT, "wdt", "div_aclk_100", GATE_IP_PERIR, 14, 0, 0),
	GATE(CLK_MCT, "mct", "div_aclk_100", GATE_IP_PERIR, 13, 0, 0),
	GATE(CLK_SECKEY, "seckey", "div_aclk_100", GATE_IP_PERIR, 12,
		CLK_IGNORE_UNUSED, 0),
	GATE(CLK_TZPC5, "tzpc5", "div_aclk_100", GATE_IP_PERIR, 10,
		CLK_IGNORE_UNUSED, 0),
	GATE(CLK_TZPC4, "tzpc4", "div_aclk_100", GATE_IP_PERIR, 9,
		CLK_IGNORE_UNUSED, 0),
	GATE(CLK_TZPC3, "tzpc3", "div_aclk_100", GATE_IP_PERIR, 8,
		CLK_IGNORE_UNUSED, 0),
	GATE(CLK_TZPC2, "tzpc2", "div_aclk_100", GATE_IP_PERIR, 7,
		CLK_IGNORE_UNUSED, 0),
	GATE(CLK_TZPC1, "tzpc1", "div_aclk_100", GATE_IP_PERIR, 6,
		CLK_IGNORE_UNUSED, 0),
	GATE(CLK_TZPC0, "tzpc0", "div_aclk_100", GATE_IP_PERIR, 5,
		CLK_IGNORE_UNUSED, 0),
	GATE(CLK_CMU_COREPART, "cmu_corepart", "div_aclk_100", GATE_IP_PERIR, 4,
		CLK_IGNORE_UNUSED, 0),
	GATE(CLK_CMU_TOPPART, "cmu_toppart", "div_aclk_100", GATE_IP_PERIR, 3,
		CLK_IGNORE_UNUSED, 0),
	GATE(CLK_PMU_APBIF, "pmu_apbif", "div_aclk_100", GATE_IP_PERIR, 2,
		CLK_IGNORE_UNUSED, 0),
	GATE(CLK_SYSREG, "sysreg", "div_aclk_100", GATE_IP_PERIR, 1,
		CLK_IGNORE_UNUSED, 0),
	GATE(CLK_CHIP_ID, "chip_id", "div_aclk_100", GATE_IP_PERIR, 0,
		CLK_IGNORE_UNUSED, 0),

	/* GATE_SCLK_CAM */
	GATE(CLK_SCLK_JPEG, "sclk_jpeg", "div_cam_blk",
		GATE_SCLK_CAM, 8, CLK_SET_RATE_PARENT, 0),
	GATE(CLK_SCLK_M2MSCALER, "sclk_m2mscaler", "div_cam_blk",
		GATE_SCLK_CAM, 2, CLK_SET_RATE_PARENT, 0),
	GATE(CLK_SCLK_GSCALER1, "sclk_gscaler1", "div_cam_blk",
		GATE_SCLK_CAM, 1, CLK_SET_RATE_PARENT, 0),
	GATE(CLK_SCLK_GSCALER0, "sclk_gscaler0", "div_cam_blk",
		GATE_SCLK_CAM, 0, CLK_SET_RATE_PARENT, 0),

	/* GATE_SCLK_MFC */
	GATE(CLK_SCLK_MFC, "sclk_mfc", "div_mfc",
		GATE_SCLK_MFC, 0, CLK_SET_RATE_PARENT, 0),

	/* GATE_SCLK_G3D */
	GATE(CLK_SCLK_G3D, "sclk_g3d", "div_g3d",
		GATE_SCLK_G3D, 0, CLK_SET_RATE_PARENT, 0),

	/* GATE_SCLK_LCD */
	GATE(CLK_SCLK_MIPIDPHY2L, "sclk_mipidphy2l", "div_mipi0",
		GATE_SCLK_LCD, 4, CLK_SET_RATE_PARENT, 0),
	GATE(CLK_SCLK_MIPI0, "sclk_mipi0", "div_mipi0_pre",
		GATE_SCLK_LCD, 3, CLK_SET_RATE_PARENT, 0),
	GATE(CLK_SCLK_FIMD0, "sclk_fimd0", "div_fimd0",
		GATE_SCLK_LCD, 0, CLK_SET_RATE_PARENT, 0),

	/* GATE_SCLK_ISP_TOP */
	GATE(CLK_SCLK_CAM1, "sclk_cam1", "div_cam1",
		GATE_SCLK_ISP_TOP, 4, CLK_SET_RATE_PARENT, 0),
	GATE(CLK_SCLK_UART_ISP, "sclk_uart_isp", "div_uart_isp",
		GATE_SCLK_ISP_TOP, 3, CLK_SET_RATE_PARENT, 0),
	GATE(CLK_SCLK_SPI1_ISP, "sclk_spi1_isp", "div_spi1_isp",
		GATE_SCLK_ISP_TOP, 2, CLK_SET_RATE_PARENT, 0),
	GATE(CLK_SCLK_SPI0_ISP, "sclk_spi0_isp", "div_spi0_isp",
		GATE_SCLK_ISP_TOP, 1, CLK_SET_RATE_PARENT, 0),

	/* GATE_SCLK_FSYS */
	GATE(CLK_SCLK_UPLL, "sclk_upll", "mout_upll", GATE_SCLK_FSYS, 10, 0, 0),
	GATE(CLK_SCLK_TSADC, "sclk_tsadc", "div_tsadc_pre",
		GATE_SCLK_FSYS, 9, CLK_SET_RATE_PARENT, 0),
	GATE(CLK_SCLK_EBI, "sclk_ebi", "div_ebi",
		GATE_SCLK_FSYS, 6, CLK_SET_RATE_PARENT, 0),
	GATE(CLK_SCLK_MMC2, "sclk_mmc2", "div_mmc2_pre",
		GATE_SCLK_FSYS, 2, CLK_SET_RATE_PARENT, 0),
	GATE(CLK_SCLK_MMC1, "sclk_mmc1", "div_mmc1_pre",
		GATE_SCLK_FSYS, 1, CLK_SET_RATE_PARENT, 0),
	GATE(CLK_SCLK_MMC0, "sclk_mmc0", "div_mmc0_pre",
		GATE_SCLK_FSYS, 0, CLK_SET_RATE_PARENT, 0),

	/* GATE_SCLK_PERIL */
	GATE(CLK_SCLK_I2S, "sclk_i2s", "div_i2s",
		GATE_SCLK_PERIL, 18, CLK_SET_RATE_PARENT, 0),
	GATE(CLK_SCLK_PCM, "sclk_pcm", "div_pcm",
		GATE_SCLK_PERIL, 16, CLK_SET_RATE_PARENT, 0),
	GATE(CLK_SCLK_SPI1, "sclk_spi1", "div_spi1_pre",
		GATE_SCLK_PERIL, 7, CLK_SET_RATE_PARENT, 0),
	GATE(CLK_SCLK_SPI0, "sclk_spi0", "div_spi0_pre",
		GATE_SCLK_PERIL, 6, CLK_SET_RATE_PARENT, 0),

	GATE(CLK_SCLK_UART2, "sclk_uart2", "div_uart2",
		GATE_SCLK_PERIL, 2, CLK_SET_RATE_PARENT, 0),
	GATE(CLK_SCLK_UART1, "sclk_uart1", "div_uart1",
		GATE_SCLK_PERIL, 1, CLK_SET_RATE_PARENT, 0),
	GATE(CLK_SCLK_UART0, "sclk_uart0", "div_uart0",
		GATE_SCLK_PERIL, 0, CLK_SET_RATE_PARENT, 0),

	/* GATE_IP_CAM */
	GATE(CLK_QEJPEG, "qejpeg", "div_cam_blk_320", GATE_IP_CAM, 19,
		CLK_IGNORE_UNUSED, 0),
	GATE(CLK_PIXELASYNCM1, "pixelasyncm1", "div_cam_blk_320",
		GATE_IP_CAM, 18, CLK_IGNORE_UNUSED, 0),
	GATE(CLK_PIXELASYNCM0, "pixelasyncm0", "div_cam_blk_320",
		GATE_IP_CAM, 17, CLK_IGNORE_UNUSED, 0),
	GATE(CLK_PPMUCAMIF, "ppmucamif", "div_cam_blk_320",
		GATE_IP_CAM, 16, CLK_IGNORE_UNUSED, 0),
	GATE(CLK_QEM2MSCALER, "qem2mscaler", "div_cam_blk_320",
		GATE_IP_CAM, 14, CLK_IGNORE_UNUSED, 0),
	GATE(CLK_QEGSCALER1, "qegscaler1", "div_cam_blk_320",
		GATE_IP_CAM, 13, CLK_IGNORE_UNUSED, 0),
	GATE(CLK_QEGSCALER0, "qegscaler0", "div_cam_blk_320",
		GATE_IP_CAM, 12, CLK_IGNORE_UNUSED, 0),
	GATE(CLK_SMMUJPEG, "smmujpeg", "div_cam_blk_320",
		GATE_IP_CAM, 11, 0, 0),
	GATE(CLK_SMMUM2M2SCALER, "smmum2m2scaler", "div_cam_blk_320",
		GATE_IP_CAM, 9, 0, 0),
	GATE(CLK_SMMUGSCALER1, "smmugscaler1", "div_cam_blk_320",
		GATE_IP_CAM, 8, 0, 0),
	GATE(CLK_SMMUGSCALER0, "smmugscaler0", "div_cam_blk_320",
		GATE_IP_CAM, 7, 0, 0),
	GATE(CLK_JPEG, "jpeg", "div_cam_blk_320", GATE_IP_CAM, 6, 0, 0),
	GATE(CLK_M2MSCALER, "m2mscaler", "div_cam_blk_320",
		GATE_IP_CAM, 2, 0, 0),
	GATE(CLK_GSCALER1, "gscaler1", "div_cam_blk_320", GATE_IP_CAM, 1, 0, 0),
	GATE(CLK_GSCALER0, "gscaler0", "div_cam_blk_320", GATE_IP_CAM, 0, 0, 0),

	/* GATE_IP_MFC */
	GATE(CLK_QEMFC, "qemfc", "div_aclk_200", GATE_IP_MFC, 5,
		CLK_IGNORE_UNUSED, 0),
	GATE(CLK_PPMUMFC_L, "ppmumfc_l", "div_aclk_200", GATE_IP_MFC, 3,
		CLK_IGNORE_UNUSED, 0),
	GATE(CLK_SMMUMFC_L, "smmumfc_l", "div_aclk_200", GATE_IP_MFC, 1, 0, 0),
	GATE(CLK_MFC, "mfc", "div_aclk_200", GATE_IP_MFC, 0, 0, 0),

	/* GATE_IP_G3D */
	GATE(CLK_SMMUG3D, "smmug3d", "div_aclk_200", GATE_IP_G3D, 3, 0, 0),
	GATE(CLK_QEG3D, "qeg3d", "div_aclk_200", GATE_IP_G3D, 2,
		CLK_IGNORE_UNUSED, 0),
	GATE(CLK_PPMUG3D, "ppmug3d", "div_aclk_200", GATE_IP_G3D, 1,
		CLK_IGNORE_UNUSED, 0),
	GATE(CLK_G3D, "g3d", "div_aclk_200", GATE_IP_G3D, 0, 0, 0),

	/* GATE_IP_LCD */
	GATE(CLK_QE_CH1_LCD, "qe_ch1_lcd", "div_aclk_160", GATE_IP_LCD, 7,
		CLK_IGNORE_UNUSED, 0),
	GATE(CLK_QE_CH0_LCD, "qe_ch0_lcd", "div_aclk_160", GATE_IP_LCD, 6,
		CLK_IGNORE_UNUSED, 0),
	GATE(CLK_PPMULCD0, "ppmulcd0", "div_aclk_160", GATE_IP_LCD, 5,
		CLK_IGNORE_UNUSED, 0),
	GATE(CLK_SMMUFIMD0, "smmufimd0", "div_aclk_160", GATE_IP_LCD, 4, 0, 0),
	GATE(CLK_DSIM0, "dsim0", "div_aclk_160", GATE_IP_LCD, 3, 0, 0),
	GATE(CLK_SMIES, "smies", "div_aclk_160", GATE_IP_LCD, 2, 0, 0),
	GATE(CLK_FIMD0, "fimd0", "div_aclk_160", GATE_IP_LCD, 0, 0, 0),

	/* GATE_IP_ISP */
	GATE(CLK_CAM1, "cam1", "mout_aclk_266_sub", GATE_IP_ISP, 5, 0, 0),
	GATE(CLK_UART_ISP_TOP, "uart_isp_top", "mout_aclk_266_sub",
		GATE_IP_ISP, 3, 0, 0),
	GATE(CLK_SPI1_ISP_TOP, "spi1_isp_top", "mout_aclk_266_sub",
		GATE_IP_ISP, 2, 0, 0),
	GATE(CLK_SPI0_ISP_TOP, "spi0_isp_top", "mout_aclk_266_sub",
		GATE_IP_ISP, 1, 0, 0),

	/* GATE_IP_FSYS */
	GATE(CLK_TSADC, "tsadc", "div_aclk_200", GATE_IP_FSYS, 20, 0, 0),
	GATE(CLK_PPMUFILE, "ppmufile", "div_aclk_200", GATE_IP_FSYS, 17,
		CLK_IGNORE_UNUSED, 0),
	GATE(CLK_USBOTG, "usbotg", "div_aclk_200", GATE_IP_FSYS, 13, 0, 0),
	GATE(CLK_USBHOST, "usbhost", "div_aclk_200", GATE_IP_FSYS, 12, 0, 0),
	GATE(CLK_SROMC, "sromc", "div_aclk_200", GATE_IP_FSYS, 11, 0, 0),
	GATE(CLK_SDMMC2, "sdmmc2", "div_aclk_200", GATE_IP_FSYS, 7, 0, 0),
	GATE(CLK_SDMMC1, "sdmmc1", "div_aclk_200", GATE_IP_FSYS, 6, 0, 0),
	GATE(CLK_SDMMC0, "sdmmc0", "div_aclk_200", GATE_IP_FSYS, 5, 0, 0),
	GATE(CLK_PDMA1, "pdma1", "div_aclk_200", GATE_IP_FSYS, 1, 0, 0),
	GATE(CLK_PDMA0, "pdma0", "div_aclk_200", GATE_IP_FSYS, 0, 0, 0),

	/* GATE_IP_PERIL */
	GATE(CLK_PWM, "pwm", "div_aclk_100", GATE_IP_PERIL, 24, 0, 0),
	GATE(CLK_PCM, "pcm", "div_aclk_100", GATE_IP_PERIL, 23, 0, 0),
	GATE(CLK_I2S, "i2s", "div_aclk_100", GATE_IP_PERIL, 21, 0, 0),
	GATE(CLK_SPI1, "spi1", "div_aclk_100", GATE_IP_PERIL, 17, 0, 0),
	GATE(CLK_SPI0, "spi0", "div_aclk_100", GATE_IP_PERIL, 16, 0, 0),
	GATE(CLK_I2C7, "i2c7", "div_aclk_100", GATE_IP_PERIL, 13, 0, 0),
	GATE(CLK_I2C6, "i2c6", "div_aclk_100", GATE_IP_PERIL, 12, 0, 0),
	GATE(CLK_I2C5, "i2c5", "div_aclk_100", GATE_IP_PERIL, 11, 0, 0),
	GATE(CLK_I2C4, "i2c4", "div_aclk_100", GATE_IP_PERIL, 10, 0, 0),
	GATE(CLK_I2C3, "i2c3", "div_aclk_100", GATE_IP_PERIL, 9, 0, 0),
	GATE(CLK_I2C2, "i2c2", "div_aclk_100", GATE_IP_PERIL, 8, 0, 0),
	GATE(CLK_I2C1, "i2c1", "div_aclk_100", GATE_IP_PERIL, 7, 0, 0),
	GATE(CLK_I2C0, "i2c0", "div_aclk_100", GATE_IP_PERIL, 6, 0, 0),
	GATE(CLK_UART2, "uart2", "div_aclk_100", GATE_IP_PERIL, 2, 0, 0),
	GATE(CLK_UART1, "uart1", "div_aclk_100", GATE_IP_PERIL, 1, 0, 0),
	GATE(CLK_UART0, "uart0", "div_aclk_100", GATE_IP_PERIL, 0, 0, 0),
};

/* APLL & MPLL & BPLL & UPLL */
static const struct samsung_pll_rate_table exynos3250_pll_rates[] __initconst = {
<<<<<<< HEAD
	PLL_35XX_RATE(1200000000, 400, 4, 1),
	PLL_35XX_RATE(1100000000, 275, 3, 1),
	PLL_35XX_RATE(1066000000, 533, 6, 1),
	PLL_35XX_RATE(1000000000, 250, 3, 1),
	PLL_35XX_RATE( 960000000, 320, 4, 1),
	PLL_35XX_RATE( 900000000, 300, 4, 1),
	PLL_35XX_RATE( 850000000, 425, 6, 1),
	PLL_35XX_RATE( 800000000, 200, 3, 1),
	PLL_35XX_RATE( 700000000, 175, 3, 1),
	PLL_35XX_RATE( 667000000, 667, 12, 1),
	PLL_35XX_RATE( 600000000, 400, 4, 2),
	PLL_35XX_RATE( 533000000, 533, 6, 2),
	PLL_35XX_RATE( 520000000, 260, 3, 2),
	PLL_35XX_RATE( 500000000, 250, 3, 2),
	PLL_35XX_RATE( 400000000, 200, 3, 2),
	PLL_35XX_RATE( 200000000, 200, 3, 3),
	PLL_35XX_RATE( 100000000, 200, 3, 4),
=======
	PLL_35XX_RATE(24 * MHZ, 1200000000, 400, 4, 1),
	PLL_35XX_RATE(24 * MHZ, 1100000000, 275, 3, 1),
	PLL_35XX_RATE(24 * MHZ, 1066000000, 533, 6, 1),
	PLL_35XX_RATE(24 * MHZ, 1000000000, 250, 3, 1),
	PLL_35XX_RATE(24 * MHZ,  960000000, 320, 4, 1),
	PLL_35XX_RATE(24 * MHZ,  900000000, 300, 4, 1),
	PLL_35XX_RATE(24 * MHZ,  850000000, 425, 6, 1),
	PLL_35XX_RATE(24 * MHZ,  800000000, 200, 3, 1),
	PLL_35XX_RATE(24 * MHZ,  700000000, 175, 3, 1),
	PLL_35XX_RATE(24 * MHZ,  667000000, 667, 12, 1),
	PLL_35XX_RATE(24 * MHZ,  600000000, 400, 4, 2),
	PLL_35XX_RATE(24 * MHZ,  533000000, 533, 6, 2),
	PLL_35XX_RATE(24 * MHZ,  520000000, 260, 3, 2),
	PLL_35XX_RATE(24 * MHZ,  500000000, 250, 3, 2),
	PLL_35XX_RATE(24 * MHZ,  400000000, 200, 3, 2),
	PLL_35XX_RATE(24 * MHZ,  200000000, 200, 3, 3),
	PLL_35XX_RATE(24 * MHZ,  100000000, 200, 3, 4),
>>>>>>> 24b8d41d
	{ /* sentinel */ }
};

/* EPLL */
static const struct samsung_pll_rate_table exynos3250_epll_rates[] __initconst = {
<<<<<<< HEAD
	PLL_36XX_RATE(800000000, 200, 3, 1,     0),
	PLL_36XX_RATE(288000000,  96, 2, 2,     0),
	PLL_36XX_RATE(192000000, 128, 2, 3,     0),
	PLL_36XX_RATE(144000000,  96, 2, 3,     0),
	PLL_36XX_RATE( 96000000, 128, 2, 4,     0),
	PLL_36XX_RATE( 84000000, 112, 2, 4,     0),
	PLL_36XX_RATE( 80000004, 106, 2, 4, 43691),
	PLL_36XX_RATE( 73728000,  98, 2, 4, 19923),
	PLL_36XX_RATE( 67737598, 270, 3, 5, 62285),
	PLL_36XX_RATE( 65535999, 174, 2, 5, 49982),
	PLL_36XX_RATE( 50000000, 200, 3, 5,     0),
	PLL_36XX_RATE( 49152002, 131, 2, 5,  4719),
	PLL_36XX_RATE( 48000000, 128, 2, 5,     0),
	PLL_36XX_RATE( 45158401, 180, 3, 5, 41524),
=======
	PLL_36XX_RATE(24 * MHZ, 800000000, 200, 3, 1,     0),
	PLL_36XX_RATE(24 * MHZ, 288000000,  96, 2, 2,     0),
	PLL_36XX_RATE(24 * MHZ, 192000000, 128, 2, 3,     0),
	PLL_36XX_RATE(24 * MHZ, 144000000,  96, 2, 3,     0),
	PLL_36XX_RATE(24 * MHZ,  96000000, 128, 2, 4,     0),
	PLL_36XX_RATE(24 * MHZ,  84000000, 112, 2, 4,     0),
	PLL_36XX_RATE(24 * MHZ,  80000003, 106, 2, 4, 43691),
	PLL_36XX_RATE(24 * MHZ,  73728000,  98, 2, 4, 19923),
	PLL_36XX_RATE(24 * MHZ,  67737598, 270, 3, 5, 62285),
	PLL_36XX_RATE(24 * MHZ,  65535999, 174, 2, 5, 49982),
	PLL_36XX_RATE(24 * MHZ,  50000000, 200, 3, 5,     0),
	PLL_36XX_RATE(24 * MHZ,  49152002, 131, 2, 5,  4719),
	PLL_36XX_RATE(24 * MHZ,  48000000, 128, 2, 5,     0),
	PLL_36XX_RATE(24 * MHZ,  45158401, 180, 3, 5, 41524),
>>>>>>> 24b8d41d
	{ /* sentinel */ }
};

/* VPLL */
static const struct samsung_pll_rate_table exynos3250_vpll_rates[] __initconst = {
<<<<<<< HEAD
	PLL_36XX_RATE(600000000, 100, 2, 1,     0),
	PLL_36XX_RATE(533000000, 266, 3, 2, 32768),
	PLL_36XX_RATE(519230987, 173, 2, 2,  5046),
	PLL_36XX_RATE(500000000, 250, 3, 2,     0),
	PLL_36XX_RATE(445500000, 148, 2, 2, 32768),
	PLL_36XX_RATE(445055007, 148, 2, 2, 23047),
	PLL_36XX_RATE(400000000, 200, 3, 2,     0),
	PLL_36XX_RATE(371250000, 123, 2, 2, 49152),
	PLL_36XX_RATE(370878997, 185, 3, 2, 28803),
	PLL_36XX_RATE(340000000, 170, 3, 2,     0),
	PLL_36XX_RATE(335000015, 111, 2, 2, 43691),
	PLL_36XX_RATE(333000000, 111, 2, 2,     0),
	PLL_36XX_RATE(330000000, 110, 2, 2,     0),
	PLL_36XX_RATE(320000015, 106, 2, 2, 43691),
	PLL_36XX_RATE(300000000, 100, 2, 2,     0),
	PLL_36XX_RATE(275000000, 275, 3, 3,     0),
	PLL_36XX_RATE(222750000, 148, 2, 3, 32768),
	PLL_36XX_RATE(222528007, 148, 2, 3, 23069),
	PLL_36XX_RATE(160000000, 160, 3, 3,     0),
	PLL_36XX_RATE(148500000,  99, 2, 3,     0),
	PLL_36XX_RATE(148352005,  98, 2, 3, 59070),
	PLL_36XX_RATE(108000000, 144, 2, 4,     0),
	PLL_36XX_RATE( 74250000,  99, 2, 4,     0),
	PLL_36XX_RATE( 74176002,  98, 3, 4, 59070),
	PLL_36XX_RATE( 54054000, 216, 3, 5, 14156),
	PLL_36XX_RATE( 54000000, 144, 2, 5,     0),
=======
	PLL_36XX_RATE(24 * MHZ, 600000000, 100, 2, 1,     0),
	PLL_36XX_RATE(24 * MHZ, 533000000, 266, 3, 2, 32768),
	PLL_36XX_RATE(24 * MHZ, 519230987, 173, 2, 2,  5046),
	PLL_36XX_RATE(24 * MHZ, 500000000, 250, 3, 2,     0),
	PLL_36XX_RATE(24 * MHZ, 445500000, 148, 2, 2, 32768),
	PLL_36XX_RATE(24 * MHZ, 445055007, 148, 2, 2, 23047),
	PLL_36XX_RATE(24 * MHZ, 400000000, 200, 3, 2,     0),
	PLL_36XX_RATE(24 * MHZ, 371250000, 123, 2, 2, 49152),
	PLL_36XX_RATE(24 * MHZ, 370878997, 185, 3, 2, 28803),
	PLL_36XX_RATE(24 * MHZ, 340000000, 170, 3, 2,     0),
	PLL_36XX_RATE(24 * MHZ, 335000015, 111, 2, 2, 43691),
	PLL_36XX_RATE(24 * MHZ, 333000000, 111, 2, 2,     0),
	PLL_36XX_RATE(24 * MHZ, 330000000, 110, 2, 2,     0),
	PLL_36XX_RATE(24 * MHZ, 320000015, 106, 2, 2, 43691),
	PLL_36XX_RATE(24 * MHZ, 300000000, 100, 2, 2,     0),
	PLL_36XX_RATE(24 * MHZ, 275000000, 275, 3, 3,     0),
	PLL_36XX_RATE(24 * MHZ, 222750000, 148, 2, 3, 32768),
	PLL_36XX_RATE(24 * MHZ, 222528007, 148, 2, 3, 23069),
	PLL_36XX_RATE(24 * MHZ, 160000000, 160, 3, 3,     0),
	PLL_36XX_RATE(24 * MHZ, 148500000,  99, 2, 3,     0),
	PLL_36XX_RATE(24 * MHZ, 148352005,  98, 2, 3, 59070),
	PLL_36XX_RATE(24 * MHZ, 108000000, 144, 2, 4,     0),
	PLL_36XX_RATE(24 * MHZ,  74250000,  99, 2, 4,     0),
	PLL_36XX_RATE(24 * MHZ,  74176002,  98, 2, 4, 59070),
	PLL_36XX_RATE(24 * MHZ,  54054000, 216, 3, 5, 14156),
	PLL_36XX_RATE(24 * MHZ,  54000000, 144, 2, 5,     0),
>>>>>>> 24b8d41d
	{ /* sentinel */ }
};

static const struct samsung_pll_clock exynos3250_plls[] __initconst = {
	PLL(pll_35xx, CLK_FOUT_APLL, "fout_apll", "fin_pll",
		APLL_LOCK, APLL_CON0, exynos3250_pll_rates),
	PLL(pll_35xx, CLK_FOUT_MPLL, "fout_mpll", "fin_pll",
			MPLL_LOCK, MPLL_CON0, exynos3250_pll_rates),
	PLL(pll_36xx, CLK_FOUT_VPLL, "fout_vpll", "fin_pll",
			VPLL_LOCK, VPLL_CON0, exynos3250_vpll_rates),
	PLL(pll_35xx, CLK_FOUT_UPLL, "fout_upll", "fin_pll",
			UPLL_LOCK, UPLL_CON0, exynos3250_pll_rates),
};

static void __init exynos3_core_down_clock(void __iomem *reg_base)
{
	unsigned int tmp;

	/*
	 * Enable arm clock down (in idle) and set arm divider
	 * ratios in WFI/WFE state.
	 */
	tmp = (PWR_CTRL1_CORE2_DOWN_RATIO(7) | PWR_CTRL1_CORE1_DOWN_RATIO(7) |
		PWR_CTRL1_DIV2_DOWN_EN | PWR_CTRL1_DIV1_DOWN_EN |
		PWR_CTRL1_USE_CORE1_WFE | PWR_CTRL1_USE_CORE0_WFE |
		PWR_CTRL1_USE_CORE1_WFI | PWR_CTRL1_USE_CORE0_WFI);
	__raw_writel(tmp, reg_base + PWR_CTRL1);

	/*
	 * Disable the clock up feature on Exynos4x12, in case it was
	 * enabled by bootloader.
	 */
	__raw_writel(0x0, reg_base + PWR_CTRL2);
}

static const struct samsung_cmu_info cmu_info __initconst = {
	.pll_clks		= exynos3250_plls,
	.nr_pll_clks		= ARRAY_SIZE(exynos3250_plls),
	.mux_clks		= mux_clks,
	.nr_mux_clks		= ARRAY_SIZE(mux_clks),
	.div_clks		= div_clks,
	.nr_div_clks		= ARRAY_SIZE(div_clks),
	.gate_clks		= gate_clks,
	.nr_gate_clks		= ARRAY_SIZE(gate_clks),
	.fixed_factor_clks	= fixed_factor_clks,
	.nr_fixed_factor_clks	= ARRAY_SIZE(fixed_factor_clks),
	.nr_clk_ids		= CLK_NR_CLKS,
	.clk_regs		= exynos3250_cmu_clk_regs,
	.nr_clk_regs		= ARRAY_SIZE(exynos3250_cmu_clk_regs),
};

#define E3250_CPU_DIV0(apll, pclk_dbg, atb, corem)			\
		(((apll) << 24) | ((pclk_dbg) << 20) | ((atb) << 16) |	\
		((corem) << 4))
#define E3250_CPU_DIV1(hpm, copy)					\
		(((hpm) << 4) | ((copy) << 0))

static const struct exynos_cpuclk_cfg_data e3250_armclk_d[] __initconst = {
	{ 1000000, E3250_CPU_DIV0(1, 7, 4, 1), E3250_CPU_DIV1(7, 7), },
	{  900000, E3250_CPU_DIV0(1, 7, 3, 1), E3250_CPU_DIV1(7, 7), },
	{  800000, E3250_CPU_DIV0(1, 7, 3, 1), E3250_CPU_DIV1(7, 7), },
	{  700000, E3250_CPU_DIV0(1, 7, 3, 1), E3250_CPU_DIV1(7, 7), },
	{  600000, E3250_CPU_DIV0(1, 7, 3, 1), E3250_CPU_DIV1(7, 7), },
	{  500000, E3250_CPU_DIV0(1, 7, 3, 1), E3250_CPU_DIV1(7, 7), },
	{  400000, E3250_CPU_DIV0(1, 7, 3, 1), E3250_CPU_DIV1(7, 7), },
	{  300000, E3250_CPU_DIV0(1, 5, 3, 1), E3250_CPU_DIV1(7, 7), },
	{  200000, E3250_CPU_DIV0(1, 3, 3, 1), E3250_CPU_DIV1(7, 7), },
	{  100000, E3250_CPU_DIV0(1, 1, 1, 1), E3250_CPU_DIV1(7, 7), },
	{  0 },
};

static void __init exynos3250_cmu_init(struct device_node *np)
{
	struct samsung_clk_provider *ctx;
	struct clk_hw **hws;

	ctx = samsung_cmu_register_one(np, &cmu_info);
	if (!ctx)
		return;

	hws = ctx->clk_data.hws;
	exynos_register_cpu_clock(ctx, CLK_ARM_CLK, "armclk",
			hws[CLK_MOUT_APLL], hws[CLK_MOUT_MPLL_USER_C],
			0x14200, e3250_armclk_d, ARRAY_SIZE(e3250_armclk_d),
			CLK_CPU_HAS_DIV1);

	exynos3_core_down_clock(ctx->reg_base);
}
CLK_OF_DECLARE(exynos3250_cmu, "samsung,exynos3250-cmu", exynos3250_cmu_init);

/*
 * CMU DMC
 */

#define BPLL_LOCK		0x0118
#define BPLL_CON0		0x0218
#define BPLL_CON1		0x021c
#define BPLL_CON2		0x0220
#define SRC_DMC			0x0300
#define DIV_DMC1		0x0504
#define GATE_BUS_DMC0		0x0700
#define GATE_BUS_DMC1		0x0704
#define GATE_BUS_DMC2		0x0708
#define GATE_BUS_DMC3		0x070c
#define GATE_SCLK_DMC		0x0800
#define GATE_IP_DMC0		0x0900
#define GATE_IP_DMC1		0x0904
#define EPLL_LOCK		0x1110
#define EPLL_CON0		0x1114
#define EPLL_CON1		0x1118
#define EPLL_CON2		0x111c
#define SRC_EPLL		0x1120

static const unsigned long exynos3250_cmu_dmc_clk_regs[] __initconst = {
	BPLL_LOCK,
	BPLL_CON0,
	BPLL_CON1,
	BPLL_CON2,
	SRC_DMC,
	DIV_DMC1,
	GATE_BUS_DMC0,
	GATE_BUS_DMC1,
	GATE_BUS_DMC2,
	GATE_BUS_DMC3,
	GATE_SCLK_DMC,
	GATE_IP_DMC0,
	GATE_IP_DMC1,
	EPLL_LOCK,
	EPLL_CON0,
	EPLL_CON1,
	EPLL_CON2,
	SRC_EPLL,
};

PNAME(mout_epll_p)	= { "fin_pll", "fout_epll", };
PNAME(mout_bpll_p)	= { "fin_pll", "fout_bpll", };
PNAME(mout_mpll_mif_p)	= { "fin_pll", "sclk_mpll_mif", };
PNAME(mout_dphy_p)	= { "mout_mpll_mif", "mout_bpll", };

static const struct samsung_mux_clock dmc_mux_clks[] __initconst = {
	/*
	 * NOTE: Following table is sorted by register address in ascending
	 * order and then bitfield shift in descending order, as it is done
	 * in the User's Manual. When adding new entries, please make sure
	 * that the order is preserved, to avoid merge conflicts and make
	 * further work with defined data easier.
	 */

	/* SRC_DMC */
	MUX(CLK_MOUT_MPLL_MIF, "mout_mpll_mif", mout_mpll_mif_p, SRC_DMC, 12, 1),
	MUX(CLK_MOUT_BPLL, "mout_bpll", mout_bpll_p, SRC_DMC, 10, 1),
	MUX(CLK_MOUT_DPHY, "mout_dphy", mout_dphy_p, SRC_DMC, 8, 1),
	MUX(CLK_MOUT_DMC_BUS, "mout_dmc_bus", mout_dphy_p, SRC_DMC,  4, 1),

	/* SRC_EPLL */
	MUX(CLK_MOUT_EPLL, "mout_epll", mout_epll_p, SRC_EPLL, 4, 1),
};

static const struct samsung_div_clock dmc_div_clks[] __initconst = {
	/*
	 * NOTE: Following table is sorted by register address in ascending
	 * order and then bitfield shift in descending order, as it is done
	 * in the User's Manual. When adding new entries, please make sure
	 * that the order is preserved, to avoid merge conflicts and make
	 * further work with defined data easier.
	 */

	/* DIV_DMC1 */
	DIV(CLK_DIV_DMC, "div_dmc", "div_dmc_pre", DIV_DMC1, 27, 3),
	DIV(CLK_DIV_DPHY, "div_dphy", "mout_dphy", DIV_DMC1, 23, 3),
	DIV(CLK_DIV_DMC_PRE, "div_dmc_pre", "mout_dmc_bus", DIV_DMC1, 19, 2),
	DIV(CLK_DIV_DMCP, "div_dmcp", "div_dmcd", DIV_DMC1, 15, 3),
	DIV(CLK_DIV_DMCD, "div_dmcd", "div_dmc", DIV_DMC1, 11, 3),
};

static const struct samsung_pll_clock exynos3250_dmc_plls[] __initconst = {
	PLL(pll_35xx, CLK_FOUT_BPLL, "fout_bpll", "fin_pll",
		BPLL_LOCK, BPLL_CON0, exynos3250_pll_rates),
	PLL(pll_36xx, CLK_FOUT_EPLL, "fout_epll", "fin_pll",
		EPLL_LOCK, EPLL_CON0, exynos3250_epll_rates),
};

static const struct samsung_cmu_info dmc_cmu_info __initconst = {
	.pll_clks		= exynos3250_dmc_plls,
	.nr_pll_clks		= ARRAY_SIZE(exynos3250_dmc_plls),
	.mux_clks		= dmc_mux_clks,
	.nr_mux_clks		= ARRAY_SIZE(dmc_mux_clks),
	.div_clks		= dmc_div_clks,
	.nr_div_clks		= ARRAY_SIZE(dmc_div_clks),
	.nr_clk_ids		= NR_CLKS_DMC,
	.clk_regs		= exynos3250_cmu_dmc_clk_regs,
	.nr_clk_regs		= ARRAY_SIZE(exynos3250_cmu_dmc_clk_regs),
};

static void __init exynos3250_cmu_dmc_init(struct device_node *np)
{
	samsung_cmu_register_one(np, &dmc_cmu_info);
}
CLK_OF_DECLARE(exynos3250_cmu_dmc, "samsung,exynos3250-cmu-dmc",
		exynos3250_cmu_dmc_init);


/*
 * CMU ISP
 */

#define DIV_ISP0		0x300
#define DIV_ISP1		0x304
#define GATE_IP_ISP0		0x800
#define GATE_IP_ISP1		0x804
#define GATE_SCLK_ISP		0x900

static const struct samsung_div_clock isp_div_clks[] __initconst = {
	/*
	 * NOTE: Following table is sorted by register address in ascending
	 * order and then bitfield shift in descending order, as it is done
	 * in the User's Manual. When adding new entries, please make sure
	 * that the order is preserved, to avoid merge conflicts and make
	 * further work with defined data easier.
	 */
	/* DIV_ISP0 */
	DIV(CLK_DIV_ISP1, "div_isp1", "mout_aclk_266_sub", DIV_ISP0, 4, 3),
	DIV(CLK_DIV_ISP0, "div_isp0", "mout_aclk_266_sub", DIV_ISP0, 0, 3),

	/* DIV_ISP1 */
	DIV(CLK_DIV_MCUISP1, "div_mcuisp1", "mout_aclk_400_mcuisp_sub",
		DIV_ISP1, 8, 3),
	DIV(CLK_DIV_MCUISP0, "div_mcuisp0", "mout_aclk_400_mcuisp_sub",
		DIV_ISP1, 4, 3),
	DIV(CLK_DIV_MPWM, "div_mpwm", "div_isp1", DIV_ISP1, 0, 3),
};

static const struct samsung_gate_clock isp_gate_clks[] __initconst = {
	/*
	 * NOTE: Following table is sorted by register address in ascending
	 * order and then bitfield shift in descending order, as it is done
	 * in the User's Manual. When adding new entries, please make sure
	 * that the order is preserved, to avoid merge conflicts and make
	 * further work with defined data easier.
	 */

	/* GATE_IP_ISP0 */
	GATE(CLK_UART_ISP, "uart_isp", "uart_isp_top",
		GATE_IP_ISP0, 31, CLK_IGNORE_UNUSED, 0),
	GATE(CLK_WDT_ISP, "wdt_isp", "mout_aclk_266_sub",
		GATE_IP_ISP0, 30, CLK_IGNORE_UNUSED, 0),
	GATE(CLK_PWM_ISP, "pwm_isp", "mout_aclk_266_sub",
		GATE_IP_ISP0, 28, CLK_IGNORE_UNUSED, 0),
	GATE(CLK_I2C1_ISP, "i2c1_isp", "mout_aclk_266_sub",
		GATE_IP_ISP0, 26, CLK_IGNORE_UNUSED, 0),
	GATE(CLK_I2C0_ISP, "i2c0_isp", "mout_aclk_266_sub",
		GATE_IP_ISP0, 25, CLK_IGNORE_UNUSED, 0),
	GATE(CLK_MPWM_ISP, "mpwm_isp", "mout_aclk_266_sub",
		GATE_IP_ISP0, 24, CLK_IGNORE_UNUSED, 0),
	GATE(CLK_MCUCTL_ISP, "mcuctl_isp", "mout_aclk_266_sub",
		GATE_IP_ISP0, 23, CLK_IGNORE_UNUSED, 0),
	GATE(CLK_PPMUISPX, "ppmuispx", "mout_aclk_266_sub",
		GATE_IP_ISP0, 21, CLK_IGNORE_UNUSED, 0),
	GATE(CLK_PPMUISPMX, "ppmuispmx", "mout_aclk_266_sub",
		GATE_IP_ISP0, 20, CLK_IGNORE_UNUSED, 0),
	GATE(CLK_QE_LITE1, "qe_lite1", "mout_aclk_266_sub",
		GATE_IP_ISP0, 18, CLK_IGNORE_UNUSED, 0),
	GATE(CLK_QE_LITE0, "qe_lite0", "mout_aclk_266_sub",
		GATE_IP_ISP0, 17, CLK_IGNORE_UNUSED, 0),
	GATE(CLK_QE_FD, "qe_fd", "mout_aclk_266_sub",
		GATE_IP_ISP0, 16, CLK_IGNORE_UNUSED, 0),
	GATE(CLK_QE_DRC, "qe_drc", "mout_aclk_266_sub",
		GATE_IP_ISP0, 15, CLK_IGNORE_UNUSED, 0),
	GATE(CLK_QE_ISP, "qe_isp", "mout_aclk_266_sub",
		GATE_IP_ISP0, 14, CLK_IGNORE_UNUSED, 0),
	GATE(CLK_CSIS1, "csis1", "mout_aclk_266_sub",
		GATE_IP_ISP0, 13, CLK_IGNORE_UNUSED, 0),
	GATE(CLK_SMMU_LITE1, "smmu_lite1", "mout_aclk_266_sub",
		GATE_IP_ISP0, 12, CLK_IGNORE_UNUSED, 0),
	GATE(CLK_SMMU_LITE0, "smmu_lite0", "mout_aclk_266_sub",
		GATE_IP_ISP0, 11, CLK_IGNORE_UNUSED, 0),
	GATE(CLK_SMMU_FD, "smmu_fd", "mout_aclk_266_sub",
		GATE_IP_ISP0, 10, CLK_IGNORE_UNUSED, 0),
	GATE(CLK_SMMU_DRC, "smmu_drc", "mout_aclk_266_sub",
		GATE_IP_ISP0, 9, CLK_IGNORE_UNUSED, 0),
	GATE(CLK_SMMU_ISP, "smmu_isp", "mout_aclk_266_sub",
		GATE_IP_ISP0, 8, CLK_IGNORE_UNUSED, 0),
	GATE(CLK_GICISP, "gicisp", "mout_aclk_266_sub",
		GATE_IP_ISP0, 7, CLK_IGNORE_UNUSED, 0),
	GATE(CLK_CSIS0, "csis0", "mout_aclk_266_sub",
		GATE_IP_ISP0, 6, CLK_IGNORE_UNUSED, 0),
	GATE(CLK_MCUISP, "mcuisp", "mout_aclk_266_sub",
		GATE_IP_ISP0, 5, CLK_IGNORE_UNUSED, 0),
	GATE(CLK_LITE1, "lite1", "mout_aclk_266_sub",
		GATE_IP_ISP0, 4, CLK_IGNORE_UNUSED, 0),
	GATE(CLK_LITE0, "lite0", "mout_aclk_266_sub",
		GATE_IP_ISP0, 3, CLK_IGNORE_UNUSED, 0),
	GATE(CLK_FD, "fd", "mout_aclk_266_sub",
		GATE_IP_ISP0, 2, CLK_IGNORE_UNUSED, 0),
	GATE(CLK_DRC, "drc", "mout_aclk_266_sub",
		GATE_IP_ISP0, 1, CLK_IGNORE_UNUSED, 0),
	GATE(CLK_ISP, "isp", "mout_aclk_266_sub",
		GATE_IP_ISP0, 0, CLK_IGNORE_UNUSED, 0),

	/* GATE_IP_ISP1 */
	GATE(CLK_QE_ISPCX, "qe_ispcx", "uart_isp_top",
		GATE_IP_ISP0, 21, CLK_IGNORE_UNUSED, 0),
	GATE(CLK_QE_SCALERP, "qe_scalerp", "uart_isp_top",
		GATE_IP_ISP0, 20, CLK_IGNORE_UNUSED, 0),
	GATE(CLK_QE_SCALERC, "qe_scalerc", "uart_isp_top",
		GATE_IP_ISP0, 19, CLK_IGNORE_UNUSED, 0),
	GATE(CLK_SMMU_SCALERP, "smmu_scalerp", "uart_isp_top",
		GATE_IP_ISP0, 18, CLK_IGNORE_UNUSED, 0),
	GATE(CLK_SMMU_SCALERC, "smmu_scalerc", "uart_isp_top",
		GATE_IP_ISP0, 17, CLK_IGNORE_UNUSED, 0),
	GATE(CLK_SCALERP, "scalerp", "uart_isp_top",
		GATE_IP_ISP0, 16, CLK_IGNORE_UNUSED, 0),
	GATE(CLK_SCALERC, "scalerc", "uart_isp_top",
		GATE_IP_ISP0, 15, CLK_IGNORE_UNUSED, 0),
	GATE(CLK_SPI1_ISP, "spi1_isp", "uart_isp_top",
		GATE_IP_ISP0, 13, CLK_IGNORE_UNUSED, 0),
	GATE(CLK_SPI0_ISP, "spi0_isp", "uart_isp_top",
		GATE_IP_ISP0, 12, CLK_IGNORE_UNUSED, 0),
	GATE(CLK_SMMU_ISPCX, "smmu_ispcx", "uart_isp_top",
		GATE_IP_ISP0, 4, CLK_IGNORE_UNUSED, 0),
	GATE(CLK_ASYNCAXIM, "asyncaxim", "uart_isp_top",
		GATE_IP_ISP0, 0, CLK_IGNORE_UNUSED, 0),

	/* GATE_SCLK_ISP */
	GATE(CLK_SCLK_MPWM_ISP, "sclk_mpwm_isp", "div_mpwm",
		GATE_SCLK_ISP, 0, CLK_IGNORE_UNUSED, 0),
};

static const struct samsung_cmu_info isp_cmu_info __initconst = {
	.div_clks	= isp_div_clks,
	.nr_div_clks	= ARRAY_SIZE(isp_div_clks),
	.gate_clks	= isp_gate_clks,
	.nr_gate_clks	= ARRAY_SIZE(isp_gate_clks),
	.nr_clk_ids	= NR_CLKS_ISP,
};

static int __init exynos3250_cmu_isp_probe(struct platform_device *pdev)
{
	struct device_node *np = pdev->dev.of_node;

	samsung_cmu_register_one(np, &isp_cmu_info);
	return 0;
}

static const struct of_device_id exynos3250_cmu_isp_of_match[] __initconst = {
	{ .compatible = "samsung,exynos3250-cmu-isp", },
	{ /* sentinel */ }
};

static struct platform_driver exynos3250_cmu_isp_driver __initdata = {
	.driver = {
		.name = "exynos3250-cmu-isp",
		.suppress_bind_attrs = true,
		.of_match_table = exynos3250_cmu_isp_of_match,
	},
};

static int __init exynos3250_cmu_platform_init(void)
{
	return platform_driver_probe(&exynos3250_cmu_isp_driver,
					exynos3250_cmu_isp_probe);
}
subsys_initcall(exynos3250_cmu_platform_init);
<|MERGE_RESOLUTION|>--- conflicted
+++ resolved
@@ -667,25 +667,6 @@
 
 /* APLL & MPLL & BPLL & UPLL */
 static const struct samsung_pll_rate_table exynos3250_pll_rates[] __initconst = {
-<<<<<<< HEAD
-	PLL_35XX_RATE(1200000000, 400, 4, 1),
-	PLL_35XX_RATE(1100000000, 275, 3, 1),
-	PLL_35XX_RATE(1066000000, 533, 6, 1),
-	PLL_35XX_RATE(1000000000, 250, 3, 1),
-	PLL_35XX_RATE( 960000000, 320, 4, 1),
-	PLL_35XX_RATE( 900000000, 300, 4, 1),
-	PLL_35XX_RATE( 850000000, 425, 6, 1),
-	PLL_35XX_RATE( 800000000, 200, 3, 1),
-	PLL_35XX_RATE( 700000000, 175, 3, 1),
-	PLL_35XX_RATE( 667000000, 667, 12, 1),
-	PLL_35XX_RATE( 600000000, 400, 4, 2),
-	PLL_35XX_RATE( 533000000, 533, 6, 2),
-	PLL_35XX_RATE( 520000000, 260, 3, 2),
-	PLL_35XX_RATE( 500000000, 250, 3, 2),
-	PLL_35XX_RATE( 400000000, 200, 3, 2),
-	PLL_35XX_RATE( 200000000, 200, 3, 3),
-	PLL_35XX_RATE( 100000000, 200, 3, 4),
-=======
 	PLL_35XX_RATE(24 * MHZ, 1200000000, 400, 4, 1),
 	PLL_35XX_RATE(24 * MHZ, 1100000000, 275, 3, 1),
 	PLL_35XX_RATE(24 * MHZ, 1066000000, 533, 6, 1),
@@ -703,28 +684,11 @@
 	PLL_35XX_RATE(24 * MHZ,  400000000, 200, 3, 2),
 	PLL_35XX_RATE(24 * MHZ,  200000000, 200, 3, 3),
 	PLL_35XX_RATE(24 * MHZ,  100000000, 200, 3, 4),
->>>>>>> 24b8d41d
 	{ /* sentinel */ }
 };
 
 /* EPLL */
 static const struct samsung_pll_rate_table exynos3250_epll_rates[] __initconst = {
-<<<<<<< HEAD
-	PLL_36XX_RATE(800000000, 200, 3, 1,     0),
-	PLL_36XX_RATE(288000000,  96, 2, 2,     0),
-	PLL_36XX_RATE(192000000, 128, 2, 3,     0),
-	PLL_36XX_RATE(144000000,  96, 2, 3,     0),
-	PLL_36XX_RATE( 96000000, 128, 2, 4,     0),
-	PLL_36XX_RATE( 84000000, 112, 2, 4,     0),
-	PLL_36XX_RATE( 80000004, 106, 2, 4, 43691),
-	PLL_36XX_RATE( 73728000,  98, 2, 4, 19923),
-	PLL_36XX_RATE( 67737598, 270, 3, 5, 62285),
-	PLL_36XX_RATE( 65535999, 174, 2, 5, 49982),
-	PLL_36XX_RATE( 50000000, 200, 3, 5,     0),
-	PLL_36XX_RATE( 49152002, 131, 2, 5,  4719),
-	PLL_36XX_RATE( 48000000, 128, 2, 5,     0),
-	PLL_36XX_RATE( 45158401, 180, 3, 5, 41524),
-=======
 	PLL_36XX_RATE(24 * MHZ, 800000000, 200, 3, 1,     0),
 	PLL_36XX_RATE(24 * MHZ, 288000000,  96, 2, 2,     0),
 	PLL_36XX_RATE(24 * MHZ, 192000000, 128, 2, 3,     0),
@@ -739,40 +703,11 @@
 	PLL_36XX_RATE(24 * MHZ,  49152002, 131, 2, 5,  4719),
 	PLL_36XX_RATE(24 * MHZ,  48000000, 128, 2, 5,     0),
 	PLL_36XX_RATE(24 * MHZ,  45158401, 180, 3, 5, 41524),
->>>>>>> 24b8d41d
 	{ /* sentinel */ }
 };
 
 /* VPLL */
 static const struct samsung_pll_rate_table exynos3250_vpll_rates[] __initconst = {
-<<<<<<< HEAD
-	PLL_36XX_RATE(600000000, 100, 2, 1,     0),
-	PLL_36XX_RATE(533000000, 266, 3, 2, 32768),
-	PLL_36XX_RATE(519230987, 173, 2, 2,  5046),
-	PLL_36XX_RATE(500000000, 250, 3, 2,     0),
-	PLL_36XX_RATE(445500000, 148, 2, 2, 32768),
-	PLL_36XX_RATE(445055007, 148, 2, 2, 23047),
-	PLL_36XX_RATE(400000000, 200, 3, 2,     0),
-	PLL_36XX_RATE(371250000, 123, 2, 2, 49152),
-	PLL_36XX_RATE(370878997, 185, 3, 2, 28803),
-	PLL_36XX_RATE(340000000, 170, 3, 2,     0),
-	PLL_36XX_RATE(335000015, 111, 2, 2, 43691),
-	PLL_36XX_RATE(333000000, 111, 2, 2,     0),
-	PLL_36XX_RATE(330000000, 110, 2, 2,     0),
-	PLL_36XX_RATE(320000015, 106, 2, 2, 43691),
-	PLL_36XX_RATE(300000000, 100, 2, 2,     0),
-	PLL_36XX_RATE(275000000, 275, 3, 3,     0),
-	PLL_36XX_RATE(222750000, 148, 2, 3, 32768),
-	PLL_36XX_RATE(222528007, 148, 2, 3, 23069),
-	PLL_36XX_RATE(160000000, 160, 3, 3,     0),
-	PLL_36XX_RATE(148500000,  99, 2, 3,     0),
-	PLL_36XX_RATE(148352005,  98, 2, 3, 59070),
-	PLL_36XX_RATE(108000000, 144, 2, 4,     0),
-	PLL_36XX_RATE( 74250000,  99, 2, 4,     0),
-	PLL_36XX_RATE( 74176002,  98, 3, 4, 59070),
-	PLL_36XX_RATE( 54054000, 216, 3, 5, 14156),
-	PLL_36XX_RATE( 54000000, 144, 2, 5,     0),
-=======
 	PLL_36XX_RATE(24 * MHZ, 600000000, 100, 2, 1,     0),
 	PLL_36XX_RATE(24 * MHZ, 533000000, 266, 3, 2, 32768),
 	PLL_36XX_RATE(24 * MHZ, 519230987, 173, 2, 2,  5046),
@@ -799,7 +734,6 @@
 	PLL_36XX_RATE(24 * MHZ,  74176002,  98, 2, 4, 59070),
 	PLL_36XX_RATE(24 * MHZ,  54054000, 216, 3, 5, 14156),
 	PLL_36XX_RATE(24 * MHZ,  54000000, 144, 2, 5,     0),
->>>>>>> 24b8d41d
 	{ /* sentinel */ }
 };
 
