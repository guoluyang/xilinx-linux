--- conflicted
+++ resolved
@@ -240,14 +240,6 @@
 			(rate->sdiv << PLL35XX_SDIV_SHIFT);
 	writel_relaxed(tmp, pll->con_reg);
 
-<<<<<<< HEAD
-	/* wait_lock_time */
-	do {
-		cpu_relax();
-		tmp = readl_relaxed(pll->con_reg);
-	} while (!(tmp & (PLL35XX_LOCK_STAT_MASK
-				<< PLL35XX_LOCK_STAT_SHIFT)));
-=======
 	/* Wait until the PLL is locked if it is enabled. */
 	if (tmp & BIT(pll->enable_offs)) {
 		do {
@@ -255,7 +247,6 @@
 			tmp = readl_relaxed(pll->con_reg);
 		} while (!(tmp & BIT(pll->lock_offs)));
 	}
->>>>>>> 24b8d41d
 	return 0;
 }
 
@@ -366,19 +357,12 @@
 	writel_relaxed(pll_con1, pll->con_reg + 4);
 
 	/* wait_lock_time */
-<<<<<<< HEAD
-	do {
-		cpu_relax();
-		tmp = readl_relaxed(pll->con_reg);
-	} while (!(tmp & (1 << PLL36XX_LOCK_STAT_SHIFT)));
-=======
 	if (pll_con0 & BIT(pll->enable_offs)) {
 		do {
 			cpu_relax();
 			tmp = readl_relaxed(pll->con_reg);
 		} while (!(tmp & BIT(pll->lock_offs)));
 	}
->>>>>>> 24b8d41d
 
 	return 0;
 }
