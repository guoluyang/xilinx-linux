--- conflicted
+++ resolved
@@ -10,13 +10,10 @@
 #include <linux/clk-provider.h>
 #include <linux/of.h>
 #include <linux/of_address.h>
-<<<<<<< HEAD
-=======
 #include <linux/of_device.h>
 #include <linux/platform_device.h>
 #include <linux/pm_runtime.h>
 #include <linux/slab.h>
->>>>>>> 24b8d41d
 
 #include <dt-bindings/clock/exynos5433.h>
 
@@ -714,55 +711,6 @@
  * ATLAS_PLL & APOLLO_PLL & MEM0_PLL & MEM1_PLL & BUS_PLL & MFC_PLL
  * & MPHY_PLL & G3D_PLL & DISP_PLL & ISP_PLL
  */
-<<<<<<< HEAD
-static const struct samsung_pll_rate_table exynos5443_pll_rates[] __initconst = {
-	PLL_35XX_RATE(2500000000U, 625, 6,  0),
-	PLL_35XX_RATE(2400000000U, 500, 5,  0),
-	PLL_35XX_RATE(2300000000U, 575, 6,  0),
-	PLL_35XX_RATE(2200000000U, 550, 6,  0),
-	PLL_35XX_RATE(2100000000U, 350, 4,  0),
-	PLL_35XX_RATE(2000000000U, 500, 6,  0),
-	PLL_35XX_RATE(1900000000U, 475, 6,  0),
-	PLL_35XX_RATE(1800000000U, 375, 5,  0),
-	PLL_35XX_RATE(1700000000U, 425, 6,  0),
-	PLL_35XX_RATE(1600000000U, 400, 6,  0),
-	PLL_35XX_RATE(1500000000U, 250, 4,  0),
-	PLL_35XX_RATE(1400000000U, 350, 6,  0),
-	PLL_35XX_RATE(1332000000U, 222, 4,  0),
-	PLL_35XX_RATE(1300000000U, 325, 6,  0),
-	PLL_35XX_RATE(1200000000U, 500, 5,  1),
-	PLL_35XX_RATE(1100000000U, 550, 6,  1),
-	PLL_35XX_RATE(1086000000U, 362, 4,  1),
-	PLL_35XX_RATE(1066000000U, 533, 6,  1),
-	PLL_35XX_RATE(1000000000U, 500, 6,  1),
-	PLL_35XX_RATE(933000000U,  311, 4,  1),
-	PLL_35XX_RATE(921000000U,  307, 4,  1),
-	PLL_35XX_RATE(900000000U,  375, 5,  1),
-	PLL_35XX_RATE(825000000U,  275, 4,  1),
-	PLL_35XX_RATE(800000000U,  400, 6,  1),
-	PLL_35XX_RATE(733000000U,  733, 12, 1),
-	PLL_35XX_RATE(700000000U,  175, 3,  1),
-	PLL_35XX_RATE(667000000U,  222, 4,  1),
-	PLL_35XX_RATE(633000000U,  211, 4,  1),
-	PLL_35XX_RATE(600000000U,  500, 5,  2),
-	PLL_35XX_RATE(552000000U,  460, 5,  2),
-	PLL_35XX_RATE(550000000U,  550, 6,  2),
-	PLL_35XX_RATE(543000000U,  362, 4,  2),
-	PLL_35XX_RATE(533000000U,  533, 6,  2),
-	PLL_35XX_RATE(500000000U,  500, 6,  2),
-	PLL_35XX_RATE(444000000U,  370, 5,  2),
-	PLL_35XX_RATE(420000000U,  350, 5,  2),
-	PLL_35XX_RATE(400000000U,  400, 6,  2),
-	PLL_35XX_RATE(350000000U,  350, 6,  2),
-	PLL_35XX_RATE(333000000U,  222, 4,  2),
-	PLL_35XX_RATE(300000000U,  500, 5,  3),
-	PLL_35XX_RATE(266000000U,  532, 6,  3),
-	PLL_35XX_RATE(200000000U,  400, 6,  3),
-	PLL_35XX_RATE(166000000U,  332, 6,  3),
-	PLL_35XX_RATE(160000000U,  320, 6,  3),
-	PLL_35XX_RATE(133000000U,  532, 6,  4),
-	PLL_35XX_RATE(100000000U,  400, 6,  4),
-=======
 static const struct samsung_pll_rate_table exynos5433_pll_rates[] __initconst = {
 	PLL_35XX_RATE(24 * MHZ, 2500000000U, 625, 6,  0),
 	PLL_35XX_RATE(24 * MHZ, 2400000000U, 500, 5,  0),
@@ -812,23 +760,10 @@
 	PLL_35XX_RATE(24 * MHZ, 160000000U,  320, 6,  3),
 	PLL_35XX_RATE(24 * MHZ, 133000000U,  532, 6,  4),
 	PLL_35XX_RATE(24 * MHZ, 100000000U,  400, 6,  4),
->>>>>>> 24b8d41d
 	{ /* sentinel */ }
 };
 
 /* AUD_PLL */
-<<<<<<< HEAD
-static const struct samsung_pll_rate_table exynos5443_aud_pll_rates[] __initconst = {
-	PLL_36XX_RATE(400000000U, 200, 3, 2,      0),
-	PLL_36XX_RATE(393216000U, 197, 3, 2, -25690),
-	PLL_36XX_RATE(384000000U, 128, 2, 2,      0),
-	PLL_36XX_RATE(368640000U, 246, 4, 2, -15729),
-	PLL_36XX_RATE(361507200U, 181, 3, 2, -16148),
-	PLL_36XX_RATE(338688000U, 113, 2, 2,  -6816),
-	PLL_36XX_RATE(294912000U,  98, 1, 3,  19923),
-	PLL_36XX_RATE(288000000U,  96, 1, 3,      0),
-	PLL_36XX_RATE(252000000U,  84, 1, 3,      0),
-=======
 static const struct samsung_pll_rate_table exynos5433_aud_pll_rates[] __initconst = {
 	PLL_36XX_RATE(24 * MHZ, 400000000U, 200, 3, 2,      0),
 	PLL_36XX_RATE(24 * MHZ, 393216003U, 197, 3, 2, -25690),
@@ -840,7 +775,6 @@
 	PLL_36XX_RATE(24 * MHZ, 288000000U,  96, 1, 3,      0),
 	PLL_36XX_RATE(24 * MHZ, 252000000U,  84, 1, 3,      0),
 	PLL_36XX_RATE(24 * MHZ, 196608001U, 197, 3, 3, -25690),
->>>>>>> 24b8d41d
 	{ /* sentinel */ }
 };
 
@@ -1633,8 +1567,6 @@
 	ENABLE_IP_PERIC2,
 };
 
-<<<<<<< HEAD
-=======
 static const struct samsung_clk_reg_dump peric_suspend_regs[] = {
 	/* pclk: sci, pmu, sysreg, gpio_{finger, ese, touch, nfc}, uart2-0 */
 	{ ENABLE_PCLK_PERIC0, 0xe00ff000 },
@@ -1642,7 +1574,6 @@
 	{ ENABLE_SCLK_PERIC, 0x7 },
 };
 
->>>>>>> 24b8d41d
 static const struct samsung_div_clock peric_div_clks[] __initconst = {
 	/* DIV_PERIC */
 	DIV(CLK_DIV_SCLK_SCI, "div_sclk_sci", "oscclk", DIV_PERIC, 4, 4),
@@ -2095,8 +2026,6 @@
 	ENABLE_IP_FSYS1,
 };
 
-<<<<<<< HEAD
-=======
 static const struct samsung_clk_reg_dump fsys_suspend_regs[] = {
 	{ MUX_SEL_FSYS0, 0 },
 	{ MUX_SEL_FSYS1, 0 },
@@ -2105,7 +2034,6 @@
 	{ MUX_SEL_FSYS4, 0 },
 };
 
->>>>>>> 24b8d41d
 static const struct samsung_fixed_rate_clock fsys_fixed_clks[] __initconst = {
 	/* PHY clocks from USBDRD30_PHY */
 	FRATE(CLK_PHYCLK_USBDRD30_UDRD30_PHYCLOCK_PHY,
@@ -3751,10 +3679,7 @@
 {
 	void __iomem *reg_base;
 	struct samsung_clk_provider *ctx;
-<<<<<<< HEAD
-=======
 	struct clk_hw **hws;
->>>>>>> 24b8d41d
 
 	reg_base = of_iomap(np, 0);
 	if (!reg_base) {
@@ -3777,15 +3702,10 @@
 	samsung_clk_register_gate(ctx, apollo_gate_clks,
 				  ARRAY_SIZE(apollo_gate_clks));
 
-<<<<<<< HEAD
-	exynos_register_cpu_clock(ctx, CLK_SCLK_APOLLO, "apolloclk",
-		mout_apollo_p[0], mout_apollo_p[1], 0x200,
-=======
 	hws = ctx->clk_data.hws;
 
 	exynos_register_cpu_clock(ctx, CLK_SCLK_APOLLO, "apolloclk",
 		hws[CLK_MOUT_APOLLO_PLL], hws[CLK_MOUT_BUS_PLL_APOLLO_USER], 0x200,
->>>>>>> 24b8d41d
 		exynos5433_apolloclk_d, ARRAY_SIZE(exynos5433_apolloclk_d),
 		CLK_CPU_HAS_E5433_REGS_LAYOUT);
 
@@ -4016,10 +3936,7 @@
 {
 	void __iomem *reg_base;
 	struct samsung_clk_provider *ctx;
-<<<<<<< HEAD
-=======
 	struct clk_hw **hws;
->>>>>>> 24b8d41d
 
 	reg_base = of_iomap(np, 0);
 	if (!reg_base) {
@@ -4042,15 +3959,10 @@
 	samsung_clk_register_gate(ctx, atlas_gate_clks,
 				  ARRAY_SIZE(atlas_gate_clks));
 
-<<<<<<< HEAD
-	exynos_register_cpu_clock(ctx, CLK_SCLK_ATLAS, "atlasclk",
-		mout_atlas_p[0], mout_atlas_p[1], 0x200,
-=======
 	hws = ctx->clk_data.hws;
 
 	exynos_register_cpu_clock(ctx, CLK_SCLK_ATLAS, "atlasclk",
 		hws[CLK_MOUT_ATLAS_PLL], hws[CLK_MOUT_BUS_PLL_ATLAS_USER], 0x200,
->>>>>>> 24b8d41d
 		exynos5433_atlasclk_d, ARRAY_SIZE(exynos5433_atlasclk_d),
 		CLK_CPU_HAS_E5433_REGS_LAYOUT);
 
