// SPDX-License-Identifier: GPL-2.0-only
/*
 * Copyright (c) 2014 Samsung Electronics Co., Ltd.
 * Author: Rahul Sharma <rahul.sharma@samsung.com>
 *
 * Common Clock Framework support for Exynos5260 SoC.
 */

#include <linux/of.h>
#include <linux/of_address.h>

#include "clk-exynos5260.h"
#include "clk.h"
#include "clk-pll.h"

#include <dt-bindings/clock/exynos5260-clk.h>

/*
 * Applicable for all 2550 Type PLLS for Exynos5260, listed below
 * DISP_PLL, EGL_PLL, KFC_PLL, MEM_PLL, BUS_PLL, MEDIA_PLL, G3D_PLL.
 */
static const struct samsung_pll_rate_table pll2550_24mhz_tbl[] __initconst = {
<<<<<<< HEAD
	PLL_35XX_RATE(1700000000, 425, 6, 0),
	PLL_35XX_RATE(1600000000, 200, 3, 0),
	PLL_35XX_RATE(1500000000, 250, 4, 0),
	PLL_35XX_RATE(1400000000, 175, 3, 0),
	PLL_35XX_RATE(1300000000, 325, 6, 0),
	PLL_35XX_RATE(1200000000, 400, 4, 1),
	PLL_35XX_RATE(1100000000, 275, 3, 1),
	PLL_35XX_RATE(1000000000, 250, 3, 1),
	PLL_35XX_RATE(933000000, 311, 4, 1),
	PLL_35XX_RATE(900000000, 300, 4, 1),
	PLL_35XX_RATE(800000000, 200, 3, 1),
	PLL_35XX_RATE(733000000, 733, 12, 1),
	PLL_35XX_RATE(700000000, 175, 3, 1),
	PLL_35XX_RATE(667000000, 667, 12, 1),
	PLL_35XX_RATE(633000000, 211, 4, 1),
	PLL_35XX_RATE(620000000, 310, 3, 2),
	PLL_35XX_RATE(600000000, 400, 4, 2),
	PLL_35XX_RATE(543000000, 362, 4, 2),
	PLL_35XX_RATE(533000000, 533, 6, 2),
	PLL_35XX_RATE(500000000, 250, 3, 2),
	PLL_35XX_RATE(450000000, 300, 4, 2),
	PLL_35XX_RATE(400000000, 200, 3, 2),
	PLL_35XX_RATE(350000000, 175, 3, 2),
	PLL_35XX_RATE(300000000, 400, 4, 3),
	PLL_35XX_RATE(266000000, 266, 3, 3),
	PLL_35XX_RATE(200000000, 200, 3, 3),
	PLL_35XX_RATE(160000000, 160, 3, 3),
=======
	PLL_35XX_RATE(24 * MHZ, 1700000000, 425, 6, 0),
	PLL_35XX_RATE(24 * MHZ, 1600000000, 200, 3, 0),
	PLL_35XX_RATE(24 * MHZ, 1500000000, 250, 4, 0),
	PLL_35XX_RATE(24 * MHZ, 1400000000, 175, 3, 0),
	PLL_35XX_RATE(24 * MHZ, 1300000000, 325, 6, 0),
	PLL_35XX_RATE(24 * MHZ, 1200000000, 400, 4, 1),
	PLL_35XX_RATE(24 * MHZ, 1100000000, 275, 3, 1),
	PLL_35XX_RATE(24 * MHZ, 1000000000, 250, 3, 1),
	PLL_35XX_RATE(24 * MHZ, 933000000, 311, 4, 1),
	PLL_35XX_RATE(24 * MHZ, 900000000, 300, 4, 1),
	PLL_35XX_RATE(24 * MHZ, 800000000, 200, 3, 1),
	PLL_35XX_RATE(24 * MHZ, 733000000, 733, 12, 1),
	PLL_35XX_RATE(24 * MHZ, 700000000, 175, 3, 1),
	PLL_35XX_RATE(24 * MHZ, 667000000, 667, 12, 1),
	PLL_35XX_RATE(24 * MHZ, 633000000, 211, 4, 1),
	PLL_35XX_RATE(24 * MHZ, 620000000, 310, 3, 2),
	PLL_35XX_RATE(24 * MHZ, 600000000, 400, 4, 2),
	PLL_35XX_RATE(24 * MHZ, 543000000, 362, 4, 2),
	PLL_35XX_RATE(24 * MHZ, 533000000, 533, 6, 2),
	PLL_35XX_RATE(24 * MHZ, 500000000, 250, 3, 2),
	PLL_35XX_RATE(24 * MHZ, 450000000, 300, 4, 2),
	PLL_35XX_RATE(24 * MHZ, 400000000, 200, 3, 2),
	PLL_35XX_RATE(24 * MHZ, 350000000, 175, 3, 2),
	PLL_35XX_RATE(24 * MHZ, 300000000, 400, 4, 3),
	PLL_35XX_RATE(24 * MHZ, 266000000, 266, 3, 3),
	PLL_35XX_RATE(24 * MHZ, 200000000, 200, 3, 3),
	PLL_35XX_RATE(24 * MHZ, 160000000, 160, 3, 3),
>>>>>>> 24b8d41d
};

/*
 * Applicable for 2650 Type PLL for AUD_PLL.
 */
static const struct samsung_pll_rate_table pll2650_24mhz_tbl[] __initconst = {
<<<<<<< HEAD
	PLL_36XX_RATE(1600000000, 200, 3, 0, 0),
	PLL_36XX_RATE(1200000000, 100, 2, 0, 0),
	PLL_36XX_RATE(1000000000, 250, 3, 1, 0),
	PLL_36XX_RATE(800000000, 200, 3, 1, 0),
	PLL_36XX_RATE(600000000, 100, 2, 1, 0),
	PLL_36XX_RATE(532000000, 266, 3, 2, 0),
	PLL_36XX_RATE(480000000, 160, 2, 2, 0),
	PLL_36XX_RATE(432000000, 144, 2, 2, 0),
	PLL_36XX_RATE(400000000, 200, 3, 2, 0),
	PLL_36XX_RATE(394073130, 459, 7, 2, 49282),
	PLL_36XX_RATE(333000000, 111, 2, 2, 0),
	PLL_36XX_RATE(300000000, 100, 2, 2, 0),
	PLL_36XX_RATE(266000000, 266, 3, 3, 0),
	PLL_36XX_RATE(200000000, 200, 3, 3, 0),
	PLL_36XX_RATE(166000000, 166, 3, 3, 0),
	PLL_36XX_RATE(133000000, 266, 3, 4, 0),
	PLL_36XX_RATE(100000000, 200, 3, 4, 0),
	PLL_36XX_RATE(66000000, 176, 2, 5, 0),
=======
	PLL_36XX_RATE(24 * MHZ, 1600000000, 200, 3, 0, 0),
	PLL_36XX_RATE(24 * MHZ, 1200000000, 100, 2, 0, 0),
	PLL_36XX_RATE(24 * MHZ, 1000000000, 250, 3, 1, 0),
	PLL_36XX_RATE(24 * MHZ, 800000000, 200, 3, 1, 0),
	PLL_36XX_RATE(24 * MHZ, 600000000, 100, 2, 1, 0),
	PLL_36XX_RATE(24 * MHZ, 532000000, 266, 3, 2, 0),
	PLL_36XX_RATE(24 * MHZ, 480000000, 160, 2, 2, 0),
	PLL_36XX_RATE(24 * MHZ, 432000000, 144, 2, 2, 0),
	PLL_36XX_RATE(24 * MHZ, 400000000, 200, 3, 2, 0),
	PLL_36XX_RATE(24 * MHZ, 394073128, 459, 7, 2, 49282),
	PLL_36XX_RATE(24 * MHZ, 333000000, 111, 2, 2, 0),
	PLL_36XX_RATE(24 * MHZ, 300000000, 100, 2, 2, 0),
	PLL_36XX_RATE(24 * MHZ, 266000000, 266, 3, 3, 0),
	PLL_36XX_RATE(24 * MHZ, 200000000, 200, 3, 3, 0),
	PLL_36XX_RATE(24 * MHZ, 166000000, 166, 3, 3, 0),
	PLL_36XX_RATE(24 * MHZ, 133000000, 266, 3, 4, 0),
	PLL_36XX_RATE(24 * MHZ, 100000000, 200, 3, 4, 0),
	PLL_36XX_RATE(24 * MHZ, 66000000, 176, 2, 5, 0),
>>>>>>> 24b8d41d
};

/* CMU_AUD */

static const unsigned long aud_clk_regs[] __initconst = {
	MUX_SEL_AUD,
	DIV_AUD0,
	DIV_AUD1,
	EN_ACLK_AUD,
	EN_PCLK_AUD,
	EN_SCLK_AUD,
	EN_IP_AUD,
};

PNAME(mout_aud_pll_user_p) = {"fin_pll", "fout_aud_pll"};
PNAME(mout_sclk_aud_i2s_p) = {"mout_aud_pll_user", "ioclk_i2s_cdclk"};
PNAME(mout_sclk_aud_pcm_p) = {"mout_aud_pll_user", "ioclk_pcm_extclk"};

static const struct samsung_mux_clock aud_mux_clks[] __initconst = {
	MUX(AUD_MOUT_AUD_PLL_USER, "mout_aud_pll_user", mout_aud_pll_user_p,
			MUX_SEL_AUD, 0, 1),
	MUX(AUD_MOUT_SCLK_AUD_I2S, "mout_sclk_aud_i2s", mout_sclk_aud_i2s_p,
			MUX_SEL_AUD, 4, 1),
	MUX(AUD_MOUT_SCLK_AUD_PCM, "mout_sclk_aud_pcm", mout_sclk_aud_pcm_p,
			MUX_SEL_AUD, 8, 1),
};

static const struct samsung_div_clock aud_div_clks[] __initconst = {
	DIV(AUD_DOUT_ACLK_AUD_131, "dout_aclk_aud_131", "mout_aud_pll_user",
			DIV_AUD0, 0, 4),

	DIV(AUD_DOUT_SCLK_AUD_I2S, "dout_sclk_aud_i2s", "mout_sclk_aud_i2s",
			DIV_AUD1, 0, 4),
	DIV(AUD_DOUT_SCLK_AUD_PCM, "dout_sclk_aud_pcm", "mout_sclk_aud_pcm",
			DIV_AUD1, 4, 8),
	DIV(AUD_DOUT_SCLK_AUD_UART, "dout_sclk_aud_uart", "mout_aud_pll_user",
			DIV_AUD1, 12, 4),
};

static const struct samsung_gate_clock aud_gate_clks[] __initconst = {
	GATE(AUD_SCLK_I2S, "sclk_aud_i2s", "dout_sclk_aud_i2s",
			EN_SCLK_AUD, 0, CLK_SET_RATE_PARENT, 0),
	GATE(AUD_SCLK_PCM, "sclk_aud_pcm", "dout_sclk_aud_pcm",
			EN_SCLK_AUD, 1, CLK_SET_RATE_PARENT, 0),
	GATE(AUD_SCLK_AUD_UART, "sclk_aud_uart", "dout_sclk_aud_uart",
			EN_SCLK_AUD, 2, CLK_SET_RATE_PARENT, 0),

	GATE(AUD_CLK_SRAMC, "clk_sramc", "dout_aclk_aud_131", EN_IP_AUD,
			0, 0, 0),
	GATE(AUD_CLK_DMAC, "clk_dmac", "dout_aclk_aud_131",
			EN_IP_AUD, 1, 0, 0),
	GATE(AUD_CLK_I2S, "clk_i2s", "dout_aclk_aud_131", EN_IP_AUD, 2, 0, 0),
	GATE(AUD_CLK_PCM, "clk_pcm", "dout_aclk_aud_131", EN_IP_AUD, 3, 0, 0),
	GATE(AUD_CLK_AUD_UART, "clk_aud_uart", "dout_aclk_aud_131",
			EN_IP_AUD, 4, 0, 0),
};

static const struct samsung_cmu_info aud_cmu __initconst = {
	.mux_clks	= aud_mux_clks,
	.nr_mux_clks	= ARRAY_SIZE(aud_mux_clks),
	.div_clks	= aud_div_clks,
	.nr_div_clks	= ARRAY_SIZE(aud_div_clks),
	.gate_clks	= aud_gate_clks,
	.nr_gate_clks	= ARRAY_SIZE(aud_gate_clks),
	.nr_clk_ids	= AUD_NR_CLK,
	.clk_regs	= aud_clk_regs,
	.nr_clk_regs	= ARRAY_SIZE(aud_clk_regs),
};

static void __init exynos5260_clk_aud_init(struct device_node *np)
{
	samsung_cmu_register_one(np, &aud_cmu);
}

CLK_OF_DECLARE(exynos5260_clk_aud, "samsung,exynos5260-clock-aud",
		exynos5260_clk_aud_init);


/* CMU_DISP */

static const unsigned long disp_clk_regs[] __initconst = {
	MUX_SEL_DISP0,
	MUX_SEL_DISP1,
	MUX_SEL_DISP2,
	MUX_SEL_DISP3,
	MUX_SEL_DISP4,
	DIV_DISP,
	EN_ACLK_DISP,
	EN_PCLK_DISP,
	EN_SCLK_DISP0,
	EN_SCLK_DISP1,
	EN_IP_DISP,
	EN_IP_DISP_BUS,
};

PNAME(mout_phyclk_dptx_phy_ch3_txd_clk_user_p) = {"fin_pll",
			"phyclk_dptx_phy_ch3_txd_clk"};
PNAME(mout_phyclk_dptx_phy_ch2_txd_clk_user_p) = {"fin_pll",
			"phyclk_dptx_phy_ch2_txd_clk"};
PNAME(mout_phyclk_dptx_phy_ch1_txd_clk_user_p) = {"fin_pll",
			"phyclk_dptx_phy_ch1_txd_clk"};
PNAME(mout_phyclk_dptx_phy_ch0_txd_clk_user_p) = {"fin_pll",
			"phyclk_dptx_phy_ch0_txd_clk"};
PNAME(mout_aclk_disp_222_user_p) = {"fin_pll", "dout_aclk_disp_222"};
PNAME(mout_sclk_disp_pixel_user_p) = {"fin_pll", "dout_sclk_disp_pixel"};
PNAME(mout_aclk_disp_333_user_p) = {"fin_pll", "dout_aclk_disp_333"};
PNAME(mout_phyclk_hdmi_phy_tmds_clko_user_p) = {"fin_pll",
			"phyclk_hdmi_phy_tmds_clko"};
PNAME(mout_phyclk_hdmi_phy_ref_clko_user_p) = {"fin_pll",
			"phyclk_hdmi_phy_ref_clko"};
PNAME(mout_phyclk_hdmi_phy_pixel_clko_user_p) = {"fin_pll",
			"phyclk_hdmi_phy_pixel_clko"};
PNAME(mout_phyclk_hdmi_link_o_tmds_clkhi_user_p) = {"fin_pll",
			"phyclk_hdmi_link_o_tmds_clkhi"};
PNAME(mout_phyclk_mipi_dphy_4l_m_txbyte_clkhs_p) = {"fin_pll",
			"phyclk_mipi_dphy_4l_m_txbyte_clkhs"};
PNAME(mout_phyclk_dptx_phy_o_ref_clk_24m_user_p) = {"fin_pll",
			"phyclk_dptx_phy_o_ref_clk_24m"};
PNAME(mout_phyclk_dptx_phy_clk_div2_user_p) = {"fin_pll",
			"phyclk_dptx_phy_clk_div2"};
PNAME(mout_sclk_hdmi_pixel_p) = {"mout_sclk_disp_pixel_user",
			"mout_aclk_disp_222_user"};
PNAME(mout_phyclk_mipi_dphy_4lmrxclk_esc0_user_p) = {"fin_pll",
			"phyclk_mipi_dphy_4l_m_rxclkesc0"};
PNAME(mout_sclk_hdmi_spdif_p) = {"fin_pll", "ioclk_spdif_extclk",
			"dout_aclk_peri_aud", "phyclk_hdmi_phy_ref_cko"};

static const struct samsung_mux_clock disp_mux_clks[] __initconst = {
	MUX(DISP_MOUT_ACLK_DISP_333_USER, "mout_aclk_disp_333_user",
			mout_aclk_disp_333_user_p,
			MUX_SEL_DISP0, 0, 1),
	MUX(DISP_MOUT_SCLK_DISP_PIXEL_USER, "mout_sclk_disp_pixel_user",
			mout_sclk_disp_pixel_user_p,
			MUX_SEL_DISP0, 4, 1),
	MUX(DISP_MOUT_ACLK_DISP_222_USER, "mout_aclk_disp_222_user",
			mout_aclk_disp_222_user_p,
			MUX_SEL_DISP0, 8, 1),
	MUX(DISP_MOUT_PHYCLK_DPTX_PHY_CH0_TXD_CLK_USER,
			"mout_phyclk_dptx_phy_ch0_txd_clk_user",
			mout_phyclk_dptx_phy_ch0_txd_clk_user_p,
			MUX_SEL_DISP0, 16, 1),
	MUX(DISP_MOUT_PHYCLK_DPTX_PHY_CH1_TXD_CLK_USER,
			"mout_phyclk_dptx_phy_ch1_txd_clk_user",
			mout_phyclk_dptx_phy_ch1_txd_clk_user_p,
			MUX_SEL_DISP0, 20, 1),
	MUX(DISP_MOUT_PHYCLK_DPTX_PHY_CH2_TXD_CLK_USER,
			"mout_phyclk_dptx_phy_ch2_txd_clk_user",
			mout_phyclk_dptx_phy_ch2_txd_clk_user_p,
			MUX_SEL_DISP0, 24, 1),
	MUX(DISP_MOUT_PHYCLK_DPTX_PHY_CH3_TXD_CLK_USER,
			"mout_phyclk_dptx_phy_ch3_txd_clk_user",
			mout_phyclk_dptx_phy_ch3_txd_clk_user_p,
			MUX_SEL_DISP0, 28, 1),

	MUX(DISP_MOUT_PHYCLK_DPTX_PHY_CLK_DIV2_USER,
			"mout_phyclk_dptx_phy_clk_div2_user",
			mout_phyclk_dptx_phy_clk_div2_user_p,
			MUX_SEL_DISP1, 0, 1),
	MUX(DISP_MOUT_PHYCLK_DPTX_PHY_O_REF_CLK_24M_USER,
			"mout_phyclk_dptx_phy_o_ref_clk_24m_user",
			mout_phyclk_dptx_phy_o_ref_clk_24m_user_p,
			MUX_SEL_DISP1, 4, 1),
	MUX(DISP_MOUT_PHYCLK_MIPI_DPHY_4L_M_TXBYTE_CLKHS,
			"mout_phyclk_mipi_dphy_4l_m_txbyte_clkhs",
			mout_phyclk_mipi_dphy_4l_m_txbyte_clkhs_p,
			MUX_SEL_DISP1, 8, 1),
	MUX(DISP_MOUT_PHYCLK_HDMI_LINK_O_TMDS_CLKHI_USER,
			"mout_phyclk_hdmi_link_o_tmds_clkhi_user",
			mout_phyclk_hdmi_link_o_tmds_clkhi_user_p,
			MUX_SEL_DISP1, 16, 1),
	MUX(DISP_MOUT_HDMI_PHY_PIXEL,
			"mout_phyclk_hdmi_phy_pixel_clko_user",
			mout_phyclk_hdmi_phy_pixel_clko_user_p,
			MUX_SEL_DISP1, 20, 1),
	MUX(DISP_MOUT_PHYCLK_HDMI_PHY_REF_CLKO_USER,
			"mout_phyclk_hdmi_phy_ref_clko_user",
			mout_phyclk_hdmi_phy_ref_clko_user_p,
			MUX_SEL_DISP1, 24, 1),
	MUX(DISP_MOUT_PHYCLK_HDMI_PHY_TMDS_CLKO_USER,
			"mout_phyclk_hdmi_phy_tmds_clko_user",
			mout_phyclk_hdmi_phy_tmds_clko_user_p,
			MUX_SEL_DISP1, 28, 1),

	MUX(DISP_MOUT_PHYCLK_MIPI_DPHY_4LMRXCLK_ESC0_USER,
			"mout_phyclk_mipi_dphy_4lmrxclk_esc0_user",
			mout_phyclk_mipi_dphy_4lmrxclk_esc0_user_p,
			MUX_SEL_DISP2, 0, 1),
	MUX(DISP_MOUT_SCLK_HDMI_PIXEL, "mout_sclk_hdmi_pixel",
			mout_sclk_hdmi_pixel_p,
			MUX_SEL_DISP2, 4, 1),

	MUX(DISP_MOUT_SCLK_HDMI_SPDIF, "mout_sclk_hdmi_spdif",
			mout_sclk_hdmi_spdif_p,
			MUX_SEL_DISP4, 4, 2),
};

static const struct samsung_div_clock disp_div_clks[] __initconst = {
	DIV(DISP_DOUT_PCLK_DISP_111, "dout_pclk_disp_111",
			"mout_aclk_disp_222_user",
			DIV_DISP, 8, 4),
	DIV(DISP_DOUT_SCLK_FIMD1_EXTCLKPLL, "dout_sclk_fimd1_extclkpll",
			"mout_sclk_disp_pixel_user",
			DIV_DISP, 12, 4),
	DIV(DISP_DOUT_SCLK_HDMI_PHY_PIXEL_CLKI,
			"dout_sclk_hdmi_phy_pixel_clki",
			"mout_sclk_hdmi_pixel",
			DIV_DISP, 16, 4),
};

static const struct samsung_gate_clock disp_gate_clks[] __initconst = {
	GATE(DISP_MOUT_HDMI_PHY_PIXEL_USER, "sclk_hdmi_link_i_pixel",
			"mout_phyclk_hdmi_phy_pixel_clko_user",
			EN_SCLK_DISP0, 26, CLK_SET_RATE_PARENT, 0),
	GATE(DISP_SCLK_PIXEL, "sclk_hdmi_phy_pixel_clki",
			"dout_sclk_hdmi_phy_pixel_clki",
			EN_SCLK_DISP0, 29, CLK_SET_RATE_PARENT, 0),

	GATE(DISP_CLK_DP, "clk_dptx_link", "mout_aclk_disp_222_user",
			EN_IP_DISP, 4, 0, 0),
	GATE(DISP_CLK_DPPHY, "clk_dptx_phy", "mout_aclk_disp_222_user",
			EN_IP_DISP, 5, 0, 0),
	GATE(DISP_CLK_DSIM1, "clk_dsim1", "mout_aclk_disp_222_user",
			EN_IP_DISP, 6, 0, 0),
	GATE(DISP_CLK_FIMD1, "clk_fimd1", "mout_aclk_disp_222_user",
			EN_IP_DISP, 7, 0, 0),
	GATE(DISP_CLK_HDMI, "clk_hdmi", "mout_aclk_disp_222_user",
			EN_IP_DISP, 8, 0, 0),
	GATE(DISP_CLK_HDMIPHY, "clk_hdmiphy", "mout_aclk_disp_222_user",
			EN_IP_DISP, 9, 0, 0),
	GATE(DISP_CLK_MIPIPHY, "clk_mipi_dphy", "mout_aclk_disp_222_user",
			EN_IP_DISP, 10, 0, 0),
	GATE(DISP_CLK_MIXER, "clk_mixer", "mout_aclk_disp_222_user",
			EN_IP_DISP, 11, 0, 0),
	GATE(DISP_CLK_PIXEL_DISP, "clk_pixel_disp", "mout_aclk_disp_222_user",
			EN_IP_DISP, 12, CLK_IGNORE_UNUSED, 0),
	GATE(DISP_CLK_PIXEL_MIXER, "clk_pixel_mixer", "mout_aclk_disp_222_user",
			EN_IP_DISP, 13, CLK_IGNORE_UNUSED, 0),
	GATE(DISP_CLK_SMMU_FIMD1M0, "clk_smmu3_fimd1m0",
			"mout_aclk_disp_222_user",
			EN_IP_DISP, 22, 0, 0),
	GATE(DISP_CLK_SMMU_FIMD1M1, "clk_smmu3_fimd1m1",
			"mout_aclk_disp_222_user",
			EN_IP_DISP, 23, 0, 0),
	GATE(DISP_CLK_SMMU_TV, "clk_smmu3_tv", "mout_aclk_disp_222_user",
			EN_IP_DISP, 25, 0, 0),
};

static const struct samsung_cmu_info disp_cmu __initconst = {
	.mux_clks	= disp_mux_clks,
	.nr_mux_clks	= ARRAY_SIZE(disp_mux_clks),
	.div_clks	= disp_div_clks,
	.nr_div_clks	= ARRAY_SIZE(disp_div_clks),
	.gate_clks	= disp_gate_clks,
	.nr_gate_clks	= ARRAY_SIZE(disp_gate_clks),
	.nr_clk_ids	= DISP_NR_CLK,
	.clk_regs	= disp_clk_regs,
	.nr_clk_regs	= ARRAY_SIZE(disp_clk_regs),
};

static void __init exynos5260_clk_disp_init(struct device_node *np)
{
	samsung_cmu_register_one(np, &disp_cmu);
}

CLK_OF_DECLARE(exynos5260_clk_disp, "samsung,exynos5260-clock-disp",
		exynos5260_clk_disp_init);


/* CMU_EGL */

static const unsigned long egl_clk_regs[] __initconst = {
	EGL_PLL_LOCK,
	EGL_PLL_CON0,
	EGL_PLL_CON1,
	EGL_PLL_FREQ_DET,
	MUX_SEL_EGL,
	MUX_ENABLE_EGL,
	DIV_EGL,
	DIV_EGL_PLL_FDET,
	EN_ACLK_EGL,
	EN_PCLK_EGL,
	EN_SCLK_EGL,
};

PNAME(mout_egl_b_p) = {"mout_egl_pll", "dout_bus_pll"};
PNAME(mout_egl_pll_p) = {"fin_pll", "fout_egl_pll"};

static const struct samsung_mux_clock egl_mux_clks[] __initconst = {
	MUX(EGL_MOUT_EGL_PLL, "mout_egl_pll", mout_egl_pll_p,
			MUX_SEL_EGL, 4, 1),
	MUX(EGL_MOUT_EGL_B, "mout_egl_b", mout_egl_b_p, MUX_SEL_EGL, 16, 1),
};

static const struct samsung_div_clock egl_div_clks[] __initconst = {
	DIV(EGL_DOUT_EGL1, "dout_egl1", "mout_egl_b", DIV_EGL, 0, 3),
	DIV(EGL_DOUT_EGL2, "dout_egl2", "dout_egl1", DIV_EGL, 4, 3),
	DIV(EGL_DOUT_ACLK_EGL, "dout_aclk_egl", "dout_egl2", DIV_EGL, 8, 3),
	DIV(EGL_DOUT_PCLK_EGL, "dout_pclk_egl", "dout_egl_atclk",
			DIV_EGL, 12, 3),
	DIV(EGL_DOUT_EGL_ATCLK, "dout_egl_atclk", "dout_egl2", DIV_EGL, 16, 3),
	DIV(EGL_DOUT_EGL_PCLK_DBG, "dout_egl_pclk_dbg", "dout_egl_atclk",
			DIV_EGL, 20, 3),
	DIV(EGL_DOUT_EGL_PLL, "dout_egl_pll", "mout_egl_b", DIV_EGL, 24, 3),
};

static const struct samsung_pll_clock egl_pll_clks[] __initconst = {
	PLL(pll_2550xx, EGL_FOUT_EGL_PLL, "fout_egl_pll", "fin_pll",
		EGL_PLL_LOCK, EGL_PLL_CON0,
		pll2550_24mhz_tbl),
};

static const struct samsung_cmu_info egl_cmu __initconst = {
	.pll_clks	= egl_pll_clks,
	.nr_pll_clks	= ARRAY_SIZE(egl_pll_clks),
	.mux_clks	= egl_mux_clks,
	.nr_mux_clks	= ARRAY_SIZE(egl_mux_clks),
	.div_clks	= egl_div_clks,
	.nr_div_clks	= ARRAY_SIZE(egl_div_clks),
	.nr_clk_ids	= EGL_NR_CLK,
	.clk_regs	= egl_clk_regs,
	.nr_clk_regs	= ARRAY_SIZE(egl_clk_regs),
};

static void __init exynos5260_clk_egl_init(struct device_node *np)
{
	samsung_cmu_register_one(np, &egl_cmu);
}

CLK_OF_DECLARE(exynos5260_clk_egl, "samsung,exynos5260-clock-egl",
		exynos5260_clk_egl_init);


/* CMU_FSYS */

static const unsigned long fsys_clk_regs[] __initconst = {
	MUX_SEL_FSYS0,
	MUX_SEL_FSYS1,
	EN_ACLK_FSYS,
	EN_ACLK_FSYS_SECURE_RTIC,
	EN_ACLK_FSYS_SECURE_SMMU_RTIC,
	EN_SCLK_FSYS,
	EN_IP_FSYS,
	EN_IP_FSYS_SECURE_RTIC,
	EN_IP_FSYS_SECURE_SMMU_RTIC,
};

PNAME(mout_phyclk_usbhost20_phyclk_user_p) = {"fin_pll",
			"phyclk_usbhost20_phy_phyclock"};
PNAME(mout_phyclk_usbhost20_freeclk_user_p) = {"fin_pll",
			"phyclk_usbhost20_phy_freeclk"};
PNAME(mout_phyclk_usbhost20_clk48mohci_user_p) = {"fin_pll",
			"phyclk_usbhost20_phy_clk48mohci"};
PNAME(mout_phyclk_usbdrd30_pipe_pclk_user_p) = {"fin_pll",
			"phyclk_usbdrd30_udrd30_pipe_pclk"};
PNAME(mout_phyclk_usbdrd30_phyclock_user_p) = {"fin_pll",
			"phyclk_usbdrd30_udrd30_phyclock"};

static const struct samsung_mux_clock fsys_mux_clks[] __initconst = {
	MUX(FSYS_MOUT_PHYCLK_USBDRD30_PHYCLOCK_USER,
			"mout_phyclk_usbdrd30_phyclock_user",
			mout_phyclk_usbdrd30_phyclock_user_p,
			MUX_SEL_FSYS1, 0, 1),
	MUX(FSYS_MOUT_PHYCLK_USBDRD30_PIPE_PCLK_USER,
			"mout_phyclk_usbdrd30_pipe_pclk_user",
			mout_phyclk_usbdrd30_pipe_pclk_user_p,
			MUX_SEL_FSYS1, 4, 1),
	MUX(FSYS_MOUT_PHYCLK_USBHOST20_CLK48MOHCI_USER,
			"mout_phyclk_usbhost20_clk48mohci_user",
			mout_phyclk_usbhost20_clk48mohci_user_p,
			MUX_SEL_FSYS1, 8, 1),
	MUX(FSYS_MOUT_PHYCLK_USBHOST20_FREECLK_USER,
			"mout_phyclk_usbhost20_freeclk_user",
			mout_phyclk_usbhost20_freeclk_user_p,
			MUX_SEL_FSYS1, 12, 1),
	MUX(FSYS_MOUT_PHYCLK_USBHOST20_PHYCLK_USER,
			"mout_phyclk_usbhost20_phyclk_user",
			mout_phyclk_usbhost20_phyclk_user_p,
			MUX_SEL_FSYS1, 16, 1),
};

static const struct samsung_gate_clock fsys_gate_clks[] __initconst = {
	GATE(FSYS_PHYCLK_USBHOST20, "phyclk_usbhost20_phyclock",
			"mout_phyclk_usbdrd30_phyclock_user",
			EN_SCLK_FSYS, 1, 0, 0),
	GATE(FSYS_PHYCLK_USBDRD30, "phyclk_usbdrd30_udrd30_phyclock_g",
			"mout_phyclk_usbdrd30_phyclock_user",
			EN_SCLK_FSYS, 7, 0, 0),

	GATE(FSYS_CLK_MMC0, "clk_mmc0", "dout_aclk_fsys_200",
			EN_IP_FSYS, 6, 0, 0),
	GATE(FSYS_CLK_MMC1, "clk_mmc1", "dout_aclk_fsys_200",
			EN_IP_FSYS, 7, 0, 0),
	GATE(FSYS_CLK_MMC2, "clk_mmc2", "dout_aclk_fsys_200",
			EN_IP_FSYS, 8, 0, 0),
	GATE(FSYS_CLK_PDMA, "clk_pdma", "dout_aclk_fsys_200",
			EN_IP_FSYS, 9, 0, 0),
	GATE(FSYS_CLK_SROMC, "clk_sromc", "dout_aclk_fsys_200",
			EN_IP_FSYS, 13, 0, 0),
	GATE(FSYS_CLK_USBDRD30, "clk_usbdrd30", "dout_aclk_fsys_200",
			EN_IP_FSYS, 14, 0, 0),
	GATE(FSYS_CLK_USBHOST20, "clk_usbhost20", "dout_aclk_fsys_200",
			EN_IP_FSYS, 15, 0, 0),
	GATE(FSYS_CLK_USBLINK, "clk_usblink", "dout_aclk_fsys_200",
			EN_IP_FSYS, 18, 0, 0),
	GATE(FSYS_CLK_TSI, "clk_tsi", "dout_aclk_fsys_200",
			EN_IP_FSYS, 20, 0, 0),

	GATE(FSYS_CLK_RTIC, "clk_rtic", "dout_aclk_fsys_200",
			EN_IP_FSYS_SECURE_RTIC, 11, 0, 0),
	GATE(FSYS_CLK_SMMU_RTIC, "clk_smmu_rtic", "dout_aclk_fsys_200",
			EN_IP_FSYS_SECURE_SMMU_RTIC, 12, 0, 0),
};

static const struct samsung_cmu_info fsys_cmu __initconst = {
	.mux_clks	= fsys_mux_clks,
	.nr_mux_clks	= ARRAY_SIZE(fsys_mux_clks),
	.gate_clks	= fsys_gate_clks,
	.nr_gate_clks	= ARRAY_SIZE(fsys_gate_clks),
	.nr_clk_ids	= FSYS_NR_CLK,
	.clk_regs	= fsys_clk_regs,
	.nr_clk_regs	= ARRAY_SIZE(fsys_clk_regs),
};

static void __init exynos5260_clk_fsys_init(struct device_node *np)
{
	samsung_cmu_register_one(np, &fsys_cmu);
}

CLK_OF_DECLARE(exynos5260_clk_fsys, "samsung,exynos5260-clock-fsys",
		exynos5260_clk_fsys_init);


/* CMU_G2D */

static const unsigned long g2d_clk_regs[] __initconst = {
	MUX_SEL_G2D,
	MUX_STAT_G2D,
	DIV_G2D,
	EN_ACLK_G2D,
	EN_ACLK_G2D_SECURE_SSS,
	EN_ACLK_G2D_SECURE_SLIM_SSS,
	EN_ACLK_G2D_SECURE_SMMU_SLIM_SSS,
	EN_ACLK_G2D_SECURE_SMMU_SSS,
	EN_ACLK_G2D_SECURE_SMMU_MDMA,
	EN_ACLK_G2D_SECURE_SMMU_G2D,
	EN_PCLK_G2D,
	EN_PCLK_G2D_SECURE_SMMU_SLIM_SSS,
	EN_PCLK_G2D_SECURE_SMMU_SSS,
	EN_PCLK_G2D_SECURE_SMMU_MDMA,
	EN_PCLK_G2D_SECURE_SMMU_G2D,
	EN_IP_G2D,
	EN_IP_G2D_SECURE_SSS,
	EN_IP_G2D_SECURE_SLIM_SSS,
	EN_IP_G2D_SECURE_SMMU_SLIM_SSS,
	EN_IP_G2D_SECURE_SMMU_SSS,
	EN_IP_G2D_SECURE_SMMU_MDMA,
	EN_IP_G2D_SECURE_SMMU_G2D,
};

PNAME(mout_aclk_g2d_333_user_p) = {"fin_pll", "dout_aclk_g2d_333"};

static const struct samsung_mux_clock g2d_mux_clks[] __initconst = {
	MUX(G2D_MOUT_ACLK_G2D_333_USER, "mout_aclk_g2d_333_user",
			mout_aclk_g2d_333_user_p,
			MUX_SEL_G2D, 0, 1),
};

static const struct samsung_div_clock g2d_div_clks[] __initconst = {
	DIV(G2D_DOUT_PCLK_G2D_83, "dout_pclk_g2d_83", "mout_aclk_g2d_333_user",
			DIV_G2D, 0, 3),
};

static const struct samsung_gate_clock g2d_gate_clks[] __initconst = {
	GATE(G2D_CLK_G2D, "clk_g2d", "mout_aclk_g2d_333_user",
			EN_IP_G2D, 4, 0, 0),
	GATE(G2D_CLK_JPEG, "clk_jpeg", "mout_aclk_g2d_333_user",
			EN_IP_G2D, 5, 0, 0),
	GATE(G2D_CLK_MDMA, "clk_mdma", "mout_aclk_g2d_333_user",
			EN_IP_G2D, 6, 0, 0),
	GATE(G2D_CLK_SMMU3_JPEG, "clk_smmu3_jpeg", "mout_aclk_g2d_333_user",
			EN_IP_G2D, 16, 0, 0),

	GATE(G2D_CLK_SSS, "clk_sss", "mout_aclk_g2d_333_user",
			EN_IP_G2D_SECURE_SSS, 17, 0, 0),

	GATE(G2D_CLK_SLIM_SSS, "clk_slim_sss", "mout_aclk_g2d_333_user",
			EN_IP_G2D_SECURE_SLIM_SSS, 11, 0, 0),

	GATE(G2D_CLK_SMMU_SLIM_SSS, "clk_smmu_slim_sss",
			"mout_aclk_g2d_333_user",
			EN_IP_G2D_SECURE_SMMU_SLIM_SSS, 13, 0, 0),

	GATE(G2D_CLK_SMMU_SSS, "clk_smmu_sss", "mout_aclk_g2d_333_user",
			EN_IP_G2D_SECURE_SMMU_SSS, 14, 0, 0),

	GATE(G2D_CLK_SMMU_MDMA, "clk_smmu_mdma", "mout_aclk_g2d_333_user",
			EN_IP_G2D_SECURE_SMMU_MDMA, 12, 0, 0),

	GATE(G2D_CLK_SMMU3_G2D, "clk_smmu3_g2d", "mout_aclk_g2d_333_user",
			EN_IP_G2D_SECURE_SMMU_G2D, 15, 0, 0),
};

static const struct samsung_cmu_info g2d_cmu __initconst = {
	.mux_clks	= g2d_mux_clks,
	.nr_mux_clks	= ARRAY_SIZE(g2d_mux_clks),
	.div_clks	= g2d_div_clks,
	.nr_div_clks	= ARRAY_SIZE(g2d_div_clks),
	.gate_clks	= g2d_gate_clks,
	.nr_gate_clks	= ARRAY_SIZE(g2d_gate_clks),
	.nr_clk_ids	= G2D_NR_CLK,
	.clk_regs	= g2d_clk_regs,
	.nr_clk_regs	= ARRAY_SIZE(g2d_clk_regs),
};

static void __init exynos5260_clk_g2d_init(struct device_node *np)
{
	samsung_cmu_register_one(np, &g2d_cmu);
}

CLK_OF_DECLARE(exynos5260_clk_g2d, "samsung,exynos5260-clock-g2d",
		exynos5260_clk_g2d_init);


/* CMU_G3D */

static const unsigned long g3d_clk_regs[] __initconst = {
	G3D_PLL_LOCK,
	G3D_PLL_CON0,
	G3D_PLL_CON1,
	G3D_PLL_FDET,
	MUX_SEL_G3D,
	DIV_G3D,
	DIV_G3D_PLL_FDET,
	EN_ACLK_G3D,
	EN_PCLK_G3D,
	EN_SCLK_G3D,
	EN_IP_G3D,
};

PNAME(mout_g3d_pll_p) = {"fin_pll", "fout_g3d_pll"};

static const struct samsung_mux_clock g3d_mux_clks[] __initconst = {
	MUX(G3D_MOUT_G3D_PLL, "mout_g3d_pll", mout_g3d_pll_p,
			MUX_SEL_G3D, 0, 1),
};

static const struct samsung_div_clock g3d_div_clks[] __initconst = {
	DIV(G3D_DOUT_PCLK_G3D, "dout_pclk_g3d", "dout_aclk_g3d", DIV_G3D, 0, 3),
	DIV(G3D_DOUT_ACLK_G3D, "dout_aclk_g3d", "mout_g3d_pll", DIV_G3D, 4, 3),
};

static const struct samsung_gate_clock g3d_gate_clks[] __initconst = {
	GATE(G3D_CLK_G3D, "clk_g3d", "dout_aclk_g3d", EN_IP_G3D, 2, 0, 0),
	GATE(G3D_CLK_G3D_HPM, "clk_g3d_hpm", "dout_aclk_g3d",
			EN_IP_G3D, 3, 0, 0),
};

static const struct samsung_pll_clock g3d_pll_clks[] __initconst = {
	PLL(pll_2550, G3D_FOUT_G3D_PLL, "fout_g3d_pll", "fin_pll",
		G3D_PLL_LOCK, G3D_PLL_CON0,
		pll2550_24mhz_tbl),
};

static const struct samsung_cmu_info g3d_cmu __initconst = {
	.pll_clks	= g3d_pll_clks,
	.nr_pll_clks	= ARRAY_SIZE(g3d_pll_clks),
	.mux_clks	= g3d_mux_clks,
	.nr_mux_clks	= ARRAY_SIZE(g3d_mux_clks),
	.div_clks	= g3d_div_clks,
	.nr_div_clks	= ARRAY_SIZE(g3d_div_clks),
	.gate_clks	= g3d_gate_clks,
	.nr_gate_clks	= ARRAY_SIZE(g3d_gate_clks),
	.nr_clk_ids	= G3D_NR_CLK,
	.clk_regs	= g3d_clk_regs,
	.nr_clk_regs	= ARRAY_SIZE(g3d_clk_regs),
};

static void __init exynos5260_clk_g3d_init(struct device_node *np)
{
	samsung_cmu_register_one(np, &g3d_cmu);
}

CLK_OF_DECLARE(exynos5260_clk_g3d, "samsung,exynos5260-clock-g3d",
		exynos5260_clk_g3d_init);


/* CMU_GSCL */

static const unsigned long gscl_clk_regs[] __initconst = {
	MUX_SEL_GSCL,
	DIV_GSCL,
	EN_ACLK_GSCL,
	EN_ACLK_GSCL_FIMC,
	EN_ACLK_GSCL_SECURE_SMMU_GSCL0,
	EN_ACLK_GSCL_SECURE_SMMU_GSCL1,
	EN_ACLK_GSCL_SECURE_SMMU_MSCL0,
	EN_ACLK_GSCL_SECURE_SMMU_MSCL1,
	EN_PCLK_GSCL,
	EN_PCLK_GSCL_FIMC,
	EN_PCLK_GSCL_SECURE_SMMU_GSCL0,
	EN_PCLK_GSCL_SECURE_SMMU_GSCL1,
	EN_PCLK_GSCL_SECURE_SMMU_MSCL0,
	EN_PCLK_GSCL_SECURE_SMMU_MSCL1,
	EN_SCLK_GSCL,
	EN_SCLK_GSCL_FIMC,
	EN_IP_GSCL,
	EN_IP_GSCL_FIMC,
	EN_IP_GSCL_SECURE_SMMU_GSCL0,
	EN_IP_GSCL_SECURE_SMMU_GSCL1,
	EN_IP_GSCL_SECURE_SMMU_MSCL0,
	EN_IP_GSCL_SECURE_SMMU_MSCL1,
};

PNAME(mout_aclk_gscl_333_user_p) = {"fin_pll", "dout_aclk_gscl_333"};
PNAME(mout_aclk_m2m_400_user_p) = {"fin_pll", "dout_aclk_gscl_400"};
PNAME(mout_aclk_gscl_fimc_user_p) = {"fin_pll", "dout_aclk_gscl_400"};
PNAME(mout_aclk_csis_p) = {"dout_aclk_csis_200", "mout_aclk_gscl_fimc_user"};

static const struct samsung_mux_clock gscl_mux_clks[] __initconst = {
	MUX(GSCL_MOUT_ACLK_GSCL_333_USER, "mout_aclk_gscl_333_user",
			mout_aclk_gscl_333_user_p,
			MUX_SEL_GSCL, 0, 1),
	MUX(GSCL_MOUT_ACLK_M2M_400_USER, "mout_aclk_m2m_400_user",
			mout_aclk_m2m_400_user_p,
			MUX_SEL_GSCL, 4, 1),
	MUX(GSCL_MOUT_ACLK_GSCL_FIMC_USER, "mout_aclk_gscl_fimc_user",
			mout_aclk_gscl_fimc_user_p,
			MUX_SEL_GSCL, 8, 1),
	MUX(GSCL_MOUT_ACLK_CSIS, "mout_aclk_csis", mout_aclk_csis_p,
			MUX_SEL_GSCL, 24, 1),
};

static const struct samsung_div_clock gscl_div_clks[] __initconst = {
	DIV(GSCL_DOUT_PCLK_M2M_100, "dout_pclk_m2m_100",
			"mout_aclk_m2m_400_user",
			DIV_GSCL, 0, 3),
	DIV(GSCL_DOUT_ACLK_CSIS_200, "dout_aclk_csis_200",
			"mout_aclk_m2m_400_user",
			DIV_GSCL, 4, 3),
};

static const struct samsung_gate_clock gscl_gate_clks[] __initconst = {
	GATE(GSCL_SCLK_CSIS0_WRAP, "sclk_csis0_wrap", "dout_aclk_csis_200",
			EN_SCLK_GSCL_FIMC, 0, CLK_SET_RATE_PARENT, 0),
	GATE(GSCL_SCLK_CSIS1_WRAP, "sclk_csis1_wrap", "dout_aclk_csis_200",
			EN_SCLK_GSCL_FIMC, 1, CLK_SET_RATE_PARENT, 0),

	GATE(GSCL_CLK_GSCL0, "clk_gscl0", "mout_aclk_gscl_333_user",
			EN_IP_GSCL, 2, 0, 0),
	GATE(GSCL_CLK_GSCL1, "clk_gscl1", "mout_aclk_gscl_333_user",
			EN_IP_GSCL, 3, 0, 0),
	GATE(GSCL_CLK_MSCL0, "clk_mscl0", "mout_aclk_gscl_333_user",
			EN_IP_GSCL, 4, 0, 0),
	GATE(GSCL_CLK_MSCL1, "clk_mscl1", "mout_aclk_gscl_333_user",
			EN_IP_GSCL, 5, 0, 0),
	GATE(GSCL_CLK_PIXEL_GSCL0, "clk_pixel_gscl0",
			"mout_aclk_gscl_333_user",
			EN_IP_GSCL, 8, 0, 0),
	GATE(GSCL_CLK_PIXEL_GSCL1, "clk_pixel_gscl1",
			"mout_aclk_gscl_333_user",
			EN_IP_GSCL, 9, 0, 0),

	GATE(GSCL_CLK_SMMU3_LITE_A, "clk_smmu3_lite_a",
			"mout_aclk_gscl_fimc_user",
			EN_IP_GSCL_FIMC, 5, 0, 0),
	GATE(GSCL_CLK_SMMU3_LITE_B, "clk_smmu3_lite_b",
			"mout_aclk_gscl_fimc_user",
			EN_IP_GSCL_FIMC, 6, 0, 0),
	GATE(GSCL_CLK_SMMU3_LITE_D, "clk_smmu3_lite_d",
			"mout_aclk_gscl_fimc_user",
			EN_IP_GSCL_FIMC, 7, 0, 0),
	GATE(GSCL_CLK_CSIS0, "clk_csis0", "mout_aclk_gscl_fimc_user",
			EN_IP_GSCL_FIMC, 8, 0, 0),
	GATE(GSCL_CLK_CSIS1, "clk_csis1", "mout_aclk_gscl_fimc_user",
			EN_IP_GSCL_FIMC, 9, 0, 0),
	GATE(GSCL_CLK_FIMC_LITE_A, "clk_fimc_lite_a",
			"mout_aclk_gscl_fimc_user",
			EN_IP_GSCL_FIMC, 10, 0, 0),
	GATE(GSCL_CLK_FIMC_LITE_B, "clk_fimc_lite_b",
			"mout_aclk_gscl_fimc_user",
			EN_IP_GSCL_FIMC, 11, 0, 0),
	GATE(GSCL_CLK_FIMC_LITE_D, "clk_fimc_lite_d",
			"mout_aclk_gscl_fimc_user",
			EN_IP_GSCL_FIMC, 12, 0, 0),

	GATE(GSCL_CLK_SMMU3_GSCL0, "clk_smmu3_gscl0",
			"mout_aclk_gscl_333_user",
			EN_IP_GSCL_SECURE_SMMU_GSCL0, 17, 0, 0),
	GATE(GSCL_CLK_SMMU3_GSCL1, "clk_smmu3_gscl1", "mout_aclk_gscl_333_user",
			EN_IP_GSCL_SECURE_SMMU_GSCL1, 18, 0, 0),
	GATE(GSCL_CLK_SMMU3_MSCL0, "clk_smmu3_mscl0",
			"mout_aclk_m2m_400_user",
			EN_IP_GSCL_SECURE_SMMU_MSCL0, 19, 0, 0),
	GATE(GSCL_CLK_SMMU3_MSCL1, "clk_smmu3_mscl1",
			"mout_aclk_m2m_400_user",
			EN_IP_GSCL_SECURE_SMMU_MSCL1, 20, 0, 0),
};

static const struct samsung_cmu_info gscl_cmu __initconst = {
	.mux_clks	= gscl_mux_clks,
	.nr_mux_clks	= ARRAY_SIZE(gscl_mux_clks),
	.div_clks	= gscl_div_clks,
	.nr_div_clks	= ARRAY_SIZE(gscl_div_clks),
	.gate_clks	= gscl_gate_clks,
	.nr_gate_clks	= ARRAY_SIZE(gscl_gate_clks),
	.nr_clk_ids	= GSCL_NR_CLK,
	.clk_regs	= gscl_clk_regs,
	.nr_clk_regs	= ARRAY_SIZE(gscl_clk_regs),
};

static void __init exynos5260_clk_gscl_init(struct device_node *np)
{
	samsung_cmu_register_one(np, &gscl_cmu);
}

CLK_OF_DECLARE(exynos5260_clk_gscl, "samsung,exynos5260-clock-gscl",
		exynos5260_clk_gscl_init);


/* CMU_ISP */

static const unsigned long isp_clk_regs[] __initconst = {
	MUX_SEL_ISP0,
	MUX_SEL_ISP1,
	DIV_ISP,
	EN_ACLK_ISP0,
	EN_ACLK_ISP1,
	EN_PCLK_ISP0,
	EN_PCLK_ISP1,
	EN_SCLK_ISP,
	EN_IP_ISP0,
	EN_IP_ISP1,
};

PNAME(mout_isp_400_user_p) = {"fin_pll", "dout_aclk_isp1_400"};
PNAME(mout_isp_266_user_p)	 = {"fin_pll", "dout_aclk_isp1_266"};

static const struct samsung_mux_clock isp_mux_clks[] __initconst = {
	MUX(ISP_MOUT_ISP_266_USER, "mout_isp_266_user", mout_isp_266_user_p,
			MUX_SEL_ISP0, 0, 1),
	MUX(ISP_MOUT_ISP_400_USER, "mout_isp_400_user", mout_isp_400_user_p,
			MUX_SEL_ISP0, 4, 1),
};

static const struct samsung_div_clock isp_div_clks[] __initconst = {
	DIV(ISP_DOUT_PCLK_ISP_66, "dout_pclk_isp_66", "mout_kfc",
			DIV_ISP, 0, 3),
	DIV(ISP_DOUT_PCLK_ISP_133, "dout_pclk_isp_133", "mout_kfc",
			DIV_ISP, 4, 4),
	DIV(ISP_DOUT_CA5_ATCLKIN, "dout_ca5_atclkin", "mout_kfc",
			DIV_ISP, 12, 3),
	DIV(ISP_DOUT_CA5_PCLKDBG, "dout_ca5_pclkdbg", "mout_kfc",
			DIV_ISP, 16, 4),
	DIV(ISP_DOUT_SCLK_MPWM, "dout_sclk_mpwm", "mout_kfc", DIV_ISP, 20, 2),
};

static const struct samsung_gate_clock isp_gate_clks[] __initconst = {
	GATE(ISP_CLK_GIC, "clk_isp_gic", "mout_aclk_isp1_266",
			EN_IP_ISP0, 15, 0, 0),

	GATE(ISP_CLK_CA5, "clk_isp_ca5", "mout_aclk_isp1_266",
			EN_IP_ISP1, 1, 0, 0),
	GATE(ISP_CLK_FIMC_DRC, "clk_isp_fimc_drc", "mout_aclk_isp1_266",
			EN_IP_ISP1, 2, 0, 0),
	GATE(ISP_CLK_FIMC_FD, "clk_isp_fimc_fd", "mout_aclk_isp1_266",
			EN_IP_ISP1, 3, 0, 0),
	GATE(ISP_CLK_FIMC, "clk_isp_fimc", "mout_aclk_isp1_266",
			EN_IP_ISP1, 4, 0, 0),
	GATE(ISP_CLK_FIMC_SCALERC, "clk_isp_fimc_scalerc",
			"mout_aclk_isp1_266",
			EN_IP_ISP1, 5, 0, 0),
	GATE(ISP_CLK_FIMC_SCALERP, "clk_isp_fimc_scalerp",
			"mout_aclk_isp1_266",
			EN_IP_ISP1, 6, 0, 0),
	GATE(ISP_CLK_I2C0, "clk_isp_i2c0", "mout_aclk_isp1_266",
			EN_IP_ISP1, 7, 0, 0),
	GATE(ISP_CLK_I2C1, "clk_isp_i2c1", "mout_aclk_isp1_266",
			EN_IP_ISP1, 8, 0, 0),
	GATE(ISP_CLK_MCUCTL, "clk_isp_mcuctl", "mout_aclk_isp1_266",
			EN_IP_ISP1, 9, 0, 0),
	GATE(ISP_CLK_MPWM, "clk_isp_mpwm", "mout_aclk_isp1_266",
			EN_IP_ISP1, 10, 0, 0),
	GATE(ISP_CLK_MTCADC, "clk_isp_mtcadc", "mout_aclk_isp1_266",
			EN_IP_ISP1, 11, 0, 0),
	GATE(ISP_CLK_PWM, "clk_isp_pwm", "mout_aclk_isp1_266",
			EN_IP_ISP1, 14, 0, 0),
	GATE(ISP_CLK_SMMU_DRC, "clk_smmu_drc", "mout_aclk_isp1_266",
			EN_IP_ISP1, 21, 0, 0),
	GATE(ISP_CLK_SMMU_FD, "clk_smmu_fd", "mout_aclk_isp1_266",
			EN_IP_ISP1, 22, 0, 0),
	GATE(ISP_CLK_SMMU_ISP, "clk_smmu_isp", "mout_aclk_isp1_266",
			EN_IP_ISP1, 23, 0, 0),
	GATE(ISP_CLK_SMMU_ISPCX, "clk_smmu_ispcx", "mout_aclk_isp1_266",
			EN_IP_ISP1, 24, 0, 0),
	GATE(ISP_CLK_SMMU_SCALERC, "clk_isp_smmu_scalerc",
			"mout_aclk_isp1_266",
			EN_IP_ISP1, 25, 0, 0),
	GATE(ISP_CLK_SMMU_SCALERP, "clk_isp_smmu_scalerp",
			"mout_aclk_isp1_266",
			EN_IP_ISP1, 26, 0, 0),
	GATE(ISP_CLK_SPI0, "clk_isp_spi0", "mout_aclk_isp1_266",
			EN_IP_ISP1, 27, 0, 0),
	GATE(ISP_CLK_SPI1, "clk_isp_spi1", "mout_aclk_isp1_266",
			EN_IP_ISP1, 28, 0, 0),
	GATE(ISP_CLK_WDT, "clk_isp_wdt", "mout_aclk_isp1_266",
			EN_IP_ISP1, 31, 0, 0),
	GATE(ISP_CLK_UART, "clk_isp_uart", "mout_aclk_isp1_266",
			EN_IP_ISP1, 30, 0, 0),

	GATE(ISP_SCLK_UART_EXT, "sclk_isp_uart_ext", "fin_pll",
			EN_SCLK_ISP, 7, CLK_SET_RATE_PARENT, 0),
	GATE(ISP_SCLK_SPI1_EXT, "sclk_isp_spi1_ext", "fin_pll",
			EN_SCLK_ISP, 8, CLK_SET_RATE_PARENT, 0),
	GATE(ISP_SCLK_SPI0_EXT, "sclk_isp_spi0_ext", "fin_pll",
			EN_SCLK_ISP, 9, CLK_SET_RATE_PARENT, 0),
};

static const struct samsung_cmu_info isp_cmu __initconst = {
	.mux_clks	= isp_mux_clks,
	.nr_mux_clks	= ARRAY_SIZE(isp_mux_clks),
	.div_clks	= isp_div_clks,
	.nr_div_clks	= ARRAY_SIZE(isp_div_clks),
	.gate_clks	= isp_gate_clks,
	.nr_gate_clks	= ARRAY_SIZE(isp_gate_clks),
	.nr_clk_ids	= ISP_NR_CLK,
	.clk_regs	= isp_clk_regs,
	.nr_clk_regs	= ARRAY_SIZE(isp_clk_regs),
};

static void __init exynos5260_clk_isp_init(struct device_node *np)
{
	samsung_cmu_register_one(np, &isp_cmu);
}

CLK_OF_DECLARE(exynos5260_clk_isp, "samsung,exynos5260-clock-isp",
		exynos5260_clk_isp_init);


/* CMU_KFC */

static const unsigned long kfc_clk_regs[] __initconst = {
	KFC_PLL_LOCK,
	KFC_PLL_CON0,
	KFC_PLL_CON1,
	KFC_PLL_FDET,
	MUX_SEL_KFC0,
	MUX_SEL_KFC2,
	DIV_KFC,
	DIV_KFC_PLL_FDET,
	EN_ACLK_KFC,
	EN_PCLK_KFC,
	EN_SCLK_KFC,
	EN_IP_KFC,
};

PNAME(mout_kfc_pll_p) = {"fin_pll", "fout_kfc_pll"};
PNAME(mout_kfc_p)	 = {"mout_kfc_pll", "dout_media_pll"};

static const struct samsung_mux_clock kfc_mux_clks[] __initconst = {
	MUX(KFC_MOUT_KFC_PLL, "mout_kfc_pll", mout_kfc_pll_p,
			MUX_SEL_KFC0, 0, 1),
	MUX(KFC_MOUT_KFC, "mout_kfc", mout_kfc_p, MUX_SEL_KFC2, 0, 1),
};

static const struct samsung_div_clock kfc_div_clks[] __initconst = {
	DIV(KFC_DOUT_KFC1, "dout_kfc1", "mout_kfc", DIV_KFC, 0, 3),
	DIV(KFC_DOUT_KFC2, "dout_kfc2", "dout_kfc1", DIV_KFC, 4, 3),
	DIV(KFC_DOUT_KFC_ATCLK, "dout_kfc_atclk", "dout_kfc2", DIV_KFC, 8, 3),
	DIV(KFC_DOUT_KFC_PCLK_DBG, "dout_kfc_pclk_dbg", "dout_kfc2",
			DIV_KFC, 12, 3),
	DIV(KFC_DOUT_ACLK_KFC, "dout_aclk_kfc", "dout_kfc2", DIV_KFC, 16, 3),
	DIV(KFC_DOUT_PCLK_KFC, "dout_pclk_kfc", "dout_kfc2", DIV_KFC, 20, 3),
	DIV(KFC_DOUT_KFC_PLL, "dout_kfc_pll", "mout_kfc", DIV_KFC, 24, 3),
};

static const struct samsung_pll_clock kfc_pll_clks[] __initconst = {
	PLL(pll_2550xx, KFC_FOUT_KFC_PLL, "fout_kfc_pll", "fin_pll",
		KFC_PLL_LOCK, KFC_PLL_CON0,
		pll2550_24mhz_tbl),
};

static const struct samsung_cmu_info kfc_cmu __initconst = {
	.pll_clks	= kfc_pll_clks,
	.nr_pll_clks	= ARRAY_SIZE(kfc_pll_clks),
	.mux_clks	= kfc_mux_clks,
	.nr_mux_clks	= ARRAY_SIZE(kfc_mux_clks),
	.div_clks	= kfc_div_clks,
	.nr_div_clks	= ARRAY_SIZE(kfc_div_clks),
	.nr_clk_ids	= KFC_NR_CLK,
	.clk_regs	= kfc_clk_regs,
	.nr_clk_regs	= ARRAY_SIZE(kfc_clk_regs),
};

static void __init exynos5260_clk_kfc_init(struct device_node *np)
{
	samsung_cmu_register_one(np, &kfc_cmu);
}

CLK_OF_DECLARE(exynos5260_clk_kfc, "samsung,exynos5260-clock-kfc",
		exynos5260_clk_kfc_init);


/* CMU_MFC */

static const unsigned long mfc_clk_regs[] __initconst = {
	MUX_SEL_MFC,
	DIV_MFC,
	EN_ACLK_MFC,
	EN_ACLK_SECURE_SMMU2_MFC,
	EN_PCLK_MFC,
	EN_PCLK_SECURE_SMMU2_MFC,
	EN_IP_MFC,
	EN_IP_MFC_SECURE_SMMU2_MFC,
};

PNAME(mout_aclk_mfc_333_user_p) = {"fin_pll", "dout_aclk_mfc_333"};

static const struct samsung_mux_clock mfc_mux_clks[] __initconst = {
	MUX(MFC_MOUT_ACLK_MFC_333_USER, "mout_aclk_mfc_333_user",
			mout_aclk_mfc_333_user_p,
			MUX_SEL_MFC, 0, 1),
};

static const struct samsung_div_clock mfc_div_clks[] __initconst = {
	DIV(MFC_DOUT_PCLK_MFC_83, "dout_pclk_mfc_83", "mout_aclk_mfc_333_user",
			DIV_MFC, 0, 3),
};

static const struct samsung_gate_clock mfc_gate_clks[] __initconst = {
	GATE(MFC_CLK_MFC, "clk_mfc", "mout_aclk_mfc_333_user",
			EN_IP_MFC, 1, 0, 0),
	GATE(MFC_CLK_SMMU2_MFCM0, "clk_smmu2_mfcm0", "mout_aclk_mfc_333_user",
			EN_IP_MFC_SECURE_SMMU2_MFC, 6, 0, 0),
	GATE(MFC_CLK_SMMU2_MFCM1, "clk_smmu2_mfcm1", "mout_aclk_mfc_333_user",
			EN_IP_MFC_SECURE_SMMU2_MFC, 7, 0, 0),
};

static const struct samsung_cmu_info mfc_cmu __initconst = {
	.mux_clks	= mfc_mux_clks,
	.nr_mux_clks	= ARRAY_SIZE(mfc_mux_clks),
	.div_clks	= mfc_div_clks,
	.nr_div_clks	= ARRAY_SIZE(mfc_div_clks),
	.gate_clks	= mfc_gate_clks,
	.nr_gate_clks	= ARRAY_SIZE(mfc_gate_clks),
	.nr_clk_ids	= MFC_NR_CLK,
	.clk_regs	= mfc_clk_regs,
	.nr_clk_regs	= ARRAY_SIZE(mfc_clk_regs),
};

static void __init exynos5260_clk_mfc_init(struct device_node *np)
{
	samsung_cmu_register_one(np, &mfc_cmu);
}

CLK_OF_DECLARE(exynos5260_clk_mfc, "samsung,exynos5260-clock-mfc",
		exynos5260_clk_mfc_init);


/* CMU_MIF */

static const unsigned long mif_clk_regs[] __initconst = {
	MEM_PLL_LOCK,
	BUS_PLL_LOCK,
	MEDIA_PLL_LOCK,
	MEM_PLL_CON0,
	MEM_PLL_CON1,
	MEM_PLL_FDET,
	BUS_PLL_CON0,
	BUS_PLL_CON1,
	BUS_PLL_FDET,
	MEDIA_PLL_CON0,
	MEDIA_PLL_CON1,
	MEDIA_PLL_FDET,
	MUX_SEL_MIF,
	DIV_MIF,
	DIV_MIF_PLL_FDET,
	EN_ACLK_MIF,
	EN_ACLK_MIF_SECURE_DREX1_TZ,
	EN_ACLK_MIF_SECURE_DREX0_TZ,
	EN_ACLK_MIF_SECURE_INTMEM,
	EN_PCLK_MIF,
	EN_PCLK_MIF_SECURE_MONOCNT,
	EN_PCLK_MIF_SECURE_RTC_APBIF,
	EN_PCLK_MIF_SECURE_DREX1_TZ,
	EN_PCLK_MIF_SECURE_DREX0_TZ,
	EN_SCLK_MIF,
	EN_IP_MIF,
	EN_IP_MIF_SECURE_MONOCNT,
	EN_IP_MIF_SECURE_RTC_APBIF,
	EN_IP_MIF_SECURE_DREX1_TZ,
	EN_IP_MIF_SECURE_DREX0_TZ,
	EN_IP_MIF_SECURE_INTEMEM,
};

PNAME(mout_mem_pll_p) = {"fin_pll", "fout_mem_pll"};
PNAME(mout_bus_pll_p) = {"fin_pll", "fout_bus_pll"};
PNAME(mout_media_pll_p) = {"fin_pll", "fout_media_pll"};
PNAME(mout_mif_drex_p) = {"dout_mem_pll", "dout_bus_pll"};
PNAME(mout_mif_drex2x_p) = {"dout_mem_pll", "dout_bus_pll"};
PNAME(mout_clkm_phy_p) = {"mout_mif_drex", "dout_media_pll"};
PNAME(mout_clk2x_phy_p) = {"mout_mif_drex2x", "dout_media_pll"};

static const struct samsung_mux_clock mif_mux_clks[] __initconst = {
	MUX(MIF_MOUT_MEM_PLL, "mout_mem_pll", mout_mem_pll_p,
			MUX_SEL_MIF, 0, 1),
	MUX(MIF_MOUT_BUS_PLL, "mout_bus_pll", mout_bus_pll_p,
			MUX_SEL_MIF, 4, 1),
	MUX(MIF_MOUT_MEDIA_PLL, "mout_media_pll", mout_media_pll_p,
			MUX_SEL_MIF, 8, 1),
	MUX(MIF_MOUT_MIF_DREX, "mout_mif_drex", mout_mif_drex_p,
			MUX_SEL_MIF, 12, 1),
	MUX(MIF_MOUT_CLKM_PHY, "mout_clkm_phy", mout_clkm_phy_p,
			MUX_SEL_MIF, 16, 1),
	MUX(MIF_MOUT_MIF_DREX2X, "mout_mif_drex2x", mout_mif_drex2x_p,
			MUX_SEL_MIF, 20, 1),
	MUX(MIF_MOUT_CLK2X_PHY, "mout_clk2x_phy", mout_clk2x_phy_p,
			MUX_SEL_MIF, 24, 1),
};

static const struct samsung_div_clock mif_div_clks[] __initconst = {
	DIV(MIF_DOUT_MEDIA_PLL, "dout_media_pll", "mout_media_pll",
			DIV_MIF, 0, 3),
	DIV(MIF_DOUT_MEM_PLL, "dout_mem_pll", "mout_mem_pll",
			DIV_MIF, 4, 3),
	DIV(MIF_DOUT_BUS_PLL, "dout_bus_pll", "mout_bus_pll",
			DIV_MIF, 8, 3),
	DIV(MIF_DOUT_CLKM_PHY, "dout_clkm_phy", "mout_clkm_phy",
			DIV_MIF, 12, 3),
	DIV(MIF_DOUT_CLK2X_PHY, "dout_clk2x_phy", "mout_clk2x_phy",
			DIV_MIF, 16, 4),
	DIV(MIF_DOUT_ACLK_MIF_466, "dout_aclk_mif_466", "dout_clk2x_phy",
			DIV_MIF, 20, 3),
	DIV(MIF_DOUT_ACLK_BUS_200, "dout_aclk_bus_200", "dout_bus_pll",
			DIV_MIF, 24, 3),
	DIV(MIF_DOUT_ACLK_BUS_100, "dout_aclk_bus_100", "dout_bus_pll",
			DIV_MIF, 28, 4),
};

static const struct samsung_gate_clock mif_gate_clks[] __initconst = {
	GATE(MIF_CLK_LPDDR3PHY_WRAP0, "clk_lpddr3phy_wrap0", "dout_clk2x_phy",
			EN_IP_MIF, 12, CLK_IGNORE_UNUSED, 0),
	GATE(MIF_CLK_LPDDR3PHY_WRAP1, "clk_lpddr3phy_wrap1", "dout_clk2x_phy",
			EN_IP_MIF, 13, CLK_IGNORE_UNUSED, 0),

	GATE(MIF_CLK_MONOCNT, "clk_monocnt", "dout_aclk_bus_100",
			EN_IP_MIF_SECURE_MONOCNT, 22,
			CLK_IGNORE_UNUSED, 0),

	GATE(MIF_CLK_MIF_RTC, "clk_mif_rtc", "dout_aclk_bus_100",
			EN_IP_MIF_SECURE_RTC_APBIF, 23,
			CLK_IGNORE_UNUSED, 0),

	GATE(MIF_CLK_DREX1, "clk_drex1", "dout_aclk_mif_466",
			EN_IP_MIF_SECURE_DREX1_TZ, 9,
			CLK_IGNORE_UNUSED, 0),

	GATE(MIF_CLK_DREX0, "clk_drex0", "dout_aclk_mif_466",
			EN_IP_MIF_SECURE_DREX0_TZ, 9,
			CLK_IGNORE_UNUSED, 0),

	GATE(MIF_CLK_INTMEM, "clk_intmem", "dout_aclk_bus_200",
			EN_IP_MIF_SECURE_INTEMEM, 11,
			CLK_IGNORE_UNUSED, 0),

	GATE(MIF_SCLK_LPDDR3PHY_WRAP_U0, "sclk_lpddr3phy_wrap_u0",
			"dout_clkm_phy", EN_SCLK_MIF, 0,
			CLK_IGNORE_UNUSED | CLK_SET_RATE_PARENT, 0),
	GATE(MIF_SCLK_LPDDR3PHY_WRAP_U1, "sclk_lpddr3phy_wrap_u1",
			"dout_clkm_phy", EN_SCLK_MIF, 1,
			CLK_IGNORE_UNUSED | CLK_SET_RATE_PARENT, 0),
};

static const struct samsung_pll_clock mif_pll_clks[] __initconst = {
	PLL(pll_2550xx, MIF_FOUT_MEM_PLL, "fout_mem_pll", "fin_pll",
		MEM_PLL_LOCK, MEM_PLL_CON0,
		pll2550_24mhz_tbl),
	PLL(pll_2550xx, MIF_FOUT_BUS_PLL, "fout_bus_pll", "fin_pll",
		BUS_PLL_LOCK, BUS_PLL_CON0,
		pll2550_24mhz_tbl),
	PLL(pll_2550xx, MIF_FOUT_MEDIA_PLL, "fout_media_pll", "fin_pll",
		MEDIA_PLL_LOCK, MEDIA_PLL_CON0,
		pll2550_24mhz_tbl),
};

static const struct samsung_cmu_info mif_cmu __initconst = {
	.pll_clks	= mif_pll_clks,
	.nr_pll_clks	= ARRAY_SIZE(mif_pll_clks),
	.mux_clks	= mif_mux_clks,
	.nr_mux_clks	= ARRAY_SIZE(mif_mux_clks),
	.div_clks	= mif_div_clks,
	.nr_div_clks	= ARRAY_SIZE(mif_div_clks),
	.gate_clks	= mif_gate_clks,
	.nr_gate_clks	= ARRAY_SIZE(mif_gate_clks),
	.nr_clk_ids	= MIF_NR_CLK,
	.clk_regs	= mif_clk_regs,
	.nr_clk_regs	= ARRAY_SIZE(mif_clk_regs),
};

static void __init exynos5260_clk_mif_init(struct device_node *np)
{
	samsung_cmu_register_one(np, &mif_cmu);
}

CLK_OF_DECLARE(exynos5260_clk_mif, "samsung,exynos5260-clock-mif",
		exynos5260_clk_mif_init);


/* CMU_PERI */

static const unsigned long peri_clk_regs[] __initconst = {
	MUX_SEL_PERI,
	MUX_SEL_PERI1,
	DIV_PERI,
	EN_PCLK_PERI0,
	EN_PCLK_PERI1,
	EN_PCLK_PERI2,
	EN_PCLK_PERI3,
	EN_PCLK_PERI_SECURE_CHIPID,
	EN_PCLK_PERI_SECURE_PROVKEY0,
	EN_PCLK_PERI_SECURE_PROVKEY1,
	EN_PCLK_PERI_SECURE_SECKEY,
	EN_PCLK_PERI_SECURE_ANTIRBKCNT,
	EN_PCLK_PERI_SECURE_TOP_RTC,
	EN_PCLK_PERI_SECURE_TZPC,
	EN_SCLK_PERI,
	EN_SCLK_PERI_SECURE_TOP_RTC,
	EN_IP_PERI0,
	EN_IP_PERI1,
	EN_IP_PERI2,
	EN_IP_PERI_SECURE_CHIPID,
	EN_IP_PERI_SECURE_PROVKEY0,
	EN_IP_PERI_SECURE_PROVKEY1,
	EN_IP_PERI_SECURE_SECKEY,
	EN_IP_PERI_SECURE_ANTIRBKCNT,
	EN_IP_PERI_SECURE_TOP_RTC,
	EN_IP_PERI_SECURE_TZPC,
};

PNAME(mout_sclk_pcm_p) = {"ioclk_pcm_extclk", "fin_pll", "dout_aclk_peri_aud",
			"phyclk_hdmi_phy_ref_cko"};
PNAME(mout_sclk_i2scod_p) = {"ioclk_i2s_cdclk", "fin_pll", "dout_aclk_peri_aud",
			"phyclk_hdmi_phy_ref_cko"};
PNAME(mout_sclk_spdif_p) = {"ioclk_spdif_extclk", "fin_pll",
			"dout_aclk_peri_aud", "phyclk_hdmi_phy_ref_cko"};

static const struct samsung_mux_clock peri_mux_clks[] __initconst = {
	MUX(PERI_MOUT_SCLK_PCM, "mout_sclk_pcm", mout_sclk_pcm_p,
			MUX_SEL_PERI1, 4, 2),
	MUX(PERI_MOUT_SCLK_I2SCOD, "mout_sclk_i2scod", mout_sclk_i2scod_p,
			MUX_SEL_PERI1, 12, 2),
	MUX(PERI_MOUT_SCLK_SPDIF, "mout_sclk_spdif", mout_sclk_spdif_p,
			MUX_SEL_PERI1, 20, 2),
};

static const struct samsung_div_clock peri_div_clks[] __initconst = {
	DIV(PERI_DOUT_PCM, "dout_pcm", "mout_sclk_pcm", DIV_PERI, 0, 8),
	DIV(PERI_DOUT_I2S, "dout_i2s", "mout_sclk_i2scod", DIV_PERI, 8, 6),
};

static const struct samsung_gate_clock peri_gate_clks[] __initconst = {
	GATE(PERI_SCLK_PCM1, "sclk_pcm1", "dout_pcm", EN_SCLK_PERI, 0,
			CLK_SET_RATE_PARENT, 0),
	GATE(PERI_SCLK_I2S, "sclk_i2s", "dout_i2s", EN_SCLK_PERI, 1,
			CLK_SET_RATE_PARENT, 0),
	GATE(PERI_SCLK_SPDIF, "sclk_spdif", "dout_sclk_peri_spi0_b",
			EN_SCLK_PERI, 2, CLK_SET_RATE_PARENT, 0),
	GATE(PERI_SCLK_SPI0, "sclk_spi0", "dout_sclk_peri_spi0_b",
			EN_SCLK_PERI, 7, CLK_SET_RATE_PARENT, 0),
	GATE(PERI_SCLK_SPI1, "sclk_spi1", "dout_sclk_peri_spi1_b",
			EN_SCLK_PERI, 8, CLK_SET_RATE_PARENT, 0),
	GATE(PERI_SCLK_SPI2, "sclk_spi2", "dout_sclk_peri_spi2_b",
			EN_SCLK_PERI, 9, CLK_SET_RATE_PARENT, 0),
	GATE(PERI_SCLK_UART0, "sclk_uart0", "dout_sclk_peri_uart0",
			EN_SCLK_PERI, 10, CLK_SET_RATE_PARENT, 0),
	GATE(PERI_SCLK_UART1, "sclk_uart1", "dout_sclk_peri_uart1",
			EN_SCLK_PERI, 11, CLK_SET_RATE_PARENT, 0),
	GATE(PERI_SCLK_UART2, "sclk_uart2", "dout_sclk_peri_uart2",
			EN_SCLK_PERI, 12, CLK_SET_RATE_PARENT, 0),

	GATE(PERI_CLK_ABB, "clk_abb", "dout_aclk_peri_66",
		EN_IP_PERI0, 1, 0, 0),
	GATE(PERI_CLK_EFUSE_WRITER, "clk_efuse_writer", "dout_aclk_peri_66",
		EN_IP_PERI0, 5, 0, 0),
	GATE(PERI_CLK_HDMICEC, "clk_hdmicec", "dout_aclk_peri_66",
		EN_IP_PERI0, 6, 0, 0),
	GATE(PERI_CLK_I2C10, "clk_i2c10", "dout_aclk_peri_66",
		EN_IP_PERI0, 7, 0, 0),
	GATE(PERI_CLK_I2C11, "clk_i2c11", "dout_aclk_peri_66",
		EN_IP_PERI0, 8, 0, 0),
	GATE(PERI_CLK_I2C8, "clk_i2c8", "dout_aclk_peri_66",
		EN_IP_PERI0, 9, 0, 0),
	GATE(PERI_CLK_I2C9, "clk_i2c9", "dout_aclk_peri_66",
		EN_IP_PERI0, 10, 0, 0),
	GATE(PERI_CLK_I2C4, "clk_i2c4", "dout_aclk_peri_66",
		EN_IP_PERI0, 11, 0, 0),
	GATE(PERI_CLK_I2C5, "clk_i2c5", "dout_aclk_peri_66",
		EN_IP_PERI0, 12, 0, 0),
	GATE(PERI_CLK_I2C6, "clk_i2c6", "dout_aclk_peri_66",
		EN_IP_PERI0, 13, 0, 0),
	GATE(PERI_CLK_I2C7, "clk_i2c7", "dout_aclk_peri_66",
		EN_IP_PERI0, 14, 0, 0),
	GATE(PERI_CLK_I2CHDMI, "clk_i2chdmi", "dout_aclk_peri_66",
		EN_IP_PERI0, 15, 0, 0),
	GATE(PERI_CLK_I2S, "clk_peri_i2s", "dout_aclk_peri_66",
		EN_IP_PERI0, 16, 0, 0),
	GATE(PERI_CLK_MCT, "clk_mct", "dout_aclk_peri_66",
		EN_IP_PERI0, 17, 0, 0),
	GATE(PERI_CLK_PCM, "clk_peri_pcm", "dout_aclk_peri_66",
		EN_IP_PERI0, 18, 0, 0),
	GATE(PERI_CLK_HSIC0, "clk_hsic0", "dout_aclk_peri_66",
		EN_IP_PERI0, 20, 0, 0),
	GATE(PERI_CLK_HSIC1, "clk_hsic1", "dout_aclk_peri_66",
		EN_IP_PERI0, 21, 0, 0),
	GATE(PERI_CLK_HSIC2, "clk_hsic2", "dout_aclk_peri_66",
		EN_IP_PERI0, 22, 0, 0),
	GATE(PERI_CLK_HSIC3, "clk_hsic3", "dout_aclk_peri_66",
		EN_IP_PERI0, 23, 0, 0),
	GATE(PERI_CLK_WDT_EGL, "clk_wdt_egl", "dout_aclk_peri_66",
		EN_IP_PERI0, 24, 0, 0),
	GATE(PERI_CLK_WDT_KFC, "clk_wdt_kfc", "dout_aclk_peri_66",
		EN_IP_PERI0, 25, 0, 0),

	GATE(PERI_CLK_UART4, "clk_uart4", "dout_aclk_peri_66",
		EN_IP_PERI2, 0, 0, 0),
	GATE(PERI_CLK_PWM, "clk_pwm", "dout_aclk_peri_66",
		EN_IP_PERI2, 3, 0, 0),
	GATE(PERI_CLK_SPDIF, "clk_spdif", "dout_aclk_peri_66",
		EN_IP_PERI2, 6, 0, 0),
	GATE(PERI_CLK_SPI0, "clk_spi0", "dout_aclk_peri_66",
		EN_IP_PERI2, 7, 0, 0),
	GATE(PERI_CLK_SPI1, "clk_spi1", "dout_aclk_peri_66",
		EN_IP_PERI2, 8, 0, 0),
	GATE(PERI_CLK_SPI2, "clk_spi2", "dout_aclk_peri_66",
		EN_IP_PERI2, 9, 0, 0),
	GATE(PERI_CLK_TMU0, "clk_tmu0", "dout_aclk_peri_66",
		EN_IP_PERI2, 10, 0, 0),
	GATE(PERI_CLK_TMU1, "clk_tmu1", "dout_aclk_peri_66",
		EN_IP_PERI2, 11, 0, 0),
	GATE(PERI_CLK_TMU2, "clk_tmu2", "dout_aclk_peri_66",
		EN_IP_PERI2, 12, 0, 0),
	GATE(PERI_CLK_TMU3, "clk_tmu3", "dout_aclk_peri_66",
		EN_IP_PERI2, 13, 0, 0),
	GATE(PERI_CLK_TMU4, "clk_tmu4", "dout_aclk_peri_66",
		EN_IP_PERI2, 14, 0, 0),
	GATE(PERI_CLK_ADC, "clk_adc", "dout_aclk_peri_66",
		EN_IP_PERI2, 18, 0, 0),
	GATE(PERI_CLK_UART0, "clk_uart0", "dout_aclk_peri_66",
		EN_IP_PERI2, 19, 0, 0),
	GATE(PERI_CLK_UART1, "clk_uart1", "dout_aclk_peri_66",
		EN_IP_PERI2, 20, 0, 0),
	GATE(PERI_CLK_UART2, "clk_uart2", "dout_aclk_peri_66",
		EN_IP_PERI2, 21, 0, 0),

	GATE(PERI_CLK_CHIPID, "clk_chipid", "dout_aclk_peri_66",
		EN_IP_PERI_SECURE_CHIPID, 2, 0, 0),

	GATE(PERI_CLK_PROVKEY0, "clk_provkey0", "dout_aclk_peri_66",
		EN_IP_PERI_SECURE_PROVKEY0, 1, 0, 0),

	GATE(PERI_CLK_PROVKEY1, "clk_provkey1", "dout_aclk_peri_66",
		EN_IP_PERI_SECURE_PROVKEY1, 2, 0, 0),

	GATE(PERI_CLK_SECKEY, "clk_seckey", "dout_aclk_peri_66",
		EN_IP_PERI_SECURE_SECKEY, 5, 0, 0),

	GATE(PERI_CLK_TOP_RTC, "clk_top_rtc", "dout_aclk_peri_66",
		EN_IP_PERI_SECURE_TOP_RTC, 5, 0, 0),

	GATE(PERI_CLK_TZPC0, "clk_tzpc0", "dout_aclk_peri_66",
		EN_IP_PERI_SECURE_TZPC, 10, 0, 0),
	GATE(PERI_CLK_TZPC1, "clk_tzpc1", "dout_aclk_peri_66",
		EN_IP_PERI_SECURE_TZPC, 11, 0, 0),
	GATE(PERI_CLK_TZPC2, "clk_tzpc2", "dout_aclk_peri_66",
		EN_IP_PERI_SECURE_TZPC, 12, 0, 0),
	GATE(PERI_CLK_TZPC3, "clk_tzpc3", "dout_aclk_peri_66",
		EN_IP_PERI_SECURE_TZPC, 13, 0, 0),
	GATE(PERI_CLK_TZPC4, "clk_tzpc4", "dout_aclk_peri_66",
		EN_IP_PERI_SECURE_TZPC, 14, 0, 0),
	GATE(PERI_CLK_TZPC5, "clk_tzpc5", "dout_aclk_peri_66",
		EN_IP_PERI_SECURE_TZPC, 15, 0, 0),
	GATE(PERI_CLK_TZPC6, "clk_tzpc6", "dout_aclk_peri_66",
		EN_IP_PERI_SECURE_TZPC, 16, 0, 0),
	GATE(PERI_CLK_TZPC7, "clk_tzpc7", "dout_aclk_peri_66",
		EN_IP_PERI_SECURE_TZPC, 17, 0, 0),
	GATE(PERI_CLK_TZPC8, "clk_tzpc8", "dout_aclk_peri_66",
		EN_IP_PERI_SECURE_TZPC, 18, 0, 0),
	GATE(PERI_CLK_TZPC9, "clk_tzpc9", "dout_aclk_peri_66",
		EN_IP_PERI_SECURE_TZPC, 19, 0, 0),
	GATE(PERI_CLK_TZPC10, "clk_tzpc10", "dout_aclk_peri_66",
		EN_IP_PERI_SECURE_TZPC, 20, 0, 0),
};

static const struct samsung_cmu_info peri_cmu __initconst = {
	.mux_clks	= peri_mux_clks,
	.nr_mux_clks	= ARRAY_SIZE(peri_mux_clks),
	.div_clks	= peri_div_clks,
	.nr_div_clks	= ARRAY_SIZE(peri_div_clks),
	.gate_clks	= peri_gate_clks,
	.nr_gate_clks	= ARRAY_SIZE(peri_gate_clks),
	.nr_clk_ids	= PERI_NR_CLK,
	.clk_regs	= peri_clk_regs,
	.nr_clk_regs	= ARRAY_SIZE(peri_clk_regs),
};

static void __init exynos5260_clk_peri_init(struct device_node *np)
{
	samsung_cmu_register_one(np, &peri_cmu);
}

CLK_OF_DECLARE(exynos5260_clk_peri, "samsung,exynos5260-clock-peri",
		exynos5260_clk_peri_init);


/* CMU_TOP */

static const unsigned long top_clk_regs[] __initconst = {
	DISP_PLL_LOCK,
	AUD_PLL_LOCK,
	DISP_PLL_CON0,
	DISP_PLL_CON1,
	DISP_PLL_FDET,
	AUD_PLL_CON0,
	AUD_PLL_CON1,
	AUD_PLL_CON2,
	AUD_PLL_FDET,
	MUX_SEL_TOP_PLL0,
	MUX_SEL_TOP_MFC,
	MUX_SEL_TOP_G2D,
	MUX_SEL_TOP_GSCL,
	MUX_SEL_TOP_ISP10,
	MUX_SEL_TOP_ISP11,
	MUX_SEL_TOP_DISP0,
	MUX_SEL_TOP_DISP1,
	MUX_SEL_TOP_BUS,
	MUX_SEL_TOP_PERI0,
	MUX_SEL_TOP_PERI1,
	MUX_SEL_TOP_FSYS,
	DIV_TOP_G2D_MFC,
	DIV_TOP_GSCL_ISP0,
	DIV_TOP_ISP10,
	DIV_TOP_ISP11,
	DIV_TOP_DISP,
	DIV_TOP_BUS,
	DIV_TOP_PERI0,
	DIV_TOP_PERI1,
	DIV_TOP_PERI2,
	DIV_TOP_FSYS0,
	DIV_TOP_FSYS1,
	DIV_TOP_HPM,
	DIV_TOP_PLL_FDET,
	EN_ACLK_TOP,
	EN_SCLK_TOP,
	EN_IP_TOP,
};

/* fixed rate clocks generated inside the soc */
static const struct samsung_fixed_rate_clock fixed_rate_clks[] __initconst = {
	FRATE(PHYCLK_DPTX_PHY_CH3_TXD_CLK, "phyclk_dptx_phy_ch3_txd_clk", NULL,
			0, 270000000),
	FRATE(PHYCLK_DPTX_PHY_CH2_TXD_CLK, "phyclk_dptx_phy_ch2_txd_clk", NULL,
			0, 270000000),
	FRATE(PHYCLK_DPTX_PHY_CH1_TXD_CLK, "phyclk_dptx_phy_ch1_txd_clk", NULL,
			0, 270000000),
	FRATE(PHYCLK_DPTX_PHY_CH0_TXD_CLK, "phyclk_dptx_phy_ch0_txd_clk", NULL,
			0, 270000000),
	FRATE(phyclk_hdmi_phy_tmds_clko, "phyclk_hdmi_phy_tmds_clko", NULL,
			0, 250000000),
	FRATE(PHYCLK_HDMI_PHY_PIXEL_CLKO, "phyclk_hdmi_phy_pixel_clko", NULL,
			0, 1660000000),
	FRATE(PHYCLK_HDMI_LINK_O_TMDS_CLKHI, "phyclk_hdmi_link_o_tmds_clkhi",
			NULL, 0, 125000000),
	FRATE(PHYCLK_MIPI_DPHY_4L_M_TXBYTECLKHS,
			"phyclk_mipi_dphy_4l_m_txbyte_clkhs" , NULL,
			0, 187500000),
	FRATE(PHYCLK_DPTX_PHY_O_REF_CLK_24M, "phyclk_dptx_phy_o_ref_clk_24m",
			NULL, 0, 24000000),
	FRATE(PHYCLK_DPTX_PHY_CLK_DIV2, "phyclk_dptx_phy_clk_div2", NULL,
			0, 135000000),
	FRATE(PHYCLK_MIPI_DPHY_4L_M_RXCLKESC0,
			"phyclk_mipi_dphy_4l_m_rxclkesc0", NULL, 0, 20000000),
	FRATE(PHYCLK_USBHOST20_PHY_PHYCLOCK, "phyclk_usbhost20_phy_phyclock",
			NULL, 0, 60000000),
	FRATE(PHYCLK_USBHOST20_PHY_FREECLK, "phyclk_usbhost20_phy_freeclk",
			NULL, 0, 60000000),
	FRATE(PHYCLK_USBHOST20_PHY_CLK48MOHCI,
			"phyclk_usbhost20_phy_clk48mohci", NULL, 0, 48000000),
	FRATE(PHYCLK_USBDRD30_UDRD30_PIPE_PCLK,
			"phyclk_usbdrd30_udrd30_pipe_pclk", NULL, 0, 125000000),
	FRATE(PHYCLK_USBDRD30_UDRD30_PHYCLOCK,
			"phyclk_usbdrd30_udrd30_phyclock", NULL, 0, 60000000),
};

PNAME(mout_memtop_pll_user_p) = {"fin_pll", "dout_mem_pll"};
PNAME(mout_bustop_pll_user_p) = {"fin_pll", "dout_bus_pll"};
PNAME(mout_mediatop_pll_user_p) = {"fin_pll", "dout_media_pll"};
PNAME(mout_audtop_pll_user_p) = {"fin_pll", "mout_aud_pll"};
PNAME(mout_aud_pll_p) = {"fin_pll", "fout_aud_pll"};
PNAME(mout_disp_pll_p) = {"fin_pll", "fout_disp_pll"};
PNAME(mout_mfc_bustop_333_p) = {"mout_bustop_pll_user", "mout_disp_pll"};
PNAME(mout_aclk_mfc_333_p) = {"mout_mediatop_pll_user", "mout_mfc_bustop_333"};
PNAME(mout_g2d_bustop_333_p) = {"mout_bustop_pll_user", "mout_disp_pll"};
PNAME(mout_aclk_g2d_333_p) = {"mout_mediatop_pll_user", "mout_g2d_bustop_333"};
PNAME(mout_gscl_bustop_333_p) = {"mout_bustop_pll_user", "mout_disp_pll"};
PNAME(mout_aclk_gscl_333_p) = {"mout_mediatop_pll_user",
			"mout_gscl_bustop_333"};
PNAME(mout_m2m_mediatop_400_p) = {"mout_mediatop_pll_user", "mout_disp_pll"};
PNAME(mout_aclk_gscl_400_p) = {"mout_bustop_pll_user",
			"mout_m2m_mediatop_400"};
PNAME(mout_gscl_bustop_fimc_p) = {"mout_bustop_pll_user", "mout_disp_pll"};
PNAME(mout_aclk_gscl_fimc_p) = {"mout_mediatop_pll_user",
			"mout_gscl_bustop_fimc"};
PNAME(mout_isp1_media_266_p) = {"mout_mediatop_pll_user",
			"mout_memtop_pll_user"};
PNAME(mout_aclk_isp1_266_p) = {"mout_bustop_pll_user", "mout_isp1_media_266"};
PNAME(mout_isp1_media_400_p) = {"mout_mediatop_pll_user", "mout_disp_pll"};
PNAME(mout_aclk_isp1_400_p) = {"mout_bustop_pll_user", "mout_isp1_media_400"};
PNAME(mout_sclk_isp_spi_p) = {"fin_pll", "mout_bustop_pll_user"};
PNAME(mout_sclk_isp_uart_p) = {"fin_pll", "mout_bustop_pll_user"};
PNAME(mout_sclk_isp_sensor_p) = {"fin_pll", "mout_bustop_pll_user"};
PNAME(mout_disp_disp_333_p) = {"mout_disp_pll", "mout_bustop_pll_user"};
PNAME(mout_aclk_disp_333_p) = {"mout_mediatop_pll_user", "mout_disp_disp_333"};
PNAME(mout_disp_disp_222_p) = {"mout_disp_pll", "mout_bustop_pll_user"};
PNAME(mout_aclk_disp_222_p) = {"mout_mediatop_pll_user", "mout_disp_disp_222"};
PNAME(mout_disp_media_pixel_p) = {"mout_mediatop_pll_user",
			"mout_bustop_pll_user"};
PNAME(mout_sclk_disp_pixel_p) = {"mout_disp_pll", "mout_disp_media_pixel"};
PNAME(mout_bus_bustop_400_p) = {"mout_bustop_pll_user", "mout_memtop_pll_user"};
PNAME(mout_bus_bustop_100_p) = {"mout_bustop_pll_user", "mout_memtop_pll_user"};
PNAME(mout_sclk_peri_spi_clk_p) = {"fin_pll", "mout_bustop_pll_user"};
PNAME(mout_sclk_peri_uart_uclk_p) = {"fin_pll", "mout_bustop_pll_user"};
PNAME(mout_sclk_fsys_usb_p) = {"fin_pll", "mout_bustop_pll_user"};
PNAME(mout_sclk_fsys_mmc_sdclkin_a_p) = {"fin_pll", "mout_bustop_pll_user"};
PNAME(mout_sclk_fsys_mmc0_sdclkin_b_p) = {"mout_sclk_fsys_mmc0_sdclkin_a",
			"mout_mediatop_pll_user"};
PNAME(mout_sclk_fsys_mmc1_sdclkin_b_p) = {"mout_sclk_fsys_mmc1_sdclkin_a",
			"mout_mediatop_pll_user"};
PNAME(mout_sclk_fsys_mmc2_sdclkin_b_p) = {"mout_sclk_fsys_mmc2_sdclkin_a",
			"mout_mediatop_pll_user"};

static const struct samsung_mux_clock top_mux_clks[] __initconst = {
	MUX(TOP_MOUT_MEDIATOP_PLL_USER, "mout_mediatop_pll_user",
			mout_mediatop_pll_user_p,
			MUX_SEL_TOP_PLL0, 0, 1),
	MUX(TOP_MOUT_MEMTOP_PLL_USER, "mout_memtop_pll_user",
			mout_memtop_pll_user_p,
			MUX_SEL_TOP_PLL0, 4, 1),
	MUX(TOP_MOUT_BUSTOP_PLL_USER, "mout_bustop_pll_user",
			mout_bustop_pll_user_p,
			MUX_SEL_TOP_PLL0, 8, 1),
	MUX(TOP_MOUT_DISP_PLL, "mout_disp_pll", mout_disp_pll_p,
			MUX_SEL_TOP_PLL0, 12, 1),
	MUX(TOP_MOUT_AUD_PLL, "mout_aud_pll", mout_aud_pll_p,
			MUX_SEL_TOP_PLL0, 16, 1),
	MUX(TOP_MOUT_AUDTOP_PLL_USER, "mout_audtop_pll_user",
			mout_audtop_pll_user_p,
			MUX_SEL_TOP_PLL0, 24, 1),

	MUX(TOP_MOUT_DISP_DISP_333, "mout_disp_disp_333", mout_disp_disp_333_p,
			MUX_SEL_TOP_DISP0, 0, 1),
	MUX(TOP_MOUT_ACLK_DISP_333, "mout_aclk_disp_333", mout_aclk_disp_333_p,
			MUX_SEL_TOP_DISP0, 8, 1),
	MUX(TOP_MOUT_DISP_DISP_222, "mout_disp_disp_222", mout_disp_disp_222_p,
			MUX_SEL_TOP_DISP0, 12, 1),
	MUX(TOP_MOUT_ACLK_DISP_222, "mout_aclk_disp_222", mout_aclk_disp_222_p,
			MUX_SEL_TOP_DISP0, 20, 1),

	MUX(TOP_MOUT_FIMD1, "mout_sclk_disp_pixel", mout_sclk_disp_pixel_p,
			MUX_SEL_TOP_DISP1, 0, 1),
	MUX(TOP_MOUT_DISP_MEDIA_PIXEL, "mout_disp_media_pixel",
			mout_disp_media_pixel_p,
			MUX_SEL_TOP_DISP1, 8, 1),

	MUX(TOP_MOUT_SCLK_PERI_SPI2_CLK, "mout_sclk_peri_spi2_clk",
			mout_sclk_peri_spi_clk_p,
			MUX_SEL_TOP_PERI1, 0, 1),
	MUX(TOP_MOUT_SCLK_PERI_SPI1_CLK, "mout_sclk_peri_spi1_clk",
			mout_sclk_peri_spi_clk_p,
			MUX_SEL_TOP_PERI1, 4, 1),
	MUX(TOP_MOUT_SCLK_PERI_SPI0_CLK, "mout_sclk_peri_spi0_clk",
			mout_sclk_peri_spi_clk_p,
			MUX_SEL_TOP_PERI1, 8, 1),
	MUX(TOP_MOUT_SCLK_PERI_UART1_UCLK, "mout_sclk_peri_uart1_uclk",
			mout_sclk_peri_uart_uclk_p,
			MUX_SEL_TOP_PERI1, 12, 1),
	MUX(TOP_MOUT_SCLK_PERI_UART2_UCLK, "mout_sclk_peri_uart2_uclk",
			mout_sclk_peri_uart_uclk_p,
			MUX_SEL_TOP_PERI1, 16, 1),
	MUX(TOP_MOUT_SCLK_PERI_UART0_UCLK, "mout_sclk_peri_uart0_uclk",
			mout_sclk_peri_uart_uclk_p,
			MUX_SEL_TOP_PERI1, 20, 1),


	MUX(TOP_MOUT_BUS1_BUSTOP_400, "mout_bus1_bustop_400",
			mout_bus_bustop_400_p,
			MUX_SEL_TOP_BUS, 0, 1),
	MUX(TOP_MOUT_BUS1_BUSTOP_100, "mout_bus1_bustop_100",
			mout_bus_bustop_100_p,
			MUX_SEL_TOP_BUS, 4, 1),
	MUX(TOP_MOUT_BUS2_BUSTOP_100, "mout_bus2_bustop_100",
			mout_bus_bustop_100_p,
			MUX_SEL_TOP_BUS, 8, 1),
	MUX(TOP_MOUT_BUS2_BUSTOP_400, "mout_bus2_bustop_400",
			mout_bus_bustop_400_p,
			MUX_SEL_TOP_BUS, 12, 1),
	MUX(TOP_MOUT_BUS3_BUSTOP_400, "mout_bus3_bustop_400",
			mout_bus_bustop_400_p,
			MUX_SEL_TOP_BUS, 16, 1),
	MUX(TOP_MOUT_BUS3_BUSTOP_100, "mout_bus3_bustop_100",
			mout_bus_bustop_100_p,
			MUX_SEL_TOP_BUS, 20, 1),
	MUX(TOP_MOUT_BUS4_BUSTOP_400, "mout_bus4_bustop_400",
			mout_bus_bustop_400_p,
			MUX_SEL_TOP_BUS, 24, 1),
	MUX(TOP_MOUT_BUS4_BUSTOP_100, "mout_bus4_bustop_100",
			mout_bus_bustop_100_p,
			MUX_SEL_TOP_BUS, 28, 1),

	MUX(TOP_MOUT_SCLK_FSYS_USB, "mout_sclk_fsys_usb",
			mout_sclk_fsys_usb_p,
			MUX_SEL_TOP_FSYS, 0, 1),
	MUX(TOP_MOUT_SCLK_FSYS_MMC2_SDCLKIN_A, "mout_sclk_fsys_mmc2_sdclkin_a",
			mout_sclk_fsys_mmc_sdclkin_a_p,
			MUX_SEL_TOP_FSYS, 4, 1),
	MUX(TOP_MOUT_SCLK_FSYS_MMC2_SDCLKIN_B, "mout_sclk_fsys_mmc2_sdclkin_b",
			mout_sclk_fsys_mmc2_sdclkin_b_p,
			MUX_SEL_TOP_FSYS, 8, 1),
	MUX(TOP_MOUT_SCLK_FSYS_MMC1_SDCLKIN_A, "mout_sclk_fsys_mmc1_sdclkin_a",
			mout_sclk_fsys_mmc_sdclkin_a_p,
			MUX_SEL_TOP_FSYS, 12, 1),
	MUX(TOP_MOUT_SCLK_FSYS_MMC1_SDCLKIN_B, "mout_sclk_fsys_mmc1_sdclkin_b",
			mout_sclk_fsys_mmc1_sdclkin_b_p,
			MUX_SEL_TOP_FSYS, 16, 1),
	MUX(TOP_MOUT_SCLK_FSYS_MMC0_SDCLKIN_A, "mout_sclk_fsys_mmc0_sdclkin_a",
			mout_sclk_fsys_mmc_sdclkin_a_p,
			MUX_SEL_TOP_FSYS, 20, 1),
	MUX(TOP_MOUT_SCLK_FSYS_MMC0_SDCLKIN_B, "mout_sclk_fsys_mmc0_sdclkin_b",
			mout_sclk_fsys_mmc0_sdclkin_b_p,
			MUX_SEL_TOP_FSYS, 24, 1),

	MUX(TOP_MOUT_ISP1_MEDIA_400, "mout_isp1_media_400",
			mout_isp1_media_400_p,
			MUX_SEL_TOP_ISP10, 4, 1),
	MUX(TOP_MOUT_ACLK_ISP1_400, "mout_aclk_isp1_400", mout_aclk_isp1_400_p,
			MUX_SEL_TOP_ISP10, 8 , 1),
	MUX(TOP_MOUT_ISP1_MEDIA_266, "mout_isp1_media_266",
			mout_isp1_media_266_p,
			MUX_SEL_TOP_ISP10, 16, 1),
	MUX(TOP_MOUT_ACLK_ISP1_266, "mout_aclk_isp1_266", mout_aclk_isp1_266_p,
			MUX_SEL_TOP_ISP10, 20, 1),

	MUX(TOP_MOUT_SCLK_ISP1_SPI0, "mout_sclk_isp1_spi0", mout_sclk_isp_spi_p,
			MUX_SEL_TOP_ISP11, 4, 1),
	MUX(TOP_MOUT_SCLK_ISP1_SPI1, "mout_sclk_isp1_spi1", mout_sclk_isp_spi_p,
			MUX_SEL_TOP_ISP11, 8, 1),
	MUX(TOP_MOUT_SCLK_ISP1_UART, "mout_sclk_isp1_uart",
			mout_sclk_isp_uart_p,
			MUX_SEL_TOP_ISP11, 12, 1),
	MUX(TOP_MOUT_SCLK_ISP1_SENSOR0, "mout_sclk_isp1_sensor0",
			mout_sclk_isp_sensor_p,
			MUX_SEL_TOP_ISP11, 16, 1),
	MUX(TOP_MOUT_SCLK_ISP1_SENSOR1, "mout_sclk_isp1_sensor1",
			mout_sclk_isp_sensor_p,
			MUX_SEL_TOP_ISP11, 20, 1),
	MUX(TOP_MOUT_SCLK_ISP1_SENSOR2, "mout_sclk_isp1_sensor2",
			mout_sclk_isp_sensor_p,
			MUX_SEL_TOP_ISP11, 24, 1),

	MUX(TOP_MOUT_MFC_BUSTOP_333, "mout_mfc_bustop_333",
			mout_mfc_bustop_333_p,
			MUX_SEL_TOP_MFC, 4, 1),
	MUX(TOP_MOUT_ACLK_MFC_333, "mout_aclk_mfc_333", mout_aclk_mfc_333_p,
			MUX_SEL_TOP_MFC, 8, 1),

	MUX(TOP_MOUT_G2D_BUSTOP_333, "mout_g2d_bustop_333",
			mout_g2d_bustop_333_p,
			MUX_SEL_TOP_G2D, 4, 1),
	MUX(TOP_MOUT_ACLK_G2D_333, "mout_aclk_g2d_333", mout_aclk_g2d_333_p,
			MUX_SEL_TOP_G2D, 8, 1),

	MUX(TOP_MOUT_M2M_MEDIATOP_400, "mout_m2m_mediatop_400",
			mout_m2m_mediatop_400_p,
			MUX_SEL_TOP_GSCL, 0, 1),
	MUX(TOP_MOUT_ACLK_GSCL_400, "mout_aclk_gscl_400",
			mout_aclk_gscl_400_p,
			MUX_SEL_TOP_GSCL, 4, 1),
	MUX(TOP_MOUT_GSCL_BUSTOP_333, "mout_gscl_bustop_333",
			mout_gscl_bustop_333_p,
			MUX_SEL_TOP_GSCL, 8, 1),
	MUX(TOP_MOUT_ACLK_GSCL_333, "mout_aclk_gscl_333",
			mout_aclk_gscl_333_p,
			MUX_SEL_TOP_GSCL, 12, 1),
	MUX(TOP_MOUT_GSCL_BUSTOP_FIMC, "mout_gscl_bustop_fimc",
			mout_gscl_bustop_fimc_p,
			MUX_SEL_TOP_GSCL, 16, 1),
	MUX(TOP_MOUT_ACLK_GSCL_FIMC, "mout_aclk_gscl_fimc",
			mout_aclk_gscl_fimc_p,
			MUX_SEL_TOP_GSCL, 20, 1),
};

static const struct samsung_div_clock top_div_clks[] __initconst = {
	DIV(TOP_DOUT_ACLK_G2D_333, "dout_aclk_g2d_333", "mout_aclk_g2d_333",
			DIV_TOP_G2D_MFC, 0, 3),
	DIV(TOP_DOUT_ACLK_MFC_333, "dout_aclk_mfc_333", "mout_aclk_mfc_333",
			DIV_TOP_G2D_MFC, 4, 3),

	DIV(TOP_DOUT_ACLK_GSCL_333, "dout_aclk_gscl_333", "mout_aclk_gscl_333",
			DIV_TOP_GSCL_ISP0, 0, 3),
	DIV(TOP_DOUT_ACLK_GSCL_400, "dout_aclk_gscl_400", "mout_aclk_gscl_400",
			DIV_TOP_GSCL_ISP0, 4, 3),
	DIV(TOP_DOUT_ACLK_GSCL_FIMC, "dout_aclk_gscl_fimc",
			"mout_aclk_gscl_fimc", DIV_TOP_GSCL_ISP0, 8, 3),
	DIV(TOP_DOUT_SCLK_ISP1_SENSOR0_A, "dout_sclk_isp1_sensor0_a",
			"mout_aclk_gscl_fimc", DIV_TOP_GSCL_ISP0, 16, 4),
	DIV(TOP_DOUT_SCLK_ISP1_SENSOR1_A, "dout_sclk_isp1_sensor1_a",
			"mout_aclk_gscl_400", DIV_TOP_GSCL_ISP0, 20, 4),
	DIV(TOP_DOUT_SCLK_ISP1_SENSOR2_A, "dout_sclk_isp1_sensor2_a",
			"mout_aclk_gscl_fimc", DIV_TOP_GSCL_ISP0, 24, 4),

	DIV(TOP_DOUT_ACLK_ISP1_266, "dout_aclk_isp1_266", "mout_aclk_isp1_266",
			DIV_TOP_ISP10, 0, 3),
	DIV(TOP_DOUT_ACLK_ISP1_400, "dout_aclk_isp1_400", "mout_aclk_isp1_400",
			DIV_TOP_ISP10, 4, 3),
	DIV(TOP_DOUT_SCLK_ISP1_SPI0_A, "dout_sclk_isp1_spi0_a",
			"mout_sclk_isp1_spi0", DIV_TOP_ISP10, 12, 4),
	DIV(TOP_DOUT_SCLK_ISP1_SPI0_B, "dout_sclk_isp1_spi0_b",
			"dout_sclk_isp1_spi0_a", DIV_TOP_ISP10, 16, 8),

	DIV(TOP_DOUT_SCLK_ISP1_SPI1_A, "dout_sclk_isp1_spi1_a",
			"mout_sclk_isp1_spi1", DIV_TOP_ISP11, 0, 4),
	DIV(TOP_DOUT_SCLK_ISP1_SPI1_B, "dout_sclk_isp1_spi1_b",
			"dout_sclk_isp1_spi1_a", DIV_TOP_ISP11, 4, 8),
	DIV(TOP_DOUT_SCLK_ISP1_UART, "dout_sclk_isp1_uart",
			"mout_sclk_isp1_uart", DIV_TOP_ISP11, 12, 4),
	DIV(TOP_DOUT_SCLK_ISP1_SENSOR0_B, "dout_sclk_isp1_sensor0_b",
			"dout_sclk_isp1_sensor0_a", DIV_TOP_ISP11, 16, 4),
	DIV(TOP_DOUT_SCLK_ISP1_SENSOR1_B, "dout_sclk_isp1_sensor1_b",
			"dout_sclk_isp1_sensor1_a", DIV_TOP_ISP11, 20, 4),
	DIV(TOP_DOUT_SCLK_ISP1_SENSOR2_B, "dout_sclk_isp1_sensor2_b",
			"dout_sclk_isp1_sensor2_a", DIV_TOP_ISP11, 24, 4),

	DIV(TOP_DOUTTOP__SCLK_HPM_TARGETCLK, "dout_sclk_hpm_targetclk",
			"mout_bustop_pll_user", DIV_TOP_HPM, 0, 3),

	DIV(TOP_DOUT_ACLK_DISP_333, "dout_aclk_disp_333", "mout_aclk_disp_333",
			DIV_TOP_DISP, 0, 3),
	DIV(TOP_DOUT_ACLK_DISP_222, "dout_aclk_disp_222", "mout_aclk_disp_222",
			DIV_TOP_DISP, 4, 3),
	DIV(TOP_DOUT_SCLK_DISP_PIXEL, "dout_sclk_disp_pixel",
			"mout_sclk_disp_pixel",	DIV_TOP_DISP, 8, 3),

	DIV(TOP_DOUT_ACLK_BUS1_400, "dout_aclk_bus1_400",
			"mout_bus1_bustop_400",	DIV_TOP_BUS, 0, 3),
	DIV(TOP_DOUT_ACLK_BUS1_100, "dout_aclk_bus1_100",
			"mout_bus1_bustop_100",	DIV_TOP_BUS, 4, 4),
	DIV(TOP_DOUT_ACLK_BUS2_400, "dout_aclk_bus2_400",
			"mout_bus2_bustop_400",	DIV_TOP_BUS, 8, 3),
	DIV(TOP_DOUT_ACLK_BUS2_100, "dout_aclk_bus2_100",
			"mout_bus2_bustop_100",	DIV_TOP_BUS, 12, 4),
	DIV(TOP_DOUT_ACLK_BUS3_400, "dout_aclk_bus3_400",
			"mout_bus3_bustop_400", DIV_TOP_BUS, 16, 3),
	DIV(TOP_DOUT_ACLK_BUS3_100, "dout_aclk_bus3_100",
			"mout_bus3_bustop_100",	DIV_TOP_BUS, 20, 4),
	DIV(TOP_DOUT_ACLK_BUS4_400, "dout_aclk_bus4_400",
			"mout_bus4_bustop_400",	DIV_TOP_BUS, 24, 3),
	DIV(TOP_DOUT_ACLK_BUS4_100, "dout_aclk_bus4_100",
			"mout_bus4_bustop_100",	DIV_TOP_BUS, 28, 4),

	DIV(TOP_DOUT_SCLK_PERI_SPI0_A, "dout_sclk_peri_spi0_a",
			"mout_sclk_peri_spi0_clk", DIV_TOP_PERI0, 4, 4),
	DIV(TOP_DOUT_SCLK_PERI_SPI0_B, "dout_sclk_peri_spi0_b",
			"dout_sclk_peri_spi0_a", DIV_TOP_PERI0, 8, 8),
	DIV(TOP_DOUT_SCLK_PERI_SPI1_A, "dout_sclk_peri_spi1_a",
			"mout_sclk_peri_spi1_clk", DIV_TOP_PERI0, 16, 4),
	DIV(TOP_DOUT_SCLK_PERI_SPI1_B, "dout_sclk_peri_spi1_b",
			"dout_sclk_peri_spi1_a", DIV_TOP_PERI0, 20, 8),

	DIV(TOP_DOUT_SCLK_PERI_SPI2_A, "dout_sclk_peri_spi2_a",
			"mout_sclk_peri_spi2_clk", DIV_TOP_PERI1, 0, 4),
	DIV(TOP_DOUT_SCLK_PERI_SPI2_B, "dout_sclk_peri_spi2_b",
			"dout_sclk_peri_spi2_a", DIV_TOP_PERI1, 4, 8),
	DIV(TOP_DOUT_SCLK_PERI_UART1, "dout_sclk_peri_uart1",
			"mout_sclk_peri_uart1_uclk", DIV_TOP_PERI1, 16, 4),
	DIV(TOP_DOUT_SCLK_PERI_UART2, "dout_sclk_peri_uart2",
			"mout_sclk_peri_uart2_uclk", DIV_TOP_PERI1, 20, 4),
	DIV(TOP_DOUT_SCLK_PERI_UART0, "dout_sclk_peri_uart0",
			"mout_sclk_peri_uart0_uclk", DIV_TOP_PERI1, 24, 4),

	DIV(TOP_DOUT_ACLK_PERI_66, "dout_aclk_peri_66", "mout_bustop_pll_user",
			DIV_TOP_PERI2, 20, 4),
	DIV(TOP_DOUT_ACLK_PERI_AUD, "dout_aclk_peri_aud",
			"mout_audtop_pll_user", DIV_TOP_PERI2, 24, 3),

	DIV(TOP_DOUT_ACLK_FSYS_200, "dout_aclk_fsys_200",
			"mout_bustop_pll_user", DIV_TOP_FSYS0, 0, 3),
	DIV(TOP_DOUT_SCLK_FSYS_USBDRD30_SUSPEND_CLK,
			"dout_sclk_fsys_usbdrd30_suspend_clk",
			"mout_sclk_fsys_usb", DIV_TOP_FSYS0, 4, 4),
	DIV(TOP_DOUT_SCLK_FSYS_MMC0_SDCLKIN_A, "dout_sclk_fsys_mmc0_sdclkin_a",
			"mout_sclk_fsys_mmc0_sdclkin_b",
			DIV_TOP_FSYS0, 12, 4),
	DIV(TOP_DOUT_SCLK_FSYS_MMC0_SDCLKIN_B, "dout_sclk_fsys_mmc0_sdclkin_b",
			"dout_sclk_fsys_mmc0_sdclkin_a",
			DIV_TOP_FSYS0, 16, 8),


	DIV(TOP_DOUT_SCLK_FSYS_MMC1_SDCLKIN_A, "dout_sclk_fsys_mmc1_sdclkin_a",
			"mout_sclk_fsys_mmc1_sdclkin_b",
			DIV_TOP_FSYS1, 0, 4),
	DIV(TOP_DOUT_SCLK_FSYS_MMC1_SDCLKIN_B, "dout_sclk_fsys_mmc1_sdclkin_b",
			"dout_sclk_fsys_mmc1_sdclkin_a",
			DIV_TOP_FSYS1, 4, 8),
	DIV(TOP_DOUT_SCLK_FSYS_MMC2_SDCLKIN_A, "dout_sclk_fsys_mmc2_sdclkin_a",
			"mout_sclk_fsys_mmc2_sdclkin_b",
			DIV_TOP_FSYS1, 12, 4),
	DIV(TOP_DOUT_SCLK_FSYS_MMC2_SDCLKIN_B, "dout_sclk_fsys_mmc2_sdclkin_b",
			"dout_sclk_fsys_mmc2_sdclkin_a",
			DIV_TOP_FSYS1, 16, 8),

};

static const struct samsung_gate_clock top_gate_clks[] __initconst = {
	GATE(TOP_SCLK_MMC0, "sclk_fsys_mmc0_sdclkin",
			"dout_sclk_fsys_mmc0_sdclkin_b",
			EN_SCLK_TOP, 7, CLK_SET_RATE_PARENT, 0),
	GATE(TOP_SCLK_MMC1, "sclk_fsys_mmc1_sdclkin",
			"dout_sclk_fsys_mmc1_sdclkin_b",
			EN_SCLK_TOP, 8, CLK_SET_RATE_PARENT, 0),
	GATE(TOP_SCLK_MMC2, "sclk_fsys_mmc2_sdclkin",
			"dout_sclk_fsys_mmc2_sdclkin_b",
			EN_SCLK_TOP, 9, CLK_SET_RATE_PARENT, 0),
	GATE(TOP_SCLK_FIMD1, "sclk_disp_pixel", "dout_sclk_disp_pixel",
			EN_ACLK_TOP, 10, CLK_IGNORE_UNUSED |
			CLK_SET_RATE_PARENT, 0),
};

static const struct samsung_pll_clock top_pll_clks[] __initconst = {
	PLL(pll_2550xx, TOP_FOUT_DISP_PLL, "fout_disp_pll", "fin_pll",
		DISP_PLL_LOCK, DISP_PLL_CON0,
		pll2550_24mhz_tbl),
	PLL(pll_2650xx, TOP_FOUT_AUD_PLL, "fout_aud_pll", "fin_pll",
		AUD_PLL_LOCK, AUD_PLL_CON0,
		pll2650_24mhz_tbl),
};

static const struct samsung_cmu_info top_cmu __initconst = {
	.pll_clks	= top_pll_clks,
	.nr_pll_clks	= ARRAY_SIZE(top_pll_clks),
	.mux_clks	= top_mux_clks,
	.nr_mux_clks	= ARRAY_SIZE(top_mux_clks),
	.div_clks	= top_div_clks,
	.nr_div_clks	= ARRAY_SIZE(top_div_clks),
	.gate_clks	= top_gate_clks,
	.nr_gate_clks	= ARRAY_SIZE(top_gate_clks),
	.fixed_clks	= fixed_rate_clks,
	.nr_fixed_clks	= ARRAY_SIZE(fixed_rate_clks),
	.nr_clk_ids	= TOP_NR_CLK,
	.clk_regs	= top_clk_regs,
	.nr_clk_regs	= ARRAY_SIZE(top_clk_regs),
};

static void __init exynos5260_clk_top_init(struct device_node *np)
{
	samsung_cmu_register_one(np, &top_cmu);
}

CLK_OF_DECLARE(exynos5260_clk_top, "samsung,exynos5260-clock-top",
		exynos5260_clk_top_init);<|MERGE_RESOLUTION|>--- conflicted
+++ resolved
@@ -20,35 +20,6 @@
  * DISP_PLL, EGL_PLL, KFC_PLL, MEM_PLL, BUS_PLL, MEDIA_PLL, G3D_PLL.
  */
 static const struct samsung_pll_rate_table pll2550_24mhz_tbl[] __initconst = {
-<<<<<<< HEAD
-	PLL_35XX_RATE(1700000000, 425, 6, 0),
-	PLL_35XX_RATE(1600000000, 200, 3, 0),
-	PLL_35XX_RATE(1500000000, 250, 4, 0),
-	PLL_35XX_RATE(1400000000, 175, 3, 0),
-	PLL_35XX_RATE(1300000000, 325, 6, 0),
-	PLL_35XX_RATE(1200000000, 400, 4, 1),
-	PLL_35XX_RATE(1100000000, 275, 3, 1),
-	PLL_35XX_RATE(1000000000, 250, 3, 1),
-	PLL_35XX_RATE(933000000, 311, 4, 1),
-	PLL_35XX_RATE(900000000, 300, 4, 1),
-	PLL_35XX_RATE(800000000, 200, 3, 1),
-	PLL_35XX_RATE(733000000, 733, 12, 1),
-	PLL_35XX_RATE(700000000, 175, 3, 1),
-	PLL_35XX_RATE(667000000, 667, 12, 1),
-	PLL_35XX_RATE(633000000, 211, 4, 1),
-	PLL_35XX_RATE(620000000, 310, 3, 2),
-	PLL_35XX_RATE(600000000, 400, 4, 2),
-	PLL_35XX_RATE(543000000, 362, 4, 2),
-	PLL_35XX_RATE(533000000, 533, 6, 2),
-	PLL_35XX_RATE(500000000, 250, 3, 2),
-	PLL_35XX_RATE(450000000, 300, 4, 2),
-	PLL_35XX_RATE(400000000, 200, 3, 2),
-	PLL_35XX_RATE(350000000, 175, 3, 2),
-	PLL_35XX_RATE(300000000, 400, 4, 3),
-	PLL_35XX_RATE(266000000, 266, 3, 3),
-	PLL_35XX_RATE(200000000, 200, 3, 3),
-	PLL_35XX_RATE(160000000, 160, 3, 3),
-=======
 	PLL_35XX_RATE(24 * MHZ, 1700000000, 425, 6, 0),
 	PLL_35XX_RATE(24 * MHZ, 1600000000, 200, 3, 0),
 	PLL_35XX_RATE(24 * MHZ, 1500000000, 250, 4, 0),
@@ -76,33 +47,12 @@
 	PLL_35XX_RATE(24 * MHZ, 266000000, 266, 3, 3),
 	PLL_35XX_RATE(24 * MHZ, 200000000, 200, 3, 3),
 	PLL_35XX_RATE(24 * MHZ, 160000000, 160, 3, 3),
->>>>>>> 24b8d41d
 };
 
 /*
  * Applicable for 2650 Type PLL for AUD_PLL.
  */
 static const struct samsung_pll_rate_table pll2650_24mhz_tbl[] __initconst = {
-<<<<<<< HEAD
-	PLL_36XX_RATE(1600000000, 200, 3, 0, 0),
-	PLL_36XX_RATE(1200000000, 100, 2, 0, 0),
-	PLL_36XX_RATE(1000000000, 250, 3, 1, 0),
-	PLL_36XX_RATE(800000000, 200, 3, 1, 0),
-	PLL_36XX_RATE(600000000, 100, 2, 1, 0),
-	PLL_36XX_RATE(532000000, 266, 3, 2, 0),
-	PLL_36XX_RATE(480000000, 160, 2, 2, 0),
-	PLL_36XX_RATE(432000000, 144, 2, 2, 0),
-	PLL_36XX_RATE(400000000, 200, 3, 2, 0),
-	PLL_36XX_RATE(394073130, 459, 7, 2, 49282),
-	PLL_36XX_RATE(333000000, 111, 2, 2, 0),
-	PLL_36XX_RATE(300000000, 100, 2, 2, 0),
-	PLL_36XX_RATE(266000000, 266, 3, 3, 0),
-	PLL_36XX_RATE(200000000, 200, 3, 3, 0),
-	PLL_36XX_RATE(166000000, 166, 3, 3, 0),
-	PLL_36XX_RATE(133000000, 266, 3, 4, 0),
-	PLL_36XX_RATE(100000000, 200, 3, 4, 0),
-	PLL_36XX_RATE(66000000, 176, 2, 5, 0),
-=======
 	PLL_36XX_RATE(24 * MHZ, 1600000000, 200, 3, 0, 0),
 	PLL_36XX_RATE(24 * MHZ, 1200000000, 100, 2, 0, 0),
 	PLL_36XX_RATE(24 * MHZ, 1000000000, 250, 3, 1, 0),
@@ -121,7 +71,6 @@
 	PLL_36XX_RATE(24 * MHZ, 133000000, 266, 3, 4, 0),
 	PLL_36XX_RATE(24 * MHZ, 100000000, 200, 3, 4, 0),
 	PLL_36XX_RATE(24 * MHZ, 66000000, 176, 2, 5, 0),
->>>>>>> 24b8d41d
 };
 
 /* CMU_AUD */
