--- conflicted
+++ resolved
@@ -278,11 +278,7 @@
 			struct exynos_cpuclk *cpuclk, void __iomem *base)
 {
 	const struct exynos_cpuclk_cfg_data *cfg_data = cpuclk->cfg;
-<<<<<<< HEAD
-	unsigned long alt_prate = clk_get_rate(cpuclk->alt_parent);
-=======
 	unsigned long alt_prate = clk_hw_get_rate(cpuclk->alt_parent);
->>>>>>> 24b8d41d
 	unsigned long alt_div = 0, alt_div_mask = DIV_MASK;
 	unsigned long div0, div1 = 0, mux_reg;
 	unsigned long flags;
