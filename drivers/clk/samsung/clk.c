// SPDX-License-Identifier: GPL-2.0-only
/*
 * Copyright (c) 2013 Samsung Electronics Co., Ltd.
 * Copyright (c) 2013 Linaro Ltd.
 * Author: Thomas Abraham <thomas.ab@samsung.com>
 *
 * This file includes utility functions to register clocks to common
 * clock framework for Samsung platforms.
*/

#include <linux/slab.h>
#include <linux/clkdev.h>
#include <linux/clk.h>
#include <linux/clk-provider.h>
#include <linux/io.h>
#include <linux/of_address.h>
#include <linux/syscore_ops.h>

#include "clk.h"

static LIST_HEAD(clock_reg_cache_list);

void samsung_clk_save(void __iomem *base,
				    struct samsung_clk_reg_dump *rd,
				    unsigned int num_regs)
{
	for (; num_regs > 0; --num_regs, ++rd)
		rd->value = readl(base + rd->offset);
}

void samsung_clk_restore(void __iomem *base,
				      const struct samsung_clk_reg_dump *rd,
				      unsigned int num_regs)
{
	for (; num_regs > 0; --num_regs, ++rd)
		writel(rd->value, base + rd->offset);
}

struct samsung_clk_reg_dump *samsung_clk_alloc_reg_dump(
						const unsigned long *rdump,
						unsigned long nr_rdump)
{
	struct samsung_clk_reg_dump *rd;
	unsigned int i;

	rd = kcalloc(nr_rdump, sizeof(*rd), GFP_KERNEL);
	if (!rd)
		return NULL;

	for (i = 0; i < nr_rdump; ++i)
		rd[i].offset = rdump[i];

	return rd;
}

/* setup the essentials required to support clock lookup using ccf */
struct samsung_clk_provider *__init samsung_clk_init(struct device_node *np,
			void __iomem *base, unsigned long nr_clks)
{
	struct samsung_clk_provider *ctx;
	int i;

	ctx = kzalloc(struct_size(ctx, clk_data.hws, nr_clks), GFP_KERNEL);
	if (!ctx)
		panic("could not allocate clock provider context.\n");

	for (i = 0; i < nr_clks; ++i)
		ctx->clk_data.hws[i] = ERR_PTR(-ENOENT);

	ctx->reg_base = base;
	ctx->clk_data.num = nr_clks;
	spin_lock_init(&ctx->lock);

	return ctx;
}

void __init samsung_clk_of_add_provider(struct device_node *np,
				struct samsung_clk_provider *ctx)
{
	if (np) {
		if (of_clk_add_hw_provider(np, of_clk_hw_onecell_get,
					&ctx->clk_data))
			panic("could not register clk provider\n");
	}
}

/* add a clock instance to the clock lookup table used for dt based lookup */
void samsung_clk_add_lookup(struct samsung_clk_provider *ctx,
			    struct clk_hw *clk_hw, unsigned int id)
{
	if (id)
		ctx->clk_data.hws[id] = clk_hw;
}

/* register a list of aliases */
void __init samsung_clk_register_alias(struct samsung_clk_provider *ctx,
				const struct samsung_clock_alias *list,
				unsigned int nr_clk)
{
	struct clk_hw *clk_hw;
	unsigned int idx, ret;

	for (idx = 0; idx < nr_clk; idx++, list++) {
		if (!list->id) {
			pr_err("%s: clock id missing for index %d\n", __func__,
				idx);
			continue;
		}

		clk_hw = ctx->clk_data.hws[list->id];
		if (!clk_hw) {
			pr_err("%s: failed to find clock %d\n", __func__,
				list->id);
			continue;
		}

		ret = clk_hw_register_clkdev(clk_hw, list->alias,
					     list->dev_name);
		if (ret)
			pr_err("%s: failed to register lookup %s\n",
					__func__, list->alias);
	}
}

/* register a list of fixed clocks */
void __init samsung_clk_register_fixed_rate(struct samsung_clk_provider *ctx,
		const struct samsung_fixed_rate_clock *list,
		unsigned int nr_clk)
{
	struct clk_hw *clk_hw;
	unsigned int idx, ret;

	for (idx = 0; idx < nr_clk; idx++, list++) {
		clk_hw = clk_hw_register_fixed_rate(ctx->dev, list->name,
			list->parent_name, list->flags, list->fixed_rate);
		if (IS_ERR(clk_hw)) {
			pr_err("%s: failed to register clock %s\n", __func__,
				list->name);
			continue;
		}

		samsung_clk_add_lookup(ctx, clk_hw, list->id);

		/*
		 * Unconditionally add a clock lookup for the fixed rate clocks.
		 * There are not many of these on any of Samsung platforms.
		 */
		ret = clk_hw_register_clkdev(clk_hw, list->name, NULL);
		if (ret)
			pr_err("%s: failed to register clock lookup for %s",
				__func__, list->name);
	}
}

/* register a list of fixed factor clocks */
void __init samsung_clk_register_fixed_factor(struct samsung_clk_provider *ctx,
		const struct samsung_fixed_factor_clock *list, unsigned int nr_clk)
{
	struct clk_hw *clk_hw;
	unsigned int idx;

	for (idx = 0; idx < nr_clk; idx++, list++) {
		clk_hw = clk_hw_register_fixed_factor(ctx->dev, list->name,
			list->parent_name, list->flags, list->mult, list->div);
		if (IS_ERR(clk_hw)) {
			pr_err("%s: failed to register clock %s\n", __func__,
				list->name);
			continue;
		}

		samsung_clk_add_lookup(ctx, clk_hw, list->id);
	}
}

/* register a list of mux clocks */
void __init samsung_clk_register_mux(struct samsung_clk_provider *ctx,
				const struct samsung_mux_clock *list,
				unsigned int nr_clk)
{
	struct clk_hw *clk_hw;
	unsigned int idx;

	for (idx = 0; idx < nr_clk; idx++, list++) {
		clk_hw = clk_hw_register_mux(ctx->dev, list->name,
			list->parent_names, list->num_parents, list->flags,
			ctx->reg_base + list->offset,
			list->shift, list->width, list->mux_flags, &ctx->lock);
		if (IS_ERR(clk_hw)) {
			pr_err("%s: failed to register clock %s\n", __func__,
				list->name);
			continue;
		}

		samsung_clk_add_lookup(ctx, clk_hw, list->id);
	}
}

/* register a list of div clocks */
void __init samsung_clk_register_div(struct samsung_clk_provider *ctx,
				const struct samsung_div_clock *list,
				unsigned int nr_clk)
{
	struct clk_hw *clk_hw;
	unsigned int idx;

	for (idx = 0; idx < nr_clk; idx++, list++) {
		if (list->table)
			clk_hw = clk_hw_register_divider_table(ctx->dev,
				list->name, list->parent_name, list->flags,
				ctx->reg_base + list->offset,
				list->shift, list->width, list->div_flags,
				list->table, &ctx->lock);
		else
			clk_hw = clk_hw_register_divider(ctx->dev, list->name,
				list->parent_name, list->flags,
				ctx->reg_base + list->offset, list->shift,
				list->width, list->div_flags, &ctx->lock);
		if (IS_ERR(clk_hw)) {
			pr_err("%s: failed to register clock %s\n", __func__,
				list->name);
			continue;
		}

		samsung_clk_add_lookup(ctx, clk_hw, list->id);
	}
}

/* register a list of gate clocks */
void __init samsung_clk_register_gate(struct samsung_clk_provider *ctx,
				const struct samsung_gate_clock *list,
				unsigned int nr_clk)
{
	struct clk_hw *clk_hw;
	unsigned int idx;

	for (idx = 0; idx < nr_clk; idx++, list++) {
		clk_hw = clk_hw_register_gate(ctx->dev, list->name, list->parent_name,
				list->flags, ctx->reg_base + list->offset,
				list->bit_idx, list->gate_flags, &ctx->lock);
		if (IS_ERR(clk_hw)) {
			pr_err("%s: failed to register clock %s\n", __func__,
				list->name);
			continue;
		}

		samsung_clk_add_lookup(ctx, clk_hw, list->id);
	}
}

/*
 * obtain the clock speed of all external fixed clock sources from device
 * tree and register it
 */
void __init samsung_clk_of_register_fixed_ext(struct samsung_clk_provider *ctx,
			struct samsung_fixed_rate_clock *fixed_rate_clk,
			unsigned int nr_fixed_rate_clk,
			const struct of_device_id *clk_matches)
{
	const struct of_device_id *match;
	struct device_node *clk_np;
	u32 freq;

	for_each_matching_node_and_match(clk_np, clk_matches, &match) {
		if (of_property_read_u32(clk_np, "clock-frequency", &freq))
			continue;
		fixed_rate_clk[(unsigned long)match->data].fixed_rate = freq;
	}
	samsung_clk_register_fixed_rate(ctx, fixed_rate_clk, nr_fixed_rate_clk);
}

/* utility function to get the rate of a specified clock */
unsigned long _get_rate(const char *clk_name)
{
	struct clk *clk;

	clk = __clk_lookup(clk_name);
	if (!clk) {
		pr_err("%s: could not find clock %s\n", __func__, clk_name);
		return 0;
	}

	return clk_get_rate(clk);
}

#ifdef CONFIG_PM_SLEEP
static int samsung_clk_suspend(void)
{
	struct samsung_clock_reg_cache *reg_cache;

	list_for_each_entry(reg_cache, &clock_reg_cache_list, node) {
		samsung_clk_save(reg_cache->reg_base, reg_cache->rdump,
				reg_cache->rd_num);
		samsung_clk_restore(reg_cache->reg_base, reg_cache->rsuspend,
				reg_cache->rsuspend_num);
	}
	return 0;
}

static void samsung_clk_resume(void)
{
	struct samsung_clock_reg_cache *reg_cache;

	list_for_each_entry(reg_cache, &clock_reg_cache_list, node)
		samsung_clk_restore(reg_cache->reg_base, reg_cache->rdump,
				reg_cache->rd_num);
}

static struct syscore_ops samsung_clk_syscore_ops = {
	.suspend = samsung_clk_suspend,
	.resume = samsung_clk_resume,
};

<<<<<<< HEAD
void samsung_clk_sleep_init(void __iomem *reg_base,
			const unsigned long *rdump,
			unsigned long nr_rdump)
=======
void samsung_clk_extended_sleep_init(void __iomem *reg_base,
			const unsigned long *rdump,
			unsigned long nr_rdump,
			const struct samsung_clk_reg_dump *rsuspend,
			unsigned long nr_rsuspend)
>>>>>>> 24b8d41d
{
	struct samsung_clock_reg_cache *reg_cache;

	reg_cache = kzalloc(sizeof(struct samsung_clock_reg_cache),
			GFP_KERNEL);
	if (!reg_cache)
		panic("could not allocate register reg_cache.\n");
	reg_cache->rdump = samsung_clk_alloc_reg_dump(rdump, nr_rdump);

	if (!reg_cache->rdump)
		panic("could not allocate register dump storage.\n");

	if (list_empty(&clock_reg_cache_list))
		register_syscore_ops(&samsung_clk_syscore_ops);

	reg_cache->reg_base = reg_base;
	reg_cache->rd_num = nr_rdump;
	reg_cache->rsuspend = rsuspend;
	reg_cache->rsuspend_num = nr_rsuspend;
	list_add_tail(&reg_cache->node, &clock_reg_cache_list);
}
<<<<<<< HEAD

#else
void samsung_clk_sleep_init(void __iomem *reg_base,
			const unsigned long *rdump,
			unsigned long nr_rdump) {}
=======
>>>>>>> 24b8d41d
#endif

/*
 * Common function which registers plls, muxes, dividers and gates
 * for each CMU. It also add CMU register list to register cache.
 */
struct samsung_clk_provider * __init samsung_cmu_register_one(
			struct device_node *np,
			const struct samsung_cmu_info *cmu)
{
	void __iomem *reg_base;
	struct samsung_clk_provider *ctx;

	reg_base = of_iomap(np, 0);
	if (!reg_base) {
		panic("%s: failed to map registers\n", __func__);
		return NULL;
	}

	ctx = samsung_clk_init(np, reg_base, cmu->nr_clk_ids);

	if (cmu->pll_clks)
		samsung_clk_register_pll(ctx, cmu->pll_clks, cmu->nr_pll_clks,
			reg_base);
	if (cmu->mux_clks)
		samsung_clk_register_mux(ctx, cmu->mux_clks,
			cmu->nr_mux_clks);
	if (cmu->div_clks)
		samsung_clk_register_div(ctx, cmu->div_clks, cmu->nr_div_clks);
	if (cmu->gate_clks)
		samsung_clk_register_gate(ctx, cmu->gate_clks,
			cmu->nr_gate_clks);
	if (cmu->fixed_clks)
		samsung_clk_register_fixed_rate(ctx, cmu->fixed_clks,
			cmu->nr_fixed_clks);
	if (cmu->fixed_factor_clks)
		samsung_clk_register_fixed_factor(ctx, cmu->fixed_factor_clks,
			cmu->nr_fixed_factor_clks);
	if (cmu->clk_regs)
		samsung_clk_extended_sleep_init(reg_base,
			cmu->clk_regs, cmu->nr_clk_regs,
			cmu->suspend_regs, cmu->nr_suspend_regs);

	samsung_clk_of_add_provider(np, ctx);

	return ctx;
}<|MERGE_RESOLUTION|>--- conflicted
+++ resolved
@@ -310,17 +310,11 @@
 	.resume = samsung_clk_resume,
 };
 
-<<<<<<< HEAD
-void samsung_clk_sleep_init(void __iomem *reg_base,
-			const unsigned long *rdump,
-			unsigned long nr_rdump)
-=======
 void samsung_clk_extended_sleep_init(void __iomem *reg_base,
 			const unsigned long *rdump,
 			unsigned long nr_rdump,
 			const struct samsung_clk_reg_dump *rsuspend,
 			unsigned long nr_rsuspend)
->>>>>>> 24b8d41d
 {
 	struct samsung_clock_reg_cache *reg_cache;
 
@@ -342,14 +336,6 @@
 	reg_cache->rsuspend_num = nr_rsuspend;
 	list_add_tail(&reg_cache->node, &clock_reg_cache_list);
 }
-<<<<<<< HEAD
-
-#else
-void samsung_clk_sleep_init(void __iomem *reg_base,
-			const unsigned long *rdump,
-			unsigned long nr_rdump) {}
-=======
->>>>>>> 24b8d41d
 #endif
 
 /*
