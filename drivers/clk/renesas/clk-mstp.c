--- conflicted
+++ resolved
@@ -188,17 +188,8 @@
 	struct clk **clks;
 	unsigned int i;
 
-<<<<<<< HEAD
-	group = kzalloc(sizeof(*group), GFP_KERNEL);
-	clks = kmalloc_array(MSTP_MAX_CLOCKS, sizeof(*clks), GFP_KERNEL);
-	if (group == NULL || clks == NULL) {
-		kfree(group);
-		kfree(clks);
-		pr_err("%s: failed to allocate group\n", __func__);
-=======
 	group = kzalloc(struct_size(group, clks, MSTP_MAX_CLOCKS), GFP_KERNEL);
 	if (!group)
->>>>>>> 24b8d41d
 		return;
 
 	clks = group->clks;
@@ -341,12 +332,8 @@
 		return;
 
 	pd->name = np->name;
-<<<<<<< HEAD
-	pd->flags = GENPD_FLAG_PM_CLK;
-=======
 	pd->flags = GENPD_FLAG_PM_CLK | GENPD_FLAG_ALWAYS_ON |
 		    GENPD_FLAG_ACTIVE_WAKEUP;
->>>>>>> 24b8d41d
 	pd->attach_dev = cpg_mstp_attach_dev;
 	pd->detach_dev = cpg_mstp_detach_dev;
 	pm_genpd_init(pd, &pm_domain_always_on_gov, false);
