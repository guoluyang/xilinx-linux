/*
 * DRA7 ATL (Audio Tracking Logic) clock driver
 *
 * Copyright (C) 2013 Texas Instruments, Inc.
 *
 * Peter Ujfalusi <peter.ujfalusi@ti.com>
 *
 * This program is free software; you can redistribute it and/or modify
 * it under the terms of the GNU General Public License version 2 as
 * published by the Free Software Foundation.
 *
 * This program is distributed "as is" WITHOUT ANY WARRANTY of any
 * kind, whether express or implied; without even the implied warranty
 * of MERCHANTABILITY or FITNESS FOR A PARTICULAR PURPOSE.  See the
 * GNU General Public License for more details.
 */

#include <linux/init.h>
#include <linux/clk.h>
#include <linux/clk-provider.h>
#include <linux/slab.h>
#include <linux/io.h>
#include <linux/of.h>
#include <linux/of_address.h>
#include <linux/platform_device.h>
#include <linux/pm_runtime.h>
#include <linux/clk/ti.h>

#include "clock.h"

#define DRA7_ATL_INSTANCES	4

#define DRA7_ATL_PPMR_REG(id)		(0x200 + (id * 0x80))
#define DRA7_ATL_BBSR_REG(id)		(0x204 + (id * 0x80))
#define DRA7_ATL_ATLCR_REG(id)		(0x208 + (id * 0x80))
#define DRA7_ATL_SWEN_REG(id)		(0x210 + (id * 0x80))
#define DRA7_ATL_BWSMUX_REG(id)		(0x214 + (id * 0x80))
#define DRA7_ATL_AWSMUX_REG(id)		(0x218 + (id * 0x80))
#define DRA7_ATL_PCLKMUX_REG(id)	(0x21c + (id * 0x80))

#define DRA7_ATL_SWEN			BIT(0)
#define DRA7_ATL_DIVIDER_MASK		(0x1f)
#define DRA7_ATL_PCLKMUX		BIT(0)
struct dra7_atl_clock_info;

struct dra7_atl_desc {
	struct clk *clk;
	struct clk_hw hw;
	struct dra7_atl_clock_info *cinfo;
	int id;

	bool probed;		/* the driver for the IP has been loaded */
	bool valid;		/* configured */
	bool enabled;
	u32 bws;		/* Baseband Word Select Mux */
	u32 aws;		/* Audio Word Select Mux */
	u32 divider;		/* Cached divider value */
};

struct dra7_atl_clock_info {
	struct device *dev;
	void __iomem *iobase;

	struct dra7_atl_desc *cdesc;
};

#define to_atl_desc(_hw)	container_of(_hw, struct dra7_atl_desc, hw)

static inline void atl_write(struct dra7_atl_clock_info *cinfo, u32 reg,
			     u32 val)
{
	__raw_writel(val, cinfo->iobase + reg);
}

static inline int atl_read(struct dra7_atl_clock_info *cinfo, u32 reg)
{
	return __raw_readl(cinfo->iobase + reg);
}

static int atl_clk_enable(struct clk_hw *hw)
{
	struct dra7_atl_desc *cdesc = to_atl_desc(hw);

	if (!cdesc->probed)
		goto out;

	if (unlikely(!cdesc->valid))
		dev_warn(cdesc->cinfo->dev, "atl%d has not been configured\n",
			 cdesc->id);
	pm_runtime_get_sync(cdesc->cinfo->dev);

	atl_write(cdesc->cinfo, DRA7_ATL_ATLCR_REG(cdesc->id),
		  cdesc->divider - 1);
	atl_write(cdesc->cinfo, DRA7_ATL_SWEN_REG(cdesc->id), DRA7_ATL_SWEN);

out:
	cdesc->enabled = true;

	return 0;
}

static void atl_clk_disable(struct clk_hw *hw)
{
	struct dra7_atl_desc *cdesc = to_atl_desc(hw);

	if (!cdesc->probed)
		goto out;

	atl_write(cdesc->cinfo, DRA7_ATL_SWEN_REG(cdesc->id), 0);
	pm_runtime_put_sync(cdesc->cinfo->dev);

out:
	cdesc->enabled = false;
}

static int atl_clk_is_enabled(struct clk_hw *hw)
{
	struct dra7_atl_desc *cdesc = to_atl_desc(hw);

	return cdesc->enabled;
}

static unsigned long atl_clk_recalc_rate(struct clk_hw *hw,
					 unsigned long parent_rate)
{
	struct dra7_atl_desc *cdesc = to_atl_desc(hw);

	return parent_rate / cdesc->divider;
}

static long atl_clk_round_rate(struct clk_hw *hw, unsigned long rate,
			       unsigned long *parent_rate)
{
	unsigned divider;

	divider = (*parent_rate + rate / 2) / rate;
	if (divider > DRA7_ATL_DIVIDER_MASK + 1)
		divider = DRA7_ATL_DIVIDER_MASK + 1;

	return *parent_rate / divider;
}

static int atl_clk_set_rate(struct clk_hw *hw, unsigned long rate,
			    unsigned long parent_rate)
{
	struct dra7_atl_desc *cdesc;
	u32 divider;

	if (!hw || !rate)
		return -EINVAL;

	cdesc = to_atl_desc(hw);
	divider = ((parent_rate + rate / 2) / rate) - 1;
	if (divider > DRA7_ATL_DIVIDER_MASK)
		divider = DRA7_ATL_DIVIDER_MASK;

	cdesc->divider = divider + 1;

	return 0;
}

static const struct clk_ops atl_clk_ops = {
	.enable		= atl_clk_enable,
	.disable	= atl_clk_disable,
	.is_enabled	= atl_clk_is_enabled,
	.recalc_rate	= atl_clk_recalc_rate,
	.round_rate	= atl_clk_round_rate,
	.set_rate	= atl_clk_set_rate,
};

static void __init of_dra7_atl_clock_setup(struct device_node *node)
{
	struct dra7_atl_desc *clk_hw = NULL;
	struct clk_init_data init = { NULL };
	const char **parent_names = NULL;
	struct clk *clk;

	clk_hw = kzalloc(sizeof(*clk_hw), GFP_KERNEL);
	if (!clk_hw) {
		pr_err("%s: could not allocate dra7_atl_desc\n", __func__);
		return;
	}

	clk_hw->hw.init = &init;
	clk_hw->divider = 1;
	init.name = node->name;
	init.ops = &atl_clk_ops;
	init.flags = CLK_IGNORE_UNUSED;
	init.num_parents = of_clk_get_parent_count(node);

	if (init.num_parents != 1) {
		pr_err("%s: atl clock %pOFn must have 1 parent\n", __func__,
		       node);
		goto cleanup;
	}

	parent_names = kzalloc(sizeof(char *), GFP_KERNEL);

	if (!parent_names)
		goto cleanup;

	parent_names[0] = of_clk_get_parent_name(node, 0);

	init.parent_names = parent_names;

	clk = ti_clk_register(NULL, &clk_hw->hw, node->name);

	if (!IS_ERR(clk)) {
		of_clk_add_provider(node, of_clk_src_simple_get, clk);
		kfree(parent_names);
		return;
	}
cleanup:
	kfree(parent_names);
	kfree(clk_hw);
}
CLK_OF_DECLARE(dra7_atl_clock, "ti,dra7-atl-clock", of_dra7_atl_clock_setup);

static int of_dra7_atl_clk_probe(struct platform_device *pdev)
{
	struct device_node *node = pdev->dev.of_node;
	struct dra7_atl_clock_info *cinfo;
	int i;
	int ret = 0;

	if (!node)
		return -ENODEV;

	cinfo = devm_kzalloc(&pdev->dev, sizeof(*cinfo), GFP_KERNEL);
	if (!cinfo)
		return -ENOMEM;

	cinfo->iobase = of_iomap(node, 0);
	cinfo->dev = &pdev->dev;
	pm_runtime_enable(cinfo->dev);

	pm_runtime_get_sync(cinfo->dev);
	atl_write(cinfo, DRA7_ATL_PCLKMUX_REG(0), DRA7_ATL_PCLKMUX);

	for (i = 0; i < DRA7_ATL_INSTANCES; i++) {
		struct device_node *cfg_node;
		char prop[5];
		struct dra7_atl_desc *cdesc;
		struct of_phandle_args clkspec;
		struct clk *clk;
		int rc;

		rc = of_parse_phandle_with_args(node, "ti,provided-clocks",
						NULL, i, &clkspec);

		if (rc) {
			pr_err("%s: failed to lookup atl clock %d\n", __func__,
			       i);
			return -EINVAL;
		}

		clk = of_clk_get_from_provider(&clkspec);
		if (IS_ERR(clk)) {
			pr_err("%s: failed to get atl clock %d from provider\n",
			       __func__, i);
			return PTR_ERR(clk);
		}

		cdesc = to_atl_desc(__clk_get_hw(clk));
		cdesc->cinfo = cinfo;
		cdesc->id = i;

		/* Get configuration for the ATL instances */
		snprintf(prop, sizeof(prop), "atl%u", i);
<<<<<<< HEAD
		of_node_get(node);
		cfg_node = of_find_node_by_name(node, prop);
=======
		cfg_node = of_get_child_by_name(node, prop);
>>>>>>> 24b8d41d
		if (cfg_node) {
			ret = of_property_read_u32(cfg_node, "bws",
						   &cdesc->bws);
			ret |= of_property_read_u32(cfg_node, "aws",
						    &cdesc->aws);
			if (!ret) {
				cdesc->valid = true;
				atl_write(cinfo, DRA7_ATL_BWSMUX_REG(i),
					  cdesc->bws);
				atl_write(cinfo, DRA7_ATL_AWSMUX_REG(i),
					  cdesc->aws);
			}
			of_node_put(cfg_node);
		}

		cdesc->probed = true;
		/*
		 * Enable the clock if it has been asked prior to loading the
		 * hw driver
		 */
		if (cdesc->enabled)
			atl_clk_enable(__clk_get_hw(clk));
	}
	pm_runtime_put_sync(cinfo->dev);

	return ret;
}

static const struct of_device_id of_dra7_atl_clk_match_tbl[] = {
	{ .compatible = "ti,dra7-atl", },
	{},
};

static struct platform_driver dra7_atl_clk_driver = {
	.driver = {
		.name = "dra7-atl",
		.suppress_bind_attrs = true,
		.of_match_table = of_dra7_atl_clk_match_tbl,
	},
	.probe = of_dra7_atl_clk_probe,
};
builtin_platform_driver(dra7_atl_clk_driver);<|MERGE_RESOLUTION|>--- conflicted
+++ resolved
@@ -267,12 +267,7 @@
 
 		/* Get configuration for the ATL instances */
 		snprintf(prop, sizeof(prop), "atl%u", i);
-<<<<<<< HEAD
-		of_node_get(node);
-		cfg_node = of_find_node_by_name(node, prop);
-=======
 		cfg_node = of_get_child_by_name(node, prop);
->>>>>>> 24b8d41d
 		if (cfg_node) {
 			ret = of_property_read_u32(cfg_node, "bws",
 						   &cdesc->bws);
