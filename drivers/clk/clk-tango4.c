// SPDX-License-Identifier: GPL-2.0
#include <linux/kernel.h>
#include <linux/clk-provider.h>
#include <linux/of_address.h>
#include <linux/init.h>
#include <linux/io.h>

#define CLK_COUNT 4 /* cpu_clk, sys_clk, usb_clk, sdio_clk */
static struct clk *clks[CLK_COUNT];
static struct clk_onecell_data clk_data = { clks, CLK_COUNT };

#define SYSCLK_DIV	0x20
#define CPUCLK_DIV	0x24
#define DIV_BYPASS	BIT(23)

/*** CLKGEN_PLL ***/
#define extract_pll_n(val)	((val >>  0) & ((1u << 7) - 1))
#define extract_pll_k(val)	((val >> 13) & ((1u << 3) - 1))
#define extract_pll_m(val)	((val >> 16) & ((1u << 3) - 1))
#define extract_pll_isel(val)	((val >> 24) & ((1u << 3) - 1))

static void __init make_pll(int idx, const char *parent, void __iomem *base)
{
	char name[8];
	u32 val, mul, div;

	sprintf(name, "pll%d", idx);
	val = readl(base + idx * 8);
	mul =  extract_pll_n(val) + 1;
	div = (extract_pll_m(val) + 1) << extract_pll_k(val);
	clk_register_fixed_factor(NULL, name, parent, 0, mul, div);
	if (extract_pll_isel(val) != 1)
		panic("%s: input not set to XTAL_IN\n", name);
}

static void __init make_cd(int idx, void __iomem *base)
{
	char name[8];
	u32 val, mul, div;

	sprintf(name, "cd%d", idx);
	val = readl(base + idx * 8);
	mul =  1 << 27;
	div = (2 << 27) + val;
	clk_register_fixed_factor(NULL, name, "pll2", 0, mul, div);
	if (val > 0xf0000000)
		panic("%s: unsupported divider %x\n", name, val);
}

static void __init tango4_clkgen_setup(struct device_node *np)
{
	struct clk **pp = clk_data.clks;
	void __iomem *base = of_iomap(np, 0);
	const char *parent = of_clk_get_parent_name(np, 0);

	if (!base)
<<<<<<< HEAD
		panic("%s: invalid address\n", np->name);

	if (readl(base + CPUCLK_DIV) & DIV_BYPASS)
		panic("%s: unsupported cpuclk setup\n", np->name);

	if (readl(base + SYSCLK_DIV) & DIV_BYPASS)
		panic("%s: unsupported sysclk setup\n", np->name);
=======
		panic("%pOFn: invalid address\n", np);

	if (readl(base + CPUCLK_DIV) & DIV_BYPASS)
		panic("%pOFn: unsupported cpuclk setup\n", np);

	if (readl(base + SYSCLK_DIV) & DIV_BYPASS)
		panic("%pOFn: unsupported sysclk setup\n", np);
>>>>>>> 24b8d41d

	writel(0x100, base + CPUCLK_DIV); /* disable frequency ramping */

	make_pll(0, parent, base);
	make_pll(1, parent, base);
	make_pll(2, parent, base);
	make_cd(2, base + 0x80);
	make_cd(6, base + 0x80);

	pp[0] = clk_register_divider(NULL, "cpu_clk", "pll0", 0,
			base + CPUCLK_DIV, 8, 8, CLK_DIVIDER_ONE_BASED, NULL);
	pp[1] = clk_register_fixed_factor(NULL, "sys_clk", "pll1", 0, 1, 4);
	pp[2] = clk_register_fixed_factor(NULL,  "usb_clk", "cd2", 0, 1, 2);
	pp[3] = clk_register_fixed_factor(NULL, "sdio_clk", "cd6", 0, 1, 2);

	if (IS_ERR(pp[0]) || IS_ERR(pp[1]) || IS_ERR(pp[2]) || IS_ERR(pp[3]))
<<<<<<< HEAD
		panic("%s: clk registration failed\n", np->name);

	if (of_clk_add_provider(np, of_clk_src_onecell_get, &clk_data))
		panic("%s: clk provider registration failed\n", np->name);
=======
		panic("%pOFn: clk registration failed\n", np);

	if (of_clk_add_provider(np, of_clk_src_onecell_get, &clk_data))
		panic("%pOFn: clk provider registration failed\n", np);
>>>>>>> 24b8d41d
}
CLK_OF_DECLARE(tango4_clkgen, "sigma,tango4-clkgen", tango4_clkgen_setup);<|MERGE_RESOLUTION|>--- conflicted
+++ resolved
@@ -54,15 +54,6 @@
 	const char *parent = of_clk_get_parent_name(np, 0);
 
 	if (!base)
-<<<<<<< HEAD
-		panic("%s: invalid address\n", np->name);
-
-	if (readl(base + CPUCLK_DIV) & DIV_BYPASS)
-		panic("%s: unsupported cpuclk setup\n", np->name);
-
-	if (readl(base + SYSCLK_DIV) & DIV_BYPASS)
-		panic("%s: unsupported sysclk setup\n", np->name);
-=======
 		panic("%pOFn: invalid address\n", np);
 
 	if (readl(base + CPUCLK_DIV) & DIV_BYPASS)
@@ -70,7 +61,6 @@
 
 	if (readl(base + SYSCLK_DIV) & DIV_BYPASS)
 		panic("%pOFn: unsupported sysclk setup\n", np);
->>>>>>> 24b8d41d
 
 	writel(0x100, base + CPUCLK_DIV); /* disable frequency ramping */
 
@@ -87,16 +77,9 @@
 	pp[3] = clk_register_fixed_factor(NULL, "sdio_clk", "cd6", 0, 1, 2);
 
 	if (IS_ERR(pp[0]) || IS_ERR(pp[1]) || IS_ERR(pp[2]) || IS_ERR(pp[3]))
-<<<<<<< HEAD
-		panic("%s: clk registration failed\n", np->name);
-
-	if (of_clk_add_provider(np, of_clk_src_onecell_get, &clk_data))
-		panic("%s: clk provider registration failed\n", np->name);
-=======
 		panic("%pOFn: clk registration failed\n", np);
 
 	if (of_clk_add_provider(np, of_clk_src_onecell_get, &clk_data))
 		panic("%pOFn: clk provider registration failed\n", np);
->>>>>>> 24b8d41d
 }
 CLK_OF_DECLARE(tango4_clkgen, "sigma,tango4-clkgen", tango4_clkgen_setup);