// SPDX-License-Identifier: GPL-2.0-or-later
/*
 * Copyright 2011-2013 Freescale Semiconductor, Inc.
 * Copyright 2011 Linaro Ltd.
 */

#include <linux/init.h>
#include <linux/types.h>
#include <linux/bits.h>
#include <linux/clk.h>
#include <linux/clkdev.h>
#include <linux/clk-provider.h>
#include <linux/err.h>
#include <linux/io.h>
#include <linux/of.h>
#include <linux/of_address.h>
#include <linux/of_irq.h>
#include <soc/imx/revision.h>
#include <dt-bindings/clock/imx6qdl-clock.h>

#include "clk.h"

static const char *step_sels[]	= { "osc", "pll2_pfd2_396m", };
static const char *pll1_sw_sels[]	= { "pll1_sys", "step", };
static const char *periph_pre_sels[]	= { "pll2_bus", "pll2_pfd2_396m", "pll2_pfd0_352m", "pll2_198m", };
static const char *periph_clk2_sels[]	= { "pll3_usb_otg", "osc", "osc", "dummy", };
static const char *periph2_clk2_sels[]	= { "pll3_usb_otg", "pll2_bus", };
static const char *periph_sels[]	= { "periph_pre", "periph_clk2", };
static const char *periph2_sels[]	= { "periph2_pre", "periph2_clk2", };
static const char *axi_sels[]		= { "periph", "pll2_pfd2_396m", "periph", "pll3_pfd1_540m", };
static const char *audio_sels[]	= { "pll4_audio_div", "pll3_pfd2_508m", "pll3_pfd3_454m", "pll3_usb_otg", };
static const char *gpu_axi_sels[]	= { "axi", "ahb", };
static const char *pre_axi_sels[]	= { "axi", "ahb", };
static const char *gpu2d_core_sels[]	= { "axi", "pll3_usb_otg", "pll2_pfd0_352m", "pll2_pfd2_396m", };
static const char *gpu2d_core_sels_2[]	= { "mmdc_ch0_axi", "pll3_usb_otg", "pll2_pfd1_594m", "pll3_pfd0_720m",};
static const char *gpu3d_core_sels[]	= { "mmdc_ch0_axi", "pll3_usb_otg", "pll2_pfd1_594m", "pll2_pfd2_396m", };
static const char *gpu3d_shader_sels[] = { "mmdc_ch0_axi", "pll3_usb_otg", "pll2_pfd1_594m", "pll3_pfd0_720m", };
static const char *ipu_sels[]		= { "mmdc_ch0_axi", "pll2_pfd2_396m", "pll3_120m", "pll3_pfd1_540m", };
static const char *ldb_di_sels[]	= { "pll5_video_div", "pll2_pfd0_352m", "pll2_pfd2_396m", "mmdc_ch1_axi", "pll3_usb_otg", };
static const char *ipu_di_pre_sels[]	= { "mmdc_ch0_axi", "pll3_usb_otg", "pll5_video_div", "pll2_pfd0_352m", "pll2_pfd2_396m", "pll3_pfd1_540m", };
static const char *ipu1_di0_sels[]	= { "ipu1_di0_pre", "dummy", "dummy", "ldb_di0", "ldb_di1", };
static const char *ipu1_di1_sels[]	= { "ipu1_di1_pre", "dummy", "dummy", "ldb_di0", "ldb_di1", };
static const char *ipu2_di0_sels[]	= { "ipu2_di0_pre", "dummy", "dummy", "ldb_di0", "ldb_di1", };
static const char *ipu2_di1_sels[]	= { "ipu2_di1_pre", "dummy", "dummy", "ldb_di0", "ldb_di1", };
static const char *ipu1_di0_sels_2[]	= { "ipu1_di0_pre", "dummy", "dummy", "ldb_di0_podf", "ldb_di1_podf", };
static const char *ipu1_di1_sels_2[]	= { "ipu1_di1_pre", "dummy", "dummy", "ldb_di0_podf", "ldb_di1_podf", };
static const char *ipu2_di0_sels_2[]	= { "ipu2_di0_pre", "dummy", "dummy", "ldb_di0_podf", "ldb_di1_podf", };
static const char *ipu2_di1_sels_2[]	= { "ipu2_di1_pre", "dummy", "dummy", "ldb_di0_podf", "ldb_di1_podf", };
static const char *hsi_tx_sels[]	= { "pll3_120m", "pll2_pfd2_396m", };
static const char *pcie_axi_sels[]	= { "axi", "ahb", };
static const char *ssi_sels[]		= { "pll3_pfd2_508m", "pll3_pfd3_454m", "pll4_audio_div", };
static const char *usdhc_sels[]	= { "pll2_pfd2_396m", "pll2_pfd0_352m", };
static const char *enfc_sels[]	= { "pll2_pfd0_352m", "pll2_bus", "pll3_usb_otg", "pll2_pfd2_396m", };
static const char *enfc_sels_2[] = {"pll2_pfd0_352m", "pll2_bus", "pll3_usb_otg", "pll2_pfd2_396m", "pll3_pfd3_454m", "dummy", };
static const char *eim_sels[]		= { "pll2_pfd2_396m", "pll3_usb_otg", "axi", "pll2_pfd0_352m", };
static const char *eim_slow_sels[]      = { "axi", "pll3_usb_otg", "pll2_pfd2_396m", "pll2_pfd0_352m", };
static const char *vdo_axi_sels[]	= { "axi", "ahb", };
static const char *vpu_axi_sels[]	= { "axi", "pll2_pfd2_396m", "pll2_pfd0_352m", };
static const char *uart_sels[] = { "pll3_80m", "osc", };
static const char *ipg_per_sels[] = { "ipg", "osc", };
static const char *ecspi_sels[] = { "pll3_60m", "osc", };
static const char *can_sels[] = { "pll3_60m", "osc", "pll3_80m", };
static const char *cko1_sels[]	= { "pll3_usb_otg", "pll2_bus", "pll1_sys", "pll5_video_div",
				    "video_27m", "axi", "enfc", "ipu1_di0", "ipu1_di1", "ipu2_di0",
				    "ipu2_di1", "ahb", "ipg", "ipg_per", "ckil", "pll4_audio_div", };
static const char *cko2_sels[] = {
	"mmdc_ch0_axi", "mmdc_ch1_axi", "usdhc4", "usdhc1",
	"gpu2d_axi", "dummy", "ecspi_root", "gpu3d_axi",
	"usdhc3", "dummy", "arm", "ipu1",
	"ipu2", "vdo_axi", "osc", "gpu2d_core",
	"gpu3d_core", "usdhc2", "ssi1", "ssi2",
	"ssi3", "gpu3d_shader", "vpu_axi", "can_root",
	"ldb_di0", "ldb_di1", "esai_extal", "eim_slow",
	"uart_serial", "spdif", "asrc", "hsi_tx",
};
static const char *cko_sels[] = { "cko1", "cko2", };
static const char *lvds_sels[] = {
	"dummy", "dummy", "dummy", "dummy", "dummy", "dummy",
	"pll4_audio", "pll5_video", "pll8_mlb", "enet_ref",
	"pcie_ref_125m", "sata_ref_100m",  "usbphy1", "usbphy2",
	"dummy", "dummy", "dummy", "dummy", "osc",
};
static const char *pll_bypass_src_sels[] = { "osc", "lvds1_in", "lvds2_in", "dummy", };
static const char *pll1_bypass_sels[] = { "pll1", "pll1_bypass_src", };
static const char *pll2_bypass_sels[] = { "pll2", "pll2_bypass_src", };
static const char *pll3_bypass_sels[] = { "pll3", "pll3_bypass_src", };
static const char *pll4_bypass_sels[] = { "pll4", "pll4_bypass_src", };
static const char *pll5_bypass_sels[] = { "pll5", "pll5_bypass_src", };
static const char *pll6_bypass_sels[] = { "pll6", "pll6_bypass_src", };
static const char *pll7_bypass_sels[] = { "pll7", "pll7_bypass_src", };

static struct clk_hw **hws;
static struct clk_hw_onecell_data *clk_hw_data;

static struct clk_div_table clk_enet_ref_table[] = {
	{ .val = 0, .div = 20, },
	{ .val = 1, .div = 10, },
	{ .val = 2, .div = 5, },
	{ .val = 3, .div = 4, },
	{ /* sentinel */ }
};

static struct clk_div_table post_div_table[] = {
	{ .val = 2, .div = 1, },
	{ .val = 1, .div = 2, },
	{ .val = 0, .div = 4, },
	{ /* sentinel */ }
};

static struct clk_div_table video_div_table[] = {
	{ .val = 0, .div = 1, },
	{ .val = 1, .div = 2, },
	{ .val = 2, .div = 1, },
	{ .val = 3, .div = 4, },
	{ /* sentinel */ }
};

static unsigned int share_count_esai;
static unsigned int share_count_asrc;
static unsigned int share_count_ssi1;
static unsigned int share_count_ssi2;
static unsigned int share_count_ssi3;
static unsigned int share_count_mipi_core_cfg;
static unsigned int share_count_spdif;
static unsigned int share_count_prg0;
static unsigned int share_count_prg1;

static inline int clk_on_imx6q(void)
{
	return of_machine_is_compatible("fsl,imx6q");
}

static inline int clk_on_imx6qp(void)
{
	return of_machine_is_compatible("fsl,imx6qp");
}

static inline int clk_on_imx6dl(void)
{
	return of_machine_is_compatible("fsl,imx6dl");
}

static const int uart_clk_ids[] __initconst = {
	IMX6QDL_CLK_UART_IPG,
	IMX6QDL_CLK_UART_SERIAL,
};

static struct clk **uart_clks[ARRAY_SIZE(uart_clk_ids) + 1] __initdata;

static int ldb_di_sel_by_clock_id(int clock_id)
{
	switch (clock_id) {
	case IMX6QDL_CLK_PLL5_VIDEO_DIV:
		if (clk_on_imx6q() &&
		    imx_get_soc_revision() == IMX_CHIP_REVISION_1_0)
			return -ENOENT;
		return 0;
	case IMX6QDL_CLK_PLL2_PFD0_352M:
		return 1;
	case IMX6QDL_CLK_PLL2_PFD2_396M:
		return 2;
	case IMX6QDL_CLK_MMDC_CH1_AXI:
		return 3;
	case IMX6QDL_CLK_PLL3_USB_OTG:
		return 4;
	default:
		return -ENOENT;
	}
}

static void of_assigned_ldb_sels(struct device_node *node,
				 unsigned int *ldb_di0_sel,
				 unsigned int *ldb_di1_sel)
{
	struct of_phandle_args clkspec;
	int index, rc, num_parents;
	int parent, child, sel;

	num_parents = of_count_phandle_with_args(node, "assigned-clock-parents",
						 "#clock-cells");
	for (index = 0; index < num_parents; index++) {
		rc = of_parse_phandle_with_args(node, "assigned-clock-parents",
					"#clock-cells", index, &clkspec);
		if (rc < 0) {
			/* skip empty (null) phandles */
			if (rc == -ENOENT)
				continue;
			else
				return;
		}
		if (clkspec.np != node || clkspec.args[0] >= IMX6QDL_CLK_END) {
			pr_err("ccm: parent clock %d not in ccm\n", index);
			return;
		}
		parent = clkspec.args[0];

		rc = of_parse_phandle_with_args(node, "assigned-clocks",
				"#clock-cells", index, &clkspec);
		if (rc < 0)
			return;
		if (clkspec.np != node || clkspec.args[0] >= IMX6QDL_CLK_END) {
			pr_err("ccm: child clock %d not in ccm\n", index);
			return;
		}
		child = clkspec.args[0];

		if (child != IMX6QDL_CLK_LDB_DI0_SEL &&
		    child != IMX6QDL_CLK_LDB_DI1_SEL)
			continue;

		sel = ldb_di_sel_by_clock_id(parent);
		if (sel < 0) {
			pr_err("ccm: invalid ldb_di%d parent clock: %d\n",
			       child == IMX6QDL_CLK_LDB_DI1_SEL, parent);
			continue;
		}

		if (child == IMX6QDL_CLK_LDB_DI0_SEL)
			*ldb_di0_sel = sel;
		if (child == IMX6QDL_CLK_LDB_DI1_SEL)
			*ldb_di1_sel = sel;
	}
}

static bool pll6_bypassed(struct device_node *node)
{
	int index, ret, num_clocks;
	struct of_phandle_args clkspec;

	num_clocks = of_count_phandle_with_args(node, "assigned-clocks",
						"#clock-cells");
	if (num_clocks < 0)
		return false;

	for (index = 0; index < num_clocks; index++) {
		ret = of_parse_phandle_with_args(node, "assigned-clocks",
						 "#clock-cells", index,
						 &clkspec);
		if (ret < 0)
			return false;

		if (clkspec.np == node &&
		    clkspec.args[0] == IMX6QDL_PLL6_BYPASS)
			break;
	}

	/* PLL6 bypass is not part of the assigned clock list */
	if (index == num_clocks)
		return false;

	ret = of_parse_phandle_with_args(node, "assigned-clock-parents",
					 "#clock-cells", index, &clkspec);

	if (clkspec.args[0] != IMX6QDL_CLK_PLL6)
		return true;

	return false;
}

#define CCM_CCSR		0x0c
#define CCM_CS2CDR		0x2c

#define CCSR_PLL3_SW_CLK_SEL		BIT(0)

#define CS2CDR_LDB_DI0_CLK_SEL_SHIFT	9
#define CS2CDR_LDB_DI1_CLK_SEL_SHIFT	12

/*
 * The only way to disable the MMDC_CH1 clock is to move it to pll3_sw_clk
 * via periph2_clk2_sel and then to disable pll3_sw_clk by selecting the
 * bypass clock source, since there is no CG bit for mmdc_ch1.
 */
static void mmdc_ch1_disable(void __iomem *ccm_base)
{
	unsigned int reg;

	clk_set_parent(hws[IMX6QDL_CLK_PERIPH2_CLK2_SEL]->clk,
		       hws[IMX6QDL_CLK_PLL3_USB_OTG]->clk);

	/* Disable pll3_sw_clk by selecting the bypass clock source */
	reg = readl_relaxed(ccm_base + CCM_CCSR);
	reg |= CCSR_PLL3_SW_CLK_SEL;
	writel_relaxed(reg, ccm_base + CCM_CCSR);
}

static void mmdc_ch1_reenable(void __iomem *ccm_base)
{
	unsigned int reg;

	/* Enable pll3_sw_clk by disabling the bypass */
	reg = readl_relaxed(ccm_base + CCM_CCSR);
	reg &= ~CCSR_PLL3_SW_CLK_SEL;
	writel_relaxed(reg, ccm_base + CCM_CCSR);
}

/*
 * We have to follow a strict procedure when changing the LDB clock source,
 * otherwise we risk introducing a glitch that can lock up the LDB divider.
 * Things to keep in mind:
 *
 * 1. The current and new parent clock inputs to the mux must be disabled.
 * 2. The default clock input for ldb_di0/1_clk_sel is mmdc_ch1_axi, which
 *    has no CG bit.
 * 3. pll2_pfd2_396m can not be gated if it is used as memory clock.
 * 4. In the RTL implementation of the LDB_DI_CLK_SEL muxes the top four
 *    options are in one mux and the PLL3 option along with three unused
 *    inputs is in a second mux. There is a third mux with two inputs used
 *    to decide between the first and second 4-port mux:
 *
 *    pll5_video_div 0 --|\
 *    pll2_pfd0_352m 1 --| |_
 *    pll2_pfd2_396m 2 --| | `-|\
 *    mmdc_ch1_axi   3 --|/    | |
 *                             | |--
 *    pll3_usb_otg   4 --|\    | |
 *                   5 --| |_,-|/
 *                   6 --| |
 *                   7 --|/
 *
 * The ldb_di0/1_clk_sel[1:0] bits control both 4-port muxes at the same time.
 * The ldb_di0/1_clk_sel[2] bit controls the 2-port mux. The code below
 * switches the parent to the bottom mux first and then manipulates the top
 * mux to ensure that no glitch will enter the divider.
 */
static void init_ldb_clks(struct device_node *np, void __iomem *ccm_base)
{
	unsigned int reg;
	unsigned int sel[2][4];
	int i;

	reg = readl_relaxed(ccm_base + CCM_CS2CDR);
	sel[0][0] = (reg >> CS2CDR_LDB_DI0_CLK_SEL_SHIFT) & 7;
	sel[1][0] = (reg >> CS2CDR_LDB_DI1_CLK_SEL_SHIFT) & 7;

	sel[0][3] = sel[0][2] = sel[0][1] = sel[0][0];
	sel[1][3] = sel[1][2] = sel[1][1] = sel[1][0];

	of_assigned_ldb_sels(np, &sel[0][3], &sel[1][3]);

	for (i = 0; i < 2; i++) {
		/* Warn if a glitch might have been introduced already */
		if (sel[i][0] != 3) {
			pr_warn("ccm: ldb_di%d_sel already changed from reset value: %d\n",
				i, sel[i][0]);
		}

		if (sel[i][0] == sel[i][3])
			continue;

		/* Only switch to or from pll2_pfd2_396m if it is disabled */
		if ((sel[i][0] == 2 || sel[i][3] == 2) &&
		    (clk_get_parent(hws[IMX6QDL_CLK_PERIPH_PRE]->clk) ==
		     hws[IMX6QDL_CLK_PLL2_PFD2_396M]->clk)) {
			pr_err("ccm: ldb_di%d_sel: couldn't disable pll2_pfd2_396m\n",
			       i);
			sel[i][3] = sel[i][2] = sel[i][1] = sel[i][0];
			continue;
		}

		/* First switch to the bottom mux */
		sel[i][1] = sel[i][0] | 4;

		/* Then configure the top mux before switching back to it */
		sel[i][2] = sel[i][3] | 4;

		pr_debug("ccm: switching ldb_di%d_sel: %d->%d->%d->%d\n", i,
			 sel[i][0], sel[i][1], sel[i][2], sel[i][3]);
	}

	if (sel[0][0] == sel[0][3] && sel[1][0] == sel[1][3])
		return;

	mmdc_ch1_disable(ccm_base);

	for (i = 1; i < 4; i++) {
		reg = readl_relaxed(ccm_base + CCM_CS2CDR);
		reg &= ~((7 << CS2CDR_LDB_DI0_CLK_SEL_SHIFT) |
			 (7 << CS2CDR_LDB_DI1_CLK_SEL_SHIFT));
		reg |= ((sel[0][i] << CS2CDR_LDB_DI0_CLK_SEL_SHIFT) |
			(sel[1][i] << CS2CDR_LDB_DI1_CLK_SEL_SHIFT));
		writel_relaxed(reg, ccm_base + CCM_CS2CDR);
	}

	mmdc_ch1_reenable(ccm_base);
}

#define CCM_ANALOG_PLL_VIDEO	0xa0
#define CCM_ANALOG_PFD_480	0xf0
#define CCM_ANALOG_PFD_528	0x100

#define PLL_ENABLE		BIT(13)

#define PFD0_CLKGATE		BIT(7)
#define PFD1_CLKGATE		BIT(15)
#define PFD2_CLKGATE		BIT(23)
#define PFD3_CLKGATE		BIT(31)

static void disable_anatop_clocks(void __iomem *anatop_base)
{
	unsigned int reg;

	/* Make sure PLL2 PFDs 0-2 are gated */
	reg = readl_relaxed(anatop_base + CCM_ANALOG_PFD_528);
	/* Cannot gate PFD2 if pll2_pfd2_396m is the parent of MMDC clock */
	if (clk_get_parent(hws[IMX6QDL_CLK_PERIPH_PRE]->clk) ==
	    hws[IMX6QDL_CLK_PLL2_PFD2_396M]->clk)
		reg |= PFD0_CLKGATE | PFD1_CLKGATE;
	else
		reg |= PFD0_CLKGATE | PFD1_CLKGATE | PFD2_CLKGATE;
	writel_relaxed(reg, anatop_base + CCM_ANALOG_PFD_528);

	/* Make sure PLL3 PFDs 0-3 are gated */
	reg = readl_relaxed(anatop_base + CCM_ANALOG_PFD_480);
	reg |= PFD0_CLKGATE | PFD1_CLKGATE | PFD2_CLKGATE | PFD3_CLKGATE;
	writel_relaxed(reg, anatop_base + CCM_ANALOG_PFD_480);

	/* Make sure PLL5 is disabled */
	reg = readl_relaxed(anatop_base + CCM_ANALOG_PLL_VIDEO);
	reg &= ~PLL_ENABLE;
	writel_relaxed(reg, anatop_base + CCM_ANALOG_PLL_VIDEO);
}

static struct clk_hw * __init imx6q_obtain_fixed_clk_hw(struct device_node *np,
							const char *name,
							unsigned long rate)
{
	struct clk *clk = of_clk_get_by_name(np, name);
	struct clk_hw *hw;

	if (IS_ERR(clk))
		hw = imx_obtain_fixed_clock_hw(name, rate);
	else
		hw = __clk_get_hw(clk);

	return hw;
}

static void __init imx6q_clocks_init(struct device_node *ccm_node)
{
	struct device_node *np;
	void __iomem *anatop_base, *base;
	int ret;
	int i;

	clk_hw_data = kzalloc(struct_size(clk_hw_data, hws,
					  IMX6QDL_CLK_END), GFP_KERNEL);
	if (WARN_ON(!clk_hw_data))
		return;

	clk_hw_data->num = IMX6QDL_CLK_END;
	hws = clk_hw_data->hws;

	hws[IMX6QDL_CLK_DUMMY] = imx_clk_hw_fixed("dummy", 0);

	hws[IMX6QDL_CLK_CKIL] = imx6q_obtain_fixed_clk_hw(ccm_node, "ckil", 0);
	hws[IMX6QDL_CLK_CKIH] = imx6q_obtain_fixed_clk_hw(ccm_node, "ckih1", 0);
	hws[IMX6QDL_CLK_OSC] = imx6q_obtain_fixed_clk_hw(ccm_node, "osc", 0);

	/* Clock source from external clock via CLK1/2 PADs */
	hws[IMX6QDL_CLK_ANACLK1] = imx6q_obtain_fixed_clk_hw(ccm_node, "anaclk1", 0);
	hws[IMX6QDL_CLK_ANACLK2] = imx6q_obtain_fixed_clk_hw(ccm_node, "anaclk2", 0);

	np = of_find_compatible_node(NULL, NULL, "fsl,imx6q-anatop");
	anatop_base = base = of_iomap(np, 0);
	WARN_ON(!base);
	of_node_put(np);

	/* Audio/video PLL post dividers do not work on i.MX6q revision 1.0 */
	if (clk_on_imx6q() && imx_get_soc_revision() == IMX_CHIP_REVISION_1_0) {
		post_div_table[1].div = 1;
		post_div_table[2].div = 1;
		video_div_table[1].div = 1;
		video_div_table[3].div = 1;
	}

	hws[IMX6QDL_PLL1_BYPASS_SRC] = imx_clk_hw_mux("pll1_bypass_src", base + 0x00, 14, 2, pll_bypass_src_sels, ARRAY_SIZE(pll_bypass_src_sels));
	hws[IMX6QDL_PLL2_BYPASS_SRC] = imx_clk_hw_mux("pll2_bypass_src", base + 0x30, 14, 2, pll_bypass_src_sels, ARRAY_SIZE(pll_bypass_src_sels));
	hws[IMX6QDL_PLL3_BYPASS_SRC] = imx_clk_hw_mux("pll3_bypass_src", base + 0x10, 14, 2, pll_bypass_src_sels, ARRAY_SIZE(pll_bypass_src_sels));
	hws[IMX6QDL_PLL4_BYPASS_SRC] = imx_clk_hw_mux("pll4_bypass_src", base + 0x70, 14, 2, pll_bypass_src_sels, ARRAY_SIZE(pll_bypass_src_sels));
	hws[IMX6QDL_PLL5_BYPASS_SRC] = imx_clk_hw_mux("pll5_bypass_src", base + 0xa0, 14, 2, pll_bypass_src_sels, ARRAY_SIZE(pll_bypass_src_sels));
	hws[IMX6QDL_PLL6_BYPASS_SRC] = imx_clk_hw_mux("pll6_bypass_src", base + 0xe0, 14, 2, pll_bypass_src_sels, ARRAY_SIZE(pll_bypass_src_sels));
	hws[IMX6QDL_PLL7_BYPASS_SRC] = imx_clk_hw_mux("pll7_bypass_src", base + 0x20, 14, 2, pll_bypass_src_sels, ARRAY_SIZE(pll_bypass_src_sels));

	/*                                    type               name    parent_name        base         div_mask */
<<<<<<< HEAD
	clk[IMX6QDL_CLK_PLL1] = imx_clk_pllv3(IMX_PLLV3_SYS,     "pll1", "osc", base + 0x00, 0x7f);
	clk[IMX6QDL_CLK_PLL2] = imx_clk_pllv3(IMX_PLLV3_GENERIC, "pll2", "osc", base + 0x30, 0x1);
	clk[IMX6QDL_CLK_PLL3] = imx_clk_pllv3(IMX_PLLV3_USB,     "pll3", "osc", base + 0x10, 0x3);
	clk[IMX6QDL_CLK_PLL4] = imx_clk_pllv3(IMX_PLLV3_AV,      "pll4", "osc", base + 0x70, 0x7f);
	clk[IMX6QDL_CLK_PLL5] = imx_clk_pllv3(IMX_PLLV3_AV,      "pll5", "osc", base + 0xa0, 0x7f);
	clk[IMX6QDL_CLK_PLL6] = imx_clk_pllv3(IMX_PLLV3_ENET,    "pll6", "osc", base + 0xe0, 0x3);
	clk[IMX6QDL_CLK_PLL7] = imx_clk_pllv3(IMX_PLLV3_USB,     "pll7", "osc", base + 0x20, 0x3);

	clk[IMX6QDL_PLL1_BYPASS] = imx_clk_mux_flags("pll1_bypass", base + 0x00, 16, 1, pll1_bypass_sels, ARRAY_SIZE(pll1_bypass_sels), CLK_SET_RATE_PARENT);
	clk[IMX6QDL_PLL2_BYPASS] = imx_clk_mux_flags("pll2_bypass", base + 0x30, 16, 1, pll2_bypass_sels, ARRAY_SIZE(pll2_bypass_sels), CLK_SET_RATE_PARENT);
	clk[IMX6QDL_PLL3_BYPASS] = imx_clk_mux_flags("pll3_bypass", base + 0x10, 16, 1, pll3_bypass_sels, ARRAY_SIZE(pll3_bypass_sels), CLK_SET_RATE_PARENT);
	clk[IMX6QDL_PLL4_BYPASS] = imx_clk_mux_flags("pll4_bypass", base + 0x70, 16, 1, pll4_bypass_sels, ARRAY_SIZE(pll4_bypass_sels), CLK_SET_RATE_PARENT);
	clk[IMX6QDL_PLL5_BYPASS] = imx_clk_mux_flags("pll5_bypass", base + 0xa0, 16, 1, pll5_bypass_sels, ARRAY_SIZE(pll5_bypass_sels), CLK_SET_RATE_PARENT);
	clk[IMX6QDL_PLL6_BYPASS] = imx_clk_mux_flags("pll6_bypass", base + 0xe0, 16, 1, pll6_bypass_sels, ARRAY_SIZE(pll6_bypass_sels), CLK_SET_RATE_PARENT);
	clk[IMX6QDL_PLL7_BYPASS] = imx_clk_mux_flags("pll7_bypass", base + 0x20, 16, 1, pll7_bypass_sels, ARRAY_SIZE(pll7_bypass_sels), CLK_SET_RATE_PARENT);
=======
	hws[IMX6QDL_CLK_PLL1] = imx_clk_hw_pllv3(IMX_PLLV3_SYS,     "pll1", "osc", base + 0x00, 0x7f);
	hws[IMX6QDL_CLK_PLL2] = imx_clk_hw_pllv3(IMX_PLLV3_GENERIC, "pll2", "osc", base + 0x30, 0x1);
	hws[IMX6QDL_CLK_PLL3] = imx_clk_hw_pllv3(IMX_PLLV3_USB,     "pll3", "osc", base + 0x10, 0x3);
	hws[IMX6QDL_CLK_PLL4] = imx_clk_hw_pllv3(IMX_PLLV3_AV,      "pll4", "osc", base + 0x70, 0x7f);
	hws[IMX6QDL_CLK_PLL5] = imx_clk_hw_pllv3(IMX_PLLV3_AV,      "pll5", "osc", base + 0xa0, 0x7f);
	hws[IMX6QDL_CLK_PLL6] = imx_clk_hw_pllv3(IMX_PLLV3_ENET,    "pll6", "osc", base + 0xe0, 0x3);
	hws[IMX6QDL_CLK_PLL7] = imx_clk_hw_pllv3(IMX_PLLV3_USB,     "pll7", "osc", base + 0x20, 0x3);

	hws[IMX6QDL_PLL1_BYPASS] = imx_clk_hw_mux_flags("pll1_bypass", base + 0x00, 16, 1, pll1_bypass_sels, ARRAY_SIZE(pll1_bypass_sels), CLK_SET_RATE_PARENT);
	hws[IMX6QDL_PLL2_BYPASS] = imx_clk_hw_mux_flags("pll2_bypass", base + 0x30, 16, 1, pll2_bypass_sels, ARRAY_SIZE(pll2_bypass_sels), CLK_SET_RATE_PARENT);
	hws[IMX6QDL_PLL3_BYPASS] = imx_clk_hw_mux_flags("pll3_bypass", base + 0x10, 16, 1, pll3_bypass_sels, ARRAY_SIZE(pll3_bypass_sels), CLK_SET_RATE_PARENT);
	hws[IMX6QDL_PLL4_BYPASS] = imx_clk_hw_mux_flags("pll4_bypass", base + 0x70, 16, 1, pll4_bypass_sels, ARRAY_SIZE(pll4_bypass_sels), CLK_SET_RATE_PARENT);
	hws[IMX6QDL_PLL5_BYPASS] = imx_clk_hw_mux_flags("pll5_bypass", base + 0xa0, 16, 1, pll5_bypass_sels, ARRAY_SIZE(pll5_bypass_sels), CLK_SET_RATE_PARENT);
	hws[IMX6QDL_PLL6_BYPASS] = imx_clk_hw_mux_flags("pll6_bypass", base + 0xe0, 16, 1, pll6_bypass_sels, ARRAY_SIZE(pll6_bypass_sels), CLK_SET_RATE_PARENT);
	hws[IMX6QDL_PLL7_BYPASS] = imx_clk_hw_mux_flags("pll7_bypass", base + 0x20, 16, 1, pll7_bypass_sels, ARRAY_SIZE(pll7_bypass_sels), CLK_SET_RATE_PARENT);
>>>>>>> 24b8d41d

	/* Do not bypass PLLs initially */
	clk_set_parent(hws[IMX6QDL_PLL1_BYPASS]->clk, hws[IMX6QDL_CLK_PLL1]->clk);
	clk_set_parent(hws[IMX6QDL_PLL2_BYPASS]->clk, hws[IMX6QDL_CLK_PLL2]->clk);
	clk_set_parent(hws[IMX6QDL_PLL3_BYPASS]->clk, hws[IMX6QDL_CLK_PLL3]->clk);
	clk_set_parent(hws[IMX6QDL_PLL4_BYPASS]->clk, hws[IMX6QDL_CLK_PLL4]->clk);
	clk_set_parent(hws[IMX6QDL_PLL5_BYPASS]->clk, hws[IMX6QDL_CLK_PLL5]->clk);
	clk_set_parent(hws[IMX6QDL_PLL6_BYPASS]->clk, hws[IMX6QDL_CLK_PLL6]->clk);
	clk_set_parent(hws[IMX6QDL_PLL7_BYPASS]->clk, hws[IMX6QDL_CLK_PLL7]->clk);

	hws[IMX6QDL_CLK_PLL1_SYS]      = imx_clk_hw_gate("pll1_sys",      "pll1_bypass", base + 0x00, 13);
	hws[IMX6QDL_CLK_PLL2_BUS]      = imx_clk_hw_gate("pll2_bus",      "pll2_bypass", base + 0x30, 13);
	hws[IMX6QDL_CLK_PLL3_USB_OTG]  = imx_clk_hw_gate("pll3_usb_otg",  "pll3_bypass", base + 0x10, 13);
	hws[IMX6QDL_CLK_PLL4_AUDIO]    = imx_clk_hw_gate("pll4_audio",    "pll4_bypass", base + 0x70, 13);
	hws[IMX6QDL_CLK_PLL5_VIDEO]    = imx_clk_hw_gate("pll5_video",    "pll5_bypass", base + 0xa0, 13);
	hws[IMX6QDL_CLK_PLL6_ENET]     = imx_clk_hw_gate("pll6_enet",     "pll6_bypass", base + 0xe0, 13);
	hws[IMX6QDL_CLK_PLL7_USB_HOST] = imx_clk_hw_gate("pll7_usb_host", "pll7_bypass", base + 0x20, 13);

	/*
	 * Bit 20 is the reserved and read-only bit, we do this only for:
	 * - Do nothing for usbphy clk_enable/disable
	 * - Keep refcount when do usbphy clk_enable/disable, in that case,
	 * the clk framework may need to enable/disable usbphy's parent
	 */
	hws[IMX6QDL_CLK_USBPHY1] = imx_clk_hw_gate("usbphy1", "pll3_usb_otg", base + 0x10, 20);
	hws[IMX6QDL_CLK_USBPHY2] = imx_clk_hw_gate("usbphy2", "pll7_usb_host", base + 0x20, 20);

	/*
	 * usbphy*_gate needs to be on after system boots up, and software
	 * never needs to control it anymore.
	 */
	hws[IMX6QDL_CLK_USBPHY1_GATE] = imx_clk_hw_gate("usbphy1_gate", "dummy", base + 0x10, 6);
	hws[IMX6QDL_CLK_USBPHY2_GATE] = imx_clk_hw_gate("usbphy2_gate", "dummy", base + 0x20, 6);

	/*
	 * The ENET PLL is special in that is has multiple outputs with
	 * different post-dividers that are all affected by the single bypass
	 * bit, so a single mux bit affects 3 independent branches of the clock
	 * tree. There is no good way to model this in the clock framework and
	 * dynamically changing the bypass bit, will yield unexpected results.
	 * So we treat any configuration that bypasses the ENET PLL as
	 * essentially static with the divider ratios reflecting the bypass
	 * status.
	 *
	 */
	if (!pll6_bypassed(ccm_node)) {
		hws[IMX6QDL_CLK_SATA_REF] = imx_clk_hw_fixed_factor("sata_ref", "pll6_enet", 1, 5);
		hws[IMX6QDL_CLK_PCIE_REF] = imx_clk_hw_fixed_factor("pcie_ref", "pll6_enet", 1, 4);
		hws[IMX6QDL_CLK_ENET_REF] = clk_hw_register_divider_table(NULL, "enet_ref", "pll6_enet", 0,
						base + 0xe0, 0, 2, 0, clk_enet_ref_table,
						&imx_ccm_lock);
	} else {
		hws[IMX6QDL_CLK_SATA_REF] = imx_clk_hw_fixed_factor("sata_ref", "pll6_enet", 1, 1);
		hws[IMX6QDL_CLK_PCIE_REF] = imx_clk_hw_fixed_factor("pcie_ref", "pll6_enet", 1, 1);
		hws[IMX6QDL_CLK_ENET_REF] = imx_clk_hw_fixed_factor("enet_ref", "pll6_enet", 1, 1);
	}

	hws[IMX6QDL_CLK_SATA_REF_100M] = imx_clk_hw_gate("sata_ref_100m", "sata_ref", base + 0xe0, 20);
	hws[IMX6QDL_CLK_PCIE_REF_125M] = imx_clk_hw_gate("pcie_ref_125m", "pcie_ref", base + 0xe0, 19);

	hws[IMX6QDL_CLK_LVDS1_SEL] = imx_clk_hw_mux("lvds1_sel", base + 0x160, 0, 5, lvds_sels, ARRAY_SIZE(lvds_sels));
	hws[IMX6QDL_CLK_LVDS2_SEL] = imx_clk_hw_mux("lvds2_sel", base + 0x160, 5, 5, lvds_sels, ARRAY_SIZE(lvds_sels));

	/*
	 * lvds1_gate and lvds2_gate are pseudo-gates.  Both can be
	 * independently configured as clock inputs or outputs.  We treat
	 * the "output_enable" bit as a gate, even though it's really just
	 * enabling clock output. Initially the gate bits are cleared, as
	 * otherwise the exclusive configuration gets locked in the setup done
	 * by software running before the clock driver, with no way to change
	 * it.
	 */
	writel(readl(base + 0x160) & ~0x3c00, base + 0x160);
	hws[IMX6QDL_CLK_LVDS1_GATE] = imx_clk_hw_gate_exclusive("lvds1_gate", "lvds1_sel", base + 0x160, 10, BIT(12));
	hws[IMX6QDL_CLK_LVDS2_GATE] = imx_clk_hw_gate_exclusive("lvds2_gate", "lvds2_sel", base + 0x160, 11, BIT(13));

	hws[IMX6QDL_CLK_LVDS1_IN] = imx_clk_hw_gate_exclusive("lvds1_in", "anaclk1", base + 0x160, 12, BIT(10));
	hws[IMX6QDL_CLK_LVDS2_IN] = imx_clk_hw_gate_exclusive("lvds2_in", "anaclk2", base + 0x160, 13, BIT(11));

	/*                                            name              parent_name        reg       idx */
	hws[IMX6QDL_CLK_PLL2_PFD0_352M] = imx_clk_hw_pfd("pll2_pfd0_352m", "pll2_bus",     base + 0x100, 0);
	hws[IMX6QDL_CLK_PLL2_PFD1_594M] = imx_clk_hw_pfd("pll2_pfd1_594m", "pll2_bus",     base + 0x100, 1);
	hws[IMX6QDL_CLK_PLL2_PFD2_396M] = imx_clk_hw_pfd("pll2_pfd2_396m", "pll2_bus",     base + 0x100, 2);
	hws[IMX6QDL_CLK_PLL3_PFD0_720M] = imx_clk_hw_pfd("pll3_pfd0_720m", "pll3_usb_otg", base + 0xf0,  0);
	hws[IMX6QDL_CLK_PLL3_PFD1_540M] = imx_clk_hw_pfd("pll3_pfd1_540m", "pll3_usb_otg", base + 0xf0,  1);
	hws[IMX6QDL_CLK_PLL3_PFD2_508M] = imx_clk_hw_pfd("pll3_pfd2_508m", "pll3_usb_otg", base + 0xf0,  2);
	hws[IMX6QDL_CLK_PLL3_PFD3_454M] = imx_clk_hw_pfd("pll3_pfd3_454m", "pll3_usb_otg", base + 0xf0,  3);

	/*                                                name         parent_name     mult div */
	hws[IMX6QDL_CLK_PLL2_198M] = imx_clk_hw_fixed_factor("pll2_198m", "pll2_pfd2_396m", 1, 2);
	hws[IMX6QDL_CLK_PLL3_120M] = imx_clk_hw_fixed_factor("pll3_120m", "pll3_usb_otg",   1, 4);
	hws[IMX6QDL_CLK_PLL3_80M]  = imx_clk_hw_fixed_factor("pll3_80m",  "pll3_usb_otg",   1, 6);
	hws[IMX6QDL_CLK_PLL3_60M]  = imx_clk_hw_fixed_factor("pll3_60m",  "pll3_usb_otg",   1, 8);
	hws[IMX6QDL_CLK_TWD]       = imx_clk_hw_fixed_factor("twd",       "arm",            1, 2);
	hws[IMX6QDL_CLK_GPT_3M]    = imx_clk_hw_fixed_factor("gpt_3m",    "osc",            1, 8);
	hws[IMX6QDL_CLK_VIDEO_27M] = imx_clk_hw_fixed_factor("video_27m", "pll3_pfd1_540m", 1, 20);
	if (clk_on_imx6dl() || clk_on_imx6qp()) {
		hws[IMX6QDL_CLK_GPU2D_AXI] = imx_clk_hw_fixed_factor("gpu2d_axi", "mmdc_ch0_axi_podf", 1, 1);
		hws[IMX6QDL_CLK_GPU3D_AXI] = imx_clk_hw_fixed_factor("gpu3d_axi", "mmdc_ch0_axi_podf", 1, 1);
	}

	hws[IMX6QDL_CLK_PLL4_POST_DIV] = clk_hw_register_divider_table(NULL, "pll4_post_div", "pll4_audio", CLK_SET_RATE_PARENT, base + 0x70, 19, 2, 0, post_div_table, &imx_ccm_lock);
	if (clk_on_imx6q() || clk_on_imx6qp())
		hws[IMX6QDL_CLK_PLL4_AUDIO_DIV] = imx_clk_hw_fixed_factor("pll4_audio_div", "pll4_post_div", 1, 1);
	else
		hws[IMX6QDL_CLK_PLL4_AUDIO_DIV] = clk_hw_register_divider(NULL, "pll4_audio_div", "pll4_post_div", CLK_SET_RATE_PARENT, base + 0x170, 15, 1, 0, &imx_ccm_lock);
	hws[IMX6QDL_CLK_PLL5_POST_DIV] = clk_hw_register_divider_table(NULL, "pll5_post_div", "pll5_video", CLK_SET_RATE_PARENT, base + 0xa0, 19, 2, 0, post_div_table, &imx_ccm_lock);
	hws[IMX6QDL_CLK_PLL5_VIDEO_DIV] = clk_hw_register_divider_table(NULL, "pll5_video_div", "pll5_post_div", CLK_SET_RATE_PARENT, base + 0x170, 30, 2, 0, video_div_table, &imx_ccm_lock);

	np = ccm_node;
	base = of_iomap(np, 0);
	WARN_ON(!base);

	/*                                              name                reg       shift width parent_names     num_parents */
	hws[IMX6QDL_CLK_STEP]             = imx_clk_hw_mux("step",	            base + 0xc,  8,  1, step_sels,	   ARRAY_SIZE(step_sels));
	hws[IMX6QDL_CLK_PLL1_SW]          = imx_clk_hw_mux("pll1_sw",	    base + 0xc,  2,  1, pll1_sw_sels,      ARRAY_SIZE(pll1_sw_sels));
	hws[IMX6QDL_CLK_PERIPH_PRE]       = imx_clk_hw_mux("periph_pre",       base + 0x18, 18, 2, periph_pre_sels,   ARRAY_SIZE(periph_pre_sels));
	hws[IMX6QDL_CLK_PERIPH2_PRE]      = imx_clk_hw_mux("periph2_pre",      base + 0x18, 21, 2, periph_pre_sels,   ARRAY_SIZE(periph_pre_sels));
	hws[IMX6QDL_CLK_PERIPH_CLK2_SEL]  = imx_clk_hw_mux("periph_clk2_sel",  base + 0x18, 12, 2, periph_clk2_sels,  ARRAY_SIZE(periph_clk2_sels));
	hws[IMX6QDL_CLK_PERIPH2_CLK2_SEL] = imx_clk_hw_mux("periph2_clk2_sel", base + 0x18, 20, 1, periph2_clk2_sels, ARRAY_SIZE(periph2_clk2_sels));
	hws[IMX6QDL_CLK_AXI_SEL]          = imx_clk_hw_mux("axi_sel",          base + 0x14, 6,  2, axi_sels,          ARRAY_SIZE(axi_sels));
	hws[IMX6QDL_CLK_ESAI_SEL]         = imx_clk_hw_mux("esai_sel",         base + 0x20, 19, 2, audio_sels,        ARRAY_SIZE(audio_sels));
	hws[IMX6QDL_CLK_ASRC_SEL]         = imx_clk_hw_mux("asrc_sel",         base + 0x30, 7,  2, audio_sels,        ARRAY_SIZE(audio_sels));
	hws[IMX6QDL_CLK_SPDIF_SEL]        = imx_clk_hw_mux("spdif_sel",        base + 0x30, 20, 2, audio_sels,        ARRAY_SIZE(audio_sels));
	if (clk_on_imx6q()) {
		hws[IMX6QDL_CLK_GPU2D_AXI]        = imx_clk_hw_mux("gpu2d_axi",        base + 0x18, 0,  1, gpu_axi_sels,      ARRAY_SIZE(gpu_axi_sels));
		hws[IMX6QDL_CLK_GPU3D_AXI]        = imx_clk_hw_mux("gpu3d_axi",        base + 0x18, 1,  1, gpu_axi_sels,      ARRAY_SIZE(gpu_axi_sels));
	}
	if (clk_on_imx6qp()) {
		hws[IMX6QDL_CLK_CAN_SEL]   = imx_clk_hw_mux("can_sel",	base + 0x20, 8,  2, can_sels, ARRAY_SIZE(can_sels));
		hws[IMX6QDL_CLK_ECSPI_SEL] = imx_clk_hw_mux("ecspi_sel",	base + 0x38, 18, 1, ecspi_sels,  ARRAY_SIZE(ecspi_sels));
		hws[IMX6QDL_CLK_IPG_PER_SEL] = imx_clk_hw_mux("ipg_per_sel", base + 0x1c, 6, 1, ipg_per_sels, ARRAY_SIZE(ipg_per_sels));
		hws[IMX6QDL_CLK_UART_SEL] = imx_clk_hw_mux("uart_sel", base + 0x24, 6, 1, uart_sels, ARRAY_SIZE(uart_sels));
		hws[IMX6QDL_CLK_GPU2D_CORE_SEL] = imx_clk_hw_mux("gpu2d_core_sel", base + 0x18, 16, 2, gpu2d_core_sels_2, ARRAY_SIZE(gpu2d_core_sels_2));
	} else if (clk_on_imx6dl()) {
		hws[IMX6QDL_CLK_MLB_SEL] = imx_clk_hw_mux("mlb_sel",   base + 0x18, 16, 2, gpu2d_core_sels,   ARRAY_SIZE(gpu2d_core_sels));
	} else {
		hws[IMX6QDL_CLK_GPU2D_CORE_SEL] = imx_clk_hw_mux("gpu2d_core_sel",   base + 0x18, 16, 2, gpu2d_core_sels,   ARRAY_SIZE(gpu2d_core_sels));
	}
	hws[IMX6QDL_CLK_GPU3D_CORE_SEL]   = imx_clk_hw_mux("gpu3d_core_sel",   base + 0x18, 4,  2, gpu3d_core_sels,   ARRAY_SIZE(gpu3d_core_sels));
	if (clk_on_imx6dl())
		hws[IMX6QDL_CLK_GPU2D_CORE_SEL] = imx_clk_hw_mux("gpu2d_core_sel", base + 0x18, 8,  2, gpu3d_shader_sels, ARRAY_SIZE(gpu3d_shader_sels));
	else
		hws[IMX6QDL_CLK_GPU3D_SHADER_SEL] = imx_clk_hw_mux("gpu3d_shader_sel", base + 0x18, 8,  2, gpu3d_shader_sels, ARRAY_SIZE(gpu3d_shader_sels));
	hws[IMX6QDL_CLK_IPU1_SEL]         = imx_clk_hw_mux("ipu1_sel",         base + 0x3c, 9,  2, ipu_sels,          ARRAY_SIZE(ipu_sels));
	hws[IMX6QDL_CLK_IPU2_SEL]         = imx_clk_hw_mux("ipu2_sel",         base + 0x3c, 14, 2, ipu_sels,          ARRAY_SIZE(ipu_sels));

	disable_anatop_clocks(anatop_base);

	imx_mmdc_mask_handshake(base, 1);

	if (clk_on_imx6qp()) {
<<<<<<< HEAD
		clk[IMX6QDL_CLK_CAN_SEL]   = imx_clk_mux("can_sel",	base + 0x20, 8,  2, can_sels, ARRAY_SIZE(can_sels));
		clk[IMX6QDL_CLK_ECSPI_SEL] = imx_clk_mux("ecspi_sel",	base + 0x38, 18, 1, ecspi_sels,  ARRAY_SIZE(ecspi_sels));
		clk[IMX6QDL_CLK_IPG_PER_SEL] = imx_clk_mux("ipg_per_sel", base + 0x1c, 6, 1, ipg_per_sels, ARRAY_SIZE(ipg_per_sels));
		clk[IMX6QDL_CLK_UART_SEL] = imx_clk_mux("uart_sel", base + 0x24, 6, 1, uart_sels, ARRAY_SIZE(uart_sels));
		clk[IMX6QDL_CLK_GPU2D_CORE_SEL] = imx_clk_mux("gpu2d_core_sel", base + 0x18, 16, 2, gpu2d_core_sels_2, ARRAY_SIZE(gpu2d_core_sels_2));
	} else if (clk_on_imx6dl()) {
		clk[IMX6QDL_CLK_MLB_SEL] = imx_clk_mux("mlb_sel",   base + 0x18, 16, 2, gpu2d_core_sels,   ARRAY_SIZE(gpu2d_core_sels));
=======
		hws[IMX6QDL_CLK_LDB_DI0_SEL]      = imx_clk_hw_mux_flags("ldb_di0_sel", base + 0x2c, 9,  3, ldb_di_sels,      ARRAY_SIZE(ldb_di_sels), CLK_SET_RATE_PARENT);
		hws[IMX6QDL_CLK_LDB_DI1_SEL]      = imx_clk_hw_mux_flags("ldb_di1_sel", base + 0x2c, 12, 3, ldb_di_sels,      ARRAY_SIZE(ldb_di_sels), CLK_SET_RATE_PARENT);
>>>>>>> 24b8d41d
	} else {
		/*
		 * The LDB_DI0/1_SEL muxes are registered read-only due to a hardware
		 * bug. Set the muxes to the requested values before registering the
		 * ldb_di_sel clocks.
		 */
		init_ldb_clks(np, base);

		hws[IMX6QDL_CLK_LDB_DI0_SEL]      = imx_clk_hw_mux_ldb("ldb_di0_sel", base + 0x2c, 9,  3, ldb_di_sels,      ARRAY_SIZE(ldb_di_sels));
		hws[IMX6QDL_CLK_LDB_DI1_SEL]      = imx_clk_hw_mux_ldb("ldb_di1_sel", base + 0x2c, 12, 3, ldb_di_sels,      ARRAY_SIZE(ldb_di_sels));
	}
<<<<<<< HEAD
	clk[IMX6QDL_CLK_GPU3D_CORE_SEL]   = imx_clk_mux("gpu3d_core_sel",   base + 0x18, 4,  2, gpu3d_core_sels,   ARRAY_SIZE(gpu3d_core_sels));
	if (clk_on_imx6dl())
		clk[IMX6QDL_CLK_GPU2D_CORE_SEL] = imx_clk_mux("gpu2d_core_sel", base + 0x18, 8,  2, gpu3d_shader_sels, ARRAY_SIZE(gpu3d_shader_sels));
	else
		clk[IMX6QDL_CLK_GPU3D_SHADER_SEL] = imx_clk_mux("gpu3d_shader_sel", base + 0x18, 8,  2, gpu3d_shader_sels, ARRAY_SIZE(gpu3d_shader_sels));
	clk[IMX6QDL_CLK_IPU1_SEL]         = imx_clk_mux("ipu1_sel",         base + 0x3c, 9,  2, ipu_sels,          ARRAY_SIZE(ipu_sels));
	clk[IMX6QDL_CLK_IPU2_SEL]         = imx_clk_mux("ipu2_sel",         base + 0x3c, 14, 2, ipu_sels,          ARRAY_SIZE(ipu_sels));
	clk[IMX6QDL_CLK_LDB_DI0_SEL]      = imx_clk_mux_flags("ldb_di0_sel", base + 0x2c, 9,  3, ldb_di_sels,      ARRAY_SIZE(ldb_di_sels), CLK_SET_RATE_PARENT);
	clk[IMX6QDL_CLK_LDB_DI1_SEL]      = imx_clk_mux_flags("ldb_di1_sel", base + 0x2c, 12, 3, ldb_di_sels,      ARRAY_SIZE(ldb_di_sels), CLK_SET_RATE_PARENT);
	clk[IMX6QDL_CLK_IPU1_DI0_PRE_SEL] = imx_clk_mux_flags("ipu1_di0_pre_sel", base + 0x34, 6,  3, ipu_di_pre_sels,   ARRAY_SIZE(ipu_di_pre_sels), CLK_SET_RATE_PARENT);
	clk[IMX6QDL_CLK_IPU1_DI1_PRE_SEL] = imx_clk_mux_flags("ipu1_di1_pre_sel", base + 0x34, 15, 3, ipu_di_pre_sels,   ARRAY_SIZE(ipu_di_pre_sels), CLK_SET_RATE_PARENT);
	clk[IMX6QDL_CLK_IPU2_DI0_PRE_SEL] = imx_clk_mux_flags("ipu2_di0_pre_sel", base + 0x38, 6,  3, ipu_di_pre_sels,   ARRAY_SIZE(ipu_di_pre_sels), CLK_SET_RATE_PARENT);
	clk[IMX6QDL_CLK_IPU2_DI1_PRE_SEL] = imx_clk_mux_flags("ipu2_di1_pre_sel", base + 0x38, 15, 3, ipu_di_pre_sels,   ARRAY_SIZE(ipu_di_pre_sels), CLK_SET_RATE_PARENT);
	clk[IMX6QDL_CLK_HSI_TX_SEL]       = imx_clk_mux("hsi_tx_sel",       base + 0x30, 28, 1, hsi_tx_sels,       ARRAY_SIZE(hsi_tx_sels));
	clk[IMX6QDL_CLK_PCIE_AXI_SEL]     = imx_clk_mux("pcie_axi_sel",     base + 0x18, 10, 1, pcie_axi_sels,     ARRAY_SIZE(pcie_axi_sels));
=======

	hws[IMX6QDL_CLK_IPU1_DI0_PRE_SEL] = imx_clk_hw_mux_flags("ipu1_di0_pre_sel", base + 0x34, 6,  3, ipu_di_pre_sels,   ARRAY_SIZE(ipu_di_pre_sels), CLK_SET_RATE_PARENT);
	hws[IMX6QDL_CLK_IPU1_DI1_PRE_SEL] = imx_clk_hw_mux_flags("ipu1_di1_pre_sel", base + 0x34, 15, 3, ipu_di_pre_sels,   ARRAY_SIZE(ipu_di_pre_sels), CLK_SET_RATE_PARENT);
	hws[IMX6QDL_CLK_IPU2_DI0_PRE_SEL] = imx_clk_hw_mux_flags("ipu2_di0_pre_sel", base + 0x38, 6,  3, ipu_di_pre_sels,   ARRAY_SIZE(ipu_di_pre_sels), CLK_SET_RATE_PARENT);
	hws[IMX6QDL_CLK_IPU2_DI1_PRE_SEL] = imx_clk_hw_mux_flags("ipu2_di1_pre_sel", base + 0x38, 15, 3, ipu_di_pre_sels,   ARRAY_SIZE(ipu_di_pre_sels), CLK_SET_RATE_PARENT);
	hws[IMX6QDL_CLK_HSI_TX_SEL]       = imx_clk_hw_mux("hsi_tx_sel",       base + 0x30, 28, 1, hsi_tx_sels,       ARRAY_SIZE(hsi_tx_sels));
	hws[IMX6QDL_CLK_PCIE_AXI_SEL]     = imx_clk_hw_mux("pcie_axi_sel",     base + 0x18, 10, 1, pcie_axi_sels,     ARRAY_SIZE(pcie_axi_sels));

>>>>>>> 24b8d41d
	if (clk_on_imx6qp()) {
		hws[IMX6QDL_CLK_IPU1_DI0_SEL]     = imx_clk_hw_mux_flags("ipu1_di0_sel",     base + 0x34, 0,  3, ipu1_di0_sels_2,     ARRAY_SIZE(ipu1_di0_sels_2), CLK_SET_RATE_PARENT);
		hws[IMX6QDL_CLK_IPU1_DI1_SEL]     = imx_clk_hw_mux_flags("ipu1_di1_sel",     base + 0x34, 9,  3, ipu1_di1_sels_2,     ARRAY_SIZE(ipu1_di1_sels_2), CLK_SET_RATE_PARENT);
		hws[IMX6QDL_CLK_IPU2_DI0_SEL]     = imx_clk_hw_mux_flags("ipu2_di0_sel",     base + 0x38, 0,  3, ipu2_di0_sels_2,     ARRAY_SIZE(ipu2_di0_sels_2), CLK_SET_RATE_PARENT);
		hws[IMX6QDL_CLK_IPU2_DI1_SEL]     = imx_clk_hw_mux_flags("ipu2_di1_sel",     base + 0x38, 9,  3, ipu2_di1_sels_2,     ARRAY_SIZE(ipu2_di1_sels_2), CLK_SET_RATE_PARENT);
		hws[IMX6QDL_CLK_SSI1_SEL]         = imx_clk_hw_mux("ssi1_sel",   base + 0x1c, 10, 2, ssi_sels,          ARRAY_SIZE(ssi_sels));
		hws[IMX6QDL_CLK_SSI2_SEL]         = imx_clk_hw_mux("ssi2_sel",   base + 0x1c, 12, 2, ssi_sels,          ARRAY_SIZE(ssi_sels));
		hws[IMX6QDL_CLK_SSI3_SEL]         = imx_clk_hw_mux("ssi3_sel",   base + 0x1c, 14, 2, ssi_sels,          ARRAY_SIZE(ssi_sels));
		hws[IMX6QDL_CLK_USDHC1_SEL]       = imx_clk_hw_mux("usdhc1_sel", base + 0x1c, 16, 1, usdhc_sels,        ARRAY_SIZE(usdhc_sels));
		hws[IMX6QDL_CLK_USDHC2_SEL]       = imx_clk_hw_mux("usdhc2_sel", base + 0x1c, 17, 1, usdhc_sels,        ARRAY_SIZE(usdhc_sels));
		hws[IMX6QDL_CLK_USDHC3_SEL]       = imx_clk_hw_mux("usdhc3_sel", base + 0x1c, 18, 1, usdhc_sels,        ARRAY_SIZE(usdhc_sels));
		hws[IMX6QDL_CLK_USDHC4_SEL]       = imx_clk_hw_mux("usdhc4_sel", base + 0x1c, 19, 1, usdhc_sels,        ARRAY_SIZE(usdhc_sels));
		hws[IMX6QDL_CLK_ENFC_SEL]         = imx_clk_hw_mux("enfc_sel",         base + 0x2c, 15, 3, enfc_sels_2,         ARRAY_SIZE(enfc_sels_2));
		hws[IMX6QDL_CLK_EIM_SEL]          = imx_clk_hw_mux("eim_sel",      base + 0x1c, 27, 2, eim_sels,        ARRAY_SIZE(eim_sels));
		hws[IMX6QDL_CLK_EIM_SLOW_SEL]     = imx_clk_hw_mux("eim_slow_sel", base + 0x1c, 29, 2, eim_slow_sels,   ARRAY_SIZE(eim_slow_sels));
		hws[IMX6QDL_CLK_PRE_AXI]	  = imx_clk_hw_mux("pre_axi",	base + 0x18, 1,  1, pre_axi_sels,    ARRAY_SIZE(pre_axi_sels));
	} else {
		hws[IMX6QDL_CLK_IPU1_DI0_SEL]     = imx_clk_hw_mux_flags("ipu1_di0_sel",     base + 0x34, 0,  3, ipu1_di0_sels,     ARRAY_SIZE(ipu1_di0_sels), CLK_SET_RATE_PARENT);
		hws[IMX6QDL_CLK_IPU1_DI1_SEL]     = imx_clk_hw_mux_flags("ipu1_di1_sel",     base + 0x34, 9,  3, ipu1_di1_sels,     ARRAY_SIZE(ipu1_di1_sels), CLK_SET_RATE_PARENT);
		hws[IMX6QDL_CLK_IPU2_DI0_SEL]     = imx_clk_hw_mux_flags("ipu2_di0_sel",     base + 0x38, 0,  3, ipu2_di0_sels,     ARRAY_SIZE(ipu2_di0_sels), CLK_SET_RATE_PARENT);
		hws[IMX6QDL_CLK_IPU2_DI1_SEL]     = imx_clk_hw_mux_flags("ipu2_di1_sel",     base + 0x38, 9,  3, ipu2_di1_sels,     ARRAY_SIZE(ipu2_di1_sels), CLK_SET_RATE_PARENT);
		hws[IMX6QDL_CLK_SSI1_SEL]         = imx_clk_hw_fixup_mux("ssi1_sel",   base + 0x1c, 10, 2, ssi_sels,          ARRAY_SIZE(ssi_sels), imx_cscmr1_fixup);
		hws[IMX6QDL_CLK_SSI2_SEL]         = imx_clk_hw_fixup_mux("ssi2_sel",   base + 0x1c, 12, 2, ssi_sels,          ARRAY_SIZE(ssi_sels), imx_cscmr1_fixup);
		hws[IMX6QDL_CLK_SSI3_SEL]         = imx_clk_hw_fixup_mux("ssi3_sel",   base + 0x1c, 14, 2, ssi_sels,          ARRAY_SIZE(ssi_sels), imx_cscmr1_fixup);
		hws[IMX6QDL_CLK_USDHC1_SEL]       = imx_clk_hw_fixup_mux("usdhc1_sel", base + 0x1c, 16, 1, usdhc_sels,        ARRAY_SIZE(usdhc_sels), imx_cscmr1_fixup);
		hws[IMX6QDL_CLK_USDHC2_SEL]       = imx_clk_hw_fixup_mux("usdhc2_sel", base + 0x1c, 17, 1, usdhc_sels,        ARRAY_SIZE(usdhc_sels), imx_cscmr1_fixup);
		hws[IMX6QDL_CLK_USDHC3_SEL]       = imx_clk_hw_fixup_mux("usdhc3_sel", base + 0x1c, 18, 1, usdhc_sels,        ARRAY_SIZE(usdhc_sels), imx_cscmr1_fixup);
		hws[IMX6QDL_CLK_USDHC4_SEL]       = imx_clk_hw_fixup_mux("usdhc4_sel", base + 0x1c, 19, 1, usdhc_sels,        ARRAY_SIZE(usdhc_sels), imx_cscmr1_fixup);
		hws[IMX6QDL_CLK_ENFC_SEL]         = imx_clk_hw_mux("enfc_sel",         base + 0x2c, 16, 2, enfc_sels,         ARRAY_SIZE(enfc_sels));
		hws[IMX6QDL_CLK_EIM_SEL]          = imx_clk_hw_fixup_mux("eim_sel",      base + 0x1c, 27, 2, eim_sels,        ARRAY_SIZE(eim_sels), imx_cscmr1_fixup);
		hws[IMX6QDL_CLK_EIM_SLOW_SEL]     = imx_clk_hw_fixup_mux("eim_slow_sel", base + 0x1c, 29, 2, eim_slow_sels,   ARRAY_SIZE(eim_slow_sels), imx_cscmr1_fixup);
	}

	hws[IMX6QDL_CLK_VDO_AXI_SEL]      = imx_clk_hw_mux("vdo_axi_sel",      base + 0x18, 11, 1, vdo_axi_sels,      ARRAY_SIZE(vdo_axi_sels));
	hws[IMX6QDL_CLK_VPU_AXI_SEL]      = imx_clk_hw_mux("vpu_axi_sel",      base + 0x18, 14, 2, vpu_axi_sels,      ARRAY_SIZE(vpu_axi_sels));
	hws[IMX6QDL_CLK_CKO1_SEL]         = imx_clk_hw_mux("cko1_sel",         base + 0x60, 0,  4, cko1_sels,         ARRAY_SIZE(cko1_sels));
	hws[IMX6QDL_CLK_CKO2_SEL]         = imx_clk_hw_mux("cko2_sel",         base + 0x60, 16, 5, cko2_sels,         ARRAY_SIZE(cko2_sels));
	hws[IMX6QDL_CLK_CKO]              = imx_clk_hw_mux("cko",              base + 0x60, 8, 1,  cko_sels,          ARRAY_SIZE(cko_sels));

	/*                                          name         reg      shift width busy: reg, shift parent_names  num_parents */
	hws[IMX6QDL_CLK_PERIPH]  = imx_clk_hw_busy_mux("periph",  base + 0x14, 25,  1,   base + 0x48, 5,  periph_sels,  ARRAY_SIZE(periph_sels));
	hws[IMX6QDL_CLK_PERIPH2] = imx_clk_hw_busy_mux("periph2", base + 0x14, 26,  1,   base + 0x48, 3,  periph2_sels, ARRAY_SIZE(periph2_sels));

	/*                                                  name                parent_name          reg       shift width */
	hws[IMX6QDL_CLK_PERIPH_CLK2]      = imx_clk_hw_divider("periph_clk2",      "periph_clk2_sel",   base + 0x14, 27, 3);
	hws[IMX6QDL_CLK_PERIPH2_CLK2]     = imx_clk_hw_divider("periph2_clk2",     "periph2_clk2_sel",  base + 0x14, 0,  3);
	hws[IMX6QDL_CLK_IPG]              = imx_clk_hw_divider("ipg",              "ahb",               base + 0x14, 8,  2);
	hws[IMX6QDL_CLK_ESAI_PRED]        = imx_clk_hw_divider("esai_pred",        "esai_sel",          base + 0x28, 9,  3);
	hws[IMX6QDL_CLK_ESAI_PODF]        = imx_clk_hw_divider("esai_podf",        "esai_pred",         base + 0x28, 25, 3);
	hws[IMX6QDL_CLK_ASRC_PRED]        = imx_clk_hw_divider("asrc_pred",        "asrc_sel",          base + 0x30, 12, 3);
	hws[IMX6QDL_CLK_ASRC_PODF]        = imx_clk_hw_divider("asrc_podf",        "asrc_pred",         base + 0x30, 9,  3);
	hws[IMX6QDL_CLK_SPDIF_PRED]       = imx_clk_hw_divider("spdif_pred",       "spdif_sel",         base + 0x30, 25, 3);
	hws[IMX6QDL_CLK_SPDIF_PODF]       = imx_clk_hw_divider("spdif_podf",       "spdif_pred",        base + 0x30, 22, 3);

	if (clk_on_imx6qp()) {
		hws[IMX6QDL_CLK_IPG_PER] = imx_clk_hw_divider("ipg_per", "ipg_per_sel", base + 0x1c, 0, 6);
		hws[IMX6QDL_CLK_ECSPI_ROOT] = imx_clk_hw_divider("ecspi_root", "ecspi_sel", base + 0x38, 19, 6);
		hws[IMX6QDL_CLK_CAN_ROOT] = imx_clk_hw_divider("can_root", "can_sel", base + 0x20, 2, 6);
		hws[IMX6QDL_CLK_UART_SERIAL_PODF] = imx_clk_hw_divider("uart_serial_podf", "uart_sel", base + 0x24, 0, 6);
		hws[IMX6QDL_CLK_LDB_DI0_DIV_3_5] = imx_clk_hw_fixed_factor("ldb_di0_div_3_5", "ldb_di0", 2, 7);
		hws[IMX6QDL_CLK_LDB_DI1_DIV_3_5] = imx_clk_hw_fixed_factor("ldb_di1_div_3_5", "ldb_di1", 2, 7);
	} else {
		hws[IMX6QDL_CLK_ECSPI_ROOT] = imx_clk_hw_divider("ecspi_root", "pll3_60m", base + 0x38, 19, 6);
		hws[IMX6QDL_CLK_CAN_ROOT] = imx_clk_hw_divider("can_root", "pll3_60m", base + 0x20, 2, 6);
		hws[IMX6QDL_CLK_IPG_PER] = imx_clk_hw_fixup_divider("ipg_per", "ipg", base + 0x1c, 0, 6, imx_cscmr1_fixup);
		hws[IMX6QDL_CLK_UART_SERIAL_PODF] = imx_clk_hw_divider("uart_serial_podf", "pll3_80m",          base + 0x24, 0,  6);
		hws[IMX6QDL_CLK_LDB_DI0_DIV_3_5] = imx_clk_hw_fixed_factor("ldb_di0_div_3_5", "ldb_di0_sel", 2, 7);
		hws[IMX6QDL_CLK_LDB_DI1_DIV_3_5] = imx_clk_hw_fixed_factor("ldb_di1_div_3_5", "ldb_di1_sel", 2, 7);
	}
<<<<<<< HEAD
	if (clk_on_imx6dl())
		clk[IMX6QDL_CLK_MLB_PODF]  = imx_clk_divider("mlb_podf",  "mlb_sel",    base + 0x18, 23, 3);
	else
		clk[IMX6QDL_CLK_GPU2D_CORE_PODF]  = imx_clk_divider("gpu2d_core_podf",  "gpu2d_core_sel",    base + 0x18, 23, 3);
	clk[IMX6QDL_CLK_GPU3D_CORE_PODF]  = imx_clk_divider("gpu3d_core_podf",  "gpu3d_core_sel",    base + 0x18, 26, 3);
	if (clk_on_imx6dl())
		clk[IMX6QDL_CLK_GPU2D_CORE_PODF]  = imx_clk_divider("gpu2d_core_podf",     "gpu2d_core_sel",  base + 0x18, 29, 3);
	else
		clk[IMX6QDL_CLK_GPU3D_SHADER]     = imx_clk_divider("gpu3d_shader",     "gpu3d_shader_sel",  base + 0x18, 29, 3);
	clk[IMX6QDL_CLK_IPU1_PODF]        = imx_clk_divider("ipu1_podf",        "ipu1_sel",          base + 0x3c, 11, 3);
	clk[IMX6QDL_CLK_IPU2_PODF]        = imx_clk_divider("ipu2_podf",        "ipu2_sel",          base + 0x3c, 16, 3);
	clk[IMX6QDL_CLK_LDB_DI0_PODF]     = imx_clk_divider_flags("ldb_di0_podf", "ldb_di0_div_3_5", base + 0x20, 10, 1, 0);
	clk[IMX6QDL_CLK_LDB_DI1_PODF]     = imx_clk_divider_flags("ldb_di1_podf", "ldb_di1_div_3_5", base + 0x20, 11, 1, 0);
	clk[IMX6QDL_CLK_IPU1_DI0_PRE]     = imx_clk_divider("ipu1_di0_pre",     "ipu1_di0_pre_sel",  base + 0x34, 3,  3);
	clk[IMX6QDL_CLK_IPU1_DI1_PRE]     = imx_clk_divider("ipu1_di1_pre",     "ipu1_di1_pre_sel",  base + 0x34, 12, 3);
	clk[IMX6QDL_CLK_IPU2_DI0_PRE]     = imx_clk_divider("ipu2_di0_pre",     "ipu2_di0_pre_sel",  base + 0x38, 3,  3);
	clk[IMX6QDL_CLK_IPU2_DI1_PRE]     = imx_clk_divider("ipu2_di1_pre",     "ipu2_di1_pre_sel",  base + 0x38, 12, 3);
	clk[IMX6QDL_CLK_HSI_TX_PODF]      = imx_clk_divider("hsi_tx_podf",      "hsi_tx_sel",        base + 0x30, 29, 3);
	clk[IMX6QDL_CLK_SSI1_PRED]        = imx_clk_divider("ssi1_pred",        "ssi1_sel",          base + 0x28, 6,  3);
	clk[IMX6QDL_CLK_SSI1_PODF]        = imx_clk_divider("ssi1_podf",        "ssi1_pred",         base + 0x28, 0,  6);
	clk[IMX6QDL_CLK_SSI2_PRED]        = imx_clk_divider("ssi2_pred",        "ssi2_sel",          base + 0x2c, 6,  3);
	clk[IMX6QDL_CLK_SSI2_PODF]        = imx_clk_divider("ssi2_podf",        "ssi2_pred",         base + 0x2c, 0,  6);
	clk[IMX6QDL_CLK_SSI3_PRED]        = imx_clk_divider("ssi3_pred",        "ssi3_sel",          base + 0x28, 22, 3);
	clk[IMX6QDL_CLK_SSI3_PODF]        = imx_clk_divider("ssi3_podf",        "ssi3_pred",         base + 0x28, 16, 6);
	clk[IMX6QDL_CLK_USDHC1_PODF]      = imx_clk_divider("usdhc1_podf",      "usdhc1_sel",        base + 0x24, 11, 3);
	clk[IMX6QDL_CLK_USDHC2_PODF]      = imx_clk_divider("usdhc2_podf",      "usdhc2_sel",        base + 0x24, 16, 3);
	clk[IMX6QDL_CLK_USDHC3_PODF]      = imx_clk_divider("usdhc3_podf",      "usdhc3_sel",        base + 0x24, 19, 3);
	clk[IMX6QDL_CLK_USDHC4_PODF]      = imx_clk_divider("usdhc4_podf",      "usdhc4_sel",        base + 0x24, 22, 3);
	clk[IMX6QDL_CLK_ENFC_PRED]        = imx_clk_divider("enfc_pred",        "enfc_sel",          base + 0x2c, 18, 3);
	clk[IMX6QDL_CLK_ENFC_PODF]        = imx_clk_divider("enfc_podf",        "enfc_pred",         base + 0x2c, 21, 6);
=======

	if (clk_on_imx6dl())
		hws[IMX6QDL_CLK_MLB_PODF]  = imx_clk_hw_divider("mlb_podf",  "mlb_sel",    base + 0x18, 23, 3);
	else
		hws[IMX6QDL_CLK_GPU2D_CORE_PODF]  = imx_clk_hw_divider("gpu2d_core_podf",  "gpu2d_core_sel",    base + 0x18, 23, 3);
	hws[IMX6QDL_CLK_GPU3D_CORE_PODF]  = imx_clk_hw_divider("gpu3d_core_podf",  "gpu3d_core_sel",    base + 0x18, 26, 3);
	if (clk_on_imx6dl())
		hws[IMX6QDL_CLK_GPU2D_CORE_PODF]  = imx_clk_hw_divider("gpu2d_core_podf",     "gpu2d_core_sel",  base + 0x18, 29, 3);
	else
		hws[IMX6QDL_CLK_GPU3D_SHADER]     = imx_clk_hw_divider("gpu3d_shader",     "gpu3d_shader_sel",  base + 0x18, 29, 3);
	hws[IMX6QDL_CLK_IPU1_PODF]        = imx_clk_hw_divider("ipu1_podf",        "ipu1_sel",          base + 0x3c, 11, 3);
	hws[IMX6QDL_CLK_IPU2_PODF]        = imx_clk_hw_divider("ipu2_podf",        "ipu2_sel",          base + 0x3c, 16, 3);
	hws[IMX6QDL_CLK_LDB_DI0_PODF]     = imx_clk_hw_divider_flags("ldb_di0_podf", "ldb_di0_div_3_5", base + 0x20, 10, 1, 0);
	hws[IMX6QDL_CLK_LDB_DI1_PODF]     = imx_clk_hw_divider_flags("ldb_di1_podf", "ldb_di1_div_3_5", base + 0x20, 11, 1, 0);
	hws[IMX6QDL_CLK_IPU1_DI0_PRE]     = imx_clk_hw_divider("ipu1_di0_pre",     "ipu1_di0_pre_sel",  base + 0x34, 3,  3);
	hws[IMX6QDL_CLK_IPU1_DI1_PRE]     = imx_clk_hw_divider("ipu1_di1_pre",     "ipu1_di1_pre_sel",  base + 0x34, 12, 3);
	hws[IMX6QDL_CLK_IPU2_DI0_PRE]     = imx_clk_hw_divider("ipu2_di0_pre",     "ipu2_di0_pre_sel",  base + 0x38, 3,  3);
	hws[IMX6QDL_CLK_IPU2_DI1_PRE]     = imx_clk_hw_divider("ipu2_di1_pre",     "ipu2_di1_pre_sel",  base + 0x38, 12, 3);
	hws[IMX6QDL_CLK_HSI_TX_PODF]      = imx_clk_hw_divider("hsi_tx_podf",      "hsi_tx_sel",        base + 0x30, 29, 3);
	hws[IMX6QDL_CLK_SSI1_PRED]        = imx_clk_hw_divider("ssi1_pred",        "ssi1_sel",          base + 0x28, 6,  3);
	hws[IMX6QDL_CLK_SSI1_PODF]        = imx_clk_hw_divider("ssi1_podf",        "ssi1_pred",         base + 0x28, 0,  6);
	hws[IMX6QDL_CLK_SSI2_PRED]        = imx_clk_hw_divider("ssi2_pred",        "ssi2_sel",          base + 0x2c, 6,  3);
	hws[IMX6QDL_CLK_SSI2_PODF]        = imx_clk_hw_divider("ssi2_podf",        "ssi2_pred",         base + 0x2c, 0,  6);
	hws[IMX6QDL_CLK_SSI3_PRED]        = imx_clk_hw_divider("ssi3_pred",        "ssi3_sel",          base + 0x28, 22, 3);
	hws[IMX6QDL_CLK_SSI3_PODF]        = imx_clk_hw_divider("ssi3_podf",        "ssi3_pred",         base + 0x28, 16, 6);
	hws[IMX6QDL_CLK_USDHC1_PODF]      = imx_clk_hw_divider("usdhc1_podf",      "usdhc1_sel",        base + 0x24, 11, 3);
	hws[IMX6QDL_CLK_USDHC2_PODF]      = imx_clk_hw_divider("usdhc2_podf",      "usdhc2_sel",        base + 0x24, 16, 3);
	hws[IMX6QDL_CLK_USDHC3_PODF]      = imx_clk_hw_divider("usdhc3_podf",      "usdhc3_sel",        base + 0x24, 19, 3);
	hws[IMX6QDL_CLK_USDHC4_PODF]      = imx_clk_hw_divider("usdhc4_podf",      "usdhc4_sel",        base + 0x24, 22, 3);
	hws[IMX6QDL_CLK_ENFC_PRED]        = imx_clk_hw_divider("enfc_pred",        "enfc_sel",          base + 0x2c, 18, 3);
	hws[IMX6QDL_CLK_ENFC_PODF]        = imx_clk_hw_divider("enfc_podf",        "enfc_pred",         base + 0x2c, 21, 6);
>>>>>>> 24b8d41d
	if (clk_on_imx6qp()) {
		hws[IMX6QDL_CLK_EIM_PODF]         = imx_clk_hw_divider("eim_podf",   "eim_sel",           base + 0x1c, 20, 3);
		hws[IMX6QDL_CLK_EIM_SLOW_PODF]    = imx_clk_hw_divider("eim_slow_podf", "eim_slow_sel",   base + 0x1c, 23, 3);
	} else {
		hws[IMX6QDL_CLK_EIM_PODF]         = imx_clk_hw_fixup_divider("eim_podf",   "eim_sel",           base + 0x1c, 20, 3, imx_cscmr1_fixup);
		hws[IMX6QDL_CLK_EIM_SLOW_PODF]    = imx_clk_hw_fixup_divider("eim_slow_podf", "eim_slow_sel",   base + 0x1c, 23, 3, imx_cscmr1_fixup);
	}

	hws[IMX6QDL_CLK_VPU_AXI_PODF]     = imx_clk_hw_divider("vpu_axi_podf",     "vpu_axi_sel",       base + 0x24, 25, 3);
	hws[IMX6QDL_CLK_CKO1_PODF]        = imx_clk_hw_divider("cko1_podf",        "cko1_sel",          base + 0x60, 4,  3);
	hws[IMX6QDL_CLK_CKO2_PODF]        = imx_clk_hw_divider("cko2_podf",        "cko2_sel",          base + 0x60, 21, 3);

	/*                                                        name                 parent_name    reg        shift width busy: reg, shift */
	hws[IMX6QDL_CLK_AXI]               = imx_clk_hw_busy_divider("axi",               "axi_sel",     base + 0x14, 16,  3,   base + 0x48, 0);
	hws[IMX6QDL_CLK_MMDC_CH0_AXI_PODF] = imx_clk_hw_busy_divider("mmdc_ch0_axi_podf", "periph",      base + 0x14, 19,  3,   base + 0x48, 4);
	if (clk_on_imx6qp()) {
		hws[IMX6QDL_CLK_MMDC_CH1_AXI_CG] = imx_clk_hw_gate("mmdc_ch1_axi_cg", "periph2", base + 0x4, 18);
		hws[IMX6QDL_CLK_MMDC_CH1_AXI_PODF] = imx_clk_hw_busy_divider("mmdc_ch1_axi_podf", "mmdc_ch1_axi_cg", base + 0x14, 3, 3, base + 0x48, 2);
	} else {
		hws[IMX6QDL_CLK_MMDC_CH1_AXI_PODF] = imx_clk_hw_busy_divider("mmdc_ch1_axi_podf", "periph2",     base + 0x14, 3,   3,   base + 0x48, 2);
	}
	hws[IMX6QDL_CLK_ARM]               = imx_clk_hw_busy_divider("arm",               "pll1_sw",     base + 0x10, 0,   3,   base + 0x48, 16);
	hws[IMX6QDL_CLK_AHB]               = imx_clk_hw_busy_divider("ahb",               "periph",      base + 0x14, 10,  3,   base + 0x48, 1);

	/*                                            name             parent_name          reg         shift */
	hws[IMX6QDL_CLK_APBH_DMA]     = imx_clk_hw_gate2("apbh_dma",      "usdhc3",            base + 0x68, 4);
	hws[IMX6QDL_CLK_ASRC]         = imx_clk_hw_gate2_shared("asrc",         "asrc_podf",   base + 0x68, 6, &share_count_asrc);
	hws[IMX6QDL_CLK_ASRC_IPG]     = imx_clk_hw_gate2_shared("asrc_ipg",     "ahb",         base + 0x68, 6, &share_count_asrc);
	hws[IMX6QDL_CLK_ASRC_MEM]     = imx_clk_hw_gate2_shared("asrc_mem",     "ahb",         base + 0x68, 6, &share_count_asrc);
	hws[IMX6QDL_CLK_CAAM_MEM]     = imx_clk_hw_gate2("caam_mem",      "ahb",               base + 0x68, 8);
	hws[IMX6QDL_CLK_CAAM_ACLK]    = imx_clk_hw_gate2("caam_aclk",     "ahb",               base + 0x68, 10);
	hws[IMX6QDL_CLK_CAAM_IPG]     = imx_clk_hw_gate2("caam_ipg",      "ipg",               base + 0x68, 12);
	hws[IMX6QDL_CLK_CAN1_IPG]     = imx_clk_hw_gate2("can1_ipg",      "ipg",               base + 0x68, 14);
	hws[IMX6QDL_CLK_CAN1_SERIAL]  = imx_clk_hw_gate2("can1_serial",   "can_root",          base + 0x68, 16);
	hws[IMX6QDL_CLK_CAN2_IPG]     = imx_clk_hw_gate2("can2_ipg",      "ipg",               base + 0x68, 18);
	hws[IMX6QDL_CLK_CAN2_SERIAL]  = imx_clk_hw_gate2("can2_serial",   "can_root",          base + 0x68, 20);
	hws[IMX6QDL_CLK_DCIC1]        = imx_clk_hw_gate2("dcic1",         "ipu1_podf",         base + 0x68, 24);
	hws[IMX6QDL_CLK_DCIC2]        = imx_clk_hw_gate2("dcic2",         "ipu2_podf",         base + 0x68, 26);
	hws[IMX6QDL_CLK_ECSPI1]       = imx_clk_hw_gate2("ecspi1",        "ecspi_root",        base + 0x6c, 0);
	hws[IMX6QDL_CLK_ECSPI2]       = imx_clk_hw_gate2("ecspi2",        "ecspi_root",        base + 0x6c, 2);
	hws[IMX6QDL_CLK_ECSPI3]       = imx_clk_hw_gate2("ecspi3",        "ecspi_root",        base + 0x6c, 4);
	hws[IMX6QDL_CLK_ECSPI4]       = imx_clk_hw_gate2("ecspi4",        "ecspi_root",        base + 0x6c, 6);
	if (clk_on_imx6dl())
		hws[IMX6DL_CLK_I2C4]  = imx_clk_hw_gate2("i2c4",          "ipg_per",           base + 0x6c, 8);
	else
<<<<<<< HEAD
		clk[IMX6Q_CLK_ECSPI5] = imx_clk_gate2("ecspi5",        "ecspi_root",        base + 0x6c, 8);
	clk[IMX6QDL_CLK_ENET]         = imx_clk_gate2("enet",          "ipg",               base + 0x6c, 10);
	clk[IMX6QDL_CLK_ESAI_EXTAL]   = imx_clk_gate2_shared("esai_extal",   "esai_podf",   base + 0x6c, 16, &share_count_esai);
	clk[IMX6QDL_CLK_ESAI_IPG]     = imx_clk_gate2_shared("esai_ipg",   "ahb",           base + 0x6c, 16, &share_count_esai);
	clk[IMX6QDL_CLK_ESAI_MEM]     = imx_clk_gate2_shared("esai_mem", "ahb",             base + 0x6c, 16, &share_count_esai);
	clk[IMX6QDL_CLK_GPT_IPG]      = imx_clk_gate2("gpt_ipg",       "ipg",               base + 0x6c, 20);
	clk[IMX6QDL_CLK_GPT_IPG_PER]  = imx_clk_gate2("gpt_ipg_per",   "ipg_per",           base + 0x6c, 22);
	clk[IMX6QDL_CLK_GPU2D_CORE] = imx_clk_gate2("gpu2d_core", "gpu2d_core_podf", base + 0x6c, 24);
	clk[IMX6QDL_CLK_GPU3D_CORE]   = imx_clk_gate2("gpu3d_core",    "gpu3d_core_podf",   base + 0x6c, 26);
	clk[IMX6QDL_CLK_HDMI_IAHB]    = imx_clk_gate2("hdmi_iahb",     "ahb",               base + 0x70, 0);
	clk[IMX6QDL_CLK_HDMI_ISFR]    = imx_clk_gate2("hdmi_isfr",     "video_27m",         base + 0x70, 4);
	clk[IMX6QDL_CLK_I2C1]         = imx_clk_gate2("i2c1",          "ipg_per",           base + 0x70, 6);
	clk[IMX6QDL_CLK_I2C2]         = imx_clk_gate2("i2c2",          "ipg_per",           base + 0x70, 8);
	clk[IMX6QDL_CLK_I2C3]         = imx_clk_gate2("i2c3",          "ipg_per",           base + 0x70, 10);
	clk[IMX6QDL_CLK_IIM]          = imx_clk_gate2("iim",           "ipg",               base + 0x70, 12);
	clk[IMX6QDL_CLK_ENFC]         = imx_clk_gate2("enfc",          "enfc_podf",         base + 0x70, 14);
	clk[IMX6QDL_CLK_VDOA]         = imx_clk_gate2("vdoa",          "vdo_axi",           base + 0x70, 26);
	clk[IMX6QDL_CLK_IPU1]         = imx_clk_gate2("ipu1",          "ipu1_podf",         base + 0x74, 0);
	clk[IMX6QDL_CLK_IPU1_DI0]     = imx_clk_gate2("ipu1_di0",      "ipu1_di0_sel",      base + 0x74, 2);
	clk[IMX6QDL_CLK_IPU1_DI1]     = imx_clk_gate2("ipu1_di1",      "ipu1_di1_sel",      base + 0x74, 4);
	clk[IMX6QDL_CLK_IPU2]         = imx_clk_gate2("ipu2",          "ipu2_podf",         base + 0x74, 6);
	clk[IMX6QDL_CLK_IPU2_DI0]     = imx_clk_gate2("ipu2_di0",      "ipu2_di0_sel",      base + 0x74, 8);
=======
		hws[IMX6Q_CLK_ECSPI5] = imx_clk_hw_gate2("ecspi5",        "ecspi_root",        base + 0x6c, 8);
	hws[IMX6QDL_CLK_ENET]         = imx_clk_hw_gate2("enet",          "ipg",               base + 0x6c, 10);
	hws[IMX6QDL_CLK_EPIT1]        = imx_clk_hw_gate2("epit1",         "ipg",               base + 0x6c, 12);
	hws[IMX6QDL_CLK_EPIT2]        = imx_clk_hw_gate2("epit2",         "ipg",               base + 0x6c, 14);
	hws[IMX6QDL_CLK_ESAI_EXTAL]   = imx_clk_hw_gate2_shared("esai_extal",   "esai_podf",   base + 0x6c, 16, &share_count_esai);
	hws[IMX6QDL_CLK_ESAI_IPG]     = imx_clk_hw_gate2_shared("esai_ipg",   "ahb",           base + 0x6c, 16, &share_count_esai);
	hws[IMX6QDL_CLK_ESAI_MEM]     = imx_clk_hw_gate2_shared("esai_mem", "ahb",             base + 0x6c, 16, &share_count_esai);
	hws[IMX6QDL_CLK_GPT_IPG]      = imx_clk_hw_gate2("gpt_ipg",       "ipg",               base + 0x6c, 20);
	hws[IMX6QDL_CLK_GPT_IPG_PER]  = imx_clk_hw_gate2("gpt_ipg_per",   "ipg_per",           base + 0x6c, 22);
	hws[IMX6QDL_CLK_GPU2D_CORE] = imx_clk_hw_gate2("gpu2d_core", "gpu2d_core_podf", base + 0x6c, 24);
	hws[IMX6QDL_CLK_GPU3D_CORE]   = imx_clk_hw_gate2("gpu3d_core",    "gpu3d_core_podf",   base + 0x6c, 26);
	hws[IMX6QDL_CLK_HDMI_IAHB]    = imx_clk_hw_gate2("hdmi_iahb",     "ahb",               base + 0x70, 0);
	hws[IMX6QDL_CLK_HDMI_ISFR]    = imx_clk_hw_gate2("hdmi_isfr",     "mipi_core_cfg",     base + 0x70, 4);
	hws[IMX6QDL_CLK_I2C1]         = imx_clk_hw_gate2("i2c1",          "ipg_per",           base + 0x70, 6);
	hws[IMX6QDL_CLK_I2C2]         = imx_clk_hw_gate2("i2c2",          "ipg_per",           base + 0x70, 8);
	hws[IMX6QDL_CLK_I2C3]         = imx_clk_hw_gate2("i2c3",          "ipg_per",           base + 0x70, 10);
	hws[IMX6QDL_CLK_IIM]          = imx_clk_hw_gate2("iim",           "ipg",               base + 0x70, 12);
	hws[IMX6QDL_CLK_ENFC]         = imx_clk_hw_gate2("enfc",          "enfc_podf",         base + 0x70, 14);
	hws[IMX6QDL_CLK_VDOA]         = imx_clk_hw_gate2("vdoa",          "vdo_axi",           base + 0x70, 26);
	hws[IMX6QDL_CLK_IPU1]         = imx_clk_hw_gate2("ipu1",          "ipu1_podf",         base + 0x74, 0);
	hws[IMX6QDL_CLK_IPU1_DI0]     = imx_clk_hw_gate2("ipu1_di0",      "ipu1_di0_sel",      base + 0x74, 2);
	hws[IMX6QDL_CLK_IPU1_DI1]     = imx_clk_hw_gate2("ipu1_di1",      "ipu1_di1_sel",      base + 0x74, 4);
	hws[IMX6QDL_CLK_IPU2]         = imx_clk_hw_gate2("ipu2",          "ipu2_podf",         base + 0x74, 6);
	hws[IMX6QDL_CLK_IPU2_DI0]     = imx_clk_hw_gate2("ipu2_di0",      "ipu2_di0_sel",      base + 0x74, 8);
>>>>>>> 24b8d41d
	if (clk_on_imx6qp()) {
		hws[IMX6QDL_CLK_LDB_DI0]      = imx_clk_hw_gate2("ldb_di0",       "ldb_di0_sel",      base + 0x74, 12);
		hws[IMX6QDL_CLK_LDB_DI1]      = imx_clk_hw_gate2("ldb_di1",       "ldb_di1_sel",      base + 0x74, 14);
	} else {
		hws[IMX6QDL_CLK_LDB_DI0]      = imx_clk_hw_gate2("ldb_di0",       "ldb_di0_podf",      base + 0x74, 12);
		hws[IMX6QDL_CLK_LDB_DI1]      = imx_clk_hw_gate2("ldb_di1",       "ldb_di1_podf",      base + 0x74, 14);
	}
	hws[IMX6QDL_CLK_IPU2_DI1]     = imx_clk_hw_gate2("ipu2_di1",      "ipu2_di1_sel",      base + 0x74, 10);
	hws[IMX6QDL_CLK_HSI_TX]       = imx_clk_hw_gate2_shared("hsi_tx", "hsi_tx_podf",       base + 0x74, 16, &share_count_mipi_core_cfg);
	hws[IMX6QDL_CLK_MIPI_CORE_CFG] = imx_clk_hw_gate2_shared("mipi_core_cfg", "video_27m", base + 0x74, 16, &share_count_mipi_core_cfg);
	hws[IMX6QDL_CLK_MIPI_IPG]     = imx_clk_hw_gate2_shared("mipi_ipg", "ipg",             base + 0x74, 16, &share_count_mipi_core_cfg);

	if (clk_on_imx6dl())
		/*
		 * The multiplexer and divider of the imx6q clock gpu2d get
		 * redefined/reused as mlb_sys_sel and mlb_sys_clk_podf on imx6dl.
		 */
<<<<<<< HEAD
		clk[IMX6QDL_CLK_MLB] = imx_clk_gate2("mlb",            "mlb_podf",   base + 0x74, 18);
=======
		hws[IMX6QDL_CLK_MLB] = imx_clk_hw_gate2("mlb",            "mlb_podf",   base + 0x74, 18);
>>>>>>> 24b8d41d
	else
		hws[IMX6QDL_CLK_MLB] = imx_clk_hw_gate2("mlb",            "axi",               base + 0x74, 18);
	hws[IMX6QDL_CLK_MMDC_CH0_AXI] = imx_clk_hw_gate2_flags("mmdc_ch0_axi",  "mmdc_ch0_axi_podf", base + 0x74, 20, CLK_IS_CRITICAL);
	hws[IMX6QDL_CLK_MMDC_CH1_AXI] = imx_clk_hw_gate2("mmdc_ch1_axi",  "mmdc_ch1_axi_podf", base + 0x74, 22);
	hws[IMX6QDL_CLK_MMDC_P0_IPG]  = imx_clk_hw_gate2_flags("mmdc_p0_ipg",   "ipg",         base + 0x74, 24, CLK_IS_CRITICAL);
	hws[IMX6QDL_CLK_OCRAM]        = imx_clk_hw_gate2("ocram",         "ahb",               base + 0x74, 28);
	hws[IMX6QDL_CLK_OPENVG_AXI]   = imx_clk_hw_gate2("openvg_axi",    "axi",               base + 0x74, 30);
	hws[IMX6QDL_CLK_PCIE_AXI]     = imx_clk_hw_gate2("pcie_axi",      "pcie_axi_sel",      base + 0x78, 0);
	hws[IMX6QDL_CLK_PER1_BCH]     = imx_clk_hw_gate2("per1_bch",      "usdhc3",            base + 0x78, 12);
	hws[IMX6QDL_CLK_PWM1]         = imx_clk_hw_gate2("pwm1",          "ipg_per",           base + 0x78, 16);
	hws[IMX6QDL_CLK_PWM2]         = imx_clk_hw_gate2("pwm2",          "ipg_per",           base + 0x78, 18);
	hws[IMX6QDL_CLK_PWM3]         = imx_clk_hw_gate2("pwm3",          "ipg_per",           base + 0x78, 20);
	hws[IMX6QDL_CLK_PWM4]         = imx_clk_hw_gate2("pwm4",          "ipg_per",           base + 0x78, 22);
	hws[IMX6QDL_CLK_GPMI_BCH_APB] = imx_clk_hw_gate2("gpmi_bch_apb",  "usdhc3",            base + 0x78, 24);
	hws[IMX6QDL_CLK_GPMI_BCH]     = imx_clk_hw_gate2("gpmi_bch",      "usdhc4",            base + 0x78, 26);
	hws[IMX6QDL_CLK_GPMI_IO]      = imx_clk_hw_gate2("gpmi_io",       "enfc",              base + 0x78, 28);
	hws[IMX6QDL_CLK_GPMI_APB]     = imx_clk_hw_gate2("gpmi_apb",      "usdhc3",            base + 0x78, 30);
	hws[IMX6QDL_CLK_ROM]          = imx_clk_hw_gate2_flags("rom",     "ahb",               base + 0x7c, 0, CLK_IS_CRITICAL);
	hws[IMX6QDL_CLK_SATA]         = imx_clk_hw_gate2("sata",          "ahb",               base + 0x7c, 4);
	hws[IMX6QDL_CLK_SDMA]         = imx_clk_hw_gate2("sdma",          "ahb",               base + 0x7c, 6);
	hws[IMX6QDL_CLK_SPBA]         = imx_clk_hw_gate2("spba",          "ipg",               base + 0x7c, 12);
	hws[IMX6QDL_CLK_SPDIF]        = imx_clk_hw_gate2_shared("spdif",     "spdif_podf",     base + 0x7c, 14, &share_count_spdif);
	hws[IMX6QDL_CLK_SPDIF_GCLK]   = imx_clk_hw_gate2_shared("spdif_gclk", "ipg",           base + 0x7c, 14, &share_count_spdif);
	hws[IMX6QDL_CLK_SSI1_IPG]     = imx_clk_hw_gate2_shared("ssi1_ipg",      "ipg",        base + 0x7c, 18, &share_count_ssi1);
	hws[IMX6QDL_CLK_SSI2_IPG]     = imx_clk_hw_gate2_shared("ssi2_ipg",      "ipg",        base + 0x7c, 20, &share_count_ssi2);
	hws[IMX6QDL_CLK_SSI3_IPG]     = imx_clk_hw_gate2_shared("ssi3_ipg",      "ipg",        base + 0x7c, 22, &share_count_ssi3);
	hws[IMX6QDL_CLK_SSI1]         = imx_clk_hw_gate2_shared("ssi1",          "ssi1_podf",  base + 0x7c, 18, &share_count_ssi1);
	hws[IMX6QDL_CLK_SSI2]         = imx_clk_hw_gate2_shared("ssi2",          "ssi2_podf",  base + 0x7c, 20, &share_count_ssi2);
	hws[IMX6QDL_CLK_SSI3]         = imx_clk_hw_gate2_shared("ssi3",          "ssi3_podf",  base + 0x7c, 22, &share_count_ssi3);
	hws[IMX6QDL_CLK_UART_IPG]     = imx_clk_hw_gate2("uart_ipg",      "ipg",               base + 0x7c, 24);
	hws[IMX6QDL_CLK_UART_SERIAL]  = imx_clk_hw_gate2("uart_serial",   "uart_serial_podf",  base + 0x7c, 26);
	hws[IMX6QDL_CLK_USBOH3]       = imx_clk_hw_gate2("usboh3",        "ipg",               base + 0x80, 0);
	hws[IMX6QDL_CLK_USDHC1]       = imx_clk_hw_gate2("usdhc1",        "usdhc1_podf",       base + 0x80, 2);
	hws[IMX6QDL_CLK_USDHC2]       = imx_clk_hw_gate2("usdhc2",        "usdhc2_podf",       base + 0x80, 4);
	hws[IMX6QDL_CLK_USDHC3]       = imx_clk_hw_gate2("usdhc3",        "usdhc3_podf",       base + 0x80, 6);
	hws[IMX6QDL_CLK_USDHC4]       = imx_clk_hw_gate2("usdhc4",        "usdhc4_podf",       base + 0x80, 8);
	hws[IMX6QDL_CLK_EIM_SLOW]     = imx_clk_hw_gate2("eim_slow",      "eim_slow_podf",     base + 0x80, 10);
	hws[IMX6QDL_CLK_VDO_AXI]      = imx_clk_hw_gate2("vdo_axi",       "vdo_axi_sel",       base + 0x80, 12);
	hws[IMX6QDL_CLK_VPU_AXI]      = imx_clk_hw_gate2("vpu_axi",       "vpu_axi_podf",      base + 0x80, 14);
	if (clk_on_imx6qp()) {
		hws[IMX6QDL_CLK_PRE0] = imx_clk_hw_gate2("pre0",	       "pre_axi",	    base + 0x80, 16);
		hws[IMX6QDL_CLK_PRE1] = imx_clk_hw_gate2("pre1",	       "pre_axi",	    base + 0x80, 18);
		hws[IMX6QDL_CLK_PRE2] = imx_clk_hw_gate2("pre2",	       "pre_axi",         base + 0x80, 20);
		hws[IMX6QDL_CLK_PRE3] = imx_clk_hw_gate2("pre3",	       "pre_axi",	    base + 0x80, 22);
		hws[IMX6QDL_CLK_PRG0_AXI] = imx_clk_hw_gate2_shared("prg0_axi",  "ipu1_podf",  base + 0x80, 24, &share_count_prg0);
		hws[IMX6QDL_CLK_PRG1_AXI] = imx_clk_hw_gate2_shared("prg1_axi",  "ipu2_podf",  base + 0x80, 26, &share_count_prg1);
		hws[IMX6QDL_CLK_PRG0_APB] = imx_clk_hw_gate2_shared("prg0_apb",  "ipg",	    base + 0x80, 24, &share_count_prg0);
		hws[IMX6QDL_CLK_PRG1_APB] = imx_clk_hw_gate2_shared("prg1_apb",  "ipg",	    base + 0x80, 26, &share_count_prg1);
	}
	hws[IMX6QDL_CLK_CKO1]         = imx_clk_hw_gate("cko1",           "cko1_podf",         base + 0x60, 7);
	hws[IMX6QDL_CLK_CKO2]         = imx_clk_hw_gate("cko2",           "cko2_podf",         base + 0x60, 24);

	/*
	 * The gpt_3m clock is not available on i.MX6Q TO1.0.  Let's point it
	 * to clock gpt_ipg_per to ease the gpt driver code.
	 */
	if (clk_on_imx6q() && imx_get_soc_revision() == IMX_CHIP_REVISION_1_0)
		hws[IMX6QDL_CLK_GPT_3M] = hws[IMX6QDL_CLK_GPT_IPG_PER];

	imx_check_clk_hws(hws, IMX6QDL_CLK_END);

	of_clk_add_hw_provider(np, of_clk_hw_onecell_get, clk_hw_data);

	clk_hw_register_clkdev(hws[IMX6QDL_CLK_ENET_REF], "enet_ref", NULL);

	clk_set_rate(hws[IMX6QDL_CLK_PLL3_PFD1_540M]->clk, 540000000);
	if (clk_on_imx6dl())
		clk_set_parent(hws[IMX6QDL_CLK_IPU1_SEL]->clk, hws[IMX6QDL_CLK_PLL3_PFD1_540M]->clk);

	clk_set_parent(hws[IMX6QDL_CLK_IPU1_DI0_PRE_SEL]->clk, hws[IMX6QDL_CLK_PLL5_VIDEO_DIV]->clk);
	clk_set_parent(hws[IMX6QDL_CLK_IPU1_DI1_PRE_SEL]->clk, hws[IMX6QDL_CLK_PLL5_VIDEO_DIV]->clk);
	clk_set_parent(hws[IMX6QDL_CLK_IPU2_DI0_PRE_SEL]->clk, hws[IMX6QDL_CLK_PLL5_VIDEO_DIV]->clk);
	clk_set_parent(hws[IMX6QDL_CLK_IPU2_DI1_PRE_SEL]->clk, hws[IMX6QDL_CLK_PLL5_VIDEO_DIV]->clk);
	clk_set_parent(hws[IMX6QDL_CLK_IPU1_DI0_SEL]->clk, hws[IMX6QDL_CLK_IPU1_DI0_PRE]->clk);
	clk_set_parent(hws[IMX6QDL_CLK_IPU1_DI1_SEL]->clk, hws[IMX6QDL_CLK_IPU1_DI1_PRE]->clk);
	clk_set_parent(hws[IMX6QDL_CLK_IPU2_DI0_SEL]->clk, hws[IMX6QDL_CLK_IPU2_DI0_PRE]->clk);
	clk_set_parent(hws[IMX6QDL_CLK_IPU2_DI1_SEL]->clk, hws[IMX6QDL_CLK_IPU2_DI1_PRE]->clk);

	/*
	 * The gpmi needs 100MHz frequency in the EDO/Sync mode,
	 * We can not get the 100MHz from the pll2_pfd0_352m.
	 * So choose pll2_pfd2_396m as enfc_sel's parent.
	 */
	clk_set_parent(hws[IMX6QDL_CLK_ENFC_SEL]->clk, hws[IMX6QDL_CLK_PLL2_PFD2_396M]->clk);

	if (IS_ENABLED(CONFIG_USB_MXS_PHY)) {
		clk_prepare_enable(hws[IMX6QDL_CLK_USBPHY1_GATE]->clk);
		clk_prepare_enable(hws[IMX6QDL_CLK_USBPHY2_GATE]->clk);
	}

	/*
	 * Let's initially set up CLKO with OSC24M, since this configuration
	 * is widely used by imx6q board designs to clock audio codec.
	 */
	ret = clk_set_parent(hws[IMX6QDL_CLK_CKO2_SEL]->clk, hws[IMX6QDL_CLK_OSC]->clk);
	if (!ret)
		ret = clk_set_parent(hws[IMX6QDL_CLK_CKO]->clk, hws[IMX6QDL_CLK_CKO2]->clk);
	if (ret)
		pr_warn("failed to set up CLKO: %d\n", ret);

	/* Audio-related clocks configuration */
	clk_set_parent(hws[IMX6QDL_CLK_SPDIF_SEL]->clk, hws[IMX6QDL_CLK_PLL3_PFD3_454M]->clk);

	/* All existing boards with PCIe use LVDS1 */
	if (IS_ENABLED(CONFIG_PCI_IMX6))
		clk_set_parent(hws[IMX6QDL_CLK_LVDS1_SEL]->clk, hws[IMX6QDL_CLK_SATA_REF_100M]->clk);

	/*
	 * Initialize the GPU clock muxes, so that the maximum specified clock
	 * rates for the respective SoC are not exceeded.
	 */
	if (clk_on_imx6dl()) {
		clk_set_parent(hws[IMX6QDL_CLK_GPU3D_CORE_SEL]->clk,
			       hws[IMX6QDL_CLK_PLL2_PFD1_594M]->clk);
		clk_set_parent(hws[IMX6QDL_CLK_GPU2D_CORE_SEL]->clk,
			       hws[IMX6QDL_CLK_PLL2_PFD1_594M]->clk);
	} else if (clk_on_imx6q()) {
		clk_set_parent(hws[IMX6QDL_CLK_GPU3D_CORE_SEL]->clk,
			       hws[IMX6QDL_CLK_MMDC_CH0_AXI]->clk);
		clk_set_parent(hws[IMX6QDL_CLK_GPU3D_SHADER_SEL]->clk,
			       hws[IMX6QDL_CLK_PLL2_PFD1_594M]->clk);
		clk_set_parent(hws[IMX6QDL_CLK_GPU2D_CORE_SEL]->clk,
			       hws[IMX6QDL_CLK_PLL3_USB_OTG]->clk);
	}

	for (i = 0; i < ARRAY_SIZE(uart_clk_ids); i++) {
		int index = uart_clk_ids[i];

		uart_clks[i] = &hws[index]->clk;
	}

	/*
	 * Initialize the GPU clock muxes, so that the maximum specified clock
	 * rates for the respective SoC are not exceeded.
	 */
	if (clk_on_imx6dl()) {
		clk_set_parent(clk[IMX6QDL_CLK_GPU3D_CORE_SEL],
			       clk[IMX6QDL_CLK_PLL2_PFD1_594M]);
		clk_set_parent(clk[IMX6QDL_CLK_GPU2D_CORE_SEL],
			       clk[IMX6QDL_CLK_PLL2_PFD1_594M]);
	} else if (clk_on_imx6q()) {
		clk_set_parent(clk[IMX6QDL_CLK_GPU3D_CORE_SEL],
			       clk[IMX6QDL_CLK_MMDC_CH0_AXI]);
		clk_set_parent(clk[IMX6QDL_CLK_GPU3D_SHADER_SEL],
			       clk[IMX6QDL_CLK_PLL2_PFD1_594M]);
		clk_set_parent(clk[IMX6QDL_CLK_GPU2D_CORE_SEL],
			       clk[IMX6QDL_CLK_PLL3_USB_OTG]);
	}

	imx_register_uart_clocks(uart_clks);
}
CLK_OF_DECLARE(imx6q, "fsl,imx6q-ccm", imx6q_clocks_init);<|MERGE_RESOLUTION|>--- conflicted
+++ resolved
@@ -482,23 +482,6 @@
 	hws[IMX6QDL_PLL7_BYPASS_SRC] = imx_clk_hw_mux("pll7_bypass_src", base + 0x20, 14, 2, pll_bypass_src_sels, ARRAY_SIZE(pll_bypass_src_sels));
 
 	/*                                    type               name    parent_name        base         div_mask */
-<<<<<<< HEAD
-	clk[IMX6QDL_CLK_PLL1] = imx_clk_pllv3(IMX_PLLV3_SYS,     "pll1", "osc", base + 0x00, 0x7f);
-	clk[IMX6QDL_CLK_PLL2] = imx_clk_pllv3(IMX_PLLV3_GENERIC, "pll2", "osc", base + 0x30, 0x1);
-	clk[IMX6QDL_CLK_PLL3] = imx_clk_pllv3(IMX_PLLV3_USB,     "pll3", "osc", base + 0x10, 0x3);
-	clk[IMX6QDL_CLK_PLL4] = imx_clk_pllv3(IMX_PLLV3_AV,      "pll4", "osc", base + 0x70, 0x7f);
-	clk[IMX6QDL_CLK_PLL5] = imx_clk_pllv3(IMX_PLLV3_AV,      "pll5", "osc", base + 0xa0, 0x7f);
-	clk[IMX6QDL_CLK_PLL6] = imx_clk_pllv3(IMX_PLLV3_ENET,    "pll6", "osc", base + 0xe0, 0x3);
-	clk[IMX6QDL_CLK_PLL7] = imx_clk_pllv3(IMX_PLLV3_USB,     "pll7", "osc", base + 0x20, 0x3);
-
-	clk[IMX6QDL_PLL1_BYPASS] = imx_clk_mux_flags("pll1_bypass", base + 0x00, 16, 1, pll1_bypass_sels, ARRAY_SIZE(pll1_bypass_sels), CLK_SET_RATE_PARENT);
-	clk[IMX6QDL_PLL2_BYPASS] = imx_clk_mux_flags("pll2_bypass", base + 0x30, 16, 1, pll2_bypass_sels, ARRAY_SIZE(pll2_bypass_sels), CLK_SET_RATE_PARENT);
-	clk[IMX6QDL_PLL3_BYPASS] = imx_clk_mux_flags("pll3_bypass", base + 0x10, 16, 1, pll3_bypass_sels, ARRAY_SIZE(pll3_bypass_sels), CLK_SET_RATE_PARENT);
-	clk[IMX6QDL_PLL4_BYPASS] = imx_clk_mux_flags("pll4_bypass", base + 0x70, 16, 1, pll4_bypass_sels, ARRAY_SIZE(pll4_bypass_sels), CLK_SET_RATE_PARENT);
-	clk[IMX6QDL_PLL5_BYPASS] = imx_clk_mux_flags("pll5_bypass", base + 0xa0, 16, 1, pll5_bypass_sels, ARRAY_SIZE(pll5_bypass_sels), CLK_SET_RATE_PARENT);
-	clk[IMX6QDL_PLL6_BYPASS] = imx_clk_mux_flags("pll6_bypass", base + 0xe0, 16, 1, pll6_bypass_sels, ARRAY_SIZE(pll6_bypass_sels), CLK_SET_RATE_PARENT);
-	clk[IMX6QDL_PLL7_BYPASS] = imx_clk_mux_flags("pll7_bypass", base + 0x20, 16, 1, pll7_bypass_sels, ARRAY_SIZE(pll7_bypass_sels), CLK_SET_RATE_PARENT);
-=======
 	hws[IMX6QDL_CLK_PLL1] = imx_clk_hw_pllv3(IMX_PLLV3_SYS,     "pll1", "osc", base + 0x00, 0x7f);
 	hws[IMX6QDL_CLK_PLL2] = imx_clk_hw_pllv3(IMX_PLLV3_GENERIC, "pll2", "osc", base + 0x30, 0x1);
 	hws[IMX6QDL_CLK_PLL3] = imx_clk_hw_pllv3(IMX_PLLV3_USB,     "pll3", "osc", base + 0x10, 0x3);
@@ -514,7 +497,6 @@
 	hws[IMX6QDL_PLL5_BYPASS] = imx_clk_hw_mux_flags("pll5_bypass", base + 0xa0, 16, 1, pll5_bypass_sels, ARRAY_SIZE(pll5_bypass_sels), CLK_SET_RATE_PARENT);
 	hws[IMX6QDL_PLL6_BYPASS] = imx_clk_hw_mux_flags("pll6_bypass", base + 0xe0, 16, 1, pll6_bypass_sels, ARRAY_SIZE(pll6_bypass_sels), CLK_SET_RATE_PARENT);
 	hws[IMX6QDL_PLL7_BYPASS] = imx_clk_hw_mux_flags("pll7_bypass", base + 0x20, 16, 1, pll7_bypass_sels, ARRAY_SIZE(pll7_bypass_sels), CLK_SET_RATE_PARENT);
->>>>>>> 24b8d41d
 
 	/* Do not bypass PLLs initially */
 	clk_set_parent(hws[IMX6QDL_PLL1_BYPASS]->clk, hws[IMX6QDL_CLK_PLL1]->clk);
@@ -667,18 +649,8 @@
 	imx_mmdc_mask_handshake(base, 1);
 
 	if (clk_on_imx6qp()) {
-<<<<<<< HEAD
-		clk[IMX6QDL_CLK_CAN_SEL]   = imx_clk_mux("can_sel",	base + 0x20, 8,  2, can_sels, ARRAY_SIZE(can_sels));
-		clk[IMX6QDL_CLK_ECSPI_SEL] = imx_clk_mux("ecspi_sel",	base + 0x38, 18, 1, ecspi_sels,  ARRAY_SIZE(ecspi_sels));
-		clk[IMX6QDL_CLK_IPG_PER_SEL] = imx_clk_mux("ipg_per_sel", base + 0x1c, 6, 1, ipg_per_sels, ARRAY_SIZE(ipg_per_sels));
-		clk[IMX6QDL_CLK_UART_SEL] = imx_clk_mux("uart_sel", base + 0x24, 6, 1, uart_sels, ARRAY_SIZE(uart_sels));
-		clk[IMX6QDL_CLK_GPU2D_CORE_SEL] = imx_clk_mux("gpu2d_core_sel", base + 0x18, 16, 2, gpu2d_core_sels_2, ARRAY_SIZE(gpu2d_core_sels_2));
-	} else if (clk_on_imx6dl()) {
-		clk[IMX6QDL_CLK_MLB_SEL] = imx_clk_mux("mlb_sel",   base + 0x18, 16, 2, gpu2d_core_sels,   ARRAY_SIZE(gpu2d_core_sels));
-=======
 		hws[IMX6QDL_CLK_LDB_DI0_SEL]      = imx_clk_hw_mux_flags("ldb_di0_sel", base + 0x2c, 9,  3, ldb_di_sels,      ARRAY_SIZE(ldb_di_sels), CLK_SET_RATE_PARENT);
 		hws[IMX6QDL_CLK_LDB_DI1_SEL]      = imx_clk_hw_mux_flags("ldb_di1_sel", base + 0x2c, 12, 3, ldb_di_sels,      ARRAY_SIZE(ldb_di_sels), CLK_SET_RATE_PARENT);
->>>>>>> 24b8d41d
 	} else {
 		/*
 		 * The LDB_DI0/1_SEL muxes are registered read-only due to a hardware
@@ -690,23 +662,6 @@
 		hws[IMX6QDL_CLK_LDB_DI0_SEL]      = imx_clk_hw_mux_ldb("ldb_di0_sel", base + 0x2c, 9,  3, ldb_di_sels,      ARRAY_SIZE(ldb_di_sels));
 		hws[IMX6QDL_CLK_LDB_DI1_SEL]      = imx_clk_hw_mux_ldb("ldb_di1_sel", base + 0x2c, 12, 3, ldb_di_sels,      ARRAY_SIZE(ldb_di_sels));
 	}
-<<<<<<< HEAD
-	clk[IMX6QDL_CLK_GPU3D_CORE_SEL]   = imx_clk_mux("gpu3d_core_sel",   base + 0x18, 4,  2, gpu3d_core_sels,   ARRAY_SIZE(gpu3d_core_sels));
-	if (clk_on_imx6dl())
-		clk[IMX6QDL_CLK_GPU2D_CORE_SEL] = imx_clk_mux("gpu2d_core_sel", base + 0x18, 8,  2, gpu3d_shader_sels, ARRAY_SIZE(gpu3d_shader_sels));
-	else
-		clk[IMX6QDL_CLK_GPU3D_SHADER_SEL] = imx_clk_mux("gpu3d_shader_sel", base + 0x18, 8,  2, gpu3d_shader_sels, ARRAY_SIZE(gpu3d_shader_sels));
-	clk[IMX6QDL_CLK_IPU1_SEL]         = imx_clk_mux("ipu1_sel",         base + 0x3c, 9,  2, ipu_sels,          ARRAY_SIZE(ipu_sels));
-	clk[IMX6QDL_CLK_IPU2_SEL]         = imx_clk_mux("ipu2_sel",         base + 0x3c, 14, 2, ipu_sels,          ARRAY_SIZE(ipu_sels));
-	clk[IMX6QDL_CLK_LDB_DI0_SEL]      = imx_clk_mux_flags("ldb_di0_sel", base + 0x2c, 9,  3, ldb_di_sels,      ARRAY_SIZE(ldb_di_sels), CLK_SET_RATE_PARENT);
-	clk[IMX6QDL_CLK_LDB_DI1_SEL]      = imx_clk_mux_flags("ldb_di1_sel", base + 0x2c, 12, 3, ldb_di_sels,      ARRAY_SIZE(ldb_di_sels), CLK_SET_RATE_PARENT);
-	clk[IMX6QDL_CLK_IPU1_DI0_PRE_SEL] = imx_clk_mux_flags("ipu1_di0_pre_sel", base + 0x34, 6,  3, ipu_di_pre_sels,   ARRAY_SIZE(ipu_di_pre_sels), CLK_SET_RATE_PARENT);
-	clk[IMX6QDL_CLK_IPU1_DI1_PRE_SEL] = imx_clk_mux_flags("ipu1_di1_pre_sel", base + 0x34, 15, 3, ipu_di_pre_sels,   ARRAY_SIZE(ipu_di_pre_sels), CLK_SET_RATE_PARENT);
-	clk[IMX6QDL_CLK_IPU2_DI0_PRE_SEL] = imx_clk_mux_flags("ipu2_di0_pre_sel", base + 0x38, 6,  3, ipu_di_pre_sels,   ARRAY_SIZE(ipu_di_pre_sels), CLK_SET_RATE_PARENT);
-	clk[IMX6QDL_CLK_IPU2_DI1_PRE_SEL] = imx_clk_mux_flags("ipu2_di1_pre_sel", base + 0x38, 15, 3, ipu_di_pre_sels,   ARRAY_SIZE(ipu_di_pre_sels), CLK_SET_RATE_PARENT);
-	clk[IMX6QDL_CLK_HSI_TX_SEL]       = imx_clk_mux("hsi_tx_sel",       base + 0x30, 28, 1, hsi_tx_sels,       ARRAY_SIZE(hsi_tx_sels));
-	clk[IMX6QDL_CLK_PCIE_AXI_SEL]     = imx_clk_mux("pcie_axi_sel",     base + 0x18, 10, 1, pcie_axi_sels,     ARRAY_SIZE(pcie_axi_sels));
-=======
 
 	hws[IMX6QDL_CLK_IPU1_DI0_PRE_SEL] = imx_clk_hw_mux_flags("ipu1_di0_pre_sel", base + 0x34, 6,  3, ipu_di_pre_sels,   ARRAY_SIZE(ipu_di_pre_sels), CLK_SET_RATE_PARENT);
 	hws[IMX6QDL_CLK_IPU1_DI1_PRE_SEL] = imx_clk_hw_mux_flags("ipu1_di1_pre_sel", base + 0x34, 15, 3, ipu_di_pre_sels,   ARRAY_SIZE(ipu_di_pre_sels), CLK_SET_RATE_PARENT);
@@ -715,7 +670,6 @@
 	hws[IMX6QDL_CLK_HSI_TX_SEL]       = imx_clk_hw_mux("hsi_tx_sel",       base + 0x30, 28, 1, hsi_tx_sels,       ARRAY_SIZE(hsi_tx_sels));
 	hws[IMX6QDL_CLK_PCIE_AXI_SEL]     = imx_clk_hw_mux("pcie_axi_sel",     base + 0x18, 10, 1, pcie_axi_sels,     ARRAY_SIZE(pcie_axi_sels));
 
->>>>>>> 24b8d41d
 	if (clk_on_imx6qp()) {
 		hws[IMX6QDL_CLK_IPU1_DI0_SEL]     = imx_clk_hw_mux_flags("ipu1_di0_sel",     base + 0x34, 0,  3, ipu1_di0_sels_2,     ARRAY_SIZE(ipu1_di0_sels_2), CLK_SET_RATE_PARENT);
 		hws[IMX6QDL_CLK_IPU1_DI1_SEL]     = imx_clk_hw_mux_flags("ipu1_di1_sel",     base + 0x34, 9,  3, ipu1_di1_sels_2,     ARRAY_SIZE(ipu1_di1_sels_2), CLK_SET_RATE_PARENT);
@@ -785,38 +739,6 @@
 		hws[IMX6QDL_CLK_LDB_DI0_DIV_3_5] = imx_clk_hw_fixed_factor("ldb_di0_div_3_5", "ldb_di0_sel", 2, 7);
 		hws[IMX6QDL_CLK_LDB_DI1_DIV_3_5] = imx_clk_hw_fixed_factor("ldb_di1_div_3_5", "ldb_di1_sel", 2, 7);
 	}
-<<<<<<< HEAD
-	if (clk_on_imx6dl())
-		clk[IMX6QDL_CLK_MLB_PODF]  = imx_clk_divider("mlb_podf",  "mlb_sel",    base + 0x18, 23, 3);
-	else
-		clk[IMX6QDL_CLK_GPU2D_CORE_PODF]  = imx_clk_divider("gpu2d_core_podf",  "gpu2d_core_sel",    base + 0x18, 23, 3);
-	clk[IMX6QDL_CLK_GPU3D_CORE_PODF]  = imx_clk_divider("gpu3d_core_podf",  "gpu3d_core_sel",    base + 0x18, 26, 3);
-	if (clk_on_imx6dl())
-		clk[IMX6QDL_CLK_GPU2D_CORE_PODF]  = imx_clk_divider("gpu2d_core_podf",     "gpu2d_core_sel",  base + 0x18, 29, 3);
-	else
-		clk[IMX6QDL_CLK_GPU3D_SHADER]     = imx_clk_divider("gpu3d_shader",     "gpu3d_shader_sel",  base + 0x18, 29, 3);
-	clk[IMX6QDL_CLK_IPU1_PODF]        = imx_clk_divider("ipu1_podf",        "ipu1_sel",          base + 0x3c, 11, 3);
-	clk[IMX6QDL_CLK_IPU2_PODF]        = imx_clk_divider("ipu2_podf",        "ipu2_sel",          base + 0x3c, 16, 3);
-	clk[IMX6QDL_CLK_LDB_DI0_PODF]     = imx_clk_divider_flags("ldb_di0_podf", "ldb_di0_div_3_5", base + 0x20, 10, 1, 0);
-	clk[IMX6QDL_CLK_LDB_DI1_PODF]     = imx_clk_divider_flags("ldb_di1_podf", "ldb_di1_div_3_5", base + 0x20, 11, 1, 0);
-	clk[IMX6QDL_CLK_IPU1_DI0_PRE]     = imx_clk_divider("ipu1_di0_pre",     "ipu1_di0_pre_sel",  base + 0x34, 3,  3);
-	clk[IMX6QDL_CLK_IPU1_DI1_PRE]     = imx_clk_divider("ipu1_di1_pre",     "ipu1_di1_pre_sel",  base + 0x34, 12, 3);
-	clk[IMX6QDL_CLK_IPU2_DI0_PRE]     = imx_clk_divider("ipu2_di0_pre",     "ipu2_di0_pre_sel",  base + 0x38, 3,  3);
-	clk[IMX6QDL_CLK_IPU2_DI1_PRE]     = imx_clk_divider("ipu2_di1_pre",     "ipu2_di1_pre_sel",  base + 0x38, 12, 3);
-	clk[IMX6QDL_CLK_HSI_TX_PODF]      = imx_clk_divider("hsi_tx_podf",      "hsi_tx_sel",        base + 0x30, 29, 3);
-	clk[IMX6QDL_CLK_SSI1_PRED]        = imx_clk_divider("ssi1_pred",        "ssi1_sel",          base + 0x28, 6,  3);
-	clk[IMX6QDL_CLK_SSI1_PODF]        = imx_clk_divider("ssi1_podf",        "ssi1_pred",         base + 0x28, 0,  6);
-	clk[IMX6QDL_CLK_SSI2_PRED]        = imx_clk_divider("ssi2_pred",        "ssi2_sel",          base + 0x2c, 6,  3);
-	clk[IMX6QDL_CLK_SSI2_PODF]        = imx_clk_divider("ssi2_podf",        "ssi2_pred",         base + 0x2c, 0,  6);
-	clk[IMX6QDL_CLK_SSI3_PRED]        = imx_clk_divider("ssi3_pred",        "ssi3_sel",          base + 0x28, 22, 3);
-	clk[IMX6QDL_CLK_SSI3_PODF]        = imx_clk_divider("ssi3_podf",        "ssi3_pred",         base + 0x28, 16, 6);
-	clk[IMX6QDL_CLK_USDHC1_PODF]      = imx_clk_divider("usdhc1_podf",      "usdhc1_sel",        base + 0x24, 11, 3);
-	clk[IMX6QDL_CLK_USDHC2_PODF]      = imx_clk_divider("usdhc2_podf",      "usdhc2_sel",        base + 0x24, 16, 3);
-	clk[IMX6QDL_CLK_USDHC3_PODF]      = imx_clk_divider("usdhc3_podf",      "usdhc3_sel",        base + 0x24, 19, 3);
-	clk[IMX6QDL_CLK_USDHC4_PODF]      = imx_clk_divider("usdhc4_podf",      "usdhc4_sel",        base + 0x24, 22, 3);
-	clk[IMX6QDL_CLK_ENFC_PRED]        = imx_clk_divider("enfc_pred",        "enfc_sel",          base + 0x2c, 18, 3);
-	clk[IMX6QDL_CLK_ENFC_PODF]        = imx_clk_divider("enfc_podf",        "enfc_pred",         base + 0x2c, 21, 6);
-=======
 
 	if (clk_on_imx6dl())
 		hws[IMX6QDL_CLK_MLB_PODF]  = imx_clk_hw_divider("mlb_podf",  "mlb_sel",    base + 0x18, 23, 3);
@@ -848,7 +770,6 @@
 	hws[IMX6QDL_CLK_USDHC4_PODF]      = imx_clk_hw_divider("usdhc4_podf",      "usdhc4_sel",        base + 0x24, 22, 3);
 	hws[IMX6QDL_CLK_ENFC_PRED]        = imx_clk_hw_divider("enfc_pred",        "enfc_sel",          base + 0x2c, 18, 3);
 	hws[IMX6QDL_CLK_ENFC_PODF]        = imx_clk_hw_divider("enfc_podf",        "enfc_pred",         base + 0x2c, 21, 6);
->>>>>>> 24b8d41d
 	if (clk_on_imx6qp()) {
 		hws[IMX6QDL_CLK_EIM_PODF]         = imx_clk_hw_divider("eim_podf",   "eim_sel",           base + 0x1c, 20, 3);
 		hws[IMX6QDL_CLK_EIM_SLOW_PODF]    = imx_clk_hw_divider("eim_slow_podf", "eim_slow_sel",   base + 0x1c, 23, 3);
@@ -894,30 +815,6 @@
 	if (clk_on_imx6dl())
 		hws[IMX6DL_CLK_I2C4]  = imx_clk_hw_gate2("i2c4",          "ipg_per",           base + 0x6c, 8);
 	else
-<<<<<<< HEAD
-		clk[IMX6Q_CLK_ECSPI5] = imx_clk_gate2("ecspi5",        "ecspi_root",        base + 0x6c, 8);
-	clk[IMX6QDL_CLK_ENET]         = imx_clk_gate2("enet",          "ipg",               base + 0x6c, 10);
-	clk[IMX6QDL_CLK_ESAI_EXTAL]   = imx_clk_gate2_shared("esai_extal",   "esai_podf",   base + 0x6c, 16, &share_count_esai);
-	clk[IMX6QDL_CLK_ESAI_IPG]     = imx_clk_gate2_shared("esai_ipg",   "ahb",           base + 0x6c, 16, &share_count_esai);
-	clk[IMX6QDL_CLK_ESAI_MEM]     = imx_clk_gate2_shared("esai_mem", "ahb",             base + 0x6c, 16, &share_count_esai);
-	clk[IMX6QDL_CLK_GPT_IPG]      = imx_clk_gate2("gpt_ipg",       "ipg",               base + 0x6c, 20);
-	clk[IMX6QDL_CLK_GPT_IPG_PER]  = imx_clk_gate2("gpt_ipg_per",   "ipg_per",           base + 0x6c, 22);
-	clk[IMX6QDL_CLK_GPU2D_CORE] = imx_clk_gate2("gpu2d_core", "gpu2d_core_podf", base + 0x6c, 24);
-	clk[IMX6QDL_CLK_GPU3D_CORE]   = imx_clk_gate2("gpu3d_core",    "gpu3d_core_podf",   base + 0x6c, 26);
-	clk[IMX6QDL_CLK_HDMI_IAHB]    = imx_clk_gate2("hdmi_iahb",     "ahb",               base + 0x70, 0);
-	clk[IMX6QDL_CLK_HDMI_ISFR]    = imx_clk_gate2("hdmi_isfr",     "video_27m",         base + 0x70, 4);
-	clk[IMX6QDL_CLK_I2C1]         = imx_clk_gate2("i2c1",          "ipg_per",           base + 0x70, 6);
-	clk[IMX6QDL_CLK_I2C2]         = imx_clk_gate2("i2c2",          "ipg_per",           base + 0x70, 8);
-	clk[IMX6QDL_CLK_I2C3]         = imx_clk_gate2("i2c3",          "ipg_per",           base + 0x70, 10);
-	clk[IMX6QDL_CLK_IIM]          = imx_clk_gate2("iim",           "ipg",               base + 0x70, 12);
-	clk[IMX6QDL_CLK_ENFC]         = imx_clk_gate2("enfc",          "enfc_podf",         base + 0x70, 14);
-	clk[IMX6QDL_CLK_VDOA]         = imx_clk_gate2("vdoa",          "vdo_axi",           base + 0x70, 26);
-	clk[IMX6QDL_CLK_IPU1]         = imx_clk_gate2("ipu1",          "ipu1_podf",         base + 0x74, 0);
-	clk[IMX6QDL_CLK_IPU1_DI0]     = imx_clk_gate2("ipu1_di0",      "ipu1_di0_sel",      base + 0x74, 2);
-	clk[IMX6QDL_CLK_IPU1_DI1]     = imx_clk_gate2("ipu1_di1",      "ipu1_di1_sel",      base + 0x74, 4);
-	clk[IMX6QDL_CLK_IPU2]         = imx_clk_gate2("ipu2",          "ipu2_podf",         base + 0x74, 6);
-	clk[IMX6QDL_CLK_IPU2_DI0]     = imx_clk_gate2("ipu2_di0",      "ipu2_di0_sel",      base + 0x74, 8);
-=======
 		hws[IMX6Q_CLK_ECSPI5] = imx_clk_hw_gate2("ecspi5",        "ecspi_root",        base + 0x6c, 8);
 	hws[IMX6QDL_CLK_ENET]         = imx_clk_hw_gate2("enet",          "ipg",               base + 0x6c, 10);
 	hws[IMX6QDL_CLK_EPIT1]        = imx_clk_hw_gate2("epit1",         "ipg",               base + 0x6c, 12);
@@ -942,7 +839,6 @@
 	hws[IMX6QDL_CLK_IPU1_DI1]     = imx_clk_hw_gate2("ipu1_di1",      "ipu1_di1_sel",      base + 0x74, 4);
 	hws[IMX6QDL_CLK_IPU2]         = imx_clk_hw_gate2("ipu2",          "ipu2_podf",         base + 0x74, 6);
 	hws[IMX6QDL_CLK_IPU2_DI0]     = imx_clk_hw_gate2("ipu2_di0",      "ipu2_di0_sel",      base + 0x74, 8);
->>>>>>> 24b8d41d
 	if (clk_on_imx6qp()) {
 		hws[IMX6QDL_CLK_LDB_DI0]      = imx_clk_hw_gate2("ldb_di0",       "ldb_di0_sel",      base + 0x74, 12);
 		hws[IMX6QDL_CLK_LDB_DI1]      = imx_clk_hw_gate2("ldb_di1",       "ldb_di1_sel",      base + 0x74, 14);
@@ -960,11 +856,7 @@
 		 * The multiplexer and divider of the imx6q clock gpu2d get
 		 * redefined/reused as mlb_sys_sel and mlb_sys_clk_podf on imx6dl.
 		 */
-<<<<<<< HEAD
-		clk[IMX6QDL_CLK_MLB] = imx_clk_gate2("mlb",            "mlb_podf",   base + 0x74, 18);
-=======
 		hws[IMX6QDL_CLK_MLB] = imx_clk_hw_gate2("mlb",            "mlb_podf",   base + 0x74, 18);
->>>>>>> 24b8d41d
 	else
 		hws[IMX6QDL_CLK_MLB] = imx_clk_hw_gate2("mlb",            "axi",               base + 0x74, 18);
 	hws[IMX6QDL_CLK_MMDC_CH0_AXI] = imx_clk_hw_gate2_flags("mmdc_ch0_axi",  "mmdc_ch0_axi_podf", base + 0x74, 20, CLK_IS_CRITICAL);
@@ -1096,24 +988,6 @@
 		uart_clks[i] = &hws[index]->clk;
 	}
 
-	/*
-	 * Initialize the GPU clock muxes, so that the maximum specified clock
-	 * rates for the respective SoC are not exceeded.
-	 */
-	if (clk_on_imx6dl()) {
-		clk_set_parent(clk[IMX6QDL_CLK_GPU3D_CORE_SEL],
-			       clk[IMX6QDL_CLK_PLL2_PFD1_594M]);
-		clk_set_parent(clk[IMX6QDL_CLK_GPU2D_CORE_SEL],
-			       clk[IMX6QDL_CLK_PLL2_PFD1_594M]);
-	} else if (clk_on_imx6q()) {
-		clk_set_parent(clk[IMX6QDL_CLK_GPU3D_CORE_SEL],
-			       clk[IMX6QDL_CLK_MMDC_CH0_AXI]);
-		clk_set_parent(clk[IMX6QDL_CLK_GPU3D_SHADER_SEL],
-			       clk[IMX6QDL_CLK_PLL2_PFD1_594M]);
-		clk_set_parent(clk[IMX6QDL_CLK_GPU2D_CORE_SEL],
-			       clk[IMX6QDL_CLK_PLL3_USB_OTG]);
-	}
-
 	imx_register_uart_clocks(uart_clks);
 }
 CLK_OF_DECLARE(imx6q, "fsl,imx6q-ccm", imx6q_clocks_init);