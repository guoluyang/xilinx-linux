// SPDX-License-Identifier: GPL-2.0-only
/*x
 * Copyright (c) 2015, The Linux Foundation. All rights reserved.
 */

#include <linux/kernel.h>
#include <linux/bitops.h>
#include <linux/err.h>
#include <linux/platform_device.h>
#include <linux/module.h>
#include <linux/of.h>
#include <linux/of_device.h>
#include <linux/clk-provider.h>
#include <linux/regmap.h>
#include <linux/reset-controller.h>
#include <linux/clk.h>

#include <dt-bindings/clock/qcom,mmcc-msm8996.h>

#include "common.h"
#include "clk-regmap.h"
#include "clk-regmap-divider.h"
#include "clk-alpha-pll.h"
#include "clk-rcg.h"
#include "clk-branch.h"
#include "reset.h"
#include "gdsc.h"

enum {
	P_XO,
	P_MMPLL0,
	P_GPLL0,
	P_GPLL0_DIV,
	P_MMPLL1,
	P_MMPLL9,
	P_MMPLL2,
	P_MMPLL8,
	P_MMPLL3,
	P_DSI0PLL,
	P_DSI1PLL,
	P_MMPLL5,
	P_HDMIPLL,
	P_DSI0PLL_BYTE,
	P_DSI1PLL_BYTE,
	P_MMPLL4,
};

static const struct parent_map mmss_xo_hdmi_map[] = {
	{ P_XO, 0 },
	{ P_HDMIPLL, 1 }
};

static const char * const mmss_xo_hdmi[] = {
	"xo",
	"hdmipll"
};

static const struct parent_map mmss_xo_dsi0pll_dsi1pll_map[] = {
	{ P_XO, 0 },
	{ P_DSI0PLL, 1 },
	{ P_DSI1PLL, 2 }
};

static const char * const mmss_xo_dsi0pll_dsi1pll[] = {
	"xo",
	"dsi0pll",
	"dsi1pll"
};

static const struct parent_map mmss_xo_gpll0_gpll0_div_map[] = {
	{ P_XO, 0 },
	{ P_GPLL0, 5 },
	{ P_GPLL0_DIV, 6 }
};

static const char * const mmss_xo_gpll0_gpll0_div[] = {
	"xo",
	"gpll0",
	"gpll0_div"
};

static const struct parent_map mmss_xo_dsibyte_map[] = {
	{ P_XO, 0 },
	{ P_DSI0PLL_BYTE, 1 },
	{ P_DSI1PLL_BYTE, 2 }
};

static const char * const mmss_xo_dsibyte[] = {
	"xo",
	"dsi0pllbyte",
	"dsi1pllbyte"
};

static const struct parent_map mmss_xo_mmpll0_gpll0_gpll0_div_map[] = {
	{ P_XO, 0 },
	{ P_MMPLL0, 1 },
	{ P_GPLL0, 5 },
	{ P_GPLL0_DIV, 6 }
};

static const char * const mmss_xo_mmpll0_gpll0_gpll0_div[] = {
	"xo",
	"mmpll0",
	"gpll0",
	"gpll0_div"
};

static const struct parent_map mmss_xo_mmpll0_mmpll1_gpll0_gpll0_div_map[] = {
	{ P_XO, 0 },
	{ P_MMPLL0, 1 },
	{ P_MMPLL1, 2 },
	{ P_GPLL0, 5 },
	{ P_GPLL0_DIV, 6 }
};

static const char * const mmss_xo_mmpll0_mmpll1_gpll0_gpll0_div[] = {
	"xo",
	"mmpll0",
	"mmpll1",
	"gpll0",
	"gpll0_div"
};

static const struct parent_map mmss_xo_mmpll0_mmpll3_gpll0_gpll0_div_map[] = {
	{ P_XO, 0 },
	{ P_MMPLL0, 1 },
	{ P_MMPLL3, 3 },
	{ P_GPLL0, 5 },
	{ P_GPLL0_DIV, 6 }
};

static const char * const mmss_xo_mmpll0_mmpll3_gpll0_gpll0_div[] = {
	"xo",
	"mmpll0",
	"mmpll3",
	"gpll0",
	"gpll0_div"
};

static const struct parent_map mmss_xo_mmpll0_mmpll5_gpll0_gpll0_div_map[] = {
	{ P_XO, 0 },
	{ P_MMPLL0, 1 },
	{ P_MMPLL5, 2 },
	{ P_GPLL0, 5 },
	{ P_GPLL0_DIV, 6 }
};

static const char * const mmss_xo_mmpll0_mmpll5_gpll0_gpll0_div[] = {
	"xo",
	"mmpll0",
	"mmpll5",
	"gpll0",
	"gpll0_div"
};

static const struct parent_map mmss_xo_mmpll0_mmpll4_gpll0_gpll0_div_map[] = {
	{ P_XO, 0 },
	{ P_MMPLL0, 1 },
	{ P_MMPLL4, 3 },
	{ P_GPLL0, 5 },
	{ P_GPLL0_DIV, 6 }
};

static const char * const mmss_xo_mmpll0_mmpll4_gpll0_gpll0_div[] = {
	"xo",
	"mmpll0",
	"mmpll4",
	"gpll0",
	"gpll0_div"
};

static const struct parent_map mmss_xo_mmpll0_mmpll9_mmpll2_mmpll8_gpll0_map[] = {
	{ P_XO, 0 },
	{ P_MMPLL0, 1 },
	{ P_MMPLL9, 2 },
	{ P_MMPLL2, 3 },
	{ P_MMPLL8, 4 },
	{ P_GPLL0, 5 }
};

static const char * const mmss_xo_mmpll0_mmpll9_mmpll2_mmpll8_gpll0[] = {
	"xo",
	"mmpll0",
	"mmpll9",
	"mmpll2",
	"mmpll8",
	"gpll0"
};

static const struct parent_map mmss_xo_mmpll0_mmpll9_mmpll2_mmpll8_gpll0_gpll0_div_map[] = {
	{ P_XO, 0 },
	{ P_MMPLL0, 1 },
	{ P_MMPLL9, 2 },
	{ P_MMPLL2, 3 },
	{ P_MMPLL8, 4 },
	{ P_GPLL0, 5 },
	{ P_GPLL0_DIV, 6 }
};

static const char * const mmss_xo_mmpll0_mmpll9_mmpll2_mmpll8_gpll0_gpll0_div[] = {
	"xo",
	"mmpll0",
	"mmpll9",
	"mmpll2",
	"mmpll8",
	"gpll0",
	"gpll0_div"
};

static const struct parent_map mmss_xo_mmpll0_mmpll1_mmpll4_mmpll3_gpll0_gpll0_div_map[] = {
	{ P_XO, 0 },
	{ P_MMPLL0, 1 },
	{ P_MMPLL1, 2 },
	{ P_MMPLL4, 3 },
	{ P_MMPLL3, 4 },
	{ P_GPLL0, 5 },
	{ P_GPLL0_DIV, 6 }
};

static const char * const mmss_xo_mmpll0_mmpll1_mmpll4_mmpll3_gpll0_gpll0_div[] = {
	"xo",
	"mmpll0",
	"mmpll1",
	"mmpll4",
	"mmpll3",
	"gpll0",
	"gpll0_div"
};

static struct clk_fixed_factor gpll0_div = {
	.mult = 1,
	.div = 2,
	.hw.init = &(struct clk_init_data){
		.name = "gpll0_div",
		.parent_names = (const char *[]){ "gpll0" },
		.num_parents = 1,
		.ops = &clk_fixed_factor_ops,
	},
};

static struct pll_vco mmpll_p_vco[] = {
	{ 250000000, 500000000, 3 },
	{ 500000000, 1000000000, 2 },
	{ 1000000000, 1500000000, 1 },
	{ 1500000000, 2000000000, 0 },
};

static struct pll_vco mmpll_gfx_vco[] = {
	{ 400000000, 1000000000, 2 },
	{ 1000000000, 1500000000, 1 },
	{ 1500000000, 2000000000, 0 },
};

static struct pll_vco mmpll_t_vco[] = {
	{ 500000000, 1500000000, 0 },
};

static struct clk_alpha_pll mmpll0_early = {
	.offset = 0x0,
	.regs = clk_alpha_pll_regs[CLK_ALPHA_PLL_TYPE_DEFAULT],
	.vco_table = mmpll_p_vco,
	.num_vco = ARRAY_SIZE(mmpll_p_vco),
	.clkr = {
		.enable_reg = 0x100,
		.enable_mask = BIT(0),
		.hw.init = &(struct clk_init_data){
			.name = "mmpll0_early",
			.parent_names = (const char *[]){ "xo" },
			.num_parents = 1,
			.ops = &clk_alpha_pll_ops,
		},
	},
};

static struct clk_alpha_pll_postdiv mmpll0 = {
	.offset = 0x0,
	.regs = clk_alpha_pll_regs[CLK_ALPHA_PLL_TYPE_DEFAULT],
	.width = 4,
	.clkr.hw.init = &(struct clk_init_data){
		.name = "mmpll0",
		.parent_names = (const char *[]){ "mmpll0_early" },
		.num_parents = 1,
		.ops = &clk_alpha_pll_postdiv_ops,
		.flags = CLK_SET_RATE_PARENT,
	},
};

static struct clk_alpha_pll mmpll1_early = {
	.offset = 0x30,
	.regs = clk_alpha_pll_regs[CLK_ALPHA_PLL_TYPE_DEFAULT],
	.vco_table = mmpll_p_vco,
	.num_vco = ARRAY_SIZE(mmpll_p_vco),
	.clkr = {
		.enable_reg = 0x100,
		.enable_mask = BIT(1),
		.hw.init = &(struct clk_init_data){
			.name = "mmpll1_early",
			.parent_names = (const char *[]){ "xo" },
			.num_parents = 1,
			.ops = &clk_alpha_pll_ops,
		}
	},
};

static struct clk_alpha_pll_postdiv mmpll1 = {
	.offset = 0x30,
	.regs = clk_alpha_pll_regs[CLK_ALPHA_PLL_TYPE_DEFAULT],
	.width = 4,
	.clkr.hw.init = &(struct clk_init_data){
		.name = "mmpll1",
		.parent_names = (const char *[]){ "mmpll1_early" },
		.num_parents = 1,
		.ops = &clk_alpha_pll_postdiv_ops,
		.flags = CLK_SET_RATE_PARENT,
	},
};

static struct clk_alpha_pll mmpll2_early = {
	.offset = 0x4100,
	.regs = clk_alpha_pll_regs[CLK_ALPHA_PLL_TYPE_DEFAULT],
	.vco_table = mmpll_gfx_vco,
	.num_vco = ARRAY_SIZE(mmpll_gfx_vco),
	.clkr.hw.init = &(struct clk_init_data){
		.name = "mmpll2_early",
		.parent_names = (const char *[]){ "xo" },
		.num_parents = 1,
		.ops = &clk_alpha_pll_ops,
	},
};

static struct clk_alpha_pll_postdiv mmpll2 = {
	.offset = 0x4100,
	.regs = clk_alpha_pll_regs[CLK_ALPHA_PLL_TYPE_DEFAULT],
	.width = 4,
	.clkr.hw.init = &(struct clk_init_data){
		.name = "mmpll2",
		.parent_names = (const char *[]){ "mmpll2_early" },
		.num_parents = 1,
		.ops = &clk_alpha_pll_postdiv_ops,
		.flags = CLK_SET_RATE_PARENT,
	},
};

static struct clk_alpha_pll mmpll3_early = {
	.offset = 0x60,
	.regs = clk_alpha_pll_regs[CLK_ALPHA_PLL_TYPE_DEFAULT],
	.vco_table = mmpll_p_vco,
	.num_vco = ARRAY_SIZE(mmpll_p_vco),
	.clkr.hw.init = &(struct clk_init_data){
		.name = "mmpll3_early",
		.parent_names = (const char *[]){ "xo" },
		.num_parents = 1,
		.ops = &clk_alpha_pll_ops,
	},
};

static struct clk_alpha_pll_postdiv mmpll3 = {
	.offset = 0x60,
	.regs = clk_alpha_pll_regs[CLK_ALPHA_PLL_TYPE_DEFAULT],
	.width = 4,
	.clkr.hw.init = &(struct clk_init_data){
		.name = "mmpll3",
		.parent_names = (const char *[]){ "mmpll3_early" },
		.num_parents = 1,
		.ops = &clk_alpha_pll_postdiv_ops,
		.flags = CLK_SET_RATE_PARENT,
	},
};

static struct clk_alpha_pll mmpll4_early = {
	.offset = 0x90,
	.regs = clk_alpha_pll_regs[CLK_ALPHA_PLL_TYPE_DEFAULT],
	.vco_table = mmpll_t_vco,
	.num_vco = ARRAY_SIZE(mmpll_t_vco),
	.clkr.hw.init = &(struct clk_init_data){
		.name = "mmpll4_early",
		.parent_names = (const char *[]){ "xo" },
		.num_parents = 1,
		.ops = &clk_alpha_pll_ops,
	},
};

static struct clk_alpha_pll_postdiv mmpll4 = {
	.offset = 0x90,
	.regs = clk_alpha_pll_regs[CLK_ALPHA_PLL_TYPE_DEFAULT],
	.width = 2,
	.clkr.hw.init = &(struct clk_init_data){
		.name = "mmpll4",
		.parent_names = (const char *[]){ "mmpll4_early" },
		.num_parents = 1,
		.ops = &clk_alpha_pll_postdiv_ops,
		.flags = CLK_SET_RATE_PARENT,
	},
};

static struct clk_alpha_pll mmpll5_early = {
	.offset = 0xc0,
	.regs = clk_alpha_pll_regs[CLK_ALPHA_PLL_TYPE_DEFAULT],
	.vco_table = mmpll_p_vco,
	.num_vco = ARRAY_SIZE(mmpll_p_vco),
	.clkr.hw.init = &(struct clk_init_data){
		.name = "mmpll5_early",
		.parent_names = (const char *[]){ "xo" },
		.num_parents = 1,
		.ops = &clk_alpha_pll_ops,
	},
};

static struct clk_alpha_pll_postdiv mmpll5 = {
	.offset = 0xc0,
	.regs = clk_alpha_pll_regs[CLK_ALPHA_PLL_TYPE_DEFAULT],
	.width = 4,
	.clkr.hw.init = &(struct clk_init_data){
		.name = "mmpll5",
		.parent_names = (const char *[]){ "mmpll5_early" },
		.num_parents = 1,
		.ops = &clk_alpha_pll_postdiv_ops,
		.flags = CLK_SET_RATE_PARENT,
	},
};

static struct clk_alpha_pll mmpll8_early = {
	.offset = 0x4130,
	.regs = clk_alpha_pll_regs[CLK_ALPHA_PLL_TYPE_DEFAULT],
	.vco_table = mmpll_gfx_vco,
	.num_vco = ARRAY_SIZE(mmpll_gfx_vco),
	.clkr.hw.init = &(struct clk_init_data){
		.name = "mmpll8_early",
		.parent_names = (const char *[]){ "xo" },
		.num_parents = 1,
		.ops = &clk_alpha_pll_ops,
	},
};

static struct clk_alpha_pll_postdiv mmpll8 = {
	.offset = 0x4130,
	.regs = clk_alpha_pll_regs[CLK_ALPHA_PLL_TYPE_DEFAULT],
	.width = 4,
	.clkr.hw.init = &(struct clk_init_data){
		.name = "mmpll8",
		.parent_names = (const char *[]){ "mmpll8_early" },
		.num_parents = 1,
		.ops = &clk_alpha_pll_postdiv_ops,
		.flags = CLK_SET_RATE_PARENT,
	},
};

static struct clk_alpha_pll mmpll9_early = {
	.offset = 0x4200,
	.regs = clk_alpha_pll_regs[CLK_ALPHA_PLL_TYPE_DEFAULT],
	.vco_table = mmpll_t_vco,
	.num_vco = ARRAY_SIZE(mmpll_t_vco),
	.clkr.hw.init = &(struct clk_init_data){
		.name = "mmpll9_early",
		.parent_names = (const char *[]){ "xo" },
		.num_parents = 1,
		.ops = &clk_alpha_pll_ops,
	},
};

static struct clk_alpha_pll_postdiv mmpll9 = {
	.offset = 0x4200,
	.regs = clk_alpha_pll_regs[CLK_ALPHA_PLL_TYPE_DEFAULT],
	.width = 2,
	.clkr.hw.init = &(struct clk_init_data){
		.name = "mmpll9",
		.parent_names = (const char *[]){ "mmpll9_early" },
		.num_parents = 1,
		.ops = &clk_alpha_pll_postdiv_ops,
		.flags = CLK_SET_RATE_PARENT,
	},
};

static const struct freq_tbl ftbl_ahb_clk_src[] = {
	F(19200000, P_XO, 1, 0, 0),
	F(40000000, P_GPLL0_DIV, 7.5, 0, 0),
	F(80000000, P_MMPLL0, 10, 0, 0),
	{ }
};

static struct clk_rcg2 ahb_clk_src = {
	.cmd_rcgr = 0x5000,
	.hid_width = 5,
	.parent_map = mmss_xo_mmpll0_gpll0_gpll0_div_map,
	.freq_tbl = ftbl_ahb_clk_src,
	.clkr.hw.init = &(struct clk_init_data){
		.name = "ahb_clk_src",
		.parent_names = mmss_xo_mmpll0_gpll0_gpll0_div,
		.num_parents = 4,
		.ops = &clk_rcg2_ops,
	},
};

static const struct freq_tbl ftbl_axi_clk_src[] = {
	F(19200000, P_XO, 1, 0, 0),
	F(75000000, P_GPLL0_DIV, 4, 0, 0),
	F(100000000, P_GPLL0, 6, 0, 0),
	F(171430000, P_GPLL0, 3.5, 0, 0),
	F(200000000, P_GPLL0, 3, 0, 0),
	F(320000000, P_MMPLL0, 2.5, 0, 0),
	F(400000000, P_MMPLL0, 2, 0, 0),
	{ }
};

static struct clk_rcg2 axi_clk_src = {
	.cmd_rcgr = 0x5040,
	.hid_width = 5,
	.parent_map = mmss_xo_mmpll0_mmpll1_gpll0_gpll0_div_map,
	.freq_tbl = ftbl_axi_clk_src,
	.clkr.hw.init = &(struct clk_init_data){
		.name = "axi_clk_src",
		.parent_names = mmss_xo_mmpll0_mmpll1_gpll0_gpll0_div,
		.num_parents = 5,
		.ops = &clk_rcg2_ops,
	},
};

static struct clk_rcg2 maxi_clk_src = {
	.cmd_rcgr = 0x5090,
	.hid_width = 5,
	.parent_map = mmss_xo_mmpll0_mmpll1_gpll0_gpll0_div_map,
	.freq_tbl = ftbl_axi_clk_src,
	.clkr.hw.init = &(struct clk_init_data){
		.name = "maxi_clk_src",
		.parent_names = mmss_xo_mmpll0_mmpll1_gpll0_gpll0_div,
		.num_parents = 5,
		.ops = &clk_rcg2_ops,
	},
};

static struct clk_rcg2 gfx3d_clk_src = {
	.cmd_rcgr = 0x4000,
	.hid_width = 5,
	.parent_map = mmss_xo_mmpll0_mmpll9_mmpll2_mmpll8_gpll0_map,
	.clkr.hw.init = &(struct clk_init_data){
		.name = "gfx3d_clk_src",
		.parent_names = mmss_xo_mmpll0_mmpll9_mmpll2_mmpll8_gpll0,
		.num_parents = 6,
		.ops = &clk_gfx3d_ops,
		.flags = CLK_SET_RATE_PARENT,
	},
};

static const struct freq_tbl ftbl_rbbmtimer_clk_src[] = {
	F(19200000, P_XO, 1, 0, 0),
	{ }
};

static struct clk_rcg2 rbbmtimer_clk_src = {
	.cmd_rcgr = 0x4090,
	.hid_width = 5,
	.parent_map = mmss_xo_mmpll0_gpll0_gpll0_div_map,
	.freq_tbl = ftbl_rbbmtimer_clk_src,
	.clkr.hw.init = &(struct clk_init_data){
		.name = "rbbmtimer_clk_src",
		.parent_names = mmss_xo_mmpll0_gpll0_gpll0_div,
		.num_parents = 4,
		.ops = &clk_rcg2_ops,
	},
};

static struct clk_rcg2 isense_clk_src = {
	.cmd_rcgr = 0x4010,
	.hid_width = 5,
	.parent_map = mmss_xo_mmpll0_mmpll9_mmpll2_mmpll8_gpll0_gpll0_div_map,
	.clkr.hw.init = &(struct clk_init_data){
		.name = "isense_clk_src",
		.parent_names = mmss_xo_mmpll0_mmpll9_mmpll2_mmpll8_gpll0_gpll0_div,
		.num_parents = 7,
		.ops = &clk_rcg2_ops,
	},
};

static const struct freq_tbl ftbl_rbcpr_clk_src[] = {
	F(19200000, P_XO, 1, 0, 0),
	F(50000000, P_GPLL0, 12, 0, 0),
	{ }
};

static struct clk_rcg2 rbcpr_clk_src = {
	.cmd_rcgr = 0x4060,
	.hid_width = 5,
	.parent_map = mmss_xo_mmpll0_gpll0_gpll0_div_map,
	.freq_tbl = ftbl_rbcpr_clk_src,
	.clkr.hw.init = &(struct clk_init_data){
		.name = "rbcpr_clk_src",
		.parent_names = mmss_xo_mmpll0_gpll0_gpll0_div,
		.num_parents = 4,
		.ops = &clk_rcg2_ops,
	},
};

static const struct freq_tbl ftbl_video_core_clk_src[] = {
	F(75000000, P_GPLL0_DIV, 4, 0, 0),
	F(150000000, P_GPLL0, 4, 0, 0),
	F(346666667, P_MMPLL3, 3, 0, 0),
	F(520000000, P_MMPLL3, 2, 0, 0),
	{ }
};

static struct clk_rcg2 video_core_clk_src = {
	.cmd_rcgr = 0x1000,
	.mnd_width = 8,
	.hid_width = 5,
	.parent_map = mmss_xo_mmpll0_mmpll3_gpll0_gpll0_div_map,
	.freq_tbl = ftbl_video_core_clk_src,
	.clkr.hw.init = &(struct clk_init_data){
		.name = "video_core_clk_src",
		.parent_names = mmss_xo_mmpll0_mmpll3_gpll0_gpll0_div,
		.num_parents = 5,
		.ops = &clk_rcg2_ops,
	},
};

static struct clk_rcg2 video_subcore0_clk_src = {
	.cmd_rcgr = 0x1060,
	.mnd_width = 8,
	.hid_width = 5,
	.parent_map = mmss_xo_mmpll0_mmpll3_gpll0_gpll0_div_map,
	.freq_tbl = ftbl_video_core_clk_src,
	.clkr.hw.init = &(struct clk_init_data){
		.name = "video_subcore0_clk_src",
		.parent_names = mmss_xo_mmpll0_mmpll3_gpll0_gpll0_div,
		.num_parents = 5,
		.ops = &clk_rcg2_ops,
	},
};

static struct clk_rcg2 video_subcore1_clk_src = {
	.cmd_rcgr = 0x1080,
	.mnd_width = 8,
	.hid_width = 5,
	.parent_map = mmss_xo_mmpll0_mmpll3_gpll0_gpll0_div_map,
	.freq_tbl = ftbl_video_core_clk_src,
	.clkr.hw.init = &(struct clk_init_data){
		.name = "video_subcore1_clk_src",
		.parent_names = mmss_xo_mmpll0_mmpll3_gpll0_gpll0_div,
		.num_parents = 5,
		.ops = &clk_rcg2_ops,
	},
};

static struct clk_rcg2 pclk0_clk_src = {
	.cmd_rcgr = 0x2000,
	.mnd_width = 8,
	.hid_width = 5,
	.parent_map = mmss_xo_dsi0pll_dsi1pll_map,
	.clkr.hw.init = &(struct clk_init_data){
		.name = "pclk0_clk_src",
		.parent_names = mmss_xo_dsi0pll_dsi1pll,
		.num_parents = 3,
		.ops = &clk_pixel_ops,
		.flags = CLK_SET_RATE_PARENT,
	},
};

static struct clk_rcg2 pclk1_clk_src = {
	.cmd_rcgr = 0x2020,
	.mnd_width = 8,
	.hid_width = 5,
	.parent_map = mmss_xo_dsi0pll_dsi1pll_map,
	.clkr.hw.init = &(struct clk_init_data){
		.name = "pclk1_clk_src",
		.parent_names = mmss_xo_dsi0pll_dsi1pll,
		.num_parents = 3,
		.ops = &clk_pixel_ops,
		.flags = CLK_SET_RATE_PARENT,
	},
};

static const struct freq_tbl ftbl_mdp_clk_src[] = {
	F(85714286, P_GPLL0, 7, 0, 0),
	F(100000000, P_GPLL0, 6, 0, 0),
	F(150000000, P_GPLL0, 4, 0, 0),
	F(171428571, P_GPLL0, 3.5, 0, 0),
	F(200000000, P_GPLL0, 3, 0, 0),
	F(275000000, P_MMPLL5, 3, 0, 0),
	F(300000000, P_GPLL0, 2, 0, 0),
	F(330000000, P_MMPLL5, 2.5, 0, 0),
	F(412500000, P_MMPLL5, 2, 0, 0),
	{ }
};

static struct clk_rcg2 mdp_clk_src = {
	.cmd_rcgr = 0x2040,
	.hid_width = 5,
	.parent_map = mmss_xo_mmpll0_mmpll5_gpll0_gpll0_div_map,
	.freq_tbl = ftbl_mdp_clk_src,
	.clkr.hw.init = &(struct clk_init_data){
		.name = "mdp_clk_src",
		.parent_names = mmss_xo_mmpll0_mmpll5_gpll0_gpll0_div,
		.num_parents = 5,
		.ops = &clk_rcg2_ops,
	},
};

static struct freq_tbl extpclk_freq_tbl[] = {
	{ .src = P_HDMIPLL },
	{ }
};

static struct clk_rcg2 extpclk_clk_src = {
	.cmd_rcgr = 0x2060,
	.hid_width = 5,
	.parent_map = mmss_xo_hdmi_map,
	.freq_tbl = extpclk_freq_tbl,
	.clkr.hw.init = &(struct clk_init_data){
		.name = "extpclk_clk_src",
		.parent_names = mmss_xo_hdmi,
		.num_parents = 2,
		.ops = &clk_byte_ops,
		.flags = CLK_SET_RATE_PARENT,
	},
};

static struct freq_tbl ftbl_mdss_vsync_clk[] = {
	F(19200000, P_XO, 1, 0, 0),
	{ }
};

static struct clk_rcg2 vsync_clk_src = {
	.cmd_rcgr = 0x2080,
	.hid_width = 5,
	.parent_map = mmss_xo_gpll0_gpll0_div_map,
	.freq_tbl = ftbl_mdss_vsync_clk,
	.clkr.hw.init = &(struct clk_init_data){
		.name = "vsync_clk_src",
		.parent_names = mmss_xo_gpll0_gpll0_div,
		.num_parents = 3,
		.ops = &clk_rcg2_ops,
	},
};

static struct freq_tbl ftbl_mdss_hdmi_clk[] = {
	F(19200000, P_XO, 1, 0, 0),
	{ }
};

static struct clk_rcg2 hdmi_clk_src = {
	.cmd_rcgr = 0x2100,
	.hid_width = 5,
	.parent_map = mmss_xo_gpll0_gpll0_div_map,
	.freq_tbl = ftbl_mdss_hdmi_clk,
	.clkr.hw.init = &(struct clk_init_data){
		.name = "hdmi_clk_src",
		.parent_names = mmss_xo_gpll0_gpll0_div,
		.num_parents = 3,
		.ops = &clk_rcg2_ops,
	},
};

static struct clk_rcg2 byte0_clk_src = {
	.cmd_rcgr = 0x2120,
	.hid_width = 5,
	.parent_map = mmss_xo_dsibyte_map,
	.clkr.hw.init = &(struct clk_init_data){
		.name = "byte0_clk_src",
		.parent_names = mmss_xo_dsibyte,
		.num_parents = 3,
		.ops = &clk_byte2_ops,
		.flags = CLK_SET_RATE_PARENT,
	},
};

static struct clk_rcg2 byte1_clk_src = {
	.cmd_rcgr = 0x2140,
	.hid_width = 5,
	.parent_map = mmss_xo_dsibyte_map,
	.clkr.hw.init = &(struct clk_init_data){
		.name = "byte1_clk_src",
		.parent_names = mmss_xo_dsibyte,
		.num_parents = 3,
		.ops = &clk_byte2_ops,
		.flags = CLK_SET_RATE_PARENT,
	},
};

static struct freq_tbl ftbl_mdss_esc0_1_clk[] = {
	F(19200000, P_XO, 1, 0, 0),
	{ }
};

static struct clk_rcg2 esc0_clk_src = {
	.cmd_rcgr = 0x2160,
	.hid_width = 5,
	.parent_map = mmss_xo_dsibyte_map,
	.freq_tbl = ftbl_mdss_esc0_1_clk,
	.clkr.hw.init = &(struct clk_init_data){
		.name = "esc0_clk_src",
		.parent_names = mmss_xo_dsibyte,
		.num_parents = 3,
		.ops = &clk_rcg2_ops,
	},
};

static struct clk_rcg2 esc1_clk_src = {
	.cmd_rcgr = 0x2180,
	.hid_width = 5,
	.parent_map = mmss_xo_dsibyte_map,
	.freq_tbl = ftbl_mdss_esc0_1_clk,
	.clkr.hw.init = &(struct clk_init_data){
		.name = "esc1_clk_src",
		.parent_names = mmss_xo_dsibyte,
		.num_parents = 3,
		.ops = &clk_rcg2_ops,
	},
};

static const struct freq_tbl ftbl_camss_gp0_clk_src[] = {
	F(10000, P_XO, 16, 1, 120),
	F(24000, P_XO, 16, 1, 50),
	F(6000000, P_GPLL0_DIV, 10, 1, 5),
	F(12000000, P_GPLL0_DIV, 1, 1, 25),
	F(13000000, P_GPLL0_DIV, 2, 13, 150),
	F(24000000, P_GPLL0_DIV, 1, 2, 25),
	{ }
};

static struct clk_rcg2 camss_gp0_clk_src = {
	.cmd_rcgr = 0x3420,
	.mnd_width = 8,
	.hid_width = 5,
	.parent_map = mmss_xo_mmpll0_mmpll4_gpll0_gpll0_div_map,
	.freq_tbl = ftbl_camss_gp0_clk_src,
	.clkr.hw.init = &(struct clk_init_data){
		.name = "camss_gp0_clk_src",
		.parent_names = mmss_xo_mmpll0_mmpll4_gpll0_gpll0_div,
		.num_parents = 5,
		.ops = &clk_rcg2_ops,
	},
};

static struct clk_rcg2 camss_gp1_clk_src = {
	.cmd_rcgr = 0x3450,
	.mnd_width = 8,
	.hid_width = 5,
	.parent_map = mmss_xo_mmpll0_mmpll4_gpll0_gpll0_div_map,
	.freq_tbl = ftbl_camss_gp0_clk_src,
	.clkr.hw.init = &(struct clk_init_data){
		.name = "camss_gp1_clk_src",
		.parent_names = mmss_xo_mmpll0_mmpll4_gpll0_gpll0_div,
		.num_parents = 5,
		.ops = &clk_rcg2_ops,
	},
};

static const struct freq_tbl ftbl_mclk0_clk_src[] = {
	F(4800000, P_XO, 4, 0, 0),
	F(6000000, P_GPLL0_DIV, 10, 1, 5),
	F(8000000, P_GPLL0_DIV, 1, 2, 75),
	F(9600000, P_XO, 2, 0, 0),
	F(16666667, P_GPLL0_DIV, 2, 1, 9),
	F(19200000, P_XO, 1, 0, 0),
	F(24000000, P_GPLL0_DIV, 1, 2, 25),
	F(33333333, P_GPLL0_DIV, 1, 1, 9),
	F(48000000, P_GPLL0, 1, 2, 25),
	F(66666667, P_GPLL0, 1, 1, 9),
	{ }
};

static struct clk_rcg2 mclk0_clk_src = {
	.cmd_rcgr = 0x3360,
	.mnd_width = 8,
	.hid_width = 5,
	.parent_map = mmss_xo_mmpll0_mmpll4_gpll0_gpll0_div_map,
	.freq_tbl = ftbl_mclk0_clk_src,
	.clkr.hw.init = &(struct clk_init_data){
		.name = "mclk0_clk_src",
		.parent_names = mmss_xo_mmpll0_mmpll4_gpll0_gpll0_div,
		.num_parents = 5,
		.ops = &clk_rcg2_ops,
	},
};

static struct clk_rcg2 mclk1_clk_src = {
	.cmd_rcgr = 0x3390,
	.mnd_width = 8,
	.hid_width = 5,
	.parent_map = mmss_xo_mmpll0_mmpll4_gpll0_gpll0_div_map,
	.freq_tbl = ftbl_mclk0_clk_src,
	.clkr.hw.init = &(struct clk_init_data){
		.name = "mclk1_clk_src",
		.parent_names = mmss_xo_mmpll0_mmpll4_gpll0_gpll0_div,
		.num_parents = 5,
		.ops = &clk_rcg2_ops,
	},
};

static struct clk_rcg2 mclk2_clk_src = {
	.cmd_rcgr = 0x33c0,
	.mnd_width = 8,
	.hid_width = 5,
	.parent_map = mmss_xo_mmpll0_mmpll4_gpll0_gpll0_div_map,
	.freq_tbl = ftbl_mclk0_clk_src,
	.clkr.hw.init = &(struct clk_init_data){
		.name = "mclk2_clk_src",
		.parent_names = mmss_xo_mmpll0_mmpll4_gpll0_gpll0_div,
		.num_parents = 5,
		.ops = &clk_rcg2_ops,
	},
};

static struct clk_rcg2 mclk3_clk_src = {
	.cmd_rcgr = 0x33f0,
	.mnd_width = 8,
	.hid_width = 5,
	.parent_map = mmss_xo_mmpll0_mmpll4_gpll0_gpll0_div_map,
	.freq_tbl = ftbl_mclk0_clk_src,
	.clkr.hw.init = &(struct clk_init_data){
		.name = "mclk3_clk_src",
		.parent_names = mmss_xo_mmpll0_mmpll4_gpll0_gpll0_div,
		.num_parents = 5,
		.ops = &clk_rcg2_ops,
	},
};

static const struct freq_tbl ftbl_cci_clk_src[] = {
	F(19200000, P_XO, 1, 0, 0),
	F(37500000, P_GPLL0, 16, 0, 0),
	F(50000000, P_GPLL0, 12, 0, 0),
	F(100000000, P_GPLL0, 6, 0, 0),
	{ }
};

static struct clk_rcg2 cci_clk_src = {
	.cmd_rcgr = 0x3300,
	.mnd_width = 8,
	.hid_width = 5,
	.parent_map = mmss_xo_mmpll0_mmpll4_gpll0_gpll0_div_map,
	.freq_tbl = ftbl_cci_clk_src,
	.clkr.hw.init = &(struct clk_init_data){
		.name = "cci_clk_src",
		.parent_names = mmss_xo_mmpll0_mmpll4_gpll0_gpll0_div,
		.num_parents = 5,
		.ops = &clk_rcg2_ops,
	},
};

static const struct freq_tbl ftbl_csi0phytimer_clk_src[] = {
	F(100000000, P_GPLL0_DIV, 3, 0, 0),
	F(200000000, P_GPLL0, 3, 0, 0),
	F(266666667, P_MMPLL0, 3, 0, 0),
	{ }
};

static struct clk_rcg2 csi0phytimer_clk_src = {
	.cmd_rcgr = 0x3000,
	.hid_width = 5,
	.parent_map = mmss_xo_mmpll0_mmpll1_mmpll4_mmpll3_gpll0_gpll0_div_map,
	.freq_tbl = ftbl_csi0phytimer_clk_src,
	.clkr.hw.init = &(struct clk_init_data){
		.name = "csi0phytimer_clk_src",
		.parent_names = mmss_xo_mmpll0_mmpll1_mmpll4_mmpll3_gpll0_gpll0_div,
		.num_parents = 7,
		.ops = &clk_rcg2_ops,
	},
};

static struct clk_rcg2 csi1phytimer_clk_src = {
	.cmd_rcgr = 0x3030,
	.hid_width = 5,
	.parent_map = mmss_xo_mmpll0_mmpll1_mmpll4_mmpll3_gpll0_gpll0_div_map,
	.freq_tbl = ftbl_csi0phytimer_clk_src,
	.clkr.hw.init = &(struct clk_init_data){
		.name = "csi1phytimer_clk_src",
		.parent_names = mmss_xo_mmpll0_mmpll1_mmpll4_mmpll3_gpll0_gpll0_div,
		.num_parents = 7,
		.ops = &clk_rcg2_ops,
	},
};

static struct clk_rcg2 csi2phytimer_clk_src = {
	.cmd_rcgr = 0x3060,
	.hid_width = 5,
	.parent_map = mmss_xo_mmpll0_mmpll1_mmpll4_mmpll3_gpll0_gpll0_div_map,
	.freq_tbl = ftbl_csi0phytimer_clk_src,
	.clkr.hw.init = &(struct clk_init_data){
		.name = "csi2phytimer_clk_src",
		.parent_names = mmss_xo_mmpll0_mmpll1_mmpll4_mmpll3_gpll0_gpll0_div,
		.num_parents = 7,
		.ops = &clk_rcg2_ops,
	},
};

static const struct freq_tbl ftbl_csiphy0_3p_clk_src[] = {
	F(100000000, P_GPLL0_DIV, 3, 0, 0),
	F(200000000, P_GPLL0, 3, 0, 0),
	F(320000000, P_MMPLL4, 3, 0, 0),
	F(384000000, P_MMPLL4, 2.5, 0, 0),
	{ }
};

static struct clk_rcg2 csiphy0_3p_clk_src = {
	.cmd_rcgr = 0x3240,
	.hid_width = 5,
	.parent_map = mmss_xo_mmpll0_mmpll1_mmpll4_mmpll3_gpll0_gpll0_div_map,
	.freq_tbl = ftbl_csiphy0_3p_clk_src,
	.clkr.hw.init = &(struct clk_init_data){
		.name = "csiphy0_3p_clk_src",
		.parent_names = mmss_xo_mmpll0_mmpll1_mmpll4_mmpll3_gpll0_gpll0_div,
		.num_parents = 7,
		.ops = &clk_rcg2_ops,
	},
};

static struct clk_rcg2 csiphy1_3p_clk_src = {
	.cmd_rcgr = 0x3260,
	.hid_width = 5,
	.parent_map = mmss_xo_mmpll0_mmpll1_mmpll4_mmpll3_gpll0_gpll0_div_map,
	.freq_tbl = ftbl_csiphy0_3p_clk_src,
	.clkr.hw.init = &(struct clk_init_data){
		.name = "csiphy1_3p_clk_src",
		.parent_names = mmss_xo_mmpll0_mmpll1_mmpll4_mmpll3_gpll0_gpll0_div,
		.num_parents = 7,
		.ops = &clk_rcg2_ops,
	},
};

static struct clk_rcg2 csiphy2_3p_clk_src = {
	.cmd_rcgr = 0x3280,
	.hid_width = 5,
	.parent_map = mmss_xo_mmpll0_mmpll1_mmpll4_mmpll3_gpll0_gpll0_div_map,
	.freq_tbl = ftbl_csiphy0_3p_clk_src,
	.clkr.hw.init = &(struct clk_init_data){
		.name = "csiphy2_3p_clk_src",
		.parent_names = mmss_xo_mmpll0_mmpll1_mmpll4_mmpll3_gpll0_gpll0_div,
		.num_parents = 7,
		.ops = &clk_rcg2_ops,
	},
};

static const struct freq_tbl ftbl_jpeg0_clk_src[] = {
	F(75000000, P_GPLL0_DIV, 4, 0, 0),
	F(150000000, P_GPLL0, 4, 0, 0),
	F(228571429, P_MMPLL0, 3.5, 0, 0),
	F(266666667, P_MMPLL0, 3, 0, 0),
	F(320000000, P_MMPLL0, 2.5, 0, 0),
	F(480000000, P_MMPLL4, 2, 0, 0),
	{ }
};

static struct clk_rcg2 jpeg0_clk_src = {
	.cmd_rcgr = 0x3500,
	.hid_width = 5,
	.parent_map = mmss_xo_mmpll0_mmpll1_mmpll4_mmpll3_gpll0_gpll0_div_map,
	.freq_tbl = ftbl_jpeg0_clk_src,
	.clkr.hw.init = &(struct clk_init_data){
		.name = "jpeg0_clk_src",
		.parent_names = mmss_xo_mmpll0_mmpll1_mmpll4_mmpll3_gpll0_gpll0_div,
		.num_parents = 7,
		.ops = &clk_rcg2_ops,
	},
};

static const struct freq_tbl ftbl_jpeg2_clk_src[] = {
	F(75000000, P_GPLL0_DIV, 4, 0, 0),
	F(150000000, P_GPLL0, 4, 0, 0),
	F(228571429, P_MMPLL0, 3.5, 0, 0),
	F(266666667, P_MMPLL0, 3, 0, 0),
	F(320000000, P_MMPLL0, 2.5, 0, 0),
	{ }
};

static struct clk_rcg2 jpeg2_clk_src = {
	.cmd_rcgr = 0x3540,
	.hid_width = 5,
	.parent_map = mmss_xo_mmpll0_mmpll1_mmpll4_mmpll3_gpll0_gpll0_div_map,
	.freq_tbl = ftbl_jpeg2_clk_src,
	.clkr.hw.init = &(struct clk_init_data){
		.name = "jpeg2_clk_src",
		.parent_names = mmss_xo_mmpll0_mmpll1_mmpll4_mmpll3_gpll0_gpll0_div,
		.num_parents = 7,
		.ops = &clk_rcg2_ops,
	},
};

static struct clk_rcg2 jpeg_dma_clk_src = {
	.cmd_rcgr = 0x3560,
	.hid_width = 5,
	.parent_map = mmss_xo_mmpll0_mmpll1_mmpll4_mmpll3_gpll0_gpll0_div_map,
	.freq_tbl = ftbl_jpeg0_clk_src,
	.clkr.hw.init = &(struct clk_init_data){
		.name = "jpeg_dma_clk_src",
		.parent_names = mmss_xo_mmpll0_mmpll1_mmpll4_mmpll3_gpll0_gpll0_div,
		.num_parents = 7,
		.ops = &clk_rcg2_ops,
	},
};

static const struct freq_tbl ftbl_vfe0_clk_src[] = {
	F(75000000, P_GPLL0_DIV, 4, 0, 0),
	F(100000000, P_GPLL0_DIV, 3, 0, 0),
	F(300000000, P_GPLL0, 2, 0, 0),
	F(320000000, P_MMPLL0, 2.5, 0, 0),
	F(480000000, P_MMPLL4, 2, 0, 0),
	F(600000000, P_GPLL0, 1, 0, 0),
	{ }
};

static struct clk_rcg2 vfe0_clk_src = {
	.cmd_rcgr = 0x3600,
	.hid_width = 5,
	.parent_map = mmss_xo_mmpll0_mmpll1_mmpll4_mmpll3_gpll0_gpll0_div_map,
	.freq_tbl = ftbl_vfe0_clk_src,
	.clkr.hw.init = &(struct clk_init_data){
		.name = "vfe0_clk_src",
		.parent_names = mmss_xo_mmpll0_mmpll1_mmpll4_mmpll3_gpll0_gpll0_div,
		.num_parents = 7,
		.ops = &clk_rcg2_ops,
	},
};

static struct clk_rcg2 vfe1_clk_src = {
	.cmd_rcgr = 0x3620,
	.hid_width = 5,
	.parent_map = mmss_xo_mmpll0_mmpll1_mmpll4_mmpll3_gpll0_gpll0_div_map,
	.freq_tbl = ftbl_vfe0_clk_src,
	.clkr.hw.init = &(struct clk_init_data){
		.name = "vfe1_clk_src",
		.parent_names = mmss_xo_mmpll0_mmpll1_mmpll4_mmpll3_gpll0_gpll0_div,
		.num_parents = 7,
		.ops = &clk_rcg2_ops,
	},
};

static const struct freq_tbl ftbl_cpp_clk_src[] = {
	F(100000000, P_GPLL0_DIV, 3, 0, 0),
	F(200000000, P_GPLL0, 3, 0, 0),
	F(320000000, P_MMPLL0, 2.5, 0, 0),
	F(480000000, P_MMPLL4, 2, 0, 0),
	F(640000000, P_MMPLL4, 1.5, 0, 0),
	{ }
};

static struct clk_rcg2 cpp_clk_src = {
	.cmd_rcgr = 0x3640,
	.hid_width = 5,
	.parent_map = mmss_xo_mmpll0_mmpll1_mmpll4_mmpll3_gpll0_gpll0_div_map,
	.freq_tbl = ftbl_cpp_clk_src,
	.clkr.hw.init = &(struct clk_init_data){
		.name = "cpp_clk_src",
		.parent_names = mmss_xo_mmpll0_mmpll1_mmpll4_mmpll3_gpll0_gpll0_div,
		.num_parents = 7,
		.ops = &clk_rcg2_ops,
	},
};

static const struct freq_tbl ftbl_csi0_clk_src[] = {
	F(100000000, P_GPLL0_DIV, 3, 0, 0),
	F(200000000, P_GPLL0, 3, 0, 0),
	F(266666667, P_MMPLL0, 3, 0, 0),
	F(480000000, P_MMPLL4, 2, 0, 0),
	F(600000000, P_GPLL0, 1, 0, 0),
	{ }
};

static struct clk_rcg2 csi0_clk_src = {
	.cmd_rcgr = 0x3090,
	.hid_width = 5,
	.parent_map = mmss_xo_mmpll0_mmpll1_mmpll4_mmpll3_gpll0_gpll0_div_map,
	.freq_tbl = ftbl_csi0_clk_src,
	.clkr.hw.init = &(struct clk_init_data){
		.name = "csi0_clk_src",
		.parent_names = mmss_xo_mmpll0_mmpll1_mmpll4_mmpll3_gpll0_gpll0_div,
		.num_parents = 7,
		.ops = &clk_rcg2_ops,
	},
};

static struct clk_rcg2 csi1_clk_src = {
	.cmd_rcgr = 0x3100,
	.hid_width = 5,
	.parent_map = mmss_xo_mmpll0_mmpll1_mmpll4_mmpll3_gpll0_gpll0_div_map,
	.freq_tbl = ftbl_csi0_clk_src,
	.clkr.hw.init = &(struct clk_init_data){
		.name = "csi1_clk_src",
		.parent_names = mmss_xo_mmpll0_mmpll1_mmpll4_mmpll3_gpll0_gpll0_div,
		.num_parents = 7,
		.ops = &clk_rcg2_ops,
	},
};

static struct clk_rcg2 csi2_clk_src = {
	.cmd_rcgr = 0x3160,
	.hid_width = 5,
	.parent_map = mmss_xo_mmpll0_mmpll1_mmpll4_mmpll3_gpll0_gpll0_div_map,
	.freq_tbl = ftbl_csi0_clk_src,
	.clkr.hw.init = &(struct clk_init_data){
		.name = "csi2_clk_src",
		.parent_names = mmss_xo_mmpll0_mmpll1_mmpll4_mmpll3_gpll0_gpll0_div,
		.num_parents = 7,
		.ops = &clk_rcg2_ops,
	},
};

static struct clk_rcg2 csi3_clk_src = {
	.cmd_rcgr = 0x31c0,
	.hid_width = 5,
	.parent_map = mmss_xo_mmpll0_mmpll1_mmpll4_mmpll3_gpll0_gpll0_div_map,
	.freq_tbl = ftbl_csi0_clk_src,
	.clkr.hw.init = &(struct clk_init_data){
		.name = "csi3_clk_src",
		.parent_names = mmss_xo_mmpll0_mmpll1_mmpll4_mmpll3_gpll0_gpll0_div,
		.num_parents = 7,
		.ops = &clk_rcg2_ops,
	},
};

static const struct freq_tbl ftbl_fd_core_clk_src[] = {
	F(100000000, P_GPLL0_DIV, 3, 0, 0),
	F(200000000, P_GPLL0, 3, 0, 0),
	F(400000000, P_MMPLL0, 2, 0, 0),
	{ }
};

static struct clk_rcg2 fd_core_clk_src = {
	.cmd_rcgr = 0x3b00,
	.hid_width = 5,
	.parent_map = mmss_xo_mmpll0_mmpll4_gpll0_gpll0_div_map,
	.freq_tbl = ftbl_fd_core_clk_src,
	.clkr.hw.init = &(struct clk_init_data){
		.name = "fd_core_clk_src",
		.parent_names = mmss_xo_mmpll0_mmpll4_gpll0_gpll0_div,
		.num_parents = 5,
		.ops = &clk_rcg2_ops,
	},
};

static struct clk_branch mmss_mmagic_ahb_clk = {
	.halt_reg = 0x5024,
	.clkr = {
		.enable_reg = 0x5024,
		.enable_mask = BIT(0),
		.hw.init = &(struct clk_init_data){
			.name = "mmss_mmagic_ahb_clk",
			.parent_names = (const char *[]){ "ahb_clk_src" },
			.num_parents = 1,
			.flags = CLK_SET_RATE_PARENT | CLK_IS_CRITICAL,
			.ops = &clk_branch2_ops,
		},
	},
};

static struct clk_branch mmss_mmagic_cfg_ahb_clk = {
	.halt_reg = 0x5054,
	.clkr = {
		.enable_reg = 0x5054,
		.enable_mask = BIT(0),
		.hw.init = &(struct clk_init_data){
			.name = "mmss_mmagic_cfg_ahb_clk",
			.parent_names = (const char *[]){ "ahb_clk_src" },
			.num_parents = 1,
			.flags = CLK_SET_RATE_PARENT | CLK_IS_CRITICAL,
			.ops = &clk_branch2_ops,
		},
	},
};

static struct clk_branch mmss_misc_ahb_clk = {
	.halt_reg = 0x5018,
	.clkr = {
		.enable_reg = 0x5018,
		.enable_mask = BIT(0),
		.hw.init = &(struct clk_init_data){
			.name = "mmss_misc_ahb_clk",
			.parent_names = (const char *[]){ "ahb_clk_src" },
			.num_parents = 1,
			.flags = CLK_SET_RATE_PARENT,
			.ops = &clk_branch2_ops,
		},
	},
};

static struct clk_branch mmss_misc_cxo_clk = {
	.halt_reg = 0x5014,
	.clkr = {
		.enable_reg = 0x5014,
		.enable_mask = BIT(0),
		.hw.init = &(struct clk_init_data){
			.name = "mmss_misc_cxo_clk",
			.parent_names = (const char *[]){ "xo" },
			.num_parents = 1,
			.ops = &clk_branch2_ops,
		},
	},
};

static struct clk_branch mmss_mmagic_maxi_clk = {
	.halt_reg = 0x5074,
	.clkr = {
		.enable_reg = 0x5074,
		.enable_mask = BIT(0),
		.hw.init = &(struct clk_init_data){
			.name = "mmss_mmagic_maxi_clk",
			.parent_names = (const char *[]){ "maxi_clk_src" },
			.num_parents = 1,
			.flags = CLK_SET_RATE_PARENT,
			.ops = &clk_branch2_ops,
		},
	},
};

static struct clk_branch mmagic_camss_axi_clk = {
	.halt_reg = 0x3c44,
	.clkr = {
		.enable_reg = 0x3c44,
		.enable_mask = BIT(0),
		.hw.init = &(struct clk_init_data){
			.name = "mmagic_camss_axi_clk",
			.parent_names = (const char *[]){ "axi_clk_src" },
			.num_parents = 1,
			.flags = CLK_SET_RATE_PARENT | CLK_IS_CRITICAL,
			.ops = &clk_branch2_ops,
		},
	},
};

static struct clk_branch mmagic_camss_noc_cfg_ahb_clk = {
	.halt_reg = 0x3c48,
	.clkr = {
		.enable_reg = 0x3c48,
		.enable_mask = BIT(0),
		.hw.init = &(struct clk_init_data){
			.name = "mmagic_camss_noc_cfg_ahb_clk",
			.parent_names = (const char *[]){ "gcc_mmss_noc_cfg_ahb_clk" },
			.num_parents = 1,
			.flags = CLK_SET_RATE_PARENT | CLK_IS_CRITICAL,
			.ops = &clk_branch2_ops,
		},
	},
};

static struct clk_branch smmu_vfe_ahb_clk = {
	.halt_reg = 0x3c04,
	.clkr = {
		.enable_reg = 0x3c04,
		.enable_mask = BIT(0),
		.hw.init = &(struct clk_init_data){
			.name = "smmu_vfe_ahb_clk",
			.parent_names = (const char *[]){ "ahb_clk_src" },
			.num_parents = 1,
			.flags = CLK_SET_RATE_PARENT,
			.ops = &clk_branch2_ops,
		},
	},
};

static struct clk_branch smmu_vfe_axi_clk = {
	.halt_reg = 0x3c08,
	.clkr = {
		.enable_reg = 0x3c08,
		.enable_mask = BIT(0),
		.hw.init = &(struct clk_init_data){
			.name = "smmu_vfe_axi_clk",
			.parent_names = (const char *[]){ "axi_clk_src" },
			.num_parents = 1,
			.flags = CLK_SET_RATE_PARENT,
			.ops = &clk_branch2_ops,
		},
	},
};

static struct clk_branch smmu_cpp_ahb_clk = {
	.halt_reg = 0x3c14,
	.clkr = {
		.enable_reg = 0x3c14,
		.enable_mask = BIT(0),
		.hw.init = &(struct clk_init_data){
			.name = "smmu_cpp_ahb_clk",
			.parent_names = (const char *[]){ "ahb_clk_src" },
			.num_parents = 1,
			.flags = CLK_SET_RATE_PARENT,
			.ops = &clk_branch2_ops,
		},
	},
};

static struct clk_branch smmu_cpp_axi_clk = {
	.halt_reg = 0x3c18,
	.clkr = {
		.enable_reg = 0x3c18,
		.enable_mask = BIT(0),
		.hw.init = &(struct clk_init_data){
			.name = "smmu_cpp_axi_clk",
			.parent_names = (const char *[]){ "axi_clk_src" },
			.num_parents = 1,
			.flags = CLK_SET_RATE_PARENT,
			.ops = &clk_branch2_ops,
		},
	},
};

static struct clk_branch smmu_jpeg_ahb_clk = {
	.halt_reg = 0x3c24,
	.clkr = {
		.enable_reg = 0x3c24,
		.enable_mask = BIT(0),
		.hw.init = &(struct clk_init_data){
			.name = "smmu_jpeg_ahb_clk",
			.parent_names = (const char *[]){ "ahb_clk_src" },
			.num_parents = 1,
			.flags = CLK_SET_RATE_PARENT,
			.ops = &clk_branch2_ops,
		},
	},
};

static struct clk_branch smmu_jpeg_axi_clk = {
	.halt_reg = 0x3c28,
	.clkr = {
		.enable_reg = 0x3c28,
		.enable_mask = BIT(0),
		.hw.init = &(struct clk_init_data){
			.name = "smmu_jpeg_axi_clk",
			.parent_names = (const char *[]){ "axi_clk_src" },
			.num_parents = 1,
			.flags = CLK_SET_RATE_PARENT,
			.ops = &clk_branch2_ops,
		},
	},
};

static struct clk_branch mmagic_mdss_axi_clk = {
	.halt_reg = 0x2474,
	.clkr = {
		.enable_reg = 0x2474,
		.enable_mask = BIT(0),
		.hw.init = &(struct clk_init_data){
			.name = "mmagic_mdss_axi_clk",
			.parent_names = (const char *[]){ "axi_clk_src" },
			.num_parents = 1,
			.flags = CLK_SET_RATE_PARENT | CLK_IS_CRITICAL,
			.ops = &clk_branch2_ops,
		},
	},
};

static struct clk_branch mmagic_mdss_noc_cfg_ahb_clk = {
	.halt_reg = 0x2478,
	.clkr = {
		.enable_reg = 0x2478,
		.enable_mask = BIT(0),
		.hw.init = &(struct clk_init_data){
			.name = "mmagic_mdss_noc_cfg_ahb_clk",
			.parent_names = (const char *[]){ "gcc_mmss_noc_cfg_ahb_clk" },
			.num_parents = 1,
			.flags = CLK_SET_RATE_PARENT | CLK_IS_CRITICAL,
			.ops = &clk_branch2_ops,
		},
	},
};

static struct clk_branch smmu_rot_ahb_clk = {
	.halt_reg = 0x2444,
	.clkr = {
		.enable_reg = 0x2444,
		.enable_mask = BIT(0),
		.hw.init = &(struct clk_init_data){
			.name = "smmu_rot_ahb_clk",
			.parent_names = (const char *[]){ "ahb_clk_src" },
			.num_parents = 1,
			.flags = CLK_SET_RATE_PARENT,
			.ops = &clk_branch2_ops,
		},
	},
};

static struct clk_branch smmu_rot_axi_clk = {
	.halt_reg = 0x2448,
	.clkr = {
		.enable_reg = 0x2448,
		.enable_mask = BIT(0),
		.hw.init = &(struct clk_init_data){
			.name = "smmu_rot_axi_clk",
			.parent_names = (const char *[]){ "axi_clk_src" },
			.num_parents = 1,
			.flags = CLK_SET_RATE_PARENT,
			.ops = &clk_branch2_ops,
		},
	},
};

static struct clk_branch smmu_mdp_ahb_clk = {
	.halt_reg = 0x2454,
	.clkr = {
		.enable_reg = 0x2454,
		.enable_mask = BIT(0),
		.hw.init = &(struct clk_init_data){
			.name = "smmu_mdp_ahb_clk",
			.parent_names = (const char *[]){ "ahb_clk_src" },
			.num_parents = 1,
			.flags = CLK_SET_RATE_PARENT,
			.ops = &clk_branch2_ops,
		},
	},
};

static struct clk_branch smmu_mdp_axi_clk = {
	.halt_reg = 0x2458,
	.clkr = {
		.enable_reg = 0x2458,
		.enable_mask = BIT(0),
		.hw.init = &(struct clk_init_data){
			.name = "smmu_mdp_axi_clk",
			.parent_names = (const char *[]){ "axi_clk_src" },
			.num_parents = 1,
			.flags = CLK_SET_RATE_PARENT,
			.ops = &clk_branch2_ops,
		},
	},
};

static struct clk_branch mmagic_video_axi_clk = {
	.halt_reg = 0x1194,
	.clkr = {
		.enable_reg = 0x1194,
		.enable_mask = BIT(0),
		.hw.init = &(struct clk_init_data){
			.name = "mmagic_video_axi_clk",
			.parent_names = (const char *[]){ "axi_clk_src" },
			.num_parents = 1,
			.flags = CLK_SET_RATE_PARENT | CLK_IS_CRITICAL,
			.ops = &clk_branch2_ops,
		},
	},
};

static struct clk_branch mmagic_video_noc_cfg_ahb_clk = {
	.halt_reg = 0x1198,
	.clkr = {
		.enable_reg = 0x1198,
		.enable_mask = BIT(0),
		.hw.init = &(struct clk_init_data){
			.name = "mmagic_video_noc_cfg_ahb_clk",
			.parent_names = (const char *[]){ "gcc_mmss_noc_cfg_ahb_clk" },
			.num_parents = 1,
			.flags = CLK_SET_RATE_PARENT | CLK_IS_CRITICAL,
			.ops = &clk_branch2_ops,
		},
	},
};

static struct clk_branch smmu_video_ahb_clk = {
	.halt_reg = 0x1174,
	.clkr = {
		.enable_reg = 0x1174,
		.enable_mask = BIT(0),
		.hw.init = &(struct clk_init_data){
			.name = "smmu_video_ahb_clk",
			.parent_names = (const char *[]){ "ahb_clk_src" },
			.num_parents = 1,
			.flags = CLK_SET_RATE_PARENT,
			.ops = &clk_branch2_ops,
		},
	},
};

static struct clk_branch smmu_video_axi_clk = {
	.halt_reg = 0x1178,
	.clkr = {
		.enable_reg = 0x1178,
		.enable_mask = BIT(0),
		.hw.init = &(struct clk_init_data){
			.name = "smmu_video_axi_clk",
			.parent_names = (const char *[]){ "axi_clk_src" },
			.num_parents = 1,
			.flags = CLK_SET_RATE_PARENT,
			.ops = &clk_branch2_ops,
		},
	},
};

static struct clk_branch mmagic_bimc_noc_cfg_ahb_clk = {
	.halt_reg = 0x5298,
	.clkr = {
		.enable_reg = 0x5298,
		.enable_mask = BIT(0),
		.hw.init = &(struct clk_init_data){
			.name = "mmagic_bimc_noc_cfg_ahb_clk",
			.parent_names = (const char *[]){ "gcc_mmss_noc_cfg_ahb_clk" },
			.num_parents = 1,
			.flags = CLK_SET_RATE_PARENT,
			.ops = &clk_branch2_ops,
		},
	},
};

static struct clk_branch gpu_gx_gfx3d_clk = {
	.halt_reg = 0x4028,
	.clkr = {
		.enable_reg = 0x4028,
		.enable_mask = BIT(0),
		.hw.init = &(struct clk_init_data){
			.name = "gpu_gx_gfx3d_clk",
			.parent_names = (const char *[]){ "gfx3d_clk_src" },
			.num_parents = 1,
			.flags = CLK_SET_RATE_PARENT,
			.ops = &clk_branch2_ops,
		},
	},
};

static struct clk_branch gpu_gx_rbbmtimer_clk = {
	.halt_reg = 0x40b0,
	.clkr = {
		.enable_reg = 0x40b0,
		.enable_mask = BIT(0),
		.hw.init = &(struct clk_init_data){
			.name = "gpu_gx_rbbmtimer_clk",
			.parent_names = (const char *[]){ "rbbmtimer_clk_src" },
			.num_parents = 1,
			.flags = CLK_SET_RATE_PARENT,
			.ops = &clk_branch2_ops,
		},
	},
};

static struct clk_branch gpu_ahb_clk = {
	.halt_reg = 0x403c,
	.clkr = {
		.enable_reg = 0x403c,
		.enable_mask = BIT(0),
		.hw.init = &(struct clk_init_data){
			.name = "gpu_ahb_clk",
			.parent_names = (const char *[]){ "ahb_clk_src" },
			.num_parents = 1,
			.flags = CLK_SET_RATE_PARENT,
			.ops = &clk_branch2_ops,
		},
	},
};

static struct clk_branch gpu_aon_isense_clk = {
	.halt_reg = 0x4044,
	.clkr = {
		.enable_reg = 0x4044,
		.enable_mask = BIT(0),
		.hw.init = &(struct clk_init_data){
			.name = "gpu_aon_isense_clk",
			.parent_names = (const char *[]){ "isense_clk_src" },
			.num_parents = 1,
			.flags = CLK_SET_RATE_PARENT,
			.ops = &clk_branch2_ops,
		},
	},
};

static struct clk_branch vmem_maxi_clk = {
	.halt_reg = 0x1204,
	.clkr = {
		.enable_reg = 0x1204,
		.enable_mask = BIT(0),
		.hw.init = &(struct clk_init_data){
			.name = "vmem_maxi_clk",
			.parent_names = (const char *[]){ "maxi_clk_src" },
			.num_parents = 1,
			.flags = CLK_SET_RATE_PARENT,
			.ops = &clk_branch2_ops,
		},
	},
};

static struct clk_branch vmem_ahb_clk = {
	.halt_reg = 0x1208,
	.clkr = {
		.enable_reg = 0x1208,
		.enable_mask = BIT(0),
		.hw.init = &(struct clk_init_data){
			.name = "vmem_ahb_clk",
			.parent_names = (const char *[]){ "ahb_clk_src" },
			.num_parents = 1,
			.flags = CLK_SET_RATE_PARENT,
			.ops = &clk_branch2_ops,
		},
	},
};

static struct clk_branch mmss_rbcpr_clk = {
	.halt_reg = 0x4084,
	.clkr = {
		.enable_reg = 0x4084,
		.enable_mask = BIT(0),
		.hw.init = &(struct clk_init_data){
			.name = "mmss_rbcpr_clk",
			.parent_names = (const char *[]){ "rbcpr_clk_src" },
			.num_parents = 1,
			.flags = CLK_SET_RATE_PARENT,
			.ops = &clk_branch2_ops,
		},
	},
};

static struct clk_branch mmss_rbcpr_ahb_clk = {
	.halt_reg = 0x4088,
	.clkr = {
		.enable_reg = 0x4088,
		.enable_mask = BIT(0),
		.hw.init = &(struct clk_init_data){
			.name = "mmss_rbcpr_ahb_clk",
			.parent_names = (const char *[]){ "ahb_clk_src" },
			.num_parents = 1,
			.flags = CLK_SET_RATE_PARENT,
			.ops = &clk_branch2_ops,
		},
	},
};

static struct clk_branch video_core_clk = {
	.halt_reg = 0x1028,
	.clkr = {
		.enable_reg = 0x1028,
		.enable_mask = BIT(0),
		.hw.init = &(struct clk_init_data){
			.name = "video_core_clk",
			.parent_names = (const char *[]){ "video_core_clk_src" },
			.num_parents = 1,
			.flags = CLK_SET_RATE_PARENT,
			.ops = &clk_branch2_ops,
		},
	},
};

static struct clk_branch video_axi_clk = {
	.halt_reg = 0x1034,
	.clkr = {
		.enable_reg = 0x1034,
		.enable_mask = BIT(0),
		.hw.init = &(struct clk_init_data){
			.name = "video_axi_clk",
			.parent_names = (const char *[]){ "axi_clk_src" },
			.num_parents = 1,
			.flags = CLK_SET_RATE_PARENT,
			.ops = &clk_branch2_ops,
		},
	},
};

static struct clk_branch video_maxi_clk = {
	.halt_reg = 0x1038,
	.clkr = {
		.enable_reg = 0x1038,
		.enable_mask = BIT(0),
		.hw.init = &(struct clk_init_data){
			.name = "video_maxi_clk",
			.parent_names = (const char *[]){ "maxi_clk_src" },
			.num_parents = 1,
			.flags = CLK_SET_RATE_PARENT,
			.ops = &clk_branch2_ops,
		},
	},
};

static struct clk_branch video_ahb_clk = {
	.halt_reg = 0x1030,
	.clkr = {
		.enable_reg = 0x1030,
		.enable_mask = BIT(0),
		.hw.init = &(struct clk_init_data){
			.name = "video_ahb_clk",
			.parent_names = (const char *[]){ "ahb_clk_src" },
			.num_parents = 1,
			.flags = CLK_SET_RATE_PARENT,
			.ops = &clk_branch2_ops,
		},
	},
};

static struct clk_branch video_subcore0_clk = {
	.halt_reg = 0x1048,
	.clkr = {
		.enable_reg = 0x1048,
		.enable_mask = BIT(0),
		.hw.init = &(struct clk_init_data){
			.name = "video_subcore0_clk",
			.parent_names = (const char *[]){ "video_subcore0_clk_src" },
			.num_parents = 1,
			.flags = CLK_SET_RATE_PARENT,
			.ops = &clk_branch2_ops,
		},
	},
};

static struct clk_branch video_subcore1_clk = {
	.halt_reg = 0x104c,
	.clkr = {
		.enable_reg = 0x104c,
		.enable_mask = BIT(0),
		.hw.init = &(struct clk_init_data){
			.name = "video_subcore1_clk",
			.parent_names = (const char *[]){ "video_subcore1_clk_src" },
			.num_parents = 1,
			.flags = CLK_SET_RATE_PARENT,
			.ops = &clk_branch2_ops,
		},
	},
};

static struct clk_branch mdss_ahb_clk = {
	.halt_reg = 0x2308,
	.clkr = {
		.enable_reg = 0x2308,
		.enable_mask = BIT(0),
		.hw.init = &(struct clk_init_data){
			.name = "mdss_ahb_clk",
			.parent_names = (const char *[]){ "ahb_clk_src" },
			.num_parents = 1,
			.flags = CLK_SET_RATE_PARENT,
			.ops = &clk_branch2_ops,
		},
	},
};

static struct clk_branch mdss_hdmi_ahb_clk = {
	.halt_reg = 0x230c,
	.clkr = {
		.enable_reg = 0x230c,
		.enable_mask = BIT(0),
		.hw.init = &(struct clk_init_data){
			.name = "mdss_hdmi_ahb_clk",
			.parent_names = (const char *[]){ "ahb_clk_src" },
			.num_parents = 1,
			.flags = CLK_SET_RATE_PARENT,
			.ops = &clk_branch2_ops,
		},
	},
};

static struct clk_branch mdss_axi_clk = {
	.halt_reg = 0x2310,
	.clkr = {
		.enable_reg = 0x2310,
		.enable_mask = BIT(0),
		.hw.init = &(struct clk_init_data){
			.name = "mdss_axi_clk",
			.parent_names = (const char *[]){ "axi_clk_src" },
			.num_parents = 1,
			.flags = CLK_SET_RATE_PARENT,
			.ops = &clk_branch2_ops,
		},
	},
};

static struct clk_branch mdss_pclk0_clk = {
	.halt_reg = 0x2314,
	.clkr = {
		.enable_reg = 0x2314,
		.enable_mask = BIT(0),
		.hw.init = &(struct clk_init_data){
			.name = "mdss_pclk0_clk",
			.parent_names = (const char *[]){ "pclk0_clk_src" },
			.num_parents = 1,
			.flags = CLK_SET_RATE_PARENT,
			.ops = &clk_branch2_ops,
		},
	},
};

static struct clk_branch mdss_pclk1_clk = {
	.halt_reg = 0x2318,
	.clkr = {
		.enable_reg = 0x2318,
		.enable_mask = BIT(0),
		.hw.init = &(struct clk_init_data){
			.name = "mdss_pclk1_clk",
			.parent_names = (const char *[]){ "pclk1_clk_src" },
			.num_parents = 1,
			.flags = CLK_SET_RATE_PARENT,
			.ops = &clk_branch2_ops,
		},
	},
};

static struct clk_branch mdss_mdp_clk = {
	.halt_reg = 0x231c,
	.clkr = {
		.enable_reg = 0x231c,
		.enable_mask = BIT(0),
		.hw.init = &(struct clk_init_data){
			.name = "mdss_mdp_clk",
			.parent_names = (const char *[]){ "mdp_clk_src" },
			.num_parents = 1,
			.flags = CLK_SET_RATE_PARENT,
			.ops = &clk_branch2_ops,
		},
	},
};

static struct clk_branch mdss_extpclk_clk = {
	.halt_reg = 0x2324,
	.clkr = {
		.enable_reg = 0x2324,
		.enable_mask = BIT(0),
		.hw.init = &(struct clk_init_data){
			.name = "mdss_extpclk_clk",
			.parent_names = (const char *[]){ "extpclk_clk_src" },
			.num_parents = 1,
			.flags = CLK_SET_RATE_PARENT,
			.ops = &clk_branch2_ops,
		},
	},
};

static struct clk_branch mdss_vsync_clk = {
	.halt_reg = 0x2328,
	.clkr = {
		.enable_reg = 0x2328,
		.enable_mask = BIT(0),
		.hw.init = &(struct clk_init_data){
			.name = "mdss_vsync_clk",
			.parent_names = (const char *[]){ "vsync_clk_src" },
			.num_parents = 1,
			.flags = CLK_SET_RATE_PARENT,
			.ops = &clk_branch2_ops,
		},
	},
};

static struct clk_branch mdss_hdmi_clk = {
	.halt_reg = 0x2338,
	.clkr = {
		.enable_reg = 0x2338,
		.enable_mask = BIT(0),
		.hw.init = &(struct clk_init_data){
			.name = "mdss_hdmi_clk",
			.parent_names = (const char *[]){ "hdmi_clk_src" },
			.num_parents = 1,
			.flags = CLK_SET_RATE_PARENT,
			.ops = &clk_branch2_ops,
		},
	},
};

static struct clk_branch mdss_byte0_clk = {
	.halt_reg = 0x233c,
	.clkr = {
		.enable_reg = 0x233c,
		.enable_mask = BIT(0),
		.hw.init = &(struct clk_init_data){
			.name = "mdss_byte0_clk",
			.parent_names = (const char *[]){ "byte0_clk_src" },
			.num_parents = 1,
			.flags = CLK_SET_RATE_PARENT,
			.ops = &clk_branch2_ops,
		},
	},
};

static struct clk_branch mdss_byte1_clk = {
	.halt_reg = 0x2340,
	.clkr = {
		.enable_reg = 0x2340,
		.enable_mask = BIT(0),
		.hw.init = &(struct clk_init_data){
			.name = "mdss_byte1_clk",
			.parent_names = (const char *[]){ "byte1_clk_src" },
			.num_parents = 1,
			.flags = CLK_SET_RATE_PARENT,
			.ops = &clk_branch2_ops,
		},
	},
};

static struct clk_branch mdss_esc0_clk = {
	.halt_reg = 0x2344,
	.clkr = {
		.enable_reg = 0x2344,
		.enable_mask = BIT(0),
		.hw.init = &(struct clk_init_data){
			.name = "mdss_esc0_clk",
			.parent_names = (const char *[]){ "esc0_clk_src" },
			.num_parents = 1,
			.flags = CLK_SET_RATE_PARENT,
			.ops = &clk_branch2_ops,
		},
	},
};

static struct clk_branch mdss_esc1_clk = {
	.halt_reg = 0x2348,
	.clkr = {
		.enable_reg = 0x2348,
		.enable_mask = BIT(0),
		.hw.init = &(struct clk_init_data){
			.name = "mdss_esc1_clk",
			.parent_names = (const char *[]){ "esc1_clk_src" },
			.num_parents = 1,
			.flags = CLK_SET_RATE_PARENT,
			.ops = &clk_branch2_ops,
		},
	},
};

static struct clk_branch camss_top_ahb_clk = {
	.halt_reg = 0x3484,
	.clkr = {
		.enable_reg = 0x3484,
		.enable_mask = BIT(0),
		.hw.init = &(struct clk_init_data){
			.name = "camss_top_ahb_clk",
			.parent_names = (const char *[]){ "ahb_clk_src" },
			.num_parents = 1,
			.flags = CLK_SET_RATE_PARENT,
			.ops = &clk_branch2_ops,
		},
	},
};

static struct clk_branch camss_ahb_clk = {
	.halt_reg = 0x348c,
	.clkr = {
		.enable_reg = 0x348c,
		.enable_mask = BIT(0),
		.hw.init = &(struct clk_init_data){
			.name = "camss_ahb_clk",
			.parent_names = (const char *[]){ "ahb_clk_src" },
			.num_parents = 1,
			.flags = CLK_SET_RATE_PARENT,
			.ops = &clk_branch2_ops,
		},
	},
};

static struct clk_branch camss_micro_ahb_clk = {
	.halt_reg = 0x3494,
	.clkr = {
		.enable_reg = 0x3494,
		.enable_mask = BIT(0),
		.hw.init = &(struct clk_init_data){
			.name = "camss_micro_ahb_clk",
			.parent_names = (const char *[]){ "ahb_clk_src" },
			.num_parents = 1,
			.flags = CLK_SET_RATE_PARENT,
			.ops = &clk_branch2_ops,
		},
	},
};

static struct clk_branch camss_gp0_clk = {
	.halt_reg = 0x3444,
	.clkr = {
		.enable_reg = 0x3444,
		.enable_mask = BIT(0),
		.hw.init = &(struct clk_init_data){
			.name = "camss_gp0_clk",
			.parent_names = (const char *[]){ "camss_gp0_clk_src" },
			.num_parents = 1,
			.flags = CLK_SET_RATE_PARENT,
			.ops = &clk_branch2_ops,
		},
	},
};

static struct clk_branch camss_gp1_clk = {
	.halt_reg = 0x3474,
	.clkr = {
		.enable_reg = 0x3474,
		.enable_mask = BIT(0),
		.hw.init = &(struct clk_init_data){
			.name = "camss_gp1_clk",
			.parent_names = (const char *[]){ "camss_gp1_clk_src" },
			.num_parents = 1,
			.flags = CLK_SET_RATE_PARENT,
			.ops = &clk_branch2_ops,
		},
	},
};

static struct clk_branch camss_mclk0_clk = {
	.halt_reg = 0x3384,
	.clkr = {
		.enable_reg = 0x3384,
		.enable_mask = BIT(0),
		.hw.init = &(struct clk_init_data){
			.name = "camss_mclk0_clk",
			.parent_names = (const char *[]){ "mclk0_clk_src" },
			.num_parents = 1,
			.flags = CLK_SET_RATE_PARENT,
			.ops = &clk_branch2_ops,
		},
	},
};

static struct clk_branch camss_mclk1_clk = {
	.halt_reg = 0x33b4,
	.clkr = {
		.enable_reg = 0x33b4,
		.enable_mask = BIT(0),
		.hw.init = &(struct clk_init_data){
			.name = "camss_mclk1_clk",
			.parent_names = (const char *[]){ "mclk1_clk_src" },
			.num_parents = 1,
			.flags = CLK_SET_RATE_PARENT,
			.ops = &clk_branch2_ops,
		},
	},
};

static struct clk_branch camss_mclk2_clk = {
	.halt_reg = 0x33e4,
	.clkr = {
		.enable_reg = 0x33e4,
		.enable_mask = BIT(0),
		.hw.init = &(struct clk_init_data){
			.name = "camss_mclk2_clk",
			.parent_names = (const char *[]){ "mclk2_clk_src" },
			.num_parents = 1,
			.flags = CLK_SET_RATE_PARENT,
			.ops = &clk_branch2_ops,
		},
	},
};

static struct clk_branch camss_mclk3_clk = {
	.halt_reg = 0x3414,
	.clkr = {
		.enable_reg = 0x3414,
		.enable_mask = BIT(0),
		.hw.init = &(struct clk_init_data){
			.name = "camss_mclk3_clk",
			.parent_names = (const char *[]){ "mclk3_clk_src" },
			.num_parents = 1,
			.flags = CLK_SET_RATE_PARENT,
			.ops = &clk_branch2_ops,
		},
	},
};

static struct clk_branch camss_cci_clk = {
	.halt_reg = 0x3344,
	.clkr = {
		.enable_reg = 0x3344,
		.enable_mask = BIT(0),
		.hw.init = &(struct clk_init_data){
			.name = "camss_cci_clk",
			.parent_names = (const char *[]){ "cci_clk_src" },
			.num_parents = 1,
			.flags = CLK_SET_RATE_PARENT,
			.ops = &clk_branch2_ops,
		},
	},
};

static struct clk_branch camss_cci_ahb_clk = {
	.halt_reg = 0x3348,
	.clkr = {
		.enable_reg = 0x3348,
		.enable_mask = BIT(0),
		.hw.init = &(struct clk_init_data){
			.name = "camss_cci_ahb_clk",
			.parent_names = (const char *[]){ "ahb_clk_src" },
			.num_parents = 1,
			.flags = CLK_SET_RATE_PARENT,
			.ops = &clk_branch2_ops,
		},
	},
};

static struct clk_branch camss_csi0phytimer_clk = {
	.halt_reg = 0x3024,
	.clkr = {
		.enable_reg = 0x3024,
		.enable_mask = BIT(0),
		.hw.init = &(struct clk_init_data){
			.name = "camss_csi0phytimer_clk",
			.parent_names = (const char *[]){ "csi0phytimer_clk_src" },
			.num_parents = 1,
			.flags = CLK_SET_RATE_PARENT,
			.ops = &clk_branch2_ops,
		},
	},
};

static struct clk_branch camss_csi1phytimer_clk = {
	.halt_reg = 0x3054,
	.clkr = {
		.enable_reg = 0x3054,
		.enable_mask = BIT(0),
		.hw.init = &(struct clk_init_data){
			.name = "camss_csi1phytimer_clk",
			.parent_names = (const char *[]){ "csi1phytimer_clk_src" },
			.num_parents = 1,
			.flags = CLK_SET_RATE_PARENT,
			.ops = &clk_branch2_ops,
		},
	},
};

static struct clk_branch camss_csi2phytimer_clk = {
	.halt_reg = 0x3084,
	.clkr = {
		.enable_reg = 0x3084,
		.enable_mask = BIT(0),
		.hw.init = &(struct clk_init_data){
			.name = "camss_csi2phytimer_clk",
			.parent_names = (const char *[]){ "csi2phytimer_clk_src" },
			.num_parents = 1,
			.flags = CLK_SET_RATE_PARENT,
			.ops = &clk_branch2_ops,
		},
	},
};

static struct clk_branch camss_csiphy0_3p_clk = {
	.halt_reg = 0x3234,
	.clkr = {
		.enable_reg = 0x3234,
		.enable_mask = BIT(0),
		.hw.init = &(struct clk_init_data){
			.name = "camss_csiphy0_3p_clk",
			.parent_names = (const char *[]){ "csiphy0_3p_clk_src" },
			.num_parents = 1,
			.flags = CLK_SET_RATE_PARENT,
			.ops = &clk_branch2_ops,
		},
	},
};

static struct clk_branch camss_csiphy1_3p_clk = {
	.halt_reg = 0x3254,
	.clkr = {
		.enable_reg = 0x3254,
		.enable_mask = BIT(0),
		.hw.init = &(struct clk_init_data){
			.name = "camss_csiphy1_3p_clk",
			.parent_names = (const char *[]){ "csiphy1_3p_clk_src" },
			.num_parents = 1,
			.flags = CLK_SET_RATE_PARENT,
			.ops = &clk_branch2_ops,
		},
	},
};

static struct clk_branch camss_csiphy2_3p_clk = {
	.halt_reg = 0x3274,
	.clkr = {
		.enable_reg = 0x3274,
		.enable_mask = BIT(0),
		.hw.init = &(struct clk_init_data){
			.name = "camss_csiphy2_3p_clk",
			.parent_names = (const char *[]){ "csiphy2_3p_clk_src" },
			.num_parents = 1,
			.flags = CLK_SET_RATE_PARENT,
			.ops = &clk_branch2_ops,
		},
	},
};

static struct clk_branch camss_jpeg0_clk = {
	.halt_reg = 0x35a8,
	.clkr = {
		.enable_reg = 0x35a8,
		.enable_mask = BIT(0),
		.hw.init = &(struct clk_init_data){
			.name = "camss_jpeg0_clk",
			.parent_names = (const char *[]){ "jpeg0_clk_src" },
			.num_parents = 1,
			.flags = CLK_SET_RATE_PARENT,
			.ops = &clk_branch2_ops,
		},
	},
};

static struct clk_branch camss_jpeg2_clk = {
	.halt_reg = 0x35b0,
	.clkr = {
		.enable_reg = 0x35b0,
		.enable_mask = BIT(0),
		.hw.init = &(struct clk_init_data){
			.name = "camss_jpeg2_clk",
			.parent_names = (const char *[]){ "jpeg2_clk_src" },
			.num_parents = 1,
			.flags = CLK_SET_RATE_PARENT,
			.ops = &clk_branch2_ops,
		},
	},
};

static struct clk_branch camss_jpeg_dma_clk = {
	.halt_reg = 0x35c0,
	.clkr = {
		.enable_reg = 0x35c0,
		.enable_mask = BIT(0),
		.hw.init = &(struct clk_init_data){
			.name = "camss_jpeg_dma_clk",
			.parent_names = (const char *[]){ "jpeg_dma_clk_src" },
			.num_parents = 1,
			.flags = CLK_SET_RATE_PARENT,
			.ops = &clk_branch2_ops,
		},
	},
};

static struct clk_branch camss_jpeg_ahb_clk = {
	.halt_reg = 0x35b4,
	.clkr = {
		.enable_reg = 0x35b4,
		.enable_mask = BIT(0),
		.hw.init = &(struct clk_init_data){
			.name = "camss_jpeg_ahb_clk",
			.parent_names = (const char *[]){ "ahb_clk_src" },
			.num_parents = 1,
			.flags = CLK_SET_RATE_PARENT,
			.ops = &clk_branch2_ops,
		},
	},
};

static struct clk_branch camss_jpeg_axi_clk = {
	.halt_reg = 0x35b8,
	.clkr = {
		.enable_reg = 0x35b8,
		.enable_mask = BIT(0),
		.hw.init = &(struct clk_init_data){
			.name = "camss_jpeg_axi_clk",
			.parent_names = (const char *[]){ "axi_clk_src" },
			.num_parents = 1,
			.flags = CLK_SET_RATE_PARENT,
			.ops = &clk_branch2_ops,
		},
	},
};

static struct clk_branch camss_vfe_ahb_clk = {
	.halt_reg = 0x36b8,
	.clkr = {
		.enable_reg = 0x36b8,
		.enable_mask = BIT(0),
		.hw.init = &(struct clk_init_data){
			.name = "camss_vfe_ahb_clk",
			.parent_names = (const char *[]){ "ahb_clk_src" },
			.num_parents = 1,
			.flags = CLK_SET_RATE_PARENT,
			.ops = &clk_branch2_ops,
		},
	},
};

static struct clk_branch camss_vfe_axi_clk = {
	.halt_reg = 0x36bc,
	.clkr = {
		.enable_reg = 0x36bc,
		.enable_mask = BIT(0),
		.hw.init = &(struct clk_init_data){
			.name = "camss_vfe_axi_clk",
			.parent_names = (const char *[]){ "axi_clk_src" },
			.num_parents = 1,
			.flags = CLK_SET_RATE_PARENT,
			.ops = &clk_branch2_ops,
		},
	},
};

static struct clk_branch camss_vfe0_clk = {
	.halt_reg = 0x36a8,
	.clkr = {
		.enable_reg = 0x36a8,
		.enable_mask = BIT(0),
		.hw.init = &(struct clk_init_data){
			.name = "camss_vfe0_clk",
			.parent_names = (const char *[]){ "vfe0_clk_src" },
			.num_parents = 1,
			.flags = CLK_SET_RATE_PARENT,
			.ops = &clk_branch2_ops,
		},
	},
};

static struct clk_branch camss_vfe0_stream_clk = {
	.halt_reg = 0x3720,
	.clkr = {
		.enable_reg = 0x3720,
		.enable_mask = BIT(0),
		.hw.init = &(struct clk_init_data){
			.name = "camss_vfe0_stream_clk",
			.parent_names = (const char *[]){ "vfe0_clk_src" },
			.num_parents = 1,
			.flags = CLK_SET_RATE_PARENT,
			.ops = &clk_branch2_ops,
		},
	},
};

static struct clk_branch camss_vfe0_ahb_clk = {
	.halt_reg = 0x3668,
	.clkr = {
		.enable_reg = 0x3668,
		.enable_mask = BIT(0),
		.hw.init = &(struct clk_init_data){
			.name = "camss_vfe0_ahb_clk",
			.parent_names = (const char *[]){ "ahb_clk_src" },
			.num_parents = 1,
			.flags = CLK_SET_RATE_PARENT,
			.ops = &clk_branch2_ops,
		},
	},
};

static struct clk_branch camss_vfe1_clk = {
	.halt_reg = 0x36ac,
	.clkr = {
		.enable_reg = 0x36ac,
		.enable_mask = BIT(0),
		.hw.init = &(struct clk_init_data){
			.name = "camss_vfe1_clk",
			.parent_names = (const char *[]){ "vfe1_clk_src" },
			.num_parents = 1,
			.flags = CLK_SET_RATE_PARENT,
			.ops = &clk_branch2_ops,
		},
	},
};

static struct clk_branch camss_vfe1_stream_clk = {
	.halt_reg = 0x3724,
	.clkr = {
		.enable_reg = 0x3724,
		.enable_mask = BIT(0),
		.hw.init = &(struct clk_init_data){
			.name = "camss_vfe1_stream_clk",
			.parent_names = (const char *[]){ "vfe1_clk_src" },
			.num_parents = 1,
			.flags = CLK_SET_RATE_PARENT,
			.ops = &clk_branch2_ops,
		},
	},
};

static struct clk_branch camss_vfe1_ahb_clk = {
	.halt_reg = 0x3678,
	.clkr = {
		.enable_reg = 0x3678,
		.enable_mask = BIT(0),
		.hw.init = &(struct clk_init_data){
			.name = "camss_vfe1_ahb_clk",
			.parent_names = (const char *[]){ "ahb_clk_src" },
			.num_parents = 1,
			.flags = CLK_SET_RATE_PARENT,
			.ops = &clk_branch2_ops,
		},
	},
};

static struct clk_branch camss_csi_vfe0_clk = {
	.halt_reg = 0x3704,
	.clkr = {
		.enable_reg = 0x3704,
		.enable_mask = BIT(0),
		.hw.init = &(struct clk_init_data){
			.name = "camss_csi_vfe0_clk",
			.parent_names = (const char *[]){ "vfe0_clk_src" },
			.num_parents = 1,
			.flags = CLK_SET_RATE_PARENT,
			.ops = &clk_branch2_ops,
		},
	},
};

static struct clk_branch camss_csi_vfe1_clk = {
	.halt_reg = 0x3714,
	.clkr = {
		.enable_reg = 0x3714,
		.enable_mask = BIT(0),
		.hw.init = &(struct clk_init_data){
			.name = "camss_csi_vfe1_clk",
			.parent_names = (const char *[]){ "vfe1_clk_src" },
			.num_parents = 1,
			.flags = CLK_SET_RATE_PARENT,
			.ops = &clk_branch2_ops,
		},
	},
};

static struct clk_branch camss_cpp_vbif_ahb_clk = {
	.halt_reg = 0x36c8,
	.clkr = {
		.enable_reg = 0x36c8,
		.enable_mask = BIT(0),
		.hw.init = &(struct clk_init_data){
			.name = "camss_cpp_vbif_ahb_clk",
			.parent_names = (const char *[]){ "ahb_clk_src" },
			.num_parents = 1,
			.flags = CLK_SET_RATE_PARENT,
			.ops = &clk_branch2_ops,
		},
	},
};

static struct clk_branch camss_cpp_axi_clk = {
	.halt_reg = 0x36c4,
	.clkr = {
		.enable_reg = 0x36c4,
		.enable_mask = BIT(0),
		.hw.init = &(struct clk_init_data){
			.name = "camss_cpp_axi_clk",
			.parent_names = (const char *[]){ "axi_clk_src" },
			.num_parents = 1,
			.flags = CLK_SET_RATE_PARENT,
			.ops = &clk_branch2_ops,
		},
	},
};

static struct clk_branch camss_cpp_clk = {
	.halt_reg = 0x36b0,
	.clkr = {
		.enable_reg = 0x36b0,
		.enable_mask = BIT(0),
		.hw.init = &(struct clk_init_data){
			.name = "camss_cpp_clk",
			.parent_names = (const char *[]){ "cpp_clk_src" },
			.num_parents = 1,
			.flags = CLK_SET_RATE_PARENT,
			.ops = &clk_branch2_ops,
		},
	},
};

static struct clk_branch camss_cpp_ahb_clk = {
	.halt_reg = 0x36b4,
	.clkr = {
		.enable_reg = 0x36b4,
		.enable_mask = BIT(0),
		.hw.init = &(struct clk_init_data){
			.name = "camss_cpp_ahb_clk",
			.parent_names = (const char *[]){ "ahb_clk_src" },
			.num_parents = 1,
			.flags = CLK_SET_RATE_PARENT,
			.ops = &clk_branch2_ops,
		},
	},
};

static struct clk_branch camss_csi0_clk = {
	.halt_reg = 0x30b4,
	.clkr = {
		.enable_reg = 0x30b4,
		.enable_mask = BIT(0),
		.hw.init = &(struct clk_init_data){
			.name = "camss_csi0_clk",
			.parent_names = (const char *[]){ "csi0_clk_src" },
			.num_parents = 1,
			.flags = CLK_SET_RATE_PARENT,
			.ops = &clk_branch2_ops,
		},
	},
};

static struct clk_branch camss_csi0_ahb_clk = {
	.halt_reg = 0x30bc,
	.clkr = {
		.enable_reg = 0x30bc,
		.enable_mask = BIT(0),
		.hw.init = &(struct clk_init_data){
			.name = "camss_csi0_ahb_clk",
			.parent_names = (const char *[]){ "ahb_clk_src" },
			.num_parents = 1,
			.flags = CLK_SET_RATE_PARENT,
			.ops = &clk_branch2_ops,
		},
	},
};

static struct clk_branch camss_csi0phy_clk = {
	.halt_reg = 0x30c4,
	.clkr = {
		.enable_reg = 0x30c4,
		.enable_mask = BIT(0),
		.hw.init = &(struct clk_init_data){
			.name = "camss_csi0phy_clk",
			.parent_names = (const char *[]){ "csi0_clk_src" },
			.num_parents = 1,
			.flags = CLK_SET_RATE_PARENT,
			.ops = &clk_branch2_ops,
		},
	},
};

static struct clk_branch camss_csi0rdi_clk = {
	.halt_reg = 0x30d4,
	.clkr = {
		.enable_reg = 0x30d4,
		.enable_mask = BIT(0),
		.hw.init = &(struct clk_init_data){
			.name = "camss_csi0rdi_clk",
			.parent_names = (const char *[]){ "csi0_clk_src" },
			.num_parents = 1,
			.flags = CLK_SET_RATE_PARENT,
			.ops = &clk_branch2_ops,
		},
	},
};

static struct clk_branch camss_csi0pix_clk = {
	.halt_reg = 0x30e4,
	.clkr = {
		.enable_reg = 0x30e4,
		.enable_mask = BIT(0),
		.hw.init = &(struct clk_init_data){
			.name = "camss_csi0pix_clk",
			.parent_names = (const char *[]){ "csi0_clk_src" },
			.num_parents = 1,
			.flags = CLK_SET_RATE_PARENT,
			.ops = &clk_branch2_ops,
		},
	},
};

static struct clk_branch camss_csi1_clk = {
	.halt_reg = 0x3124,
	.clkr = {
		.enable_reg = 0x3124,
		.enable_mask = BIT(0),
		.hw.init = &(struct clk_init_data){
			.name = "camss_csi1_clk",
			.parent_names = (const char *[]){ "csi1_clk_src" },
			.num_parents = 1,
			.flags = CLK_SET_RATE_PARENT,
			.ops = &clk_branch2_ops,
		},
	},
};

static struct clk_branch camss_csi1_ahb_clk = {
	.halt_reg = 0x3128,
	.clkr = {
		.enable_reg = 0x3128,
		.enable_mask = BIT(0),
		.hw.init = &(struct clk_init_data){
			.name = "camss_csi1_ahb_clk",
			.parent_names = (const char *[]){ "ahb_clk_src" },
			.num_parents = 1,
			.flags = CLK_SET_RATE_PARENT,
			.ops = &clk_branch2_ops,
		},
	},
};

static struct clk_branch camss_csi1phy_clk = {
	.halt_reg = 0x3134,
	.clkr = {
		.enable_reg = 0x3134,
		.enable_mask = BIT(0),
		.hw.init = &(struct clk_init_data){
			.name = "camss_csi1phy_clk",
			.parent_names = (const char *[]){ "csi1_clk_src" },
			.num_parents = 1,
			.flags = CLK_SET_RATE_PARENT,
			.ops = &clk_branch2_ops,
		},
	},
};

static struct clk_branch camss_csi1rdi_clk = {
	.halt_reg = 0x3144,
	.clkr = {
		.enable_reg = 0x3144,
		.enable_mask = BIT(0),
		.hw.init = &(struct clk_init_data){
			.name = "camss_csi1rdi_clk",
			.parent_names = (const char *[]){ "csi1_clk_src" },
			.num_parents = 1,
			.flags = CLK_SET_RATE_PARENT,
			.ops = &clk_branch2_ops,
		},
	},
};

static struct clk_branch camss_csi1pix_clk = {
	.halt_reg = 0x3154,
	.clkr = {
		.enable_reg = 0x3154,
		.enable_mask = BIT(0),
		.hw.init = &(struct clk_init_data){
			.name = "camss_csi1pix_clk",
			.parent_names = (const char *[]){ "csi1_clk_src" },
			.num_parents = 1,
			.flags = CLK_SET_RATE_PARENT,
			.ops = &clk_branch2_ops,
		},
	},
};

static struct clk_branch camss_csi2_clk = {
	.halt_reg = 0x3184,
	.clkr = {
		.enable_reg = 0x3184,
		.enable_mask = BIT(0),
		.hw.init = &(struct clk_init_data){
			.name = "camss_csi2_clk",
			.parent_names = (const char *[]){ "csi2_clk_src" },
			.num_parents = 1,
			.flags = CLK_SET_RATE_PARENT,
			.ops = &clk_branch2_ops,
		},
	},
};

static struct clk_branch camss_csi2_ahb_clk = {
	.halt_reg = 0x3188,
	.clkr = {
		.enable_reg = 0x3188,
		.enable_mask = BIT(0),
		.hw.init = &(struct clk_init_data){
			.name = "camss_csi2_ahb_clk",
			.parent_names = (const char *[]){ "ahb_clk_src" },
			.num_parents = 1,
			.flags = CLK_SET_RATE_PARENT,
			.ops = &clk_branch2_ops,
		},
	},
};

static struct clk_branch camss_csi2phy_clk = {
	.halt_reg = 0x3194,
	.clkr = {
		.enable_reg = 0x3194,
		.enable_mask = BIT(0),
		.hw.init = &(struct clk_init_data){
			.name = "camss_csi2phy_clk",
			.parent_names = (const char *[]){ "csi2_clk_src" },
			.num_parents = 1,
			.flags = CLK_SET_RATE_PARENT,
			.ops = &clk_branch2_ops,
		},
	},
};

static struct clk_branch camss_csi2rdi_clk = {
	.halt_reg = 0x31a4,
	.clkr = {
		.enable_reg = 0x31a4,
		.enable_mask = BIT(0),
		.hw.init = &(struct clk_init_data){
			.name = "camss_csi2rdi_clk",
			.parent_names = (const char *[]){ "csi2_clk_src" },
			.num_parents = 1,
			.flags = CLK_SET_RATE_PARENT,
			.ops = &clk_branch2_ops,
		},
	},
};

static struct clk_branch camss_csi2pix_clk = {
	.halt_reg = 0x31b4,
	.clkr = {
		.enable_reg = 0x31b4,
		.enable_mask = BIT(0),
		.hw.init = &(struct clk_init_data){
			.name = "camss_csi2pix_clk",
			.parent_names = (const char *[]){ "csi2_clk_src" },
			.num_parents = 1,
			.flags = CLK_SET_RATE_PARENT,
			.ops = &clk_branch2_ops,
		},
	},
};

static struct clk_branch camss_csi3_clk = {
	.halt_reg = 0x31e4,
	.clkr = {
		.enable_reg = 0x31e4,
		.enable_mask = BIT(0),
		.hw.init = &(struct clk_init_data){
			.name = "camss_csi3_clk",
			.parent_names = (const char *[]){ "csi3_clk_src" },
			.num_parents = 1,
			.flags = CLK_SET_RATE_PARENT,
			.ops = &clk_branch2_ops,
		},
	},
};

static struct clk_branch camss_csi3_ahb_clk = {
	.halt_reg = 0x31e8,
	.clkr = {
		.enable_reg = 0x31e8,
		.enable_mask = BIT(0),
		.hw.init = &(struct clk_init_data){
			.name = "camss_csi3_ahb_clk",
			.parent_names = (const char *[]){ "ahb_clk_src" },
			.num_parents = 1,
			.flags = CLK_SET_RATE_PARENT,
			.ops = &clk_branch2_ops,
		},
	},
};

static struct clk_branch camss_csi3phy_clk = {
	.halt_reg = 0x31f4,
	.clkr = {
		.enable_reg = 0x31f4,
		.enable_mask = BIT(0),
		.hw.init = &(struct clk_init_data){
			.name = "camss_csi3phy_clk",
			.parent_names = (const char *[]){ "csi3_clk_src" },
			.num_parents = 1,
			.flags = CLK_SET_RATE_PARENT,
			.ops = &clk_branch2_ops,
		},
	},
};

static struct clk_branch camss_csi3rdi_clk = {
	.halt_reg = 0x3204,
	.clkr = {
		.enable_reg = 0x3204,
		.enable_mask = BIT(0),
		.hw.init = &(struct clk_init_data){
			.name = "camss_csi3rdi_clk",
			.parent_names = (const char *[]){ "csi3_clk_src" },
			.num_parents = 1,
			.flags = CLK_SET_RATE_PARENT,
			.ops = &clk_branch2_ops,
		},
	},
};

static struct clk_branch camss_csi3pix_clk = {
	.halt_reg = 0x3214,
	.clkr = {
		.enable_reg = 0x3214,
		.enable_mask = BIT(0),
		.hw.init = &(struct clk_init_data){
			.name = "camss_csi3pix_clk",
			.parent_names = (const char *[]){ "csi3_clk_src" },
			.num_parents = 1,
			.flags = CLK_SET_RATE_PARENT,
			.ops = &clk_branch2_ops,
		},
	},
};

static struct clk_branch camss_ispif_ahb_clk = {
	.halt_reg = 0x3224,
	.clkr = {
		.enable_reg = 0x3224,
		.enable_mask = BIT(0),
		.hw.init = &(struct clk_init_data){
			.name = "camss_ispif_ahb_clk",
			.parent_names = (const char *[]){ "ahb_clk_src" },
			.num_parents = 1,
			.flags = CLK_SET_RATE_PARENT,
			.ops = &clk_branch2_ops,
		},
	},
};

static struct clk_branch fd_core_clk = {
	.halt_reg = 0x3b68,
	.clkr = {
		.enable_reg = 0x3b68,
		.enable_mask = BIT(0),
		.hw.init = &(struct clk_init_data){
			.name = "fd_core_clk",
			.parent_names = (const char *[]){ "fd_core_clk_src" },
			.num_parents = 1,
			.flags = CLK_SET_RATE_PARENT,
			.ops = &clk_branch2_ops,
		},
	},
};

static struct clk_branch fd_core_uar_clk = {
	.halt_reg = 0x3b6c,
	.clkr = {
		.enable_reg = 0x3b6c,
		.enable_mask = BIT(0),
		.hw.init = &(struct clk_init_data){
			.name = "fd_core_uar_clk",
			.parent_names = (const char *[]){ "fd_core_clk_src" },
			.num_parents = 1,
			.flags = CLK_SET_RATE_PARENT,
			.ops = &clk_branch2_ops,
		},
	},
};

static struct clk_branch fd_ahb_clk = {
	.halt_reg = 0x3ba74,
	.clkr = {
		.enable_reg = 0x3ba74,
		.enable_mask = BIT(0),
		.hw.init = &(struct clk_init_data){
			.name = "fd_ahb_clk",
			.parent_names = (const char *[]){ "ahb_clk_src" },
			.num_parents = 1,
			.flags = CLK_SET_RATE_PARENT,
			.ops = &clk_branch2_ops,
		},
	},
};

static struct clk_hw *mmcc_msm8996_hws[] = {
	&gpll0_div.hw,
};

static struct gdsc mmagic_bimc_gdsc = {
	.gdscr = 0x529c,
	.pd = {
		.name = "mmagic_bimc",
	},
	.pwrsts = PWRSTS_OFF_ON,
<<<<<<< HEAD
=======
	.flags = ALWAYS_ON,
>>>>>>> 24b8d41d
};

static struct gdsc mmagic_video_gdsc = {
	.gdscr = 0x119c,
	.gds_hw_ctrl = 0x120c,
	.pd = {
		.name = "mmagic_video",
	},
	.pwrsts = PWRSTS_OFF_ON,
	.flags = VOTABLE | ALWAYS_ON,
};

static struct gdsc mmagic_mdss_gdsc = {
	.gdscr = 0x247c,
	.gds_hw_ctrl = 0x2480,
	.pd = {
		.name = "mmagic_mdss",
	},
	.pwrsts = PWRSTS_OFF_ON,
	.flags = VOTABLE | ALWAYS_ON,
};

static struct gdsc mmagic_camss_gdsc = {
	.gdscr = 0x3c4c,
	.gds_hw_ctrl = 0x3c50,
	.pd = {
		.name = "mmagic_camss",
	},
	.pwrsts = PWRSTS_OFF_ON,
	.flags = VOTABLE | ALWAYS_ON,
};

static struct gdsc venus_gdsc = {
	.gdscr = 0x1024,
	.cxcs = (unsigned int []){ 0x1028, 0x1034, 0x1038 },
	.cxc_count = 3,
	.pd = {
		.name = "venus",
	},
	.parent = &mmagic_video_gdsc.pd,
	.pwrsts = PWRSTS_OFF_ON,
};

static struct gdsc venus_core0_gdsc = {
	.gdscr = 0x1040,
	.cxcs = (unsigned int []){ 0x1048 },
	.cxc_count = 1,
	.pd = {
		.name = "venus_core0",
	},
	.parent = &venus_gdsc.pd,
	.pwrsts = PWRSTS_OFF_ON,
	.flags = HW_CTRL,
};

static struct gdsc venus_core1_gdsc = {
	.gdscr = 0x1044,
	.cxcs = (unsigned int []){ 0x104c },
	.cxc_count = 1,
	.pd = {
		.name = "venus_core1",
	},
	.parent = &venus_gdsc.pd,
	.pwrsts = PWRSTS_OFF_ON,
	.flags = HW_CTRL,
};

static struct gdsc camss_gdsc = {
	.gdscr = 0x34a0,
	.cxcs = (unsigned int []){ 0x36bc, 0x36c4 },
	.cxc_count = 2,
	.pd = {
		.name = "camss",
	},
	.parent = &mmagic_camss_gdsc.pd,
	.pwrsts = PWRSTS_OFF_ON,
};

static struct gdsc vfe0_gdsc = {
	.gdscr = 0x3664,
	.cxcs = (unsigned int []){ 0x36a8 },
	.cxc_count = 1,
	.pd = {
		.name = "vfe0",
	},
	.parent = &camss_gdsc.pd,
	.pwrsts = PWRSTS_OFF_ON,
};

static struct gdsc vfe1_gdsc = {
	.gdscr = 0x3674,
	.cxcs = (unsigned int []){ 0x36ac },
	.cxc_count = 1,
	.pd = {
		.name = "vfe1",
	},
	.parent = &camss_gdsc.pd,
	.pwrsts = PWRSTS_OFF_ON,
};

static struct gdsc jpeg_gdsc = {
	.gdscr = 0x35a4,
	.cxcs = (unsigned int []){ 0x35a8, 0x35b0, 0x35c0, 0x35b8 },
	.cxc_count = 4,
	.pd = {
		.name = "jpeg",
	},
	.parent = &camss_gdsc.pd,
	.pwrsts = PWRSTS_OFF_ON,
};

static struct gdsc cpp_gdsc = {
	.gdscr = 0x36d4,
	.cxcs = (unsigned int []){ 0x36b0 },
	.cxc_count = 1,
	.pd = {
		.name = "cpp",
	},
	.parent = &camss_gdsc.pd,
	.pwrsts = PWRSTS_OFF_ON,
};

static struct gdsc fd_gdsc = {
	.gdscr = 0x3b64,
	.cxcs = (unsigned int []){ 0x3b68, 0x3b6c },
	.cxc_count = 2,
	.pd = {
		.name = "fd",
	},
	.parent = &camss_gdsc.pd,
	.pwrsts = PWRSTS_OFF_ON,
};

static struct gdsc mdss_gdsc = {
	.gdscr = 0x2304,
	.cxcs = (unsigned int []){ 0x2310, 0x231c },
	.cxc_count = 2,
	.pd = {
		.name = "mdss",
	},
	.parent = &mmagic_mdss_gdsc.pd,
	.pwrsts = PWRSTS_OFF_ON,
};

static struct gdsc gpu_gdsc = {
	.gdscr = 0x4034,
	.gds_hw_ctrl = 0x4038,
	.pd = {
		.name = "gpu",
	},
	.pwrsts = PWRSTS_OFF_ON,
	.flags = VOTABLE,
};

static struct gdsc gpu_gx_gdsc = {
	.gdscr = 0x4024,
	.clamp_io_ctrl = 0x4300,
	.cxcs = (unsigned int []){ 0x4028 },
	.cxc_count = 1,
	.pd = {
		.name = "gpu_gx",
	},
	.pwrsts = PWRSTS_OFF_ON,
	.parent = &gpu_gdsc.pd,
	.flags = CLAMP_IO,
	.supply = "vdd-gfx",
};

static struct clk_regmap *mmcc_msm8996_clocks[] = {
	[MMPLL0_EARLY] = &mmpll0_early.clkr,
	[MMPLL0_PLL] = &mmpll0.clkr,
	[MMPLL1_EARLY] = &mmpll1_early.clkr,
	[MMPLL1_PLL] = &mmpll1.clkr,
	[MMPLL2_EARLY] = &mmpll2_early.clkr,
	[MMPLL2_PLL] = &mmpll2.clkr,
	[MMPLL3_EARLY] = &mmpll3_early.clkr,
	[MMPLL3_PLL] = &mmpll3.clkr,
	[MMPLL4_EARLY] = &mmpll4_early.clkr,
	[MMPLL4_PLL] = &mmpll4.clkr,
	[MMPLL5_EARLY] = &mmpll5_early.clkr,
	[MMPLL5_PLL] = &mmpll5.clkr,
	[MMPLL8_EARLY] = &mmpll8_early.clkr,
	[MMPLL8_PLL] = &mmpll8.clkr,
	[MMPLL9_EARLY] = &mmpll9_early.clkr,
	[MMPLL9_PLL] = &mmpll9.clkr,
	[AHB_CLK_SRC] = &ahb_clk_src.clkr,
	[AXI_CLK_SRC] = &axi_clk_src.clkr,
	[MAXI_CLK_SRC] = &maxi_clk_src.clkr,
	[GFX3D_CLK_SRC] = &gfx3d_clk_src.clkr,
	[RBBMTIMER_CLK_SRC] = &rbbmtimer_clk_src.clkr,
	[ISENSE_CLK_SRC] = &isense_clk_src.clkr,
	[RBCPR_CLK_SRC] = &rbcpr_clk_src.clkr,
	[VIDEO_CORE_CLK_SRC] = &video_core_clk_src.clkr,
	[VIDEO_SUBCORE0_CLK_SRC] = &video_subcore0_clk_src.clkr,
	[VIDEO_SUBCORE1_CLK_SRC] = &video_subcore1_clk_src.clkr,
	[PCLK0_CLK_SRC] = &pclk0_clk_src.clkr,
	[PCLK1_CLK_SRC] = &pclk1_clk_src.clkr,
	[MDP_CLK_SRC] = &mdp_clk_src.clkr,
	[EXTPCLK_CLK_SRC] = &extpclk_clk_src.clkr,
	[VSYNC_CLK_SRC] = &vsync_clk_src.clkr,
	[HDMI_CLK_SRC] = &hdmi_clk_src.clkr,
	[BYTE0_CLK_SRC] = &byte0_clk_src.clkr,
	[BYTE1_CLK_SRC] = &byte1_clk_src.clkr,
	[ESC0_CLK_SRC] = &esc0_clk_src.clkr,
	[ESC1_CLK_SRC] = &esc1_clk_src.clkr,
	[CAMSS_GP0_CLK_SRC] = &camss_gp0_clk_src.clkr,
	[CAMSS_GP1_CLK_SRC] = &camss_gp1_clk_src.clkr,
	[MCLK0_CLK_SRC] = &mclk0_clk_src.clkr,
	[MCLK1_CLK_SRC] = &mclk1_clk_src.clkr,
	[MCLK2_CLK_SRC] = &mclk2_clk_src.clkr,
	[MCLK3_CLK_SRC] = &mclk3_clk_src.clkr,
	[CCI_CLK_SRC] = &cci_clk_src.clkr,
	[CSI0PHYTIMER_CLK_SRC] = &csi0phytimer_clk_src.clkr,
	[CSI1PHYTIMER_CLK_SRC] = &csi1phytimer_clk_src.clkr,
	[CSI2PHYTIMER_CLK_SRC] = &csi2phytimer_clk_src.clkr,
	[CSIPHY0_3P_CLK_SRC] = &csiphy0_3p_clk_src.clkr,
	[CSIPHY1_3P_CLK_SRC] = &csiphy1_3p_clk_src.clkr,
	[CSIPHY2_3P_CLK_SRC] = &csiphy2_3p_clk_src.clkr,
	[JPEG0_CLK_SRC] = &jpeg0_clk_src.clkr,
	[JPEG2_CLK_SRC] = &jpeg2_clk_src.clkr,
	[JPEG_DMA_CLK_SRC] = &jpeg_dma_clk_src.clkr,
	[VFE0_CLK_SRC] = &vfe0_clk_src.clkr,
	[VFE1_CLK_SRC] = &vfe1_clk_src.clkr,
	[CPP_CLK_SRC] = &cpp_clk_src.clkr,
	[CSI0_CLK_SRC] = &csi0_clk_src.clkr,
	[CSI1_CLK_SRC] = &csi1_clk_src.clkr,
	[CSI2_CLK_SRC] = &csi2_clk_src.clkr,
	[CSI3_CLK_SRC] = &csi3_clk_src.clkr,
	[FD_CORE_CLK_SRC] = &fd_core_clk_src.clkr,
	[MMSS_MMAGIC_AHB_CLK] = &mmss_mmagic_ahb_clk.clkr,
	[MMSS_MMAGIC_CFG_AHB_CLK] = &mmss_mmagic_cfg_ahb_clk.clkr,
	[MMSS_MISC_AHB_CLK] = &mmss_misc_ahb_clk.clkr,
	[MMSS_MISC_CXO_CLK] = &mmss_misc_cxo_clk.clkr,
	[MMSS_MMAGIC_MAXI_CLK] = &mmss_mmagic_maxi_clk.clkr,
	[MMAGIC_CAMSS_AXI_CLK] = &mmagic_camss_axi_clk.clkr,
	[MMAGIC_CAMSS_NOC_CFG_AHB_CLK] = &mmagic_camss_noc_cfg_ahb_clk.clkr,
	[SMMU_VFE_AHB_CLK] = &smmu_vfe_ahb_clk.clkr,
	[SMMU_VFE_AXI_CLK] = &smmu_vfe_axi_clk.clkr,
	[SMMU_CPP_AHB_CLK] = &smmu_cpp_ahb_clk.clkr,
	[SMMU_CPP_AXI_CLK] = &smmu_cpp_axi_clk.clkr,
	[SMMU_JPEG_AHB_CLK] = &smmu_jpeg_ahb_clk.clkr,
	[SMMU_JPEG_AXI_CLK] = &smmu_jpeg_axi_clk.clkr,
	[MMAGIC_MDSS_AXI_CLK] = &mmagic_mdss_axi_clk.clkr,
	[MMAGIC_MDSS_NOC_CFG_AHB_CLK] = &mmagic_mdss_noc_cfg_ahb_clk.clkr,
	[SMMU_ROT_AHB_CLK] = &smmu_rot_ahb_clk.clkr,
	[SMMU_ROT_AXI_CLK] = &smmu_rot_axi_clk.clkr,
	[SMMU_MDP_AHB_CLK] = &smmu_mdp_ahb_clk.clkr,
	[SMMU_MDP_AXI_CLK] = &smmu_mdp_axi_clk.clkr,
	[MMAGIC_VIDEO_AXI_CLK] = &mmagic_video_axi_clk.clkr,
	[MMAGIC_VIDEO_NOC_CFG_AHB_CLK] = &mmagic_video_noc_cfg_ahb_clk.clkr,
	[SMMU_VIDEO_AHB_CLK] = &smmu_video_ahb_clk.clkr,
	[SMMU_VIDEO_AXI_CLK] = &smmu_video_axi_clk.clkr,
	[MMAGIC_BIMC_NOC_CFG_AHB_CLK] = &mmagic_bimc_noc_cfg_ahb_clk.clkr,
	[GPU_GX_GFX3D_CLK] = &gpu_gx_gfx3d_clk.clkr,
	[GPU_GX_RBBMTIMER_CLK] = &gpu_gx_rbbmtimer_clk.clkr,
	[GPU_AHB_CLK] = &gpu_ahb_clk.clkr,
	[GPU_AON_ISENSE_CLK] = &gpu_aon_isense_clk.clkr,
	[VMEM_MAXI_CLK] = &vmem_maxi_clk.clkr,
	[VMEM_AHB_CLK] = &vmem_ahb_clk.clkr,
	[MMSS_RBCPR_CLK] = &mmss_rbcpr_clk.clkr,
	[MMSS_RBCPR_AHB_CLK] = &mmss_rbcpr_ahb_clk.clkr,
	[VIDEO_CORE_CLK] = &video_core_clk.clkr,
	[VIDEO_AXI_CLK] = &video_axi_clk.clkr,
	[VIDEO_MAXI_CLK] = &video_maxi_clk.clkr,
	[VIDEO_AHB_CLK] = &video_ahb_clk.clkr,
	[VIDEO_SUBCORE0_CLK] = &video_subcore0_clk.clkr,
	[VIDEO_SUBCORE1_CLK] = &video_subcore1_clk.clkr,
	[MDSS_AHB_CLK] = &mdss_ahb_clk.clkr,
	[MDSS_HDMI_AHB_CLK] = &mdss_hdmi_ahb_clk.clkr,
	[MDSS_AXI_CLK] = &mdss_axi_clk.clkr,
	[MDSS_PCLK0_CLK] = &mdss_pclk0_clk.clkr,
	[MDSS_PCLK1_CLK] = &mdss_pclk1_clk.clkr,
	[MDSS_MDP_CLK] = &mdss_mdp_clk.clkr,
	[MDSS_EXTPCLK_CLK] = &mdss_extpclk_clk.clkr,
	[MDSS_VSYNC_CLK] = &mdss_vsync_clk.clkr,
	[MDSS_HDMI_CLK] = &mdss_hdmi_clk.clkr,
	[MDSS_BYTE0_CLK] = &mdss_byte0_clk.clkr,
	[MDSS_BYTE1_CLK] = &mdss_byte1_clk.clkr,
	[MDSS_ESC0_CLK] = &mdss_esc0_clk.clkr,
	[MDSS_ESC1_CLK] = &mdss_esc1_clk.clkr,
	[CAMSS_TOP_AHB_CLK] = &camss_top_ahb_clk.clkr,
	[CAMSS_AHB_CLK] = &camss_ahb_clk.clkr,
	[CAMSS_MICRO_AHB_CLK] = &camss_micro_ahb_clk.clkr,
	[CAMSS_GP0_CLK] = &camss_gp0_clk.clkr,
	[CAMSS_GP1_CLK] = &camss_gp1_clk.clkr,
	[CAMSS_MCLK0_CLK] = &camss_mclk0_clk.clkr,
	[CAMSS_MCLK1_CLK] = &camss_mclk1_clk.clkr,
	[CAMSS_MCLK2_CLK] = &camss_mclk2_clk.clkr,
	[CAMSS_MCLK3_CLK] = &camss_mclk3_clk.clkr,
	[CAMSS_CCI_CLK] = &camss_cci_clk.clkr,
	[CAMSS_CCI_AHB_CLK] = &camss_cci_ahb_clk.clkr,
	[CAMSS_CSI0PHYTIMER_CLK] = &camss_csi0phytimer_clk.clkr,
	[CAMSS_CSI1PHYTIMER_CLK] = &camss_csi1phytimer_clk.clkr,
	[CAMSS_CSI2PHYTIMER_CLK] = &camss_csi2phytimer_clk.clkr,
	[CAMSS_CSIPHY0_3P_CLK] = &camss_csiphy0_3p_clk.clkr,
	[CAMSS_CSIPHY1_3P_CLK] = &camss_csiphy1_3p_clk.clkr,
	[CAMSS_CSIPHY2_3P_CLK] = &camss_csiphy2_3p_clk.clkr,
	[CAMSS_JPEG0_CLK] = &camss_jpeg0_clk.clkr,
	[CAMSS_JPEG2_CLK] = &camss_jpeg2_clk.clkr,
	[CAMSS_JPEG_DMA_CLK] = &camss_jpeg_dma_clk.clkr,
	[CAMSS_JPEG_AHB_CLK] = &camss_jpeg_ahb_clk.clkr,
	[CAMSS_JPEG_AXI_CLK] = &camss_jpeg_axi_clk.clkr,
	[CAMSS_VFE_AHB_CLK] = &camss_vfe_ahb_clk.clkr,
	[CAMSS_VFE_AXI_CLK] = &camss_vfe_axi_clk.clkr,
	[CAMSS_VFE0_CLK] = &camss_vfe0_clk.clkr,
	[CAMSS_VFE0_STREAM_CLK] = &camss_vfe0_stream_clk.clkr,
	[CAMSS_VFE0_AHB_CLK] = &camss_vfe0_ahb_clk.clkr,
	[CAMSS_VFE1_CLK] = &camss_vfe1_clk.clkr,
	[CAMSS_VFE1_STREAM_CLK] = &camss_vfe1_stream_clk.clkr,
	[CAMSS_VFE1_AHB_CLK] = &camss_vfe1_ahb_clk.clkr,
	[CAMSS_CSI_VFE0_CLK] = &camss_csi_vfe0_clk.clkr,
	[CAMSS_CSI_VFE1_CLK] = &camss_csi_vfe1_clk.clkr,
	[CAMSS_CPP_VBIF_AHB_CLK] = &camss_cpp_vbif_ahb_clk.clkr,
	[CAMSS_CPP_AXI_CLK] = &camss_cpp_axi_clk.clkr,
	[CAMSS_CPP_CLK] = &camss_cpp_clk.clkr,
	[CAMSS_CPP_AHB_CLK] = &camss_cpp_ahb_clk.clkr,
	[CAMSS_CSI0_CLK] = &camss_csi0_clk.clkr,
	[CAMSS_CSI0_AHB_CLK] = &camss_csi0_ahb_clk.clkr,
	[CAMSS_CSI0PHY_CLK] = &camss_csi0phy_clk.clkr,
	[CAMSS_CSI0RDI_CLK] = &camss_csi0rdi_clk.clkr,
	[CAMSS_CSI0PIX_CLK] = &camss_csi0pix_clk.clkr,
	[CAMSS_CSI1_CLK] = &camss_csi1_clk.clkr,
	[CAMSS_CSI1_AHB_CLK] = &camss_csi1_ahb_clk.clkr,
	[CAMSS_CSI1PHY_CLK] = &camss_csi1phy_clk.clkr,
	[CAMSS_CSI1RDI_CLK] = &camss_csi1rdi_clk.clkr,
	[CAMSS_CSI1PIX_CLK] = &camss_csi1pix_clk.clkr,
	[CAMSS_CSI2_CLK] = &camss_csi2_clk.clkr,
	[CAMSS_CSI2_AHB_CLK] = &camss_csi2_ahb_clk.clkr,
	[CAMSS_CSI2PHY_CLK] = &camss_csi2phy_clk.clkr,
	[CAMSS_CSI2RDI_CLK] = &camss_csi2rdi_clk.clkr,
	[CAMSS_CSI2PIX_CLK] = &camss_csi2pix_clk.clkr,
	[CAMSS_CSI3_CLK] = &camss_csi3_clk.clkr,
	[CAMSS_CSI3_AHB_CLK] = &camss_csi3_ahb_clk.clkr,
	[CAMSS_CSI3PHY_CLK] = &camss_csi3phy_clk.clkr,
	[CAMSS_CSI3RDI_CLK] = &camss_csi3rdi_clk.clkr,
	[CAMSS_CSI3PIX_CLK] = &camss_csi3pix_clk.clkr,
	[CAMSS_ISPIF_AHB_CLK] = &camss_ispif_ahb_clk.clkr,
	[FD_CORE_CLK] = &fd_core_clk.clkr,
	[FD_CORE_UAR_CLK] = &fd_core_uar_clk.clkr,
	[FD_AHB_CLK] = &fd_ahb_clk.clkr,
};

static struct gdsc *mmcc_msm8996_gdscs[] = {
	[MMAGIC_BIMC_GDSC] = &mmagic_bimc_gdsc,
	[MMAGIC_VIDEO_GDSC] = &mmagic_video_gdsc,
	[MMAGIC_MDSS_GDSC] = &mmagic_mdss_gdsc,
	[MMAGIC_CAMSS_GDSC] = &mmagic_camss_gdsc,
	[VENUS_GDSC] = &venus_gdsc,
	[VENUS_CORE0_GDSC] = &venus_core0_gdsc,
	[VENUS_CORE1_GDSC] = &venus_core1_gdsc,
	[CAMSS_GDSC] = &camss_gdsc,
	[VFE0_GDSC] = &vfe0_gdsc,
	[VFE1_GDSC] = &vfe1_gdsc,
	[JPEG_GDSC] = &jpeg_gdsc,
	[CPP_GDSC] = &cpp_gdsc,
	[FD_GDSC] = &fd_gdsc,
	[MDSS_GDSC] = &mdss_gdsc,
	[GPU_GDSC] = &gpu_gdsc,
	[GPU_GX_GDSC] = &gpu_gx_gdsc,
};

static const struct qcom_reset_map mmcc_msm8996_resets[] = {
	[MMAGICAHB_BCR] = { 0x5020 },
	[MMAGIC_CFG_BCR] = { 0x5050 },
	[MISC_BCR] = { 0x5010 },
	[BTO_BCR] = { 0x5030 },
	[MMAGICAXI_BCR] = { 0x5060 },
	[MMAGICMAXI_BCR] = { 0x5070 },
	[DSA_BCR] = { 0x50a0 },
	[MMAGIC_CAMSS_BCR] = { 0x3c40 },
	[THROTTLE_CAMSS_BCR] = { 0x3c30 },
	[SMMU_VFE_BCR] = { 0x3c00 },
	[SMMU_CPP_BCR] = { 0x3c10 },
	[SMMU_JPEG_BCR] = { 0x3c20 },
	[MMAGIC_MDSS_BCR] = { 0x2470 },
	[THROTTLE_MDSS_BCR] = { 0x2460 },
	[SMMU_ROT_BCR] = { 0x2440 },
	[SMMU_MDP_BCR] = { 0x2450 },
	[MMAGIC_VIDEO_BCR] = { 0x1190 },
	[THROTTLE_VIDEO_BCR] = { 0x1180 },
	[SMMU_VIDEO_BCR] = { 0x1170 },
	[MMAGIC_BIMC_BCR] = { 0x5290 },
	[GPU_GX_BCR] = { 0x4020 },
	[GPU_BCR] = { 0x4030 },
	[GPU_AON_BCR] = { 0x4040 },
	[VMEM_BCR] = { 0x1200 },
	[MMSS_RBCPR_BCR] = { 0x4080 },
	[VIDEO_BCR] = { 0x1020 },
	[MDSS_BCR] = { 0x2300 },
	[CAMSS_TOP_BCR] = { 0x3480 },
	[CAMSS_AHB_BCR] = { 0x3488 },
	[CAMSS_MICRO_BCR] = { 0x3490 },
	[CAMSS_CCI_BCR] = { 0x3340 },
	[CAMSS_PHY0_BCR] = { 0x3020 },
	[CAMSS_PHY1_BCR] = { 0x3050 },
	[CAMSS_PHY2_BCR] = { 0x3080 },
	[CAMSS_CSIPHY0_3P_BCR] = { 0x3230 },
	[CAMSS_CSIPHY1_3P_BCR] = { 0x3250 },
	[CAMSS_CSIPHY2_3P_BCR] = { 0x3270 },
	[CAMSS_JPEG_BCR] = { 0x35a0 },
	[CAMSS_VFE_BCR] = { 0x36a0 },
	[CAMSS_VFE0_BCR] = { 0x3660 },
	[CAMSS_VFE1_BCR] = { 0x3670 },
	[CAMSS_CSI_VFE0_BCR] = { 0x3700 },
	[CAMSS_CSI_VFE1_BCR] = { 0x3710 },
	[CAMSS_CPP_TOP_BCR] = { 0x36c0 },
	[CAMSS_CPP_BCR] = { 0x36d0 },
	[CAMSS_CSI0_BCR] = { 0x30b0 },
	[CAMSS_CSI0RDI_BCR] = { 0x30d0 },
	[CAMSS_CSI0PIX_BCR] = { 0x30e0 },
	[CAMSS_CSI1_BCR] = { 0x3120 },
	[CAMSS_CSI1RDI_BCR] = { 0x3140 },
	[CAMSS_CSI1PIX_BCR] = { 0x3150 },
	[CAMSS_CSI2_BCR] = { 0x3180 },
	[CAMSS_CSI2RDI_BCR] = { 0x31a0 },
	[CAMSS_CSI2PIX_BCR] = { 0x31b0 },
	[CAMSS_CSI3_BCR] = { 0x31e0 },
	[CAMSS_CSI3RDI_BCR] = { 0x3200 },
	[CAMSS_CSI3PIX_BCR] = { 0x3210 },
	[CAMSS_ISPIF_BCR] = { 0x3220 },
	[FD_BCR] = { 0x3b60 },
	[MMSS_SPDM_RM_BCR] = { 0x300 },
};

static const struct regmap_config mmcc_msm8996_regmap_config = {
	.reg_bits	= 32,
	.reg_stride	= 4,
	.val_bits	= 32,
	.max_register	= 0xb008,
	.fast_io	= true,
};

static const struct qcom_cc_desc mmcc_msm8996_desc = {
	.config = &mmcc_msm8996_regmap_config,
	.clks = mmcc_msm8996_clocks,
	.num_clks = ARRAY_SIZE(mmcc_msm8996_clocks),
	.resets = mmcc_msm8996_resets,
	.num_resets = ARRAY_SIZE(mmcc_msm8996_resets),
	.gdscs = mmcc_msm8996_gdscs,
	.num_gdscs = ARRAY_SIZE(mmcc_msm8996_gdscs),
	.clk_hws = mmcc_msm8996_hws,
	.num_clk_hws = ARRAY_SIZE(mmcc_msm8996_hws),
};

static const struct of_device_id mmcc_msm8996_match_table[] = {
	{ .compatible = "qcom,mmcc-msm8996" },
	{ }
};
MODULE_DEVICE_TABLE(of, mmcc_msm8996_match_table);

static int mmcc_msm8996_probe(struct platform_device *pdev)
{
<<<<<<< HEAD
	struct device *dev = &pdev->dev;
	int i, ret;
=======
>>>>>>> 24b8d41d
	struct regmap *regmap;

	regmap = qcom_cc_map(pdev, &mmcc_msm8996_desc);
	if (IS_ERR(regmap))
		return PTR_ERR(regmap);

	/* Disable the AHB DCD */
	regmap_update_bits(regmap, 0x50d8, BIT(31), 0);
	/* Disable the NoC FSM for mmss_mmagic_cfg_ahb_clk */
	regmap_update_bits(regmap, 0x5054, BIT(15), 0);

<<<<<<< HEAD
	for (i = 0; i < ARRAY_SIZE(mmcc_msm8996_hws); i++) {
		ret = devm_clk_hw_register(dev, mmcc_msm8996_hws[i]);
		if (ret)
			return ret;
	}

=======
>>>>>>> 24b8d41d
	return qcom_cc_really_probe(pdev, &mmcc_msm8996_desc, regmap);
}

static struct platform_driver mmcc_msm8996_driver = {
	.probe		= mmcc_msm8996_probe,
	.driver		= {
		.name	= "mmcc-msm8996",
		.of_match_table = mmcc_msm8996_match_table,
	},
};
module_platform_driver(mmcc_msm8996_driver);

MODULE_DESCRIPTION("QCOM MMCC MSM8996 Driver");
MODULE_LICENSE("GPL v2");
MODULE_ALIAS("platform:mmcc-msm8996");<|MERGE_RESOLUTION|>--- conflicted
+++ resolved
@@ -2900,10 +2900,7 @@
 		.name = "mmagic_bimc",
 	},
 	.pwrsts = PWRSTS_OFF_ON,
-<<<<<<< HEAD
-=======
 	.flags = ALWAYS_ON,
->>>>>>> 24b8d41d
 };
 
 static struct gdsc mmagic_video_gdsc = {
@@ -3356,11 +3353,6 @@
 
 static int mmcc_msm8996_probe(struct platform_device *pdev)
 {
-<<<<<<< HEAD
-	struct device *dev = &pdev->dev;
-	int i, ret;
-=======
->>>>>>> 24b8d41d
 	struct regmap *regmap;
 
 	regmap = qcom_cc_map(pdev, &mmcc_msm8996_desc);
@@ -3372,15 +3364,6 @@
 	/* Disable the NoC FSM for mmss_mmagic_cfg_ahb_clk */
 	regmap_update_bits(regmap, 0x5054, BIT(15), 0);
 
-<<<<<<< HEAD
-	for (i = 0; i < ARRAY_SIZE(mmcc_msm8996_hws); i++) {
-		ret = devm_clk_hw_register(dev, mmcc_msm8996_hws[i]);
-		if (ret)
-			return ret;
-	}
-
-=======
->>>>>>> 24b8d41d
 	return qcom_cc_really_probe(pdev, &mmcc_msm8996_desc, regmap);
 }
 
