--- conflicted
+++ resolved
@@ -194,8 +194,6 @@
 }
 EXPORT_SYMBOL_GPL(qcom_cc_register_sleep_clk);
 
-<<<<<<< HEAD
-=======
 /* Drop 'protected-clocks' from the list of clocks to register */
 static void qcom_cc_drop_protected(struct device *dev, struct qcom_cc *cc)
 {
@@ -212,7 +210,6 @@
 	}
 }
 
->>>>>>> 24b8d41d
 static struct clk_hw *qcom_cc_clk_hw_get(struct of_phandle_args *clkspec,
 					 void *data)
 {
@@ -224,11 +221,7 @@
 		return ERR_PTR(-EINVAL);
 	}
 
-<<<<<<< HEAD
-	return cc->rclks[idx] ? &cc->rclks[idx]->hw : ERR_PTR(-ENOENT);
-=======
 	return cc->rclks[idx] ? &cc->rclks[idx]->hw : NULL;
->>>>>>> 24b8d41d
 }
 
 int qcom_cc_really_probe(struct platform_device *pdev,
@@ -248,31 +241,6 @@
 	if (!cc)
 		return -ENOMEM;
 
-<<<<<<< HEAD
-	cc->rclks = rclks;
-	cc->num_rclks = num_clks;
-
-	for (i = 0; i < num_clks; i++) {
-		if (!rclks[i])
-			continue;
-
-		ret = devm_clk_register_regmap(dev, rclks[i]);
-		if (ret)
-			return ret;
-	}
-
-	ret = of_clk_add_hw_provider(dev->of_node, qcom_cc_clk_hw_get, cc);
-	if (ret)
-		return ret;
-
-	ret = devm_add_action_or_reset(dev, qcom_cc_del_clk_provider,
-				       pdev->dev.of_node);
-
-	if (ret)
-		return ret;
-
-=======
->>>>>>> 24b8d41d
 	reset = &cc->reset;
 	reset->rcdev.of_node = dev->of_node;
 	reset->rcdev.ops = &qcom_reset_ops;
