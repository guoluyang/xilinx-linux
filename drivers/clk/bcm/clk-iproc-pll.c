--- conflicted
+++ resolved
@@ -80,15 +80,10 @@
 	unsigned int num_vco_entries;
 };
 
-<<<<<<< HEAD
-	struct clk_hw_onecell_data *clk_data;
-	struct iproc_clk *clks;
-=======
 struct iproc_clk {
 	struct clk_hw hw;
 	struct iproc_pll *pll;
 	const struct iproc_clk_ctrl *ctrl;
->>>>>>> 24b8d41d
 };
 
 #define to_iproc_clk(hw) container_of(hw, struct iproc_clk, hw)
@@ -749,18 +744,10 @@
 	if (WARN_ON(!pll))
 		return;
 
-<<<<<<< HEAD
-	pll->clk_data = kzalloc(sizeof(*pll->clk_data->hws) * num_clks +
-				sizeof(*pll->clk_data), GFP_KERNEL);
-	if (WARN_ON(!pll->clk_data))
-		goto err_clk_data;
-	pll->clk_data->num = num_clks;
-=======
 	clk_data = kzalloc(struct_size(clk_data, hws, num_clks), GFP_KERNEL);
 	if (WARN_ON(!clk_data))
 		goto err_clk_data;
 	clk_data->num = num_clks;
->>>>>>> 24b8d41d
 
 	iclk_array = kcalloc(num_clks, sizeof(struct iproc_clk), GFP_KERNEL);
 	if (WARN_ON(!iclk_array))
@@ -815,11 +802,7 @@
 	if (WARN_ON(ret))
 		goto err_pll_register;
 
-<<<<<<< HEAD
-	pll->clk_data->hws[0] = &iclk->hw;
-=======
 	clk_data->hws[0] = &iclk->hw;
->>>>>>> 24b8d41d
 
 	/* now initialize and register all leaf clocks */
 	for (i = 1; i < num_clks; i++) {
@@ -848,18 +831,10 @@
 		if (WARN_ON(ret))
 			goto err_clk_register;
 
-<<<<<<< HEAD
-		pll->clk_data->hws[i] = &iclk->hw;
-	}
-
-	ret = of_clk_add_hw_provider(node, of_clk_hw_onecell_get,
-				     pll->clk_data);
-=======
 		clk_data->hws[i] = &iclk->hw;
 	}
 
 	ret = of_clk_add_hw_provider(node, of_clk_hw_onecell_get, clk_data);
->>>>>>> 24b8d41d
 	if (WARN_ON(ret))
 		goto err_clk_register;
 
@@ -867,11 +842,7 @@
 
 err_clk_register:
 	while (--i >= 0)
-<<<<<<< HEAD
-		clk_hw_unregister(pll->clk_data->hws[i]);
-=======
 		clk_hw_unregister(clk_data->hws[i]);
->>>>>>> 24b8d41d
 
 err_pll_register:
 	if (pll->status_base != pll->control_base)
@@ -891,11 +862,7 @@
 	kfree(iclk_array);
 
 err_clks:
-<<<<<<< HEAD
-	kfree(pll->clk_data);
-=======
 	kfree(clk_data);
->>>>>>> 24b8d41d
 
 err_clk_data:
 	kfree(pll);
