# SPDX-License-Identifier: GPL-2.0-only

config CLK_BCM2711_DVP
	tristate "Broadcom BCM2711 DVP support"
	depends on ARCH_BCM2835 ||COMPILE_TEST
	depends on COMMON_CLK
	default ARCH_BCM2835
	select RESET_CONTROLLER
	select RESET_SIMPLE
	help
	  Enable common clock framework support for the Broadcom BCM2711
	  DVP Controller.

config CLK_BCM2835
	bool "Broadcom BCM2835 clock support"
	depends on ARCH_BCM2835 || ARCH_BRCMSTB || COMPILE_TEST
	depends on COMMON_CLK
	default ARCH_BCM2835 || ARCH_BRCMSTB
	help
	  Enable common clock framework support for Broadcom BCM2835
	  SoCs.

config CLK_BCM_63XX
	bool "Broadcom BCM63xx clock support"
	depends on ARCH_BCM_63XX || COMPILE_TEST
	select COMMON_CLK_IPROC
	default ARCH_BCM_63XX
	help
	  Enable common clock framework support for Broadcom BCM63xx DSL SoCs
	  based on the ARM architecture

config CLK_BCM_63XX_GATE
	bool "Broadcom BCM63xx gated clock support"
	depends on BMIPS_GENERIC || COMPILE_TEST
	default BMIPS_GENERIC
	help
	  Enable common clock framework support for Broadcom BCM63xx DSL SoCs
	  based on the MIPS architecture

config CLK_BCM_KONA
	bool "Broadcom Kona CCU clock support"
	depends on ARCH_BCM_MOBILE || COMPILE_TEST
	default ARCH_BCM_MOBILE
	help
	  Enable common clock framework support for Broadcom SoCs
	  using "Kona" style clock control units, including those
	  in the BCM281xx and BCM21664 families.

config COMMON_CLK_IPROC
<<<<<<< HEAD
	bool "Broadcom iProc clock support"
	depends on ARCH_BCM_IPROC || ARCH_BCM_63XX || COMPILE_TEST
	depends on COMMON_CLK
	default ARCH_BCM_IPROC
=======
	bool
>>>>>>> 24b8d41d
	help
	  Enable common clock framework support for Broadcom SoCs
	  based on the iProc architecture

<<<<<<< HEAD
if COMMON_CLK_IPROC

config CLK_BCM_CYGNUS
	bool "Broadcom Cygnus clock support"
	depends on ARCH_BCM_CYGNUS || COMPILE_TEST
=======
config CLK_BCM_CYGNUS
	bool "Broadcom Cygnus clock support"
	depends on ARCH_BCM_CYGNUS || COMPILE_TEST
	select COMMON_CLK_IPROC
>>>>>>> 24b8d41d
	default ARCH_BCM_CYGNUS
	help
	  Enable common clock framework support for the Broadcom Cygnus SoC

<<<<<<< HEAD
config CLK_BCM_NSP
	bool "Broadcom Northstar/Northstar Plus clock support"
	depends on ARCH_BCM_5301X || ARCH_BCM_NSP || COMPILE_TEST
=======
config CLK_BCM_HR2
	bool "Broadcom Hurricane 2 clock support"
	depends on ARCH_BCM_HR2 || COMPILE_TEST
	select COMMON_CLK_IPROC
	default ARCH_BCM_HR2
	help
	  Enable common clock framework support for the Broadcom Hurricane 2
	  SoC

config CLK_BCM_NSP
	bool "Broadcom Northstar/Northstar Plus clock support"
	depends on ARCH_BCM_5301X || ARCH_BCM_NSP || COMPILE_TEST
	select COMMON_CLK_IPROC
>>>>>>> 24b8d41d
	default ARCH_BCM_5301X || ARCH_BCM_NSP
	help
	  Enable common clock framework support for the Broadcom Northstar and
	  Northstar Plus SoCs

config CLK_BCM_NS2
	bool "Broadcom Northstar 2 clock support"
	depends on ARCH_BCM_IPROC || COMPILE_TEST
<<<<<<< HEAD
=======
	select COMMON_CLK_IPROC
>>>>>>> 24b8d41d
	default ARCH_BCM_IPROC
	help
	  Enable common clock framework support for the Broadcom Northstar 2 SoC

<<<<<<< HEAD
endif
=======
config CLK_BCM_SR
	bool "Broadcom Stingray clock support"
	depends on ARCH_BCM_IPROC || COMPILE_TEST
	select COMMON_CLK_IPROC
	default ARCH_BCM_IPROC
	help
	  Enable common clock framework support for the Broadcom Stingray SoC

config CLK_RASPBERRYPI
	tristate "Raspberry Pi firmware based clock support"
	depends on RASPBERRYPI_FIRMWARE || (COMPILE_TEST && !RASPBERRYPI_FIRMWARE)
	help
	  Enable common clock framework support for Raspberry Pi's firmware
	  dependent clocks
>>>>>>> 24b8d41d
<|MERGE_RESOLUTION|>--- conflicted
+++ resolved
@@ -47,39 +47,19 @@
 	  in the BCM281xx and BCM21664 families.
 
 config COMMON_CLK_IPROC
-<<<<<<< HEAD
-	bool "Broadcom iProc clock support"
-	depends on ARCH_BCM_IPROC || ARCH_BCM_63XX || COMPILE_TEST
-	depends on COMMON_CLK
-	default ARCH_BCM_IPROC
-=======
 	bool
->>>>>>> 24b8d41d
 	help
 	  Enable common clock framework support for Broadcom SoCs
 	  based on the iProc architecture
 
-<<<<<<< HEAD
-if COMMON_CLK_IPROC
-
-config CLK_BCM_CYGNUS
-	bool "Broadcom Cygnus clock support"
-	depends on ARCH_BCM_CYGNUS || COMPILE_TEST
-=======
 config CLK_BCM_CYGNUS
 	bool "Broadcom Cygnus clock support"
 	depends on ARCH_BCM_CYGNUS || COMPILE_TEST
 	select COMMON_CLK_IPROC
->>>>>>> 24b8d41d
 	default ARCH_BCM_CYGNUS
 	help
 	  Enable common clock framework support for the Broadcom Cygnus SoC
 
-<<<<<<< HEAD
-config CLK_BCM_NSP
-	bool "Broadcom Northstar/Northstar Plus clock support"
-	depends on ARCH_BCM_5301X || ARCH_BCM_NSP || COMPILE_TEST
-=======
 config CLK_BCM_HR2
 	bool "Broadcom Hurricane 2 clock support"
 	depends on ARCH_BCM_HR2 || COMPILE_TEST
@@ -93,7 +73,6 @@
 	bool "Broadcom Northstar/Northstar Plus clock support"
 	depends on ARCH_BCM_5301X || ARCH_BCM_NSP || COMPILE_TEST
 	select COMMON_CLK_IPROC
->>>>>>> 24b8d41d
 	default ARCH_BCM_5301X || ARCH_BCM_NSP
 	help
 	  Enable common clock framework support for the Broadcom Northstar and
@@ -102,17 +81,11 @@
 config CLK_BCM_NS2
 	bool "Broadcom Northstar 2 clock support"
 	depends on ARCH_BCM_IPROC || COMPILE_TEST
-<<<<<<< HEAD
-=======
 	select COMMON_CLK_IPROC
->>>>>>> 24b8d41d
 	default ARCH_BCM_IPROC
 	help
 	  Enable common clock framework support for the Broadcom Northstar 2 SoC
 
-<<<<<<< HEAD
-endif
-=======
 config CLK_BCM_SR
 	bool "Broadcom Stingray clock support"
 	depends on ARCH_BCM_IPROC || COMPILE_TEST
@@ -126,5 +99,4 @@
 	depends on RASPBERRYPI_FIRMWARE || (COMPILE_TEST && !RASPBERRYPI_FIRMWARE)
 	help
 	  Enable common clock framework support for Raspberry Pi's firmware
-	  dependent clocks
->>>>>>> 24b8d41d
+	  dependent clocks