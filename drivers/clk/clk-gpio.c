--- conflicted
+++ resolved
@@ -136,16 +136,9 @@
 	.determine_rate = __clk_mux_determine_rate,
 };
 
-<<<<<<< HEAD
-static struct clk_hw *clk_register_gpio(struct device *dev, const char *name,
-		const char * const *parent_names, u8 num_parents, unsigned gpio,
-		bool active_low, unsigned long flags,
-		const struct clk_ops *clk_gpio_ops)
-=======
 static struct clk_hw *clk_register_gpio(struct device *dev, u8 num_parents,
 					struct gpio_desc *gpiod,
 					const struct clk_ops *clk_gpio_ops)
->>>>>>> 24b8d41d
 {
 	struct clk_gpio *clk_gpio;
 	struct clk_hw *hw;
@@ -170,37 +163,6 @@
 	clk_gpio->hw.init = &init;
 
 	hw = &clk_gpio->hw;
-<<<<<<< HEAD
-	if (dev)
-		err = devm_clk_hw_register(dev, hw);
-	else
-		err = clk_hw_register(NULL, hw);
-
-	if (!err)
-		return hw;
-
-	if (!dev) {
-		gpiod_put(clk_gpio->gpiod);
-		kfree(clk_gpio);
-	}
-
-	return ERR_PTR(err);
-}
-
-/**
- * clk_hw_register_gpio_gate - register a gpio clock gate with the clock
- * framework
- * @dev: device that is registering this clock
- * @name: name of this clock
- * @parent_name: name of this clock's parent
- * @gpio: gpio number to gate this clock
- * @active_low: true if gpio should be set to 0 to enable clock
- * @flags: clock flags
- */
-struct clk_hw *clk_hw_register_gpio_gate(struct device *dev, const char *name,
-		const char *parent_name, unsigned gpio, bool active_low,
-		unsigned long flags)
-=======
 	err = devm_clk_hw_register(dev, hw);
 	if (err)
 		return ERR_PTR(err);
@@ -211,7 +173,6 @@
 static struct clk_hw *clk_hw_register_gpio_gate(struct device *dev,
 						int num_parents,
 						struct gpio_desc *gpiod)
->>>>>>> 24b8d41d
 {
 	const struct clk_ops *ops;
 
@@ -222,62 +183,12 @@
 
 	return clk_register_gpio(dev, num_parents, gpiod, ops);
 }
-<<<<<<< HEAD
-EXPORT_SYMBOL_GPL(clk_hw_register_gpio_gate);
-
-struct clk *clk_register_gpio_gate(struct device *dev, const char *name,
-		const char *parent_name, unsigned gpio, bool active_low,
-		unsigned long flags)
-{
-	struct clk_hw *hw;
-
-	hw = clk_hw_register_gpio_gate(dev, name, parent_name, gpio, active_low,
-				       flags);
-	if (IS_ERR(hw))
-		return ERR_CAST(hw);
-	return hw->clk;
-}
-EXPORT_SYMBOL_GPL(clk_register_gpio_gate);
-
-/**
- * clk_hw_register_gpio_mux - register a gpio clock mux with the clock framework
- * @dev: device that is registering this clock
- * @name: name of this clock
- * @parent_names: names of this clock's parents
- * @num_parents: number of parents listed in @parent_names
- * @gpio: gpio number to gate this clock
- * @active_low: true if gpio should be set to 0 to enable clock
- * @flags: clock flags
- */
-struct clk_hw *clk_hw_register_gpio_mux(struct device *dev, const char *name,
-		const char * const *parent_names, u8 num_parents, unsigned gpio,
-		bool active_low, unsigned long flags)
-=======
 
 static struct clk_hw *clk_hw_register_gpio_mux(struct device *dev,
 					       struct gpio_desc *gpiod)
->>>>>>> 24b8d41d
 {
 	return clk_register_gpio(dev, 2, gpiod, &clk_gpio_mux_ops);
 }
-<<<<<<< HEAD
-EXPORT_SYMBOL_GPL(clk_hw_register_gpio_mux);
-
-struct clk *clk_register_gpio_mux(struct device *dev, const char *name,
-		const char * const *parent_names, u8 num_parents, unsigned gpio,
-		bool active_low, unsigned long flags)
-{
-	struct clk_hw *hw;
-
-	hw = clk_hw_register_gpio_mux(dev, name, parent_names, num_parents,
-			gpio, active_low, flags);
-	if (IS_ERR(hw))
-		return ERR_CAST(hw);
-	return hw->clk;
-}
-EXPORT_SYMBOL_GPL(clk_register_gpio_mux);
-=======
->>>>>>> 24b8d41d
 
 static int gpio_clk_driver_probe(struct platform_device *pdev)
 {
