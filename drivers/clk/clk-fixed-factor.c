--- conflicted
+++ resolved
@@ -64,14 +64,6 @@
 };
 EXPORT_SYMBOL_GPL(clk_fixed_factor_ops);
 
-<<<<<<< HEAD
-struct clk_hw *clk_hw_register_fixed_factor(struct device *dev,
-		const char *name, const char *parent_name, unsigned long flags,
-		unsigned int mult, unsigned int div)
-{
-	struct clk_fixed_factor *fix;
-	struct clk_init_data init;
-=======
 static struct clk_hw *
 __clk_hw_register_fixed_factor(struct device *dev, struct device_node *np,
 		const char *name, const char *parent_name, int index,
@@ -80,7 +72,6 @@
 	struct clk_fixed_factor *fix;
 	struct clk_init_data init = { };
 	struct clk_parent_data pdata = { .index = index };
->>>>>>> 24b8d41d
 	struct clk_hw *hw;
 	int ret;
 
@@ -103,21 +94,24 @@
 	init.num_parents = 1;
 
 	hw = &fix->hw;
-<<<<<<< HEAD
-	ret = clk_hw_register(dev, hw);
-=======
 	if (dev)
 		ret = clk_hw_register(dev, hw);
 	else
 		ret = of_clk_hw_register(np, hw);
->>>>>>> 24b8d41d
 	if (ret) {
 		kfree(fix);
 		hw = ERR_PTR(ret);
 	}
-<<<<<<< HEAD
 
 	return hw;
+}
+
+struct clk_hw *clk_hw_register_fixed_factor(struct device *dev,
+		const char *name, const char *parent_name, unsigned long flags,
+		unsigned int mult, unsigned int div)
+{
+	return __clk_hw_register_fixed_factor(dev, NULL, name, parent_name, -1,
+					      flags, mult, div);
 }
 EXPORT_SYMBOL_GPL(clk_hw_register_fixed_factor);
 
@@ -127,27 +121,6 @@
 {
 	struct clk_hw *hw;
 
-=======
-
-	return hw;
-}
-
-struct clk_hw *clk_hw_register_fixed_factor(struct device *dev,
-		const char *name, const char *parent_name, unsigned long flags,
-		unsigned int mult, unsigned int div)
-{
-	return __clk_hw_register_fixed_factor(dev, NULL, name, parent_name, -1,
-					      flags, mult, div);
-}
-EXPORT_SYMBOL_GPL(clk_hw_register_fixed_factor);
-
-struct clk *clk_register_fixed_factor(struct device *dev, const char *name,
-		const char *parent_name, unsigned long flags,
-		unsigned int mult, unsigned int div)
-{
-	struct clk_hw *hw;
-
->>>>>>> 24b8d41d
 	hw = clk_hw_register_fixed_factor(dev, name, parent_name, flags, mult,
 					  div);
 	if (IS_ERR(hw))
@@ -186,41 +159,23 @@
 	{ /* Sentinel */ },
 };
 
-<<<<<<< HEAD
-static struct clk *_of_fixed_factor_clk_setup(struct device_node *node)
-=======
 static struct clk_hw *_of_fixed_factor_clk_setup(struct device_node *node)
->>>>>>> 24b8d41d
 {
 	struct clk_hw *hw;
 	const char *clk_name = node->name;
-<<<<<<< HEAD
-	const char *parent_name;
-=======
->>>>>>> 24b8d41d
 	unsigned long flags = 0;
 	u32 div, mult;
 	int ret;
 
 	if (of_property_read_u32(node, "clock-div", &div)) {
-<<<<<<< HEAD
-		pr_err("%s Fixed factor clock <%s> must have a clock-div property\n",
-			__func__, node->name);
-=======
 		pr_err("%s Fixed factor clock <%pOFn> must have a clock-div property\n",
 			__func__, node);
->>>>>>> 24b8d41d
 		return ERR_PTR(-EIO);
 	}
 
 	if (of_property_read_u32(node, "clock-mult", &mult)) {
-<<<<<<< HEAD
-		pr_err("%s Fixed factor clock <%s> must have a clock-mult property\n",
-			__func__, node->name);
-=======
 		pr_err("%s Fixed factor clock <%pOFn> must have a clock-mult property\n",
 			__func__, node);
->>>>>>> 24b8d41d
 		return ERR_PTR(-EIO);
 	}
 
@@ -229,20 +184,6 @@
 	if (of_match_node(set_rate_parent_matches, node))
 		flags |= CLK_SET_RATE_PARENT;
 
-<<<<<<< HEAD
-	clk = clk_register_fixed_factor(NULL, clk_name, parent_name, flags,
-					mult, div);
-	if (IS_ERR(clk))
-		return clk;
-
-	ret = of_clk_add_provider(node, of_clk_src_simple_get, clk);
-	if (ret) {
-		clk_unregister(clk);
-		return ERR_PTR(ret);
-	}
-
-	return clk;
-=======
 	hw = __clk_hw_register_fixed_factor(NULL, node, clk_name, NULL, 0,
 					    flags, mult, div);
 	if (IS_ERR(hw)) {
@@ -261,15 +202,11 @@
 	}
 
 	return hw;
->>>>>>> 24b8d41d
 }
 
 /**
  * of_fixed_factor_clk_setup() - Setup function for simple fixed factor clock
-<<<<<<< HEAD
-=======
  * @node:	device node for the clock
->>>>>>> 24b8d41d
  */
 void __init of_fixed_factor_clk_setup(struct device_node *node)
 {
@@ -280,27 +217,17 @@
 
 static int of_fixed_factor_clk_remove(struct platform_device *pdev)
 {
-<<<<<<< HEAD
-	struct clk *clk = platform_get_drvdata(pdev);
-
-	clk_unregister_fixed_factor(clk);
-=======
 	struct clk_hw *clk = platform_get_drvdata(pdev);
 
 	of_clk_del_provider(pdev->dev.of_node);
 	clk_hw_unregister_fixed_factor(clk);
->>>>>>> 24b8d41d
 
 	return 0;
 }
 
 static int of_fixed_factor_clk_probe(struct platform_device *pdev)
 {
-<<<<<<< HEAD
-	struct clk *clk;
-=======
 	struct clk_hw *clk;
->>>>>>> 24b8d41d
 
 	/*
 	 * This function is not executed when of_fixed_factor_clk_setup
