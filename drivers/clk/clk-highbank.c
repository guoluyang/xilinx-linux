--- conflicted
+++ resolved
@@ -301,12 +301,7 @@
 		kfree(hb_clk);
 		return;
 	}
-<<<<<<< HEAD
-	rc = of_clk_add_hw_provider(node, of_clk_hw_simple_get, &hb_clk->hw);
-	return hb_clk->hw.clk;
-=======
 	of_clk_add_hw_provider(node, of_clk_hw_simple_get, &hb_clk->hw);
->>>>>>> 24b8d41d
 }
 
 static void __init hb_pll_init(struct device_node *node)
