--- conflicted
+++ resolved
@@ -561,18 +561,6 @@
 			tb_drom_read_uid_only(sw, &sw->uid);
 		}
 
-<<<<<<< HEAD
-		sw->ports[3].link_nr = 0;
-		sw->ports[4].link_nr = 1;
-		sw->ports[3].dual_link_port = &sw->ports[4];
-		sw->ports[4].dual_link_port = &sw->ports[3];
-
-		/* Port 5 is inaccessible on this gen 1 controller */
-		if (sw->config.device_id == PCI_DEVICE_ID_INTEL_LIGHT_RIDGE)
-			sw->ports[5].disabled = true;
-
-=======
->>>>>>> 24b8d41d
 		return 0;
 	}
 
