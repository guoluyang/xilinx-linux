--- conflicted
+++ resolved
@@ -1192,14 +1192,7 @@
 	/* cannot fail - table is allocated bin pcim_iomap_regions */
 	nhi->iobase = pcim_iomap_table(pdev)[0];
 	nhi->hop_count = ioread32(nhi->iobase + REG_HOP_COUNT) & 0x3ff;
-<<<<<<< HEAD
-	if (nhi->hop_count != 12 && nhi->hop_count != 32)
-		dev_warn(&pdev->dev, "unexpected hop count: %d\n",
-			 nhi->hop_count);
-	INIT_WORK(&nhi->interrupt_work, nhi_interrupt_work);
-=======
 	dev_dbg(&pdev->dev, "total paths: %d\n", nhi->hop_count);
->>>>>>> 24b8d41d
 
 	nhi->tx_rings = devm_kcalloc(&pdev->dev, nhi->hop_count,
 				     sizeof(*nhi->tx_rings), GFP_KERNEL);
@@ -1324,15 +1317,6 @@
 		.class = PCI_CLASS_SYSTEM_OTHER << 8, .class_mask = ~0,
 		.vendor = PCI_VENDOR_ID_INTEL,
 		.device = PCI_DEVICE_ID_INTEL_FALCON_RIDGE_2C_NHI,
-<<<<<<< HEAD
-		.subvendor = PCI_ANY_ID, .subdevice = PCI_ANY_ID,
-	},
-	{
-		.class = PCI_CLASS_SYSTEM_OTHER << 8, .class_mask = ~0,
-		.vendor = PCI_VENDOR_ID_INTEL,
-		.device = PCI_DEVICE_ID_INTEL_FALCON_RIDGE_4C_NHI,
-=======
->>>>>>> 24b8d41d
 		.subvendor = PCI_ANY_ID, .subdevice = PCI_ANY_ID,
 	},
 	{
