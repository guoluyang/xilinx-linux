// SPDX-License-Identifier: GPL-2.0-only
/*
 * Map driver for Intel XScale PXA2xx platforms.
 *
 * Author:	Nicolas Pitre
 * Copyright:	(C) 2001 MontaVista Software Inc.
 */

#include <linux/module.h>
#include <linux/types.h>
#include <linux/slab.h>
#include <linux/kernel.h>
#include <linux/platform_device.h>
#include <linux/mtd/mtd.h>
#include <linux/mtd/map.h>
#include <linux/mtd/partitions.h>

#include <asm/io.h>
#include <mach/hardware.h>

#include <asm/mach/flash.h>

#define CACHELINESIZE	32

static void pxa2xx_map_inval_cache(struct map_info *map, unsigned long from,
				      ssize_t len)
{
	unsigned long start = (unsigned long)map->cached + from;
	unsigned long end = start + len;

	start &= ~(CACHELINESIZE - 1);
	while (start < end) {
		/* invalidate D cache line */
		asm volatile ("mcr p15, 0, %0, c7, c6, 1" : : "r" (start));
		start += CACHELINESIZE;
	}
}

struct pxa2xx_flash_info {
	struct mtd_info		*mtd;
	struct map_info		map;
};

static const char * const probes[] = { "RedBoot", "cmdlinepart", NULL };

static int pxa2xx_flash_probe(struct platform_device *pdev)
{
	struct flash_platform_data *flash = dev_get_platdata(&pdev->dev);
	struct pxa2xx_flash_info *info;
	struct resource *res;

	res = platform_get_resource(pdev, IORESOURCE_MEM, 0);
	if (!res)
		return -ENODEV;

	info = kzalloc(sizeof(struct pxa2xx_flash_info), GFP_KERNEL);
	if (!info)
		return -ENOMEM;

	info->map.name = flash->name;
	info->map.bankwidth = flash->width;
	info->map.phys = res->start;
	info->map.size = resource_size(res);

	info->map.virt = ioremap(info->map.phys, info->map.size);
	if (!info->map.virt) {
		printk(KERN_WARNING "Failed to ioremap %s\n",
		       info->map.name);
		return -ENOMEM;
	}
<<<<<<< HEAD
	info->map.cached =
		ioremap_cached(info->map.phys, info->map.size);
=======
	info->map.cached = ioremap_cache(info->map.phys, info->map.size);
>>>>>>> 24b8d41d
	if (!info->map.cached)
		printk(KERN_WARNING "Failed to ioremap cached %s\n",
		       info->map.name);
	info->map.inval_cache = pxa2xx_map_inval_cache;
	simple_map_init(&info->map);

	printk(KERN_NOTICE
	       "Probing %s at physical address 0x%08lx"
	       " (%d-bit bankwidth)\n",
	       info->map.name, (unsigned long)info->map.phys,
	       info->map.bankwidth * 8);

	info->mtd = do_map_probe(flash->map_name, &info->map);

	if (!info->mtd) {
		iounmap((void *)info->map.virt);
		if (info->map.cached)
			iounmap(info->map.cached);
		return -EIO;
	}
	info->mtd->dev.parent = &pdev->dev;

	mtd_device_parse_register(info->mtd, probes, NULL, flash->parts,
				  flash->nr_parts);

	platform_set_drvdata(pdev, info);
	return 0;
}

static int pxa2xx_flash_remove(struct platform_device *dev)
{
	struct pxa2xx_flash_info *info = platform_get_drvdata(dev);

	mtd_device_unregister(info->mtd);

	map_destroy(info->mtd);
	iounmap(info->map.virt);
	if (info->map.cached)
		iounmap(info->map.cached);
	kfree(info);
	return 0;
}

#ifdef CONFIG_PM
static void pxa2xx_flash_shutdown(struct platform_device *dev)
{
	struct pxa2xx_flash_info *info = platform_get_drvdata(dev);

	if (info && mtd_suspend(info->mtd) == 0)
		mtd_resume(info->mtd);
}
#else
#define pxa2xx_flash_shutdown NULL
#endif

static struct platform_driver pxa2xx_flash_driver = {
	.driver = {
		.name		= "pxa2xx-flash",
	},
	.probe		= pxa2xx_flash_probe,
	.remove		= pxa2xx_flash_remove,
	.shutdown	= pxa2xx_flash_shutdown,
};

module_platform_driver(pxa2xx_flash_driver);

MODULE_LICENSE("GPL");
MODULE_AUTHOR("Nicolas Pitre <nico@fluxnic.net>");
MODULE_DESCRIPTION("MTD map driver for Intel XScale PXA2xx");<|MERGE_RESOLUTION|>--- conflicted
+++ resolved
@@ -68,12 +68,7 @@
 		       info->map.name);
 		return -ENOMEM;
 	}
-<<<<<<< HEAD
-	info->map.cached =
-		ioremap_cached(info->map.phys, info->map.size);
-=======
 	info->map.cached = ioremap_cache(info->map.phys, info->map.size);
->>>>>>> 24b8d41d
 	if (!info->map.cached)
 		printk(KERN_WARNING "Failed to ioremap cached %s\n",
 		       info->map.name);
