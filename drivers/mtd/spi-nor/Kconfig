--- conflicted
+++ resolved
@@ -24,55 +24,6 @@
 	  Please note that some tools/drivers/filesystems may not work with
 	  4096 B erase size (e.g. UBIFS requires 15 KiB as a minimum).
 
-<<<<<<< HEAD
-config SPI_ATMEL_QUADSPI
-	tristate "Atmel Quad SPI Controller"
-	depends on ARCH_AT91 || (ARM && COMPILE_TEST)
-	depends on OF && HAS_IOMEM
-	help
-	  This enables support for the Quad SPI controller in master mode.
-	  This driver does not support generic SPI. The implementation only
-	  supports SPI NOR.
-
-config SPI_CADENCE_QUADSPI
-	tristate "Cadence Quad SPI controller"
-	depends on OF && ARM
-	help
-	  Enable support for the Cadence Quad SPI Flash controller.
-
-	  Cadence QSPI is a specialized controller for connecting an SPI
-	  Flash over 1/2/4-bit wide bus. Enable this option if you have a
-	  device with a Cadence QSPI controller and want to access the
-	  Flash as an MTD device.
-
-config SPI_FSL_QUADSPI
-	tristate "Freescale Quad SPI controller"
-	depends on ARCH_MXC || SOC_LS1021A || ARCH_LAYERSCAPE || COMPILE_TEST
-	depends on HAS_IOMEM
-	help
-	  This enables support for the Quad SPI controller in master mode.
-	  This controller does not support generic SPI. It only supports
-	  SPI NOR.
-
-config SPI_HISI_SFC
-	tristate "Hisilicon SPI-NOR Flash Controller(SFC)"
-	depends on ARCH_HISI || COMPILE_TEST
-	depends on HAS_IOMEM && HAS_DMA
-	help
-	  This enables support for hisilicon SPI-NOR flash controller.
-
-config SPI_NXP_SPIFI
-	tristate "NXP SPI Flash Interface (SPIFI)"
-	depends on OF && (ARCH_LPC18XX || COMPILE_TEST)
-	depends on HAS_IOMEM
-	help
-	  Enable support for the NXP LPC SPI Flash Interface controller.
-
-	  SPIFI is a specialized controller for connecting serial SPI
-	  Flash. Enable this option if you have a device with a SPIFI
-	  controller and want to access the Flash as a mtd device.
-=======
 source "drivers/mtd/spi-nor/controllers/Kconfig"
->>>>>>> 24b8d41d
 
 endif # MTD_SPI_NOR