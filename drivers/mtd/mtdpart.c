// SPDX-License-Identifier: GPL-2.0-or-later
/*
 * Simple MTD partitioning layer
 *
 * Copyright © 2000 Nicolas Pitre <nico@fluxnic.net>
 * Copyright © 2002 Thomas Gleixner <gleixner@linutronix.de>
 * Copyright © 2000-2010 David Woodhouse <dwmw2@infradead.org>
 */

#include <linux/module.h>
#include <linux/types.h>
#include <linux/kernel.h>
#include <linux/slab.h>
#include <linux/list.h>
#include <linux/kmod.h>
#include <linux/mtd/mtd.h>
#include <linux/mtd/partitions.h>
#include <linux/err.h>
<<<<<<< HEAD
=======
#include <linux/of.h>
>>>>>>> 24b8d41d

#include "mtdcore.h"

/*
 * MTD methods which simply translate the effective address and pass through
 * to the _real_ device.
 */

static inline void free_partition(struct mtd_info *mtd)
{
	kfree(mtd->name);
	kfree(mtd);
}

static struct mtd_info *allocate_partition(struct mtd_info *parent,
					   const struct mtd_partition *part,
					   int partno, uint64_t cur_offset)
{
<<<<<<< HEAD
	struct mtd_part *part = mtd_to_part(mtd);

	return part->master->_unpoint(part->master, from + part->offset, len);
}

static unsigned long part_get_unmapped_area(struct mtd_info *mtd,
					    unsigned long len,
					    unsigned long offset,
					    unsigned long flags)
{
	struct mtd_part *part = mtd_to_part(mtd);

	offset += part->offset;
	return part->master->_get_unmapped_area(part->master, len, offset,
						flags);
}

static int part_read_oob(struct mtd_info *mtd, loff_t from,
		struct mtd_oob_ops *ops)
{
	struct mtd_part *part = mtd_to_part(mtd);
	int res;

	if (from >= mtd->size)
		return -EINVAL;
	if (ops->datbuf && from + ops->len > mtd->size)
		return -EINVAL;

	/*
	 * If OOB is also requested, make sure that we do not read past the end
	 * of this partition.
	 */
	if (ops->oobbuf) {
		size_t len, pages;

		len = mtd_oobavail(mtd, ops);
		pages = mtd_div_by_ws(mtd->size, mtd);
		pages -= mtd_div_by_ws(from, mtd);
		if (ops->ooboffs + ops->ooblen > pages * len)
			return -EINVAL;
	}

	res = part->master->_read_oob(part->master, from + part->offset, ops);
	if (unlikely(res)) {
		if (mtd_is_bitflip(res))
			mtd->ecc_stats.corrected++;
		if (mtd_is_eccerr(res))
			mtd->ecc_stats.failed++;
	}
	return res;
}

static int part_read_user_prot_reg(struct mtd_info *mtd, loff_t from,
		size_t len, size_t *retlen, u_char *buf)
{
	struct mtd_part *part = mtd_to_part(mtd);
	return part->master->_read_user_prot_reg(part->master, from, len,
						 retlen, buf);
}

static int part_get_user_prot_info(struct mtd_info *mtd, size_t len,
				   size_t *retlen, struct otp_info *buf)
{
	struct mtd_part *part = mtd_to_part(mtd);
	return part->master->_get_user_prot_info(part->master, len, retlen,
						 buf);
}

static int part_read_fact_prot_reg(struct mtd_info *mtd, loff_t from,
		size_t len, size_t *retlen, u_char *buf)
{
	struct mtd_part *part = mtd_to_part(mtd);
	return part->master->_read_fact_prot_reg(part->master, from, len,
						 retlen, buf);
}

static int part_get_fact_prot_info(struct mtd_info *mtd, size_t len,
				   size_t *retlen, struct otp_info *buf)
{
	struct mtd_part *part = mtd_to_part(mtd);
	return part->master->_get_fact_prot_info(part->master, len, retlen,
						 buf);
}

static int part_write(struct mtd_info *mtd, loff_t to, size_t len,
		size_t *retlen, const u_char *buf)
{
	struct mtd_part *part = mtd_to_part(mtd);
	return part->master->_write(part->master, to + part->offset, len,
				    retlen, buf);
}

static int part_panic_write(struct mtd_info *mtd, loff_t to, size_t len,
		size_t *retlen, const u_char *buf)
{
	struct mtd_part *part = mtd_to_part(mtd);
	return part->master->_panic_write(part->master, to + part->offset, len,
					  retlen, buf);
}

static int part_write_oob(struct mtd_info *mtd, loff_t to,
		struct mtd_oob_ops *ops)
{
	struct mtd_part *part = mtd_to_part(mtd);

	if (to >= mtd->size)
		return -EINVAL;
	if (ops->datbuf && to + ops->len > mtd->size)
		return -EINVAL;
	return part->master->_write_oob(part->master, to + part->offset, ops);
}

static int part_write_user_prot_reg(struct mtd_info *mtd, loff_t from,
		size_t len, size_t *retlen, u_char *buf)
{
	struct mtd_part *part = mtd_to_part(mtd);
	return part->master->_write_user_prot_reg(part->master, from, len,
						  retlen, buf);
}

static int part_lock_user_prot_reg(struct mtd_info *mtd, loff_t from,
		size_t len)
{
	struct mtd_part *part = mtd_to_part(mtd);
	return part->master->_lock_user_prot_reg(part->master, from, len);
}

static int part_writev(struct mtd_info *mtd, const struct kvec *vecs,
		unsigned long count, loff_t to, size_t *retlen)
{
	struct mtd_part *part = mtd_to_part(mtd);
	return part->master->_writev(part->master, vecs, count,
				     to + part->offset, retlen);
}

static int part_erase(struct mtd_info *mtd, struct erase_info *instr)
{
	struct mtd_part *part = mtd_to_part(mtd);
	int ret;

	instr->addr += part->offset;
	ret = part->master->_erase(part->master, instr);
	if (ret) {
		if (instr->fail_addr != MTD_FAIL_ADDR_UNKNOWN)
			instr->fail_addr -= part->offset;
		instr->addr -= part->offset;
	}
	return ret;
}

void mtd_erase_callback(struct erase_info *instr)
{
	if (instr->mtd->_erase == part_erase) {
		struct mtd_part *part = mtd_to_part(instr->mtd);

		if (instr->fail_addr != MTD_FAIL_ADDR_UNKNOWN)
			instr->fail_addr -= part->offset;
		instr->addr -= part->offset;
	}
	if (instr->callback)
		instr->callback(instr);
}
EXPORT_SYMBOL_GPL(mtd_erase_callback);

static int part_lock(struct mtd_info *mtd, loff_t ofs, uint64_t len)
{
	struct mtd_part *part = mtd_to_part(mtd);
	return part->master->_lock(part->master, ofs + part->offset, len);
}

static int part_unlock(struct mtd_info *mtd, loff_t ofs, uint64_t len)
{
	struct mtd_part *part = mtd_to_part(mtd);
	return part->master->_unlock(part->master, ofs + part->offset, len);
}

static int part_is_locked(struct mtd_info *mtd, loff_t ofs, uint64_t len)
{
	struct mtd_part *part = mtd_to_part(mtd);
	return part->master->_is_locked(part->master, ofs + part->offset, len);
}

static void part_sync(struct mtd_info *mtd)
{
	struct mtd_part *part = mtd_to_part(mtd);
	part->master->_sync(part->master);
}

static int part_suspend(struct mtd_info *mtd)
{
	struct mtd_part *part = mtd_to_part(mtd);
	return part->master->_suspend(part->master);
}

static void part_resume(struct mtd_info *mtd)
{
	struct mtd_part *part = mtd_to_part(mtd);
	part->master->_resume(part->master);
}

static int part_block_isreserved(struct mtd_info *mtd, loff_t ofs)
{
	struct mtd_part *part = mtd_to_part(mtd);
	ofs += part->offset;
	return part->master->_block_isreserved(part->master, ofs);
}

static int part_block_isbad(struct mtd_info *mtd, loff_t ofs)
{
	struct mtd_part *part = mtd_to_part(mtd);
	ofs += part->offset;
	return part->master->_block_isbad(part->master, ofs);
}

static int part_block_markbad(struct mtd_info *mtd, loff_t ofs)
{
	struct mtd_part *part = mtd_to_part(mtd);
	int res;

	ofs += part->offset;
	res = part->master->_block_markbad(part->master, ofs);
	if (!res)
		mtd->ecc_stats.badblocks++;
	return res;
}

static int part_get_device(struct mtd_info *mtd)
{
	struct mtd_part *part = mtd_to_part(mtd);
	return part->master->_get_device(part->master);
}

static void part_put_device(struct mtd_info *mtd)
{
	struct mtd_part *part = mtd_to_part(mtd);
	part->master->_put_device(part->master);
}

static int part_ooblayout_ecc(struct mtd_info *mtd, int section,
			      struct mtd_oob_region *oobregion)
{
	struct mtd_part *part = mtd_to_part(mtd);

	return mtd_ooblayout_ecc(part->master, section, oobregion);
}

static int part_ooblayout_free(struct mtd_info *mtd, int section,
			       struct mtd_oob_region *oobregion)
{
	struct mtd_part *part = mtd_to_part(mtd);

	return mtd_ooblayout_free(part->master, section, oobregion);
}

static const struct mtd_ooblayout_ops part_ooblayout_ops = {
	.ecc = part_ooblayout_ecc,
	.free = part_ooblayout_free,
};

static inline void free_partition(struct mtd_part *p)
{
	kfree(p->mtd.name);
	kfree(p);
}

/*
 * This function unregisters and destroy all slave MTD objects which are
 * attached to the given master MTD object.
 */

int del_mtd_partitions(struct mtd_info *master)
{
	struct mtd_part *slave, *next;
	int ret, err = 0;

	mutex_lock(&mtd_partitions_mutex);
	list_for_each_entry_safe(slave, next, &mtd_partitions, list)
		if (slave->master == master) {
			ret = del_mtd_device(&slave->mtd);
			if (ret < 0) {
				err = ret;
				continue;
			}
			list_del(&slave->list);
			free_partition(slave);
		}
	mutex_unlock(&mtd_partitions_mutex);

	return err;
}

static struct mtd_part *allocate_partition(struct mtd_info *master,
			const struct mtd_partition *part, int partno,
			uint64_t cur_offset)
{
	struct mtd_part *slave;
=======
	struct mtd_info *master = mtd_get_master(parent);
	int wr_alignment = (parent->flags & MTD_NO_ERASE) ?
			   master->writesize : master->erasesize;
	u64 parent_size = mtd_is_partition(parent) ?
			  parent->part.size : parent->size;
	struct mtd_info *child;
	u32 remainder;
>>>>>>> 24b8d41d
	char *name;
	u64 tmp;

	/* allocate the partition structure */
	child = kzalloc(sizeof(*child), GFP_KERNEL);
	name = kstrdup(part->name, GFP_KERNEL);
	if (!name || !child) {
		printk(KERN_ERR"memory allocation error while creating partitions for \"%s\"\n",
		       parent->name);
		kfree(name);
		kfree(child);
		return ERR_PTR(-ENOMEM);
	}

	/* set up the MTD object for this partition */
<<<<<<< HEAD
	slave->mtd.type = master->type;
	slave->mtd.flags = master->flags & ~part->mask_flags;
	slave->mtd.size = part->size;
	slave->mtd.writesize = master->writesize;
	slave->mtd.writebufsize = master->writebufsize;
	slave->mtd.oobsize = master->oobsize;
	slave->mtd.oobavail = master->oobavail;
	slave->mtd.subpage_sft = master->subpage_sft;
	slave->mtd.pairing = master->pairing;

	slave->mtd.name = name;
	slave->mtd.owner = master->owner;
=======
	child->type = parent->type;
	child->part.flags = parent->flags & ~part->mask_flags;
	child->part.flags |= part->add_flags;
	child->flags = child->part.flags;
	child->part.size = part->size;
	child->writesize = parent->writesize;
	child->writebufsize = parent->writebufsize;
	child->oobsize = parent->oobsize;
	child->oobavail = parent->oobavail;
	child->subpage_sft = parent->subpage_sft;

	child->name = name;
	child->owner = parent->owner;
>>>>>>> 24b8d41d

	/* NOTE: Historically, we didn't arrange MTDs as a tree out of
	 * concern for showing the same data in multiple partitions.
	 * However, it is very useful to have the master node present,
	 * so the MTD_PARTITIONED_MASTER option allows that. The master
	 * will have device nodes etc only if this is set, so make the
	 * parent conditional on that option. Note, this is a way to
	 * distinguish between the parent and its partitions in sysfs.
	 */
<<<<<<< HEAD
	slave->mtd.dev.parent = IS_ENABLED(CONFIG_MTD_PARTITIONED_MASTER) ?
				&master->dev :
				master->dev.parent;

	slave->mtd._read = part_read;
	slave->mtd._write = part_write;

	if (master->_panic_write)
		slave->mtd._panic_write = part_panic_write;

	if (master->_point && master->_unpoint) {
		slave->mtd._point = part_point;
		slave->mtd._unpoint = part_unpoint;
	}

	if (master->_get_unmapped_area)
		slave->mtd._get_unmapped_area = part_get_unmapped_area;
	if (master->_read_oob)
		slave->mtd._read_oob = part_read_oob;
	if (master->_write_oob)
		slave->mtd._write_oob = part_write_oob;
	if (master->_read_user_prot_reg)
		slave->mtd._read_user_prot_reg = part_read_user_prot_reg;
	if (master->_read_fact_prot_reg)
		slave->mtd._read_fact_prot_reg = part_read_fact_prot_reg;
	if (master->_write_user_prot_reg)
		slave->mtd._write_user_prot_reg = part_write_user_prot_reg;
	if (master->_lock_user_prot_reg)
		slave->mtd._lock_user_prot_reg = part_lock_user_prot_reg;
	if (master->_get_user_prot_info)
		slave->mtd._get_user_prot_info = part_get_user_prot_info;
	if (master->_get_fact_prot_info)
		slave->mtd._get_fact_prot_info = part_get_fact_prot_info;
	if (master->_sync)
		slave->mtd._sync = part_sync;
	if (!partno && !master->dev.class && master->_suspend &&
	    master->_resume) {
			slave->mtd._suspend = part_suspend;
			slave->mtd._resume = part_resume;
	}
	if (master->_writev)
		slave->mtd._writev = part_writev;
	if (master->_lock)
		slave->mtd._lock = part_lock;
	if (master->_unlock)
		slave->mtd._unlock = part_unlock;
	if (master->_is_locked)
		slave->mtd._is_locked = part_is_locked;
	if (master->_block_isreserved)
		slave->mtd._block_isreserved = part_block_isreserved;
	if (master->_block_isbad)
		slave->mtd._block_isbad = part_block_isbad;
	if (master->_block_markbad)
		slave->mtd._block_markbad = part_block_markbad;

	if (master->_get_device)
		slave->mtd._get_device = part_get_device;
	if (master->_put_device)
		slave->mtd._put_device = part_put_device;

	slave->mtd._erase = part_erase;
	slave->master = master;
	slave->offset = part->offset;

	if (slave->offset == MTDPART_OFS_APPEND)
		slave->offset = cur_offset;
	if (slave->offset == MTDPART_OFS_NXTBLK) {
		slave->offset = cur_offset;
		if (mtd_mod_by_eb(cur_offset, master) != 0) {
			/* Round up to next erasesize */
			slave->offset = (mtd_div_by_eb(cur_offset, master) + 1) * master->erasesize;
=======
	child->dev.parent = IS_ENABLED(CONFIG_MTD_PARTITIONED_MASTER) || mtd_is_partition(parent) ?
			    &parent->dev : parent->dev.parent;
	child->dev.of_node = part->of_node;
	child->parent = parent;
	child->part.offset = part->offset;
	INIT_LIST_HEAD(&child->partitions);

	if (child->part.offset == MTDPART_OFS_APPEND)
		child->part.offset = cur_offset;
	if (child->part.offset == MTDPART_OFS_NXTBLK) {
		tmp = cur_offset;
		child->part.offset = cur_offset;
		remainder = do_div(tmp, wr_alignment);
		if (remainder) {
			child->part.offset += wr_alignment - remainder;
>>>>>>> 24b8d41d
			printk(KERN_NOTICE "Moving partition %d: "
			       "0x%012llx -> 0x%012llx\n", partno,
			       (unsigned long long)cur_offset,
			       child->part.offset);
		}
	}
	if (child->part.offset == MTDPART_OFS_RETAIN) {
		child->part.offset = cur_offset;
		if (parent_size - child->part.offset >= child->part.size) {
			child->part.size = parent_size - child->part.offset -
					   child->part.size;
		} else {
			printk(KERN_ERR "mtd partition \"%s\" doesn't have enough space: %#llx < %#llx, disabled\n",
				part->name, parent_size - child->part.offset,
				child->part.size);
			/* register to preserve ordering */
			goto out_register;
		}
	}
	if (child->part.size == MTDPART_SIZ_FULL)
		child->part.size = parent_size - child->part.offset;

	printk(KERN_NOTICE "0x%012llx-0x%012llx : \"%s\"\n",
	       child->part.offset, child->part.offset + child->part.size,
	       child->name);

	/* let's do some sanity checks */
	if (child->part.offset >= parent_size) {
		/* let's register it anyway to preserve ordering */
		child->part.offset = 0;
		child->part.size = 0;

		/* Initialize ->erasesize to make add_mtd_device() happy. */
		child->erasesize = parent->erasesize;
		printk(KERN_ERR"mtd: partition \"%s\" is out of reach -- disabled\n",
			part->name);
		goto out_register;
	}
	if (child->part.offset + child->part.size > parent->size) {
		child->part.size = parent_size - child->part.offset;
		printk(KERN_WARNING"mtd: partition \"%s\" extends beyond the end of device \"%s\" -- size truncated to %#llx\n",
			part->name, parent->name, child->part.size);
	}

	if (parent->numeraseregions > 1) {
		/* Deal with variable erase size stuff */
		int i, max = parent->numeraseregions;
		u64 end = child->part.offset + child->part.size;
		struct mtd_erase_region_info *regions = parent->eraseregions;

		/* Find the first erase regions which is part of this
		 * partition. */
		for (i = 0; i < max && regions[i].offset <= child->part.offset;
		     i++)
			;
		/* The loop searched for the region _behind_ the first one */
		if (i > 0)
			i--;

		/* Pick biggest erasesize */
		for (; i < max && regions[i].offset < end; i++) {
			if (child->erasesize < regions[i].erasesize)
				child->erasesize = regions[i].erasesize;
		}
		BUG_ON(child->erasesize == 0);
	} else {
		/* Single erase size */
		child->erasesize = master->erasesize;
	}

	/*
	 * Child erasesize might differ from the parent one if the parent
	 * exposes several regions with different erasesize. Adjust
	 * wr_alignment accordingly.
	 */
	if (!(child->flags & MTD_NO_ERASE))
		wr_alignment = child->erasesize;

	tmp = mtd_get_master_ofs(child, 0);
	remainder = do_div(tmp, wr_alignment);
	if ((child->flags & MTD_WRITEABLE) && remainder) {
		/* Doesn't start on a boundary of major erase size */
		/* FIXME: Let it be writable if it is on a boundary of
		 * _minor_ erase size though */
		child->flags &= ~MTD_WRITEABLE;
		printk(KERN_WARNING"mtd: partition \"%s\" doesn't start on an erase/write block boundary -- force read-only\n",
			part->name);
	}

	tmp = mtd_get_master_ofs(child, 0) + child->part.size;
	remainder = do_div(tmp, wr_alignment);
	if ((child->flags & MTD_WRITEABLE) && remainder) {
		child->flags &= ~MTD_WRITEABLE;
		printk(KERN_WARNING"mtd: partition \"%s\" doesn't end on an erase/write block -- force read-only\n",
			part->name);
	}

<<<<<<< HEAD
	mtd_set_ooblayout(&slave->mtd, &part_ooblayout_ops);
	slave->mtd.ecc_step_size = master->ecc_step_size;
	slave->mtd.ecc_strength = master->ecc_strength;
	slave->mtd.bitflip_threshold = master->bitflip_threshold;
=======
	child->size = child->part.size;
	child->ecc_step_size = parent->ecc_step_size;
	child->ecc_strength = parent->ecc_strength;
	child->bitflip_threshold = parent->bitflip_threshold;
>>>>>>> 24b8d41d

	if (master->_block_isbad) {
		uint64_t offs = 0;

		while (offs < child->part.size) {
			if (mtd_block_isreserved(child, offs))
				child->ecc_stats.bbtblocks++;
			else if (mtd_block_isbad(child, offs))
				child->ecc_stats.badblocks++;
			offs += child->erasesize;
		}
	}

out_register:
	return child;
}

static ssize_t mtd_partition_offset_show(struct device *dev,
		struct device_attribute *attr, char *buf)
{
	struct mtd_info *mtd = dev_get_drvdata(dev);

	return snprintf(buf, PAGE_SIZE, "%lld\n", mtd->part.offset);
}

static DEVICE_ATTR(offset, S_IRUGO, mtd_partition_offset_show, NULL);

static const struct attribute *mtd_partition_attrs[] = {
	&dev_attr_offset.attr,
	NULL
};

static int mtd_add_partition_attrs(struct mtd_info *new)
{
	int ret = sysfs_create_files(&new->dev.kobj, mtd_partition_attrs);
	if (ret)
		printk(KERN_WARNING
		       "mtd: failed to create partition attrs, err=%d\n", ret);
	return ret;
}

int mtd_add_partition(struct mtd_info *parent, const char *name,
		      long long offset, long long length)
{
	struct mtd_info *master = mtd_get_master(parent);
	u64 parent_size = mtd_is_partition(parent) ?
			  parent->part.size : parent->size;
	struct mtd_partition part;
	struct mtd_info *child;
	int ret = 0;

	/* the direct offset is expected */
	if (offset == MTDPART_OFS_APPEND ||
	    offset == MTDPART_OFS_NXTBLK)
		return -EINVAL;

	if (length == MTDPART_SIZ_FULL)
		length = parent_size - offset;

	if (length <= 0)
		return -EINVAL;

	memset(&part, 0, sizeof(part));
	part.name = name;
	part.size = length;
	part.offset = offset;

	child = allocate_partition(parent, &part, -1, offset);
	if (IS_ERR(child))
		return PTR_ERR(child);

	mutex_lock(&master->master.partitions_lock);
	list_add_tail(&child->part.node, &parent->partitions);
	mutex_unlock(&master->master.partitions_lock);

	ret = add_mtd_device(child);
	if (ret)
		goto err_remove_part;

	mtd_add_partition_attrs(child);

	return 0;

err_remove_part:
	mutex_lock(&master->master.partitions_lock);
	list_del(&child->part.node);
	mutex_unlock(&master->master.partitions_lock);

	free_partition(child);

	return ret;
}
EXPORT_SYMBOL_GPL(mtd_add_partition);

/**
 * __mtd_del_partition - delete MTD partition
 *
 * @priv: MTD structure to be deleted
 *
 * This function must be called with the partitions mutex locked.
 */
static int __mtd_del_partition(struct mtd_info *mtd)
{
	struct mtd_info *child, *next;
	int err;

	list_for_each_entry_safe(child, next, &mtd->partitions, part.node) {
		err = __mtd_del_partition(child);
		if (err)
			return err;
	}

	sysfs_remove_files(&mtd->dev.kobj, mtd_partition_attrs);

	err = del_mtd_device(mtd);
	if (err)
		return err;

	list_del(&child->part.node);
	free_partition(mtd);

	return 0;
}

/*
 * This function unregisters and destroy all slave MTD objects which are
 * attached to the given MTD object, recursively.
 */
static int __del_mtd_partitions(struct mtd_info *mtd)
{
	struct mtd_info *child, *next;
	LIST_HEAD(tmp_list);
	int ret, err = 0;

	list_for_each_entry_safe(child, next, &mtd->partitions, part.node) {
		if (mtd_has_partitions(child))
			del_mtd_partitions(child);

		pr_info("Deleting %s MTD partition\n", child->name);
		ret = del_mtd_device(child);
		if (ret < 0) {
			pr_err("Error when deleting partition \"%s\" (%d)\n",
			       child->name, ret);
			err = ret;
			continue;
		}

		list_del(&child->part.node);
		free_partition(child);
	}

	return err;
}

int del_mtd_partitions(struct mtd_info *mtd)
{
	struct mtd_info *master = mtd_get_master(mtd);
	int ret;

	pr_info("Deleting MTD partitions on \"%s\":\n", mtd->name);

	mutex_lock(&master->master.partitions_lock);
	ret = __del_mtd_partitions(mtd);
	mutex_unlock(&master->master.partitions_lock);

	return ret;
}

int mtd_del_partition(struct mtd_info *mtd, int partno)
{
	struct mtd_info *child, *master = mtd_get_master(mtd);
	int ret = -EINVAL;

	mutex_lock(&master->master.partitions_lock);
	list_for_each_entry(child, &mtd->partitions, part.node) {
		if (child->index == partno) {
			ret = __mtd_del_partition(child);
			break;
		}
	}
	mutex_unlock(&master->master.partitions_lock);

	return ret;
}
EXPORT_SYMBOL_GPL(mtd_del_partition);

/*
 * This function, given a parent MTD object and a partition table, creates
 * and registers the child MTD objects which are bound to the parent according
 * to the partition definitions.
 *
 * For historical reasons, this function's caller only registers the parent
 * if the MTD_PARTITIONED_MASTER config option is set.
 */

int add_mtd_partitions(struct mtd_info *parent,
		       const struct mtd_partition *parts,
		       int nbparts)
{
	struct mtd_info *child, *master = mtd_get_master(parent);
	uint64_t cur_offset = 0;
	int i, ret;

	printk(KERN_NOTICE "Creating %d MTD partitions on \"%s\":\n",
	       nbparts, parent->name);

	for (i = 0; i < nbparts; i++) {
		child = allocate_partition(parent, parts + i, i, cur_offset);
		if (IS_ERR(child)) {
			ret = PTR_ERR(child);
			goto err_del_partitions;
		}

		mutex_lock(&master->master.partitions_lock);
		list_add_tail(&child->part.node, &parent->partitions);
		mutex_unlock(&master->master.partitions_lock);

		ret = add_mtd_device(child);
		if (ret) {
			mutex_lock(&master->master.partitions_lock);
			list_del(&child->part.node);
			mutex_unlock(&master->master.partitions_lock);

			free_partition(child);
			goto err_del_partitions;
		}

		mtd_add_partition_attrs(child);

		/* Look for subpartitions */
		parse_mtd_partitions(child, parts[i].types, NULL);

		cur_offset = child->part.offset + child->part.size;
	}

	return 0;

err_del_partitions:
	del_mtd_partitions(master);

	return ret;
}

static DEFINE_SPINLOCK(part_parser_lock);
static LIST_HEAD(part_parsers);

static struct mtd_part_parser *mtd_part_parser_get(const char *name)
{
	struct mtd_part_parser *p, *ret = NULL;

	spin_lock(&part_parser_lock);

	list_for_each_entry(p, &part_parsers, list)
		if (!strcmp(p->name, name) && try_module_get(p->owner)) {
			ret = p;
			break;
		}

	spin_unlock(&part_parser_lock);

	return ret;
}

static inline void mtd_part_parser_put(const struct mtd_part_parser *p)
{
	module_put(p->owner);
}

/*
 * Many partition parsers just expected the core to kfree() all their data in
 * one chunk. Do that by default.
 */
static void mtd_part_parser_cleanup_default(const struct mtd_partition *pparts,
					    int nr_parts)
{
	kfree(pparts);
}

int __register_mtd_parser(struct mtd_part_parser *p, struct module *owner)
{
	p->owner = owner;

	if (!p->cleanup)
		p->cleanup = &mtd_part_parser_cleanup_default;

	spin_lock(&part_parser_lock);
	list_add(&p->list, &part_parsers);
	spin_unlock(&part_parser_lock);

	return 0;
}
EXPORT_SYMBOL_GPL(__register_mtd_parser);

void deregister_mtd_parser(struct mtd_part_parser *p)
{
	spin_lock(&part_parser_lock);
	list_del(&p->list);
	spin_unlock(&part_parser_lock);
}
EXPORT_SYMBOL_GPL(deregister_mtd_parser);

/*
 * Do not forget to update 'parse_mtd_partitions()' kerneldoc comment if you
 * are changing this array!
 */
static const char * const default_mtd_part_types[] = {
	"cmdlinepart",
	"ofpart",
	NULL
};

/* Check DT only when looking for subpartitions. */
static const char * const default_subpartition_types[] = {
	"ofpart",
	NULL
};

static int mtd_part_do_parse(struct mtd_part_parser *parser,
			     struct mtd_info *master,
			     struct mtd_partitions *pparts,
			     struct mtd_part_parser_data *data)
{
	int ret;

	ret = (*parser->parse_fn)(master, &pparts->parts, data);
	pr_debug("%s: parser %s: %i\n", master->name, parser->name, ret);
	if (ret <= 0)
		return ret;

	pr_notice("%d %s partitions found on MTD device %s\n", ret,
		  parser->name, master->name);

	pparts->nr_parts = ret;
	pparts->parser = parser;

	return ret;
}

/**
 * mtd_part_get_compatible_parser - find MTD parser by a compatible string
 *
 * @compat: compatible string describing partitions in a device tree
 *
 * MTD parsers can specify supported partitions by providing a table of
 * compatibility strings. This function finds a parser that advertises support
 * for a passed value of "compatible".
 */
static struct mtd_part_parser *mtd_part_get_compatible_parser(const char *compat)
{
	struct mtd_part_parser *p, *ret = NULL;

	spin_lock(&part_parser_lock);

	list_for_each_entry(p, &part_parsers, list) {
		const struct of_device_id *matches;

		matches = p->of_match_table;
		if (!matches)
			continue;

		for (; matches->compatible[0]; matches++) {
			if (!strcmp(matches->compatible, compat) &&
			    try_module_get(p->owner)) {
				ret = p;
				break;
			}
		}

		if (ret)
			break;
	}

	spin_unlock(&part_parser_lock);

	return ret;
}

static int mtd_part_of_parse(struct mtd_info *master,
			     struct mtd_partitions *pparts)
{
	struct mtd_part_parser *parser;
	struct device_node *np;
	struct property *prop;
	const char *compat;
	const char *fixed = "fixed-partitions";
	int ret, err = 0;

	np = mtd_get_of_node(master);
	if (mtd_is_partition(master))
		of_node_get(np);
	else
		np = of_get_child_by_name(np, "partitions");

	of_property_for_each_string(np, "compatible", prop, compat) {
		parser = mtd_part_get_compatible_parser(compat);
		if (!parser)
			continue;
		ret = mtd_part_do_parse(parser, master, pparts, NULL);
		if (ret > 0) {
			of_node_put(np);
			return ret;
		}
		mtd_part_parser_put(parser);
		if (ret < 0 && !err)
			err = ret;
	}
	of_node_put(np);

	/*
	 * For backward compatibility we have to try the "fixed-partitions"
	 * parser. It supports old DT format with partitions specified as a
	 * direct subnodes of a flash device DT node without any compatibility
	 * specified we could match.
	 */
	parser = mtd_part_parser_get(fixed);
	if (!parser && !request_module("%s", fixed))
		parser = mtd_part_parser_get(fixed);
	if (parser) {
		ret = mtd_part_do_parse(parser, master, pparts, NULL);
		if (ret > 0)
			return ret;
		mtd_part_parser_put(parser);
		if (ret < 0 && !err)
			err = ret;
	}

	return err;
}

/**
 * parse_mtd_partitions - parse and register MTD partitions
 *
 * @master: the master partition (describes whole MTD device)
 * @types: names of partition parsers to try or %NULL
 * @data: MTD partition parser-specific data
 *
 * This function tries to find & register partitions on MTD device @master. It
 * uses MTD partition parsers, specified in @types. However, if @types is %NULL,
 * then the default list of parsers is used. The default list contains only the
 * "cmdlinepart" and "ofpart" parsers ATM.
 * Note: If there are more then one parser in @types, the kernel only takes the
 * partitions parsed out by the first parser.
 *
 * This function may return:
 * o a negative error code in case of failure
 * o number of found partitions otherwise
 */
int parse_mtd_partitions(struct mtd_info *master, const char *const *types,
			 struct mtd_part_parser_data *data)
{
	struct mtd_partitions pparts = { };
	struct mtd_part_parser *parser;
	int ret, err = 0;

	if (!types)
		types = mtd_is_partition(master) ? default_subpartition_types :
			default_mtd_part_types;

	for ( ; *types; types++) {
		/*
		 * ofpart is a special type that means OF partitioning info
		 * should be used. It requires a bit different logic so it is
		 * handled in a separated function.
		 */
		if (!strcmp(*types, "ofpart")) {
			ret = mtd_part_of_parse(master, &pparts);
		} else {
			pr_debug("%s: parsing partitions %s\n", master->name,
				 *types);
			parser = mtd_part_parser_get(*types);
			if (!parser && !request_module("%s", *types))
				parser = mtd_part_parser_get(*types);
			pr_debug("%s: got parser %s\n", master->name,
				parser ? parser->name : NULL);
			if (!parser)
				continue;
			ret = mtd_part_do_parse(parser, master, &pparts, data);
			if (ret <= 0)
				mtd_part_parser_put(parser);
		}
		/* Found partitions! */
		if (ret > 0) {
			err = add_mtd_partitions(master, pparts.parts,
						 pparts.nr_parts);
			mtd_part_parser_cleanup(&pparts);
			return err ? err : pparts.nr_parts;
		}
		/*
		 * Stash the first error we see; only report it if no parser
		 * succeeds
		 */
		if (ret < 0 && !err)
			err = ret;
	}
	return err;
}

void mtd_part_parser_cleanup(struct mtd_partitions *parts)
{
	const struct mtd_part_parser *parser;

	if (!parts)
		return;

	parser = parts->parser;
	if (parser) {
		if (parser->cleanup)
			parser->cleanup(parts->parts, parts->nr_parts);

		mtd_part_parser_put(parser);
	}
}

/* Returns the size of the entire flash chip */
uint64_t mtd_get_device_size(const struct mtd_info *mtd)
{
	struct mtd_info *master = mtd_get_master((struct mtd_info *)mtd);

	return master->size;
}
EXPORT_SYMBOL_GPL(mtd_get_device_size);<|MERGE_RESOLUTION|>--- conflicted
+++ resolved
@@ -16,10 +16,7 @@
 #include <linux/mtd/mtd.h>
 #include <linux/mtd/partitions.h>
 #include <linux/err.h>
-<<<<<<< HEAD
-=======
 #include <linux/of.h>
->>>>>>> 24b8d41d
 
 #include "mtdcore.h"
 
@@ -38,304 +35,6 @@
 					   const struct mtd_partition *part,
 					   int partno, uint64_t cur_offset)
 {
-<<<<<<< HEAD
-	struct mtd_part *part = mtd_to_part(mtd);
-
-	return part->master->_unpoint(part->master, from + part->offset, len);
-}
-
-static unsigned long part_get_unmapped_area(struct mtd_info *mtd,
-					    unsigned long len,
-					    unsigned long offset,
-					    unsigned long flags)
-{
-	struct mtd_part *part = mtd_to_part(mtd);
-
-	offset += part->offset;
-	return part->master->_get_unmapped_area(part->master, len, offset,
-						flags);
-}
-
-static int part_read_oob(struct mtd_info *mtd, loff_t from,
-		struct mtd_oob_ops *ops)
-{
-	struct mtd_part *part = mtd_to_part(mtd);
-	int res;
-
-	if (from >= mtd->size)
-		return -EINVAL;
-	if (ops->datbuf && from + ops->len > mtd->size)
-		return -EINVAL;
-
-	/*
-	 * If OOB is also requested, make sure that we do not read past the end
-	 * of this partition.
-	 */
-	if (ops->oobbuf) {
-		size_t len, pages;
-
-		len = mtd_oobavail(mtd, ops);
-		pages = mtd_div_by_ws(mtd->size, mtd);
-		pages -= mtd_div_by_ws(from, mtd);
-		if (ops->ooboffs + ops->ooblen > pages * len)
-			return -EINVAL;
-	}
-
-	res = part->master->_read_oob(part->master, from + part->offset, ops);
-	if (unlikely(res)) {
-		if (mtd_is_bitflip(res))
-			mtd->ecc_stats.corrected++;
-		if (mtd_is_eccerr(res))
-			mtd->ecc_stats.failed++;
-	}
-	return res;
-}
-
-static int part_read_user_prot_reg(struct mtd_info *mtd, loff_t from,
-		size_t len, size_t *retlen, u_char *buf)
-{
-	struct mtd_part *part = mtd_to_part(mtd);
-	return part->master->_read_user_prot_reg(part->master, from, len,
-						 retlen, buf);
-}
-
-static int part_get_user_prot_info(struct mtd_info *mtd, size_t len,
-				   size_t *retlen, struct otp_info *buf)
-{
-	struct mtd_part *part = mtd_to_part(mtd);
-	return part->master->_get_user_prot_info(part->master, len, retlen,
-						 buf);
-}
-
-static int part_read_fact_prot_reg(struct mtd_info *mtd, loff_t from,
-		size_t len, size_t *retlen, u_char *buf)
-{
-	struct mtd_part *part = mtd_to_part(mtd);
-	return part->master->_read_fact_prot_reg(part->master, from, len,
-						 retlen, buf);
-}
-
-static int part_get_fact_prot_info(struct mtd_info *mtd, size_t len,
-				   size_t *retlen, struct otp_info *buf)
-{
-	struct mtd_part *part = mtd_to_part(mtd);
-	return part->master->_get_fact_prot_info(part->master, len, retlen,
-						 buf);
-}
-
-static int part_write(struct mtd_info *mtd, loff_t to, size_t len,
-		size_t *retlen, const u_char *buf)
-{
-	struct mtd_part *part = mtd_to_part(mtd);
-	return part->master->_write(part->master, to + part->offset, len,
-				    retlen, buf);
-}
-
-static int part_panic_write(struct mtd_info *mtd, loff_t to, size_t len,
-		size_t *retlen, const u_char *buf)
-{
-	struct mtd_part *part = mtd_to_part(mtd);
-	return part->master->_panic_write(part->master, to + part->offset, len,
-					  retlen, buf);
-}
-
-static int part_write_oob(struct mtd_info *mtd, loff_t to,
-		struct mtd_oob_ops *ops)
-{
-	struct mtd_part *part = mtd_to_part(mtd);
-
-	if (to >= mtd->size)
-		return -EINVAL;
-	if (ops->datbuf && to + ops->len > mtd->size)
-		return -EINVAL;
-	return part->master->_write_oob(part->master, to + part->offset, ops);
-}
-
-static int part_write_user_prot_reg(struct mtd_info *mtd, loff_t from,
-		size_t len, size_t *retlen, u_char *buf)
-{
-	struct mtd_part *part = mtd_to_part(mtd);
-	return part->master->_write_user_prot_reg(part->master, from, len,
-						  retlen, buf);
-}
-
-static int part_lock_user_prot_reg(struct mtd_info *mtd, loff_t from,
-		size_t len)
-{
-	struct mtd_part *part = mtd_to_part(mtd);
-	return part->master->_lock_user_prot_reg(part->master, from, len);
-}
-
-static int part_writev(struct mtd_info *mtd, const struct kvec *vecs,
-		unsigned long count, loff_t to, size_t *retlen)
-{
-	struct mtd_part *part = mtd_to_part(mtd);
-	return part->master->_writev(part->master, vecs, count,
-				     to + part->offset, retlen);
-}
-
-static int part_erase(struct mtd_info *mtd, struct erase_info *instr)
-{
-	struct mtd_part *part = mtd_to_part(mtd);
-	int ret;
-
-	instr->addr += part->offset;
-	ret = part->master->_erase(part->master, instr);
-	if (ret) {
-		if (instr->fail_addr != MTD_FAIL_ADDR_UNKNOWN)
-			instr->fail_addr -= part->offset;
-		instr->addr -= part->offset;
-	}
-	return ret;
-}
-
-void mtd_erase_callback(struct erase_info *instr)
-{
-	if (instr->mtd->_erase == part_erase) {
-		struct mtd_part *part = mtd_to_part(instr->mtd);
-
-		if (instr->fail_addr != MTD_FAIL_ADDR_UNKNOWN)
-			instr->fail_addr -= part->offset;
-		instr->addr -= part->offset;
-	}
-	if (instr->callback)
-		instr->callback(instr);
-}
-EXPORT_SYMBOL_GPL(mtd_erase_callback);
-
-static int part_lock(struct mtd_info *mtd, loff_t ofs, uint64_t len)
-{
-	struct mtd_part *part = mtd_to_part(mtd);
-	return part->master->_lock(part->master, ofs + part->offset, len);
-}
-
-static int part_unlock(struct mtd_info *mtd, loff_t ofs, uint64_t len)
-{
-	struct mtd_part *part = mtd_to_part(mtd);
-	return part->master->_unlock(part->master, ofs + part->offset, len);
-}
-
-static int part_is_locked(struct mtd_info *mtd, loff_t ofs, uint64_t len)
-{
-	struct mtd_part *part = mtd_to_part(mtd);
-	return part->master->_is_locked(part->master, ofs + part->offset, len);
-}
-
-static void part_sync(struct mtd_info *mtd)
-{
-	struct mtd_part *part = mtd_to_part(mtd);
-	part->master->_sync(part->master);
-}
-
-static int part_suspend(struct mtd_info *mtd)
-{
-	struct mtd_part *part = mtd_to_part(mtd);
-	return part->master->_suspend(part->master);
-}
-
-static void part_resume(struct mtd_info *mtd)
-{
-	struct mtd_part *part = mtd_to_part(mtd);
-	part->master->_resume(part->master);
-}
-
-static int part_block_isreserved(struct mtd_info *mtd, loff_t ofs)
-{
-	struct mtd_part *part = mtd_to_part(mtd);
-	ofs += part->offset;
-	return part->master->_block_isreserved(part->master, ofs);
-}
-
-static int part_block_isbad(struct mtd_info *mtd, loff_t ofs)
-{
-	struct mtd_part *part = mtd_to_part(mtd);
-	ofs += part->offset;
-	return part->master->_block_isbad(part->master, ofs);
-}
-
-static int part_block_markbad(struct mtd_info *mtd, loff_t ofs)
-{
-	struct mtd_part *part = mtd_to_part(mtd);
-	int res;
-
-	ofs += part->offset;
-	res = part->master->_block_markbad(part->master, ofs);
-	if (!res)
-		mtd->ecc_stats.badblocks++;
-	return res;
-}
-
-static int part_get_device(struct mtd_info *mtd)
-{
-	struct mtd_part *part = mtd_to_part(mtd);
-	return part->master->_get_device(part->master);
-}
-
-static void part_put_device(struct mtd_info *mtd)
-{
-	struct mtd_part *part = mtd_to_part(mtd);
-	part->master->_put_device(part->master);
-}
-
-static int part_ooblayout_ecc(struct mtd_info *mtd, int section,
-			      struct mtd_oob_region *oobregion)
-{
-	struct mtd_part *part = mtd_to_part(mtd);
-
-	return mtd_ooblayout_ecc(part->master, section, oobregion);
-}
-
-static int part_ooblayout_free(struct mtd_info *mtd, int section,
-			       struct mtd_oob_region *oobregion)
-{
-	struct mtd_part *part = mtd_to_part(mtd);
-
-	return mtd_ooblayout_free(part->master, section, oobregion);
-}
-
-static const struct mtd_ooblayout_ops part_ooblayout_ops = {
-	.ecc = part_ooblayout_ecc,
-	.free = part_ooblayout_free,
-};
-
-static inline void free_partition(struct mtd_part *p)
-{
-	kfree(p->mtd.name);
-	kfree(p);
-}
-
-/*
- * This function unregisters and destroy all slave MTD objects which are
- * attached to the given master MTD object.
- */
-
-int del_mtd_partitions(struct mtd_info *master)
-{
-	struct mtd_part *slave, *next;
-	int ret, err = 0;
-
-	mutex_lock(&mtd_partitions_mutex);
-	list_for_each_entry_safe(slave, next, &mtd_partitions, list)
-		if (slave->master == master) {
-			ret = del_mtd_device(&slave->mtd);
-			if (ret < 0) {
-				err = ret;
-				continue;
-			}
-			list_del(&slave->list);
-			free_partition(slave);
-		}
-	mutex_unlock(&mtd_partitions_mutex);
-
-	return err;
-}
-
-static struct mtd_part *allocate_partition(struct mtd_info *master,
-			const struct mtd_partition *part, int partno,
-			uint64_t cur_offset)
-{
-	struct mtd_part *slave;
-=======
 	struct mtd_info *master = mtd_get_master(parent);
 	int wr_alignment = (parent->flags & MTD_NO_ERASE) ?
 			   master->writesize : master->erasesize;
@@ -343,7 +42,6 @@
 			  parent->part.size : parent->size;
 	struct mtd_info *child;
 	u32 remainder;
->>>>>>> 24b8d41d
 	char *name;
 	u64 tmp;
 
@@ -359,20 +57,6 @@
 	}
 
 	/* set up the MTD object for this partition */
-<<<<<<< HEAD
-	slave->mtd.type = master->type;
-	slave->mtd.flags = master->flags & ~part->mask_flags;
-	slave->mtd.size = part->size;
-	slave->mtd.writesize = master->writesize;
-	slave->mtd.writebufsize = master->writebufsize;
-	slave->mtd.oobsize = master->oobsize;
-	slave->mtd.oobavail = master->oobavail;
-	slave->mtd.subpage_sft = master->subpage_sft;
-	slave->mtd.pairing = master->pairing;
-
-	slave->mtd.name = name;
-	slave->mtd.owner = master->owner;
-=======
 	child->type = parent->type;
 	child->part.flags = parent->flags & ~part->mask_flags;
 	child->part.flags |= part->add_flags;
@@ -386,7 +70,6 @@
 
 	child->name = name;
 	child->owner = parent->owner;
->>>>>>> 24b8d41d
 
 	/* NOTE: Historically, we didn't arrange MTDs as a tree out of
 	 * concern for showing the same data in multiple partitions.
@@ -396,79 +79,6 @@
 	 * parent conditional on that option. Note, this is a way to
 	 * distinguish between the parent and its partitions in sysfs.
 	 */
-<<<<<<< HEAD
-	slave->mtd.dev.parent = IS_ENABLED(CONFIG_MTD_PARTITIONED_MASTER) ?
-				&master->dev :
-				master->dev.parent;
-
-	slave->mtd._read = part_read;
-	slave->mtd._write = part_write;
-
-	if (master->_panic_write)
-		slave->mtd._panic_write = part_panic_write;
-
-	if (master->_point && master->_unpoint) {
-		slave->mtd._point = part_point;
-		slave->mtd._unpoint = part_unpoint;
-	}
-
-	if (master->_get_unmapped_area)
-		slave->mtd._get_unmapped_area = part_get_unmapped_area;
-	if (master->_read_oob)
-		slave->mtd._read_oob = part_read_oob;
-	if (master->_write_oob)
-		slave->mtd._write_oob = part_write_oob;
-	if (master->_read_user_prot_reg)
-		slave->mtd._read_user_prot_reg = part_read_user_prot_reg;
-	if (master->_read_fact_prot_reg)
-		slave->mtd._read_fact_prot_reg = part_read_fact_prot_reg;
-	if (master->_write_user_prot_reg)
-		slave->mtd._write_user_prot_reg = part_write_user_prot_reg;
-	if (master->_lock_user_prot_reg)
-		slave->mtd._lock_user_prot_reg = part_lock_user_prot_reg;
-	if (master->_get_user_prot_info)
-		slave->mtd._get_user_prot_info = part_get_user_prot_info;
-	if (master->_get_fact_prot_info)
-		slave->mtd._get_fact_prot_info = part_get_fact_prot_info;
-	if (master->_sync)
-		slave->mtd._sync = part_sync;
-	if (!partno && !master->dev.class && master->_suspend &&
-	    master->_resume) {
-			slave->mtd._suspend = part_suspend;
-			slave->mtd._resume = part_resume;
-	}
-	if (master->_writev)
-		slave->mtd._writev = part_writev;
-	if (master->_lock)
-		slave->mtd._lock = part_lock;
-	if (master->_unlock)
-		slave->mtd._unlock = part_unlock;
-	if (master->_is_locked)
-		slave->mtd._is_locked = part_is_locked;
-	if (master->_block_isreserved)
-		slave->mtd._block_isreserved = part_block_isreserved;
-	if (master->_block_isbad)
-		slave->mtd._block_isbad = part_block_isbad;
-	if (master->_block_markbad)
-		slave->mtd._block_markbad = part_block_markbad;
-
-	if (master->_get_device)
-		slave->mtd._get_device = part_get_device;
-	if (master->_put_device)
-		slave->mtd._put_device = part_put_device;
-
-	slave->mtd._erase = part_erase;
-	slave->master = master;
-	slave->offset = part->offset;
-
-	if (slave->offset == MTDPART_OFS_APPEND)
-		slave->offset = cur_offset;
-	if (slave->offset == MTDPART_OFS_NXTBLK) {
-		slave->offset = cur_offset;
-		if (mtd_mod_by_eb(cur_offset, master) != 0) {
-			/* Round up to next erasesize */
-			slave->offset = (mtd_div_by_eb(cur_offset, master) + 1) * master->erasesize;
-=======
 	child->dev.parent = IS_ENABLED(CONFIG_MTD_PARTITIONED_MASTER) || mtd_is_partition(parent) ?
 			    &parent->dev : parent->dev.parent;
 	child->dev.of_node = part->of_node;
@@ -484,7 +94,6 @@
 		remainder = do_div(tmp, wr_alignment);
 		if (remainder) {
 			child->part.offset += wr_alignment - remainder;
->>>>>>> 24b8d41d
 			printk(KERN_NOTICE "Moving partition %d: "
 			       "0x%012llx -> 0x%012llx\n", partno,
 			       (unsigned long long)cur_offset,
@@ -582,17 +191,10 @@
 			part->name);
 	}
 
-<<<<<<< HEAD
-	mtd_set_ooblayout(&slave->mtd, &part_ooblayout_ops);
-	slave->mtd.ecc_step_size = master->ecc_step_size;
-	slave->mtd.ecc_strength = master->ecc_strength;
-	slave->mtd.bitflip_threshold = master->bitflip_threshold;
-=======
 	child->size = child->part.size;
 	child->ecc_step_size = parent->ecc_step_size;
 	child->ecc_strength = parent->ecc_strength;
 	child->bitflip_threshold = parent->bitflip_threshold;
->>>>>>> 24b8d41d
 
 	if (master->_block_isbad) {
 		uint64_t offs = 0;
