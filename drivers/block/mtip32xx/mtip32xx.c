// SPDX-License-Identifier: GPL-2.0-or-later
/*
 * Driver for the Micron P320 SSD
 *   Copyright (C) 2011 Micron Technology, Inc.
 *
 * Portions of this code were derived from works subjected to the
 * following copyright:
 *    Copyright (C) 2009 Integrated Device Technology, Inc.
 */

#include <linux/pci.h>
#include <linux/interrupt.h>
#include <linux/ata.h>
#include <linux/delay.h>
#include <linux/hdreg.h>
#include <linux/uaccess.h>
#include <linux/random.h>
#include <linux/smp.h>
#include <linux/compat.h>
#include <linux/fs.h>
#include <linux/module.h>
#include <linux/genhd.h>
#include <linux/blkdev.h>
#include <linux/blk-mq.h>
#include <linux/bio.h>
#include <linux/dma-mapping.h>
#include <linux/idr.h>
#include <linux/kthread.h>
#include <../drivers/ata/ahci.h>
#include <linux/export.h>
#include <linux/debugfs.h>
#include <linux/prefetch.h>
#include <linux/numa.h>
#include "mtip32xx.h"

#define HW_CMD_SLOT_SZ		(MTIP_MAX_COMMAND_SLOTS * 32)

/* DMA region containing RX Fis, Identify, RLE10, and SMART buffers */
#define AHCI_RX_FIS_SZ          0x100
#define AHCI_RX_FIS_OFFSET      0x0
#define AHCI_IDFY_SZ            ATA_SECT_SIZE
#define AHCI_IDFY_OFFSET        0x400
#define AHCI_SECTBUF_SZ         ATA_SECT_SIZE
#define AHCI_SECTBUF_OFFSET     0x800
#define AHCI_SMARTBUF_SZ        ATA_SECT_SIZE
#define AHCI_SMARTBUF_OFFSET    0xC00
/* 0x100 + 0x200 + 0x200 + 0x200 is smaller than 4k but we pad it out */
#define BLOCK_DMA_ALLOC_SZ      4096

/* DMA region containing command table (should be 8192 bytes) */
#define AHCI_CMD_SLOT_SZ        sizeof(struct mtip_cmd_hdr)
#define AHCI_CMD_TBL_SZ         (MTIP_MAX_COMMAND_SLOTS * AHCI_CMD_SLOT_SZ)
#define AHCI_CMD_TBL_OFFSET     0x0

/* DMA region per command (contains header and SGL) */
#define AHCI_CMD_TBL_HDR_SZ     0x80
#define AHCI_CMD_TBL_HDR_OFFSET 0x0
#define AHCI_CMD_TBL_SGL_SZ     (MTIP_MAX_SG * sizeof(struct mtip_cmd_sg))
#define AHCI_CMD_TBL_SGL_OFFSET AHCI_CMD_TBL_HDR_SZ
#define CMD_DMA_ALLOC_SZ        (AHCI_CMD_TBL_SGL_SZ + AHCI_CMD_TBL_HDR_SZ)


#define HOST_CAP_NZDMA		(1 << 19)
#define HOST_HSORG		0xFC
#define HSORG_DISABLE_SLOTGRP_INTR (1<<24)
#define HSORG_DISABLE_SLOTGRP_PXIS (1<<16)
#define HSORG_HWREV		0xFF00
#define HSORG_STYLE		0x8
#define HSORG_SLOTGROUPS	0x7

#define PORT_COMMAND_ISSUE	0x38
#define PORT_SDBV		0x7C

#define PORT_OFFSET		0x100
#define PORT_MEM_SIZE		0x80

#define PORT_IRQ_ERR \
	(PORT_IRQ_HBUS_ERR | PORT_IRQ_IF_ERR | PORT_IRQ_CONNECT | \
	 PORT_IRQ_PHYRDY | PORT_IRQ_UNK_FIS | PORT_IRQ_BAD_PMP | \
	 PORT_IRQ_TF_ERR | PORT_IRQ_HBUS_DATA_ERR | PORT_IRQ_IF_NONFATAL | \
	 PORT_IRQ_OVERFLOW)
#define PORT_IRQ_LEGACY \
	(PORT_IRQ_PIOS_FIS | PORT_IRQ_D2H_REG_FIS)
#define PORT_IRQ_HANDLED \
	(PORT_IRQ_SDB_FIS | PORT_IRQ_LEGACY | \
	 PORT_IRQ_TF_ERR | PORT_IRQ_IF_ERR | \
	 PORT_IRQ_CONNECT | PORT_IRQ_PHYRDY)
#define DEF_PORT_IRQ \
	(PORT_IRQ_ERR | PORT_IRQ_LEGACY | PORT_IRQ_SDB_FIS)

/* product numbers */
#define MTIP_PRODUCT_UNKNOWN	0x00
#define MTIP_PRODUCT_ASICFPGA	0x11

/* Device instance number, incremented each time a device is probed. */
static int instance;

static struct list_head online_list;
static struct list_head removing_list;
static spinlock_t dev_lock;

/*
 * Global variable used to hold the major block device number
 * allocated in mtip_init().
 */
static int mtip_major;
static struct dentry *dfs_parent;
static struct dentry *dfs_device_status;

static u32 cpu_use[NR_CPUS];

static DEFINE_IDA(rssd_index_ida);

static int mtip_block_initialize(struct driver_data *dd);

#ifdef CONFIG_COMPAT
struct mtip_compat_ide_task_request_s {
	__u8		io_ports[8];
	__u8		hob_ports[8];
	ide_reg_valid_t	out_flags;
	ide_reg_valid_t	in_flags;
	int		data_phase;
	int		req_cmd;
	compat_ulong_t	out_size;
	compat_ulong_t	in_size;
};
#endif

/*
 * This function check_for_surprise_removal is called
 * while card is removed from the system and it will
 * read the vendor id from the configuration space
 *
 * @pdev Pointer to the pci_dev structure.
 *
 * return value
 *	 true if device removed, else false
 */
static bool mtip_check_surprise_removal(struct pci_dev *pdev)
{
	u16 vendor_id = 0;
	struct driver_data *dd = pci_get_drvdata(pdev);

	if (dd->sr)
		return true;

       /* Read the vendorID from the configuration space */
	pci_read_config_word(pdev, 0x00, &vendor_id);
	if (vendor_id == 0xFFFF) {
		dd->sr = true;
		if (dd->queue)
			blk_queue_flag_set(QUEUE_FLAG_DEAD, dd->queue);
		else
			dev_warn(&dd->pdev->dev,
				"%s: dd->queue is NULL\n", __func__);
		return true; /* device removed */
	}

	return false; /* device present */
}

static struct mtip_cmd *mtip_cmd_from_tag(struct driver_data *dd,
					  unsigned int tag)
{
	struct blk_mq_hw_ctx *hctx = dd->queue->queue_hw_ctx[0];

	return blk_mq_rq_to_pdu(blk_mq_tag_to_rq(hctx->tags, tag));
}

/*
 * Reset the HBA (without sleeping)
 *
 * @dd Pointer to the driver data structure.
 *
 * return value
 *	0	The reset was successful.
 *	-1	The HBA Reset bit did not clear.
 */
static int mtip_hba_reset(struct driver_data *dd)
{
	unsigned long timeout;

	/* Set the reset bit */
	writel(HOST_RESET, dd->mmio + HOST_CTL);

	/* Flush */
	readl(dd->mmio + HOST_CTL);

	/*
	 * Spin for up to 10 seconds waiting for reset acknowledgement. Spec
	 * is 1 sec but in LUN failure conditions, up to 10 secs are required
	 */
	timeout = jiffies + msecs_to_jiffies(10000);
	do {
		mdelay(10);
		if (test_bit(MTIP_DDF_REMOVE_PENDING_BIT, &dd->dd_flag))
			return -1;

	} while ((readl(dd->mmio + HOST_CTL) & HOST_RESET)
		 && time_before(jiffies, timeout));

	if (readl(dd->mmio + HOST_CTL) & HOST_RESET)
		return -1;

	return 0;
}

/*
 * Issue a command to the hardware.
 *
 * Set the appropriate bit in the s_active and Command Issue hardware
 * registers, causing hardware command processing to begin.
 *
 * @port Pointer to the port structure.
 * @tag  The tag of the command to be issued.
 *
 * return value
 *      None
 */
static inline void mtip_issue_ncq_command(struct mtip_port *port, int tag)
{
	int group = tag >> 5;

	/* guard SACT and CI registers */
	spin_lock(&port->cmd_issue_lock[group]);
	writel((1 << MTIP_TAG_BIT(tag)),
			port->s_active[MTIP_TAG_INDEX(tag)]);
	writel((1 << MTIP_TAG_BIT(tag)),
			port->cmd_issue[MTIP_TAG_INDEX(tag)]);
	spin_unlock(&port->cmd_issue_lock[group]);
}

/*
 * Enable/disable the reception of FIS
 *
 * @port   Pointer to the port data structure
 * @enable 1 to enable, 0 to disable
 *
 * return value
 *	Previous state: 1 enabled, 0 disabled
 */
static int mtip_enable_fis(struct mtip_port *port, int enable)
{
	u32 tmp;

	/* enable FIS reception */
	tmp = readl(port->mmio + PORT_CMD);
	if (enable)
		writel(tmp | PORT_CMD_FIS_RX, port->mmio + PORT_CMD);
	else
		writel(tmp & ~PORT_CMD_FIS_RX, port->mmio + PORT_CMD);

	/* Flush */
	readl(port->mmio + PORT_CMD);

	return (((tmp & PORT_CMD_FIS_RX) == PORT_CMD_FIS_RX));
}

/*
 * Enable/disable the DMA engine
 *
 * @port   Pointer to the port data structure
 * @enable 1 to enable, 0 to disable
 *
 * return value
 *	Previous state: 1 enabled, 0 disabled.
 */
static int mtip_enable_engine(struct mtip_port *port, int enable)
{
	u32 tmp;

	/* enable FIS reception */
	tmp = readl(port->mmio + PORT_CMD);
	if (enable)
		writel(tmp | PORT_CMD_START, port->mmio + PORT_CMD);
	else
		writel(tmp & ~PORT_CMD_START, port->mmio + PORT_CMD);

	readl(port->mmio + PORT_CMD);
	return (((tmp & PORT_CMD_START) == PORT_CMD_START));
}

/*
 * Enables the port DMA engine and FIS reception.
 *
 * return value
 *	None
 */
static inline void mtip_start_port(struct mtip_port *port)
{
	/* Enable FIS reception */
	mtip_enable_fis(port, 1);

	/* Enable the DMA engine */
	mtip_enable_engine(port, 1);
}

/*
 * Deinitialize a port by disabling port interrupts, the DMA engine,
 * and FIS reception.
 *
 * @port Pointer to the port structure
 *
 * return value
 *	None
 */
static inline void mtip_deinit_port(struct mtip_port *port)
{
	/* Disable interrupts on this port */
	writel(0, port->mmio + PORT_IRQ_MASK);

	/* Disable the DMA engine */
	mtip_enable_engine(port, 0);

	/* Disable FIS reception */
	mtip_enable_fis(port, 0);
}

/*
 * Initialize a port.
 *
 * This function deinitializes the port by calling mtip_deinit_port() and
 * then initializes it by setting the command header and RX FIS addresses,
 * clearing the SError register and any pending port interrupts before
 * re-enabling the default set of port interrupts.
 *
 * @port Pointer to the port structure.
 *
 * return value
 *	None
 */
static void mtip_init_port(struct mtip_port *port)
{
	int i;
	mtip_deinit_port(port);

	/* Program the command list base and FIS base addresses */
	if (readl(port->dd->mmio + HOST_CAP) & HOST_CAP_64) {
		writel((port->command_list_dma >> 16) >> 16,
			 port->mmio + PORT_LST_ADDR_HI);
		writel((port->rxfis_dma >> 16) >> 16,
			 port->mmio + PORT_FIS_ADDR_HI);
		set_bit(MTIP_PF_HOST_CAP_64, &port->flags);
	}

	writel(port->command_list_dma & 0xFFFFFFFF,
			port->mmio + PORT_LST_ADDR);
	writel(port->rxfis_dma & 0xFFFFFFFF, port->mmio + PORT_FIS_ADDR);

	/* Clear SError */
	writel(readl(port->mmio + PORT_SCR_ERR), port->mmio + PORT_SCR_ERR);

	/* reset the completed registers.*/
	for (i = 0; i < port->dd->slot_groups; i++)
		writel(0xFFFFFFFF, port->completed[i]);

	/* Clear any pending interrupts for this port */
	writel(readl(port->mmio + PORT_IRQ_STAT), port->mmio + PORT_IRQ_STAT);

	/* Clear any pending interrupts on the HBA. */
	writel(readl(port->dd->mmio + HOST_IRQ_STAT),
					port->dd->mmio + HOST_IRQ_STAT);

	/* Enable port interrupts */
	writel(DEF_PORT_IRQ, port->mmio + PORT_IRQ_MASK);
}

/*
 * Restart a port
 *
 * @port Pointer to the port data structure.
 *
 * return value
 *	None
 */
static void mtip_restart_port(struct mtip_port *port)
{
	unsigned long timeout;

	/* Disable the DMA engine */
	mtip_enable_engine(port, 0);

	/* Chip quirk: wait up to 500ms for PxCMD.CR == 0 */
	timeout = jiffies + msecs_to_jiffies(500);
	while ((readl(port->mmio + PORT_CMD) & PORT_CMD_LIST_ON)
		 && time_before(jiffies, timeout))
		;

	if (test_bit(MTIP_DDF_REMOVE_PENDING_BIT, &port->dd->dd_flag))
		return;

	/*
	 * Chip quirk: escalate to hba reset if
	 * PxCMD.CR not clear after 500 ms
	 */
	if (readl(port->mmio + PORT_CMD) & PORT_CMD_LIST_ON) {
		dev_warn(&port->dd->pdev->dev,
			"PxCMD.CR not clear, escalating reset\n");

		if (mtip_hba_reset(port->dd))
			dev_err(&port->dd->pdev->dev,
				"HBA reset escalation failed.\n");

		/* 30 ms delay before com reset to quiesce chip */
		mdelay(30);
	}

	dev_warn(&port->dd->pdev->dev, "Issuing COM reset\n");

	/* Set PxSCTL.DET */
	writel(readl(port->mmio + PORT_SCR_CTL) |
			 1, port->mmio + PORT_SCR_CTL);
	readl(port->mmio + PORT_SCR_CTL);

	/* Wait 1 ms to quiesce chip function */
	timeout = jiffies + msecs_to_jiffies(1);
	while (time_before(jiffies, timeout))
		;

	if (test_bit(MTIP_DDF_REMOVE_PENDING_BIT, &port->dd->dd_flag))
		return;

	/* Clear PxSCTL.DET */
	writel(readl(port->mmio + PORT_SCR_CTL) & ~1,
			 port->mmio + PORT_SCR_CTL);
	readl(port->mmio + PORT_SCR_CTL);

	/* Wait 500 ms for bit 0 of PORT_SCR_STS to be set */
	timeout = jiffies + msecs_to_jiffies(500);
	while (((readl(port->mmio + PORT_SCR_STAT) & 0x01) == 0)
			 && time_before(jiffies, timeout))
		;

	if (test_bit(MTIP_DDF_REMOVE_PENDING_BIT, &port->dd->dd_flag))
		return;

	if ((readl(port->mmio + PORT_SCR_STAT) & 0x01) == 0)
		dev_warn(&port->dd->pdev->dev,
			"COM reset failed\n");

	mtip_init_port(port);
	mtip_start_port(port);

}

static int mtip_device_reset(struct driver_data *dd)
{
	int rv = 0;

	if (mtip_check_surprise_removal(dd->pdev))
		return 0;

	if (mtip_hba_reset(dd) < 0)
		rv = -EFAULT;

	mdelay(1);
	mtip_init_port(dd->port);
	mtip_start_port(dd->port);

	/* Enable interrupts on the HBA. */
	writel(readl(dd->mmio + HOST_CTL) | HOST_IRQ_EN,
					dd->mmio + HOST_CTL);
	return rv;
}

/*
 * Helper function for tag logging
 */
static void print_tags(struct driver_data *dd,
			char *msg,
			unsigned long *tagbits,
			int cnt)
{
	unsigned char tagmap[128];
	int group, tagmap_len = 0;

	memset(tagmap, 0, sizeof(tagmap));
	for (group = SLOTBITS_IN_LONGS; group > 0; group--)
		tagmap_len += sprintf(tagmap + tagmap_len, "%016lX ",
						tagbits[group-1]);
	dev_warn(&dd->pdev->dev,
			"%d command(s) %s: tagmap [%s]", cnt, msg, tagmap);
}

static int mtip_read_log_page(struct mtip_port *port, u8 page, u16 *buffer,
				dma_addr_t buffer_dma, unsigned int sectors);
static int mtip_get_smart_attr(struct mtip_port *port, unsigned int id,
						struct smart_attr *attrib);

static void mtip_complete_command(struct mtip_cmd *cmd, blk_status_t status)
{
	struct request *req = blk_mq_rq_from_pdu(cmd);

	cmd->status = status;
	if (likely(!blk_should_fake_timeout(req->q)))
		blk_mq_complete_request(req);
}

/*
 * Handle an error.
 *
 * @dd Pointer to the DRIVER_DATA structure.
 *
 * return value
 *	None
 */
static void mtip_handle_tfe(struct driver_data *dd)
{
	int group, tag, bit, reissue, rv;
	struct mtip_port *port;
	struct mtip_cmd  *cmd;
	u32 completed;
	struct host_to_dev_fis *fis;
	unsigned long tagaccum[SLOTBITS_IN_LONGS];
	unsigned int cmd_cnt = 0;
	unsigned char *buf;
	char *fail_reason = NULL;
	int fail_all_ncq_write = 0, fail_all_ncq_cmds = 0;

	dev_warn(&dd->pdev->dev, "Taskfile error\n");

	port = dd->port;

	if (test_bit(MTIP_PF_IC_ACTIVE_BIT, &port->flags)) {
		cmd = mtip_cmd_from_tag(dd, MTIP_TAG_INTERNAL);
		dbg_printk(MTIP_DRV_NAME " TFE for the internal command\n");
		mtip_complete_command(cmd, BLK_STS_IOERR);
		return;
	}

	/* clear the tag accumulator */
	memset(tagaccum, 0, SLOTBITS_IN_LONGS * sizeof(long));

	/* Loop through all the groups */
	for (group = 0; group < dd->slot_groups; group++) {
		completed = readl(port->completed[group]);

		dev_warn(&dd->pdev->dev, "g=%u, comp=%x\n", group, completed);

		/* clear completed status register in the hardware.*/
		writel(completed, port->completed[group]);

		/* Process successfully completed commands */
		for (bit = 0; bit < 32 && completed; bit++) {
			if (!(completed & (1<<bit)))
				continue;
			tag = (group << 5) + bit;

			/* Skip the internal command slot */
			if (tag == MTIP_TAG_INTERNAL)
				continue;

			cmd = mtip_cmd_from_tag(dd, tag);
			mtip_complete_command(cmd, 0);
			set_bit(tag, tagaccum);
			cmd_cnt++;
		}
	}

	print_tags(dd, "completed (TFE)", tagaccum, cmd_cnt);

	/* Restart the port */
	mdelay(20);
	mtip_restart_port(port);

	/* Trying to determine the cause of the error */
	rv = mtip_read_log_page(dd->port, ATA_LOG_SATA_NCQ,
				dd->port->log_buf,
				dd->port->log_buf_dma, 1);
	if (rv) {
		dev_warn(&dd->pdev->dev,
			"Error in READ LOG EXT (10h) command\n");
		/* non-critical error, don't fail the load */
	} else {
		buf = (unsigned char *)dd->port->log_buf;
		if (buf[259] & 0x1) {
			dev_info(&dd->pdev->dev,
				"Write protect bit is set.\n");
			set_bit(MTIP_DDF_WRITE_PROTECT_BIT, &dd->dd_flag);
			fail_all_ncq_write = 1;
			fail_reason = "write protect";
		}
		if (buf[288] == 0xF7) {
			dev_info(&dd->pdev->dev,
				"Exceeded Tmax, drive in thermal shutdown.\n");
			set_bit(MTIP_DDF_OVER_TEMP_BIT, &dd->dd_flag);
			fail_all_ncq_cmds = 1;
			fail_reason = "thermal shutdown";
		}
		if (buf[288] == 0xBF) {
			set_bit(MTIP_DDF_REBUILD_FAILED_BIT, &dd->dd_flag);
			dev_info(&dd->pdev->dev,
				"Drive indicates rebuild has failed. Secure erase required.\n");
			fail_all_ncq_cmds = 1;
			fail_reason = "rebuild failed";
		}
	}

	/* clear the tag accumulator */
	memset(tagaccum, 0, SLOTBITS_IN_LONGS * sizeof(long));

	/* Loop through all the groups */
	for (group = 0; group < dd->slot_groups; group++) {
		for (bit = 0; bit < 32; bit++) {
			reissue = 1;
			tag = (group << 5) + bit;
			cmd = mtip_cmd_from_tag(dd, tag);

			fis = (struct host_to_dev_fis *)cmd->command;

			/* Should re-issue? */
			if (tag == MTIP_TAG_INTERNAL ||
			    fis->command == ATA_CMD_SET_FEATURES)
				reissue = 0;
			else {
				if (fail_all_ncq_cmds ||
					(fail_all_ncq_write &&
					fis->command == ATA_CMD_FPDMA_WRITE)) {
					dev_warn(&dd->pdev->dev,
					"  Fail: %s w/tag %d [%s].\n",
					fis->command == ATA_CMD_FPDMA_WRITE ?
						"write" : "read",
					tag,
					fail_reason != NULL ?
						fail_reason : "unknown");
					mtip_complete_command(cmd, BLK_STS_MEDIUM);
					continue;
				}
			}

			/*
			 * First check if this command has
			 *  exceeded its retries.
			 */
			if (reissue && (cmd->retries-- > 0)) {

				set_bit(tag, tagaccum);

				/* Re-issue the command. */
				mtip_issue_ncq_command(port, tag);

				continue;
			}

			/* Retire a command that will not be reissued */
			dev_warn(&port->dd->pdev->dev,
				"retiring tag %d\n", tag);

			mtip_complete_command(cmd, BLK_STS_IOERR);
		}
	}
	print_tags(dd, "reissued (TFE)", tagaccum, cmd_cnt);
}

/*
 * Handle a set device bits interrupt
 */
static inline void mtip_workq_sdbfx(struct mtip_port *port, int group,
							u32 completed)
{
	struct driver_data *dd = port->dd;
	int tag, bit;
	struct mtip_cmd *command;

	if (!completed) {
		WARN_ON_ONCE(!completed);
		return;
	}
	/* clear completed status register in the hardware.*/
	writel(completed, port->completed[group]);

	/* Process completed commands. */
	for (bit = 0; (bit < 32) && completed; bit++) {
		if (completed & 0x01) {
			tag = (group << 5) | bit;

			/* skip internal command slot. */
			if (unlikely(tag == MTIP_TAG_INTERNAL))
				continue;

			command = mtip_cmd_from_tag(dd, tag);
			mtip_complete_command(command, 0);
		}
		completed >>= 1;
	}

	/* If last, re-enable interrupts */
	if (atomic_dec_return(&dd->irq_workers_active) == 0)
		writel(0xffffffff, dd->mmio + HOST_IRQ_STAT);
}

/*
 * Process legacy pio and d2h interrupts
 */
static inline void mtip_process_legacy(struct driver_data *dd, u32 port_stat)
{
	struct mtip_port *port = dd->port;
	struct mtip_cmd *cmd = mtip_cmd_from_tag(dd, MTIP_TAG_INTERNAL);

	if (test_bit(MTIP_PF_IC_ACTIVE_BIT, &port->flags) && cmd) {
		int group = MTIP_TAG_INDEX(MTIP_TAG_INTERNAL);
		int status = readl(port->cmd_issue[group]);

		if (!(status & (1 << MTIP_TAG_BIT(MTIP_TAG_INTERNAL))))
			mtip_complete_command(cmd, 0);
	}
}

/*
 * Demux and handle errors
 */
static inline void mtip_process_errors(struct driver_data *dd, u32 port_stat)
{
	if (unlikely(port_stat & PORT_IRQ_CONNECT)) {
		dev_warn(&dd->pdev->dev,
			"Clearing PxSERR.DIAG.x\n");
		writel((1 << 26), dd->port->mmio + PORT_SCR_ERR);
	}

	if (unlikely(port_stat & PORT_IRQ_PHYRDY)) {
		dev_warn(&dd->pdev->dev,
			"Clearing PxSERR.DIAG.n\n");
		writel((1 << 16), dd->port->mmio + PORT_SCR_ERR);
	}

	if (unlikely(port_stat & ~PORT_IRQ_HANDLED)) {
		dev_warn(&dd->pdev->dev,
			"Port stat errors %x unhandled\n",
			(port_stat & ~PORT_IRQ_HANDLED));
		if (mtip_check_surprise_removal(dd->pdev))
			return;
	}
	if (likely(port_stat & (PORT_IRQ_TF_ERR | PORT_IRQ_IF_ERR))) {
		set_bit(MTIP_PF_EH_ACTIVE_BIT, &dd->port->flags);
		wake_up_interruptible(&dd->port->svc_wait);
	}
}

static inline irqreturn_t mtip_handle_irq(struct driver_data *data)
{
	struct driver_data *dd = (struct driver_data *) data;
	struct mtip_port *port = dd->port;
	u32 hba_stat, port_stat;
	int rv = IRQ_NONE;
	int do_irq_enable = 1, i, workers;
	struct mtip_work *twork;

	hba_stat = readl(dd->mmio + HOST_IRQ_STAT);
	if (hba_stat) {
		rv = IRQ_HANDLED;

		/* Acknowledge the interrupt status on the port.*/
		port_stat = readl(port->mmio + PORT_IRQ_STAT);
		if (unlikely(port_stat == 0xFFFFFFFF)) {
			mtip_check_surprise_removal(dd->pdev);
			return IRQ_HANDLED;
		}
		writel(port_stat, port->mmio + PORT_IRQ_STAT);

		/* Demux port status */
		if (likely(port_stat & PORT_IRQ_SDB_FIS)) {
			do_irq_enable = 0;
			WARN_ON_ONCE(atomic_read(&dd->irq_workers_active) != 0);

			/* Start at 1: group zero is always local? */
			for (i = 0, workers = 0; i < MTIP_MAX_SLOT_GROUPS;
									i++) {
				twork = &dd->work[i];
				twork->completed = readl(port->completed[i]);
				if (twork->completed)
					workers++;
			}

			atomic_set(&dd->irq_workers_active, workers);
			if (workers) {
				for (i = 1; i < MTIP_MAX_SLOT_GROUPS; i++) {
					twork = &dd->work[i];
					if (twork->completed)
						queue_work_on(
							twork->cpu_binding,
							dd->isr_workq,
							&twork->work);
				}

				if (likely(dd->work[0].completed))
					mtip_workq_sdbfx(port, 0,
							dd->work[0].completed);

			} else {
				/*
				 * Chip quirk: SDB interrupt but nothing
				 * to complete
				 */
				do_irq_enable = 1;
			}
		}

		if (unlikely(port_stat & PORT_IRQ_ERR)) {
			if (unlikely(mtip_check_surprise_removal(dd->pdev))) {
				/* don't proceed further */
				return IRQ_HANDLED;
			}
			if (test_bit(MTIP_DDF_REMOVE_PENDING_BIT,
							&dd->dd_flag))
				return rv;

			mtip_process_errors(dd, port_stat & PORT_IRQ_ERR);
		}

		if (unlikely(port_stat & PORT_IRQ_LEGACY))
			mtip_process_legacy(dd, port_stat & PORT_IRQ_LEGACY);
	}

	/* acknowledge interrupt */
	if (unlikely(do_irq_enable))
		writel(hba_stat, dd->mmio + HOST_IRQ_STAT);

	return rv;
}

/*
 * HBA interrupt subroutine.
 *
 * @irq		IRQ number.
 * @instance	Pointer to the driver data structure.
 *
 * return value
 *	IRQ_HANDLED	A HBA interrupt was pending and handled.
 *	IRQ_NONE	This interrupt was not for the HBA.
 */
static irqreturn_t mtip_irq_handler(int irq, void *instance)
{
	struct driver_data *dd = instance;

	return mtip_handle_irq(dd);
}

static void mtip_issue_non_ncq_command(struct mtip_port *port, int tag)
{
	writel(1 << MTIP_TAG_BIT(tag), port->cmd_issue[MTIP_TAG_INDEX(tag)]);
}

static bool mtip_pause_ncq(struct mtip_port *port,
				struct host_to_dev_fis *fis)
{
	unsigned long task_file_data;

	task_file_data = readl(port->mmio+PORT_TFDATA);
	if ((task_file_data & 1))
		return false;

	if (fis->command == ATA_CMD_SEC_ERASE_PREP) {
		port->ic_pause_timer = jiffies;
		return true;
	} else if ((fis->command == ATA_CMD_DOWNLOAD_MICRO) &&
					(fis->features == 0x03)) {
		set_bit(MTIP_PF_DM_ACTIVE_BIT, &port->flags);
		port->ic_pause_timer = jiffies;
		return true;
	} else if ((fis->command == ATA_CMD_SEC_ERASE_UNIT) ||
		((fis->command == 0xFC) &&
			(fis->features == 0x27 || fis->features == 0x72 ||
			 fis->features == 0x62 || fis->features == 0x26))) {
		clear_bit(MTIP_DDF_SEC_LOCK_BIT, &port->dd->dd_flag);
		clear_bit(MTIP_DDF_REBUILD_FAILED_BIT, &port->dd->dd_flag);
		/* Com reset after secure erase or lowlevel format */
		mtip_restart_port(port);
		clear_bit(MTIP_PF_SE_ACTIVE_BIT, &port->flags);
		return false;
	}

	return false;
}

static bool mtip_commands_active(struct mtip_port *port)
{
	unsigned int active;
	unsigned int n;

	/*
	 * Ignore s_active bit 0 of array element 0.
	 * This bit will always be set
	 */
	active = readl(port->s_active[0]) & 0xFFFFFFFE;
	for (n = 1; n < port->dd->slot_groups; n++)
		active |= readl(port->s_active[n]);

	return active != 0;
}

/*
 * Wait for port to quiesce
 *
 * @port    Pointer to port data structure
 * @timeout Max duration to wait (ms)
 *
 * return value
 *	0	Success
 *	-EBUSY  Commands still active
 */
static int mtip_quiesce_io(struct mtip_port *port, unsigned long timeout)
{
	unsigned long to;
	bool active = true;

	blk_mq_quiesce_queue(port->dd->queue);

	to = jiffies + msecs_to_jiffies(timeout);
	do {
		if (test_bit(MTIP_PF_SVC_THD_ACTIVE_BIT, &port->flags) &&
			test_bit(MTIP_PF_ISSUE_CMDS_BIT, &port->flags)) {
			msleep(20);
			continue; /* svc thd is actively issuing commands */
		}

		msleep(100);

		if (mtip_check_surprise_removal(port->dd->pdev))
			goto err_fault;

		active = mtip_commands_active(port);
		if (!active)
			break;
	} while (time_before(jiffies, to));

	blk_mq_unquiesce_queue(port->dd->queue);
	return active ? -EBUSY : 0;
err_fault:
	blk_mq_unquiesce_queue(port->dd->queue);
	return -EFAULT;
}

struct mtip_int_cmd {
	int fis_len;
	dma_addr_t buffer;
	int buf_len;
	u32 opts;
};

/*
 * Execute an internal command and wait for the completion.
 *
 * @port    Pointer to the port data structure.
 * @fis     Pointer to the FIS that describes the command.
 * @fis_len  Length in WORDS of the FIS.
 * @buffer  DMA accessible for command data.
 * @buf_len  Length, in bytes, of the data buffer.
 * @opts    Command header options, excluding the FIS length
 *             and the number of PRD entries.
 * @timeout Time in ms to wait for the command to complete.
 *
 * return value
 *	0	 Command completed successfully.
 *	-EFAULT  The buffer address is not correctly aligned.
 *	-EBUSY   Internal command or other IO in progress.
 *	-EAGAIN  Time out waiting for command to complete.
 */
static int mtip_exec_internal_command(struct mtip_port *port,
					struct host_to_dev_fis *fis,
					int fis_len,
					dma_addr_t buffer,
					int buf_len,
					u32 opts,
					unsigned long timeout)
{
	struct mtip_cmd *int_cmd;
	struct driver_data *dd = port->dd;
	struct request *rq;
	struct mtip_int_cmd icmd = {
		.fis_len = fis_len,
		.buffer = buffer,
		.buf_len = buf_len,
		.opts = opts
	};
	int rv = 0;

	/* Make sure the buffer is 8 byte aligned. This is asic specific. */
	if (buffer & 0x00000007) {
		dev_err(&dd->pdev->dev, "SG buffer is not 8 byte aligned\n");
		return -EFAULT;
	}

	if (mtip_check_surprise_removal(dd->pdev))
		return -EFAULT;

	rq = blk_mq_alloc_request(dd->queue, REQ_OP_DRV_IN, BLK_MQ_REQ_RESERVED);
	if (IS_ERR(rq)) {
		dbg_printk(MTIP_DRV_NAME "Unable to allocate tag for PIO cmd\n");
		return -EFAULT;
	}

	set_bit(MTIP_PF_IC_ACTIVE_BIT, &port->flags);

	if (fis->command == ATA_CMD_SEC_ERASE_PREP)
		set_bit(MTIP_PF_SE_ACTIVE_BIT, &port->flags);

	clear_bit(MTIP_PF_DM_ACTIVE_BIT, &port->flags);

	if (fis->command != ATA_CMD_STANDBYNOW1) {
		/* wait for io to complete if non atomic */
		if (mtip_quiesce_io(port, MTIP_QUIESCE_IO_TIMEOUT_MS) < 0) {
			dev_warn(&dd->pdev->dev, "Failed to quiesce IO\n");
			blk_mq_free_request(rq);
			clear_bit(MTIP_PF_IC_ACTIVE_BIT, &port->flags);
			wake_up_interruptible(&port->svc_wait);
			return -EBUSY;
		}
	}

	/* Copy the command to the command table */
	int_cmd = blk_mq_rq_to_pdu(rq);
	int_cmd->icmd = &icmd;
	memcpy(int_cmd->command, fis, fis_len*4);

	rq->timeout = timeout;

	/* insert request and run queue */
	blk_execute_rq(rq->q, NULL, rq, true);

	if (int_cmd->status) {
		dev_err(&dd->pdev->dev, "Internal command [%02X] failed %d\n",
				fis->command, int_cmd->status);
		rv = -EIO;

		if (mtip_check_surprise_removal(dd->pdev) ||
			test_bit(MTIP_DDF_REMOVE_PENDING_BIT,
					&dd->dd_flag)) {
			dev_err(&dd->pdev->dev,
				"Internal command [%02X] wait returned due to SR\n",
				fis->command);
			rv = -ENXIO;
			goto exec_ic_exit;
		}
		mtip_device_reset(dd); /* recover from timeout issue */
		rv = -EAGAIN;
		goto exec_ic_exit;
	}

	if (readl(port->cmd_issue[MTIP_TAG_INDEX(MTIP_TAG_INTERNAL)])
			& (1 << MTIP_TAG_BIT(MTIP_TAG_INTERNAL))) {
		rv = -ENXIO;
		if (!test_bit(MTIP_DDF_REMOVE_PENDING_BIT, &dd->dd_flag)) {
			mtip_device_reset(dd);
			rv = -EAGAIN;
		}
	}
exec_ic_exit:
	/* Clear the allocated and active bits for the internal command. */
	blk_mq_free_request(rq);
	clear_bit(MTIP_PF_IC_ACTIVE_BIT, &port->flags);
	if (rv >= 0 && mtip_pause_ncq(port, fis)) {
		/* NCQ paused */
		return rv;
	}
	wake_up_interruptible(&port->svc_wait);

	return rv;
}

/*
 * Byte-swap ATA ID strings.
 *
 * ATA identify data contains strings in byte-swapped 16-bit words.
 * They must be swapped (on all architectures) to be usable as C strings.
 * This function swaps bytes in-place.
 *
 * @buf The buffer location of the string
 * @len The number of bytes to swap
 *
 * return value
 *	None
 */
static inline void ata_swap_string(u16 *buf, unsigned int len)
{
	int i;
	for (i = 0; i < (len/2); i++)
		be16_to_cpus(&buf[i]);
}

static void mtip_set_timeout(struct driver_data *dd,
					struct host_to_dev_fis *fis,
					unsigned int *timeout, u8 erasemode)
{
	switch (fis->command) {
	case ATA_CMD_DOWNLOAD_MICRO:
		*timeout = 120000; /* 2 minutes */
		break;
	case ATA_CMD_SEC_ERASE_UNIT:
	case 0xFC:
		if (erasemode)
			*timeout = ((*(dd->port->identify + 90) * 2) * 60000);
		else
			*timeout = ((*(dd->port->identify + 89) * 2) * 60000);
		break;
	case ATA_CMD_STANDBYNOW1:
		*timeout = 120000;  /* 2 minutes */
		break;
	case 0xF7:
	case 0xFA:
		*timeout = 60000;  /* 60 seconds */
		break;
	case ATA_CMD_SMART:
		*timeout = 15000;  /* 15 seconds */
		break;
	default:
		*timeout = MTIP_IOCTL_CMD_TIMEOUT_MS;
		break;
	}
}

/*
 * Request the device identity information.
 *
 * If a user space buffer is not specified, i.e. is NULL, the
 * identify information is still read from the drive and placed
 * into the identify data buffer (@e port->identify) in the
 * port data structure.
 * When the identify buffer contains valid identify information @e
 * port->identify_valid is non-zero.
 *
 * @port	 Pointer to the port structure.
 * @user_buffer  A user space buffer where the identify data should be
 *                    copied.
 *
 * return value
 *	0	Command completed successfully.
 *	-EFAULT An error occurred while coping data to the user buffer.
 *	-1	Command failed.
 */
static int mtip_get_identify(struct mtip_port *port, void __user *user_buffer)
{
	int rv = 0;
	struct host_to_dev_fis fis;

	if (test_bit(MTIP_DDF_REMOVE_PENDING_BIT, &port->dd->dd_flag))
		return -EFAULT;

	/* Build the FIS. */
	memset(&fis, 0, sizeof(struct host_to_dev_fis));
	fis.type	= 0x27;
	fis.opts	= 1 << 7;
	fis.command	= ATA_CMD_ID_ATA;

	/* Set the identify information as invalid. */
	port->identify_valid = 0;

	/* Clear the identify information. */
	memset(port->identify, 0, sizeof(u16) * ATA_ID_WORDS);

	/* Execute the command. */
	if (mtip_exec_internal_command(port,
				&fis,
				5,
				port->identify_dma,
				sizeof(u16) * ATA_ID_WORDS,
				0,
				MTIP_INT_CMD_TIMEOUT_MS)
				< 0) {
		rv = -1;
		goto out;
	}

	/*
	 * Perform any necessary byte-swapping.  Yes, the kernel does in fact
	 * perform field-sensitive swapping on the string fields.
	 * See the kernel use of ata_id_string() for proof of this.
	 */
#ifdef __LITTLE_ENDIAN
	ata_swap_string(port->identify + 27, 40);  /* model string*/
	ata_swap_string(port->identify + 23, 8);   /* firmware string*/
	ata_swap_string(port->identify + 10, 20);  /* serial# string*/
#else
	{
		int i;
		for (i = 0; i < ATA_ID_WORDS; i++)
			port->identify[i] = le16_to_cpu(port->identify[i]);
	}
#endif

	/* Check security locked state */
	if (port->identify[128] & 0x4)
		set_bit(MTIP_DDF_SEC_LOCK_BIT, &port->dd->dd_flag);
	else
		clear_bit(MTIP_DDF_SEC_LOCK_BIT, &port->dd->dd_flag);

	/* Set the identify buffer as valid. */
	port->identify_valid = 1;

	if (user_buffer) {
		if (copy_to_user(
			user_buffer,
			port->identify,
			ATA_ID_WORDS * sizeof(u16))) {
			rv = -EFAULT;
			goto out;
		}
	}

out:
	return rv;
}

/*
 * Issue a standby immediate command to the device.
 *
 * @port Pointer to the port structure.
 *
 * return value
 *	0	Command was executed successfully.
 *	-1	An error occurred while executing the command.
 */
static int mtip_standby_immediate(struct mtip_port *port)
{
	int rv;
	struct host_to_dev_fis	fis;
	unsigned long start;
	unsigned int timeout;

	/* Build the FIS. */
	memset(&fis, 0, sizeof(struct host_to_dev_fis));
	fis.type	= 0x27;
	fis.opts	= 1 << 7;
	fis.command	= ATA_CMD_STANDBYNOW1;

	mtip_set_timeout(port->dd, &fis, &timeout, 0);

	start = jiffies;
	rv = mtip_exec_internal_command(port,
					&fis,
					5,
					0,
					0,
					0,
					timeout);
	dbg_printk(MTIP_DRV_NAME "Time taken to complete standby cmd: %d ms\n",
			jiffies_to_msecs(jiffies - start));
	if (rv)
		dev_warn(&port->dd->pdev->dev,
			"STANDBY IMMEDIATE command failed.\n");

	return rv;
}

/*
 * Issue a READ LOG EXT command to the device.
 *
 * @port	pointer to the port structure.
 * @page	page number to fetch
 * @buffer	pointer to buffer
 * @buffer_dma	dma address corresponding to @buffer
 * @sectors	page length to fetch, in sectors
 *
 * return value
 *	@rv	return value from mtip_exec_internal_command()
 */
static int mtip_read_log_page(struct mtip_port *port, u8 page, u16 *buffer,
				dma_addr_t buffer_dma, unsigned int sectors)
{
	struct host_to_dev_fis fis;

	memset(&fis, 0, sizeof(struct host_to_dev_fis));
	fis.type	= 0x27;
	fis.opts	= 1 << 7;
	fis.command	= ATA_CMD_READ_LOG_EXT;
	fis.sect_count	= sectors & 0xFF;
	fis.sect_cnt_ex	= (sectors >> 8) & 0xFF;
	fis.lba_low	= page;
	fis.lba_mid	= 0;
	fis.device	= ATA_DEVICE_OBS;

	memset(buffer, 0, sectors * ATA_SECT_SIZE);

	return mtip_exec_internal_command(port,
					&fis,
					5,
					buffer_dma,
					sectors * ATA_SECT_SIZE,
					0,
					MTIP_INT_CMD_TIMEOUT_MS);
}

/*
 * Issue a SMART READ DATA command to the device.
 *
 * @port	pointer to the port structure.
 * @buffer	pointer to buffer
 * @buffer_dma	dma address corresponding to @buffer
 *
 * return value
 *	@rv	return value from mtip_exec_internal_command()
 */
static int mtip_get_smart_data(struct mtip_port *port, u8 *buffer,
					dma_addr_t buffer_dma)
{
	struct host_to_dev_fis fis;

	memset(&fis, 0, sizeof(struct host_to_dev_fis));
	fis.type	= 0x27;
	fis.opts	= 1 << 7;
	fis.command	= ATA_CMD_SMART;
	fis.features	= 0xD0;
	fis.sect_count	= 1;
	fis.lba_mid	= 0x4F;
	fis.lba_hi	= 0xC2;
	fis.device	= ATA_DEVICE_OBS;

	return mtip_exec_internal_command(port,
					&fis,
					5,
					buffer_dma,
					ATA_SECT_SIZE,
					0,
					15000);
}

/*
 * Get the value of a smart attribute
 *
 * @port	pointer to the port structure
 * @id		attribute number
 * @attrib	pointer to return attrib information corresponding to @id
 *
 * return value
 *	-EINVAL	NULL buffer passed or unsupported attribute @id.
 *	-EPERM	Identify data not valid, SMART not supported or not enabled
 */
static int mtip_get_smart_attr(struct mtip_port *port, unsigned int id,
						struct smart_attr *attrib)
{
	int rv, i;
	struct smart_attr *pattr;

	if (!attrib)
		return -EINVAL;

	if (!port->identify_valid) {
		dev_warn(&port->dd->pdev->dev, "IDENTIFY DATA not valid\n");
		return -EPERM;
	}
	if (!(port->identify[82] & 0x1)) {
		dev_warn(&port->dd->pdev->dev, "SMART not supported\n");
		return -EPERM;
	}
	if (!(port->identify[85] & 0x1)) {
		dev_warn(&port->dd->pdev->dev, "SMART not enabled\n");
		return -EPERM;
	}

	memset(port->smart_buf, 0, ATA_SECT_SIZE);
	rv = mtip_get_smart_data(port, port->smart_buf, port->smart_buf_dma);
	if (rv) {
		dev_warn(&port->dd->pdev->dev, "Failed to ge SMART data\n");
		return rv;
	}

	pattr = (struct smart_attr *)(port->smart_buf + 2);
	for (i = 0; i < 29; i++, pattr++)
		if (pattr->attr_id == id) {
			memcpy(attrib, pattr, sizeof(struct smart_attr));
			break;
		}

	if (i == 29) {
		dev_warn(&port->dd->pdev->dev,
			"Query for invalid SMART attribute ID\n");
		rv = -EINVAL;
	}

	return rv;
}

/*
 * Get the drive capacity.
 *
 * @dd      Pointer to the device data structure.
 * @sectors Pointer to the variable that will receive the sector count.
 *
 * return value
 *	1 Capacity was returned successfully.
 *	0 The identify information is invalid.
 */
static bool mtip_hw_get_capacity(struct driver_data *dd, sector_t *sectors)
{
	struct mtip_port *port = dd->port;
	u64 total, raw0, raw1, raw2, raw3;
	raw0 = port->identify[100];
	raw1 = port->identify[101];
	raw2 = port->identify[102];
	raw3 = port->identify[103];
	total = raw0 | raw1<<16 | raw2<<32 | raw3<<48;
	*sectors = total;
	return (bool) !!port->identify_valid;
}

/*
 * Display the identify command data.
 *
 * @port Pointer to the port data structure.
 *
 * return value
 *	None
 */
static void mtip_dump_identify(struct mtip_port *port)
{
	sector_t sectors;
	unsigned short revid;
	char cbuf[42];

	if (!port->identify_valid)
		return;

	strlcpy(cbuf, (char *)(port->identify+10), 21);
	dev_info(&port->dd->pdev->dev,
		"Serial No.: %s\n", cbuf);

	strlcpy(cbuf, (char *)(port->identify+23), 9);
	dev_info(&port->dd->pdev->dev,
		"Firmware Ver.: %s\n", cbuf);

	strlcpy(cbuf, (char *)(port->identify+27), 41);
	dev_info(&port->dd->pdev->dev, "Model: %s\n", cbuf);

	dev_info(&port->dd->pdev->dev, "Security: %04x %s\n",
		port->identify[128],
		port->identify[128] & 0x4 ? "(LOCKED)" : "");

	if (mtip_hw_get_capacity(port->dd, &sectors))
		dev_info(&port->dd->pdev->dev,
			"Capacity: %llu sectors (%llu MB)\n",
			 (u64)sectors,
			 ((u64)sectors) * ATA_SECT_SIZE >> 20);

	pci_read_config_word(port->dd->pdev, PCI_REVISION_ID, &revid);
	switch (revid & 0xFF) {
	case 0x1:
		strlcpy(cbuf, "A0", 3);
		break;
	case 0x3:
		strlcpy(cbuf, "A2", 3);
		break;
	default:
		strlcpy(cbuf, "?", 2);
		break;
	}
	dev_info(&port->dd->pdev->dev,
		"Card Type: %s\n", cbuf);
}

/*
 * Map the commands scatter list into the command table.
 *
 * @command Pointer to the command.
 * @nents Number of scatter list entries.
 *
 * return value
 *	None
 */
static inline void fill_command_sg(struct driver_data *dd,
				struct mtip_cmd *command,
				int nents)
{
	int n;
	unsigned int dma_len;
	struct mtip_cmd_sg *command_sg;
	struct scatterlist *sg;

	command_sg = command->command + AHCI_CMD_TBL_HDR_SZ;

	for_each_sg(command->sg, sg, nents, n) {
		dma_len = sg_dma_len(sg);
		if (dma_len > 0x400000)
			dev_err(&dd->pdev->dev,
				"DMA segment length truncated\n");
		command_sg->info = cpu_to_le32((dma_len-1) & 0x3FFFFF);
		command_sg->dba	=  cpu_to_le32(sg_dma_address(sg));
		command_sg->dba_upper =
			cpu_to_le32((sg_dma_address(sg) >> 16) >> 16);
		command_sg++;
	}
}

/*
 * @brief Execute a drive command.
 *
 * return value 0 The command completed successfully.
 * return value -1 An error occurred while executing the command.
 */
static int exec_drive_task(struct mtip_port *port, u8 *command)
{
	struct host_to_dev_fis	fis;
	struct host_to_dev_fis *reply = (port->rxfis + RX_FIS_D2H_REG);
	unsigned int to;

	/* Build the FIS. */
	memset(&fis, 0, sizeof(struct host_to_dev_fis));
	fis.type	= 0x27;
	fis.opts	= 1 << 7;
	fis.command	= command[0];
	fis.features	= command[1];
	fis.sect_count	= command[2];
	fis.sector	= command[3];
	fis.cyl_low	= command[4];
	fis.cyl_hi	= command[5];
	fis.device	= command[6] & ~0x10; /* Clear the dev bit*/

	mtip_set_timeout(port->dd, &fis, &to, 0);

	dbg_printk(MTIP_DRV_NAME " %s: User Command: cmd %x, feat %x, nsect %x, sect %x, lcyl %x, hcyl %x, sel %x\n",
		__func__,
		command[0],
		command[1],
		command[2],
		command[3],
		command[4],
		command[5],
		command[6]);

	/* Execute the command. */
	if (mtip_exec_internal_command(port,
				 &fis,
				 5,
				 0,
				 0,
				 0,
				 to) < 0) {
		return -1;
	}

	command[0] = reply->command; /* Status*/
	command[1] = reply->features; /* Error*/
	command[4] = reply->cyl_low;
	command[5] = reply->cyl_hi;

	dbg_printk(MTIP_DRV_NAME " %s: Completion Status: stat %x, err %x , cyl_lo %x cyl_hi %x\n",
		__func__,
		command[0],
		command[1],
		command[4],
		command[5]);

	return 0;
}

/*
 * @brief Execute a drive command.
 *
 * @param port Pointer to the port data structure.
 * @param command Pointer to the user specified command parameters.
 * @param user_buffer Pointer to the user space buffer where read sector
 *                   data should be copied.
 *
 * return value 0 The command completed successfully.
 * return value -EFAULT An error occurred while copying the completion
 *                 data to the user space buffer.
 * return value -1 An error occurred while executing the command.
 */
static int exec_drive_command(struct mtip_port *port, u8 *command,
				void __user *user_buffer)
{
	struct host_to_dev_fis	fis;
	struct host_to_dev_fis *reply;
	u8 *buf = NULL;
	dma_addr_t dma_addr = 0;
	int rv = 0, xfer_sz = command[3];
	unsigned int to;

	if (xfer_sz) {
		if (!user_buffer)
			return -EFAULT;

		buf = dma_alloc_coherent(&port->dd->pdev->dev,
				ATA_SECT_SIZE * xfer_sz,
				&dma_addr,
				GFP_KERNEL);
		if (!buf) {
			dev_err(&port->dd->pdev->dev,
				"Memory allocation failed (%d bytes)\n",
				ATA_SECT_SIZE * xfer_sz);
			return -ENOMEM;
		}
	}

	/* Build the FIS. */
	memset(&fis, 0, sizeof(struct host_to_dev_fis));
	fis.type	= 0x27;
	fis.opts	= 1 << 7;
	fis.command	= command[0];
	fis.features	= command[2];
	fis.sect_count	= command[3];
	if (fis.command == ATA_CMD_SMART) {
		fis.sector	= command[1];
		fis.cyl_low	= 0x4F;
		fis.cyl_hi	= 0xC2;
	}

	mtip_set_timeout(port->dd, &fis, &to, 0);

	if (xfer_sz)
		reply = (port->rxfis + RX_FIS_PIO_SETUP);
	else
		reply = (port->rxfis + RX_FIS_D2H_REG);

	dbg_printk(MTIP_DRV_NAME
		" %s: User Command: cmd %x, sect %x, "
		"feat %x, sectcnt %x\n",
		__func__,
		command[0],
		command[1],
		command[2],
		command[3]);

	/* Execute the command. */
	if (mtip_exec_internal_command(port,
				&fis,
				 5,
				 (xfer_sz ? dma_addr : 0),
				 (xfer_sz ? ATA_SECT_SIZE * xfer_sz : 0),
				 0,
				 to)
				 < 0) {
		rv = -EFAULT;
		goto exit_drive_command;
	}

	/* Collect the completion status. */
	command[0] = reply->command; /* Status*/
	command[1] = reply->features; /* Error*/
	command[2] = reply->sect_count;

	dbg_printk(MTIP_DRV_NAME
		" %s: Completion Status: stat %x, "
		"err %x, nsect %x\n",
		__func__,
		command[0],
		command[1],
		command[2]);

	if (xfer_sz) {
		if (copy_to_user(user_buffer,
				 buf,
				 ATA_SECT_SIZE * command[3])) {
			rv = -EFAULT;
			goto exit_drive_command;
		}
	}
exit_drive_command:
	if (buf)
		dma_free_coherent(&port->dd->pdev->dev,
				ATA_SECT_SIZE * xfer_sz, buf, dma_addr);
	return rv;
}

/*
 *  Indicates whether a command has a single sector payload.
 *
 *  @command passed to the device to perform the certain event.
 *  @features passed to the device to perform the certain event.
 *
 *  return value
 *	1	command is one that always has a single sector payload,
 *		regardless of the value in the Sector Count field.
 *      0       otherwise
 *
 */
static unsigned int implicit_sector(unsigned char command,
				    unsigned char features)
{
	unsigned int rv = 0;

	/* list of commands that have an implicit sector count of 1 */
	switch (command) {
	case ATA_CMD_SEC_SET_PASS:
	case ATA_CMD_SEC_UNLOCK:
	case ATA_CMD_SEC_ERASE_PREP:
	case ATA_CMD_SEC_ERASE_UNIT:
	case ATA_CMD_SEC_FREEZE_LOCK:
	case ATA_CMD_SEC_DISABLE_PASS:
	case ATA_CMD_PMP_READ:
	case ATA_CMD_PMP_WRITE:
		rv = 1;
		break;
	case ATA_CMD_SET_MAX:
		if (features == ATA_SET_MAX_UNLOCK)
			rv = 1;
		break;
	case ATA_CMD_SMART:
		if ((features == ATA_SMART_READ_VALUES) ||
				(features == ATA_SMART_READ_THRESHOLDS))
			rv = 1;
		break;
	case ATA_CMD_CONF_OVERLAY:
		if ((features == ATA_DCO_IDENTIFY) ||
				(features == ATA_DCO_SET))
			rv = 1;
		break;
	}
	return rv;
}

/*
 * Executes a taskfile
 * See ide_taskfile_ioctl() for derivation
 */
static int exec_drive_taskfile(struct driver_data *dd,
			       void __user *buf,
			       ide_task_request_t *req_task,
			       int outtotal)
{
	struct host_to_dev_fis	fis;
	struct host_to_dev_fis *reply;
	u8 *outbuf = NULL;
	u8 *inbuf = NULL;
	dma_addr_t outbuf_dma = 0;
	dma_addr_t inbuf_dma = 0;
	dma_addr_t dma_buffer = 0;
	int err = 0;
	unsigned int taskin = 0;
	unsigned int taskout = 0;
	u8 nsect = 0;
	unsigned int timeout;
	unsigned int force_single_sector;
	unsigned int transfer_size;
	unsigned long task_file_data;
	int intotal = outtotal + req_task->out_size;
	int erasemode = 0;

	taskout = req_task->out_size;
	taskin = req_task->in_size;
	/* 130560 = 512 * 0xFF*/
	if (taskin > 130560 || taskout > 130560)
		return -EINVAL;

	if (taskout) {
		outbuf = memdup_user(buf + outtotal, taskout);
		if (IS_ERR(outbuf))
			return PTR_ERR(outbuf);

		outbuf_dma = dma_map_single(&dd->pdev->dev, outbuf,
					    taskout, DMA_TO_DEVICE);
		if (dma_mapping_error(&dd->pdev->dev, outbuf_dma)) {
			err = -ENOMEM;
			goto abort;
		}
		dma_buffer = outbuf_dma;
	}

	if (taskin) {
		inbuf = memdup_user(buf + intotal, taskin);
		if (IS_ERR(inbuf)) {
			err = PTR_ERR(inbuf);
			inbuf = NULL;
			goto abort;
		}
		inbuf_dma = dma_map_single(&dd->pdev->dev, inbuf,
					   taskin, DMA_FROM_DEVICE);
		if (dma_mapping_error(&dd->pdev->dev, inbuf_dma)) {
			err = -ENOMEM;
			goto abort;
		}
		dma_buffer = inbuf_dma;
	}

	/* only supports PIO and non-data commands from this ioctl. */
	switch (req_task->data_phase) {
	case TASKFILE_OUT:
		nsect = taskout / ATA_SECT_SIZE;
		reply = (dd->port->rxfis + RX_FIS_PIO_SETUP);
		break;
	case TASKFILE_IN:
		reply = (dd->port->rxfis + RX_FIS_PIO_SETUP);
		break;
	case TASKFILE_NO_DATA:
		reply = (dd->port->rxfis + RX_FIS_D2H_REG);
		break;
	default:
		err = -EINVAL;
		goto abort;
	}

	/* Build the FIS. */
	memset(&fis, 0, sizeof(struct host_to_dev_fis));

	fis.type	= 0x27;
	fis.opts	= 1 << 7;
	fis.command	= req_task->io_ports[7];
	fis.features	= req_task->io_ports[1];
	fis.sect_count	= req_task->io_ports[2];
	fis.lba_low	= req_task->io_ports[3];
	fis.lba_mid	= req_task->io_ports[4];
	fis.lba_hi	= req_task->io_ports[5];
	 /* Clear the dev bit*/
	fis.device	= req_task->io_ports[6] & ~0x10;

	if ((req_task->in_flags.all == 0) && (req_task->out_flags.all & 1)) {
		req_task->in_flags.all	=
			IDE_TASKFILE_STD_IN_FLAGS |
			(IDE_HOB_STD_IN_FLAGS << 8);
		fis.lba_low_ex		= req_task->hob_ports[3];
		fis.lba_mid_ex		= req_task->hob_ports[4];
		fis.lba_hi_ex		= req_task->hob_ports[5];
		fis.features_ex		= req_task->hob_ports[1];
		fis.sect_cnt_ex		= req_task->hob_ports[2];

	} else {
		req_task->in_flags.all = IDE_TASKFILE_STD_IN_FLAGS;
	}

	force_single_sector = implicit_sector(fis.command, fis.features);

	if ((taskin || taskout) && (!fis.sect_count)) {
		if (nsect)
			fis.sect_count = nsect;
		else {
			if (!force_single_sector) {
				dev_warn(&dd->pdev->dev,
					"data movement but "
					"sect_count is 0\n");
				err = -EINVAL;
				goto abort;
			}
		}
	}

	dbg_printk(MTIP_DRV_NAME
		" %s: cmd %x, feat %x, nsect %x,"
		" sect/lbal %x, lcyl/lbam %x, hcyl/lbah %x,"
		" head/dev %x\n",
		__func__,
		fis.command,
		fis.features,
		fis.sect_count,
		fis.lba_low,
		fis.lba_mid,
		fis.lba_hi,
		fis.device);

	/* check for erase mode support during secure erase.*/
	if ((fis.command == ATA_CMD_SEC_ERASE_UNIT) && outbuf &&
					(outbuf[0] & MTIP_SEC_ERASE_MODE)) {
		erasemode = 1;
	}

	mtip_set_timeout(dd, &fis, &timeout, erasemode);

	/* Determine the correct transfer size.*/
	if (force_single_sector)
		transfer_size = ATA_SECT_SIZE;
	else
		transfer_size = ATA_SECT_SIZE * fis.sect_count;

	/* Execute the command.*/
	if (mtip_exec_internal_command(dd->port,
				 &fis,
				 5,
				 dma_buffer,
				 transfer_size,
				 0,
				 timeout) < 0) {
		err = -EIO;
		goto abort;
	}

	task_file_data = readl(dd->port->mmio+PORT_TFDATA);

	if ((req_task->data_phase == TASKFILE_IN) && !(task_file_data & 1)) {
		reply = dd->port->rxfis + RX_FIS_PIO_SETUP;
		req_task->io_ports[7] = reply->control;
	} else {
		reply = dd->port->rxfis + RX_FIS_D2H_REG;
		req_task->io_ports[7] = reply->command;
	}

	/* reclaim the DMA buffers.*/
	if (inbuf_dma)
		dma_unmap_single(&dd->pdev->dev, inbuf_dma, taskin,
				 DMA_FROM_DEVICE);
	if (outbuf_dma)
		dma_unmap_single(&dd->pdev->dev, outbuf_dma, taskout,
				 DMA_TO_DEVICE);
	inbuf_dma  = 0;
	outbuf_dma = 0;

	/* return the ATA registers to the caller.*/
	req_task->io_ports[1] = reply->features;
	req_task->io_ports[2] = reply->sect_count;
	req_task->io_ports[3] = reply->lba_low;
	req_task->io_ports[4] = reply->lba_mid;
	req_task->io_ports[5] = reply->lba_hi;
	req_task->io_ports[6] = reply->device;

	if (req_task->out_flags.all & 1)  {

		req_task->hob_ports[3] = reply->lba_low_ex;
		req_task->hob_ports[4] = reply->lba_mid_ex;
		req_task->hob_ports[5] = reply->lba_hi_ex;
		req_task->hob_ports[1] = reply->features_ex;
		req_task->hob_ports[2] = reply->sect_cnt_ex;
	}
	dbg_printk(MTIP_DRV_NAME
		" %s: Completion: stat %x,"
		"err %x, sect_cnt %x, lbalo %x,"
		"lbamid %x, lbahi %x, dev %x\n",
		__func__,
		req_task->io_ports[7],
		req_task->io_ports[1],
		req_task->io_ports[2],
		req_task->io_ports[3],
		req_task->io_ports[4],
		req_task->io_ports[5],
		req_task->io_ports[6]);

	if (taskout) {
		if (copy_to_user(buf + outtotal, outbuf, taskout)) {
			err = -EFAULT;
			goto abort;
		}
	}
	if (taskin) {
		if (copy_to_user(buf + intotal, inbuf, taskin)) {
			err = -EFAULT;
			goto abort;
		}
	}
abort:
	if (inbuf_dma)
		dma_unmap_single(&dd->pdev->dev, inbuf_dma, taskin,
				 DMA_FROM_DEVICE);
	if (outbuf_dma)
		dma_unmap_single(&dd->pdev->dev, outbuf_dma, taskout,
				 DMA_TO_DEVICE);
	kfree(outbuf);
	kfree(inbuf);

	return err;
}

/*
 * Handle IOCTL calls from the Block Layer.
 *
 * This function is called by the Block Layer when it receives an IOCTL
 * command that it does not understand. If the IOCTL command is not supported
 * this function returns -ENOTTY.
 *
 * @dd  Pointer to the driver data structure.
 * @cmd IOCTL command passed from the Block Layer.
 * @arg IOCTL argument passed from the Block Layer.
 *
 * return value
 *	0	The IOCTL completed successfully.
 *	-ENOTTY The specified command is not supported.
 *	-EFAULT An error occurred copying data to a user space buffer.
 *	-EIO	An error occurred while executing the command.
 */
static int mtip_hw_ioctl(struct driver_data *dd, unsigned int cmd,
			 unsigned long arg)
{
	switch (cmd) {
	case HDIO_GET_IDENTITY:
	{
		if (copy_to_user((void __user *)arg, dd->port->identify,
						sizeof(u16) * ATA_ID_WORDS))
			return -EFAULT;
		break;
	}
	case HDIO_DRIVE_CMD:
	{
		u8 drive_command[4];

		/* Copy the user command info to our buffer. */
		if (copy_from_user(drive_command,
					 (void __user *) arg,
					 sizeof(drive_command)))
			return -EFAULT;

		/* Execute the drive command. */
		if (exec_drive_command(dd->port,
					 drive_command,
					 (void __user *) (arg+4)))
			return -EIO;

		/* Copy the status back to the users buffer. */
		if (copy_to_user((void __user *) arg,
					 drive_command,
					 sizeof(drive_command)))
			return -EFAULT;

		break;
	}
	case HDIO_DRIVE_TASK:
	{
		u8 drive_command[7];

		/* Copy the user command info to our buffer. */
		if (copy_from_user(drive_command,
					 (void __user *) arg,
					 sizeof(drive_command)))
			return -EFAULT;

		/* Execute the drive command. */
		if (exec_drive_task(dd->port, drive_command))
			return -EIO;

		/* Copy the status back to the users buffer. */
		if (copy_to_user((void __user *) arg,
					 drive_command,
					 sizeof(drive_command)))
			return -EFAULT;

		break;
	}
	case HDIO_DRIVE_TASKFILE: {
		ide_task_request_t req_task;
		int ret, outtotal;

		if (copy_from_user(&req_task, (void __user *) arg,
					sizeof(req_task)))
			return -EFAULT;

		outtotal = sizeof(req_task);

		ret = exec_drive_taskfile(dd, (void __user *) arg,
						&req_task, outtotal);

		if (copy_to_user((void __user *) arg, &req_task,
							sizeof(req_task)))
			return -EFAULT;

		return ret;
	}

	default:
		return -EINVAL;
	}
	return 0;
}

/*
 * Submit an IO to the hw
 *
 * This function is called by the block layer to issue an io
 * to the device. Upon completion, the callback function will
 * be called with the data parameter passed as the callback data.
 *
 * @dd       Pointer to the driver data structure.
 * @start    First sector to read.
 * @nsect    Number of sectors to read.
 * @tag      The tag of this read command.
 * @callback Pointer to the function that should be called
 *	     when the read completes.
 * @data     Callback data passed to the callback function
 *	     when the read completes.
 * @dir      Direction (read or write)
 *
 * return value
 *	None
 */
static void mtip_hw_submit_io(struct driver_data *dd, struct request *rq,
			      struct mtip_cmd *command,
			      struct blk_mq_hw_ctx *hctx)
{
	struct mtip_cmd_hdr *hdr =
		dd->port->command_list + sizeof(struct mtip_cmd_hdr) * rq->tag;
	struct host_to_dev_fis	*fis;
	struct mtip_port *port = dd->port;
	int dma_dir = rq_data_dir(rq) == READ ? DMA_FROM_DEVICE : DMA_TO_DEVICE;
	u64 start = blk_rq_pos(rq);
	unsigned int nsect = blk_rq_sectors(rq);
	unsigned int nents;

	/* Map the scatter list for DMA access */
	nents = blk_rq_map_sg(hctx->queue, rq, command->sg);
	nents = dma_map_sg(&dd->pdev->dev, command->sg, nents, dma_dir);

	prefetch(&port->flags);

	command->scatter_ents = nents;

	/*
	 * The number of retries for this command before it is
	 * reported as a failure to the upper layers.
	 */
	command->retries = MTIP_MAX_RETRIES;

	/* Fill out fis */
	fis = command->command;
	fis->type        = 0x27;
	fis->opts        = 1 << 7;
	if (dma_dir == DMA_FROM_DEVICE)
		fis->command = ATA_CMD_FPDMA_READ;
	else
		fis->command = ATA_CMD_FPDMA_WRITE;
	fis->lba_low     = start & 0xFF;
	fis->lba_mid     = (start >> 8) & 0xFF;
	fis->lba_hi      = (start >> 16) & 0xFF;
	fis->lba_low_ex  = (start >> 24) & 0xFF;
	fis->lba_mid_ex  = (start >> 32) & 0xFF;
	fis->lba_hi_ex   = (start >> 40) & 0xFF;
	fis->device	 = 1 << 6;
	fis->features    = nsect & 0xFF;
	fis->features_ex = (nsect >> 8) & 0xFF;
	fis->sect_count  = ((rq->tag << 3) | (rq->tag >> 5));
	fis->sect_cnt_ex = 0;
	fis->control     = 0;
	fis->res2        = 0;
	fis->res3        = 0;
	fill_command_sg(dd, command, nents);

	if (unlikely(command->unaligned))
		fis->device |= 1 << 7;

	/* Populate the command header */
	hdr->ctba = cpu_to_le32(command->command_dma & 0xFFFFFFFF);
	if (test_bit(MTIP_PF_HOST_CAP_64, &dd->port->flags))
		hdr->ctbau = cpu_to_le32((command->command_dma >> 16) >> 16);
	hdr->opts = cpu_to_le32((nents << 16) | 5 | AHCI_CMD_PREFETCH);
	hdr->byte_count = 0;

	command->direction = dma_dir;

	/*
	 * To prevent this command from being issued
	 * if an internal command is in progress or error handling is active.
	 */
	if (unlikely(port->flags & MTIP_PF_PAUSE_IO)) {
		set_bit(rq->tag, port->cmds_to_issue);
		set_bit(MTIP_PF_ISSUE_CMDS_BIT, &port->flags);
		return;
	}

	/* Issue the command to the hardware */
	mtip_issue_ncq_command(port, rq->tag);
}

/*
 * Sysfs status dump.
 *
 * @dev  Pointer to the device structure, passed by the kernrel.
 * @attr Pointer to the device_attribute structure passed by the kernel.
 * @buf  Pointer to the char buffer that will receive the stats info.
 *
 * return value
 *	The size, in bytes, of the data copied into buf.
 */
static ssize_t mtip_hw_show_status(struct device *dev,
				struct device_attribute *attr,
				char *buf)
{
	struct driver_data *dd = dev_to_disk(dev)->private_data;
	int size = 0;

	if (test_bit(MTIP_DDF_OVER_TEMP_BIT, &dd->dd_flag))
		size += sprintf(buf, "%s", "thermal_shutdown\n");
	else if (test_bit(MTIP_DDF_WRITE_PROTECT_BIT, &dd->dd_flag))
		size += sprintf(buf, "%s", "write_protect\n");
	else
		size += sprintf(buf, "%s", "online\n");

	return size;
}

static DEVICE_ATTR(status, 0444, mtip_hw_show_status, NULL);

/* debugsfs entries */

static ssize_t show_device_status(struct device_driver *drv, char *buf)
{
	int size = 0;
	struct driver_data *dd, *tmp;
	unsigned long flags;
	char id_buf[42];
	u16 status = 0;

	spin_lock_irqsave(&dev_lock, flags);
	size += sprintf(&buf[size], "Devices Present:\n");
	list_for_each_entry_safe(dd, tmp, &online_list, online_list) {
		if (dd->pdev) {
			if (dd->port &&
			    dd->port->identify &&
			    dd->port->identify_valid) {
				strlcpy(id_buf,
					(char *) (dd->port->identify + 10), 21);
				status = *(dd->port->identify + 141);
			} else {
				memset(id_buf, 0, 42);
				status = 0;
			}

			if (dd->port &&
			    test_bit(MTIP_PF_REBUILD_BIT, &dd->port->flags)) {
				size += sprintf(&buf[size],
					" device %s %s (ftl rebuild %d %%)\n",
					dev_name(&dd->pdev->dev),
					id_buf,
					status);
			} else {
				size += sprintf(&buf[size],
					" device %s %s\n",
					dev_name(&dd->pdev->dev),
					id_buf);
			}
		}
	}

	size += sprintf(&buf[size], "Devices Being Removed:\n");
	list_for_each_entry_safe(dd, tmp, &removing_list, remove_list) {
		if (dd->pdev) {
			if (dd->port &&
			    dd->port->identify &&
			    dd->port->identify_valid) {
				strlcpy(id_buf,
					(char *) (dd->port->identify+10), 21);
				status = *(dd->port->identify + 141);
			} else {
				memset(id_buf, 0, 42);
				status = 0;
			}

			if (dd->port &&
			    test_bit(MTIP_PF_REBUILD_BIT, &dd->port->flags)) {
				size += sprintf(&buf[size],
					" device %s %s (ftl rebuild %d %%)\n",
					dev_name(&dd->pdev->dev),
					id_buf,
					status);
			} else {
				size += sprintf(&buf[size],
					" device %s %s\n",
					dev_name(&dd->pdev->dev),
					id_buf);
			}
		}
	}
	spin_unlock_irqrestore(&dev_lock, flags);

	return size;
}

static ssize_t mtip_hw_read_device_status(struct file *f, char __user *ubuf,
						size_t len, loff_t *offset)
{
	struct driver_data *dd =  (struct driver_data *)f->private_data;
	int size = *offset;
	char *buf;
	int rv = 0;

	if (!len || *offset)
		return 0;

	buf = kzalloc(MTIP_DFS_MAX_BUF_SIZE, GFP_KERNEL);
	if (!buf) {
		dev_err(&dd->pdev->dev,
			"Memory allocation: status buffer\n");
		return -ENOMEM;
	}

	size += show_device_status(NULL, buf);

	*offset = size <= len ? size : len;
	size = copy_to_user(ubuf, buf, *offset);
	if (size)
		rv = -EFAULT;

	kfree(buf);
	return rv ? rv : *offset;
}

static ssize_t mtip_hw_read_registers(struct file *f, char __user *ubuf,
				  size_t len, loff_t *offset)
{
	struct driver_data *dd =  (struct driver_data *)f->private_data;
	char *buf;
	u32 group_allocated;
	int size = *offset;
	int n, rv = 0;

	if (!len || size)
		return 0;

	buf = kzalloc(MTIP_DFS_MAX_BUF_SIZE, GFP_KERNEL);
	if (!buf) {
		dev_err(&dd->pdev->dev,
			"Memory allocation: register buffer\n");
		return -ENOMEM;
	}

	size += sprintf(&buf[size], "H/ S ACTive      : [ 0x");

	for (n = dd->slot_groups-1; n >= 0; n--)
		size += sprintf(&buf[size], "%08X ",
					 readl(dd->port->s_active[n]));

	size += sprintf(&buf[size], "]\n");
	size += sprintf(&buf[size], "H/ Command Issue : [ 0x");

	for (n = dd->slot_groups-1; n >= 0; n--)
		size += sprintf(&buf[size], "%08X ",
					readl(dd->port->cmd_issue[n]));

	size += sprintf(&buf[size], "]\n");
	size += sprintf(&buf[size], "H/ Completed     : [ 0x");

	for (n = dd->slot_groups-1; n >= 0; n--)
		size += sprintf(&buf[size], "%08X ",
				readl(dd->port->completed[n]));

	size += sprintf(&buf[size], "]\n");
	size += sprintf(&buf[size], "H/ PORT IRQ STAT : [ 0x%08X ]\n",
				readl(dd->port->mmio + PORT_IRQ_STAT));
	size += sprintf(&buf[size], "H/ HOST IRQ STAT : [ 0x%08X ]\n",
				readl(dd->mmio + HOST_IRQ_STAT));
	size += sprintf(&buf[size], "\n");

	size += sprintf(&buf[size], "L/ Commands in Q : [ 0x");

	for (n = dd->slot_groups-1; n >= 0; n--) {
		if (sizeof(long) > sizeof(u32))
			group_allocated =
				dd->port->cmds_to_issue[n/2] >> (32*(n&1));
		else
			group_allocated = dd->port->cmds_to_issue[n];
		size += sprintf(&buf[size], "%08X ", group_allocated);
	}
	size += sprintf(&buf[size], "]\n");

	*offset = size <= len ? size : len;
	size = copy_to_user(ubuf, buf, *offset);
	if (size)
		rv = -EFAULT;

	kfree(buf);
	return rv ? rv : *offset;
}

static ssize_t mtip_hw_read_flags(struct file *f, char __user *ubuf,
				  size_t len, loff_t *offset)
{
	struct driver_data *dd =  (struct driver_data *)f->private_data;
	char *buf;
	int size = *offset;
	int rv = 0;

	if (!len || size)
		return 0;

	buf = kzalloc(MTIP_DFS_MAX_BUF_SIZE, GFP_KERNEL);
	if (!buf) {
		dev_err(&dd->pdev->dev,
			"Memory allocation: flag buffer\n");
		return -ENOMEM;
	}

	size += sprintf(&buf[size], "Flag-port : [ %08lX ]\n",
							dd->port->flags);
	size += sprintf(&buf[size], "Flag-dd   : [ %08lX ]\n",
							dd->dd_flag);

	*offset = size <= len ? size : len;
	size = copy_to_user(ubuf, buf, *offset);
	if (size)
		rv = -EFAULT;

	kfree(buf);
	return rv ? rv : *offset;
}

static const struct file_operations mtip_device_status_fops = {
	.owner  = THIS_MODULE,
	.open   = simple_open,
	.read   = mtip_hw_read_device_status,
	.llseek = no_llseek,
};

static const struct file_operations mtip_regs_fops = {
	.owner  = THIS_MODULE,
	.open   = simple_open,
	.read   = mtip_hw_read_registers,
	.llseek = no_llseek,
};

static const struct file_operations mtip_flags_fops = {
	.owner  = THIS_MODULE,
	.open   = simple_open,
	.read   = mtip_hw_read_flags,
	.llseek = no_llseek,
};

/*
 * Create the sysfs related attributes.
 *
 * @dd   Pointer to the driver data structure.
 * @kobj Pointer to the kobj for the block device.
 *
 * return value
 *	0	Operation completed successfully.
 *	-EINVAL Invalid parameter.
 */
static int mtip_hw_sysfs_init(struct driver_data *dd, struct kobject *kobj)
{
	if (!kobj || !dd)
		return -EINVAL;

	if (sysfs_create_file(kobj, &dev_attr_status.attr))
		dev_warn(&dd->pdev->dev,
			"Error creating 'status' sysfs entry\n");
	return 0;
}

/*
 * Remove the sysfs related attributes.
 *
 * @dd   Pointer to the driver data structure.
 * @kobj Pointer to the kobj for the block device.
 *
 * return value
 *	0	Operation completed successfully.
 *	-EINVAL Invalid parameter.
 */
static int mtip_hw_sysfs_exit(struct driver_data *dd, struct kobject *kobj)
{
	if (!kobj || !dd)
		return -EINVAL;

	sysfs_remove_file(kobj, &dev_attr_status.attr);

	return 0;
}

static int mtip_hw_debugfs_init(struct driver_data *dd)
{
	if (!dfs_parent)
		return -1;

	dd->dfs_node = debugfs_create_dir(dd->disk->disk_name, dfs_parent);
	if (IS_ERR_OR_NULL(dd->dfs_node)) {
		dev_warn(&dd->pdev->dev,
			"Error creating node %s under debugfs\n",
						dd->disk->disk_name);
		dd->dfs_node = NULL;
		return -1;
	}

	debugfs_create_file("flags", 0444, dd->dfs_node, dd, &mtip_flags_fops);
	debugfs_create_file("registers", 0444, dd->dfs_node, dd,
			    &mtip_regs_fops);

	return 0;
}

static void mtip_hw_debugfs_exit(struct driver_data *dd)
{
	debugfs_remove_recursive(dd->dfs_node);
}

/*
 * Perform any init/resume time hardware setup
 *
 * @dd Pointer to the driver data structure.
 *
 * return value
 *	None
 */
static inline void hba_setup(struct driver_data *dd)
{
	u32 hwdata;
	hwdata = readl(dd->mmio + HOST_HSORG);

	/* interrupt bug workaround: use only 1 IS bit.*/
	writel(hwdata |
		HSORG_DISABLE_SLOTGRP_INTR |
		HSORG_DISABLE_SLOTGRP_PXIS,
		dd->mmio + HOST_HSORG);
}

static int mtip_device_unaligned_constrained(struct driver_data *dd)
{
	return (dd->pdev->device == P420M_DEVICE_ID ? 1 : 0);
}

/*
 * Detect the details of the product, and store anything needed
 * into the driver data structure.  This includes product type and
 * version and number of slot groups.
 *
 * @dd Pointer to the driver data structure.
 *
 * return value
 *	None
 */
static void mtip_detect_product(struct driver_data *dd)
{
	u32 hwdata;
	unsigned int rev, slotgroups;

	/*
	 * HBA base + 0xFC [15:0] - vendor-specific hardware interface
	 * info register:
	 * [15:8] hardware/software interface rev#
	 * [   3] asic-style interface
	 * [ 2:0] number of slot groups, minus 1 (only valid for asic-style).
	 */
	hwdata = readl(dd->mmio + HOST_HSORG);

	dd->product_type = MTIP_PRODUCT_UNKNOWN;
	dd->slot_groups = 1;

	if (hwdata & 0x8) {
		dd->product_type = MTIP_PRODUCT_ASICFPGA;
		rev = (hwdata & HSORG_HWREV) >> 8;
		slotgroups = (hwdata & HSORG_SLOTGROUPS) + 1;
		dev_info(&dd->pdev->dev,
			"ASIC-FPGA design, HS rev 0x%x, "
			"%i slot groups [%i slots]\n",
			 rev,
			 slotgroups,
			 slotgroups * 32);

		if (slotgroups > MTIP_MAX_SLOT_GROUPS) {
			dev_warn(&dd->pdev->dev,
				"Warning: driver only supports "
				"%i slot groups.\n", MTIP_MAX_SLOT_GROUPS);
			slotgroups = MTIP_MAX_SLOT_GROUPS;
		}
		dd->slot_groups = slotgroups;
		return;
	}

	dev_warn(&dd->pdev->dev, "Unrecognized product id\n");
}

/*
 * Blocking wait for FTL rebuild to complete
 *
 * @dd Pointer to the DRIVER_DATA structure.
 *
 * return value
 *	0	FTL rebuild completed successfully
 *	-EFAULT FTL rebuild error/timeout/interruption
 */
static int mtip_ftl_rebuild_poll(struct driver_data *dd)
{
	unsigned long timeout, cnt = 0, start;

	dev_warn(&dd->pdev->dev,
		"FTL rebuild in progress. Polling for completion.\n");

	start = jiffies;
	timeout = jiffies + msecs_to_jiffies(MTIP_FTL_REBUILD_TIMEOUT_MS);

	do {
		if (unlikely(test_bit(MTIP_DDF_REMOVE_PENDING_BIT,
				&dd->dd_flag)))
			return -EFAULT;
		if (mtip_check_surprise_removal(dd->pdev))
			return -EFAULT;

		if (mtip_get_identify(dd->port, NULL) < 0)
			return -EFAULT;

		if (*(dd->port->identify + MTIP_FTL_REBUILD_OFFSET) ==
			MTIP_FTL_REBUILD_MAGIC) {
			ssleep(1);
			/* Print message every 3 minutes */
			if (cnt++ >= 180) {
				dev_warn(&dd->pdev->dev,
				"FTL rebuild in progress (%d secs).\n",
				jiffies_to_msecs(jiffies - start) / 1000);
				cnt = 0;
			}
		} else {
			dev_warn(&dd->pdev->dev,
				"FTL rebuild complete (%d secs).\n",
			jiffies_to_msecs(jiffies - start) / 1000);
			mtip_block_initialize(dd);
			return 0;
		}
	} while (time_before(jiffies, timeout));

	/* Check for timeout */
	dev_err(&dd->pdev->dev,
		"Timed out waiting for FTL rebuild to complete (%d secs).\n",
		jiffies_to_msecs(jiffies - start) / 1000);
	return -EFAULT;
}

static void mtip_softirq_done_fn(struct request *rq)
{
	struct mtip_cmd *cmd = blk_mq_rq_to_pdu(rq);
	struct driver_data *dd = rq->q->queuedata;

	/* Unmap the DMA scatter list entries */
	dma_unmap_sg(&dd->pdev->dev, cmd->sg, cmd->scatter_ents,
							cmd->direction);

	if (unlikely(cmd->unaligned))
		atomic_inc(&dd->port->cmd_slot_unal);

	blk_mq_end_request(rq, cmd->status);
}

static bool mtip_abort_cmd(struct request *req, void *data, bool reserved)
{
	struct mtip_cmd *cmd = blk_mq_rq_to_pdu(req);
	struct driver_data *dd = data;

	dbg_printk(MTIP_DRV_NAME " Aborting request, tag = %d\n", req->tag);

	clear_bit(req->tag, dd->port->cmds_to_issue);
	cmd->status = BLK_STS_IOERR;
	mtip_softirq_done_fn(req);
	return true;
}

static bool mtip_queue_cmd(struct request *req, void *data, bool reserved)
{
	struct driver_data *dd = data;

	set_bit(req->tag, dd->port->cmds_to_issue);
	blk_abort_request(req);
	return true;
}

/*
 * service thread to issue queued commands
 *
 * @data Pointer to the driver data structure.
 *
 * return value
 *	0
 */

static int mtip_service_thread(void *data)
{
	struct driver_data *dd = (struct driver_data *)data;
	unsigned long slot, slot_start, slot_wrap, to;
	unsigned int num_cmd_slots = dd->slot_groups * 32;
	struct mtip_port *port = dd->port;

	while (1) {
		if (kthread_should_stop() ||
			test_bit(MTIP_PF_SVC_THD_STOP_BIT, &port->flags))
			goto st_out;
		clear_bit(MTIP_PF_SVC_THD_ACTIVE_BIT, &port->flags);

		/*
		 * the condition is to check neither an internal command is
		 * is in progress nor error handling is active
		 */
		wait_event_interruptible(port->svc_wait, (port->flags) &&
			(port->flags & MTIP_PF_SVC_THD_WORK));

		if (kthread_should_stop() ||
			test_bit(MTIP_PF_SVC_THD_STOP_BIT, &port->flags))
			goto st_out;

		if (unlikely(test_bit(MTIP_DDF_REMOVE_PENDING_BIT,
				&dd->dd_flag)))
			goto st_out;

		set_bit(MTIP_PF_SVC_THD_ACTIVE_BIT, &port->flags);

restart_eh:
		/* Demux bits: start with error handling */
		if (test_bit(MTIP_PF_EH_ACTIVE_BIT, &port->flags)) {
			mtip_handle_tfe(dd);
			clear_bit(MTIP_PF_EH_ACTIVE_BIT, &port->flags);
		}

		if (test_bit(MTIP_PF_EH_ACTIVE_BIT, &port->flags))
			goto restart_eh;

		if (test_bit(MTIP_PF_TO_ACTIVE_BIT, &port->flags)) {
			to = jiffies + msecs_to_jiffies(5000);

			do {
				mdelay(100);
			} while (atomic_read(&dd->irq_workers_active) != 0 &&
				time_before(jiffies, to));

			if (atomic_read(&dd->irq_workers_active) != 0)
				dev_warn(&dd->pdev->dev,
					"Completion workers still active!");

<<<<<<< HEAD
			spin_lock(dd->queue->queue_lock);
			blk_mq_tagset_busy_iter(&dd->tags,
							mtip_queue_cmd, dd);
			spin_unlock(dd->queue->queue_lock);
=======
			blk_mq_quiesce_queue(dd->queue);

			blk_mq_tagset_busy_iter(&dd->tags, mtip_queue_cmd, dd);
>>>>>>> 24b8d41d

			set_bit(MTIP_PF_ISSUE_CMDS_BIT, &dd->port->flags);

			if (mtip_device_reset(dd))
				blk_mq_tagset_busy_iter(&dd->tags,
							mtip_abort_cmd, dd);

			clear_bit(MTIP_PF_TO_ACTIVE_BIT, &dd->port->flags);

			blk_mq_unquiesce_queue(dd->queue);
		}

		if (test_bit(MTIP_PF_ISSUE_CMDS_BIT, &port->flags)) {
			slot = 1;
			/* used to restrict the loop to one iteration */
			slot_start = num_cmd_slots;
			slot_wrap = 0;
			while (1) {
				slot = find_next_bit(port->cmds_to_issue,
						num_cmd_slots, slot);
				if (slot_wrap == 1) {
					if ((slot_start >= slot) ||
						(slot >= num_cmd_slots))
						break;
				}
				if (unlikely(slot_start == num_cmd_slots))
					slot_start = slot;

				if (unlikely(slot == num_cmd_slots)) {
					slot = 1;
					slot_wrap = 1;
					continue;
				}

				/* Issue the command to the hardware */
				mtip_issue_ncq_command(port, slot);

				clear_bit(slot, port->cmds_to_issue);
			}

			clear_bit(MTIP_PF_ISSUE_CMDS_BIT, &port->flags);
		}

		if (test_bit(MTIP_PF_REBUILD_BIT, &port->flags)) {
			if (mtip_ftl_rebuild_poll(dd) == 0)
				clear_bit(MTIP_PF_REBUILD_BIT, &port->flags);
		}
	}

st_out:
	return 0;
}

/*
 * DMA region teardown
 *
 * @dd Pointer to driver_data structure
 *
 * return value
 *      None
 */
static void mtip_dma_free(struct driver_data *dd)
{
	struct mtip_port *port = dd->port;

	if (port->block1)
		dma_free_coherent(&dd->pdev->dev, BLOCK_DMA_ALLOC_SZ,
					port->block1, port->block1_dma);

	if (port->command_list) {
		dma_free_coherent(&dd->pdev->dev, AHCI_CMD_TBL_SZ,
				port->command_list, port->command_list_dma);
	}
}

/*
 * DMA region setup
 *
 * @dd Pointer to driver_data structure
 *
 * return value
 *      -ENOMEM Not enough free DMA region space to initialize driver
 */
static int mtip_dma_alloc(struct driver_data *dd)
{
	struct mtip_port *port = dd->port;

	/* Allocate dma memory for RX Fis, Identify, and Sector Bufffer */
	port->block1 =
		dma_alloc_coherent(&dd->pdev->dev, BLOCK_DMA_ALLOC_SZ,
					&port->block1_dma, GFP_KERNEL);
	if (!port->block1)
		return -ENOMEM;

	/* Allocate dma memory for command list */
	port->command_list =
		dma_alloc_coherent(&dd->pdev->dev, AHCI_CMD_TBL_SZ,
					&port->command_list_dma, GFP_KERNEL);
	if (!port->command_list) {
		dma_free_coherent(&dd->pdev->dev, BLOCK_DMA_ALLOC_SZ,
					port->block1, port->block1_dma);
		port->block1 = NULL;
		port->block1_dma = 0;
		return -ENOMEM;
	}

	/* Setup all pointers into first DMA region */
	port->rxfis         = port->block1 + AHCI_RX_FIS_OFFSET;
	port->rxfis_dma     = port->block1_dma + AHCI_RX_FIS_OFFSET;
	port->identify      = port->block1 + AHCI_IDFY_OFFSET;
	port->identify_dma  = port->block1_dma + AHCI_IDFY_OFFSET;
	port->log_buf       = port->block1 + AHCI_SECTBUF_OFFSET;
	port->log_buf_dma   = port->block1_dma + AHCI_SECTBUF_OFFSET;
	port->smart_buf     = port->block1 + AHCI_SMARTBUF_OFFSET;
	port->smart_buf_dma = port->block1_dma + AHCI_SMARTBUF_OFFSET;

	return 0;
}

static int mtip_hw_get_identify(struct driver_data *dd)
{
	struct smart_attr attr242;
	unsigned char *buf;
	int rv;

	if (mtip_get_identify(dd->port, NULL) < 0)
		return -EFAULT;

	if (*(dd->port->identify + MTIP_FTL_REBUILD_OFFSET) ==
		MTIP_FTL_REBUILD_MAGIC) {
		set_bit(MTIP_PF_REBUILD_BIT, &dd->port->flags);
		return MTIP_FTL_REBUILD_MAGIC;
	}
	mtip_dump_identify(dd->port);

	/* check write protect, over temp and rebuild statuses */
	rv = mtip_read_log_page(dd->port, ATA_LOG_SATA_NCQ,
				dd->port->log_buf,
				dd->port->log_buf_dma, 1);
	if (rv) {
		dev_warn(&dd->pdev->dev,
			"Error in READ LOG EXT (10h) command\n");
		/* non-critical error, don't fail the load */
	} else {
		buf = (unsigned char *)dd->port->log_buf;
		if (buf[259] & 0x1) {
			dev_info(&dd->pdev->dev,
				"Write protect bit is set.\n");
			set_bit(MTIP_DDF_WRITE_PROTECT_BIT, &dd->dd_flag);
		}
		if (buf[288] == 0xF7) {
			dev_info(&dd->pdev->dev,
				"Exceeded Tmax, drive in thermal shutdown.\n");
			set_bit(MTIP_DDF_OVER_TEMP_BIT, &dd->dd_flag);
		}
		if (buf[288] == 0xBF) {
			dev_info(&dd->pdev->dev,
				"Drive indicates rebuild has failed.\n");
			set_bit(MTIP_DDF_REBUILD_FAILED_BIT, &dd->dd_flag);
		}
	}

	/* get write protect progess */
	memset(&attr242, 0, sizeof(struct smart_attr));
	if (mtip_get_smart_attr(dd->port, 242, &attr242))
		dev_warn(&dd->pdev->dev,
				"Unable to check write protect progress\n");
	else
		dev_info(&dd->pdev->dev,
				"Write protect progress: %u%% (%u blocks)\n",
				attr242.cur, le32_to_cpu(attr242.data));

	return rv;
}

/*
 * Called once for each card.
 *
 * @dd Pointer to the driver data structure.
 *
 * return value
 *	0 on success, else an error code.
 */
static int mtip_hw_init(struct driver_data *dd)
{
	int i;
	int rv;
	unsigned long timeout, timetaken;

	dd->mmio = pcim_iomap_table(dd->pdev)[MTIP_ABAR];

	mtip_detect_product(dd);
	if (dd->product_type == MTIP_PRODUCT_UNKNOWN) {
		rv = -EIO;
		goto out1;
	}

	hba_setup(dd);

	dd->port = kzalloc_node(sizeof(struct mtip_port), GFP_KERNEL,
				dd->numa_node);
	if (!dd->port) {
		dev_err(&dd->pdev->dev,
			"Memory allocation: port structure\n");
		return -ENOMEM;
	}

	/* Continue workqueue setup */
	for (i = 0; i < MTIP_MAX_SLOT_GROUPS; i++)
		dd->work[i].port = dd->port;

	/* Enable unaligned IO constraints for some devices */
	if (mtip_device_unaligned_constrained(dd))
		dd->unal_qdepth = MTIP_MAX_UNALIGNED_SLOTS;
	else
		dd->unal_qdepth = 0;

	atomic_set(&dd->port->cmd_slot_unal, dd->unal_qdepth);

	/* Spinlock to prevent concurrent issue */
	for (i = 0; i < MTIP_MAX_SLOT_GROUPS; i++)
		spin_lock_init(&dd->port->cmd_issue_lock[i]);

	/* Set the port mmio base address. */
	dd->port->mmio	= dd->mmio + PORT_OFFSET;
	dd->port->dd	= dd;

	/* DMA allocations */
	rv = mtip_dma_alloc(dd);
	if (rv < 0)
		goto out1;

	/* Setup the pointers to the extended s_active and CI registers. */
	for (i = 0; i < dd->slot_groups; i++) {
		dd->port->s_active[i] =
			dd->port->mmio + i*0x80 + PORT_SCR_ACT;
		dd->port->cmd_issue[i] =
			dd->port->mmio + i*0x80 + PORT_COMMAND_ISSUE;
		dd->port->completed[i] =
			dd->port->mmio + i*0x80 + PORT_SDBV;
	}

	timetaken = jiffies;
	timeout = jiffies + msecs_to_jiffies(30000);
	while (((readl(dd->port->mmio + PORT_SCR_STAT) & 0x0F) != 0x03) &&
		 time_before(jiffies, timeout)) {
		mdelay(100);
	}
	if (unlikely(mtip_check_surprise_removal(dd->pdev))) {
		timetaken = jiffies - timetaken;
		dev_warn(&dd->pdev->dev,
			"Surprise removal detected at %u ms\n",
			jiffies_to_msecs(timetaken));
		rv = -ENODEV;
		goto out2 ;
	}
	if (unlikely(test_bit(MTIP_DDF_REMOVE_PENDING_BIT, &dd->dd_flag))) {
		timetaken = jiffies - timetaken;
		dev_warn(&dd->pdev->dev,
			"Removal detected at %u ms\n",
			jiffies_to_msecs(timetaken));
		rv = -EFAULT;
		goto out2;
	}

	/* Conditionally reset the HBA. */
	if (!(readl(dd->mmio + HOST_CAP) & HOST_CAP_NZDMA)) {
		if (mtip_hba_reset(dd) < 0) {
			dev_err(&dd->pdev->dev,
				"Card did not reset within timeout\n");
			rv = -EIO;
			goto out2;
		}
	} else {
		/* Clear any pending interrupts on the HBA */
		writel(readl(dd->mmio + HOST_IRQ_STAT),
			dd->mmio + HOST_IRQ_STAT);
	}

	mtip_init_port(dd->port);
	mtip_start_port(dd->port);

	/* Setup the ISR and enable interrupts. */
	rv = request_irq(dd->pdev->irq, mtip_irq_handler, IRQF_SHARED,
			 dev_driver_string(&dd->pdev->dev), dd);
	if (rv) {
		dev_err(&dd->pdev->dev,
			"Unable to allocate IRQ %d\n", dd->pdev->irq);
		goto out2;
	}
	irq_set_affinity_hint(dd->pdev->irq, get_cpu_mask(dd->isr_binding));

	/* Enable interrupts on the HBA. */
	writel(readl(dd->mmio + HOST_CTL) | HOST_IRQ_EN,
					dd->mmio + HOST_CTL);

	init_waitqueue_head(&dd->port->svc_wait);

	if (test_bit(MTIP_DDF_REMOVE_PENDING_BIT, &dd->dd_flag)) {
		rv = -EFAULT;
		goto out3;
	}

	return rv;

out3:
	/* Disable interrupts on the HBA. */
	writel(readl(dd->mmio + HOST_CTL) & ~HOST_IRQ_EN,
			dd->mmio + HOST_CTL);

	/* Release the IRQ. */
	irq_set_affinity_hint(dd->pdev->irq, NULL);
	free_irq(dd->pdev->irq, dd);

out2:
	mtip_deinit_port(dd->port);
	mtip_dma_free(dd);

out1:
	/* Free the memory allocated for the for structure. */
	kfree(dd->port);

	return rv;
}

static int mtip_standby_drive(struct driver_data *dd)
{
	int rv = 0;

	if (dd->sr || !dd->port)
		return -ENODEV;
	/*
	 * Send standby immediate (E0h) to the drive so that it
	 * saves its state.
	 */
	if (!test_bit(MTIP_PF_REBUILD_BIT, &dd->port->flags) &&
	    !test_bit(MTIP_DDF_REBUILD_FAILED_BIT, &dd->dd_flag) &&
	    !test_bit(MTIP_DDF_SEC_LOCK_BIT, &dd->dd_flag)) {
		rv = mtip_standby_immediate(dd->port);
		if (rv)
			dev_warn(&dd->pdev->dev,
				"STANDBY IMMEDIATE failed\n");
	}
	return rv;
}

/*
 * Called to deinitialize an interface.
 *
 * @dd Pointer to the driver data structure.
 *
 * return value
 *	0
 */
static int mtip_hw_exit(struct driver_data *dd)
{
	if (!dd->sr) {
		/* de-initialize the port. */
		mtip_deinit_port(dd->port);

		/* Disable interrupts on the HBA. */
		writel(readl(dd->mmio + HOST_CTL) & ~HOST_IRQ_EN,
				dd->mmio + HOST_CTL);
	}

	/* Release the IRQ. */
	irq_set_affinity_hint(dd->pdev->irq, NULL);
	free_irq(dd->pdev->irq, dd);
	msleep(1000);

	/* Free dma regions */
	mtip_dma_free(dd);

	/* Free the memory allocated for the for structure. */
	kfree(dd->port);
	dd->port = NULL;

	return 0;
}

/*
 * Issue a Standby Immediate command to the device.
 *
 * This function is called by the Block Layer just before the
 * system powers off during a shutdown.
 *
 * @dd Pointer to the driver data structure.
 *
 * return value
 *	0
 */
static int mtip_hw_shutdown(struct driver_data *dd)
{
	/*
	 * Send standby immediate (E0h) to the drive so that it
	 * saves its state.
	 */
	mtip_standby_drive(dd);

	return 0;
}

/*
 * Suspend function
 *
 * This function is called by the Block Layer just before the
 * system hibernates.
 *
 * @dd Pointer to the driver data structure.
 *
 * return value
 *	0	Suspend was successful
 *	-EFAULT Suspend was not successful
 */
static int mtip_hw_suspend(struct driver_data *dd)
{
	/*
	 * Send standby immediate (E0h) to the drive
	 * so that it saves its state.
	 */
	if (mtip_standby_drive(dd) != 0) {
		dev_err(&dd->pdev->dev,
			"Failed standby-immediate command\n");
		return -EFAULT;
	}

	/* Disable interrupts on the HBA.*/
	writel(readl(dd->mmio + HOST_CTL) & ~HOST_IRQ_EN,
			dd->mmio + HOST_CTL);
	mtip_deinit_port(dd->port);

	return 0;
}

/*
 * Resume function
 *
 * This function is called by the Block Layer as the
 * system resumes.
 *
 * @dd Pointer to the driver data structure.
 *
 * return value
 *	0	Resume was successful
 *      -EFAULT Resume was not successful
 */
static int mtip_hw_resume(struct driver_data *dd)
{
	/* Perform any needed hardware setup steps */
	hba_setup(dd);

	/* Reset the HBA */
	if (mtip_hba_reset(dd) != 0) {
		dev_err(&dd->pdev->dev,
			"Unable to reset the HBA\n");
		return -EFAULT;
	}

	/*
	 * Enable the port, DMA engine, and FIS reception specific
	 * h/w in controller.
	 */
	mtip_init_port(dd->port);
	mtip_start_port(dd->port);

	/* Enable interrupts on the HBA.*/
	writel(readl(dd->mmio + HOST_CTL) | HOST_IRQ_EN,
			dd->mmio + HOST_CTL);

	return 0;
}

/*
 * Helper function for reusing disk name
 * upon hot insertion.
 */
static int rssd_disk_name_format(char *prefix,
				 int index,
				 char *buf,
				 int buflen)
{
	const int base = 'z' - 'a' + 1;
	char *begin = buf + strlen(prefix);
	char *end = buf + buflen;
	char *p;
	int unit;

	p = end - 1;
	*p = '\0';
	unit = base;
	do {
		if (p == begin)
			return -EINVAL;
		*--p = 'a' + (index % unit);
		index = (index / unit) - 1;
	} while (index >= 0);

	memmove(begin, p, end - p);
	memcpy(buf, prefix, strlen(prefix));

	return 0;
}

/*
 * Block layer IOCTL handler.
 *
 * @dev Pointer to the block_device structure.
 * @mode ignored
 * @cmd IOCTL command passed from the user application.
 * @arg Argument passed from the user application.
 *
 * return value
 *	0        IOCTL completed successfully.
 *	-ENOTTY  IOCTL not supported or invalid driver data
 *                 structure pointer.
 */
static int mtip_block_ioctl(struct block_device *dev,
			    fmode_t mode,
			    unsigned cmd,
			    unsigned long arg)
{
	struct driver_data *dd = dev->bd_disk->private_data;

	if (!capable(CAP_SYS_ADMIN))
		return -EACCES;

	if (!dd)
		return -ENOTTY;

	if (unlikely(test_bit(MTIP_DDF_REMOVE_PENDING_BIT, &dd->dd_flag)))
		return -ENOTTY;

	switch (cmd) {
	case BLKFLSBUF:
		return -ENOTTY;
	default:
		return mtip_hw_ioctl(dd, cmd, arg);
	}
}

#ifdef CONFIG_COMPAT
/*
 * Block layer compat IOCTL handler.
 *
 * @dev Pointer to the block_device structure.
 * @mode ignored
 * @cmd IOCTL command passed from the user application.
 * @arg Argument passed from the user application.
 *
 * return value
 *	0        IOCTL completed successfully.
 *	-ENOTTY  IOCTL not supported or invalid driver data
 *                 structure pointer.
 */
static int mtip_block_compat_ioctl(struct block_device *dev,
			    fmode_t mode,
			    unsigned cmd,
			    unsigned long arg)
{
	struct driver_data *dd = dev->bd_disk->private_data;

	if (!capable(CAP_SYS_ADMIN))
		return -EACCES;

	if (!dd)
		return -ENOTTY;

	if (unlikely(test_bit(MTIP_DDF_REMOVE_PENDING_BIT, &dd->dd_flag)))
		return -ENOTTY;

	switch (cmd) {
	case BLKFLSBUF:
		return -ENOTTY;
	case HDIO_DRIVE_TASKFILE: {
		struct mtip_compat_ide_task_request_s __user *compat_req_task;
		ide_task_request_t req_task;
		int compat_tasksize, outtotal, ret;

		compat_tasksize =
			sizeof(struct mtip_compat_ide_task_request_s);

		compat_req_task =
			(struct mtip_compat_ide_task_request_s __user *) arg;

		if (copy_from_user(&req_task, (void __user *) arg,
			compat_tasksize - (2 * sizeof(compat_long_t))))
			return -EFAULT;

		if (get_user(req_task.out_size, &compat_req_task->out_size))
			return -EFAULT;

		if (get_user(req_task.in_size, &compat_req_task->in_size))
			return -EFAULT;

		outtotal = sizeof(struct mtip_compat_ide_task_request_s);

		ret = exec_drive_taskfile(dd, (void __user *) arg,
						&req_task, outtotal);

		if (copy_to_user((void __user *) arg, &req_task,
				compat_tasksize -
				(2 * sizeof(compat_long_t))))
			return -EFAULT;

		if (put_user(req_task.out_size, &compat_req_task->out_size))
			return -EFAULT;

		if (put_user(req_task.in_size, &compat_req_task->in_size))
			return -EFAULT;

		return ret;
	}
	default:
		return mtip_hw_ioctl(dd, cmd, arg);
	}
}
#endif

/*
 * Obtain the geometry of the device.
 *
 * You may think that this function is obsolete, but some applications,
 * fdisk for example still used CHS values. This function describes the
 * device as having 224 heads and 56 sectors per cylinder. These values are
 * chosen so that each cylinder is aligned on a 4KB boundary. Since a
 * partition is described in terms of a start and end cylinder this means
 * that each partition is also 4KB aligned. Non-aligned partitions adversely
 * affects performance.
 *
 * @dev Pointer to the block_device strucutre.
 * @geo Pointer to a hd_geometry structure.
 *
 * return value
 *	0       Operation completed successfully.
 *	-ENOTTY An error occurred while reading the drive capacity.
 */
static int mtip_block_getgeo(struct block_device *dev,
				struct hd_geometry *geo)
{
	struct driver_data *dd = dev->bd_disk->private_data;
	sector_t capacity;

	if (!dd)
		return -ENOTTY;

	if (!(mtip_hw_get_capacity(dd, &capacity))) {
		dev_warn(&dd->pdev->dev,
			"Could not get drive capacity.\n");
		return -ENOTTY;
	}

	geo->heads = 224;
	geo->sectors = 56;
	sector_div(capacity, (geo->heads * geo->sectors));
	geo->cylinders = capacity;
	return 0;
}

static int mtip_block_open(struct block_device *dev, fmode_t mode)
{
	struct driver_data *dd;

	if (dev && dev->bd_disk) {
		dd = (struct driver_data *) dev->bd_disk->private_data;

		if (dd) {
			if (test_bit(MTIP_DDF_REMOVAL_BIT,
							&dd->dd_flag)) {
				return -ENODEV;
			}
			return 0;
		}
	}
	return -ENODEV;
}

static void mtip_block_release(struct gendisk *disk, fmode_t mode)
{
}

/*
 * Block device operation function.
 *
 * This structure contains pointers to the functions required by the block
 * layer.
 */
static const struct block_device_operations mtip_block_ops = {
	.open		= mtip_block_open,
	.release	= mtip_block_release,
	.ioctl		= mtip_block_ioctl,
#ifdef CONFIG_COMPAT
	.compat_ioctl	= mtip_block_compat_ioctl,
#endif
	.getgeo		= mtip_block_getgeo,
	.owner		= THIS_MODULE
};

static inline bool is_se_active(struct driver_data *dd)
{
	if (unlikely(test_bit(MTIP_PF_SE_ACTIVE_BIT, &dd->port->flags))) {
		if (dd->port->ic_pause_timer) {
			unsigned long to = dd->port->ic_pause_timer +
							msecs_to_jiffies(1000);
			if (time_after(jiffies, to)) {
				clear_bit(MTIP_PF_SE_ACTIVE_BIT,
							&dd->port->flags);
				clear_bit(MTIP_DDF_SEC_LOCK_BIT, &dd->dd_flag);
				dd->port->ic_pause_timer = 0;
				wake_up_interruptible(&dd->port->svc_wait);
				return false;
			}
		}
		return true;
	}
	return false;
}

static inline bool is_stopped(struct driver_data *dd, struct request *rq)
{
<<<<<<< HEAD
	struct driver_data *dd = hctx->queue->queuedata;
	struct mtip_cmd *cmd = blk_mq_rq_to_pdu(rq);
	unsigned int nents;

	if (is_se_active(dd))
		return -ENODATA;

	if (unlikely(dd->dd_flag & MTIP_DDF_STOP_IO)) {
		if (unlikely(test_bit(MTIP_DDF_REMOVE_PENDING_BIT,
							&dd->dd_flag))) {
			return -ENXIO;
		}
		if (unlikely(test_bit(MTIP_DDF_OVER_TEMP_BIT, &dd->dd_flag))) {
			return -ENODATA;
		}
		if (unlikely(test_bit(MTIP_DDF_WRITE_PROTECT_BIT,
							&dd->dd_flag) &&
				rq_data_dir(rq))) {
			return -ENODATA;
		}
		if (unlikely(test_bit(MTIP_DDF_SEC_LOCK_BIT, &dd->dd_flag) ||
			test_bit(MTIP_DDF_REBUILD_FAILED_BIT, &dd->dd_flag)))
			return -ENODATA;
	}

	if (req_op(rq) == REQ_OP_DISCARD) {
		int err;

		err = mtip_send_trim(dd, blk_rq_pos(rq), blk_rq_sectors(rq));
		blk_mq_end_request(rq, err);
		return 0;
	}
=======
	if (likely(!(dd->dd_flag & MTIP_DDF_STOP_IO)))
		return false;
>>>>>>> 24b8d41d

	if (test_bit(MTIP_DDF_REMOVE_PENDING_BIT, &dd->dd_flag))
		return true;
	if (test_bit(MTIP_DDF_OVER_TEMP_BIT, &dd->dd_flag))
		return true;
	if (test_bit(MTIP_DDF_WRITE_PROTECT_BIT, &dd->dd_flag) &&
	    rq_data_dir(rq))
		return true;
	if (test_bit(MTIP_DDF_SEC_LOCK_BIT, &dd->dd_flag))
		return true;
	if (test_bit(MTIP_DDF_REBUILD_FAILED_BIT, &dd->dd_flag))
		return true;

	return false;
}

static bool mtip_check_unal_depth(struct blk_mq_hw_ctx *hctx,
				  struct request *rq)
{
	struct driver_data *dd = hctx->queue->queuedata;
	struct mtip_cmd *cmd = blk_mq_rq_to_pdu(rq);

	if (rq_data_dir(rq) == READ || !dd->unal_qdepth)
		return false;

	/*
	 * If unaligned depth must be limited on this controller, mark it
	 * as unaligned if the IO isn't on a 4k boundary (start of length).
	 */
	if (blk_rq_sectors(rq) <= 64) {
		if ((blk_rq_pos(rq) & 7) || (blk_rq_sectors(rq) & 7))
			cmd->unaligned = 1;
	}

	if (cmd->unaligned && atomic_dec_if_positive(&dd->port->cmd_slot_unal) >= 0)
		return true;

	return false;
}

static blk_status_t mtip_issue_reserved_cmd(struct blk_mq_hw_ctx *hctx,
		struct request *rq)
{
	struct driver_data *dd = hctx->queue->queuedata;
	struct mtip_cmd *cmd = blk_mq_rq_to_pdu(rq);
	struct mtip_int_cmd *icmd = cmd->icmd;
	struct mtip_cmd_hdr *hdr =
		dd->port->command_list + sizeof(struct mtip_cmd_hdr) * rq->tag;
	struct mtip_cmd_sg *command_sg;

	if (mtip_commands_active(dd->port))
		return BLK_STS_DEV_RESOURCE;

	hdr->ctba = cpu_to_le32(cmd->command_dma & 0xFFFFFFFF);
	if (test_bit(MTIP_PF_HOST_CAP_64, &dd->port->flags))
		hdr->ctbau = cpu_to_le32((cmd->command_dma >> 16) >> 16);
	/* Populate the SG list */
	hdr->opts = cpu_to_le32(icmd->opts | icmd->fis_len);
	if (icmd->buf_len) {
		command_sg = cmd->command + AHCI_CMD_TBL_HDR_SZ;

		command_sg->info = cpu_to_le32((icmd->buf_len-1) & 0x3FFFFF);
		command_sg->dba	= cpu_to_le32(icmd->buffer & 0xFFFFFFFF);
		command_sg->dba_upper =
			cpu_to_le32((icmd->buffer >> 16) >> 16);

		hdr->opts |= cpu_to_le32((1 << 16));
	}

	/* Populate the command header */
	hdr->byte_count = 0;

	blk_mq_start_request(rq);
	mtip_issue_non_ncq_command(dd->port, rq->tag);
	return 0;
}

static blk_status_t mtip_queue_rq(struct blk_mq_hw_ctx *hctx,
			 const struct blk_mq_queue_data *bd)
{
	struct driver_data *dd = hctx->queue->queuedata;
	struct request *rq = bd->rq;
	struct mtip_cmd *cmd = blk_mq_rq_to_pdu(rq);

	if (blk_rq_is_passthrough(rq))
		return mtip_issue_reserved_cmd(hctx, rq);

	if (unlikely(mtip_check_unal_depth(hctx, rq)))
		return BLK_STS_DEV_RESOURCE;

	if (is_se_active(dd) || is_stopped(dd, rq))
		return BLK_STS_IOERR;

	blk_mq_start_request(rq);

	mtip_hw_submit_io(dd, rq, cmd, hctx);
	return BLK_STS_OK;
}

static void mtip_free_cmd(struct blk_mq_tag_set *set, struct request *rq,
			  unsigned int hctx_idx)
{
	struct driver_data *dd = set->driver_data;
	struct mtip_cmd *cmd = blk_mq_rq_to_pdu(rq);

	if (!cmd->command)
		return;

	dma_free_coherent(&dd->pdev->dev, CMD_DMA_ALLOC_SZ, cmd->command,
			  cmd->command_dma);
}

static int mtip_init_cmd(struct blk_mq_tag_set *set, struct request *rq,
			 unsigned int hctx_idx, unsigned int numa_node)
{
	struct driver_data *dd = set->driver_data;
	struct mtip_cmd *cmd = blk_mq_rq_to_pdu(rq);

	cmd->command = dma_alloc_coherent(&dd->pdev->dev, CMD_DMA_ALLOC_SZ,
			&cmd->command_dma, GFP_KERNEL);
	if (!cmd->command)
		return -ENOMEM;

	sg_init_table(cmd->sg, MTIP_MAX_SG);
	return 0;
}

static enum blk_eh_timer_return mtip_cmd_timeout(struct request *req,
								bool reserved)
{
	struct driver_data *dd = req->q->queuedata;

	if (reserved) {
		struct mtip_cmd *cmd = blk_mq_rq_to_pdu(req);

		cmd->status = BLK_STS_TIMEOUT;
		blk_mq_complete_request(req);
		return BLK_EH_DONE;
	}

	if (test_bit(req->tag, dd->port->cmds_to_issue))
		goto exit_handler;

	if (test_and_set_bit(MTIP_PF_TO_ACTIVE_BIT, &dd->port->flags))
		goto exit_handler;

	wake_up_interruptible(&dd->port->svc_wait);
exit_handler:
	return BLK_EH_RESET_TIMER;
}

static const struct blk_mq_ops mtip_mq_ops = {
	.queue_rq	= mtip_queue_rq,
	.init_request	= mtip_init_cmd,
	.exit_request	= mtip_free_cmd,
	.complete	= mtip_softirq_done_fn,
	.timeout        = mtip_cmd_timeout,
};

/*
 * Block layer initialization function.
 *
 * This function is called once by the PCI layer for each P320
 * device that is connected to the system.
 *
 * @dd Pointer to the driver data structure.
 *
 * return value
 *	0 on success else an error code.
 */
static int mtip_block_initialize(struct driver_data *dd)
{
	int rv = 0, wait_for_rebuild = 0;
	sector_t capacity;
	unsigned int index = 0;
	struct kobject *kobj;

	if (dd->disk)
		goto skip_create_disk; /* hw init done, before rebuild */

	if (mtip_hw_init(dd)) {
		rv = -EINVAL;
		goto protocol_init_error;
	}

	dd->disk = alloc_disk_node(MTIP_MAX_MINORS, dd->numa_node);
	if (dd->disk  == NULL) {
		dev_err(&dd->pdev->dev,
			"Unable to allocate gendisk structure\n");
		rv = -EINVAL;
		goto alloc_disk_error;
	}

	rv = ida_alloc(&rssd_index_ida, GFP_KERNEL);
	if (rv < 0)
		goto ida_get_error;
	index = rv;

	rv = rssd_disk_name_format("rssd",
				index,
				dd->disk->disk_name,
				DISK_NAME_LEN);
	if (rv)
		goto disk_index_error;

	dd->disk->major		= dd->major;
	dd->disk->first_minor	= index * MTIP_MAX_MINORS;
	dd->disk->minors 	= MTIP_MAX_MINORS;
	dd->disk->fops		= &mtip_block_ops;
	dd->disk->private_data	= dd;
	dd->index		= index;

	mtip_hw_debugfs_init(dd);

	memset(&dd->tags, 0, sizeof(dd->tags));
	dd->tags.ops = &mtip_mq_ops;
	dd->tags.nr_hw_queues = 1;
	dd->tags.queue_depth = MTIP_MAX_COMMAND_SLOTS;
	dd->tags.reserved_tags = 1;
	dd->tags.cmd_size = sizeof(struct mtip_cmd);
	dd->tags.numa_node = dd->numa_node;
	dd->tags.flags = BLK_MQ_F_SHOULD_MERGE;
	dd->tags.driver_data = dd;
	dd->tags.timeout = MTIP_NCQ_CMD_TIMEOUT_MS;

	rv = blk_mq_alloc_tag_set(&dd->tags);
	if (rv) {
		dev_err(&dd->pdev->dev,
			"Unable to allocate request queue\n");
		goto block_queue_alloc_tag_error;
	}

	/* Allocate the request queue. */
	dd->queue = blk_mq_init_queue(&dd->tags);
	if (IS_ERR(dd->queue)) {
		dev_err(&dd->pdev->dev,
			"Unable to allocate request queue\n");
		rv = -ENOMEM;
		goto block_queue_alloc_init_error;
	}

	dd->disk->queue		= dd->queue;
	dd->queue->queuedata	= dd;

skip_create_disk:
	/* Initialize the protocol layer. */
	wait_for_rebuild = mtip_hw_get_identify(dd);
	if (wait_for_rebuild < 0) {
		dev_err(&dd->pdev->dev,
			"Protocol layer initialization failed\n");
		rv = -EINVAL;
		goto init_hw_cmds_error;
	}

	/*
	 * if rebuild pending, start the service thread, and delay the block
	 * queue creation and device_add_disk()
	 */
	if (wait_for_rebuild == MTIP_FTL_REBUILD_MAGIC)
		goto start_service_thread;

	/* Set device limits. */
	blk_queue_flag_set(QUEUE_FLAG_NONROT, dd->queue);
	blk_queue_flag_clear(QUEUE_FLAG_ADD_RANDOM, dd->queue);
	blk_queue_max_segments(dd->queue, MTIP_MAX_SG);
	blk_queue_physical_block_size(dd->queue, 4096);
	blk_queue_max_hw_sectors(dd->queue, 0xffff);
	blk_queue_max_segment_size(dd->queue, 0x400000);
	dma_set_max_seg_size(&dd->pdev->dev, 0x400000);
	blk_queue_io_min(dd->queue, 4096);
<<<<<<< HEAD
	blk_queue_bounce_limit(dd->queue, dd->pdev->dma_mask);

	/* Signal trim support */
	if (dd->trim_supp == true) {
		set_bit(QUEUE_FLAG_DISCARD, &dd->queue->queue_flags);
		dd->queue->limits.discard_granularity = 4096;
		blk_queue_max_discard_sectors(dd->queue,
			MTIP_MAX_TRIM_ENTRY_LEN * MTIP_MAX_TRIM_ENTRIES);
		dd->queue->limits.discard_zeroes_data = 0;
	}
=======
>>>>>>> 24b8d41d

	/* Set the capacity of the device in 512 byte sectors. */
	if (!(mtip_hw_get_capacity(dd, &capacity))) {
		dev_warn(&dd->pdev->dev,
			"Could not read drive capacity\n");
		rv = -EIO;
		goto read_capacity_error;
	}
	set_capacity(dd->disk, capacity);

	/* Enable the block device and add it to /dev */
<<<<<<< HEAD
	device_add_disk(&dd->pdev->dev, dd->disk);
=======
	device_add_disk(&dd->pdev->dev, dd->disk, NULL);
>>>>>>> 24b8d41d

	dd->bdev = bdget_disk(dd->disk, 0);
	/*
	 * Now that the disk is active, initialize any sysfs attributes
	 * managed by the protocol layer.
	 */
	kobj = kobject_get(&disk_to_dev(dd->disk)->kobj);
	if (kobj) {
		mtip_hw_sysfs_init(dd, kobj);
		kobject_put(kobj);
	}

	if (dd->mtip_svc_handler) {
		set_bit(MTIP_DDF_INIT_DONE_BIT, &dd->dd_flag);
		return rv; /* service thread created for handling rebuild */
	}

start_service_thread:
	dd->mtip_svc_handler = kthread_create_on_node(mtip_service_thread,
						dd, dd->numa_node,
						"mtip_svc_thd_%02d", index);

	if (IS_ERR(dd->mtip_svc_handler)) {
		dev_err(&dd->pdev->dev, "service thread failed to start\n");
		dd->mtip_svc_handler = NULL;
		rv = -EFAULT;
		goto kthread_run_error;
	}
	wake_up_process(dd->mtip_svc_handler);
	if (wait_for_rebuild == MTIP_FTL_REBUILD_MAGIC)
		rv = wait_for_rebuild;

	return rv;

kthread_run_error:
	bdput(dd->bdev);
	dd->bdev = NULL;

	/* Delete our gendisk. This also removes the device from /dev */
	del_gendisk(dd->disk);

read_capacity_error:
init_hw_cmds_error:
	blk_cleanup_queue(dd->queue);
block_queue_alloc_init_error:
	blk_mq_free_tag_set(&dd->tags);
block_queue_alloc_tag_error:
	mtip_hw_debugfs_exit(dd);
disk_index_error:
	ida_free(&rssd_index_ida, index);

ida_get_error:
	put_disk(dd->disk);

alloc_disk_error:
	mtip_hw_exit(dd); /* De-initialize the protocol layer. */

protocol_init_error:
	return rv;
}

static bool mtip_no_dev_cleanup(struct request *rq, void *data, bool reserv)
{
	struct mtip_cmd *cmd = blk_mq_rq_to_pdu(rq);

	cmd->status = BLK_STS_IOERR;
	blk_mq_complete_request(rq);
	return true;
}

/*
 * Block layer deinitialization function.
 *
 * Called by the PCI layer as each P320 device is removed.
 *
 * @dd Pointer to the driver data structure.
 *
 * return value
 *	0
 */
static int mtip_block_remove(struct driver_data *dd)
{
	struct kobject *kobj;

	mtip_hw_debugfs_exit(dd);

	if (dd->mtip_svc_handler) {
		set_bit(MTIP_PF_SVC_THD_STOP_BIT, &dd->port->flags);
		wake_up_interruptible(&dd->port->svc_wait);
		kthread_stop(dd->mtip_svc_handler);
	}

	/* Clean up the sysfs attributes, if created */
	if (test_bit(MTIP_DDF_INIT_DONE_BIT, &dd->dd_flag)) {
		kobj = kobject_get(&disk_to_dev(dd->disk)->kobj);
		if (kobj) {
			mtip_hw_sysfs_exit(dd, kobj);
			kobject_put(kobj);
		}
	}

	if (!dd->sr) {
		/*
		 * Explicitly wait here for IOs to quiesce,
		 * as mtip_standby_drive usually won't wait for IOs.
		 */
		if (!mtip_quiesce_io(dd->port, MTIP_QUIESCE_IO_TIMEOUT_MS))
			mtip_standby_drive(dd);
	}
	else
		dev_info(&dd->pdev->dev, "device %s surprise removal\n",
						dd->disk->disk_name);

<<<<<<< HEAD
	blk_mq_freeze_queue_start(dd->queue);
	blk_mq_stop_hw_queues(dd->queue);
	blk_mq_tagset_busy_iter(&dd->tags, mtip_no_dev_cleanup, dd);
=======
	blk_freeze_queue_start(dd->queue);
	blk_mq_quiesce_queue(dd->queue);
	blk_mq_tagset_busy_iter(&dd->tags, mtip_no_dev_cleanup, dd);
	blk_mq_unquiesce_queue(dd->queue);
>>>>>>> 24b8d41d

	/*
	 * Delete our gendisk structure. This also removes the device
	 * from /dev
	 */
	if (dd->bdev) {
		bdput(dd->bdev);
		dd->bdev = NULL;
	}
	if (dd->disk) {
		if (test_bit(MTIP_DDF_INIT_DONE_BIT, &dd->dd_flag))
			del_gendisk(dd->disk);
		if (dd->disk->queue) {
			blk_cleanup_queue(dd->queue);
			blk_mq_free_tag_set(&dd->tags);
			dd->queue = NULL;
		}
		put_disk(dd->disk);
	}
	dd->disk  = NULL;

	ida_free(&rssd_index_ida, dd->index);

	/* De-initialize the protocol layer. */
	mtip_hw_exit(dd);

	return 0;
}

/*
 * Function called by the PCI layer when just before the
 * machine shuts down.
 *
 * If a protocol layer shutdown function is present it will be called
 * by this function.
 *
 * @dd Pointer to the driver data structure.
 *
 * return value
 *	0
 */
static int mtip_block_shutdown(struct driver_data *dd)
{
	mtip_hw_shutdown(dd);

	/* Delete our gendisk structure, and cleanup the blk queue. */
	if (dd->disk) {
		dev_info(&dd->pdev->dev,
			"Shutting down %s ...\n", dd->disk->disk_name);

		if (test_bit(MTIP_DDF_INIT_DONE_BIT, &dd->dd_flag))
			del_gendisk(dd->disk);
		if (dd->disk->queue) {
			blk_cleanup_queue(dd->queue);
			blk_mq_free_tag_set(&dd->tags);
		}
		put_disk(dd->disk);
		dd->disk  = NULL;
		dd->queue = NULL;
	}

	ida_free(&rssd_index_ida, dd->index);
	return 0;
}

static int mtip_block_suspend(struct driver_data *dd)
{
	dev_info(&dd->pdev->dev,
		"Suspending %s ...\n", dd->disk->disk_name);
	mtip_hw_suspend(dd);
	return 0;
}

static int mtip_block_resume(struct driver_data *dd)
{
	dev_info(&dd->pdev->dev, "Resuming %s ...\n",
		dd->disk->disk_name);
	mtip_hw_resume(dd);
	return 0;
}

static void drop_cpu(int cpu)
{
	cpu_use[cpu]--;
}

static int get_least_used_cpu_on_node(int node)
{
	int cpu, least_used_cpu, least_cnt;
	const struct cpumask *node_mask;

	node_mask = cpumask_of_node(node);
	least_used_cpu = cpumask_first(node_mask);
	least_cnt = cpu_use[least_used_cpu];
	cpu = least_used_cpu;

	for_each_cpu(cpu, node_mask) {
		if (cpu_use[cpu] < least_cnt) {
			least_used_cpu = cpu;
			least_cnt = cpu_use[cpu];
		}
	}
	cpu_use[least_used_cpu]++;
	return least_used_cpu;
}

/* Helper for selecting a node in round robin mode */
static inline int mtip_get_next_rr_node(void)
{
	static int next_node = NUMA_NO_NODE;

	if (next_node == NUMA_NO_NODE) {
		next_node = first_online_node;
		return next_node;
	}

	next_node = next_online_node(next_node);
	if (next_node == MAX_NUMNODES)
		next_node = first_online_node;
	return next_node;
}

static DEFINE_HANDLER(0);
static DEFINE_HANDLER(1);
static DEFINE_HANDLER(2);
static DEFINE_HANDLER(3);
static DEFINE_HANDLER(4);
static DEFINE_HANDLER(5);
static DEFINE_HANDLER(6);
static DEFINE_HANDLER(7);

static void mtip_disable_link_opts(struct driver_data *dd, struct pci_dev *pdev)
{
	int pos;
	unsigned short pcie_dev_ctrl;

	pos = pci_find_capability(pdev, PCI_CAP_ID_EXP);
	if (pos) {
		pci_read_config_word(pdev,
			pos + PCI_EXP_DEVCTL,
			&pcie_dev_ctrl);
		if (pcie_dev_ctrl & (1 << 11) ||
		    pcie_dev_ctrl & (1 << 4)) {
			dev_info(&dd->pdev->dev,
				"Disabling ERO/No-Snoop on bridge device %04x:%04x\n",
					pdev->vendor, pdev->device);
			pcie_dev_ctrl &= ~(PCI_EXP_DEVCTL_NOSNOOP_EN |
						PCI_EXP_DEVCTL_RELAX_EN);
			pci_write_config_word(pdev,
				pos + PCI_EXP_DEVCTL,
				pcie_dev_ctrl);
		}
	}
}

static void mtip_fix_ero_nosnoop(struct driver_data *dd, struct pci_dev *pdev)
{
	/*
	 * This workaround is specific to AMD/ATI chipset with a PCI upstream
	 * device with device id 0x5aXX
	 */
	if (pdev->bus && pdev->bus->self) {
		if (pdev->bus->self->vendor == PCI_VENDOR_ID_ATI &&
		    ((pdev->bus->self->device & 0xff00) == 0x5a00)) {
			mtip_disable_link_opts(dd, pdev->bus->self);
		} else {
			/* Check further up the topology */
			struct pci_dev *parent_dev = pdev->bus->self;
			if (parent_dev->bus &&
				parent_dev->bus->parent &&
				parent_dev->bus->parent->self &&
				parent_dev->bus->parent->self->vendor ==
					 PCI_VENDOR_ID_ATI &&
				(parent_dev->bus->parent->self->device &
					0xff00) == 0x5a00) {
				mtip_disable_link_opts(dd,
					parent_dev->bus->parent->self);
			}
		}
	}
}

/*
 * Called for each supported PCI device detected.
 *
 * This function allocates the private data structure, enables the
 * PCI device and then calls the block layer initialization function.
 *
 * return value
 *	0 on success else an error code.
 */
static int mtip_pci_probe(struct pci_dev *pdev,
			const struct pci_device_id *ent)
{
	int rv = 0;
	struct driver_data *dd = NULL;
	char cpu_list[256];
	const struct cpumask *node_mask;
	int cpu, i = 0, j = 0;
	int my_node = NUMA_NO_NODE;
	unsigned long flags;

	/* Allocate memory for this devices private data. */
	my_node = pcibus_to_node(pdev->bus);
	if (my_node != NUMA_NO_NODE) {
		if (!node_online(my_node))
			my_node = mtip_get_next_rr_node();
	} else {
		dev_info(&pdev->dev, "Kernel not reporting proximity, choosing a node\n");
		my_node = mtip_get_next_rr_node();
	}
	dev_info(&pdev->dev, "NUMA node %d (closest: %d,%d, probe on %d:%d)\n",
		my_node, pcibus_to_node(pdev->bus), dev_to_node(&pdev->dev),
		cpu_to_node(raw_smp_processor_id()), raw_smp_processor_id());

	dd = kzalloc_node(sizeof(struct driver_data), GFP_KERNEL, my_node);
	if (dd == NULL) {
		dev_err(&pdev->dev,
			"Unable to allocate memory for driver data\n");
		return -ENOMEM;
	}

	/* Attach the private data to this PCI device.  */
	pci_set_drvdata(pdev, dd);

	rv = pcim_enable_device(pdev);
	if (rv < 0) {
		dev_err(&pdev->dev, "Unable to enable device\n");
		goto iomap_err;
	}

	/* Map BAR5 to memory. */
	rv = pcim_iomap_regions(pdev, 1 << MTIP_ABAR, MTIP_DRV_NAME);
	if (rv < 0) {
		dev_err(&pdev->dev, "Unable to map regions\n");
		goto iomap_err;
	}

	rv = dma_set_mask_and_coherent(&pdev->dev, DMA_BIT_MASK(64));
	if (rv) {
		dev_warn(&pdev->dev, "64-bit DMA enable failed\n");
		goto setmask_err;
	}

	/* Copy the info we may need later into the private data structure. */
	dd->major	= mtip_major;
	dd->instance	= instance;
	dd->pdev	= pdev;
	dd->numa_node	= my_node;

	INIT_LIST_HEAD(&dd->online_list);
	INIT_LIST_HEAD(&dd->remove_list);

	memset(dd->workq_name, 0, 32);
	snprintf(dd->workq_name, 31, "mtipq%d", dd->instance);

	dd->isr_workq = create_workqueue(dd->workq_name);
	if (!dd->isr_workq) {
		dev_warn(&pdev->dev, "Can't create wq %d\n", dd->instance);
		rv = -ENOMEM;
		goto setmask_err;
	}

	memset(cpu_list, 0, sizeof(cpu_list));

	node_mask = cpumask_of_node(dd->numa_node);
	if (!cpumask_empty(node_mask)) {
		for_each_cpu(cpu, node_mask)
		{
			snprintf(&cpu_list[j], 256 - j, "%d ", cpu);
			j = strlen(cpu_list);
		}

		dev_info(&pdev->dev, "Node %d on package %d has %d cpu(s): %s\n",
			dd->numa_node,
			topology_physical_package_id(cpumask_first(node_mask)),
			nr_cpus_node(dd->numa_node),
			cpu_list);
	} else
		dev_dbg(&pdev->dev, "mtip32xx: node_mask empty\n");

	dd->isr_binding = get_least_used_cpu_on_node(dd->numa_node);
	dev_info(&pdev->dev, "Initial IRQ binding node:cpu %d:%d\n",
		cpu_to_node(dd->isr_binding), dd->isr_binding);

	/* first worker context always runs in ISR */
	dd->work[0].cpu_binding = dd->isr_binding;
	dd->work[1].cpu_binding = get_least_used_cpu_on_node(dd->numa_node);
	dd->work[2].cpu_binding = get_least_used_cpu_on_node(dd->numa_node);
	dd->work[3].cpu_binding = dd->work[0].cpu_binding;
	dd->work[4].cpu_binding = dd->work[1].cpu_binding;
	dd->work[5].cpu_binding = dd->work[2].cpu_binding;
	dd->work[6].cpu_binding = dd->work[2].cpu_binding;
	dd->work[7].cpu_binding = dd->work[1].cpu_binding;

	/* Log the bindings */
	for_each_present_cpu(cpu) {
		memset(cpu_list, 0, sizeof(cpu_list));
		for (i = 0, j = 0; i < MTIP_MAX_SLOT_GROUPS; i++) {
			if (dd->work[i].cpu_binding == cpu) {
				snprintf(&cpu_list[j], 256 - j, "%d ", i);
				j = strlen(cpu_list);
			}
		}
		if (j)
			dev_info(&pdev->dev, "CPU %d: WQs %s\n", cpu, cpu_list);
	}

	INIT_WORK(&dd->work[0].work, mtip_workq_sdbf0);
	INIT_WORK(&dd->work[1].work, mtip_workq_sdbf1);
	INIT_WORK(&dd->work[2].work, mtip_workq_sdbf2);
	INIT_WORK(&dd->work[3].work, mtip_workq_sdbf3);
	INIT_WORK(&dd->work[4].work, mtip_workq_sdbf4);
	INIT_WORK(&dd->work[5].work, mtip_workq_sdbf5);
	INIT_WORK(&dd->work[6].work, mtip_workq_sdbf6);
	INIT_WORK(&dd->work[7].work, mtip_workq_sdbf7);

	pci_set_master(pdev);
	rv = pci_enable_msi(pdev);
	if (rv) {
		dev_warn(&pdev->dev,
			"Unable to enable MSI interrupt.\n");
		goto msi_initialize_err;
	}

	mtip_fix_ero_nosnoop(dd, pdev);

	/* Initialize the block layer. */
	rv = mtip_block_initialize(dd);
	if (rv < 0) {
		dev_err(&pdev->dev,
			"Unable to initialize block layer\n");
		goto block_initialize_err;
	}

	/*
	 * Increment the instance count so that each device has a unique
	 * instance number.
	 */
	instance++;
	if (rv != MTIP_FTL_REBUILD_MAGIC)
		set_bit(MTIP_DDF_INIT_DONE_BIT, &dd->dd_flag);
	else
		rv = 0; /* device in rebuild state, return 0 from probe */

	/* Add to online list even if in ftl rebuild */
	spin_lock_irqsave(&dev_lock, flags);
	list_add(&dd->online_list, &online_list);
	spin_unlock_irqrestore(&dev_lock, flags);

	goto done;

block_initialize_err:
	pci_disable_msi(pdev);

msi_initialize_err:
	if (dd->isr_workq) {
		flush_workqueue(dd->isr_workq);
		destroy_workqueue(dd->isr_workq);
		drop_cpu(dd->work[0].cpu_binding);
		drop_cpu(dd->work[1].cpu_binding);
		drop_cpu(dd->work[2].cpu_binding);
	}
setmask_err:
	pcim_iounmap_regions(pdev, 1 << MTIP_ABAR);

iomap_err:
	kfree(dd);
	pci_set_drvdata(pdev, NULL);
	return rv;
done:
	return rv;
}

/*
 * Called for each probed device when the device is removed or the
 * driver is unloaded.
 *
 * return value
 *	None
 */
static void mtip_pci_remove(struct pci_dev *pdev)
{
	struct driver_data *dd = pci_get_drvdata(pdev);
	unsigned long flags, to;

	set_bit(MTIP_DDF_REMOVAL_BIT, &dd->dd_flag);

	spin_lock_irqsave(&dev_lock, flags);
	list_del_init(&dd->online_list);
	list_add(&dd->remove_list, &removing_list);
	spin_unlock_irqrestore(&dev_lock, flags);

	mtip_check_surprise_removal(pdev);
	synchronize_irq(dd->pdev->irq);

	/* Spin until workers are done */
	to = jiffies + msecs_to_jiffies(4000);
	do {
		msleep(20);
	} while (atomic_read(&dd->irq_workers_active) != 0 &&
		time_before(jiffies, to));

	if (!dd->sr)
		fsync_bdev(dd->bdev);

	if (atomic_read(&dd->irq_workers_active) != 0) {
		dev_warn(&dd->pdev->dev,
			"Completion workers still active!\n");
	}

	blk_set_queue_dying(dd->queue);
	set_bit(MTIP_DDF_REMOVE_PENDING_BIT, &dd->dd_flag);

	/* Clean up the block layer. */
	mtip_block_remove(dd);

	if (dd->isr_workq) {
		flush_workqueue(dd->isr_workq);
		destroy_workqueue(dd->isr_workq);
		drop_cpu(dd->work[0].cpu_binding);
		drop_cpu(dd->work[1].cpu_binding);
		drop_cpu(dd->work[2].cpu_binding);
	}

	pci_disable_msi(pdev);

	spin_lock_irqsave(&dev_lock, flags);
	list_del_init(&dd->remove_list);
	spin_unlock_irqrestore(&dev_lock, flags);

	kfree(dd);

	pcim_iounmap_regions(pdev, 1 << MTIP_ABAR);
	pci_set_drvdata(pdev, NULL);
}

/*
 * Called for each probed device when the device is suspended.
 *
 * return value
 *	0  Success
 *	<0 Error
 */
static int mtip_pci_suspend(struct pci_dev *pdev, pm_message_t mesg)
{
	int rv = 0;
	struct driver_data *dd = pci_get_drvdata(pdev);

	if (!dd) {
		dev_err(&pdev->dev,
			"Driver private datastructure is NULL\n");
		return -EFAULT;
	}

	set_bit(MTIP_DDF_RESUME_BIT, &dd->dd_flag);

	/* Disable ports & interrupts then send standby immediate */
	rv = mtip_block_suspend(dd);
	if (rv < 0) {
		dev_err(&pdev->dev,
			"Failed to suspend controller\n");
		return rv;
	}

	/*
	 * Save the pci config space to pdev structure &
	 * disable the device
	 */
	pci_save_state(pdev);
	pci_disable_device(pdev);

	/* Move to Low power state*/
	pci_set_power_state(pdev, PCI_D3hot);

	return rv;
}

/*
 * Called for each probed device when the device is resumed.
 *
 * return value
 *      0  Success
 *      <0 Error
 */
static int mtip_pci_resume(struct pci_dev *pdev)
{
	int rv = 0;
	struct driver_data *dd;

	dd = pci_get_drvdata(pdev);
	if (!dd) {
		dev_err(&pdev->dev,
			"Driver private datastructure is NULL\n");
		return -EFAULT;
	}

	/* Move the device to active State */
	pci_set_power_state(pdev, PCI_D0);

	/* Restore PCI configuration space */
	pci_restore_state(pdev);

	/* Enable the PCI device*/
	rv = pcim_enable_device(pdev);
	if (rv < 0) {
		dev_err(&pdev->dev,
			"Failed to enable card during resume\n");
		goto err;
	}
	pci_set_master(pdev);

	/*
	 * Calls hbaReset, initPort, & startPort function
	 * then enables interrupts
	 */
	rv = mtip_block_resume(dd);
	if (rv < 0)
		dev_err(&pdev->dev, "Unable to resume\n");

err:
	clear_bit(MTIP_DDF_RESUME_BIT, &dd->dd_flag);

	return rv;
}

/*
 * Shutdown routine
 *
 * return value
 *      None
 */
static void mtip_pci_shutdown(struct pci_dev *pdev)
{
	struct driver_data *dd = pci_get_drvdata(pdev);
	if (dd)
		mtip_block_shutdown(dd);
}

/* Table of device ids supported by this driver. */
static const struct pci_device_id mtip_pci_tbl[] = {
	{ PCI_DEVICE(PCI_VENDOR_ID_MICRON, P320H_DEVICE_ID) },
	{ PCI_DEVICE(PCI_VENDOR_ID_MICRON, P320M_DEVICE_ID) },
	{ PCI_DEVICE(PCI_VENDOR_ID_MICRON, P320S_DEVICE_ID) },
	{ PCI_DEVICE(PCI_VENDOR_ID_MICRON, P325M_DEVICE_ID) },
	{ PCI_DEVICE(PCI_VENDOR_ID_MICRON, P420H_DEVICE_ID) },
	{ PCI_DEVICE(PCI_VENDOR_ID_MICRON, P420M_DEVICE_ID) },
	{ PCI_DEVICE(PCI_VENDOR_ID_MICRON, P425M_DEVICE_ID) },
	{ 0 }
};

/* Structure that describes the PCI driver functions. */
static struct pci_driver mtip_pci_driver = {
	.name			= MTIP_DRV_NAME,
	.id_table		= mtip_pci_tbl,
	.probe			= mtip_pci_probe,
	.remove			= mtip_pci_remove,
	.suspend		= mtip_pci_suspend,
	.resume			= mtip_pci_resume,
	.shutdown		= mtip_pci_shutdown,
};

MODULE_DEVICE_TABLE(pci, mtip_pci_tbl);

/*
 * Module initialization function.
 *
 * Called once when the module is loaded. This function allocates a major
 * block device number to the Cyclone devices and registers the PCI layer
 * of the driver.
 *
 * Return value
 *      0 on success else error code.
 */
static int __init mtip_init(void)
{
	int error;

	pr_info(MTIP_DRV_NAME " Version " MTIP_DRV_VERSION "\n");

	spin_lock_init(&dev_lock);

	INIT_LIST_HEAD(&online_list);
	INIT_LIST_HEAD(&removing_list);

	/* Allocate a major block device number to use with this driver. */
	error = register_blkdev(0, MTIP_DRV_NAME);
	if (error <= 0) {
		pr_err("Unable to register block device (%d)\n",
		error);
		return -EBUSY;
	}
	mtip_major = error;

	dfs_parent = debugfs_create_dir("rssd", NULL);
	if (IS_ERR_OR_NULL(dfs_parent)) {
		pr_warn("Error creating debugfs parent\n");
		dfs_parent = NULL;
	}
	if (dfs_parent) {
		dfs_device_status = debugfs_create_file("device_status",
					0444, dfs_parent, NULL,
					&mtip_device_status_fops);
		if (IS_ERR_OR_NULL(dfs_device_status)) {
			pr_err("Error creating device_status node\n");
			dfs_device_status = NULL;
		}
	}

	/* Register our PCI operations. */
	error = pci_register_driver(&mtip_pci_driver);
	if (error) {
		debugfs_remove(dfs_parent);
		unregister_blkdev(mtip_major, MTIP_DRV_NAME);
	}

	return error;
}

/*
 * Module de-initialization function.
 *
 * Called once when the module is unloaded. This function deallocates
 * the major block device number allocated by mtip_init() and
 * unregisters the PCI layer of the driver.
 *
 * Return value
 *      none
 */
static void __exit mtip_exit(void)
{
	/* Release the allocated major block device number. */
	unregister_blkdev(mtip_major, MTIP_DRV_NAME);

	/* Unregister the PCI driver. */
	pci_unregister_driver(&mtip_pci_driver);

	debugfs_remove_recursive(dfs_parent);
}

MODULE_AUTHOR("Micron Technology, Inc");
MODULE_DESCRIPTION("Micron RealSSD PCIe Block Driver");
MODULE_LICENSE("GPL");
MODULE_VERSION(MTIP_DRV_VERSION);

module_init(mtip_init);
module_exit(mtip_exit);<|MERGE_RESOLUTION|>--- conflicted
+++ resolved
@@ -2680,16 +2680,9 @@
 				dev_warn(&dd->pdev->dev,
 					"Completion workers still active!");
 
-<<<<<<< HEAD
-			spin_lock(dd->queue->queue_lock);
-			blk_mq_tagset_busy_iter(&dd->tags,
-							mtip_queue_cmd, dd);
-			spin_unlock(dd->queue->queue_lock);
-=======
 			blk_mq_quiesce_queue(dd->queue);
 
 			blk_mq_tagset_busy_iter(&dd->tags, mtip_queue_cmd, dd);
->>>>>>> 24b8d41d
 
 			set_bit(MTIP_PF_ISSUE_CMDS_BIT, &dd->port->flags);
 
@@ -3409,43 +3402,8 @@
 
 static inline bool is_stopped(struct driver_data *dd, struct request *rq)
 {
-<<<<<<< HEAD
-	struct driver_data *dd = hctx->queue->queuedata;
-	struct mtip_cmd *cmd = blk_mq_rq_to_pdu(rq);
-	unsigned int nents;
-
-	if (is_se_active(dd))
-		return -ENODATA;
-
-	if (unlikely(dd->dd_flag & MTIP_DDF_STOP_IO)) {
-		if (unlikely(test_bit(MTIP_DDF_REMOVE_PENDING_BIT,
-							&dd->dd_flag))) {
-			return -ENXIO;
-		}
-		if (unlikely(test_bit(MTIP_DDF_OVER_TEMP_BIT, &dd->dd_flag))) {
-			return -ENODATA;
-		}
-		if (unlikely(test_bit(MTIP_DDF_WRITE_PROTECT_BIT,
-							&dd->dd_flag) &&
-				rq_data_dir(rq))) {
-			return -ENODATA;
-		}
-		if (unlikely(test_bit(MTIP_DDF_SEC_LOCK_BIT, &dd->dd_flag) ||
-			test_bit(MTIP_DDF_REBUILD_FAILED_BIT, &dd->dd_flag)))
-			return -ENODATA;
-	}
-
-	if (req_op(rq) == REQ_OP_DISCARD) {
-		int err;
-
-		err = mtip_send_trim(dd, blk_rq_pos(rq), blk_rq_sectors(rq));
-		blk_mq_end_request(rq, err);
-		return 0;
-	}
-=======
 	if (likely(!(dd->dd_flag & MTIP_DDF_STOP_IO)))
 		return false;
->>>>>>> 24b8d41d
 
 	if (test_bit(MTIP_DDF_REMOVE_PENDING_BIT, &dd->dd_flag))
 		return true;
@@ -3716,19 +3674,6 @@
 	blk_queue_max_segment_size(dd->queue, 0x400000);
 	dma_set_max_seg_size(&dd->pdev->dev, 0x400000);
 	blk_queue_io_min(dd->queue, 4096);
-<<<<<<< HEAD
-	blk_queue_bounce_limit(dd->queue, dd->pdev->dma_mask);
-
-	/* Signal trim support */
-	if (dd->trim_supp == true) {
-		set_bit(QUEUE_FLAG_DISCARD, &dd->queue->queue_flags);
-		dd->queue->limits.discard_granularity = 4096;
-		blk_queue_max_discard_sectors(dd->queue,
-			MTIP_MAX_TRIM_ENTRY_LEN * MTIP_MAX_TRIM_ENTRIES);
-		dd->queue->limits.discard_zeroes_data = 0;
-	}
-=======
->>>>>>> 24b8d41d
 
 	/* Set the capacity of the device in 512 byte sectors. */
 	if (!(mtip_hw_get_capacity(dd, &capacity))) {
@@ -3740,11 +3685,7 @@
 	set_capacity(dd->disk, capacity);
 
 	/* Enable the block device and add it to /dev */
-<<<<<<< HEAD
-	device_add_disk(&dd->pdev->dev, dd->disk);
-=======
 	device_add_disk(&dd->pdev->dev, dd->disk, NULL);
->>>>>>> 24b8d41d
 
 	dd->bdev = bdget_disk(dd->disk, 0);
 	/*
@@ -3858,16 +3799,10 @@
 		dev_info(&dd->pdev->dev, "device %s surprise removal\n",
 						dd->disk->disk_name);
 
-<<<<<<< HEAD
-	blk_mq_freeze_queue_start(dd->queue);
-	blk_mq_stop_hw_queues(dd->queue);
-	blk_mq_tagset_busy_iter(&dd->tags, mtip_no_dev_cleanup, dd);
-=======
 	blk_freeze_queue_start(dd->queue);
 	blk_mq_quiesce_queue(dd->queue);
 	blk_mq_tagset_busy_iter(&dd->tags, mtip_no_dev_cleanup, dd);
 	blk_mq_unquiesce_queue(dd->queue);
->>>>>>> 24b8d41d
 
 	/*
 	 * Delete our gendisk structure. This also removes the device
