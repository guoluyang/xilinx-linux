// SPDX-License-Identifier: GPL-2.0-only
/* sunvdc.c: Sun LDOM Virtual Disk Client.
 *
 * Copyright (C) 2007, 2008 David S. Miller <davem@davemloft.net>
 */

#include <linux/module.h>
#include <linux/kernel.h>
#include <linux/types.h>
#include <linux/blk-mq.h>
#include <linux/hdreg.h>
#include <linux/genhd.h>
#include <linux/cdrom.h>
#include <linux/slab.h>
#include <linux/spinlock.h>
#include <linux/completion.h>
#include <linux/delay.h>
#include <linux/init.h>
#include <linux/list.h>
#include <linux/scatterlist.h>

#include <asm/vio.h>
#include <asm/ldc.h>

#define DRV_MODULE_NAME		"sunvdc"
#define PFX DRV_MODULE_NAME	": "
#define DRV_MODULE_VERSION	"1.2"
#define DRV_MODULE_RELDATE	"November 24, 2014"

static char version[] =
	DRV_MODULE_NAME ".c:v" DRV_MODULE_VERSION " (" DRV_MODULE_RELDATE ")\n";
MODULE_AUTHOR("David S. Miller (davem@davemloft.net)");
MODULE_DESCRIPTION("Sun LDOM virtual disk client driver");
MODULE_LICENSE("GPL");
MODULE_VERSION(DRV_MODULE_VERSION);

#define VDC_TX_RING_SIZE	512
#define VDC_DEFAULT_BLK_SIZE	512

#define MAX_XFER_BLKS		(128 * 1024)
#define MAX_XFER_SIZE		(MAX_XFER_BLKS / VDC_DEFAULT_BLK_SIZE)
#define MAX_RING_COOKIES	((MAX_XFER_BLKS / PAGE_SIZE) + 2)

#define WAITING_FOR_LINK_UP	0x01
#define WAITING_FOR_TX_SPACE	0x02
#define WAITING_FOR_GEN_CMD	0x04
#define WAITING_FOR_ANY		-1

#define	VDC_MAX_RETRIES	10

static struct workqueue_struct *sunvdc_wq;

struct vdc_req_entry {
	struct request		*req;
};

struct vdc_port {
	struct vio_driver_state	vio;

	struct gendisk		*disk;

	struct vdc_completion	*cmp;

	u64			req_id;
	u64			seq;
	struct vdc_req_entry	rq_arr[VDC_TX_RING_SIZE];

	unsigned long		ring_cookies;

	u64			max_xfer_size;
	u32			vdisk_block_size;
	u32			drain;

	u64			ldc_timeout;
	struct delayed_work	ldc_reset_timer_work;
	struct work_struct	ldc_reset_work;

	/* The server fills these in for us in the disk attribute
	 * ACK packet.
	 */
	u64			operations;
	u32			vdisk_size;
	u8			vdisk_type;
	u8			vdisk_mtype;
	u32			vdisk_phys_blksz;

	struct blk_mq_tag_set	tag_set;

	char			disk_name[32];
};

static void vdc_ldc_reset(struct vdc_port *port);
static void vdc_ldc_reset_work(struct work_struct *work);
static void vdc_ldc_reset_timer_work(struct work_struct *work);

static inline struct vdc_port *to_vdc_port(struct vio_driver_state *vio)
{
	return container_of(vio, struct vdc_port, vio);
}

/* Ordered from largest major to lowest */
static struct vio_version vdc_versions[] = {
	{ .major = 1, .minor = 2 },
	{ .major = 1, .minor = 1 },
	{ .major = 1, .minor = 0 },
};

static inline int vdc_version_supported(struct vdc_port *port,
					u16 major, u16 minor)
{
	return port->vio.ver.major == major && port->vio.ver.minor >= minor;
}

#define VDCBLK_NAME	"vdisk"
static int vdc_major;
#define PARTITION_SHIFT	3

static inline u32 vdc_tx_dring_avail(struct vio_dring_state *dr)
{
	return vio_dring_avail(dr, VDC_TX_RING_SIZE);
}

static int vdc_getgeo(struct block_device *bdev, struct hd_geometry *geo)
{
	struct gendisk *disk = bdev->bd_disk;
	sector_t nsect = get_capacity(disk);
	sector_t cylinders = nsect;

	geo->heads = 0xff;
	geo->sectors = 0x3f;
	sector_div(cylinders, geo->heads * geo->sectors);
	geo->cylinders = cylinders;
	if ((sector_t)(geo->cylinders + 1) * geo->heads * geo->sectors < nsect)
		geo->cylinders = 0xffff;

	return 0;
}

/* Add ioctl/CDROM_GET_CAPABILITY to support cdrom_id in udev
 * when vdisk_mtype is VD_MEDIA_TYPE_CD or VD_MEDIA_TYPE_DVD.
 * Needed to be able to install inside an ldom from an iso image.
 */
static int vdc_ioctl(struct block_device *bdev, fmode_t mode,
		     unsigned command, unsigned long argument)
{
	int i;
	struct gendisk *disk;

	switch (command) {
	case CDROMMULTISESSION:
		pr_debug(PFX "Multisession CDs not supported\n");
		for (i = 0; i < sizeof(struct cdrom_multisession); i++)
			if (put_user(0, (char __user *)(argument + i)))
				return -EFAULT;
		return 0;

	case CDROM_GET_CAPABILITY:
		disk = bdev->bd_disk;

		if (bdev->bd_disk && (disk->flags & GENHD_FL_CD))
			return 0;
		return -EINVAL;

	default:
		pr_debug(PFX "ioctl %08x not supported\n", command);
		return -EINVAL;
	}
}

static const struct block_device_operations vdc_fops = {
	.owner		= THIS_MODULE,
	.getgeo		= vdc_getgeo,
	.ioctl		= vdc_ioctl,
	.compat_ioctl	= blkdev_compat_ptr_ioctl,
};

static void vdc_blk_queue_start(struct vdc_port *port)
{
	struct vio_dring_state *dr = &port->vio.drings[VIO_DRIVER_TX_RING];

	/* restart blk queue when ring is half emptied. also called after
	 * handshake completes, so check for initial handshake before we've
	 * allocated a disk.
	 */
	if (port->disk && vdc_tx_dring_avail(dr) * 100 / VDC_TX_RING_SIZE >= 50)
		blk_mq_start_stopped_hw_queues(port->disk->queue, true);
}

static void vdc_finish(struct vio_driver_state *vio, int err, int waiting_for)
{
	if (vio->cmp &&
	    (waiting_for == -1 ||
	     vio->cmp->waiting_for == waiting_for)) {
		vio->cmp->err = err;
		complete(&vio->cmp->com);
		vio->cmp = NULL;
	}
}

static void vdc_handshake_complete(struct vio_driver_state *vio)
{
	struct vdc_port *port = to_vdc_port(vio);

	cancel_delayed_work(&port->ldc_reset_timer_work);
	vdc_finish(vio, 0, WAITING_FOR_LINK_UP);
	vdc_blk_queue_start(port);
}

static int vdc_handle_unknown(struct vdc_port *port, void *arg)
{
	struct vio_msg_tag *pkt = arg;

	printk(KERN_ERR PFX "Received unknown msg [%02x:%02x:%04x:%08x]\n",
	       pkt->type, pkt->stype, pkt->stype_env, pkt->sid);
	printk(KERN_ERR PFX "Resetting connection.\n");

	ldc_disconnect(port->vio.lp);

	return -ECONNRESET;
}

static int vdc_send_attr(struct vio_driver_state *vio)
{
	struct vdc_port *port = to_vdc_port(vio);
	struct vio_disk_attr_info pkt;

	memset(&pkt, 0, sizeof(pkt));

	pkt.tag.type = VIO_TYPE_CTRL;
	pkt.tag.stype = VIO_SUBTYPE_INFO;
	pkt.tag.stype_env = VIO_ATTR_INFO;
	pkt.tag.sid = vio_send_sid(vio);

	pkt.xfer_mode = VIO_DRING_MODE;
	pkt.vdisk_block_size = port->vdisk_block_size;
	pkt.max_xfer_size = port->max_xfer_size;

	viodbg(HS, "SEND ATTR xfer_mode[0x%x] blksz[%u] max_xfer[%llu]\n",
	       pkt.xfer_mode, pkt.vdisk_block_size, pkt.max_xfer_size);

	return vio_ldc_send(&port->vio, &pkt, sizeof(pkt));
}

static int vdc_handle_attr(struct vio_driver_state *vio, void *arg)
{
	struct vdc_port *port = to_vdc_port(vio);
	struct vio_disk_attr_info *pkt = arg;

	viodbg(HS, "GOT ATTR stype[0x%x] ops[%llx] disk_size[%llu] disk_type[%x] "
	       "mtype[0x%x] xfer_mode[0x%x] blksz[%u] max_xfer[%llu]\n",
	       pkt->tag.stype, pkt->operations,
	       pkt->vdisk_size, pkt->vdisk_type, pkt->vdisk_mtype,
	       pkt->xfer_mode, pkt->vdisk_block_size,
	       pkt->max_xfer_size);

	if (pkt->tag.stype == VIO_SUBTYPE_ACK) {
		switch (pkt->vdisk_type) {
		case VD_DISK_TYPE_DISK:
		case VD_DISK_TYPE_SLICE:
			break;

		default:
			printk(KERN_ERR PFX "%s: Bogus vdisk_type 0x%x\n",
			       vio->name, pkt->vdisk_type);
			return -ECONNRESET;
		}

		if (pkt->vdisk_block_size > port->vdisk_block_size) {
			printk(KERN_ERR PFX "%s: BLOCK size increased "
			       "%u --> %u\n",
			       vio->name,
			       port->vdisk_block_size, pkt->vdisk_block_size);
			return -ECONNRESET;
		}

		port->operations = pkt->operations;
		port->vdisk_type = pkt->vdisk_type;
		if (vdc_version_supported(port, 1, 1)) {
			port->vdisk_size = pkt->vdisk_size;
			port->vdisk_mtype = pkt->vdisk_mtype;
		}
		if (pkt->max_xfer_size < port->max_xfer_size)
			port->max_xfer_size = pkt->max_xfer_size;
		port->vdisk_block_size = pkt->vdisk_block_size;

		port->vdisk_phys_blksz = VDC_DEFAULT_BLK_SIZE;
		if (vdc_version_supported(port, 1, 2))
			port->vdisk_phys_blksz = pkt->phys_block_size;

		return 0;
	} else {
		printk(KERN_ERR PFX "%s: Attribute NACK\n", vio->name);

		return -ECONNRESET;
	}
}

static void vdc_end_special(struct vdc_port *port, struct vio_disk_desc *desc)
{
	int err = desc->status;

	vdc_finish(&port->vio, -err, WAITING_FOR_GEN_CMD);
}

static void vdc_end_one(struct vdc_port *port, struct vio_dring_state *dr,
			unsigned int index)
{
	struct vio_disk_desc *desc = vio_dring_entry(dr, index);
	struct vdc_req_entry *rqe = &port->rq_arr[index];
	struct request *req;

	if (unlikely(desc->hdr.state != VIO_DESC_DONE))
		return;

	ldc_unmap(port->vio.lp, desc->cookies, desc->ncookies);
	desc->hdr.state = VIO_DESC_FREE;
	dr->cons = vio_dring_next(dr, index);

	req = rqe->req;
	if (req == NULL) {
		vdc_end_special(port, desc);
		return;
	}

	rqe->req = NULL;

	blk_mq_end_request(req, desc->status ? BLK_STS_IOERR : 0);

	vdc_blk_queue_start(port);
}

static int vdc_ack(struct vdc_port *port, void *msgbuf)
{
	struct vio_dring_state *dr = &port->vio.drings[VIO_DRIVER_TX_RING];
	struct vio_dring_data *pkt = msgbuf;

	if (unlikely(pkt->dring_ident != dr->ident ||
		     pkt->start_idx != pkt->end_idx ||
		     pkt->start_idx >= VDC_TX_RING_SIZE))
		return 0;

	vdc_end_one(port, dr, pkt->start_idx);

	return 0;
}

static int vdc_nack(struct vdc_port *port, void *msgbuf)
{
	/* XXX Implement me XXX */
	return 0;
}

static void vdc_event(void *arg, int event)
{
	struct vdc_port *port = arg;
	struct vio_driver_state *vio = &port->vio;
	unsigned long flags;
	int err;

	spin_lock_irqsave(&vio->lock, flags);

	if (unlikely(event == LDC_EVENT_RESET)) {
		vio_link_state_change(vio, event);
		queue_work(sunvdc_wq, &port->ldc_reset_work);
		goto out;
	}

	if (unlikely(event == LDC_EVENT_UP)) {
		vio_link_state_change(vio, event);
		goto out;
	}

	if (unlikely(event != LDC_EVENT_DATA_READY)) {
		pr_warn(PFX "Unexpected LDC event %d\n", event);
		goto out;
	}

	err = 0;
	while (1) {
		union {
			struct vio_msg_tag tag;
			u64 raw[8];
		} msgbuf;

		err = ldc_read(vio->lp, &msgbuf, sizeof(msgbuf));
		if (unlikely(err < 0)) {
			if (err == -ECONNRESET)
				vio_conn_reset(vio);
			break;
		}
		if (err == 0)
			break;
		viodbg(DATA, "TAG [%02x:%02x:%04x:%08x]\n",
		       msgbuf.tag.type,
		       msgbuf.tag.stype,
		       msgbuf.tag.stype_env,
		       msgbuf.tag.sid);
		err = vio_validate_sid(vio, &msgbuf.tag);
		if (err < 0)
			break;

		if (likely(msgbuf.tag.type == VIO_TYPE_DATA)) {
			if (msgbuf.tag.stype == VIO_SUBTYPE_ACK)
				err = vdc_ack(port, &msgbuf);
			else if (msgbuf.tag.stype == VIO_SUBTYPE_NACK)
				err = vdc_nack(port, &msgbuf);
			else
				err = vdc_handle_unknown(port, &msgbuf);
		} else if (msgbuf.tag.type == VIO_TYPE_CTRL) {
			err = vio_control_pkt_engine(vio, &msgbuf);
		} else {
			err = vdc_handle_unknown(port, &msgbuf);
		}
		if (err < 0)
			break;
	}
	if (err < 0)
		vdc_finish(&port->vio, err, WAITING_FOR_ANY);
out:
	spin_unlock_irqrestore(&vio->lock, flags);
}

static int __vdc_tx_trigger(struct vdc_port *port)
{
	struct vio_dring_state *dr = &port->vio.drings[VIO_DRIVER_TX_RING];
	struct vio_dring_data hdr = {
		.tag = {
			.type		= VIO_TYPE_DATA,
			.stype		= VIO_SUBTYPE_INFO,
			.stype_env	= VIO_DRING_DATA,
			.sid		= vio_send_sid(&port->vio),
		},
		.dring_ident		= dr->ident,
		.start_idx		= dr->prod,
		.end_idx		= dr->prod,
	};
	int err, delay;
	int retries = 0;

	hdr.seq = dr->snd_nxt;
	delay = 1;
	do {
		err = vio_ldc_send(&port->vio, &hdr, sizeof(hdr));
		if (err > 0) {
			dr->snd_nxt++;
			break;
		}
		udelay(delay);
		if ((delay <<= 1) > 128)
			delay = 128;
		if (retries++ > VDC_MAX_RETRIES)
			break;
	} while (err == -EAGAIN);

	if (err == -ENOTCONN)
		vdc_ldc_reset(port);
	return err;
}

static int __send_request(struct request *req)
{
	struct vdc_port *port = req->rq_disk->private_data;
	struct vio_dring_state *dr = &port->vio.drings[VIO_DRIVER_TX_RING];
	struct scatterlist sg[MAX_RING_COOKIES];
	struct vdc_req_entry *rqe;
	struct vio_disk_desc *desc;
	unsigned int map_perm;
	int nsg, err, i;
	u64 len;
	u8 op;

	if (WARN_ON(port->ring_cookies > MAX_RING_COOKIES))
		return -EINVAL;

	map_perm = LDC_MAP_SHADOW | LDC_MAP_DIRECT | LDC_MAP_IO;

	if (rq_data_dir(req) == READ) {
		map_perm |= LDC_MAP_W;
		op = VD_OP_BREAD;
	} else {
		map_perm |= LDC_MAP_R;
		op = VD_OP_BWRITE;
	}

	sg_init_table(sg, port->ring_cookies);
	nsg = blk_rq_map_sg(req->q, req, sg);

	len = 0;
	for (i = 0; i < nsg; i++)
		len += sg[i].length;

	desc = vio_dring_cur(dr);

	err = ldc_map_sg(port->vio.lp, sg, nsg,
			 desc->cookies, port->ring_cookies,
			 map_perm);
	if (err < 0) {
		printk(KERN_ERR PFX "ldc_map_sg() failure, err=%d.\n", err);
		return err;
	}

	rqe = &port->rq_arr[dr->prod];
	rqe->req = req;

	desc->hdr.ack = VIO_ACK_ENABLE;
	desc->req_id = port->req_id;
	desc->operation = op;
	if (port->vdisk_type == VD_DISK_TYPE_DISK) {
		desc->slice = 0xff;
	} else {
		desc->slice = 0;
	}
	desc->status = ~0;
	desc->offset = (blk_rq_pos(req) << 9) / port->vdisk_block_size;
	desc->size = len;
	desc->ncookies = err;

	/* This has to be a non-SMP write barrier because we are writing
	 * to memory which is shared with the peer LDOM.
	 */
	wmb();
	desc->hdr.state = VIO_DESC_READY;

	err = __vdc_tx_trigger(port);
	if (err < 0) {
		printk(KERN_ERR PFX "vdc_tx_trigger() failure, err=%d\n", err);
	} else {
		port->req_id++;
		dr->prod = vio_dring_next(dr, dr->prod);
	}

	return err;
}

static blk_status_t vdc_queue_rq(struct blk_mq_hw_ctx *hctx,
				 const struct blk_mq_queue_data *bd)
{
	struct vdc_port *port = hctx->queue->queuedata;
	struct vio_dring_state *dr;
	unsigned long flags;

	dr = &port->vio.drings[VIO_DRIVER_TX_RING];

	blk_mq_start_request(bd->rq);

	spin_lock_irqsave(&port->vio.lock, flags);

	/*
	 * Doing drain, just end the request in error
	 */
	if (unlikely(port->drain)) {
		spin_unlock_irqrestore(&port->vio.lock, flags);
		return BLK_STS_IOERR;
	}

	if (unlikely(vdc_tx_dring_avail(dr) < 1)) {
		spin_unlock_irqrestore(&port->vio.lock, flags);
		blk_mq_stop_hw_queue(hctx);
		return BLK_STS_DEV_RESOURCE;
	}

	if (__send_request(bd->rq) < 0) {
		spin_unlock_irqrestore(&port->vio.lock, flags);
		return BLK_STS_IOERR;
	}

	spin_unlock_irqrestore(&port->vio.lock, flags);
	return BLK_STS_OK;
}

static int generic_request(struct vdc_port *port, u8 op, void *buf, int len)
{
	struct vio_dring_state *dr;
	struct vio_completion comp;
	struct vio_disk_desc *desc;
	unsigned int map_perm;
	unsigned long flags;
	int op_len, err;
	void *req_buf;

	if (!(((u64)1 << (u64)op) & port->operations))
		return -EOPNOTSUPP;

	switch (op) {
	case VD_OP_BREAD:
	case VD_OP_BWRITE:
	default:
		return -EINVAL;

	case VD_OP_FLUSH:
		op_len = 0;
		map_perm = 0;
		break;

	case VD_OP_GET_WCE:
		op_len = sizeof(u32);
		map_perm = LDC_MAP_W;
		break;

	case VD_OP_SET_WCE:
		op_len = sizeof(u32);
		map_perm = LDC_MAP_R;
		break;

	case VD_OP_GET_VTOC:
		op_len = sizeof(struct vio_disk_vtoc);
		map_perm = LDC_MAP_W;
		break;

	case VD_OP_SET_VTOC:
		op_len = sizeof(struct vio_disk_vtoc);
		map_perm = LDC_MAP_R;
		break;

	case VD_OP_GET_DISKGEOM:
		op_len = sizeof(struct vio_disk_geom);
		map_perm = LDC_MAP_W;
		break;

	case VD_OP_SET_DISKGEOM:
		op_len = sizeof(struct vio_disk_geom);
		map_perm = LDC_MAP_R;
		break;

	case VD_OP_SCSICMD:
		op_len = 16;
		map_perm = LDC_MAP_RW;
		break;

	case VD_OP_GET_DEVID:
		op_len = sizeof(struct vio_disk_devid);
		map_perm = LDC_MAP_W;
		break;

	case VD_OP_GET_EFI:
	case VD_OP_SET_EFI:
		return -EOPNOTSUPP;
	}

	map_perm |= LDC_MAP_SHADOW | LDC_MAP_DIRECT | LDC_MAP_IO;

	op_len = (op_len + 7) & ~7;
	req_buf = kzalloc(op_len, GFP_KERNEL);
	if (!req_buf)
		return -ENOMEM;

	if (len > op_len)
		len = op_len;

	if (map_perm & LDC_MAP_R)
		memcpy(req_buf, buf, len);

	spin_lock_irqsave(&port->vio.lock, flags);

	dr = &port->vio.drings[VIO_DRIVER_TX_RING];

	/* XXX If we want to use this code generically we have to
	 * XXX handle TX ring exhaustion etc.
	 */
	desc = vio_dring_cur(dr);

	err = ldc_map_single(port->vio.lp, req_buf, op_len,
			     desc->cookies, port->ring_cookies,
			     map_perm);
	if (err < 0) {
		spin_unlock_irqrestore(&port->vio.lock, flags);
		kfree(req_buf);
		return err;
	}

	init_completion(&comp.com);
	comp.waiting_for = WAITING_FOR_GEN_CMD;
	port->vio.cmp = &comp;

	desc->hdr.ack = VIO_ACK_ENABLE;
	desc->req_id = port->req_id;
	desc->operation = op;
	desc->slice = 0;
	desc->status = ~0;
	desc->offset = 0;
	desc->size = op_len;
	desc->ncookies = err;

	/* This has to be a non-SMP write barrier because we are writing
	 * to memory which is shared with the peer LDOM.
	 */
	wmb();
	desc->hdr.state = VIO_DESC_READY;

	err = __vdc_tx_trigger(port);
	if (err >= 0) {
		port->req_id++;
		dr->prod = vio_dring_next(dr, dr->prod);
		spin_unlock_irqrestore(&port->vio.lock, flags);

		wait_for_completion(&comp.com);
		err = comp.err;
	} else {
		port->vio.cmp = NULL;
		spin_unlock_irqrestore(&port->vio.lock, flags);
	}

	if (map_perm & LDC_MAP_W)
		memcpy(buf, req_buf, len);

	kfree(req_buf);

	return err;
}

static int vdc_alloc_tx_ring(struct vdc_port *port)
{
	struct vio_dring_state *dr = &port->vio.drings[VIO_DRIVER_TX_RING];
	unsigned long len, entry_size;
	int ncookies;
	void *dring;

	entry_size = sizeof(struct vio_disk_desc) +
		(sizeof(struct ldc_trans_cookie) * port->ring_cookies);
	len = (VDC_TX_RING_SIZE * entry_size);

	ncookies = VIO_MAX_RING_COOKIES;
	dring = ldc_alloc_exp_dring(port->vio.lp, len,
				    dr->cookies, &ncookies,
				    (LDC_MAP_SHADOW |
				     LDC_MAP_DIRECT |
				     LDC_MAP_RW));
	if (IS_ERR(dring))
		return PTR_ERR(dring);

	dr->base = dring;
	dr->entry_size = entry_size;
	dr->num_entries = VDC_TX_RING_SIZE;
	dr->prod = dr->cons = 0;
	dr->pending = VDC_TX_RING_SIZE;
	dr->ncookies = ncookies;

	return 0;
}

static void vdc_free_tx_ring(struct vdc_port *port)
{
	struct vio_dring_state *dr = &port->vio.drings[VIO_DRIVER_TX_RING];

	if (dr->base) {
		ldc_free_exp_dring(port->vio.lp, dr->base,
				   (dr->entry_size * dr->num_entries),
				   dr->cookies, dr->ncookies);
		dr->base = NULL;
		dr->entry_size = 0;
		dr->num_entries = 0;
		dr->pending = 0;
		dr->ncookies = 0;
	}
}

static int vdc_port_up(struct vdc_port *port)
{
	struct vio_completion comp;

	init_completion(&comp.com);
	comp.err = 0;
	comp.waiting_for = WAITING_FOR_LINK_UP;
	port->vio.cmp = &comp;

	vio_port_up(&port->vio);
	wait_for_completion(&comp.com);
	return comp.err;
}

static void vdc_port_down(struct vdc_port *port)
{
	ldc_disconnect(port->vio.lp);
	ldc_unbind(port->vio.lp);
	vdc_free_tx_ring(port);
	vio_ldc_free(&port->vio);
}

static const struct blk_mq_ops vdc_mq_ops = {
	.queue_rq	= vdc_queue_rq,
};

static void cleanup_queue(struct request_queue *q)
{
	struct vdc_port *port = q->queuedata;

	blk_cleanup_queue(q);
	blk_mq_free_tag_set(&port->tag_set);
}

static struct request_queue *init_queue(struct vdc_port *port)
{
	struct request_queue *q;

	q = blk_mq_init_sq_queue(&port->tag_set, &vdc_mq_ops, VDC_TX_RING_SIZE,
					BLK_MQ_F_SHOULD_MERGE);
	if (IS_ERR(q))
		return q;

	q->queuedata = port;
	return q;
}

static int probe_disk(struct vdc_port *port)
{
	struct request_queue *q;
	struct gendisk *g;
	int err;

	err = vdc_port_up(port);
	if (err)
		return err;

	/* Using version 1.2 means vdisk_phys_blksz should be set unless the
	 * disk is reserved by another system.
	 */
	if (vdc_version_supported(port, 1, 2) && !port->vdisk_phys_blksz)
		return -ENODEV;

	if (vdc_version_supported(port, 1, 1)) {
		/* vdisk_size should be set during the handshake, if it wasn't
		 * then the underlying disk is reserved by another system
		 */
		if (port->vdisk_size == -1)
			return -ENODEV;
	} else {
		struct vio_disk_geom geom;

		err = generic_request(port, VD_OP_GET_DISKGEOM,
				      &geom, sizeof(geom));
		if (err < 0) {
			printk(KERN_ERR PFX "VD_OP_GET_DISKGEOM returns "
			       "error %d\n", err);
			return err;
		}
		port->vdisk_size = ((u64)geom.num_cyl *
				    (u64)geom.num_hd *
				    (u64)geom.num_sec);
	}

	q = init_queue(port);
	if (IS_ERR(q)) {
		printk(KERN_ERR PFX "%s: Could not allocate queue.\n",
		       port->vio.name);
		return PTR_ERR(q);
	}
	g = alloc_disk(1 << PARTITION_SHIFT);
	if (!g) {
		printk(KERN_ERR PFX "%s: Could not allocate gendisk.\n",
		       port->vio.name);
		cleanup_queue(q);
		return -ENOMEM;
	}

	port->disk = g;

	/* Each segment in a request is up to an aligned page in size. */
	blk_queue_segment_boundary(q, PAGE_SIZE - 1);
	blk_queue_max_segment_size(q, PAGE_SIZE);

	blk_queue_max_segments(q, port->ring_cookies);
	blk_queue_max_hw_sectors(q, port->max_xfer_size);
	g->major = vdc_major;
	g->first_minor = port->vio.vdev->dev_no << PARTITION_SHIFT;
	strcpy(g->disk_name, port->disk_name);

	g->fops = &vdc_fops;
	g->queue = q;
	g->private_data = port;

	set_capacity(g, port->vdisk_size);

	if (vdc_version_supported(port, 1, 1)) {
		switch (port->vdisk_mtype) {
		case VD_MEDIA_TYPE_CD:
			pr_info(PFX "Virtual CDROM %s\n", port->disk_name);
			g->flags |= GENHD_FL_CD;
			g->flags |= GENHD_FL_REMOVABLE;
			set_disk_ro(g, 1);
			break;

		case VD_MEDIA_TYPE_DVD:
			pr_info(PFX "Virtual DVD %s\n", port->disk_name);
			g->flags |= GENHD_FL_CD;
			g->flags |= GENHD_FL_REMOVABLE;
			set_disk_ro(g, 1);
			break;

		case VD_MEDIA_TYPE_FIXED:
			pr_info(PFX "Virtual Hard disk %s\n", port->disk_name);
			break;
		}
	}

	blk_queue_physical_block_size(q, port->vdisk_phys_blksz);

	pr_info(PFX "%s: %u sectors (%u MB) protocol %d.%d\n",
	       g->disk_name,
	       port->vdisk_size, (port->vdisk_size >> (20 - 9)),
	       port->vio.ver.major, port->vio.ver.minor);

<<<<<<< HEAD
	device_add_disk(&port->vio.vdev->dev, g);
=======
	device_add_disk(&port->vio.vdev->dev, g, NULL);
>>>>>>> 24b8d41d

	return 0;
}

static struct ldc_channel_config vdc_ldc_cfg = {
	.event		= vdc_event,
	.mtu		= 64,
	.mode		= LDC_MODE_UNRELIABLE,
};

static struct vio_driver_ops vdc_vio_ops = {
	.send_attr		= vdc_send_attr,
	.handle_attr		= vdc_handle_attr,
	.handshake_complete	= vdc_handshake_complete,
};

static void print_version(void)
{
	static int version_printed;

	if (version_printed++ == 0)
		printk(KERN_INFO "%s", version);
}

struct vdc_check_port_data {
	int	dev_no;
	char	*type;
};

static int vdc_device_probed(struct device *dev, void *arg)
{
	struct vio_dev *vdev = to_vio_dev(dev);
	struct vdc_check_port_data *port_data;

	port_data = (struct vdc_check_port_data *)arg;

	if ((vdev->dev_no == port_data->dev_no) &&
	    (!(strcmp((char *)&vdev->type, port_data->type))) &&
		dev_get_drvdata(dev)) {
		/* This device has already been configured
		 * by vdc_port_probe()
		 */
		return 1;
	} else {
		return 0;
	}
}

/* Determine whether the VIO device is part of an mpgroup
 * by locating all the virtual-device-port nodes associated
 * with the parent virtual-device node for the VIO device
 * and checking whether any of these nodes are vdc-ports
 * which have already been configured.
 *
 * Returns true if this device is part of an mpgroup and has
 * already been probed.
 */
static bool vdc_port_mpgroup_check(struct vio_dev *vdev)
{
	struct vdc_check_port_data port_data;
	struct device *dev;

	port_data.dev_no = vdev->dev_no;
	port_data.type = (char *)&vdev->type;

	dev = device_find_child(vdev->dev.parent, &port_data,
				vdc_device_probed);

	if (dev)
		return true;

	return false;
}

static int vdc_port_probe(struct vio_dev *vdev, const struct vio_device_id *id)
{
	struct mdesc_handle *hp;
	struct vdc_port *port;
	int err;
	const u64 *ldc_timeout;

	print_version();

	hp = mdesc_grab();

	err = -ENODEV;
	if ((vdev->dev_no << PARTITION_SHIFT) & ~(u64)MINORMASK) {
		printk(KERN_ERR PFX "Port id [%llu] too large.\n",
		       vdev->dev_no);
		goto err_out_release_mdesc;
	}

	/* Check if this device is part of an mpgroup */
	if (vdc_port_mpgroup_check(vdev)) {
		printk(KERN_WARNING
			"VIO: Ignoring extra vdisk port %s",
			dev_name(&vdev->dev));
		goto err_out_release_mdesc;
	}

	port = kzalloc(sizeof(*port), GFP_KERNEL);
	err = -ENOMEM;
	if (!port) {
		printk(KERN_ERR PFX "Cannot allocate vdc_port.\n");
		goto err_out_release_mdesc;
	}

	if (vdev->dev_no >= 26)
		snprintf(port->disk_name, sizeof(port->disk_name),
			 VDCBLK_NAME "%c%c",
			 'a' + ((int)vdev->dev_no / 26) - 1,
			 'a' + ((int)vdev->dev_no % 26));
	else
		snprintf(port->disk_name, sizeof(port->disk_name),
			 VDCBLK_NAME "%c", 'a' + ((int)vdev->dev_no % 26));
	port->vdisk_size = -1;

	/* Actual wall time may be double due to do_generic_file_read() doing
	 * a readahead I/O first, and once that fails it will try to read a
	 * single page.
	 */
	ldc_timeout = mdesc_get_property(hp, vdev->mp, "vdc-timeout", NULL);
	port->ldc_timeout = ldc_timeout ? *ldc_timeout : 0;
	INIT_DELAYED_WORK(&port->ldc_reset_timer_work, vdc_ldc_reset_timer_work);
	INIT_WORK(&port->ldc_reset_work, vdc_ldc_reset_work);

	err = vio_driver_init(&port->vio, vdev, VDEV_DISK,
			      vdc_versions, ARRAY_SIZE(vdc_versions),
			      &vdc_vio_ops, port->disk_name);
	if (err)
		goto err_out_free_port;

	port->vdisk_block_size = VDC_DEFAULT_BLK_SIZE;
	port->max_xfer_size = MAX_XFER_SIZE;
	port->ring_cookies = MAX_RING_COOKIES;

	err = vio_ldc_alloc(&port->vio, &vdc_ldc_cfg, port);
	if (err)
		goto err_out_free_port;

	err = vdc_alloc_tx_ring(port);
	if (err)
		goto err_out_free_ldc;

	err = probe_disk(port);
	if (err)
		goto err_out_free_tx_ring;

	/* Note that the device driver_data is used to determine
	 * whether the port has been probed.
	 */
	dev_set_drvdata(&vdev->dev, port);

	mdesc_release(hp);

	return 0;

err_out_free_tx_ring:
	vdc_free_tx_ring(port);

err_out_free_ldc:
	vio_ldc_free(&port->vio);

err_out_free_port:
	kfree(port);

err_out_release_mdesc:
	mdesc_release(hp);
	return err;
}

static int vdc_port_remove(struct vio_dev *vdev)
{
	struct vdc_port *port = dev_get_drvdata(&vdev->dev);

	if (port) {
		blk_mq_stop_hw_queues(port->disk->queue);

		flush_work(&port->ldc_reset_work);
		cancel_delayed_work_sync(&port->ldc_reset_timer_work);
		del_timer_sync(&port->vio.timer);

		del_gendisk(port->disk);
		cleanup_queue(port->disk->queue);
		put_disk(port->disk);
		port->disk = NULL;

		vdc_free_tx_ring(port);
		vio_ldc_free(&port->vio);

		dev_set_drvdata(&vdev->dev, NULL);

		kfree(port);
	}
	return 0;
}

static void vdc_requeue_inflight(struct vdc_port *port)
{
	struct vio_dring_state *dr = &port->vio.drings[VIO_DRIVER_TX_RING];
	u32 idx;

	for (idx = dr->cons; idx != dr->prod; idx = vio_dring_next(dr, idx)) {
		struct vio_disk_desc *desc = vio_dring_entry(dr, idx);
		struct vdc_req_entry *rqe = &port->rq_arr[idx];
		struct request *req;

		ldc_unmap(port->vio.lp, desc->cookies, desc->ncookies);
		desc->hdr.state = VIO_DESC_FREE;
		dr->cons = vio_dring_next(dr, idx);

		req = rqe->req;
		if (req == NULL) {
			vdc_end_special(port, desc);
			continue;
		}

		rqe->req = NULL;
		blk_mq_requeue_request(req, false);
	}
}

static void vdc_queue_drain(struct vdc_port *port)
{
	struct request_queue *q = port->disk->queue;

	/*
	 * Mark the queue as draining, then freeze/quiesce to ensure
	 * that all existing requests are seen in ->queue_rq() and killed
	 */
	port->drain = 1;
	spin_unlock_irq(&port->vio.lock);

	blk_mq_freeze_queue(q);
	blk_mq_quiesce_queue(q);

	spin_lock_irq(&port->vio.lock);
	port->drain = 0;
	blk_mq_unquiesce_queue(q);
	blk_mq_unfreeze_queue(q);
}

static void vdc_ldc_reset_timer_work(struct work_struct *work)
{
	struct vdc_port *port;
	struct vio_driver_state *vio;

	port = container_of(work, struct vdc_port, ldc_reset_timer_work.work);
	vio = &port->vio;

	spin_lock_irq(&vio->lock);
	if (!(port->vio.hs_state & VIO_HS_COMPLETE)) {
		pr_warn(PFX "%s ldc down %llu seconds, draining queue\n",
			port->disk_name, port->ldc_timeout);
		vdc_queue_drain(port);
		vdc_blk_queue_start(port);
	}
	spin_unlock_irq(&vio->lock);
}

static void vdc_ldc_reset_work(struct work_struct *work)
{
	struct vdc_port *port;
	struct vio_driver_state *vio;
	unsigned long flags;

	port = container_of(work, struct vdc_port, ldc_reset_work);
	vio = &port->vio;

	spin_lock_irqsave(&vio->lock, flags);
	vdc_ldc_reset(port);
	spin_unlock_irqrestore(&vio->lock, flags);
}

static void vdc_ldc_reset(struct vdc_port *port)
{
	int err;

	assert_spin_locked(&port->vio.lock);

	pr_warn(PFX "%s ldc link reset\n", port->disk_name);
	blk_mq_stop_hw_queues(port->disk->queue);
	vdc_requeue_inflight(port);
	vdc_port_down(port);

	err = vio_ldc_alloc(&port->vio, &vdc_ldc_cfg, port);
	if (err) {
		pr_err(PFX "%s vio_ldc_alloc:%d\n", port->disk_name, err);
		return;
	}

	err = vdc_alloc_tx_ring(port);
	if (err) {
		pr_err(PFX "%s vio_alloc_tx_ring:%d\n", port->disk_name, err);
		goto err_free_ldc;
	}

	if (port->ldc_timeout)
		mod_delayed_work(system_wq, &port->ldc_reset_timer_work,
			  round_jiffies(jiffies + HZ * port->ldc_timeout));
	mod_timer(&port->vio.timer, round_jiffies(jiffies + HZ));
	return;

err_free_ldc:
	vio_ldc_free(&port->vio);
}

static const struct vio_device_id vdc_port_match[] = {
	{
		.type = "vdc-port",
	},
	{},
};
MODULE_DEVICE_TABLE(vio, vdc_port_match);

static struct vio_driver vdc_port_driver = {
	.id_table	= vdc_port_match,
	.probe		= vdc_port_probe,
	.remove		= vdc_port_remove,
	.name		= "vdc_port",
};

static int __init vdc_init(void)
{
	int err;

	sunvdc_wq = alloc_workqueue("sunvdc", 0, 0);
	if (!sunvdc_wq)
		return -ENOMEM;

	err = register_blkdev(0, VDCBLK_NAME);
	if (err < 0)
		goto out_free_wq;

	vdc_major = err;

	err = vio_register_driver(&vdc_port_driver);
	if (err)
		goto out_unregister_blkdev;

	return 0;

out_unregister_blkdev:
	unregister_blkdev(vdc_major, VDCBLK_NAME);
	vdc_major = 0;

out_free_wq:
	destroy_workqueue(sunvdc_wq);
	return err;
}

static void __exit vdc_exit(void)
{
	vio_unregister_driver(&vdc_port_driver);
	unregister_blkdev(vdc_major, VDCBLK_NAME);
	destroy_workqueue(sunvdc_wq);
}

module_init(vdc_init);
module_exit(vdc_exit);<|MERGE_RESOLUTION|>--- conflicted
+++ resolved
@@ -899,11 +899,7 @@
 	       port->vdisk_size, (port->vdisk_size >> (20 - 9)),
 	       port->vio.ver.major, port->vio.ver.minor);
 
-<<<<<<< HEAD
-	device_add_disk(&port->vio.vdev->dev, g);
-=======
 	device_add_disk(&port->vio.vdev->dev, g, NULL);
->>>>>>> 24b8d41d
 
 	return 0;
 }
