/******************************************************************************
 *
 * Back-end of the driver for virtual block devices. This portion of the
 * driver exports a 'unified' block-device interface that can be accessed
 * by any operating system that implements a compatible front end. A
 * reference front-end implementation can be found in:
 *  drivers/block/xen-blkfront.c
 *
 * Copyright (c) 2003-2004, Keir Fraser & Steve Hand
 * Copyright (c) 2005, Christopher Clark
 *
 * This program is free software; you can redistribute it and/or
 * modify it under the terms of the GNU General Public License version 2
 * as published by the Free Software Foundation; or, when distributed
 * separately from the Linux kernel or incorporated into other
 * software packages, subject to the following license:
 *
 * Permission is hereby granted, free of charge, to any person obtaining a copy
 * of this source file (the "Software"), to deal in the Software without
 * restriction, including without limitation the rights to use, copy, modify,
 * merge, publish, distribute, sublicense, and/or sell copies of the Software,
 * and to permit persons to whom the Software is furnished to do so, subject to
 * the following conditions:
 *
 * The above copyright notice and this permission notice shall be included in
 * all copies or substantial portions of the Software.
 *
 * THE SOFTWARE IS PROVIDED "AS IS", WITHOUT WARRANTY OF ANY KIND, EXPRESS OR
 * IMPLIED, INCLUDING BUT NOT LIMITED TO THE WARRANTIES OF MERCHANTABILITY,
 * FITNESS FOR A PARTICULAR PURPOSE AND NONINFRINGEMENT. IN NO EVENT SHALL THE
 * AUTHORS OR COPYRIGHT HOLDERS BE LIABLE FOR ANY CLAIM, DAMAGES OR OTHER
 * LIABILITY, WHETHER IN AN ACTION OF CONTRACT, TORT OR OTHERWISE, ARISING
 * FROM, OUT OF OR IN CONNECTION WITH THE SOFTWARE OR THE USE OR OTHER DEALINGS
 * IN THE SOFTWARE.
 */

#define pr_fmt(fmt) "xen-blkback: " fmt

#include <linux/spinlock.h>
#include <linux/kthread.h>
#include <linux/list.h>
#include <linux/delay.h>
#include <linux/freezer.h>
#include <linux/bitmap.h>

#include <xen/events.h>
#include <xen/page.h>
#include <xen/xen.h>
#include <asm/xen/hypervisor.h>
#include <asm/xen/hypercall.h>
#include <xen/balloon.h>
#include <xen/grant_table.h>
#include "common.h"

/*
 * Maximum number of unused free pages to keep in the internal buffer.
 * Setting this to a value too low will reduce memory used in each backend,
 * but can have a performance penalty.
 *
 * A sane value is xen_blkif_reqs * BLKIF_MAX_SEGMENTS_PER_REQUEST, but can
 * be set to a lower value that might degrade performance on some intensive
 * IO workloads.
 */

static int max_buffer_pages = 1024;
module_param_named(max_buffer_pages, max_buffer_pages, int, 0644);
MODULE_PARM_DESC(max_buffer_pages,
"Maximum number of free pages to keep in each block backend buffer");

/*
 * Maximum number of grants to map persistently in blkback. For maximum
 * performance this should be the total numbers of grants that can be used
 * to fill the ring, but since this might become too high, specially with
 * the use of indirect descriptors, we set it to a value that provides good
 * performance without using too much memory.
 *
 * When the list of persistent grants is full we clean it up using a LRU
 * algorithm.
 */

static int max_pgrants = 1056;
module_param_named(max_persistent_grants, max_pgrants, int, 0644);
MODULE_PARM_DESC(max_persistent_grants,
                 "Maximum number of grants to map persistently");

/*
 * How long a persistent grant is allowed to remain allocated without being in
 * use. The time is in seconds, 0 means indefinitely long.
 */

static unsigned int pgrant_timeout = 60;
module_param_named(persistent_grant_unused_seconds, pgrant_timeout,
		   uint, 0644);
MODULE_PARM_DESC(persistent_grant_unused_seconds,
		 "Time in seconds an unused persistent grant is allowed to "
		 "remain allocated. Default is 60, 0 means unlimited.");

/*
 * Maximum number of rings/queues blkback supports, allow as many queues as there
 * are CPUs if user has not specified a value.
 */
unsigned int xenblk_max_queues;
module_param_named(max_queues, xenblk_max_queues, uint, 0644);
MODULE_PARM_DESC(max_queues,
		 "Maximum number of hardware queues per virtual disk." \
		 "By default it is the number of online CPUs.");

/*
 * Maximum order of pages to be used for the shared ring between front and
 * backend, 4KB page granularity is used.
 */
unsigned int xen_blkif_max_ring_order = XENBUS_MAX_RING_GRANT_ORDER;
module_param_named(max_ring_page_order, xen_blkif_max_ring_order, int, 0444);
MODULE_PARM_DESC(max_ring_page_order, "Maximum order of pages to be used for the shared ring");
/*
 * The LRU mechanism to clean the lists of persistent grants needs to
 * be executed periodically. The time interval between consecutive executions
 * of the purge mechanism is set in ms.
 */
#define LRU_INTERVAL 100

/*
 * When the persistent grants list is full we will remove unused grants
 * from the list. The percent number of grants to be removed at each LRU
 * execution.
 */
#define LRU_PERCENT_CLEAN 5

/* Run-time switchable: /sys/module/blkback/parameters/ */
static unsigned int log_stats;
module_param(log_stats, int, 0644);

#define BLKBACK_INVALID_HANDLE (~0)

static inline bool persistent_gnt_timeout(struct persistent_gnt *persistent_gnt)
{
	return pgrant_timeout && (jiffies - persistent_gnt->last_used >=
			HZ * pgrant_timeout);
}

#define vaddr(page) ((unsigned long)pfn_to_kaddr(page_to_pfn(page)))

static int do_block_io_op(struct xen_blkif_ring *ring, unsigned int *eoi_flags);
static int dispatch_rw_block_io(struct xen_blkif_ring *ring,
				struct blkif_request *req,
				struct pending_req *pending_req);
static void make_response(struct xen_blkif_ring *ring, u64 id,
			  unsigned short op, int st);

#define foreach_grant_safe(pos, n, rbtree, node) \
	for ((pos) = container_of(rb_first((rbtree)), typeof(*(pos)), node), \
	     (n) = (&(pos)->node != NULL) ? rb_next(&(pos)->node) : NULL; \
	     &(pos)->node != NULL; \
	     (pos) = container_of(n, typeof(*(pos)), node), \
	     (n) = (&(pos)->node != NULL) ? rb_next(&(pos)->node) : NULL)


/*
 * We don't need locking around the persistent grant helpers
 * because blkback uses a single-thread for each backend, so we
 * can be sure that this functions will never be called recursively.
 *
 * The only exception to that is put_persistent_grant, that can be called
 * from interrupt context (by xen_blkbk_unmap), so we have to use atomic
 * bit operations to modify the flags of a persistent grant and to count
 * the number of used grants.
 */
static int add_persistent_gnt(struct xen_blkif_ring *ring,
			       struct persistent_gnt *persistent_gnt)
{
	struct rb_node **new = NULL, *parent = NULL;
	struct persistent_gnt *this;
	struct xen_blkif *blkif = ring->blkif;

	if (ring->persistent_gnt_c >= max_pgrants) {
		if (!blkif->vbd.overflow_max_grants)
			blkif->vbd.overflow_max_grants = 1;
		return -EBUSY;
	}
	/* Figure out where to put new node */
	new = &ring->persistent_gnts.rb_node;
	while (*new) {
		this = container_of(*new, struct persistent_gnt, node);

		parent = *new;
		if (persistent_gnt->gnt < this->gnt)
			new = &((*new)->rb_left);
		else if (persistent_gnt->gnt > this->gnt)
			new = &((*new)->rb_right);
		else {
			pr_alert_ratelimited("trying to add a gref that's already in the tree\n");
			return -EINVAL;
		}
	}

	persistent_gnt->active = true;
	/* Add new node and rebalance tree. */
	rb_link_node(&(persistent_gnt->node), parent, new);
	rb_insert_color(&(persistent_gnt->node), &ring->persistent_gnts);
	ring->persistent_gnt_c++;
	atomic_inc(&ring->persistent_gnt_in_use);
	return 0;
}

static struct persistent_gnt *get_persistent_gnt(struct xen_blkif_ring *ring,
						 grant_ref_t gref)
{
	struct persistent_gnt *data;
	struct rb_node *node = NULL;

	node = ring->persistent_gnts.rb_node;
	while (node) {
		data = container_of(node, struct persistent_gnt, node);

		if (gref < data->gnt)
			node = node->rb_left;
		else if (gref > data->gnt)
			node = node->rb_right;
		else {
			if (data->active) {
				pr_alert_ratelimited("requesting a grant already in use\n");
				return NULL;
			}
			data->active = true;
			atomic_inc(&ring->persistent_gnt_in_use);
			return data;
		}
	}
	return NULL;
}

static void put_persistent_gnt(struct xen_blkif_ring *ring,
                               struct persistent_gnt *persistent_gnt)
{
	if (!persistent_gnt->active)
		pr_alert_ratelimited("freeing a grant already unused\n");
	persistent_gnt->last_used = jiffies;
	persistent_gnt->active = false;
	atomic_dec(&ring->persistent_gnt_in_use);
}

static void free_persistent_gnts(struct xen_blkif_ring *ring, struct rb_root *root,
                                 unsigned int num)
{
	struct gnttab_unmap_grant_ref unmap[BLKIF_MAX_SEGMENTS_PER_REQUEST];
	struct page *pages[BLKIF_MAX_SEGMENTS_PER_REQUEST];
	struct persistent_gnt *persistent_gnt;
	struct rb_node *n;
	int segs_to_unmap = 0;
	struct gntab_unmap_queue_data unmap_data;

	unmap_data.pages = pages;
	unmap_data.unmap_ops = unmap;
	unmap_data.kunmap_ops = NULL;

	foreach_grant_safe(persistent_gnt, n, root, node) {
		BUG_ON(persistent_gnt->handle ==
			BLKBACK_INVALID_HANDLE);
		gnttab_set_unmap_op(&unmap[segs_to_unmap],
			(unsigned long) pfn_to_kaddr(page_to_pfn(
				persistent_gnt->page)),
			GNTMAP_host_map,
			persistent_gnt->handle);

		pages[segs_to_unmap] = persistent_gnt->page;

		if (++segs_to_unmap == BLKIF_MAX_SEGMENTS_PER_REQUEST ||
			!rb_next(&persistent_gnt->node)) {

			unmap_data.count = segs_to_unmap;
			BUG_ON(gnttab_unmap_refs_sync(&unmap_data));

			gnttab_page_cache_put(&ring->free_pages, pages,
					      segs_to_unmap);
			segs_to_unmap = 0;
		}

		rb_erase(&persistent_gnt->node, root);
		kfree(persistent_gnt);
		num--;
	}
	BUG_ON(num != 0);
}

void xen_blkbk_unmap_purged_grants(struct work_struct *work)
{
	struct gnttab_unmap_grant_ref unmap[BLKIF_MAX_SEGMENTS_PER_REQUEST];
	struct page *pages[BLKIF_MAX_SEGMENTS_PER_REQUEST];
	struct persistent_gnt *persistent_gnt;
	int segs_to_unmap = 0;
	struct xen_blkif_ring *ring = container_of(work, typeof(*ring), persistent_purge_work);
	struct gntab_unmap_queue_data unmap_data;

	unmap_data.pages = pages;
	unmap_data.unmap_ops = unmap;
	unmap_data.kunmap_ops = NULL;

	while(!list_empty(&ring->persistent_purge_list)) {
		persistent_gnt = list_first_entry(&ring->persistent_purge_list,
		                                  struct persistent_gnt,
		                                  remove_node);
		list_del(&persistent_gnt->remove_node);

		gnttab_set_unmap_op(&unmap[segs_to_unmap],
			vaddr(persistent_gnt->page),
			GNTMAP_host_map,
			persistent_gnt->handle);

		pages[segs_to_unmap] = persistent_gnt->page;

		if (++segs_to_unmap == BLKIF_MAX_SEGMENTS_PER_REQUEST) {
			unmap_data.count = segs_to_unmap;
			BUG_ON(gnttab_unmap_refs_sync(&unmap_data));
			gnttab_page_cache_put(&ring->free_pages, pages,
					      segs_to_unmap);
			segs_to_unmap = 0;
		}
		kfree(persistent_gnt);
	}
	if (segs_to_unmap > 0) {
		unmap_data.count = segs_to_unmap;
		BUG_ON(gnttab_unmap_refs_sync(&unmap_data));
		gnttab_page_cache_put(&ring->free_pages, pages, segs_to_unmap);
	}
}

static void purge_persistent_gnt(struct xen_blkif_ring *ring)
{
	struct persistent_gnt *persistent_gnt;
	struct rb_node *n;
	unsigned int num_clean, total;
	bool scan_used = false;
	struct rb_root *root;

	if (work_busy(&ring->persistent_purge_work)) {
		pr_alert_ratelimited("Scheduled work from previous purge is still busy, cannot purge list\n");
		goto out;
	}

	if (ring->persistent_gnt_c < max_pgrants ||
	    (ring->persistent_gnt_c == max_pgrants &&
	    !ring->blkif->vbd.overflow_max_grants)) {
		num_clean = 0;
	} else {
		num_clean = (max_pgrants / 100) * LRU_PERCENT_CLEAN;
		num_clean = ring->persistent_gnt_c - max_pgrants + num_clean;
		num_clean = min(ring->persistent_gnt_c, num_clean);
		pr_debug("Going to purge at least %u persistent grants\n",
			 num_clean);
	}

	/*
	 * At this point, we can assure that there will be no calls
         * to get_persistent_grant (because we are executing this code from
         * xen_blkif_schedule), there can only be calls to put_persistent_gnt,
         * which means that the number of currently used grants will go down,
         * but never up, so we will always be able to remove the requested
         * number of grants.
	 */

	total = 0;

	BUG_ON(!list_empty(&ring->persistent_purge_list));
	root = &ring->persistent_gnts;
purge_list:
	foreach_grant_safe(persistent_gnt, n, root, node) {
		BUG_ON(persistent_gnt->handle ==
			BLKBACK_INVALID_HANDLE);

		if (persistent_gnt->active)
			continue;
		if (!scan_used && !persistent_gnt_timeout(persistent_gnt))
			continue;
		if (scan_used && total >= num_clean)
			continue;

		rb_erase(&persistent_gnt->node, root);
		list_add(&persistent_gnt->remove_node,
			 &ring->persistent_purge_list);
		total++;
	}
	/*
	 * Check whether we also need to start cleaning
	 * grants that were used since last purge in order to cope
	 * with the requested num
	 */
	if (!scan_used && total < num_clean) {
		pr_debug("Still missing %u purged frames\n", num_clean - total);
		scan_used = true;
		goto purge_list;
	}

	if (total) {
		ring->persistent_gnt_c -= total;
		ring->blkif->vbd.overflow_max_grants = 0;

		/* We can defer this work */
		schedule_work(&ring->persistent_purge_work);
		pr_debug("Purged %u/%u\n", num_clean, total);
	}

out:
	return;
}

/*
 * Retrieve from the 'pending_reqs' a free pending_req structure to be used.
 */
static struct pending_req *alloc_req(struct xen_blkif_ring *ring)
{
	struct pending_req *req = NULL;
	unsigned long flags;

	spin_lock_irqsave(&ring->pending_free_lock, flags);
	if (!list_empty(&ring->pending_free)) {
		req = list_entry(ring->pending_free.next, struct pending_req,
				 free_list);
		list_del(&req->free_list);
	}
	spin_unlock_irqrestore(&ring->pending_free_lock, flags);
	return req;
}

/*
 * Return the 'pending_req' structure back to the freepool. We also
 * wake up the thread if it was waiting for a free page.
 */
static void free_req(struct xen_blkif_ring *ring, struct pending_req *req)
{
	unsigned long flags;
	int was_empty;

	spin_lock_irqsave(&ring->pending_free_lock, flags);
	was_empty = list_empty(&ring->pending_free);
	list_add(&req->free_list, &ring->pending_free);
	spin_unlock_irqrestore(&ring->pending_free_lock, flags);
	if (was_empty)
		wake_up(&ring->pending_free_wq);
}

/*
 * Routines for managing virtual block devices (vbds).
 */
static int xen_vbd_translate(struct phys_req *req, struct xen_blkif *blkif,
			     int operation)
{
	struct xen_vbd *vbd = &blkif->vbd;
	int rc = -EACCES;

	if ((operation != REQ_OP_READ) && vbd->readonly)
		goto out;

	if (likely(req->nr_sects)) {
		blkif_sector_t end = req->sector_number + req->nr_sects;

		if (unlikely(end < req->sector_number))
			goto out;
		if (unlikely(end > vbd_sz(vbd)))
			goto out;
	}

	req->dev  = vbd->pdevice;
	req->bdev = vbd->bdev;
	rc = 0;

 out:
	return rc;
}

static void xen_vbd_resize(struct xen_blkif *blkif)
{
	struct xen_vbd *vbd = &blkif->vbd;
	struct xenbus_transaction xbt;
	int err;
	struct xenbus_device *dev = xen_blkbk_xenbus(blkif->be);
	unsigned long long new_size = vbd_sz(vbd);

	pr_info("VBD Resize: Domid: %d, Device: (%d, %d)\n",
		blkif->domid, MAJOR(vbd->pdevice), MINOR(vbd->pdevice));
	pr_info("VBD Resize: new size %llu\n", new_size);
	vbd->size = new_size;
again:
	err = xenbus_transaction_start(&xbt);
	if (err) {
		pr_warn("Error starting transaction\n");
		return;
	}
	err = xenbus_printf(xbt, dev->nodename, "sectors", "%llu",
			    (unsigned long long)vbd_sz(vbd));
	if (err) {
		pr_warn("Error writing new size\n");
		goto abort;
	}
	/*
	 * Write the current state; we will use this to synchronize
	 * the front-end. If the current state is "connected" the
	 * front-end will get the new size information online.
	 */
	err = xenbus_printf(xbt, dev->nodename, "state", "%d", dev->state);
	if (err) {
		pr_warn("Error writing the state\n");
		goto abort;
	}

	err = xenbus_transaction_end(xbt, 0);
	if (err == -EAGAIN)
		goto again;
	if (err)
		pr_warn("Error ending transaction\n");
	return;
abort:
	xenbus_transaction_end(xbt, 1);
}

/*
 * Notification from the guest OS.
 */
static void blkif_notify_work(struct xen_blkif_ring *ring)
{
	ring->waiting_reqs = 1;
	wake_up(&ring->wq);
}

irqreturn_t xen_blkif_be_int(int irq, void *dev_id)
{
	blkif_notify_work(dev_id);
	return IRQ_HANDLED;
}

/*
 * SCHEDULER FUNCTIONS
 */

static void print_stats(struct xen_blkif_ring *ring)
{
	pr_info("(%s): oo %3llu  |  rd %4llu  |  wr %4llu  |  f %4llu"
		 "  |  ds %4llu | pg: %4u/%4d\n",
		 current->comm, ring->st_oo_req,
		 ring->st_rd_req, ring->st_wr_req,
		 ring->st_f_req, ring->st_ds_req,
		 ring->persistent_gnt_c, max_pgrants);
	ring->st_print = jiffies + msecs_to_jiffies(10 * 1000);
	ring->st_rd_req = 0;
	ring->st_wr_req = 0;
	ring->st_oo_req = 0;
	ring->st_ds_req = 0;
}

int xen_blkif_schedule(void *arg)
{
	struct xen_blkif_ring *ring = arg;
	struct xen_blkif *blkif = ring->blkif;
	struct xen_vbd *vbd = &blkif->vbd;
	unsigned long timeout;
	int ret;
	bool do_eoi;
	unsigned int eoi_flags = XEN_EOI_FLAG_SPURIOUS;

	set_freezable();
	while (!kthread_should_stop()) {
		if (try_to_freeze())
			continue;
		if (unlikely(vbd->size != vbd_sz(vbd)))
			xen_vbd_resize(blkif);

		timeout = msecs_to_jiffies(LRU_INTERVAL);

		timeout = wait_event_interruptible_timeout(
			ring->wq,
			ring->waiting_reqs || kthread_should_stop(),
			timeout);
		if (timeout == 0)
			goto purge_gnt_list;
		timeout = wait_event_interruptible_timeout(
			ring->pending_free_wq,
			!list_empty(&ring->pending_free) ||
			kthread_should_stop(),
			timeout);
		if (timeout == 0)
			goto purge_gnt_list;

		do_eoi = ring->waiting_reqs;

		ring->waiting_reqs = 0;
		smp_mb(); /* clear flag *before* checking for work */

		ret = do_block_io_op(ring, &eoi_flags);
		if (ret > 0)
			ring->waiting_reqs = 1;
		if (ret == -EACCES)
			wait_event_interruptible(ring->shutdown_wq,
						 kthread_should_stop());

		if (do_eoi && !ring->waiting_reqs) {
			xen_irq_lateeoi(ring->irq, eoi_flags);
			eoi_flags |= XEN_EOI_FLAG_SPURIOUS;
		}

purge_gnt_list:
		if (blkif->vbd.feature_gnt_persistent &&
		    time_after(jiffies, ring->next_lru)) {
			purge_persistent_gnt(ring);
			ring->next_lru = jiffies + msecs_to_jiffies(LRU_INTERVAL);
		}

		/* Shrink the free pages pool if it is too large. */
		if (time_before(jiffies, blkif->buffer_squeeze_end))
			gnttab_page_cache_shrink(&ring->free_pages, 0);
		else
			gnttab_page_cache_shrink(&ring->free_pages,
						 max_buffer_pages);

		if (log_stats && time_after(jiffies, ring->st_print))
			print_stats(ring);
	}

	/* Drain pending purge work */
	flush_work(&ring->persistent_purge_work);

	if (log_stats)
		print_stats(ring);

	ring->xenblkd = NULL;

	return 0;
}

/*
 * Remove persistent grants and empty the pool of free pages
 */
void xen_blkbk_free_caches(struct xen_blkif_ring *ring)
{
	/* Free all persistent grant pages */
	if (!RB_EMPTY_ROOT(&ring->persistent_gnts))
		free_persistent_gnts(ring, &ring->persistent_gnts,
			ring->persistent_gnt_c);

	BUG_ON(!RB_EMPTY_ROOT(&ring->persistent_gnts));
	ring->persistent_gnt_c = 0;

	/* Since we are shutting down remove all pages from the buffer */
	gnttab_page_cache_shrink(&ring->free_pages, 0 /* All */);
}

static unsigned int xen_blkbk_unmap_prepare(
	struct xen_blkif_ring *ring,
	struct grant_page **pages,
	unsigned int num,
	struct gnttab_unmap_grant_ref *unmap_ops,
	struct page **unmap_pages)
{
	unsigned int i, invcount = 0;

	for (i = 0; i < num; i++) {
		if (pages[i]->persistent_gnt != NULL) {
			put_persistent_gnt(ring, pages[i]->persistent_gnt);
			continue;
		}
		if (pages[i]->handle == BLKBACK_INVALID_HANDLE)
			continue;
		unmap_pages[invcount] = pages[i]->page;
		gnttab_set_unmap_op(&unmap_ops[invcount], vaddr(pages[i]->page),
				    GNTMAP_host_map, pages[i]->handle);
		pages[i]->handle = BLKBACK_INVALID_HANDLE;
		invcount++;
	}

	return invcount;
}

static void xen_blkbk_unmap_and_respond_callback(int result, struct gntab_unmap_queue_data *data)
{
	struct pending_req *pending_req = (struct pending_req *)(data->data);
	struct xen_blkif_ring *ring = pending_req->ring;
	struct xen_blkif *blkif = ring->blkif;

	/* BUG_ON used to reproduce existing behaviour,
	   but is this the best way to deal with this? */
	BUG_ON(result);

	gnttab_page_cache_put(&ring->free_pages, data->pages, data->count);
	make_response(ring, pending_req->id,
		      pending_req->operation, pending_req->status);
	free_req(ring, pending_req);
	/*
	 * Make sure the request is freed before releasing blkif,
	 * or there could be a race between free_req and the
	 * cleanup done in xen_blkif_free during shutdown.
	 *
	 * NB: The fact that we might try to wake up pending_free_wq
	 * before drain_complete (in case there's a drain going on)
	 * it's not a problem with our current implementation
	 * because we can assure there's no thread waiting on
	 * pending_free_wq if there's a drain going on, but it has
	 * to be taken into account if the current model is changed.
	 */
	if (atomic_dec_and_test(&ring->inflight) && atomic_read(&blkif->drain)) {
		complete(&blkif->drain_complete);
	}
	xen_blkif_put(blkif);
}

static void xen_blkbk_unmap_and_respond(struct pending_req *req)
{
	struct gntab_unmap_queue_data* work = &req->gnttab_unmap_data;
	struct xen_blkif_ring *ring = req->ring;
	struct grant_page **pages = req->segments;
	unsigned int invcount;

	invcount = xen_blkbk_unmap_prepare(ring, pages, req->nr_segs,
					   req->unmap, req->unmap_pages);

	work->data = req;
	work->done = xen_blkbk_unmap_and_respond_callback;
	work->unmap_ops = req->unmap;
	work->kunmap_ops = NULL;
	work->pages = req->unmap_pages;
	work->count = invcount;

	gnttab_unmap_refs_async(&req->gnttab_unmap_data);
}


/*
 * Unmap the grant references.
 *
 * This could accumulate ops up to the batch size to reduce the number
 * of hypercalls, but since this is only used in error paths there's
 * no real need.
 */
static void xen_blkbk_unmap(struct xen_blkif_ring *ring,
                            struct grant_page *pages[],
                            int num)
{
	struct gnttab_unmap_grant_ref unmap[BLKIF_MAX_SEGMENTS_PER_REQUEST];
	struct page *unmap_pages[BLKIF_MAX_SEGMENTS_PER_REQUEST];
	unsigned int invcount = 0;
	int ret;

	while (num) {
		unsigned int batch = min(num, BLKIF_MAX_SEGMENTS_PER_REQUEST);

		invcount = xen_blkbk_unmap_prepare(ring, pages, batch,
						   unmap, unmap_pages);
		if (invcount) {
			ret = gnttab_unmap_refs(unmap, NULL, unmap_pages, invcount);
			BUG_ON(ret);
			gnttab_page_cache_put(&ring->free_pages, unmap_pages,
					      invcount);
		}
		pages += batch;
		num -= batch;
	}
}

static int xen_blkbk_map(struct xen_blkif_ring *ring,
			 struct grant_page *pages[],
			 int num, bool ro)
{
	struct gnttab_map_grant_ref map[BLKIF_MAX_SEGMENTS_PER_REQUEST];
	struct page *pages_to_gnt[BLKIF_MAX_SEGMENTS_PER_REQUEST];
	struct persistent_gnt *persistent_gnt = NULL;
	phys_addr_t addr = 0;
	int i, seg_idx, new_map_idx;
	int segs_to_map = 0;
	int ret = 0;
	int last_map = 0, map_until = 0;
	int use_persistent_gnts;
	struct xen_blkif *blkif = ring->blkif;

	use_persistent_gnts = (blkif->vbd.feature_gnt_persistent);

	/*
	 * Fill out preq.nr_sects with proper amount of sectors, and setup
	 * assign map[..] with the PFN of the page in our domain with the
	 * corresponding grant reference for each page.
	 */
again:
	for (i = map_until; i < num; i++) {
		uint32_t flags;

		if (use_persistent_gnts) {
			persistent_gnt = get_persistent_gnt(
				ring,
				pages[i]->gref);
		}

		if (persistent_gnt) {
			/*
			 * We are using persistent grants and
			 * the grant is already mapped
			 */
			pages[i]->page = persistent_gnt->page;
			pages[i]->persistent_gnt = persistent_gnt;
		} else {
			if (gnttab_page_cache_get(&ring->free_pages,
						  &pages[i]->page))
				goto out_of_memory;
			addr = vaddr(pages[i]->page);
			pages_to_gnt[segs_to_map] = pages[i]->page;
			pages[i]->persistent_gnt = NULL;
			flags = GNTMAP_host_map;
			if (!use_persistent_gnts && ro)
				flags |= GNTMAP_readonly;
			gnttab_set_map_op(&map[segs_to_map++], addr,
					  flags, pages[i]->gref,
					  blkif->domid);
		}
		map_until = i + 1;
		if (segs_to_map == BLKIF_MAX_SEGMENTS_PER_REQUEST)
			break;
	}

	if (segs_to_map) {
		ret = gnttab_map_refs(map, NULL, pages_to_gnt, segs_to_map);
		BUG_ON(ret);
	}

	/*
	 * Now swizzle the MFN in our domain with the MFN from the other domain
	 * so that when we access vaddr(pending_req,i) it has the contents of
	 * the page from the other domain.
	 */
	for (seg_idx = last_map, new_map_idx = 0; seg_idx < map_until; seg_idx++) {
		if (!pages[seg_idx]->persistent_gnt) {
			/* This is a newly mapped grant */
			BUG_ON(new_map_idx >= segs_to_map);
			if (unlikely(map[new_map_idx].status != 0)) {
				pr_debug("invalid buffer -- could not remap it\n");
				gnttab_page_cache_put(&ring->free_pages,
						      &pages[seg_idx]->page, 1);
				pages[seg_idx]->handle = BLKBACK_INVALID_HANDLE;
				ret |= 1;
				goto next;
			}
			pages[seg_idx]->handle = map[new_map_idx].handle;
		} else {
			continue;
		}
		if (use_persistent_gnts &&
		    ring->persistent_gnt_c < max_pgrants) {
			/*
			 * We are using persistent grants, the grant is
			 * not mapped but we might have room for it.
			 */
			persistent_gnt = kmalloc(sizeof(struct persistent_gnt),
				                 GFP_KERNEL);
			if (!persistent_gnt) {
				/*
				 * If we don't have enough memory to
				 * allocate the persistent_gnt struct
				 * map this grant non-persistenly
				 */
				goto next;
			}
			persistent_gnt->gnt = map[new_map_idx].ref;
			persistent_gnt->handle = map[new_map_idx].handle;
			persistent_gnt->page = pages[seg_idx]->page;
			if (add_persistent_gnt(ring,
			                       persistent_gnt)) {
				kfree(persistent_gnt);
				persistent_gnt = NULL;
				goto next;
			}
			pages[seg_idx]->persistent_gnt = persistent_gnt;
			pr_debug("grant %u added to the tree of persistent grants, using %u/%u\n",
				 persistent_gnt->gnt, ring->persistent_gnt_c,
				 max_pgrants);
			goto next;
		}
		if (use_persistent_gnts && !blkif->vbd.overflow_max_grants) {
			blkif->vbd.overflow_max_grants = 1;
			pr_debug("domain %u, device %#x is using maximum number of persistent grants\n",
			         blkif->domid, blkif->vbd.handle);
		}
		/*
		 * We could not map this grant persistently, so use it as
		 * a non-persistent grant.
		 */
next:
		new_map_idx++;
	}
	segs_to_map = 0;
	last_map = map_until;
	if (map_until != num)
		goto again;

	return ret;

out_of_memory:
	pr_alert("%s: out of memory\n", __func__);
	gnttab_page_cache_put(&ring->free_pages, pages_to_gnt, segs_to_map);
	for (i = last_map; i < num; i++)
		pages[i]->handle = BLKBACK_INVALID_HANDLE;
	return -ENOMEM;
}

static int xen_blkbk_map_seg(struct pending_req *pending_req)
{
	int rc;

	rc = xen_blkbk_map(pending_req->ring, pending_req->segments,
			   pending_req->nr_segs,
	                   (pending_req->operation != BLKIF_OP_READ));

	return rc;
}

static int xen_blkbk_parse_indirect(struct blkif_request *req,
				    struct pending_req *pending_req,
				    struct seg_buf seg[],
				    struct phys_req *preq)
{
	struct grant_page **pages = pending_req->indirect_pages;
	struct xen_blkif_ring *ring = pending_req->ring;
	int indirect_grefs, rc, n, nseg, i;
	struct blkif_request_segment *segments = NULL;

	nseg = pending_req->nr_segs;
	indirect_grefs = INDIRECT_PAGES(nseg);
	BUG_ON(indirect_grefs > BLKIF_MAX_INDIRECT_PAGES_PER_REQUEST);

	for (i = 0; i < indirect_grefs; i++)
		pages[i]->gref = req->u.indirect.indirect_grefs[i];

	rc = xen_blkbk_map(ring, pages, indirect_grefs, true);
	if (rc)
		goto unmap;

	for (n = 0, i = 0; n < nseg; n++) {
		uint8_t first_sect, last_sect;

		if ((n % SEGS_PER_INDIRECT_FRAME) == 0) {
			/* Map indirect segments */
			if (segments)
				kunmap_atomic(segments);
			segments = kmap_atomic(pages[n/SEGS_PER_INDIRECT_FRAME]->page);
		}
		i = n % SEGS_PER_INDIRECT_FRAME;

		pending_req->segments[n]->gref = segments[i].gref;

		first_sect = READ_ONCE(segments[i].first_sect);
		last_sect = READ_ONCE(segments[i].last_sect);
		if (last_sect >= (XEN_PAGE_SIZE >> 9) || last_sect < first_sect) {
			rc = -EINVAL;
			goto unmap;
		}

		seg[n].nsec = last_sect - first_sect + 1;
		seg[n].offset = first_sect << 9;
		preq->nr_sects += seg[n].nsec;
	}

unmap:
	if (segments)
		kunmap_atomic(segments);
	xen_blkbk_unmap(ring, pages, indirect_grefs);
	return rc;
}

static int dispatch_discard_io(struct xen_blkif_ring *ring,
				struct blkif_request *req)
{
	int err = 0;
	int status = BLKIF_RSP_OKAY;
	struct xen_blkif *blkif = ring->blkif;
	struct block_device *bdev = blkif->vbd.bdev;
	unsigned long secure;
	struct phys_req preq;

	xen_blkif_get(blkif);

	preq.sector_number = req->u.discard.sector_number;
	preq.nr_sects      = req->u.discard.nr_sectors;

	err = xen_vbd_translate(&preq, blkif, REQ_OP_WRITE);
	if (err) {
		pr_warn("access denied: DISCARD [%llu->%llu] on dev=%04x\n",
			preq.sector_number,
			preq.sector_number + preq.nr_sects, blkif->vbd.pdevice);
		goto fail_response;
	}
	ring->st_ds_req++;

	secure = (blkif->vbd.discard_secure &&
		 (req->u.discard.flag & BLKIF_DISCARD_SECURE)) ?
		 BLKDEV_DISCARD_SECURE : 0;

	err = blkdev_issue_discard(bdev, req->u.discard.sector_number,
				   req->u.discard.nr_sectors,
				   GFP_KERNEL, secure);
fail_response:
	if (err == -EOPNOTSUPP) {
		pr_debug("discard op failed, not supported\n");
		status = BLKIF_RSP_EOPNOTSUPP;
	} else if (err)
		status = BLKIF_RSP_ERROR;

	make_response(ring, req->u.discard.id, req->operation, status);
	xen_blkif_put(blkif);
	return err;
}

static int dispatch_other_io(struct xen_blkif_ring *ring,
			     struct blkif_request *req,
			     struct pending_req *pending_req)
{
	free_req(ring, pending_req);
	make_response(ring, req->u.other.id, req->operation,
		      BLKIF_RSP_EOPNOTSUPP);
	return -EIO;
}

static void xen_blk_drain_io(struct xen_blkif_ring *ring)
{
	struct xen_blkif *blkif = ring->blkif;

	atomic_set(&blkif->drain, 1);
	do {
		if (atomic_read(&ring->inflight) == 0)
			break;
		wait_for_completion_interruptible_timeout(
				&blkif->drain_complete, HZ);

		if (!atomic_read(&blkif->drain))
			break;
	} while (!kthread_should_stop());
	atomic_set(&blkif->drain, 0);
}

static void __end_block_io_op(struct pending_req *pending_req,
		blk_status_t error)
{
	/* An error fails the entire request. */
	if (pending_req->operation == BLKIF_OP_FLUSH_DISKCACHE &&
	    error == BLK_STS_NOTSUPP) {
		pr_debug("flush diskcache op failed, not supported\n");
		xen_blkbk_flush_diskcache(XBT_NIL, pending_req->ring->blkif->be, 0);
		pending_req->status = BLKIF_RSP_EOPNOTSUPP;
	} else if (pending_req->operation == BLKIF_OP_WRITE_BARRIER &&
		   error == BLK_STS_NOTSUPP) {
		pr_debug("write barrier op failed, not supported\n");
		xen_blkbk_barrier(XBT_NIL, pending_req->ring->blkif->be, 0);
		pending_req->status = BLKIF_RSP_EOPNOTSUPP;
	} else if (error) {
		pr_debug("Buffer not up-to-date at end of operation,"
			 " error=%d\n", error);
		pending_req->status = BLKIF_RSP_ERROR;
	}

	/*
	 * If all of the bio's have completed it is time to unmap
	 * the grant references associated with 'request' and provide
	 * the proper response on the ring.
	 */
	if (atomic_dec_and_test(&pending_req->pendcnt))
		xen_blkbk_unmap_and_respond(pending_req);
}

/*
 * bio callback.
 */
static void end_block_io_op(struct bio *bio)
{
	__end_block_io_op(bio->bi_private, bio->bi_status);
	bio_put(bio);
}



/*
 * Function to copy the from the ring buffer the 'struct blkif_request'
 * (which has the sectors we want, number of them, grant references, etc),
 * and transmute  it to the block API to hand it over to the proper block disk.
 */
static int
__do_block_io_op(struct xen_blkif_ring *ring, unsigned int *eoi_flags)
{
	union blkif_back_rings *blk_rings = &ring->blk_rings;
	struct blkif_request req;
	struct pending_req *pending_req;
	RING_IDX rc, rp;
	int more_to_do = 0;

	rc = blk_rings->common.req_cons;
	rp = blk_rings->common.sring->req_prod;
	rmb(); /* Ensure we see queued requests up to 'rp'. */

	if (RING_REQUEST_PROD_OVERFLOW(&blk_rings->common, rp)) {
		rc = blk_rings->common.rsp_prod_pvt;
		pr_warn("Frontend provided bogus ring requests (%d - %d = %d). Halting ring processing on dev=%04x\n",
			rp, rc, rp - rc, ring->blkif->vbd.pdevice);
		return -EACCES;
	}
	while (rc != rp) {

		if (RING_REQUEST_CONS_OVERFLOW(&blk_rings->common, rc))
			break;

		/* We've seen a request, so clear spurious eoi flag. */
		*eoi_flags &= ~XEN_EOI_FLAG_SPURIOUS;

		if (kthread_should_stop()) {
			more_to_do = 1;
			break;
		}

		pending_req = alloc_req(ring);
		if (NULL == pending_req) {
			ring->st_oo_req++;
			more_to_do = 1;
			break;
		}

		switch (ring->blkif->blk_protocol) {
		case BLKIF_PROTOCOL_NATIVE:
			memcpy(&req, RING_GET_REQUEST(&blk_rings->native, rc), sizeof(req));
			break;
		case BLKIF_PROTOCOL_X86_32:
			blkif_get_x86_32_req(&req, RING_GET_REQUEST(&blk_rings->x86_32, rc));
			break;
		case BLKIF_PROTOCOL_X86_64:
			blkif_get_x86_64_req(&req, RING_GET_REQUEST(&blk_rings->x86_64, rc));
			break;
		default:
			BUG();
		}
		blk_rings->common.req_cons = ++rc; /* before make_response() */

		/* Apply all sanity checks to /private copy/ of request. */
		barrier();

		switch (req.operation) {
		case BLKIF_OP_READ:
		case BLKIF_OP_WRITE:
		case BLKIF_OP_WRITE_BARRIER:
		case BLKIF_OP_FLUSH_DISKCACHE:
		case BLKIF_OP_INDIRECT:
			if (dispatch_rw_block_io(ring, &req, pending_req))
				goto done;
			break;
		case BLKIF_OP_DISCARD:
			free_req(ring, pending_req);
			if (dispatch_discard_io(ring, &req))
				goto done;
			break;
		default:
			if (dispatch_other_io(ring, &req, pending_req))
				goto done;
			break;
		}

		/* Yield point for this unbounded loop. */
		cond_resched();
	}
done:
	return more_to_do;
}

static int
do_block_io_op(struct xen_blkif_ring *ring, unsigned int *eoi_flags)
{
	union blkif_back_rings *blk_rings = &ring->blk_rings;
	int more_to_do;

	do {
		more_to_do = __do_block_io_op(ring, eoi_flags);
		if (more_to_do)
			break;

		RING_FINAL_CHECK_FOR_REQUESTS(&blk_rings->common, more_to_do);
	} while (more_to_do);

	return more_to_do;
}
/*
 * Transmutation of the 'struct blkif_request' to a proper 'struct bio'
 * and call the 'submit_bio' to pass it to the underlying storage.
 */
static int dispatch_rw_block_io(struct xen_blkif_ring *ring,
				struct blkif_request *req,
				struct pending_req *pending_req)
{
	struct phys_req preq;
	struct seg_buf *seg = pending_req->seg;
	unsigned int nseg;
	struct bio *bio = NULL;
	struct bio **biolist = pending_req->biolist;
	int i, nbio = 0;
	int operation;
	int operation_flags = 0;
	struct blk_plug plug;
	bool drain = false;
	struct grant_page **pages = pending_req->segments;
	unsigned short req_operation;

	req_operation = req->operation == BLKIF_OP_INDIRECT ?
			req->u.indirect.indirect_op : req->operation;

	if ((req->operation == BLKIF_OP_INDIRECT) &&
	    (req_operation != BLKIF_OP_READ) &&
	    (req_operation != BLKIF_OP_WRITE)) {
		pr_debug("Invalid indirect operation (%u)\n", req_operation);
		goto fail_response;
	}

	switch (req_operation) {
	case BLKIF_OP_READ:
		ring->st_rd_req++;
		operation = REQ_OP_READ;
		break;
	case BLKIF_OP_WRITE:
		ring->st_wr_req++;
		operation = REQ_OP_WRITE;
<<<<<<< HEAD
		operation_flags = WRITE_ODIRECT;
=======
		operation_flags = REQ_SYNC | REQ_IDLE;
>>>>>>> 24b8d41d
		break;
	case BLKIF_OP_WRITE_BARRIER:
		drain = true;
		fallthrough;
	case BLKIF_OP_FLUSH_DISKCACHE:
		ring->st_f_req++;
		operation = REQ_OP_WRITE;
<<<<<<< HEAD
		operation_flags = WRITE_FLUSH;
=======
		operation_flags = REQ_PREFLUSH;
>>>>>>> 24b8d41d
		break;
	default:
		operation = 0; /* make gcc happy */
		goto fail_response;
		break;
	}

	/* Check that the number of segments is sane. */
	nseg = req->operation == BLKIF_OP_INDIRECT ?
	       req->u.indirect.nr_segments : req->u.rw.nr_segments;

<<<<<<< HEAD
	if (unlikely(nseg == 0 && operation_flags != WRITE_FLUSH) ||
=======
	if (unlikely(nseg == 0 && operation_flags != REQ_PREFLUSH) ||
>>>>>>> 24b8d41d
	    unlikely((req->operation != BLKIF_OP_INDIRECT) &&
		     (nseg > BLKIF_MAX_SEGMENTS_PER_REQUEST)) ||
	    unlikely((req->operation == BLKIF_OP_INDIRECT) &&
		     (nseg > MAX_INDIRECT_SEGMENTS))) {
		pr_debug("Bad number of segments in request (%d)\n", nseg);
		/* Haven't submitted any bio's yet. */
		goto fail_response;
	}

	preq.nr_sects      = 0;

	pending_req->ring      = ring;
	pending_req->id        = req->u.rw.id;
	pending_req->operation = req_operation;
	pending_req->status    = BLKIF_RSP_OKAY;
	pending_req->nr_segs   = nseg;

	if (req->operation != BLKIF_OP_INDIRECT) {
		preq.dev               = req->u.rw.handle;
		preq.sector_number     = req->u.rw.sector_number;
		for (i = 0; i < nseg; i++) {
			pages[i]->gref = req->u.rw.seg[i].gref;
			seg[i].nsec = req->u.rw.seg[i].last_sect -
				req->u.rw.seg[i].first_sect + 1;
			seg[i].offset = (req->u.rw.seg[i].first_sect << 9);
			if ((req->u.rw.seg[i].last_sect >= (XEN_PAGE_SIZE >> 9)) ||
			    (req->u.rw.seg[i].last_sect <
			     req->u.rw.seg[i].first_sect))
				goto fail_response;
			preq.nr_sects += seg[i].nsec;
		}
	} else {
		preq.dev               = req->u.indirect.handle;
		preq.sector_number     = req->u.indirect.sector_number;
		if (xen_blkbk_parse_indirect(req, pending_req, seg, &preq))
			goto fail_response;
	}

	if (xen_vbd_translate(&preq, ring->blkif, operation) != 0) {
		pr_debug("access denied: %s of [%llu,%llu] on dev=%04x\n",
			 operation == REQ_OP_READ ? "read" : "write",
			 preq.sector_number,
			 preq.sector_number + preq.nr_sects,
			 ring->blkif->vbd.pdevice);
		goto fail_response;
	}

	/*
	 * This check _MUST_ be done after xen_vbd_translate as the preq.bdev
	 * is set there.
	 */
	for (i = 0; i < nseg; i++) {
		if (((int)preq.sector_number|(int)seg[i].nsec) &
		    ((bdev_logical_block_size(preq.bdev) >> 9) - 1)) {
			pr_debug("Misaligned I/O request from domain %d\n",
				 ring->blkif->domid);
			goto fail_response;
		}
	}

	/* Wait on all outstanding I/O's and once that has been completed
	 * issue the flush.
	 */
	if (drain)
		xen_blk_drain_io(pending_req->ring);

	/*
	 * If we have failed at this point, we need to undo the M2P override,
	 * set gnttab_set_unmap_op on all of the grant references and perform
	 * the hypercall to unmap the grants - that is all done in
	 * xen_blkbk_unmap.
	 */
	if (xen_blkbk_map_seg(pending_req))
		goto fail_flush;

	/*
	 * This corresponding xen_blkif_put is done in __end_block_io_op, or
	 * below (in "!bio") if we are handling a BLKIF_OP_DISCARD.
	 */
	xen_blkif_get(ring->blkif);
	atomic_inc(&ring->inflight);

	for (i = 0; i < nseg; i++) {
		while ((bio == NULL) ||
		       (bio_add_page(bio,
				     pages[i]->page,
				     seg[i].nsec << 9,
				     seg[i].offset) == 0)) {

			int nr_iovecs = min_t(int, (nseg-i), BIO_MAX_PAGES);
			bio = bio_alloc(GFP_KERNEL, nr_iovecs);
			if (unlikely(bio == NULL))
				goto fail_put_bio;

			biolist[nbio++] = bio;
			bio_set_dev(bio, preq.bdev);
			bio->bi_private = pending_req;
			bio->bi_end_io  = end_block_io_op;
			bio->bi_iter.bi_sector  = preq.sector_number;
			bio_set_op_attrs(bio, operation, operation_flags);
		}

		preq.sector_number += seg[i].nsec;
	}

	/* This will be hit if the operation was a flush or discard. */
	if (!bio) {
<<<<<<< HEAD
		BUG_ON(operation_flags != WRITE_FLUSH);
=======
		BUG_ON(operation_flags != REQ_PREFLUSH);
>>>>>>> 24b8d41d

		bio = bio_alloc(GFP_KERNEL, 0);
		if (unlikely(bio == NULL))
			goto fail_put_bio;

		biolist[nbio++] = bio;
		bio_set_dev(bio, preq.bdev);
		bio->bi_private = pending_req;
		bio->bi_end_io  = end_block_io_op;
		bio_set_op_attrs(bio, operation, operation_flags);
	}

	atomic_set(&pending_req->pendcnt, nbio);
	blk_start_plug(&plug);

	for (i = 0; i < nbio; i++)
		submit_bio(biolist[i]);

	/* Let the I/Os go.. */
	blk_finish_plug(&plug);

	if (operation == REQ_OP_READ)
		ring->st_rd_sect += preq.nr_sects;
	else if (operation == REQ_OP_WRITE)
		ring->st_wr_sect += preq.nr_sects;

	return 0;

 fail_flush:
	xen_blkbk_unmap(ring, pending_req->segments,
	                pending_req->nr_segs);
 fail_response:
	/* Haven't submitted any bio's yet. */
	make_response(ring, req->u.rw.id, req_operation, BLKIF_RSP_ERROR);
	free_req(ring, pending_req);
	msleep(1); /* back off a bit */
	return -EIO;

 fail_put_bio:
	for (i = 0; i < nbio; i++)
		bio_put(biolist[i]);
	atomic_set(&pending_req->pendcnt, 1);
	__end_block_io_op(pending_req, BLK_STS_RESOURCE);
	msleep(1); /* back off a bit */
	return -EIO;
}



/*
 * Put a response on the ring on how the operation fared.
 */
static void make_response(struct xen_blkif_ring *ring, u64 id,
			  unsigned short op, int st)
{
	struct blkif_response *resp;
	unsigned long     flags;
	union blkif_back_rings *blk_rings;
	int notify;

	spin_lock_irqsave(&ring->blk_ring_lock, flags);
	blk_rings = &ring->blk_rings;
	/* Place on the response ring for the relevant domain. */
	switch (ring->blkif->blk_protocol) {
	case BLKIF_PROTOCOL_NATIVE:
		resp = RING_GET_RESPONSE(&blk_rings->native,
					 blk_rings->native.rsp_prod_pvt);
		break;
	case BLKIF_PROTOCOL_X86_32:
		resp = RING_GET_RESPONSE(&blk_rings->x86_32,
					 blk_rings->x86_32.rsp_prod_pvt);
		break;
	case BLKIF_PROTOCOL_X86_64:
		resp = RING_GET_RESPONSE(&blk_rings->x86_64,
					 blk_rings->x86_64.rsp_prod_pvt);
		break;
	default:
		BUG();
	}

	resp->id        = id;
	resp->operation = op;
	resp->status    = st;

	blk_rings->common.rsp_prod_pvt++;
	RING_PUSH_RESPONSES_AND_CHECK_NOTIFY(&blk_rings->common, notify);
	spin_unlock_irqrestore(&ring->blk_ring_lock, flags);
	if (notify)
		notify_remote_via_irq(ring->irq);
}

static int __init xen_blkif_init(void)
{
	int rc = 0;

	if (!xen_domain())
		return -ENODEV;

	if (xen_blkif_max_ring_order > XENBUS_MAX_RING_GRANT_ORDER) {
		pr_info("Invalid max_ring_order (%d), will use default max: %d.\n",
			xen_blkif_max_ring_order, XENBUS_MAX_RING_GRANT_ORDER);
		xen_blkif_max_ring_order = XENBUS_MAX_RING_GRANT_ORDER;
	}

	if (xenblk_max_queues == 0)
		xenblk_max_queues = num_online_cpus();

	rc = xen_blkif_interface_init();
	if (rc)
		goto failed_init;

	rc = xen_blkif_xenbus_init();
	if (rc)
		goto failed_init;

 failed_init:
	return rc;
}

module_init(xen_blkif_init);

static void __exit xen_blkif_fini(void)
{
	xen_blkif_xenbus_fini();
	xen_blkif_interface_fini();
}

module_exit(xen_blkif_fini);

MODULE_LICENSE("Dual BSD/GPL");
MODULE_ALIAS("xen-backend:vbd");<|MERGE_RESOLUTION|>--- conflicted
+++ resolved
@@ -1213,11 +1213,7 @@
 	case BLKIF_OP_WRITE:
 		ring->st_wr_req++;
 		operation = REQ_OP_WRITE;
-<<<<<<< HEAD
-		operation_flags = WRITE_ODIRECT;
-=======
 		operation_flags = REQ_SYNC | REQ_IDLE;
->>>>>>> 24b8d41d
 		break;
 	case BLKIF_OP_WRITE_BARRIER:
 		drain = true;
@@ -1225,11 +1221,7 @@
 	case BLKIF_OP_FLUSH_DISKCACHE:
 		ring->st_f_req++;
 		operation = REQ_OP_WRITE;
-<<<<<<< HEAD
-		operation_flags = WRITE_FLUSH;
-=======
 		operation_flags = REQ_PREFLUSH;
->>>>>>> 24b8d41d
 		break;
 	default:
 		operation = 0; /* make gcc happy */
@@ -1241,11 +1233,7 @@
 	nseg = req->operation == BLKIF_OP_INDIRECT ?
 	       req->u.indirect.nr_segments : req->u.rw.nr_segments;
 
-<<<<<<< HEAD
-	if (unlikely(nseg == 0 && operation_flags != WRITE_FLUSH) ||
-=======
 	if (unlikely(nseg == 0 && operation_flags != REQ_PREFLUSH) ||
->>>>>>> 24b8d41d
 	    unlikely((req->operation != BLKIF_OP_INDIRECT) &&
 		     (nseg > BLKIF_MAX_SEGMENTS_PER_REQUEST)) ||
 	    unlikely((req->operation == BLKIF_OP_INDIRECT) &&
@@ -1353,11 +1341,7 @@
 
 	/* This will be hit if the operation was a flush or discard. */
 	if (!bio) {
-<<<<<<< HEAD
-		BUG_ON(operation_flags != WRITE_FLUSH);
-=======
 		BUG_ON(operation_flags != REQ_PREFLUSH);
->>>>>>> 24b8d41d
 
 		bio = bio_alloc(GFP_KERNEL, 0);
 		if (unlikely(bio == NULL))
