// SPDX-License-Identifier: GPL-2.0-or-later
/*  Xenbus code for blkif backend
    Copyright (C) 2005 Rusty Russell <rusty@rustcorp.com.au>
    Copyright (C) 2005 XenSource Ltd


*/

#define pr_fmt(fmt) "xen-blkback: " fmt

#include <stdarg.h>
#include <linux/module.h>
#include <linux/kthread.h>
#include <xen/events.h>
#include <xen/grant_table.h>
#include "common.h"

/* On the XenBus the max length of 'ring-ref%u'. */
#define RINGREF_NAME_LEN (20)

struct backend_info {
	struct xenbus_device	*dev;
	struct xen_blkif	*blkif;
	struct xenbus_watch	backend_watch;
	unsigned		major;
	unsigned		minor;
	char			*mode;
};

static struct kmem_cache *xen_blkif_cachep;
static void connect(struct backend_info *);
static int connect_ring(struct backend_info *);
static void backend_changed(struct xenbus_watch *, const char *,
			    const char *);
static void xen_blkif_free(struct xen_blkif *blkif);
static void xen_vbd_free(struct xen_vbd *vbd);

struct xenbus_device *xen_blkbk_xenbus(struct backend_info *be)
{
	return be->dev;
}

/*
 * The last request could free the device from softirq context and
 * xen_blkif_free() can sleep.
 */
static void xen_blkif_deferred_free(struct work_struct *work)
{
	struct xen_blkif *blkif;

	blkif = container_of(work, struct xen_blkif, free_work);
	xen_blkif_free(blkif);
}

static int blkback_name(struct xen_blkif *blkif, char *buf)
{
	char *devpath, *devname;
	struct xenbus_device *dev = blkif->be->dev;

	devpath = xenbus_read(XBT_NIL, dev->nodename, "dev", NULL);
	if (IS_ERR(devpath))
		return PTR_ERR(devpath);

	devname = strstr(devpath, "/dev/");
	if (devname != NULL)
		devname += strlen("/dev/");
	else
		devname  = devpath;

	snprintf(buf, TASK_COMM_LEN, "%d.%s", blkif->domid, devname);
	kfree(devpath);

	return 0;
}

static void xen_update_blkif_status(struct xen_blkif *blkif)
{
	int err;
	char name[TASK_COMM_LEN];
	struct xen_blkif_ring *ring;
	int i;

	/* Not ready to connect? */
	if (!blkif->rings || !blkif->rings[0].irq || !blkif->vbd.bdev)
		return;

	/* Already connected? */
	if (blkif->be->dev->state == XenbusStateConnected)
		return;

	/* Attempt to connect: exit if we fail to. */
	connect(blkif->be);
	if (blkif->be->dev->state != XenbusStateConnected)
		return;

	err = blkback_name(blkif, name);
	if (err) {
		xenbus_dev_error(blkif->be->dev, err, "get blkback dev name");
		return;
	}

	err = filemap_write_and_wait(blkif->vbd.bdev->bd_inode->i_mapping);
	if (err) {
		xenbus_dev_error(blkif->be->dev, err, "block flush");
		return;
	}
	invalidate_inode_pages2(blkif->vbd.bdev->bd_inode->i_mapping);

	for (i = 0; i < blkif->nr_rings; i++) {
		ring = &blkif->rings[i];
		ring->xenblkd = kthread_run(xen_blkif_schedule, ring, "%s-%d", name, i);
		if (IS_ERR(ring->xenblkd)) {
			err = PTR_ERR(ring->xenblkd);
			ring->xenblkd = NULL;
			xenbus_dev_fatal(blkif->be->dev, err,
					"start %s-%d xenblkd", name, i);
			goto out;
		}
	}
	return;

out:
	while (--i >= 0) {
		ring = &blkif->rings[i];
		kthread_stop(ring->xenblkd);
	}
	return;
}

static int xen_blkif_alloc_rings(struct xen_blkif *blkif)
{
	unsigned int r;

	blkif->rings = kcalloc(blkif->nr_rings, sizeof(struct xen_blkif_ring),
			       GFP_KERNEL);
	if (!blkif->rings)
		return -ENOMEM;

	for (r = 0; r < blkif->nr_rings; r++) {
		struct xen_blkif_ring *ring = &blkif->rings[r];

		spin_lock_init(&ring->blk_ring_lock);
		init_waitqueue_head(&ring->wq);
		INIT_LIST_HEAD(&ring->pending_free);
		INIT_LIST_HEAD(&ring->persistent_purge_list);
		INIT_WORK(&ring->persistent_purge_work, xen_blkbk_unmap_purged_grants);
		gnttab_page_cache_init(&ring->free_pages);

		spin_lock_init(&ring->pending_free_lock);
		init_waitqueue_head(&ring->pending_free_wq);
		init_waitqueue_head(&ring->shutdown_wq);
		ring->blkif = blkif;
		ring->st_print = jiffies;
		ring->active = true;
	}

	return 0;
}

static struct xen_blkif *xen_blkif_alloc(domid_t domid)
{
	struct xen_blkif *blkif;

	BUILD_BUG_ON(MAX_INDIRECT_PAGES > BLKIF_MAX_INDIRECT_PAGES_PER_REQUEST);

	blkif = kmem_cache_zalloc(xen_blkif_cachep, GFP_KERNEL);
	if (!blkif)
		return ERR_PTR(-ENOMEM);

	blkif->domid = domid;
	atomic_set(&blkif->refcnt, 1);
	init_completion(&blkif->drain_complete);

	/*
	 * Because freeing back to the cache may be deferred, it is not
	 * safe to unload the module (and hence destroy the cache) until
	 * this has completed. To prevent premature unloading, take an
	 * extra module reference here and release only when the object
	 * has been freed back to the cache.
	 */
	__module_get(THIS_MODULE);
	INIT_WORK(&blkif->free_work, xen_blkif_deferred_free);

	return blkif;
}

static int xen_blkif_map(struct xen_blkif_ring *ring, grant_ref_t *gref,
			 unsigned int nr_grefs, unsigned int evtchn)
{
	int err;
	struct xen_blkif *blkif = ring->blkif;
	const struct blkif_common_sring *sring_common;
	RING_IDX rsp_prod, req_prod;
	unsigned int size;

	/* Already connected through? */
	if (ring->irq)
		return 0;

	err = xenbus_map_ring_valloc(blkif->be->dev, gref, nr_grefs,
				     &ring->blk_ring);
	if (err < 0)
		return err;

	sring_common = (struct blkif_common_sring *)ring->blk_ring;
	rsp_prod = READ_ONCE(sring_common->rsp_prod);
	req_prod = READ_ONCE(sring_common->req_prod);

	switch (blkif->blk_protocol) {
	case BLKIF_PROTOCOL_NATIVE:
	{
		struct blkif_sring *sring_native =
			(struct blkif_sring *)ring->blk_ring;

		BACK_RING_ATTACH(&ring->blk_rings.native, sring_native,
				 rsp_prod, XEN_PAGE_SIZE * nr_grefs);
		size = __RING_SIZE(sring_native, XEN_PAGE_SIZE * nr_grefs);
		break;
	}
	case BLKIF_PROTOCOL_X86_32:
	{
		struct blkif_x86_32_sring *sring_x86_32 =
			(struct blkif_x86_32_sring *)ring->blk_ring;

		BACK_RING_ATTACH(&ring->blk_rings.x86_32, sring_x86_32,
				 rsp_prod, XEN_PAGE_SIZE * nr_grefs);
		size = __RING_SIZE(sring_x86_32, XEN_PAGE_SIZE * nr_grefs);
		break;
	}
	case BLKIF_PROTOCOL_X86_64:
	{
		struct blkif_x86_64_sring *sring_x86_64 =
			(struct blkif_x86_64_sring *)ring->blk_ring;

		BACK_RING_ATTACH(&ring->blk_rings.x86_64, sring_x86_64,
				 rsp_prod, XEN_PAGE_SIZE * nr_grefs);
		size = __RING_SIZE(sring_x86_64, XEN_PAGE_SIZE * nr_grefs);
		break;
	}
	default:
		BUG();
	}

	err = -EIO;
	if (req_prod - rsp_prod > size)
		goto fail;

	err = bind_interdomain_evtchn_to_irqhandler_lateeoi(blkif->domid,
			evtchn, xen_blkif_be_int, 0, "blkif-backend", ring);
	if (err < 0)
		goto fail;
	ring->irq = err;

	return 0;

fail:
	xenbus_unmap_ring_vfree(blkif->be->dev, ring->blk_ring);
	ring->blk_rings.common.sring = NULL;
	return err;
}

static int xen_blkif_disconnect(struct xen_blkif *blkif)
{
	struct pending_req *req, *n;
	unsigned int j, r;
	bool busy = false;

	for (r = 0; r < blkif->nr_rings; r++) {
		struct xen_blkif_ring *ring = &blkif->rings[r];
		unsigned int i = 0;

		if (!ring->active)
			continue;

		if (ring->xenblkd) {
			kthread_stop(ring->xenblkd);
			wake_up(&ring->shutdown_wq);
		}

		/* The above kthread_stop() guarantees that at this point we
		 * don't have any discard_io or other_io requests. So, checking
		 * for inflight IO is enough.
		 */
		if (atomic_read(&ring->inflight) > 0) {
			busy = true;
			continue;
		}

		if (ring->irq) {
			unbind_from_irqhandler(ring->irq, ring);
			ring->irq = 0;
		}

		if (ring->blk_rings.common.sring) {
			xenbus_unmap_ring_vfree(blkif->be->dev, ring->blk_ring);
			ring->blk_rings.common.sring = NULL;
		}

		/* Remove all persistent grants and the cache of ballooned pages. */
		xen_blkbk_free_caches(ring);

		/* Check that there is no request in use */
		list_for_each_entry_safe(req, n, &ring->pending_free, free_list) {
			list_del(&req->free_list);

			for (j = 0; j < MAX_INDIRECT_SEGMENTS; j++)
				kfree(req->segments[j]);

			for (j = 0; j < MAX_INDIRECT_PAGES; j++)
				kfree(req->indirect_pages[j]);

			kfree(req);
			i++;
		}

		BUG_ON(atomic_read(&ring->persistent_gnt_in_use) != 0);
		BUG_ON(!list_empty(&ring->persistent_purge_list));
		BUG_ON(!RB_EMPTY_ROOT(&ring->persistent_gnts));
		BUG_ON(ring->free_pages.num_pages != 0);
		BUG_ON(ring->persistent_gnt_c != 0);
		WARN_ON(i != (XEN_BLKIF_REQS_PER_PAGE * blkif->nr_ring_pages));
		ring->active = false;
	}
	if (busy)
		return -EBUSY;

	blkif->nr_ring_pages = 0;
	/*
	 * blkif->rings was allocated in connect_ring, so we should free it in
	 * here.
	 */
	kfree(blkif->rings);
	blkif->rings = NULL;
	blkif->nr_rings = 0;

	return 0;
}

static void xen_blkif_free(struct xen_blkif *blkif)
{
	WARN_ON(xen_blkif_disconnect(blkif));
	xen_vbd_free(&blkif->vbd);
	kfree(blkif->be->mode);
	kfree(blkif->be);

	/* Make sure everything is drained before shutting down */
	kmem_cache_free(xen_blkif_cachep, blkif);
	module_put(THIS_MODULE);
}

int __init xen_blkif_interface_init(void)
{
	xen_blkif_cachep = kmem_cache_create("blkif_cache",
					     sizeof(struct xen_blkif),
					     0, 0, NULL);
	if (!xen_blkif_cachep)
		return -ENOMEM;

	return 0;
}

void xen_blkif_interface_fini(void)
{
	kmem_cache_destroy(xen_blkif_cachep);
	xen_blkif_cachep = NULL;
}

/*
 *  sysfs interface for VBD I/O requests
 */

#define VBD_SHOW_ALLRING(name, format)					\
	static ssize_t show_##name(struct device *_dev,			\
				   struct device_attribute *attr,	\
				   char *buf)				\
	{								\
		struct xenbus_device *dev = to_xenbus_device(_dev);	\
		struct backend_info *be = dev_get_drvdata(&dev->dev);	\
		struct xen_blkif *blkif = be->blkif;			\
		unsigned int i;						\
		unsigned long long result = 0;				\
									\
		if (!blkif->rings)				\
			goto out;					\
									\
		for (i = 0; i < blkif->nr_rings; i++) {		\
			struct xen_blkif_ring *ring = &blkif->rings[i];	\
									\
			result += ring->st_##name;			\
		}							\
									\
out:									\
		return sprintf(buf, format, result);			\
	}								\
	static DEVICE_ATTR(name, 0444, show_##name, NULL)

VBD_SHOW_ALLRING(oo_req,  "%llu\n");
VBD_SHOW_ALLRING(rd_req,  "%llu\n");
VBD_SHOW_ALLRING(wr_req,  "%llu\n");
VBD_SHOW_ALLRING(f_req,  "%llu\n");
VBD_SHOW_ALLRING(ds_req,  "%llu\n");
VBD_SHOW_ALLRING(rd_sect, "%llu\n");
VBD_SHOW_ALLRING(wr_sect, "%llu\n");

static struct attribute *xen_vbdstat_attrs[] = {
	&dev_attr_oo_req.attr,
	&dev_attr_rd_req.attr,
	&dev_attr_wr_req.attr,
	&dev_attr_f_req.attr,
	&dev_attr_ds_req.attr,
	&dev_attr_rd_sect.attr,
	&dev_attr_wr_sect.attr,
	NULL
};

static const struct attribute_group xen_vbdstat_group = {
	.name = "statistics",
	.attrs = xen_vbdstat_attrs,
};

#define VBD_SHOW(name, format, args...)					\
	static ssize_t show_##name(struct device *_dev,			\
				   struct device_attribute *attr,	\
				   char *buf)				\
	{								\
		struct xenbus_device *dev = to_xenbus_device(_dev);	\
		struct backend_info *be = dev_get_drvdata(&dev->dev);	\
									\
		return sprintf(buf, format, ##args);			\
	}								\
	static DEVICE_ATTR(name, 0444, show_##name, NULL)

VBD_SHOW(physical_device, "%x:%x\n", be->major, be->minor);
VBD_SHOW(mode, "%s\n", be->mode);

static int xenvbd_sysfs_addif(struct xenbus_device *dev)
{
	int error;

	error = device_create_file(&dev->dev, &dev_attr_physical_device);
	if (error)
		goto fail1;

	error = device_create_file(&dev->dev, &dev_attr_mode);
	if (error)
		goto fail2;

	error = sysfs_create_group(&dev->dev.kobj, &xen_vbdstat_group);
	if (error)
		goto fail3;

	return 0;

fail3:	sysfs_remove_group(&dev->dev.kobj, &xen_vbdstat_group);
fail2:	device_remove_file(&dev->dev, &dev_attr_mode);
fail1:	device_remove_file(&dev->dev, &dev_attr_physical_device);
	return error;
}

static void xenvbd_sysfs_delif(struct xenbus_device *dev)
{
	sysfs_remove_group(&dev->dev.kobj, &xen_vbdstat_group);
	device_remove_file(&dev->dev, &dev_attr_mode);
	device_remove_file(&dev->dev, &dev_attr_physical_device);
}

static void xen_vbd_free(struct xen_vbd *vbd)
{
	if (vbd->bdev)
		blkdev_put(vbd->bdev, vbd->readonly ? FMODE_READ : FMODE_WRITE);
	vbd->bdev = NULL;
}

/* Enable the persistent grants feature. */
static bool feature_persistent = true;
module_param(feature_persistent, bool, 0644);
MODULE_PARM_DESC(feature_persistent,
		"Enables the persistent grants feature");

static int xen_vbd_create(struct xen_blkif *blkif, blkif_vdev_t handle,
			  unsigned major, unsigned minor, int readonly,
			  int cdrom)
{
	struct xen_vbd *vbd;
	struct block_device *bdev;
	struct request_queue *q;

	vbd = &blkif->vbd;
	vbd->handle   = handle;
	vbd->readonly = readonly;
	vbd->type     = 0;

	vbd->pdevice  = MKDEV(major, minor);

	bdev = blkdev_get_by_dev(vbd->pdevice, vbd->readonly ?
				 FMODE_READ : FMODE_WRITE, NULL);

	if (IS_ERR(bdev)) {
		pr_warn("xen_vbd_create: device %08x could not be opened\n",
			vbd->pdevice);
		return -ENOENT;
	}

	vbd->bdev = bdev;
	if (vbd->bdev->bd_disk == NULL) {
		pr_warn("xen_vbd_create: device %08x doesn't exist\n",
			vbd->pdevice);
		xen_vbd_free(vbd);
		return -ENOENT;
	}
	vbd->size = vbd_sz(vbd);

	if (vbd->bdev->bd_disk->flags & GENHD_FL_CD || cdrom)
		vbd->type |= VDISK_CDROM;
	if (vbd->bdev->bd_disk->flags & GENHD_FL_REMOVABLE)
		vbd->type |= VDISK_REMOVABLE;

	q = bdev_get_queue(bdev);
	if (q && test_bit(QUEUE_FLAG_WC, &q->queue_flags))
		vbd->flush_support = true;

	if (q && blk_queue_secure_erase(q))
		vbd->discard_secure = true;

	vbd->feature_gnt_persistent = feature_persistent;

	pr_debug("Successful creation of handle=%04x (dom=%u)\n",
		handle, blkif->domid);
	return 0;
}

static int xen_blkbk_remove(struct xenbus_device *dev)
{
	struct backend_info *be = dev_get_drvdata(&dev->dev);

	pr_debug("%s %p %d\n", __func__, dev, dev->otherend_id);

	if (be->major || be->minor)
		xenvbd_sysfs_delif(dev);

	if (be->backend_watch.node) {
		unregister_xenbus_watch(&be->backend_watch);
		kfree(be->backend_watch.node);
		be->backend_watch.node = NULL;
	}

	dev_set_drvdata(&dev->dev, NULL);

	if (be->blkif) {
		xen_blkif_disconnect(be->blkif);

		/* Put the reference we set in xen_blkif_alloc(). */
		xen_blkif_put(be->blkif);
	}

	return 0;
}

int xen_blkbk_flush_diskcache(struct xenbus_transaction xbt,
			      struct backend_info *be, int state)
{
	struct xenbus_device *dev = be->dev;
	int err;

	err = xenbus_printf(xbt, dev->nodename, "feature-flush-cache",
			    "%d", state);
	if (err)
		dev_warn(&dev->dev, "writing feature-flush-cache (%d)", err);

	return err;
}

static void xen_blkbk_discard(struct xenbus_transaction xbt, struct backend_info *be)
{
	struct xenbus_device *dev = be->dev;
	struct xen_blkif *blkif = be->blkif;
	int err;
	int state = 0;
	struct block_device *bdev = be->blkif->vbd.bdev;
	struct request_queue *q = bdev_get_queue(bdev);

	if (!xenbus_read_unsigned(dev->nodename, "discard-enable", 1))
		return;

	if (blk_queue_discard(q)) {
		err = xenbus_printf(xbt, dev->nodename,
			"discard-granularity", "%u",
			q->limits.discard_granularity);
		if (err) {
			dev_warn(&dev->dev, "writing discard-granularity (%d)", err);
			return;
		}
		err = xenbus_printf(xbt, dev->nodename,
			"discard-alignment", "%u",
			q->limits.discard_alignment);
		if (err) {
			dev_warn(&dev->dev, "writing discard-alignment (%d)", err);
			return;
		}
		state = 1;
		/* Optional. */
		err = xenbus_printf(xbt, dev->nodename,
				    "discard-secure", "%d",
				    blkif->vbd.discard_secure);
		if (err) {
			dev_warn(&dev->dev, "writing discard-secure (%d)", err);
			return;
		}
	}
	err = xenbus_printf(xbt, dev->nodename, "feature-discard",
			    "%d", state);
	if (err)
		dev_warn(&dev->dev, "writing feature-discard (%d)", err);
}

int xen_blkbk_barrier(struct xenbus_transaction xbt,
		      struct backend_info *be, int state)
{
	struct xenbus_device *dev = be->dev;
	int err;

	err = xenbus_printf(xbt, dev->nodename, "feature-barrier",
			    "%d", state);
	if (err)
		dev_warn(&dev->dev, "writing feature-barrier (%d)", err);

	return err;
}

/*
 * Entry point to this code when a new device is created.  Allocate the basic
 * structures, and watch the store waiting for the hotplug scripts to tell us
 * the device's physical major and minor numbers.  Switch to InitWait.
 */
static int xen_blkbk_probe(struct xenbus_device *dev,
			   const struct xenbus_device_id *id)
{
	int err;
	struct backend_info *be = kzalloc(sizeof(struct backend_info),
					  GFP_KERNEL);

	/* match the pr_debug in xen_blkbk_remove */
	pr_debug("%s %p %d\n", __func__, dev, dev->otherend_id);

	if (!be) {
		xenbus_dev_fatal(dev, -ENOMEM,
				 "allocating backend structure");
		return -ENOMEM;
	}
	be->dev = dev;
	dev_set_drvdata(&dev->dev, be);

	be->blkif = xen_blkif_alloc(dev->otherend_id);
	if (IS_ERR(be->blkif)) {
		err = PTR_ERR(be->blkif);
		be->blkif = NULL;
		xenbus_dev_fatal(dev, err, "creating block interface");
		goto fail;
	}

	err = xenbus_printf(XBT_NIL, dev->nodename,
			    "feature-max-indirect-segments", "%u",
			    MAX_INDIRECT_SEGMENTS);
	if (err)
		dev_warn(&dev->dev,
			 "writing %s/feature-max-indirect-segments (%d)",
			 dev->nodename, err);

	/* Multi-queue: advertise how many queues are supported by us.*/
	err = xenbus_printf(XBT_NIL, dev->nodename,
			    "multi-queue-max-queues", "%u", xenblk_max_queues);
	if (err)
		pr_warn("Error writing multi-queue-max-queues\n");

	/* setup back pointer */
	be->blkif->be = be;

	err = xenbus_watch_pathfmt(dev, &be->backend_watch, backend_changed,
				   "%s/%s", dev->nodename, "physical-device");
	if (err)
		goto fail;

	err = xenbus_printf(XBT_NIL, dev->nodename, "max-ring-page-order", "%u",
			    xen_blkif_max_ring_order);
	if (err)
		pr_warn("%s write out 'max-ring-page-order' failed\n", __func__);

	err = xenbus_switch_state(dev, XenbusStateInitWait);
	if (err)
		goto fail;

	return 0;

fail:
	pr_warn("%s failed\n", __func__);
	xen_blkbk_remove(dev);
	return err;
}

/*
 * Callback received when the hotplug scripts have placed the physical-device
 * node.  Read it and the mode node, and create a vbd.  If the frontend is
 * ready, connect.
 */
static void backend_changed(struct xenbus_watch *watch,
			    const char *path, const char *token)
{
	int err;
	unsigned major;
	unsigned minor;
	struct backend_info *be
		= container_of(watch, struct backend_info, backend_watch);
	struct xenbus_device *dev = be->dev;
	int cdrom = 0;
	unsigned long handle;
	char *device_type;

	pr_debug("%s %p %d\n", __func__, dev, dev->otherend_id);

	err = xenbus_scanf(XBT_NIL, dev->nodename, "physical-device", "%x:%x",
			   &major, &minor);
	if (XENBUS_EXIST_ERR(err)) {
		/*
		 * Since this watch will fire once immediately after it is
		 * registered, we expect this.  Ignore it, and wait for the
		 * hotplug scripts.
		 */
		return;
	}
	if (err != 2) {
		xenbus_dev_fatal(dev, err, "reading physical-device");
		return;
	}

	if (be->major | be->minor) {
		if (be->major != major || be->minor != minor)
			pr_warn("changing physical device (from %x:%x to %x:%x) not supported.\n",
				be->major, be->minor, major, minor);
		return;
	}

	be->mode = xenbus_read(XBT_NIL, dev->nodename, "mode", NULL);
	if (IS_ERR(be->mode)) {
		err = PTR_ERR(be->mode);
		be->mode = NULL;
		xenbus_dev_fatal(dev, err, "reading mode");
		return;
	}

	device_type = xenbus_read(XBT_NIL, dev->otherend, "device-type", NULL);
	if (!IS_ERR(device_type)) {
		cdrom = strcmp(device_type, "cdrom") == 0;
		kfree(device_type);
	}

	/* Front end dir is a number, which is used as the handle. */
	err = kstrtoul(strrchr(dev->otherend, '/') + 1, 0, &handle);
	if (err) {
		kfree(be->mode);
		be->mode = NULL;
		return;
	}

	be->major = major;
	be->minor = minor;

	err = xen_vbd_create(be->blkif, handle, major, minor,
			     !strchr(be->mode, 'w'), cdrom);

	if (err)
		xenbus_dev_fatal(dev, err, "creating vbd structure");
	else {
		err = xenvbd_sysfs_addif(dev);
		if (err) {
			xen_vbd_free(&be->blkif->vbd);
			xenbus_dev_fatal(dev, err, "creating sysfs entries");
		}
	}

	if (err) {
		kfree(be->mode);
		be->mode = NULL;
		be->major = 0;
		be->minor = 0;
	} else {
		/* We're potentially connected now */
		xen_update_blkif_status(be->blkif);
	}
}

/*
 * Callback received when the frontend's state changes.
 */
static void frontend_changed(struct xenbus_device *dev,
			     enum xenbus_state frontend_state)
{
	struct backend_info *be = dev_get_drvdata(&dev->dev);
	int err;

	pr_debug("%s %p %s\n", __func__, dev, xenbus_strstate(frontend_state));

	switch (frontend_state) {
	case XenbusStateInitialising:
		if (dev->state == XenbusStateClosed) {
			pr_info("%s: prepare for reconnect\n", dev->nodename);
			xenbus_switch_state(dev, XenbusStateInitWait);
		}
		break;

	case XenbusStateInitialised:
	case XenbusStateConnected:
		/*
		 * Ensure we connect even when two watches fire in
		 * close succession and we miss the intermediate value
		 * of frontend_state.
		 */
		if (dev->state == XenbusStateConnected)
			break;

		/*
		 * Enforce precondition before potential leak point.
		 * xen_blkif_disconnect() is idempotent.
		 */
		err = xen_blkif_disconnect(be->blkif);
		if (err) {
			xenbus_dev_fatal(dev, err, "pending I/O");
			break;
		}

		err = connect_ring(be);
		if (err) {
			/*
			 * Clean up so that memory resources can be used by
			 * other devices. connect_ring reported already error.
			 */
			xen_blkif_disconnect(be->blkif);
			break;
		}
		xen_update_blkif_status(be->blkif);
		break;

	case XenbusStateClosing:
		xenbus_switch_state(dev, XenbusStateClosing);
		break;

	case XenbusStateClosed:
		xen_blkif_disconnect(be->blkif);
		xenbus_switch_state(dev, XenbusStateClosed);
		if (xenbus_dev_is_online(dev))
			break;
		fallthrough;
		/* if not online */
	case XenbusStateUnknown:
		/* implies xen_blkif_disconnect() via xen_blkbk_remove() */
		device_unregister(&dev->dev);
		break;

	default:
		xenbus_dev_fatal(dev, -EINVAL, "saw state %d at frontend",
				 frontend_state);
		break;
	}
}

/* Once a memory pressure is detected, squeeze free page pools for a while. */
static unsigned int buffer_squeeze_duration_ms = 10;
module_param_named(buffer_squeeze_duration_ms,
		buffer_squeeze_duration_ms, int, 0644);
MODULE_PARM_DESC(buffer_squeeze_duration_ms,
"Duration in ms to squeeze pages buffer when a memory pressure is detected");

/*
 * Callback received when the memory pressure is detected.
 */
static void reclaim_memory(struct xenbus_device *dev)
{
	struct backend_info *be = dev_get_drvdata(&dev->dev);

	if (!be)
		return;
	be->blkif->buffer_squeeze_end = jiffies +
		msecs_to_jiffies(buffer_squeeze_duration_ms);
}

/* ** Connection ** */

/*
 * Write the physical details regarding the block device to the store, and
 * switch to Connected state.
 */
static void connect(struct backend_info *be)
{
	struct xenbus_transaction xbt;
	int err;
	struct xenbus_device *dev = be->dev;

	pr_debug("%s %s\n", __func__, dev->otherend);

	/* Supply the information about the device the frontend needs */
again:
	err = xenbus_transaction_start(&xbt);
	if (err) {
		xenbus_dev_fatal(dev, err, "starting transaction");
		return;
	}

	/* If we can't advertise it is OK. */
	xen_blkbk_flush_diskcache(xbt, be, be->blkif->vbd.flush_support);

	xen_blkbk_discard(xbt, be);

	xen_blkbk_barrier(xbt, be, be->blkif->vbd.flush_support);

	err = xenbus_printf(xbt, dev->nodename, "feature-persistent", "%u",
			be->blkif->vbd.feature_gnt_persistent);
	if (err) {
		xenbus_dev_fatal(dev, err, "writing %s/feature-persistent",
				 dev->nodename);
		goto abort;
	}

	err = xenbus_printf(xbt, dev->nodename, "sectors", "%llu",
			    (unsigned long long)vbd_sz(&be->blkif->vbd));
	if (err) {
		xenbus_dev_fatal(dev, err, "writing %s/sectors",
				 dev->nodename);
		goto abort;
	}

	/* FIXME: use a typename instead */
	err = xenbus_printf(xbt, dev->nodename, "info", "%u",
			    be->blkif->vbd.type |
			    (be->blkif->vbd.readonly ? VDISK_READONLY : 0));
	if (err) {
		xenbus_dev_fatal(dev, err, "writing %s/info",
				 dev->nodename);
		goto abort;
	}
	err = xenbus_printf(xbt, dev->nodename, "sector-size", "%lu",
			    (unsigned long)
			    bdev_logical_block_size(be->blkif->vbd.bdev));
	if (err) {
		xenbus_dev_fatal(dev, err, "writing %s/sector-size",
				 dev->nodename);
		goto abort;
	}
	err = xenbus_printf(xbt, dev->nodename, "physical-sector-size", "%u",
			    bdev_physical_block_size(be->blkif->vbd.bdev));
	if (err)
		xenbus_dev_error(dev, err, "writing %s/physical-sector-size",
				 dev->nodename);

	err = xenbus_transaction_end(xbt, 0);
	if (err == -EAGAIN)
		goto again;
	if (err)
		xenbus_dev_fatal(dev, err, "ending transaction");

	err = xenbus_switch_state(dev, XenbusStateConnected);
	if (err)
		xenbus_dev_fatal(dev, err, "%s: switching to Connected state",
				 dev->nodename);

	return;
 abort:
	xenbus_transaction_end(xbt, 1);
}

/*
 * Each ring may have multi pages, depends on "ring-page-order".
 */
static int read_per_ring_refs(struct xen_blkif_ring *ring, const char *dir)
{
	unsigned int ring_ref[XENBUS_MAX_RING_GRANTS];
	struct pending_req *req, *n;
	int err, i, j;
	struct xen_blkif *blkif = ring->blkif;
	struct xenbus_device *dev = blkif->be->dev;
	unsigned int nr_grefs, evtchn;

	err = xenbus_scanf(XBT_NIL, dir, "event-channel", "%u",
			  &evtchn);
	if (err != 1) {
		err = -EINVAL;
		xenbus_dev_fatal(dev, err, "reading %s/event-channel", dir);
		return err;
	}

	nr_grefs = blkif->nr_ring_pages;

	if (unlikely(!nr_grefs)) {
		WARN_ON(true);
		return -EINVAL;
	}

	for (i = 0; i < nr_grefs; i++) {
		char ring_ref_name[RINGREF_NAME_LEN];

		snprintf(ring_ref_name, RINGREF_NAME_LEN, "ring-ref%u", i);
		err = xenbus_scanf(XBT_NIL, dir, ring_ref_name,
				   "%u", &ring_ref[i]);

		if (err != 1) {
			if (nr_grefs == 1)
				break;

			err = -EINVAL;
			xenbus_dev_fatal(dev, err, "reading %s/%s",
					 dir, ring_ref_name);
			return err;
		}
	}

	if (err != 1) {
		WARN_ON(nr_grefs != 1);

		err = xenbus_scanf(XBT_NIL, dir, "ring-ref", "%u",
				   &ring_ref[0]);
		if (err != 1) {
			err = -EINVAL;
			xenbus_dev_fatal(dev, err, "reading %s/ring-ref", dir);
			return err;
		}
	}

	err = -ENOMEM;
	for (i = 0; i < nr_grefs * XEN_BLKIF_REQS_PER_PAGE; i++) {
		req = kzalloc(sizeof(*req), GFP_KERNEL);
		if (!req)
			goto fail;
		list_add_tail(&req->free_list, &ring->pending_free);
		for (j = 0; j < MAX_INDIRECT_SEGMENTS; j++) {
			req->segments[j] = kzalloc(sizeof(*req->segments[0]), GFP_KERNEL);
			if (!req->segments[j])
				goto fail;
		}
		for (j = 0; j < MAX_INDIRECT_PAGES; j++) {
			req->indirect_pages[j] = kzalloc(sizeof(*req->indirect_pages[0]),
							 GFP_KERNEL);
			if (!req->indirect_pages[j])
				goto fail;
		}
	}

	/* Map the shared frame, irq etc. */
	err = xen_blkif_map(ring, ring_ref, nr_grefs, evtchn);
	if (err) {
		xenbus_dev_fatal(dev, err, "mapping ring-ref port %u", evtchn);
		goto fail;
	}

	return 0;

fail:
	list_for_each_entry_safe(req, n, &ring->pending_free, free_list) {
		list_del(&req->free_list);
		for (j = 0; j < MAX_INDIRECT_SEGMENTS; j++) {
			if (!req->segments[j])
				break;
			kfree(req->segments[j]);
		}
		for (j = 0; j < MAX_INDIRECT_PAGES; j++) {
			if (!req->indirect_pages[j])
				break;
			kfree(req->indirect_pages[j]);
		}
		kfree(req);
	}
	return err;
}

static int connect_ring(struct backend_info *be)
{
	struct xenbus_device *dev = be->dev;
	struct xen_blkif *blkif = be->blkif;
	char protocol[64] = "";
	int err, i;
	char *xspath;
	size_t xspathsize;
	const size_t xenstore_path_ext_size = 11; /* sufficient for "/queue-NNN" */
	unsigned int requested_num_queues = 0;
	unsigned int ring_page_order;

	pr_debug("%s %s\n", __func__, dev->otherend);

<<<<<<< HEAD
	be->blkif->blk_protocol = BLKIF_PROTOCOL_DEFAULT;
=======
	blkif->blk_protocol = BLKIF_PROTOCOL_DEFAULT;
>>>>>>> 24b8d41d
	err = xenbus_scanf(XBT_NIL, dev->otherend, "protocol",
			   "%63s", protocol);
	if (err <= 0)
		strcpy(protocol, "unspecified, assuming default");
	else if (0 == strcmp(protocol, XEN_IO_PROTO_ABI_NATIVE))
		blkif->blk_protocol = BLKIF_PROTOCOL_NATIVE;
	else if (0 == strcmp(protocol, XEN_IO_PROTO_ABI_X86_32))
		blkif->blk_protocol = BLKIF_PROTOCOL_X86_32;
	else if (0 == strcmp(protocol, XEN_IO_PROTO_ABI_X86_64))
		blkif->blk_protocol = BLKIF_PROTOCOL_X86_64;
	else {
		xenbus_dev_fatal(dev, err, "unknown fe protocol %s", protocol);
		return -ENOSYS;
	}
<<<<<<< HEAD
	err = xenbus_scanf(XBT_NIL, dev->otherend,
			   "feature-persistent", "%u", &pers_grants);
	if (err <= 0)
		pers_grants = 0;
=======
	if (blkif->vbd.feature_gnt_persistent)
		blkif->vbd.feature_gnt_persistent =
			xenbus_read_unsigned(dev->otherend,
					"feature-persistent", 0);
>>>>>>> 24b8d41d

	blkif->vbd.overflow_max_grants = 0;

	/*
	 * Read the number of hardware queues from frontend.
	 */
	requested_num_queues = xenbus_read_unsigned(dev->otherend,
						    "multi-queue-num-queues",
						    1);
	if (requested_num_queues > xenblk_max_queues
	    || requested_num_queues == 0) {
		/* Buggy or malicious guest. */
		xenbus_dev_fatal(dev, err,
				"guest requested %u queues, exceeding the maximum of %u.",
				requested_num_queues, xenblk_max_queues);
		return -ENOSYS;
	}
	blkif->nr_rings = requested_num_queues;
	if (xen_blkif_alloc_rings(blkif))
		return -ENOMEM;

	pr_info("%s: using %d queues, protocol %d (%s) %s\n", dev->nodename,
		 blkif->nr_rings, blkif->blk_protocol, protocol,
		 blkif->vbd.feature_gnt_persistent ? "persistent grants" : "");

	ring_page_order = xenbus_read_unsigned(dev->otherend,
					       "ring-page-order", 0);

	if (ring_page_order > xen_blkif_max_ring_order) {
		err = -EINVAL;
		xenbus_dev_fatal(dev, err,
				 "requested ring page order %d exceed max:%d",
				 ring_page_order,
				 xen_blkif_max_ring_order);
		return err;
	}

	blkif->nr_ring_pages = 1 << ring_page_order;

	if (blkif->nr_rings == 1)
		return read_per_ring_refs(&blkif->rings[0], dev->otherend);
	else {
		xspathsize = strlen(dev->otherend) + xenstore_path_ext_size;
		xspath = kmalloc(xspathsize, GFP_KERNEL);
		if (!xspath) {
			xenbus_dev_fatal(dev, -ENOMEM, "reading ring references");
			return -ENOMEM;
		}

		for (i = 0; i < blkif->nr_rings; i++) {
			memset(xspath, 0, xspathsize);
			snprintf(xspath, xspathsize, "%s/queue-%u", dev->otherend, i);
			err = read_per_ring_refs(&blkif->rings[i], xspath);
			if (err) {
				kfree(xspath);
				return err;
			}
		}
		kfree(xspath);
	}
	return 0;
}

static const struct xenbus_device_id xen_blkbk_ids[] = {
	{ "vbd" },
	{ "" }
};

static struct xenbus_driver xen_blkbk_driver = {
	.ids  = xen_blkbk_ids,
	.probe = xen_blkbk_probe,
	.remove = xen_blkbk_remove,
	.otherend_changed = frontend_changed,
	.allow_rebind = true,
	.reclaim_memory = reclaim_memory,
};

int xen_blkif_xenbus_init(void)
{
	return xenbus_register_backend(&xen_blkbk_driver);
}

void xen_blkif_xenbus_fini(void)
{
	xenbus_unregister_driver(&xen_blkbk_driver);
}<|MERGE_RESOLUTION|>--- conflicted
+++ resolved
@@ -1083,11 +1083,7 @@
 
 	pr_debug("%s %s\n", __func__, dev->otherend);
 
-<<<<<<< HEAD
-	be->blkif->blk_protocol = BLKIF_PROTOCOL_DEFAULT;
-=======
 	blkif->blk_protocol = BLKIF_PROTOCOL_DEFAULT;
->>>>>>> 24b8d41d
 	err = xenbus_scanf(XBT_NIL, dev->otherend, "protocol",
 			   "%63s", protocol);
 	if (err <= 0)
@@ -1102,17 +1098,10 @@
 		xenbus_dev_fatal(dev, err, "unknown fe protocol %s", protocol);
 		return -ENOSYS;
 	}
-<<<<<<< HEAD
-	err = xenbus_scanf(XBT_NIL, dev->otherend,
-			   "feature-persistent", "%u", &pers_grants);
-	if (err <= 0)
-		pers_grants = 0;
-=======
 	if (blkif->vbd.feature_gnt_persistent)
 		blkif->vbd.feature_gnt_persistent =
 			xenbus_read_unsigned(dev->otherend,
 					"feature-persistent", 0);
->>>>>>> 24b8d41d
 
 	blkif->vbd.overflow_max_grants = 0;
 
