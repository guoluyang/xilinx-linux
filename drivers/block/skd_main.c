--- conflicted
+++ resolved
@@ -182,11 +182,6 @@
 
 	blk_status_t status;
 };
-<<<<<<< HEAD
-#define SKD_DATA_DIR_HOST_TO_CARD       1
-#define SKD_DATA_DIR_CARD_TO_HOST       2
-=======
->>>>>>> 24b8d41d
 
 struct skd_special_context {
 	struct skd_request_context req;
@@ -441,11 +436,6 @@
 	scsi_req->cdb[9] = 0;
 }
 
-<<<<<<< HEAD
-static void skd_request_fn_not_online(struct request_queue *q);
-
-static void skd_request_fn(struct request_queue *q)
-=======
 /*
  * Return true if and only if all pending requests should be failed.
  */
@@ -486,7 +476,6 @@
 
 static blk_status_t skd_mq_queue_rq(struct blk_mq_hw_ctx *hctx,
 				    const struct blk_mq_queue_data *mqd)
->>>>>>> 24b8d41d
 {
 	struct request *const req = mqd->rq;
 	struct request_queue *const q = req->q;
@@ -496,30 +485,10 @@
 	const u32 tag = blk_mq_unique_tag(req);
 	struct skd_request_context *const skreq = blk_mq_rq_to_pdu(req);
 	struct skd_scsi_request *scsi_req;
-<<<<<<< HEAD
-	unsigned long io_flags;
-	int error;
-	u32 lba;
-	u32 count;
-	int data_dir;
-	u32 be_lba;
-	u32 be_count;
-	u64 be_dmaa;
-	u64 cmdctxt;
-	u32 timo_slot;
-	void *cmd_ptr;
-	int flush, fua;
-
-	if (skdev->state != SKD_DRVR_STATE_ONLINE) {
-		skd_request_fn_not_online(q);
-		return;
-	}
-=======
 	unsigned long flags = 0;
 	const u32 lba = blk_rq_pos(req);
 	const u32 count = blk_rq_sectors(req);
 	const int data_dir = rq_data_dir(req);
->>>>>>> 24b8d41d
 
 	if (unlikely(skdev->state != SKD_DRVR_STATE_ONLINE))
 		return skd_fail_all(q) ? BLK_STS_IOERR : BLK_STS_RESOURCE;
@@ -529,75 +498,7 @@
 		req->rq_flags |= RQF_DONTPREP;
 	}
 
-<<<<<<< HEAD
-	/*
-	 * Stop conditions:
-	 *  - There are no more native requests
-	 *  - There are already the maximum number of requests in progress
-	 *  - There are no more skd_request_context entries
-	 *  - There are no more FIT msg buffers
-	 */
-	for (;; ) {
-
-		flush = fua = 0;
-
-		req = blk_peek_request(q);
-
-		/* Are there any native requests to start? */
-		if (req == NULL)
-			break;
-
-		lba = (u32)blk_rq_pos(req);
-		count = blk_rq_sectors(req);
-		data_dir = rq_data_dir(req);
-		io_flags = req->cmd_flags;
-
-		if (req_op(req) == REQ_OP_FLUSH)
-			flush++;
-
-		if (io_flags & REQ_FUA)
-			fua++;
-
-		pr_debug("%s:%s:%d new req=%p lba=%u(0x%x) "
-			 "count=%u(0x%x) dir=%d\n",
-			 skdev->name, __func__, __LINE__,
-			 req, lba, lba, count, count, data_dir);
-
-		/* At this point we know there is a request */
-
-		/* Are too many requets already in progress? */
-		if (skdev->in_flight >= skdev->cur_max_queue_depth) {
-			pr_debug("%s:%s:%d qdepth %d, limit %d\n",
-				 skdev->name, __func__, __LINE__,
-				 skdev->in_flight, skdev->cur_max_queue_depth);
-			break;
-		}
-
-		/* Is a skd_request_context available? */
-		skreq = skdev->skreq_free_list;
-		if (skreq == NULL) {
-			pr_debug("%s:%s:%d Out of req=%p\n",
-				 skdev->name, __func__, __LINE__, q);
-			break;
-		}
-		SKD_ASSERT(skreq->state == SKD_REQ_STATE_IDLE);
-		SKD_ASSERT((skreq->id & SKD_ID_INCR) == 0);
-
-		/* Now we check to see if we can get a fit msg */
-		if (skmsg == NULL) {
-			if (skdev->skmsg_free_list == NULL) {
-				pr_debug("%s:%s:%d Out of msg\n",
-					 skdev->name, __func__, __LINE__);
-				break;
-			}
-		}
-
-		skreq->flush_cmd = 0;
-		skreq->n_sg = 0;
-		skreq->sg_byte_count = 0;
-=======
 	blk_mq_start_request(req);
->>>>>>> 24b8d41d
 
 	WARN_ONCE(tag >= skd_max_queue_depth, "%#x > %#x (nr_requests = %lu)\n",
 		  tag, skd_max_queue_depth, q->nr_requests);
@@ -624,11 +525,6 @@
 		return BLK_STS_OK;
 	}
 
-<<<<<<< HEAD
-		if (flush == SKD_FLUSH_ZERO_SIZE_FIRST) {
-			skd_prep_zerosize_flush_cdb(scsi_req, skreq);
-			SKD_ASSERT(skreq->flush_cmd == 1);
-=======
 	dma_sync_single_for_device(&skdev->pdev->dev, skreq->sksg_dma_address,
 				   skreq->n_sg *
 				   sizeof(struct fit_sg_descriptor),
@@ -644,7 +540,6 @@
 	if (!skmsg) {
 		skmsg = &skdev->skmsg_table[tag];
 		skdev->skmsg = skmsg;
->>>>>>> 24b8d41d
 
 		/* Initialize the FIT msg header */
 		fmh = &skmsg->msg_buf->fmh;
@@ -705,18 +600,10 @@
 static enum blk_eh_timer_return skd_timed_out(struct request *req,
 					      bool reserved)
 {
-<<<<<<< HEAD
-	if (unlikely(error)) {
-		struct request *req = skreq->req;
-		char *cmd = (rq_data_dir(req) == READ) ? "read" : "write";
-		u32 lba = (u32)blk_rq_pos(req);
-		u32 count = blk_rq_sectors(req);
-=======
 	struct skd_device *skdev = req->q->queuedata;
 
 	dev_err(&skdev->pdev->dev, "request with tag %#x timed out\n",
 		blk_mq_unique_tag(req));
->>>>>>> 24b8d41d
 
 	return BLK_EH_RESET_TIMER;
 }
@@ -2978,15 +2865,10 @@
 	/* set optimal I/O size to 8KB */
 	blk_queue_io_opt(q, 8192);
 
-<<<<<<< HEAD
-	queue_flag_set_unlocked(QUEUE_FLAG_NONROT, q);
-	queue_flag_clear_unlocked(QUEUE_FLAG_ADD_RANDOM, q);
-=======
 	blk_queue_flag_set(QUEUE_FLAG_NONROT, q);
 	blk_queue_flag_clear(QUEUE_FLAG_ADD_RANDOM, q);
 
 	blk_queue_rq_timeout(q, 8 * HZ);
->>>>>>> 24b8d41d
 
 	spin_lock_irqsave(&skdev->lock, flags);
 	dev_dbg(&skdev->pdev->dev, "stopping queue\n");
@@ -3228,13 +3110,8 @@
 
 static int skd_bdev_attach(struct device *parent, struct skd_device *skdev)
 {
-<<<<<<< HEAD
-	pr_debug("%s:%s:%d add_disk\n", skdev->name, __func__, __LINE__);
-	device_add_disk(parent, skdev->disk);
-=======
 	dev_dbg(&skdev->pdev->dev, "add_disk\n");
 	device_add_disk(parent, skdev->disk, NULL);
->>>>>>> 24b8d41d
 	return 0;
 }
 
