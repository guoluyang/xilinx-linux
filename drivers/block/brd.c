--- conflicted
+++ resolved
@@ -256,32 +256,20 @@
  * Process a single bvec of a bio.
  */
 static int brd_do_bvec(struct brd_device *brd, struct page *page,
-<<<<<<< HEAD
-			unsigned int len, unsigned int off, bool is_write,
-=======
 			unsigned int len, unsigned int off, unsigned int op,
->>>>>>> 24b8d41d
 			sector_t sector)
 {
 	void *mem;
 	int err = 0;
 
-<<<<<<< HEAD
-	if (is_write) {
-=======
 	if (op_is_write(op)) {
->>>>>>> 24b8d41d
 		err = copy_to_brd_setup(brd, sector, len);
 		if (err)
 			goto out;
 	}
 
 	mem = kmap_atomic(page);
-<<<<<<< HEAD
-	if (!is_write) {
-=======
 	if (!op_is_write(op)) {
->>>>>>> 24b8d41d
 		copy_from_brd(mem + off, brd, sector, len);
 		flush_dcache_page(page);
 	} else {
@@ -296,12 +284,7 @@
 
 static blk_qc_t brd_submit_bio(struct bio *bio)
 {
-<<<<<<< HEAD
-	struct block_device *bdev = bio->bi_bdev;
-	struct brd_device *brd = bdev->bd_disk->private_data;
-=======
 	struct brd_device *brd = bio->bi_disk->private_data;
->>>>>>> 24b8d41d
 	struct bio_vec bvec;
 	sector_t sector;
 	struct bvec_iter iter;
@@ -310,32 +293,16 @@
 	if (bio_end_sector(bio) > get_capacity(bio->bi_disk))
 		goto io_error;
 
-<<<<<<< HEAD
-	if (unlikely(bio_op(bio) == REQ_OP_DISCARD)) {
-		if (sector & ((PAGE_SIZE >> SECTOR_SHIFT) - 1) ||
-		    bio->bi_iter.bi_size & ~PAGE_MASK)
-			goto io_error;
-		discard_from_brd(brd, sector, bio->bi_iter.bi_size);
-		goto out;
-	}
-
-=======
->>>>>>> 24b8d41d
 	bio_for_each_segment(bvec, bio, iter) {
 		unsigned int len = bvec.bv_len;
 		int err;
 
-<<<<<<< HEAD
-		err = brd_do_bvec(brd, bvec.bv_page, len, bvec.bv_offset,
-					op_is_write(bio_op(bio)), sector);
-=======
 		/* Don't support un-aligned buffer */
 		WARN_ON_ONCE((bvec.bv_offset & (SECTOR_SIZE - 1)) ||
 				(len & (SECTOR_SIZE - 1)));
 
 		err = brd_do_bvec(brd, bvec.bv_page, len, bvec.bv_offset,
 				  bio_op(bio), sector);
->>>>>>> 24b8d41d
 		if (err)
 			goto io_error;
 		sector += len >> SECTOR_SHIFT;
@@ -349,69 +316,6 @@
 }
 
 static int brd_rw_page(struct block_device *bdev, sector_t sector,
-<<<<<<< HEAD
-		       struct page *page, bool is_write)
-{
-	struct brd_device *brd = bdev->bd_disk->private_data;
-	int err = brd_do_bvec(brd, page, PAGE_SIZE, 0, is_write, sector);
-	page_endio(page, is_write, err);
-	return err;
-}
-
-#ifdef CONFIG_BLK_DEV_RAM_DAX
-static long brd_direct_access(struct block_device *bdev, sector_t sector,
-			void **kaddr, pfn_t *pfn, long size)
-{
-	struct brd_device *brd = bdev->bd_disk->private_data;
-	struct page *page;
-
-	if (!brd)
-		return -ENODEV;
-	page = brd_insert_page(brd, sector);
-	if (!page)
-		return -ENOSPC;
-	*kaddr = page_address(page);
-	*pfn = page_to_pfn_t(page);
-
-	return PAGE_SIZE;
-}
-#else
-#define brd_direct_access NULL
-#endif
-
-static int brd_ioctl(struct block_device *bdev, fmode_t mode,
-			unsigned int cmd, unsigned long arg)
-{
-	int error;
-	struct brd_device *brd = bdev->bd_disk->private_data;
-
-	if (cmd != BLKFLSBUF)
-		return -ENOTTY;
-
-	/*
-	 * ram device BLKFLSBUF has special semantics, we want to actually
-	 * release and destroy the ramdisk data.
-	 */
-	mutex_lock(&brd_mutex);
-	mutex_lock(&bdev->bd_mutex);
-	error = -EBUSY;
-	if (bdev->bd_openers <= 1) {
-		/*
-		 * Kill the cache first, so it isn't written back to the
-		 * device.
-		 *
-		 * Another thread might instantiate more buffercache here,
-		 * but there is not much we can do to close that race.
-		 */
-		kill_bdev(bdev);
-		brd_free_pages(brd);
-		error = 0;
-	}
-	mutex_unlock(&bdev->bd_mutex);
-	mutex_unlock(&brd_mutex);
-
-	return error;
-=======
 		       struct page *page, unsigned int op)
 {
 	struct brd_device *brd = bdev->bd_disk->private_data;
@@ -422,7 +326,6 @@
 	err = brd_do_bvec(brd, page, PAGE_SIZE, 0, op, sector);
 	page_endio(page, op_is_write(op), err);
 	return err;
->>>>>>> 24b8d41d
 }
 
 static const struct block_device_operations brd_fops = {
@@ -490,17 +393,6 @@
 	 *  is harmless)
 	 */
 	blk_queue_physical_block_size(brd->brd_queue, PAGE_SIZE);
-<<<<<<< HEAD
-
-	brd->brd_queue->limits.discard_granularity = PAGE_SIZE;
-	blk_queue_max_discard_sectors(brd->brd_queue, UINT_MAX);
-	brd->brd_queue->limits.discard_zeroes_data = 1;
-	queue_flag_set_unlocked(QUEUE_FLAG_DISCARD, brd->brd_queue);
-#ifdef CONFIG_BLK_DEV_RAM_DAX
-	queue_flag_set_unlocked(QUEUE_FLAG_DAX, brd->brd_queue);
-#endif
-=======
->>>>>>> 24b8d41d
 	disk = brd->brd_disk = alloc_disk(max_part);
 	if (!disk)
 		goto out_free_queue;
