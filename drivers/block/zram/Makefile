--- conflicted
+++ resolved
@@ -1,7 +1,4 @@
-<<<<<<< HEAD
-=======
 # SPDX-License-Identifier: GPL-2.0-only
->>>>>>> 24b8d41d
 zram-y	:=	zcomp.o zram_drv.o
 
 obj-$(CONFIG_ZRAM)	+=	zram.o