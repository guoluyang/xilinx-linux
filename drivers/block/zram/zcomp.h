--- conflicted
+++ resolved
@@ -5,10 +5,7 @@
 
 #ifndef _ZCOMP_H_
 #define _ZCOMP_H_
-<<<<<<< HEAD
-=======
 #include <linux/local_lock.h>
->>>>>>> 24b8d41d
 
 struct zcomp_strm {
 	/* The members ->buffer and ->tfm are protected by ->lock. */
@@ -20,16 +17,9 @@
 
 /* dynamic per-device compression frontend */
 struct zcomp {
-<<<<<<< HEAD
-	struct zcomp_strm * __percpu *stream;
-	struct notifier_block notifier;
-
-	const char *name;
-=======
 	struct zcomp_strm __percpu *stream;
 	const char *name;
 	struct hlist_node node;
->>>>>>> 24b8d41d
 };
 
 int zcomp_cpu_up_prepare(unsigned int cpu, struct hlist_node *node);
