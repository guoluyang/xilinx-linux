/* SPDX-License-Identifier: GPL-2.0-or-later */
/*
  drbd_int.h

  This file is part of DRBD by Philipp Reisner and Lars Ellenberg.

  Copyright (C) 2001-2008, LINBIT Information Technologies GmbH.
  Copyright (C) 1999-2008, Philipp Reisner <philipp.reisner@linbit.com>.
  Copyright (C) 2002-2008, Lars Ellenberg <lars.ellenberg@linbit.com>.


*/

#ifndef _DRBD_INT_H
#define _DRBD_INT_H

#include <crypto/hash.h>
#include <linux/compiler.h>
#include <linux/types.h>
#include <linux/list.h>
#include <linux/sched/signal.h>
#include <linux/bitops.h>
#include <linux/slab.h>
#include <linux/ratelimit.h>
#include <linux/tcp.h>
#include <linux/mutex.h>
#include <linux/major.h>
#include <linux/blkdev.h>
#include <linux/backing-dev.h>
#include <linux/genhd.h>
#include <linux/idr.h>
#include <linux/dynamic_debug.h>
#include <net/tcp.h>
#include <linux/lru_cache.h>
#include <linux/prefetch.h>
#include <linux/drbd_genl_api.h>
#include <linux/drbd.h>
#include "drbd_strings.h"
#include "drbd_state.h"
#include "drbd_protocol.h"

#ifdef __CHECKER__
# define __protected_by(x)       __attribute__((require_context(x,1,999,"rdwr")))
# define __protected_read_by(x)  __attribute__((require_context(x,1,999,"read")))
# define __protected_write_by(x) __attribute__((require_context(x,1,999,"write")))
#else
# define __protected_by(x)
# define __protected_read_by(x)
# define __protected_write_by(x)
#endif

/* shared module parameters, defined in drbd_main.c */
#ifdef CONFIG_DRBD_FAULT_INJECTION
extern int drbd_enable_faults;
extern int drbd_fault_rate;
#endif

extern unsigned int drbd_minor_count;
extern char drbd_usermode_helper[];
extern int drbd_proc_details;


/* This is used to stop/restart our threads.
 * Cannot use SIGTERM nor SIGKILL, since these
 * are sent out by init on runlevel changes
 * I choose SIGHUP for now.
 */
#define DRBD_SIGKILL SIGHUP

#define ID_IN_SYNC      (4711ULL)
#define ID_OUT_OF_SYNC  (4712ULL)
#define ID_SYNCER (-1ULL)

#define UUID_NEW_BM_OFFSET ((u64)0x0001000000000000ULL)

struct drbd_device;
struct drbd_connection;

#define __drbd_printk_device(level, device, fmt, args...) \
	dev_printk(level, disk_to_dev((device)->vdisk), fmt, ## args)
#define __drbd_printk_peer_device(level, peer_device, fmt, args...) \
	dev_printk(level, disk_to_dev((peer_device)->device->vdisk), fmt, ## args)
#define __drbd_printk_resource(level, resource, fmt, args...) \
	printk(level "drbd %s: " fmt, (resource)->name, ## args)
#define __drbd_printk_connection(level, connection, fmt, args...) \
	printk(level "drbd %s: " fmt, (connection)->resource->name, ## args)

void drbd_printk_with_wrong_object_type(void);

#define __drbd_printk_if_same_type(obj, type, func, level, fmt, args...) \
	(__builtin_types_compatible_p(typeof(obj), type) || \
	 __builtin_types_compatible_p(typeof(obj), const type)), \
	func(level, (const type)(obj), fmt, ## args)

#define drbd_printk(level, obj, fmt, args...) \
	__builtin_choose_expr( \
	  __drbd_printk_if_same_type(obj, struct drbd_device *, \
			     __drbd_printk_device, level, fmt, ## args), \
	  __builtin_choose_expr( \
	    __drbd_printk_if_same_type(obj, struct drbd_resource *, \
			       __drbd_printk_resource, level, fmt, ## args), \
	    __builtin_choose_expr( \
	      __drbd_printk_if_same_type(obj, struct drbd_connection *, \
				 __drbd_printk_connection, level, fmt, ## args), \
	      __builtin_choose_expr( \
		__drbd_printk_if_same_type(obj, struct drbd_peer_device *, \
				 __drbd_printk_peer_device, level, fmt, ## args), \
		drbd_printk_with_wrong_object_type()))))

#define drbd_dbg(obj, fmt, args...) \
	drbd_printk(KERN_DEBUG, obj, fmt, ## args)
#define drbd_alert(obj, fmt, args...) \
	drbd_printk(KERN_ALERT, obj, fmt, ## args)
#define drbd_err(obj, fmt, args...) \
	drbd_printk(KERN_ERR, obj, fmt, ## args)
#define drbd_warn(obj, fmt, args...) \
	drbd_printk(KERN_WARNING, obj, fmt, ## args)
#define drbd_info(obj, fmt, args...) \
	drbd_printk(KERN_INFO, obj, fmt, ## args)
#define drbd_emerg(obj, fmt, args...) \
	drbd_printk(KERN_EMERG, obj, fmt, ## args)

#define dynamic_drbd_dbg(device, fmt, args...) \
	dynamic_dev_dbg(disk_to_dev(device->vdisk), fmt, ## args)

#define D_ASSERT(device, exp)	do { \
	if (!(exp)) \
		drbd_err(device, "ASSERT( " #exp " ) in %s:%d\n", __FILE__, __LINE__); \
	} while (0)

/**
 * expect  -  Make an assertion
 *
 * Unlike the assert macro, this macro returns a boolean result.
 */
#define expect(exp) ({								\
		bool _bool = (exp);						\
		if (!_bool)							\
			drbd_err(device, "ASSERTION %s FAILED in %s\n",		\
			        #exp, __func__);				\
		_bool;								\
		})

/* Defines to control fault insertion */
enum {
	DRBD_FAULT_MD_WR = 0,	/* meta data write */
	DRBD_FAULT_MD_RD = 1,	/*           read  */
	DRBD_FAULT_RS_WR = 2,	/* resync          */
	DRBD_FAULT_RS_RD = 3,
	DRBD_FAULT_DT_WR = 4,	/* data            */
	DRBD_FAULT_DT_RD = 5,
	DRBD_FAULT_DT_RA = 6,	/* data read ahead */
	DRBD_FAULT_BM_ALLOC = 7,	/* bitmap allocation */
	DRBD_FAULT_AL_EE = 8,	/* alloc ee */
	DRBD_FAULT_RECEIVE = 9, /* Changes some bytes upon receiving a [rs]data block */

	DRBD_FAULT_MAX,
};

extern unsigned int
_drbd_insert_fault(struct drbd_device *device, unsigned int type);

static inline int
drbd_insert_fault(struct drbd_device *device, unsigned int type) {
#ifdef CONFIG_DRBD_FAULT_INJECTION
	return drbd_fault_rate &&
		(drbd_enable_faults & (1<<type)) &&
		_drbd_insert_fault(device, type);
#else
	return 0;
#endif
}

/* integer division, round _UP_ to the next integer */
#define div_ceil(A, B) ((A)/(B) + ((A)%(B) ? 1 : 0))
/* usual integer division */
#define div_floor(A, B) ((A)/(B))

extern struct ratelimit_state drbd_ratelimit_state;
extern struct idr drbd_devices; /* RCU, updates: genl_lock() */
extern struct list_head drbd_resources; /* RCU, updates: genl_lock() */

extern const char *cmdname(enum drbd_packet cmd);

/* for sending/receiving the bitmap,
 * possibly in some encoding scheme */
struct bm_xfer_ctx {
	/* "const"
	 * stores total bits and long words
	 * of the bitmap, so we don't need to
	 * call the accessor functions over and again. */
	unsigned long bm_bits;
	unsigned long bm_words;
	/* during xfer, current position within the bitmap */
	unsigned long bit_offset;
	unsigned long word_offset;

	/* statistics; index: (h->command == P_BITMAP) */
	unsigned packets[2];
	unsigned bytes[2];
};

extern void INFO_bm_xfer_stats(struct drbd_device *device,
		const char *direction, struct bm_xfer_ctx *c);

static inline void bm_xfer_ctx_bit_to_word_offset(struct bm_xfer_ctx *c)
{
	/* word_offset counts "native long words" (32 or 64 bit),
	 * aligned at 64 bit.
	 * Encoded packet may end at an unaligned bit offset.
	 * In case a fallback clear text packet is transmitted in
	 * between, we adjust this offset back to the last 64bit
	 * aligned "native long word", which makes coding and decoding
	 * the plain text bitmap much more convenient.  */
#if BITS_PER_LONG == 64
	c->word_offset = c->bit_offset >> 6;
#elif BITS_PER_LONG == 32
	c->word_offset = c->bit_offset >> 5;
	c->word_offset &= ~(1UL);
#else
# error "unsupported BITS_PER_LONG"
#endif
}

extern unsigned int drbd_header_size(struct drbd_connection *connection);

/**********************************************************************/
enum drbd_thread_state {
	NONE,
	RUNNING,
	EXITING,
	RESTARTING
};

struct drbd_thread {
	spinlock_t t_lock;
	struct task_struct *task;
	struct completion stop;
	enum drbd_thread_state t_state;
	int (*function) (struct drbd_thread *);
	struct drbd_resource *resource;
	struct drbd_connection *connection;
	int reset_cpu_mask;
	const char *name;
};

static inline enum drbd_thread_state get_t_state(struct drbd_thread *thi)
{
	/* THINK testing the t_state seems to be uncritical in all cases
	 * (but thread_{start,stop}), so we can read it *without* the lock.
	 *	--lge */

	smp_rmb();
	return thi->t_state;
}

struct drbd_work {
	struct list_head list;
	int (*cb)(struct drbd_work *, int cancel);
};

struct drbd_device_work {
	struct drbd_work w;
	struct drbd_device *device;
};

#include "drbd_interval.h"

extern int drbd_wait_misc(struct drbd_device *, struct drbd_interval *);

extern void lock_all_resources(void);
extern void unlock_all_resources(void);

struct drbd_request {
	struct drbd_work w;
	struct drbd_device *device;

	/* if local IO is not allowed, will be NULL.
	 * if local IO _is_ allowed, holds the locally submitted bio clone,
	 * or, after local IO completion, the ERR_PTR(error).
	 * see drbd_request_endio(). */
	struct bio *private_bio;

	struct drbd_interval i;

	/* epoch: used to check on "completion" whether this req was in
	 * the current epoch, and we therefore have to close it,
	 * causing a p_barrier packet to be send, starting a new epoch.
	 *
	 * This corresponds to "barrier" in struct p_barrier[_ack],
	 * and to "barrier_nr" in struct drbd_epoch (and various
	 * comments/function parameters/local variable names).
	 */
	unsigned int epoch;

	struct list_head tl_requests; /* ring list in the transfer log */
	struct bio *master_bio;       /* master bio pointer */

	/* see struct drbd_device */
	struct list_head req_pending_master_completion;
	struct list_head req_pending_local;

	/* for generic IO accounting */
	unsigned long start_jif;

	/* for DRBD internal statistics */

	/* Minimal set of time stamps to determine if we wait for activity log
	 * transactions, local disk or peer.  32 bit "jiffies" are good enough,
	 * we don't expect a DRBD request to be stalled for several month.
	 */

	/* before actual request processing */
	unsigned long in_actlog_jif;

	/* local disk */
	unsigned long pre_submit_jif;

	/* per connection */
	unsigned long pre_send_jif;
	unsigned long acked_jif;
	unsigned long net_done_jif;

	/* Possibly even more detail to track each phase:
	 *  master_completion_jif
	 *      how long did it take to complete the master bio
	 *      (application visible latency)
	 *  allocated_jif
	 *      how long the master bio was blocked until we finally allocated
	 *      a tracking struct
	 *  in_actlog_jif
	 *      how long did we wait for activity log transactions
	 *
	 *  net_queued_jif
	 *      when did we finally queue it for sending
	 *  pre_send_jif
	 *      when did we start sending it
	 *  post_send_jif
	 *      how long did we block in the network stack trying to send it
	 *  acked_jif
	 *      when did we receive (or fake, in protocol A) a remote ACK
	 *  net_done_jif
	 *      when did we receive final acknowledgement (P_BARRIER_ACK),
	 *      or decide, e.g. on connection loss, that we do no longer expect
	 *      anything from this peer for this request.
	 *
	 *  pre_submit_jif
	 *  post_sub_jif
	 *      when did we start submiting to the lower level device,
	 *      and how long did we block in that submit function
	 *  local_completion_jif
	 *      how long did it take the lower level device to complete this request
	 */


	/* once it hits 0, we may complete the master_bio */
	atomic_t completion_ref;
	/* once it hits 0, we may destroy this drbd_request object */
	struct kref kref;

	unsigned rq_state; /* see comments above _req_mod() */
};

struct drbd_epoch {
	struct drbd_connection *connection;
	struct list_head list;
	unsigned int barrier_nr;
	atomic_t epoch_size; /* increased on every request added. */
	atomic_t active;     /* increased on every req. added, and dec on every finished. */
	unsigned long flags;
};

/* Prototype declaration of function defined in drbd_receiver.c */
int drbdd_init(struct drbd_thread *);
int drbd_asender(struct drbd_thread *);

/* drbd_epoch flag bits */
enum {
	DE_HAVE_BARRIER_NUMBER,
};

enum epoch_event {
	EV_PUT,
	EV_GOT_BARRIER_NR,
	EV_BECAME_LAST,
	EV_CLEANUP = 32, /* used as flag */
};

struct digest_info {
	int digest_size;
	void *digest;
};

struct drbd_peer_request {
	struct drbd_work w;
	struct drbd_peer_device *peer_device;
	struct drbd_epoch *epoch; /* for writes */
	struct page *pages;
	atomic_t pending_bios;
	struct drbd_interval i;
	/* see comments on ee flag bits below */
	unsigned long flags;
	unsigned long submit_jif;
	union {
		u64 block_id;
		struct digest_info *digest;
	};
};

/* ee flag bits.
 * While corresponding bios are in flight, the only modification will be
 * set_bit WAS_ERROR, which has to be atomic.
 * If no bios are in flight yet, or all have been completed,
 * non-atomic modification to ee->flags is ok.
 */
enum {
	__EE_CALL_AL_COMPLETE_IO,
	__EE_MAY_SET_IN_SYNC,

	/* is this a TRIM aka REQ_OP_DISCARD? */
	__EE_TRIM,
	/* explicit zero-out requested, or
	 * our lower level cannot handle trim,
	 * and we want to fall back to zeroout instead */
	__EE_ZEROOUT,

	/* In case a barrier failed,
	 * we need to resubmit without the barrier flag. */
	__EE_RESUBMITTED,

	/* we may have several bios per peer request.
	 * if any of those fail, we set this flag atomically
	 * from the endio callback */
	__EE_WAS_ERROR,

	/* This ee has a pointer to a digest instead of a block id */
	__EE_HAS_DIGEST,

	/* Conflicting local requests need to be restarted after this request */
	__EE_RESTART_REQUESTS,

	/* The peer wants a write ACK for this (wire proto C) */
	__EE_SEND_WRITE_ACK,

	/* Is set when net_conf had two_primaries set while creating this peer_req */
	__EE_IN_INTERVAL_TREE,

	/* for debugfs: */
	/* has this been submitted, or does it still wait for something else? */
	__EE_SUBMITTED,

	/* this is/was a write request */
	__EE_WRITE,

	/* this is/was a write same request */
	__EE_WRITE_SAME,

	/* this originates from application on peer
	 * (not some resync or verify or other DRBD internal request) */
	__EE_APPLICATION,

	/* If it contains only 0 bytes, send back P_RS_DEALLOCATED */
	__EE_RS_THIN_REQ,
};
#define EE_CALL_AL_COMPLETE_IO (1<<__EE_CALL_AL_COMPLETE_IO)
#define EE_MAY_SET_IN_SYNC     (1<<__EE_MAY_SET_IN_SYNC)
#define EE_TRIM                (1<<__EE_TRIM)
#define EE_ZEROOUT             (1<<__EE_ZEROOUT)
#define EE_RESUBMITTED         (1<<__EE_RESUBMITTED)
#define EE_WAS_ERROR           (1<<__EE_WAS_ERROR)
#define EE_HAS_DIGEST          (1<<__EE_HAS_DIGEST)
#define EE_RESTART_REQUESTS	(1<<__EE_RESTART_REQUESTS)
#define EE_SEND_WRITE_ACK	(1<<__EE_SEND_WRITE_ACK)
#define EE_IN_INTERVAL_TREE	(1<<__EE_IN_INTERVAL_TREE)
#define EE_SUBMITTED		(1<<__EE_SUBMITTED)
#define EE_WRITE		(1<<__EE_WRITE)
#define EE_WRITE_SAME		(1<<__EE_WRITE_SAME)
#define EE_APPLICATION		(1<<__EE_APPLICATION)
#define EE_RS_THIN_REQ		(1<<__EE_RS_THIN_REQ)

/* flag bits per device */
enum {
	UNPLUG_REMOTE,		/* sending a "UnplugRemote" could help */
	MD_DIRTY,		/* current uuids and flags not yet on disk */
	USE_DEGR_WFC_T,		/* degr-wfc-timeout instead of wfc-timeout. */
	CL_ST_CHG_SUCCESS,
	CL_ST_CHG_FAIL,
	CRASHED_PRIMARY,	/* This node was a crashed primary.
				 * Gets cleared when the state.conn
				 * goes into C_CONNECTED state. */
	CONSIDER_RESYNC,

	MD_NO_FUA,		/* Users wants us to not use FUA/FLUSH on meta data dev */

	BITMAP_IO,		/* suspend application io;
				   once no more io in flight, start bitmap io */
	BITMAP_IO_QUEUED,       /* Started bitmap IO */
	WAS_IO_ERROR,		/* Local disk failed, returned IO error */
	WAS_READ_ERROR,		/* Local disk READ failed (set additionally to the above) */
	FORCE_DETACH,		/* Force-detach from local disk, aborting any pending local IO */
	RESYNC_AFTER_NEG,       /* Resync after online grow after the attach&negotiate finished. */
	RESIZE_PENDING,		/* Size change detected locally, waiting for the response from
				 * the peer, if it changed there as well. */
	NEW_CUR_UUID,		/* Create new current UUID when thawing IO */
	AL_SUSPENDED,		/* Activity logging is currently suspended. */
	AHEAD_TO_SYNC_SOURCE,   /* Ahead -> SyncSource queued */
	B_RS_H_DONE,		/* Before resync handler done (already executed) */
	DISCARD_MY_DATA,	/* discard_my_data flag per volume */
	READ_BALANCE_RR,

	FLUSH_PENDING,		/* if set, device->flush_jif is when we submitted that flush
				 * from drbd_flush_after_epoch() */

	/* cleared only after backing device related structures have been destroyed. */
	GOING_DISKLESS,		/* Disk is being detached, because of io-error, or admin request. */

	/* to be used in drbd_device_post_work() */
	GO_DISKLESS,		/* tell worker to schedule cleanup before detach */
	DESTROY_DISK,		/* tell worker to close backing devices and destroy related structures. */
	MD_SYNC,		/* tell worker to call drbd_md_sync() */
	RS_START,		/* tell worker to start resync/OV */
	RS_PROGRESS,		/* tell worker that resync made significant progress */
	RS_DONE,		/* tell worker that resync is done */
};

struct drbd_bitmap; /* opaque for drbd_device */

/* definition of bits in bm_flags to be used in drbd_bm_lock
 * and drbd_bitmap_io and friends. */
enum bm_flag {
	/* currently locked for bulk operation */
	BM_LOCKED_MASK = 0xf,

	/* in detail, that is: */
	BM_DONT_CLEAR = 0x1,
	BM_DONT_SET   = 0x2,
	BM_DONT_TEST  = 0x4,

	/* so we can mark it locked for bulk operation,
	 * and still allow all non-bulk operations */
	BM_IS_LOCKED  = 0x8,

	/* (test bit, count bit) allowed (common case) */
	BM_LOCKED_TEST_ALLOWED = BM_DONT_CLEAR | BM_DONT_SET | BM_IS_LOCKED,

	/* testing bits, as well as setting new bits allowed, but clearing bits
	 * would be unexpected.  Used during bitmap receive.  Setting new bits
	 * requires sending of "out-of-sync" information, though. */
	BM_LOCKED_SET_ALLOWED = BM_DONT_CLEAR | BM_IS_LOCKED,

	/* for drbd_bm_write_copy_pages, everything is allowed,
	 * only concurrent bulk operations are locked out. */
	BM_LOCKED_CHANGE_ALLOWED = BM_IS_LOCKED,
};

struct drbd_work_queue {
	struct list_head q;
	spinlock_t q_lock;  /* to protect the list. */
	wait_queue_head_t q_wait;
};

struct drbd_socket {
	struct mutex mutex;
	struct socket    *socket;
	/* this way we get our
	 * send/receive buffers off the stack */
	void *sbuf;
	void *rbuf;
};

struct drbd_md {
	u64 md_offset;		/* sector offset to 'super' block */

	u64 la_size_sect;	/* last agreed size, unit sectors */
	spinlock_t uuid_lock;
	u64 uuid[UI_SIZE];
	u64 device_uuid;
	u32 flags;
	u32 md_size_sect;

	s32 al_offset;	/* signed relative sector offset to activity log */
	s32 bm_offset;	/* signed relative sector offset to bitmap */

	/* cached value of bdev->disk_conf->meta_dev_idx (see below) */
	s32 meta_dev_idx;

	/* see al_tr_number_to_on_disk_sector() */
	u32 al_stripes;
	u32 al_stripe_size_4k;
	u32 al_size_4k; /* cached product of the above */
};

struct drbd_backing_dev {
	struct block_device *backing_bdev;
	struct block_device *md_bdev;
	struct drbd_md md;
	struct disk_conf *disk_conf; /* RCU, for updates: resource->conf_update */
	sector_t known_size; /* last known size of that backing device */
};

struct drbd_md_io {
	struct page *page;
	unsigned long start_jif;	/* last call to drbd_md_get_buffer */
	unsigned long submit_jif;	/* last _drbd_md_sync_page_io() submit */
	const char *current_use;
	atomic_t in_use;
	unsigned int done;
	int error;
};

struct bm_io_work {
	struct drbd_work w;
	char *why;
	enum bm_flag flags;
	int (*io_fn)(struct drbd_device *device);
	void (*done)(struct drbd_device *device, int rv);
};

struct fifo_buffer {
	unsigned int head_index;
	unsigned int size;
	int total; /* sum of all values */
	int values[];
};
extern struct fifo_buffer *fifo_alloc(unsigned int fifo_size);

/* flag bits per connection */
enum {
	NET_CONGESTED,		/* The data socket is congested */
	RESOLVE_CONFLICTS,	/* Set on one node, cleared on the peer! */
	SEND_PING,
	GOT_PING_ACK,		/* set when we receive a ping_ack packet, ping_wait gets woken */
	CONN_WD_ST_CHG_REQ,	/* A cluster wide state change on the connection is active */
	CONN_WD_ST_CHG_OKAY,
	CONN_WD_ST_CHG_FAIL,
	CONN_DRY_RUN,		/* Expect disconnect after resync handshake. */
	CREATE_BARRIER,		/* next P_DATA is preceded by a P_BARRIER */
	STATE_SENT,		/* Do not change state/UUIDs while this is set */
	CALLBACK_PENDING,	/* Whether we have a call_usermodehelper(, UMH_WAIT_PROC)
				 * pending, from drbd worker context.
				 * If set, bdi_write_congested() returns true,
				 * so shrink_page_list() would not recurse into,
				 * and potentially deadlock on, this drbd worker.
				 */
	DISCONNECT_SENT,

	DEVICE_WORK_PENDING,	/* tell worker that some device has pending work */
};

enum which_state { NOW, OLD = NOW, NEW };

struct drbd_resource {
	char *name;
#ifdef CONFIG_DEBUG_FS
	struct dentry *debugfs_res;
	struct dentry *debugfs_res_volumes;
	struct dentry *debugfs_res_connections;
	struct dentry *debugfs_res_in_flight_summary;
#endif
	struct kref kref;
	struct idr devices;		/* volume number to device mapping */
	struct list_head connections;
	struct list_head resources;
	struct res_opts res_opts;
	struct mutex conf_update;	/* mutex for ready-copy-update of net_conf and disk_conf */
	struct mutex adm_mutex;		/* mutex to serialize administrative requests */
	spinlock_t req_lock;

	unsigned susp:1;		/* IO suspended by user */
	unsigned susp_nod:1;		/* IO suspended because no data */
	unsigned susp_fen:1;		/* IO suspended because fence peer handler runs */

	enum write_ordering_e write_ordering;

	cpumask_var_t cpu_mask;
};

struct drbd_thread_timing_details
{
	unsigned long start_jif;
	void *cb_addr;
	const char *caller_fn;
	unsigned int line;
	unsigned int cb_nr;
};

struct drbd_connection {
	struct list_head connections;
	struct drbd_resource *resource;
#ifdef CONFIG_DEBUG_FS
	struct dentry *debugfs_conn;
	struct dentry *debugfs_conn_callback_history;
	struct dentry *debugfs_conn_oldest_requests;
#endif
	struct kref kref;
	struct idr peer_devices;	/* volume number to peer device mapping */
	enum drbd_conns cstate;		/* Only C_STANDALONE to C_WF_REPORT_PARAMS */
	struct mutex cstate_mutex;	/* Protects graceful disconnects */
	unsigned int connect_cnt;	/* Inc each time a connection is established */

	unsigned long flags;
	struct net_conf *net_conf;	/* content protected by rcu */
	wait_queue_head_t ping_wait;	/* Woken upon reception of a ping, and a state change */

	struct sockaddr_storage my_addr;
	int my_addr_len;
	struct sockaddr_storage peer_addr;
	int peer_addr_len;

	struct drbd_socket data;	/* data/barrier/cstate/parameter packets */
	struct drbd_socket meta;	/* ping/ack (metadata) packets */
	int agreed_pro_version;		/* actually used protocol version */
	u32 agreed_features;
	unsigned long last_received;	/* in jiffies, either socket */
	unsigned int ko_count;

	struct list_head transfer_log;	/* all requests not yet fully processed */

	struct crypto_shash *cram_hmac_tfm;
	struct crypto_shash *integrity_tfm;  /* checksums we compute, updates protected by connection->data->mutex */
	struct crypto_shash *peer_integrity_tfm;  /* checksums we verify, only accessed from receiver thread  */
	struct crypto_shash *csums_tfm;
	struct crypto_shash *verify_tfm;
	void *int_dig_in;
	void *int_dig_vv;

	/* receiver side */
	struct drbd_epoch *current_epoch;
	spinlock_t epoch_lock;
	unsigned int epochs;
	atomic_t current_tle_nr;	/* transfer log epoch number */
	unsigned current_tle_writes;	/* writes seen within this tl epoch */

	unsigned long last_reconnect_jif;
	/* empty member on older kernels without blk_start_plug() */
	struct blk_plug receiver_plug;
	struct drbd_thread receiver;
	struct drbd_thread worker;
	struct drbd_thread ack_receiver;
	struct workqueue_struct *ack_sender;

	/* cached pointers,
	 * so we can look up the oldest pending requests more quickly.
	 * protected by resource->req_lock */
	struct drbd_request *req_next; /* DRBD 9: todo.req_next */
	struct drbd_request *req_ack_pending;
	struct drbd_request *req_not_net_done;

	/* sender side */
	struct drbd_work_queue sender_work;

#define DRBD_THREAD_DETAILS_HIST	16
	unsigned int w_cb_nr; /* keeps counting up */
	unsigned int r_cb_nr; /* keeps counting up */
	struct drbd_thread_timing_details w_timing_details[DRBD_THREAD_DETAILS_HIST];
	struct drbd_thread_timing_details r_timing_details[DRBD_THREAD_DETAILS_HIST];

	struct {
		unsigned long last_sent_barrier_jif;

		/* whether this sender thread
		 * has processed a single write yet. */
		bool seen_any_write_yet;

		/* Which barrier number to send with the next P_BARRIER */
		int current_epoch_nr;

		/* how many write requests have been sent
		 * with req->epoch == current_epoch_nr.
		 * If none, no P_BARRIER will be sent. */
		unsigned current_epoch_writes;
	} send;
};

static inline bool has_net_conf(struct drbd_connection *connection)
{
	bool has_net_conf;

	rcu_read_lock();
	has_net_conf = rcu_dereference(connection->net_conf);
	rcu_read_unlock();

	return has_net_conf;
}

void __update_timing_details(
		struct drbd_thread_timing_details *tdp,
		unsigned int *cb_nr,
		void *cb,
		const char *fn, const unsigned int line);

#define update_worker_timing_details(c, cb) \
	__update_timing_details(c->w_timing_details, &c->w_cb_nr, cb, __func__ , __LINE__ )
#define update_receiver_timing_details(c, cb) \
	__update_timing_details(c->r_timing_details, &c->r_cb_nr, cb, __func__ , __LINE__ )

struct submit_worker {
	struct workqueue_struct *wq;
	struct work_struct worker;

	/* protected by ..->resource->req_lock */
	struct list_head writes;
};

struct drbd_peer_device {
	struct list_head peer_devices;
	struct drbd_device *device;
	struct drbd_connection *connection;
	struct work_struct send_acks_work;
#ifdef CONFIG_DEBUG_FS
	struct dentry *debugfs_peer_dev;
#endif
};

struct drbd_device {
	struct drbd_resource *resource;
	struct list_head peer_devices;
	struct list_head pending_bitmap_io;

	unsigned long flush_jif;
#ifdef CONFIG_DEBUG_FS
	struct dentry *debugfs_minor;
	struct dentry *debugfs_vol;
	struct dentry *debugfs_vol_oldest_requests;
	struct dentry *debugfs_vol_act_log_extents;
	struct dentry *debugfs_vol_resync_extents;
	struct dentry *debugfs_vol_data_gen_id;
	struct dentry *debugfs_vol_ed_gen_id;
#endif

	unsigned int vnr;	/* volume number within the connection */
	unsigned int minor;	/* device minor number */

	struct kref kref;

	/* things that are stored as / read from meta data on disk */
	unsigned long flags;

	/* configured by drbdsetup */
	struct drbd_backing_dev *ldev __protected_by(local);

	sector_t p_size;     /* partner's disk size */
	struct request_queue *rq_queue;
	struct gendisk	    *vdisk;

	unsigned long last_reattach_jif;
	struct drbd_work resync_work;
	struct drbd_work unplug_work;
	struct timer_list resync_timer;
	struct timer_list md_sync_timer;
	struct timer_list start_resync_timer;
	struct timer_list request_timer;

	/* Used after attach while negotiating new disk state. */
	union drbd_state new_state_tmp;

	union drbd_dev_state state;
	wait_queue_head_t misc_wait;
	wait_queue_head_t state_wait;  /* upon each state change. */
	unsigned int send_cnt;
	unsigned int recv_cnt;
	unsigned int read_cnt;
	unsigned int writ_cnt;
	unsigned int al_writ_cnt;
	unsigned int bm_writ_cnt;
	atomic_t ap_bio_cnt;	 /* Requests we need to complete */
	atomic_t ap_actlog_cnt;  /* Requests waiting for activity log */
	atomic_t ap_pending_cnt; /* AP data packets on the wire, ack expected */
	atomic_t rs_pending_cnt; /* RS request/data packets on the wire */
	atomic_t unacked_cnt;	 /* Need to send replies for */
	atomic_t local_cnt;	 /* Waiting for local completion */
	atomic_t suspend_cnt;

	/* Interval tree of pending local requests */
	struct rb_root read_requests;
	struct rb_root write_requests;

	/* for statistics and timeouts */
	/* [0] read, [1] write */
	struct list_head pending_master_completion[2];
	struct list_head pending_completion[2];

	/* use checksums for *this* resync */
	bool use_csums;
	/* blocks to resync in this run [unit BM_BLOCK_SIZE] */
	unsigned long rs_total;
	/* number of resync blocks that failed in this run */
	unsigned long rs_failed;
	/* Syncer's start time [unit jiffies] */
	unsigned long rs_start;
	/* cumulated time in PausedSyncX state [unit jiffies] */
	unsigned long rs_paused;
	/* skipped because csum was equal [unit BM_BLOCK_SIZE] */
	unsigned long rs_same_csum;
#define DRBD_SYNC_MARKS 8
#define DRBD_SYNC_MARK_STEP (3*HZ)
	/* block not up-to-date at mark [unit BM_BLOCK_SIZE] */
	unsigned long rs_mark_left[DRBD_SYNC_MARKS];
	/* marks's time [unit jiffies] */
	unsigned long rs_mark_time[DRBD_SYNC_MARKS];
	/* current index into rs_mark_{left,time} */
	int rs_last_mark;
	unsigned long rs_last_bcast; /* [unit jiffies] */

	/* where does the admin want us to start? (sector) */
	sector_t ov_start_sector;
	sector_t ov_stop_sector;
	/* where are we now? (sector) */
	sector_t ov_position;
	/* Start sector of out of sync range (to merge printk reporting). */
	sector_t ov_last_oos_start;
	/* size of out-of-sync range in sectors. */
	sector_t ov_last_oos_size;
	unsigned long ov_left; /* in bits */

	struct drbd_bitmap *bitmap;
	unsigned long bm_resync_fo; /* bit offset for drbd_bm_find_next */

	/* Used to track operations of resync... */
	struct lru_cache *resync;
	/* Number of locked elements in resync LRU */
	unsigned int resync_locked;
	/* resync extent number waiting for application requests */
	unsigned int resync_wenr;

	int open_cnt;
	u64 *p_uuid;

	struct list_head active_ee; /* IO in progress (P_DATA gets written to disk) */
	struct list_head sync_ee;   /* IO in progress (P_RS_DATA_REPLY gets written to disk) */
	struct list_head done_ee;   /* need to send P_WRITE_ACK */
	struct list_head read_ee;   /* [RS]P_DATA_REQUEST being read */
	struct list_head net_ee;    /* zero-copy network send in progress */

	int next_barrier_nr;
	struct list_head resync_reads;
	atomic_t pp_in_use;		/* allocated from page pool */
	atomic_t pp_in_use_by_net;	/* sendpage()d, still referenced by tcp */
	wait_queue_head_t ee_wait;
	struct drbd_md_io md_io;
	spinlock_t al_lock;
	wait_queue_head_t al_wait;
	struct lru_cache *act_log;	/* activity log */
	unsigned int al_tr_number;
	int al_tr_cycle;
	wait_queue_head_t seq_wait;
	atomic_t packet_seq;
	unsigned int peer_seq;
	spinlock_t peer_seq_lock;
	unsigned long comm_bm_set; /* communicated number of set bits. */
	struct bm_io_work bm_io_work;
	u64 ed_uuid; /* UUID of the exposed data */
	struct mutex own_state_mutex;
	struct mutex *state_mutex; /* either own_state_mutex or first_peer_device(device)->connection->cstate_mutex */
	char congestion_reason;  /* Why we where congested... */
	atomic_t rs_sect_in; /* for incoming resync data rate, SyncTarget */
	atomic_t rs_sect_ev; /* for submitted resync data rate, both */
	int rs_last_sect_ev; /* counter to compare with */
	int rs_last_events;  /* counter of read or write "events" (unit sectors)
			      * on the lower level device when we last looked. */
	int c_sync_rate; /* current resync rate after syncer throttle magic */
	struct fifo_buffer *rs_plan_s; /* correction values of resync planer (RCU, connection->conn_update) */
	int rs_in_flight; /* resync sectors in flight (to proxy, in proxy and from proxy) */
	atomic_t ap_in_flight; /* App sectors in flight (waiting for ack) */
	unsigned int peer_max_bio_size;
	unsigned int local_max_bio_size;

	/* any requests that would block in drbd_make_request()
	 * are deferred to this single-threaded work queue */
	struct submit_worker submit;
};

struct drbd_bm_aio_ctx {
	struct drbd_device *device;
	struct list_head list; /* on device->pending_bitmap_io */;
	unsigned long start_jif;
	atomic_t in_flight;
	unsigned int done;
	unsigned flags;
#define BM_AIO_COPY_PAGES	1
#define BM_AIO_WRITE_HINTED	2
#define BM_AIO_WRITE_ALL_PAGES	4
#define BM_AIO_READ		8
	int error;
	struct kref kref;
};

struct drbd_config_context {
	/* assigned from drbd_genlmsghdr */
	unsigned int minor;
	/* assigned from request attributes, if present */
	unsigned int volume;
#define VOLUME_UNSPECIFIED		(-1U)
	/* pointer into the request skb,
	 * limited lifetime! */
	char *resource_name;
	struct nlattr *my_addr;
	struct nlattr *peer_addr;

	/* reply buffer */
	struct sk_buff *reply_skb;
	/* pointer into reply buffer */
	struct drbd_genlmsghdr *reply_dh;
	/* resolved from attributes, if possible */
	struct drbd_device *device;
	struct drbd_resource *resource;
	struct drbd_connection *connection;
};

static inline struct drbd_device *minor_to_device(unsigned int minor)
{
	return (struct drbd_device *)idr_find(&drbd_devices, minor);
}

static inline struct drbd_peer_device *first_peer_device(struct drbd_device *device)
{
	return list_first_entry_or_null(&device->peer_devices, struct drbd_peer_device, peer_devices);
}

static inline struct drbd_peer_device *
conn_peer_device(struct drbd_connection *connection, int volume_number)
{
	return idr_find(&connection->peer_devices, volume_number);
}

#define for_each_resource(resource, _resources) \
	list_for_each_entry(resource, _resources, resources)

#define for_each_resource_rcu(resource, _resources) \
	list_for_each_entry_rcu(resource, _resources, resources)

#define for_each_resource_safe(resource, tmp, _resources) \
	list_for_each_entry_safe(resource, tmp, _resources, resources)

#define for_each_connection(connection, resource) \
	list_for_each_entry(connection, &resource->connections, connections)

#define for_each_connection_rcu(connection, resource) \
	list_for_each_entry_rcu(connection, &resource->connections, connections)

#define for_each_connection_safe(connection, tmp, resource) \
	list_for_each_entry_safe(connection, tmp, &resource->connections, connections)

#define for_each_peer_device(peer_device, device) \
	list_for_each_entry(peer_device, &device->peer_devices, peer_devices)

#define for_each_peer_device_rcu(peer_device, device) \
	list_for_each_entry_rcu(peer_device, &device->peer_devices, peer_devices)

#define for_each_peer_device_safe(peer_device, tmp, device) \
	list_for_each_entry_safe(peer_device, tmp, &device->peer_devices, peer_devices)

static inline unsigned int device_to_minor(struct drbd_device *device)
{
	return device->minor;
}

/*
 * function declarations
 *************************/

/* drbd_main.c */

enum dds_flags {
	DDSF_FORCED    = 1,
	DDSF_NO_RESYNC = 2, /* Do not run a resync for the new space */
};

extern void drbd_init_set_defaults(struct drbd_device *device);
extern int  drbd_thread_start(struct drbd_thread *thi);
extern void _drbd_thread_stop(struct drbd_thread *thi, int restart, int wait);
#ifdef CONFIG_SMP
extern void drbd_thread_current_set_cpu(struct drbd_thread *thi);
#else
#define drbd_thread_current_set_cpu(A) ({})
#endif
extern void tl_release(struct drbd_connection *, unsigned int barrier_nr,
		       unsigned int set_size);
extern void tl_clear(struct drbd_connection *);
extern void drbd_free_sock(struct drbd_connection *connection);
extern int drbd_send(struct drbd_connection *connection, struct socket *sock,
		     void *buf, size_t size, unsigned msg_flags);
extern int drbd_send_all(struct drbd_connection *, struct socket *, void *, size_t,
			 unsigned);

extern int __drbd_send_protocol(struct drbd_connection *connection, enum drbd_packet cmd);
extern int drbd_send_protocol(struct drbd_connection *connection);
extern int drbd_send_uuids(struct drbd_peer_device *);
extern int drbd_send_uuids_skip_initial_sync(struct drbd_peer_device *);
extern void drbd_gen_and_send_sync_uuid(struct drbd_peer_device *);
extern int drbd_send_sizes(struct drbd_peer_device *, int trigger_reply, enum dds_flags flags);
extern int drbd_send_state(struct drbd_peer_device *, union drbd_state s);
extern int drbd_send_current_state(struct drbd_peer_device *);
extern int drbd_send_sync_param(struct drbd_peer_device *);
extern void drbd_send_b_ack(struct drbd_connection *connection, u32 barrier_nr,
			    u32 set_size);
extern int drbd_send_ack(struct drbd_peer_device *, enum drbd_packet,
			 struct drbd_peer_request *);
extern void drbd_send_ack_rp(struct drbd_peer_device *, enum drbd_packet,
			     struct p_block_req *rp);
extern void drbd_send_ack_dp(struct drbd_peer_device *, enum drbd_packet,
			     struct p_data *dp, int data_size);
extern int drbd_send_ack_ex(struct drbd_peer_device *, enum drbd_packet,
			    sector_t sector, int blksize, u64 block_id);
extern int drbd_send_out_of_sync(struct drbd_peer_device *, struct drbd_request *);
extern int drbd_send_block(struct drbd_peer_device *, enum drbd_packet,
			   struct drbd_peer_request *);
extern int drbd_send_dblock(struct drbd_peer_device *, struct drbd_request *req);
extern int drbd_send_drequest(struct drbd_peer_device *, int cmd,
			      sector_t sector, int size, u64 block_id);
extern int drbd_send_drequest_csum(struct drbd_peer_device *, sector_t sector,
				   int size, void *digest, int digest_size,
				   enum drbd_packet cmd);
extern int drbd_send_ov_request(struct drbd_peer_device *, sector_t sector, int size);

extern int drbd_send_bitmap(struct drbd_device *device);
extern void drbd_send_sr_reply(struct drbd_peer_device *, enum drbd_state_rv retcode);
extern void conn_send_sr_reply(struct drbd_connection *connection, enum drbd_state_rv retcode);
extern int drbd_send_rs_deallocated(struct drbd_peer_device *, struct drbd_peer_request *);
extern void drbd_backing_dev_free(struct drbd_device *device, struct drbd_backing_dev *ldev);
extern void drbd_device_cleanup(struct drbd_device *device);
extern void drbd_print_uuids(struct drbd_device *device, const char *text);
extern void drbd_queue_unplug(struct drbd_device *device);

extern void conn_md_sync(struct drbd_connection *connection);
extern void drbd_md_write(struct drbd_device *device, void *buffer);
extern void drbd_md_sync(struct drbd_device *device);
extern int  drbd_md_read(struct drbd_device *device, struct drbd_backing_dev *bdev);
extern void drbd_uuid_set(struct drbd_device *device, int idx, u64 val) __must_hold(local);
extern void _drbd_uuid_set(struct drbd_device *device, int idx, u64 val) __must_hold(local);
extern void drbd_uuid_new_current(struct drbd_device *device) __must_hold(local);
extern void drbd_uuid_set_bm(struct drbd_device *device, u64 val) __must_hold(local);
extern void drbd_uuid_move_history(struct drbd_device *device) __must_hold(local);
extern void __drbd_uuid_set(struct drbd_device *device, int idx, u64 val) __must_hold(local);
extern void drbd_md_set_flag(struct drbd_device *device, int flags) __must_hold(local);
extern void drbd_md_clear_flag(struct drbd_device *device, int flags)__must_hold(local);
extern int drbd_md_test_flag(struct drbd_backing_dev *, int);
extern void drbd_md_mark_dirty(struct drbd_device *device);
extern void drbd_queue_bitmap_io(struct drbd_device *device,
				 int (*io_fn)(struct drbd_device *),
				 void (*done)(struct drbd_device *, int),
				 char *why, enum bm_flag flags);
extern int drbd_bitmap_io(struct drbd_device *device,
		int (*io_fn)(struct drbd_device *),
		char *why, enum bm_flag flags);
extern int drbd_bitmap_io_from_worker(struct drbd_device *device,
		int (*io_fn)(struct drbd_device *),
		char *why, enum bm_flag flags);
extern int drbd_bmio_set_n_write(struct drbd_device *device) __must_hold(local);
extern int drbd_bmio_clear_n_write(struct drbd_device *device) __must_hold(local);

/* Meta data layout
 *
 * We currently have two possible layouts.
 * Offsets in (512 byte) sectors.
 * external:
 *   |----------- md_size_sect ------------------|
 *   [ 4k superblock ][ activity log ][  Bitmap  ]
 *   | al_offset == 8 |
 *   | bm_offset = al_offset + X      |
 *  ==> bitmap sectors = md_size_sect - bm_offset
 *
 *  Variants:
 *     old, indexed fixed size meta data:
 *
 * internal:
 *            |----------- md_size_sect ------------------|
 * [data.....][  Bitmap  ][ activity log ][ 4k superblock ][padding*]
 *                        | al_offset < 0 |
 *            | bm_offset = al_offset - Y |
 *  ==> bitmap sectors = Y = al_offset - bm_offset
 *
 *  [padding*] are zero or up to 7 unused 512 Byte sectors to the
 *  end of the device, so that the [4k superblock] will be 4k aligned.
 *
 *  The activity log consists of 4k transaction blocks,
 *  which are written in a ring-buffer, or striped ring-buffer like fashion,
 *  which are writtensize used to be fixed 32kB,
 *  but is about to become configurable.
 */

/* Our old fixed size meta data layout
 * allows up to about 3.8TB, so if you want more,
 * you need to use the "flexible" meta data format. */
#define MD_128MB_SECT (128LLU << 11)  /* 128 MB, unit sectors */
#define MD_4kB_SECT	 8
#define MD_32kB_SECT	64

/* One activity log extent represents 4M of storage */
#define AL_EXTENT_SHIFT 22
#define AL_EXTENT_SIZE (1<<AL_EXTENT_SHIFT)

/* We could make these currently hardcoded constants configurable
 * variables at create-md time (or even re-configurable at runtime?).
 * Which will require some more changes to the DRBD "super block"
 * and attach code.
 *
 * updates per transaction:
 *   This many changes to the active set can be logged with one transaction.
 *   This number is arbitrary.
 * context per transaction:
 *   This many context extent numbers are logged with each transaction.
 *   This number is resulting from the transaction block size (4k), the layout
 *   of the transaction header, and the number of updates per transaction.
 *   See drbd_actlog.c:struct al_transaction_on_disk
 * */
#define AL_UPDATES_PER_TRANSACTION	 64	// arbitrary
#define AL_CONTEXT_PER_TRANSACTION	919	// (4096 - 36 - 6*64)/4

#if BITS_PER_LONG == 32
#define LN2_BPL 5
#define cpu_to_lel(A) cpu_to_le32(A)
#define lel_to_cpu(A) le32_to_cpu(A)
#elif BITS_PER_LONG == 64
#define LN2_BPL 6
#define cpu_to_lel(A) cpu_to_le64(A)
#define lel_to_cpu(A) le64_to_cpu(A)
#else
#error "LN2 of BITS_PER_LONG unknown!"
#endif

/* resync bitmap */
/* 16MB sized 'bitmap extent' to track syncer usage */
struct bm_extent {
	int rs_left; /* number of bits set (out of sync) in this extent. */
	int rs_failed; /* number of failed resync requests in this extent. */
	unsigned long flags;
	struct lc_element lce;
};

#define BME_NO_WRITES  0  /* bm_extent.flags: no more requests on this one! */
#define BME_LOCKED     1  /* bm_extent.flags: syncer active on this one. */
#define BME_PRIORITY   2  /* finish resync IO on this extent ASAP! App IO waiting! */

/* drbd_bitmap.c */
/*
 * We need to store one bit for a block.
 * Example: 1GB disk @ 4096 byte blocks ==> we need 32 KB bitmap.
 * Bit 0 ==> local node thinks this block is binary identical on both nodes
 * Bit 1 ==> local node thinks this block needs to be synced.
 */

#define SLEEP_TIME (HZ/10)

/* We do bitmap IO in units of 4k blocks.
 * We also still have a hardcoded 4k per bit relation. */
#define BM_BLOCK_SHIFT	12			 /* 4k per bit */
#define BM_BLOCK_SIZE	 (1<<BM_BLOCK_SHIFT)
/* mostly arbitrarily set the represented size of one bitmap extent,
 * aka resync extent, to 16 MiB (which is also 512 Byte worth of bitmap
 * at 4k per bit resolution) */
#define BM_EXT_SHIFT	 24	/* 16 MiB per resync extent */
#define BM_EXT_SIZE	 (1<<BM_EXT_SHIFT)

#if (BM_EXT_SHIFT != 24) || (BM_BLOCK_SHIFT != 12)
#error "HAVE YOU FIXED drbdmeta AS WELL??"
#endif

/* thus many _storage_ sectors are described by one bit */
#define BM_SECT_TO_BIT(x)   ((x)>>(BM_BLOCK_SHIFT-9))
#define BM_BIT_TO_SECT(x)   ((sector_t)(x)<<(BM_BLOCK_SHIFT-9))
#define BM_SECT_PER_BIT     BM_BIT_TO_SECT(1)

/* bit to represented kilo byte conversion */
#define Bit2KB(bits) ((bits)<<(BM_BLOCK_SHIFT-10))

/* in which _bitmap_ extent (resp. sector) the bit for a certain
 * _storage_ sector is located in */
#define BM_SECT_TO_EXT(x)   ((x)>>(BM_EXT_SHIFT-9))
#define BM_BIT_TO_EXT(x)    ((x) >> (BM_EXT_SHIFT - BM_BLOCK_SHIFT))

/* first storage sector a bitmap extent corresponds to */
#define BM_EXT_TO_SECT(x)   ((sector_t)(x) << (BM_EXT_SHIFT-9))
/* how much _storage_ sectors we have per bitmap extent */
#define BM_SECT_PER_EXT     BM_EXT_TO_SECT(1)
/* how many bits are covered by one bitmap extent (resync extent) */
#define BM_BITS_PER_EXT     (1UL << (BM_EXT_SHIFT - BM_BLOCK_SHIFT))

#define BM_BLOCKS_PER_BM_EXT_MASK  (BM_BITS_PER_EXT - 1)


/* in one sector of the bitmap, we have this many activity_log extents. */
#define AL_EXT_PER_BM_SECT  (1 << (BM_EXT_SHIFT - AL_EXTENT_SHIFT))

/* the extent in "PER_EXTENT" below is an activity log extent
 * we need that many (long words/bytes) to store the bitmap
 *		     of one AL_EXTENT_SIZE chunk of storage.
 * we can store the bitmap for that many AL_EXTENTS within
 * one sector of the _on_disk_ bitmap:
 * bit	 0	  bit 37   bit 38	     bit (512*8)-1
 *	     ...|........|........|.. // ..|........|
 * sect. 0	 `296	  `304			   ^(512*8*8)-1
 *
#define BM_WORDS_PER_EXT    ( (AL_EXT_SIZE/BM_BLOCK_SIZE) / BITS_PER_LONG )
#define BM_BYTES_PER_EXT    ( (AL_EXT_SIZE/BM_BLOCK_SIZE) / 8 )  // 128
#define BM_EXT_PER_SECT	    ( 512 / BM_BYTES_PER_EXTENT )	 //   4
 */

#define DRBD_MAX_SECTORS_32 (0xffffffffLU)
/* we have a certain meta data variant that has a fixed on-disk size of 128
 * MiB, of which 4k are our "superblock", and 32k are the fixed size activity
 * log, leaving this many sectors for the bitmap.
 */

#define DRBD_MAX_SECTORS_FIXED_BM \
	  ((MD_128MB_SECT - MD_32kB_SECT - MD_4kB_SECT) * (1LL<<(BM_EXT_SHIFT-9)))
#define DRBD_MAX_SECTORS      DRBD_MAX_SECTORS_FIXED_BM
/* 16 TB in units of sectors */
#if BITS_PER_LONG == 32
/* adjust by one page worth of bitmap,
 * so we won't wrap around in drbd_bm_find_next_bit.
 * you should use 64bit OS for that much storage, anyways. */
#define DRBD_MAX_SECTORS_FLEX BM_BIT_TO_SECT(0xffff7fff)
#else
/* we allow up to 1 PiB now on 64bit architecture with "flexible" meta data */
#define DRBD_MAX_SECTORS_FLEX (1UL << 51)
/* corresponds to (1UL << 38) bits right now. */
#endif

/* Estimate max bio size as 256 * PAGE_SIZE,
 * so for typical PAGE_SIZE of 4k, that is (1<<20) Byte.
 * Since we may live in a mixed-platform cluster,
 * we limit us to a platform agnostic constant here for now.
 * A followup commit may allow even bigger BIO sizes,
 * once we thought that through. */
#define DRBD_MAX_BIO_SIZE (1U << 20)
#if DRBD_MAX_BIO_SIZE > (BIO_MAX_PAGES << PAGE_SHIFT)
#error Architecture not supported: DRBD_MAX_BIO_SIZE > BIO_MAX_SIZE
#endif
#define DRBD_MAX_BIO_SIZE_SAFE (1U << 12)       /* Works always = 4k */

#define DRBD_MAX_SIZE_H80_PACKET (1U << 15) /* Header 80 only allows packets up to 32KiB data */
#define DRBD_MAX_BIO_SIZE_P95    (1U << 17) /* Protocol 95 to 99 allows bios up to 128KiB */

/* For now, don't allow more than half of what we can "activate" in one
 * activity log transaction to be discarded in one go. We may need to rework
 * drbd_al_begin_io() to allow for even larger discard ranges */
#define DRBD_MAX_BATCH_BIO_SIZE	 (AL_UPDATES_PER_TRANSACTION/2*AL_EXTENT_SIZE)
#define DRBD_MAX_BBIO_SECTORS    (DRBD_MAX_BATCH_BIO_SIZE >> 9)

extern int  drbd_bm_init(struct drbd_device *device);
extern int  drbd_bm_resize(struct drbd_device *device, sector_t sectors, int set_new_bits);
extern void drbd_bm_cleanup(struct drbd_device *device);
extern void drbd_bm_set_all(struct drbd_device *device);
extern void drbd_bm_clear_all(struct drbd_device *device);
/* set/clear/test only a few bits at a time */
extern int  drbd_bm_set_bits(
		struct drbd_device *device, unsigned long s, unsigned long e);
extern int  drbd_bm_clear_bits(
		struct drbd_device *device, unsigned long s, unsigned long e);
extern int drbd_bm_count_bits(
	struct drbd_device *device, const unsigned long s, const unsigned long e);
/* bm_set_bits variant for use while holding drbd_bm_lock,
 * may process the whole bitmap in one go */
extern void _drbd_bm_set_bits(struct drbd_device *device,
		const unsigned long s, const unsigned long e);
extern int  drbd_bm_test_bit(struct drbd_device *device, unsigned long bitnr);
extern int  drbd_bm_e_weight(struct drbd_device *device, unsigned long enr);
extern int  drbd_bm_read(struct drbd_device *device) __must_hold(local);
extern void drbd_bm_mark_for_writeout(struct drbd_device *device, int page_nr);
extern int  drbd_bm_write(struct drbd_device *device) __must_hold(local);
extern void drbd_bm_reset_al_hints(struct drbd_device *device) __must_hold(local);
extern int  drbd_bm_write_hinted(struct drbd_device *device) __must_hold(local);
extern int  drbd_bm_write_lazy(struct drbd_device *device, unsigned upper_idx) __must_hold(local);
extern int drbd_bm_write_all(struct drbd_device *device) __must_hold(local);
extern int  drbd_bm_write_copy_pages(struct drbd_device *device) __must_hold(local);
extern size_t	     drbd_bm_words(struct drbd_device *device);
extern unsigned long drbd_bm_bits(struct drbd_device *device);
extern sector_t      drbd_bm_capacity(struct drbd_device *device);

#define DRBD_END_OF_BITMAP	(~(unsigned long)0)
extern unsigned long drbd_bm_find_next(struct drbd_device *device, unsigned long bm_fo);
/* bm_find_next variants for use while you hold drbd_bm_lock() */
extern unsigned long _drbd_bm_find_next(struct drbd_device *device, unsigned long bm_fo);
extern unsigned long _drbd_bm_find_next_zero(struct drbd_device *device, unsigned long bm_fo);
extern unsigned long _drbd_bm_total_weight(struct drbd_device *device);
extern unsigned long drbd_bm_total_weight(struct drbd_device *device);
/* for receive_bitmap */
extern void drbd_bm_merge_lel(struct drbd_device *device, size_t offset,
		size_t number, unsigned long *buffer);
/* for _drbd_send_bitmap */
extern void drbd_bm_get_lel(struct drbd_device *device, size_t offset,
		size_t number, unsigned long *buffer);

extern void drbd_bm_lock(struct drbd_device *device, char *why, enum bm_flag flags);
extern void drbd_bm_unlock(struct drbd_device *device);
/* drbd_main.c */

extern struct kmem_cache *drbd_request_cache;
extern struct kmem_cache *drbd_ee_cache;	/* peer requests */
extern struct kmem_cache *drbd_bm_ext_cache;	/* bitmap extents */
extern struct kmem_cache *drbd_al_ext_cache;	/* activity log extents */
extern mempool_t drbd_request_mempool;
extern mempool_t drbd_ee_mempool;

/* drbd's page pool, used to buffer data received from the peer,
 * or data requested by the peer.
 *
 * This does not have an emergency reserve.
 *
 * When allocating from this pool, it first takes pages from the pool.
 * Only if the pool is depleted will try to allocate from the system.
 *
 * The assumption is that pages taken from this pool will be processed,
 * and given back, "quickly", and then can be recycled, so we can avoid
 * frequent calls to alloc_page(), and still will be able to make progress even
 * under memory pressure.
 */
extern struct page *drbd_pp_pool;
extern spinlock_t   drbd_pp_lock;
extern int	    drbd_pp_vacant;
extern wait_queue_head_t drbd_pp_wait;

/* We also need a standard (emergency-reserve backed) page pool
 * for meta data IO (activity log, bitmap).
 * We can keep it global, as long as it is used as "N pages at a time".
 * 128 should be plenty, currently we probably can get away with as few as 1.
 */
#define DRBD_MIN_POOL_PAGES	128
extern mempool_t drbd_md_io_page_pool;

/* We also need to make sure we get a bio
 * when we need it for housekeeping purposes */
extern struct bio_set drbd_md_io_bio_set;
/* to allocate from that set */
extern struct bio *bio_alloc_drbd(gfp_t gfp_mask);

/* And a bio_set for cloning */
extern struct bio_set drbd_io_bio_set;

extern struct mutex resources_mutex;

extern int conn_lowest_minor(struct drbd_connection *connection);
extern enum drbd_ret_code drbd_create_device(struct drbd_config_context *adm_ctx, unsigned int minor);
extern void drbd_destroy_device(struct kref *kref);
extern void drbd_delete_device(struct drbd_device *device);

extern struct drbd_resource *drbd_create_resource(const char *name);
extern void drbd_free_resource(struct drbd_resource *resource);

extern int set_resource_options(struct drbd_resource *resource, struct res_opts *res_opts);
extern struct drbd_connection *conn_create(const char *name, struct res_opts *res_opts);
extern void drbd_destroy_connection(struct kref *kref);
extern struct drbd_connection *conn_get_by_addrs(void *my_addr, int my_addr_len,
					    void *peer_addr, int peer_addr_len);
extern struct drbd_resource *drbd_find_resource(const char *name);
extern void drbd_destroy_resource(struct kref *kref);
extern void conn_free_crypto(struct drbd_connection *connection);

/* drbd_req */
extern void do_submit(struct work_struct *ws);
extern void __drbd_make_request(struct drbd_device *, struct bio *, unsigned long);
extern blk_qc_t drbd_submit_bio(struct bio *bio);
extern int drbd_read_remote(struct drbd_device *device, struct drbd_request *req);
extern int is_valid_ar_handle(struct drbd_request *, sector_t);


/* drbd_nl.c */

extern struct mutex notification_mutex;

extern void drbd_suspend_io(struct drbd_device *device);
extern void drbd_resume_io(struct drbd_device *device);
extern char *ppsize(char *buf, unsigned long long size);
extern sector_t drbd_new_dev_size(struct drbd_device *, struct drbd_backing_dev *, sector_t, int);
enum determine_dev_size {
	DS_ERROR_SHRINK = -3,
	DS_ERROR_SPACE_MD = -2,
	DS_ERROR = -1,
	DS_UNCHANGED = 0,
	DS_SHRUNK = 1,
	DS_GREW = 2,
	DS_GREW_FROM_ZERO = 3,
};
extern enum determine_dev_size
drbd_determine_dev_size(struct drbd_device *, enum dds_flags, struct resize_parms *) __must_hold(local);
extern void resync_after_online_grow(struct drbd_device *);
extern void drbd_reconsider_queue_parameters(struct drbd_device *device,
			struct drbd_backing_dev *bdev, struct o_qlim *o);
extern enum drbd_state_rv drbd_set_role(struct drbd_device *device,
					enum drbd_role new_role,
					int force);
extern bool conn_try_outdate_peer(struct drbd_connection *connection);
extern void conn_try_outdate_peer_async(struct drbd_connection *connection);
extern enum drbd_peer_state conn_khelper(struct drbd_connection *connection, char *cmd);
extern int drbd_khelper(struct drbd_device *device, char *cmd);

/* drbd_worker.c */
/* bi_end_io handlers */
extern void drbd_md_endio(struct bio *bio);
extern void drbd_peer_request_endio(struct bio *bio);
extern void drbd_request_endio(struct bio *bio);
extern int drbd_worker(struct drbd_thread *thi);
enum drbd_ret_code drbd_resync_after_valid(struct drbd_device *device, int o_minor);
void drbd_resync_after_changed(struct drbd_device *device);
extern void drbd_start_resync(struct drbd_device *device, enum drbd_conns side);
extern void resume_next_sg(struct drbd_device *device);
extern void suspend_other_sg(struct drbd_device *device);
extern int drbd_resync_finished(struct drbd_device *device);
/* maybe rather drbd_main.c ? */
extern void *drbd_md_get_buffer(struct drbd_device *device, const char *intent);
extern void drbd_md_put_buffer(struct drbd_device *device);
extern int drbd_md_sync_page_io(struct drbd_device *device,
		struct drbd_backing_dev *bdev, sector_t sector, int op);
extern void drbd_ov_out_of_sync_found(struct drbd_device *, sector_t, int);
extern void wait_until_done_or_force_detached(struct drbd_device *device,
		struct drbd_backing_dev *bdev, unsigned int *done);
extern void drbd_rs_controller_reset(struct drbd_device *device);

static inline void ov_out_of_sync_print(struct drbd_device *device)
{
	if (device->ov_last_oos_size) {
		drbd_err(device, "Out of sync: start=%llu, size=%lu (sectors)\n",
		     (unsigned long long)device->ov_last_oos_start,
		     (unsigned long)device->ov_last_oos_size);
	}
	device->ov_last_oos_size = 0;
}


extern void drbd_csum_bio(struct crypto_shash *, struct bio *, void *);
extern void drbd_csum_ee(struct crypto_shash *, struct drbd_peer_request *,
			 void *);
/* worker callbacks */
extern int w_e_end_data_req(struct drbd_work *, int);
extern int w_e_end_rsdata_req(struct drbd_work *, int);
extern int w_e_end_csum_rs_req(struct drbd_work *, int);
extern int w_e_end_ov_reply(struct drbd_work *, int);
extern int w_e_end_ov_req(struct drbd_work *, int);
extern int w_ov_finished(struct drbd_work *, int);
extern int w_resync_timer(struct drbd_work *, int);
extern int w_send_write_hint(struct drbd_work *, int);
extern int w_send_dblock(struct drbd_work *, int);
extern int w_send_read_req(struct drbd_work *, int);
extern int w_e_reissue(struct drbd_work *, int);
extern int w_restart_disk_io(struct drbd_work *, int);
extern int w_send_out_of_sync(struct drbd_work *, int);
extern int w_start_resync(struct drbd_work *, int);

extern void resync_timer_fn(struct timer_list *t);
extern void start_resync_timer_fn(struct timer_list *t);

extern void drbd_endio_write_sec_final(struct drbd_peer_request *peer_req);

/* drbd_receiver.c */
extern int drbd_issue_discard_or_zero_out(struct drbd_device *device,
<<<<<<< HEAD
		sector_t start, unsigned int nr_sectors, bool discard);
=======
		sector_t start, unsigned int nr_sectors, int flags);
>>>>>>> 24b8d41d
extern int drbd_receiver(struct drbd_thread *thi);
extern int drbd_ack_receiver(struct drbd_thread *thi);
extern void drbd_send_ping_wf(struct work_struct *ws);
extern void drbd_send_acks_wf(struct work_struct *ws);
extern bool drbd_rs_c_min_rate_throttle(struct drbd_device *device);
extern bool drbd_rs_should_slow_down(struct drbd_device *device, sector_t sector,
		bool throttle_if_app_is_waiting);
extern int drbd_submit_peer_request(struct drbd_device *,
				    struct drbd_peer_request *, const unsigned,
				    const unsigned, const int);
extern int drbd_free_peer_reqs(struct drbd_device *, struct list_head *);
extern struct drbd_peer_request *drbd_alloc_peer_req(struct drbd_peer_device *, u64,
						     sector_t, unsigned int,
						     unsigned int,
						     gfp_t) __must_hold(local);
extern void __drbd_free_peer_req(struct drbd_device *, struct drbd_peer_request *,
				 int);
#define drbd_free_peer_req(m,e) __drbd_free_peer_req(m, e, 0)
#define drbd_free_net_peer_req(m,e) __drbd_free_peer_req(m, e, 1)
extern struct page *drbd_alloc_pages(struct drbd_peer_device *, unsigned int, bool);
extern void drbd_set_recv_tcq(struct drbd_device *device, int tcq_enabled);
extern void _drbd_clear_done_ee(struct drbd_device *device, struct list_head *to_be_freed);
extern int drbd_connected(struct drbd_peer_device *);

/* sets the number of 512 byte sectors of our virtual device */
void drbd_set_my_capacity(struct drbd_device *device, sector_t size);

/*
 * used to submit our private bio
 */
static inline void drbd_submit_bio_noacct(struct drbd_device *device,
					     int fault_type, struct bio *bio)
{
	__release(local);
	if (!bio->bi_disk) {
		drbd_err(device, "drbd_submit_bio_noacct: bio->bi_disk == NULL\n");
		bio->bi_status = BLK_STS_IOERR;
		bio_endio(bio);
		return;
	}

	if (drbd_insert_fault(device, fault_type))
		bio_io_error(bio);
	else
		submit_bio_noacct(bio);
}

void drbd_bump_write_ordering(struct drbd_resource *resource, struct drbd_backing_dev *bdev,
			      enum write_ordering_e wo);

/* drbd_proc.c */
extern struct proc_dir_entry *drbd_proc;
<<<<<<< HEAD
extern const struct file_operations drbd_proc_fops;
=======
int drbd_seq_show(struct seq_file *seq, void *v);
>>>>>>> 24b8d41d

/* drbd_actlog.c */
extern bool drbd_al_begin_io_prepare(struct drbd_device *device, struct drbd_interval *i);
extern int drbd_al_begin_io_nonblock(struct drbd_device *device, struct drbd_interval *i);
extern void drbd_al_begin_io_commit(struct drbd_device *device);
extern bool drbd_al_begin_io_fastpath(struct drbd_device *device, struct drbd_interval *i);
extern void drbd_al_begin_io(struct drbd_device *device, struct drbd_interval *i);
extern void drbd_al_complete_io(struct drbd_device *device, struct drbd_interval *i);
extern void drbd_rs_complete_io(struct drbd_device *device, sector_t sector);
extern int drbd_rs_begin_io(struct drbd_device *device, sector_t sector);
extern int drbd_try_rs_begin_io(struct drbd_device *device, sector_t sector);
extern void drbd_rs_cancel_all(struct drbd_device *device);
extern int drbd_rs_del_all(struct drbd_device *device);
extern void drbd_rs_failed_io(struct drbd_device *device,
		sector_t sector, int size);
extern void drbd_advance_rs_marks(struct drbd_device *device, unsigned long still_to_go);

enum update_sync_bits_mode { RECORD_RS_FAILED, SET_OUT_OF_SYNC, SET_IN_SYNC };
extern int __drbd_change_sync(struct drbd_device *device, sector_t sector, int size,
		enum update_sync_bits_mode mode);
#define drbd_set_in_sync(device, sector, size) \
	__drbd_change_sync(device, sector, size, SET_IN_SYNC)
#define drbd_set_out_of_sync(device, sector, size) \
	__drbd_change_sync(device, sector, size, SET_OUT_OF_SYNC)
#define drbd_rs_failed_io(device, sector, size) \
	__drbd_change_sync(device, sector, size, RECORD_RS_FAILED)
extern void drbd_al_shrink(struct drbd_device *device);
extern int drbd_al_initialize(struct drbd_device *, void *);

/* drbd_nl.c */
/* state info broadcast */
struct sib_info {
	enum drbd_state_info_bcast_reason sib_reason;
	union {
		struct {
			char *helper_name;
			unsigned helper_exit_code;
		};
		struct {
			union drbd_state os;
			union drbd_state ns;
		};
	};
};
void drbd_bcast_event(struct drbd_device *device, const struct sib_info *sib);

extern void notify_resource_state(struct sk_buff *,
				  unsigned int,
				  struct drbd_resource *,
				  struct resource_info *,
				  enum drbd_notification_type);
extern void notify_device_state(struct sk_buff *,
				unsigned int,
				struct drbd_device *,
				struct device_info *,
				enum drbd_notification_type);
extern void notify_connection_state(struct sk_buff *,
				    unsigned int,
				    struct drbd_connection *,
				    struct connection_info *,
				    enum drbd_notification_type);
extern void notify_peer_device_state(struct sk_buff *,
				     unsigned int,
				     struct drbd_peer_device *,
				     struct peer_device_info *,
				     enum drbd_notification_type);
extern void notify_helper(enum drbd_notification_type, struct drbd_device *,
			  struct drbd_connection *, const char *, int);

/*
 * inline helper functions
 *************************/

/* see also page_chain_add and friends in drbd_receiver.c */
static inline struct page *page_chain_next(struct page *page)
{
	return (struct page *)page_private(page);
}
#define page_chain_for_each(page) \
	for (; page && ({ prefetch(page_chain_next(page)); 1; }); \
			page = page_chain_next(page))
#define page_chain_for_each_safe(page, n) \
	for (; page && ({ n = page_chain_next(page); 1; }); page = n)


static inline int drbd_peer_req_has_active_page(struct drbd_peer_request *peer_req)
{
	struct page *page = peer_req->pages;
	page_chain_for_each(page) {
		if (page_count(page) > 1)
			return 1;
	}
	return 0;
}

static inline union drbd_state drbd_read_state(struct drbd_device *device)
{
	struct drbd_resource *resource = device->resource;
	union drbd_state rv;

	rv.i = device->state.i;
	rv.susp = resource->susp;
	rv.susp_nod = resource->susp_nod;
	rv.susp_fen = resource->susp_fen;

	return rv;
}

enum drbd_force_detach_flags {
	DRBD_READ_ERROR,
	DRBD_WRITE_ERROR,
	DRBD_META_IO_ERROR,
	DRBD_FORCE_DETACH,
};

#define __drbd_chk_io_error(m,f) __drbd_chk_io_error_(m,f, __func__)
static inline void __drbd_chk_io_error_(struct drbd_device *device,
		enum drbd_force_detach_flags df,
		const char *where)
{
	enum drbd_io_error_p ep;

	rcu_read_lock();
	ep = rcu_dereference(device->ldev->disk_conf)->on_io_error;
	rcu_read_unlock();
	switch (ep) {
	case EP_PASS_ON: /* FIXME would this be better named "Ignore"? */
		if (df == DRBD_READ_ERROR || df == DRBD_WRITE_ERROR) {
			if (__ratelimit(&drbd_ratelimit_state))
				drbd_err(device, "Local IO failed in %s.\n", where);
			if (device->state.disk > D_INCONSISTENT)
				_drbd_set_state(_NS(device, disk, D_INCONSISTENT), CS_HARD, NULL);
			break;
		}
		fallthrough;	/* for DRBD_META_IO_ERROR or DRBD_FORCE_DETACH */
	case EP_DETACH:
	case EP_CALL_HELPER:
		/* Remember whether we saw a READ or WRITE error.
		 *
		 * Recovery of the affected area for WRITE failure is covered
		 * by the activity log.
		 * READ errors may fall outside that area though. Certain READ
		 * errors can be "healed" by writing good data to the affected
		 * blocks, which triggers block re-allocation in lower layers.
		 *
		 * If we can not write the bitmap after a READ error,
		 * we may need to trigger a full sync (see w_go_diskless()).
		 *
		 * Force-detach is not really an IO error, but rather a
		 * desperate measure to try to deal with a completely
		 * unresponsive lower level IO stack.
		 * Still it should be treated as a WRITE error.
		 *
		 * Meta IO error is always WRITE error:
		 * we read meta data only once during attach,
		 * which will fail in case of errors.
		 */
		set_bit(WAS_IO_ERROR, &device->flags);
		if (df == DRBD_READ_ERROR)
			set_bit(WAS_READ_ERROR, &device->flags);
		if (df == DRBD_FORCE_DETACH)
			set_bit(FORCE_DETACH, &device->flags);
		if (device->state.disk > D_FAILED) {
			_drbd_set_state(_NS(device, disk, D_FAILED), CS_HARD, NULL);
			drbd_err(device,
				"Local IO failed in %s. Detaching...\n", where);
		}
		break;
	}
}

/**
 * drbd_chk_io_error: Handle the on_io_error setting, should be called from all io completion handlers
 * @device:	 DRBD device.
 * @error:	 Error code passed to the IO completion callback
 * @forcedetach: Force detach. I.e. the error happened while accessing the meta data
 *
 * See also drbd_main.c:after_state_ch() if (os.disk > D_FAILED && ns.disk == D_FAILED)
 */
#define drbd_chk_io_error(m,e,f) drbd_chk_io_error_(m,e,f, __func__)
static inline void drbd_chk_io_error_(struct drbd_device *device,
	int error, enum drbd_force_detach_flags forcedetach, const char *where)
{
	if (error) {
		unsigned long flags;
		spin_lock_irqsave(&device->resource->req_lock, flags);
		__drbd_chk_io_error_(device, forcedetach, where);
		spin_unlock_irqrestore(&device->resource->req_lock, flags);
	}
}


/**
 * drbd_md_first_sector() - Returns the first sector number of the meta data area
 * @bdev:	Meta data block device.
 *
 * BTW, for internal meta data, this happens to be the maximum capacity
 * we could agree upon with our peer node.
 */
static inline sector_t drbd_md_first_sector(struct drbd_backing_dev *bdev)
{
	switch (bdev->md.meta_dev_idx) {
	case DRBD_MD_INDEX_INTERNAL:
	case DRBD_MD_INDEX_FLEX_INT:
		return bdev->md.md_offset + bdev->md.bm_offset;
	case DRBD_MD_INDEX_FLEX_EXT:
	default:
		return bdev->md.md_offset;
	}
}

/**
 * drbd_md_last_sector() - Return the last sector number of the meta data area
 * @bdev:	Meta data block device.
 */
static inline sector_t drbd_md_last_sector(struct drbd_backing_dev *bdev)
{
	switch (bdev->md.meta_dev_idx) {
	case DRBD_MD_INDEX_INTERNAL:
	case DRBD_MD_INDEX_FLEX_INT:
		return bdev->md.md_offset + MD_4kB_SECT -1;
	case DRBD_MD_INDEX_FLEX_EXT:
	default:
		return bdev->md.md_offset + bdev->md.md_size_sect -1;
	}
}

/* Returns the number of 512 byte sectors of the device */
static inline sector_t drbd_get_capacity(struct block_device *bdev)
{
	/* return bdev ? get_capacity(bdev->bd_disk) : 0; */
	return bdev ? i_size_read(bdev->bd_inode) >> 9 : 0;
}

/**
 * drbd_get_max_capacity() - Returns the capacity we announce to out peer
 * @bdev:	Meta data block device.
 *
 * returns the capacity we announce to out peer.  we clip ourselves at the
 * various MAX_SECTORS, because if we don't, current implementation will
 * oops sooner or later
 */
static inline sector_t drbd_get_max_capacity(struct drbd_backing_dev *bdev)
{
	sector_t s;

	switch (bdev->md.meta_dev_idx) {
	case DRBD_MD_INDEX_INTERNAL:
	case DRBD_MD_INDEX_FLEX_INT:
		s = drbd_get_capacity(bdev->backing_bdev)
			? min_t(sector_t, DRBD_MAX_SECTORS_FLEX,
				drbd_md_first_sector(bdev))
			: 0;
		break;
	case DRBD_MD_INDEX_FLEX_EXT:
		s = min_t(sector_t, DRBD_MAX_SECTORS_FLEX,
				drbd_get_capacity(bdev->backing_bdev));
		/* clip at maximum size the meta device can support */
		s = min_t(sector_t, s,
			BM_EXT_TO_SECT(bdev->md.md_size_sect
				     - bdev->md.bm_offset));
		break;
	default:
		s = min_t(sector_t, DRBD_MAX_SECTORS,
				drbd_get_capacity(bdev->backing_bdev));
	}
	return s;
}

/**
 * drbd_md_ss() - Return the sector number of our meta data super block
 * @bdev:	Meta data block device.
 */
static inline sector_t drbd_md_ss(struct drbd_backing_dev *bdev)
{
	const int meta_dev_idx = bdev->md.meta_dev_idx;

	if (meta_dev_idx == DRBD_MD_INDEX_FLEX_EXT)
		return 0;

	/* Since drbd08, internal meta data is always "flexible".
	 * position: last 4k aligned block of 4k size */
	if (meta_dev_idx == DRBD_MD_INDEX_INTERNAL ||
	    meta_dev_idx == DRBD_MD_INDEX_FLEX_INT)
		return (drbd_get_capacity(bdev->backing_bdev) & ~7ULL) - 8;

	/* external, some index; this is the old fixed size layout */
	return MD_128MB_SECT * bdev->md.meta_dev_idx;
}

static inline void
drbd_queue_work(struct drbd_work_queue *q, struct drbd_work *w)
{
	unsigned long flags;
	spin_lock_irqsave(&q->q_lock, flags);
	list_add_tail(&w->list, &q->q);
	spin_unlock_irqrestore(&q->q_lock, flags);
	wake_up(&q->q_wait);
}

static inline void
drbd_queue_work_if_unqueued(struct drbd_work_queue *q, struct drbd_work *w)
{
	unsigned long flags;
	spin_lock_irqsave(&q->q_lock, flags);
	if (list_empty_careful(&w->list))
		list_add_tail(&w->list, &q->q);
	spin_unlock_irqrestore(&q->q_lock, flags);
	wake_up(&q->q_wait);
}

static inline void
drbd_device_post_work(struct drbd_device *device, int work_bit)
{
	if (!test_and_set_bit(work_bit, &device->flags)) {
		struct drbd_connection *connection =
			first_peer_device(device)->connection;
		struct drbd_work_queue *q = &connection->sender_work;
		if (!test_and_set_bit(DEVICE_WORK_PENDING, &connection->flags))
			wake_up(&q->q_wait);
	}
}

extern void drbd_flush_workqueue(struct drbd_work_queue *work_queue);

/* To get the ack_receiver out of the blocking network stack,
 * so it can change its sk_rcvtimeo from idle- to ping-timeout,
 * and send a ping, we need to send a signal.
 * Which signal we send is irrelevant. */
static inline void wake_ack_receiver(struct drbd_connection *connection)
{
	struct task_struct *task = connection->ack_receiver.task;
	if (task && get_t_state(&connection->ack_receiver) == RUNNING)
		send_sig(SIGXCPU, task, 1);
}

static inline void request_ping(struct drbd_connection *connection)
{
	set_bit(SEND_PING, &connection->flags);
	wake_ack_receiver(connection);
}

extern void *conn_prepare_command(struct drbd_connection *, struct drbd_socket *);
extern void *drbd_prepare_command(struct drbd_peer_device *, struct drbd_socket *);
extern int conn_send_command(struct drbd_connection *, struct drbd_socket *,
			     enum drbd_packet, unsigned int, void *,
			     unsigned int);
extern int drbd_send_command(struct drbd_peer_device *, struct drbd_socket *,
			     enum drbd_packet, unsigned int, void *,
			     unsigned int);

extern int drbd_send_ping(struct drbd_connection *connection);
extern int drbd_send_ping_ack(struct drbd_connection *connection);
extern int drbd_send_state_req(struct drbd_peer_device *, union drbd_state, union drbd_state);
extern int conn_send_state_req(struct drbd_connection *, union drbd_state, union drbd_state);

static inline void drbd_thread_stop(struct drbd_thread *thi)
{
	_drbd_thread_stop(thi, false, true);
}

static inline void drbd_thread_stop_nowait(struct drbd_thread *thi)
{
	_drbd_thread_stop(thi, false, false);
}

static inline void drbd_thread_restart_nowait(struct drbd_thread *thi)
{
	_drbd_thread_stop(thi, true, false);
}

/* counts how many answer packets packets we expect from our peer,
 * for either explicit application requests,
 * or implicit barrier packets as necessary.
 * increased:
 *  w_send_barrier
 *  _req_mod(req, QUEUE_FOR_NET_WRITE or QUEUE_FOR_NET_READ);
 *    it is much easier and equally valid to count what we queue for the
 *    worker, even before it actually was queued or send.
 *    (drbd_make_request_common; recovery path on read io-error)
 * decreased:
 *  got_BarrierAck (respective tl_clear, tl_clear_barrier)
 *  _req_mod(req, DATA_RECEIVED)
 *     [from receive_DataReply]
 *  _req_mod(req, WRITE_ACKED_BY_PEER or RECV_ACKED_BY_PEER or NEG_ACKED)
 *     [from got_BlockAck (P_WRITE_ACK, P_RECV_ACK)]
 *     for some reason it is NOT decreased in got_NegAck,
 *     but in the resulting cleanup code from report_params.
 *     we should try to remember the reason for that...
 *  _req_mod(req, SEND_FAILED or SEND_CANCELED)
 *  _req_mod(req, CONNECTION_LOST_WHILE_PENDING)
 *     [from tl_clear_barrier]
 */
static inline void inc_ap_pending(struct drbd_device *device)
{
	atomic_inc(&device->ap_pending_cnt);
}

#define ERR_IF_CNT_IS_NEGATIVE(which, func, line)			\
	if (atomic_read(&device->which) < 0)				\
		drbd_err(device, "in %s:%d: " #which " = %d < 0 !\n",	\
			func, line,					\
			atomic_read(&device->which))

#define dec_ap_pending(device) _dec_ap_pending(device, __func__, __LINE__)
static inline void _dec_ap_pending(struct drbd_device *device, const char *func, int line)
{
	if (atomic_dec_and_test(&device->ap_pending_cnt))
		wake_up(&device->misc_wait);
	ERR_IF_CNT_IS_NEGATIVE(ap_pending_cnt, func, line);
}

/* counts how many resync-related answers we still expect from the peer
 *		     increase			decrease
 * C_SYNC_TARGET sends P_RS_DATA_REQUEST (and expects P_RS_DATA_REPLY)
 * C_SYNC_SOURCE sends P_RS_DATA_REPLY   (and expects P_WRITE_ACK with ID_SYNCER)
 *					   (or P_NEG_ACK with ID_SYNCER)
 */
static inline void inc_rs_pending(struct drbd_device *device)
{
	atomic_inc(&device->rs_pending_cnt);
}

#define dec_rs_pending(device) _dec_rs_pending(device, __func__, __LINE__)
static inline void _dec_rs_pending(struct drbd_device *device, const char *func, int line)
{
	atomic_dec(&device->rs_pending_cnt);
	ERR_IF_CNT_IS_NEGATIVE(rs_pending_cnt, func, line);
}

/* counts how many answers we still need to send to the peer.
 * increased on
 *  receive_Data	unless protocol A;
 *			we need to send a P_RECV_ACK (proto B)
 *			or P_WRITE_ACK (proto C)
 *  receive_RSDataReply (recv_resync_read) we need to send a P_WRITE_ACK
 *  receive_DataRequest (receive_RSDataRequest) we need to send back P_DATA
 *  receive_Barrier_*	we need to send a P_BARRIER_ACK
 */
static inline void inc_unacked(struct drbd_device *device)
{
	atomic_inc(&device->unacked_cnt);
}

#define dec_unacked(device) _dec_unacked(device, __func__, __LINE__)
static inline void _dec_unacked(struct drbd_device *device, const char *func, int line)
{
	atomic_dec(&device->unacked_cnt);
	ERR_IF_CNT_IS_NEGATIVE(unacked_cnt, func, line);
}

#define sub_unacked(device, n) _sub_unacked(device, n, __func__, __LINE__)
static inline void _sub_unacked(struct drbd_device *device, int n, const char *func, int line)
{
	atomic_sub(n, &device->unacked_cnt);
	ERR_IF_CNT_IS_NEGATIVE(unacked_cnt, func, line);
}

static inline bool is_sync_target_state(enum drbd_conns connection_state)
{
	return	connection_state == C_SYNC_TARGET ||
		connection_state == C_PAUSED_SYNC_T;
}

static inline bool is_sync_source_state(enum drbd_conns connection_state)
{
	return	connection_state == C_SYNC_SOURCE ||
		connection_state == C_PAUSED_SYNC_S;
}

static inline bool is_sync_state(enum drbd_conns connection_state)
{
	return	is_sync_source_state(connection_state) ||
		is_sync_target_state(connection_state);
}

/**
 * get_ldev() - Increase the ref count on device->ldev. Returns 0 if there is no ldev
 * @_device:		DRBD device.
 * @_min_state:		Minimum device state required for success.
 *
 * You have to call put_ldev() when finished working with device->ldev.
 */
#define get_ldev_if_state(_device, _min_state)				\
	(_get_ldev_if_state((_device), (_min_state)) ?			\
	 ({ __acquire(x); true; }) : false)
#define get_ldev(_device) get_ldev_if_state(_device, D_INCONSISTENT)

static inline void put_ldev(struct drbd_device *device)
{
	enum drbd_disk_state disk_state = device->state.disk;
	/* We must check the state *before* the atomic_dec becomes visible,
	 * or we have a theoretical race where someone hitting zero,
	 * while state still D_FAILED, will then see D_DISKLESS in the
	 * condition below and calling into destroy, where he must not, yet. */
	int i = atomic_dec_return(&device->local_cnt);

	/* This may be called from some endio handler,
	 * so we must not sleep here. */

	__release(local);
	D_ASSERT(device, i >= 0);
	if (i == 0) {
		if (disk_state == D_DISKLESS)
			/* even internal references gone, safe to destroy */
			drbd_device_post_work(device, DESTROY_DISK);
		if (disk_state == D_FAILED)
			/* all application IO references gone. */
			if (!test_and_set_bit(GOING_DISKLESS, &device->flags))
				drbd_device_post_work(device, GO_DISKLESS);
		wake_up(&device->misc_wait);
	}
}

#ifndef __CHECKER__
static inline int _get_ldev_if_state(struct drbd_device *device, enum drbd_disk_state mins)
{
	int io_allowed;

	/* never get a reference while D_DISKLESS */
	if (device->state.disk == D_DISKLESS)
		return 0;

	atomic_inc(&device->local_cnt);
	io_allowed = (device->state.disk >= mins);
	if (!io_allowed)
		put_ldev(device);
	return io_allowed;
}
#else
extern int _get_ldev_if_state(struct drbd_device *device, enum drbd_disk_state mins);
#endif

/* this throttles on-the-fly application requests
 * according to max_buffers settings;
 * maybe re-implement using semaphores? */
static inline int drbd_get_max_buffers(struct drbd_device *device)
{
	struct net_conf *nc;
	int mxb;

	rcu_read_lock();
	nc = rcu_dereference(first_peer_device(device)->connection->net_conf);
	mxb = nc ? nc->max_buffers : 1000000;  /* arbitrary limit on open requests */
	rcu_read_unlock();

	return mxb;
}

static inline int drbd_state_is_stable(struct drbd_device *device)
{
	union drbd_dev_state s = device->state;

	/* DO NOT add a default clause, we want the compiler to warn us
	 * for any newly introduced state we may have forgotten to add here */

	switch ((enum drbd_conns)s.conn) {
	/* new io only accepted when there is no connection, ... */
	case C_STANDALONE:
	case C_WF_CONNECTION:
	/* ... or there is a well established connection. */
	case C_CONNECTED:
	case C_SYNC_SOURCE:
	case C_SYNC_TARGET:
	case C_VERIFY_S:
	case C_VERIFY_T:
	case C_PAUSED_SYNC_S:
	case C_PAUSED_SYNC_T:
	case C_AHEAD:
	case C_BEHIND:
		/* transitional states, IO allowed */
	case C_DISCONNECTING:
	case C_UNCONNECTED:
	case C_TIMEOUT:
	case C_BROKEN_PIPE:
	case C_NETWORK_FAILURE:
	case C_PROTOCOL_ERROR:
	case C_TEAR_DOWN:
	case C_WF_REPORT_PARAMS:
	case C_STARTING_SYNC_S:
	case C_STARTING_SYNC_T:
		break;

		/* Allow IO in BM exchange states with new protocols */
	case C_WF_BITMAP_S:
		if (first_peer_device(device)->connection->agreed_pro_version < 96)
			return 0;
		break;

		/* no new io accepted in these states */
	case C_WF_BITMAP_T:
	case C_WF_SYNC_UUID:
	case C_MASK:
		/* not "stable" */
		return 0;
	}

	switch ((enum drbd_disk_state)s.disk) {
	case D_DISKLESS:
	case D_INCONSISTENT:
	case D_OUTDATED:
	case D_CONSISTENT:
	case D_UP_TO_DATE:
	case D_FAILED:
		/* disk state is stable as well. */
		break;

	/* no new io accepted during transitional states */
	case D_ATTACHING:
	case D_NEGOTIATING:
	case D_UNKNOWN:
	case D_MASK:
		/* not "stable" */
		return 0;
	}

	return 1;
}

static inline int drbd_suspended(struct drbd_device *device)
{
	struct drbd_resource *resource = device->resource;

	return resource->susp || resource->susp_fen || resource->susp_nod;
}

static inline bool may_inc_ap_bio(struct drbd_device *device)
{
	int mxb = drbd_get_max_buffers(device);

	if (drbd_suspended(device))
		return false;
	if (atomic_read(&device->suspend_cnt))
		return false;

	/* to avoid potential deadlock or bitmap corruption,
	 * in various places, we only allow new application io
	 * to start during "stable" states. */

	/* no new io accepted when attaching or detaching the disk */
	if (!drbd_state_is_stable(device))
		return false;

	/* since some older kernels don't have atomic_add_unless,
	 * and we are within the spinlock anyways, we have this workaround.  */
	if (atomic_read(&device->ap_bio_cnt) > mxb)
		return false;
	if (test_bit(BITMAP_IO, &device->flags))
		return false;
	return true;
}

static inline bool inc_ap_bio_cond(struct drbd_device *device)
{
	bool rv = false;

	spin_lock_irq(&device->resource->req_lock);
	rv = may_inc_ap_bio(device);
	if (rv)
		atomic_inc(&device->ap_bio_cnt);
	spin_unlock_irq(&device->resource->req_lock);

	return rv;
}

static inline void inc_ap_bio(struct drbd_device *device)
{
	/* we wait here
	 *    as long as the device is suspended
	 *    until the bitmap is no longer on the fly during connection
	 *    handshake as long as we would exceed the max_buffer limit.
	 *
	 * to avoid races with the reconnect code,
	 * we need to atomic_inc within the spinlock. */

	wait_event(device->misc_wait, inc_ap_bio_cond(device));
}

static inline void dec_ap_bio(struct drbd_device *device)
{
	int mxb = drbd_get_max_buffers(device);
	int ap_bio = atomic_dec_return(&device->ap_bio_cnt);

	D_ASSERT(device, ap_bio >= 0);

	if (ap_bio == 0 && test_bit(BITMAP_IO, &device->flags)) {
		if (!test_and_set_bit(BITMAP_IO_QUEUED, &device->flags))
			drbd_queue_work(&first_peer_device(device)->
				connection->sender_work,
				&device->bm_io_work.w);
	}

	/* this currently does wake_up for every dec_ap_bio!
	 * maybe rather introduce some type of hysteresis?
	 * e.g. (ap_bio == mxb/2 || ap_bio == 0) ? */
	if (ap_bio < mxb)
		wake_up(&device->misc_wait);
}

static inline bool verify_can_do_stop_sector(struct drbd_device *device)
{
	return first_peer_device(device)->connection->agreed_pro_version >= 97 &&
		first_peer_device(device)->connection->agreed_pro_version != 100;
}

static inline int drbd_set_ed_uuid(struct drbd_device *device, u64 val)
{
	int changed = device->ed_uuid != val;
	device->ed_uuid = val;
	return changed;
}

static inline int drbd_queue_order_type(struct drbd_device *device)
{
	/* sorry, we currently have no working implementation
	 * of distributed TCQ stuff */
#ifndef QUEUE_ORDERED_NONE
#define QUEUE_ORDERED_NONE 0
#endif
	return QUEUE_ORDERED_NONE;
}

static inline struct drbd_connection *first_connection(struct drbd_resource *resource)
{
	return list_first_entry_or_null(&resource->connections,
				struct drbd_connection, connections);
}

#endif<|MERGE_RESOLUTION|>--- conflicted
+++ resolved
@@ -1544,11 +1544,7 @@
 
 /* drbd_receiver.c */
 extern int drbd_issue_discard_or_zero_out(struct drbd_device *device,
-<<<<<<< HEAD
-		sector_t start, unsigned int nr_sectors, bool discard);
-=======
 		sector_t start, unsigned int nr_sectors, int flags);
->>>>>>> 24b8d41d
 extern int drbd_receiver(struct drbd_thread *thi);
 extern int drbd_ack_receiver(struct drbd_thread *thi);
 extern void drbd_send_ping_wf(struct work_struct *ws);
@@ -1601,11 +1597,7 @@
 
 /* drbd_proc.c */
 extern struct proc_dir_entry *drbd_proc;
-<<<<<<< HEAD
-extern const struct file_operations drbd_proc_fops;
-=======
 int drbd_seq_show(struct seq_file *seq, void *v);
->>>>>>> 24b8d41d
 
 /* drbd_actlog.c */
 extern bool drbd_al_begin_io_prepare(struct drbd_device *device, struct drbd_interval *i);
