--- conflicted
+++ resolved
@@ -39,11 +39,7 @@
 #include "drbd_req.h"
 #include "drbd_vli.h"
 
-<<<<<<< HEAD
-#define PRO_FEATURES (DRBD_FF_TRIM|DRBD_FF_THIN_RESYNC|DRBD_FF_WSAME)
-=======
 #define PRO_FEATURES (DRBD_FF_TRIM|DRBD_FF_THIN_RESYNC|DRBD_FF_WSAME|DRBD_FF_WZEROES)
->>>>>>> 24b8d41d
 
 struct packet_info {
 	enum drbd_packet cmd;
@@ -1214,7 +1210,36 @@
 	return err;
 }
 
-<<<<<<< HEAD
+static int drbd_recv_header_maybe_unplug(struct drbd_connection *connection, struct packet_info *pi)
+{
+	void *buffer = connection->data.rbuf;
+	unsigned int size = drbd_header_size(connection);
+	int err;
+
+	err = drbd_recv_short(connection->data.socket, buffer, size, MSG_NOSIGNAL|MSG_DONTWAIT);
+	if (err != size) {
+		/* If we have nothing in the receive buffer now, to reduce
+		 * application latency, try to drain the backend queues as
+		 * quickly as possible, and let remote TCP know what we have
+		 * received so far. */
+		if (err == -EAGAIN) {
+			tcp_sock_set_quickack(connection->data.socket->sk, 2);
+			drbd_unplug_all_devices(connection);
+		}
+		if (err > 0) {
+			buffer += err;
+			size -= err;
+		}
+		err = drbd_recv_all_warn(connection, buffer, size);
+		if (err)
+			return err;
+	}
+
+	err = decode_header(connection, connection->data.rbuf, pi);
+	connection->last_received = jiffies;
+
+	return err;
+}
 /* This is blkdev_issue_flush, but asynchronous.
  * We want to submit to all component volumes in parallel,
  * then wait for all completions.
@@ -1229,15 +1254,15 @@
 	struct issue_flush_context *ctx;
 };
 
-void one_flush_endio(struct bio *bio)
+static void one_flush_endio(struct bio *bio)
 {
 	struct one_flush_context *octx = bio->bi_private;
 	struct drbd_device *device = octx->device;
 	struct issue_flush_context *ctx = octx->ctx;
 
-	if (bio->bi_error) {
-		ctx->error = bio->bi_error;
-		drbd_info(device, "local disk FLUSH FAILED with status %d\n", bio->bi_error);
+	if (bio->bi_status) {
+		ctx->error = blk_status_to_errno(bio->bi_status);
+		drbd_info(device, "local disk FLUSH FAILED with status %d\n", bio->bi_status);
 	}
 	kfree(octx);
 	bio_put(bio);
@@ -1271,102 +1296,10 @@
 
 	octx->device = device;
 	octx->ctx = ctx;
-	bio->bi_bdev = device->ldev->backing_bdev;
-	bio->bi_private = octx;
-	bio->bi_end_io = one_flush_endio;
-	bio_set_op_attrs(bio, REQ_OP_FLUSH, WRITE_FLUSH);
-=======
-static int drbd_recv_header_maybe_unplug(struct drbd_connection *connection, struct packet_info *pi)
-{
-	void *buffer = connection->data.rbuf;
-	unsigned int size = drbd_header_size(connection);
-	int err;
-
-	err = drbd_recv_short(connection->data.socket, buffer, size, MSG_NOSIGNAL|MSG_DONTWAIT);
-	if (err != size) {
-		/* If we have nothing in the receive buffer now, to reduce
-		 * application latency, try to drain the backend queues as
-		 * quickly as possible, and let remote TCP know what we have
-		 * received so far. */
-		if (err == -EAGAIN) {
-			tcp_sock_set_quickack(connection->data.socket->sk, 2);
-			drbd_unplug_all_devices(connection);
-		}
-		if (err > 0) {
-			buffer += err;
-			size -= err;
-		}
-		err = drbd_recv_all_warn(connection, buffer, size);
-		if (err)
-			return err;
-	}
-
-	err = decode_header(connection, connection->data.rbuf, pi);
-	connection->last_received = jiffies;
-
-	return err;
-}
-/* This is blkdev_issue_flush, but asynchronous.
- * We want to submit to all component volumes in parallel,
- * then wait for all completions.
- */
-struct issue_flush_context {
-	atomic_t pending;
-	int error;
-	struct completion done;
-};
-struct one_flush_context {
-	struct drbd_device *device;
-	struct issue_flush_context *ctx;
-};
-
-static void one_flush_endio(struct bio *bio)
-{
-	struct one_flush_context *octx = bio->bi_private;
-	struct drbd_device *device = octx->device;
-	struct issue_flush_context *ctx = octx->ctx;
-
-	if (bio->bi_status) {
-		ctx->error = blk_status_to_errno(bio->bi_status);
-		drbd_info(device, "local disk FLUSH FAILED with status %d\n", bio->bi_status);
-	}
-	kfree(octx);
-	bio_put(bio);
-
-	clear_bit(FLUSH_PENDING, &device->flags);
-	put_ldev(device);
-	kref_put(&device->kref, drbd_destroy_device);
-
-	if (atomic_dec_and_test(&ctx->pending))
-		complete(&ctx->done);
-}
-
-static void submit_one_flush(struct drbd_device *device, struct issue_flush_context *ctx)
-{
-	struct bio *bio = bio_alloc(GFP_NOIO, 0);
-	struct one_flush_context *octx = kmalloc(sizeof(*octx), GFP_NOIO);
-	if (!bio || !octx) {
-		drbd_warn(device, "Could not allocate a bio, CANNOT ISSUE FLUSH\n");
-		/* FIXME: what else can I do now?  disconnecting or detaching
-		 * really does not help to improve the state of the world, either.
-		 */
-		kfree(octx);
-		if (bio)
-			bio_put(bio);
-
-		ctx->error = -ENOMEM;
-		put_ldev(device);
-		kref_put(&device->kref, drbd_destroy_device);
-		return;
-	}
-
-	octx->device = device;
-	octx->ctx = ctx;
 	bio_set_dev(bio, device->ldev->backing_bdev);
 	bio->bi_private = octx;
 	bio->bi_end_io = one_flush_endio;
 	bio->bi_opf = REQ_OP_FLUSH | REQ_PREFLUSH;
->>>>>>> 24b8d41d
 
 	device->flush_jif = jiffies;
 	set_bit(FLUSH_PENDING, &device->flags);
@@ -1547,11 +1480,6 @@
 }
 
 /*
-<<<<<<< HEAD
- * We *may* ignore the discard-zeroes-data setting, if so configured.
- *
- * Assumption is that it "discard_zeroes_data=0" is only because the backend
-=======
  * Mapping "discard" to ZEROOUT with UNMAP does not work for us:
  * Drivers have to "announce" q->limits.max_write_zeroes_sectors, or it
  * will directly go to fallback mode, submitting normal writes, and
@@ -1565,7 +1493,6 @@
  * We *may* ignore the discard-zeroes-data setting, if so configured.
  *
  * Assumption is that this "discard_zeroes_data=0" is only because the backend
->>>>>>> 24b8d41d
  * may ignore partial unaligned discards.
  *
  * LVM/DM thin as of at least
@@ -1578,17 +1505,11 @@
  * we zero-out the initial (and/or) trailing unaligned partial chunks,
  * but discard all the aligned full chunks.
  *
-<<<<<<< HEAD
- * At least for LVM/DM thin, the result is effectively "discard_zeroes_data=1".
- */
-int drbd_issue_discard_or_zero_out(struct drbd_device *device, sector_t start, unsigned int nr_sectors, bool discard)
-=======
  * At least for LVM/DM thin, with skip_block_zeroing=false,
  * the result is effectively "discard_zeroes_data=1".
  */
 /* flags: EE_TRIM|EE_ZEROOUT */
 int drbd_issue_discard_or_zero_out(struct drbd_device *device, sector_t start, unsigned int nr_sectors, int flags)
->>>>>>> 24b8d41d
 {
 	struct block_device *bdev = device->ldev->backing_bdev;
 	struct request_queue *q = bdev_get_queue(bdev);
@@ -1597,11 +1518,7 @@
 	int alignment;
 	int err = 0;
 
-<<<<<<< HEAD
-	if (!discard)
-=======
 	if ((flags & EE_ZEROOUT) || !(flags & EE_TRIM))
->>>>>>> 24b8d41d
 		goto zero_out;
 
 	/* Zero-sector (unknown) and one-sector granularities are the same.  */
@@ -1625,26 +1542,12 @@
 		tmp = start + granularity - sector_div(tmp, granularity);
 
 		nr = tmp - start;
-<<<<<<< HEAD
-=======
 		/* don't flag BLKDEV_ZERO_NOUNMAP, we don't know how many
 		 * layers are below us, some may have smaller granularity */
->>>>>>> 24b8d41d
 		err |= blkdev_issue_zeroout(bdev, start, nr, GFP_NOIO, 0);
 		nr_sectors -= nr;
 		start = tmp;
 	}
-<<<<<<< HEAD
-	while (nr_sectors >= granularity) {
-		nr = min_t(sector_t, nr_sectors, max_discard_sectors);
-		err |= blkdev_issue_discard(bdev, start, nr, GFP_NOIO, 0);
-		nr_sectors -= nr;
-		start += nr;
-	}
- zero_out:
-	if (nr_sectors) {
-		err |= blkdev_issue_zeroout(bdev, start, nr_sectors, GFP_NOIO, 0);
-=======
 	while (nr_sectors >= max_discard_sectors) {
 		err |= blkdev_issue_discard(bdev, start, max_discard_sectors, GFP_NOIO, 0);
 		nr_sectors -= max_discard_sectors;
@@ -1667,7 +1570,6 @@
 	if (nr_sectors) {
 		err |= blkdev_issue_zeroout(bdev, start, nr_sectors, GFP_NOIO,
 				(flags & EE_TRIM) ? 0 : BLKDEV_ZERO_NOUNMAP);
->>>>>>> 24b8d41d
 	}
 	return err != 0;
 }
@@ -1681,12 +1583,6 @@
 	if (!blk_queue_discard(q))
 		return false;
 
-<<<<<<< HEAD
-	if (q->limits.discard_zeroes_data)
-		return true;
-
-=======
->>>>>>> 24b8d41d
 	rcu_read_lock();
 	dc = rcu_dereference(device->ldev->disk_conf);
 	can_do = dc->discard_zeroes_if_aligned;
@@ -1694,28 +1590,17 @@
 	return can_do;
 }
 
-<<<<<<< HEAD
-static void drbd_issue_peer_discard(struct drbd_device *device, struct drbd_peer_request *peer_req)
-=======
 static void drbd_issue_peer_discard_or_zero_out(struct drbd_device *device, struct drbd_peer_request *peer_req)
->>>>>>> 24b8d41d
 {
 	/* If the backend cannot discard, or does not guarantee
 	 * read-back zeroes in discarded ranges, we fall back to
 	 * zero-out.  Unless configuration specifically requested
 	 * otherwise. */
 	if (!can_do_reliable_discards(device))
-<<<<<<< HEAD
-		peer_req->flags |= EE_IS_TRIM_USE_ZEROOUT;
-
-	if (drbd_issue_discard_or_zero_out(device, peer_req->i.sector,
-	    peer_req->i.size >> 9, !(peer_req->flags & EE_IS_TRIM_USE_ZEROOUT)))
-=======
 		peer_req->flags |= EE_ZEROOUT;
 
 	if (drbd_issue_discard_or_zero_out(device, peer_req->i.sector,
 	    peer_req->i.size >> 9, peer_req->flags & (EE_ZEROOUT|EE_TRIM)))
->>>>>>> 24b8d41d
 		peer_req->flags |= EE_WAS_ERROR;
 	drbd_endio_write_sec_final(peer_req);
 }
@@ -1769,11 +1654,7 @@
 	 * Correctness first, performance later.  Next step is to code an
 	 * asynchronous variant of the same.
 	 */
-<<<<<<< HEAD
-	if (peer_req->flags & (EE_IS_TRIM|EE_WRITE_SAME)) {
-=======
 	if (peer_req->flags & (EE_TRIM|EE_WRITE_SAME|EE_ZEROOUT)) {
->>>>>>> 24b8d41d
 		/* wait for all pending IO completions, before we start
 		 * zeroing things out. */
 		conn_wait_active_ee_empty(peer_req->peer_device->connection);
@@ -1790,13 +1671,8 @@
 			spin_unlock_irq(&device->resource->req_lock);
 		}
 
-<<<<<<< HEAD
-		if (peer_req->flags & EE_IS_TRIM)
-			drbd_issue_peer_discard(device, peer_req);
-=======
 		if (peer_req->flags & (EE_TRIM|EE_ZEROOUT))
 			drbd_issue_peer_discard_or_zero_out(device, peer_req);
->>>>>>> 24b8d41d
 		else /* EE_WRITE_SAME */
 			drbd_issue_peer_wsame(device, peer_req);
 		return 0;
@@ -1818,11 +1694,7 @@
 	}
 	/* > peer_req->i.sector, unless this is the first bio */
 	bio->bi_iter.bi_sector = sector;
-<<<<<<< HEAD
-	bio->bi_bdev = device->ldev->backing_bdev;
-=======
 	bio_set_dev(bio, device->ldev->backing_bdev);
->>>>>>> 24b8d41d
 	bio_set_op_attrs(bio, op, op_flags);
 	bio->bi_private = peer_req;
 	bio->bi_end_io = drbd_peer_request_endio;
@@ -1964,11 +1836,7 @@
 }
 
 /* quick wrapper in case payload size != request_size (write same) */
-<<<<<<< HEAD
-static void drbd_csum_ee_size(struct crypto_ahash *h,
-=======
 static void drbd_csum_ee_size(struct crypto_shash *h,
->>>>>>> 24b8d41d
 			      struct drbd_peer_request *r, void *d,
 			      unsigned int payload_size)
 {
@@ -2001,10 +1869,7 @@
 	void *dig_vv = peer_device->connection->int_dig_vv;
 	unsigned long *data;
 	struct p_trim *trim = (pi->cmd == P_TRIM) ? pi->data : NULL;
-<<<<<<< HEAD
-=======
 	struct p_trim *zeroes = (pi->cmd == P_ZEROES) ? pi->data : NULL;
->>>>>>> 24b8d41d
 	struct p_trim *wsame = (pi->cmd == P_WSAME) ? pi->data : NULL;
 
 	digest_size = 0;
@@ -2026,13 +1891,10 @@
 		if (!expect(data_size == 0))
 			return NULL;
 		ds = be32_to_cpu(trim->size);
-<<<<<<< HEAD
-=======
 	} else if (zeroes) {
 		if (!expect(data_size == 0))
 			return NULL;
 		ds = be32_to_cpu(zeroes->size);
->>>>>>> 24b8d41d
 	} else if (wsame) {
 		if (data_size != queue_logical_block_size(device->rq_queue)) {
 			drbd_err(peer_device, "data size (%u) != drbd logical block size (%u)\n",
@@ -2049,11 +1911,7 @@
 
 	if (!expect(IS_ALIGNED(ds, 512)))
 		return NULL;
-<<<<<<< HEAD
-	if (trim || wsame) {
-=======
 	if (trim || wsame || zeroes) {
->>>>>>> 24b8d41d
 		if (!expect(ds <= (DRBD_MAX_BBIO_SECTORS << 9)))
 			return NULL;
 	} else if (!expect(ds <= DRBD_MAX_BIO_SIZE))
@@ -2078,11 +1936,6 @@
 
 	peer_req->flags |= EE_WRITE;
 	if (trim) {
-<<<<<<< HEAD
-		peer_req->flags |= EE_IS_TRIM;
-		return peer_req;
-	}
-=======
 		peer_req->flags |= EE_TRIM;
 		return peer_req;
 	}
@@ -2090,7 +1943,6 @@
 		peer_req->flags |= EE_ZEROOUT;
 		return peer_req;
 	}
->>>>>>> 24b8d41d
 	if (wsame)
 		peer_req->flags |= EE_WRITE_SAME;
 
@@ -2587,17 +2439,12 @@
 
 static unsigned long wire_flags_to_bio_op(u32 dpf)
 {
-<<<<<<< HEAD
-	if (dpf & DP_DISCARD)
-		return REQ_OP_DISCARD;
-=======
 	if (dpf & DP_ZEROES)
 		return REQ_OP_WRITE_ZEROES;
 	if (dpf & DP_DISCARD)
 		return REQ_OP_DISCARD;
 	if (dpf & DP_WSAME)
 		return REQ_OP_WRITE_SAME;
->>>>>>> 24b8d41d
 	else
 		return REQ_OP_WRITE;
 }
@@ -2789,8 +2636,6 @@
 	if (pi->cmd == P_TRIM) {
 		D_ASSERT(peer_device, peer_req->i.size > 0);
 		D_ASSERT(peer_device, op == REQ_OP_DISCARD);
-<<<<<<< HEAD
-=======
 		D_ASSERT(peer_device, peer_req->pages == NULL);
 		/* need to play safe: an older DRBD sender
 		 * may mean zero-out while sending P_TRIM. */
@@ -2799,7 +2644,6 @@
 	} else if (pi->cmd == P_ZEROES) {
 		D_ASSERT(peer_device, peer_req->i.size > 0);
 		D_ASSERT(peer_device, op == REQ_OP_WRITE_ZEROES);
->>>>>>> 24b8d41d
 		D_ASSERT(peer_device, peer_req->pages == NULL);
 		/* Do (not) pass down BLKDEV_ZERO_NOUNMAP? */
 		if (dp_flags & DP_DISCARD)
@@ -2871,11 +2715,7 @@
 	 * we wait for all pending requests, respectively wait for
 	 * active_ee to become empty in drbd_submit_peer_request();
 	 * better not add ourselves here. */
-<<<<<<< HEAD
-	if ((peer_req->flags & (EE_IS_TRIM|EE_WRITE_SAME)) == 0)
-=======
 	if ((peer_req->flags & (EE_TRIM|EE_WRITE_SAME|EE_ZEROOUT)) == 0)
->>>>>>> 24b8d41d
 		list_add_tail(&peer_req->w.list, &device->active_ee);
 	spin_unlock_irq(&device->resource->req_lock);
 
@@ -3077,10 +2917,7 @@
 		   then we would do something smarter here than reading
 		   the block... */
 		peer_req->flags |= EE_RS_THIN_REQ;
-<<<<<<< HEAD
-=======
 		fallthrough;
->>>>>>> 24b8d41d
 	case P_RS_DATA_REQUEST:
 		peer_req->w.cb = w_e_end_rsdata_req;
 		fault_type = DRBD_FAULT_RS_RD;
@@ -3915,11 +3752,7 @@
 		 * change.
 		 */
 
-<<<<<<< HEAD
-		peer_integrity_tfm = crypto_alloc_ahash(integrity_alg, 0, CRYPTO_ALG_ASYNC);
-=======
 		peer_integrity_tfm = crypto_alloc_shash(integrity_alg, 0, 0);
->>>>>>> 24b8d41d
 		if (IS_ERR(peer_integrity_tfm)) {
 			peer_integrity_tfm = NULL;
 			drbd_err(connection, "peer data-integrity-alg %s not supported\n",
@@ -4295,7 +4128,6 @@
 	device->p_size = p_size;
 
 	if (get_ldev(device)) {
-		sector_t new_size, cur_size;
 		rcu_read_lock();
 		my_usize = rcu_dereference(device->ldev->disk_conf)->disk_size;
 		rcu_read_unlock();
@@ -4310,15 +4142,6 @@
 		if (device->state.conn == C_WF_REPORT_PARAMS)
 			p_usize = min_not_zero(my_usize, p_usize);
 
-<<<<<<< HEAD
-		/* Never shrink a device with usable data during connect.
-		   But allow online shrinking if we are connected. */
-		new_size = drbd_new_dev_size(device, device->ldev, p_usize, 0);
-		cur_size = drbd_get_capacity(device->this_bdev);
-		if (new_size < cur_size &&
-		    device->state.disk >= D_OUTDATED &&
-		    device->state.conn < C_CONNECTED) {
-=======
 		/* Never shrink a device with usable data during connect,
 		 * or "attach" on the peer.
 		 * But allow online shrinking if we are connected. */
@@ -4326,7 +4149,6 @@
 		if (new_size < cur_size &&
 		    device->state.disk >= D_OUTDATED &&
 		    (device->state.conn < C_CONNECTED || device->state.pdsk == D_DISKLESS)) {
->>>>>>> 24b8d41d
 			drbd_err(device, "The peer's disk size is too small! (%llu < %llu sectors)\n",
 					(unsigned long long)new_size, (unsigned long long)cur_size);
 			conn_request_state(peer_device->connection, NS(conn, C_DISCONNECTING), CS_HARD);
@@ -4392,10 +4214,6 @@
 		 * Unless of course he does not have a disk himself.
 		 * In which case we ignore this completely.
 		 */
-<<<<<<< HEAD
-		drbd_reconsider_queue_parameters(device, NULL, o);
-		drbd_set_my_capacity(device, p_csize ?: p_usize ?: p_size);
-=======
 		sector_t new_size = p_csize ?: p_usize ?: p_size;
 		drbd_reconsider_queue_parameters(device, NULL, o);
 		if (new_size == 0) {
@@ -4422,7 +4240,6 @@
 			 */
 			drbd_set_my_capacity(device, new_size);
 		}
->>>>>>> 24b8d41d
 	}
 
 	if (get_ldev(device)) {
@@ -5192,11 +5009,7 @@
 
 	if (get_ldev(device)) {
 		struct drbd_peer_request *peer_req;
-<<<<<<< HEAD
-		const int op = REQ_OP_DISCARD;
-=======
 		const int op = REQ_OP_WRITE_ZEROES;
->>>>>>> 24b8d41d
 
 		peer_req = drbd_alloc_peer_req(peer_device, ID_SYNCER, sector,
 					       size, 0, GFP_NOIO);
@@ -5207,11 +5020,7 @@
 
 		peer_req->w.cb = e_end_resync_block;
 		peer_req->submit_jif = jiffies;
-<<<<<<< HEAD
-		peer_req->flags |= EE_IS_TRIM;
-=======
 		peer_req->flags |= EE_TRIM;
->>>>>>> 24b8d41d
 
 		spin_lock_irq(&device->resource->req_lock);
 		list_add_tail(&peer_req->w.list, &device->sync_ee);
@@ -5279,10 +5088,7 @@
 	[P_CONN_ST_CHG_REQ] = { 0, sizeof(struct p_req_state), receive_req_conn_state },
 	[P_PROTOCOL_UPDATE] = { 1, sizeof(struct p_protocol), receive_protocol },
 	[P_TRIM]	    = { 0, sizeof(struct p_trim), receive_Data },
-<<<<<<< HEAD
-=======
 	[P_ZEROES]	    = { 0, sizeof(struct p_trim), receive_Data },
->>>>>>> 24b8d41d
 	[P_RS_DEALLOCATED]  = { 0, sizeof(struct p_block_desc), receive_rs_deallocated },
 	[P_WSAME]	    = { 1, sizeof(struct p_wsame), receive_Data },
 };
@@ -5567,20 +5373,12 @@
 	drbd_info(connection, "Handshake successful: "
 	     "Agreed network protocol version %d\n", connection->agreed_pro_version);
 
-<<<<<<< HEAD
-	drbd_info(connection, "Feature flags enabled on protocol level: 0x%x%s%s%s.\n",
-		  connection->agreed_features,
-		  connection->agreed_features & DRBD_FF_TRIM ? " TRIM" : "",
-		  connection->agreed_features & DRBD_FF_THIN_RESYNC ? " THIN_RESYNC" : "",
-		  connection->agreed_features & DRBD_FF_WSAME ? " WRITE_SAME" :
-=======
 	drbd_info(connection, "Feature flags enabled on protocol level: 0x%x%s%s%s%s.\n",
 		  connection->agreed_features,
 		  connection->agreed_features & DRBD_FF_TRIM ? " TRIM" : "",
 		  connection->agreed_features & DRBD_FF_THIN_RESYNC ? " THIN_RESYNC" : "",
 		  connection->agreed_features & DRBD_FF_WSAME ? " WRITE_SAME" : "",
 		  connection->agreed_features & DRBD_FF_WZEROES ? " WRITE_ZEROES" :
->>>>>>> 24b8d41d
 		  connection->agreed_features ? "" : " none");
 
 	return 1;
