// SPDX-License-Identifier: GPL-2.0-or-later
/*
   drbd_worker.c

   This file is part of DRBD by Philipp Reisner and Lars Ellenberg.

   Copyright (C) 2001-2008, LINBIT Information Technologies GmbH.
   Copyright (C) 1999-2008, Philipp Reisner <philipp.reisner@linbit.com>.
   Copyright (C) 2002-2008, Lars Ellenberg <lars.ellenberg@linbit.com>.


*/

#include <linux/module.h>
#include <linux/drbd.h>
#include <linux/sched/signal.h>
#include <linux/wait.h>
#include <linux/mm.h>
#include <linux/memcontrol.h>
#include <linux/mm_inline.h>
#include <linux/slab.h>
#include <linux/random.h>
#include <linux/string.h>
#include <linux/scatterlist.h>
#include <linux/part_stat.h>

#include "drbd_int.h"
#include "drbd_protocol.h"
#include "drbd_req.h"

static int make_ov_request(struct drbd_device *, int);
static int make_resync_request(struct drbd_device *, int);

/* endio handlers:
 *   drbd_md_endio (defined here)
 *   drbd_request_endio (defined here)
 *   drbd_peer_request_endio (defined here)
 *   drbd_bm_endio (defined in drbd_bitmap.c)
 *
 * For all these callbacks, note the following:
 * The callbacks will be called in irq context by the IDE drivers,
 * and in Softirqs/Tasklets/BH context by the SCSI drivers.
 * Try to get the locking right :)
 *
 */

/* used for synchronous meta data and bitmap IO
 * submitted by drbd_md_sync_page_io()
 */
void drbd_md_endio(struct bio *bio)
{
	struct drbd_device *device;

	device = bio->bi_private;
	device->md_io.error = blk_status_to_errno(bio->bi_status);

	/* special case: drbd_md_read() during drbd_adm_attach() */
	if (device->ldev)
		put_ldev(device);
	bio_put(bio);

	/* We grabbed an extra reference in _drbd_md_sync_page_io() to be able
	 * to timeout on the lower level device, and eventually detach from it.
	 * If this io completion runs after that timeout expired, this
	 * drbd_md_put_buffer() may allow us to finally try and re-attach.
	 * During normal operation, this only puts that extra reference
	 * down to 1 again.
	 * Make sure we first drop the reference, and only then signal
	 * completion, or we may (in drbd_al_read_log()) cycle so fast into the
	 * next drbd_md_sync_page_io(), that we trigger the
	 * ASSERT(atomic_read(&device->md_io_in_use) == 1) there.
	 */
	drbd_md_put_buffer(device);
	device->md_io.done = 1;
	wake_up(&device->misc_wait);
}

/* reads on behalf of the partner,
 * "submitted" by the receiver
 */
static void drbd_endio_read_sec_final(struct drbd_peer_request *peer_req) __releases(local)
{
	unsigned long flags = 0;
	struct drbd_peer_device *peer_device = peer_req->peer_device;
	struct drbd_device *device = peer_device->device;

	spin_lock_irqsave(&device->resource->req_lock, flags);
	device->read_cnt += peer_req->i.size >> 9;
	list_del(&peer_req->w.list);
	if (list_empty(&device->read_ee))
		wake_up(&device->ee_wait);
	if (test_bit(__EE_WAS_ERROR, &peer_req->flags))
		__drbd_chk_io_error(device, DRBD_READ_ERROR);
	spin_unlock_irqrestore(&device->resource->req_lock, flags);

	drbd_queue_work(&peer_device->connection->sender_work, &peer_req->w);
	put_ldev(device);
}

/* writes on behalf of the partner, or resync writes,
 * "submitted" by the receiver, final stage.  */
void drbd_endio_write_sec_final(struct drbd_peer_request *peer_req) __releases(local)
{
	unsigned long flags = 0;
	struct drbd_peer_device *peer_device = peer_req->peer_device;
	struct drbd_device *device = peer_device->device;
	struct drbd_connection *connection = peer_device->connection;
	struct drbd_interval i;
	int do_wake;
	u64 block_id;
	int do_al_complete_io;

	/* after we moved peer_req to done_ee,
	 * we may no longer access it,
	 * it may be freed/reused already!
	 * (as soon as we release the req_lock) */
	i = peer_req->i;
	do_al_complete_io = peer_req->flags & EE_CALL_AL_COMPLETE_IO;
	block_id = peer_req->block_id;
	peer_req->flags &= ~EE_CALL_AL_COMPLETE_IO;

	if (peer_req->flags & EE_WAS_ERROR) {
		/* In protocol != C, we usually do not send write acks.
		 * In case of a write error, send the neg ack anyways. */
		if (!__test_and_set_bit(__EE_SEND_WRITE_ACK, &peer_req->flags))
			inc_unacked(device);
		drbd_set_out_of_sync(device, peer_req->i.sector, peer_req->i.size);
	}

	spin_lock_irqsave(&device->resource->req_lock, flags);
	device->writ_cnt += peer_req->i.size >> 9;
	list_move_tail(&peer_req->w.list, &device->done_ee);

	/*
	 * Do not remove from the write_requests tree here: we did not send the
	 * Ack yet and did not wake possibly waiting conflicting requests.
	 * Removed from the tree from "drbd_process_done_ee" within the
	 * appropriate dw.cb (e_end_block/e_end_resync_block) or from
	 * _drbd_clear_done_ee.
	 */

	do_wake = list_empty(block_id == ID_SYNCER ? &device->sync_ee : &device->active_ee);

	/* FIXME do we want to detach for failed REQ_OP_DISCARD?
	 * ((peer_req->flags & (EE_WAS_ERROR|EE_TRIM)) == EE_WAS_ERROR) */
	if (peer_req->flags & EE_WAS_ERROR)
		__drbd_chk_io_error(device, DRBD_WRITE_ERROR);

	if (connection->cstate >= C_WF_REPORT_PARAMS) {
		kref_get(&device->kref); /* put is in drbd_send_acks_wf() */
		if (!queue_work(connection->ack_sender, &peer_device->send_acks_work))
			kref_put(&device->kref, drbd_destroy_device);
	}
	spin_unlock_irqrestore(&device->resource->req_lock, flags);

	if (block_id == ID_SYNCER)
		drbd_rs_complete_io(device, i.sector);

	if (do_wake)
		wake_up(&device->ee_wait);

	if (do_al_complete_io)
		drbd_al_complete_io(device, &i);

	put_ldev(device);
}

/* writes on behalf of the partner, or resync writes,
 * "submitted" by the receiver.
 */
void drbd_peer_request_endio(struct bio *bio)
{
	struct drbd_peer_request *peer_req = bio->bi_private;
	struct drbd_device *device = peer_req->peer_device->device;
	bool is_write = bio_data_dir(bio) == WRITE;
<<<<<<< HEAD
	bool is_discard = !!(bio_op(bio) == REQ_OP_DISCARD);
=======
	bool is_discard = bio_op(bio) == REQ_OP_WRITE_ZEROES ||
			  bio_op(bio) == REQ_OP_DISCARD;
>>>>>>> 24b8d41d

	if (bio->bi_status && __ratelimit(&drbd_ratelimit_state))
		drbd_warn(device, "%s: error=%d s=%llus\n",
				is_write ? (is_discard ? "discard" : "write")
					: "read", bio->bi_status,
				(unsigned long long)peer_req->i.sector);

	if (bio->bi_status)
		set_bit(__EE_WAS_ERROR, &peer_req->flags);

	bio_put(bio); /* no need for the bio anymore */
	if (atomic_dec_and_test(&peer_req->pending_bios)) {
		if (is_write)
			drbd_endio_write_sec_final(peer_req);
		else
			drbd_endio_read_sec_final(peer_req);
	}
}

static void
drbd_panic_after_delayed_completion_of_aborted_request(struct drbd_device *device)
{
	panic("drbd%u %s/%u potential random memory corruption caused by delayed completion of aborted local request\n",
		device->minor, device->resource->name, device->vnr);
}

/* read, readA or write requests on R_PRIMARY coming from drbd_make_request
 */
void drbd_request_endio(struct bio *bio)
{
	unsigned long flags;
	struct drbd_request *req = bio->bi_private;
	struct drbd_device *device = req->device;
	struct bio_and_error m;
	enum drbd_req_event what;

	/* If this request was aborted locally before,
	 * but now was completed "successfully",
	 * chances are that this caused arbitrary data corruption.
	 *
	 * "aborting" requests, or force-detaching the disk, is intended for
	 * completely blocked/hung local backing devices which do no longer
	 * complete requests at all, not even do error completions.  In this
	 * situation, usually a hard-reset and failover is the only way out.
	 *
	 * By "aborting", basically faking a local error-completion,
	 * we allow for a more graceful swichover by cleanly migrating services.
	 * Still the affected node has to be rebooted "soon".
	 *
	 * By completing these requests, we allow the upper layers to re-use
	 * the associated data pages.
	 *
	 * If later the local backing device "recovers", and now DMAs some data
	 * from disk into the original request pages, in the best case it will
	 * just put random data into unused pages; but typically it will corrupt
	 * meanwhile completely unrelated data, causing all sorts of damage.
	 *
	 * Which means delayed successful completion,
	 * especially for READ requests,
	 * is a reason to panic().
	 *
	 * We assume that a delayed *error* completion is OK,
	 * though we still will complain noisily about it.
	 */
	if (unlikely(req->rq_state & RQ_LOCAL_ABORTED)) {
		if (__ratelimit(&drbd_ratelimit_state))
			drbd_emerg(device, "delayed completion of aborted local request; disk-timeout may be too aggressive\n");

		if (!bio->bi_status)
			drbd_panic_after_delayed_completion_of_aborted_request(device);
	}

	/* to avoid recursion in __req_mod */
<<<<<<< HEAD
	if (unlikely(bio->bi_error)) {
		switch (bio_op(bio)) {
		case REQ_OP_DISCARD:
			if (bio->bi_error == -EOPNOTSUPP)
=======
	if (unlikely(bio->bi_status)) {
		switch (bio_op(bio)) {
		case REQ_OP_WRITE_ZEROES:
		case REQ_OP_DISCARD:
			if (bio->bi_status == BLK_STS_NOTSUPP)
>>>>>>> 24b8d41d
				what = DISCARD_COMPLETED_NOTSUPP;
			else
				what = DISCARD_COMPLETED_WITH_ERROR;
			break;
		case REQ_OP_READ:
			if (bio->bi_opf & REQ_RAHEAD)
				what = READ_AHEAD_COMPLETED_WITH_ERROR;
			else
				what = READ_COMPLETED_WITH_ERROR;
			break;
		default:
			what = WRITE_COMPLETED_WITH_ERROR;
			break;
		}
	} else {
		what = COMPLETED_OK;
	}

	req->private_bio = ERR_PTR(blk_status_to_errno(bio->bi_status));
	bio_put(bio);

	/* not req_mod(), we need irqsave here! */
	spin_lock_irqsave(&device->resource->req_lock, flags);
	__req_mod(req, what, &m);
	spin_unlock_irqrestore(&device->resource->req_lock, flags);
	put_ldev(device);

	if (m.bio)
		complete_master_bio(device, &m);
}

void drbd_csum_ee(struct crypto_shash *tfm, struct drbd_peer_request *peer_req, void *digest)
{
	SHASH_DESC_ON_STACK(desc, tfm);
	struct page *page = peer_req->pages;
	struct page *tmp;
	unsigned len;
	void *src;

	desc->tfm = tfm;

	crypto_shash_init(desc);

	src = kmap_atomic(page);
	while ((tmp = page_chain_next(page))) {
		/* all but the last page will be fully used */
		crypto_shash_update(desc, src, PAGE_SIZE);
		kunmap_atomic(src);
		page = tmp;
		src = kmap_atomic(page);
	}
	/* and now the last, possibly only partially used page */
	len = peer_req->i.size & (PAGE_SIZE - 1);
	crypto_shash_update(desc, src, len ?: PAGE_SIZE);
	kunmap_atomic(src);

	crypto_shash_final(desc, digest);
	shash_desc_zero(desc);
}

void drbd_csum_bio(struct crypto_shash *tfm, struct bio *bio, void *digest)
{
	SHASH_DESC_ON_STACK(desc, tfm);
	struct bio_vec bvec;
	struct bvec_iter iter;

	desc->tfm = tfm;

	crypto_shash_init(desc);

	bio_for_each_segment(bvec, bio, iter) {
<<<<<<< HEAD
		sg_set_page(&sg, bvec.bv_page, bvec.bv_len, bvec.bv_offset);
		ahash_request_set_crypt(req, &sg, NULL, sg.length);
		crypto_ahash_update(req);
=======
		u8 *src;

		src = kmap_atomic(bvec.bv_page);
		crypto_shash_update(desc, src + bvec.bv_offset, bvec.bv_len);
		kunmap_atomic(src);

>>>>>>> 24b8d41d
		/* REQ_OP_WRITE_SAME has only one segment,
		 * checksum the payload only once. */
		if (bio_op(bio) == REQ_OP_WRITE_SAME)
			break;
	}
	crypto_shash_final(desc, digest);
	shash_desc_zero(desc);
}

/* MAYBE merge common code with w_e_end_ov_req */
static int w_e_send_csum(struct drbd_work *w, int cancel)
{
	struct drbd_peer_request *peer_req = container_of(w, struct drbd_peer_request, w);
	struct drbd_peer_device *peer_device = peer_req->peer_device;
	struct drbd_device *device = peer_device->device;
	int digest_size;
	void *digest;
	int err = 0;

	if (unlikely(cancel))
		goto out;

	if (unlikely((peer_req->flags & EE_WAS_ERROR) != 0))
		goto out;

	digest_size = crypto_shash_digestsize(peer_device->connection->csums_tfm);
	digest = kmalloc(digest_size, GFP_NOIO);
	if (digest) {
		sector_t sector = peer_req->i.sector;
		unsigned int size = peer_req->i.size;
		drbd_csum_ee(peer_device->connection->csums_tfm, peer_req, digest);
		/* Free peer_req and pages before send.
		 * In case we block on congestion, we could otherwise run into
		 * some distributed deadlock, if the other side blocks on
		 * congestion as well, because our receiver blocks in
		 * drbd_alloc_pages due to pp_in_use > max_buffers. */
		drbd_free_peer_req(device, peer_req);
		peer_req = NULL;
		inc_rs_pending(device);
		err = drbd_send_drequest_csum(peer_device, sector, size,
					      digest, digest_size,
					      P_CSUM_RS_REQUEST);
		kfree(digest);
	} else {
		drbd_err(device, "kmalloc() of digest failed.\n");
		err = -ENOMEM;
	}

out:
	if (peer_req)
		drbd_free_peer_req(device, peer_req);

	if (unlikely(err))
		drbd_err(device, "drbd_send_drequest(..., csum) failed\n");
	return err;
}

#define GFP_TRY	(__GFP_HIGHMEM | __GFP_NOWARN)

static int read_for_csum(struct drbd_peer_device *peer_device, sector_t sector, int size)
{
	struct drbd_device *device = peer_device->device;
	struct drbd_peer_request *peer_req;

	if (!get_ldev(device))
		return -EIO;

	/* GFP_TRY, because if there is no memory available right now, this may
	 * be rescheduled for later. It is "only" background resync, after all. */
	peer_req = drbd_alloc_peer_req(peer_device, ID_SYNCER /* unused */, sector,
				       size, size, GFP_TRY);
	if (!peer_req)
		goto defer;

	peer_req->w.cb = w_e_send_csum;
	spin_lock_irq(&device->resource->req_lock);
	list_add_tail(&peer_req->w.list, &device->read_ee);
	spin_unlock_irq(&device->resource->req_lock);

	atomic_add(size >> 9, &device->rs_sect_ev);
	if (drbd_submit_peer_request(device, peer_req, REQ_OP_READ, 0,
				     DRBD_FAULT_RS_RD) == 0)
		return 0;

	/* If it failed because of ENOMEM, retry should help.  If it failed
	 * because bio_add_page failed (probably broken lower level driver),
	 * retry may or may not help.
	 * If it does not, you may need to force disconnect. */
	spin_lock_irq(&device->resource->req_lock);
	list_del(&peer_req->w.list);
	spin_unlock_irq(&device->resource->req_lock);

	drbd_free_peer_req(device, peer_req);
defer:
	put_ldev(device);
	return -EAGAIN;
}

int w_resync_timer(struct drbd_work *w, int cancel)
{
	struct drbd_device *device =
		container_of(w, struct drbd_device, resync_work);

	switch (device->state.conn) {
	case C_VERIFY_S:
		make_ov_request(device, cancel);
		break;
	case C_SYNC_TARGET:
		make_resync_request(device, cancel);
		break;
	}

	return 0;
}

void resync_timer_fn(struct timer_list *t)
{
	struct drbd_device *device = from_timer(device, t, resync_timer);

	drbd_queue_work_if_unqueued(
		&first_peer_device(device)->connection->sender_work,
		&device->resync_work);
}

static void fifo_set(struct fifo_buffer *fb, int value)
{
	int i;

	for (i = 0; i < fb->size; i++)
		fb->values[i] = value;
}

static int fifo_push(struct fifo_buffer *fb, int value)
{
	int ov;

	ov = fb->values[fb->head_index];
	fb->values[fb->head_index++] = value;

	if (fb->head_index >= fb->size)
		fb->head_index = 0;

	return ov;
}

static void fifo_add_val(struct fifo_buffer *fb, int value)
{
	int i;

	for (i = 0; i < fb->size; i++)
		fb->values[i] += value;
}

struct fifo_buffer *fifo_alloc(unsigned int fifo_size)
{
	struct fifo_buffer *fb;

	fb = kzalloc(struct_size(fb, values, fifo_size), GFP_NOIO);
	if (!fb)
		return NULL;

	fb->head_index = 0;
	fb->size = fifo_size;
	fb->total = 0;

	return fb;
}

static int drbd_rs_controller(struct drbd_device *device, unsigned int sect_in)
{
	struct disk_conf *dc;
	unsigned int want;     /* The number of sectors we want in-flight */
	int req_sect; /* Number of sectors to request in this turn */
	int correction; /* Number of sectors more we need in-flight */
	int cps; /* correction per invocation of drbd_rs_controller() */
	int steps; /* Number of time steps to plan ahead */
	int curr_corr;
	int max_sect;
	struct fifo_buffer *plan;

	dc = rcu_dereference(device->ldev->disk_conf);
	plan = rcu_dereference(device->rs_plan_s);

	steps = plan->size; /* (dc->c_plan_ahead * 10 * SLEEP_TIME) / HZ; */

	if (device->rs_in_flight + sect_in == 0) { /* At start of resync */
		want = ((dc->resync_rate * 2 * SLEEP_TIME) / HZ) * steps;
	} else { /* normal path */
		want = dc->c_fill_target ? dc->c_fill_target :
			sect_in * dc->c_delay_target * HZ / (SLEEP_TIME * 10);
	}

	correction = want - device->rs_in_flight - plan->total;

	/* Plan ahead */
	cps = correction / steps;
	fifo_add_val(plan, cps);
	plan->total += cps * steps;

	/* What we do in this step */
	curr_corr = fifo_push(plan, 0);
	plan->total -= curr_corr;

	req_sect = sect_in + curr_corr;
	if (req_sect < 0)
		req_sect = 0;

	max_sect = (dc->c_max_rate * 2 * SLEEP_TIME) / HZ;
	if (req_sect > max_sect)
		req_sect = max_sect;

	/*
	drbd_warn(device, "si=%u if=%d wa=%u co=%d st=%d cps=%d pl=%d cc=%d rs=%d\n",
		 sect_in, device->rs_in_flight, want, correction,
		 steps, cps, device->rs_planed, curr_corr, req_sect);
	*/

	return req_sect;
}

static int drbd_rs_number_requests(struct drbd_device *device)
{
	unsigned int sect_in;  /* Number of sectors that came in since the last turn */
	int number, mxb;

	sect_in = atomic_xchg(&device->rs_sect_in, 0);
	device->rs_in_flight -= sect_in;

	rcu_read_lock();
	mxb = drbd_get_max_buffers(device) / 2;
	if (rcu_dereference(device->rs_plan_s)->size) {
		number = drbd_rs_controller(device, sect_in) >> (BM_BLOCK_SHIFT - 9);
		device->c_sync_rate = number * HZ * (BM_BLOCK_SIZE / 1024) / SLEEP_TIME;
	} else {
		device->c_sync_rate = rcu_dereference(device->ldev->disk_conf)->resync_rate;
		number = SLEEP_TIME * device->c_sync_rate  / ((BM_BLOCK_SIZE / 1024) * HZ);
	}
	rcu_read_unlock();

	/* Don't have more than "max-buffers"/2 in-flight.
	 * Otherwise we may cause the remote site to stall on drbd_alloc_pages(),
	 * potentially causing a distributed deadlock on congestion during
	 * online-verify or (checksum-based) resync, if max-buffers,
	 * socket buffer sizes and resync rate settings are mis-configured. */

	/* note that "number" is in units of "BM_BLOCK_SIZE" (which is 4k),
	 * mxb (as used here, and in drbd_alloc_pages on the peer) is
	 * "number of pages" (typically also 4k),
	 * but "rs_in_flight" is in "sectors" (512 Byte). */
	if (mxb - device->rs_in_flight/8 < number)
		number = mxb - device->rs_in_flight/8;

	return number;
}

static int make_resync_request(struct drbd_device *const device, int cancel)
{
	struct drbd_peer_device *const peer_device = first_peer_device(device);
	struct drbd_connection *const connection = peer_device ? peer_device->connection : NULL;
	unsigned long bit;
	sector_t sector;
	const sector_t capacity = get_capacity(device->vdisk);
	int max_bio_size;
	int number, rollback_i, size;
	int align, requeue = 0;
	int i = 0;
	int discard_granularity = 0;

	if (unlikely(cancel))
		return 0;

	if (device->rs_total == 0) {
		/* empty resync? */
		drbd_resync_finished(device);
		return 0;
	}

	if (!get_ldev(device)) {
		/* Since we only need to access device->rsync a
		   get_ldev_if_state(device,D_FAILED) would be sufficient, but
		   to continue resync with a broken disk makes no sense at
		   all */
		drbd_err(device, "Disk broke down during resync!\n");
		return 0;
	}

	if (connection->agreed_features & DRBD_FF_THIN_RESYNC) {
		rcu_read_lock();
		discard_granularity = rcu_dereference(device->ldev->disk_conf)->rs_discard_granularity;
		rcu_read_unlock();
	}

	max_bio_size = queue_max_hw_sectors(device->rq_queue) << 9;
	number = drbd_rs_number_requests(device);
	if (number <= 0)
		goto requeue;

	for (i = 0; i < number; i++) {
		/* Stop generating RS requests when half of the send buffer is filled,
		 * but notify TCP that we'd like to have more space. */
		mutex_lock(&connection->data.mutex);
		if (connection->data.socket) {
			struct sock *sk = connection->data.socket->sk;
			int queued = sk->sk_wmem_queued;
			int sndbuf = sk->sk_sndbuf;
			if (queued > sndbuf / 2) {
				requeue = 1;
				if (sk->sk_socket)
					set_bit(SOCK_NOSPACE, &sk->sk_socket->flags);
			}
		} else
			requeue = 1;
		mutex_unlock(&connection->data.mutex);
		if (requeue)
			goto requeue;

next_sector:
		size = BM_BLOCK_SIZE;
		bit  = drbd_bm_find_next(device, device->bm_resync_fo);

		if (bit == DRBD_END_OF_BITMAP) {
			device->bm_resync_fo = drbd_bm_bits(device);
			put_ldev(device);
			return 0;
		}

		sector = BM_BIT_TO_SECT(bit);

		if (drbd_try_rs_begin_io(device, sector)) {
			device->bm_resync_fo = bit;
			goto requeue;
		}
		device->bm_resync_fo = bit + 1;

		if (unlikely(drbd_bm_test_bit(device, bit) == 0)) {
			drbd_rs_complete_io(device, sector);
			goto next_sector;
		}

#if DRBD_MAX_BIO_SIZE > BM_BLOCK_SIZE
		/* try to find some adjacent bits.
		 * we stop if we have already the maximum req size.
		 *
		 * Additionally always align bigger requests, in order to
		 * be prepared for all stripe sizes of software RAIDs.
		 */
		align = 1;
		rollback_i = i;
		while (i < number) {
			if (size + BM_BLOCK_SIZE > max_bio_size)
				break;

			/* Be always aligned */
			if (sector & ((1<<(align+3))-1))
				break;

			if (discard_granularity && size == discard_granularity)
				break;

			/* do not cross extent boundaries */
			if (((bit+1) & BM_BLOCKS_PER_BM_EXT_MASK) == 0)
				break;
			/* now, is it actually dirty, after all?
			 * caution, drbd_bm_test_bit is tri-state for some
			 * obscure reason; ( b == 0 ) would get the out-of-band
			 * only accidentally right because of the "oddly sized"
			 * adjustment below */
			if (drbd_bm_test_bit(device, bit+1) != 1)
				break;
			bit++;
			size += BM_BLOCK_SIZE;
			if ((BM_BLOCK_SIZE << align) <= size)
				align++;
			i++;
		}
		/* if we merged some,
		 * reset the offset to start the next drbd_bm_find_next from */
		if (size > BM_BLOCK_SIZE)
			device->bm_resync_fo = bit + 1;
#endif

		/* adjust very last sectors, in case we are oddly sized */
		if (sector + (size>>9) > capacity)
			size = (capacity-sector)<<9;

		if (device->use_csums) {
			switch (read_for_csum(peer_device, sector, size)) {
			case -EIO: /* Disk failure */
				put_ldev(device);
				return -EIO;
			case -EAGAIN: /* allocation failed, or ldev busy */
				drbd_rs_complete_io(device, sector);
				device->bm_resync_fo = BM_SECT_TO_BIT(sector);
				i = rollback_i;
				goto requeue;
			case 0:
				/* everything ok */
				break;
			default:
				BUG();
			}
		} else {
			int err;

			inc_rs_pending(device);
			err = drbd_send_drequest(peer_device,
						 size == discard_granularity ? P_RS_THIN_REQ : P_RS_DATA_REQUEST,
						 sector, size, ID_SYNCER);
			if (err) {
				drbd_err(device, "drbd_send_drequest() failed, aborting...\n");
				dec_rs_pending(device);
				put_ldev(device);
				return err;
			}
		}
	}

	if (device->bm_resync_fo >= drbd_bm_bits(device)) {
		/* last syncer _request_ was sent,
		 * but the P_RS_DATA_REPLY not yet received.  sync will end (and
		 * next sync group will resume), as soon as we receive the last
		 * resync data block, and the last bit is cleared.
		 * until then resync "work" is "inactive" ...
		 */
		put_ldev(device);
		return 0;
	}

 requeue:
	device->rs_in_flight += (i << (BM_BLOCK_SHIFT - 9));
	mod_timer(&device->resync_timer, jiffies + SLEEP_TIME);
	put_ldev(device);
	return 0;
}

static int make_ov_request(struct drbd_device *device, int cancel)
{
	int number, i, size;
	sector_t sector;
	const sector_t capacity = get_capacity(device->vdisk);
	bool stop_sector_reached = false;

	if (unlikely(cancel))
		return 1;

	number = drbd_rs_number_requests(device);

	sector = device->ov_position;
	for (i = 0; i < number; i++) {
		if (sector >= capacity)
			return 1;

		/* We check for "finished" only in the reply path:
		 * w_e_end_ov_reply().
		 * We need to send at least one request out. */
		stop_sector_reached = i > 0
			&& verify_can_do_stop_sector(device)
			&& sector >= device->ov_stop_sector;
		if (stop_sector_reached)
			break;

		size = BM_BLOCK_SIZE;

		if (drbd_try_rs_begin_io(device, sector)) {
			device->ov_position = sector;
			goto requeue;
		}

		if (sector + (size>>9) > capacity)
			size = (capacity-sector)<<9;

		inc_rs_pending(device);
		if (drbd_send_ov_request(first_peer_device(device), sector, size)) {
			dec_rs_pending(device);
			return 0;
		}
		sector += BM_SECT_PER_BIT;
	}
	device->ov_position = sector;

 requeue:
	device->rs_in_flight += (i << (BM_BLOCK_SHIFT - 9));
	if (i == 0 || !stop_sector_reached)
		mod_timer(&device->resync_timer, jiffies + SLEEP_TIME);
	return 1;
}

int w_ov_finished(struct drbd_work *w, int cancel)
{
	struct drbd_device_work *dw =
		container_of(w, struct drbd_device_work, w);
	struct drbd_device *device = dw->device;
	kfree(dw);
	ov_out_of_sync_print(device);
	drbd_resync_finished(device);

	return 0;
}

static int w_resync_finished(struct drbd_work *w, int cancel)
{
	struct drbd_device_work *dw =
		container_of(w, struct drbd_device_work, w);
	struct drbd_device *device = dw->device;
	kfree(dw);

	drbd_resync_finished(device);

	return 0;
}

static void ping_peer(struct drbd_device *device)
{
	struct drbd_connection *connection = first_peer_device(device)->connection;

	clear_bit(GOT_PING_ACK, &connection->flags);
	request_ping(connection);
	wait_event(connection->ping_wait,
		   test_bit(GOT_PING_ACK, &connection->flags) || device->state.conn < C_CONNECTED);
}

int drbd_resync_finished(struct drbd_device *device)
{
	struct drbd_connection *connection = first_peer_device(device)->connection;
	unsigned long db, dt, dbdt;
	unsigned long n_oos;
	union drbd_state os, ns;
	struct drbd_device_work *dw;
	char *khelper_cmd = NULL;
	int verify_done = 0;

	/* Remove all elements from the resync LRU. Since future actions
	 * might set bits in the (main) bitmap, then the entries in the
	 * resync LRU would be wrong. */
	if (drbd_rs_del_all(device)) {
		/* In case this is not possible now, most probably because
		 * there are P_RS_DATA_REPLY Packets lingering on the worker's
		 * queue (or even the read operations for those packets
		 * is not finished by now).   Retry in 100ms. */

		schedule_timeout_interruptible(HZ / 10);
		dw = kmalloc(sizeof(struct drbd_device_work), GFP_ATOMIC);
		if (dw) {
			dw->w.cb = w_resync_finished;
			dw->device = device;
			drbd_queue_work(&connection->sender_work, &dw->w);
			return 1;
		}
		drbd_err(device, "Warn failed to drbd_rs_del_all() and to kmalloc(dw).\n");
	}

	dt = (jiffies - device->rs_start - device->rs_paused) / HZ;
	if (dt <= 0)
		dt = 1;

	db = device->rs_total;
	/* adjust for verify start and stop sectors, respective reached position */
	if (device->state.conn == C_VERIFY_S || device->state.conn == C_VERIFY_T)
		db -= device->ov_left;

	dbdt = Bit2KB(db/dt);
	device->rs_paused /= HZ;

	if (!get_ldev(device))
		goto out;

	ping_peer(device);

	spin_lock_irq(&device->resource->req_lock);
	os = drbd_read_state(device);

	verify_done = (os.conn == C_VERIFY_S || os.conn == C_VERIFY_T);

	/* This protects us against multiple calls (that can happen in the presence
	   of application IO), and against connectivity loss just before we arrive here. */
	if (os.conn <= C_CONNECTED)
		goto out_unlock;

	ns = os;
	ns.conn = C_CONNECTED;

	drbd_info(device, "%s done (total %lu sec; paused %lu sec; %lu K/sec)\n",
	     verify_done ? "Online verify" : "Resync",
	     dt + device->rs_paused, device->rs_paused, dbdt);

	n_oos = drbd_bm_total_weight(device);

	if (os.conn == C_VERIFY_S || os.conn == C_VERIFY_T) {
		if (n_oos) {
			drbd_alert(device, "Online verify found %lu %dk block out of sync!\n",
			      n_oos, Bit2KB(1));
			khelper_cmd = "out-of-sync";
		}
	} else {
		D_ASSERT(device, (n_oos - device->rs_failed) == 0);

		if (os.conn == C_SYNC_TARGET || os.conn == C_PAUSED_SYNC_T)
			khelper_cmd = "after-resync-target";

		if (device->use_csums && device->rs_total) {
			const unsigned long s = device->rs_same_csum;
			const unsigned long t = device->rs_total;
			const int ratio =
				(t == 0)     ? 0 :
			(t < 100000) ? ((s*100)/t) : (s/(t/100));
			drbd_info(device, "%u %% had equal checksums, eliminated: %luK; "
			     "transferred %luK total %luK\n",
			     ratio,
			     Bit2KB(device->rs_same_csum),
			     Bit2KB(device->rs_total - device->rs_same_csum),
			     Bit2KB(device->rs_total));
		}
	}

	if (device->rs_failed) {
		drbd_info(device, "            %lu failed blocks\n", device->rs_failed);

		if (os.conn == C_SYNC_TARGET || os.conn == C_PAUSED_SYNC_T) {
			ns.disk = D_INCONSISTENT;
			ns.pdsk = D_UP_TO_DATE;
		} else {
			ns.disk = D_UP_TO_DATE;
			ns.pdsk = D_INCONSISTENT;
		}
	} else {
		ns.disk = D_UP_TO_DATE;
		ns.pdsk = D_UP_TO_DATE;

		if (os.conn == C_SYNC_TARGET || os.conn == C_PAUSED_SYNC_T) {
			if (device->p_uuid) {
				int i;
				for (i = UI_BITMAP ; i <= UI_HISTORY_END ; i++)
					_drbd_uuid_set(device, i, device->p_uuid[i]);
				drbd_uuid_set(device, UI_BITMAP, device->ldev->md.uuid[UI_CURRENT]);
				_drbd_uuid_set(device, UI_CURRENT, device->p_uuid[UI_CURRENT]);
			} else {
				drbd_err(device, "device->p_uuid is NULL! BUG\n");
			}
		}

		if (!(os.conn == C_VERIFY_S || os.conn == C_VERIFY_T)) {
			/* for verify runs, we don't update uuids here,
			 * so there would be nothing to report. */
			drbd_uuid_set_bm(device, 0UL);
			drbd_print_uuids(device, "updated UUIDs");
			if (device->p_uuid) {
				/* Now the two UUID sets are equal, update what we
				 * know of the peer. */
				int i;
				for (i = UI_CURRENT ; i <= UI_HISTORY_END ; i++)
					device->p_uuid[i] = device->ldev->md.uuid[i];
			}
		}
	}

	_drbd_set_state(device, ns, CS_VERBOSE, NULL);
out_unlock:
	spin_unlock_irq(&device->resource->req_lock);

	/* If we have been sync source, and have an effective fencing-policy,
	 * once *all* volumes are back in sync, call "unfence". */
	if (os.conn == C_SYNC_SOURCE) {
		enum drbd_disk_state disk_state = D_MASK;
		enum drbd_disk_state pdsk_state = D_MASK;
		enum drbd_fencing_p fp = FP_DONT_CARE;

		rcu_read_lock();
		fp = rcu_dereference(device->ldev->disk_conf)->fencing;
		if (fp != FP_DONT_CARE) {
			struct drbd_peer_device *peer_device;
			int vnr;
			idr_for_each_entry(&connection->peer_devices, peer_device, vnr) {
				struct drbd_device *device = peer_device->device;
				disk_state = min_t(enum drbd_disk_state, disk_state, device->state.disk);
				pdsk_state = min_t(enum drbd_disk_state, pdsk_state, device->state.pdsk);
			}
		}
		rcu_read_unlock();
		if (disk_state == D_UP_TO_DATE && pdsk_state == D_UP_TO_DATE)
			conn_khelper(connection, "unfence-peer");
	}

	put_ldev(device);
out:
	device->rs_total  = 0;
	device->rs_failed = 0;
	device->rs_paused = 0;

	/* reset start sector, if we reached end of device */
	if (verify_done && device->ov_left == 0)
		device->ov_start_sector = 0;

	drbd_md_sync(device);

	if (khelper_cmd)
		drbd_khelper(device, khelper_cmd);

	return 1;
}

/* helper */
static void move_to_net_ee_or_free(struct drbd_device *device, struct drbd_peer_request *peer_req)
{
	if (drbd_peer_req_has_active_page(peer_req)) {
		/* This might happen if sendpage() has not finished */
		int i = (peer_req->i.size + PAGE_SIZE -1) >> PAGE_SHIFT;
		atomic_add(i, &device->pp_in_use_by_net);
		atomic_sub(i, &device->pp_in_use);
		spin_lock_irq(&device->resource->req_lock);
		list_add_tail(&peer_req->w.list, &device->net_ee);
		spin_unlock_irq(&device->resource->req_lock);
		wake_up(&drbd_pp_wait);
	} else
		drbd_free_peer_req(device, peer_req);
}

/**
 * w_e_end_data_req() - Worker callback, to send a P_DATA_REPLY packet in response to a P_DATA_REQUEST
 * @w:		work object.
 * @cancel:	The connection will be closed anyways
 */
int w_e_end_data_req(struct drbd_work *w, int cancel)
{
	struct drbd_peer_request *peer_req = container_of(w, struct drbd_peer_request, w);
	struct drbd_peer_device *peer_device = peer_req->peer_device;
	struct drbd_device *device = peer_device->device;
	int err;

	if (unlikely(cancel)) {
		drbd_free_peer_req(device, peer_req);
		dec_unacked(device);
		return 0;
	}

	if (likely((peer_req->flags & EE_WAS_ERROR) == 0)) {
		err = drbd_send_block(peer_device, P_DATA_REPLY, peer_req);
	} else {
		if (__ratelimit(&drbd_ratelimit_state))
			drbd_err(device, "Sending NegDReply. sector=%llus.\n",
			    (unsigned long long)peer_req->i.sector);

		err = drbd_send_ack(peer_device, P_NEG_DREPLY, peer_req);
	}

	dec_unacked(device);

	move_to_net_ee_or_free(device, peer_req);

	if (unlikely(err))
		drbd_err(device, "drbd_send_block() failed\n");
	return err;
}

static bool all_zero(struct drbd_peer_request *peer_req)
{
	struct page *page = peer_req->pages;
	unsigned int len = peer_req->i.size;

	page_chain_for_each(page) {
		unsigned int l = min_t(unsigned int, len, PAGE_SIZE);
		unsigned int i, words = l / sizeof(long);
		unsigned long *d;

		d = kmap_atomic(page);
		for (i = 0; i < words; i++) {
			if (d[i]) {
				kunmap_atomic(d);
				return false;
			}
		}
		kunmap_atomic(d);
		len -= l;
	}

	return true;
}

/**
 * w_e_end_rsdata_req() - Worker callback to send a P_RS_DATA_REPLY packet in response to a P_RS_DATA_REQUEST
 * @w:		work object.
 * @cancel:	The connection will be closed anyways
 */
int w_e_end_rsdata_req(struct drbd_work *w, int cancel)
{
	struct drbd_peer_request *peer_req = container_of(w, struct drbd_peer_request, w);
	struct drbd_peer_device *peer_device = peer_req->peer_device;
	struct drbd_device *device = peer_device->device;
	int err;

	if (unlikely(cancel)) {
		drbd_free_peer_req(device, peer_req);
		dec_unacked(device);
		return 0;
	}

	if (get_ldev_if_state(device, D_FAILED)) {
		drbd_rs_complete_io(device, peer_req->i.sector);
		put_ldev(device);
	}

	if (device->state.conn == C_AHEAD) {
		err = drbd_send_ack(peer_device, P_RS_CANCEL, peer_req);
	} else if (likely((peer_req->flags & EE_WAS_ERROR) == 0)) {
		if (likely(device->state.pdsk >= D_INCONSISTENT)) {
			inc_rs_pending(device);
			if (peer_req->flags & EE_RS_THIN_REQ && all_zero(peer_req))
				err = drbd_send_rs_deallocated(peer_device, peer_req);
			else
				err = drbd_send_block(peer_device, P_RS_DATA_REPLY, peer_req);
		} else {
			if (__ratelimit(&drbd_ratelimit_state))
				drbd_err(device, "Not sending RSDataReply, "
				    "partner DISKLESS!\n");
			err = 0;
		}
	} else {
		if (__ratelimit(&drbd_ratelimit_state))
			drbd_err(device, "Sending NegRSDReply. sector %llus.\n",
			    (unsigned long long)peer_req->i.sector);

		err = drbd_send_ack(peer_device, P_NEG_RS_DREPLY, peer_req);

		/* update resync data with failure */
		drbd_rs_failed_io(device, peer_req->i.sector, peer_req->i.size);
	}

	dec_unacked(device);

	move_to_net_ee_or_free(device, peer_req);

	if (unlikely(err))
		drbd_err(device, "drbd_send_block() failed\n");
	return err;
}

int w_e_end_csum_rs_req(struct drbd_work *w, int cancel)
{
	struct drbd_peer_request *peer_req = container_of(w, struct drbd_peer_request, w);
	struct drbd_peer_device *peer_device = peer_req->peer_device;
	struct drbd_device *device = peer_device->device;
	struct digest_info *di;
	int digest_size;
	void *digest = NULL;
	int err, eq = 0;

	if (unlikely(cancel)) {
		drbd_free_peer_req(device, peer_req);
		dec_unacked(device);
		return 0;
	}

	if (get_ldev(device)) {
		drbd_rs_complete_io(device, peer_req->i.sector);
		put_ldev(device);
	}

	di = peer_req->digest;

	if (likely((peer_req->flags & EE_WAS_ERROR) == 0)) {
		/* quick hack to try to avoid a race against reconfiguration.
		 * a real fix would be much more involved,
		 * introducing more locking mechanisms */
		if (peer_device->connection->csums_tfm) {
			digest_size = crypto_shash_digestsize(peer_device->connection->csums_tfm);
			D_ASSERT(device, digest_size == di->digest_size);
			digest = kmalloc(digest_size, GFP_NOIO);
		}
		if (digest) {
			drbd_csum_ee(peer_device->connection->csums_tfm, peer_req, digest);
			eq = !memcmp(digest, di->digest, digest_size);
			kfree(digest);
		}

		if (eq) {
			drbd_set_in_sync(device, peer_req->i.sector, peer_req->i.size);
			/* rs_same_csums unit is BM_BLOCK_SIZE */
			device->rs_same_csum += peer_req->i.size >> BM_BLOCK_SHIFT;
			err = drbd_send_ack(peer_device, P_RS_IS_IN_SYNC, peer_req);
		} else {
			inc_rs_pending(device);
			peer_req->block_id = ID_SYNCER; /* By setting block_id, digest pointer becomes invalid! */
			peer_req->flags &= ~EE_HAS_DIGEST; /* This peer request no longer has a digest pointer */
			kfree(di);
			err = drbd_send_block(peer_device, P_RS_DATA_REPLY, peer_req);
		}
	} else {
		err = drbd_send_ack(peer_device, P_NEG_RS_DREPLY, peer_req);
		if (__ratelimit(&drbd_ratelimit_state))
			drbd_err(device, "Sending NegDReply. I guess it gets messy.\n");
	}

	dec_unacked(device);
	move_to_net_ee_or_free(device, peer_req);

	if (unlikely(err))
		drbd_err(device, "drbd_send_block/ack() failed\n");
	return err;
}

int w_e_end_ov_req(struct drbd_work *w, int cancel)
{
	struct drbd_peer_request *peer_req = container_of(w, struct drbd_peer_request, w);
	struct drbd_peer_device *peer_device = peer_req->peer_device;
	struct drbd_device *device = peer_device->device;
	sector_t sector = peer_req->i.sector;
	unsigned int size = peer_req->i.size;
	int digest_size;
	void *digest;
	int err = 0;

	if (unlikely(cancel))
		goto out;

	digest_size = crypto_shash_digestsize(peer_device->connection->verify_tfm);
	digest = kmalloc(digest_size, GFP_NOIO);
	if (!digest) {
		err = 1;	/* terminate the connection in case the allocation failed */
		goto out;
	}

	if (likely(!(peer_req->flags & EE_WAS_ERROR)))
		drbd_csum_ee(peer_device->connection->verify_tfm, peer_req, digest);
	else
		memset(digest, 0, digest_size);

	/* Free e and pages before send.
	 * In case we block on congestion, we could otherwise run into
	 * some distributed deadlock, if the other side blocks on
	 * congestion as well, because our receiver blocks in
	 * drbd_alloc_pages due to pp_in_use > max_buffers. */
	drbd_free_peer_req(device, peer_req);
	peer_req = NULL;
	inc_rs_pending(device);
	err = drbd_send_drequest_csum(peer_device, sector, size, digest, digest_size, P_OV_REPLY);
	if (err)
		dec_rs_pending(device);
	kfree(digest);

out:
	if (peer_req)
		drbd_free_peer_req(device, peer_req);
	dec_unacked(device);
	return err;
}

void drbd_ov_out_of_sync_found(struct drbd_device *device, sector_t sector, int size)
{
	if (device->ov_last_oos_start + device->ov_last_oos_size == sector) {
		device->ov_last_oos_size += size>>9;
	} else {
		device->ov_last_oos_start = sector;
		device->ov_last_oos_size = size>>9;
	}
	drbd_set_out_of_sync(device, sector, size);
}

int w_e_end_ov_reply(struct drbd_work *w, int cancel)
{
	struct drbd_peer_request *peer_req = container_of(w, struct drbd_peer_request, w);
	struct drbd_peer_device *peer_device = peer_req->peer_device;
	struct drbd_device *device = peer_device->device;
	struct digest_info *di;
	void *digest;
	sector_t sector = peer_req->i.sector;
	unsigned int size = peer_req->i.size;
	int digest_size;
	int err, eq = 0;
	bool stop_sector_reached = false;

	if (unlikely(cancel)) {
		drbd_free_peer_req(device, peer_req);
		dec_unacked(device);
		return 0;
	}

	/* after "cancel", because after drbd_disconnect/drbd_rs_cancel_all
	 * the resync lru has been cleaned up already */
	if (get_ldev(device)) {
		drbd_rs_complete_io(device, peer_req->i.sector);
		put_ldev(device);
	}

	di = peer_req->digest;

	if (likely((peer_req->flags & EE_WAS_ERROR) == 0)) {
		digest_size = crypto_shash_digestsize(peer_device->connection->verify_tfm);
		digest = kmalloc(digest_size, GFP_NOIO);
		if (digest) {
			drbd_csum_ee(peer_device->connection->verify_tfm, peer_req, digest);

			D_ASSERT(device, digest_size == di->digest_size);
			eq = !memcmp(digest, di->digest, digest_size);
			kfree(digest);
		}
	}

	/* Free peer_req and pages before send.
	 * In case we block on congestion, we could otherwise run into
	 * some distributed deadlock, if the other side blocks on
	 * congestion as well, because our receiver blocks in
	 * drbd_alloc_pages due to pp_in_use > max_buffers. */
	drbd_free_peer_req(device, peer_req);
	if (!eq)
		drbd_ov_out_of_sync_found(device, sector, size);
	else
		ov_out_of_sync_print(device);

	err = drbd_send_ack_ex(peer_device, P_OV_RESULT, sector, size,
			       eq ? ID_IN_SYNC : ID_OUT_OF_SYNC);

	dec_unacked(device);

	--device->ov_left;

	/* let's advance progress step marks only for every other megabyte */
	if ((device->ov_left & 0x200) == 0x200)
		drbd_advance_rs_marks(device, device->ov_left);

	stop_sector_reached = verify_can_do_stop_sector(device) &&
		(sector + (size>>9)) >= device->ov_stop_sector;

	if (device->ov_left == 0 || stop_sector_reached) {
		ov_out_of_sync_print(device);
		drbd_resync_finished(device);
	}

	return err;
}

/* FIXME
 * We need to track the number of pending barrier acks,
 * and to be able to wait for them.
 * See also comment in drbd_adm_attach before drbd_suspend_io.
 */
static int drbd_send_barrier(struct drbd_connection *connection)
{
	struct p_barrier *p;
	struct drbd_socket *sock;

	sock = &connection->data;
	p = conn_prepare_command(connection, sock);
	if (!p)
		return -EIO;
	p->barrier = connection->send.current_epoch_nr;
	p->pad = 0;
	connection->send.current_epoch_writes = 0;
	connection->send.last_sent_barrier_jif = jiffies;

	return conn_send_command(connection, sock, P_BARRIER, sizeof(*p), NULL, 0);
}

static int pd_send_unplug_remote(struct drbd_peer_device *pd)
{
	struct drbd_socket *sock = &pd->connection->data;
	if (!drbd_prepare_command(pd, sock))
		return -EIO;
	return drbd_send_command(pd, sock, P_UNPLUG_REMOTE, 0, NULL, 0);
}

int w_send_write_hint(struct drbd_work *w, int cancel)
{
	struct drbd_device *device =
		container_of(w, struct drbd_device, unplug_work);

	if (cancel)
		return 0;
	return pd_send_unplug_remote(first_peer_device(device));
}

static void re_init_if_first_write(struct drbd_connection *connection, unsigned int epoch)
{
	if (!connection->send.seen_any_write_yet) {
		connection->send.seen_any_write_yet = true;
		connection->send.current_epoch_nr = epoch;
		connection->send.current_epoch_writes = 0;
		connection->send.last_sent_barrier_jif = jiffies;
	}
}

static void maybe_send_barrier(struct drbd_connection *connection, unsigned int epoch)
{
	/* re-init if first write on this connection */
	if (!connection->send.seen_any_write_yet)
		return;
	if (connection->send.current_epoch_nr != epoch) {
		if (connection->send.current_epoch_writes)
			drbd_send_barrier(connection);
		connection->send.current_epoch_nr = epoch;
	}
}

int w_send_out_of_sync(struct drbd_work *w, int cancel)
{
	struct drbd_request *req = container_of(w, struct drbd_request, w);
	struct drbd_device *device = req->device;
	struct drbd_peer_device *const peer_device = first_peer_device(device);
	struct drbd_connection *const connection = peer_device->connection;
	int err;

	if (unlikely(cancel)) {
		req_mod(req, SEND_CANCELED);
		return 0;
	}
	req->pre_send_jif = jiffies;

	/* this time, no connection->send.current_epoch_writes++;
	 * If it was sent, it was the closing barrier for the last
	 * replicated epoch, before we went into AHEAD mode.
	 * No more barriers will be sent, until we leave AHEAD mode again. */
	maybe_send_barrier(connection, req->epoch);

	err = drbd_send_out_of_sync(peer_device, req);
	req_mod(req, OOS_HANDED_TO_NETWORK);

	return err;
}

/**
 * w_send_dblock() - Worker callback to send a P_DATA packet in order to mirror a write request
 * @w:		work object.
 * @cancel:	The connection will be closed anyways
 */
int w_send_dblock(struct drbd_work *w, int cancel)
{
	struct drbd_request *req = container_of(w, struct drbd_request, w);
	struct drbd_device *device = req->device;
	struct drbd_peer_device *const peer_device = first_peer_device(device);
	struct drbd_connection *connection = peer_device->connection;
	bool do_send_unplug = req->rq_state & RQ_UNPLUG;
	int err;

	if (unlikely(cancel)) {
		req_mod(req, SEND_CANCELED);
		return 0;
	}
	req->pre_send_jif = jiffies;

	re_init_if_first_write(connection, req->epoch);
	maybe_send_barrier(connection, req->epoch);
	connection->send.current_epoch_writes++;

	err = drbd_send_dblock(peer_device, req);
	req_mod(req, err ? SEND_FAILED : HANDED_OVER_TO_NETWORK);

	if (do_send_unplug && !err)
		pd_send_unplug_remote(peer_device);

	return err;
}

/**
 * w_send_read_req() - Worker callback to send a read request (P_DATA_REQUEST) packet
 * @w:		work object.
 * @cancel:	The connection will be closed anyways
 */
int w_send_read_req(struct drbd_work *w, int cancel)
{
	struct drbd_request *req = container_of(w, struct drbd_request, w);
	struct drbd_device *device = req->device;
	struct drbd_peer_device *const peer_device = first_peer_device(device);
	struct drbd_connection *connection = peer_device->connection;
	bool do_send_unplug = req->rq_state & RQ_UNPLUG;
	int err;

	if (unlikely(cancel)) {
		req_mod(req, SEND_CANCELED);
		return 0;
	}
	req->pre_send_jif = jiffies;

	/* Even read requests may close a write epoch,
	 * if there was any yet. */
	maybe_send_barrier(connection, req->epoch);

	err = drbd_send_drequest(peer_device, P_DATA_REQUEST, req->i.sector, req->i.size,
				 (unsigned long)req);

	req_mod(req, err ? SEND_FAILED : HANDED_OVER_TO_NETWORK);

	if (do_send_unplug && !err)
		pd_send_unplug_remote(peer_device);

	return err;
}

int w_restart_disk_io(struct drbd_work *w, int cancel)
{
	struct drbd_request *req = container_of(w, struct drbd_request, w);
	struct drbd_device *device = req->device;

	if (bio_data_dir(req->master_bio) == WRITE && req->rq_state & RQ_IN_ACT_LOG)
		drbd_al_begin_io(device, &req->i);

	drbd_req_make_private_bio(req, req->master_bio);
	bio_set_dev(req->private_bio, device->ldev->backing_bdev);
	submit_bio_noacct(req->private_bio);

	return 0;
}

static int _drbd_may_sync_now(struct drbd_device *device)
{
	struct drbd_device *odev = device;
	int resync_after;

	while (1) {
		if (!odev->ldev || odev->state.disk == D_DISKLESS)
			return 1;
		rcu_read_lock();
		resync_after = rcu_dereference(odev->ldev->disk_conf)->resync_after;
		rcu_read_unlock();
		if (resync_after == -1)
			return 1;
		odev = minor_to_device(resync_after);
		if (!odev)
			return 1;
		if ((odev->state.conn >= C_SYNC_SOURCE &&
		     odev->state.conn <= C_PAUSED_SYNC_T) ||
		    odev->state.aftr_isp || odev->state.peer_isp ||
		    odev->state.user_isp)
			return 0;
	}
}

/**
 * drbd_pause_after() - Pause resync on all devices that may not resync now
 * @device:	DRBD device.
 *
 * Called from process context only (admin command and after_state_ch).
 */
static bool drbd_pause_after(struct drbd_device *device)
{
	bool changed = false;
	struct drbd_device *odev;
	int i;

	rcu_read_lock();
	idr_for_each_entry(&drbd_devices, odev, i) {
		if (odev->state.conn == C_STANDALONE && odev->state.disk == D_DISKLESS)
			continue;
		if (!_drbd_may_sync_now(odev) &&
		    _drbd_set_state(_NS(odev, aftr_isp, 1),
				    CS_HARD, NULL) != SS_NOTHING_TO_DO)
			changed = true;
	}
	rcu_read_unlock();

	return changed;
}

/**
 * drbd_resume_next() - Resume resync on all devices that may resync now
 * @device:	DRBD device.
 *
 * Called from process context only (admin command and worker).
 */
static bool drbd_resume_next(struct drbd_device *device)
{
	bool changed = false;
	struct drbd_device *odev;
	int i;

	rcu_read_lock();
	idr_for_each_entry(&drbd_devices, odev, i) {
		if (odev->state.conn == C_STANDALONE && odev->state.disk == D_DISKLESS)
			continue;
		if (odev->state.aftr_isp) {
			if (_drbd_may_sync_now(odev) &&
			    _drbd_set_state(_NS(odev, aftr_isp, 0),
					    CS_HARD, NULL) != SS_NOTHING_TO_DO)
				changed = true;
		}
	}
	rcu_read_unlock();
	return changed;
}

void resume_next_sg(struct drbd_device *device)
{
	lock_all_resources();
	drbd_resume_next(device);
	unlock_all_resources();
}

void suspend_other_sg(struct drbd_device *device)
{
	lock_all_resources();
	drbd_pause_after(device);
	unlock_all_resources();
}

/* caller must lock_all_resources() */
enum drbd_ret_code drbd_resync_after_valid(struct drbd_device *device, int o_minor)
{
	struct drbd_device *odev;
	int resync_after;

	if (o_minor == -1)
		return NO_ERROR;
	if (o_minor < -1 || o_minor > MINORMASK)
		return ERR_RESYNC_AFTER;

	/* check for loops */
	odev = minor_to_device(o_minor);
	while (1) {
		if (odev == device)
			return ERR_RESYNC_AFTER_CYCLE;

		/* You are free to depend on diskless, non-existing,
		 * or not yet/no longer existing minors.
		 * We only reject dependency loops.
		 * We cannot follow the dependency chain beyond a detached or
		 * missing minor.
		 */
		if (!odev || !odev->ldev || odev->state.disk == D_DISKLESS)
			return NO_ERROR;

		rcu_read_lock();
		resync_after = rcu_dereference(odev->ldev->disk_conf)->resync_after;
		rcu_read_unlock();
		/* dependency chain ends here, no cycles. */
		if (resync_after == -1)
			return NO_ERROR;

		/* follow the dependency chain */
		odev = minor_to_device(resync_after);
	}
}

/* caller must lock_all_resources() */
void drbd_resync_after_changed(struct drbd_device *device)
{
	int changed;

	do {
		changed  = drbd_pause_after(device);
		changed |= drbd_resume_next(device);
	} while (changed);
}

void drbd_rs_controller_reset(struct drbd_device *device)
{
	struct gendisk *disk = device->ldev->backing_bdev->bd_disk;
	struct fifo_buffer *plan;

	atomic_set(&device->rs_sect_in, 0);
	atomic_set(&device->rs_sect_ev, 0);
	device->rs_in_flight = 0;
	device->rs_last_events = (int)part_stat_read_accum(&disk->part0, sectors);

	/* Updating the RCU protected object in place is necessary since
	   this function gets called from atomic context.
	   It is valid since all other updates also lead to an completely
	   empty fifo */
	rcu_read_lock();
	plan = rcu_dereference(device->rs_plan_s);
	plan->total = 0;
	fifo_set(plan, 0);
	rcu_read_unlock();
}

void start_resync_timer_fn(struct timer_list *t)
{
	struct drbd_device *device = from_timer(device, t, start_resync_timer);
	drbd_device_post_work(device, RS_START);
}

static void do_start_resync(struct drbd_device *device)
{
	if (atomic_read(&device->unacked_cnt) || atomic_read(&device->rs_pending_cnt)) {
		drbd_warn(device, "postponing start_resync ...\n");
		device->start_resync_timer.expires = jiffies + HZ/10;
		add_timer(&device->start_resync_timer);
		return;
	}

	drbd_start_resync(device, C_SYNC_SOURCE);
	clear_bit(AHEAD_TO_SYNC_SOURCE, &device->flags);
}

static bool use_checksum_based_resync(struct drbd_connection *connection, struct drbd_device *device)
{
	bool csums_after_crash_only;
	rcu_read_lock();
	csums_after_crash_only = rcu_dereference(connection->net_conf)->csums_after_crash_only;
	rcu_read_unlock();
	return connection->agreed_pro_version >= 89 &&		/* supported? */
		connection->csums_tfm &&			/* configured? */
		(csums_after_crash_only == false		/* use for each resync? */
		 || test_bit(CRASHED_PRIMARY, &device->flags));	/* or only after Primary crash? */
}

/**
 * drbd_start_resync() - Start the resync process
 * @device:	DRBD device.
 * @side:	Either C_SYNC_SOURCE or C_SYNC_TARGET
 *
 * This function might bring you directly into one of the
 * C_PAUSED_SYNC_* states.
 */
void drbd_start_resync(struct drbd_device *device, enum drbd_conns side)
{
	struct drbd_peer_device *peer_device = first_peer_device(device);
	struct drbd_connection *connection = peer_device ? peer_device->connection : NULL;
	union drbd_state ns;
	int r;

	if (device->state.conn >= C_SYNC_SOURCE && device->state.conn < C_AHEAD) {
		drbd_err(device, "Resync already running!\n");
		return;
	}

	if (!connection) {
		drbd_err(device, "No connection to peer, aborting!\n");
		return;
	}

	if (!test_bit(B_RS_H_DONE, &device->flags)) {
		if (side == C_SYNC_TARGET) {
			/* Since application IO was locked out during C_WF_BITMAP_T and
			   C_WF_SYNC_UUID we are still unmodified. Before going to C_SYNC_TARGET
			   we check that we might make the data inconsistent. */
			r = drbd_khelper(device, "before-resync-target");
			r = (r >> 8) & 0xff;
			if (r > 0) {
				drbd_info(device, "before-resync-target handler returned %d, "
					 "dropping connection.\n", r);
				conn_request_state(connection, NS(conn, C_DISCONNECTING), CS_HARD);
				return;
			}
		} else /* C_SYNC_SOURCE */ {
			r = drbd_khelper(device, "before-resync-source");
			r = (r >> 8) & 0xff;
			if (r > 0) {
				if (r == 3) {
					drbd_info(device, "before-resync-source handler returned %d, "
						 "ignoring. Old userland tools?", r);
				} else {
					drbd_info(device, "before-resync-source handler returned %d, "
						 "dropping connection.\n", r);
					conn_request_state(connection,
							   NS(conn, C_DISCONNECTING), CS_HARD);
					return;
				}
			}
		}
	}

	if (current == connection->worker.task) {
		/* The worker should not sleep waiting for state_mutex,
		   that can take long */
		if (!mutex_trylock(device->state_mutex)) {
			set_bit(B_RS_H_DONE, &device->flags);
			device->start_resync_timer.expires = jiffies + HZ/5;
			add_timer(&device->start_resync_timer);
			return;
		}
	} else {
		mutex_lock(device->state_mutex);
	}

	lock_all_resources();
	clear_bit(B_RS_H_DONE, &device->flags);
	/* Did some connection breakage or IO error race with us? */
	if (device->state.conn < C_CONNECTED
	|| !get_ldev_if_state(device, D_NEGOTIATING)) {
		unlock_all_resources();
		goto out;
	}

	ns = drbd_read_state(device);

	ns.aftr_isp = !_drbd_may_sync_now(device);

	ns.conn = side;

	if (side == C_SYNC_TARGET)
		ns.disk = D_INCONSISTENT;
	else /* side == C_SYNC_SOURCE */
		ns.pdsk = D_INCONSISTENT;

	r = _drbd_set_state(device, ns, CS_VERBOSE, NULL);
	ns = drbd_read_state(device);

	if (ns.conn < C_CONNECTED)
		r = SS_UNKNOWN_ERROR;

	if (r == SS_SUCCESS) {
		unsigned long tw = drbd_bm_total_weight(device);
		unsigned long now = jiffies;
		int i;

		device->rs_failed    = 0;
		device->rs_paused    = 0;
		device->rs_same_csum = 0;
		device->rs_last_sect_ev = 0;
		device->rs_total     = tw;
		device->rs_start     = now;
		for (i = 0; i < DRBD_SYNC_MARKS; i++) {
			device->rs_mark_left[i] = tw;
			device->rs_mark_time[i] = now;
		}
		drbd_pause_after(device);
		/* Forget potentially stale cached per resync extent bit-counts.
		 * Open coded drbd_rs_cancel_all(device), we already have IRQs
		 * disabled, and know the disk state is ok. */
		spin_lock(&device->al_lock);
		lc_reset(device->resync);
		device->resync_locked = 0;
		device->resync_wenr = LC_FREE;
		spin_unlock(&device->al_lock);
	}
	unlock_all_resources();

	if (r == SS_SUCCESS) {
		wake_up(&device->al_wait); /* for lc_reset() above */
		/* reset rs_last_bcast when a resync or verify is started,
		 * to deal with potential jiffies wrap. */
		device->rs_last_bcast = jiffies - HZ;

		drbd_info(device, "Began resync as %s (will sync %lu KB [%lu bits set]).\n",
		     drbd_conn_str(ns.conn),
		     (unsigned long) device->rs_total << (BM_BLOCK_SHIFT-10),
		     (unsigned long) device->rs_total);
		if (side == C_SYNC_TARGET) {
			device->bm_resync_fo = 0;
			device->use_csums = use_checksum_based_resync(connection, device);
		} else {
			device->use_csums = false;
		}

		/* Since protocol 96, we must serialize drbd_gen_and_send_sync_uuid
		 * with w_send_oos, or the sync target will get confused as to
		 * how much bits to resync.  We cannot do that always, because for an
		 * empty resync and protocol < 95, we need to do it here, as we call
		 * drbd_resync_finished from here in that case.
		 * We drbd_gen_and_send_sync_uuid here for protocol < 96,
		 * and from after_state_ch otherwise. */
		if (side == C_SYNC_SOURCE && connection->agreed_pro_version < 96)
			drbd_gen_and_send_sync_uuid(peer_device);

		if (connection->agreed_pro_version < 95 && device->rs_total == 0) {
			/* This still has a race (about when exactly the peers
			 * detect connection loss) that can lead to a full sync
			 * on next handshake. In 8.3.9 we fixed this with explicit
			 * resync-finished notifications, but the fix
			 * introduces a protocol change.  Sleeping for some
			 * time longer than the ping interval + timeout on the
			 * SyncSource, to give the SyncTarget the chance to
			 * detect connection loss, then waiting for a ping
			 * response (implicit in drbd_resync_finished) reduces
			 * the race considerably, but does not solve it. */
			if (side == C_SYNC_SOURCE) {
				struct net_conf *nc;
				int timeo;

				rcu_read_lock();
				nc = rcu_dereference(connection->net_conf);
				timeo = nc->ping_int * HZ + nc->ping_timeo * HZ / 9;
				rcu_read_unlock();
				schedule_timeout_interruptible(timeo);
			}
			drbd_resync_finished(device);
		}

		drbd_rs_controller_reset(device);
		/* ns.conn may already be != device->state.conn,
		 * we may have been paused in between, or become paused until
		 * the timer triggers.
		 * No matter, that is handled in resync_timer_fn() */
		if (ns.conn == C_SYNC_TARGET)
			mod_timer(&device->resync_timer, jiffies);

		drbd_md_sync(device);
	}
	put_ldev(device);
out:
	mutex_unlock(device->state_mutex);
}

static void update_on_disk_bitmap(struct drbd_device *device, bool resync_done)
{
	struct sib_info sib = { .sib_reason = SIB_SYNC_PROGRESS, };
	device->rs_last_bcast = jiffies;

	if (!get_ldev(device))
		return;

	drbd_bm_write_lazy(device, 0);
	if (resync_done && is_sync_state(device->state.conn))
		drbd_resync_finished(device);

	drbd_bcast_event(device, &sib);
	/* update timestamp, in case it took a while to write out stuff */
	device->rs_last_bcast = jiffies;
	put_ldev(device);
}

static void drbd_ldev_destroy(struct drbd_device *device)
{
	lc_destroy(device->resync);
	device->resync = NULL;
	lc_destroy(device->act_log);
	device->act_log = NULL;

	__acquire(local);
	drbd_backing_dev_free(device, device->ldev);
	device->ldev = NULL;
	__release(local);

	clear_bit(GOING_DISKLESS, &device->flags);
	wake_up(&device->misc_wait);
}

static void go_diskless(struct drbd_device *device)
{
	D_ASSERT(device, device->state.disk == D_FAILED);
	/* we cannot assert local_cnt == 0 here, as get_ldev_if_state will
	 * inc/dec it frequently. Once we are D_DISKLESS, no one will touch
	 * the protected members anymore, though, so once put_ldev reaches zero
	 * again, it will be safe to free them. */

	/* Try to write changed bitmap pages, read errors may have just
	 * set some bits outside the area covered by the activity log.
	 *
	 * If we have an IO error during the bitmap writeout,
	 * we will want a full sync next time, just in case.
	 * (Do we want a specific meta data flag for this?)
	 *
	 * If that does not make it to stable storage either,
	 * we cannot do anything about that anymore.
	 *
	 * We still need to check if both bitmap and ldev are present, we may
	 * end up here after a failed attach, before ldev was even assigned.
	 */
	if (device->bitmap && device->ldev) {
		/* An interrupted resync or similar is allowed to recounts bits
		 * while we detach.
		 * Any modifications would not be expected anymore, though.
		 */
		if (drbd_bitmap_io_from_worker(device, drbd_bm_write,
					"detach", BM_LOCKED_TEST_ALLOWED)) {
			if (test_bit(WAS_READ_ERROR, &device->flags)) {
				drbd_md_set_flag(device, MDF_FULL_SYNC);
				drbd_md_sync(device);
			}
		}
	}

	drbd_force_state(device, NS(disk, D_DISKLESS));
}

static int do_md_sync(struct drbd_device *device)
{
	drbd_warn(device, "md_sync_timer expired! Worker calls drbd_md_sync().\n");
	drbd_md_sync(device);
	return 0;
}

/* only called from drbd_worker thread, no locking */
void __update_timing_details(
		struct drbd_thread_timing_details *tdp,
		unsigned int *cb_nr,
		void *cb,
		const char *fn, const unsigned int line)
{
	unsigned int i = *cb_nr % DRBD_THREAD_DETAILS_HIST;
	struct drbd_thread_timing_details *td = tdp + i;

	td->start_jif = jiffies;
	td->cb_addr = cb;
	td->caller_fn = fn;
	td->line = line;
	td->cb_nr = *cb_nr;

	i = (i+1) % DRBD_THREAD_DETAILS_HIST;
	td = tdp + i;
	memset(td, 0, sizeof(*td));

	++(*cb_nr);
}

static void do_device_work(struct drbd_device *device, const unsigned long todo)
{
	if (test_bit(MD_SYNC, &todo))
		do_md_sync(device);
	if (test_bit(RS_DONE, &todo) ||
	    test_bit(RS_PROGRESS, &todo))
		update_on_disk_bitmap(device, test_bit(RS_DONE, &todo));
	if (test_bit(GO_DISKLESS, &todo))
		go_diskless(device);
	if (test_bit(DESTROY_DISK, &todo))
		drbd_ldev_destroy(device);
	if (test_bit(RS_START, &todo))
		do_start_resync(device);
}

#define DRBD_DEVICE_WORK_MASK	\
	((1UL << GO_DISKLESS)	\
	|(1UL << DESTROY_DISK)	\
	|(1UL << MD_SYNC)	\
	|(1UL << RS_START)	\
	|(1UL << RS_PROGRESS)	\
	|(1UL << RS_DONE)	\
	)

static unsigned long get_work_bits(unsigned long *flags)
{
	unsigned long old, new;
	do {
		old = *flags;
		new = old & ~DRBD_DEVICE_WORK_MASK;
	} while (cmpxchg(flags, old, new) != old);
	return old & DRBD_DEVICE_WORK_MASK;
}

static void do_unqueued_work(struct drbd_connection *connection)
{
	struct drbd_peer_device *peer_device;
	int vnr;

	rcu_read_lock();
	idr_for_each_entry(&connection->peer_devices, peer_device, vnr) {
		struct drbd_device *device = peer_device->device;
		unsigned long todo = get_work_bits(&device->flags);
		if (!todo)
			continue;

		kref_get(&device->kref);
		rcu_read_unlock();
		do_device_work(device, todo);
		kref_put(&device->kref, drbd_destroy_device);
		rcu_read_lock();
	}
	rcu_read_unlock();
}

static bool dequeue_work_batch(struct drbd_work_queue *queue, struct list_head *work_list)
{
	spin_lock_irq(&queue->q_lock);
	list_splice_tail_init(&queue->q, work_list);
	spin_unlock_irq(&queue->q_lock);
	return !list_empty(work_list);
}

static void wait_for_work(struct drbd_connection *connection, struct list_head *work_list)
{
	DEFINE_WAIT(wait);
	struct net_conf *nc;
	int uncork, cork;

	dequeue_work_batch(&connection->sender_work, work_list);
	if (!list_empty(work_list))
		return;

	/* Still nothing to do?
	 * Maybe we still need to close the current epoch,
	 * even if no new requests are queued yet.
	 *
	 * Also, poke TCP, just in case.
	 * Then wait for new work (or signal). */
	rcu_read_lock();
	nc = rcu_dereference(connection->net_conf);
	uncork = nc ? nc->tcp_cork : 0;
	rcu_read_unlock();
	if (uncork) {
		mutex_lock(&connection->data.mutex);
		if (connection->data.socket)
			tcp_sock_set_cork(connection->data.socket->sk, false);
		mutex_unlock(&connection->data.mutex);
	}

	for (;;) {
		int send_barrier;
		prepare_to_wait(&connection->sender_work.q_wait, &wait, TASK_INTERRUPTIBLE);
		spin_lock_irq(&connection->resource->req_lock);
		spin_lock(&connection->sender_work.q_lock);	/* FIXME get rid of this one? */
		if (!list_empty(&connection->sender_work.q))
			list_splice_tail_init(&connection->sender_work.q, work_list);
		spin_unlock(&connection->sender_work.q_lock);	/* FIXME get rid of this one? */
		if (!list_empty(work_list) || signal_pending(current)) {
			spin_unlock_irq(&connection->resource->req_lock);
			break;
		}

		/* We found nothing new to do, no to-be-communicated request,
		 * no other work item.  We may still need to close the last
		 * epoch.  Next incoming request epoch will be connection ->
		 * current transfer log epoch number.  If that is different
		 * from the epoch of the last request we communicated, it is
		 * safe to send the epoch separating barrier now.
		 */
		send_barrier =
			atomic_read(&connection->current_tle_nr) !=
			connection->send.current_epoch_nr;
		spin_unlock_irq(&connection->resource->req_lock);

		if (send_barrier)
			maybe_send_barrier(connection,
					connection->send.current_epoch_nr + 1);

		if (test_bit(DEVICE_WORK_PENDING, &connection->flags))
			break;

		/* drbd_send() may have called flush_signals() */
		if (get_t_state(&connection->worker) != RUNNING)
			break;

		schedule();
		/* may be woken up for other things but new work, too,
		 * e.g. if the current epoch got closed.
		 * In which case we send the barrier above. */
	}
	finish_wait(&connection->sender_work.q_wait, &wait);

	/* someone may have changed the config while we have been waiting above. */
	rcu_read_lock();
	nc = rcu_dereference(connection->net_conf);
	cork = nc ? nc->tcp_cork : 0;
	rcu_read_unlock();
	mutex_lock(&connection->data.mutex);
	if (connection->data.socket) {
		if (cork)
			tcp_sock_set_cork(connection->data.socket->sk, true);
		else if (!uncork)
			tcp_sock_set_cork(connection->data.socket->sk, false);
	}
	mutex_unlock(&connection->data.mutex);
}

int drbd_worker(struct drbd_thread *thi)
{
	struct drbd_connection *connection = thi->connection;
	struct drbd_work *w = NULL;
	struct drbd_peer_device *peer_device;
	LIST_HEAD(work_list);
	int vnr;

	while (get_t_state(thi) == RUNNING) {
		drbd_thread_current_set_cpu(thi);

		if (list_empty(&work_list)) {
			update_worker_timing_details(connection, wait_for_work);
			wait_for_work(connection, &work_list);
		}

		if (test_and_clear_bit(DEVICE_WORK_PENDING, &connection->flags)) {
			update_worker_timing_details(connection, do_unqueued_work);
			do_unqueued_work(connection);
		}

		if (signal_pending(current)) {
			flush_signals(current);
			if (get_t_state(thi) == RUNNING) {
				drbd_warn(connection, "Worker got an unexpected signal\n");
				continue;
			}
			break;
		}

		if (get_t_state(thi) != RUNNING)
			break;

		if (!list_empty(&work_list)) {
			w = list_first_entry(&work_list, struct drbd_work, list);
			list_del_init(&w->list);
			update_worker_timing_details(connection, w->cb);
			if (w->cb(w, connection->cstate < C_WF_REPORT_PARAMS) == 0)
				continue;
			if (connection->cstate >= C_WF_REPORT_PARAMS)
				conn_request_state(connection, NS(conn, C_NETWORK_FAILURE), CS_HARD);
		}
	}

	do {
		if (test_and_clear_bit(DEVICE_WORK_PENDING, &connection->flags)) {
			update_worker_timing_details(connection, do_unqueued_work);
			do_unqueued_work(connection);
		}
		if (!list_empty(&work_list)) {
			w = list_first_entry(&work_list, struct drbd_work, list);
			list_del_init(&w->list);
			update_worker_timing_details(connection, w->cb);
			w->cb(w, 1);
		} else
			dequeue_work_batch(&connection->sender_work, &work_list);
	} while (!list_empty(&work_list) || test_bit(DEVICE_WORK_PENDING, &connection->flags));

	rcu_read_lock();
	idr_for_each_entry(&connection->peer_devices, peer_device, vnr) {
		struct drbd_device *device = peer_device->device;
		D_ASSERT(device, device->state.disk == D_DISKLESS && device->state.conn == C_STANDALONE);
		kref_get(&device->kref);
		rcu_read_unlock();
		drbd_device_cleanup(device);
		kref_put(&device->kref, drbd_destroy_device);
		rcu_read_lock();
	}
	rcu_read_unlock();

	return 0;
}<|MERGE_RESOLUTION|>--- conflicted
+++ resolved
@@ -173,12 +173,8 @@
 	struct drbd_peer_request *peer_req = bio->bi_private;
 	struct drbd_device *device = peer_req->peer_device->device;
 	bool is_write = bio_data_dir(bio) == WRITE;
-<<<<<<< HEAD
-	bool is_discard = !!(bio_op(bio) == REQ_OP_DISCARD);
-=======
 	bool is_discard = bio_op(bio) == REQ_OP_WRITE_ZEROES ||
 			  bio_op(bio) == REQ_OP_DISCARD;
->>>>>>> 24b8d41d
 
 	if (bio->bi_status && __ratelimit(&drbd_ratelimit_state))
 		drbd_warn(device, "%s: error=%d s=%llus\n",
@@ -252,18 +248,11 @@
 	}
 
 	/* to avoid recursion in __req_mod */
-<<<<<<< HEAD
-	if (unlikely(bio->bi_error)) {
-		switch (bio_op(bio)) {
-		case REQ_OP_DISCARD:
-			if (bio->bi_error == -EOPNOTSUPP)
-=======
 	if (unlikely(bio->bi_status)) {
 		switch (bio_op(bio)) {
 		case REQ_OP_WRITE_ZEROES:
 		case REQ_OP_DISCARD:
 			if (bio->bi_status == BLK_STS_NOTSUPP)
->>>>>>> 24b8d41d
 				what = DISCARD_COMPLETED_NOTSUPP;
 			else
 				what = DISCARD_COMPLETED_WITH_ERROR;
@@ -335,18 +324,12 @@
 	crypto_shash_init(desc);
 
 	bio_for_each_segment(bvec, bio, iter) {
-<<<<<<< HEAD
-		sg_set_page(&sg, bvec.bv_page, bvec.bv_len, bvec.bv_offset);
-		ahash_request_set_crypt(req, &sg, NULL, sg.length);
-		crypto_ahash_update(req);
-=======
 		u8 *src;
 
 		src = kmap_atomic(bvec.bv_page);
 		crypto_shash_update(desc, src + bvec.bv_offset, bvec.bv_len);
 		kunmap_atomic(src);
 
->>>>>>> 24b8d41d
 		/* REQ_OP_WRITE_SAME has only one segment,
 		 * checksum the payload only once. */
 		if (bio_op(bio) == REQ_OP_WRITE_SAME)
