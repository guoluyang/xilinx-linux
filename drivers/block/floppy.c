--- conflicted
+++ resolved
@@ -4117,19 +4117,6 @@
 			buffer_track = -1;
 	}
 
-<<<<<<< HEAD
-	if (UFDCS->rawcmd == 1)
-		UFDCS->rawcmd = 2;
-
-	if (!(mode & FMODE_NDELAY)) {
-		if (mode & (FMODE_READ|FMODE_WRITE)) {
-			UDRS->last_checked = 0;
-			clear_bit(FD_OPEN_SHOULD_FAIL_BIT, &UDRS->flags);
-			check_disk_change(bdev);
-			if (test_bit(FD_DISK_CHANGED_BIT, &UDRS->flags))
-				goto out;
-			if (test_bit(FD_OPEN_SHOULD_FAIL_BIT, &UDRS->flags))
-=======
 	if (fdc_state[FDC(drive)].rawcmd == 1)
 		fdc_state[FDC(drive)].rawcmd = 2;
 
@@ -4143,16 +4130,11 @@
 			if (test_bit(FD_DISK_CHANGED_BIT, &drive_state[drive].flags))
 				goto out;
 			if (test_bit(FD_OPEN_SHOULD_FAIL_BIT, &drive_state[drive].flags))
->>>>>>> 24b8d41d
 				goto out;
 		}
 		res = -EROFS;
 		if ((mode & FMODE_WRITE) &&
-<<<<<<< HEAD
-		    !test_bit(FD_DISK_WRITABLE_BIT, &UDRS->flags))
-=======
 		    !test_bit(FD_DISK_WRITABLE_BIT, &drive_state[drive].flags))
->>>>>>> 24b8d41d
 			goto out;
 	}
 	mutex_unlock(&open_lock);
@@ -4245,11 +4227,8 @@
 	bio.bi_end_io = floppy_rb0_cb;
 	bio_set_op_attrs(&bio, REQ_OP_READ, 0);
 
-<<<<<<< HEAD
-=======
 	init_completion(&cbdata.complete);
 
->>>>>>> 24b8d41d
 	submit_bio(&bio);
 	process_fd_request();
 
@@ -4785,11 +4764,7 @@
 		/* to be cleaned up... */
 		disks[drive]->private_data = (void *)(long)drive;
 		disks[drive]->flags |= GENHD_FL_REMOVABLE;
-<<<<<<< HEAD
-		device_add_disk(&floppy_device[drive].dev, disks[drive]);
-=======
 		device_add_disk(&floppy_device[drive].dev, disks[drive], NULL);
->>>>>>> 24b8d41d
 	}
 
 	return 0;
