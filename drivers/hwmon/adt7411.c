--- conflicted
+++ resolved
@@ -4,13 +4,6 @@
  *
  *  Copyright (C) 2008, 2010 Pengutronix
  *
-<<<<<<< HEAD
- *  This program is free software; you can redistribute it and/or modify
- *  it under the terms of the GNU General Public License version 2 as
- *  published by the Free Software Foundation.
- *
-=======
->>>>>>> 24b8d41d
  *  TODO: SPI, use power-down mode for suspend?, interrupt handling?
  */
 
@@ -47,29 +40,15 @@
 #define ADT7411_REG_EXT_TEMP_AIN1_MSB		0x08
 
 #define ADT7411_REG_CFG1			0x18
-<<<<<<< HEAD
-#define ADT7411_CFG1_START_MONITOR		(1 << 0)
-#define ADT7411_CFG1_RESERVED_BIT1		(1 << 1)
-#define ADT7411_CFG1_EXT_TDM			(1 << 2)
-#define ADT7411_CFG1_RESERVED_BIT3		(1 << 3)
-=======
 #define ADT7411_CFG1_START_MONITOR		BIT(0)
 #define ADT7411_CFG1_RESERVED_BIT1		BIT(1)
 #define ADT7411_CFG1_EXT_TDM			BIT(2)
 #define ADT7411_CFG1_RESERVED_BIT3		BIT(3)
->>>>>>> 24b8d41d
 
 #define ADT7411_REG_CFG2			0x19
 #define ADT7411_CFG2_DISABLE_AVG		BIT(5)
 
 #define ADT7411_REG_CFG3			0x1a
-<<<<<<< HEAD
-#define ADT7411_CFG3_ADC_CLK_225		(1 << 0)
-#define ADT7411_CFG3_RESERVED_BIT1		(1 << 1)
-#define ADT7411_CFG3_RESERVED_BIT2		(1 << 2)
-#define ADT7411_CFG3_RESERVED_BIT3		(1 << 3)
-#define ADT7411_CFG3_REF_VDD			(1 << 4)
-=======
 #define ADT7411_CFG3_ADC_CLK_225		BIT(0)
 #define ADT7411_CFG3_RESERVED_BIT1		BIT(1)
 #define ADT7411_CFG3_RESERVED_BIT2		BIT(2)
@@ -86,7 +65,6 @@
 #define ADT7411_REG_IN_LOW(nr)			((nr) > 1 \
 						  ? 0x2c + 2 * ((nr)-2) \
 						  : 0x28)
->>>>>>> 24b8d41d
 
 #define ADT7411_REG_DEVICE_ID			0x4d
 #define ADT7411_REG_MANUFACTURER_ID		0x4e
@@ -198,24 +176,6 @@
 			       struct device_attribute *attr, const char *buf,
 			       size_t count)
 {
-<<<<<<< HEAD
-	int nr = to_sensor_dev_attr(attr)->index;
-	struct adt7411_data *data = dev_get_drvdata(dev);
-	struct i2c_client *client = data->client;
-	int val;
-	struct {
-		u8 low;
-		u8 high;
-	} reg[2] = {
-		{ ADT7411_REG_INT_TEMP_VDD_LSB, ADT7411_REG_INT_TEMP_MSB },
-		{ ADT7411_REG_EXT_TEMP_AIN14_LSB,
-		  ADT7411_REG_EXT_TEMP_AIN1_MSB },
-	};
-
-	val = adt7411_read_10_bit(client, reg[nr].low, reg[nr].high, 0);
-	if (val < 0)
-		return val;
-=======
 	struct sensor_device_attribute_2 *s_attr2 = to_sensor_dev_attr_2(attr);
 	struct adt7411_data *data = dev_get_drvdata(dev);
 	struct i2c_client *client = data->client;
@@ -264,7 +224,6 @@
 	*val = !!(ret & adt7411_in_alarm_bits[channel]);
 	return 0;
 }
->>>>>>> 24b8d41d
 
 static int adt7411_read_in_vdd(struct device *dev, u32 attr, long *val)
 {
@@ -532,67 +491,6 @@
 		return adt7411_write_in_chan(dev, attr, channel, val);
 }
 
-<<<<<<< HEAD
-
-#define ADT7411_BIT_ATTR(__name, __reg, __bit) \
-	SENSOR_DEVICE_ATTR_2(__name, S_IRUGO | S_IWUSR, adt7411_show_bit, \
-	adt7411_set_bit, __bit, __reg)
-
-static SENSOR_DEVICE_ATTR(temp1_input, S_IRUGO, adt7411_show_temp, NULL, 0);
-static SENSOR_DEVICE_ATTR(temp2_input, S_IRUGO, adt7411_show_temp, NULL, 1);
-static DEVICE_ATTR(in0_input, S_IRUGO, adt7411_show_vdd, NULL);
-static SENSOR_DEVICE_ATTR(in1_input, S_IRUGO, adt7411_show_input, NULL, 0);
-static SENSOR_DEVICE_ATTR(in2_input, S_IRUGO, adt7411_show_input, NULL, 1);
-static SENSOR_DEVICE_ATTR(in3_input, S_IRUGO, adt7411_show_input, NULL, 2);
-static SENSOR_DEVICE_ATTR(in4_input, S_IRUGO, adt7411_show_input, NULL, 3);
-static SENSOR_DEVICE_ATTR(in5_input, S_IRUGO, adt7411_show_input, NULL, 4);
-static SENSOR_DEVICE_ATTR(in6_input, S_IRUGO, adt7411_show_input, NULL, 5);
-static SENSOR_DEVICE_ATTR(in7_input, S_IRUGO, adt7411_show_input, NULL, 6);
-static SENSOR_DEVICE_ATTR(in8_input, S_IRUGO, adt7411_show_input, NULL, 7);
-static ADT7411_BIT_ATTR(no_average, ADT7411_REG_CFG2, ADT7411_CFG2_DISABLE_AVG);
-static ADT7411_BIT_ATTR(fast_sampling, ADT7411_REG_CFG3, ADT7411_CFG3_ADC_CLK_225);
-static ADT7411_BIT_ATTR(adc_ref_vdd, ADT7411_REG_CFG3, ADT7411_CFG3_REF_VDD);
-
-static struct attribute *adt7411_attrs[] = {
-	&sensor_dev_attr_temp1_input.dev_attr.attr,
-	&sensor_dev_attr_temp2_input.dev_attr.attr,
-	&dev_attr_in0_input.attr,
-	&sensor_dev_attr_in1_input.dev_attr.attr,
-	&sensor_dev_attr_in2_input.dev_attr.attr,
-	&sensor_dev_attr_in3_input.dev_attr.attr,
-	&sensor_dev_attr_in4_input.dev_attr.attr,
-	&sensor_dev_attr_in5_input.dev_attr.attr,
-	&sensor_dev_attr_in6_input.dev_attr.attr,
-	&sensor_dev_attr_in7_input.dev_attr.attr,
-	&sensor_dev_attr_in8_input.dev_attr.attr,
-	&sensor_dev_attr_no_average.dev_attr.attr,
-	&sensor_dev_attr_fast_sampling.dev_attr.attr,
-	&sensor_dev_attr_adc_ref_vdd.dev_attr.attr,
-	NULL
-};
-
-static umode_t adt7411_attrs_visible(struct kobject *kobj,
-				     struct attribute *attr, int index)
-{
-	struct device *dev = container_of(kobj, struct device, kobj);
-	struct adt7411_data *data = dev_get_drvdata(dev);
-	bool visible = true;
-
-	if (attr == &sensor_dev_attr_temp2_input.dev_attr.attr)
-		visible = data->use_ext_temp;
-	else if (attr == &sensor_dev_attr_in1_input.dev_attr.attr ||
-		 attr == &sensor_dev_attr_in2_input.dev_attr.attr)
-		visible = !data->use_ext_temp;
-
-	return visible ? attr->mode : 0;
-}
-
-static const struct attribute_group adt7411_group = {
-	.attrs = adt7411_attrs,
-	.is_visible = adt7411_attrs_visible,
-};
-__ATTRIBUTE_GROUPS(adt7411);
-=======
 static int adt7411_write_temp(struct device *dev, u32 attr, int channel,
 			      long val)
 {
@@ -667,7 +565,6 @@
 	}
 	return 0;
 }
->>>>>>> 24b8d41d
 
 static int adt7411_detect(struct i2c_client *client,
 			  struct i2c_board_info *info)
@@ -739,10 +636,6 @@
 	return i2c_smbus_write_byte_data(data->client, ADT7411_REG_CFG1, val);
 }
 
-<<<<<<< HEAD
-static int adt7411_probe(struct i2c_client *client,
-				   const struct i2c_device_id *id)
-=======
 static const struct hwmon_channel_info *adt7411_info[] = {
 	HWMON_CHANNEL_INFO(in,
 			   HWMON_I_INPUT | HWMON_I_MIN | HWMON_I_MAX | HWMON_I_ALARM,
@@ -774,7 +667,6 @@
 };
 
 static int adt7411_probe(struct i2c_client *client)
->>>>>>> 24b8d41d
 {
 	struct device *dev = &client->dev;
 	struct adt7411_data *data;
