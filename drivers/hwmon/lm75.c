--- conflicted
+++ resolved
@@ -13,16 +13,11 @@
 #include <linux/hwmon.h>
 #include <linux/hwmon-sysfs.h>
 #include <linux/err.h>
-<<<<<<< HEAD
-#include <linux/of.h>
-#include <linux/regmap.h>
-=======
 #include <linux/of_device.h>
 #include <linux/of.h>
 #include <linux/regmap.h>
 #include <linux/util_macros.h>
 #include <linux/regulator/consumer.h>
->>>>>>> 24b8d41d
 #include "lm75.h"
 
 /*
@@ -101,20 +96,6 @@
 #define LM75_REG_CONF		0x01
 #define LM75_REG_HYST		0x02
 #define LM75_REG_MAX		0x03
-<<<<<<< HEAD
-
-/* Each client has this additional data */
-struct lm75_data {
-	struct i2c_client	*client;
-	struct regmap		*regmap;
-	u8			orig_conf;
-	u8			resolution;	/* In bits, between 9 and 12 */
-	u8			resolution_limits;
-	unsigned int		sample_time;	/* In ms */
-};
-
-/*-----------------------------------------------------------------------*/
-=======
 #define PCT2075_REG_IDLE	0x04
 
 /* Each client has this additional data */
@@ -314,54 +295,12 @@
 		.default_sample_time = MSEC_PER_SEC / 12,
 	}
 };
->>>>>>> 24b8d41d
 
 static inline long lm75_reg_to_mc(s16 temp, u8 resolution)
 {
 	return ((temp >> (16 - resolution)) * 1000) >> (resolution - 8);
 }
 
-<<<<<<< HEAD
-static int lm75_read(struct device *dev, enum hwmon_sensor_types type,
-		     u32 attr, int channel, long *val)
-{
-	struct lm75_data *data = dev_get_drvdata(dev);
-	unsigned int regval;
-	int err, reg;
-
-	switch (type) {
-	case hwmon_chip:
-		switch (attr) {
-		case hwmon_chip_update_interval:
-			*val = data->sample_time;
-			break;;
-		default:
-			return -EINVAL;
-		}
-		break;
-	case hwmon_temp:
-		switch (attr) {
-		case hwmon_temp_input:
-			reg = LM75_REG_TEMP;
-			break;
-		case hwmon_temp_max:
-			reg = LM75_REG_MAX;
-			break;
-		case hwmon_temp_max_hyst:
-			reg = LM75_REG_HYST;
-			break;
-		default:
-			return -EINVAL;
-		}
-		err = regmap_read(data->regmap, reg, &regval);
-		if (err < 0)
-			return err;
-
-		*val = lm75_reg_to_mc(regval, data->resolution);
-		break;
-	default:
-		return -EINVAL;
-=======
 static int lm75_write_config(struct lm75_data *data, u8 set_mask,
 			     u8 clr_mask)
 {
@@ -379,15 +318,10 @@
 		if (err)
 			return err;
 		data->current_conf = value;
->>>>>>> 24b8d41d
 	}
 	return 0;
 }
 
-<<<<<<< HEAD
-static int lm75_write(struct device *dev, enum hwmon_sensor_types type,
-		      u32 attr, int channel, long temp)
-=======
 static int lm75_read(struct device *dev, enum hwmon_sensor_types type,
 		     u32 attr, int channel, long *val)
 {
@@ -432,18 +366,11 @@
 }
 
 static int lm75_write_temp(struct device *dev, u32 attr, long temp)
->>>>>>> 24b8d41d
 {
 	struct lm75_data *data = dev_get_drvdata(dev);
 	u8 resolution;
 	int reg;
 
-<<<<<<< HEAD
-	if (type != hwmon_temp)
-		return -EINVAL;
-
-=======
->>>>>>> 24b8d41d
 	switch (attr) {
 	case hwmon_temp_max:
 		reg = LM75_REG_MAX;
@@ -459,13 +386,8 @@
 	 * Resolution of limit registers is assumed to be the same as the
 	 * temperature input register resolution unless given explicitly.
 	 */
-<<<<<<< HEAD
-	if (data->resolution_limits)
-		resolution = data->resolution_limits;
-=======
 	if (data->params->resolution_limits)
 		resolution = data->params->resolution_limits;
->>>>>>> 24b8d41d
 	else
 		resolution = data->resolution;
 
@@ -473,65 +395,6 @@
 	temp = DIV_ROUND_CLOSEST(temp  << (resolution - 8),
 				 1000) << (16 - resolution);
 
-<<<<<<< HEAD
-	return regmap_write(data->regmap, reg, temp);
-}
-
-static umode_t lm75_is_visible(const void *data, enum hwmon_sensor_types type,
-			       u32 attr, int channel)
-{
-	switch (type) {
-	case hwmon_chip:
-		switch (attr) {
-		case hwmon_chip_update_interval:
-			return S_IRUGO;
-		}
-		break;
-	case hwmon_temp:
-		switch (attr) {
-		case hwmon_temp_input:
-			return S_IRUGO;
-		case hwmon_temp_max:
-		case hwmon_temp_max_hyst:
-			return S_IRUGO | S_IWUSR;
-		}
-		break;
-	default:
-		break;
-	}
-	return 0;
-}
-
-/*-----------------------------------------------------------------------*/
-
-/* device probe and removal */
-
-/* chip configuration */
-
-static const u32 lm75_chip_config[] = {
-	HWMON_C_REGISTER_TZ | HWMON_C_UPDATE_INTERVAL,
-	0
-};
-
-static const struct hwmon_channel_info lm75_chip = {
-	.type = hwmon_chip,
-	.config = lm75_chip_config,
-};
-
-static const u32 lm75_temp_config[] = {
-	HWMON_T_INPUT | HWMON_T_MAX | HWMON_T_MAX_HYST,
-	0
-};
-
-static const struct hwmon_channel_info lm75_temp = {
-	.type = hwmon_temp,
-	.config = lm75_temp_config,
-};
-
-static const struct hwmon_channel_info *lm75_info[] = {
-	&lm75_chip,
-	&lm75_temp,
-=======
 	return regmap_write(data->regmap, reg, (u16)temp);
 }
 
@@ -637,7 +500,6 @@
 			   HWMON_C_REGISTER_TZ | HWMON_C_UPDATE_INTERVAL),
 	HWMON_CHANNEL_INFO(temp,
 			   HWMON_T_INPUT | HWMON_T_MAX | HWMON_T_MAX_HYST),
->>>>>>> 24b8d41d
 	NULL
 };
 
@@ -651,37 +513,6 @@
 	.ops = &lm75_hwmon_ops,
 	.info = lm75_info,
 };
-<<<<<<< HEAD
-
-static bool lm75_is_writeable_reg(struct device *dev, unsigned int reg)
-{
-	return reg != LM75_REG_TEMP;
-}
-
-static bool lm75_is_volatile_reg(struct device *dev, unsigned int reg)
-{
-	return reg == LM75_REG_TEMP;
-}
-
-static const struct regmap_config lm75_regmap_config = {
-	.reg_bits = 8,
-	.val_bits = 16,
-	.max_register = LM75_REG_MAX,
-	.writeable_reg = lm75_is_writeable_reg,
-	.volatile_reg = lm75_is_volatile_reg,
-	.val_format_endian = REGMAP_ENDIAN_BIG,
-	.cache_type = REGCACHE_RBTREE,
-	.use_single_rw = true,
-};
-
-static void lm75_remove(void *data)
-{
-	struct lm75_data *lm75 = data;
-	struct i2c_client *client = lm75->client;
-
-	i2c_smbus_write_byte_data(client, LM75_REG_CONF, lm75->orig_conf);
-}
-=======
 
 static bool lm75_is_writeable_reg(struct device *dev, unsigned int reg)
 {
@@ -721,7 +552,6 @@
 }
 
 static const struct i2c_device_id lm75_ids[];
->>>>>>> 24b8d41d
 
 static int lm75_probe(struct i2c_client *client)
 {
@@ -729,18 +559,12 @@
 	struct device *hwmon_dev;
 	struct lm75_data *data;
 	int status, err;
-<<<<<<< HEAD
-	u8 set_mask, clr_mask;
-	int new;
-	enum lm75_type kind = id->driver_data;
-=======
 	enum lm75_type kind;
 
 	if (client->dev.of_node)
 		kind = (enum lm75_type)of_device_get_match_data(&client->dev);
 	else
 		kind = i2c_match_id(lm75_ids, client)->driver_data;
->>>>>>> 24b8d41d
 
 	if (!i2c_check_functionality(client->adapter,
 			I2C_FUNC_SMBUS_BYTE_DATA | I2C_FUNC_SMBUS_WORD_DATA))
@@ -751,14 +575,11 @@
 		return -ENOMEM;
 
 	data->client = client;
-<<<<<<< HEAD
-=======
 	data->kind = kind;
 
 	data->vs = devm_regulator_get(dev, "vs");
 	if (IS_ERR(data->vs))
 		return PTR_ERR(data->vs);
->>>>>>> 24b8d41d
 
 	data->regmap = devm_regmap_init_i2c(client, &lm75_regmap_config);
 	if (IS_ERR(data->regmap))
@@ -767,86 +588,6 @@
 	/* Set to LM75 resolution (9 bits, 1/2 degree C) and range.
 	 * Then tweak to be more precise when appropriate.
 	 */
-<<<<<<< HEAD
-	set_mask = 0;
-	clr_mask = LM75_SHUTDOWN;		/* continuous conversions */
-
-	switch (kind) {
-	case adt75:
-		clr_mask |= 1 << 5;		/* not one-shot mode */
-		data->resolution = 12;
-		data->sample_time = MSEC_PER_SEC / 8;
-		break;
-	case ds1775:
-	case ds75:
-	case stds75:
-		clr_mask |= 3 << 5;
-		set_mask |= 2 << 5;		/* 11-bit mode */
-		data->resolution = 11;
-		data->sample_time = MSEC_PER_SEC;
-		break;
-	case ds7505:
-		set_mask |= 3 << 5;		/* 12-bit mode */
-		data->resolution = 12;
-		data->sample_time = MSEC_PER_SEC / 4;
-		break;
-	case g751:
-	case lm75:
-	case lm75a:
-		data->resolution = 9;
-		data->sample_time = MSEC_PER_SEC / 2;
-		break;
-	case lm75b:
-		data->resolution = 11;
-		data->sample_time = MSEC_PER_SEC / 4;
-		break;
-	case max6625:
-		data->resolution = 9;
-		data->sample_time = MSEC_PER_SEC / 4;
-		break;
-	case max6626:
-		data->resolution = 12;
-		data->resolution_limits = 9;
-		data->sample_time = MSEC_PER_SEC / 4;
-		break;
-	case tcn75:
-		data->resolution = 9;
-		data->sample_time = MSEC_PER_SEC / 8;
-		break;
-	case mcp980x:
-		data->resolution_limits = 9;
-		/* fall through */
-	case tmp100:
-	case tmp101:
-		set_mask |= 3 << 5;		/* 12-bit mode */
-		data->resolution = 12;
-		data->sample_time = MSEC_PER_SEC;
-		clr_mask |= 1 << 7;		/* not one-shot mode */
-		break;
-	case tmp112:
-		set_mask |= 3 << 5;		/* 12-bit mode */
-		clr_mask |= 1 << 7;		/* not one-shot mode */
-		data->resolution = 12;
-		data->sample_time = MSEC_PER_SEC / 4;
-		break;
-	case tmp105:
-	case tmp175:
-	case tmp275:
-	case tmp75:
-		set_mask |= 3 << 5;		/* 12-bit mode */
-		clr_mask |= 1 << 7;		/* not one-shot mode */
-		data->resolution = 12;
-		data->sample_time = MSEC_PER_SEC / 2;
-		break;
-	case tmp75c:
-		clr_mask |= 1 << 5;		/* not one-shot mode */
-		data->resolution = 12;
-		data->sample_time = MSEC_PER_SEC / 4;
-		break;
-	}
-
-	/* configure as specified */
-=======
 
 	data->params = &device_params[data->kind];
 
@@ -866,24 +607,22 @@
 		return err;
 
 	/* Cache original configuration */
->>>>>>> 24b8d41d
 	status = i2c_smbus_read_byte_data(client, LM75_REG_CONF);
 	if (status < 0) {
 		dev_dbg(dev, "Can't read config? %d\n", status);
 		return status;
 	}
 	data->orig_conf = status;
-<<<<<<< HEAD
-	new = status & ~clr_mask;
-	new |= set_mask;
-	if (status != new)
-		i2c_smbus_write_byte_data(client, LM75_REG_CONF, new);
+	data->current_conf = status;
+
+	err = lm75_write_config(data, data->params->set_mask,
+				data->params->clr_mask);
+	if (err)
+		return err;
 
 	err = devm_add_action_or_reset(dev, lm75_remove, data);
 	if (err)
 		return err;
-
-	dev_dbg(dev, "Config %02x\n", new);
 
 	hwmon_dev = devm_hwmon_device_register_with_info(dev, client->name,
 							 data, &lm75_chip_info,
@@ -891,25 +630,6 @@
 	if (IS_ERR(hwmon_dev))
 		return PTR_ERR(hwmon_dev);
 
-=======
-	data->current_conf = status;
-
-	err = lm75_write_config(data, data->params->set_mask,
-				data->params->clr_mask);
-	if (err)
-		return err;
-
-	err = devm_add_action_or_reset(dev, lm75_remove, data);
-	if (err)
-		return err;
-
-	hwmon_dev = devm_hwmon_device_register_with_info(dev, client->name,
-							 data, &lm75_chip_info,
-							 NULL);
-	if (IS_ERR(hwmon_dev))
-		return PTR_ERR(hwmon_dev);
-
->>>>>>> 24b8d41d
 	dev_info(dev, "%s: sensor '%s'\n", dev_name(hwmon_dev), client->name);
 
 	return 0;
@@ -1156,10 +876,7 @@
 {
 	int status;
 	struct i2c_client *client = to_i2c_client(dev);
-<<<<<<< HEAD
-=======
-
->>>>>>> 24b8d41d
+
 	status = i2c_smbus_read_byte_data(client, LM75_REG_CONF);
 	if (status < 0) {
 		dev_dbg(&client->dev, "Can't read config? %d\n", status);
@@ -1174,10 +891,7 @@
 {
 	int status;
 	struct i2c_client *client = to_i2c_client(dev);
-<<<<<<< HEAD
-=======
-
->>>>>>> 24b8d41d
+
 	status = i2c_smbus_read_byte_data(client, LM75_REG_CONF);
 	if (status < 0) {
 		dev_dbg(&client->dev, "Can't read config? %d\n", status);
@@ -1204,11 +918,7 @@
 		.of_match_table = of_match_ptr(lm75_of_match),
 		.pm	= LM75_DEV_PM_OPS,
 	},
-<<<<<<< HEAD
-	.probe		= lm75_probe,
-=======
 	.probe_new	= lm75_probe,
->>>>>>> 24b8d41d
 	.id_table	= lm75_ids,
 	.detect		= lm75_detect,
 	.address_list	= normal_i2c,
