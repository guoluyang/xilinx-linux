// SPDX-License-Identifier: GPL-2.0-or-later
/*
 * jc42.c - driver for Jedec JC42.4 compliant temperature sensors
 *
 * Copyright (c) 2010  Ericsson AB.
 *
 * Derived from lm77.c by Andras BALI <drewie@freemail.hu>.
 *
 * JC42.4 compliant temperature sensors are typically used on memory modules.
 */

#include <linux/bitops.h>
#include <linux/module.h>
#include <linux/init.h>
#include <linux/slab.h>
#include <linux/jiffies.h>
#include <linux/i2c.h>
#include <linux/hwmon.h>
#include <linux/err.h>
#include <linux/mutex.h>
#include <linux/of.h>

/* Addresses to scan */
static const unsigned short normal_i2c[] = {
	0x18, 0x19, 0x1a, 0x1b, 0x1c, 0x1d, 0x1e, 0x1f, I2C_CLIENT_END };

/* JC42 registers. All registers are 16 bit. */
#define JC42_REG_CAP		0x00
#define JC42_REG_CONFIG		0x01
#define JC42_REG_TEMP_UPPER	0x02
#define JC42_REG_TEMP_LOWER	0x03
#define JC42_REG_TEMP_CRITICAL	0x04
#define JC42_REG_TEMP		0x05
#define JC42_REG_MANID		0x06
#define JC42_REG_DEVICEID	0x07
#define JC42_REG_SMBUS		0x22 /* NXP and Atmel, possibly others? */

/* Status bits in temperature register */
#define JC42_ALARM_CRIT_BIT	15
#define JC42_ALARM_MAX_BIT	14
#define JC42_ALARM_MIN_BIT	13

/* Configuration register defines */
#define JC42_CFG_CRIT_ONLY	(1 << 2)
#define JC42_CFG_TCRIT_LOCK	(1 << 6)
#define JC42_CFG_EVENT_LOCK	(1 << 7)
#define JC42_CFG_SHUTDOWN	(1 << 8)
#define JC42_CFG_HYST_SHIFT	9
#define JC42_CFG_HYST_MASK	(0x03 << 9)

/* Capabilities */
#define JC42_CAP_RANGE		(1 << 2)

/* Manufacturer IDs */
#define ADT_MANID		0x11d4  /* Analog Devices */
#define ATMEL_MANID		0x001f  /* Atmel */
#define ATMEL_MANID2		0x1114	/* Atmel */
#define MAX_MANID		0x004d  /* Maxim */
#define IDT_MANID		0x00b3  /* IDT */
#define MCP_MANID		0x0054  /* Microchip */
#define NXP_MANID		0x1131  /* NXP Semiconductors */
#define ONS_MANID		0x1b09  /* ON Semiconductor */
#define STM_MANID		0x104a  /* ST Microelectronics */
#define GT_MANID		0x1c68	/* Giantec */
#define GT_MANID2		0x132d	/* Giantec, 2nd mfg ID */

/* SMBUS register */
#define SMBUS_STMOUT		BIT(7)  /* SMBus time-out, active low */

/* Supported chips */

/* Analog Devices */
#define ADT7408_DEVID		0x0801
#define ADT7408_DEVID_MASK	0xffff

/* Atmel */
#define AT30TS00_DEVID		0x8201
#define AT30TS00_DEVID_MASK	0xffff

#define AT30TSE004_DEVID	0x2200
#define AT30TSE004_DEVID_MASK	0xffff

/* Giantec */
#define GT30TS00_DEVID		0x2200
#define GT30TS00_DEVID_MASK	0xff00

#define GT34TS02_DEVID		0x3300
#define GT34TS02_DEVID_MASK	0xff00

/* IDT */
#define TSE2004_DEVID		0x2200
#define TSE2004_DEVID_MASK	0xff00

#define TS3000_DEVID		0x2900  /* Also matches TSE2002 */
#define TS3000_DEVID_MASK	0xff00

#define TS3001_DEVID		0x3000
#define TS3001_DEVID_MASK	0xff00

/* Maxim */
#define MAX6604_DEVID		0x3e00
#define MAX6604_DEVID_MASK	0xffff

/* Microchip */
#define MCP9804_DEVID		0x0200
#define MCP9804_DEVID_MASK	0xfffc

#define MCP9808_DEVID		0x0400
#define MCP9808_DEVID_MASK	0xfffc

#define MCP98242_DEVID		0x2000
#define MCP98242_DEVID_MASK	0xfffc

#define MCP98243_DEVID		0x2100
#define MCP98243_DEVID_MASK	0xfffc

#define MCP98244_DEVID		0x2200
#define MCP98244_DEVID_MASK	0xfffc

#define MCP9843_DEVID		0x0000	/* Also matches mcp9805 */
#define MCP9843_DEVID_MASK	0xfffe

/* NXP */
#define SE97_DEVID		0xa200
#define SE97_DEVID_MASK		0xfffc

#define SE98_DEVID		0xa100
#define SE98_DEVID_MASK		0xfffc

/* ON Semiconductor */
#define CAT6095_DEVID		0x0800	/* Also matches CAT34TS02 */
#define CAT6095_DEVID_MASK	0xffe0

#define CAT34TS02C_DEVID	0x0a00
#define CAT34TS02C_DEVID_MASK	0xfff0

#define CAT34TS04_DEVID		0x2200
#define CAT34TS04_DEVID_MASK	0xfff0

/* ST Microelectronics */
#define STTS424_DEVID		0x0101
#define STTS424_DEVID_MASK	0xffff

#define STTS424E_DEVID		0x0000
#define STTS424E_DEVID_MASK	0xfffe

#define STTS2002_DEVID		0x0300
#define STTS2002_DEVID_MASK	0xffff

#define STTS2004_DEVID		0x2201
#define STTS2004_DEVID_MASK	0xffff

#define STTS3000_DEVID		0x0200
#define STTS3000_DEVID_MASK	0xffff

static u16 jc42_hysteresis[] = { 0, 1500, 3000, 6000 };

struct jc42_chips {
	u16 manid;
	u16 devid;
	u16 devid_mask;
};

static struct jc42_chips jc42_chips[] = {
	{ ADT_MANID, ADT7408_DEVID, ADT7408_DEVID_MASK },
	{ ATMEL_MANID, AT30TS00_DEVID, AT30TS00_DEVID_MASK },
	{ ATMEL_MANID2, AT30TSE004_DEVID, AT30TSE004_DEVID_MASK },
	{ GT_MANID, GT30TS00_DEVID, GT30TS00_DEVID_MASK },
	{ GT_MANID2, GT34TS02_DEVID, GT34TS02_DEVID_MASK },
	{ IDT_MANID, TSE2004_DEVID, TSE2004_DEVID_MASK },
	{ IDT_MANID, TS3000_DEVID, TS3000_DEVID_MASK },
	{ IDT_MANID, TS3001_DEVID, TS3001_DEVID_MASK },
	{ MAX_MANID, MAX6604_DEVID, MAX6604_DEVID_MASK },
	{ MCP_MANID, MCP9804_DEVID, MCP9804_DEVID_MASK },
	{ MCP_MANID, MCP9808_DEVID, MCP9808_DEVID_MASK },
	{ MCP_MANID, MCP98242_DEVID, MCP98242_DEVID_MASK },
	{ MCP_MANID, MCP98243_DEVID, MCP98243_DEVID_MASK },
	{ MCP_MANID, MCP98244_DEVID, MCP98244_DEVID_MASK },
	{ MCP_MANID, MCP9843_DEVID, MCP9843_DEVID_MASK },
	{ NXP_MANID, SE97_DEVID, SE97_DEVID_MASK },
	{ ONS_MANID, CAT6095_DEVID, CAT6095_DEVID_MASK },
	{ ONS_MANID, CAT34TS02C_DEVID, CAT34TS02C_DEVID_MASK },
	{ ONS_MANID, CAT34TS04_DEVID, CAT34TS04_DEVID_MASK },
	{ NXP_MANID, SE98_DEVID, SE98_DEVID_MASK },
	{ STM_MANID, STTS424_DEVID, STTS424_DEVID_MASK },
	{ STM_MANID, STTS424E_DEVID, STTS424E_DEVID_MASK },
	{ STM_MANID, STTS2002_DEVID, STTS2002_DEVID_MASK },
	{ STM_MANID, STTS2004_DEVID, STTS2004_DEVID_MASK },
	{ STM_MANID, STTS3000_DEVID, STTS3000_DEVID_MASK },
};

enum temp_index {
	t_input = 0,
	t_crit,
	t_min,
	t_max,
	t_num_temp
};

static const u8 temp_regs[t_num_temp] = {
	[t_input] = JC42_REG_TEMP,
	[t_crit] = JC42_REG_TEMP_CRITICAL,
	[t_min] = JC42_REG_TEMP_LOWER,
	[t_max] = JC42_REG_TEMP_UPPER,
};

/* Each client has this additional data */
struct jc42_data {
	struct i2c_client *client;
	struct mutex	update_lock;	/* protect register access */
	bool		extended;	/* true if extended range supported */
	bool		valid;
	unsigned long	last_updated;	/* In jiffies */
	u16		orig_config;	/* original configuration */
	u16		config;		/* current configuration */
	u16		temp[t_num_temp];/* Temperatures */
};

#define JC42_TEMP_MIN_EXTENDED	(-40000)
#define JC42_TEMP_MIN		0
#define JC42_TEMP_MAX		125000

static u16 jc42_temp_to_reg(long temp, bool extended)
{
	int ntemp = clamp_val(temp,
			      extended ? JC42_TEMP_MIN_EXTENDED :
			      JC42_TEMP_MIN, JC42_TEMP_MAX);

	/* convert from 0.001 to 0.0625 resolution */
	return (ntemp * 2 / 125) & 0x1fff;
}

static int jc42_temp_from_reg(s16 reg)
{
	reg = sign_extend32(reg, 12);

	/* convert from 0.0625 to 0.001 resolution */
	return reg * 125 / 2;
}

static struct jc42_data *jc42_update_device(struct device *dev)
{
	struct jc42_data *data = dev_get_drvdata(dev);
	struct i2c_client *client = data->client;
	struct jc42_data *ret = data;
	int i, val;

	mutex_lock(&data->update_lock);

	if (time_after(jiffies, data->last_updated + HZ) || !data->valid) {
		for (i = 0; i < t_num_temp; i++) {
			val = i2c_smbus_read_word_swapped(client, temp_regs[i]);
			if (val < 0) {
				ret = ERR_PTR(val);
				goto abort;
			}
			data->temp[i] = val;
		}
		data->last_updated = jiffies;
		data->valid = true;
	}
abort:
	mutex_unlock(&data->update_lock);
	return ret;
}

static int jc42_read(struct device *dev, enum hwmon_sensor_types type,
		     u32 attr, int channel, long *val)
{
	struct jc42_data *data = jc42_update_device(dev);
	int temp, hyst;

	if (IS_ERR(data))
		return PTR_ERR(data);

	switch (attr) {
	case hwmon_temp_input:
		*val = jc42_temp_from_reg(data->temp[t_input]);
		return 0;
	case hwmon_temp_min:
		*val = jc42_temp_from_reg(data->temp[t_min]);
		return 0;
	case hwmon_temp_max:
		*val = jc42_temp_from_reg(data->temp[t_max]);
		return 0;
	case hwmon_temp_crit:
		*val = jc42_temp_from_reg(data->temp[t_crit]);
		return 0;
	case hwmon_temp_max_hyst:
		temp = jc42_temp_from_reg(data->temp[t_max]);
		hyst = jc42_hysteresis[(data->config & JC42_CFG_HYST_MASK)
						>> JC42_CFG_HYST_SHIFT];
		*val = temp - hyst;
		return 0;
	case hwmon_temp_crit_hyst:
		temp = jc42_temp_from_reg(data->temp[t_crit]);
		hyst = jc42_hysteresis[(data->config & JC42_CFG_HYST_MASK)
						>> JC42_CFG_HYST_SHIFT];
		*val = temp - hyst;
		return 0;
	case hwmon_temp_min_alarm:
		*val = (data->temp[t_input] >> JC42_ALARM_MIN_BIT) & 1;
		return 0;
	case hwmon_temp_max_alarm:
		*val = (data->temp[t_input] >> JC42_ALARM_MAX_BIT) & 1;
		return 0;
	case hwmon_temp_crit_alarm:
		*val = (data->temp[t_input] >> JC42_ALARM_CRIT_BIT) & 1;
		return 0;
	default:
		return -EOPNOTSUPP;
	}
}

static int jc42_write(struct device *dev, enum hwmon_sensor_types type,
		      u32 attr, int channel, long val)
{
	struct jc42_data *data = dev_get_drvdata(dev);
	struct i2c_client *client = data->client;
	int diff, hyst;
	int ret;

	mutex_lock(&data->update_lock);

	switch (attr) {
	case hwmon_temp_min:
		data->temp[t_min] = jc42_temp_to_reg(val, data->extended);
		ret = i2c_smbus_write_word_swapped(client, temp_regs[t_min],
						   data->temp[t_min]);
		break;
	case hwmon_temp_max:
		data->temp[t_max] = jc42_temp_to_reg(val, data->extended);
		ret = i2c_smbus_write_word_swapped(client, temp_regs[t_max],
						   data->temp[t_max]);
		break;
	case hwmon_temp_crit:
		data->temp[t_crit] = jc42_temp_to_reg(val, data->extended);
		ret = i2c_smbus_write_word_swapped(client, temp_regs[t_crit],
						   data->temp[t_crit]);
		break;
	case hwmon_temp_crit_hyst:
		/*
		 * JC42.4 compliant chips only support four hysteresis values.
		 * Pick best choice and go from there.
		 */
		val = clamp_val(val, (data->extended ? JC42_TEMP_MIN_EXTENDED
						     : JC42_TEMP_MIN) - 6000,
				JC42_TEMP_MAX);
		diff = jc42_temp_from_reg(data->temp[t_crit]) - val;
		hyst = 0;
		if (diff > 0) {
			if (diff < 2250)
				hyst = 1;	/* 1.5 degrees C */
			else if (diff < 4500)
				hyst = 2;	/* 3.0 degrees C */
			else
				hyst = 3;	/* 6.0 degrees C */
		}
		data->config = (data->config & ~JC42_CFG_HYST_MASK) |
				(hyst << JC42_CFG_HYST_SHIFT);
		ret = i2c_smbus_write_word_swapped(data->client,
						   JC42_REG_CONFIG,
						   data->config);
		break;
	default:
		ret = -EOPNOTSUPP;
		break;
	}

	mutex_unlock(&data->update_lock);

	return ret;
}

static umode_t jc42_is_visible(const void *_data, enum hwmon_sensor_types type,
			       u32 attr, int channel)
{
	const struct jc42_data *data = _data;
	unsigned int config = data->config;
<<<<<<< HEAD
	umode_t mode = S_IRUGO;
=======
	umode_t mode = 0444;
>>>>>>> 24b8d41d

	switch (attr) {
	case hwmon_temp_min:
	case hwmon_temp_max:
		if (!(config & JC42_CFG_EVENT_LOCK))
<<<<<<< HEAD
			mode |= S_IWUSR;
		break;
	case hwmon_temp_crit:
		if (!(config & JC42_CFG_TCRIT_LOCK))
			mode |= S_IWUSR;
		break;
	case hwmon_temp_crit_hyst:
		if (!(config & (JC42_CFG_EVENT_LOCK | JC42_CFG_TCRIT_LOCK)))
			mode |= S_IWUSR;
=======
			mode |= 0200;
		break;
	case hwmon_temp_crit:
		if (!(config & JC42_CFG_TCRIT_LOCK))
			mode |= 0200;
		break;
	case hwmon_temp_crit_hyst:
		if (!(config & (JC42_CFG_EVENT_LOCK | JC42_CFG_TCRIT_LOCK)))
			mode |= 0200;
>>>>>>> 24b8d41d
		break;
	case hwmon_temp_input:
	case hwmon_temp_max_hyst:
	case hwmon_temp_min_alarm:
	case hwmon_temp_max_alarm:
	case hwmon_temp_crit_alarm:
		break;
	default:
		mode = 0;
		break;
	}
	return mode;
}

/* Return 0 if detection is successful, -ENODEV otherwise */
static int jc42_detect(struct i2c_client *client, struct i2c_board_info *info)
{
	struct i2c_adapter *adapter = client->adapter;
	int i, config, cap, manid, devid;

	if (!i2c_check_functionality(adapter, I2C_FUNC_SMBUS_BYTE_DATA |
				     I2C_FUNC_SMBUS_WORD_DATA))
		return -ENODEV;

	cap = i2c_smbus_read_word_swapped(client, JC42_REG_CAP);
	config = i2c_smbus_read_word_swapped(client, JC42_REG_CONFIG);
	manid = i2c_smbus_read_word_swapped(client, JC42_REG_MANID);
	devid = i2c_smbus_read_word_swapped(client, JC42_REG_DEVICEID);

	if (cap < 0 || config < 0 || manid < 0 || devid < 0)
		return -ENODEV;

	if ((cap & 0xff00) || (config & 0xf800))
		return -ENODEV;

	for (i = 0; i < ARRAY_SIZE(jc42_chips); i++) {
		struct jc42_chips *chip = &jc42_chips[i];
		if (manid == chip->manid &&
		    (devid & chip->devid_mask) == chip->devid) {
			strlcpy(info->type, "jc42", I2C_NAME_SIZE);
			return 0;
		}
	}
	return -ENODEV;
}

<<<<<<< HEAD
static const u32 jc42_temp_config[] = {
	HWMON_T_INPUT | HWMON_T_MIN | HWMON_T_MAX | HWMON_T_CRIT |
	HWMON_T_MAX_HYST | HWMON_T_CRIT_HYST |
	HWMON_T_MIN_ALARM | HWMON_T_MAX_ALARM | HWMON_T_CRIT_ALARM,
	0
};

static const struct hwmon_channel_info jc42_temp = {
	.type = hwmon_temp,
	.config = jc42_temp_config,
};

static const struct hwmon_channel_info *jc42_info[] = {
	&jc42_temp,
=======
static const struct hwmon_channel_info *jc42_info[] = {
	HWMON_CHANNEL_INFO(temp,
			   HWMON_T_INPUT | HWMON_T_MIN | HWMON_T_MAX |
			   HWMON_T_CRIT | HWMON_T_MAX_HYST |
			   HWMON_T_CRIT_HYST | HWMON_T_MIN_ALARM |
			   HWMON_T_MAX_ALARM | HWMON_T_CRIT_ALARM),
>>>>>>> 24b8d41d
	NULL
};

static const struct hwmon_ops jc42_hwmon_ops = {
	.is_visible = jc42_is_visible,
	.read = jc42_read,
	.write = jc42_write,
};

static const struct hwmon_chip_info jc42_chip_info = {
	.ops = &jc42_hwmon_ops,
	.info = jc42_info,
};

<<<<<<< HEAD
static int jc42_probe(struct i2c_client *client, const struct i2c_device_id *id)
=======
static int jc42_probe(struct i2c_client *client)
>>>>>>> 24b8d41d
{
	struct device *dev = &client->dev;
	struct device *hwmon_dev;
	struct jc42_data *data;
	int config, cap;

	data = devm_kzalloc(dev, sizeof(struct jc42_data), GFP_KERNEL);
	if (!data)
		return -ENOMEM;

	data->client = client;
	i2c_set_clientdata(client, data);
	mutex_init(&data->update_lock);

	cap = i2c_smbus_read_word_swapped(client, JC42_REG_CAP);
	if (cap < 0)
		return cap;

	data->extended = !!(cap & JC42_CAP_RANGE);

	if (device_property_read_bool(dev, "smbus-timeout-disable")) {
		int smbus;

		/*
		 * Not all chips support this register, but from a
		 * quick read of various datasheets no chip appears
		 * incompatible with the below attempt to disable
		 * the timeout. And the whole thing is opt-in...
		 */
		smbus = i2c_smbus_read_word_swapped(client, JC42_REG_SMBUS);
		if (smbus < 0)
			return smbus;
		i2c_smbus_write_word_swapped(client, JC42_REG_SMBUS,
					     smbus | SMBUS_STMOUT);
	}

	config = i2c_smbus_read_word_swapped(client, JC42_REG_CONFIG);
	if (config < 0)
		return config;

	data->orig_config = config;
	if (config & JC42_CFG_SHUTDOWN) {
		config &= ~JC42_CFG_SHUTDOWN;
		i2c_smbus_write_word_swapped(client, JC42_REG_CONFIG, config);
	}
	data->config = config;

<<<<<<< HEAD
	hwmon_dev = devm_hwmon_device_register_with_info(dev, client->name,
=======
	hwmon_dev = devm_hwmon_device_register_with_info(dev, "jc42",
>>>>>>> 24b8d41d
							 data, &jc42_chip_info,
							 NULL);
	return PTR_ERR_OR_ZERO(hwmon_dev);
}

static int jc42_remove(struct i2c_client *client)
{
	struct jc42_data *data = i2c_get_clientdata(client);

	/* Restore original configuration except hysteresis */
	if ((data->config & ~JC42_CFG_HYST_MASK) !=
	    (data->orig_config & ~JC42_CFG_HYST_MASK)) {
		int config;

		config = (data->orig_config & ~JC42_CFG_HYST_MASK)
		  | (data->config & JC42_CFG_HYST_MASK);
		i2c_smbus_write_word_swapped(client, JC42_REG_CONFIG, config);
	}
	return 0;
}

#ifdef CONFIG_PM

static int jc42_suspend(struct device *dev)
{
	struct jc42_data *data = dev_get_drvdata(dev);

	data->config |= JC42_CFG_SHUTDOWN;
	i2c_smbus_write_word_swapped(data->client, JC42_REG_CONFIG,
				     data->config);
	return 0;
}

static int jc42_resume(struct device *dev)
{
	struct jc42_data *data = dev_get_drvdata(dev);

	data->config &= ~JC42_CFG_SHUTDOWN;
	i2c_smbus_write_word_swapped(data->client, JC42_REG_CONFIG,
				     data->config);
	return 0;
}

static const struct dev_pm_ops jc42_dev_pm_ops = {
	.suspend = jc42_suspend,
	.resume = jc42_resume,
};

#define JC42_DEV_PM_OPS (&jc42_dev_pm_ops)
#else
#define JC42_DEV_PM_OPS NULL
#endif /* CONFIG_PM */

static const struct i2c_device_id jc42_id[] = {
	{ "jc42", 0 },
	{ }
};
MODULE_DEVICE_TABLE(i2c, jc42_id);

#ifdef CONFIG_OF
static const struct of_device_id jc42_of_ids[] = {
	{ .compatible = "jedec,jc-42.4-temp", },
	{ }
};
MODULE_DEVICE_TABLE(of, jc42_of_ids);
#endif

static struct i2c_driver jc42_driver = {
	.class		= I2C_CLASS_SPD | I2C_CLASS_HWMON,
	.driver = {
		.name	= "jc42",
		.pm = JC42_DEV_PM_OPS,
		.of_match_table = of_match_ptr(jc42_of_ids),
	},
	.probe_new	= jc42_probe,
	.remove		= jc42_remove,
	.id_table	= jc42_id,
	.detect		= jc42_detect,
	.address_list	= normal_i2c,
};

module_i2c_driver(jc42_driver);

MODULE_AUTHOR("Guenter Roeck <linux@roeck-us.net>");
MODULE_DESCRIPTION("JC42 driver");
MODULE_LICENSE("GPL");<|MERGE_RESOLUTION|>--- conflicted
+++ resolved
@@ -377,27 +377,12 @@
 {
 	const struct jc42_data *data = _data;
 	unsigned int config = data->config;
-<<<<<<< HEAD
-	umode_t mode = S_IRUGO;
-=======
 	umode_t mode = 0444;
->>>>>>> 24b8d41d
 
 	switch (attr) {
 	case hwmon_temp_min:
 	case hwmon_temp_max:
 		if (!(config & JC42_CFG_EVENT_LOCK))
-<<<<<<< HEAD
-			mode |= S_IWUSR;
-		break;
-	case hwmon_temp_crit:
-		if (!(config & JC42_CFG_TCRIT_LOCK))
-			mode |= S_IWUSR;
-		break;
-	case hwmon_temp_crit_hyst:
-		if (!(config & (JC42_CFG_EVENT_LOCK | JC42_CFG_TCRIT_LOCK)))
-			mode |= S_IWUSR;
-=======
 			mode |= 0200;
 		break;
 	case hwmon_temp_crit:
@@ -407,7 +392,6 @@
 	case hwmon_temp_crit_hyst:
 		if (!(config & (JC42_CFG_EVENT_LOCK | JC42_CFG_TCRIT_LOCK)))
 			mode |= 0200;
->>>>>>> 24b8d41d
 		break;
 	case hwmon_temp_input:
 	case hwmon_temp_max_hyst:
@@ -454,29 +438,12 @@
 	return -ENODEV;
 }
 
-<<<<<<< HEAD
-static const u32 jc42_temp_config[] = {
-	HWMON_T_INPUT | HWMON_T_MIN | HWMON_T_MAX | HWMON_T_CRIT |
-	HWMON_T_MAX_HYST | HWMON_T_CRIT_HYST |
-	HWMON_T_MIN_ALARM | HWMON_T_MAX_ALARM | HWMON_T_CRIT_ALARM,
-	0
-};
-
-static const struct hwmon_channel_info jc42_temp = {
-	.type = hwmon_temp,
-	.config = jc42_temp_config,
-};
-
-static const struct hwmon_channel_info *jc42_info[] = {
-	&jc42_temp,
-=======
 static const struct hwmon_channel_info *jc42_info[] = {
 	HWMON_CHANNEL_INFO(temp,
 			   HWMON_T_INPUT | HWMON_T_MIN | HWMON_T_MAX |
 			   HWMON_T_CRIT | HWMON_T_MAX_HYST |
 			   HWMON_T_CRIT_HYST | HWMON_T_MIN_ALARM |
 			   HWMON_T_MAX_ALARM | HWMON_T_CRIT_ALARM),
->>>>>>> 24b8d41d
 	NULL
 };
 
@@ -491,11 +458,7 @@
 	.info = jc42_info,
 };
 
-<<<<<<< HEAD
-static int jc42_probe(struct i2c_client *client, const struct i2c_device_id *id)
-=======
 static int jc42_probe(struct i2c_client *client)
->>>>>>> 24b8d41d
 {
 	struct device *dev = &client->dev;
 	struct device *hwmon_dev;
@@ -543,11 +506,7 @@
 	}
 	data->config = config;
 
-<<<<<<< HEAD
-	hwmon_dev = devm_hwmon_device_register_with_info(dev, client->name,
-=======
 	hwmon_dev = devm_hwmon_device_register_with_info(dev, "jc42",
->>>>>>> 24b8d41d
 							 data, &jc42_chip_info,
 							 NULL);
 	return PTR_ERR_OR_ZERO(hwmon_dev);
