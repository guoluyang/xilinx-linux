// SPDX-License-Identifier: GPL-2.0-only
/* Hwmon client for industrial I/O devices
 *
 * Copyright (c) 2011 Jonathan Cameron
 */

#include <linux/kernel.h>
#include <linux/slab.h>
#include <linux/module.h>
#include <linux/err.h>
#include <linux/platform_device.h>
#include <linux/hwmon.h>
#include <linux/of.h>
#include <linux/hwmon-sysfs.h>
#include <linux/iio/consumer.h>
#include <linux/iio/types.h>

/**
 * struct iio_hwmon_state - device instance state
 * @channels:		filled with array of channels from iio
 * @num_channels:	number of channels in channels (saves counting twice)
 * @attr_group:		the group of attributes
 * @groups:		null terminated array of attribute groups
 * @attrs:		null terminated array of attribute pointers.
 */
struct iio_hwmon_state {
	struct iio_channel *channels;
	int num_channels;
	struct attribute_group attr_group;
	const struct attribute_group *groups[2];
	struct attribute **attrs;
};

/*
 * Assumes that IIO and hwmon operate in the same base units.
 * This is supposed to be true, but needs verification for
 * new channel types.
 */
static ssize_t iio_hwmon_read_val(struct device *dev,
				  struct device_attribute *attr,
				  char *buf)
{
	int result;
	int ret;
	struct sensor_device_attribute *sattr = to_sensor_dev_attr(attr);
	struct iio_hwmon_state *state = dev_get_drvdata(dev);
	struct iio_channel *chan = &state->channels[sattr->index];
	enum iio_chan_type type;

	ret = iio_read_channel_processed(chan, &result);
	if (ret < 0)
		return ret;

	ret = iio_get_channel_type(chan, &type);
	if (ret < 0)
		return ret;

	if (type == IIO_POWER)
		result *= 1000; /* mili-Watts to micro-Watts conversion */

	return sprintf(buf, "%d\n", result);
}

static int iio_hwmon_probe(struct platform_device *pdev)
{
	struct device *dev = &pdev->dev;
	struct iio_hwmon_state *st;
	struct sensor_device_attribute *a;
	int ret, i;
	int in_i = 1, temp_i = 1, curr_i = 1, humidity_i = 1, power_i = 1;
	enum iio_chan_type type;
	struct iio_channel *channels;
	struct device *hwmon_dev;
	char *sname;

<<<<<<< HEAD
	if (dev->of_node && dev->of_node->name)
		name = dev->of_node->name;

	channels = iio_channel_get_all(dev);
=======
	channels = devm_iio_channel_get_all(dev);
>>>>>>> 24b8d41d
	if (IS_ERR(channels)) {
		if (PTR_ERR(channels) == -ENODEV)
			return -EPROBE_DEFER;
		return PTR_ERR(channels);
	}

	st = devm_kzalloc(dev, sizeof(*st), GFP_KERNEL);
	if (st == NULL)
		return -ENOMEM;

	st->channels = channels;

	/* count how many attributes we have */
	while (st->channels[st->num_channels].indio_dev)
		st->num_channels++;

	st->attrs = devm_kcalloc(dev,
				 st->num_channels + 1, sizeof(*st->attrs),
				 GFP_KERNEL);
	if (st->attrs == NULL)
		return -ENOMEM;

	for (i = 0; i < st->num_channels; i++) {
		const char *prefix;
		int n;

		a = devm_kzalloc(dev, sizeof(*a), GFP_KERNEL);
		if (a == NULL)
			return -ENOMEM;

		sysfs_attr_init(&a->dev_attr.attr);
		ret = iio_get_channel_type(&st->channels[i], &type);
		if (ret < 0)
			return ret;

		switch (type) {
		case IIO_VOLTAGE:
<<<<<<< HEAD
			a->dev_attr.attr.name = devm_kasprintf(dev, GFP_KERNEL,
							       "in%d_input",
							       in_i++);
			break;
		case IIO_TEMP:
			a->dev_attr.attr.name = devm_kasprintf(dev, GFP_KERNEL,
							       "temp%d_input",
							       temp_i++);
			break;
		case IIO_CURRENT:
			a->dev_attr.attr.name = devm_kasprintf(dev, GFP_KERNEL,
							       "curr%d_input",
							       curr_i++);
			break;
		case IIO_HUMIDITYRELATIVE:
			a->dev_attr.attr.name = devm_kasprintf(dev, GFP_KERNEL,
							       "humidity%d_input",
							       humidity_i++);
=======
			n = in_i++;
			prefix = "in";
			break;
		case IIO_TEMP:
			n = temp_i++;
			prefix = "temp";
			break;
		case IIO_CURRENT:
			n = curr_i++;
			prefix = "curr";
			break;
		case IIO_POWER:
			n = power_i++;
			prefix = "power";
			break;
		case IIO_HUMIDITYRELATIVE:
			n = humidity_i++;
			prefix = "humidity";
>>>>>>> 24b8d41d
			break;
		default:
			return -EINVAL;
		}

		a->dev_attr.attr.name = devm_kasprintf(dev, GFP_KERNEL,
						       "%s%d_input",
						       prefix, n);
		if (a->dev_attr.attr.name == NULL)
			return -ENOMEM;

		a->dev_attr.show = iio_hwmon_read_val;
		a->dev_attr.attr.mode = 0444;
		a->index = i;
		st->attrs[i] = &a->dev_attr.attr;
	}

	st->attr_group.attrs = st->attrs;
	st->groups[0] = &st->attr_group;

	if (dev->of_node) {
		sname = devm_kasprintf(dev, GFP_KERNEL, "%pOFn", dev->of_node);
		if (!sname)
			return -ENOMEM;
		strreplace(sname, '-', '_');
	} else {
		sname = "iio_hwmon";
	}

	hwmon_dev = devm_hwmon_device_register_with_groups(dev, sname, st,
							   st->groups);
	return PTR_ERR_OR_ZERO(hwmon_dev);
}

static const struct of_device_id iio_hwmon_of_match[] = {
	{ .compatible = "iio-hwmon", },
	{ }
};
MODULE_DEVICE_TABLE(of, iio_hwmon_of_match);

static struct platform_driver __refdata iio_hwmon_driver = {
	.driver = {
		.name = "iio_hwmon",
		.of_match_table = iio_hwmon_of_match,
	},
	.probe = iio_hwmon_probe,
};

module_platform_driver(iio_hwmon_driver);

MODULE_AUTHOR("Jonathan Cameron <jic23@kernel.org>");
MODULE_DESCRIPTION("IIO to hwmon driver");
MODULE_LICENSE("GPL v2");<|MERGE_RESOLUTION|>--- conflicted
+++ resolved
@@ -73,14 +73,7 @@
 	struct device *hwmon_dev;
 	char *sname;
 
-<<<<<<< HEAD
-	if (dev->of_node && dev->of_node->name)
-		name = dev->of_node->name;
-
-	channels = iio_channel_get_all(dev);
-=======
 	channels = devm_iio_channel_get_all(dev);
->>>>>>> 24b8d41d
 	if (IS_ERR(channels)) {
 		if (PTR_ERR(channels) == -ENODEV)
 			return -EPROBE_DEFER;
@@ -118,26 +111,6 @@
 
 		switch (type) {
 		case IIO_VOLTAGE:
-<<<<<<< HEAD
-			a->dev_attr.attr.name = devm_kasprintf(dev, GFP_KERNEL,
-							       "in%d_input",
-							       in_i++);
-			break;
-		case IIO_TEMP:
-			a->dev_attr.attr.name = devm_kasprintf(dev, GFP_KERNEL,
-							       "temp%d_input",
-							       temp_i++);
-			break;
-		case IIO_CURRENT:
-			a->dev_attr.attr.name = devm_kasprintf(dev, GFP_KERNEL,
-							       "curr%d_input",
-							       curr_i++);
-			break;
-		case IIO_HUMIDITYRELATIVE:
-			a->dev_attr.attr.name = devm_kasprintf(dev, GFP_KERNEL,
-							       "humidity%d_input",
-							       humidity_i++);
-=======
 			n = in_i++;
 			prefix = "in";
 			break;
@@ -156,7 +129,6 @@
 		case IIO_HUMIDITYRELATIVE:
 			n = humidity_i++;
 			prefix = "humidity";
->>>>>>> 24b8d41d
 			break;
 		default:
 			return -EINVAL;
