// SPDX-License-Identifier: GPL-2.0-or-later
/*
 *  it87.c - Part of lm_sensors, Linux kernel modules for hardware
 *           monitoring.
 *
 *  The IT8705F is an LPC-based Super I/O part that contains UARTs, a
 *  parallel port, an IR port, a MIDI port, a floppy controller, etc., in
 *  addition to an Environment Controller (Enhanced Hardware Monitor and
 *  Fan Controller)
 *
 *  This driver supports only the Environment Controller in the IT8705F and
 *  similar parts.  The other devices are supported by different drivers.
 *
 *  Supports: IT8603E  Super I/O chip w/LPC interface
 *            IT8620E  Super I/O chip w/LPC interface
 *            IT8622E  Super I/O chip w/LPC interface
 *            IT8623E  Super I/O chip w/LPC interface
 *            IT8628E  Super I/O chip w/LPC interface
 *            IT8705F  Super I/O chip w/LPC interface
 *            IT8712F  Super I/O chip w/LPC interface
 *            IT8716F  Super I/O chip w/LPC interface
 *            IT8718F  Super I/O chip w/LPC interface
 *            IT8720F  Super I/O chip w/LPC interface
 *            IT8721F  Super I/O chip w/LPC interface
 *            IT8726F  Super I/O chip w/LPC interface
 *            IT8728F  Super I/O chip w/LPC interface
 *            IT8732F  Super I/O chip w/LPC interface
 *            IT8758E  Super I/O chip w/LPC interface
 *            IT8771E  Super I/O chip w/LPC interface
 *            IT8772E  Super I/O chip w/LPC interface
 *            IT8781F  Super I/O chip w/LPC interface
 *            IT8782F  Super I/O chip w/LPC interface
 *            IT8783E/F Super I/O chip w/LPC interface
 *            IT8786E  Super I/O chip w/LPC interface
 *            IT8790E  Super I/O chip w/LPC interface
 *            IT8792E  Super I/O chip w/LPC interface
 *            Sis950   A clone of the IT8705F
 *
 *  Copyright (C) 2001 Chris Gauthron
 *  Copyright (C) 2005-2010 Jean Delvare <jdelvare@suse.de>
<<<<<<< HEAD
 *
 *  This program is free software; you can redistribute it and/or modify
 *  it under the terms of the GNU General Public License as published by
 *  the Free Software Foundation; either version 2 of the License, or
 *  (at your option) any later version.
 *
 *  This program is distributed in the hope that it will be useful,
 *  but WITHOUT ANY WARRANTY; without even the implied warranty of
 *  MERCHANTABILITY or FITNESS FOR A PARTICULAR PURPOSE.  See the
 *  GNU General Public License for more details.
=======
>>>>>>> 24b8d41d
 */

#define pr_fmt(fmt) KBUILD_MODNAME ": " fmt

#include <linux/bitops.h>
#include <linux/module.h>
#include <linux/init.h>
#include <linux/slab.h>
#include <linux/jiffies.h>
#include <linux/platform_device.h>
#include <linux/hwmon.h>
#include <linux/hwmon-sysfs.h>
#include <linux/hwmon-vid.h>
#include <linux/err.h>
#include <linux/mutex.h>
#include <linux/sysfs.h>
#include <linux/string.h>
#include <linux/dmi.h>
#include <linux/acpi.h>
#include <linux/io.h>

#define DRVNAME "it87"

enum chips { it87, it8712, it8716, it8718, it8720, it8721, it8728, it8732,
<<<<<<< HEAD
	     it8771, it8772, it8781, it8782, it8783, it8786, it8790, it8603,
	     it8620, it8628 };
=======
	     it8771, it8772, it8781, it8782, it8783, it8786, it8790,
	     it8792, it8603, it8620, it8622, it8628 };
>>>>>>> 24b8d41d

static unsigned short force_id;
module_param(force_id, ushort, 0);
MODULE_PARM_DESC(force_id, "Override the detected device ID");

static struct platform_device *it87_pdev[2];

#define	REG_2E	0x2e	/* The register to read/write */
#define	REG_4E	0x4e	/* Secondary register to read/write */

#define	DEV	0x07	/* Register: Logical device select */
#define PME	0x04	/* The device with the fan registers in it */

/* The device with the IT8718F/IT8720F VID value in it */
#define GPIO	0x07

#define	DEVID	0x20	/* Register: Device ID */
#define	DEVREV	0x22	/* Register: Device Revision */

static inline int superio_inb(int ioreg, int reg)
{
	outb(reg, ioreg);
	return inb(ioreg + 1);
}

static inline void superio_outb(int ioreg, int reg, int val)
{
	outb(reg, ioreg);
	outb(val, ioreg + 1);
}

static int superio_inw(int ioreg, int reg)
{
	int val;

	outb(reg++, ioreg);
	val = inb(ioreg + 1) << 8;
	outb(reg, ioreg);
	val |= inb(ioreg + 1);
	return val;
}

static inline void superio_select(int ioreg, int ldn)
{
	outb(DEV, ioreg);
	outb(ldn, ioreg + 1);
}

static inline int superio_enter(int ioreg)
{
	/*
	 * Try to reserve ioreg and ioreg + 1 for exclusive access.
	 */
	if (!request_muxed_region(ioreg, 2, DRVNAME))
		return -EBUSY;

	outb(0x87, ioreg);
	outb(0x01, ioreg);
	outb(0x55, ioreg);
	outb(ioreg == REG_4E ? 0xaa : 0x55, ioreg);
	return 0;
}

static inline void superio_exit(int ioreg)
{
	outb(0x02, ioreg);
	outb(0x02, ioreg + 1);
	release_region(ioreg, 2);
}

/* Logical device 4 registers */
#define IT8712F_DEVID 0x8712
#define IT8705F_DEVID 0x8705
#define IT8716F_DEVID 0x8716
#define IT8718F_DEVID 0x8718
#define IT8720F_DEVID 0x8720
#define IT8721F_DEVID 0x8721
#define IT8726F_DEVID 0x8726
#define IT8728F_DEVID 0x8728
#define IT8732F_DEVID 0x8732
#define IT8792E_DEVID 0x8733
#define IT8771E_DEVID 0x8771
#define IT8772E_DEVID 0x8772
#define IT8781F_DEVID 0x8781
#define IT8782F_DEVID 0x8782
#define IT8783E_DEVID 0x8783
#define IT8786E_DEVID 0x8786
#define IT8790E_DEVID 0x8790
#define IT8603E_DEVID 0x8603
#define IT8620E_DEVID 0x8620
#define IT8622E_DEVID 0x8622
#define IT8623E_DEVID 0x8623
#define IT8628E_DEVID 0x8628
#define IT87_ACT_REG  0x30
#define IT87_BASE_REG 0x60

/* Logical device 7 registers (IT8712F and later) */
#define IT87_SIO_GPIO1_REG	0x25
#define IT87_SIO_GPIO2_REG	0x26
#define IT87_SIO_GPIO3_REG	0x27
#define IT87_SIO_GPIO4_REG	0x28
#define IT87_SIO_GPIO5_REG	0x29
#define IT87_SIO_PINX1_REG	0x2a	/* Pin selection */
#define IT87_SIO_PINX2_REG	0x2c	/* Pin selection */
#define IT87_SIO_SPI_REG	0xef	/* SPI function pin select */
#define IT87_SIO_VID_REG	0xfc	/* VID value */
#define IT87_SIO_BEEP_PIN_REG	0xf6	/* Beep pin mapping */

/* Update battery voltage after every reading if true */
static bool update_vbat;

/* Not all BIOSes properly configure the PWM registers */
static bool fix_pwm_polarity;

/* Many IT87 constants specified below */

/* Length of ISA address segment */
#define IT87_EXTENT 8

/* Length of ISA address segment for Environmental Controller */
#define IT87_EC_EXTENT 2

/* Offset of EC registers from ISA base address */
#define IT87_EC_OFFSET 5

/* Where are the ISA address/data registers relative to the EC base address */
#define IT87_ADDR_REG_OFFSET 0
#define IT87_DATA_REG_OFFSET 1

/*----- The IT87 registers -----*/

#define IT87_REG_CONFIG        0x00

#define IT87_REG_ALARM1        0x01
#define IT87_REG_ALARM2        0x02
#define IT87_REG_ALARM3        0x03

/*
 * The IT8718F and IT8720F have the VID value in a different register, in
 * Super-I/O configuration space.
 */
#define IT87_REG_VID           0x0a
/*
 * The IT8705F and IT8712F earlier than revision 0x08 use register 0x0b
 * for fan divisors. Later IT8712F revisions must use 16-bit tachometer
 * mode.
 */
#define IT87_REG_FAN_DIV       0x0b
#define IT87_REG_FAN_16BIT     0x0c

/*
 * Monitors:
 * - up to 13 voltage (0 to 7, battery, avcc, 10 to 12)
 * - up to 6 temp (1 to 6)
 * - up to 6 fan (1 to 6)
 */

static const u8 IT87_REG_FAN[]         = { 0x0d, 0x0e, 0x0f, 0x80, 0x82, 0x4c };
static const u8 IT87_REG_FAN_MIN[]     = { 0x10, 0x11, 0x12, 0x84, 0x86, 0x4e };
static const u8 IT87_REG_FANX[]        = { 0x18, 0x19, 0x1a, 0x81, 0x83, 0x4d };
static const u8 IT87_REG_FANX_MIN[]    = { 0x1b, 0x1c, 0x1d, 0x85, 0x87, 0x4f };
static const u8 IT87_REG_TEMP_OFFSET[] = { 0x56, 0x57, 0x59 };

#define IT87_REG_FAN_MAIN_CTRL 0x13
#define IT87_REG_FAN_CTL       0x14
static const u8 IT87_REG_PWM[]         = { 0x15, 0x16, 0x17, 0x7f, 0xa7, 0xaf };
static const u8 IT87_REG_PWM_DUTY[]    = { 0x63, 0x6b, 0x73, 0x7b, 0xa3, 0xab };

static const u8 IT87_REG_VIN[]	= { 0x20, 0x21, 0x22, 0x23, 0x24, 0x25, 0x26,
				    0x27, 0x28, 0x2f, 0x2c, 0x2d, 0x2e };

#define IT87_REG_TEMP(nr)      (0x29 + (nr))

#define IT87_REG_VIN_MAX(nr)   (0x30 + (nr) * 2)
#define IT87_REG_VIN_MIN(nr)   (0x31 + (nr) * 2)
#define IT87_REG_TEMP_HIGH(nr) (0x40 + (nr) * 2)
#define IT87_REG_TEMP_LOW(nr)  (0x41 + (nr) * 2)

#define IT87_REG_VIN_ENABLE    0x50
#define IT87_REG_TEMP_ENABLE   0x51
#define IT87_REG_TEMP_EXTRA    0x55
#define IT87_REG_BEEP_ENABLE   0x5c

#define IT87_REG_CHIPID        0x58

static const u8 IT87_REG_AUTO_BASE[] = { 0x60, 0x68, 0x70, 0x78, 0xa0, 0xa8 };

#define IT87_REG_AUTO_TEMP(nr, i) (IT87_REG_AUTO_BASE[nr] + (i))
#define IT87_REG_AUTO_PWM(nr, i)  (IT87_REG_AUTO_BASE[nr] + 5 + (i))

#define IT87_REG_TEMP456_ENABLE	0x77

#define NUM_VIN			ARRAY_SIZE(IT87_REG_VIN)
#define NUM_VIN_LIMIT		8
#define NUM_TEMP		6
#define NUM_TEMP_OFFSET		ARRAY_SIZE(IT87_REG_TEMP_OFFSET)
#define NUM_TEMP_LIMIT		3
#define NUM_FAN			ARRAY_SIZE(IT87_REG_FAN)
#define NUM_FAN_DIV		3
#define NUM_PWM			ARRAY_SIZE(IT87_REG_PWM)
#define NUM_AUTO_PWM		ARRAY_SIZE(IT87_REG_PWM)

struct it87_devices {
	const char *name;
	const char * const suffix;
	u32 features;
	u8 peci_mask;
	u8 old_peci_mask;
};

#define FEAT_12MV_ADC		BIT(0)
#define FEAT_NEWER_AUTOPWM	BIT(1)
#define FEAT_OLD_AUTOPWM	BIT(2)
#define FEAT_16BIT_FANS		BIT(3)
#define FEAT_TEMP_OFFSET	BIT(4)
#define FEAT_TEMP_PECI		BIT(5)
#define FEAT_TEMP_OLD_PECI	BIT(6)
#define FEAT_FAN16_CONFIG	BIT(7)	/* Need to enable 16-bit fans */
#define FEAT_FIVE_FANS		BIT(8)	/* Supports five fans */
#define FEAT_VID		BIT(9)	/* Set if chip supports VID */
#define FEAT_IN7_INTERNAL	BIT(10)	/* Set if in7 is internal */
#define FEAT_SIX_FANS		BIT(11)	/* Supports six fans */
#define FEAT_10_9MV_ADC		BIT(12)
#define FEAT_AVCC3		BIT(13)	/* Chip supports in9/AVCC3 */
<<<<<<< HEAD
#define FEAT_SIX_PWM		BIT(14)	/* Chip supports 6 pwm chn */
#define FEAT_PWM_FREQ2		BIT(15)	/* Separate pwm freq 2 */
#define FEAT_SIX_TEMP		BIT(16)	/* Up to 6 temp sensors */
=======
#define FEAT_FIVE_PWM		BIT(14)	/* Chip supports 5 pwm chn */
#define FEAT_SIX_PWM		BIT(15)	/* Chip supports 6 pwm chn */
#define FEAT_PWM_FREQ2		BIT(16)	/* Separate pwm freq 2 */
#define FEAT_SIX_TEMP		BIT(17)	/* Up to 6 temp sensors */
#define FEAT_VIN3_5V		BIT(18)	/* VIN3 connected to +5V */
>>>>>>> 24b8d41d

static const struct it87_devices it87_devices[] = {
	[it87] = {
		.name = "it87",
		.suffix = "F",
		.features = FEAT_OLD_AUTOPWM,	/* may need to overwrite */
	},
	[it8712] = {
		.name = "it8712",
		.suffix = "F",
		.features = FEAT_OLD_AUTOPWM | FEAT_VID,
						/* may need to overwrite */
	},
	[it8716] = {
		.name = "it8716",
		.suffix = "F",
		.features = FEAT_16BIT_FANS | FEAT_TEMP_OFFSET | FEAT_VID
		  | FEAT_FAN16_CONFIG | FEAT_FIVE_FANS | FEAT_PWM_FREQ2,
	},
	[it8718] = {
		.name = "it8718",
		.suffix = "F",
		.features = FEAT_16BIT_FANS | FEAT_TEMP_OFFSET | FEAT_VID
		  | FEAT_TEMP_OLD_PECI | FEAT_FAN16_CONFIG | FEAT_FIVE_FANS
		  | FEAT_PWM_FREQ2,
		.old_peci_mask = 0x4,
	},
	[it8720] = {
		.name = "it8720",
		.suffix = "F",
		.features = FEAT_16BIT_FANS | FEAT_TEMP_OFFSET | FEAT_VID
		  | FEAT_TEMP_OLD_PECI | FEAT_FAN16_CONFIG | FEAT_FIVE_FANS
		  | FEAT_PWM_FREQ2,
		.old_peci_mask = 0x4,
	},
	[it8721] = {
		.name = "it8721",
		.suffix = "F",
		.features = FEAT_NEWER_AUTOPWM | FEAT_12MV_ADC | FEAT_16BIT_FANS
		  | FEAT_TEMP_OFFSET | FEAT_TEMP_OLD_PECI | FEAT_TEMP_PECI
		  | FEAT_FAN16_CONFIG | FEAT_FIVE_FANS | FEAT_IN7_INTERNAL
		  | FEAT_PWM_FREQ2,
		.peci_mask = 0x05,
		.old_peci_mask = 0x02,	/* Actually reports PCH */
	},
	[it8728] = {
		.name = "it8728",
		.suffix = "F",
		.features = FEAT_NEWER_AUTOPWM | FEAT_12MV_ADC | FEAT_16BIT_FANS
		  | FEAT_TEMP_OFFSET | FEAT_TEMP_PECI | FEAT_FIVE_FANS
		  | FEAT_IN7_INTERNAL | FEAT_PWM_FREQ2,
		.peci_mask = 0x07,
	},
	[it8732] = {
		.name = "it8732",
		.suffix = "F",
		.features = FEAT_NEWER_AUTOPWM | FEAT_16BIT_FANS
		  | FEAT_TEMP_OFFSET | FEAT_TEMP_OLD_PECI | FEAT_TEMP_PECI
		  | FEAT_10_9MV_ADC | FEAT_IN7_INTERNAL,
		.peci_mask = 0x07,
		.old_peci_mask = 0x02,	/* Actually reports PCH */
	},
	[it8771] = {
		.name = "it8771",
		.suffix = "E",
		.features = FEAT_NEWER_AUTOPWM | FEAT_12MV_ADC | FEAT_16BIT_FANS
		  | FEAT_TEMP_OFFSET | FEAT_TEMP_PECI | FEAT_IN7_INTERNAL
		  | FEAT_PWM_FREQ2,
				/* PECI: guesswork */
				/* 12mV ADC (OHM) */
				/* 16 bit fans (OHM) */
				/* three fans, always 16 bit (guesswork) */
		.peci_mask = 0x07,
	},
	[it8772] = {
		.name = "it8772",
		.suffix = "E",
		.features = FEAT_NEWER_AUTOPWM | FEAT_12MV_ADC | FEAT_16BIT_FANS
		  | FEAT_TEMP_OFFSET | FEAT_TEMP_PECI | FEAT_IN7_INTERNAL
		  | FEAT_PWM_FREQ2,
				/* PECI (coreboot) */
				/* 12mV ADC (HWSensors4, OHM) */
				/* 16 bit fans (HWSensors4, OHM) */
				/* three fans, always 16 bit (datasheet) */
		.peci_mask = 0x07,
	},
	[it8781] = {
		.name = "it8781",
		.suffix = "F",
		.features = FEAT_16BIT_FANS | FEAT_TEMP_OFFSET
		  | FEAT_TEMP_OLD_PECI | FEAT_FAN16_CONFIG | FEAT_PWM_FREQ2,
		.old_peci_mask = 0x4,
	},
	[it8782] = {
		.name = "it8782",
		.suffix = "F",
		.features = FEAT_16BIT_FANS | FEAT_TEMP_OFFSET
		  | FEAT_TEMP_OLD_PECI | FEAT_FAN16_CONFIG | FEAT_PWM_FREQ2,
		.old_peci_mask = 0x4,
	},
	[it8783] = {
		.name = "it8783",
		.suffix = "E/F",
		.features = FEAT_16BIT_FANS | FEAT_TEMP_OFFSET
		  | FEAT_TEMP_OLD_PECI | FEAT_FAN16_CONFIG | FEAT_PWM_FREQ2,
		.old_peci_mask = 0x4,
	},
	[it8786] = {
		.name = "it8786",
		.suffix = "E",
		.features = FEAT_NEWER_AUTOPWM | FEAT_12MV_ADC | FEAT_16BIT_FANS
		  | FEAT_TEMP_OFFSET | FEAT_TEMP_PECI | FEAT_IN7_INTERNAL
		  | FEAT_PWM_FREQ2,
		.peci_mask = 0x07,
	},
	[it8790] = {
		.name = "it8790",
		.suffix = "E",
		.features = FEAT_NEWER_AUTOPWM | FEAT_12MV_ADC | FEAT_16BIT_FANS
		  | FEAT_TEMP_OFFSET | FEAT_TEMP_PECI | FEAT_IN7_INTERNAL
		  | FEAT_PWM_FREQ2,
<<<<<<< HEAD
=======
		.peci_mask = 0x07,
	},
	[it8792] = {
		.name = "it8792",
		.suffix = "E",
		.features = FEAT_NEWER_AUTOPWM | FEAT_16BIT_FANS
		  | FEAT_TEMP_OFFSET | FEAT_TEMP_OLD_PECI | FEAT_TEMP_PECI
		  | FEAT_10_9MV_ADC | FEAT_IN7_INTERNAL,
>>>>>>> 24b8d41d
		.peci_mask = 0x07,
		.old_peci_mask = 0x02,	/* Actually reports PCH */
	},
	[it8603] = {
		.name = "it8603",
		.suffix = "E",
		.features = FEAT_NEWER_AUTOPWM | FEAT_12MV_ADC | FEAT_16BIT_FANS
		  | FEAT_TEMP_OFFSET | FEAT_TEMP_PECI | FEAT_IN7_INTERNAL
		  | FEAT_AVCC3 | FEAT_PWM_FREQ2,
		.peci_mask = 0x07,
	},
	[it8620] = {
		.name = "it8620",
		.suffix = "E",
		.features = FEAT_NEWER_AUTOPWM | FEAT_12MV_ADC | FEAT_16BIT_FANS
		  | FEAT_TEMP_OFFSET | FEAT_TEMP_PECI | FEAT_SIX_FANS
		  | FEAT_IN7_INTERNAL | FEAT_SIX_PWM | FEAT_PWM_FREQ2
<<<<<<< HEAD
		  | FEAT_SIX_TEMP,
=======
		  | FEAT_SIX_TEMP | FEAT_VIN3_5V,
		.peci_mask = 0x07,
	},
	[it8622] = {
		.name = "it8622",
		.suffix = "E",
		.features = FEAT_NEWER_AUTOPWM | FEAT_12MV_ADC | FEAT_16BIT_FANS
		  | FEAT_TEMP_OFFSET | FEAT_TEMP_PECI | FEAT_FIVE_FANS
		  | FEAT_FIVE_PWM | FEAT_IN7_INTERNAL | FEAT_PWM_FREQ2
		  | FEAT_AVCC3 | FEAT_VIN3_5V,
>>>>>>> 24b8d41d
		.peci_mask = 0x07,
	},
	[it8628] = {
		.name = "it8628",
		.suffix = "E",
		.features = FEAT_NEWER_AUTOPWM | FEAT_12MV_ADC | FEAT_16BIT_FANS
		  | FEAT_TEMP_OFFSET | FEAT_TEMP_PECI | FEAT_SIX_FANS
		  | FEAT_IN7_INTERNAL | FEAT_SIX_PWM | FEAT_PWM_FREQ2
<<<<<<< HEAD
		  | FEAT_SIX_TEMP,
=======
		  | FEAT_SIX_TEMP | FEAT_VIN3_5V,
>>>>>>> 24b8d41d
		.peci_mask = 0x07,
	},
};

#define has_16bit_fans(data)	((data)->features & FEAT_16BIT_FANS)
#define has_12mv_adc(data)	((data)->features & FEAT_12MV_ADC)
#define has_10_9mv_adc(data)	((data)->features & FEAT_10_9MV_ADC)
#define has_newer_autopwm(data)	((data)->features & FEAT_NEWER_AUTOPWM)
#define has_old_autopwm(data)	((data)->features & FEAT_OLD_AUTOPWM)
#define has_temp_offset(data)	((data)->features & FEAT_TEMP_OFFSET)
#define has_temp_peci(data, nr)	(((data)->features & FEAT_TEMP_PECI) && \
				 ((data)->peci_mask & BIT(nr)))
#define has_temp_old_peci(data, nr) \
				(((data)->features & FEAT_TEMP_OLD_PECI) && \
				 ((data)->old_peci_mask & BIT(nr)))
#define has_fan16_config(data)	((data)->features & FEAT_FAN16_CONFIG)
#define has_five_fans(data)	((data)->features & (FEAT_FIVE_FANS | \
						     FEAT_SIX_FANS))
#define has_vid(data)		((data)->features & FEAT_VID)
#define has_in7_internal(data)	((data)->features & FEAT_IN7_INTERNAL)
#define has_six_fans(data)	((data)->features & FEAT_SIX_FANS)
#define has_avcc3(data)		((data)->features & FEAT_AVCC3)
<<<<<<< HEAD
#define has_six_pwm(data)	((data)->features & FEAT_SIX_PWM)
#define has_pwm_freq2(data)	((data)->features & FEAT_PWM_FREQ2)
#define has_six_temp(data)	((data)->features & FEAT_SIX_TEMP)
=======
#define has_five_pwm(data)	((data)->features & (FEAT_FIVE_PWM \
						     | FEAT_SIX_PWM))
#define has_six_pwm(data)	((data)->features & FEAT_SIX_PWM)
#define has_pwm_freq2(data)	((data)->features & FEAT_PWM_FREQ2)
#define has_six_temp(data)	((data)->features & FEAT_SIX_TEMP)
#define has_vin3_5v(data)	((data)->features & FEAT_VIN3_5V)
>>>>>>> 24b8d41d

struct it87_sio_data {
	int sioaddr;
	enum chips type;
	/* Values read from Super-I/O config space */
	u8 revision;
	u8 vid_value;
	u8 beep_pin;
	u8 internal;	/* Internal sensors can be labeled */
	bool need_in7_reroute;
	/* Features skipped based on config or DMI */
	u16 skip_in;
	u8 skip_vid;
	u8 skip_fan;
	u8 skip_pwm;
	u8 skip_temp;
};

/*
 * For each registered chip, we need to keep some data in memory.
 * The structure is dynamically allocated.
 */
struct it87_data {
	const struct attribute_group *groups[7];
<<<<<<< HEAD
=======
	int sioaddr;
>>>>>>> 24b8d41d
	enum chips type;
	u32 features;
	u8 peci_mask;
	u8 old_peci_mask;

	unsigned short addr;
	const char *name;
	struct mutex update_lock;
	char valid;		/* !=0 if following fields are valid */
	unsigned long last_updated;	/* In jiffies */

	u16 in_scaled;		/* Internal voltage sensors are scaled */
	u16 in_internal;	/* Bitfield, internal sensors (for labels) */
	u16 has_in;		/* Bitfield, voltage sensors enabled */
	u8 in[NUM_VIN][3];		/* [nr][0]=in, [1]=min, [2]=max */
<<<<<<< HEAD
=======
	bool need_in7_reroute;
>>>>>>> 24b8d41d
	u8 has_fan;		/* Bitfield, fans enabled */
	u16 fan[NUM_FAN][2];	/* Register values, [nr][0]=fan, [1]=min */
	u8 has_temp;		/* Bitfield, temp sensors enabled */
	s8 temp[NUM_TEMP][4];	/* [nr][0]=temp, [1]=min, [2]=max, [3]=offset */
	u8 sensor;		/* Register value (IT87_REG_TEMP_ENABLE) */
	u8 extra;		/* Register value (IT87_REG_TEMP_EXTRA) */
	u8 fan_div[NUM_FAN_DIV];/* Register encoding, shifted right */
	bool has_vid;		/* True if VID supported */
	u8 vid;			/* Register encoding, combined */
	u8 vrm;
	u32 alarms;		/* Register encoding, combined */
	bool has_beep;		/* true if beep supported */
	u8 beeps;		/* Register encoding */
	u8 fan_main_ctrl;	/* Register value */
	u8 fan_ctl;		/* Register value */

	/*
	 * The following 3 arrays correspond to the same registers up to
	 * the IT8720F. The meaning of bits 6-0 depends on the value of bit
	 * 7, and we want to preserve settings on mode changes, so we have
	 * to track all values separately.
	 * Starting with the IT8721F, the manual PWM duty cycles are stored
	 * in separate registers (8-bit values), so the separate tracking
	 * is no longer needed, but it is still done to keep the driver
	 * simple.
	 */
	u8 has_pwm;		/* Bitfield, pwm control enabled */
	u8 pwm_ctrl[NUM_PWM];	/* Register value */
	u8 pwm_duty[NUM_PWM];	/* Manual PWM value set by user */
	u8 pwm_temp_map[NUM_PWM];/* PWM to temp. chan. mapping (bits 1-0) */

	/* Automatic fan speed control registers */
	u8 auto_pwm[NUM_AUTO_PWM][4];	/* [nr][3] is hard-coded */
	s8 auto_temp[NUM_AUTO_PWM][5];	/* [nr][0] is point1_temp_hyst */
};

static int adc_lsb(const struct it87_data *data, int nr)
{
	int lsb;

	if (has_12mv_adc(data))
		lsb = 120;
	else if (has_10_9mv_adc(data))
		lsb = 109;
	else
		lsb = 160;
	if (data->in_scaled & BIT(nr))
		lsb <<= 1;
	return lsb;
}

static u8 in_to_reg(const struct it87_data *data, int nr, long val)
{
	val = DIV_ROUND_CLOSEST(val * 10, adc_lsb(data, nr));
	return clamp_val(val, 0, 255);
}

static int in_from_reg(const struct it87_data *data, int nr, int val)
{
	return DIV_ROUND_CLOSEST(val * adc_lsb(data, nr), 10);
}

static inline u8 FAN_TO_REG(long rpm, int div)
{
	if (rpm == 0)
		return 255;
	rpm = clamp_val(rpm, 1, 1000000);
	return clamp_val((1350000 + rpm * div / 2) / (rpm * div), 1, 254);
}

static inline u16 FAN16_TO_REG(long rpm)
{
	if (rpm == 0)
		return 0xffff;
	return clamp_val((1350000 + rpm) / (rpm * 2), 1, 0xfffe);
}

#define FAN_FROM_REG(val, div) ((val) == 0 ? -1 : (val) == 255 ? 0 : \
				1350000 / ((val) * (div)))
/* The divider is fixed to 2 in 16-bit mode */
#define FAN16_FROM_REG(val) ((val) == 0 ? -1 : (val) == 0xffff ? 0 : \
			     1350000 / ((val) * 2))

#define TEMP_TO_REG(val) (clamp_val(((val) < 0 ? (((val) - 500) / 1000) : \
				    ((val) + 500) / 1000), -128, 127))
#define TEMP_FROM_REG(val) ((val) * 1000)

static u8 pwm_to_reg(const struct it87_data *data, long val)
{
	if (has_newer_autopwm(data))
		return val;
	else
		return val >> 1;
}

static int pwm_from_reg(const struct it87_data *data, u8 reg)
{
	if (has_newer_autopwm(data))
		return reg;
	else
		return (reg & 0x7f) << 1;
}

static int DIV_TO_REG(int val)
{
	int answer = 0;

	while (answer < 7 && (val >>= 1))
		answer++;
	return answer;
}

#define DIV_FROM_REG(val) BIT(val)

/*
 * PWM base frequencies. The frequency has to be divided by either 128 or 256,
 * depending on the chip type, to calculate the actual PWM frequency.
 *
 * Some of the chip datasheets suggest a base frequency of 51 kHz instead
 * of 750 kHz for the slowest base frequency, resulting in a PWM frequency
 * of 200 Hz. Sometimes both PWM frequency select registers are affected,
 * sometimes just one. It is unknown if this is a datasheet error or real,
 * so this is ignored for now.
 */
static const unsigned int pwm_freq[8] = {
	48000000,
	24000000,
	12000000,
	8000000,
	6000000,
	3000000,
	1500000,
	750000,
};

/*
 * Must be called with data->update_lock held, except during initialization.
 * We ignore the IT87 BUSY flag at this moment - it could lead to deadlocks,
 * would slow down the IT87 access and should not be necessary.
 */
static int it87_read_value(struct it87_data *data, u8 reg)
{
	outb_p(reg, data->addr + IT87_ADDR_REG_OFFSET);
	return inb_p(data->addr + IT87_DATA_REG_OFFSET);
}
<<<<<<< HEAD

/*
 * Must be called with data->update_lock held, except during initialization.
 * We ignore the IT87 BUSY flag at this moment - it could lead to deadlocks,
 * would slow down the IT87 access and should not be necessary.
 */
static void it87_write_value(struct it87_data *data, u8 reg, u8 value)
{
	outb_p(reg, data->addr + IT87_ADDR_REG_OFFSET);
	outb_p(value, data->addr + IT87_DATA_REG_OFFSET);
}

static void it87_update_pwm_ctrl(struct it87_data *data, int nr)
{
	data->pwm_ctrl[nr] = it87_read_value(data, IT87_REG_PWM[nr]);
	if (has_newer_autopwm(data)) {
		data->pwm_temp_map[nr] = data->pwm_ctrl[nr] & 0x03;
		data->pwm_duty[nr] = it87_read_value(data,
						     IT87_REG_PWM_DUTY[nr]);
	} else {
		if (data->pwm_ctrl[nr] & 0x80)	/* Automatic mode */
			data->pwm_temp_map[nr] = data->pwm_ctrl[nr] & 0x03;
		else				/* Manual mode */
			data->pwm_duty[nr] = data->pwm_ctrl[nr] & 0x7f;
	}

	if (has_old_autopwm(data)) {
		int i;

=======

/*
 * Must be called with data->update_lock held, except during initialization.
 * We ignore the IT87 BUSY flag at this moment - it could lead to deadlocks,
 * would slow down the IT87 access and should not be necessary.
 */
static void it87_write_value(struct it87_data *data, u8 reg, u8 value)
{
	outb_p(reg, data->addr + IT87_ADDR_REG_OFFSET);
	outb_p(value, data->addr + IT87_DATA_REG_OFFSET);
}

static void it87_update_pwm_ctrl(struct it87_data *data, int nr)
{
	data->pwm_ctrl[nr] = it87_read_value(data, IT87_REG_PWM[nr]);
	if (has_newer_autopwm(data)) {
		data->pwm_temp_map[nr] = data->pwm_ctrl[nr] & 0x03;
		data->pwm_duty[nr] = it87_read_value(data,
						     IT87_REG_PWM_DUTY[nr]);
	} else {
		if (data->pwm_ctrl[nr] & 0x80)	/* Automatic mode */
			data->pwm_temp_map[nr] = data->pwm_ctrl[nr] & 0x03;
		else				/* Manual mode */
			data->pwm_duty[nr] = data->pwm_ctrl[nr] & 0x7f;
	}

	if (has_old_autopwm(data)) {
		int i;

>>>>>>> 24b8d41d
		for (i = 0; i < 5 ; i++)
			data->auto_temp[nr][i] = it87_read_value(data,
						IT87_REG_AUTO_TEMP(nr, i));
		for (i = 0; i < 3 ; i++)
			data->auto_pwm[nr][i] = it87_read_value(data,
						IT87_REG_AUTO_PWM(nr, i));
	} else if (has_newer_autopwm(data)) {
		int i;

		/*
		 * 0: temperature hysteresis (base + 5)
		 * 1: fan off temperature (base + 0)
		 * 2: fan start temperature (base + 1)
		 * 3: fan max temperature (base + 2)
		 */
		data->auto_temp[nr][0] =
			it87_read_value(data, IT87_REG_AUTO_TEMP(nr, 5));

		for (i = 0; i < 3 ; i++)
			data->auto_temp[nr][i + 1] =
				it87_read_value(data,
						IT87_REG_AUTO_TEMP(nr, i));
		/*
		 * 0: start pwm value (base + 3)
		 * 1: pwm slope (base + 4, 1/8th pwm)
		 */
		data->auto_pwm[nr][0] =
			it87_read_value(data, IT87_REG_AUTO_TEMP(nr, 3));
		data->auto_pwm[nr][1] =
			it87_read_value(data, IT87_REG_AUTO_TEMP(nr, 4));
	}
}

static struct it87_data *it87_update_device(struct device *dev)
{
	struct it87_data *data = dev_get_drvdata(dev);
	int i;

	mutex_lock(&data->update_lock);

	if (time_after(jiffies, data->last_updated + HZ + HZ / 2) ||
	    !data->valid) {
		if (update_vbat) {
			/*
			 * Cleared after each update, so reenable.  Value
			 * returned by this read will be previous value
			 */
			it87_write_value(data, IT87_REG_CONFIG,
				it87_read_value(data, IT87_REG_CONFIG) | 0x40);
		}
		for (i = 0; i < NUM_VIN; i++) {
			if (!(data->has_in & BIT(i)))
				continue;

			data->in[i][0] =
				it87_read_value(data, IT87_REG_VIN[i]);

			/* VBAT and AVCC don't have limit registers */
			if (i >= NUM_VIN_LIMIT)
				continue;

			data->in[i][1] =
				it87_read_value(data, IT87_REG_VIN_MIN(i));
			data->in[i][2] =
				it87_read_value(data, IT87_REG_VIN_MAX(i));
		}

		for (i = 0; i < NUM_FAN; i++) {
			/* Skip disabled fans */
			if (!(data->has_fan & BIT(i)))
				continue;

			data->fan[i][1] =
				it87_read_value(data, IT87_REG_FAN_MIN[i]);
			data->fan[i][0] = it87_read_value(data,
				       IT87_REG_FAN[i]);
			/* Add high byte if in 16-bit mode */
			if (has_16bit_fans(data)) {
				data->fan[i][0] |= it87_read_value(data,
						IT87_REG_FANX[i]) << 8;
				data->fan[i][1] |= it87_read_value(data,
						IT87_REG_FANX_MIN[i]) << 8;
			}
		}
		for (i = 0; i < NUM_TEMP; i++) {
			if (!(data->has_temp & BIT(i)))
				continue;
			data->temp[i][0] =
				it87_read_value(data, IT87_REG_TEMP(i));

			if (has_temp_offset(data) && i < NUM_TEMP_OFFSET)
				data->temp[i][3] =
				  it87_read_value(data,
						  IT87_REG_TEMP_OFFSET[i]);

			if (i >= NUM_TEMP_LIMIT)
				continue;

			data->temp[i][1] =
				it87_read_value(data, IT87_REG_TEMP_LOW(i));
			data->temp[i][2] =
				it87_read_value(data, IT87_REG_TEMP_HIGH(i));
		}

		/* Newer chips don't have clock dividers */
		if ((data->has_fan & 0x07) && !has_16bit_fans(data)) {
			i = it87_read_value(data, IT87_REG_FAN_DIV);
			data->fan_div[0] = i & 0x07;
			data->fan_div[1] = (i >> 3) & 0x07;
			data->fan_div[2] = (i & 0x40) ? 3 : 1;
		}

		data->alarms =
			it87_read_value(data, IT87_REG_ALARM1) |
			(it87_read_value(data, IT87_REG_ALARM2) << 8) |
			(it87_read_value(data, IT87_REG_ALARM3) << 16);
		data->beeps = it87_read_value(data, IT87_REG_BEEP_ENABLE);

		data->fan_main_ctrl = it87_read_value(data,
				IT87_REG_FAN_MAIN_CTRL);
		data->fan_ctl = it87_read_value(data, IT87_REG_FAN_CTL);
		for (i = 0; i < NUM_PWM; i++) {
			if (!(data->has_pwm & BIT(i)))
				continue;
			it87_update_pwm_ctrl(data, i);
		}

		data->sensor = it87_read_value(data, IT87_REG_TEMP_ENABLE);
		data->extra = it87_read_value(data, IT87_REG_TEMP_EXTRA);
		/*
		 * The IT8705F does not have VID capability.
		 * The IT8718F and later don't use IT87_REG_VID for the
		 * same purpose.
		 */
		if (data->type == it8712 || data->type == it8716) {
			data->vid = it87_read_value(data, IT87_REG_VID);
			/*
			 * The older IT8712F revisions had only 5 VID pins,
			 * but we assume it is always safe to read 6 bits.
			 */
			data->vid &= 0x3f;
		}
		data->last_updated = jiffies;
		data->valid = 1;
	}

	mutex_unlock(&data->update_lock);

	return data;
}

static ssize_t show_in(struct device *dev, struct device_attribute *attr,
		       char *buf)
{
	struct sensor_device_attribute_2 *sattr = to_sensor_dev_attr_2(attr);
	struct it87_data *data = it87_update_device(dev);
	int index = sattr->index;
	int nr = sattr->nr;

	return sprintf(buf, "%d\n", in_from_reg(data, nr, data->in[nr][index]));
}

static ssize_t set_in(struct device *dev, struct device_attribute *attr,
		      const char *buf, size_t count)
{
	struct sensor_device_attribute_2 *sattr = to_sensor_dev_attr_2(attr);
	struct it87_data *data = dev_get_drvdata(dev);
	int index = sattr->index;
	int nr = sattr->nr;
	unsigned long val;

	if (kstrtoul(buf, 10, &val) < 0)
		return -EINVAL;

	mutex_lock(&data->update_lock);
	data->in[nr][index] = in_to_reg(data, nr, val);
	it87_write_value(data,
			 index == 1 ? IT87_REG_VIN_MIN(nr)
				    : IT87_REG_VIN_MAX(nr),
			 data->in[nr][index]);
	mutex_unlock(&data->update_lock);
	return count;
}

static SENSOR_DEVICE_ATTR_2(in0_input, S_IRUGO, show_in, NULL, 0, 0);
static SENSOR_DEVICE_ATTR_2(in0_min, S_IRUGO | S_IWUSR, show_in, set_in,
			    0, 1);
static SENSOR_DEVICE_ATTR_2(in0_max, S_IRUGO | S_IWUSR, show_in, set_in,
			    0, 2);

static SENSOR_DEVICE_ATTR_2(in1_input, S_IRUGO, show_in, NULL, 1, 0);
static SENSOR_DEVICE_ATTR_2(in1_min, S_IRUGO | S_IWUSR, show_in, set_in,
			    1, 1);
static SENSOR_DEVICE_ATTR_2(in1_max, S_IRUGO | S_IWUSR, show_in, set_in,
			    1, 2);

static SENSOR_DEVICE_ATTR_2(in2_input, S_IRUGO, show_in, NULL, 2, 0);
static SENSOR_DEVICE_ATTR_2(in2_min, S_IRUGO | S_IWUSR, show_in, set_in,
			    2, 1);
static SENSOR_DEVICE_ATTR_2(in2_max, S_IRUGO | S_IWUSR, show_in, set_in,
			    2, 2);

static SENSOR_DEVICE_ATTR_2(in3_input, S_IRUGO, show_in, NULL, 3, 0);
static SENSOR_DEVICE_ATTR_2(in3_min, S_IRUGO | S_IWUSR, show_in, set_in,
			    3, 1);
static SENSOR_DEVICE_ATTR_2(in3_max, S_IRUGO | S_IWUSR, show_in, set_in,
			    3, 2);

static SENSOR_DEVICE_ATTR_2(in4_input, S_IRUGO, show_in, NULL, 4, 0);
static SENSOR_DEVICE_ATTR_2(in4_min, S_IRUGO | S_IWUSR, show_in, set_in,
			    4, 1);
static SENSOR_DEVICE_ATTR_2(in4_max, S_IRUGO | S_IWUSR, show_in, set_in,
			    4, 2);

static SENSOR_DEVICE_ATTR_2(in5_input, S_IRUGO, show_in, NULL, 5, 0);
static SENSOR_DEVICE_ATTR_2(in5_min, S_IRUGO | S_IWUSR, show_in, set_in,
			    5, 1);
static SENSOR_DEVICE_ATTR_2(in5_max, S_IRUGO | S_IWUSR, show_in, set_in,
			    5, 2);

static SENSOR_DEVICE_ATTR_2(in6_input, S_IRUGO, show_in, NULL, 6, 0);
static SENSOR_DEVICE_ATTR_2(in6_min, S_IRUGO | S_IWUSR, show_in, set_in,
			    6, 1);
static SENSOR_DEVICE_ATTR_2(in6_max, S_IRUGO | S_IWUSR, show_in, set_in,
			    6, 2);

static SENSOR_DEVICE_ATTR_2(in7_input, S_IRUGO, show_in, NULL, 7, 0);
static SENSOR_DEVICE_ATTR_2(in7_min, S_IRUGO | S_IWUSR, show_in, set_in,
			    7, 1);
static SENSOR_DEVICE_ATTR_2(in7_max, S_IRUGO | S_IWUSR, show_in, set_in,
			    7, 2);

static SENSOR_DEVICE_ATTR_2(in8_input, S_IRUGO, show_in, NULL, 8, 0);
static SENSOR_DEVICE_ATTR_2(in9_input, S_IRUGO, show_in, NULL, 9, 0);
static SENSOR_DEVICE_ATTR_2(in10_input, S_IRUGO, show_in, NULL, 10, 0);
static SENSOR_DEVICE_ATTR_2(in11_input, S_IRUGO, show_in, NULL, 11, 0);
static SENSOR_DEVICE_ATTR_2(in12_input, S_IRUGO, show_in, NULL, 12, 0);

/* Up to 6 temperatures */
static ssize_t show_temp(struct device *dev, struct device_attribute *attr,
			 char *buf)
{
	struct sensor_device_attribute_2 *sattr = to_sensor_dev_attr_2(attr);
	int nr = sattr->nr;
	int index = sattr->index;
	struct it87_data *data = it87_update_device(dev);

	return sprintf(buf, "%d\n", TEMP_FROM_REG(data->temp[nr][index]));
}

static ssize_t set_temp(struct device *dev, struct device_attribute *attr,
			const char *buf, size_t count)
{
	struct sensor_device_attribute_2 *sattr = to_sensor_dev_attr_2(attr);
	int nr = sattr->nr;
	int index = sattr->index;
	struct it87_data *data = dev_get_drvdata(dev);
	long val;
	u8 reg, regval;

	if (kstrtol(buf, 10, &val) < 0)
		return -EINVAL;

	mutex_lock(&data->update_lock);

	switch (index) {
	default:
	case 1:
		reg = IT87_REG_TEMP_LOW(nr);
		break;
	case 2:
		reg = IT87_REG_TEMP_HIGH(nr);
		break;
	case 3:
		regval = it87_read_value(data, IT87_REG_BEEP_ENABLE);
		if (!(regval & 0x80)) {
			regval |= 0x80;
			it87_write_value(data, IT87_REG_BEEP_ENABLE, regval);
		}
		data->valid = 0;
		reg = IT87_REG_TEMP_OFFSET[nr];
		break;
	}

	data->temp[nr][index] = TEMP_TO_REG(val);
	it87_write_value(data, reg, data->temp[nr][index]);
	mutex_unlock(&data->update_lock);
	return count;
}

static SENSOR_DEVICE_ATTR_2(temp1_input, S_IRUGO, show_temp, NULL, 0, 0);
static SENSOR_DEVICE_ATTR_2(temp1_min, S_IRUGO | S_IWUSR, show_temp, set_temp,
			    0, 1);
static SENSOR_DEVICE_ATTR_2(temp1_max, S_IRUGO | S_IWUSR, show_temp, set_temp,
			    0, 2);
static SENSOR_DEVICE_ATTR_2(temp1_offset, S_IRUGO | S_IWUSR, show_temp,
			    set_temp, 0, 3);
static SENSOR_DEVICE_ATTR_2(temp2_input, S_IRUGO, show_temp, NULL, 1, 0);
static SENSOR_DEVICE_ATTR_2(temp2_min, S_IRUGO | S_IWUSR, show_temp, set_temp,
			    1, 1);
static SENSOR_DEVICE_ATTR_2(temp2_max, S_IRUGO | S_IWUSR, show_temp, set_temp,
			    1, 2);
static SENSOR_DEVICE_ATTR_2(temp2_offset, S_IRUGO | S_IWUSR, show_temp,
			    set_temp, 1, 3);
static SENSOR_DEVICE_ATTR_2(temp3_input, S_IRUGO, show_temp, NULL, 2, 0);
static SENSOR_DEVICE_ATTR_2(temp3_min, S_IRUGO | S_IWUSR, show_temp, set_temp,
			    2, 1);
static SENSOR_DEVICE_ATTR_2(temp3_max, S_IRUGO | S_IWUSR, show_temp, set_temp,
			    2, 2);
static SENSOR_DEVICE_ATTR_2(temp3_offset, S_IRUGO | S_IWUSR, show_temp,
			    set_temp, 2, 3);
static SENSOR_DEVICE_ATTR_2(temp4_input, S_IRUGO, show_temp, NULL, 3, 0);
static SENSOR_DEVICE_ATTR_2(temp5_input, S_IRUGO, show_temp, NULL, 4, 0);
static SENSOR_DEVICE_ATTR_2(temp6_input, S_IRUGO, show_temp, NULL, 5, 0);

static ssize_t show_temp_type(struct device *dev, struct device_attribute *attr,
			      char *buf)
{
	struct sensor_device_attribute *sensor_attr = to_sensor_dev_attr(attr);
	int nr = sensor_attr->index;
	struct it87_data *data = it87_update_device(dev);
	u8 reg = data->sensor;	    /* In case value is updated while used */
	u8 extra = data->extra;

	if ((has_temp_peci(data, nr) && (reg >> 6 == nr + 1)) ||
	    (has_temp_old_peci(data, nr) && (extra & 0x80)))
		return sprintf(buf, "6\n");  /* Intel PECI */
	if (reg & (1 << nr))
		return sprintf(buf, "3\n");  /* thermal diode */
	if (reg & (8 << nr))
		return sprintf(buf, "4\n");  /* thermistor */
	return sprintf(buf, "0\n");      /* disabled */
}

static ssize_t set_temp_type(struct device *dev, struct device_attribute *attr,
			     const char *buf, size_t count)
{
	struct sensor_device_attribute *sensor_attr = to_sensor_dev_attr(attr);
	int nr = sensor_attr->index;

	struct it87_data *data = dev_get_drvdata(dev);
	long val;
	u8 reg, extra;

	if (kstrtol(buf, 10, &val) < 0)
		return -EINVAL;

	reg = it87_read_value(data, IT87_REG_TEMP_ENABLE);
	reg &= ~(1 << nr);
	reg &= ~(8 << nr);
	if (has_temp_peci(data, nr) && (reg >> 6 == nr + 1 || val == 6))
		reg &= 0x3f;
	extra = it87_read_value(data, IT87_REG_TEMP_EXTRA);
	if (has_temp_old_peci(data, nr) && ((extra & 0x80) || val == 6))
		extra &= 0x7f;
	if (val == 2) {	/* backwards compatibility */
		dev_warn(dev,
			 "Sensor type 2 is deprecated, please use 4 instead\n");
		val = 4;
	}
	/* 3 = thermal diode; 4 = thermistor; 6 = Intel PECI; 0 = disabled */
	if (val == 3)
		reg |= 1 << nr;
	else if (val == 4)
		reg |= 8 << nr;
	else if (has_temp_peci(data, nr) && val == 6)
		reg |= (nr + 1) << 6;
	else if (has_temp_old_peci(data, nr) && val == 6)
		extra |= 0x80;
	else if (val != 0)
		return -EINVAL;

	mutex_lock(&data->update_lock);
	data->sensor = reg;
	data->extra = extra;
	it87_write_value(data, IT87_REG_TEMP_ENABLE, data->sensor);
	if (has_temp_old_peci(data, nr))
		it87_write_value(data, IT87_REG_TEMP_EXTRA, data->extra);
	data->valid = 0;	/* Force cache refresh */
	mutex_unlock(&data->update_lock);
	return count;
}

static SENSOR_DEVICE_ATTR(temp1_type, S_IRUGO | S_IWUSR, show_temp_type,
			  set_temp_type, 0);
static SENSOR_DEVICE_ATTR(temp2_type, S_IRUGO | S_IWUSR, show_temp_type,
			  set_temp_type, 1);
static SENSOR_DEVICE_ATTR(temp3_type, S_IRUGO | S_IWUSR, show_temp_type,
			  set_temp_type, 2);

/* 6 Fans */

static int pwm_mode(const struct it87_data *data, int nr)
{
	if (data->type != it8603 && nr < 3 && !(data->fan_main_ctrl & BIT(nr)))
		return 0;				/* Full speed */
	if (data->pwm_ctrl[nr] & 0x80)
		return 2;				/* Automatic mode */
	if ((data->type == it8603 || nr >= 3) &&
	    data->pwm_duty[nr] == pwm_to_reg(data, 0xff))
		return 0;			/* Full speed */

	return 1;				/* Manual mode */
}

static ssize_t show_fan(struct device *dev, struct device_attribute *attr,
			char *buf)
{
	struct sensor_device_attribute_2 *sattr = to_sensor_dev_attr_2(attr);
	int nr = sattr->nr;
	int index = sattr->index;
	int speed;
	struct it87_data *data = it87_update_device(dev);

	speed = has_16bit_fans(data) ?
		FAN16_FROM_REG(data->fan[nr][index]) :
		FAN_FROM_REG(data->fan[nr][index],
			     DIV_FROM_REG(data->fan_div[nr]));
	return sprintf(buf, "%d\n", speed);
}

static ssize_t show_fan_div(struct device *dev, struct device_attribute *attr,
			    char *buf)
{
	struct sensor_device_attribute *sensor_attr = to_sensor_dev_attr(attr);
	struct it87_data *data = it87_update_device(dev);
	int nr = sensor_attr->index;

	return sprintf(buf, "%lu\n", DIV_FROM_REG(data->fan_div[nr]));
}

static ssize_t show_pwm_enable(struct device *dev,
			       struct device_attribute *attr, char *buf)
{
	struct sensor_device_attribute *sensor_attr = to_sensor_dev_attr(attr);
	struct it87_data *data = it87_update_device(dev);
	int nr = sensor_attr->index;

	return sprintf(buf, "%d\n", pwm_mode(data, nr));
}

static ssize_t show_pwm(struct device *dev, struct device_attribute *attr,
			char *buf)
{
	struct sensor_device_attribute *sensor_attr = to_sensor_dev_attr(attr);
	struct it87_data *data = it87_update_device(dev);
	int nr = sensor_attr->index;

	return sprintf(buf, "%d\n",
		       pwm_from_reg(data, data->pwm_duty[nr]));
}

static ssize_t show_pwm_freq(struct device *dev, struct device_attribute *attr,
			     char *buf)
{
	struct sensor_device_attribute *sensor_attr = to_sensor_dev_attr(attr);
	struct it87_data *data = it87_update_device(dev);
	int nr = sensor_attr->index;
	unsigned int freq;
	int index;

	if (has_pwm_freq2(data) && nr == 1)
		index = (data->extra >> 4) & 0x07;
	else
		index = (data->fan_ctl >> 4) & 0x07;

	freq = pwm_freq[index] / (has_newer_autopwm(data) ? 256 : 128);

	return sprintf(buf, "%u\n", freq);
}

static ssize_t set_fan(struct device *dev, struct device_attribute *attr,
		       const char *buf, size_t count)
{
	struct sensor_device_attribute_2 *sattr = to_sensor_dev_attr_2(attr);
	int nr = sattr->nr;
	int index = sattr->index;

	struct it87_data *data = dev_get_drvdata(dev);
	long val;
	u8 reg;

	if (kstrtol(buf, 10, &val) < 0)
		return -EINVAL;

	mutex_lock(&data->update_lock);

	if (has_16bit_fans(data)) {
		data->fan[nr][index] = FAN16_TO_REG(val);
		it87_write_value(data, IT87_REG_FAN_MIN[nr],
				 data->fan[nr][index] & 0xff);
		it87_write_value(data, IT87_REG_FANX_MIN[nr],
				 data->fan[nr][index] >> 8);
	} else {
		reg = it87_read_value(data, IT87_REG_FAN_DIV);
		switch (nr) {
		case 0:
			data->fan_div[nr] = reg & 0x07;
			break;
		case 1:
			data->fan_div[nr] = (reg >> 3) & 0x07;
			break;
		case 2:
			data->fan_div[nr] = (reg & 0x40) ? 3 : 1;
			break;
		}
		data->fan[nr][index] =
		  FAN_TO_REG(val, DIV_FROM_REG(data->fan_div[nr]));
		it87_write_value(data, IT87_REG_FAN_MIN[nr],
				 data->fan[nr][index]);
	}

	mutex_unlock(&data->update_lock);
	return count;
}

static ssize_t set_fan_div(struct device *dev, struct device_attribute *attr,
			   const char *buf, size_t count)
{
	struct sensor_device_attribute *sensor_attr = to_sensor_dev_attr(attr);
	struct it87_data *data = dev_get_drvdata(dev);
	int nr = sensor_attr->index;
	unsigned long val;
	int min;
	u8 old;

	if (kstrtoul(buf, 10, &val) < 0)
		return -EINVAL;

	mutex_lock(&data->update_lock);
	old = it87_read_value(data, IT87_REG_FAN_DIV);

	/* Save fan min limit */
	min = FAN_FROM_REG(data->fan[nr][1], DIV_FROM_REG(data->fan_div[nr]));

	switch (nr) {
	case 0:
	case 1:
		data->fan_div[nr] = DIV_TO_REG(val);
		break;
	case 2:
		if (val < 8)
			data->fan_div[nr] = 1;
		else
			data->fan_div[nr] = 3;
	}
	val = old & 0x80;
	val |= (data->fan_div[0] & 0x07);
	val |= (data->fan_div[1] & 0x07) << 3;
	if (data->fan_div[2] == 3)
		val |= 0x1 << 6;
	it87_write_value(data, IT87_REG_FAN_DIV, val);

	/* Restore fan min limit */
	data->fan[nr][1] = FAN_TO_REG(min, DIV_FROM_REG(data->fan_div[nr]));
	it87_write_value(data, IT87_REG_FAN_MIN[nr], data->fan[nr][1]);

	mutex_unlock(&data->update_lock);
	return count;
}

/* Returns 0 if OK, -EINVAL otherwise */
static int check_trip_points(struct device *dev, int nr)
{
	const struct it87_data *data = dev_get_drvdata(dev);
	int i, err = 0;

	if (has_old_autopwm(data)) {
		for (i = 0; i < 3; i++) {
			if (data->auto_temp[nr][i] > data->auto_temp[nr][i + 1])
				err = -EINVAL;
		}
		for (i = 0; i < 2; i++) {
			if (data->auto_pwm[nr][i] > data->auto_pwm[nr][i + 1])
				err = -EINVAL;
		}
	} else if (has_newer_autopwm(data)) {
		for (i = 1; i < 3; i++) {
			if (data->auto_temp[nr][i] > data->auto_temp[nr][i + 1])
				err = -EINVAL;
		}
	}

	if (err) {
		dev_err(dev,
			"Inconsistent trip points, not switching to automatic mode\n");
		dev_err(dev, "Adjust the trip points and try again\n");
	}
	return err;
}

static ssize_t set_pwm_enable(struct device *dev, struct device_attribute *attr,
			      const char *buf, size_t count)
{
	struct sensor_device_attribute *sensor_attr = to_sensor_dev_attr(attr);
	struct it87_data *data = dev_get_drvdata(dev);
	int nr = sensor_attr->index;
	long val;

	if (kstrtol(buf, 10, &val) < 0 || val < 0 || val > 2)
		return -EINVAL;

	/* Check trip points before switching to automatic mode */
	if (val == 2) {
		if (check_trip_points(dev, nr) < 0)
			return -EINVAL;
	}

	mutex_lock(&data->update_lock);

	if (val == 0) {
		if (nr < 3 && data->type != it8603) {
			int tmp;
			/* make sure the fan is on when in on/off mode */
			tmp = it87_read_value(data, IT87_REG_FAN_CTL);
			it87_write_value(data, IT87_REG_FAN_CTL, tmp | BIT(nr));
			/* set on/off mode */
			data->fan_main_ctrl &= ~BIT(nr);
			it87_write_value(data, IT87_REG_FAN_MAIN_CTRL,
					 data->fan_main_ctrl);
		} else {
<<<<<<< HEAD
=======
			u8 ctrl;

>>>>>>> 24b8d41d
			/* No on/off mode, set maximum pwm value */
			data->pwm_duty[nr] = pwm_to_reg(data, 0xff);
			it87_write_value(data, IT87_REG_PWM_DUTY[nr],
					 data->pwm_duty[nr]);
			/* and set manual mode */
<<<<<<< HEAD
			data->pwm_ctrl[nr] = has_newer_autopwm(data) ?
					     data->pwm_temp_map[nr] :
					     data->pwm_duty[nr];
			it87_write_value(data, IT87_REG_PWM[nr],
					 data->pwm_ctrl[nr]);
		}
	} else {
		if (val == 1)				/* Manual mode */
			data->pwm_ctrl[nr] = has_newer_autopwm(data) ?
					     data->pwm_temp_map[nr] :
					     data->pwm_duty[nr];
		else					/* Automatic mode */
			data->pwm_ctrl[nr] = 0x80 | data->pwm_temp_map[nr];
		it87_write_value(data, IT87_REG_PWM[nr], data->pwm_ctrl[nr]);
=======
			if (has_newer_autopwm(data)) {
				ctrl = (data->pwm_ctrl[nr] & 0x7c) |
					data->pwm_temp_map[nr];
			} else {
				ctrl = data->pwm_duty[nr];
			}
			data->pwm_ctrl[nr] = ctrl;
			it87_write_value(data, IT87_REG_PWM[nr], ctrl);
		}
	} else {
		u8 ctrl;

		if (has_newer_autopwm(data)) {
			ctrl = (data->pwm_ctrl[nr] & 0x7c) |
				data->pwm_temp_map[nr];
			if (val != 1)
				ctrl |= 0x80;
		} else {
			ctrl = (val == 1 ? data->pwm_duty[nr] : 0x80);
		}
		data->pwm_ctrl[nr] = ctrl;
		it87_write_value(data, IT87_REG_PWM[nr], ctrl);
>>>>>>> 24b8d41d

		if (data->type != it8603 && nr < 3) {
			/* set SmartGuardian mode */
			data->fan_main_ctrl |= BIT(nr);
			it87_write_value(data, IT87_REG_FAN_MAIN_CTRL,
					 data->fan_main_ctrl);
		}
	}

	mutex_unlock(&data->update_lock);
	return count;
}

static ssize_t set_pwm(struct device *dev, struct device_attribute *attr,
		       const char *buf, size_t count)
{
	struct sensor_device_attribute *sensor_attr = to_sensor_dev_attr(attr);
	struct it87_data *data = dev_get_drvdata(dev);
	int nr = sensor_attr->index;
	long val;

	if (kstrtol(buf, 10, &val) < 0 || val < 0 || val > 255)
		return -EINVAL;

	mutex_lock(&data->update_lock);
	it87_update_pwm_ctrl(data, nr);
	if (has_newer_autopwm(data)) {
		/*
		 * If we are in automatic mode, the PWM duty cycle register
		 * is read-only so we can't write the value.
		 */
		if (data->pwm_ctrl[nr] & 0x80) {
			mutex_unlock(&data->update_lock);
			return -EBUSY;
		}
		data->pwm_duty[nr] = pwm_to_reg(data, val);
		it87_write_value(data, IT87_REG_PWM_DUTY[nr],
				 data->pwm_duty[nr]);
	} else {
		data->pwm_duty[nr] = pwm_to_reg(data, val);
		/*
		 * If we are in manual mode, write the duty cycle immediately;
		 * otherwise, just store it for later use.
		 */
		if (!(data->pwm_ctrl[nr] & 0x80)) {
			data->pwm_ctrl[nr] = data->pwm_duty[nr];
			it87_write_value(data, IT87_REG_PWM[nr],
					 data->pwm_ctrl[nr]);
		}
	}
	mutex_unlock(&data->update_lock);
	return count;
}

static ssize_t set_pwm_freq(struct device *dev, struct device_attribute *attr,
			    const char *buf, size_t count)
{
	struct sensor_device_attribute *sensor_attr = to_sensor_dev_attr(attr);
	struct it87_data *data = dev_get_drvdata(dev);
	int nr = sensor_attr->index;
	unsigned long val;
	int i;

	if (kstrtoul(buf, 10, &val) < 0)
		return -EINVAL;

	val = clamp_val(val, 0, 1000000);
	val *= has_newer_autopwm(data) ? 256 : 128;

	/* Search for the nearest available frequency */
	for (i = 0; i < 7; i++) {
		if (val > (pwm_freq[i] + pwm_freq[i + 1]) / 2)
			break;
	}

	mutex_lock(&data->update_lock);
	if (nr == 0) {
		data->fan_ctl = it87_read_value(data, IT87_REG_FAN_CTL) & 0x8f;
		data->fan_ctl |= i << 4;
		it87_write_value(data, IT87_REG_FAN_CTL, data->fan_ctl);
	} else {
		data->extra = it87_read_value(data, IT87_REG_TEMP_EXTRA) & 0x8f;
		data->extra |= i << 4;
		it87_write_value(data, IT87_REG_TEMP_EXTRA, data->extra);
	}
	mutex_unlock(&data->update_lock);

	return count;
}

static ssize_t show_pwm_temp_map(struct device *dev,
				 struct device_attribute *attr, char *buf)
{
	struct sensor_device_attribute *sensor_attr = to_sensor_dev_attr(attr);
	struct it87_data *data = it87_update_device(dev);
	int nr = sensor_attr->index;
	int map;

	map = data->pwm_temp_map[nr];
	if (map >= 3)
		map = 0;	/* Should never happen */
	if (nr >= 3)		/* pwm channels 3..6 map to temp4..6 */
		map += 3;

	return sprintf(buf, "%d\n", (int)BIT(map));
}

static ssize_t set_pwm_temp_map(struct device *dev,
				struct device_attribute *attr, const char *buf,
				size_t count)
{
	struct sensor_device_attribute *sensor_attr = to_sensor_dev_attr(attr);
	struct it87_data *data = dev_get_drvdata(dev);
	int nr = sensor_attr->index;
	long val;
	u8 reg;

	if (kstrtol(buf, 10, &val) < 0)
		return -EINVAL;

	if (nr >= 3)
		val -= 3;

	switch (val) {
	case BIT(0):
		reg = 0x00;
		break;
	case BIT(1):
		reg = 0x01;
		break;
	case BIT(2):
		reg = 0x02;
		break;
	default:
		return -EINVAL;
	}

	mutex_lock(&data->update_lock);
	it87_update_pwm_ctrl(data, nr);
	data->pwm_temp_map[nr] = reg;
	/*
	 * If we are in automatic mode, write the temp mapping immediately;
	 * otherwise, just store it for later use.
	 */
	if (data->pwm_ctrl[nr] & 0x80) {
<<<<<<< HEAD
		data->pwm_ctrl[nr] = 0x80 | data->pwm_temp_map[nr];
=======
		data->pwm_ctrl[nr] = (data->pwm_ctrl[nr] & 0xfc) |
						data->pwm_temp_map[nr];
>>>>>>> 24b8d41d
		it87_write_value(data, IT87_REG_PWM[nr], data->pwm_ctrl[nr]);
	}
	mutex_unlock(&data->update_lock);
	return count;
}

static ssize_t show_auto_pwm(struct device *dev, struct device_attribute *attr,
			     char *buf)
{
	struct it87_data *data = it87_update_device(dev);
	struct sensor_device_attribute_2 *sensor_attr =
			to_sensor_dev_attr_2(attr);
	int nr = sensor_attr->nr;
	int point = sensor_attr->index;

	return sprintf(buf, "%d\n",
		       pwm_from_reg(data, data->auto_pwm[nr][point]));
}

static ssize_t set_auto_pwm(struct device *dev, struct device_attribute *attr,
			    const char *buf, size_t count)
{
	struct it87_data *data = dev_get_drvdata(dev);
	struct sensor_device_attribute_2 *sensor_attr =
			to_sensor_dev_attr_2(attr);
	int nr = sensor_attr->nr;
	int point = sensor_attr->index;
	int regaddr;
	long val;

	if (kstrtol(buf, 10, &val) < 0 || val < 0 || val > 255)
		return -EINVAL;

	mutex_lock(&data->update_lock);
	data->auto_pwm[nr][point] = pwm_to_reg(data, val);
	if (has_newer_autopwm(data))
		regaddr = IT87_REG_AUTO_TEMP(nr, 3);
	else
		regaddr = IT87_REG_AUTO_PWM(nr, point);
	it87_write_value(data, regaddr, data->auto_pwm[nr][point]);
<<<<<<< HEAD
=======
	mutex_unlock(&data->update_lock);
	return count;
}

static ssize_t show_auto_pwm_slope(struct device *dev,
				   struct device_attribute *attr, char *buf)
{
	struct it87_data *data = it87_update_device(dev);
	struct sensor_device_attribute *sensor_attr = to_sensor_dev_attr(attr);
	int nr = sensor_attr->index;

	return sprintf(buf, "%d\n", data->auto_pwm[nr][1] & 0x7f);
}

static ssize_t set_auto_pwm_slope(struct device *dev,
				  struct device_attribute *attr,
				  const char *buf, size_t count)
{
	struct it87_data *data = dev_get_drvdata(dev);
	struct sensor_device_attribute *sensor_attr = to_sensor_dev_attr(attr);
	int nr = sensor_attr->index;
	unsigned long val;

	if (kstrtoul(buf, 10, &val) < 0 || val > 127)
		return -EINVAL;

	mutex_lock(&data->update_lock);
	data->auto_pwm[nr][1] = (data->auto_pwm[nr][1] & 0x80) | val;
	it87_write_value(data, IT87_REG_AUTO_TEMP(nr, 4),
			 data->auto_pwm[nr][1]);
>>>>>>> 24b8d41d
	mutex_unlock(&data->update_lock);
	return count;
}

<<<<<<< HEAD
static ssize_t show_auto_pwm_slope(struct device *dev,
				   struct device_attribute *attr, char *buf)
{
	struct it87_data *data = it87_update_device(dev);
	struct sensor_device_attribute *sensor_attr = to_sensor_dev_attr(attr);
	int nr = sensor_attr->index;

	return sprintf(buf, "%d\n", data->auto_pwm[nr][1] & 0x7f);
}

static ssize_t set_auto_pwm_slope(struct device *dev,
				  struct device_attribute *attr,
				  const char *buf, size_t count)
{
	struct it87_data *data = dev_get_drvdata(dev);
	struct sensor_device_attribute *sensor_attr = to_sensor_dev_attr(attr);
	int nr = sensor_attr->index;
	unsigned long val;

	if (kstrtoul(buf, 10, &val) < 0 || val > 127)
		return -EINVAL;

	mutex_lock(&data->update_lock);
	data->auto_pwm[nr][1] = (data->auto_pwm[nr][1] & 0x80) | val;
	it87_write_value(data, IT87_REG_AUTO_TEMP(nr, 4),
			 data->auto_pwm[nr][1]);
	mutex_unlock(&data->update_lock);
	return count;
}

static ssize_t show_auto_temp(struct device *dev, struct device_attribute *attr,
			      char *buf)
{
	struct it87_data *data = it87_update_device(dev);
=======
static ssize_t show_auto_temp(struct device *dev, struct device_attribute *attr,
			      char *buf)
{
	struct it87_data *data = it87_update_device(dev);
>>>>>>> 24b8d41d
	struct sensor_device_attribute_2 *sensor_attr =
			to_sensor_dev_attr_2(attr);
	int nr = sensor_attr->nr;
	int point = sensor_attr->index;
	int reg;

	if (has_old_autopwm(data) || point)
		reg = data->auto_temp[nr][point];
	else
		reg = data->auto_temp[nr][1] - (data->auto_temp[nr][0] & 0x1f);

	return sprintf(buf, "%d\n", TEMP_FROM_REG(reg));
}

static ssize_t set_auto_temp(struct device *dev, struct device_attribute *attr,
			     const char *buf, size_t count)
{
	struct it87_data *data = dev_get_drvdata(dev);
	struct sensor_device_attribute_2 *sensor_attr =
			to_sensor_dev_attr_2(attr);
	int nr = sensor_attr->nr;
	int point = sensor_attr->index;
	long val;
	int reg;

	if (kstrtol(buf, 10, &val) < 0 || val < -128000 || val > 127000)
		return -EINVAL;

	mutex_lock(&data->update_lock);
	if (has_newer_autopwm(data) && !point) {
		reg = data->auto_temp[nr][1] - TEMP_TO_REG(val);
		reg = clamp_val(reg, 0, 0x1f) | (data->auto_temp[nr][0] & 0xe0);
		data->auto_temp[nr][0] = reg;
		it87_write_value(data, IT87_REG_AUTO_TEMP(nr, 5), reg);
	} else {
		reg = TEMP_TO_REG(val);
		data->auto_temp[nr][point] = reg;
		if (has_newer_autopwm(data))
			point--;
		it87_write_value(data, IT87_REG_AUTO_TEMP(nr, point), reg);
	}
	mutex_unlock(&data->update_lock);
	return count;
}

static SENSOR_DEVICE_ATTR_2(fan1_input, S_IRUGO, show_fan, NULL, 0, 0);
static SENSOR_DEVICE_ATTR_2(fan1_min, S_IRUGO | S_IWUSR, show_fan, set_fan,
			    0, 1);
static SENSOR_DEVICE_ATTR(fan1_div, S_IRUGO | S_IWUSR, show_fan_div,
			  set_fan_div, 0);

static SENSOR_DEVICE_ATTR_2(fan2_input, S_IRUGO, show_fan, NULL, 1, 0);
static SENSOR_DEVICE_ATTR_2(fan2_min, S_IRUGO | S_IWUSR, show_fan, set_fan,
			    1, 1);
static SENSOR_DEVICE_ATTR(fan2_div, S_IRUGO | S_IWUSR, show_fan_div,
			  set_fan_div, 1);

static SENSOR_DEVICE_ATTR_2(fan3_input, S_IRUGO, show_fan, NULL, 2, 0);
static SENSOR_DEVICE_ATTR_2(fan3_min, S_IRUGO | S_IWUSR, show_fan, set_fan,
			    2, 1);
static SENSOR_DEVICE_ATTR(fan3_div, S_IRUGO | S_IWUSR, show_fan_div,
			  set_fan_div, 2);

static SENSOR_DEVICE_ATTR_2(fan4_input, S_IRUGO, show_fan, NULL, 3, 0);
static SENSOR_DEVICE_ATTR_2(fan4_min, S_IRUGO | S_IWUSR, show_fan, set_fan,
			    3, 1);

static SENSOR_DEVICE_ATTR_2(fan5_input, S_IRUGO, show_fan, NULL, 4, 0);
static SENSOR_DEVICE_ATTR_2(fan5_min, S_IRUGO | S_IWUSR, show_fan, set_fan,
			    4, 1);

static SENSOR_DEVICE_ATTR_2(fan6_input, S_IRUGO, show_fan, NULL, 5, 0);
static SENSOR_DEVICE_ATTR_2(fan6_min, S_IRUGO | S_IWUSR, show_fan, set_fan,
			    5, 1);

static SENSOR_DEVICE_ATTR(pwm1_enable, S_IRUGO | S_IWUSR,
			  show_pwm_enable, set_pwm_enable, 0);
static SENSOR_DEVICE_ATTR(pwm1, S_IRUGO | S_IWUSR, show_pwm, set_pwm, 0);
static SENSOR_DEVICE_ATTR(pwm1_freq, S_IRUGO | S_IWUSR, show_pwm_freq,
			  set_pwm_freq, 0);
static SENSOR_DEVICE_ATTR(pwm1_auto_channels_temp, S_IRUGO,
			  show_pwm_temp_map, set_pwm_temp_map, 0);
static SENSOR_DEVICE_ATTR_2(pwm1_auto_point1_pwm, S_IRUGO | S_IWUSR,
			    show_auto_pwm, set_auto_pwm, 0, 0);
static SENSOR_DEVICE_ATTR_2(pwm1_auto_point2_pwm, S_IRUGO | S_IWUSR,
			    show_auto_pwm, set_auto_pwm, 0, 1);
static SENSOR_DEVICE_ATTR_2(pwm1_auto_point3_pwm, S_IRUGO | S_IWUSR,
			    show_auto_pwm, set_auto_pwm, 0, 2);
static SENSOR_DEVICE_ATTR_2(pwm1_auto_point4_pwm, S_IRUGO,
			    show_auto_pwm, NULL, 0, 3);
static SENSOR_DEVICE_ATTR_2(pwm1_auto_point1_temp, S_IRUGO | S_IWUSR,
			    show_auto_temp, set_auto_temp, 0, 1);
static SENSOR_DEVICE_ATTR_2(pwm1_auto_point1_temp_hyst, S_IRUGO | S_IWUSR,
			    show_auto_temp, set_auto_temp, 0, 0);
static SENSOR_DEVICE_ATTR_2(pwm1_auto_point2_temp, S_IRUGO | S_IWUSR,
			    show_auto_temp, set_auto_temp, 0, 2);
static SENSOR_DEVICE_ATTR_2(pwm1_auto_point3_temp, S_IRUGO | S_IWUSR,
			    show_auto_temp, set_auto_temp, 0, 3);
static SENSOR_DEVICE_ATTR_2(pwm1_auto_point4_temp, S_IRUGO | S_IWUSR,
			    show_auto_temp, set_auto_temp, 0, 4);
static SENSOR_DEVICE_ATTR_2(pwm1_auto_start, S_IRUGO | S_IWUSR,
			    show_auto_pwm, set_auto_pwm, 0, 0);
static SENSOR_DEVICE_ATTR(pwm1_auto_slope, S_IRUGO | S_IWUSR,
			  show_auto_pwm_slope, set_auto_pwm_slope, 0);

static SENSOR_DEVICE_ATTR(pwm2_enable, S_IRUGO | S_IWUSR,
			  show_pwm_enable, set_pwm_enable, 1);
static SENSOR_DEVICE_ATTR(pwm2, S_IRUGO | S_IWUSR, show_pwm, set_pwm, 1);
static SENSOR_DEVICE_ATTR(pwm2_freq, S_IRUGO, show_pwm_freq, set_pwm_freq, 1);
static SENSOR_DEVICE_ATTR(pwm2_auto_channels_temp, S_IRUGO,
			  show_pwm_temp_map, set_pwm_temp_map, 1);
static SENSOR_DEVICE_ATTR_2(pwm2_auto_point1_pwm, S_IRUGO | S_IWUSR,
			    show_auto_pwm, set_auto_pwm, 1, 0);
static SENSOR_DEVICE_ATTR_2(pwm2_auto_point2_pwm, S_IRUGO | S_IWUSR,
			    show_auto_pwm, set_auto_pwm, 1, 1);
static SENSOR_DEVICE_ATTR_2(pwm2_auto_point3_pwm, S_IRUGO | S_IWUSR,
			    show_auto_pwm, set_auto_pwm, 1, 2);
static SENSOR_DEVICE_ATTR_2(pwm2_auto_point4_pwm, S_IRUGO,
			    show_auto_pwm, NULL, 1, 3);
static SENSOR_DEVICE_ATTR_2(pwm2_auto_point1_temp, S_IRUGO | S_IWUSR,
			    show_auto_temp, set_auto_temp, 1, 1);
static SENSOR_DEVICE_ATTR_2(pwm2_auto_point1_temp_hyst, S_IRUGO | S_IWUSR,
			    show_auto_temp, set_auto_temp, 1, 0);
static SENSOR_DEVICE_ATTR_2(pwm2_auto_point2_temp, S_IRUGO | S_IWUSR,
			    show_auto_temp, set_auto_temp, 1, 2);
static SENSOR_DEVICE_ATTR_2(pwm2_auto_point3_temp, S_IRUGO | S_IWUSR,
			    show_auto_temp, set_auto_temp, 1, 3);
static SENSOR_DEVICE_ATTR_2(pwm2_auto_point4_temp, S_IRUGO | S_IWUSR,
			    show_auto_temp, set_auto_temp, 1, 4);
static SENSOR_DEVICE_ATTR_2(pwm2_auto_start, S_IRUGO | S_IWUSR,
			    show_auto_pwm, set_auto_pwm, 1, 0);
static SENSOR_DEVICE_ATTR(pwm2_auto_slope, S_IRUGO | S_IWUSR,
			  show_auto_pwm_slope, set_auto_pwm_slope, 1);

static SENSOR_DEVICE_ATTR(pwm3_enable, S_IRUGO | S_IWUSR,
			  show_pwm_enable, set_pwm_enable, 2);
static SENSOR_DEVICE_ATTR(pwm3, S_IRUGO | S_IWUSR, show_pwm, set_pwm, 2);
static SENSOR_DEVICE_ATTR(pwm3_freq, S_IRUGO, show_pwm_freq, NULL, 2);
static SENSOR_DEVICE_ATTR(pwm3_auto_channels_temp, S_IRUGO,
			  show_pwm_temp_map, set_pwm_temp_map, 2);
static SENSOR_DEVICE_ATTR_2(pwm3_auto_point1_pwm, S_IRUGO | S_IWUSR,
			    show_auto_pwm, set_auto_pwm, 2, 0);
static SENSOR_DEVICE_ATTR_2(pwm3_auto_point2_pwm, S_IRUGO | S_IWUSR,
			    show_auto_pwm, set_auto_pwm, 2, 1);
static SENSOR_DEVICE_ATTR_2(pwm3_auto_point3_pwm, S_IRUGO | S_IWUSR,
			    show_auto_pwm, set_auto_pwm, 2, 2);
static SENSOR_DEVICE_ATTR_2(pwm3_auto_point4_pwm, S_IRUGO,
			    show_auto_pwm, NULL, 2, 3);
static SENSOR_DEVICE_ATTR_2(pwm3_auto_point1_temp, S_IRUGO | S_IWUSR,
			    show_auto_temp, set_auto_temp, 2, 1);
static SENSOR_DEVICE_ATTR_2(pwm3_auto_point1_temp_hyst, S_IRUGO | S_IWUSR,
			    show_auto_temp, set_auto_temp, 2, 0);
static SENSOR_DEVICE_ATTR_2(pwm3_auto_point2_temp, S_IRUGO | S_IWUSR,
			    show_auto_temp, set_auto_temp, 2, 2);
static SENSOR_DEVICE_ATTR_2(pwm3_auto_point3_temp, S_IRUGO | S_IWUSR,
			    show_auto_temp, set_auto_temp, 2, 3);
static SENSOR_DEVICE_ATTR_2(pwm3_auto_point4_temp, S_IRUGO | S_IWUSR,
			    show_auto_temp, set_auto_temp, 2, 4);
static SENSOR_DEVICE_ATTR_2(pwm3_auto_start, S_IRUGO | S_IWUSR,
			    show_auto_pwm, set_auto_pwm, 2, 0);
static SENSOR_DEVICE_ATTR(pwm3_auto_slope, S_IRUGO | S_IWUSR,
			  show_auto_pwm_slope, set_auto_pwm_slope, 2);

static SENSOR_DEVICE_ATTR(pwm4_enable, S_IRUGO | S_IWUSR,
			  show_pwm_enable, set_pwm_enable, 3);
static SENSOR_DEVICE_ATTR(pwm4, S_IRUGO | S_IWUSR, show_pwm, set_pwm, 3);
static SENSOR_DEVICE_ATTR(pwm4_freq, S_IRUGO, show_pwm_freq, NULL, 3);
static SENSOR_DEVICE_ATTR(pwm4_auto_channels_temp, S_IRUGO,
			  show_pwm_temp_map, set_pwm_temp_map, 3);
static SENSOR_DEVICE_ATTR_2(pwm4_auto_point1_temp, S_IRUGO | S_IWUSR,
			    show_auto_temp, set_auto_temp, 2, 1);
static SENSOR_DEVICE_ATTR_2(pwm4_auto_point1_temp_hyst, S_IRUGO | S_IWUSR,
			    show_auto_temp, set_auto_temp, 2, 0);
static SENSOR_DEVICE_ATTR_2(pwm4_auto_point2_temp, S_IRUGO | S_IWUSR,
			    show_auto_temp, set_auto_temp, 2, 2);
static SENSOR_DEVICE_ATTR_2(pwm4_auto_point3_temp, S_IRUGO | S_IWUSR,
			    show_auto_temp, set_auto_temp, 2, 3);
static SENSOR_DEVICE_ATTR_2(pwm4_auto_start, S_IRUGO | S_IWUSR,
			    show_auto_pwm, set_auto_pwm, 3, 0);
static SENSOR_DEVICE_ATTR(pwm4_auto_slope, S_IRUGO | S_IWUSR,
			  show_auto_pwm_slope, set_auto_pwm_slope, 3);

static SENSOR_DEVICE_ATTR(pwm5_enable, S_IRUGO | S_IWUSR,
			  show_pwm_enable, set_pwm_enable, 4);
static SENSOR_DEVICE_ATTR(pwm5, S_IRUGO | S_IWUSR, show_pwm, set_pwm, 4);
static SENSOR_DEVICE_ATTR(pwm5_freq, S_IRUGO, show_pwm_freq, NULL, 4);
static SENSOR_DEVICE_ATTR(pwm5_auto_channels_temp, S_IRUGO,
			  show_pwm_temp_map, set_pwm_temp_map, 4);
static SENSOR_DEVICE_ATTR_2(pwm5_auto_point1_temp, S_IRUGO | S_IWUSR,
			    show_auto_temp, set_auto_temp, 2, 1);
static SENSOR_DEVICE_ATTR_2(pwm5_auto_point1_temp_hyst, S_IRUGO | S_IWUSR,
			    show_auto_temp, set_auto_temp, 2, 0);
static SENSOR_DEVICE_ATTR_2(pwm5_auto_point2_temp, S_IRUGO | S_IWUSR,
			    show_auto_temp, set_auto_temp, 2, 2);
static SENSOR_DEVICE_ATTR_2(pwm5_auto_point3_temp, S_IRUGO | S_IWUSR,
			    show_auto_temp, set_auto_temp, 2, 3);
static SENSOR_DEVICE_ATTR_2(pwm5_auto_start, S_IRUGO | S_IWUSR,
			    show_auto_pwm, set_auto_pwm, 4, 0);
static SENSOR_DEVICE_ATTR(pwm5_auto_slope, S_IRUGO | S_IWUSR,
			  show_auto_pwm_slope, set_auto_pwm_slope, 4);

static SENSOR_DEVICE_ATTR(pwm6_enable, S_IRUGO | S_IWUSR,
			  show_pwm_enable, set_pwm_enable, 5);
static SENSOR_DEVICE_ATTR(pwm6, S_IRUGO | S_IWUSR, show_pwm, set_pwm, 5);
static SENSOR_DEVICE_ATTR(pwm6_freq, S_IRUGO, show_pwm_freq, NULL, 5);
static SENSOR_DEVICE_ATTR(pwm6_auto_channels_temp, S_IRUGO,
			  show_pwm_temp_map, set_pwm_temp_map, 5);
static SENSOR_DEVICE_ATTR_2(pwm6_auto_point1_temp, S_IRUGO | S_IWUSR,
			    show_auto_temp, set_auto_temp, 2, 1);
static SENSOR_DEVICE_ATTR_2(pwm6_auto_point1_temp_hyst, S_IRUGO | S_IWUSR,
			    show_auto_temp, set_auto_temp, 2, 0);
static SENSOR_DEVICE_ATTR_2(pwm6_auto_point2_temp, S_IRUGO | S_IWUSR,
			    show_auto_temp, set_auto_temp, 2, 2);
static SENSOR_DEVICE_ATTR_2(pwm6_auto_point3_temp, S_IRUGO | S_IWUSR,
			    show_auto_temp, set_auto_temp, 2, 3);
static SENSOR_DEVICE_ATTR_2(pwm6_auto_start, S_IRUGO | S_IWUSR,
			    show_auto_pwm, set_auto_pwm, 5, 0);
static SENSOR_DEVICE_ATTR(pwm6_auto_slope, S_IRUGO | S_IWUSR,
			  show_auto_pwm_slope, set_auto_pwm_slope, 5);

/* Alarms */
<<<<<<< HEAD
static ssize_t show_alarms(struct device *dev, struct device_attribute *attr,
=======
static ssize_t alarms_show(struct device *dev, struct device_attribute *attr,
>>>>>>> 24b8d41d
			   char *buf)
{
	struct it87_data *data = it87_update_device(dev);

	return sprintf(buf, "%u\n", data->alarms);
}
static DEVICE_ATTR_RO(alarms);

static ssize_t show_alarm(struct device *dev, struct device_attribute *attr,
			  char *buf)
{
	struct it87_data *data = it87_update_device(dev);
	int bitnr = to_sensor_dev_attr(attr)->index;

	return sprintf(buf, "%u\n", (data->alarms >> bitnr) & 1);
}

static ssize_t clear_intrusion(struct device *dev,
			       struct device_attribute *attr, const char *buf,
			       size_t count)
{
	struct it87_data *data = dev_get_drvdata(dev);
	int config;
	long val;

	if (kstrtol(buf, 10, &val) < 0 || val != 0)
		return -EINVAL;

	mutex_lock(&data->update_lock);
	config = it87_read_value(data, IT87_REG_CONFIG);
	if (config < 0) {
		count = config;
	} else {
		config |= BIT(5);
		it87_write_value(data, IT87_REG_CONFIG, config);
		/* Invalidate cache to force re-read */
		data->valid = 0;
	}
	mutex_unlock(&data->update_lock);

	return count;
}

static SENSOR_DEVICE_ATTR(in0_alarm, S_IRUGO, show_alarm, NULL, 8);
static SENSOR_DEVICE_ATTR(in1_alarm, S_IRUGO, show_alarm, NULL, 9);
static SENSOR_DEVICE_ATTR(in2_alarm, S_IRUGO, show_alarm, NULL, 10);
static SENSOR_DEVICE_ATTR(in3_alarm, S_IRUGO, show_alarm, NULL, 11);
static SENSOR_DEVICE_ATTR(in4_alarm, S_IRUGO, show_alarm, NULL, 12);
static SENSOR_DEVICE_ATTR(in5_alarm, S_IRUGO, show_alarm, NULL, 13);
static SENSOR_DEVICE_ATTR(in6_alarm, S_IRUGO, show_alarm, NULL, 14);
static SENSOR_DEVICE_ATTR(in7_alarm, S_IRUGO, show_alarm, NULL, 15);
static SENSOR_DEVICE_ATTR(fan1_alarm, S_IRUGO, show_alarm, NULL, 0);
static SENSOR_DEVICE_ATTR(fan2_alarm, S_IRUGO, show_alarm, NULL, 1);
static SENSOR_DEVICE_ATTR(fan3_alarm, S_IRUGO, show_alarm, NULL, 2);
static SENSOR_DEVICE_ATTR(fan4_alarm, S_IRUGO, show_alarm, NULL, 3);
static SENSOR_DEVICE_ATTR(fan5_alarm, S_IRUGO, show_alarm, NULL, 6);
static SENSOR_DEVICE_ATTR(fan6_alarm, S_IRUGO, show_alarm, NULL, 7);
static SENSOR_DEVICE_ATTR(temp1_alarm, S_IRUGO, show_alarm, NULL, 16);
static SENSOR_DEVICE_ATTR(temp2_alarm, S_IRUGO, show_alarm, NULL, 17);
static SENSOR_DEVICE_ATTR(temp3_alarm, S_IRUGO, show_alarm, NULL, 18);
static SENSOR_DEVICE_ATTR(intrusion0_alarm, S_IRUGO | S_IWUSR,
			  show_alarm, clear_intrusion, 4);

static ssize_t show_beep(struct device *dev, struct device_attribute *attr,
			 char *buf)
{
	struct it87_data *data = it87_update_device(dev);
	int bitnr = to_sensor_dev_attr(attr)->index;

	return sprintf(buf, "%u\n", (data->beeps >> bitnr) & 1);
}

static ssize_t set_beep(struct device *dev, struct device_attribute *attr,
			const char *buf, size_t count)
{
	int bitnr = to_sensor_dev_attr(attr)->index;
	struct it87_data *data = dev_get_drvdata(dev);
	long val;

	if (kstrtol(buf, 10, &val) < 0 || (val != 0 && val != 1))
		return -EINVAL;

	mutex_lock(&data->update_lock);
	data->beeps = it87_read_value(data, IT87_REG_BEEP_ENABLE);
	if (val)
		data->beeps |= BIT(bitnr);
	else
		data->beeps &= ~BIT(bitnr);
	it87_write_value(data, IT87_REG_BEEP_ENABLE, data->beeps);
	mutex_unlock(&data->update_lock);
	return count;
}

static SENSOR_DEVICE_ATTR(in0_beep, S_IRUGO | S_IWUSR,
			  show_beep, set_beep, 1);
static SENSOR_DEVICE_ATTR(in1_beep, S_IRUGO, show_beep, NULL, 1);
static SENSOR_DEVICE_ATTR(in2_beep, S_IRUGO, show_beep, NULL, 1);
static SENSOR_DEVICE_ATTR(in3_beep, S_IRUGO, show_beep, NULL, 1);
static SENSOR_DEVICE_ATTR(in4_beep, S_IRUGO, show_beep, NULL, 1);
static SENSOR_DEVICE_ATTR(in5_beep, S_IRUGO, show_beep, NULL, 1);
static SENSOR_DEVICE_ATTR(in6_beep, S_IRUGO, show_beep, NULL, 1);
static SENSOR_DEVICE_ATTR(in7_beep, S_IRUGO, show_beep, NULL, 1);
/* fanX_beep writability is set later */
static SENSOR_DEVICE_ATTR(fan1_beep, S_IRUGO, show_beep, set_beep, 0);
static SENSOR_DEVICE_ATTR(fan2_beep, S_IRUGO, show_beep, set_beep, 0);
static SENSOR_DEVICE_ATTR(fan3_beep, S_IRUGO, show_beep, set_beep, 0);
static SENSOR_DEVICE_ATTR(fan4_beep, S_IRUGO, show_beep, set_beep, 0);
static SENSOR_DEVICE_ATTR(fan5_beep, S_IRUGO, show_beep, set_beep, 0);
static SENSOR_DEVICE_ATTR(fan6_beep, S_IRUGO, show_beep, set_beep, 0);
static SENSOR_DEVICE_ATTR(temp1_beep, S_IRUGO | S_IWUSR,
			  show_beep, set_beep, 2);
static SENSOR_DEVICE_ATTR(temp2_beep, S_IRUGO, show_beep, NULL, 2);
static SENSOR_DEVICE_ATTR(temp3_beep, S_IRUGO, show_beep, NULL, 2);

<<<<<<< HEAD
static ssize_t show_vrm_reg(struct device *dev, struct device_attribute *attr,
			    char *buf)
=======
static ssize_t vrm_show(struct device *dev, struct device_attribute *attr,
			char *buf)
>>>>>>> 24b8d41d
{
	struct it87_data *data = dev_get_drvdata(dev);

	return sprintf(buf, "%u\n", data->vrm);
}

<<<<<<< HEAD
static ssize_t store_vrm_reg(struct device *dev, struct device_attribute *attr,
			     const char *buf, size_t count)
=======
static ssize_t vrm_store(struct device *dev, struct device_attribute *attr,
			 const char *buf, size_t count)
>>>>>>> 24b8d41d
{
	struct it87_data *data = dev_get_drvdata(dev);
	unsigned long val;

	if (kstrtoul(buf, 10, &val) < 0)
		return -EINVAL;

	data->vrm = val;

	return count;
}
static DEVICE_ATTR_RW(vrm);

<<<<<<< HEAD
static ssize_t show_vid_reg(struct device *dev, struct device_attribute *attr,
			    char *buf)
=======
static ssize_t cpu0_vid_show(struct device *dev,
			     struct device_attribute *attr, char *buf)
>>>>>>> 24b8d41d
{
	struct it87_data *data = it87_update_device(dev);

	return sprintf(buf, "%ld\n", (long)vid_from_reg(data->vid, data->vrm));
}
static DEVICE_ATTR_RO(cpu0_vid);

static ssize_t show_label(struct device *dev, struct device_attribute *attr,
			  char *buf)
{
	static const char * const labels[] = {
		"+5V",
		"5VSB",
		"Vbat",
		"AVCC",
	};
	static const char * const labels_it8721[] = {
		"+3.3V",
		"3VSB",
		"Vbat",
		"+3.3V",
	};
	struct it87_data *data = dev_get_drvdata(dev);
	int nr = to_sensor_dev_attr(attr)->index;
	const char *label;

	if (has_vin3_5v(data) && nr == 0)
		label = labels[0];
	else if (has_12mv_adc(data) || has_10_9mv_adc(data))
		label = labels_it8721[nr];
	else
		label = labels[nr];

	return sprintf(buf, "%s\n", label);
}
static SENSOR_DEVICE_ATTR(in3_label, S_IRUGO, show_label, NULL, 0);
static SENSOR_DEVICE_ATTR(in7_label, S_IRUGO, show_label, NULL, 1);
static SENSOR_DEVICE_ATTR(in8_label, S_IRUGO, show_label, NULL, 2);
/* AVCC3 */
<<<<<<< HEAD
static SENSOR_DEVICE_ATTR(in9_label, S_IRUGO, show_label, NULL, 0);
=======
static SENSOR_DEVICE_ATTR(in9_label, S_IRUGO, show_label, NULL, 3);
>>>>>>> 24b8d41d

static umode_t it87_in_is_visible(struct kobject *kobj,
				  struct attribute *attr, int index)
{
	struct device *dev = container_of(kobj, struct device, kobj);
	struct it87_data *data = dev_get_drvdata(dev);
	int i = index / 5;	/* voltage index */
	int a = index % 5;	/* attribute index */

	if (index >= 40) {	/* in8 and higher only have input attributes */
		i = index - 40 + 8;
		a = 0;
	}

	if (!(data->has_in & BIT(i)))
		return 0;

	if (a == 4 && !data->has_beep)
		return 0;

	return attr->mode;
}

static struct attribute *it87_attributes_in[] = {
	&sensor_dev_attr_in0_input.dev_attr.attr,
	&sensor_dev_attr_in0_min.dev_attr.attr,
	&sensor_dev_attr_in0_max.dev_attr.attr,
	&sensor_dev_attr_in0_alarm.dev_attr.attr,
	&sensor_dev_attr_in0_beep.dev_attr.attr,	/* 4 */

	&sensor_dev_attr_in1_input.dev_attr.attr,
	&sensor_dev_attr_in1_min.dev_attr.attr,
	&sensor_dev_attr_in1_max.dev_attr.attr,
	&sensor_dev_attr_in1_alarm.dev_attr.attr,
	&sensor_dev_attr_in1_beep.dev_attr.attr,	/* 9 */

	&sensor_dev_attr_in2_input.dev_attr.attr,
	&sensor_dev_attr_in2_min.dev_attr.attr,
	&sensor_dev_attr_in2_max.dev_attr.attr,
	&sensor_dev_attr_in2_alarm.dev_attr.attr,
	&sensor_dev_attr_in2_beep.dev_attr.attr,	/* 14 */

	&sensor_dev_attr_in3_input.dev_attr.attr,
	&sensor_dev_attr_in3_min.dev_attr.attr,
	&sensor_dev_attr_in3_max.dev_attr.attr,
	&sensor_dev_attr_in3_alarm.dev_attr.attr,
	&sensor_dev_attr_in3_beep.dev_attr.attr,	/* 19 */

	&sensor_dev_attr_in4_input.dev_attr.attr,
	&sensor_dev_attr_in4_min.dev_attr.attr,
	&sensor_dev_attr_in4_max.dev_attr.attr,
	&sensor_dev_attr_in4_alarm.dev_attr.attr,
	&sensor_dev_attr_in4_beep.dev_attr.attr,	/* 24 */

	&sensor_dev_attr_in5_input.dev_attr.attr,
	&sensor_dev_attr_in5_min.dev_attr.attr,
	&sensor_dev_attr_in5_max.dev_attr.attr,
	&sensor_dev_attr_in5_alarm.dev_attr.attr,
	&sensor_dev_attr_in5_beep.dev_attr.attr,	/* 29 */

	&sensor_dev_attr_in6_input.dev_attr.attr,
	&sensor_dev_attr_in6_min.dev_attr.attr,
	&sensor_dev_attr_in6_max.dev_attr.attr,
	&sensor_dev_attr_in6_alarm.dev_attr.attr,
	&sensor_dev_attr_in6_beep.dev_attr.attr,	/* 34 */

	&sensor_dev_attr_in7_input.dev_attr.attr,
	&sensor_dev_attr_in7_min.dev_attr.attr,
	&sensor_dev_attr_in7_max.dev_attr.attr,
	&sensor_dev_attr_in7_alarm.dev_attr.attr,
	&sensor_dev_attr_in7_beep.dev_attr.attr,	/* 39 */

	&sensor_dev_attr_in8_input.dev_attr.attr,	/* 40 */
	&sensor_dev_attr_in9_input.dev_attr.attr,
	&sensor_dev_attr_in10_input.dev_attr.attr,
	&sensor_dev_attr_in11_input.dev_attr.attr,
	&sensor_dev_attr_in12_input.dev_attr.attr,
	NULL
};

static const struct attribute_group it87_group_in = {
	.attrs = it87_attributes_in,
	.is_visible = it87_in_is_visible,
};

static umode_t it87_temp_is_visible(struct kobject *kobj,
				    struct attribute *attr, int index)
{
	struct device *dev = container_of(kobj, struct device, kobj);
	struct it87_data *data = dev_get_drvdata(dev);
	int i = index / 7;	/* temperature index */
	int a = index % 7;	/* attribute index */

	if (index >= 21) {
		i = index - 21 + 3;
		a = 0;
	}

	if (!(data->has_temp & BIT(i)))
		return 0;

	if (a == 5 && !has_temp_offset(data))
		return 0;

	if (a == 6 && !data->has_beep)
		return 0;

	return attr->mode;
}

static struct attribute *it87_attributes_temp[] = {
	&sensor_dev_attr_temp1_input.dev_attr.attr,
	&sensor_dev_attr_temp1_max.dev_attr.attr,
	&sensor_dev_attr_temp1_min.dev_attr.attr,
	&sensor_dev_attr_temp1_type.dev_attr.attr,
	&sensor_dev_attr_temp1_alarm.dev_attr.attr,
	&sensor_dev_attr_temp1_offset.dev_attr.attr,	/* 5 */
	&sensor_dev_attr_temp1_beep.dev_attr.attr,	/* 6 */

	&sensor_dev_attr_temp2_input.dev_attr.attr,	/* 7 */
	&sensor_dev_attr_temp2_max.dev_attr.attr,
	&sensor_dev_attr_temp2_min.dev_attr.attr,
	&sensor_dev_attr_temp2_type.dev_attr.attr,
	&sensor_dev_attr_temp2_alarm.dev_attr.attr,
	&sensor_dev_attr_temp2_offset.dev_attr.attr,
	&sensor_dev_attr_temp2_beep.dev_attr.attr,

	&sensor_dev_attr_temp3_input.dev_attr.attr,	/* 14 */
	&sensor_dev_attr_temp3_max.dev_attr.attr,
	&sensor_dev_attr_temp3_min.dev_attr.attr,
	&sensor_dev_attr_temp3_type.dev_attr.attr,
	&sensor_dev_attr_temp3_alarm.dev_attr.attr,
	&sensor_dev_attr_temp3_offset.dev_attr.attr,
	&sensor_dev_attr_temp3_beep.dev_attr.attr,

	&sensor_dev_attr_temp4_input.dev_attr.attr,	/* 21 */
	&sensor_dev_attr_temp5_input.dev_attr.attr,
	&sensor_dev_attr_temp6_input.dev_attr.attr,
	NULL
};

static const struct attribute_group it87_group_temp = {
	.attrs = it87_attributes_temp,
	.is_visible = it87_temp_is_visible,
};

static umode_t it87_is_visible(struct kobject *kobj,
			       struct attribute *attr, int index)
{
	struct device *dev = container_of(kobj, struct device, kobj);
	struct it87_data *data = dev_get_drvdata(dev);

	if ((index == 2 || index == 3) && !data->has_vid)
		return 0;

	if (index > 3 && !(data->in_internal & BIT(index - 4)))
		return 0;

	return attr->mode;
}

static struct attribute *it87_attributes[] = {
	&dev_attr_alarms.attr,
	&sensor_dev_attr_intrusion0_alarm.dev_attr.attr,
	&dev_attr_vrm.attr,				/* 2 */
	&dev_attr_cpu0_vid.attr,			/* 3 */
	&sensor_dev_attr_in3_label.dev_attr.attr,	/* 4 .. 7 */
	&sensor_dev_attr_in7_label.dev_attr.attr,
	&sensor_dev_attr_in8_label.dev_attr.attr,
	&sensor_dev_attr_in9_label.dev_attr.attr,
	NULL
};

static const struct attribute_group it87_group = {
	.attrs = it87_attributes,
	.is_visible = it87_is_visible,
};

static umode_t it87_fan_is_visible(struct kobject *kobj,
				   struct attribute *attr, int index)
{
	struct device *dev = container_of(kobj, struct device, kobj);
	struct it87_data *data = dev_get_drvdata(dev);
	int i = index / 5;	/* fan index */
	int a = index % 5;	/* attribute index */

	if (index >= 15) {	/* fan 4..6 don't have divisor attributes */
		i = (index - 15) / 4 + 3;
		a = (index - 15) % 4;
	}

	if (!(data->has_fan & BIT(i)))
		return 0;

	if (a == 3) {				/* beep */
		if (!data->has_beep)
			return 0;
		/* first fan beep attribute is writable */
		if (i == __ffs(data->has_fan))
			return attr->mode | S_IWUSR;
	}

	if (a == 4 && has_16bit_fans(data))	/* divisor */
		return 0;
<<<<<<< HEAD

	return attr->mode;
}

=======

	return attr->mode;
}

>>>>>>> 24b8d41d
static struct attribute *it87_attributes_fan[] = {
	&sensor_dev_attr_fan1_input.dev_attr.attr,
	&sensor_dev_attr_fan1_min.dev_attr.attr,
	&sensor_dev_attr_fan1_alarm.dev_attr.attr,
	&sensor_dev_attr_fan1_beep.dev_attr.attr,	/* 3 */
	&sensor_dev_attr_fan1_div.dev_attr.attr,	/* 4 */

	&sensor_dev_attr_fan2_input.dev_attr.attr,
	&sensor_dev_attr_fan2_min.dev_attr.attr,
	&sensor_dev_attr_fan2_alarm.dev_attr.attr,
	&sensor_dev_attr_fan2_beep.dev_attr.attr,
	&sensor_dev_attr_fan2_div.dev_attr.attr,	/* 9 */

	&sensor_dev_attr_fan3_input.dev_attr.attr,
	&sensor_dev_attr_fan3_min.dev_attr.attr,
	&sensor_dev_attr_fan3_alarm.dev_attr.attr,
	&sensor_dev_attr_fan3_beep.dev_attr.attr,
	&sensor_dev_attr_fan3_div.dev_attr.attr,	/* 14 */

	&sensor_dev_attr_fan4_input.dev_attr.attr,	/* 15 */
	&sensor_dev_attr_fan4_min.dev_attr.attr,
	&sensor_dev_attr_fan4_alarm.dev_attr.attr,
	&sensor_dev_attr_fan4_beep.dev_attr.attr,

	&sensor_dev_attr_fan5_input.dev_attr.attr,	/* 19 */
	&sensor_dev_attr_fan5_min.dev_attr.attr,
	&sensor_dev_attr_fan5_alarm.dev_attr.attr,
	&sensor_dev_attr_fan5_beep.dev_attr.attr,

	&sensor_dev_attr_fan6_input.dev_attr.attr,	/* 23 */
	&sensor_dev_attr_fan6_min.dev_attr.attr,
	&sensor_dev_attr_fan6_alarm.dev_attr.attr,
	&sensor_dev_attr_fan6_beep.dev_attr.attr,
	NULL
};

static const struct attribute_group it87_group_fan = {
	.attrs = it87_attributes_fan,
	.is_visible = it87_fan_is_visible,
};

static umode_t it87_pwm_is_visible(struct kobject *kobj,
				   struct attribute *attr, int index)
{
	struct device *dev = container_of(kobj, struct device, kobj);
	struct it87_data *data = dev_get_drvdata(dev);
	int i = index / 4;	/* pwm index */
	int a = index % 4;	/* attribute index */

	if (!(data->has_pwm & BIT(i)))
		return 0;

	/* pwmX_auto_channels_temp is only writable if auto pwm is supported */
	if (a == 3 && (has_old_autopwm(data) || has_newer_autopwm(data)))
		return attr->mode | S_IWUSR;

	/* pwm2_freq is writable if there are two pwm frequency selects */
	if (has_pwm_freq2(data) && i == 1 && a == 2)
		return attr->mode | S_IWUSR;

	return attr->mode;
}

static struct attribute *it87_attributes_pwm[] = {
	&sensor_dev_attr_pwm1_enable.dev_attr.attr,
	&sensor_dev_attr_pwm1.dev_attr.attr,
	&sensor_dev_attr_pwm1_freq.dev_attr.attr,
	&sensor_dev_attr_pwm1_auto_channels_temp.dev_attr.attr,

	&sensor_dev_attr_pwm2_enable.dev_attr.attr,
	&sensor_dev_attr_pwm2.dev_attr.attr,
	&sensor_dev_attr_pwm2_freq.dev_attr.attr,
	&sensor_dev_attr_pwm2_auto_channels_temp.dev_attr.attr,

	&sensor_dev_attr_pwm3_enable.dev_attr.attr,
	&sensor_dev_attr_pwm3.dev_attr.attr,
	&sensor_dev_attr_pwm3_freq.dev_attr.attr,
	&sensor_dev_attr_pwm3_auto_channels_temp.dev_attr.attr,

	&sensor_dev_attr_pwm4_enable.dev_attr.attr,
	&sensor_dev_attr_pwm4.dev_attr.attr,
	&sensor_dev_attr_pwm4_freq.dev_attr.attr,
	&sensor_dev_attr_pwm4_auto_channels_temp.dev_attr.attr,

	&sensor_dev_attr_pwm5_enable.dev_attr.attr,
	&sensor_dev_attr_pwm5.dev_attr.attr,
	&sensor_dev_attr_pwm5_freq.dev_attr.attr,
	&sensor_dev_attr_pwm5_auto_channels_temp.dev_attr.attr,

	&sensor_dev_attr_pwm6_enable.dev_attr.attr,
	&sensor_dev_attr_pwm6.dev_attr.attr,
	&sensor_dev_attr_pwm6_freq.dev_attr.attr,
	&sensor_dev_attr_pwm6_auto_channels_temp.dev_attr.attr,

	NULL
};

static const struct attribute_group it87_group_pwm = {
	.attrs = it87_attributes_pwm,
	.is_visible = it87_pwm_is_visible,
};

static umode_t it87_auto_pwm_is_visible(struct kobject *kobj,
					struct attribute *attr, int index)
{
	struct device *dev = container_of(kobj, struct device, kobj);
	struct it87_data *data = dev_get_drvdata(dev);
	int i = index / 11;	/* pwm index */
	int a = index % 11;	/* attribute index */

	if (index >= 33) {	/* pwm 4..6 */
		i = (index - 33) / 6 + 3;
		a = (index - 33) % 6 + 4;
	}

	if (!(data->has_pwm & BIT(i)))
		return 0;

	if (has_newer_autopwm(data)) {
		if (a < 4)	/* no auto point pwm */
			return 0;
		if (a == 8)	/* no auto_point4 */
			return 0;
	}
	if (has_old_autopwm(data)) {
		if (a >= 9)	/* no pwm_auto_start, pwm_auto_slope */
			return 0;
	}

	return attr->mode;
}

static struct attribute *it87_attributes_auto_pwm[] = {
	&sensor_dev_attr_pwm1_auto_point1_pwm.dev_attr.attr,
	&sensor_dev_attr_pwm1_auto_point2_pwm.dev_attr.attr,
	&sensor_dev_attr_pwm1_auto_point3_pwm.dev_attr.attr,
	&sensor_dev_attr_pwm1_auto_point4_pwm.dev_attr.attr,
	&sensor_dev_attr_pwm1_auto_point1_temp.dev_attr.attr,
	&sensor_dev_attr_pwm1_auto_point1_temp_hyst.dev_attr.attr,
	&sensor_dev_attr_pwm1_auto_point2_temp.dev_attr.attr,
	&sensor_dev_attr_pwm1_auto_point3_temp.dev_attr.attr,
	&sensor_dev_attr_pwm1_auto_point4_temp.dev_attr.attr,
	&sensor_dev_attr_pwm1_auto_start.dev_attr.attr,
	&sensor_dev_attr_pwm1_auto_slope.dev_attr.attr,

	&sensor_dev_attr_pwm2_auto_point1_pwm.dev_attr.attr,	/* 11 */
	&sensor_dev_attr_pwm2_auto_point2_pwm.dev_attr.attr,
	&sensor_dev_attr_pwm2_auto_point3_pwm.dev_attr.attr,
	&sensor_dev_attr_pwm2_auto_point4_pwm.dev_attr.attr,
	&sensor_dev_attr_pwm2_auto_point1_temp.dev_attr.attr,
	&sensor_dev_attr_pwm2_auto_point1_temp_hyst.dev_attr.attr,
	&sensor_dev_attr_pwm2_auto_point2_temp.dev_attr.attr,
	&sensor_dev_attr_pwm2_auto_point3_temp.dev_attr.attr,
	&sensor_dev_attr_pwm2_auto_point4_temp.dev_attr.attr,
	&sensor_dev_attr_pwm2_auto_start.dev_attr.attr,
	&sensor_dev_attr_pwm2_auto_slope.dev_attr.attr,

	&sensor_dev_attr_pwm3_auto_point1_pwm.dev_attr.attr,	/* 22 */
	&sensor_dev_attr_pwm3_auto_point2_pwm.dev_attr.attr,
	&sensor_dev_attr_pwm3_auto_point3_pwm.dev_attr.attr,
	&sensor_dev_attr_pwm3_auto_point4_pwm.dev_attr.attr,
	&sensor_dev_attr_pwm3_auto_point1_temp.dev_attr.attr,
	&sensor_dev_attr_pwm3_auto_point1_temp_hyst.dev_attr.attr,
	&sensor_dev_attr_pwm3_auto_point2_temp.dev_attr.attr,
	&sensor_dev_attr_pwm3_auto_point3_temp.dev_attr.attr,
	&sensor_dev_attr_pwm3_auto_point4_temp.dev_attr.attr,
	&sensor_dev_attr_pwm3_auto_start.dev_attr.attr,
	&sensor_dev_attr_pwm3_auto_slope.dev_attr.attr,

	&sensor_dev_attr_pwm4_auto_point1_temp.dev_attr.attr,	/* 33 */
	&sensor_dev_attr_pwm4_auto_point1_temp_hyst.dev_attr.attr,
	&sensor_dev_attr_pwm4_auto_point2_temp.dev_attr.attr,
	&sensor_dev_attr_pwm4_auto_point3_temp.dev_attr.attr,
	&sensor_dev_attr_pwm4_auto_start.dev_attr.attr,
	&sensor_dev_attr_pwm4_auto_slope.dev_attr.attr,

	&sensor_dev_attr_pwm5_auto_point1_temp.dev_attr.attr,
	&sensor_dev_attr_pwm5_auto_point1_temp_hyst.dev_attr.attr,
	&sensor_dev_attr_pwm5_auto_point2_temp.dev_attr.attr,
	&sensor_dev_attr_pwm5_auto_point3_temp.dev_attr.attr,
	&sensor_dev_attr_pwm5_auto_start.dev_attr.attr,
	&sensor_dev_attr_pwm5_auto_slope.dev_attr.attr,

	&sensor_dev_attr_pwm6_auto_point1_temp.dev_attr.attr,
	&sensor_dev_attr_pwm6_auto_point1_temp_hyst.dev_attr.attr,
	&sensor_dev_attr_pwm6_auto_point2_temp.dev_attr.attr,
	&sensor_dev_attr_pwm6_auto_point3_temp.dev_attr.attr,
	&sensor_dev_attr_pwm6_auto_start.dev_attr.attr,
	&sensor_dev_attr_pwm6_auto_slope.dev_attr.attr,

	NULL,
};

static const struct attribute_group it87_group_auto_pwm = {
	.attrs = it87_attributes_auto_pwm,
	.is_visible = it87_auto_pwm_is_visible,
};

/* SuperIO detection - will change isa_address if a chip is found */
static int __init it87_find(int sioaddr, unsigned short *address,
			    struct it87_sio_data *sio_data)
{
	int err;
	u16 chip_type;
	const char *board_vendor, *board_name;
	const struct it87_devices *config;

	err = superio_enter(sioaddr);
	if (err)
		return err;

	err = -ENODEV;
	chip_type = force_id ? force_id : superio_inw(sioaddr, DEVID);

	switch (chip_type) {
	case IT8705F_DEVID:
		sio_data->type = it87;
		break;
	case IT8712F_DEVID:
		sio_data->type = it8712;
		break;
	case IT8716F_DEVID:
	case IT8726F_DEVID:
		sio_data->type = it8716;
		break;
	case IT8718F_DEVID:
		sio_data->type = it8718;
		break;
	case IT8720F_DEVID:
		sio_data->type = it8720;
		break;
	case IT8721F_DEVID:
		sio_data->type = it8721;
		break;
	case IT8728F_DEVID:
		sio_data->type = it8728;
		break;
	case IT8732F_DEVID:
		sio_data->type = it8732;
		break;
	case IT8792E_DEVID:
		sio_data->type = it8792;
		break;
	case IT8771E_DEVID:
		sio_data->type = it8771;
		break;
	case IT8772E_DEVID:
		sio_data->type = it8772;
		break;
	case IT8781F_DEVID:
		sio_data->type = it8781;
		break;
	case IT8782F_DEVID:
		sio_data->type = it8782;
		break;
	case IT8783E_DEVID:
		sio_data->type = it8783;
		break;
	case IT8786E_DEVID:
		sio_data->type = it8786;
		break;
	case IT8790E_DEVID:
		sio_data->type = it8790;
		break;
	case IT8603E_DEVID:
	case IT8623E_DEVID:
		sio_data->type = it8603;
		break;
	case IT8620E_DEVID:
		sio_data->type = it8620;
		break;
<<<<<<< HEAD
=======
	case IT8622E_DEVID:
		sio_data->type = it8622;
		break;
>>>>>>> 24b8d41d
	case IT8628E_DEVID:
		sio_data->type = it8628;
		break;
	case 0xffff:	/* No device at all */
		goto exit;
	default:
		pr_debug("Unsupported chip (DEVID=0x%x)\n", chip_type);
		goto exit;
	}

	superio_select(sioaddr, PME);
	if (!(superio_inb(sioaddr, IT87_ACT_REG) & 0x01)) {
		pr_info("Device not activated, skipping\n");
		goto exit;
	}

	*address = superio_inw(sioaddr, IT87_BASE_REG) & ~(IT87_EXTENT - 1);
	if (*address == 0) {
		pr_info("Base address not set, skipping\n");
		goto exit;
	}

	err = 0;
<<<<<<< HEAD
=======
	sio_data->sioaddr = sioaddr;
>>>>>>> 24b8d41d
	sio_data->revision = superio_inb(sioaddr, DEVREV) & 0x0f;
	pr_info("Found IT%04x%s chip at 0x%x, revision %d\n", chip_type,
		it87_devices[sio_data->type].suffix,
		*address, sio_data->revision);

	config = &it87_devices[sio_data->type];

	/* in7 (VSB or VCCH5V) is always internal on some chips */
	if (has_in7_internal(config))
		sio_data->internal |= BIT(1);

	/* in8 (Vbat) is always internal */
	sio_data->internal |= BIT(2);
<<<<<<< HEAD

	/* in9 (AVCC3), always internal if supported */
	if (has_avcc3(config))
		sio_data->internal |= BIT(3); /* in9 is AVCC */
	else
		sio_data->skip_in |= BIT(9);

	if (!has_six_pwm(config))
		sio_data->skip_pwm |= BIT(3) | BIT(4) | BIT(5);
=======

	/* in9 (AVCC3), always internal if supported */
	if (has_avcc3(config))
		sio_data->internal |= BIT(3); /* in9 is AVCC */
	else
		sio_data->skip_in |= BIT(9);

	if (!has_five_pwm(config))
		sio_data->skip_pwm |= BIT(3) | BIT(4) | BIT(5);
	else if (!has_six_pwm(config))
		sio_data->skip_pwm |= BIT(5);
>>>>>>> 24b8d41d

	if (!has_vid(config))
		sio_data->skip_vid = 1;

	/* Read GPIO config and VID value from LDN 7 (GPIO) */
	if (sio_data->type == it87) {
		/* The IT8705F has a different LD number for GPIO */
		superio_select(sioaddr, 5);
		sio_data->beep_pin = superio_inb(sioaddr,
						 IT87_SIO_BEEP_PIN_REG) & 0x3f;
	} else if (sio_data->type == it8783) {
		int reg25, reg27, reg2a, reg2c, regef;

		superio_select(sioaddr, GPIO);

		reg25 = superio_inb(sioaddr, IT87_SIO_GPIO1_REG);
		reg27 = superio_inb(sioaddr, IT87_SIO_GPIO3_REG);
		reg2a = superio_inb(sioaddr, IT87_SIO_PINX1_REG);
		reg2c = superio_inb(sioaddr, IT87_SIO_PINX2_REG);
		regef = superio_inb(sioaddr, IT87_SIO_SPI_REG);

		/* Check if fan3 is there or not */
		if ((reg27 & BIT(0)) || !(reg2c & BIT(2)))
			sio_data->skip_fan |= BIT(2);
		if ((reg25 & BIT(4)) ||
		    (!(reg2a & BIT(1)) && (regef & BIT(0))))
			sio_data->skip_pwm |= BIT(2);

		/* Check if fan2 is there or not */
		if (reg27 & BIT(7))
			sio_data->skip_fan |= BIT(1);
		if (reg27 & BIT(3))
			sio_data->skip_pwm |= BIT(1);

		/* VIN5 */
		if ((reg27 & BIT(0)) || (reg2c & BIT(2)))
			sio_data->skip_in |= BIT(5); /* No VIN5 */

		/* VIN6 */
		if (reg27 & BIT(1))
			sio_data->skip_in |= BIT(6); /* No VIN6 */

		/*
		 * VIN7
		 * Does not depend on bit 2 of Reg2C, contrary to datasheet.
		 */
		if (reg27 & BIT(2)) {
			/*
			 * The data sheet is a bit unclear regarding the
			 * internal voltage divider for VCCH5V. It says
			 * "This bit enables and switches VIN7 (pin 91) to the
			 * internal voltage divider for VCCH5V".
			 * This is different to other chips, where the internal
			 * voltage divider would connect VIN7 to an internal
			 * voltage source. Maybe that is the case here as well.
			 *
			 * Since we don't know for sure, re-route it if that is
			 * not the case, and ask the user to report if the
			 * resulting voltage is sane.
			 */
			if (!(reg2c & BIT(1))) {
				reg2c |= BIT(1);
				superio_outb(sioaddr, IT87_SIO_PINX2_REG,
					     reg2c);
<<<<<<< HEAD
=======
				sio_data->need_in7_reroute = true;
>>>>>>> 24b8d41d
				pr_notice("Routing internal VCCH5V to in7.\n");
			}
			pr_notice("in7 routed to internal voltage divider, with external pin disabled.\n");
			pr_notice("Please report if it displays a reasonable voltage.\n");
		}

		if (reg2c & BIT(0))
			sio_data->internal |= BIT(0);
		if (reg2c & BIT(1))
			sio_data->internal |= BIT(1);

		sio_data->beep_pin = superio_inb(sioaddr,
						 IT87_SIO_BEEP_PIN_REG) & 0x3f;
	} else if (sio_data->type == it8603) {
		int reg27, reg29;

		superio_select(sioaddr, GPIO);

		reg27 = superio_inb(sioaddr, IT87_SIO_GPIO3_REG);

		/* Check if fan3 is there or not */
		if (reg27 & BIT(6))
			sio_data->skip_pwm |= BIT(2);
		if (reg27 & BIT(7))
			sio_data->skip_fan |= BIT(2);

		/* Check if fan2 is there or not */
		reg29 = superio_inb(sioaddr, IT87_SIO_GPIO5_REG);
		if (reg29 & BIT(1))
			sio_data->skip_pwm |= BIT(1);
		if (reg29 & BIT(2))
			sio_data->skip_fan |= BIT(1);

		sio_data->skip_in |= BIT(5); /* No VIN5 */
		sio_data->skip_in |= BIT(6); /* No VIN6 */

		sio_data->beep_pin = superio_inb(sioaddr,
						 IT87_SIO_BEEP_PIN_REG) & 0x3f;
	} else if (sio_data->type == it8620 || sio_data->type == it8628) {
		int reg;

		superio_select(sioaddr, GPIO);

		/* Check for pwm5 */
		reg = superio_inb(sioaddr, IT87_SIO_GPIO1_REG);
		if (reg & BIT(6))
			sio_data->skip_pwm |= BIT(4);

		/* Check for fan4, fan5 */
		reg = superio_inb(sioaddr, IT87_SIO_GPIO2_REG);
		if (!(reg & BIT(5)))
			sio_data->skip_fan |= BIT(3);
		if (!(reg & BIT(4)))
			sio_data->skip_fan |= BIT(4);

		/* Check for pwm3, fan3 */
		reg = superio_inb(sioaddr, IT87_SIO_GPIO3_REG);
		if (reg & BIT(6))
			sio_data->skip_pwm |= BIT(2);
		if (reg & BIT(7))
			sio_data->skip_fan |= BIT(2);

		/* Check for pwm4 */
		reg = superio_inb(sioaddr, IT87_SIO_GPIO4_REG);
<<<<<<< HEAD
		if (!(reg & BIT(2)))
=======
		if (reg & BIT(2))
>>>>>>> 24b8d41d
			sio_data->skip_pwm |= BIT(3);

		/* Check for pwm2, fan2 */
		reg = superio_inb(sioaddr, IT87_SIO_GPIO5_REG);
		if (reg & BIT(1))
			sio_data->skip_pwm |= BIT(1);
		if (reg & BIT(2))
			sio_data->skip_fan |= BIT(1);
		/* Check for pwm6, fan6 */
		if (!(reg & BIT(7))) {
			sio_data->skip_pwm |= BIT(5);
			sio_data->skip_fan |= BIT(5);
		}
<<<<<<< HEAD

=======

		/* Check if AVCC is on VIN3 */
		reg = superio_inb(sioaddr, IT87_SIO_PINX2_REG);
		if (reg & BIT(0))
			sio_data->internal |= BIT(0);
		else
			sio_data->skip_in |= BIT(9);

		sio_data->beep_pin = superio_inb(sioaddr,
						 IT87_SIO_BEEP_PIN_REG) & 0x3f;
	} else if (sio_data->type == it8622) {
		int reg;

		superio_select(sioaddr, GPIO);

		/* Check for pwm4, fan4 */
		reg = superio_inb(sioaddr, IT87_SIO_GPIO1_REG);
		if (reg & BIT(6))
			sio_data->skip_fan |= BIT(3);
		if (reg & BIT(5))
			sio_data->skip_pwm |= BIT(3);

		/* Check for pwm3, fan3, pwm5, fan5 */
		reg = superio_inb(sioaddr, IT87_SIO_GPIO3_REG);
		if (reg & BIT(6))
			sio_data->skip_pwm |= BIT(2);
		if (reg & BIT(7))
			sio_data->skip_fan |= BIT(2);
		if (reg & BIT(3))
			sio_data->skip_pwm |= BIT(4);
		if (reg & BIT(1))
			sio_data->skip_fan |= BIT(4);

		/* Check for pwm2, fan2 */
		reg = superio_inb(sioaddr, IT87_SIO_GPIO5_REG);
		if (reg & BIT(1))
			sio_data->skip_pwm |= BIT(1);
		if (reg & BIT(2))
			sio_data->skip_fan |= BIT(1);

		/* Check for AVCC */
		reg = superio_inb(sioaddr, IT87_SIO_PINX2_REG);
		if (!(reg & BIT(0)))
			sio_data->skip_in |= BIT(9);

>>>>>>> 24b8d41d
		sio_data->beep_pin = superio_inb(sioaddr,
						 IT87_SIO_BEEP_PIN_REG) & 0x3f;
	} else {
		int reg;
		bool uart6;

		superio_select(sioaddr, GPIO);

		/* Check for fan4, fan5 */
		if (has_five_fans(config)) {
			reg = superio_inb(sioaddr, IT87_SIO_GPIO2_REG);
			switch (sio_data->type) {
			case it8718:
				if (reg & BIT(5))
					sio_data->skip_fan |= BIT(3);
				if (reg & BIT(4))
					sio_data->skip_fan |= BIT(4);
				break;
			case it8720:
			case it8721:
			case it8728:
				if (!(reg & BIT(5)))
					sio_data->skip_fan |= BIT(3);
				if (!(reg & BIT(4)))
					sio_data->skip_fan |= BIT(4);
				break;
			default:
				break;
			}
		}

		reg = superio_inb(sioaddr, IT87_SIO_GPIO3_REG);
		if (!sio_data->skip_vid) {
			/* We need at least 4 VID pins */
			if (reg & 0x0f) {
				pr_info("VID is disabled (pins used for GPIO)\n");
				sio_data->skip_vid = 1;
			}
		}

		/* Check if fan3 is there or not */
		if (reg & BIT(6))
			sio_data->skip_pwm |= BIT(2);
		if (reg & BIT(7))
			sio_data->skip_fan |= BIT(2);

		/* Check if fan2 is there or not */
		reg = superio_inb(sioaddr, IT87_SIO_GPIO5_REG);
		if (reg & BIT(1))
			sio_data->skip_pwm |= BIT(1);
		if (reg & BIT(2))
			sio_data->skip_fan |= BIT(1);

		if ((sio_data->type == it8718 || sio_data->type == it8720) &&
		    !(sio_data->skip_vid))
			sio_data->vid_value = superio_inb(sioaddr,
							  IT87_SIO_VID_REG);

		reg = superio_inb(sioaddr, IT87_SIO_PINX2_REG);

		uart6 = sio_data->type == it8782 && (reg & BIT(2));

		/*
		 * The IT8720F has no VIN7 pin, so VCCH5V should always be
		 * routed internally to VIN7 with an internal divider.
		 * Curiously, there still is a configuration bit to control
		 * this, which means it can be set incorrectly. And even
		 * more curiously, many boards out there are improperly
		 * configured, even though the IT8720F datasheet claims
		 * that the internal routing of VCCH5V to VIN7 is the default
		 * setting. So we force the internal routing in this case.
		 *
		 * On IT8782F, VIN7 is multiplexed with one of the UART6 pins.
		 * If UART6 is enabled, re-route VIN7 to the internal divider
		 * if that is not already the case.
		 */
		if ((sio_data->type == it8720 || uart6) && !(reg & BIT(1))) {
			reg |= BIT(1);
			superio_outb(sioaddr, IT87_SIO_PINX2_REG, reg);
<<<<<<< HEAD
			pr_notice("Routing internal VCCH to in7\n");
=======
			sio_data->need_in7_reroute = true;
			pr_notice("Routing internal VCCH5V to in7\n");
>>>>>>> 24b8d41d
		}
		if (reg & BIT(0))
			sio_data->internal |= BIT(0);
		if (reg & BIT(1))
			sio_data->internal |= BIT(1);

		/*
		 * On IT8782F, UART6 pins overlap with VIN5, VIN6, and VIN7.
		 * While VIN7 can be routed to the internal voltage divider,
		 * VIN5 and VIN6 are not available if UART6 is enabled.
		 *
		 * Also, temp3 is not available if UART6 is enabled and TEMPIN3
		 * is the temperature source. Since we can not read the
		 * temperature source here, skip_temp is preliminary.
		 */
		if (uart6) {
			sio_data->skip_in |= BIT(5) | BIT(6);
			sio_data->skip_temp |= BIT(2);
		}

		sio_data->beep_pin = superio_inb(sioaddr,
						 IT87_SIO_BEEP_PIN_REG) & 0x3f;
	}
	if (sio_data->beep_pin)
		pr_info("Beeping is supported\n");

	/* Disable specific features based on DMI strings */
	board_vendor = dmi_get_system_info(DMI_BOARD_VENDOR);
	board_name = dmi_get_system_info(DMI_BOARD_NAME);
	if (board_vendor && board_name) {
		if (strcmp(board_vendor, "nVIDIA") == 0 &&
		    strcmp(board_name, "FN68PT") == 0) {
			/*
			 * On the Shuttle SN68PT, FAN_CTL2 is apparently not
			 * connected to a fan, but to something else. One user
			 * has reported instant system power-off when changing
			 * the PWM2 duty cycle, so we disable it.
			 * I use the board name string as the trigger in case
			 * the same board is ever used in other systems.
			 */
			pr_info("Disabling pwm2 due to hardware constraints\n");
			sio_data->skip_pwm = BIT(1);
		}
	}

exit:
	superio_exit(sioaddr);
	return err;
}

<<<<<<< HEAD
/* Called when we have found a new IT87. */
static void it87_init_device(struct platform_device *pdev)
{
	struct it87_sio_data *sio_data = dev_get_platdata(&pdev->dev);
	struct it87_data *data = platform_get_drvdata(pdev);
	int tmp, i;
	u8 mask;

	/*
	 * For each PWM channel:
	 * - If it is in automatic mode, setting to manual mode should set
	 *   the fan to full speed by default.
	 * - If it is in manual mode, we need a mapping to temperature
	 *   channels to use when later setting to automatic mode later.
	 *   Use a 1:1 mapping by default (we are clueless.)
	 * In both cases, the value can (and should) be changed by the user
	 * prior to switching to a different mode.
	 * Note that this is no longer needed for the IT8721F and later, as
	 * these have separate registers for the temperature mapping and the
	 * manual duty cycle.
	 */
	for (i = 0; i < NUM_AUTO_PWM; i++) {
		data->pwm_temp_map[i] = i;
		data->pwm_duty[i] = 0x7f;	/* Full speed */
		data->auto_pwm[i][3] = 0x7f;	/* Full speed, hard-coded */
	}

	/*
	 * Some chips seem to have default value 0xff for all limit
	 * registers. For low voltage limits it makes no sense and triggers
	 * alarms, so change to 0 instead. For high temperature limits, it
	 * means -1 degree C, which surprisingly doesn't trigger an alarm,
	 * but is still confusing, so change to 127 degrees C.
	 */
	for (i = 0; i < NUM_VIN_LIMIT; i++) {
		tmp = it87_read_value(data, IT87_REG_VIN_MIN(i));
		if (tmp == 0xff)
			it87_write_value(data, IT87_REG_VIN_MIN(i), 0);
	}
	for (i = 0; i < NUM_TEMP_LIMIT; i++) {
		tmp = it87_read_value(data, IT87_REG_TEMP_HIGH(i));
		if (tmp == 0xff)
			it87_write_value(data, IT87_REG_TEMP_HIGH(i), 127);
=======
/*
 * Some chips seem to have default value 0xff for all limit
 * registers. For low voltage limits it makes no sense and triggers
 * alarms, so change to 0 instead. For high temperature limits, it
 * means -1 degree C, which surprisingly doesn't trigger an alarm,
 * but is still confusing, so change to 127 degrees C.
 */
static void it87_check_limit_regs(struct it87_data *data)
{
	int i, reg;

	for (i = 0; i < NUM_VIN_LIMIT; i++) {
		reg = it87_read_value(data, IT87_REG_VIN_MIN(i));
		if (reg == 0xff)
			it87_write_value(data, IT87_REG_VIN_MIN(i), 0);
	}
	for (i = 0; i < NUM_TEMP_LIMIT; i++) {
		reg = it87_read_value(data, IT87_REG_TEMP_HIGH(i));
		if (reg == 0xff)
			it87_write_value(data, IT87_REG_TEMP_HIGH(i), 127);
	}
}

/* Check if voltage monitors are reset manually or by some reason */
static void it87_check_voltage_monitors_reset(struct it87_data *data)
{
	int reg;

	reg = it87_read_value(data, IT87_REG_VIN_ENABLE);
	if ((reg & 0xff) == 0) {
		/* Enable all voltage monitors */
		it87_write_value(data, IT87_REG_VIN_ENABLE, 0xff);
	}
}

/* Check if tachometers are reset manually or by some reason */
static void it87_check_tachometers_reset(struct platform_device *pdev)
{
	struct it87_sio_data *sio_data = dev_get_platdata(&pdev->dev);
	struct it87_data *data = platform_get_drvdata(pdev);
	u8 mask, fan_main_ctrl;

	mask = 0x70 & ~(sio_data->skip_fan << 4);
	fan_main_ctrl = it87_read_value(data, IT87_REG_FAN_MAIN_CTRL);
	if ((fan_main_ctrl & mask) == 0) {
		/* Enable all fan tachometers */
		fan_main_ctrl |= mask;
		it87_write_value(data, IT87_REG_FAN_MAIN_CTRL,
				 fan_main_ctrl);
	}
}

/* Set tachometers to 16-bit mode if needed */
static void it87_check_tachometers_16bit_mode(struct platform_device *pdev)
{
	struct it87_data *data = platform_get_drvdata(pdev);
	int reg;

	if (!has_fan16_config(data))
		return;

	reg = it87_read_value(data, IT87_REG_FAN_16BIT);
	if (~reg & 0x07 & data->has_fan) {
		dev_dbg(&pdev->dev,
			"Setting fan1-3 to 16-bit mode\n");
		it87_write_value(data, IT87_REG_FAN_16BIT,
				 reg | 0x07);
>>>>>>> 24b8d41d
	}
}

<<<<<<< HEAD
	/*
	 * Temperature channels are not forcibly enabled, as they can be
	 * set to two different sensor types and we can't guess which one
	 * is correct for a given system. These channels can be enabled at
	 * run-time through the temp{1-3}_type sysfs accessors if needed.
	 */

	/* Check if voltage monitors are reset manually or by some reason */
	tmp = it87_read_value(data, IT87_REG_VIN_ENABLE);
	if ((tmp & 0xff) == 0) {
		/* Enable all voltage monitors */
		it87_write_value(data, IT87_REG_VIN_ENABLE, 0xff);
	}

	/* Check if tachometers are reset manually or by some reason */
	mask = 0x70 & ~(sio_data->skip_fan << 4);
	data->fan_main_ctrl = it87_read_value(data, IT87_REG_FAN_MAIN_CTRL);
	if ((data->fan_main_ctrl & mask) == 0) {
		/* Enable all fan tachometers */
		data->fan_main_ctrl |= mask;
		it87_write_value(data, IT87_REG_FAN_MAIN_CTRL,
				 data->fan_main_ctrl);
	}
	data->has_fan = (data->fan_main_ctrl >> 4) & 0x07;

	tmp = it87_read_value(data, IT87_REG_FAN_16BIT);

	/* Set tachometers to 16-bit mode if needed */
	if (has_fan16_config(data)) {
		if (~tmp & 0x07 & data->has_fan) {
			dev_dbg(&pdev->dev,
				"Setting fan1-3 to 16-bit mode\n");
			it87_write_value(data, IT87_REG_FAN_16BIT,
					 tmp | 0x07);
		}
	}

	/* Check for additional fans */
	if (has_five_fans(data)) {
=======
static void it87_start_monitoring(struct it87_data *data)
{
	it87_write_value(data, IT87_REG_CONFIG,
			 (it87_read_value(data, IT87_REG_CONFIG) & 0x3e)
			 | (update_vbat ? 0x41 : 0x01));
}

/* Called when we have found a new IT87. */
static void it87_init_device(struct platform_device *pdev)
{
	struct it87_sio_data *sio_data = dev_get_platdata(&pdev->dev);
	struct it87_data *data = platform_get_drvdata(pdev);
	int tmp, i;

	/*
	 * For each PWM channel:
	 * - If it is in automatic mode, setting to manual mode should set
	 *   the fan to full speed by default.
	 * - If it is in manual mode, we need a mapping to temperature
	 *   channels to use when later setting to automatic mode later.
	 *   Use a 1:1 mapping by default (we are clueless.)
	 * In both cases, the value can (and should) be changed by the user
	 * prior to switching to a different mode.
	 * Note that this is no longer needed for the IT8721F and later, as
	 * these have separate registers for the temperature mapping and the
	 * manual duty cycle.
	 */
	for (i = 0; i < NUM_AUTO_PWM; i++) {
		data->pwm_temp_map[i] = i;
		data->pwm_duty[i] = 0x7f;	/* Full speed */
		data->auto_pwm[i][3] = 0x7f;	/* Full speed, hard-coded */
	}

	it87_check_limit_regs(data);

	/*
	 * Temperature channels are not forcibly enabled, as they can be
	 * set to two different sensor types and we can't guess which one
	 * is correct for a given system. These channels can be enabled at
	 * run-time through the temp{1-3}_type sysfs accessors if needed.
	 */

	it87_check_voltage_monitors_reset(data);

	it87_check_tachometers_reset(pdev);

	data->fan_main_ctrl = it87_read_value(data, IT87_REG_FAN_MAIN_CTRL);
	data->has_fan = (data->fan_main_ctrl >> 4) & 0x07;

	it87_check_tachometers_16bit_mode(pdev);

	/* Check for additional fans */
	if (has_five_fans(data)) {
		tmp = it87_read_value(data, IT87_REG_FAN_16BIT);

>>>>>>> 24b8d41d
		if (tmp & BIT(4))
			data->has_fan |= BIT(3); /* fan4 enabled */
		if (tmp & BIT(5))
			data->has_fan |= BIT(4); /* fan5 enabled */
		if (has_six_fans(data) && (tmp & BIT(2)))
			data->has_fan |= BIT(5); /* fan6 enabled */
	}

	/* Fan input pins may be used for alternative functions */
	data->has_fan &= ~sio_data->skip_fan;

	/* Check if pwm5, pwm6 are enabled */
	if (has_six_pwm(data)) {
		/* The following code may be IT8620E specific */
		tmp = it87_read_value(data, IT87_REG_FAN_DIV);
		if ((tmp & 0xc0) == 0xc0)
			sio_data->skip_pwm |= BIT(4);
		if (!(tmp & BIT(3)))
			sio_data->skip_pwm |= BIT(5);
	}

<<<<<<< HEAD
	/* Start monitoring */
	it87_write_value(data, IT87_REG_CONFIG,
			 (it87_read_value(data, IT87_REG_CONFIG) & 0x3e)
			 | (update_vbat ? 0x41 : 0x01));
=======
	it87_start_monitoring(data);
>>>>>>> 24b8d41d
}

/* Return 1 if and only if the PWM interface is safe to use */
static int it87_check_pwm(struct device *dev)
{
	struct it87_data *data = dev_get_drvdata(dev);
	/*
	 * Some BIOSes fail to correctly configure the IT87 fans. All fans off
	 * and polarity set to active low is sign that this is the case so we
	 * disable pwm control to protect the user.
	 */
	int tmp = it87_read_value(data, IT87_REG_FAN_CTL);

	if ((tmp & 0x87) == 0) {
		if (fix_pwm_polarity) {
			/*
			 * The user asks us to attempt a chip reconfiguration.
			 * This means switching to active high polarity and
			 * inverting all fan speed values.
			 */
			int i;
			u8 pwm[3];

			for (i = 0; i < ARRAY_SIZE(pwm); i++)
				pwm[i] = it87_read_value(data,
							 IT87_REG_PWM[i]);

			/*
			 * If any fan is in automatic pwm mode, the polarity
			 * might be correct, as suspicious as it seems, so we
			 * better don't change anything (but still disable the
			 * PWM interface).
			 */
			if (!((pwm[0] | pwm[1] | pwm[2]) & 0x80)) {
				dev_info(dev,
					 "Reconfiguring PWM to active high polarity\n");
				it87_write_value(data, IT87_REG_FAN_CTL,
						 tmp | 0x87);
				for (i = 0; i < 3; i++)
					it87_write_value(data,
							 IT87_REG_PWM[i],
							 0x7f & ~pwm[i]);
				return 1;
			}

			dev_info(dev,
				 "PWM configuration is too broken to be fixed\n");
		}

		return 0;
	} else if (fix_pwm_polarity) {
		dev_info(dev,
			 "PWM configuration looks sane, won't touch\n");
	}

	return 1;
}

static int it87_probe(struct platform_device *pdev)
{
	struct it87_data *data;
	struct resource *res;
	struct device *dev = &pdev->dev;
	struct it87_sio_data *sio_data = dev_get_platdata(dev);
	int enable_pwm_interface;
	struct device *hwmon_dev;

	res = platform_get_resource(pdev, IORESOURCE_IO, 0);
	if (!devm_request_region(&pdev->dev, res->start, IT87_EC_EXTENT,
				 DRVNAME)) {
		dev_err(dev, "Failed to request region 0x%lx-0x%lx\n",
			(unsigned long)res->start,
			(unsigned long)(res->start + IT87_EC_EXTENT - 1));
		return -EBUSY;
	}

	data = devm_kzalloc(&pdev->dev, sizeof(struct it87_data), GFP_KERNEL);
	if (!data)
		return -ENOMEM;
<<<<<<< HEAD

	data->addr = res->start;
	data->type = sio_data->type;
	data->features = it87_devices[sio_data->type].features;
	data->peci_mask = it87_devices[sio_data->type].peci_mask;
	data->old_peci_mask = it87_devices[sio_data->type].old_peci_mask;
	/*
	 * IT8705F Datasheet 0.4.1, 3h == Version G.
	 * IT8712F Datasheet 0.9.1, section 8.3.5 indicates 8h == Version J.
	 * These are the first revisions with 16-bit tachometer support.
	 */
	switch (data->type) {
	case it87:
		if (sio_data->revision >= 0x03) {
			data->features &= ~FEAT_OLD_AUTOPWM;
			data->features |= FEAT_FAN16_CONFIG | FEAT_16BIT_FANS;
		}
		break;
	case it8712:
		if (sio_data->revision >= 0x08) {
			data->features &= ~FEAT_OLD_AUTOPWM;
			data->features |= FEAT_FAN16_CONFIG | FEAT_16BIT_FANS |
					  FEAT_FIVE_FANS;
		}
		break;
	default:
		break;
	}

	/* Now, we do the remaining detection. */
	if ((it87_read_value(data, IT87_REG_CONFIG) & 0x80) ||
	    it87_read_value(data, IT87_REG_CHIPID) != 0x90)
		return -ENODEV;

	platform_set_drvdata(pdev, data);

	mutex_init(&data->update_lock);

	/* Check PWM configuration */
	enable_pwm_interface = it87_check_pwm(dev);

	/* Starting with IT8721F, we handle scaling of internal voltages */
	if (has_12mv_adc(data)) {
		if (sio_data->internal & BIT(0))
			data->in_scaled |= BIT(3);	/* in3 is AVCC */
		if (sio_data->internal & BIT(1))
			data->in_scaled |= BIT(7);	/* in7 is VSB */
		if (sio_data->internal & BIT(2))
			data->in_scaled |= BIT(8);	/* in8 is Vbat */
		if (sio_data->internal & BIT(3))
			data->in_scaled |= BIT(9);	/* in9 is AVCC */
	} else if (sio_data->type == it8781 || sio_data->type == it8782 ||
		   sio_data->type == it8783) {
		if (sio_data->internal & BIT(0))
			data->in_scaled |= BIT(3);	/* in3 is VCC5V */
		if (sio_data->internal & BIT(1))
			data->in_scaled |= BIT(7);	/* in7 is VCCH5V */
	}

	data->has_temp = 0x07;
	if (sio_data->skip_temp & BIT(2)) {
		if (sio_data->type == it8782 &&
		    !(it87_read_value(data, IT87_REG_TEMP_EXTRA) & 0x80))
			data->has_temp &= ~BIT(2);
	}

	data->in_internal = sio_data->internal;
	data->has_in = 0x3ff & ~sio_data->skip_in;

	if (has_six_temp(data)) {
		u8 reg = it87_read_value(data, IT87_REG_TEMP456_ENABLE);

		/* Check for additional temperature sensors */
		if ((reg & 0x03) >= 0x02)
			data->has_temp |= BIT(3);
		if (((reg >> 2) & 0x03) >= 0x02)
			data->has_temp |= BIT(4);
		if (((reg >> 4) & 0x03) >= 0x02)
			data->has_temp |= BIT(5);

		/* Check for additional voltage sensors */
		if ((reg & 0x03) == 0x01)
			data->has_in |= BIT(10);
		if (((reg >> 2) & 0x03) == 0x01)
			data->has_in |= BIT(11);
		if (((reg >> 4) & 0x03) == 0x01)
			data->has_in |= BIT(12);
	}

	data->has_beep = !!sio_data->beep_pin;

	/* Initialize the IT87 chip */
	it87_init_device(pdev);

	if (!sio_data->skip_vid) {
		data->has_vid = true;
		data->vrm = vid_which_vrm();
		/* VID reading from Super-I/O config space if available */
		data->vid = sio_data->vid_value;
	}

	/* Prepare for sysfs hooks */
	data->groups[0] = &it87_group;
	data->groups[1] = &it87_group_in;
	data->groups[2] = &it87_group_temp;
	data->groups[3] = &it87_group_fan;

	if (enable_pwm_interface) {
		data->has_pwm = BIT(ARRAY_SIZE(IT87_REG_PWM)) - 1;
		data->has_pwm &= ~sio_data->skip_pwm;

		data->groups[4] = &it87_group_pwm;
		if (has_old_autopwm(data) || has_newer_autopwm(data))
			data->groups[5] = &it87_group_auto_pwm;
	}

	hwmon_dev = devm_hwmon_device_register_with_groups(dev,
					it87_devices[sio_data->type].name,
					data, data->groups);
	return PTR_ERR_OR_ZERO(hwmon_dev);
}

static struct platform_driver it87_driver = {
	.driver = {
		.name	= DRVNAME,
	},
	.probe	= it87_probe,
};

=======

	data->addr = res->start;
	data->sioaddr = sio_data->sioaddr;
	data->type = sio_data->type;
	data->features = it87_devices[sio_data->type].features;
	data->peci_mask = it87_devices[sio_data->type].peci_mask;
	data->old_peci_mask = it87_devices[sio_data->type].old_peci_mask;
	/*
	 * IT8705F Datasheet 0.4.1, 3h == Version G.
	 * IT8712F Datasheet 0.9.1, section 8.3.5 indicates 8h == Version J.
	 * These are the first revisions with 16-bit tachometer support.
	 */
	switch (data->type) {
	case it87:
		if (sio_data->revision >= 0x03) {
			data->features &= ~FEAT_OLD_AUTOPWM;
			data->features |= FEAT_FAN16_CONFIG | FEAT_16BIT_FANS;
		}
		break;
	case it8712:
		if (sio_data->revision >= 0x08) {
			data->features &= ~FEAT_OLD_AUTOPWM;
			data->features |= FEAT_FAN16_CONFIG | FEAT_16BIT_FANS |
					  FEAT_FIVE_FANS;
		}
		break;
	default:
		break;
	}

	/* Now, we do the remaining detection. */
	if ((it87_read_value(data, IT87_REG_CONFIG) & 0x80) ||
	    it87_read_value(data, IT87_REG_CHIPID) != 0x90)
		return -ENODEV;

	platform_set_drvdata(pdev, data);

	mutex_init(&data->update_lock);

	/* Check PWM configuration */
	enable_pwm_interface = it87_check_pwm(dev);
	if (!enable_pwm_interface)
		dev_info(dev,
			 "Detected broken BIOS defaults, disabling PWM interface\n");

	/* Starting with IT8721F, we handle scaling of internal voltages */
	if (has_12mv_adc(data)) {
		if (sio_data->internal & BIT(0))
			data->in_scaled |= BIT(3);	/* in3 is AVCC */
		if (sio_data->internal & BIT(1))
			data->in_scaled |= BIT(7);	/* in7 is VSB */
		if (sio_data->internal & BIT(2))
			data->in_scaled |= BIT(8);	/* in8 is Vbat */
		if (sio_data->internal & BIT(3))
			data->in_scaled |= BIT(9);	/* in9 is AVCC */
	} else if (sio_data->type == it8781 || sio_data->type == it8782 ||
		   sio_data->type == it8783) {
		if (sio_data->internal & BIT(0))
			data->in_scaled |= BIT(3);	/* in3 is VCC5V */
		if (sio_data->internal & BIT(1))
			data->in_scaled |= BIT(7);	/* in7 is VCCH5V */
	}

	data->has_temp = 0x07;
	if (sio_data->skip_temp & BIT(2)) {
		if (sio_data->type == it8782 &&
		    !(it87_read_value(data, IT87_REG_TEMP_EXTRA) & 0x80))
			data->has_temp &= ~BIT(2);
	}

	data->in_internal = sio_data->internal;
	data->need_in7_reroute = sio_data->need_in7_reroute;
	data->has_in = 0x3ff & ~sio_data->skip_in;

	if (has_six_temp(data)) {
		u8 reg = it87_read_value(data, IT87_REG_TEMP456_ENABLE);

		/* Check for additional temperature sensors */
		if ((reg & 0x03) >= 0x02)
			data->has_temp |= BIT(3);
		if (((reg >> 2) & 0x03) >= 0x02)
			data->has_temp |= BIT(4);
		if (((reg >> 4) & 0x03) >= 0x02)
			data->has_temp |= BIT(5);

		/* Check for additional voltage sensors */
		if ((reg & 0x03) == 0x01)
			data->has_in |= BIT(10);
		if (((reg >> 2) & 0x03) == 0x01)
			data->has_in |= BIT(11);
		if (((reg >> 4) & 0x03) == 0x01)
			data->has_in |= BIT(12);
	}

	data->has_beep = !!sio_data->beep_pin;

	/* Initialize the IT87 chip */
	it87_init_device(pdev);

	if (!sio_data->skip_vid) {
		data->has_vid = true;
		data->vrm = vid_which_vrm();
		/* VID reading from Super-I/O config space if available */
		data->vid = sio_data->vid_value;
	}

	/* Prepare for sysfs hooks */
	data->groups[0] = &it87_group;
	data->groups[1] = &it87_group_in;
	data->groups[2] = &it87_group_temp;
	data->groups[3] = &it87_group_fan;

	if (enable_pwm_interface) {
		data->has_pwm = BIT(ARRAY_SIZE(IT87_REG_PWM)) - 1;
		data->has_pwm &= ~sio_data->skip_pwm;

		data->groups[4] = &it87_group_pwm;
		if (has_old_autopwm(data) || has_newer_autopwm(data))
			data->groups[5] = &it87_group_auto_pwm;
	}

	hwmon_dev = devm_hwmon_device_register_with_groups(dev,
					it87_devices[sio_data->type].name,
					data, data->groups);
	return PTR_ERR_OR_ZERO(hwmon_dev);
}

static void __maybe_unused it87_resume_sio(struct platform_device *pdev)
{
	struct it87_data *data = dev_get_drvdata(&pdev->dev);
	int err;
	int reg2c;

	if (!data->need_in7_reroute)
		return;

	err = superio_enter(data->sioaddr);
	if (err) {
		dev_warn(&pdev->dev,
			 "Unable to enter Super I/O to reroute in7 (%d)",
			 err);
		return;
	}

	superio_select(data->sioaddr, GPIO);

	reg2c = superio_inb(data->sioaddr, IT87_SIO_PINX2_REG);
	if (!(reg2c & BIT(1))) {
		dev_dbg(&pdev->dev,
			"Routing internal VCCH5V to in7 again");

		reg2c |= BIT(1);
		superio_outb(data->sioaddr, IT87_SIO_PINX2_REG,
			     reg2c);
	}

	superio_exit(data->sioaddr);
}

static int __maybe_unused it87_resume(struct device *dev)
{
	struct platform_device *pdev = to_platform_device(dev);
	struct it87_data *data = dev_get_drvdata(dev);

	it87_resume_sio(pdev);

	mutex_lock(&data->update_lock);

	it87_check_pwm(dev);
	it87_check_limit_regs(data);
	it87_check_voltage_monitors_reset(data);
	it87_check_tachometers_reset(pdev);
	it87_check_tachometers_16bit_mode(pdev);

	it87_start_monitoring(data);

	/* force update */
	data->valid = 0;

	mutex_unlock(&data->update_lock);

	it87_update_device(dev);

	return 0;
}

static SIMPLE_DEV_PM_OPS(it87_dev_pm_ops, NULL, it87_resume);

static struct platform_driver it87_driver = {
	.driver = {
		.name	= DRVNAME,
		.pm     = &it87_dev_pm_ops,
	},
	.probe	= it87_probe,
};

>>>>>>> 24b8d41d
static int __init it87_device_add(int index, unsigned short address,
				  const struct it87_sio_data *sio_data)
{
	struct platform_device *pdev;
	struct resource res = {
		.start	= address + IT87_EC_OFFSET,
		.end	= address + IT87_EC_OFFSET + IT87_EC_EXTENT - 1,
		.name	= DRVNAME,
		.flags	= IORESOURCE_IO,
	};
	int err;

	err = acpi_check_resource_conflict(&res);
	if (err)
		return err;

	pdev = platform_device_alloc(DRVNAME, address);
	if (!pdev)
		return -ENOMEM;

	err = platform_device_add_resources(pdev, &res, 1);
	if (err) {
		pr_err("Device resource addition failed (%d)\n", err);
		goto exit_device_put;
	}

	err = platform_device_add_data(pdev, sio_data,
				       sizeof(struct it87_sio_data));
	if (err) {
		pr_err("Platform data allocation failed\n");
		goto exit_device_put;
	}

	err = platform_device_add(pdev);
	if (err) {
		pr_err("Device addition failed (%d)\n", err);
		goto exit_device_put;
	}

	it87_pdev[index] = pdev;
	return 0;

exit_device_put:
	platform_device_put(pdev);
	return err;
}

static int __init sm_it87_init(void)
{
	int sioaddr[2] = { REG_2E, REG_4E };
	struct it87_sio_data sio_data;
<<<<<<< HEAD
	unsigned short isa_address;
=======
	unsigned short isa_address[2];
>>>>>>> 24b8d41d
	bool found = false;
	int i, err;

	err = platform_driver_register(&it87_driver);
	if (err)
		return err;

	for (i = 0; i < ARRAY_SIZE(sioaddr); i++) {
		memset(&sio_data, 0, sizeof(struct it87_sio_data));
<<<<<<< HEAD
		isa_address = 0;
		err = it87_find(sioaddr[i], &isa_address, &sio_data);
		if (err || isa_address == 0)
			continue;

		err = it87_device_add(i, isa_address, &sio_data);
		if (err)
			goto exit_dev_unregister;
		found = true;
=======
		isa_address[i] = 0;
		err = it87_find(sioaddr[i], &isa_address[i], &sio_data);
		if (err || isa_address[i] == 0)
			continue;
		/*
		 * Don't register second chip if its ISA address matches
		 * the first chip's ISA address.
		 */
		if (i && isa_address[i] == isa_address[0])
			break;

		err = it87_device_add(i, isa_address[i], &sio_data);
		if (err)
			goto exit_dev_unregister;

		found = true;

		/*
		 * IT8705F may respond on both SIO addresses.
		 * Stop probing after finding one.
		 */
		if (sio_data.type == it87)
			break;
>>>>>>> 24b8d41d
	}

	if (!found) {
		err = -ENODEV;
		goto exit_unregister;
	}
	return 0;

exit_dev_unregister:
	/* NULL check handled by platform_device_unregister */
	platform_device_unregister(it87_pdev[0]);
exit_unregister:
	platform_driver_unregister(&it87_driver);
	return err;
}

static void __exit sm_it87_exit(void)
{
	/* NULL check handled by platform_device_unregister */
	platform_device_unregister(it87_pdev[1]);
	platform_device_unregister(it87_pdev[0]);
	platform_driver_unregister(&it87_driver);
}

MODULE_AUTHOR("Chris Gauthron, Jean Delvare <jdelvare@suse.de>");
MODULE_DESCRIPTION("IT8705F/IT871xF/IT872xF hardware monitoring driver");
module_param(update_vbat, bool, 0);
MODULE_PARM_DESC(update_vbat, "Update vbat if set else return powerup value");
module_param(fix_pwm_polarity, bool, 0);
MODULE_PARM_DESC(fix_pwm_polarity,
		 "Force PWM polarity to active high (DANGEROUS)");
MODULE_LICENSE("GPL");

module_init(sm_it87_init);
module_exit(sm_it87_exit);<|MERGE_RESOLUTION|>--- conflicted
+++ resolved
@@ -38,19 +38,6 @@
  *
  *  Copyright (C) 2001 Chris Gauthron
  *  Copyright (C) 2005-2010 Jean Delvare <jdelvare@suse.de>
-<<<<<<< HEAD
- *
- *  This program is free software; you can redistribute it and/or modify
- *  it under the terms of the GNU General Public License as published by
- *  the Free Software Foundation; either version 2 of the License, or
- *  (at your option) any later version.
- *
- *  This program is distributed in the hope that it will be useful,
- *  but WITHOUT ANY WARRANTY; without even the implied warranty of
- *  MERCHANTABILITY or FITNESS FOR A PARTICULAR PURPOSE.  See the
- *  GNU General Public License for more details.
-=======
->>>>>>> 24b8d41d
  */
 
 #define pr_fmt(fmt) KBUILD_MODNAME ": " fmt
@@ -75,13 +62,8 @@
 #define DRVNAME "it87"
 
 enum chips { it87, it8712, it8716, it8718, it8720, it8721, it8728, it8732,
-<<<<<<< HEAD
-	     it8771, it8772, it8781, it8782, it8783, it8786, it8790, it8603,
-	     it8620, it8628 };
-=======
 	     it8771, it8772, it8781, it8782, it8783, it8786, it8790,
 	     it8792, it8603, it8620, it8622, it8628 };
->>>>>>> 24b8d41d
 
 static unsigned short force_id;
 module_param(force_id, ushort, 0);
@@ -306,17 +288,11 @@
 #define FEAT_SIX_FANS		BIT(11)	/* Supports six fans */
 #define FEAT_10_9MV_ADC		BIT(12)
 #define FEAT_AVCC3		BIT(13)	/* Chip supports in9/AVCC3 */
-<<<<<<< HEAD
-#define FEAT_SIX_PWM		BIT(14)	/* Chip supports 6 pwm chn */
-#define FEAT_PWM_FREQ2		BIT(15)	/* Separate pwm freq 2 */
-#define FEAT_SIX_TEMP		BIT(16)	/* Up to 6 temp sensors */
-=======
 #define FEAT_FIVE_PWM		BIT(14)	/* Chip supports 5 pwm chn */
 #define FEAT_SIX_PWM		BIT(15)	/* Chip supports 6 pwm chn */
 #define FEAT_PWM_FREQ2		BIT(16)	/* Separate pwm freq 2 */
 #define FEAT_SIX_TEMP		BIT(17)	/* Up to 6 temp sensors */
 #define FEAT_VIN3_5V		BIT(18)	/* VIN3 connected to +5V */
->>>>>>> 24b8d41d
 
 static const struct it87_devices it87_devices[] = {
 	[it87] = {
@@ -438,8 +414,6 @@
 		.features = FEAT_NEWER_AUTOPWM | FEAT_12MV_ADC | FEAT_16BIT_FANS
 		  | FEAT_TEMP_OFFSET | FEAT_TEMP_PECI | FEAT_IN7_INTERNAL
 		  | FEAT_PWM_FREQ2,
-<<<<<<< HEAD
-=======
 		.peci_mask = 0x07,
 	},
 	[it8792] = {
@@ -448,7 +422,6 @@
 		.features = FEAT_NEWER_AUTOPWM | FEAT_16BIT_FANS
 		  | FEAT_TEMP_OFFSET | FEAT_TEMP_OLD_PECI | FEAT_TEMP_PECI
 		  | FEAT_10_9MV_ADC | FEAT_IN7_INTERNAL,
->>>>>>> 24b8d41d
 		.peci_mask = 0x07,
 		.old_peci_mask = 0x02,	/* Actually reports PCH */
 	},
@@ -466,9 +439,6 @@
 		.features = FEAT_NEWER_AUTOPWM | FEAT_12MV_ADC | FEAT_16BIT_FANS
 		  | FEAT_TEMP_OFFSET | FEAT_TEMP_PECI | FEAT_SIX_FANS
 		  | FEAT_IN7_INTERNAL | FEAT_SIX_PWM | FEAT_PWM_FREQ2
-<<<<<<< HEAD
-		  | FEAT_SIX_TEMP,
-=======
 		  | FEAT_SIX_TEMP | FEAT_VIN3_5V,
 		.peci_mask = 0x07,
 	},
@@ -479,7 +449,6 @@
 		  | FEAT_TEMP_OFFSET | FEAT_TEMP_PECI | FEAT_FIVE_FANS
 		  | FEAT_FIVE_PWM | FEAT_IN7_INTERNAL | FEAT_PWM_FREQ2
 		  | FEAT_AVCC3 | FEAT_VIN3_5V,
->>>>>>> 24b8d41d
 		.peci_mask = 0x07,
 	},
 	[it8628] = {
@@ -488,11 +457,7 @@
 		.features = FEAT_NEWER_AUTOPWM | FEAT_12MV_ADC | FEAT_16BIT_FANS
 		  | FEAT_TEMP_OFFSET | FEAT_TEMP_PECI | FEAT_SIX_FANS
 		  | FEAT_IN7_INTERNAL | FEAT_SIX_PWM | FEAT_PWM_FREQ2
-<<<<<<< HEAD
-		  | FEAT_SIX_TEMP,
-=======
 		  | FEAT_SIX_TEMP | FEAT_VIN3_5V,
->>>>>>> 24b8d41d
 		.peci_mask = 0x07,
 	},
 };
@@ -515,18 +480,12 @@
 #define has_in7_internal(data)	((data)->features & FEAT_IN7_INTERNAL)
 #define has_six_fans(data)	((data)->features & FEAT_SIX_FANS)
 #define has_avcc3(data)		((data)->features & FEAT_AVCC3)
-<<<<<<< HEAD
-#define has_six_pwm(data)	((data)->features & FEAT_SIX_PWM)
-#define has_pwm_freq2(data)	((data)->features & FEAT_PWM_FREQ2)
-#define has_six_temp(data)	((data)->features & FEAT_SIX_TEMP)
-=======
 #define has_five_pwm(data)	((data)->features & (FEAT_FIVE_PWM \
 						     | FEAT_SIX_PWM))
 #define has_six_pwm(data)	((data)->features & FEAT_SIX_PWM)
 #define has_pwm_freq2(data)	((data)->features & FEAT_PWM_FREQ2)
 #define has_six_temp(data)	((data)->features & FEAT_SIX_TEMP)
 #define has_vin3_5v(data)	((data)->features & FEAT_VIN3_5V)
->>>>>>> 24b8d41d
 
 struct it87_sio_data {
 	int sioaddr;
@@ -551,10 +510,7 @@
  */
 struct it87_data {
 	const struct attribute_group *groups[7];
-<<<<<<< HEAD
-=======
 	int sioaddr;
->>>>>>> 24b8d41d
 	enum chips type;
 	u32 features;
 	u8 peci_mask;
@@ -570,10 +526,7 @@
 	u16 in_internal;	/* Bitfield, internal sensors (for labels) */
 	u16 has_in;		/* Bitfield, voltage sensors enabled */
 	u8 in[NUM_VIN][3];		/* [nr][0]=in, [1]=min, [2]=max */
-<<<<<<< HEAD
-=======
 	bool need_in7_reroute;
->>>>>>> 24b8d41d
 	u8 has_fan;		/* Bitfield, fans enabled */
 	u16 fan[NUM_FAN][2];	/* Register values, [nr][0]=fan, [1]=min */
 	u8 has_temp;		/* Bitfield, temp sensors enabled */
@@ -719,7 +672,6 @@
 	outb_p(reg, data->addr + IT87_ADDR_REG_OFFSET);
 	return inb_p(data->addr + IT87_DATA_REG_OFFSET);
 }
-<<<<<<< HEAD
 
 /*
  * Must be called with data->update_lock held, except during initialization.
@@ -749,37 +701,6 @@
 	if (has_old_autopwm(data)) {
 		int i;
 
-=======
-
-/*
- * Must be called with data->update_lock held, except during initialization.
- * We ignore the IT87 BUSY flag at this moment - it could lead to deadlocks,
- * would slow down the IT87 access and should not be necessary.
- */
-static void it87_write_value(struct it87_data *data, u8 reg, u8 value)
-{
-	outb_p(reg, data->addr + IT87_ADDR_REG_OFFSET);
-	outb_p(value, data->addr + IT87_DATA_REG_OFFSET);
-}
-
-static void it87_update_pwm_ctrl(struct it87_data *data, int nr)
-{
-	data->pwm_ctrl[nr] = it87_read_value(data, IT87_REG_PWM[nr]);
-	if (has_newer_autopwm(data)) {
-		data->pwm_temp_map[nr] = data->pwm_ctrl[nr] & 0x03;
-		data->pwm_duty[nr] = it87_read_value(data,
-						     IT87_REG_PWM_DUTY[nr]);
-	} else {
-		if (data->pwm_ctrl[nr] & 0x80)	/* Automatic mode */
-			data->pwm_temp_map[nr] = data->pwm_ctrl[nr] & 0x03;
-		else				/* Manual mode */
-			data->pwm_duty[nr] = data->pwm_ctrl[nr] & 0x7f;
-	}
-
-	if (has_old_autopwm(data)) {
-		int i;
-
->>>>>>> 24b8d41d
 		for (i = 0; i < 5 ; i++)
 			data->auto_temp[nr][i] = it87_read_value(data,
 						IT87_REG_AUTO_TEMP(nr, i));
@@ -1401,32 +1322,13 @@
 			it87_write_value(data, IT87_REG_FAN_MAIN_CTRL,
 					 data->fan_main_ctrl);
 		} else {
-<<<<<<< HEAD
-=======
 			u8 ctrl;
 
->>>>>>> 24b8d41d
 			/* No on/off mode, set maximum pwm value */
 			data->pwm_duty[nr] = pwm_to_reg(data, 0xff);
 			it87_write_value(data, IT87_REG_PWM_DUTY[nr],
 					 data->pwm_duty[nr]);
 			/* and set manual mode */
-<<<<<<< HEAD
-			data->pwm_ctrl[nr] = has_newer_autopwm(data) ?
-					     data->pwm_temp_map[nr] :
-					     data->pwm_duty[nr];
-			it87_write_value(data, IT87_REG_PWM[nr],
-					 data->pwm_ctrl[nr]);
-		}
-	} else {
-		if (val == 1)				/* Manual mode */
-			data->pwm_ctrl[nr] = has_newer_autopwm(data) ?
-					     data->pwm_temp_map[nr] :
-					     data->pwm_duty[nr];
-		else					/* Automatic mode */
-			data->pwm_ctrl[nr] = 0x80 | data->pwm_temp_map[nr];
-		it87_write_value(data, IT87_REG_PWM[nr], data->pwm_ctrl[nr]);
-=======
 			if (has_newer_autopwm(data)) {
 				ctrl = (data->pwm_ctrl[nr] & 0x7c) |
 					data->pwm_temp_map[nr];
@@ -1449,7 +1351,6 @@
 		}
 		data->pwm_ctrl[nr] = ctrl;
 		it87_write_value(data, IT87_REG_PWM[nr], ctrl);
->>>>>>> 24b8d41d
 
 		if (data->type != it8603 && nr < 3) {
 			/* set SmartGuardian mode */
@@ -1595,12 +1496,8 @@
 	 * otherwise, just store it for later use.
 	 */
 	if (data->pwm_ctrl[nr] & 0x80) {
-<<<<<<< HEAD
-		data->pwm_ctrl[nr] = 0x80 | data->pwm_temp_map[nr];
-=======
 		data->pwm_ctrl[nr] = (data->pwm_ctrl[nr] & 0xfc) |
 						data->pwm_temp_map[nr];
->>>>>>> 24b8d41d
 		it87_write_value(data, IT87_REG_PWM[nr], data->pwm_ctrl[nr]);
 	}
 	mutex_unlock(&data->update_lock);
@@ -1641,44 +1538,10 @@
 	else
 		regaddr = IT87_REG_AUTO_PWM(nr, point);
 	it87_write_value(data, regaddr, data->auto_pwm[nr][point]);
-<<<<<<< HEAD
-=======
 	mutex_unlock(&data->update_lock);
 	return count;
 }
 
-static ssize_t show_auto_pwm_slope(struct device *dev,
-				   struct device_attribute *attr, char *buf)
-{
-	struct it87_data *data = it87_update_device(dev);
-	struct sensor_device_attribute *sensor_attr = to_sensor_dev_attr(attr);
-	int nr = sensor_attr->index;
-
-	return sprintf(buf, "%d\n", data->auto_pwm[nr][1] & 0x7f);
-}
-
-static ssize_t set_auto_pwm_slope(struct device *dev,
-				  struct device_attribute *attr,
-				  const char *buf, size_t count)
-{
-	struct it87_data *data = dev_get_drvdata(dev);
-	struct sensor_device_attribute *sensor_attr = to_sensor_dev_attr(attr);
-	int nr = sensor_attr->index;
-	unsigned long val;
-
-	if (kstrtoul(buf, 10, &val) < 0 || val > 127)
-		return -EINVAL;
-
-	mutex_lock(&data->update_lock);
-	data->auto_pwm[nr][1] = (data->auto_pwm[nr][1] & 0x80) | val;
-	it87_write_value(data, IT87_REG_AUTO_TEMP(nr, 4),
-			 data->auto_pwm[nr][1]);
->>>>>>> 24b8d41d
-	mutex_unlock(&data->update_lock);
-	return count;
-}
-
-<<<<<<< HEAD
 static ssize_t show_auto_pwm_slope(struct device *dev,
 				   struct device_attribute *attr, char *buf)
 {
@@ -1713,12 +1576,6 @@
 			      char *buf)
 {
 	struct it87_data *data = it87_update_device(dev);
-=======
-static ssize_t show_auto_temp(struct device *dev, struct device_attribute *attr,
-			      char *buf)
-{
-	struct it87_data *data = it87_update_device(dev);
->>>>>>> 24b8d41d
 	struct sensor_device_attribute_2 *sensor_attr =
 			to_sensor_dev_attr_2(attr);
 	int nr = sensor_attr->nr;
@@ -1940,11 +1797,7 @@
 			  show_auto_pwm_slope, set_auto_pwm_slope, 5);
 
 /* Alarms */
-<<<<<<< HEAD
-static ssize_t show_alarms(struct device *dev, struct device_attribute *attr,
-=======
 static ssize_t alarms_show(struct device *dev, struct device_attribute *attr,
->>>>>>> 24b8d41d
 			   char *buf)
 {
 	struct it87_data *data = it87_update_device(dev);
@@ -2059,26 +1912,16 @@
 static SENSOR_DEVICE_ATTR(temp2_beep, S_IRUGO, show_beep, NULL, 2);
 static SENSOR_DEVICE_ATTR(temp3_beep, S_IRUGO, show_beep, NULL, 2);
 
-<<<<<<< HEAD
-static ssize_t show_vrm_reg(struct device *dev, struct device_attribute *attr,
-			    char *buf)
-=======
 static ssize_t vrm_show(struct device *dev, struct device_attribute *attr,
 			char *buf)
->>>>>>> 24b8d41d
 {
 	struct it87_data *data = dev_get_drvdata(dev);
 
 	return sprintf(buf, "%u\n", data->vrm);
 }
 
-<<<<<<< HEAD
-static ssize_t store_vrm_reg(struct device *dev, struct device_attribute *attr,
-			     const char *buf, size_t count)
-=======
 static ssize_t vrm_store(struct device *dev, struct device_attribute *attr,
 			 const char *buf, size_t count)
->>>>>>> 24b8d41d
 {
 	struct it87_data *data = dev_get_drvdata(dev);
 	unsigned long val;
@@ -2092,13 +1935,8 @@
 }
 static DEVICE_ATTR_RW(vrm);
 
-<<<<<<< HEAD
-static ssize_t show_vid_reg(struct device *dev, struct device_attribute *attr,
-			    char *buf)
-=======
 static ssize_t cpu0_vid_show(struct device *dev,
 			     struct device_attribute *attr, char *buf)
->>>>>>> 24b8d41d
 {
 	struct it87_data *data = it87_update_device(dev);
 
@@ -2138,11 +1976,7 @@
 static SENSOR_DEVICE_ATTR(in7_label, S_IRUGO, show_label, NULL, 1);
 static SENSOR_DEVICE_ATTR(in8_label, S_IRUGO, show_label, NULL, 2);
 /* AVCC3 */
-<<<<<<< HEAD
-static SENSOR_DEVICE_ATTR(in9_label, S_IRUGO, show_label, NULL, 0);
-=======
 static SENSOR_DEVICE_ATTR(in9_label, S_IRUGO, show_label, NULL, 3);
->>>>>>> 24b8d41d
 
 static umode_t it87_in_is_visible(struct kobject *kobj,
 				  struct attribute *attr, int index)
@@ -2347,17 +2181,10 @@
 
 	if (a == 4 && has_16bit_fans(data))	/* divisor */
 		return 0;
-<<<<<<< HEAD
 
 	return attr->mode;
 }
 
-=======
-
-	return attr->mode;
-}
-
->>>>>>> 24b8d41d
 static struct attribute *it87_attributes_fan[] = {
 	&sensor_dev_attr_fan1_input.dev_attr.attr,
 	&sensor_dev_attr_fan1_min.dev_attr.attr,
@@ -2629,12 +2456,9 @@
 	case IT8620E_DEVID:
 		sio_data->type = it8620;
 		break;
-<<<<<<< HEAD
-=======
 	case IT8622E_DEVID:
 		sio_data->type = it8622;
 		break;
->>>>>>> 24b8d41d
 	case IT8628E_DEVID:
 		sio_data->type = it8628;
 		break;
@@ -2658,10 +2482,7 @@
 	}
 
 	err = 0;
-<<<<<<< HEAD
-=======
 	sio_data->sioaddr = sioaddr;
->>>>>>> 24b8d41d
 	sio_data->revision = superio_inb(sioaddr, DEVREV) & 0x0f;
 	pr_info("Found IT%04x%s chip at 0x%x, revision %d\n", chip_type,
 		it87_devices[sio_data->type].suffix,
@@ -2675,7 +2496,6 @@
 
 	/* in8 (Vbat) is always internal */
 	sio_data->internal |= BIT(2);
-<<<<<<< HEAD
 
 	/* in9 (AVCC3), always internal if supported */
 	if (has_avcc3(config))
@@ -2683,21 +2503,10 @@
 	else
 		sio_data->skip_in |= BIT(9);
 
-	if (!has_six_pwm(config))
-		sio_data->skip_pwm |= BIT(3) | BIT(4) | BIT(5);
-=======
-
-	/* in9 (AVCC3), always internal if supported */
-	if (has_avcc3(config))
-		sio_data->internal |= BIT(3); /* in9 is AVCC */
-	else
-		sio_data->skip_in |= BIT(9);
-
 	if (!has_five_pwm(config))
 		sio_data->skip_pwm |= BIT(3) | BIT(4) | BIT(5);
 	else if (!has_six_pwm(config))
 		sio_data->skip_pwm |= BIT(5);
->>>>>>> 24b8d41d
 
 	if (!has_vid(config))
 		sio_data->skip_vid = 1;
@@ -2762,10 +2571,7 @@
 				reg2c |= BIT(1);
 				superio_outb(sioaddr, IT87_SIO_PINX2_REG,
 					     reg2c);
-<<<<<<< HEAD
-=======
 				sio_data->need_in7_reroute = true;
->>>>>>> 24b8d41d
 				pr_notice("Routing internal VCCH5V to in7.\n");
 			}
 			pr_notice("in7 routed to internal voltage divider, with external pin disabled.\n");
@@ -2830,11 +2636,7 @@
 
 		/* Check for pwm4 */
 		reg = superio_inb(sioaddr, IT87_SIO_GPIO4_REG);
-<<<<<<< HEAD
-		if (!(reg & BIT(2)))
-=======
 		if (reg & BIT(2))
->>>>>>> 24b8d41d
 			sio_data->skip_pwm |= BIT(3);
 
 		/* Check for pwm2, fan2 */
@@ -2848,9 +2650,6 @@
 			sio_data->skip_pwm |= BIT(5);
 			sio_data->skip_fan |= BIT(5);
 		}
-<<<<<<< HEAD
-
-=======
 
 		/* Check if AVCC is on VIN3 */
 		reg = superio_inb(sioaddr, IT87_SIO_PINX2_REG);
@@ -2896,7 +2695,6 @@
 		if (!(reg & BIT(0)))
 			sio_data->skip_in |= BIT(9);
 
->>>>>>> 24b8d41d
 		sio_data->beep_pin = superio_inb(sioaddr,
 						 IT87_SIO_BEEP_PIN_REG) & 0x3f;
 	} else {
@@ -2976,12 +2774,8 @@
 		if ((sio_data->type == it8720 || uart6) && !(reg & BIT(1))) {
 			reg |= BIT(1);
 			superio_outb(sioaddr, IT87_SIO_PINX2_REG, reg);
-<<<<<<< HEAD
-			pr_notice("Routing internal VCCH to in7\n");
-=======
 			sio_data->need_in7_reroute = true;
 			pr_notice("Routing internal VCCH5V to in7\n");
->>>>>>> 24b8d41d
 		}
 		if (reg & BIT(0))
 			sio_data->internal |= BIT(0);
@@ -3032,14 +2826,89 @@
 	return err;
 }
 
-<<<<<<< HEAD
+/*
+ * Some chips seem to have default value 0xff for all limit
+ * registers. For low voltage limits it makes no sense and triggers
+ * alarms, so change to 0 instead. For high temperature limits, it
+ * means -1 degree C, which surprisingly doesn't trigger an alarm,
+ * but is still confusing, so change to 127 degrees C.
+ */
+static void it87_check_limit_regs(struct it87_data *data)
+{
+	int i, reg;
+
+	for (i = 0; i < NUM_VIN_LIMIT; i++) {
+		reg = it87_read_value(data, IT87_REG_VIN_MIN(i));
+		if (reg == 0xff)
+			it87_write_value(data, IT87_REG_VIN_MIN(i), 0);
+	}
+	for (i = 0; i < NUM_TEMP_LIMIT; i++) {
+		reg = it87_read_value(data, IT87_REG_TEMP_HIGH(i));
+		if (reg == 0xff)
+			it87_write_value(data, IT87_REG_TEMP_HIGH(i), 127);
+	}
+}
+
+/* Check if voltage monitors are reset manually or by some reason */
+static void it87_check_voltage_monitors_reset(struct it87_data *data)
+{
+	int reg;
+
+	reg = it87_read_value(data, IT87_REG_VIN_ENABLE);
+	if ((reg & 0xff) == 0) {
+		/* Enable all voltage monitors */
+		it87_write_value(data, IT87_REG_VIN_ENABLE, 0xff);
+	}
+}
+
+/* Check if tachometers are reset manually or by some reason */
+static void it87_check_tachometers_reset(struct platform_device *pdev)
+{
+	struct it87_sio_data *sio_data = dev_get_platdata(&pdev->dev);
+	struct it87_data *data = platform_get_drvdata(pdev);
+	u8 mask, fan_main_ctrl;
+
+	mask = 0x70 & ~(sio_data->skip_fan << 4);
+	fan_main_ctrl = it87_read_value(data, IT87_REG_FAN_MAIN_CTRL);
+	if ((fan_main_ctrl & mask) == 0) {
+		/* Enable all fan tachometers */
+		fan_main_ctrl |= mask;
+		it87_write_value(data, IT87_REG_FAN_MAIN_CTRL,
+				 fan_main_ctrl);
+	}
+}
+
+/* Set tachometers to 16-bit mode if needed */
+static void it87_check_tachometers_16bit_mode(struct platform_device *pdev)
+{
+	struct it87_data *data = platform_get_drvdata(pdev);
+	int reg;
+
+	if (!has_fan16_config(data))
+		return;
+
+	reg = it87_read_value(data, IT87_REG_FAN_16BIT);
+	if (~reg & 0x07 & data->has_fan) {
+		dev_dbg(&pdev->dev,
+			"Setting fan1-3 to 16-bit mode\n");
+		it87_write_value(data, IT87_REG_FAN_16BIT,
+				 reg | 0x07);
+	}
+}
+
+static void it87_start_monitoring(struct it87_data *data)
+{
+	it87_write_value(data, IT87_REG_CONFIG,
+			 (it87_read_value(data, IT87_REG_CONFIG) & 0x3e)
+			 | (update_vbat ? 0x41 : 0x01));
+}
+
 /* Called when we have found a new IT87. */
 static void it87_init_device(struct platform_device *pdev)
 {
 	struct it87_sio_data *sio_data = dev_get_platdata(&pdev->dev);
 	struct it87_data *data = platform_get_drvdata(pdev);
 	int tmp, i;
-	u8 mask;
 
 	/*
 	 * For each PWM channel:
@@ -3060,95 +2929,8 @@
 		data->auto_pwm[i][3] = 0x7f;	/* Full speed, hard-coded */
 	}
 
-	/*
-	 * Some chips seem to have default value 0xff for all limit
-	 * registers. For low voltage limits it makes no sense and triggers
-	 * alarms, so change to 0 instead. For high temperature limits, it
-	 * means -1 degree C, which surprisingly doesn't trigger an alarm,
-	 * but is still confusing, so change to 127 degrees C.
-	 */
-	for (i = 0; i < NUM_VIN_LIMIT; i++) {
-		tmp = it87_read_value(data, IT87_REG_VIN_MIN(i));
-		if (tmp == 0xff)
-			it87_write_value(data, IT87_REG_VIN_MIN(i), 0);
-	}
-	for (i = 0; i < NUM_TEMP_LIMIT; i++) {
-		tmp = it87_read_value(data, IT87_REG_TEMP_HIGH(i));
-		if (tmp == 0xff)
-			it87_write_value(data, IT87_REG_TEMP_HIGH(i), 127);
-=======
-/*
- * Some chips seem to have default value 0xff for all limit
- * registers. For low voltage limits it makes no sense and triggers
- * alarms, so change to 0 instead. For high temperature limits, it
- * means -1 degree C, which surprisingly doesn't trigger an alarm,
- * but is still confusing, so change to 127 degrees C.
- */
-static void it87_check_limit_regs(struct it87_data *data)
-{
-	int i, reg;
-
-	for (i = 0; i < NUM_VIN_LIMIT; i++) {
-		reg = it87_read_value(data, IT87_REG_VIN_MIN(i));
-		if (reg == 0xff)
-			it87_write_value(data, IT87_REG_VIN_MIN(i), 0);
-	}
-	for (i = 0; i < NUM_TEMP_LIMIT; i++) {
-		reg = it87_read_value(data, IT87_REG_TEMP_HIGH(i));
-		if (reg == 0xff)
-			it87_write_value(data, IT87_REG_TEMP_HIGH(i), 127);
-	}
-}
-
-/* Check if voltage monitors are reset manually or by some reason */
-static void it87_check_voltage_monitors_reset(struct it87_data *data)
-{
-	int reg;
-
-	reg = it87_read_value(data, IT87_REG_VIN_ENABLE);
-	if ((reg & 0xff) == 0) {
-		/* Enable all voltage monitors */
-		it87_write_value(data, IT87_REG_VIN_ENABLE, 0xff);
-	}
-}
-
-/* Check if tachometers are reset manually or by some reason */
-static void it87_check_tachometers_reset(struct platform_device *pdev)
-{
-	struct it87_sio_data *sio_data = dev_get_platdata(&pdev->dev);
-	struct it87_data *data = platform_get_drvdata(pdev);
-	u8 mask, fan_main_ctrl;
-
-	mask = 0x70 & ~(sio_data->skip_fan << 4);
-	fan_main_ctrl = it87_read_value(data, IT87_REG_FAN_MAIN_CTRL);
-	if ((fan_main_ctrl & mask) == 0) {
-		/* Enable all fan tachometers */
-		fan_main_ctrl |= mask;
-		it87_write_value(data, IT87_REG_FAN_MAIN_CTRL,
-				 fan_main_ctrl);
-	}
-}
-
-/* Set tachometers to 16-bit mode if needed */
-static void it87_check_tachometers_16bit_mode(struct platform_device *pdev)
-{
-	struct it87_data *data = platform_get_drvdata(pdev);
-	int reg;
-
-	if (!has_fan16_config(data))
-		return;
-
-	reg = it87_read_value(data, IT87_REG_FAN_16BIT);
-	if (~reg & 0x07 & data->has_fan) {
-		dev_dbg(&pdev->dev,
-			"Setting fan1-3 to 16-bit mode\n");
-		it87_write_value(data, IT87_REG_FAN_16BIT,
-				 reg | 0x07);
->>>>>>> 24b8d41d
-	}
-}
-
-<<<<<<< HEAD
+	it87_check_limit_regs(data);
+
 	/*
 	 * Temperature channels are not forcibly enabled, as they can be
 	 * set to two different sensor types and we can't guess which one
@@ -3156,81 +2938,6 @@
 	 * run-time through the temp{1-3}_type sysfs accessors if needed.
 	 */
 
-	/* Check if voltage monitors are reset manually or by some reason */
-	tmp = it87_read_value(data, IT87_REG_VIN_ENABLE);
-	if ((tmp & 0xff) == 0) {
-		/* Enable all voltage monitors */
-		it87_write_value(data, IT87_REG_VIN_ENABLE, 0xff);
-	}
-
-	/* Check if tachometers are reset manually or by some reason */
-	mask = 0x70 & ~(sio_data->skip_fan << 4);
-	data->fan_main_ctrl = it87_read_value(data, IT87_REG_FAN_MAIN_CTRL);
-	if ((data->fan_main_ctrl & mask) == 0) {
-		/* Enable all fan tachometers */
-		data->fan_main_ctrl |= mask;
-		it87_write_value(data, IT87_REG_FAN_MAIN_CTRL,
-				 data->fan_main_ctrl);
-	}
-	data->has_fan = (data->fan_main_ctrl >> 4) & 0x07;
-
-	tmp = it87_read_value(data, IT87_REG_FAN_16BIT);
-
-	/* Set tachometers to 16-bit mode if needed */
-	if (has_fan16_config(data)) {
-		if (~tmp & 0x07 & data->has_fan) {
-			dev_dbg(&pdev->dev,
-				"Setting fan1-3 to 16-bit mode\n");
-			it87_write_value(data, IT87_REG_FAN_16BIT,
-					 tmp | 0x07);
-		}
-	}
-
-	/* Check for additional fans */
-	if (has_five_fans(data)) {
-=======
-static void it87_start_monitoring(struct it87_data *data)
-{
-	it87_write_value(data, IT87_REG_CONFIG,
-			 (it87_read_value(data, IT87_REG_CONFIG) & 0x3e)
-			 | (update_vbat ? 0x41 : 0x01));
-}
-
-/* Called when we have found a new IT87. */
-static void it87_init_device(struct platform_device *pdev)
-{
-	struct it87_sio_data *sio_data = dev_get_platdata(&pdev->dev);
-	struct it87_data *data = platform_get_drvdata(pdev);
-	int tmp, i;
-
-	/*
-	 * For each PWM channel:
-	 * - If it is in automatic mode, setting to manual mode should set
-	 *   the fan to full speed by default.
-	 * - If it is in manual mode, we need a mapping to temperature
-	 *   channels to use when later setting to automatic mode later.
-	 *   Use a 1:1 mapping by default (we are clueless.)
-	 * In both cases, the value can (and should) be changed by the user
-	 * prior to switching to a different mode.
-	 * Note that this is no longer needed for the IT8721F and later, as
-	 * these have separate registers for the temperature mapping and the
-	 * manual duty cycle.
-	 */
-	for (i = 0; i < NUM_AUTO_PWM; i++) {
-		data->pwm_temp_map[i] = i;
-		data->pwm_duty[i] = 0x7f;	/* Full speed */
-		data->auto_pwm[i][3] = 0x7f;	/* Full speed, hard-coded */
-	}
-
-	it87_check_limit_regs(data);
-
-	/*
-	 * Temperature channels are not forcibly enabled, as they can be
-	 * set to two different sensor types and we can't guess which one
-	 * is correct for a given system. These channels can be enabled at
-	 * run-time through the temp{1-3}_type sysfs accessors if needed.
-	 */
-
 	it87_check_voltage_monitors_reset(data);
 
 	it87_check_tachometers_reset(pdev);
@@ -3244,7 +2951,6 @@
 	if (has_five_fans(data)) {
 		tmp = it87_read_value(data, IT87_REG_FAN_16BIT);
 
->>>>>>> 24b8d41d
 		if (tmp & BIT(4))
 			data->has_fan |= BIT(3); /* fan4 enabled */
 		if (tmp & BIT(5))
@@ -3266,14 +2972,7 @@
 			sio_data->skip_pwm |= BIT(5);
 	}
 
-<<<<<<< HEAD
-	/* Start monitoring */
-	it87_write_value(data, IT87_REG_CONFIG,
-			 (it87_read_value(data, IT87_REG_CONFIG) & 0x3e)
-			 | (update_vbat ? 0x41 : 0x01));
-=======
 	it87_start_monitoring(data);
->>>>>>> 24b8d41d
 }
 
 /* Return 1 if and only if the PWM interface is safe to use */
@@ -3353,137 +3052,6 @@
 	data = devm_kzalloc(&pdev->dev, sizeof(struct it87_data), GFP_KERNEL);
 	if (!data)
 		return -ENOMEM;
-<<<<<<< HEAD
-
-	data->addr = res->start;
-	data->type = sio_data->type;
-	data->features = it87_devices[sio_data->type].features;
-	data->peci_mask = it87_devices[sio_data->type].peci_mask;
-	data->old_peci_mask = it87_devices[sio_data->type].old_peci_mask;
-	/*
-	 * IT8705F Datasheet 0.4.1, 3h == Version G.
-	 * IT8712F Datasheet 0.9.1, section 8.3.5 indicates 8h == Version J.
-	 * These are the first revisions with 16-bit tachometer support.
-	 */
-	switch (data->type) {
-	case it87:
-		if (sio_data->revision >= 0x03) {
-			data->features &= ~FEAT_OLD_AUTOPWM;
-			data->features |= FEAT_FAN16_CONFIG | FEAT_16BIT_FANS;
-		}
-		break;
-	case it8712:
-		if (sio_data->revision >= 0x08) {
-			data->features &= ~FEAT_OLD_AUTOPWM;
-			data->features |= FEAT_FAN16_CONFIG | FEAT_16BIT_FANS |
-					  FEAT_FIVE_FANS;
-		}
-		break;
-	default:
-		break;
-	}
-
-	/* Now, we do the remaining detection. */
-	if ((it87_read_value(data, IT87_REG_CONFIG) & 0x80) ||
-	    it87_read_value(data, IT87_REG_CHIPID) != 0x90)
-		return -ENODEV;
-
-	platform_set_drvdata(pdev, data);
-
-	mutex_init(&data->update_lock);
-
-	/* Check PWM configuration */
-	enable_pwm_interface = it87_check_pwm(dev);
-
-	/* Starting with IT8721F, we handle scaling of internal voltages */
-	if (has_12mv_adc(data)) {
-		if (sio_data->internal & BIT(0))
-			data->in_scaled |= BIT(3);	/* in3 is AVCC */
-		if (sio_data->internal & BIT(1))
-			data->in_scaled |= BIT(7);	/* in7 is VSB */
-		if (sio_data->internal & BIT(2))
-			data->in_scaled |= BIT(8);	/* in8 is Vbat */
-		if (sio_data->internal & BIT(3))
-			data->in_scaled |= BIT(9);	/* in9 is AVCC */
-	} else if (sio_data->type == it8781 || sio_data->type == it8782 ||
-		   sio_data->type == it8783) {
-		if (sio_data->internal & BIT(0))
-			data->in_scaled |= BIT(3);	/* in3 is VCC5V */
-		if (sio_data->internal & BIT(1))
-			data->in_scaled |= BIT(7);	/* in7 is VCCH5V */
-	}
-
-	data->has_temp = 0x07;
-	if (sio_data->skip_temp & BIT(2)) {
-		if (sio_data->type == it8782 &&
-		    !(it87_read_value(data, IT87_REG_TEMP_EXTRA) & 0x80))
-			data->has_temp &= ~BIT(2);
-	}
-
-	data->in_internal = sio_data->internal;
-	data->has_in = 0x3ff & ~sio_data->skip_in;
-
-	if (has_six_temp(data)) {
-		u8 reg = it87_read_value(data, IT87_REG_TEMP456_ENABLE);
-
-		/* Check for additional temperature sensors */
-		if ((reg & 0x03) >= 0x02)
-			data->has_temp |= BIT(3);
-		if (((reg >> 2) & 0x03) >= 0x02)
-			data->has_temp |= BIT(4);
-		if (((reg >> 4) & 0x03) >= 0x02)
-			data->has_temp |= BIT(5);
-
-		/* Check for additional voltage sensors */
-		if ((reg & 0x03) == 0x01)
-			data->has_in |= BIT(10);
-		if (((reg >> 2) & 0x03) == 0x01)
-			data->has_in |= BIT(11);
-		if (((reg >> 4) & 0x03) == 0x01)
-			data->has_in |= BIT(12);
-	}
-
-	data->has_beep = !!sio_data->beep_pin;
-
-	/* Initialize the IT87 chip */
-	it87_init_device(pdev);
-
-	if (!sio_data->skip_vid) {
-		data->has_vid = true;
-		data->vrm = vid_which_vrm();
-		/* VID reading from Super-I/O config space if available */
-		data->vid = sio_data->vid_value;
-	}
-
-	/* Prepare for sysfs hooks */
-	data->groups[0] = &it87_group;
-	data->groups[1] = &it87_group_in;
-	data->groups[2] = &it87_group_temp;
-	data->groups[3] = &it87_group_fan;
-
-	if (enable_pwm_interface) {
-		data->has_pwm = BIT(ARRAY_SIZE(IT87_REG_PWM)) - 1;
-		data->has_pwm &= ~sio_data->skip_pwm;
-
-		data->groups[4] = &it87_group_pwm;
-		if (has_old_autopwm(data) || has_newer_autopwm(data))
-			data->groups[5] = &it87_group_auto_pwm;
-	}
-
-	hwmon_dev = devm_hwmon_device_register_with_groups(dev,
-					it87_devices[sio_data->type].name,
-					data, data->groups);
-	return PTR_ERR_OR_ZERO(hwmon_dev);
-}
-
-static struct platform_driver it87_driver = {
-	.driver = {
-		.name	= DRVNAME,
-	},
-	.probe	= it87_probe,
-};
-
-=======
 
 	data->addr = res->start;
 	data->sioaddr = sio_data->sioaddr;
@@ -3680,7 +3248,6 @@
 	.probe	= it87_probe,
 };
 
->>>>>>> 24b8d41d
 static int __init it87_device_add(int index, unsigned short address,
 				  const struct it87_sio_data *sio_data)
 {
@@ -3732,11 +3299,7 @@
 {
 	int sioaddr[2] = { REG_2E, REG_4E };
 	struct it87_sio_data sio_data;
-<<<<<<< HEAD
-	unsigned short isa_address;
-=======
 	unsigned short isa_address[2];
->>>>>>> 24b8d41d
 	bool found = false;
 	int i, err;
 
@@ -3746,17 +3309,6 @@
 
 	for (i = 0; i < ARRAY_SIZE(sioaddr); i++) {
 		memset(&sio_data, 0, sizeof(struct it87_sio_data));
-<<<<<<< HEAD
-		isa_address = 0;
-		err = it87_find(sioaddr[i], &isa_address, &sio_data);
-		if (err || isa_address == 0)
-			continue;
-
-		err = it87_device_add(i, isa_address, &sio_data);
-		if (err)
-			goto exit_dev_unregister;
-		found = true;
-=======
 		isa_address[i] = 0;
 		err = it87_find(sioaddr[i], &isa_address[i], &sio_data);
 		if (err || isa_address[i] == 0)
@@ -3780,7 +3332,6 @@
 		 */
 		if (sio_data.type == it87)
 			break;
->>>>>>> 24b8d41d
 	}
 
 	if (!found) {
