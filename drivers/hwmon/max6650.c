// SPDX-License-Identifier: GPL-2.0-or-later
/*
 * max6650.c - Part of lm_sensors, Linux kernel modules for hardware
 *             monitoring.
 *
 * (C) 2007 by Hans J. Koch <hjk@hansjkoch.de>
 *
 * based on code written by John Morris <john.morris@spirentcom.com>
 * Copyright (c) 2003 Spirent Communications
 * and Claus Gindhart <claus.gindhart@kontron.com>
 *
 * This module has only been tested with the MAX6650 chip. It should
 * also work with the MAX6651. It does not distinguish max6650 and max6651
 * chips.
 *
 * The datasheet was last seen at:
 *
 *        http://pdfserv.maxim-ic.com/en/ds/MAX6650-MAX6651.pdf
 */

#include <linux/module.h>
#include <linux/init.h>
#include <linux/slab.h>
#include <linux/jiffies.h>
#include <linux/i2c.h>
#include <linux/hwmon.h>
#include <linux/hwmon-sysfs.h>
#include <linux/err.h>
#include <linux/of_device.h>
<<<<<<< HEAD
=======
#include <linux/thermal.h>
>>>>>>> 24b8d41d

/*
 * Insmod parameters
 */

/* fan_voltage: 5=5V fan, 12=12V fan, 0=don't change */
static int fan_voltage;
/* prescaler: Possible values are 1, 2, 4, 8, 16 or 0 for don't change */
static int prescaler;
/* clock: The clock frequency of the chip (max6651 can be clocked externally) */
static int clock = 254000;

module_param(fan_voltage, int, 0444);
module_param(prescaler, int, 0444);
module_param(clock, int, 0444);

/*
 * MAX 6650/6651 registers
 */

#define MAX6650_REG_SPEED	0x00
#define MAX6650_REG_CONFIG	0x02
#define MAX6650_REG_GPIO_DEF	0x04
#define MAX6650_REG_DAC		0x06
#define MAX6650_REG_ALARM_EN	0x08
#define MAX6650_REG_ALARM	0x0A
#define MAX6650_REG_TACH0	0x0C
#define MAX6650_REG_TACH1	0x0E
#define MAX6650_REG_TACH2	0x10
#define MAX6650_REG_TACH3	0x12
#define MAX6650_REG_GPIO_STAT	0x14
#define MAX6650_REG_COUNT	0x16

/*
 * Config register bits
 */

#define MAX6650_CFG_V12			0x08
#define MAX6650_CFG_PRESCALER_MASK	0x07
#define MAX6650_CFG_PRESCALER_2		0x01
#define MAX6650_CFG_PRESCALER_4		0x02
#define MAX6650_CFG_PRESCALER_8		0x03
#define MAX6650_CFG_PRESCALER_16	0x04
#define MAX6650_CFG_MODE_MASK		0x30
#define MAX6650_CFG_MODE_ON		0x00
#define MAX6650_CFG_MODE_OFF		0x10
#define MAX6650_CFG_MODE_CLOSED_LOOP	0x20
#define MAX6650_CFG_MODE_OPEN_LOOP	0x30
#define MAX6650_COUNT_MASK		0x03

/*
 * Alarm status register bits
 */

#define MAX6650_ALRM_MAX	0x01
#define MAX6650_ALRM_MIN	0x02
#define MAX6650_ALRM_TACH	0x04
#define MAX6650_ALRM_GPIO1	0x08
#define MAX6650_ALRM_GPIO2	0x10

/* Minimum and maximum values of the FAN-RPM */
#define FAN_RPM_MIN 240
#define FAN_RPM_MAX 30000

#define DIV_FROM_REG(reg)	(1 << ((reg) & 7))
#define DAC_LIMIT(v12)		((v12) ? 180 : 76)

/*
 * Client data (each client gets its own)
 */

struct max6650_data {
	struct i2c_client *client;
	struct mutex update_lock; /* protect alarm register updates */
	int nr_fans;
	bool valid; /* false until following fields are valid */
	unsigned long last_updated; /* in jiffies */

	/* register values */
	u8 speed;
	u8 config;
	u8 tach[4];
	u8 count;
	u8 dac;
	u8 alarm;
	u8 alarm_en;
	unsigned long cooling_dev_state;
};

static const u8 tach_reg[] = {
	MAX6650_REG_TACH0,
	MAX6650_REG_TACH1,
	MAX6650_REG_TACH2,
	MAX6650_REG_TACH3,
};

<<<<<<< HEAD
static const struct of_device_id max6650_dt_match[] = {
=======
static const struct of_device_id __maybe_unused max6650_dt_match[] = {
>>>>>>> 24b8d41d
	{
		.compatible = "maxim,max6650",
		.data = (void *)1
	},
	{
		.compatible = "maxim,max6651",
		.data = (void *)4
	},
	{ },
};
MODULE_DEVICE_TABLE(of, max6650_dt_match);

<<<<<<< HEAD
=======
static int dac_to_pwm(int dac, bool v12)
{
	/*
	 * Useful range for dac is 0-180 for 12V fans and 0-76 for 5V fans.
	 * Lower DAC values mean higher speeds.
	 */
	return clamp_val(255 - (255 * dac) / DAC_LIMIT(v12), 0, 255);
}

static u8 pwm_to_dac(unsigned int pwm, bool v12)
{
	int limit = DAC_LIMIT(v12);

	return limit - (limit * pwm) / 255;
}

>>>>>>> 24b8d41d
static struct max6650_data *max6650_update_device(struct device *dev)
{
	struct max6650_data *data = dev_get_drvdata(dev);
	struct i2c_client *client = data->client;
	int reg, err = 0;
	int i;

	mutex_lock(&data->update_lock);

	if (time_after(jiffies, data->last_updated + HZ) || !data->valid) {
		for (i = 0; i < data->nr_fans; i++) {
			reg = i2c_smbus_read_byte_data(client, tach_reg[i]);
			if (reg < 0) {
				err = reg;
				goto error;
			}
			data->tach[i] = reg;
		}

		/*
		 * Alarms are cleared on read in case the condition that
		 * caused the alarm is removed. Keep the value latched here
		 * for providing the register through different alarm files.
		 */
		reg = i2c_smbus_read_byte_data(client, MAX6650_REG_ALARM);
		if (reg < 0) {
			err = reg;
			goto error;
		}
		data->alarm |= reg;
		data->last_updated = jiffies;
		data->valid = true;
	}

error:
	mutex_unlock(&data->update_lock);
	if (err)
		data = ERR_PTR(err);
	return data;
}

/*
 * Change the operating mode of the chip (if needed).
 * mode is one of the MAX6650_CFG_MODE_* values.
 */
static int max6650_set_operating_mode(struct max6650_data *data, u8 mode)
<<<<<<< HEAD
{
	int result;
	u8 config = data->config;

	if (mode == (config & MAX6650_CFG_MODE_MASK))
		return 0;

	config = (config & ~MAX6650_CFG_MODE_MASK) | mode;

	result = i2c_smbus_write_byte_data(data->client, MAX6650_REG_CONFIG,
					   config);
	if (result < 0)
		return result;

	data->config = config;

	return 0;
}

static ssize_t get_fan(struct device *dev, struct device_attribute *devattr,
		       char *buf)
=======
>>>>>>> 24b8d41d
{
	int result;
	u8 config = data->config;

	if (mode == (config & MAX6650_CFG_MODE_MASK))
		return 0;

	config = (config & ~MAX6650_CFG_MODE_MASK) | mode;

	result = i2c_smbus_write_byte_data(data->client, MAX6650_REG_CONFIG,
					   config);
	if (result < 0)
		return result;

	data->config = config;

	return 0;
}

/*
 * Set the fan speed to the specified RPM (or read back the RPM setting).
 * This works in closed loop mode only. Use pwm1 for open loop speed setting.
 *
 * The MAX6650/1 will automatically control fan speed when in closed loop
 * mode.
 *
 * Assumptions:
 *
 * 1) The MAX6650/1 internal 254kHz clock frequency is set correctly. Use
 *    the clock module parameter if you need to fine tune this.
 *
 * 2) The prescaler (low three bits of the config register) has already
 *    been set to an appropriate value. Use the prescaler module parameter
 *    if your BIOS doesn't initialize the chip properly.
 *
 * The relevant equations are given on pages 21 and 22 of the datasheet.
 *
 * From the datasheet, the relevant equation when in regulation is:
 *
 *    [fCLK / (128 x (KTACH + 1))] = 2 x FanSpeed / KSCALE
 *
 * where:
 *
 *    fCLK is the oscillator frequency (either the 254kHz internal
 *         oscillator or the externally applied clock)
 *
 *    KTACH is the value in the speed register
 *
 *    FanSpeed is the speed of the fan in rps
 *
 *    KSCALE is the prescaler value (1, 2, 4, 8, or 16)
 *
 * When reading, we need to solve for FanSpeed. When writing, we need to
 * solve for KTACH.
 *
 * Note: this tachometer is completely separate from the tachometers
 * used to measure the fan speeds. Only one fan's speed (fan1) is
 * controlled.
 */

<<<<<<< HEAD
static ssize_t get_target(struct device *dev, struct device_attribute *devattr,
			 char *buf)
{
	struct max6650_data *data = max6650_update_device(dev);
	int kscale, ktach, rpm;

	/*
	 * Use the datasheet equation:
	 *
	 *    FanSpeed = KSCALE x fCLK / [256 x (KTACH + 1)]
	 *
	 * then multiply by 60 to give rpm.
	 */

	kscale = DIV_FROM_REG(data->config);
	ktach = data->speed;
	rpm = 60 * kscale * clock / (256 * (ktach + 1));
	return sprintf(buf, "%d\n", rpm);
}

=======
>>>>>>> 24b8d41d
static int max6650_set_target(struct max6650_data *data, unsigned long rpm)
{
	int kscale, ktach;

	if (rpm == 0)
		return max6650_set_operating_mode(data, MAX6650_CFG_MODE_OFF);

	rpm = clamp_val(rpm, FAN_RPM_MIN, FAN_RPM_MAX);

	/*
	 * Divide the required speed by 60 to get from rpm to rps, then
	 * use the datasheet equation:
	 *
	 *     KTACH = [(fCLK x KSCALE) / (256 x FanSpeed)] - 1
	 */

	kscale = DIV_FROM_REG(data->config);
	ktach = ((clock * kscale) / (256 * rpm / 60)) - 1;
	if (ktach < 0)
		ktach = 0;
	if (ktach > 255)
		ktach = 255;
	data->speed = ktach;

	return i2c_smbus_write_byte_data(data->client, MAX6650_REG_SPEED,
					 data->speed);
<<<<<<< HEAD
}

static ssize_t set_target(struct device *dev, struct device_attribute *devattr,
			 const char *buf, size_t count)
{
	struct max6650_data *data = dev_get_drvdata(dev);
	unsigned long rpm;
	int err;

	err = kstrtoul(buf, 10, &rpm);
	if (err)
		return err;

	mutex_lock(&data->update_lock);

	err = max6650_set_target(data, rpm);

	mutex_unlock(&data->update_lock);

	if (err < 0)
		return err;

	return count;
}

/*
 * Get/set the fan speed in open loop mode using pwm1 sysfs file.
 * Speed is given as a relative value from 0 to 255, where 255 is maximum
 * speed. Note that this is done by writing directly to the chip's DAC,
 * it won't change the closed loop speed set by fan1_target.
 * Also note that due to rounding errors it is possible that you don't read
 * back exactly the value you have set.
 */

static ssize_t get_pwm(struct device *dev, struct device_attribute *devattr,
		       char *buf)
{
	int pwm;
	struct max6650_data *data = max6650_update_device(dev);

	/*
	 * Useful range for dac is 0-180 for 12V fans and 0-76 for 5V fans.
	 * Lower DAC values mean higher speeds.
	 */
	if (data->config & MAX6650_CFG_V12)
		pwm = 255 - (255 * (int)data->dac)/180;
	else
		pwm = 255 - (255 * (int)data->dac)/76;

	if (pwm < 0)
		pwm = 0;

	return sprintf(buf, "%d\n", pwm);
}

static ssize_t set_pwm(struct device *dev, struct device_attribute *devattr,
			const char *buf, size_t count)
{
	struct max6650_data *data = dev_get_drvdata(dev);
	struct i2c_client *client = data->client;
	unsigned long pwm;
	int err;

	err = kstrtoul(buf, 10, &pwm);
	if (err)
		return err;

	pwm = clamp_val(pwm, 0, 255);

	mutex_lock(&data->update_lock);

	if (data->config & MAX6650_CFG_V12)
		data->dac = 180 - (180 * pwm)/255;
	else
		data->dac = 76 - (76 * pwm)/255;
	err = i2c_smbus_write_byte_data(client, MAX6650_REG_DAC, data->dac);

	mutex_unlock(&data->update_lock);

	return err < 0 ? err : count;
}

/*
 * Get/Set controller mode:
 * Possible values:
 * 0 = Fan always on
 * 1 = Open loop, Voltage is set according to speed, not regulated.
 * 2 = Closed loop, RPM for all fans regulated by fan1 tachometer
 * 3 = Fan off
 */
static ssize_t get_enable(struct device *dev, struct device_attribute *devattr,
			  char *buf)
{
	struct max6650_data *data = max6650_update_device(dev);
	int mode = (data->config & MAX6650_CFG_MODE_MASK) >> 4;
	int sysfs_modes[4] = {0, 3, 2, 1};

	return sprintf(buf, "%d\n", sysfs_modes[mode]);
}

static ssize_t set_enable(struct device *dev, struct device_attribute *devattr,
			  const char *buf, size_t count)
{
	struct max6650_data *data = dev_get_drvdata(dev);
	unsigned long mode;
	int err;
	const u8 max6650_modes[] = {
		MAX6650_CFG_MODE_ON,
		MAX6650_CFG_MODE_OPEN_LOOP,
		MAX6650_CFG_MODE_CLOSED_LOOP,
		MAX6650_CFG_MODE_OFF,
		};

	err = kstrtoul(buf, 10, &mode);
	if (err)
		return err;

	if (mode >= ARRAY_SIZE(max6650_modes))
		return -EINVAL;

	mutex_lock(&data->update_lock);

	max6650_set_operating_mode(data, max6650_modes[mode]);

	mutex_unlock(&data->update_lock);

	return count;
}

/*
 * Read/write functions for fan1_div sysfs file. The MAX6650 has no such
 * divider. We handle this by converting between divider and counttime:
 *
 * (counttime == k) <==> (divider == 2^k), k = 0, 1, 2, or 3
 *
 * Lower values of k allow to connect a faster fan without the risk of
 * counter overflow. The price is lower resolution. You can also set counttime
 * using the module parameter. Note that the module parameter "prescaler" also
 * influences the behaviour. Unfortunately, there's no sysfs attribute
 * defined for that. See the data sheet for details.
 */

static ssize_t get_div(struct device *dev, struct device_attribute *devattr,
		       char *buf)
{
	struct max6650_data *data = max6650_update_device(dev);

	return sprintf(buf, "%d\n", DIV_FROM_REG(data->count));
}

static ssize_t set_div(struct device *dev, struct device_attribute *devattr,
		       const char *buf, size_t count)
{
	struct max6650_data *data = dev_get_drvdata(dev);
	struct i2c_client *client = data->client;
	unsigned long div;
	int err;

	err = kstrtoul(buf, 10, &div);
	if (err)
		return err;

	mutex_lock(&data->update_lock);
	switch (div) {
	case 1:
		data->count = 0;
		break;
	case 2:
		data->count = 1;
		break;
	case 4:
		data->count = 2;
		break;
	case 8:
		data->count = 3;
		break;
	default:
		mutex_unlock(&data->update_lock);
		return -EINVAL;
	}

	i2c_smbus_write_byte_data(client, MAX6650_REG_COUNT, data->count);
	mutex_unlock(&data->update_lock);

	return count;
=======
>>>>>>> 24b8d41d
}

/*
 * Get gpio alarm status:
 * Possible values:
 * 0 = no alarm
 * 1 = alarm
 */

static ssize_t alarm_show(struct device *dev,
			  struct device_attribute *devattr, char *buf)
{
	struct sensor_device_attribute *attr = to_sensor_dev_attr(devattr);
	struct max6650_data *data = max6650_update_device(dev);
	bool alarm;

	if (IS_ERR(data))
		return PTR_ERR(data);

	alarm = data->alarm & attr->index;
	if (alarm) {
		mutex_lock(&data->update_lock);
		data->alarm &= ~attr->index;
		data->valid = false;
		mutex_unlock(&data->update_lock);
	}

	return sprintf(buf, "%d\n", alarm);
}

static SENSOR_DEVICE_ATTR_RO(gpio1_alarm, alarm, MAX6650_ALRM_GPIO1);
static SENSOR_DEVICE_ATTR_RO(gpio2_alarm, alarm, MAX6650_ALRM_GPIO2);

static umode_t max6650_attrs_visible(struct kobject *kobj, struct attribute *a,
				     int n)
{
	struct device *dev = container_of(kobj, struct device, kobj);
	struct max6650_data *data = dev_get_drvdata(dev);
	struct device_attribute *devattr;

	/*
	 * Hide the alarms that have not been enabled by the firmware
	 */

	devattr = container_of(a, struct device_attribute, attr);
	if (devattr == &sensor_dev_attr_gpio1_alarm.dev_attr ||
	    devattr == &sensor_dev_attr_gpio2_alarm.dev_attr) {
		if (!(data->alarm_en & to_sensor_dev_attr(devattr)->index))
			return 0;
	}

	return a->mode;
}

static struct attribute *max6650_attrs[] = {
	&sensor_dev_attr_gpio1_alarm.dev_attr.attr,
	&sensor_dev_attr_gpio2_alarm.dev_attr.attr,
	NULL
};

static const struct attribute_group max6650_group = {
	.attrs = max6650_attrs,
	.is_visible = max6650_attrs_visible,
};

static const struct attribute_group *max6650_groups[] = {
	&max6650_group,
	NULL
};

static int max6650_init_client(struct max6650_data *data,
			       struct i2c_client *client)
{
	struct device *dev = &client->dev;
<<<<<<< HEAD
	int config;
	int err = -EIO;
	u32 voltage;
	u32 prescale;
	u32 target_rpm;

	if (of_property_read_u32(dev->of_node, "maxim,fan-microvolt",
				 &voltage))
		voltage = fan_voltage;
	else
		voltage /= 1000000; /* Microvolts to volts */
	if (of_property_read_u32(dev->of_node, "maxim,fan-prescale",
				 &prescale))
		prescale = prescaler;

	config = i2c_smbus_read_byte_data(client, MAX6650_REG_CONFIG);
=======
	int reg;
	int err;
	u32 voltage;
	u32 prescale;
	u32 target_rpm;
>>>>>>> 24b8d41d

	if (of_property_read_u32(dev->of_node, "maxim,fan-microvolt",
				 &voltage))
		voltage = fan_voltage;
	else
		voltage /= 1000000; /* Microvolts to volts */
	if (of_property_read_u32(dev->of_node, "maxim,fan-prescale",
				 &prescale))
		prescale = prescaler;

	reg = i2c_smbus_read_byte_data(client, MAX6650_REG_CONFIG);
	if (reg < 0) {
		dev_err(dev, "Error reading config register, aborting.\n");
		return reg;
	}

	switch (voltage) {
	case 0:
		break;
	case 5:
		reg &= ~MAX6650_CFG_V12;
		break;
	case 12:
		reg |= MAX6650_CFG_V12;
		break;
	default:
		dev_err(dev, "illegal value for fan_voltage (%d)\n", voltage);
	}

	switch (prescale) {
	case 0:
		break;
	case 1:
		reg &= ~MAX6650_CFG_PRESCALER_MASK;
		break;
	case 2:
		reg = (reg & ~MAX6650_CFG_PRESCALER_MASK)
			 | MAX6650_CFG_PRESCALER_2;
		break;
	case  4:
		reg = (reg & ~MAX6650_CFG_PRESCALER_MASK)
			 | MAX6650_CFG_PRESCALER_4;
		break;
	case  8:
		reg = (reg & ~MAX6650_CFG_PRESCALER_MASK)
			 | MAX6650_CFG_PRESCALER_8;
		break;
	case 16:
		reg = (reg & ~MAX6650_CFG_PRESCALER_MASK)
			 | MAX6650_CFG_PRESCALER_16;
		break;
	default:
		dev_err(dev, "illegal value for prescaler (%d)\n", prescale);
	}

	dev_info(dev, "Fan voltage: %dV, prescaler: %d.\n",
<<<<<<< HEAD
		 (config & MAX6650_CFG_V12) ? 12 : 5,
		 1 << (config & MAX6650_CFG_PRESCALER_MASK));

	if (i2c_smbus_write_byte_data(client, MAX6650_REG_CONFIG, config)) {
		dev_err(dev, "Config write error, aborting.\n");
		return err;
=======
		 (reg & MAX6650_CFG_V12) ? 12 : 5,
		 1 << (reg & MAX6650_CFG_PRESCALER_MASK));

	err = i2c_smbus_write_byte_data(client, MAX6650_REG_CONFIG, reg);
	if (err) {
		dev_err(dev, "Config write error, aborting.\n");
		return err;
	}
	data->config = reg;

	reg = i2c_smbus_read_byte_data(client, MAX6650_REG_SPEED);
	if (reg < 0) {
		dev_err(dev, "Failed to read speed register, aborting.\n");
		return reg;
	}
	data->speed = reg;

	reg = i2c_smbus_read_byte_data(client, MAX6650_REG_DAC);
	if (reg < 0) {
		dev_err(dev, "Failed to read DAC register, aborting.\n");
		return reg;
	}
	data->dac = reg;

	reg = i2c_smbus_read_byte_data(client, MAX6650_REG_COUNT);
	if (reg < 0) {
		dev_err(dev, "Failed to read count register, aborting.\n");
		return reg;
	}
	data->count = reg;

	reg = i2c_smbus_read_byte_data(client, MAX6650_REG_ALARM_EN);
	if (reg < 0) {
		dev_err(dev, "Failed to read alarm configuration, aborting.\n");
		return reg;
	}
	data->alarm_en = reg;

	if (!of_property_read_u32(client->dev.of_node, "maxim,fan-target-rpm",
				  &target_rpm)) {
		max6650_set_target(data, target_rpm);
		max6650_set_operating_mode(data, MAX6650_CFG_MODE_CLOSED_LOOP);
	}

	return 0;
}

static int max6650_get_max_state(struct thermal_cooling_device *cdev,
				 unsigned long *state)
{
	*state = 255;

	return 0;
}

static int max6650_get_cur_state(struct thermal_cooling_device *cdev,
				 unsigned long *state)
{
	struct max6650_data *data = cdev->devdata;

	*state = data->cooling_dev_state;

	return 0;
}

static int max6650_set_cur_state(struct thermal_cooling_device *cdev,
				 unsigned long state)
{
	struct max6650_data *data = cdev->devdata;
	struct i2c_client *client = data->client;
	int err;

	state = clamp_val(state, 0, 255);

	mutex_lock(&data->update_lock);

	data->dac = pwm_to_dac(state, data->config & MAX6650_CFG_V12);
	err = i2c_smbus_write_byte_data(client, MAX6650_REG_DAC, data->dac);
	if (!err) {
		max6650_set_operating_mode(data, state ?
					   MAX6650_CFG_MODE_OPEN_LOOP :
					   MAX6650_CFG_MODE_OFF);
		data->cooling_dev_state = state;
	}

	mutex_unlock(&data->update_lock);

	return err;
}

static const struct thermal_cooling_device_ops max6650_cooling_ops = {
	.get_max_state = max6650_get_max_state,
	.get_cur_state = max6650_get_cur_state,
	.set_cur_state = max6650_set_cur_state,
};

static int max6650_read(struct device *dev, enum hwmon_sensor_types type,
			u32 attr, int channel, long *val)
{
	struct max6650_data *data = max6650_update_device(dev);
	int mode;

	if (IS_ERR(data))
		return PTR_ERR(data);

	switch (type) {
	case hwmon_pwm:
		switch (attr) {
		case hwmon_pwm_input:
			*val = dac_to_pwm(data->dac,
					  data->config & MAX6650_CFG_V12);
			break;
		case hwmon_pwm_enable:
			/*
			 * Possible values:
			 * 0 = Fan always on
			 * 1 = Open loop, Voltage is set according to speed,
			 *     not regulated.
			 * 2 = Closed loop, RPM for all fans regulated by fan1
			 *     tachometer
			 * 3 = Fan off
			 */
			mode = (data->config & MAX6650_CFG_MODE_MASK) >> 4;
			*val = (4 - mode) & 3; /* {0 1 2 3} -> {0 3 2 1} */
			break;
		default:
			return -EOPNOTSUPP;
		}
		break;
	case hwmon_fan:
		switch (attr) {
		case hwmon_fan_input:
			/*
			 * Calculation details:
			 *
			 * Each tachometer counts over an interval given by the
			 * "count" register (0.25, 0.5, 1 or 2 seconds).
			 * The driver assumes that the fans produce two pulses
			 * per revolution (this seems to be the most common).
			 */
			*val = DIV_ROUND_CLOSEST(data->tach[channel] * 120,
						 DIV_FROM_REG(data->count));
			break;
		case hwmon_fan_div:
			*val = DIV_FROM_REG(data->count);
			break;
		case hwmon_fan_target:
			/*
			 * Use the datasheet equation:
			 *    FanSpeed = KSCALE x fCLK / [256 x (KTACH + 1)]
			 * then multiply by 60 to give rpm.
			 */
			*val = 60 * DIV_FROM_REG(data->config) * clock /
				(256 * (data->speed + 1));
			break;
		case hwmon_fan_min_alarm:
			*val = !!(data->alarm & MAX6650_ALRM_MIN);
			data->alarm &= ~MAX6650_ALRM_MIN;
			data->valid = false;
			break;
		case hwmon_fan_max_alarm:
			*val = !!(data->alarm & MAX6650_ALRM_MAX);
			data->alarm &= ~MAX6650_ALRM_MAX;
			data->valid = false;
			break;
		case hwmon_fan_fault:
			*val = !!(data->alarm & MAX6650_ALRM_TACH);
			data->alarm &= ~MAX6650_ALRM_TACH;
			data->valid = false;
			break;
		default:
			return -EOPNOTSUPP;
		}
		break;
	default:
		return -EOPNOTSUPP;
	}
	return 0;
}

static const u8 max6650_pwm_modes[] = {
	MAX6650_CFG_MODE_ON,
	MAX6650_CFG_MODE_OPEN_LOOP,
	MAX6650_CFG_MODE_CLOSED_LOOP,
	MAX6650_CFG_MODE_OFF,
};

static int max6650_write(struct device *dev, enum hwmon_sensor_types type,
			 u32 attr, int channel, long val)
{
	struct max6650_data *data = dev_get_drvdata(dev);
	int ret = 0;
	u8 reg;

	mutex_lock(&data->update_lock);

	switch (type) {
	case hwmon_pwm:
		switch (attr) {
		case hwmon_pwm_input:
			reg = pwm_to_dac(clamp_val(val, 0, 255),
					 data->config & MAX6650_CFG_V12);
			ret = i2c_smbus_write_byte_data(data->client,
							MAX6650_REG_DAC, reg);
			if (ret)
				break;
			data->dac = reg;
			break;
		case hwmon_pwm_enable:
			if (val < 0 || val >= ARRAY_SIZE(max6650_pwm_modes)) {
				ret = -EINVAL;
				break;
			}
			ret = max6650_set_operating_mode(data,
						max6650_pwm_modes[val]);
			break;
		default:
			ret = -EOPNOTSUPP;
			break;
		}
		break;
	case hwmon_fan:
		switch (attr) {
		case hwmon_fan_div:
			switch (val) {
			case 1:
				reg = 0;
				break;
			case 2:
				reg = 1;
				break;
			case 4:
				reg = 2;
				break;
			case 8:
				reg = 3;
				break;
			default:
				ret = -EINVAL;
				goto error;
			}
			ret = i2c_smbus_write_byte_data(data->client,
							MAX6650_REG_COUNT, reg);
			if (ret)
				break;
			data->count = reg;
			break;
		case hwmon_fan_target:
			if (val < 0) {
				ret = -EINVAL;
				break;
			}
			ret = max6650_set_target(data, val);
			break;
		default:
			ret = -EOPNOTSUPP;
			break;
		}
		break;
	default:
		ret = -EOPNOTSUPP;
		break;
>>>>>>> 24b8d41d
	}

error:
	mutex_unlock(&data->update_lock);
	return ret;
}

<<<<<<< HEAD
	if (!of_property_read_u32(client->dev.of_node, "maxim,fan-target-rpm",
				  &target_rpm)) {
		max6650_set_target(data, target_rpm);
		max6650_set_operating_mode(data, MAX6650_CFG_MODE_CLOSED_LOOP);
	}

=======
static umode_t max6650_is_visible(const void *_data,
				  enum hwmon_sensor_types type, u32 attr,
				  int channel)
{
	const struct max6650_data *data = _data;

	if (channel && (channel >= data->nr_fans || type != hwmon_fan))
		return 0;

	switch (type) {
	case hwmon_fan:
		switch (attr) {
		case hwmon_fan_input:
			return 0444;
		case hwmon_fan_target:
		case hwmon_fan_div:
			return 0644;
		case hwmon_fan_min_alarm:
			if (data->alarm_en & MAX6650_ALRM_MIN)
				return 0444;
			break;
		case hwmon_fan_max_alarm:
			if (data->alarm_en & MAX6650_ALRM_MAX)
				return 0444;
			break;
		case hwmon_fan_fault:
			if (data->alarm_en & MAX6650_ALRM_TACH)
				return 0444;
			break;
		default:
			break;
		}
		break;
	case hwmon_pwm:
		switch (attr) {
		case hwmon_pwm_input:
		case hwmon_pwm_enable:
			return 0644;
		default:
			break;
		}
		break;
	default:
		break;
	}
>>>>>>> 24b8d41d
	return 0;
}

static const struct hwmon_channel_info *max6650_info[] = {
	HWMON_CHANNEL_INFO(fan, HWMON_F_INPUT | HWMON_F_TARGET | HWMON_F_DIV |
			   HWMON_F_MIN_ALARM | HWMON_F_MAX_ALARM |
			   HWMON_F_FAULT,
			   HWMON_F_INPUT, HWMON_F_INPUT, HWMON_F_INPUT),
	HWMON_CHANNEL_INFO(pwm, HWMON_PWM_INPUT | HWMON_PWM_ENABLE),
	NULL
};

static const struct hwmon_ops max6650_hwmon_ops = {
	.read = max6650_read,
	.write = max6650_write,
	.is_visible = max6650_is_visible,
};

static const struct hwmon_chip_info max6650_chip_info = {
	.ops = &max6650_hwmon_ops,
	.info = max6650_info,
};

static const struct i2c_device_id max6650_id[];

static int max6650_probe(struct i2c_client *client)
{
	struct thermal_cooling_device *cooling_dev;
	struct device *dev = &client->dev;
	const struct of_device_id *of_id =
		of_match_device(of_match_ptr(max6650_dt_match), dev);
	struct max6650_data *data;
	struct device *hwmon_dev;
	int err;

	data = devm_kzalloc(dev, sizeof(struct max6650_data), GFP_KERNEL);
	if (!data)
		return -ENOMEM;

	data->client = client;
	i2c_set_clientdata(client, data);
	mutex_init(&data->update_lock);
<<<<<<< HEAD
	data->nr_fans = of_id ? (int)(uintptr_t)of_id->data : id->driver_data;
=======
	data->nr_fans = of_id ? (int)(uintptr_t)of_id->data :
				i2c_match_id(max6650_id, client)->driver_data;
>>>>>>> 24b8d41d

	/*
	 * Initialize the max6650 chip
	 */
	err = max6650_init_client(data, client);
	if (err)
		return err;

	hwmon_dev = devm_hwmon_device_register_with_info(dev,
							 client->name, data,
							 &max6650_chip_info,
							 max6650_groups);
	err = PTR_ERR_OR_ZERO(hwmon_dev);
	if (err)
		return err;

	if (IS_ENABLED(CONFIG_THERMAL)) {
		cooling_dev = devm_thermal_of_cooling_device_register(dev,
						dev->of_node, client->name,
						data, &max6650_cooling_ops);
		if (IS_ERR(cooling_dev)) {
			dev_warn(dev, "thermal cooling device register failed: %ld\n",
				 PTR_ERR(cooling_dev));
		}
	}

	return 0;
}

static const struct i2c_device_id max6650_id[] = {
	{ "max6650", 1 },
	{ "max6651", 4 },
	{ }
};
MODULE_DEVICE_TABLE(i2c, max6650_id);

static struct i2c_driver max6650_driver = {
	.driver = {
		.name	= "max6650",
		.of_match_table = of_match_ptr(max6650_dt_match),
	},
	.probe_new	= max6650_probe,
	.id_table	= max6650_id,
};

module_i2c_driver(max6650_driver);

MODULE_AUTHOR("Hans J. Koch");
MODULE_DESCRIPTION("MAX6650 sensor driver");
MODULE_LICENSE("GPL");<|MERGE_RESOLUTION|>--- conflicted
+++ resolved
@@ -27,10 +27,7 @@
 #include <linux/hwmon-sysfs.h>
 #include <linux/err.h>
 #include <linux/of_device.h>
-<<<<<<< HEAD
-=======
 #include <linux/thermal.h>
->>>>>>> 24b8d41d
 
 /*
  * Insmod parameters
@@ -127,11 +124,7 @@
 	MAX6650_REG_TACH3,
 };
 
-<<<<<<< HEAD
-static const struct of_device_id max6650_dt_match[] = {
-=======
 static const struct of_device_id __maybe_unused max6650_dt_match[] = {
->>>>>>> 24b8d41d
 	{
 		.compatible = "maxim,max6650",
 		.data = (void *)1
@@ -144,8 +137,6 @@
 };
 MODULE_DEVICE_TABLE(of, max6650_dt_match);
 
-<<<<<<< HEAD
-=======
 static int dac_to_pwm(int dac, bool v12)
 {
 	/*
@@ -162,7 +153,6 @@
 	return limit - (limit * pwm) / 255;
 }
 
->>>>>>> 24b8d41d
 static struct max6650_data *max6650_update_device(struct device *dev)
 {
 	struct max6650_data *data = dev_get_drvdata(dev);
@@ -209,7 +199,6 @@
  * mode is one of the MAX6650_CFG_MODE_* values.
  */
 static int max6650_set_operating_mode(struct max6650_data *data, u8 mode)
-<<<<<<< HEAD
 {
 	int result;
 	u8 config = data->config;
@@ -229,29 +218,6 @@
 	return 0;
 }
 
-static ssize_t get_fan(struct device *dev, struct device_attribute *devattr,
-		       char *buf)
-=======
->>>>>>> 24b8d41d
-{
-	int result;
-	u8 config = data->config;
-
-	if (mode == (config & MAX6650_CFG_MODE_MASK))
-		return 0;
-
-	config = (config & ~MAX6650_CFG_MODE_MASK) | mode;
-
-	result = i2c_smbus_write_byte_data(data->client, MAX6650_REG_CONFIG,
-					   config);
-	if (result < 0)
-		return result;
-
-	data->config = config;
-
-	return 0;
-}
-
 /*
  * Set the fan speed to the specified RPM (or read back the RPM setting).
  * This works in closed loop mode only. Use pwm1 for open loop speed setting.
@@ -293,29 +259,6 @@
  * controlled.
  */
 
-<<<<<<< HEAD
-static ssize_t get_target(struct device *dev, struct device_attribute *devattr,
-			 char *buf)
-{
-	struct max6650_data *data = max6650_update_device(dev);
-	int kscale, ktach, rpm;
-
-	/*
-	 * Use the datasheet equation:
-	 *
-	 *    FanSpeed = KSCALE x fCLK / [256 x (KTACH + 1)]
-	 *
-	 * then multiply by 60 to give rpm.
-	 */
-
-	kscale = DIV_FROM_REG(data->config);
-	ktach = data->speed;
-	rpm = 60 * kscale * clock / (256 * (ktach + 1));
-	return sprintf(buf, "%d\n", rpm);
-}
-
-=======
->>>>>>> 24b8d41d
 static int max6650_set_target(struct max6650_data *data, unsigned long rpm)
 {
 	int kscale, ktach;
@@ -342,194 +285,6 @@
 
 	return i2c_smbus_write_byte_data(data->client, MAX6650_REG_SPEED,
 					 data->speed);
-<<<<<<< HEAD
-}
-
-static ssize_t set_target(struct device *dev, struct device_attribute *devattr,
-			 const char *buf, size_t count)
-{
-	struct max6650_data *data = dev_get_drvdata(dev);
-	unsigned long rpm;
-	int err;
-
-	err = kstrtoul(buf, 10, &rpm);
-	if (err)
-		return err;
-
-	mutex_lock(&data->update_lock);
-
-	err = max6650_set_target(data, rpm);
-
-	mutex_unlock(&data->update_lock);
-
-	if (err < 0)
-		return err;
-
-	return count;
-}
-
-/*
- * Get/set the fan speed in open loop mode using pwm1 sysfs file.
- * Speed is given as a relative value from 0 to 255, where 255 is maximum
- * speed. Note that this is done by writing directly to the chip's DAC,
- * it won't change the closed loop speed set by fan1_target.
- * Also note that due to rounding errors it is possible that you don't read
- * back exactly the value you have set.
- */
-
-static ssize_t get_pwm(struct device *dev, struct device_attribute *devattr,
-		       char *buf)
-{
-	int pwm;
-	struct max6650_data *data = max6650_update_device(dev);
-
-	/*
-	 * Useful range for dac is 0-180 for 12V fans and 0-76 for 5V fans.
-	 * Lower DAC values mean higher speeds.
-	 */
-	if (data->config & MAX6650_CFG_V12)
-		pwm = 255 - (255 * (int)data->dac)/180;
-	else
-		pwm = 255 - (255 * (int)data->dac)/76;
-
-	if (pwm < 0)
-		pwm = 0;
-
-	return sprintf(buf, "%d\n", pwm);
-}
-
-static ssize_t set_pwm(struct device *dev, struct device_attribute *devattr,
-			const char *buf, size_t count)
-{
-	struct max6650_data *data = dev_get_drvdata(dev);
-	struct i2c_client *client = data->client;
-	unsigned long pwm;
-	int err;
-
-	err = kstrtoul(buf, 10, &pwm);
-	if (err)
-		return err;
-
-	pwm = clamp_val(pwm, 0, 255);
-
-	mutex_lock(&data->update_lock);
-
-	if (data->config & MAX6650_CFG_V12)
-		data->dac = 180 - (180 * pwm)/255;
-	else
-		data->dac = 76 - (76 * pwm)/255;
-	err = i2c_smbus_write_byte_data(client, MAX6650_REG_DAC, data->dac);
-
-	mutex_unlock(&data->update_lock);
-
-	return err < 0 ? err : count;
-}
-
-/*
- * Get/Set controller mode:
- * Possible values:
- * 0 = Fan always on
- * 1 = Open loop, Voltage is set according to speed, not regulated.
- * 2 = Closed loop, RPM for all fans regulated by fan1 tachometer
- * 3 = Fan off
- */
-static ssize_t get_enable(struct device *dev, struct device_attribute *devattr,
-			  char *buf)
-{
-	struct max6650_data *data = max6650_update_device(dev);
-	int mode = (data->config & MAX6650_CFG_MODE_MASK) >> 4;
-	int sysfs_modes[4] = {0, 3, 2, 1};
-
-	return sprintf(buf, "%d\n", sysfs_modes[mode]);
-}
-
-static ssize_t set_enable(struct device *dev, struct device_attribute *devattr,
-			  const char *buf, size_t count)
-{
-	struct max6650_data *data = dev_get_drvdata(dev);
-	unsigned long mode;
-	int err;
-	const u8 max6650_modes[] = {
-		MAX6650_CFG_MODE_ON,
-		MAX6650_CFG_MODE_OPEN_LOOP,
-		MAX6650_CFG_MODE_CLOSED_LOOP,
-		MAX6650_CFG_MODE_OFF,
-		};
-
-	err = kstrtoul(buf, 10, &mode);
-	if (err)
-		return err;
-
-	if (mode >= ARRAY_SIZE(max6650_modes))
-		return -EINVAL;
-
-	mutex_lock(&data->update_lock);
-
-	max6650_set_operating_mode(data, max6650_modes[mode]);
-
-	mutex_unlock(&data->update_lock);
-
-	return count;
-}
-
-/*
- * Read/write functions for fan1_div sysfs file. The MAX6650 has no such
- * divider. We handle this by converting between divider and counttime:
- *
- * (counttime == k) <==> (divider == 2^k), k = 0, 1, 2, or 3
- *
- * Lower values of k allow to connect a faster fan without the risk of
- * counter overflow. The price is lower resolution. You can also set counttime
- * using the module parameter. Note that the module parameter "prescaler" also
- * influences the behaviour. Unfortunately, there's no sysfs attribute
- * defined for that. See the data sheet for details.
- */
-
-static ssize_t get_div(struct device *dev, struct device_attribute *devattr,
-		       char *buf)
-{
-	struct max6650_data *data = max6650_update_device(dev);
-
-	return sprintf(buf, "%d\n", DIV_FROM_REG(data->count));
-}
-
-static ssize_t set_div(struct device *dev, struct device_attribute *devattr,
-		       const char *buf, size_t count)
-{
-	struct max6650_data *data = dev_get_drvdata(dev);
-	struct i2c_client *client = data->client;
-	unsigned long div;
-	int err;
-
-	err = kstrtoul(buf, 10, &div);
-	if (err)
-		return err;
-
-	mutex_lock(&data->update_lock);
-	switch (div) {
-	case 1:
-		data->count = 0;
-		break;
-	case 2:
-		data->count = 1;
-		break;
-	case 4:
-		data->count = 2;
-		break;
-	case 8:
-		data->count = 3;
-		break;
-	default:
-		mutex_unlock(&data->update_lock);
-		return -EINVAL;
-	}
-
-	i2c_smbus_write_byte_data(client, MAX6650_REG_COUNT, data->count);
-	mutex_unlock(&data->update_lock);
-
-	return count;
-=======
->>>>>>> 24b8d41d
 }
 
 /*
@@ -604,9 +359,8 @@
 			       struct i2c_client *client)
 {
 	struct device *dev = &client->dev;
-<<<<<<< HEAD
-	int config;
-	int err = -EIO;
+	int reg;
+	int err;
 	u32 voltage;
 	u32 prescale;
 	u32 target_rpm;
@@ -620,24 +374,6 @@
 				 &prescale))
 		prescale = prescaler;
 
-	config = i2c_smbus_read_byte_data(client, MAX6650_REG_CONFIG);
-=======
-	int reg;
-	int err;
-	u32 voltage;
-	u32 prescale;
-	u32 target_rpm;
->>>>>>> 24b8d41d
-
-	if (of_property_read_u32(dev->of_node, "maxim,fan-microvolt",
-				 &voltage))
-		voltage = fan_voltage;
-	else
-		voltage /= 1000000; /* Microvolts to volts */
-	if (of_property_read_u32(dev->of_node, "maxim,fan-prescale",
-				 &prescale))
-		prescale = prescaler;
-
 	reg = i2c_smbus_read_byte_data(client, MAX6650_REG_CONFIG);
 	if (reg < 0) {
 		dev_err(dev, "Error reading config register, aborting.\n");
@@ -684,14 +420,6 @@
 	}
 
 	dev_info(dev, "Fan voltage: %dV, prescaler: %d.\n",
-<<<<<<< HEAD
-		 (config & MAX6650_CFG_V12) ? 12 : 5,
-		 1 << (config & MAX6650_CFG_PRESCALER_MASK));
-
-	if (i2c_smbus_write_byte_data(client, MAX6650_REG_CONFIG, config)) {
-		dev_err(dev, "Config write error, aborting.\n");
-		return err;
-=======
 		 (reg & MAX6650_CFG_V12) ? 12 : 5,
 		 1 << (reg & MAX6650_CFG_PRESCALER_MASK));
 
@@ -954,7 +682,6 @@
 	default:
 		ret = -EOPNOTSUPP;
 		break;
->>>>>>> 24b8d41d
 	}
 
 error:
@@ -962,14 +689,6 @@
 	return ret;
 }
 
-<<<<<<< HEAD
-	if (!of_property_read_u32(client->dev.of_node, "maxim,fan-target-rpm",
-				  &target_rpm)) {
-		max6650_set_target(data, target_rpm);
-		max6650_set_operating_mode(data, MAX6650_CFG_MODE_CLOSED_LOOP);
-	}
-
-=======
 static umode_t max6650_is_visible(const void *_data,
 				  enum hwmon_sensor_types type, u32 attr,
 				  int channel)
@@ -1015,7 +734,6 @@
 	default:
 		break;
 	}
->>>>>>> 24b8d41d
 	return 0;
 }
 
@@ -1058,12 +776,8 @@
 	data->client = client;
 	i2c_set_clientdata(client, data);
 	mutex_init(&data->update_lock);
-<<<<<<< HEAD
-	data->nr_fans = of_id ? (int)(uintptr_t)of_id->data : id->driver_data;
-=======
 	data->nr_fans = of_id ? (int)(uintptr_t)of_id->data :
 				i2c_match_id(max6650_id, client)->driver_data;
->>>>>>> 24b8d41d
 
 	/*
 	 * Initialize the max6650 chip
