// SPDX-License-Identifier: GPL-2.0-or-later
/*
 * ntc_thermistor.c - NTC Thermistors
 *
 *  Copyright (C) 2010 Samsung Electronics
 *  MyungJoo Ham <myungjoo.ham@samsung.com>
 */

#include <linux/slab.h>
#include <linux/module.h>
#include <linux/pm_runtime.h>
#include <linux/math64.h>
#include <linux/platform_device.h>
#include <linux/err.h>
#include <linux/of.h>
#include <linux/of_device.h>

#include <linux/platform_data/ntc_thermistor.h>

#include <linux/iio/iio.h>
#include <linux/iio/machine.h>
#include <linux/iio/driver.h>
#include <linux/iio/consumer.h>

#include <linux/hwmon.h>

struct ntc_compensation {
	int		temp_c;
	unsigned int	ohm;
};

/*
 * Used as index in a zero-terminated array, holes not allowed so
 * that NTC_LAST is the first empty array entry.
 */
enum {
	NTC_B57330V2103,
	NTC_B57891S0103,
	NTC_NCP03WB473,
	NTC_NCP03WF104,
	NTC_NCP15WB473,
	NTC_NCP15WL333,
	NTC_NCP15XH103,
	NTC_NCP18WB473,
	NTC_NCP21WB473,
	NTC_LAST,
};

static const struct platform_device_id ntc_thermistor_id[] = {
	[NTC_B57330V2103]     = { "b57330v2103",     TYPE_B57330V2103 },
	[NTC_B57891S0103]     = { "b57891s0103",     TYPE_B57891S0103 },
	[NTC_NCP03WB473]      = { "ncp03wb473",      TYPE_NCPXXWB473 },
	[NTC_NCP03WF104]      = { "ncp03wf104",      TYPE_NCPXXWF104 },
	[NTC_NCP15WB473]      = { "ncp15wb473",      TYPE_NCPXXWB473 },
	[NTC_NCP15WL333]      = { "ncp15wl333",      TYPE_NCPXXWL333 },
	[NTC_NCP15XH103]      = { "ncp15xh103",      TYPE_NCPXXXH103 },
	[NTC_NCP18WB473]      = { "ncp18wb473",      TYPE_NCPXXWB473 },
	[NTC_NCP21WB473]      = { "ncp21wb473",      TYPE_NCPXXWB473 },
	[NTC_LAST]            = { },
};

/*
 * A compensation table should be sorted by the values of .ohm
 * in descending order.
 * The following compensation tables are from the specification of Murata NTC
 * Thermistors Datasheet
 */
static const struct ntc_compensation ncpXXwb473[] = {
	{ .temp_c	= -40, .ohm	= 1747920 },
	{ .temp_c	= -35, .ohm	= 1245428 },
	{ .temp_c	= -30, .ohm	= 898485 },
	{ .temp_c	= -25, .ohm	= 655802 },
	{ .temp_c	= -20, .ohm	= 483954 },
	{ .temp_c	= -15, .ohm	= 360850 },
	{ .temp_c	= -10, .ohm	= 271697 },
	{ .temp_c	= -5, .ohm	= 206463 },
	{ .temp_c	= 0, .ohm	= 158214 },
	{ .temp_c	= 5, .ohm	= 122259 },
	{ .temp_c	= 10, .ohm	= 95227 },
	{ .temp_c	= 15, .ohm	= 74730 },
	{ .temp_c	= 20, .ohm	= 59065 },
	{ .temp_c	= 25, .ohm	= 47000 },
	{ .temp_c	= 30, .ohm	= 37643 },
	{ .temp_c	= 35, .ohm	= 30334 },
	{ .temp_c	= 40, .ohm	= 24591 },
	{ .temp_c	= 45, .ohm	= 20048 },
	{ .temp_c	= 50, .ohm	= 16433 },
	{ .temp_c	= 55, .ohm	= 13539 },
	{ .temp_c	= 60, .ohm	= 11209 },
	{ .temp_c	= 65, .ohm	= 9328 },
	{ .temp_c	= 70, .ohm	= 7798 },
	{ .temp_c	= 75, .ohm	= 6544 },
	{ .temp_c	= 80, .ohm	= 5518 },
	{ .temp_c	= 85, .ohm	= 4674 },
	{ .temp_c	= 90, .ohm	= 3972 },
	{ .temp_c	= 95, .ohm	= 3388 },
	{ .temp_c	= 100, .ohm	= 2902 },
	{ .temp_c	= 105, .ohm	= 2494 },
	{ .temp_c	= 110, .ohm	= 2150 },
	{ .temp_c	= 115, .ohm	= 1860 },
	{ .temp_c	= 120, .ohm	= 1615 },
	{ .temp_c	= 125, .ohm	= 1406 },
};
static const struct ntc_compensation ncpXXwl333[] = {
	{ .temp_c	= -40, .ohm	= 1610154 },
	{ .temp_c	= -35, .ohm	= 1130850 },
	{ .temp_c	= -30, .ohm	= 802609 },
	{ .temp_c	= -25, .ohm	= 575385 },
	{ .temp_c	= -20, .ohm	= 416464 },
	{ .temp_c	= -15, .ohm	= 304219 },
	{ .temp_c	= -10, .ohm	= 224193 },
	{ .temp_c	= -5, .ohm	= 166623 },
	{ .temp_c	= 0, .ohm	= 124850 },
	{ .temp_c	= 5, .ohm	= 94287 },
	{ .temp_c	= 10, .ohm	= 71747 },
	{ .temp_c	= 15, .ohm	= 54996 },
	{ .temp_c	= 20, .ohm	= 42455 },
	{ .temp_c	= 25, .ohm	= 33000 },
	{ .temp_c	= 30, .ohm	= 25822 },
	{ .temp_c	= 35, .ohm	= 20335 },
	{ .temp_c	= 40, .ohm	= 16115 },
	{ .temp_c	= 45, .ohm	= 12849 },
	{ .temp_c	= 50, .ohm	= 10306 },
	{ .temp_c	= 55, .ohm	= 8314 },
	{ .temp_c	= 60, .ohm	= 6746 },
	{ .temp_c	= 65, .ohm	= 5503 },
	{ .temp_c	= 70, .ohm	= 4513 },
	{ .temp_c	= 75, .ohm	= 3721 },
	{ .temp_c	= 80, .ohm	= 3084 },
	{ .temp_c	= 85, .ohm	= 2569 },
	{ .temp_c	= 90, .ohm	= 2151 },
	{ .temp_c	= 95, .ohm	= 1809 },
	{ .temp_c	= 100, .ohm	= 1529 },
	{ .temp_c	= 105, .ohm	= 1299 },
	{ .temp_c	= 110, .ohm	= 1108 },
	{ .temp_c	= 115, .ohm	= 949 },
	{ .temp_c	= 120, .ohm	= 817 },
	{ .temp_c	= 125, .ohm	= 707 },
};

static const struct ntc_compensation ncpXXwf104[] = {
	{ .temp_c	= -40, .ohm	= 4397119 },
	{ .temp_c	= -35, .ohm	= 3088599 },
	{ .temp_c	= -30, .ohm	= 2197225 },
	{ .temp_c	= -25, .ohm	= 1581881 },
	{ .temp_c	= -20, .ohm	= 1151037 },
	{ .temp_c	= -15, .ohm	= 846579 },
	{ .temp_c	= -10, .ohm	= 628988 },
	{ .temp_c	= -5, .ohm	= 471632 },
	{ .temp_c	= 0, .ohm	= 357012 },
	{ .temp_c	= 5, .ohm	= 272500 },
	{ .temp_c	= 10, .ohm	= 209710 },
	{ .temp_c	= 15, .ohm	= 162651 },
	{ .temp_c	= 20, .ohm	= 127080 },
	{ .temp_c	= 25, .ohm	= 100000 },
	{ .temp_c	= 30, .ohm	= 79222 },
	{ .temp_c	= 35, .ohm	= 63167 },
	{ .temp_c	= 40, .ohm	= 50677 },
	{ .temp_c	= 45, .ohm	= 40904 },
	{ .temp_c	= 50, .ohm	= 33195 },
	{ .temp_c	= 55, .ohm	= 27091 },
	{ .temp_c	= 60, .ohm	= 22224 },
	{ .temp_c	= 65, .ohm	= 18323 },
	{ .temp_c	= 70, .ohm	= 15184 },
	{ .temp_c	= 75, .ohm	= 12635 },
	{ .temp_c	= 80, .ohm	= 10566 },
	{ .temp_c	= 85, .ohm	= 8873 },
	{ .temp_c	= 90, .ohm	= 7481 },
	{ .temp_c	= 95, .ohm	= 6337 },
	{ .temp_c	= 100, .ohm	= 5384 },
	{ .temp_c	= 105, .ohm	= 4594 },
	{ .temp_c	= 110, .ohm	= 3934 },
	{ .temp_c	= 115, .ohm	= 3380 },
	{ .temp_c	= 120, .ohm	= 2916 },
	{ .temp_c	= 125, .ohm	= 2522 },
};

static const struct ntc_compensation ncpXXxh103[] = {
	{ .temp_c	= -40, .ohm	= 247565 },
	{ .temp_c	= -35, .ohm	= 181742 },
	{ .temp_c	= -30, .ohm	= 135128 },
	{ .temp_c	= -25, .ohm	= 101678 },
	{ .temp_c	= -20, .ohm	= 77373 },
	{ .temp_c	= -15, .ohm	= 59504 },
	{ .temp_c	= -10, .ohm	= 46222 },
	{ .temp_c	= -5, .ohm	= 36244 },
	{ .temp_c	= 0, .ohm	= 28674 },
	{ .temp_c	= 5, .ohm	= 22878 },
	{ .temp_c	= 10, .ohm	= 18399 },
	{ .temp_c	= 15, .ohm	= 14910 },
	{ .temp_c	= 20, .ohm	= 12169 },
	{ .temp_c	= 25, .ohm	= 10000 },
	{ .temp_c	= 30, .ohm	= 8271 },
	{ .temp_c	= 35, .ohm	= 6883 },
	{ .temp_c	= 40, .ohm	= 5762 },
	{ .temp_c	= 45, .ohm	= 4851 },
	{ .temp_c	= 50, .ohm	= 4105 },
	{ .temp_c	= 55, .ohm	= 3492 },
	{ .temp_c	= 60, .ohm	= 2985 },
	{ .temp_c	= 65, .ohm	= 2563 },
	{ .temp_c	= 70, .ohm	= 2211 },
	{ .temp_c	= 75, .ohm	= 1915 },
	{ .temp_c	= 80, .ohm	= 1666 },
	{ .temp_c	= 85, .ohm	= 1454 },
	{ .temp_c	= 90, .ohm	= 1275 },
	{ .temp_c	= 95, .ohm	= 1121 },
	{ .temp_c	= 100, .ohm	= 990 },
	{ .temp_c	= 105, .ohm	= 876 },
	{ .temp_c	= 110, .ohm	= 779 },
	{ .temp_c	= 115, .ohm	= 694 },
	{ .temp_c	= 120, .ohm	= 620 },
	{ .temp_c	= 125, .ohm	= 556 },
};

/*
 * The following compensation tables are from the specifications in EPCOS NTC
 * Thermistors Datasheets
 */
static const struct ntc_compensation b57330v2103[] = {
	{ .temp_c	= -40, .ohm	= 190030 },
	{ .temp_c	= -35, .ohm	= 145360 },
	{ .temp_c	= -30, .ohm	= 112060 },
	{ .temp_c	= -25, .ohm	= 87041 },
	{ .temp_c	= -20, .ohm	= 68104 },
	{ .temp_c	= -15, .ohm	= 53665 },
	{ .temp_c	= -10, .ohm	= 42576 },
	{ .temp_c	= -5, .ohm	= 34001 },
	{ .temp_c	= 0, .ohm	= 27326 },
	{ .temp_c	= 5, .ohm	= 22096 },
	{ .temp_c	= 10, .ohm	= 17973 },
	{ .temp_c	= 15, .ohm	= 14703 },
	{ .temp_c	= 20, .ohm	= 12090 },
	{ .temp_c	= 25, .ohm	= 10000 },
	{ .temp_c	= 30, .ohm	= 8311 },
	{ .temp_c	= 35, .ohm	= 6941 },
	{ .temp_c	= 40, .ohm	= 5825 },
	{ .temp_c	= 45, .ohm	= 4911 },
	{ .temp_c	= 50, .ohm	= 4158 },
	{ .temp_c	= 55, .ohm	= 3536 },
	{ .temp_c	= 60, .ohm	= 3019 },
	{ .temp_c	= 65, .ohm	= 2588 },
	{ .temp_c	= 70, .ohm	= 2227 },
	{ .temp_c	= 75, .ohm	= 1924 },
	{ .temp_c	= 80, .ohm	= 1668 },
	{ .temp_c	= 85, .ohm	= 1451 },
	{ .temp_c	= 90, .ohm	= 1266 },
	{ .temp_c	= 95, .ohm	= 1108 },
	{ .temp_c	= 100, .ohm	= 973 },
	{ .temp_c	= 105, .ohm	= 857 },
	{ .temp_c	= 110, .ohm	= 757 },
	{ .temp_c	= 115, .ohm	= 671 },
	{ .temp_c	= 120, .ohm	= 596 },
	{ .temp_c	= 125, .ohm	= 531 },
};

static const struct ntc_compensation b57891s0103[] = {
	{ .temp_c	= -55.0, .ohm	= 878900 },
	{ .temp_c	= -50.0, .ohm	= 617590 },
	{ .temp_c	= -45.0, .ohm	= 439340 },
	{ .temp_c	= -40.0, .ohm	= 316180 },
	{ .temp_c	= -35.0, .ohm	= 230060 },
	{ .temp_c	= -30.0, .ohm	= 169150 },
	{ .temp_c	= -25.0, .ohm	= 125550 },
	{ .temp_c	= -20.0, .ohm	= 94143 },
	{ .temp_c	= -15.0, .ohm	= 71172 },
	{ .temp_c	= -10.0, .ohm	= 54308 },
	{ .temp_c	= -5.0, .ohm	= 41505 },
	{ .temp_c	= 0.0, .ohm	= 32014 },
	{ .temp_c	= 5.0, .ohm	= 25011 },
	{ .temp_c	= 10.0, .ohm	= 19691 },
	{ .temp_c	= 15.0, .ohm	= 15618 },
	{ .temp_c	= 20.0, .ohm	= 12474 },
	{ .temp_c	= 25.0, .ohm	= 10000 },
	{ .temp_c	= 30.0, .ohm	= 8080 },
	{ .temp_c	= 35.0, .ohm	= 6569 },
	{ .temp_c	= 40.0, .ohm	= 5372 },
	{ .temp_c	= 45.0, .ohm	= 4424 },
	{ .temp_c	= 50.0, .ohm	= 3661 },
	{ .temp_c	= 55.0, .ohm	= 3039 },
	{ .temp_c	= 60.0, .ohm	= 2536 },
	{ .temp_c	= 65.0, .ohm	= 2128 },
	{ .temp_c	= 70.0, .ohm	= 1794 },
	{ .temp_c	= 75.0, .ohm	= 1518 },
	{ .temp_c	= 80.0, .ohm	= 1290 },
	{ .temp_c	= 85.0, .ohm	= 1100 },
	{ .temp_c	= 90.0, .ohm	= 942 },
	{ .temp_c	= 95.0, .ohm	= 809 },
	{ .temp_c	= 100.0, .ohm	= 697 },
	{ .temp_c	= 105.0, .ohm	= 604 },
	{ .temp_c	= 110.0, .ohm	= 525 },
	{ .temp_c	= 115.0, .ohm	= 457 },
	{ .temp_c	= 120.0, .ohm	= 400 },
	{ .temp_c	= 125.0, .ohm	= 351 },
	{ .temp_c	= 130.0, .ohm	= 308 },
	{ .temp_c	= 135.0, .ohm	= 272 },
	{ .temp_c	= 140.0, .ohm	= 240 },
	{ .temp_c	= 145.0, .ohm	= 213 },
	{ .temp_c	= 150.0, .ohm	= 189 },
	{ .temp_c	= 155.0, .ohm	= 168 },
};

struct ntc_type {
	const struct ntc_compensation *comp;
	int n_comp;
};

#define NTC_TYPE(ntc, compensation) \
[(ntc)] = { .comp = (compensation), .n_comp = ARRAY_SIZE(compensation) }

static const struct ntc_type ntc_type[] = {
	NTC_TYPE(TYPE_B57330V2103, b57330v2103),
	NTC_TYPE(TYPE_B57891S0103, b57891s0103),
	NTC_TYPE(TYPE_NCPXXWB473,  ncpXXwb473),
	NTC_TYPE(TYPE_NCPXXWF104,  ncpXXwf104),
	NTC_TYPE(TYPE_NCPXXWL333,  ncpXXwl333),
	NTC_TYPE(TYPE_NCPXXXH103,  ncpXXxh103),
};

struct ntc_data {
	struct ntc_thermistor_platform_data *pdata;
	const struct ntc_compensation *comp;
	int n_comp;
};

#if defined(CONFIG_OF) && IS_ENABLED(CONFIG_IIO)
static int ntc_adc_iio_read(struct ntc_thermistor_platform_data *pdata)
{
	struct iio_channel *channel = pdata->chan;
	int raw, uv, ret;

	ret = iio_read_channel_raw(channel, &raw);
	if (ret < 0) {
		pr_err("read channel() error: %d\n", ret);
		return ret;
	}

	ret = iio_convert_raw_to_processed(channel, raw, &uv, 1000);
	if (ret < 0) {
		/* Assume 12 bit ADC with vref at pullup_uv */
		uv = (pdata->pullup_uv * (s64)raw) >> 12;
	}

	return uv;
}

static const struct of_device_id ntc_match[] = {
	{ .compatible = "epcos,b57330v2103",
		.data = &ntc_thermistor_id[NTC_B57330V2103]},
	{ .compatible = "epcos,b57891s0103",
		.data = &ntc_thermistor_id[NTC_B57891S0103] },
	{ .compatible = "murata,ncp03wb473",
		.data = &ntc_thermistor_id[NTC_NCP03WB473] },
	{ .compatible = "murata,ncp03wf104",
		.data = &ntc_thermistor_id[NTC_NCP03WF104] },
	{ .compatible = "murata,ncp15wb473",
		.data = &ntc_thermistor_id[NTC_NCP15WB473] },
	{ .compatible = "murata,ncp15wl333",
		.data = &ntc_thermistor_id[NTC_NCP15WL333] },
	{ .compatible = "murata,ncp15xh103",
		.data = &ntc_thermistor_id[NTC_NCP15XH103] },
	{ .compatible = "murata,ncp18wb473",
		.data = &ntc_thermistor_id[NTC_NCP18WB473] },
	{ .compatible = "murata,ncp21wb473",
		.data = &ntc_thermistor_id[NTC_NCP21WB473] },

	/* Usage of vendor name "ntc" is deprecated */
	{ .compatible = "ntc,ncp03wb473",
		.data = &ntc_thermistor_id[NTC_NCP03WB473] },
	{ .compatible = "ntc,ncp15wb473",
		.data = &ntc_thermistor_id[NTC_NCP15WB473] },
	{ .compatible = "ntc,ncp15wl333",
		.data = &ntc_thermistor_id[NTC_NCP15WL333] },
	{ .compatible = "ntc,ncp18wb473",
		.data = &ntc_thermistor_id[NTC_NCP18WB473] },
	{ .compatible = "ntc,ncp21wb473",
		.data = &ntc_thermistor_id[NTC_NCP21WB473] },
	{ },
};
MODULE_DEVICE_TABLE(of, ntc_match);

static struct ntc_thermistor_platform_data *
ntc_thermistor_parse_dt(struct device *dev)
{
	struct iio_channel *chan;
	enum iio_chan_type type;
	struct device_node *np = dev->of_node;
	struct ntc_thermistor_platform_data *pdata;
	int ret;

	if (!np)
		return NULL;

	pdata = devm_kzalloc(dev, sizeof(*pdata), GFP_KERNEL);
	if (!pdata)
		return ERR_PTR(-ENOMEM);

	chan = devm_iio_channel_get(dev, NULL);
	if (IS_ERR(chan))
		return ERR_CAST(chan);

	ret = iio_get_channel_type(chan, &type);
	if (ret < 0)
		return ERR_PTR(ret);

	if (type != IIO_VOLTAGE)
		return ERR_PTR(-EINVAL);

	if (of_property_read_u32(np, "pullup-uv", &pdata->pullup_uv))
		return ERR_PTR(-ENODEV);
	if (of_property_read_u32(np, "pullup-ohm", &pdata->pullup_ohm))
		return ERR_PTR(-ENODEV);
	if (of_property_read_u32(np, "pulldown-ohm", &pdata->pulldown_ohm))
		return ERR_PTR(-ENODEV);

	if (of_find_property(np, "connected-positive", NULL))
		pdata->connect = NTC_CONNECTED_POSITIVE;
	else /* status change should be possible if not always on. */
		pdata->connect = NTC_CONNECTED_GROUND;

	pdata->chan = chan;
	pdata->read_uv = ntc_adc_iio_read;

	return pdata;
}
#else
static struct ntc_thermistor_platform_data *
ntc_thermistor_parse_dt(struct device *dev)
{
	return NULL;
}

#define ntc_match	NULL

#endif

static inline u64 div64_u64_safe(u64 dividend, u64 divisor)
{
	if (divisor == 0 && dividend == 0)
		return 0;
	if (divisor == 0)
		return UINT_MAX;
	return div64_u64(dividend, divisor);
}

static int get_ohm_of_thermistor(struct ntc_data *data, unsigned int uv)
{
	struct ntc_thermistor_platform_data *pdata = data->pdata;
	u32 puv = pdata->pullup_uv;
	u64 n, puo, pdo;
	puo = pdata->pullup_ohm;
	pdo = pdata->pulldown_ohm;

	if (uv == 0)
		return (pdata->connect == NTC_CONNECTED_POSITIVE) ?
			INT_MAX : 0;
	if (uv >= puv)
		return (pdata->connect == NTC_CONNECTED_POSITIVE) ?
			0 : INT_MAX;

	if (pdata->connect == NTC_CONNECTED_POSITIVE && puo == 0)
		n = div_u64(pdo * (puv - uv), uv);
	else if (pdata->connect == NTC_CONNECTED_GROUND && pdo == 0)
		n = div_u64(puo * uv, puv - uv);
	else if (pdata->connect == NTC_CONNECTED_POSITIVE)
		n = div64_u64_safe(pdo * puo * (puv - uv),
				puo * uv - pdo * (puv - uv));
	else
		n = div64_u64_safe(pdo * puo * uv, pdo * (puv - uv) - puo * uv);

	if (n > INT_MAX)
		n = INT_MAX;
	return n;
}

static void lookup_comp(struct ntc_data *data, unsigned int ohm,
			int *i_low, int *i_high)
{
	int start, end, mid;

	/*
	 * Handle special cases: Resistance is higher than or equal to
	 * resistance in first table entry, or resistance is lower or equal
	 * to resistance in last table entry.
	 * In these cases, return i_low == i_high, either pointing to the
	 * beginning or to the end of the table depending on the condition.
	 */
	if (ohm >= data->comp[0].ohm) {
		*i_low = 0;
		*i_high = 0;
		return;
	}
	if (ohm <= data->comp[data->n_comp - 1].ohm) {
		*i_low = data->n_comp - 1;
		*i_high = data->n_comp - 1;
		return;
	}

	/* Do a binary search on compensation table */
	start = 0;
	end = data->n_comp;
	while (start < end) {
		mid = start + (end - start) / 2;
		/*
		 * start <= mid < end
		 * data->comp[start].ohm > ohm >= data->comp[end].ohm
		 *
		 * We could check for "ohm == data->comp[mid].ohm" here, but
		 * that is a quite unlikely condition, and we would have to
		 * check again after updating start. Check it at the end instead
		 * for simplicity.
		 */
		if (ohm >= data->comp[mid].ohm) {
			end = mid;
		} else {
			start = mid + 1;
			/*
			 * ohm >= data->comp[start].ohm might be true here,
			 * since we set start to mid + 1. In that case, we are
			 * done. We could keep going, but the condition is quite
			 * likely to occur, so it is worth checking for it.
			 */
			if (ohm >= data->comp[start].ohm)
				end = start;
		}
		/*
		 * start <= end
		 * data->comp[start].ohm >= ohm >= data->comp[end].ohm
		 */
	}
	/*
	 * start == end
	 * ohm >= data->comp[end].ohm
	 */
	*i_low = end;
	if (ohm == data->comp[end].ohm)
		*i_high = end;
	else
		*i_high = end - 1;
}

static int get_temp_mc(struct ntc_data *data, unsigned int ohm)
{
	int low, high;
	int temp;

	lookup_comp(data, ohm, &low, &high);
	if (low == high) {
		/* Unable to use linear approximation */
		temp = data->comp[low].temp_c * 1000;
	} else {
		temp = data->comp[low].temp_c * 1000 +
			((data->comp[high].temp_c - data->comp[low].temp_c) *
			 1000 * ((int)ohm - (int)data->comp[low].ohm)) /
			((int)data->comp[high].ohm - (int)data->comp[low].ohm);
	}
	return temp;
}

static int ntc_thermistor_get_ohm(struct ntc_data *data)
{
	int read_uv;

	if (data->pdata->read_ohm)
		return data->pdata->read_ohm();

	if (data->pdata->read_uv) {
		read_uv = data->pdata->read_uv(data->pdata);
		if (read_uv < 0)
			return read_uv;
		return get_ohm_of_thermistor(data, read_uv);
	}
	return -EINVAL;
}

<<<<<<< HEAD
static int ntc_read_temp(void *data, int *temp)
=======
static int ntc_read(struct device *dev, enum hwmon_sensor_types type,
		    u32 attr, int channel, long *val)
>>>>>>> 24b8d41d
{
	int ohm;

<<<<<<< HEAD
	ohm = ntc_thermistor_get_ohm(data);
	if (ohm < 0)
		return ohm;

	*temp = get_temp_mc(data, ohm);

	return 0;
}

static ssize_t ntc_show_type(struct device *dev,
		struct device_attribute *attr, char *buf)
{
	return sprintf(buf, "4\n");
=======
	switch (type) {
	case hwmon_temp:
		switch (attr) {
		case hwmon_temp_input:
			ohm = ntc_thermistor_get_ohm(data);
			if (ohm < 0)
				return ohm;
			*val = get_temp_mc(data, ohm);
			return 0;
		case hwmon_temp_type:
			*val = 4;
			return 0;
		default:
			break;
		}
		break;
	default:
		break;
	}
	return -EINVAL;
>>>>>>> 24b8d41d
}

static umode_t ntc_is_visible(const void *data, enum hwmon_sensor_types type,
			      u32 attr, int channel)
{
	if (type == hwmon_temp) {
		switch (attr) {
		case hwmon_temp_input:
		case hwmon_temp_type:
			return 0444;
		default:
			break;
		}
	}
	return 0;
}

<<<<<<< HEAD
static SENSOR_DEVICE_ATTR(temp1_type, S_IRUGO, ntc_show_type, NULL, 0);
static SENSOR_DEVICE_ATTR(temp1_input, S_IRUGO, ntc_show_temp, NULL, 0);

static struct attribute *ntc_attrs[] = {
	&sensor_dev_attr_temp1_type.dev_attr.attr,
	&sensor_dev_attr_temp1_input.dev_attr.attr,
	NULL,
};
ATTRIBUTE_GROUPS(ntc);
=======
static const struct hwmon_channel_info *ntc_info[] = {
	HWMON_CHANNEL_INFO(chip, HWMON_C_REGISTER_TZ),
	HWMON_CHANNEL_INFO(temp, HWMON_T_INPUT | HWMON_T_TYPE),
	NULL
};

static const struct hwmon_ops ntc_hwmon_ops = {
	.is_visible = ntc_is_visible,
	.read = ntc_read,
};
>>>>>>> 24b8d41d

static const struct hwmon_chip_info ntc_chip_info = {
	.ops = &ntc_hwmon_ops,
	.info = ntc_info,
};

static int ntc_thermistor_probe(struct platform_device *pdev)
{
<<<<<<< HEAD
	struct thermal_zone_device *tz;
=======
>>>>>>> 24b8d41d
	struct device *dev = &pdev->dev;
	const struct of_device_id *of_id =
			of_match_device(of_match_ptr(ntc_match), dev);
	const struct platform_device_id *pdev_id;
	struct ntc_thermistor_platform_data *pdata;
	struct device *hwmon_dev;
	struct ntc_data *data;

	pdata = ntc_thermistor_parse_dt(dev);
	if (IS_ERR(pdata))
		return PTR_ERR(pdata);
	else if (pdata == NULL)
		pdata = dev_get_platdata(dev);

	if (!pdata) {
		dev_err(dev, "No platform init data supplied.\n");
		return -ENODEV;
	}

	/* Either one of the two is required. */
	if (!pdata->read_uv && !pdata->read_ohm) {
		dev_err(dev,
			"Both read_uv and read_ohm missing. Need either one of the two.\n");
		return -EINVAL;
	}

	if (pdata->read_uv && pdata->read_ohm) {
		dev_warn(dev,
			 "Only one of read_uv and read_ohm is needed; ignoring read_uv.\n");
		pdata->read_uv = NULL;
	}

	if (pdata->read_uv && (pdata->pullup_uv == 0 ||
				(pdata->pullup_ohm == 0 && pdata->connect ==
				 NTC_CONNECTED_GROUND) ||
				(pdata->pulldown_ohm == 0 && pdata->connect ==
				 NTC_CONNECTED_POSITIVE) ||
				(pdata->connect != NTC_CONNECTED_POSITIVE &&
				 pdata->connect != NTC_CONNECTED_GROUND))) {
		dev_err(dev, "Required data to use read_uv not supplied.\n");
		return -EINVAL;
	}

	data = devm_kzalloc(dev, sizeof(struct ntc_data), GFP_KERNEL);
	if (!data)
		return -ENOMEM;

	pdev_id = of_id ? of_id->data : platform_get_device_id(pdev);

	data->pdata = pdata;

<<<<<<< HEAD
	switch (pdev_id->driver_data) {
	case TYPE_NCPXXWB473:
		data->comp = ncpXXwb473;
		data->n_comp = ARRAY_SIZE(ncpXXwb473);
		break;
	case TYPE_NCPXXWL333:
		data->comp = ncpXXwl333;
		data->n_comp = ARRAY_SIZE(ncpXXwl333);
		break;
	case TYPE_B57330V2103:
		data->comp = b57330v2103;
		data->n_comp = ARRAY_SIZE(b57330v2103);
		break;
	case TYPE_NCPXXWF104:
		data->comp = ncpXXwf104;
		data->n_comp = ARRAY_SIZE(ncpXXwf104);
		break;
	case TYPE_NCPXXXH103:
		data->comp = ncpXXxh103;
		data->n_comp = ARRAY_SIZE(ncpXXxh103);
		break;
	default:
=======
	if (pdev_id->driver_data >= ARRAY_SIZE(ntc_type)) {
>>>>>>> 24b8d41d
		dev_err(dev, "Unknown device type: %lu(%s)\n",
				pdev_id->driver_data, pdev_id->name);
		return -EINVAL;
	}

<<<<<<< HEAD
	hwmon_dev = devm_hwmon_device_register_with_groups(dev, pdev_id->name,
							   data, ntc_groups);
=======
	data->comp   = ntc_type[pdev_id->driver_data].comp;
	data->n_comp = ntc_type[pdev_id->driver_data].n_comp;

	hwmon_dev = devm_hwmon_device_register_with_info(dev, pdev_id->name,
							 data, &ntc_chip_info,
							 NULL);
>>>>>>> 24b8d41d
	if (IS_ERR(hwmon_dev)) {
		dev_err(dev, "unable to register as hwmon device.\n");
		return PTR_ERR(hwmon_dev);
	}

	dev_info(dev, "Thermistor type: %s successfully probed.\n",
		 pdev_id->name);
<<<<<<< HEAD

	tz = devm_thermal_zone_of_sensor_register(dev, 0, data,
						  &ntc_of_thermal_ops);
	if (IS_ERR(tz))
		dev_dbg(dev, "Failed to register to thermal fw.\n");
=======
>>>>>>> 24b8d41d

	return 0;
}

static struct platform_driver ntc_thermistor_driver = {
	.driver = {
		.name = "ntc-thermistor",
		.of_match_table = of_match_ptr(ntc_match),
	},
	.probe = ntc_thermistor_probe,
	.id_table = ntc_thermistor_id,
};

module_platform_driver(ntc_thermistor_driver);

MODULE_DESCRIPTION("NTC Thermistor Driver");
MODULE_AUTHOR("MyungJoo Ham <myungjoo.ham@samsung.com>");
MODULE_LICENSE("GPL");
MODULE_ALIAS("platform:ntc-thermistor");<|MERGE_RESOLUTION|>--- conflicted
+++ resolved
@@ -572,30 +572,12 @@
 	return -EINVAL;
 }
 
-<<<<<<< HEAD
-static int ntc_read_temp(void *data, int *temp)
-=======
 static int ntc_read(struct device *dev, enum hwmon_sensor_types type,
 		    u32 attr, int channel, long *val)
->>>>>>> 24b8d41d
-{
+{
+	struct ntc_data *data = dev_get_drvdata(dev);
 	int ohm;
 
-<<<<<<< HEAD
-	ohm = ntc_thermistor_get_ohm(data);
-	if (ohm < 0)
-		return ohm;
-
-	*temp = get_temp_mc(data, ohm);
-
-	return 0;
-}
-
-static ssize_t ntc_show_type(struct device *dev,
-		struct device_attribute *attr, char *buf)
-{
-	return sprintf(buf, "4\n");
-=======
 	switch (type) {
 	case hwmon_temp:
 		switch (attr) {
@@ -616,7 +598,6 @@
 		break;
 	}
 	return -EINVAL;
->>>>>>> 24b8d41d
 }
 
 static umode_t ntc_is_visible(const void *data, enum hwmon_sensor_types type,
@@ -634,17 +615,6 @@
 	return 0;
 }
 
-<<<<<<< HEAD
-static SENSOR_DEVICE_ATTR(temp1_type, S_IRUGO, ntc_show_type, NULL, 0);
-static SENSOR_DEVICE_ATTR(temp1_input, S_IRUGO, ntc_show_temp, NULL, 0);
-
-static struct attribute *ntc_attrs[] = {
-	&sensor_dev_attr_temp1_type.dev_attr.attr,
-	&sensor_dev_attr_temp1_input.dev_attr.attr,
-	NULL,
-};
-ATTRIBUTE_GROUPS(ntc);
-=======
 static const struct hwmon_channel_info *ntc_info[] = {
 	HWMON_CHANNEL_INFO(chip, HWMON_C_REGISTER_TZ),
 	HWMON_CHANNEL_INFO(temp, HWMON_T_INPUT | HWMON_T_TYPE),
@@ -655,7 +625,6 @@
 	.is_visible = ntc_is_visible,
 	.read = ntc_read,
 };
->>>>>>> 24b8d41d
 
 static const struct hwmon_chip_info ntc_chip_info = {
 	.ops = &ntc_hwmon_ops,
@@ -664,10 +633,6 @@
 
 static int ntc_thermistor_probe(struct platform_device *pdev)
 {
-<<<<<<< HEAD
-	struct thermal_zone_device *tz;
-=======
->>>>>>> 24b8d41d
 	struct device *dev = &pdev->dev;
 	const struct of_device_id *of_id =
 			of_match_device(of_match_ptr(ntc_match), dev);
@@ -719,48 +684,18 @@
 
 	data->pdata = pdata;
 
-<<<<<<< HEAD
-	switch (pdev_id->driver_data) {
-	case TYPE_NCPXXWB473:
-		data->comp = ncpXXwb473;
-		data->n_comp = ARRAY_SIZE(ncpXXwb473);
-		break;
-	case TYPE_NCPXXWL333:
-		data->comp = ncpXXwl333;
-		data->n_comp = ARRAY_SIZE(ncpXXwl333);
-		break;
-	case TYPE_B57330V2103:
-		data->comp = b57330v2103;
-		data->n_comp = ARRAY_SIZE(b57330v2103);
-		break;
-	case TYPE_NCPXXWF104:
-		data->comp = ncpXXwf104;
-		data->n_comp = ARRAY_SIZE(ncpXXwf104);
-		break;
-	case TYPE_NCPXXXH103:
-		data->comp = ncpXXxh103;
-		data->n_comp = ARRAY_SIZE(ncpXXxh103);
-		break;
-	default:
-=======
 	if (pdev_id->driver_data >= ARRAY_SIZE(ntc_type)) {
->>>>>>> 24b8d41d
 		dev_err(dev, "Unknown device type: %lu(%s)\n",
 				pdev_id->driver_data, pdev_id->name);
 		return -EINVAL;
 	}
 
-<<<<<<< HEAD
-	hwmon_dev = devm_hwmon_device_register_with_groups(dev, pdev_id->name,
-							   data, ntc_groups);
-=======
 	data->comp   = ntc_type[pdev_id->driver_data].comp;
 	data->n_comp = ntc_type[pdev_id->driver_data].n_comp;
 
 	hwmon_dev = devm_hwmon_device_register_with_info(dev, pdev_id->name,
 							 data, &ntc_chip_info,
 							 NULL);
->>>>>>> 24b8d41d
 	if (IS_ERR(hwmon_dev)) {
 		dev_err(dev, "unable to register as hwmon device.\n");
 		return PTR_ERR(hwmon_dev);
@@ -768,14 +703,6 @@
 
 	dev_info(dev, "Thermistor type: %s successfully probed.\n",
 		 pdev_id->name);
-<<<<<<< HEAD
-
-	tz = devm_thermal_zone_of_sensor_register(dev, 0, data,
-						  &ntc_of_thermal_ops);
-	if (IS_ERR(tz))
-		dev_dbg(dev, "Failed to register to thermal fw.\n");
-=======
->>>>>>> 24b8d41d
 
 	return 0;
 }
