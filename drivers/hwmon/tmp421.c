// SPDX-License-Identifier: GPL-2.0-or-later
/* tmp421.c
 *
 * Copyright (C) 2009 Andre Prendel <andre.prendel@gmx.de>
 * Preliminary support by:
 * Melvin Rook, Raymond Ng
 */

/*
 * Driver for the Texas Instruments TMP421 SMBus temperature sensor IC.
 * Supported models: TMP421, TMP422, TMP423, TMP441, TMP442
 */

#include <linux/module.h>
#include <linux/init.h>
#include <linux/slab.h>
#include <linux/jiffies.h>
#include <linux/i2c.h>
#include <linux/hwmon.h>
#include <linux/hwmon-sysfs.h>
#include <linux/err.h>
#include <linux/mutex.h>
#include <linux/of_device.h>
#include <linux/sysfs.h>

/* Addresses to scan */
static const unsigned short normal_i2c[] = { 0x2a, 0x4c, 0x4d, 0x4e, 0x4f,
					     I2C_CLIENT_END };

enum chips { tmp421, tmp422, tmp423, tmp441, tmp442 };

/* The TMP421 registers */
#define TMP421_STATUS_REG			0x08
#define TMP421_CONFIG_REG_1			0x09
#define TMP421_CONVERSION_RATE_REG		0x0B
#define TMP421_MANUFACTURER_ID_REG		0xFE
#define TMP421_DEVICE_ID_REG			0xFF

static const u8 TMP421_TEMP_MSB[4]		= { 0x00, 0x01, 0x02, 0x03 };
static const u8 TMP421_TEMP_LSB[4]		= { 0x10, 0x11, 0x12, 0x13 };

/* Flags */
#define TMP421_CONFIG_SHUTDOWN			0x40
#define TMP421_CONFIG_RANGE			0x04

/* Manufacturer / Device ID's */
#define TMP421_MANUFACTURER_ID			0x55
#define TMP421_DEVICE_ID			0x21
#define TMP422_DEVICE_ID			0x22
#define TMP423_DEVICE_ID			0x23
#define TMP441_DEVICE_ID			0x41
#define TMP442_DEVICE_ID			0x42

static const struct i2c_device_id tmp421_id[] = {
	{ "tmp421", 2 },
	{ "tmp422", 3 },
	{ "tmp423", 4 },
	{ "tmp441", 2 },
	{ "tmp442", 3 },
	{ }
};
MODULE_DEVICE_TABLE(i2c, tmp421_id);

static const struct of_device_id __maybe_unused tmp421_of_match[] = {
	{
		.compatible = "ti,tmp421",
		.data = (void *)2
	},
	{
		.compatible = "ti,tmp422",
		.data = (void *)3
	},
	{
		.compatible = "ti,tmp423",
		.data = (void *)4
	},
	{
		.compatible = "ti,tmp441",
		.data = (void *)2
	},
	{
		.compatible = "ti,tmp442",
		.data = (void *)3
	},
	{ },
};
MODULE_DEVICE_TABLE(of, tmp421_of_match);

struct tmp421_data {
	struct i2c_client *client;
	struct mutex update_lock;
	u32 temp_config[5];
	struct hwmon_channel_info temp_info;
	const struct hwmon_channel_info *info[2];
	struct hwmon_chip_info chip;
	char valid;
	unsigned long last_updated;
	unsigned long channels;
	u8 config;
	s16 temp[4];
};

static int temp_from_s16(s16 reg)
{
	/* Mask out status bits */
	int temp = reg & ~0xf;

	return (temp * 1000 + 128) / 256;
}

static int temp_from_u16(u16 reg)
{
	/* Mask out status bits */
	int temp = reg & ~0xf;

	/* Add offset for extended temperature range. */
	temp -= 64 * 256;

	return (temp * 1000 + 128) / 256;
}

static struct tmp421_data *tmp421_update_device(struct device *dev)
{
	struct tmp421_data *data = dev_get_drvdata(dev);
	struct i2c_client *client = data->client;
	int i;

	mutex_lock(&data->update_lock);

	if (time_after(jiffies, data->last_updated + (HZ / 2)) ||
	    !data->valid) {
		data->config = i2c_smbus_read_byte_data(client,
			TMP421_CONFIG_REG_1);

		for (i = 0; i < data->channels; i++) {
			data->temp[i] = i2c_smbus_read_byte_data(client,
				TMP421_TEMP_MSB[i]) << 8;
			data->temp[i] |= i2c_smbus_read_byte_data(client,
				TMP421_TEMP_LSB[i]);
		}
		data->last_updated = jiffies;
		data->valid = 1;
	}

	mutex_unlock(&data->update_lock);

	return data;
}

static int tmp421_read(struct device *dev, enum hwmon_sensor_types type,
		       u32 attr, int channel, long *val)
{
	struct tmp421_data *tmp421 = tmp421_update_device(dev);

	switch (attr) {
	case hwmon_temp_input:
		if (tmp421->config & TMP421_CONFIG_RANGE)
			*val = temp_from_u16(tmp421->temp[channel]);
		else
			*val = temp_from_s16(tmp421->temp[channel]);
		return 0;
	case hwmon_temp_fault:
		/*
		 * The OPEN bit signals a fault. This is bit 0 of the temperature
		 * register (low byte).
		 */
		*val = tmp421->temp[channel] & 0x01;
		return 0;
	default:
		return -EOPNOTSUPP;
	}

}

static umode_t tmp421_is_visible(const void *data, enum hwmon_sensor_types type,
				 u32 attr, int channel)
{
	switch (attr) {
	case hwmon_temp_fault:
		if (channel == 0)
			return 0;
<<<<<<< HEAD
		return S_IRUGO;
	case hwmon_temp_input:
		return S_IRUGO;
=======
		return 0444;
	case hwmon_temp_input:
		return 0444;
>>>>>>> 24b8d41d
	default:
		return 0;
	}
}

static int tmp421_init_client(struct i2c_client *client)
{
	int config, config_orig;

	/* Set the conversion rate to 2 Hz */
	i2c_smbus_write_byte_data(client, TMP421_CONVERSION_RATE_REG, 0x05);

	/* Start conversions (disable shutdown if necessary) */
	config = i2c_smbus_read_byte_data(client, TMP421_CONFIG_REG_1);
	if (config < 0) {
		dev_err(&client->dev,
			"Could not read configuration register (%d)\n", config);
		return config;
	}

	config_orig = config;
	config &= ~TMP421_CONFIG_SHUTDOWN;

	if (config != config_orig) {
		dev_info(&client->dev, "Enable monitoring chip\n");
		i2c_smbus_write_byte_data(client, TMP421_CONFIG_REG_1, config);
	}

	return 0;
}

static int tmp421_detect(struct i2c_client *client,
			 struct i2c_board_info *info)
{
	enum chips kind;
	struct i2c_adapter *adapter = client->adapter;
	static const char * const names[] = {
		"TMP421", "TMP422", "TMP423",
		"TMP441", "TMP442"
	};
	int addr = client->addr;
	u8 reg;

	if (!i2c_check_functionality(adapter, I2C_FUNC_SMBUS_BYTE_DATA))
		return -ENODEV;

	reg = i2c_smbus_read_byte_data(client, TMP421_MANUFACTURER_ID_REG);
	if (reg != TMP421_MANUFACTURER_ID)
		return -ENODEV;

	reg = i2c_smbus_read_byte_data(client, TMP421_CONVERSION_RATE_REG);
	if (reg & 0xf8)
		return -ENODEV;

	reg = i2c_smbus_read_byte_data(client, TMP421_STATUS_REG);
	if (reg & 0x7f)
		return -ENODEV;

	reg = i2c_smbus_read_byte_data(client, TMP421_DEVICE_ID_REG);
	switch (reg) {
	case TMP421_DEVICE_ID:
		kind = tmp421;
		break;
	case TMP422_DEVICE_ID:
		if (addr == 0x2a)
			return -ENODEV;
		kind = tmp422;
		break;
	case TMP423_DEVICE_ID:
		if (addr != 0x4c && addr != 0x4d)
			return -ENODEV;
		kind = tmp423;
		break;
	case TMP441_DEVICE_ID:
		kind = tmp441;
		break;
	case TMP442_DEVICE_ID:
		if (addr != 0x4c && addr != 0x4d)
			return -ENODEV;
		kind = tmp442;
		break;
	default:
		return -ENODEV;
	}

	strlcpy(info->type, tmp421_id[kind].name, I2C_NAME_SIZE);
	dev_info(&adapter->dev, "Detected TI %s chip at 0x%02x\n",
		 names[kind], client->addr);

	return 0;
}

static const struct hwmon_ops tmp421_ops = {
	.is_visible = tmp421_is_visible,
	.read = tmp421_read,
};

<<<<<<< HEAD
static int tmp421_probe(struct i2c_client *client,
			const struct i2c_device_id *id)
=======
static int tmp421_probe(struct i2c_client *client)
>>>>>>> 24b8d41d
{
	struct device *dev = &client->dev;
	struct device *hwmon_dev;
	struct tmp421_data *data;
	int i, err;

	data = devm_kzalloc(dev, sizeof(struct tmp421_data), GFP_KERNEL);
	if (!data)
		return -ENOMEM;

	mutex_init(&data->update_lock);
	if (client->dev.of_node)
		data->channels = (unsigned long)
			of_device_get_match_data(&client->dev);
	else
		data->channels = i2c_match_id(tmp421_id, client)->driver_data;
	data->client = client;

	err = tmp421_init_client(client);
	if (err)
		return err;

	for (i = 0; i < data->channels; i++)
		data->temp_config[i] = HWMON_T_INPUT | HWMON_T_FAULT;

	data->chip.ops = &tmp421_ops;
	data->chip.info = data->info;

	data->info[0] = &data->temp_info;

	data->temp_info.type = hwmon_temp;
	data->temp_info.config = data->temp_config;

	hwmon_dev = devm_hwmon_device_register_with_info(dev, client->name,
							 data,
							 &data->chip,
							 NULL);
	return PTR_ERR_OR_ZERO(hwmon_dev);
}

static struct i2c_driver tmp421_driver = {
	.class = I2C_CLASS_HWMON,
	.driver = {
		.name	= "tmp421",
		.of_match_table = of_match_ptr(tmp421_of_match),
	},
	.probe_new = tmp421_probe,
	.id_table = tmp421_id,
	.detect = tmp421_detect,
	.address_list = normal_i2c,
};

module_i2c_driver(tmp421_driver);

MODULE_AUTHOR("Andre Prendel <andre.prendel@gmx.de>");
MODULE_DESCRIPTION("Texas Instruments TMP421/422/423/441/442 temperature sensor driver");
MODULE_LICENSE("GPL");<|MERGE_RESOLUTION|>--- conflicted
+++ resolved
@@ -179,15 +179,9 @@
 	case hwmon_temp_fault:
 		if (channel == 0)
 			return 0;
-<<<<<<< HEAD
-		return S_IRUGO;
-	case hwmon_temp_input:
-		return S_IRUGO;
-=======
 		return 0444;
 	case hwmon_temp_input:
 		return 0444;
->>>>>>> 24b8d41d
 	default:
 		return 0;
 	}
@@ -285,12 +279,7 @@
 	.read = tmp421_read,
 };
 
-<<<<<<< HEAD
-static int tmp421_probe(struct i2c_client *client,
-			const struct i2c_device_id *id)
-=======
 static int tmp421_probe(struct i2c_client *client)
->>>>>>> 24b8d41d
 {
 	struct device *dev = &client->dev;
 	struct device *hwmon_dev;
