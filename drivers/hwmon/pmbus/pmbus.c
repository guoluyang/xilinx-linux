--- conflicted
+++ resolved
@@ -12,11 +12,7 @@
 #include <linux/slab.h>
 #include <linux/mutex.h>
 #include <linux/i2c.h>
-<<<<<<< HEAD
-#include <linux/i2c/pmbus.h>
-=======
 #include <linux/pmbus.h>
->>>>>>> 24b8d41d
 #include "pmbus.h"
 
 struct pmbus_device_info {
@@ -170,22 +166,14 @@
 	struct pmbus_driver_info *info;
 	struct pmbus_platform_data *pdata = NULL;
 	struct device *dev = &client->dev;
-<<<<<<< HEAD
-=======
 	struct pmbus_device_info *device_info;
->>>>>>> 24b8d41d
 
 	info = devm_kzalloc(dev, sizeof(struct pmbus_driver_info), GFP_KERNEL);
 	if (!info)
 		return -ENOMEM;
 
-<<<<<<< HEAD
-	if (!strcmp(id->name, "dps460") || !strcmp(id->name, "dps800") ||
-	    !strcmp(id->name, "sgd009")) {
-=======
 	device_info = (struct pmbus_device_info *)i2c_match_id(pmbus_id, client)->driver_data;
 	if (device_info->flags & PMBUS_SKIP_STATUS_CHECK) {
->>>>>>> 24b8d41d
 		pdata = devm_kzalloc(dev, sizeof(struct pmbus_platform_data),
 				     GFP_KERNEL);
 		if (!pdata)
@@ -194,11 +182,7 @@
 		pdata->flags = PMBUS_SKIP_STATUS_CHECK;
 	}
 
-<<<<<<< HEAD
-	info->pages = id->driver_data;
-=======
 	info->pages = device_info->pages;
->>>>>>> 24b8d41d
 	info->identify = pmbus_identify;
 	dev->platform_data = pdata;
 
@@ -222,27 +206,6 @@
  * Use driver_data to set the number of pages supported by the chip.
  */
 static const struct i2c_device_id pmbus_id[] = {
-<<<<<<< HEAD
-	{"adp4000", 1},
-	{"bmr453", 1},
-	{"bmr454", 1},
-	{"dps460", 1},
-	{"dps800", 1},
-	{"mdt040", 1},
-	{"ncp4200", 1},
-	{"ncp4208", 1},
-	{"pdt003", 1},
-	{"pdt006", 1},
-	{"pdt012", 1},
-	{"pmbus", 0},
-	{"sgd009", 1},
-	{"tps40400", 1},
-	{"tps544b20", 1},
-	{"tps544b25", 1},
-	{"tps544c20", 1},
-	{"tps544c25", 1},
-	{"udt020", 1},
-=======
 	{"adp4000", (kernel_ulong_t)&pmbus_info_one},
 	{"bmr453", (kernel_ulong_t)&pmbus_info_one},
 	{"bmr454", (kernel_ulong_t)&pmbus_info_one},
@@ -264,7 +227,6 @@
 	{"tps544c20", (kernel_ulong_t)&pmbus_info_one},
 	{"tps544c25", (kernel_ulong_t)&pmbus_info_one},
 	{"udt020", (kernel_ulong_t)&pmbus_info_one},
->>>>>>> 24b8d41d
 	{}
 };
 
