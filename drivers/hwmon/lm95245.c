// SPDX-License-Identifier: GPL-2.0-or-later
/*
 * Copyright (C) 2011 Alexander Stein <alexander.stein@systec-electronic.com>
 *
 * The LM95245 is a sensor chip made by TI / National Semiconductor.
 * It reports up to two temperatures (its own plus an external one).
 *
 * This driver is based on lm95241.c
<<<<<<< HEAD
 *
 * This program is free software; you can redistribute it and/or modify
 * it under the terms of the GNU General Public License as published by
 * the Free Software Foundation; either version 2 of the License, or
 * (at your option) any later version.
 *
 * This program is distributed in the hope that it will be useful,
 * but WITHOUT ANY WARRANTY; without even the implied warranty of
 * MERCHANTABILITY or FITNESS FOR A PARTICULAR PURPOSE.  See the
 * GNU General Public License for more details.
=======
>>>>>>> 24b8d41d
 */

#include <linux/err.h>
#include <linux/init.h>
#include <linux/hwmon.h>
#include <linux/i2c.h>
#include <linux/module.h>
#include <linux/mutex.h>
#include <linux/regmap.h>
#include <linux/slab.h>

static const unsigned short normal_i2c[] = {
	0x18, 0x19, 0x29, 0x4c, 0x4d, I2C_CLIENT_END };

/* LM95245 registers */
/* general registers */
#define LM95245_REG_RW_CONFIG1		0x03
#define LM95245_REG_RW_CONVERS_RATE	0x04
#define LM95245_REG_W_ONE_SHOT		0x0F

/* diode configuration */
#define LM95245_REG_RW_CONFIG2		0xBF
#define LM95245_REG_RW_REMOTE_OFFH	0x11
#define LM95245_REG_RW_REMOTE_OFFL	0x12

/* status registers */
#define LM95245_REG_R_STATUS1		0x02
#define LM95245_REG_R_STATUS2		0x33

/* limit registers */
#define LM95245_REG_RW_REMOTE_OS_LIMIT		0x07
#define LM95245_REG_RW_LOCAL_OS_TCRIT_LIMIT	0x20
#define LM95245_REG_RW_REMOTE_TCRIT_LIMIT	0x19
#define LM95245_REG_RW_COMMON_HYSTERESIS	0x21

/* temperature signed */
#define LM95245_REG_R_LOCAL_TEMPH_S	0x00
#define LM95245_REG_R_LOCAL_TEMPL_S	0x30
#define LM95245_REG_R_REMOTE_TEMPH_S	0x01
#define LM95245_REG_R_REMOTE_TEMPL_S	0x10
/* temperature unsigned */
#define LM95245_REG_R_REMOTE_TEMPH_U	0x31
#define LM95245_REG_R_REMOTE_TEMPL_U	0x32

/* id registers */
#define LM95245_REG_R_MAN_ID		0xFE
#define LM95245_REG_R_CHIP_ID		0xFF

/* LM95245 specific bitfields */
#define CFG_STOP		0x40
#define CFG_REMOTE_TCRIT_MASK	0x10
#define CFG_REMOTE_OS_MASK	0x08
#define CFG_LOCAL_TCRIT_MASK	0x04
#define CFG_LOCAL_OS_MASK	0x02

#define CFG2_OS_A0		0x40
#define CFG2_DIODE_FAULT_OS	0x20
#define CFG2_DIODE_FAULT_TCRIT	0x10
#define CFG2_REMOTE_TT		0x08
#define CFG2_REMOTE_FILTER_DIS	0x00
#define CFG2_REMOTE_FILTER_EN	0x06

/* conversation rate in ms */
#define RATE_CR0063	0x00
#define RATE_CR0364	0x01
#define RATE_CR1000	0x02
#define RATE_CR2500	0x03

#define STATUS1_ROS		0x10
#define STATUS1_DIODE_FAULT	0x04
#define STATUS1_RTCRIT		0x02
#define STATUS1_LOC		0x01

#define MANUFACTURER_ID		0x01
#define LM95235_REVISION	0xB1
#define LM95245_REVISION	0xB3

/* Client data (each client gets its own) */
struct lm95245_data {
	struct regmap *regmap;
	struct mutex update_lock;
	int interval;	/* in msecs */
};

/* Conversions */
static int temp_from_reg_unsigned(u8 val_h, u8 val_l)
{
	return val_h * 1000 + val_l * 1000 / 256;
}

static int temp_from_reg_signed(u8 val_h, u8 val_l)
{
	if (val_h & 0x80)
		return (val_h - 0x100) * 1000;
	return temp_from_reg_unsigned(val_h, val_l);
}

static int lm95245_read_conversion_rate(struct lm95245_data *data)
{
	unsigned int rate;
	int ret;

	ret = regmap_read(data->regmap, LM95245_REG_RW_CONVERS_RATE, &rate);
	if (ret < 0)
		return ret;

	switch (rate) {
	case RATE_CR0063:
		data->interval = 63;
		break;
	case RATE_CR0364:
		data->interval = 364;
		break;
	case RATE_CR1000:
		data->interval = 1000;
		break;
	case RATE_CR2500:
	default:
		data->interval = 2500;
		break;
	}
	return 0;
}

static int lm95245_set_conversion_rate(struct lm95245_data *data, long interval)
{
	int ret, rate;

	if (interval <= 63) {
		interval = 63;
		rate = RATE_CR0063;
	} else if (interval <= 364) {
		interval = 364;
		rate = RATE_CR0364;
	} else if (interval <= 1000) {
		interval = 1000;
		rate = RATE_CR1000;
	} else {
		interval = 2500;
		rate = RATE_CR2500;
	}

	ret = regmap_write(data->regmap, LM95245_REG_RW_CONVERS_RATE, rate);
	if (ret < 0)
		return ret;

	data->interval = interval;
	return 0;
}

static int lm95245_read_temp(struct device *dev, u32 attr, int channel,
			     long *val)
{
	struct lm95245_data *data = dev_get_drvdata(dev);
	struct regmap *regmap = data->regmap;
	int ret, regl, regh, regvall, regvalh;

	switch (attr) {
	case hwmon_temp_input:
		regl = channel ? LM95245_REG_R_REMOTE_TEMPL_S :
				 LM95245_REG_R_LOCAL_TEMPL_S;
		regh = channel ? LM95245_REG_R_REMOTE_TEMPH_S :
				 LM95245_REG_R_LOCAL_TEMPH_S;
		ret = regmap_read(regmap, regl, &regvall);
		if (ret < 0)
			return ret;
		ret = regmap_read(regmap, regh, &regvalh);
		if (ret < 0)
			return ret;
		/*
		 * Local temp is always signed.
		 * Remote temp has both signed and unsigned data.
		 * Use signed calculation for remote if signed bit is set
		 * or if reported temperature is below signed limit.
		 */
		if (!channel || (regvalh & 0x80) || regvalh < 0x7f) {
			*val = temp_from_reg_signed(regvalh, regvall);
			return 0;
		}
		ret = regmap_read(regmap, LM95245_REG_R_REMOTE_TEMPL_U,
				  &regvall);
		if (ret < 0)
			return ret;
		ret = regmap_read(regmap, LM95245_REG_R_REMOTE_TEMPH_U,
				  &regvalh);
		if (ret < 0)
			return ret;
		*val = temp_from_reg_unsigned(regvalh, regvall);
		return 0;
	case hwmon_temp_max:
		ret = regmap_read(regmap, LM95245_REG_RW_REMOTE_OS_LIMIT,
				  &regvalh);
		if (ret < 0)
			return ret;
		*val = regvalh * 1000;
		return 0;
	case hwmon_temp_crit:
		regh = channel ? LM95245_REG_RW_REMOTE_TCRIT_LIMIT :
				 LM95245_REG_RW_LOCAL_OS_TCRIT_LIMIT;
		ret = regmap_read(regmap, regh, &regvalh);
		if (ret < 0)
			return ret;
		*val = regvalh * 1000;
		return 0;
	case hwmon_temp_max_hyst:
		ret = regmap_read(regmap, LM95245_REG_RW_REMOTE_OS_LIMIT,
				  &regvalh);
		if (ret < 0)
			return ret;
		ret = regmap_read(regmap, LM95245_REG_RW_COMMON_HYSTERESIS,
				  &regvall);
		if (ret < 0)
			return ret;
		*val = (regvalh - regvall) * 1000;
		return 0;
	case hwmon_temp_crit_hyst:
		regh = channel ? LM95245_REG_RW_REMOTE_TCRIT_LIMIT :
				 LM95245_REG_RW_LOCAL_OS_TCRIT_LIMIT;
		ret = regmap_read(regmap, regh, &regvalh);
		if (ret < 0)
			return ret;
		ret = regmap_read(regmap, LM95245_REG_RW_COMMON_HYSTERESIS,
				  &regvall);
		if (ret < 0)
			return ret;
		*val = (regvalh - regvall) * 1000;
		return 0;
	case hwmon_temp_type:
		ret = regmap_read(regmap, LM95245_REG_RW_CONFIG2, &regvalh);
		if (ret < 0)
			return ret;
		*val = (regvalh & CFG2_REMOTE_TT) ? 1 : 2;
		return 0;
	case hwmon_temp_offset:
		ret = regmap_read(regmap, LM95245_REG_RW_REMOTE_OFFL,
				  &regvall);
		if (ret < 0)
			return ret;
		ret = regmap_read(regmap, LM95245_REG_RW_REMOTE_OFFH,
				  &regvalh);
		if (ret < 0)
			return ret;
		*val = temp_from_reg_signed(regvalh, regvall);
		return 0;
	case hwmon_temp_max_alarm:
		ret = regmap_read(regmap, LM95245_REG_R_STATUS1, &regvalh);
		if (ret < 0)
			return ret;
		*val = !!(regvalh & STATUS1_ROS);
		return 0;
	case hwmon_temp_crit_alarm:
		ret = regmap_read(regmap, LM95245_REG_R_STATUS1, &regvalh);
		if (ret < 0)
			return ret;
		*val = !!(regvalh & (channel ? STATUS1_RTCRIT : STATUS1_LOC));
		return 0;
	case hwmon_temp_fault:
		ret = regmap_read(regmap, LM95245_REG_R_STATUS1, &regvalh);
		if (ret < 0)
			return ret;
		*val = !!(regvalh & STATUS1_DIODE_FAULT);
		return 0;
	default:
		return -EOPNOTSUPP;
	}
}

static int lm95245_write_temp(struct device *dev, u32 attr, int channel,
			      long val)
{
	struct lm95245_data *data = dev_get_drvdata(dev);
	struct regmap *regmap = data->regmap;
	unsigned int regval;
	int ret, reg;

	switch (attr) {
	case hwmon_temp_max:
		val = clamp_val(val / 1000, 0, 255);
		ret = regmap_write(regmap, LM95245_REG_RW_REMOTE_OS_LIMIT, val);
		return ret;
	case hwmon_temp_crit:
		reg = channel ? LM95245_REG_RW_REMOTE_TCRIT_LIMIT :
				LM95245_REG_RW_LOCAL_OS_TCRIT_LIMIT;
		val = clamp_val(val / 1000, 0, channel ? 255 : 127);
		ret = regmap_write(regmap, reg, val);
		return ret;
	case hwmon_temp_crit_hyst:
		mutex_lock(&data->update_lock);
		ret = regmap_read(regmap, LM95245_REG_RW_LOCAL_OS_TCRIT_LIMIT,
				  &regval);
		if (ret < 0) {
			mutex_unlock(&data->update_lock);
			return ret;
		}
		/* Clamp to reasonable range to prevent overflow */
		val = clamp_val(val, -1000000, 1000000);
		val = regval - val / 1000;
		val = clamp_val(val, 0, 31);
		ret = regmap_write(regmap, LM95245_REG_RW_COMMON_HYSTERESIS,
				   val);
		mutex_unlock(&data->update_lock);
		return ret;
	case hwmon_temp_offset:
		val = clamp_val(val, -128000, 127875);
		val = val * 256 / 1000;
		mutex_lock(&data->update_lock);
		ret = regmap_write(regmap, LM95245_REG_RW_REMOTE_OFFL,
				   val & 0xe0);
		if (ret < 0) {
			mutex_unlock(&data->update_lock);
			return ret;
		}
		ret = regmap_write(regmap, LM95245_REG_RW_REMOTE_OFFH,
				   (val >> 8) & 0xff);
		mutex_unlock(&data->update_lock);
		return ret;
	case hwmon_temp_type:
		if (val != 1 && val != 2)
			return -EINVAL;
		ret = regmap_update_bits(regmap, LM95245_REG_RW_CONFIG2,
					 CFG2_REMOTE_TT,
					 val == 1 ? CFG2_REMOTE_TT : 0);
		return ret;
	default:
		return -EOPNOTSUPP;
	}
}

static int lm95245_read_chip(struct device *dev, u32 attr, int channel,
			     long *val)
{
	struct lm95245_data *data = dev_get_drvdata(dev);

	switch (attr) {
	case hwmon_chip_update_interval:
		*val = data->interval;
		return 0;
	default:
		return -EOPNOTSUPP;
	}
}

static int lm95245_write_chip(struct device *dev, u32 attr, int channel,
			      long val)
{
	struct lm95245_data *data = dev_get_drvdata(dev);
	int ret;

	switch (attr) {
	case hwmon_chip_update_interval:
		mutex_lock(&data->update_lock);
		ret = lm95245_set_conversion_rate(data, val);
		mutex_unlock(&data->update_lock);
		return ret;
	default:
		return -EOPNOTSUPP;
	}
}

static int lm95245_read(struct device *dev, enum hwmon_sensor_types type,
			u32 attr, int channel, long *val)
{
	switch (type) {
	case hwmon_chip:
		return lm95245_read_chip(dev, attr, channel, val);
	case hwmon_temp:
		return lm95245_read_temp(dev, attr, channel, val);
	default:
		return -EOPNOTSUPP;
	}
}

static int lm95245_write(struct device *dev, enum hwmon_sensor_types type,
			 u32 attr, int channel, long val)
{
	switch (type) {
	case hwmon_chip:
		return lm95245_write_chip(dev, attr, channel, val);
	case hwmon_temp:
		return lm95245_write_temp(dev, attr, channel, val);
	default:
		return -EOPNOTSUPP;
	}
}

static umode_t lm95245_temp_is_visible(const void *data, u32 attr, int channel)
{
	switch (attr) {
	case hwmon_temp_input:
	case hwmon_temp_max_alarm:
	case hwmon_temp_max_hyst:
	case hwmon_temp_crit_alarm:
	case hwmon_temp_fault:
<<<<<<< HEAD
		return S_IRUGO;
=======
		return 0444;
>>>>>>> 24b8d41d
	case hwmon_temp_type:
	case hwmon_temp_max:
	case hwmon_temp_crit:
	case hwmon_temp_offset:
<<<<<<< HEAD
		return S_IRUGO | S_IWUSR;
	case hwmon_temp_crit_hyst:
		return (channel == 0) ? S_IRUGO | S_IWUSR : S_IRUGO;
=======
		return 0644;
	case hwmon_temp_crit_hyst:
		return (channel == 0) ? 0644 : 0444;
>>>>>>> 24b8d41d
	default:
		return 0;
	}
}

static umode_t lm95245_is_visible(const void *data,
				  enum hwmon_sensor_types type,
				  u32 attr, int channel)
{
	switch (type) {
	case hwmon_chip:
		switch (attr) {
		case hwmon_chip_update_interval:
<<<<<<< HEAD
			return S_IRUGO | S_IWUSR;
=======
			return 0644;
>>>>>>> 24b8d41d
		default:
			return 0;
		}
	case hwmon_temp:
		return lm95245_temp_is_visible(data, attr, channel);
	default:
		return 0;
	}
}

/* Return 0 if detection is successful, -ENODEV otherwise */
static int lm95245_detect(struct i2c_client *new_client,
			  struct i2c_board_info *info)
{
	struct i2c_adapter *adapter = new_client->adapter;
	int address = new_client->addr;
	const char *name;
	int rev, id;

	if (!i2c_check_functionality(adapter, I2C_FUNC_SMBUS_BYTE_DATA))
		return -ENODEV;

	id = i2c_smbus_read_byte_data(new_client, LM95245_REG_R_MAN_ID);
	if (id != MANUFACTURER_ID)
		return -ENODEV;

	rev = i2c_smbus_read_byte_data(new_client, LM95245_REG_R_CHIP_ID);
	switch (rev) {
	case LM95235_REVISION:
		if (address != 0x18 && address != 0x29 && address != 0x4c)
			return -ENODEV;
		name = "lm95235";
		break;
	case LM95245_REVISION:
		name = "lm95245";
		break;
	default:
		return -ENODEV;
	}

	strlcpy(info->type, name, I2C_NAME_SIZE);
	return 0;
}

static int lm95245_init_client(struct lm95245_data *data)
<<<<<<< HEAD
{
	int ret;

	ret = lm95245_read_conversion_rate(data);
	if (ret < 0)
		return ret;

	return regmap_update_bits(data->regmap, LM95245_REG_RW_CONFIG1,
				  CFG_STOP, 0);
}

static bool lm95245_is_writeable_reg(struct device *dev, unsigned int reg)
{
	switch (reg) {
	case LM95245_REG_RW_CONFIG1:
	case LM95245_REG_RW_CONVERS_RATE:
	case LM95245_REG_W_ONE_SHOT:
	case LM95245_REG_RW_CONFIG2:
	case LM95245_REG_RW_REMOTE_OFFH:
	case LM95245_REG_RW_REMOTE_OFFL:
	case LM95245_REG_RW_REMOTE_OS_LIMIT:
	case LM95245_REG_RW_LOCAL_OS_TCRIT_LIMIT:
	case LM95245_REG_RW_REMOTE_TCRIT_LIMIT:
	case LM95245_REG_RW_COMMON_HYSTERESIS:
		return true;
	default:
		return false;
	}
}

static bool lm95245_is_volatile_reg(struct device *dev, unsigned int reg)
{
=======
{
	int ret;

	ret = lm95245_read_conversion_rate(data);
	if (ret < 0)
		return ret;

	return regmap_update_bits(data->regmap, LM95245_REG_RW_CONFIG1,
				  CFG_STOP, 0);
}

static bool lm95245_is_writeable_reg(struct device *dev, unsigned int reg)
{
	switch (reg) {
	case LM95245_REG_RW_CONFIG1:
	case LM95245_REG_RW_CONVERS_RATE:
	case LM95245_REG_W_ONE_SHOT:
	case LM95245_REG_RW_CONFIG2:
	case LM95245_REG_RW_REMOTE_OFFH:
	case LM95245_REG_RW_REMOTE_OFFL:
	case LM95245_REG_RW_REMOTE_OS_LIMIT:
	case LM95245_REG_RW_LOCAL_OS_TCRIT_LIMIT:
	case LM95245_REG_RW_REMOTE_TCRIT_LIMIT:
	case LM95245_REG_RW_COMMON_HYSTERESIS:
		return true;
	default:
		return false;
	}
}

static bool lm95245_is_volatile_reg(struct device *dev, unsigned int reg)
{
>>>>>>> 24b8d41d
	switch (reg) {
	case LM95245_REG_R_STATUS1:
	case LM95245_REG_R_STATUS2:
	case LM95245_REG_R_LOCAL_TEMPH_S:
	case LM95245_REG_R_LOCAL_TEMPL_S:
	case LM95245_REG_R_REMOTE_TEMPH_S:
	case LM95245_REG_R_REMOTE_TEMPL_S:
	case LM95245_REG_R_REMOTE_TEMPH_U:
	case LM95245_REG_R_REMOTE_TEMPL_U:
		return true;
	default:
		return false;
	}
}

static const struct regmap_config lm95245_regmap_config = {
	.reg_bits = 8,
	.val_bits = 8,
	.writeable_reg = lm95245_is_writeable_reg,
	.volatile_reg = lm95245_is_volatile_reg,
	.cache_type = REGCACHE_RBTREE,
<<<<<<< HEAD
	.use_single_rw = true,
};

static const u32 lm95245_chip_config[] = {
	HWMON_C_UPDATE_INTERVAL,
	0
};

static const struct hwmon_channel_info lm95245_chip = {
	.type = hwmon_chip,
	.config = lm95245_chip_config,
};

static const u32 lm95245_temp_config[] = {
	HWMON_T_INPUT | HWMON_T_CRIT | HWMON_T_CRIT_HYST | HWMON_T_CRIT_ALARM,
	HWMON_T_INPUT | HWMON_T_MAX | HWMON_T_MAX_HYST | HWMON_T_CRIT |
		HWMON_T_CRIT_HYST | HWMON_T_FAULT | HWMON_T_MAX_ALARM |
		HWMON_T_CRIT_ALARM | HWMON_T_TYPE | HWMON_T_OFFSET,
	0
};

static const struct hwmon_channel_info lm95245_temp = {
	.type = hwmon_temp,
	.config = lm95245_temp_config,
};

static const struct hwmon_channel_info *lm95245_info[] = {
	&lm95245_chip,
	&lm95245_temp,
=======
	.use_single_read = true,
	.use_single_write = true,
};

static const struct hwmon_channel_info *lm95245_info[] = {
	HWMON_CHANNEL_INFO(chip,
			   HWMON_C_UPDATE_INTERVAL),
	HWMON_CHANNEL_INFO(temp,
			   HWMON_T_INPUT | HWMON_T_CRIT | HWMON_T_CRIT_HYST |
			   HWMON_T_CRIT_ALARM,
			   HWMON_T_INPUT | HWMON_T_MAX | HWMON_T_MAX_HYST |
			   HWMON_T_CRIT | HWMON_T_CRIT_HYST | HWMON_T_FAULT |
			   HWMON_T_MAX_ALARM | HWMON_T_CRIT_ALARM |
			   HWMON_T_TYPE | HWMON_T_OFFSET),
>>>>>>> 24b8d41d
	NULL
};

static const struct hwmon_ops lm95245_hwmon_ops = {
	.is_visible = lm95245_is_visible,
	.read = lm95245_read,
	.write = lm95245_write,
};

static const struct hwmon_chip_info lm95245_chip_info = {
	.ops = &lm95245_hwmon_ops,
	.info = lm95245_info,
};

<<<<<<< HEAD
static int lm95245_probe(struct i2c_client *client,
			 const struct i2c_device_id *id)
=======
static int lm95245_probe(struct i2c_client *client)
>>>>>>> 24b8d41d
{
	struct device *dev = &client->dev;
	struct lm95245_data *data;
	struct device *hwmon_dev;
	int ret;

	data = devm_kzalloc(dev, sizeof(struct lm95245_data), GFP_KERNEL);
	if (!data)
		return -ENOMEM;

	data->regmap = devm_regmap_init_i2c(client, &lm95245_regmap_config);
	if (IS_ERR(data->regmap))
		return PTR_ERR(data->regmap);

	mutex_init(&data->update_lock);

	/* Initialize the LM95245 chip */
	ret = lm95245_init_client(data);
	if (ret < 0)
		return ret;

	hwmon_dev = devm_hwmon_device_register_with_info(dev, client->name,
							 data,
							 &lm95245_chip_info,
							 NULL);
	return PTR_ERR_OR_ZERO(hwmon_dev);
}

/* Driver data (common to all clients) */
static const struct i2c_device_id lm95245_id[] = {
	{ "lm95235", 0 },
	{ "lm95245", 0 },
	{ }
};
MODULE_DEVICE_TABLE(i2c, lm95245_id);

static const struct of_device_id __maybe_unused lm95245_of_match[] = {
	{ .compatible = "national,lm95235" },
	{ .compatible = "national,lm95245" },
	{ },
};
MODULE_DEVICE_TABLE(of, lm95245_of_match);

static struct i2c_driver lm95245_driver = {
	.class		= I2C_CLASS_HWMON,
	.driver = {
		.name	= "lm95245",
		.of_match_table = of_match_ptr(lm95245_of_match),
	},
	.probe_new	= lm95245_probe,
	.id_table	= lm95245_id,
	.detect		= lm95245_detect,
	.address_list	= normal_i2c,
};

module_i2c_driver(lm95245_driver);

MODULE_AUTHOR("Alexander Stein <alexander.stein@systec-electronic.com>");
MODULE_DESCRIPTION("LM95235/LM95245 sensor driver");
MODULE_LICENSE("GPL");<|MERGE_RESOLUTION|>--- conflicted
+++ resolved
@@ -6,19 +6,6 @@
  * It reports up to two temperatures (its own plus an external one).
  *
  * This driver is based on lm95241.c
-<<<<<<< HEAD
- *
- * This program is free software; you can redistribute it and/or modify
- * it under the terms of the GNU General Public License as published by
- * the Free Software Foundation; either version 2 of the License, or
- * (at your option) any later version.
- *
- * This program is distributed in the hope that it will be useful,
- * but WITHOUT ANY WARRANTY; without even the implied warranty of
- * MERCHANTABILITY or FITNESS FOR A PARTICULAR PURPOSE.  See the
- * GNU General Public License for more details.
-=======
->>>>>>> 24b8d41d
  */
 
 #include <linux/err.h>
@@ -412,24 +399,14 @@
 	case hwmon_temp_max_hyst:
 	case hwmon_temp_crit_alarm:
 	case hwmon_temp_fault:
-<<<<<<< HEAD
-		return S_IRUGO;
-=======
 		return 0444;
->>>>>>> 24b8d41d
 	case hwmon_temp_type:
 	case hwmon_temp_max:
 	case hwmon_temp_crit:
 	case hwmon_temp_offset:
-<<<<<<< HEAD
-		return S_IRUGO | S_IWUSR;
-	case hwmon_temp_crit_hyst:
-		return (channel == 0) ? S_IRUGO | S_IWUSR : S_IRUGO;
-=======
 		return 0644;
 	case hwmon_temp_crit_hyst:
 		return (channel == 0) ? 0644 : 0444;
->>>>>>> 24b8d41d
 	default:
 		return 0;
 	}
@@ -443,11 +420,7 @@
 	case hwmon_chip:
 		switch (attr) {
 		case hwmon_chip_update_interval:
-<<<<<<< HEAD
-			return S_IRUGO | S_IWUSR;
-=======
 			return 0644;
->>>>>>> 24b8d41d
 		default:
 			return 0;
 		}
@@ -493,7 +466,6 @@
 }
 
 static int lm95245_init_client(struct lm95245_data *data)
-<<<<<<< HEAD
 {
 	int ret;
 
@@ -526,40 +498,6 @@
 
 static bool lm95245_is_volatile_reg(struct device *dev, unsigned int reg)
 {
-=======
-{
-	int ret;
-
-	ret = lm95245_read_conversion_rate(data);
-	if (ret < 0)
-		return ret;
-
-	return regmap_update_bits(data->regmap, LM95245_REG_RW_CONFIG1,
-				  CFG_STOP, 0);
-}
-
-static bool lm95245_is_writeable_reg(struct device *dev, unsigned int reg)
-{
-	switch (reg) {
-	case LM95245_REG_RW_CONFIG1:
-	case LM95245_REG_RW_CONVERS_RATE:
-	case LM95245_REG_W_ONE_SHOT:
-	case LM95245_REG_RW_CONFIG2:
-	case LM95245_REG_RW_REMOTE_OFFH:
-	case LM95245_REG_RW_REMOTE_OFFL:
-	case LM95245_REG_RW_REMOTE_OS_LIMIT:
-	case LM95245_REG_RW_LOCAL_OS_TCRIT_LIMIT:
-	case LM95245_REG_RW_REMOTE_TCRIT_LIMIT:
-	case LM95245_REG_RW_COMMON_HYSTERESIS:
-		return true;
-	default:
-		return false;
-	}
-}
-
-static bool lm95245_is_volatile_reg(struct device *dev, unsigned int reg)
-{
->>>>>>> 24b8d41d
 	switch (reg) {
 	case LM95245_REG_R_STATUS1:
 	case LM95245_REG_R_STATUS2:
@@ -581,37 +519,6 @@
 	.writeable_reg = lm95245_is_writeable_reg,
 	.volatile_reg = lm95245_is_volatile_reg,
 	.cache_type = REGCACHE_RBTREE,
-<<<<<<< HEAD
-	.use_single_rw = true,
-};
-
-static const u32 lm95245_chip_config[] = {
-	HWMON_C_UPDATE_INTERVAL,
-	0
-};
-
-static const struct hwmon_channel_info lm95245_chip = {
-	.type = hwmon_chip,
-	.config = lm95245_chip_config,
-};
-
-static const u32 lm95245_temp_config[] = {
-	HWMON_T_INPUT | HWMON_T_CRIT | HWMON_T_CRIT_HYST | HWMON_T_CRIT_ALARM,
-	HWMON_T_INPUT | HWMON_T_MAX | HWMON_T_MAX_HYST | HWMON_T_CRIT |
-		HWMON_T_CRIT_HYST | HWMON_T_FAULT | HWMON_T_MAX_ALARM |
-		HWMON_T_CRIT_ALARM | HWMON_T_TYPE | HWMON_T_OFFSET,
-	0
-};
-
-static const struct hwmon_channel_info lm95245_temp = {
-	.type = hwmon_temp,
-	.config = lm95245_temp_config,
-};
-
-static const struct hwmon_channel_info *lm95245_info[] = {
-	&lm95245_chip,
-	&lm95245_temp,
-=======
 	.use_single_read = true,
 	.use_single_write = true,
 };
@@ -626,7 +533,6 @@
 			   HWMON_T_CRIT | HWMON_T_CRIT_HYST | HWMON_T_FAULT |
 			   HWMON_T_MAX_ALARM | HWMON_T_CRIT_ALARM |
 			   HWMON_T_TYPE | HWMON_T_OFFSET),
->>>>>>> 24b8d41d
 	NULL
 };
 
@@ -641,12 +547,7 @@
 	.info = lm95245_info,
 };
 
-<<<<<<< HEAD
-static int lm95245_probe(struct i2c_client *client,
-			 const struct i2c_device_id *id)
-=======
 static int lm95245_probe(struct i2c_client *client)
->>>>>>> 24b8d41d
 {
 	struct device *dev = &client->dev;
 	struct lm95245_data *data;
