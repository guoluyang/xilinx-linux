// SPDX-License-Identifier: GPL-2.0-or-later
/*
 * AD7314 digital temperature sensor driver for AD7314, ADT7301 and ADT7302
 *
 * Copyright 2010 Analog Devices Inc.
 *
 * Conversion to hwmon from IIO done by Jonathan Cameron <jic23@cam.ac.uk>
 */
#include <linux/device.h>
#include <linux/kernel.h>
#include <linux/slab.h>
#include <linux/sysfs.h>
#include <linux/spi/spi.h>
#include <linux/module.h>
#include <linux/err.h>
#include <linux/hwmon.h>
#include <linux/hwmon-sysfs.h>
#include <linux/bitops.h>

/*
 * AD7314 temperature masks
 */
#define AD7314_TEMP_MASK		0x7FE0
#define AD7314_TEMP_SHIFT		5

/*
 * ADT7301 and ADT7302 temperature masks
 */
#define ADT7301_TEMP_MASK		0x3FFF

enum ad7314_variant {
	adt7301,
	adt7302,
	ad7314,
};

struct ad7314_data {
	struct spi_device	*spi_dev;
	u16 rx ____cacheline_aligned;
};

static int ad7314_spi_read(struct ad7314_data *chip)
{
	int ret;

	ret = spi_read(chip->spi_dev, (u8 *)&chip->rx, sizeof(chip->rx));
	if (ret < 0) {
		dev_err(&chip->spi_dev->dev, "SPI read error\n");
		return ret;
	}

	return be16_to_cpu(chip->rx);
}

static ssize_t ad7314_temperature_show(struct device *dev,
				       struct device_attribute *attr,
				       char *buf)
{
	struct ad7314_data *chip = dev_get_drvdata(dev);
	s16 data;
	int ret;

	ret = ad7314_spi_read(chip);
	if (ret < 0)
		return ret;
	switch (spi_get_device_id(chip->spi_dev)->driver_data) {
	case ad7314:
		data = (ret & AD7314_TEMP_MASK) >> AD7314_TEMP_SHIFT;
		data = sign_extend32(data, 9);

		return sprintf(buf, "%d\n", 250 * data);
	case adt7301:
	case adt7302:
		/*
		 * Documented as a 13 bit twos complement register
		 * with a sign bit - which is a 14 bit 2's complement
		 * register.  1lsb - 31.25 milli degrees centigrade
		 */
		data = ret & ADT7301_TEMP_MASK;
		data = sign_extend32(data, 13);

		return sprintf(buf, "%d\n",
			       DIV_ROUND_CLOSEST(data * 3125, 100));
	default:
		return -EINVAL;
	}
}

<<<<<<< HEAD
static SENSOR_DEVICE_ATTR(temp1_input, S_IRUGO,
			  ad7314_show_temperature, NULL, 0);
=======
static SENSOR_DEVICE_ATTR_RO(temp1_input, ad7314_temperature, 0);
>>>>>>> 24b8d41d

static struct attribute *ad7314_attrs[] = {
	&sensor_dev_attr_temp1_input.dev_attr.attr,
	NULL,
};

ATTRIBUTE_GROUPS(ad7314);

static int ad7314_probe(struct spi_device *spi_dev)
{
	struct ad7314_data *chip;
	struct device *hwmon_dev;

	chip = devm_kzalloc(&spi_dev->dev, sizeof(*chip), GFP_KERNEL);
	if (chip == NULL)
		return -ENOMEM;

	chip->spi_dev = spi_dev;
	hwmon_dev = devm_hwmon_device_register_with_groups(&spi_dev->dev,
							   spi_dev->modalias,
							   chip, ad7314_groups);
	return PTR_ERR_OR_ZERO(hwmon_dev);
}

static const struct spi_device_id ad7314_id[] = {
	{ "adt7301", adt7301 },
	{ "adt7302", adt7302 },
	{ "ad7314", ad7314 },
	{ }
};
MODULE_DEVICE_TABLE(spi, ad7314_id);

static struct spi_driver ad7314_driver = {
	.driver = {
		.name = "ad7314",
	},
	.probe = ad7314_probe,
	.id_table = ad7314_id,
};

module_spi_driver(ad7314_driver);

MODULE_AUTHOR("Sonic Zhang <sonic.zhang@analog.com>");
MODULE_DESCRIPTION("Analog Devices AD7314, ADT7301 and ADT7302 digital temperature sensor driver");
MODULE_LICENSE("GPL v2");<|MERGE_RESOLUTION|>--- conflicted
+++ resolved
@@ -86,12 +86,7 @@
 	}
 }
 
-<<<<<<< HEAD
-static SENSOR_DEVICE_ATTR(temp1_input, S_IRUGO,
-			  ad7314_show_temperature, NULL, 0);
-=======
 static SENSOR_DEVICE_ATTR_RO(temp1_input, ad7314_temperature, 0);
->>>>>>> 24b8d41d
 
 static struct attribute *ad7314_attrs[] = {
 	&sensor_dev_attr_temp1_input.dev_attr.attr,
