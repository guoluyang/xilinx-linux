--- conflicted
+++ resolved
@@ -23,10 +23,7 @@
 #include <linux/i2c.h>
 #include <linux/mutex.h>
 #include <linux/hwmon.h>
-<<<<<<< HEAD
-=======
 #include <linux/watchdog.h>
->>>>>>> 24b8d41d
 
 #define VENDOR_ID_REG		0x7A	/* Any bank */
 #define NUVOTON_ID		0x50
@@ -227,29 +224,19 @@
 	unsigned int cnt, rpm;
 	int ret;
 
-<<<<<<< HEAD
-	switch(attr) {
-=======
 	switch (attr) {
->>>>>>> 24b8d41d
 	case hwmon_fan_input:
 		ret = nct7904_read_reg16(data, BANK_0,
 					 FANIN1_HV_REG + channel * 2);
 		if (ret < 0)
 			return ret;
 		cnt = ((ret & 0xff00) >> 3) | (ret & 0x1f);
-<<<<<<< HEAD
-		if (cnt == 0x1fff)
-=======
 		if (cnt == 0 || cnt == 0x1fff)
->>>>>>> 24b8d41d
 			rpm = 0;
 		else
 			rpm = 1350000 / cnt;
 		*val = rpm;
 		return 0;
-<<<<<<< HEAD
-=======
 	case hwmon_fan_min:
 		ret = nct7904_read_reg16(data, BANK_1,
 					 FANIN1_HV_HL_REG + channel * 2);
@@ -277,7 +264,6 @@
 		if (*val)
 			data->fan_alarm[channel >> 3] ^= 1 << (channel & 0x07);
 		return 0;
->>>>>>> 24b8d41d
 	default:
 		return -EOPNOTSUPP;
 	}
@@ -286,11 +272,6 @@
 static umode_t nct7904_fan_is_visible(const void *_data, u32 attr, int channel)
 {
 	const struct nct7904_data *data = _data;
-<<<<<<< HEAD
-
-	if (attr == hwmon_fan_input && data->fanin_mask & (1 << channel))
-		return S_IRUGO;
-=======
 
 	switch (attr) {
 	case hwmon_fan_input:
@@ -306,7 +287,6 @@
 		break;
 	}
 
->>>>>>> 24b8d41d
 	return 0;
 }
 
@@ -324,11 +304,7 @@
 
 	index = nct7904_chan_to_index[channel];
 
-<<<<<<< HEAD
-	switch(attr) {
-=======
 	switch (attr) {
->>>>>>> 24b8d41d
 	case hwmon_in_input:
 		ret = nct7904_read_reg16(data, BANK_0,
 					 VSEN1_HV_REG + index * 2);
@@ -341,8 +317,6 @@
 			volt *= 6; /* 0.006V scale */
 		*val = volt;
 		return 0;
-<<<<<<< HEAD
-=======
 	case hwmon_in_min:
 		ret = nct7904_read_reg16(data, BANK_1,
 					 VSEN1_HV_LL_REG + index * 4);
@@ -382,7 +356,6 @@
 		if (*val)
 			data->vsen_alarm[index >> 3] ^= 1 << (index & 0x07);
 		return 0;
->>>>>>> 24b8d41d
 	default:
 		return -EOPNOTSUPP;
 	}
@@ -393,32 +366,6 @@
 	const struct nct7904_data *data = _data;
 	int index = nct7904_chan_to_index[channel];
 
-<<<<<<< HEAD
-	if (channel > 0 && attr == hwmon_in_input &&
-	    (data->vsen_mask & BIT(index)))
-		return S_IRUGO;
-
-	return 0;
-}
-
-static int nct7904_read_temp(struct device *dev, u32 attr, int channel,
-			     long *val)
-{
-	struct nct7904_data *data = dev_get_drvdata(dev);
-	int ret, temp;
-
-	switch(attr) {
-	case hwmon_temp_input:
-		if (channel == 0)
-			ret = nct7904_read_reg16(data, BANK_0, LTD_HV_REG);
-		else
-			ret = nct7904_read_reg16(data, BANK_0,
-					T_CPU1_HV_REG + (channel - 1) * 2);
-		if (ret < 0)
-			return ret;
-		temp = ((ret & 0xff00) >> 5) | (ret & 0x7);
-		*val = sign_extend32(temp, 10) * 125;
-=======
 	switch (attr) {
 	case hwmon_in_input:
 	case hwmon_in_alarm:
@@ -608,34 +555,12 @@
 			return ret;
 
 		*val = ret ? 2 : 1;
->>>>>>> 24b8d41d
 		return 0;
 	default:
 		return -EOPNOTSUPP;
 	}
 }
 
-<<<<<<< HEAD
-static umode_t nct7904_temp_is_visible(const void *_data, u32 attr, int channel)
-{
-	const struct nct7904_data *data = _data;
-
-	if (attr == hwmon_temp_input) {
-		if (channel == 0) {
-			if (data->vsen_mask & BIT(17))
-				return S_IRUGO;
-		} else {
-			if (data->tcpu_mask & BIT(channel - 1))
-				return S_IRUGO;
-		}
-	}
-
-	return 0;
-}
-
-static int nct7904_read_pwm(struct device *dev, u32 attr, int channel,
-			    long *val)
-=======
 static int nct7904_write_temp(struct device *dev, u32 attr, int channel,
 			      long val)
 {
@@ -683,28 +608,11 @@
 
 static int nct7904_write_fan(struct device *dev, u32 attr, int channel,
 			     long val)
->>>>>>> 24b8d41d
 {
 	struct nct7904_data *data = dev_get_drvdata(dev);
 	int ret;
 	u8 tmp;
 
-<<<<<<< HEAD
-	switch(attr) {
-	case hwmon_pwm_input:
-		ret = nct7904_read_reg(data, BANK_3, FANCTL1_OUT_REG + channel);
-		if (ret < 0)
-			return ret;
-		*val = ret;
-		return 0;
-	case hwmon_pwm_enable:
-		ret = nct7904_read_reg(data, BANK_3, FANCTL1_FMR_REG + channel);
-		if (ret < 0)
-			return ret;
-
-		*val = ret ? 2 : 1;
-		return 0;
-=======
 	switch (attr) {
 	case hwmon_fan_min:
 		if (val <= 0)
@@ -720,33 +628,11 @@
 		ret = nct7904_write_reg(data, BANK_1,
 					FANIN1_LV_HL_REG + channel * 2, tmp);
 		return ret;
->>>>>>> 24b8d41d
 	default:
 		return -EOPNOTSUPP;
 	}
 }
 
-<<<<<<< HEAD
-static int nct7904_write_pwm(struct device *dev, u32 attr, int channel,
-			     long val)
-{
-	struct nct7904_data *data = dev_get_drvdata(dev);
-	int ret;
-
-	switch(attr) {
-	case hwmon_pwm_input:
-		if (val < 0 || val > 255)
-			return -EINVAL;
-		ret = nct7904_write_reg(data, BANK_3, FANCTL1_OUT_REG + channel,
-					val);
-		return ret;
-	case hwmon_pwm_enable:
-		if (val < 1 || val > 2 ||
-		    (val == 2 && !data->fan_mode[channel]))
-			return -EINVAL;
-		ret = nct7904_write_reg(data, BANK_3, FANCTL1_FMR_REG + channel,
-					val == 2 ? data->fan_mode[channel] : 0);
-=======
 static int nct7904_write_in(struct device *dev, u32 attr, int channel,
 			    long val)
 {
@@ -800,20 +686,43 @@
 		tmp = (val >> 3) & 0xff;
 		ret = nct7904_write_reg(data, BANK_1,
 					VSEN1_HV_HL_REG + index * 4, tmp);
->>>>>>> 24b8d41d
 		return ret;
 	default:
 		return -EOPNOTSUPP;
 	}
 }
 
-<<<<<<< HEAD
+static int nct7904_write_pwm(struct device *dev, u32 attr, int channel,
+			     long val)
+{
+	struct nct7904_data *data = dev_get_drvdata(dev);
+	int ret;
+
+	switch (attr) {
+	case hwmon_pwm_input:
+		if (val < 0 || val > 255)
+			return -EINVAL;
+		ret = nct7904_write_reg(data, BANK_3, FANCTL1_OUT_REG + channel,
+					val);
+		return ret;
+	case hwmon_pwm_enable:
+		if (val < 1 || val > 2 ||
+		    (val == 2 && !data->fan_mode[channel]))
+			return -EINVAL;
+		ret = nct7904_write_reg(data, BANK_3, FANCTL1_FMR_REG + channel,
+					val == 2 ? data->fan_mode[channel] : 0);
+		return ret;
+	default:
+		return -EOPNOTSUPP;
+	}
+}
+
 static umode_t nct7904_pwm_is_visible(const void *_data, u32 attr, int channel)
 {
-	switch(attr) {
+	switch (attr) {
 	case hwmon_pwm_input:
 	case hwmon_pwm_enable:
-		return S_IRUGO | S_IWUSR;
+		return 0644;
 	default:
 		return 0;
 	}
@@ -836,69 +745,10 @@
 	}
 }
 
-=======
-static int nct7904_write_pwm(struct device *dev, u32 attr, int channel,
-			     long val)
-{
-	struct nct7904_data *data = dev_get_drvdata(dev);
-	int ret;
-
-	switch (attr) {
-	case hwmon_pwm_input:
-		if (val < 0 || val > 255)
-			return -EINVAL;
-		ret = nct7904_write_reg(data, BANK_3, FANCTL1_OUT_REG + channel,
-					val);
-		return ret;
-	case hwmon_pwm_enable:
-		if (val < 1 || val > 2 ||
-		    (val == 2 && !data->fan_mode[channel]))
-			return -EINVAL;
-		ret = nct7904_write_reg(data, BANK_3, FANCTL1_FMR_REG + channel,
-					val == 2 ? data->fan_mode[channel] : 0);
-		return ret;
-	default:
-		return -EOPNOTSUPP;
-	}
-}
-
-static umode_t nct7904_pwm_is_visible(const void *_data, u32 attr, int channel)
-{
-	switch (attr) {
-	case hwmon_pwm_input:
-	case hwmon_pwm_enable:
-		return 0644;
-	default:
-		return 0;
-	}
-}
-
-static int nct7904_read(struct device *dev, enum hwmon_sensor_types type,
-			u32 attr, int channel, long *val)
-{
-	switch (type) {
-	case hwmon_in:
-		return nct7904_read_in(dev, attr, channel, val);
-	case hwmon_fan:
-		return nct7904_read_fan(dev, attr, channel, val);
-	case hwmon_pwm:
-		return nct7904_read_pwm(dev, attr, channel, val);
-	case hwmon_temp:
-		return nct7904_read_temp(dev, attr, channel, val);
-	default:
-		return -EOPNOTSUPP;
-	}
-}
-
->>>>>>> 24b8d41d
 static int nct7904_write(struct device *dev, enum hwmon_sensor_types type,
 			 u32 attr, int channel, long val)
 {
 	switch (type) {
-<<<<<<< HEAD
-	case hwmon_pwm:
-		return nct7904_write_pwm(dev, attr, channel, val);
-=======
 	case hwmon_in:
 		return nct7904_write_in(dev, attr, channel, val);
 	case hwmon_fan:
@@ -907,7 +757,6 @@
 		return nct7904_write_pwm(dev, attr, channel, val);
 	case hwmon_temp:
 		return nct7904_write_temp(dev, attr, channel, val);
->>>>>>> 24b8d41d
 	default:
 		return -EOPNOTSUPP;
 	}
@@ -954,107 +803,6 @@
 	return 0;
 }
 
-<<<<<<< HEAD
-static const u32 nct7904_in_config[] = {
-	HWMON_I_INPUT,                  /* dummy, skipped in is_visible */
-	HWMON_I_INPUT,
-	HWMON_I_INPUT,
-	HWMON_I_INPUT,
-	HWMON_I_INPUT,
-	HWMON_I_INPUT,
-	HWMON_I_INPUT,
-	HWMON_I_INPUT,
-	HWMON_I_INPUT,
-	HWMON_I_INPUT,
-	HWMON_I_INPUT,
-	HWMON_I_INPUT,
-	HWMON_I_INPUT,
-	HWMON_I_INPUT,
-	HWMON_I_INPUT,
-	HWMON_I_INPUT,
-	HWMON_I_INPUT,
-	HWMON_I_INPUT,
-	HWMON_I_INPUT,
-	HWMON_I_INPUT,
-	HWMON_I_INPUT,
-	0
-};
-
-static const struct hwmon_channel_info nct7904_in = {
-	.type = hwmon_in,
-	.config = nct7904_in_config,
-};
-
-static const u32 nct7904_fan_config[] = {
-            HWMON_F_INPUT,
-            HWMON_F_INPUT,
-            HWMON_F_INPUT,
-            HWMON_F_INPUT,
-            HWMON_F_INPUT,
-            HWMON_F_INPUT,
-            HWMON_F_INPUT,
-            HWMON_F_INPUT,
-	    0
-};
-
-static const struct hwmon_channel_info nct7904_fan = {
-	.type = hwmon_fan,
-	.config = nct7904_fan_config,
-};
-
-static const u32 nct7904_pwm_config[] = {
-            HWMON_PWM_INPUT | HWMON_PWM_ENABLE,
-            HWMON_PWM_INPUT | HWMON_PWM_ENABLE,
-            HWMON_PWM_INPUT | HWMON_PWM_ENABLE,
-            HWMON_PWM_INPUT | HWMON_PWM_ENABLE,
-	    0
-};
-
-static const struct hwmon_channel_info nct7904_pwm = {
-	.type = hwmon_pwm,
-	.config = nct7904_pwm_config,
-};
-
-static const u32 nct7904_temp_config[] = {
-            HWMON_T_INPUT,
-            HWMON_T_INPUT,
-            HWMON_T_INPUT,
-            HWMON_T_INPUT,
-            HWMON_T_INPUT,
-            HWMON_T_INPUT,
-            HWMON_T_INPUT,
-            HWMON_T_INPUT,
-            HWMON_T_INPUT,
-	    0
-};
-
-static const struct hwmon_channel_info nct7904_temp = {
-	.type = hwmon_temp,
-	.config = nct7904_temp_config,
-};
-
-static const struct hwmon_channel_info *nct7904_info[] = {
-	&nct7904_in,
-	&nct7904_fan,
-	&nct7904_pwm,
-	&nct7904_temp,
-	NULL
-};
-
-static const struct hwmon_ops nct7904_hwmon_ops = {
-	.is_visible = nct7904_is_visible,
-	.read = nct7904_read,
-	.write = nct7904_write,
-};
-
-static const struct hwmon_chip_info nct7904_chip_info = {
-	.ops = &nct7904_hwmon_ops,
-	.info = nct7904_info,
-};
-
-static int nct7904_probe(struct i2c_client *client,
-			 const struct i2c_device_id *id)
-=======
 static const struct hwmon_channel_info *nct7904_info[] = {
 	HWMON_CHANNEL_INFO(in,
 			   /* dummy, skipped in is_visible */
@@ -1262,7 +1010,6 @@
 };
 
 static int nct7904_probe(struct i2c_client *client)
->>>>>>> 24b8d41d
 {
 	struct nct7904_data *data;
 	struct device *hwmon_dev;
@@ -1391,9 +1138,6 @@
 	hwmon_dev =
 		devm_hwmon_device_register_with_info(dev, client->name, data,
 						     &nct7904_chip_info, NULL);
-<<<<<<< HEAD
-	return PTR_ERR_OR_ZERO(hwmon_dev);
-=======
 	ret = PTR_ERR_OR_ZERO(hwmon_dev);
 	if (ret)
 		return ret;
@@ -1414,7 +1158,6 @@
 	watchdog_stop_on_unregister(&data->wdt);
 
 	return devm_watchdog_register_device(dev, &data->wdt);
->>>>>>> 24b8d41d
 }
 
 static const struct i2c_device_id nct7904_id[] = {
