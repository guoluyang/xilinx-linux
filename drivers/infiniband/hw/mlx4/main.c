/*
 * Copyright (c) 2006, 2007 Cisco Systems, Inc. All rights reserved.
 * Copyright (c) 2007, 2008 Mellanox Technologies. All rights reserved.
 *
 * This software is available to you under a choice of one of two
 * licenses.  You may choose to be licensed under the terms of the GNU
 * General Public License (GPL) Version 2, available from the file
 * COPYING in the main directory of this source tree, or the
 * OpenIB.org BSD license below:
 *
 *     Redistribution and use in source and binary forms, with or
 *     without modification, are permitted provided that the following
 *     conditions are met:
 *
 *      - Redistributions of source code must retain the above
 *        copyright notice, this list of conditions and the following
 *        disclaimer.
 *
 *      - Redistributions in binary form must reproduce the above
 *        copyright notice, this list of conditions and the following
 *        disclaimer in the documentation and/or other materials
 *        provided with the distribution.
 *
 * THE SOFTWARE IS PROVIDED "AS IS", WITHOUT WARRANTY OF ANY KIND,
 * EXPRESS OR IMPLIED, INCLUDING BUT NOT LIMITED TO THE WARRANTIES OF
 * MERCHANTABILITY, FITNESS FOR A PARTICULAR PURPOSE AND
 * NONINFRINGEMENT. IN NO EVENT SHALL THE AUTHORS OR COPYRIGHT HOLDERS
 * BE LIABLE FOR ANY CLAIM, DAMAGES OR OTHER LIABILITY, WHETHER IN AN
 * ACTION OF CONTRACT, TORT OR OTHERWISE, ARISING FROM, OUT OF OR IN
 * CONNECTION WITH THE SOFTWARE OR THE USE OR OTHER DEALINGS IN THE
 * SOFTWARE.
 */

#include <linux/module.h>
#include <linux/init.h>
#include <linux/slab.h>
#include <linux/errno.h>
#include <linux/netdevice.h>
#include <linux/inetdevice.h>
#include <linux/rtnetlink.h>
#include <linux/if_vlan.h>
#include <linux/sched/mm.h>
#include <linux/sched/task.h>

#include <net/ipv6.h>
#include <net/addrconf.h>
#include <net/devlink.h>

#include <rdma/ib_smi.h>
#include <rdma/ib_user_verbs.h>
#include <rdma/ib_addr.h>
#include <rdma/ib_cache.h>

#include <net/bonding.h>

#include <linux/mlx4/driver.h>
#include <linux/mlx4/cmd.h>
#include <linux/mlx4/qp.h>

#include "mlx4_ib.h"
#include <rdma/mlx4-abi.h>

#define DRV_NAME	MLX4_IB_DRV_NAME
#define DRV_VERSION	"4.0-0"

#define MLX4_IB_FLOW_MAX_PRIO 0xFFF
#define MLX4_IB_FLOW_QPN_MASK 0xFFFFFF
#define MLX4_IB_CARD_REV_A0   0xA0

MODULE_AUTHOR("Roland Dreier");
MODULE_DESCRIPTION("Mellanox ConnectX HCA InfiniBand driver");
MODULE_LICENSE("Dual BSD/GPL");

int mlx4_ib_sm_guid_assign = 0;
module_param_named(sm_guid_assign, mlx4_ib_sm_guid_assign, int, 0444);
MODULE_PARM_DESC(sm_guid_assign, "Enable SM alias_GUID assignment if sm_guid_assign > 0 (Default: 0)");

static const char mlx4_ib_version[] =
	DRV_NAME ": Mellanox ConnectX InfiniBand driver v"
	DRV_VERSION "\n";

static void do_slave_init(struct mlx4_ib_dev *ibdev, int slave, int do_init);
static enum rdma_link_layer mlx4_ib_port_link_layer(struct ib_device *device,
						    u8 port_num);

static struct workqueue_struct *wq;

static void init_query_mad(struct ib_smp *mad)
{
	mad->base_version  = 1;
	mad->mgmt_class    = IB_MGMT_CLASS_SUBN_LID_ROUTED;
	mad->class_version = 1;
	mad->method	   = IB_MGMT_METHOD_GET;
}

static int check_flow_steering_support(struct mlx4_dev *dev)
{
	int eth_num_ports = 0;
	int ib_num_ports = 0;

	int dmfs = dev->caps.steering_mode == MLX4_STEERING_MODE_DEVICE_MANAGED;

	if (dmfs) {
		int i;
		mlx4_foreach_port(i, dev, MLX4_PORT_TYPE_ETH)
			eth_num_ports++;
		mlx4_foreach_port(i, dev, MLX4_PORT_TYPE_IB)
			ib_num_ports++;
		dmfs &= (!ib_num_ports ||
			 (dev->caps.flags2 & MLX4_DEV_CAP_FLAG2_DMFS_IPOIB)) &&
			(!eth_num_ports ||
			 (dev->caps.flags2 & MLX4_DEV_CAP_FLAG2_FS_EN));
		if (ib_num_ports && mlx4_is_mfunc(dev)) {
			pr_warn("Device managed flow steering is unavailable for IB port in multifunction env.\n");
			dmfs = 0;
		}
	}
	return dmfs;
}

static int num_ib_ports(struct mlx4_dev *dev)
{
	int ib_ports = 0;
	int i;

	mlx4_foreach_port(i, dev, MLX4_PORT_TYPE_IB)
		ib_ports++;

	return ib_ports;
}

static struct net_device *mlx4_ib_get_netdev(struct ib_device *device, u8 port_num)
{
	struct mlx4_ib_dev *ibdev = to_mdev(device);
	struct net_device *dev;

	rcu_read_lock();
	dev = mlx4_get_protocol_dev(ibdev->dev, MLX4_PROT_ETH, port_num);

	if (dev) {
		if (mlx4_is_bonded(ibdev->dev)) {
			struct net_device *upper = NULL;

			upper = netdev_master_upper_dev_get_rcu(dev);
			if (upper) {
				struct net_device *active;

				active = bond_option_active_slave_get_rcu(netdev_priv(upper));
				if (active)
					dev = active;
			}
		}
	}
	if (dev)
		dev_hold(dev);

	rcu_read_unlock();
	return dev;
}

static int mlx4_ib_update_gids_v1(struct gid_entry *gids,
				  struct mlx4_ib_dev *ibdev,
				  u8 port_num)
{
	struct mlx4_cmd_mailbox *mailbox;
	int err;
	struct mlx4_dev *dev = ibdev->dev;
	int i;
	union ib_gid *gid_tbl;

	mailbox = mlx4_alloc_cmd_mailbox(dev);
	if (IS_ERR(mailbox))
		return -ENOMEM;

	gid_tbl = mailbox->buf;

	for (i = 0; i < MLX4_MAX_PORT_GIDS; ++i)
		memcpy(&gid_tbl[i], &gids[i].gid, sizeof(union ib_gid));

	err = mlx4_cmd(dev, mailbox->dma,
		       MLX4_SET_PORT_GID_TABLE << 8 | port_num,
		       1, MLX4_CMD_SET_PORT, MLX4_CMD_TIME_CLASS_B,
		       MLX4_CMD_WRAPPED);
	if (mlx4_is_bonded(dev))
		err += mlx4_cmd(dev, mailbox->dma,
				MLX4_SET_PORT_GID_TABLE << 8 | 2,
				1, MLX4_CMD_SET_PORT, MLX4_CMD_TIME_CLASS_B,
				MLX4_CMD_WRAPPED);

	mlx4_free_cmd_mailbox(dev, mailbox);
	return err;
}

static int mlx4_ib_update_gids_v1_v2(struct gid_entry *gids,
				     struct mlx4_ib_dev *ibdev,
				     u8 port_num)
{
	struct mlx4_cmd_mailbox *mailbox;
	int err;
	struct mlx4_dev *dev = ibdev->dev;
	int i;
	struct {
		union ib_gid	gid;
		__be32		rsrvd1[2];
		__be16		rsrvd2;
		u8		type;
		u8		version;
		__be32		rsrvd3;
	} *gid_tbl;

	mailbox = mlx4_alloc_cmd_mailbox(dev);
	if (IS_ERR(mailbox))
		return -ENOMEM;

	gid_tbl = mailbox->buf;
	for (i = 0; i < MLX4_MAX_PORT_GIDS; ++i) {
		memcpy(&gid_tbl[i].gid, &gids[i].gid, sizeof(union ib_gid));
		if (gids[i].gid_type == IB_GID_TYPE_ROCE_UDP_ENCAP) {
			gid_tbl[i].version = 2;
			if (!ipv6_addr_v4mapped((struct in6_addr *)&gids[i].gid))
				gid_tbl[i].type = 1;
		}
	}

	err = mlx4_cmd(dev, mailbox->dma,
		       MLX4_SET_PORT_ROCE_ADDR << 8 | port_num,
		       1, MLX4_CMD_SET_PORT, MLX4_CMD_TIME_CLASS_B,
		       MLX4_CMD_WRAPPED);
	if (mlx4_is_bonded(dev))
		err += mlx4_cmd(dev, mailbox->dma,
				MLX4_SET_PORT_ROCE_ADDR << 8 | 2,
				1, MLX4_CMD_SET_PORT, MLX4_CMD_TIME_CLASS_B,
				MLX4_CMD_WRAPPED);

	mlx4_free_cmd_mailbox(dev, mailbox);
	return err;
}

static int mlx4_ib_update_gids(struct gid_entry *gids,
			       struct mlx4_ib_dev *ibdev,
			       u8 port_num)
{
	if (ibdev->dev->caps.flags2 & MLX4_DEV_CAP_FLAG2_ROCE_V1_V2)
		return mlx4_ib_update_gids_v1_v2(gids, ibdev, port_num);

	return mlx4_ib_update_gids_v1(gids, ibdev, port_num);
}

static void free_gid_entry(struct gid_entry *entry)
{
	memset(&entry->gid, 0, sizeof(entry->gid));
	kfree(entry->ctx);
	entry->ctx = NULL;
}

static int mlx4_ib_add_gid(const struct ib_gid_attr *attr, void **context)
{
	struct mlx4_ib_dev *ibdev = to_mdev(attr->device);
	struct mlx4_ib_iboe *iboe = &ibdev->iboe;
	struct mlx4_port_gid_table   *port_gid_table;
	int free = -1, found = -1;
	int ret = 0;
	int hw_update = 0;
	int i;
	struct gid_entry *gids = NULL;
	u16 vlan_id = 0xffff;
	u8 mac[ETH_ALEN];

	if (!rdma_cap_roce_gid_table(attr->device, attr->port_num))
		return -EINVAL;

	if (attr->port_num > MLX4_MAX_PORTS)
		return -EINVAL;

	if (!context)
		return -EINVAL;

	ret = rdma_read_gid_l2_fields(attr, &vlan_id, &mac[0]);
	if (ret)
		return ret;
	port_gid_table = &iboe->gids[attr->port_num - 1];
	spin_lock_bh(&iboe->lock);
	for (i = 0; i < MLX4_MAX_PORT_GIDS; ++i) {
		if (!memcmp(&port_gid_table->gids[i].gid,
			    &attr->gid, sizeof(attr->gid)) &&
		    port_gid_table->gids[i].gid_type == attr->gid_type &&
		    port_gid_table->gids[i].vlan_id == vlan_id)  {
			found = i;
			break;
		}
		if (free < 0 && rdma_is_zero_gid(&port_gid_table->gids[i].gid))
			free = i; /* HW has space */
	}

	if (found < 0) {
		if (free < 0) {
			ret = -ENOSPC;
		} else {
			port_gid_table->gids[free].ctx = kmalloc(sizeof(*port_gid_table->gids[free].ctx), GFP_ATOMIC);
			if (!port_gid_table->gids[free].ctx) {
				ret = -ENOMEM;
			} else {
				*context = port_gid_table->gids[free].ctx;
				memcpy(&port_gid_table->gids[free].gid,
				       &attr->gid, sizeof(attr->gid));
				port_gid_table->gids[free].gid_type = attr->gid_type;
				port_gid_table->gids[free].vlan_id = vlan_id;
				port_gid_table->gids[free].ctx->real_index = free;
				port_gid_table->gids[free].ctx->refcount = 1;
				hw_update = 1;
			}
		}
	} else {
		struct gid_cache_context *ctx = port_gid_table->gids[found].ctx;
		*context = ctx;
		ctx->refcount++;
	}
	if (!ret && hw_update) {
		gids = kmalloc_array(MLX4_MAX_PORT_GIDS, sizeof(*gids),
				     GFP_ATOMIC);
		if (!gids) {
			ret = -ENOMEM;
			*context = NULL;
			free_gid_entry(&port_gid_table->gids[free]);
		} else {
			for (i = 0; i < MLX4_MAX_PORT_GIDS; i++) {
				memcpy(&gids[i].gid, &port_gid_table->gids[i].gid, sizeof(union ib_gid));
				gids[i].gid_type = port_gid_table->gids[i].gid_type;
			}
		}
	}
	spin_unlock_bh(&iboe->lock);

	if (!ret && hw_update) {
		ret = mlx4_ib_update_gids(gids, ibdev, attr->port_num);
		if (ret) {
			spin_lock_bh(&iboe->lock);
			*context = NULL;
			free_gid_entry(&port_gid_table->gids[free]);
			spin_unlock_bh(&iboe->lock);
		}
		kfree(gids);
	}

	return ret;
}

static int mlx4_ib_del_gid(const struct ib_gid_attr *attr, void **context)
{
	struct gid_cache_context *ctx = *context;
	struct mlx4_ib_dev *ibdev = to_mdev(attr->device);
	struct mlx4_ib_iboe *iboe = &ibdev->iboe;
	struct mlx4_port_gid_table   *port_gid_table;
	int ret = 0;
	int hw_update = 0;
	struct gid_entry *gids = NULL;

	if (!rdma_cap_roce_gid_table(attr->device, attr->port_num))
		return -EINVAL;

	if (attr->port_num > MLX4_MAX_PORTS)
		return -EINVAL;

	port_gid_table = &iboe->gids[attr->port_num - 1];
	spin_lock_bh(&iboe->lock);
	if (ctx) {
		ctx->refcount--;
		if (!ctx->refcount) {
			unsigned int real_index = ctx->real_index;

			free_gid_entry(&port_gid_table->gids[real_index]);
			hw_update = 1;
		}
	}
	if (!ret && hw_update) {
		int i;

		gids = kmalloc_array(MLX4_MAX_PORT_GIDS, sizeof(*gids),
				     GFP_ATOMIC);
		if (!gids) {
			ret = -ENOMEM;
		} else {
			for (i = 0; i < MLX4_MAX_PORT_GIDS; i++) {
				memcpy(&gids[i].gid,
				       &port_gid_table->gids[i].gid,
				       sizeof(union ib_gid));
				gids[i].gid_type =
				    port_gid_table->gids[i].gid_type;
			}
		}
	}
	spin_unlock_bh(&iboe->lock);

	if (!ret && hw_update) {
		ret = mlx4_ib_update_gids(gids, ibdev, attr->port_num);
		kfree(gids);
	}
	return ret;
}

int mlx4_ib_gid_index_to_real_index(struct mlx4_ib_dev *ibdev,
				    const struct ib_gid_attr *attr)
{
	struct mlx4_ib_iboe *iboe = &ibdev->iboe;
	struct gid_cache_context *ctx = NULL;
	struct mlx4_port_gid_table   *port_gid_table;
	int real_index = -EINVAL;
	int i;
	unsigned long flags;
	u8 port_num = attr->port_num;

	if (port_num > MLX4_MAX_PORTS)
		return -EINVAL;

	if (mlx4_is_bonded(ibdev->dev))
		port_num = 1;

	if (!rdma_cap_roce_gid_table(&ibdev->ib_dev, port_num))
		return attr->index;

	spin_lock_irqsave(&iboe->lock, flags);
	port_gid_table = &iboe->gids[port_num - 1];

	for (i = 0; i < MLX4_MAX_PORT_GIDS; ++i)
		if (!memcmp(&port_gid_table->gids[i].gid,
			    &attr->gid, sizeof(attr->gid)) &&
		    attr->gid_type == port_gid_table->gids[i].gid_type) {
			ctx = port_gid_table->gids[i].ctx;
			break;
		}
	if (ctx)
		real_index = ctx->real_index;
	spin_unlock_irqrestore(&iboe->lock, flags);
	return real_index;
}

static int mlx4_ib_query_device(struct ib_device *ibdev,
				struct ib_device_attr *props,
				struct ib_udata *uhw)
{
	struct mlx4_ib_dev *dev = to_mdev(ibdev);
	struct ib_smp *in_mad  = NULL;
	struct ib_smp *out_mad = NULL;
	int err;
	int have_ib_ports;
	struct mlx4_uverbs_ex_query_device cmd;
	struct mlx4_uverbs_ex_query_device_resp resp = {};
	struct mlx4_clock_params clock_params;

	if (uhw->inlen) {
		if (uhw->inlen < sizeof(cmd))
			return -EINVAL;

		err = ib_copy_from_udata(&cmd, uhw, sizeof(cmd));
		if (err)
			return err;

		if (cmd.comp_mask)
			return -EINVAL;

		if (cmd.reserved)
			return -EINVAL;
	}

	resp.response_length = offsetof(typeof(resp), response_length) +
		sizeof(resp.response_length);
	in_mad  = kzalloc(sizeof *in_mad, GFP_KERNEL);
	out_mad = kmalloc(sizeof *out_mad, GFP_KERNEL);
	err = -ENOMEM;
	if (!in_mad || !out_mad)
		goto out;

	init_query_mad(in_mad);
	in_mad->attr_id = IB_SMP_ATTR_NODE_INFO;

	err = mlx4_MAD_IFC(to_mdev(ibdev), MLX4_MAD_IFC_IGNORE_KEYS,
			   1, NULL, NULL, in_mad, out_mad);
	if (err)
		goto out;

	memset(props, 0, sizeof *props);

	have_ib_ports = num_ib_ports(dev->dev);

	props->fw_ver = dev->dev->caps.fw_ver;
	props->device_cap_flags    = IB_DEVICE_CHANGE_PHY_PORT |
		IB_DEVICE_PORT_ACTIVE_EVENT		|
		IB_DEVICE_SYS_IMAGE_GUID		|
		IB_DEVICE_RC_RNR_NAK_GEN		|
		IB_DEVICE_BLOCK_MULTICAST_LOOPBACK;
	if (dev->dev->caps.flags & MLX4_DEV_CAP_FLAG_BAD_PKEY_CNTR)
		props->device_cap_flags |= IB_DEVICE_BAD_PKEY_CNTR;
	if (dev->dev->caps.flags & MLX4_DEV_CAP_FLAG_BAD_QKEY_CNTR)
		props->device_cap_flags |= IB_DEVICE_BAD_QKEY_CNTR;
	if (dev->dev->caps.flags & MLX4_DEV_CAP_FLAG_APM && have_ib_ports)
		props->device_cap_flags |= IB_DEVICE_AUTO_PATH_MIG;
	if (dev->dev->caps.flags & MLX4_DEV_CAP_FLAG_UD_AV_PORT)
		props->device_cap_flags |= IB_DEVICE_UD_AV_PORT_ENFORCE;
	if (dev->dev->caps.flags & MLX4_DEV_CAP_FLAG_IPOIB_CSUM)
		props->device_cap_flags |= IB_DEVICE_UD_IP_CSUM;
	if (dev->dev->caps.max_gso_sz &&
	    (dev->dev->rev_id != MLX4_IB_CARD_REV_A0) &&
	    (dev->dev->caps.flags & MLX4_DEV_CAP_FLAG_BLH))
		props->device_cap_flags |= IB_DEVICE_UD_TSO;
	if (dev->dev->caps.bmme_flags & MLX4_BMME_FLAG_RESERVED_LKEY)
		props->device_cap_flags |= IB_DEVICE_LOCAL_DMA_LKEY;
	if ((dev->dev->caps.bmme_flags & MLX4_BMME_FLAG_LOCAL_INV) &&
	    (dev->dev->caps.bmme_flags & MLX4_BMME_FLAG_REMOTE_INV) &&
	    (dev->dev->caps.bmme_flags & MLX4_BMME_FLAG_FAST_REG_WR))
		props->device_cap_flags |= IB_DEVICE_MEM_MGT_EXTENSIONS;
	if (dev->dev->caps.flags & MLX4_DEV_CAP_FLAG_XRC)
		props->device_cap_flags |= IB_DEVICE_XRC;
	if (dev->dev->caps.flags & MLX4_DEV_CAP_FLAG_MEM_WINDOW)
		props->device_cap_flags |= IB_DEVICE_MEM_WINDOW;
	if (dev->dev->caps.bmme_flags & MLX4_BMME_FLAG_TYPE_2_WIN) {
		if (dev->dev->caps.bmme_flags & MLX4_BMME_FLAG_WIN_TYPE_2B)
			props->device_cap_flags |= IB_DEVICE_MEM_WINDOW_TYPE_2B;
		else
			props->device_cap_flags |= IB_DEVICE_MEM_WINDOW_TYPE_2A;
	}
	if (dev->steering_support == MLX4_STEERING_MODE_DEVICE_MANAGED)
		props->device_cap_flags |= IB_DEVICE_MANAGED_FLOW_STEERING;

	props->device_cap_flags |= IB_DEVICE_RAW_IP_CSUM;

	props->vendor_id	   = be32_to_cpup((__be32 *) (out_mad->data + 36)) &
		0xffffff;
	props->vendor_part_id	   = dev->dev->persist->pdev->device;
	props->hw_ver		   = be32_to_cpup((__be32 *) (out_mad->data + 32));
	memcpy(&props->sys_image_guid, out_mad->data +	4, 8);

	props->max_mr_size	   = ~0ull;
	props->page_size_cap	   = dev->dev->caps.page_size_cap;
	props->max_qp		   = dev->dev->quotas.qp;
	props->max_qp_wr	   = dev->dev->caps.max_wqes - MLX4_IB_SQ_MAX_SPARE;
	props->max_send_sge =
		min(dev->dev->caps.max_sq_sg, dev->dev->caps.max_rq_sg);
	props->max_recv_sge =
		min(dev->dev->caps.max_sq_sg, dev->dev->caps.max_rq_sg);
	props->max_sge_rd = MLX4_MAX_SGE_RD;
	props->max_cq		   = dev->dev->quotas.cq;
	props->max_cqe		   = dev->dev->caps.max_cqes;
	props->max_mr		   = dev->dev->quotas.mpt;
	props->max_pd		   = dev->dev->caps.num_pds - dev->dev->caps.reserved_pds;
	props->max_qp_rd_atom	   = dev->dev->caps.max_qp_dest_rdma;
	props->max_qp_init_rd_atom = dev->dev->caps.max_qp_init_rdma;
	props->max_res_rd_atom	   = props->max_qp_rd_atom * props->max_qp;
	props->max_srq		   = dev->dev->quotas.srq;
	props->max_srq_wr	   = dev->dev->caps.max_srq_wqes - 1;
	props->max_srq_sge	   = dev->dev->caps.max_srq_sge;
	props->max_fast_reg_page_list_len = MLX4_MAX_FAST_REG_PAGES;
	props->local_ca_ack_delay  = dev->dev->caps.local_ca_ack_delay;
	props->atomic_cap	   = dev->dev->caps.flags & MLX4_DEV_CAP_FLAG_ATOMIC ?
		IB_ATOMIC_HCA : IB_ATOMIC_NONE;
	props->masked_atomic_cap   = props->atomic_cap;
	props->max_pkeys	   = dev->dev->caps.pkey_table_len[1];
	props->max_mcast_grp	   = dev->dev->caps.num_mgms + dev->dev->caps.num_amgms;
	props->max_mcast_qp_attach = dev->dev->caps.num_qp_per_mgm;
	props->max_total_mcast_qp_attach = props->max_mcast_qp_attach *
					   props->max_mcast_grp;
	props->hca_core_clock = dev->dev->caps.hca_core_clock * 1000UL;
	props->timestamp_mask = 0xFFFFFFFFFFFFULL;
	props->max_ah = INT_MAX;

	if (mlx4_ib_port_link_layer(ibdev, 1) == IB_LINK_LAYER_ETHERNET ||
	    mlx4_ib_port_link_layer(ibdev, 2) == IB_LINK_LAYER_ETHERNET) {
		if (dev->dev->caps.flags2 & MLX4_DEV_CAP_FLAG2_RSS) {
			props->rss_caps.max_rwq_indirection_tables =
				props->max_qp;
			props->rss_caps.max_rwq_indirection_table_size =
				dev->dev->caps.max_rss_tbl_sz;
			props->rss_caps.supported_qpts = 1 << IB_QPT_RAW_PACKET;
			props->max_wq_type_rq = props->max_qp;
		}

		if (dev->dev->caps.flags & MLX4_DEV_CAP_FLAG_FCS_KEEP)
			props->raw_packet_caps |= IB_RAW_PACKET_CAP_SCATTER_FCS;
	}

	props->cq_caps.max_cq_moderation_count = MLX4_MAX_CQ_COUNT;
	props->cq_caps.max_cq_moderation_period = MLX4_MAX_CQ_PERIOD;

	if (!mlx4_is_slave(dev->dev))
		err = mlx4_get_internal_clock_params(dev->dev, &clock_params);

	if (uhw->outlen >= resp.response_length + sizeof(resp.hca_core_clock_offset)) {
		resp.response_length += sizeof(resp.hca_core_clock_offset);
		if (!err && !mlx4_is_slave(dev->dev)) {
			resp.comp_mask |= MLX4_IB_QUERY_DEV_RESP_MASK_CORE_CLOCK_OFFSET;
			resp.hca_core_clock_offset = clock_params.offset % PAGE_SIZE;
		}
	}

	if (uhw->outlen >= resp.response_length +
	    sizeof(resp.max_inl_recv_sz)) {
		resp.response_length += sizeof(resp.max_inl_recv_sz);
		resp.max_inl_recv_sz  = dev->dev->caps.max_rq_sg *
			sizeof(struct mlx4_wqe_data_seg);
	}

	if (offsetofend(typeof(resp), rss_caps) <= uhw->outlen) {
		if (props->rss_caps.supported_qpts) {
			resp.rss_caps.rx_hash_function =
				MLX4_IB_RX_HASH_FUNC_TOEPLITZ;

			resp.rss_caps.rx_hash_fields_mask =
				MLX4_IB_RX_HASH_SRC_IPV4 |
				MLX4_IB_RX_HASH_DST_IPV4 |
				MLX4_IB_RX_HASH_SRC_IPV6 |
				MLX4_IB_RX_HASH_DST_IPV6 |
				MLX4_IB_RX_HASH_SRC_PORT_TCP |
				MLX4_IB_RX_HASH_DST_PORT_TCP |
				MLX4_IB_RX_HASH_SRC_PORT_UDP |
				MLX4_IB_RX_HASH_DST_PORT_UDP;

			if (dev->dev->caps.tunnel_offload_mode ==
			    MLX4_TUNNEL_OFFLOAD_MODE_VXLAN)
				resp.rss_caps.rx_hash_fields_mask |=
					MLX4_IB_RX_HASH_INNER;
		}
		resp.response_length = offsetof(typeof(resp), rss_caps) +
				       sizeof(resp.rss_caps);
	}

	if (offsetofend(typeof(resp), tso_caps) <= uhw->outlen) {
		if (dev->dev->caps.max_gso_sz &&
		    ((mlx4_ib_port_link_layer(ibdev, 1) ==
		    IB_LINK_LAYER_ETHERNET) ||
		    (mlx4_ib_port_link_layer(ibdev, 2) ==
		    IB_LINK_LAYER_ETHERNET))) {
			resp.tso_caps.max_tso = dev->dev->caps.max_gso_sz;
			resp.tso_caps.supported_qpts |=
				1 << IB_QPT_RAW_PACKET;
		}
		resp.response_length = offsetof(typeof(resp), tso_caps) +
				       sizeof(resp.tso_caps);
	}

	if (uhw->outlen) {
		err = ib_copy_to_udata(uhw, &resp, resp.response_length);
		if (err)
			goto out;
	}
out:
	kfree(in_mad);
	kfree(out_mad);

	return err;
}

static enum rdma_link_layer
mlx4_ib_port_link_layer(struct ib_device *device, u8 port_num)
{
	struct mlx4_dev *dev = to_mdev(device)->dev;

	return dev->caps.port_mask[port_num] == MLX4_PORT_TYPE_IB ?
		IB_LINK_LAYER_INFINIBAND : IB_LINK_LAYER_ETHERNET;
}

static int ib_link_query_port(struct ib_device *ibdev, u8 port,
			      struct ib_port_attr *props, int netw_view)
{
	struct ib_smp *in_mad  = NULL;
	struct ib_smp *out_mad = NULL;
	int ext_active_speed;
	int mad_ifc_flags = MLX4_MAD_IFC_IGNORE_KEYS;
	int err = -ENOMEM;

	in_mad  = kzalloc(sizeof *in_mad, GFP_KERNEL);
	out_mad = kmalloc(sizeof *out_mad, GFP_KERNEL);
	if (!in_mad || !out_mad)
		goto out;

	init_query_mad(in_mad);
	in_mad->attr_id  = IB_SMP_ATTR_PORT_INFO;
	in_mad->attr_mod = cpu_to_be32(port);

	if (mlx4_is_mfunc(to_mdev(ibdev)->dev) && netw_view)
		mad_ifc_flags |= MLX4_MAD_IFC_NET_VIEW;

	err = mlx4_MAD_IFC(to_mdev(ibdev), mad_ifc_flags, port, NULL, NULL,
				in_mad, out_mad);
	if (err)
		goto out;


	props->lid		= be16_to_cpup((__be16 *) (out_mad->data + 16));
	props->lmc		= out_mad->data[34] & 0x7;
	props->sm_lid		= be16_to_cpup((__be16 *) (out_mad->data + 18));
	props->sm_sl		= out_mad->data[36] & 0xf;
	props->state		= out_mad->data[32] & 0xf;
	props->phys_state	= out_mad->data[33] >> 4;
	props->port_cap_flags	= be32_to_cpup((__be32 *) (out_mad->data + 20));
	if (netw_view)
		props->gid_tbl_len = out_mad->data[50];
	else
		props->gid_tbl_len = to_mdev(ibdev)->dev->caps.gid_table_len[port];
	props->max_msg_sz	= to_mdev(ibdev)->dev->caps.max_msg_sz;
	props->pkey_tbl_len	= to_mdev(ibdev)->dev->caps.pkey_table_len[port];
	props->bad_pkey_cntr	= be16_to_cpup((__be16 *) (out_mad->data + 46));
	props->qkey_viol_cntr	= be16_to_cpup((__be16 *) (out_mad->data + 48));
	props->active_width	= out_mad->data[31] & 0xf;
	props->active_speed	= out_mad->data[35] >> 4;
	props->max_mtu		= out_mad->data[41] & 0xf;
	props->active_mtu	= out_mad->data[36] >> 4;
	props->subnet_timeout	= out_mad->data[51] & 0x1f;
	props->max_vl_num	= out_mad->data[37] >> 4;
	props->init_type_reply	= out_mad->data[41] >> 4;

	/* Check if extended speeds (EDR/FDR/...) are supported */
	if (props->port_cap_flags & IB_PORT_EXTENDED_SPEEDS_SUP) {
		ext_active_speed = out_mad->data[62] >> 4;

		switch (ext_active_speed) {
		case 1:
			props->active_speed = IB_SPEED_FDR;
			break;
		case 2:
			props->active_speed = IB_SPEED_EDR;
			break;
		}
	}

	/* If reported active speed is QDR, check if is FDR-10 */
	if (props->active_speed == IB_SPEED_QDR) {
		init_query_mad(in_mad);
		in_mad->attr_id = MLX4_ATTR_EXTENDED_PORT_INFO;
		in_mad->attr_mod = cpu_to_be32(port);

		err = mlx4_MAD_IFC(to_mdev(ibdev), mad_ifc_flags, port,
				   NULL, NULL, in_mad, out_mad);
		if (err)
			goto out;

		/* Checking LinkSpeedActive for FDR-10 */
		if (out_mad->data[15] & 0x1)
			props->active_speed = IB_SPEED_FDR10;
	}

	/* Avoid wrong speed value returned by FW if the IB link is down. */
	if (props->state == IB_PORT_DOWN)
		 props->active_speed = IB_SPEED_SDR;

out:
	kfree(in_mad);
	kfree(out_mad);
	return err;
}

static u8 state_to_phys_state(enum ib_port_state state)
{
	return state == IB_PORT_ACTIVE ?
		IB_PORT_PHYS_STATE_LINK_UP : IB_PORT_PHYS_STATE_DISABLED;
}

static int eth_link_query_port(struct ib_device *ibdev, u8 port,
			       struct ib_port_attr *props)
{

	struct mlx4_ib_dev *mdev = to_mdev(ibdev);
	struct mlx4_ib_iboe *iboe = &mdev->iboe;
	struct net_device *ndev;
	enum ib_mtu tmp;
	struct mlx4_cmd_mailbox *mailbox;
	int err = 0;
	int is_bonded = mlx4_is_bonded(mdev->dev);

	mailbox = mlx4_alloc_cmd_mailbox(mdev->dev);
	if (IS_ERR(mailbox))
		return PTR_ERR(mailbox);

	err = mlx4_cmd_box(mdev->dev, 0, mailbox->dma, port, 0,
			   MLX4_CMD_QUERY_PORT, MLX4_CMD_TIME_CLASS_B,
			   MLX4_CMD_WRAPPED);
	if (err)
		goto out;

	props->active_width	=  (((u8 *)mailbox->buf)[5] == 0x40) ||
				   (((u8 *)mailbox->buf)[5] == 0x20 /*56Gb*/) ?
					   IB_WIDTH_4X : IB_WIDTH_1X;
	props->active_speed	=  (((u8 *)mailbox->buf)[5] == 0x20 /*56Gb*/) ?
					   IB_SPEED_FDR : IB_SPEED_QDR;
	props->port_cap_flags	= IB_PORT_CM_SUP;
	props->ip_gids = true;
	props->gid_tbl_len	= mdev->dev->caps.gid_table_len[port];
	props->max_msg_sz	= mdev->dev->caps.max_msg_sz;
	if (mdev->dev->caps.pkey_table_len[port])
		props->pkey_tbl_len = 1;
	props->max_mtu		= IB_MTU_4096;
	props->max_vl_num	= 2;
	props->state		= IB_PORT_DOWN;
	props->phys_state	= state_to_phys_state(props->state);
	props->active_mtu	= IB_MTU_256;
	spin_lock_bh(&iboe->lock);
	ndev = iboe->netdevs[port - 1];
	if (ndev && is_bonded) {
		rcu_read_lock(); /* required to get upper dev */
		ndev = netdev_master_upper_dev_get_rcu(ndev);
		rcu_read_unlock();
	}
	if (!ndev)
		goto out_unlock;

	tmp = iboe_get_mtu(ndev->mtu);
	props->active_mtu = tmp ? min(props->max_mtu, tmp) : IB_MTU_256;

	props->state		= (netif_running(ndev) && netif_carrier_ok(ndev)) ?
					IB_PORT_ACTIVE : IB_PORT_DOWN;
	props->phys_state	= state_to_phys_state(props->state);
out_unlock:
	spin_unlock_bh(&iboe->lock);
out:
	mlx4_free_cmd_mailbox(mdev->dev, mailbox);
	return err;
}

int __mlx4_ib_query_port(struct ib_device *ibdev, u8 port,
			 struct ib_port_attr *props, int netw_view)
{
	int err;

	/* props being zeroed by the caller, avoid zeroing it here */

	err = mlx4_ib_port_link_layer(ibdev, port) == IB_LINK_LAYER_INFINIBAND ?
		ib_link_query_port(ibdev, port, props, netw_view) :
				eth_link_query_port(ibdev, port, props);

	return err;
}

static int mlx4_ib_query_port(struct ib_device *ibdev, u8 port,
			      struct ib_port_attr *props)
{
	/* returns host view */
	return __mlx4_ib_query_port(ibdev, port, props, 0);
}

int __mlx4_ib_query_gid(struct ib_device *ibdev, u8 port, int index,
			union ib_gid *gid, int netw_view)
{
	struct ib_smp *in_mad  = NULL;
	struct ib_smp *out_mad = NULL;
	int err = -ENOMEM;
	struct mlx4_ib_dev *dev = to_mdev(ibdev);
	int clear = 0;
	int mad_ifc_flags = MLX4_MAD_IFC_IGNORE_KEYS;

	in_mad  = kzalloc(sizeof *in_mad, GFP_KERNEL);
	out_mad = kmalloc(sizeof *out_mad, GFP_KERNEL);
	if (!in_mad || !out_mad)
		goto out;

	init_query_mad(in_mad);
	in_mad->attr_id  = IB_SMP_ATTR_PORT_INFO;
	in_mad->attr_mod = cpu_to_be32(port);

	if (mlx4_is_mfunc(dev->dev) && netw_view)
		mad_ifc_flags |= MLX4_MAD_IFC_NET_VIEW;

	err = mlx4_MAD_IFC(dev, mad_ifc_flags, port, NULL, NULL, in_mad, out_mad);
	if (err)
		goto out;

	memcpy(gid->raw, out_mad->data + 8, 8);

	if (mlx4_is_mfunc(dev->dev) && !netw_view) {
		if (index) {
			/* For any index > 0, return the null guid */
			err = 0;
			clear = 1;
			goto out;
		}
	}

	init_query_mad(in_mad);
	in_mad->attr_id  = IB_SMP_ATTR_GUID_INFO;
	in_mad->attr_mod = cpu_to_be32(index / 8);

	err = mlx4_MAD_IFC(dev, mad_ifc_flags, port,
			   NULL, NULL, in_mad, out_mad);
	if (err)
		goto out;

	memcpy(gid->raw + 8, out_mad->data + (index % 8) * 8, 8);

out:
	if (clear)
		memset(gid->raw + 8, 0, 8);
	kfree(in_mad);
	kfree(out_mad);
	return err;
}

static int mlx4_ib_query_gid(struct ib_device *ibdev, u8 port, int index,
			     union ib_gid *gid)
{
	if (rdma_protocol_ib(ibdev, port))
		return __mlx4_ib_query_gid(ibdev, port, index, gid, 0);
	return 0;
}

static int mlx4_ib_query_sl2vl(struct ib_device *ibdev, u8 port, u64 *sl2vl_tbl)
{
	union sl2vl_tbl_to_u64 sl2vl64;
	struct ib_smp *in_mad  = NULL;
	struct ib_smp *out_mad = NULL;
	int mad_ifc_flags = MLX4_MAD_IFC_IGNORE_KEYS;
	int err = -ENOMEM;
	int jj;

	if (mlx4_is_slave(to_mdev(ibdev)->dev)) {
		*sl2vl_tbl = 0;
		return 0;
	}

	in_mad  = kzalloc(sizeof(*in_mad), GFP_KERNEL);
	out_mad = kmalloc(sizeof(*out_mad), GFP_KERNEL);
	if (!in_mad || !out_mad)
		goto out;

	init_query_mad(in_mad);
	in_mad->attr_id  = IB_SMP_ATTR_SL_TO_VL_TABLE;
	in_mad->attr_mod = 0;

	if (mlx4_is_mfunc(to_mdev(ibdev)->dev))
		mad_ifc_flags |= MLX4_MAD_IFC_NET_VIEW;

	err = mlx4_MAD_IFC(to_mdev(ibdev), mad_ifc_flags, port, NULL, NULL,
			   in_mad, out_mad);
	if (err)
		goto out;

	for (jj = 0; jj < 8; jj++)
		sl2vl64.sl8[jj] = ((struct ib_smp *)out_mad)->data[jj];
	*sl2vl_tbl = sl2vl64.sl64;

out:
	kfree(in_mad);
	kfree(out_mad);
	return err;
}

static void mlx4_init_sl2vl_tbl(struct mlx4_ib_dev *mdev)
{
	u64 sl2vl;
	int i;
	int err;

	for (i = 1; i <= mdev->dev->caps.num_ports; i++) {
		if (mdev->dev->caps.port_type[i] == MLX4_PORT_TYPE_ETH)
			continue;
		err = mlx4_ib_query_sl2vl(&mdev->ib_dev, i, &sl2vl);
		if (err) {
			pr_err("Unable to get default sl to vl mapping for port %d.  Using all zeroes (%d)\n",
			       i, err);
			sl2vl = 0;
		}
		atomic64_set(&mdev->sl2vl[i - 1], sl2vl);
	}
}

static int mlx4_ib_query_sl2vl(struct ib_device *ibdev, u8 port, u64 *sl2vl_tbl)
{
	union sl2vl_tbl_to_u64 sl2vl64;
	struct ib_smp *in_mad  = NULL;
	struct ib_smp *out_mad = NULL;
	int mad_ifc_flags = MLX4_MAD_IFC_IGNORE_KEYS;
	int err = -ENOMEM;
	int jj;

	if (mlx4_is_slave(to_mdev(ibdev)->dev)) {
		*sl2vl_tbl = 0;
		return 0;
	}

	in_mad  = kzalloc(sizeof(*in_mad), GFP_KERNEL);
	out_mad = kmalloc(sizeof(*out_mad), GFP_KERNEL);
	if (!in_mad || !out_mad)
		goto out;

	init_query_mad(in_mad);
	in_mad->attr_id  = IB_SMP_ATTR_SL_TO_VL_TABLE;
	in_mad->attr_mod = 0;

	if (mlx4_is_mfunc(to_mdev(ibdev)->dev))
		mad_ifc_flags |= MLX4_MAD_IFC_NET_VIEW;

	err = mlx4_MAD_IFC(to_mdev(ibdev), mad_ifc_flags, port, NULL, NULL,
			   in_mad, out_mad);
	if (err)
		goto out;

	for (jj = 0; jj < 8; jj++)
		sl2vl64.sl8[jj] = ((struct ib_smp *)out_mad)->data[jj];
	*sl2vl_tbl = sl2vl64.sl64;

out:
	kfree(in_mad);
	kfree(out_mad);
	return err;
}

static void mlx4_init_sl2vl_tbl(struct mlx4_ib_dev *mdev)
{
	u64 sl2vl;
	int i;
	int err;

	for (i = 1; i <= mdev->dev->caps.num_ports; i++) {
		if (mdev->dev->caps.port_type[i] == MLX4_PORT_TYPE_ETH)
			continue;
		err = mlx4_ib_query_sl2vl(&mdev->ib_dev, i, &sl2vl);
		if (err) {
			pr_err("Unable to get default sl to vl mapping for port %d.  Using all zeroes (%d)\n",
			       i, err);
			sl2vl = 0;
		}
		atomic64_set(&mdev->sl2vl[i - 1], sl2vl);
	}
}

int __mlx4_ib_query_pkey(struct ib_device *ibdev, u8 port, u16 index,
			 u16 *pkey, int netw_view)
{
	struct ib_smp *in_mad  = NULL;
	struct ib_smp *out_mad = NULL;
	int mad_ifc_flags = MLX4_MAD_IFC_IGNORE_KEYS;
	int err = -ENOMEM;

	in_mad  = kzalloc(sizeof *in_mad, GFP_KERNEL);
	out_mad = kmalloc(sizeof *out_mad, GFP_KERNEL);
	if (!in_mad || !out_mad)
		goto out;

	init_query_mad(in_mad);
	in_mad->attr_id  = IB_SMP_ATTR_PKEY_TABLE;
	in_mad->attr_mod = cpu_to_be32(index / 32);

	if (mlx4_is_mfunc(to_mdev(ibdev)->dev) && netw_view)
		mad_ifc_flags |= MLX4_MAD_IFC_NET_VIEW;

	err = mlx4_MAD_IFC(to_mdev(ibdev), mad_ifc_flags, port, NULL, NULL,
			   in_mad, out_mad);
	if (err)
		goto out;

	*pkey = be16_to_cpu(((__be16 *) out_mad->data)[index % 32]);

out:
	kfree(in_mad);
	kfree(out_mad);
	return err;
}

static int mlx4_ib_query_pkey(struct ib_device *ibdev, u8 port, u16 index, u16 *pkey)
{
	return __mlx4_ib_query_pkey(ibdev, port, index, pkey, 0);
}

static int mlx4_ib_modify_device(struct ib_device *ibdev, int mask,
				 struct ib_device_modify *props)
{
	struct mlx4_cmd_mailbox *mailbox;
	unsigned long flags;

	if (mask & ~IB_DEVICE_MODIFY_NODE_DESC)
		return -EOPNOTSUPP;

	if (!(mask & IB_DEVICE_MODIFY_NODE_DESC))
		return 0;

	if (mlx4_is_slave(to_mdev(ibdev)->dev))
		return -EOPNOTSUPP;

	spin_lock_irqsave(&to_mdev(ibdev)->sm_lock, flags);
	memcpy(ibdev->node_desc, props->node_desc, IB_DEVICE_NODE_DESC_MAX);
	spin_unlock_irqrestore(&to_mdev(ibdev)->sm_lock, flags);

	/*
	 * If possible, pass node desc to FW, so it can generate
	 * a 144 trap.  If cmd fails, just ignore.
	 */
	mailbox = mlx4_alloc_cmd_mailbox(to_mdev(ibdev)->dev);
	if (IS_ERR(mailbox))
		return 0;

	memcpy(mailbox->buf, props->node_desc, IB_DEVICE_NODE_DESC_MAX);
	mlx4_cmd(to_mdev(ibdev)->dev, mailbox->dma, 1, 0,
		 MLX4_CMD_SET_NODE, MLX4_CMD_TIME_CLASS_A, MLX4_CMD_NATIVE);

	mlx4_free_cmd_mailbox(to_mdev(ibdev)->dev, mailbox);

	return 0;
}

static int mlx4_ib_SET_PORT(struct mlx4_ib_dev *dev, u8 port, int reset_qkey_viols,
			    u32 cap_mask)
{
	struct mlx4_cmd_mailbox *mailbox;
	int err;

	mailbox = mlx4_alloc_cmd_mailbox(dev->dev);
	if (IS_ERR(mailbox))
		return PTR_ERR(mailbox);

	if (dev->dev->flags & MLX4_FLAG_OLD_PORT_CMDS) {
		*(u8 *) mailbox->buf	     = !!reset_qkey_viols << 6;
		((__be32 *) mailbox->buf)[2] = cpu_to_be32(cap_mask);
	} else {
		((u8 *) mailbox->buf)[3]     = !!reset_qkey_viols;
		((__be32 *) mailbox->buf)[1] = cpu_to_be32(cap_mask);
	}

	err = mlx4_cmd(dev->dev, mailbox->dma, port, MLX4_SET_PORT_IB_OPCODE,
		       MLX4_CMD_SET_PORT, MLX4_CMD_TIME_CLASS_B,
		       MLX4_CMD_WRAPPED);

	mlx4_free_cmd_mailbox(dev->dev, mailbox);
	return err;
}

static int mlx4_ib_modify_port(struct ib_device *ibdev, u8 port, int mask,
			       struct ib_port_modify *props)
{
	struct mlx4_ib_dev *mdev = to_mdev(ibdev);
	u8 is_eth = mdev->dev->caps.port_type[port] == MLX4_PORT_TYPE_ETH;
	struct ib_port_attr attr;
	u32 cap_mask;
	int err;

	/* return OK if this is RoCE. CM calls ib_modify_port() regardless
	 * of whether port link layer is ETH or IB. For ETH ports, qkey
	 * violations and port capabilities are not meaningful.
	 */
	if (is_eth)
		return 0;

	mutex_lock(&mdev->cap_mask_mutex);

	err = ib_query_port(ibdev, port, &attr);
	if (err)
		goto out;

	cap_mask = (attr.port_cap_flags | props->set_port_cap_mask) &
		~props->clr_port_cap_mask;

	err = mlx4_ib_SET_PORT(mdev, port,
			       !!(mask & IB_PORT_RESET_QKEY_CNTR),
			       cap_mask);

out:
	mutex_unlock(&to_mdev(ibdev)->cap_mask_mutex);
	return err;
}

static int mlx4_ib_alloc_ucontext(struct ib_ucontext *uctx,
				  struct ib_udata *udata)
{
	struct ib_device *ibdev = uctx->device;
	struct mlx4_ib_dev *dev = to_mdev(ibdev);
	struct mlx4_ib_ucontext *context = to_mucontext(uctx);
	struct mlx4_ib_alloc_ucontext_resp_v3 resp_v3;
	struct mlx4_ib_alloc_ucontext_resp resp;
	int err;

	if (!dev->ib_active)
		return -EAGAIN;

	if (ibdev->ops.uverbs_abi_ver ==
	    MLX4_IB_UVERBS_NO_DEV_CAPS_ABI_VERSION) {
		resp_v3.qp_tab_size      = dev->dev->caps.num_qps;
		resp_v3.bf_reg_size      = dev->dev->caps.bf_reg_size;
		resp_v3.bf_regs_per_page = dev->dev->caps.bf_regs_per_page;
	} else {
		resp.dev_caps	      = dev->dev->caps.userspace_caps;
		resp.qp_tab_size      = dev->dev->caps.num_qps;
		resp.bf_reg_size      = dev->dev->caps.bf_reg_size;
		resp.bf_regs_per_page = dev->dev->caps.bf_regs_per_page;
		resp.cqe_size	      = dev->dev->caps.cqe_size;
	}

	err = mlx4_uar_alloc(to_mdev(ibdev)->dev, &context->uar);
	if (err)
		return err;

	INIT_LIST_HEAD(&context->db_page_list);
	mutex_init(&context->db_page_mutex);

	INIT_LIST_HEAD(&context->wqn_ranges_list);
	mutex_init(&context->wqn_ranges_mutex);

	if (ibdev->ops.uverbs_abi_ver == MLX4_IB_UVERBS_NO_DEV_CAPS_ABI_VERSION)
		err = ib_copy_to_udata(udata, &resp_v3, sizeof(resp_v3));
	else
		err = ib_copy_to_udata(udata, &resp, sizeof(resp));

	if (err) {
		mlx4_uar_free(to_mdev(ibdev)->dev, &context->uar);
		return -EFAULT;
	}

	return err;
}

static void mlx4_ib_dealloc_ucontext(struct ib_ucontext *ibcontext)
{
	struct mlx4_ib_ucontext *context = to_mucontext(ibcontext);

	mlx4_uar_free(to_mdev(ibcontext->device)->dev, &context->uar);
}

static void mlx4_ib_disassociate_ucontext(struct ib_ucontext *ibcontext)
{
}

static int mlx4_ib_mmap(struct ib_ucontext *context, struct vm_area_struct *vma)
{
	struct mlx4_ib_dev *dev = to_mdev(context->device);

	switch (vma->vm_pgoff) {
	case 0:
		return rdma_user_mmap_io(context, vma,
					 to_mucontext(context)->uar.pfn,
					 PAGE_SIZE,
					 pgprot_noncached(vma->vm_page_prot),
					 NULL);

	case 1:
		if (dev->dev->caps.bf_reg_size == 0)
			return -EINVAL;
		return rdma_user_mmap_io(
			context, vma,
			to_mucontext(context)->uar.pfn +
				dev->dev->caps.num_uars,
			PAGE_SIZE, pgprot_writecombine(vma->vm_page_prot),
			NULL);

	case 3: {
		struct mlx4_clock_params params;
		int ret;

		ret = mlx4_get_internal_clock_params(dev->dev, &params);
		if (ret)
			return ret;

		return rdma_user_mmap_io(
			context, vma,
			(pci_resource_start(dev->dev->persist->pdev,
					    params.bar) +
			 params.offset) >>
				PAGE_SHIFT,
			PAGE_SIZE, pgprot_noncached(vma->vm_page_prot),
			NULL);
	}

	default:
		return -EINVAL;
	}
}

static int mlx4_ib_alloc_pd(struct ib_pd *ibpd, struct ib_udata *udata)
{
	struct mlx4_ib_pd *pd = to_mpd(ibpd);
	struct ib_device *ibdev = ibpd->device;
	int err;

	err = mlx4_pd_alloc(to_mdev(ibdev)->dev, &pd->pdn);
	if (err)
		return err;

	if (udata && ib_copy_to_udata(udata, &pd->pdn, sizeof(__u32))) {
		mlx4_pd_free(to_mdev(ibdev)->dev, pd->pdn);
		return -EFAULT;
	}
	return 0;
}

static int mlx4_ib_dealloc_pd(struct ib_pd *pd, struct ib_udata *udata)
{
	mlx4_pd_free(to_mdev(pd->device)->dev, to_mpd(pd)->pdn);
	return 0;
}

static int mlx4_ib_alloc_xrcd(struct ib_xrcd *ibxrcd, struct ib_udata *udata)
{
	struct mlx4_ib_dev *dev = to_mdev(ibxrcd->device);
	struct mlx4_ib_xrcd *xrcd = to_mxrcd(ibxrcd);
	struct ib_cq_init_attr cq_attr = {};
	int err;

	if (!(dev->dev->caps.flags & MLX4_DEV_CAP_FLAG_XRC))
		return -EOPNOTSUPP;

	err = mlx4_xrcd_alloc(dev->dev, &xrcd->xrcdn);
	if (err)
		return err;

<<<<<<< HEAD
	xrcd->pd = ib_alloc_pd(ibdev, 0);
=======
	xrcd->pd = ib_alloc_pd(ibxrcd->device, 0);
>>>>>>> 24b8d41d
	if (IS_ERR(xrcd->pd)) {
		err = PTR_ERR(xrcd->pd);
		goto err2;
	}

	cq_attr.cqe = 1;
	xrcd->cq = ib_create_cq(ibxrcd->device, NULL, NULL, xrcd, &cq_attr);
	if (IS_ERR(xrcd->cq)) {
		err = PTR_ERR(xrcd->cq);
		goto err3;
	}

	return 0;

err3:
	ib_dealloc_pd(xrcd->pd);
err2:
	mlx4_xrcd_free(dev->dev, xrcd->xrcdn);
	return err;
}

static int mlx4_ib_dealloc_xrcd(struct ib_xrcd *xrcd, struct ib_udata *udata)
{
	ib_destroy_cq(to_mxrcd(xrcd)->cq);
	ib_dealloc_pd(to_mxrcd(xrcd)->pd);
	mlx4_xrcd_free(to_mdev(xrcd->device)->dev, to_mxrcd(xrcd)->xrcdn);
	return 0;
}

static int add_gid_entry(struct ib_qp *ibqp, union ib_gid *gid)
{
	struct mlx4_ib_qp *mqp = to_mqp(ibqp);
	struct mlx4_ib_dev *mdev = to_mdev(ibqp->device);
	struct mlx4_ib_gid_entry *ge;

	ge = kzalloc(sizeof *ge, GFP_KERNEL);
	if (!ge)
		return -ENOMEM;

	ge->gid = *gid;
	if (mlx4_ib_add_mc(mdev, mqp, gid)) {
		ge->port = mqp->port;
		ge->added = 1;
	}

	mutex_lock(&mqp->mutex);
	list_add_tail(&ge->list, &mqp->gid_list);
	mutex_unlock(&mqp->mutex);

	return 0;
}

static void mlx4_ib_delete_counters_table(struct mlx4_ib_dev *ibdev,
					  struct mlx4_ib_counters *ctr_table)
{
	struct counter_index *counter, *tmp_count;

	mutex_lock(&ctr_table->mutex);
	list_for_each_entry_safe(counter, tmp_count, &ctr_table->counters_list,
				 list) {
		if (counter->allocated)
			mlx4_counter_free(ibdev->dev, counter->index);
		list_del(&counter->list);
		kfree(counter);
	}
	mutex_unlock(&ctr_table->mutex);
}

int mlx4_ib_add_mc(struct mlx4_ib_dev *mdev, struct mlx4_ib_qp *mqp,
		   union ib_gid *gid)
{
	struct net_device *ndev;
	int ret = 0;

	if (!mqp->port)
		return 0;

	spin_lock_bh(&mdev->iboe.lock);
	ndev = mdev->iboe.netdevs[mqp->port - 1];
	if (ndev)
		dev_hold(ndev);
	spin_unlock_bh(&mdev->iboe.lock);

	if (ndev) {
		ret = 1;
		dev_put(ndev);
	}

	return ret;
}

struct mlx4_ib_steering {
	struct list_head list;
	struct mlx4_flow_reg_id reg_id;
	union ib_gid gid;
};

#define LAST_ETH_FIELD vlan_tag
#define LAST_IB_FIELD sl
#define LAST_IPV4_FIELD dst_ip
#define LAST_TCP_UDP_FIELD src_port

/* Field is the last supported field */
#define FIELDS_NOT_SUPPORTED(filter, field)\
	memchr_inv((void *)&filter.field  +\
		   sizeof(filter.field), 0,\
		   sizeof(filter) -\
		   offsetof(typeof(filter), field) -\
		   sizeof(filter.field))

static int parse_flow_attr(struct mlx4_dev *dev,
			   u32 qp_num,
			   union ib_flow_spec *ib_spec,
			   struct _rule_hw *mlx4_spec)
{
	enum mlx4_net_trans_rule_id type;

	switch (ib_spec->type) {
	case IB_FLOW_SPEC_ETH:
		if (FIELDS_NOT_SUPPORTED(ib_spec->eth.mask, LAST_ETH_FIELD))
			return -ENOTSUPP;

		type = MLX4_NET_TRANS_RULE_ID_ETH;
		memcpy(mlx4_spec->eth.dst_mac, ib_spec->eth.val.dst_mac,
		       ETH_ALEN);
		memcpy(mlx4_spec->eth.dst_mac_msk, ib_spec->eth.mask.dst_mac,
		       ETH_ALEN);
		mlx4_spec->eth.vlan_tag = ib_spec->eth.val.vlan_tag;
		mlx4_spec->eth.vlan_tag_msk = ib_spec->eth.mask.vlan_tag;
		break;
	case IB_FLOW_SPEC_IB:
		if (FIELDS_NOT_SUPPORTED(ib_spec->ib.mask, LAST_IB_FIELD))
			return -ENOTSUPP;

		type = MLX4_NET_TRANS_RULE_ID_IB;
		mlx4_spec->ib.l3_qpn =
			cpu_to_be32(qp_num);
		mlx4_spec->ib.qpn_mask =
			cpu_to_be32(MLX4_IB_FLOW_QPN_MASK);
		break;


	case IB_FLOW_SPEC_IPV4:
		if (FIELDS_NOT_SUPPORTED(ib_spec->ipv4.mask, LAST_IPV4_FIELD))
			return -ENOTSUPP;

		type = MLX4_NET_TRANS_RULE_ID_IPV4;
		mlx4_spec->ipv4.src_ip = ib_spec->ipv4.val.src_ip;
		mlx4_spec->ipv4.src_ip_msk = ib_spec->ipv4.mask.src_ip;
		mlx4_spec->ipv4.dst_ip = ib_spec->ipv4.val.dst_ip;
		mlx4_spec->ipv4.dst_ip_msk = ib_spec->ipv4.mask.dst_ip;
		break;

	case IB_FLOW_SPEC_TCP:
	case IB_FLOW_SPEC_UDP:
		if (FIELDS_NOT_SUPPORTED(ib_spec->tcp_udp.mask, LAST_TCP_UDP_FIELD))
			return -ENOTSUPP;

		type = ib_spec->type == IB_FLOW_SPEC_TCP ?
					MLX4_NET_TRANS_RULE_ID_TCP :
					MLX4_NET_TRANS_RULE_ID_UDP;
		mlx4_spec->tcp_udp.dst_port = ib_spec->tcp_udp.val.dst_port;
		mlx4_spec->tcp_udp.dst_port_msk = ib_spec->tcp_udp.mask.dst_port;
		mlx4_spec->tcp_udp.src_port = ib_spec->tcp_udp.val.src_port;
		mlx4_spec->tcp_udp.src_port_msk = ib_spec->tcp_udp.mask.src_port;
		break;

	default:
		return -EINVAL;
	}
	if (mlx4_map_sw_to_hw_steering_id(dev, type) < 0 ||
	    mlx4_hw_rule_sz(dev, type) < 0)
		return -EINVAL;
	mlx4_spec->id = cpu_to_be16(mlx4_map_sw_to_hw_steering_id(dev, type));
	mlx4_spec->size = mlx4_hw_rule_sz(dev, type) >> 2;
	return mlx4_hw_rule_sz(dev, type);
}

struct default_rules {
	__u32 mandatory_fields[IB_FLOW_SPEC_SUPPORT_LAYERS];
	__u32 mandatory_not_fields[IB_FLOW_SPEC_SUPPORT_LAYERS];
	__u32 rules_create_list[IB_FLOW_SPEC_SUPPORT_LAYERS];
	__u8  link_layer;
};
static const struct default_rules default_table[] = {
	{
		.mandatory_fields = {IB_FLOW_SPEC_IPV4},
		.mandatory_not_fields = {IB_FLOW_SPEC_ETH},
		.rules_create_list = {IB_FLOW_SPEC_IB},
		.link_layer = IB_LINK_LAYER_INFINIBAND
	}
};

static int __mlx4_ib_default_rules_match(struct ib_qp *qp,
					 struct ib_flow_attr *flow_attr)
{
	int i, j, k;
	void *ib_flow;
	const struct default_rules *pdefault_rules = default_table;
	u8 link_layer = rdma_port_get_link_layer(qp->device, flow_attr->port);

	for (i = 0; i < ARRAY_SIZE(default_table); i++, pdefault_rules++) {
		__u32 field_types[IB_FLOW_SPEC_SUPPORT_LAYERS];
		memset(&field_types, 0, sizeof(field_types));

		if (link_layer != pdefault_rules->link_layer)
			continue;

		ib_flow = flow_attr + 1;
		/* we assume the specs are sorted */
		for (j = 0, k = 0; k < IB_FLOW_SPEC_SUPPORT_LAYERS &&
		     j < flow_attr->num_of_specs; k++) {
			union ib_flow_spec *current_flow =
				(union ib_flow_spec *)ib_flow;

			/* same layer but different type */
			if (((current_flow->type & IB_FLOW_SPEC_LAYER_MASK) ==
			     (pdefault_rules->mandatory_fields[k] &
			      IB_FLOW_SPEC_LAYER_MASK)) &&
			    (current_flow->type !=
			     pdefault_rules->mandatory_fields[k]))
				goto out;

			/* same layer, try match next one */
			if (current_flow->type ==
			    pdefault_rules->mandatory_fields[k]) {
				j++;
				ib_flow +=
					((union ib_flow_spec *)ib_flow)->size;
			}
		}

		ib_flow = flow_attr + 1;
		for (j = 0; j < flow_attr->num_of_specs;
		     j++, ib_flow += ((union ib_flow_spec *)ib_flow)->size)
			for (k = 0; k < IB_FLOW_SPEC_SUPPORT_LAYERS; k++)
				/* same layer and same type */
				if (((union ib_flow_spec *)ib_flow)->type ==
				    pdefault_rules->mandatory_not_fields[k])
					goto out;

		return i;
	}
out:
	return -1;
}

static int __mlx4_ib_create_default_rules(
		struct mlx4_ib_dev *mdev,
		struct ib_qp *qp,
		const struct default_rules *pdefault_rules,
		struct _rule_hw *mlx4_spec) {
	int size = 0;
	int i;

	for (i = 0; i < ARRAY_SIZE(pdefault_rules->rules_create_list); i++) {
		union ib_flow_spec ib_spec = {};
		int ret;

		switch (pdefault_rules->rules_create_list[i]) {
		case 0:
			/* no rule */
			continue;
		case IB_FLOW_SPEC_IB:
			ib_spec.type = IB_FLOW_SPEC_IB;
			ib_spec.size = sizeof(struct ib_flow_spec_ib);

			break;
		default:
			/* invalid rule */
			return -EINVAL;
		}
		/* We must put empty rule, qpn is being ignored */
		ret = parse_flow_attr(mdev->dev, 0, &ib_spec,
				      mlx4_spec);
		if (ret < 0) {
			pr_info("invalid parsing\n");
			return -EINVAL;
		}

		mlx4_spec = (void *)mlx4_spec + ret;
		size += ret;
	}
	return size;
}

static int __mlx4_ib_create_flow(struct ib_qp *qp, struct ib_flow_attr *flow_attr,
			  int domain,
			  enum mlx4_net_trans_promisc_mode flow_type,
			  u64 *reg_id)
{
	int ret, i;
	int size = 0;
	void *ib_flow;
	struct mlx4_ib_dev *mdev = to_mdev(qp->device);
	struct mlx4_cmd_mailbox *mailbox;
	struct mlx4_net_trans_rule_hw_ctrl *ctrl;
	int default_flow;

	if (flow_attr->priority > MLX4_IB_FLOW_MAX_PRIO) {
		pr_err("Invalid priority value %d\n", flow_attr->priority);
		return -EINVAL;
	}

	if (mlx4_map_sw_to_hw_steering_mode(mdev->dev, flow_type) < 0)
		return -EINVAL;

	mailbox = mlx4_alloc_cmd_mailbox(mdev->dev);
	if (IS_ERR(mailbox))
		return PTR_ERR(mailbox);
	ctrl = mailbox->buf;

	ctrl->prio = cpu_to_be16(domain | flow_attr->priority);
	ctrl->type = mlx4_map_sw_to_hw_steering_mode(mdev->dev, flow_type);
	ctrl->port = flow_attr->port;
	ctrl->qpn = cpu_to_be32(qp->qp_num);

	ib_flow = flow_attr + 1;
	size += sizeof(struct mlx4_net_trans_rule_hw_ctrl);
	/* Add default flows */
	default_flow = __mlx4_ib_default_rules_match(qp, flow_attr);
	if (default_flow >= 0) {
		ret = __mlx4_ib_create_default_rules(
				mdev, qp, default_table + default_flow,
				mailbox->buf + size);
		if (ret < 0) {
			mlx4_free_cmd_mailbox(mdev->dev, mailbox);
			return -EINVAL;
		}
		size += ret;
	}
	for (i = 0; i < flow_attr->num_of_specs; i++) {
		ret = parse_flow_attr(mdev->dev, qp->qp_num, ib_flow,
				      mailbox->buf + size);
		if (ret < 0) {
			mlx4_free_cmd_mailbox(mdev->dev, mailbox);
			return -EINVAL;
		}
		ib_flow += ((union ib_flow_spec *) ib_flow)->size;
		size += ret;
	}

	if (mlx4_is_master(mdev->dev) && flow_type == MLX4_FS_REGULAR &&
	    flow_attr->num_of_specs == 1) {
		struct _rule_hw *rule_header = (struct _rule_hw *)(ctrl + 1);
		enum ib_flow_spec_type header_spec =
			((union ib_flow_spec *)(flow_attr + 1))->type;

		if (header_spec == IB_FLOW_SPEC_ETH)
			mlx4_handle_eth_header_mcast_prio(ctrl, rule_header);
	}

	ret = mlx4_cmd_imm(mdev->dev, mailbox->dma, reg_id, size >> 2, 0,
			   MLX4_QP_FLOW_STEERING_ATTACH, MLX4_CMD_TIME_CLASS_A,
			   MLX4_CMD_NATIVE);
	if (ret == -ENOMEM)
		pr_err("mcg table is full. Fail to register network rule.\n");
	else if (ret == -ENXIO)
		pr_err("Device managed flow steering is disabled. Fail to register network rule.\n");
	else if (ret)
		pr_err("Invalid argument. Fail to register network rule.\n");

	mlx4_free_cmd_mailbox(mdev->dev, mailbox);
	return ret;
}

static int __mlx4_ib_destroy_flow(struct mlx4_dev *dev, u64 reg_id)
{
	int err;
	err = mlx4_cmd(dev, reg_id, 0, 0,
		       MLX4_QP_FLOW_STEERING_DETACH, MLX4_CMD_TIME_CLASS_A,
		       MLX4_CMD_NATIVE);
	if (err)
		pr_err("Fail to detach network rule. registration id = 0x%llx\n",
		       reg_id);
	return err;
}

static int mlx4_ib_tunnel_steer_add(struct ib_qp *qp, struct ib_flow_attr *flow_attr,
				    u64 *reg_id)
{
	void *ib_flow;
	union ib_flow_spec *ib_spec;
	struct mlx4_dev	*dev = to_mdev(qp->device)->dev;
	int err = 0;

	if (dev->caps.tunnel_offload_mode != MLX4_TUNNEL_OFFLOAD_MODE_VXLAN ||
	    dev->caps.dmfs_high_steer_mode == MLX4_STEERING_DMFS_A0_STATIC)
		return 0; /* do nothing */

	ib_flow = flow_attr + 1;
	ib_spec = (union ib_flow_spec *)ib_flow;

	if (ib_spec->type !=  IB_FLOW_SPEC_ETH || flow_attr->num_of_specs != 1)
		return 0; /* do nothing */

	err = mlx4_tunnel_steer_add(to_mdev(qp->device)->dev, ib_spec->eth.val.dst_mac,
				    flow_attr->port, qp->qp_num,
				    MLX4_DOMAIN_UVERBS | (flow_attr->priority & 0xff),
				    reg_id);
	return err;
}

static int mlx4_ib_add_dont_trap_rule(struct mlx4_dev *dev,
				      struct ib_flow_attr *flow_attr,
				      enum mlx4_net_trans_promisc_mode *type)
{
	int err = 0;

	if (!(dev->caps.flags2 & MLX4_DEV_CAP_FLAG2_DMFS_UC_MC_SNIFFER) ||
	    (dev->caps.dmfs_high_steer_mode == MLX4_STEERING_DMFS_A0_STATIC) ||
	    (flow_attr->num_of_specs > 1) || (flow_attr->priority != 0)) {
		return -EOPNOTSUPP;
	}

	if (flow_attr->num_of_specs == 0) {
		type[0] = MLX4_FS_MC_SNIFFER;
		type[1] = MLX4_FS_UC_SNIFFER;
	} else {
		union ib_flow_spec *ib_spec;

		ib_spec = (union ib_flow_spec *)(flow_attr + 1);
		if (ib_spec->type !=  IB_FLOW_SPEC_ETH)
			return -EINVAL;

		/* if all is zero than MC and UC */
		if (is_zero_ether_addr(ib_spec->eth.mask.dst_mac)) {
			type[0] = MLX4_FS_MC_SNIFFER;
			type[1] = MLX4_FS_UC_SNIFFER;
		} else {
			u8 mac[ETH_ALEN] = {ib_spec->eth.mask.dst_mac[0] ^ 0x01,
					    ib_spec->eth.mask.dst_mac[1],
					    ib_spec->eth.mask.dst_mac[2],
					    ib_spec->eth.mask.dst_mac[3],
					    ib_spec->eth.mask.dst_mac[4],
					    ib_spec->eth.mask.dst_mac[5]};

			/* Above xor was only on MC bit, non empty mask is valid
			 * only if this bit is set and rest are zero.
			 */
			if (!is_zero_ether_addr(&mac[0]))
				return -EINVAL;

			if (is_multicast_ether_addr(ib_spec->eth.val.dst_mac))
				type[0] = MLX4_FS_MC_SNIFFER;
			else
				type[0] = MLX4_FS_UC_SNIFFER;
		}
	}

	return err;
}

static struct ib_flow *mlx4_ib_create_flow(struct ib_qp *qp,
					   struct ib_flow_attr *flow_attr,
					   struct ib_udata *udata)
{
	int err = 0, i = 0, j = 0;
	struct mlx4_ib_flow *mflow;
	enum mlx4_net_trans_promisc_mode type[2];
	struct mlx4_dev *dev = (to_mdev(qp->device))->dev;
	int is_bonded = mlx4_is_bonded(dev);

	if (flow_attr->port < 1 || flow_attr->port > qp->device->phys_port_cnt)
		return ERR_PTR(-EINVAL);

<<<<<<< HEAD
=======
	if (flow_attr->flags & ~IB_FLOW_ATTR_FLAGS_DONT_TRAP)
		return ERR_PTR(-EOPNOTSUPP);

>>>>>>> 24b8d41d
	if ((flow_attr->flags & IB_FLOW_ATTR_FLAGS_DONT_TRAP) &&
	    (flow_attr->type != IB_FLOW_ATTR_NORMAL))
		return ERR_PTR(-EOPNOTSUPP);

	if (udata &&
	    udata->inlen && !ib_is_udata_cleared(udata, 0, udata->inlen))
		return ERR_PTR(-EOPNOTSUPP);

	memset(type, 0, sizeof(type));

	mflow = kzalloc(sizeof(*mflow), GFP_KERNEL);
	if (!mflow) {
		err = -ENOMEM;
		goto err_free;
	}

	switch (flow_attr->type) {
	case IB_FLOW_ATTR_NORMAL:
		/* If dont trap flag (continue match) is set, under specific
		 * condition traffic be replicated to given qp,
		 * without stealing it
		 */
		if (unlikely(flow_attr->flags & IB_FLOW_ATTR_FLAGS_DONT_TRAP)) {
			err = mlx4_ib_add_dont_trap_rule(dev,
							 flow_attr,
							 type);
			if (err)
				goto err_free;
		} else {
			type[0] = MLX4_FS_REGULAR;
		}
		break;

	case IB_FLOW_ATTR_ALL_DEFAULT:
		type[0] = MLX4_FS_ALL_DEFAULT;
		break;

	case IB_FLOW_ATTR_MC_DEFAULT:
		type[0] = MLX4_FS_MC_DEFAULT;
		break;

	case IB_FLOW_ATTR_SNIFFER:
		type[0] = MLX4_FS_MIRROR_RX_PORT;
		type[1] = MLX4_FS_MIRROR_SX_PORT;
		break;

	default:
		err = -EINVAL;
		goto err_free;
	}

	while (i < ARRAY_SIZE(type) && type[i]) {
		err = __mlx4_ib_create_flow(qp, flow_attr, MLX4_DOMAIN_UVERBS,
					    type[i], &mflow->reg_id[i].id);
		if (err)
			goto err_create_flow;
		if (is_bonded) {
			/* Application always sees one port so the mirror rule
			 * must be on port #2
			 */
			flow_attr->port = 2;
			err = __mlx4_ib_create_flow(qp, flow_attr,
						    MLX4_DOMAIN_UVERBS, type[j],
						    &mflow->reg_id[j].mirror);
			flow_attr->port = 1;
			if (err)
				goto err_create_flow;
			j++;
		}

		i++;
	}

	if (i < ARRAY_SIZE(type) && flow_attr->type == IB_FLOW_ATTR_NORMAL) {
		err = mlx4_ib_tunnel_steer_add(qp, flow_attr,
					       &mflow->reg_id[i].id);
		if (err)
			goto err_create_flow;

		if (is_bonded) {
			flow_attr->port = 2;
			err = mlx4_ib_tunnel_steer_add(qp, flow_attr,
						       &mflow->reg_id[j].mirror);
			flow_attr->port = 1;
			if (err)
				goto err_create_flow;
			j++;
		}
		/* function to create mirror rule */
		i++;
	}

	return &mflow->ibflow;

err_create_flow:
	while (i) {
		(void)__mlx4_ib_destroy_flow(to_mdev(qp->device)->dev,
					     mflow->reg_id[i].id);
		i--;
	}

	while (j) {
		(void)__mlx4_ib_destroy_flow(to_mdev(qp->device)->dev,
					     mflow->reg_id[j].mirror);
		j--;
	}
err_free:
	kfree(mflow);
	return ERR_PTR(err);
}

static int mlx4_ib_destroy_flow(struct ib_flow *flow_id)
{
	int err, ret = 0;
	int i = 0;
	struct mlx4_ib_dev *mdev = to_mdev(flow_id->qp->device);
	struct mlx4_ib_flow *mflow = to_mflow(flow_id);

	while (i < ARRAY_SIZE(mflow->reg_id) && mflow->reg_id[i].id) {
		err = __mlx4_ib_destroy_flow(mdev->dev, mflow->reg_id[i].id);
		if (err)
			ret = err;
		if (mflow->reg_id[i].mirror) {
			err = __mlx4_ib_destroy_flow(mdev->dev,
						     mflow->reg_id[i].mirror);
			if (err)
				ret = err;
		}
		i++;
	}

	kfree(mflow);
	return ret;
}

static int mlx4_ib_mcg_attach(struct ib_qp *ibqp, union ib_gid *gid, u16 lid)
{
	int err;
	struct mlx4_ib_dev *mdev = to_mdev(ibqp->device);
	struct mlx4_dev	*dev = mdev->dev;
	struct mlx4_ib_qp *mqp = to_mqp(ibqp);
	struct mlx4_ib_steering *ib_steering = NULL;
	enum mlx4_protocol prot = MLX4_PROT_IB_IPV6;
	struct mlx4_flow_reg_id	reg_id;

	if (mdev->dev->caps.steering_mode ==
	    MLX4_STEERING_MODE_DEVICE_MANAGED) {
		ib_steering = kmalloc(sizeof(*ib_steering), GFP_KERNEL);
		if (!ib_steering)
			return -ENOMEM;
	}

	err = mlx4_multicast_attach(mdev->dev, &mqp->mqp, gid->raw, mqp->port,
				    !!(mqp->flags &
				       MLX4_IB_QP_BLOCK_MULTICAST_LOOPBACK),
				    prot, &reg_id.id);
	if (err) {
		pr_err("multicast attach op failed, err %d\n", err);
		goto err_malloc;
	}

	reg_id.mirror = 0;
	if (mlx4_is_bonded(dev)) {
		err = mlx4_multicast_attach(mdev->dev, &mqp->mqp, gid->raw,
					    (mqp->port == 1) ? 2 : 1,
					    !!(mqp->flags &
					    MLX4_IB_QP_BLOCK_MULTICAST_LOOPBACK),
					    prot, &reg_id.mirror);
		if (err)
			goto err_add;
	}

	err = add_gid_entry(ibqp, gid);
	if (err)
		goto err_add;

	if (ib_steering) {
		memcpy(ib_steering->gid.raw, gid->raw, 16);
		ib_steering->reg_id = reg_id;
		mutex_lock(&mqp->mutex);
		list_add(&ib_steering->list, &mqp->steering_rules);
		mutex_unlock(&mqp->mutex);
	}
	return 0;

err_add:
	mlx4_multicast_detach(mdev->dev, &mqp->mqp, gid->raw,
			      prot, reg_id.id);
	if (reg_id.mirror)
		mlx4_multicast_detach(mdev->dev, &mqp->mqp, gid->raw,
				      prot, reg_id.mirror);
err_malloc:
	kfree(ib_steering);

	return err;
}

static struct mlx4_ib_gid_entry *find_gid_entry(struct mlx4_ib_qp *qp, u8 *raw)
{
	struct mlx4_ib_gid_entry *ge;
	struct mlx4_ib_gid_entry *tmp;
	struct mlx4_ib_gid_entry *ret = NULL;

	list_for_each_entry_safe(ge, tmp, &qp->gid_list, list) {
		if (!memcmp(raw, ge->gid.raw, 16)) {
			ret = ge;
			break;
		}
	}

	return ret;
}

static int mlx4_ib_mcg_detach(struct ib_qp *ibqp, union ib_gid *gid, u16 lid)
{
	int err;
	struct mlx4_ib_dev *mdev = to_mdev(ibqp->device);
	struct mlx4_dev *dev = mdev->dev;
	struct mlx4_ib_qp *mqp = to_mqp(ibqp);
	struct net_device *ndev;
	struct mlx4_ib_gid_entry *ge;
	struct mlx4_flow_reg_id reg_id = {0, 0};
	enum mlx4_protocol prot =  MLX4_PROT_IB_IPV6;

	if (mdev->dev->caps.steering_mode ==
	    MLX4_STEERING_MODE_DEVICE_MANAGED) {
		struct mlx4_ib_steering *ib_steering;

		mutex_lock(&mqp->mutex);
		list_for_each_entry(ib_steering, &mqp->steering_rules, list) {
			if (!memcmp(ib_steering->gid.raw, gid->raw, 16)) {
				list_del(&ib_steering->list);
				break;
			}
		}
		mutex_unlock(&mqp->mutex);
		if (&ib_steering->list == &mqp->steering_rules) {
			pr_err("Couldn't find reg_id for mgid. Steering rule is left attached\n");
			return -EINVAL;
		}
		reg_id = ib_steering->reg_id;
		kfree(ib_steering);
	}

	err = mlx4_multicast_detach(mdev->dev, &mqp->mqp, gid->raw,
				    prot, reg_id.id);
	if (err)
		return err;

	if (mlx4_is_bonded(dev)) {
		err = mlx4_multicast_detach(mdev->dev, &mqp->mqp, gid->raw,
					    prot, reg_id.mirror);
		if (err)
			return err;
	}

	mutex_lock(&mqp->mutex);
	ge = find_gid_entry(mqp, gid->raw);
	if (ge) {
		spin_lock_bh(&mdev->iboe.lock);
		ndev = ge->added ? mdev->iboe.netdevs[ge->port - 1] : NULL;
		if (ndev)
			dev_hold(ndev);
		spin_unlock_bh(&mdev->iboe.lock);
		if (ndev)
			dev_put(ndev);
		list_del(&ge->list);
		kfree(ge);
	} else
		pr_warn("could not find mgid entry\n");

	mutex_unlock(&mqp->mutex);

	return 0;
}

static int init_node_data(struct mlx4_ib_dev *dev)
{
	struct ib_smp *in_mad  = NULL;
	struct ib_smp *out_mad = NULL;
	int mad_ifc_flags = MLX4_MAD_IFC_IGNORE_KEYS;
	int err = -ENOMEM;

	in_mad  = kzalloc(sizeof *in_mad, GFP_KERNEL);
	out_mad = kmalloc(sizeof *out_mad, GFP_KERNEL);
	if (!in_mad || !out_mad)
		goto out;

	init_query_mad(in_mad);
	in_mad->attr_id = IB_SMP_ATTR_NODE_DESC;
	if (mlx4_is_master(dev->dev))
		mad_ifc_flags |= MLX4_MAD_IFC_NET_VIEW;

	err = mlx4_MAD_IFC(dev, mad_ifc_flags, 1, NULL, NULL, in_mad, out_mad);
	if (err)
		goto out;

	memcpy(dev->ib_dev.node_desc, out_mad->data, IB_DEVICE_NODE_DESC_MAX);

	in_mad->attr_id = IB_SMP_ATTR_NODE_INFO;

	err = mlx4_MAD_IFC(dev, mad_ifc_flags, 1, NULL, NULL, in_mad, out_mad);
	if (err)
		goto out;

	dev->dev->rev_id = be32_to_cpup((__be32 *) (out_mad->data + 32));
	memcpy(&dev->ib_dev.node_guid, out_mad->data + 12, 8);

out:
	kfree(in_mad);
	kfree(out_mad);
	return err;
}

static ssize_t hca_type_show(struct device *device,
			     struct device_attribute *attr, char *buf)
{
	struct mlx4_ib_dev *dev =
		rdma_device_to_drv_device(device, struct mlx4_ib_dev, ib_dev);
	return sprintf(buf, "MT%d\n", dev->dev->persist->pdev->device);
}
static DEVICE_ATTR_RO(hca_type);

<<<<<<< HEAD
static ssize_t show_rev(struct device *device, struct device_attribute *attr,
			char *buf)
{
	struct mlx4_ib_dev *dev =
		container_of(device, struct mlx4_ib_dev, ib_dev.dev);
=======
static ssize_t hw_rev_show(struct device *device,
			   struct device_attribute *attr, char *buf)
{
	struct mlx4_ib_dev *dev =
		rdma_device_to_drv_device(device, struct mlx4_ib_dev, ib_dev);
>>>>>>> 24b8d41d
	return sprintf(buf, "%x\n", dev->dev->rev_id);
}
static DEVICE_ATTR_RO(hw_rev);

static ssize_t board_id_show(struct device *device,
			     struct device_attribute *attr, char *buf)
{
	struct mlx4_ib_dev *dev =
		rdma_device_to_drv_device(device, struct mlx4_ib_dev, ib_dev);

	return sprintf(buf, "%.*s\n", MLX4_BOARD_ID_LEN,
		       dev->dev->board_id);
}
static DEVICE_ATTR_RO(board_id);

static struct attribute *mlx4_class_attributes[] = {
	&dev_attr_hw_rev.attr,
	&dev_attr_hca_type.attr,
	&dev_attr_board_id.attr,
	NULL
};

static const struct attribute_group mlx4_attr_group = {
	.attrs = mlx4_class_attributes,
};

struct diag_counter {
	const char *name;
	u32 offset;
};

#define DIAG_COUNTER(_name, _offset)			\
	{ .name = #_name, .offset = _offset }

static const struct diag_counter diag_basic[] = {
	DIAG_COUNTER(rq_num_lle, 0x00),
	DIAG_COUNTER(sq_num_lle, 0x04),
	DIAG_COUNTER(rq_num_lqpoe, 0x08),
	DIAG_COUNTER(sq_num_lqpoe, 0x0C),
	DIAG_COUNTER(rq_num_lpe, 0x18),
	DIAG_COUNTER(sq_num_lpe, 0x1C),
	DIAG_COUNTER(rq_num_wrfe, 0x20),
	DIAG_COUNTER(sq_num_wrfe, 0x24),
	DIAG_COUNTER(sq_num_mwbe, 0x2C),
	DIAG_COUNTER(sq_num_bre, 0x34),
	DIAG_COUNTER(sq_num_rire, 0x44),
	DIAG_COUNTER(rq_num_rire, 0x48),
	DIAG_COUNTER(sq_num_rae, 0x4C),
	DIAG_COUNTER(rq_num_rae, 0x50),
	DIAG_COUNTER(sq_num_roe, 0x54),
	DIAG_COUNTER(sq_num_tree, 0x5C),
	DIAG_COUNTER(sq_num_rree, 0x64),
	DIAG_COUNTER(rq_num_rnr, 0x68),
	DIAG_COUNTER(sq_num_rnr, 0x6C),
	DIAG_COUNTER(rq_num_oos, 0x100),
	DIAG_COUNTER(sq_num_oos, 0x104),
};

static const struct diag_counter diag_ext[] = {
	DIAG_COUNTER(rq_num_dup, 0x130),
	DIAG_COUNTER(sq_num_to, 0x134),
};

static const struct diag_counter diag_device_only[] = {
	DIAG_COUNTER(num_cqovf, 0x1A0),
	DIAG_COUNTER(rq_num_udsdprd, 0x118),
};

static struct rdma_hw_stats *mlx4_ib_alloc_hw_stats(struct ib_device *ibdev,
						    u8 port_num)
{
	struct mlx4_ib_dev *dev = to_mdev(ibdev);
	struct mlx4_ib_diag_counters *diag = dev->diag_counters;

	if (!diag[!!port_num].name)
		return NULL;

	return rdma_alloc_hw_stats_struct(diag[!!port_num].name,
					  diag[!!port_num].num_counters,
					  RDMA_HW_STATS_DEFAULT_LIFESPAN);
}

static int mlx4_ib_get_hw_stats(struct ib_device *ibdev,
				struct rdma_hw_stats *stats,
				u8 port, int index)
{
	struct mlx4_ib_dev *dev = to_mdev(ibdev);
	struct mlx4_ib_diag_counters *diag = dev->diag_counters;
	u32 hw_value[ARRAY_SIZE(diag_device_only) +
		ARRAY_SIZE(diag_ext) + ARRAY_SIZE(diag_basic)] = {};
	int ret;
	int i;

	ret = mlx4_query_diag_counters(dev->dev,
				       MLX4_OP_MOD_QUERY_TRANSPORT_CI_ERRORS,
				       diag[!!port].offset, hw_value,
				       diag[!!port].num_counters, port);

	if (ret)
		return ret;

	for (i = 0; i < diag[!!port].num_counters; i++)
		stats->value[i] = hw_value[i];

	return diag[!!port].num_counters;
}

static int __mlx4_ib_alloc_diag_counters(struct mlx4_ib_dev *ibdev,
					 const char ***name,
					 u32 **offset,
					 u32 *num,
					 bool port)
{
	u32 num_counters;

	num_counters = ARRAY_SIZE(diag_basic);

	if (ibdev->dev->caps.flags2 & MLX4_DEV_CAP_FLAG2_DIAG_PER_PORT)
		num_counters += ARRAY_SIZE(diag_ext);

	if (!port)
		num_counters += ARRAY_SIZE(diag_device_only);

	*name = kcalloc(num_counters, sizeof(**name), GFP_KERNEL);
	if (!*name)
		return -ENOMEM;

	*offset = kcalloc(num_counters, sizeof(**offset), GFP_KERNEL);
	if (!*offset)
		goto err_name;

	*num = num_counters;

	return 0;

err_name:
	kfree(*name);
	return -ENOMEM;
}

static void mlx4_ib_fill_diag_counters(struct mlx4_ib_dev *ibdev,
				       const char **name,
				       u32 *offset,
				       bool port)
{
	int i;
	int j;

	for (i = 0, j = 0; i < ARRAY_SIZE(diag_basic); i++, j++) {
		name[i] = diag_basic[i].name;
		offset[i] = diag_basic[i].offset;
	}

<<<<<<< HEAD
static DEVICE_ATTR(hw_rev,   S_IRUGO, show_rev,    NULL);
static DEVICE_ATTR(hca_type, S_IRUGO, show_hca,    NULL);
static DEVICE_ATTR(board_id, S_IRUGO, show_board,  NULL);

static struct device_attribute *mlx4_class_attributes[] = {
	&dev_attr_hw_rev,
	&dev_attr_hca_type,
	&dev_attr_board_id
};

struct diag_counter {
	const char *name;
	u32 offset;
};

#define DIAG_COUNTER(_name, _offset)			\
	{ .name = #_name, .offset = _offset }

static const struct diag_counter diag_basic[] = {
	DIAG_COUNTER(rq_num_lle, 0x00),
	DIAG_COUNTER(sq_num_lle, 0x04),
	DIAG_COUNTER(rq_num_lqpoe, 0x08),
	DIAG_COUNTER(sq_num_lqpoe, 0x0C),
	DIAG_COUNTER(rq_num_lpe, 0x18),
	DIAG_COUNTER(sq_num_lpe, 0x1C),
	DIAG_COUNTER(rq_num_wrfe, 0x20),
	DIAG_COUNTER(sq_num_wrfe, 0x24),
	DIAG_COUNTER(sq_num_mwbe, 0x2C),
	DIAG_COUNTER(sq_num_bre, 0x34),
	DIAG_COUNTER(sq_num_rire, 0x44),
	DIAG_COUNTER(rq_num_rire, 0x48),
	DIAG_COUNTER(sq_num_rae, 0x4C),
	DIAG_COUNTER(rq_num_rae, 0x50),
	DIAG_COUNTER(sq_num_roe, 0x54),
	DIAG_COUNTER(sq_num_tree, 0x5C),
	DIAG_COUNTER(sq_num_rree, 0x64),
	DIAG_COUNTER(rq_num_rnr, 0x68),
	DIAG_COUNTER(sq_num_rnr, 0x6C),
	DIAG_COUNTER(rq_num_oos, 0x100),
	DIAG_COUNTER(sq_num_oos, 0x104),
};

static const struct diag_counter diag_ext[] = {
	DIAG_COUNTER(rq_num_dup, 0x130),
	DIAG_COUNTER(sq_num_to, 0x134),
};

static const struct diag_counter diag_device_only[] = {
	DIAG_COUNTER(num_cqovf, 0x1A0),
	DIAG_COUNTER(rq_num_udsdprd, 0x118),
};

static struct rdma_hw_stats *mlx4_ib_alloc_hw_stats(struct ib_device *ibdev,
						    u8 port_num)
{
	struct mlx4_ib_dev *dev = to_mdev(ibdev);
	struct mlx4_ib_diag_counters *diag = dev->diag_counters;

	if (!diag[!!port_num].name)
		return NULL;

	return rdma_alloc_hw_stats_struct(diag[!!port_num].name,
					  diag[!!port_num].num_counters,
					  RDMA_HW_STATS_DEFAULT_LIFESPAN);
}

static int mlx4_ib_get_hw_stats(struct ib_device *ibdev,
				struct rdma_hw_stats *stats,
				u8 port, int index)
{
	struct mlx4_ib_dev *dev = to_mdev(ibdev);
	struct mlx4_ib_diag_counters *diag = dev->diag_counters;
	u32 hw_value[ARRAY_SIZE(diag_device_only) +
		ARRAY_SIZE(diag_ext) + ARRAY_SIZE(diag_basic)] = {};
	int ret;
	int i;

	ret = mlx4_query_diag_counters(dev->dev,
				       MLX4_OP_MOD_QUERY_TRANSPORT_CI_ERRORS,
				       diag[!!port].offset, hw_value,
				       diag[!!port].num_counters, port);

	if (ret)
		return ret;

	for (i = 0; i < diag[!!port].num_counters; i++)
		stats->value[i] = hw_value[i];

	return diag[!!port].num_counters;
}

static int __mlx4_ib_alloc_diag_counters(struct mlx4_ib_dev *ibdev,
					 const char ***name,
					 u32 **offset,
					 u32 *num,
					 bool port)
{
	u32 num_counters;

	num_counters = ARRAY_SIZE(diag_basic);

	if (ibdev->dev->caps.flags2 & MLX4_DEV_CAP_FLAG2_DIAG_PER_PORT)
		num_counters += ARRAY_SIZE(diag_ext);

	if (!port)
		num_counters += ARRAY_SIZE(diag_device_only);

	*name = kcalloc(num_counters, sizeof(**name), GFP_KERNEL);
	if (!*name)
		return -ENOMEM;

	*offset = kcalloc(num_counters, sizeof(**offset), GFP_KERNEL);
	if (!*offset)
		goto err_name;

	*num = num_counters;

	return 0;

err_name:
	kfree(*name);
	return -ENOMEM;
}

static void mlx4_ib_fill_diag_counters(struct mlx4_ib_dev *ibdev,
				       const char **name,
				       u32 *offset,
				       bool port)
{
	int i;
	int j;

	for (i = 0, j = 0; i < ARRAY_SIZE(diag_basic); i++, j++) {
		name[i] = diag_basic[i].name;
		offset[i] = diag_basic[i].offset;
	}

	if (ibdev->dev->caps.flags2 & MLX4_DEV_CAP_FLAG2_DIAG_PER_PORT) {
		for (i = 0; i < ARRAY_SIZE(diag_ext); i++, j++) {
			name[j] = diag_ext[i].name;
			offset[j] = diag_ext[i].offset;
		}
	}

	if (!port) {
		for (i = 0; i < ARRAY_SIZE(diag_device_only); i++, j++) {
			name[j] = diag_device_only[i].name;
			offset[j] = diag_device_only[i].offset;
		}
	}
}

=======
	if (ibdev->dev->caps.flags2 & MLX4_DEV_CAP_FLAG2_DIAG_PER_PORT) {
		for (i = 0; i < ARRAY_SIZE(diag_ext); i++, j++) {
			name[j] = diag_ext[i].name;
			offset[j] = diag_ext[i].offset;
		}
	}

	if (!port) {
		for (i = 0; i < ARRAY_SIZE(diag_device_only); i++, j++) {
			name[j] = diag_device_only[i].name;
			offset[j] = diag_device_only[i].offset;
		}
	}
}

static const struct ib_device_ops mlx4_ib_hw_stats_ops = {
	.alloc_hw_stats = mlx4_ib_alloc_hw_stats,
	.get_hw_stats = mlx4_ib_get_hw_stats,
};

>>>>>>> 24b8d41d
static int mlx4_ib_alloc_diag_counters(struct mlx4_ib_dev *ibdev)
{
	struct mlx4_ib_diag_counters *diag = ibdev->diag_counters;
	int i;
	int ret;
	bool per_port = !!(ibdev->dev->caps.flags2 &
		MLX4_DEV_CAP_FLAG2_DIAG_PER_PORT);

	if (mlx4_is_slave(ibdev->dev))
		return 0;

	for (i = 0; i < MLX4_DIAG_COUNTERS_TYPES; i++) {
		/* i == 1 means we are building port counters */
		if (i && !per_port)
			continue;

		ret = __mlx4_ib_alloc_diag_counters(ibdev, &diag[i].name,
						    &diag[i].offset,
						    &diag[i].num_counters, i);
		if (ret)
			goto err_alloc;

		mlx4_ib_fill_diag_counters(ibdev, diag[i].name,
					   diag[i].offset, i);
	}

<<<<<<< HEAD
	ibdev->ib_dev.get_hw_stats	= mlx4_ib_get_hw_stats;
	ibdev->ib_dev.alloc_hw_stats	= mlx4_ib_alloc_hw_stats;
=======
	ib_set_device_ops(&ibdev->ib_dev, &mlx4_ib_hw_stats_ops);
>>>>>>> 24b8d41d

	return 0;

err_alloc:
	if (i) {
		kfree(diag[i - 1].name);
		kfree(diag[i - 1].offset);
	}

	return ret;
}

static void mlx4_ib_diag_cleanup(struct mlx4_ib_dev *ibdev)
{
	int i;

	for (i = 0; i < MLX4_DIAG_COUNTERS_TYPES; i++) {
		kfree(ibdev->diag_counters[i].offset);
		kfree(ibdev->diag_counters[i].name);
	}
}

#define MLX4_IB_INVALID_MAC	((u64)-1)
static void mlx4_ib_update_qps(struct mlx4_ib_dev *ibdev,
			       struct net_device *dev,
			       int port)
{
	u64 new_smac = 0;
	u64 release_mac = MLX4_IB_INVALID_MAC;
	struct mlx4_ib_qp *qp;

	read_lock(&dev_base_lock);
	new_smac = mlx4_mac_to_u64(dev->dev_addr);
	read_unlock(&dev_base_lock);

	atomic64_set(&ibdev->iboe.mac[port - 1], new_smac);

	/* no need for update QP1 and mac registration in non-SRIOV */
	if (!mlx4_is_mfunc(ibdev->dev))
		return;

	mutex_lock(&ibdev->qp1_proxy_lock[port - 1]);
	qp = ibdev->qp1_proxy[port - 1];
	if (qp) {
		int new_smac_index;
		u64 old_smac;
		struct mlx4_update_qp_params update_params;

		mutex_lock(&qp->mutex);
		old_smac = qp->pri.smac;
		if (new_smac == old_smac)
			goto unlock;

		new_smac_index = mlx4_register_mac(ibdev->dev, port, new_smac);

		if (new_smac_index < 0)
			goto unlock;

		update_params.smac_index = new_smac_index;
		if (mlx4_update_qp(ibdev->dev, qp->mqp.qpn, MLX4_UPDATE_QP_SMAC,
				   &update_params)) {
			release_mac = new_smac;
			goto unlock;
		}
		/* if old port was zero, no mac was yet registered for this QP */
		if (qp->pri.smac_port)
			release_mac = old_smac;
		qp->pri.smac = new_smac;
		qp->pri.smac_port = port;
		qp->pri.smac_index = new_smac_index;
	}

unlock:
	if (release_mac != MLX4_IB_INVALID_MAC)
		mlx4_unregister_mac(ibdev->dev, port, release_mac);
	if (qp)
		mutex_unlock(&qp->mutex);
	mutex_unlock(&ibdev->qp1_proxy_lock[port - 1]);
}

static void mlx4_ib_scan_netdevs(struct mlx4_ib_dev *ibdev,
				 struct net_device *dev,
				 unsigned long event)

{
	struct mlx4_ib_iboe *iboe;
	int update_qps_port = -1;
	int port;

	ASSERT_RTNL();

	iboe = &ibdev->iboe;

	spin_lock_bh(&iboe->lock);
	mlx4_foreach_ib_transport_port(port, ibdev->dev) {

		iboe->netdevs[port - 1] =
			mlx4_get_protocol_dev(ibdev->dev, MLX4_PROT_ETH, port);

		if (dev == iboe->netdevs[port - 1] &&
		    (event == NETDEV_CHANGEADDR || event == NETDEV_REGISTER ||
		     event == NETDEV_UP || event == NETDEV_CHANGE))
			update_qps_port = port;

		if (dev == iboe->netdevs[port - 1] &&
		    (event == NETDEV_UP || event == NETDEV_DOWN)) {
			enum ib_port_state port_state;
			struct ib_event ibev = { };

			if (ib_get_cached_port_state(&ibdev->ib_dev, port,
						     &port_state))
				continue;

			if (event == NETDEV_UP &&
			    (port_state != IB_PORT_ACTIVE ||
			     iboe->last_port_state[port - 1] != IB_PORT_DOWN))
				continue;
			if (event == NETDEV_DOWN &&
			    (port_state != IB_PORT_DOWN ||
			     iboe->last_port_state[port - 1] != IB_PORT_ACTIVE))
				continue;
			iboe->last_port_state[port - 1] = port_state;

			ibev.device = &ibdev->ib_dev;
			ibev.element.port_num = port;
			ibev.event = event == NETDEV_UP ? IB_EVENT_PORT_ACTIVE :
							  IB_EVENT_PORT_ERR;
			ib_dispatch_event(&ibev);
		}

	}
	spin_unlock_bh(&iboe->lock);

	if (update_qps_port > 0)
		mlx4_ib_update_qps(ibdev, dev, update_qps_port);
}

static int mlx4_ib_netdev_event(struct notifier_block *this,
				unsigned long event, void *ptr)
{
	struct net_device *dev = netdev_notifier_info_to_dev(ptr);
	struct mlx4_ib_dev *ibdev;

	if (!net_eq(dev_net(dev), &init_net))
		return NOTIFY_DONE;

	ibdev = container_of(this, struct mlx4_ib_dev, iboe.nb);
	mlx4_ib_scan_netdevs(ibdev, dev, event);

	return NOTIFY_DONE;
}

static void init_pkeys(struct mlx4_ib_dev *ibdev)
{
	int port;
	int slave;
	int i;

	if (mlx4_is_master(ibdev->dev)) {
		for (slave = 0; slave <= ibdev->dev->persist->num_vfs;
		     ++slave) {
			for (port = 1; port <= ibdev->dev->caps.num_ports; ++port) {
				for (i = 0;
				     i < ibdev->dev->phys_caps.pkey_phys_table_len[port];
				     ++i) {
					ibdev->pkeys.virt2phys_pkey[slave][port - 1][i] =
					/* master has the identity virt2phys pkey mapping */
						(slave == mlx4_master_func_num(ibdev->dev) || !i) ? i :
							ibdev->dev->phys_caps.pkey_phys_table_len[port] - 1;
					mlx4_sync_pkey_table(ibdev->dev, slave, port, i,
							     ibdev->pkeys.virt2phys_pkey[slave][port - 1][i]);
				}
			}
		}
		/* initialize pkey cache */
		for (port = 1; port <= ibdev->dev->caps.num_ports; ++port) {
			for (i = 0;
			     i < ibdev->dev->phys_caps.pkey_phys_table_len[port];
			     ++i)
				ibdev->pkeys.phys_pkey_cache[port-1][i] =
					(i) ? 0 : 0xFFFF;
		}
	}
}

static void mlx4_ib_alloc_eqs(struct mlx4_dev *dev, struct mlx4_ib_dev *ibdev)
{
	int i, j, eq = 0, total_eqs = 0;

	ibdev->eq_table = kcalloc(dev->caps.num_comp_vectors,
				  sizeof(ibdev->eq_table[0]), GFP_KERNEL);
	if (!ibdev->eq_table)
		return;

	for (i = 1; i <= dev->caps.num_ports; i++) {
		for (j = 0; j < mlx4_get_eqs_per_port(dev, i);
		     j++, total_eqs++) {
			if (i > 1 &&  mlx4_is_eq_shared(dev, total_eqs))
				continue;
			ibdev->eq_table[eq] = total_eqs;
			if (!mlx4_assign_eq(dev, i,
					    &ibdev->eq_table[eq]))
				eq++;
			else
				ibdev->eq_table[eq] = -1;
		}
	}

	for (i = eq; i < dev->caps.num_comp_vectors;
	     ibdev->eq_table[i++] = -1)
		;

	/* Advertise the new number of EQs to clients */
	ibdev->ib_dev.num_comp_vectors = eq;
}

static void mlx4_ib_free_eqs(struct mlx4_dev *dev, struct mlx4_ib_dev *ibdev)
{
	int i;
	int total_eqs = ibdev->ib_dev.num_comp_vectors;

	/* no eqs were allocated */
	if (!ibdev->eq_table)
		return;

	/* Reset the advertised EQ number */
	ibdev->ib_dev.num_comp_vectors = 0;

	for (i = 0; i < total_eqs; i++)
		mlx4_release_eq(dev, ibdev->eq_table[i]);

	kfree(ibdev->eq_table);
	ibdev->eq_table = NULL;
}

static int mlx4_port_immutable(struct ib_device *ibdev, u8 port_num,
			       struct ib_port_immutable *immutable)
{
	struct ib_port_attr attr;
	struct mlx4_ib_dev *mdev = to_mdev(ibdev);
	int err;

	if (mlx4_ib_port_link_layer(ibdev, port_num) == IB_LINK_LAYER_INFINIBAND) {
		immutable->core_cap_flags = RDMA_CORE_PORT_IBA_IB;
		immutable->max_mad_size = IB_MGMT_MAD_SIZE;
	} else {
		if (mdev->dev->caps.flags & MLX4_DEV_CAP_FLAG_IBOE)
			immutable->core_cap_flags = RDMA_CORE_PORT_IBA_ROCE;
		if (mdev->dev->caps.flags2 & MLX4_DEV_CAP_FLAG2_ROCE_V1_V2)
			immutable->core_cap_flags = RDMA_CORE_PORT_IBA_ROCE |
				RDMA_CORE_PORT_IBA_ROCE_UDP_ENCAP;
		immutable->core_cap_flags |= RDMA_CORE_PORT_RAW_PACKET;
		if (immutable->core_cap_flags & (RDMA_CORE_PORT_IBA_ROCE |
		    RDMA_CORE_PORT_IBA_ROCE_UDP_ENCAP))
			immutable->max_mad_size = IB_MGMT_MAD_SIZE;
	}

	err = ib_query_port(ibdev, port_num, &attr);
	if (err)
		return err;

	immutable->pkey_tbl_len = attr.pkey_tbl_len;
	immutable->gid_tbl_len = attr.gid_tbl_len;

	return 0;
}

<<<<<<< HEAD
static void get_fw_ver_str(struct ib_device *device, char *str,
			   size_t str_len)
{
	struct mlx4_ib_dev *dev =
		container_of(device, struct mlx4_ib_dev, ib_dev);
	snprintf(str, str_len, "%d.%d.%d",
=======
static void get_fw_ver_str(struct ib_device *device, char *str)
{
	struct mlx4_ib_dev *dev =
		container_of(device, struct mlx4_ib_dev, ib_dev);
	snprintf(str, IB_FW_VERSION_NAME_MAX, "%d.%d.%d",
>>>>>>> 24b8d41d
		 (int) (dev->dev->caps.fw_ver >> 32),
		 (int) (dev->dev->caps.fw_ver >> 16) & 0xffff,
		 (int) dev->dev->caps.fw_ver & 0xffff);
}

<<<<<<< HEAD
=======
static const struct ib_device_ops mlx4_ib_dev_ops = {
	.owner = THIS_MODULE,
	.driver_id = RDMA_DRIVER_MLX4,
	.uverbs_abi_ver = MLX4_IB_UVERBS_ABI_VERSION,

	.add_gid = mlx4_ib_add_gid,
	.alloc_mr = mlx4_ib_alloc_mr,
	.alloc_pd = mlx4_ib_alloc_pd,
	.alloc_ucontext = mlx4_ib_alloc_ucontext,
	.attach_mcast = mlx4_ib_mcg_attach,
	.create_ah = mlx4_ib_create_ah,
	.create_cq = mlx4_ib_create_cq,
	.create_qp = mlx4_ib_create_qp,
	.create_srq = mlx4_ib_create_srq,
	.dealloc_pd = mlx4_ib_dealloc_pd,
	.dealloc_ucontext = mlx4_ib_dealloc_ucontext,
	.del_gid = mlx4_ib_del_gid,
	.dereg_mr = mlx4_ib_dereg_mr,
	.destroy_ah = mlx4_ib_destroy_ah,
	.destroy_cq = mlx4_ib_destroy_cq,
	.destroy_qp = mlx4_ib_destroy_qp,
	.destroy_srq = mlx4_ib_destroy_srq,
	.detach_mcast = mlx4_ib_mcg_detach,
	.disassociate_ucontext = mlx4_ib_disassociate_ucontext,
	.drain_rq = mlx4_ib_drain_rq,
	.drain_sq = mlx4_ib_drain_sq,
	.get_dev_fw_str = get_fw_ver_str,
	.get_dma_mr = mlx4_ib_get_dma_mr,
	.get_link_layer = mlx4_ib_port_link_layer,
	.get_netdev = mlx4_ib_get_netdev,
	.get_port_immutable = mlx4_port_immutable,
	.map_mr_sg = mlx4_ib_map_mr_sg,
	.mmap = mlx4_ib_mmap,
	.modify_cq = mlx4_ib_modify_cq,
	.modify_device = mlx4_ib_modify_device,
	.modify_port = mlx4_ib_modify_port,
	.modify_qp = mlx4_ib_modify_qp,
	.modify_srq = mlx4_ib_modify_srq,
	.poll_cq = mlx4_ib_poll_cq,
	.post_recv = mlx4_ib_post_recv,
	.post_send = mlx4_ib_post_send,
	.post_srq_recv = mlx4_ib_post_srq_recv,
	.process_mad = mlx4_ib_process_mad,
	.query_ah = mlx4_ib_query_ah,
	.query_device = mlx4_ib_query_device,
	.query_gid = mlx4_ib_query_gid,
	.query_pkey = mlx4_ib_query_pkey,
	.query_port = mlx4_ib_query_port,
	.query_qp = mlx4_ib_query_qp,
	.query_srq = mlx4_ib_query_srq,
	.reg_user_mr = mlx4_ib_reg_user_mr,
	.req_notify_cq = mlx4_ib_arm_cq,
	.rereg_user_mr = mlx4_ib_rereg_user_mr,
	.resize_cq = mlx4_ib_resize_cq,

	INIT_RDMA_OBJ_SIZE(ib_ah, mlx4_ib_ah, ibah),
	INIT_RDMA_OBJ_SIZE(ib_cq, mlx4_ib_cq, ibcq),
	INIT_RDMA_OBJ_SIZE(ib_pd, mlx4_ib_pd, ibpd),
	INIT_RDMA_OBJ_SIZE(ib_srq, mlx4_ib_srq, ibsrq),
	INIT_RDMA_OBJ_SIZE(ib_ucontext, mlx4_ib_ucontext, ibucontext),
};

static const struct ib_device_ops mlx4_ib_dev_wq_ops = {
	.create_rwq_ind_table = mlx4_ib_create_rwq_ind_table,
	.create_wq = mlx4_ib_create_wq,
	.destroy_rwq_ind_table = mlx4_ib_destroy_rwq_ind_table,
	.destroy_wq = mlx4_ib_destroy_wq,
	.modify_wq = mlx4_ib_modify_wq,

	INIT_RDMA_OBJ_SIZE(ib_rwq_ind_table, mlx4_ib_rwq_ind_table,
			   ib_rwq_ind_tbl),
};

static const struct ib_device_ops mlx4_ib_dev_mw_ops = {
	.alloc_mw = mlx4_ib_alloc_mw,
	.dealloc_mw = mlx4_ib_dealloc_mw,

	INIT_RDMA_OBJ_SIZE(ib_mw, mlx4_ib_mw, ibmw),
};

static const struct ib_device_ops mlx4_ib_dev_xrc_ops = {
	.alloc_xrcd = mlx4_ib_alloc_xrcd,
	.dealloc_xrcd = mlx4_ib_dealloc_xrcd,

	INIT_RDMA_OBJ_SIZE(ib_xrcd, mlx4_ib_xrcd, ibxrcd),
};

static const struct ib_device_ops mlx4_ib_dev_fs_ops = {
	.create_flow = mlx4_ib_create_flow,
	.destroy_flow = mlx4_ib_destroy_flow,
};

>>>>>>> 24b8d41d
static void *mlx4_ib_add(struct mlx4_dev *dev)
{
	struct mlx4_ib_dev *ibdev;
	int num_ports = 0;
	int i, j;
	int err;
	struct mlx4_ib_iboe *iboe;
	int ib_num_ports = 0;
	int num_req_counters;
	int allocated;
	u32 counter_index;
	struct counter_index *new_counter_index = NULL;

	pr_info_once("%s", mlx4_ib_version);

	num_ports = 0;
	mlx4_foreach_ib_transport_port(i, dev)
		num_ports++;

	/* No point in registering a device with no ports... */
	if (num_ports == 0)
		return NULL;

	ibdev = ib_alloc_device(mlx4_ib_dev, ib_dev);
	if (!ibdev) {
		dev_err(&dev->persist->pdev->dev,
			"Device struct alloc failed\n");
		return NULL;
	}

	iboe = &ibdev->iboe;

	if (mlx4_pd_alloc(dev, &ibdev->priv_pdn))
		goto err_dealloc;

	if (mlx4_uar_alloc(dev, &ibdev->priv_uar))
		goto err_pd;

	ibdev->uar_map = ioremap((phys_addr_t) ibdev->priv_uar.pfn << PAGE_SHIFT,
				 PAGE_SIZE);
	if (!ibdev->uar_map)
		goto err_uar;
	MLX4_INIT_DOORBELL_LOCK(&ibdev->uar_lock);

	ibdev->dev = dev;
	ibdev->bond_next_port	= 0;

	ibdev->ib_dev.node_type		= RDMA_NODE_IB_CA;
	ibdev->ib_dev.local_dma_lkey	= dev->caps.reserved_lkey;
	ibdev->num_ports		= num_ports;
	ibdev->ib_dev.phys_port_cnt     = mlx4_is_bonded(dev) ?
						1 : ibdev->num_ports;
	ibdev->ib_dev.num_comp_vectors	= dev->caps.num_comp_vectors;
	ibdev->ib_dev.dev.parent	= &dev->persist->pdev->dev;

	ibdev->ib_dev.uverbs_cmd_mask	=
		(1ull << IB_USER_VERBS_CMD_GET_CONTEXT)		|
		(1ull << IB_USER_VERBS_CMD_QUERY_DEVICE)	|
		(1ull << IB_USER_VERBS_CMD_QUERY_PORT)		|
		(1ull << IB_USER_VERBS_CMD_ALLOC_PD)		|
		(1ull << IB_USER_VERBS_CMD_DEALLOC_PD)		|
		(1ull << IB_USER_VERBS_CMD_REG_MR)		|
		(1ull << IB_USER_VERBS_CMD_REREG_MR)		|
		(1ull << IB_USER_VERBS_CMD_DEREG_MR)		|
		(1ull << IB_USER_VERBS_CMD_CREATE_COMP_CHANNEL)	|
		(1ull << IB_USER_VERBS_CMD_CREATE_CQ)		|
		(1ull << IB_USER_VERBS_CMD_RESIZE_CQ)		|
		(1ull << IB_USER_VERBS_CMD_DESTROY_CQ)		|
		(1ull << IB_USER_VERBS_CMD_CREATE_QP)		|
		(1ull << IB_USER_VERBS_CMD_MODIFY_QP)		|
		(1ull << IB_USER_VERBS_CMD_QUERY_QP)		|
		(1ull << IB_USER_VERBS_CMD_DESTROY_QP)		|
		(1ull << IB_USER_VERBS_CMD_ATTACH_MCAST)	|
		(1ull << IB_USER_VERBS_CMD_DETACH_MCAST)	|
		(1ull << IB_USER_VERBS_CMD_CREATE_SRQ)		|
		(1ull << IB_USER_VERBS_CMD_MODIFY_SRQ)		|
		(1ull << IB_USER_VERBS_CMD_QUERY_SRQ)		|
		(1ull << IB_USER_VERBS_CMD_DESTROY_SRQ)		|
		(1ull << IB_USER_VERBS_CMD_CREATE_XSRQ)		|
		(1ull << IB_USER_VERBS_CMD_OPEN_QP);

<<<<<<< HEAD
	ibdev->ib_dev.query_device	= mlx4_ib_query_device;
	ibdev->ib_dev.query_port	= mlx4_ib_query_port;
	ibdev->ib_dev.get_link_layer	= mlx4_ib_port_link_layer;
	ibdev->ib_dev.query_gid		= mlx4_ib_query_gid;
	ibdev->ib_dev.query_pkey	= mlx4_ib_query_pkey;
	ibdev->ib_dev.modify_device	= mlx4_ib_modify_device;
	ibdev->ib_dev.modify_port	= mlx4_ib_modify_port;
	ibdev->ib_dev.alloc_ucontext	= mlx4_ib_alloc_ucontext;
	ibdev->ib_dev.dealloc_ucontext	= mlx4_ib_dealloc_ucontext;
	ibdev->ib_dev.mmap		= mlx4_ib_mmap;
	ibdev->ib_dev.alloc_pd		= mlx4_ib_alloc_pd;
	ibdev->ib_dev.dealloc_pd	= mlx4_ib_dealloc_pd;
	ibdev->ib_dev.create_ah		= mlx4_ib_create_ah;
	ibdev->ib_dev.query_ah		= mlx4_ib_query_ah;
	ibdev->ib_dev.destroy_ah	= mlx4_ib_destroy_ah;
	ibdev->ib_dev.create_srq	= mlx4_ib_create_srq;
	ibdev->ib_dev.modify_srq	= mlx4_ib_modify_srq;
	ibdev->ib_dev.query_srq		= mlx4_ib_query_srq;
	ibdev->ib_dev.destroy_srq	= mlx4_ib_destroy_srq;
	ibdev->ib_dev.post_srq_recv	= mlx4_ib_post_srq_recv;
	ibdev->ib_dev.create_qp		= mlx4_ib_create_qp;
	ibdev->ib_dev.modify_qp		= mlx4_ib_modify_qp;
	ibdev->ib_dev.query_qp		= mlx4_ib_query_qp;
	ibdev->ib_dev.destroy_qp	= mlx4_ib_destroy_qp;
	ibdev->ib_dev.post_send		= mlx4_ib_post_send;
	ibdev->ib_dev.post_recv		= mlx4_ib_post_recv;
	ibdev->ib_dev.create_cq		= mlx4_ib_create_cq;
	ibdev->ib_dev.modify_cq		= mlx4_ib_modify_cq;
	ibdev->ib_dev.resize_cq		= mlx4_ib_resize_cq;
	ibdev->ib_dev.destroy_cq	= mlx4_ib_destroy_cq;
	ibdev->ib_dev.poll_cq		= mlx4_ib_poll_cq;
	ibdev->ib_dev.req_notify_cq	= mlx4_ib_arm_cq;
	ibdev->ib_dev.get_dma_mr	= mlx4_ib_get_dma_mr;
	ibdev->ib_dev.reg_user_mr	= mlx4_ib_reg_user_mr;
	ibdev->ib_dev.rereg_user_mr	= mlx4_ib_rereg_user_mr;
	ibdev->ib_dev.dereg_mr		= mlx4_ib_dereg_mr;
	ibdev->ib_dev.alloc_mr		= mlx4_ib_alloc_mr;
	ibdev->ib_dev.map_mr_sg		= mlx4_ib_map_mr_sg;
	ibdev->ib_dev.attach_mcast	= mlx4_ib_mcg_attach;
	ibdev->ib_dev.detach_mcast	= mlx4_ib_mcg_detach;
	ibdev->ib_dev.process_mad	= mlx4_ib_process_mad;
	ibdev->ib_dev.get_port_immutable = mlx4_port_immutable;
	ibdev->ib_dev.get_dev_fw_str    = get_fw_ver_str;
	ibdev->ib_dev.disassociate_ucontext = mlx4_ib_disassociate_ucontext;

	if (!mlx4_is_slave(ibdev->dev)) {
		ibdev->ib_dev.alloc_fmr		= mlx4_ib_fmr_alloc;
		ibdev->ib_dev.map_phys_fmr	= mlx4_ib_map_phys_fmr;
		ibdev->ib_dev.unmap_fmr		= mlx4_ib_unmap_fmr;
		ibdev->ib_dev.dealloc_fmr	= mlx4_ib_fmr_dealloc;
=======
	ib_set_device_ops(&ibdev->ib_dev, &mlx4_ib_dev_ops);
	ibdev->ib_dev.uverbs_ex_cmd_mask |=
		(1ull << IB_USER_VERBS_EX_CMD_MODIFY_CQ) |
		(1ull << IB_USER_VERBS_EX_CMD_QUERY_DEVICE) |
		(1ull << IB_USER_VERBS_EX_CMD_CREATE_CQ) |
		(1ull << IB_USER_VERBS_EX_CMD_CREATE_QP);

	if ((dev->caps.flags2 & MLX4_DEV_CAP_FLAG2_RSS) &&
	    ((mlx4_ib_port_link_layer(&ibdev->ib_dev, 1) ==
	    IB_LINK_LAYER_ETHERNET) ||
	    (mlx4_ib_port_link_layer(&ibdev->ib_dev, 2) ==
	    IB_LINK_LAYER_ETHERNET))) {
		ibdev->ib_dev.uverbs_ex_cmd_mask |=
			(1ull << IB_USER_VERBS_EX_CMD_CREATE_WQ)	  |
			(1ull << IB_USER_VERBS_EX_CMD_MODIFY_WQ)	  |
			(1ull << IB_USER_VERBS_EX_CMD_DESTROY_WQ)	  |
			(1ull << IB_USER_VERBS_EX_CMD_CREATE_RWQ_IND_TBL) |
			(1ull << IB_USER_VERBS_EX_CMD_DESTROY_RWQ_IND_TBL);
		ib_set_device_ops(&ibdev->ib_dev, &mlx4_ib_dev_wq_ops);
>>>>>>> 24b8d41d
	}

	if (dev->caps.flags & MLX4_DEV_CAP_FLAG_MEM_WINDOW ||
	    dev->caps.bmme_flags & MLX4_BMME_FLAG_TYPE_2_WIN) {
		ibdev->ib_dev.uverbs_cmd_mask |=
			(1ull << IB_USER_VERBS_CMD_ALLOC_MW) |
			(1ull << IB_USER_VERBS_CMD_DEALLOC_MW);
		ib_set_device_ops(&ibdev->ib_dev, &mlx4_ib_dev_mw_ops);
	}

	if (dev->caps.flags & MLX4_DEV_CAP_FLAG_XRC) {
		ibdev->ib_dev.uverbs_cmd_mask |=
			(1ull << IB_USER_VERBS_CMD_OPEN_XRCD) |
			(1ull << IB_USER_VERBS_CMD_CLOSE_XRCD);
		ib_set_device_ops(&ibdev->ib_dev, &mlx4_ib_dev_xrc_ops);
	}

	if (check_flow_steering_support(dev)) {
		ibdev->steering_support = MLX4_STEERING_MODE_DEVICE_MANAGED;
		ibdev->ib_dev.uverbs_ex_cmd_mask	|=
			(1ull << IB_USER_VERBS_EX_CMD_CREATE_FLOW) |
			(1ull << IB_USER_VERBS_EX_CMD_DESTROY_FLOW);
		ib_set_device_ops(&ibdev->ib_dev, &mlx4_ib_dev_fs_ops);
	}

	if (!dev->caps.userspace_caps)
		ibdev->ib_dev.ops.uverbs_abi_ver =
			MLX4_IB_UVERBS_NO_DEV_CAPS_ABI_VERSION;

	mlx4_ib_alloc_eqs(dev, ibdev);

	spin_lock_init(&iboe->lock);

	if (init_node_data(ibdev))
		goto err_map;
	mlx4_init_sl2vl_tbl(ibdev);

	for (i = 0; i < ibdev->num_ports; ++i) {
		mutex_init(&ibdev->counters_table[i].mutex);
		INIT_LIST_HEAD(&ibdev->counters_table[i].counters_list);
		iboe->last_port_state[i] = IB_PORT_DOWN;
	}

	num_req_counters = mlx4_is_bonded(dev) ? 1 : ibdev->num_ports;
	for (i = 0; i < num_req_counters; ++i) {
		mutex_init(&ibdev->qp1_proxy_lock[i]);
		allocated = 0;
		if (mlx4_ib_port_link_layer(&ibdev->ib_dev, i + 1) ==
						IB_LINK_LAYER_ETHERNET) {
			err = mlx4_counter_alloc(ibdev->dev, &counter_index,
						 MLX4_RES_USAGE_DRIVER);
			/* if failed to allocate a new counter, use default */
			if (err)
				counter_index =
					mlx4_get_default_counter_index(dev,
								       i + 1);
			else
				allocated = 1;
		} else { /* IB_LINK_LAYER_INFINIBAND use the default counter */
			counter_index = mlx4_get_default_counter_index(dev,
								       i + 1);
		}
		new_counter_index = kmalloc(sizeof(*new_counter_index),
					    GFP_KERNEL);
		if (!new_counter_index) {
			if (allocated)
				mlx4_counter_free(ibdev->dev, counter_index);
			goto err_counter;
		}
		new_counter_index->index = counter_index;
		new_counter_index->allocated = allocated;
		list_add_tail(&new_counter_index->list,
			      &ibdev->counters_table[i].counters_list);
		ibdev->counters_table[i].default_counter = counter_index;
		pr_info("counter index %d for port %d allocated %d\n",
			counter_index, i + 1, allocated);
	}
	if (mlx4_is_bonded(dev))
		for (i = 1; i < ibdev->num_ports ; ++i) {
			new_counter_index =
					kmalloc(sizeof(struct counter_index),
						GFP_KERNEL);
			if (!new_counter_index)
				goto err_counter;
			new_counter_index->index = counter_index;
			new_counter_index->allocated = 0;
			list_add_tail(&new_counter_index->list,
				      &ibdev->counters_table[i].counters_list);
			ibdev->counters_table[i].default_counter =
								counter_index;
		}

	mlx4_foreach_port(i, dev, MLX4_PORT_TYPE_IB)
		ib_num_ports++;

	spin_lock_init(&ibdev->sm_lock);
	mutex_init(&ibdev->cap_mask_mutex);
	INIT_LIST_HEAD(&ibdev->qp_list);
	spin_lock_init(&ibdev->reset_flow_resource_lock);

	if (ibdev->steering_support == MLX4_STEERING_MODE_DEVICE_MANAGED &&
	    ib_num_ports) {
		ibdev->steer_qpn_count = MLX4_IB_UC_MAX_NUM_QPS;
		err = mlx4_qp_reserve_range(dev, ibdev->steer_qpn_count,
					    MLX4_IB_UC_STEER_QPN_ALIGN,
					    &ibdev->steer_qpn_base, 0,
					    MLX4_RES_USAGE_DRIVER);
		if (err)
			goto err_counter;

		ibdev->ib_uc_qpns_bitmap =
			kmalloc_array(BITS_TO_LONGS(ibdev->steer_qpn_count),
				      sizeof(long),
				      GFP_KERNEL);
		if (!ibdev->ib_uc_qpns_bitmap)
			goto err_steer_qp_release;

		if (dev->caps.flags2 & MLX4_DEV_CAP_FLAG2_DMFS_IPOIB) {
			bitmap_zero(ibdev->ib_uc_qpns_bitmap,
				    ibdev->steer_qpn_count);
			err = mlx4_FLOW_STEERING_IB_UC_QP_RANGE(
					dev, ibdev->steer_qpn_base,
					ibdev->steer_qpn_base +
					ibdev->steer_qpn_count - 1);
			if (err)
				goto err_steer_free_bitmap;
		} else {
			bitmap_fill(ibdev->ib_uc_qpns_bitmap,
				    ibdev->steer_qpn_count);
		}
	}

	for (j = 1; j <= ibdev->dev->caps.num_ports; j++)
		atomic64_set(&iboe->mac[j - 1], ibdev->dev->caps.def_mac[j]);

	if (mlx4_ib_alloc_diag_counters(ibdev))
		goto err_steer_free_bitmap;

<<<<<<< HEAD
	if (ib_register_device(&ibdev->ib_dev, NULL))
=======
	rdma_set_device_sysfs_group(&ibdev->ib_dev, &mlx4_attr_group);
	if (ib_register_device(&ibdev->ib_dev, "mlx4_%d",
			       &dev->persist->pdev->dev))
>>>>>>> 24b8d41d
		goto err_diag_counters;

	if (mlx4_ib_mad_init(ibdev))
		goto err_reg;

	if (mlx4_ib_init_sriov(ibdev))
		goto err_mad;

	if (!iboe->nb.notifier_call) {
		iboe->nb.notifier_call = mlx4_ib_netdev_event;
		err = register_netdevice_notifier(&iboe->nb);
		if (err) {
			iboe->nb.notifier_call = NULL;
			goto err_notif;
		}
	}
	if (dev->caps.flags2 & MLX4_DEV_CAP_FLAG2_ROCE_V1_V2) {
		err = mlx4_config_roce_v2_port(dev, ROCE_V2_UDP_DPORT);
		if (err)
			goto err_notif;
	}

	ibdev->ib_active = true;
	mlx4_foreach_port(i, dev, MLX4_PORT_TYPE_IB)
		devlink_port_type_ib_set(mlx4_get_devlink_port(dev, i),
					 &ibdev->ib_dev);

	if (mlx4_is_mfunc(ibdev->dev))
		init_pkeys(ibdev);

	/* create paravirt contexts for any VFs which are active */
	if (mlx4_is_master(ibdev->dev)) {
		for (j = 0; j < MLX4_MFUNC_MAX; j++) {
			if (j == mlx4_master_func_num(ibdev->dev))
				continue;
			if (mlx4_is_slave_active(ibdev->dev, j))
				do_slave_init(ibdev, j, 1);
		}
	}
	return ibdev;

err_notif:
	if (ibdev->iboe.nb.notifier_call) {
		if (unregister_netdevice_notifier(&ibdev->iboe.nb))
			pr_warn("failure unregistering notifier\n");
		ibdev->iboe.nb.notifier_call = NULL;
	}
	flush_workqueue(wq);

	mlx4_ib_close_sriov(ibdev);

err_mad:
	mlx4_ib_mad_cleanup(ibdev);

err_reg:
	ib_unregister_device(&ibdev->ib_dev);

err_diag_counters:
	mlx4_ib_diag_cleanup(ibdev);

err_steer_free_bitmap:
	kfree(ibdev->ib_uc_qpns_bitmap);

err_steer_qp_release:
	mlx4_qp_release_range(dev, ibdev->steer_qpn_base,
			      ibdev->steer_qpn_count);
err_counter:
	for (i = 0; i < ibdev->num_ports; ++i)
		mlx4_ib_delete_counters_table(ibdev, &ibdev->counters_table[i]);

err_map:
	mlx4_ib_free_eqs(dev, ibdev);
	iounmap(ibdev->uar_map);

err_uar:
	mlx4_uar_free(dev, &ibdev->priv_uar);

err_pd:
	mlx4_pd_free(dev, ibdev->priv_pdn);

err_dealloc:
	ib_dealloc_device(&ibdev->ib_dev);

	return NULL;
}

int mlx4_ib_steer_qp_alloc(struct mlx4_ib_dev *dev, int count, int *qpn)
{
	int offset;

	WARN_ON(!dev->ib_uc_qpns_bitmap);

	offset = bitmap_find_free_region(dev->ib_uc_qpns_bitmap,
					 dev->steer_qpn_count,
					 get_count_order(count));
	if (offset < 0)
		return offset;

	*qpn = dev->steer_qpn_base + offset;
	return 0;
}

void mlx4_ib_steer_qp_free(struct mlx4_ib_dev *dev, u32 qpn, int count)
{
	if (!qpn ||
	    dev->steering_support != MLX4_STEERING_MODE_DEVICE_MANAGED)
		return;

	if (WARN(qpn < dev->steer_qpn_base, "qpn = %u, steer_qpn_base = %u\n",
		 qpn, dev->steer_qpn_base))
		/* not supposed to be here */
		return;

	bitmap_release_region(dev->ib_uc_qpns_bitmap,
			      qpn - dev->steer_qpn_base,
			      get_count_order(count));
}

int mlx4_ib_steer_qp_reg(struct mlx4_ib_dev *mdev, struct mlx4_ib_qp *mqp,
			 int is_attach)
{
	int err;
	size_t flow_size;
	struct ib_flow_attr *flow = NULL;
	struct ib_flow_spec_ib *ib_spec;

	if (is_attach) {
		flow_size = sizeof(struct ib_flow_attr) +
			    sizeof(struct ib_flow_spec_ib);
		flow = kzalloc(flow_size, GFP_KERNEL);
		if (!flow)
			return -ENOMEM;
		flow->port = mqp->port;
		flow->num_of_specs = 1;
		flow->size = flow_size;
		ib_spec = (struct ib_flow_spec_ib *)(flow + 1);
		ib_spec->type = IB_FLOW_SPEC_IB;
		ib_spec->size = sizeof(struct ib_flow_spec_ib);
		/* Add an empty rule for IB L2 */
		memset(&ib_spec->mask, 0, sizeof(ib_spec->mask));

		err = __mlx4_ib_create_flow(&mqp->ibqp, flow, MLX4_DOMAIN_NIC,
					    MLX4_FS_REGULAR, &mqp->reg_id);
	} else {
		err = __mlx4_ib_destroy_flow(mdev->dev, mqp->reg_id);
	}
	kfree(flow);
	return err;
}

static void mlx4_ib_remove(struct mlx4_dev *dev, void *ibdev_ptr)
{
	struct mlx4_ib_dev *ibdev = ibdev_ptr;
	int p;
	int i;

	mlx4_foreach_port(i, dev, MLX4_PORT_TYPE_IB)
		devlink_port_type_clear(mlx4_get_devlink_port(dev, i));
	ibdev->ib_active = false;
	flush_workqueue(wq);

<<<<<<< HEAD
	mlx4_ib_close_sriov(ibdev);
	mlx4_ib_mad_cleanup(ibdev);
	ib_unregister_device(&ibdev->ib_dev);
	mlx4_ib_diag_cleanup(ibdev);
=======
>>>>>>> 24b8d41d
	if (ibdev->iboe.nb.notifier_call) {
		if (unregister_netdevice_notifier(&ibdev->iboe.nb))
			pr_warn("failure unregistering notifier\n");
		ibdev->iboe.nb.notifier_call = NULL;
	}

	mlx4_ib_close_sriov(ibdev);
	mlx4_ib_mad_cleanup(ibdev);
	ib_unregister_device(&ibdev->ib_dev);
	mlx4_ib_diag_cleanup(ibdev);

	mlx4_qp_release_range(dev, ibdev->steer_qpn_base,
			      ibdev->steer_qpn_count);
	kfree(ibdev->ib_uc_qpns_bitmap);

	iounmap(ibdev->uar_map);
	for (p = 0; p < ibdev->num_ports; ++p)
		mlx4_ib_delete_counters_table(ibdev, &ibdev->counters_table[p]);

	mlx4_foreach_port(p, dev, MLX4_PORT_TYPE_IB)
		mlx4_CLOSE_PORT(dev, p);

	mlx4_ib_free_eqs(dev, ibdev);

	mlx4_uar_free(dev, &ibdev->priv_uar);
	mlx4_pd_free(dev, ibdev->priv_pdn);
	ib_dealloc_device(&ibdev->ib_dev);
}

static void do_slave_init(struct mlx4_ib_dev *ibdev, int slave, int do_init)
{
	struct mlx4_ib_demux_work **dm = NULL;
	struct mlx4_dev *dev = ibdev->dev;
	int i;
	unsigned long flags;
	struct mlx4_active_ports actv_ports;
	unsigned int ports;
	unsigned int first_port;

	if (!mlx4_is_master(dev))
		return;

	actv_ports = mlx4_get_active_ports(dev, slave);
	ports = bitmap_weight(actv_ports.ports, dev->caps.num_ports);
	first_port = find_first_bit(actv_ports.ports, dev->caps.num_ports);

	dm = kcalloc(ports, sizeof(*dm), GFP_ATOMIC);
	if (!dm)
		return;

	for (i = 0; i < ports; i++) {
		dm[i] = kmalloc(sizeof (struct mlx4_ib_demux_work), GFP_ATOMIC);
		if (!dm[i]) {
			while (--i >= 0)
				kfree(dm[i]);
			goto out;
		}
		INIT_WORK(&dm[i]->work, mlx4_ib_tunnels_update_work);
		dm[i]->port = first_port + i + 1;
		dm[i]->slave = slave;
		dm[i]->do_init = do_init;
		dm[i]->dev = ibdev;
	}
	/* initialize or tear down tunnel QPs for the slave */
	spin_lock_irqsave(&ibdev->sriov.going_down_lock, flags);
	if (!ibdev->sriov.is_going_down) {
		for (i = 0; i < ports; i++)
			queue_work(ibdev->sriov.demux[i].ud_wq, &dm[i]->work);
		spin_unlock_irqrestore(&ibdev->sriov.going_down_lock, flags);
	} else {
		spin_unlock_irqrestore(&ibdev->sriov.going_down_lock, flags);
		for (i = 0; i < ports; i++)
			kfree(dm[i]);
	}
out:
	kfree(dm);
	return;
}

static void mlx4_ib_handle_catas_error(struct mlx4_ib_dev *ibdev)
{
	struct mlx4_ib_qp *mqp;
	unsigned long flags_qp;
	unsigned long flags_cq;
	struct mlx4_ib_cq *send_mcq, *recv_mcq;
	struct list_head    cq_notify_list;
	struct mlx4_cq *mcq;
	unsigned long flags;

	pr_warn("mlx4_ib_handle_catas_error was started\n");
	INIT_LIST_HEAD(&cq_notify_list);

	/* Go over qp list reside on that ibdev, sync with create/destroy qp.*/
	spin_lock_irqsave(&ibdev->reset_flow_resource_lock, flags);

	list_for_each_entry(mqp, &ibdev->qp_list, qps_list) {
		spin_lock_irqsave(&mqp->sq.lock, flags_qp);
		if (mqp->sq.tail != mqp->sq.head) {
			send_mcq = to_mcq(mqp->ibqp.send_cq);
			spin_lock_irqsave(&send_mcq->lock, flags_cq);
			if (send_mcq->mcq.comp &&
			    mqp->ibqp.send_cq->comp_handler) {
				if (!send_mcq->mcq.reset_notify_added) {
					send_mcq->mcq.reset_notify_added = 1;
					list_add_tail(&send_mcq->mcq.reset_notify,
						      &cq_notify_list);
				}
			}
			spin_unlock_irqrestore(&send_mcq->lock, flags_cq);
		}
		spin_unlock_irqrestore(&mqp->sq.lock, flags_qp);
		/* Now, handle the QP's receive queue */
		spin_lock_irqsave(&mqp->rq.lock, flags_qp);
		/* no handling is needed for SRQ */
		if (!mqp->ibqp.srq) {
			if (mqp->rq.tail != mqp->rq.head) {
				recv_mcq = to_mcq(mqp->ibqp.recv_cq);
				spin_lock_irqsave(&recv_mcq->lock, flags_cq);
				if (recv_mcq->mcq.comp &&
				    mqp->ibqp.recv_cq->comp_handler) {
					if (!recv_mcq->mcq.reset_notify_added) {
						recv_mcq->mcq.reset_notify_added = 1;
						list_add_tail(&recv_mcq->mcq.reset_notify,
							      &cq_notify_list);
					}
				}
				spin_unlock_irqrestore(&recv_mcq->lock,
						       flags_cq);
			}
		}
		spin_unlock_irqrestore(&mqp->rq.lock, flags_qp);
	}

	list_for_each_entry(mcq, &cq_notify_list, reset_notify) {
		mcq->comp(mcq);
	}
	spin_unlock_irqrestore(&ibdev->reset_flow_resource_lock, flags);
	pr_warn("mlx4_ib_handle_catas_error ended\n");
}

static void handle_bonded_port_state_event(struct work_struct *work)
{
	struct ib_event_work *ew =
		container_of(work, struct ib_event_work, work);
	struct mlx4_ib_dev *ibdev = ew->ib_dev;
	enum ib_port_state bonded_port_state = IB_PORT_NOP;
	int i;
	struct ib_event ibev;

	kfree(ew);
	spin_lock_bh(&ibdev->iboe.lock);
	for (i = 0; i < MLX4_MAX_PORTS; ++i) {
		struct net_device *curr_netdev = ibdev->iboe.netdevs[i];
		enum ib_port_state curr_port_state;

		if (!curr_netdev)
			continue;

		curr_port_state =
			(netif_running(curr_netdev) &&
			 netif_carrier_ok(curr_netdev)) ?
			IB_PORT_ACTIVE : IB_PORT_DOWN;

		bonded_port_state = (bonded_port_state != IB_PORT_ACTIVE) ?
			curr_port_state : IB_PORT_ACTIVE;
	}
	spin_unlock_bh(&ibdev->iboe.lock);

	ibev.device = &ibdev->ib_dev;
	ibev.element.port_num = 1;
	ibev.event = (bonded_port_state == IB_PORT_ACTIVE) ?
		IB_EVENT_PORT_ACTIVE : IB_EVENT_PORT_ERR;

	ib_dispatch_event(&ibev);
}

void mlx4_ib_sl2vl_update(struct mlx4_ib_dev *mdev, int port)
{
	u64 sl2vl;
	int err;

	err = mlx4_ib_query_sl2vl(&mdev->ib_dev, port, &sl2vl);
	if (err) {
		pr_err("Unable to get current sl to vl mapping for port %d.  Using all zeroes (%d)\n",
		       port, err);
		sl2vl = 0;
	}
	atomic64_set(&mdev->sl2vl[port - 1], sl2vl);
}

static void ib_sl2vl_update_work(struct work_struct *work)
{
	struct ib_event_work *ew = container_of(work, struct ib_event_work, work);
	struct mlx4_ib_dev *mdev = ew->ib_dev;
	int port = ew->port;

	mlx4_ib_sl2vl_update(mdev, port);

	kfree(ew);
}

void mlx4_sched_ib_sl2vl_update_work(struct mlx4_ib_dev *ibdev,
				     int port)
{
	struct ib_event_work *ew;

	ew = kmalloc(sizeof(*ew), GFP_ATOMIC);
	if (ew) {
		INIT_WORK(&ew->work, ib_sl2vl_update_work);
		ew->port = port;
		ew->ib_dev = ibdev;
		queue_work(wq, &ew->work);
<<<<<<< HEAD
	} else {
		pr_err("failed to allocate memory for sl2vl update work\n");
=======
>>>>>>> 24b8d41d
	}
}

static void mlx4_ib_event(struct mlx4_dev *dev, void *ibdev_ptr,
			  enum mlx4_dev_event event, unsigned long param)
{
	struct ib_event ibev;
	struct mlx4_ib_dev *ibdev = to_mdev((struct ib_device *) ibdev_ptr);
	struct mlx4_eqe *eqe = NULL;
	struct ib_event_work *ew;
	int p = 0;

	if (mlx4_is_bonded(dev) &&
	    ((event == MLX4_DEV_EVENT_PORT_UP) ||
	    (event == MLX4_DEV_EVENT_PORT_DOWN))) {
		ew = kmalloc(sizeof(*ew), GFP_ATOMIC);
		if (!ew)
			return;
		INIT_WORK(&ew->work, handle_bonded_port_state_event);
		ew->ib_dev = ibdev;
		queue_work(wq, &ew->work);
		return;
	}

	if (event == MLX4_DEV_EVENT_PORT_MGMT_CHANGE)
		eqe = (struct mlx4_eqe *)param;
	else
		p = (int) param;

	switch (event) {
	case MLX4_DEV_EVENT_PORT_UP:
		if (p > ibdev->num_ports)
			return;
		if (!mlx4_is_slave(dev) &&
		    rdma_port_get_link_layer(&ibdev->ib_dev, p) ==
			IB_LINK_LAYER_INFINIBAND) {
			if (mlx4_is_master(dev))
				mlx4_ib_invalidate_all_guid_record(ibdev, p);
			if (ibdev->dev->flags & MLX4_FLAG_SECURE_HOST &&
			    !(ibdev->dev->caps.flags2 & MLX4_DEV_CAP_FLAG2_SL_TO_VL_CHANGE_EVENT))
				mlx4_sched_ib_sl2vl_update_work(ibdev, p);
		}
		ibev.event = IB_EVENT_PORT_ACTIVE;
		break;

	case MLX4_DEV_EVENT_PORT_DOWN:
		if (p > ibdev->num_ports)
			return;
		ibev.event = IB_EVENT_PORT_ERR;
		break;

	case MLX4_DEV_EVENT_CATASTROPHIC_ERROR:
		ibdev->ib_active = false;
		ibev.event = IB_EVENT_DEVICE_FATAL;
		mlx4_ib_handle_catas_error(ibdev);
		break;

	case MLX4_DEV_EVENT_PORT_MGMT_CHANGE:
		ew = kmalloc(sizeof *ew, GFP_ATOMIC);
		if (!ew)
			break;

		INIT_WORK(&ew->work, handle_port_mgmt_change_event);
		memcpy(&ew->ib_eqe, eqe, sizeof *eqe);
		ew->ib_dev = ibdev;
		/* need to queue only for port owner, which uses GEN_EQE */
		if (mlx4_is_master(dev))
			queue_work(wq, &ew->work);
		else
			handle_port_mgmt_change_event(&ew->work);
		return;

	case MLX4_DEV_EVENT_SLAVE_INIT:
		/* here, p is the slave id */
		do_slave_init(ibdev, p, 1);
		if (mlx4_is_master(dev)) {
			int i;

			for (i = 1; i <= ibdev->num_ports; i++) {
				if (rdma_port_get_link_layer(&ibdev->ib_dev, i)
					== IB_LINK_LAYER_INFINIBAND)
					mlx4_ib_slave_alias_guid_event(ibdev,
								       p, i,
								       1);
			}
		}
		return;

	case MLX4_DEV_EVENT_SLAVE_SHUTDOWN:
		if (mlx4_is_master(dev)) {
			int i;

			for (i = 1; i <= ibdev->num_ports; i++) {
				if (rdma_port_get_link_layer(&ibdev->ib_dev, i)
					== IB_LINK_LAYER_INFINIBAND)
					mlx4_ib_slave_alias_guid_event(ibdev,
								       p, i,
								       0);
			}
		}
		/* here, p is the slave id */
		do_slave_init(ibdev, p, 0);
		return;

	default:
		return;
	}

	ibev.device	      = ibdev_ptr;
	ibev.element.port_num = mlx4_is_bonded(ibdev->dev) ? 1 : (u8)p;

	ib_dispatch_event(&ibev);
}

static struct mlx4_interface mlx4_ib_interface = {
	.add		= mlx4_ib_add,
	.remove		= mlx4_ib_remove,
	.event		= mlx4_ib_event,
	.protocol	= MLX4_PROT_IB_IPV6,
	.flags		= MLX4_INTFF_BONDING
};

static int __init mlx4_ib_init(void)
{
	int err;

	wq = alloc_ordered_workqueue("mlx4_ib", WQ_MEM_RECLAIM);
	if (!wq)
		return -ENOMEM;

	err = mlx4_ib_mcg_init();
	if (err)
		goto clean_wq;

	err = mlx4_register_interface(&mlx4_ib_interface);
	if (err)
		goto clean_mcg;

	return 0;

clean_mcg:
	mlx4_ib_mcg_destroy();

clean_wq:
	destroy_workqueue(wq);
	return err;
}

static void __exit mlx4_ib_cleanup(void)
{
	mlx4_unregister_interface(&mlx4_ib_interface);
	mlx4_ib_mcg_destroy();
	destroy_workqueue(wq);
}

module_init(mlx4_ib_init);
module_exit(mlx4_ib_cleanup);<|MERGE_RESOLUTION|>--- conflicted
+++ resolved
@@ -959,66 +959,6 @@
 	}
 }
 
-static int mlx4_ib_query_sl2vl(struct ib_device *ibdev, u8 port, u64 *sl2vl_tbl)
-{
-	union sl2vl_tbl_to_u64 sl2vl64;
-	struct ib_smp *in_mad  = NULL;
-	struct ib_smp *out_mad = NULL;
-	int mad_ifc_flags = MLX4_MAD_IFC_IGNORE_KEYS;
-	int err = -ENOMEM;
-	int jj;
-
-	if (mlx4_is_slave(to_mdev(ibdev)->dev)) {
-		*sl2vl_tbl = 0;
-		return 0;
-	}
-
-	in_mad  = kzalloc(sizeof(*in_mad), GFP_KERNEL);
-	out_mad = kmalloc(sizeof(*out_mad), GFP_KERNEL);
-	if (!in_mad || !out_mad)
-		goto out;
-
-	init_query_mad(in_mad);
-	in_mad->attr_id  = IB_SMP_ATTR_SL_TO_VL_TABLE;
-	in_mad->attr_mod = 0;
-
-	if (mlx4_is_mfunc(to_mdev(ibdev)->dev))
-		mad_ifc_flags |= MLX4_MAD_IFC_NET_VIEW;
-
-	err = mlx4_MAD_IFC(to_mdev(ibdev), mad_ifc_flags, port, NULL, NULL,
-			   in_mad, out_mad);
-	if (err)
-		goto out;
-
-	for (jj = 0; jj < 8; jj++)
-		sl2vl64.sl8[jj] = ((struct ib_smp *)out_mad)->data[jj];
-	*sl2vl_tbl = sl2vl64.sl64;
-
-out:
-	kfree(in_mad);
-	kfree(out_mad);
-	return err;
-}
-
-static void mlx4_init_sl2vl_tbl(struct mlx4_ib_dev *mdev)
-{
-	u64 sl2vl;
-	int i;
-	int err;
-
-	for (i = 1; i <= mdev->dev->caps.num_ports; i++) {
-		if (mdev->dev->caps.port_type[i] == MLX4_PORT_TYPE_ETH)
-			continue;
-		err = mlx4_ib_query_sl2vl(&mdev->ib_dev, i, &sl2vl);
-		if (err) {
-			pr_err("Unable to get default sl to vl mapping for port %d.  Using all zeroes (%d)\n",
-			       i, err);
-			sl2vl = 0;
-		}
-		atomic64_set(&mdev->sl2vl[i - 1], sl2vl);
-	}
-}
-
 int __mlx4_ib_query_pkey(struct ib_device *ibdev, u8 port, u16 index,
 			 u16 *pkey, int netw_view)
 {
@@ -1295,11 +1235,7 @@
 	if (err)
 		return err;
 
-<<<<<<< HEAD
-	xrcd->pd = ib_alloc_pd(ibdev, 0);
-=======
 	xrcd->pd = ib_alloc_pd(ibxrcd->device, 0);
->>>>>>> 24b8d41d
 	if (IS_ERR(xrcd->pd)) {
 		err = PTR_ERR(xrcd->pd);
 		goto err2;
@@ -1766,12 +1702,9 @@
 	if (flow_attr->port < 1 || flow_attr->port > qp->device->phys_port_cnt)
 		return ERR_PTR(-EINVAL);
 
-<<<<<<< HEAD
-=======
 	if (flow_attr->flags & ~IB_FLOW_ATTR_FLAGS_DONT_TRAP)
 		return ERR_PTR(-EOPNOTSUPP);
 
->>>>>>> 24b8d41d
 	if ((flow_attr->flags & IB_FLOW_ATTR_FLAGS_DONT_TRAP) &&
 	    (flow_attr->type != IB_FLOW_ATTR_NORMAL))
 		return ERR_PTR(-EOPNOTSUPP);
@@ -2095,19 +2028,11 @@
 }
 static DEVICE_ATTR_RO(hca_type);
 
-<<<<<<< HEAD
-static ssize_t show_rev(struct device *device, struct device_attribute *attr,
-			char *buf)
-{
-	struct mlx4_ib_dev *dev =
-		container_of(device, struct mlx4_ib_dev, ib_dev.dev);
-=======
 static ssize_t hw_rev_show(struct device *device,
 			   struct device_attribute *attr, char *buf)
 {
 	struct mlx4_ib_dev *dev =
 		rdma_device_to_drv_device(device, struct mlx4_ib_dev, ib_dev);
->>>>>>> 24b8d41d
 	return sprintf(buf, "%x\n", dev->dev->rev_id);
 }
 static DEVICE_ATTR_RO(hw_rev);
@@ -2261,144 +2186,6 @@
 		offset[i] = diag_basic[i].offset;
 	}
 
-<<<<<<< HEAD
-static DEVICE_ATTR(hw_rev,   S_IRUGO, show_rev,    NULL);
-static DEVICE_ATTR(hca_type, S_IRUGO, show_hca,    NULL);
-static DEVICE_ATTR(board_id, S_IRUGO, show_board,  NULL);
-
-static struct device_attribute *mlx4_class_attributes[] = {
-	&dev_attr_hw_rev,
-	&dev_attr_hca_type,
-	&dev_attr_board_id
-};
-
-struct diag_counter {
-	const char *name;
-	u32 offset;
-};
-
-#define DIAG_COUNTER(_name, _offset)			\
-	{ .name = #_name, .offset = _offset }
-
-static const struct diag_counter diag_basic[] = {
-	DIAG_COUNTER(rq_num_lle, 0x00),
-	DIAG_COUNTER(sq_num_lle, 0x04),
-	DIAG_COUNTER(rq_num_lqpoe, 0x08),
-	DIAG_COUNTER(sq_num_lqpoe, 0x0C),
-	DIAG_COUNTER(rq_num_lpe, 0x18),
-	DIAG_COUNTER(sq_num_lpe, 0x1C),
-	DIAG_COUNTER(rq_num_wrfe, 0x20),
-	DIAG_COUNTER(sq_num_wrfe, 0x24),
-	DIAG_COUNTER(sq_num_mwbe, 0x2C),
-	DIAG_COUNTER(sq_num_bre, 0x34),
-	DIAG_COUNTER(sq_num_rire, 0x44),
-	DIAG_COUNTER(rq_num_rire, 0x48),
-	DIAG_COUNTER(sq_num_rae, 0x4C),
-	DIAG_COUNTER(rq_num_rae, 0x50),
-	DIAG_COUNTER(sq_num_roe, 0x54),
-	DIAG_COUNTER(sq_num_tree, 0x5C),
-	DIAG_COUNTER(sq_num_rree, 0x64),
-	DIAG_COUNTER(rq_num_rnr, 0x68),
-	DIAG_COUNTER(sq_num_rnr, 0x6C),
-	DIAG_COUNTER(rq_num_oos, 0x100),
-	DIAG_COUNTER(sq_num_oos, 0x104),
-};
-
-static const struct diag_counter diag_ext[] = {
-	DIAG_COUNTER(rq_num_dup, 0x130),
-	DIAG_COUNTER(sq_num_to, 0x134),
-};
-
-static const struct diag_counter diag_device_only[] = {
-	DIAG_COUNTER(num_cqovf, 0x1A0),
-	DIAG_COUNTER(rq_num_udsdprd, 0x118),
-};
-
-static struct rdma_hw_stats *mlx4_ib_alloc_hw_stats(struct ib_device *ibdev,
-						    u8 port_num)
-{
-	struct mlx4_ib_dev *dev = to_mdev(ibdev);
-	struct mlx4_ib_diag_counters *diag = dev->diag_counters;
-
-	if (!diag[!!port_num].name)
-		return NULL;
-
-	return rdma_alloc_hw_stats_struct(diag[!!port_num].name,
-					  diag[!!port_num].num_counters,
-					  RDMA_HW_STATS_DEFAULT_LIFESPAN);
-}
-
-static int mlx4_ib_get_hw_stats(struct ib_device *ibdev,
-				struct rdma_hw_stats *stats,
-				u8 port, int index)
-{
-	struct mlx4_ib_dev *dev = to_mdev(ibdev);
-	struct mlx4_ib_diag_counters *diag = dev->diag_counters;
-	u32 hw_value[ARRAY_SIZE(diag_device_only) +
-		ARRAY_SIZE(diag_ext) + ARRAY_SIZE(diag_basic)] = {};
-	int ret;
-	int i;
-
-	ret = mlx4_query_diag_counters(dev->dev,
-				       MLX4_OP_MOD_QUERY_TRANSPORT_CI_ERRORS,
-				       diag[!!port].offset, hw_value,
-				       diag[!!port].num_counters, port);
-
-	if (ret)
-		return ret;
-
-	for (i = 0; i < diag[!!port].num_counters; i++)
-		stats->value[i] = hw_value[i];
-
-	return diag[!!port].num_counters;
-}
-
-static int __mlx4_ib_alloc_diag_counters(struct mlx4_ib_dev *ibdev,
-					 const char ***name,
-					 u32 **offset,
-					 u32 *num,
-					 bool port)
-{
-	u32 num_counters;
-
-	num_counters = ARRAY_SIZE(diag_basic);
-
-	if (ibdev->dev->caps.flags2 & MLX4_DEV_CAP_FLAG2_DIAG_PER_PORT)
-		num_counters += ARRAY_SIZE(diag_ext);
-
-	if (!port)
-		num_counters += ARRAY_SIZE(diag_device_only);
-
-	*name = kcalloc(num_counters, sizeof(**name), GFP_KERNEL);
-	if (!*name)
-		return -ENOMEM;
-
-	*offset = kcalloc(num_counters, sizeof(**offset), GFP_KERNEL);
-	if (!*offset)
-		goto err_name;
-
-	*num = num_counters;
-
-	return 0;
-
-err_name:
-	kfree(*name);
-	return -ENOMEM;
-}
-
-static void mlx4_ib_fill_diag_counters(struct mlx4_ib_dev *ibdev,
-				       const char **name,
-				       u32 *offset,
-				       bool port)
-{
-	int i;
-	int j;
-
-	for (i = 0, j = 0; i < ARRAY_SIZE(diag_basic); i++, j++) {
-		name[i] = diag_basic[i].name;
-		offset[i] = diag_basic[i].offset;
-	}
-
 	if (ibdev->dev->caps.flags2 & MLX4_DEV_CAP_FLAG2_DIAG_PER_PORT) {
 		for (i = 0; i < ARRAY_SIZE(diag_ext); i++, j++) {
 			name[j] = diag_ext[i].name;
@@ -2414,28 +2201,11 @@
 	}
 }
 
-=======
-	if (ibdev->dev->caps.flags2 & MLX4_DEV_CAP_FLAG2_DIAG_PER_PORT) {
-		for (i = 0; i < ARRAY_SIZE(diag_ext); i++, j++) {
-			name[j] = diag_ext[i].name;
-			offset[j] = diag_ext[i].offset;
-		}
-	}
-
-	if (!port) {
-		for (i = 0; i < ARRAY_SIZE(diag_device_only); i++, j++) {
-			name[j] = diag_device_only[i].name;
-			offset[j] = diag_device_only[i].offset;
-		}
-	}
-}
-
 static const struct ib_device_ops mlx4_ib_hw_stats_ops = {
 	.alloc_hw_stats = mlx4_ib_alloc_hw_stats,
 	.get_hw_stats = mlx4_ib_get_hw_stats,
 };
 
->>>>>>> 24b8d41d
 static int mlx4_ib_alloc_diag_counters(struct mlx4_ib_dev *ibdev)
 {
 	struct mlx4_ib_diag_counters *diag = ibdev->diag_counters;
@@ -2462,12 +2232,7 @@
 					   diag[i].offset, i);
 	}
 
-<<<<<<< HEAD
-	ibdev->ib_dev.get_hw_stats	= mlx4_ib_get_hw_stats;
-	ibdev->ib_dev.alloc_hw_stats	= mlx4_ib_alloc_hw_stats;
-=======
 	ib_set_device_ops(&ibdev->ib_dev, &mlx4_ib_hw_stats_ops);
->>>>>>> 24b8d41d
 
 	return 0;
 
@@ -2735,27 +2500,16 @@
 	return 0;
 }
 
-<<<<<<< HEAD
-static void get_fw_ver_str(struct ib_device *device, char *str,
-			   size_t str_len)
-{
-	struct mlx4_ib_dev *dev =
-		container_of(device, struct mlx4_ib_dev, ib_dev);
-	snprintf(str, str_len, "%d.%d.%d",
-=======
 static void get_fw_ver_str(struct ib_device *device, char *str)
 {
 	struct mlx4_ib_dev *dev =
 		container_of(device, struct mlx4_ib_dev, ib_dev);
 	snprintf(str, IB_FW_VERSION_NAME_MAX, "%d.%d.%d",
->>>>>>> 24b8d41d
 		 (int) (dev->dev->caps.fw_ver >> 32),
 		 (int) (dev->dev->caps.fw_ver >> 16) & 0xffff,
 		 (int) dev->dev->caps.fw_ver & 0xffff);
 }
 
-<<<<<<< HEAD
-=======
 static const struct ib_device_ops mlx4_ib_dev_ops = {
 	.owner = THIS_MODULE,
 	.driver_id = RDMA_DRIVER_MLX4,
@@ -2848,7 +2602,6 @@
 	.destroy_flow = mlx4_ib_destroy_flow,
 };
 
->>>>>>> 24b8d41d
 static void *mlx4_ib_add(struct mlx4_dev *dev)
 {
 	struct mlx4_ib_dev *ibdev;
@@ -2930,58 +2683,6 @@
 		(1ull << IB_USER_VERBS_CMD_CREATE_XSRQ)		|
 		(1ull << IB_USER_VERBS_CMD_OPEN_QP);
 
-<<<<<<< HEAD
-	ibdev->ib_dev.query_device	= mlx4_ib_query_device;
-	ibdev->ib_dev.query_port	= mlx4_ib_query_port;
-	ibdev->ib_dev.get_link_layer	= mlx4_ib_port_link_layer;
-	ibdev->ib_dev.query_gid		= mlx4_ib_query_gid;
-	ibdev->ib_dev.query_pkey	= mlx4_ib_query_pkey;
-	ibdev->ib_dev.modify_device	= mlx4_ib_modify_device;
-	ibdev->ib_dev.modify_port	= mlx4_ib_modify_port;
-	ibdev->ib_dev.alloc_ucontext	= mlx4_ib_alloc_ucontext;
-	ibdev->ib_dev.dealloc_ucontext	= mlx4_ib_dealloc_ucontext;
-	ibdev->ib_dev.mmap		= mlx4_ib_mmap;
-	ibdev->ib_dev.alloc_pd		= mlx4_ib_alloc_pd;
-	ibdev->ib_dev.dealloc_pd	= mlx4_ib_dealloc_pd;
-	ibdev->ib_dev.create_ah		= mlx4_ib_create_ah;
-	ibdev->ib_dev.query_ah		= mlx4_ib_query_ah;
-	ibdev->ib_dev.destroy_ah	= mlx4_ib_destroy_ah;
-	ibdev->ib_dev.create_srq	= mlx4_ib_create_srq;
-	ibdev->ib_dev.modify_srq	= mlx4_ib_modify_srq;
-	ibdev->ib_dev.query_srq		= mlx4_ib_query_srq;
-	ibdev->ib_dev.destroy_srq	= mlx4_ib_destroy_srq;
-	ibdev->ib_dev.post_srq_recv	= mlx4_ib_post_srq_recv;
-	ibdev->ib_dev.create_qp		= mlx4_ib_create_qp;
-	ibdev->ib_dev.modify_qp		= mlx4_ib_modify_qp;
-	ibdev->ib_dev.query_qp		= mlx4_ib_query_qp;
-	ibdev->ib_dev.destroy_qp	= mlx4_ib_destroy_qp;
-	ibdev->ib_dev.post_send		= mlx4_ib_post_send;
-	ibdev->ib_dev.post_recv		= mlx4_ib_post_recv;
-	ibdev->ib_dev.create_cq		= mlx4_ib_create_cq;
-	ibdev->ib_dev.modify_cq		= mlx4_ib_modify_cq;
-	ibdev->ib_dev.resize_cq		= mlx4_ib_resize_cq;
-	ibdev->ib_dev.destroy_cq	= mlx4_ib_destroy_cq;
-	ibdev->ib_dev.poll_cq		= mlx4_ib_poll_cq;
-	ibdev->ib_dev.req_notify_cq	= mlx4_ib_arm_cq;
-	ibdev->ib_dev.get_dma_mr	= mlx4_ib_get_dma_mr;
-	ibdev->ib_dev.reg_user_mr	= mlx4_ib_reg_user_mr;
-	ibdev->ib_dev.rereg_user_mr	= mlx4_ib_rereg_user_mr;
-	ibdev->ib_dev.dereg_mr		= mlx4_ib_dereg_mr;
-	ibdev->ib_dev.alloc_mr		= mlx4_ib_alloc_mr;
-	ibdev->ib_dev.map_mr_sg		= mlx4_ib_map_mr_sg;
-	ibdev->ib_dev.attach_mcast	= mlx4_ib_mcg_attach;
-	ibdev->ib_dev.detach_mcast	= mlx4_ib_mcg_detach;
-	ibdev->ib_dev.process_mad	= mlx4_ib_process_mad;
-	ibdev->ib_dev.get_port_immutable = mlx4_port_immutable;
-	ibdev->ib_dev.get_dev_fw_str    = get_fw_ver_str;
-	ibdev->ib_dev.disassociate_ucontext = mlx4_ib_disassociate_ucontext;
-
-	if (!mlx4_is_slave(ibdev->dev)) {
-		ibdev->ib_dev.alloc_fmr		= mlx4_ib_fmr_alloc;
-		ibdev->ib_dev.map_phys_fmr	= mlx4_ib_map_phys_fmr;
-		ibdev->ib_dev.unmap_fmr		= mlx4_ib_unmap_fmr;
-		ibdev->ib_dev.dealloc_fmr	= mlx4_ib_fmr_dealloc;
-=======
 	ib_set_device_ops(&ibdev->ib_dev, &mlx4_ib_dev_ops);
 	ibdev->ib_dev.uverbs_ex_cmd_mask |=
 		(1ull << IB_USER_VERBS_EX_CMD_MODIFY_CQ) |
@@ -3001,7 +2702,6 @@
 			(1ull << IB_USER_VERBS_EX_CMD_CREATE_RWQ_IND_TBL) |
 			(1ull << IB_USER_VERBS_EX_CMD_DESTROY_RWQ_IND_TBL);
 		ib_set_device_ops(&ibdev->ib_dev, &mlx4_ib_dev_wq_ops);
->>>>>>> 24b8d41d
 	}
 
 	if (dev->caps.flags & MLX4_DEV_CAP_FLAG_MEM_WINDOW ||
@@ -3140,13 +2840,9 @@
 	if (mlx4_ib_alloc_diag_counters(ibdev))
 		goto err_steer_free_bitmap;
 
-<<<<<<< HEAD
-	if (ib_register_device(&ibdev->ib_dev, NULL))
-=======
 	rdma_set_device_sysfs_group(&ibdev->ib_dev, &mlx4_attr_group);
 	if (ib_register_device(&ibdev->ib_dev, "mlx4_%d",
 			       &dev->persist->pdev->dev))
->>>>>>> 24b8d41d
 		goto err_diag_counters;
 
 	if (mlx4_ib_mad_init(ibdev))
@@ -3308,13 +3004,6 @@
 	ibdev->ib_active = false;
 	flush_workqueue(wq);
 
-<<<<<<< HEAD
-	mlx4_ib_close_sriov(ibdev);
-	mlx4_ib_mad_cleanup(ibdev);
-	ib_unregister_device(&ibdev->ib_dev);
-	mlx4_ib_diag_cleanup(ibdev);
-=======
->>>>>>> 24b8d41d
 	if (ibdev->iboe.nb.notifier_call) {
 		if (unregister_netdevice_notifier(&ibdev->iboe.nb))
 			pr_warn("failure unregistering notifier\n");
@@ -3527,11 +3216,6 @@
 		ew->port = port;
 		ew->ib_dev = ibdev;
 		queue_work(wq, &ew->work);
-<<<<<<< HEAD
-	} else {
-		pr_err("failed to allocate memory for sl2vl update work\n");
-=======
->>>>>>> 24b8d41d
 	}
 }
 
