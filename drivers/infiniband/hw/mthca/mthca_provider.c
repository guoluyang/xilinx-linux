--- conflicted
+++ resolved
@@ -965,20 +965,12 @@
 }
 static DEVICE_ATTR_RO(hw_rev);
 
-<<<<<<< HEAD
-static ssize_t show_hca(struct device *device, struct device_attribute *attr,
-			char *buf)
-{
-	struct mthca_dev *dev =
-		container_of(device, struct mthca_dev, ib_dev.dev);
-=======
 static ssize_t hca_type_show(struct device *device,
 			     struct device_attribute *attr, char *buf)
 {
 	struct mthca_dev *dev =
 		rdma_device_to_drv_device(device, struct mthca_dev, ib_dev);
 
->>>>>>> 24b8d41d
 	switch (dev->pdev->device) {
 	case PCI_DEVICE_ID_MELLANOX_TAVOR:
 		return sprintf(buf, "MT23108\n");
@@ -1005,16 +997,6 @@
 }
 static DEVICE_ATTR_RO(board_id);
 
-<<<<<<< HEAD
-static DEVICE_ATTR(hw_rev,   S_IRUGO, show_rev,    NULL);
-static DEVICE_ATTR(hca_type, S_IRUGO, show_hca,    NULL);
-static DEVICE_ATTR(board_id, S_IRUGO, show_board,  NULL);
-
-static struct device_attribute *mthca_dev_attributes[] = {
-	&dev_attr_hw_rev,
-	&dev_attr_hca_type,
-	&dev_attr_board_id
-=======
 static struct attribute *mthca_dev_attributes[] = {
 	&dev_attr_hw_rev.attr,
 	&dev_attr_hca_type.attr,
@@ -1024,7 +1006,6 @@
 
 static const struct attribute_group mthca_attr_group = {
 	.attrs = mthca_dev_attributes,
->>>>>>> 24b8d41d
 };
 
 static int mthca_init_node_data(struct mthca_dev *dev)
@@ -1084,27 +1065,16 @@
 	return 0;
 }
 
-<<<<<<< HEAD
-static void get_dev_fw_str(struct ib_device *device, char *str,
-			   size_t str_len)
-{
-	struct mthca_dev *dev =
-		container_of(device, struct mthca_dev, ib_dev);
-	snprintf(str, str_len, "%d.%d.%d",
-=======
 static void get_dev_fw_str(struct ib_device *device, char *str)
 {
 	struct mthca_dev *dev =
 		container_of(device, struct mthca_dev, ib_dev);
 	snprintf(str, IB_FW_VERSION_NAME_MAX, "%d.%d.%d",
->>>>>>> 24b8d41d
 		 (int) (dev->fw_ver >> 32),
 		 (int) (dev->fw_ver >> 16) & 0xffff,
 		 (int) dev->fw_ver & 0xffff);
 }
 
-<<<<<<< HEAD
-=======
 static const struct ib_device_ops mthca_dev_ops = {
 	.owner = THIS_MODULE,
 	.driver_id = RDMA_DRIVER_MTHCA,
@@ -1180,7 +1150,6 @@
 	.req_notify_cq = mthca_tavor_arm_cq,
 };
 
->>>>>>> 24b8d41d
 int mthca_register_device(struct mthca_dev *dev)
 {
 	int ret;
@@ -1220,36 +1189,8 @@
 			(1ull << IB_USER_VERBS_CMD_DESTROY_SRQ);
 
 		if (mthca_is_memfree(dev))
-<<<<<<< HEAD
-			dev->ib_dev.post_srq_recv = mthca_arbel_post_srq_recv;
-		else
-			dev->ib_dev.post_srq_recv = mthca_tavor_post_srq_recv;
-	}
-
-	dev->ib_dev.create_qp            = mthca_create_qp;
-	dev->ib_dev.modify_qp            = mthca_modify_qp;
-	dev->ib_dev.query_qp             = mthca_query_qp;
-	dev->ib_dev.destroy_qp           = mthca_destroy_qp;
-	dev->ib_dev.create_cq            = mthca_create_cq;
-	dev->ib_dev.resize_cq            = mthca_resize_cq;
-	dev->ib_dev.destroy_cq           = mthca_destroy_cq;
-	dev->ib_dev.poll_cq              = mthca_poll_cq;
-	dev->ib_dev.get_dma_mr           = mthca_get_dma_mr;
-	dev->ib_dev.reg_user_mr          = mthca_reg_user_mr;
-	dev->ib_dev.dereg_mr             = mthca_dereg_mr;
-	dev->ib_dev.get_port_immutable   = mthca_port_immutable;
-	dev->ib_dev.get_dev_fw_str       = get_dev_fw_str;
-
-	if (dev->mthca_flags & MTHCA_FLAG_FMR) {
-		dev->ib_dev.alloc_fmr            = mthca_alloc_fmr;
-		dev->ib_dev.unmap_fmr            = mthca_unmap_fmr;
-		dev->ib_dev.dealloc_fmr          = mthca_dealloc_fmr;
-		if (mthca_is_memfree(dev))
-			dev->ib_dev.map_phys_fmr = mthca_arbel_map_phys_fmr;
-=======
 			ib_set_device_ops(&dev->ib_dev,
 					  &mthca_dev_arbel_srq_ops);
->>>>>>> 24b8d41d
 		else
 			ib_set_device_ops(&dev->ib_dev,
 					  &mthca_dev_tavor_srq_ops);
