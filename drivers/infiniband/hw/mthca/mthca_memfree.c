--- conflicted
+++ resolved
@@ -472,12 +472,8 @@
 		goto out;
 	}
 
-<<<<<<< HEAD
-	ret = get_user_pages(uaddr & PAGE_MASK, 1, FOLL_WRITE, pages, NULL);
-=======
 	ret = pin_user_pages_fast(uaddr & PAGE_MASK, 1,
 				  FOLL_WRITE | FOLL_LONGTERM, pages);
->>>>>>> 24b8d41d
 	if (ret < 0)
 		goto out;
 
