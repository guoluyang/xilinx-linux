/*
 * Copyright (c) 2013, Cisco Systems, Inc. All rights reserved.
 *
 * This software is available to you under a choice of one of two
 * licenses.  You may choose to be licensed under the terms of the GNU
 * General Public License (GPL) Version 2, available from the file
 * COPYING in the main directory of this source tree, or the
 * BSD license below:
 *
 *     Redistribution and use in source and binary forms, with or
 *     without modification, are permitted provided that the following
 *     conditions are met:
 *
 *      - Redistributions of source code must retain the above
 *        copyright notice, this list of conditions and the following
 *        disclaimer.
 *
 *      - Redistributions in binary form must reproduce the above
 *        copyright notice, this list of conditions and the following
 *        disclaimer in the documentation and/or other materials
 *        provided with the distribution.
 *
 * THE SOFTWARE IS PROVIDED "AS IS", WITHOUT WARRANTY OF ANY KIND,
 * EXPRESS OR IMPLIED, INCLUDING BUT NOT LIMITED TO THE WARRANTIES OF
 * MERCHANTABILITY, FITNESS FOR A PARTICULAR PURPOSE AND
 * NONINFRINGEMENT. IN NO EVENT SHALL THE AUTHORS OR COPYRIGHT HOLDERS
 * BE LIABLE FOR ANY CLAIM, DAMAGES OR OTHER LIABILITY, WHETHER IN AN
 * ACTION OF CONTRACT, TORT OR OTHERWISE, ARISING FROM, OUT OF OR IN
 * CONNECTION WITH THE SOFTWARE OR THE USE OR OTHER DEALINGS IN THE
 * SOFTWARE.
 *
 */

#include <linux/module.h>
#include <linux/init.h>
#include <linux/errno.h>

#include <rdma/ib_user_verbs.h>
#include <rdma/ib_addr.h>

#include "usnic_common_util.h"
#include "usnic_ib.h"
#include "usnic_ib_qp_grp.h"
#include "usnic_vnic.h"
#include "usnic_ib_verbs.h"
#include "usnic_ib_sysfs.h"
#include "usnic_log.h"

<<<<<<< HEAD
static ssize_t usnic_ib_show_board(struct device *device,
					struct device_attribute *attr,
					char *buf)
{
	struct usnic_ib_dev *us_ibdev =
		container_of(device, struct usnic_ib_dev, ib_dev.dev);
=======
static ssize_t board_id_show(struct device *device,
			     struct device_attribute *attr, char *buf)
{
	struct usnic_ib_dev *us_ibdev =
		rdma_device_to_drv_device(device, struct usnic_ib_dev, ib_dev);
>>>>>>> 24b8d41d
	unsigned short subsystem_device_id;

	mutex_lock(&us_ibdev->usdev_lock);
	subsystem_device_id = us_ibdev->pdev->subsystem_device;
	mutex_unlock(&us_ibdev->usdev_lock);

	return scnprintf(buf, PAGE_SIZE, "%hu\n", subsystem_device_id);
}
static DEVICE_ATTR_RO(board_id);

/*
 * Report the configuration for this PF
 */
static ssize_t
config_show(struct device *device, struct device_attribute *attr, char *buf)
{
	struct usnic_ib_dev *us_ibdev =
		rdma_device_to_drv_device(device, struct usnic_ib_dev, ib_dev);
	char *ptr;
	unsigned left;
	unsigned n;
	enum usnic_vnic_res_type res_type;

	/* Buffer space limit is 1 page */
	ptr = buf;
	left = PAGE_SIZE;

	mutex_lock(&us_ibdev->usdev_lock);
	if (kref_read(&us_ibdev->vf_cnt) > 0) {
		char *busname;

		/*
		 * bus name seems to come with annoying prefix.
		 * Remove it if it is predictable
		 */
		busname = us_ibdev->pdev->bus->name;
		if (strncmp(busname, "PCI Bus ", 8) == 0)
			busname += 8;

		n = scnprintf(ptr, left,
			"%s: %s:%d.%d, %s, %pM, %u VFs\n Per VF:",
			dev_name(&us_ibdev->ib_dev.dev),
			busname,
			PCI_SLOT(us_ibdev->pdev->devfn),
			PCI_FUNC(us_ibdev->pdev->devfn),
			netdev_name(us_ibdev->netdev),
			us_ibdev->ufdev->mac,
			kref_read(&us_ibdev->vf_cnt));
		UPDATE_PTR_LEFT(n, ptr, left);

		for (res_type = USNIC_VNIC_RES_TYPE_EOL;
				res_type < USNIC_VNIC_RES_TYPE_MAX;
				res_type++) {
			if (us_ibdev->vf_res_cnt[res_type] == 0)
				continue;
			n = scnprintf(ptr, left, " %d %s%s",
				us_ibdev->vf_res_cnt[res_type],
				usnic_vnic_res_type_to_str(res_type),
				(res_type < (USNIC_VNIC_RES_TYPE_MAX - 1)) ?
				 "," : "");
			UPDATE_PTR_LEFT(n, ptr, left);
		}
		n = scnprintf(ptr, left, "\n");
		UPDATE_PTR_LEFT(n, ptr, left);
	} else {
		n = scnprintf(ptr, left, "%s: no VFs\n",
				dev_name(&us_ibdev->ib_dev.dev));
		UPDATE_PTR_LEFT(n, ptr, left);
	}
	mutex_unlock(&us_ibdev->usdev_lock);

	return ptr - buf;
}
static DEVICE_ATTR_RO(config);

static ssize_t
iface_show(struct device *device, struct device_attribute *attr, char *buf)
{
	struct usnic_ib_dev *us_ibdev =
		rdma_device_to_drv_device(device, struct usnic_ib_dev, ib_dev);

	return scnprintf(buf, PAGE_SIZE, "%s\n",
			netdev_name(us_ibdev->netdev));
}
static DEVICE_ATTR_RO(iface);

static ssize_t
max_vf_show(struct device *device, struct device_attribute *attr, char *buf)
{
	struct usnic_ib_dev *us_ibdev =
		rdma_device_to_drv_device(device, struct usnic_ib_dev, ib_dev);

	return scnprintf(buf, PAGE_SIZE, "%u\n",
			kref_read(&us_ibdev->vf_cnt));
}
static DEVICE_ATTR_RO(max_vf);

static ssize_t
qp_per_vf_show(struct device *device, struct device_attribute *attr, char *buf)
{
	struct usnic_ib_dev *us_ibdev =
		rdma_device_to_drv_device(device, struct usnic_ib_dev, ib_dev);
	int qp_per_vf;

	qp_per_vf = max(us_ibdev->vf_res_cnt[USNIC_VNIC_RES_TYPE_WQ],
			us_ibdev->vf_res_cnt[USNIC_VNIC_RES_TYPE_RQ]);

	return scnprintf(buf, PAGE_SIZE,
				"%d\n", qp_per_vf);
}
static DEVICE_ATTR_RO(qp_per_vf);

static ssize_t
cq_per_vf_show(struct device *device, struct device_attribute *attr, char *buf)
{
	struct usnic_ib_dev *us_ibdev =
		rdma_device_to_drv_device(device, struct usnic_ib_dev, ib_dev);

	return scnprintf(buf, PAGE_SIZE, "%d\n",
			us_ibdev->vf_res_cnt[USNIC_VNIC_RES_TYPE_CQ]);
}
static DEVICE_ATTR_RO(cq_per_vf);

static struct attribute *usnic_class_attributes[] = {
	&dev_attr_board_id.attr,
	&dev_attr_config.attr,
	&dev_attr_iface.attr,
	&dev_attr_max_vf.attr,
	&dev_attr_qp_per_vf.attr,
	&dev_attr_cq_per_vf.attr,
	NULL
};

<<<<<<< HEAD
static DEVICE_ATTR(board_id, S_IRUGO, usnic_ib_show_board, NULL);
static DEVICE_ATTR(config, S_IRUGO, usnic_ib_show_config, NULL);
static DEVICE_ATTR(iface, S_IRUGO, usnic_ib_show_iface, NULL);
static DEVICE_ATTR(max_vf, S_IRUGO, usnic_ib_show_max_vf, NULL);
static DEVICE_ATTR(qp_per_vf, S_IRUGO, usnic_ib_show_qp_per_vf, NULL);
static DEVICE_ATTR(cq_per_vf, S_IRUGO, usnic_ib_show_cq_per_vf, NULL);

static struct device_attribute *usnic_class_attributes[] = {
	&dev_attr_board_id,
	&dev_attr_config,
	&dev_attr_iface,
	&dev_attr_max_vf,
	&dev_attr_qp_per_vf,
	&dev_attr_cq_per_vf,
=======
const struct attribute_group usnic_attr_group = {
	.attrs = usnic_class_attributes,
>>>>>>> 24b8d41d
};

struct qpn_attribute {
	struct attribute attr;
	ssize_t (*show)(struct usnic_ib_qp_grp *, char *buf);
};

/*
 * Definitions for supporting QPN entries in sysfs
 */
static ssize_t
usnic_ib_qpn_attr_show(struct kobject *kobj, struct attribute *attr, char *buf)
{
	struct usnic_ib_qp_grp *qp_grp;
	struct qpn_attribute *qpn_attr;

	qp_grp = container_of(kobj, struct usnic_ib_qp_grp, kobj);
	qpn_attr = container_of(attr, struct qpn_attribute, attr);

	return qpn_attr->show(qp_grp, buf);
}

static const struct sysfs_ops usnic_ib_qpn_sysfs_ops = {
	.show = usnic_ib_qpn_attr_show
};

#define QPN_ATTR_RO(NAME) \
struct qpn_attribute qpn_attr_##NAME = __ATTR_RO(NAME)

static ssize_t context_show(struct usnic_ib_qp_grp *qp_grp, char *buf)
{
	return scnprintf(buf, PAGE_SIZE, "0x%p\n", qp_grp->ctx);
}

static ssize_t summary_show(struct usnic_ib_qp_grp *qp_grp, char *buf)
{
	int i, j, n;
	int left;
	char *ptr;
	struct usnic_vnic_res_chunk *res_chunk;
	struct usnic_vnic_res *vnic_res;

	left = PAGE_SIZE;
	ptr = buf;

	n = scnprintf(ptr, left,
			"QPN: %d State: (%s) PID: %u VF Idx: %hu ",
			qp_grp->ibqp.qp_num,
			usnic_ib_qp_grp_state_to_string(qp_grp->state),
			qp_grp->owner_pid,
			usnic_vnic_get_index(qp_grp->vf->vnic));
	UPDATE_PTR_LEFT(n, ptr, left);

	for (i = 0; qp_grp->res_chunk_list[i]; i++) {
		res_chunk = qp_grp->res_chunk_list[i];
		for (j = 0; j < res_chunk->cnt; j++) {
			vnic_res = res_chunk->res[j];
			n = scnprintf(ptr, left, "%s[%d] ",
				usnic_vnic_res_type_to_str(vnic_res->type),
				vnic_res->vnic_idx);
			UPDATE_PTR_LEFT(n, ptr, left);
		}
	}

	n = scnprintf(ptr, left, "\n");
	UPDATE_PTR_LEFT(n, ptr, left);

	return ptr - buf;
}

static QPN_ATTR_RO(context);
static QPN_ATTR_RO(summary);

static struct attribute *usnic_ib_qpn_default_attrs[] = {
	&qpn_attr_context.attr,
	&qpn_attr_summary.attr,
	NULL
};

static struct kobj_type usnic_ib_qpn_type = {
	.sysfs_ops = &usnic_ib_qpn_sysfs_ops,
	.default_attrs = usnic_ib_qpn_default_attrs
};

int usnic_ib_sysfs_register_usdev(struct usnic_ib_dev *us_ibdev)
{
	/* create kernel object for looking at individual QPs */
	kobject_get(&us_ibdev->ib_dev.dev.kobj);
	us_ibdev->qpn_kobj = kobject_create_and_add("qpn",
			&us_ibdev->ib_dev.dev.kobj);
	if (us_ibdev->qpn_kobj == NULL) {
		kobject_put(&us_ibdev->ib_dev.dev.kobj);
		return -ENOMEM;
	}

	return 0;
}

void usnic_ib_sysfs_unregister_usdev(struct usnic_ib_dev *us_ibdev)
{
	kobject_put(us_ibdev->qpn_kobj);
}

void usnic_ib_sysfs_qpn_add(struct usnic_ib_qp_grp *qp_grp)
{
	struct usnic_ib_dev *us_ibdev;
	int err;

	us_ibdev = qp_grp->vf->pf;

	err = kobject_init_and_add(&qp_grp->kobj, &usnic_ib_qpn_type,
			kobject_get(us_ibdev->qpn_kobj),
			"%d", qp_grp->grp_id);
	if (err) {
		kobject_put(us_ibdev->qpn_kobj);
		return;
	}
}

void usnic_ib_sysfs_qpn_remove(struct usnic_ib_qp_grp *qp_grp)
{
	struct usnic_ib_dev *us_ibdev;

	us_ibdev = qp_grp->vf->pf;

	kobject_put(&qp_grp->kobj);
	kobject_put(us_ibdev->qpn_kobj);
}<|MERGE_RESOLUTION|>--- conflicted
+++ resolved
@@ -46,20 +46,11 @@
 #include "usnic_ib_sysfs.h"
 #include "usnic_log.h"
 
-<<<<<<< HEAD
-static ssize_t usnic_ib_show_board(struct device *device,
-					struct device_attribute *attr,
-					char *buf)
-{
-	struct usnic_ib_dev *us_ibdev =
-		container_of(device, struct usnic_ib_dev, ib_dev.dev);
-=======
 static ssize_t board_id_show(struct device *device,
 			     struct device_attribute *attr, char *buf)
 {
 	struct usnic_ib_dev *us_ibdev =
 		rdma_device_to_drv_device(device, struct usnic_ib_dev, ib_dev);
->>>>>>> 24b8d41d
 	unsigned short subsystem_device_id;
 
 	mutex_lock(&us_ibdev->usdev_lock);
@@ -193,25 +184,8 @@
 	NULL
 };
 
-<<<<<<< HEAD
-static DEVICE_ATTR(board_id, S_IRUGO, usnic_ib_show_board, NULL);
-static DEVICE_ATTR(config, S_IRUGO, usnic_ib_show_config, NULL);
-static DEVICE_ATTR(iface, S_IRUGO, usnic_ib_show_iface, NULL);
-static DEVICE_ATTR(max_vf, S_IRUGO, usnic_ib_show_max_vf, NULL);
-static DEVICE_ATTR(qp_per_vf, S_IRUGO, usnic_ib_show_qp_per_vf, NULL);
-static DEVICE_ATTR(cq_per_vf, S_IRUGO, usnic_ib_show_cq_per_vf, NULL);
-
-static struct device_attribute *usnic_class_attributes[] = {
-	&dev_attr_board_id,
-	&dev_attr_config,
-	&dev_attr_iface,
-	&dev_attr_max_vf,
-	&dev_attr_qp_per_vf,
-	&dev_attr_cq_per_vf,
-=======
 const struct attribute_group usnic_attr_group = {
 	.attrs = usnic_class_attributes,
->>>>>>> 24b8d41d
 };
 
 struct qpn_attribute {
