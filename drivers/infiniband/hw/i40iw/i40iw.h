--- conflicted
+++ resolved
@@ -112,21 +112,12 @@
 #define I40IW_DRV_OPT_MCAST_LOGPORT_MAP    0x00000800
 
 #define IW_HMC_OBJ_TYPE_NUM ARRAY_SIZE(iw_hmc_obj_types)
-<<<<<<< HEAD
-#define IW_CFG_FPM_QP_COUNT		32768
-#define I40IW_MAX_PAGES_PER_FMR		512
-#define I40IW_MIN_PAGES_PER_FMR		1
-
-#define I40IW_MTU_TO_MSS		40
-#define I40IW_DEFAULT_MSS		1460
-=======
 #define IW_CFG_FPM_QP_COUNT               32768
 #define I40IW_MAX_PAGES_PER_FMR           512
 #define I40IW_MIN_PAGES_PER_FMR           1
 #define I40IW_CQP_COMPL_RQ_WQE_FLUSHED    2
 #define I40IW_CQP_COMPL_SQ_WQE_FLUSHED    3
 #define I40IW_CQP_COMPL_RQ_SQ_WQE_FLUSHED 4
->>>>>>> 24b8d41d
 
 struct i40iw_cqp_compl_info {
 	u32 op_ret_val;
@@ -593,14 +584,11 @@
 					   struct i40iw_qp_flush_info *info,
 					   bool wait);
 
-<<<<<<< HEAD
-=======
 void i40iw_gen_ae(struct i40iw_device *iwdev,
 		  struct i40iw_sc_qp *qp,
 		  struct i40iw_gen_ae_info *info,
 		  bool wait);
 
->>>>>>> 24b8d41d
 void i40iw_copy_ip_ntohl(u32 *dst, __be32 *src);
 struct ib_mr *i40iw_reg_phys_mr(struct ib_pd *ib_pd,
 				u64 addr,
