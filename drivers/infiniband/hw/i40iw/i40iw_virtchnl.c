--- conflicted
+++ resolved
@@ -539,11 +539,7 @@
 		stats = &vf_dev->pestat;
 		i40iw_hw_stats_read_all(stats, &stats->hw_stats);
 		vf_dev->msg_count--;
-<<<<<<< HEAD
-		vchnl_pf_send_get_pe_stats_resp(dev, vf_id, vchnl_msg, &devstat->hw_stats);
-=======
 		vchnl_pf_send_get_pe_stats_resp(dev, vf_id, vchnl_msg, &stats->hw_stats);
->>>>>>> 24b8d41d
 		break;
 	default:
 		i40iw_debug(dev, I40IW_DEBUG_VIRT,
