--- conflicted
+++ resolved
@@ -153,10 +153,7 @@
 	struct i40iw_device *iwdev;
 	struct i40iw_handler *hdl;
 	u32 local_ipaddr;
-<<<<<<< HEAD
-=======
 	u32 action = I40IW_ARP_ADD;
->>>>>>> 24b8d41d
 
 	hdl = i40iw_find_netdev(event_netdev);
 	if (!hdl)
@@ -192,39 +189,6 @@
 	}
 	switch (event) {
 	case NETDEV_DOWN:
-<<<<<<< HEAD
-		if (upper_dev)
-			local_ipaddr = ntohl(
-				((struct in_device *)upper_dev->ip_ptr)->ifa_list->ifa_address);
-		else
-			local_ipaddr = ntohl(ifa->ifa_address);
-		i40iw_manage_arp_cache(iwdev,
-				       netdev->dev_addr,
-				       &local_ipaddr,
-				       true,
-				       I40IW_ARP_DELETE);
-		return NOTIFY_OK;
-	case NETDEV_UP:
-		if (upper_dev)
-			local_ipaddr = ntohl(
-				((struct in_device *)upper_dev->ip_ptr)->ifa_list->ifa_address);
-		else
-			local_ipaddr = ntohl(ifa->ifa_address);
-		i40iw_manage_arp_cache(iwdev,
-				       netdev->dev_addr,
-				       &local_ipaddr,
-				       true,
-				       I40IW_ARP_ADD);
-		break;
-	case NETDEV_CHANGEADDR:
-		/* Add the address to the IP table */
-		if (upper_dev)
-			local_ipaddr = ntohl(
-				((struct in_device *)upper_dev->ip_ptr)->ifa_list->ifa_address);
-		else
-			local_ipaddr = ntohl(ifa->ifa_address);
-
-=======
 		action = I40IW_ARP_DELETE;
 		fallthrough;
 	case NETDEV_UP:
@@ -234,7 +198,6 @@
 		if (!local_ipaddr)
 			break;
 
->>>>>>> 24b8d41d
 		i40iw_manage_arp_cache(iwdev,
 				       netdev->dev_addr,
 				       &local_ipaddr,
@@ -265,10 +228,7 @@
 	struct i40iw_device *iwdev;
 	struct i40iw_handler *hdl;
 	u32 local_ipaddr6[4];
-<<<<<<< HEAD
-=======
 	u32 action = I40IW_ARP_ADD;
->>>>>>> 24b8d41d
 
 	hdl = i40iw_find_netdev(event_netdev);
 	if (!hdl)
@@ -661,11 +621,7 @@
 	iwqp = to_iwqp(ibqp);
 	iwdev = iwqp->iwdev;
 	spin_lock_irqsave(&iwdev->qptable_lock, flags);
-<<<<<<< HEAD
-	if (!atomic_dec_and_test(&iwqp->refcount)) {
-=======
 	if (!refcount_dec_and_test(&iwqp->refcount)) {
->>>>>>> 24b8d41d
 		spin_unlock_irqrestore(&iwdev->qptable_lock, flags);
 		return;
 	}
@@ -673,13 +629,7 @@
 	qp_num = iwqp->ibqp.qp_num;
 	iwdev->qp_table[qp_num] = NULL;
 	spin_unlock_irqrestore(&iwdev->qptable_lock, flags);
-<<<<<<< HEAD
-	cqp_request = i40iw_get_cqp_request(&iwdev->cqp, false);
-	if (!cqp_request)
-		return;
-=======
 	complete(&iwqp->free_qp);
->>>>>>> 24b8d41d
 
 }
 
