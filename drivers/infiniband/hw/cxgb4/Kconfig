--- conflicted
+++ resolved
@@ -1,12 +1,8 @@
 # SPDX-License-Identifier: GPL-2.0-only
 config INFINIBAND_CXGB4
 	tristate "Chelsio T4/T5 RDMA Driver"
-<<<<<<< HEAD
-	depends on CHELSIO_T4 && INET && (IPV6 || IPV6=n)
-=======
 	depends on CHELSIO_T4 && INET
 	depends on INFINIBAND_ADDR_TRANS
->>>>>>> 24b8d41d
 	select CHELSIO_LIB
 	select GENERIC_ALLOCATOR
 	help
