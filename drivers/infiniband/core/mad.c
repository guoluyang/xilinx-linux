--- conflicted
+++ resolved
@@ -50,9 +50,6 @@
 #include "smi.h"
 #include "opa_smi.h"
 #include "agent.h"
-<<<<<<< HEAD
-#include "core_priv.h"
-=======
 
 #define CREATE_TRACE_POINTS
 #include <trace/events/ib_mad.h>
@@ -79,7 +76,6 @@
 	entry->dlid = rdma_ah_get_dlid(&attr);
 }
 #endif
->>>>>>> 24b8d41d
 
 static int mad_sendq_size = IB_MAD_QP_SEND_SIZE;
 static int mad_recvq_size = IB_MAD_QP_RECV_SIZE;
@@ -2994,16 +2990,6 @@
 	if (IS_ERR(port_priv->cq)) {
 		dev_err(&device->dev, "Couldn't create ib_mad CQ\n");
 		ret = PTR_ERR(port_priv->cq);
-<<<<<<< HEAD
-		goto error3;
-	}
-
-	port_priv->pd = ib_alloc_pd(device, 0);
-	if (IS_ERR(port_priv->pd)) {
-		dev_err(&device->dev, "Couldn't create ib_mad PD\n");
-		ret = PTR_ERR(port_priv->pd);
-=======
->>>>>>> 24b8d41d
 		goto error4;
 	}
 
