/*
 * Copyright (c) 2005 Topspin Communications.  All rights reserved.
 * Copyright (c) 2005, 2006 Cisco Systems.  All rights reserved.
 * Copyright (c) 2005 Mellanox Technologies. All rights reserved.
 * Copyright (c) 2005 Voltaire, Inc. All rights reserved.
 * Copyright (c) 2005 PathScale, Inc. All rights reserved.
 *
 * This software is available to you under a choice of one of two
 * licenses.  You may choose to be licensed under the terms of the GNU
 * General Public License (GPL) Version 2, available from the file
 * COPYING in the main directory of this source tree, or the
 * OpenIB.org BSD license below:
 *
 *     Redistribution and use in source and binary forms, with or
 *     without modification, are permitted provided that the following
 *     conditions are met:
 *
 *      - Redistributions of source code must retain the above
 *        copyright notice, this list of conditions and the following
 *        disclaimer.
 *
 *      - Redistributions in binary form must reproduce the above
 *        copyright notice, this list of conditions and the following
 *        disclaimer in the documentation and/or other materials
 *        provided with the distribution.
 *
 * THE SOFTWARE IS PROVIDED "AS IS", WITHOUT WARRANTY OF ANY KIND,
 * EXPRESS OR IMPLIED, INCLUDING BUT NOT LIMITED TO THE WARRANTIES OF
 * MERCHANTABILITY, FITNESS FOR A PARTICULAR PURPOSE AND
 * NONINFRINGEMENT. IN NO EVENT SHALL THE AUTHORS OR COPYRIGHT HOLDERS
 * BE LIABLE FOR ANY CLAIM, DAMAGES OR OTHER LIABILITY, WHETHER IN AN
 * ACTION OF CONTRACT, TORT OR OTHERWISE, ARISING FROM, OUT OF OR IN
 * CONNECTION WITH THE SOFTWARE OR THE USE OR OTHER DEALINGS IN THE
 * SOFTWARE.
 */

#include <linux/module.h>
#include <linux/init.h>
#include <linux/device.h>
#include <linux/err.h>
#include <linux/fs.h>
#include <linux/poll.h>
#include <linux/sched.h>
#include <linux/file.h>
#include <linux/cdev.h>
#include <linux/anon_inodes.h>
#include <linux/slab.h>
#include <linux/sched/mm.h>

#include <linux/uaccess.h>

#include <rdma/ib.h>
#include <rdma/uverbs_std_types.h>
#include <rdma/rdma_netlink.h>

#include "uverbs.h"
#include "core_priv.h"
#include "rdma_core.h"

MODULE_AUTHOR("Roland Dreier");
MODULE_DESCRIPTION("InfiniBand userspace verbs access");
MODULE_LICENSE("Dual BSD/GPL");

enum {
	IB_UVERBS_MAJOR       = 231,
	IB_UVERBS_BASE_MINOR  = 192,
	IB_UVERBS_MAX_DEVICES = RDMA_MAX_PORTS,
	IB_UVERBS_NUM_FIXED_MINOR = 32,
	IB_UVERBS_NUM_DYNAMIC_MINOR = IB_UVERBS_MAX_DEVICES - IB_UVERBS_NUM_FIXED_MINOR,
};

#define IB_UVERBS_BASE_DEV	MKDEV(IB_UVERBS_MAJOR, IB_UVERBS_BASE_MINOR)

static dev_t dynamic_uverbs_dev;
static struct class *uverbs_class;

<<<<<<< HEAD
DEFINE_SPINLOCK(ib_uverbs_idr_lock);
DEFINE_IDR(ib_uverbs_pd_idr);
DEFINE_IDR(ib_uverbs_mr_idr);
DEFINE_IDR(ib_uverbs_mw_idr);
DEFINE_IDR(ib_uverbs_ah_idr);
DEFINE_IDR(ib_uverbs_cq_idr);
DEFINE_IDR(ib_uverbs_qp_idr);
DEFINE_IDR(ib_uverbs_srq_idr);
DEFINE_IDR(ib_uverbs_xrcd_idr);
DEFINE_IDR(ib_uverbs_rule_idr);
DEFINE_IDR(ib_uverbs_wq_idr);
DEFINE_IDR(ib_uverbs_rwq_ind_tbl_idr);

static DEFINE_SPINLOCK(map_lock);
static DECLARE_BITMAP(dev_map, IB_UVERBS_MAX_DEVICES);

static ssize_t (*uverbs_cmd_table[])(struct ib_uverbs_file *file,
				     struct ib_device *ib_dev,
				     const char __user *buf, int in_len,
				     int out_len) = {
	[IB_USER_VERBS_CMD_GET_CONTEXT]		= ib_uverbs_get_context,
	[IB_USER_VERBS_CMD_QUERY_DEVICE]	= ib_uverbs_query_device,
	[IB_USER_VERBS_CMD_QUERY_PORT]		= ib_uverbs_query_port,
	[IB_USER_VERBS_CMD_ALLOC_PD]		= ib_uverbs_alloc_pd,
	[IB_USER_VERBS_CMD_DEALLOC_PD]		= ib_uverbs_dealloc_pd,
	[IB_USER_VERBS_CMD_REG_MR]		= ib_uverbs_reg_mr,
	[IB_USER_VERBS_CMD_REREG_MR]		= ib_uverbs_rereg_mr,
	[IB_USER_VERBS_CMD_DEREG_MR]		= ib_uverbs_dereg_mr,
	[IB_USER_VERBS_CMD_ALLOC_MW]		= ib_uverbs_alloc_mw,
	[IB_USER_VERBS_CMD_DEALLOC_MW]		= ib_uverbs_dealloc_mw,
	[IB_USER_VERBS_CMD_CREATE_COMP_CHANNEL] = ib_uverbs_create_comp_channel,
	[IB_USER_VERBS_CMD_CREATE_CQ]		= ib_uverbs_create_cq,
	[IB_USER_VERBS_CMD_RESIZE_CQ]		= ib_uverbs_resize_cq,
	[IB_USER_VERBS_CMD_POLL_CQ]		= ib_uverbs_poll_cq,
	[IB_USER_VERBS_CMD_REQ_NOTIFY_CQ]	= ib_uverbs_req_notify_cq,
	[IB_USER_VERBS_CMD_DESTROY_CQ]		= ib_uverbs_destroy_cq,
	[IB_USER_VERBS_CMD_CREATE_QP]		= ib_uverbs_create_qp,
	[IB_USER_VERBS_CMD_QUERY_QP]		= ib_uverbs_query_qp,
	[IB_USER_VERBS_CMD_MODIFY_QP]		= ib_uverbs_modify_qp,
	[IB_USER_VERBS_CMD_DESTROY_QP]		= ib_uverbs_destroy_qp,
	[IB_USER_VERBS_CMD_POST_SEND]		= ib_uverbs_post_send,
	[IB_USER_VERBS_CMD_POST_RECV]		= ib_uverbs_post_recv,
	[IB_USER_VERBS_CMD_POST_SRQ_RECV]	= ib_uverbs_post_srq_recv,
	[IB_USER_VERBS_CMD_CREATE_AH]		= ib_uverbs_create_ah,
	[IB_USER_VERBS_CMD_DESTROY_AH]		= ib_uverbs_destroy_ah,
	[IB_USER_VERBS_CMD_ATTACH_MCAST]	= ib_uverbs_attach_mcast,
	[IB_USER_VERBS_CMD_DETACH_MCAST]	= ib_uverbs_detach_mcast,
	[IB_USER_VERBS_CMD_CREATE_SRQ]		= ib_uverbs_create_srq,
	[IB_USER_VERBS_CMD_MODIFY_SRQ]		= ib_uverbs_modify_srq,
	[IB_USER_VERBS_CMD_QUERY_SRQ]		= ib_uverbs_query_srq,
	[IB_USER_VERBS_CMD_DESTROY_SRQ]		= ib_uverbs_destroy_srq,
	[IB_USER_VERBS_CMD_OPEN_XRCD]		= ib_uverbs_open_xrcd,
	[IB_USER_VERBS_CMD_CLOSE_XRCD]		= ib_uverbs_close_xrcd,
	[IB_USER_VERBS_CMD_CREATE_XSRQ]		= ib_uverbs_create_xsrq,
	[IB_USER_VERBS_CMD_OPEN_QP]		= ib_uverbs_open_qp,
};

static int (*uverbs_ex_cmd_table[])(struct ib_uverbs_file *file,
				    struct ib_device *ib_dev,
				    struct ib_udata *ucore,
				    struct ib_udata *uhw) = {
	[IB_USER_VERBS_EX_CMD_CREATE_FLOW]	= ib_uverbs_ex_create_flow,
	[IB_USER_VERBS_EX_CMD_DESTROY_FLOW]	= ib_uverbs_ex_destroy_flow,
	[IB_USER_VERBS_EX_CMD_QUERY_DEVICE]	= ib_uverbs_ex_query_device,
	[IB_USER_VERBS_EX_CMD_CREATE_CQ]	= ib_uverbs_ex_create_cq,
	[IB_USER_VERBS_EX_CMD_CREATE_QP]        = ib_uverbs_ex_create_qp,
	[IB_USER_VERBS_EX_CMD_CREATE_WQ]        = ib_uverbs_ex_create_wq,
	[IB_USER_VERBS_EX_CMD_MODIFY_WQ]        = ib_uverbs_ex_modify_wq,
	[IB_USER_VERBS_EX_CMD_DESTROY_WQ]       = ib_uverbs_ex_destroy_wq,
	[IB_USER_VERBS_EX_CMD_CREATE_RWQ_IND_TBL] = ib_uverbs_ex_create_rwq_ind_table,
	[IB_USER_VERBS_EX_CMD_DESTROY_RWQ_IND_TBL] = ib_uverbs_ex_destroy_rwq_ind_table,
};
=======
static DEFINE_IDA(uverbs_ida);
static int ib_uverbs_add_one(struct ib_device *device);
static void ib_uverbs_remove_one(struct ib_device *device, void *client_data);

/*
 * Must be called with the ufile->device->disassociate_srcu held, and the lock
 * must be held until use of the ucontext is finished.
 */
struct ib_ucontext *ib_uverbs_get_ucontext_file(struct ib_uverbs_file *ufile)
{
	/*
	 * We do not hold the hw_destroy_rwsem lock for this flow, instead
	 * srcu is used. It does not matter if someone races this with
	 * get_context, we get NULL or valid ucontext.
	 */
	struct ib_ucontext *ucontext = smp_load_acquire(&ufile->ucontext);
>>>>>>> 24b8d41d

	if (!srcu_dereference(ufile->device->ib_dev,
			      &ufile->device->disassociate_srcu))
		return ERR_PTR(-EIO);

	if (!ucontext)
		return ERR_PTR(-EINVAL);

	return ucontext;
}
EXPORT_SYMBOL(ib_uverbs_get_ucontext_file);

int uverbs_dealloc_mw(struct ib_mw *mw)
{
	struct ib_pd *pd = mw->pd;
	int ret;

	ret = mw->device->ops.dealloc_mw(mw);
	if (ret)
		return ret;

	atomic_dec(&pd->usecnt);
	kfree(mw);
	return ret;
}

static void ib_uverbs_release_dev(struct device *device)
{
	struct ib_uverbs_device *dev =
			container_of(device, struct ib_uverbs_device, dev);

	uverbs_destroy_api(dev->uapi);
	cleanup_srcu_struct(&dev->disassociate_srcu);
	mutex_destroy(&dev->lists_mutex);
	mutex_destroy(&dev->xrcd_tree_mutex);
	kfree(dev);
}

void ib_uverbs_release_ucq(struct ib_uverbs_completion_event_file *ev_file,
			   struct ib_ucq_object *uobj)
{
	struct ib_uverbs_event *evt, *tmp;

	if (ev_file) {
		spin_lock_irq(&ev_file->ev_queue.lock);
		list_for_each_entry_safe(evt, tmp, &uobj->comp_list, obj_list) {
			list_del(&evt->list);
			kfree(evt);
		}
		spin_unlock_irq(&ev_file->ev_queue.lock);

		uverbs_uobject_put(&ev_file->uobj);
	}

	ib_uverbs_release_uevent(&uobj->uevent);
}

void ib_uverbs_release_uevent(struct ib_uevent_object *uobj)
{
	struct ib_uverbs_async_event_file *async_file = uobj->event_file;
	struct ib_uverbs_event *evt, *tmp;

	if (!async_file)
		return;

	spin_lock_irq(&async_file->ev_queue.lock);
	list_for_each_entry_safe(evt, tmp, &uobj->event_list, obj_list) {
		list_del(&evt->list);
		kfree(evt);
	}
	spin_unlock_irq(&async_file->ev_queue.lock);
	uverbs_uobject_put(&async_file->uobj);
}

void ib_uverbs_detach_umcast(struct ib_qp *qp,
			     struct ib_uqp_object *uobj)
{
	struct ib_uverbs_mcast_entry *mcast, *tmp;

	list_for_each_entry_safe(mcast, tmp, &uobj->mcast_list, list) {
		ib_detach_mcast(qp, &mcast->gid, mcast->lid);
		list_del(&mcast->list);
		kfree(mcast);
	}
}

<<<<<<< HEAD
static int ib_uverbs_cleanup_ucontext(struct ib_uverbs_file *file,
				      struct ib_ucontext *context)
{
	struct ib_uobject *uobj, *tmp;

	context->closing = 1;

	list_for_each_entry_safe(uobj, tmp, &context->ah_list, list) {
		struct ib_ah *ah = uobj->object;

		idr_remove_uobj(&ib_uverbs_ah_idr, uobj);
		ib_destroy_ah(ah);
		kfree(uobj);
	}

	/* Remove MWs before QPs, in order to support type 2A MWs. */
	list_for_each_entry_safe(uobj, tmp, &context->mw_list, list) {
		struct ib_mw *mw = uobj->object;

		idr_remove_uobj(&ib_uverbs_mw_idr, uobj);
		uverbs_dealloc_mw(mw);
		kfree(uobj);
	}

	list_for_each_entry_safe(uobj, tmp, &context->rule_list, list) {
		struct ib_flow *flow_id = uobj->object;

		idr_remove_uobj(&ib_uverbs_rule_idr, uobj);
		ib_destroy_flow(flow_id);
		kfree(uobj);
	}

	list_for_each_entry_safe(uobj, tmp, &context->qp_list, list) {
		struct ib_qp *qp = uobj->object;
		struct ib_uqp_object *uqp =
			container_of(uobj, struct ib_uqp_object, uevent.uobject);

		idr_remove_uobj(&ib_uverbs_qp_idr, uobj);
		if (qp == qp->real_qp)
			ib_uverbs_detach_umcast(qp, uqp);
		ib_destroy_qp(qp);
		ib_uverbs_release_uevent(file, &uqp->uevent);
		kfree(uqp);
	}

	list_for_each_entry_safe(uobj, tmp, &context->rwq_ind_tbl_list, list) {
		struct ib_rwq_ind_table *rwq_ind_tbl = uobj->object;
		struct ib_wq **ind_tbl = rwq_ind_tbl->ind_tbl;

		idr_remove_uobj(&ib_uverbs_rwq_ind_tbl_idr, uobj);
		ib_destroy_rwq_ind_table(rwq_ind_tbl);
		kfree(ind_tbl);
		kfree(uobj);
	}

	list_for_each_entry_safe(uobj, tmp, &context->wq_list, list) {
		struct ib_wq *wq = uobj->object;
		struct ib_uwq_object *uwq =
			container_of(uobj, struct ib_uwq_object, uevent.uobject);

		idr_remove_uobj(&ib_uverbs_wq_idr, uobj);
		ib_destroy_wq(wq);
		ib_uverbs_release_uevent(file, &uwq->uevent);
		kfree(uwq);
	}

	list_for_each_entry_safe(uobj, tmp, &context->srq_list, list) {
		struct ib_srq *srq = uobj->object;
		struct ib_uevent_object *uevent =
			container_of(uobj, struct ib_uevent_object, uobject);

		idr_remove_uobj(&ib_uverbs_srq_idr, uobj);
		ib_destroy_srq(srq);
		ib_uverbs_release_uevent(file, uevent);
		kfree(uevent);
	}

	list_for_each_entry_safe(uobj, tmp, &context->cq_list, list) {
		struct ib_cq *cq = uobj->object;
		struct ib_uverbs_event_file *ev_file = cq->cq_context;
		struct ib_ucq_object *ucq =
			container_of(uobj, struct ib_ucq_object, uobject);

		idr_remove_uobj(&ib_uverbs_cq_idr, uobj);
		ib_destroy_cq(cq);
		ib_uverbs_release_ucq(file, ev_file, ucq);
		kfree(ucq);
	}

	list_for_each_entry_safe(uobj, tmp, &context->mr_list, list) {
		struct ib_mr *mr = uobj->object;

		idr_remove_uobj(&ib_uverbs_mr_idr, uobj);
		ib_dereg_mr(mr);
		kfree(uobj);
	}

	mutex_lock(&file->device->xrcd_tree_mutex);
	list_for_each_entry_safe(uobj, tmp, &context->xrcd_list, list) {
		struct ib_xrcd *xrcd = uobj->object;
		struct ib_uxrcd_object *uxrcd =
			container_of(uobj, struct ib_uxrcd_object, uobject);

		idr_remove_uobj(&ib_uverbs_xrcd_idr, uobj);
		ib_uverbs_dealloc_xrcd(file->device, xrcd);
		kfree(uxrcd);
	}
	mutex_unlock(&file->device->xrcd_tree_mutex);

	list_for_each_entry_safe(uobj, tmp, &context->pd_list, list) {
		struct ib_pd *pd = uobj->object;

		idr_remove_uobj(&ib_uverbs_pd_idr, uobj);
		ib_dealloc_pd(pd);
		kfree(uobj);
	}

	put_pid(context->tgid);

	return context->device->dealloc_ucontext(context);
}

=======
>>>>>>> 24b8d41d
static void ib_uverbs_comp_dev(struct ib_uverbs_device *dev)
{
	complete(&dev->comp);
}

void ib_uverbs_release_file(struct kref *ref)
{
	struct ib_uverbs_file *file =
		container_of(ref, struct ib_uverbs_file, ref);
	struct ib_device *ib_dev;
	int srcu_key;

	release_ufile_idr_uobject(file);

	srcu_key = srcu_read_lock(&file->device->disassociate_srcu);
	ib_dev = srcu_dereference(file->device->ib_dev,
				  &file->device->disassociate_srcu);
	if (ib_dev && !ib_dev->ops.disassociate_ucontext)
		module_put(ib_dev->ops.owner);
	srcu_read_unlock(&file->device->disassociate_srcu, srcu_key);

	if (atomic_dec_and_test(&file->device->refcount))
		ib_uverbs_comp_dev(file->device);

	if (file->default_async_file)
		uverbs_uobject_put(&file->default_async_file->uobj);
	put_device(&file->device->dev);

	if (file->disassociate_page)
		__free_pages(file->disassociate_page, 0);
	mutex_destroy(&file->umap_lock);
	mutex_destroy(&file->ucontext_lock);
	kfree(file);
}

static ssize_t ib_uverbs_event_read(struct ib_uverbs_event_queue *ev_queue,
				    struct file *filp, char __user *buf,
				    size_t count, loff_t *pos,
				    size_t eventsz)
{
	struct ib_uverbs_event *event;
	int ret = 0;

	spin_lock_irq(&ev_queue->lock);

	while (list_empty(&ev_queue->event_list)) {
		spin_unlock_irq(&ev_queue->lock);

		if (filp->f_flags & O_NONBLOCK)
			return -EAGAIN;

		if (wait_event_interruptible(ev_queue->poll_wait,
					     (!list_empty(&ev_queue->event_list) ||
					      ev_queue->is_closed)))
			return -ERESTARTSYS;

		spin_lock_irq(&ev_queue->lock);

		/* If device was disassociated and no event exists set an error */
		if (list_empty(&ev_queue->event_list) && ev_queue->is_closed) {
			spin_unlock_irq(&ev_queue->lock);
			return -EIO;
		}
	}

	event = list_entry(ev_queue->event_list.next, struct ib_uverbs_event, list);

	if (eventsz > count) {
		ret   = -EINVAL;
		event = NULL;
	} else {
		list_del(ev_queue->event_list.next);
		if (event->counter) {
			++(*event->counter);
			list_del(&event->obj_list);
		}
	}

	spin_unlock_irq(&ev_queue->lock);

	if (event) {
		if (copy_to_user(buf, event, eventsz))
			ret = -EFAULT;
		else
			ret = eventsz;
	}

	kfree(event);

	return ret;
}

static ssize_t ib_uverbs_async_event_read(struct file *filp, char __user *buf,
					  size_t count, loff_t *pos)
{
	struct ib_uverbs_async_event_file *file = filp->private_data;

	return ib_uverbs_event_read(&file->ev_queue, filp, buf, count, pos,
				    sizeof(struct ib_uverbs_async_event_desc));
}

static ssize_t ib_uverbs_comp_event_read(struct file *filp, char __user *buf,
					 size_t count, loff_t *pos)
{
	struct ib_uverbs_completion_event_file *comp_ev_file =
		filp->private_data;

	return ib_uverbs_event_read(&comp_ev_file->ev_queue, filp, buf, count,
				    pos,
				    sizeof(struct ib_uverbs_comp_event_desc));
}

static __poll_t ib_uverbs_event_poll(struct ib_uverbs_event_queue *ev_queue,
					 struct file *filp,
					 struct poll_table_struct *wait)
{
	__poll_t pollflags = 0;

	poll_wait(filp, &ev_queue->poll_wait, wait);

	spin_lock_irq(&ev_queue->lock);
	if (!list_empty(&ev_queue->event_list))
		pollflags = EPOLLIN | EPOLLRDNORM;
	else if (ev_queue->is_closed)
		pollflags = EPOLLERR;
	spin_unlock_irq(&ev_queue->lock);

	return pollflags;
}

static __poll_t ib_uverbs_async_event_poll(struct file *filp,
					       struct poll_table_struct *wait)
{
	struct ib_uverbs_async_event_file *file = filp->private_data;

	return ib_uverbs_event_poll(&file->ev_queue, filp, wait);
}

static __poll_t ib_uverbs_comp_event_poll(struct file *filp,
					      struct poll_table_struct *wait)
{
	struct ib_uverbs_completion_event_file *comp_ev_file =
		filp->private_data;

	return ib_uverbs_event_poll(&comp_ev_file->ev_queue, filp, wait);
}

static int ib_uverbs_async_event_fasync(int fd, struct file *filp, int on)
{
	struct ib_uverbs_async_event_file *file = filp->private_data;

	return fasync_helper(fd, filp, on, &file->ev_queue.async_queue);
}

static int ib_uverbs_comp_event_fasync(int fd, struct file *filp, int on)
{
	struct ib_uverbs_completion_event_file *comp_ev_file =
		filp->private_data;

	return fasync_helper(fd, filp, on, &comp_ev_file->ev_queue.async_queue);
}

const struct file_operations uverbs_event_fops = {
	.owner	 = THIS_MODULE,
	.read	 = ib_uverbs_comp_event_read,
	.poll    = ib_uverbs_comp_event_poll,
	.release = uverbs_uobject_fd_release,
	.fasync  = ib_uverbs_comp_event_fasync,
	.llseek	 = no_llseek,
};

const struct file_operations uverbs_async_event_fops = {
	.owner	 = THIS_MODULE,
	.read	 = ib_uverbs_async_event_read,
	.poll    = ib_uverbs_async_event_poll,
	.release = uverbs_async_event_release,
	.fasync  = ib_uverbs_async_event_fasync,
	.llseek	 = no_llseek,
};

void ib_uverbs_comp_handler(struct ib_cq *cq, void *cq_context)
{
	struct ib_uverbs_event_queue   *ev_queue = cq_context;
	struct ib_ucq_object	       *uobj;
	struct ib_uverbs_event	       *entry;
	unsigned long			flags;

	if (!ev_queue)
		return;

	spin_lock_irqsave(&ev_queue->lock, flags);
	if (ev_queue->is_closed) {
		spin_unlock_irqrestore(&ev_queue->lock, flags);
		return;
	}

	entry = kmalloc(sizeof(*entry), GFP_ATOMIC);
	if (!entry) {
		spin_unlock_irqrestore(&ev_queue->lock, flags);
		return;
	}

	uobj = cq->uobject;

	entry->desc.comp.cq_handle = cq->uobject->uevent.uobject.user_handle;
	entry->counter		   = &uobj->comp_events_reported;

	list_add_tail(&entry->list, &ev_queue->event_list);
	list_add_tail(&entry->obj_list, &uobj->comp_list);
	spin_unlock_irqrestore(&ev_queue->lock, flags);

	wake_up_interruptible(&ev_queue->poll_wait);
	kill_fasync(&ev_queue->async_queue, SIGIO, POLL_IN);
}

void ib_uverbs_async_handler(struct ib_uverbs_async_event_file *async_file,
			     __u64 element, __u64 event,
			     struct list_head *obj_list, u32 *counter)
{
	struct ib_uverbs_event *entry;
	unsigned long flags;

	if (!async_file)
		return;

	spin_lock_irqsave(&async_file->ev_queue.lock, flags);
	if (async_file->ev_queue.is_closed) {
		spin_unlock_irqrestore(&async_file->ev_queue.lock, flags);
		return;
	}

	entry = kmalloc(sizeof(*entry), GFP_ATOMIC);
	if (!entry) {
		spin_unlock_irqrestore(&async_file->ev_queue.lock, flags);
		return;
	}

	entry->desc.async.element = element;
	entry->desc.async.event_type = event;
	entry->desc.async.reserved = 0;
	entry->counter = counter;

	list_add_tail(&entry->list, &async_file->ev_queue.event_list);
	if (obj_list)
		list_add_tail(&entry->obj_list, obj_list);
	spin_unlock_irqrestore(&async_file->ev_queue.lock, flags);

	wake_up_interruptible(&async_file->ev_queue.poll_wait);
	kill_fasync(&async_file->ev_queue.async_queue, SIGIO, POLL_IN);
}

static void uverbs_uobj_event(struct ib_uevent_object *eobj,
			      struct ib_event *event)
{
	ib_uverbs_async_handler(eobj->event_file,
				eobj->uobject.user_handle, event->event,
				&eobj->event_list, &eobj->events_reported);
}

void ib_uverbs_cq_event_handler(struct ib_event *event, void *context_ptr)
{
	uverbs_uobj_event(&event->element.cq->uobject->uevent, event);
}

void ib_uverbs_qp_event_handler(struct ib_event *event, void *context_ptr)
{
	/* for XRC target qp's, check that qp is live */
	if (!event->element.qp->uobject)
		return;

	uverbs_uobj_event(&event->element.qp->uobject->uevent, event);
}

void ib_uverbs_wq_event_handler(struct ib_event *event, void *context_ptr)
{
	uverbs_uobj_event(&event->element.wq->uobject->uevent, event);
}

void ib_uverbs_wq_event_handler(struct ib_event *event, void *context_ptr)
{
	struct ib_uevent_object *uobj = container_of(event->element.wq->uobject,
						  struct ib_uevent_object, uobject);

	ib_uverbs_async_handler(context_ptr, uobj->uobject.user_handle,
				event->event, &uobj->event_list,
				&uobj->events_reported);
}

void ib_uverbs_srq_event_handler(struct ib_event *event, void *context_ptr)
{
	uverbs_uobj_event(&event->element.srq->uobject->uevent, event);
}

static void ib_uverbs_event_handler(struct ib_event_handler *handler,
				    struct ib_event *event)
{
	ib_uverbs_async_handler(
		container_of(handler, struct ib_uverbs_async_event_file,
			     event_handler),
		event->element.port_num, event->event, NULL, NULL);
}

void ib_uverbs_init_event_queue(struct ib_uverbs_event_queue *ev_queue)
{
	spin_lock_init(&ev_queue->lock);
	INIT_LIST_HEAD(&ev_queue->event_list);
	init_waitqueue_head(&ev_queue->poll_wait);
	ev_queue->is_closed   = 0;
	ev_queue->async_queue = NULL;
}

void ib_uverbs_init_async_event_file(
	struct ib_uverbs_async_event_file *async_file)
{
	struct ib_uverbs_file *uverbs_file = async_file->uobj.ufile;
	struct ib_device *ib_dev = async_file->uobj.context->device;

	ib_uverbs_init_event_queue(&async_file->ev_queue);

	/* The first async_event_file becomes the default one for the file. */
	mutex_lock(&uverbs_file->ucontext_lock);
	if (!uverbs_file->default_async_file) {
		/* Pairs with the put in ib_uverbs_release_file */
		uverbs_uobject_get(&async_file->uobj);
		smp_store_release(&uverbs_file->default_async_file, async_file);
	}
	mutex_unlock(&uverbs_file->ucontext_lock);

	INIT_IB_EVENT_HANDLER(&async_file->event_handler, ib_dev,
			      ib_uverbs_event_handler);
	ib_register_event_handler(&async_file->event_handler);
}

static ssize_t verify_hdr(struct ib_uverbs_cmd_hdr *hdr,
			  struct ib_uverbs_ex_cmd_hdr *ex_hdr, size_t count,
			  const struct uverbs_api_write_method *method_elm)
{
	if (method_elm->is_ex) {
		count -= sizeof(*hdr) + sizeof(*ex_hdr);

		if ((hdr->in_words + ex_hdr->provider_in_words) * 8 != count)
			return -EINVAL;

		if (hdr->in_words * 8 < method_elm->req_size)
			return -ENOSPC;

		if (ex_hdr->cmd_hdr_reserved)
			return -EINVAL;

		if (ex_hdr->response) {
			if (!hdr->out_words && !ex_hdr->provider_out_words)
				return -EINVAL;

			if (hdr->out_words * 8 < method_elm->resp_size)
				return -ENOSPC;

			if (!access_ok(u64_to_user_ptr(ex_hdr->response),
				       (hdr->out_words + ex_hdr->provider_out_words) * 8))
				return -EFAULT;
		} else {
			if (hdr->out_words || ex_hdr->provider_out_words)
				return -EINVAL;
		}

		return 0;
	}

	/* not extended command */
	if (hdr->in_words * 4 != count)
		return -EINVAL;

	if (count < method_elm->req_size + sizeof(hdr)) {
		/*
		 * rdma-core v18 and v19 have a bug where they send DESTROY_CQ
		 * with a 16 byte write instead of 24. Old kernels didn't
		 * check the size so they allowed this. Now that the size is
		 * checked provide a compatibility work around to not break
		 * those userspaces.
		 */
		if (hdr->command == IB_USER_VERBS_CMD_DESTROY_CQ &&
		    count == 16) {
			hdr->in_words = 6;
			return 0;
		}
		return -ENOSPC;
	}
	if (hdr->out_words * 4 < method_elm->resp_size)
		return -ENOSPC;

	return 0;
}

static ssize_t ib_uverbs_write(struct file *filp, const char __user *buf,
			     size_t count, loff_t *pos)
{
	struct ib_uverbs_file *file = filp->private_data;
	const struct uverbs_api_write_method *method_elm;
	struct uverbs_api *uapi = file->device->uapi;
	struct ib_uverbs_ex_cmd_hdr ex_hdr;
	struct ib_uverbs_cmd_hdr hdr;
	struct uverbs_attr_bundle bundle;
	int srcu_key;
	ssize_t ret;

	if (!ib_safe_file_access(filp)) {
		pr_err_once("uverbs_write: process %d (%s) changed security contexts after opening file descriptor, this is not allowed.\n",
			    task_tgid_vnr(current), current->comm);
		return -EACCES;
	}

	if (count < sizeof(hdr))
		return -EINVAL;

	if (copy_from_user(&hdr, buf, sizeof(hdr)))
		return -EFAULT;

	method_elm = uapi_get_method(uapi, hdr.command);
	if (IS_ERR(method_elm))
		return PTR_ERR(method_elm);

	if (method_elm->is_ex) {
		if (count < (sizeof(hdr) + sizeof(ex_hdr)))
			return -EINVAL;
		if (copy_from_user(&ex_hdr, buf + sizeof(hdr), sizeof(ex_hdr)))
			return -EFAULT;
	}

	ret = verify_hdr(&hdr, &ex_hdr, count, method_elm);
	if (ret)
		return ret;

	srcu_key = srcu_read_lock(&file->device->disassociate_srcu);

	buf += sizeof(hdr);

	memset(bundle.attr_present, 0, sizeof(bundle.attr_present));
	bundle.ufile = file;
	bundle.context = NULL; /* only valid if bundle has uobject */
	bundle.uobject = NULL;
	if (!method_elm->is_ex) {
		size_t in_len = hdr.in_words * 4 - sizeof(hdr);
		size_t out_len = hdr.out_words * 4;
		u64 response = 0;

		if (method_elm->has_udata) {
			bundle.driver_udata.inlen =
				in_len - method_elm->req_size;
			in_len = method_elm->req_size;
			if (bundle.driver_udata.inlen)
				bundle.driver_udata.inbuf = buf + in_len;
			else
				bundle.driver_udata.inbuf = NULL;
		} else {
			memset(&bundle.driver_udata, 0,
			       sizeof(bundle.driver_udata));
		}

		if (method_elm->has_resp) {
			/*
			 * The macros check that if has_resp is set
			 * then the command request structure starts
			 * with a '__aligned u64 response' member.
			 */
			ret = get_user(response, (const u64 __user *)buf);
			if (ret)
				goto out_unlock;

			if (method_elm->has_udata) {
				bundle.driver_udata.outlen =
					out_len - method_elm->resp_size;
				out_len = method_elm->resp_size;
				if (bundle.driver_udata.outlen)
					bundle.driver_udata.outbuf =
						u64_to_user_ptr(response +
								out_len);
				else
					bundle.driver_udata.outbuf = NULL;
			}
		} else {
			bundle.driver_udata.outlen = 0;
			bundle.driver_udata.outbuf = NULL;
		}

		ib_uverbs_init_udata_buf_or_null(
			&bundle.ucore, buf, u64_to_user_ptr(response),
			in_len, out_len);
	} else {
		buf += sizeof(ex_hdr);

		ib_uverbs_init_udata_buf_or_null(&bundle.ucore, buf,
					u64_to_user_ptr(ex_hdr.response),
					hdr.in_words * 8, hdr.out_words * 8);

		ib_uverbs_init_udata_buf_or_null(
			&bundle.driver_udata, buf + bundle.ucore.inlen,
			u64_to_user_ptr(ex_hdr.response) + bundle.ucore.outlen,
			ex_hdr.provider_in_words * 8,
			ex_hdr.provider_out_words * 8);

	}

	ret = method_elm->handler(&bundle);
	if (bundle.uobject)
		uverbs_finalize_object(bundle.uobject, UVERBS_ACCESS_NEW, true,
				       !ret, &bundle);
out_unlock:
	srcu_read_unlock(&file->device->disassociate_srcu, srcu_key);
	return (ret) ? : count;
}

static const struct vm_operations_struct rdma_umap_ops;

static int ib_uverbs_mmap(struct file *filp, struct vm_area_struct *vma)
{
	struct ib_uverbs_file *file = filp->private_data;
	struct ib_ucontext *ucontext;
	int ret = 0;
	int srcu_key;

	srcu_key = srcu_read_lock(&file->device->disassociate_srcu);
	ucontext = ib_uverbs_get_ucontext_file(file);
	if (IS_ERR(ucontext)) {
		ret = PTR_ERR(ucontext);
		goto out;
	}
	vma->vm_ops = &rdma_umap_ops;
	ret = ucontext->device->ops.mmap(ucontext, vma);
out:
	srcu_read_unlock(&file->device->disassociate_srcu, srcu_key);
	return ret;
}

/*
 * The VMA has been dup'd, initialize the vm_private_data with a new tracking
 * struct
 */
static void rdma_umap_open(struct vm_area_struct *vma)
{
	struct ib_uverbs_file *ufile = vma->vm_file->private_data;
	struct rdma_umap_priv *opriv = vma->vm_private_data;
	struct rdma_umap_priv *priv;

	if (!opriv)
		return;

	/* We are racing with disassociation */
	if (!down_read_trylock(&ufile->hw_destroy_rwsem))
		goto out_zap;
	/*
	 * Disassociation already completed, the VMA should already be zapped.
	 */
	if (!ufile->ucontext)
		goto out_unlock;

	priv = kzalloc(sizeof(*priv), GFP_KERNEL);
	if (!priv)
		goto out_unlock;
	rdma_umap_priv_init(priv, vma, opriv->entry);

	up_read(&ufile->hw_destroy_rwsem);
	return;

out_unlock:
	up_read(&ufile->hw_destroy_rwsem);
out_zap:
	/*
	 * We can't allow the VMA to be created with the actual IO pages, that
	 * would break our API contract, and it can't be stopped at this
	 * point, so zap it.
	 */
	vma->vm_private_data = NULL;
	zap_vma_ptes(vma, vma->vm_start, vma->vm_end - vma->vm_start);
}

static void rdma_umap_close(struct vm_area_struct *vma)
{
	struct ib_uverbs_file *ufile = vma->vm_file->private_data;
	struct rdma_umap_priv *priv = vma->vm_private_data;

	if (!priv)
		return;

	/*
	 * The vma holds a reference on the struct file that created it, which
	 * in turn means that the ib_uverbs_file is guaranteed to exist at
	 * this point.
	 */
	mutex_lock(&ufile->umap_lock);
	if (priv->entry)
		rdma_user_mmap_entry_put(priv->entry);

	list_del(&priv->list);
	mutex_unlock(&ufile->umap_lock);
	kfree(priv);
}

/*
 * Once the zap_vma_ptes has been called touches to the VMA will come here and
 * we return a dummy writable zero page for all the pfns.
 */
static vm_fault_t rdma_umap_fault(struct vm_fault *vmf)
{
	struct ib_uverbs_file *ufile = vmf->vma->vm_file->private_data;
	struct rdma_umap_priv *priv = vmf->vma->vm_private_data;
	vm_fault_t ret = 0;

	if (!priv)
		return VM_FAULT_SIGBUS;

	/* Read only pages can just use the system zero page. */
	if (!(vmf->vma->vm_flags & (VM_WRITE | VM_MAYWRITE))) {
		vmf->page = ZERO_PAGE(vmf->address);
		get_page(vmf->page);
		return 0;
	}

	mutex_lock(&ufile->umap_lock);
	if (!ufile->disassociate_page)
		ufile->disassociate_page =
			alloc_pages(vmf->gfp_mask | __GFP_ZERO, 0);

	if (ufile->disassociate_page) {
		/*
		 * This VMA is forced to always be shared so this doesn't have
		 * to worry about COW.
		 */
		vmf->page = ufile->disassociate_page;
		get_page(vmf->page);
	} else {
		ret = VM_FAULT_SIGBUS;
	}
	mutex_unlock(&ufile->umap_lock);

	return ret;
}

static const struct vm_operations_struct rdma_umap_ops = {
	.open = rdma_umap_open,
	.close = rdma_umap_close,
	.fault = rdma_umap_fault,
};

void uverbs_user_mmap_disassociate(struct ib_uverbs_file *ufile)
{
	struct rdma_umap_priv *priv, *next_priv;

	lockdep_assert_held(&ufile->hw_destroy_rwsem);

	while (1) {
		struct mm_struct *mm = NULL;

		/* Get an arbitrary mm pointer that hasn't been cleaned yet */
		mutex_lock(&ufile->umap_lock);
		while (!list_empty(&ufile->umaps)) {
			int ret;

			priv = list_first_entry(&ufile->umaps,
						struct rdma_umap_priv, list);
			mm = priv->vma->vm_mm;
			ret = mmget_not_zero(mm);
			if (!ret) {
				list_del_init(&priv->list);
				if (priv->entry) {
					rdma_user_mmap_entry_put(priv->entry);
					priv->entry = NULL;
				}
				mm = NULL;
				continue;
			}
			break;
		}
		mutex_unlock(&ufile->umap_lock);
		if (!mm)
			return;

		/*
		 * The umap_lock is nested under mmap_lock since it used within
		 * the vma_ops callbacks, so we have to clean the list one mm
		 * at a time to get the lock ordering right. Typically there
		 * will only be one mm, so no big deal.
		 */
		mmap_read_lock(mm);
		mutex_lock(&ufile->umap_lock);
		list_for_each_entry_safe (priv, next_priv, &ufile->umaps,
					  list) {
			struct vm_area_struct *vma = priv->vma;

			if (vma->vm_mm != mm)
				continue;
			list_del_init(&priv->list);

			zap_vma_ptes(vma, vma->vm_start,
				     vma->vm_end - vma->vm_start);

			if (priv->entry) {
				rdma_user_mmap_entry_put(priv->entry);
				priv->entry = NULL;
			}
		}
		mutex_unlock(&ufile->umap_lock);
		mmap_read_unlock(mm);
		mmput(mm);
	}
}

/*
 * ib_uverbs_open() does not need the BKL:
 *
 *  - the ib_uverbs_device structures are properly reference counted and
 *    everything else is purely local to the file being created, so
 *    races against other open calls are not a problem;
 *  - there is no ioctl method to race against;
 *  - the open method will either immediately run -ENXIO, or all
 *    required initialization will be done.
 */
static int ib_uverbs_open(struct inode *inode, struct file *filp)
{
	struct ib_uverbs_device *dev;
	struct ib_uverbs_file *file;
	struct ib_device *ib_dev;
	int ret;
	int module_dependent;
	int srcu_key;

	dev = container_of(inode->i_cdev, struct ib_uverbs_device, cdev);
	if (!atomic_inc_not_zero(&dev->refcount))
		return -ENXIO;

	get_device(&dev->dev);
	srcu_key = srcu_read_lock(&dev->disassociate_srcu);
	mutex_lock(&dev->lists_mutex);
	ib_dev = srcu_dereference(dev->ib_dev,
				  &dev->disassociate_srcu);
	if (!ib_dev) {
		ret = -EIO;
		goto err;
	}

	if (!rdma_dev_access_netns(ib_dev, current->nsproxy->net_ns)) {
		ret = -EPERM;
		goto err;
	}

	/* In case IB device supports disassociate ucontext, there is no hard
	 * dependency between uverbs device and its low level device.
	 */
	module_dependent = !(ib_dev->ops.disassociate_ucontext);

	if (module_dependent) {
		if (!try_module_get(ib_dev->ops.owner)) {
			ret = -ENODEV;
			goto err;
		}
	}

	file = kzalloc(sizeof(*file), GFP_KERNEL);
	if (!file) {
		ret = -ENOMEM;
		if (module_dependent)
			goto err_module;

		goto err;
	}

	file->device	 = dev;
	kref_init(&file->ref);
<<<<<<< HEAD
	mutex_init(&file->mutex);
	mutex_init(&file->cleanup_mutex);
=======
	mutex_init(&file->ucontext_lock);

	spin_lock_init(&file->uobjects_lock);
	INIT_LIST_HEAD(&file->uobjects);
	init_rwsem(&file->hw_destroy_rwsem);
	mutex_init(&file->umap_lock);
	INIT_LIST_HEAD(&file->umaps);
>>>>>>> 24b8d41d

	filp->private_data = file;
	list_add_tail(&file->list, &dev->uverbs_file_list);
	mutex_unlock(&dev->lists_mutex);
	srcu_read_unlock(&dev->disassociate_srcu, srcu_key);

	setup_ufile_idr_uobject(file);

	return stream_open(inode, filp);

err_module:
	module_put(ib_dev->ops.owner);

err:
	mutex_unlock(&dev->lists_mutex);
	srcu_read_unlock(&dev->disassociate_srcu, srcu_key);
	if (atomic_dec_and_test(&dev->refcount))
		ib_uverbs_comp_dev(dev);

	put_device(&dev->dev);
	return ret;
}

static int ib_uverbs_close(struct inode *inode, struct file *filp)
{
	struct ib_uverbs_file *file = filp->private_data;
<<<<<<< HEAD
	struct ib_uverbs_device *dev = file->device;

	mutex_lock(&file->cleanup_mutex);
	if (file->ucontext) {
		ib_uverbs_cleanup_ucontext(file, file->ucontext);
		file->ucontext = NULL;
	}
	mutex_unlock(&file->cleanup_mutex);

	mutex_lock(&file->device->lists_mutex);
	if (!file->is_closed) {
		list_del(&file->list);
		file->is_closed = 1;
	}
	mutex_unlock(&file->device->lists_mutex);

	if (file->async_file)
		kref_put(&file->async_file->ref, ib_uverbs_release_event_file);
=======

	uverbs_destroy_ufile_hw(file, RDMA_REMOVE_CLOSE);

	mutex_lock(&file->device->lists_mutex);
	list_del_init(&file->list);
	mutex_unlock(&file->device->lists_mutex);
>>>>>>> 24b8d41d

	kref_put(&file->ref, ib_uverbs_release_file);

	return 0;
}

static const struct file_operations uverbs_fops = {
	.owner	 = THIS_MODULE,
	.write	 = ib_uverbs_write,
	.open	 = ib_uverbs_open,
	.release = ib_uverbs_close,
	.llseek	 = no_llseek,
	.unlocked_ioctl = ib_uverbs_ioctl,
	.compat_ioctl = compat_ptr_ioctl,
};

static const struct file_operations uverbs_mmap_fops = {
	.owner	 = THIS_MODULE,
	.write	 = ib_uverbs_write,
	.mmap    = ib_uverbs_mmap,
	.open	 = ib_uverbs_open,
	.release = ib_uverbs_close,
	.llseek	 = no_llseek,
	.unlocked_ioctl = ib_uverbs_ioctl,
	.compat_ioctl = compat_ptr_ioctl,
};

static int ib_uverbs_get_nl_info(struct ib_device *ibdev, void *client_data,
				 struct ib_client_nl_info *res)
{
	struct ib_uverbs_device *uverbs_dev = client_data;
	int ret;

	if (res->port != -1)
		return -EINVAL;

	res->abi = ibdev->ops.uverbs_abi_ver;
	res->cdev = &uverbs_dev->dev;

	/*
	 * To support DRIVER_ID binding in userspace some of the driver need
	 * upgrading to expose their PCI dependent revision information
	 * through get_context instead of relying on modalias matching. When
	 * the drivers are fixed they can drop this flag.
	 */
	if (!ibdev->ops.uverbs_no_driver_id_binding) {
		ret = nla_put_u32(res->nl_msg, RDMA_NLDEV_ATTR_UVERBS_DRIVER_ID,
				  ibdev->ops.driver_id);
		if (ret)
			return ret;
	}
	return 0;
}

static struct ib_client uverbs_client = {
	.name   = "uverbs",
	.no_kverbs_req = true,
	.add    = ib_uverbs_add_one,
	.remove = ib_uverbs_remove_one,
	.get_nl_info = ib_uverbs_get_nl_info,
};
MODULE_ALIAS_RDMA_CLIENT("uverbs");

static ssize_t ibdev_show(struct device *device, struct device_attribute *attr,
			  char *buf)
{
	struct ib_uverbs_device *dev =
			container_of(device, struct ib_uverbs_device, dev);
	int ret = -ENODEV;
	int srcu_key;
	struct ib_device *ib_dev;

	srcu_key = srcu_read_lock(&dev->disassociate_srcu);
	ib_dev = srcu_dereference(dev->ib_dev, &dev->disassociate_srcu);
	if (ib_dev)
		ret = sprintf(buf, "%s\n", dev_name(&ib_dev->dev));
	srcu_read_unlock(&dev->disassociate_srcu, srcu_key);

	return ret;
}
static DEVICE_ATTR_RO(ibdev);

static ssize_t abi_version_show(struct device *device,
				struct device_attribute *attr, char *buf)
{
	struct ib_uverbs_device *dev =
			container_of(device, struct ib_uverbs_device, dev);
	int ret = -ENODEV;
	int srcu_key;
	struct ib_device *ib_dev;

	srcu_key = srcu_read_lock(&dev->disassociate_srcu);
	ib_dev = srcu_dereference(dev->ib_dev, &dev->disassociate_srcu);
	if (ib_dev)
		ret = sprintf(buf, "%u\n", ib_dev->ops.uverbs_abi_ver);
	srcu_read_unlock(&dev->disassociate_srcu, srcu_key);

	return ret;
}
static DEVICE_ATTR_RO(abi_version);

static struct attribute *ib_dev_attrs[] = {
	&dev_attr_abi_version.attr,
	&dev_attr_ibdev.attr,
	NULL,
};

static const struct attribute_group dev_attr_group = {
	.attrs = ib_dev_attrs,
};

static CLASS_ATTR_STRING(abi_version, S_IRUGO,
			 __stringify(IB_USER_VERBS_ABI_VERSION));

static int ib_uverbs_create_uapi(struct ib_device *device,
				 struct ib_uverbs_device *uverbs_dev)
{
	struct uverbs_api *uapi;

	uapi = uverbs_alloc_api(device);
	if (IS_ERR(uapi))
		return PTR_ERR(uapi);

	uverbs_dev->uapi = uapi;
	return 0;
}

static int ib_uverbs_add_one(struct ib_device *device)
{
	int devnum;
	dev_t base;
	struct ib_uverbs_device *uverbs_dev;
	int ret;

	if (!device->ops.alloc_ucontext)
		return -EOPNOTSUPP;

	uverbs_dev = kzalloc(sizeof(*uverbs_dev), GFP_KERNEL);
	if (!uverbs_dev)
		return -ENOMEM;

	ret = init_srcu_struct(&uverbs_dev->disassociate_srcu);
	if (ret) {
		kfree(uverbs_dev);
		return -ENOMEM;
	}

	device_initialize(&uverbs_dev->dev);
	uverbs_dev->dev.class = uverbs_class;
	uverbs_dev->dev.parent = device->dev.parent;
	uverbs_dev->dev.release = ib_uverbs_release_dev;
	uverbs_dev->groups[0] = &dev_attr_group;
	uverbs_dev->dev.groups = uverbs_dev->groups;
	atomic_set(&uverbs_dev->refcount, 1);
	init_completion(&uverbs_dev->comp);
	uverbs_dev->xrcd_tree = RB_ROOT;
	mutex_init(&uverbs_dev->xrcd_tree_mutex);
	mutex_init(&uverbs_dev->lists_mutex);
	INIT_LIST_HEAD(&uverbs_dev->uverbs_file_list);
	rcu_assign_pointer(uverbs_dev->ib_dev, device);
	uverbs_dev->num_comp_vectors = device->num_comp_vectors;

	devnum = ida_alloc_max(&uverbs_ida, IB_UVERBS_MAX_DEVICES - 1,
			       GFP_KERNEL);
	if (devnum < 0) {
		ret = -ENOMEM;
		goto err;
	}
	uverbs_dev->devnum = devnum;
	if (devnum >= IB_UVERBS_NUM_FIXED_MINOR)
		base = dynamic_uverbs_dev + devnum - IB_UVERBS_NUM_FIXED_MINOR;
	else
		base = IB_UVERBS_BASE_DEV + devnum;

	ret = ib_uverbs_create_uapi(device, uverbs_dev);
	if (ret)
		goto err_uapi;

	uverbs_dev->dev.devt = base;
	dev_set_name(&uverbs_dev->dev, "uverbs%d", uverbs_dev->devnum);

	cdev_init(&uverbs_dev->cdev,
		  device->ops.mmap ? &uverbs_mmap_fops : &uverbs_fops);
	uverbs_dev->cdev.owner = THIS_MODULE;

	ret = cdev_device_add(&uverbs_dev->cdev, &uverbs_dev->dev);
	if (ret)
		goto err_uapi;

	ib_set_client_data(device, &uverbs_client, uverbs_dev);
	return 0;

err_uapi:
	ida_free(&uverbs_ida, devnum);
err:
	if (atomic_dec_and_test(&uverbs_dev->refcount))
		ib_uverbs_comp_dev(uverbs_dev);
	wait_for_completion(&uverbs_dev->comp);
	put_device(&uverbs_dev->dev);
	return ret;
}

static void ib_uverbs_free_hw_resources(struct ib_uverbs_device *uverbs_dev,
					struct ib_device *ib_dev)
{
	struct ib_uverbs_file *file;

	/* Pending running commands to terminate */
	uverbs_disassociate_api_pre(uverbs_dev);

	mutex_lock(&uverbs_dev->lists_mutex);
	while (!list_empty(&uverbs_dev->uverbs_file_list)) {
<<<<<<< HEAD
		struct ib_ucontext *ucontext;
		file = list_first_entry(&uverbs_dev->uverbs_file_list,
					struct ib_uverbs_file, list);
		file->is_closed = 1;
		list_del(&file->list);
		kref_get(&file->ref);
		mutex_unlock(&uverbs_dev->lists_mutex);

		ib_uverbs_event_handler(&file->event_handler, &event);

		mutex_lock(&file->cleanup_mutex);
		ucontext = file->ucontext;
		file->ucontext = NULL;
		mutex_unlock(&file->cleanup_mutex);

		/* At this point ib_uverbs_close cannot be running
		 * ib_uverbs_cleanup_ucontext
		 */
		if (ucontext) {
			/* We must release the mutex before going ahead and
			 * calling disassociate_ucontext. disassociate_ucontext
			 * might end up indirectly calling uverbs_close,
			 * for example due to freeing the resources
			 * (e.g mmput).
			 */
			ib_dev->disassociate_ucontext(ucontext);
			ib_uverbs_cleanup_ucontext(file, ucontext);
		}
=======
		file = list_first_entry(&uverbs_dev->uverbs_file_list,
					struct ib_uverbs_file, list);
		list_del_init(&file->list);
		kref_get(&file->ref);

		/* We must release the mutex before going ahead and calling
		 * uverbs_cleanup_ufile, as it might end up indirectly calling
		 * uverbs_close, for example due to freeing the resources (e.g
		 * mmput).
		 */
		mutex_unlock(&uverbs_dev->lists_mutex);
>>>>>>> 24b8d41d

		uverbs_destroy_ufile_hw(file, RDMA_REMOVE_DRIVER_REMOVE);
		kref_put(&file->ref, ib_uverbs_release_file);

		mutex_lock(&uverbs_dev->lists_mutex);
	}
	mutex_unlock(&uverbs_dev->lists_mutex);

	uverbs_disassociate_api(uverbs_dev->uapi);
}

static void ib_uverbs_remove_one(struct ib_device *device, void *client_data)
{
	struct ib_uverbs_device *uverbs_dev = client_data;
	int wait_clients = 1;

	cdev_device_del(&uverbs_dev->cdev, &uverbs_dev->dev);
	ida_free(&uverbs_ida, uverbs_dev->devnum);

	if (device->ops.disassociate_ucontext) {
		/* We disassociate HW resources and immediately return.
		 * Userspace will see a EIO errno for all future access.
		 * Upon returning, ib_device may be freed internally and is not
		 * valid any more.
		 * uverbs_device is still available until all clients close
		 * their files, then the uverbs device ref count will be zero
		 * and its resources will be freed.
		 * Note: At this point no more files can be opened since the
		 * cdev was deleted, however active clients can still issue
		 * commands and close their open files.
		 */
		ib_uverbs_free_hw_resources(uverbs_dev, device);
		wait_clients = 0;
	}

	if (atomic_dec_and_test(&uverbs_dev->refcount))
		ib_uverbs_comp_dev(uverbs_dev);
	if (wait_clients)
		wait_for_completion(&uverbs_dev->comp);

	put_device(&uverbs_dev->dev);
}

static char *uverbs_devnode(struct device *dev, umode_t *mode)
{
	if (mode)
		*mode = 0666;
	return kasprintf(GFP_KERNEL, "infiniband/%s", dev_name(dev));
}

static int __init ib_uverbs_init(void)
{
	int ret;

	ret = register_chrdev_region(IB_UVERBS_BASE_DEV,
				     IB_UVERBS_NUM_FIXED_MINOR,
				     "infiniband_verbs");
	if (ret) {
		pr_err("user_verbs: couldn't register device number\n");
		goto out;
	}

	ret = alloc_chrdev_region(&dynamic_uverbs_dev, 0,
				  IB_UVERBS_NUM_DYNAMIC_MINOR,
				  "infiniband_verbs");
	if (ret) {
		pr_err("couldn't register dynamic device number\n");
		goto out_alloc;
	}

	uverbs_class = class_create(THIS_MODULE, "infiniband_verbs");
	if (IS_ERR(uverbs_class)) {
		ret = PTR_ERR(uverbs_class);
		pr_err("user_verbs: couldn't create class infiniband_verbs\n");
		goto out_chrdev;
	}

	uverbs_class->devnode = uverbs_devnode;

	ret = class_create_file(uverbs_class, &class_attr_abi_version.attr);
	if (ret) {
		pr_err("user_verbs: couldn't create abi_version attribute\n");
		goto out_class;
	}

	ret = ib_register_client(&uverbs_client);
	if (ret) {
		pr_err("user_verbs: couldn't register client\n");
		goto out_class;
	}

	return 0;

out_class:
	class_destroy(uverbs_class);

out_chrdev:
	unregister_chrdev_region(dynamic_uverbs_dev,
				 IB_UVERBS_NUM_DYNAMIC_MINOR);

out_alloc:
	unregister_chrdev_region(IB_UVERBS_BASE_DEV,
				 IB_UVERBS_NUM_FIXED_MINOR);

out:
	return ret;
}

static void __exit ib_uverbs_cleanup(void)
{
	ib_unregister_client(&uverbs_client);
	class_destroy(uverbs_class);
	unregister_chrdev_region(IB_UVERBS_BASE_DEV,
				 IB_UVERBS_NUM_FIXED_MINOR);
	unregister_chrdev_region(dynamic_uverbs_dev,
				 IB_UVERBS_NUM_DYNAMIC_MINOR);
	mmu_notifier_synchronize();
}

module_init(ib_uverbs_init);
module_exit(ib_uverbs_cleanup);<|MERGE_RESOLUTION|>--- conflicted
+++ resolved
@@ -74,80 +74,6 @@
 static dev_t dynamic_uverbs_dev;
 static struct class *uverbs_class;
 
-<<<<<<< HEAD
-DEFINE_SPINLOCK(ib_uverbs_idr_lock);
-DEFINE_IDR(ib_uverbs_pd_idr);
-DEFINE_IDR(ib_uverbs_mr_idr);
-DEFINE_IDR(ib_uverbs_mw_idr);
-DEFINE_IDR(ib_uverbs_ah_idr);
-DEFINE_IDR(ib_uverbs_cq_idr);
-DEFINE_IDR(ib_uverbs_qp_idr);
-DEFINE_IDR(ib_uverbs_srq_idr);
-DEFINE_IDR(ib_uverbs_xrcd_idr);
-DEFINE_IDR(ib_uverbs_rule_idr);
-DEFINE_IDR(ib_uverbs_wq_idr);
-DEFINE_IDR(ib_uverbs_rwq_ind_tbl_idr);
-
-static DEFINE_SPINLOCK(map_lock);
-static DECLARE_BITMAP(dev_map, IB_UVERBS_MAX_DEVICES);
-
-static ssize_t (*uverbs_cmd_table[])(struct ib_uverbs_file *file,
-				     struct ib_device *ib_dev,
-				     const char __user *buf, int in_len,
-				     int out_len) = {
-	[IB_USER_VERBS_CMD_GET_CONTEXT]		= ib_uverbs_get_context,
-	[IB_USER_VERBS_CMD_QUERY_DEVICE]	= ib_uverbs_query_device,
-	[IB_USER_VERBS_CMD_QUERY_PORT]		= ib_uverbs_query_port,
-	[IB_USER_VERBS_CMD_ALLOC_PD]		= ib_uverbs_alloc_pd,
-	[IB_USER_VERBS_CMD_DEALLOC_PD]		= ib_uverbs_dealloc_pd,
-	[IB_USER_VERBS_CMD_REG_MR]		= ib_uverbs_reg_mr,
-	[IB_USER_VERBS_CMD_REREG_MR]		= ib_uverbs_rereg_mr,
-	[IB_USER_VERBS_CMD_DEREG_MR]		= ib_uverbs_dereg_mr,
-	[IB_USER_VERBS_CMD_ALLOC_MW]		= ib_uverbs_alloc_mw,
-	[IB_USER_VERBS_CMD_DEALLOC_MW]		= ib_uverbs_dealloc_mw,
-	[IB_USER_VERBS_CMD_CREATE_COMP_CHANNEL] = ib_uverbs_create_comp_channel,
-	[IB_USER_VERBS_CMD_CREATE_CQ]		= ib_uverbs_create_cq,
-	[IB_USER_VERBS_CMD_RESIZE_CQ]		= ib_uverbs_resize_cq,
-	[IB_USER_VERBS_CMD_POLL_CQ]		= ib_uverbs_poll_cq,
-	[IB_USER_VERBS_CMD_REQ_NOTIFY_CQ]	= ib_uverbs_req_notify_cq,
-	[IB_USER_VERBS_CMD_DESTROY_CQ]		= ib_uverbs_destroy_cq,
-	[IB_USER_VERBS_CMD_CREATE_QP]		= ib_uverbs_create_qp,
-	[IB_USER_VERBS_CMD_QUERY_QP]		= ib_uverbs_query_qp,
-	[IB_USER_VERBS_CMD_MODIFY_QP]		= ib_uverbs_modify_qp,
-	[IB_USER_VERBS_CMD_DESTROY_QP]		= ib_uverbs_destroy_qp,
-	[IB_USER_VERBS_CMD_POST_SEND]		= ib_uverbs_post_send,
-	[IB_USER_VERBS_CMD_POST_RECV]		= ib_uverbs_post_recv,
-	[IB_USER_VERBS_CMD_POST_SRQ_RECV]	= ib_uverbs_post_srq_recv,
-	[IB_USER_VERBS_CMD_CREATE_AH]		= ib_uverbs_create_ah,
-	[IB_USER_VERBS_CMD_DESTROY_AH]		= ib_uverbs_destroy_ah,
-	[IB_USER_VERBS_CMD_ATTACH_MCAST]	= ib_uverbs_attach_mcast,
-	[IB_USER_VERBS_CMD_DETACH_MCAST]	= ib_uverbs_detach_mcast,
-	[IB_USER_VERBS_CMD_CREATE_SRQ]		= ib_uverbs_create_srq,
-	[IB_USER_VERBS_CMD_MODIFY_SRQ]		= ib_uverbs_modify_srq,
-	[IB_USER_VERBS_CMD_QUERY_SRQ]		= ib_uverbs_query_srq,
-	[IB_USER_VERBS_CMD_DESTROY_SRQ]		= ib_uverbs_destroy_srq,
-	[IB_USER_VERBS_CMD_OPEN_XRCD]		= ib_uverbs_open_xrcd,
-	[IB_USER_VERBS_CMD_CLOSE_XRCD]		= ib_uverbs_close_xrcd,
-	[IB_USER_VERBS_CMD_CREATE_XSRQ]		= ib_uverbs_create_xsrq,
-	[IB_USER_VERBS_CMD_OPEN_QP]		= ib_uverbs_open_qp,
-};
-
-static int (*uverbs_ex_cmd_table[])(struct ib_uverbs_file *file,
-				    struct ib_device *ib_dev,
-				    struct ib_udata *ucore,
-				    struct ib_udata *uhw) = {
-	[IB_USER_VERBS_EX_CMD_CREATE_FLOW]	= ib_uverbs_ex_create_flow,
-	[IB_USER_VERBS_EX_CMD_DESTROY_FLOW]	= ib_uverbs_ex_destroy_flow,
-	[IB_USER_VERBS_EX_CMD_QUERY_DEVICE]	= ib_uverbs_ex_query_device,
-	[IB_USER_VERBS_EX_CMD_CREATE_CQ]	= ib_uverbs_ex_create_cq,
-	[IB_USER_VERBS_EX_CMD_CREATE_QP]        = ib_uverbs_ex_create_qp,
-	[IB_USER_VERBS_EX_CMD_CREATE_WQ]        = ib_uverbs_ex_create_wq,
-	[IB_USER_VERBS_EX_CMD_MODIFY_WQ]        = ib_uverbs_ex_modify_wq,
-	[IB_USER_VERBS_EX_CMD_DESTROY_WQ]       = ib_uverbs_ex_destroy_wq,
-	[IB_USER_VERBS_EX_CMD_CREATE_RWQ_IND_TBL] = ib_uverbs_ex_create_rwq_ind_table,
-	[IB_USER_VERBS_EX_CMD_DESTROY_RWQ_IND_TBL] = ib_uverbs_ex_destroy_rwq_ind_table,
-};
-=======
 static DEFINE_IDA(uverbs_ida);
 static int ib_uverbs_add_one(struct ib_device *device);
 static void ib_uverbs_remove_one(struct ib_device *device, void *client_data);
@@ -164,7 +90,6 @@
 	 * get_context, we get NULL or valid ucontext.
 	 */
 	struct ib_ucontext *ucontext = smp_load_acquire(&ufile->ucontext);
->>>>>>> 24b8d41d
 
 	if (!srcu_dereference(ufile->device->ib_dev,
 			      &ufile->device->disassociate_srcu))
@@ -251,131 +176,6 @@
 	}
 }
 
-<<<<<<< HEAD
-static int ib_uverbs_cleanup_ucontext(struct ib_uverbs_file *file,
-				      struct ib_ucontext *context)
-{
-	struct ib_uobject *uobj, *tmp;
-
-	context->closing = 1;
-
-	list_for_each_entry_safe(uobj, tmp, &context->ah_list, list) {
-		struct ib_ah *ah = uobj->object;
-
-		idr_remove_uobj(&ib_uverbs_ah_idr, uobj);
-		ib_destroy_ah(ah);
-		kfree(uobj);
-	}
-
-	/* Remove MWs before QPs, in order to support type 2A MWs. */
-	list_for_each_entry_safe(uobj, tmp, &context->mw_list, list) {
-		struct ib_mw *mw = uobj->object;
-
-		idr_remove_uobj(&ib_uverbs_mw_idr, uobj);
-		uverbs_dealloc_mw(mw);
-		kfree(uobj);
-	}
-
-	list_for_each_entry_safe(uobj, tmp, &context->rule_list, list) {
-		struct ib_flow *flow_id = uobj->object;
-
-		idr_remove_uobj(&ib_uverbs_rule_idr, uobj);
-		ib_destroy_flow(flow_id);
-		kfree(uobj);
-	}
-
-	list_for_each_entry_safe(uobj, tmp, &context->qp_list, list) {
-		struct ib_qp *qp = uobj->object;
-		struct ib_uqp_object *uqp =
-			container_of(uobj, struct ib_uqp_object, uevent.uobject);
-
-		idr_remove_uobj(&ib_uverbs_qp_idr, uobj);
-		if (qp == qp->real_qp)
-			ib_uverbs_detach_umcast(qp, uqp);
-		ib_destroy_qp(qp);
-		ib_uverbs_release_uevent(file, &uqp->uevent);
-		kfree(uqp);
-	}
-
-	list_for_each_entry_safe(uobj, tmp, &context->rwq_ind_tbl_list, list) {
-		struct ib_rwq_ind_table *rwq_ind_tbl = uobj->object;
-		struct ib_wq **ind_tbl = rwq_ind_tbl->ind_tbl;
-
-		idr_remove_uobj(&ib_uverbs_rwq_ind_tbl_idr, uobj);
-		ib_destroy_rwq_ind_table(rwq_ind_tbl);
-		kfree(ind_tbl);
-		kfree(uobj);
-	}
-
-	list_for_each_entry_safe(uobj, tmp, &context->wq_list, list) {
-		struct ib_wq *wq = uobj->object;
-		struct ib_uwq_object *uwq =
-			container_of(uobj, struct ib_uwq_object, uevent.uobject);
-
-		idr_remove_uobj(&ib_uverbs_wq_idr, uobj);
-		ib_destroy_wq(wq);
-		ib_uverbs_release_uevent(file, &uwq->uevent);
-		kfree(uwq);
-	}
-
-	list_for_each_entry_safe(uobj, tmp, &context->srq_list, list) {
-		struct ib_srq *srq = uobj->object;
-		struct ib_uevent_object *uevent =
-			container_of(uobj, struct ib_uevent_object, uobject);
-
-		idr_remove_uobj(&ib_uverbs_srq_idr, uobj);
-		ib_destroy_srq(srq);
-		ib_uverbs_release_uevent(file, uevent);
-		kfree(uevent);
-	}
-
-	list_for_each_entry_safe(uobj, tmp, &context->cq_list, list) {
-		struct ib_cq *cq = uobj->object;
-		struct ib_uverbs_event_file *ev_file = cq->cq_context;
-		struct ib_ucq_object *ucq =
-			container_of(uobj, struct ib_ucq_object, uobject);
-
-		idr_remove_uobj(&ib_uverbs_cq_idr, uobj);
-		ib_destroy_cq(cq);
-		ib_uverbs_release_ucq(file, ev_file, ucq);
-		kfree(ucq);
-	}
-
-	list_for_each_entry_safe(uobj, tmp, &context->mr_list, list) {
-		struct ib_mr *mr = uobj->object;
-
-		idr_remove_uobj(&ib_uverbs_mr_idr, uobj);
-		ib_dereg_mr(mr);
-		kfree(uobj);
-	}
-
-	mutex_lock(&file->device->xrcd_tree_mutex);
-	list_for_each_entry_safe(uobj, tmp, &context->xrcd_list, list) {
-		struct ib_xrcd *xrcd = uobj->object;
-		struct ib_uxrcd_object *uxrcd =
-			container_of(uobj, struct ib_uxrcd_object, uobject);
-
-		idr_remove_uobj(&ib_uverbs_xrcd_idr, uobj);
-		ib_uverbs_dealloc_xrcd(file->device, xrcd);
-		kfree(uxrcd);
-	}
-	mutex_unlock(&file->device->xrcd_tree_mutex);
-
-	list_for_each_entry_safe(uobj, tmp, &context->pd_list, list) {
-		struct ib_pd *pd = uobj->object;
-
-		idr_remove_uobj(&ib_uverbs_pd_idr, uobj);
-		ib_dealloc_pd(pd);
-		kfree(uobj);
-	}
-
-	put_pid(context->tgid);
-
-	return context->device->dealloc_ucontext(context);
-}
-
-=======
->>>>>>> 24b8d41d
 static void ib_uverbs_comp_dev(struct ib_uverbs_device *dev)
 {
 	complete(&dev->comp);
@@ -652,16 +452,6 @@
 void ib_uverbs_wq_event_handler(struct ib_event *event, void *context_ptr)
 {
 	uverbs_uobj_event(&event->element.wq->uobject->uevent, event);
-}
-
-void ib_uverbs_wq_event_handler(struct ib_event *event, void *context_ptr)
-{
-	struct ib_uevent_object *uobj = container_of(event->element.wq->uobject,
-						  struct ib_uevent_object, uobject);
-
-	ib_uverbs_async_handler(context_ptr, uobj->uobject.user_handle,
-				event->event, &uobj->event_list,
-				&uobj->events_reported);
 }
 
 void ib_uverbs_srq_event_handler(struct ib_event *event, void *context_ptr)
@@ -1142,10 +932,6 @@
 
 	file->device	 = dev;
 	kref_init(&file->ref);
-<<<<<<< HEAD
-	mutex_init(&file->mutex);
-	mutex_init(&file->cleanup_mutex);
-=======
 	mutex_init(&file->ucontext_lock);
 
 	spin_lock_init(&file->uobjects_lock);
@@ -1153,7 +939,6 @@
 	init_rwsem(&file->hw_destroy_rwsem);
 	mutex_init(&file->umap_lock);
 	INIT_LIST_HEAD(&file->umaps);
->>>>>>> 24b8d41d
 
 	filp->private_data = file;
 	list_add_tail(&file->list, &dev->uverbs_file_list);
@@ -1180,33 +965,12 @@
 static int ib_uverbs_close(struct inode *inode, struct file *filp)
 {
 	struct ib_uverbs_file *file = filp->private_data;
-<<<<<<< HEAD
-	struct ib_uverbs_device *dev = file->device;
-
-	mutex_lock(&file->cleanup_mutex);
-	if (file->ucontext) {
-		ib_uverbs_cleanup_ucontext(file, file->ucontext);
-		file->ucontext = NULL;
-	}
-	mutex_unlock(&file->cleanup_mutex);
-
-	mutex_lock(&file->device->lists_mutex);
-	if (!file->is_closed) {
-		list_del(&file->list);
-		file->is_closed = 1;
-	}
-	mutex_unlock(&file->device->lists_mutex);
-
-	if (file->async_file)
-		kref_put(&file->async_file->ref, ib_uverbs_release_event_file);
-=======
 
 	uverbs_destroy_ufile_hw(file, RDMA_REMOVE_CLOSE);
 
 	mutex_lock(&file->device->lists_mutex);
 	list_del_init(&file->list);
 	mutex_unlock(&file->device->lists_mutex);
->>>>>>> 24b8d41d
 
 	kref_put(&file->ref, ib_uverbs_release_file);
 
@@ -1419,36 +1183,6 @@
 
 	mutex_lock(&uverbs_dev->lists_mutex);
 	while (!list_empty(&uverbs_dev->uverbs_file_list)) {
-<<<<<<< HEAD
-		struct ib_ucontext *ucontext;
-		file = list_first_entry(&uverbs_dev->uverbs_file_list,
-					struct ib_uverbs_file, list);
-		file->is_closed = 1;
-		list_del(&file->list);
-		kref_get(&file->ref);
-		mutex_unlock(&uverbs_dev->lists_mutex);
-
-		ib_uverbs_event_handler(&file->event_handler, &event);
-
-		mutex_lock(&file->cleanup_mutex);
-		ucontext = file->ucontext;
-		file->ucontext = NULL;
-		mutex_unlock(&file->cleanup_mutex);
-
-		/* At this point ib_uverbs_close cannot be running
-		 * ib_uverbs_cleanup_ucontext
-		 */
-		if (ucontext) {
-			/* We must release the mutex before going ahead and
-			 * calling disassociate_ucontext. disassociate_ucontext
-			 * might end up indirectly calling uverbs_close,
-			 * for example due to freeing the resources
-			 * (e.g mmput).
-			 */
-			ib_dev->disassociate_ucontext(ucontext);
-			ib_uverbs_cleanup_ucontext(file, ucontext);
-		}
-=======
 		file = list_first_entry(&uverbs_dev->uverbs_file_list,
 					struct ib_uverbs_file, list);
 		list_del_init(&file->list);
@@ -1460,7 +1194,6 @@
 		 * mmput).
 		 */
 		mutex_unlock(&uverbs_dev->lists_mutex);
->>>>>>> 24b8d41d
 
 		uverbs_destroy_ufile_hw(file, RDMA_REMOVE_DRIVER_REMOVE);
 		kref_put(&file->ref, ib_uverbs_release_file);
