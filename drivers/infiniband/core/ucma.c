/*
 * Copyright (c) 2005-2006 Intel Corporation.  All rights reserved.
 *
 * This software is available to you under a choice of one of two
 * licenses.  You may choose to be licensed under the terms of the GNU
 * General Public License (GPL) Version 2, available from the file
 * COPYING in the main directory of this source tree, or the
 * OpenIB.org BSD license below:
 *
 *     Redistribution and use in source and binary forms, with or
 *     without modification, are permitted provided that the following
 *     conditions are met:
 *
 *      - Redistributions of source code must retain the above
 *	copyright notice, this list of conditions and the following
 *	disclaimer.
 *
 *      - Redistributions in binary form must reproduce the above
 *	copyright notice, this list of conditions and the following
 *	disclaimer in the documentation and/or other materials
 *	provided with the distribution.
 *
 * THE SOFTWARE IS PROVIDED "AS IS", WITHOUT WARRANTY OF ANY KIND,
 * EXPRESS OR IMPLIED, INCLUDING BUT NOT LIMITED TO THE WARRANTIES OF
 * MERCHANTABILITY, FITNESS FOR A PARTICULAR PURPOSE AND
 * NONINFRINGEMENT. IN NO EVENT SHALL THE AUTHORS OR COPYRIGHT HOLDERS
 * BE LIABLE FOR ANY CLAIM, DAMAGES OR OTHER LIABILITY, WHETHER IN AN
 * ACTION OF CONTRACT, TORT OR OTHERWISE, ARISING FROM, OUT OF OR IN
 * CONNECTION WITH THE SOFTWARE OR THE USE OR OTHER DEALINGS IN THE
 * SOFTWARE.
 */

#include <linux/completion.h>
#include <linux/file.h>
#include <linux/mutex.h>
#include <linux/poll.h>
#include <linux/sched.h>
#include <linux/idr.h>
#include <linux/in.h>
#include <linux/in6.h>
#include <linux/miscdevice.h>
#include <linux/slab.h>
#include <linux/sysctl.h>
#include <linux/module.h>
#include <linux/nsproxy.h>

#include <linux/nospec.h>

#include <rdma/rdma_user_cm.h>
#include <rdma/ib_marshall.h>
#include <rdma/rdma_cm.h>
#include <rdma/rdma_cm_ib.h>
#include <rdma/ib_addr.h>
#include <rdma/ib.h>
#include <rdma/ib_cm.h>
#include <rdma/rdma_netlink.h>
#include "core_priv.h"

MODULE_AUTHOR("Sean Hefty");
MODULE_DESCRIPTION("RDMA Userspace Connection Manager Access");
MODULE_LICENSE("Dual BSD/GPL");

static unsigned int max_backlog = 1024;

static struct ctl_table_header *ucma_ctl_table_hdr;
static struct ctl_table ucma_ctl_table[] = {
	{
		.procname	= "max_backlog",
		.data		= &max_backlog,
		.maxlen		= sizeof max_backlog,
		.mode		= 0644,
		.proc_handler	= proc_dointvec,
	},
	{ }
};

struct ucma_file {
	struct mutex		mut;
	struct file		*filp;
	struct list_head	ctx_list;
	struct list_head	event_list;
	wait_queue_head_t	poll_wait;
};

struct ucma_context {
	u32			id;
	struct completion	comp;
	refcount_t		ref;
	int			events_reported;
	atomic_t		backlog;

	struct ucma_file	*file;
	struct rdma_cm_id	*cm_id;
	struct mutex		mutex;
	u64			uid;

	struct list_head	list;
	/* sync between removal event and id destroy, protected by file mut */
	int			destroying;
	struct work_struct	close_work;
};

struct ucma_multicast {
	struct ucma_context	*ctx;
	u32			id;
	int			events_reported;

	u64			uid;
	u8			join_state;
<<<<<<< HEAD
	struct list_head	list;
=======
>>>>>>> 24b8d41d
	struct sockaddr_storage	addr;
};

struct ucma_event {
	struct ucma_context	*ctx;
	struct ucma_context	*conn_req_ctx;
	struct ucma_multicast	*mc;
	struct list_head	list;
	struct rdma_ucm_event_resp resp;
};

static DEFINE_XARRAY_ALLOC(ctx_table);
static DEFINE_XARRAY_ALLOC(multicast_table);

static const struct file_operations ucma_fops;
static int __destroy_id(struct ucma_context *ctx);

static inline struct ucma_context *_ucma_find_context(int id,
						      struct ucma_file *file)
{
	struct ucma_context *ctx;

	ctx = xa_load(&ctx_table, id);
	if (!ctx)
		ctx = ERR_PTR(-ENOENT);
	else if (ctx->file != file)
		ctx = ERR_PTR(-EINVAL);
	return ctx;
}

static struct ucma_context *ucma_get_ctx(struct ucma_file *file, int id)
{
	struct ucma_context *ctx;

	xa_lock(&ctx_table);
	ctx = _ucma_find_context(id, file);
	if (!IS_ERR(ctx))
		if (!refcount_inc_not_zero(&ctx->ref))
			ctx = ERR_PTR(-ENXIO);
	xa_unlock(&ctx_table);
	return ctx;
}

static void ucma_put_ctx(struct ucma_context *ctx)
{
	if (refcount_dec_and_test(&ctx->ref))
		complete(&ctx->comp);
}

/*
 * Same as ucm_get_ctx but requires that ->cm_id->device is valid, eg that the
 * CM_ID is bound.
 */
static struct ucma_context *ucma_get_ctx_dev(struct ucma_file *file, int id)
{
	struct ucma_context *ctx = ucma_get_ctx(file, id);

	if (IS_ERR(ctx))
		return ctx;
	if (!ctx->cm_id->device) {
		ucma_put_ctx(ctx);
		return ERR_PTR(-EINVAL);
	}
	return ctx;
}

static void ucma_close_id(struct work_struct *work)
{
	struct ucma_context *ctx =  container_of(work, struct ucma_context, close_work);

	/* once all inflight tasks are finished, we close all underlying
	 * resources. The context is still alive till its explicit destryoing
	 * by its creator.
	 */
	ucma_put_ctx(ctx);
	wait_for_completion(&ctx->comp);
	/* No new events will be generated after destroying the id. */
	rdma_destroy_id(ctx->cm_id);

	/*
	 * At this point ctx->ref is zero so the only place the ctx can be is in
	 * a uevent or in __destroy_id(). Since the former doesn't touch
	 * ctx->cm_id and the latter sync cancels this, there is no races with
	 * this store.
	 */
	ctx->cm_id = NULL;
}

static struct ucma_context *ucma_alloc_ctx(struct ucma_file *file)
{
	struct ucma_context *ctx;

	ctx = kzalloc(sizeof(*ctx), GFP_KERNEL);
	if (!ctx)
		return NULL;

	INIT_WORK(&ctx->close_work, ucma_close_id);
	refcount_set(&ctx->ref, 1);
	init_completion(&ctx->comp);
	/* So list_del() will work if we don't do ucma_finish_ctx() */
	INIT_LIST_HEAD(&ctx->list);
	ctx->file = file;
	mutex_init(&ctx->mutex);

	if (xa_alloc(&ctx_table, &ctx->id, NULL, xa_limit_32b, GFP_KERNEL)) {
		kfree(ctx);
		return NULL;
	}
	return ctx;
}

static void ucma_finish_ctx(struct ucma_context *ctx)
{
	lockdep_assert_held(&ctx->file->mut);
	list_add_tail(&ctx->list, &ctx->file->ctx_list);
	xa_store(&ctx_table, ctx->id, ctx, GFP_KERNEL);
}

static void ucma_copy_conn_event(struct rdma_ucm_conn_param *dst,
				 struct rdma_conn_param *src)
{
	if (src->private_data_len)
		memcpy(dst->private_data, src->private_data,
		       src->private_data_len);
	dst->private_data_len = src->private_data_len;
	dst->responder_resources =src->responder_resources;
	dst->initiator_depth = src->initiator_depth;
	dst->flow_control = src->flow_control;
	dst->retry_count = src->retry_count;
	dst->rnr_retry_count = src->rnr_retry_count;
	dst->srq = src->srq;
	dst->qp_num = src->qp_num;
}

static void ucma_copy_ud_event(struct ib_device *device,
			       struct rdma_ucm_ud_param *dst,
			       struct rdma_ud_param *src)
{
	if (src->private_data_len)
		memcpy(dst->private_data, src->private_data,
		       src->private_data_len);
	dst->private_data_len = src->private_data_len;
	ib_copy_ah_attr_to_user(device, &dst->ah_attr, &src->ah_attr);
	dst->qp_num = src->qp_num;
	dst->qkey = src->qkey;
}

static struct ucma_event *ucma_create_uevent(struct ucma_context *ctx,
					     struct rdma_cm_event *event)
{
	struct ucma_event *uevent;

	uevent = kzalloc(sizeof(*uevent), GFP_KERNEL);
	if (!uevent)
		return NULL;

	uevent->ctx = ctx;
	switch (event->event) {
	case RDMA_CM_EVENT_MULTICAST_JOIN:
	case RDMA_CM_EVENT_MULTICAST_ERROR:
		uevent->mc = (struct ucma_multicast *)
			     event->param.ud.private_data;
		uevent->resp.uid = uevent->mc->uid;
		uevent->resp.id = uevent->mc->id;
		break;
	default:
		uevent->resp.uid = ctx->uid;
		uevent->resp.id = ctx->id;
		break;
	}
	uevent->resp.event = event->event;
	uevent->resp.status = event->status;
	if (ctx->cm_id->qp_type == IB_QPT_UD)
		ucma_copy_ud_event(ctx->cm_id->device, &uevent->resp.param.ud,
				   &event->param.ud);
	else
		ucma_copy_conn_event(&uevent->resp.param.conn,
				     &event->param.conn);

	uevent->resp.ece.vendor_id = event->ece.vendor_id;
	uevent->resp.ece.attr_mod = event->ece.attr_mod;
	return uevent;
}

static int ucma_connect_event_handler(struct rdma_cm_id *cm_id,
				      struct rdma_cm_event *event)
{
	struct ucma_context *listen_ctx = cm_id->context;
	struct ucma_context *ctx;
	struct ucma_event *uevent;

	if (!atomic_add_unless(&listen_ctx->backlog, -1, 0))
		return -ENOMEM;
	ctx = ucma_alloc_ctx(listen_ctx->file);
	if (!ctx)
		goto err_backlog;
	ctx->cm_id = cm_id;

	uevent = ucma_create_uevent(listen_ctx, event);
	if (!uevent)
		goto err_alloc;
	uevent->conn_req_ctx = ctx;
	uevent->resp.id = ctx->id;

	ctx->cm_id->context = ctx;

	mutex_lock(&ctx->file->mut);
	ucma_finish_ctx(ctx);
	list_add_tail(&uevent->list, &ctx->file->event_list);
	mutex_unlock(&ctx->file->mut);
	wake_up_interruptible(&ctx->file->poll_wait);
	return 0;

err_alloc:
	xa_erase(&ctx_table, ctx->id);
	kfree(ctx);
err_backlog:
	atomic_inc(&listen_ctx->backlog);
	/* Returning error causes the new ID to be destroyed */
	return -ENOMEM;
}

static int ucma_event_handler(struct rdma_cm_id *cm_id,
			      struct rdma_cm_event *event)
{
	struct ucma_event *uevent;
	struct ucma_context *ctx = cm_id->context;

	if (event->event == RDMA_CM_EVENT_CONNECT_REQUEST)
		return ucma_connect_event_handler(cm_id, event);

	/*
	 * We ignore events for new connections until userspace has set their
	 * context.  This can only happen if an error occurs on a new connection
	 * before the user accepts it.  This is okay, since the accept will just
	 * fail later. However, we do need to release the underlying HW
	 * resources in case of a device removal event.
	 */
	if (ctx->uid) {
		uevent = ucma_create_uevent(ctx, event);
		if (!uevent)
			return 0;

		mutex_lock(&ctx->file->mut);
		list_add_tail(&uevent->list, &ctx->file->event_list);
		mutex_unlock(&ctx->file->mut);
		wake_up_interruptible(&ctx->file->poll_wait);
	}

	if (event->event == RDMA_CM_EVENT_DEVICE_REMOVAL && !ctx->destroying)
		queue_work(system_unbound_wq, &ctx->close_work);
	return 0;
}

static ssize_t ucma_get_event(struct ucma_file *file, const char __user *inbuf,
			      int in_len, int out_len)
{
	struct rdma_ucm_get_event cmd;
	struct ucma_event *uevent;

	/*
	 * Old 32 bit user space does not send the 4 byte padding in the
	 * reserved field. We don't care, allow it to keep working.
	 */
	if (out_len < sizeof(uevent->resp) - sizeof(uevent->resp.reserved) -
			      sizeof(uevent->resp.ece))
		return -ENOSPC;

	if (copy_from_user(&cmd, inbuf, sizeof(cmd)))
		return -EFAULT;

	mutex_lock(&file->mut);
	while (list_empty(&file->event_list)) {
		mutex_unlock(&file->mut);

		if (file->filp->f_flags & O_NONBLOCK)
			return -EAGAIN;

		if (wait_event_interruptible(file->poll_wait,
					     !list_empty(&file->event_list)))
			return -ERESTARTSYS;

		mutex_lock(&file->mut);
	}

	uevent = list_first_entry(&file->event_list, struct ucma_event, list);

	if (copy_to_user(u64_to_user_ptr(cmd.response),
			 &uevent->resp,
			 min_t(size_t, out_len, sizeof(uevent->resp)))) {
		mutex_unlock(&file->mut);
		return -EFAULT;
	}

	list_del(&uevent->list);
	uevent->ctx->events_reported++;
	if (uevent->mc)
		uevent->mc->events_reported++;
	if (uevent->resp.event == RDMA_CM_EVENT_CONNECT_REQUEST)
		atomic_inc(&uevent->ctx->backlog);
	mutex_unlock(&file->mut);

	kfree(uevent);
	return 0;
}

static int ucma_get_qp_type(struct rdma_ucm_create_id *cmd, enum ib_qp_type *qp_type)
{
	switch (cmd->ps) {
	case RDMA_PS_TCP:
		*qp_type = IB_QPT_RC;
		return 0;
	case RDMA_PS_UDP:
	case RDMA_PS_IPOIB:
		*qp_type = IB_QPT_UD;
		return 0;
	case RDMA_PS_IB:
		*qp_type = cmd->qp_type;
		return 0;
	default:
		return -EINVAL;
	}
}

static ssize_t ucma_create_id(struct ucma_file *file, const char __user *inbuf,
			      int in_len, int out_len)
{
	struct rdma_ucm_create_id cmd;
	struct rdma_ucm_create_id_resp resp;
	struct ucma_context *ctx;
	struct rdma_cm_id *cm_id;
	enum ib_qp_type qp_type;
	int ret;

	if (out_len < sizeof(resp))
		return -ENOSPC;

	if (copy_from_user(&cmd, inbuf, sizeof(cmd)))
		return -EFAULT;

	ret = ucma_get_qp_type(&cmd, &qp_type);
	if (ret)
		return ret;

	ctx = ucma_alloc_ctx(file);
	if (!ctx)
		return -ENOMEM;

	ctx->uid = cmd.uid;
	cm_id = rdma_create_user_id(ucma_event_handler, ctx, cmd.ps, qp_type);
	if (IS_ERR(cm_id)) {
		ret = PTR_ERR(cm_id);
		goto err1;
	}
	ctx->cm_id = cm_id;

	resp.id = ctx->id;
	if (copy_to_user(u64_to_user_ptr(cmd.response),
			 &resp, sizeof(resp))) {
		xa_erase(&ctx_table, ctx->id);
		__destroy_id(ctx);
		return -EFAULT;
	}

	mutex_lock(&file->mut);
	ucma_finish_ctx(ctx);
	mutex_unlock(&file->mut);
	return 0;

err1:
	xa_erase(&ctx_table, ctx->id);
	kfree(ctx);
	return ret;
}

static void ucma_cleanup_multicast(struct ucma_context *ctx)
{
	struct ucma_multicast *mc;
	unsigned long index;

	xa_for_each(&multicast_table, index, mc) {
		if (mc->ctx != ctx)
			continue;
		/*
		 * At this point mc->ctx->ref is 0 so the mc cannot leave the
		 * lock on the reader and this is enough serialization
		 */
		xa_erase(&multicast_table, index);
		kfree(mc);
	}
}

static void ucma_cleanup_mc_events(struct ucma_multicast *mc)
{
	struct ucma_event *uevent, *tmp;

	rdma_lock_handler(mc->ctx->cm_id);
	mutex_lock(&mc->ctx->file->mut);
	list_for_each_entry_safe(uevent, tmp, &mc->ctx->file->event_list, list) {
		if (uevent->mc != mc)
			continue;

		list_del(&uevent->list);
		kfree(uevent);
	}
	mutex_unlock(&mc->ctx->file->mut);
	rdma_unlock_handler(mc->ctx->cm_id);
}

/*
 * ucma_free_ctx is called after the underlying rdma CM-ID is destroyed. At
 * this point, no new events will be reported from the hardware. However, we
 * still need to cleanup the UCMA context for this ID. Specifically, there
 * might be events that have not yet been consumed by the user space software.
 * mutex. After that we release them as needed.
 */
static int ucma_free_ctx(struct ucma_context *ctx)
{
	int events_reported;
	struct ucma_event *uevent, *tmp;
	LIST_HEAD(list);

	ucma_cleanup_multicast(ctx);

	/* Cleanup events not yet reported to the user. */
	mutex_lock(&ctx->file->mut);
	list_for_each_entry_safe(uevent, tmp, &ctx->file->event_list, list) {
		if (uevent->ctx == ctx || uevent->conn_req_ctx == ctx)
			list_move_tail(&uevent->list, &list);
	}
	list_del(&ctx->list);
	events_reported = ctx->events_reported;
	mutex_unlock(&ctx->file->mut);

	/*
	 * If this was a listening ID then any connections spawned from it
	 * that have not been delivered to userspace are cleaned up too.
	 * Must be done outside any locks.
	 */
	list_for_each_entry_safe(uevent, tmp, &list, list) {
		list_del(&uevent->list);
		if (uevent->resp.event == RDMA_CM_EVENT_CONNECT_REQUEST &&
		    uevent->conn_req_ctx != ctx)
			__destroy_id(uevent->conn_req_ctx);
		kfree(uevent);
	}

	mutex_destroy(&ctx->mutex);
	kfree(ctx);
	return events_reported;
}

static int __destroy_id(struct ucma_context *ctx)
{
	/*
	 * If the refcount is already 0 then ucma_close_id() has already
	 * destroyed the cm_id, otherwise holding the refcount keeps cm_id
	 * valid. Prevent queue_work() from being called.
	 */
	if (refcount_inc_not_zero(&ctx->ref)) {
		rdma_lock_handler(ctx->cm_id);
		ctx->destroying = 1;
		rdma_unlock_handler(ctx->cm_id);
		ucma_put_ctx(ctx);
	}

	cancel_work_sync(&ctx->close_work);
	/* At this point it's guaranteed that there is no inflight closing task */
	if (ctx->cm_id)
		ucma_close_id(&ctx->close_work);
	return ucma_free_ctx(ctx);
}

static ssize_t ucma_destroy_id(struct ucma_file *file, const char __user *inbuf,
			       int in_len, int out_len)
{
	struct rdma_ucm_destroy_id cmd;
	struct rdma_ucm_destroy_id_resp resp;
	struct ucma_context *ctx;
	int ret = 0;

	if (out_len < sizeof(resp))
		return -ENOSPC;

	if (copy_from_user(&cmd, inbuf, sizeof(cmd)))
		return -EFAULT;

	xa_lock(&ctx_table);
	ctx = _ucma_find_context(cmd.id, file);
	if (!IS_ERR(ctx))
		__xa_erase(&ctx_table, ctx->id);
	xa_unlock(&ctx_table);

	if (IS_ERR(ctx))
		return PTR_ERR(ctx);

	resp.events_reported = __destroy_id(ctx);
	if (copy_to_user(u64_to_user_ptr(cmd.response),
			 &resp, sizeof(resp)))
		ret = -EFAULT;

	return ret;
}

static ssize_t ucma_bind_ip(struct ucma_file *file, const char __user *inbuf,
			      int in_len, int out_len)
{
	struct rdma_ucm_bind_ip cmd;
	struct ucma_context *ctx;
	int ret;

	if (copy_from_user(&cmd, inbuf, sizeof(cmd)))
		return -EFAULT;

	if (!rdma_addr_size_in6(&cmd.addr))
		return -EINVAL;

	ctx = ucma_get_ctx(file, cmd.id);
	if (IS_ERR(ctx))
		return PTR_ERR(ctx);

	mutex_lock(&ctx->mutex);
	ret = rdma_bind_addr(ctx->cm_id, (struct sockaddr *) &cmd.addr);
	mutex_unlock(&ctx->mutex);

	ucma_put_ctx(ctx);
	return ret;
}

static ssize_t ucma_bind(struct ucma_file *file, const char __user *inbuf,
			 int in_len, int out_len)
{
	struct rdma_ucm_bind cmd;
	struct ucma_context *ctx;
	int ret;

	if (copy_from_user(&cmd, inbuf, sizeof(cmd)))
		return -EFAULT;

	if (cmd.reserved || !cmd.addr_size ||
	    cmd.addr_size != rdma_addr_size_kss(&cmd.addr))
		return -EINVAL;

	ctx = ucma_get_ctx(file, cmd.id);
	if (IS_ERR(ctx))
		return PTR_ERR(ctx);

	mutex_lock(&ctx->mutex);
	ret = rdma_bind_addr(ctx->cm_id, (struct sockaddr *) &cmd.addr);
	mutex_unlock(&ctx->mutex);
	ucma_put_ctx(ctx);
	return ret;
}

static ssize_t ucma_resolve_ip(struct ucma_file *file,
			       const char __user *inbuf,
			       int in_len, int out_len)
{
	struct rdma_ucm_resolve_ip cmd;
	struct ucma_context *ctx;
	int ret;

	if (copy_from_user(&cmd, inbuf, sizeof(cmd)))
		return -EFAULT;

	if ((cmd.src_addr.sin6_family && !rdma_addr_size_in6(&cmd.src_addr)) ||
	    !rdma_addr_size_in6(&cmd.dst_addr))
		return -EINVAL;

	ctx = ucma_get_ctx(file, cmd.id);
	if (IS_ERR(ctx))
		return PTR_ERR(ctx);

	mutex_lock(&ctx->mutex);
	ret = rdma_resolve_addr(ctx->cm_id, (struct sockaddr *) &cmd.src_addr,
				(struct sockaddr *) &cmd.dst_addr, cmd.timeout_ms);
	mutex_unlock(&ctx->mutex);
	ucma_put_ctx(ctx);
	return ret;
}

static ssize_t ucma_resolve_addr(struct ucma_file *file,
				 const char __user *inbuf,
				 int in_len, int out_len)
{
	struct rdma_ucm_resolve_addr cmd;
	struct ucma_context *ctx;
	int ret;

	if (copy_from_user(&cmd, inbuf, sizeof(cmd)))
		return -EFAULT;

	if (cmd.reserved ||
	    (cmd.src_size && (cmd.src_size != rdma_addr_size_kss(&cmd.src_addr))) ||
	    !cmd.dst_size || (cmd.dst_size != rdma_addr_size_kss(&cmd.dst_addr)))
		return -EINVAL;

	ctx = ucma_get_ctx(file, cmd.id);
	if (IS_ERR(ctx))
		return PTR_ERR(ctx);

	mutex_lock(&ctx->mutex);
	ret = rdma_resolve_addr(ctx->cm_id, (struct sockaddr *) &cmd.src_addr,
				(struct sockaddr *) &cmd.dst_addr, cmd.timeout_ms);
	mutex_unlock(&ctx->mutex);
	ucma_put_ctx(ctx);
	return ret;
}

static ssize_t ucma_resolve_route(struct ucma_file *file,
				  const char __user *inbuf,
				  int in_len, int out_len)
{
	struct rdma_ucm_resolve_route cmd;
	struct ucma_context *ctx;
	int ret;

	if (copy_from_user(&cmd, inbuf, sizeof(cmd)))
		return -EFAULT;

	ctx = ucma_get_ctx_dev(file, cmd.id);
	if (IS_ERR(ctx))
		return PTR_ERR(ctx);

	mutex_lock(&ctx->mutex);
	ret = rdma_resolve_route(ctx->cm_id, cmd.timeout_ms);
	mutex_unlock(&ctx->mutex);
	ucma_put_ctx(ctx);
	return ret;
}

static void ucma_copy_ib_route(struct rdma_ucm_query_route_resp *resp,
			       struct rdma_route *route)
{
	struct rdma_dev_addr *dev_addr;

	resp->num_paths = route->num_paths;
	switch (route->num_paths) {
	case 0:
		dev_addr = &route->addr.dev_addr;
		rdma_addr_get_dgid(dev_addr,
				   (union ib_gid *) &resp->ib_route[0].dgid);
		rdma_addr_get_sgid(dev_addr,
				   (union ib_gid *) &resp->ib_route[0].sgid);
		resp->ib_route[0].pkey = cpu_to_be16(ib_addr_get_pkey(dev_addr));
		break;
	case 2:
		ib_copy_path_rec_to_user(&resp->ib_route[1],
					 &route->path_rec[1]);
		fallthrough;
	case 1:
		ib_copy_path_rec_to_user(&resp->ib_route[0],
					 &route->path_rec[0]);
		break;
	default:
		break;
	}
}

static void ucma_copy_iboe_route(struct rdma_ucm_query_route_resp *resp,
				 struct rdma_route *route)
{

	resp->num_paths = route->num_paths;
	switch (route->num_paths) {
	case 0:
		rdma_ip2gid((struct sockaddr *)&route->addr.dst_addr,
			    (union ib_gid *)&resp->ib_route[0].dgid);
		rdma_ip2gid((struct sockaddr *)&route->addr.src_addr,
			    (union ib_gid *)&resp->ib_route[0].sgid);
		resp->ib_route[0].pkey = cpu_to_be16(0xffff);
		break;
	case 2:
		ib_copy_path_rec_to_user(&resp->ib_route[1],
					 &route->path_rec[1]);
		fallthrough;
	case 1:
		ib_copy_path_rec_to_user(&resp->ib_route[0],
					 &route->path_rec[0]);
		break;
	default:
		break;
	}
}

static void ucma_copy_iw_route(struct rdma_ucm_query_route_resp *resp,
			       struct rdma_route *route)
{
	struct rdma_dev_addr *dev_addr;

	dev_addr = &route->addr.dev_addr;
	rdma_addr_get_dgid(dev_addr, (union ib_gid *) &resp->ib_route[0].dgid);
	rdma_addr_get_sgid(dev_addr, (union ib_gid *) &resp->ib_route[0].sgid);
}

static ssize_t ucma_query_route(struct ucma_file *file,
				const char __user *inbuf,
				int in_len, int out_len)
{
	struct rdma_ucm_query cmd;
	struct rdma_ucm_query_route_resp resp;
	struct ucma_context *ctx;
	struct sockaddr *addr;
	int ret = 0;

	if (out_len < offsetof(struct rdma_ucm_query_route_resp, ibdev_index))
		return -ENOSPC;

	if (copy_from_user(&cmd, inbuf, sizeof(cmd)))
		return -EFAULT;

	ctx = ucma_get_ctx(file, cmd.id);
	if (IS_ERR(ctx))
		return PTR_ERR(ctx);

	mutex_lock(&ctx->mutex);
	memset(&resp, 0, sizeof resp);
	addr = (struct sockaddr *) &ctx->cm_id->route.addr.src_addr;
	memcpy(&resp.src_addr, addr, addr->sa_family == AF_INET ?
				     sizeof(struct sockaddr_in) :
				     sizeof(struct sockaddr_in6));
	addr = (struct sockaddr *) &ctx->cm_id->route.addr.dst_addr;
	memcpy(&resp.dst_addr, addr, addr->sa_family == AF_INET ?
				     sizeof(struct sockaddr_in) :
				     sizeof(struct sockaddr_in6));
	if (!ctx->cm_id->device)
		goto out;

	resp.node_guid = (__force __u64) ctx->cm_id->device->node_guid;
	resp.ibdev_index = ctx->cm_id->device->index;
	resp.port_num = ctx->cm_id->port_num;

	if (rdma_cap_ib_sa(ctx->cm_id->device, ctx->cm_id->port_num))
		ucma_copy_ib_route(&resp, &ctx->cm_id->route);
	else if (rdma_protocol_roce(ctx->cm_id->device, ctx->cm_id->port_num))
		ucma_copy_iboe_route(&resp, &ctx->cm_id->route);
	else if (rdma_protocol_iwarp(ctx->cm_id->device, ctx->cm_id->port_num))
		ucma_copy_iw_route(&resp, &ctx->cm_id->route);

out:
	mutex_unlock(&ctx->mutex);
	if (copy_to_user(u64_to_user_ptr(cmd.response), &resp,
			 min_t(size_t, out_len, sizeof(resp))))
		ret = -EFAULT;

	ucma_put_ctx(ctx);
	return ret;
}

static void ucma_query_device_addr(struct rdma_cm_id *cm_id,
				   struct rdma_ucm_query_addr_resp *resp)
{
	if (!cm_id->device)
		return;

	resp->node_guid = (__force __u64) cm_id->device->node_guid;
	resp->ibdev_index = cm_id->device->index;
	resp->port_num = cm_id->port_num;
	resp->pkey = (__force __u16) cpu_to_be16(
		     ib_addr_get_pkey(&cm_id->route.addr.dev_addr));
}

static ssize_t ucma_query_addr(struct ucma_context *ctx,
			       void __user *response, int out_len)
{
	struct rdma_ucm_query_addr_resp resp;
	struct sockaddr *addr;
	int ret = 0;

	if (out_len < offsetof(struct rdma_ucm_query_addr_resp, ibdev_index))
		return -ENOSPC;

	memset(&resp, 0, sizeof resp);

	addr = (struct sockaddr *) &ctx->cm_id->route.addr.src_addr;
	resp.src_size = rdma_addr_size(addr);
	memcpy(&resp.src_addr, addr, resp.src_size);

	addr = (struct sockaddr *) &ctx->cm_id->route.addr.dst_addr;
	resp.dst_size = rdma_addr_size(addr);
	memcpy(&resp.dst_addr, addr, resp.dst_size);

	ucma_query_device_addr(ctx->cm_id, &resp);

	if (copy_to_user(response, &resp, min_t(size_t, out_len, sizeof(resp))))
		ret = -EFAULT;

	return ret;
}

static ssize_t ucma_query_path(struct ucma_context *ctx,
			       void __user *response, int out_len)
{
	struct rdma_ucm_query_path_resp *resp;
	int i, ret = 0;

	if (out_len < sizeof(*resp))
		return -ENOSPC;

	resp = kzalloc(out_len, GFP_KERNEL);
	if (!resp)
		return -ENOMEM;

	resp->num_paths = ctx->cm_id->route.num_paths;
	for (i = 0, out_len -= sizeof(*resp);
	     i < resp->num_paths && out_len > sizeof(struct ib_path_rec_data);
	     i++, out_len -= sizeof(struct ib_path_rec_data)) {
		struct sa_path_rec *rec = &ctx->cm_id->route.path_rec[i];

		resp->path_data[i].flags = IB_PATH_GMP | IB_PATH_PRIMARY |
					   IB_PATH_BIDIRECTIONAL;
		if (rec->rec_type == SA_PATH_REC_TYPE_OPA) {
			struct sa_path_rec ib;

			sa_convert_path_opa_to_ib(&ib, rec);
			ib_sa_pack_path(&ib, &resp->path_data[i].path_rec);

		} else {
			ib_sa_pack_path(rec, &resp->path_data[i].path_rec);
		}
	}

	if (copy_to_user(response, resp, struct_size(resp, path_data, i)))
		ret = -EFAULT;

	kfree(resp);
	return ret;
}

static ssize_t ucma_query_gid(struct ucma_context *ctx,
			      void __user *response, int out_len)
{
	struct rdma_ucm_query_addr_resp resp;
	struct sockaddr_ib *addr;
	int ret = 0;

	if (out_len < offsetof(struct rdma_ucm_query_addr_resp, ibdev_index))
		return -ENOSPC;

	memset(&resp, 0, sizeof resp);

	ucma_query_device_addr(ctx->cm_id, &resp);

	addr = (struct sockaddr_ib *) &resp.src_addr;
	resp.src_size = sizeof(*addr);
	if (ctx->cm_id->route.addr.src_addr.ss_family == AF_IB) {
		memcpy(addr, &ctx->cm_id->route.addr.src_addr, resp.src_size);
	} else {
		addr->sib_family = AF_IB;
		addr->sib_pkey = (__force __be16) resp.pkey;
		rdma_read_gids(ctx->cm_id, (union ib_gid *)&addr->sib_addr,
			       NULL);
		addr->sib_sid = rdma_get_service_id(ctx->cm_id, (struct sockaddr *)
						    &ctx->cm_id->route.addr.src_addr);
	}

	addr = (struct sockaddr_ib *) &resp.dst_addr;
	resp.dst_size = sizeof(*addr);
	if (ctx->cm_id->route.addr.dst_addr.ss_family == AF_IB) {
		memcpy(addr, &ctx->cm_id->route.addr.dst_addr, resp.dst_size);
	} else {
		addr->sib_family = AF_IB;
		addr->sib_pkey = (__force __be16) resp.pkey;
		rdma_read_gids(ctx->cm_id, NULL,
			       (union ib_gid *)&addr->sib_addr);
		addr->sib_sid = rdma_get_service_id(ctx->cm_id, (struct sockaddr *)
						    &ctx->cm_id->route.addr.dst_addr);
	}

	if (copy_to_user(response, &resp, min_t(size_t, out_len, sizeof(resp))))
		ret = -EFAULT;

	return ret;
}

static ssize_t ucma_query(struct ucma_file *file,
			  const char __user *inbuf,
			  int in_len, int out_len)
{
	struct rdma_ucm_query cmd;
	struct ucma_context *ctx;
	void __user *response;
	int ret;

	if (copy_from_user(&cmd, inbuf, sizeof(cmd)))
		return -EFAULT;

	response = u64_to_user_ptr(cmd.response);
	ctx = ucma_get_ctx(file, cmd.id);
	if (IS_ERR(ctx))
		return PTR_ERR(ctx);

	mutex_lock(&ctx->mutex);
	switch (cmd.option) {
	case RDMA_USER_CM_QUERY_ADDR:
		ret = ucma_query_addr(ctx, response, out_len);
		break;
	case RDMA_USER_CM_QUERY_PATH:
		ret = ucma_query_path(ctx, response, out_len);
		break;
	case RDMA_USER_CM_QUERY_GID:
		ret = ucma_query_gid(ctx, response, out_len);
		break;
	default:
		ret = -ENOSYS;
		break;
	}
	mutex_unlock(&ctx->mutex);

	ucma_put_ctx(ctx);
	return ret;
}

static void ucma_copy_conn_param(struct rdma_cm_id *id,
				 struct rdma_conn_param *dst,
				 struct rdma_ucm_conn_param *src)
{
	dst->private_data = src->private_data;
	dst->private_data_len = src->private_data_len;
	dst->responder_resources =src->responder_resources;
	dst->initiator_depth = src->initiator_depth;
	dst->flow_control = src->flow_control;
	dst->retry_count = src->retry_count;
	dst->rnr_retry_count = src->rnr_retry_count;
	dst->srq = src->srq;
	dst->qp_num = src->qp_num & 0xFFFFFF;
	dst->qkey = (id->route.addr.src_addr.ss_family == AF_IB) ? src->qkey : 0;
}

static ssize_t ucma_connect(struct ucma_file *file, const char __user *inbuf,
			    int in_len, int out_len)
{
	struct rdma_conn_param conn_param;
	struct rdma_ucm_ece ece = {};
	struct rdma_ucm_connect cmd;
	struct ucma_context *ctx;
	size_t in_size;
	int ret;

	if (in_len < offsetofend(typeof(cmd), reserved))
		return -EINVAL;
	in_size = min_t(size_t, in_len, sizeof(cmd));
	if (copy_from_user(&cmd, inbuf, in_size))
		return -EFAULT;

	if (!cmd.conn_param.valid)
		return -EINVAL;

	ctx = ucma_get_ctx_dev(file, cmd.id);
	if (IS_ERR(ctx))
		return PTR_ERR(ctx);

	ucma_copy_conn_param(ctx->cm_id, &conn_param, &cmd.conn_param);
	if (offsetofend(typeof(cmd), ece) <= in_size) {
		ece.vendor_id = cmd.ece.vendor_id;
		ece.attr_mod = cmd.ece.attr_mod;
	}

	mutex_lock(&ctx->mutex);
	ret = rdma_connect_ece(ctx->cm_id, &conn_param, &ece);
	mutex_unlock(&ctx->mutex);
	ucma_put_ctx(ctx);
	return ret;
}

static ssize_t ucma_listen(struct ucma_file *file, const char __user *inbuf,
			   int in_len, int out_len)
{
	struct rdma_ucm_listen cmd;
	struct ucma_context *ctx;
	int ret;

	if (copy_from_user(&cmd, inbuf, sizeof(cmd)))
		return -EFAULT;

	ctx = ucma_get_ctx(file, cmd.id);
	if (IS_ERR(ctx))
		return PTR_ERR(ctx);

	if (cmd.backlog <= 0 || cmd.backlog > max_backlog)
		cmd.backlog = max_backlog;
	atomic_set(&ctx->backlog, cmd.backlog);

	mutex_lock(&ctx->mutex);
	ret = rdma_listen(ctx->cm_id, cmd.backlog);
	mutex_unlock(&ctx->mutex);
	ucma_put_ctx(ctx);
	return ret;
}

static ssize_t ucma_accept(struct ucma_file *file, const char __user *inbuf,
			   int in_len, int out_len)
{
	struct rdma_ucm_accept cmd;
	struct rdma_conn_param conn_param;
	struct rdma_ucm_ece ece = {};
	struct ucma_context *ctx;
	size_t in_size;
	int ret;

	if (in_len < offsetofend(typeof(cmd), reserved))
		return -EINVAL;
	in_size = min_t(size_t, in_len, sizeof(cmd));
	if (copy_from_user(&cmd, inbuf, in_size))
		return -EFAULT;

	ctx = ucma_get_ctx_dev(file, cmd.id);
	if (IS_ERR(ctx))
		return PTR_ERR(ctx);

	if (offsetofend(typeof(cmd), ece) <= in_size) {
		ece.vendor_id = cmd.ece.vendor_id;
		ece.attr_mod = cmd.ece.attr_mod;
	}

	if (cmd.conn_param.valid) {
		ucma_copy_conn_param(ctx->cm_id, &conn_param, &cmd.conn_param);
		mutex_lock(&ctx->mutex);
		rdma_lock_handler(ctx->cm_id);
		ret = rdma_accept_ece(ctx->cm_id, &conn_param, &ece);
		if (!ret) {
			/* The uid must be set atomically with the handler */
			ctx->uid = cmd.uid;
		}
		rdma_unlock_handler(ctx->cm_id);
		mutex_unlock(&ctx->mutex);
	} else {
		mutex_lock(&ctx->mutex);
		rdma_lock_handler(ctx->cm_id);
		ret = rdma_accept_ece(ctx->cm_id, NULL, &ece);
		rdma_unlock_handler(ctx->cm_id);
		mutex_unlock(&ctx->mutex);
	}
	ucma_put_ctx(ctx);
	return ret;
}

static ssize_t ucma_reject(struct ucma_file *file, const char __user *inbuf,
			   int in_len, int out_len)
{
	struct rdma_ucm_reject cmd;
	struct ucma_context *ctx;
	int ret;

	if (copy_from_user(&cmd, inbuf, sizeof(cmd)))
		return -EFAULT;

	if (!cmd.reason)
		cmd.reason = IB_CM_REJ_CONSUMER_DEFINED;

	switch (cmd.reason) {
	case IB_CM_REJ_CONSUMER_DEFINED:
	case IB_CM_REJ_VENDOR_OPTION_NOT_SUPPORTED:
		break;
	default:
		return -EINVAL;
	}

	ctx = ucma_get_ctx_dev(file, cmd.id);
	if (IS_ERR(ctx))
		return PTR_ERR(ctx);

	mutex_lock(&ctx->mutex);
	ret = rdma_reject(ctx->cm_id, cmd.private_data, cmd.private_data_len,
			  cmd.reason);
	mutex_unlock(&ctx->mutex);
	ucma_put_ctx(ctx);
	return ret;
}

static ssize_t ucma_disconnect(struct ucma_file *file, const char __user *inbuf,
			       int in_len, int out_len)
{
	struct rdma_ucm_disconnect cmd;
	struct ucma_context *ctx;
	int ret;

	if (copy_from_user(&cmd, inbuf, sizeof(cmd)))
		return -EFAULT;

	ctx = ucma_get_ctx_dev(file, cmd.id);
	if (IS_ERR(ctx))
		return PTR_ERR(ctx);

	mutex_lock(&ctx->mutex);
	ret = rdma_disconnect(ctx->cm_id);
	mutex_unlock(&ctx->mutex);
	ucma_put_ctx(ctx);
	return ret;
}

static ssize_t ucma_init_qp_attr(struct ucma_file *file,
				 const char __user *inbuf,
				 int in_len, int out_len)
{
	struct rdma_ucm_init_qp_attr cmd;
	struct ib_uverbs_qp_attr resp;
	struct ucma_context *ctx;
	struct ib_qp_attr qp_attr;
	int ret;

	if (out_len < sizeof(resp))
		return -ENOSPC;

	if (copy_from_user(&cmd, inbuf, sizeof(cmd)))
		return -EFAULT;

	if (cmd.qp_state > IB_QPS_ERR)
		return -EINVAL;

	ctx = ucma_get_ctx_dev(file, cmd.id);
	if (IS_ERR(ctx))
		return PTR_ERR(ctx);

	resp.qp_attr_mask = 0;
	memset(&qp_attr, 0, sizeof qp_attr);
	qp_attr.qp_state = cmd.qp_state;
	mutex_lock(&ctx->mutex);
	ret = rdma_init_qp_attr(ctx->cm_id, &qp_attr, &resp.qp_attr_mask);
	mutex_unlock(&ctx->mutex);
	if (ret)
		goto out;

	ib_copy_qp_attr_to_user(ctx->cm_id->device, &resp, &qp_attr);
	if (copy_to_user(u64_to_user_ptr(cmd.response),
			 &resp, sizeof(resp)))
		ret = -EFAULT;

out:
	ucma_put_ctx(ctx);
	return ret;
}

static int ucma_set_option_id(struct ucma_context *ctx, int optname,
			      void *optval, size_t optlen)
{
	int ret = 0;

	switch (optname) {
	case RDMA_OPTION_ID_TOS:
		if (optlen != sizeof(u8)) {
			ret = -EINVAL;
			break;
		}
		rdma_set_service_type(ctx->cm_id, *((u8 *) optval));
		break;
	case RDMA_OPTION_ID_REUSEADDR:
		if (optlen != sizeof(int)) {
			ret = -EINVAL;
			break;
		}
		ret = rdma_set_reuseaddr(ctx->cm_id, *((int *) optval) ? 1 : 0);
		break;
	case RDMA_OPTION_ID_AFONLY:
		if (optlen != sizeof(int)) {
			ret = -EINVAL;
			break;
		}
		ret = rdma_set_afonly(ctx->cm_id, *((int *) optval) ? 1 : 0);
		break;
	case RDMA_OPTION_ID_ACK_TIMEOUT:
		if (optlen != sizeof(u8)) {
			ret = -EINVAL;
			break;
		}
		ret = rdma_set_ack_timeout(ctx->cm_id, *((u8 *)optval));
		break;
	default:
		ret = -ENOSYS;
	}

	return ret;
}

static int ucma_set_ib_path(struct ucma_context *ctx,
			    struct ib_path_rec_data *path_data, size_t optlen)
{
	struct sa_path_rec sa_path;
	struct rdma_cm_event event;
	int ret;

	if (optlen % sizeof(*path_data))
		return -EINVAL;

	for (; optlen; optlen -= sizeof(*path_data), path_data++) {
		if (path_data->flags == (IB_PATH_GMP | IB_PATH_PRIMARY |
					 IB_PATH_BIDIRECTIONAL))
			break;
	}

	if (!optlen)
		return -EINVAL;

	if (!ctx->cm_id->device)
		return -EINVAL;

	memset(&sa_path, 0, sizeof(sa_path));

	sa_path.rec_type = SA_PATH_REC_TYPE_IB;
	ib_sa_unpack_path(path_data->path_rec, &sa_path);

	if (rdma_cap_opa_ah(ctx->cm_id->device, ctx->cm_id->port_num)) {
		struct sa_path_rec opa;

		sa_convert_path_ib_to_opa(&opa, &sa_path);
		mutex_lock(&ctx->mutex);
		ret = rdma_set_ib_path(ctx->cm_id, &opa);
		mutex_unlock(&ctx->mutex);
	} else {
		mutex_lock(&ctx->mutex);
		ret = rdma_set_ib_path(ctx->cm_id, &sa_path);
		mutex_unlock(&ctx->mutex);
	}
	if (ret)
		return ret;

	memset(&event, 0, sizeof event);
	event.event = RDMA_CM_EVENT_ROUTE_RESOLVED;
	return ucma_event_handler(ctx->cm_id, &event);
}

static int ucma_set_option_ib(struct ucma_context *ctx, int optname,
			      void *optval, size_t optlen)
{
	int ret;

	switch (optname) {
	case RDMA_OPTION_IB_PATH:
		ret = ucma_set_ib_path(ctx, optval, optlen);
		break;
	default:
		ret = -ENOSYS;
	}

	return ret;
}

static int ucma_set_option_level(struct ucma_context *ctx, int level,
				 int optname, void *optval, size_t optlen)
{
	int ret;

	switch (level) {
	case RDMA_OPTION_ID:
		mutex_lock(&ctx->mutex);
		ret = ucma_set_option_id(ctx, optname, optval, optlen);
		mutex_unlock(&ctx->mutex);
		break;
	case RDMA_OPTION_IB:
		ret = ucma_set_option_ib(ctx, optname, optval, optlen);
		break;
	default:
		ret = -ENOSYS;
	}

	return ret;
}

static ssize_t ucma_set_option(struct ucma_file *file, const char __user *inbuf,
			       int in_len, int out_len)
{
	struct rdma_ucm_set_option cmd;
	struct ucma_context *ctx;
	void *optval;
	int ret;

	if (copy_from_user(&cmd, inbuf, sizeof(cmd)))
		return -EFAULT;

	if (unlikely(cmd.optlen > KMALLOC_MAX_SIZE))
		return -EINVAL;

	ctx = ucma_get_ctx(file, cmd.id);
	if (IS_ERR(ctx))
		return PTR_ERR(ctx);

	optval = memdup_user(u64_to_user_ptr(cmd.optval),
			     cmd.optlen);
	if (IS_ERR(optval)) {
		ret = PTR_ERR(optval);
		goto out;
	}

	ret = ucma_set_option_level(ctx, cmd.level, cmd.optname, optval,
				    cmd.optlen);
	kfree(optval);

out:
	ucma_put_ctx(ctx);
	return ret;
}

static ssize_t ucma_notify(struct ucma_file *file, const char __user *inbuf,
			   int in_len, int out_len)
{
	struct rdma_ucm_notify cmd;
	struct ucma_context *ctx;
	int ret = -EINVAL;

	if (copy_from_user(&cmd, inbuf, sizeof(cmd)))
		return -EFAULT;

	ctx = ucma_get_ctx(file, cmd.id);
	if (IS_ERR(ctx))
		return PTR_ERR(ctx);

	mutex_lock(&ctx->mutex);
	if (ctx->cm_id->device)
		ret = rdma_notify(ctx->cm_id, (enum ib_event_type)cmd.event);
	mutex_unlock(&ctx->mutex);

	ucma_put_ctx(ctx);
	return ret;
}

static ssize_t ucma_process_join(struct ucma_file *file,
				 struct rdma_ucm_join_mcast *cmd,  int out_len)
{
	struct rdma_ucm_create_id_resp resp;
	struct ucma_context *ctx;
	struct ucma_multicast *mc;
	struct sockaddr *addr;
	int ret;
	u8 join_state;

	if (out_len < sizeof(resp))
		return -ENOSPC;

	addr = (struct sockaddr *) &cmd->addr;
<<<<<<< HEAD
	if (!cmd->addr_size || (cmd->addr_size != rdma_addr_size(addr)))
		return -EINVAL;

	if (cmd->join_flags == RDMA_MC_JOIN_FLAG_FULLMEMBER)
		join_state = BIT(FULLMEMBER_JOIN);
	else if (cmd->join_flags == RDMA_MC_JOIN_FLAG_SENDONLY_FULLMEMBER)
		join_state = BIT(SENDONLY_FULLMEMBER_JOIN);
	else
=======
	if (cmd->addr_size != rdma_addr_size(addr))
>>>>>>> 24b8d41d
		return -EINVAL;

	if (cmd->join_flags == RDMA_MC_JOIN_FLAG_FULLMEMBER)
		join_state = BIT(FULLMEMBER_JOIN);
	else if (cmd->join_flags == RDMA_MC_JOIN_FLAG_SENDONLY_FULLMEMBER)
		join_state = BIT(SENDONLY_FULLMEMBER_JOIN);
	else
		return -EINVAL;

	ctx = ucma_get_ctx_dev(file, cmd->id);
	if (IS_ERR(ctx))
		return PTR_ERR(ctx);

	mc = kzalloc(sizeof(*mc), GFP_KERNEL);
	if (!mc) {
		ret = -ENOMEM;
		goto err_put_ctx;
	}
<<<<<<< HEAD
	mc->join_state = join_state;
	mc->uid = cmd->uid;
	memcpy(&mc->addr, addr, cmd->addr_size);
	ret = rdma_join_multicast(ctx->cm_id, (struct sockaddr *)&mc->addr,
				  join_state, mc);
=======

	mc->ctx = ctx;
	mc->join_state = join_state;
	mc->uid = cmd->uid;
	memcpy(&mc->addr, addr, cmd->addr_size);

	if (xa_alloc(&multicast_table, &mc->id, NULL, xa_limit_32b,
		     GFP_KERNEL)) {
		ret = -ENOMEM;
		goto err_free_mc;
	}

	mutex_lock(&ctx->mutex);
	ret = rdma_join_multicast(ctx->cm_id, (struct sockaddr *)&mc->addr,
				  join_state, mc);
	mutex_unlock(&ctx->mutex);
>>>>>>> 24b8d41d
	if (ret)
		goto err_xa_erase;

	resp.id = mc->id;
	if (copy_to_user(u64_to_user_ptr(cmd->response),
			 &resp, sizeof(resp))) {
		ret = -EFAULT;
		goto err_leave_multicast;
	}

	xa_store(&multicast_table, mc->id, mc, 0);

	ucma_put_ctx(ctx);
	return 0;

err_leave_multicast:
	mutex_lock(&ctx->mutex);
	rdma_leave_multicast(ctx->cm_id, (struct sockaddr *) &mc->addr);
	mutex_unlock(&ctx->mutex);
	ucma_cleanup_mc_events(mc);
err_xa_erase:
	xa_erase(&multicast_table, mc->id);
err_free_mc:
	kfree(mc);
err_put_ctx:
	ucma_put_ctx(ctx);
	return ret;
}

static ssize_t ucma_join_ip_multicast(struct ucma_file *file,
				      const char __user *inbuf,
				      int in_len, int out_len)
{
	struct rdma_ucm_join_ip_mcast cmd;
	struct rdma_ucm_join_mcast join_cmd;

	if (copy_from_user(&cmd, inbuf, sizeof(cmd)))
		return -EFAULT;

	join_cmd.response = cmd.response;
	join_cmd.uid = cmd.uid;
	join_cmd.id = cmd.id;
<<<<<<< HEAD
	join_cmd.addr_size = rdma_addr_size((struct sockaddr *) &cmd.addr);
=======
	join_cmd.addr_size = rdma_addr_size_in6(&cmd.addr);
	if (!join_cmd.addr_size)
		return -EINVAL;

>>>>>>> 24b8d41d
	join_cmd.join_flags = RDMA_MC_JOIN_FLAG_FULLMEMBER;
	memcpy(&join_cmd.addr, &cmd.addr, join_cmd.addr_size);

	return ucma_process_join(file, &join_cmd, out_len);
}

static ssize_t ucma_join_multicast(struct ucma_file *file,
				   const char __user *inbuf,
				   int in_len, int out_len)
{
	struct rdma_ucm_join_mcast cmd;

	if (copy_from_user(&cmd, inbuf, sizeof(cmd)))
		return -EFAULT;

	if (!rdma_addr_size_kss(&cmd.addr))
		return -EINVAL;

	return ucma_process_join(file, &cmd, out_len);
}

static ssize_t ucma_leave_multicast(struct ucma_file *file,
				    const char __user *inbuf,
				    int in_len, int out_len)
{
	struct rdma_ucm_destroy_id cmd;
	struct rdma_ucm_destroy_id_resp resp;
	struct ucma_multicast *mc;
	int ret = 0;

	if (out_len < sizeof(resp))
		return -ENOSPC;

	if (copy_from_user(&cmd, inbuf, sizeof(cmd)))
		return -EFAULT;

	xa_lock(&multicast_table);
	mc = xa_load(&multicast_table, cmd.id);
	if (!mc)
		mc = ERR_PTR(-ENOENT);
	else if (READ_ONCE(mc->ctx->file) != file)
		mc = ERR_PTR(-EINVAL);
	else if (!refcount_inc_not_zero(&mc->ctx->ref))
		mc = ERR_PTR(-ENXIO);
	else
		__xa_erase(&multicast_table, mc->id);
	xa_unlock(&multicast_table);

	if (IS_ERR(mc)) {
		ret = PTR_ERR(mc);
		goto out;
	}

	mutex_lock(&mc->ctx->mutex);
	rdma_leave_multicast(mc->ctx->cm_id, (struct sockaddr *) &mc->addr);
	mutex_unlock(&mc->ctx->mutex);

	ucma_cleanup_mc_events(mc);

	ucma_put_ctx(mc->ctx);
	resp.events_reported = mc->events_reported;
	kfree(mc);

	if (copy_to_user(u64_to_user_ptr(cmd.response),
			 &resp, sizeof(resp)))
		ret = -EFAULT;
out:
	return ret;
}

static ssize_t ucma_migrate_id(struct ucma_file *new_file,
			       const char __user *inbuf,
			       int in_len, int out_len)
{
	struct rdma_ucm_migrate_id cmd;
	struct rdma_ucm_migrate_resp resp;
	struct ucma_event *uevent, *tmp;
	struct ucma_context *ctx;
	LIST_HEAD(event_list);
	struct fd f;
	struct ucma_file *cur_file;
	int ret = 0;

	if (copy_from_user(&cmd, inbuf, sizeof(cmd)))
		return -EFAULT;

	/* Get current fd to protect against it being closed */
	f = fdget(cmd.fd);
	if (!f.file)
		return -ENOENT;
	if (f.file->f_op != &ucma_fops) {
		ret = -EINVAL;
		goto file_put;
	}
	cur_file = f.file->private_data;

	/* Validate current fd and prevent destruction of id. */
	ctx = ucma_get_ctx(cur_file, cmd.id);
	if (IS_ERR(ctx)) {
		ret = PTR_ERR(ctx);
		goto file_put;
	}

	rdma_lock_handler(ctx->cm_id);
	/*
	 * ctx->file can only be changed under the handler & xa_lock. xa_load()
	 * must be checked again to ensure the ctx hasn't begun destruction
	 * since the ucma_get_ctx().
	 */
	xa_lock(&ctx_table);
	if (_ucma_find_context(cmd.id, cur_file) != ctx) {
		xa_unlock(&ctx_table);
		ret = -ENOENT;
		goto err_unlock;
	}
	ctx->file = new_file;
	xa_unlock(&ctx_table);

	mutex_lock(&cur_file->mut);
	list_del(&ctx->list);
	/*
	 * At this point lock_handler() prevents addition of new uevents for
	 * this ctx.
	 */
	list_for_each_entry_safe(uevent, tmp, &cur_file->event_list, list)
		if (uevent->ctx == ctx)
			list_move_tail(&uevent->list, &event_list);
	resp.events_reported = ctx->events_reported;
	mutex_unlock(&cur_file->mut);

	mutex_lock(&new_file->mut);
	list_add_tail(&ctx->list, &new_file->ctx_list);
	list_splice_tail(&event_list, &new_file->event_list);
	mutex_unlock(&new_file->mut);

	if (copy_to_user(u64_to_user_ptr(cmd.response),
			 &resp, sizeof(resp)))
		ret = -EFAULT;

err_unlock:
	rdma_unlock_handler(ctx->cm_id);
	ucma_put_ctx(ctx);
file_put:
	fdput(f);
	return ret;
}

static ssize_t (*ucma_cmd_table[])(struct ucma_file *file,
				   const char __user *inbuf,
				   int in_len, int out_len) = {
	[RDMA_USER_CM_CMD_CREATE_ID] 	 = ucma_create_id,
	[RDMA_USER_CM_CMD_DESTROY_ID]	 = ucma_destroy_id,
	[RDMA_USER_CM_CMD_BIND_IP]	 = ucma_bind_ip,
	[RDMA_USER_CM_CMD_RESOLVE_IP]	 = ucma_resolve_ip,
	[RDMA_USER_CM_CMD_RESOLVE_ROUTE] = ucma_resolve_route,
	[RDMA_USER_CM_CMD_QUERY_ROUTE]	 = ucma_query_route,
	[RDMA_USER_CM_CMD_CONNECT]	 = ucma_connect,
	[RDMA_USER_CM_CMD_LISTEN]	 = ucma_listen,
	[RDMA_USER_CM_CMD_ACCEPT]	 = ucma_accept,
	[RDMA_USER_CM_CMD_REJECT]	 = ucma_reject,
	[RDMA_USER_CM_CMD_DISCONNECT]	 = ucma_disconnect,
	[RDMA_USER_CM_CMD_INIT_QP_ATTR]	 = ucma_init_qp_attr,
	[RDMA_USER_CM_CMD_GET_EVENT]	 = ucma_get_event,
	[RDMA_USER_CM_CMD_GET_OPTION]	 = NULL,
	[RDMA_USER_CM_CMD_SET_OPTION]	 = ucma_set_option,
	[RDMA_USER_CM_CMD_NOTIFY]	 = ucma_notify,
	[RDMA_USER_CM_CMD_JOIN_IP_MCAST] = ucma_join_ip_multicast,
	[RDMA_USER_CM_CMD_LEAVE_MCAST]	 = ucma_leave_multicast,
	[RDMA_USER_CM_CMD_MIGRATE_ID]	 = ucma_migrate_id,
	[RDMA_USER_CM_CMD_QUERY]	 = ucma_query,
	[RDMA_USER_CM_CMD_BIND]		 = ucma_bind,
	[RDMA_USER_CM_CMD_RESOLVE_ADDR]	 = ucma_resolve_addr,
	[RDMA_USER_CM_CMD_JOIN_MCAST]	 = ucma_join_multicast
};

static ssize_t ucma_write(struct file *filp, const char __user *buf,
			  size_t len, loff_t *pos)
{
	struct ucma_file *file = filp->private_data;
	struct rdma_ucm_cmd_hdr hdr;
	ssize_t ret;

	if (!ib_safe_file_access(filp)) {
		pr_err_once("ucma_write: process %d (%s) changed security contexts after opening file descriptor, this is not allowed.\n",
			    task_tgid_vnr(current), current->comm);
		return -EACCES;
	}

	if (len < sizeof(hdr))
		return -EINVAL;

	if (copy_from_user(&hdr, buf, sizeof(hdr)))
		return -EFAULT;

	if (hdr.cmd >= ARRAY_SIZE(ucma_cmd_table))
		return -EINVAL;
	hdr.cmd = array_index_nospec(hdr.cmd, ARRAY_SIZE(ucma_cmd_table));

	if (hdr.in + sizeof(hdr) > len)
		return -EINVAL;

	if (!ucma_cmd_table[hdr.cmd])
		return -ENOSYS;

	ret = ucma_cmd_table[hdr.cmd](file, buf + sizeof(hdr), hdr.in, hdr.out);
	if (!ret)
		ret = len;

	return ret;
}

static __poll_t ucma_poll(struct file *filp, struct poll_table_struct *wait)
{
	struct ucma_file *file = filp->private_data;
	__poll_t mask = 0;

	poll_wait(filp, &file->poll_wait, wait);

	if (!list_empty(&file->event_list))
		mask = EPOLLIN | EPOLLRDNORM;

	return mask;
}

/*
 * ucma_open() does not need the BKL:
 *
 *  - no global state is referred to;
 *  - there is no ioctl method to race against;
 *  - no further module initialization is required for open to work
 *    after the device is registered.
 */
static int ucma_open(struct inode *inode, struct file *filp)
{
	struct ucma_file *file;

	file = kmalloc(sizeof *file, GFP_KERNEL);
	if (!file)
		return -ENOMEM;

<<<<<<< HEAD
	file->close_wq = alloc_ordered_workqueue("ucma_close_id",
						 WQ_MEM_RECLAIM);
	if (!file->close_wq) {
		kfree(file);
		return -ENOMEM;
	}

=======
>>>>>>> 24b8d41d
	INIT_LIST_HEAD(&file->event_list);
	INIT_LIST_HEAD(&file->ctx_list);
	init_waitqueue_head(&file->poll_wait);
	mutex_init(&file->mut);

	filp->private_data = file;
	file->filp = filp;

	return stream_open(inode, filp);
}

static int ucma_close(struct inode *inode, struct file *filp)
{
	struct ucma_file *file = filp->private_data;

	/*
	 * All paths that touch ctx_list or ctx_list starting from write() are
	 * prevented by this being a FD release function. The list_add_tail() in
	 * ucma_connect_event_handler() can run concurrently, however it only
	 * adds to the list *after* a listening ID. By only reading the first of
	 * the list, and relying on __destroy_id() to block
	 * ucma_connect_event_handler(), no additional locking is needed.
	 */
	while (!list_empty(&file->ctx_list)) {
		struct ucma_context *ctx = list_first_entry(
			&file->ctx_list, struct ucma_context, list);

		xa_erase(&ctx_table, ctx->id);
		__destroy_id(ctx);
	}
	kfree(file);
	return 0;
}

static const struct file_operations ucma_fops = {
	.owner 	 = THIS_MODULE,
	.open 	 = ucma_open,
	.release = ucma_close,
	.write	 = ucma_write,
	.poll    = ucma_poll,
	.llseek	 = no_llseek,
};

static struct miscdevice ucma_misc = {
	.minor		= MISC_DYNAMIC_MINOR,
	.name		= "rdma_cm",
	.nodename	= "infiniband/rdma_cm",
	.mode		= 0666,
	.fops		= &ucma_fops,
};

static int ucma_get_global_nl_info(struct ib_client_nl_info *res)
{
	res->abi = RDMA_USER_CM_ABI_VERSION;
	res->cdev = ucma_misc.this_device;
	return 0;
}

static struct ib_client rdma_cma_client = {
	.name = "rdma_cm",
	.get_global_nl_info = ucma_get_global_nl_info,
};
MODULE_ALIAS_RDMA_CLIENT("rdma_cm");

static ssize_t show_abi_version(struct device *dev,
				struct device_attribute *attr,
				char *buf)
{
	return sprintf(buf, "%d\n", RDMA_USER_CM_ABI_VERSION);
}
static DEVICE_ATTR(abi_version, S_IRUGO, show_abi_version, NULL);

static int __init ucma_init(void)
{
	int ret;

	ret = misc_register(&ucma_misc);
	if (ret)
		return ret;

	ret = device_create_file(ucma_misc.this_device, &dev_attr_abi_version);
	if (ret) {
		pr_err("rdma_ucm: couldn't create abi_version attr\n");
		goto err1;
	}

	ucma_ctl_table_hdr = register_net_sysctl(&init_net, "net/rdma_ucm", ucma_ctl_table);
	if (!ucma_ctl_table_hdr) {
		pr_err("rdma_ucm: couldn't register sysctl paths\n");
		ret = -ENOMEM;
		goto err2;
	}

	ret = ib_register_client(&rdma_cma_client);
	if (ret)
		goto err3;

	return 0;
err3:
	unregister_net_sysctl_table(ucma_ctl_table_hdr);
err2:
	device_remove_file(ucma_misc.this_device, &dev_attr_abi_version);
err1:
	misc_deregister(&ucma_misc);
	return ret;
}

static void __exit ucma_cleanup(void)
{
	ib_unregister_client(&rdma_cma_client);
	unregister_net_sysctl_table(ucma_ctl_table_hdr);
	device_remove_file(ucma_misc.this_device, &dev_attr_abi_version);
	misc_deregister(&ucma_misc);
}

module_init(ucma_init);
module_exit(ucma_cleanup);<|MERGE_RESOLUTION|>--- conflicted
+++ resolved
@@ -107,10 +107,6 @@
 
 	u64			uid;
 	u8			join_state;
-<<<<<<< HEAD
-	struct list_head	list;
-=======
->>>>>>> 24b8d41d
 	struct sockaddr_storage	addr;
 };
 
@@ -1440,8 +1436,7 @@
 		return -ENOSPC;
 
 	addr = (struct sockaddr *) &cmd->addr;
-<<<<<<< HEAD
-	if (!cmd->addr_size || (cmd->addr_size != rdma_addr_size(addr)))
+	if (cmd->addr_size != rdma_addr_size(addr))
 		return -EINVAL;
 
 	if (cmd->join_flags == RDMA_MC_JOIN_FLAG_FULLMEMBER)
@@ -1449,16 +1444,6 @@
 	else if (cmd->join_flags == RDMA_MC_JOIN_FLAG_SENDONLY_FULLMEMBER)
 		join_state = BIT(SENDONLY_FULLMEMBER_JOIN);
 	else
-=======
-	if (cmd->addr_size != rdma_addr_size(addr))
->>>>>>> 24b8d41d
-		return -EINVAL;
-
-	if (cmd->join_flags == RDMA_MC_JOIN_FLAG_FULLMEMBER)
-		join_state = BIT(FULLMEMBER_JOIN);
-	else if (cmd->join_flags == RDMA_MC_JOIN_FLAG_SENDONLY_FULLMEMBER)
-		join_state = BIT(SENDONLY_FULLMEMBER_JOIN);
-	else
 		return -EINVAL;
 
 	ctx = ucma_get_ctx_dev(file, cmd->id);
@@ -1470,13 +1455,6 @@
 		ret = -ENOMEM;
 		goto err_put_ctx;
 	}
-<<<<<<< HEAD
-	mc->join_state = join_state;
-	mc->uid = cmd->uid;
-	memcpy(&mc->addr, addr, cmd->addr_size);
-	ret = rdma_join_multicast(ctx->cm_id, (struct sockaddr *)&mc->addr,
-				  join_state, mc);
-=======
 
 	mc->ctx = ctx;
 	mc->join_state = join_state;
@@ -1493,7 +1471,6 @@
 	ret = rdma_join_multicast(ctx->cm_id, (struct sockaddr *)&mc->addr,
 				  join_state, mc);
 	mutex_unlock(&ctx->mutex);
->>>>>>> 24b8d41d
 	if (ret)
 		goto err_xa_erase;
 
@@ -1536,14 +1513,10 @@
 	join_cmd.response = cmd.response;
 	join_cmd.uid = cmd.uid;
 	join_cmd.id = cmd.id;
-<<<<<<< HEAD
-	join_cmd.addr_size = rdma_addr_size((struct sockaddr *) &cmd.addr);
-=======
 	join_cmd.addr_size = rdma_addr_size_in6(&cmd.addr);
 	if (!join_cmd.addr_size)
 		return -EINVAL;
 
->>>>>>> 24b8d41d
 	join_cmd.join_flags = RDMA_MC_JOIN_FLAG_FULLMEMBER;
 	memcpy(&join_cmd.addr, &cmd.addr, join_cmd.addr_size);
 
@@ -1784,16 +1757,6 @@
 	if (!file)
 		return -ENOMEM;
 
-<<<<<<< HEAD
-	file->close_wq = alloc_ordered_workqueue("ucma_close_id",
-						 WQ_MEM_RECLAIM);
-	if (!file->close_wq) {
-		kfree(file);
-		return -ENOMEM;
-	}
-
-=======
->>>>>>> 24b8d41d
 	INIT_LIST_HEAD(&file->event_list);
 	INIT_LIST_HEAD(&file->ctx_list);
 	init_waitqueue_head(&file->poll_wait);
