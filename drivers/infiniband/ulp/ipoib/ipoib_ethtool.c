--- conflicted
+++ resolved
@@ -52,12 +52,8 @@
 	IPOIB_NETDEV_STAT(tx_bytes),
 	IPOIB_NETDEV_STAT(tx_errors),
 	IPOIB_NETDEV_STAT(rx_dropped),
-<<<<<<< HEAD
-	IPOIB_NETDEV_STAT(tx_dropped)
-=======
 	IPOIB_NETDEV_STAT(tx_dropped),
 	IPOIB_NETDEV_STAT(multicast),
->>>>>>> 24b8d41d
 };
 
 #define IPOIB_GLOBAL_STATS_LEN	ARRAY_SIZE(ipoib_gstrings_stats)
@@ -67,12 +63,7 @@
 {
 	struct ipoib_dev_priv *priv = ipoib_priv(netdev);
 
-<<<<<<< HEAD
-	ib_get_device_fw_str(priv->ca, drvinfo->fw_version,
-			     sizeof(drvinfo->fw_version));
-=======
 	ib_get_device_fw_str(priv->ca, drvinfo->fw_version);
->>>>>>> 24b8d41d
 
 	strlcpy(drvinfo->bus_info, dev_name(priv->ca->dev.parent),
 		sizeof(drvinfo->bus_info));
@@ -144,10 +135,6 @@
 			p += ETH_GSTRING_LEN;
 		}
 		break;
-<<<<<<< HEAD
-	case ETH_SS_TEST:
-=======
->>>>>>> 24b8d41d
 	default:
 		break;
 	}
@@ -158,17 +145,11 @@
 	switch (sset) {
 	case ETH_SS_STATS:
 		return IPOIB_GLOBAL_STATS_LEN;
-<<<<<<< HEAD
-	case ETH_SS_TEST:
-=======
->>>>>>> 24b8d41d
 	default:
 		break;
 	}
 	return -EOPNOTSUPP;
 }
-<<<<<<< HEAD
-=======
 
 /* Return lane speed in unit of 1e6 bit/sec */
 static inline int ib_speed_enum_to_int(int speed)
@@ -227,7 +208,6 @@
 
 	return 0;
 }
->>>>>>> 24b8d41d
 
 static const struct ethtool_ops ipoib_ethtool_ops = {
 	.supported_coalesce_params = ETHTOOL_COALESCE_RX_USECS |
@@ -239,10 +219,7 @@
 	.get_strings		= ipoib_get_strings,
 	.get_ethtool_stats	= ipoib_get_ethtool_stats,
 	.get_sset_count		= ipoib_get_sset_count,
-<<<<<<< HEAD
-=======
 	.get_link		= ethtool_op_get_link,
->>>>>>> 24b8d41d
 };
 
 void ipoib_set_ethtool_ops(struct net_device *dev)
