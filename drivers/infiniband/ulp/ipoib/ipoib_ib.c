/*
 * Copyright (c) 2004, 2005 Topspin Communications.  All rights reserved.
 * Copyright (c) 2005 Sun Microsystems, Inc. All rights reserved.
 * Copyright (c) 2005 Mellanox Technologies. All rights reserved.
 * Copyright (c) 2004, 2005 Voltaire, Inc. All rights reserved.
 *
 * This software is available to you under a choice of one of two
 * licenses.  You may choose to be licensed under the terms of the GNU
 * General Public License (GPL) Version 2, available from the file
 * COPYING in the main directory of this source tree, or the
 * OpenIB.org BSD license below:
 *
 *     Redistribution and use in source and binary forms, with or
 *     without modification, are permitted provided that the following
 *     conditions are met:
 *
 *      - Redistributions of source code must retain the above
 *        copyright notice, this list of conditions and the following
 *        disclaimer.
 *
 *      - Redistributions in binary form must reproduce the above
 *        copyright notice, this list of conditions and the following
 *        disclaimer in the documentation and/or other materials
 *        provided with the distribution.
 *
 * THE SOFTWARE IS PROVIDED "AS IS", WITHOUT WARRANTY OF ANY KIND,
 * EXPRESS OR IMPLIED, INCLUDING BUT NOT LIMITED TO THE WARRANTIES OF
 * MERCHANTABILITY, FITNESS FOR A PARTICULAR PURPOSE AND
 * NONINFRINGEMENT. IN NO EVENT SHALL THE AUTHORS OR COPYRIGHT HOLDERS
 * BE LIABLE FOR ANY CLAIM, DAMAGES OR OTHER LIABILITY, WHETHER IN AN
 * ACTION OF CONTRACT, TORT OR OTHERWISE, ARISING FROM, OUT OF OR IN
 * CONNECTION WITH THE SOFTWARE OR THE USE OR OTHER DEALINGS IN THE
 * SOFTWARE.
 */

#include <linux/delay.h>
#include <linux/moduleparam.h>
#include <linux/dma-mapping.h>
#include <linux/slab.h>

#include <linux/ip.h>
#include <linux/tcp.h>
#include <rdma/ib_cache.h>

#include "ipoib.h"

#ifdef CONFIG_INFINIBAND_IPOIB_DEBUG_DATA
static int data_debug_level;

module_param(data_debug_level, int, 0644);
MODULE_PARM_DESC(data_debug_level,
		 "Enable data path debug tracing if > 0");
#endif

struct ipoib_ah *ipoib_create_ah(struct net_device *dev,
				 struct ib_pd *pd, struct rdma_ah_attr *attr)
{
	struct ipoib_ah *ah;
	struct ib_ah *vah;

	ah = kmalloc(sizeof(*ah), GFP_KERNEL);
	if (!ah)
		return ERR_PTR(-ENOMEM);

	ah->dev       = dev;
	ah->last_send = 0;
	kref_init(&ah->ref);

	vah = rdma_create_ah(pd, attr, RDMA_CREATE_AH_SLEEPABLE);
	if (IS_ERR(vah)) {
		kfree(ah);
		ah = (struct ipoib_ah *)vah;
	} else {
		ah->ah = vah;
		ipoib_dbg(ipoib_priv(dev), "Created ah %p\n", ah->ah);
	}

	return ah;
}

void ipoib_free_ah(struct kref *kref)
{
	struct ipoib_ah *ah = container_of(kref, struct ipoib_ah, ref);
	struct ipoib_dev_priv *priv = ipoib_priv(ah->dev);

	unsigned long flags;

	spin_lock_irqsave(&priv->lock, flags);
	list_add_tail(&ah->list, &priv->dead_ahs);
	spin_unlock_irqrestore(&priv->lock, flags);
}

static void ipoib_ud_dma_unmap_rx(struct ipoib_dev_priv *priv,
				  u64 mapping[IPOIB_UD_RX_SG])
{
	ib_dma_unmap_single(priv->ca, mapping[0],
			    IPOIB_UD_BUF_SIZE(priv->max_ib_mtu),
			    DMA_FROM_DEVICE);
}

static int ipoib_ib_post_receive(struct net_device *dev, int id)
{
	struct ipoib_dev_priv *priv = ipoib_priv(dev);
	int ret;

	priv->rx_wr.wr_id   = id | IPOIB_OP_RECV;
	priv->rx_sge[0].addr = priv->rx_ring[id].mapping[0];
	priv->rx_sge[1].addr = priv->rx_ring[id].mapping[1];


	ret = ib_post_recv(priv->qp, &priv->rx_wr, NULL);
	if (unlikely(ret)) {
		ipoib_warn(priv, "receive failed for buf %d (%d)\n", id, ret);
		ipoib_ud_dma_unmap_rx(priv, priv->rx_ring[id].mapping);
		dev_kfree_skb_any(priv->rx_ring[id].skb);
		priv->rx_ring[id].skb = NULL;
	}

	return ret;
}

static struct sk_buff *ipoib_alloc_rx_skb(struct net_device *dev, int id)
{
	struct ipoib_dev_priv *priv = ipoib_priv(dev);
	struct sk_buff *skb;
	int buf_size;
	u64 *mapping;

	buf_size = IPOIB_UD_BUF_SIZE(priv->max_ib_mtu);

	skb = dev_alloc_skb(buf_size + IPOIB_HARD_LEN);
	if (unlikely(!skb))
		return NULL;

	/*
	 * the IP header will be at IPOIP_HARD_LEN + IB_GRH_BYTES, that is
	 * 64 bytes aligned
	 */
	skb_reserve(skb, sizeof(struct ipoib_pseudo_header));

	mapping = priv->rx_ring[id].mapping;
	mapping[0] = ib_dma_map_single(priv->ca, skb->data, buf_size,
				       DMA_FROM_DEVICE);
	if (unlikely(ib_dma_mapping_error(priv->ca, mapping[0])))
		goto error;

	priv->rx_ring[id].skb = skb;
	return skb;
error:
	dev_kfree_skb_any(skb);
	return NULL;
}

static int ipoib_ib_post_receives(struct net_device *dev)
{
	struct ipoib_dev_priv *priv = ipoib_priv(dev);
	int i;

	for (i = 0; i < ipoib_recvq_size; ++i) {
		if (!ipoib_alloc_rx_skb(dev, i)) {
			ipoib_warn(priv, "failed to allocate receive buffer %d\n", i);
			return -ENOMEM;
		}
		if (ipoib_ib_post_receive(dev, i)) {
			ipoib_warn(priv, "ipoib_ib_post_receive failed for buf %d\n", i);
			return -EIO;
		}
	}

	return 0;
}

static void ipoib_ib_handle_rx_wc(struct net_device *dev, struct ib_wc *wc)
{
	struct ipoib_dev_priv *priv = ipoib_priv(dev);
	unsigned int wr_id = wc->wr_id & ~IPOIB_OP_RECV;
	struct sk_buff *skb;
	u64 mapping[IPOIB_UD_RX_SG];
	union ib_gid *dgid;
	union ib_gid *sgid;

	ipoib_dbg_data(priv, "recv completion: id %d, status: %d\n",
		       wr_id, wc->status);

	if (unlikely(wr_id >= ipoib_recvq_size)) {
		ipoib_warn(priv, "recv completion event with wrid %d (> %d)\n",
			   wr_id, ipoib_recvq_size);
		return;
	}

	skb  = priv->rx_ring[wr_id].skb;

	if (unlikely(wc->status != IB_WC_SUCCESS)) {
		if (wc->status != IB_WC_WR_FLUSH_ERR)
			ipoib_warn(priv,
				   "failed recv event (status=%d, wrid=%d vend_err %#x)\n",
				   wc->status, wr_id, wc->vendor_err);
		ipoib_ud_dma_unmap_rx(priv, priv->rx_ring[wr_id].mapping);
		dev_kfree_skb_any(skb);
		priv->rx_ring[wr_id].skb = NULL;
		return;
	}

	memcpy(mapping, priv->rx_ring[wr_id].mapping,
	       IPOIB_UD_RX_SG * sizeof(*mapping));

	/*
	 * If we can't allocate a new RX buffer, dump
	 * this packet and reuse the old buffer.
	 */
	if (unlikely(!ipoib_alloc_rx_skb(dev, wr_id))) {
		++dev->stats.rx_dropped;
		goto repost;
	}

	ipoib_dbg_data(priv, "received %d bytes, SLID 0x%04x\n",
		       wc->byte_len, wc->slid);

	ipoib_ud_dma_unmap_rx(priv, mapping);

	skb_put(skb, wc->byte_len);

	/* First byte of dgid signals multicast when 0xff */
	dgid = &((struct ib_grh *)skb->data)->dgid;

	if (!(wc->wc_flags & IB_WC_GRH) || dgid->raw[0] != 0xff)
		skb->pkt_type = PACKET_HOST;
	else if (memcmp(dgid, dev->broadcast + 4, sizeof(union ib_gid)) == 0)
		skb->pkt_type = PACKET_BROADCAST;
	else
		skb->pkt_type = PACKET_MULTICAST;

	sgid = &((struct ib_grh *)skb->data)->sgid;

	/*
	 * Drop packets that this interface sent, ie multicast packets
	 * that the HCA has replicated.
	 */
	if (wc->slid == priv->local_lid && wc->src_qp == priv->qp->qp_num) {
		int need_repost = 1;

		if ((wc->wc_flags & IB_WC_GRH) &&
		    sgid->global.interface_id != priv->local_gid.global.interface_id)
			need_repost = 0;

		if (need_repost) {
			dev_kfree_skb_any(skb);
			goto repost;
		}
	}

	skb_pull(skb, IB_GRH_BYTES);

	skb->protocol = ((struct ipoib_header *) skb->data)->proto;
	skb_add_pseudo_hdr(skb);

	++dev->stats.rx_packets;
	dev->stats.rx_bytes += skb->len;
	if (skb->pkt_type == PACKET_MULTICAST)
		dev->stats.multicast++;

	skb->dev = dev;
	if ((dev->features & NETIF_F_RXCSUM) &&
			likely(wc->wc_flags & IB_WC_IP_CSUM_OK))
		skb->ip_summed = CHECKSUM_UNNECESSARY;

	napi_gro_receive(&priv->recv_napi, skb);

repost:
	if (unlikely(ipoib_ib_post_receive(dev, wr_id)))
		ipoib_warn(priv, "ipoib_ib_post_receive failed "
			   "for buf %d\n", wr_id);
}

int ipoib_dma_map_tx(struct ib_device *ca, struct ipoib_tx_buf *tx_req)
{
	struct sk_buff *skb = tx_req->skb;
	u64 *mapping = tx_req->mapping;
	int i;
	int off;

	if (skb_headlen(skb)) {
		mapping[0] = ib_dma_map_single(ca, skb->data, skb_headlen(skb),
					       DMA_TO_DEVICE);
		if (unlikely(ib_dma_mapping_error(ca, mapping[0])))
			return -EIO;

		off = 1;
	} else
		off = 0;

	for (i = 0; i < skb_shinfo(skb)->nr_frags; ++i) {
		const skb_frag_t *frag = &skb_shinfo(skb)->frags[i];
		mapping[i + off] = ib_dma_map_page(ca,
						 skb_frag_page(frag),
						 skb_frag_off(frag),
						 skb_frag_size(frag),
						 DMA_TO_DEVICE);
		if (unlikely(ib_dma_mapping_error(ca, mapping[i + off])))
			goto partial_error;
	}
	return 0;

partial_error:
	for (; i > 0; --i) {
		const skb_frag_t *frag = &skb_shinfo(skb)->frags[i - 1];

		ib_dma_unmap_page(ca, mapping[i - !off], skb_frag_size(frag), DMA_TO_DEVICE);
	}

	if (off)
		ib_dma_unmap_single(ca, mapping[0], skb_headlen(skb), DMA_TO_DEVICE);

	return -EIO;
}

void ipoib_dma_unmap_tx(struct ipoib_dev_priv *priv,
			struct ipoib_tx_buf *tx_req)
{
	struct sk_buff *skb = tx_req->skb;
	u64 *mapping = tx_req->mapping;
	int i;
	int off;

	if (skb_headlen(skb)) {
		ib_dma_unmap_single(priv->ca, mapping[0], skb_headlen(skb),
				    DMA_TO_DEVICE);
		off = 1;
	} else
		off = 0;

	for (i = 0; i < skb_shinfo(skb)->nr_frags; ++i) {
		const skb_frag_t *frag = &skb_shinfo(skb)->frags[i];

		ib_dma_unmap_page(priv->ca, mapping[i + off],
				  skb_frag_size(frag), DMA_TO_DEVICE);
	}
}

/*
 * As the result of a completion error the QP Can be transferred to SQE states.
 * The function checks if the (send)QP is in SQE state and
 * moves it back to RTS state, that in order to have it functional again.
 */
static void ipoib_qp_state_validate_work(struct work_struct *work)
{
	struct ipoib_qp_state_validate *qp_work =
		container_of(work, struct ipoib_qp_state_validate, work);

	struct ipoib_dev_priv *priv = qp_work->priv;
	struct ib_qp_attr qp_attr;
	struct ib_qp_init_attr query_init_attr;
	int ret;

	ret = ib_query_qp(priv->qp, &qp_attr, IB_QP_STATE, &query_init_attr);
	if (ret) {
		ipoib_warn(priv, "%s: Failed to query QP ret: %d\n",
			   __func__, ret);
		goto free_res;
	}
	pr_info("%s: QP: 0x%x is in state: %d\n",
		__func__, priv->qp->qp_num, qp_attr.qp_state);

	/* currently support only in SQE->RTS transition*/
	if (qp_attr.qp_state == IB_QPS_SQE) {
		qp_attr.qp_state = IB_QPS_RTS;

		ret = ib_modify_qp(priv->qp, &qp_attr, IB_QP_STATE);
		if (ret) {
			pr_warn("failed(%d) modify QP:0x%x SQE->RTS\n",
				ret, priv->qp->qp_num);
			goto free_res;
		}
		pr_info("%s: QP: 0x%x moved from IB_QPS_SQE to IB_QPS_RTS\n",
			__func__, priv->qp->qp_num);
	} else {
		pr_warn("QP (%d) will stay in state: %d\n",
			priv->qp->qp_num, qp_attr.qp_state);
	}

free_res:
	kfree(qp_work);
}

static void ipoib_ib_handle_tx_wc(struct net_device *dev, struct ib_wc *wc)
{
	struct ipoib_dev_priv *priv = ipoib_priv(dev);
	unsigned int wr_id = wc->wr_id;
	struct ipoib_tx_buf *tx_req;

	ipoib_dbg_data(priv, "send completion: id %d, status: %d\n",
		       wr_id, wc->status);

	if (unlikely(wr_id >= ipoib_sendq_size)) {
		ipoib_warn(priv, "send completion event with wrid %d (> %d)\n",
			   wr_id, ipoib_sendq_size);
		return;
	}

	tx_req = &priv->tx_ring[wr_id];

	ipoib_dma_unmap_tx(priv, tx_req);

	++dev->stats.tx_packets;
	dev->stats.tx_bytes += tx_req->skb->len;

	dev_kfree_skb_any(tx_req->skb);

	++priv->tx_tail;
	++priv->global_tx_tail;

	if (unlikely(netif_queue_stopped(dev) &&
		     ((priv->global_tx_head - priv->global_tx_tail) <=
		      ipoib_sendq_size >> 1) &&
		     test_bit(IPOIB_FLAG_ADMIN_UP, &priv->flags)))
		netif_wake_queue(dev);

	if (wc->status != IB_WC_SUCCESS &&
	    wc->status != IB_WC_WR_FLUSH_ERR) {
		struct ipoib_qp_state_validate *qp_work;
		ipoib_warn(priv,
			   "failed send event (status=%d, wrid=%d vend_err %#x)\n",
			   wc->status, wr_id, wc->vendor_err);
		qp_work = kzalloc(sizeof(*qp_work), GFP_ATOMIC);
		if (!qp_work)
			return;

		INIT_WORK(&qp_work->work, ipoib_qp_state_validate_work);
		qp_work->priv = priv;
		queue_work(priv->wq, &qp_work->work);
	}
}

static int poll_tx(struct ipoib_dev_priv *priv)
{
	int n, i;
	struct ib_wc *wc;

	n = ib_poll_cq(priv->send_cq, MAX_SEND_CQE, priv->send_wc);
	for (i = 0; i < n; ++i) {
		wc = priv->send_wc + i;
		if (wc->wr_id & IPOIB_OP_CM)
			ipoib_cm_handle_tx_wc(priv->dev, priv->send_wc + i);
		else
			ipoib_ib_handle_tx_wc(priv->dev, priv->send_wc + i);
	}
	return n == MAX_SEND_CQE;
}

int ipoib_rx_poll(struct napi_struct *napi, int budget)
{
	struct ipoib_dev_priv *priv =
		container_of(napi, struct ipoib_dev_priv, recv_napi);
	struct net_device *dev = priv->dev;
	int done;
	int t;
	int n, i;

	done  = 0;

poll_more:
	while (done < budget) {
		int max = (budget - done);

		t = min(IPOIB_NUM_WC, max);
		n = ib_poll_cq(priv->recv_cq, t, priv->ibwc);

		for (i = 0; i < n; i++) {
			struct ib_wc *wc = priv->ibwc + i;

			if (wc->wr_id & IPOIB_OP_RECV) {
				++done;
				if (wc->wr_id & IPOIB_OP_CM)
					ipoib_cm_handle_rx_wc(dev, wc);
				else
					ipoib_ib_handle_rx_wc(dev, wc);
			} else {
				pr_warn("%s: Got unexpected wqe id\n", __func__);
			}
		}

		if (n != t)
			break;
	}

	if (done < budget) {
		napi_complete(napi);
		if (unlikely(ib_req_notify_cq(priv->recv_cq,
					      IB_CQ_NEXT_COMP |
					      IB_CQ_REPORT_MISSED_EVENTS)) &&
		    napi_reschedule(napi))
			goto poll_more;
	}

	return done;
}

int ipoib_tx_poll(struct napi_struct *napi, int budget)
{
	struct ipoib_dev_priv *priv = container_of(napi, struct ipoib_dev_priv,
						   send_napi);
	struct net_device *dev = priv->dev;
	int n, i;
	struct ib_wc *wc;

poll_more:
	n = ib_poll_cq(priv->send_cq, MAX_SEND_CQE, priv->send_wc);

	for (i = 0; i < n; i++) {
		wc = priv->send_wc + i;
		if (wc->wr_id & IPOIB_OP_CM)
			ipoib_cm_handle_tx_wc(dev, wc);
		else
			ipoib_ib_handle_tx_wc(dev, wc);
	}

	if (n < budget) {
		napi_complete(napi);
		if (unlikely(ib_req_notify_cq(priv->send_cq, IB_CQ_NEXT_COMP |
					      IB_CQ_REPORT_MISSED_EVENTS)) &&
		    napi_reschedule(napi))
			goto poll_more;
	}
	return n < 0 ? 0 : n;
}

void ipoib_ib_rx_completion(struct ib_cq *cq, void *ctx_ptr)
{
	struct ipoib_dev_priv *priv = ctx_ptr;

	napi_schedule(&priv->recv_napi);
}

void ipoib_ib_tx_completion(struct ib_cq *cq, void *ctx_ptr)
{
	struct ipoib_dev_priv *priv = ctx_ptr;

	napi_schedule(&priv->send_napi);
}

static inline int post_send(struct ipoib_dev_priv *priv,
			    unsigned int wr_id,
			    struct ib_ah *address, u32 dqpn,
			    struct ipoib_tx_buf *tx_req,
			    void *head, int hlen)
{
	struct sk_buff *skb = tx_req->skb;

	ipoib_build_sge(priv, tx_req);

	priv->tx_wr.wr.wr_id	= wr_id;
	priv->tx_wr.remote_qpn	= dqpn;
	priv->tx_wr.ah		= address;

	if (head) {
		priv->tx_wr.mss		= skb_shinfo(skb)->gso_size;
		priv->tx_wr.header	= head;
		priv->tx_wr.hlen	= hlen;
		priv->tx_wr.wr.opcode	= IB_WR_LSO;
	} else
		priv->tx_wr.wr.opcode	= IB_WR_SEND;

	return ib_post_send(priv->qp, &priv->tx_wr.wr, NULL);
}

int ipoib_send(struct net_device *dev, struct sk_buff *skb,
	       struct ib_ah *address, u32 dqpn)
{
	struct ipoib_dev_priv *priv = ipoib_priv(dev);
	struct ipoib_tx_buf *tx_req;
	int hlen, rc;
	void *phead;
	unsigned int usable_sge = priv->max_send_sge - !!skb_headlen(skb);

	if (skb_is_gso(skb)) {
		hlen = skb_transport_offset(skb) + tcp_hdrlen(skb);
		phead = skb->data;
		if (unlikely(!skb_pull(skb, hlen))) {
			ipoib_warn(priv, "linear data too small\n");
			++dev->stats.tx_dropped;
			++dev->stats.tx_errors;
			dev_kfree_skb_any(skb);
			return -1;
		}
	} else {
		if (unlikely(skb->len > priv->mcast_mtu + IPOIB_ENCAP_LEN)) {
			ipoib_warn(priv, "packet len %d (> %d) too long to send, dropping\n",
				   skb->len, priv->mcast_mtu + IPOIB_ENCAP_LEN);
			++dev->stats.tx_dropped;
			++dev->stats.tx_errors;
			ipoib_cm_skb_too_long(dev, skb, priv->mcast_mtu);
			return -1;
		}
		phead = NULL;
		hlen  = 0;
	}
	if (skb_shinfo(skb)->nr_frags > usable_sge) {
		if (skb_linearize(skb) < 0) {
			ipoib_warn(priv, "skb could not be linearized\n");
			++dev->stats.tx_dropped;
			++dev->stats.tx_errors;
			dev_kfree_skb_any(skb);
			return -1;
		}
		/* Does skb_linearize return ok without reducing nr_frags? */
		if (skb_shinfo(skb)->nr_frags > usable_sge) {
			ipoib_warn(priv, "too many frags after skb linearize\n");
			++dev->stats.tx_dropped;
			++dev->stats.tx_errors;
			dev_kfree_skb_any(skb);
			return -1;
		}
	}

	ipoib_dbg_data(priv,
		       "sending packet, length=%d address=%p dqpn=0x%06x\n",
		       skb->len, address, dqpn);

	/*
	 * We put the skb into the tx_ring _before_ we call post_send()
	 * because it's entirely possible that the completion handler will
	 * run before we execute anything after the post_send().  That
	 * means we have to make sure everything is properly recorded and
	 * our state is consistent before we call post_send().
	 */
	tx_req = &priv->tx_ring[priv->tx_head & (ipoib_sendq_size - 1)];
	tx_req->skb = skb;
	if (unlikely(ipoib_dma_map_tx(priv->ca, tx_req))) {
		++dev->stats.tx_errors;
		dev_kfree_skb_any(skb);
		return -1;
	}

	if (skb->ip_summed == CHECKSUM_PARTIAL)
		priv->tx_wr.wr.send_flags |= IB_SEND_IP_CSUM;
	else
		priv->tx_wr.wr.send_flags &= ~IB_SEND_IP_CSUM;
	/* increase the tx_head after send success, but use it for queue state */
	if ((priv->global_tx_head - priv->global_tx_tail) ==
	    ipoib_sendq_size - 1) {
		ipoib_dbg(priv, "TX ring full, stopping kernel net queue\n");
		netif_stop_queue(dev);
	}

	skb_orphan(skb);
	skb_dst_drop(skb);

	if (netif_queue_stopped(dev))
		if (ib_req_notify_cq(priv->send_cq, IB_CQ_NEXT_COMP |
				     IB_CQ_REPORT_MISSED_EVENTS) < 0)
			ipoib_warn(priv, "request notify on send CQ failed\n");

	rc = post_send(priv, priv->tx_head & (ipoib_sendq_size - 1),
		       address, dqpn, tx_req, phead, hlen);
	if (unlikely(rc)) {
		ipoib_warn(priv, "post_send failed, error %d\n", rc);
		++dev->stats.tx_errors;
		ipoib_dma_unmap_tx(priv, tx_req);
		dev_kfree_skb_any(skb);
		if (netif_queue_stopped(dev))
			netif_wake_queue(dev);
		rc = 0;
	} else {
		netif_trans_update(dev);

		rc = priv->tx_head;
		++priv->tx_head;
		++priv->global_tx_head;
	}
	return rc;
}

static void ipoib_reap_dead_ahs(struct ipoib_dev_priv *priv)
{
	struct ipoib_ah *ah, *tah;
	unsigned long flags;

	netif_tx_lock_bh(priv->dev);
	spin_lock_irqsave(&priv->lock, flags);

	list_for_each_entry_safe(ah, tah, &priv->dead_ahs, list)
		if ((int) priv->tx_tail - (int) ah->last_send >= 0) {
			list_del(&ah->list);
			rdma_destroy_ah(ah->ah, 0);
			kfree(ah);
		}

	spin_unlock_irqrestore(&priv->lock, flags);
	netif_tx_unlock_bh(priv->dev);
}

void ipoib_reap_ah(struct work_struct *work)
{
	struct ipoib_dev_priv *priv =
		container_of(work, struct ipoib_dev_priv, ah_reap_task.work);

	ipoib_reap_dead_ahs(priv);

	if (!test_bit(IPOIB_STOP_REAPER, &priv->flags))
		queue_delayed_work(priv->wq, &priv->ah_reap_task,
				   round_jiffies_relative(HZ));
}

static void ipoib_start_ah_reaper(struct ipoib_dev_priv *priv)
{
	clear_bit(IPOIB_STOP_REAPER, &priv->flags);
	queue_delayed_work(priv->wq, &priv->ah_reap_task,
			   round_jiffies_relative(HZ));
}

static void ipoib_stop_ah_reaper(struct ipoib_dev_priv *priv)
{
	set_bit(IPOIB_STOP_REAPER, &priv->flags);
	cancel_delayed_work(&priv->ah_reap_task);
	/*
	 * After ipoib_stop_ah_reaper() we always go through
	 * ipoib_reap_dead_ahs() which ensures the work is really stopped and
	 * does a final flush out of the dead_ah's list
	 */
}

static int recvs_pending(struct net_device *dev)
{
	struct ipoib_dev_priv *priv = ipoib_priv(dev);
	int pending = 0;
	int i;

	for (i = 0; i < ipoib_recvq_size; ++i)
		if (priv->rx_ring[i].skb)
			++pending;

	return pending;
}

static void check_qp_movement_and_print(struct ipoib_dev_priv *priv,
					struct ib_qp *qp,
					enum ib_qp_state new_state)
{
	struct ib_qp_attr qp_attr;
	struct ib_qp_init_attr query_init_attr;
	int ret;

	ret = ib_query_qp(qp, &qp_attr, IB_QP_STATE, &query_init_attr);
	if (ret) {
		ipoib_warn(priv, "%s: Failed to query QP\n", __func__);
		return;
	}
	/* print according to the new-state and the previous state.*/
	if (new_state == IB_QPS_ERR && qp_attr.qp_state == IB_QPS_RESET)
		ipoib_dbg(priv, "Failed modify QP, IB_QPS_RESET to IB_QPS_ERR, acceptable\n");
	else
		ipoib_warn(priv, "Failed to modify QP to state: %d from state: %d\n",
			   new_state, qp_attr.qp_state);
}

static void ipoib_napi_enable(struct net_device *dev)
{
	struct ipoib_dev_priv *priv = ipoib_priv(dev);

	napi_enable(&priv->recv_napi);
	napi_enable(&priv->send_napi);
}

static void ipoib_napi_disable(struct net_device *dev)
{
	struct ipoib_dev_priv *priv = ipoib_priv(dev);

	napi_disable(&priv->recv_napi);
	napi_disable(&priv->send_napi);
}

int ipoib_ib_dev_stop_default(struct net_device *dev)
{
	struct ipoib_dev_priv *priv = ipoib_priv(dev);
	struct ib_qp_attr qp_attr;
	unsigned long begin;
	struct ipoib_tx_buf *tx_req;
	int i;

	if (test_bit(IPOIB_FLAG_INITIALIZED, &priv->flags))
		ipoib_napi_disable(dev);

	ipoib_cm_dev_stop(dev);

	/*
	 * Move our QP to the error state and then reinitialize in
	 * when all work requests have completed or have been flushed.
	 */
	qp_attr.qp_state = IB_QPS_ERR;
	if (ib_modify_qp(priv->qp, &qp_attr, IB_QP_STATE))
		check_qp_movement_and_print(priv, priv->qp, IB_QPS_ERR);

	/* Wait for all sends and receives to complete */
	begin = jiffies;

	while (priv->tx_head != priv->tx_tail || recvs_pending(dev)) {
		if (time_after(jiffies, begin + 5 * HZ)) {
			ipoib_warn(priv,
				   "timing out; %d sends %d receives not completed\n",
				   priv->tx_head - priv->tx_tail,
				   recvs_pending(dev));

			/*
			 * assume the HW is wedged and just free up
			 * all our pending work requests.
			 */
			while ((int)priv->tx_tail - (int)priv->tx_head < 0) {
				tx_req = &priv->tx_ring[priv->tx_tail &
							(ipoib_sendq_size - 1)];
				ipoib_dma_unmap_tx(priv, tx_req);
				dev_kfree_skb_any(tx_req->skb);
				++priv->tx_tail;
				++priv->global_tx_tail;
			}

			for (i = 0; i < ipoib_recvq_size; ++i) {
				struct ipoib_rx_buf *rx_req;

				rx_req = &priv->rx_ring[i];
				if (!rx_req->skb)
					continue;
				ipoib_ud_dma_unmap_rx(priv,
						      priv->rx_ring[i].mapping);
				dev_kfree_skb_any(rx_req->skb);
				rx_req->skb = NULL;
			}

			goto timeout;
		}

		ipoib_drain_cq(dev);

		usleep_range(1000, 2000);
	}

	ipoib_dbg(priv, "All sends and receives done.\n");

timeout:
	qp_attr.qp_state = IB_QPS_RESET;
	if (ib_modify_qp(priv->qp, &qp_attr, IB_QP_STATE))
		ipoib_warn(priv, "Failed to modify QP to RESET state\n");

	ib_req_notify_cq(priv->recv_cq, IB_CQ_NEXT_COMP);

	return 0;
}

int ipoib_ib_dev_open_default(struct net_device *dev)
{
	struct ipoib_dev_priv *priv = ipoib_priv(dev);
	int ret;

	ret = ipoib_init_qp(dev);
	if (ret) {
		ipoib_warn(priv, "ipoib_init_qp returned %d\n", ret);
		return -1;
	}

	ret = ipoib_ib_post_receives(dev);
	if (ret) {
		ipoib_warn(priv, "ipoib_ib_post_receives returned %d\n", ret);
		goto out;
	}

	ret = ipoib_cm_dev_open(dev);
	if (ret) {
		ipoib_warn(priv, "ipoib_cm_dev_open returned %d\n", ret);
		goto out;
	}

	if (!test_bit(IPOIB_FLAG_INITIALIZED, &priv->flags))
		ipoib_napi_enable(dev);

	return 0;
out:
	return -1;
}

int ipoib_ib_dev_open(struct net_device *dev)
{
	struct ipoib_dev_priv *priv = ipoib_priv(dev);

	ipoib_pkey_dev_check_presence(dev);

	if (!test_bit(IPOIB_PKEY_ASSIGNED, &priv->flags)) {
		ipoib_warn(priv, "P_Key 0x%04x is %s\n", priv->pkey,
			   (!(priv->pkey & 0x7fff) ? "Invalid" : "not found"));
		return -1;
	}

	ipoib_start_ah_reaper(priv);
	if (priv->rn_ops->ndo_open(dev)) {
		pr_warn("%s: Failed to open dev\n", dev->name);
		goto dev_stop;
	}

	set_bit(IPOIB_FLAG_INITIALIZED, &priv->flags);

	return 0;

dev_stop:
	ipoib_stop_ah_reaper(priv);
	return -1;
}

void ipoib_ib_dev_stop(struct net_device *dev)
{
	struct ipoib_dev_priv *priv = ipoib_priv(dev);

	priv->rn_ops->ndo_stop(dev);

	clear_bit(IPOIB_FLAG_INITIALIZED, &priv->flags);
	ipoib_stop_ah_reaper(priv);
}

void ipoib_pkey_dev_check_presence(struct net_device *dev)
{
	struct ipoib_dev_priv *priv = ipoib_priv(dev);
	struct rdma_netdev *rn = netdev_priv(dev);

	if (!(priv->pkey & 0x7fff) ||
	    ib_find_pkey(priv->ca, priv->port, priv->pkey,
			 &priv->pkey_index)) {
		clear_bit(IPOIB_PKEY_ASSIGNED, &priv->flags);
	} else {
		if (rn->set_id)
			rn->set_id(dev, priv->pkey_index);
		set_bit(IPOIB_PKEY_ASSIGNED, &priv->flags);
	}
}

void ipoib_ib_dev_up(struct net_device *dev)
{
	struct ipoib_dev_priv *priv = ipoib_priv(dev);

	ipoib_pkey_dev_check_presence(dev);

	if (!test_bit(IPOIB_PKEY_ASSIGNED, &priv->flags)) {
		ipoib_dbg(priv, "PKEY is not assigned.\n");
		return;
	}

	set_bit(IPOIB_FLAG_OPER_UP, &priv->flags);

	ipoib_mcast_start_thread(dev);
}

void ipoib_ib_dev_down(struct net_device *dev)
{
	struct ipoib_dev_priv *priv = ipoib_priv(dev);

	ipoib_dbg(priv, "downing ib_dev\n");

	clear_bit(IPOIB_FLAG_OPER_UP, &priv->flags);
	netif_carrier_off(dev);

	ipoib_mcast_stop_thread(dev);
	ipoib_mcast_dev_flush(dev);

	ipoib_flush_paths(dev);
}

void ipoib_drain_cq(struct net_device *dev)
{
	struct ipoib_dev_priv *priv = ipoib_priv(dev);
	int i, n;

	/*
	 * We call completion handling routines that expect to be
	 * called from the BH-disabled NAPI poll context, so disable
	 * BHs here too.
	 */
	local_bh_disable();

	do {
		n = ib_poll_cq(priv->recv_cq, IPOIB_NUM_WC, priv->ibwc);
		for (i = 0; i < n; ++i) {
			/*
			 * Convert any successful completions to flush
			 * errors to avoid passing packets up the
			 * stack after bringing the device down.
			 */
			if (priv->ibwc[i].status == IB_WC_SUCCESS)
				priv->ibwc[i].status = IB_WC_WR_FLUSH_ERR;

			if (priv->ibwc[i].wr_id & IPOIB_OP_RECV) {
				if (priv->ibwc[i].wr_id & IPOIB_OP_CM)
					ipoib_cm_handle_rx_wc(dev, priv->ibwc + i);
				else
					ipoib_ib_handle_rx_wc(dev, priv->ibwc + i);
			} else {
				pr_warn("%s: Got unexpected wqe id\n", __func__);
			}
		}
	} while (n == IPOIB_NUM_WC);

	while (poll_tx(priv))
		; /* nothing */

	local_bh_enable();
}

/*
 * Takes whatever value which is in pkey index 0 and updates priv->pkey
 * returns 0 if the pkey value was changed.
 */
static inline int update_parent_pkey(struct ipoib_dev_priv *priv)
{
	int result;
	u16 prev_pkey;

	prev_pkey = priv->pkey;
	result = ib_query_pkey(priv->ca, priv->port, 0, &priv->pkey);
	if (result) {
		ipoib_warn(priv, "ib_query_pkey port %d failed (ret = %d)\n",
			   priv->port, result);
		return result;
	}

	priv->pkey |= 0x8000;

	if (prev_pkey != priv->pkey) {
		ipoib_dbg(priv, "pkey changed from 0x%x to 0x%x\n",
			  prev_pkey, priv->pkey);
		/*
		 * Update the pkey in the broadcast address, while making sure to set
		 * the full membership bit, so that we join the right broadcast group.
		 */
		priv->dev->broadcast[8] = priv->pkey >> 8;
		priv->dev->broadcast[9] = priv->pkey & 0xff;
		return 0;
	}

	return 1;
}
/*
 * returns 0 if pkey value was found in a different slot.
 */
static inline int update_child_pkey(struct ipoib_dev_priv *priv)
{
	u16 old_index = priv->pkey_index;

	priv->pkey_index = 0;
	ipoib_pkey_dev_check_presence(priv->dev);

	if (test_bit(IPOIB_PKEY_ASSIGNED, &priv->flags) &&
	    (old_index == priv->pkey_index))
		return 1;
	return 0;
}

/*
 * returns true if the device address of the ipoib interface has changed and the
 * new address is a valid one (i.e in the gid table), return false otherwise.
 */
static bool ipoib_dev_addr_changed_valid(struct ipoib_dev_priv *priv)
{
	union ib_gid search_gid;
	union ib_gid gid0;
	union ib_gid *netdev_gid;
	int err;
	u16 index;
	u8 port;
	bool ret = false;

	netdev_gid = (union ib_gid *)(priv->dev->dev_addr + 4);
<<<<<<< HEAD
	if (ib_query_gid(priv->ca, priv->port, 0, &gid0, NULL))
=======
	if (rdma_query_gid(priv->ca, priv->port, 0, &gid0))
>>>>>>> 24b8d41d
		return false;

	netif_addr_lock_bh(priv->dev);

	/* The subnet prefix may have changed, update it now so we won't have
	 * to do it later
	 */
	priv->local_gid.global.subnet_prefix = gid0.global.subnet_prefix;
	netdev_gid->global.subnet_prefix = gid0.global.subnet_prefix;
	search_gid.global.subnet_prefix = gid0.global.subnet_prefix;

	search_gid.global.interface_id = priv->local_gid.global.interface_id;

	netif_addr_unlock_bh(priv->dev);

<<<<<<< HEAD
	err = ib_find_gid(priv->ca, &search_gid, IB_GID_TYPE_IB,
			  priv->dev, &port, &index);
=======
	err = ib_find_gid(priv->ca, &search_gid, &port, &index);
>>>>>>> 24b8d41d

	netif_addr_lock_bh(priv->dev);

	if (search_gid.global.interface_id !=
	    priv->local_gid.global.interface_id)
		/* There was a change while we were looking up the gid, bail
		 * here and let the next work sort this out
		 */
		goto out;

	/* The next section of code needs some background:
	 * Per IB spec the port GUID can't change if the HCA is powered on.
	 * port GUID is the basis for GID at index 0 which is the basis for
	 * the default device address of a ipoib interface.
	 *
	 * so it seems the flow should be:
	 * if user_changed_dev_addr && gid in gid tbl
	 *	set bit dev_addr_set
	 *	return true
	 * else
	 *	return false
	 *
	 * The issue is that there are devices that don't follow the spec,
	 * they change the port GUID when the HCA is powered, so in order
	 * not to break userspace applications, We need to check if the
	 * user wanted to control the device address and we assume that
	 * if he sets the device address back to be based on GID index 0,
	 * he no longer wishs to control it.
	 *
	 * If the user doesn't control the the device address,
	 * IPOIB_FLAG_DEV_ADDR_SET is set and ib_find_gid failed it means
	 * the port GUID has changed and GID at index 0 has changed
	 * so we need to change priv->local_gid and priv->dev->dev_addr
	 * to reflect the new GID.
	 */
	if (!test_bit(IPOIB_FLAG_DEV_ADDR_SET, &priv->flags)) {
		if (!err && port == priv->port) {
			set_bit(IPOIB_FLAG_DEV_ADDR_SET, &priv->flags);
			if (index == 0)
				clear_bit(IPOIB_FLAG_DEV_ADDR_CTRL,
					  &priv->flags);
			else
				set_bit(IPOIB_FLAG_DEV_ADDR_CTRL, &priv->flags);
			ret = true;
		} else {
			ret = false;
		}
	} else {
		if (!err && port == priv->port) {
			ret = true;
		} else {
			if (!test_bit(IPOIB_FLAG_DEV_ADDR_CTRL, &priv->flags)) {
				memcpy(&priv->local_gid, &gid0,
				       sizeof(priv->local_gid));
				memcpy(priv->dev->dev_addr + 4, &gid0,
				       sizeof(priv->local_gid));
				ret = true;
			}
		}
	}

out:
	netif_addr_unlock_bh(priv->dev);

	return ret;
}

static void __ipoib_ib_dev_flush(struct ipoib_dev_priv *priv,
				enum ipoib_flush_level level,
				int nesting)
{
	struct ipoib_dev_priv *cpriv;
	struct net_device *dev = priv->dev;
	int result;

	down_read_nested(&priv->vlan_rwsem, nesting);

	/*
	 * Flush any child interfaces too -- they might be up even if
	 * the parent is down.
	 */
	list_for_each_entry(cpriv, &priv->child_intfs, list)
		__ipoib_ib_dev_flush(cpriv, level, nesting + 1);

	up_read(&priv->vlan_rwsem);

	if (!test_bit(IPOIB_FLAG_INITIALIZED, &priv->flags) &&
	    level != IPOIB_FLUSH_HEAVY) {
		/* Make sure the dev_addr is set even if not flushing */
		if (level == IPOIB_FLUSH_LIGHT)
			ipoib_dev_addr_changed_valid(priv);
		ipoib_dbg(priv, "Not flushing - IPOIB_FLAG_INITIALIZED not set.\n");
		return;
	}

	if (!test_bit(IPOIB_FLAG_ADMIN_UP, &priv->flags)) {
		/* interface is down. update pkey and leave. */
		if (level == IPOIB_FLUSH_HEAVY) {
			if (!test_bit(IPOIB_FLAG_SUBINTERFACE, &priv->flags))
				update_parent_pkey(priv);
			else
				update_child_pkey(priv);
		} else if (level == IPOIB_FLUSH_LIGHT)
			ipoib_dev_addr_changed_valid(priv);
		ipoib_dbg(priv, "Not flushing - IPOIB_FLAG_ADMIN_UP not set.\n");
		return;
	}

	if (level == IPOIB_FLUSH_HEAVY) {
		/* child devices chase their origin pkey value, while non-child
		 * (parent) devices should always takes what present in pkey index 0
		 */
		if (test_bit(IPOIB_FLAG_SUBINTERFACE, &priv->flags)) {
			result = update_child_pkey(priv);
			if (result) {
				/* restart QP only if P_Key index is changed */
				ipoib_dbg(priv, "Not flushing - P_Key index not changed.\n");
				return;
			}

		} else {
			result = update_parent_pkey(priv);
			/* restart QP only if P_Key value changed */
			if (result) {
				ipoib_dbg(priv, "Not flushing - P_Key value not changed.\n");
				return;
			}
		}
	}

	if (level == IPOIB_FLUSH_LIGHT) {
		int oper_up;
		ipoib_mark_paths_invalid(dev);
		/* Set IPoIB operation as down to prevent races between:
		 * the flush flow which leaves MCG and on the fly joins
		 * which can happen during that time. mcast restart task
		 * should deal with join requests we missed.
		 */
		oper_up = test_and_clear_bit(IPOIB_FLAG_OPER_UP, &priv->flags);
		ipoib_mcast_dev_flush(dev);
		if (oper_up)
			set_bit(IPOIB_FLAG_OPER_UP, &priv->flags);
<<<<<<< HEAD
		ipoib_flush_ah(dev);
=======
		ipoib_reap_dead_ahs(priv);
>>>>>>> 24b8d41d
	}

	if (level >= IPOIB_FLUSH_NORMAL)
		ipoib_ib_dev_down(dev);

	if (level == IPOIB_FLUSH_HEAVY) {
		if (test_bit(IPOIB_FLAG_INITIALIZED, &priv->flags))
			ipoib_ib_dev_stop(dev);

		if (ipoib_ib_dev_open(dev))
			return;

		if (netif_queue_stopped(dev))
			netif_start_queue(dev);
	}

	/*
	 * The device could have been brought down between the start and when
	 * we get here, don't bring it back up if it's not configured up
	 */
	if (test_bit(IPOIB_FLAG_ADMIN_UP, &priv->flags)) {
		if (level >= IPOIB_FLUSH_NORMAL)
			ipoib_ib_dev_up(dev);
		if (ipoib_dev_addr_changed_valid(priv))
			ipoib_mcast_restart_task(&priv->restart_task);
	}
}

void ipoib_ib_dev_flush_light(struct work_struct *work)
{
	struct ipoib_dev_priv *priv =
		container_of(work, struct ipoib_dev_priv, flush_light);

	__ipoib_ib_dev_flush(priv, IPOIB_FLUSH_LIGHT, 0);
}

void ipoib_ib_dev_flush_normal(struct work_struct *work)
{
	struct ipoib_dev_priv *priv =
		container_of(work, struct ipoib_dev_priv, flush_normal);

	__ipoib_ib_dev_flush(priv, IPOIB_FLUSH_NORMAL, 0);
}

void ipoib_ib_dev_flush_heavy(struct work_struct *work)
{
	struct ipoib_dev_priv *priv =
		container_of(work, struct ipoib_dev_priv, flush_heavy);

	rtnl_lock();
	__ipoib_ib_dev_flush(priv, IPOIB_FLUSH_HEAVY, 0);
	rtnl_unlock();
}

void ipoib_ib_dev_cleanup(struct net_device *dev)
{
	struct ipoib_dev_priv *priv = ipoib_priv(dev);

	ipoib_dbg(priv, "cleaning up ib_dev\n");
	/*
	 * We must make sure there are no more (path) completions
	 * that may wish to touch priv fields that are no longer valid
	 */
	ipoib_flush_paths(dev);

	ipoib_mcast_stop_thread(dev);
	ipoib_mcast_dev_flush(dev);

	/*
	 * All of our ah references aren't free until after
	 * ipoib_mcast_dev_flush(), ipoib_flush_paths, and
	 * the neighbor garbage collection is stopped and reaped.
	 * That should all be done now, so make a final ah flush.
	 */
	ipoib_reap_dead_ahs(priv);

	clear_bit(IPOIB_PKEY_ASSIGNED, &priv->flags);

	priv->rn_ops->ndo_uninit(dev);

	if (priv->pd) {
		ib_dealloc_pd(priv->pd);
		priv->pd = NULL;
	}
}
<|MERGE_RESOLUTION|>--- conflicted
+++ resolved
@@ -1064,11 +1064,7 @@
 	bool ret = false;
 
 	netdev_gid = (union ib_gid *)(priv->dev->dev_addr + 4);
-<<<<<<< HEAD
-	if (ib_query_gid(priv->ca, priv->port, 0, &gid0, NULL))
-=======
 	if (rdma_query_gid(priv->ca, priv->port, 0, &gid0))
->>>>>>> 24b8d41d
 		return false;
 
 	netif_addr_lock_bh(priv->dev);
@@ -1084,12 +1080,7 @@
 
 	netif_addr_unlock_bh(priv->dev);
 
-<<<<<<< HEAD
-	err = ib_find_gid(priv->ca, &search_gid, IB_GID_TYPE_IB,
-			  priv->dev, &port, &index);
-=======
 	err = ib_find_gid(priv->ca, &search_gid, &port, &index);
->>>>>>> 24b8d41d
 
 	netif_addr_lock_bh(priv->dev);
 
@@ -1232,11 +1223,7 @@
 		ipoib_mcast_dev_flush(dev);
 		if (oper_up)
 			set_bit(IPOIB_FLAG_OPER_UP, &priv->flags);
-<<<<<<< HEAD
-		ipoib_flush_ah(dev);
-=======
 		ipoib_reap_dead_ahs(priv);
->>>>>>> 24b8d41d
 	}
 
 	if (level >= IPOIB_FLUSH_NORMAL)
