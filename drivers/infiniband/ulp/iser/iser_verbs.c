/*
 * Copyright (c) 2004, 2005, 2006 Voltaire, Inc. All rights reserved.
 * Copyright (c) 2005, 2006 Cisco Systems.  All rights reserved.
 * Copyright (c) 2013-2014 Mellanox Technologies. All rights reserved.
 *
 * This software is available to you under a choice of one of two
 * licenses.  You may choose to be licensed under the terms of the GNU
 * General Public License (GPL) Version 2, available from the file
 * COPYING in the main directory of this source tree, or the
 * OpenIB.org BSD license below:
 *
 *     Redistribution and use in source and binary forms, with or
 *     without modification, are permitted provided that the following
 *     conditions are met:
 *
 *	- Redistributions of source code must retain the above
 *	  copyright notice, this list of conditions and the following
 *	  disclaimer.
 *
 *	- Redistributions in binary form must reproduce the above
 *	  copyright notice, this list of conditions and the following
 *	  disclaimer in the documentation and/or other materials
 *	  provided with the distribution.
 *
 * THE SOFTWARE IS PROVIDED "AS IS", WITHOUT WARRANTY OF ANY KIND,
 * EXPRESS OR IMPLIED, INCLUDING BUT NOT LIMITED TO THE WARRANTIES OF
 * MERCHANTABILITY, FITNESS FOR A PARTICULAR PURPOSE AND
 * NONINFRINGEMENT. IN NO EVENT SHALL THE AUTHORS OR COPYRIGHT HOLDERS
 * BE LIABLE FOR ANY CLAIM, DAMAGES OR OTHER LIABILITY, WHETHER IN AN
 * ACTION OF CONTRACT, TORT OR OTHERWISE, ARISING FROM, OUT OF OR IN
 * CONNECTION WITH THE SOFTWARE OR THE USE OR OTHER DEALINGS IN THE
 * SOFTWARE.
 */
#include <linux/kernel.h>
#include <linux/module.h>
#include <linux/slab.h>
#include <linux/delay.h>

#include "iscsi_iser.h"

#define ISCSI_ISER_MAX_CONN	8
#define ISER_MAX_RX_LEN		(ISER_QP_MAX_RECV_DTOS * ISCSI_ISER_MAX_CONN)
#define ISER_MAX_TX_LEN		(ISER_QP_MAX_REQ_DTOS  * ISCSI_ISER_MAX_CONN)
#define ISER_MAX_CQ_LEN		(ISER_MAX_RX_LEN + ISER_MAX_TX_LEN + \
				 ISCSI_ISER_MAX_CONN)

static void iser_qp_event_callback(struct ib_event *cause, void *context)
{
	iser_err("qp event %s (%d)\n",
		 ib_event_msg(cause->event), cause->event);
}

static void iser_event_handler(struct ib_event_handler *handler,
				struct ib_event *event)
{
	iser_err("async event %s (%d) on device %s port %d\n",
		 ib_event_msg(event->event), event->event,
		dev_name(&event->device->dev), event->element.port_num);
}

/*
 * iser_create_device_ib_res - creates Protection Domain (PD), Completion
 * Queue (CQ), DMA Memory Region (DMA MR) with the device associated with
 * the adaptor.
 *
 * Return: 0 on success, -1 on failure
 */
static int iser_create_device_ib_res(struct iser_device *device)
{
	struct ib_device *ib_dev = device->ib_device;

	if (!(ib_dev->attrs.device_cap_flags & IB_DEVICE_MEM_MGT_EXTENSIONS)) {
		iser_err("IB device does not support memory registrations\n");
		return -1;
	}

	device->pd = ib_alloc_pd(ib_dev,
		iser_always_reg ? 0 : IB_PD_UNSAFE_GLOBAL_RKEY);
	if (IS_ERR(device->pd))
		goto pd_err;

<<<<<<< HEAD
	for (i = 0; i < device->comps_used; i++) {
		struct iser_comp *comp = &device->comps[i];

		comp->cq = ib_alloc_cq(ib_dev, comp, max_cqe, i,
				       IB_POLL_SOFTIRQ);
		if (IS_ERR(comp->cq)) {
			comp->cq = NULL;
			goto cq_err;
		}
	}

	INIT_IB_EVENT_HANDLER(&device->event_handler, ib_dev,
			      iser_event_handler);
	if (ib_register_event_handler(&device->event_handler))
		goto cq_err;

	return 0;

cq_err:
	for (i = 0; i < device->comps_used; i++) {
		struct iser_comp *comp = &device->comps[i];

		if (comp->cq)
			ib_free_cq(comp->cq);
	}
	ib_dealloc_pd(device->pd);
=======
	INIT_IB_EVENT_HANDLER(&device->event_handler, ib_dev,
			      iser_event_handler);
	ib_register_event_handler(&device->event_handler);
	return 0;

>>>>>>> 24b8d41d
pd_err:
	iser_err("failed to allocate an IB resource\n");
	return -1;
}

/*
 * iser_free_device_ib_res - destroy/dealloc/dereg the DMA MR,
 * CQ and PD created with the device associated with the adaptor.
 */
static void iser_free_device_ib_res(struct iser_device *device)
{
<<<<<<< HEAD
	int i;

	for (i = 0; i < device->comps_used; i++) {
		struct iser_comp *comp = &device->comps[i];

		ib_free_cq(comp->cq);
		comp->cq = NULL;
	}

	(void)ib_unregister_event_handler(&device->event_handler);
	ib_dealloc_pd(device->pd);

	kfree(device->comps);
	device->comps = NULL;
=======
	ib_unregister_event_handler(&device->event_handler);
	ib_dealloc_pd(device->pd);

>>>>>>> 24b8d41d
	device->pd = NULL;
}

static struct iser_fr_desc *
iser_create_fastreg_desc(struct iser_device *device,
			 struct ib_pd *pd,
			 bool pi_enable,
			 unsigned int size)
{
	struct iser_fr_desc *desc;
	struct ib_device *ib_dev = device->ib_device;
	enum ib_mr_type mr_type;
	int ret;

	desc = kzalloc(sizeof(*desc), GFP_KERNEL);
	if (!desc)
		return ERR_PTR(-ENOMEM);

	if (ib_dev->attrs.device_cap_flags & IB_DEVICE_SG_GAPS_REG)
		mr_type = IB_MR_TYPE_SG_GAPS;
	else
		mr_type = IB_MR_TYPE_MEM_REG;

	desc->rsc.mr = ib_alloc_mr(pd, mr_type, size);
	if (IS_ERR(desc->rsc.mr)) {
		ret = PTR_ERR(desc->rsc.mr);
		iser_err("Failed to allocate ib_fast_reg_mr err=%d\n", ret);
		goto err_alloc_mr;
	}

	if (pi_enable) {
		desc->rsc.sig_mr = ib_alloc_mr_integrity(pd, size, size);
		if (IS_ERR(desc->rsc.sig_mr)) {
			ret = PTR_ERR(desc->rsc.sig_mr);
			iser_err("Failed to allocate sig_mr err=%d\n", ret);
			goto err_alloc_mr_integrity;
		}
	}
	desc->rsc.mr_valid = 0;

	return desc;

err_alloc_mr_integrity:
	ib_dereg_mr(desc->rsc.mr);
err_alloc_mr:
	kfree(desc);

	return ERR_PTR(ret);
}

static void iser_destroy_fastreg_desc(struct iser_fr_desc *desc)
{
	struct iser_reg_resources *res = &desc->rsc;

	ib_dereg_mr(res->mr);
	if (res->sig_mr) {
		ib_dereg_mr(res->sig_mr);
		res->sig_mr = NULL;
	}
	kfree(desc);
}

/**
 * iser_alloc_fastreg_pool - Creates pool of fast_reg descriptors
 * for fast registration work requests.
 * @ib_conn: connection RDMA resources
 * @cmds_max: max number of SCSI commands for this connection
 * @size: max number of pages per map request
 *
 * Return: 0 on success, or errno code on failure
 */
int iser_alloc_fastreg_pool(struct ib_conn *ib_conn,
			    unsigned cmds_max,
			    unsigned int size)
{
	struct iser_device *device = ib_conn->device;
	struct iser_fr_pool *fr_pool = &ib_conn->fr_pool;
	struct iser_fr_desc *desc;
	int i, ret;

	INIT_LIST_HEAD(&fr_pool->list);
	INIT_LIST_HEAD(&fr_pool->all_list);
	spin_lock_init(&fr_pool->lock);
	fr_pool->size = 0;
	for (i = 0; i < cmds_max; i++) {
		desc = iser_create_fastreg_desc(device, device->pd,
						ib_conn->pi_support, size);
		if (IS_ERR(desc)) {
			ret = PTR_ERR(desc);
			goto err;
		}

		list_add_tail(&desc->list, &fr_pool->list);
		list_add_tail(&desc->all_list, &fr_pool->all_list);
		fr_pool->size++;
	}

	return 0;

err:
	iser_free_fastreg_pool(ib_conn);
	return ret;
}

/**
 * iser_free_fastreg_pool - releases the pool of fast_reg descriptors
 * @ib_conn: connection RDMA resources
 */
void iser_free_fastreg_pool(struct ib_conn *ib_conn)
{
	struct iser_fr_pool *fr_pool = &ib_conn->fr_pool;
	struct iser_fr_desc *desc, *tmp;
	int i = 0;

	if (list_empty(&fr_pool->all_list))
		return;

	iser_info("freeing conn %p fr pool\n", ib_conn);

	list_for_each_entry_safe(desc, tmp, &fr_pool->all_list, all_list) {
		list_del(&desc->all_list);
		iser_destroy_fastreg_desc(desc);
		++i;
	}

	if (i < fr_pool->size)
		iser_warn("pool still has %d regions registered\n",
			  fr_pool->size - i);
}

/*
 * iser_create_ib_conn_res - Queue-Pair (QP)
 *
 * Return: 0 on success, -1 on failure
 */
static int iser_create_ib_conn_res(struct ib_conn *ib_conn)
{
	struct iser_conn *iser_conn = to_iser_conn(ib_conn);
	struct iser_device	*device;
	struct ib_device	*ib_dev;
	struct ib_qp_init_attr	init_attr;
	int			ret = -ENOMEM;
	unsigned int max_send_wr, cq_size;

	BUG_ON(ib_conn->device == NULL);

	device = ib_conn->device;
	ib_dev = device->ib_device;

	if (ib_conn->pi_support)
		max_send_wr = ISER_QP_SIG_MAX_REQ_DTOS + 1;
	else
		max_send_wr = ISER_QP_MAX_REQ_DTOS + 1;
	max_send_wr = min_t(unsigned int, max_send_wr,
			    (unsigned int)ib_dev->attrs.max_qp_wr);

	cq_size = max_send_wr + ISER_QP_MAX_RECV_DTOS;
	ib_conn->cq = ib_cq_pool_get(ib_dev, cq_size, -1, IB_POLL_SOFTIRQ);
	if (IS_ERR(ib_conn->cq)) {
		ret = PTR_ERR(ib_conn->cq);
		goto cq_err;
	}
	ib_conn->cq_size = cq_size;

	memset(&init_attr, 0, sizeof(init_attr));

	init_attr.event_handler = iser_qp_event_callback;
	init_attr.qp_context	= (void *)ib_conn;
	init_attr.send_cq	= ib_conn->cq;
	init_attr.recv_cq	= ib_conn->cq;
	init_attr.cap.max_recv_wr  = ISER_QP_MAX_RECV_DTOS;
	init_attr.cap.max_send_sge = 2;
	init_attr.cap.max_recv_sge = 1;
	init_attr.sq_sig_type	= IB_SIGNAL_REQ_WR;
	init_attr.qp_type	= IB_QPT_RC;
	init_attr.cap.max_send_wr = max_send_wr;
	if (ib_conn->pi_support)
		init_attr.create_flags |= IB_QP_CREATE_INTEGRITY_EN;
	iser_conn->max_cmds = ISER_GET_MAX_XMIT_CMDS(max_send_wr - 1);

	ret = rdma_create_qp(ib_conn->cma_id, device->pd, &init_attr);
	if (ret)
		goto out_err;

	ib_conn->qp = ib_conn->cma_id->qp;
	iser_info("setting conn %p cma_id %p qp %p max_send_wr %d\n",
		  ib_conn, ib_conn->cma_id,
		  ib_conn->cma_id->qp, max_send_wr);
	return ret;

out_err:
	ib_cq_pool_put(ib_conn->cq, ib_conn->cq_size);
cq_err:
	iser_err("unable to alloc mem or create resource, err %d\n", ret);

	return ret;
}

/*
 * based on the resolved device node GUID see if there already allocated
 * device for this device. If there's no such, create one.
 */
static
struct iser_device *iser_device_find_by_ib_device(struct rdma_cm_id *cma_id)
{
	struct iser_device *device;

	mutex_lock(&ig.device_list_mutex);

	list_for_each_entry(device, &ig.device_list, ig_list)
		/* find if there's a match using the node GUID */
		if (device->ib_device->node_guid == cma_id->device->node_guid)
			goto inc_refcnt;

	device = kzalloc(sizeof *device, GFP_KERNEL);
	if (device == NULL)
		goto out;

	/* assign this device to the device */
	device->ib_device = cma_id->device;
	/* init the device and link it into ig device list */
	if (iser_create_device_ib_res(device)) {
		kfree(device);
		device = NULL;
		goto out;
	}
	list_add(&device->ig_list, &ig.device_list);

inc_refcnt:
	device->refcount++;
out:
	mutex_unlock(&ig.device_list_mutex);
	return device;
}

/* if there's no demand for this device, release it */
static void iser_device_try_release(struct iser_device *device)
{
	mutex_lock(&ig.device_list_mutex);
	device->refcount--;
	iser_info("device %p refcount %d\n", device, device->refcount);
	if (!device->refcount) {
		iser_free_device_ib_res(device);
		list_del(&device->ig_list);
		kfree(device);
	}
	mutex_unlock(&ig.device_list_mutex);
}

/*
 * Called with state mutex held
 */
static int iser_conn_state_comp_exch(struct iser_conn *iser_conn,
				     enum iser_conn_state comp,
				     enum iser_conn_state exch)
{
	int ret;

	ret = (iser_conn->state == comp);
	if (ret)
		iser_conn->state = exch;

	return ret;
}

void iser_release_work(struct work_struct *work)
{
	struct iser_conn *iser_conn;

	iser_conn = container_of(work, struct iser_conn, release_work);

	/* Wait for conn_stop to complete */
	wait_for_completion(&iser_conn->stop_completion);
	/* Wait for IB resouces cleanup to complete */
	wait_for_completion(&iser_conn->ib_completion);

	mutex_lock(&iser_conn->state_mutex);
	iser_conn->state = ISER_CONN_DOWN;
	mutex_unlock(&iser_conn->state_mutex);

	iser_conn_release(iser_conn);
}

/**
 * iser_free_ib_conn_res - release IB related resources
 * @iser_conn: iser connection struct
 * @destroy: indicator if we need to try to release the
 *     iser device and memory regoins pool (only iscsi
 *     shutdown and DEVICE_REMOVAL will use this).
 *
 * This routine is called with the iser state mutex held
 * so the cm_id removal is out of here. It is Safe to
 * be invoked multiple times.
 */
static void iser_free_ib_conn_res(struct iser_conn *iser_conn,
				  bool destroy)
{
	struct ib_conn *ib_conn = &iser_conn->ib_conn;
	struct iser_device *device = ib_conn->device;

	iser_info("freeing conn %p cma_id %p qp %p\n",
		  iser_conn, ib_conn->cma_id, ib_conn->qp);

	if (ib_conn->qp != NULL) {
		rdma_destroy_qp(ib_conn->cma_id);
		ib_cq_pool_put(ib_conn->cq, ib_conn->cq_size);
		ib_conn->qp = NULL;
	}

	if (destroy) {
		if (iser_conn->rx_descs)
			iser_free_rx_descriptors(iser_conn);

		if (device != NULL) {
			iser_device_try_release(device);
			ib_conn->device = NULL;
		}
	}
}

/**
 * iser_conn_release - Frees all conn objects and deallocs conn descriptor
 * @iser_conn: iSER connection context
 */
void iser_conn_release(struct iser_conn *iser_conn)
{
	struct ib_conn *ib_conn = &iser_conn->ib_conn;

	mutex_lock(&ig.connlist_mutex);
	list_del(&iser_conn->conn_list);
	mutex_unlock(&ig.connlist_mutex);

	mutex_lock(&iser_conn->state_mutex);
	/* In case we endup here without ep_disconnect being invoked. */
	if (iser_conn->state != ISER_CONN_DOWN) {
		iser_warn("iser conn %p state %d, expected state down.\n",
			  iser_conn, iser_conn->state);
		iscsi_destroy_endpoint(iser_conn->ep);
		iser_conn->state = ISER_CONN_DOWN;
	}
	/*
	 * In case we never got to bind stage, we still need to
	 * release IB resources (which is safe to call more than once).
	 */
	iser_free_ib_conn_res(iser_conn, true);
	mutex_unlock(&iser_conn->state_mutex);

	if (ib_conn->cma_id != NULL) {
		rdma_destroy_id(ib_conn->cma_id);
		ib_conn->cma_id = NULL;
	}

	kfree(iser_conn);
}

/**
 * iser_conn_terminate - triggers start of the disconnect procedures and
 * waits for them to be done
 * @iser_conn: iSER connection context
 *
 * Called with state mutex held
 */
int iser_conn_terminate(struct iser_conn *iser_conn)
{
	struct ib_conn *ib_conn = &iser_conn->ib_conn;
	int err = 0;

	/* terminate the iser conn only if the conn state is UP */
	if (!iser_conn_state_comp_exch(iser_conn, ISER_CONN_UP,
				       ISER_CONN_TERMINATING))
		return 0;

	iser_info("iser_conn %p state %d\n", iser_conn, iser_conn->state);

	/* suspend queuing of new iscsi commands */
	if (iser_conn->iscsi_conn)
		iscsi_suspend_queue(iser_conn->iscsi_conn);

	/*
	 * In case we didn't already clean up the cma_id (peer initiated
	 * a disconnection), we need to Cause the CMA to change the QP
	 * state to ERROR.
	 */
	if (ib_conn->cma_id) {
		err = rdma_disconnect(ib_conn->cma_id);
		if (err)
			iser_err("Failed to disconnect, conn: 0x%p err %d\n",
				 iser_conn, err);

		/* block until all flush errors are consumed */
		ib_drain_sq(ib_conn->qp);
	}

	return 1;
}

/*
 * Called with state mutex held
 */
static void iser_connect_error(struct rdma_cm_id *cma_id)
{
	struct iser_conn *iser_conn;

	iser_conn = (struct iser_conn *)cma_id->context;
	iser_conn->state = ISER_CONN_TERMINATING;
}

static void
iser_calc_scsi_params(struct iser_conn *iser_conn,
		      unsigned int max_sectors)
{
	struct iser_device *device = iser_conn->ib_conn.device;
	struct ib_device_attr *attr = &device->ib_device->attrs;
	unsigned short sg_tablesize, sup_sg_tablesize;
	unsigned short reserved_mr_pages;
	u32 max_num_sg;

	/*
	 * FRs without SG_GAPS can only map up to a (device) page per entry,
	 * but if the first entry is misaligned we'll end up using two entries
	 * (head and tail) for a single page worth data, so one additional
	 * entry is required.
	 */
	if (attr->device_cap_flags & IB_DEVICE_SG_GAPS_REG)
		reserved_mr_pages = 0;
	else
		reserved_mr_pages = 1;

	if (iser_conn->ib_conn.pi_support)
		max_num_sg = attr->max_pi_fast_reg_page_list_len;
	else
		max_num_sg = attr->max_fast_reg_page_list_len;

	sg_tablesize = DIV_ROUND_UP(max_sectors * SECTOR_SIZE, SZ_4K);
	sup_sg_tablesize = min_t(uint, ISCSI_ISER_MAX_SG_TABLESIZE,
				 max_num_sg - reserved_mr_pages);
	iser_conn->scsi_sg_tablesize = min(sg_tablesize, sup_sg_tablesize);
	iser_conn->pages_per_mr =
		iser_conn->scsi_sg_tablesize + reserved_mr_pages;
}

/*
 * Called with state mutex held
 */
static void iser_addr_handler(struct rdma_cm_id *cma_id)
{
	struct iser_device *device;
	struct iser_conn   *iser_conn;
	struct ib_conn   *ib_conn;
	int    ret;

	iser_conn = (struct iser_conn *)cma_id->context;
	if (iser_conn->state != ISER_CONN_PENDING)
		/* bailout */
		return;

	ib_conn = &iser_conn->ib_conn;
	device = iser_device_find_by_ib_device(cma_id);
	if (!device) {
		iser_err("device lookup/creation failed\n");
		iser_connect_error(cma_id);
		return;
	}

	ib_conn->device = device;

	/* connection T10-PI support */
	if (iser_pi_enable) {
		if (!(device->ib_device->attrs.device_cap_flags &
		      IB_DEVICE_INTEGRITY_HANDOVER)) {
			iser_warn("T10-PI requested but not supported on %s, "
				  "continue without T10-PI\n",
				  dev_name(&ib_conn->device->ib_device->dev));
			ib_conn->pi_support = false;
		} else {
			ib_conn->pi_support = true;
		}
	}

	iser_calc_scsi_params(iser_conn, iser_max_sectors);

	ret = rdma_resolve_route(cma_id, 1000);
	if (ret) {
		iser_err("resolve route failed: %d\n", ret);
		iser_connect_error(cma_id);
		return;
	}
}

/*
 * Called with state mutex held
 */
static void iser_route_handler(struct rdma_cm_id *cma_id)
{
	struct rdma_conn_param conn_param;
	int    ret;
	struct iser_cm_hdr req_hdr;
	struct iser_conn *iser_conn = (struct iser_conn *)cma_id->context;
	struct ib_conn *ib_conn = &iser_conn->ib_conn;
	struct ib_device *ib_dev = ib_conn->device->ib_device;

	if (iser_conn->state != ISER_CONN_PENDING)
		/* bailout */
		return;

	ret = iser_create_ib_conn_res(ib_conn);
	if (ret)
		goto failure;

	memset(&conn_param, 0, sizeof conn_param);
	conn_param.responder_resources = ib_dev->attrs.max_qp_rd_atom;
	conn_param.initiator_depth     = 1;
	conn_param.retry_count	       = 7;
	conn_param.rnr_retry_count     = 6;

	memset(&req_hdr, 0, sizeof(req_hdr));
	req_hdr.flags = ISER_ZBVA_NOT_SUP;
	if (!iser_always_reg)
		req_hdr.flags |= ISER_SEND_W_INV_NOT_SUP;
	conn_param.private_data	= (void *)&req_hdr;
	conn_param.private_data_len = sizeof(struct iser_cm_hdr);

	ret = rdma_connect_locked(cma_id, &conn_param);
	if (ret) {
		iser_err("failure connecting: %d\n", ret);
		goto failure;
	}

	return;
failure:
	iser_connect_error(cma_id);
}

static void iser_connected_handler(struct rdma_cm_id *cma_id,
				   const void *private_data)
{
	struct iser_conn *iser_conn;
	struct ib_qp_attr attr;
	struct ib_qp_init_attr init_attr;

	iser_conn = (struct iser_conn *)cma_id->context;
	if (iser_conn->state != ISER_CONN_PENDING)
		/* bailout */
		return;

	(void)ib_query_qp(cma_id->qp, &attr, ~0, &init_attr);
	iser_info("remote qpn:%x my qpn:%x\n", attr.dest_qp_num, cma_id->qp->qp_num);

	if (private_data) {
		u8 flags = *(u8 *)private_data;

		iser_conn->snd_w_inv = !(flags & ISER_SEND_W_INV_NOT_SUP);
	}

	iser_info("conn %p: negotiated %s invalidation\n",
		  iser_conn, iser_conn->snd_w_inv ? "remote" : "local");

	iser_conn->state = ISER_CONN_UP;
	complete(&iser_conn->up_completion);
}

static void iser_disconnected_handler(struct rdma_cm_id *cma_id)
{
	struct iser_conn *iser_conn = (struct iser_conn *)cma_id->context;

	if (iser_conn_terminate(iser_conn)) {
		if (iser_conn->iscsi_conn)
			iscsi_conn_failure(iser_conn->iscsi_conn,
					   ISCSI_ERR_CONN_FAILED);
		else
			iser_err("iscsi_iser connection isn't bound\n");
	}
}

static void iser_cleanup_handler(struct rdma_cm_id *cma_id,
				 bool destroy)
{
	struct iser_conn *iser_conn = (struct iser_conn *)cma_id->context;

	/*
	 * We are not guaranteed that we visited disconnected_handler
	 * by now, call it here to be safe that we handle CM drep
	 * and flush errors.
	 */
	iser_disconnected_handler(cma_id);
	iser_free_ib_conn_res(iser_conn, destroy);
	complete(&iser_conn->ib_completion);
};

static int iser_cma_handler(struct rdma_cm_id *cma_id, struct rdma_cm_event *event)
{
	struct iser_conn *iser_conn;
	int ret = 0;

	iser_conn = (struct iser_conn *)cma_id->context;
	iser_info("%s (%d): status %d conn %p id %p\n",
		  rdma_event_msg(event->event), event->event,
		  event->status, cma_id->context, cma_id);

	mutex_lock(&iser_conn->state_mutex);
	switch (event->event) {
	case RDMA_CM_EVENT_ADDR_RESOLVED:
		iser_addr_handler(cma_id);
		break;
	case RDMA_CM_EVENT_ROUTE_RESOLVED:
		iser_route_handler(cma_id);
		break;
	case RDMA_CM_EVENT_ESTABLISHED:
		iser_connected_handler(cma_id, event->param.conn.private_data);
		break;
	case RDMA_CM_EVENT_REJECTED:
		iser_info("Connection rejected: %s\n",
			 rdma_reject_msg(cma_id, event->status));
		fallthrough;
	case RDMA_CM_EVENT_ADDR_ERROR:
	case RDMA_CM_EVENT_ROUTE_ERROR:
	case RDMA_CM_EVENT_CONNECT_ERROR:
	case RDMA_CM_EVENT_UNREACHABLE:
		iser_connect_error(cma_id);
		break;
	case RDMA_CM_EVENT_DISCONNECTED:
	case RDMA_CM_EVENT_ADDR_CHANGE:
	case RDMA_CM_EVENT_TIMEWAIT_EXIT:
		iser_cleanup_handler(cma_id, false);
		break;
	case RDMA_CM_EVENT_DEVICE_REMOVAL:
		/*
		 * we *must* destroy the device as we cannot rely
		 * on iscsid to be around to initiate error handling.
		 * also if we are not in state DOWN implicitly destroy
		 * the cma_id.
		 */
		iser_cleanup_handler(cma_id, true);
		if (iser_conn->state != ISER_CONN_DOWN) {
			iser_conn->ib_conn.cma_id = NULL;
			ret = 1;
		}
		break;
	default:
		iser_err("Unexpected RDMA CM event: %s (%d)\n",
			 rdma_event_msg(event->event), event->event);
		break;
	}
	mutex_unlock(&iser_conn->state_mutex);

	return ret;
}

void iser_conn_init(struct iser_conn *iser_conn)
{
	struct ib_conn *ib_conn = &iser_conn->ib_conn;

	iser_conn->state = ISER_CONN_INIT;
	init_completion(&iser_conn->stop_completion);
	init_completion(&iser_conn->ib_completion);
	init_completion(&iser_conn->up_completion);
	INIT_LIST_HEAD(&iser_conn->conn_list);
	mutex_init(&iser_conn->state_mutex);

	ib_conn->post_recv_buf_count = 0;
	ib_conn->reg_cqe.done = iser_reg_comp;
}

 /**
 * starts the process of connecting to the target
 * sleeps until the connection is established or rejected
 */
int iser_connect(struct iser_conn   *iser_conn,
		 struct sockaddr    *src_addr,
		 struct sockaddr    *dst_addr,
		 int                 non_blocking)
{
	struct ib_conn *ib_conn = &iser_conn->ib_conn;
	int err = 0;

	mutex_lock(&iser_conn->state_mutex);

	sprintf(iser_conn->name, "%pISp", dst_addr);

	iser_info("connecting to: %s\n", iser_conn->name);

	/* the device is known only --after-- address resolution */
	ib_conn->device = NULL;

	iser_conn->state = ISER_CONN_PENDING;

	ib_conn->cma_id = rdma_create_id(&init_net, iser_cma_handler,
					 (void *)iser_conn,
					 RDMA_PS_TCP, IB_QPT_RC);
	if (IS_ERR(ib_conn->cma_id)) {
		err = PTR_ERR(ib_conn->cma_id);
		iser_err("rdma_create_id failed: %d\n", err);
		goto id_failure;
	}

	err = rdma_resolve_addr(ib_conn->cma_id, src_addr, dst_addr, 1000);
	if (err) {
		iser_err("rdma_resolve_addr failed: %d\n", err);
		goto addr_failure;
	}

	if (!non_blocking) {
		wait_for_completion_interruptible(&iser_conn->up_completion);

		if (iser_conn->state != ISER_CONN_UP) {
			err =  -EIO;
			goto connect_failure;
		}
	}
	mutex_unlock(&iser_conn->state_mutex);

	mutex_lock(&ig.connlist_mutex);
	list_add(&iser_conn->conn_list, &ig.connlist);
	mutex_unlock(&ig.connlist_mutex);
	return 0;

id_failure:
	ib_conn->cma_id = NULL;
addr_failure:
	iser_conn->state = ISER_CONN_DOWN;
connect_failure:
	mutex_unlock(&iser_conn->state_mutex);
	iser_conn_release(iser_conn);
	return err;
}

int iser_post_recvl(struct iser_conn *iser_conn)
{
	struct ib_conn *ib_conn = &iser_conn->ib_conn;
	struct iser_login_desc *desc = &iser_conn->login_desc;
	struct ib_recv_wr wr;
	int ib_ret;

	desc->sge.addr = desc->rsp_dma;
	desc->sge.length = ISER_RX_LOGIN_SIZE;
	desc->sge.lkey = ib_conn->device->pd->local_dma_lkey;

	desc->cqe.done = iser_login_rsp;
	wr.wr_cqe = &desc->cqe;
	wr.sg_list = &desc->sge;
	wr.num_sge = 1;
	wr.next = NULL;

	ib_conn->post_recv_buf_count++;
	ib_ret = ib_post_recv(ib_conn->qp, &wr, NULL);
	if (ib_ret) {
		iser_err("ib_post_recv failed ret=%d\n", ib_ret);
		ib_conn->post_recv_buf_count--;
	}

	return ib_ret;
}

int iser_post_recvm(struct iser_conn *iser_conn, int count)
{
	struct ib_conn *ib_conn = &iser_conn->ib_conn;
	unsigned int my_rx_head = iser_conn->rx_desc_head;
	struct iser_rx_desc *rx_desc;
	struct ib_recv_wr *wr;
	int i, ib_ret;

	for (wr = ib_conn->rx_wr, i = 0; i < count; i++, wr++) {
		rx_desc = &iser_conn->rx_descs[my_rx_head];
		rx_desc->cqe.done = iser_task_rsp;
		wr->wr_cqe = &rx_desc->cqe;
		wr->sg_list = &rx_desc->rx_sg;
		wr->num_sge = 1;
		wr->next = wr + 1;
		my_rx_head = (my_rx_head + 1) & iser_conn->qp_max_recv_dtos_mask;
	}

	wr--;
	wr->next = NULL; /* mark end of work requests list */

	ib_conn->post_recv_buf_count += count;
	ib_ret = ib_post_recv(ib_conn->qp, ib_conn->rx_wr, NULL);
	if (unlikely(ib_ret)) {
		iser_err("ib_post_recv failed ret=%d\n", ib_ret);
		ib_conn->post_recv_buf_count -= count;
	} else
		iser_conn->rx_desc_head = my_rx_head;

	return ib_ret;
}


/**
 * iser_post_send - Initiate a Send DTO operation
 * @ib_conn: connection RDMA resources
 * @tx_desc: iSER TX descriptor
 * @signal: true to send work request as SIGNALED
 *
 * Return: 0 on success, -1 on failure
 */
int iser_post_send(struct ib_conn *ib_conn, struct iser_tx_desc *tx_desc,
		   bool signal)
{
	struct ib_send_wr *wr = &tx_desc->send_wr;
	struct ib_send_wr *first_wr;
	int ib_ret;

	ib_dma_sync_single_for_device(ib_conn->device->ib_device,
				      tx_desc->dma_addr, ISER_HEADERS_LEN,
				      DMA_TO_DEVICE);

	wr->next = NULL;
	wr->wr_cqe = &tx_desc->cqe;
	wr->sg_list = tx_desc->tx_sg;
	wr->num_sge = tx_desc->num_sge;
	wr->opcode = IB_WR_SEND;
	wr->send_flags = signal ? IB_SEND_SIGNALED : 0;

	if (tx_desc->inv_wr.next)
		first_wr = &tx_desc->inv_wr;
	else if (tx_desc->reg_wr.wr.next)
		first_wr = &tx_desc->reg_wr.wr;
	else
		first_wr = wr;

	ib_ret = ib_post_send(ib_conn->qp, first_wr, NULL);
	if (unlikely(ib_ret))
		iser_err("ib_post_send failed, ret:%d opcode:%d\n",
			 ib_ret, wr->opcode);

	return ib_ret;
}

u8 iser_check_task_pi_status(struct iscsi_iser_task *iser_task,
			     enum iser_data_dir cmd_dir, sector_t *sector)
{
	struct iser_mem_reg *reg = &iser_task->rdma_reg[cmd_dir];
	struct iser_fr_desc *desc = reg->mem_h;
	unsigned long sector_size = iser_task->sc->device->sector_size;
	struct ib_mr_status mr_status;
	int ret;

	if (desc && desc->sig_protected) {
		desc->sig_protected = false;
		ret = ib_check_mr_status(desc->rsc.sig_mr,
					 IB_MR_CHECK_SIG_STATUS, &mr_status);
		if (ret) {
			iser_err("ib_check_mr_status failed, ret %d\n", ret);
			/* Not a lot we can do, return ambiguous guard error */
			*sector = 0;
			return 0x1;
		}

		if (mr_status.fail_status & IB_MR_CHECK_SIG_STATUS) {
			sector_t sector_off = mr_status.sig_err.sig_err_offset;

			sector_div(sector_off, sector_size + 8);
			*sector = scsi_get_lba(iser_task->sc) + sector_off;

			iser_err("PI error found type %d at sector %llx "
			       "expected %x vs actual %x\n",
			       mr_status.sig_err.err_type,
			       (unsigned long long)*sector,
			       mr_status.sig_err.expected,
			       mr_status.sig_err.actual);

			switch (mr_status.sig_err.err_type) {
			case IB_SIG_BAD_GUARD:
				return 0x1;
			case IB_SIG_BAD_REFTAG:
				return 0x3;
			case IB_SIG_BAD_APPTAG:
				return 0x2;
			}
		}
	}

	return 0;
}

void iser_err_comp(struct ib_wc *wc, const char *type)
{
	if (wc->status != IB_WC_WR_FLUSH_ERR) {
		struct iser_conn *iser_conn = to_iser_conn(wc->qp->qp_context);

		iser_err("%s failure: %s (%d) vend_err %#x\n", type,
			 ib_wc_status_msg(wc->status), wc->status,
			 wc->vendor_err);

		if (iser_conn->iscsi_conn)
			iscsi_conn_failure(iser_conn->iscsi_conn,
					   ISCSI_ERR_CONN_FAILED);
	} else {
		iser_dbg("%s failure: %s (%d)\n", type,
			 ib_wc_status_msg(wc->status), wc->status);
	}
}<|MERGE_RESOLUTION|>--- conflicted
+++ resolved
@@ -79,40 +79,11 @@
 	if (IS_ERR(device->pd))
 		goto pd_err;
 
-<<<<<<< HEAD
-	for (i = 0; i < device->comps_used; i++) {
-		struct iser_comp *comp = &device->comps[i];
-
-		comp->cq = ib_alloc_cq(ib_dev, comp, max_cqe, i,
-				       IB_POLL_SOFTIRQ);
-		if (IS_ERR(comp->cq)) {
-			comp->cq = NULL;
-			goto cq_err;
-		}
-	}
-
-	INIT_IB_EVENT_HANDLER(&device->event_handler, ib_dev,
-			      iser_event_handler);
-	if (ib_register_event_handler(&device->event_handler))
-		goto cq_err;
-
-	return 0;
-
-cq_err:
-	for (i = 0; i < device->comps_used; i++) {
-		struct iser_comp *comp = &device->comps[i];
-
-		if (comp->cq)
-			ib_free_cq(comp->cq);
-	}
-	ib_dealloc_pd(device->pd);
-=======
 	INIT_IB_EVENT_HANDLER(&device->event_handler, ib_dev,
 			      iser_event_handler);
 	ib_register_event_handler(&device->event_handler);
 	return 0;
 
->>>>>>> 24b8d41d
 pd_err:
 	iser_err("failed to allocate an IB resource\n");
 	return -1;
@@ -124,26 +95,9 @@
  */
 static void iser_free_device_ib_res(struct iser_device *device)
 {
-<<<<<<< HEAD
-	int i;
-
-	for (i = 0; i < device->comps_used; i++) {
-		struct iser_comp *comp = &device->comps[i];
-
-		ib_free_cq(comp->cq);
-		comp->cq = NULL;
-	}
-
-	(void)ib_unregister_event_handler(&device->event_handler);
-	ib_dealloc_pd(device->pd);
-
-	kfree(device->comps);
-	device->comps = NULL;
-=======
 	ib_unregister_event_handler(&device->event_handler);
 	ib_dealloc_pd(device->pd);
 
->>>>>>> 24b8d41d
 	device->pd = NULL;
 }
 
