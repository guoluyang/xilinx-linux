/*
 * Copyright (c) 2006 - 2009 Mellanox Technology Inc.  All rights reserved.
 * Copyright (C) 2009 - 2010 Bart Van Assche <bvanassche@acm.org>.
 *
 * This software is available to you under a choice of one of two
 * licenses.  You may choose to be licensed under the terms of the GNU
 * General Public License (GPL) Version 2, available from the file
 * COPYING in the main directory of this source tree, or the
 * OpenIB.org BSD license below:
 *
 *     Redistribution and use in source and binary forms, with or
 *     without modification, are permitted provided that the following
 *     conditions are met:
 *
 *      - Redistributions of source code must retain the above
 *        copyright notice, this list of conditions and the following
 *        disclaimer.
 *
 *      - Redistributions in binary form must reproduce the above
 *        copyright notice, this list of conditions and the following
 *        disclaimer in the documentation and/or other materials
 *        provided with the distribution.
 *
 * THE SOFTWARE IS PROVIDED "AS IS", WITHOUT WARRANTY OF ANY KIND,
 * EXPRESS OR IMPLIED, INCLUDING BUT NOT LIMITED TO THE WARRANTIES OF
 * MERCHANTABILITY, FITNESS FOR A PARTICULAR PURPOSE AND
 * NONINFRINGEMENT. IN NO EVENT SHALL THE AUTHORS OR COPYRIGHT HOLDERS
 * BE LIABLE FOR ANY CLAIM, DAMAGES OR OTHER LIABILITY, WHETHER IN AN
 * ACTION OF CONTRACT, TORT OR OTHERWISE, ARISING FROM, OUT OF OR IN
 * CONNECTION WITH THE SOFTWARE OR THE USE OR OTHER DEALINGS IN THE
 * SOFTWARE.
 *
 */

#ifndef IB_SRPT_H
#define IB_SRPT_H

#include <linux/types.h>
#include <linux/list.h>
#include <linux/wait.h>

#include <rdma/ib_verbs.h>
#include <rdma/ib_sa.h>
#include <rdma/ib_cm.h>
<<<<<<< HEAD
=======
#include <rdma/rdma_cm.h>
>>>>>>> 24b8d41d
#include <rdma/rw.h>

#include <scsi/srp.h>

#include "ib_dm_mad.h"

/*
 * The prefix the ServiceName field must start with in the device management
 * ServiceEntries attribute pair. See also the SRP specification.
 */
#define SRP_SERVICE_NAME_PREFIX		"SRP.T10:"

struct srpt_nexus;

enum {
	/*
	 * SRP IOControllerProfile attributes for SRP target ports that have
	 * not been defined in <scsi/srp.h>. Source: section B.7, table B.7
	 * in the SRP specification.
	 */
	SRP_PROTOCOL = 0x0108,
	SRP_PROTOCOL_VERSION = 0x0001,
	SRP_IO_SUBCLASS = 0x609e,
	SRP_SEND_TO_IOC = 0x01,
	SRP_SEND_FROM_IOC = 0x02,
	SRP_RDMA_READ_FROM_IOC = 0x08,
	SRP_RDMA_WRITE_FROM_IOC = 0x20,

	/*
	 * srp_login_cmd.req_flags bitmasks. See also table 9 in the SRP
	 * specification.
	 */
	SRP_MTCH_ACTION = 0x03, /* MULTI-CHANNEL ACTION */
	SRP_LOSOLNT = 0x10, /* logout solicited notification */
	SRP_CRSOLNT = 0x20, /* credit request solicited notification */
	SRP_AESOLNT = 0x40, /* asynchronous event solicited notification */

	/*
	 * srp_cmd.sol_nt / srp_tsk_mgmt.sol_not bitmasks. See also tables
	 * 18 and 20 in the SRP specification.
	 */
	SRP_SCSOLNT = 0x02, /* SCSOLNT = successful solicited notification */
	SRP_UCSOLNT = 0x04, /* UCSOLNT = unsuccessful solicited notification */

	/*
	 * srp_rsp.sol_not / srp_t_logout.sol_not bitmasks. See also tables
	 * 16 and 22 in the SRP specification.
	 */
	SRP_SOLNT = 0x01, /* SOLNT = solicited notification */

	/* See also table 24 in the SRP specification. */
	SRP_TSK_MGMT_SUCCESS = 0x00,
	SRP_TSK_MGMT_FUNC_NOT_SUPP = 0x04,
	SRP_TSK_MGMT_FAILED = 0x05,

	/* See also table 21 in the SRP specification. */
	SRP_CMD_SIMPLE_Q = 0x0,
	SRP_CMD_HEAD_OF_Q = 0x1,
	SRP_CMD_ORDERED_Q = 0x2,
	SRP_CMD_ACA = 0x4,

	SRPT_DEF_SG_TABLESIZE = 128,
<<<<<<< HEAD
	/*
	 * An experimentally determined value that avoids that QP creation
	 * fails due to "swiotlb buffer is full" on systems using the swiotlb.
	 */
	SRPT_MAX_SG_PER_WQE = 16,
=======
>>>>>>> 24b8d41d

	MIN_SRPT_SQ_SIZE = 16,
	DEF_SRPT_SQ_SIZE = 4096,
	MAX_SRPT_RQ_SIZE = 128,
	MIN_SRPT_SRQ_SIZE = 4,
	DEFAULT_SRPT_SRQ_SIZE = 4095,
	MAX_SRPT_SRQ_SIZE = 65535,
	MAX_SRPT_RDMA_SIZE = 1U << 24,
	MAX_SRPT_RSP_SIZE = 1024,

	SRP_MAX_ADD_CDB_LEN = 16,
	SRP_MAX_IMM_DATA_OFFSET = 80,
	SRP_MAX_IMM_DATA = 8 * 1024,
	MIN_MAX_REQ_SIZE = 996,
	DEFAULT_MAX_REQ_SIZE_1 = sizeof(struct srp_cmd)/*48*/ +
				 SRP_MAX_ADD_CDB_LEN +
				 sizeof(struct srp_indirect_buf)/*20*/ +
				 128 * sizeof(struct srp_direct_buf)/*16*/,
	DEFAULT_MAX_REQ_SIZE_2 = SRP_MAX_IMM_DATA_OFFSET +
				 sizeof(struct srp_imm_buf) + SRP_MAX_IMM_DATA,
	DEFAULT_MAX_REQ_SIZE = DEFAULT_MAX_REQ_SIZE_1 > DEFAULT_MAX_REQ_SIZE_2 ?
			       DEFAULT_MAX_REQ_SIZE_1 : DEFAULT_MAX_REQ_SIZE_2,

	MIN_MAX_RSP_SIZE = sizeof(struct srp_rsp)/*36*/ + 4,
	DEFAULT_MAX_RSP_SIZE = 256, /* leaves 220 bytes for sense data */

	DEFAULT_MAX_RDMA_SIZE = 65536,
};

/**
 * enum srpt_command_state - SCSI command state managed by SRPT
 * @SRPT_STATE_NEW:           New command arrived and is being processed.
 * @SRPT_STATE_NEED_DATA:     Processing a write or bidir command and waiting
 *                            for data arrival.
 * @SRPT_STATE_DATA_IN:       Data for the write or bidir command arrived and is
 *                            being processed.
 * @SRPT_STATE_CMD_RSP_SENT:  SRP_RSP for SRP_CMD has been sent.
 * @SRPT_STATE_MGMT:          Processing a SCSI task management command.
 * @SRPT_STATE_MGMT_RSP_SENT: SRP_RSP for SRP_TSK_MGMT has been sent.
 * @SRPT_STATE_DONE:          Command processing finished successfully, command
 *                            processing has been aborted or command processing
 *                            failed.
 */
enum srpt_command_state {
	SRPT_STATE_NEW		 = 0,
	SRPT_STATE_NEED_DATA	 = 1,
	SRPT_STATE_DATA_IN	 = 2,
	SRPT_STATE_CMD_RSP_SENT	 = 3,
	SRPT_STATE_MGMT		 = 4,
	SRPT_STATE_MGMT_RSP_SENT = 5,
	SRPT_STATE_DONE		 = 6,
};

/**
 * struct srpt_ioctx - shared SRPT I/O context information
 * @cqe:   Completion queue element.
 * @buf:   Pointer to the buffer.
 * @dma:   DMA address of the buffer.
 * @offset: Offset of the first byte in @buf and @dma that is actually used.
 * @index: Index of the I/O context in its ioctx_ring array.
 */
struct srpt_ioctx {
	struct ib_cqe		cqe;
	void			*buf;
	dma_addr_t		dma;
	uint32_t		offset;
	uint32_t		index;
};

/**
 * struct srpt_recv_ioctx - SRPT receive I/O context
 * @ioctx:     See above.
 * @wait_list: Node for insertion in srpt_rdma_ch.cmd_wait_list.
 * @byte_len:  Number of bytes in @ioctx.buf.
 */
struct srpt_recv_ioctx {
	struct srpt_ioctx	ioctx;
	struct list_head	wait_list;
	int			byte_len;
};

struct srpt_rw_ctx {
	struct rdma_rw_ctx	rw;
	struct scatterlist	*sg;
	unsigned int		nents;
};
	
struct srpt_rw_ctx {
	struct rdma_rw_ctx	rw;
	struct scatterlist	*sg;
	unsigned int		nents;
};

/**
 * struct srpt_send_ioctx - SRPT send I/O context
 * @ioctx:       See above.
 * @ch:          Channel pointer.
<<<<<<< HEAD
 * @spinlock:    Protects 'state'.
=======
 * @recv_ioctx:  Receive I/O context associated with this send I/O context.
 *		 Only used for processing immediate data.
 * @s_rw_ctx:    @rw_ctxs points here if only a single rw_ctx is needed.
 * @rw_ctxs:     RDMA read/write contexts.
 * @imm_sg:      Scatterlist for immediate data.
 * @rdma_cqe:    RDMA completion queue element.
>>>>>>> 24b8d41d
 * @state:       I/O context state.
 * @cmd:         Target core command data structure.
 * @sense_data:  SCSI sense data.
 * @n_rdma:      Number of work requests needed to transfer this ioctx.
 * @n_rw_ctx:    Size of rw_ctxs array.
 * @queue_status_only: Send a SCSI status back to the initiator but no data.
 * @sense_data:  Sense data to be sent to the initiator.
 */
struct srpt_send_ioctx {
	struct srpt_ioctx	ioctx;
	struct srpt_rdma_ch	*ch;
<<<<<<< HEAD
=======
	struct srpt_recv_ioctx	*recv_ioctx;
>>>>>>> 24b8d41d

	struct srpt_rw_ctx	s_rw_ctx;
	struct srpt_rw_ctx	*rw_ctxs;

<<<<<<< HEAD
	struct ib_cqe		rdma_cqe;
	struct list_head	free_list;
	spinlock_t		spinlock;
	enum srpt_command_state	state;
	struct se_cmd		cmd;
	struct completion	tx_done;
=======
	struct scatterlist	imm_sg;

	struct ib_cqe		rdma_cqe;
	enum srpt_command_state	state;
	struct se_cmd		cmd;
>>>>>>> 24b8d41d
	u8			n_rdma;
	u8			n_rw_ctx;
	bool			queue_status_only;
	u8			sense_data[TRANSPORT_SENSE_BUFFER];
};

/**
 * enum rdma_ch_state - SRP channel state
 * @CH_CONNECTING:    QP is in RTR state; waiting for RTU.
 * @CH_LIVE:	      QP is in RTS state.
 * @CH_DISCONNECTING: DREQ has been sent and waiting for DREP or DREQ has
 *                    been received.
 * @CH_DRAINING:      DREP has been received or waiting for DREP timed out
 *                    and last work request has been queued.
 * @CH_DISCONNECTED:  Last completion has been received.
 */
enum rdma_ch_state {
	CH_CONNECTING,
	CH_LIVE,
	CH_DISCONNECTING,
	CH_DRAINING,
	CH_DISCONNECTED,
};

/**
 * struct srpt_rdma_ch - RDMA channel
 * @nexus:         I_T nexus this channel is associated with.
 * @qp:            IB queue pair used for communicating over this channel.
 * @ib_cm:	   See below.
 * @ib_cm.cm_id:   IB CM ID associated with the channel.
 * @rdma_cm:	   See below.
 * @rdma_cm.cm_id: RDMA CM ID associated with the channel.
 * @cq:            IB completion queue for this channel.
 * @cq_size:	   Number of CQEs in @cq.
 * @zw_cqe:	   Zero-length write CQE.
 * @rcu:           RCU head.
 * @kref:	   kref for this channel.
 * @closed:	   Completion object that will be signaled as soon as a new
 *		   channel object with the same identity can be created.
 * @rq_size:       IB receive queue size.
 * @max_rsp_size:  Maximum size of an RSP response message in bytes.
 * @sq_wr_avail:   number of work requests available in the send queue.
 * @sport:         pointer to the information of the HCA port used by this
 *                 channel.
 * @max_ti_iu_len: maximum target-to-initiator information unit length.
 * @req_lim:       request limit: maximum number of requests that may be sent
 *                 by the initiator without having received a response.
 * @req_lim_delta: Number of credits not yet sent back to the initiator.
 * @imm_data_offset: Offset from start of SRP_CMD for immediate data.
 * @spinlock:      Protects free_list and state.
 * @state:         channel state. See also enum rdma_ch_state.
 * @using_rdma_cm: Whether the RDMA/CM or IB/CM is used for this channel.
 * @processing_wait_list: Whether or not cmd_wait_list is being processed.
 * @rsp_buf_cache: kmem_cache for @ioctx_ring.
 * @ioctx_ring:    Send ring.
 * @req_buf_cache: kmem_cache for @ioctx_recv_ring.
 * @ioctx_recv_ring: Receive I/O context ring.
 * @list:          Node in srpt_nexus.ch_list.
 * @cmd_wait_list: List of SCSI commands that arrived before the RTU event. This
 *                 list contains struct srpt_ioctx elements and is protected
 *                 against concurrent modification by the cm_id spinlock.
 * @pkey:          P_Key of the IB partition for this SRP channel.
 * @sess:          Session information associated with this SRP channel.
 * @sess_name:     Session name.
 * @release_work:  Allows scheduling of srpt_release_channel().
 */
struct srpt_rdma_ch {
	struct srpt_nexus	*nexus;
	struct ib_qp		*qp;
	union {
		struct {
			struct ib_cm_id		*cm_id;
		} ib_cm;
		struct {
			struct rdma_cm_id	*cm_id;
		} rdma_cm;
	};
	struct ib_cq		*cq;
	u32			cq_size;
	struct ib_cqe		zw_cqe;
	struct rcu_head		rcu;
	struct kref		kref;
	struct completion	*closed;
	int			rq_size;
	u32			max_rsp_size;
	atomic_t		sq_wr_avail;
	struct srpt_port	*sport;
	int			max_ti_iu_len;
	atomic_t		req_lim;
	atomic_t		req_lim_delta;
	u16			imm_data_offset;
	spinlock_t		spinlock;
	enum rdma_ch_state	state;
	struct kmem_cache	*rsp_buf_cache;
	struct srpt_send_ioctx	**ioctx_ring;
	struct kmem_cache	*req_buf_cache;
	struct srpt_recv_ioctx	**ioctx_recv_ring;
	struct list_head	list;
	struct list_head	cmd_wait_list;
	uint16_t		pkey;
	bool			using_rdma_cm;
	bool			processing_wait_list;
	struct se_session	*sess;
	u8			sess_name[40];
	struct work_struct	release_work;
};

/**
 * struct srpt_nexus - I_T nexus
 * @rcu:       RCU head for this data structure.
 * @entry:     srpt_port.nexus_list list node.
 * @ch_list:   struct srpt_rdma_ch list. Protected by srpt_port.mutex.
 * @i_port_id: 128-bit initiator port identifier copied from SRP_LOGIN_REQ.
 * @t_port_id: 128-bit target port identifier copied from SRP_LOGIN_REQ.
 */
struct srpt_nexus {
	struct rcu_head		rcu;
	struct list_head	entry;
	struct list_head	ch_list;
	u8			i_port_id[16];
	u8			t_port_id[16];
};

/**
 * struct srpt_port_attib - attributes for SRPT port
 * @srp_max_rdma_size: Maximum size of SRP RDMA transfers for new connections.
 * @srp_max_rsp_size: Maximum size of SRP response messages in bytes.
 * @srp_sq_size: Shared receive queue (SRQ) size.
 * @use_srq: Whether or not to use SRQ.
 */
struct srpt_port_attrib {
	u32			srp_max_rdma_size;
	u32			srp_max_rsp_size;
	u32			srp_sq_size;
	bool			use_srq;
};

/**
 * struct srpt_tpg - information about a single "target portal group"
 * @entry:	Entry in @sport_id->tpg_list.
 * @sport_id:	Port name this TPG is associated with.
 * @tpg:	LIO TPG data structure.
 *
 * Zero or more target portal groups are associated with each port name
 * (srpt_port_id). With each TPG an ACL list is associated.
 */
struct srpt_tpg {
	struct list_head	entry;
	struct srpt_port_id	*sport_id;
	struct se_portal_group	tpg;
};

/**
 * struct srpt_port_id - information about an RDMA port name
 * @mutex:	Protects @tpg_list changes.
 * @tpg_list:	TPGs associated with the RDMA port name.
 * @wwn:	WWN associated with the RDMA port name.
 * @name:	ASCII representation of the port name.
 *
 * Multiple sysfs directories can be associated with a single RDMA port. This
 * data structure represents a single (port, name) pair.
 */
struct srpt_port_id {
	struct mutex		mutex;
	struct list_head	tpg_list;
	struct se_wwn		wwn;
	char			name[64];
};

/**
 * struct srpt_port - information associated by SRPT with a single IB port
 * @sdev:      backpointer to the HCA information.
 * @mad_agent: per-port management datagram processing information.
 * @enabled:   Whether or not this target port is enabled.
 * @port:      one-based port number.
 * @sm_lid:    cached value of the port's sm_lid.
 * @lid:       cached value of the port's lid.
 * @gid:       cached value of the port's gid.
 * @work:      work structure for refreshing the aforementioned cached values.
 * @port_guid_id: target port GUID
 * @port_gid_id: target port GID
 * @port_attrib:   Port attributes that can be accessed through configfs.
 * @refcount:	   Number of objects associated with this port.
 * @freed_channels: Completion that will be signaled once @refcount becomes 0.
 * @mutex:	   Protects nexus_list.
 * @nexus_list:	   Nexus list. See also srpt_nexus.entry.
 */
struct srpt_port {
	struct srpt_device	*sdev;
	struct ib_mad_agent	*mad_agent;
	bool			enabled;
	u8			port;
	u32			sm_lid;
	u32			lid;
	union ib_gid		gid;
	struct work_struct	work;
	struct srpt_port_id	port_guid_id;
	struct srpt_port_id	port_gid_id;
	struct srpt_port_attrib port_attrib;
	atomic_t		refcount;
	struct completion	*freed_channels;
	struct mutex		mutex;
	struct list_head	nexus_list;
};

/**
 * struct srpt_device - information associated by SRPT with a single HCA
 * @device:        Backpointer to the struct ib_device managed by the IB core.
 * @pd:            IB protection domain.
 * @lkey:          L_Key (local key) with write access to all local memory.
 * @srq:           Per-HCA SRQ (shared receive queue).
 * @cm_id:         Connection identifier.
 * @srq_size:      SRQ size.
 * @sdev_mutex:	   Serializes use_srq changes.
 * @use_srq:       Whether or not to use SRQ.
 * @req_buf_cache: kmem_cache for @ioctx_ring buffers.
 * @ioctx_ring:    Per-HCA SRQ.
 * @event_handler: Per-HCA asynchronous IB event handler.
 * @list:          Node in srpt_dev_list.
 * @port:          Information about the ports owned by this HCA.
 */
struct srpt_device {
	struct ib_device	*device;
	struct ib_pd		*pd;
	u32			lkey;
	struct ib_srq		*srq;
	struct ib_cm_id		*cm_id;
	int			srq_size;
	struct mutex		sdev_mutex;
	bool			use_srq;
	struct kmem_cache	*req_buf_cache;
	struct srpt_recv_ioctx	**ioctx_ring;
	struct ib_event_handler	event_handler;
	struct list_head	list;
	struct srpt_port        port[];
};

#endif				/* IB_SRPT_H */<|MERGE_RESOLUTION|>--- conflicted
+++ resolved
@@ -42,10 +42,7 @@
 #include <rdma/ib_verbs.h>
 #include <rdma/ib_sa.h>
 #include <rdma/ib_cm.h>
-<<<<<<< HEAD
-=======
 #include <rdma/rdma_cm.h>
->>>>>>> 24b8d41d
 #include <rdma/rw.h>
 
 #include <scsi/srp.h>
@@ -108,14 +105,6 @@
 	SRP_CMD_ACA = 0x4,
 
 	SRPT_DEF_SG_TABLESIZE = 128,
-<<<<<<< HEAD
-	/*
-	 * An experimentally determined value that avoids that QP creation
-	 * fails due to "swiotlb buffer is full" on systems using the swiotlb.
-	 */
-	SRPT_MAX_SG_PER_WQE = 16,
-=======
->>>>>>> 24b8d41d
 
 	MIN_SRPT_SQ_SIZE = 16,
 	DEF_SRPT_SQ_SIZE = 4096,
@@ -202,27 +191,17 @@
 	struct scatterlist	*sg;
 	unsigned int		nents;
 };
-	
-struct srpt_rw_ctx {
-	struct rdma_rw_ctx	rw;
-	struct scatterlist	*sg;
-	unsigned int		nents;
-};
 
 /**
  * struct srpt_send_ioctx - SRPT send I/O context
  * @ioctx:       See above.
  * @ch:          Channel pointer.
-<<<<<<< HEAD
- * @spinlock:    Protects 'state'.
-=======
  * @recv_ioctx:  Receive I/O context associated with this send I/O context.
  *		 Only used for processing immediate data.
  * @s_rw_ctx:    @rw_ctxs points here if only a single rw_ctx is needed.
  * @rw_ctxs:     RDMA read/write contexts.
  * @imm_sg:      Scatterlist for immediate data.
  * @rdma_cqe:    RDMA completion queue element.
->>>>>>> 24b8d41d
  * @state:       I/O context state.
  * @cmd:         Target core command data structure.
  * @sense_data:  SCSI sense data.
@@ -234,28 +213,16 @@
 struct srpt_send_ioctx {
 	struct srpt_ioctx	ioctx;
 	struct srpt_rdma_ch	*ch;
-<<<<<<< HEAD
-=======
 	struct srpt_recv_ioctx	*recv_ioctx;
->>>>>>> 24b8d41d
 
 	struct srpt_rw_ctx	s_rw_ctx;
 	struct srpt_rw_ctx	*rw_ctxs;
 
-<<<<<<< HEAD
-	struct ib_cqe		rdma_cqe;
-	struct list_head	free_list;
-	spinlock_t		spinlock;
-	enum srpt_command_state	state;
-	struct se_cmd		cmd;
-	struct completion	tx_done;
-=======
 	struct scatterlist	imm_sg;
 
 	struct ib_cqe		rdma_cqe;
 	enum srpt_command_state	state;
 	struct se_cmd		cmd;
->>>>>>> 24b8d41d
 	u8			n_rdma;
 	u8			n_rw_ctx;
 	bool			queue_status_only;
