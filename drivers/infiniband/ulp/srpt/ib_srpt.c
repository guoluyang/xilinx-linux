--- conflicted
+++ resolved
@@ -589,11 +589,6 @@
 		return 0;
 	}
 
-	snprintf(sport->port_guid, sizeof(sport->port_guid),
-		"0x%016llx%016llx",
-		be64_to_cpu(sport->gid.global.subnet_prefix),
-		be64_to_cpu(sport->gid.global.interface_id));
-
 	if (!sport->mad_agent) {
 		memset(&reg_req, 0, sizeof(reg_req));
 		reg_req.mgmt_class = IB_MGMT_CLASS_DEVICE_MGMT;
@@ -841,13 +836,6 @@
 	wr.sg_list = &list;
 	wr.num_sge = 1;
 
-<<<<<<< HEAD
-	return ib_post_srq_recv(sdev->srq, &wr, &bad_wr);
-}
-
-/**
- * srpt_zerolength_write() - Perform a zero-length RDMA write.
-=======
 	if (sdev->use_srq)
 		return ib_post_srq_recv(sdev->srq, &wr, NULL);
 	else
@@ -857,7 +845,6 @@
 /**
  * srpt_zerolength_write - perform a zero-length RDMA write
  * @ch: SRPT RDMA channel.
->>>>>>> 24b8d41d
  *
  * A quote from the InfiniBand specification: C9-88: For an HCA responder
  * using Reliable Connection service, for each zero-length RDMA READ or WRITE
@@ -1022,17 +1009,11 @@
  * Returns -EINVAL when the SRP_CMD request contains inconsistent descriptors;
  * -ENOMEM when memory allocation fails and zero upon success.
  */
-<<<<<<< HEAD
-static int srpt_get_desc_tbl(struct srpt_send_ioctx *ioctx,
-		struct srp_cmd *srp_cmd, enum dma_data_direction *dir,
-		struct scatterlist **sg, unsigned *sg_cnt, u64 *data_len)
-=======
 static int srpt_get_desc_tbl(struct srpt_recv_ioctx *recv_ioctx,
 		struct srpt_send_ioctx *ioctx,
 		struct srp_cmd *srp_cmd, enum dma_data_direction *dir,
 		struct scatterlist **sg, unsigned int *sg_cnt, u64 *data_len,
 		u16 imm_data_offset)
->>>>>>> 24b8d41d
 {
 	BUG_ON(!dir);
 	BUG_ON(!data_len);
@@ -1056,11 +1037,7 @@
 
 	if (((srp_cmd->buf_fmt & 0xf) == SRP_DATA_DESC_DIRECT) ||
 	    ((srp_cmd->buf_fmt >> 4) == SRP_DATA_DESC_DIRECT)) {
-<<<<<<< HEAD
-	    	struct srp_direct_buf *db = srpt_get_desc_buf(srp_cmd);
-=======
 		struct srp_direct_buf *db = srpt_get_desc_buf(srp_cmd);
->>>>>>> 24b8d41d
 
 		*data_len = be32_to_cpu(db->len);
 		return srpt_alloc_rw_ctxs(ioctx, db, 1, sg, sg_cnt);
@@ -1083,8 +1060,6 @@
 		*data_len = be32_to_cpu(idb->len);
 		return srpt_alloc_rw_ctxs(ioctx, idb->desc_list, nbufs,
 				sg, sg_cnt);
-<<<<<<< HEAD
-=======
 	} else if ((srp_cmd->buf_fmt >> 4) == SRP_DATA_DESC_IMM) {
 		struct srp_imm_buf *imm_buf = srpt_get_desc_buf(srp_cmd);
 		void *data = (void *)srp_cmd + imm_data_offset;
@@ -1119,7 +1094,6 @@
 		*sg = &ioctx->imm_sg;
 		*sg_cnt = 1;
 		return 0;
->>>>>>> 24b8d41d
 	} else {
 		*data_len = 0;
 		return 0;
@@ -1238,12 +1212,8 @@
 }
 
 /**
-<<<<<<< HEAD
- * srpt_get_send_ioctx() - Obtain an I/O context for sending to the initiator.
-=======
  * srpt_get_send_ioctx - obtain an I/O context for sending to the initiator
  * @ch: SRPT RDMA channel.
->>>>>>> 24b8d41d
  */
 static struct srpt_send_ioctx *srpt_get_send_ioctx(struct srpt_rdma_ch *ch)
 {
@@ -1259,15 +1229,9 @@
 	ioctx = ch->ioctx_ring[tag];
 	BUG_ON(ioctx->ch != ch);
 	ioctx->state = SRPT_STATE_NEW;
-<<<<<<< HEAD
-	ioctx->n_rdma = 0;
-	ioctx->n_rw_ctx = 0;
-	init_completion(&ioctx->tx_done);
-=======
 	WARN_ON_ONCE(ioctx->recv_ioctx);
 	ioctx->n_rdma = 0;
 	ioctx->n_rw_ctx = 0;
->>>>>>> 24b8d41d
 	ioctx->queue_status_only = false;
 	/*
 	 * transport_init_se_cmd() does not initialize all fields, so do it
@@ -1379,11 +1343,7 @@
 		target_execute_cmd(&ioctx->cmd);
 	else
 		pr_err("%s[%d]: wrong state = %d\n", __func__,
-<<<<<<< HEAD
-		       __LINE__, srpt_get_cmd_state(ioctx));
-=======
 		       __LINE__, ioctx->state);
->>>>>>> 24b8d41d
 }
 
 /**
@@ -1558,23 +1518,14 @@
 		break;
 	}
 
-<<<<<<< HEAD
-	rc = srpt_get_desc_tbl(send_ioctx, srp_cmd, &dir, &sg, &sg_cnt,
-			&data_len);
-=======
 	rc = srpt_get_desc_tbl(recv_ioctx, send_ioctx, srp_cmd, &dir,
 			       &sg, &sg_cnt, &data_len, ch->imm_data_offset);
->>>>>>> 24b8d41d
 	if (rc) {
 		if (rc != -EAGAIN) {
 			pr_err("0x%llx: parsing SRP descriptor table failed.\n",
 			       srp_cmd->tag);
 		}
-<<<<<<< HEAD
-		goto release_ioctx;
-=======
 		goto busy;
->>>>>>> 24b8d41d
 	}
 
 	rc = target_submit_cmd_map_sgls(cmd, ch->sess, srp_cmd->cdb,
@@ -1679,23 +1630,6 @@
 				   recv_ioctx->ioctx.offset + srp_max_req_size,
 				   DMA_FROM_DEVICE);
 
-<<<<<<< HEAD
-	if (unlikely(ch->state == CH_CONNECTING))
-		goto out_wait;
-
-	if (unlikely(ch->state != CH_LIVE))
-		return;
-
-	srp_cmd = recv_ioctx->ioctx.buf;
-	if (srp_cmd->opcode == SRP_CMD || srp_cmd->opcode == SRP_TSK_MGMT) {
-		if (!send_ioctx) {
-			if (!list_empty(&ch->cmd_wait_list))
-				goto out_wait;
-			send_ioctx = srpt_get_send_ioctx(ch);
-		}
-		if (unlikely(!send_ioctx))
-			goto out_wait;
-=======
 	srp_cmd = recv_ioctx->ioctx.buf + recv_ioctx->ioctx.offset;
 	opcode = srp_cmd->opcode;
 	if (opcode == SRP_CMD || opcode == SRP_TSK_MGMT) {
@@ -1707,7 +1641,6 @@
 	if (!list_empty(&recv_ioctx->wait_list)) {
 		WARN_ON_ONCE(!ch->processing_wait_list);
 		list_del_init(&recv_ioctx->wait_list);
->>>>>>> 24b8d41d
 	}
 
 	switch (opcode) {
@@ -1734,13 +1667,6 @@
 		break;
 	}
 
-<<<<<<< HEAD
-	srpt_post_recv(ch->sport->sdev, recv_ioctx);
-	return;
-
-out_wait:
-	list_add_tail(&recv_ioctx->wait_list, &ch->cmd_wait_list);
-=======
 	if (!send_ioctx || !send_ioctx->recv_ioctx)
 		srpt_post_recv(ch->sport->sdev, ch, recv_ioctx);
 	res = true;
@@ -1754,7 +1680,6 @@
 		list_add_tail(&recv_ioctx->wait_list, &ch->cmd_wait_list);
 	}
 	goto out;
->>>>>>> 24b8d41d
 }
 
 static void srpt_recv_done(struct ib_cq *cq, struct ib_wc *wc)
@@ -1856,13 +1781,8 @@
 	struct srpt_port *sport = ch->sport;
 	struct srpt_device *sdev = sport->sdev;
 	const struct ib_device_attr *attrs = &sdev->device->attrs;
-<<<<<<< HEAD
-	u32 srp_sq_size = sport->port_attrib.srp_sq_size;
-	int ret;
-=======
 	int sq_size = sport->port_attrib.srp_sq_size;
 	int i, ret;
->>>>>>> 24b8d41d
 
 	WARN_ON(ch->rq_size < 1);
 
@@ -1896,22 +1816,6 @@
 	 * both both, as RDMA contexts will also post completions for the
 	 * RDMA READ case.
 	 */
-<<<<<<< HEAD
-	qp_init->cap.max_send_wr = srp_sq_size / 2;
-	qp_init->cap.max_rdma_ctxs = srp_sq_size / 2;
-	qp_init->cap.max_send_sge = min(attrs->max_sge, SRPT_MAX_SG_PER_WQE);
-	qp_init->port_num = ch->sport->port;
-
-	ch->qp = ib_create_qp(sdev->pd, qp_init);
-	if (IS_ERR(ch->qp)) {
-		ret = PTR_ERR(ch->qp);
-		if (ret == -ENOMEM) {
-			srp_sq_size /= 2;
-			if (srp_sq_size >= MIN_SRPT_SQ_SIZE) {
-				ib_destroy_cq(ch->cq);
-				goto retry;
-			}
-=======
 	qp_init->cap.max_send_wr = min(sq_size / 2, attrs->max_qp_wr);
 	qp_init->cap.max_rdma_ctxs = sq_size / 2;
 	qp_init->cap.max_send_sge = attrs->max_send_sge;
@@ -1948,7 +1852,6 @@
 			pr_err("failed to create queue pair with sq_size = %d (%d)\n",
 			       sq_size, ret);
 			goto err_destroy_cq;
->>>>>>> 24b8d41d
 		}
 	}
 
@@ -2089,8 +1992,6 @@
 	}
 }
 
-<<<<<<< HEAD
-=======
 /*
  * Look up (i_port_id, t_port_id) in sport->nexus_list. Create an entry if
  * it does not yet exist.
@@ -2152,7 +2053,6 @@
 		complete(sport->freed_channels);
 }
 
->>>>>>> 24b8d41d
 static void srpt_free_ch(struct kref *kref)
 {
 	struct srpt_rdma_ch *ch = container_of(kref, struct srpt_rdma_ch, kref);
@@ -2782,14 +2682,6 @@
 	return ret;
 }
 
-<<<<<<< HEAD
-static int srpt_write_pending_status(struct se_cmd *se_cmd)
-{
-	struct srpt_send_ioctx *ioctx;
-
-	ioctx = container_of(se_cmd, struct srpt_send_ioctx, cmd);
-	return srpt_get_cmd_state(ioctx) == SRPT_STATE_NEED_DATA;
-=======
 static int srpt_rdma_cm_handler(struct rdma_cm_id *cm_id,
 				struct rdma_cm_event *event)
 {
@@ -2831,7 +2723,6 @@
 	}
 
 	return ret;
->>>>>>> 24b8d41d
 }
 
 /*
@@ -2842,11 +2733,16 @@
 	struct srpt_send_ioctx *ioctx =
 		container_of(se_cmd, struct srpt_send_ioctx, cmd);
 	struct srpt_rdma_ch *ch = ioctx->ch;
-<<<<<<< HEAD
-	struct ib_send_wr *first_wr = NULL, *bad_wr;
+	struct ib_send_wr *first_wr = NULL;
 	struct ib_cqe *cqe = &ioctx->rdma_cqe;
 	enum srpt_command_state new_state;
 	int ret, i;
+
+	if (ioctx->recv_ioctx) {
+		srpt_set_cmd_state(ioctx, SRPT_STATE_DATA_IN);
+		target_execute_cmd(&ioctx->cmd);
+		return 0;
+	}
 
 	new_state = srpt_set_cmd_state(ioctx, SRPT_STATE_NEED_DATA);
 	WARN_ON(new_state == SRPT_STATE_DONE);
@@ -2866,41 +2762,8 @@
 				cqe, first_wr);
 		cqe = NULL;
 	}
-	
-	ret = ib_post_send(ch->qp, first_wr, &bad_wr);
-=======
-	struct ib_send_wr *first_wr = NULL;
-	struct ib_cqe *cqe = &ioctx->rdma_cqe;
-	enum srpt_command_state new_state;
-	int ret, i;
-
-	if (ioctx->recv_ioctx) {
-		srpt_set_cmd_state(ioctx, SRPT_STATE_DATA_IN);
-		target_execute_cmd(&ioctx->cmd);
-		return 0;
-	}
-
-	new_state = srpt_set_cmd_state(ioctx, SRPT_STATE_NEED_DATA);
-	WARN_ON(new_state == SRPT_STATE_DONE);
-
-	if (atomic_sub_return(ioctx->n_rdma, &ch->sq_wr_avail) < 0) {
-		pr_warn("%s: IB send queue full (needed %d)\n",
-				__func__, ioctx->n_rdma);
-		ret = -ENOMEM;
-		goto out_undo;
-	}
-
-	cqe->done = srpt_rdma_read_done;
-	for (i = ioctx->n_rw_ctx - 1; i >= 0; i--) {
-		struct srpt_rw_ctx *ctx = &ioctx->rw_ctxs[i];
-
-		first_wr = rdma_rw_ctx_wrs(&ctx->rw, ch->qp, ch->sport->port,
-				cqe, first_wr);
-		cqe = NULL;
-	}
 
 	ret = ib_post_send(ch->qp, first_wr, NULL);
->>>>>>> 24b8d41d
 	if (ret) {
 		pr_err("%s: ib_post_send() returned %d for %d (avail: %d)\n",
 			 __func__, ret, ioctx->n_rdma,
@@ -2938,25 +2801,12 @@
 		container_of(cmd, struct srpt_send_ioctx, cmd);
 	struct srpt_rdma_ch *ch = ioctx->ch;
 	struct srpt_device *sdev = ch->sport->sdev;
-<<<<<<< HEAD
-	struct ib_send_wr send_wr, *first_wr = &send_wr, *bad_wr;
-	struct ib_sge sge;
-	enum srpt_command_state state;
-	unsigned long flags;
-	int resp_len, ret, i;
-	u8 srp_tm_status;
-
-	BUG_ON(!ch);
-
-	spin_lock_irqsave(&ioctx->spinlock, flags);
-=======
 	struct ib_send_wr send_wr, *first_wr = &send_wr;
 	struct ib_sge sge;
 	enum srpt_command_state state;
 	int resp_len, ret, i;
 	u8 srp_tm_status;
 
->>>>>>> 24b8d41d
 	state = ioctx->state;
 	switch (state) {
 	case SRPT_STATE_NEW:
@@ -2974,10 +2824,6 @@
 
 	if (WARN_ON_ONCE(state == SRPT_STATE_CMD_RSP_SENT))
 		return;
-<<<<<<< HEAD
-	}
-=======
->>>>>>> 24b8d41d
 
 	/* For read commands, transfer the data to the initiator. */
 	if (ioctx->cmd.data_direction == DMA_FROM_DEVICE &&
@@ -3016,11 +2862,7 @@
 
 	sge.addr = ioctx->ioctx.dma;
 	sge.length = resp_len;
-<<<<<<< HEAD
-	sge.lkey = sdev->pd->local_dma_lkey;
-=======
 	sge.lkey = sdev->lkey;
->>>>>>> 24b8d41d
 
 	ioctx->ioctx.cqe.done = srpt_send_done;
 	send_wr.next = NULL;
@@ -3030,11 +2872,7 @@
 	send_wr.opcode = IB_WR_SEND;
 	send_wr.send_flags = IB_SEND_SIGNALED;
 
-<<<<<<< HEAD
-	ret = ib_post_send(ch->qp, first_wr, &bad_wr);
-=======
 	ret = ib_post_send(ch->qp, first_wr, NULL);
->>>>>>> 24b8d41d
 	if (ret < 0) {
 		pr_err("%s: sending cmd response failed for tag %llu (%d)\n",
 			__func__, ioctx->cmd.tag, ret);
@@ -3069,14 +2907,11 @@
  */
 static void srpt_aborted_task(struct se_cmd *cmd)
 {
-<<<<<<< HEAD
-=======
 	struct srpt_send_ioctx *ioctx = container_of(cmd,
 				struct srpt_send_ioctx, cmd);
 	struct srpt_rdma_ch *ch = ioctx->ch;
 
 	atomic_inc(&ch->req_lim_delta);
->>>>>>> 24b8d41d
 }
 
 static int srpt_queue_status(struct se_cmd *cmd)
@@ -3283,12 +3118,8 @@
 	mutex_init(&sdev->sdev_mutex);
 
 	sdev->pd = ib_alloc_pd(device, 0);
-<<<<<<< HEAD
-	if (IS_ERR(sdev->pd))
-=======
 	if (IS_ERR(sdev->pd)) {
 		ret = PTR_ERR(sdev->pd);
->>>>>>> 24b8d41d
 		goto free_dev;
 	}
 
@@ -3482,13 +3313,6 @@
 	struct srpt_rdma_ch *ch = ioctx->ch;
 	struct srpt_recv_ioctx *recv_ioctx = ioctx->recv_ioctx;
 
-<<<<<<< HEAD
-	WARN_ON(ioctx->state != SRPT_STATE_DONE);
-
-	if (ioctx->n_rw_ctx) {
-		srpt_free_rw_ctxs(ch, ioctx);
-		ioctx->n_rw_ctx = 0;
-=======
 	WARN_ON_ONCE(ioctx->state != SRPT_STATE_DONE &&
 		     !(ioctx->cmd.transport_state & CMD_T_ABORTED));
 
@@ -3496,7 +3320,6 @@
 		WARN_ON_ONCE(!list_empty(&recv_ioctx->wait_list));
 		ioctx->recv_ioctx = NULL;
 		srpt_post_recv(ch->sport->sdev, ch, recv_ioctx);
->>>>>>> 24b8d41d
 	}
 
 	if (ioctx->n_rw_ctx) {
