/*
 *   This file is provided under a dual BSD/GPLv2 license.  When using or
 *   redistributing this file, you may do so under either license.
 *
 *   GPL LICENSE SUMMARY
 *
 *   Copyright (C) 2015 EMC Corporation. All Rights Reserved.
 *   Copyright (C) 2017 T-Platforms. All Rights Reserved.
 *
 *   This program is free software; you can redistribute it and/or modify
 *   it under the terms of version 2 of the GNU General Public License as
 *   published by the Free Software Foundation.
 *
 *   This program is distributed in the hope that it will be useful, but
 *   WITHOUT ANY WARRANTY; without even the implied warranty of
 *   MERCHANTABILITY or FITNESS FOR A PARTICULAR PURPOSE.  See the GNU
 *   General Public License for more details.
 *
 *   BSD LICENSE
 *
 *   Copyright (C) 2015 EMC Corporation. All Rights Reserved.
 *   Copyright (C) 2017 T-Platforms. All Rights Reserved.
 *
 *   Redistribution and use in source and binary forms, with or without
 *   modification, are permitted provided that the following conditions
 *   are met:
 *
 *     * Redistributions of source code must retain the above copyright
 *       notice, this list of conditions and the following disclaimer.
 *     * Redistributions in binary form must reproduce the above copy
 *       notice, this list of conditions and the following disclaimer in
 *       the documentation and/or other materials provided with the
 *       distribution.
 *     * Neither the name of Intel Corporation nor the names of its
 *       contributors may be used to endorse or promote products derived
 *       from this software without specific prior written permission.
 *
 *   THIS SOFTWARE IS PROVIDED BY THE COPYRIGHT HOLDERS AND CONTRIBUTORS
 *   "AS IS" AND ANY EXPRESS OR IMPLIED WARRANTIES, INCLUDING, BUT NOT
 *   LIMITED TO, THE IMPLIED WARRANTIES OF MERCHANTABILITY AND FITNESS FOR
 *   A PARTICULAR PURPOSE ARE DISCLAIMED. IN NO EVENT SHALL THE COPYRIGHT
 *   OWNER OR CONTRIBUTORS BE LIABLE FOR ANY DIRECT, INDIRECT, INCIDENTAL,
 *   SPECIAL, EXEMPLARY, OR CONSEQUENTIAL DAMAGES (INCLUDING, BUT NOT
 *   LIMITED TO, PROCUREMENT OF SUBSTITUTE GOODS OR SERVICES; LOSS OF USE,
 *   DATA, OR PROFITS; OR BUSINESS INTERRUPTION) HOWEVER CAUSED AND ON ANY
 *   THEORY OF LIABILITY, WHETHER IN CONTRACT, STRICT LIABILITY, OR TORT
 *   (INCLUDING NEGLIGENCE OR OTHERWISE) ARISING IN ANY WAY OUT OF THE USE
 *   OF THIS SOFTWARE, EVEN IF ADVISED OF THE POSSIBILITY OF SUCH DAMAGE.
 *
 * PCIe NTB Pingpong Linux driver
 */

/*
 * How to use this tool, by example.
 *
 * Assuming $DBG_DIR is something like:
 * '/sys/kernel/debug/ntb_perf/0000:00:03.0'
 * Suppose aside from local device there is at least one remote device
 * connected to NTB with index 0.
 *-----------------------------------------------------------------------------
 * Eg: install driver with specified delay between doorbell event and response
 *
 * root@self# insmod ntb_pingpong.ko delay_ms=1000
 *-----------------------------------------------------------------------------
 * Eg: get number of ping-pong cycles performed
 *
 * root@self# cat $DBG_DIR/count
 */

#include <linux/init.h>
#include <linux/kernel.h>
#include <linux/module.h>
#include <linux/device.h>
#include <linux/bitops.h>

#include <linux/pci.h>
#include <linux/slab.h>
<<<<<<< HEAD
#include <linux/spinlock.h>
=======
#include <linux/hrtimer.h>
>>>>>>> 24b8d41d
#include <linux/debugfs.h>

#include <linux/ntb.h>

#define DRIVER_NAME		"ntb_pingpong"
#define DRIVER_VERSION		"2.0"

MODULE_LICENSE("Dual BSD/GPL");
MODULE_VERSION(DRIVER_VERSION);
MODULE_AUTHOR("Allen Hubbe <Allen.Hubbe@emc.com>");
MODULE_DESCRIPTION("PCIe NTB Simple Pingpong Client");

static unsigned int unsafe;
module_param(unsafe, uint, 0644);
MODULE_PARM_DESC(unsafe, "Run even though ntb operations may be unsafe");

static unsigned int delay_ms = 1000;
module_param(delay_ms, uint, 0644);
MODULE_PARM_DESC(delay_ms, "Milliseconds to delay the response to peer");

<<<<<<< HEAD
static unsigned long db_init = 0x7;
module_param(db_init, ulong, 0644);
MODULE_PARM_DESC(db_init, "Initial doorbell bits to ring on the peer");

struct pp_ctx {
	struct ntb_dev			*ntb;
	u64				db_bits;
	/* synchronize access to db_bits by ping and pong */
	spinlock_t			db_lock;
	struct timer_list		db_timer;
	unsigned long			db_delay;
	struct dentry			*debugfs_node_dir;
	struct dentry			*debugfs_count;
	atomic_t			count;
=======
struct pp_ctx {
	struct ntb_dev *ntb;
	struct hrtimer timer;
	u64 in_db;
	u64 out_db;
	int out_pidx;
	u64 nmask;
	u64 pmask;
	atomic_t count;
	spinlock_t lock;
	struct dentry *dbgfs_dir;
>>>>>>> 24b8d41d
};
#define to_pp_timer(__timer) \
	container_of(__timer, struct pp_ctx, timer)

static struct dentry *pp_dbgfs_topdir;

<<<<<<< HEAD
static struct dentry *pp_debugfs_dir;

static void pp_ping(unsigned long ctx)
=======
static int pp_find_next_peer(struct pp_ctx *pp)
>>>>>>> 24b8d41d
{
	u64 link, out_db;
	int pidx;

	link = ntb_link_is_up(pp->ntb, NULL, NULL);

	/* Find next available peer */
	if (link & pp->nmask)
		pidx = __ffs64(link & pp->nmask);
	else if (link & pp->pmask)
		pidx = __ffs64(link & pp->pmask);
	else
		return -ENODEV;

	out_db = BIT_ULL(ntb_peer_port_number(pp->ntb, pidx));

	spin_lock(&pp->lock);
	pp->out_pidx = pidx;
	pp->out_db = out_db;
	spin_unlock(&pp->lock);

	return 0;
}

static void pp_setup(struct pp_ctx *pp)
{
	int ret;

	ntb_db_set_mask(pp->ntb, pp->in_db);

	hrtimer_cancel(&pp->timer);

	ret = pp_find_next_peer(pp);
	if (ret == -ENODEV) {
		dev_dbg(&pp->ntb->dev, "Got no peers, so cancel\n");
		return;
	}

	dev_dbg(&pp->ntb->dev, "Ping-pong started with port %d, db %#llx\n",
		ntb_peer_port_number(pp->ntb, pp->out_pidx), pp->out_db);

	hrtimer_start(&pp->timer, ms_to_ktime(delay_ms), HRTIMER_MODE_REL);
}

static void pp_clear(struct pp_ctx *pp)
{
	hrtimer_cancel(&pp->timer);

	ntb_db_set_mask(pp->ntb, pp->in_db);

	dev_dbg(&pp->ntb->dev, "Ping-pong cancelled\n");
}

static void pp_ping(struct pp_ctx *pp)
{
	u32 count;

	count = atomic_read(&pp->count);

	spin_lock(&pp->lock);
	ntb_peer_spad_write(pp->ntb, pp->out_pidx, 0, count);
	ntb_peer_msg_write(pp->ntb, pp->out_pidx, 0, count);

	dev_dbg(&pp->ntb->dev, "Ping port %d spad %#x, msg %#x\n",
		ntb_peer_port_number(pp->ntb, pp->out_pidx), count, count);

	ntb_peer_db_set(pp->ntb, pp->out_db);
	ntb_db_clear_mask(pp->ntb, pp->in_db);
	spin_unlock(&pp->lock);
}

static void pp_pong(struct pp_ctx *pp)
{
	u32 msg_data = -1, spad_data = -1;
	int pidx = 0;

	/* Read pong data */
	spad_data = ntb_spad_read(pp->ntb, 0);
	msg_data = ntb_msg_read(pp->ntb, &pidx, 0);
	ntb_msg_clear_sts(pp->ntb, -1);

	/*
	 * Scratchpad and message data may differ, since message register can't
	 * be rewritten unless status is cleared. Additionally either of them
	 * might be unsupported
	 */
	dev_dbg(&pp->ntb->dev, "Pong spad %#x, msg %#x (port %d)\n",
		spad_data, msg_data, ntb_peer_port_number(pp->ntb, pidx));

	atomic_inc(&pp->count);

	ntb_db_set_mask(pp->ntb, pp->in_db);
	ntb_db_clear(pp->ntb, pp->in_db);

	hrtimer_start(&pp->timer, ms_to_ktime(delay_ms), HRTIMER_MODE_REL);
}

static enum hrtimer_restart pp_timer_func(struct hrtimer *t)
{
	struct pp_ctx *pp = to_pp_timer(t);

	pp_ping(pp);

	return HRTIMER_NORESTART;
}

static void pp_link_event(void *ctx)
{
	struct pp_ctx *pp = ctx;

	pp_setup(pp);
}

static void pp_db_event(void *ctx, int vec)
{
	struct pp_ctx *pp = ctx;

<<<<<<< HEAD
		dev_dbg(&pp->ntb->dev,
			"Pong vec %d bits %#llx\n",
			vec, db_bits);
		atomic_inc(&pp->count);
	}
	spin_unlock_irqrestore(&pp->db_lock, irqflags);
=======
	pp_pong(pp);
>>>>>>> 24b8d41d
}

static int pp_debugfs_setup(struct pp_ctx *pp)
{
	struct pci_dev *pdev = pp->ntb->pdev;

	if (!pp_debugfs_dir)
		return -ENODEV;

	pp->debugfs_node_dir = debugfs_create_dir(pci_name(pdev),
						  pp_debugfs_dir);
	if (!pp->debugfs_node_dir)
		return -ENODEV;

	pp->debugfs_count = debugfs_create_atomic_t("count", S_IRUSR | S_IWUSR,
						    pp->debugfs_node_dir,
						    &pp->count);
	if (!pp->debugfs_count)
		return -ENODEV;

	return 0;
}

static const struct ntb_ctx_ops pp_ops = {
	.link_event = pp_link_event,
	.db_event = pp_db_event
};

static int pp_check_ntb(struct ntb_dev *ntb)
{
	u64 pmask;

	if (ntb_db_is_unsafe(ntb)) {
		dev_dbg(&ntb->dev, "Doorbell is unsafe\n");
		if (!unsafe)
			return -EINVAL;
	}

	if (ntb_spad_is_unsafe(ntb)) {
		dev_dbg(&ntb->dev, "Scratchpad is unsafe\n");
		if (!unsafe)
			return -EINVAL;
	}

	pmask = GENMASK_ULL(ntb_peer_port_count(ntb), 0);
	if ((ntb_db_valid_mask(ntb) & pmask) != pmask) {
		dev_err(&ntb->dev, "Unsupported DB configuration\n");
		return -EINVAL;
	}

	if (ntb_spad_count(ntb) < 1 && ntb_msg_count(ntb) < 1) {
		dev_err(&ntb->dev, "Scratchpads and messages unsupported\n");
		return -EINVAL;
	} else if (ntb_spad_count(ntb) < 1) {
		dev_dbg(&ntb->dev, "Scratchpads unsupported\n");
	} else if (ntb_msg_count(ntb) < 1) {
		dev_dbg(&ntb->dev, "Messages unsupported\n");
	}

	return 0;
}

static struct pp_ctx *pp_create_data(struct ntb_dev *ntb)
{
	struct pp_ctx *pp;

	pp = devm_kzalloc(&ntb->dev, sizeof(*pp), GFP_KERNEL);
	if (!pp)
		return ERR_PTR(-ENOMEM);

	pp->ntb = ntb;
<<<<<<< HEAD
	pp->db_bits = 0;
	atomic_set(&pp->count, 0);
	spin_lock_init(&pp->db_lock);
	setup_timer(&pp->db_timer, pp_ping, (unsigned long)pp);
	pp->db_delay = msecs_to_jiffies(delay_ms);
=======
	atomic_set(&pp->count, 0);
	spin_lock_init(&pp->lock);
	hrtimer_init(&pp->timer, CLOCK_MONOTONIC, HRTIMER_MODE_REL);
	pp->timer.function = pp_timer_func;

	return pp;
}

static void pp_init_flds(struct pp_ctx *pp)
{
	int pidx, lport, pcnt;

	/* Find global port index */
	lport = ntb_port_number(pp->ntb);
	pcnt = ntb_peer_port_count(pp->ntb);
	for (pidx = 0; pidx < pcnt; pidx++) {
		if (lport < ntb_peer_port_number(pp->ntb, pidx))
			break;
	}

	pp->in_db = BIT_ULL(lport);
	pp->pmask = GENMASK_ULL(pidx, 0) >> 1;
	pp->nmask = GENMASK_ULL(pcnt - 1, pidx);

	dev_dbg(&pp->ntb->dev, "Inbound db %#llx, prev %#llx, next %#llx\n",
		pp->in_db, pp->pmask, pp->nmask);
}

static int pp_mask_events(struct pp_ctx *pp)
{
	u64 db_mask, msg_mask;
	int ret;

	db_mask = ntb_db_valid_mask(pp->ntb);
	ret = ntb_db_set_mask(pp->ntb, db_mask);
	if (ret)
		return ret;
>>>>>>> 24b8d41d

	/* Skip message events masking if unsupported */
	if (ntb_msg_count(pp->ntb) < 1)
		return 0;

<<<<<<< HEAD
	rc = pp_debugfs_setup(pp);
	if (rc)
		goto err_ctx;

	ntb_link_enable(ntb, NTB_SPEED_AUTO, NTB_WIDTH_AUTO);
	ntb_link_event(ntb);
=======
	msg_mask = ntb_msg_outbits(pp->ntb) | ntb_msg_inbits(pp->ntb);
	return ntb_msg_set_mask(pp->ntb, msg_mask);
}

static int pp_setup_ctx(struct pp_ctx *pp)
{
	int ret;

	ret = ntb_set_ctx(pp->ntb, pp, &pp_ops);
	if (ret)
		return ret;

	ntb_link_enable(pp->ntb, NTB_SPEED_AUTO, NTB_WIDTH_AUTO);
	/* Might be not necessary */
	ntb_link_event(pp->ntb);
>>>>>>> 24b8d41d

	return 0;
}

static void pp_clear_ctx(struct pp_ctx *pp)
{
	ntb_link_disable(pp->ntb);

	ntb_clear_ctx(pp->ntb);
}

static void pp_setup_dbgfs(struct pp_ctx *pp)
{
	struct pci_dev *pdev = pp->ntb->pdev;

	pp->dbgfs_dir = debugfs_create_dir(pci_name(pdev), pp_dbgfs_topdir);

	debugfs_create_atomic_t("count", 0600, pp->dbgfs_dir, &pp->count);
}

static void pp_clear_dbgfs(struct pp_ctx *pp)
{
	debugfs_remove_recursive(pp->dbgfs_dir);
}

static int pp_probe(struct ntb_client *client, struct ntb_dev *ntb)
{
	struct pp_ctx *pp;
	int ret;

	ret = pp_check_ntb(ntb);
	if (ret)
		return ret;

	pp = pp_create_data(ntb);
	if (IS_ERR(pp))
		return PTR_ERR(pp);

	pp_init_flds(pp);

	ret = pp_mask_events(pp);
	if (ret)
		return ret;

	ret = pp_setup_ctx(pp);
	if (ret)
		return ret;

	pp_setup_dbgfs(pp);

	return 0;
}

static void pp_remove(struct ntb_client *client, struct ntb_dev *ntb)
{
	struct pp_ctx *pp = ntb->ctx;

<<<<<<< HEAD
	debugfs_remove_recursive(pp->debugfs_node_dir);

	ntb_clear_ctx(ntb);
	del_timer_sync(&pp->db_timer);
	ntb_link_disable(ntb);
=======
	pp_clear_dbgfs(pp);
>>>>>>> 24b8d41d

	pp_clear_ctx(pp);

	pp_clear(pp);
}

static struct ntb_client pp_client = {
	.ops = {
		.probe = pp_probe,
		.remove = pp_remove
	}
};

static int __init pp_init(void)
{
<<<<<<< HEAD
	int rc;

	if (debugfs_initialized())
		pp_debugfs_dir = debugfs_create_dir(KBUILD_MODNAME, NULL);

	rc = ntb_register_client(&pp_client);
	if (rc)
		goto err_client;

	return 0;

err_client:
	debugfs_remove_recursive(pp_debugfs_dir);
	return rc;
=======
	int ret;

	if (debugfs_initialized())
		pp_dbgfs_topdir = debugfs_create_dir(KBUILD_MODNAME, NULL);

	ret = ntb_register_client(&pp_client);
	if (ret)
		debugfs_remove_recursive(pp_dbgfs_topdir);

	return ret;
>>>>>>> 24b8d41d
}
module_init(pp_init);

static void __exit pp_exit(void)
{
	ntb_unregister_client(&pp_client);
<<<<<<< HEAD
	debugfs_remove_recursive(pp_debugfs_dir);
=======
	debugfs_remove_recursive(pp_dbgfs_topdir);
>>>>>>> 24b8d41d
}
module_exit(pp_exit);<|MERGE_RESOLUTION|>--- conflicted
+++ resolved
@@ -75,11 +75,7 @@
 
 #include <linux/pci.h>
 #include <linux/slab.h>
-<<<<<<< HEAD
-#include <linux/spinlock.h>
-=======
 #include <linux/hrtimer.h>
->>>>>>> 24b8d41d
 #include <linux/debugfs.h>
 
 #include <linux/ntb.h>
@@ -100,22 +96,6 @@
 module_param(delay_ms, uint, 0644);
 MODULE_PARM_DESC(delay_ms, "Milliseconds to delay the response to peer");
 
-<<<<<<< HEAD
-static unsigned long db_init = 0x7;
-module_param(db_init, ulong, 0644);
-MODULE_PARM_DESC(db_init, "Initial doorbell bits to ring on the peer");
-
-struct pp_ctx {
-	struct ntb_dev			*ntb;
-	u64				db_bits;
-	/* synchronize access to db_bits by ping and pong */
-	spinlock_t			db_lock;
-	struct timer_list		db_timer;
-	unsigned long			db_delay;
-	struct dentry			*debugfs_node_dir;
-	struct dentry			*debugfs_count;
-	atomic_t			count;
-=======
 struct pp_ctx {
 	struct ntb_dev *ntb;
 	struct hrtimer timer;
@@ -127,20 +107,13 @@
 	atomic_t count;
 	spinlock_t lock;
 	struct dentry *dbgfs_dir;
->>>>>>> 24b8d41d
 };
 #define to_pp_timer(__timer) \
 	container_of(__timer, struct pp_ctx, timer)
 
 static struct dentry *pp_dbgfs_topdir;
 
-<<<<<<< HEAD
-static struct dentry *pp_debugfs_dir;
-
-static void pp_ping(unsigned long ctx)
-=======
 static int pp_find_next_peer(struct pp_ctx *pp)
->>>>>>> 24b8d41d
 {
 	u64 link, out_db;
 	int pidx;
@@ -258,37 +231,7 @@
 {
 	struct pp_ctx *pp = ctx;
 
-<<<<<<< HEAD
-		dev_dbg(&pp->ntb->dev,
-			"Pong vec %d bits %#llx\n",
-			vec, db_bits);
-		atomic_inc(&pp->count);
-	}
-	spin_unlock_irqrestore(&pp->db_lock, irqflags);
-=======
 	pp_pong(pp);
->>>>>>> 24b8d41d
-}
-
-static int pp_debugfs_setup(struct pp_ctx *pp)
-{
-	struct pci_dev *pdev = pp->ntb->pdev;
-
-	if (!pp_debugfs_dir)
-		return -ENODEV;
-
-	pp->debugfs_node_dir = debugfs_create_dir(pci_name(pdev),
-						  pp_debugfs_dir);
-	if (!pp->debugfs_node_dir)
-		return -ENODEV;
-
-	pp->debugfs_count = debugfs_create_atomic_t("count", S_IRUSR | S_IWUSR,
-						    pp->debugfs_node_dir,
-						    &pp->count);
-	if (!pp->debugfs_count)
-		return -ENODEV;
-
-	return 0;
 }
 
 static const struct ntb_ctx_ops pp_ops = {
@@ -339,13 +282,6 @@
 		return ERR_PTR(-ENOMEM);
 
 	pp->ntb = ntb;
-<<<<<<< HEAD
-	pp->db_bits = 0;
-	atomic_set(&pp->count, 0);
-	spin_lock_init(&pp->db_lock);
-	setup_timer(&pp->db_timer, pp_ping, (unsigned long)pp);
-	pp->db_delay = msecs_to_jiffies(delay_ms);
-=======
 	atomic_set(&pp->count, 0);
 	spin_lock_init(&pp->lock);
 	hrtimer_init(&pp->timer, CLOCK_MONOTONIC, HRTIMER_MODE_REL);
@@ -383,20 +319,11 @@
 	ret = ntb_db_set_mask(pp->ntb, db_mask);
 	if (ret)
 		return ret;
->>>>>>> 24b8d41d
 
 	/* Skip message events masking if unsupported */
 	if (ntb_msg_count(pp->ntb) < 1)
 		return 0;
 
-<<<<<<< HEAD
-	rc = pp_debugfs_setup(pp);
-	if (rc)
-		goto err_ctx;
-
-	ntb_link_enable(ntb, NTB_SPEED_AUTO, NTB_WIDTH_AUTO);
-	ntb_link_event(ntb);
-=======
 	msg_mask = ntb_msg_outbits(pp->ntb) | ntb_msg_inbits(pp->ntb);
 	return ntb_msg_set_mask(pp->ntb, msg_mask);
 }
@@ -412,7 +339,6 @@
 	ntb_link_enable(pp->ntb, NTB_SPEED_AUTO, NTB_WIDTH_AUTO);
 	/* Might be not necessary */
 	ntb_link_event(pp->ntb);
->>>>>>> 24b8d41d
 
 	return 0;
 }
@@ -470,15 +396,7 @@
 {
 	struct pp_ctx *pp = ntb->ctx;
 
-<<<<<<< HEAD
-	debugfs_remove_recursive(pp->debugfs_node_dir);
-
-	ntb_clear_ctx(ntb);
-	del_timer_sync(&pp->db_timer);
-	ntb_link_disable(ntb);
-=======
 	pp_clear_dbgfs(pp);
->>>>>>> 24b8d41d
 
 	pp_clear_ctx(pp);
 
@@ -494,22 +412,6 @@
 
 static int __init pp_init(void)
 {
-<<<<<<< HEAD
-	int rc;
-
-	if (debugfs_initialized())
-		pp_debugfs_dir = debugfs_create_dir(KBUILD_MODNAME, NULL);
-
-	rc = ntb_register_client(&pp_client);
-	if (rc)
-		goto err_client;
-
-	return 0;
-
-err_client:
-	debugfs_remove_recursive(pp_debugfs_dir);
-	return rc;
-=======
 	int ret;
 
 	if (debugfs_initialized())
@@ -520,17 +422,12 @@
 		debugfs_remove_recursive(pp_dbgfs_topdir);
 
 	return ret;
->>>>>>> 24b8d41d
 }
 module_init(pp_init);
 
 static void __exit pp_exit(void)
 {
 	ntb_unregister_client(&pp_client);
-<<<<<<< HEAD
-	debugfs_remove_recursive(pp_debugfs_dir);
-=======
 	debugfs_remove_recursive(pp_dbgfs_topdir);
->>>>>>> 24b8d41d
 }
 module_exit(pp_exit);