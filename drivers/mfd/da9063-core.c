// SPDX-License-Identifier: GPL-2.0+
/*
 * Device access for Dialog DA9063 modules
 *
 * Copyright 2012 Dialog Semiconductors Ltd.
 * Copyright 2013 Philipp Zabel, Pengutronix
 *
 * Author: Krystian Garbaciak, Dialog Semiconductor
 * Author: Michal Hajduk, Dialog Semiconductor
<<<<<<< HEAD
 *
 *  This program is free software; you can redistribute  it and/or modify it
 *  under  the terms of  the GNU General  Public License as published by the
 *  Free Software Foundation;  either version 2 of the  License, or (at your
 *  option) any later version.
=======
>>>>>>> 24b8d41d
 *
 */

#include <linux/kernel.h>
#include <linux/module.h>
#include <linux/init.h>
#include <linux/slab.h>
#include <linux/device.h>
#include <linux/delay.h>
#include <linux/interrupt.h>
#include <linux/mutex.h>
#include <linux/mfd/core.h>
#include <linux/regmap.h>

#include <linux/mfd/da9063/core.h>
#include <linux/mfd/da9063/registers.h>

#include <linux/proc_fs.h>
#include <linux/kthread.h>
#include <linux/uaccess.h>


static struct resource da9063_regulators_resources[] = {
	{
		.name	= "LDO_LIM",
		.start	= DA9063_IRQ_LDO_LIM,
		.end	= DA9063_IRQ_LDO_LIM,
		.flags	= IORESOURCE_IRQ,
	},
};

static struct resource da9063_rtc_resources[] = {
	{
		.name	= "ALARM",
		.start	= DA9063_IRQ_ALARM,
		.end	= DA9063_IRQ_ALARM,
		.flags	= IORESOURCE_IRQ,
	},
	{
		.name	= "TICK",
		.start	= DA9063_IRQ_TICK,
		.end	= DA9063_IRQ_TICK,
		.flags	= IORESOURCE_IRQ,
	}
};

static struct resource da9063_onkey_resources[] = {
	{
		.name	= "ONKEY",
		.start	= DA9063_IRQ_ONKEY,
		.end	= DA9063_IRQ_ONKEY,
		.flags	= IORESOURCE_IRQ,
	},
};

static struct resource da9063_hwmon_resources[] = {
	{
		.start	= DA9063_IRQ_ADC_RDY,
		.end	= DA9063_IRQ_ADC_RDY,
		.flags	= IORESOURCE_IRQ,
	},
};


static const struct mfd_cell da9063_common_devs[] = {
	{
		.name		= DA9063_DRVNAME_REGULATORS,
		.num_resources	= ARRAY_SIZE(da9063_regulators_resources),
		.resources	= da9063_regulators_resources,
	},
	{
		.name		= DA9063_DRVNAME_LEDS,
	},
	{
		.name		= DA9063_DRVNAME_WATCHDOG,
		.of_compatible	= "dlg,da9063-watchdog",
	},
	{
		.name		= DA9063_DRVNAME_HWMON,
		.num_resources	= ARRAY_SIZE(da9063_hwmon_resources),
		.resources	= da9063_hwmon_resources,
	},
	{
		.name		= DA9063_DRVNAME_ONKEY,
		.num_resources	= ARRAY_SIZE(da9063_onkey_resources),
		.resources	= da9063_onkey_resources,
		.of_compatible = "dlg,da9063-onkey",
	},
	{
		.name		= DA9063_DRVNAME_VIBRATION,
	},
};

/* Only present on DA9063 , not on DA9063L */
static const struct mfd_cell da9063_devs[] = {
	{
		.name		= DA9063_DRVNAME_RTC,
		.num_resources	= ARRAY_SIZE(da9063_rtc_resources),
		.resources	= da9063_rtc_resources,
		.of_compatible	= "dlg,da9063-rtc",
	},
};

static int da9063_clear_fault_log(struct da9063 *da9063)
{
	int ret = 0;
	int fault_log = 0;

	ret = regmap_read(da9063->regmap, DA9063_REG_FAULT_LOG, &fault_log);
	if (ret < 0) {
		dev_err(da9063->dev, "Cannot read FAULT_LOG.\n");
		return -EIO;
	}

	if (fault_log) {
		if (fault_log & DA9063_TWD_ERROR)
			dev_dbg(da9063->dev,
				"Fault log entry detected: DA9063_TWD_ERROR\n");
		if (fault_log & DA9063_POR)
			dev_dbg(da9063->dev,
				"Fault log entry detected: DA9063_POR\n");
		if (fault_log & DA9063_VDD_FAULT)
			dev_dbg(da9063->dev,
				"Fault log entry detected: DA9063_VDD_FAULT\n");
		if (fault_log & DA9063_VDD_START)
			dev_dbg(da9063->dev,
				"Fault log entry detected: DA9063_VDD_START\n");
		if (fault_log & DA9063_TEMP_CRIT)
			dev_dbg(da9063->dev,
				"Fault log entry detected: DA9063_TEMP_CRIT\n");
		if (fault_log & DA9063_KEY_RESET)
			dev_dbg(da9063->dev,
				"Fault log entry detected: DA9063_KEY_RESET\n");
		if (fault_log & DA9063_NSHUTDOWN)
			dev_dbg(da9063->dev,
				"Fault log entry detected: DA9063_NSHUTDOWN\n");
		if (fault_log & DA9063_WAIT_SHUT)
			dev_dbg(da9063->dev,
				"Fault log entry detected: DA9063_WAIT_SHUT\n");
	}

	ret = regmap_write(da9063->regmap,
			   DA9063_REG_FAULT_LOG,
			   fault_log);
	if (ret < 0)
		dev_err(da9063->dev,
			"Cannot reset FAULT_LOG values %d\n", ret);

	return ret;
}

int da9063_device_init(struct da9063 *da9063, unsigned int irq)
{
	int ret;

	ret = da9063_clear_fault_log(da9063);
	if (ret < 0)
		dev_err(da9063->dev, "Cannot clear fault log\n");

	da9063->flags = 0;
	da9063->irq_base = -1;
	da9063->chip_irq = irq;

	ret = da9063_irq_init(da9063);
	if (ret) {
		dev_err(da9063->dev, "Cannot initialize interrupts.\n");
		return ret;
	}

	da9063->irq_base = regmap_irq_chip_get_base(da9063->regmap_irq);

	ret = devm_mfd_add_devices(da9063->dev, PLATFORM_DEVID_NONE,
				   da9063_common_devs,
				   ARRAY_SIZE(da9063_common_devs),
				   NULL, da9063->irq_base, NULL);
	if (ret) {
		dev_err(da9063->dev, "Failed to add child devices\n");
		return ret;
	}

	if (da9063->type == PMIC_TYPE_DA9063) {
		ret = devm_mfd_add_devices(da9063->dev, PLATFORM_DEVID_NONE,
					   da9063_devs, ARRAY_SIZE(da9063_devs),
					   NULL, da9063->irq_base, NULL);
		if (ret) {
			dev_err(da9063->dev, "Failed to add child devices\n");
			return ret;
		}
	}

	return ret;
}

MODULE_DESCRIPTION("PMIC driver for Dialog DA9063");
MODULE_AUTHOR("Krystian Garbaciak");
MODULE_AUTHOR("Michal Hajduk");
MODULE_LICENSE("GPL");<|MERGE_RESOLUTION|>--- conflicted
+++ resolved
@@ -7,14 +7,6 @@
  *
  * Author: Krystian Garbaciak, Dialog Semiconductor
  * Author: Michal Hajduk, Dialog Semiconductor
-<<<<<<< HEAD
- *
- *  This program is free software; you can redistribute  it and/or modify it
- *  under  the terms of  the GNU General  Public License as published by the
- *  Free Software Foundation;  either version 2 of the  License, or (at your
- *  option) any later version.
-=======
->>>>>>> 24b8d41d
  *
  */
 
