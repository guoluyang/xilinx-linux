--- conflicted
+++ resolved
@@ -58,15 +58,10 @@
 
 static const struct of_device_id axp20x_rsb_of_match[] = {
 	{ .compatible = "x-powers,axp223", .data = (void *)AXP223_ID },
-<<<<<<< HEAD
-	{ .compatible = "x-powers,axp806", .data = (void *)AXP806_ID },
-	{ .compatible = "x-powers,axp809", .data = (void *)AXP809_ID },
-=======
 	{ .compatible = "x-powers,axp803", .data = (void *)AXP803_ID },
 	{ .compatible = "x-powers,axp806", .data = (void *)AXP806_ID },
 	{ .compatible = "x-powers,axp809", .data = (void *)AXP809_ID },
 	{ .compatible = "x-powers,axp813", .data = (void *)AXP813_ID },
->>>>>>> 24b8d41d
 	{ },
 };
 MODULE_DEVICE_TABLE(of, axp20x_rsb_of_match);
