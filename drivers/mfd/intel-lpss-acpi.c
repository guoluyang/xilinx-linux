--- conflicted
+++ resolved
@@ -28,10 +28,6 @@
 };
 
 static const struct intel_lpss_platform_info spt_i2c_info = {
-<<<<<<< HEAD
-	.clk_rate = 120000000,
-	.properties = spt_i2c_properties,
-=======
 	.clk_rate = 120000000,
 	.properties = spt_i2c_properties,
 };
@@ -47,7 +43,6 @@
 	.clk_rate = 120000000,
 	.clk_con_id = "baudclk",
 	.properties = uart_properties,
->>>>>>> 24b8d41d
 };
 
 static const struct intel_lpss_platform_info bxt_info = {
