--- conflicted
+++ resolved
@@ -1,29 +1,3 @@
-<<<<<<< HEAD
-/*
- * max77693.c - mfd core driver for the MAX 77693
- *
- * Copyright (C) 2012 Samsung Electronics
- * SangYoung Son <hello.son@samsung.com>
- *
- * This program is not provided / owned by Maxim Integrated Products.
- *
- * This program is free software; you can redistribute it and/or modify
- * it under the terms of the GNU General Public License as published by
- * the Free Software Foundation; either version 2 of the License, or
- * (at your option) any later version.
- *
- * This program is distributed in the hope that it will be useful,
- * but WITHOUT ANY WARRANTY; without even the implied warranty of
- * MERCHANTABILITY or FITNESS FOR A PARTICULAR PURPOSE.  See the
- * GNU General Public License for more details.
- *
- * You should have received a copy of the GNU General Public License
- * along with this program; if not, write to the Free Software
- * Foundation, Inc., 59 Temple Place, Suite 330, Boston, MA  02111-1307  USA
- *
- * This driver is based on max8997.c
- */
-=======
 // SPDX-License-Identifier: GPL-2.0+
 //
 // max77693.c - mfd core driver for the MAX 77693
@@ -34,7 +8,6 @@
 // This program is not provided / owned by Maxim Integrated Products.
 //
 // This driver is based on max8997.c
->>>>>>> 24b8d41d
 
 #include <linux/module.h>
 #include <linux/slab.h>
