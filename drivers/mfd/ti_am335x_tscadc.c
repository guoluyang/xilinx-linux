/*
 * TI Touch Screen / ADC MFD driver
 *
 * Copyright (C) 2012 Texas Instruments Incorporated - https://www.ti.com/
 *
 * This program is free software; you can redistribute it and/or
 * modify it under the terms of the GNU General Public License as
 * published by the Free Software Foundation version 2.
 *
 * This program is distributed "as is" WITHOUT ANY WARRANTY of any
 * kind, whether express or implied; without even the implied warranty
 * of MERCHANTABILITY or FITNESS FOR A PARTICULAR PURPOSE.  See the
 * GNU General Public License for more details.
 */

#include <linux/module.h>
#include <linux/slab.h>
#include <linux/err.h>
#include <linux/io.h>
#include <linux/clk.h>
#include <linux/regmap.h>
#include <linux/mfd/core.h>
#include <linux/pm_runtime.h>
#include <linux/of.h>
#include <linux/of_device.h>
#include <linux/sched.h>

#include <linux/mfd/ti_am335x_tscadc.h>

static const struct regmap_config tscadc_regmap_config = {
	.name = "ti_tscadc",
	.reg_bits = 32,
	.reg_stride = 4,
	.val_bits = 32,
};

void am335x_tsc_se_set_cache(struct ti_tscadc_dev *tscadc, u32 val)
{
	unsigned long flags;

	spin_lock_irqsave(&tscadc->reg_lock, flags);
	tscadc->reg_se_cache |= val;
	if (tscadc->adc_waiting)
		wake_up(&tscadc->reg_se_wait);
	else if (!tscadc->adc_in_use)
		regmap_write(tscadc->regmap, REG_SE, tscadc->reg_se_cache);

	spin_unlock_irqrestore(&tscadc->reg_lock, flags);
}
EXPORT_SYMBOL_GPL(am335x_tsc_se_set_cache);

static void am335x_tscadc_need_adc(struct ti_tscadc_dev *tscadc)
{
	DEFINE_WAIT(wait);
	u32 reg;

	regmap_read(tscadc->regmap, REG_ADCFSM, &reg);
	if (reg & SEQ_STATUS) {
		tscadc->adc_waiting = true;
		prepare_to_wait(&tscadc->reg_se_wait, &wait,
				TASK_UNINTERRUPTIBLE);
		spin_unlock_irq(&tscadc->reg_lock);

		schedule();

		spin_lock_irq(&tscadc->reg_lock);
		finish_wait(&tscadc->reg_se_wait, &wait);

		/*
		 * Sequencer should either be idle or
		 * busy applying the charge step.
		 */
		regmap_read(tscadc->regmap, REG_ADCFSM, &reg);
		WARN_ON((reg & SEQ_STATUS) && !(reg & CHARGE_STEP));
		tscadc->adc_waiting = false;
	}
	tscadc->adc_in_use = true;
}

void am335x_tsc_se_set_once(struct ti_tscadc_dev *tscadc, u32 val)
{
	spin_lock_irq(&tscadc->reg_lock);
	am335x_tscadc_need_adc(tscadc);

	regmap_write(tscadc->regmap, REG_SE, val);
	spin_unlock_irq(&tscadc->reg_lock);
}
EXPORT_SYMBOL_GPL(am335x_tsc_se_set_once);

void am335x_tsc_se_adc_done(struct ti_tscadc_dev *tscadc)
{
	unsigned long flags;

	spin_lock_irqsave(&tscadc->reg_lock, flags);
	tscadc->adc_in_use = false;
	regmap_write(tscadc->regmap, REG_SE, tscadc->reg_se_cache);
	spin_unlock_irqrestore(&tscadc->reg_lock, flags);
}
EXPORT_SYMBOL_GPL(am335x_tsc_se_adc_done);

void am335x_tsc_se_clr(struct ti_tscadc_dev *tscadc, u32 val)
{
	unsigned long flags;

	spin_lock_irqsave(&tscadc->reg_lock, flags);
	tscadc->reg_se_cache &= ~val;
	regmap_write(tscadc->regmap, REG_SE, tscadc->reg_se_cache);
	spin_unlock_irqrestore(&tscadc->reg_lock, flags);
}
EXPORT_SYMBOL_GPL(am335x_tsc_se_clr);

static void tscadc_idle_config(struct ti_tscadc_dev *tscadc)
{
	unsigned int idleconfig;

	idleconfig = STEPCONFIG_YNN | STEPCONFIG_INM_ADCREFM |
			STEPCONFIG_INP_ADCREFM | STEPCONFIG_YPN;

	regmap_write(tscadc->regmap, REG_IDLECONFIG, idleconfig);
}

static	int ti_tscadc_probe(struct platform_device *pdev)
{
	struct ti_tscadc_dev	*tscadc;
	struct resource		*res;
	struct clk		*clk;
	struct device_node	*node;
	struct mfd_cell		*cell;
	struct property         *prop;
	const __be32            *cur;
	u32			val;
	int			err, ctrl;
	int			clock_rate;
	int			tsc_wires = 0, adc_channels = 0, total_channels;
	int			readouts = 0;

	if (!pdev->dev.of_node) {
		dev_err(&pdev->dev, "Could not find valid DT data.\n");
		return -EINVAL;
	}

	node = of_get_child_by_name(pdev->dev.of_node, "tsc");
	of_property_read_u32(node, "ti,wires", &tsc_wires);
	of_property_read_u32(node, "ti,coordiante-readouts", &readouts);

	node = of_get_child_by_name(pdev->dev.of_node, "adc");
	of_property_for_each_u32(node, "ti,adc-channels", prop, cur, val) {
		adc_channels++;
		if (val > 7) {
			dev_err(&pdev->dev, " PIN numbers are 0..7 (not %d)\n",
					val);
			return -EINVAL;
		}
	}
	total_channels = tsc_wires + adc_channels;
	if (total_channels > 8) {
		dev_err(&pdev->dev, "Number of i/p channels more than 8\n");
		return -EINVAL;
	}
	if (total_channels == 0) {
		dev_err(&pdev->dev, "Need atleast one channel.\n");
		return -EINVAL;
	}

	if (readouts * 2 + 2 + adc_channels > 16) {
		dev_err(&pdev->dev, "Too many step configurations requested\n");
		return -EINVAL;
	}

	/* Allocate memory for device */
	tscadc = devm_kzalloc(&pdev->dev, sizeof(*tscadc), GFP_KERNEL);
<<<<<<< HEAD
	if (!tscadc) {
		dev_err(&pdev->dev, "failed to allocate memory.\n");
=======
	if (!tscadc)
>>>>>>> 24b8d41d
		return -ENOMEM;

	tscadc->dev = &pdev->dev;

	err = platform_get_irq(pdev, 0);
	if (err < 0) {
		dev_err(&pdev->dev, "no irq ID is specified.\n");
		goto ret;
	} else
		tscadc->irq = err;

	res = platform_get_resource(pdev, IORESOURCE_MEM, 0);
	tscadc->tscadc_base = devm_ioremap_resource(&pdev->dev, res);
	if (IS_ERR(tscadc->tscadc_base))
		return PTR_ERR(tscadc->tscadc_base);

<<<<<<< HEAD
=======
	tscadc->tscadc_phys_base = res->start;
>>>>>>> 24b8d41d
	tscadc->regmap = devm_regmap_init_mmio(&pdev->dev,
			tscadc->tscadc_base, &tscadc_regmap_config);
	if (IS_ERR(tscadc->regmap)) {
		dev_err(&pdev->dev, "regmap init failed\n");
		err = PTR_ERR(tscadc->regmap);
		goto ret;
	}

	spin_lock_init(&tscadc->reg_lock);
	init_waitqueue_head(&tscadc->reg_se_wait);

	pm_runtime_enable(&pdev->dev);
	pm_runtime_get_sync(&pdev->dev);

	/*
	 * The TSC_ADC_Subsystem has 2 clock domains
	 * OCP_CLK and ADC_CLK.
	 * The ADC clock is expected to run at target of 3MHz,
	 * and expected to capture 12-bit data at a rate of 200 KSPS.
	 * The TSC_ADC_SS controller design assumes the OCP clock is
	 * at least 6x faster than the ADC clock.
	 */
	clk = devm_clk_get(&pdev->dev, "adc_tsc_fck");
	if (IS_ERR(clk)) {
		dev_err(&pdev->dev, "failed to get TSC fck\n");
		err = PTR_ERR(clk);
		goto err_disable_clk;
	}
	clock_rate = clk_get_rate(clk);
	tscadc->clk_div = clock_rate / ADC_CLK;

	/* TSCADC_CLKDIV needs to be configured to the value minus 1 */
	tscadc->clk_div--;
	regmap_write(tscadc->regmap, REG_CLKDIV, tscadc->clk_div);

	/* Set the control register bits */
	ctrl = CNTRLREG_STEPCONFIGWRT |	CNTRLREG_STEPID;
	regmap_write(tscadc->regmap, REG_CTRL, ctrl);

	/* Set register bits for Idle Config Mode */
	if (tsc_wires > 0) {
		tscadc->tsc_wires = tsc_wires;
		if (tsc_wires == 5)
			ctrl |= CNTRLREG_5WIRE | CNTRLREG_TSCENB;
		else
			ctrl |= CNTRLREG_4WIRE | CNTRLREG_TSCENB;
		tscadc_idle_config(tscadc);
	}

	/* Enable the TSC module enable bit */
	ctrl |= CNTRLREG_TSCSSENB;
	regmap_write(tscadc->regmap, REG_CTRL, ctrl);

	tscadc->used_cells = 0;
	tscadc->tsc_cell = -1;
	tscadc->adc_cell = -1;

	/* TSC Cell */
	if (tsc_wires > 0) {
		tscadc->tsc_cell = tscadc->used_cells;
		cell = &tscadc->cells[tscadc->used_cells++];
		cell->name = "TI-am335x-tsc";
		cell->of_compatible = "ti,am3359-tsc";
		cell->platform_data = &tscadc;
		cell->pdata_size = sizeof(tscadc);
	}

	/* ADC Cell */
	if (adc_channels > 0) {
		tscadc->adc_cell = tscadc->used_cells;
		cell = &tscadc->cells[tscadc->used_cells++];
		cell->name = "TI-am335x-adc";
		cell->of_compatible = "ti,am3359-adc";
		cell->platform_data = &tscadc;
		cell->pdata_size = sizeof(tscadc);
	}

	err = mfd_add_devices(&pdev->dev, PLATFORM_DEVID_AUTO,
			      tscadc->cells, tscadc->used_cells, NULL,
			      0, NULL);
	if (err < 0)
		goto err_disable_clk;

	platform_set_drvdata(pdev, tscadc);
	return 0;

err_disable_clk:
	pm_runtime_put_sync(&pdev->dev);
	pm_runtime_disable(&pdev->dev);
ret:
	return err;
}

static int ti_tscadc_remove(struct platform_device *pdev)
{
	struct ti_tscadc_dev	*tscadc = platform_get_drvdata(pdev);

	regmap_write(tscadc->regmap, REG_SE, 0x00);

	pm_runtime_put_sync(&pdev->dev);
	pm_runtime_disable(&pdev->dev);

	mfd_remove_devices(tscadc->dev);

	return 0;
}

<<<<<<< HEAD
=======
static int __maybe_unused ti_tscadc_can_wakeup(struct device *dev, void *data)
{
	return device_may_wakeup(dev);
}

>>>>>>> 24b8d41d
static int __maybe_unused tscadc_suspend(struct device *dev)
{
	struct ti_tscadc_dev	*tscadc = dev_get_drvdata(dev);

	regmap_write(tscadc->regmap, REG_SE, 0x00);
<<<<<<< HEAD
=======
	if (device_for_each_child(dev, NULL, ti_tscadc_can_wakeup)) {
		u32 ctrl;

		regmap_read(tscadc->regmap, REG_CTRL, &ctrl);
		ctrl &= ~(CNTRLREG_POWERDOWN);
		ctrl |= CNTRLREG_TSCSSENB;
		regmap_write(tscadc->regmap, REG_CTRL, ctrl);
	}
>>>>>>> 24b8d41d
	pm_runtime_put_sync(dev);

	return 0;
}

static int __maybe_unused tscadc_resume(struct device *dev)
{
	struct ti_tscadc_dev	*tscadc = dev_get_drvdata(dev);
	u32 ctrl;

	pm_runtime_get_sync(dev);

	/* context restore */
	ctrl = CNTRLREG_STEPCONFIGWRT |	CNTRLREG_STEPID;
	regmap_write(tscadc->regmap, REG_CTRL, ctrl);

	if (tscadc->tsc_cell != -1) {
		if (tscadc->tsc_wires == 5)
			ctrl |= CNTRLREG_5WIRE | CNTRLREG_TSCENB;
		else
			ctrl |= CNTRLREG_4WIRE | CNTRLREG_TSCENB;
		tscadc_idle_config(tscadc);
	}
	ctrl |= CNTRLREG_TSCSSENB;
	regmap_write(tscadc->regmap, REG_CTRL, ctrl);

	regmap_write(tscadc->regmap, REG_CLKDIV, tscadc->clk_div);

	return 0;
}

static SIMPLE_DEV_PM_OPS(tscadc_pm_ops, tscadc_suspend, tscadc_resume);

static const struct of_device_id ti_tscadc_dt_ids[] = {
	{ .compatible = "ti,am3359-tscadc", },
	{ }
};
MODULE_DEVICE_TABLE(of, ti_tscadc_dt_ids);

static struct platform_driver ti_tscadc_driver = {
	.driver = {
		.name   = "ti_am3359-tscadc",
		.pm	= &tscadc_pm_ops,
		.of_match_table = ti_tscadc_dt_ids,
	},
	.probe	= ti_tscadc_probe,
	.remove	= ti_tscadc_remove,

};

module_platform_driver(ti_tscadc_driver);

MODULE_DESCRIPTION("TI touchscreen / ADC MFD controller driver");
MODULE_AUTHOR("Rachna Patil <rachna@ti.com>");
MODULE_LICENSE("GPL");<|MERGE_RESOLUTION|>--- conflicted
+++ resolved
@@ -169,12 +169,7 @@
 
 	/* Allocate memory for device */
 	tscadc = devm_kzalloc(&pdev->dev, sizeof(*tscadc), GFP_KERNEL);
-<<<<<<< HEAD
-	if (!tscadc) {
-		dev_err(&pdev->dev, "failed to allocate memory.\n");
-=======
 	if (!tscadc)
->>>>>>> 24b8d41d
 		return -ENOMEM;
 
 	tscadc->dev = &pdev->dev;
@@ -191,10 +186,7 @@
 	if (IS_ERR(tscadc->tscadc_base))
 		return PTR_ERR(tscadc->tscadc_base);
 
-<<<<<<< HEAD
-=======
 	tscadc->tscadc_phys_base = res->start;
->>>>>>> 24b8d41d
 	tscadc->regmap = devm_regmap_init_mmio(&pdev->dev,
 			tscadc->tscadc_base, &tscadc_regmap_config);
 	if (IS_ERR(tscadc->regmap)) {
@@ -302,21 +294,16 @@
 	return 0;
 }
 
-<<<<<<< HEAD
-=======
 static int __maybe_unused ti_tscadc_can_wakeup(struct device *dev, void *data)
 {
 	return device_may_wakeup(dev);
 }
 
->>>>>>> 24b8d41d
 static int __maybe_unused tscadc_suspend(struct device *dev)
 {
 	struct ti_tscadc_dev	*tscadc = dev_get_drvdata(dev);
 
 	regmap_write(tscadc->regmap, REG_SE, 0x00);
-<<<<<<< HEAD
-=======
 	if (device_for_each_child(dev, NULL, ti_tscadc_can_wakeup)) {
 		u32 ctrl;
 
@@ -325,7 +312,6 @@
 		ctrl |= CNTRLREG_TSCSSENB;
 		regmap_write(tscadc->regmap, REG_CTRL, ctrl);
 	}
->>>>>>> 24b8d41d
 	pm_runtime_put_sync(dev);
 
 	return 0;
