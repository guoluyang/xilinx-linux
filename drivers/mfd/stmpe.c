// SPDX-License-Identifier: GPL-2.0-only
/*
 * ST Microelectronics MFD: stmpe's driver
 *
 * Copyright (C) ST-Ericsson SA 2010
 *
 * Author: Rabin Vincent <rabin.vincent@stericsson.com> for ST-Ericsson
 */

#include <linux/err.h>
#include <linux/gpio.h>
#include <linux/export.h>
#include <linux/kernel.h>
#include <linux/interrupt.h>
#include <linux/irq.h>
#include <linux/irqdomain.h>
#include <linux/of.h>
#include <linux/of_gpio.h>
#include <linux/pm.h>
#include <linux/slab.h>
#include <linux/mfd/core.h>
#include <linux/delay.h>
#include <linux/regulator/consumer.h>
#include "stmpe.h"

/**
 * struct stmpe_platform_data - STMPE platform data
 * @id: device id to distinguish between multiple STMPEs on the same board
 * @blocks: bitmask of blocks to enable (use STMPE_BLOCK_*)
 * @irq_trigger: IRQ trigger to use for the interrupt to the host
 * @autosleep: bool to enable/disable stmpe autosleep
 * @autosleep_timeout: inactivity timeout in milliseconds for autosleep
 * @irq_over_gpio: true if gpio is used to get irq
 * @irq_gpio: gpio number over which irq will be requested (significant only if
 *	      irq_over_gpio is true)
 */
struct stmpe_platform_data {
	int id;
	unsigned int blocks;
	unsigned int irq_trigger;
	bool autosleep;
	bool irq_over_gpio;
	int irq_gpio;
	int autosleep_timeout;
};

static int __stmpe_enable(struct stmpe *stmpe, unsigned int blocks)
{
	return stmpe->variant->enable(stmpe, blocks, true);
}

static int __stmpe_disable(struct stmpe *stmpe, unsigned int blocks)
{
	return stmpe->variant->enable(stmpe, blocks, false);
}

static int __stmpe_reg_read(struct stmpe *stmpe, u8 reg)
{
	int ret;

	ret = stmpe->ci->read_byte(stmpe, reg);
	if (ret < 0)
		dev_err(stmpe->dev, "failed to read reg %#x: %d\n", reg, ret);

	dev_vdbg(stmpe->dev, "rd: reg %#x => data %#x\n", reg, ret);

	return ret;
}

static int __stmpe_reg_write(struct stmpe *stmpe, u8 reg, u8 val)
{
	int ret;

	dev_vdbg(stmpe->dev, "wr: reg %#x <= %#x\n", reg, val);

	ret = stmpe->ci->write_byte(stmpe, reg, val);
	if (ret < 0)
		dev_err(stmpe->dev, "failed to write reg %#x: %d\n", reg, ret);

	return ret;
}

static int __stmpe_set_bits(struct stmpe *stmpe, u8 reg, u8 mask, u8 val)
{
	int ret;

	ret = __stmpe_reg_read(stmpe, reg);
	if (ret < 0)
		return ret;

	ret &= ~mask;
	ret |= val;

	return __stmpe_reg_write(stmpe, reg, ret);
}

static int __stmpe_block_read(struct stmpe *stmpe, u8 reg, u8 length,
			      u8 *values)
{
	int ret;

	ret = stmpe->ci->read_block(stmpe, reg, length, values);
	if (ret < 0)
		dev_err(stmpe->dev, "failed to read regs %#x: %d\n", reg, ret);

	dev_vdbg(stmpe->dev, "rd: reg %#x (%d) => ret %#x\n", reg, length, ret);
	stmpe_dump_bytes("stmpe rd: ", values, length);

	return ret;
}

static int __stmpe_block_write(struct stmpe *stmpe, u8 reg, u8 length,
			const u8 *values)
{
	int ret;

	dev_vdbg(stmpe->dev, "wr: regs %#x (%d)\n", reg, length);
	stmpe_dump_bytes("stmpe wr: ", values, length);

	ret = stmpe->ci->write_block(stmpe, reg, length, values);
	if (ret < 0)
		dev_err(stmpe->dev, "failed to write regs %#x: %d\n", reg, ret);

	return ret;
}

/**
 * stmpe_enable - enable blocks on an STMPE device
 * @stmpe:	Device to work on
 * @blocks:	Mask of blocks (enum stmpe_block values) to enable
 */
int stmpe_enable(struct stmpe *stmpe, unsigned int blocks)
{
	int ret;

	mutex_lock(&stmpe->lock);
	ret = __stmpe_enable(stmpe, blocks);
	mutex_unlock(&stmpe->lock);

	return ret;
}
EXPORT_SYMBOL_GPL(stmpe_enable);

/**
 * stmpe_disable - disable blocks on an STMPE device
 * @stmpe:	Device to work on
 * @blocks:	Mask of blocks (enum stmpe_block values) to enable
 */
int stmpe_disable(struct stmpe *stmpe, unsigned int blocks)
{
	int ret;

	mutex_lock(&stmpe->lock);
	ret = __stmpe_disable(stmpe, blocks);
	mutex_unlock(&stmpe->lock);

	return ret;
}
EXPORT_SYMBOL_GPL(stmpe_disable);

/**
 * stmpe_reg_read() - read a single STMPE register
 * @stmpe:	Device to read from
 * @reg:	Register to read
 */
int stmpe_reg_read(struct stmpe *stmpe, u8 reg)
{
	int ret;

	mutex_lock(&stmpe->lock);
	ret = __stmpe_reg_read(stmpe, reg);
	mutex_unlock(&stmpe->lock);

	return ret;
}
EXPORT_SYMBOL_GPL(stmpe_reg_read);

/**
 * stmpe_reg_write() - write a single STMPE register
 * @stmpe:	Device to write to
 * @reg:	Register to write
 * @val:	Value to write
 */
int stmpe_reg_write(struct stmpe *stmpe, u8 reg, u8 val)
{
	int ret;

	mutex_lock(&stmpe->lock);
	ret = __stmpe_reg_write(stmpe, reg, val);
	mutex_unlock(&stmpe->lock);

	return ret;
}
EXPORT_SYMBOL_GPL(stmpe_reg_write);

/**
 * stmpe_set_bits() - set the value of a bitfield in a STMPE register
 * @stmpe:	Device to write to
 * @reg:	Register to write
 * @mask:	Mask of bits to set
 * @val:	Value to set
 */
int stmpe_set_bits(struct stmpe *stmpe, u8 reg, u8 mask, u8 val)
{
	int ret;

	mutex_lock(&stmpe->lock);
	ret = __stmpe_set_bits(stmpe, reg, mask, val);
	mutex_unlock(&stmpe->lock);

	return ret;
}
EXPORT_SYMBOL_GPL(stmpe_set_bits);

/**
 * stmpe_block_read() - read multiple STMPE registers
 * @stmpe:	Device to read from
 * @reg:	First register
 * @length:	Number of registers
 * @values:	Buffer to write to
 */
int stmpe_block_read(struct stmpe *stmpe, u8 reg, u8 length, u8 *values)
{
	int ret;

	mutex_lock(&stmpe->lock);
	ret = __stmpe_block_read(stmpe, reg, length, values);
	mutex_unlock(&stmpe->lock);

	return ret;
}
EXPORT_SYMBOL_GPL(stmpe_block_read);

/**
 * stmpe_block_write() - write multiple STMPE registers
 * @stmpe:	Device to write to
 * @reg:	First register
 * @length:	Number of registers
 * @values:	Values to write
 */
int stmpe_block_write(struct stmpe *stmpe, u8 reg, u8 length,
		      const u8 *values)
{
	int ret;

	mutex_lock(&stmpe->lock);
	ret = __stmpe_block_write(stmpe, reg, length, values);
	mutex_unlock(&stmpe->lock);

	return ret;
}
EXPORT_SYMBOL_GPL(stmpe_block_write);

/**
 * stmpe_set_altfunc()- set the alternate function for STMPE pins
 * @stmpe:	Device to configure
 * @pins:	Bitmask of pins to affect
 * @block:	block to enable alternate functions for
 *
 * @pins is assumed to have a bit set for each of the bits whose alternate
 * function is to be changed, numbered according to the GPIOXY numbers.
 *
 * If the GPIO module is not enabled, this function automatically enables it in
 * order to perform the change.
 */
int stmpe_set_altfunc(struct stmpe *stmpe, u32 pins, enum stmpe_block block)
{
	struct stmpe_variant_info *variant = stmpe->variant;
	u8 regaddr = stmpe->regs[STMPE_IDX_GPAFR_U_MSB];
	int af_bits = variant->af_bits;
	int numregs = DIV_ROUND_UP(stmpe->num_gpios * af_bits, 8);
	int mask = (1 << af_bits) - 1;
	u8 regs[8];
	int af, afperreg, ret;

	if (!variant->get_altfunc)
		return 0;

	afperreg = 8 / af_bits;
	mutex_lock(&stmpe->lock);

	ret = __stmpe_enable(stmpe, STMPE_BLOCK_GPIO);
	if (ret < 0)
		goto out;

	ret = __stmpe_block_read(stmpe, regaddr, numregs, regs);
	if (ret < 0)
		goto out;

	af = variant->get_altfunc(stmpe, block);

	while (pins) {
		int pin = __ffs(pins);
		int regoffset = numregs - (pin / afperreg) - 1;
		int pos = (pin % afperreg) * (8 / afperreg);

		regs[regoffset] &= ~(mask << pos);
		regs[regoffset] |= af << pos;

		pins &= ~(1 << pin);
	}

	ret = __stmpe_block_write(stmpe, regaddr, numregs, regs);

out:
	mutex_unlock(&stmpe->lock);
	return ret;
}
EXPORT_SYMBOL_GPL(stmpe_set_altfunc);

/*
 * GPIO (all variants)
 */

static struct resource stmpe_gpio_resources[] = {
	/* Start and end filled dynamically */
	{
		.flags	= IORESOURCE_IRQ,
	},
};

static const struct mfd_cell stmpe_gpio_cell = {
	.name		= "stmpe-gpio",
	.of_compatible	= "st,stmpe-gpio",
	.resources	= stmpe_gpio_resources,
	.num_resources	= ARRAY_SIZE(stmpe_gpio_resources),
};

static const struct mfd_cell stmpe_gpio_cell_noirq = {
	.name		= "stmpe-gpio",
	.of_compatible	= "st,stmpe-gpio",
	/* gpio cell resources consist of an irq only so no resources here */
};

/*
 * Keypad (1601, 2401, 2403)
 */

static struct resource stmpe_keypad_resources[] = {
	{
		.name	= "KEYPAD",
		.flags	= IORESOURCE_IRQ,
	},
	{
		.name	= "KEYPAD_OVER",
		.flags	= IORESOURCE_IRQ,
	},
};

static const struct mfd_cell stmpe_keypad_cell = {
	.name		= "stmpe-keypad",
	.of_compatible  = "st,stmpe-keypad",
	.resources	= stmpe_keypad_resources,
	.num_resources	= ARRAY_SIZE(stmpe_keypad_resources),
};

/*
 * PWM (1601, 2401, 2403)
 */
static struct resource stmpe_pwm_resources[] = {
	{
		.name	= "PWM0",
		.flags	= IORESOURCE_IRQ,
	},
	{
		.name	= "PWM1",
		.flags	= IORESOURCE_IRQ,
	},
	{
		.name	= "PWM2",
		.flags	= IORESOURCE_IRQ,
	},
};

static const struct mfd_cell stmpe_pwm_cell = {
	.name		= "stmpe-pwm",
	.of_compatible  = "st,stmpe-pwm",
	.resources	= stmpe_pwm_resources,
	.num_resources	= ARRAY_SIZE(stmpe_pwm_resources),
};

/*
 * STMPE801
 */
static const u8 stmpe801_regs[] = {
	[STMPE_IDX_CHIP_ID]	= STMPE801_REG_CHIP_ID,
	[STMPE_IDX_ICR_LSB]	= STMPE801_REG_SYS_CTRL,
	[STMPE_IDX_GPMR_LSB]	= STMPE801_REG_GPIO_MP_STA,
	[STMPE_IDX_GPSR_LSB]	= STMPE801_REG_GPIO_SET_PIN,
	[STMPE_IDX_GPCR_LSB]	= STMPE801_REG_GPIO_SET_PIN,
	[STMPE_IDX_GPDR_LSB]	= STMPE801_REG_GPIO_DIR,
	[STMPE_IDX_IEGPIOR_LSB] = STMPE801_REG_GPIO_INT_EN,
	[STMPE_IDX_ISGPIOR_MSB] = STMPE801_REG_GPIO_INT_STA,

};

static struct stmpe_variant_block stmpe801_blocks[] = {
	{
		.cell	= &stmpe_gpio_cell,
		.irq	= 0,
		.block	= STMPE_BLOCK_GPIO,
	},
};

static struct stmpe_variant_block stmpe801_blocks_noirq[] = {
	{
		.cell	= &stmpe_gpio_cell_noirq,
		.block	= STMPE_BLOCK_GPIO,
	},
};

static int stmpe801_enable(struct stmpe *stmpe, unsigned int blocks,
			   bool enable)
{
	if (blocks & STMPE_BLOCK_GPIO)
		return 0;
	else
		return -EINVAL;
}

static struct stmpe_variant_info stmpe801 = {
	.name		= "stmpe801",
	.id_val		= STMPE801_ID,
	.id_mask	= 0xffff,
	.num_gpios	= 8,
	.regs		= stmpe801_regs,
	.blocks		= stmpe801_blocks,
	.num_blocks	= ARRAY_SIZE(stmpe801_blocks),
	.num_irqs	= STMPE801_NR_INTERNAL_IRQS,
	.enable		= stmpe801_enable,
};

static struct stmpe_variant_info stmpe801_noirq = {
	.name		= "stmpe801",
	.id_val		= STMPE801_ID,
	.id_mask	= 0xffff,
	.num_gpios	= 8,
	.regs		= stmpe801_regs,
	.blocks		= stmpe801_blocks_noirq,
	.num_blocks	= ARRAY_SIZE(stmpe801_blocks_noirq),
	.enable		= stmpe801_enable,
};

/*
 * Touchscreen (STMPE811 or STMPE610)
 */

static struct resource stmpe_ts_resources[] = {
	{
		.name	= "TOUCH_DET",
		.flags	= IORESOURCE_IRQ,
	},
	{
		.name	= "FIFO_TH",
		.flags	= IORESOURCE_IRQ,
	},
};

static const struct mfd_cell stmpe_ts_cell = {
	.name		= "stmpe-ts",
	.of_compatible	= "st,stmpe-ts",
	.resources	= stmpe_ts_resources,
	.num_resources	= ARRAY_SIZE(stmpe_ts_resources),
};

/*
 * ADC (STMPE811)
 */

static struct resource stmpe_adc_resources[] = {
	{
		.name	= "STMPE_TEMP_SENS",
		.flags	= IORESOURCE_IRQ,
	},
	{
		.name	= "STMPE_ADC",
		.flags	= IORESOURCE_IRQ,
	},
};

static const struct mfd_cell stmpe_adc_cell = {
	.name		= "stmpe-adc",
	.of_compatible	= "st,stmpe-adc",
	.resources	= stmpe_adc_resources,
	.num_resources	= ARRAY_SIZE(stmpe_adc_resources),
};

/*
 * STMPE811 or STMPE610
 */

static const u8 stmpe811_regs[] = {
	[STMPE_IDX_CHIP_ID]	= STMPE811_REG_CHIP_ID,
	[STMPE_IDX_SYS_CTRL]	= STMPE811_REG_SYS_CTRL,
	[STMPE_IDX_SYS_CTRL2]	= STMPE811_REG_SYS_CTRL2,
	[STMPE_IDX_ICR_LSB]	= STMPE811_REG_INT_CTRL,
	[STMPE_IDX_IER_LSB]	= STMPE811_REG_INT_EN,
	[STMPE_IDX_ISR_MSB]	= STMPE811_REG_INT_STA,
	[STMPE_IDX_GPMR_LSB]	= STMPE811_REG_GPIO_MP_STA,
	[STMPE_IDX_GPSR_LSB]	= STMPE811_REG_GPIO_SET_PIN,
	[STMPE_IDX_GPCR_LSB]	= STMPE811_REG_GPIO_CLR_PIN,
	[STMPE_IDX_GPDR_LSB]	= STMPE811_REG_GPIO_DIR,
	[STMPE_IDX_GPRER_LSB]	= STMPE811_REG_GPIO_RE,
	[STMPE_IDX_GPFER_LSB]	= STMPE811_REG_GPIO_FE,
	[STMPE_IDX_GPAFR_U_MSB]	= STMPE811_REG_GPIO_AF,
	[STMPE_IDX_IEGPIOR_LSB]	= STMPE811_REG_GPIO_INT_EN,
	[STMPE_IDX_ISGPIOR_MSB]	= STMPE811_REG_GPIO_INT_STA,
	[STMPE_IDX_GPEDR_LSB]	= STMPE811_REG_GPIO_ED,
};

static struct stmpe_variant_block stmpe811_blocks[] = {
	{
		.cell	= &stmpe_gpio_cell,
		.irq	= STMPE811_IRQ_GPIOC,
		.block	= STMPE_BLOCK_GPIO,
	},
	{
		.cell	= &stmpe_ts_cell,
		.irq	= STMPE811_IRQ_TOUCH_DET,
		.block	= STMPE_BLOCK_TOUCHSCREEN,
	},
	{
		.cell	= &stmpe_adc_cell,
		.irq	= STMPE811_IRQ_TEMP_SENS,
		.block	= STMPE_BLOCK_ADC,
	},
};

static int stmpe811_enable(struct stmpe *stmpe, unsigned int blocks,
			   bool enable)
{
	unsigned int mask = 0;

	if (blocks & STMPE_BLOCK_GPIO)
		mask |= STMPE811_SYS_CTRL2_GPIO_OFF;

	if (blocks & STMPE_BLOCK_ADC)
		mask |= STMPE811_SYS_CTRL2_ADC_OFF;

	if (blocks & STMPE_BLOCK_TOUCHSCREEN)
		mask |= STMPE811_SYS_CTRL2_TSC_OFF;

	return __stmpe_set_bits(stmpe, stmpe->regs[STMPE_IDX_SYS_CTRL2], mask,
				enable ? 0 : mask);
}

int stmpe811_adc_common_init(struct stmpe *stmpe)
{
	int ret;
	u8 adc_ctrl1, adc_ctrl1_mask;

	adc_ctrl1 = STMPE_SAMPLE_TIME(stmpe->sample_time) |
		    STMPE_MOD_12B(stmpe->mod_12b) |
		    STMPE_REF_SEL(stmpe->ref_sel);
	adc_ctrl1_mask = STMPE_SAMPLE_TIME(0xff) | STMPE_MOD_12B(0xff) |
			 STMPE_REF_SEL(0xff);

	ret = stmpe_set_bits(stmpe, STMPE811_REG_ADC_CTRL1,
			adc_ctrl1_mask, adc_ctrl1);
	if (ret) {
		dev_err(stmpe->dev, "Could not setup ADC\n");
		return ret;
	}

	ret = stmpe_set_bits(stmpe, STMPE811_REG_ADC_CTRL2,
			STMPE_ADC_FREQ(0xff), STMPE_ADC_FREQ(stmpe->adc_freq));
	if (ret) {
		dev_err(stmpe->dev, "Could not setup ADC\n");
		return ret;
	}

	return 0;
}
EXPORT_SYMBOL_GPL(stmpe811_adc_common_init);

static int stmpe811_get_altfunc(struct stmpe *stmpe, enum stmpe_block block)
{
	/* 0 for touchscreen, 1 for GPIO */
	return block != STMPE_BLOCK_TOUCHSCREEN;
}

static struct stmpe_variant_info stmpe811 = {
	.name		= "stmpe811",
	.id_val		= 0x0811,
	.id_mask	= 0xffff,
	.num_gpios	= 8,
	.af_bits	= 1,
	.regs		= stmpe811_regs,
	.blocks		= stmpe811_blocks,
	.num_blocks	= ARRAY_SIZE(stmpe811_blocks),
	.num_irqs	= STMPE811_NR_INTERNAL_IRQS,
	.enable		= stmpe811_enable,
	.get_altfunc	= stmpe811_get_altfunc,
};

/* Similar to 811, except number of gpios */
static struct stmpe_variant_info stmpe610 = {
	.name		= "stmpe610",
	.id_val		= 0x0811,
	.id_mask	= 0xffff,
	.num_gpios	= 6,
	.af_bits	= 1,
	.regs		= stmpe811_regs,
	.blocks		= stmpe811_blocks,
	.num_blocks	= ARRAY_SIZE(stmpe811_blocks),
	.num_irqs	= STMPE811_NR_INTERNAL_IRQS,
	.enable		= stmpe811_enable,
	.get_altfunc	= stmpe811_get_altfunc,
};

/*
 * STMPE1600
 * Compared to all others STMPE variant, LSB and MSB regs are located in this
 * order :	LSB   addr
 *		MSB   addr + 1
 * As there is only 2 * 8bits registers for GPMR/GPSR/IEGPIOPR, CSB index is MSB registers
 */

static const u8 stmpe1600_regs[] = {
	[STMPE_IDX_CHIP_ID]	= STMPE1600_REG_CHIP_ID,
	[STMPE_IDX_SYS_CTRL]	= STMPE1600_REG_SYS_CTRL,
	[STMPE_IDX_ICR_LSB]	= STMPE1600_REG_SYS_CTRL,
	[STMPE_IDX_GPMR_LSB]	= STMPE1600_REG_GPMR_LSB,
	[STMPE_IDX_GPMR_CSB]	= STMPE1600_REG_GPMR_MSB,
	[STMPE_IDX_GPSR_LSB]	= STMPE1600_REG_GPSR_LSB,
	[STMPE_IDX_GPSR_CSB]	= STMPE1600_REG_GPSR_MSB,
<<<<<<< HEAD
=======
	[STMPE_IDX_GPCR_LSB]	= STMPE1600_REG_GPSR_LSB,
	[STMPE_IDX_GPCR_CSB]	= STMPE1600_REG_GPSR_MSB,
>>>>>>> 24b8d41d
	[STMPE_IDX_GPDR_LSB]	= STMPE1600_REG_GPDR_LSB,
	[STMPE_IDX_GPDR_CSB]	= STMPE1600_REG_GPDR_MSB,
	[STMPE_IDX_IEGPIOR_LSB]	= STMPE1600_REG_IEGPIOR_LSB,
	[STMPE_IDX_IEGPIOR_CSB]	= STMPE1600_REG_IEGPIOR_MSB,
	[STMPE_IDX_ISGPIOR_LSB]	= STMPE1600_REG_ISGPIOR_LSB,
};

static struct stmpe_variant_block stmpe1600_blocks[] = {
	{
		.cell	= &stmpe_gpio_cell,
		.irq	= 0,
		.block	= STMPE_BLOCK_GPIO,
	},
};

static int stmpe1600_enable(struct stmpe *stmpe, unsigned int blocks,
			   bool enable)
{
	if (blocks & STMPE_BLOCK_GPIO)
		return 0;
	else
		return -EINVAL;
}

static struct stmpe_variant_info stmpe1600 = {
	.name		= "stmpe1600",
	.id_val		= STMPE1600_ID,
	.id_mask	= 0xffff,
	.num_gpios	= 16,
	.af_bits	= 0,
	.regs		= stmpe1600_regs,
	.blocks		= stmpe1600_blocks,
	.num_blocks	= ARRAY_SIZE(stmpe1600_blocks),
	.num_irqs	= STMPE1600_NR_INTERNAL_IRQS,
	.enable		= stmpe1600_enable,
};

/*
 * STMPE1601
 */

static const u8 stmpe1601_regs[] = {
	[STMPE_IDX_CHIP_ID]	= STMPE1601_REG_CHIP_ID,
	[STMPE_IDX_SYS_CTRL]	= STMPE1601_REG_SYS_CTRL,
	[STMPE_IDX_SYS_CTRL2]	= STMPE1601_REG_SYS_CTRL2,
	[STMPE_IDX_ICR_LSB]	= STMPE1601_REG_ICR_LSB,
	[STMPE_IDX_IER_MSB]	= STMPE1601_REG_IER_MSB,
	[STMPE_IDX_IER_LSB]	= STMPE1601_REG_IER_LSB,
	[STMPE_IDX_ISR_MSB]	= STMPE1601_REG_ISR_MSB,
	[STMPE_IDX_GPMR_LSB]	= STMPE1601_REG_GPIO_MP_LSB,
	[STMPE_IDX_GPMR_CSB]	= STMPE1601_REG_GPIO_MP_MSB,
	[STMPE_IDX_GPSR_LSB]	= STMPE1601_REG_GPIO_SET_LSB,
	[STMPE_IDX_GPSR_CSB]	= STMPE1601_REG_GPIO_SET_MSB,
	[STMPE_IDX_GPCR_LSB]	= STMPE1601_REG_GPIO_CLR_LSB,
	[STMPE_IDX_GPCR_CSB]	= STMPE1601_REG_GPIO_CLR_MSB,
	[STMPE_IDX_GPDR_LSB]	= STMPE1601_REG_GPIO_SET_DIR_LSB,
	[STMPE_IDX_GPDR_CSB]	= STMPE1601_REG_GPIO_SET_DIR_MSB,
	[STMPE_IDX_GPEDR_LSB]	= STMPE1601_REG_GPIO_ED_LSB,
	[STMPE_IDX_GPEDR_CSB]	= STMPE1601_REG_GPIO_ED_MSB,
	[STMPE_IDX_GPRER_LSB]	= STMPE1601_REG_GPIO_RE_LSB,
	[STMPE_IDX_GPRER_CSB]	= STMPE1601_REG_GPIO_RE_MSB,
	[STMPE_IDX_GPFER_LSB]	= STMPE1601_REG_GPIO_FE_LSB,
	[STMPE_IDX_GPFER_CSB]	= STMPE1601_REG_GPIO_FE_MSB,
	[STMPE_IDX_GPPUR_LSB]	= STMPE1601_REG_GPIO_PU_LSB,
	[STMPE_IDX_GPAFR_U_MSB]	= STMPE1601_REG_GPIO_AF_U_MSB,
	[STMPE_IDX_IEGPIOR_LSB]	= STMPE1601_REG_INT_EN_GPIO_MASK_LSB,
	[STMPE_IDX_IEGPIOR_CSB]	= STMPE1601_REG_INT_EN_GPIO_MASK_MSB,
	[STMPE_IDX_ISGPIOR_MSB]	= STMPE1601_REG_INT_STA_GPIO_MSB,
};

static struct stmpe_variant_block stmpe1601_blocks[] = {
	{
		.cell	= &stmpe_gpio_cell,
		.irq	= STMPE1601_IRQ_GPIOC,
		.block	= STMPE_BLOCK_GPIO,
	},
	{
		.cell	= &stmpe_keypad_cell,
		.irq	= STMPE1601_IRQ_KEYPAD,
		.block	= STMPE_BLOCK_KEYPAD,
	},
	{
		.cell	= &stmpe_pwm_cell,
		.irq	= STMPE1601_IRQ_PWM0,
		.block	= STMPE_BLOCK_PWM,
	},
};

/* supported autosleep timeout delay (in msecs) */
static const int stmpe_autosleep_delay[] = {
	4, 16, 32, 64, 128, 256, 512, 1024,
};

static int stmpe_round_timeout(int timeout)
{
	int i;

	for (i = 0; i < ARRAY_SIZE(stmpe_autosleep_delay); i++) {
		if (stmpe_autosleep_delay[i] >= timeout)
			return i;
	}

	/*
	 * requests for delays longer than supported should not return the
	 * longest supported delay
	 */
	return -EINVAL;
}

static int stmpe_autosleep(struct stmpe *stmpe, int autosleep_timeout)
{
	int ret;

	if (!stmpe->variant->enable_autosleep)
		return -ENOSYS;

	mutex_lock(&stmpe->lock);
	ret = stmpe->variant->enable_autosleep(stmpe, autosleep_timeout);
	mutex_unlock(&stmpe->lock);

	return ret;
}

/*
 * Both stmpe 1601/2403 support same layout for autosleep
 */
static int stmpe1601_autosleep(struct stmpe *stmpe,
		int autosleep_timeout)
{
	int ret, timeout;

	/* choose the best available timeout */
	timeout = stmpe_round_timeout(autosleep_timeout);
	if (timeout < 0) {
		dev_err(stmpe->dev, "invalid timeout\n");
		return timeout;
	}

	ret = __stmpe_set_bits(stmpe, stmpe->regs[STMPE_IDX_SYS_CTRL2],
			STMPE1601_AUTOSLEEP_TIMEOUT_MASK,
			timeout);
	if (ret < 0)
		return ret;

	return __stmpe_set_bits(stmpe, stmpe->regs[STMPE_IDX_SYS_CTRL2],
			STPME1601_AUTOSLEEP_ENABLE,
			STPME1601_AUTOSLEEP_ENABLE);
}

static int stmpe1601_enable(struct stmpe *stmpe, unsigned int blocks,
			    bool enable)
{
	unsigned int mask = 0;

	if (blocks & STMPE_BLOCK_GPIO)
		mask |= STMPE1601_SYS_CTRL_ENABLE_GPIO;
	else
		mask &= ~STMPE1601_SYS_CTRL_ENABLE_GPIO;

	if (blocks & STMPE_BLOCK_KEYPAD)
		mask |= STMPE1601_SYS_CTRL_ENABLE_KPC;
	else
		mask &= ~STMPE1601_SYS_CTRL_ENABLE_KPC;

	if (blocks & STMPE_BLOCK_PWM)
		mask |= STMPE1601_SYS_CTRL_ENABLE_SPWM;
	else
		mask &= ~STMPE1601_SYS_CTRL_ENABLE_SPWM;

	return __stmpe_set_bits(stmpe, stmpe->regs[STMPE_IDX_SYS_CTRL], mask,
				enable ? mask : 0);
}

static int stmpe1601_get_altfunc(struct stmpe *stmpe, enum stmpe_block block)
{
	switch (block) {
	case STMPE_BLOCK_PWM:
		return 2;

	case STMPE_BLOCK_KEYPAD:
		return 1;

	case STMPE_BLOCK_GPIO:
	default:
		return 0;
	}
}

static struct stmpe_variant_info stmpe1601 = {
	.name		= "stmpe1601",
	.id_val		= 0x0210,
	.id_mask	= 0xfff0,	/* at least 0x0210 and 0x0212 */
	.num_gpios	= 16,
	.af_bits	= 2,
	.regs		= stmpe1601_regs,
	.blocks		= stmpe1601_blocks,
	.num_blocks	= ARRAY_SIZE(stmpe1601_blocks),
	.num_irqs	= STMPE1601_NR_INTERNAL_IRQS,
	.enable		= stmpe1601_enable,
	.get_altfunc	= stmpe1601_get_altfunc,
	.enable_autosleep	= stmpe1601_autosleep,
};

/*
 * STMPE1801
 */
static const u8 stmpe1801_regs[] = {
	[STMPE_IDX_CHIP_ID]	= STMPE1801_REG_CHIP_ID,
	[STMPE_IDX_SYS_CTRL]	= STMPE1801_REG_SYS_CTRL,
	[STMPE_IDX_ICR_LSB]	= STMPE1801_REG_INT_CTRL_LOW,
	[STMPE_IDX_IER_LSB]	= STMPE1801_REG_INT_EN_MASK_LOW,
	[STMPE_IDX_ISR_LSB]	= STMPE1801_REG_INT_STA_LOW,
	[STMPE_IDX_GPMR_LSB]	= STMPE1801_REG_GPIO_MP_LOW,
	[STMPE_IDX_GPMR_CSB]	= STMPE1801_REG_GPIO_MP_MID,
	[STMPE_IDX_GPMR_MSB]	= STMPE1801_REG_GPIO_MP_HIGH,
	[STMPE_IDX_GPSR_LSB]	= STMPE1801_REG_GPIO_SET_LOW,
	[STMPE_IDX_GPSR_CSB]	= STMPE1801_REG_GPIO_SET_MID,
	[STMPE_IDX_GPSR_MSB]	= STMPE1801_REG_GPIO_SET_HIGH,
	[STMPE_IDX_GPCR_LSB]	= STMPE1801_REG_GPIO_CLR_LOW,
	[STMPE_IDX_GPCR_CSB]	= STMPE1801_REG_GPIO_CLR_MID,
	[STMPE_IDX_GPCR_MSB]	= STMPE1801_REG_GPIO_CLR_HIGH,
	[STMPE_IDX_GPDR_LSB]	= STMPE1801_REG_GPIO_SET_DIR_LOW,
	[STMPE_IDX_GPDR_CSB]	= STMPE1801_REG_GPIO_SET_DIR_MID,
	[STMPE_IDX_GPDR_MSB]	= STMPE1801_REG_GPIO_SET_DIR_HIGH,
	[STMPE_IDX_GPRER_LSB]	= STMPE1801_REG_GPIO_RE_LOW,
	[STMPE_IDX_GPRER_CSB]	= STMPE1801_REG_GPIO_RE_MID,
	[STMPE_IDX_GPRER_MSB]	= STMPE1801_REG_GPIO_RE_HIGH,
	[STMPE_IDX_GPFER_LSB]	= STMPE1801_REG_GPIO_FE_LOW,
	[STMPE_IDX_GPFER_CSB]	= STMPE1801_REG_GPIO_FE_MID,
	[STMPE_IDX_GPFER_MSB]	= STMPE1801_REG_GPIO_FE_HIGH,
	[STMPE_IDX_GPPUR_LSB]	= STMPE1801_REG_GPIO_PULL_UP_LOW,
	[STMPE_IDX_IEGPIOR_LSB]	= STMPE1801_REG_INT_EN_GPIO_MASK_LOW,
	[STMPE_IDX_IEGPIOR_CSB]	= STMPE1801_REG_INT_EN_GPIO_MASK_MID,
	[STMPE_IDX_IEGPIOR_MSB]	= STMPE1801_REG_INT_EN_GPIO_MASK_HIGH,
	[STMPE_IDX_ISGPIOR_MSB]	= STMPE1801_REG_INT_STA_GPIO_HIGH,
};

static struct stmpe_variant_block stmpe1801_blocks[] = {
	{
		.cell	= &stmpe_gpio_cell,
		.irq	= STMPE1801_IRQ_GPIOC,
		.block	= STMPE_BLOCK_GPIO,
	},
	{
		.cell	= &stmpe_keypad_cell,
		.irq	= STMPE1801_IRQ_KEYPAD,
		.block	= STMPE_BLOCK_KEYPAD,
	},
};

static int stmpe1801_enable(struct stmpe *stmpe, unsigned int blocks,
			    bool enable)
{
	unsigned int mask = 0;
	if (blocks & STMPE_BLOCK_GPIO)
		mask |= STMPE1801_MSK_INT_EN_GPIO;

	if (blocks & STMPE_BLOCK_KEYPAD)
		mask |= STMPE1801_MSK_INT_EN_KPC;

	return __stmpe_set_bits(stmpe, STMPE1801_REG_INT_EN_MASK_LOW, mask,
				enable ? mask : 0);
}

static int stmpe_reset(struct stmpe *stmpe)
{
	u16 id_val = stmpe->variant->id_val;
	unsigned long timeout;
	int ret = 0;
	u8 reset_bit;
<<<<<<< HEAD

	if (id_val == STMPE811_ID)
		/* STMPE801 and STMPE610 use bit 1 of SYS_CTRL register */
		reset_bit = STMPE811_SYS_CTRL_RESET;
	else
		/* all other STMPE variant use bit 7 of SYS_CTRL register */
		reset_bit = STMPE_SYS_CTRL_RESET;

=======

	if (id_val == STMPE811_ID)
		/* STMPE801 and STMPE610 use bit 1 of SYS_CTRL register */
		reset_bit = STMPE811_SYS_CTRL_RESET;
	else
		/* all other STMPE variant use bit 7 of SYS_CTRL register */
		reset_bit = STMPE_SYS_CTRL_RESET;

>>>>>>> 24b8d41d
	ret = __stmpe_set_bits(stmpe, stmpe->regs[STMPE_IDX_SYS_CTRL],
			       reset_bit, reset_bit);
	if (ret < 0)
		return ret;

	msleep(10);

	timeout = jiffies + msecs_to_jiffies(100);
	while (time_before(jiffies, timeout)) {
		ret = __stmpe_reg_read(stmpe, stmpe->regs[STMPE_IDX_SYS_CTRL]);
		if (ret < 0)
			return ret;
		if (!(ret & reset_bit))
			return 0;
		usleep_range(100, 200);
	}
	return -EIO;
}

static struct stmpe_variant_info stmpe1801 = {
	.name		= "stmpe1801",
	.id_val		= STMPE1801_ID,
	.id_mask	= 0xfff0,
	.num_gpios	= 18,
	.af_bits	= 0,
	.regs		= stmpe1801_regs,
	.blocks		= stmpe1801_blocks,
	.num_blocks	= ARRAY_SIZE(stmpe1801_blocks),
	.num_irqs	= STMPE1801_NR_INTERNAL_IRQS,
	.enable		= stmpe1801_enable,
	/* stmpe1801 do not have any gpio alternate function */
	.get_altfunc	= NULL,
};

/*
 * STMPE24XX
 */

static const u8 stmpe24xx_regs[] = {
	[STMPE_IDX_CHIP_ID]	= STMPE24XX_REG_CHIP_ID,
	[STMPE_IDX_SYS_CTRL]	= STMPE24XX_REG_SYS_CTRL,
	[STMPE_IDX_SYS_CTRL2]	= STMPE24XX_REG_SYS_CTRL2,
	[STMPE_IDX_ICR_LSB]	= STMPE24XX_REG_ICR_LSB,
	[STMPE_IDX_IER_MSB]	= STMPE24XX_REG_IER_MSB,
	[STMPE_IDX_IER_LSB]	= STMPE24XX_REG_IER_LSB,
	[STMPE_IDX_ISR_MSB]	= STMPE24XX_REG_ISR_MSB,
	[STMPE_IDX_GPMR_LSB]	= STMPE24XX_REG_GPMR_LSB,
	[STMPE_IDX_GPMR_CSB]	= STMPE24XX_REG_GPMR_CSB,
	[STMPE_IDX_GPMR_MSB]	= STMPE24XX_REG_GPMR_MSB,
	[STMPE_IDX_GPSR_LSB]	= STMPE24XX_REG_GPSR_LSB,
	[STMPE_IDX_GPSR_CSB]	= STMPE24XX_REG_GPSR_CSB,
	[STMPE_IDX_GPSR_MSB]	= STMPE24XX_REG_GPSR_MSB,
	[STMPE_IDX_GPCR_LSB]	= STMPE24XX_REG_GPCR_LSB,
	[STMPE_IDX_GPCR_CSB]	= STMPE24XX_REG_GPCR_CSB,
	[STMPE_IDX_GPCR_MSB]	= STMPE24XX_REG_GPCR_MSB,
	[STMPE_IDX_GPDR_LSB]	= STMPE24XX_REG_GPDR_LSB,
	[STMPE_IDX_GPDR_CSB]	= STMPE24XX_REG_GPDR_CSB,
	[STMPE_IDX_GPDR_MSB]	= STMPE24XX_REG_GPDR_MSB,
	[STMPE_IDX_GPRER_LSB]	= STMPE24XX_REG_GPRER_LSB,
	[STMPE_IDX_GPRER_CSB]	= STMPE24XX_REG_GPRER_CSB,
	[STMPE_IDX_GPRER_MSB]	= STMPE24XX_REG_GPRER_MSB,
	[STMPE_IDX_GPFER_LSB]	= STMPE24XX_REG_GPFER_LSB,
	[STMPE_IDX_GPFER_CSB]	= STMPE24XX_REG_GPFER_CSB,
	[STMPE_IDX_GPFER_MSB]	= STMPE24XX_REG_GPFER_MSB,
	[STMPE_IDX_GPPUR_LSB]	= STMPE24XX_REG_GPPUR_LSB,
	[STMPE_IDX_GPPDR_LSB]	= STMPE24XX_REG_GPPDR_LSB,
	[STMPE_IDX_GPAFR_U_MSB]	= STMPE24XX_REG_GPAFR_U_MSB,
	[STMPE_IDX_IEGPIOR_LSB]	= STMPE24XX_REG_IEGPIOR_LSB,
	[STMPE_IDX_IEGPIOR_CSB]	= STMPE24XX_REG_IEGPIOR_CSB,
	[STMPE_IDX_IEGPIOR_MSB]	= STMPE24XX_REG_IEGPIOR_MSB,
	[STMPE_IDX_ISGPIOR_MSB]	= STMPE24XX_REG_ISGPIOR_MSB,
	[STMPE_IDX_GPEDR_LSB]	= STMPE24XX_REG_GPEDR_LSB,
	[STMPE_IDX_GPEDR_CSB]	= STMPE24XX_REG_GPEDR_CSB,
	[STMPE_IDX_GPEDR_MSB]	= STMPE24XX_REG_GPEDR_MSB,
};

static struct stmpe_variant_block stmpe24xx_blocks[] = {
	{
		.cell	= &stmpe_gpio_cell,
		.irq	= STMPE24XX_IRQ_GPIOC,
		.block	= STMPE_BLOCK_GPIO,
	},
	{
		.cell	= &stmpe_keypad_cell,
		.irq	= STMPE24XX_IRQ_KEYPAD,
		.block	= STMPE_BLOCK_KEYPAD,
	},
	{
		.cell	= &stmpe_pwm_cell,
		.irq	= STMPE24XX_IRQ_PWM0,
		.block	= STMPE_BLOCK_PWM,
	},
};

static int stmpe24xx_enable(struct stmpe *stmpe, unsigned int blocks,
			    bool enable)
{
	unsigned int mask = 0;

	if (blocks & STMPE_BLOCK_GPIO)
		mask |= STMPE24XX_SYS_CTRL_ENABLE_GPIO;

	if (blocks & STMPE_BLOCK_KEYPAD)
		mask |= STMPE24XX_SYS_CTRL_ENABLE_KPC;

	return __stmpe_set_bits(stmpe, stmpe->regs[STMPE_IDX_SYS_CTRL], mask,
				enable ? mask : 0);
}

static int stmpe24xx_get_altfunc(struct stmpe *stmpe, enum stmpe_block block)
{
	switch (block) {
	case STMPE_BLOCK_ROTATOR:
		return 2;

	case STMPE_BLOCK_KEYPAD:
	case STMPE_BLOCK_PWM:
		return 1;

	case STMPE_BLOCK_GPIO:
	default:
		return 0;
	}
}

static struct stmpe_variant_info stmpe2401 = {
	.name		= "stmpe2401",
	.id_val		= 0x0101,
	.id_mask	= 0xffff,
	.num_gpios	= 24,
	.af_bits	= 2,
	.regs		= stmpe24xx_regs,
	.blocks		= stmpe24xx_blocks,
	.num_blocks	= ARRAY_SIZE(stmpe24xx_blocks),
	.num_irqs	= STMPE24XX_NR_INTERNAL_IRQS,
	.enable		= stmpe24xx_enable,
	.get_altfunc	= stmpe24xx_get_altfunc,
};

static struct stmpe_variant_info stmpe2403 = {
	.name		= "stmpe2403",
	.id_val		= 0x0120,
	.id_mask	= 0xffff,
	.num_gpios	= 24,
	.af_bits	= 2,
	.regs		= stmpe24xx_regs,
	.blocks		= stmpe24xx_blocks,
	.num_blocks	= ARRAY_SIZE(stmpe24xx_blocks),
	.num_irqs	= STMPE24XX_NR_INTERNAL_IRQS,
	.enable		= stmpe24xx_enable,
	.get_altfunc	= stmpe24xx_get_altfunc,
	.enable_autosleep	= stmpe1601_autosleep, /* same as stmpe1601 */
};

static struct stmpe_variant_info *stmpe_variant_info[STMPE_NBR_PARTS] = {
	[STMPE610]	= &stmpe610,
	[STMPE801]	= &stmpe801,
	[STMPE811]	= &stmpe811,
	[STMPE1600]	= &stmpe1600,
	[STMPE1601]	= &stmpe1601,
	[STMPE1801]	= &stmpe1801,
	[STMPE2401]	= &stmpe2401,
	[STMPE2403]	= &stmpe2403,
};

/*
 * These devices can be connected in a 'no-irq' configuration - the irq pin
 * is not used and the device cannot interrupt the CPU. Here we only list
 * devices which support this configuration - the driver will fail probing
 * for any devices not listed here which are configured in this way.
 */
static struct stmpe_variant_info *stmpe_noirq_variant_info[STMPE_NBR_PARTS] = {
	[STMPE801]	= &stmpe801_noirq,
};

static irqreturn_t stmpe_irq(int irq, void *data)
{
	struct stmpe *stmpe = data;
	struct stmpe_variant_info *variant = stmpe->variant;
	int num = DIV_ROUND_UP(variant->num_irqs, 8);
	u8 israddr;
	u8 isr[3];
	int ret;
	int i;

	if (variant->id_val == STMPE801_ID ||
	    variant->id_val == STMPE1600_ID) {
		int base = irq_create_mapping(stmpe->domain, 0);

		handle_nested_irq(base);
		return IRQ_HANDLED;
	}

	if (variant->id_val == STMPE1801_ID)
		israddr = stmpe->regs[STMPE_IDX_ISR_LSB];
	else
		israddr = stmpe->regs[STMPE_IDX_ISR_MSB];

	ret = stmpe_block_read(stmpe, israddr, num, isr);
	if (ret < 0)
		return IRQ_NONE;

	for (i = 0; i < num; i++) {
		int bank = num - i - 1;
		u8 status = isr[i];
		u8 clear;

		status &= stmpe->ier[bank];
		if (!status)
			continue;

		clear = status;
		while (status) {
			int bit = __ffs(status);
			int line = bank * 8 + bit;
			int nestedirq = irq_create_mapping(stmpe->domain, line);

			handle_nested_irq(nestedirq);
			status &= ~(1 << bit);
		}

		stmpe_reg_write(stmpe, israddr + i, clear);
	}

	return IRQ_HANDLED;
}

static void stmpe_irq_lock(struct irq_data *data)
{
	struct stmpe *stmpe = irq_data_get_irq_chip_data(data);

	mutex_lock(&stmpe->irq_lock);
}

static void stmpe_irq_sync_unlock(struct irq_data *data)
{
	struct stmpe *stmpe = irq_data_get_irq_chip_data(data);
	struct stmpe_variant_info *variant = stmpe->variant;
	int num = DIV_ROUND_UP(variant->num_irqs, 8);
	int i;

	for (i = 0; i < num; i++) {
		u8 new = stmpe->ier[i];
		u8 old = stmpe->oldier[i];

		if (new == old)
			continue;

		stmpe->oldier[i] = new;
		stmpe_reg_write(stmpe, stmpe->regs[STMPE_IDX_IER_LSB + i], new);
	}

	mutex_unlock(&stmpe->irq_lock);
}

static void stmpe_irq_mask(struct irq_data *data)
{
	struct stmpe *stmpe = irq_data_get_irq_chip_data(data);
	int offset = data->hwirq;
	int regoffset = offset / 8;
	int mask = 1 << (offset % 8);

	stmpe->ier[regoffset] &= ~mask;
}

static void stmpe_irq_unmask(struct irq_data *data)
{
	struct stmpe *stmpe = irq_data_get_irq_chip_data(data);
	int offset = data->hwirq;
	int regoffset = offset / 8;
	int mask = 1 << (offset % 8);

	stmpe->ier[regoffset] |= mask;
}

static struct irq_chip stmpe_irq_chip = {
	.name			= "stmpe",
	.irq_bus_lock		= stmpe_irq_lock,
	.irq_bus_sync_unlock	= stmpe_irq_sync_unlock,
	.irq_mask		= stmpe_irq_mask,
	.irq_unmask		= stmpe_irq_unmask,
};

static int stmpe_irq_map(struct irq_domain *d, unsigned int virq,
                                irq_hw_number_t hwirq)
{
	struct stmpe *stmpe = d->host_data;
	struct irq_chip *chip = NULL;

	if (stmpe->variant->id_val != STMPE801_ID)
		chip = &stmpe_irq_chip;

	irq_set_chip_data(virq, stmpe);
	irq_set_chip_and_handler(virq, chip, handle_edge_irq);
	irq_set_nested_thread(virq, 1);
	irq_set_noprobe(virq);

	return 0;
}

static void stmpe_irq_unmap(struct irq_domain *d, unsigned int virq)
{
		irq_set_chip_and_handler(virq, NULL, NULL);
		irq_set_chip_data(virq, NULL);
}

static const struct irq_domain_ops stmpe_irq_ops = {
        .map    = stmpe_irq_map,
        .unmap  = stmpe_irq_unmap,
        .xlate  = irq_domain_xlate_twocell,
};

static int stmpe_irq_init(struct stmpe *stmpe, struct device_node *np)
{
	int base = 0;
	int num_irqs = stmpe->variant->num_irqs;

	stmpe->domain = irq_domain_add_simple(np, num_irqs, base,
					      &stmpe_irq_ops, stmpe);
	if (!stmpe->domain) {
		dev_err(stmpe->dev, "Failed to create irqdomain\n");
		return -ENOSYS;
	}

	return 0;
}

static int stmpe_chip_init(struct stmpe *stmpe)
{
	unsigned int irq_trigger = stmpe->pdata->irq_trigger;
	int autosleep_timeout = stmpe->pdata->autosleep_timeout;
	struct stmpe_variant_info *variant = stmpe->variant;
	u8 icr = 0;
	unsigned int id;
	u8 data[2];
	int ret;

	ret = stmpe_block_read(stmpe, stmpe->regs[STMPE_IDX_CHIP_ID],
			       ARRAY_SIZE(data), data);
	if (ret < 0)
		return ret;

	id = (data[0] << 8) | data[1];
	if ((id & variant->id_mask) != variant->id_val) {
		dev_err(stmpe->dev, "unknown chip id: %#x\n", id);
		return -EINVAL;
	}

	dev_info(stmpe->dev, "%s detected, chip id: %#x\n", variant->name, id);

	/* Disable all modules -- subdrivers should enable what they need. */
	ret = stmpe_disable(stmpe, ~0);
	if (ret)
		return ret;

	ret =  stmpe_reset(stmpe);
	if (ret < 0)
		return ret;

	if (stmpe->irq >= 0) {
		if (id == STMPE801_ID || id == STMPE1600_ID)
			icr = STMPE_SYS_CTRL_INT_EN;
		else
			icr = STMPE_ICR_LSB_GIM;

		/* STMPE801 and STMPE1600 don't support Edge interrupts */
		if (id != STMPE801_ID && id != STMPE1600_ID) {
			if (irq_trigger == IRQF_TRIGGER_FALLING ||
					irq_trigger == IRQF_TRIGGER_RISING)
				icr |= STMPE_ICR_LSB_EDGE;
		}

		if (irq_trigger == IRQF_TRIGGER_RISING ||
				irq_trigger == IRQF_TRIGGER_HIGH) {
			if (id == STMPE801_ID || id == STMPE1600_ID)
				icr |= STMPE_SYS_CTRL_INT_HI;
			else
				icr |= STMPE_ICR_LSB_HIGH;
		}
	}

	if (stmpe->pdata->autosleep) {
		ret = stmpe_autosleep(stmpe, autosleep_timeout);
		if (ret)
			return ret;
	}

	return stmpe_reg_write(stmpe, stmpe->regs[STMPE_IDX_ICR_LSB], icr);
}

static int stmpe_add_device(struct stmpe *stmpe, const struct mfd_cell *cell)
{
	return mfd_add_devices(stmpe->dev, stmpe->pdata->id, cell, 1,
			       NULL, 0, stmpe->domain);
}

static int stmpe_devices_init(struct stmpe *stmpe)
{
	struct stmpe_variant_info *variant = stmpe->variant;
	unsigned int platform_blocks = stmpe->pdata->blocks;
	int ret = -EINVAL;
	int i, j;

	for (i = 0; i < variant->num_blocks; i++) {
		struct stmpe_variant_block *block = &variant->blocks[i];

		if (!(platform_blocks & block->block))
			continue;

		for (j = 0; j < block->cell->num_resources; j++) {
			struct resource *res =
				(struct resource *) &block->cell->resources[j];

			/* Dynamically fill in a variant's IRQ. */
			if (res->flags & IORESOURCE_IRQ)
				res->start = res->end = block->irq + j;
		}

		platform_blocks &= ~block->block;
		ret = stmpe_add_device(stmpe, block->cell);
		if (ret)
			return ret;
	}

	if (platform_blocks)
		dev_warn(stmpe->dev,
			 "platform wants blocks (%#x) not present on variant",
			 platform_blocks);

	return ret;
}

static void stmpe_of_probe(struct stmpe_platform_data *pdata,
			   struct device_node *np)
{
	struct device_node *child;

	pdata->id = of_alias_get_id(np, "stmpe-i2c");
	if (pdata->id < 0)
		pdata->id = -1;

	pdata->irq_gpio = of_get_named_gpio_flags(np, "irq-gpio", 0,
				&pdata->irq_trigger);
	if (gpio_is_valid(pdata->irq_gpio))
		pdata->irq_over_gpio = 1;
	else
		pdata->irq_trigger = IRQF_TRIGGER_NONE;

	of_property_read_u32(np, "st,autosleep-timeout",
			&pdata->autosleep_timeout);

	pdata->autosleep = (pdata->autosleep_timeout) ? true : false;

	for_each_child_of_node(np, child) {
		if (of_node_name_eq(child, "stmpe_gpio")) {
			pdata->blocks |= STMPE_BLOCK_GPIO;
		} else if (of_node_name_eq(child, "stmpe_keypad")) {
			pdata->blocks |= STMPE_BLOCK_KEYPAD;
		} else if (of_node_name_eq(child, "stmpe_touchscreen")) {
			pdata->blocks |= STMPE_BLOCK_TOUCHSCREEN;
		} else if (of_node_name_eq(child, "stmpe_adc")) {
			pdata->blocks |= STMPE_BLOCK_ADC;
		} else if (of_node_name_eq(child, "stmpe_pwm")) {
			pdata->blocks |= STMPE_BLOCK_PWM;
		} else if (of_node_name_eq(child, "stmpe_rotator")) {
			pdata->blocks |= STMPE_BLOCK_ROTATOR;
		}
	}
}

/* Called from client specific probe routines */
int stmpe_probe(struct stmpe_client_info *ci, enum stmpe_partnum partnum)
{
	struct stmpe_platform_data *pdata;
	struct device_node *np = ci->dev->of_node;
	struct stmpe *stmpe;
	int ret;
	u32 val;

	pdata = devm_kzalloc(ci->dev, sizeof(*pdata), GFP_KERNEL);
	if (!pdata)
		return -ENOMEM;

	stmpe_of_probe(pdata, np);

	if (of_find_property(np, "interrupts", NULL) == NULL)
		ci->irq = -1;

	stmpe = devm_kzalloc(ci->dev, sizeof(struct stmpe), GFP_KERNEL);
	if (!stmpe)
		return -ENOMEM;

	mutex_init(&stmpe->irq_lock);
	mutex_init(&stmpe->lock);

	if (!of_property_read_u32(np, "st,sample-time", &val))
		stmpe->sample_time = val;
	if (!of_property_read_u32(np, "st,mod-12b", &val))
		stmpe->mod_12b = val;
	if (!of_property_read_u32(np, "st,ref-sel", &val))
		stmpe->ref_sel = val;
	if (!of_property_read_u32(np, "st,adc-freq", &val))
		stmpe->adc_freq = val;

	stmpe->dev = ci->dev;
	stmpe->client = ci->client;
	stmpe->pdata = pdata;
	stmpe->ci = ci;
	stmpe->partnum = partnum;
	stmpe->variant = stmpe_variant_info[partnum];
	stmpe->regs = stmpe->variant->regs;
	stmpe->num_gpios = stmpe->variant->num_gpios;
	stmpe->vcc = devm_regulator_get_optional(ci->dev, "vcc");
	if (!IS_ERR(stmpe->vcc)) {
		ret = regulator_enable(stmpe->vcc);
		if (ret)
			dev_warn(ci->dev, "failed to enable VCC supply\n");
	}
	stmpe->vio = devm_regulator_get_optional(ci->dev, "vio");
	if (!IS_ERR(stmpe->vio)) {
		ret = regulator_enable(stmpe->vio);
		if (ret)
			dev_warn(ci->dev, "failed to enable VIO supply\n");
	}
	dev_set_drvdata(stmpe->dev, stmpe);

	if (ci->init)
		ci->init(stmpe);

	if (pdata->irq_over_gpio) {
		ret = devm_gpio_request_one(ci->dev, pdata->irq_gpio,
				GPIOF_DIR_IN, "stmpe");
		if (ret) {
			dev_err(stmpe->dev, "failed to request IRQ GPIO: %d\n",
					ret);
			return ret;
		}

		stmpe->irq = gpio_to_irq(pdata->irq_gpio);
	} else {
		stmpe->irq = ci->irq;
	}

	if (stmpe->irq < 0) {
		/* use alternate variant info for no-irq mode, if supported */
		dev_info(stmpe->dev,
			"%s configured in no-irq mode by platform data\n",
			stmpe->variant->name);
		if (!stmpe_noirq_variant_info[stmpe->partnum]) {
			dev_err(stmpe->dev,
				"%s does not support no-irq mode!\n",
				stmpe->variant->name);
			return -ENODEV;
		}
		stmpe->variant = stmpe_noirq_variant_info[stmpe->partnum];
	} else if (pdata->irq_trigger == IRQF_TRIGGER_NONE) {
		pdata->irq_trigger = irq_get_trigger_type(stmpe->irq);
	}

	ret = stmpe_chip_init(stmpe);
	if (ret)
		return ret;

	if (stmpe->irq >= 0) {
		ret = stmpe_irq_init(stmpe, np);
		if (ret)
			return ret;

		ret = devm_request_threaded_irq(ci->dev, stmpe->irq, NULL,
				stmpe_irq, pdata->irq_trigger | IRQF_ONESHOT,
				"stmpe", stmpe);
		if (ret) {
			dev_err(stmpe->dev, "failed to request IRQ: %d\n",
					ret);
			return ret;
		}
	}

	ret = stmpe_devices_init(stmpe);
	if (!ret)
		return 0;

	dev_err(stmpe->dev, "failed to add children\n");
	mfd_remove_devices(stmpe->dev);

	return ret;
}

int stmpe_remove(struct stmpe *stmpe)
{
	if (!IS_ERR(stmpe->vio))
		regulator_disable(stmpe->vio);
	if (!IS_ERR(stmpe->vcc))
		regulator_disable(stmpe->vcc);

	__stmpe_disable(stmpe, STMPE_BLOCK_ADC);

	mfd_remove_devices(stmpe->dev);

	return 0;
}

#ifdef CONFIG_PM
static int stmpe_suspend(struct device *dev)
{
	struct stmpe *stmpe = dev_get_drvdata(dev);

	if (stmpe->irq >= 0 && device_may_wakeup(dev))
		enable_irq_wake(stmpe->irq);

	return 0;
}

static int stmpe_resume(struct device *dev)
{
	struct stmpe *stmpe = dev_get_drvdata(dev);

	if (stmpe->irq >= 0 && device_may_wakeup(dev))
		disable_irq_wake(stmpe->irq);

	return 0;
}

const struct dev_pm_ops stmpe_dev_pm_ops = {
	.suspend	= stmpe_suspend,
	.resume		= stmpe_resume,
};
#endif<|MERGE_RESOLUTION|>--- conflicted
+++ resolved
@@ -624,11 +624,8 @@
 	[STMPE_IDX_GPMR_CSB]	= STMPE1600_REG_GPMR_MSB,
 	[STMPE_IDX_GPSR_LSB]	= STMPE1600_REG_GPSR_LSB,
 	[STMPE_IDX_GPSR_CSB]	= STMPE1600_REG_GPSR_MSB,
-<<<<<<< HEAD
-=======
 	[STMPE_IDX_GPCR_LSB]	= STMPE1600_REG_GPSR_LSB,
 	[STMPE_IDX_GPCR_CSB]	= STMPE1600_REG_GPSR_MSB,
->>>>>>> 24b8d41d
 	[STMPE_IDX_GPDR_LSB]	= STMPE1600_REG_GPDR_LSB,
 	[STMPE_IDX_GPDR_CSB]	= STMPE1600_REG_GPDR_MSB,
 	[STMPE_IDX_IEGPIOR_LSB]	= STMPE1600_REG_IEGPIOR_LSB,
@@ -899,7 +896,6 @@
 	unsigned long timeout;
 	int ret = 0;
 	u8 reset_bit;
-<<<<<<< HEAD
 
 	if (id_val == STMPE811_ID)
 		/* STMPE801 and STMPE610 use bit 1 of SYS_CTRL register */
@@ -908,16 +904,6 @@
 		/* all other STMPE variant use bit 7 of SYS_CTRL register */
 		reset_bit = STMPE_SYS_CTRL_RESET;
 
-=======
-
-	if (id_val == STMPE811_ID)
-		/* STMPE801 and STMPE610 use bit 1 of SYS_CTRL register */
-		reset_bit = STMPE811_SYS_CTRL_RESET;
-	else
-		/* all other STMPE variant use bit 7 of SYS_CTRL register */
-		reset_bit = STMPE_SYS_CTRL_RESET;
-
->>>>>>> 24b8d41d
 	ret = __stmpe_set_bits(stmpe, stmpe->regs[STMPE_IDX_SYS_CTRL],
 			       reset_bit, reset_bit);
 	if (ret < 0)
