--- conflicted
+++ resolved
@@ -2963,17 +2963,6 @@
 		    NULL, NULL, 0, 0, "stericsson,db8500-thermal"),
 };
 
-<<<<<<< HEAD
-static void db8500_prcmu_update_cpufreq(void)
-{
-	if (prcmu_has_arm_maxopp()) {
-		db8500_cpufreq_table[3].frequency = 1000000;
-		db8500_cpufreq_table[3].driver_data = ARM_MAX_OPP;
-	}
-}
-
-=======
->>>>>>> 24b8d41d
 static int db8500_prcmu_register_ab8500(struct device *parent)
 {
 	struct device_node *np;
@@ -2982,9 +2971,6 @@
 		.name = "ab8500-core",
 		.of_compatible = "stericsson,ab8500",
 		.id = AB8500_VERSION_AB8500,
-<<<<<<< HEAD
-		.resources = &ab8500_resource,
-=======
 		.resources = &ab850x_resource,
 		.num_resources = 1,
 	};
@@ -2993,7 +2979,6 @@
 		.of_compatible = "stericsson,ab8505",
 		.id = AB8500_VERSION_AB8505,
 		.resources = &ab850x_resource,
->>>>>>> 24b8d41d
 		.num_resources = 1,
 	};
 	const struct mfd_cell *ab850x_cell;
@@ -3039,10 +3024,6 @@
 		return -ENOMEM;
 	}
 	init_prcm_registers();
-<<<<<<< HEAD
-	dbx500_fw_version_init(pdev, DB8500_PRCMU_FW_VERSION_OFFSET);
-=======
->>>>>>> 24b8d41d
 	res = platform_get_resource_byname(pdev, IORESOURCE_MEM, "prcmu-tcdm");
 	if (!res) {
 		dev_err(&pdev->dev, "no prcmu tcdm region provided\n");
