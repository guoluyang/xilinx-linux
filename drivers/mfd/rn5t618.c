--- conflicted
+++ resolved
@@ -4,16 +4,6 @@
  *
  * Copyright (C) 2014 Beniamino Galvani <b.galvani@gmail.com>
  * Copyright (C) 2016 Toradex AG
-<<<<<<< HEAD
- *
- * This program is free software; you can redistribute it and/or
- * modify it under the terms of the GNU General Public License
- * version 2 as published by the Free Software Foundation.
- *
- * You should have received a copy of the GNU General Public License
- * along with this program. If not, see <http://www.gnu.org/licenses/>.
-=======
->>>>>>> 24b8d41d
  */
 
 #include <linux/delay.h>
@@ -24,10 +14,7 @@
 #include <linux/mfd/rn5t618.h>
 #include <linux/module.h>
 #include <linux/of_device.h>
-<<<<<<< HEAD
-=======
 #include <linux/platform_device.h>
->>>>>>> 24b8d41d
 #include <linux/reboot.h>
 #include <linux/regmap.h>
 
@@ -75,11 +62,6 @@
 	.cache_type	= REGCACHE_RBTREE,
 };
 
-<<<<<<< HEAD
-static struct rn5t618 *rn5t618_pm_power_off;
-static struct notifier_block rn5t618_restart_handler;
-
-=======
 static const struct regmap_irq rc5t619_irqs[] = {
 	REGMAP_IRQ_REG(RN5T618_IRQ_SYS, 0, BIT(0)),
 	REGMAP_IRQ_REG(RN5T618_IRQ_DCDC, 0, BIT(1)),
@@ -130,17 +112,11 @@
 	return ret;
 }
 
->>>>>>> 24b8d41d
 static void rn5t618_trigger_poweroff_sequence(bool repower)
 {
 	int ret;
 
 	/* disable automatic repower-on */
-<<<<<<< HEAD
-	regmap_update_bits(rn5t618_pm_power_off->regmap, RN5T618_REPCNT,
-			   RN5T618_REPCNT_REPWRON,
-			   repower ? RN5T618_REPCNT_REPWRON : 0);
-=======
 	ret = i2c_smbus_read_byte_data(rn5t618_pm_power_off, RN5T618_REPCNT);
 	if (ret < 0)
 		goto err;
@@ -154,7 +130,6 @@
 	if (ret < 0)
 		goto err;
 
->>>>>>> 24b8d41d
 	/* start power-off sequence */
 	ret = i2c_smbus_read_byte_data(rn5t618_pm_power_off, RN5T618_SLPCNT);
 	if (ret < 0)
@@ -174,7 +149,6 @@
 }
 
 static void rn5t618_power_off(void)
-<<<<<<< HEAD
 {
 	rn5t618_trigger_poweroff_sequence(false);
 }
@@ -196,35 +170,6 @@
 static const struct of_device_id rn5t618_of_match[] = {
 	{ .compatible = "ricoh,rn5t567", .data = (void *)RN5T567 },
 	{ .compatible = "ricoh,rn5t618", .data = (void *)RN5T618 },
-	{ }
-};
-MODULE_DEVICE_TABLE(of, rn5t618_of_match);
-
-static int rn5t618_i2c_probe(struct i2c_client *i2c,
-			     const struct i2c_device_id *id)
-{
-=======
-{
-	rn5t618_trigger_poweroff_sequence(false);
-}
-
-static int rn5t618_restart(struct notifier_block *this,
-			    unsigned long mode, void *cmd)
-{
-	rn5t618_trigger_poweroff_sequence(true);
-
-	/*
-	 * Re-power factor detection on PMIC side is not instant. 1ms
-	 * proved to be enough time until reset takes effect.
-	 */
-	mdelay(1);
-
-	return NOTIFY_DONE;
-}
-
-static const struct of_device_id rn5t618_of_match[] = {
-	{ .compatible = "ricoh,rn5t567", .data = (void *)RN5T567 },
-	{ .compatible = "ricoh,rn5t618", .data = (void *)RN5T618 },
 	{ .compatible = "ricoh,rc5t619", .data = (void *)RC5T619 },
 	{ }
 };
@@ -232,7 +177,6 @@
 
 static int rn5t618_i2c_probe(struct i2c_client *i2c)
 {
->>>>>>> 24b8d41d
 	const struct of_device_id *of_id;
 	struct rn5t618 *priv;
 	int ret;
@@ -249,11 +193,8 @@
 
 	i2c_set_clientdata(i2c, priv);
 	priv->variant = (long)of_id->data;
-<<<<<<< HEAD
-=======
 	priv->irq = i2c->irq;
 	priv->dev = &i2c->dev;
->>>>>>> 24b8d41d
 
 	priv->regmap = devm_regmap_init_i2c(i2c, &rn5t618_regmap_config);
 	if (IS_ERR(priv->regmap)) {
@@ -262,10 +203,6 @@
 		return ret;
 	}
 
-<<<<<<< HEAD
-	ret = devm_mfd_add_devices(&i2c->dev, -1, rn5t618_cells,
-				   ARRAY_SIZE(rn5t618_cells), NULL, 0, NULL);
-=======
 	if (priv->variant == RC5T619)
 		ret = devm_mfd_add_devices(&i2c->dev, PLATFORM_DEVID_NONE,
 					   rc5t619_cells,
@@ -276,23 +213,17 @@
 					   rn5t618_cells,
 					   ARRAY_SIZE(rn5t618_cells),
 					   NULL, 0, NULL);
->>>>>>> 24b8d41d
 	if (ret) {
 		dev_err(&i2c->dev, "failed to add sub-devices: %d\n", ret);
 		return ret;
 	}
 
-<<<<<<< HEAD
-	rn5t618_pm_power_off = priv;
-=======
 	rn5t618_pm_power_off = i2c;
->>>>>>> 24b8d41d
 	if (of_device_is_system_power_controller(i2c->dev.of_node)) {
 		if (!pm_power_off)
 			pm_power_off = rn5t618_power_off;
 		else
 			dev_warn(&i2c->dev, "Poweroff callback already assigned\n");
-<<<<<<< HEAD
 	}
 
 	rn5t618_restart_handler.notifier_call = rn5t618_restart;
@@ -302,17 +233,6 @@
 	if (ret) {
 		dev_err(&i2c->dev, "cannot register restart handler, %d\n", ret);
 		return ret;
-=======
->>>>>>> 24b8d41d
-	}
-
-	rn5t618_restart_handler.notifier_call = rn5t618_restart;
-	rn5t618_restart_handler.priority = 192;
-
-	ret = register_restart_handler(&rn5t618_restart_handler);
-	if (ret) {
-		dev_err(&i2c->dev, "cannot register restart handler, %d\n", ret);
-		return ret;
 	}
 
 	return rn5t618_irq_init(priv);
@@ -325,15 +245,6 @@
 		pm_power_off = NULL;
 	}
 
-<<<<<<< HEAD
-	return 0;
-}
-
-static const struct i2c_device_id rn5t618_i2c_id[] = {
-	{ }
-};
-MODULE_DEVICE_TABLE(i2c, rn5t618_i2c_id);
-=======
 	unregister_restart_handler(&rn5t618_restart_handler);
 
 	return 0;
@@ -362,7 +273,6 @@
 static SIMPLE_DEV_PM_OPS(rn5t618_i2c_dev_pm_ops,
 			rn5t618_i2c_suspend,
 			rn5t618_i2c_resume);
->>>>>>> 24b8d41d
 
 static struct i2c_driver rn5t618_i2c_driver = {
 	.driver = {
