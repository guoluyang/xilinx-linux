// SPDX-License-Identifier: GPL-2.0-only
/*
 * Arizona interrupt support
 *
 * Copyright 2012 Wolfson Microelectronics plc
 *
 * Author: Mark Brown <broonie@opensource.wolfsonmicro.com>
 */

#include <linux/delay.h>
#include <linux/gpio.h>
#include <linux/interrupt.h>
#include <linux/irq.h>
#include <linux/irqdomain.h>
#include <linux/module.h>
#include <linux/pm_runtime.h>
#include <linux/regmap.h>
#include <linux/regulator/consumer.h>
#include <linux/slab.h>

#include <linux/mfd/arizona/core.h>
#include <linux/mfd/arizona/registers.h>

#include "arizona.h"

#define ARIZONA_AOD_IRQ_INDEX 0
#define ARIZONA_MAIN_IRQ_INDEX 1

static int arizona_map_irq(struct arizona *arizona, int irq)
{
	int ret;

	if (arizona->aod_irq_chip) {
		ret = regmap_irq_get_virq(arizona->aod_irq_chip, irq);
		if (ret >= 0)
			return ret;
	}

	return regmap_irq_get_virq(arizona->irq_chip, irq);
}

int arizona_request_irq(struct arizona *arizona, int irq, char *name,
			   irq_handler_t handler, void *data)
{
	irq = arizona_map_irq(arizona, irq);
	if (irq < 0)
		return irq;

	return request_threaded_irq(irq, NULL, handler, IRQF_ONESHOT,
				    name, data);
}
EXPORT_SYMBOL_GPL(arizona_request_irq);

void arizona_free_irq(struct arizona *arizona, int irq, void *data)
{
	irq = arizona_map_irq(arizona, irq);
	if (irq < 0)
		return;

	free_irq(irq, data);
}
EXPORT_SYMBOL_GPL(arizona_free_irq);

int arizona_set_irq_wake(struct arizona *arizona, int irq, int on)
{
	irq = arizona_map_irq(arizona, irq);
	if (irq < 0)
		return irq;

	return irq_set_irq_wake(irq, on);
}
EXPORT_SYMBOL_GPL(arizona_set_irq_wake);

static irqreturn_t arizona_boot_done(int irq, void *data)
{
	struct arizona *arizona = data;

	dev_dbg(arizona->dev, "Boot done\n");

	return IRQ_HANDLED;
}

static irqreturn_t arizona_ctrlif_err(int irq, void *data)
{
	struct arizona *arizona = data;

	/*
	 * For pretty much all potential sources a register cache sync
	 * won't help, we've just got a software bug somewhere.
	 */
	dev_err(arizona->dev, "Control interface error\n");

	return IRQ_HANDLED;
}

static irqreturn_t arizona_irq_thread(int irq, void *data)
{
	struct arizona *arizona = data;
	bool poll;
	unsigned int val;
	int ret;

	ret = pm_runtime_get_sync(arizona->dev);
	if (ret < 0) {
		dev_err(arizona->dev, "Failed to resume device: %d\n", ret);
		return IRQ_NONE;
	}

	do {
		poll = false;

		if (arizona->aod_irq_chip) {
			/*
			 * Check the AOD status register to determine whether
			 * the nested IRQ handler should be called.
			 */
			ret = regmap_read(arizona->regmap,
					  ARIZONA_AOD_IRQ1, &val);
			if (ret)
				dev_warn(arizona->dev,
					"Failed to read AOD IRQ1 %d\n", ret);
			else if (val)
				handle_nested_irq(
					irq_find_mapping(arizona->virq, 0));
		}

		/*
		 * Check if one of the main interrupts is asserted and only
		 * check that domain if it is.
		 */
		ret = regmap_read(arizona->regmap, ARIZONA_IRQ_PIN_STATUS,
				  &val);
		if (ret == 0 && val & ARIZONA_IRQ1_STS) {
			handle_nested_irq(irq_find_mapping(arizona->virq, 1));
		} else if (ret != 0) {
			dev_err(arizona->dev,
				"Failed to read main IRQ status: %d\n", ret);
		}

		/*
		 * Poll the IRQ pin status to see if we're really done
		 * if the interrupt controller can't do it for us.
		 */
		if (!arizona->pdata.irq_gpio) {
			break;
		} else if (arizona->pdata.irq_flags & IRQF_TRIGGER_RISING &&
			   gpio_get_value_cansleep(arizona->pdata.irq_gpio)) {
			poll = true;
		} else if (arizona->pdata.irq_flags & IRQF_TRIGGER_FALLING &&
			   !gpio_get_value_cansleep(arizona->pdata.irq_gpio)) {
			poll = true;
		}
	} while (poll);

	pm_runtime_mark_last_busy(arizona->dev);
	pm_runtime_put_autosuspend(arizona->dev);

	return IRQ_HANDLED;
}

static void arizona_irq_enable(struct irq_data *data)
{
}

static void arizona_irq_disable(struct irq_data *data)
{
}

static int arizona_irq_set_wake(struct irq_data *data, unsigned int on)
{
	struct arizona *arizona = irq_data_get_irq_chip_data(data);

	return irq_set_irq_wake(arizona->irq, on);
}

static struct irq_chip arizona_irq_chip = {
	.name			= "arizona",
	.irq_disable		= arizona_irq_disable,
	.irq_enable		= arizona_irq_enable,
	.irq_set_wake		= arizona_irq_set_wake,
};

static struct lock_class_key arizona_irq_lock_class;
<<<<<<< HEAD
=======
static struct lock_class_key arizona_irq_request_class;
>>>>>>> 24b8d41d

static int arizona_irq_map(struct irq_domain *h, unsigned int virq,
			      irq_hw_number_t hw)
{
	struct arizona *data = h->host_data;

	irq_set_chip_data(virq, data);
<<<<<<< HEAD
	irq_set_lockdep_class(virq, &arizona_irq_lock_class);
=======
	irq_set_lockdep_class(virq, &arizona_irq_lock_class,
		&arizona_irq_request_class);
>>>>>>> 24b8d41d
	irq_set_chip_and_handler(virq, &arizona_irq_chip, handle_simple_irq);
	irq_set_nested_thread(virq, 1);
	irq_set_noprobe(virq);

	return 0;
}

static const struct irq_domain_ops arizona_domain_ops = {
	.map	= arizona_irq_map,
	.xlate	= irq_domain_xlate_twocell,
};

int arizona_irq_init(struct arizona *arizona)
{
	int flags = IRQF_ONESHOT;
	int ret;
	const struct regmap_irq_chip *aod, *irq;
	struct irq_data *irq_data;
	unsigned int virq;

	arizona->ctrlif_error = true;

	switch (arizona->type) {
#ifdef CONFIG_MFD_WM5102
	case WM5102:
		aod = &wm5102_aod;
		irq = &wm5102_irq;

		arizona->ctrlif_error = false;
		break;
#endif
#ifdef CONFIG_MFD_WM5110
	case WM5110:
	case WM8280:
		aod = &wm5110_aod;

		switch (arizona->rev) {
		case 0 ... 2:
			irq = &wm5110_irq;
			break;
		default:
			irq = &wm5110_revd_irq;
			break;
		}

		arizona->ctrlif_error = false;
		break;
#endif
#ifdef CONFIG_MFD_CS47L24
	case WM1831:
	case CS47L24:
		aod = NULL;
		irq = &cs47l24_irq;

		arizona->ctrlif_error = false;
		break;
#endif
#ifdef CONFIG_MFD_WM8997
	case WM8997:
		aod = &wm8997_aod;
		irq = &wm8997_irq;

		arizona->ctrlif_error = false;
		break;
#endif
#ifdef CONFIG_MFD_WM8998
	case WM8998:
	case WM1814:
		aod = &wm8998_aod;
		irq = &wm8998_irq;

		arizona->ctrlif_error = false;
		break;
#endif
	default:
		BUG_ON("Unknown Arizona class device" == NULL);
		return -EINVAL;
	}

	/* Disable all wake sources by default */
	regmap_write(arizona->regmap, ARIZONA_WAKE_CONTROL, 0);

	/* Read the flags from the interrupt controller if not specified */
	if (!arizona->pdata.irq_flags) {
		irq_data = irq_get_irq_data(arizona->irq);
		if (!irq_data) {
			dev_err(arizona->dev, "Invalid IRQ: %d\n",
				arizona->irq);
			return -EINVAL;
		}

		arizona->pdata.irq_flags = irqd_get_trigger_type(irq_data);
		switch (arizona->pdata.irq_flags) {
		case IRQF_TRIGGER_LOW:
		case IRQF_TRIGGER_HIGH:
		case IRQF_TRIGGER_RISING:
		case IRQF_TRIGGER_FALLING:
			break;

		case IRQ_TYPE_NONE:
		default:
			/* Device default */
			arizona->pdata.irq_flags = IRQF_TRIGGER_LOW;
			break;
		}
	}

	if (arizona->pdata.irq_flags & (IRQF_TRIGGER_HIGH |
					IRQF_TRIGGER_RISING)) {
		ret = regmap_update_bits(arizona->regmap, ARIZONA_IRQ_CTRL_1,
					 ARIZONA_IRQ_POL, 0);
		if (ret != 0) {
			dev_err(arizona->dev, "Couldn't set IRQ polarity: %d\n",
				ret);
			goto err;
		}
	}

	flags |= arizona->pdata.irq_flags;

	/* Allocate a virtual IRQ domain to distribute to the regmap domains */
	arizona->virq = irq_domain_add_linear(NULL, 2, &arizona_domain_ops,
					      arizona);
	if (!arizona->virq) {
		dev_err(arizona->dev, "Failed to add core IRQ domain\n");
		ret = -EINVAL;
		goto err;
	}

	if (aod) {
		virq = irq_create_mapping(arizona->virq, ARIZONA_AOD_IRQ_INDEX);
		if (!virq) {
			dev_err(arizona->dev, "Failed to map AOD IRQs\n");
			ret = -EINVAL;
			goto err_domain;
		}

		ret = regmap_add_irq_chip(arizona->regmap, virq, IRQF_ONESHOT,
					  0, aod, &arizona->aod_irq_chip);
		if (ret != 0) {
			dev_err(arizona->dev,
				"Failed to add AOD IRQs: %d\n", ret);
			goto err_map_aod;
		}
	}

	virq = irq_create_mapping(arizona->virq, ARIZONA_MAIN_IRQ_INDEX);
	if (!virq) {
		dev_err(arizona->dev, "Failed to map main IRQs\n");
		ret = -EINVAL;
		goto err_aod;
	}

	ret = regmap_add_irq_chip(arizona->regmap, virq, IRQF_ONESHOT,
				  0, irq, &arizona->irq_chip);
	if (ret != 0) {
		dev_err(arizona->dev, "Failed to add main IRQs: %d\n", ret);
		goto err_map_main_irq;
	}

	/* Used to emulate edge trigger and to work around broken pinmux */
	if (arizona->pdata.irq_gpio) {
		if (gpio_to_irq(arizona->pdata.irq_gpio) != arizona->irq) {
			dev_warn(arizona->dev, "IRQ %d is not GPIO %d (%d)\n",
				 arizona->irq, arizona->pdata.irq_gpio,
				 gpio_to_irq(arizona->pdata.irq_gpio));
			arizona->irq = gpio_to_irq(arizona->pdata.irq_gpio);
		}

		ret = devm_gpio_request_one(arizona->dev,
					    arizona->pdata.irq_gpio,
					    GPIOF_IN, "arizona IRQ");
		if (ret != 0) {
			dev_err(arizona->dev,
				"Failed to request IRQ GPIO %d:: %d\n",
				arizona->pdata.irq_gpio, ret);
			arizona->pdata.irq_gpio = 0;
		}
	}

	ret = request_threaded_irq(arizona->irq, NULL, arizona_irq_thread,
				   flags, "arizona", arizona);

	if (ret != 0) {
		dev_err(arizona->dev, "Failed to request primary IRQ %d: %d\n",
			arizona->irq, ret);
		goto err_main_irq;
	}

	/* Make sure the boot done IRQ is unmasked for resumes */
	ret = arizona_request_irq(arizona, ARIZONA_IRQ_BOOT_DONE, "Boot done",
				  arizona_boot_done, arizona);
	if (ret != 0) {
		dev_err(arizona->dev, "Failed to request boot done %d: %d\n",
			arizona->irq, ret);
		goto err_boot_done;
	}

	/* Handle control interface errors in the core */
	if (arizona->ctrlif_error) {
		ret = arizona_request_irq(arizona, ARIZONA_IRQ_CTRLIF_ERR,
					  "Control interface error",
					  arizona_ctrlif_err, arizona);
		if (ret != 0) {
			dev_err(arizona->dev,
				"Failed to request CTRLIF_ERR %d: %d\n",
				arizona->irq, ret);
			goto err_ctrlif;
		}
	}

	return 0;

err_ctrlif:
	arizona_free_irq(arizona, ARIZONA_IRQ_BOOT_DONE, arizona);
err_boot_done:
	free_irq(arizona->irq, arizona);
err_main_irq:
	regmap_del_irq_chip(irq_find_mapping(arizona->virq,
					     ARIZONA_MAIN_IRQ_INDEX),
			    arizona->irq_chip);
err_map_main_irq:
	irq_dispose_mapping(irq_find_mapping(arizona->virq,
					     ARIZONA_MAIN_IRQ_INDEX));
err_aod:
	regmap_del_irq_chip(irq_find_mapping(arizona->virq,
					     ARIZONA_AOD_IRQ_INDEX),
			    arizona->aod_irq_chip);
err_map_aod:
	irq_dispose_mapping(irq_find_mapping(arizona->virq,
					     ARIZONA_AOD_IRQ_INDEX));
err_domain:
	irq_domain_remove(arizona->virq);
err:
	return ret;
}

int arizona_irq_exit(struct arizona *arizona)
{
	unsigned int virq;

	if (arizona->ctrlif_error)
		arizona_free_irq(arizona, ARIZONA_IRQ_CTRLIF_ERR, arizona);
	arizona_free_irq(arizona, ARIZONA_IRQ_BOOT_DONE, arizona);

	virq = irq_find_mapping(arizona->virq, ARIZONA_MAIN_IRQ_INDEX);
	regmap_del_irq_chip(virq, arizona->irq_chip);
	irq_dispose_mapping(virq);

	virq = irq_find_mapping(arizona->virq, ARIZONA_AOD_IRQ_INDEX);
	regmap_del_irq_chip(virq, arizona->aod_irq_chip);
	irq_dispose_mapping(virq);

	irq_domain_remove(arizona->virq);

	free_irq(arizona->irq, arizona);

	return 0;
}<|MERGE_RESOLUTION|>--- conflicted
+++ resolved
@@ -181,10 +181,7 @@
 };
 
 static struct lock_class_key arizona_irq_lock_class;
-<<<<<<< HEAD
-=======
 static struct lock_class_key arizona_irq_request_class;
->>>>>>> 24b8d41d
 
 static int arizona_irq_map(struct irq_domain *h, unsigned int virq,
 			      irq_hw_number_t hw)
@@ -192,12 +189,8 @@
 	struct arizona *data = h->host_data;
 
 	irq_set_chip_data(virq, data);
-<<<<<<< HEAD
-	irq_set_lockdep_class(virq, &arizona_irq_lock_class);
-=======
 	irq_set_lockdep_class(virq, &arizona_irq_lock_class,
 		&arizona_irq_request_class);
->>>>>>> 24b8d41d
 	irq_set_chip_and_handler(virq, &arizona_irq_chip, handle_simple_irq);
 	irq_set_nested_thread(virq, 1);
 	irq_set_noprobe(virq);
