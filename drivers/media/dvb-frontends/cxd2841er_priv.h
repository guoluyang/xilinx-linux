/* SPDX-License-Identifier: GPL-2.0-or-later */
/*
 * cxd2841er_priv.h
 *
 * Sony CXD2441ER digital demodulator driver internal definitions
 *
 * Copyright 2012 Sony Corporation
 * Copyright (C) 2014 NetUP Inc.
 * Copyright (C) 2014 Sergey Kozlov <serjk@netup.ru>
 * Copyright (C) 2014 Abylay Ospan <aospan@netup.ru>
 */

#ifndef CXD2841ER_PRIV_H
#define CXD2841ER_PRIV_H

#define I2C_SLVX			0
#define I2C_SLVT			1

#define CXD2837ER_CHIP_ID		0xb1
#define CXD2838ER_CHIP_ID		0xb0
#define CXD2841ER_CHIP_ID		0xa7
<<<<<<< HEAD
=======
#define CXD2843ER_CHIP_ID		0xa4
>>>>>>> 24b8d41d
#define CXD2854ER_CHIP_ID		0xc1

#define CXD2841ER_DVBS_POLLING_INVL	10

struct cxd2841er_cnr_data {
	u32 value;
	int cnr_x1000;
};

enum cxd2841er_dvbt2_profile_t {
	DVBT2_PROFILE_ANY = 0,
	DVBT2_PROFILE_BASE = 1,
	DVBT2_PROFILE_LITE = 2
};

#endif<|MERGE_RESOLUTION|>--- conflicted
+++ resolved
@@ -19,10 +19,7 @@
 #define CXD2837ER_CHIP_ID		0xb1
 #define CXD2838ER_CHIP_ID		0xb0
 #define CXD2841ER_CHIP_ID		0xa7
-<<<<<<< HEAD
-=======
 #define CXD2843ER_CHIP_ID		0xa4
->>>>>>> 24b8d41d
 #define CXD2854ER_CHIP_ID		0xc1
 
 #define CXD2841ER_DVBS_POLLING_INVL	10
