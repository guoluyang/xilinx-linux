// SPDX-License-Identifier: GPL-2.0-or-later
/*
 *  Driver for Silicon Labs Si2161 DVB-T and Si2165 DVB-C/-T Demodulator
 *
 *  Copyright (C) 2013-2017 Matthias Schwarzott <zzam@gentoo.org>
 *
 *  References:
 *  http://www.silabs.com/Support%20Documents/TechnicalDocs/Si2165-short.pdf
 */

#include <linux/delay.h>
#include <linux/errno.h>
#include <linux/init.h>
#include <linux/kernel.h>
#include <linux/module.h>
#include <linux/string.h>
#include <linux/slab.h>
#include <linux/firmware.h>
#include <linux/regmap.h>

#include <media/dvb_frontend.h>
#include <media/dvb_math.h>
#include "si2165_priv.h"
#include "si2165.h"

/*
 * Hauppauge WinTV-HVR-930C-HD B130 / PCTV QuatroStick 521e 1113xx
 * uses 16 MHz xtal
 *
 * Hauppauge WinTV-HVR-930C-HD B131 / PCTV QuatroStick 522e 1114xx
 * uses 24 MHz clock provided by tuner
 */

struct si2165_state {
	struct i2c_client *client;

	struct regmap *regmap;

	struct dvb_frontend fe;

	struct si2165_config config;

	u8 chip_revcode;
	u8 chip_type;

	/* calculated by xtal and div settings */
	u32 fvco_hz;
	u32 sys_clk;
	u32 adc_clk;

	/* DVBv3 stats */
	u64 ber_prev;

	bool has_dvbc;
	bool has_dvbt;
	bool firmware_loaded;
};

static int si2165_write(struct si2165_state *state, const u16 reg,
			const u8 *src, const int count)
{
	int ret;

	dev_dbg(&state->client->dev, "i2c write: reg: 0x%04x, data: %*ph\n",
		reg, count, src);

	ret = regmap_bulk_write(state->regmap, reg, src, count);

	if (ret)
		dev_err(&state->client->dev, "%s: ret == %d\n", __func__, ret);

	return ret;
}

static int si2165_read(struct si2165_state *state,
		       const u16 reg, u8 *val, const int count)
{
	int ret = regmap_bulk_read(state->regmap, reg, val, count);

	if (ret) {
		dev_err(&state->client->dev, "%s: error (addr %02x reg %04x error (ret == %i)\n",
			__func__, state->config.i2c_addr, reg, ret);
		return ret;
	}

	dev_dbg(&state->client->dev, "i2c read: reg: 0x%04x, data: %*ph\n",
		reg, count, val);

	return 0;
}

static int si2165_readreg8(struct si2165_state *state,
			   const u16 reg, u8 *val)
{
	unsigned int val_tmp;
	int ret = regmap_read(state->regmap, reg, &val_tmp);
	*val = (u8)val_tmp;
<<<<<<< HEAD
	deb_readreg("R(0x%04x)=0x%02x\n", reg, *val);
=======
	dev_dbg(&state->client->dev, "reg read: R(0x%04x)=0x%02x\n", reg, *val);
>>>>>>> 24b8d41d
	return ret;
}

static int si2165_readreg16(struct si2165_state *state,
			    const u16 reg, u16 *val)
{
	u8 buf[2];

	int ret = si2165_read(state, reg, buf, 2);
	*val = buf[0] | buf[1] << 8;
	dev_dbg(&state->client->dev, "reg read: R(0x%04x)=0x%04x\n", reg, *val);
	return ret;
}

static int si2165_readreg24(struct si2165_state *state,
			    const u16 reg, u32 *val)
{
	u8 buf[3];

	int ret = si2165_read(state, reg, buf, 3);
	*val = buf[0] | buf[1] << 8 | buf[2] << 16;
	dev_dbg(&state->client->dev, "reg read: R(0x%04x)=0x%06x\n", reg, *val);
	return ret;
}

static int si2165_writereg8(struct si2165_state *state, const u16 reg, u8 val)
{
	return regmap_write(state->regmap, reg, val);
}

static int si2165_writereg16(struct si2165_state *state, const u16 reg, u16 val)
{
	u8 buf[2] = { val & 0xff, (val >> 8) & 0xff };

	return si2165_write(state, reg, buf, 2);
}

static int si2165_writereg24(struct si2165_state *state, const u16 reg, u32 val)
{
	u8 buf[3] = { val & 0xff, (val >> 8) & 0xff, (val >> 16) & 0xff };

	return si2165_write(state, reg, buf, 3);
}

static int si2165_writereg32(struct si2165_state *state, const u16 reg, u32 val)
{
	u8 buf[4] = {
		val & 0xff,
		(val >> 8) & 0xff,
		(val >> 16) & 0xff,
		(val >> 24) & 0xff
	};
	return si2165_write(state, reg, buf, 4);
}

static int si2165_writereg_mask8(struct si2165_state *state, const u16 reg,
				 u8 val, u8 mask)
{
	if (mask != 0xff) {
		u8 tmp;
		int ret = si2165_readreg8(state, reg, &tmp);

		if (ret < 0)
			return ret;

		val &= mask;
		tmp &= ~mask;
		val |= tmp;
	}
	return si2165_writereg8(state, reg, val);
}

#define REG16(reg, val) \
	{ (reg), (val) & 0xff }, \
	{ (reg) + 1, (val) >> 8 & 0xff }
struct si2165_reg_value_pair {
	u16 reg;
	u8 val;
};

static int si2165_write_reg_list(struct si2165_state *state,
				 const struct si2165_reg_value_pair *regs,
				 int count)
{
	int i;
	int ret;

	for (i = 0; i < count; i++) {
		ret = si2165_writereg8(state, regs[i].reg, regs[i].val);
		if (ret < 0)
			return ret;
	}
	return 0;
}

static int si2165_get_tune_settings(struct dvb_frontend *fe,
				    struct dvb_frontend_tune_settings *s)
{
	s->min_delay_ms = 1000;
	return 0;
}

static int si2165_init_pll(struct si2165_state *state)
{
	u32 ref_freq_hz = state->config.ref_freq_hz;
	u8 divr = 1; /* 1..7 */
	u8 divp = 1; /* only 1 or 4 */
	u8 divn = 56; /* 1..63 */
	u8 divm = 8;
	u8 divl = 12;
	u8 buf[4];

	/*
	 * hardcoded values can be deleted if calculation is verified
	 * or it yields the same values as the windows driver
	 */
	switch (ref_freq_hz) {
	case 16000000u:
		divn = 56;
		break;
	case 24000000u:
		divr = 2;
		divp = 4;
		divn = 19;
		break;
	default:
		/* ref_freq / divr must be between 4 and 16 MHz */
		if (ref_freq_hz > 16000000u)
			divr = 2;

		/*
		 * now select divn and divp such that
		 * fvco is in 1624..1824 MHz
		 */
		if (1624000000u * divr > ref_freq_hz * 2u * 63u)
			divp = 4;

		/* is this already correct regarding rounding? */
		divn = 1624000000u * divr / (ref_freq_hz * 2u * divp);
		break;
	}

	/* adc_clk and sys_clk depend on xtal and pll settings */
	state->fvco_hz = ref_freq_hz / divr
			* 2u * divn * divp;
	state->adc_clk = state->fvco_hz / (divm * 4u);
	state->sys_clk = state->fvco_hz / (divl * 2u);

	/* write all 4 pll registers 0x00a0..0x00a3 at once */
	buf[0] = divl;
	buf[1] = divm;
	buf[2] = (divn & 0x3f) | ((divp == 1) ? 0x40 : 0x00) | 0x80;
	buf[3] = divr;
	return si2165_write(state, REG_PLL_DIVL, buf, 4);
}

static int si2165_adjust_pll_divl(struct si2165_state *state, u8 divl)
{
	state->sys_clk = state->fvco_hz / (divl * 2u);
	return si2165_writereg8(state, REG_PLL_DIVL, divl);
}

static u32 si2165_get_fe_clk(struct si2165_state *state)
{
	/* assume Oversampling mode Ovr4 is used */
	return state->adc_clk;
}

static int si2165_wait_init_done(struct si2165_state *state)
{
	int ret;
	u8 val = 0;
	int i;

	for (i = 0; i < 3; ++i) {
		ret = si2165_readreg8(state, REG_INIT_DONE, &val);
		if (ret < 0)
			return ret;
		if (val == 0x01)
			return 0;
		usleep_range(1000, 50000);
	}
<<<<<<< HEAD
	dev_err(&state->client->dev, "%s: init_done was not set\n",
		KBUILD_MODNAME);
	return ret;
=======
	dev_err(&state->client->dev, "init_done was not set\n");
	return -EINVAL;
>>>>>>> 24b8d41d
}

static int si2165_upload_firmware_block(struct si2165_state *state,
					const u8 *data, u32 len, u32 *poffset,
					u32 block_count)
{
	int ret;
	u8 buf_ctrl[4] = { 0x00, 0x00, 0x00, 0xc0 };
	u8 wordcount;
	u32 cur_block = 0;
	u32 offset = poffset ? *poffset : 0;

	if (len < 4)
		return -EINVAL;
	if (len % 4 != 0)
		return -EINVAL;

	dev_dbg(&state->client->dev,
		"fw load: %s: called with len=0x%x offset=0x%x blockcount=0x%x\n",
		__func__, len, offset, block_count);
	while (offset + 12 <= len && cur_block < block_count) {
		dev_dbg(&state->client->dev,
			"fw load: %s: in while len=0x%x offset=0x%x cur_block=0x%x blockcount=0x%x\n",
			__func__, len, offset, cur_block, block_count);
		wordcount = data[offset];
<<<<<<< HEAD
		if (wordcount < 1 || data[offset+1] ||
		    data[offset+2] || data[offset+3]) {
			dev_warn(&state->client->dev,
				 "%s: bad fw data[0..3] = %*ph\n",
				KBUILD_MODNAME, 4, data);
=======
		if (wordcount < 1 || data[offset + 1] ||
		    data[offset + 2] || data[offset + 3]) {
			dev_warn(&state->client->dev,
				 "bad fw data[0..3] = %*ph\n",
				 4, data);
>>>>>>> 24b8d41d
			return -EINVAL;
		}

		if (offset + 8 + wordcount * 4 > len) {
			dev_warn(&state->client->dev,
<<<<<<< HEAD
				 "%s: len is too small for block len=%d, wordcount=%d\n",
				KBUILD_MODNAME, len, wordcount);
=======
				 "len is too small for block len=%d, wordcount=%d\n",
				len, wordcount);
>>>>>>> 24b8d41d
			return -EINVAL;
		}

		buf_ctrl[0] = wordcount - 1;

		ret = si2165_write(state, REG_DCOM_CONTROL_BYTE, buf_ctrl, 4);
		if (ret < 0)
			goto error;
		ret = si2165_write(state, REG_DCOM_ADDR, data + offset + 4, 4);
		if (ret < 0)
			goto error;

		offset += 8;

		while (wordcount > 0) {
			ret = si2165_write(state, REG_DCOM_DATA,
					   data + offset, 4);
			if (ret < 0)
				goto error;
			wordcount--;
			offset += 4;
		}
		cur_block++;
	}

	dev_dbg(&state->client->dev,
		"fw load: %s: after while len=0x%x offset=0x%x cur_block=0x%x blockcount=0x%x\n",
		__func__, len, offset, cur_block, block_count);

	if (poffset)
		*poffset = offset;

	dev_dbg(&state->client->dev,
		"fw load: %s: returned offset=0x%x\n",
		__func__, offset);

	return 0;
error:
	return ret;
}

static int si2165_upload_firmware(struct si2165_state *state)
{
	/* int ret; */
	u8 val[3];
	u16 val16;
	int ret;

	const struct firmware *fw = NULL;
	u8 *fw_file;
	const u8 *data;
	u32 len;
	u32 offset;
	u8 patch_version;
	u8 block_count;
	u16 crc_expected;

	switch (state->chip_revcode) {
	case 0x03: /* revision D */
		fw_file = SI2165_FIRMWARE_REV_D;
		break;
	default:
<<<<<<< HEAD
		dev_info(&state->client->dev, "%s: no firmware file for revision=%d\n",
			KBUILD_MODNAME, state->chip_revcode);
=======
		dev_info(&state->client->dev, "no firmware file for revision=%d\n",
			 state->chip_revcode);
>>>>>>> 24b8d41d
		return 0;
	}

	/* request the firmware, this will block and timeout */
	ret = request_firmware(&fw, fw_file, &state->client->dev);
	if (ret) {
<<<<<<< HEAD
		dev_warn(&state->client->dev, "%s: firmware file '%s' not found\n",
				KBUILD_MODNAME, fw_file);
=======
		dev_warn(&state->client->dev, "firmware file '%s' not found\n",
			 fw_file);
>>>>>>> 24b8d41d
		goto error;
	}

	data = fw->data;
	len = fw->size;

<<<<<<< HEAD
	dev_info(&state->client->dev, "%s: downloading firmware from file '%s' size=%d\n",
			KBUILD_MODNAME, fw_file, len);

	if (len % 4 != 0) {
		dev_warn(&state->client->dev, "%s: firmware size is not multiple of 4\n",
				KBUILD_MODNAME);
=======
	dev_info(&state->client->dev, "downloading firmware from file '%s' size=%d\n",
		 fw_file, len);

	if (len % 4 != 0) {
		dev_warn(&state->client->dev, "firmware size is not multiple of 4\n");
>>>>>>> 24b8d41d
		ret = -EINVAL;
		goto error;
	}

	/* check header (8 bytes) */
	if (len < 8) {
<<<<<<< HEAD
		dev_warn(&state->client->dev, "%s: firmware header is missing\n",
				KBUILD_MODNAME);
=======
		dev_warn(&state->client->dev, "firmware header is missing\n");
>>>>>>> 24b8d41d
		ret = -EINVAL;
		goto error;
	}

	if (data[0] != 1 || data[1] != 0) {
<<<<<<< HEAD
		dev_warn(&state->client->dev, "%s: firmware file version is wrong\n",
				KBUILD_MODNAME);
=======
		dev_warn(&state->client->dev, "firmware file version is wrong\n");
>>>>>>> 24b8d41d
		ret = -EINVAL;
		goto error;
	}

	patch_version = data[2];
	block_count = data[4];
	crc_expected = data[7] << 8 | data[6];

	/* start uploading fw */
	/* boot/wdog status */
	ret = si2165_writereg8(state, REG_WDOG_AND_BOOT, 0x00);
	if (ret < 0)
		goto error;
	/* reset */
	ret = si2165_writereg8(state, REG_RST_ALL, 0x00);
	if (ret < 0)
		goto error;
	/* boot/wdog status */
	ret = si2165_readreg8(state, REG_WDOG_AND_BOOT, val);
	if (ret < 0)
		goto error;

	/* enable reset on error */
	ret = si2165_readreg8(state, REG_EN_RST_ERROR, val);
	if (ret < 0)
		goto error;
	ret = si2165_readreg8(state, REG_EN_RST_ERROR, val);
	if (ret < 0)
		goto error;
	ret = si2165_writereg8(state, REG_EN_RST_ERROR, 0x02);
	if (ret < 0)
		goto error;

	/* start right after the header */
	offset = 8;

<<<<<<< HEAD
	dev_info(&state->client->dev, "%s: si2165_upload_firmware extracted patch_version=0x%02x, block_count=0x%02x, crc_expected=0x%04x\n",
		KBUILD_MODNAME, patch_version, block_count, crc_expected);
=======
	dev_info(&state->client->dev, "%s: extracted patch_version=0x%02x, block_count=0x%02x, crc_expected=0x%04x\n",
		 __func__, patch_version, block_count, crc_expected);
>>>>>>> 24b8d41d

	ret = si2165_upload_firmware_block(state, data, len, &offset, 1);
	if (ret < 0)
		goto error;

	ret = si2165_writereg8(state, REG_PATCH_VERSION, patch_version);
	if (ret < 0)
		goto error;

	/* reset crc */
	ret = si2165_writereg8(state, REG_RST_CRC, 0x01);
	if (ret)
		goto error;

	ret = si2165_upload_firmware_block(state, data, len,
					   &offset, block_count);
	if (ret < 0) {
		dev_err(&state->client->dev,
<<<<<<< HEAD
			"%s: firmware could not be uploaded\n",
			KBUILD_MODNAME);
=======
			"firmware could not be uploaded\n");
>>>>>>> 24b8d41d
		goto error;
	}

	/* read crc */
	ret = si2165_readreg16(state, REG_CRC, &val16);
	if (ret)
		goto error;

	if (val16 != crc_expected) {
		dev_err(&state->client->dev,
<<<<<<< HEAD
			"%s: firmware crc mismatch %04x != %04x\n",
			KBUILD_MODNAME, val16, crc_expected);
=======
			"firmware crc mismatch %04x != %04x\n",
			val16, crc_expected);
>>>>>>> 24b8d41d
		ret = -EINVAL;
		goto error;
	}

	ret = si2165_upload_firmware_block(state, data, len, &offset, 5);
	if (ret)
		goto error;

	if (len != offset) {
		dev_err(&state->client->dev,
<<<<<<< HEAD
			"%s: firmware len mismatch %04x != %04x\n",
			KBUILD_MODNAME, len, offset);
=======
			"firmware len mismatch %04x != %04x\n",
			len, offset);
>>>>>>> 24b8d41d
		ret = -EINVAL;
		goto error;
	}

	/* reset watchdog error register */
	ret = si2165_writereg_mask8(state, REG_WDOG_AND_BOOT, 0x02, 0x02);
	if (ret < 0)
		goto error;

	/* enable reset on error */
	ret = si2165_writereg_mask8(state, REG_EN_RST_ERROR, 0x01, 0x01);
	if (ret < 0)
		goto error;

<<<<<<< HEAD
	dev_info(&state->client->dev, "%s: fw load finished\n", KBUILD_MODNAME);
=======
	dev_info(&state->client->dev, "fw load finished\n");
>>>>>>> 24b8d41d

	ret = 0;
	state->firmware_loaded = true;
error:
	if (fw) {
		release_firmware(fw);
		fw = NULL;
	}

	return ret;
}

static int si2165_init(struct dvb_frontend *fe)
{
	int ret = 0;
	struct si2165_state *state = fe->demodulator_priv;
	struct dtv_frontend_properties *c = &fe->dtv_property_cache;
	u8 val;
	u8 patch_version = 0x00;

	dev_dbg(&state->client->dev, "%s: called\n", __func__);

	/* powerup */
	ret = si2165_writereg8(state, REG_CHIP_MODE, state->config.chip_mode);
	if (ret < 0)
		goto error;
	/* dsp_clock_enable */
	ret = si2165_writereg8(state, REG_DSP_CLOCK, 0x01);
	if (ret < 0)
		goto error;
	/* verify chip_mode */
	ret = si2165_readreg8(state, REG_CHIP_MODE, &val);
	if (ret < 0)
		goto error;
	if (val != state->config.chip_mode) {
<<<<<<< HEAD
		dev_err(&state->client->dev, "%s: could not set chip_mode\n",
			KBUILD_MODNAME);
=======
		dev_err(&state->client->dev, "could not set chip_mode\n");
>>>>>>> 24b8d41d
		return -EINVAL;
	}

	/* agc */
	ret = si2165_writereg8(state, REG_AGC_IF_TRI, 0x00);
	if (ret < 0)
		goto error;
	ret = si2165_writereg8(state, REG_AGC_IF_SLR, 0x01);
	if (ret < 0)
		goto error;
	ret = si2165_writereg8(state, REG_AGC2_OUTPUT, 0x00);
	if (ret < 0)
		goto error;
	ret = si2165_writereg8(state, REG_AGC2_CLKDIV, 0x07);
	if (ret < 0)
		goto error;
	/* rssi pad */
	ret = si2165_writereg8(state, REG_RSSI_PAD_CTRL, 0x00);
	if (ret < 0)
		goto error;
	ret = si2165_writereg8(state, REG_RSSI_ENABLE, 0x00);
	if (ret < 0)
		goto error;

	ret = si2165_init_pll(state);
	if (ret < 0)
		goto error;

	/* enable chip_init */
	ret = si2165_writereg8(state, REG_CHIP_INIT, 0x01);
	if (ret < 0)
		goto error;
	/* set start_init */
	ret = si2165_writereg8(state, REG_START_INIT, 0x01);
	if (ret < 0)
		goto error;
	ret = si2165_wait_init_done(state);
	if (ret < 0)
		goto error;

	/* disable chip_init */
	ret = si2165_writereg8(state, REG_CHIP_INIT, 0x00);
	if (ret < 0)
		goto error;

	/* ber_pkt - default 65535 */
	ret = si2165_writereg16(state, REG_BER_PKT,
				STATISTICS_PERIOD_PKT_COUNT);
	if (ret < 0)
		goto error;

	ret = si2165_readreg8(state, REG_PATCH_VERSION, &patch_version);
	if (ret < 0)
		goto error;

	ret = si2165_writereg8(state, REG_AUTO_RESET, 0x00);
	if (ret < 0)
		goto error;

	/* dsp_addr_jump */
	ret = si2165_writereg32(state, REG_ADDR_JUMP, 0xf4000000);
	if (ret < 0)
		goto error;
	/* boot/wdog status */
	ret = si2165_readreg8(state, REG_WDOG_AND_BOOT, &val);
	if (ret < 0)
		goto error;

	if (patch_version == 0x00) {
		ret = si2165_upload_firmware(state);
		if (ret < 0)
			goto error;
	}

	/* ts output config */
	ret = si2165_writereg8(state, REG_TS_DATA_MODE, 0x20);
	if (ret < 0)
		return ret;
	ret = si2165_writereg16(state, REG_TS_TRI, 0x00fe);
	if (ret < 0)
		return ret;
	ret = si2165_writereg24(state, REG_TS_SLR, 0x555555);
	if (ret < 0)
		return ret;
	ret = si2165_writereg8(state, REG_TS_CLK_MODE, 0x01);
	if (ret < 0)
		return ret;
	ret = si2165_writereg8(state, REG_TS_PARALLEL_MODE, 0x00);
	if (ret < 0)
		return ret;

	c = &state->fe.dtv_property_cache;
	c->cnr.len = 1;
	c->cnr.stat[0].scale = FE_SCALE_NOT_AVAILABLE;
	c->post_bit_error.len = 1;
	c->post_bit_error.stat[0].scale = FE_SCALE_NOT_AVAILABLE;
	c->post_bit_count.len = 1;
	c->post_bit_count.stat[0].scale = FE_SCALE_NOT_AVAILABLE;

	return 0;
error:
	return ret;
}

static int si2165_sleep(struct dvb_frontend *fe)
{
	int ret;
	struct si2165_state *state = fe->demodulator_priv;

	/* dsp clock disable */
	ret = si2165_writereg8(state, REG_DSP_CLOCK, 0x00);
	if (ret < 0)
		return ret;
	/* chip mode */
	ret = si2165_writereg8(state, REG_CHIP_MODE, SI2165_MODE_OFF);
	if (ret < 0)
		return ret;
	return 0;
}

static int si2165_read_status(struct dvb_frontend *fe, enum fe_status *status)
{
	int ret;
	u8 u8tmp;
	u32 u32tmp;
	struct si2165_state *state = fe->demodulator_priv;
	struct dtv_frontend_properties *c = &fe->dtv_property_cache;
	u32 delsys = c->delivery_system;

	*status = 0;

	switch (delsys) {
	case SYS_DVBT:
		/* check fast signal type */
		ret = si2165_readreg8(state, REG_CHECK_SIGNAL, &u8tmp);
		if (ret < 0)
			return ret;
		switch (u8tmp & 0x3) {
		case 0: /* searching */
		case 1: /* nothing */
			break;
		case 2: /* digital signal */
			*status |= FE_HAS_SIGNAL | FE_HAS_CARRIER;
			break;
		}
		break;
	case SYS_DVBC_ANNEX_A:
		/* check packet sync lock */
		ret = si2165_readreg8(state, REG_PS_LOCK, &u8tmp);
		if (ret < 0)
			return ret;
		if (u8tmp & 0x01) {
			*status |= FE_HAS_SIGNAL;
			*status |= FE_HAS_CARRIER;
			*status |= FE_HAS_VITERBI;
			*status |= FE_HAS_SYNC;
		}
		break;
	}

	/* check fec_lock */
	ret = si2165_readreg8(state, REG_FEC_LOCK, &u8tmp);
	if (ret < 0)
		return ret;
	if (u8tmp & 0x01) {
		*status |= FE_HAS_SIGNAL;
		*status |= FE_HAS_CARRIER;
		*status |= FE_HAS_VITERBI;
		*status |= FE_HAS_SYNC;
		*status |= FE_HAS_LOCK;
	}

	/* CNR */
	if (delsys == SYS_DVBC_ANNEX_A && *status & FE_HAS_VITERBI) {
		ret = si2165_readreg24(state, REG_C_N, &u32tmp);
		if (ret < 0)
			return ret;
		/*
		 * svalue =
		 * 1000 * c_n/dB =
		 * 1000 * 10 * log10(2^24 / regval) =
		 * 1000 * 10 * (log10(2^24) - log10(regval)) =
		 * 1000 * 10 * (intlog10(2^24) - intlog10(regval)) / 2^24
		 *
		 * intlog10(x) = log10(x) * 2^24
		 * intlog10(2^24) = log10(2^24) * 2^24 = 121210686
		 */
		u32tmp = (1000 * 10 * (121210686 - (u64)intlog10(u32tmp)))
				>> 24;
		c->cnr.stat[0].scale = FE_SCALE_DECIBEL;
		c->cnr.stat[0].svalue = u32tmp;
	} else
		c->cnr.stat[0].scale = FE_SCALE_NOT_AVAILABLE;

	/* BER */
	if (*status & FE_HAS_VITERBI) {
		if (c->post_bit_error.stat[0].scale == FE_SCALE_NOT_AVAILABLE) {
			/* start new sampling period to get rid of old data*/
			ret = si2165_writereg8(state, REG_BER_RST, 0x01);
			if (ret < 0)
				return ret;

			/* set scale to enter read code on next call */
			c->post_bit_error.stat[0].scale = FE_SCALE_COUNTER;
			c->post_bit_count.stat[0].scale = FE_SCALE_COUNTER;
			c->post_bit_error.stat[0].uvalue = 0;
			c->post_bit_count.stat[0].uvalue = 0;

			/*
			 * reset DVBv3 value to deliver a good result
			 * for the first call
			 */
			state->ber_prev = 0;

		} else {
			ret = si2165_readreg8(state, REG_BER_AVAIL, &u8tmp);
			if (ret < 0)
				return ret;

			if (u8tmp & 1) {
				u32 biterrcnt;

				ret = si2165_readreg24(state, REG_BER_BIT,
							&biterrcnt);
				if (ret < 0)
					return ret;

				c->post_bit_error.stat[0].uvalue +=
					biterrcnt;
				c->post_bit_count.stat[0].uvalue +=
					STATISTICS_PERIOD_BIT_COUNT;

				/* start new sampling period */
				ret = si2165_writereg8(state,
							REG_BER_RST, 0x01);
				if (ret < 0)
					return ret;

				dev_dbg(&state->client->dev,
					"post_bit_error=%u post_bit_count=%u\n",
					biterrcnt, STATISTICS_PERIOD_BIT_COUNT);
			}
		}
	} else {
		c->post_bit_error.stat[0].scale = FE_SCALE_NOT_AVAILABLE;
		c->post_bit_count.stat[0].scale = FE_SCALE_NOT_AVAILABLE;
	}

	return 0;
}

static int si2165_read_snr(struct dvb_frontend *fe, u16 *snr)
{
	struct dtv_frontend_properties *c = &fe->dtv_property_cache;

	if (c->cnr.stat[0].scale == FE_SCALE_DECIBEL)
		*snr = div_s64(c->cnr.stat[0].svalue, 100);
	else
		*snr = 0;
	return 0;
}

static int si2165_read_ber(struct dvb_frontend *fe, u32 *ber)
{
	struct si2165_state *state = fe->demodulator_priv;
	struct dtv_frontend_properties *c = &fe->dtv_property_cache;

	if (c->post_bit_error.stat[0].scale != FE_SCALE_COUNTER) {
		*ber = 0;
		return 0;
	}

	*ber = c->post_bit_error.stat[0].uvalue - state->ber_prev;
	state->ber_prev = c->post_bit_error.stat[0].uvalue;

	return 0;
}

static int si2165_set_oversamp(struct si2165_state *state, u32 dvb_rate)
{
	u64 oversamp;
	u32 reg_value;

	if (!dvb_rate)
		return -EINVAL;

	oversamp = si2165_get_fe_clk(state);
	oversamp <<= 23;
	do_div(oversamp, dvb_rate);
	reg_value = oversamp & 0x3fffffff;

	dev_dbg(&state->client->dev, "Write oversamp=%#x\n", reg_value);
	return si2165_writereg32(state, REG_OVERSAMP, reg_value);
}

static int si2165_set_if_freq_shift(struct si2165_state *state)
{
	struct dvb_frontend *fe = &state->fe;
	u64 if_freq_shift;
	s32 reg_value = 0;
	u32 fe_clk = si2165_get_fe_clk(state);
	u32 IF = 0;

	if (!fe->ops.tuner_ops.get_if_frequency) {
		dev_err(&state->client->dev,
<<<<<<< HEAD
			"%s: Error: get_if_frequency() not defined at tuner. Can't work without it!\n",
			KBUILD_MODNAME);
=======
			"Error: get_if_frequency() not defined at tuner. Can't work without it!\n");
>>>>>>> 24b8d41d
		return -EINVAL;
	}

	if (!fe_clk)
		return -EINVAL;

	fe->ops.tuner_ops.get_if_frequency(fe, &IF);
	if_freq_shift = IF;
	if_freq_shift <<= 29;

	do_div(if_freq_shift, fe_clk);
	reg_value = (s32)if_freq_shift;

	if (state->config.inversion)
		reg_value = -reg_value;

	reg_value = reg_value & 0x1fffffff;

	/* if_freq_shift, usbdump contained 0x023ee08f; */
	return si2165_writereg32(state, REG_IF_FREQ_SHIFT, reg_value);
}

static const struct si2165_reg_value_pair dvbt_regs[] = {
	/* standard = DVB-T */
	{ REG_DVB_STANDARD, 0x01 },
	/* impulsive_noise_remover */
	{ REG_IMPULSIVE_NOISE_REM, 0x01 },
	{ REG_AUTO_RESET, 0x00 },
	/* agc2 */
	{ REG_AGC2_MIN, 0x41 },
	{ REG_AGC2_KACQ, 0x0e },
	{ REG_AGC2_KLOC, 0x10 },
	/* agc */
	{ REG_AGC_UNFREEZE_THR, 0x03 },
	{ REG_AGC_CRESTF_DBX8, 0x78 },
	/* agc */
	{ REG_AAF_CRESTF_DBX8, 0x78 },
	{ REG_ACI_CRESTF_DBX8, 0x68 },
	/* freq_sync_range */
	REG16(REG_FREQ_SYNC_RANGE, 0x0064),
	/* gp_reg0 */
	{ REG_GP_REG0_MSB, 0x00 }
};

static int si2165_set_frontend_dvbt(struct dvb_frontend *fe)
{
	int ret;
	struct dtv_frontend_properties *p = &fe->dtv_property_cache;
	struct si2165_state *state = fe->demodulator_priv;
	u32 dvb_rate = 0;
	u16 bw10k;
	u32 bw_hz = p->bandwidth_hz;

	dev_dbg(&state->client->dev, "%s: called\n", __func__);

	if (!state->has_dvbt)
		return -EINVAL;

	/* no bandwidth auto-detection */
	if (bw_hz == 0)
		return -EINVAL;

	dvb_rate = bw_hz * 8 / 7;
	bw10k = bw_hz / 10000;

	ret = si2165_adjust_pll_divl(state, 12);
	if (ret < 0)
		return ret;

	/* bandwidth in 10KHz steps */
	ret = si2165_writereg16(state, REG_T_BANDWIDTH, bw10k);
	if (ret < 0)
		return ret;
	ret = si2165_set_oversamp(state, dvb_rate);
	if (ret < 0)
		return ret;

	ret = si2165_write_reg_list(state, dvbt_regs, ARRAY_SIZE(dvbt_regs));
	if (ret < 0)
		return ret;

	return 0;
}

static const struct si2165_reg_value_pair dvbc_regs[] = {
	/* standard = DVB-C */
	{ REG_DVB_STANDARD, 0x05 },

	/* agc2 */
	{ REG_AGC2_MIN, 0x50 },
	{ REG_AGC2_KACQ, 0x0e },
	{ REG_AGC2_KLOC, 0x10 },
	/* agc */
	{ REG_AGC_UNFREEZE_THR, 0x03 },
	{ REG_AGC_CRESTF_DBX8, 0x68 },
	/* agc */
	{ REG_AAF_CRESTF_DBX8, 0x68 },
	{ REG_ACI_CRESTF_DBX8, 0x50 },

	{ REG_EQ_AUTO_CONTROL, 0x0d },

	{ REG_KP_LOCK, 0x05 },
	{ REG_CENTRAL_TAP, 0x09 },
	REG16(REG_UNKNOWN_350, 0x3e80),

	{ REG_AUTO_RESET, 0x01 },
	REG16(REG_UNKNOWN_24C, 0x0000),
	REG16(REG_UNKNOWN_27C, 0x0000),
	{ REG_SWEEP_STEP, 0x03 },
	{ REG_AGC_IF_TRI, 0x00 },
};

static int si2165_set_frontend_dvbc(struct dvb_frontend *fe)
{
	struct si2165_state *state = fe->demodulator_priv;
	int ret;
	struct dtv_frontend_properties *p = &fe->dtv_property_cache;
	const u32 dvb_rate = p->symbol_rate;
	u8 u8tmp;

	if (!state->has_dvbc)
		return -EINVAL;

	if (dvb_rate == 0)
		return -EINVAL;

	ret = si2165_adjust_pll_divl(state, 14);
	if (ret < 0)
		return ret;

	/* Oversampling */
	ret = si2165_set_oversamp(state, dvb_rate);
	if (ret < 0)
		return ret;

	switch (p->modulation) {
	case QPSK:
		u8tmp = 0x3;
		break;
	case QAM_16:
		u8tmp = 0x7;
		break;
	case QAM_32:
		u8tmp = 0x8;
		break;
	case QAM_64:
		u8tmp = 0x9;
		break;
	case QAM_128:
		u8tmp = 0xa;
		break;
	case QAM_256:
	default:
		u8tmp = 0xb;
		break;
	}
	ret = si2165_writereg8(state, REG_REQ_CONSTELLATION, u8tmp);
	if (ret < 0)
		return ret;

	ret = si2165_writereg32(state, REG_LOCK_TIMEOUT, 0x007a1200);
	if (ret < 0)
		return ret;

	ret = si2165_write_reg_list(state, dvbc_regs, ARRAY_SIZE(dvbc_regs));
	if (ret < 0)
		return ret;

	return 0;
}

static const struct si2165_reg_value_pair adc_rewrite[] = {
	{ REG_ADC_RI1, 0x46 },
	{ REG_ADC_RI3, 0x00 },
	{ REG_ADC_RI5, 0x0a },
	{ REG_ADC_RI6, 0xff },
	{ REG_ADC_RI8, 0x70 }
};

static int si2165_set_frontend(struct dvb_frontend *fe)
{
	struct si2165_state *state = fe->demodulator_priv;
	struct dtv_frontend_properties *p = &fe->dtv_property_cache;
	u32 delsys = p->delivery_system;
	int ret;
	u8 val[3];

	/* initial setting of if freq shift */
	ret = si2165_set_if_freq_shift(state);
	if (ret < 0)
		return ret;

	switch (delsys) {
	case SYS_DVBT:
		ret = si2165_set_frontend_dvbt(fe);
		if (ret < 0)
			return ret;
		break;
	case SYS_DVBC_ANNEX_A:
		ret = si2165_set_frontend_dvbc(fe);
		if (ret < 0)
			return ret;
		break;
	default:
		return -EINVAL;
	}

	/* dsp_addr_jump */
	ret = si2165_writereg32(state, REG_ADDR_JUMP, 0xf4000000);
	if (ret < 0)
		return ret;

	if (fe->ops.tuner_ops.set_params)
		fe->ops.tuner_ops.set_params(fe);

	/* recalc if_freq_shift if IF might has changed */
	ret = si2165_set_if_freq_shift(state);
	if (ret < 0)
		return ret;

	/* boot/wdog status */
	ret = si2165_readreg8(state, REG_WDOG_AND_BOOT, val);
	if (ret < 0)
		return ret;
	ret = si2165_writereg8(state, REG_WDOG_AND_BOOT, 0x00);
	if (ret < 0)
		return ret;

	/* reset all */
	ret = si2165_writereg8(state, REG_RST_ALL, 0x00);
	if (ret < 0)
		return ret;
	/* gp_reg0 */
	ret = si2165_writereg32(state, REG_GP_REG0_LSB, 0x00000000);
	if (ret < 0)
		return ret;

	/* write adc values after each reset*/
	ret = si2165_write_reg_list(state, adc_rewrite,
				    ARRAY_SIZE(adc_rewrite));
	if (ret < 0)
		return ret;

	/* start_synchro */
	ret = si2165_writereg8(state, REG_START_SYNCHRO, 0x01);
	if (ret < 0)
		return ret;
	/* boot/wdog status */
	ret = si2165_readreg8(state, REG_WDOG_AND_BOOT, val);
	if (ret < 0)
		return ret;

	return 0;
}

<<<<<<< HEAD
static struct dvb_frontend_ops si2165_ops = {
=======
static const struct dvb_frontend_ops si2165_ops = {
>>>>>>> 24b8d41d
	.info = {
		.name = "Silicon Labs ",
		 /* For DVB-C */
		.symbol_rate_min = 1000000,
		.symbol_rate_max = 7200000,
		/* For DVB-T */
		.frequency_stepsize_hz = 166667,
		.caps = FE_CAN_FEC_1_2 |
			FE_CAN_FEC_2_3 |
			FE_CAN_FEC_3_4 |
			FE_CAN_FEC_5_6 |
			FE_CAN_FEC_7_8 |
			FE_CAN_FEC_AUTO |
			FE_CAN_QPSK |
			FE_CAN_QAM_16 |
			FE_CAN_QAM_32 |
			FE_CAN_QAM_64 |
			FE_CAN_QAM_128 |
			FE_CAN_QAM_256 |
			FE_CAN_GUARD_INTERVAL_AUTO |
			FE_CAN_HIERARCHY_AUTO |
			FE_CAN_MUTE_TS |
			FE_CAN_TRANSMISSION_MODE_AUTO |
			FE_CAN_RECOVER
	},

	.get_tune_settings = si2165_get_tune_settings,

	.init = si2165_init,
	.sleep = si2165_sleep,

	.set_frontend      = si2165_set_frontend,
	.read_status       = si2165_read_status,
<<<<<<< HEAD
};

static int si2165_probe(struct i2c_client *client,
		const struct i2c_device_id *id)
=======
	.read_snr          = si2165_read_snr,
	.read_ber          = si2165_read_ber,
};

static int si2165_probe(struct i2c_client *client,
			const struct i2c_device_id *id)
>>>>>>> 24b8d41d
{
	struct si2165_state *state = NULL;
	struct si2165_platform_data *pdata = client->dev.platform_data;
	int n;
	int ret = 0;
	u8 val;
	char rev_char;
	const char *chip_name;
	static const struct regmap_config regmap_config = {
		.reg_bits = 16,
		.val_bits = 8,
		.max_register = 0x08ff,
	};
<<<<<<< HEAD

	/* allocate memory for the internal state */
	state = kzalloc(sizeof(struct si2165_state), GFP_KERNEL);
	if (state == NULL) {
		ret = -ENOMEM;
		goto error;
	}

	/* create regmap */
	state->regmap = devm_regmap_init_i2c(client, &regmap_config);
	if (IS_ERR(state->regmap)) {
		ret = PTR_ERR(state->regmap);
		goto error;
	}
=======

	/* allocate memory for the internal state */
	state = kzalloc(sizeof(*state), GFP_KERNEL);
	if (!state) {
		ret = -ENOMEM;
		goto error;
	}

	/* create regmap */
	state->regmap = devm_regmap_init_i2c(client, &regmap_config);
	if (IS_ERR(state->regmap)) {
		ret = PTR_ERR(state->regmap);
		goto error;
	}
>>>>>>> 24b8d41d

	/* setup the state */
	state->client = client;
	state->config.i2c_addr = client->addr;
	state->config.chip_mode = pdata->chip_mode;
<<<<<<< HEAD
	state->config.ref_freq_Hz = pdata->ref_freq_Hz;
	state->config.inversion = pdata->inversion;

	if (state->config.ref_freq_Hz < 4000000
	    || state->config.ref_freq_Hz > 27000000) {
		dev_err(&state->client->dev, "%s: ref_freq of %d Hz not supported by this driver\n",
			 KBUILD_MODNAME, state->config.ref_freq_Hz);
=======
	state->config.ref_freq_hz = pdata->ref_freq_hz;
	state->config.inversion = pdata->inversion;

	if (state->config.ref_freq_hz < 4000000 ||
	    state->config.ref_freq_hz > 27000000) {
		dev_err(&state->client->dev, "ref_freq of %d Hz not supported by this driver\n",
			state->config.ref_freq_hz);
>>>>>>> 24b8d41d
		ret = -EINVAL;
		goto error;
	}

	/* create dvb_frontend */
	memcpy(&state->fe.ops, &si2165_ops,
<<<<<<< HEAD
		sizeof(struct dvb_frontend_ops));
=======
	       sizeof(struct dvb_frontend_ops));
>>>>>>> 24b8d41d
	state->fe.ops.release = NULL;
	state->fe.demodulator_priv = state;
	i2c_set_clientdata(client, state);

	/* powerup */
<<<<<<< HEAD
	ret = si2165_writereg8(state, 0x0000, state->config.chip_mode);
	if (ret < 0)
		goto nodev_error;

	ret = si2165_readreg8(state, 0x0000, &val);
=======
	ret = si2165_writereg8(state, REG_CHIP_MODE, state->config.chip_mode);
	if (ret < 0)
		goto nodev_error;

	ret = si2165_readreg8(state, REG_CHIP_MODE, &val);
>>>>>>> 24b8d41d
	if (ret < 0)
		goto nodev_error;
	if (val != state->config.chip_mode)
		goto nodev_error;

<<<<<<< HEAD
	ret = si2165_readreg8(state, 0x0023, &state->chip_revcode);
	if (ret < 0)
		goto nodev_error;

	ret = si2165_readreg8(state, 0x0118, &state->chip_type);
=======
	ret = si2165_readreg8(state, REG_CHIP_REVCODE, &state->chip_revcode);
	if (ret < 0)
		goto nodev_error;

	ret = si2165_readreg8(state, REV_CHIP_TYPE, &state->chip_type);
>>>>>>> 24b8d41d
	if (ret < 0)
		goto nodev_error;

	/* powerdown */
<<<<<<< HEAD
	ret = si2165_writereg8(state, 0x0000, SI2165_MODE_OFF);
=======
	ret = si2165_writereg8(state, REG_CHIP_MODE, SI2165_MODE_OFF);
>>>>>>> 24b8d41d
	if (ret < 0)
		goto nodev_error;

	if (state->chip_revcode < 26)
		rev_char = 'A' + state->chip_revcode;
	else
		rev_char = '?';

	switch (state->chip_type) {
	case 0x06:
		chip_name = "Si2161";
		state->has_dvbt = true;
		break;
	case 0x07:
		chip_name = "Si2165";
		state->has_dvbt = true;
		state->has_dvbc = true;
		break;
	default:
<<<<<<< HEAD
		dev_err(&state->client->dev, "%s: Unsupported Silicon Labs chip (type %d, rev %d)\n",
			KBUILD_MODNAME, state->chip_type, state->chip_revcode);
=======
		dev_err(&state->client->dev, "Unsupported Silicon Labs chip (type %d, rev %d)\n",
			state->chip_type, state->chip_revcode);
>>>>>>> 24b8d41d
		goto nodev_error;
	}

	dev_info(&state->client->dev,
<<<<<<< HEAD
		"%s: Detected Silicon Labs %s-%c (type %d, rev %d)\n",
		KBUILD_MODNAME, chip_name, rev_char, state->chip_type,
=======
		 "Detected Silicon Labs %s-%c (type %d, rev %d)\n",
		chip_name, rev_char, state->chip_type,
>>>>>>> 24b8d41d
		state->chip_revcode);

	strlcat(state->fe.ops.info.name, chip_name,
		sizeof(state->fe.ops.info.name));

	n = 0;
	if (state->has_dvbt) {
		state->fe.ops.delsys[n++] = SYS_DVBT;
		strlcat(state->fe.ops.info.name, " DVB-T",
			sizeof(state->fe.ops.info.name));
	}
	if (state->has_dvbc) {
		state->fe.ops.delsys[n++] = SYS_DVBC_ANNEX_A;
		strlcat(state->fe.ops.info.name, " DVB-C",
			sizeof(state->fe.ops.info.name));
	}

	/* return fe pointer */
	*pdata->fe = &state->fe;
<<<<<<< HEAD

	return 0;

=======

	return 0;

>>>>>>> 24b8d41d
nodev_error:
	ret = -ENODEV;
error:
	kfree(state);
	dev_dbg(&client->dev, "failed=%d\n", ret);
	return ret;
}
<<<<<<< HEAD

static int si2165_remove(struct i2c_client *client)
{
	struct si2165_state *state = i2c_get_clientdata(client);

	dev_dbg(&client->dev, "\n");

	kfree(state);
	return 0;
}

static const struct i2c_device_id si2165_id_table[] = {
	{"si2165", 0},
	{}
};
MODULE_DEVICE_TABLE(i2c, si2165_id_table);

static struct i2c_driver si2165_driver = {
	.driver = {
		.owner	= THIS_MODULE,
		.name	= "si2165",
	},
	.probe		= si2165_probe,
	.remove		= si2165_remove,
	.id_table	= si2165_id_table,
};

module_i2c_driver(si2165_driver);
=======
>>>>>>> 24b8d41d

static int si2165_remove(struct i2c_client *client)
{
	struct si2165_state *state = i2c_get_clientdata(client);

	dev_dbg(&client->dev, "\n");

	kfree(state);
	return 0;
}

static const struct i2c_device_id si2165_id_table[] = {
	{"si2165", 0},
	{}
};
MODULE_DEVICE_TABLE(i2c, si2165_id_table);

static struct i2c_driver si2165_driver = {
	.driver = {
		.name	= "si2165",
	},
	.probe		= si2165_probe,
	.remove		= si2165_remove,
	.id_table	= si2165_id_table,
};

module_i2c_driver(si2165_driver);

MODULE_DESCRIPTION("Silicon Labs Si2165 DVB-C/-T Demodulator driver");
MODULE_AUTHOR("Matthias Schwarzott <zzam@gentoo.org>");
MODULE_LICENSE("GPL");
MODULE_FIRMWARE(SI2165_FIRMWARE_REV_D);<|MERGE_RESOLUTION|>--- conflicted
+++ resolved
@@ -95,11 +95,7 @@
 	unsigned int val_tmp;
 	int ret = regmap_read(state->regmap, reg, &val_tmp);
 	*val = (u8)val_tmp;
-<<<<<<< HEAD
-	deb_readreg("R(0x%04x)=0x%02x\n", reg, *val);
-=======
 	dev_dbg(&state->client->dev, "reg read: R(0x%04x)=0x%02x\n", reg, *val);
->>>>>>> 24b8d41d
 	return ret;
 }
 
@@ -282,14 +278,8 @@
 			return 0;
 		usleep_range(1000, 50000);
 	}
-<<<<<<< HEAD
-	dev_err(&state->client->dev, "%s: init_done was not set\n",
-		KBUILD_MODNAME);
-	return ret;
-=======
 	dev_err(&state->client->dev, "init_done was not set\n");
 	return -EINVAL;
->>>>>>> 24b8d41d
 }
 
 static int si2165_upload_firmware_block(struct si2165_state *state,
@@ -315,31 +305,18 @@
 			"fw load: %s: in while len=0x%x offset=0x%x cur_block=0x%x blockcount=0x%x\n",
 			__func__, len, offset, cur_block, block_count);
 		wordcount = data[offset];
-<<<<<<< HEAD
-		if (wordcount < 1 || data[offset+1] ||
-		    data[offset+2] || data[offset+3]) {
-			dev_warn(&state->client->dev,
-				 "%s: bad fw data[0..3] = %*ph\n",
-				KBUILD_MODNAME, 4, data);
-=======
 		if (wordcount < 1 || data[offset + 1] ||
 		    data[offset + 2] || data[offset + 3]) {
 			dev_warn(&state->client->dev,
 				 "bad fw data[0..3] = %*ph\n",
 				 4, data);
->>>>>>> 24b8d41d
 			return -EINVAL;
 		}
 
 		if (offset + 8 + wordcount * 4 > len) {
 			dev_warn(&state->client->dev,
-<<<<<<< HEAD
-				 "%s: len is too small for block len=%d, wordcount=%d\n",
-				KBUILD_MODNAME, len, wordcount);
-=======
 				 "len is too small for block len=%d, wordcount=%d\n",
 				len, wordcount);
->>>>>>> 24b8d41d
 			return -EINVAL;
 		}
 
@@ -402,69 +379,40 @@
 		fw_file = SI2165_FIRMWARE_REV_D;
 		break;
 	default:
-<<<<<<< HEAD
-		dev_info(&state->client->dev, "%s: no firmware file for revision=%d\n",
-			KBUILD_MODNAME, state->chip_revcode);
-=======
 		dev_info(&state->client->dev, "no firmware file for revision=%d\n",
 			 state->chip_revcode);
->>>>>>> 24b8d41d
 		return 0;
 	}
 
 	/* request the firmware, this will block and timeout */
 	ret = request_firmware(&fw, fw_file, &state->client->dev);
 	if (ret) {
-<<<<<<< HEAD
-		dev_warn(&state->client->dev, "%s: firmware file '%s' not found\n",
-				KBUILD_MODNAME, fw_file);
-=======
 		dev_warn(&state->client->dev, "firmware file '%s' not found\n",
 			 fw_file);
->>>>>>> 24b8d41d
 		goto error;
 	}
 
 	data = fw->data;
 	len = fw->size;
 
-<<<<<<< HEAD
-	dev_info(&state->client->dev, "%s: downloading firmware from file '%s' size=%d\n",
-			KBUILD_MODNAME, fw_file, len);
-
-	if (len % 4 != 0) {
-		dev_warn(&state->client->dev, "%s: firmware size is not multiple of 4\n",
-				KBUILD_MODNAME);
-=======
 	dev_info(&state->client->dev, "downloading firmware from file '%s' size=%d\n",
 		 fw_file, len);
 
 	if (len % 4 != 0) {
 		dev_warn(&state->client->dev, "firmware size is not multiple of 4\n");
->>>>>>> 24b8d41d
 		ret = -EINVAL;
 		goto error;
 	}
 
 	/* check header (8 bytes) */
 	if (len < 8) {
-<<<<<<< HEAD
-		dev_warn(&state->client->dev, "%s: firmware header is missing\n",
-				KBUILD_MODNAME);
-=======
 		dev_warn(&state->client->dev, "firmware header is missing\n");
->>>>>>> 24b8d41d
 		ret = -EINVAL;
 		goto error;
 	}
 
 	if (data[0] != 1 || data[1] != 0) {
-<<<<<<< HEAD
-		dev_warn(&state->client->dev, "%s: firmware file version is wrong\n",
-				KBUILD_MODNAME);
-=======
 		dev_warn(&state->client->dev, "firmware file version is wrong\n");
->>>>>>> 24b8d41d
 		ret = -EINVAL;
 		goto error;
 	}
@@ -501,13 +449,8 @@
 	/* start right after the header */
 	offset = 8;
 
-<<<<<<< HEAD
-	dev_info(&state->client->dev, "%s: si2165_upload_firmware extracted patch_version=0x%02x, block_count=0x%02x, crc_expected=0x%04x\n",
-		KBUILD_MODNAME, patch_version, block_count, crc_expected);
-=======
 	dev_info(&state->client->dev, "%s: extracted patch_version=0x%02x, block_count=0x%02x, crc_expected=0x%04x\n",
 		 __func__, patch_version, block_count, crc_expected);
->>>>>>> 24b8d41d
 
 	ret = si2165_upload_firmware_block(state, data, len, &offset, 1);
 	if (ret < 0)
@@ -526,12 +469,7 @@
 					   &offset, block_count);
 	if (ret < 0) {
 		dev_err(&state->client->dev,
-<<<<<<< HEAD
-			"%s: firmware could not be uploaded\n",
-			KBUILD_MODNAME);
-=======
 			"firmware could not be uploaded\n");
->>>>>>> 24b8d41d
 		goto error;
 	}
 
@@ -542,13 +480,8 @@
 
 	if (val16 != crc_expected) {
 		dev_err(&state->client->dev,
-<<<<<<< HEAD
-			"%s: firmware crc mismatch %04x != %04x\n",
-			KBUILD_MODNAME, val16, crc_expected);
-=======
 			"firmware crc mismatch %04x != %04x\n",
 			val16, crc_expected);
->>>>>>> 24b8d41d
 		ret = -EINVAL;
 		goto error;
 	}
@@ -559,13 +492,8 @@
 
 	if (len != offset) {
 		dev_err(&state->client->dev,
-<<<<<<< HEAD
-			"%s: firmware len mismatch %04x != %04x\n",
-			KBUILD_MODNAME, len, offset);
-=======
 			"firmware len mismatch %04x != %04x\n",
 			len, offset);
->>>>>>> 24b8d41d
 		ret = -EINVAL;
 		goto error;
 	}
@@ -580,11 +508,7 @@
 	if (ret < 0)
 		goto error;
 
-<<<<<<< HEAD
-	dev_info(&state->client->dev, "%s: fw load finished\n", KBUILD_MODNAME);
-=======
 	dev_info(&state->client->dev, "fw load finished\n");
->>>>>>> 24b8d41d
 
 	ret = 0;
 	state->firmware_loaded = true;
@@ -620,12 +544,7 @@
 	if (ret < 0)
 		goto error;
 	if (val != state->config.chip_mode) {
-<<<<<<< HEAD
-		dev_err(&state->client->dev, "%s: could not set chip_mode\n",
-			KBUILD_MODNAME);
-=======
 		dev_err(&state->client->dev, "could not set chip_mode\n");
->>>>>>> 24b8d41d
 		return -EINVAL;
 	}
 
@@ -931,12 +850,7 @@
 
 	if (!fe->ops.tuner_ops.get_if_frequency) {
 		dev_err(&state->client->dev,
-<<<<<<< HEAD
-			"%s: Error: get_if_frequency() not defined at tuner. Can't work without it!\n",
-			KBUILD_MODNAME);
-=======
 			"Error: get_if_frequency() not defined at tuner. Can't work without it!\n");
->>>>>>> 24b8d41d
 		return -EINVAL;
 	}
 
@@ -1192,11 +1106,7 @@
 	return 0;
 }
 
-<<<<<<< HEAD
-static struct dvb_frontend_ops si2165_ops = {
-=======
 static const struct dvb_frontend_ops si2165_ops = {
->>>>>>> 24b8d41d
 	.info = {
 		.name = "Silicon Labs ",
 		 /* For DVB-C */
@@ -1230,19 +1140,12 @@
 
 	.set_frontend      = si2165_set_frontend,
 	.read_status       = si2165_read_status,
-<<<<<<< HEAD
-};
-
-static int si2165_probe(struct i2c_client *client,
-		const struct i2c_device_id *id)
-=======
 	.read_snr          = si2165_read_snr,
 	.read_ber          = si2165_read_ber,
 };
 
 static int si2165_probe(struct i2c_client *client,
 			const struct i2c_device_id *id)
->>>>>>> 24b8d41d
 {
 	struct si2165_state *state = NULL;
 	struct si2165_platform_data *pdata = client->dev.platform_data;
@@ -1256,11 +1159,10 @@
 		.val_bits = 8,
 		.max_register = 0x08ff,
 	};
-<<<<<<< HEAD
 
 	/* allocate memory for the internal state */
-	state = kzalloc(sizeof(struct si2165_state), GFP_KERNEL);
-	if (state == NULL) {
+	state = kzalloc(sizeof(*state), GFP_KERNEL);
+	if (!state) {
 		ret = -ENOMEM;
 		goto error;
 	}
@@ -1271,36 +1173,11 @@
 		ret = PTR_ERR(state->regmap);
 		goto error;
 	}
-=======
-
-	/* allocate memory for the internal state */
-	state = kzalloc(sizeof(*state), GFP_KERNEL);
-	if (!state) {
-		ret = -ENOMEM;
-		goto error;
-	}
-
-	/* create regmap */
-	state->regmap = devm_regmap_init_i2c(client, &regmap_config);
-	if (IS_ERR(state->regmap)) {
-		ret = PTR_ERR(state->regmap);
-		goto error;
-	}
->>>>>>> 24b8d41d
 
 	/* setup the state */
 	state->client = client;
 	state->config.i2c_addr = client->addr;
 	state->config.chip_mode = pdata->chip_mode;
-<<<<<<< HEAD
-	state->config.ref_freq_Hz = pdata->ref_freq_Hz;
-	state->config.inversion = pdata->inversion;
-
-	if (state->config.ref_freq_Hz < 4000000
-	    || state->config.ref_freq_Hz > 27000000) {
-		dev_err(&state->client->dev, "%s: ref_freq of %d Hz not supported by this driver\n",
-			 KBUILD_MODNAME, state->config.ref_freq_Hz);
-=======
 	state->config.ref_freq_hz = pdata->ref_freq_hz;
 	state->config.inversion = pdata->inversion;
 
@@ -1308,63 +1185,38 @@
 	    state->config.ref_freq_hz > 27000000) {
 		dev_err(&state->client->dev, "ref_freq of %d Hz not supported by this driver\n",
 			state->config.ref_freq_hz);
->>>>>>> 24b8d41d
 		ret = -EINVAL;
 		goto error;
 	}
 
 	/* create dvb_frontend */
 	memcpy(&state->fe.ops, &si2165_ops,
-<<<<<<< HEAD
-		sizeof(struct dvb_frontend_ops));
-=======
 	       sizeof(struct dvb_frontend_ops));
->>>>>>> 24b8d41d
 	state->fe.ops.release = NULL;
 	state->fe.demodulator_priv = state;
 	i2c_set_clientdata(client, state);
 
 	/* powerup */
-<<<<<<< HEAD
-	ret = si2165_writereg8(state, 0x0000, state->config.chip_mode);
+	ret = si2165_writereg8(state, REG_CHIP_MODE, state->config.chip_mode);
 	if (ret < 0)
 		goto nodev_error;
 
-	ret = si2165_readreg8(state, 0x0000, &val);
-=======
-	ret = si2165_writereg8(state, REG_CHIP_MODE, state->config.chip_mode);
-	if (ret < 0)
-		goto nodev_error;
-
 	ret = si2165_readreg8(state, REG_CHIP_MODE, &val);
->>>>>>> 24b8d41d
 	if (ret < 0)
 		goto nodev_error;
 	if (val != state->config.chip_mode)
 		goto nodev_error;
 
-<<<<<<< HEAD
-	ret = si2165_readreg8(state, 0x0023, &state->chip_revcode);
+	ret = si2165_readreg8(state, REG_CHIP_REVCODE, &state->chip_revcode);
 	if (ret < 0)
 		goto nodev_error;
 
-	ret = si2165_readreg8(state, 0x0118, &state->chip_type);
-=======
-	ret = si2165_readreg8(state, REG_CHIP_REVCODE, &state->chip_revcode);
+	ret = si2165_readreg8(state, REV_CHIP_TYPE, &state->chip_type);
 	if (ret < 0)
 		goto nodev_error;
 
-	ret = si2165_readreg8(state, REV_CHIP_TYPE, &state->chip_type);
->>>>>>> 24b8d41d
-	if (ret < 0)
-		goto nodev_error;
-
 	/* powerdown */
-<<<<<<< HEAD
-	ret = si2165_writereg8(state, 0x0000, SI2165_MODE_OFF);
-=======
 	ret = si2165_writereg8(state, REG_CHIP_MODE, SI2165_MODE_OFF);
->>>>>>> 24b8d41d
 	if (ret < 0)
 		goto nodev_error;
 
@@ -1384,24 +1236,14 @@
 		state->has_dvbc = true;
 		break;
 	default:
-<<<<<<< HEAD
-		dev_err(&state->client->dev, "%s: Unsupported Silicon Labs chip (type %d, rev %d)\n",
-			KBUILD_MODNAME, state->chip_type, state->chip_revcode);
-=======
 		dev_err(&state->client->dev, "Unsupported Silicon Labs chip (type %d, rev %d)\n",
 			state->chip_type, state->chip_revcode);
->>>>>>> 24b8d41d
 		goto nodev_error;
 	}
 
 	dev_info(&state->client->dev,
-<<<<<<< HEAD
-		"%s: Detected Silicon Labs %s-%c (type %d, rev %d)\n",
-		KBUILD_MODNAME, chip_name, rev_char, state->chip_type,
-=======
 		 "Detected Silicon Labs %s-%c (type %d, rev %d)\n",
 		chip_name, rev_char, state->chip_type,
->>>>>>> 24b8d41d
 		state->chip_revcode);
 
 	strlcat(state->fe.ops.info.name, chip_name,
@@ -1421,15 +1263,9 @@
 
 	/* return fe pointer */
 	*pdata->fe = &state->fe;
-<<<<<<< HEAD
 
 	return 0;
 
-=======
-
-	return 0;
-
->>>>>>> 24b8d41d
 nodev_error:
 	ret = -ENODEV;
 error:
@@ -1437,37 +1273,6 @@
 	dev_dbg(&client->dev, "failed=%d\n", ret);
 	return ret;
 }
-<<<<<<< HEAD
-
-static int si2165_remove(struct i2c_client *client)
-{
-	struct si2165_state *state = i2c_get_clientdata(client);
-
-	dev_dbg(&client->dev, "\n");
-
-	kfree(state);
-	return 0;
-}
-
-static const struct i2c_device_id si2165_id_table[] = {
-	{"si2165", 0},
-	{}
-};
-MODULE_DEVICE_TABLE(i2c, si2165_id_table);
-
-static struct i2c_driver si2165_driver = {
-	.driver = {
-		.owner	= THIS_MODULE,
-		.name	= "si2165",
-	},
-	.probe		= si2165_probe,
-	.remove		= si2165_remove,
-	.id_table	= si2165_id_table,
-};
-
-module_i2c_driver(si2165_driver);
-=======
->>>>>>> 24b8d41d
 
 static int si2165_remove(struct i2c_client *client)
 {
