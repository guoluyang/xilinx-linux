--- conflicted
+++ resolved
@@ -131,7 +131,6 @@
 	}
 
 	ret = regmap_bulk_write(priv->regmap[0], 0x209f, bw_params1[bw_i], 5);
-<<<<<<< HEAD
 	if (ret)
 		goto error;
 
@@ -143,19 +142,6 @@
 	if (ret)
 		goto error;
 
-=======
-	if (ret)
-		goto error;
-
-	ret = regmap_update_bits(priv->regmap[0], 0x20d7, 0xc0, bw_param << 6);
-	if (ret)
-		goto error;
-
-	ret = regmap_write(priv->regmap[0], 0x00ff, 0x08);
-	if (ret)
-		goto error;
-
->>>>>>> 24b8d41d
 	ret = regmap_write(priv->regmap[0], 0x00fe, 0x01);
 	if (ret)
 		goto error;
@@ -400,11 +386,7 @@
 	struct cxd2820r_priv *priv = fe->demodulator_priv;
 	struct i2c_client *client = priv->client[0];
 	int ret;
-<<<<<<< HEAD
-	struct reg_val_mask tab[] = {
-=======
 	static const struct reg_val_mask tab[] = {
->>>>>>> 24b8d41d
 		{ 0x000ff, 0x1f, 0xff },
 		{ 0x00085, 0x00, 0xff },
 		{ 0x00088, 0x01, 0xff },
