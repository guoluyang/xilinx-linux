--- conflicted
+++ resolved
@@ -629,11 +629,7 @@
 	u8 u8tmp, u8tmp1 = 0, u8tmp2 = 0; /* silence compiler warning */
 	u8 buf[3];
 	u16 u16tmp;
-<<<<<<< HEAD
-	u32 tuner_frequency_khz, target_mclk;
-=======
 	u32 tuner_frequency_khz, target_mclk, u32tmp;
->>>>>>> 24b8d41d
 	s32 s32tmp;
 	static const struct reg_sequence reset_buf[] = {
 		{0x07, 0x80}, {0x07, 0x00}
@@ -706,14 +702,11 @@
 			target_mclk = 96000000;
 		else
 			target_mclk = 144000000;
-<<<<<<< HEAD
-=======
 
 		if (dev->chiptype == M88DS3103_CHIPTYPE_3103B) {
 			m88ds3103b_select_mclk(dev);
 			m88ds3103b_set_mclk(dev, target_mclk / 1000);
 		}
->>>>>>> 24b8d41d
 
 		/* Enable demod clock path */
 		ret = regmap_write(dev->regmap, 0x06, 0x00);
@@ -907,8 +900,6 @@
 		u8tmp1 = 0x3f;
 		u8tmp2 = 0x3f;
 		break;
-<<<<<<< HEAD
-=======
 	case M88DS3103_TS_PARALLEL:
 		if (dev->chiptype == M88DS3103_CHIPTYPE_3103B) {
 			ret = m88ds3103_update_bits(dev, 0x29, 0x01, u8tmp1);
@@ -916,7 +907,6 @@
 				goto err;
 		}
 		fallthrough;
->>>>>>> 24b8d41d
 	default:
 		u16tmp = DIV_ROUND_UP(target_mclk, dev->cfg->ts_clk);
 		u8tmp1 = u16tmp / 2 - 1;
@@ -982,8 +972,6 @@
 	if (ret)
 		goto err;
 
-<<<<<<< HEAD
-=======
 	if (dev->chiptype == M88DS3103_CHIPTYPE_3103B) {
 		/* enable/disable 192M LDPC clock */
 		ret = m88ds3103_update_bits(dev, 0x29, 0x10,
@@ -996,7 +984,6 @@
 			goto err;
 	}
 
->>>>>>> 24b8d41d
 	dev_dbg(&client->dev, "carrier offset=%d\n",
 		(tuner_frequency_khz - c->frequency));
 
@@ -1073,12 +1060,6 @@
 	dev_info(&client->dev, "found a '%s' in cold state\n",
 		 dev->fe.ops.info.name);
 
-<<<<<<< HEAD
-	if (dev->chip_id == M88RS6000_CHIP_ID)
-		name = M88RS6000_FIRMWARE;
-	else
-		name = M88DS3103_FIRMWARE;
-=======
 	if (dev->chiptype == M88DS3103_CHIPTYPE_3103B)
 		name = M88DS3103B_FIRMWARE;
 	else if (dev->chip_id == M88RS6000_CHIP_ID)
@@ -1086,7 +1067,6 @@
 	else
 		name = M88DS3103_FIRMWARE;
 
->>>>>>> 24b8d41d
 	/* request the firmware, this will block and timeout */
 	ret = request_firmware(&firmware, name, &client->dev);
 	if (ret) {
@@ -1133,15 +1113,12 @@
 	dev_info(&client->dev, "firmware version: %X.%X\n",
 		 (utmp >> 4) & 0xf, (utmp >> 0 & 0xf));
 
-<<<<<<< HEAD
-=======
 	if (dev->chiptype == M88DS3103_CHIPTYPE_3103B) {
 		m88ds3103b_dt_write(dev, 0x21, 0x92);
 		m88ds3103b_dt_write(dev, 0x15, 0x6C);
 		m88ds3103b_dt_write(dev, 0x17, 0xC1);
 		m88ds3103b_dt_write(dev, 0x17, 0x81);
 	}
->>>>>>> 24b8d41d
 warm:
 	/* warm state */
 	dev->warm = true;
@@ -1947,12 +1924,9 @@
 
 	dev_dbg(&client->dev, "\n");
 
-<<<<<<< HEAD
-=======
 	if (dev->dt_client)
 		i2c_unregister_device(dev->dt_client);
 
->>>>>>> 24b8d41d
 	i2c_mux_del_adapters(dev->muxc);
 
 	kfree(dev);
