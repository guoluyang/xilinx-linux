/* SPDX-License-Identifier: GPL-2.0-or-later */
/*
 * Silicon Labs Si2168 DVB-T/T2/C demodulator driver
 *
 * Copyright (C) 2014 Antti Palosaari <crope@iki.fi>
 */

#ifndef SI2168_PRIV_H
#define SI2168_PRIV_H

#include "si2168.h"
#include <media/dvb_frontend.h>
#include <linux/firmware.h>
#include <linux/i2c-mux.h>
#include <linux/kernel.h>

#define SI2168_A20_FIRMWARE "dvb-demod-si2168-a20-01.fw"
#define SI2168_A30_FIRMWARE "dvb-demod-si2168-a30-01.fw"
#define SI2168_B40_FIRMWARE "dvb-demod-si2168-b40-01.fw"
#define SI2168_D60_FIRMWARE "dvb-demod-si2168-d60-01.fw"
#define SI2168_B40_FIRMWARE_FALLBACK "dvb-demod-si2168-02.fw"

/* state struct */
struct si2168_dev {
	struct mutex i2c_mutex;
	struct i2c_mux_core *muxc;
	struct dvb_frontend fe;
	enum fe_delivery_system delivery_system;
	enum fe_status fe_status;
	#define SI2168_CHIP_ID_A20 ('A' << 24 | 68 << 16 | '2' << 8 | '0' << 0)
	#define SI2168_CHIP_ID_A30 ('A' << 24 | 68 << 16 | '3' << 8 | '0' << 0)
	#define SI2168_CHIP_ID_B40 ('B' << 24 | 68 << 16 | '4' << 8 | '0' << 0)
<<<<<<< HEAD
	unsigned int chip_id;
	unsigned int version;
	const char *firmware_name;
	bool active;
	bool warm;
=======
	#define SI2168_CHIP_ID_D60 ('D' << 24 | 68 << 16 | '6' << 8 | '0' << 0)
	unsigned int chip_id;
	unsigned int version;
	const char *firmware_name;
>>>>>>> 24b8d41d
	u8 ts_mode;
	unsigned int active:1;
	unsigned int warm:1;
	unsigned int ts_clock_inv:1;
	unsigned int ts_clock_gapped:1;
	unsigned int spectral_inversion:1;
};

/* firmware command struct */
#define SI2168_ARGLEN      30
struct si2168_cmd {
	u8 args[SI2168_ARGLEN];
	unsigned wlen;
	unsigned rlen;
};

#endif<|MERGE_RESOLUTION|>--- conflicted
+++ resolved
@@ -30,18 +30,10 @@
 	#define SI2168_CHIP_ID_A20 ('A' << 24 | 68 << 16 | '2' << 8 | '0' << 0)
 	#define SI2168_CHIP_ID_A30 ('A' << 24 | 68 << 16 | '3' << 8 | '0' << 0)
 	#define SI2168_CHIP_ID_B40 ('B' << 24 | 68 << 16 | '4' << 8 | '0' << 0)
-<<<<<<< HEAD
-	unsigned int chip_id;
-	unsigned int version;
-	const char *firmware_name;
-	bool active;
-	bool warm;
-=======
 	#define SI2168_CHIP_ID_D60 ('D' << 24 | 68 << 16 | '6' << 8 | '0' << 0)
 	unsigned int chip_id;
 	unsigned int version;
 	const char *firmware_name;
->>>>>>> 24b8d41d
 	u8 ts_mode;
 	unsigned int active:1;
 	unsigned int warm:1;
