--- conflicted
+++ resolved
@@ -1659,40 +1659,24 @@
 		goto err;
 
 	if (buf[4] & 0x01) {
-<<<<<<< HEAD
-		enum rc_type proto;
-=======
 		enum rc_proto proto;
->>>>>>> 24b8d41d
 
 		if (buf[2] == (u8) ~buf[3]) {
 			if (buf[0] == (u8) ~buf[1]) {
 				/* NEC standard (16 bit) */
 				rc_code = RC_SCANCODE_NEC(buf[0], buf[2]);
-<<<<<<< HEAD
-				proto = RC_TYPE_NEC;
-=======
 				proto = RC_PROTO_NEC;
->>>>>>> 24b8d41d
 			} else {
 				/* NEC extended (24 bit) */
 				rc_code = RC_SCANCODE_NECX(buf[0] << 8 | buf[1],
 							   buf[2]);
-<<<<<<< HEAD
-				proto = RC_TYPE_NECX;
-=======
 				proto = RC_PROTO_NECX;
->>>>>>> 24b8d41d
 			}
 		} else {
 			/* NEC full (32 bit) */
 			rc_code = RC_SCANCODE_NEC32(buf[0] << 24 | buf[1] << 16 |
 						    buf[2] << 8  | buf[3]);
-<<<<<<< HEAD
-			proto = RC_TYPE_NEC32;
-=======
 			proto = RC_PROTO_NEC32;
->>>>>>> 24b8d41d
 		}
 
 		rc_keydown(d->rc_dev, proto, rc_code, 0);
@@ -1717,12 +1701,8 @@
 		struct dvb_usb_rc *rc)
 {
 	rc->map_name = RC_MAP_EMPTY;
-<<<<<<< HEAD
-	rc->allowed_protos = RC_BIT_NEC | RC_BIT_NECX | RC_BIT_NEC32;
-=======
 	rc->allowed_protos = RC_PROTO_BIT_NEC | RC_PROTO_BIT_NECX |
 							RC_PROTO_BIT_NEC32;
->>>>>>> 24b8d41d
 	rc->query = rtl2831u_rc_query;
 	rc->interval = 400;
 
