// SPDX-License-Identifier: GPL-2.0-only
/*
 * Driver for AzureWave 6007 DVB-C/T USB2.0 and clones
 *
 * Copyright (c) Henry Wang <Henry.wang@AzureWave.com>
 *
 * This driver was made publicly available by Terratec, at:
 *	http://linux.terratec.de/files/TERRATEC_H7/20110323_TERRATEC_H7_Linux.tar.gz
 * The original driver's license is GPL, as declared with MODULE_LICENSE()
 *
 * Copyright (c) 2010-2012 Mauro Carvalho Chehab
 *	Driver modified by in order to work with upstream drxk driver, and
 *	tons of bugs got fixed, and converted to use dvb-usb-v2.
 */

#include "drxk.h"
#include "mt2063.h"
#include <media/dvb_ca_en50221.h>
#include "dvb_usb.h"
#include "cypress_firmware.h"

#define AZ6007_FIRMWARE "dvb-usb-terratec-h7-az6007.fw"

static int az6007_xfer_debug;
module_param_named(xfer_debug, az6007_xfer_debug, int, 0644);
MODULE_PARM_DESC(xfer_debug, "Enable xfer debug");

DVB_DEFINE_MOD_OPT_ADAPTER_NR(adapter_nr);

/* Known requests (Cypress FX2 firmware + az6007 "private" ones*/

#define FX2_OED			0xb5
#define AZ6007_READ_DATA	0xb7
#define AZ6007_I2C_RD		0xb9
#define AZ6007_POWER		0xbc
#define AZ6007_I2C_WR		0xbd
#define FX2_SCON1		0xc0
#define AZ6007_TS_THROUGH	0xc7
#define AZ6007_READ_IR		0xb4

struct az6007_device_state {
	struct mutex		mutex;
	struct mutex		ca_mutex;
	struct dvb_ca_en50221	ca;
	unsigned		warm:1;
	int			(*gate_ctrl) (struct dvb_frontend *, int);
	unsigned char		data[4096];
};

static struct drxk_config terratec_h7_drxk = {
	.adr = 0x29,
	.parallel_ts = true,
	.dynamic_clk = true,
	.single_master = true,
	.enable_merr_cfg = true,
	.no_i2c_bridge = false,
	.chunk_size = 64,
	.mpeg_out_clk_strength = 0x02,
	.qam_demod_parameter_count = 2,
	.microcode_name = "dvb-usb-terratec-h7-drxk.fw",
};

static struct drxk_config cablestar_hdci_drxk = {
	.adr = 0x29,
	.parallel_ts = true,
	.dynamic_clk = true,
	.single_master = true,
	.enable_merr_cfg = true,
	.no_i2c_bridge = false,
	.chunk_size = 64,
	.mpeg_out_clk_strength = 0x02,
	.qam_demod_parameter_count = 2,
	.microcode_name = "dvb-usb-technisat-cablestar-hdci-drxk.fw",
};

static int drxk_gate_ctrl(struct dvb_frontend *fe, int enable)
{
	struct az6007_device_state *st = fe_to_priv(fe);
	struct dvb_usb_adapter *adap = fe->sec_priv;
	int status = 0;

	pr_debug("%s: %s\n", __func__, enable ? "enable" : "disable");

	if (!adap || !st)
		return -EINVAL;

	if (enable)
		status = st->gate_ctrl(fe, 1);
	else
		status = st->gate_ctrl(fe, 0);

	return status;
}

static struct mt2063_config az6007_mt2063_config = {
	.tuner_address = 0x60,
	.refclock = 36125000,
};

static int __az6007_read(struct usb_device *udev, u8 req, u16 value,
			    u16 index, u8 *b, int blen)
{
	int ret;

	ret = usb_control_msg(udev,
			      usb_rcvctrlpipe(udev, 0),
			      req,
			      USB_TYPE_VENDOR | USB_DIR_IN,
			      value, index, b, blen, 5000);
	if (ret < 0) {
		pr_warn("usb read operation failed. (%d)\n", ret);
		return -EIO;
	}

	if (az6007_xfer_debug) {
		printk(KERN_DEBUG "az6007: IN  req: %02x, value: %04x, index: %04x\n",
		       req, value, index);
		print_hex_dump_bytes("az6007: payload: ",
				     DUMP_PREFIX_NONE, b, blen);
	}

	return ret;
}

static int az6007_read(struct dvb_usb_device *d, u8 req, u16 value,
			    u16 index, u8 *b, int blen)
{
	struct az6007_device_state *st = d->priv;
	int ret;

	if (mutex_lock_interruptible(&st->mutex) < 0)
		return -EAGAIN;

	ret = __az6007_read(d->udev, req, value, index, b, blen);

	mutex_unlock(&st->mutex);

	return ret;
}

static int __az6007_write(struct usb_device *udev, u8 req, u16 value,
			     u16 index, u8 *b, int blen)
{
	int ret;

	if (az6007_xfer_debug) {
		printk(KERN_DEBUG "az6007: OUT req: %02x, value: %04x, index: %04x\n",
		       req, value, index);
		print_hex_dump_bytes("az6007: payload: ",
				     DUMP_PREFIX_NONE, b, blen);
	}

	if (blen > 64) {
		pr_err("az6007: tried to write %d bytes, but I2C max size is 64 bytes\n",
		       blen);
		return -EOPNOTSUPP;
	}

	ret = usb_control_msg(udev,
			      usb_sndctrlpipe(udev, 0),
			      req,
			      USB_TYPE_VENDOR | USB_DIR_OUT,
			      value, index, b, blen, 5000);
	if (ret != blen) {
		pr_err("usb write operation failed. (%d)\n", ret);
		return -EIO;
	}

	return 0;
}

static int az6007_write(struct dvb_usb_device *d, u8 req, u16 value,
			    u16 index, u8 *b, int blen)
{
	struct az6007_device_state *st = d->priv;
	int ret;

	if (mutex_lock_interruptible(&st->mutex) < 0)
		return -EAGAIN;

	ret = __az6007_write(d->udev, req, value, index, b, blen);

	mutex_unlock(&st->mutex);

	return ret;
}

static int az6007_streaming_ctrl(struct dvb_frontend *fe, int onoff)
{
	struct dvb_usb_device *d = fe_to_d(fe);

	pr_debug("%s: %s\n", __func__, onoff ? "enable" : "disable");

	return az6007_write(d, 0xbc, onoff, 0, NULL, 0);
}

#if IS_ENABLED(CONFIG_RC_CORE)
/* remote control stuff (does not work with my box) */
static int az6007_rc_query(struct dvb_usb_device *d)
{
	struct az6007_device_state *st = d_to_priv(d);
	unsigned code;
<<<<<<< HEAD
	enum rc_type proto;
=======
	enum rc_proto proto;
>>>>>>> 24b8d41d

	az6007_read(d, AZ6007_READ_IR, 0, 0, st->data, 10);

	if (st->data[1] == 0x44)
		return 0;

	if ((st->data[3] ^ st->data[4]) == 0xff) {
		if ((st->data[1] ^ st->data[2]) == 0xff) {
			code = RC_SCANCODE_NEC(st->data[1], st->data[3]);
<<<<<<< HEAD
			proto = RC_TYPE_NEC;
		} else {
			code = RC_SCANCODE_NECX(st->data[1] << 8 | st->data[2],
						st->data[3]);
			proto = RC_TYPE_NECX;
=======
			proto = RC_PROTO_NEC;
		} else {
			code = RC_SCANCODE_NECX(st->data[1] << 8 | st->data[2],
						st->data[3]);
			proto = RC_PROTO_NECX;
>>>>>>> 24b8d41d
		}
	} else {
		code = RC_SCANCODE_NEC32(st->data[1] << 24 |
					 st->data[2] << 16 |
					 st->data[3] << 8  |
					 st->data[4]);
<<<<<<< HEAD
		proto = RC_TYPE_NEC32;
=======
		proto = RC_PROTO_NEC32;
>>>>>>> 24b8d41d
	}

	rc_keydown(d->rc_dev, proto, code, st->data[5]);

	return 0;
}

static int az6007_get_rc_config(struct dvb_usb_device *d, struct dvb_usb_rc *rc)
{
	pr_debug("Getting az6007 Remote Control properties\n");

<<<<<<< HEAD
	rc->allowed_protos = RC_BIT_NEC | RC_BIT_NECX | RC_BIT_NEC32;
=======
	rc->allowed_protos = RC_PROTO_BIT_NEC | RC_PROTO_BIT_NECX |
						RC_PROTO_BIT_NEC32;
>>>>>>> 24b8d41d
	rc->query          = az6007_rc_query;
	rc->interval       = 400;

	return 0;
}
#else
	#define az6007_get_rc_config NULL
#endif

static int az6007_ci_read_attribute_mem(struct dvb_ca_en50221 *ca,
					int slot,
					int address)
{
	struct dvb_usb_device *d = (struct dvb_usb_device *)ca->data;
	struct az6007_device_state *state = d_to_priv(d);

	int ret;
	u8 req;
	u16 value;
	u16 index;
	int blen;
	u8 *b;

	if (slot != 0)
		return -EINVAL;

	b = kmalloc(12, GFP_KERNEL);
	if (!b)
		return -ENOMEM;

	mutex_lock(&state->ca_mutex);

	req = 0xC1;
	value = address;
	index = 0;
	blen = 1;

	ret = az6007_read(d, req, value, index, b, blen);
	if (ret < 0) {
		pr_warn("usb in operation failed. (%d)\n", ret);
		ret = -EINVAL;
	} else {
		ret = b[0];
	}

	mutex_unlock(&state->ca_mutex);
	kfree(b);
	return ret;
}

static int az6007_ci_write_attribute_mem(struct dvb_ca_en50221 *ca,
					 int slot,
					 int address,
					 u8 value)
{
	struct dvb_usb_device *d = (struct dvb_usb_device *)ca->data;
	struct az6007_device_state *state = d_to_priv(d);

	int ret;
	u8 req;
	u16 value1;
	u16 index;
	int blen;

	pr_debug("%s(), slot %d\n", __func__, slot);
	if (slot != 0)
		return -EINVAL;

	mutex_lock(&state->ca_mutex);
	req = 0xC2;
	value1 = address;
	index = value;
	blen = 0;

	ret = az6007_write(d, req, value1, index, NULL, blen);
	if (ret != 0)
		pr_warn("usb out operation failed. (%d)\n", ret);

	mutex_unlock(&state->ca_mutex);
	return ret;
}

static int az6007_ci_read_cam_control(struct dvb_ca_en50221 *ca,
				      int slot,
				      u8 address)
{
	struct dvb_usb_device *d = (struct dvb_usb_device *)ca->data;
	struct az6007_device_state *state = d_to_priv(d);

	int ret;
	u8 req;
	u16 value;
	u16 index;
	int blen;
	u8 *b;

	if (slot != 0)
		return -EINVAL;

	b = kmalloc(12, GFP_KERNEL);
	if (!b)
		return -ENOMEM;

	mutex_lock(&state->ca_mutex);

	req = 0xC3;
	value = address;
	index = 0;
	blen = 2;

	ret = az6007_read(d, req, value, index, b, blen);
	if (ret < 0) {
		pr_warn("usb in operation failed. (%d)\n", ret);
		ret = -EINVAL;
	} else {
		if (b[0] == 0)
			pr_warn("Read CI IO error\n");

		ret = b[1];
		pr_debug("read cam data = %x from 0x%x\n", b[1], value);
	}

	mutex_unlock(&state->ca_mutex);
	kfree(b);
	return ret;
}

static int az6007_ci_write_cam_control(struct dvb_ca_en50221 *ca,
				       int slot,
				       u8 address,
				       u8 value)
{
	struct dvb_usb_device *d = (struct dvb_usb_device *)ca->data;
	struct az6007_device_state *state = d_to_priv(d);

	int ret;
	u8 req;
	u16 value1;
	u16 index;
	int blen;

	if (slot != 0)
		return -EINVAL;

	mutex_lock(&state->ca_mutex);
	req = 0xC4;
	value1 = address;
	index = value;
	blen = 0;

	ret = az6007_write(d, req, value1, index, NULL, blen);
	if (ret != 0) {
		pr_warn("usb out operation failed. (%d)\n", ret);
		goto failed;
	}

failed:
	mutex_unlock(&state->ca_mutex);
	return ret;
}

static int CI_CamReady(struct dvb_ca_en50221 *ca, int slot)
{
	struct dvb_usb_device *d = (struct dvb_usb_device *)ca->data;

	int ret;
	u8 req;
	u16 value;
	u16 index;
	int blen;
	u8 *b;

	b = kmalloc(12, GFP_KERNEL);
	if (!b)
		return -ENOMEM;

	req = 0xC8;
	value = 0;
	index = 0;
	blen = 1;

	ret = az6007_read(d, req, value, index, b, blen);
	if (ret < 0) {
		pr_warn("usb in operation failed. (%d)\n", ret);
		ret = -EIO;
	} else{
		ret = b[0];
	}
	kfree(b);
	return ret;
}

static int az6007_ci_slot_reset(struct dvb_ca_en50221 *ca, int slot)
{
	struct dvb_usb_device *d = (struct dvb_usb_device *)ca->data;
	struct az6007_device_state *state = d_to_priv(d);

	int ret, i;
	u8 req;
	u16 value;
	u16 index;
	int blen;

	mutex_lock(&state->ca_mutex);

	req = 0xC6;
	value = 1;
	index = 0;
	blen = 0;

	ret = az6007_write(d, req, value, index, NULL, blen);
	if (ret != 0) {
		pr_warn("usb out operation failed. (%d)\n", ret);
		goto failed;
	}

	msleep(500);
	req = 0xC6;
	value = 0;
	index = 0;
	blen = 0;

	ret = az6007_write(d, req, value, index, NULL, blen);
	if (ret != 0) {
		pr_warn("usb out operation failed. (%d)\n", ret);
		goto failed;
	}

	for (i = 0; i < 15; i++) {
		msleep(100);

		if (CI_CamReady(ca, slot)) {
			pr_debug("CAM Ready\n");
			break;
		}
	}
	msleep(5000);

failed:
	mutex_unlock(&state->ca_mutex);
	return ret;
}

static int az6007_ci_slot_shutdown(struct dvb_ca_en50221 *ca, int slot)
{
	return 0;
}

static int az6007_ci_slot_ts_enable(struct dvb_ca_en50221 *ca, int slot)
{
	struct dvb_usb_device *d = (struct dvb_usb_device *)ca->data;
	struct az6007_device_state *state = d_to_priv(d);

	int ret;
	u8 req;
	u16 value;
	u16 index;
	int blen;

	pr_debug("%s()\n", __func__);
	mutex_lock(&state->ca_mutex);
	req = 0xC7;
	value = 1;
	index = 0;
	blen = 0;

	ret = az6007_write(d, req, value, index, NULL, blen);
	if (ret != 0) {
		pr_warn("usb out operation failed. (%d)\n", ret);
		goto failed;
	}

failed:
	mutex_unlock(&state->ca_mutex);
	return ret;
}

static int az6007_ci_poll_slot_status(struct dvb_ca_en50221 *ca, int slot, int open)
{
	struct dvb_usb_device *d = (struct dvb_usb_device *)ca->data;
	struct az6007_device_state *state = d_to_priv(d);
	int ret;
	u8 req;
	u16 value;
	u16 index;
	int blen;
	u8 *b;

	b = kmalloc(12, GFP_KERNEL);
	if (!b)
		return -ENOMEM;
	mutex_lock(&state->ca_mutex);

	req = 0xC5;
	value = 0;
	index = 0;
	blen = 1;

	ret = az6007_read(d, req, value, index, b, blen);
	if (ret < 0) {
		pr_warn("usb in operation failed. (%d)\n", ret);
		ret = -EIO;
	} else
		ret = 0;

	if (!ret && b[0] == 1) {
		ret = DVB_CA_EN50221_POLL_CAM_PRESENT |
		      DVB_CA_EN50221_POLL_CAM_READY;
	}

	mutex_unlock(&state->ca_mutex);
	kfree(b);
	return ret;
}


static void az6007_ci_uninit(struct dvb_usb_device *d)
{
	struct az6007_device_state *state;

	pr_debug("%s()\n", __func__);

	if (NULL == d)
		return;

	state = d_to_priv(d);
	if (NULL == state)
		return;

	if (NULL == state->ca.data)
		return;

	dvb_ca_en50221_release(&state->ca);

	memset(&state->ca, 0, sizeof(state->ca));
}


static int az6007_ci_init(struct dvb_usb_adapter *adap)
{
	struct dvb_usb_device *d = adap_to_d(adap);
	struct az6007_device_state *state = adap_to_priv(adap);
	int ret;

	pr_debug("%s()\n", __func__);

	mutex_init(&state->ca_mutex);
	state->ca.owner			= THIS_MODULE;
	state->ca.read_attribute_mem	= az6007_ci_read_attribute_mem;
	state->ca.write_attribute_mem	= az6007_ci_write_attribute_mem;
	state->ca.read_cam_control	= az6007_ci_read_cam_control;
	state->ca.write_cam_control	= az6007_ci_write_cam_control;
	state->ca.slot_reset		= az6007_ci_slot_reset;
	state->ca.slot_shutdown		= az6007_ci_slot_shutdown;
	state->ca.slot_ts_enable	= az6007_ci_slot_ts_enable;
	state->ca.poll_slot_status	= az6007_ci_poll_slot_status;
	state->ca.data			= d;

	ret = dvb_ca_en50221_init(&adap->dvb_adap,
				  &state->ca,
				  0, /* flags */
				  1);/* n_slots */
	if (ret != 0) {
		pr_err("Cannot initialize CI: Error %d.\n", ret);
		memset(&state->ca, 0, sizeof(state->ca));
		return ret;
	}

	pr_debug("CI initialized.\n");

	return 0;
}

static int az6007_read_mac_addr(struct dvb_usb_adapter *adap, u8 mac[6])
{
	struct dvb_usb_device *d = adap_to_d(adap);
	struct az6007_device_state *st = adap_to_priv(adap);
	int ret;

	ret = az6007_read(d, AZ6007_READ_DATA, 6, 0, st->data, 6);
	memcpy(mac, st->data, 6);

	if (ret > 0)
		pr_debug("%s: mac is %pM\n", __func__, mac);

	return ret;
}

static int az6007_frontend_attach(struct dvb_usb_adapter *adap)
{
	struct az6007_device_state *st = adap_to_priv(adap);
	struct dvb_usb_device *d = adap_to_d(adap);

	pr_debug("attaching demod drxk\n");

	adap->fe[0] = dvb_attach(drxk_attach, &terratec_h7_drxk,
				 &d->i2c_adap);
	if (!adap->fe[0])
		return -EINVAL;

	adap->fe[0]->sec_priv = adap;
	st->gate_ctrl = adap->fe[0]->ops.i2c_gate_ctrl;
	adap->fe[0]->ops.i2c_gate_ctrl = drxk_gate_ctrl;

	az6007_ci_init(adap);

	return 0;
}

static int az6007_cablestar_hdci_frontend_attach(struct dvb_usb_adapter *adap)
{
	struct az6007_device_state *st = adap_to_priv(adap);
	struct dvb_usb_device *d = adap_to_d(adap);

	pr_debug("attaching demod drxk\n");

	adap->fe[0] = dvb_attach(drxk_attach, &cablestar_hdci_drxk,
				 &d->i2c_adap);
	if (!adap->fe[0])
		return -EINVAL;

	adap->fe[0]->sec_priv = adap;
	st->gate_ctrl = adap->fe[0]->ops.i2c_gate_ctrl;
	adap->fe[0]->ops.i2c_gate_ctrl = drxk_gate_ctrl;

	az6007_ci_init(adap);

	return 0;
}

static int az6007_tuner_attach(struct dvb_usb_adapter *adap)
{
	struct dvb_usb_device *d = adap_to_d(adap);

	pr_debug("attaching tuner mt2063\n");

	/* Attach mt2063 to DVB-C frontend */
	if (adap->fe[0]->ops.i2c_gate_ctrl)
		adap->fe[0]->ops.i2c_gate_ctrl(adap->fe[0], 1);
	if (!dvb_attach(mt2063_attach, adap->fe[0],
			&az6007_mt2063_config,
			&d->i2c_adap))
		return -EINVAL;

	if (adap->fe[0]->ops.i2c_gate_ctrl)
		adap->fe[0]->ops.i2c_gate_ctrl(adap->fe[0], 0);

	return 0;
}

static int az6007_power_ctrl(struct dvb_usb_device *d, int onoff)
{
	struct az6007_device_state *state = d_to_priv(d);
	int ret;

	pr_debug("%s()\n", __func__);

	if (!state->warm) {
		mutex_init(&state->mutex);

		ret = az6007_write(d, AZ6007_POWER, 0, 2, NULL, 0);
		if (ret < 0)
			return ret;
		msleep(60);
		ret = az6007_write(d, AZ6007_POWER, 1, 4, NULL, 0);
		if (ret < 0)
			return ret;
		msleep(100);
		ret = az6007_write(d, AZ6007_POWER, 1, 3, NULL, 0);
		if (ret < 0)
			return ret;
		msleep(20);
		ret = az6007_write(d, AZ6007_POWER, 1, 4, NULL, 0);
		if (ret < 0)
			return ret;

		msleep(400);
		ret = az6007_write(d, FX2_SCON1, 0, 3, NULL, 0);
		if (ret < 0)
			return ret;
		msleep(150);
		ret = az6007_write(d, FX2_SCON1, 1, 3, NULL, 0);
		if (ret < 0)
			return ret;
		msleep(430);
		ret = az6007_write(d, AZ6007_POWER, 0, 0, NULL, 0);
		if (ret < 0)
			return ret;

		state->warm = true;

		return 0;
	}

	if (!onoff)
		return 0;

	az6007_write(d, AZ6007_POWER, 0, 0, NULL, 0);
	az6007_write(d, AZ6007_TS_THROUGH, 0, 0, NULL, 0);

	return 0;
}

/* I2C */
static int az6007_i2c_xfer(struct i2c_adapter *adap, struct i2c_msg msgs[],
			   int num)
{
	struct dvb_usb_device *d = i2c_get_adapdata(adap);
	struct az6007_device_state *st = d_to_priv(d);
	int i, j, len;
	int ret = 0;
	u16 index;
	u16 value;
	int length;
	u8 req, addr;

	if (mutex_lock_interruptible(&st->mutex) < 0)
		return -EAGAIN;

	for (i = 0; i < num; i++) {
		addr = msgs[i].addr << 1;
		if (((i + 1) < num)
		    && (msgs[i].len == 1)
		    && ((msgs[i].flags & I2C_M_RD) != I2C_M_RD)
		    && (msgs[i + 1].flags & I2C_M_RD)
		    && (msgs[i].addr == msgs[i + 1].addr)) {
			/*
			 * A write + read xfer for the same address, where
			 * the first xfer has just 1 byte length.
			 * Need to join both into one operation
			 */
			if (az6007_xfer_debug)
				printk(KERN_DEBUG "az6007: I2C W/R addr=0x%x len=%d/%d\n",
				       addr, msgs[i].len, msgs[i + 1].len);
			req = AZ6007_I2C_RD;
			index = msgs[i].buf[0];
			value = addr | (1 << 8);
			length = 6 + msgs[i + 1].len;
			len = msgs[i + 1].len;
			ret = __az6007_read(d->udev, req, value, index,
					    st->data, length);
			if (ret >= len) {
				for (j = 0; j < len; j++)
					msgs[i + 1].buf[j] = st->data[j + 5];
			} else
				ret = -EIO;
			i++;
		} else if (!(msgs[i].flags & I2C_M_RD)) {
			/* write bytes */
			if (az6007_xfer_debug)
				printk(KERN_DEBUG "az6007: I2C W addr=0x%x len=%d\n",
				       addr, msgs[i].len);
			req = AZ6007_I2C_WR;
			index = msgs[i].buf[0];
			value = addr | (1 << 8);
			length = msgs[i].len - 1;
			len = msgs[i].len - 1;
			for (j = 0; j < len; j++)
				st->data[j] = msgs[i].buf[j + 1];
			ret =  __az6007_write(d->udev, req, value, index,
					      st->data, length);
		} else {
			/* read bytes */
			if (az6007_xfer_debug)
				printk(KERN_DEBUG "az6007: I2C R addr=0x%x len=%d\n",
				       addr, msgs[i].len);
			req = AZ6007_I2C_RD;
			index = msgs[i].buf[0];
			value = addr;
			length = msgs[i].len + 6;
			len = msgs[i].len;
			ret = __az6007_read(d->udev, req, value, index,
					    st->data, length);
			for (j = 0; j < len; j++)
				msgs[i].buf[j] = st->data[j + 5];
		}
		if (ret < 0)
			goto err;
	}
err:
	mutex_unlock(&st->mutex);

	if (ret < 0) {
		pr_info("%s ERROR: %i\n", __func__, ret);
		return ret;
	}
	return num;
}

static u32 az6007_i2c_func(struct i2c_adapter *adapter)
{
	return I2C_FUNC_I2C;
}

static struct i2c_algorithm az6007_i2c_algo = {
	.master_xfer = az6007_i2c_xfer,
	.functionality = az6007_i2c_func,
};

static int az6007_identify_state(struct dvb_usb_device *d, const char **name)
{
	int ret;
	u8 *mac;

	pr_debug("Identifying az6007 state\n");

	mac = kmalloc(6, GFP_ATOMIC);
	if (!mac)
		return -ENOMEM;

	/* Try to read the mac address */
	ret = __az6007_read(d->udev, AZ6007_READ_DATA, 6, 0, mac, 6);
	if (ret == 6)
		ret = WARM;
	else
		ret = COLD;

	kfree(mac);

	if (ret == COLD) {
		__az6007_write(d->udev, 0x09, 1, 0, NULL, 0);
		__az6007_write(d->udev, 0x00, 0, 0, NULL, 0);
		__az6007_write(d->udev, 0x00, 0, 0, NULL, 0);
	}

	pr_debug("Device is on %s state\n",
		 ret == WARM ? "warm" : "cold");
	return ret;
}

static void az6007_usb_disconnect(struct usb_interface *intf)
{
	struct dvb_usb_device *d = usb_get_intfdata(intf);
	az6007_ci_uninit(d);
	dvb_usbv2_disconnect(intf);
}

static int az6007_download_firmware(struct dvb_usb_device *d,
	const struct firmware *fw)
{
	pr_debug("Loading az6007 firmware\n");

	return cypress_load_firmware(d->udev, fw, CYPRESS_FX2);
}

/* DVB USB Driver stuff */
static struct dvb_usb_device_properties az6007_props = {
	.driver_name         = KBUILD_MODNAME,
	.owner               = THIS_MODULE,
	.firmware            = AZ6007_FIRMWARE,

	.adapter_nr          = adapter_nr,
	.size_of_priv        = sizeof(struct az6007_device_state),
	.i2c_algo            = &az6007_i2c_algo,
	.tuner_attach        = az6007_tuner_attach,
	.frontend_attach     = az6007_frontend_attach,
	.streaming_ctrl      = az6007_streaming_ctrl,
	.get_rc_config       = az6007_get_rc_config,
	.read_mac_address    = az6007_read_mac_addr,
	.download_firmware   = az6007_download_firmware,
	.identify_state	     = az6007_identify_state,
	.power_ctrl          = az6007_power_ctrl,
	.num_adapters        = 1,
	.adapter             = {
		{ .stream = DVB_USB_STREAM_BULK(0x02, 10, 4096), }
	}
};

static struct dvb_usb_device_properties az6007_cablestar_hdci_props = {
	.driver_name         = KBUILD_MODNAME,
	.owner               = THIS_MODULE,
	.firmware            = AZ6007_FIRMWARE,

	.adapter_nr          = adapter_nr,
	.size_of_priv        = sizeof(struct az6007_device_state),
	.i2c_algo            = &az6007_i2c_algo,
	.tuner_attach        = az6007_tuner_attach,
	.frontend_attach     = az6007_cablestar_hdci_frontend_attach,
	.streaming_ctrl      = az6007_streaming_ctrl,
/* ditch get_rc_config as it can't work (TS35 remote, I believe it's rc5) */
	.get_rc_config       = NULL,
	.read_mac_address    = az6007_read_mac_addr,
	.download_firmware   = az6007_download_firmware,
	.identify_state	     = az6007_identify_state,
	.power_ctrl          = az6007_power_ctrl,
	.num_adapters        = 1,
	.adapter             = {
		{ .stream = DVB_USB_STREAM_BULK(0x02, 10, 4096), }
	}
};

static const struct usb_device_id az6007_usb_table[] = {
	{DVB_USB_DEVICE(USB_VID_AZUREWAVE, USB_PID_AZUREWAVE_6007,
		&az6007_props, "Azurewave 6007", RC_MAP_EMPTY)},
	{DVB_USB_DEVICE(USB_VID_TERRATEC, USB_PID_TERRATEC_H7,
		&az6007_props, "Terratec H7", RC_MAP_NEC_TERRATEC_CINERGY_XS)},
	{DVB_USB_DEVICE(USB_VID_TERRATEC, USB_PID_TERRATEC_H7_2,
		&az6007_props, "Terratec H7", RC_MAP_NEC_TERRATEC_CINERGY_XS)},
	{DVB_USB_DEVICE(USB_VID_TECHNISAT, USB_PID_TECHNISAT_USB2_CABLESTAR_HDCI,
		&az6007_cablestar_hdci_props, "Technisat CableStar Combo HD CI", RC_MAP_EMPTY)},
	{0},
};

MODULE_DEVICE_TABLE(usb, az6007_usb_table);

static int az6007_suspend(struct usb_interface *intf, pm_message_t msg)
{
	struct dvb_usb_device *d = usb_get_intfdata(intf);

	az6007_ci_uninit(d);
	return dvb_usbv2_suspend(intf, msg);
}

static int az6007_resume(struct usb_interface *intf)
{
	struct dvb_usb_device *d = usb_get_intfdata(intf);
	struct dvb_usb_adapter *adap = &d->adapter[0];

	az6007_ci_init(adap);
	return dvb_usbv2_resume(intf);
}

/* usb specific object needed to register this driver with the usb subsystem */
static struct usb_driver az6007_usb_driver = {
	.name		= KBUILD_MODNAME,
	.id_table	= az6007_usb_table,
	.probe		= dvb_usbv2_probe,
	.disconnect	= az6007_usb_disconnect,
	.no_dynamic_id	= 1,
	.soft_unbind	= 1,
	/*
	 * FIXME: need to implement reset_resume, likely with
	 * dvb-usb-v2 core support
	 */
	.suspend	= az6007_suspend,
	.resume		= az6007_resume,
};

module_usb_driver(az6007_usb_driver);

MODULE_AUTHOR("Henry Wang <Henry.wang@AzureWave.com>");
MODULE_AUTHOR("Mauro Carvalho Chehab");
MODULE_DESCRIPTION("Driver for AzureWave 6007 DVB-C/T USB2.0 and clones");
MODULE_VERSION("2.0");
MODULE_LICENSE("GPL");
MODULE_FIRMWARE(AZ6007_FIRMWARE);<|MERGE_RESOLUTION|>--- conflicted
+++ resolved
@@ -200,11 +200,7 @@
 {
 	struct az6007_device_state *st = d_to_priv(d);
 	unsigned code;
-<<<<<<< HEAD
-	enum rc_type proto;
-=======
 	enum rc_proto proto;
->>>>>>> 24b8d41d
 
 	az6007_read(d, AZ6007_READ_IR, 0, 0, st->data, 10);
 
@@ -214,30 +210,18 @@
 	if ((st->data[3] ^ st->data[4]) == 0xff) {
 		if ((st->data[1] ^ st->data[2]) == 0xff) {
 			code = RC_SCANCODE_NEC(st->data[1], st->data[3]);
-<<<<<<< HEAD
-			proto = RC_TYPE_NEC;
-		} else {
-			code = RC_SCANCODE_NECX(st->data[1] << 8 | st->data[2],
-						st->data[3]);
-			proto = RC_TYPE_NECX;
-=======
 			proto = RC_PROTO_NEC;
 		} else {
 			code = RC_SCANCODE_NECX(st->data[1] << 8 | st->data[2],
 						st->data[3]);
 			proto = RC_PROTO_NECX;
->>>>>>> 24b8d41d
 		}
 	} else {
 		code = RC_SCANCODE_NEC32(st->data[1] << 24 |
 					 st->data[2] << 16 |
 					 st->data[3] << 8  |
 					 st->data[4]);
-<<<<<<< HEAD
-		proto = RC_TYPE_NEC32;
-=======
 		proto = RC_PROTO_NEC32;
->>>>>>> 24b8d41d
 	}
 
 	rc_keydown(d->rc_dev, proto, code, st->data[5]);
@@ -249,12 +233,8 @@
 {
 	pr_debug("Getting az6007 Remote Control properties\n");
 
-<<<<<<< HEAD
-	rc->allowed_protos = RC_BIT_NEC | RC_BIT_NECX | RC_BIT_NEC32;
-=======
 	rc->allowed_protos = RC_PROTO_BIT_NEC | RC_PROTO_BIT_NECX |
 						RC_PROTO_BIT_NEC32;
->>>>>>> 24b8d41d
 	rc->query          = az6007_rc_query;
 	rc->interval       = 400;
 
