--- conflicted
+++ resolved
@@ -158,11 +158,7 @@
 			goto out_free;
 		}
 		if (buflen > 64) {
-<<<<<<< HEAD
-			err("firmare chunk size bigger than 64 bytes.");
-=======
 			err("firmware chunk size bigger than 64 bytes.");
->>>>>>> 24b8d41d
 			goto out_free;
 		}
 
@@ -279,11 +275,7 @@
 	return gp8psk_bcm4500_reload(d);
 }
 
-<<<<<<< HEAD
-const struct gp8psk_fe_ops gp8psk_fe_ops = {
-=======
 static const struct gp8psk_fe_ops gp8psk_fe_ops = {
->>>>>>> 24b8d41d
 	.in = gp8psk_fe_in,
 	.out = gp8psk_fe_out,
 	.reload = gp8psk_fe_reload,
