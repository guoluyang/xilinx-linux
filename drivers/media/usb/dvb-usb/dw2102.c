--- conflicted
+++ resolved
@@ -10,11 +10,7 @@
  *
  * see Documentation/driver-api/media/drivers/dvb-usb.rst for more information
  */
-<<<<<<< HEAD
-#include "dvb-usb-ids.h"
-=======
 #include <media/dvb-usb-ids.h>
->>>>>>> 24b8d41d
 #include "dw2102.h"
 #include "si21xx.h"
 #include "stv0299.h"
@@ -920,12 +916,8 @@
 
 		state->initialized = 1;
 		/* reset board */
-<<<<<<< HEAD
-		return dvb_usb_generic_rw(d, obuf, 2, NULL, 0, 0);
-=======
 		ret = dvb_usb_generic_rw(d, state->data, 2, NULL, 0, 0);
 		mutex_unlock(&d->data_mutex);
->>>>>>> 24b8d41d
 	}
 
 	return ret;
@@ -1433,11 +1425,7 @@
 
 	if (dvb_attach(ts2020_attach, adap->fe_adap[0].fe,
 				&dw2104_ts2020_config,
-<<<<<<< HEAD
-				&d->dev->i2c_adap)) {
-=======
 				&d->i2c_adap)) {
->>>>>>> 24b8d41d
 		info("Attached DS3000/TS2020!");
 		return 0;
 	}
@@ -1488,13 +1476,6 @@
 	if (dvb_usb_generic_rw(d, state->data, 1, state->data, 1, 0) < 0)
 		err("command 0x51 transfer failed.");
 
-<<<<<<< HEAD
-	d->fe_adap[0].fe = dvb_attach(cxd2820r_attach, &cxd2820r_config,
-					&d->dev->i2c_adap, NULL);
-	if (d->fe_adap[0].fe != NULL) {
-		if (dvb_attach(tda18271_attach, d->fe_adap[0].fe, 0x60,
-					&d->dev->i2c_adap, &tda18271_config)) {
-=======
 	mutex_unlock(&d->data_mutex);
 
 	adap->fe_adap[0].fe = dvb_attach(cxd2820r_attach, &cxd2820r_config,
@@ -1502,7 +1483,6 @@
 	if (adap->fe_adap[0].fe != NULL) {
 		if (dvb_attach(tda18271_attach, adap->fe_adap[0].fe, 0x60,
 					&d->i2c_adap, &tda18271_config)) {
->>>>>>> 24b8d41d
 			info("Attached TDA18271HD/CXD2820R!");
 			return 0;
 		}
@@ -1535,11 +1515,7 @@
 
 	if (dvb_attach(ts2020_attach, adap->fe_adap[0].fe,
 				&dw2104_ts2020_config,
-<<<<<<< HEAD
-				&d->dev->i2c_adap)) {
-=======
 				&d->i2c_adap)) {
->>>>>>> 24b8d41d
 		info("Attached RS2000/TS2020!");
 		return 0;
 	}
@@ -1802,12 +1778,9 @@
 	TEVII_S632,
 	TERRATEC_CINERGY_S2_R2,
 	TERRATEC_CINERGY_S2_R3,
-<<<<<<< HEAD
-=======
 	TERRATEC_CINERGY_S2_R4,
 	TERRATEC_CINERGY_S2_1,
 	TERRATEC_CINERGY_S2_2,
->>>>>>> 24b8d41d
 	GOTVIEW_SAT_HD,
 	GENIATECH_T220,
 	TECHNOTREND_S2_4600,
@@ -1835,10 +1808,6 @@
 	[X3M_SPC1400HD] = {USB_DEVICE(0x1f4d, 0x3100)},
 	[TEVII_S421] = {USB_DEVICE(0x9022, USB_PID_TEVII_S421)},
 	[TEVII_S632] = {USB_DEVICE(0x9022, USB_PID_TEVII_S632)},
-<<<<<<< HEAD
-	[TERRATEC_CINERGY_S2_R2] = {USB_DEVICE(USB_VID_TERRATEC, USB_PID_TERRATEC_CINERGY_S2_R2)},
-	[TERRATEC_CINERGY_S2_R3] = {USB_DEVICE(USB_VID_TERRATEC, USB_PID_TERRATEC_CINERGY_S2_R3)},
-=======
 	[TERRATEC_CINERGY_S2_R2] = {USB_DEVICE(USB_VID_TERRATEC,
 				    USB_PID_TERRATEC_CINERGY_S2_R2)},
 	[TERRATEC_CINERGY_S2_R3] = {USB_DEVICE(USB_VID_TERRATEC,
@@ -1849,7 +1818,6 @@
 				   USB_PID_TERRATEC_CINERGY_S2_1)},
 	[TERRATEC_CINERGY_S2_2] = {USB_DEVICE(USB_VID_TERRATEC_2,
 				   USB_PID_TERRATEC_CINERGY_S2_2)},
->>>>>>> 24b8d41d
 	[GOTVIEW_SAT_HD] = {USB_DEVICE(0x1FE1, USB_PID_GOTVIEW_SAT_HD)},
 	[GENIATECH_T220] = {USB_DEVICE(0x1f4d, 0xD220)},
 	[TECHNOTREND_S2_4600] = {USB_DEVICE(USB_VID_TECHNOTREND,
@@ -2262,11 +2230,7 @@
 		}},
 		}
 	},
-<<<<<<< HEAD
-	.num_device_descs = 6,
-=======
 	.num_device_descs = 8,
->>>>>>> 24b8d41d
 	.devices = {
 		{ "SU3000HD DVB-S USB2.0",
 			{ &dw2102_table[GENIATECH_SU3000], NULL },
@@ -2288,8 +2252,6 @@
 			{ &dw2102_table[TERRATEC_CINERGY_S2_R3], NULL },
 			{ NULL },
 		},
-<<<<<<< HEAD
-=======
 		{ "Terratec Cinergy S2 PCIe Dual Port 1",
 			{ &dw2102_table[TERRATEC_CINERGY_S2_1], NULL },
 			{ NULL },
@@ -2298,7 +2260,6 @@
 			{ &dw2102_table[TERRATEC_CINERGY_S2_2], NULL },
 			{ NULL },
 		},
->>>>>>> 24b8d41d
 		{ "GOTVIEW Satellite HD",
 			{ &dw2102_table[GOTVIEW_SAT_HD], NULL },
 			{ NULL },
