// SPDX-License-Identifier: GPL-2.0-only
/* Frontend part of the Linux driver for the WideView/ Yakumo/ Hama/
 * Typhoon/ Yuan DVB-T USB2.0 receiver.
 *
 * Copyright (C) 2005 Patrick Boettcher <patrick.boettcher@posteo.de>
 *
 * see Documentation/driver-api/media/drivers/dvb-usb.rst for more information
 */
#include "dtt200u.h"

struct dtt200u_fe_state {
	struct dvb_usb_device *d;

	enum fe_status stat;

	struct dtv_frontend_properties fep;
	struct dvb_frontend frontend;

	unsigned char data[80];
	struct mutex data_mutex;
};

static int dtt200u_fe_read_status(struct dvb_frontend *fe,
				  enum fe_status *stat)
{
	struct dtt200u_fe_state *state = fe->demodulator_priv;
	int ret;
<<<<<<< HEAD

	mutex_lock(&state->data_mutex);
	state->data[0] = GET_TUNE_STATUS;

=======

	mutex_lock(&state->data_mutex);
	state->data[0] = GET_TUNE_STATUS;

>>>>>>> 24b8d41d
	ret = dvb_usb_generic_rw(state->d, state->data, 1, state->data, 3, 0);
	if (ret < 0) {
		*stat = 0;
		mutex_unlock(&state->data_mutex);
		return ret;
	}

	switch (state->data[0]) {
		case 0x01:
			*stat = FE_HAS_SIGNAL | FE_HAS_CARRIER |
				FE_HAS_VITERBI | FE_HAS_SYNC | FE_HAS_LOCK;
			break;
		case 0x00: /* pending */
			*stat = FE_TIMEDOUT; /* during set_frontend */
			break;
		default:
		case 0x02: /* failed */
			*stat = 0;
			break;
	}
	mutex_unlock(&state->data_mutex);
	return 0;
}

static int dtt200u_fe_read_ber(struct dvb_frontend* fe, u32 *ber)
{
	struct dtt200u_fe_state *state = fe->demodulator_priv;
	int ret;

	mutex_lock(&state->data_mutex);
	state->data[0] = GET_VIT_ERR_CNT;

	ret = dvb_usb_generic_rw(state->d, state->data, 1, state->data, 3, 0);
	if (ret >= 0)
		*ber = (state->data[0] << 16) | (state->data[1] << 8) | state->data[2];

	mutex_unlock(&state->data_mutex);
	return ret;
}

static int dtt200u_fe_read_unc_blocks(struct dvb_frontend* fe, u32 *unc)
{
	struct dtt200u_fe_state *state = fe->demodulator_priv;
	int ret;

	mutex_lock(&state->data_mutex);
	state->data[0] = GET_RS_UNCOR_BLK_CNT;

	ret = dvb_usb_generic_rw(state->d, state->data, 1, state->data, 2, 0);
	if (ret >= 0)
		*unc = (state->data[0] << 8) | state->data[1];

	mutex_unlock(&state->data_mutex);
	return ret;
}

static int dtt200u_fe_read_signal_strength(struct dvb_frontend* fe, u16 *strength)
{
	struct dtt200u_fe_state *state = fe->demodulator_priv;
	int ret;

	mutex_lock(&state->data_mutex);
	state->data[0] = GET_AGC;

	ret = dvb_usb_generic_rw(state->d, state->data, 1, state->data, 1, 0);
	if (ret >= 0)
		*strength = (state->data[0] << 8) | state->data[0];

	mutex_unlock(&state->data_mutex);
	return ret;
}

static int dtt200u_fe_read_snr(struct dvb_frontend* fe, u16 *snr)
{
	struct dtt200u_fe_state *state = fe->demodulator_priv;
	int ret;

	mutex_lock(&state->data_mutex);
	state->data[0] = GET_SNR;

	ret = dvb_usb_generic_rw(state->d, state->data, 1, state->data, 1, 0);
	if (ret >= 0)
		*snr = ~((state->data[0] << 8) | state->data[0]);

	mutex_unlock(&state->data_mutex);
	return ret;
}

static int dtt200u_fe_init(struct dvb_frontend* fe)
{
	struct dtt200u_fe_state *state = fe->demodulator_priv;
	int ret;

	mutex_lock(&state->data_mutex);
	state->data[0] = SET_INIT;

	ret = dvb_usb_generic_write(state->d, state->data, 1);
	mutex_unlock(&state->data_mutex);

	return ret;
}

static int dtt200u_fe_sleep(struct dvb_frontend* fe)
{
	return dtt200u_fe_init(fe);
}

static int dtt200u_fe_get_tune_settings(struct dvb_frontend* fe, struct dvb_frontend_tune_settings *tune)
{
	tune->min_delay_ms = 1500;
	tune->step_size = 0;
	tune->max_drift = 0;
	return 0;
}

static int dtt200u_fe_set_frontend(struct dvb_frontend *fe)
{
	struct dtv_frontend_properties *fep = &fe->dtv_property_cache;
	struct dtt200u_fe_state *state = fe->demodulator_priv;
	int ret;
	u16 freq = fep->frequency / 250000;

	mutex_lock(&state->data_mutex);
	state->data[0] = SET_BANDWIDTH;
	switch (fep->bandwidth_hz) {
	case 8000000:
		state->data[1] = 8;
		break;
	case 7000000:
		state->data[1] = 7;
		break;
	case 6000000:
		state->data[1] = 6;
		break;
	default:
		ret = -EINVAL;
		goto ret;
	}

	ret = dvb_usb_generic_write(state->d, state->data, 2);
	if (ret < 0)
		goto ret;

	state->data[0] = SET_RF_FREQ;
	state->data[1] = freq & 0xff;
	state->data[2] = (freq >> 8) & 0xff;
	ret = dvb_usb_generic_write(state->d, state->data, 3);
	if (ret < 0)
		goto ret;

ret:
	mutex_unlock(&state->data_mutex);
	return ret;
}

static int dtt200u_fe_get_frontend(struct dvb_frontend* fe,
				   struct dtv_frontend_properties *fep)
{
	struct dtt200u_fe_state *state = fe->demodulator_priv;

	memcpy(fep, &state->fep, sizeof(struct dtv_frontend_properties));
	return 0;
}

static void dtt200u_fe_release(struct dvb_frontend* fe)
{
	struct dtt200u_fe_state *state = (struct dtt200u_fe_state*) fe->demodulator_priv;
	kfree(state);
}

static const struct dvb_frontend_ops dtt200u_fe_ops;

struct dvb_frontend* dtt200u_fe_attach(struct dvb_usb_device *d)
{
	struct dtt200u_fe_state* state = NULL;

	/* allocate memory for the internal state */
	state = kzalloc(sizeof(struct dtt200u_fe_state), GFP_KERNEL);
	if (state == NULL)
		goto error;

	deb_info("attaching frontend dtt200u\n");

	state->d = d;
	mutex_init(&state->data_mutex);

	memcpy(&state->frontend.ops,&dtt200u_fe_ops,sizeof(struct dvb_frontend_ops));
	state->frontend.demodulator_priv = state;

	return &state->frontend;
error:
	return NULL;
}

static const struct dvb_frontend_ops dtt200u_fe_ops = {
	.delsys = { SYS_DVBT },
	.info = {
		.name			= "WideView USB DVB-T",
		.frequency_min_hz	=  44250 * kHz,
		.frequency_max_hz	= 867250 * kHz,
		.frequency_stepsize_hz	=    250 * kHz,
		.caps = FE_CAN_INVERSION_AUTO |
				FE_CAN_FEC_1_2 | FE_CAN_FEC_2_3 | FE_CAN_FEC_3_4 |
				FE_CAN_FEC_5_6 | FE_CAN_FEC_7_8 | FE_CAN_FEC_AUTO |
				FE_CAN_QPSK | FE_CAN_QAM_16 | FE_CAN_QAM_64 | FE_CAN_QAM_AUTO |
				FE_CAN_TRANSMISSION_MODE_AUTO |
				FE_CAN_GUARD_INTERVAL_AUTO |
				FE_CAN_RECOVER |
				FE_CAN_HIERARCHY_AUTO,
	},

	.release = dtt200u_fe_release,

	.init = dtt200u_fe_init,
	.sleep = dtt200u_fe_sleep,

	.set_frontend = dtt200u_fe_set_frontend,
	.get_frontend = dtt200u_fe_get_frontend,
	.get_tune_settings = dtt200u_fe_get_tune_settings,

	.read_status = dtt200u_fe_read_status,
	.read_ber = dtt200u_fe_read_ber,
	.read_signal_strength = dtt200u_fe_read_signal_strength,
	.read_snr = dtt200u_fe_read_snr,
	.read_ucblocks = dtt200u_fe_read_unc_blocks,
};<|MERGE_RESOLUTION|>--- conflicted
+++ resolved
@@ -25,17 +25,10 @@
 {
 	struct dtt200u_fe_state *state = fe->demodulator_priv;
 	int ret;
-<<<<<<< HEAD
 
 	mutex_lock(&state->data_mutex);
 	state->data[0] = GET_TUNE_STATUS;
 
-=======
-
-	mutex_lock(&state->data_mutex);
-	state->data[0] = GET_TUNE_STATUS;
-
->>>>>>> 24b8d41d
 	ret = dvb_usb_generic_rw(state->d, state->data, 1, state->data, 3, 0);
 	if (ret < 0) {
 		*stat = 0;
