# SPDX-License-Identifier: GPL-2.0-only
config VIDEO_EM28XX
	tristate "Empia EM28xx USB devices support"
	depends on VIDEO_DEV && I2C
	select VIDEO_TUNER
	select VIDEO_TVEEPROM

config VIDEO_EM28XX_V4L2
	tristate "Empia EM28xx analog TV, video capture and/or webcam support"
	depends on VIDEO_EM28XX
	select VIDEOBUF2_VMALLOC
	select VIDEO_SAA711X if MEDIA_SUBDRV_AUTOSELECT
	select VIDEO_TVP5150 if MEDIA_SUBDRV_AUTOSELECT
	select VIDEO_MSP3400 if MEDIA_SUBDRV_AUTOSELECT
	select VIDEO_MT9V011 if MEDIA_SUBDRV_AUTOSELECT && MEDIA_CAMERA_SUPPORT
	select VIDEO_OV2640 if MEDIA_SUBDRV_AUTOSELECT && MEDIA_CAMERA_SUPPORT
	help
	  This is a video4linux driver for Empia 28xx based TV cards.

	  To compile this driver as a module, choose M here: the
	  module will be called em28xx

config VIDEO_EM28XX_ALSA
	depends on VIDEO_EM28XX && SND
	select SND_PCM
	tristate "Empia EM28xx ALSA audio module"
	help
	  This is an ALSA driver for some Empia 28xx based TV cards.

	  This is not required for em2800/em2820/em2821 boards. However,
	  newer em28xx devices uses Vendor Class for audio, instead of
	  implementing the USB Audio Class. For those chips, this module
	  will enable digital audio.

	  To compile this driver as a module, choose M here: the
	  module will be called em28xx-alsa

config VIDEO_EM28XX_DVB
	tristate "DVB/ATSC Support for em28xx based TV cards"
	depends on VIDEO_EM28XX && DVB_CORE
	select DVB_LGDT330X if MEDIA_SUBDRV_AUTOSELECT
	select DVB_LGDT3305 if MEDIA_SUBDRV_AUTOSELECT
	select DVB_LGDT3306A if MEDIA_SUBDRV_AUTOSELECT
	select DVB_ZL10353 if MEDIA_SUBDRV_AUTOSELECT
	select DVB_TDA10023 if MEDIA_SUBDRV_AUTOSELECT
	select DVB_S921 if MEDIA_SUBDRV_AUTOSELECT
	select DVB_DRXD if MEDIA_SUBDRV_AUTOSELECT
	select DVB_CXD2820R if MEDIA_SUBDRV_AUTOSELECT
	select DVB_DRXK if MEDIA_SUBDRV_AUTOSELECT
	select DVB_TDA18271C2DD if MEDIA_SUBDRV_AUTOSELECT
	select DVB_TDA10071 if MEDIA_SUBDRV_AUTOSELECT
	select DVB_A8293 if MEDIA_SUBDRV_AUTOSELECT
	select DVB_MT352 if MEDIA_SUBDRV_AUTOSELECT
	select DVB_S5H1409 if MEDIA_SUBDRV_AUTOSELECT
	select DVB_MB86A20S if MEDIA_SUBDRV_AUTOSELECT
	select MEDIA_TUNER_QT1010 if MEDIA_SUBDRV_AUTOSELECT
	select MEDIA_TUNER_TDA18271 if MEDIA_SUBDRV_AUTOSELECT
	select MEDIA_TUNER_TDA18212 if MEDIA_SUBDRV_AUTOSELECT
	select DVB_M88DS3103 if MEDIA_SUBDRV_AUTOSELECT
	select DVB_TS2020 if MEDIA_SUBDRV_AUTOSELECT
	select DVB_DRX39XYJ if MEDIA_SUBDRV_AUTOSELECT
	select DVB_SI2168 if MEDIA_SUBDRV_AUTOSELECT
	select MEDIA_TUNER_SI2157 if MEDIA_SUBDRV_AUTOSELECT
	select DVB_TC90522 if MEDIA_SUBDRV_AUTOSELECT
	select MEDIA_TUNER_QM1D1C0042 if MEDIA_SUBDRV_AUTOSELECT
<<<<<<< HEAD
	---help---
=======
	select MEDIA_TUNER_SIMPLE if MEDIA_SUBDRV_AUTOSELECT
	select MEDIA_TUNER_XC2028 if MEDIA_SUBDRV_AUTOSELECT
	select MEDIA_TUNER_XC5000 if MEDIA_SUBDRV_AUTOSELECT
	select MEDIA_TUNER_MT2060 if MEDIA_SUBDRV_AUTOSELECT
	help
>>>>>>> 24b8d41d
	  This adds support for DVB cards based on the
	  Empiatech em28xx chips.

config VIDEO_EM28XX_RC
	tristate "EM28XX Remote Controller support"
	depends on RC_CORE
	depends on VIDEO_EM28XX
	depends on !(RC_CORE=m && VIDEO_EM28XX=y)
	default VIDEO_EM28XX
	help
	  Enables Remote Controller support on em28xx driver.<|MERGE_RESOLUTION|>--- conflicted
+++ resolved
@@ -63,15 +63,11 @@
 	select MEDIA_TUNER_SI2157 if MEDIA_SUBDRV_AUTOSELECT
 	select DVB_TC90522 if MEDIA_SUBDRV_AUTOSELECT
 	select MEDIA_TUNER_QM1D1C0042 if MEDIA_SUBDRV_AUTOSELECT
-<<<<<<< HEAD
-	---help---
-=======
 	select MEDIA_TUNER_SIMPLE if MEDIA_SUBDRV_AUTOSELECT
 	select MEDIA_TUNER_XC2028 if MEDIA_SUBDRV_AUTOSELECT
 	select MEDIA_TUNER_XC5000 if MEDIA_SUBDRV_AUTOSELECT
 	select MEDIA_TUNER_MT2060 if MEDIA_SUBDRV_AUTOSELECT
 	help
->>>>>>> 24b8d41d
 	  This adds support for DVB cards based on the
 	  Empiatech em28xx chips.
 
