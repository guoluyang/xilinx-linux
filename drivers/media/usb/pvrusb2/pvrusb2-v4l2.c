--- conflicted
+++ resolved
@@ -777,15 +777,9 @@
 	ret = pvr2_ctrl_set_value(
 			pvr2_hdw_get_ctrl_by_id(hdw, PVR2_CID_CROPH),
 			sel->r.height);
-<<<<<<< HEAD
-	if (ret != 0)
-		return -EINVAL;
-	return 0;
-=======
 commit:
 	pvr2_hdw_commit_ctl(hdw);
 	return ret;
->>>>>>> 24b8d41d
 }
 
 static int pvr2_log_status(struct file *file, void *priv)
@@ -803,11 +797,7 @@
 	.vidioc_g_audio			    = pvr2_g_audio,
 	.vidioc_enumaudio		    = pvr2_enumaudio,
 	.vidioc_enum_input		    = pvr2_enum_input,
-<<<<<<< HEAD
-	.vidioc_cropcap			    = pvr2_cropcap,
-=======
 	.vidioc_g_pixelaspect		    = pvr2_g_pixelaspect,
->>>>>>> 24b8d41d
 	.vidioc_s_selection		    = pvr2_s_selection,
 	.vidioc_g_selection		    = pvr2_g_selection,
 	.vidioc_g_input			    = pvr2_g_input,
