// SPDX-License-Identifier: GPL-2.0-only
/*
 * Driver for MT9V022, MT9V024, MT9V032, and MT9V034 CMOS Image Sensors
 *
 * Copyright (C) 2010, Laurent Pinchart <laurent.pinchart@ideasonboard.com>
 *
 * Based on the MT9M001 driver,
 *
 * Copyright (C) 2008, Guennadi Liakhovetski <kernel@pengutronix.de>
 */

#include <linux/clk.h>
#include <linux/delay.h>
#include <linux/gpio/consumer.h>
#include <linux/i2c.h>
#include <linux/log2.h>
#include <linux/mutex.h>
#include <linux/of.h>
<<<<<<< HEAD
=======
#include <linux/of_graph.h>
>>>>>>> 24b8d41d
#include <linux/regmap.h>
#include <linux/slab.h>
#include <linux/videodev2.h>
#include <linux/v4l2-mediabus.h>
#include <linux/module.h>

#include <media/i2c/mt9v032.h>
#include <media/v4l2-ctrls.h>
#include <media/v4l2-device.h>
#include <media/v4l2-fwnode.h>
#include <media/v4l2-subdev.h>

/* The first four rows are black rows. The active area spans 753x481 pixels. */
#define MT9V032_PIXEL_ARRAY_HEIGHT			485
#define MT9V032_PIXEL_ARRAY_WIDTH			753

#define MT9V032_SYSCLK_FREQ_DEF				26600000

#define MT9V032_CHIP_VERSION				0x00
#define		MT9V032_CHIP_ID_REV1			0x1311
#define		MT9V032_CHIP_ID_REV3			0x1313
#define		MT9V034_CHIP_ID_REV1			0X1324
#define MT9V032_COLUMN_START				0x01
#define		MT9V032_COLUMN_START_MIN		1
#define		MT9V032_COLUMN_START_DEF		1
#define		MT9V032_COLUMN_START_MAX		752
#define MT9V032_ROW_START				0x02
#define		MT9V032_ROW_START_MIN			4
#define		MT9V032_ROW_START_DEF			5
#define		MT9V032_ROW_START_MAX			482
#define MT9V032_WINDOW_HEIGHT				0x03
#define		MT9V032_WINDOW_HEIGHT_MIN		1
#define		MT9V032_WINDOW_HEIGHT_DEF		480
#define		MT9V032_WINDOW_HEIGHT_MAX		480
#define MT9V032_WINDOW_WIDTH				0x04
#define		MT9V032_WINDOW_WIDTH_MIN		1
#define		MT9V032_WINDOW_WIDTH_DEF		752
#define		MT9V032_WINDOW_WIDTH_MAX		752
#define MT9V032_HORIZONTAL_BLANKING			0x05
#define		MT9V032_HORIZONTAL_BLANKING_MIN		43
#define		MT9V034_HORIZONTAL_BLANKING_MIN		61
#define		MT9V032_HORIZONTAL_BLANKING_DEF		94
#define		MT9V032_HORIZONTAL_BLANKING_MAX		1023
#define MT9V032_VERTICAL_BLANKING			0x06
#define		MT9V032_VERTICAL_BLANKING_MIN		4
#define		MT9V034_VERTICAL_BLANKING_MIN		2
#define		MT9V032_VERTICAL_BLANKING_DEF		45
#define		MT9V032_VERTICAL_BLANKING_MAX		3000
#define		MT9V034_VERTICAL_BLANKING_MAX		32288
#define MT9V032_CHIP_CONTROL				0x07
#define		MT9V032_CHIP_CONTROL_MASTER_MODE	(1 << 3)
#define		MT9V032_CHIP_CONTROL_DOUT_ENABLE	(1 << 7)
#define		MT9V032_CHIP_CONTROL_SEQUENTIAL		(1 << 8)
#define MT9V032_SHUTTER_WIDTH1				0x08
#define MT9V032_SHUTTER_WIDTH2				0x09
#define MT9V032_SHUTTER_WIDTH_CONTROL			0x0a
#define MT9V032_TOTAL_SHUTTER_WIDTH			0x0b
#define		MT9V032_TOTAL_SHUTTER_WIDTH_MIN		1
#define		MT9V034_TOTAL_SHUTTER_WIDTH_MIN		0
#define		MT9V032_TOTAL_SHUTTER_WIDTH_DEF		480
#define		MT9V032_TOTAL_SHUTTER_WIDTH_MAX		32767
#define		MT9V034_TOTAL_SHUTTER_WIDTH_MAX		32765
#define MT9V032_RESET					0x0c
#define MT9V032_READ_MODE				0x0d
#define		MT9V032_READ_MODE_ROW_BIN_MASK		(3 << 0)
#define		MT9V032_READ_MODE_ROW_BIN_SHIFT		0
#define		MT9V032_READ_MODE_COLUMN_BIN_MASK	(3 << 2)
#define		MT9V032_READ_MODE_COLUMN_BIN_SHIFT	2
#define		MT9V032_READ_MODE_ROW_FLIP		(1 << 4)
#define		MT9V032_READ_MODE_COLUMN_FLIP		(1 << 5)
#define		MT9V032_READ_MODE_DARK_COLUMNS		(1 << 6)
#define		MT9V032_READ_MODE_DARK_ROWS		(1 << 7)
#define		MT9V032_READ_MODE_RESERVED		0x0300
#define MT9V032_PIXEL_OPERATION_MODE			0x0f
#define		MT9V034_PIXEL_OPERATION_MODE_HDR	(1 << 0)
#define		MT9V034_PIXEL_OPERATION_MODE_COLOR	(1 << 1)
#define		MT9V032_PIXEL_OPERATION_MODE_COLOR	(1 << 2)
#define		MT9V032_PIXEL_OPERATION_MODE_HDR	(1 << 6)
#define MT9V032_ANALOG_GAIN				0x35
#define		MT9V032_ANALOG_GAIN_MIN			16
#define		MT9V032_ANALOG_GAIN_DEF			16
#define		MT9V032_ANALOG_GAIN_MAX			64
#define MT9V032_MAX_ANALOG_GAIN				0x36
#define		MT9V032_MAX_ANALOG_GAIN_MAX		127
#define MT9V032_FRAME_DARK_AVERAGE			0x42
#define MT9V032_DARK_AVG_THRESH				0x46
#define		MT9V032_DARK_AVG_LOW_THRESH_MASK	(255 << 0)
#define		MT9V032_DARK_AVG_LOW_THRESH_SHIFT	0
#define		MT9V032_DARK_AVG_HIGH_THRESH_MASK	(255 << 8)
#define		MT9V032_DARK_AVG_HIGH_THRESH_SHIFT	8
#define MT9V032_ROW_NOISE_CORR_CONTROL			0x70
#define		MT9V034_ROW_NOISE_CORR_ENABLE		(1 << 0)
#define		MT9V034_ROW_NOISE_CORR_USE_BLK_AVG	(1 << 1)
#define		MT9V032_ROW_NOISE_CORR_ENABLE		(1 << 5)
#define		MT9V032_ROW_NOISE_CORR_USE_BLK_AVG	(1 << 7)
#define MT9V032_PIXEL_CLOCK				0x74
#define MT9V034_PIXEL_CLOCK				0x72
#define		MT9V032_PIXEL_CLOCK_INV_LINE		(1 << 0)
#define		MT9V032_PIXEL_CLOCK_INV_FRAME		(1 << 1)
#define		MT9V032_PIXEL_CLOCK_XOR_LINE		(1 << 2)
#define		MT9V032_PIXEL_CLOCK_CONT_LINE		(1 << 3)
#define		MT9V032_PIXEL_CLOCK_INV_PXL_CLK		(1 << 4)
#define MT9V032_TEST_PATTERN				0x7f
#define		MT9V032_TEST_PATTERN_DATA_MASK		(1023 << 0)
#define		MT9V032_TEST_PATTERN_DATA_SHIFT		0
#define		MT9V032_TEST_PATTERN_USE_DATA		(1 << 10)
#define		MT9V032_TEST_PATTERN_GRAY_MASK		(3 << 11)
#define		MT9V032_TEST_PATTERN_GRAY_NONE		(0 << 11)
#define		MT9V032_TEST_PATTERN_GRAY_VERTICAL	(1 << 11)
#define		MT9V032_TEST_PATTERN_GRAY_HORIZONTAL	(2 << 11)
#define		MT9V032_TEST_PATTERN_GRAY_DIAGONAL	(3 << 11)
#define		MT9V032_TEST_PATTERN_ENABLE		(1 << 13)
#define		MT9V032_TEST_PATTERN_FLIP		(1 << 14)
#define MT9V032_AEGC_DESIRED_BIN			0xa5
#define MT9V032_AEC_UPDATE_FREQUENCY			0xa6
#define MT9V032_AEC_LPF					0xa8
#define MT9V032_AGC_UPDATE_FREQUENCY			0xa9
#define MT9V032_AGC_LPF					0xaa
#define MT9V032_AEC_AGC_ENABLE				0xaf
#define		MT9V032_AEC_ENABLE			(1 << 0)
#define		MT9V032_AGC_ENABLE			(1 << 1)
#define MT9V034_AEC_MAX_SHUTTER_WIDTH			0xad
#define MT9V032_AEC_MAX_SHUTTER_WIDTH			0xbd
#define MT9V032_THERMAL_INFO				0xc1

enum mt9v032_model {
	MT9V032_MODEL_V022_COLOR,	/* MT9V022IX7ATC */
	MT9V032_MODEL_V022_MONO,	/* MT9V022IX7ATM */
	MT9V032_MODEL_V024_COLOR,	/* MT9V024IA7XTC */
	MT9V032_MODEL_V024_MONO,	/* MT9V024IA7XTM */
	MT9V032_MODEL_V032_COLOR,	/* MT9V032C12STM */
	MT9V032_MODEL_V032_MONO,	/* MT9V032C12STC */
	MT9V032_MODEL_V034_COLOR,
	MT9V032_MODEL_V034_MONO,
};

struct mt9v032_model_version {
	unsigned int version;
	const char *name;
};

struct mt9v032_model_data {
	unsigned int min_row_time;
	unsigned int min_hblank;
	unsigned int min_vblank;
	unsigned int max_vblank;
	unsigned int min_shutter;
	unsigned int max_shutter;
	unsigned int pclk_reg;
	unsigned int aec_max_shutter_reg;
	const struct v4l2_ctrl_config * const aec_max_shutter_v4l2_ctrl;
};

struct mt9v032_model_info {
	const struct mt9v032_model_data *data;
	bool color;
};

static const struct mt9v032_model_version mt9v032_versions[] = {
	{ MT9V032_CHIP_ID_REV1, "MT9V022/MT9V032 rev1/2" },
	{ MT9V032_CHIP_ID_REV3, "MT9V022/MT9V032 rev3" },
	{ MT9V034_CHIP_ID_REV1, "MT9V024/MT9V034 rev1" },
};

struct mt9v032 {
	struct v4l2_subdev subdev;
	struct media_pad pad;

	struct v4l2_mbus_framefmt format;
	struct v4l2_rect crop;
	unsigned int hratio;
	unsigned int vratio;

	struct v4l2_ctrl_handler ctrls;
	struct {
		struct v4l2_ctrl *link_freq;
		struct v4l2_ctrl *pixel_rate;
	};

	struct mutex power_lock;
	int power_count;

	struct regmap *regmap;
	struct clk *clk;
	struct gpio_desc *reset_gpio;
	struct gpio_desc *standby_gpio;

	struct mt9v032_platform_data *pdata;
	const struct mt9v032_model_info *model;
	const struct mt9v032_model_version *version;

	u32 sysclk;
	u16 aec_agc;
	u16 hblank;
	struct {
		struct v4l2_ctrl *test_pattern;
		struct v4l2_ctrl *test_pattern_color;
	};
};

static struct mt9v032 *to_mt9v032(struct v4l2_subdev *sd)
{
	return container_of(sd, struct mt9v032, subdev);
}

static int
mt9v032_update_aec_agc(struct mt9v032 *mt9v032, u16 which, int enable)
{
	struct regmap *map = mt9v032->regmap;
	u16 value = mt9v032->aec_agc;
	int ret;

	if (enable)
		value |= which;
	else
		value &= ~which;

	ret = regmap_write(map, MT9V032_AEC_AGC_ENABLE, value);
	if (ret < 0)
		return ret;

	mt9v032->aec_agc = value;
	return 0;
}

static int
mt9v032_update_hblank(struct mt9v032 *mt9v032)
{
	struct v4l2_rect *crop = &mt9v032->crop;
	unsigned int min_hblank = mt9v032->model->data->min_hblank;
	unsigned int hblank;

	if (mt9v032->version->version == MT9V034_CHIP_ID_REV1)
		min_hblank += (mt9v032->hratio - 1) * 10;
	min_hblank = max_t(int, mt9v032->model->data->min_row_time - crop->width,
			   min_hblank);
	hblank = max_t(unsigned int, mt9v032->hblank, min_hblank);

	return regmap_write(mt9v032->regmap, MT9V032_HORIZONTAL_BLANKING,
			    hblank);
}

static int mt9v032_power_on(struct mt9v032 *mt9v032)
{
	struct regmap *map = mt9v032->regmap;
	int ret;

	gpiod_set_value_cansleep(mt9v032->reset_gpio, 1);

	ret = clk_set_rate(mt9v032->clk, mt9v032->sysclk);
	if (ret < 0)
		return ret;

	/* System clock has to be enabled before releasing the reset */
	ret = clk_prepare_enable(mt9v032->clk);
	if (ret)
		return ret;

	udelay(1);

	if (mt9v032->reset_gpio) {
		gpiod_set_value_cansleep(mt9v032->reset_gpio, 0);

		/* After releasing reset we need to wait 10 clock cycles
		 * before accessing the sensor over I2C. As the minimum SYSCLK
		 * frequency is 13MHz, waiting 1µs will be enough in the worst
		 * case.
		 */
		udelay(1);
	}

	/* Reset the chip and stop data read out */
	ret = regmap_write(map, MT9V032_RESET, 1);
	if (ret < 0)
		goto err;

	ret = regmap_write(map, MT9V032_RESET, 0);
	if (ret < 0)
		goto err;

	ret = regmap_write(map, MT9V032_CHIP_CONTROL,
			   MT9V032_CHIP_CONTROL_MASTER_MODE);
	if (ret < 0)
		goto err;

	return 0;

<<<<<<< HEAD
	return regmap_write(map, MT9V032_CHIP_CONTROL,
			    MT9V032_CHIP_CONTROL_MASTER_MODE);
=======
err:
	clk_disable_unprepare(mt9v032->clk);
	return ret;
>>>>>>> 24b8d41d
}

static void mt9v032_power_off(struct mt9v032 *mt9v032)
{
	clk_disable_unprepare(mt9v032->clk);
}

static int __mt9v032_set_power(struct mt9v032 *mt9v032, bool on)
{
	struct regmap *map = mt9v032->regmap;
	int ret;

	if (!on) {
		mt9v032_power_off(mt9v032);
		return 0;
	}

	ret = mt9v032_power_on(mt9v032);
	if (ret < 0)
		return ret;

	/* Configure the pixel clock polarity */
	if (mt9v032->pdata && mt9v032->pdata->clk_pol) {
		ret = regmap_write(map, mt9v032->model->data->pclk_reg,
				MT9V032_PIXEL_CLOCK_INV_PXL_CLK);
		if (ret < 0)
			return ret;
	}

	/* Disable the noise correction algorithm and restore the controls. */
	ret = regmap_write(map, MT9V032_ROW_NOISE_CORR_CONTROL, 0);
	if (ret < 0)
		return ret;

	return v4l2_ctrl_handler_setup(&mt9v032->ctrls);
}

/* -----------------------------------------------------------------------------
 * V4L2 subdev video operations
 */

static struct v4l2_mbus_framefmt *
__mt9v032_get_pad_format(struct mt9v032 *mt9v032, struct v4l2_subdev_pad_config *cfg,
			 unsigned int pad, enum v4l2_subdev_format_whence which)
{
	switch (which) {
	case V4L2_SUBDEV_FORMAT_TRY:
		return v4l2_subdev_get_try_format(&mt9v032->subdev, cfg, pad);
	case V4L2_SUBDEV_FORMAT_ACTIVE:
		return &mt9v032->format;
	default:
		return NULL;
	}
}

static struct v4l2_rect *
__mt9v032_get_pad_crop(struct mt9v032 *mt9v032, struct v4l2_subdev_pad_config *cfg,
		       unsigned int pad, enum v4l2_subdev_format_whence which)
{
	switch (which) {
	case V4L2_SUBDEV_FORMAT_TRY:
		return v4l2_subdev_get_try_crop(&mt9v032->subdev, cfg, pad);
	case V4L2_SUBDEV_FORMAT_ACTIVE:
		return &mt9v032->crop;
	default:
		return NULL;
	}
}

static int mt9v032_s_stream(struct v4l2_subdev *subdev, int enable)
{
	const u16 mode = MT9V032_CHIP_CONTROL_DOUT_ENABLE
		       | MT9V032_CHIP_CONTROL_SEQUENTIAL;
	struct mt9v032 *mt9v032 = to_mt9v032(subdev);
	struct v4l2_rect *crop = &mt9v032->crop;
	struct regmap *map = mt9v032->regmap;
	unsigned int hbin;
	unsigned int vbin;
	int ret;

	if (!enable)
		return regmap_update_bits(map, MT9V032_CHIP_CONTROL, mode, 0);

	/* Configure the window size and row/column bin */
	hbin = fls(mt9v032->hratio) - 1;
	vbin = fls(mt9v032->vratio) - 1;
	ret = regmap_update_bits(map, MT9V032_READ_MODE,
				 ~MT9V032_READ_MODE_RESERVED,
				 hbin << MT9V032_READ_MODE_COLUMN_BIN_SHIFT |
				 vbin << MT9V032_READ_MODE_ROW_BIN_SHIFT);
	if (ret < 0)
		return ret;

	ret = regmap_write(map, MT9V032_COLUMN_START, crop->left);
	if (ret < 0)
		return ret;

	ret = regmap_write(map, MT9V032_ROW_START, crop->top);
	if (ret < 0)
		return ret;

	ret = regmap_write(map, MT9V032_WINDOW_WIDTH, crop->width);
	if (ret < 0)
		return ret;

	ret = regmap_write(map, MT9V032_WINDOW_HEIGHT, crop->height);
	if (ret < 0)
		return ret;

	ret = mt9v032_update_hblank(mt9v032);
	if (ret < 0)
		return ret;

	/* Switch to master "normal" mode */
	return regmap_update_bits(map, MT9V032_CHIP_CONTROL, mode, mode);
}

static int mt9v032_enum_mbus_code(struct v4l2_subdev *subdev,
				  struct v4l2_subdev_pad_config *cfg,
				  struct v4l2_subdev_mbus_code_enum *code)
{
	struct mt9v032 *mt9v032 = to_mt9v032(subdev);

	if (code->index > 0)
		return -EINVAL;

	code->code = mt9v032->format.code;
	return 0;
}

static int mt9v032_enum_frame_size(struct v4l2_subdev *subdev,
				   struct v4l2_subdev_pad_config *cfg,
				   struct v4l2_subdev_frame_size_enum *fse)
{
	struct mt9v032 *mt9v032 = to_mt9v032(subdev);

	if (fse->index >= 3)
		return -EINVAL;
	if (mt9v032->format.code != fse->code)
		return -EINVAL;

	fse->min_width = MT9V032_WINDOW_WIDTH_DEF / (1 << fse->index);
	fse->max_width = fse->min_width;
	fse->min_height = MT9V032_WINDOW_HEIGHT_DEF / (1 << fse->index);
	fse->max_height = fse->min_height;

	return 0;
}

static int mt9v032_get_format(struct v4l2_subdev *subdev,
			      struct v4l2_subdev_pad_config *cfg,
			      struct v4l2_subdev_format *format)
{
	struct mt9v032 *mt9v032 = to_mt9v032(subdev);

	format->format = *__mt9v032_get_pad_format(mt9v032, cfg, format->pad,
						   format->which);
	return 0;
}

static void mt9v032_configure_pixel_rate(struct mt9v032 *mt9v032)
{
	struct i2c_client *client = v4l2_get_subdevdata(&mt9v032->subdev);
	int ret;

	ret = v4l2_ctrl_s_ctrl_int64(mt9v032->pixel_rate,
				     mt9v032->sysclk / mt9v032->hratio);
	if (ret < 0)
		dev_warn(&client->dev, "failed to set pixel rate (%d)\n", ret);
}

static unsigned int mt9v032_calc_ratio(unsigned int input, unsigned int output)
{
	/* Compute the power-of-two binning factor closest to the input size to
	 * output size ratio. Given that the output size is bounded by input/4
	 * and input, a generic implementation would be an ineffective luxury.
	 */
	if (output * 3 > input * 2)
		return 1;
	if (output * 3 > input)
		return 2;
	return 4;
}

static int mt9v032_set_format(struct v4l2_subdev *subdev,
			      struct v4l2_subdev_pad_config *cfg,
			      struct v4l2_subdev_format *format)
{
	struct mt9v032 *mt9v032 = to_mt9v032(subdev);
	struct v4l2_mbus_framefmt *__format;
	struct v4l2_rect *__crop;
	unsigned int width;
	unsigned int height;
	unsigned int hratio;
	unsigned int vratio;

	__crop = __mt9v032_get_pad_crop(mt9v032, cfg, format->pad,
					format->which);

	/* Clamp the width and height to avoid dividing by zero. */
	width = clamp(ALIGN(format->format.width, 2),
		      max_t(unsigned int, __crop->width / 4,
			    MT9V032_WINDOW_WIDTH_MIN),
		      __crop->width);
	height = clamp(ALIGN(format->format.height, 2),
		       max_t(unsigned int, __crop->height / 4,
			     MT9V032_WINDOW_HEIGHT_MIN),
		       __crop->height);

	hratio = mt9v032_calc_ratio(__crop->width, width);
	vratio = mt9v032_calc_ratio(__crop->height, height);

	__format = __mt9v032_get_pad_format(mt9v032, cfg, format->pad,
					    format->which);
	__format->width = __crop->width / hratio;
	__format->height = __crop->height / vratio;

	if (format->which == V4L2_SUBDEV_FORMAT_ACTIVE) {
		mt9v032->hratio = hratio;
		mt9v032->vratio = vratio;
		mt9v032_configure_pixel_rate(mt9v032);
	}

	format->format = *__format;

	return 0;
}

static int mt9v032_get_selection(struct v4l2_subdev *subdev,
				 struct v4l2_subdev_pad_config *cfg,
				 struct v4l2_subdev_selection *sel)
{
	struct mt9v032 *mt9v032 = to_mt9v032(subdev);

	if (sel->target != V4L2_SEL_TGT_CROP)
		return -EINVAL;

	sel->r = *__mt9v032_get_pad_crop(mt9v032, cfg, sel->pad, sel->which);
	return 0;
}

static int mt9v032_set_selection(struct v4l2_subdev *subdev,
				 struct v4l2_subdev_pad_config *cfg,
				 struct v4l2_subdev_selection *sel)
{
	struct mt9v032 *mt9v032 = to_mt9v032(subdev);
	struct v4l2_mbus_framefmt *__format;
	struct v4l2_rect *__crop;
	struct v4l2_rect rect;

	if (sel->target != V4L2_SEL_TGT_CROP)
		return -EINVAL;

	/* Clamp the crop rectangle boundaries and align them to a non multiple
	 * of 2 pixels to ensure a GRBG Bayer pattern.
	 */
	rect.left = clamp(ALIGN(sel->r.left + 1, 2) - 1,
			  MT9V032_COLUMN_START_MIN,
			  MT9V032_COLUMN_START_MAX);
	rect.top = clamp(ALIGN(sel->r.top + 1, 2) - 1,
			 MT9V032_ROW_START_MIN,
			 MT9V032_ROW_START_MAX);
	rect.width = clamp_t(unsigned int, ALIGN(sel->r.width, 2),
			     MT9V032_WINDOW_WIDTH_MIN,
			     MT9V032_WINDOW_WIDTH_MAX);
	rect.height = clamp_t(unsigned int, ALIGN(sel->r.height, 2),
			      MT9V032_WINDOW_HEIGHT_MIN,
			      MT9V032_WINDOW_HEIGHT_MAX);

	rect.width = min_t(unsigned int,
			   rect.width, MT9V032_PIXEL_ARRAY_WIDTH - rect.left);
	rect.height = min_t(unsigned int,
			    rect.height, MT9V032_PIXEL_ARRAY_HEIGHT - rect.top);

	__crop = __mt9v032_get_pad_crop(mt9v032, cfg, sel->pad, sel->which);

	if (rect.width != __crop->width || rect.height != __crop->height) {
		/* Reset the output image size if the crop rectangle size has
		 * been modified.
		 */
		__format = __mt9v032_get_pad_format(mt9v032, cfg, sel->pad,
						    sel->which);
		__format->width = rect.width;
		__format->height = rect.height;
		if (sel->which == V4L2_SUBDEV_FORMAT_ACTIVE) {
			mt9v032->hratio = 1;
			mt9v032->vratio = 1;
			mt9v032_configure_pixel_rate(mt9v032);
		}
	}

	*__crop = rect;
	sel->r = rect;

	return 0;
}

/* -----------------------------------------------------------------------------
 * V4L2 subdev control operations
 */

#define V4L2_CID_TEST_PATTERN_COLOR	(V4L2_CID_USER_BASE | 0x1001)
/*
 * Value between 1 and 64 to set the desired bin. This is effectively a measure
 * of how bright the image is supposed to be. Both AGC and AEC try to reach
 * this.
 */
#define V4L2_CID_AEGC_DESIRED_BIN	(V4L2_CID_USER_BASE | 0x1002)
/*
 * LPF is the low pass filter capability of the chip. Both AEC and AGC have
 * this setting. This limits the speed in which AGC/AEC adjust their settings.
 * Possible values are 0-2. 0 means no LPF. For 1 and 2 this equation is used:
 *
 * if |(calculated new exp - current exp)| > (current exp / 4)
 *	next exp = calculated new exp
 * else
 *	next exp = current exp + ((calculated new exp - current exp) / 2^LPF)
 */
#define V4L2_CID_AEC_LPF		(V4L2_CID_USER_BASE | 0x1003)
#define V4L2_CID_AGC_LPF		(V4L2_CID_USER_BASE | 0x1004)
/*
 * Value between 0 and 15. This is the number of frames being skipped before
 * updating the auto exposure/gain.
 */
#define V4L2_CID_AEC_UPDATE_INTERVAL	(V4L2_CID_USER_BASE | 0x1005)
#define V4L2_CID_AGC_UPDATE_INTERVAL	(V4L2_CID_USER_BASE | 0x1006)
/*
 * Maximum shutter width used for AEC.
 */
#define V4L2_CID_AEC_MAX_SHUTTER_WIDTH	(V4L2_CID_USER_BASE | 0x1007)

static int mt9v032_s_ctrl(struct v4l2_ctrl *ctrl)
{
	struct mt9v032 *mt9v032 =
			container_of(ctrl->handler, struct mt9v032, ctrls);
	struct regmap *map = mt9v032->regmap;
	u32 freq;
	u16 data;

	switch (ctrl->id) {
	case V4L2_CID_AUTOGAIN:
		return mt9v032_update_aec_agc(mt9v032, MT9V032_AGC_ENABLE,
					      ctrl->val);

	case V4L2_CID_GAIN:
		return regmap_write(map, MT9V032_ANALOG_GAIN, ctrl->val);

	case V4L2_CID_EXPOSURE_AUTO:
		return mt9v032_update_aec_agc(mt9v032, MT9V032_AEC_ENABLE,
					      !ctrl->val);

	case V4L2_CID_EXPOSURE:
		return regmap_write(map, MT9V032_TOTAL_SHUTTER_WIDTH,
				    ctrl->val);

	case V4L2_CID_HBLANK:
		mt9v032->hblank = ctrl->val;
		return mt9v032_update_hblank(mt9v032);

	case V4L2_CID_VBLANK:
		return regmap_write(map, MT9V032_VERTICAL_BLANKING,
				    ctrl->val);

	case V4L2_CID_PIXEL_RATE:
	case V4L2_CID_LINK_FREQ:
		if (mt9v032->link_freq == NULL)
			break;

		freq = mt9v032->pdata->link_freqs[mt9v032->link_freq->val];
		*mt9v032->pixel_rate->p_new.p_s64 = freq;
		mt9v032->sysclk = freq;
		break;

	case V4L2_CID_TEST_PATTERN:
		switch (mt9v032->test_pattern->val) {
		case 0:
			data = 0;
			break;
		case 1:
			data = MT9V032_TEST_PATTERN_GRAY_VERTICAL
			     | MT9V032_TEST_PATTERN_ENABLE;
			break;
		case 2:
			data = MT9V032_TEST_PATTERN_GRAY_HORIZONTAL
			     | MT9V032_TEST_PATTERN_ENABLE;
			break;
		case 3:
			data = MT9V032_TEST_PATTERN_GRAY_DIAGONAL
			     | MT9V032_TEST_PATTERN_ENABLE;
			break;
		default:
			data = (mt9v032->test_pattern_color->val <<
				MT9V032_TEST_PATTERN_DATA_SHIFT)
			     | MT9V032_TEST_PATTERN_USE_DATA
			     | MT9V032_TEST_PATTERN_ENABLE
			     | MT9V032_TEST_PATTERN_FLIP;
			break;
		}
		return regmap_write(map, MT9V032_TEST_PATTERN, data);

	case V4L2_CID_AEGC_DESIRED_BIN:
		return regmap_write(map, MT9V032_AEGC_DESIRED_BIN, ctrl->val);

	case V4L2_CID_AEC_LPF:
		return regmap_write(map, MT9V032_AEC_LPF, ctrl->val);

	case V4L2_CID_AGC_LPF:
		return regmap_write(map, MT9V032_AGC_LPF, ctrl->val);

	case V4L2_CID_AEC_UPDATE_INTERVAL:
		return regmap_write(map, MT9V032_AEC_UPDATE_FREQUENCY,
				    ctrl->val);

	case V4L2_CID_AGC_UPDATE_INTERVAL:
		return regmap_write(map, MT9V032_AGC_UPDATE_FREQUENCY,
				    ctrl->val);

	case V4L2_CID_AEC_MAX_SHUTTER_WIDTH:
		return regmap_write(map,
				    mt9v032->model->data->aec_max_shutter_reg,
				    ctrl->val);
	}

	return 0;
}

static const struct v4l2_ctrl_ops mt9v032_ctrl_ops = {
	.s_ctrl = mt9v032_s_ctrl,
};

static const char * const mt9v032_test_pattern_menu[] = {
	"Disabled",
	"Gray Vertical Shade",
	"Gray Horizontal Shade",
	"Gray Diagonal Shade",
	"Plain",
};

static const struct v4l2_ctrl_config mt9v032_test_pattern_color = {
	.ops		= &mt9v032_ctrl_ops,
	.id		= V4L2_CID_TEST_PATTERN_COLOR,
	.type		= V4L2_CTRL_TYPE_INTEGER,
	.name		= "Test Pattern Color",
	.min		= 0,
	.max		= 1023,
	.step		= 1,
	.def		= 0,
	.flags		= 0,
};

static const struct v4l2_ctrl_config mt9v032_aegc_controls[] = {
	{
		.ops		= &mt9v032_ctrl_ops,
		.id		= V4L2_CID_AEGC_DESIRED_BIN,
		.type		= V4L2_CTRL_TYPE_INTEGER,
		.name		= "AEC/AGC Desired Bin",
		.min		= 1,
		.max		= 64,
		.step		= 1,
		.def		= 58,
		.flags		= 0,
	}, {
		.ops		= &mt9v032_ctrl_ops,
		.id		= V4L2_CID_AEC_LPF,
		.type		= V4L2_CTRL_TYPE_INTEGER,
		.name		= "AEC Low Pass Filter",
		.min		= 0,
		.max		= 2,
		.step		= 1,
		.def		= 0,
		.flags		= 0,
	}, {
		.ops		= &mt9v032_ctrl_ops,
		.id		= V4L2_CID_AGC_LPF,
		.type		= V4L2_CTRL_TYPE_INTEGER,
		.name		= "AGC Low Pass Filter",
		.min		= 0,
		.max		= 2,
		.step		= 1,
		.def		= 2,
		.flags		= 0,
	}, {
		.ops		= &mt9v032_ctrl_ops,
		.id		= V4L2_CID_AEC_UPDATE_INTERVAL,
		.type		= V4L2_CTRL_TYPE_INTEGER,
		.name		= "AEC Update Interval",
		.min		= 0,
		.max		= 16,
		.step		= 1,
		.def		= 2,
		.flags		= 0,
	}, {
		.ops		= &mt9v032_ctrl_ops,
		.id		= V4L2_CID_AGC_UPDATE_INTERVAL,
		.type		= V4L2_CTRL_TYPE_INTEGER,
		.name		= "AGC Update Interval",
		.min		= 0,
		.max		= 16,
		.step		= 1,
		.def		= 2,
		.flags		= 0,
	}
};

static const struct v4l2_ctrl_config mt9v032_aec_max_shutter_width = {
	.ops		= &mt9v032_ctrl_ops,
	.id		= V4L2_CID_AEC_MAX_SHUTTER_WIDTH,
	.type		= V4L2_CTRL_TYPE_INTEGER,
	.name		= "AEC Max Shutter Width",
	.min		= 1,
	.max		= 2047,
	.step		= 1,
	.def		= 480,
	.flags		= 0,
};

static const struct v4l2_ctrl_config mt9v034_aec_max_shutter_width = {
	.ops		= &mt9v032_ctrl_ops,
	.id		= V4L2_CID_AEC_MAX_SHUTTER_WIDTH,
	.type		= V4L2_CTRL_TYPE_INTEGER,
	.name		= "AEC Max Shutter Width",
	.min		= 1,
	.max		= 32765,
	.step		= 1,
	.def		= 480,
	.flags		= 0,
};

/* -----------------------------------------------------------------------------
 * V4L2 subdev core operations
 */

static int mt9v032_set_power(struct v4l2_subdev *subdev, int on)
{
	struct mt9v032 *mt9v032 = to_mt9v032(subdev);
	int ret = 0;

	mutex_lock(&mt9v032->power_lock);

	/* If the power count is modified from 0 to != 0 or from != 0 to 0,
	 * update the power state.
	 */
	if (mt9v032->power_count == !on) {
		ret = __mt9v032_set_power(mt9v032, !!on);
		if (ret < 0)
			goto done;
	}

	/* Update the power count. */
	mt9v032->power_count += on ? 1 : -1;
	WARN_ON(mt9v032->power_count < 0);

done:
	mutex_unlock(&mt9v032->power_lock);
	return ret;
}

/* -----------------------------------------------------------------------------
 * V4L2 subdev internal operations
 */

static int mt9v032_registered(struct v4l2_subdev *subdev)
{
	struct i2c_client *client = v4l2_get_subdevdata(subdev);
	struct mt9v032 *mt9v032 = to_mt9v032(subdev);
	unsigned int i;
	u32 version;
	int ret;

	dev_info(&client->dev, "Probing MT9V032 at address 0x%02x\n",
			client->addr);

	ret = mt9v032_power_on(mt9v032);
	if (ret < 0) {
		dev_err(&client->dev, "MT9V032 power up failed\n");
		return ret;
	}

	/* Read and check the sensor version */
	ret = regmap_read(mt9v032->regmap, MT9V032_CHIP_VERSION, &version);

	mt9v032_power_off(mt9v032);

	if (ret < 0) {
		dev_err(&client->dev, "Failed reading chip version\n");
		return ret;
	}

	for (i = 0; i < ARRAY_SIZE(mt9v032_versions); ++i) {
		if (mt9v032_versions[i].version == version) {
			mt9v032->version = &mt9v032_versions[i];
			break;
		}
	}

	if (mt9v032->version == NULL) {
		dev_err(&client->dev, "Unsupported chip version 0x%04x\n",
			version);
		return -ENODEV;
	}

	dev_info(&client->dev, "%s detected at address 0x%02x\n",
		 mt9v032->version->name, client->addr);

	mt9v032_configure_pixel_rate(mt9v032);

	return ret;
}

static int mt9v032_open(struct v4l2_subdev *subdev, struct v4l2_subdev_fh *fh)
{
	struct mt9v032 *mt9v032 = to_mt9v032(subdev);
	struct v4l2_mbus_framefmt *format;
	struct v4l2_rect *crop;

	crop = v4l2_subdev_get_try_crop(subdev, fh->pad, 0);
	crop->left = MT9V032_COLUMN_START_DEF;
	crop->top = MT9V032_ROW_START_DEF;
	crop->width = MT9V032_WINDOW_WIDTH_DEF;
	crop->height = MT9V032_WINDOW_HEIGHT_DEF;

	format = v4l2_subdev_get_try_format(subdev, fh->pad, 0);

	if (mt9v032->model->color)
		format->code = MEDIA_BUS_FMT_SGRBG10_1X10;
	else
		format->code = MEDIA_BUS_FMT_Y10_1X10;

	format->width = MT9V032_WINDOW_WIDTH_DEF;
	format->height = MT9V032_WINDOW_HEIGHT_DEF;
	format->field = V4L2_FIELD_NONE;
	format->colorspace = V4L2_COLORSPACE_SRGB;

	return mt9v032_set_power(subdev, 1);
}

static int mt9v032_close(struct v4l2_subdev *subdev, struct v4l2_subdev_fh *fh)
{
	return mt9v032_set_power(subdev, 0);
}

static const struct v4l2_subdev_core_ops mt9v032_subdev_core_ops = {
	.s_power	= mt9v032_set_power,
};

static const struct v4l2_subdev_video_ops mt9v032_subdev_video_ops = {
	.s_stream	= mt9v032_s_stream,
};

static const struct v4l2_subdev_pad_ops mt9v032_subdev_pad_ops = {
	.enum_mbus_code = mt9v032_enum_mbus_code,
	.enum_frame_size = mt9v032_enum_frame_size,
	.get_fmt = mt9v032_get_format,
	.set_fmt = mt9v032_set_format,
	.get_selection = mt9v032_get_selection,
	.set_selection = mt9v032_set_selection,
};

static const struct v4l2_subdev_ops mt9v032_subdev_ops = {
	.core	= &mt9v032_subdev_core_ops,
	.video	= &mt9v032_subdev_video_ops,
	.pad	= &mt9v032_subdev_pad_ops,
};

static const struct v4l2_subdev_internal_ops mt9v032_subdev_internal_ops = {
	.registered = mt9v032_registered,
	.open = mt9v032_open,
	.close = mt9v032_close,
};

static const struct regmap_config mt9v032_regmap_config = {
	.reg_bits = 8,
	.val_bits = 16,
	.max_register = 0xff,
	.cache_type = REGCACHE_RBTREE,
};

/* -----------------------------------------------------------------------------
 * Driver initialization and probing
 */

static struct mt9v032_platform_data *
mt9v032_get_pdata(struct i2c_client *client)
{
	struct mt9v032_platform_data *pdata = NULL;
	struct v4l2_fwnode_endpoint endpoint = { .bus_type = 0 };
	struct device_node *np;
	struct property *prop;

	if (!IS_ENABLED(CONFIG_OF) || !client->dev.of_node)
		return client->dev.platform_data;

	np = of_graph_get_next_endpoint(client->dev.of_node, NULL);
	if (!np)
		return NULL;

	if (v4l2_fwnode_endpoint_parse(of_fwnode_handle(np), &endpoint) < 0)
		goto done;

	pdata = devm_kzalloc(&client->dev, sizeof(*pdata), GFP_KERNEL);
	if (!pdata)
		goto done;

	prop = of_find_property(np, "link-frequencies", NULL);
	if (prop) {
		u64 *link_freqs;
		size_t size = prop->length / sizeof(*link_freqs);

		link_freqs = devm_kcalloc(&client->dev, size,
					  sizeof(*link_freqs), GFP_KERNEL);
		if (!link_freqs)
			goto done;

		if (of_property_read_u64_array(np, "link-frequencies",
					       link_freqs, size) < 0)
			goto done;

		pdata->link_freqs = link_freqs;
		pdata->link_def_freq = link_freqs[0];
	}

	pdata->clk_pol = !!(endpoint.bus.parallel.flags &
			    V4L2_MBUS_PCLK_SAMPLE_RISING);

done:
	of_node_put(np);
	return pdata;
}

static int mt9v032_probe(struct i2c_client *client,
		const struct i2c_device_id *did)
{
	struct mt9v032_platform_data *pdata = mt9v032_get_pdata(client);
	struct mt9v032 *mt9v032;
	unsigned int i;
	int ret;

	mt9v032 = devm_kzalloc(&client->dev, sizeof(*mt9v032), GFP_KERNEL);
	if (!mt9v032)
		return -ENOMEM;

	mt9v032->regmap = devm_regmap_init_i2c(client, &mt9v032_regmap_config);
	if (IS_ERR(mt9v032->regmap))
		return PTR_ERR(mt9v032->regmap);

	mt9v032->clk = devm_clk_get(&client->dev, NULL);
	if (IS_ERR(mt9v032->clk))
		return PTR_ERR(mt9v032->clk);

	mt9v032->reset_gpio = devm_gpiod_get_optional(&client->dev, "reset",
						      GPIOD_OUT_HIGH);
	if (IS_ERR(mt9v032->reset_gpio))
		return PTR_ERR(mt9v032->reset_gpio);

	mt9v032->standby_gpio = devm_gpiod_get_optional(&client->dev, "standby",
							GPIOD_OUT_LOW);
	if (IS_ERR(mt9v032->standby_gpio))
		return PTR_ERR(mt9v032->standby_gpio);

	mutex_init(&mt9v032->power_lock);
	mt9v032->pdata = pdata;
	mt9v032->model = (const void *)did->driver_data;

	v4l2_ctrl_handler_init(&mt9v032->ctrls, 11 +
			       ARRAY_SIZE(mt9v032_aegc_controls));

	v4l2_ctrl_new_std(&mt9v032->ctrls, &mt9v032_ctrl_ops,
			  V4L2_CID_AUTOGAIN, 0, 1, 1, 1);
	v4l2_ctrl_new_std(&mt9v032->ctrls, &mt9v032_ctrl_ops,
			  V4L2_CID_GAIN, MT9V032_ANALOG_GAIN_MIN,
			  MT9V032_ANALOG_GAIN_MAX, 1, MT9V032_ANALOG_GAIN_DEF);
	v4l2_ctrl_new_std_menu(&mt9v032->ctrls, &mt9v032_ctrl_ops,
			       V4L2_CID_EXPOSURE_AUTO, V4L2_EXPOSURE_MANUAL, 0,
			       V4L2_EXPOSURE_AUTO);
	v4l2_ctrl_new_std(&mt9v032->ctrls, &mt9v032_ctrl_ops,
			  V4L2_CID_EXPOSURE, mt9v032->model->data->min_shutter,
			  mt9v032->model->data->max_shutter, 1,
			  MT9V032_TOTAL_SHUTTER_WIDTH_DEF);
	v4l2_ctrl_new_std(&mt9v032->ctrls, &mt9v032_ctrl_ops,
			  V4L2_CID_HBLANK, mt9v032->model->data->min_hblank,
			  MT9V032_HORIZONTAL_BLANKING_MAX, 1,
			  MT9V032_HORIZONTAL_BLANKING_DEF);
	v4l2_ctrl_new_std(&mt9v032->ctrls, &mt9v032_ctrl_ops,
			  V4L2_CID_VBLANK, mt9v032->model->data->min_vblank,
			  mt9v032->model->data->max_vblank, 1,
			  MT9V032_VERTICAL_BLANKING_DEF);
	mt9v032->test_pattern = v4l2_ctrl_new_std_menu_items(&mt9v032->ctrls,
				&mt9v032_ctrl_ops, V4L2_CID_TEST_PATTERN,
				ARRAY_SIZE(mt9v032_test_pattern_menu) - 1, 0, 0,
				mt9v032_test_pattern_menu);
	mt9v032->test_pattern_color = v4l2_ctrl_new_custom(&mt9v032->ctrls,
				      &mt9v032_test_pattern_color, NULL);

	v4l2_ctrl_new_custom(&mt9v032->ctrls,
			     mt9v032->model->data->aec_max_shutter_v4l2_ctrl,
			     NULL);
	for (i = 0; i < ARRAY_SIZE(mt9v032_aegc_controls); ++i)
		v4l2_ctrl_new_custom(&mt9v032->ctrls, &mt9v032_aegc_controls[i],
				     NULL);

	v4l2_ctrl_cluster(2, &mt9v032->test_pattern);

	mt9v032->pixel_rate =
		v4l2_ctrl_new_std(&mt9v032->ctrls, &mt9v032_ctrl_ops,
				  V4L2_CID_PIXEL_RATE, 1, INT_MAX, 1, 1);

	if (pdata && pdata->link_freqs) {
		unsigned int def = 0;

		for (i = 0; pdata->link_freqs[i]; ++i) {
			if (pdata->link_freqs[i] == pdata->link_def_freq)
				def = i;
		}

		mt9v032->link_freq =
			v4l2_ctrl_new_int_menu(&mt9v032->ctrls,
					       &mt9v032_ctrl_ops,
					       V4L2_CID_LINK_FREQ, i - 1, def,
					       pdata->link_freqs);
		v4l2_ctrl_cluster(2, &mt9v032->link_freq);
	}


	mt9v032->subdev.ctrl_handler = &mt9v032->ctrls;

	if (mt9v032->ctrls.error) {
		dev_err(&client->dev, "control initialization error %d\n",
			mt9v032->ctrls.error);
		ret = mt9v032->ctrls.error;
		goto err;
	}

	mt9v032->crop.left = MT9V032_COLUMN_START_DEF;
	mt9v032->crop.top = MT9V032_ROW_START_DEF;
	mt9v032->crop.width = MT9V032_WINDOW_WIDTH_DEF;
	mt9v032->crop.height = MT9V032_WINDOW_HEIGHT_DEF;

	if (mt9v032->model->color)
		mt9v032->format.code = MEDIA_BUS_FMT_SGRBG10_1X10;
	else
		mt9v032->format.code = MEDIA_BUS_FMT_Y10_1X10;

	mt9v032->format.width = MT9V032_WINDOW_WIDTH_DEF;
	mt9v032->format.height = MT9V032_WINDOW_HEIGHT_DEF;
	mt9v032->format.field = V4L2_FIELD_NONE;
	mt9v032->format.colorspace = V4L2_COLORSPACE_SRGB;

	mt9v032->hratio = 1;
	mt9v032->vratio = 1;

	mt9v032->aec_agc = MT9V032_AEC_ENABLE | MT9V032_AGC_ENABLE;
	mt9v032->hblank = MT9V032_HORIZONTAL_BLANKING_DEF;
	mt9v032->sysclk = MT9V032_SYSCLK_FREQ_DEF;

	v4l2_i2c_subdev_init(&mt9v032->subdev, client, &mt9v032_subdev_ops);
	mt9v032->subdev.internal_ops = &mt9v032_subdev_internal_ops;
	mt9v032->subdev.flags |= V4L2_SUBDEV_FL_HAS_DEVNODE;

	mt9v032->subdev.entity.function = MEDIA_ENT_F_CAM_SENSOR;
	mt9v032->pad.flags = MEDIA_PAD_FL_SOURCE;
	ret = media_entity_pads_init(&mt9v032->subdev.entity, 1, &mt9v032->pad);
	if (ret < 0)
		goto err;

	mt9v032->subdev.dev = &client->dev;
	ret = v4l2_async_register_subdev(&mt9v032->subdev);
	if (ret < 0)
		goto err;

	return 0;

err:
	media_entity_cleanup(&mt9v032->subdev.entity);
	v4l2_ctrl_handler_free(&mt9v032->ctrls);
	return ret;
}

static int mt9v032_remove(struct i2c_client *client)
{
	struct v4l2_subdev *subdev = i2c_get_clientdata(client);
	struct mt9v032 *mt9v032 = to_mt9v032(subdev);

	v4l2_async_unregister_subdev(subdev);
	v4l2_ctrl_handler_free(&mt9v032->ctrls);
	media_entity_cleanup(&subdev->entity);

	return 0;
}

static const struct mt9v032_model_data mt9v032_model_data[] = {
	{
		/* MT9V022, MT9V032 revisions 1/2/3 */
		.min_row_time = 660,
		.min_hblank = MT9V032_HORIZONTAL_BLANKING_MIN,
		.min_vblank = MT9V032_VERTICAL_BLANKING_MIN,
		.max_vblank = MT9V032_VERTICAL_BLANKING_MAX,
		.min_shutter = MT9V032_TOTAL_SHUTTER_WIDTH_MIN,
		.max_shutter = MT9V032_TOTAL_SHUTTER_WIDTH_MAX,
		.pclk_reg = MT9V032_PIXEL_CLOCK,
		.aec_max_shutter_reg = MT9V032_AEC_MAX_SHUTTER_WIDTH,
		.aec_max_shutter_v4l2_ctrl = &mt9v032_aec_max_shutter_width,
	}, {
		/* MT9V024, MT9V034 */
		.min_row_time = 690,
		.min_hblank = MT9V034_HORIZONTAL_BLANKING_MIN,
		.min_vblank = MT9V034_VERTICAL_BLANKING_MIN,
		.max_vblank = MT9V034_VERTICAL_BLANKING_MAX,
		.min_shutter = MT9V034_TOTAL_SHUTTER_WIDTH_MIN,
		.max_shutter = MT9V034_TOTAL_SHUTTER_WIDTH_MAX,
		.pclk_reg = MT9V034_PIXEL_CLOCK,
		.aec_max_shutter_reg = MT9V034_AEC_MAX_SHUTTER_WIDTH,
		.aec_max_shutter_v4l2_ctrl = &mt9v034_aec_max_shutter_width,
	},
};

static const struct mt9v032_model_info mt9v032_models[] = {
	[MT9V032_MODEL_V022_COLOR] = {
		.data = &mt9v032_model_data[0],
		.color = true,
	},
	[MT9V032_MODEL_V022_MONO] = {
		.data = &mt9v032_model_data[0],
		.color = false,
	},
	[MT9V032_MODEL_V024_COLOR] = {
		.data = &mt9v032_model_data[1],
		.color = true,
	},
	[MT9V032_MODEL_V024_MONO] = {
		.data = &mt9v032_model_data[1],
		.color = false,
	},
	[MT9V032_MODEL_V032_COLOR] = {
		.data = &mt9v032_model_data[0],
		.color = true,
	},
	[MT9V032_MODEL_V032_MONO] = {
		.data = &mt9v032_model_data[0],
		.color = false,
	},
	[MT9V032_MODEL_V034_COLOR] = {
		.data = &mt9v032_model_data[1],
		.color = true,
	},
	[MT9V032_MODEL_V034_MONO] = {
		.data = &mt9v032_model_data[1],
		.color = false,
	},
};

static const struct i2c_device_id mt9v032_id[] = {
	{ "mt9v022", (kernel_ulong_t)&mt9v032_models[MT9V032_MODEL_V022_COLOR] },
	{ "mt9v022m", (kernel_ulong_t)&mt9v032_models[MT9V032_MODEL_V022_MONO] },
	{ "mt9v024", (kernel_ulong_t)&mt9v032_models[MT9V032_MODEL_V024_COLOR] },
	{ "mt9v024m", (kernel_ulong_t)&mt9v032_models[MT9V032_MODEL_V024_MONO] },
	{ "mt9v032", (kernel_ulong_t)&mt9v032_models[MT9V032_MODEL_V032_COLOR] },
	{ "mt9v032m", (kernel_ulong_t)&mt9v032_models[MT9V032_MODEL_V032_MONO] },
	{ "mt9v034", (kernel_ulong_t)&mt9v032_models[MT9V032_MODEL_V034_COLOR] },
	{ "mt9v034m", (kernel_ulong_t)&mt9v032_models[MT9V032_MODEL_V034_MONO] },
	{ }
};
MODULE_DEVICE_TABLE(i2c, mt9v032_id);

#if IS_ENABLED(CONFIG_OF)
static const struct of_device_id mt9v032_of_match[] = {
	{ .compatible = "aptina,mt9v022" },
	{ .compatible = "aptina,mt9v022m" },
	{ .compatible = "aptina,mt9v024" },
	{ .compatible = "aptina,mt9v024m" },
	{ .compatible = "aptina,mt9v032" },
	{ .compatible = "aptina,mt9v032m" },
	{ .compatible = "aptina,mt9v034" },
	{ .compatible = "aptina,mt9v034m" },
	{ /* Sentinel */ }
};
MODULE_DEVICE_TABLE(of, mt9v032_of_match);
#endif

static struct i2c_driver mt9v032_driver = {
	.driver = {
		.name = "mt9v032",
		.of_match_table = of_match_ptr(mt9v032_of_match),
	},
	.probe		= mt9v032_probe,
	.remove		= mt9v032_remove,
	.id_table	= mt9v032_id,
};

module_i2c_driver(mt9v032_driver);

MODULE_DESCRIPTION("Aptina MT9V032 Camera driver");
MODULE_AUTHOR("Laurent Pinchart <laurent.pinchart@ideasonboard.com>");
MODULE_LICENSE("GPL");<|MERGE_RESOLUTION|>--- conflicted
+++ resolved
@@ -16,10 +16,7 @@
 #include <linux/log2.h>
 #include <linux/mutex.h>
 #include <linux/of.h>
-<<<<<<< HEAD
-=======
 #include <linux/of_graph.h>
->>>>>>> 24b8d41d
 #include <linux/regmap.h>
 #include <linux/slab.h>
 #include <linux/videodev2.h>
@@ -307,14 +304,9 @@
 
 	return 0;
 
-<<<<<<< HEAD
-	return regmap_write(map, MT9V032_CHIP_CONTROL,
-			    MT9V032_CHIP_CONTROL_MASTER_MODE);
-=======
 err:
 	clk_disable_unprepare(mt9v032->clk);
 	return ret;
->>>>>>> 24b8d41d
 }
 
 static void mt9v032_power_off(struct mt9v032 *mt9v032)
