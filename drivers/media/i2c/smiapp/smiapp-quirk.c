// SPDX-License-Identifier: GPL-2.0-only
/*
 * drivers/media/i2c/smiapp/smiapp-quirk.c
 *
 * Generic driver for SMIA/SMIA++ compliant camera modules
 *
 * Copyright (C) 2011--2012 Nokia Corporation
 * Contact: Sakari Ailus <sakari.ailus@iki.fi>
 */

#include <linux/delay.h>

#include "smiapp.h"

static int smiapp_write_8(struct smiapp_sensor *sensor, u16 reg, u8 val)
{
	return smiapp_write(sensor, SMIAPP_REG_MK_U8(reg), val);
}

static int smiapp_write_8s(struct smiapp_sensor *sensor,
			   const struct smiapp_reg_8 *regs, int len)
{
	struct i2c_client *client = v4l2_get_subdevdata(&sensor->src->sd);
	int rval;

	for (; len > 0; len--, regs++) {
		rval = smiapp_write_8(sensor, regs->reg, regs->val);
		if (rval < 0) {
			dev_err(&client->dev,
				"error %d writing reg 0x%4.4x, val 0x%2.2x",
				rval, regs->reg, regs->val);
			return rval;
		}
	}

	return 0;
}

void smiapp_replace_limit(struct smiapp_sensor *sensor,
			  u32 limit, u32 val)
{
	struct i2c_client *client = v4l2_get_subdevdata(&sensor->src->sd);

	dev_dbg(&client->dev, "quirk: 0x%8.8x \"%s\" = %d, 0x%x\n",
		smiapp_reg_limits[limit].addr,
		smiapp_reg_limits[limit].what, val, val);
	sensor->limits[limit] = val;
}

static int jt8ew9_limits(struct smiapp_sensor *sensor)
{
	if (sensor->minfo.revision_number_major < 0x03)
		sensor->frame_skip = 1;

	/* Below 24 gain doesn't have effect at all, */
	/* but ~59 is needed for full dynamic range */
	smiapp_replace_limit(sensor, SMIAPP_LIMIT_ANALOGUE_GAIN_CODE_MIN, 59);
	smiapp_replace_limit(
		sensor, SMIAPP_LIMIT_ANALOGUE_GAIN_CODE_MAX, 6000);

	return 0;
}

static int jt8ew9_post_poweron(struct smiapp_sensor *sensor)
{
<<<<<<< HEAD
	const struct smiapp_reg_8 regs[] = {
=======
	static const struct smiapp_reg_8 regs[] = {
>>>>>>> 24b8d41d
		{ 0x30a3, 0xd8 }, /* Output port control : LVDS ports only */
		{ 0x30ae, 0x00 }, /* 0x0307 pll_multiplier maximum value on PLL input 9.6MHz ( 19.2MHz is divided on pre_pll_div) */
		{ 0x30af, 0xd0 }, /* 0x0307 pll_multiplier maximum value on PLL input 9.6MHz ( 19.2MHz is divided on pre_pll_div) */
		{ 0x322d, 0x04 }, /* Adjusting Processing Image Size to Scaler Toshiba Recommendation Setting */
		{ 0x3255, 0x0f }, /* Horizontal Noise Reduction Control Toshiba Recommendation Setting */
		{ 0x3256, 0x15 }, /* Horizontal Noise Reduction Control Toshiba Recommendation Setting */
		{ 0x3258, 0x70 }, /* Analog Gain Control Toshiba Recommendation Setting */
		{ 0x3259, 0x70 }, /* Analog Gain Control Toshiba Recommendation Setting */
		{ 0x325f, 0x7c }, /* Analog Gain Control Toshiba Recommendation Setting */
		{ 0x3302, 0x06 }, /* Pixel Reference Voltage Control Toshiba Recommendation Setting */
		{ 0x3304, 0x00 }, /* Pixel Reference Voltage Control Toshiba Recommendation Setting */
		{ 0x3307, 0x22 }, /* Pixel Reference Voltage Control Toshiba Recommendation Setting */
		{ 0x3308, 0x8d }, /* Pixel Reference Voltage Control Toshiba Recommendation Setting */
		{ 0x331e, 0x0f }, /* Black Hole Sun Correction Control Toshiba Recommendation Setting */
		{ 0x3320, 0x30 }, /* Black Hole Sun Correction Control Toshiba Recommendation Setting */
		{ 0x3321, 0x11 }, /* Black Hole Sun Correction Control Toshiba Recommendation Setting */
		{ 0x3322, 0x98 }, /* Black Hole Sun Correction Control Toshiba Recommendation Setting */
		{ 0x3323, 0x64 }, /* Black Hole Sun Correction Control Toshiba Recommendation Setting */
		{ 0x3325, 0x83 }, /* Read Out Timing Control Toshiba Recommendation Setting */
		{ 0x3330, 0x18 }, /* Read Out Timing Control Toshiba Recommendation Setting */
		{ 0x333c, 0x01 }, /* Read Out Timing Control Toshiba Recommendation Setting */
		{ 0x3345, 0x2f }, /* Black Hole Sun Correction Control Toshiba Recommendation Setting */
		{ 0x33de, 0x38 }, /* Horizontal Noise Reduction Control Toshiba Recommendation Setting */
		/* Taken from v03. No idea what the rest are. */
		{ 0x32e0, 0x05 },
		{ 0x32e1, 0x05 },
		{ 0x32e2, 0x04 },
		{ 0x32e5, 0x04 },
		{ 0x32e6, 0x04 },

	};

	return smiapp_write_8s(sensor, regs, ARRAY_SIZE(regs));
}

const struct smiapp_quirk smiapp_jt8ew9_quirk = {
	.limits = jt8ew9_limits,
	.post_poweron = jt8ew9_post_poweron,
};

static int imx125es_post_poweron(struct smiapp_sensor *sensor)
{
	/* Taken from v02. No idea what the other two are. */
<<<<<<< HEAD
	const struct smiapp_reg_8 regs[] = {
=======
	static const struct smiapp_reg_8 regs[] = {
>>>>>>> 24b8d41d
		/*
		 * 0x3302: clk during frame blanking:
		 * 0x00 - HS mode, 0x01 - LP11
		 */
		{ 0x3302, 0x01 },
		{ 0x302d, 0x00 },
		{ 0x3b08, 0x8c },
	};

	return smiapp_write_8s(sensor, regs, ARRAY_SIZE(regs));
}

const struct smiapp_quirk smiapp_imx125es_quirk = {
	.post_poweron = imx125es_post_poweron,
};

static int jt8ev1_limits(struct smiapp_sensor *sensor)
{
	smiapp_replace_limit(sensor, SMIAPP_LIMIT_X_ADDR_MAX, 4271);
	smiapp_replace_limit(sensor,
			     SMIAPP_LIMIT_MIN_LINE_BLANKING_PCK_BIN, 184);

	return 0;
}

static int jt8ev1_post_poweron(struct smiapp_sensor *sensor)
{
	struct i2c_client *client = v4l2_get_subdevdata(&sensor->src->sd);
	int rval;
<<<<<<< HEAD
	const struct smiapp_reg_8 regs[] = {
=======
	static const struct smiapp_reg_8 regs[] = {
>>>>>>> 24b8d41d
		{ 0x3031, 0xcd }, /* For digital binning (EQ_MONI) */
		{ 0x30a3, 0xd0 }, /* FLASH STROBE enable */
		{ 0x3237, 0x00 }, /* For control of pulse timing for ADC */
		{ 0x3238, 0x43 },
		{ 0x3301, 0x06 }, /* For analog bias for sensor */
		{ 0x3302, 0x06 },
		{ 0x3304, 0x00 },
		{ 0x3305, 0x88 },
		{ 0x332a, 0x14 },
		{ 0x332c, 0x6b },
		{ 0x3336, 0x01 },
		{ 0x333f, 0x1f },
		{ 0x3355, 0x00 },
		{ 0x3356, 0x20 },
		{ 0x33bf, 0x20 }, /* Adjust the FBC speed */
		{ 0x33c9, 0x20 },
		{ 0x33ce, 0x30 }, /* Adjust the parameter for logic function */
		{ 0x33cf, 0xec }, /* For Black sun */
		{ 0x3328, 0x80 }, /* Ugh. No idea what's this. */
	};
<<<<<<< HEAD
	const struct smiapp_reg_8 regs_96[] = {
=======
	static const struct smiapp_reg_8 regs_96[] = {
>>>>>>> 24b8d41d
		{ 0x30ae, 0x00 }, /* For control of ADC clock */
		{ 0x30af, 0xd0 },
		{ 0x30b0, 0x01 },
	};

	rval = smiapp_write_8s(sensor, regs, ARRAY_SIZE(regs));
	if (rval < 0)
		return rval;

	switch (sensor->hwcfg->ext_clk) {
	case 9600000:
		return smiapp_write_8s(sensor, regs_96,
				       ARRAY_SIZE(regs_96));
	default:
		dev_warn(&client->dev, "no MSRs for %d Hz ext_clk\n",
			 sensor->hwcfg->ext_clk);
		return 0;
	}
}

static int jt8ev1_pre_streamon(struct smiapp_sensor *sensor)
{
	return smiapp_write_8(sensor, 0x3328, 0x00);
}

static int jt8ev1_post_streamoff(struct smiapp_sensor *sensor)
{
	int rval;

	/* Workaround: allows fast standby to work properly */
	rval = smiapp_write_8(sensor, 0x3205, 0x04);
	if (rval < 0)
		return rval;

	/* Wait for 1 ms + one line => 2 ms is likely enough */
	usleep_range(2000, 2050);

	/* Restore it */
	rval = smiapp_write_8(sensor, 0x3205, 0x00);
	if (rval < 0)
		return rval;

	return smiapp_write_8(sensor, 0x3328, 0x80);
}

static int jt8ev1_init(struct smiapp_sensor *sensor)
{
	sensor->pll.flags |= SMIAPP_PLL_FLAG_OP_PIX_CLOCK_PER_LANE;

	return 0;
}

const struct smiapp_quirk smiapp_jt8ev1_quirk = {
	.limits = jt8ev1_limits,
	.post_poweron = jt8ev1_post_poweron,
	.pre_streamon = jt8ev1_pre_streamon,
	.post_streamoff = jt8ev1_post_streamoff,
	.init = jt8ev1_init,
};

static int tcm8500md_limits(struct smiapp_sensor *sensor)
{
	smiapp_replace_limit(sensor, SMIAPP_LIMIT_MIN_PLL_IP_FREQ_HZ, 2700000);

	return 0;
}

const struct smiapp_quirk smiapp_tcm8500md_quirk = {
	.limits = tcm8500md_limits,
};<|MERGE_RESOLUTION|>--- conflicted
+++ resolved
@@ -63,11 +63,7 @@
 
 static int jt8ew9_post_poweron(struct smiapp_sensor *sensor)
 {
-<<<<<<< HEAD
-	const struct smiapp_reg_8 regs[] = {
-=======
 	static const struct smiapp_reg_8 regs[] = {
->>>>>>> 24b8d41d
 		{ 0x30a3, 0xd8 }, /* Output port control : LVDS ports only */
 		{ 0x30ae, 0x00 }, /* 0x0307 pll_multiplier maximum value on PLL input 9.6MHz ( 19.2MHz is divided on pre_pll_div) */
 		{ 0x30af, 0xd0 }, /* 0x0307 pll_multiplier maximum value on PLL input 9.6MHz ( 19.2MHz is divided on pre_pll_div) */
@@ -111,11 +107,7 @@
 static int imx125es_post_poweron(struct smiapp_sensor *sensor)
 {
 	/* Taken from v02. No idea what the other two are. */
-<<<<<<< HEAD
-	const struct smiapp_reg_8 regs[] = {
-=======
 	static const struct smiapp_reg_8 regs[] = {
->>>>>>> 24b8d41d
 		/*
 		 * 0x3302: clk during frame blanking:
 		 * 0x00 - HS mode, 0x01 - LP11
@@ -145,11 +137,7 @@
 {
 	struct i2c_client *client = v4l2_get_subdevdata(&sensor->src->sd);
 	int rval;
-<<<<<<< HEAD
-	const struct smiapp_reg_8 regs[] = {
-=======
 	static const struct smiapp_reg_8 regs[] = {
->>>>>>> 24b8d41d
 		{ 0x3031, 0xcd }, /* For digital binning (EQ_MONI) */
 		{ 0x30a3, 0xd0 }, /* FLASH STROBE enable */
 		{ 0x3237, 0x00 }, /* For control of pulse timing for ADC */
@@ -170,11 +158,7 @@
 		{ 0x33cf, 0xec }, /* For Black sun */
 		{ 0x3328, 0x80 }, /* Ugh. No idea what's this. */
 	};
-<<<<<<< HEAD
-	const struct smiapp_reg_8 regs_96[] = {
-=======
 	static const struct smiapp_reg_8 regs_96[] = {
->>>>>>> 24b8d41d
 		{ 0x30ae, 0x00 }, /* For control of ADC clock */
 		{ 0x30af, 0xd0 },
 		{ 0x30b0, 0x01 },
