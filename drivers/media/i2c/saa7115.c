// SPDX-License-Identifier: GPL-2.0+
// saa711x - Philips SAA711x video decoder driver
// This driver can work with saa7111, saa7111a, saa7113, saa7114,
//			     saa7115 and saa7118.
//
// Based on saa7114 driver by Maxim Yevtyushkin, which is based on
// the saa7111 driver by Dave Perks.
//
// Copyright (C) 1998 Dave Perks <dperks@ibm.net>
// Copyright (C) 2002 Maxim Yevtyushkin <max@linuxmedialabs.com>
//
// Slight changes for video timing and attachment output by
// Wolfgang Scherr <scherr@net4you.net>
//
// Moved over to the linux >= 2.4.x i2c protocol (1/1/2003)
// by Ronald Bultje <rbultje@ronald.bitfreak.net>
//
// Added saa7115 support by Kevin Thayer <nufan_wfk at yahoo.com>
// (2/17/2003)
//
// VBI support (2004) and cleanups (2005) by Hans Verkuil <hverkuil@xs4all.nl>
//
// Copyright (c) 2005-2006 Mauro Carvalho Chehab <mchehab@kernel.org>
//	SAA7111, SAA7113 and SAA7118 support

#include "saa711x_regs.h"

#include <linux/kernel.h>
#include <linux/module.h>
#include <linux/slab.h>
#include <linux/i2c.h>
#include <linux/videodev2.h>
#include <media/v4l2-device.h>
#include <media/v4l2-ctrls.h>
#include <media/v4l2-mc.h>
#include <media/i2c/saa7115.h>
#include <asm/div64.h>

#define VRES_60HZ	(480+16)

MODULE_DESCRIPTION("Philips SAA7111/SAA7113/SAA7114/SAA7115/SAA7118 video decoder driver");
MODULE_AUTHOR(  "Maxim Yevtyushkin, Kevin Thayer, Chris Kennedy, "
		"Hans Verkuil, Mauro Carvalho Chehab");
MODULE_LICENSE("GPL");

static bool debug;
module_param(debug, bool, 0644);

MODULE_PARM_DESC(debug, "Debug level (0-1)");


enum saa711x_model {
	SAA7111A,
	SAA7111,
	SAA7113,
	GM7113C,
	SAA7114,
	SAA7115,
	SAA7118,
};

enum saa711x_pads {
	SAA711X_PAD_IF_INPUT,
	SAA711X_PAD_VID_OUT,
	SAA711X_NUM_PADS
};

struct saa711x_state {
	struct v4l2_subdev sd;
#ifdef CONFIG_MEDIA_CONTROLLER
	struct media_pad pads[SAA711X_NUM_PADS];
#endif
	struct v4l2_ctrl_handler hdl;

	struct {
		/* chroma gain control cluster */
		struct v4l2_ctrl *agc;
		struct v4l2_ctrl *gain;
	};

	v4l2_std_id std;
	int input;
	int output;
	int enable;
	int radio;
	int width;
	int height;
	enum saa711x_model ident;
	u32 audclk_freq;
	u32 crystal_freq;
	bool ucgc;
	u8 cgcdiv;
	bool apll;
	bool double_asclk;
};

static inline struct saa711x_state *to_state(struct v4l2_subdev *sd)
{
	return container_of(sd, struct saa711x_state, sd);
}

static inline struct v4l2_subdev *to_sd(struct v4l2_ctrl *ctrl)
{
	return &container_of(ctrl->handler, struct saa711x_state, hdl)->sd;
}

/* ----------------------------------------------------------------------- */

static inline int saa711x_write(struct v4l2_subdev *sd, u8 reg, u8 value)
{
	struct i2c_client *client = v4l2_get_subdevdata(sd);

	return i2c_smbus_write_byte_data(client, reg, value);
}

/* Sanity routine to check if a register is present */
static int saa711x_has_reg(const int id, const u8 reg)
{
	if (id == SAA7111)
		return reg < 0x20 && reg != 0x01 && reg != 0x0f &&
		       (reg < 0x13 || reg > 0x19) && reg != 0x1d && reg != 0x1e;
	if (id == SAA7111A)
		return reg < 0x20 && reg != 0x01 && reg != 0x0f &&
		       reg != 0x14 && reg != 0x18 && reg != 0x19 &&
		       reg != 0x1d && reg != 0x1e;

	/* common for saa7113/4/5/8 */
	if (unlikely((reg >= 0x3b && reg <= 0x3f) || reg == 0x5c || reg == 0x5f ||
	    reg == 0xa3 || reg == 0xa7 || reg == 0xab || reg == 0xaf || (reg >= 0xb5 && reg <= 0xb7) ||
	    reg == 0xd3 || reg == 0xd7 || reg == 0xdb || reg == 0xdf || (reg >= 0xe5 && reg <= 0xe7) ||
	    reg == 0x82 || (reg >= 0x89 && reg <= 0x8e)))
		return 0;

	switch (id) {
	case GM7113C:
		return reg != 0x14 && (reg < 0x18 || reg > 0x1e) && reg < 0x20;
	case SAA7113:
		return reg != 0x14 && (reg < 0x18 || reg > 0x1e) && (reg < 0x20 || reg > 0x3f) &&
		       reg != 0x5d && reg < 0x63;
	case SAA7114:
		return (reg < 0x1a || reg > 0x1e) && (reg < 0x20 || reg > 0x2f) &&
		       (reg < 0x63 || reg > 0x7f) && reg != 0x33 && reg != 0x37 &&
		       reg != 0x81 && reg < 0xf0;
	case SAA7115:
		return (reg < 0x20 || reg > 0x2f) && reg != 0x65 && (reg < 0xfc || reg > 0xfe);
	case SAA7118:
		return (reg < 0x1a || reg > 0x1d) && (reg < 0x20 || reg > 0x22) &&
		       (reg < 0x26 || reg > 0x28) && reg != 0x33 && reg != 0x37 &&
		       (reg < 0x63 || reg > 0x7f) && reg != 0x81 && reg < 0xf0;
	}
	return 1;
}

static int saa711x_writeregs(struct v4l2_subdev *sd, const unsigned char *regs)
{
	struct saa711x_state *state = to_state(sd);
	unsigned char reg, data;

	while (*regs != 0x00) {
		reg = *(regs++);
		data = *(regs++);

		/* According with datasheets, reserved regs should be
		   filled with 0 - seems better not to touch on they */
		if (saa711x_has_reg(state->ident, reg)) {
			if (saa711x_write(sd, reg, data) < 0)
				return -1;
		} else {
			v4l2_dbg(1, debug, sd, "tried to access reserved reg 0x%02x\n", reg);
		}
	}
	return 0;
}

static inline int saa711x_read(struct v4l2_subdev *sd, u8 reg)
{
	struct i2c_client *client = v4l2_get_subdevdata(sd);

	return i2c_smbus_read_byte_data(client, reg);
}

/* ----------------------------------------------------------------------- */

/* SAA7111 initialization table */
static const unsigned char saa7111_init[] = {
	R_01_INC_DELAY, 0x00,		/* reserved */

	/*front end */
	R_02_INPUT_CNTL_1, 0xd0,	/* FUSE=3, GUDL=2, MODE=0 */
	R_03_INPUT_CNTL_2, 0x23,	/* HLNRS=0, VBSL=1, WPOFF=0, HOLDG=0,
					 * GAFIX=0, GAI1=256, GAI2=256 */
	R_04_INPUT_CNTL_3, 0x00,	/* GAI1=256 */
	R_05_INPUT_CNTL_4, 0x00,	/* GAI2=256 */

	/* decoder */
	R_06_H_SYNC_START, 0xf3,	/* HSB at  13(50Hz) /  17(60Hz)
					 * pixels after end of last line */
	R_07_H_SYNC_STOP, 0xe8,		/* HSS seems to be needed to
					 * work with NTSC, too */
	R_08_SYNC_CNTL, 0xc8,		/* AUFD=1, FSEL=1, EXFIL=0,
					 * VTRC=1, HPLL=0, VNOI=0 */
	R_09_LUMA_CNTL, 0x01,		/* BYPS=0, PREF=0, BPSS=0,
					 * VBLB=0, UPTCV=0, APER=1 */
	R_0A_LUMA_BRIGHT_CNTL, 0x80,
	R_0B_LUMA_CONTRAST_CNTL, 0x47,	/* 0b - CONT=1.109 */
	R_0C_CHROMA_SAT_CNTL, 0x40,
	R_0D_CHROMA_HUE_CNTL, 0x00,
	R_0E_CHROMA_CNTL_1, 0x01,	/* 0e - CDTO=0, CSTD=0, DCCF=0,
					 * FCTC=0, CHBW=1 */
	R_0F_CHROMA_GAIN_CNTL, 0x00,	/* reserved */
	R_10_CHROMA_CNTL_2, 0x48,	/* 10 - OFTS=1, HDEL=0, VRLN=1, YDEL=0 */
	R_11_MODE_DELAY_CNTL, 0x1c,	/* 11 - GPSW=0, CM99=0, FECO=0, COMPO=1,
					 * OEYC=1, OEHV=1, VIPB=0, COLO=0 */
	R_12_RT_SIGNAL_CNTL, 0x00,	/* 12 - output control 2 */
	R_13_RT_X_PORT_OUT_CNTL, 0x00,	/* 13 - output control 3 */
	R_14_ANAL_ADC_COMPAT_CNTL, 0x00,
	R_15_VGATE_START_FID_CHG, 0x00,
	R_16_VGATE_STOP, 0x00,
	R_17_MISC_VGATE_CONF_AND_MSB, 0x00,

	0x00, 0x00
};

/*
 * This table has one illegal value, and some values that are not
 * correct according to the datasheet initialization table.
 *
 *  If you need a table with legal/default values tell the driver in
 *  i2c_board_info.platform_data, and you will get the gm7113c_init
 *  table instead.
 */

/* SAA7113 Init codes */
static const unsigned char saa7113_init[] = {
	R_01_INC_DELAY, 0x08,
	R_02_INPUT_CNTL_1, 0xc2,
	R_03_INPUT_CNTL_2, 0x30,
	R_04_INPUT_CNTL_3, 0x00,
	R_05_INPUT_CNTL_4, 0x00,
	R_06_H_SYNC_START, 0x89,	/* Illegal value -119,
					 * min. value = -108 (0x94) */
	R_07_H_SYNC_STOP, 0x0d,
	R_08_SYNC_CNTL, 0x88,		/* Not datasheet default.
					 * HTC = VTR mode, should be 0x98 */
	R_09_LUMA_CNTL, 0x01,
	R_0A_LUMA_BRIGHT_CNTL, 0x80,
	R_0B_LUMA_CONTRAST_CNTL, 0x47,
	R_0C_CHROMA_SAT_CNTL, 0x40,
	R_0D_CHROMA_HUE_CNTL, 0x00,
	R_0E_CHROMA_CNTL_1, 0x01,
	R_0F_CHROMA_GAIN_CNTL, 0x2a,
	R_10_CHROMA_CNTL_2, 0x08,	/* Not datsheet default.
					 * VRLN enabled, should be 0x00 */
	R_11_MODE_DELAY_CNTL, 0x0c,
	R_12_RT_SIGNAL_CNTL, 0x07,	/* Not datasheet default,
					 * should be 0x01 */
	R_13_RT_X_PORT_OUT_CNTL, 0x00,
	R_14_ANAL_ADC_COMPAT_CNTL, 0x00,
	R_15_VGATE_START_FID_CHG, 0x00,
	R_16_VGATE_STOP, 0x00,
	R_17_MISC_VGATE_CONF_AND_MSB, 0x00,

	0x00, 0x00
};

/*
 * GM7113C is a clone of the SAA7113 chip
 *  This init table is copied out of the saa7113 datasheet.
 *  In R_08 we enable "Automatic Field Detection" [AUFD],
 *  this is disabled when saa711x_set_v4lstd is called.
 */
static const unsigned char gm7113c_init[] = {
	R_01_INC_DELAY, 0x08,
	R_02_INPUT_CNTL_1, 0xc0,
	R_03_INPUT_CNTL_2, 0x33,
	R_04_INPUT_CNTL_3, 0x00,
	R_05_INPUT_CNTL_4, 0x00,
	R_06_H_SYNC_START, 0xe9,
	R_07_H_SYNC_STOP, 0x0d,
	R_08_SYNC_CNTL, 0x98,
	R_09_LUMA_CNTL, 0x01,
	R_0A_LUMA_BRIGHT_CNTL, 0x80,
	R_0B_LUMA_CONTRAST_CNTL, 0x47,
	R_0C_CHROMA_SAT_CNTL, 0x40,
	R_0D_CHROMA_HUE_CNTL, 0x00,
	R_0E_CHROMA_CNTL_1, 0x01,
	R_0F_CHROMA_GAIN_CNTL, 0x2a,
	R_10_CHROMA_CNTL_2, 0x00,
	R_11_MODE_DELAY_CNTL, 0x0c,
	R_12_RT_SIGNAL_CNTL, 0x01,
	R_13_RT_X_PORT_OUT_CNTL, 0x00,
	R_14_ANAL_ADC_COMPAT_CNTL, 0x00,
	R_15_VGATE_START_FID_CHG, 0x00,
	R_16_VGATE_STOP, 0x00,
	R_17_MISC_VGATE_CONF_AND_MSB, 0x00,

	0x00, 0x00
};

/* If a value differs from the Hauppauge driver values, then the comment starts with
   'was 0xXX' to denote the Hauppauge value. Otherwise the value is identical to what the
   Hauppauge driver sets. */

/* SAA7114 and SAA7115 initialization table */
static const unsigned char saa7115_init_auto_input[] = {
		/* Front-End Part */
	R_01_INC_DELAY, 0x48,			/* white peak control disabled */
	R_03_INPUT_CNTL_2, 0x20,		/* was 0x30. 0x20: long vertical blanking */
	R_04_INPUT_CNTL_3, 0x90,		/* analog gain set to 0 */
	R_05_INPUT_CNTL_4, 0x90,		/* analog gain set to 0 */
		/* Decoder Part */
	R_06_H_SYNC_START, 0xeb,		/* horiz sync begin = -21 */
	R_07_H_SYNC_STOP, 0xe0,			/* horiz sync stop = -17 */
	R_09_LUMA_CNTL, 0x53,			/* 0x53, was 0x56 for 60hz. luminance control */
	R_0A_LUMA_BRIGHT_CNTL, 0x80,		/* was 0x88. decoder brightness, 0x80 is itu standard */
	R_0B_LUMA_CONTRAST_CNTL, 0x44,		/* was 0x48. decoder contrast, 0x44 is itu standard */
	R_0C_CHROMA_SAT_CNTL, 0x40,		/* was 0x47. decoder saturation, 0x40 is itu standard */
	R_0D_CHROMA_HUE_CNTL, 0x00,
	R_0F_CHROMA_GAIN_CNTL, 0x00,		/* use automatic gain  */
	R_10_CHROMA_CNTL_2, 0x06,		/* chroma: active adaptive combfilter */
	R_11_MODE_DELAY_CNTL, 0x00,
	R_12_RT_SIGNAL_CNTL, 0x9d,		/* RTS0 output control: VGATE */
	R_13_RT_X_PORT_OUT_CNTL, 0x80,		/* ITU656 standard mode, RTCO output enable RTCE */
	R_14_ANAL_ADC_COMPAT_CNTL, 0x00,
	R_18_RAW_DATA_GAIN_CNTL, 0x40,		/* gain 0x00 = nominal */
	R_19_RAW_DATA_OFF_CNTL, 0x80,
	R_1A_COLOR_KILL_LVL_CNTL, 0x77,		/* recommended value */
	R_1B_MISC_TVVCRDET, 0x42,		/* recommended value */
	R_1C_ENHAN_COMB_CTRL1, 0xa9,		/* recommended value */
	R_1D_ENHAN_COMB_CTRL2, 0x01,		/* recommended value */


	R_80_GLOBAL_CNTL_1, 0x0,		/* No tasks enabled at init */

		/* Power Device Control */
	R_88_POWER_SAVE_ADC_PORT_CNTL, 0xd0,	/* reset device */
	R_88_POWER_SAVE_ADC_PORT_CNTL, 0xf0,	/* set device programmed, all in operational mode */
	0x00, 0x00
};

/* Used to reset saa7113, saa7114 and saa7115 */
static const unsigned char saa7115_cfg_reset_scaler[] = {
	R_87_I_PORT_I_O_ENA_OUT_CLK_AND_GATED, 0x00,	/* disable I-port output */
	R_88_POWER_SAVE_ADC_PORT_CNTL, 0xd0,		/* reset scaler */
	R_88_POWER_SAVE_ADC_PORT_CNTL, 0xf0,		/* activate scaler */
	R_87_I_PORT_I_O_ENA_OUT_CLK_AND_GATED, 0x01,	/* enable I-port output */
	0x00, 0x00
};

/* ============== SAA7715 VIDEO templates =============  */

static const unsigned char saa7115_cfg_60hz_video[] = {
	R_80_GLOBAL_CNTL_1, 0x00,			/* reset tasks */
	R_88_POWER_SAVE_ADC_PORT_CNTL, 0xd0,		/* reset scaler */

	R_15_VGATE_START_FID_CHG, 0x03,
	R_16_VGATE_STOP, 0x11,
	R_17_MISC_VGATE_CONF_AND_MSB, 0x9c,

	R_08_SYNC_CNTL, 0x68,			/* 0xBO: auto detection, 0x68 = NTSC */
	R_0E_CHROMA_CNTL_1, 0x07,		/* video autodetection is on */

	R_5A_V_OFF_FOR_SLICER, 0x06,		/* standard 60hz value for ITU656 line counting */

	/* Task A */
	R_90_A_TASK_HANDLING_CNTL, 0x80,
	R_91_A_X_PORT_FORMATS_AND_CONF, 0x48,
	R_92_A_X_PORT_INPUT_REFERENCE_SIGNAL, 0x40,
	R_93_A_I_PORT_OUTPUT_FORMATS_AND_CONF, 0x84,

	/* hoffset low (input), 0x0002 is minimum */
	R_94_A_HORIZ_INPUT_WINDOW_START, 0x01,
	R_95_A_HORIZ_INPUT_WINDOW_START_MSB, 0x00,

	/* hsize low (input), 0x02d0 = 720 */
	R_96_A_HORIZ_INPUT_WINDOW_LENGTH, 0xd0,
	R_97_A_HORIZ_INPUT_WINDOW_LENGTH_MSB, 0x02,

	R_98_A_VERT_INPUT_WINDOW_START, 0x05,
	R_99_A_VERT_INPUT_WINDOW_START_MSB, 0x00,

	R_9A_A_VERT_INPUT_WINDOW_LENGTH, 0x0c,
	R_9B_A_VERT_INPUT_WINDOW_LENGTH_MSB, 0x00,

	R_9C_A_HORIZ_OUTPUT_WINDOW_LENGTH, 0xa0,
	R_9D_A_HORIZ_OUTPUT_WINDOW_LENGTH_MSB, 0x05,

	R_9E_A_VERT_OUTPUT_WINDOW_LENGTH, 0x0c,
	R_9F_A_VERT_OUTPUT_WINDOW_LENGTH_MSB, 0x00,

	/* Task B */
	R_C0_B_TASK_HANDLING_CNTL, 0x00,
	R_C1_B_X_PORT_FORMATS_AND_CONF, 0x08,
	R_C2_B_INPUT_REFERENCE_SIGNAL_DEFINITION, 0x00,
	R_C3_B_I_PORT_FORMATS_AND_CONF, 0x80,

	/* 0x0002 is minimum */
	R_C4_B_HORIZ_INPUT_WINDOW_START, 0x02,
	R_C5_B_HORIZ_INPUT_WINDOW_START_MSB, 0x00,

	/* 0x02d0 = 720 */
	R_C6_B_HORIZ_INPUT_WINDOW_LENGTH, 0xd0,
	R_C7_B_HORIZ_INPUT_WINDOW_LENGTH_MSB, 0x02,

	/* vwindow start 0x12 = 18 */
	R_C8_B_VERT_INPUT_WINDOW_START, 0x12,
	R_C9_B_VERT_INPUT_WINDOW_START_MSB, 0x00,

	/* vwindow length 0xf8 = 248 */
	R_CA_B_VERT_INPUT_WINDOW_LENGTH, VRES_60HZ>>1,
	R_CB_B_VERT_INPUT_WINDOW_LENGTH_MSB, VRES_60HZ>>9,

	/* hwindow 0x02d0 = 720 */
	R_CC_B_HORIZ_OUTPUT_WINDOW_LENGTH, 0xd0,
	R_CD_B_HORIZ_OUTPUT_WINDOW_LENGTH_MSB, 0x02,

	R_F0_LFCO_PER_LINE, 0xad,		/* Set PLL Register. 60hz 525 lines per frame, 27 MHz */
	R_F1_P_I_PARAM_SELECT, 0x05,		/* low bit with 0xF0 */
	R_F5_PULSGEN_LINE_LENGTH, 0xad,
	R_F6_PULSE_A_POS_LSB_AND_PULSEGEN_CONFIG, 0x01,

	0x00, 0x00
};

static const unsigned char saa7115_cfg_50hz_video[] = {
	R_80_GLOBAL_CNTL_1, 0x00,
	R_88_POWER_SAVE_ADC_PORT_CNTL, 0xd0,	/* reset scaler */

	R_15_VGATE_START_FID_CHG, 0x37,		/* VGATE start */
	R_16_VGATE_STOP, 0x16,
	R_17_MISC_VGATE_CONF_AND_MSB, 0x99,

	R_08_SYNC_CNTL, 0x28,			/* 0x28 = PAL */
	R_0E_CHROMA_CNTL_1, 0x07,

	R_5A_V_OFF_FOR_SLICER, 0x03,		/* standard 50hz value */

	/* Task A */
	R_90_A_TASK_HANDLING_CNTL, 0x81,
	R_91_A_X_PORT_FORMATS_AND_CONF, 0x48,
	R_92_A_X_PORT_INPUT_REFERENCE_SIGNAL, 0x40,
	R_93_A_I_PORT_OUTPUT_FORMATS_AND_CONF, 0x84,

	/* This is weird: the datasheet says that you should use 2 as the minimum value, */
	/* but Hauppauge uses 0, and changing that to 2 causes indeed problems (for 50hz) */
	/* hoffset low (input), 0x0002 is minimum */
	R_94_A_HORIZ_INPUT_WINDOW_START, 0x00,
	R_95_A_HORIZ_INPUT_WINDOW_START_MSB, 0x00,

	/* hsize low (input), 0x02d0 = 720 */
	R_96_A_HORIZ_INPUT_WINDOW_LENGTH, 0xd0,
	R_97_A_HORIZ_INPUT_WINDOW_LENGTH_MSB, 0x02,

	R_98_A_VERT_INPUT_WINDOW_START, 0x03,
	R_99_A_VERT_INPUT_WINDOW_START_MSB, 0x00,

	/* vsize 0x12 = 18 */
	R_9A_A_VERT_INPUT_WINDOW_LENGTH, 0x12,
	R_9B_A_VERT_INPUT_WINDOW_LENGTH_MSB, 0x00,

	/* hsize 0x05a0 = 1440 */
	R_9C_A_HORIZ_OUTPUT_WINDOW_LENGTH, 0xa0,
	R_9D_A_HORIZ_OUTPUT_WINDOW_LENGTH_MSB, 0x05,	/* hsize hi (output) */
	R_9E_A_VERT_OUTPUT_WINDOW_LENGTH, 0x12,		/* vsize low (output), 0x12 = 18 */
	R_9F_A_VERT_OUTPUT_WINDOW_LENGTH_MSB, 0x00,	/* vsize hi (output) */

	/* Task B */
	R_C0_B_TASK_HANDLING_CNTL, 0x00,
	R_C1_B_X_PORT_FORMATS_AND_CONF, 0x08,
	R_C2_B_INPUT_REFERENCE_SIGNAL_DEFINITION, 0x00,
	R_C3_B_I_PORT_FORMATS_AND_CONF, 0x80,

	/* This is weird: the datasheet says that you should use 2 as the minimum value, */
	/* but Hauppauge uses 0, and changing that to 2 causes indeed problems (for 50hz) */
	/* hoffset low (input), 0x0002 is minimum. See comment above. */
	R_C4_B_HORIZ_INPUT_WINDOW_START, 0x00,
	R_C5_B_HORIZ_INPUT_WINDOW_START_MSB, 0x00,

	/* hsize 0x02d0 = 720 */
	R_C6_B_HORIZ_INPUT_WINDOW_LENGTH, 0xd0,
	R_C7_B_HORIZ_INPUT_WINDOW_LENGTH_MSB, 0x02,

	/* voffset 0x16 = 22 */
	R_C8_B_VERT_INPUT_WINDOW_START, 0x16,
	R_C9_B_VERT_INPUT_WINDOW_START_MSB, 0x00,

	/* vsize 0x0120 = 288 */
	R_CA_B_VERT_INPUT_WINDOW_LENGTH, 0x20,
	R_CB_B_VERT_INPUT_WINDOW_LENGTH_MSB, 0x01,

	/* hsize 0x02d0 = 720 */
	R_CC_B_HORIZ_OUTPUT_WINDOW_LENGTH, 0xd0,
	R_CD_B_HORIZ_OUTPUT_WINDOW_LENGTH_MSB, 0x02,

	R_F0_LFCO_PER_LINE, 0xb0,		/* Set PLL Register. 50hz 625 lines per frame, 27 MHz */
	R_F1_P_I_PARAM_SELECT, 0x05,		/* low bit with 0xF0, (was 0x05) */
	R_F5_PULSGEN_LINE_LENGTH, 0xb0,
	R_F6_PULSE_A_POS_LSB_AND_PULSEGEN_CONFIG, 0x01,

	0x00, 0x00
};

/* ============== SAA7715 VIDEO templates (end) =======  */

static const unsigned char saa7115_cfg_vbi_on[] = {
	R_80_GLOBAL_CNTL_1, 0x00,			/* reset tasks */
	R_88_POWER_SAVE_ADC_PORT_CNTL, 0xd0,		/* reset scaler */
	R_80_GLOBAL_CNTL_1, 0x30,			/* Activate both tasks */
	R_88_POWER_SAVE_ADC_PORT_CNTL, 0xf0,		/* activate scaler */
	R_87_I_PORT_I_O_ENA_OUT_CLK_AND_GATED, 0x01,	/* Enable I-port output */

	0x00, 0x00
};

static const unsigned char saa7115_cfg_vbi_off[] = {
	R_80_GLOBAL_CNTL_1, 0x00,			/* reset tasks */
	R_88_POWER_SAVE_ADC_PORT_CNTL, 0xd0,		/* reset scaler */
	R_80_GLOBAL_CNTL_1, 0x20,			/* Activate only task "B" */
	R_88_POWER_SAVE_ADC_PORT_CNTL, 0xf0,		/* activate scaler */
	R_87_I_PORT_I_O_ENA_OUT_CLK_AND_GATED, 0x01,	/* Enable I-port output */

	0x00, 0x00
};


static const unsigned char saa7115_init_misc[] = {
	R_81_V_SYNC_FLD_ID_SRC_SEL_AND_RETIMED_V_F, 0x01,
	R_83_X_PORT_I_O_ENA_AND_OUT_CLK, 0x01,
	R_84_I_PORT_SIGNAL_DEF, 0x20,
	R_85_I_PORT_SIGNAL_POLAR, 0x21,
	R_86_I_PORT_FIFO_FLAG_CNTL_AND_ARBIT, 0xc5,
	R_87_I_PORT_I_O_ENA_OUT_CLK_AND_GATED, 0x01,

	/* Task A */
	R_A0_A_HORIZ_PRESCALING, 0x01,
	R_A1_A_ACCUMULATION_LENGTH, 0x00,
	R_A2_A_PRESCALER_DC_GAIN_AND_FIR_PREFILTER, 0x00,

	/* Configure controls at nominal value*/
	R_A4_A_LUMA_BRIGHTNESS_CNTL, 0x80,
	R_A5_A_LUMA_CONTRAST_CNTL, 0x40,
	R_A6_A_CHROMA_SATURATION_CNTL, 0x40,

	/* note: 2 x zoom ensures that VBI lines have same length as video lines. */
	R_A8_A_HORIZ_LUMA_SCALING_INC, 0x00,
	R_A9_A_HORIZ_LUMA_SCALING_INC_MSB, 0x02,

	R_AA_A_HORIZ_LUMA_PHASE_OFF, 0x00,

	/* must be horiz lum scaling / 2 */
	R_AC_A_HORIZ_CHROMA_SCALING_INC, 0x00,
	R_AD_A_HORIZ_CHROMA_SCALING_INC_MSB, 0x01,

	/* must be offset luma / 2 */
	R_AE_A_HORIZ_CHROMA_PHASE_OFF, 0x00,

	R_B0_A_VERT_LUMA_SCALING_INC, 0x00,
	R_B1_A_VERT_LUMA_SCALING_INC_MSB, 0x04,

	R_B2_A_VERT_CHROMA_SCALING_INC, 0x00,
	R_B3_A_VERT_CHROMA_SCALING_INC_MSB, 0x04,

	R_B4_A_VERT_SCALING_MODE_CNTL, 0x01,

	R_B8_A_VERT_CHROMA_PHASE_OFF_00, 0x00,
	R_B9_A_VERT_CHROMA_PHASE_OFF_01, 0x00,
	R_BA_A_VERT_CHROMA_PHASE_OFF_10, 0x00,
	R_BB_A_VERT_CHROMA_PHASE_OFF_11, 0x00,

	R_BC_A_VERT_LUMA_PHASE_OFF_00, 0x00,
	R_BD_A_VERT_LUMA_PHASE_OFF_01, 0x00,
	R_BE_A_VERT_LUMA_PHASE_OFF_10, 0x00,
	R_BF_A_VERT_LUMA_PHASE_OFF_11, 0x00,

	/* Task B */
	R_D0_B_HORIZ_PRESCALING, 0x01,
	R_D1_B_ACCUMULATION_LENGTH, 0x00,
	R_D2_B_PRESCALER_DC_GAIN_AND_FIR_PREFILTER, 0x00,

	/* Configure controls at nominal value*/
	R_D4_B_LUMA_BRIGHTNESS_CNTL, 0x80,
	R_D5_B_LUMA_CONTRAST_CNTL, 0x40,
	R_D6_B_CHROMA_SATURATION_CNTL, 0x40,

	/* hor lum scaling 0x0400 = 1 */
	R_D8_B_HORIZ_LUMA_SCALING_INC, 0x00,
	R_D9_B_HORIZ_LUMA_SCALING_INC_MSB, 0x04,

	R_DA_B_HORIZ_LUMA_PHASE_OFF, 0x00,

	/* must be hor lum scaling / 2 */
	R_DC_B_HORIZ_CHROMA_SCALING, 0x00,
	R_DD_B_HORIZ_CHROMA_SCALING_MSB, 0x02,

	/* must be offset luma / 2 */
	R_DE_B_HORIZ_PHASE_OFFSET_CRHOMA, 0x00,

	R_E0_B_VERT_LUMA_SCALING_INC, 0x00,
	R_E1_B_VERT_LUMA_SCALING_INC_MSB, 0x04,

	R_E2_B_VERT_CHROMA_SCALING_INC, 0x00,
	R_E3_B_VERT_CHROMA_SCALING_INC_MSB, 0x04,

	R_E4_B_VERT_SCALING_MODE_CNTL, 0x01,

	R_E8_B_VERT_CHROMA_PHASE_OFF_00, 0x00,
	R_E9_B_VERT_CHROMA_PHASE_OFF_01, 0x00,
	R_EA_B_VERT_CHROMA_PHASE_OFF_10, 0x00,
	R_EB_B_VERT_CHROMA_PHASE_OFF_11, 0x00,

	R_EC_B_VERT_LUMA_PHASE_OFF_00, 0x00,
	R_ED_B_VERT_LUMA_PHASE_OFF_01, 0x00,
	R_EE_B_VERT_LUMA_PHASE_OFF_10, 0x00,
	R_EF_B_VERT_LUMA_PHASE_OFF_11, 0x00,

	R_F2_NOMINAL_PLL2_DTO, 0x50,		/* crystal clock = 24.576 MHz, target = 27MHz */
	R_F3_PLL_INCREMENT, 0x46,
	R_F4_PLL2_STATUS, 0x00,
	R_F7_PULSE_A_POS_MSB, 0x4b,		/* not the recommended settings! */
	R_F8_PULSE_B_POS, 0x00,
	R_F9_PULSE_B_POS_MSB, 0x4b,
	R_FA_PULSE_C_POS, 0x00,
	R_FB_PULSE_C_POS_MSB, 0x4b,

	/* PLL2 lock detection settings: 71 lines 50% phase error */
	R_FF_S_PLL_MAX_PHASE_ERR_THRESH_NUM_LINES, 0x88,

	/* Turn off VBI */
	R_40_SLICER_CNTL_1, 0x20,             /* No framing code errors allowed. */
	R_41_LCR_BASE, 0xff,
	R_41_LCR_BASE+1, 0xff,
	R_41_LCR_BASE+2, 0xff,
	R_41_LCR_BASE+3, 0xff,
	R_41_LCR_BASE+4, 0xff,
	R_41_LCR_BASE+5, 0xff,
	R_41_LCR_BASE+6, 0xff,
	R_41_LCR_BASE+7, 0xff,
	R_41_LCR_BASE+8, 0xff,
	R_41_LCR_BASE+9, 0xff,
	R_41_LCR_BASE+10, 0xff,
	R_41_LCR_BASE+11, 0xff,
	R_41_LCR_BASE+12, 0xff,
	R_41_LCR_BASE+13, 0xff,
	R_41_LCR_BASE+14, 0xff,
	R_41_LCR_BASE+15, 0xff,
	R_41_LCR_BASE+16, 0xff,
	R_41_LCR_BASE+17, 0xff,
	R_41_LCR_BASE+18, 0xff,
	R_41_LCR_BASE+19, 0xff,
	R_41_LCR_BASE+20, 0xff,
	R_41_LCR_BASE+21, 0xff,
	R_41_LCR_BASE+22, 0xff,
	R_58_PROGRAM_FRAMING_CODE, 0x40,
	R_59_H_OFF_FOR_SLICER, 0x47,
	R_5B_FLD_OFF_AND_MSB_FOR_H_AND_V_OFF, 0x83,
	R_5D_DID, 0xbd,
	R_5E_SDID, 0x35,

	R_02_INPUT_CNTL_1, 0xc4, /* input tuner -> input 4, amplifier active */

	R_80_GLOBAL_CNTL_1, 0x20,		/* enable task B */
	R_88_POWER_SAVE_ADC_PORT_CNTL, 0xd0,
	R_88_POWER_SAVE_ADC_PORT_CNTL, 0xf0,
	0x00, 0x00
};

static int saa711x_odd_parity(u8 c)
{
	c ^= (c >> 4);
	c ^= (c >> 2);
	c ^= (c >> 1);

	return c & 1;
}

static int saa711x_decode_vps(u8 *dst, u8 *p)
{
	static const u8 biphase_tbl[] = {
		0xf0, 0x78, 0x70, 0xf0, 0xb4, 0x3c, 0x34, 0xb4,
		0xb0, 0x38, 0x30, 0xb0, 0xf0, 0x78, 0x70, 0xf0,
		0xd2, 0x5a, 0x52, 0xd2, 0x96, 0x1e, 0x16, 0x96,
		0x92, 0x1a, 0x12, 0x92, 0xd2, 0x5a, 0x52, 0xd2,
		0xd0, 0x58, 0x50, 0xd0, 0x94, 0x1c, 0x14, 0x94,
		0x90, 0x18, 0x10, 0x90, 0xd0, 0x58, 0x50, 0xd0,
		0xf0, 0x78, 0x70, 0xf0, 0xb4, 0x3c, 0x34, 0xb4,
		0xb0, 0x38, 0x30, 0xb0, 0xf0, 0x78, 0x70, 0xf0,
		0xe1, 0x69, 0x61, 0xe1, 0xa5, 0x2d, 0x25, 0xa5,
		0xa1, 0x29, 0x21, 0xa1, 0xe1, 0x69, 0x61, 0xe1,
		0xc3, 0x4b, 0x43, 0xc3, 0x87, 0x0f, 0x07, 0x87,
		0x83, 0x0b, 0x03, 0x83, 0xc3, 0x4b, 0x43, 0xc3,
		0xc1, 0x49, 0x41, 0xc1, 0x85, 0x0d, 0x05, 0x85,
		0x81, 0x09, 0x01, 0x81, 0xc1, 0x49, 0x41, 0xc1,
		0xe1, 0x69, 0x61, 0xe1, 0xa5, 0x2d, 0x25, 0xa5,
		0xa1, 0x29, 0x21, 0xa1, 0xe1, 0x69, 0x61, 0xe1,
		0xe0, 0x68, 0x60, 0xe0, 0xa4, 0x2c, 0x24, 0xa4,
		0xa0, 0x28, 0x20, 0xa0, 0xe0, 0x68, 0x60, 0xe0,
		0xc2, 0x4a, 0x42, 0xc2, 0x86, 0x0e, 0x06, 0x86,
		0x82, 0x0a, 0x02, 0x82, 0xc2, 0x4a, 0x42, 0xc2,
		0xc0, 0x48, 0x40, 0xc0, 0x84, 0x0c, 0x04, 0x84,
		0x80, 0x08, 0x00, 0x80, 0xc0, 0x48, 0x40, 0xc0,
		0xe0, 0x68, 0x60, 0xe0, 0xa4, 0x2c, 0x24, 0xa4,
		0xa0, 0x28, 0x20, 0xa0, 0xe0, 0x68, 0x60, 0xe0,
		0xf0, 0x78, 0x70, 0xf0, 0xb4, 0x3c, 0x34, 0xb4,
		0xb0, 0x38, 0x30, 0xb0, 0xf0, 0x78, 0x70, 0xf0,
		0xd2, 0x5a, 0x52, 0xd2, 0x96, 0x1e, 0x16, 0x96,
		0x92, 0x1a, 0x12, 0x92, 0xd2, 0x5a, 0x52, 0xd2,
		0xd0, 0x58, 0x50, 0xd0, 0x94, 0x1c, 0x14, 0x94,
		0x90, 0x18, 0x10, 0x90, 0xd0, 0x58, 0x50, 0xd0,
		0xf0, 0x78, 0x70, 0xf0, 0xb4, 0x3c, 0x34, 0xb4,
		0xb0, 0x38, 0x30, 0xb0, 0xf0, 0x78, 0x70, 0xf0,
	};
	int i;
	u8 c, err = 0;

	for (i = 0; i < 2 * 13; i += 2) {
		err |= biphase_tbl[p[i]] | biphase_tbl[p[i + 1]];
		c = (biphase_tbl[p[i + 1]] & 0xf) | ((biphase_tbl[p[i]] & 0xf) << 4);
		dst[i / 2] = c;
	}
	return err & 0xf0;
}

static int saa711x_decode_wss(u8 *p)
{
	static const int wss_bits[8] = {
		0, 0, 0, 1, 0, 1, 1, 1
	};
	unsigned char parity;
	int wss = 0;
	int i;

	for (i = 0; i < 16; i++) {
		int b1 = wss_bits[p[i] & 7];
		int b2 = wss_bits[(p[i] >> 3) & 7];

		if (b1 == b2)
			return -1;
		wss |= b2 << i;
	}
	parity = wss & 15;
	parity ^= parity >> 2;
	parity ^= parity >> 1;

	if (!(parity & 1))
		return -1;

	return wss;
}

static int saa711x_s_clock_freq(struct v4l2_subdev *sd, u32 freq)
{
	struct saa711x_state *state = to_state(sd);
	u32 acpf;
	u32 acni;
	u32 hz;
	u64 f;
	u8 acc = 0;	/* reg 0x3a, audio clock control */

	/* Checks for chips that don't have audio clock (saa7111, saa7113) */
	if (!saa711x_has_reg(state->ident, R_30_AUD_MAST_CLK_CYCLES_PER_FIELD))
		return 0;

	v4l2_dbg(1, debug, sd, "set audio clock freq: %d\n", freq);

	/* sanity check */
	if (freq < 32000 || freq > 48000)
		return -EINVAL;

	/* hz is the refresh rate times 100 */
	hz = (state->std & V4L2_STD_525_60) ? 5994 : 5000;
	/* acpf = (256 * freq) / field_frequency == (256 * 100 * freq) / hz */
	acpf = (25600 * freq) / hz;
	/* acni = (256 * freq * 2^23) / crystal_frequency =
		  (freq * 2^(8+23)) / crystal_frequency =
		  (freq << 31) / crystal_frequency */
	f = freq;
	f = f << 31;
	do_div(f, state->crystal_freq);
	acni = f;
	if (state->ucgc) {
		acpf = acpf * state->cgcdiv / 16;
		acni = acni * state->cgcdiv / 16;
		acc = 0x80;
		if (state->cgcdiv == 3)
			acc |= 0x40;
	}
	if (state->apll)
		acc |= 0x08;

	if (state->double_asclk) {
		acpf <<= 1;
		acni <<= 1;
	}
	saa711x_write(sd, R_38_CLK_RATIO_AMXCLK_TO_ASCLK, 0x03);
	saa711x_write(sd, R_39_CLK_RATIO_ASCLK_TO_ALRCLK, 0x10 << state->double_asclk);
	saa711x_write(sd, R_3A_AUD_CLK_GEN_BASIC_SETUP, acc);

	saa711x_write(sd, R_30_AUD_MAST_CLK_CYCLES_PER_FIELD, acpf & 0xff);
	saa711x_write(sd, R_30_AUD_MAST_CLK_CYCLES_PER_FIELD+1,
							(acpf >> 8) & 0xff);
	saa711x_write(sd, R_30_AUD_MAST_CLK_CYCLES_PER_FIELD+2,
							(acpf >> 16) & 0x03);

	saa711x_write(sd, R_34_AUD_MAST_CLK_NOMINAL_INC, acni & 0xff);
	saa711x_write(sd, R_34_AUD_MAST_CLK_NOMINAL_INC+1, (acni >> 8) & 0xff);
	saa711x_write(sd, R_34_AUD_MAST_CLK_NOMINAL_INC+2, (acni >> 16) & 0x3f);
	state->audclk_freq = freq;
	return 0;
}

static int saa711x_g_volatile_ctrl(struct v4l2_ctrl *ctrl)
{
	struct v4l2_subdev *sd = to_sd(ctrl);
	struct saa711x_state *state = to_state(sd);

	switch (ctrl->id) {
	case V4L2_CID_CHROMA_AGC:
		/* chroma gain cluster */
		if (state->agc->val)
			state->gain->val =
				saa711x_read(sd, R_0F_CHROMA_GAIN_CNTL) & 0x7f;
		break;
	}
	return 0;
}

static int saa711x_s_ctrl(struct v4l2_ctrl *ctrl)
{
	struct v4l2_subdev *sd = to_sd(ctrl);
	struct saa711x_state *state = to_state(sd);

	switch (ctrl->id) {
	case V4L2_CID_BRIGHTNESS:
		saa711x_write(sd, R_0A_LUMA_BRIGHT_CNTL, ctrl->val);
		break;

	case V4L2_CID_CONTRAST:
		saa711x_write(sd, R_0B_LUMA_CONTRAST_CNTL, ctrl->val);
		break;

	case V4L2_CID_SATURATION:
		saa711x_write(sd, R_0C_CHROMA_SAT_CNTL, ctrl->val);
		break;

	case V4L2_CID_HUE:
		saa711x_write(sd, R_0D_CHROMA_HUE_CNTL, ctrl->val);
		break;

	case V4L2_CID_CHROMA_AGC:
		/* chroma gain cluster */
		if (state->agc->val)
			saa711x_write(sd, R_0F_CHROMA_GAIN_CNTL, state->gain->val);
		else
			saa711x_write(sd, R_0F_CHROMA_GAIN_CNTL, state->gain->val | 0x80);
		break;

	default:
		return -EINVAL;
	}

	return 0;
}

static int saa711x_set_size(struct v4l2_subdev *sd, int width, int height)
{
	struct saa711x_state *state = to_state(sd);
	int HPSC, HFSC;
	int VSCY;
	int res;
	int is_50hz = state->std & V4L2_STD_625_50;
	int Vsrc = is_50hz ? 576 : 480;

	v4l2_dbg(1, debug, sd, "decoder set size to %ix%i\n", width, height);

	/* FIXME need better bounds checking here */
	if ((width < 1) || (width > 1440))
		return -EINVAL;
	if ((height < 1) || (height > Vsrc))
		return -EINVAL;

	if (!saa711x_has_reg(state->ident, R_D0_B_HORIZ_PRESCALING)) {
		/* Decoder only supports 720 columns and 480 or 576 lines */
		if (width != 720)
			return -EINVAL;
		if (height != Vsrc)
			return -EINVAL;
	}

	state->width = width;
	state->height = height;

	if (!saa711x_has_reg(state->ident, R_CC_B_HORIZ_OUTPUT_WINDOW_LENGTH))
		return 0;

	/* probably have a valid size, let's set it */
	/* Set output width/height */
	/* width */

	saa711x_write(sd, R_CC_B_HORIZ_OUTPUT_WINDOW_LENGTH,
					(u8) (width & 0xff));
	saa711x_write(sd, R_CD_B_HORIZ_OUTPUT_WINDOW_LENGTH_MSB,
					(u8) ((width >> 8) & 0xff));

	/* Vertical Scaling uses height/2 */
	res = height / 2;

	/* On 60Hz, it is using a higher Vertical Output Size */
	if (!is_50hz)
		res += (VRES_60HZ - 480) >> 1;

		/* height */
	saa711x_write(sd, R_CE_B_VERT_OUTPUT_WINDOW_LENGTH,
					(u8) (res & 0xff));
	saa711x_write(sd, R_CF_B_VERT_OUTPUT_WINDOW_LENGTH_MSB,
					(u8) ((res >> 8) & 0xff));

	/* Scaling settings */
	/* Hprescaler is floor(inres/outres) */
	HPSC = (int)(720 / width);
	/* 0 is not allowed (div. by zero) */
	HPSC = HPSC ? HPSC : 1;
	HFSC = (int)((1024 * 720) / (HPSC * width));
	/* FIXME hardcodes to "Task B"
	 * write H prescaler integer */
	saa711x_write(sd, R_D0_B_HORIZ_PRESCALING,
				(u8) (HPSC & 0x3f));

	v4l2_dbg(1, debug, sd, "Hpsc: 0x%05x, Hfsc: 0x%05x\n", HPSC, HFSC);
	/* write H fine-scaling (luminance) */
	saa711x_write(sd, R_D8_B_HORIZ_LUMA_SCALING_INC,
				(u8) (HFSC & 0xff));
	saa711x_write(sd, R_D9_B_HORIZ_LUMA_SCALING_INC_MSB,
				(u8) ((HFSC >> 8) & 0xff));
	/* write H fine-scaling (chrominance)
	 * must be lum/2, so i'll just bitshift :) */
	saa711x_write(sd, R_DC_B_HORIZ_CHROMA_SCALING,
				(u8) ((HFSC >> 1) & 0xff));
	saa711x_write(sd, R_DD_B_HORIZ_CHROMA_SCALING_MSB,
				(u8) ((HFSC >> 9) & 0xff));

	VSCY = (int)((1024 * Vsrc) / height);
	v4l2_dbg(1, debug, sd, "Vsrc: %d, Vscy: 0x%05x\n", Vsrc, VSCY);

	/* Correct Contrast and Luminance */
	saa711x_write(sd, R_D5_B_LUMA_CONTRAST_CNTL,
					(u8) (64 * 1024 / VSCY));
	saa711x_write(sd, R_D6_B_CHROMA_SATURATION_CNTL,
					(u8) (64 * 1024 / VSCY));

		/* write V fine-scaling (luminance) */
	saa711x_write(sd, R_E0_B_VERT_LUMA_SCALING_INC,
					(u8) (VSCY & 0xff));
	saa711x_write(sd, R_E1_B_VERT_LUMA_SCALING_INC_MSB,
					(u8) ((VSCY >> 8) & 0xff));
		/* write V fine-scaling (chrominance) */
	saa711x_write(sd, R_E2_B_VERT_CHROMA_SCALING_INC,
					(u8) (VSCY & 0xff));
	saa711x_write(sd, R_E3_B_VERT_CHROMA_SCALING_INC_MSB,
					(u8) ((VSCY >> 8) & 0xff));

	saa711x_writeregs(sd, saa7115_cfg_reset_scaler);

	/* Activates task "B" */
	saa711x_write(sd, R_80_GLOBAL_CNTL_1,
				saa711x_read(sd, R_80_GLOBAL_CNTL_1) | 0x20);

	return 0;
}

static void saa711x_set_v4lstd(struct v4l2_subdev *sd, v4l2_std_id std)
{
	struct saa711x_state *state = to_state(sd);

	/* Prevent unnecessary standard changes. During a standard
	   change the I-Port is temporarily disabled. Any devices
	   reading from that port can get confused.
	   Note that s_std is also used to switch from
	   radio to TV mode, so if a s_std is broadcast to
	   all I2C devices then you do not want to have an unwanted
	   side-effect here. */
	if (std == state->std)
		return;

	state->std = std;

	// This works for NTSC-M, SECAM-L and the 50Hz PAL variants.
	if (std & V4L2_STD_525_60) {
		v4l2_dbg(1, debug, sd, "decoder set standard 60 Hz\n");
		if (state->ident == GM7113C) {
			u8 reg = saa711x_read(sd, R_08_SYNC_CNTL);
			reg &= ~(SAA7113_R_08_FSEL | SAA7113_R_08_AUFD);
			reg |= SAA7113_R_08_FSEL;
			saa711x_write(sd, R_08_SYNC_CNTL, reg);
		} else {
			saa711x_writeregs(sd, saa7115_cfg_60hz_video);
		}
		saa711x_set_size(sd, 720, 480);
	} else {
		v4l2_dbg(1, debug, sd, "decoder set standard 50 Hz\n");
		if (state->ident == GM7113C) {
			u8 reg = saa711x_read(sd, R_08_SYNC_CNTL);
			reg &= ~(SAA7113_R_08_FSEL | SAA7113_R_08_AUFD);
			saa711x_write(sd, R_08_SYNC_CNTL, reg);
		} else {
			saa711x_writeregs(sd, saa7115_cfg_50hz_video);
		}
		saa711x_set_size(sd, 720, 576);
	}

	/* Register 0E - Bits D6-D4 on NO-AUTO mode
		(SAA7111 and SAA7113 doesn't have auto mode)
	    50 Hz / 625 lines           60 Hz / 525 lines
	000 PAL BGDHI (4.43Mhz)         NTSC M (3.58MHz)
	001 NTSC 4.43 (50 Hz)           PAL 4.43 (60 Hz)
	010 Combination-PAL N (3.58MHz) NTSC 4.43 (60 Hz)
	011 NTSC N (3.58MHz)            PAL M (3.58MHz)
	100 reserved                    NTSC-Japan (3.58MHz)
	*/
	if (state->ident <= SAA7113 ||
	    state->ident == GM7113C) {
		u8 reg = saa711x_read(sd, R_0E_CHROMA_CNTL_1) & 0x8f;

		if (std == V4L2_STD_PAL_M) {
			reg |= 0x30;
		} else if (std == V4L2_STD_PAL_Nc) {
			reg |= 0x20;
		} else if (std == V4L2_STD_PAL_60) {
			reg |= 0x10;
		} else if (std == V4L2_STD_NTSC_M_JP) {
			reg |= 0x40;
		} else if (std & V4L2_STD_SECAM) {
			reg |= 0x50;
		}
		saa711x_write(sd, R_0E_CHROMA_CNTL_1, reg);
	} else {
		/* restart task B if needed */
		int taskb = saa711x_read(sd, R_80_GLOBAL_CNTL_1) & 0x10;

		if (taskb && state->ident == SAA7114)
			saa711x_writeregs(sd, saa7115_cfg_vbi_on);

		/* switch audio mode too! */
		saa711x_s_clock_freq(sd, state->audclk_freq);
	}
}

/* setup the sliced VBI lcr registers according to the sliced VBI format */
static void saa711x_set_lcr(struct v4l2_subdev *sd, struct v4l2_sliced_vbi_format *fmt)
{
	struct saa711x_state *state = to_state(sd);
	int is_50hz = (state->std & V4L2_STD_625_50);
	u8 lcr[24];
	int i, x;

#if 1
	/* saa7113/7114/7118 VBI support are experimental */
	if (!saa711x_has_reg(state->ident, R_41_LCR_BASE))
		return;

#else
	/* SAA7113 and SAA7118 also should support VBI - Need testing */
	if (state->ident != SAA7115)
		return;
#endif

	for (i = 0; i <= 23; i++)
		lcr[i] = 0xff;

	if (fmt == NULL) {
		/* raw VBI */
		if (is_50hz)
			for (i = 6; i <= 23; i++)
				lcr[i] = 0xdd;
		else
			for (i = 10; i <= 21; i++)
				lcr[i] = 0xdd;
	} else {
		/* sliced VBI */
		/* first clear lines that cannot be captured */
		if (is_50hz) {
			for (i = 0; i <= 5; i++)
				fmt->service_lines[0][i] =
					fmt->service_lines[1][i] = 0;
		}
		else {
			for (i = 0; i <= 9; i++)
				fmt->service_lines[0][i] =
					fmt->service_lines[1][i] = 0;
			for (i = 22; i <= 23; i++)
				fmt->service_lines[0][i] =
					fmt->service_lines[1][i] = 0;
		}

		/* Now set the lcr values according to the specified service */
		for (i = 6; i <= 23; i++) {
			lcr[i] = 0;
			for (x = 0; x <= 1; x++) {
				switch (fmt->service_lines[1-x][i]) {
					case 0:
						lcr[i] |= 0xf << (4 * x);
						break;
					case V4L2_SLICED_TELETEXT_B:
						lcr[i] |= 1 << (4 * x);
						break;
					case V4L2_SLICED_CAPTION_525:
						lcr[i] |= 4 << (4 * x);
						break;
					case V4L2_SLICED_WSS_625:
						lcr[i] |= 5 << (4 * x);
						break;
					case V4L2_SLICED_VPS:
						lcr[i] |= 7 << (4 * x);
						break;
				}
			}
		}
	}

	/* write the lcr registers */
	for (i = 2; i <= 23; i++) {
		saa711x_write(sd, i - 2 + R_41_LCR_BASE, lcr[i]);
	}

	/* enable/disable raw VBI capturing */
	saa711x_writeregs(sd, fmt == NULL ?
				saa7115_cfg_vbi_on :
				saa7115_cfg_vbi_off);
}

static int saa711x_g_sliced_fmt(struct v4l2_subdev *sd, struct v4l2_sliced_vbi_format *sliced)
{
	static u16 lcr2vbi[] = {
		0, V4L2_SLICED_TELETEXT_B, 0,	/* 1 */
		0, V4L2_SLICED_CAPTION_525,	/* 4 */
		V4L2_SLICED_WSS_625, 0,		/* 5 */
		V4L2_SLICED_VPS, 0, 0, 0, 0,	/* 7 */
		0, 0, 0, 0
	};
	int i;

	memset(sliced->service_lines, 0, sizeof(sliced->service_lines));
	sliced->service_set = 0;
	/* done if using raw VBI */
	if (saa711x_read(sd, R_80_GLOBAL_CNTL_1) & 0x10)
		return 0;
	for (i = 2; i <= 23; i++) {
		u8 v = saa711x_read(sd, i - 2 + R_41_LCR_BASE);

		sliced->service_lines[0][i] = lcr2vbi[v >> 4];
		sliced->service_lines[1][i] = lcr2vbi[v & 0xf];
		sliced->service_set |=
			sliced->service_lines[0][i] | sliced->service_lines[1][i];
	}
	return 0;
}

static int saa711x_s_raw_fmt(struct v4l2_subdev *sd, struct v4l2_vbi_format *fmt)
{
	saa711x_set_lcr(sd, NULL);
	return 0;
}

static int saa711x_s_sliced_fmt(struct v4l2_subdev *sd, struct v4l2_sliced_vbi_format *fmt)
{
	saa711x_set_lcr(sd, fmt);
	return 0;
}

static int saa711x_set_fmt(struct v4l2_subdev *sd,
		struct v4l2_subdev_pad_config *cfg,
		struct v4l2_subdev_format *format)
{
	struct v4l2_mbus_framefmt *fmt = &format->format;

	if (format->pad || fmt->code != MEDIA_BUS_FMT_FIXED)
		return -EINVAL;
	fmt->field = V4L2_FIELD_INTERLACED;
	fmt->colorspace = V4L2_COLORSPACE_SMPTE170M;
	if (format->which == V4L2_SUBDEV_FORMAT_TRY)
		return 0;
	return saa711x_set_size(sd, fmt->width, fmt->height);
}

/* Decode the sliced VBI data stream as created by the saa7115.
   The format is described in the saa7115 datasheet in Tables 25 and 26
   and in Figure 33.
   The current implementation uses SAV/EAV codes and not the ancillary data
   headers. The vbi->p pointer points to the R_5E_SDID byte right after the SAV
   code. */
static int saa711x_decode_vbi_line(struct v4l2_subdev *sd, struct v4l2_decode_vbi_line *vbi)
{
	struct saa711x_state *state = to_state(sd);
	static const char vbi_no_data_pattern[] = {
		0xa0, 0xa0, 0xa0, 0xa0, 0xa0, 0xa0, 0xa0, 0xa0, 0xa0, 0xa0
	};
	u8 *p = vbi->p;
	u32 wss;
	int id1, id2;   /* the ID1 and ID2 bytes from the internal header */

	vbi->type = 0;  /* mark result as a failure */
	id1 = p[2];
	id2 = p[3];
	/* Note: the field bit is inverted for 60 Hz video */
	if (state->std & V4L2_STD_525_60)
		id1 ^= 0x40;

	/* Skip internal header, p now points to the start of the payload */
	p += 4;
	vbi->p = p;

	/* calculate field and line number of the VBI packet (1-23) */
	vbi->is_second_field = ((id1 & 0x40) != 0);
	vbi->line = (id1 & 0x3f) << 3;
	vbi->line |= (id2 & 0x70) >> 4;

	/* Obtain data type */
	id2 &= 0xf;

	/* If the VBI slicer does not detect any signal it will fill up
	   the payload buffer with 0xa0 bytes. */
	if (!memcmp(p, vbi_no_data_pattern, sizeof(vbi_no_data_pattern)))
		return 0;

	/* decode payloads */
	switch (id2) {
	case 1:
		vbi->type = V4L2_SLICED_TELETEXT_B;
		break;
	case 4:
		if (!saa711x_odd_parity(p[0]) || !saa711x_odd_parity(p[1]))
			return 0;
		vbi->type = V4L2_SLICED_CAPTION_525;
		break;
	case 5:
		wss = saa711x_decode_wss(p);
		if (wss == -1)
			return 0;
		p[0] = wss & 0xff;
		p[1] = wss >> 8;
		vbi->type = V4L2_SLICED_WSS_625;
		break;
	case 7:
		if (saa711x_decode_vps(p, p) != 0)
			return 0;
		vbi->type = V4L2_SLICED_VPS;
		break;
	default:
		break;
	}
	return 0;
}

/* ============ SAA7115 AUDIO settings (end) ============= */

static int saa711x_g_tuner(struct v4l2_subdev *sd, struct v4l2_tuner *vt)
{
	struct saa711x_state *state = to_state(sd);
	int status;

	if (state->radio)
		return 0;
	status = saa711x_read(sd, R_1F_STATUS_BYTE_2_VD_DEC);

	v4l2_dbg(1, debug, sd, "status: 0x%02x\n", status);
	vt->signal = ((status & (1 << 6)) == 0) ? 0xffff : 0x0;
	return 0;
}

static int saa711x_s_std(struct v4l2_subdev *sd, v4l2_std_id std)
{
	struct saa711x_state *state = to_state(sd);

	state->radio = 0;
	saa711x_set_v4lstd(sd, std);
	return 0;
}

static int saa711x_s_radio(struct v4l2_subdev *sd)
{
	struct saa711x_state *state = to_state(sd);

	state->radio = 1;
	return 0;
}

static int saa711x_s_routing(struct v4l2_subdev *sd,
			     u32 input, u32 output, u32 config)
{
	struct saa711x_state *state = to_state(sd);
	u8 mask = (state->ident <= SAA7111A) ? 0xf8 : 0xf0;

	v4l2_dbg(1, debug, sd, "decoder set input %d output %d\n",
		input, output);

	/* saa7111/3 does not have these inputs */
	if ((state->ident <= SAA7113 ||
	     state->ident == GM7113C) &&
	    (input == SAA7115_COMPOSITE4 ||
	     input == SAA7115_COMPOSITE5)) {
		return -EINVAL;
	}
	if (input > SAA7115_SVIDEO3)
		return -EINVAL;
	if (state->input == input && state->output == output)
		return 0;
	v4l2_dbg(1, debug, sd, "now setting %s input %s output\n",
		(input >= SAA7115_SVIDEO0) ? "S-Video" : "Composite",
		(output == SAA7115_IPORT_ON) ? "iport on" : "iport off");
	state->input = input;

	/* saa7111 has slightly different input numbering */
	if (state->ident <= SAA7111A) {
		if (input >= SAA7115_COMPOSITE4)
			input -= 2;
		/* saa7111 specific */
		saa711x_write(sd, R_10_CHROMA_CNTL_2,
				(saa711x_read(sd, R_10_CHROMA_CNTL_2) & 0x3f) |
				((output & 0xc0) ^ 0x40));
		saa711x_write(sd, R_13_RT_X_PORT_OUT_CNTL,
				(saa711x_read(sd, R_13_RT_X_PORT_OUT_CNTL) & 0xf0) |
				((output & 2) ? 0x0a : 0));
	}

	/* select mode */
	saa711x_write(sd, R_02_INPUT_CNTL_1,
		      (saa711x_read(sd, R_02_INPUT_CNTL_1) & mask) |
		       input);

	/* bypass chrominance trap for S-Video modes */
	saa711x_write(sd, R_09_LUMA_CNTL,
			(saa711x_read(sd, R_09_LUMA_CNTL) & 0x7f) |
			(state->input >= SAA7115_SVIDEO0 ? 0x80 : 0x0));

	state->output = output;
	if (state->ident == SAA7114 ||
			state->ident == SAA7115) {
		saa711x_write(sd, R_83_X_PORT_I_O_ENA_AND_OUT_CLK,
				(saa711x_read(sd, R_83_X_PORT_I_O_ENA_AND_OUT_CLK) & 0xfe) |
				(state->output & 0x01));
	}
	if (state->ident > SAA7111A) {
		if (config & SAA7115_IDQ_IS_DEFAULT)
			saa711x_write(sd, R_85_I_PORT_SIGNAL_POLAR, 0x20);
		else
			saa711x_write(sd, R_85_I_PORT_SIGNAL_POLAR, 0x21);
	}
	return 0;
}

static int saa711x_s_gpio(struct v4l2_subdev *sd, u32 val)
{
	struct saa711x_state *state = to_state(sd);

	if (state->ident > SAA7111A)
		return -EINVAL;
	saa711x_write(sd, 0x11, (saa711x_read(sd, 0x11) & 0x7f) |
		(val ? 0x80 : 0));
	return 0;
}

static int saa711x_s_stream(struct v4l2_subdev *sd, int enable)
{
	struct saa711x_state *state = to_state(sd);

	v4l2_dbg(1, debug, sd, "%s output\n",
			enable ? "enable" : "disable");

	if (state->enable == enable)
		return 0;
	state->enable = enable;
	if (!saa711x_has_reg(state->ident, R_87_I_PORT_I_O_ENA_OUT_CLK_AND_GATED))
		return 0;
	saa711x_write(sd, R_87_I_PORT_I_O_ENA_OUT_CLK_AND_GATED, state->enable);
	return 0;
}

static int saa711x_s_crystal_freq(struct v4l2_subdev *sd, u32 freq, u32 flags)
{
	struct saa711x_state *state = to_state(sd);

	if (freq != SAA7115_FREQ_32_11_MHZ && freq != SAA7115_FREQ_24_576_MHZ)
		return -EINVAL;
	state->crystal_freq = freq;
	state->double_asclk = flags & SAA7115_FREQ_FL_DOUBLE_ASCLK;
	state->cgcdiv = (flags & SAA7115_FREQ_FL_CGCDIV) ? 3 : 4;
	state->ucgc = flags & SAA7115_FREQ_FL_UCGC;
	state->apll = flags & SAA7115_FREQ_FL_APLL;
	saa711x_s_clock_freq(sd, state->audclk_freq);
	return 0;
}

static int saa711x_reset(struct v4l2_subdev *sd, u32 val)
{
	v4l2_dbg(1, debug, sd, "decoder RESET\n");
	saa711x_writeregs(sd, saa7115_cfg_reset_scaler);
	return 0;
}

static int saa711x_g_vbi_data(struct v4l2_subdev *sd, struct v4l2_sliced_vbi_data *data)
{
	/* Note: the internal field ID is inverted for NTSC,
	   so data->field 0 maps to the saa7115 even field,
	   whereas for PAL it maps to the saa7115 odd field. */
	switch (data->id) {
	case V4L2_SLICED_WSS_625:
		if (saa711x_read(sd, 0x6b) & 0xc0)
			return -EIO;
		data->data[0] = saa711x_read(sd, 0x6c);
		data->data[1] = saa711x_read(sd, 0x6d);
		return 0;
	case V4L2_SLICED_CAPTION_525:
		if (data->field == 0) {
			/* CC */
			if (saa711x_read(sd, 0x66) & 0x30)
				return -EIO;
			data->data[0] = saa711x_read(sd, 0x69);
			data->data[1] = saa711x_read(sd, 0x6a);
			return 0;
		}
		/* XDS */
		if (saa711x_read(sd, 0x66) & 0xc0)
			return -EIO;
		data->data[0] = saa711x_read(sd, 0x67);
		data->data[1] = saa711x_read(sd, 0x68);
		return 0;
	default:
		return -EINVAL;
	}
}

static int saa711x_querystd(struct v4l2_subdev *sd, v4l2_std_id *std)
{
	struct saa711x_state *state = to_state(sd);
	int reg1f, reg1e;

	/*
	 * The V4L2 core already initializes std with all supported
	 * Standards. All driver needs to do is to mask it, to remove
	 * standards that don't apply from the mask
	 */

	reg1f = saa711x_read(sd, R_1F_STATUS_BYTE_2_VD_DEC);

	if (state->ident == SAA7115) {
		reg1e = saa711x_read(sd, R_1E_STATUS_BYTE_1_VD_DEC);

		v4l2_dbg(1, debug, sd, "Status byte 1 (0x1e)=0x%02x\n", reg1e);

		switch (reg1e & 0x03) {
		case 1:
			*std &= V4L2_STD_NTSC;
			break;
		case 2:
			/*
			 * V4L2_STD_PAL just cover the european PAL standards.
			 * This is wrong, as the device could also be using an
			 * other PAL standard.
			 */
			*std &= V4L2_STD_PAL   | V4L2_STD_PAL_N  | V4L2_STD_PAL_Nc |
				V4L2_STD_PAL_M | V4L2_STD_PAL_60;
			break;
		case 3:
			*std &= V4L2_STD_SECAM;
			break;
		default:
			*std = V4L2_STD_UNKNOWN;
			/* Can't detect anything */
			break;
		}
	}

	v4l2_dbg(1, debug, sd, "Status byte 2 (0x1f)=0x%02x\n", reg1f);

	/* horizontal/vertical not locked */
	if (reg1f & 0x40) {
		*std = V4L2_STD_UNKNOWN;
		goto ret;
	}

	if (reg1f & 0x20)
		*std &= V4L2_STD_525_60;
	else
		*std &= V4L2_STD_625_50;

ret:
	v4l2_dbg(1, debug, sd, "detected std mask = %08Lx\n", *std);

	return 0;
}

static int saa711x_g_input_status(struct v4l2_subdev *sd, u32 *status)
{
	struct saa711x_state *state = to_state(sd);
	int reg1e = 0x80;
	int reg1f;

	*status = V4L2_IN_ST_NO_SIGNAL;
	if (state->ident == SAA7115)
		reg1e = saa711x_read(sd, R_1E_STATUS_BYTE_1_VD_DEC);
	reg1f = saa711x_read(sd, R_1F_STATUS_BYTE_2_VD_DEC);
	if ((reg1f & 0xc1) == 0x81 && (reg1e & 0xc0) == 0x80)
		*status = 0;
	return 0;
}

#ifdef CONFIG_VIDEO_ADV_DEBUG
static int saa711x_g_register(struct v4l2_subdev *sd, struct v4l2_dbg_register *reg)
{
	reg->val = saa711x_read(sd, reg->reg & 0xff);
	reg->size = 1;
	return 0;
}

static int saa711x_s_register(struct v4l2_subdev *sd, const struct v4l2_dbg_register *reg)
{
	saa711x_write(sd, reg->reg & 0xff, reg->val & 0xff);
	return 0;
}
#endif

static int saa711x_log_status(struct v4l2_subdev *sd)
{
	struct saa711x_state *state = to_state(sd);
	int reg1e, reg1f;
	int signalOk;
	int vcr;

	v4l2_info(sd, "Audio frequency: %d Hz\n", state->audclk_freq);
	if (state->ident != SAA7115) {
		/* status for the saa7114 */
		reg1f = saa711x_read(sd, R_1F_STATUS_BYTE_2_VD_DEC);
		signalOk = (reg1f & 0xc1) == 0x81;
		v4l2_info(sd, "Video signal:    %s\n", signalOk ? "ok" : "bad");
		v4l2_info(sd, "Frequency:       %s\n", (reg1f & 0x20) ? "60 Hz" : "50 Hz");
		return 0;
	}

	/* status for the saa7115 */
	reg1e = saa711x_read(sd, R_1E_STATUS_BYTE_1_VD_DEC);
	reg1f = saa711x_read(sd, R_1F_STATUS_BYTE_2_VD_DEC);

	signalOk = (reg1f & 0xc1) == 0x81 && (reg1e & 0xc0) == 0x80;
	vcr = !(reg1f & 0x10);

	if (state->input >= 6)
		v4l2_info(sd, "Input:           S-Video %d\n", state->input - 6);
	else
		v4l2_info(sd, "Input:           Composite %d\n", state->input);
	v4l2_info(sd, "Video signal:    %s\n", signalOk ? (vcr ? "VCR" : "broadcast/DVD") : "bad");
	v4l2_info(sd, "Frequency:       %s\n", (reg1f & 0x20) ? "60 Hz" : "50 Hz");

	switch (reg1e & 0x03) {
	case 1:
		v4l2_info(sd, "Detected format: NTSC\n");
		break;
	case 2:
		v4l2_info(sd, "Detected format: PAL\n");
		break;
	case 3:
		v4l2_info(sd, "Detected format: SECAM\n");
		break;
	default:
		v4l2_info(sd, "Detected format: BW/No color\n");
		break;
	}
	v4l2_info(sd, "Width, Height:   %d, %d\n", state->width, state->height);
	v4l2_ctrl_handler_log_status(&state->hdl, sd->name);
	return 0;
}

/* ----------------------------------------------------------------------- */

static const struct v4l2_ctrl_ops saa711x_ctrl_ops = {
	.s_ctrl = saa711x_s_ctrl,
	.g_volatile_ctrl = saa711x_g_volatile_ctrl,
};

static const struct v4l2_subdev_core_ops saa711x_core_ops = {
	.log_status = saa711x_log_status,
	.reset = saa711x_reset,
	.s_gpio = saa711x_s_gpio,
#ifdef CONFIG_VIDEO_ADV_DEBUG
	.g_register = saa711x_g_register,
	.s_register = saa711x_s_register,
#endif
};

static const struct v4l2_subdev_tuner_ops saa711x_tuner_ops = {
	.s_radio = saa711x_s_radio,
	.g_tuner = saa711x_g_tuner,
};

static const struct v4l2_subdev_audio_ops saa711x_audio_ops = {
	.s_clock_freq = saa711x_s_clock_freq,
};

static const struct v4l2_subdev_video_ops saa711x_video_ops = {
	.s_std = saa711x_s_std,
	.s_routing = saa711x_s_routing,
	.s_crystal_freq = saa711x_s_crystal_freq,
	.s_stream = saa711x_s_stream,
	.querystd = saa711x_querystd,
	.g_input_status = saa711x_g_input_status,
};

static const struct v4l2_subdev_vbi_ops saa711x_vbi_ops = {
	.g_vbi_data = saa711x_g_vbi_data,
	.decode_vbi_line = saa711x_decode_vbi_line,
	.g_sliced_fmt = saa711x_g_sliced_fmt,
	.s_sliced_fmt = saa711x_s_sliced_fmt,
	.s_raw_fmt = saa711x_s_raw_fmt,
};

static const struct v4l2_subdev_pad_ops saa711x_pad_ops = {
	.set_fmt = saa711x_set_fmt,
};

static const struct v4l2_subdev_ops saa711x_ops = {
	.core = &saa711x_core_ops,
	.tuner = &saa711x_tuner_ops,
	.audio = &saa711x_audio_ops,
	.video = &saa711x_video_ops,
	.vbi = &saa711x_vbi_ops,
	.pad = &saa711x_pad_ops,
};

#define CHIP_VER_SIZE	16

/* ----------------------------------------------------------------------- */

static void saa711x_write_platform_data(struct saa711x_state *state,
					struct saa7115_platform_data *data)
{
	struct v4l2_subdev *sd = &state->sd;
	u8 work;

	if (state->ident != GM7113C &&
	    state->ident != SAA7113)
		return;

	if (data->saa7113_r08_htc) {
		work = saa711x_read(sd, R_08_SYNC_CNTL);
		work &= ~SAA7113_R_08_HTC_MASK;
		work |= ((*data->saa7113_r08_htc) << SAA7113_R_08_HTC_OFFSET);
		saa711x_write(sd, R_08_SYNC_CNTL, work);
	}

	if (data->saa7113_r10_vrln) {
		work = saa711x_read(sd, R_10_CHROMA_CNTL_2);
		work &= ~SAA7113_R_10_VRLN_MASK;
		if (*data->saa7113_r10_vrln)
			work |= (1 << SAA7113_R_10_VRLN_OFFSET);
		saa711x_write(sd, R_10_CHROMA_CNTL_2, work);
	}

	if (data->saa7113_r10_ofts) {
		work = saa711x_read(sd, R_10_CHROMA_CNTL_2);
		work &= ~SAA7113_R_10_OFTS_MASK;
		work |= (*data->saa7113_r10_ofts << SAA7113_R_10_OFTS_OFFSET);
		saa711x_write(sd, R_10_CHROMA_CNTL_2, work);
	}

	if (data->saa7113_r12_rts0) {
		work = saa711x_read(sd, R_12_RT_SIGNAL_CNTL);
		work &= ~SAA7113_R_12_RTS0_MASK;
		work |= (*data->saa7113_r12_rts0 << SAA7113_R_12_RTS0_OFFSET);

		/* According to the datasheet,
		 * SAA7113_RTS_DOT_IN should only be used on RTS1 */
		WARN_ON(*data->saa7113_r12_rts0 == SAA7113_RTS_DOT_IN);
		saa711x_write(sd, R_12_RT_SIGNAL_CNTL, work);
	}

	if (data->saa7113_r12_rts1) {
		work = saa711x_read(sd, R_12_RT_SIGNAL_CNTL);
		work &= ~SAA7113_R_12_RTS1_MASK;
		work |= (*data->saa7113_r12_rts1 << SAA7113_R_12_RTS1_OFFSET);
		saa711x_write(sd, R_12_RT_SIGNAL_CNTL, work);
	}

	if (data->saa7113_r13_adlsb) {
		work = saa711x_read(sd, R_13_RT_X_PORT_OUT_CNTL);
		work &= ~SAA7113_R_13_ADLSB_MASK;
		if (*data->saa7113_r13_adlsb)
			work |= (1 << SAA7113_R_13_ADLSB_OFFSET);
		saa711x_write(sd, R_13_RT_X_PORT_OUT_CNTL, work);
	}
}

/**
 * saa711x_detect_chip - Detects the saa711x (or clone) variant
 * @client:		I2C client structure.
 * @id:			I2C device ID structure.
 * @name:		Name of the device to be filled.
 *
 * Detects the Philips/NXP saa711x chip, or some clone of it.
 * if 'id' is NULL or id->driver_data is equal to 1, it auto-probes
 * the analog demod.
 * If the tuner is not found, it returns -ENODEV.
 * If auto-detection is disabled and the tuner doesn't match what it was
 *	required, it returns -EINVAL and fills 'name'.
 * If the chip is found, it returns the chip ID and fills 'name'.
 */
static int saa711x_detect_chip(struct i2c_client *client,
			       const struct i2c_device_id *id,
			       char *name)
{
	char chip_ver[CHIP_VER_SIZE];
	char chip_id;
	int i;
	int autodetect;

	autodetect = !id || id->driver_data == 1;

	/* Read the chip version register */
	for (i = 0; i < CHIP_VER_SIZE; i++) {
		i2c_smbus_write_byte_data(client, 0, i);
		chip_ver[i] = i2c_smbus_read_byte_data(client, 0);
		name[i] = (chip_ver[i] & 0x0f) + '0';
		if (name[i] > '9')
			name[i] += 'a' - '9' - 1;
	}
	name[i] = '\0';

	/* Check if it is a Philips/NXP chip */
	if (!memcmp(name + 1, "f711", 4)) {
		chip_id = name[5];
		snprintf(name, CHIP_VER_SIZE, "saa711%c", chip_id);

		if (!autodetect && strcmp(name, id->name))
			return -EINVAL;

		switch (chip_id) {
		case '1':
			if (chip_ver[0] & 0xf0) {
				snprintf(name, CHIP_VER_SIZE, "saa711%ca", chip_id);
				v4l_info(client, "saa7111a variant found\n");
				return SAA7111A;
			}
			return SAA7111;
		case '3':
			return SAA7113;
		case '4':
			return SAA7114;
		case '5':
			return SAA7115;
		case '8':
			return SAA7118;
		default:
			v4l2_info(client,
				  "WARNING: Philips/NXP chip unknown - Falling back to saa7111\n");
			return SAA7111;
		}
	}

	/* Check if it is a gm7113c */
	if (!memcmp(name, "0000", 4)) {
		chip_id = 0;
		for (i = 0; i < 4; i++) {
			chip_id = chip_id << 1;
			chip_id |= (chip_ver[i] & 0x80) ? 1 : 0;
		}

		/*
		 * Note: From the datasheet, only versions 1 and 2
		 * exists. However, tests on a device labeled as:
		 * "GM7113C 1145" returned "10" on all 16 chip
		 * version (reg 0x00) reads. So, we need to also
		 * accept at least version 0. For now, let's just
		 * assume that a device that returns "0000" for
		 * the lower nibble is a gm7113c.
		 */

		strscpy(name, "gm7113c", CHIP_VER_SIZE);

		if (!autodetect && strcmp(name, id->name))
			return -EINVAL;

		v4l_dbg(1, debug, client,
			"It seems to be a %s chip (%*ph) @ 0x%x.\n",
			name, 16, chip_ver, client->addr << 1);

		return GM7113C;
	}

	/* Check if it is a CJC7113 */
	if (!memcmp(name, "1111111111111111", CHIP_VER_SIZE)) {
<<<<<<< HEAD
		strlcpy(name, "cjc7113", CHIP_VER_SIZE);
=======
		strscpy(name, "cjc7113", CHIP_VER_SIZE);
>>>>>>> 24b8d41d

		if (!autodetect && strcmp(name, id->name))
			return -EINVAL;

		v4l_dbg(1, debug, client,
			"It seems to be a %s chip (%*ph) @ 0x%x.\n",
			name, 16, chip_ver, client->addr << 1);

		/* CJC7113 seems to be SAA7113-compatible */
		return SAA7113;
	}

	/* Chip was not discovered. Return its ID and don't bind */
	v4l_dbg(1, debug, client, "chip %*ph @ 0x%x is unknown.\n",
		16, chip_ver, client->addr << 1);
	return -ENODEV;
}

static int saa711x_probe(struct i2c_client *client,
			 const struct i2c_device_id *id)
{
	struct saa711x_state *state;
	struct v4l2_subdev *sd;
	struct v4l2_ctrl_handler *hdl;
	struct saa7115_platform_data *pdata;
	int ident;
	char name[CHIP_VER_SIZE + 1];
#if defined(CONFIG_MEDIA_CONTROLLER)
	int ret;
#endif

	/* Check if the adapter supports the needed features */
	if (!i2c_check_functionality(client->adapter, I2C_FUNC_SMBUS_BYTE_DATA))
		return -EIO;

	ident = saa711x_detect_chip(client, id, name);
	if (ident == -EINVAL) {
		/* Chip exists, but doesn't match */
		v4l_warn(client, "found %s while %s was expected\n",
			 name, id->name);
		return -ENODEV;
	}
	if (ident < 0)
		return ident;

	strscpy(client->name, name, sizeof(client->name));

	state = devm_kzalloc(&client->dev, sizeof(*state), GFP_KERNEL);
	if (state == NULL)
		return -ENOMEM;
	sd = &state->sd;
	v4l2_i2c_subdev_init(sd, client, &saa711x_ops);

#if defined(CONFIG_MEDIA_CONTROLLER)
	state->pads[SAA711X_PAD_IF_INPUT].flags = MEDIA_PAD_FL_SINK;
	state->pads[SAA711X_PAD_IF_INPUT].sig_type = PAD_SIGNAL_ANALOG;
	state->pads[SAA711X_PAD_VID_OUT].flags = MEDIA_PAD_FL_SOURCE;
	state->pads[SAA711X_PAD_VID_OUT].sig_type = PAD_SIGNAL_DV;

	sd->entity.function = MEDIA_ENT_F_ATV_DECODER;

	ret = media_entity_pads_init(&sd->entity, SAA711X_NUM_PADS,
				     state->pads);
	if (ret < 0)
		return ret;
#endif

	v4l_info(client, "%s found @ 0x%x (%s)\n", name,
		 client->addr << 1, client->adapter->name);
	hdl = &state->hdl;
	v4l2_ctrl_handler_init(hdl, 6);
	/* add in ascending ID order */
	v4l2_ctrl_new_std(hdl, &saa711x_ctrl_ops,
			V4L2_CID_BRIGHTNESS, 0, 255, 1, 128);
	v4l2_ctrl_new_std(hdl, &saa711x_ctrl_ops,
			V4L2_CID_CONTRAST, 0, 127, 1, 64);
	v4l2_ctrl_new_std(hdl, &saa711x_ctrl_ops,
			V4L2_CID_SATURATION, 0, 127, 1, 64);
	v4l2_ctrl_new_std(hdl, &saa711x_ctrl_ops,
			V4L2_CID_HUE, -128, 127, 1, 0);
	state->agc = v4l2_ctrl_new_std(hdl, &saa711x_ctrl_ops,
			V4L2_CID_CHROMA_AGC, 0, 1, 1, 1);
	state->gain = v4l2_ctrl_new_std(hdl, &saa711x_ctrl_ops,
			V4L2_CID_CHROMA_GAIN, 0, 127, 1, 40);
	sd->ctrl_handler = hdl;
	if (hdl->error) {
		int err = hdl->error;

		v4l2_ctrl_handler_free(hdl);
		return err;
	}
	v4l2_ctrl_auto_cluster(2, &state->agc, 0, true);

	state->input = -1;
	state->output = SAA7115_IPORT_ON;
	state->enable = 1;
	state->radio = 0;
	state->ident = ident;

	state->audclk_freq = 48000;

	v4l2_dbg(1, debug, sd, "writing init values\n");

	/* init to 60hz/48khz */
	state->crystal_freq = SAA7115_FREQ_24_576_MHZ;
	pdata = client->dev.platform_data;
	switch (state->ident) {
	case SAA7111:
	case SAA7111A:
		saa711x_writeregs(sd, saa7111_init);
		break;
	case GM7113C:
		saa711x_writeregs(sd, gm7113c_init);
		break;
	case SAA7113:
		if (pdata && pdata->saa7113_force_gm7113c_init)
			saa711x_writeregs(sd, gm7113c_init);
		else
			saa711x_writeregs(sd, saa7113_init);
		break;
	default:
		state->crystal_freq = SAA7115_FREQ_32_11_MHZ;
		saa711x_writeregs(sd, saa7115_init_auto_input);
	}
	if (state->ident > SAA7111A && state->ident != GM7113C)
		saa711x_writeregs(sd, saa7115_init_misc);

	if (pdata)
		saa711x_write_platform_data(state, pdata);

	saa711x_set_v4lstd(sd, V4L2_STD_NTSC);
	v4l2_ctrl_handler_setup(hdl);

	v4l2_dbg(1, debug, sd, "status: (1E) 0x%02x, (1F) 0x%02x\n",
		saa711x_read(sd, R_1E_STATUS_BYTE_1_VD_DEC),
		saa711x_read(sd, R_1F_STATUS_BYTE_2_VD_DEC));
	return 0;
}

/* ----------------------------------------------------------------------- */

static int saa711x_remove(struct i2c_client *client)
{
	struct v4l2_subdev *sd = i2c_get_clientdata(client);

	v4l2_device_unregister_subdev(sd);
	v4l2_ctrl_handler_free(sd->ctrl_handler);
	return 0;
}

static const struct i2c_device_id saa711x_id[] = {
	{ "saa7115_auto", 1 }, /* autodetect */
	{ "saa7111", 0 },
	{ "saa7113", 0 },
	{ "saa7114", 0 },
	{ "saa7115", 0 },
	{ "saa7118", 0 },
	{ "gm7113c", 0 },
	{ }
};
MODULE_DEVICE_TABLE(i2c, saa711x_id);

static struct i2c_driver saa711x_driver = {
	.driver = {
		.name	= "saa7115",
	},
	.probe		= saa711x_probe,
	.remove		= saa711x_remove,
	.id_table	= saa711x_id,
};

module_i2c_driver(saa711x_driver);<|MERGE_RESOLUTION|>--- conflicted
+++ resolved
@@ -1785,11 +1785,7 @@
 
 	/* Check if it is a CJC7113 */
 	if (!memcmp(name, "1111111111111111", CHIP_VER_SIZE)) {
-<<<<<<< HEAD
-		strlcpy(name, "cjc7113", CHIP_VER_SIZE);
-=======
 		strscpy(name, "cjc7113", CHIP_VER_SIZE);
->>>>>>> 24b8d41d
 
 		if (!autodetect && strcmp(name, id->name))
 			return -EINVAL;
