--- conflicted
+++ resolved
@@ -737,23 +737,7 @@
 config VIDEO_APTINA_PLL
 	tristate
 
-<<<<<<< HEAD
-config VIDEO_ADDI9036
-	tristate "Analog Devices ADDI9036 ToF sensor support"
-	depends on I2C && VIDEO_V4L2 && VIDEO_V4L2_SUBDEV_API
-	depends on MEDIA_CAMERA_SUPPORT
-	select V4L2_FWNODE
-	help
-	  This is a Video4Linux2 driver for Analog Devices ADDI9036
-	  Time of Flight sensor.
-
-	  To compile this driver as a module, choose M here: the
-	  module will be called addi9036.
-
-config VIDEO_SMIAPP_PLL
-=======
 config VIDEO_CCS_PLL
->>>>>>> 0b70857c
 	tristate
 
 config VIDEO_HI556
