--- conflicted
+++ resolved
@@ -25,16 +25,11 @@
 # V4L2 I2C drivers that aren't related with Camera support
 #
 
-<<<<<<< HEAD
-menu "I2C Encoders, decoders, sensors and other helper chips"
-	visible if !MEDIA_SUBDRV_AUTOSELECT || COMPILE_TEST
-=======
 comment "audio, video and radio I2C drivers auto-selected by 'Autoselect ancillary drivers'"
 	depends on MEDIA_HIDE_ANCILLARY_SUBDRV
 #
 # Encoder / Decoder module configuration
 #
->>>>>>> 24b8d41d
 
 menu "Audio decoders, processors and mixers"
 	visible if !MEDIA_HIDE_ANCILLARY_SUBDRV
@@ -219,15 +214,10 @@
 
 config VIDEO_ADV7180
 	tristate "Analog Devices ADV7180 decoder"
-<<<<<<< HEAD
-	depends on GPIOLIB && VIDEO_V4L2 && I2C && VIDEO_V4L2_SUBDEV_API
-	---help---
-=======
 	depends on GPIOLIB && VIDEO_V4L2 && I2C
 	select MEDIA_CONTROLLER
 	select VIDEO_V4L2_SUBDEV_API
 	help
->>>>>>> 24b8d41d
 	  Support for the Analog Devices ADV7180 video decoder.
 
 	  To compile this driver as a module, choose M here: the
@@ -266,13 +256,8 @@
 	select VIDEO_V4L2_SUBDEV_API
 	select REGMAP_I2C
 	select HDMI
-<<<<<<< HEAD
-	select MEDIA_CEC_EDID
-	---help---
-=======
-	select V4L2_FWNODE
-	help
->>>>>>> 24b8d41d
+	select V4L2_FWNODE
+	help
 	  Support for the Analog Devices ADV7604 video decoder.
 
 	  This is a Analog Devices Component/Graphics Digitizer
@@ -283,14 +268,9 @@
 
 config VIDEO_ADV7604_CEC
 	bool "Enable Analog Devices ADV7604 CEC support"
-<<<<<<< HEAD
-	depends on VIDEO_ADV7604 && MEDIA_CEC
-	---help---
-=======
 	depends on VIDEO_ADV7604
 	select CEC_CORE
 	help
->>>>>>> 24b8d41d
 	  When selected the adv7604 will support the optional
 	  HDMI CEC feature.
 
@@ -300,12 +280,7 @@
 	select MEDIA_CONTROLLER
 	select VIDEO_V4L2_SUBDEV_API
 	select HDMI
-<<<<<<< HEAD
-	select MEDIA_CEC_EDID
-	---help---
-=======
-	help
->>>>>>> 24b8d41d
+	help
 	  Support for the Analog Devices ADV7842 video decoder.
 
 	  This is a Analog Devices Component/Graphics/SD Digitizer
@@ -316,14 +291,9 @@
 
 config VIDEO_ADV7842_CEC
 	bool "Enable Analog Devices ADV7842 CEC support"
-<<<<<<< HEAD
-	depends on VIDEO_ADV7842 && MEDIA_CEC
-	---help---
-=======
 	depends on VIDEO_ADV7842
 	select CEC_CORE
 	help
->>>>>>> 24b8d41d
 	  When selected the adv7842 will support the optional
 	  HDMI CEC feature.
 
@@ -374,13 +344,6 @@
 
 	  To compile this driver as a module, choose M here: the
 	  module will be called ml86v7667.
-
-config VIDEO_AD5820
-	tristate "AD5820 lens voice coil support"
-	depends on I2C && VIDEO_V4L2 && MEDIA_CONTROLLER
-	---help---
-	  This is a driver for the AD5820 camera lens voice coil.
-	  It is used for example in Nokia N900 (RX-51).
 
 config VIDEO_SAA7110
 	tristate "Philips SAA7110 video decoder"
@@ -593,12 +556,7 @@
 	select MEDIA_CONTROLLER
 	select VIDEO_V4L2_SUBDEV_API
 	select HDMI
-<<<<<<< HEAD
-	select MEDIA_CEC_EDID
-	---help---
-=======
-	help
->>>>>>> 24b8d41d
+	help
 	  Support for the Analog Devices ADV7511 video encoder.
 
 	  This is a Analog Devices HDMI transmitter.
@@ -608,14 +566,9 @@
 
 config VIDEO_ADV7511_CEC
 	bool "Enable Analog Devices ADV7511 CEC support"
-<<<<<<< HEAD
-	depends on VIDEO_ADV7511 && MEDIA_CEC
-	---help---
-=======
 	depends on VIDEO_ADV7511
 	select CEC_CORE
 	help
->>>>>>> 24b8d41d
 	  When selected the adv7511 will support the optional
 	  HDMI CEC feature.
 
@@ -1162,10 +1115,7 @@
 config VIDEO_MT9M111
 	tristate "mt9m111, mt9m112 and mt9m131 support"
 	depends on I2C && VIDEO_V4L2
-<<<<<<< HEAD
-=======
-	select V4L2_FWNODE
->>>>>>> 24b8d41d
+	select V4L2_FWNODE
 	help
 	  This driver supports MT9M111, MT9M112 and MT9M131 cameras from
 	  Micron/Aptina
