--- conflicted
+++ resolved
@@ -2022,10 +2022,7 @@
 			 __func__);
 		cec_transmit_done(state->cec_adap, CEC_TX_STATUS_ARB_LOST,
 				  1, 0, 0, 0);
-<<<<<<< HEAD
-=======
 		return;
->>>>>>> 24b8d41d
 	}
 	if (tx_raw_status & 0x04) {
 		u8 status;
@@ -2058,18 +2055,11 @@
 static void adv76xx_cec_isr(struct v4l2_subdev *sd, bool *handled)
 {
 	struct adv76xx_state *state = to_state(sd);
-<<<<<<< HEAD
-	u8 cec_irq;
-
-	/* cec controller */
-	cec_irq = io_read(sd, 0x4d) & 0x0f;
-=======
 	const struct adv76xx_chip_info *info = state->info;
 	u8 cec_irq;
 
 	/* cec controller */
 	cec_irq = io_read(sd, info->cec_irq_status) & 0x0f;
->>>>>>> 24b8d41d
 	if (!cec_irq)
 		return;
 
@@ -2087,22 +2077,12 @@
 
 			for (i = 0; i < msg.len; i++)
 				msg.msg[i] = cec_read(sd, i + 0x15);
-<<<<<<< HEAD
-			cec_write(sd, 0x26, 0x01); /* re-enable rx */
-=======
 			cec_write(sd, info->cec_rx_enable,
 				  info->cec_rx_enable_mask); /* re-enable rx */
->>>>>>> 24b8d41d
 			cec_received_msg(state->cec_adap, &msg);
 		}
 	}
 
-<<<<<<< HEAD
-	/* note: the bit order is swapped between 0x4d and 0x4e */
-	cec_irq = ((cec_irq & 0x08) >> 3) | ((cec_irq & 0x04) >> 1) |
-		  ((cec_irq & 0x02) << 1) | ((cec_irq & 0x01) << 3);
-	io_write(sd, 0x4e, cec_irq);
-=======
 	if (info->cec_irq_swap) {
 		/*
 		 * Note: the bit order is swapped between 0x4d and 0x4e
@@ -2112,7 +2092,6 @@
 			  ((cec_irq & 0x02) << 1) | ((cec_irq & 0x01) << 3);
 	}
 	io_write(sd, info->cec_irq_status + 1, cec_irq);
->>>>>>> 24b8d41d
 
 	if (handled)
 		*handled = true;
@@ -2120,12 +2099,8 @@
 
 static int adv76xx_cec_adap_enable(struct cec_adapter *adap, bool enable)
 {
-<<<<<<< HEAD
-	struct adv76xx_state *state = adap->priv;
-=======
 	struct adv76xx_state *state = cec_get_drvdata(adap);
 	const struct adv76xx_chip_info *info = state->info;
->>>>>>> 24b8d41d
 	struct v4l2_subdev *sd = &state->sd;
 
 	if (!state->cec_enabled_adap && enable) {
@@ -2137,19 +2112,11 @@
 		/* tx: arbitration lost */
 		/* tx: retry timeout */
 		/* rx: ready */
-<<<<<<< HEAD
-		io_write_clr_set(sd, 0x50, 0x0f, 0x0f);
-		cec_write(sd, 0x26, 0x01);            /* enable rx */
-	} else if (state->cec_enabled_adap && !enable) {
-		/* disable cec interrupts */
-		io_write_clr_set(sd, 0x50, 0x0f, 0x00);
-=======
 		io_write_clr_set(sd, info->cec_irq_status + 3, 0x0f, 0x0f);
 		cec_write(sd, info->cec_rx_enable, info->cec_rx_enable_mask);
 	} else if (state->cec_enabled_adap && !enable) {
 		/* disable cec interrupts */
 		io_write_clr_set(sd, info->cec_irq_status + 3, 0x0f, 0x00);
->>>>>>> 24b8d41d
 		/* disable address mask 1-3 */
 		cec_write_clr_set(sd, 0x27, 0x70, 0x00);
 		/* power down cec section */
@@ -2163,11 +2130,7 @@
 
 static int adv76xx_cec_adap_log_addr(struct cec_adapter *adap, u8 addr)
 {
-<<<<<<< HEAD
-	struct adv76xx_state *state = adap->priv;
-=======
 	struct adv76xx_state *state = cec_get_drvdata(adap);
->>>>>>> 24b8d41d
 	struct v4l2_subdev *sd = &state->sd;
 	unsigned int i, free_idx = ADV76XX_MAX_ADDRS;
 
@@ -2222,11 +2185,7 @@
 static int adv76xx_cec_adap_transmit(struct cec_adapter *adap, u8 attempts,
 				     u32 signal_free_time, struct cec_msg *msg)
 {
-<<<<<<< HEAD
-	struct adv76xx_state *state = adap->priv;
-=======
 	struct adv76xx_state *state = cec_get_drvdata(adap);
->>>>>>> 24b8d41d
 	struct v4l2_subdev *sd = &state->sd;
 	u8 len = msg->len;
 	unsigned int i;
@@ -2418,13 +2377,8 @@
 		edid->blocks = 2;
 		return -E2BIG;
 	}
-<<<<<<< HEAD
-	pa = cec_get_edid_phys_addr(edid->edid, edid->blocks * 128, &spa_loc);
-	err = cec_phys_addr_validate(pa, &pa, NULL);
-=======
 	pa = v4l2_get_edid_phys_addr(edid->edid, edid->blocks * 128, &spa_loc);
 	err = v4l2_phys_addr_validate(pa, &pa, NULL);
->>>>>>> 24b8d41d
 	if (err)
 		return err;
 
@@ -2749,16 +2703,10 @@
 static int adv76xx_registered(struct v4l2_subdev *sd)
 {
 	struct adv76xx_state *state = to_state(sd);
-<<<<<<< HEAD
-	int err;
-
-	err = cec_register_adapter(state->cec_adap);
-=======
 	struct i2c_client *client = v4l2_get_subdevdata(sd);
 	int err;
 
 	err = cec_register_adapter(state->cec_adap, &client->dev);
->>>>>>> 24b8d41d
 	if (err)
 		cec_delete_adapter(state->cec_adap);
 	return err;
@@ -3307,18 +3255,6 @@
 	return 0;
 }
 
-<<<<<<< HEAD
-static irqreturn_t adv76xx_irq_handler(int irq, void *devid)
-{
-	struct adv76xx_state *state = devid;
-
-	adv76xx_isr(&state->sd, 0, NULL);
-
-	return IRQ_HANDLED;
-}
-
-=======
->>>>>>> 24b8d41d
 static const struct regmap_config adv76xx_regmap_cnf[] = {
 	{
 		.name			= "io",
@@ -3552,10 +3488,7 @@
 		client->addr);
 	sd->flags |= V4L2_SUBDEV_FL_HAS_DEVNODE | V4L2_SUBDEV_FL_HAS_EVENTS;
 	sd->internal_ops = &adv76xx_int_ops;
-<<<<<<< HEAD
 	sd->entity.function = MEDIA_ENT_F_ATV_DECODER;
-=======
->>>>>>> 24b8d41d
 
 	/* Configure IO Regmap region */
 	err = configure_regmap(state, ADV76XX_PAGE_IO);
@@ -3670,12 +3603,9 @@
 			goto err_i2c;
 		}
 
-<<<<<<< HEAD
-=======
 		state->i2c_clients[i] = dummy_client;
 	}
 
->>>>>>> 24b8d41d
 	INIT_DELAYED_WORK(&state->delayed_work_enable_hotplug,
 			adv76xx_delayed_work_enable_hotplug);
 
@@ -3699,23 +3629,6 @@
 	err = adv76xx_core_init(sd);
 	if (err)
 		goto err_entity;
-<<<<<<< HEAD
-
-#if IS_ENABLED(CONFIG_VIDEO_ADV7604_CEC)
-	state->cec_adap = cec_allocate_adapter(&adv76xx_cec_adap_ops,
-		state, dev_name(&client->dev),
-		CEC_CAP_TRANSMIT | CEC_CAP_LOG_ADDRS |
-		CEC_CAP_PASSTHROUGH | CEC_CAP_RC, ADV76XX_MAX_ADDRS,
-		&client->dev);
-	err = PTR_ERR_OR_ZERO(state->cec_adap);
-	if (err)
-		goto err_entity;
-#endif
-
-	v4l2_info(sd, "%s found @ 0x%x (%s)\n", client->name,
-			client->addr << 1, client->adapter->name);
-=======
->>>>>>> 24b8d41d
 
 	if (client->irq) {
 		err = devm_request_threaded_irq(&client->dev,
