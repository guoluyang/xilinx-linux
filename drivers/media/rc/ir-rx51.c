--- conflicted
+++ resolved
@@ -3,19 +3,6 @@
  *  Copyright (C) 2008 Nokia Corporation
  *
  *  Based on lirc_serial.c
-<<<<<<< HEAD
- *
- *  This program is free software; you can redistribute it and/or modify
- *  it under the terms of the GNU General Public License as published by
- *  the Free Software Foundation; either version 2 of the License, or
- *  (at your option) any later version.
- *
- *  This program is distributed in the hope that it will be useful,
- *  but WITHOUT ANY WARRANTY; without even the implied warranty of
- *  MERCHANTABILITY or FITNESS FOR A PARTICULAR PURPOSE.  See the
- *  GNU General Public License for more details.
-=======
->>>>>>> 24b8d41d
  */
 #include <linux/clk.h>
 #include <linux/module.h>
@@ -25,28 +12,12 @@
 #include <linux/of.h>
 #include <linux/hrtimer.h>
 
-<<<<<<< HEAD
-#include <media/lirc.h>
-#include <media/lirc_dev.h>
-#include <linux/platform_data/media/ir-rx51.h>
-
-#define LIRC_RX51_DRIVER_FEATURES (LIRC_CAN_SET_SEND_DUTY_CYCLE |	\
-				   LIRC_CAN_SET_SEND_CARRIER |		\
-				   LIRC_CAN_SEND_PULSE)
-
-#define DRIVER_NAME "lirc_rx51"
-
-#define WBUF_LEN 256
-
-struct lirc_rx51 {
-=======
 #include <media/rc-core.h>
 
 #define WBUF_LEN 256
 
 struct ir_rx51 {
 	struct rc_dev *rcdev;
->>>>>>> 24b8d41d
 	struct pwm_device *pwm;
 	struct hrtimer timer;
 	struct device	     *dev;
@@ -59,16 +30,6 @@
 	unsigned long	device_is_open;
 };
 
-<<<<<<< HEAD
-static inline void lirc_rx51_on(struct lirc_rx51 *lirc_rx51)
-{
-	pwm_enable(lirc_rx51->pwm);
-}
-
-static inline void lirc_rx51_off(struct lirc_rx51 *lirc_rx51)
-{
-	pwm_disable(lirc_rx51->pwm);
-=======
 static inline void ir_rx51_on(struct ir_rx51 *ir_rx51)
 {
 	pwm_enable(ir_rx51->pwm);
@@ -77,40 +38,20 @@
 static inline void ir_rx51_off(struct ir_rx51 *ir_rx51)
 {
 	pwm_disable(ir_rx51->pwm);
->>>>>>> 24b8d41d
 }
 
 static int init_timing_params(struct ir_rx51 *ir_rx51)
 {
-<<<<<<< HEAD
-	struct pwm_device *pwm = lirc_rx51->pwm;
-	int duty, period = DIV_ROUND_CLOSEST(NSEC_PER_SEC, lirc_rx51->freq);
-
-	duty = DIV_ROUND_CLOSEST(lirc_rx51->duty_cycle * period, 100);
-=======
 	struct pwm_device *pwm = ir_rx51->pwm;
 	int duty, period = DIV_ROUND_CLOSEST(NSEC_PER_SEC, ir_rx51->freq);
 
 	duty = DIV_ROUND_CLOSEST(ir_rx51->duty_cycle * period, 100);
->>>>>>> 24b8d41d
 
 	pwm_config(pwm, duty, period);
 
 	return 0;
 }
 
-<<<<<<< HEAD
-static enum hrtimer_restart lirc_rx51_timer_cb(struct hrtimer *timer)
-{
-	struct lirc_rx51 *lirc_rx51 =
-			container_of(timer, struct lirc_rx51, timer);
-	ktime_t now;
-
-	if (lirc_rx51->wbuf_index < 0) {
-		dev_err_ratelimited(lirc_rx51->dev,
-				"BUG wbuf_index has value of %i\n",
-				lirc_rx51->wbuf_index);
-=======
 static enum hrtimer_restart ir_rx51_timer_cb(struct hrtimer *timer)
 {
 	struct ir_rx51 *ir_rx51 = container_of(timer, struct ir_rx51, timer);
@@ -120,7 +61,6 @@
 		dev_err_ratelimited(ir_rx51->dev,
 				    "BUG wbuf_index has value of %i\n",
 				    ir_rx51->wbuf_index);
->>>>>>> 24b8d41d
 		goto end;
 	}
 
@@ -131,11 +71,7 @@
 	do {
 		u64 ns;
 
-<<<<<<< HEAD
-		if (lirc_rx51->wbuf_index >= WBUF_LEN)
-=======
 		if (ir_rx51->wbuf_index >= WBUF_LEN)
->>>>>>> 24b8d41d
 			goto end;
 		if (ir_rx51->wbuf[ir_rx51->wbuf_index] == -1)
 			goto end;
@@ -143,18 +79,6 @@
 		if (ir_rx51->wbuf_index % 2)
 			ir_rx51_off(ir_rx51);
 		else
-<<<<<<< HEAD
-			lirc_rx51_on(lirc_rx51);
-
-		ns = 1000 * lirc_rx51->wbuf[lirc_rx51->wbuf_index];
-		hrtimer_add_expires_ns(timer, ns);
-
-		lirc_rx51->wbuf_index++;
-
-		now = timer->base->get_time();
-
-	} while (hrtimer_get_expires_tv64(timer) < now.tv64);
-=======
 			ir_rx51_on(ir_rx51);
 
 		ns = US_TO_NS(ir_rx51->wbuf[ir_rx51->wbuf_index]);
@@ -165,22 +89,14 @@
 		now = timer->base->get_time();
 
 	} while (hrtimer_get_expires_tv64(timer) < now);
->>>>>>> 24b8d41d
 
 	return HRTIMER_RESTART;
 end:
 	/* Stop TX here */
-<<<<<<< HEAD
-	lirc_rx51_off(lirc_rx51);
-	lirc_rx51->wbuf_index = -1;
-
-	wake_up_interruptible(&lirc_rx51->wqueue);
-=======
 	ir_rx51_off(ir_rx51);
 	ir_rx51->wbuf_index = -1;
 
 	wake_up_interruptible(&ir_rx51->wqueue);
->>>>>>> 24b8d41d
 
 	return HRTIMER_NORESTART;
 }
@@ -206,20 +122,11 @@
 	 * REVISIT: Adjust latency requirements so the device doesn't go in too
 	 * deep sleep states with pm_qos_add_request().
 	 */
-<<<<<<< HEAD
-	lirc_rx51->pdata->set_max_mpu_wakeup_lat(lirc_rx51->dev, 50);
-
-	lirc_rx51_on(lirc_rx51);
-	lirc_rx51->wbuf_index = 1;
-	hrtimer_start(&lirc_rx51->timer,
-		      ns_to_ktime(1000 * lirc_rx51->wbuf[0]),
-=======
 
 	ir_rx51_on(ir_rx51);
 	ir_rx51->wbuf_index = 1;
 	hrtimer_start(&ir_rx51->timer,
 		      ns_to_ktime(US_TO_NS(ir_rx51->wbuf[0])),
->>>>>>> 24b8d41d
 		      HRTIMER_MODE_REL);
 	/*
 	 * Don't return back to the userspace until the transfer has
@@ -258,22 +165,7 @@
 	ir_rx51_off(ir_rx51);
 	pwm_put(ir_rx51->pwm);
 
-<<<<<<< HEAD
-	if (test_and_set_bit(1, &lirc_rx51->device_is_open))
-		return -EBUSY;
-
-	lirc_rx51->pwm = pwm_get(lirc_rx51->dev, NULL);
-	if (IS_ERR(lirc_rx51->pwm)) {
-		int res = PTR_ERR(lirc_rx51->pwm);
-
-		dev_err(lirc_rx51->dev, "pwm_get failed: %d\n", res);
-		return res;
-	}
-
-	return 0;
-=======
 	clear_bit(1, &ir_rx51->device_is_open);
->>>>>>> 24b8d41d
 }
 
 static struct ir_rx51 ir_rx51 = {
@@ -281,31 +173,18 @@
 	.wbuf_index	= -1,
 };
 
-<<<<<<< HEAD
-	hrtimer_cancel(&lirc_rx51->timer);
-	lirc_rx51_off(lirc_rx51);
-	pwm_put(lirc_rx51->pwm);
-=======
 static int ir_rx51_set_duty_cycle(struct rc_dev *dev, u32 duty)
 {
 	struct ir_rx51 *ir_rx51 = dev->priv;
->>>>>>> 24b8d41d
 
 	ir_rx51->duty_cycle = duty;
 
 	return 0;
 }
 
-<<<<<<< HEAD
-static struct lirc_rx51 lirc_rx51 = {
-	.duty_cycle	= 50,
-	.wbuf_index	= -1,
-};
-=======
 static int ir_rx51_set_tx_carrier(struct rc_dev *dev, u32 carrier)
 {
 	struct ir_rx51 *ir_rx51 = dev->priv;
->>>>>>> 24b8d41d
 
 	if (carrier > 500000 || carrier < 20000)
 		return -EINVAL;
@@ -350,18 +229,7 @@
 static int ir_rx51_probe(struct platform_device *dev)
 {
 	struct pwm_device *pwm;
-<<<<<<< HEAD
-
-	lirc_rx51_driver.features = LIRC_RX51_DRIVER_FEATURES;
-	lirc_rx51.pdata = dev->dev.platform_data;
-
-	if (!lirc_rx51.pdata) {
-		dev_err(&dev->dev, "Platform Data is missing\n");
-		return -ENXIO;
-	}
-=======
 	struct rc_dev *rcdev;
->>>>>>> 24b8d41d
 
 	pwm = pwm_get(&dev->dev, NULL);
 	if (IS_ERR(pwm)) {
@@ -370,27 +238,6 @@
 		if (err != -EPROBE_DEFER)
 			dev_err(&dev->dev, "pwm_get failed: %d\n", err);
 		return err;
-<<<<<<< HEAD
-	}
-
-	/* Use default, in case userspace does not set the carrier */
-	lirc_rx51.freq = DIV_ROUND_CLOSEST(pwm_get_period(pwm), NSEC_PER_SEC);
-	pwm_put(pwm);
-
-	hrtimer_init(&lirc_rx51.timer, CLOCK_MONOTONIC, HRTIMER_MODE_REL);
-	lirc_rx51.timer.function = lirc_rx51_timer_cb;
-
-	lirc_rx51.dev = &dev->dev;
-	lirc_rx51_driver.dev = &dev->dev;
-	lirc_rx51_driver.minor = lirc_register_driver(&lirc_rx51_driver);
-	init_waitqueue_head(&lirc_rx51.wqueue);
-
-	if (lirc_rx51_driver.minor < 0) {
-		dev_err(lirc_rx51.dev, ": lirc_register_driver failed: %d\n",
-		       lirc_rx51_driver.minor);
-		return lirc_rx51_driver.minor;
-=======
->>>>>>> 24b8d41d
 	}
 
 	/* Use default, in case userspace does not set the carrier */
@@ -424,28 +271,12 @@
 	return 0;
 }
 
-<<<<<<< HEAD
-static const struct of_device_id lirc_rx51_match[] = {
-=======
 static const struct of_device_id ir_rx51_match[] = {
->>>>>>> 24b8d41d
 	{
 		.compatible = "nokia,n900-ir",
 	},
 	{},
 };
-<<<<<<< HEAD
-MODULE_DEVICE_TABLE(of, lirc_rx51_match);
-
-struct platform_driver lirc_rx51_platform_driver = {
-	.probe		= lirc_rx51_probe,
-	.remove		= lirc_rx51_remove,
-	.suspend	= lirc_rx51_suspend,
-	.resume		= lirc_rx51_resume,
-	.driver		= {
-		.name	= DRIVER_NAME,
-		.of_match_table = of_match_ptr(lirc_rx51_match),
-=======
 MODULE_DEVICE_TABLE(of, ir_rx51_match);
 
 static struct platform_driver ir_rx51_platform_driver = {
@@ -456,7 +287,6 @@
 	.driver		= {
 		.name	= KBUILD_MODNAME,
 		.of_match_table = of_match_ptr(ir_rx51_match),
->>>>>>> 24b8d41d
 	},
 };
 module_platform_driver(ir_rx51_platform_driver);
