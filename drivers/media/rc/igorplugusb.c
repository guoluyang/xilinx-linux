--- conflicted
+++ resolved
@@ -193,18 +193,11 @@
 	 * This device can only store 36 pulses + spaces, which is not enough
 	 * for the NEC protocol and many others.
 	 */
-<<<<<<< HEAD
-	rc->allowed_protocols = RC_BIT_ALL & ~(RC_BIT_NEC | RC_BIT_NECX |
-			RC_BIT_NEC32 | RC_BIT_RC6_6A_20 |
-			RC_BIT_RC6_6A_24 | RC_BIT_RC6_6A_32 | RC_BIT_RC6_MCE |
-			RC_BIT_SONY20 | RC_BIT_MCE_KBD | RC_BIT_SANYO);
-=======
 	rc->allowed_protocols = RC_PROTO_BIT_ALL_IR_DECODER &
 		~(RC_PROTO_BIT_NEC | RC_PROTO_BIT_NECX | RC_PROTO_BIT_NEC32 |
 		  RC_PROTO_BIT_RC6_6A_20 | RC_PROTO_BIT_RC6_6A_24 |
 		  RC_PROTO_BIT_RC6_6A_32 | RC_PROTO_BIT_RC6_MCE |
 		  RC_PROTO_BIT_SONY20 | RC_PROTO_BIT_SANYO);
->>>>>>> 24b8d41d
 
 	rc->priv = ir;
 	rc->driver_name = DRIVER_NAME;
