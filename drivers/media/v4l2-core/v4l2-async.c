// SPDX-License-Identifier: GPL-2.0-only
/*
 * V4L2 asynchronous subdevice registration API
 *
 * Copyright (C) 2012-2013, Guennadi Liakhovetski <g.liakhovetski@gmx.de>
 */

#include <linux/device.h>
#include <linux/err.h>
#include <linux/i2c.h>
#include <linux/list.h>
#include <linux/mm.h>
#include <linux/module.h>
#include <linux/mutex.h>
#include <linux/of.h>
#include <linux/platform_device.h>
#include <linux/slab.h>
#include <linux/types.h>

#include <media/v4l2-async.h>
#include <media/v4l2-device.h>
#include <media/v4l2-fwnode.h>
#include <media/v4l2-subdev.h>

static int v4l2_async_notifier_call_bound(struct v4l2_async_notifier *n,
					  struct v4l2_subdev *subdev,
					  struct v4l2_async_subdev *asd)
{
	if (!n->ops || !n->ops->bound)
		return 0;

	return n->ops->bound(n, subdev, asd);
}

static void v4l2_async_notifier_call_unbind(struct v4l2_async_notifier *n,
					    struct v4l2_subdev *subdev,
					    struct v4l2_async_subdev *asd)
{
	if (!n->ops || !n->ops->unbind)
		return;

	n->ops->unbind(n, subdev, asd);
}

static int v4l2_async_notifier_call_complete(struct v4l2_async_notifier *n)
{
	if (!n->ops || !n->ops->complete)
		return 0;

	return n->ops->complete(n);
}

static bool match_i2c(struct v4l2_async_notifier *notifier,
		      struct v4l2_subdev *sd, struct v4l2_async_subdev *asd)
{
#if IS_ENABLED(CONFIG_I2C)
	struct i2c_client *client = i2c_verify_client(sd->dev);

	return client &&
		asd->match.i2c.adapter_id == client->adapter->nr &&
		asd->match.i2c.address == client->addr;
#else
	return false;
#endif
}

static bool match_devname(struct v4l2_async_notifier *notifier,
			  struct v4l2_subdev *sd, struct v4l2_async_subdev *asd)
{
	return !strcmp(asd->match.device_name, dev_name(sd->dev));
}

static bool match_fwnode(struct v4l2_async_notifier *notifier,
			 struct v4l2_subdev *sd, struct v4l2_async_subdev *asd)
{
	struct fwnode_handle *other_fwnode;
	struct fwnode_handle *dev_fwnode;
	bool asd_fwnode_is_ep;
	bool sd_fwnode_is_ep;
	struct device *dev;

	/*
	 * Both the subdev and the async subdev can provide either an endpoint
	 * fwnode or a device fwnode. Start with the simple case of direct
	 * fwnode matching.
	 */
	if (sd->fwnode == asd->match.fwnode)
		return true;

	/*
	 * Otherwise, check if the sd fwnode and the asd fwnode refer to an
	 * endpoint or a device. If they're of the same type, there's no match.
	 * Technically speaking this checks if the nodes refer to a connected
	 * endpoint, which is the simplest check that works for both OF and
	 * ACPI. This won't make a difference, as drivers should not try to
	 * match unconnected endpoints.
	 */
	sd_fwnode_is_ep = fwnode_graph_is_endpoint(sd->fwnode);
	asd_fwnode_is_ep = fwnode_graph_is_endpoint(asd->match.fwnode);

	if (sd_fwnode_is_ep == asd_fwnode_is_ep)
		return false;

	/*
	 * The sd and asd fwnodes are of different types. Get the device fwnode
	 * parent of the endpoint fwnode, and compare it with the other fwnode.
	 */
	if (sd_fwnode_is_ep) {
		dev_fwnode = fwnode_graph_get_port_parent(sd->fwnode);
		other_fwnode = asd->match.fwnode;
	} else {
		dev_fwnode = fwnode_graph_get_port_parent(asd->match.fwnode);
		other_fwnode = sd->fwnode;
	}

	fwnode_handle_put(dev_fwnode);

	if (dev_fwnode != other_fwnode)
		return false;

	/*
	 * We have a heterogeneous match. Retrieve the struct device of the side
	 * that matched on a device fwnode to print its driver name.
	 */
	if (sd_fwnode_is_ep)
		dev = notifier->v4l2_dev ? notifier->v4l2_dev->dev
		    : notifier->sd->dev;
	else
		dev = sd->dev;

	if (dev && dev->driver) {
		if (sd_fwnode_is_ep)
			dev_warn(dev, "Driver %s uses device fwnode, incorrect match may occur\n",
				 dev->driver->name);
		dev_notice(dev, "Consider updating driver %s to match on endpoints\n",
			   dev->driver->name);
	}

	return true;
}

static bool match_custom(struct v4l2_async_notifier *notifier,
			 struct v4l2_subdev *sd, struct v4l2_async_subdev *asd)
{
	if (!asd->match.custom.match)
		/* Match always */
		return true;

	return asd->match.custom.match(sd->dev, asd);
}

static LIST_HEAD(subdev_list);
static LIST_HEAD(notifier_list);
static DEFINE_MUTEX(list_lock);

static struct v4l2_async_subdev *
v4l2_async_find_match(struct v4l2_async_notifier *notifier,
		      struct v4l2_subdev *sd)
{
	bool (*match)(struct v4l2_async_notifier *notifier,
		      struct v4l2_subdev *sd, struct v4l2_async_subdev *asd);
	struct v4l2_async_subdev *asd;

	list_for_each_entry(asd, &notifier->waiting, list) {
		/* bus_type has been verified valid before */
		switch (asd->match_type) {
		case V4L2_ASYNC_MATCH_CUSTOM:
			match = match_custom;
			break;
		case V4L2_ASYNC_MATCH_DEVNAME:
			match = match_devname;
			break;
		case V4L2_ASYNC_MATCH_I2C:
			match = match_i2c;
			break;
		case V4L2_ASYNC_MATCH_FWNODE:
			match = match_fwnode;
			break;
		default:
			/* Cannot happen, unless someone breaks us */
			WARN_ON(true);
			return NULL;
		}

		/* match cannot be NULL here */
		if (match(notifier, sd, asd))
			return asd;
	}

	return NULL;
}

/* Compare two async sub-device descriptors for equivalence */
static bool asd_equal(struct v4l2_async_subdev *asd_x,
		      struct v4l2_async_subdev *asd_y)
{
	if (asd_x->match_type != asd_y->match_type)
		return false;

	switch (asd_x->match_type) {
	case V4L2_ASYNC_MATCH_DEVNAME:
		return strcmp(asd_x->match.device_name,
			      asd_y->match.device_name) == 0;
	case V4L2_ASYNC_MATCH_I2C:
		return asd_x->match.i2c.adapter_id ==
			asd_y->match.i2c.adapter_id &&
			asd_x->match.i2c.address ==
			asd_y->match.i2c.address;
	case V4L2_ASYNC_MATCH_FWNODE:
		return asd_x->match.fwnode == asd_y->match.fwnode;
	default:
		break;
	}

	return false;
}

/* Find the sub-device notifier registered by a sub-device driver. */
static struct v4l2_async_notifier *
v4l2_async_find_subdev_notifier(struct v4l2_subdev *sd)
{
	struct v4l2_async_notifier *n;

	list_for_each_entry(n, &notifier_list, list)
		if (n->sd == sd)
			return n;

	return NULL;
}

/* Get v4l2_device related to the notifier if one can be found. */
static struct v4l2_device *
v4l2_async_notifier_find_v4l2_dev(struct v4l2_async_notifier *notifier)
{
	while (notifier->parent)
		notifier = notifier->parent;

	return notifier->v4l2_dev;
}

/*
 * Return true if all child sub-device notifiers are complete, false otherwise.
 */
static bool
v4l2_async_notifier_can_complete(struct v4l2_async_notifier *notifier)
{
	struct v4l2_subdev *sd;

	if (!list_empty(&notifier->waiting))
		return false;

	list_for_each_entry(sd, &notifier->done, async_list) {
		struct v4l2_async_notifier *subdev_notifier =
			v4l2_async_find_subdev_notifier(sd);

		if (subdev_notifier &&
		    !v4l2_async_notifier_can_complete(subdev_notifier))
			return false;
	}

	return true;
}

/*
 * Complete the master notifier if possible. This is done when all async
 * sub-devices have been bound; v4l2_device is also available then.
 */
static int
v4l2_async_notifier_try_complete(struct v4l2_async_notifier *notifier)
{
	/* Quick check whether there are still more sub-devices here. */
	if (!list_empty(&notifier->waiting))
		return 0;

	/* Check the entire notifier tree; find the root notifier first. */
	while (notifier->parent)
		notifier = notifier->parent;

	/* This is root if it has v4l2_dev. */
	if (!notifier->v4l2_dev)
		return 0;

	/* Is everything ready? */
	if (!v4l2_async_notifier_can_complete(notifier))
		return 0;

	return v4l2_async_notifier_call_complete(notifier);
}

static int
v4l2_async_notifier_try_all_subdevs(struct v4l2_async_notifier *notifier);

static int v4l2_async_match_notify(struct v4l2_async_notifier *notifier,
				   struct v4l2_device *v4l2_dev,
				   struct v4l2_subdev *sd,
				   struct v4l2_async_subdev *asd)
{
	struct v4l2_async_notifier *subdev_notifier;
	int ret;

	ret = v4l2_device_register_subdev(v4l2_dev, sd);
	if (ret < 0)
		return ret;

	ret = v4l2_async_notifier_call_bound(notifier, sd, asd);
	if (ret < 0) {
		v4l2_device_unregister_subdev(sd);
		return ret;
	}

	/* Remove from the waiting list */
	list_del(&asd->list);
	sd->asd = asd;
	sd->notifier = notifier;

	/* Move from the global subdevice list to notifier's done */
	list_move(&sd->async_list, &notifier->done);

	/*
	 * See if the sub-device has a notifier. If not, return here.
	 */
	subdev_notifier = v4l2_async_find_subdev_notifier(sd);
	if (!subdev_notifier || subdev_notifier->parent)
		return 0;

<<<<<<< HEAD
	if (list_empty(&notifier->waiting) && notifier->complete)
		return notifier->complete(notifier);
=======
	/*
	 * Proceed with checking for the sub-device notifier's async
	 * sub-devices, and return the result. The error will be handled by the
	 * caller.
	 */
	subdev_notifier->parent = notifier;

	return v4l2_async_notifier_try_all_subdevs(subdev_notifier);
}

/* Test all async sub-devices in a notifier for a match. */
static int
v4l2_async_notifier_try_all_subdevs(struct v4l2_async_notifier *notifier)
{
	struct v4l2_device *v4l2_dev =
		v4l2_async_notifier_find_v4l2_dev(notifier);
	struct v4l2_subdev *sd;

	if (!v4l2_dev)
		return 0;

again:
	list_for_each_entry(sd, &subdev_list, async_list) {
		struct v4l2_async_subdev *asd;
		int ret;

		asd = v4l2_async_find_match(notifier, sd);
		if (!asd)
			continue;

		ret = v4l2_async_match_notify(notifier, v4l2_dev, sd, asd);
		if (ret < 0)
			return ret;

		/*
		 * v4l2_async_match_notify() may lead to registering a
		 * new notifier and thus changing the async subdevs
		 * list. In order to proceed safely from here, restart
		 * parsing the list from the beginning.
		 */
		goto again;
	}
>>>>>>> 24b8d41d

	return 0;
}

static void v4l2_async_cleanup(struct v4l2_subdev *sd)
{
	v4l2_device_unregister_subdev(sd);
	/*
	 * Subdevice driver will reprobe and put the subdev back
	 * onto the list
	 */
	list_del_init(&sd->async_list);
	sd->asd = NULL;
}

/* Unbind all sub-devices in the notifier tree. */
static void
v4l2_async_notifier_unbind_all_subdevs(struct v4l2_async_notifier *notifier)
{
	struct v4l2_subdev *sd, *tmp;

	list_for_each_entry_safe(sd, tmp, &notifier->done, async_list) {
		struct v4l2_async_notifier *subdev_notifier =
			v4l2_async_find_subdev_notifier(sd);

		if (subdev_notifier)
			v4l2_async_notifier_unbind_all_subdevs(subdev_notifier);

		v4l2_async_notifier_call_unbind(notifier, sd, sd->asd);
		v4l2_async_cleanup(sd);

		list_move(&sd->async_list, &subdev_list);
	}

	notifier->parent = NULL;
}

/* See if an async sub-device can be found in a notifier's lists. */
static bool
__v4l2_async_notifier_has_async_subdev(struct v4l2_async_notifier *notifier,
				       struct v4l2_async_subdev *asd)
{
	struct v4l2_async_subdev *asd_y;
	struct v4l2_subdev *sd;

	list_for_each_entry(asd_y, &notifier->waiting, list)
		if (asd_equal(asd, asd_y))
			return true;

	list_for_each_entry(sd, &notifier->done, async_list) {
		if (WARN_ON(!sd->asd))
			continue;

		if (asd_equal(asd, sd->asd))
			return true;
	}

	return false;
}

/*
 * Find out whether an async sub-device was set up already or
 * whether it exists in a given notifier before @this_index.
 * If @this_index < 0, search the notifier's entire @asd_list.
 */
static bool
v4l2_async_notifier_has_async_subdev(struct v4l2_async_notifier *notifier,
				     struct v4l2_async_subdev *asd,
				     int this_index)
{
	struct v4l2_async_subdev *asd_y;
	int j = 0;

	lockdep_assert_held(&list_lock);

	/* Check that an asd is not being added more than once. */
	list_for_each_entry(asd_y, &notifier->asd_list, asd_list) {
		if (this_index >= 0 && j++ >= this_index)
			break;
		if (asd_equal(asd, asd_y))
			return true;
	}

	/* Check that an asd does not exist in other notifiers. */
	list_for_each_entry(notifier, &notifier_list, list)
		if (__v4l2_async_notifier_has_async_subdev(notifier, asd))
			return true;

	return false;
}

static int v4l2_async_notifier_asd_valid(struct v4l2_async_notifier *notifier,
					 struct v4l2_async_subdev *asd,
					 int this_index)
{
	struct device *dev =
		notifier->v4l2_dev ? notifier->v4l2_dev->dev : NULL;

	if (!asd)
		return -EINVAL;

	switch (asd->match_type) {
	case V4L2_ASYNC_MATCH_CUSTOM:
	case V4L2_ASYNC_MATCH_DEVNAME:
	case V4L2_ASYNC_MATCH_I2C:
	case V4L2_ASYNC_MATCH_FWNODE:
		if (v4l2_async_notifier_has_async_subdev(notifier, asd,
							 this_index)) {
			dev_dbg(dev, "subdev descriptor already listed in this or other notifiers\n");
			return -EEXIST;
		}
		break;
	default:
		dev_err(dev, "Invalid match type %u on %p\n",
			asd->match_type, asd);
		return -EINVAL;
	}

	return 0;
}

void v4l2_async_notifier_init(struct v4l2_async_notifier *notifier)
{
	INIT_LIST_HEAD(&notifier->asd_list);
}
EXPORT_SYMBOL(v4l2_async_notifier_init);

static int __v4l2_async_notifier_register(struct v4l2_async_notifier *notifier)
{
	struct v4l2_async_subdev *asd;
	int ret, i = 0;

	INIT_LIST_HEAD(&notifier->waiting);
	INIT_LIST_HEAD(&notifier->done);

	mutex_lock(&list_lock);

	list_for_each_entry(asd, &notifier->asd_list, asd_list) {
		ret = v4l2_async_notifier_asd_valid(notifier, asd, i++);
		if (ret)
			goto err_unlock;

		list_add_tail(&asd->list, &notifier->waiting);
	}

	ret = v4l2_async_notifier_try_all_subdevs(notifier);
	if (ret < 0)
		goto err_unbind;

	ret = v4l2_async_notifier_try_complete(notifier);
	if (ret < 0)
		goto err_unbind;

	/* Keep also completed notifiers on the list */
	list_add(&notifier->list, &notifier_list);

	mutex_unlock(&list_lock);

	return 0;

err_unbind:
	/*
	 * On failure, unbind all sub-devices registered through this notifier.
	 */
	v4l2_async_notifier_unbind_all_subdevs(notifier);

err_unlock:
	mutex_unlock(&list_lock);

	return ret;
}

int v4l2_async_notifier_register(struct v4l2_device *v4l2_dev,
				 struct v4l2_async_notifier *notifier)
{
	int ret;

	if (WARN_ON(!v4l2_dev || notifier->sd))
		return -EINVAL;

	notifier->v4l2_dev = v4l2_dev;

	ret = __v4l2_async_notifier_register(notifier);
	if (ret)
		notifier->v4l2_dev = NULL;

	return ret;
}
EXPORT_SYMBOL(v4l2_async_notifier_register);

int v4l2_async_subdev_notifier_register(struct v4l2_subdev *sd,
					struct v4l2_async_notifier *notifier)
{
	int ret;

	if (WARN_ON(!sd || notifier->v4l2_dev))
		return -EINVAL;

	notifier->sd = sd;

	ret = __v4l2_async_notifier_register(notifier);
	if (ret)
		notifier->sd = NULL;

	return ret;
}
EXPORT_SYMBOL(v4l2_async_subdev_notifier_register);

static void
__v4l2_async_notifier_unregister(struct v4l2_async_notifier *notifier)
{
	if (!notifier || (!notifier->v4l2_dev && !notifier->sd))
		return;

	v4l2_async_notifier_unbind_all_subdevs(notifier);

	notifier->sd = NULL;
	notifier->v4l2_dev = NULL;

	list_del(&notifier->list);
}

void v4l2_async_notifier_unregister(struct v4l2_async_notifier *notifier)
{
	mutex_lock(&list_lock);

	__v4l2_async_notifier_unregister(notifier);

	mutex_unlock(&list_lock);
}
EXPORT_SYMBOL(v4l2_async_notifier_unregister);

static void __v4l2_async_notifier_cleanup(struct v4l2_async_notifier *notifier)
{
	struct v4l2_async_subdev *asd, *tmp;

	if (!notifier || !notifier->asd_list.next)
		return;

	list_for_each_entry_safe(asd, tmp, &notifier->asd_list, asd_list) {
		switch (asd->match_type) {
		case V4L2_ASYNC_MATCH_FWNODE:
			fwnode_handle_put(asd->match.fwnode);
			break;
		default:
			break;
		}

		list_del(&asd->asd_list);
		kfree(asd);
	}
}

void v4l2_async_notifier_cleanup(struct v4l2_async_notifier *notifier)
{
	mutex_lock(&list_lock);

	__v4l2_async_notifier_cleanup(notifier);

	mutex_unlock(&list_lock);
}
EXPORT_SYMBOL_GPL(v4l2_async_notifier_cleanup);

int v4l2_async_notifier_add_subdev(struct v4l2_async_notifier *notifier,
				   struct v4l2_async_subdev *asd)
{
	int ret;

	mutex_lock(&list_lock);

	ret = v4l2_async_notifier_asd_valid(notifier, asd, -1);
	if (ret)
		goto unlock;

	list_add_tail(&asd->asd_list, &notifier->asd_list);

unlock:
	mutex_unlock(&list_lock);
	return ret;
}
EXPORT_SYMBOL_GPL(v4l2_async_notifier_add_subdev);

struct v4l2_async_subdev *
v4l2_async_notifier_add_fwnode_subdev(struct v4l2_async_notifier *notifier,
				      struct fwnode_handle *fwnode,
				      unsigned int asd_struct_size)
{
	struct v4l2_async_subdev *asd;
	int ret;

	asd = kzalloc(asd_struct_size, GFP_KERNEL);
	if (!asd)
		return ERR_PTR(-ENOMEM);

	asd->match_type = V4L2_ASYNC_MATCH_FWNODE;
	asd->match.fwnode = fwnode_handle_get(fwnode);

	ret = v4l2_async_notifier_add_subdev(notifier, asd);
	if (ret) {
		fwnode_handle_put(fwnode);
		kfree(asd);
		return ERR_PTR(ret);
	}

	return asd;
}
EXPORT_SYMBOL_GPL(v4l2_async_notifier_add_fwnode_subdev);

int
v4l2_async_notifier_add_fwnode_remote_subdev(struct v4l2_async_notifier *notif,
					     struct fwnode_handle *endpoint,
					     struct v4l2_async_subdev *asd)
{
	struct fwnode_handle *remote;
	int ret;

	remote = fwnode_graph_get_remote_port_parent(endpoint);
	if (!remote)
		return -ENOTCONN;

	asd->match_type = V4L2_ASYNC_MATCH_FWNODE;
	asd->match.fwnode = remote;

	ret = v4l2_async_notifier_add_subdev(notif, asd);
	if (ret)
		fwnode_handle_put(remote);

	return ret;
}
EXPORT_SYMBOL_GPL(v4l2_async_notifier_add_fwnode_remote_subdev);

struct v4l2_async_subdev *
v4l2_async_notifier_add_i2c_subdev(struct v4l2_async_notifier *notifier,
				   int adapter_id, unsigned short address,
				   unsigned int asd_struct_size)
{
	struct v4l2_async_subdev *asd;
	int ret;

	asd = kzalloc(asd_struct_size, GFP_KERNEL);
	if (!asd)
		return ERR_PTR(-ENOMEM);

	asd->match_type = V4L2_ASYNC_MATCH_I2C;
	asd->match.i2c.adapter_id = adapter_id;
	asd->match.i2c.address = address;

	ret = v4l2_async_notifier_add_subdev(notifier, asd);
	if (ret) {
		kfree(asd);
		return ERR_PTR(ret);
	}

	return asd;
}
EXPORT_SYMBOL_GPL(v4l2_async_notifier_add_i2c_subdev);

struct v4l2_async_subdev *
v4l2_async_notifier_add_devname_subdev(struct v4l2_async_notifier *notifier,
				       const char *device_name,
				       unsigned int asd_struct_size)
{
	struct v4l2_async_subdev *asd;
	int ret;

	asd = kzalloc(asd_struct_size, GFP_KERNEL);
	if (!asd)
		return ERR_PTR(-ENOMEM);

	asd->match_type = V4L2_ASYNC_MATCH_DEVNAME;
	asd->match.device_name = device_name;

	ret = v4l2_async_notifier_add_subdev(notifier, asd);
	if (ret) {
		kfree(asd);
		return ERR_PTR(ret);
	}

	return asd;
}
EXPORT_SYMBOL_GPL(v4l2_async_notifier_add_devname_subdev);

int v4l2_async_register_subdev(struct v4l2_subdev *sd)
{
	struct v4l2_async_notifier *subdev_notifier;
	struct v4l2_async_notifier *notifier;
	int ret;

	/*
	 * No reference taken. The reference is held by the device
	 * (struct v4l2_subdev.dev), and async sub-device does not
	 * exist independently of the device at any point of time.
	 */
	if (!sd->fwnode && sd->dev)
		sd->fwnode = dev_fwnode(sd->dev);

	mutex_lock(&list_lock);

	INIT_LIST_HEAD(&sd->async_list);

	list_for_each_entry(notifier, &notifier_list, list) {
		struct v4l2_device *v4l2_dev =
			v4l2_async_notifier_find_v4l2_dev(notifier);
		struct v4l2_async_subdev *asd;

		if (!v4l2_dev)
			continue;

		asd = v4l2_async_find_match(notifier, sd);
		if (!asd)
			continue;

		ret = v4l2_async_match_notify(notifier, v4l2_dev, sd, asd);
		if (ret)
			goto err_unbind;

		ret = v4l2_async_notifier_try_complete(notifier);
		if (ret)
			goto err_unbind;

		goto out_unlock;
	}

	/* None matched, wait for hot-plugging */
	list_add(&sd->async_list, &subdev_list);

out_unlock:
	mutex_unlock(&list_lock);

	return 0;

err_unbind:
	/*
	 * Complete failed. Unbind the sub-devices bound through registering
	 * this async sub-device.
	 */
	subdev_notifier = v4l2_async_find_subdev_notifier(sd);
	if (subdev_notifier)
		v4l2_async_notifier_unbind_all_subdevs(subdev_notifier);

	if (sd->asd)
		v4l2_async_notifier_call_unbind(notifier, sd, sd->asd);
	v4l2_async_cleanup(sd);

	mutex_unlock(&list_lock);

	return ret;
}
EXPORT_SYMBOL(v4l2_async_register_subdev);

void v4l2_async_unregister_subdev(struct v4l2_subdev *sd)
{
	mutex_lock(&list_lock);

	__v4l2_async_notifier_unregister(sd->subdev_notifier);
	__v4l2_async_notifier_cleanup(sd->subdev_notifier);
	kfree(sd->subdev_notifier);
	sd->subdev_notifier = NULL;

	if (sd->asd) {
		struct v4l2_async_notifier *notifier = sd->notifier;

		list_add(&sd->asd->list, &notifier->waiting);

		v4l2_async_notifier_call_unbind(notifier, sd, sd->asd);
	}

	v4l2_async_cleanup(sd);

	mutex_unlock(&list_lock);
}
EXPORT_SYMBOL(v4l2_async_unregister_subdev);<|MERGE_RESOLUTION|>--- conflicted
+++ resolved
@@ -323,10 +323,6 @@
 	if (!subdev_notifier || subdev_notifier->parent)
 		return 0;
 
-<<<<<<< HEAD
-	if (list_empty(&notifier->waiting) && notifier->complete)
-		return notifier->complete(notifier);
-=======
 	/*
 	 * Proceed with checking for the sub-device notifier's async
 	 * sub-devices, and return the result. The error will be handled by the
@@ -369,7 +365,6 @@
 		 */
 		goto again;
 	}
->>>>>>> 24b8d41d
 
 	return 0;
 }
