/*
 * dvb_demux.c - DVB kernel demux API
 *
 * Copyright (C) 2000-2001 Ralph  Metzler <ralph@convergence.de>
 *		       & Marcus Metzler <marcus@convergence.de>
 *			 for convergence integrated media GmbH
 *
 * This program is free software; you can redistribute it and/or
 * modify it under the terms of the GNU Lesser General Public License
 * as published by the Free Software Foundation; either version 2.1
 * of the License, or (at your option) any later version.
 *
 * This program is distributed in the hope that it will be useful,
 * but WITHOUT ANY WARRANTY; without even the implied warranty of
 * MERCHANTABILITY or FITNESS FOR A PARTICULAR PURPOSE.  See the
 * GNU General Public License for more details.
 *
 */

#define pr_fmt(fmt) "dvb_demux: " fmt

#include <linux/sched/signal.h>
#include <linux/spinlock.h>
#include <linux/slab.h>
#include <linux/vmalloc.h>
#include <linux/module.h>
#include <linux/poll.h>
#include <linux/string.h>
#include <linux/crc32.h>
#include <linux/uaccess.h>
#include <asm/div64.h>

#include <media/dvb_demux.h>

static int dvb_demux_tscheck;
module_param(dvb_demux_tscheck, int, 0644);
MODULE_PARM_DESC(dvb_demux_tscheck,
		"enable transport stream continuity and TEI check");

static int dvb_demux_speedcheck;
module_param(dvb_demux_speedcheck, int, 0644);
MODULE_PARM_DESC(dvb_demux_speedcheck,
		"enable transport stream speed check");

static int dvb_demux_feed_err_pkts = 1;
module_param(dvb_demux_feed_err_pkts, int, 0644);
MODULE_PARM_DESC(dvb_demux_feed_err_pkts,
		 "when set to 0, drop packets with the TEI bit set (1 by default)");

#define dprintk(fmt, arg...) \
	printk(KERN_DEBUG pr_fmt("%s: " fmt),  __func__, ##arg)

#define dprintk_tscheck(x...) do {			\
	if (dvb_demux_tscheck && printk_ratelimit())	\
		dprintk(x);				\
} while (0)

#ifdef CONFIG_DVB_DEMUX_SECTION_LOSS_LOG
#  define dprintk_sect_loss(x...) dprintk(x)
#else
#  define dprintk_sect_loss(x...)
#endif

#define set_buf_flags(__feed, __flag)			\
	do {						\
		(__feed)->buffer_flags |= (__flag);	\
	} while (0)

/******************************************************************************
 * static inlined helper functions
 ******************************************************************************/

static inline u16 section_length(const u8 *buf)
{
	return 3 + ((buf[1] & 0x0f) << 8) + buf[2];
}

static inline u16 ts_pid(const u8 *buf)
{
	return ((buf[1] & 0x1f) << 8) + buf[2];
}

static inline u8 payload(const u8 *tsp)
{
	if (!(tsp[3] & 0x10))	// no payload?
		return 0;

	if (tsp[3] & 0x20) {	// adaptation field?
		if (tsp[4] > 183)	// corrupted data?
			return 0;
		else
			return 184 - 1 - tsp[4];
	}

	return 184;
}

static u32 dvb_dmx_crc32(struct dvb_demux_feed *f, const u8 *src, size_t len)
{
	return (f->feed.sec.crc_val = crc32_be(f->feed.sec.crc_val, src, len));
}

static void dvb_dmx_memcopy(struct dvb_demux_feed *f, u8 *d, const u8 *s,
			    size_t len)
{
	memcpy(d, s, len);
}

/******************************************************************************
 * Software filter functions
 ******************************************************************************/

static inline int dvb_dmx_swfilter_payload(struct dvb_demux_feed *feed,
					   const u8 *buf)
{
	int count = payload(buf);
	int p;
	int ccok;
	u8 cc;

	if (count == 0)
		return -1;

	p = 188 - count;

	cc = buf[3] & 0x0f;
	ccok = ((feed->cc + 1) & 0x0f) == cc;
	feed->cc = cc;
	if (!ccok) {
		set_buf_flags(feed, DMX_BUFFER_FLAG_DISCONTINUITY_DETECTED);
		dprintk_sect_loss("missed packet: %d instead of %d!\n",
				  cc, (feed->cc + 1) & 0x0f);
	}

	if (buf[1] & 0x40)	// PUSI ?
		feed->peslen = 0xfffa;

	feed->peslen += count;

	return feed->cb.ts(&buf[p], count, NULL, 0, &feed->feed.ts,
			   &feed->buffer_flags);
}

static int dvb_dmx_swfilter_sectionfilter(struct dvb_demux_feed *feed,
					  struct dvb_demux_filter *f)
{
	u8 neq = 0;
	int i;

	for (i = 0; i < DVB_DEMUX_MASK_MAX; i++) {
		u8 xor = f->filter.filter_value[i] ^ feed->feed.sec.secbuf[i];

		if (f->maskandmode[i] & xor)
			return 0;

		neq |= f->maskandnotmode[i] & xor;
	}

	if (f->doneq && !neq)
		return 0;

	return feed->cb.sec(feed->feed.sec.secbuf, feed->feed.sec.seclen,
			    NULL, 0, &f->filter, &feed->buffer_flags);
}

static inline int dvb_dmx_swfilter_section_feed(struct dvb_demux_feed *feed)
{
	struct dvb_demux *demux = feed->demux;
	struct dvb_demux_filter *f = feed->filter;
	struct dmx_section_feed *sec = &feed->feed.sec;
	int section_syntax_indicator;

	if (!sec->is_filtering)
		return 0;

	if (!f)
		return 0;

	if (sec->check_crc) {
		section_syntax_indicator = ((sec->secbuf[1] & 0x80) != 0);
		if (section_syntax_indicator &&
		    demux->check_crc32(feed, sec->secbuf, sec->seclen)) {
			set_buf_flags(feed, DMX_BUFFER_FLAG_HAD_CRC32_DISCARD);
			return -1;
		}
	}

	do {
		if (dvb_dmx_swfilter_sectionfilter(feed, f) < 0)
			return -1;
	} while ((f = f->next) && sec->is_filtering);

	sec->seclen = 0;

	return 0;
}

static void dvb_dmx_swfilter_section_new(struct dvb_demux_feed *feed)
{
	struct dmx_section_feed *sec = &feed->feed.sec;

	if (sec->secbufp < sec->tsfeedp) {
		int n = sec->tsfeedp - sec->secbufp;

		/*
		 * Section padding is done with 0xff bytes entirely.
		 * Due to speed reasons, we won't check all of them
		 * but just first and last.
		 */
		if (sec->secbuf[0] != 0xff || sec->secbuf[n - 1] != 0xff) {
			set_buf_flags(feed,
				      DMX_BUFFER_FLAG_DISCONTINUITY_DETECTED);
			dprintk_sect_loss("section ts padding loss: %d/%d\n",
					  n, sec->tsfeedp);
			dprintk_sect_loss("pad data: %*ph\n", n, sec->secbuf);
		}
	}

	sec->tsfeedp = sec->secbufp = sec->seclen = 0;
	sec->secbuf = sec->secbuf_base;
}

/*
 * Losless Section Demux 1.4.1 by Emard
 * Valsecchi Patrick:
 *  - middle of section A  (no PUSI)
 *  - end of section A and start of section B
 *    (with PUSI pointing to the start of the second section)
 *
 *  In this case, without feed->pusi_seen you'll receive a garbage section
 *  consisting of the end of section A. Basically because tsfeedp
 *  is incemented and the use=0 condition is not raised
 *  when the second packet arrives.
 *
 * Fix:
 * when demux is started, let feed->pusi_seen = false to
 * prevent initial feeding of garbage from the end of
 * previous section. When you for the first time see PUSI=1
 * then set feed->pusi_seen = true
 */
static int dvb_dmx_swfilter_section_copy_dump(struct dvb_demux_feed *feed,
					      const u8 *buf, u8 len)
{
	struct dvb_demux *demux = feed->demux;
	struct dmx_section_feed *sec = &feed->feed.sec;
	u16 limit, seclen, n;

	if (sec->tsfeedp >= DMX_MAX_SECFEED_SIZE)
		return 0;

	if (sec->tsfeedp + len > DMX_MAX_SECFEED_SIZE) {
		set_buf_flags(feed, DMX_BUFFER_FLAG_DISCONTINUITY_DETECTED);
		dprintk_sect_loss("section buffer full loss: %d/%d\n",
				  sec->tsfeedp + len - DMX_MAX_SECFEED_SIZE,
				  DMX_MAX_SECFEED_SIZE);
		len = DMX_MAX_SECFEED_SIZE - sec->tsfeedp;
	}

	if (len <= 0)
		return 0;

	demux->memcopy(feed, sec->secbuf_base + sec->tsfeedp, buf, len);
	sec->tsfeedp += len;

	/*
	 * Dump all the sections we can find in the data (Emard)
	 */
	limit = sec->tsfeedp;
	if (limit > DMX_MAX_SECFEED_SIZE)
		return -1;	/* internal error should never happen */

	/* to be sure always set secbuf */
	sec->secbuf = sec->secbuf_base + sec->secbufp;

	for (n = 0; sec->secbufp + 2 < limit; n++) {
		seclen = section_length(sec->secbuf);
		if (seclen <= 0 || seclen > DMX_MAX_SECTION_SIZE
		    || seclen + sec->secbufp > limit)
			return 0;
		sec->seclen = seclen;
		sec->crc_val = ~0;
		/* dump [secbuf .. secbuf+seclen) */
		if (feed->pusi_seen) {
			dvb_dmx_swfilter_section_feed(feed);
		} else {
			set_buf_flags(feed,
				      DMX_BUFFER_FLAG_DISCONTINUITY_DETECTED);
			dprintk_sect_loss("pusi not seen, discarding section data\n");
		}
		sec->secbufp += seclen;	/* secbufp and secbuf moving together is */
		sec->secbuf += seclen;	/* redundant but saves pointer arithmetic */
	}

	return 0;
}

static int dvb_dmx_swfilter_section_packet(struct dvb_demux_feed *feed,
					   const u8 *buf)
{
	u8 p, count;
	int ccok, dc_i = 0;
	u8 cc;

	count = payload(buf);

	if (count == 0)		/* count == 0 if no payload or out of range */
		return -1;

	p = 188 - count;	/* payload start */

	cc = buf[3] & 0x0f;
	ccok = ((feed->cc + 1) & 0x0f) == cc;
	feed->cc = cc;

	if (buf[3] & 0x20) {
		/* adaption field present, check for discontinuity_indicator */
		if ((buf[4] > 0) && (buf[5] & 0x80))
			dc_i = 1;
	}

	if (!ccok || dc_i) {
		if (dc_i) {
			set_buf_flags(feed,
				      DMX_BUFFER_FLAG_DISCONTINUITY_INDICATOR);
			dprintk_sect_loss("%d frame with disconnect indicator\n",
				cc);
		} else {
			set_buf_flags(feed,
				      DMX_BUFFER_FLAG_DISCONTINUITY_DETECTED);
			dprintk_sect_loss("discontinuity: %d instead of %d. %d bytes lost\n",
				cc, (feed->cc + 1) & 0x0f, count + 4);
		}
		/*
		 * those bytes under some circumstances will again be reported
		 * in the following dvb_dmx_swfilter_section_new
		 */

		/*
		 * Discontinuity detected. Reset pusi_seen to
		 * stop feeding of suspicious data until next PUSI=1 arrives
		 *
		 * FIXME: does it make sense if the MPEG-TS is the one
		 *	reporting discontinuity?
		 */

		feed->pusi_seen = false;
		dvb_dmx_swfilter_section_new(feed);
	}

	if (buf[1] & 0x40) {
		/* PUSI=1 (is set), section boundary is here */
		if (count > 1 && buf[p] < count) {
			const u8 *before = &buf[p + 1];
			u8 before_len = buf[p];
			const u8 *after = &before[before_len];
			u8 after_len = count - 1 - before_len;

			dvb_dmx_swfilter_section_copy_dump(feed, before,
							   before_len);
			/* before start of new section, set pusi_seen */
			feed->pusi_seen = true;
			dvb_dmx_swfilter_section_new(feed);
			dvb_dmx_swfilter_section_copy_dump(feed, after,
							   after_len);
		} else if (count > 0) {
			set_buf_flags(feed,
				      DMX_BUFFER_FLAG_DISCONTINUITY_DETECTED);
			dprintk_sect_loss("PUSI=1 but %d bytes lost\n", count);
		}
	} else {
		/* PUSI=0 (is not set), no section boundary */
		dvb_dmx_swfilter_section_copy_dump(feed, &buf[p], count);
	}

	return 0;
}

static inline void dvb_dmx_swfilter_packet_type(struct dvb_demux_feed *feed,
						const u8 *buf)
{
	switch (feed->type) {
	case DMX_TYPE_TS:
		if (!feed->feed.ts.is_filtering)
			break;
		if (feed->ts_type & TS_PACKET) {
			if (feed->ts_type & TS_PAYLOAD_ONLY)
				dvb_dmx_swfilter_payload(feed, buf);
			else
				feed->cb.ts(buf, 188, NULL, 0, &feed->feed.ts,
					    &feed->buffer_flags);
		}
		/* Used only on full-featured devices */
		if (feed->ts_type & TS_DECODER)
			if (feed->demux->write_to_decoder)
				feed->demux->write_to_decoder(feed, buf, 188);
		break;

	case DMX_TYPE_SEC:
		if (!feed->feed.sec.is_filtering)
			break;
		if (dvb_dmx_swfilter_section_packet(feed, buf) < 0)
			feed->feed.sec.seclen = feed->feed.sec.secbufp = 0;
		break;

	default:
		break;
	}
}

#define DVR_FEED(f)							\
	(((f)->type == DMX_TYPE_TS) &&					\
	((f)->feed.ts.is_filtering) &&					\
	(((f)->ts_type & (TS_PACKET | TS_DEMUX)) == TS_PACKET))

static void dvb_dmx_swfilter_packet(struct dvb_demux *demux, const u8 *buf)
{
	struct dvb_demux_feed *feed;
	u16 pid = ts_pid(buf);
	int dvr_done = 0;

	if (dvb_demux_speedcheck) {
		ktime_t cur_time;
		u64 speed_bytes, speed_timedelta;

		demux->speed_pkts_cnt++;

		/* show speed every SPEED_PKTS_INTERVAL packets */
		if (!(demux->speed_pkts_cnt % SPEED_PKTS_INTERVAL)) {
			cur_time = ktime_get();

			if (ktime_to_ns(demux->speed_last_time) != 0) {
				speed_bytes = (u64)demux->speed_pkts_cnt
					* 188 * 8;
				/* convert to 1024 basis */
				speed_bytes = 1000 * div64_u64(speed_bytes,
						1024);
				speed_timedelta = ktime_ms_delta(cur_time,
							demux->speed_last_time);
<<<<<<< HEAD
				printk(KERN_INFO "TS speed %llu Kbits/sec \n",
=======
				if (speed_timedelta)
					dprintk("TS speed %llu Kbits/sec \n",
>>>>>>> 24b8d41d
						div64_u64(speed_bytes,
							  speed_timedelta));
			}

			demux->speed_last_time = cur_time;
			demux->speed_pkts_cnt = 0;
		}
	}

	if (buf[1] & 0x80) {
		list_for_each_entry(feed, &demux->feed_list, list_head) {
			if ((feed->pid != pid) && (feed->pid != 0x2000))
				continue;
			set_buf_flags(feed, DMX_BUFFER_FLAG_TEI);
		}
		dprintk_tscheck("TEI detected. PID=0x%x data1=0x%x\n",
				pid, buf[1]);
		/* data in this packet can't be trusted - drop it unless
		 * module option dvb_demux_feed_err_pkts is set */
		if (!dvb_demux_feed_err_pkts)
			return;
	} else /* if TEI bit is set, pid may be wrong- skip pkt counter */
		if (demux->cnt_storage && dvb_demux_tscheck) {
			/* check pkt counter */
			if (pid < MAX_PID) {
				if (buf[3] & 0x10)
					demux->cnt_storage[pid] =
						(demux->cnt_storage[pid] + 1) & 0xf;

				if ((buf[3] & 0xf) != demux->cnt_storage[pid]) {
					list_for_each_entry(feed, &demux->feed_list, list_head) {
						if ((feed->pid != pid) && (feed->pid != 0x2000))
							continue;
						set_buf_flags(feed,
							      DMX_BUFFER_PKT_COUNTER_MISMATCH);
					}

					dprintk_tscheck("TS packet counter mismatch. PID=0x%x expected 0x%x got 0x%x\n",
							pid, demux->cnt_storage[pid],
							buf[3] & 0xf);
					demux->cnt_storage[pid] = buf[3] & 0xf;
				}
			}
			/* end check */
		}

	list_for_each_entry(feed, &demux->feed_list, list_head) {
		if ((feed->pid != pid) && (feed->pid != 0x2000))
			continue;

		/* copy each packet only once to the dvr device, even
		 * if a PID is in multiple filters (e.g. video + PCR) */
		if ((DVR_FEED(feed)) && (dvr_done++))
			continue;

		if (feed->pid == pid)
			dvb_dmx_swfilter_packet_type(feed, buf);
		else if (feed->pid == 0x2000)
			feed->cb.ts(buf, 188, NULL, 0, &feed->feed.ts,
				    &feed->buffer_flags);
	}
}

void dvb_dmx_swfilter_packets(struct dvb_demux *demux, const u8 *buf,
			      size_t count)
{
	unsigned long flags;

	spin_lock_irqsave(&demux->lock, flags);

	while (count--) {
		if (buf[0] == 0x47)
			dvb_dmx_swfilter_packet(demux, buf);
		buf += 188;
	}

	spin_unlock_irqrestore(&demux->lock, flags);
}

EXPORT_SYMBOL(dvb_dmx_swfilter_packets);

static inline int find_next_packet(const u8 *buf, int pos, size_t count,
				   const int pktsize)
{
	int start = pos, lost;

	while (pos < count) {
		if (buf[pos] == 0x47 ||
		    (pktsize == 204 && buf[pos] == 0xB8))
			break;
		pos++;
	}

	lost = pos - start;
	if (lost) {
		/* This garbage is part of a valid packet? */
		int backtrack = pos - pktsize;
		if (backtrack >= 0 && (buf[backtrack] == 0x47 ||
		    (pktsize == 204 && buf[backtrack] == 0xB8)))
			return backtrack;
	}

	return pos;
}

/* Filter all pktsize= 188 or 204 sized packets and skip garbage. */
static inline void _dvb_dmx_swfilter(struct dvb_demux *demux, const u8 *buf,
		size_t count, const int pktsize)
{
	int p = 0, i, j;
	const u8 *q;
	unsigned long flags;

	spin_lock_irqsave(&demux->lock, flags);

	if (demux->tsbufp) { /* tsbuf[0] is now 0x47. */
		i = demux->tsbufp;
		j = pktsize - i;
		if (count < j) {
			memcpy(&demux->tsbuf[i], buf, count);
			demux->tsbufp += count;
			goto bailout;
		}
		memcpy(&demux->tsbuf[i], buf, j);
		if (demux->tsbuf[0] == 0x47) /* double check */
			dvb_dmx_swfilter_packet(demux, demux->tsbuf);
		demux->tsbufp = 0;
		p += j;
	}

	while (1) {
		p = find_next_packet(buf, p, count, pktsize);
		if (p >= count)
			break;
		if (count - p < pktsize)
			break;

		q = &buf[p];

		if (pktsize == 204 && (*q == 0xB8)) {
			memcpy(demux->tsbuf, q, 188);
			demux->tsbuf[0] = 0x47;
			q = demux->tsbuf;
		}
		dvb_dmx_swfilter_packet(demux, q);
		p += pktsize;
	}

	i = count - p;
	if (i) {
		memcpy(demux->tsbuf, &buf[p], i);
		demux->tsbufp = i;
		if (pktsize == 204 && demux->tsbuf[0] == 0xB8)
			demux->tsbuf[0] = 0x47;
	}

bailout:
	spin_unlock_irqrestore(&demux->lock, flags);
}

void dvb_dmx_swfilter(struct dvb_demux *demux, const u8 *buf, size_t count)
{
	_dvb_dmx_swfilter(demux, buf, count, 188);
}
EXPORT_SYMBOL(dvb_dmx_swfilter);

void dvb_dmx_swfilter_204(struct dvb_demux *demux, const u8 *buf, size_t count)
{
	_dvb_dmx_swfilter(demux, buf, count, 204);
}
EXPORT_SYMBOL(dvb_dmx_swfilter_204);

void dvb_dmx_swfilter_raw(struct dvb_demux *demux, const u8 *buf, size_t count)
{
	unsigned long flags;

	spin_lock_irqsave(&demux->lock, flags);

	demux->feed->cb.ts(buf, count, NULL, 0, &demux->feed->feed.ts,
			   &demux->feed->buffer_flags);

	spin_unlock_irqrestore(&demux->lock, flags);
}
EXPORT_SYMBOL(dvb_dmx_swfilter_raw);

static struct dvb_demux_filter *dvb_dmx_filter_alloc(struct dvb_demux *demux)
{
	int i;

	for (i = 0; i < demux->filternum; i++)
		if (demux->filter[i].state == DMX_STATE_FREE)
			break;

	if (i == demux->filternum)
		return NULL;

	demux->filter[i].state = DMX_STATE_ALLOCATED;

	return &demux->filter[i];
}

static struct dvb_demux_feed *dvb_dmx_feed_alloc(struct dvb_demux *demux)
{
	int i;

	for (i = 0; i < demux->feednum; i++)
		if (demux->feed[i].state == DMX_STATE_FREE)
			break;

	if (i == demux->feednum)
		return NULL;

	demux->feed[i].state = DMX_STATE_ALLOCATED;

	return &demux->feed[i];
}

static int dvb_demux_feed_find(struct dvb_demux_feed *feed)
{
	struct dvb_demux_feed *entry;

	list_for_each_entry(entry, &feed->demux->feed_list, list_head)
		if (entry == feed)
			return 1;

	return 0;
}

static void dvb_demux_feed_add(struct dvb_demux_feed *feed)
{
	spin_lock_irq(&feed->demux->lock);
	if (dvb_demux_feed_find(feed)) {
		pr_err("%s: feed already in list (type=%x state=%x pid=%x)\n",
		       __func__, feed->type, feed->state, feed->pid);
		goto out;
	}

	list_add(&feed->list_head, &feed->demux->feed_list);
out:
	spin_unlock_irq(&feed->demux->lock);
}

static void dvb_demux_feed_del(struct dvb_demux_feed *feed)
{
	spin_lock_irq(&feed->demux->lock);
	if (!(dvb_demux_feed_find(feed))) {
		pr_err("%s: feed not in list (type=%x state=%x pid=%x)\n",
		       __func__, feed->type, feed->state, feed->pid);
		goto out;
	}

	list_del(&feed->list_head);
out:
	spin_unlock_irq(&feed->demux->lock);
}

static int dmx_ts_feed_set(struct dmx_ts_feed *ts_feed, u16 pid, int ts_type,
<<<<<<< HEAD
			   enum dmx_ts_pes pes_type,
			   size_t circular_buffer_size, ktime_t timeout)
=======
			   enum dmx_ts_pes pes_type, ktime_t timeout)
>>>>>>> 24b8d41d
{
	struct dvb_demux_feed *feed = (struct dvb_demux_feed *)ts_feed;
	struct dvb_demux *demux = feed->demux;

	if (pid > DMX_MAX_PID)
		return -EINVAL;

	if (mutex_lock_interruptible(&demux->mutex))
		return -ERESTARTSYS;

	if (ts_type & TS_DECODER) {
		if (pes_type >= DMX_PES_OTHER) {
			mutex_unlock(&demux->mutex);
			return -EINVAL;
		}

		if (demux->pesfilter[pes_type] &&
		    demux->pesfilter[pes_type] != feed) {
			mutex_unlock(&demux->mutex);
			return -EINVAL;
		}

		demux->pesfilter[pes_type] = feed;
		demux->pids[pes_type] = pid;
	}

	dvb_demux_feed_add(feed);

	feed->pid = pid;
	feed->timeout = timeout;
	feed->ts_type = ts_type;
	feed->pes_type = pes_type;

	feed->state = DMX_STATE_READY;
	mutex_unlock(&demux->mutex);

	return 0;
}

static int dmx_ts_feed_start_filtering(struct dmx_ts_feed *ts_feed)
{
	struct dvb_demux_feed *feed = (struct dvb_demux_feed *)ts_feed;
	struct dvb_demux *demux = feed->demux;
	int ret;

	if (mutex_lock_interruptible(&demux->mutex))
		return -ERESTARTSYS;

	if (feed->state != DMX_STATE_READY || feed->type != DMX_TYPE_TS) {
		mutex_unlock(&demux->mutex);
		return -EINVAL;
	}

	if (!demux->start_feed) {
		mutex_unlock(&demux->mutex);
		return -ENODEV;
	}

	if ((ret = demux->start_feed(feed)) < 0) {
		mutex_unlock(&demux->mutex);
		return ret;
	}

	spin_lock_irq(&demux->lock);
	ts_feed->is_filtering = 1;
	feed->state = DMX_STATE_GO;
	spin_unlock_irq(&demux->lock);
	mutex_unlock(&demux->mutex);

	return 0;
}

static int dmx_ts_feed_stop_filtering(struct dmx_ts_feed *ts_feed)
{
	struct dvb_demux_feed *feed = (struct dvb_demux_feed *)ts_feed;
	struct dvb_demux *demux = feed->demux;
	int ret;

	mutex_lock(&demux->mutex);

	if (feed->state < DMX_STATE_GO) {
		mutex_unlock(&demux->mutex);
		return -EINVAL;
	}

	if (!demux->stop_feed) {
		mutex_unlock(&demux->mutex);
		return -ENODEV;
	}

	ret = demux->stop_feed(feed);

	spin_lock_irq(&demux->lock);
	ts_feed->is_filtering = 0;
	feed->state = DMX_STATE_ALLOCATED;
	spin_unlock_irq(&demux->lock);
	mutex_unlock(&demux->mutex);

	return ret;
}

static int dvbdmx_allocate_ts_feed(struct dmx_demux *dmx,
				   struct dmx_ts_feed **ts_feed,
				   dmx_ts_cb callback)
{
	struct dvb_demux *demux = (struct dvb_demux *)dmx;
	struct dvb_demux_feed *feed;

	if (mutex_lock_interruptible(&demux->mutex))
		return -ERESTARTSYS;

	if (!(feed = dvb_dmx_feed_alloc(demux))) {
		mutex_unlock(&demux->mutex);
		return -EBUSY;
	}

	feed->type = DMX_TYPE_TS;
	feed->cb.ts = callback;
	feed->demux = demux;
	feed->pid = 0xffff;
	feed->peslen = 0xfffa;
	feed->buffer_flags = 0;

	(*ts_feed) = &feed->feed.ts;
	(*ts_feed)->parent = dmx;
	(*ts_feed)->priv = NULL;
	(*ts_feed)->is_filtering = 0;
	(*ts_feed)->start_filtering = dmx_ts_feed_start_filtering;
	(*ts_feed)->stop_filtering = dmx_ts_feed_stop_filtering;
	(*ts_feed)->set = dmx_ts_feed_set;

	if (!(feed->filter = dvb_dmx_filter_alloc(demux))) {
		feed->state = DMX_STATE_FREE;
		mutex_unlock(&demux->mutex);
		return -EBUSY;
	}

	feed->filter->type = DMX_TYPE_TS;
	feed->filter->feed = feed;
	feed->filter->state = DMX_STATE_READY;

	mutex_unlock(&demux->mutex);

	return 0;
}

static int dvbdmx_release_ts_feed(struct dmx_demux *dmx,
				  struct dmx_ts_feed *ts_feed)
{
	struct dvb_demux *demux = (struct dvb_demux *)dmx;
	struct dvb_demux_feed *feed = (struct dvb_demux_feed *)ts_feed;

	mutex_lock(&demux->mutex);

	if (feed->state == DMX_STATE_FREE) {
		mutex_unlock(&demux->mutex);
		return -EINVAL;
	}

	feed->state = DMX_STATE_FREE;
	feed->filter->state = DMX_STATE_FREE;

	dvb_demux_feed_del(feed);

	feed->pid = 0xffff;

	if (feed->ts_type & TS_DECODER && feed->pes_type < DMX_PES_OTHER)
		demux->pesfilter[feed->pes_type] = NULL;

	mutex_unlock(&demux->mutex);
	return 0;
}

/******************************************************************************
 * dmx_section_feed API calls
 ******************************************************************************/

static int dmx_section_feed_allocate_filter(struct dmx_section_feed *feed,
					    struct dmx_section_filter **filter)
{
	struct dvb_demux_feed *dvbdmxfeed = (struct dvb_demux_feed *)feed;
	struct dvb_demux *dvbdemux = dvbdmxfeed->demux;
	struct dvb_demux_filter *dvbdmxfilter;

	if (mutex_lock_interruptible(&dvbdemux->mutex))
		return -ERESTARTSYS;

	dvbdmxfilter = dvb_dmx_filter_alloc(dvbdemux);
	if (!dvbdmxfilter) {
		mutex_unlock(&dvbdemux->mutex);
		return -EBUSY;
	}

	spin_lock_irq(&dvbdemux->lock);
	*filter = &dvbdmxfilter->filter;
	(*filter)->parent = feed;
	(*filter)->priv = NULL;
	dvbdmxfilter->feed = dvbdmxfeed;
	dvbdmxfilter->type = DMX_TYPE_SEC;
	dvbdmxfilter->state = DMX_STATE_READY;
	dvbdmxfilter->next = dvbdmxfeed->filter;
	dvbdmxfeed->filter = dvbdmxfilter;
	spin_unlock_irq(&dvbdemux->lock);

	mutex_unlock(&dvbdemux->mutex);
	return 0;
}

static int dmx_section_feed_set(struct dmx_section_feed *feed,
				u16 pid, int check_crc)
{
	struct dvb_demux_feed *dvbdmxfeed = (struct dvb_demux_feed *)feed;
	struct dvb_demux *dvbdmx = dvbdmxfeed->demux;

	if (pid > 0x1fff)
		return -EINVAL;

	if (mutex_lock_interruptible(&dvbdmx->mutex))
		return -ERESTARTSYS;

	dvb_demux_feed_add(dvbdmxfeed);

	dvbdmxfeed->pid = pid;
	dvbdmxfeed->feed.sec.check_crc = check_crc;

	dvbdmxfeed->state = DMX_STATE_READY;
	mutex_unlock(&dvbdmx->mutex);
	return 0;
}

static void prepare_secfilters(struct dvb_demux_feed *dvbdmxfeed)
{
	int i;
	struct dvb_demux_filter *f;
	struct dmx_section_filter *sf;
	u8 mask, mode, doneq;

	if (!(f = dvbdmxfeed->filter))
		return;
	do {
		sf = &f->filter;
		doneq = false;
		for (i = 0; i < DVB_DEMUX_MASK_MAX; i++) {
			mode = sf->filter_mode[i];
			mask = sf->filter_mask[i];
			f->maskandmode[i] = mask & mode;
			doneq |= f->maskandnotmode[i] = mask & ~mode;
		}
		f->doneq = doneq ? true : false;
	} while ((f = f->next));
}

static int dmx_section_feed_start_filtering(struct dmx_section_feed *feed)
{
	struct dvb_demux_feed *dvbdmxfeed = (struct dvb_demux_feed *)feed;
	struct dvb_demux *dvbdmx = dvbdmxfeed->demux;
	int ret;

	if (mutex_lock_interruptible(&dvbdmx->mutex))
		return -ERESTARTSYS;

	if (feed->is_filtering) {
		mutex_unlock(&dvbdmx->mutex);
		return -EBUSY;
	}

	if (!dvbdmxfeed->filter) {
		mutex_unlock(&dvbdmx->mutex);
		return -EINVAL;
	}

	dvbdmxfeed->feed.sec.tsfeedp = 0;
	dvbdmxfeed->feed.sec.secbuf = dvbdmxfeed->feed.sec.secbuf_base;
	dvbdmxfeed->feed.sec.secbufp = 0;
	dvbdmxfeed->feed.sec.seclen = 0;
	dvbdmxfeed->pusi_seen = false;

	if (!dvbdmx->start_feed) {
		mutex_unlock(&dvbdmx->mutex);
		return -ENODEV;
	}

	prepare_secfilters(dvbdmxfeed);

	if ((ret = dvbdmx->start_feed(dvbdmxfeed)) < 0) {
		mutex_unlock(&dvbdmx->mutex);
		return ret;
	}

	spin_lock_irq(&dvbdmx->lock);
	feed->is_filtering = 1;
	dvbdmxfeed->state = DMX_STATE_GO;
	spin_unlock_irq(&dvbdmx->lock);

	mutex_unlock(&dvbdmx->mutex);
	return 0;
}

static int dmx_section_feed_stop_filtering(struct dmx_section_feed *feed)
{
	struct dvb_demux_feed *dvbdmxfeed = (struct dvb_demux_feed *)feed;
	struct dvb_demux *dvbdmx = dvbdmxfeed->demux;
	int ret;

	mutex_lock(&dvbdmx->mutex);

	if (!dvbdmx->stop_feed) {
		mutex_unlock(&dvbdmx->mutex);
		return -ENODEV;
	}

	ret = dvbdmx->stop_feed(dvbdmxfeed);

	spin_lock_irq(&dvbdmx->lock);
	dvbdmxfeed->state = DMX_STATE_READY;
	feed->is_filtering = 0;
	spin_unlock_irq(&dvbdmx->lock);

	mutex_unlock(&dvbdmx->mutex);
	return ret;
}

static int dmx_section_feed_release_filter(struct dmx_section_feed *feed,
					   struct dmx_section_filter *filter)
{
	struct dvb_demux_filter *dvbdmxfilter = (struct dvb_demux_filter *)filter, *f;
	struct dvb_demux_feed *dvbdmxfeed = (struct dvb_demux_feed *)feed;
	struct dvb_demux *dvbdmx = dvbdmxfeed->demux;

	mutex_lock(&dvbdmx->mutex);

	if (dvbdmxfilter->feed != dvbdmxfeed) {
		mutex_unlock(&dvbdmx->mutex);
		return -EINVAL;
	}

	if (feed->is_filtering) {
		/* release dvbdmx->mutex as far as it is
		   acquired by stop_filtering() itself */
		mutex_unlock(&dvbdmx->mutex);
		feed->stop_filtering(feed);
		mutex_lock(&dvbdmx->mutex);
	}

	spin_lock_irq(&dvbdmx->lock);
	f = dvbdmxfeed->filter;

	if (f == dvbdmxfilter) {
		dvbdmxfeed->filter = dvbdmxfilter->next;
	} else {
		while (f->next != dvbdmxfilter)
			f = f->next;
		f->next = f->next->next;
	}

	dvbdmxfilter->state = DMX_STATE_FREE;
	spin_unlock_irq(&dvbdmx->lock);
	mutex_unlock(&dvbdmx->mutex);
	return 0;
}

static int dvbdmx_allocate_section_feed(struct dmx_demux *demux,
					struct dmx_section_feed **feed,
					dmx_section_cb callback)
{
	struct dvb_demux *dvbdmx = (struct dvb_demux *)demux;
	struct dvb_demux_feed *dvbdmxfeed;

	if (mutex_lock_interruptible(&dvbdmx->mutex))
		return -ERESTARTSYS;

	if (!(dvbdmxfeed = dvb_dmx_feed_alloc(dvbdmx))) {
		mutex_unlock(&dvbdmx->mutex);
		return -EBUSY;
	}

	dvbdmxfeed->type = DMX_TYPE_SEC;
	dvbdmxfeed->cb.sec = callback;
	dvbdmxfeed->demux = dvbdmx;
	dvbdmxfeed->pid = 0xffff;
	dvbdmxfeed->buffer_flags = 0;
	dvbdmxfeed->feed.sec.secbuf = dvbdmxfeed->feed.sec.secbuf_base;
	dvbdmxfeed->feed.sec.secbufp = dvbdmxfeed->feed.sec.seclen = 0;
	dvbdmxfeed->feed.sec.tsfeedp = 0;
	dvbdmxfeed->filter = NULL;

	(*feed) = &dvbdmxfeed->feed.sec;
	(*feed)->is_filtering = 0;
	(*feed)->parent = demux;
	(*feed)->priv = NULL;

	(*feed)->set = dmx_section_feed_set;
	(*feed)->allocate_filter = dmx_section_feed_allocate_filter;
	(*feed)->start_filtering = dmx_section_feed_start_filtering;
	(*feed)->stop_filtering = dmx_section_feed_stop_filtering;
	(*feed)->release_filter = dmx_section_feed_release_filter;

	mutex_unlock(&dvbdmx->mutex);
	return 0;
}

static int dvbdmx_release_section_feed(struct dmx_demux *demux,
				       struct dmx_section_feed *feed)
{
	struct dvb_demux_feed *dvbdmxfeed = (struct dvb_demux_feed *)feed;
	struct dvb_demux *dvbdmx = (struct dvb_demux *)demux;

	mutex_lock(&dvbdmx->mutex);

	if (dvbdmxfeed->state == DMX_STATE_FREE) {
		mutex_unlock(&dvbdmx->mutex);
		return -EINVAL;
	}
	dvbdmxfeed->state = DMX_STATE_FREE;

	dvb_demux_feed_del(dvbdmxfeed);

	dvbdmxfeed->pid = 0xffff;

	mutex_unlock(&dvbdmx->mutex);
	return 0;
}

/******************************************************************************
 * dvb_demux kernel data API calls
 ******************************************************************************/

static int dvbdmx_open(struct dmx_demux *demux)
{
	struct dvb_demux *dvbdemux = (struct dvb_demux *)demux;

	if (dvbdemux->users >= MAX_DVB_DEMUX_USERS)
		return -EUSERS;

	dvbdemux->users++;
	return 0;
}

static int dvbdmx_close(struct dmx_demux *demux)
{
	struct dvb_demux *dvbdemux = (struct dvb_demux *)demux;

	if (dvbdemux->users == 0)
		return -ENODEV;

	dvbdemux->users--;
	//FIXME: release any unneeded resources if users==0
	return 0;
}

static int dvbdmx_write(struct dmx_demux *demux, const char __user *buf, size_t count)
{
	struct dvb_demux *dvbdemux = (struct dvb_demux *)demux;
	void *p;

	if ((!demux->frontend) || (demux->frontend->source != DMX_MEMORY_FE))
		return -EINVAL;

	p = memdup_user(buf, count);
	if (IS_ERR(p))
		return PTR_ERR(p);
	if (mutex_lock_interruptible(&dvbdemux->mutex)) {
		kfree(p);
		return -ERESTARTSYS;
	}
	dvb_dmx_swfilter(dvbdemux, p, count);
	kfree(p);
	mutex_unlock(&dvbdemux->mutex);

	if (signal_pending(current))
		return -EINTR;
	return count;
}

static int dvbdmx_add_frontend(struct dmx_demux *demux,
			       struct dmx_frontend *frontend)
{
	struct dvb_demux *dvbdemux = (struct dvb_demux *)demux;
	struct list_head *head = &dvbdemux->frontend_list;

	list_add(&(frontend->connectivity_list), head);

	return 0;
}

static int dvbdmx_remove_frontend(struct dmx_demux *demux,
				  struct dmx_frontend *frontend)
{
	struct dvb_demux *dvbdemux = (struct dvb_demux *)demux;
	struct list_head *pos, *n, *head = &dvbdemux->frontend_list;

	list_for_each_safe(pos, n, head) {
		if (DMX_FE_ENTRY(pos) == frontend) {
			list_del(pos);
			return 0;
		}
	}

	return -ENODEV;
}

static struct list_head *dvbdmx_get_frontends(struct dmx_demux *demux)
{
	struct dvb_demux *dvbdemux = (struct dvb_demux *)demux;

	if (list_empty(&dvbdemux->frontend_list))
		return NULL;

	return &dvbdemux->frontend_list;
}

static int dvbdmx_connect_frontend(struct dmx_demux *demux,
				   struct dmx_frontend *frontend)
{
	struct dvb_demux *dvbdemux = (struct dvb_demux *)demux;

	if (demux->frontend)
		return -EINVAL;

	mutex_lock(&dvbdemux->mutex);

	demux->frontend = frontend;
	mutex_unlock(&dvbdemux->mutex);
	return 0;
}

static int dvbdmx_disconnect_frontend(struct dmx_demux *demux)
{
	struct dvb_demux *dvbdemux = (struct dvb_demux *)demux;

	mutex_lock(&dvbdemux->mutex);

	demux->frontend = NULL;
	mutex_unlock(&dvbdemux->mutex);
	return 0;
}

static int dvbdmx_get_pes_pids(struct dmx_demux *demux, u16 * pids)
{
	struct dvb_demux *dvbdemux = (struct dvb_demux *)demux;

	memcpy(pids, dvbdemux->pids, 5 * sizeof(u16));
	return 0;
}

int dvb_dmx_init(struct dvb_demux *dvbdemux)
{
	int i;
	struct dmx_demux *dmx = &dvbdemux->dmx;

	dvbdemux->cnt_storage = NULL;
	dvbdemux->users = 0;
	dvbdemux->filter = vmalloc(array_size(sizeof(struct dvb_demux_filter),
					      dvbdemux->filternum));

	if (!dvbdemux->filter)
		return -ENOMEM;

	dvbdemux->feed = vmalloc(array_size(sizeof(struct dvb_demux_feed),
					    dvbdemux->feednum));
	if (!dvbdemux->feed) {
		vfree(dvbdemux->filter);
		dvbdemux->filter = NULL;
		return -ENOMEM;
	}
	for (i = 0; i < dvbdemux->filternum; i++) {
		dvbdemux->filter[i].state = DMX_STATE_FREE;
		dvbdemux->filter[i].index = i;
	}
	for (i = 0; i < dvbdemux->feednum; i++) {
		dvbdemux->feed[i].state = DMX_STATE_FREE;
		dvbdemux->feed[i].index = i;
	}

	dvbdemux->cnt_storage = vmalloc(MAX_PID + 1);
	if (!dvbdemux->cnt_storage)
		pr_warn("Couldn't allocate memory for TS/TEI check. Disabling it\n");

	INIT_LIST_HEAD(&dvbdemux->frontend_list);

	for (i = 0; i < DMX_PES_OTHER; i++) {
		dvbdemux->pesfilter[i] = NULL;
		dvbdemux->pids[i] = 0xffff;
	}

	INIT_LIST_HEAD(&dvbdemux->feed_list);

	dvbdemux->playing = 0;
	dvbdemux->recording = 0;
	dvbdemux->tsbufp = 0;

	if (!dvbdemux->check_crc32)
		dvbdemux->check_crc32 = dvb_dmx_crc32;

	if (!dvbdemux->memcopy)
		dvbdemux->memcopy = dvb_dmx_memcopy;

	dmx->frontend = NULL;
	dmx->priv = dvbdemux;
	dmx->open = dvbdmx_open;
	dmx->close = dvbdmx_close;
	dmx->write = dvbdmx_write;
	dmx->allocate_ts_feed = dvbdmx_allocate_ts_feed;
	dmx->release_ts_feed = dvbdmx_release_ts_feed;
	dmx->allocate_section_feed = dvbdmx_allocate_section_feed;
	dmx->release_section_feed = dvbdmx_release_section_feed;

	dmx->add_frontend = dvbdmx_add_frontend;
	dmx->remove_frontend = dvbdmx_remove_frontend;
	dmx->get_frontends = dvbdmx_get_frontends;
	dmx->connect_frontend = dvbdmx_connect_frontend;
	dmx->disconnect_frontend = dvbdmx_disconnect_frontend;
	dmx->get_pes_pids = dvbdmx_get_pes_pids;

	mutex_init(&dvbdemux->mutex);
	spin_lock_init(&dvbdemux->lock);

	return 0;
}

EXPORT_SYMBOL(dvb_dmx_init);

void dvb_dmx_release(struct dvb_demux *dvbdemux)
{
	vfree(dvbdemux->cnt_storage);
	vfree(dvbdemux->filter);
	vfree(dvbdemux->feed);
}

EXPORT_SYMBOL(dvb_dmx_release);<|MERGE_RESOLUTION|>--- conflicted
+++ resolved
@@ -436,12 +436,8 @@
 						1024);
 				speed_timedelta = ktime_ms_delta(cur_time,
 							demux->speed_last_time);
-<<<<<<< HEAD
-				printk(KERN_INFO "TS speed %llu Kbits/sec \n",
-=======
 				if (speed_timedelta)
 					dprintk("TS speed %llu Kbits/sec \n",
->>>>>>> 24b8d41d
 						div64_u64(speed_bytes,
 							  speed_timedelta));
 			}
@@ -699,12 +695,7 @@
 }
 
 static int dmx_ts_feed_set(struct dmx_ts_feed *ts_feed, u16 pid, int ts_type,
-<<<<<<< HEAD
-			   enum dmx_ts_pes pes_type,
-			   size_t circular_buffer_size, ktime_t timeout)
-=======
 			   enum dmx_ts_pes pes_type, ktime_t timeout)
->>>>>>> 24b8d41d
 {
 	struct dvb_demux_feed *feed = (struct dvb_demux_feed *)ts_feed;
 	struct dvb_demux *demux = feed->demux;
