// SPDX-License-Identifier: GPL-2.0
/*
 * Driver for Xilinx MIPI CSI-2 Rx Subsystem
 *
 * Copyright (C) 2016 - 2020 Xilinx, Inc.
 *
 * Contacts: Vishal Sagar <vishal.sagar@xilinx.com>
 *
 */
#include <linux/clk.h>
#include <linux/delay.h>
#include <linux/gpio/consumer.h>
#include <linux/interrupt.h>
#include <linux/module.h>
#include <linux/mutex.h>
#include <linux/of.h>
#include <linux/of_irq.h>
#include <linux/platform_device.h>
#include <linux/v4l2-subdev.h>
#include <media/media-entity.h>
#include <media/v4l2-common.h>
#include <media/v4l2-ctrls.h>
#include <media/v4l2-fwnode.h>
#include <media/v4l2-subdev.h>
#include "xilinx-vip.h"

/* Register register map */
#define XCSI_CCR_OFFSET		0x00
#define XCSI_CCR_SOFTRESET	BIT(1)
#define XCSI_CCR_ENABLE		BIT(0)

#define XCSI_PCR_OFFSET		0x04
#define XCSI_PCR_MAXLANES_MASK	GENMASK(4, 3)
#define XCSI_PCR_ACTLANES_MASK	GENMASK(1, 0)

#define XCSI_CSR_OFFSET		0x10
#define XCSI_CSR_PKTCNT		GENMASK(31, 16)
#define XCSI_CSR_SPFIFOFULL	BIT(3)
#define XCSI_CSR_SPFIFONE	BIT(2)
#define XCSI_CSR_SLBF		BIT(1)
#define XCSI_CSR_RIPCD		BIT(0)

#define XCSI_GIER_OFFSET	0x20
#define XCSI_GIER_GIE		BIT(0)

#define XCSI_ISR_OFFSET		0x24
#define XCSI_IER_OFFSET		0x28

#define XCSI_ISR_FR		BIT(31)
#define XCSI_ISR_VCXFE		BIT(30)
#define XCSI_ISR_YUV420		BIT(28)
#define XCSI_ISR_WCC		BIT(22)
#define XCSI_ISR_ILC		BIT(21)
#define XCSI_ISR_SPFIFOF	BIT(20)
#define XCSI_ISR_SPFIFONE	BIT(19)
#define XCSI_ISR_SLBF		BIT(18)
#define XCSI_ISR_STOP		BIT(17)
#define XCSI_ISR_SOTERR		BIT(13)
#define XCSI_ISR_SOTSYNCERR	BIT(12)
#define XCSI_ISR_ECC2BERR	BIT(11)
#define XCSI_ISR_ECC1BERR	BIT(10)
#define XCSI_ISR_CRCERR		BIT(9)
#define XCSI_ISR_DATAIDERR	BIT(8)
#define XCSI_ISR_VC3FSYNCERR	BIT(7)
#define XCSI_ISR_VC3FLVLERR	BIT(6)
#define XCSI_ISR_VC2FSYNCERR	BIT(5)
#define XCSI_ISR_VC2FLVLERR	BIT(4)
#define XCSI_ISR_VC1FSYNCERR	BIT(3)
#define XCSI_ISR_VC1FLVLERR	BIT(2)
#define XCSI_ISR_VC0FSYNCERR	BIT(1)
#define XCSI_ISR_VC0FLVLERR	BIT(0)

#define XCSI_ISR_ALLINTR_MASK	(0xd07e3fff)

/*
 * Removed VCXFE mask as it doesn't exist in IER
 * Removed STOP state irq as this will keep driver in irq handler only
 */
#define XCSI_IER_INTR_MASK	(XCSI_ISR_ALLINTR_MASK &\
				 ~(XCSI_ISR_STOP | XCSI_ISR_VCXFE))

#define XCSI_SPKTR_OFFSET	0x30
#define XCSI_SPKTR_DATA		GENMASK(23, 8)
#define XCSI_SPKTR_VC		GENMASK(7, 6)
#define XCSI_SPKTR_DT		GENMASK(5, 0)
#define XCSI_SPKT_FIFO_DEPTH	31

#define XCSI_VCXR_OFFSET	0x34
#define XCSI_VCXR_VCERR		GENMASK(23, 0)
#define XCSI_VCXR_FSYNCERR	BIT(1)
#define XCSI_VCXR_FLVLERR	BIT(0)

#define XCSI_CLKINFR_OFFSET	0x3C
#define XCSI_CLKINFR_STOP	BIT(1)

#define XCSI_DLXINFR_OFFSET	0x40
#define XCSI_DLXINFR_STOP	BIT(5)
#define XCSI_DLXINFR_SOTERR	BIT(1)
#define XCSI_DLXINFR_SOTSYNCERR	BIT(0)
#define XCSI_MAXDL_COUNT	0x4

#define XCSI_VCXINF1R_OFFSET		0x60
#define XCSI_VCXINF1R_LINECOUNT		GENMASK(31, 16)
#define XCSI_VCXINF1R_LINECOUNT_SHIFT	16
#define XCSI_VCXINF1R_BYTECOUNT		GENMASK(15, 0)

#define XCSI_VCXINF2R_OFFSET	0x64
#define XCSI_VCXINF2R_DT	GENMASK(5, 0)
#define XCSI_MAXVCX_COUNT	16

/*
 * Sink pad connected to sensor source pad.
 * Source pad connected to next module like demosaic.
 */
#define XCSI_MEDIA_PADS		2
#define XCSI_DEFAULT_WIDTH	1920
#define XCSI_DEFAULT_HEIGHT	1080

/* MIPI CSI-2 Data Types from spec */
#define XCSI_DT_YUV4208B	0x18
#define XCSI_DT_YUV4228B	0x1e
#define XCSI_DT_YUV42210B	0x1f
#define XCSI_DT_RGB444		0x20
#define XCSI_DT_RGB555		0x21
#define XCSI_DT_RGB565		0x22
#define XCSI_DT_RGB666		0x23
#define XCSI_DT_RGB888		0x24
#define XCSI_DT_RAW6		0x28
#define XCSI_DT_RAW7		0x29
#define XCSI_DT_RAW8		0x2a
#define XCSI_DT_RAW10		0x2b
#define XCSI_DT_RAW12		0x2c
#define XCSI_DT_RAW14		0x2d
#define XCSI_DT_RAW16		0x2e
#define XCSI_DT_RAW20		0x2f

#define XCSI_VCX_START		4
#define XCSI_MAX_VC		4
#define XCSI_MAX_VCX		16

#define XCSI_NEXTREG_OFFSET	4

/* There are 2 events frame sync and frame level error per VC */
#define XCSI_VCX_NUM_EVENTS	((XCSI_MAX_VCX - XCSI_MAX_VC) * 2)

/**
 * struct xcsi2rxss_event - Event log structure
 * @mask: Event mask
 * @name: Name of the event
 */
struct xcsi2rxss_event {
	u32 mask;
	const char *name;
};

static const struct xcsi2rxss_event xcsi2rxss_events[] = {
	{ XCSI_ISR_FR, "Frame Received" },
	{ XCSI_ISR_VCXFE, "VCX Frame Errors" },
	{ XCSI_ISR_YUV420, "YUV 420 Word Count Errors" },
	{ XCSI_ISR_WCC, "Word Count Errors" },
	{ XCSI_ISR_ILC, "Invalid Lane Count Error" },
	{ XCSI_ISR_SPFIFOF, "Short Packet FIFO OverFlow Error" },
	{ XCSI_ISR_SPFIFONE, "Short Packet FIFO Not Empty" },
	{ XCSI_ISR_SLBF, "Streamline Buffer Full Error" },
	{ XCSI_ISR_STOP, "Lane Stop State" },
	{ XCSI_ISR_SOTERR, "SOT Error" },
	{ XCSI_ISR_SOTSYNCERR, "SOT Sync Error" },
	{ XCSI_ISR_ECC2BERR, "2 Bit ECC Unrecoverable Error" },
	{ XCSI_ISR_ECC1BERR, "1 Bit ECC Recoverable Error" },
	{ XCSI_ISR_CRCERR, "CRC Error" },
	{ XCSI_ISR_DATAIDERR, "Data Id Error" },
	{ XCSI_ISR_VC3FSYNCERR, "Virtual Channel 3 Frame Sync Error" },
	{ XCSI_ISR_VC3FLVLERR, "Virtual Channel 3 Frame Level Error" },
	{ XCSI_ISR_VC2FSYNCERR, "Virtual Channel 2 Frame Sync Error" },
	{ XCSI_ISR_VC2FLVLERR, "Virtual Channel 2 Frame Level Error" },
	{ XCSI_ISR_VC1FSYNCERR, "Virtual Channel 1 Frame Sync Error" },
	{ XCSI_ISR_VC1FLVLERR, "Virtual Channel 1 Frame Level Error" },
	{ XCSI_ISR_VC0FSYNCERR, "Virtual Channel 0 Frame Sync Error" },
	{ XCSI_ISR_VC0FLVLERR, "Virtual Channel 0 Frame Level Error" }
};

#define XCSI_NUM_EVENTS		ARRAY_SIZE(xcsi2rxss_events)

/*
 * This table provides a mapping between CSI-2 Data type
 * and media bus formats
 */
static const u32 xcsi2dt_mbus_lut[][2] = {
	{ XCSI_DT_YUV4208B, MEDIA_BUS_FMT_VYYUYY8_1X24 },
	{ XCSI_DT_YUV4228B, MEDIA_BUS_FMT_UYVY8_1X16 },
	{ XCSI_DT_YUV42210B, MEDIA_BUS_FMT_UYVY10_1X20 },
	{ XCSI_DT_RGB444, 0 },
	{ XCSI_DT_RGB555, 0 },
	{ XCSI_DT_RGB565, 0 },
	{ XCSI_DT_RGB666, 0 },
	{ XCSI_DT_RGB888, MEDIA_BUS_FMT_RBG888_1X24 },
	{ XCSI_DT_RAW6, 0 },
	{ XCSI_DT_RAW7, 0 },
	{ XCSI_DT_RAW8, MEDIA_BUS_FMT_SRGGB8_1X8 },
	{ XCSI_DT_RAW8, MEDIA_BUS_FMT_SBGGR8_1X8 },
	{ XCSI_DT_RAW8, MEDIA_BUS_FMT_SGBRG8_1X8 },
	{ XCSI_DT_RAW8, MEDIA_BUS_FMT_SGRBG8_1X8 },
	{ XCSI_DT_RAW10, MEDIA_BUS_FMT_SRGGB10_1X10 },
	{ XCSI_DT_RAW10, MEDIA_BUS_FMT_SBGGR10_1X10 },
	{ XCSI_DT_RAW10, MEDIA_BUS_FMT_SGBRG10_1X10 },
	{ XCSI_DT_RAW10, MEDIA_BUS_FMT_SGRBG10_1X10 },
	{ XCSI_DT_RAW12, MEDIA_BUS_FMT_SRGGB12_1X12 },
	{ XCSI_DT_RAW12, MEDIA_BUS_FMT_SBGGR12_1X12 },
	{ XCSI_DT_RAW12, MEDIA_BUS_FMT_SGBRG12_1X12 },
	{ XCSI_DT_RAW12, MEDIA_BUS_FMT_SGRBG12_1X12 },
	{ XCSI_DT_RAW16, MEDIA_BUS_FMT_SRGGB16_1X16 },
	{ XCSI_DT_RAW16, MEDIA_BUS_FMT_SBGGR16_1X16 },
	{ XCSI_DT_RAW16, MEDIA_BUS_FMT_SGBRG16_1X16 },
	{ XCSI_DT_RAW16, MEDIA_BUS_FMT_SGRBG16_1X16 },
	{ XCSI_DT_RAW20, 0 },
};

/**
 * struct xcsi2rxss_state - CSI-2 Rx Subsystem device structure
 * @subdev: The v4l2 subdev structure
 * @format: Active V4L2 formats on each pad
 * @default_format: Default V4L2 format
 * @events: counter for events
 * @vcx_events: counter for vcx_events
 * @dev: Platform structure
 * @rsubdev: Remote subdev connected to sink pad
 * @rst_gpio: reset to video_aresetn
 * @clks: array of clocks
 * @iomem: Base address of subsystem
 * @max_num_lanes: Maximum number of lanes present
 * @datatype: Data type filter
 * @lock: mutex for accessing this structure
 * @pads: media pads
 * @streaming: Flag for storing streaming state
 * @enable_active_lanes: If number of active lanes can be modified
 * @en_vcx: If more than 4 VC are enabled
 *
 * This structure contains the device driver related parameters
 */
struct xcsi2rxss_state {
	struct v4l2_subdev subdev;
	struct v4l2_mbus_framefmt format;
	struct v4l2_mbus_framefmt default_format;
	u32 events[XCSI_NUM_EVENTS];
	u32 vcx_events[XCSI_VCX_NUM_EVENTS];
	struct device *dev;
	struct v4l2_subdev *rsubdev;
	struct gpio_desc *rst_gpio;
	struct clk_bulk_data *clks;
	void __iomem *iomem;
	u32 max_num_lanes;
	u32 datatype;
	/* used to protect access to this struct */
	struct mutex lock;
	struct media_pad pads[XCSI_MEDIA_PADS];
	bool streaming;
	bool enable_active_lanes;
	bool en_vcx;
};

static const struct clk_bulk_data xcsi2rxss_clks[] = {
	{ .id = "lite_aclk" },
	{ .id = "video_aclk" },
};

static inline struct xcsi2rxss_state *
to_xcsi2rxssstate(struct v4l2_subdev *subdev)
{
	return container_of(subdev, struct xcsi2rxss_state, subdev);
}

/*
 * Register related operations
 */
static inline u32 xcsi2rxss_read(struct xcsi2rxss_state *xcsi2rxss, u32 addr)
{
	return ioread32(xcsi2rxss->iomem + addr);
}

static inline void xcsi2rxss_write(struct xcsi2rxss_state *xcsi2rxss, u32 addr,
				   u32 value)
{
	iowrite32(value, xcsi2rxss->iomem + addr);
}

static inline void xcsi2rxss_clr(struct xcsi2rxss_state *xcsi2rxss, u32 addr,
				 u32 clr)
{
	xcsi2rxss_write(xcsi2rxss, addr,
			xcsi2rxss_read(xcsi2rxss, addr) & ~clr);
}

static inline void xcsi2rxss_set(struct xcsi2rxss_state *xcsi2rxss, u32 addr,
				 u32 set)
{
	xcsi2rxss_write(xcsi2rxss, addr, xcsi2rxss_read(xcsi2rxss, addr) | set);
}

/*
 * This function returns the nth mbus for a data type.
 * In case of error, mbus code returned is 0.
 */
static u32 xcsi2rxss_get_nth_mbus(u32 dt, u32 n)
{
	unsigned int i;

	for (i = 0; i < ARRAY_SIZE(xcsi2dt_mbus_lut); i++) {
		if (xcsi2dt_mbus_lut[i][0] == dt) {
			if (n-- == 0)
				return xcsi2dt_mbus_lut[i][1];
		}
	}

	return 0;
}

/* This returns the data type for a media bus format else 0 */
static u32 xcsi2rxss_get_dt(u32 mbus)
{
	unsigned int i;

	for (i = 0; i < ARRAY_SIZE(xcsi2dt_mbus_lut); i++) {
		if (xcsi2dt_mbus_lut[i][1] == mbus)
			return xcsi2dt_mbus_lut[i][0];
	}

	return 0;
}

/**
 * xcsi2rxss_soft_reset - Does a soft reset of the MIPI CSI-2 Rx Subsystem
 * @state: Xilinx CSI-2 Rx Subsystem structure pointer
 *
 * Core takes less than 100 video clock cycles to reset.
 * So a larger timeout value is chosen for margin.
 *
 * Return: 0 - on success OR -ETIME if reset times out
 */
static int xcsi2rxss_soft_reset(struct xcsi2rxss_state *state)
{
	u32 timeout = 1000; /* us */

	xcsi2rxss_set(state, XCSI_CCR_OFFSET, XCSI_CCR_SOFTRESET);

	while (xcsi2rxss_read(state, XCSI_CSR_OFFSET) & XCSI_CSR_RIPCD) {
		if (timeout == 0) {
			dev_err(state->dev, "soft reset timed out!\n");
			return -ETIME;
		}

		timeout--;
		udelay(1);
	}

	xcsi2rxss_clr(state, XCSI_CCR_OFFSET, XCSI_CCR_SOFTRESET);
	return 0;
}

static void xcsi2rxss_hard_reset(struct xcsi2rxss_state *state)
{
	if (!state->rst_gpio)
		return;

	/* minimum of 40 dphy_clk_200M cycles */
	gpiod_set_value_cansleep(state->rst_gpio, 1);
	usleep_range(1, 2);
	gpiod_set_value_cansleep(state->rst_gpio, 0);
}

static void xcsi2rxss_reset_event_counters(struct xcsi2rxss_state *state)
{
	unsigned int i;

	for (i = 0; i < XCSI_NUM_EVENTS; i++)
		state->events[i] = 0;

	for (i = 0; i < XCSI_VCX_NUM_EVENTS; i++)
		state->vcx_events[i] = 0;
}

/* Print event counters */
static void xcsi2rxss_log_counters(struct xcsi2rxss_state *state)
{
	struct device *dev = state->dev;
	unsigned int i;

	for (i = 0; i < XCSI_NUM_EVENTS; i++) {
		if (state->events[i] > 0) {
			dev_info(dev, "%s events: %d\n",
				 xcsi2rxss_events[i].name,
				 state->events[i]);
		}
	}

	if (state->en_vcx) {
		for (i = 0; i < XCSI_VCX_NUM_EVENTS; i++) {
			if (state->vcx_events[i] > 0) {
				dev_info(dev,
					 "VC %d Frame %s err vcx events: %d\n",
					 (i / 2) + XCSI_VCX_START,
					 i & 1 ? "Sync" : "Level",
					 state->vcx_events[i]);
			}
		}
	}
}

/**
 * xcsi2rxss_log_status - Logs the status of the CSI-2 Receiver
 * @sd: Pointer to V4L2 subdevice structure
 *
 * This function prints the current status of Xilinx MIPI CSI-2
 *
 * Return: 0 on success
 */
static int xcsi2rxss_log_status(struct v4l2_subdev *sd)
{
	struct xcsi2rxss_state *xcsi2rxss = to_xcsi2rxssstate(sd);
	struct device *dev = xcsi2rxss->dev;
	u32 reg, data;
	unsigned int i, max_vc;

	mutex_lock(&xcsi2rxss->lock);

	xcsi2rxss_log_counters(xcsi2rxss);

	dev_info(dev, "***** Core Status *****\n");
	data = xcsi2rxss_read(xcsi2rxss, XCSI_CSR_OFFSET);
	dev_info(dev, "Short Packet FIFO Full = %s\n",
		 data & XCSI_CSR_SPFIFOFULL ? "true" : "false");
	dev_info(dev, "Short Packet FIFO Not Empty = %s\n",
		 data & XCSI_CSR_SPFIFONE ? "true" : "false");
	dev_info(dev, "Stream line buffer full = %s\n",
		 data & XCSI_CSR_SLBF ? "true" : "false");
	dev_info(dev, "Soft reset/Core disable in progress = %s\n",
		 data & XCSI_CSR_RIPCD ? "true" : "false");

	/* Clk & Lane Info  */
	dev_info(dev, "******** Clock Lane Info *********\n");
	data = xcsi2rxss_read(xcsi2rxss, XCSI_CLKINFR_OFFSET);
	dev_info(dev, "Clock Lane in Stop State = %s\n",
		 data & XCSI_CLKINFR_STOP ? "true" : "false");

	dev_info(dev, "******** Data Lane Info *********\n");
	dev_info(dev, "Lane\tSoT Error\tSoT Sync Error\tStop State\n");
	reg = XCSI_DLXINFR_OFFSET;
	for (i = 0; i < XCSI_MAXDL_COUNT; i++) {
		data = xcsi2rxss_read(xcsi2rxss, reg);

		dev_info(dev, "%d\t%s\t\t%s\t\t%s\n", i,
			 data & XCSI_DLXINFR_SOTERR ? "true" : "false",
			 data & XCSI_DLXINFR_SOTSYNCERR ? "true" : "false",
			 data & XCSI_DLXINFR_STOP ? "true" : "false");

		reg += XCSI_NEXTREG_OFFSET;
	}

	/* Virtual Channel Image Information */
	dev_info(dev, "********** Virtual Channel Info ************\n");
	dev_info(dev, "VC\tLine Count\tByte Count\tData Type\n");
	if (xcsi2rxss->en_vcx)
		max_vc = XCSI_MAX_VCX;
	else
		max_vc = XCSI_MAX_VC;

	reg = XCSI_VCXINF1R_OFFSET;
	for (i = 0; i < max_vc; i++) {
		u32 line_count, byte_count, data_type;

		/* Get line and byte count from VCXINFR1 Register */
		data = xcsi2rxss_read(xcsi2rxss, reg);
		byte_count = data & XCSI_VCXINF1R_BYTECOUNT;
		line_count = data & XCSI_VCXINF1R_LINECOUNT;
		line_count >>= XCSI_VCXINF1R_LINECOUNT_SHIFT;

		/* Get data type from VCXINFR2 Register */
		reg += XCSI_NEXTREG_OFFSET;
		data = xcsi2rxss_read(xcsi2rxss, reg);
		data_type = data & XCSI_VCXINF2R_DT;

		dev_info(dev, "%d\t%d\t\t%d\t\t0x%x\n", i, line_count,
			 byte_count, data_type);

		/* Move to next pair of VC Info registers */
		reg += XCSI_NEXTREG_OFFSET;
	}

	mutex_unlock(&xcsi2rxss->lock);

	return 0;
}

static struct v4l2_subdev *xcsi2rxss_get_remote_subdev(struct media_pad *local)
{
	struct media_pad *remote;
	struct v4l2_subdev *sd;

	remote = media_entity_remote_pad(local);
	if (!remote || !is_media_entity_v4l2_subdev(remote->entity))
		sd = NULL;
	else
		sd = media_entity_to_v4l2_subdev(remote->entity);

	return sd;
}

static int xcsi2rxss_start_stream(struct xcsi2rxss_state *state)
{
	int ret = 0;

	/* enable core */
	xcsi2rxss_set(state, XCSI_CCR_OFFSET, XCSI_CCR_ENABLE);

	ret = xcsi2rxss_soft_reset(state);
	if (ret) {
		state->streaming = false;
		return ret;
	}

	/* enable interrupts */
	xcsi2rxss_clr(state, XCSI_GIER_OFFSET, XCSI_GIER_GIE);
	xcsi2rxss_write(state, XCSI_IER_OFFSET, XCSI_IER_INTR_MASK);
	xcsi2rxss_set(state, XCSI_GIER_OFFSET, XCSI_GIER_GIE);

	state->streaming = true;

	state->rsubdev =
		xcsi2rxss_get_remote_subdev(&state->pads[XVIP_PAD_SINK]);

	if (!state->rsubdev) {
		ret = -ENODEV;
		goto exit_start_stream;
	}

	ret = v4l2_subdev_call(state->rsubdev, video, s_stream, 1);

exit_start_stream:
	if (ret) {
		/* disable interrupts */
		xcsi2rxss_clr(state, XCSI_IER_OFFSET, XCSI_IER_INTR_MASK);
		xcsi2rxss_clr(state, XCSI_GIER_OFFSET, XCSI_GIER_GIE);

		/* disable core */
		xcsi2rxss_clr(state, XCSI_CCR_OFFSET, XCSI_CCR_ENABLE);
		state->streaming = false;
	}

	return ret;
}

static void xcsi2rxss_stop_stream(struct xcsi2rxss_state *state)
{
	v4l2_subdev_call(state->rsubdev, video, s_stream, 0);

	/* disable interrupts */
	xcsi2rxss_clr(state, XCSI_IER_OFFSET, XCSI_IER_INTR_MASK);
	xcsi2rxss_clr(state, XCSI_GIER_OFFSET, XCSI_GIER_GIE);

	/* disable core */
	xcsi2rxss_clr(state, XCSI_CCR_OFFSET, XCSI_CCR_ENABLE);
	state->streaming = false;
}

/**
 * xcsi2rxss_irq_handler - Interrupt handler for CSI-2
 * @irq: IRQ number
 * @data: Pointer to device state
 *
 * In the interrupt handler, a list of event counters are updated for
 * corresponding interrupts. This is useful to get status / debug.
 *
 * Return: IRQ_HANDLED after handling interrupts
 */
static irqreturn_t xcsi2rxss_irq_handler(int irq, void *data)
{
	struct xcsi2rxss_state *state = (struct xcsi2rxss_state *)data;
	struct device *dev = state->dev;
	u32 status;

	status = xcsi2rxss_read(state, XCSI_ISR_OFFSET) & XCSI_ISR_ALLINTR_MASK;
	xcsi2rxss_write(state, XCSI_ISR_OFFSET, status);

	/* Received a short packet */
	if (status & XCSI_ISR_SPFIFONE) {
		u32 count = 0;

		/*
		 * Drain generic short packet FIFO by reading max 31
		 * (fifo depth) short packets from fifo or till fifo is empty.
		 */
		for (count = 0; count < XCSI_SPKT_FIFO_DEPTH; ++count) {
			u32 spfifostat, spkt;

			spkt = xcsi2rxss_read(state, XCSI_SPKTR_OFFSET);
			dev_dbg(dev, "Short packet = 0x%08x\n", spkt);
			spfifostat = xcsi2rxss_read(state, XCSI_ISR_OFFSET);
			spfifostat &= XCSI_ISR_SPFIFONE;
			if (!spfifostat)
				break;
			xcsi2rxss_write(state, XCSI_ISR_OFFSET, spfifostat);
		}
	}

	/* Short packet FIFO overflow */
	if (status & XCSI_ISR_SPFIFOF)
		dev_dbg_ratelimited(dev, "Short packet FIFO overflowed\n");

	/*
	 * Stream line buffer full
	 * This means there is a backpressure from downstream IP
	 */
	if (status & (XCSI_ISR_SLBF | XCSI_ISR_YUV420)) {
		if (status & XCSI_ISR_SLBF)
			dev_alert_ratelimited(dev, "Stream Line Buffer Full!\n");
		if (status & XCSI_ISR_YUV420)
			dev_alert_ratelimited(dev, "YUV 420 Word count error!\n");

		/* disable interrupts */
		xcsi2rxss_clr(state, XCSI_IER_OFFSET, XCSI_IER_INTR_MASK);
		xcsi2rxss_clr(state, XCSI_GIER_OFFSET, XCSI_GIER_GIE);

		/* disable core */
		xcsi2rxss_clr(state, XCSI_CCR_OFFSET, XCSI_CCR_ENABLE);

		/*
		 * The IP needs to be hard reset before it can be used now.
		 * This will be done in streamoff.
		 */

		/*
		 * TODO: Notify the whole pipeline with v4l2_subdev_notify() to
		 * inform userspace.
		 */
	}

	/* Increment event counters */
	if (status & XCSI_ISR_ALLINTR_MASK) {
		unsigned int i;

		for (i = 0; i < XCSI_NUM_EVENTS; i++) {
			if (!(status & xcsi2rxss_events[i].mask))
				continue;
			state->events[i]++;
			dev_dbg_ratelimited(dev, "%s: %u\n",
					    xcsi2rxss_events[i].name,
					    state->events[i]);
		}

		if (status & XCSI_ISR_VCXFE && state->en_vcx) {
			u32 vcxstatus;

			vcxstatus = xcsi2rxss_read(state, XCSI_VCXR_OFFSET);
			vcxstatus &= XCSI_VCXR_VCERR;
			for (i = 0; i < XCSI_VCX_NUM_EVENTS; i++) {
				if (!(vcxstatus & BIT(i)))
					continue;
				state->vcx_events[i]++;
			}
			xcsi2rxss_write(state, XCSI_VCXR_OFFSET, vcxstatus);
		}
	}

	return IRQ_HANDLED;
}

/**
 * xcsi2rxss_s_stream - It is used to start/stop the streaming.
 * @sd: V4L2 Sub device
 * @enable: Flag (True / False)
 *
 * This function controls the start or stop of streaming for the
 * Xilinx MIPI CSI-2 Rx Subsystem.
 *
 * Return: 0 on success, errors otherwise
 */
static int xcsi2rxss_s_stream(struct v4l2_subdev *sd, int enable)
{
	struct xcsi2rxss_state *xcsi2rxss = to_xcsi2rxssstate(sd);
	int ret = 0;

	mutex_lock(&xcsi2rxss->lock);

	if (enable == xcsi2rxss->streaming)
		goto stream_done;

	if (enable) {
		xcsi2rxss_reset_event_counters(xcsi2rxss);
		ret = xcsi2rxss_start_stream(xcsi2rxss);
	} else {
		xcsi2rxss_stop_stream(xcsi2rxss);
		xcsi2rxss_hard_reset(xcsi2rxss);
	}

stream_done:
	mutex_unlock(&xcsi2rxss->lock);
	return ret;
}

static struct v4l2_mbus_framefmt *
__xcsi2rxss_get_pad_format(struct xcsi2rxss_state *xcsi2rxss,
			   struct v4l2_subdev_pad_config *cfg,
			   unsigned int pad, u32 which)
{
	struct v4l2_mbus_framefmt *get_fmt;

	switch (which) {
	case V4L2_SUBDEV_FORMAT_TRY:
		get_fmt = v4l2_subdev_get_try_format(&xcsi2rxss->subdev, cfg, pad);
		break;
	case V4L2_SUBDEV_FORMAT_ACTIVE:
		get_fmt = &xcsi2rxss->format;
		break;
	default:
		get_fmt = NULL;
		break;
	}

	return get_fmt;
}

/**
 * xcsi2rxss_init_cfg - Initialise the pad format config to default
 * @sd: Pointer to V4L2 Sub device structure
 * @cfg: Pointer to sub device pad information structure
 *
 * This function is used to initialize the pad format with the default
 * values.
 *
 * Return: 0 on success
 */
static int xcsi2rxss_init_cfg(struct v4l2_subdev *sd,
			      struct v4l2_subdev_pad_config *cfg)
{
	struct xcsi2rxss_state *xcsi2rxss = to_xcsi2rxssstate(sd);
	struct v4l2_mbus_framefmt *format;
	unsigned int i;

	mutex_lock(&xcsi2rxss->lock);
	for (i = 0; i < XCSI_MEDIA_PADS; i++) {
		format = v4l2_subdev_get_try_format(sd, cfg, i);
		*format = xcsi2rxss->default_format;
	}
	mutex_unlock(&xcsi2rxss->lock);

	return 0;
}

/**
 * xcsi2rxss_get_format - Get the pad format
 * @sd: Pointer to V4L2 Sub device structure
 * @cfg: Pointer to sub device pad information structure
 * @fmt: Pointer to pad level media bus format
 *
 * This function is used to get the pad format information.
 *
 * Return: 0 on success
 */
static int xcsi2rxss_get_format(struct v4l2_subdev *sd,
				struct v4l2_subdev_pad_config *cfg,
				struct v4l2_subdev_format *fmt)
{
	struct xcsi2rxss_state *xcsi2rxss = to_xcsi2rxssstate(sd);
	struct v4l2_mbus_framefmt *get_fmt;
	int ret = 0;

	mutex_lock(&xcsi2rxss->lock);

	get_fmt = __xcsi2rxss_get_pad_format(xcsi2rxss, cfg, fmt->pad,
					     fmt->which);
	if (!get_fmt) {
		ret = -EINVAL;
		goto unlock_get_format;
	}

	fmt->format = *get_fmt;

unlock_get_format:
	mutex_unlock(&xcsi2rxss->lock);

	return ret;
}

/**
 * xcsi2rxss_set_format - This is used to set the pad format
 * @sd: Pointer to V4L2 Sub device structure
 * @cfg: Pointer to sub device pad information structure
 * @fmt: Pointer to pad level media bus format
 *
 * This function is used to set the pad format. Since the pad format is fixed
 * in hardware, it can't be modified on run time. So when a format set is
 * requested by application, all parameters except the format type is saved
 * for the pad and the original pad format is sent back to the application.
 *
 * Return: 0 on success
 */
static int xcsi2rxss_set_format(struct v4l2_subdev *sd,
				struct v4l2_subdev_pad_config *cfg,
				struct v4l2_subdev_format *fmt)
{
	struct xcsi2rxss_state *xcsi2rxss = to_xcsi2rxssstate(sd);
<<<<<<< HEAD
	struct xcsi2rxss_core *core = &xcsi2rxss->core;
	u32 code;
=======
	struct v4l2_mbus_framefmt *__format;
	u32 dt;
	int ret = 0;
>>>>>>> 24b8d41d

	mutex_lock(&xcsi2rxss->lock);

	/*
	 * Only the format->code parameter matters for CSI as the
	 * CSI format cannot be changed at runtime.
	 * Ensure that format to set is copied to over to CSI pad format
	 */
	__format = __xcsi2rxss_get_pad_format(xcsi2rxss, cfg,
					      fmt->pad, fmt->which);
	if (!__format) {
		ret = -EINVAL;
		goto unlock_set_format;
	}

	/* only sink pad format can be updated */
	if (fmt->pad == XVIP_PAD_SOURCE) {
		fmt->format = *__format;
		goto unlock_set_format;
	}

<<<<<<< HEAD
	/* If the bayer pattern to be set is SXXXX8 then only 1x8 type
	 * is supported and core's data type doesn't matter.
	 * In case the bayer pattern being set is SXXX10 then only
	 * 1x10 type are supported and core should be configured for RAW10.
	 * In case the bayer pattern being set is SXXX12 then only
	 * 1x12 type are supported and core should be configured for RAW12.
	 *
	 * Otherwise don't allow change.
	 */
	if (((fmt->format.code == MEDIA_BUS_FMT_SBGGR8_1X8) ||
		(fmt->format.code == MEDIA_BUS_FMT_SGBRG8_1X8) ||
		(fmt->format.code == MEDIA_BUS_FMT_SGRBG8_1X8) ||
		(fmt->format.code == MEDIA_BUS_FMT_SRGGB8_1X8))
	|| ((core->datatype == MIPI_CSI_DT_RAW_10) &&
		((fmt->format.code == MEDIA_BUS_FMT_SBGGR10_1X10) ||
		 (fmt->format.code == MEDIA_BUS_FMT_SGBRG10_1X10) ||
		 (fmt->format.code == MEDIA_BUS_FMT_SGRBG10_1X10) ||
		 (fmt->format.code == MEDIA_BUS_FMT_SRGGB10_1X10)))
	|| ((core->datatype == MIPI_CSI_DT_RAW_12) &&
		((fmt->format.code == MEDIA_BUS_FMT_SBGGR12_1X12) ||
		 (fmt->format.code == MEDIA_BUS_FMT_SGBRG12_1X12) ||
		 (fmt->format.code == MEDIA_BUS_FMT_SGRBG12_1X12) ||
		 (fmt->format.code == MEDIA_BUS_FMT_SRGGB12_1X12))))

		/* Copy over the format to be set */
		*__format = fmt->format;
	else {
		/* Restore the original pad format code */
		fmt->format.code = code;
		__format->code = code;
	}
=======
	/*
	 * RAW8 is supported in all datatypes. So if requested media bus format
	 * is of RAW8 type, then allow to be set. In case core is configured to
	 * other RAW, YUV422 8/10 or RGB888, set appropriate media bus format.
	 */
	dt = xcsi2rxss_get_dt(fmt->format.code);
	if (dt != xcsi2rxss->datatype && dt != XCSI_DT_RAW8) {
		dev_dbg(xcsi2rxss->dev, "Unsupported media bus format");
		/* set the default format for the data type */
		fmt->format.code = xcsi2rxss_get_nth_mbus(xcsi2rxss->datatype,
							  0);
	}

	*__format = fmt->format;
>>>>>>> 24b8d41d

unlock_set_format:
	mutex_unlock(&xcsi2rxss->lock);

	return ret;
}

/*
 * xcsi2rxss_enum_mbus_code - Handle pixel format enumeration
 * @sd: pointer to v4l2 subdev structure
 * @cfg: V4L2 subdev pad configuration
 * @code: pointer to v4l2_subdev_mbus_code_enum structure
 *
 * Return: -EINVAL or zero on success
 */
static int xcsi2rxss_enum_mbus_code(struct v4l2_subdev *sd,
				    struct v4l2_subdev_pad_config *cfg,
				    struct v4l2_subdev_mbus_code_enum *code)
{
	struct xcsi2rxss_state *state = to_xcsi2rxssstate(sd);
	u32 dt, n;
	int ret = 0;

	/* RAW8 dt packets are available in all DT configurations */
	if (code->index < 4) {
		n = code->index;
		dt = XCSI_DT_RAW8;
	} else if (state->datatype != XCSI_DT_RAW8) {
		n = code->index - 4;
		dt = state->datatype;
	} else {
		return -EINVAL;
	}

	code->code = xcsi2rxss_get_nth_mbus(dt, n);
	if (!code->code)
		ret = -EINVAL;

	return ret;
}

/* -----------------------------------------------------------------------------
 * Media Operations
 */

static const struct media_entity_operations xcsi2rxss_media_ops = {
	.link_validate = v4l2_subdev_link_validate
};

static const struct v4l2_subdev_core_ops xcsi2rxss_core_ops = {
	.log_status = xcsi2rxss_log_status,
};

static const struct v4l2_subdev_video_ops xcsi2rxss_video_ops = {
	.s_stream = xcsi2rxss_s_stream
};

static const struct v4l2_subdev_pad_ops xcsi2rxss_pad_ops = {
	.init_cfg = xcsi2rxss_init_cfg,
	.get_fmt = xcsi2rxss_get_format,
	.set_fmt = xcsi2rxss_set_format,
	.enum_mbus_code = xcsi2rxss_enum_mbus_code,
	.link_validate = v4l2_subdev_link_validate_default,
};

static const struct v4l2_subdev_ops xcsi2rxss_ops = {
	.core = &xcsi2rxss_core_ops,
	.video = &xcsi2rxss_video_ops,
	.pad = &xcsi2rxss_pad_ops
};

static int xcsi2rxss_parse_of(struct xcsi2rxss_state *xcsi2rxss)
{
	struct device *dev = xcsi2rxss->dev;
	struct device_node *node = dev->of_node;

	struct fwnode_handle *ep;
	struct v4l2_fwnode_endpoint vep = {
		.bus_type = V4L2_MBUS_CSI2_DPHY
	};
	bool en_csi_v20, vfb;
	int ret;

	en_csi_v20 = of_property_read_bool(node, "xlnx,en-csi-v2-0");
	if (en_csi_v20)
		xcsi2rxss->en_vcx = of_property_read_bool(node, "xlnx,en-vcx");

	xcsi2rxss->enable_active_lanes =
		of_property_read_bool(node, "xlnx,en-active-lanes");

	ret = of_property_read_u32(node, "xlnx,csi-pxl-format",
				   &xcsi2rxss->datatype);
	if (ret < 0) {
		dev_err(dev, "missing xlnx,csi-pxl-format property\n");
		return ret;
	}

	switch (xcsi2rxss->datatype) {
	case XCSI_DT_YUV4208B:
	case XCSI_DT_YUV4228B:
	case XCSI_DT_RGB444:
	case XCSI_DT_RGB555:
	case XCSI_DT_RGB565:
	case XCSI_DT_RGB666:
	case XCSI_DT_RGB888:
	case XCSI_DT_RAW6:
	case XCSI_DT_RAW7:
	case XCSI_DT_RAW8:
	case XCSI_DT_RAW10:
	case XCSI_DT_RAW12:
	case XCSI_DT_RAW14:
		break;
	case XCSI_DT_YUV42210B:
	case XCSI_DT_RAW16:
	case XCSI_DT_RAW20:
		if (!en_csi_v20) {
			ret = -EINVAL;
			dev_dbg(dev, "enable csi v2 for this pixel format");
		}
		break;
	default:
		ret = -EINVAL;
	}
	if (ret < 0) {
		dev_err(dev, "invalid csi-pxl-format property!\n");
		return ret;
	}

	vfb = of_property_read_bool(node, "xlnx,vfb");
	if (!vfb) {
		dev_err(dev, "operation without VFB is not supported\n");
		return -EINVAL;
	}

	ep = fwnode_graph_get_endpoint_by_id(dev_fwnode(dev),
					     XVIP_PAD_SINK, 0,
					     FWNODE_GRAPH_ENDPOINT_NEXT);
	if (!ep) {
		dev_err(dev, "no sink port found");
		return -EINVAL;
	}

	ret = v4l2_fwnode_endpoint_parse(ep, &vep);
	fwnode_handle_put(ep);
	if (ret) {
		dev_err(dev, "error parsing sink port");
		return ret;
	}

	dev_dbg(dev, "mipi number lanes = %d\n",
		vep.bus.mipi_csi2.num_data_lanes);

	xcsi2rxss->max_num_lanes = vep.bus.mipi_csi2.num_data_lanes;

	ep = fwnode_graph_get_endpoint_by_id(dev_fwnode(dev),
					     XVIP_PAD_SOURCE, 0,
					     FWNODE_GRAPH_ENDPOINT_NEXT);
	if (!ep) {
		dev_err(dev, "no source port found");
		return -EINVAL;
	}

	fwnode_handle_put(ep);

	dev_dbg(dev, "vcx %s, %u data lanes (%s), data type 0x%02x\n",
		xcsi2rxss->en_vcx ? "enabled" : "disabled",
		xcsi2rxss->max_num_lanes,
		xcsi2rxss->enable_active_lanes ? "dynamic" : "static",
		xcsi2rxss->datatype);

	return 0;
}

static int xcsi2rxss_probe(struct platform_device *pdev)
{
	struct v4l2_subdev *subdev;
	struct xcsi2rxss_state *xcsi2rxss;
	int num_clks = ARRAY_SIZE(xcsi2rxss_clks);
	struct device *dev = &pdev->dev;
	int irq, ret;

	xcsi2rxss = devm_kzalloc(dev, sizeof(*xcsi2rxss), GFP_KERNEL);
	if (!xcsi2rxss)
		return -ENOMEM;

	xcsi2rxss->dev = dev;

	xcsi2rxss->clks = devm_kmemdup(dev, xcsi2rxss_clks,
				       sizeof(xcsi2rxss_clks), GFP_KERNEL);
	if (!xcsi2rxss->clks)
		return -ENOMEM;

	/* Reset GPIO */
	xcsi2rxss->rst_gpio = devm_gpiod_get_optional(dev, "video-reset",
						      GPIOD_OUT_HIGH);
	if (IS_ERR(xcsi2rxss->rst_gpio)) {
		if (PTR_ERR(xcsi2rxss->rst_gpio) != -EPROBE_DEFER)
			dev_err(dev, "Video Reset GPIO not setup in DT");
		return PTR_ERR(xcsi2rxss->rst_gpio);
	}

	ret = xcsi2rxss_parse_of(xcsi2rxss);
	if (ret < 0)
		return ret;

	xcsi2rxss->iomem = devm_platform_ioremap_resource(pdev, 0);
	if (IS_ERR(xcsi2rxss->iomem))
		return PTR_ERR(xcsi2rxss->iomem);

	irq = platform_get_irq(pdev, 0);
	if (irq < 0)
		return irq;

	ret = devm_request_threaded_irq(dev, irq, NULL,
					xcsi2rxss_irq_handler, IRQF_ONESHOT,
					dev_name(dev), xcsi2rxss);
	if (ret) {
		dev_err(dev, "Err = %d Interrupt handler reg failed!\n", ret);
		return ret;
	}

	ret = clk_bulk_get(dev, num_clks, xcsi2rxss->clks);
	if (ret)
		return ret;

	/* TODO: Enable/disable clocks at stream on/off time. */
	ret = clk_bulk_prepare_enable(num_clks, xcsi2rxss->clks);
	if (ret)
		goto err_clk_put;

	mutex_init(&xcsi2rxss->lock);

	xcsi2rxss_hard_reset(xcsi2rxss);
	xcsi2rxss_soft_reset(xcsi2rxss);

	/* Initialize V4L2 subdevice and media entity */
	xcsi2rxss->pads[XVIP_PAD_SINK].flags = MEDIA_PAD_FL_SINK;
	xcsi2rxss->pads[XVIP_PAD_SOURCE].flags = MEDIA_PAD_FL_SOURCE;

	/* Initialize the default format */
	xcsi2rxss->default_format.code =
		xcsi2rxss_get_nth_mbus(xcsi2rxss->datatype, 0);
	xcsi2rxss->default_format.field = V4L2_FIELD_NONE;
	xcsi2rxss->default_format.colorspace = V4L2_COLORSPACE_SRGB;
	xcsi2rxss->default_format.width = XCSI_DEFAULT_WIDTH;
	xcsi2rxss->default_format.height = XCSI_DEFAULT_HEIGHT;
	xcsi2rxss->format = xcsi2rxss->default_format;

	/* Initialize V4L2 subdevice and media entity */
	subdev = &xcsi2rxss->subdev;
	v4l2_subdev_init(subdev, &xcsi2rxss_ops);
	subdev->dev = dev;
	strscpy(subdev->name, dev_name(dev), sizeof(subdev->name));
	subdev->flags |= V4L2_SUBDEV_FL_HAS_EVENTS | V4L2_SUBDEV_FL_HAS_DEVNODE;
	subdev->entity.ops = &xcsi2rxss_media_ops;
	v4l2_set_subdevdata(subdev, xcsi2rxss);

	ret = media_entity_pads_init(&subdev->entity, XCSI_MEDIA_PADS,
				     xcsi2rxss->pads);
	if (ret < 0)
		goto error;

	platform_set_drvdata(pdev, xcsi2rxss);

	ret = v4l2_async_register_subdev(subdev);
	if (ret < 0) {
		dev_err(dev, "failed to register subdev\n");
		goto error;
	}

	return 0;
error:
	media_entity_cleanup(&subdev->entity);
	mutex_destroy(&xcsi2rxss->lock);
	clk_bulk_disable_unprepare(num_clks, xcsi2rxss->clks);
err_clk_put:
	clk_bulk_put(num_clks, xcsi2rxss->clks);
	return ret;
}

static int xcsi2rxss_remove(struct platform_device *pdev)
{
	struct xcsi2rxss_state *xcsi2rxss = platform_get_drvdata(pdev);
	struct v4l2_subdev *subdev = &xcsi2rxss->subdev;
	int num_clks = ARRAY_SIZE(xcsi2rxss_clks);

	v4l2_async_unregister_subdev(subdev);
	media_entity_cleanup(&subdev->entity);
	mutex_destroy(&xcsi2rxss->lock);
	clk_bulk_disable_unprepare(num_clks, xcsi2rxss->clks);
	clk_bulk_put(num_clks, xcsi2rxss->clks);

	return 0;
}

static const struct of_device_id xcsi2rxss_of_id_table[] = {
	{ .compatible = "xlnx,mipi-csi2-rx-subsystem-5.0", },
	{ }
};
MODULE_DEVICE_TABLE(of, xcsi2rxss_of_id_table);

static struct platform_driver xcsi2rxss_driver = {
	.driver = {
		.name		= "xilinx-csi2rxss",
		.of_match_table	= xcsi2rxss_of_id_table,
	},
	.probe			= xcsi2rxss_probe,
	.remove			= xcsi2rxss_remove,
};

module_platform_driver(xcsi2rxss_driver);

MODULE_AUTHOR("Vishal Sagar <vsagar@xilinx.com>");
MODULE_DESCRIPTION("Xilinx MIPI CSI-2 Rx Subsystem Driver");
MODULE_LICENSE("GPL v2");<|MERGE_RESOLUTION|>--- conflicted
+++ resolved
@@ -798,14 +798,9 @@
 				struct v4l2_subdev_format *fmt)
 {
 	struct xcsi2rxss_state *xcsi2rxss = to_xcsi2rxssstate(sd);
-<<<<<<< HEAD
-	struct xcsi2rxss_core *core = &xcsi2rxss->core;
-	u32 code;
-=======
 	struct v4l2_mbus_framefmt *__format;
 	u32 dt;
 	int ret = 0;
->>>>>>> 24b8d41d
 
 	mutex_lock(&xcsi2rxss->lock);
 
@@ -827,39 +822,6 @@
 		goto unlock_set_format;
 	}
 
-<<<<<<< HEAD
-	/* If the bayer pattern to be set is SXXXX8 then only 1x8 type
-	 * is supported and core's data type doesn't matter.
-	 * In case the bayer pattern being set is SXXX10 then only
-	 * 1x10 type are supported and core should be configured for RAW10.
-	 * In case the bayer pattern being set is SXXX12 then only
-	 * 1x12 type are supported and core should be configured for RAW12.
-	 *
-	 * Otherwise don't allow change.
-	 */
-	if (((fmt->format.code == MEDIA_BUS_FMT_SBGGR8_1X8) ||
-		(fmt->format.code == MEDIA_BUS_FMT_SGBRG8_1X8) ||
-		(fmt->format.code == MEDIA_BUS_FMT_SGRBG8_1X8) ||
-		(fmt->format.code == MEDIA_BUS_FMT_SRGGB8_1X8))
-	|| ((core->datatype == MIPI_CSI_DT_RAW_10) &&
-		((fmt->format.code == MEDIA_BUS_FMT_SBGGR10_1X10) ||
-		 (fmt->format.code == MEDIA_BUS_FMT_SGBRG10_1X10) ||
-		 (fmt->format.code == MEDIA_BUS_FMT_SGRBG10_1X10) ||
-		 (fmt->format.code == MEDIA_BUS_FMT_SRGGB10_1X10)))
-	|| ((core->datatype == MIPI_CSI_DT_RAW_12) &&
-		((fmt->format.code == MEDIA_BUS_FMT_SBGGR12_1X12) ||
-		 (fmt->format.code == MEDIA_BUS_FMT_SGBRG12_1X12) ||
-		 (fmt->format.code == MEDIA_BUS_FMT_SGRBG12_1X12) ||
-		 (fmt->format.code == MEDIA_BUS_FMT_SRGGB12_1X12))))
-
-		/* Copy over the format to be set */
-		*__format = fmt->format;
-	else {
-		/* Restore the original pad format code */
-		fmt->format.code = code;
-		__format->code = code;
-	}
-=======
 	/*
 	 * RAW8 is supported in all datatypes. So if requested media bus format
 	 * is of RAW8 type, then allow to be set. In case core is configured to
@@ -874,7 +836,6 @@
 	}
 
 	*__format = fmt->format;
->>>>>>> 24b8d41d
 
 unlock_set_format:
 	mutex_unlock(&xcsi2rxss->lock);
