/*
 * omap_vout.c
 *
 * Copyright (C) 2005-2010 Texas Instruments.
 *
 * This file is licensed under the terms of the GNU General Public License
 * version 2. This program is licensed "as is" without any warranty of any
 * kind, whether express or implied.
 *
 * Leveraged code from the OMAP2 camera driver
 * Video-for-Linux (Version 2) camera capture driver for
 * the OMAP24xx camera controller.
 *
 * Author: Andy Lowe (source@mvista.com)
 *
 * Copyright (C) 2004 MontaVista Software, Inc.
 * Copyright (C) 2010 Texas Instruments.
 *
 * History:
 * 20-APR-2006 Khasim		Modified VRFB based Rotation,
 *				The image data is always read from 0 degree
 *				view and written
 *				to the virtual space of desired rotation angle
 * 4-DEC-2006  Jian		Changed to support better memory management
 *
 * 17-Nov-2008 Hardik		Changed driver to use video_ioctl2
 *
 * 23-Feb-2010 Vaibhav H	Modified to use new DSS2 interface
 *
 */

#include <linux/init.h>
#include <linux/module.h>
#include <linux/vmalloc.h>
#include <linux/sched.h>
#include <linux/types.h>
#include <linux/platform_device.h>
#include <linux/irq.h>
#include <linux/videodev2.h>
#include <linux/dma-mapping.h>
#include <linux/slab.h>

#include <media/v4l2-device.h>
#include <media/v4l2-ioctl.h>
#include <media/v4l2-event.h>

#include <video/omapvrfb.h>
#include <video/omapfb_dss.h>

#include "omap_voutlib.h"
#include "omap_voutdef.h"
#include "omap_vout_vrfb.h"

MODULE_AUTHOR("Texas Instruments");
MODULE_DESCRIPTION("OMAP Video for Linux Video out driver");
MODULE_LICENSE("GPL");

/* Driver Configuration macros */
#define VOUT_NAME		"omap_vout"

enum omap_vout_channels {
	OMAP_VIDEO1,
	OMAP_VIDEO2,
};

/* Variables configurable through module params*/
static bool vid1_static_vrfb_alloc;
static bool vid2_static_vrfb_alloc;
static bool debug;

/* Module parameters */
module_param(vid1_static_vrfb_alloc, bool, S_IRUGO);
MODULE_PARM_DESC(vid1_static_vrfb_alloc,
	"Static allocation of the VRFB buffer for video1 device");

module_param(vid2_static_vrfb_alloc, bool, S_IRUGO);
MODULE_PARM_DESC(vid2_static_vrfb_alloc,
	"Static allocation of the VRFB buffer for video2 device");

module_param(debug, bool, S_IRUGO);
MODULE_PARM_DESC(debug, "Debug level (0-1)");

/* list of image formats supported by OMAP2 video pipelines */
static const struct v4l2_fmtdesc omap_formats[] = {
	{
		/* Note:  V4L2 defines RGB565 as:
		 *
		 *      Byte 0                    Byte 1
		 *      g2 g1 g0 r4 r3 r2 r1 r0   b4 b3 b2 b1 b0 g5 g4 g3
		 *
		 * We interpret RGB565 as:
		 *
		 *      Byte 0                    Byte 1
		 *      g2 g1 g0 b4 b3 b2 b1 b0   r4 r3 r2 r1 r0 g5 g4 g3
		 */
		.pixelformat = V4L2_PIX_FMT_RGB565,
	},
	{
		/* Note:  V4L2 defines RGB32 as: RGB-8-8-8-8  we use
		 *  this for RGB24 unpack mode, the last 8 bits are ignored
		 * */
		.pixelformat = V4L2_PIX_FMT_RGB32,
	},
	{
		/* Note:  V4L2 defines RGB24 as: RGB-8-8-8  we use
		 *        this for RGB24 packed mode
		 *
		 */
		.pixelformat = V4L2_PIX_FMT_RGB24,
	},
	{
		.pixelformat = V4L2_PIX_FMT_YUYV,
	},
	{
		.pixelformat = V4L2_PIX_FMT_UYVY,
	},
};

#define NUM_OUTPUT_FORMATS (ARRAY_SIZE(omap_formats))

/*
 * Try format
 */
static int omap_vout_try_format(struct v4l2_pix_format *pix)
{
	int ifmt, bpp = 0;

	pix->height = clamp(pix->height, (u32)VID_MIN_HEIGHT,
						(u32)VID_MAX_HEIGHT);
	pix->width = clamp(pix->width, (u32)VID_MIN_WIDTH, (u32)VID_MAX_WIDTH);

	for (ifmt = 0; ifmt < NUM_OUTPUT_FORMATS; ifmt++) {
		if (pix->pixelformat == omap_formats[ifmt].pixelformat)
			break;
	}

	if (ifmt == NUM_OUTPUT_FORMATS)
		ifmt = 0;

	pix->pixelformat = omap_formats[ifmt].pixelformat;
	pix->field = V4L2_FIELD_NONE;

	switch (pix->pixelformat) {
	case V4L2_PIX_FMT_YUYV:
	case V4L2_PIX_FMT_UYVY:
	default:
		pix->colorspace = V4L2_COLORSPACE_SRGB;
		bpp = YUYV_BPP;
		break;
	case V4L2_PIX_FMT_RGB565:
	case V4L2_PIX_FMT_RGB565X:
		pix->colorspace = V4L2_COLORSPACE_SRGB;
		bpp = RGB565_BPP;
		break;
	case V4L2_PIX_FMT_RGB24:
		pix->colorspace = V4L2_COLORSPACE_SRGB;
		bpp = RGB24_BPP;
		break;
	case V4L2_PIX_FMT_RGB32:
	case V4L2_PIX_FMT_BGR32:
		pix->colorspace = V4L2_COLORSPACE_SRGB;
		bpp = RGB32_BPP;
		break;
	}
	pix->bytesperline = pix->width * bpp;
	pix->sizeimage = pix->bytesperline * pix->height;

	return bpp;
}

/*
<<<<<<< HEAD
 * omap_vout_get_userptr: Convert user space virtual address to physical
 * address.
 */
static int omap_vout_get_userptr(struct videobuf_buffer *vb, u32 virtp,
				 u32 *physp)
{
	struct frame_vector *vec;
	int ret;

	/* For kernel direct-mapped memory, take the easy way */
	if (virtp >= PAGE_OFFSET) {
		*physp = virt_to_phys((void *)virtp);
		return 0;
	}

	vec = frame_vector_create(1);
	if (!vec)
		return -ENOMEM;

	ret = get_vaddr_frames(virtp, 1, FOLL_WRITE, vec);
	if (ret != 1) {
		frame_vector_destroy(vec);
		return -EINVAL;
	}
	*physp = __pfn_to_phys(frame_vector_pfns(vec)[0]);
	vb->priv = vec;

	return 0;
}

/*
 * Free the V4L2 buffers
 */
void omap_vout_free_buffers(struct omap_vout_device *vout)
{
	int i, numbuffers;

	/* Allocate memory for the buffers */
	numbuffers = (vout->vid) ?  video2_numbuffers : video1_numbuffers;
	vout->buffer_size = (vout->vid) ? video2_bufsize : video1_bufsize;

	for (i = 0; i < numbuffers; i++) {
		omap_vout_free_buffer(vout->buf_virt_addr[i],
				vout->buffer_size);
		vout->buf_phy_addr[i] = 0;
		vout->buf_virt_addr[i] = 0;
	}
}

/*
=======
>>>>>>> 24b8d41d
 * Convert V4L2 rotation to DSS rotation
 *	V4L2 understand 0, 90, 180, 270.
 *	Convert to 0, 1, 2 and 3 respectively for DSS
 */
static int v4l2_rot_to_dss_rot(int v4l2_rotation,
			enum dss_rotation *rotation, bool mirror)
{
	int ret = 0;

	switch (v4l2_rotation) {
	case 90:
		*rotation = dss_rotation_90_degree;
		break;
	case 180:
		*rotation = dss_rotation_180_degree;
		break;
	case 270:
		*rotation = dss_rotation_270_degree;
		break;
	case 0:
		*rotation = dss_rotation_0_degree;
		break;
	default:
		ret = -EINVAL;
	}
	return ret;
}

static int omap_vout_calculate_offset(struct omap_vout_device *vout)
{
	struct omapvideo_info *ovid;
	struct v4l2_rect *crop = &vout->crop;
	struct v4l2_pix_format *pix = &vout->pix;
	int *cropped_offset = &vout->cropped_offset;
	int ps = 2, line_length = 0;

	ovid = &vout->vid_info;

	if (ovid->rotation_type == VOUT_ROT_VRFB) {
		omap_vout_calculate_vrfb_offset(vout);
	} else {
		vout->line_length = line_length = pix->width;

		if (V4L2_PIX_FMT_YUYV == pix->pixelformat ||
			V4L2_PIX_FMT_UYVY == pix->pixelformat)
			ps = 2;
		else if (V4L2_PIX_FMT_RGB32 == pix->pixelformat)
			ps = 4;
		else if (V4L2_PIX_FMT_RGB24 == pix->pixelformat)
			ps = 3;

		vout->ps = ps;

		*cropped_offset = (line_length * ps) *
			crop->top + crop->left * ps;
	}

	v4l2_dbg(1, debug, &vout->vid_dev->v4l2_dev, "%s Offset:%x\n",
			__func__, vout->cropped_offset);

	return 0;
}

/*
 * Convert V4L2 pixel format to DSS pixel format
 */
static int video_mode_to_dss_mode(struct omap_vout_device *vout)
{
	struct omap_overlay *ovl;
	struct omapvideo_info *ovid;
	struct v4l2_pix_format *pix = &vout->pix;
	enum omap_color_mode mode;

	ovid = &vout->vid_info;
	ovl = ovid->overlays[0];

	switch (pix->pixelformat) {
	case V4L2_PIX_FMT_YUYV:
		mode = OMAP_DSS_COLOR_YUV2;
		break;
	case V4L2_PIX_FMT_UYVY:
		mode = OMAP_DSS_COLOR_UYVY;
		break;
	case V4L2_PIX_FMT_RGB565:
		mode = OMAP_DSS_COLOR_RGB16;
		break;
	case V4L2_PIX_FMT_RGB24:
		mode = OMAP_DSS_COLOR_RGB24P;
		break;
	case V4L2_PIX_FMT_RGB32:
		mode = (ovl->id == OMAP_DSS_VIDEO1) ?
			OMAP_DSS_COLOR_RGB24U : OMAP_DSS_COLOR_ARGB32;
		break;
	case V4L2_PIX_FMT_BGR32:
		mode = OMAP_DSS_COLOR_RGBX32;
		break;
	default:
		mode = -EINVAL;
		break;
	}
	return mode;
}

/*
 * Setup the overlay
 */
static int omapvid_setup_overlay(struct omap_vout_device *vout,
		struct omap_overlay *ovl, int posx, int posy, int outw,
		int outh, u32 addr)
{
	int ret = 0;
	struct omap_overlay_info info;
	int cropheight, cropwidth, pixwidth;

	if ((ovl->caps & OMAP_DSS_OVL_CAP_SCALE) == 0 &&
			(outw != vout->pix.width || outh != vout->pix.height)) {
		ret = -EINVAL;
		goto setup_ovl_err;
	}

	vout->dss_mode = video_mode_to_dss_mode(vout);
	if (vout->dss_mode == -EINVAL) {
		ret = -EINVAL;
		goto setup_ovl_err;
	}

	/* Setup the input plane parameters according to
	 * rotation value selected.
	 */
	if (is_rotation_90_or_270(vout)) {
		cropheight = vout->crop.width;
		cropwidth = vout->crop.height;
		pixwidth = vout->pix.height;
	} else {
		cropheight = vout->crop.height;
		cropwidth = vout->crop.width;
		pixwidth = vout->pix.width;
	}

	ovl->get_overlay_info(ovl, &info);
	info.paddr = addr;
	info.width = cropwidth;
	info.height = cropheight;
	info.color_mode = vout->dss_mode;
	info.mirror = vout->mirror;
	info.pos_x = posx;
	info.pos_y = posy;
	info.out_width = outw;
	info.out_height = outh;
	info.global_alpha = vout->win.global_alpha;
	if (!is_rotation_enabled(vout)) {
		info.rotation = 0;
		info.rotation_type = OMAP_DSS_ROT_DMA;
		info.screen_width = pixwidth;
	} else {
		info.rotation = vout->rotation;
		info.rotation_type = OMAP_DSS_ROT_VRFB;
		info.screen_width = 2048;
	}

	v4l2_dbg(1, debug, &vout->vid_dev->v4l2_dev,
		"%s enable=%d addr=%pad width=%d\n height=%d color_mode=%d\n"
		"rotation=%d mirror=%d posx=%d posy=%d out_width = %d \n"
		"out_height=%d rotation_type=%d screen_width=%d\n", __func__,
		ovl->is_enabled(ovl), &info.paddr, info.width, info.height,
		info.color_mode, info.rotation, info.mirror, info.pos_x,
		info.pos_y, info.out_width, info.out_height, info.rotation_type,
		info.screen_width);

	ret = ovl->set_overlay_info(ovl, &info);
	if (ret)
		goto setup_ovl_err;

	return 0;

setup_ovl_err:
	v4l2_warn(&vout->vid_dev->v4l2_dev, "setup_overlay failed\n");
	return ret;
}

/*
 * Initialize the overlay structure
 */
static int omapvid_init(struct omap_vout_device *vout, u32 addr)
{
	int ret = 0, i;
	struct v4l2_window *win;
	struct omap_overlay *ovl;
	int posx, posy, outw, outh;
	struct omap_video_timings *timing;
	struct omapvideo_info *ovid = &vout->vid_info;

	win = &vout->win;
	for (i = 0; i < ovid->num_overlays; i++) {
		struct omap_dss_device *dssdev;

		ovl = ovid->overlays[i];
		dssdev = ovl->get_device(ovl);

		if (!dssdev)
			return -EINVAL;

		timing = &dssdev->panel.timings;

		outw = win->w.width;
		outh = win->w.height;
		switch (vout->rotation) {
		case dss_rotation_90_degree:
			/* Invert the height and width for 90
			 * and 270 degree rotation
			 */
			swap(outw, outh);
			posy = (timing->y_res - win->w.width) - win->w.left;
			posx = win->w.top;
			break;

		case dss_rotation_180_degree:
			posx = (timing->x_res - win->w.width) - win->w.left;
			posy = (timing->y_res - win->w.height) - win->w.top;
			break;

		case dss_rotation_270_degree:
			swap(outw, outh);
			posy = win->w.left;
			posx = (timing->x_res - win->w.height) - win->w.top;
			break;

		default:
			posx = win->w.left;
			posy = win->w.top;
			break;
		}

		ret = omapvid_setup_overlay(vout, ovl, posx, posy,
				outw, outh, addr);
		if (ret)
			goto omapvid_init_err;
	}
	return 0;

omapvid_init_err:
	v4l2_warn(&vout->vid_dev->v4l2_dev, "apply_changes failed\n");
	return ret;
}

/*
 * Apply the changes set the go bit of DSS
 */
static int omapvid_apply_changes(struct omap_vout_device *vout)
{
	int i;
	struct omap_overlay *ovl;
	struct omapvideo_info *ovid = &vout->vid_info;

	for (i = 0; i < ovid->num_overlays; i++) {
		struct omap_dss_device *dssdev;

		ovl = ovid->overlays[i];
		dssdev = ovl->get_device(ovl);
		if (!dssdev)
			return -EINVAL;
		ovl->manager->apply(ovl->manager);
	}

	return 0;
}

static int omapvid_handle_interlace_display(struct omap_vout_device *vout,
		unsigned int irqstatus, u64 ts)
{
	u32 fid;

	if (vout->first_int) {
		vout->first_int = 0;
		goto err;
	}

	if (irqstatus & DISPC_IRQ_EVSYNC_ODD)
		fid = 1;
	else if (irqstatus & DISPC_IRQ_EVSYNC_EVEN)
		fid = 0;
	else
		goto err;

	vout->field_id ^= 1;
	if (fid != vout->field_id) {
		if (fid == 0)
			vout->field_id = fid;
	} else if (0 == fid) {
		if (vout->cur_frm == vout->next_frm)
			goto err;

		vout->cur_frm->vbuf.vb2_buf.timestamp = ts;
		vout->cur_frm->vbuf.sequence = vout->sequence++;
		vb2_buffer_done(&vout->cur_frm->vbuf.vb2_buf, VB2_BUF_STATE_DONE);
		vout->cur_frm = vout->next_frm;
	} else {
		if (list_empty(&vout->dma_queue) ||
				(vout->cur_frm != vout->next_frm))
			goto err;
	}

	return vout->field_id;
err:
	return 0;
}

static void omap_vout_isr(void *arg, unsigned int irqstatus)
{
	int ret, fid, mgr_id;
	u32 addr, irq;
	struct omap_overlay *ovl;
	u64 ts;
	struct omapvideo_info *ovid;
	struct omap_dss_device *cur_display;
	struct omap_vout_device *vout = (struct omap_vout_device *)arg;

	ovid = &vout->vid_info;
	ovl = ovid->overlays[0];

	mgr_id = ovl->manager->id;

	/* get the display device attached to the overlay */
	cur_display = ovl->get_device(ovl);

	if (!cur_display)
		return;

	spin_lock(&vout->vbq_lock);
	ts = ktime_get_ns();

	switch (cur_display->type) {
	case OMAP_DISPLAY_TYPE_DSI:
	case OMAP_DISPLAY_TYPE_DPI:
	case OMAP_DISPLAY_TYPE_DVI:
		if (mgr_id == OMAP_DSS_CHANNEL_LCD)
			irq = DISPC_IRQ_VSYNC;
		else if (mgr_id == OMAP_DSS_CHANNEL_LCD2)
			irq = DISPC_IRQ_VSYNC2;
		else
			goto vout_isr_err;

		if (!(irqstatus & irq))
			goto vout_isr_err;
		break;
	case OMAP_DISPLAY_TYPE_VENC:
		fid = omapvid_handle_interlace_display(vout, irqstatus,
				ts);
		if (!fid)
			goto vout_isr_err;
		break;
	case OMAP_DISPLAY_TYPE_HDMI:
		if (!(irqstatus & DISPC_IRQ_EVSYNC_EVEN))
			goto vout_isr_err;
		break;
	default:
		goto vout_isr_err;
	}

	if (!vout->first_int && (vout->cur_frm != vout->next_frm)) {
		vout->cur_frm->vbuf.vb2_buf.timestamp = ts;
		vout->cur_frm->vbuf.sequence = vout->sequence++;
		vb2_buffer_done(&vout->cur_frm->vbuf.vb2_buf, VB2_BUF_STATE_DONE);
		vout->cur_frm = vout->next_frm;
	}

	vout->first_int = 0;
	if (list_empty(&vout->dma_queue))
		goto vout_isr_err;

	vout->next_frm = list_entry(vout->dma_queue.next,
			struct omap_vout_buffer, queue);
	list_del(&vout->next_frm->queue);

	addr = (unsigned long)vout->queued_buf_addr[vout->next_frm->vbuf.vb2_buf.index]
		+ vout->cropped_offset;

	/* First save the configuration in ovelray structure */
	ret = omapvid_init(vout, addr);
	if (ret) {
		printk(KERN_ERR VOUT_NAME
			"failed to set overlay info\n");
		goto vout_isr_err;
	}

	/* Enable the pipeline and set the Go bit */
	ret = omapvid_apply_changes(vout);
	if (ret)
		printk(KERN_ERR VOUT_NAME "failed to change mode\n");

vout_isr_err:
	spin_unlock(&vout->vbq_lock);
}


/*
 * V4L2 ioctls
 */
static int vidioc_querycap(struct file *file, void *fh,
		struct v4l2_capability *cap)
{
	struct omap_vout_device *vout = video_drvdata(file);

	strscpy(cap->driver, VOUT_NAME, sizeof(cap->driver));
	strscpy(cap->card, vout->vfd->name, sizeof(cap->card));
	snprintf(cap->bus_info, sizeof(cap->bus_info),
		 "platform:%s.%d", VOUT_NAME, vout->vid);
	return 0;
}

static int vidioc_enum_fmt_vid_out(struct file *file, void *fh,
			struct v4l2_fmtdesc *fmt)
{
	int index = fmt->index;

	if (index >= NUM_OUTPUT_FORMATS)
		return -EINVAL;

	fmt->flags = omap_formats[index].flags;
	fmt->pixelformat = omap_formats[index].pixelformat;

	return 0;
}

static int vidioc_g_fmt_vid_out(struct file *file, void *fh,
			struct v4l2_format *f)
{
	struct omap_vout_device *vout = video_drvdata(file);

	f->fmt.pix = vout->pix;
	return 0;

}

static int vidioc_try_fmt_vid_out(struct file *file, void *fh,
			struct v4l2_format *f)
{
	struct omap_overlay *ovl;
	struct omapvideo_info *ovid;
	struct omap_video_timings *timing;
	struct omap_vout_device *vout = video_drvdata(file);
	struct omap_dss_device *dssdev;

	ovid = &vout->vid_info;
	ovl = ovid->overlays[0];
	/* get the display device attached to the overlay */
	dssdev = ovl->get_device(ovl);

	if (!dssdev)
		return -EINVAL;

	timing = &dssdev->panel.timings;

	vout->fbuf.fmt.height = timing->y_res;
	vout->fbuf.fmt.width = timing->x_res;

	omap_vout_try_format(&f->fmt.pix);
	return 0;
}

static int vidioc_s_fmt_vid_out(struct file *file, void *fh,
			struct v4l2_format *f)
{
	int ret, bpp;
	struct omap_overlay *ovl;
	struct omapvideo_info *ovid;
	struct omap_video_timings *timing;
	struct omap_vout_device *vout = video_drvdata(file);
	struct omap_dss_device *dssdev;

	if (vb2_is_busy(&vout->vq))
		return -EBUSY;

	ovid = &vout->vid_info;
	ovl = ovid->overlays[0];
	dssdev = ovl->get_device(ovl);

	/* get the display device attached to the overlay */
	if (!dssdev) {
		ret = -EINVAL;
		goto s_fmt_vid_out_exit;
	}
	timing = &dssdev->panel.timings;

	/* We don't support RGB24-packed mode if vrfb rotation
	 * is enabled*/
	if ((is_rotation_enabled(vout)) &&
			f->fmt.pix.pixelformat == V4L2_PIX_FMT_RGB24) {
		ret = -EINVAL;
		goto s_fmt_vid_out_exit;
	}

	/* get the framebuffer parameters */

	if (is_rotation_90_or_270(vout)) {
		vout->fbuf.fmt.height = timing->x_res;
		vout->fbuf.fmt.width = timing->y_res;
	} else {
		vout->fbuf.fmt.height = timing->y_res;
		vout->fbuf.fmt.width = timing->x_res;
	}

	/* change to smaller size is OK */

	bpp = omap_vout_try_format(&f->fmt.pix);
	f->fmt.pix.sizeimage = f->fmt.pix.width * f->fmt.pix.height * bpp;

	/* try & set the new output format */
	vout->bpp = bpp;
	vout->pix = f->fmt.pix;
	vout->vrfb_bpp = 1;

	/* If YUYV then vrfb bpp is 2, for  others its 1 */
	if (V4L2_PIX_FMT_YUYV == vout->pix.pixelformat ||
			V4L2_PIX_FMT_UYVY == vout->pix.pixelformat)
		vout->vrfb_bpp = 2;

	/* set default crop and win */
	omap_vout_new_format(&vout->pix, &vout->fbuf, &vout->crop, &vout->win);

	ret = 0;

s_fmt_vid_out_exit:
	return ret;
}

static int vidioc_try_fmt_vid_overlay(struct file *file, void *fh,
			struct v4l2_format *f)
{
	int ret = 0;
	struct omap_vout_device *vout = video_drvdata(file);
	struct omap_overlay *ovl;
	struct omapvideo_info *ovid;
	struct v4l2_window *win = &f->fmt.win;

	ovid = &vout->vid_info;
	ovl = ovid->overlays[0];

	ret = omap_vout_try_window(&vout->fbuf, win);

	if (!ret && !(ovl->caps & OMAP_DSS_OVL_CAP_GLOBAL_ALPHA))
		win->global_alpha = 0;

	return ret;
}

static int vidioc_s_fmt_vid_overlay(struct file *file, void *fh,
			struct v4l2_format *f)
{
	int ret = 0;
	struct omap_overlay *ovl;
	struct omapvideo_info *ovid;
	struct omap_vout_device *vout = video_drvdata(file);
	struct v4l2_window *win = &f->fmt.win;

	ovid = &vout->vid_info;
	ovl = ovid->overlays[0];

	ret = omap_vout_new_window(&vout->crop, &vout->win, &vout->fbuf, win);
	if (!ret) {
		enum omap_dss_trans_key_type key_type =
			OMAP_DSS_COLOR_KEY_GFX_DST;
		int enable;

		/* Video1 plane does not support global alpha on OMAP3 */
		if (ovl->caps & OMAP_DSS_OVL_CAP_GLOBAL_ALPHA)
			vout->win.global_alpha = win->global_alpha;
		else
			win->global_alpha = 0;
		if (vout->fbuf.flags & (V4L2_FBUF_FLAG_CHROMAKEY |
					V4L2_FBUF_FLAG_SRC_CHROMAKEY))
			enable = 1;
		else
			enable = 0;
		if (vout->fbuf.flags & V4L2_FBUF_FLAG_SRC_CHROMAKEY)
			key_type = OMAP_DSS_COLOR_KEY_VID_SRC;

		if (ovl->manager && ovl->manager->get_manager_info &&
		    ovl->manager->set_manager_info) {
			struct omap_overlay_manager_info info;

			ovl->manager->get_manager_info(ovl->manager, &info);
			info.trans_enabled = enable;
			info.trans_key_type = key_type;
			info.trans_key = vout->win.chromakey;

			if (ovl->manager->set_manager_info(ovl->manager, &info))
				return -EINVAL;
		}
	}
	return ret;
}

static int vidioc_g_fmt_vid_overlay(struct file *file, void *fh,
			struct v4l2_format *f)
{
	struct omap_overlay *ovl;
	struct omapvideo_info *ovid;
	struct omap_vout_device *vout = video_drvdata(file);
	struct v4l2_window *win = &f->fmt.win;

	ovid = &vout->vid_info;
	ovl = ovid->overlays[0];

	win->w = vout->win.w;
	win->field = vout->win.field;
	win->chromakey = vout->win.chromakey;
	if (ovl->caps & OMAP_DSS_OVL_CAP_GLOBAL_ALPHA)
		win->global_alpha = vout->win.global_alpha;
	else
		win->global_alpha = 0;
	win->clips = NULL;
	win->clipcount = 0;
	win->bitmap = NULL;
	return 0;
}

static int vidioc_g_selection(struct file *file, void *fh, struct v4l2_selection *sel)
{
	struct omap_vout_device *vout = video_drvdata(file);
	struct v4l2_pix_format *pix = &vout->pix;

	if (sel->type != V4L2_BUF_TYPE_VIDEO_OUTPUT)
		return -EINVAL;

	switch (sel->target) {
	case V4L2_SEL_TGT_CROP:
		sel->r = vout->crop;
		break;
	case V4L2_SEL_TGT_CROP_DEFAULT:
		omap_vout_default_crop(&vout->pix, &vout->fbuf, &sel->r);
		break;
	case V4L2_SEL_TGT_CROP_BOUNDS:
		/* Width and height are always even */
		sel->r.width = pix->width & ~1;
		sel->r.height = pix->height & ~1;
		break;
	default:
		return -EINVAL;
	}
	return 0;
}

static int vidioc_s_selection(struct file *file, void *fh, struct v4l2_selection *sel)
{
	int ret = -EINVAL;
	struct omap_vout_device *vout = video_drvdata(file);
	struct omapvideo_info *ovid;
	struct omap_overlay *ovl;
	struct omap_video_timings *timing;
	struct omap_dss_device *dssdev;

	if (sel->type != V4L2_BUF_TYPE_VIDEO_OUTPUT)
		return -EINVAL;

	if (sel->target != V4L2_SEL_TGT_CROP)
		return -EINVAL;

<<<<<<< HEAD
	if (vout->streaming)
=======
	if (vb2_is_busy(&vout->vq))
>>>>>>> 24b8d41d
		return -EBUSY;

	ovid = &vout->vid_info;
	ovl = ovid->overlays[0];
	/* get the display device attached to the overlay */
	dssdev = ovl->get_device(ovl);

	if (!dssdev) {
		ret = -EINVAL;
		goto s_crop_err;
	}

	timing = &dssdev->panel.timings;

	if (is_rotation_90_or_270(vout)) {
		vout->fbuf.fmt.height = timing->x_res;
		vout->fbuf.fmt.width = timing->y_res;
	} else {
		vout->fbuf.fmt.height = timing->y_res;
		vout->fbuf.fmt.width = timing->x_res;
	}

	ret = omap_vout_new_crop(&vout->pix, &vout->crop, &vout->win,
				 &vout->fbuf, &sel->r);

s_crop_err:
	return ret;
}

static int omap_vout_s_ctrl(struct v4l2_ctrl *ctrl)
{
	struct omap_vout_device *vout =
		container_of(ctrl->handler, struct omap_vout_device, ctrl_handler);
	int ret = 0;

	switch (ctrl->id) {
	case V4L2_CID_ROTATE: {
		struct omapvideo_info *ovid;
		int rotation = ctrl->val;

		ovid = &vout->vid_info;

		if (rotation && ovid->rotation_type == VOUT_ROT_NONE) {
			ret = -ERANGE;
			break;
		}

		if (rotation && vout->pix.pixelformat == V4L2_PIX_FMT_RGB24) {
			ret = -EINVAL;
			break;
		}

		if (v4l2_rot_to_dss_rot(rotation, &vout->rotation,
							vout->mirror)) {
			ret = -EINVAL;
			break;
		}
<<<<<<< HEAD
		mutex_unlock(&vout->lock);
=======
>>>>>>> 24b8d41d
		break;
	}
	case V4L2_CID_BG_COLOR:
	{
		struct omap_overlay *ovl;
		unsigned int color = ctrl->val;
		struct omap_overlay_manager_info info;

		ovl = vout->vid_info.overlays[0];

		if (!ovl->manager || !ovl->manager->get_manager_info) {
			ret = -EINVAL;
			break;
		}

		ovl->manager->get_manager_info(ovl->manager, &info);
		info.default_color = color;
		if (ovl->manager->set_manager_info(ovl->manager, &info)) {
			ret = -EINVAL;
			break;
		}
<<<<<<< HEAD
		mutex_unlock(&vout->lock);
=======
>>>>>>> 24b8d41d
		break;
	}
	case V4L2_CID_VFLIP:
	{
		struct omapvideo_info *ovid;
		unsigned int mirror = ctrl->val;

		ovid = &vout->vid_info;

		if (mirror && ovid->rotation_type == VOUT_ROT_NONE) {
			ret = -ERANGE;
			break;
		}

		if (mirror  && vout->pix.pixelformat == V4L2_PIX_FMT_RGB24) {
			ret = -EINVAL;
			break;
		}
		vout->mirror = mirror;
<<<<<<< HEAD
		mutex_unlock(&vout->lock);
=======
>>>>>>> 24b8d41d
		break;
	}
	default:
		return -EINVAL;
	}
	return ret;
}

static const struct v4l2_ctrl_ops omap_vout_ctrl_ops = {
	.s_ctrl = omap_vout_s_ctrl,
};
<<<<<<< HEAD

static int vidioc_reqbufs(struct file *file, void *fh,
			struct v4l2_requestbuffers *req)
{
	int ret = 0;
	unsigned int i, num_buffers = 0;
	struct omap_vout_device *vout = fh;
	struct videobuf_queue *q = &vout->vbq;

	if (req->type != V4L2_BUF_TYPE_VIDEO_OUTPUT)
		return -EINVAL;
	/* if memory is not mmp or userptr
	   return error */
	if ((V4L2_MEMORY_MMAP != req->memory) &&
			(V4L2_MEMORY_USERPTR != req->memory))
		return -EINVAL;
=======
>>>>>>> 24b8d41d

static int omap_vout_vb2_queue_setup(struct vb2_queue *vq,
				     unsigned int *nbufs,
				     unsigned int *num_planes, unsigned int sizes[],
				     struct device *alloc_devs[])
{
	struct omap_vout_device *vout = vb2_get_drv_priv(vq);
	int size = vout->pix.sizeimage;

	if (is_rotation_enabled(vout) && vq->num_buffers + *nbufs > VRFB_NUM_BUFS) {
		*nbufs = VRFB_NUM_BUFS - vq->num_buffers;
		if (*nbufs == 0)
			return -EINVAL;
	}

	if (*num_planes)
		return sizes[0] < size ? -EINVAL : 0;

	*num_planes = 1;
	sizes[0] = size;
	return 0;
}

static int omap_vout_vb2_prepare(struct vb2_buffer *vb)
{
	struct omap_vout_device *vout = vb2_get_drv_priv(vb->vb2_queue);
	struct omapvideo_info *ovid = &vout->vid_info;
	struct omap_vout_buffer *voutbuf = vb2_to_omap_vout_buffer(vb);
	dma_addr_t buf_phy_addr = vb2_dma_contig_plane_dma_addr(vb, 0);

	if (vb2_plane_size(vb, 0) < vout->pix.sizeimage) {
		v4l2_dbg(1, debug, &vout->vid_dev->v4l2_dev,
			 "%s data will not fit into plane (%lu < %u)\n",
			__func__, vb2_plane_size(vb, 0), vout->pix.sizeimage);
		return -EINVAL;
	}

	vb2_set_plane_payload(vb, 0, vout->pix.sizeimage);
	voutbuf->vbuf.field = V4L2_FIELD_NONE;

	vout->queued_buf_addr[vb->index] = (u8 *)buf_phy_addr;
	if (ovid->rotation_type == VOUT_ROT_VRFB)
		return omap_vout_prepare_vrfb(vout, vb);
	return 0;
}

static void omap_vout_vb2_queue(struct vb2_buffer *vb)
{
	struct omap_vout_device *vout = vb2_get_drv_priv(vb->vb2_queue);
	struct omap_vout_buffer *voutbuf = vb2_to_omap_vout_buffer(vb);

	list_add_tail(&voutbuf->queue, &vout->dma_queue);
}

static int omap_vout_vb2_start_streaming(struct vb2_queue *vq, unsigned int count)
{
	struct omap_vout_device *vout = vb2_get_drv_priv(vq);
	struct omapvideo_info *ovid = &vout->vid_info;
	struct omap_vout_buffer *buf, *tmp;
	u32 addr = 0, mask = 0;
	int ret, j;

	/* Get the next frame from the buffer queue */
	vout->next_frm = vout->cur_frm = list_entry(vout->dma_queue.next,
			struct omap_vout_buffer, queue);
	/* Remove buffer from the buffer queue */
	list_del(&vout->cur_frm->queue);
	/* Initialize field_id and started member */
	vout->field_id = 0;
	vout->first_int = 1;
	vout->sequence = 0;

	if (omap_vout_calculate_offset(vout)) {
		ret = -EINVAL;
		goto out;
	}
	if (ovid->rotation_type == VOUT_ROT_VRFB)
		if (omap_vout_vrfb_buffer_setup(vout, &count, 0)) {
			ret = -ENOMEM;
			goto out;
		}

	addr = (unsigned long)vout->queued_buf_addr[vout->cur_frm->vbuf.vb2_buf.index]
		+ vout->cropped_offset;

	mask = DISPC_IRQ_VSYNC | DISPC_IRQ_EVSYNC_EVEN | DISPC_IRQ_EVSYNC_ODD
		| DISPC_IRQ_VSYNC2;

	/* First save the configuration in overlay structure */
	ret = omapvid_init(vout, addr);
	if (ret) {
		v4l2_err(&vout->vid_dev->v4l2_dev,
				"failed to set overlay info\n");
		goto streamon_err1;
	}

	omap_dispc_register_isr(omap_vout_isr, vout, mask);

	/* Enable the pipeline and set the Go bit */
	ret = omapvid_apply_changes(vout);
	if (ret)
		v4l2_err(&vout->vid_dev->v4l2_dev, "failed to change mode\n");

	for (j = 0; j < ovid->num_overlays; j++) {
		struct omap_overlay *ovl = ovid->overlays[j];
		struct omap_dss_device *dssdev = ovl->get_device(ovl);

		if (dssdev) {
			ret = ovl->enable(ovl);
			if (ret)
				goto streamon_err1;
		}
	}
	return 0;

streamon_err1:
	mask = DISPC_IRQ_VSYNC | DISPC_IRQ_EVSYNC_EVEN | DISPC_IRQ_EVSYNC_ODD
		| DISPC_IRQ_VSYNC2;

	omap_dispc_unregister_isr(omap_vout_isr, vout, mask);

	for (j = 0; j < ovid->num_overlays; j++) {
		struct omap_overlay *ovl = ovid->overlays[j];
		struct omap_dss_device *dssdev = ovl->get_device(ovl);

		if (dssdev)
			ovl->disable(ovl);
	}
	/* Turn of the pipeline */
	if (omapvid_apply_changes(vout))
		v4l2_err(&vout->vid_dev->v4l2_dev,
			 "failed to change mode in streamoff\n");

out:
	vb2_buffer_done(&vout->cur_frm->vbuf.vb2_buf, VB2_BUF_STATE_QUEUED);
	list_for_each_entry_safe(buf, tmp, &vout->dma_queue, queue) {
		list_del(&buf->queue);
		vb2_buffer_done(&buf->vbuf.vb2_buf, VB2_BUF_STATE_QUEUED);
	}
	return ret;
}

static void omap_vout_vb2_stop_streaming(struct vb2_queue *vq)
{
	struct omap_vout_device *vout = vb2_get_drv_priv(vq);
	struct omapvideo_info *ovid = &vout->vid_info;
	struct omap_vout_buffer *buf, *tmp;
	u32 mask = 0;
	int j;

	mask = DISPC_IRQ_VSYNC | DISPC_IRQ_EVSYNC_EVEN | DISPC_IRQ_EVSYNC_ODD
		| DISPC_IRQ_VSYNC2;

	omap_dispc_unregister_isr(omap_vout_isr, vout, mask);

	for (j = 0; j < ovid->num_overlays; j++) {
		struct omap_overlay *ovl = ovid->overlays[j];
		struct omap_dss_device *dssdev = ovl->get_device(ovl);

		if (dssdev)
			ovl->disable(ovl);
	}
	/* Turn of the pipeline */
	if (omapvid_apply_changes(vout))
		v4l2_err(&vout->vid_dev->v4l2_dev,
			 "failed to change mode in streamoff\n");

	if (vout->next_frm != vout->cur_frm)
		vb2_buffer_done(&vout->next_frm->vbuf.vb2_buf, VB2_BUF_STATE_ERROR);
	vb2_buffer_done(&vout->cur_frm->vbuf.vb2_buf, VB2_BUF_STATE_ERROR);
	list_for_each_entry_safe(buf, tmp, &vout->dma_queue, queue) {
		list_del(&buf->queue);
		vb2_buffer_done(&buf->vbuf.vb2_buf, VB2_BUF_STATE_ERROR);
	}
}

static int vidioc_s_fbuf(struct file *file, void *fh,
				const struct v4l2_framebuffer *a)
{
	int enable = 0;
	struct omap_overlay *ovl;
	struct omapvideo_info *ovid;
	struct omap_vout_device *vout = video_drvdata(file);
	struct omap_overlay_manager_info info;
	enum omap_dss_trans_key_type key_type = OMAP_DSS_COLOR_KEY_GFX_DST;

	ovid = &vout->vid_info;
	ovl = ovid->overlays[0];

	/* OMAP DSS doesn't support Source and Destination color
	   key together */
	if ((a->flags & V4L2_FBUF_FLAG_SRC_CHROMAKEY) &&
			(a->flags & V4L2_FBUF_FLAG_CHROMAKEY))
		return -EINVAL;
	/* OMAP DSS Doesn't support the Destination color key
	   and alpha blending together */
	if ((a->flags & V4L2_FBUF_FLAG_CHROMAKEY) &&
			(a->flags & V4L2_FBUF_FLAG_LOCAL_ALPHA))
		return -EINVAL;

	if ((a->flags & V4L2_FBUF_FLAG_SRC_CHROMAKEY)) {
		vout->fbuf.flags |= V4L2_FBUF_FLAG_SRC_CHROMAKEY;
		key_type =  OMAP_DSS_COLOR_KEY_VID_SRC;
	} else
		vout->fbuf.flags &= ~V4L2_FBUF_FLAG_SRC_CHROMAKEY;

	if ((a->flags & V4L2_FBUF_FLAG_CHROMAKEY)) {
		vout->fbuf.flags |= V4L2_FBUF_FLAG_CHROMAKEY;
		key_type =  OMAP_DSS_COLOR_KEY_GFX_DST;
	} else
		vout->fbuf.flags &=  ~V4L2_FBUF_FLAG_CHROMAKEY;

	if (a->flags & (V4L2_FBUF_FLAG_CHROMAKEY |
				V4L2_FBUF_FLAG_SRC_CHROMAKEY))
		enable = 1;
	else
		enable = 0;
	if (ovl->manager && ovl->manager->get_manager_info &&
			ovl->manager->set_manager_info) {

		ovl->manager->get_manager_info(ovl->manager, &info);
		info.trans_enabled = enable;
		info.trans_key_type = key_type;
		info.trans_key = vout->win.chromakey;

		if (ovl->manager->set_manager_info(ovl->manager, &info))
			return -EINVAL;
	}
	if (a->flags & V4L2_FBUF_FLAG_LOCAL_ALPHA) {
		vout->fbuf.flags |= V4L2_FBUF_FLAG_LOCAL_ALPHA;
		enable = 1;
	} else {
		vout->fbuf.flags &= ~V4L2_FBUF_FLAG_LOCAL_ALPHA;
		enable = 0;
	}
	if (ovl->manager && ovl->manager->get_manager_info &&
			ovl->manager->set_manager_info) {
		ovl->manager->get_manager_info(ovl->manager, &info);
		/* enable this only if there is no zorder cap */
		if ((ovl->caps & OMAP_DSS_OVL_CAP_ZORDER) == 0)
			info.partial_alpha_enabled = enable;
		if (ovl->manager->set_manager_info(ovl->manager, &info))
			return -EINVAL;
	}

	return 0;
}

static int vidioc_g_fbuf(struct file *file, void *fh,
		struct v4l2_framebuffer *a)
{
	struct omap_overlay *ovl;
	struct omapvideo_info *ovid;
	struct omap_vout_device *vout = video_drvdata(file);
	struct omap_overlay_manager_info info;
	struct omap_video_timings *timing;
	struct omap_dss_device *dssdev;

	ovid = &vout->vid_info;
	ovl = ovid->overlays[0];
	/* get the display device attached to the overlay */
	dssdev = ovl->get_device(ovl);

	if (!dssdev)
		return -EINVAL;

	timing = &dssdev->panel.timings;

	vout->fbuf.fmt.height = timing->y_res;
	vout->fbuf.fmt.width = timing->x_res;
	a->fmt.field = V4L2_FIELD_NONE;
	a->fmt.colorspace = V4L2_COLORSPACE_SRGB;
	a->fmt.pixelformat = V4L2_PIX_FMT_RGBA32;
	a->fmt.height = vout->fbuf.fmt.height;
	a->fmt.width = vout->fbuf.fmt.width;
	a->fmt.bytesperline = vout->fbuf.fmt.width * 4;
	a->fmt.sizeimage = a->fmt.height * a->fmt.bytesperline;
	a->base = vout->fbuf.base;

	a->flags = vout->fbuf.flags;
	a->capability = vout->fbuf.capability;
	a->flags &= ~(V4L2_FBUF_FLAG_SRC_CHROMAKEY | V4L2_FBUF_FLAG_CHROMAKEY |
		      V4L2_FBUF_FLAG_LOCAL_ALPHA);

	if (ovl->manager && ovl->manager->get_manager_info) {
		ovl->manager->get_manager_info(ovl->manager, &info);
		if (info.trans_key_type == OMAP_DSS_COLOR_KEY_VID_SRC)
			a->flags |= V4L2_FBUF_FLAG_SRC_CHROMAKEY;
		if (info.trans_key_type == OMAP_DSS_COLOR_KEY_GFX_DST)
			a->flags |= V4L2_FBUF_FLAG_CHROMAKEY;
		if (info.partial_alpha_enabled)
			a->flags |= V4L2_FBUF_FLAG_LOCAL_ALPHA;
	}

	return 0;
}

static int vidioc_enum_output(struct file *file, void *priv_fh,
			      struct v4l2_output *out)
{
	if (out->index)
		return -EINVAL;
	snprintf(out->name, sizeof(out->name), "Overlay");
	out->type = V4L2_OUTPUT_TYPE_ANALOGVGAOVERLAY;
	return 0;
}

static int vidioc_g_output(struct file *file, void *priv_fh, unsigned int *i)
{
	*i = 0;
	return 0;
}

static int vidioc_s_output(struct file *file, void *priv_fh, unsigned int i)
{
	return i ? -EINVAL : 0;
}

static const struct v4l2_ioctl_ops vout_ioctl_ops = {
	.vidioc_querycap			= vidioc_querycap,
	.vidioc_enum_fmt_vid_out		= vidioc_enum_fmt_vid_out,
	.vidioc_g_fmt_vid_out			= vidioc_g_fmt_vid_out,
	.vidioc_try_fmt_vid_out			= vidioc_try_fmt_vid_out,
	.vidioc_s_fmt_vid_out			= vidioc_s_fmt_vid_out,
	.vidioc_s_fbuf				= vidioc_s_fbuf,
	.vidioc_g_fbuf				= vidioc_g_fbuf,
	.vidioc_try_fmt_vid_out_overlay		= vidioc_try_fmt_vid_overlay,
	.vidioc_s_fmt_vid_out_overlay		= vidioc_s_fmt_vid_overlay,
	.vidioc_g_fmt_vid_out_overlay		= vidioc_g_fmt_vid_overlay,
	.vidioc_g_selection			= vidioc_g_selection,
	.vidioc_s_selection			= vidioc_s_selection,
<<<<<<< HEAD
	.vidioc_reqbufs				= vidioc_reqbufs,
	.vidioc_querybuf			= vidioc_querybuf,
	.vidioc_qbuf				= vidioc_qbuf,
	.vidioc_dqbuf				= vidioc_dqbuf,
	.vidioc_streamon			= vidioc_streamon,
	.vidioc_streamoff			= vidioc_streamoff,
=======
	.vidioc_enum_output			= vidioc_enum_output,
	.vidioc_g_output			= vidioc_g_output,
	.vidioc_s_output			= vidioc_s_output,
	.vidioc_reqbufs				= vb2_ioctl_reqbufs,
	.vidioc_create_bufs			= vb2_ioctl_create_bufs,
	.vidioc_querybuf			= vb2_ioctl_querybuf,
	.vidioc_qbuf				= vb2_ioctl_qbuf,
	.vidioc_dqbuf				= vb2_ioctl_dqbuf,
	.vidioc_expbuf				= vb2_ioctl_expbuf,
	.vidioc_streamon			= vb2_ioctl_streamon,
	.vidioc_streamoff			= vb2_ioctl_streamoff,
	.vidioc_subscribe_event			= v4l2_ctrl_subscribe_event,
	.vidioc_unsubscribe_event		= v4l2_event_unsubscribe,
>>>>>>> 24b8d41d
};

static const struct v4l2_file_operations omap_vout_fops = {
	.owner		= THIS_MODULE,
	.unlocked_ioctl	= video_ioctl2,
	.poll		= vb2_fop_poll,
	.mmap		= vb2_fop_mmap,
	.open		= v4l2_fh_open,
	.release	= vb2_fop_release,
};

static const struct vb2_ops omap_vout_vb2_ops = {
	.queue_setup		= omap_vout_vb2_queue_setup,
	.buf_queue		= omap_vout_vb2_queue,
	.buf_prepare		= omap_vout_vb2_prepare,
	.start_streaming	= omap_vout_vb2_start_streaming,
	.stop_streaming		= omap_vout_vb2_stop_streaming,
	.wait_prepare		= vb2_ops_wait_prepare,
	.wait_finish		= vb2_ops_wait_finish,
};

/* Init functions used during driver initialization */
/* Initial setup of video_data */
static int __init omap_vout_setup_video_data(struct omap_vout_device *vout)
{
	struct video_device *vfd;
	struct v4l2_pix_format *pix;
	struct omap_overlay *ovl = vout->vid_info.overlays[0];
	struct omap_dss_device *display = ovl->get_device(ovl);
	struct v4l2_ctrl_handler *hdl;
<<<<<<< HEAD
=======
	struct vb2_queue *vq;
	int ret;
>>>>>>> 24b8d41d

	/* set the default pix */
	pix = &vout->pix;

	/* Set the default picture of QVGA  */
	pix->width = QQVGA_WIDTH;
	pix->height = QQVGA_HEIGHT;

	/* Default pixel format is RGB 5-6-5 */
	pix->pixelformat = V4L2_PIX_FMT_RGB565;
	pix->field = V4L2_FIELD_NONE;
	pix->bytesperline = pix->width * 2;
	pix->sizeimage = pix->bytesperline * pix->height;
	pix->colorspace = V4L2_COLORSPACE_SRGB;

	vout->bpp = RGB565_BPP;
	vout->fbuf.fmt.width  =  display->panel.timings.x_res;
	vout->fbuf.fmt.height =  display->panel.timings.y_res;
	vout->cropped_offset = 0;

	/* Set the data structures for the overlay parameters*/
	vout->fbuf.flags = V4L2_FBUF_FLAG_OVERLAY;
	vout->fbuf.capability = V4L2_FBUF_CAP_LOCAL_ALPHA |
		V4L2_FBUF_CAP_SRC_CHROMAKEY | V4L2_FBUF_CAP_CHROMAKEY |
		V4L2_FBUF_CAP_EXTERNOVERLAY;
	if (ovl->caps & OMAP_DSS_OVL_CAP_GLOBAL_ALPHA) {
		vout->win.global_alpha = 255;
		vout->fbuf.capability |= V4L2_FBUF_CAP_GLOBAL_ALPHA;
		vout->fbuf.flags |= V4L2_FBUF_FLAG_GLOBAL_ALPHA;
	} else {
		vout->win.global_alpha = 0;
	}
	vout->win.field = V4L2_FIELD_NONE;

	omap_vout_new_format(pix, &vout->fbuf, &vout->crop, &vout->win);

	hdl = &vout->ctrl_handler;
	v4l2_ctrl_handler_init(hdl, 3);
<<<<<<< HEAD
	v4l2_ctrl_new_std(hdl, &omap_vout_ctrl_ops,
			  V4L2_CID_ROTATE, 0, 270, 90, 0);
	v4l2_ctrl_new_std(hdl, &omap_vout_ctrl_ops,
			  V4L2_CID_BG_COLOR, 0, 0xffffff, 1, 0);
	v4l2_ctrl_new_std(hdl, &omap_vout_ctrl_ops,
			  V4L2_CID_VFLIP, 0, 1, 1, 0);
=======
	if (vout->vid_info.rotation_type == VOUT_ROT_VRFB) {
		v4l2_ctrl_new_std(hdl, &omap_vout_ctrl_ops,
				  V4L2_CID_ROTATE, 0, 270, 90, 0);
		v4l2_ctrl_new_std(hdl, &omap_vout_ctrl_ops,
				  V4L2_CID_VFLIP, 0, 1, 1, 0);
	}
	v4l2_ctrl_new_std(hdl, &omap_vout_ctrl_ops,
			  V4L2_CID_BG_COLOR, 0, 0xffffff, 1, 0);
>>>>>>> 24b8d41d
	if (hdl->error)
		return hdl->error;

	vout->rotation = 0;
	vout->mirror = false;
<<<<<<< HEAD
=======
	INIT_LIST_HEAD(&vout->dma_queue);
>>>>>>> 24b8d41d
	if (vout->vid_info.rotation_type == VOUT_ROT_VRFB)
		vout->vrfb_bpp = 2;

	/* initialize the video_device struct */
	vfd = vout->vfd = video_device_alloc();

	if (!vfd) {
<<<<<<< HEAD
		printk(KERN_ERR VOUT_NAME ": could not allocate"
				" video device struct\n");
=======
		printk(KERN_ERR VOUT_NAME
		       ": could not allocate video device struct\n");
>>>>>>> 24b8d41d
		v4l2_ctrl_handler_free(hdl);
		return -ENOMEM;
	}
	vfd->ctrl_handler = hdl;
	vfd->release = video_device_release;
	vfd->ioctl_ops = &vout_ioctl_ops;

	strscpy(vfd->name, VOUT_NAME, sizeof(vfd->name));

	vfd->fops = &omap_vout_fops;
	vfd->v4l2_dev = &vout->vid_dev->v4l2_dev;
	vfd->vfl_dir = VFL_DIR_TX;
	vfd->minor = -1;
	vfd->device_caps = V4L2_CAP_STREAMING | V4L2_CAP_VIDEO_OUTPUT |
			   V4L2_CAP_VIDEO_OUTPUT_OVERLAY;
	mutex_init(&vout->lock);

	vq = &vout->vq;
	vq->type = V4L2_BUF_TYPE_VIDEO_OUTPUT;
	vq->io_modes = VB2_MMAP | VB2_DMABUF;
	vq->drv_priv = vout;
	vq->timestamp_flags = V4L2_BUF_FLAG_TIMESTAMP_MONOTONIC;
	vq->buf_struct_size = sizeof(struct omap_vout_buffer);
	vq->dev = vfd->v4l2_dev->dev;

	vq->ops = &omap_vout_vb2_ops;
	vq->mem_ops = &vb2_dma_contig_memops;
	vq->lock = &vout->lock;
	vq->min_buffers_needed = 1;
	vfd->queue = vq;

	ret = vb2_queue_init(vq);
	if (ret) {
		v4l2_ctrl_handler_free(hdl);
		video_device_release(vfd);
	}
	return ret;
}

/* Setup video buffers */
static int __init omap_vout_setup_video_bufs(struct platform_device *pdev,
		int vid_num)
{
	struct omapvideo_info *ovid;
	struct omap_vout_device *vout;
	struct v4l2_device *v4l2_dev = platform_get_drvdata(pdev);
	struct omap2video_device *vid_dev =
		container_of(v4l2_dev, struct omap2video_device, v4l2_dev);
	int ret = 0;

	vout = vid_dev->vouts[vid_num];
	ovid = &vout->vid_info;

	if (ovid->rotation_type == VOUT_ROT_VRFB) {
		bool static_vrfb_allocation = (vid_num == 0) ?
			vid1_static_vrfb_alloc : vid2_static_vrfb_alloc;
		ret = omap_vout_setup_vrfb_bufs(pdev, vid_num,
				static_vrfb_allocation);
	}
	return ret;
}

/* Create video out devices */
static int __init omap_vout_create_video_devices(struct platform_device *pdev)
{
	int ret = 0, k;
	struct omap_vout_device *vout;
	struct video_device *vfd = NULL;
	struct v4l2_device *v4l2_dev = platform_get_drvdata(pdev);
	struct omap2video_device *vid_dev = container_of(v4l2_dev,
			struct omap2video_device, v4l2_dev);
	struct omap_overlay *ovl = vid_dev->overlays[0];
	struct omap_overlay_info info;

	ovl->get_overlay_info(ovl, &info);

	for (k = 0; k < pdev->num_resources; k++) {

		vout = kzalloc(sizeof(struct omap_vout_device), GFP_KERNEL);
		if (!vout) {
			dev_err(&pdev->dev, ": could not allocate memory\n");
			return -ENOMEM;
		}

		vout->vid = k;
		vid_dev->vouts[k] = vout;
		vout->vid_dev = vid_dev;
		/* Select video2 if only 1 overlay is controlled by V4L2 */
		if (pdev->num_resources == 1)
			vout->vid_info.overlays[0] = vid_dev->overlays[k + 2];
		else
			/* Else select video1 and video2 one by one. */
			vout->vid_info.overlays[0] = vid_dev->overlays[k + 1];
		vout->vid_info.num_overlays = 1;
		vout->vid_info.id = k + 1;
		spin_lock_init(&vout->vbq_lock);
		/*
		 * Set the framebuffer base, this allows applications to find
		 * the fb corresponding to this overlay.
		 *
		 * To be precise: fbuf.base should match smem_start of
		 * struct fb_fix_screeninfo.
		 */
		vout->fbuf.base = (void *)info.paddr;

		/* Set VRFB as rotation_type for omap2 and omap3 */
		if (omap_vout_dss_omap24xx() || omap_vout_dss_omap34xx())
			vout->vid_info.rotation_type = VOUT_ROT_VRFB;

		/* Setup the default configuration for the video devices
		 */
		if (omap_vout_setup_video_data(vout) != 0) {
			ret = -ENOMEM;
			goto error;
		}

		/* Allocate default number of buffers for the video streaming
		 * and reserve the VRFB space for rotation
		 */
		if (omap_vout_setup_video_bufs(pdev, k) != 0) {
			ret = -ENOMEM;
			goto error1;
		}

		/* Register the Video device with V4L2
		 */
		vfd = vout->vfd;
		if (video_register_device(vfd, VFL_TYPE_VIDEO, -1) < 0) {
			dev_err(&pdev->dev,
				": Could not register Video for Linux device\n");
			vfd->minor = -1;
			ret = -ENODEV;
			goto error2;
		}
		video_set_drvdata(vfd, vout);

		dev_info(&pdev->dev,
			 ": registered and initialized video device %d\n",
			 vfd->minor);
		if (k == (pdev->num_resources - 1))
			return 0;

		continue;
error2:
		if (vout->vid_info.rotation_type == VOUT_ROT_VRFB)
			omap_vout_release_vrfb(vout);
error1:
		video_device_release(vfd);
error:
		kfree(vout);
		return ret;
	}

	return -ENODEV;
}
/* Driver functions */
static void omap_vout_cleanup_device(struct omap_vout_device *vout)
{
	struct video_device *vfd;
	struct omapvideo_info *ovid;

	if (!vout)
		return;

	vfd = vout->vfd;
	ovid = &vout->vid_info;
	if (vfd) {
		if (!video_is_registered(vfd)) {
			/*
			 * The device was never registered, so release the
			 * video_device struct directly.
			 */
			video_device_release(vfd);
		} else {
			/*
			 * The unregister function will release the video_device
			 * struct as well as unregistering it.
			 */
			video_unregister_device(vfd);
		}
	}
	v4l2_ctrl_handler_free(&vout->ctrl_handler);
	if (ovid->rotation_type == VOUT_ROT_VRFB) {
		omap_vout_release_vrfb(vout);
		/* Free the VRFB buffer if allocated
		 * init time
		 */
		if (vout->vrfb_static_allocation)
			omap_vout_free_vrfb_buffers(vout);
	}

	kfree(vout);
}

static int omap_vout_remove(struct platform_device *pdev)
{
	int k;
	struct v4l2_device *v4l2_dev = platform_get_drvdata(pdev);
	struct omap2video_device *vid_dev = container_of(v4l2_dev, struct
			omap2video_device, v4l2_dev);

	v4l2_device_unregister(v4l2_dev);
	for (k = 0; k < pdev->num_resources; k++)
		omap_vout_cleanup_device(vid_dev->vouts[k]);

	for (k = 0; k < vid_dev->num_displays; k++) {
		if (vid_dev->displays[k]->state != OMAP_DSS_DISPLAY_DISABLED)
			vid_dev->displays[k]->driver->disable(vid_dev->displays[k]);

		omap_dss_put_device(vid_dev->displays[k]);
	}
	kfree(vid_dev);
	return 0;
}

static int __init omap_vout_probe(struct platform_device *pdev)
{
	int ret = 0, i;
	struct omap_overlay *ovl;
	struct omap_dss_device *dssdev = NULL;
	struct omap_dss_device *def_display;
	struct omap2video_device *vid_dev = NULL;

	if (omapdss_is_initialized() == false)
		return -EPROBE_DEFER;

	ret = omapdss_compat_init();
	if (ret) {
		dev_err(&pdev->dev, "failed to init dss\n");
		return ret;
	}

	if (pdev->num_resources == 0) {
		dev_err(&pdev->dev, "probed for an unknown device\n");
		ret = -ENODEV;
		goto err_dss_init;
	}

	vid_dev = kzalloc(sizeof(struct omap2video_device), GFP_KERNEL);
	if (vid_dev == NULL) {
		ret = -ENOMEM;
		goto err_dss_init;
	}

	vid_dev->num_displays = 0;
	for_each_dss_dev(dssdev) {
		omap_dss_get_device(dssdev);

		if (!dssdev->driver) {
			dev_warn(&pdev->dev, "no driver for display: %s\n",
					dssdev->name);
			omap_dss_put_device(dssdev);
			continue;
		}

		vid_dev->displays[vid_dev->num_displays++] = dssdev;
	}

	if (vid_dev->num_displays == 0) {
		dev_err(&pdev->dev, "no displays\n");
		ret = -EINVAL;
		goto probe_err0;
	}

	vid_dev->num_overlays = omap_dss_get_num_overlays();
	for (i = 0; i < vid_dev->num_overlays; i++)
		vid_dev->overlays[i] = omap_dss_get_overlay(i);

	vid_dev->num_managers = omap_dss_get_num_overlay_managers();
	for (i = 0; i < vid_dev->num_managers; i++)
		vid_dev->managers[i] = omap_dss_get_overlay_manager(i);

	/* Get the Video1 overlay and video2 overlay.
	 * Setup the Display attached to that overlays
	 */
	for (i = 1; i < vid_dev->num_overlays; i++) {
		ovl = omap_dss_get_overlay(i);
		dssdev = ovl->get_device(ovl);

		if (dssdev) {
			def_display = dssdev;
		} else {
			dev_warn(&pdev->dev, "cannot find display\n");
			def_display = NULL;
		}
		if (def_display) {
			struct omap_dss_driver *dssdrv = def_display->driver;

			ret = dssdrv->enable(def_display);
			if (ret) {
				/* Here we are not considering a error
				 *  as display may be enabled by frame
				 *  buffer driver
				 */
				dev_warn(&pdev->dev,
					"'%s' Display already enabled\n",
					def_display->name);
			}
		}
	}

	if (v4l2_device_register(&pdev->dev, &vid_dev->v4l2_dev) < 0) {
		dev_err(&pdev->dev, "v4l2_device_register failed\n");
		ret = -ENODEV;
		goto probe_err1;
	}

	ret = omap_vout_create_video_devices(pdev);
	if (ret)
		goto probe_err2;

	for (i = 0; i < vid_dev->num_displays; i++) {
		struct omap_dss_device *display = vid_dev->displays[i];

		if (display->driver->update)
			display->driver->update(display, 0, 0,
					display->panel.timings.x_res,
					display->panel.timings.y_res);
	}
	return 0;

probe_err2:
	v4l2_device_unregister(&vid_dev->v4l2_dev);
probe_err1:
	for (i = 1; i < vid_dev->num_overlays; i++) {
		def_display = NULL;
		ovl = omap_dss_get_overlay(i);
		dssdev = ovl->get_device(ovl);

		if (dssdev)
			def_display = dssdev;

		if (def_display && def_display->driver)
			def_display->driver->disable(def_display);
	}
probe_err0:
	kfree(vid_dev);
err_dss_init:
	omapdss_compat_uninit();
	return ret;
}

static struct platform_driver omap_vout_driver = {
	.driver = {
		.name = VOUT_NAME,
	},
	.remove = omap_vout_remove,
};

static int __init omap_vout_init(void)
{
	if (platform_driver_probe(&omap_vout_driver, omap_vout_probe) != 0) {
		printk(KERN_ERR VOUT_NAME ":Could not register Video driver\n");
		return -EINVAL;
	}
	return 0;
}

static void omap_vout_cleanup(void)
{
	platform_driver_unregister(&omap_vout_driver);
}

late_initcall(omap_vout_init);
module_exit(omap_vout_cleanup);<|MERGE_RESOLUTION|>--- conflicted
+++ resolved
@@ -169,59 +169,6 @@
 }
 
 /*
-<<<<<<< HEAD
- * omap_vout_get_userptr: Convert user space virtual address to physical
- * address.
- */
-static int omap_vout_get_userptr(struct videobuf_buffer *vb, u32 virtp,
-				 u32 *physp)
-{
-	struct frame_vector *vec;
-	int ret;
-
-	/* For kernel direct-mapped memory, take the easy way */
-	if (virtp >= PAGE_OFFSET) {
-		*physp = virt_to_phys((void *)virtp);
-		return 0;
-	}
-
-	vec = frame_vector_create(1);
-	if (!vec)
-		return -ENOMEM;
-
-	ret = get_vaddr_frames(virtp, 1, FOLL_WRITE, vec);
-	if (ret != 1) {
-		frame_vector_destroy(vec);
-		return -EINVAL;
-	}
-	*physp = __pfn_to_phys(frame_vector_pfns(vec)[0]);
-	vb->priv = vec;
-
-	return 0;
-}
-
-/*
- * Free the V4L2 buffers
- */
-void omap_vout_free_buffers(struct omap_vout_device *vout)
-{
-	int i, numbuffers;
-
-	/* Allocate memory for the buffers */
-	numbuffers = (vout->vid) ?  video2_numbuffers : video1_numbuffers;
-	vout->buffer_size = (vout->vid) ? video2_bufsize : video1_bufsize;
-
-	for (i = 0; i < numbuffers; i++) {
-		omap_vout_free_buffer(vout->buf_virt_addr[i],
-				vout->buffer_size);
-		vout->buf_phy_addr[i] = 0;
-		vout->buf_virt_addr[i] = 0;
-	}
-}
-
-/*
-=======
->>>>>>> 24b8d41d
  * Convert V4L2 rotation to DSS rotation
  *	V4L2 understand 0, 90, 180, 270.
  *	Convert to 0, 1, 2 and 3 respectively for DSS
@@ -880,11 +827,7 @@
 	if (sel->target != V4L2_SEL_TGT_CROP)
 		return -EINVAL;
 
-<<<<<<< HEAD
-	if (vout->streaming)
-=======
 	if (vb2_is_busy(&vout->vq))
->>>>>>> 24b8d41d
 		return -EBUSY;
 
 	ovid = &vout->vid_info;
@@ -942,10 +885,6 @@
 			ret = -EINVAL;
 			break;
 		}
-<<<<<<< HEAD
-		mutex_unlock(&vout->lock);
-=======
->>>>>>> 24b8d41d
 		break;
 	}
 	case V4L2_CID_BG_COLOR:
@@ -967,10 +906,6 @@
 			ret = -EINVAL;
 			break;
 		}
-<<<<<<< HEAD
-		mutex_unlock(&vout->lock);
-=======
->>>>>>> 24b8d41d
 		break;
 	}
 	case V4L2_CID_VFLIP:
@@ -990,10 +925,6 @@
 			break;
 		}
 		vout->mirror = mirror;
-<<<<<<< HEAD
-		mutex_unlock(&vout->lock);
-=======
->>>>>>> 24b8d41d
 		break;
 	}
 	default:
@@ -1005,25 +936,6 @@
 static const struct v4l2_ctrl_ops omap_vout_ctrl_ops = {
 	.s_ctrl = omap_vout_s_ctrl,
 };
-<<<<<<< HEAD
-
-static int vidioc_reqbufs(struct file *file, void *fh,
-			struct v4l2_requestbuffers *req)
-{
-	int ret = 0;
-	unsigned int i, num_buffers = 0;
-	struct omap_vout_device *vout = fh;
-	struct videobuf_queue *q = &vout->vbq;
-
-	if (req->type != V4L2_BUF_TYPE_VIDEO_OUTPUT)
-		return -EINVAL;
-	/* if memory is not mmp or userptr
-	   return error */
-	if ((V4L2_MEMORY_MMAP != req->memory) &&
-			(V4L2_MEMORY_USERPTR != req->memory))
-		return -EINVAL;
-=======
->>>>>>> 24b8d41d
 
 static int omap_vout_vb2_queue_setup(struct vb2_queue *vq,
 				     unsigned int *nbufs,
@@ -1355,14 +1267,6 @@
 	.vidioc_g_fmt_vid_out_overlay		= vidioc_g_fmt_vid_overlay,
 	.vidioc_g_selection			= vidioc_g_selection,
 	.vidioc_s_selection			= vidioc_s_selection,
-<<<<<<< HEAD
-	.vidioc_reqbufs				= vidioc_reqbufs,
-	.vidioc_querybuf			= vidioc_querybuf,
-	.vidioc_qbuf				= vidioc_qbuf,
-	.vidioc_dqbuf				= vidioc_dqbuf,
-	.vidioc_streamon			= vidioc_streamon,
-	.vidioc_streamoff			= vidioc_streamoff,
-=======
 	.vidioc_enum_output			= vidioc_enum_output,
 	.vidioc_g_output			= vidioc_g_output,
 	.vidioc_s_output			= vidioc_s_output,
@@ -1376,7 +1280,6 @@
 	.vidioc_streamoff			= vb2_ioctl_streamoff,
 	.vidioc_subscribe_event			= v4l2_ctrl_subscribe_event,
 	.vidioc_unsubscribe_event		= v4l2_event_unsubscribe,
->>>>>>> 24b8d41d
 };
 
 static const struct v4l2_file_operations omap_vout_fops = {
@@ -1407,11 +1310,8 @@
 	struct omap_overlay *ovl = vout->vid_info.overlays[0];
 	struct omap_dss_device *display = ovl->get_device(ovl);
 	struct v4l2_ctrl_handler *hdl;
-<<<<<<< HEAD
-=======
 	struct vb2_queue *vq;
 	int ret;
->>>>>>> 24b8d41d
 
 	/* set the default pix */
 	pix = &vout->pix;
@@ -1450,14 +1350,6 @@
 
 	hdl = &vout->ctrl_handler;
 	v4l2_ctrl_handler_init(hdl, 3);
-<<<<<<< HEAD
-	v4l2_ctrl_new_std(hdl, &omap_vout_ctrl_ops,
-			  V4L2_CID_ROTATE, 0, 270, 90, 0);
-	v4l2_ctrl_new_std(hdl, &omap_vout_ctrl_ops,
-			  V4L2_CID_BG_COLOR, 0, 0xffffff, 1, 0);
-	v4l2_ctrl_new_std(hdl, &omap_vout_ctrl_ops,
-			  V4L2_CID_VFLIP, 0, 1, 1, 0);
-=======
 	if (vout->vid_info.rotation_type == VOUT_ROT_VRFB) {
 		v4l2_ctrl_new_std(hdl, &omap_vout_ctrl_ops,
 				  V4L2_CID_ROTATE, 0, 270, 90, 0);
@@ -1466,16 +1358,12 @@
 	}
 	v4l2_ctrl_new_std(hdl, &omap_vout_ctrl_ops,
 			  V4L2_CID_BG_COLOR, 0, 0xffffff, 1, 0);
->>>>>>> 24b8d41d
 	if (hdl->error)
 		return hdl->error;
 
 	vout->rotation = 0;
 	vout->mirror = false;
-<<<<<<< HEAD
-=======
 	INIT_LIST_HEAD(&vout->dma_queue);
->>>>>>> 24b8d41d
 	if (vout->vid_info.rotation_type == VOUT_ROT_VRFB)
 		vout->vrfb_bpp = 2;
 
@@ -1483,13 +1371,8 @@
 	vfd = vout->vfd = video_device_alloc();
 
 	if (!vfd) {
-<<<<<<< HEAD
-		printk(KERN_ERR VOUT_NAME ": could not allocate"
-				" video device struct\n");
-=======
 		printk(KERN_ERR VOUT_NAME
 		       ": could not allocate video device struct\n");
->>>>>>> 24b8d41d
 		v4l2_ctrl_handler_free(hdl);
 		return -ENOMEM;
 	}
