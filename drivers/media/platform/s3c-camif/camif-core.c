// SPDX-License-Identifier: GPL-2.0-or-later
/*
 * s3c24xx/s3c64xx SoC series Camera Interface (CAMIF) driver
 *
 * Copyright (C) 2012 Sylwester Nawrocki <sylvester.nawrocki@gmail.com>
 * Copyright (C) 2012 Tomasz Figa <tomasz.figa@gmail.com>
 */
#define pr_fmt(fmt) "%s:%d " fmt, __func__, __LINE__

#include <linux/bug.h>
#include <linux/clk.h>
#include <linux/delay.h>
#include <linux/device.h>
#include <linux/errno.h>
#include <linux/gpio.h>
#include <linux/i2c.h>
#include <linux/interrupt.h>
#include <linux/io.h>
#include <linux/kernel.h>
#include <linux/list.h>
#include <linux/module.h>
#include <linux/platform_device.h>
#include <linux/pm_runtime.h>
#include <linux/slab.h>
#include <linux/types.h>
#include <linux/version.h>

#include <media/media-device.h>
#include <media/v4l2-ctrls.h>
#include <media/v4l2-ioctl.h>
#include <media/videobuf2-v4l2.h>
#include <media/videobuf2-dma-contig.h>

#include "camif-core.h"

static char *camif_clocks[CLK_MAX_NUM] = {
	/* HCLK CAMIF clock */
	[CLK_GATE]	= "camif",
	/* CAMIF / external camera sensor master clock */
	[CLK_CAM]	= "camera",
};

static const struct camif_fmt camif_formats[] = {
	{
		.fourcc		= V4L2_PIX_FMT_YUV422P,
		.depth		= 16,
		.ybpp		= 1,
		.color		= IMG_FMT_YCBCR422P,
		.colplanes	= 3,
		.flags		= FMT_FL_S3C24XX_CODEC |
				  FMT_FL_S3C64XX,
	}, {
		.fourcc		= V4L2_PIX_FMT_YUV420,
		.depth		= 12,
		.ybpp		= 1,
		.color		= IMG_FMT_YCBCR420,
		.colplanes	= 3,
		.flags		= FMT_FL_S3C24XX_CODEC |
				  FMT_FL_S3C64XX,
	}, {
		.fourcc		= V4L2_PIX_FMT_YVU420,
		.depth		= 12,
		.ybpp		= 1,
		.color		= IMG_FMT_YCRCB420,
		.colplanes	= 3,
		.flags		= FMT_FL_S3C24XX_CODEC |
				  FMT_FL_S3C64XX,
	}, {
		.fourcc		= V4L2_PIX_FMT_RGB565X,
		.depth		= 16,
		.ybpp		= 2,
		.color		= IMG_FMT_RGB565,
		.colplanes	= 1,
		.flags		= FMT_FL_S3C24XX_PREVIEW |
				  FMT_FL_S3C64XX,
	}, {
		.fourcc		= V4L2_PIX_FMT_RGB32,
		.depth		= 32,
		.ybpp		= 4,
		.color		= IMG_FMT_XRGB8888,
		.colplanes	= 1,
		.flags		= FMT_FL_S3C24XX_PREVIEW |
				  FMT_FL_S3C64XX,
	}, {
		.fourcc		= V4L2_PIX_FMT_BGR666,
		.depth		= 32,
		.ybpp		= 4,
		.color		= IMG_FMT_RGB666,
		.colplanes	= 1,
		.flags		= FMT_FL_S3C64XX,
	}
};

/**
 * s3c_camif_find_format() - lookup camif color format by fourcc or an index
 * @vp: video path (DMA) description (codec/preview)
 * @pixelformat: fourcc to match, ignored if null
 * @index: index to the camif_formats array, ignored if negative
 */
const struct camif_fmt *s3c_camif_find_format(struct camif_vp *vp,
					      const u32 *pixelformat,
					      int index)
{
	const struct camif_fmt *fmt, *def_fmt = NULL;
	unsigned int i;
	int id = 0;

	if (index >= (int)ARRAY_SIZE(camif_formats))
		return NULL;

	for (i = 0; i < ARRAY_SIZE(camif_formats); ++i) {
		fmt = &camif_formats[i];
		if (vp && !(vp->fmt_flags & fmt->flags))
			continue;
		if (pixelformat && fmt->fourcc == *pixelformat)
			return fmt;
		if (index == id)
			def_fmt = fmt;
		id++;
	}
	return def_fmt;
}

static int camif_get_scaler_factor(u32 src, u32 tar, u32 *ratio, u32 *shift)
{
	unsigned int sh = 6;

	if (src >= 64 * tar)
		return -EINVAL;

	while (sh--) {
		unsigned int tmp = 1 << sh;
		if (src >= tar * tmp) {
			*shift = sh, *ratio = tmp;
			return 0;
		}
	}
	*shift = 0, *ratio = 1;
	return 0;
}

int s3c_camif_get_scaler_config(struct camif_vp *vp,
				struct camif_scaler *scaler)
{
	struct v4l2_rect *camif_crop = &vp->camif->camif_crop;
	int source_x = camif_crop->width;
	int source_y = camif_crop->height;
	int target_x = vp->out_frame.rect.width;
	int target_y = vp->out_frame.rect.height;
	int ret;

	if (vp->rotation == 90 || vp->rotation == 270)
		swap(target_x, target_y);

	ret = camif_get_scaler_factor(source_x, target_x, &scaler->pre_h_ratio,
				      &scaler->h_shift);
	if (ret < 0)
		return ret;

	ret = camif_get_scaler_factor(source_y, target_y, &scaler->pre_v_ratio,
				      &scaler->v_shift);
	if (ret < 0)
		return ret;

	scaler->pre_dst_width = source_x / scaler->pre_h_ratio;
	scaler->pre_dst_height = source_y / scaler->pre_v_ratio;

	scaler->main_h_ratio = (source_x << 8) / (target_x << scaler->h_shift);
	scaler->main_v_ratio = (source_y << 8) / (target_y << scaler->v_shift);

	scaler->scaleup_h = (target_x >= source_x);
	scaler->scaleup_v = (target_y >= source_y);

	scaler->copy = 0;

	pr_debug("H: ratio: %u, shift: %u. V: ratio: %u, shift: %u.\n",
		 scaler->pre_h_ratio, scaler->h_shift,
		 scaler->pre_v_ratio, scaler->v_shift);

	pr_debug("Source: %dx%d, Target: %dx%d, scaleup_h/v: %d/%d\n",
		 source_x, source_y, target_x, target_y,
		 scaler->scaleup_h, scaler->scaleup_v);

	return 0;
}

static int camif_register_sensor(struct camif_dev *camif)
{
	struct s3c_camif_sensor_info *sensor = &camif->pdata.sensor;
	struct v4l2_device *v4l2_dev = &camif->v4l2_dev;
	struct i2c_adapter *adapter;
	struct v4l2_subdev_format format;
	struct v4l2_subdev *sd;
	int ret;

	camif->sensor.sd = NULL;

	if (sensor->i2c_board_info.addr == 0)
		return -EINVAL;

	adapter = i2c_get_adapter(sensor->i2c_bus_num);
	if (adapter == NULL) {
		v4l2_warn(v4l2_dev, "failed to get I2C adapter %d\n",
			  sensor->i2c_bus_num);
		return -EPROBE_DEFER;
	}

	sd = v4l2_i2c_new_subdev_board(v4l2_dev, adapter,
				       &sensor->i2c_board_info, NULL);
	if (sd == NULL) {
		i2c_put_adapter(adapter);
		v4l2_warn(v4l2_dev, "failed to acquire subdev %s\n",
			  sensor->i2c_board_info.type);
		return -EPROBE_DEFER;
	}
	camif->sensor.sd = sd;

	v4l2_info(v4l2_dev, "registered sensor subdevice %s\n", sd->name);

	/* Get initial pixel format and set it at the camif sink pad */
	format.pad = 0;
	format.which = V4L2_SUBDEV_FORMAT_ACTIVE;
	ret = v4l2_subdev_call(sd, pad, get_fmt, NULL, &format);

	if (ret < 0)
		return 0;

	format.pad = CAMIF_SD_PAD_SINK;
	v4l2_subdev_call(&camif->subdev, pad, set_fmt, NULL, &format);

	v4l2_info(sd, "Initial format from sensor: %dx%d, %#x\n",
		  format.format.width, format.format.height,
		  format.format.code);
	return 0;
}

static void camif_unregister_sensor(struct camif_dev *camif)
{
	struct v4l2_subdev *sd = camif->sensor.sd;
	struct i2c_client *client = sd ? v4l2_get_subdevdata(sd) : NULL;
	struct i2c_adapter *adapter;

	if (client == NULL)
		return;

	adapter = client->adapter;
	v4l2_device_unregister_subdev(sd);
	camif->sensor.sd = NULL;
	i2c_unregister_device(client);
	i2c_put_adapter(adapter);
}

static int camif_create_media_links(struct camif_dev *camif)
{
	int i, ret;

	ret = media_create_pad_link(&camif->sensor.sd->entity, 0,
				&camif->subdev.entity, CAMIF_SD_PAD_SINK,
				MEDIA_LNK_FL_IMMUTABLE |
				MEDIA_LNK_FL_ENABLED);
	if (ret)
		return ret;

	for (i = 1; i < CAMIF_SD_PADS_NUM && !ret; i++) {
		ret = media_create_pad_link(&camif->subdev.entity, i,
				&camif->vp[i - 1].vdev.entity, 0,
				MEDIA_LNK_FL_IMMUTABLE |
				MEDIA_LNK_FL_ENABLED);
	}

	return ret;
}

static int camif_register_video_nodes(struct camif_dev *camif)
{
	int ret = s3c_camif_register_video_node(camif, VP_CODEC);
	if (ret < 0)
		return ret;

	return s3c_camif_register_video_node(camif, VP_PREVIEW);
}

static void camif_unregister_video_nodes(struct camif_dev *camif)
{
	s3c_camif_unregister_video_node(camif, VP_CODEC);
	s3c_camif_unregister_video_node(camif, VP_PREVIEW);
}

static void camif_unregister_media_entities(struct camif_dev *camif)
{
	camif_unregister_video_nodes(camif);
	camif_unregister_sensor(camif);
	s3c_camif_unregister_subdev(camif);
}

/*
 * Media device
 */
static int camif_media_dev_init(struct camif_dev *camif)
{
	struct media_device *md = &camif->media_dev;
	struct v4l2_device *v4l2_dev = &camif->v4l2_dev;
	unsigned int ip_rev = camif->variant->ip_revision;
	int ret;

	memset(md, 0, sizeof(*md));
	snprintf(md->model, sizeof(md->model), "Samsung S3C%s CAMIF",
		 ip_rev == S3C6410_CAMIF_IP_REV ? "6410" : "244X");
	strscpy(md->bus_info, "platform", sizeof(md->bus_info));
	md->hw_revision = ip_rev;

	md->dev = camif->dev;

	strscpy(v4l2_dev->name, "s3c-camif", sizeof(v4l2_dev->name));
	v4l2_dev->mdev = md;

	media_device_init(md);

	ret = v4l2_device_register(camif->dev, v4l2_dev);
	if (ret < 0)
		return ret;

	return ret;
}

static void camif_clk_put(struct camif_dev *camif)
{
	int i;

	for (i = 0; i < CLK_MAX_NUM; i++) {
		if (IS_ERR(camif->clock[i]))
			continue;
		clk_unprepare(camif->clock[i]);
		clk_put(camif->clock[i]);
		camif->clock[i] = ERR_PTR(-EINVAL);
	}
}

static int camif_clk_get(struct camif_dev *camif)
{
	int ret, i;

	for (i = 1; i < CLK_MAX_NUM; i++)
		camif->clock[i] = ERR_PTR(-EINVAL);

	for (i = 0; i < CLK_MAX_NUM; i++) {
		camif->clock[i] = clk_get(camif->dev, camif_clocks[i]);
		if (IS_ERR(camif->clock[i])) {
			ret = PTR_ERR(camif->clock[i]);
			goto err;
		}
		ret = clk_prepare(camif->clock[i]);
		if (ret < 0) {
			clk_put(camif->clock[i]);
			camif->clock[i] = NULL;
			goto err;
		}
	}
	return 0;
err:
	camif_clk_put(camif);
	dev_err(camif->dev, "failed to get clock: %s\n",
		camif_clocks[i]);
	return ret;
}

/*
 * The CAMIF device has two relatively independent data processing paths
 * that can source data from memory or the common camera input frontend.
 * Register interrupts for each data processing path (camif_vp).
 */
static int camif_request_irqs(struct platform_device *pdev,
			      struct camif_dev *camif)
{
	int irq, ret, i;

	for (i = 0; i < CAMIF_VP_NUM; i++) {
		struct camif_vp *vp = &camif->vp[i];

		init_waitqueue_head(&vp->irq_queue);

		irq = platform_get_irq(pdev, i);
		if (irq <= 0)
			return -ENXIO;

		ret = devm_request_irq(&pdev->dev, irq, s3c_camif_irq_handler,
				       0, dev_name(&pdev->dev), vp);
		if (ret < 0) {
			dev_err(&pdev->dev, "failed to install IRQ: %d\n", ret);
			break;
		}
	}

	return ret;
}

static int s3c_camif_probe(struct platform_device *pdev)
{
	struct device *dev = &pdev->dev;
	struct s3c_camif_plat_data *pdata = dev->platform_data;
	struct s3c_camif_drvdata *drvdata;
	struct camif_dev *camif;
	struct resource *mres;
	int ret = 0;

	camif = devm_kzalloc(dev, sizeof(*camif), GFP_KERNEL);
	if (!camif)
		return -ENOMEM;

	spin_lock_init(&camif->slock);
	mutex_init(&camif->lock);

	camif->dev = dev;

	if (!pdata || !pdata->gpio_get || !pdata->gpio_put) {
		dev_err(dev, "wrong platform data\n");
		return -EINVAL;
	}

	camif->pdata = *pdata;
	drvdata = (void *)platform_get_device_id(pdev)->driver_data;
	camif->variant = drvdata->variant;

	mres = platform_get_resource(pdev, IORESOURCE_MEM, 0);

	camif->io_base = devm_ioremap_resource(dev, mres);
	if (IS_ERR(camif->io_base))
		return PTR_ERR(camif->io_base);

	ret = camif_request_irqs(pdev, camif);
	if (ret < 0)
		return ret;

	ret = pdata->gpio_get();
	if (ret < 0)
		return ret;

	ret = s3c_camif_create_subdev(camif);
	if (ret < 0)
		goto err_sd;

	ret = camif_clk_get(camif);
	if (ret < 0)
		goto err_clk;

	platform_set_drvdata(pdev, camif);
	clk_set_rate(camif->clock[CLK_CAM],
			camif->pdata.sensor.clock_frequency);

	dev_info(dev, "sensor clock frequency: %lu\n",
		 clk_get_rate(camif->clock[CLK_CAM]));
	/*
	 * Set initial pixel format, resolution and crop rectangle.
	 * Must be done before a sensor subdev is registered as some
	 * settings are overrode with values from sensor subdev.
	 */
	s3c_camif_set_defaults(camif);

	pm_runtime_enable(dev);

	ret = pm_runtime_get_sync(dev);
	if (ret < 0)
		goto err_pm;

	ret = camif_media_dev_init(camif);
	if (ret < 0)
<<<<<<< HEAD
		goto err_alloc;
=======
		goto err_pm;
>>>>>>> 24b8d41d

	ret = camif_register_sensor(camif);
	if (ret < 0)
		goto err_sens;

	ret = v4l2_device_register_subdev(&camif->v4l2_dev, &camif->subdev);
	if (ret < 0)
		goto err_sens;

	ret = v4l2_device_register_subdev_nodes(&camif->v4l2_dev);
	if (ret < 0)
		goto err_sens;

	ret = camif_register_video_nodes(camif);
	if (ret < 0)
		goto err_sens;

	ret = camif_create_media_links(camif);
	if (ret < 0)
		goto err_sens;

	ret = media_device_register(&camif->media_dev);
	if (ret < 0)
		goto err_sens;

	pm_runtime_put(dev);
	return 0;

err_sens:
	v4l2_device_unregister(&camif->v4l2_dev);
	media_device_unregister(&camif->media_dev);
	media_device_cleanup(&camif->media_dev);
	camif_unregister_media_entities(camif);
<<<<<<< HEAD
err_alloc:
=======
err_pm:
>>>>>>> 24b8d41d
	pm_runtime_put(dev);
	pm_runtime_disable(dev);
	camif_clk_put(camif);
err_clk:
	s3c_camif_unregister_subdev(camif);
err_sd:
	pdata->gpio_put();
	return ret;
}

static int s3c_camif_remove(struct platform_device *pdev)
{
	struct camif_dev *camif = platform_get_drvdata(pdev);
	struct s3c_camif_plat_data *pdata = &camif->pdata;

	media_device_unregister(&camif->media_dev);
	media_device_cleanup(&camif->media_dev);
	camif_unregister_media_entities(camif);
	v4l2_device_unregister(&camif->v4l2_dev);

	pm_runtime_disable(&pdev->dev);
	camif_clk_put(camif);
	pdata->gpio_put();

	return 0;
}

static int s3c_camif_runtime_resume(struct device *dev)
{
	struct camif_dev *camif = dev_get_drvdata(dev);

	clk_enable(camif->clock[CLK_GATE]);
	/* null op on s3c244x */
	clk_enable(camif->clock[CLK_CAM]);
	return 0;
}

static int s3c_camif_runtime_suspend(struct device *dev)
{
	struct camif_dev *camif = dev_get_drvdata(dev);

	/* null op on s3c244x */
	clk_disable(camif->clock[CLK_CAM]);

	clk_disable(camif->clock[CLK_GATE]);
	return 0;
}

static const struct s3c_camif_variant s3c244x_camif_variant = {
	.vp_pix_limits = {
		[VP_CODEC] = {
			.max_out_width		= 4096,
			.max_sc_out_width	= 2048,
			.out_width_align	= 16,
			.min_out_width		= 16,
			.max_height		= 4096,
		},
		[VP_PREVIEW] = {
			.max_out_width		= 640,
			.max_sc_out_width	= 640,
			.out_width_align	= 16,
			.min_out_width		= 16,
			.max_height		= 480,
		}
	},
	.pix_limits = {
		.win_hor_offset_align	= 8,
	},
	.ip_revision = S3C244X_CAMIF_IP_REV,
};

static struct s3c_camif_drvdata s3c244x_camif_drvdata = {
	.variant	= &s3c244x_camif_variant,
	.bus_clk_freq	= 24000000UL,
};

static const struct s3c_camif_variant s3c6410_camif_variant = {
	.vp_pix_limits = {
		[VP_CODEC] = {
			.max_out_width		= 4096,
			.max_sc_out_width	= 2048,
			.out_width_align	= 16,
			.min_out_width		= 16,
			.max_height		= 4096,
		},
		[VP_PREVIEW] = {
			.max_out_width		= 4096,
			.max_sc_out_width	= 720,
			.out_width_align	= 16,
			.min_out_width		= 16,
			.max_height		= 4096,
		}
	},
	.pix_limits = {
		.win_hor_offset_align	= 8,
	},
	.ip_revision = S3C6410_CAMIF_IP_REV,
	.has_img_effect = 1,
	.vp_offset = 0x20,
};

static struct s3c_camif_drvdata s3c6410_camif_drvdata = {
	.variant	= &s3c6410_camif_variant,
	.bus_clk_freq	= 133000000UL,
};

static const struct platform_device_id s3c_camif_driver_ids[] = {
	{
		.name		= "s3c2440-camif",
		.driver_data	= (unsigned long)&s3c244x_camif_drvdata,
	}, {
		.name		= "s3c6410-camif",
		.driver_data	= (unsigned long)&s3c6410_camif_drvdata,
	},
	{ /* sentinel */ },
};
MODULE_DEVICE_TABLE(platform, s3c_camif_driver_ids);

static const struct dev_pm_ops s3c_camif_pm_ops = {
	.runtime_suspend	= s3c_camif_runtime_suspend,
	.runtime_resume		= s3c_camif_runtime_resume,
};

static struct platform_driver s3c_camif_driver = {
	.probe		= s3c_camif_probe,
	.remove		= s3c_camif_remove,
	.id_table	= s3c_camif_driver_ids,
	.driver = {
		.name	= S3C_CAMIF_DRIVER_NAME,
		.pm	= &s3c_camif_pm_ops,
	}
};

module_platform_driver(s3c_camif_driver);

MODULE_AUTHOR("Sylwester Nawrocki <sylvester.nawrocki@gmail.com>");
MODULE_AUTHOR("Tomasz Figa <tomasz.figa@gmail.com>");
MODULE_DESCRIPTION("S3C24XX/S3C64XX SoC camera interface driver");
MODULE_LICENSE("GPL");<|MERGE_RESOLUTION|>--- conflicted
+++ resolved
@@ -464,11 +464,7 @@
 
 	ret = camif_media_dev_init(camif);
 	if (ret < 0)
-<<<<<<< HEAD
-		goto err_alloc;
-=======
 		goto err_pm;
->>>>>>> 24b8d41d
 
 	ret = camif_register_sensor(camif);
 	if (ret < 0)
@@ -502,11 +498,7 @@
 	media_device_unregister(&camif->media_dev);
 	media_device_cleanup(&camif->media_dev);
 	camif_unregister_media_entities(camif);
-<<<<<<< HEAD
-err_alloc:
-=======
 err_pm:
->>>>>>> 24b8d41d
 	pm_runtime_put(dev);
 	pm_runtime_disable(dev);
 	camif_clk_put(camif);
