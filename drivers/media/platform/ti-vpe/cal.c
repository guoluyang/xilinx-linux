// SPDX-License-Identifier: GPL-2.0-only
/*
 * TI Camera Access Layer (CAL) - Driver
 *
 * Copyright (c) 2015-2020 Texas Instruments Inc.
 *
 * Authors:
 *	Benoit Parrot <bparrot@ti.com>
 *	Laurent Pinchart <laurent.pinchart@ideasonboard.com>
 */

#include <linux/clk.h>
#include <linux/interrupt.h>
#include <linux/mfd/syscon.h>
#include <linux/module.h>
#include <linux/of_device.h>
#include <linux/platform_device.h>
#include <linux/pm_runtime.h>
#include <linux/regmap.h>
#include <linux/slab.h>
#include <linux/videodev2.h>

#include <media/media-device.h>
#include <media/v4l2-async.h>
#include <media/v4l2-common.h>
#include <media/v4l2-device.h>
#include <media/videobuf2-core.h>
#include <media/videobuf2-dma-contig.h>

#include "cal.h"
#include "cal_regs.h"

MODULE_DESCRIPTION("TI CAL driver");
MODULE_AUTHOR("Benoit Parrot, <bparrot@ti.com>");
MODULE_LICENSE("GPL v2");
MODULE_VERSION("0.1.0");

int cal_video_nr = -1;
module_param_named(video_nr, cal_video_nr, uint, 0644);
MODULE_PARM_DESC(video_nr, "videoX start number, -1 is autodetect");

unsigned int cal_debug;
module_param_named(debug, cal_debug, uint, 0644);
MODULE_PARM_DESC(debug, "activates debug info");

/* ------------------------------------------------------------------
 *	Platform Data
 * ------------------------------------------------------------------
 */

static const struct cal_camerarx_data dra72x_cal_camerarx[] = {
	{
		.fields = {
			[F_CTRLCLKEN] = { 10, 10 },
			[F_CAMMODE] = { 11, 12 },
			[F_LANEENABLE] = { 13, 16 },
			[F_CSI_MODE] = { 17, 17 },
		},
		.num_lanes = 4,
	},
	{
		.fields = {
			[F_CTRLCLKEN] = { 0, 0 },
			[F_CAMMODE] = { 1, 2 },
			[F_LANEENABLE] = { 3, 4 },
			[F_CSI_MODE] = { 5, 5 },
		},
		.num_lanes = 2,
	},
};

static const struct cal_data dra72x_cal_data = {
	.camerarx = dra72x_cal_camerarx,
	.num_csi2_phy = ARRAY_SIZE(dra72x_cal_camerarx),
};

static const struct cal_data dra72x_es1_cal_data = {
	.camerarx = dra72x_cal_camerarx,
	.num_csi2_phy = ARRAY_SIZE(dra72x_cal_camerarx),
	.flags = DRA72_CAL_PRE_ES2_LDO_DISABLE,
};

static const struct cal_camerarx_data dra76x_cal_csi_phy[] = {
	{
		.fields = {
			[F_CTRLCLKEN] = { 8, 8 },
			[F_CAMMODE] = { 9, 10 },
			[F_CSI_MODE] = { 11, 11 },
			[F_LANEENABLE] = { 27, 31 },
		},
		.num_lanes = 5,
	},
	{
		.fields = {
			[F_CTRLCLKEN] = { 0, 0 },
			[F_CAMMODE] = { 1, 2 },
			[F_CSI_MODE] = { 3, 3 },
			[F_LANEENABLE] = { 24, 26 },
		},
		.num_lanes = 3,
	},
};

static const struct cal_data dra76x_cal_data = {
	.camerarx = dra76x_cal_csi_phy,
	.num_csi2_phy = ARRAY_SIZE(dra76x_cal_csi_phy),
};

static const struct cal_camerarx_data am654_cal_csi_phy[] = {
	{
		.fields = {
			[F_CTRLCLKEN] = { 15, 15 },
			[F_CAMMODE] = { 24, 25 },
			[F_LANEENABLE] = { 0, 4 },
		},
		.num_lanes = 5,
	},
};

<<<<<<< HEAD
/*
 * There is one cal_ctx structure for each camera core context.
 */
struct cal_ctx {
	struct v4l2_device	v4l2_dev;
	struct v4l2_ctrl_handler ctrl_handler;
	struct video_device	vdev;
	struct v4l2_async_notifier notifier;
	struct v4l2_subdev	*sensor;
	struct v4l2_of_endpoint	endpoint;

	struct v4l2_async_subdev asd;
	struct v4l2_async_subdev *asd_list[1];

	struct v4l2_fh		fh;
	struct cal_dev		*dev;
	struct cc_data		*cc;

	/* v4l2_ioctl mutex */
	struct mutex		mutex;
	/* v4l2 buffers lock */
	spinlock_t		slock;

	/* Several counters */
	unsigned long		jiffies;

	struct cal_dmaqueue	vidq;

	/* Input Number */
	int			input;

	/* video capture */
	const struct cal_fmt	*fmt;
	/* Used to store current pixel format */
	struct v4l2_format		v_fmt;
	/* Used to store current mbus frame format */
	struct v4l2_mbus_framefmt	m_fmt;

	/* Current subdev enumerated format */
	struct cal_fmt		*active_fmt[ARRAY_SIZE(cal_formats)];
	int			num_active_fmt;

	struct v4l2_fract	timeperframe;
	unsigned int		sequence;
	unsigned int		external_rate;
	struct vb2_queue	vb_vidq;
	unsigned int		seq_count;
	unsigned int		csi2_port;
	unsigned int		virtual_channel;

	/* Pointer pointing to current v4l2_buffer */
	struct cal_buffer	*cur_frm;
	/* Pointer pointing to next v4l2_buffer */
	struct cal_buffer	*next_frm;
=======
static const struct cal_data am654_cal_data = {
	.camerarx = am654_cal_csi_phy,
	.num_csi2_phy = ARRAY_SIZE(am654_cal_csi_phy),
>>>>>>> 24b8d41d
};

/* ------------------------------------------------------------------
 *	I/O Register Accessors
 * ------------------------------------------------------------------
 */

void cal_quickdump_regs(struct cal_dev *cal)
{
	unsigned int i;

	cal_info(cal, "CAL Registers @ 0x%pa:\n", &cal->res->start);
	print_hex_dump(KERN_INFO, "", DUMP_PREFIX_OFFSET, 16, 4,
		       (__force const void *)cal->base,
		       resource_size(cal->res), false);

	for (i = 0; i < ARRAY_SIZE(cal->phy); ++i) {
		struct cal_camerarx *phy = cal->phy[i];

		if (!phy)
			continue;

		cal_info(cal, "CSI2 Core %u Registers @ %pa:\n", i,
			 &phy->res->start);
		print_hex_dump(KERN_INFO, "", DUMP_PREFIX_OFFSET, 16, 4,
			       (__force const void *)phy->base,
			       resource_size(phy->res),
			       false);
	}
}

/* ------------------------------------------------------------------
 *	Context Management
 * ------------------------------------------------------------------
 */

void cal_ctx_csi2_config(struct cal_ctx *ctx)
{
	u32 val;

	val = cal_read(ctx->cal, CAL_CSI2_CTX0(ctx->index));
	cal_set_field(&val, ctx->cport, CAL_CSI2_CTX_CPORT_MASK);
	/*
	 * DT type: MIPI CSI-2 Specs
	 *   0x1: All - DT filter is disabled
	 *  0x24: RGB888 1 pixel  = 3 bytes
	 *  0x2B: RAW10  4 pixels = 5 bytes
	 *  0x2A: RAW8   1 pixel  = 1 byte
	 *  0x1E: YUV422 2 pixels = 4 bytes
	 */
	cal_set_field(&val, 0x1, CAL_CSI2_CTX_DT_MASK);
	cal_set_field(&val, 0, CAL_CSI2_CTX_VC_MASK);
	cal_set_field(&val, ctx->v_fmt.fmt.pix.height, CAL_CSI2_CTX_LINES_MASK);
	cal_set_field(&val, CAL_CSI2_CTX_ATT_PIX, CAL_CSI2_CTX_ATT_MASK);
	cal_set_field(&val, CAL_CSI2_CTX_PACK_MODE_LINE,
		      CAL_CSI2_CTX_PACK_MODE_MASK);
	cal_write(ctx->cal, CAL_CSI2_CTX0(ctx->index), val);
	ctx_dbg(3, ctx, "CAL_CSI2_CTX0(%d) = 0x%08x\n", ctx->index,
		cal_read(ctx->cal, CAL_CSI2_CTX0(ctx->index)));
}

void cal_ctx_pix_proc_config(struct cal_ctx *ctx)
{
	u32 val, extract, pack;

	switch (ctx->fmt->bpp) {
	case 8:
		extract = CAL_PIX_PROC_EXTRACT_B8;
		pack = CAL_PIX_PROC_PACK_B8;
		break;
	case 10:
		extract = CAL_PIX_PROC_EXTRACT_B10_MIPI;
		pack = CAL_PIX_PROC_PACK_B16;
		break;
	case 12:
		extract = CAL_PIX_PROC_EXTRACT_B12_MIPI;
		pack = CAL_PIX_PROC_PACK_B16;
		break;
	case 16:
		extract = CAL_PIX_PROC_EXTRACT_B16_LE;
		pack = CAL_PIX_PROC_PACK_B16;
		break;
	default:
		/*
		 * If you see this warning then it means that you added
		 * some new entry in the cal_formats[] array with a different
		 * bit per pixel values then the one supported below.
		 * Either add support for the new bpp value below or adjust
		 * the new entry to use one of the value below.
		 *
		 * Instead of failing here just use 8 bpp as a default.
		 */
		dev_warn_once(ctx->cal->dev,
			      "%s:%d:%s: bpp:%d unsupported! Overwritten with 8.\n",
			      __FILE__, __LINE__, __func__, ctx->fmt->bpp);
		extract = CAL_PIX_PROC_EXTRACT_B8;
		pack = CAL_PIX_PROC_PACK_B8;
		break;
	}

	val = cal_read(ctx->cal, CAL_PIX_PROC(ctx->index));
	cal_set_field(&val, extract, CAL_PIX_PROC_EXTRACT_MASK);
	cal_set_field(&val, CAL_PIX_PROC_DPCMD_BYPASS, CAL_PIX_PROC_DPCMD_MASK);
	cal_set_field(&val, CAL_PIX_PROC_DPCME_BYPASS, CAL_PIX_PROC_DPCME_MASK);
	cal_set_field(&val, pack, CAL_PIX_PROC_PACK_MASK);
	cal_set_field(&val, ctx->cport, CAL_PIX_PROC_CPORT_MASK);
	cal_set_field(&val, 1, CAL_PIX_PROC_EN_MASK);
	cal_write(ctx->cal, CAL_PIX_PROC(ctx->index), val);
	ctx_dbg(3, ctx, "CAL_PIX_PROC(%d) = 0x%08x\n", ctx->index,
		cal_read(ctx->cal, CAL_PIX_PROC(ctx->index)));
}

void cal_ctx_wr_dma_config(struct cal_ctx *ctx, unsigned int width,
			    unsigned int height)
{
	u32 val;

	val = cal_read(ctx->cal, CAL_WR_DMA_CTRL(ctx->index));
	cal_set_field(&val, ctx->cport, CAL_WR_DMA_CTRL_CPORT_MASK);
	cal_set_field(&val, height, CAL_WR_DMA_CTRL_YSIZE_MASK);
	cal_set_field(&val, CAL_WR_DMA_CTRL_DTAG_PIX_DAT,
		      CAL_WR_DMA_CTRL_DTAG_MASK);
	cal_set_field(&val, CAL_WR_DMA_CTRL_MODE_CONST,
		      CAL_WR_DMA_CTRL_MODE_MASK);
	cal_set_field(&val, CAL_WR_DMA_CTRL_PATTERN_LINEAR,
		      CAL_WR_DMA_CTRL_PATTERN_MASK);
	cal_set_field(&val, 1, CAL_WR_DMA_CTRL_STALL_RD_MASK);
	cal_write(ctx->cal, CAL_WR_DMA_CTRL(ctx->index), val);
	ctx_dbg(3, ctx, "CAL_WR_DMA_CTRL(%d) = 0x%08x\n", ctx->index,
		cal_read(ctx->cal, CAL_WR_DMA_CTRL(ctx->index)));

	/*
	 * width/16 not sure but giving it a whirl.
	 * zero does not work right
	 */
	cal_write_field(ctx->cal,
			CAL_WR_DMA_OFST(ctx->index),
			(width / 16),
			CAL_WR_DMA_OFST_MASK);
	ctx_dbg(3, ctx, "CAL_WR_DMA_OFST(%d) = 0x%08x\n", ctx->index,
		cal_read(ctx->cal, CAL_WR_DMA_OFST(ctx->index)));

	val = cal_read(ctx->cal, CAL_WR_DMA_XSIZE(ctx->index));
	/* 64 bit word means no skipping */
	cal_set_field(&val, 0, CAL_WR_DMA_XSIZE_XSKIP_MASK);
	/*
	 * (width*8)/64 this should be size of an entire line
	 * in 64bit word but 0 means all data until the end
	 * is detected automagically
	 */
	cal_set_field(&val, (width / 8), CAL_WR_DMA_XSIZE_MASK);
	cal_write(ctx->cal, CAL_WR_DMA_XSIZE(ctx->index), val);
	ctx_dbg(3, ctx, "CAL_WR_DMA_XSIZE(%d) = 0x%08x\n", ctx->index,
		cal_read(ctx->cal, CAL_WR_DMA_XSIZE(ctx->index)));

	val = cal_read(ctx->cal, CAL_CTRL);
	cal_set_field(&val, CAL_CTRL_BURSTSIZE_BURST128,
		      CAL_CTRL_BURSTSIZE_MASK);
	cal_set_field(&val, 0xF, CAL_CTRL_TAGCNT_MASK);
	cal_set_field(&val, CAL_CTRL_POSTED_WRITES_NONPOSTED,
		      CAL_CTRL_POSTED_WRITES_MASK);
	cal_set_field(&val, 0xFF, CAL_CTRL_MFLAGL_MASK);
	cal_set_field(&val, 0xFF, CAL_CTRL_MFLAGH_MASK);
	cal_write(ctx->cal, CAL_CTRL, val);
	ctx_dbg(3, ctx, "CAL_CTRL = 0x%08x\n", cal_read(ctx->cal, CAL_CTRL));
}

void cal_ctx_wr_dma_addr(struct cal_ctx *ctx, unsigned int dmaaddr)
{
	cal_write(ctx->cal, CAL_WR_DMA_ADDR(ctx->index), dmaaddr);
}

/* ------------------------------------------------------------------
 *	IRQ Handling
 * ------------------------------------------------------------------
 */

static inline void cal_schedule_next_buffer(struct cal_ctx *ctx)
{
	struct cal_dmaqueue *dma_q = &ctx->vidq;
	struct cal_buffer *buf;
	unsigned long addr;

	buf = list_entry(dma_q->active.next, struct cal_buffer, list);
	ctx->next_frm = buf;
	list_del(&buf->list);

	addr = vb2_dma_contig_plane_dma_addr(&buf->vb.vb2_buf, 0);
	cal_ctx_wr_dma_addr(ctx, addr);
}

static inline void cal_process_buffer_complete(struct cal_ctx *ctx)
{
	ctx->cur_frm->vb.vb2_buf.timestamp = ktime_get_ns();
	ctx->cur_frm->vb.field = ctx->m_fmt.field;
	ctx->cur_frm->vb.sequence = ctx->sequence++;

	vb2_buffer_done(&ctx->cur_frm->vb.vb2_buf, VB2_BUF_STATE_DONE);
	ctx->cur_frm = ctx->next_frm;
}

static irqreturn_t cal_irq(int irq_cal, void *data)
{
	struct cal_dev *cal = data;
	struct cal_ctx *ctx;
	struct cal_dmaqueue *dma_q;
	u32 status;

	status = cal_read(cal, CAL_HL_IRQSTATUS(0));
	if (status) {
		unsigned int i;

		cal_write(cal, CAL_HL_IRQSTATUS(0), status);

		if (status & CAL_HL_IRQ_OCPO_ERR_MASK)
			dev_err_ratelimited(cal->dev, "OCPO ERROR\n");

		for (i = 0; i < CAL_NUM_CSI2_PORTS; ++i) {
			if (status & CAL_HL_IRQ_CIO_MASK(i)) {
				u32 cio_stat = cal_read(cal,
							CAL_CSI2_COMPLEXIO_IRQSTATUS(i));

				dev_err_ratelimited(cal->dev,
						    "CIO%u error: %#08x\n", i, cio_stat);

				cal_write(cal, CAL_CSI2_COMPLEXIO_IRQSTATUS(i),
					  cio_stat);
			}
		}
	}

	/* Check which DMA just finished */
	status = cal_read(cal, CAL_HL_IRQSTATUS(1));
	if (status) {
		unsigned int i;

		/* Clear Interrupt status */
		cal_write(cal, CAL_HL_IRQSTATUS(1), status);

		for (i = 0; i < ARRAY_SIZE(cal->ctx); ++i) {
			if (status & CAL_HL_IRQ_MASK(i)) {
				ctx = cal->ctx[i];

				spin_lock(&ctx->slock);
				ctx->dma_act = false;

				if (ctx->cur_frm != ctx->next_frm)
					cal_process_buffer_complete(ctx);

				spin_unlock(&ctx->slock);
			}
		}
	}

	/* Check which DMA just started */
	status = cal_read(cal, CAL_HL_IRQSTATUS(2));
	if (status) {
		unsigned int i;

		/* Clear Interrupt status */
		cal_write(cal, CAL_HL_IRQSTATUS(2), status);

		for (i = 0; i < ARRAY_SIZE(cal->ctx); ++i) {
			if (status & CAL_HL_IRQ_MASK(i)) {
				ctx = cal->ctx[i];
				dma_q = &ctx->vidq;

				spin_lock(&ctx->slock);
				ctx->dma_act = true;
				if (!list_empty(&dma_q->active) &&
				    ctx->cur_frm == ctx->next_frm)
					cal_schedule_next_buffer(ctx);
				spin_unlock(&ctx->slock);
			}
		}
	}

	return IRQ_HANDLED;
}

/* ------------------------------------------------------------------
 *	Asynchronous V4L2 subdev binding
 * ------------------------------------------------------------------
 */

struct cal_v4l2_async_subdev {
	struct v4l2_async_subdev asd;
	struct cal_camerarx *phy;
};

static inline struct cal_v4l2_async_subdev *
to_cal_asd(struct v4l2_async_subdev *asd)
{
	return container_of(asd, struct cal_v4l2_async_subdev, asd);
}

static int cal_async_notifier_bound(struct v4l2_async_notifier *notifier,
				    struct v4l2_subdev *subdev,
				    struct v4l2_async_subdev *asd)
{
	struct cal_camerarx *phy = to_cal_asd(asd)->phy;

	if (phy->sensor) {
		phy_info(phy, "Rejecting subdev %s (Already set!!)",
			 subdev->name);
		return 0;
	}

	phy->sensor = subdev;
	phy_dbg(1, phy, "Using sensor %s for capture\n", subdev->name);

	return 0;
}

static int cal_async_notifier_complete(struct v4l2_async_notifier *notifier)
{
	struct cal_dev *cal = container_of(notifier, struct cal_dev, notifier);
	unsigned int i;

	for (i = 0; i < ARRAY_SIZE(cal->ctx); ++i) {
		if (cal->ctx[i])
			cal_ctx_v4l2_register(cal->ctx[i]);
	}

	return 0;
}

static const struct v4l2_async_notifier_operations cal_async_notifier_ops = {
	.bound = cal_async_notifier_bound,
	.complete = cal_async_notifier_complete,
};

static int cal_async_notifier_register(struct cal_dev *cal)
{
	unsigned int i;
	int ret;

	v4l2_async_notifier_init(&cal->notifier);
	cal->notifier.ops = &cal_async_notifier_ops;

	for (i = 0; i < ARRAY_SIZE(cal->phy); ++i) {
		struct cal_camerarx *phy = cal->phy[i];
		struct cal_v4l2_async_subdev *casd;
		struct v4l2_async_subdev *asd;
		struct fwnode_handle *fwnode;

		if (!phy || !phy->sensor_node)
			continue;

		fwnode = of_fwnode_handle(phy->sensor_node);
		asd = v4l2_async_notifier_add_fwnode_subdev(&cal->notifier,
							    fwnode,
							    sizeof(*asd));
		if (IS_ERR(asd)) {
			phy_err(phy, "Failed to add subdev to notifier\n");
			ret = PTR_ERR(asd);
			goto error;
		}

		casd = to_cal_asd(asd);
		casd->phy = phy;
	}

	ret = v4l2_async_notifier_register(&cal->v4l2_dev, &cal->notifier);
	if (ret) {
		cal_err(cal, "Error registering async notifier\n");
		goto error;
	}

	return 0;

error:
	v4l2_async_notifier_cleanup(&cal->notifier);
	return ret;
}

static void cal_async_notifier_unregister(struct cal_dev *cal)
{
	v4l2_async_notifier_unregister(&cal->notifier);
	v4l2_async_notifier_cleanup(&cal->notifier);
}

/* ------------------------------------------------------------------
 *	Media and V4L2 device handling
 * ------------------------------------------------------------------
 */

/*
 * Register user-facing devices. To be called at the end of the probe function
 * when all resources are initialized and ready.
 */
static int cal_media_register(struct cal_dev *cal)
{
	int ret;

	ret = media_device_register(&cal->mdev);
	if (ret) {
		cal_err(cal, "Failed to register media device\n");
		return ret;
	}

	/*
	 * Register the async notifier. This may trigger registration of the
	 * V4L2 video devices if all subdevs are ready.
	 */
	ret = cal_async_notifier_register(cal);
	if (ret) {
		media_device_unregister(&cal->mdev);
		return ret;
	}

	return 0;
}

/*
 * Unregister the user-facing devices, but don't free memory yet. To be called
 * at the beginning of the remove function, to disallow access from userspace.
 */
<<<<<<< HEAD
static int cal_queue_setup(struct vb2_queue *vq,
			   unsigned int *nbuffers, unsigned int *nplanes,
			   unsigned int sizes[], struct device *alloc_devs[])
=======
static void cal_media_unregister(struct cal_dev *cal)
>>>>>>> 24b8d41d
{
	unsigned int i;

<<<<<<< HEAD
	if (vq->num_buffers + *nbuffers < 3)
		*nbuffers = 3 - vq->num_buffers;

	if (*nplanes) {
		if (sizes[0] < size)
			return -EINVAL;
		size = sizes[0];
=======
	/* Unregister all the V4L2 video devices. */
	for (i = 0; i < ARRAY_SIZE(cal->ctx); i++) {
		if (cal->ctx[i])
			cal_ctx_v4l2_unregister(cal->ctx[i]);
>>>>>>> 24b8d41d
	}

	cal_async_notifier_unregister(cal);
	media_device_unregister(&cal->mdev);
}

/*
 * Initialize the in-kernel objects. To be called at the beginning of the probe
 * function, before the V4L2 device is used by the driver.
 */
static int cal_media_init(struct cal_dev *cal)
{
	struct media_device *mdev = &cal->mdev;
	int ret;

	mdev->dev = cal->dev;
	mdev->hw_revision = cal->revision;
	strscpy(mdev->model, "CAL", sizeof(mdev->model));
	snprintf(mdev->bus_info, sizeof(mdev->bus_info), "platform:%s",
		 dev_name(mdev->dev));
	media_device_init(mdev);

	/*
	 * Initialize the V4L2 device (despite the function name, this performs
	 * initialization, not registration).
	 */
	cal->v4l2_dev.mdev = mdev;
	ret = v4l2_device_register(cal->dev, &cal->v4l2_dev);
	if (ret) {
		cal_err(cal, "Failed to register V4L2 device\n");
		return ret;
	}

	vb2_dma_contig_set_max_seg_size(cal->dev, DMA_BIT_MASK(32));

	return 0;
}

/*
 * Cleanup the in-kernel objects, freeing memory. To be called at the very end
 * of the remove sequence, when nothing (including userspace) can access the
 * objects anymore.
 */
static void cal_media_cleanup(struct cal_dev *cal)
{
	unsigned int i;

	for (i = 0; i < ARRAY_SIZE(cal->ctx); i++) {
		if (cal->ctx[i])
			cal_ctx_v4l2_cleanup(cal->ctx[i]);
	}

	v4l2_device_unregister(&cal->v4l2_dev);
	media_device_cleanup(&cal->mdev);

	vb2_dma_contig_clear_max_seg_size(cal->dev);
}

<<<<<<< HEAD
static const struct vb2_ops cal_video_qops = {
	.queue_setup		= cal_queue_setup,
	.buf_prepare		= cal_buffer_prepare,
	.buf_queue		= cal_buffer_queue,
	.start_streaming	= cal_start_streaming,
	.stop_streaming		= cal_stop_streaming,
	.wait_prepare		= vb2_ops_wait_prepare,
	.wait_finish		= vb2_ops_wait_finish,
};

static const struct v4l2_file_operations cal_fops = {
	.owner		= THIS_MODULE,
	.open           = v4l2_fh_open,
	.release        = vb2_fop_release,
	.read           = vb2_fop_read,
	.poll		= vb2_fop_poll,
	.unlocked_ioctl = video_ioctl2, /* V4L2 ioctl handler */
	.mmap           = vb2_fop_mmap,
};

static const struct v4l2_ioctl_ops cal_ioctl_ops = {
	.vidioc_querycap      = cal_querycap,
	.vidioc_enum_fmt_vid_cap  = cal_enum_fmt_vid_cap,
	.vidioc_g_fmt_vid_cap     = cal_g_fmt_vid_cap,
	.vidioc_try_fmt_vid_cap   = cal_try_fmt_vid_cap,
	.vidioc_s_fmt_vid_cap     = cal_s_fmt_vid_cap,
	.vidioc_enum_framesizes   = cal_enum_framesizes,
	.vidioc_reqbufs       = vb2_ioctl_reqbufs,
	.vidioc_create_bufs   = vb2_ioctl_create_bufs,
	.vidioc_prepare_buf   = vb2_ioctl_prepare_buf,
	.vidioc_querybuf      = vb2_ioctl_querybuf,
	.vidioc_qbuf          = vb2_ioctl_qbuf,
	.vidioc_dqbuf         = vb2_ioctl_dqbuf,
	.vidioc_enum_input    = cal_enum_input,
	.vidioc_g_input       = cal_g_input,
	.vidioc_s_input       = cal_s_input,
	.vidioc_enum_frameintervals = cal_enum_frameintervals,
	.vidioc_streamon      = vb2_ioctl_streamon,
	.vidioc_streamoff     = vb2_ioctl_streamoff,
	.vidioc_log_status    = v4l2_ctrl_log_status,
	.vidioc_subscribe_event = v4l2_ctrl_subscribe_event,
	.vidioc_unsubscribe_event = v4l2_event_unsubscribe,
};

static struct video_device cal_videodev = {
	.name		= CAL_MODULE_NAME,
	.fops		= &cal_fops,
	.ioctl_ops	= &cal_ioctl_ops,
	.minor		= -1,
	.release	= video_device_release_empty,
};

/* -----------------------------------------------------------------
=======
/* ------------------------------------------------------------------
>>>>>>> 24b8d41d
 *	Initialization and module stuff
 * ------------------------------------------------------------------
 */

static struct cal_ctx *cal_ctx_create(struct cal_dev *cal, int inst)
{
	struct cal_ctx *ctx;
	int ret;

	ctx = devm_kzalloc(cal->dev, sizeof(*ctx), GFP_KERNEL);
	if (!ctx)
		return NULL;

	ctx->cal = cal;
	ctx->phy = cal->phy[inst];
	ctx->index = inst;
	ctx->cport = inst;

	ret = cal_ctx_v4l2_init(ctx);
	if (ret)
		return NULL;

	return ctx;
}

static const struct of_device_id cal_of_match[] = {
	{
		.compatible = "ti,dra72-cal",
		.data = (void *)&dra72x_cal_data,
	},
	{
		.compatible = "ti,dra72-pre-es2-cal",
		.data = (void *)&dra72x_es1_cal_data,
	},
	{
		.compatible = "ti,dra76-cal",
		.data = (void *)&dra76x_cal_data,
	},
	{
		.compatible = "ti,am654-cal",
		.data = (void *)&am654_cal_data,
	},
	{},
};
MODULE_DEVICE_TABLE(of, cal_of_match);

/* Get hardware revision and info. */

#define CAL_HL_HWINFO_VALUE		0xa3c90469

static void cal_get_hwinfo(struct cal_dev *cal)
{
	u32 hwinfo;

	cal->revision = cal_read(cal, CAL_HL_REVISION);
	switch (FIELD_GET(CAL_HL_REVISION_SCHEME_MASK, cal->revision)) {
	case CAL_HL_REVISION_SCHEME_H08:
		cal_dbg(3, cal, "CAL HW revision %lu.%lu.%lu (0x%08x)\n",
			FIELD_GET(CAL_HL_REVISION_MAJOR_MASK, cal->revision),
			FIELD_GET(CAL_HL_REVISION_MINOR_MASK, cal->revision),
			FIELD_GET(CAL_HL_REVISION_RTL_MASK, cal->revision),
			cal->revision);
		break;

	case CAL_HL_REVISION_SCHEME_LEGACY:
	default:
		cal_info(cal, "Unexpected CAL HW revision 0x%08x\n",
			 cal->revision);
		break;
	}

	hwinfo = cal_read(cal, CAL_HL_HWINFO);
	if (hwinfo != CAL_HL_HWINFO_VALUE)
		cal_info(cal, "CAL_HL_HWINFO = 0x%08x, expected 0x%08x\n",
			 hwinfo, CAL_HL_HWINFO_VALUE);
}

static int cal_init_camerarx_regmap(struct cal_dev *cal)
{
<<<<<<< HEAD
	struct video_device *vfd;
	struct vb2_queue *q;
	int ret;

	ctx->timeperframe = tpf_default;
	ctx->external_rate = 192000000;

	/* initialize locks */
	spin_lock_init(&ctx->slock);
	mutex_init(&ctx->mutex);

	/* initialize queue */
	q = &ctx->vb_vidq;
	q->type = V4L2_BUF_TYPE_VIDEO_CAPTURE;
	q->io_modes = VB2_MMAP | VB2_DMABUF | VB2_READ;
	q->drv_priv = ctx;
	q->buf_struct_size = sizeof(struct cal_buffer);
	q->ops = &cal_video_qops;
	q->mem_ops = &vb2_dma_contig_memops;
	q->timestamp_flags = V4L2_BUF_FLAG_TIMESTAMP_MONOTONIC;
	q->lock = &ctx->mutex;
	q->min_buffers_needed = 3;
	q->dev = ctx->v4l2_dev.dev;

	ret = vb2_queue_init(q);
	if (ret)
		return ret;
=======
	struct platform_device *pdev = to_platform_device(cal->dev);
	struct device_node *np = cal->dev->of_node;
	struct regmap_config config = { };
	struct regmap *syscon;
	struct resource *res;
	unsigned int offset;
	void __iomem *base;
>>>>>>> 24b8d41d

	syscon = syscon_regmap_lookup_by_phandle_args(np, "ti,camerrx-control",
						      1, &offset);
	if (!IS_ERR(syscon)) {
		cal->syscon_camerrx = syscon;
		cal->syscon_camerrx_offset = offset;
		return 0;
	}

	dev_warn(cal->dev, "failed to get ti,camerrx-control: %ld\n",
		 PTR_ERR(syscon));

	/*
	 * Backward DTS compatibility. If syscon entry is not present then
	 * check if the camerrx_control resource is present.
	 */
	res = platform_get_resource_byname(pdev, IORESOURCE_MEM,
					   "camerrx_control");
	base = devm_ioremap_resource(cal->dev, res);
	if (IS_ERR(base)) {
		cal_err(cal, "failed to ioremap camerrx_control\n");
		return PTR_ERR(base);
	}

	cal_dbg(1, cal, "ioresource %s at %pa - %pa\n",
		res->name, &res->start, &res->end);

	config.reg_bits = 32;
	config.reg_stride = 4;
	config.val_bits = 32;
	config.max_register = resource_size(res) - 4;

<<<<<<< HEAD
=======
	syscon = regmap_init_mmio(NULL, base, &config);
	if (IS_ERR(syscon)) {
		pr_err("regmap init failed\n");
		return PTR_ERR(syscon);
	}

	/*
	 * In this case the base already point to the direct CM register so no
	 * need for an offset.
	 */
	cal->syscon_camerrx = syscon;
	cal->syscon_camerrx_offset = 0;

>>>>>>> 24b8d41d
	return 0;
}

static int cal_probe(struct platform_device *pdev)
{
	struct cal_dev *cal;
	struct cal_ctx *ctx;
	bool connected = false;
	unsigned int i;
	int ret;
	int irq;

	cal = devm_kzalloc(&pdev->dev, sizeof(*cal), GFP_KERNEL);
	if (!cal)
		return -ENOMEM;

	cal->data = of_device_get_match_data(&pdev->dev);
	if (!cal->data) {
		dev_err(&pdev->dev, "Could not get feature data based on compatible version\n");
		return -ENODEV;
	}

	cal->dev = &pdev->dev;
	platform_set_drvdata(pdev, cal);

	/* Acquire resources: clocks, CAMERARX regmap, I/O memory and IRQ. */
	cal->fclk = devm_clk_get(&pdev->dev, "fck");
	if (IS_ERR(cal->fclk)) {
		dev_err(&pdev->dev, "cannot get CAL fclk\n");
		return PTR_ERR(cal->fclk);
	}

	ret = cal_init_camerarx_regmap(cal);
	if (ret < 0)
		return ret;

	cal->res = platform_get_resource_byname(pdev, IORESOURCE_MEM,
						"cal_top");
	cal->base = devm_ioremap_resource(&pdev->dev, cal->res);
	if (IS_ERR(cal->base))
		return PTR_ERR(cal->base);

	cal_dbg(1, cal, "ioresource %s at %pa - %pa\n",
		cal->res->name, &cal->res->start, &cal->res->end);

	irq = platform_get_irq(pdev, 0);
	cal_dbg(1, cal, "got irq# %d\n", irq);
	ret = devm_request_irq(&pdev->dev, irq, cal_irq, 0, CAL_MODULE_NAME,
			       cal);
	if (ret)
		return ret;

	/* Read the revision and hardware info to verify hardware access. */
	pm_runtime_enable(&pdev->dev);
	ret = pm_runtime_get_sync(&pdev->dev);
	if (ret)
		goto error_pm_runtime;

	cal_get_hwinfo(cal);
	pm_runtime_put_sync(&pdev->dev);

	/* Create CAMERARX PHYs. */
	for (i = 0; i < cal->data->num_csi2_phy; ++i) {
		cal->phy[i] = cal_camerarx_create(cal, i);
		if (IS_ERR(cal->phy[i])) {
			ret = PTR_ERR(cal->phy[i]);
			cal->phy[i] = NULL;
			goto error_camerarx;
		}

		if (cal->phy[i]->sensor_node)
			connected = true;
	}

	if (!connected) {
		cal_err(cal, "Neither port is configured, no point in staying up\n");
		ret = -ENODEV;
		goto error_camerarx;
	}

	/* Initialize the media device. */
	ret = cal_media_init(cal);
	if (ret < 0)
		goto error_camerarx;

	/* Create contexts. */
	for (i = 0; i < cal->data->num_csi2_phy; ++i) {
		if (!cal->phy[i]->sensor_node)
			continue;

		cal->ctx[i] = cal_ctx_create(cal, i);
		if (!cal->ctx[i]) {
			cal_err(cal, "Failed to create context %u\n", i);
			ret = -ENODEV;
			goto error_context;
		}
	}

	/* Register the media device. */
	ret = cal_media_register(cal);
	if (ret)
		goto error_context;

	return 0;

error_context:
	for (i = 0; i < ARRAY_SIZE(cal->ctx); i++) {
		ctx = cal->ctx[i];
		if (ctx)
			cal_ctx_v4l2_cleanup(ctx);
	}

	cal_media_cleanup(cal);

error_camerarx:
	for (i = 0; i < ARRAY_SIZE(cal->phy); i++)
		cal_camerarx_destroy(cal->phy[i]);

error_pm_runtime:
	pm_runtime_disable(&pdev->dev);

	return ret;
}

static int cal_remove(struct platform_device *pdev)
{
	struct cal_dev *cal = platform_get_drvdata(pdev);
	unsigned int i;

	cal_dbg(1, cal, "Removing %s\n", CAL_MODULE_NAME);

	pm_runtime_get_sync(&pdev->dev);

	cal_media_unregister(cal);

	for (i = 0; i < ARRAY_SIZE(cal->phy); i++) {
		if (cal->phy[i])
			cal_camerarx_disable(cal->phy[i]);
	}

	cal_media_cleanup(cal);

	for (i = 0; i < ARRAY_SIZE(cal->phy); i++)
		cal_camerarx_destroy(cal->phy[i]);

	pm_runtime_put_sync(&pdev->dev);
	pm_runtime_disable(&pdev->dev);

	return 0;
}

static int cal_runtime_resume(struct device *dev)
{
<<<<<<< HEAD
	struct cal_dev *dev =
		(struct cal_dev *)platform_get_drvdata(pdev);
	struct cal_ctx *ctx;
	int i;

	cal_dbg(1, dev, "Removing %s\n", CAL_MODULE_NAME);

	cal_runtime_get(dev);

	for (i = 0; i < CAL_NUM_CONTEXT; i++) {
		ctx = dev->ctx[i];
		if (ctx) {
			ctx_dbg(1, ctx, "unregistering %s\n",
				video_device_node_name(&ctx->vdev));
			camerarx_phy_disable(ctx);
			v4l2_async_notifier_unregister(&ctx->notifier);
			v4l2_ctrl_handler_free(&ctx->ctrl_handler);
			v4l2_device_unregister(&ctx->v4l2_dev);
			video_unregister_device(&ctx->vdev);
		}
	}
=======
	struct cal_dev *cal = dev_get_drvdata(dev);
>>>>>>> 24b8d41d

	if (cal->data->flags & DRA72_CAL_PRE_ES2_LDO_DISABLE) {
		/*
		 * Apply errata on both port everytime we (re-)enable
		 * the clock
		 */
		cal_camerarx_i913_errata(cal->phy[0]);
		cal_camerarx_i913_errata(cal->phy[1]);
	}

	return 0;
}

static const struct dev_pm_ops cal_pm_ops = {
	.runtime_resume = cal_runtime_resume,
};

static struct platform_driver cal_pdrv = {
	.probe		= cal_probe,
	.remove		= cal_remove,
	.driver		= {
		.name	= CAL_MODULE_NAME,
		.pm	= &cal_pm_ops,
		.of_match_table = cal_of_match,
	},
};

module_platform_driver(cal_pdrv);<|MERGE_RESOLUTION|>--- conflicted
+++ resolved
@@ -117,66 +117,9 @@
 	},
 };
 
-<<<<<<< HEAD
-/*
- * There is one cal_ctx structure for each camera core context.
- */
-struct cal_ctx {
-	struct v4l2_device	v4l2_dev;
-	struct v4l2_ctrl_handler ctrl_handler;
-	struct video_device	vdev;
-	struct v4l2_async_notifier notifier;
-	struct v4l2_subdev	*sensor;
-	struct v4l2_of_endpoint	endpoint;
-
-	struct v4l2_async_subdev asd;
-	struct v4l2_async_subdev *asd_list[1];
-
-	struct v4l2_fh		fh;
-	struct cal_dev		*dev;
-	struct cc_data		*cc;
-
-	/* v4l2_ioctl mutex */
-	struct mutex		mutex;
-	/* v4l2 buffers lock */
-	spinlock_t		slock;
-
-	/* Several counters */
-	unsigned long		jiffies;
-
-	struct cal_dmaqueue	vidq;
-
-	/* Input Number */
-	int			input;
-
-	/* video capture */
-	const struct cal_fmt	*fmt;
-	/* Used to store current pixel format */
-	struct v4l2_format		v_fmt;
-	/* Used to store current mbus frame format */
-	struct v4l2_mbus_framefmt	m_fmt;
-
-	/* Current subdev enumerated format */
-	struct cal_fmt		*active_fmt[ARRAY_SIZE(cal_formats)];
-	int			num_active_fmt;
-
-	struct v4l2_fract	timeperframe;
-	unsigned int		sequence;
-	unsigned int		external_rate;
-	struct vb2_queue	vb_vidq;
-	unsigned int		seq_count;
-	unsigned int		csi2_port;
-	unsigned int		virtual_channel;
-
-	/* Pointer pointing to current v4l2_buffer */
-	struct cal_buffer	*cur_frm;
-	/* Pointer pointing to next v4l2_buffer */
-	struct cal_buffer	*next_frm;
-=======
 static const struct cal_data am654_cal_data = {
 	.camerarx = am654_cal_csi_phy,
 	.num_csi2_phy = ARRAY_SIZE(am654_cal_csi_phy),
->>>>>>> 24b8d41d
 };
 
 /* ------------------------------------------------------------------
@@ -595,30 +538,14 @@
  * Unregister the user-facing devices, but don't free memory yet. To be called
  * at the beginning of the remove function, to disallow access from userspace.
  */
-<<<<<<< HEAD
-static int cal_queue_setup(struct vb2_queue *vq,
-			   unsigned int *nbuffers, unsigned int *nplanes,
-			   unsigned int sizes[], struct device *alloc_devs[])
-=======
 static void cal_media_unregister(struct cal_dev *cal)
->>>>>>> 24b8d41d
 {
 	unsigned int i;
 
-<<<<<<< HEAD
-	if (vq->num_buffers + *nbuffers < 3)
-		*nbuffers = 3 - vq->num_buffers;
-
-	if (*nplanes) {
-		if (sizes[0] < size)
-			return -EINVAL;
-		size = sizes[0];
-=======
 	/* Unregister all the V4L2 video devices. */
 	for (i = 0; i < ARRAY_SIZE(cal->ctx); i++) {
 		if (cal->ctx[i])
 			cal_ctx_v4l2_unregister(cal->ctx[i]);
->>>>>>> 24b8d41d
 	}
 
 	cal_async_notifier_unregister(cal);
@@ -677,63 +604,7 @@
 	vb2_dma_contig_clear_max_seg_size(cal->dev);
 }
 
-<<<<<<< HEAD
-static const struct vb2_ops cal_video_qops = {
-	.queue_setup		= cal_queue_setup,
-	.buf_prepare		= cal_buffer_prepare,
-	.buf_queue		= cal_buffer_queue,
-	.start_streaming	= cal_start_streaming,
-	.stop_streaming		= cal_stop_streaming,
-	.wait_prepare		= vb2_ops_wait_prepare,
-	.wait_finish		= vb2_ops_wait_finish,
-};
-
-static const struct v4l2_file_operations cal_fops = {
-	.owner		= THIS_MODULE,
-	.open           = v4l2_fh_open,
-	.release        = vb2_fop_release,
-	.read           = vb2_fop_read,
-	.poll		= vb2_fop_poll,
-	.unlocked_ioctl = video_ioctl2, /* V4L2 ioctl handler */
-	.mmap           = vb2_fop_mmap,
-};
-
-static const struct v4l2_ioctl_ops cal_ioctl_ops = {
-	.vidioc_querycap      = cal_querycap,
-	.vidioc_enum_fmt_vid_cap  = cal_enum_fmt_vid_cap,
-	.vidioc_g_fmt_vid_cap     = cal_g_fmt_vid_cap,
-	.vidioc_try_fmt_vid_cap   = cal_try_fmt_vid_cap,
-	.vidioc_s_fmt_vid_cap     = cal_s_fmt_vid_cap,
-	.vidioc_enum_framesizes   = cal_enum_framesizes,
-	.vidioc_reqbufs       = vb2_ioctl_reqbufs,
-	.vidioc_create_bufs   = vb2_ioctl_create_bufs,
-	.vidioc_prepare_buf   = vb2_ioctl_prepare_buf,
-	.vidioc_querybuf      = vb2_ioctl_querybuf,
-	.vidioc_qbuf          = vb2_ioctl_qbuf,
-	.vidioc_dqbuf         = vb2_ioctl_dqbuf,
-	.vidioc_enum_input    = cal_enum_input,
-	.vidioc_g_input       = cal_g_input,
-	.vidioc_s_input       = cal_s_input,
-	.vidioc_enum_frameintervals = cal_enum_frameintervals,
-	.vidioc_streamon      = vb2_ioctl_streamon,
-	.vidioc_streamoff     = vb2_ioctl_streamoff,
-	.vidioc_log_status    = v4l2_ctrl_log_status,
-	.vidioc_subscribe_event = v4l2_ctrl_subscribe_event,
-	.vidioc_unsubscribe_event = v4l2_event_unsubscribe,
-};
-
-static struct video_device cal_videodev = {
-	.name		= CAL_MODULE_NAME,
-	.fops		= &cal_fops,
-	.ioctl_ops	= &cal_ioctl_ops,
-	.minor		= -1,
-	.release	= video_device_release_empty,
-};
-
-/* -----------------------------------------------------------------
-=======
 /* ------------------------------------------------------------------
->>>>>>> 24b8d41d
  *	Initialization and module stuff
  * ------------------------------------------------------------------
  */
@@ -813,35 +684,6 @@
 
 static int cal_init_camerarx_regmap(struct cal_dev *cal)
 {
-<<<<<<< HEAD
-	struct video_device *vfd;
-	struct vb2_queue *q;
-	int ret;
-
-	ctx->timeperframe = tpf_default;
-	ctx->external_rate = 192000000;
-
-	/* initialize locks */
-	spin_lock_init(&ctx->slock);
-	mutex_init(&ctx->mutex);
-
-	/* initialize queue */
-	q = &ctx->vb_vidq;
-	q->type = V4L2_BUF_TYPE_VIDEO_CAPTURE;
-	q->io_modes = VB2_MMAP | VB2_DMABUF | VB2_READ;
-	q->drv_priv = ctx;
-	q->buf_struct_size = sizeof(struct cal_buffer);
-	q->ops = &cal_video_qops;
-	q->mem_ops = &vb2_dma_contig_memops;
-	q->timestamp_flags = V4L2_BUF_FLAG_TIMESTAMP_MONOTONIC;
-	q->lock = &ctx->mutex;
-	q->min_buffers_needed = 3;
-	q->dev = ctx->v4l2_dev.dev;
-
-	ret = vb2_queue_init(q);
-	if (ret)
-		return ret;
-=======
 	struct platform_device *pdev = to_platform_device(cal->dev);
 	struct device_node *np = cal->dev->of_node;
 	struct regmap_config config = { };
@@ -849,7 +691,6 @@
 	struct resource *res;
 	unsigned int offset;
 	void __iomem *base;
->>>>>>> 24b8d41d
 
 	syscon = syscon_regmap_lookup_by_phandle_args(np, "ti,camerrx-control",
 						      1, &offset);
@@ -882,8 +723,6 @@
 	config.val_bits = 32;
 	config.max_register = resource_size(res) - 4;
 
-<<<<<<< HEAD
-=======
 	syscon = regmap_init_mmio(NULL, base, &config);
 	if (IS_ERR(syscon)) {
 		pr_err("regmap init failed\n");
@@ -897,7 +736,6 @@
 	cal->syscon_camerrx = syscon;
 	cal->syscon_camerrx_offset = 0;
 
->>>>>>> 24b8d41d
 	return 0;
 }
 
@@ -1051,31 +889,7 @@
 
 static int cal_runtime_resume(struct device *dev)
 {
-<<<<<<< HEAD
-	struct cal_dev *dev =
-		(struct cal_dev *)platform_get_drvdata(pdev);
-	struct cal_ctx *ctx;
-	int i;
-
-	cal_dbg(1, dev, "Removing %s\n", CAL_MODULE_NAME);
-
-	cal_runtime_get(dev);
-
-	for (i = 0; i < CAL_NUM_CONTEXT; i++) {
-		ctx = dev->ctx[i];
-		if (ctx) {
-			ctx_dbg(1, ctx, "unregistering %s\n",
-				video_device_node_name(&ctx->vdev));
-			camerarx_phy_disable(ctx);
-			v4l2_async_notifier_unregister(&ctx->notifier);
-			v4l2_ctrl_handler_free(&ctx->ctrl_handler);
-			v4l2_device_unregister(&ctx->v4l2_dev);
-			video_unregister_device(&ctx->vdev);
-		}
-	}
-=======
 	struct cal_dev *cal = dev_get_drvdata(dev);
->>>>>>> 24b8d41d
 
 	if (cal->data->flags & DRA72_CAL_PRE_ES2_LDO_DISABLE) {
 		/*
