--- conflicted
+++ resolved
@@ -1367,11 +1367,7 @@
 	ret = pm_runtime_get_sync(dev);
 	if (ret < 0) {
 		dev_err(dev, "failed to set PM\n");
-<<<<<<< HEAD
-		goto err_dbg;
-=======
 		goto err_pm;
->>>>>>> 24b8d41d
 	}
 
 	/* Filters */
