// SPDX-License-Identifier: GPL-2.0
/*
 * Copyright (C) STMicroelectronics SA 2014
 * Authors: Fabien Dessenne <fabien.dessenne@st.com> for STMicroelectronics.
 */

#include <linux/delay.h>

#include "bdisp.h"
#include "bdisp-filter.h"
#include "bdisp-reg.h"

/* Max width of the source frame in a single node */
#define MAX_SRC_WIDTH           2048

/* Reset & boot poll config */
#define POLL_RST_MAX            500
#define POLL_RST_DELAY_MS       2

enum bdisp_target_plan {
	BDISP_RGB,
	BDISP_Y,
	BDISP_CBCR
};

struct bdisp_op_cfg {
	bool cconv;          /* RGB - YUV conversion */
	bool hflip;          /* Horizontal flip */
	bool vflip;          /* Vertical flip */
	bool wide;           /* Wide (>MAX_SRC_WIDTH) */
	bool scale;          /* Scale */
	u16  h_inc;          /* Horizontal increment in 6.10 format */
	u16  v_inc;          /* Vertical increment in 6.10 format */
	bool src_interlaced; /* is the src an interlaced buffer */
	u8   src_nbp;        /* nb of planes of the src */
	bool src_yuv;        /* is the src a YUV color format */
	bool src_420;        /* is the src 4:2:0 chroma subsampled */
	u8   dst_nbp;        /* nb of planes of the dst */
	bool dst_yuv;        /* is the dst a YUV color format */
	bool dst_420;        /* is the dst 4:2:0 chroma subsampled */
};

struct bdisp_filter_addr {
	u16 min;             /* Filter min scale factor (6.10 fixed point) */
	u16 max;             /* Filter max scale factor (6.10 fixed point) */
	void *virt;          /* Virtual address for filter table */
	dma_addr_t paddr;    /* Physical address for filter table */
};

static const struct bdisp_filter_h_spec bdisp_h_spec[] = {
	{
		.min = 0,
		.max = 921,
		.coef = {
			0x00, 0x00, 0x00, 0x00, 0x40, 0x00, 0x00, 0x00,
			0x00, 0x00, 0xff, 0x07, 0x3d, 0xfc, 0x01, 0x00,
			0x00, 0x01, 0xfd, 0x11, 0x36, 0xf9, 0x02, 0x00,
			0x00, 0x01, 0xfb, 0x1b, 0x2e, 0xf9, 0x02, 0x00,
			0x00, 0x01, 0xf9, 0x26, 0x26, 0xf9, 0x01, 0x00,
			0x00, 0x02, 0xf9, 0x30, 0x19, 0xfb, 0x01, 0x00,
			0x00, 0x02, 0xf9, 0x39, 0x0e, 0xfd, 0x01, 0x00,
			0x00, 0x01, 0xfc, 0x3e, 0x06, 0xff, 0x00, 0x00
		}
	},
	{
		.min = 921,
		.max = 1024,
		.coef = {
			0x00, 0x00, 0x00, 0x00, 0x40, 0x00, 0x00, 0x00,
			0xff, 0x03, 0xfd, 0x08, 0x3e, 0xf9, 0x04, 0xfe,
			0xfd, 0x06, 0xf8, 0x13, 0x3b, 0xf4, 0x07, 0xfc,
			0xfb, 0x08, 0xf5, 0x1f, 0x34, 0xf1, 0x09, 0xfb,
			0xfb, 0x09, 0xf2, 0x2b, 0x2a, 0xf1, 0x09, 0xfb,
			0xfb, 0x09, 0xf2, 0x35, 0x1e, 0xf4, 0x08, 0xfb,
			0xfc, 0x07, 0xf5, 0x3c, 0x12, 0xf7, 0x06, 0xfd,
			0xfe, 0x04, 0xfa, 0x3f, 0x07, 0xfc, 0x03, 0xff
		}
	},
	{
		.min = 1024,
		.max = 1126,
		.coef = {
			0x00, 0x00, 0x00, 0x00, 0x40, 0x00, 0x00, 0x00,
			0xff, 0x03, 0xfd, 0x08, 0x3e, 0xf9, 0x04, 0xfe,
			0xfd, 0x06, 0xf8, 0x13, 0x3b, 0xf4, 0x07, 0xfc,
			0xfb, 0x08, 0xf5, 0x1f, 0x34, 0xf1, 0x09, 0xfb,
			0xfb, 0x09, 0xf2, 0x2b, 0x2a, 0xf1, 0x09, 0xfb,
			0xfb, 0x09, 0xf2, 0x35, 0x1e, 0xf4, 0x08, 0xfb,
			0xfc, 0x07, 0xf5, 0x3c, 0x12, 0xf7, 0x06, 0xfd,
			0xfe, 0x04, 0xfa, 0x3f, 0x07, 0xfc, 0x03, 0xff
		}
	},
	{
		.min = 1126,
		.max = 1228,
		.coef = {
			0x00, 0x00, 0x00, 0x00, 0x40, 0x00, 0x00, 0x00,
			0xff, 0x03, 0xfd, 0x08, 0x3e, 0xf9, 0x04, 0xfe,
			0xfd, 0x06, 0xf8, 0x13, 0x3b, 0xf4, 0x07, 0xfc,
			0xfb, 0x08, 0xf5, 0x1f, 0x34, 0xf1, 0x09, 0xfb,
			0xfb, 0x09, 0xf2, 0x2b, 0x2a, 0xf1, 0x09, 0xfb,
			0xfb, 0x09, 0xf2, 0x35, 0x1e, 0xf4, 0x08, 0xfb,
			0xfc, 0x07, 0xf5, 0x3c, 0x12, 0xf7, 0x06, 0xfd,
			0xfe, 0x04, 0xfa, 0x3f, 0x07, 0xfc, 0x03, 0xff
		}
	},
	{
		.min = 1228,
		.max = 1331,
		.coef = {
			0xfd, 0x04, 0xfc, 0x05, 0x39, 0x05, 0xfc, 0x04,
			0xfc, 0x06, 0xf9, 0x0c, 0x39, 0xfe, 0x00, 0x02,
			0xfb, 0x08, 0xf6, 0x17, 0x35, 0xf9, 0x02, 0x00,
			0xfc, 0x08, 0xf4, 0x20, 0x30, 0xf4, 0x05, 0xff,
			0xfd, 0x07, 0xf4, 0x29, 0x28, 0xf3, 0x07, 0xfd,
			0xff, 0x05, 0xf5, 0x31, 0x1f, 0xf3, 0x08, 0xfc,
			0x00, 0x02, 0xf9, 0x38, 0x14, 0xf6, 0x08, 0xfb,
			0x02, 0x00, 0xff, 0x3a, 0x0b, 0xf8, 0x06, 0xfc
		}
	},
	{
		.min = 1331,
		.max = 1433,
		.coef = {
			0xfc, 0x06, 0xf9, 0x09, 0x34, 0x09, 0xf9, 0x06,
			0xfd, 0x07, 0xf7, 0x10, 0x32, 0x02, 0xfc, 0x05,
			0xfe, 0x07, 0xf6, 0x17, 0x2f, 0xfc, 0xff, 0x04,
			0xff, 0x06, 0xf5, 0x20, 0x2a, 0xf9, 0x01, 0x02,
			0x00, 0x04, 0xf6, 0x27, 0x25, 0xf6, 0x04, 0x00,
			0x02, 0x01, 0xf9, 0x2d, 0x1d, 0xf5, 0x06, 0xff,
			0x04, 0xff, 0xfd, 0x31, 0x15, 0xf5, 0x07, 0xfe,
			0x05, 0xfc, 0x02, 0x35, 0x0d, 0xf7, 0x07, 0xfd
		}
	},
	{
		.min = 1433,
		.max = 1536,
		.coef = {
			0xfe, 0x06, 0xf8, 0x0b, 0x30, 0x0b, 0xf8, 0x06,
			0xff, 0x06, 0xf7, 0x12, 0x2d, 0x05, 0xfa, 0x06,
			0x00, 0x04, 0xf6, 0x18, 0x2c, 0x00, 0xfc, 0x06,
			0x01, 0x02, 0xf7, 0x1f, 0x27, 0xfd, 0xff, 0x04,
			0x03, 0x00, 0xf9, 0x24, 0x24, 0xf9, 0x00, 0x03,
			0x04, 0xff, 0xfd, 0x29, 0x1d, 0xf7, 0x02, 0x01,
			0x06, 0xfc, 0x00, 0x2d, 0x17, 0xf6, 0x04, 0x00,
			0x06, 0xfa, 0x05, 0x30, 0x0f, 0xf7, 0x06, 0xff
		}
	},
	{
		.min = 1536,
		.max = 2048,
		.coef = {
			0x05, 0xfd, 0xfb, 0x13, 0x25, 0x13, 0xfb, 0xfd,
			0x05, 0xfc, 0xfd, 0x17, 0x24, 0x0f, 0xf9, 0xff,
			0x04, 0xfa, 0xff, 0x1b, 0x24, 0x0b, 0xf9, 0x00,
			0x03, 0xf9, 0x01, 0x1f, 0x23, 0x08, 0xf8, 0x01,
			0x02, 0xf9, 0x04, 0x22, 0x20, 0x04, 0xf9, 0x02,
			0x01, 0xf8, 0x08, 0x25, 0x1d, 0x01, 0xf9, 0x03,
			0x00, 0xf9, 0x0c, 0x25, 0x1a, 0xfe, 0xfa, 0x04,
			0xff, 0xf9, 0x10, 0x26, 0x15, 0xfc, 0xfc, 0x05
		}
	},
	{
		.min = 2048,
		.max = 3072,
		.coef = {
			0xfc, 0xfd, 0x06, 0x13, 0x18, 0x13, 0x06, 0xfd,
			0xfc, 0xfe, 0x08, 0x15, 0x17, 0x12, 0x04, 0xfc,
			0xfb, 0xfe, 0x0a, 0x16, 0x18, 0x10, 0x03, 0xfc,
			0xfb, 0x00, 0x0b, 0x18, 0x17, 0x0f, 0x01, 0xfb,
			0xfb, 0x00, 0x0d, 0x19, 0x17, 0x0d, 0x00, 0xfb,
			0xfb, 0x01, 0x0f, 0x19, 0x16, 0x0b, 0x00, 0xfb,
			0xfc, 0x03, 0x11, 0x19, 0x15, 0x09, 0xfe, 0xfb,
			0xfc, 0x04, 0x12, 0x1a, 0x12, 0x08, 0xfe, 0xfc
		}
	},
	{
		.min = 3072,
		.max = 4096,
		.coef = {
			0xfe, 0x02, 0x09, 0x0f, 0x0e, 0x0f, 0x09, 0x02,
			0xff, 0x02, 0x09, 0x0f, 0x10, 0x0e, 0x08, 0x01,
			0xff, 0x03, 0x0a, 0x10, 0x10, 0x0d, 0x07, 0x00,
			0x00, 0x04, 0x0b, 0x10, 0x0f, 0x0c, 0x06, 0x00,
			0x00, 0x05, 0x0c, 0x10, 0x0e, 0x0c, 0x05, 0x00,
			0x00, 0x06, 0x0c, 0x11, 0x0e, 0x0b, 0x04, 0x00,
			0x00, 0x07, 0x0d, 0x11, 0x0f, 0x0a, 0x03, 0xff,
			0x01, 0x08, 0x0e, 0x11, 0x0e, 0x09, 0x02, 0xff
		}
	},
	{
		.min = 4096,
		.max = 5120,
		.coef = {
			0x00, 0x04, 0x09, 0x0c, 0x0e, 0x0c, 0x09, 0x04,
			0x01, 0x05, 0x09, 0x0c, 0x0d, 0x0c, 0x08, 0x04,
			0x01, 0x05, 0x0a, 0x0c, 0x0e, 0x0b, 0x08, 0x03,
			0x02, 0x06, 0x0a, 0x0d, 0x0c, 0x0b, 0x07, 0x03,
			0x02, 0x07, 0x0a, 0x0d, 0x0d, 0x0a, 0x07, 0x02,
			0x03, 0x07, 0x0b, 0x0d, 0x0c, 0x0a, 0x06, 0x02,
			0x03, 0x08, 0x0b, 0x0d, 0x0d, 0x0a, 0x05, 0x01,
			0x04, 0x08, 0x0c, 0x0d, 0x0c, 0x09, 0x05, 0x01
		}
	},
	{
		.min = 5120,
		.max = 65535,
		.coef = {
			0x03, 0x06, 0x09, 0x0b, 0x09, 0x0b, 0x09, 0x06,
			0x03, 0x06, 0x09, 0x0b, 0x0c, 0x0a, 0x08, 0x05,
			0x03, 0x06, 0x09, 0x0b, 0x0c, 0x0a, 0x08, 0x05,
			0x04, 0x07, 0x09, 0x0b, 0x0b, 0x0a, 0x08, 0x04,
			0x04, 0x07, 0x0a, 0x0b, 0x0b, 0x0a, 0x07, 0x04,
			0x04, 0x08, 0x0a, 0x0b, 0x0b, 0x09, 0x07, 0x04,
			0x05, 0x08, 0x0a, 0x0b, 0x0c, 0x09, 0x06, 0x03,
			0x05, 0x08, 0x0a, 0x0b, 0x0c, 0x09, 0x06, 0x03
		}
	}
};

#define NB_H_FILTER ARRAY_SIZE(bdisp_h_spec)


static const struct bdisp_filter_v_spec bdisp_v_spec[] = {
	{
		.min = 0,
		.max = 1024,
		.coef = {
			0x00, 0x00, 0x40, 0x00, 0x00,
			0x00, 0x06, 0x3d, 0xfd, 0x00,
			0xfe, 0x0f, 0x38, 0xfb, 0x00,
			0xfd, 0x19, 0x2f, 0xfb, 0x00,
			0xfc, 0x24, 0x24, 0xfc, 0x00,
			0xfb, 0x2f, 0x19, 0xfd, 0x00,
			0xfb, 0x38, 0x0f, 0xfe, 0x00,
			0xfd, 0x3d, 0x06, 0x00, 0x00
		}
	},
	{
		.min = 1024,
		.max = 1331,
		.coef = {
			0xfc, 0x05, 0x3e, 0x05, 0xfc,
			0xf8, 0x0e, 0x3b, 0xff, 0x00,
			0xf5, 0x18, 0x38, 0xf9, 0x02,
			0xf4, 0x21, 0x31, 0xf5, 0x05,
			0xf4, 0x2a, 0x27, 0xf4, 0x07,
			0xf6, 0x30, 0x1e, 0xf4, 0x08,
			0xf9, 0x35, 0x15, 0xf6, 0x07,
			0xff, 0x37, 0x0b, 0xf9, 0x06
		}
	},
	{
		.min = 1331,
		.max = 1433,
		.coef = {
			0xf8, 0x0a, 0x3c, 0x0a, 0xf8,
			0xf6, 0x12, 0x3b, 0x02, 0xfb,
			0xf4, 0x1b, 0x35, 0xfd, 0xff,
			0xf4, 0x23, 0x30, 0xf8, 0x01,
			0xf6, 0x29, 0x27, 0xf6, 0x04,
			0xf9, 0x2e, 0x1e, 0xf5, 0x06,
			0xfd, 0x31, 0x16, 0xf6, 0x06,
			0x02, 0x32, 0x0d, 0xf8, 0x07
		}
	},
	{
		.min = 1433,
		.max = 1536,
		.coef = {
			0xf6, 0x0e, 0x38, 0x0e, 0xf6,
			0xf5, 0x15, 0x38, 0x06, 0xf8,
			0xf5, 0x1d, 0x33, 0x00, 0xfb,
			0xf6, 0x23, 0x2d, 0xfc, 0xfe,
			0xf9, 0x28, 0x26, 0xf9, 0x00,
			0xfc, 0x2c, 0x1e, 0xf7, 0x03,
			0x00, 0x2e, 0x18, 0xf6, 0x04,
			0x05, 0x2e, 0x11, 0xf7, 0x05
		}
	},
	{
		.min = 1536,
		.max = 2048,
		.coef = {
			0xfb, 0x13, 0x24, 0x13, 0xfb,
			0xfd, 0x17, 0x23, 0x0f, 0xfa,
			0xff, 0x1a, 0x23, 0x0b, 0xf9,
			0x01, 0x1d, 0x22, 0x07, 0xf9,
			0x04, 0x20, 0x1f, 0x04, 0xf9,
			0x07, 0x22, 0x1c, 0x01, 0xfa,
			0x0b, 0x24, 0x17, 0xff, 0xfb,
			0x0f, 0x24, 0x14, 0xfd, 0xfc
		}
	},
	{
		.min = 2048,
		.max = 3072,
		.coef = {
			0x05, 0x10, 0x16, 0x10, 0x05,
			0x06, 0x11, 0x16, 0x0f, 0x04,
			0x08, 0x13, 0x15, 0x0e, 0x02,
			0x09, 0x14, 0x16, 0x0c, 0x01,
			0x0b, 0x15, 0x15, 0x0b, 0x00,
			0x0d, 0x16, 0x13, 0x0a, 0x00,
			0x0f, 0x17, 0x13, 0x08, 0xff,
			0x11, 0x18, 0x12, 0x07, 0xfe
		}
	},
	{
		.min = 3072,
		.max = 4096,
		.coef = {
			0x09, 0x0f, 0x10, 0x0f, 0x09,
			0x09, 0x0f, 0x12, 0x0e, 0x08,
			0x0a, 0x10, 0x11, 0x0e, 0x07,
			0x0b, 0x11, 0x11, 0x0d, 0x06,
			0x0c, 0x11, 0x12, 0x0c, 0x05,
			0x0d, 0x12, 0x11, 0x0c, 0x04,
			0x0e, 0x12, 0x11, 0x0b, 0x04,
			0x0f, 0x13, 0x11, 0x0a, 0x03
		}
	},
	{
		.min = 4096,
		.max = 5120,
		.coef = {
			0x0a, 0x0e, 0x10, 0x0e, 0x0a,
			0x0b, 0x0e, 0x0f, 0x0e, 0x0a,
			0x0b, 0x0f, 0x10, 0x0d, 0x09,
			0x0c, 0x0f, 0x10, 0x0d, 0x08,
			0x0d, 0x0f, 0x0f, 0x0d, 0x08,
			0x0d, 0x10, 0x10, 0x0c, 0x07,
			0x0e, 0x10, 0x0f, 0x0c, 0x07,
			0x0f, 0x10, 0x10, 0x0b, 0x06
		}
	},
	{
		.min = 5120,
		.max = 65535,
		.coef = {
			0x0b, 0x0e, 0x0e, 0x0e, 0x0b,
			0x0b, 0x0e, 0x0f, 0x0d, 0x0b,
			0x0c, 0x0e, 0x0f, 0x0d, 0x0a,
			0x0c, 0x0e, 0x0f, 0x0d, 0x0a,
			0x0d, 0x0f, 0x0e, 0x0d, 0x09,
			0x0d, 0x0f, 0x0f, 0x0c, 0x09,
			0x0e, 0x0f, 0x0e, 0x0c, 0x09,
			0x0e, 0x0f, 0x0f, 0x0c, 0x08
		}
	}
};

#define NB_V_FILTER ARRAY_SIZE(bdisp_v_spec)

static struct bdisp_filter_addr bdisp_h_filter[NB_H_FILTER];
static struct bdisp_filter_addr bdisp_v_filter[NB_V_FILTER];

/**
 * bdisp_hw_reset
 * @bdisp:      bdisp entity
 *
 * Resets HW
 *
 * RETURNS:
 * 0 on success.
 */
int bdisp_hw_reset(struct bdisp_dev *bdisp)
{
	unsigned int i;

	dev_dbg(bdisp->dev, "%s\n", __func__);

	/* Mask Interrupt */
	writel(0, bdisp->regs + BLT_ITM0);

	/* Reset */
	writel(readl(bdisp->regs + BLT_CTL) | BLT_CTL_RESET,
	       bdisp->regs + BLT_CTL);
	writel(0, bdisp->regs + BLT_CTL);

	/* Wait for reset done */
	for (i = 0; i < POLL_RST_MAX; i++) {
		if (readl(bdisp->regs + BLT_STA1) & BLT_STA1_IDLE)
			break;
		udelay(POLL_RST_DELAY_MS * 1000);
	}
	if (i == POLL_RST_MAX)
		dev_err(bdisp->dev, "Reset timeout\n");

	return (i == POLL_RST_MAX) ? -EAGAIN : 0;
}

/**
 * bdisp_hw_get_and_clear_irq
 * @bdisp:      bdisp entity
 *
 * Read then reset interrupt status
 *
 * RETURNS:
 * 0 if expected interrupt was raised.
 */
int bdisp_hw_get_and_clear_irq(struct bdisp_dev *bdisp)
{
	u32 its;

	its = readl(bdisp->regs + BLT_ITS);

	/* Check for the only expected IT: LastNode of AQ1 */
	if (!(its & BLT_ITS_AQ1_LNA)) {
		dev_dbg(bdisp->dev, "Unexpected IT status: 0x%08X\n", its);
		writel(its, bdisp->regs + BLT_ITS);
		return -1;
	}

	/* Clear and mask */
	writel(its, bdisp->regs + BLT_ITS);
	writel(0, bdisp->regs + BLT_ITM0);

	return 0;
}

/**
 * bdisp_hw_free_nodes
 * @ctx:        bdisp context
 *
 * Free node memory
 *
 * RETURNS:
 * None
 */
void bdisp_hw_free_nodes(struct bdisp_ctx *ctx)
{
	if (ctx && ctx->node[0])
		dma_free_attrs(ctx->bdisp_dev->dev,
			       sizeof(struct bdisp_node) * MAX_NB_NODE,
			       ctx->node[0], ctx->node_paddr[0],
			       DMA_ATTR_WRITE_COMBINE);
}

/**
 * bdisp_hw_alloc_nodes
 * @ctx:        bdisp context
 *
 * Allocate dma memory for nodes
 *
 * RETURNS:
 * 0 on success
 */
int bdisp_hw_alloc_nodes(struct bdisp_ctx *ctx)
{
	struct device *dev = ctx->bdisp_dev->dev;
	unsigned int i, node_size = sizeof(struct bdisp_node);
	void *base;
	dma_addr_t paddr;

	/* Allocate all the nodes within a single memory page */
	base = dma_alloc_attrs(dev, node_size * MAX_NB_NODE, &paddr,
<<<<<<< HEAD
			       GFP_KERNEL | GFP_DMA, DMA_ATTR_WRITE_COMBINE);
=======
			       GFP_KERNEL, DMA_ATTR_WRITE_COMBINE);
>>>>>>> 24b8d41d
	if (!base) {
		dev_err(dev, "%s no mem\n", __func__);
		return -ENOMEM;
	}

	memset(base, 0, node_size * MAX_NB_NODE);

	for (i = 0; i < MAX_NB_NODE; i++) {
		ctx->node[i] = base;
		ctx->node_paddr[i] = paddr;
		dev_dbg(dev, "node[%d]=0x%p (paddr=%pad)\n", i, ctx->node[i],
			&paddr);
		base += node_size;
		paddr += node_size;
	}

	return 0;
}

/**
 * bdisp_hw_free_filters
 * @dev:        device
 *
 * Free filters memory
 *
 * RETURNS:
 * None
 */
void bdisp_hw_free_filters(struct device *dev)
{
	int size = (BDISP_HF_NB * NB_H_FILTER) + (BDISP_VF_NB * NB_V_FILTER);

	if (bdisp_h_filter[0].virt)
		dma_free_attrs(dev, size, bdisp_h_filter[0].virt,
			       bdisp_h_filter[0].paddr, DMA_ATTR_WRITE_COMBINE);
}

/**
 * bdisp_hw_alloc_filters
 * @dev:        device
 *
 * Allocate dma memory for filters
 *
 * RETURNS:
 * 0 on success
 */
int bdisp_hw_alloc_filters(struct device *dev)
{
	unsigned int i, size;
	void *base;
	dma_addr_t paddr;

	/* Allocate all the filters within a single memory page */
	size = (BDISP_HF_NB * NB_H_FILTER) + (BDISP_VF_NB * NB_V_FILTER);
<<<<<<< HEAD
	base = dma_alloc_attrs(dev, size, &paddr, GFP_KERNEL | GFP_DMA,
=======
	base = dma_alloc_attrs(dev, size, &paddr, GFP_KERNEL,
>>>>>>> 24b8d41d
			       DMA_ATTR_WRITE_COMBINE);
	if (!base)
		return -ENOMEM;

	/* Setup filter addresses */
	for (i = 0; i < NB_H_FILTER; i++) {
		bdisp_h_filter[i].min = bdisp_h_spec[i].min;
		bdisp_h_filter[i].max = bdisp_h_spec[i].max;
		memcpy(base, bdisp_h_spec[i].coef, BDISP_HF_NB);
		bdisp_h_filter[i].virt = base;
		bdisp_h_filter[i].paddr = paddr;
		base += BDISP_HF_NB;
		paddr += BDISP_HF_NB;
	}

	for (i = 0; i < NB_V_FILTER; i++) {
		bdisp_v_filter[i].min = bdisp_v_spec[i].min;
		bdisp_v_filter[i].max = bdisp_v_spec[i].max;
		memcpy(base, bdisp_v_spec[i].coef, BDISP_VF_NB);
		bdisp_v_filter[i].virt = base;
		bdisp_v_filter[i].paddr = paddr;
		base += BDISP_VF_NB;
		paddr += BDISP_VF_NB;
	}

	return 0;
}

/**
 * bdisp_hw_get_hf_addr
 * @inc:        resize increment
 *
 * Find the horizontal filter table that fits the resize increment
 *
 * RETURNS:
 * table physical address
 */
static dma_addr_t bdisp_hw_get_hf_addr(u16 inc)
{
	unsigned int i;

	for (i = NB_H_FILTER - 1; i > 0; i--)
		if ((bdisp_h_filter[i].min < inc) &&
		    (inc <= bdisp_h_filter[i].max))
			break;

	return bdisp_h_filter[i].paddr;
}

/**
 * bdisp_hw_get_vf_addr
 * @inc:        resize increment
 *
 * Find the vertical filter table that fits the resize increment
 *
 * RETURNS:
 * table physical address
 */
static dma_addr_t bdisp_hw_get_vf_addr(u16 inc)
{
	unsigned int i;

	for (i = NB_V_FILTER - 1; i > 0; i--)
		if ((bdisp_v_filter[i].min < inc) &&
		    (inc <= bdisp_v_filter[i].max))
			break;

	return bdisp_v_filter[i].paddr;
}

/**
 * bdisp_hw_get_inc
 * @from:       input size
 * @to:         output size
 * @inc:        resize increment in 6.10 format
 *
 * Computes the increment (inverse of scale) in 6.10 format
 *
 * RETURNS:
 * 0 on success
 */
static int bdisp_hw_get_inc(u32 from, u32 to, u16 *inc)
{
	u32 tmp;

	if (!to)
		return -EINVAL;

	if (to == from) {
		*inc = 1 << 10;
		return 0;
	}

	tmp = (from << 10) / to;
	if ((tmp > 0xFFFF) || (!tmp))
		/* overflow (downscale x 63) or too small (upscale x 1024) */
		return -EINVAL;

	*inc = (u16)tmp;

	return 0;
}

/**
 * bdisp_hw_get_hv_inc
 * @ctx:        device context
 * @h_inc:      horizontal increment
 * @v_inc:      vertical increment
 *
 * Computes the horizontal & vertical increments (inverse of scale)
 *
 * RETURNS:
 * 0 on success
 */
static int bdisp_hw_get_hv_inc(struct bdisp_ctx *ctx, u16 *h_inc, u16 *v_inc)
{
	u32 src_w, src_h, dst_w, dst_h;

	src_w = ctx->src.crop.width;
	src_h = ctx->src.crop.height;
	dst_w = ctx->dst.crop.width;
	dst_h = ctx->dst.crop.height;

	if (bdisp_hw_get_inc(src_w, dst_w, h_inc) ||
	    bdisp_hw_get_inc(src_h, dst_h, v_inc)) {
		dev_err(ctx->bdisp_dev->dev,
			"scale factors failed (%dx%d)->(%dx%d)\n",
			src_w, src_h, dst_w, dst_h);
		return -EINVAL;
	}

	return 0;
}

/**
 * bdisp_hw_get_op_cfg
 * @ctx:        device context
 * @c:          operation configuration
 *
 * Check which blitter operations are expected and sets the scaling increments
 *
 * RETURNS:
 * 0 on success
 */
static int bdisp_hw_get_op_cfg(struct bdisp_ctx *ctx, struct bdisp_op_cfg *c)
{
	struct device *dev = ctx->bdisp_dev->dev;
	struct bdisp_frame *src = &ctx->src;
	struct bdisp_frame *dst = &ctx->dst;

	if (src->width > MAX_SRC_WIDTH * MAX_VERTICAL_STRIDES) {
		dev_err(dev, "Image width out of HW caps\n");
		return -EINVAL;
	}

	c->wide = src->width > MAX_SRC_WIDTH;

	c->hflip = ctx->hflip;
	c->vflip = ctx->vflip;

	c->src_interlaced = (src->field == V4L2_FIELD_INTERLACED);

	c->src_nbp = src->fmt->nb_planes;
	c->src_yuv = (src->fmt->pixelformat == V4L2_PIX_FMT_NV12) ||
			(src->fmt->pixelformat == V4L2_PIX_FMT_YUV420);
	c->src_420 = c->src_yuv;

	c->dst_nbp = dst->fmt->nb_planes;
	c->dst_yuv = (dst->fmt->pixelformat == V4L2_PIX_FMT_NV12) ||
			(dst->fmt->pixelformat == V4L2_PIX_FMT_YUV420);
	c->dst_420 = c->dst_yuv;

	c->cconv = (c->src_yuv != c->dst_yuv);

	if (bdisp_hw_get_hv_inc(ctx, &c->h_inc, &c->v_inc)) {
		dev_err(dev, "Scale factor out of HW caps\n");
		return -EINVAL;
	}

	/* Deinterlacing adjustment : stretch a field to a frame */
	if (c->src_interlaced)
		c->v_inc /= 2;

	if ((c->h_inc != (1 << 10)) || (c->v_inc != (1 << 10)))
		c->scale = true;
	else
		c->scale = false;

	return 0;
}

/**
 * bdisp_hw_color_format
 * @pixelformat: v4l2 pixel format
 *
 * v4l2 to bdisp pixel format convert
 *
 * RETURNS:
 * bdisp pixel format
 */
static u32 bdisp_hw_color_format(u32 pixelformat)
{
	u32 ret;

	switch (pixelformat) {
	case V4L2_PIX_FMT_YUV420:
		ret = (BDISP_YUV_3B << BLT_TTY_COL_SHIFT);
		break;
	case V4L2_PIX_FMT_NV12:
		ret = (BDISP_NV12 << BLT_TTY_COL_SHIFT) | BLT_TTY_BIG_END;
		break;
	case V4L2_PIX_FMT_RGB565:
		ret = (BDISP_RGB565 << BLT_TTY_COL_SHIFT);
		break;
	case V4L2_PIX_FMT_XBGR32: /* This V4L format actually refers to xRGB */
		ret = (BDISP_XRGB8888 << BLT_TTY_COL_SHIFT);
		break;
	case V4L2_PIX_FMT_RGB24:  /* RGB888 format */
		ret = (BDISP_RGB888 << BLT_TTY_COL_SHIFT) | BLT_TTY_BIG_END;
		break;
	case V4L2_PIX_FMT_ABGR32: /* This V4L format actually refers to ARGB */

	default:
		ret = (BDISP_ARGB8888 << BLT_TTY_COL_SHIFT) | BLT_TTY_ALPHA_R;
		break;
	}

	return ret;
}

/**
 * bdisp_hw_build_node
 * @ctx:        device context
 * @cfg:        operation configuration
 * @node:       node to be set
 * @t_plan:     whether the node refers to a RGB/Y or a CbCr plane
 * @src_x_offset: x offset in the source image
 *
 * Build a node
 *
 * RETURNS:
 * None
 */
static void bdisp_hw_build_node(struct bdisp_ctx *ctx,
				struct bdisp_op_cfg *cfg,
				struct bdisp_node *node,
				enum bdisp_target_plan t_plan, int src_x_offset)
{
	struct bdisp_frame *src = &ctx->src;
	struct bdisp_frame *dst = &ctx->dst;
	u16 h_inc, v_inc, yh_inc, yv_inc;
	struct v4l2_rect src_rect = src->crop;
	struct v4l2_rect dst_rect = dst->crop;
	int dst_x_offset;
	s32 dst_width = dst->crop.width;
	u32 src_fmt, dst_fmt;
	const u32 *ivmx;

	dev_dbg(ctx->bdisp_dev->dev, "%s\n", __func__);

	memset(node, 0, sizeof(*node));

	/* Adjust src and dst areas wrt src_x_offset */
	src_rect.left += src_x_offset;
	src_rect.width -= src_x_offset;
	src_rect.width = min_t(__s32, MAX_SRC_WIDTH, src_rect.width);

	dst_x_offset = (src_x_offset * dst_width) / ctx->src.crop.width;
	dst_rect.left += dst_x_offset;
	dst_rect.width = (src_rect.width * dst_width) / ctx->src.crop.width;

	/* General */
	src_fmt = src->fmt->pixelformat;
	dst_fmt = dst->fmt->pixelformat;

	node->nip = 0;
	node->cic = BLT_CIC_ALL_GRP;
	node->ack = BLT_ACK_BYPASS_S2S3;

	switch (cfg->src_nbp) {
	case 1:
		/* Src2 = RGB / Src1 = Src3 = off */
		node->ins = BLT_INS_S1_OFF | BLT_INS_S2_MEM | BLT_INS_S3_OFF;
		break;
	case 2:
		/* Src3 = Y
		 * Src2 = CbCr or ColorFill if writing the Y plane
		 * Src1 = off */
		node->ins = BLT_INS_S1_OFF | BLT_INS_S3_MEM;
		if (t_plan == BDISP_Y)
			node->ins |= BLT_INS_S2_CF;
		else
			node->ins |= BLT_INS_S2_MEM;
		break;
	case 3:
	default:
		/* Src3 = Y
		 * Src2 = Cb or ColorFill if writing the Y plane
		 * Src1 = Cr or ColorFill if writing the Y plane */
		node->ins = BLT_INS_S3_MEM;
		if (t_plan == BDISP_Y)
			node->ins |= BLT_INS_S2_CF | BLT_INS_S1_CF;
		else
			node->ins |= BLT_INS_S2_MEM | BLT_INS_S1_MEM;
		break;
	}

	/* Color convert */
	node->ins |= cfg->cconv ? BLT_INS_IVMX : 0;
	/* Scale needed if scaling OR 4:2:0 up/downsampling */
	node->ins |= (cfg->scale || cfg->src_420 || cfg->dst_420) ?
			BLT_INS_SCALE : 0;

	/* Target */
	node->tba = (t_plan == BDISP_CBCR) ? dst->paddr[1] : dst->paddr[0];

	node->tty = dst->bytesperline;
	node->tty |= bdisp_hw_color_format(dst_fmt);
	node->tty |= BLT_TTY_DITHER;
	node->tty |= (t_plan == BDISP_CBCR) ? BLT_TTY_CHROMA : 0;
	node->tty |= cfg->hflip ? BLT_TTY_HSO : 0;
	node->tty |= cfg->vflip ? BLT_TTY_VSO : 0;

	if (cfg->dst_420 && (t_plan == BDISP_CBCR)) {
		/* 420 chroma downsampling */
		dst_rect.height /= 2;
		dst_rect.width /= 2;
		dst_rect.left /= 2;
		dst_rect.top /= 2;
		dst_x_offset /= 2;
		dst_width /= 2;
	}

	node->txy = cfg->vflip ? (dst_rect.height - 1) : dst_rect.top;
	node->txy <<= 16;
	node->txy |= cfg->hflip ? (dst_width - dst_x_offset - 1) :
			dst_rect.left;

	node->tsz = dst_rect.height << 16 | dst_rect.width;

	if (cfg->src_interlaced) {
		/* handle only the top field which is half height of a frame */
		src_rect.top /= 2;
		src_rect.height /= 2;
	}

	if (cfg->src_nbp == 1) {
		/* Src 2 : RGB */
		node->s2ba = src->paddr[0];

		node->s2ty = src->bytesperline;
		if (cfg->src_interlaced)
			node->s2ty *= 2;

		node->s2ty |= bdisp_hw_color_format(src_fmt);

		node->s2xy = src_rect.top << 16 | src_rect.left;
		node->s2sz = src_rect.height << 16 | src_rect.width;
	} else {
		/* Src 2 : Cb or CbCr */
		if (cfg->src_420) {
			/* 420 chroma upsampling */
			src_rect.top /= 2;
			src_rect.left /= 2;
			src_rect.width /= 2;
			src_rect.height /= 2;
		}

		node->s2ba = src->paddr[1];

		node->s2ty = src->bytesperline;
		if (cfg->src_nbp == 3)
			node->s2ty /= 2;
		if (cfg->src_interlaced)
			node->s2ty *= 2;

		node->s2ty |= bdisp_hw_color_format(src_fmt);

		node->s2xy = src_rect.top << 16 | src_rect.left;
		node->s2sz = src_rect.height << 16 | src_rect.width;

		if (cfg->src_nbp == 3) {
			/* Src 1 : Cr */
			node->s1ba = src->paddr[2];

			node->s1ty = node->s2ty;
			node->s1xy = node->s2xy;
		}

		/* Src 3 : Y */
		node->s3ba = src->paddr[0];

		node->s3ty = src->bytesperline;
		if (cfg->src_interlaced)
			node->s3ty *= 2;
		node->s3ty |= bdisp_hw_color_format(src_fmt);

		if ((t_plan != BDISP_CBCR) && cfg->src_420) {
			/* No chroma upsampling for output RGB / Y plane */
			node->s3xy = node->s2xy * 2;
			node->s3sz = node->s2sz * 2;
		} else {
			/* No need to read Y (Src3) when writing Chroma */
			node->s3ty |= BLT_S3TY_BLANK_ACC;
			node->s3xy = node->s2xy;
			node->s3sz = node->s2sz;
		}
	}

	/* Resize (scale OR 4:2:0: chroma up/downsampling) */
	if (node->ins & BLT_INS_SCALE) {
		/* no need to compute Y when writing CbCr from RGB input */
		bool skip_y = (t_plan == BDISP_CBCR) && !cfg->src_yuv;

		/* FCTL */
		if (cfg->scale) {
			node->fctl = BLT_FCTL_HV_SCALE;
			if (!skip_y)
				node->fctl |= BLT_FCTL_Y_HV_SCALE;
		} else {
			node->fctl = BLT_FCTL_HV_SAMPLE;
			if (!skip_y)
				node->fctl |= BLT_FCTL_Y_HV_SAMPLE;
		}

		/* RSF - Chroma may need to be up/downsampled */
		h_inc = cfg->h_inc;
		v_inc = cfg->v_inc;
		if (!cfg->src_420 && cfg->dst_420 && (t_plan == BDISP_CBCR)) {
			/* RGB to 4:2:0 for Chroma: downsample */
			h_inc *= 2;
			v_inc *= 2;
		} else if (cfg->src_420 && !cfg->dst_420) {
			/* 4:2:0: to RGB: upsample*/
			h_inc /= 2;
			v_inc /= 2;
		}
		node->rsf = v_inc << 16 | h_inc;

		/* RZI */
		node->rzi = BLT_RZI_DEFAULT;

		/* Filter table physical addr */
		node->hfp = bdisp_hw_get_hf_addr(h_inc);
		node->vfp = bdisp_hw_get_vf_addr(v_inc);

		/* Y version */
		if (!skip_y) {
			yh_inc = cfg->h_inc;
			yv_inc = cfg->v_inc;

			node->y_rsf = yv_inc << 16 | yh_inc;
			node->y_rzi = BLT_RZI_DEFAULT;
			node->y_hfp = bdisp_hw_get_hf_addr(yh_inc);
			node->y_vfp = bdisp_hw_get_vf_addr(yv_inc);
		}
	}

	/* Versatile matrix for RGB / YUV conversion */
	if (cfg->cconv) {
		ivmx = cfg->src_yuv ? bdisp_yuv_to_rgb : bdisp_rgb_to_yuv;

		node->ivmx0 = ivmx[0];
		node->ivmx1 = ivmx[1];
		node->ivmx2 = ivmx[2];
		node->ivmx3 = ivmx[3];
	}
}

/**
 * bdisp_hw_build_all_nodes
 * @ctx:        device context
 *
 * Build all the nodes for the blitter operation
 *
 * RETURNS:
 * 0 on success
 */
static int bdisp_hw_build_all_nodes(struct bdisp_ctx *ctx)
{
	struct bdisp_op_cfg cfg;
	unsigned int i, nid = 0;
	int src_x_offset = 0;

	for (i = 0; i < MAX_NB_NODE; i++)
		if (!ctx->node[i]) {
			dev_err(ctx->bdisp_dev->dev, "node %d is null\n", i);
			return -EINVAL;
		}

	/* Get configuration (scale, flip, ...) */
	if (bdisp_hw_get_op_cfg(ctx, &cfg))
		return -EINVAL;

	/* Split source in vertical strides (HW constraint) */
	for (i = 0; i < MAX_VERTICAL_STRIDES; i++) {
		/* Build RGB/Y node and link it to the previous node */
		bdisp_hw_build_node(ctx, &cfg, ctx->node[nid],
				    cfg.dst_nbp == 1 ? BDISP_RGB : BDISP_Y,
				    src_x_offset);
		if (nid)
			ctx->node[nid - 1]->nip = ctx->node_paddr[nid];
		nid++;

		/* Build additional Cb(Cr) node, link it to the previous one */
		if (cfg.dst_nbp > 1) {
			bdisp_hw_build_node(ctx, &cfg, ctx->node[nid],
					    BDISP_CBCR, src_x_offset);
			ctx->node[nid - 1]->nip = ctx->node_paddr[nid];
			nid++;
		}

		/* Next stride until full width covered */
		src_x_offset += MAX_SRC_WIDTH;
		if (src_x_offset >= ctx->src.crop.width)
			break;
	}

	/* Mark last node as the last */
	ctx->node[nid - 1]->nip = 0;

	return 0;
}

/**
 * bdisp_hw_save_request
 * @ctx:        device context
 *
 * Save a copy of the request and of the built nodes
 *
 * RETURNS:
 * None
 */
static void bdisp_hw_save_request(struct bdisp_ctx *ctx)
{
	struct bdisp_node **copy_node = ctx->bdisp_dev->dbg.copy_node;
	struct bdisp_request *request = &ctx->bdisp_dev->dbg.copy_request;
	struct bdisp_node **node = ctx->node;
	int i;

	/* Request copy */
	request->src = ctx->src;
	request->dst = ctx->dst;
	request->hflip = ctx->hflip;
	request->vflip = ctx->vflip;
	request->nb_req++;

	/* Nodes copy */
	for (i = 0; i < MAX_NB_NODE; i++) {
		/* Allocate memory if not done yet */
		if (!copy_node[i]) {
			copy_node[i] = devm_kzalloc(ctx->bdisp_dev->dev,
						    sizeof(*copy_node[i]),
						    GFP_ATOMIC);
			if (!copy_node[i])
				return;
		}
		*copy_node[i] = *node[i];
	}
}

/**
 * bdisp_hw_update
 * @ctx:        device context
 *
 * Send the request to the HW
 *
 * RETURNS:
 * 0 on success
 */
int bdisp_hw_update(struct bdisp_ctx *ctx)
{
	int ret;
	struct bdisp_dev *bdisp = ctx->bdisp_dev;
	struct device *dev = bdisp->dev;
	unsigned int node_id;

	dev_dbg(dev, "%s\n", __func__);

	/* build nodes */
	ret = bdisp_hw_build_all_nodes(ctx);
	if (ret) {
		dev_err(dev, "cannot build nodes (%d)\n", ret);
		return ret;
	}

	/* Save a copy of the request */
	bdisp_hw_save_request(ctx);

	/* Configure interrupt to 'Last Node Reached for AQ1' */
	writel(BLT_AQ1_CTL_CFG, bdisp->regs + BLT_AQ1_CTL);
	writel(BLT_ITS_AQ1_LNA, bdisp->regs + BLT_ITM0);

	/* Write first node addr */
	writel(ctx->node_paddr[0], bdisp->regs + BLT_AQ1_IP);

	/* Find and write last node addr : this starts the HW processing */
	for (node_id = 0; node_id < MAX_NB_NODE - 1; node_id++) {
		if (!ctx->node[node_id]->nip)
			break;
	}
	writel(ctx->node_paddr[node_id], bdisp->regs + BLT_AQ1_LNA);

	return 0;
}<|MERGE_RESOLUTION|>--- conflicted
+++ resolved
@@ -455,11 +455,7 @@
 
 	/* Allocate all the nodes within a single memory page */
 	base = dma_alloc_attrs(dev, node_size * MAX_NB_NODE, &paddr,
-<<<<<<< HEAD
-			       GFP_KERNEL | GFP_DMA, DMA_ATTR_WRITE_COMBINE);
-=======
 			       GFP_KERNEL, DMA_ATTR_WRITE_COMBINE);
->>>>>>> 24b8d41d
 	if (!base) {
 		dev_err(dev, "%s no mem\n", __func__);
 		return -ENOMEM;
@@ -514,11 +510,7 @@
 
 	/* Allocate all the filters within a single memory page */
 	size = (BDISP_HF_NB * NB_H_FILTER) + (BDISP_VF_NB * NB_V_FILTER);
-<<<<<<< HEAD
-	base = dma_alloc_attrs(dev, size, &paddr, GFP_KERNEL | GFP_DMA,
-=======
 	base = dma_alloc_attrs(dev, size, &paddr, GFP_KERNEL,
->>>>>>> 24b8d41d
 			       DMA_ATTR_WRITE_COMBINE);
 	if (!base)
 		return -ENOMEM;
