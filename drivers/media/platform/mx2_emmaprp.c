--- conflicted
+++ resolved
@@ -695,10 +695,7 @@
 	src_vq->mem_ops = &vb2_dma_contig_memops;
 	src_vq->timestamp_flags = V4L2_BUF_FLAG_TIMESTAMP_COPY;
 	src_vq->dev = ctx->dev->v4l2_dev.dev;
-<<<<<<< HEAD
-=======
 	src_vq->lock = &ctx->dev->dev_mutex;
->>>>>>> 24b8d41d
 
 	ret = vb2_queue_init(src_vq);
 	if (ret)
@@ -712,10 +709,7 @@
 	dst_vq->mem_ops = &vb2_dma_contig_memops;
 	dst_vq->timestamp_flags = V4L2_BUF_FLAG_TIMESTAMP_COPY;
 	dst_vq->dev = ctx->dev->v4l2_dev.dev;
-<<<<<<< HEAD
-=======
 	dst_vq->lock = &ctx->dev->dev_mutex;
->>>>>>> 24b8d41d
 
 	return vb2_queue_init(dst_vq);
 }
