--- conflicted
+++ resolved
@@ -20,16 +20,6 @@
 #include "vsp1_pipe.h"
 #include "vsp1_rwpf.h"
 
-<<<<<<< HEAD
-static inline struct vsp1_entity *
-media_entity_to_vsp1_entity(struct media_entity *entity)
-{
-	return container_of(entity, struct vsp1_entity, subdev.entity);
-}
-
-void vsp1_entity_route_setup(struct vsp1_entity *source,
-			     struct vsp1_dl_list *dl)
-=======
 void vsp1_entity_route_setup(struct vsp1_entity *entity,
 			     struct vsp1_pipeline *pipe,
 			     struct vsp1_dl_body *dlb)
@@ -83,7 +73,6 @@
 				  struct vsp1_pipeline *pipe,
 				  struct vsp1_dl_list *dl,
 				  struct vsp1_dl_body *dlb)
->>>>>>> 24b8d41d
 {
 	if (entity->ops->configure_stream)
 		entity->ops->configure_stream(entity, pipe, dl, dlb);
@@ -98,11 +87,6 @@
 		entity->ops->configure_frame(entity, pipe, dl, dlb);
 }
 
-<<<<<<< HEAD
-	sink = media_entity_to_vsp1_entity(source->sink);
-	vsp1_dl_list_write(dl, source->route->reg,
-			   sink->route->inputs[source->sink_pad]);
-=======
 void vsp1_entity_configure_partition(struct vsp1_entity *entity,
 				     struct vsp1_pipeline *pipe,
 				     struct vsp1_dl_list *dl,
@@ -110,7 +94,6 @@
 {
 	if (entity->ops->configure_partition)
 		entity->ops->configure_partition(entity, pipe, dl, dlb);
->>>>>>> 24b8d41d
 }
 
 /* -----------------------------------------------------------------------------
@@ -271,12 +254,8 @@
 		struct v4l2_subdev_pad_config *config;
 		struct v4l2_mbus_framefmt *format;
 
-<<<<<<< HEAD
-		/* The entity can't perform format conversion, the sink format
-=======
 		/*
 		 * The entity can't perform format conversion, the sink format
->>>>>>> 24b8d41d
 		 * is always identical to the source format.
 		 */
 		if (code->index)
@@ -340,12 +319,8 @@
 		fse->min_height = min_height;
 		fse->max_height = max_height;
 	} else {
-<<<<<<< HEAD
-		/* The size on the source pad are fixed and always identical to
-=======
 		/*
 		 * The size on the source pad are fixed and always identical to
->>>>>>> 24b8d41d
 		 * the size on the sink pad.
 		 */
 		fse->min_width = format->width;
@@ -358,8 +333,6 @@
 	mutex_unlock(&entity->lock);
 	return ret;
 }
-<<<<<<< HEAD
-=======
 
 /*
  * vsp1_subdev_set_pad_format - Subdev pad set_fmt handler
@@ -451,7 +424,6 @@
 	mutex_unlock(&entity->lock);
 	return ret;
 }
->>>>>>> 24b8d41d
 
 /* -----------------------------------------------------------------------------
  * Media Operations
@@ -469,11 +441,7 @@
 {
 	struct vsp1_entity *source;
 
-<<<<<<< HEAD
-	source = media_entity_to_vsp1_entity(local->entity);
-=======
 	source = media_entity_to_vsp1_entity(source_pad->entity);
->>>>>>> 24b8d41d
 
 	if (!source->route)
 		return 0;
@@ -598,13 +566,10 @@
 	{ VSP1_ENTITY_UDS, idx, VI6_DPR_UDS_ROUTE(idx),			\
 	  { VI6_DPR_NODE_UDS(idx) }, VI6_DPR_NODE_UDS(idx) }
 
-<<<<<<< HEAD
-=======
 #define VSP1_ENTITY_ROUTE_UIF(idx)					\
 	{ VSP1_ENTITY_UIF, idx, VI6_DPR_UIF_ROUTE(idx),			\
 	  { VI6_DPR_NODE_UIF(idx) }, VI6_DPR_NODE_UIF(idx) }
 
->>>>>>> 24b8d41d
 #define VSP1_ENTITY_ROUTE_WPF(idx)					\
 	{ VSP1_ENTITY_WPF, idx, 0,					\
 	  { VI6_DPR_NODE_WPF(idx) }, VI6_DPR_NODE_WPF(idx) }
@@ -617,18 +582,12 @@
 	    VI6_DPR_NODE_BRU_IN(2), VI6_DPR_NODE_BRU_IN(3),
 	    VI6_DPR_NODE_BRU_IN(4) }, VI6_DPR_NODE_BRU_OUT },
 	VSP1_ENTITY_ROUTE(CLU),
-<<<<<<< HEAD
-	VSP1_ENTITY_ROUTE(HSI),
-	VSP1_ENTITY_ROUTE(HST),
-	{ VSP1_ENTITY_LIF, 0, 0, { VI6_DPR_NODE_LIF, }, VI6_DPR_NODE_LIF },
-=======
 	{ VSP1_ENTITY_HGO, 0, 0, { 0, }, 0 },
 	{ VSP1_ENTITY_HGT, 0, 0, { 0, }, 0 },
 	VSP1_ENTITY_ROUTE(HSI),
 	VSP1_ENTITY_ROUTE(HST),
 	{ VSP1_ENTITY_LIF, 0, 0, { 0, }, 0 },
 	{ VSP1_ENTITY_LIF, 1, 0, { 0, }, 0 },
->>>>>>> 24b8d41d
 	VSP1_ENTITY_ROUTE(LUT),
 	VSP1_ENTITY_ROUTE_RPF(0),
 	VSP1_ENTITY_ROUTE_RPF(1),
@@ -639,11 +598,8 @@
 	VSP1_ENTITY_ROUTE_UDS(0),
 	VSP1_ENTITY_ROUTE_UDS(1),
 	VSP1_ENTITY_ROUTE_UDS(2),
-<<<<<<< HEAD
-=======
 	VSP1_ENTITY_ROUTE_UIF(0),	/* Named UIF4 in the documentation */
 	VSP1_ENTITY_ROUTE_UIF(1),	/* Named UIF5 in the documentation */
->>>>>>> 24b8d41d
 	VSP1_ENTITY_ROUTE_WPF(0),
 	VSP1_ENTITY_ROUTE_WPF(1),
 	VSP1_ENTITY_ROUTE_WPF(2),
@@ -675,12 +631,8 @@
 	entity->source_pad = num_pads - 1;
 
 	/* Allocate and initialize pads. */
-<<<<<<< HEAD
-	entity->pads = devm_kzalloc(vsp1->dev, num_pads * sizeof(*entity->pads),
-=======
 	entity->pads = devm_kcalloc(vsp1->dev,
 				    num_pads, sizeof(*entity->pads),
->>>>>>> 24b8d41d
 				    GFP_KERNEL);
 	if (entity->pads == NULL)
 		return -ENOMEM;
@@ -716,12 +668,8 @@
 
 	vsp1_entity_init_cfg(subdev, NULL);
 
-<<<<<<< HEAD
-	/* Allocate the pad configuration to store formats and selection
-=======
 	/*
 	 * Allocate the pad configuration to store formats and selection
->>>>>>> 24b8d41d
 	 * rectangles.
 	 */
 	entity->config = v4l2_subdev_alloc_pad_config(&entity->subdev);
