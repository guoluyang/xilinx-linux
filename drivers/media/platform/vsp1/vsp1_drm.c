// SPDX-License-Identifier: GPL-2.0+
/*
 * vsp1_drm.c  --  R-Car VSP1 DRM/KMS Interface
 *
 * Copyright (C) 2015 Renesas Electronics Corporation
 *
 * Contact: Laurent Pinchart (laurent.pinchart@ideasonboard.com)
 */

#include <linux/device.h>
#include <linux/dma-mapping.h>
#include <linux/slab.h>

#include <media/media-entity.h>
#include <media/v4l2-subdev.h>
#include <media/vsp1.h>

#include "vsp1.h"
#include "vsp1_brx.h"
#include "vsp1_dl.h"
#include "vsp1_drm.h"
#include "vsp1_lif.h"
#include "vsp1_pipe.h"
#include "vsp1_rwpf.h"
#include "vsp1_uif.h"

#define BRX_NAME(e)	(e)->type == VSP1_ENTITY_BRU ? "BRU" : "BRS"


/* -----------------------------------------------------------------------------
 * Interrupt Handling
 */

<<<<<<< HEAD
void vsp1_drm_display_start(struct vsp1_device *vsp1)
{
	vsp1_dlm_irq_display_start(vsp1->drm->pipe.output->dlm);
=======
static void vsp1_du_pipeline_frame_end(struct vsp1_pipeline *pipe,
				       unsigned int completion)
{
	struct vsp1_drm_pipeline *drm_pipe = to_vsp1_drm_pipeline(pipe);

	if (drm_pipe->du_complete) {
		struct vsp1_entity *uif = drm_pipe->uif;
		unsigned int status = completion
				    & (VSP1_DU_STATUS_COMPLETE |
				       VSP1_DU_STATUS_WRITEBACK);
		u32 crc;

		crc = uif ? vsp1_uif_get_crc(to_uif(&uif->subdev)) : 0;
		drm_pipe->du_complete(drm_pipe->du_private, status, crc);
	}

	if (completion & VSP1_DL_FRAME_END_INTERNAL) {
		drm_pipe->force_brx_release = false;
		wake_up(&drm_pipe->wait_queue);
	}
>>>>>>> 24b8d41d
}

/* -----------------------------------------------------------------------------
 * Pipeline Configuration
 */

/*
 * Insert the UIF in the pipeline between the prev and next entities. If no UIF
 * is available connect the two entities directly.
 */
static int vsp1_du_insert_uif(struct vsp1_device *vsp1,
			      struct vsp1_pipeline *pipe,
			      struct vsp1_entity *uif,
			      struct vsp1_entity *prev, unsigned int prev_pad,
			      struct vsp1_entity *next, unsigned int next_pad)
{
	struct v4l2_subdev_format format;
	int ret;

	if (!uif) {
		/*
		 * If there's no UIF to be inserted, connect the previous and
		 * next entities directly.
		 */
		prev->sink = next;
		prev->sink_pad = next_pad;
		return 0;
	}

	prev->sink = uif;
	prev->sink_pad = UIF_PAD_SINK;

	memset(&format, 0, sizeof(format));
	format.which = V4L2_SUBDEV_FORMAT_ACTIVE;
	format.pad = prev_pad;

	ret = v4l2_subdev_call(&prev->subdev, pad, get_fmt, NULL, &format);
	if (ret < 0)
		return ret;

	format.pad = UIF_PAD_SINK;

	ret = v4l2_subdev_call(&uif->subdev, pad, set_fmt, NULL, &format);
	if (ret < 0)
		return ret;

	dev_dbg(vsp1->dev, "%s: set format %ux%u (%x) on UIF sink\n",
		__func__, format.format.width, format.format.height,
		format.format.code);

	/*
	 * The UIF doesn't mangle the format between its sink and source pads,
	 * so there is no need to retrieve the format on its source pad.
	 */

	uif->sink = next;
	uif->sink_pad = next_pad;

	return 0;
}

/* Setup one RPF and the connected BRx sink pad. */
static int vsp1_du_pipeline_setup_rpf(struct vsp1_device *vsp1,
				      struct vsp1_pipeline *pipe,
				      struct vsp1_rwpf *rpf,
				      struct vsp1_entity *uif,
				      unsigned int brx_input)
{
	struct v4l2_subdev_selection sel;
	struct v4l2_subdev_format format;
	const struct v4l2_rect *crop;
	int ret;

	/*
	 * Configure the format on the RPF sink pad and propagate it up to the
	 * BRx sink pad.
	 */
	crop = &vsp1->drm->inputs[rpf->entity.index].crop;

	memset(&format, 0, sizeof(format));
	format.which = V4L2_SUBDEV_FORMAT_ACTIVE;
	format.pad = RWPF_PAD_SINK;
	format.format.width = crop->width + crop->left;
	format.format.height = crop->height + crop->top;
	format.format.code = rpf->fmtinfo->mbus;
	format.format.field = V4L2_FIELD_NONE;

	ret = v4l2_subdev_call(&rpf->entity.subdev, pad, set_fmt, NULL,
			       &format);
	if (ret < 0)
		return ret;

<<<<<<< HEAD
		for (i = 0; i < bru->entity.source_pad; ++i) {
			vsp1->drm->inputs[i].enabled = false;
			bru->inputs[i].rpf = NULL;
			pipe->inputs[i] = NULL;
		}
=======
	dev_dbg(vsp1->dev,
		"%s: set format %ux%u (%x) on RPF%u sink\n",
		__func__, format.format.width, format.format.height,
		format.format.code, rpf->entity.index);
>>>>>>> 24b8d41d

	memset(&sel, 0, sizeof(sel));
	sel.which = V4L2_SUBDEV_FORMAT_ACTIVE;
	sel.pad = RWPF_PAD_SINK;
	sel.target = V4L2_SEL_TGT_CROP;
	sel.r = *crop;

<<<<<<< HEAD
		vsp1_dlm_reset(pipe->output->dlm);
		vsp1_device_put(vsp1);
=======
	ret = v4l2_subdev_call(&rpf->entity.subdev, pad, set_selection, NULL,
			       &sel);
	if (ret < 0)
		return ret;
>>>>>>> 24b8d41d

	dev_dbg(vsp1->dev,
		"%s: set selection (%u,%u)/%ux%u on RPF%u sink\n",
		__func__, sel.r.left, sel.r.top, sel.r.width, sel.r.height,
		rpf->entity.index);

	/*
	 * RPF source, hardcode the format to ARGB8888 to turn on format
	 * conversion if needed.
	 */
	format.pad = RWPF_PAD_SOURCE;

	ret = v4l2_subdev_call(&rpf->entity.subdev, pad, get_fmt, NULL,
			       &format);
	if (ret < 0)
		return ret;

	dev_dbg(vsp1->dev,
		"%s: got format %ux%u (%x) on RPF%u source\n",
		__func__, format.format.width, format.format.height,
		format.format.code, rpf->entity.index);

	format.format.code = MEDIA_BUS_FMT_ARGB8888_1X32;

	ret = v4l2_subdev_call(&rpf->entity.subdev, pad, set_fmt, NULL,
			       &format);
	if (ret < 0)
		return ret;

	/* Insert and configure the UIF if available. */
	ret = vsp1_du_insert_uif(vsp1, pipe, uif, &rpf->entity, RWPF_PAD_SOURCE,
				 pipe->brx, brx_input);
	if (ret < 0)
		return ret;

	/* BRx sink, propagate the format from the RPF source. */
	format.pad = brx_input;

	ret = v4l2_subdev_call(&pipe->brx->subdev, pad, set_fmt, NULL,
			       &format);
	if (ret < 0)
		return ret;

	dev_dbg(vsp1->dev, "%s: set format %ux%u (%x) on %s pad %u\n",
		__func__, format.format.width, format.format.height,
		format.format.code, BRX_NAME(pipe->brx), format.pad);

	sel.pad = brx_input;
	sel.target = V4L2_SEL_TGT_COMPOSE;
	sel.r = vsp1->drm->inputs[rpf->entity.index].compose;

<<<<<<< HEAD
	/* Configure the format at the BRU sinks and propagate it through the
	 * pipeline.
=======
	ret = v4l2_subdev_call(&pipe->brx->subdev, pad, set_selection, NULL,
			       &sel);
	if (ret < 0)
		return ret;

	dev_dbg(vsp1->dev, "%s: set selection (%u,%u)/%ux%u on %s pad %u\n",
		__func__, sel.r.left, sel.r.top, sel.r.width, sel.r.height,
		BRX_NAME(pipe->brx), sel.pad);

	return 0;
}

/* Setup the BRx source pad. */
static int vsp1_du_pipeline_setup_inputs(struct vsp1_device *vsp1,
					 struct vsp1_pipeline *pipe);
static void vsp1_du_pipeline_configure(struct vsp1_pipeline *pipe);

static int vsp1_du_pipeline_setup_brx(struct vsp1_device *vsp1,
				      struct vsp1_pipeline *pipe)
{
	struct vsp1_drm_pipeline *drm_pipe = to_vsp1_drm_pipeline(pipe);
	struct v4l2_subdev_format format = {
		.which = V4L2_SUBDEV_FORMAT_ACTIVE,
	};
	struct vsp1_entity *brx;
	int ret;

	/*
	 * Pick a BRx:
	 * - If we need more than two inputs, use the BRU.
	 * - Otherwise, if we are not forced to release our BRx, keep it.
	 * - Else, use any free BRx (randomly starting with the BRU).
>>>>>>> 24b8d41d
	 */
	if (pipe->num_inputs > 2)
		brx = &vsp1->bru->entity;
	else if (pipe->brx && !drm_pipe->force_brx_release)
		brx = pipe->brx;
	else if (!vsp1->bru->entity.pipe)
		brx = &vsp1->bru->entity;
	else
		brx = &vsp1->brs->entity;

	/* Switch BRx if needed. */
	if (brx != pipe->brx) {
		struct vsp1_entity *released_brx = NULL;

		/* Release our BRx if we have one. */
		if (pipe->brx) {
			dev_dbg(vsp1->dev, "%s: pipe %u: releasing %s\n",
				__func__, pipe->lif->index,
				BRX_NAME(pipe->brx));

			/*
			 * The BRx might be acquired by the other pipeline in
			 * the next step. We must thus remove it from the list
			 * of entities for this pipeline. The other pipeline's
			 * hardware configuration will reconfigure the BRx
			 * routing.
			 *
			 * However, if the other pipeline doesn't acquire our
			 * BRx, we need to keep it in the list, otherwise the
			 * hardware configuration step won't disconnect it from
			 * the pipeline. To solve this, store the released BRx
			 * pointer to add it back to the list of entities later
			 * if it isn't acquired by the other pipeline.
			 */
			released_brx = pipe->brx;

			list_del(&pipe->brx->list_pipe);
			pipe->brx->sink = NULL;
			pipe->brx->pipe = NULL;
			pipe->brx = NULL;
		}

		/*
		 * If the BRx we need is in use, force the owner pipeline to
		 * switch to the other BRx and wait until the switch completes.
		 */
		if (brx->pipe) {
			struct vsp1_drm_pipeline *owner_pipe;

			dev_dbg(vsp1->dev, "%s: pipe %u: waiting for %s\n",
				__func__, pipe->lif->index, BRX_NAME(brx));

			owner_pipe = to_vsp1_drm_pipeline(brx->pipe);
			owner_pipe->force_brx_release = true;

			vsp1_du_pipeline_setup_inputs(vsp1, &owner_pipe->pipe);
			vsp1_du_pipeline_configure(&owner_pipe->pipe);

			ret = wait_event_timeout(owner_pipe->wait_queue,
						 !owner_pipe->force_brx_release,
						 msecs_to_jiffies(500));
			if (ret == 0)
				dev_warn(vsp1->dev,
					 "DRM pipeline %u reconfiguration timeout\n",
					 owner_pipe->pipe.lif->index);
		}

		/*
		 * If the BRx we have released previously hasn't been acquired
		 * by the other pipeline, add it back to the entities list (with
		 * the pipe pointer NULL) to let vsp1_du_pipeline_configure()
		 * disconnect it from the hardware pipeline.
		 */
		if (released_brx && !released_brx->pipe)
			list_add_tail(&released_brx->list_pipe,
				      &pipe->entities);

		/* Add the BRx to the pipeline. */
		dev_dbg(vsp1->dev, "%s: pipe %u: acquired %s\n",
			__func__, pipe->lif->index, BRX_NAME(brx));

		pipe->brx = brx;
		pipe->brx->pipe = pipe;
		pipe->brx->sink = &pipe->output->entity;
		pipe->brx->sink_pad = 0;

		list_add_tail(&pipe->brx->list_pipe, &pipe->entities);
	}

	/*
	 * Configure the format on the BRx source and verify that it matches the
	 * requested format. We don't set the media bus code as it is configured
	 * on the BRx sink pad 0 and propagated inside the entity, not on the
	 * source pad.
	 */
	format.pad = brx->source_pad;
	format.format.width = drm_pipe->width;
	format.format.height = drm_pipe->height;
	format.format.field = V4L2_FIELD_NONE;

	ret = v4l2_subdev_call(&brx->subdev, pad, set_fmt, NULL,
			       &format);
	if (ret < 0)
		return ret;

	dev_dbg(vsp1->dev, "%s: set format %ux%u (%x) on %s pad %u\n",
		__func__, format.format.width, format.format.height,
		format.format.code, BRX_NAME(brx), brx->source_pad);

	if (format.format.width != drm_pipe->width ||
	    format.format.height != drm_pipe->height) {
		dev_dbg(vsp1->dev, "%s: format mismatch\n", __func__);
		return -EPIPE;
	}

	return 0;
}

static unsigned int rpf_zpos(struct vsp1_device *vsp1, struct vsp1_rwpf *rpf)
{
	return vsp1->drm->inputs[rpf->entity.index].zpos;
}

/* Setup the input side of the pipeline (RPFs and BRx). */
static int vsp1_du_pipeline_setup_inputs(struct vsp1_device *vsp1,
					struct vsp1_pipeline *pipe)
{
	struct vsp1_drm_pipeline *drm_pipe = to_vsp1_drm_pipeline(pipe);
	struct vsp1_rwpf *inputs[VSP1_MAX_RPF] = { NULL, };
	struct vsp1_entity *uif;
	bool use_uif = false;
	struct vsp1_brx *brx;
	unsigned int i;
	int ret;

	/* Count the number of enabled inputs and sort them by Z-order. */
	pipe->num_inputs = 0;

	for (i = 0; i < vsp1->info->rpf_count; ++i) {
		struct vsp1_rwpf *rpf = vsp1->rpf[i];
		unsigned int j;

		if (!pipe->inputs[i])
			continue;

		/* Insert the RPF in the sorted RPFs array. */
		for (j = pipe->num_inputs++; j > 0; --j) {
			if (rpf_zpos(vsp1, inputs[j-1]) <= rpf_zpos(vsp1, rpf))
				break;
			inputs[j] = inputs[j-1];
		}

		inputs[j] = rpf;
	}

	/*
	 * Setup the BRx. This must be done before setting up the RPF input
	 * pipelines as the BRx sink compose rectangles depend on the BRx source
	 * format.
	 */
	ret = vsp1_du_pipeline_setup_brx(vsp1, pipe);
	if (ret < 0) {
		dev_err(vsp1->dev, "%s: failed to setup %s source\n", __func__,
			BRX_NAME(pipe->brx));
		return ret;
	}

	brx = to_brx(&pipe->brx->subdev);

	/* Setup the RPF input pipeline for every enabled input. */
	for (i = 0; i < pipe->brx->source_pad; ++i) {
		struct vsp1_rwpf *rpf = inputs[i];

		if (!rpf) {
			brx->inputs[i].rpf = NULL;
			continue;
		}

		if (!rpf->entity.pipe) {
			rpf->entity.pipe = pipe;
			list_add_tail(&rpf->entity.list_pipe, &pipe->entities);
		}

		brx->inputs[i].rpf = rpf;
		rpf->brx_input = i;
		rpf->entity.sink = pipe->brx;
		rpf->entity.sink_pad = i;

		dev_dbg(vsp1->dev, "%s: connecting RPF.%u to %s:%u\n",
			__func__, rpf->entity.index, BRX_NAME(pipe->brx), i);

		uif = drm_pipe->crc.source == VSP1_DU_CRC_PLANE &&
		      drm_pipe->crc.index == i ? drm_pipe->uif : NULL;
		if (uif)
			use_uif = true;
		ret = vsp1_du_pipeline_setup_rpf(vsp1, pipe, rpf, uif, i);
		if (ret < 0) {
			dev_err(vsp1->dev,
				"%s: failed to setup RPF.%u\n",
				__func__, rpf->entity.index);
			return ret;
		}
	}

	/* Insert and configure the UIF at the BRx output if available. */
	uif = drm_pipe->crc.source == VSP1_DU_CRC_OUTPUT ? drm_pipe->uif : NULL;
	if (uif)
		use_uif = true;
	ret = vsp1_du_insert_uif(vsp1, pipe, uif,
				 pipe->brx, pipe->brx->source_pad,
				 &pipe->output->entity, 0);
	if (ret < 0)
		dev_err(vsp1->dev, "%s: failed to setup UIF after %s\n",
			__func__, BRX_NAME(pipe->brx));

	/*
	 * If the UIF is not in use schedule it for removal by setting its pipe
	 * pointer to NULL, vsp1_du_pipeline_configure() will remove it from the
	 * hardware pipeline and from the pipeline's list of entities. Otherwise
	 * make sure it is present in the pipeline's list of entities if it
	 * wasn't already.
	 */
	if (!use_uif) {
		drm_pipe->uif->pipe = NULL;
	} else if (!drm_pipe->uif->pipe) {
		drm_pipe->uif->pipe = pipe;
		list_add_tail(&drm_pipe->uif->list_pipe, &pipe->entities);
	}

	return 0;
}

/* Setup the output side of the pipeline (WPF and LIF). */
static int vsp1_du_pipeline_setup_output(struct vsp1_device *vsp1,
					 struct vsp1_pipeline *pipe)
{
	struct vsp1_drm_pipeline *drm_pipe = to_vsp1_drm_pipeline(pipe);
	struct v4l2_subdev_format format = { 0, };
	int ret;

	format.which = V4L2_SUBDEV_FORMAT_ACTIVE;
	format.pad = RWPF_PAD_SINK;
	format.format.width = drm_pipe->width;
	format.format.height = drm_pipe->height;
	format.format.code = MEDIA_BUS_FMT_ARGB8888_1X32;
	format.format.field = V4L2_FIELD_NONE;

	ret = v4l2_subdev_call(&pipe->output->entity.subdev, pad, set_fmt, NULL,
			       &format);
	if (ret < 0)
		return ret;

	dev_dbg(vsp1->dev, "%s: set format %ux%u (%x) on WPF%u sink\n",
		__func__, format.format.width, format.format.height,
		format.format.code, pipe->output->entity.index);

	format.pad = RWPF_PAD_SOURCE;
	ret = v4l2_subdev_call(&pipe->output->entity.subdev, pad, get_fmt, NULL,
			       &format);
	if (ret < 0)
		return ret;

	dev_dbg(vsp1->dev, "%s: got format %ux%u (%x) on WPF%u source\n",
		__func__, format.format.width, format.format.height,
		format.format.code, pipe->output->entity.index);

	format.pad = LIF_PAD_SINK;
	ret = v4l2_subdev_call(&pipe->lif->subdev, pad, set_fmt, NULL,
			       &format);
	if (ret < 0)
		return ret;

	dev_dbg(vsp1->dev, "%s: set format %ux%u (%x) on LIF%u sink\n",
		__func__, format.format.width, format.format.height,
		format.format.code, pipe->lif->index);

	/*
	 * Verify that the format at the output of the pipeline matches the
	 * requested frame size and media bus code.
	 */
	if (format.format.width != drm_pipe->width ||
	    format.format.height != drm_pipe->height ||
	    format.format.code != MEDIA_BUS_FMT_ARGB8888_1X32) {
		dev_dbg(vsp1->dev, "%s: format mismatch on LIF%u\n", __func__,
			pipe->lif->index);
		return -EPIPE;
	}

	return 0;
}

/* Configure all entities in the pipeline. */
static void vsp1_du_pipeline_configure(struct vsp1_pipeline *pipe)
{
	struct vsp1_drm_pipeline *drm_pipe = to_vsp1_drm_pipeline(pipe);
	struct vsp1_entity *entity;
	struct vsp1_entity *next;
	struct vsp1_dl_list *dl;
	struct vsp1_dl_body *dlb;
	unsigned int dl_flags = 0;

	if (drm_pipe->force_brx_release)
		dl_flags |= VSP1_DL_FRAME_END_INTERNAL;
	if (pipe->output->writeback)
		dl_flags |= VSP1_DL_FRAME_END_WRITEBACK;

	dl = vsp1_dl_list_get(pipe->output->dlm);
	dlb = vsp1_dl_list_get_body0(dl);

	list_for_each_entry_safe(entity, next, &pipe->entities, list_pipe) {
		/* Disconnect unused entities from the pipeline. */
		if (!entity->pipe) {
			vsp1_dl_body_write(dlb, entity->route->reg,
					   VI6_DPR_NODE_UNUSED);

			entity->sink = NULL;
			list_del(&entity->list_pipe);

			continue;
		}

		vsp1_entity_route_setup(entity, pipe, dlb);
		vsp1_entity_configure_stream(entity, pipe, dl, dlb);
		vsp1_entity_configure_frame(entity, pipe, dl, dlb);
		vsp1_entity_configure_partition(entity, pipe, dl, dlb);
	}

	vsp1_dl_list_commit(dl, dl_flags);
}

static int vsp1_du_pipeline_set_rwpf_format(struct vsp1_device *vsp1,
					    struct vsp1_rwpf *rwpf,
					    u32 pixelformat, unsigned int pitch)
{
	const struct vsp1_format_info *fmtinfo;
	unsigned int chroma_hsub;

	fmtinfo = vsp1_get_format_info(vsp1, pixelformat);
	if (!fmtinfo) {
		dev_dbg(vsp1->dev, "Unsupported pixel format %08x\n",
			pixelformat);
		return -EINVAL;
	}

	/*
	 * Only formats with three planes can affect the chroma planes pitch.
	 * All formats with two planes have a horizontal subsampling value of 2,
	 * but combine U and V in a single chroma plane, which thus results in
	 * the luma plane and chroma plane having the same pitch.
	 */
	chroma_hsub = (fmtinfo->planes == 3) ? fmtinfo->hsub : 1;

	rwpf->fmtinfo = fmtinfo;
	rwpf->format.num_planes = fmtinfo->planes;
	rwpf->format.plane_fmt[0].bytesperline = pitch;
	rwpf->format.plane_fmt[1].bytesperline = pitch / chroma_hsub;

	return 0;
}

/* -----------------------------------------------------------------------------
 * DU Driver API
 */

int vsp1_du_init(struct device *dev)
{
	struct vsp1_device *vsp1 = dev_get_drvdata(dev);
<<<<<<< HEAD
	struct vsp1_pipeline *pipe = &vsp1->drm->pipe;

	vsp1->drm->num_inputs = pipe->num_inputs;

	/* Prepare the display list. */
	pipe->dl = vsp1_dl_list_get(pipe->output->dlm);
=======

	if (!vsp1)
		return -EPROBE_DEFER;

	return 0;
>>>>>>> 24b8d41d
}
EXPORT_SYMBOL_GPL(vsp1_du_init);

/**
 * vsp1_du_setup_lif - Setup the output part of the VSP pipeline
 * @dev: the VSP device
<<<<<<< HEAD
 * @rpf_index: index of the RPF to setup (0-based)
 * @cfg: the RPF configuration
 *
 * Configure the VSP to perform image composition through RPF @rpf_index as
 * described by the @cfg configuration. The image to compose is referenced by
 * @cfg.mem and composed using the @cfg.src crop rectangle and the @cfg.dst
 * composition rectangle. The Z-order is configurable with higher @zpos values
 * displayed on top.
 *
 * If the @cfg configuration is NULL, the RPF will be disabled. Calling the
 * function on a disabled RPF is allowed.
 *
 * Image format as stored in memory is expressed as a V4L2 @cfg.pixelformat
 * value. The memory pitch is configurable to allow for padding at end of lines,
 * or simply for images that extend beyond the crop rectangle boundaries. The
 * @cfg.pitch value is expressed in bytes and applies to all planes for
 * multiplanar formats.
 *
 * The source memory buffer is referenced by the DMA address of its planes in
 * the @cfg.mem array. Up to two planes are supported. The second plane DMA
 * address is ignored for formats using a single plane.
 *
 * This function isn't reentrant, the caller needs to serialize calls.
 *
 * Return 0 on success or a negative error code on failure.
 */
int vsp1_du_atomic_update(struct device *dev, unsigned int rpf_index,
			  const struct vsp1_du_atomic_config *cfg)
{
	struct vsp1_device *vsp1 = dev_get_drvdata(dev);
	const struct vsp1_format_info *fmtinfo;
	struct vsp1_rwpf *rpf;
=======
 * @pipe_index: the DRM pipeline index
 * @cfg: the LIF configuration
 *
 * Configure the output part of VSP DRM pipeline for the given frame @cfg.width
 * and @cfg.height. This sets up formats on the BRx source pad, the WPF sink and
 * source pads, and the LIF sink pad.
 *
 * The @pipe_index argument selects which DRM pipeline to setup. The number of
 * available pipelines depend on the VSP instance.
 *
 * As the media bus code on the blend unit source pad is conditioned by the
 * configuration of its sink 0 pad, we also set up the formats on all blend unit
 * sinks, even if the configuration will be overwritten later by
 * vsp1_du_setup_rpf(). This ensures that the blend unit configuration is set to
 * a well defined state.
 *
 * Return 0 on success or a negative error code on failure.
 */
int vsp1_du_setup_lif(struct device *dev, unsigned int pipe_index,
		      const struct vsp1_du_lif_config *cfg)
{
	struct vsp1_device *vsp1 = dev_get_drvdata(dev);
	struct vsp1_drm_pipeline *drm_pipe;
	struct vsp1_pipeline *pipe;
	unsigned long flags;
	unsigned int i;
	int ret;
>>>>>>> 24b8d41d

	if (pipe_index >= vsp1->info->lif_count)
		return -EINVAL;

	drm_pipe = &vsp1->drm->pipe[pipe_index];
	pipe = &drm_pipe->pipe;

	if (!cfg) {
<<<<<<< HEAD
		dev_dbg(vsp1->dev, "%s: RPF%u: disable requested\n", __func__,
			rpf_index);

		vsp1->drm->inputs[rpf_index].enabled = false;
		return 0;
	}

	dev_dbg(vsp1->dev,
		"%s: RPF%u: (%u,%u)/%ux%u -> (%u,%u)/%ux%u (%08x), pitch %u dma { %pad, %pad, %pad } zpos %u\n",
		__func__, rpf_index,
		cfg->src.left, cfg->src.top, cfg->src.width, cfg->src.height,
		cfg->dst.left, cfg->dst.top, cfg->dst.width, cfg->dst.height,
		cfg->pixelformat, cfg->pitch, &cfg->mem[0], &cfg->mem[1],
		&cfg->mem[2], cfg->zpos);

	/*
	 * Store the format, stride, memory buffer address, crop and compose
	 * rectangles and Z-order position and for the input.
	 */
	fmtinfo = vsp1_get_format_info(vsp1, cfg->pixelformat);
	if (!fmtinfo) {
		dev_dbg(vsp1->dev, "Unsupport pixel format %08x for RPF\n",
			cfg->pixelformat);
		return -EINVAL;
	}

	rpf->fmtinfo = fmtinfo;
	rpf->format.num_planes = fmtinfo->planes;
	rpf->format.plane_fmt[0].bytesperline = cfg->pitch;
	rpf->format.plane_fmt[1].bytesperline = cfg->pitch;
	rpf->alpha = cfg->alpha;

	rpf->mem.addr[0] = cfg->mem[0];
	rpf->mem.addr[1] = cfg->mem[1];
	rpf->mem.addr[2] = cfg->mem[2];

	vsp1->drm->inputs[rpf_index].crop = cfg->src;
	vsp1->drm->inputs[rpf_index].compose = cfg->dst;
	vsp1->drm->inputs[rpf_index].zpos = cfg->zpos;
	vsp1->drm->inputs[rpf_index].enabled = true;

	return 0;
}
EXPORT_SYMBOL_GPL(vsp1_du_atomic_update);

static int vsp1_du_setup_rpf_pipe(struct vsp1_device *vsp1,
				  struct vsp1_rwpf *rpf, unsigned int bru_input)
{
	struct v4l2_subdev_selection sel;
	struct v4l2_subdev_format format;
	const struct v4l2_rect *crop;
	int ret;

	/* Configure the format on the RPF sink pad and propagate it up to the
	 * BRU sink pad.
	 */
	crop = &vsp1->drm->inputs[rpf->entity.index].crop;

	memset(&format, 0, sizeof(format));
	format.which = V4L2_SUBDEV_FORMAT_ACTIVE;
	format.pad = RWPF_PAD_SINK;
	format.format.width = crop->width + crop->left;
	format.format.height = crop->height + crop->top;
	format.format.code = rpf->fmtinfo->mbus;
	format.format.field = V4L2_FIELD_NONE;
=======
		struct vsp1_brx *brx;

		mutex_lock(&vsp1->drm->lock);

		brx = to_brx(&pipe->brx->subdev);

		/*
		 * NULL configuration means the CRTC is being disabled, stop
		 * the pipeline and turn the light off.
		 */
		ret = vsp1_pipeline_stop(pipe);
		if (ret == -ETIMEDOUT)
			dev_err(vsp1->dev, "DRM pipeline stop timeout\n");

		for (i = 0; i < ARRAY_SIZE(pipe->inputs); ++i) {
			struct vsp1_rwpf *rpf = pipe->inputs[i];

			if (!rpf)
				continue;

			/*
			 * Remove the RPF from the pipe and the list of BRx
			 * inputs.
			 */
			WARN_ON(!rpf->entity.pipe);
			rpf->entity.pipe = NULL;
			list_del(&rpf->entity.list_pipe);
			pipe->inputs[i] = NULL;

			brx->inputs[rpf->brx_input].rpf = NULL;
		}

		drm_pipe->du_complete = NULL;
		pipe->num_inputs = 0;

		dev_dbg(vsp1->dev, "%s: pipe %u: releasing %s\n",
			__func__, pipe->lif->index,
			BRX_NAME(pipe->brx));

		list_del(&pipe->brx->list_pipe);
		pipe->brx->pipe = NULL;
		pipe->brx = NULL;

		mutex_unlock(&vsp1->drm->lock);

		vsp1_dlm_reset(pipe->output->dlm);
		vsp1_device_put(vsp1);

		dev_dbg(vsp1->dev, "%s: pipeline disabled\n", __func__);
>>>>>>> 24b8d41d

		return 0;
	}

	drm_pipe->width = cfg->width;
	drm_pipe->height = cfg->height;
	pipe->interlaced = cfg->interlaced;

<<<<<<< HEAD
	memset(&sel, 0, sizeof(sel));
	sel.which = V4L2_SUBDEV_FORMAT_ACTIVE;
	sel.pad = RWPF_PAD_SINK;
	sel.target = V4L2_SEL_TGT_CROP;
	sel.r = *crop;
=======
	dev_dbg(vsp1->dev, "%s: configuring LIF%u with format %ux%u%s\n",
		__func__, pipe_index, cfg->width, cfg->height,
		pipe->interlaced ? "i" : "");
>>>>>>> 24b8d41d

	mutex_lock(&vsp1->drm->lock);

	/* Setup formats through the pipeline. */
	ret = vsp1_du_pipeline_setup_inputs(vsp1, pipe);
	if (ret < 0)
		goto unlock;

	ret = vsp1_du_pipeline_setup_output(vsp1, pipe);
	if (ret < 0)
		goto unlock;

	/* Enable the VSP1. */
	ret = vsp1_device_get(vsp1);
	if (ret < 0)
		goto unlock;

	/*
	 * Register a callback to allow us to notify the DRM driver of frame
	 * completion events.
	 */
	drm_pipe->du_complete = cfg->callback;
	drm_pipe->du_private = cfg->callback_data;

	/* Disable the display interrupts. */
	vsp1_write(vsp1, VI6_DISP_IRQ_STA(pipe_index), 0);
	vsp1_write(vsp1, VI6_DISP_IRQ_ENB(pipe_index), 0);

	/* Configure all entities in the pipeline. */
	vsp1_du_pipeline_configure(pipe);

<<<<<<< HEAD
	/* BRU sink, propagate the format from the RPF source. */
	format.pad = bru_input;
=======
unlock:
	mutex_unlock(&vsp1->drm->lock);
>>>>>>> 24b8d41d

	if (ret < 0)
		return ret;

	/* Start the pipeline. */
	spin_lock_irqsave(&pipe->irqlock, flags);
	vsp1_pipeline_run(pipe);
	spin_unlock_irqrestore(&pipe->irqlock, flags);

<<<<<<< HEAD
	sel.pad = bru_input;
	sel.target = V4L2_SEL_TGT_COMPOSE;
	sel.r = vsp1->drm->inputs[rpf->entity.index].compose;
=======
	dev_dbg(vsp1->dev, "%s: pipeline enabled\n", __func__);
>>>>>>> 24b8d41d

	return 0;
}
EXPORT_SYMBOL_GPL(vsp1_du_setup_lif);

/**
 * vsp1_du_atomic_begin - Prepare for an atomic update
 * @dev: the VSP device
 * @pipe_index: the DRM pipeline index
 */
void vsp1_du_atomic_begin(struct device *dev, unsigned int pipe_index)
{
}
EXPORT_SYMBOL_GPL(vsp1_du_atomic_begin);

<<<<<<< HEAD
=======
/**
 * vsp1_du_atomic_update - Setup one RPF input of the VSP pipeline
 * @dev: the VSP device
 * @pipe_index: the DRM pipeline index
 * @rpf_index: index of the RPF to setup (0-based)
 * @cfg: the RPF configuration
 *
 * Configure the VSP to perform image composition through RPF @rpf_index as
 * described by the @cfg configuration. The image to compose is referenced by
 * @cfg.mem and composed using the @cfg.src crop rectangle and the @cfg.dst
 * composition rectangle. The Z-order is configurable with higher @zpos values
 * displayed on top.
 *
 * If the @cfg configuration is NULL, the RPF will be disabled. Calling the
 * function on a disabled RPF is allowed.
 *
 * Image format as stored in memory is expressed as a V4L2 @cfg.pixelformat
 * value. The memory pitch is configurable to allow for padding at end of lines,
 * or simply for images that extend beyond the crop rectangle boundaries. The
 * @cfg.pitch value is expressed in bytes and applies to all planes for
 * multiplanar formats.
 *
 * The source memory buffer is referenced by the DMA address of its planes in
 * the @cfg.mem array. Up to two planes are supported. The second plane DMA
 * address is ignored for formats using a single plane.
 *
 * This function isn't reentrant, the caller needs to serialize calls.
 *
 * Return 0 on success or a negative error code on failure.
 */
int vsp1_du_atomic_update(struct device *dev, unsigned int pipe_index,
			  unsigned int rpf_index,
			  const struct vsp1_du_atomic_config *cfg)
{
	struct vsp1_device *vsp1 = dev_get_drvdata(dev);
	struct vsp1_drm_pipeline *drm_pipe = &vsp1->drm->pipe[pipe_index];
	struct vsp1_rwpf *rpf;
	int ret;

	if (rpf_index >= vsp1->info->rpf_count)
		return -EINVAL;

	rpf = vsp1->rpf[rpf_index];

	if (!cfg) {
		dev_dbg(vsp1->dev, "%s: RPF%u: disable requested\n", __func__,
			rpf_index);

		/*
		 * Remove the RPF from the pipeline's inputs. Keep it in the
		 * pipeline's entity list to let vsp1_du_pipeline_configure()
		 * remove it from the hardware pipeline.
		 */
		rpf->entity.pipe = NULL;
		drm_pipe->pipe.inputs[rpf_index] = NULL;
		return 0;
	}

	dev_dbg(vsp1->dev,
		"%s: RPF%u: (%u,%u)/%ux%u -> (%u,%u)/%ux%u (%08x), pitch %u dma { %pad, %pad, %pad } zpos %u\n",
		__func__, rpf_index,
		cfg->src.left, cfg->src.top, cfg->src.width, cfg->src.height,
		cfg->dst.left, cfg->dst.top, cfg->dst.width, cfg->dst.height,
		cfg->pixelformat, cfg->pitch, &cfg->mem[0], &cfg->mem[1],
		&cfg->mem[2], cfg->zpos);

	/*
	 * Store the format, stride, memory buffer address, crop and compose
	 * rectangles and Z-order position and for the input.
	 */
	ret = vsp1_du_pipeline_set_rwpf_format(vsp1, rpf, cfg->pixelformat,
					       cfg->pitch);
	if (ret < 0)
		return ret;

	rpf->alpha = cfg->alpha;

	rpf->mem.addr[0] = cfg->mem[0];
	rpf->mem.addr[1] = cfg->mem[1];
	rpf->mem.addr[2] = cfg->mem[2];

	vsp1->drm->inputs[rpf_index].crop = cfg->src;
	vsp1->drm->inputs[rpf_index].compose = cfg->dst;
	vsp1->drm->inputs[rpf_index].zpos = cfg->zpos;

	drm_pipe->pipe.inputs[rpf_index] = rpf;

>>>>>>> 24b8d41d
	return 0;
}

static unsigned int rpf_zpos(struct vsp1_device *vsp1, struct vsp1_rwpf *rpf)
{
	return vsp1->drm->inputs[rpf->entity.index].zpos;
}

/**
 * vsp1_du_atomic_flush - Commit an atomic update
 * @dev: the VSP device
 * @pipe_index: the DRM pipeline index
 * @cfg: atomic pipe configuration
 */
void vsp1_du_atomic_flush(struct device *dev, unsigned int pipe_index,
			  const struct vsp1_du_atomic_pipe_config *cfg)
{
	struct vsp1_device *vsp1 = dev_get_drvdata(dev);
<<<<<<< HEAD
	struct vsp1_pipeline *pipe = &vsp1->drm->pipe;
	struct vsp1_rwpf *inputs[VSP1_MAX_RPF] = { NULL, };
	struct vsp1_entity *entity;
	unsigned long flags;
	unsigned int i;
	int ret;

	/* Count the number of enabled inputs and sort them by Z-order. */
	pipe->num_inputs = 0;

	for (i = 0; i < vsp1->info->rpf_count; ++i) {
		struct vsp1_rwpf *rpf = vsp1->rpf[i];
		unsigned int j;

		if (!vsp1->drm->inputs[i].enabled) {
			pipe->inputs[i] = NULL;
			continue;
		}

		pipe->inputs[i] = rpf;

		/* Insert the RPF in the sorted RPFs array. */
		for (j = pipe->num_inputs++; j > 0; --j) {
			if (rpf_zpos(vsp1, inputs[j-1]) <= rpf_zpos(vsp1, rpf))
				break;
			inputs[j] = inputs[j-1];
		}

		inputs[j] = rpf;
	}

	/* Setup the RPF input pipeline for every enabled input. */
	for (i = 0; i < vsp1->info->num_bru_inputs; ++i) {
		struct vsp1_rwpf *rpf = inputs[i];

		if (!rpf) {
			vsp1->bru->inputs[i].rpf = NULL;
			continue;
		}

		vsp1->bru->inputs[i].rpf = rpf;
		rpf->bru_input = i;
		rpf->entity.sink_pad = i;

		dev_dbg(vsp1->dev, "%s: connecting RPF.%u to BRU:%u\n",
			__func__, rpf->entity.index, i);

		ret = vsp1_du_setup_rpf_pipe(vsp1, rpf, i);
		if (ret < 0)
			dev_err(vsp1->dev,
				"%s: failed to setup RPF.%u\n",
				__func__, rpf->entity.index);
	}

	/* Configure all entities in the pipeline. */
	list_for_each_entry(entity, &pipe->entities, list_pipe) {
		/* Disconnect unused RPFs from the pipeline. */
		if (entity->type == VSP1_ENTITY_RPF) {
			struct vsp1_rwpf *rpf = to_rwpf(&entity->subdev);

			if (!pipe->inputs[rpf->entity.index]) {
				vsp1_dl_list_write(pipe->dl, entity->route->reg,
						   VI6_DPR_NODE_UNUSED);
				continue;
			}
		}

		vsp1_entity_route_setup(entity, pipe->dl);

		if (entity->ops->configure) {
			entity->ops->configure(entity, pipe, pipe->dl,
					       VSP1_ENTITY_PARAMS_INIT);
			entity->ops->configure(entity, pipe, pipe->dl,
					       VSP1_ENTITY_PARAMS_RUNTIME);
			entity->ops->configure(entity, pipe, pipe->dl,
					       VSP1_ENTITY_PARAMS_PARTITION);
		}
	}

	vsp1_dl_list_commit(pipe->dl);
	pipe->dl = NULL;

	/* Start or stop the pipeline if needed. */
	if (!vsp1->drm->num_inputs && pipe->num_inputs) {
		vsp1_write(vsp1, VI6_DISP_IRQ_STA, 0);
		vsp1_write(vsp1, VI6_DISP_IRQ_ENB, VI6_DISP_IRQ_ENB_DSTE);
		spin_lock_irqsave(&pipe->irqlock, flags);
		vsp1_pipeline_run(pipe);
		spin_unlock_irqrestore(&pipe->irqlock, flags);
	} else if (vsp1->drm->num_inputs && !pipe->num_inputs) {
		vsp1_write(vsp1, VI6_DISP_IRQ_ENB, 0);
		vsp1_pipeline_stop(pipe);
	}
=======
	struct vsp1_drm_pipeline *drm_pipe = &vsp1->drm->pipe[pipe_index];
	struct vsp1_pipeline *pipe = &drm_pipe->pipe;
	int ret;

	drm_pipe->crc = cfg->crc;

	mutex_lock(&vsp1->drm->lock);

	if (cfg->writeback.pixelformat) {
		const struct vsp1_du_writeback_config *wb_cfg = &cfg->writeback;

		ret = vsp1_du_pipeline_set_rwpf_format(vsp1, pipe->output,
						       wb_cfg->pixelformat,
						       wb_cfg->pitch);
		if (WARN_ON(ret < 0))
			goto done;

		pipe->output->mem.addr[0] = wb_cfg->mem[0];
		pipe->output->mem.addr[1] = wb_cfg->mem[1];
		pipe->output->mem.addr[2] = wb_cfg->mem[2];
		pipe->output->writeback = true;
	}

	vsp1_du_pipeline_setup_inputs(vsp1, pipe);
	vsp1_du_pipeline_configure(pipe);

done:
	mutex_unlock(&vsp1->drm->lock);
>>>>>>> 24b8d41d
}
EXPORT_SYMBOL_GPL(vsp1_du_atomic_flush);

int vsp1_du_map_sg(struct device *dev, struct sg_table *sgt)
{
	struct vsp1_device *vsp1 = dev_get_drvdata(dev);

	/*
	 * As all the buffers allocated by the DU driver are coherent, we can
	 * skip cache sync. This will need to be revisited when support for
	 * non-coherent buffers will be added to the DU driver.
	 */
	return dma_map_sgtable(vsp1->bus_master, sgt, DMA_TO_DEVICE,
			       DMA_ATTR_SKIP_CPU_SYNC);
}
EXPORT_SYMBOL_GPL(vsp1_du_map_sg);

void vsp1_du_unmap_sg(struct device *dev, struct sg_table *sgt)
{
	struct vsp1_device *vsp1 = dev_get_drvdata(dev);

	dma_unmap_sgtable(vsp1->bus_master, sgt, DMA_TO_DEVICE,
			  DMA_ATTR_SKIP_CPU_SYNC);
}
EXPORT_SYMBOL_GPL(vsp1_du_unmap_sg);

/* -----------------------------------------------------------------------------
 * Initialization
 */

int vsp1_drm_init(struct vsp1_device *vsp1)
{
	unsigned int i;

	vsp1->drm = devm_kzalloc(vsp1->dev, sizeof(*vsp1->drm), GFP_KERNEL);
	if (!vsp1->drm)
		return -ENOMEM;

<<<<<<< HEAD
	pipe = &vsp1->drm->pipe;

	vsp1_pipeline_init(pipe);
=======
	mutex_init(&vsp1->drm->lock);

	/* Create one DRM pipeline per LIF. */
	for (i = 0; i < vsp1->info->lif_count; ++i) {
		struct vsp1_drm_pipeline *drm_pipe = &vsp1->drm->pipe[i];
		struct vsp1_pipeline *pipe = &drm_pipe->pipe;

		init_waitqueue_head(&drm_pipe->wait_queue);
>>>>>>> 24b8d41d

		vsp1_pipeline_init(pipe);

		pipe->frame_end = vsp1_du_pipeline_frame_end;

		/*
		 * The output side of the DRM pipeline is static, add the
		 * corresponding entities manually.
		 */
		pipe->output = vsp1->wpf[i];
		pipe->lif = &vsp1->lif[i]->entity;

		pipe->output->entity.pipe = pipe;
		pipe->output->entity.sink = pipe->lif;
		pipe->output->entity.sink_pad = 0;
		list_add_tail(&pipe->output->entity.list_pipe, &pipe->entities);

		pipe->lif->pipe = pipe;
		list_add_tail(&pipe->lif->list_pipe, &pipe->entities);

<<<<<<< HEAD
=======
		/*
		 * CRC computation is initially disabled, don't add the UIF to
		 * the pipeline.
		 */
		if (i < vsp1->info->uif_count)
			drm_pipe->uif = &vsp1->uif[i]->entity;
	}

	/* Disable all RPFs initially. */
	for (i = 0; i < vsp1->info->rpf_count; ++i) {
		struct vsp1_rwpf *input = vsp1->rpf[i];

		INIT_LIST_HEAD(&input->entity.list_pipe);
	}

>>>>>>> 24b8d41d
	return 0;
}

void vsp1_drm_cleanup(struct vsp1_device *vsp1)
{
<<<<<<< HEAD
=======
	mutex_destroy(&vsp1->drm->lock);
>>>>>>> 24b8d41d
}<|MERGE_RESOLUTION|>--- conflicted
+++ resolved
@@ -26,16 +26,10 @@
 
 #define BRX_NAME(e)	(e)->type == VSP1_ENTITY_BRU ? "BRU" : "BRS"
 
-
 /* -----------------------------------------------------------------------------
  * Interrupt Handling
  */
 
-<<<<<<< HEAD
-void vsp1_drm_display_start(struct vsp1_device *vsp1)
-{
-	vsp1_dlm_irq_display_start(vsp1->drm->pipe.output->dlm);
-=======
 static void vsp1_du_pipeline_frame_end(struct vsp1_pipeline *pipe,
 				       unsigned int completion)
 {
@@ -56,7 +50,6 @@
 		drm_pipe->force_brx_release = false;
 		wake_up(&drm_pipe->wait_queue);
 	}
->>>>>>> 24b8d41d
 }
 
 /* -----------------------------------------------------------------------------
@@ -149,18 +142,10 @@
 	if (ret < 0)
 		return ret;
 
-<<<<<<< HEAD
-		for (i = 0; i < bru->entity.source_pad; ++i) {
-			vsp1->drm->inputs[i].enabled = false;
-			bru->inputs[i].rpf = NULL;
-			pipe->inputs[i] = NULL;
-		}
-=======
 	dev_dbg(vsp1->dev,
 		"%s: set format %ux%u (%x) on RPF%u sink\n",
 		__func__, format.format.width, format.format.height,
 		format.format.code, rpf->entity.index);
->>>>>>> 24b8d41d
 
 	memset(&sel, 0, sizeof(sel));
 	sel.which = V4L2_SUBDEV_FORMAT_ACTIVE;
@@ -168,15 +153,10 @@
 	sel.target = V4L2_SEL_TGT_CROP;
 	sel.r = *crop;
 
-<<<<<<< HEAD
-		vsp1_dlm_reset(pipe->output->dlm);
-		vsp1_device_put(vsp1);
-=======
 	ret = v4l2_subdev_call(&rpf->entity.subdev, pad, set_selection, NULL,
 			       &sel);
 	if (ret < 0)
 		return ret;
->>>>>>> 24b8d41d
 
 	dev_dbg(vsp1->dev,
 		"%s: set selection (%u,%u)/%ux%u on RPF%u sink\n",
@@ -228,10 +208,6 @@
 	sel.target = V4L2_SEL_TGT_COMPOSE;
 	sel.r = vsp1->drm->inputs[rpf->entity.index].compose;
 
-<<<<<<< HEAD
-	/* Configure the format at the BRU sinks and propagate it through the
-	 * pipeline.
-=======
 	ret = v4l2_subdev_call(&pipe->brx->subdev, pad, set_selection, NULL,
 			       &sel);
 	if (ret < 0)
@@ -264,7 +240,6 @@
 	 * - If we need more than two inputs, use the BRU.
 	 * - Otherwise, if we are not forced to release our BRx, keep it.
 	 * - Else, use any free BRx (randomly starting with the BRU).
->>>>>>> 24b8d41d
 	 */
 	if (pipe->num_inputs > 2)
 		brx = &vsp1->bru->entity;
@@ -632,60 +607,17 @@
 int vsp1_du_init(struct device *dev)
 {
 	struct vsp1_device *vsp1 = dev_get_drvdata(dev);
-<<<<<<< HEAD
-	struct vsp1_pipeline *pipe = &vsp1->drm->pipe;
-
-	vsp1->drm->num_inputs = pipe->num_inputs;
-
-	/* Prepare the display list. */
-	pipe->dl = vsp1_dl_list_get(pipe->output->dlm);
-=======
 
 	if (!vsp1)
 		return -EPROBE_DEFER;
 
 	return 0;
->>>>>>> 24b8d41d
 }
 EXPORT_SYMBOL_GPL(vsp1_du_init);
 
 /**
  * vsp1_du_setup_lif - Setup the output part of the VSP pipeline
  * @dev: the VSP device
-<<<<<<< HEAD
- * @rpf_index: index of the RPF to setup (0-based)
- * @cfg: the RPF configuration
- *
- * Configure the VSP to perform image composition through RPF @rpf_index as
- * described by the @cfg configuration. The image to compose is referenced by
- * @cfg.mem and composed using the @cfg.src crop rectangle and the @cfg.dst
- * composition rectangle. The Z-order is configurable with higher @zpos values
- * displayed on top.
- *
- * If the @cfg configuration is NULL, the RPF will be disabled. Calling the
- * function on a disabled RPF is allowed.
- *
- * Image format as stored in memory is expressed as a V4L2 @cfg.pixelformat
- * value. The memory pitch is configurable to allow for padding at end of lines,
- * or simply for images that extend beyond the crop rectangle boundaries. The
- * @cfg.pitch value is expressed in bytes and applies to all planes for
- * multiplanar formats.
- *
- * The source memory buffer is referenced by the DMA address of its planes in
- * the @cfg.mem array. Up to two planes are supported. The second plane DMA
- * address is ignored for formats using a single plane.
- *
- * This function isn't reentrant, the caller needs to serialize calls.
- *
- * Return 0 on success or a negative error code on failure.
- */
-int vsp1_du_atomic_update(struct device *dev, unsigned int rpf_index,
-			  const struct vsp1_du_atomic_config *cfg)
-{
-	struct vsp1_device *vsp1 = dev_get_drvdata(dev);
-	const struct vsp1_format_info *fmtinfo;
-	struct vsp1_rwpf *rpf;
-=======
  * @pipe_index: the DRM pipeline index
  * @cfg: the LIF configuration
  *
@@ -713,7 +645,6 @@
 	unsigned long flags;
 	unsigned int i;
 	int ret;
->>>>>>> 24b8d41d
 
 	if (pipe_index >= vsp1->info->lif_count)
 		return -EINVAL;
@@ -722,73 +653,6 @@
 	pipe = &drm_pipe->pipe;
 
 	if (!cfg) {
-<<<<<<< HEAD
-		dev_dbg(vsp1->dev, "%s: RPF%u: disable requested\n", __func__,
-			rpf_index);
-
-		vsp1->drm->inputs[rpf_index].enabled = false;
-		return 0;
-	}
-
-	dev_dbg(vsp1->dev,
-		"%s: RPF%u: (%u,%u)/%ux%u -> (%u,%u)/%ux%u (%08x), pitch %u dma { %pad, %pad, %pad } zpos %u\n",
-		__func__, rpf_index,
-		cfg->src.left, cfg->src.top, cfg->src.width, cfg->src.height,
-		cfg->dst.left, cfg->dst.top, cfg->dst.width, cfg->dst.height,
-		cfg->pixelformat, cfg->pitch, &cfg->mem[0], &cfg->mem[1],
-		&cfg->mem[2], cfg->zpos);
-
-	/*
-	 * Store the format, stride, memory buffer address, crop and compose
-	 * rectangles and Z-order position and for the input.
-	 */
-	fmtinfo = vsp1_get_format_info(vsp1, cfg->pixelformat);
-	if (!fmtinfo) {
-		dev_dbg(vsp1->dev, "Unsupport pixel format %08x for RPF\n",
-			cfg->pixelformat);
-		return -EINVAL;
-	}
-
-	rpf->fmtinfo = fmtinfo;
-	rpf->format.num_planes = fmtinfo->planes;
-	rpf->format.plane_fmt[0].bytesperline = cfg->pitch;
-	rpf->format.plane_fmt[1].bytesperline = cfg->pitch;
-	rpf->alpha = cfg->alpha;
-
-	rpf->mem.addr[0] = cfg->mem[0];
-	rpf->mem.addr[1] = cfg->mem[1];
-	rpf->mem.addr[2] = cfg->mem[2];
-
-	vsp1->drm->inputs[rpf_index].crop = cfg->src;
-	vsp1->drm->inputs[rpf_index].compose = cfg->dst;
-	vsp1->drm->inputs[rpf_index].zpos = cfg->zpos;
-	vsp1->drm->inputs[rpf_index].enabled = true;
-
-	return 0;
-}
-EXPORT_SYMBOL_GPL(vsp1_du_atomic_update);
-
-static int vsp1_du_setup_rpf_pipe(struct vsp1_device *vsp1,
-				  struct vsp1_rwpf *rpf, unsigned int bru_input)
-{
-	struct v4l2_subdev_selection sel;
-	struct v4l2_subdev_format format;
-	const struct v4l2_rect *crop;
-	int ret;
-
-	/* Configure the format on the RPF sink pad and propagate it up to the
-	 * BRU sink pad.
-	 */
-	crop = &vsp1->drm->inputs[rpf->entity.index].crop;
-
-	memset(&format, 0, sizeof(format));
-	format.which = V4L2_SUBDEV_FORMAT_ACTIVE;
-	format.pad = RWPF_PAD_SINK;
-	format.format.width = crop->width + crop->left;
-	format.format.height = crop->height + crop->top;
-	format.format.code = rpf->fmtinfo->mbus;
-	format.format.field = V4L2_FIELD_NONE;
-=======
 		struct vsp1_brx *brx;
 
 		mutex_lock(&vsp1->drm->lock);
@@ -838,7 +702,6 @@
 		vsp1_device_put(vsp1);
 
 		dev_dbg(vsp1->dev, "%s: pipeline disabled\n", __func__);
->>>>>>> 24b8d41d
 
 		return 0;
 	}
@@ -847,17 +710,9 @@
 	drm_pipe->height = cfg->height;
 	pipe->interlaced = cfg->interlaced;
 
-<<<<<<< HEAD
-	memset(&sel, 0, sizeof(sel));
-	sel.which = V4L2_SUBDEV_FORMAT_ACTIVE;
-	sel.pad = RWPF_PAD_SINK;
-	sel.target = V4L2_SEL_TGT_CROP;
-	sel.r = *crop;
-=======
 	dev_dbg(vsp1->dev, "%s: configuring LIF%u with format %ux%u%s\n",
 		__func__, pipe_index, cfg->width, cfg->height,
 		pipe->interlaced ? "i" : "");
->>>>>>> 24b8d41d
 
 	mutex_lock(&vsp1->drm->lock);
 
@@ -889,13 +744,8 @@
 	/* Configure all entities in the pipeline. */
 	vsp1_du_pipeline_configure(pipe);
 
-<<<<<<< HEAD
-	/* BRU sink, propagate the format from the RPF source. */
-	format.pad = bru_input;
-=======
 unlock:
 	mutex_unlock(&vsp1->drm->lock);
->>>>>>> 24b8d41d
 
 	if (ret < 0)
 		return ret;
@@ -905,13 +755,7 @@
 	vsp1_pipeline_run(pipe);
 	spin_unlock_irqrestore(&pipe->irqlock, flags);
 
-<<<<<<< HEAD
-	sel.pad = bru_input;
-	sel.target = V4L2_SEL_TGT_COMPOSE;
-	sel.r = vsp1->drm->inputs[rpf->entity.index].compose;
-=======
 	dev_dbg(vsp1->dev, "%s: pipeline enabled\n", __func__);
->>>>>>> 24b8d41d
 
 	return 0;
 }
@@ -927,8 +771,6 @@
 }
 EXPORT_SYMBOL_GPL(vsp1_du_atomic_begin);
 
-<<<<<<< HEAD
-=======
 /**
  * vsp1_du_atomic_update - Setup one RPF input of the VSP pipeline
  * @dev: the VSP device
@@ -1016,14 +858,9 @@
 
 	drm_pipe->pipe.inputs[rpf_index] = rpf;
 
->>>>>>> 24b8d41d
 	return 0;
 }
-
-static unsigned int rpf_zpos(struct vsp1_device *vsp1, struct vsp1_rwpf *rpf)
-{
-	return vsp1->drm->inputs[rpf->entity.index].zpos;
-}
+EXPORT_SYMBOL_GPL(vsp1_du_atomic_update);
 
 /**
  * vsp1_du_atomic_flush - Commit an atomic update
@@ -1035,101 +872,6 @@
 			  const struct vsp1_du_atomic_pipe_config *cfg)
 {
 	struct vsp1_device *vsp1 = dev_get_drvdata(dev);
-<<<<<<< HEAD
-	struct vsp1_pipeline *pipe = &vsp1->drm->pipe;
-	struct vsp1_rwpf *inputs[VSP1_MAX_RPF] = { NULL, };
-	struct vsp1_entity *entity;
-	unsigned long flags;
-	unsigned int i;
-	int ret;
-
-	/* Count the number of enabled inputs and sort them by Z-order. */
-	pipe->num_inputs = 0;
-
-	for (i = 0; i < vsp1->info->rpf_count; ++i) {
-		struct vsp1_rwpf *rpf = vsp1->rpf[i];
-		unsigned int j;
-
-		if (!vsp1->drm->inputs[i].enabled) {
-			pipe->inputs[i] = NULL;
-			continue;
-		}
-
-		pipe->inputs[i] = rpf;
-
-		/* Insert the RPF in the sorted RPFs array. */
-		for (j = pipe->num_inputs++; j > 0; --j) {
-			if (rpf_zpos(vsp1, inputs[j-1]) <= rpf_zpos(vsp1, rpf))
-				break;
-			inputs[j] = inputs[j-1];
-		}
-
-		inputs[j] = rpf;
-	}
-
-	/* Setup the RPF input pipeline for every enabled input. */
-	for (i = 0; i < vsp1->info->num_bru_inputs; ++i) {
-		struct vsp1_rwpf *rpf = inputs[i];
-
-		if (!rpf) {
-			vsp1->bru->inputs[i].rpf = NULL;
-			continue;
-		}
-
-		vsp1->bru->inputs[i].rpf = rpf;
-		rpf->bru_input = i;
-		rpf->entity.sink_pad = i;
-
-		dev_dbg(vsp1->dev, "%s: connecting RPF.%u to BRU:%u\n",
-			__func__, rpf->entity.index, i);
-
-		ret = vsp1_du_setup_rpf_pipe(vsp1, rpf, i);
-		if (ret < 0)
-			dev_err(vsp1->dev,
-				"%s: failed to setup RPF.%u\n",
-				__func__, rpf->entity.index);
-	}
-
-	/* Configure all entities in the pipeline. */
-	list_for_each_entry(entity, &pipe->entities, list_pipe) {
-		/* Disconnect unused RPFs from the pipeline. */
-		if (entity->type == VSP1_ENTITY_RPF) {
-			struct vsp1_rwpf *rpf = to_rwpf(&entity->subdev);
-
-			if (!pipe->inputs[rpf->entity.index]) {
-				vsp1_dl_list_write(pipe->dl, entity->route->reg,
-						   VI6_DPR_NODE_UNUSED);
-				continue;
-			}
-		}
-
-		vsp1_entity_route_setup(entity, pipe->dl);
-
-		if (entity->ops->configure) {
-			entity->ops->configure(entity, pipe, pipe->dl,
-					       VSP1_ENTITY_PARAMS_INIT);
-			entity->ops->configure(entity, pipe, pipe->dl,
-					       VSP1_ENTITY_PARAMS_RUNTIME);
-			entity->ops->configure(entity, pipe, pipe->dl,
-					       VSP1_ENTITY_PARAMS_PARTITION);
-		}
-	}
-
-	vsp1_dl_list_commit(pipe->dl);
-	pipe->dl = NULL;
-
-	/* Start or stop the pipeline if needed. */
-	if (!vsp1->drm->num_inputs && pipe->num_inputs) {
-		vsp1_write(vsp1, VI6_DISP_IRQ_STA, 0);
-		vsp1_write(vsp1, VI6_DISP_IRQ_ENB, VI6_DISP_IRQ_ENB_DSTE);
-		spin_lock_irqsave(&pipe->irqlock, flags);
-		vsp1_pipeline_run(pipe);
-		spin_unlock_irqrestore(&pipe->irqlock, flags);
-	} else if (vsp1->drm->num_inputs && !pipe->num_inputs) {
-		vsp1_write(vsp1, VI6_DISP_IRQ_ENB, 0);
-		vsp1_pipeline_stop(pipe);
-	}
-=======
 	struct vsp1_drm_pipeline *drm_pipe = &vsp1->drm->pipe[pipe_index];
 	struct vsp1_pipeline *pipe = &drm_pipe->pipe;
 	int ret;
@@ -1158,7 +900,6 @@
 
 done:
 	mutex_unlock(&vsp1->drm->lock);
->>>>>>> 24b8d41d
 }
 EXPORT_SYMBOL_GPL(vsp1_du_atomic_flush);
 
@@ -1197,11 +938,6 @@
 	if (!vsp1->drm)
 		return -ENOMEM;
 
-<<<<<<< HEAD
-	pipe = &vsp1->drm->pipe;
-
-	vsp1_pipeline_init(pipe);
-=======
 	mutex_init(&vsp1->drm->lock);
 
 	/* Create one DRM pipeline per LIF. */
@@ -1210,7 +946,6 @@
 		struct vsp1_pipeline *pipe = &drm_pipe->pipe;
 
 		init_waitqueue_head(&drm_pipe->wait_queue);
->>>>>>> 24b8d41d
 
 		vsp1_pipeline_init(pipe);
 
@@ -1231,8 +966,6 @@
 		pipe->lif->pipe = pipe;
 		list_add_tail(&pipe->lif->list_pipe, &pipe->entities);
 
-<<<<<<< HEAD
-=======
 		/*
 		 * CRC computation is initially disabled, don't add the UIF to
 		 * the pipeline.
@@ -1248,14 +981,10 @@
 		INIT_LIST_HEAD(&input->entity.list_pipe);
 	}
 
->>>>>>> 24b8d41d
 	return 0;
 }
 
 void vsp1_drm_cleanup(struct vsp1_device *vsp1)
 {
-<<<<<<< HEAD
-=======
 	mutex_destroy(&vsp1->drm->lock);
->>>>>>> 24b8d41d
 }