--- conflicted
+++ resolved
@@ -27,15 +27,9 @@
  */
 
 static inline void vsp1_wpf_write(struct vsp1_rwpf *wpf,
-<<<<<<< HEAD
-				  struct vsp1_dl_list *dl, u32 reg, u32 data)
-{
-	vsp1_dl_list_write(dl, reg + wpf->entity.index * VI6_WPF_OFFSET, data);
-=======
 				  struct vsp1_dl_body *dlb, u32 reg, u32 data)
 {
 	vsp1_dl_body_write(dlb, reg + wpf->entity.index * VI6_WPF_OFFSET, data);
->>>>>>> 24b8d41d
 }
 
 /* -----------------------------------------------------------------------------
@@ -45,11 +39,6 @@
 enum wpf_flip_ctrl {
 	WPF_CTRL_VFLIP = 0,
 	WPF_CTRL_HFLIP = 1,
-<<<<<<< HEAD
-	WPF_CTRL_MAX,
-};
-
-=======
 };
 
 static int vsp1_wpf_set_rotation(struct vsp1_rwpf *wpf, unsigned int rotation)
@@ -102,32 +91,10 @@
 	return ret;
 }
 
->>>>>>> 24b8d41d
 static int vsp1_wpf_s_ctrl(struct v4l2_ctrl *ctrl)
 {
 	struct vsp1_rwpf *wpf =
 		container_of(ctrl->handler, struct vsp1_rwpf, ctrls);
-<<<<<<< HEAD
-	unsigned int i;
-	u32 flip = 0;
-
-	switch (ctrl->id) {
-	case V4L2_CID_HFLIP:
-	case V4L2_CID_VFLIP:
-		for (i = 0; i < WPF_CTRL_MAX; ++i) {
-			if (wpf->flip.ctrls[i])
-				flip |= wpf->flip.ctrls[i]->val ? BIT(i) : 0;
-		}
-
-		spin_lock_irq(&wpf->flip.lock);
-		wpf->flip.pending = flip;
-		spin_unlock_irq(&wpf->flip.lock);
-		break;
-
-	default:
-		return -EINVAL;
-	}
-=======
 	unsigned int rotation;
 	u32 flip = 0;
 	int ret;
@@ -156,7 +123,6 @@
 	spin_lock_irq(&wpf->flip.lock);
 	wpf->flip.pending = flip;
 	spin_unlock_irq(&wpf->flip.lock);
->>>>>>> 24b8d41d
 
 	return 0;
 }
@@ -175,15 +141,6 @@
 	if (wpf->entity.index != 0) {
 		/* Only WPF0 supports flipping. */
 		num_flip_ctrls = 0;
-<<<<<<< HEAD
-	} else if (vsp1->info->features & VSP1_HAS_WPF_HFLIP) {
-		/* When horizontal flip is supported the WPF implements two
-		 * controls (horizontal flip and vertical flip).
-		 */
-		num_flip_ctrls = 2;
-	} else if (vsp1->info->features & VSP1_HAS_WPF_VFLIP) {
-		/* When only vertical flip is supported the WPF implements a
-=======
 	} else if (vsp1_feature(vsp1, VSP1_HAS_WPF_HFLIP)) {
 		/*
 		 * When horizontal flip is supported the WPF implements three
@@ -193,7 +150,6 @@
 	} else if (vsp1_feature(vsp1, VSP1_HAS_WPF_VFLIP)) {
 		/*
 		 * When only vertical flip is supported the WPF implements a
->>>>>>> 24b8d41d
 		 * single control (vertical flip).
 		 */
 		num_flip_ctrls = 1;
@@ -205,23 +161,11 @@
 	vsp1_rwpf_init_ctrls(wpf, num_flip_ctrls);
 
 	if (num_flip_ctrls >= 1) {
-<<<<<<< HEAD
-		wpf->flip.ctrls[WPF_CTRL_VFLIP] =
-=======
 		wpf->flip.ctrls.vflip =
->>>>>>> 24b8d41d
 			v4l2_ctrl_new_std(&wpf->ctrls, &vsp1_wpf_ctrl_ops,
 					  V4L2_CID_VFLIP, 0, 1, 1, 0);
 	}
 
-<<<<<<< HEAD
-	if (num_flip_ctrls == 2) {
-		wpf->flip.ctrls[WPF_CTRL_HFLIP] =
-			v4l2_ctrl_new_std(&wpf->ctrls, &vsp1_wpf_ctrl_ops,
-					  V4L2_CID_HFLIP, 0, 1, 1, 0);
-
-		v4l2_ctrl_cluster(2, wpf->flip.ctrls);
-=======
 	if (num_flip_ctrls == 3) {
 		wpf->flip.ctrls.hflip =
 			v4l2_ctrl_new_std(&wpf->ctrls, &vsp1_wpf_ctrl_ops,
@@ -230,7 +174,6 @@
 			v4l2_ctrl_new_std(&wpf->ctrls, &vsp1_wpf_ctrl_ops,
 					  V4L2_CID_ROTATE, 0, 270, 90, 0);
 		v4l2_ctrl_cluster(3, &wpf->flip.ctrls.vflip);
->>>>>>> 24b8d41d
 	}
 
 	if (wpf->ctrls.error) {
@@ -250,14 +193,6 @@
 {
 	struct vsp1_rwpf *wpf = to_rwpf(subdev);
 	struct vsp1_device *vsp1 = wpf->entity.vsp1;
-<<<<<<< HEAD
-
-	if (enable)
-		return 0;
-
-	/* Write to registers directly when stopping the stream as there will be
-	 * no pipeline run to apply the display list.
-=======
 
 	if (enable)
 		return 0;
@@ -385,159 +320,13 @@
 	 * configure it as the master layer. Otherwise configure all
 	 * inputs as sub-layers and select the virtual RPF as the master
 	 * layer.
->>>>>>> 24b8d41d
-	 */
-	vsp1_write(vsp1, VI6_WPF_IRQ_ENB(wpf->entity.index), 0);
-	vsp1_write(vsp1, wpf->entity.index * VI6_WPF_OFFSET +
-		   VI6_WPF_SRCRPF, 0);
-
-	return 0;
-}
-
-<<<<<<< HEAD
-/* -----------------------------------------------------------------------------
- * V4L2 Subdevice Operations
- */
-
-static const struct v4l2_subdev_video_ops wpf_video_ops = {
-	.s_stream = wpf_s_stream,
-};
-
-static const struct v4l2_subdev_ops wpf_ops = {
-	.video	= &wpf_video_ops,
-	.pad    = &vsp1_rwpf_pad_ops,
-};
-
-/* -----------------------------------------------------------------------------
- * VSP1 Entity Operations
- */
-
-static void vsp1_wpf_destroy(struct vsp1_entity *entity)
-{
-	struct vsp1_rwpf *wpf = entity_to_rwpf(entity);
-
-	vsp1_dlm_destroy(wpf->dlm);
-}
-
-static void wpf_configure(struct vsp1_entity *entity,
-			  struct vsp1_pipeline *pipe,
-			  struct vsp1_dl_list *dl,
-			  enum vsp1_entity_params params)
-{
-	struct vsp1_rwpf *wpf = to_rwpf(&entity->subdev);
-	struct vsp1_device *vsp1 = wpf->entity.vsp1;
-	const struct v4l2_mbus_framefmt *source_format;
-	const struct v4l2_mbus_framefmt *sink_format;
-	unsigned int i;
-	u32 outfmt = 0;
-	u32 srcrpf = 0;
-
-	if (params == VSP1_ENTITY_PARAMS_RUNTIME) {
-		const unsigned int mask = BIT(WPF_CTRL_VFLIP)
-					| BIT(WPF_CTRL_HFLIP);
-		unsigned long flags;
-
-		spin_lock_irqsave(&wpf->flip.lock, flags);
-		wpf->flip.active = (wpf->flip.active & ~mask)
-				 | (wpf->flip.pending & mask);
-		spin_unlock_irqrestore(&wpf->flip.lock, flags);
-
-		outfmt = (wpf->alpha << VI6_WPF_OUTFMT_PDV_SHIFT) | wpf->outfmt;
-
-		if (wpf->flip.active & BIT(WPF_CTRL_VFLIP))
-			outfmt |= VI6_WPF_OUTFMT_FLP;
-		if (wpf->flip.active & BIT(WPF_CTRL_HFLIP))
-			outfmt |= VI6_WPF_OUTFMT_HFLP;
-
-		vsp1_wpf_write(wpf, dl, VI6_WPF_OUTFMT, outfmt);
-		return;
-	}
-
-	sink_format = vsp1_entity_get_pad_format(&wpf->entity,
-						 wpf->entity.config,
-						 RWPF_PAD_SINK);
-	source_format = vsp1_entity_get_pad_format(&wpf->entity,
-						   wpf->entity.config,
-						   RWPF_PAD_SOURCE);
-
-	if (params == VSP1_ENTITY_PARAMS_PARTITION) {
-		const struct v4l2_pix_format_mplane *format = &wpf->format;
-		struct vsp1_rwpf_memory mem = wpf->mem;
-		unsigned int flip = wpf->flip.active;
-		unsigned int width = source_format->width;
-		unsigned int height = source_format->height;
-		unsigned int offset;
-
-		/*
-		 * Cropping. The partition algorithm can split the image into
-		 * multiple slices.
-		 */
-		if (pipe->partitions > 1)
-			width = pipe->partition.width;
-
-		vsp1_wpf_write(wpf, dl, VI6_WPF_HSZCLIP, VI6_WPF_SZCLIP_EN |
-			       (0 << VI6_WPF_SZCLIP_OFST_SHIFT) |
-			       (width << VI6_WPF_SZCLIP_SIZE_SHIFT));
-		vsp1_wpf_write(wpf, dl, VI6_WPF_VSZCLIP, VI6_WPF_SZCLIP_EN |
-			       (0 << VI6_WPF_SZCLIP_OFST_SHIFT) |
-			       (height << VI6_WPF_SZCLIP_SIZE_SHIFT));
-
-		if (pipe->lif)
-			return;
-
-		/*
-		 * Update the memory offsets based on flipping configuration.
-		 * The destination addresses point to the locations where the
-		 * VSP starts writing to memory, which can be different corners
-		 * of the image depending on vertical flipping.
-		 */
-		if (pipe->partitions > 1) {
-			const struct vsp1_format_info *fmtinfo = wpf->fmtinfo;
-
-			/*
-			 * Horizontal flipping is handled through a line buffer
-			 * and doesn't modify the start address, but still needs
-			 * to be handled when image partitioning is in effect to
-			 * order the partitions correctly.
-			 */
-			if (flip & BIT(WPF_CTRL_HFLIP))
-				offset = format->width - pipe->partition.left
-					- pipe->partition.width;
-			else
-				offset = pipe->partition.left;
-
-			mem.addr[0] += offset * fmtinfo->bpp[0] / 8;
-			if (format->num_planes > 1) {
-				mem.addr[1] += offset / fmtinfo->hsub
-					     * fmtinfo->bpp[1] / 8;
-				mem.addr[2] += offset / fmtinfo->hsub
-					     * fmtinfo->bpp[2] / 8;
-			}
-		}
-
-		if (flip & BIT(WPF_CTRL_VFLIP)) {
-			mem.addr[0] += (format->height - 1)
-				     * format->plane_fmt[0].bytesperline;
-
-			if (format->num_planes > 1) {
-				offset = (format->height / wpf->fmtinfo->vsub - 1)
-				       * format->plane_fmt[1].bytesperline;
-				mem.addr[1] += offset;
-				mem.addr[2] += offset;
-			}
-		}
-
-		vsp1_wpf_write(wpf, dl, VI6_WPF_DSTM_ADDR_Y, mem.addr[0]);
-		vsp1_wpf_write(wpf, dl, VI6_WPF_DSTM_ADDR_C0, mem.addr[1]);
-		vsp1_wpf_write(wpf, dl, VI6_WPF_DSTM_ADDR_C1, mem.addr[2]);
-		return;
-	}
-
-	/* Format */
-	if (!pipe->lif) {
-		const struct v4l2_pix_format_mplane *format = &wpf->format;
-		const struct vsp1_format_info *fmtinfo = wpf->fmtinfo;
-=======
+	 */
+	for (i = 0; i < vsp1->info->rpf_count; ++i) {
+		struct vsp1_rwpf *input = pipe->inputs[i];
+
+		if (!input)
+			continue;
+
 		srcrpf |= (!pipe->brx && pipe->num_inputs == 1)
 			? VI6_WPF_SRCRPF_RPF_ACT_MST(input->entity.index)
 			: VI6_WPF_SRCRPF_RPF_ACT_SUB(input->entity.index);
@@ -595,7 +384,6 @@
 		outfmt |= VI6_WPF_OUTFMT_FLP;
 	if (wpf->flip.active & BIT(WPF_CTRL_HFLIP))
 		outfmt |= VI6_WPF_OUTFMT_HFLP;
->>>>>>> 24b8d41d
 
 	vsp1_wpf_write(wpf, dlb, VI6_WPF_OUTFMT, outfmt);
 }
@@ -625,59 +413,6 @@
 	height = sink_format->height;
 	left = 0;
 
-<<<<<<< HEAD
-		/* Destination stride and byte swapping. */
-		vsp1_wpf_write(wpf, dl, VI6_WPF_DSTM_STRIDE_Y,
-			       format->plane_fmt[0].bytesperline);
-		if (format->num_planes > 1)
-			vsp1_wpf_write(wpf, dl, VI6_WPF_DSTM_STRIDE_C,
-				       format->plane_fmt[1].bytesperline);
-
-		vsp1_wpf_write(wpf, dl, VI6_WPF_DSWAP, fmtinfo->swap);
-
-		if (vsp1->info->features & VSP1_HAS_WPF_HFLIP &&
-		    wpf->entity.index == 0)
-			vsp1_wpf_write(wpf, dl, VI6_WPF_ROT_CTRL,
-				       VI6_WPF_ROT_CTRL_LN16 |
-				       (256 << VI6_WPF_ROT_CTRL_LMEM_WD_SHIFT));
-	}
-
-	if (sink_format->code != source_format->code)
-		outfmt |= VI6_WPF_OUTFMT_CSC;
-
-	wpf->outfmt = outfmt;
-
-	vsp1_dl_list_write(dl, VI6_DPR_WPF_FPORCH(wpf->entity.index),
-			   VI6_DPR_WPF_FPORCH_FP_WPFN);
-
-	vsp1_dl_list_write(dl, VI6_WPF_WRBCK_CTRL, 0);
-
-	/* Sources. If the pipeline has a single input and BRU is not used,
-	 * configure it as the master layer. Otherwise configure all
-	 * inputs as sub-layers and select the virtual RPF as the master
-	 * layer.
-	 */
-	for (i = 0; i < vsp1->info->rpf_count; ++i) {
-		struct vsp1_rwpf *input = pipe->inputs[i];
-
-		if (!input)
-			continue;
-
-		srcrpf |= (!pipe->bru && pipe->num_inputs == 1)
-			? VI6_WPF_SRCRPF_RPF_ACT_MST(input->entity.index)
-			: VI6_WPF_SRCRPF_RPF_ACT_SUB(input->entity.index);
-	}
-
-	if (pipe->bru || pipe->num_inputs > 1)
-		srcrpf |= VI6_WPF_SRCRPF_VIRACT_MST;
-
-	vsp1_wpf_write(wpf, dl, VI6_WPF_SRCRPF, srcrpf);
-
-	/* Enable interrupts */
-	vsp1_dl_list_write(dl, VI6_WPF_IRQ_STA(wpf->entity.index), 0);
-	vsp1_dl_list_write(dl, VI6_WPF_IRQ_ENB(wpf->entity.index),
-			   VI6_WFP_IRQ_ENB_DFEE);
-=======
 	/*
 	 * Cropping. The partition algorithm can split the image into
 	 * multiple slices.
@@ -810,20 +545,15 @@
 			  struct vsp1_partition_window *window)
 {
 	partition->wpf = *window;
->>>>>>> 24b8d41d
 }
 
 static const struct vsp1_entity_operations wpf_entity_ops = {
 	.destroy = vsp1_wpf_destroy,
-<<<<<<< HEAD
-	.configure = wpf_configure,
-=======
 	.configure_stream = wpf_configure_stream,
 	.configure_frame = wpf_configure_frame,
 	.configure_partition = wpf_configure_partition,
 	.max_width = wpf_max_width,
 	.partition = wpf_partition,
->>>>>>> 24b8d41d
 };
 
 /* -----------------------------------------------------------------------------
