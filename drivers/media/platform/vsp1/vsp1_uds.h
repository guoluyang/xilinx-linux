/* SPDX-License-Identifier: GPL-2.0+ */
/*
 * vsp1_uds.h  --  R-Car VSP1 Up and Down Scaler
 *
 * Copyright (C) 2013-2014 Renesas Electronics Corporation
 *
 * Contact: Laurent Pinchart (laurent.pinchart@ideasonboard.com)
 */
#ifndef __VSP1_UDS_H__
#define __VSP1_UDS_H__

#include <media/media-entity.h>
#include <media/v4l2-subdev.h>

#include "vsp1_entity.h"

struct vsp1_device;

#define UDS_PAD_SINK				0
#define UDS_PAD_SOURCE				1

struct vsp1_uds {
	struct vsp1_entity entity;
	bool scale_alpha;
};

static inline struct vsp1_uds *to_uds(struct v4l2_subdev *subdev)
{
	return container_of(subdev, struct vsp1_uds, entity.subdev);
}

struct vsp1_uds *vsp1_uds_create(struct vsp1_device *vsp1, unsigned int index);

<<<<<<< HEAD
void vsp1_uds_set_alpha(struct vsp1_entity *uds, struct vsp1_dl_list *dl,
=======
void vsp1_uds_set_alpha(struct vsp1_entity *uds, struct vsp1_dl_body *dlb,
>>>>>>> 24b8d41d
			unsigned int alpha);

#endif /* __VSP1_UDS_H__ */<|MERGE_RESOLUTION|>--- conflicted
+++ resolved
@@ -31,11 +31,7 @@
 
 struct vsp1_uds *vsp1_uds_create(struct vsp1_device *vsp1, unsigned int index);
 
-<<<<<<< HEAD
-void vsp1_uds_set_alpha(struct vsp1_entity *uds, struct vsp1_dl_list *dl,
-=======
 void vsp1_uds_set_alpha(struct vsp1_entity *uds, struct vsp1_dl_body *dlb,
->>>>>>> 24b8d41d
 			unsigned int alpha);
 
 #endif /* __VSP1_UDS_H__ */