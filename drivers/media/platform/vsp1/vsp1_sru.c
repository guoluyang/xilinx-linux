--- conflicted
+++ resolved
@@ -14,10 +14,7 @@
 
 #include "vsp1.h"
 #include "vsp1_dl.h"
-<<<<<<< HEAD
-=======
 #include "vsp1_pipe.h"
->>>>>>> 24b8d41d
 #include "vsp1_sru.h"
 
 #define SRU_MIN_SIZE				4U
@@ -27,17 +24,10 @@
  * Device Access
  */
 
-<<<<<<< HEAD
-static inline void vsp1_sru_write(struct vsp1_sru *sru, struct vsp1_dl_list *dl,
-				  u32 reg, u32 data)
-{
-	vsp1_dl_list_write(dl, reg, data);
-=======
 static inline void vsp1_sru_write(struct vsp1_sru *sru,
 				  struct vsp1_dl_body *dlb, u32 reg, u32 data)
 {
 	vsp1_dl_body_write(dlb, reg, data);
->>>>>>> 24b8d41d
 }
 
 /* -----------------------------------------------------------------------------
@@ -277,17 +267,10 @@
  * VSP1 Entity Operations
  */
 
-<<<<<<< HEAD
-static void sru_configure(struct vsp1_entity *entity,
-			  struct vsp1_pipeline *pipe,
-			  struct vsp1_dl_list *dl,
-			  enum vsp1_entity_params params)
-=======
 static void sru_configure_stream(struct vsp1_entity *entity,
 				 struct vsp1_pipeline *pipe,
 				 struct vsp1_dl_list *dl,
 				 struct vsp1_dl_body *dlb)
->>>>>>> 24b8d41d
 {
 	const struct vsp1_sru_param *param;
 	struct vsp1_sru *sru = to_sru(&entity->subdev);
@@ -295,12 +278,6 @@
 	struct v4l2_mbus_framefmt *output;
 	u32 ctrl0;
 
-<<<<<<< HEAD
-	if (params != VSP1_ENTITY_PARAMS_INIT)
-		return;
-
-=======
->>>>>>> 24b8d41d
 	input = vsp1_entity_get_pad_format(&sru->entity, sru->entity.config,
 					   SRU_PAD_SINK);
 	output = vsp1_entity_get_pad_format(&sru->entity, sru->entity.config,
@@ -319,15 +296,9 @@
 
 	ctrl0 |= param->ctrl0;
 
-<<<<<<< HEAD
-	vsp1_sru_write(sru, dl, VI6_SRU_CTRL0, ctrl0);
-	vsp1_sru_write(sru, dl, VI6_SRU_CTRL1, VI6_SRU_CTRL1_PARAM5);
-	vsp1_sru_write(sru, dl, VI6_SRU_CTRL2, param->ctrl2);
-=======
 	vsp1_sru_write(sru, dlb, VI6_SRU_CTRL0, ctrl0);
 	vsp1_sru_write(sru, dlb, VI6_SRU_CTRL1, VI6_SRU_CTRL1_PARAM5);
 	vsp1_sru_write(sru, dlb, VI6_SRU_CTRL2, param->ctrl2);
->>>>>>> 24b8d41d
 }
 
 static unsigned int sru_max_width(struct vsp1_entity *entity,
@@ -342,25 +313,17 @@
 	output = vsp1_entity_get_pad_format(&sru->entity, sru->entity.config,
 					    SRU_PAD_SOURCE);
 
-<<<<<<< HEAD
-=======
 	/*
 	 * The maximum input width of the SRU is 288 input pixels, but 32
 	 * pixels are reserved to support overlapping partition windows when
 	 * scaling.
 	 */
->>>>>>> 24b8d41d
 	if (input->width != output->width)
 		return 512;
 	else
 		return 256;
 }
 
-<<<<<<< HEAD
-static const struct vsp1_entity_operations sru_entity_ops = {
-	.configure = sru_configure,
-	.max_width = sru_max_width,
-=======
 static void sru_partition(struct vsp1_entity *entity,
 			  struct vsp1_pipeline *pipe,
 			  struct vsp1_partition *partition,
@@ -389,7 +352,6 @@
 	.configure_stream = sru_configure_stream,
 	.max_width = sru_max_width,
 	.partition = sru_partition,
->>>>>>> 24b8d41d
 };
 
 /* -----------------------------------------------------------------------------
