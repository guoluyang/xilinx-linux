--- conflicted
+++ resolved
@@ -1173,11 +1173,7 @@
 	 */
 	media_graph_walk_start(graph, entity);
 
-<<<<<<< HEAD
-	while ((entity = media_entity_graph_walk_next(graph))) {
-=======
 	while ((entity = media_graph_walk_next(graph))) {
->>>>>>> 24b8d41d
 		if (!is_media_entity_v4l2_video_device(entity))
 			continue;
 
@@ -1192,11 +1188,7 @@
 err:
 	media_graph_walk_start(graph, entity_err);
 
-<<<<<<< HEAD
-	while ((entity_err = media_entity_graph_walk_next(graph))) {
-=======
 	while ((entity_err = media_graph_walk_next(graph))) {
->>>>>>> 24b8d41d
 		if (!is_media_entity_v4l2_video_device(entity_err))
 			continue;
 
