// SPDX-License-Identifier: GPL-2.0-or-later
/*
 * linux/drivers/media/platform/s5p-mfc/s5p_mfc_enc.c
 *
 * Copyright (c) 2010-2011 Samsung Electronics Co., Ltd.
 *		http://www.samsung.com/
 *
 * Jeongtae Park	<jtp.park@samsung.com>
 * Kamil Debski		<k.debski@samsung.com>
 */

#include <linux/clk.h>
#include <linux/interrupt.h>
#include <linux/io.h>
#include <linux/module.h>
#include <linux/platform_device.h>
#include <linux/sched.h>
#include <linux/videodev2.h>
#include <media/v4l2-event.h>
#include <linux/workqueue.h>
#include <media/v4l2-ctrls.h>
#include <media/videobuf2-v4l2.h>
#include "s5p_mfc_common.h"
#include "s5p_mfc_ctrl.h"
#include "s5p_mfc_debug.h"
#include "s5p_mfc_enc.h"
#include "s5p_mfc_intr.h"
#include "s5p_mfc_opr.h"

#define DEF_SRC_FMT_ENC	V4L2_PIX_FMT_NV12M
#define DEF_DST_FMT_ENC	V4L2_PIX_FMT_H264

static struct s5p_mfc_fmt formats[] = {
	{
		.fourcc		= V4L2_PIX_FMT_NV12MT_16X16,
		.codec_mode	= S5P_MFC_CODEC_NONE,
		.type		= MFC_FMT_RAW,
		.num_planes	= 2,
		.versions	= MFC_V6_BIT | MFC_V7_BIT,
	},
	{
		.fourcc		= V4L2_PIX_FMT_NV12MT,
		.codec_mode	= S5P_MFC_CODEC_NONE,
		.type		= MFC_FMT_RAW,
		.num_planes	= 2,
		.versions	= MFC_V5_BIT,
	},
	{
		.fourcc		= V4L2_PIX_FMT_NV12M,
		.codec_mode	= S5P_MFC_CODEC_NONE,
		.type		= MFC_FMT_RAW,
		.num_planes	= 2,
		.versions	= MFC_V5PLUS_BITS,
	},
	{
		.fourcc		= V4L2_PIX_FMT_NV21M,
		.codec_mode	= S5P_MFC_CODEC_NONE,
		.type		= MFC_FMT_RAW,
		.num_planes	= 2,
		.versions	= MFC_V6PLUS_BITS,
	},
	{
		.fourcc		= V4L2_PIX_FMT_H264,
		.codec_mode	= S5P_MFC_CODEC_H264_ENC,
		.type		= MFC_FMT_ENC,
		.num_planes	= 1,
		.versions	= MFC_V5PLUS_BITS,
	},
	{
		.fourcc		= V4L2_PIX_FMT_MPEG4,
		.codec_mode	= S5P_MFC_CODEC_MPEG4_ENC,
		.type		= MFC_FMT_ENC,
		.num_planes	= 1,
		.versions	= MFC_V5PLUS_BITS,
	},
	{
		.fourcc		= V4L2_PIX_FMT_H263,
		.codec_mode	= S5P_MFC_CODEC_H263_ENC,
		.type		= MFC_FMT_ENC,
		.num_planes	= 1,
		.versions	= MFC_V5PLUS_BITS,
	},
	{
		.fourcc		= V4L2_PIX_FMT_VP8,
		.codec_mode	= S5P_MFC_CODEC_VP8_ENC,
		.type		= MFC_FMT_ENC,
		.num_planes	= 1,
		.versions	= MFC_V7PLUS_BITS,
	},
	{
		.fourcc		= V4L2_PIX_FMT_HEVC,
		.codec_mode	= S5P_FIMV_CODEC_HEVC_ENC,
		.type		= MFC_FMT_ENC,
		.num_planes	= 1,
		.versions	= MFC_V10_BIT,
	},
};

#define NUM_FORMATS ARRAY_SIZE(formats)
static struct s5p_mfc_fmt *find_format(struct v4l2_format *f, unsigned int t)
{
	unsigned int i;

	for (i = 0; i < NUM_FORMATS; i++) {
		if (formats[i].fourcc == f->fmt.pix_mp.pixelformat &&
		    formats[i].type == t)
			return &formats[i];
	}
	return NULL;
}

static struct mfc_control controls[] = {
	{
		.id = V4L2_CID_MPEG_VIDEO_GOP_SIZE,
		.type = V4L2_CTRL_TYPE_INTEGER,
		.minimum = 0,
		.maximum = (1 << 16) - 1,
		.step = 1,
		.default_value = 12,
	},
	{
		.id = V4L2_CID_MPEG_VIDEO_MULTI_SLICE_MODE,
		.type = V4L2_CTRL_TYPE_MENU,
		.minimum = V4L2_MPEG_VIDEO_MULTI_SLICE_MODE_SINGLE,
		.maximum = V4L2_MPEG_VIDEO_MULTI_SLICE_MODE_MAX_BYTES,
		.default_value = V4L2_MPEG_VIDEO_MULTI_SLICE_MODE_SINGLE,
		.menu_skip_mask = 0,
	},
	{
		.id = V4L2_CID_MPEG_VIDEO_MULTI_SLICE_MAX_MB,
		.type = V4L2_CTRL_TYPE_INTEGER,
		.minimum = 1,
		.maximum = (1 << 16) - 1,
		.step = 1,
		.default_value = 1,
	},
	{
		.id = V4L2_CID_MPEG_VIDEO_MULTI_SLICE_MAX_BYTES,
		.type = V4L2_CTRL_TYPE_INTEGER,
		.minimum = 1900,
		.maximum = (1 << 30) - 1,
		.step = 1,
		.default_value = 1900,
	},
	{
		.id = V4L2_CID_MPEG_VIDEO_CYCLIC_INTRA_REFRESH_MB,
		.type = V4L2_CTRL_TYPE_INTEGER,
		.minimum = 0,
		.maximum = (1 << 16) - 1,
		.step = 1,
		.default_value = 0,
	},
	{
		.id = V4L2_CID_MPEG_MFC51_VIDEO_PADDING,
		.type = V4L2_CTRL_TYPE_BOOLEAN,
		.name = "Padding Control Enable",
		.minimum = 0,
		.maximum = 1,
		.step = 1,
		.default_value = 0,
	},
	{
		.id = V4L2_CID_MPEG_MFC51_VIDEO_PADDING_YUV,
		.type = V4L2_CTRL_TYPE_INTEGER,
		.name = "Padding Color YUV Value",
		.minimum = 0,
		.maximum = (1 << 25) - 1,
		.step = 1,
		.default_value = 0,
	},
	{
		.id = V4L2_CID_MPEG_VIDEO_FRAME_RC_ENABLE,
		.type = V4L2_CTRL_TYPE_BOOLEAN,
		.minimum = 0,
		.maximum = 1,
		.step = 1,
		.default_value = 0,
	},
	{
		.id = V4L2_CID_MPEG_VIDEO_BITRATE,
		.type = V4L2_CTRL_TYPE_INTEGER,
		.minimum = 1,
		.maximum = (1 << 30) - 1,
		.step = 1,
		.default_value = 1,
	},
	{
		.id = V4L2_CID_MPEG_MFC51_VIDEO_RC_REACTION_COEFF,
		.type = V4L2_CTRL_TYPE_INTEGER,
		.name = "Rate Control Reaction Coeff.",
		.minimum = 1,
		.maximum = (1 << 16) - 1,
		.step = 1,
		.default_value = 1,
	},
	{
		.id = V4L2_CID_MPEG_MFC51_VIDEO_FORCE_FRAME_TYPE,
		.type = V4L2_CTRL_TYPE_MENU,
		.name = "Force frame type",
		.minimum = V4L2_MPEG_MFC51_VIDEO_FORCE_FRAME_TYPE_DISABLED,
		.maximum = V4L2_MPEG_MFC51_VIDEO_FORCE_FRAME_TYPE_NOT_CODED,
		.default_value = V4L2_MPEG_MFC51_VIDEO_FORCE_FRAME_TYPE_DISABLED,
		.menu_skip_mask = 0,
	},
	{
		.id = V4L2_CID_MPEG_VIDEO_FORCE_KEY_FRAME,
		.type = V4L2_CTRL_TYPE_BUTTON,
		.minimum = 0,
		.maximum = 0,
		.step = 0,
		.default_value = 0,
	},
	{
		.id = V4L2_CID_MPEG_VIDEO_VBV_SIZE,
		.type = V4L2_CTRL_TYPE_INTEGER,
		.minimum = 0,
		.maximum = (1 << 16) - 1,
		.step = 1,
		.default_value = 0,
	},
	{
		.id = V4L2_CID_MPEG_VIDEO_MV_H_SEARCH_RANGE,
		.type = V4L2_CTRL_TYPE_INTEGER,
		.name = "Horizontal MV Search Range",
		.minimum = 16,
		.maximum = 128,
		.step = 16,
		.default_value = 32,
	},
	{
		.id = V4L2_CID_MPEG_VIDEO_MV_V_SEARCH_RANGE,
		.type = V4L2_CTRL_TYPE_INTEGER,
		.name = "Vertical MV Search Range",
		.minimum = 16,
		.maximum = 128,
		.step = 16,
		.default_value = 32,
	},
	{
		.id = V4L2_CID_MPEG_VIDEO_H264_CPB_SIZE,
		.type = V4L2_CTRL_TYPE_INTEGER,
		.minimum = 0,
		.maximum = (1 << 16) - 1,
		.step = 1,
		.default_value = 0,
	},
	{
		.id = V4L2_CID_MPEG_VIDEO_HEADER_MODE,
		.type = V4L2_CTRL_TYPE_MENU,
		.minimum = V4L2_MPEG_VIDEO_HEADER_MODE_SEPARATE,
		.maximum = V4L2_MPEG_VIDEO_HEADER_MODE_JOINED_WITH_1ST_FRAME,
		.default_value = V4L2_MPEG_VIDEO_HEADER_MODE_SEPARATE,
		.menu_skip_mask = 0,
	},
	{
		.id = V4L2_CID_MPEG_MFC51_VIDEO_FRAME_SKIP_MODE,
		.type = V4L2_CTRL_TYPE_MENU,
		.name = "Frame Skip Enable",
		.minimum = V4L2_MPEG_MFC51_VIDEO_FRAME_SKIP_MODE_DISABLED,
		.maximum = V4L2_MPEG_MFC51_VIDEO_FRAME_SKIP_MODE_BUF_LIMIT,
		.menu_skip_mask = 0,
		.default_value = V4L2_MPEG_MFC51_VIDEO_FRAME_SKIP_MODE_DISABLED,
	},
	{
		.id = V4L2_CID_MPEG_VIDEO_FRAME_SKIP_MODE,
		.type = V4L2_CTRL_TYPE_MENU,
		.maximum = V4L2_MPEG_VIDEO_FRAME_SKIP_MODE_BUF_LIMIT,
		.default_value = V4L2_MPEG_VIDEO_FRAME_SKIP_MODE_DISABLED,
	},
	{
		.id = V4L2_CID_MPEG_MFC51_VIDEO_RC_FIXED_TARGET_BIT,
		.type = V4L2_CTRL_TYPE_BOOLEAN,
		.name = "Fixed Target Bit Enable",
		.minimum = 0,
		.maximum = 1,
		.default_value = 0,
		.step = 1,
		.menu_skip_mask = 0,
	},
	{
		.id = V4L2_CID_MPEG_VIDEO_B_FRAMES,
		.type = V4L2_CTRL_TYPE_INTEGER,
		.minimum = 0,
		.maximum = 2,
		.step = 1,
		.default_value = 0,
	},
	{
		.id = V4L2_CID_MPEG_VIDEO_H264_PROFILE,
		.type = V4L2_CTRL_TYPE_MENU,
		.minimum = V4L2_MPEG_VIDEO_H264_PROFILE_BASELINE,
		.maximum = V4L2_MPEG_VIDEO_H264_PROFILE_MULTIVIEW_HIGH,
		.default_value = V4L2_MPEG_VIDEO_H264_PROFILE_BASELINE,
		.menu_skip_mask = ~(
				(1 << V4L2_MPEG_VIDEO_H264_PROFILE_BASELINE) |
				(1 << V4L2_MPEG_VIDEO_H264_PROFILE_MAIN) |
				(1 << V4L2_MPEG_VIDEO_H264_PROFILE_HIGH)
				),
	},
	{
		.id = V4L2_CID_MPEG_VIDEO_H264_LEVEL,
		.type = V4L2_CTRL_TYPE_MENU,
		.minimum = V4L2_MPEG_VIDEO_H264_LEVEL_1_0,
		.maximum = V4L2_MPEG_VIDEO_H264_LEVEL_4_0,
		.default_value = V4L2_MPEG_VIDEO_H264_LEVEL_1_0,
	},
	{
		.id = V4L2_CID_MPEG_VIDEO_MPEG4_LEVEL,
		.type = V4L2_CTRL_TYPE_MENU,
		.minimum = V4L2_MPEG_VIDEO_MPEG4_LEVEL_0,
		.maximum = V4L2_MPEG_VIDEO_MPEG4_LEVEL_5,
		.default_value = V4L2_MPEG_VIDEO_MPEG4_LEVEL_0,
		.menu_skip_mask = 0,
	},
	{
		.id = V4L2_CID_MPEG_VIDEO_H264_LOOP_FILTER_MODE,
		.type = V4L2_CTRL_TYPE_MENU,
		.minimum = V4L2_MPEG_VIDEO_H264_LOOP_FILTER_MODE_ENABLED,
		.maximum = V4L2_MPEG_VIDEO_H264_LOOP_FILTER_MODE_DISABLED_AT_SLICE_BOUNDARY,
		.default_value = V4L2_MPEG_VIDEO_H264_LOOP_FILTER_MODE_ENABLED,
		.menu_skip_mask = 0,
	},
	{
		.id = V4L2_CID_MPEG_VIDEO_H264_LOOP_FILTER_ALPHA,
		.type = V4L2_CTRL_TYPE_INTEGER,
		.minimum = -6,
		.maximum = 6,
		.step = 1,
		.default_value = 0,
	},
	{
		.id = V4L2_CID_MPEG_VIDEO_H264_LOOP_FILTER_BETA,
		.type = V4L2_CTRL_TYPE_INTEGER,
		.minimum = -6,
		.maximum = 6,
		.step = 1,
		.default_value = 0,
	},
	{
		.id = V4L2_CID_MPEG_VIDEO_H264_ENTROPY_MODE,
		.type = V4L2_CTRL_TYPE_MENU,
		.minimum = V4L2_MPEG_VIDEO_H264_ENTROPY_MODE_CAVLC,
		.maximum = V4L2_MPEG_VIDEO_H264_ENTROPY_MODE_CABAC,
		.default_value = V4L2_MPEG_VIDEO_H264_ENTROPY_MODE_CAVLC,
		.menu_skip_mask = 0,
	},
	{
		.id = V4L2_CID_MPEG_MFC51_VIDEO_H264_NUM_REF_PIC_FOR_P,
		.type = V4L2_CTRL_TYPE_INTEGER,
		.name = "The Number of Ref. Pic for P",
		.minimum = 1,
		.maximum = 2,
		.step = 1,
		.default_value = 1,
	},
	{
		.id = V4L2_CID_MPEG_VIDEO_H264_8X8_TRANSFORM,
		.type = V4L2_CTRL_TYPE_BOOLEAN,
		.minimum = 0,
		.maximum = 1,
		.step = 1,
		.default_value = 0,
	},
	{
		.id = V4L2_CID_MPEG_VIDEO_MB_RC_ENABLE,
		.type = V4L2_CTRL_TYPE_BOOLEAN,
		.minimum = 0,
		.maximum = 1,
		.step = 1,
		.default_value = 0,
	},
	{
		.id = V4L2_CID_MPEG_VIDEO_H264_I_FRAME_QP,
		.type = V4L2_CTRL_TYPE_INTEGER,
		.minimum = 0,
		.maximum = 51,
		.step = 1,
		.default_value = 1,
	},
	{
		.id = V4L2_CID_MPEG_VIDEO_H264_MIN_QP,
		.type = V4L2_CTRL_TYPE_INTEGER,
		.minimum = 0,
		.maximum = 51,
		.step = 1,
		.default_value = 1,
	},
	{
		.id = V4L2_CID_MPEG_VIDEO_H264_MAX_QP,
		.type = V4L2_CTRL_TYPE_INTEGER,
		.minimum = 0,
		.maximum = 51,
		.step = 1,
		.default_value = 51,
	},
	{
		.id = V4L2_CID_MPEG_VIDEO_H264_P_FRAME_QP,
		.type = V4L2_CTRL_TYPE_INTEGER,
		.minimum = 0,
		.maximum = 51,
		.step = 1,
		.default_value = 1,
	},
	{
		.id = V4L2_CID_MPEG_VIDEO_H264_B_FRAME_QP,
		.type = V4L2_CTRL_TYPE_INTEGER,
		.minimum = 0,
		.maximum = 51,
		.step = 1,
		.default_value = 1,
	},
	{
		.id = V4L2_CID_MPEG_VIDEO_H263_I_FRAME_QP,
		.type = V4L2_CTRL_TYPE_INTEGER,
		.name = "H263 I-Frame QP value",
		.minimum = 1,
		.maximum = 31,
		.step = 1,
		.default_value = 1,
	},
	{
		.id = V4L2_CID_MPEG_VIDEO_H263_MIN_QP,
		.type = V4L2_CTRL_TYPE_INTEGER,
		.name = "H263 Minimum QP value",
		.minimum = 1,
		.maximum = 31,
		.step = 1,
		.default_value = 1,
	},
	{
		.id = V4L2_CID_MPEG_VIDEO_H263_MAX_QP,
		.type = V4L2_CTRL_TYPE_INTEGER,
		.name = "H263 Maximum QP value",
		.minimum = 1,
		.maximum = 31,
		.step = 1,
		.default_value = 31,
	},
	{
		.id = V4L2_CID_MPEG_VIDEO_H263_P_FRAME_QP,
		.type = V4L2_CTRL_TYPE_INTEGER,
		.name = "H263 P frame QP value",
		.minimum = 1,
		.maximum = 31,
		.step = 1,
		.default_value = 1,
	},
	{
		.id = V4L2_CID_MPEG_VIDEO_H263_B_FRAME_QP,
		.type = V4L2_CTRL_TYPE_INTEGER,
		.name = "H263 B frame QP value",
		.minimum = 1,
		.maximum = 31,
		.step = 1,
		.default_value = 1,
	},
	{
		.id = V4L2_CID_MPEG_VIDEO_MPEG4_I_FRAME_QP,
		.type = V4L2_CTRL_TYPE_INTEGER,
		.name = "MPEG4 I-Frame QP value",
		.minimum = 1,
		.maximum = 31,
		.step = 1,
		.default_value = 1,
	},
	{
		.id = V4L2_CID_MPEG_VIDEO_MPEG4_MIN_QP,
		.type = V4L2_CTRL_TYPE_INTEGER,
		.name = "MPEG4 Minimum QP value",
		.minimum = 1,
		.maximum = 31,
		.step = 1,
		.default_value = 1,
	},
	{
		.id = V4L2_CID_MPEG_VIDEO_MPEG4_MAX_QP,
		.type = V4L2_CTRL_TYPE_INTEGER,
		.name = "MPEG4 Maximum QP value",
		.minimum = 0,
		.maximum = 51,
		.step = 1,
		.default_value = 51,
	},
	{
		.id = V4L2_CID_MPEG_VIDEO_MPEG4_P_FRAME_QP,
		.type = V4L2_CTRL_TYPE_INTEGER,
		.name = "MPEG4 P frame QP value",
		.minimum = 1,
		.maximum = 31,
		.step = 1,
		.default_value = 1,
	},
	{
		.id = V4L2_CID_MPEG_VIDEO_MPEG4_B_FRAME_QP,
		.type = V4L2_CTRL_TYPE_INTEGER,
		.name = "MPEG4 B frame QP value",
		.minimum = 1,
		.maximum = 31,
		.step = 1,
		.default_value = 1,
	},
	{
		.id = V4L2_CID_MPEG_MFC51_VIDEO_H264_ADAPTIVE_RC_DARK,
		.type = V4L2_CTRL_TYPE_BOOLEAN,
		.name = "H264 Dark Reg Adaptive RC",
		.minimum = 0,
		.maximum = 1,
		.step = 1,
		.default_value = 0,
	},
	{
		.id = V4L2_CID_MPEG_MFC51_VIDEO_H264_ADAPTIVE_RC_SMOOTH,
		.type = V4L2_CTRL_TYPE_BOOLEAN,
		.name = "H264 Smooth Reg Adaptive RC",
		.minimum = 0,
		.maximum = 1,
		.step = 1,
		.default_value = 0,
	},
	{
		.id = V4L2_CID_MPEG_MFC51_VIDEO_H264_ADAPTIVE_RC_STATIC,
		.type = V4L2_CTRL_TYPE_BOOLEAN,
		.name = "H264 Static Reg Adaptive RC",
		.minimum = 0,
		.maximum = 1,
		.step = 1,
		.default_value = 0,
	},
	{
		.id = V4L2_CID_MPEG_MFC51_VIDEO_H264_ADAPTIVE_RC_ACTIVITY,
		.type = V4L2_CTRL_TYPE_BOOLEAN,
		.name = "H264 Activity Reg Adaptive RC",
		.minimum = 0,
		.maximum = 1,
		.step = 1,
		.default_value = 0,
	},
	{
		.id = V4L2_CID_MPEG_VIDEO_H264_VUI_SAR_ENABLE,
		.type = V4L2_CTRL_TYPE_BOOLEAN,
		.minimum = 0,
		.maximum = 1,
		.step = 1,
		.default_value = 0,
	},
	{
		.id = V4L2_CID_MPEG_VIDEO_H264_VUI_SAR_IDC,
		.type = V4L2_CTRL_TYPE_MENU,
		.minimum = V4L2_MPEG_VIDEO_H264_VUI_SAR_IDC_UNSPECIFIED,
		.maximum = V4L2_MPEG_VIDEO_H264_VUI_SAR_IDC_EXTENDED,
		.default_value = V4L2_MPEG_VIDEO_H264_VUI_SAR_IDC_UNSPECIFIED,
		.menu_skip_mask = 0,
	},
	{
		.id = V4L2_CID_MPEG_VIDEO_H264_VUI_EXT_SAR_WIDTH,
		.type = V4L2_CTRL_TYPE_INTEGER,
		.minimum = 0,
		.maximum = (1 << 16) - 1,
		.step = 1,
		.default_value = 0,
	},
	{
		.id = V4L2_CID_MPEG_VIDEO_H264_VUI_EXT_SAR_HEIGHT,
		.type = V4L2_CTRL_TYPE_INTEGER,
		.minimum = 0,
		.maximum = (1 << 16) - 1,
		.step = 1,
		.default_value = 0,
	},
	{
		.id = V4L2_CID_MPEG_VIDEO_GOP_CLOSURE,
		.type = V4L2_CTRL_TYPE_BOOLEAN,
		.minimum = 0,
		.maximum = 1,
		.step = 1,
		.default_value = 1,
	},
	{
		.id = V4L2_CID_MPEG_VIDEO_H264_I_PERIOD,
		.type = V4L2_CTRL_TYPE_INTEGER,
		.minimum = 0,
		.maximum = (1 << 16) - 1,
		.step = 1,
		.default_value = 0,
	},
	{
		.id = V4L2_CID_MPEG_VIDEO_MPEG4_PROFILE,
		.type = V4L2_CTRL_TYPE_MENU,
		.minimum = V4L2_MPEG_VIDEO_MPEG4_PROFILE_SIMPLE,
		.maximum = V4L2_MPEG_VIDEO_MPEG4_PROFILE_ADVANCED_SIMPLE,
		.default_value = V4L2_MPEG_VIDEO_MPEG4_PROFILE_SIMPLE,
		.menu_skip_mask = 0,
	},
	{
		.id = V4L2_CID_MPEG_VIDEO_MPEG4_QPEL,
		.type = V4L2_CTRL_TYPE_BOOLEAN,
		.minimum = 0,
		.maximum = 1,
		.step = 1,
		.default_value = 0,
	},
	{
		.id = V4L2_CID_MPEG_VIDEO_VPX_NUM_PARTITIONS,
		.type = V4L2_CTRL_TYPE_INTEGER_MENU,
		.maximum = V4L2_CID_MPEG_VIDEO_VPX_8_PARTITIONS,
		.default_value = V4L2_CID_MPEG_VIDEO_VPX_1_PARTITION,
		.menu_skip_mask = 0,
	},
	{
		.id = V4L2_CID_MPEG_VIDEO_VPX_IMD_DISABLE_4X4,
		.type = V4L2_CTRL_TYPE_BOOLEAN,
		.minimum = 0,
		.maximum = 1,
		.step = 1,
		.default_value = 0,
	},
	{
		.id = V4L2_CID_MPEG_VIDEO_VPX_NUM_REF_FRAMES,
		.type = V4L2_CTRL_TYPE_INTEGER_MENU,
		.maximum = V4L2_CID_MPEG_VIDEO_VPX_2_REF_FRAME,
		.default_value = V4L2_CID_MPEG_VIDEO_VPX_1_REF_FRAME,
		.menu_skip_mask = 0,
	},
	{
		.id = V4L2_CID_MPEG_VIDEO_VPX_FILTER_LEVEL,
		.type = V4L2_CTRL_TYPE_INTEGER,
		.minimum = 0,
		.maximum = 63,
		.step = 1,
		.default_value = 0,
	},
	{
		.id = V4L2_CID_MPEG_VIDEO_VPX_FILTER_SHARPNESS,
		.type = V4L2_CTRL_TYPE_INTEGER,
		.minimum = 0,
		.maximum = 7,
		.step = 1,
		.default_value = 0,
	},
	{
		.id = V4L2_CID_MPEG_VIDEO_VPX_GOLDEN_FRAME_REF_PERIOD,
		.type = V4L2_CTRL_TYPE_INTEGER,
		.minimum = 0,
		.maximum = (1 << 16) - 1,
		.step = 1,
		.default_value = 0,
	},
	{
		.id = V4L2_CID_MPEG_VIDEO_VPX_GOLDEN_FRAME_SEL,
		.type = V4L2_CTRL_TYPE_MENU,
		.minimum = V4L2_CID_MPEG_VIDEO_VPX_GOLDEN_FRAME_USE_PREV,
		.maximum = V4L2_CID_MPEG_VIDEO_VPX_GOLDEN_FRAME_USE_REF_PERIOD,
		.default_value = V4L2_CID_MPEG_VIDEO_VPX_GOLDEN_FRAME_USE_PREV,
		.menu_skip_mask = 0,
	},
	{
		.id = V4L2_CID_MPEG_VIDEO_VPX_MAX_QP,
		.type = V4L2_CTRL_TYPE_INTEGER,
		.minimum = 0,
		.maximum = 127,
		.step = 1,
		.default_value = 127,
	},
	{
		.id = V4L2_CID_MPEG_VIDEO_VPX_MIN_QP,
		.type = V4L2_CTRL_TYPE_INTEGER,
		.minimum = 0,
		.maximum = 11,
		.step = 1,
		.default_value = 0,
	},
	{
		.id = V4L2_CID_MPEG_VIDEO_VPX_I_FRAME_QP,
		.type = V4L2_CTRL_TYPE_INTEGER,
		.minimum = 0,
		.maximum = 127,
		.step = 1,
		.default_value = 10,
	},
	{
		.id = V4L2_CID_MPEG_VIDEO_VPX_P_FRAME_QP,
		.type = V4L2_CTRL_TYPE_INTEGER,
		.minimum = 0,
		.maximum = 127,
		.step = 1,
		.default_value = 10,
	},
	{
		.id = V4L2_CID_MPEG_VIDEO_VP8_PROFILE,
		.type = V4L2_CTRL_TYPE_MENU,
		.minimum = V4L2_MPEG_VIDEO_VP8_PROFILE_0,
		.maximum = V4L2_MPEG_VIDEO_VP8_PROFILE_3,
		.default_value = V4L2_MPEG_VIDEO_VP8_PROFILE_0,
		.menu_skip_mask = 0,
	},
	{
		.id = V4L2_CID_MPEG_VIDEO_HEVC_I_FRAME_QP,
		.type = V4L2_CTRL_TYPE_INTEGER,
		.name = "HEVC I Frame QP Value",
		.minimum = 0,
		.maximum = 51,
		.step = 1,
		.default_value = 0,
	},
	{
		.id = V4L2_CID_MPEG_VIDEO_HEVC_P_FRAME_QP,
		.type = V4L2_CTRL_TYPE_INTEGER,
		.name = "HEVC P Frame QP Value",
		.minimum = 0,
		.maximum = 51,
		.step = 1,
		.default_value = 0,
	},
	{
		.id = V4L2_CID_MPEG_VIDEO_HEVC_B_FRAME_QP,
		.type = V4L2_CTRL_TYPE_INTEGER,
		.minimum = 0,
		.maximum = 51,
		.step = 1,
		.default_value = 0,
	},
	{
		.id = V4L2_CID_MPEG_VIDEO_HEVC_MIN_QP,
		.type = V4L2_CTRL_TYPE_INTEGER,
		.minimum = 0,
		.maximum = 51,
		.step = 1,
		.default_value = 0,
	},
	{
		.id = V4L2_CID_MPEG_VIDEO_HEVC_MAX_QP,
		.type = V4L2_CTRL_TYPE_INTEGER,
		.minimum = 0,
		.maximum = 51,
		.step = 1,
		.default_value = 0,
	},
	{
		.id = V4L2_CID_MPEG_VIDEO_HEVC_PROFILE,
		.type = V4L2_CTRL_TYPE_MENU,
		.minimum = V4L2_MPEG_VIDEO_HEVC_PROFILE_MAIN,
		.maximum = V4L2_MPEG_VIDEO_HEVC_PROFILE_MAIN_STILL_PICTURE,
		.step = 1,
		.default_value = V4L2_MPEG_VIDEO_HEVC_PROFILE_MAIN,
	},
	{
		.id = V4L2_CID_MPEG_VIDEO_HEVC_LEVEL,
		.type = V4L2_CTRL_TYPE_MENU,
		.minimum = V4L2_MPEG_VIDEO_HEVC_LEVEL_1,
		.maximum = V4L2_MPEG_VIDEO_HEVC_LEVEL_6_2,
		.step = 1,
		.default_value = V4L2_MPEG_VIDEO_HEVC_LEVEL_1,
	},
	{
		.id = V4L2_CID_MPEG_VIDEO_HEVC_TIER,
		.type = V4L2_CTRL_TYPE_MENU,
		.minimum = V4L2_MPEG_VIDEO_HEVC_TIER_MAIN,
		.maximum = V4L2_MPEG_VIDEO_HEVC_TIER_HIGH,
		.step = 1,
		.default_value = V4L2_MPEG_VIDEO_HEVC_TIER_MAIN,
	},
	{
		.id = V4L2_CID_MPEG_VIDEO_HEVC_FRAME_RATE_RESOLUTION,
		.type = V4L2_CTRL_TYPE_INTEGER,
		.minimum = 1,
		.maximum = (1 << 16) - 1,
		.step = 1,
		.default_value = 1,
	},
	{
		.id = V4L2_CID_MPEG_VIDEO_HEVC_MAX_PARTITION_DEPTH,
		.type = V4L2_CTRL_TYPE_INTEGER,
		.minimum = 0,
		.maximum = 1,
		.step = 1,
		.default_value = 0,
	},
	{
		.id = V4L2_CID_MPEG_VIDEO_REF_NUMBER_FOR_PFRAMES,
		.type = V4L2_CTRL_TYPE_INTEGER,
		.minimum = 1,
		.maximum = 2,
		.step = 1,
		.default_value = 1,
	},
	{
		.id = V4L2_CID_MPEG_VIDEO_HEVC_REFRESH_TYPE,
		.type = V4L2_CTRL_TYPE_MENU,
		.minimum = V4L2_MPEG_VIDEO_HEVC_REFRESH_NONE,
		.maximum = V4L2_MPEG_VIDEO_HEVC_REFRESH_IDR,
		.step = 1,
		.default_value = V4L2_MPEG_VIDEO_HEVC_REFRESH_NONE,
	},
	{
		.id = V4L2_CID_MPEG_VIDEO_HEVC_CONST_INTRA_PRED,
		.type = V4L2_CTRL_TYPE_BOOLEAN,
		.minimum = 0,
		.maximum = 1,
		.step = 1,
		.default_value = 0,
	},
	{
		.id = V4L2_CID_MPEG_VIDEO_HEVC_LOSSLESS_CU,
		.type = V4L2_CTRL_TYPE_BOOLEAN,
		.minimum = 0,
		.maximum = 1,
		.step = 1,
		.default_value = 0,
	},
	{
		.id = V4L2_CID_MPEG_VIDEO_HEVC_WAVEFRONT,
		.type = V4L2_CTRL_TYPE_BOOLEAN,
		.minimum = 0,
		.maximum = 1,
		.step = 1,
		.default_value = 0,
	},
	{
		.id = V4L2_CID_MPEG_VIDEO_HEVC_LOOP_FILTER_MODE,
		.type = V4L2_CTRL_TYPE_MENU,
		.minimum = V4L2_MPEG_VIDEO_HEVC_LOOP_FILTER_MODE_DISABLED,
		.maximum = V4L2_MPEG_VIDEO_HEVC_LOOP_FILTER_MODE_DISABLED_AT_SLICE_BOUNDARY,
		.step = 1,
		.default_value = V4L2_MPEG_VIDEO_HEVC_LOOP_FILTER_MODE_DISABLED,
	},
	{
		.id = V4L2_CID_MPEG_VIDEO_HEVC_HIER_QP,
		.type = V4L2_CTRL_TYPE_BOOLEAN,
		.minimum = 0,
		.maximum = 1,
		.step = 1,
		.default_value = 0,
	},
	{
		.id = V4L2_CID_MPEG_VIDEO_HEVC_HIER_CODING_TYPE,
		.type = V4L2_CTRL_TYPE_MENU,
		.minimum = V4L2_MPEG_VIDEO_HEVC_HIERARCHICAL_CODING_B,
		.maximum = V4L2_MPEG_VIDEO_HEVC_HIERARCHICAL_CODING_P,
		.step = 1,
		.default_value = V4L2_MPEG_VIDEO_HEVC_HIERARCHICAL_CODING_B,
	},
	{
		.id = V4L2_CID_MPEG_VIDEO_HEVC_HIER_CODING_LAYER,
		.type = V4L2_CTRL_TYPE_INTEGER,
		.minimum = 0,
		.maximum = 6,
		.step = 1,
		.default_value = 0,
	},
	{
		.id = V4L2_CID_MPEG_VIDEO_HEVC_HIER_CODING_L0_QP,
		.type = V4L2_CTRL_TYPE_INTEGER,
		.minimum = 0,
		.maximum = 51,
		.step = 1,
		.default_value = 0,
	},
	{
		.id = V4L2_CID_MPEG_VIDEO_HEVC_HIER_CODING_L1_QP,
		.type = V4L2_CTRL_TYPE_INTEGER,
		.minimum = 0,
		.maximum = 51,
		.step = 1,
		.default_value = 0,
	},
	{
		.id = V4L2_CID_MPEG_VIDEO_HEVC_HIER_CODING_L2_QP,
		.type = V4L2_CTRL_TYPE_INTEGER,
		.minimum = 0,
		.maximum = 51,
		.step = 1,
		.default_value = 0,
	},
	{
		.id = V4L2_CID_MPEG_VIDEO_HEVC_HIER_CODING_L3_QP,
		.type = V4L2_CTRL_TYPE_INTEGER,
		.minimum = 0,
		.maximum = 51,
		.step = 1,
		.default_value = 0,
	},
	{
		.id = V4L2_CID_MPEG_VIDEO_HEVC_HIER_CODING_L4_QP,
		.type = V4L2_CTRL_TYPE_INTEGER,
		.minimum = 0,
		.maximum = 51,
		.step = 1,
		.default_value = 0,
	},
	{
		.id = V4L2_CID_MPEG_VIDEO_HEVC_HIER_CODING_L5_QP,
		.type = V4L2_CTRL_TYPE_INTEGER,
		.minimum = 0,
		.maximum = 51,
		.step = 1,
		.default_value = 0,
	},
	{
		.id = V4L2_CID_MPEG_VIDEO_HEVC_HIER_CODING_L6_QP,
		.type = V4L2_CTRL_TYPE_INTEGER,
		.minimum = 0,
		.maximum = 51,
		.step = 1,
		.default_value = 0,
	},
	{
		.id = V4L2_CID_MPEG_VIDEO_HEVC_HIER_CODING_L0_BR,
		.type = V4L2_CTRL_TYPE_INTEGER,
		.minimum = INT_MIN,
		.maximum = INT_MAX,
		.step = 1,
		.default_value = 0,
	},
	{
		.id = V4L2_CID_MPEG_VIDEO_HEVC_HIER_CODING_L1_BR,
		.type = V4L2_CTRL_TYPE_INTEGER,
		.minimum = INT_MIN,
		.maximum = INT_MAX,
		.step = 1,
		.default_value = 0,
	},
	{
		.id = V4L2_CID_MPEG_VIDEO_HEVC_HIER_CODING_L2_BR,
		.type = V4L2_CTRL_TYPE_INTEGER,
		.minimum = INT_MIN,
		.maximum = INT_MAX,
		.step = 1,
		.default_value = 0,
	},
	{
		.id = V4L2_CID_MPEG_VIDEO_HEVC_HIER_CODING_L3_BR,
		.type = V4L2_CTRL_TYPE_INTEGER,
		.minimum = INT_MIN,
		.maximum = INT_MAX,
		.step = 1,
		.default_value = 0,
	},
	{
		.id = V4L2_CID_MPEG_VIDEO_HEVC_HIER_CODING_L4_BR,
		.type = V4L2_CTRL_TYPE_INTEGER,
		.minimum = INT_MIN,
		.maximum = INT_MAX,
		.step = 1,
		.default_value = 0,
	},
	{
		.id = V4L2_CID_MPEG_VIDEO_HEVC_HIER_CODING_L5_BR,
		.type = V4L2_CTRL_TYPE_INTEGER,
		.minimum = INT_MIN,
		.maximum = INT_MAX,
		.step = 1,
		.default_value = 0,
	},
	{
		.id = V4L2_CID_MPEG_VIDEO_HEVC_HIER_CODING_L6_BR,
		.type = V4L2_CTRL_TYPE_INTEGER,
		.minimum = INT_MIN,
		.maximum = INT_MAX,
		.step = 1,
		.default_value = 0,
	},
	{
		.id = V4L2_CID_MPEG_VIDEO_HEVC_GENERAL_PB,
		.type = V4L2_CTRL_TYPE_BOOLEAN,
		.minimum = 0,
		.maximum = 1,
		.step = 1,
		.default_value = 0,
	},
	{
		.id = V4L2_CID_MPEG_VIDEO_HEVC_TEMPORAL_ID,
		.type = V4L2_CTRL_TYPE_BOOLEAN,
		.minimum = 0,
		.maximum = 1,
		.step = 1,
		.default_value = 0,
	},
	{
		.id = V4L2_CID_MPEG_VIDEO_HEVC_STRONG_SMOOTHING,
		.type = V4L2_CTRL_TYPE_BOOLEAN,
		.minimum = 0,
		.maximum = 1,
		.step = 1,
		.default_value = 0,
	},
	{
		.id = V4L2_CID_MPEG_VIDEO_HEVC_INTRA_PU_SPLIT,
		.type = V4L2_CTRL_TYPE_BOOLEAN,
		.minimum = 0,
		.maximum = 1,
		.step = 1,
		.default_value = 0,
	},
	{
		.id = V4L2_CID_MPEG_VIDEO_HEVC_TMV_PREDICTION,
		.type = V4L2_CTRL_TYPE_BOOLEAN,
		.minimum = 0,
		.maximum = 1,
		.step = 1,
		.default_value = 0,
	},
	{
		.id = V4L2_CID_MPEG_VIDEO_HEVC_MAX_NUM_MERGE_MV_MINUS1,
		.type = V4L2_CTRL_TYPE_INTEGER,
		.minimum = 0,
		.maximum = 4,
		.step = 1,
		.default_value = 0,
	},
	{
		.id = V4L2_CID_MPEG_VIDEO_HEVC_WITHOUT_STARTCODE,
		.type = V4L2_CTRL_TYPE_BOOLEAN,
		.minimum = 0,
		.maximum = 1,
		.step = 1,
		.default_value = 0,
	},
	{
		.id = V4L2_CID_MPEG_VIDEO_HEVC_REFRESH_PERIOD,
		.type = V4L2_CTRL_TYPE_INTEGER,
		.minimum = 0,
		.maximum = (1 << 16) - 1,
		.step = 1,
		.default_value = 0,
	},
	{
		.id = V4L2_CID_MPEG_VIDEO_HEVC_LF_BETA_OFFSET_DIV2,
		.type = V4L2_CTRL_TYPE_INTEGER,
		.minimum = -6,
		.maximum = 6,
		.step = 1,
		.default_value = 0,
	},
	{
		.id = V4L2_CID_MPEG_VIDEO_HEVC_LF_TC_OFFSET_DIV2,
		.type = V4L2_CTRL_TYPE_INTEGER,
		.minimum = -6,
		.maximum = 6,
		.step = 1,
		.default_value = 0,
	},
	{
		.id = V4L2_CID_MPEG_VIDEO_HEVC_SIZE_OF_LENGTH_FIELD,
		.type = V4L2_CTRL_TYPE_MENU,
		.minimum = V4L2_MPEG_VIDEO_HEVC_SIZE_0,
		.maximum = V4L2_MPEG_VIDEO_HEVC_SIZE_4,
		.step = 1,
		.default_value = V4L2_MPEG_VIDEO_HEVC_SIZE_0,
	},
	{
		.id = V4L2_CID_MPEG_VIDEO_PREPEND_SPSPPS_TO_IDR,
		.type = V4L2_CTRL_TYPE_INTEGER,
		.minimum = 0,
		.maximum = 1,
		.step = 1,
		.default_value = 0,
	},
	{
		.id = V4L2_CID_MIN_BUFFERS_FOR_OUTPUT,
		.type = V4L2_CTRL_TYPE_INTEGER,
		.name = "Minimum number of output bufs",
		.minimum = 1,
		.maximum = 32,
		.step = 1,
		.default_value = 1,
		.is_volatile = 1,
	},
};

#define NUM_CTRLS ARRAY_SIZE(controls)
static const char * const *mfc51_get_menu(u32 id)
{
	static const char * const mfc51_video_frame_skip[] = {
		"Disabled",
		"Level Limit",
		"VBV/CPB Limit",
		NULL,
	};
	static const char * const mfc51_video_force_frame[] = {
		"Disabled",
		"I Frame",
		"Not Coded",
		NULL,
	};
	switch (id) {
	case V4L2_CID_MPEG_MFC51_VIDEO_FRAME_SKIP_MODE:
		return mfc51_video_frame_skip;
	case V4L2_CID_MPEG_MFC51_VIDEO_FORCE_FRAME_TYPE:
		return mfc51_video_force_frame;
	}
	return NULL;
}

static int s5p_mfc_ctx_ready(struct s5p_mfc_ctx *ctx)
{
	mfc_debug(2, "src=%d, dst=%d, state=%d\n",
		  ctx->src_queue_cnt, ctx->dst_queue_cnt, ctx->state);
	/* context is ready to make header */
	if (ctx->state == MFCINST_GOT_INST && ctx->dst_queue_cnt >= 1)
		return 1;
	/* context is ready to encode a frame */
	if ((ctx->state == MFCINST_RUNNING ||
		ctx->state == MFCINST_HEAD_PRODUCED) &&
		ctx->src_queue_cnt >= 1 && ctx->dst_queue_cnt >= 1)
		return 1;
	/* context is ready to encode remaining frames */
	if (ctx->state == MFCINST_FINISHING &&
		ctx->dst_queue_cnt >= 1)
		return 1;
	mfc_debug(2, "ctx is not ready\n");
	return 0;
}

static void cleanup_ref_queue(struct s5p_mfc_ctx *ctx)
{
	struct s5p_mfc_buf *mb_entry;

	/* move buffers in ref queue to src queue */
	while (!list_empty(&ctx->ref_queue)) {
		mb_entry = list_entry((&ctx->ref_queue)->next,
						struct s5p_mfc_buf, list);
		list_del(&mb_entry->list);
		ctx->ref_queue_cnt--;
		list_add_tail(&mb_entry->list, &ctx->src_queue);
		ctx->src_queue_cnt++;
	}
	mfc_debug(2, "enc src count: %d, enc ref count: %d\n",
		  ctx->src_queue_cnt, ctx->ref_queue_cnt);
	INIT_LIST_HEAD(&ctx->ref_queue);
	ctx->ref_queue_cnt = 0;
}

static int enc_pre_seq_start(struct s5p_mfc_ctx *ctx)
{
	struct s5p_mfc_dev *dev = ctx->dev;
	struct s5p_mfc_buf *dst_mb;
	unsigned long dst_addr;
	unsigned int dst_size;

	dst_mb = list_entry(ctx->dst_queue.next, struct s5p_mfc_buf, list);
	dst_addr = vb2_dma_contig_plane_dma_addr(&dst_mb->b->vb2_buf, 0);
	dst_size = vb2_plane_size(&dst_mb->b->vb2_buf, 0);
	s5p_mfc_hw_call(dev->mfc_ops, set_enc_stream_buffer, ctx, dst_addr,
			dst_size);
	return 0;
}

static int enc_post_seq_start(struct s5p_mfc_ctx *ctx)
{
	struct s5p_mfc_dev *dev = ctx->dev;
	struct s5p_mfc_enc_params *p = &ctx->enc_params;
	struct s5p_mfc_buf *dst_mb;
	unsigned int enc_pb_count;

	if (p->seq_hdr_mode == V4L2_MPEG_VIDEO_HEADER_MODE_SEPARATE) {
		if (!list_empty(&ctx->dst_queue)) {
			dst_mb = list_entry(ctx->dst_queue.next,
					struct s5p_mfc_buf, list);
			list_del(&dst_mb->list);
			ctx->dst_queue_cnt--;
			vb2_set_plane_payload(&dst_mb->b->vb2_buf, 0,
				s5p_mfc_hw_call(dev->mfc_ops, get_enc_strm_size,
						dev));
			vb2_buffer_done(&dst_mb->b->vb2_buf,
					VB2_BUF_STATE_DONE);
		}
	}

	if (!IS_MFCV6_PLUS(dev)) {
		ctx->state = MFCINST_RUNNING;
		if (s5p_mfc_ctx_ready(ctx))
			set_work_bit_irqsave(ctx);
		s5p_mfc_hw_call(dev->mfc_ops, try_run, dev);
	} else {
		enc_pb_count = s5p_mfc_hw_call(dev->mfc_ops,
				get_enc_dpb_count, dev);
		if (ctx->pb_count < enc_pb_count)
			ctx->pb_count = enc_pb_count;
		if (FW_HAS_E_MIN_SCRATCH_BUF(dev)) {
			ctx->scratch_buf_size = s5p_mfc_hw_call(dev->mfc_ops,
					get_e_min_scratch_buf_size, dev);
			ctx->bank1.size += ctx->scratch_buf_size;
		}
		ctx->state = MFCINST_HEAD_PRODUCED;
	}

	return 0;
}

static int enc_pre_frame_start(struct s5p_mfc_ctx *ctx)
{
	struct s5p_mfc_dev *dev = ctx->dev;
	struct s5p_mfc_buf *dst_mb;
	struct s5p_mfc_buf *src_mb;
	unsigned long src_y_addr, src_c_addr, dst_addr;
	unsigned int dst_size;

	src_mb = list_entry(ctx->src_queue.next, struct s5p_mfc_buf, list);
	src_y_addr = vb2_dma_contig_plane_dma_addr(&src_mb->b->vb2_buf, 0);
	src_c_addr = vb2_dma_contig_plane_dma_addr(&src_mb->b->vb2_buf, 1);
	s5p_mfc_hw_call(dev->mfc_ops, set_enc_frame_buffer, ctx,
							src_y_addr, src_c_addr);

	dst_mb = list_entry(ctx->dst_queue.next, struct s5p_mfc_buf, list);
	dst_addr = vb2_dma_contig_plane_dma_addr(&dst_mb->b->vb2_buf, 0);
	dst_size = vb2_plane_size(&dst_mb->b->vb2_buf, 0);
	s5p_mfc_hw_call(dev->mfc_ops, set_enc_stream_buffer, ctx, dst_addr,
			dst_size);

	return 0;
}

static int enc_post_frame_start(struct s5p_mfc_ctx *ctx)
{
	struct s5p_mfc_dev *dev = ctx->dev;
	struct s5p_mfc_buf *mb_entry;
	unsigned long enc_y_addr = 0, enc_c_addr = 0;
	unsigned long mb_y_addr, mb_c_addr;
	int slice_type;
	unsigned int strm_size;

	slice_type = s5p_mfc_hw_call(dev->mfc_ops, get_enc_slice_type, dev);
	strm_size = s5p_mfc_hw_call(dev->mfc_ops, get_enc_strm_size, dev);
	mfc_debug(2, "Encoded slice type: %d\n", slice_type);
	mfc_debug(2, "Encoded stream size: %d\n", strm_size);
	mfc_debug(2, "Display order: %d\n",
		  mfc_read(dev, S5P_FIMV_ENC_SI_PIC_CNT));
	if (slice_type >= 0) {
		s5p_mfc_hw_call(dev->mfc_ops, get_enc_frame_buffer, ctx,
				&enc_y_addr, &enc_c_addr);
		list_for_each_entry(mb_entry, &ctx->src_queue, list) {
			mb_y_addr = vb2_dma_contig_plane_dma_addr(
					&mb_entry->b->vb2_buf, 0);
			mb_c_addr = vb2_dma_contig_plane_dma_addr(
					&mb_entry->b->vb2_buf, 1);
			if ((enc_y_addr == mb_y_addr) &&
						(enc_c_addr == mb_c_addr)) {
				list_del(&mb_entry->list);
				ctx->src_queue_cnt--;
				vb2_buffer_done(&mb_entry->b->vb2_buf,
							VB2_BUF_STATE_DONE);
				break;
			}
		}
		list_for_each_entry(mb_entry, &ctx->ref_queue, list) {
			mb_y_addr = vb2_dma_contig_plane_dma_addr(
					&mb_entry->b->vb2_buf, 0);
			mb_c_addr = vb2_dma_contig_plane_dma_addr(
					&mb_entry->b->vb2_buf, 1);
			if ((enc_y_addr == mb_y_addr) &&
						(enc_c_addr == mb_c_addr)) {
				list_del(&mb_entry->list);
				ctx->ref_queue_cnt--;
				vb2_buffer_done(&mb_entry->b->vb2_buf,
							VB2_BUF_STATE_DONE);
				break;
			}
		}
	}
	if ((ctx->src_queue_cnt > 0) && (ctx->state == MFCINST_RUNNING)) {
		mb_entry = list_entry(ctx->src_queue.next, struct s5p_mfc_buf,
									list);
		if (mb_entry->flags & MFC_BUF_FLAG_USED) {
			list_del(&mb_entry->list);
			ctx->src_queue_cnt--;
			list_add_tail(&mb_entry->list, &ctx->ref_queue);
			ctx->ref_queue_cnt++;
		}
	}
	mfc_debug(2, "enc src count: %d, enc ref count: %d\n",
		  ctx->src_queue_cnt, ctx->ref_queue_cnt);
	if ((ctx->dst_queue_cnt > 0) && (strm_size > 0)) {
		mb_entry = list_entry(ctx->dst_queue.next, struct s5p_mfc_buf,
									list);
		list_del(&mb_entry->list);
		ctx->dst_queue_cnt--;
		switch (slice_type) {
		case S5P_FIMV_ENC_SI_SLICE_TYPE_I:
			mb_entry->b->flags |= V4L2_BUF_FLAG_KEYFRAME;
			break;
		case S5P_FIMV_ENC_SI_SLICE_TYPE_P:
			mb_entry->b->flags |= V4L2_BUF_FLAG_PFRAME;
			break;
		case S5P_FIMV_ENC_SI_SLICE_TYPE_B:
			mb_entry->b->flags |= V4L2_BUF_FLAG_BFRAME;
			break;
		}
		vb2_set_plane_payload(&mb_entry->b->vb2_buf, 0, strm_size);
		vb2_buffer_done(&mb_entry->b->vb2_buf, VB2_BUF_STATE_DONE);
	}
	if ((ctx->src_queue_cnt == 0) || (ctx->dst_queue_cnt == 0))
		clear_work_bit(ctx);

	return 0;
}

static const struct s5p_mfc_codec_ops encoder_codec_ops = {
	.pre_seq_start		= enc_pre_seq_start,
	.post_seq_start		= enc_post_seq_start,
	.pre_frame_start	= enc_pre_frame_start,
	.post_frame_start	= enc_post_frame_start,
};

/* Query capabilities of the device */
static int vidioc_querycap(struct file *file, void *priv,
			   struct v4l2_capability *cap)
{
	struct s5p_mfc_dev *dev = video_drvdata(file);

<<<<<<< HEAD
	strncpy(cap->driver, S5P_MFC_NAME, sizeof(cap->driver) - 1);
	strncpy(cap->card, dev->vfd_enc->name, sizeof(cap->card) - 1);
	snprintf(cap->bus_info, sizeof(cap->bus_info), "platform:%s",
		 dev_name(&dev->plat_dev->dev));
	/*
	 * This is only a mem-to-mem video device. The capture and output
	 * device capability flags are left only for backward compatibility
	 * and are scheduled for removal.
	 */
	cap->device_caps = V4L2_CAP_VIDEO_M2M_MPLANE | V4L2_CAP_STREAMING;
	cap->capabilities = cap->device_caps | V4L2_CAP_DEVICE_CAPS;
=======
	strscpy(cap->driver, S5P_MFC_NAME, sizeof(cap->driver));
	strscpy(cap->card, dev->vfd_enc->name, sizeof(cap->card));
	snprintf(cap->bus_info, sizeof(cap->bus_info), "platform:%s",
		 dev_name(&dev->plat_dev->dev));
>>>>>>> 24b8d41d
	return 0;
}

static int vidioc_enum_fmt(struct file *file, struct v4l2_fmtdesc *f,
							bool out)
{
	struct s5p_mfc_dev *dev = video_drvdata(file);
	int i, j = 0;

	for (i = 0; i < ARRAY_SIZE(formats); ++i) {
		if (out && formats[i].type != MFC_FMT_RAW)
			continue;
		else if (!out && formats[i].type != MFC_FMT_ENC)
			continue;
		else if ((dev->variant->version_bit & formats[i].versions) == 0)
			continue;

		if (j == f->index) {
			f->pixelformat = formats[i].fourcc;
			return 0;
		}
		++j;
	}
	return -EINVAL;
}

static int vidioc_enum_fmt_vid_cap(struct file *file, void *pirv,
				   struct v4l2_fmtdesc *f)
{
	return vidioc_enum_fmt(file, f, false);
}

static int vidioc_enum_fmt_vid_out(struct file *file, void *priv,
				   struct v4l2_fmtdesc *f)
{
	return vidioc_enum_fmt(file, f, true);
}

static int vidioc_g_fmt(struct file *file, void *priv, struct v4l2_format *f)
{
	struct s5p_mfc_ctx *ctx = fh_to_ctx(priv);
	struct v4l2_pix_format_mplane *pix_fmt_mp = &f->fmt.pix_mp;

	mfc_debug(2, "f->type = %d ctx->state = %d\n", f->type, ctx->state);
	if (f->type == V4L2_BUF_TYPE_VIDEO_CAPTURE_MPLANE) {
		/* This is run on output (encoder dest) */
		pix_fmt_mp->width = 0;
		pix_fmt_mp->height = 0;
		pix_fmt_mp->field = V4L2_FIELD_NONE;
		pix_fmt_mp->pixelformat = ctx->dst_fmt->fourcc;
		pix_fmt_mp->num_planes = ctx->dst_fmt->num_planes;

		pix_fmt_mp->plane_fmt[0].bytesperline = ctx->enc_dst_buf_size;
		pix_fmt_mp->plane_fmt[0].sizeimage = ctx->enc_dst_buf_size;
	} else if (f->type == V4L2_BUF_TYPE_VIDEO_OUTPUT_MPLANE) {
		/* This is run on capture (encoder src) */
		pix_fmt_mp->width = ctx->img_width;
		pix_fmt_mp->height = ctx->img_height;

		pix_fmt_mp->field = V4L2_FIELD_NONE;
		pix_fmt_mp->pixelformat = ctx->src_fmt->fourcc;
		pix_fmt_mp->num_planes = ctx->src_fmt->num_planes;

		pix_fmt_mp->plane_fmt[0].bytesperline = ctx->buf_width;
		pix_fmt_mp->plane_fmt[0].sizeimage = ctx->luma_size;
		pix_fmt_mp->plane_fmt[1].bytesperline = ctx->buf_width;
		pix_fmt_mp->plane_fmt[1].sizeimage = ctx->chroma_size;
	} else {
		mfc_err("invalid buf type\n");
		return -EINVAL;
	}
	return 0;
}

static int vidioc_try_fmt(struct file *file, void *priv, struct v4l2_format *f)
{
	struct s5p_mfc_dev *dev = video_drvdata(file);
	struct s5p_mfc_fmt *fmt;
	struct v4l2_pix_format_mplane *pix_fmt_mp = &f->fmt.pix_mp;

	if (f->type == V4L2_BUF_TYPE_VIDEO_CAPTURE_MPLANE) {
		fmt = find_format(f, MFC_FMT_ENC);
		if (!fmt) {
			mfc_err("failed to try output format\n");
			return -EINVAL;
		}
		if ((dev->variant->version_bit & fmt->versions) == 0) {
			mfc_err("Unsupported format by this MFC version.\n");
			return -EINVAL;
		}

		pix_fmt_mp->plane_fmt[0].bytesperline =
			pix_fmt_mp->plane_fmt[0].sizeimage;
	} else if (f->type == V4L2_BUF_TYPE_VIDEO_OUTPUT_MPLANE) {
		fmt = find_format(f, MFC_FMT_RAW);
		if (!fmt) {
			mfc_err("failed to try output format\n");
			return -EINVAL;
		}
		if ((dev->variant->version_bit & fmt->versions) == 0) {
			mfc_err("Unsupported format by this MFC version.\n");
			return -EINVAL;
		}

		v4l_bound_align_image(&pix_fmt_mp->width, 8, 1920, 1,
			&pix_fmt_mp->height, 4, 1080, 1, 0);
	} else {
		mfc_err("invalid buf type\n");
		return -EINVAL;
	}
	return 0;
}

static int vidioc_s_fmt(struct file *file, void *priv, struct v4l2_format *f)
{
	struct s5p_mfc_dev *dev = video_drvdata(file);
	struct s5p_mfc_ctx *ctx = fh_to_ctx(priv);
	struct v4l2_pix_format_mplane *pix_fmt_mp = &f->fmt.pix_mp;
	int ret = 0;

	ret = vidioc_try_fmt(file, priv, f);
	if (ret)
		return ret;
	if (ctx->vq_src.streaming || ctx->vq_dst.streaming) {
		v4l2_err(&dev->v4l2_dev, "%s queue busy\n", __func__);
		ret = -EBUSY;
		goto out;
	}
	if (f->type == V4L2_BUF_TYPE_VIDEO_CAPTURE_MPLANE) {
		/* dst_fmt is validated by call to vidioc_try_fmt */
		ctx->dst_fmt = find_format(f, MFC_FMT_ENC);
		ctx->state = MFCINST_INIT;
		ctx->codec_mode = ctx->dst_fmt->codec_mode;
		ctx->enc_dst_buf_size =	pix_fmt_mp->plane_fmt[0].sizeimage;
		pix_fmt_mp->plane_fmt[0].bytesperline = 0;
		ctx->dst_bufs_cnt = 0;
		ctx->capture_state = QUEUE_FREE;
		ret = s5p_mfc_open_mfc_inst(dev, ctx);
	} else if (f->type == V4L2_BUF_TYPE_VIDEO_OUTPUT_MPLANE) {
		/* src_fmt is validated by call to vidioc_try_fmt */
		ctx->src_fmt = find_format(f, MFC_FMT_RAW);
		ctx->img_width = pix_fmt_mp->width;
		ctx->img_height = pix_fmt_mp->height;
		mfc_debug(2, "codec number: %d\n", ctx->src_fmt->codec_mode);
		mfc_debug(2, "fmt - w: %d, h: %d, ctx - w: %d, h: %d\n",
			pix_fmt_mp->width, pix_fmt_mp->height,
			ctx->img_width, ctx->img_height);

		s5p_mfc_hw_call(dev->mfc_ops, enc_calc_src_size, ctx);
		pix_fmt_mp->plane_fmt[0].sizeimage = ctx->luma_size;
		pix_fmt_mp->plane_fmt[0].bytesperline = ctx->buf_width;
		pix_fmt_mp->plane_fmt[1].sizeimage = ctx->chroma_size;
		pix_fmt_mp->plane_fmt[1].bytesperline = ctx->buf_width;

		ctx->src_bufs_cnt = 0;
		ctx->output_state = QUEUE_FREE;
	} else {
		mfc_err("invalid buf type\n");
		ret = -EINVAL;
	}
out:
	mfc_debug_leave();
	return ret;
}

static int vidioc_reqbufs(struct file *file, void *priv,
					  struct v4l2_requestbuffers *reqbufs)
{
	struct s5p_mfc_dev *dev = video_drvdata(file);
	struct s5p_mfc_ctx *ctx = fh_to_ctx(priv);
	int ret = 0;

	/* if memory is not mmp or userptr return error */
	if ((reqbufs->memory != V4L2_MEMORY_MMAP) &&
		(reqbufs->memory != V4L2_MEMORY_USERPTR))
		return -EINVAL;
	if (reqbufs->type == V4L2_BUF_TYPE_VIDEO_CAPTURE_MPLANE) {
		if (reqbufs->count == 0) {
			mfc_debug(2, "Freeing buffers\n");
			ret = vb2_reqbufs(&ctx->vq_dst, reqbufs);
			s5p_mfc_hw_call(dev->mfc_ops, release_codec_buffers,
					ctx);
			ctx->capture_state = QUEUE_FREE;
			return ret;
		}
		if (ctx->capture_state != QUEUE_FREE) {
			mfc_err("invalid capture state: %d\n",
							ctx->capture_state);
			return -EINVAL;
		}
		ret = vb2_reqbufs(&ctx->vq_dst, reqbufs);
		if (ret != 0) {
			mfc_err("error in vb2_reqbufs() for E(D)\n");
			return ret;
		}
		ctx->capture_state = QUEUE_BUFS_REQUESTED;

		ret = s5p_mfc_hw_call(ctx->dev->mfc_ops,
				alloc_codec_buffers, ctx);
		if (ret) {
			mfc_err("Failed to allocate encoding buffers\n");
			reqbufs->count = 0;
			ret = vb2_reqbufs(&ctx->vq_dst, reqbufs);
			return -ENOMEM;
		}
	} else if (reqbufs->type == V4L2_BUF_TYPE_VIDEO_OUTPUT_MPLANE) {
		if (reqbufs->count == 0) {
			mfc_debug(2, "Freeing buffers\n");
			ret = vb2_reqbufs(&ctx->vq_src, reqbufs);
			s5p_mfc_hw_call(dev->mfc_ops, release_codec_buffers,
					ctx);
			ctx->output_state = QUEUE_FREE;
			return ret;
		}
		if (ctx->output_state != QUEUE_FREE) {
			mfc_err("invalid output state: %d\n",
							ctx->output_state);
			return -EINVAL;
		}

		if (IS_MFCV6_PLUS(dev)) {
			/* Check for min encoder buffers */
			if (ctx->pb_count &&
				(reqbufs->count < ctx->pb_count)) {
				reqbufs->count = ctx->pb_count;
				mfc_debug(2, "Minimum %d output buffers needed\n",
						ctx->pb_count);
			} else {
				ctx->pb_count = reqbufs->count;
			}
		}

		ret = vb2_reqbufs(&ctx->vq_src, reqbufs);
		if (ret != 0) {
			mfc_err("error in vb2_reqbufs() for E(S)\n");
			return ret;
		}
		ctx->output_state = QUEUE_BUFS_REQUESTED;
	} else {
		mfc_err("invalid buf type\n");
		return -EINVAL;
	}
	return ret;
}

static int vidioc_querybuf(struct file *file, void *priv,
						   struct v4l2_buffer *buf)
{
	struct s5p_mfc_ctx *ctx = fh_to_ctx(priv);
	int ret = 0;

	/* if memory is not mmp or userptr return error */
	if ((buf->memory != V4L2_MEMORY_MMAP) &&
		(buf->memory != V4L2_MEMORY_USERPTR))
		return -EINVAL;
	if (buf->type == V4L2_BUF_TYPE_VIDEO_CAPTURE_MPLANE) {
		if (ctx->state != MFCINST_GOT_INST) {
			mfc_err("invalid context state: %d\n", ctx->state);
			return -EINVAL;
		}
		ret = vb2_querybuf(&ctx->vq_dst, buf);
		if (ret != 0) {
			mfc_err("error in vb2_querybuf() for E(D)\n");
			return ret;
		}
		buf->m.planes[0].m.mem_offset += DST_QUEUE_OFF_BASE;
	} else if (buf->type == V4L2_BUF_TYPE_VIDEO_OUTPUT_MPLANE) {
		ret = vb2_querybuf(&ctx->vq_src, buf);
		if (ret != 0) {
			mfc_err("error in vb2_querybuf() for E(S)\n");
			return ret;
		}
	} else {
		mfc_err("invalid buf type\n");
		return -EINVAL;
	}
	return ret;
}

/* Queue a buffer */
static int vidioc_qbuf(struct file *file, void *priv, struct v4l2_buffer *buf)
{
	struct s5p_mfc_ctx *ctx = fh_to_ctx(priv);

	if (ctx->state == MFCINST_ERROR) {
		mfc_err("Call on QBUF after unrecoverable error\n");
		return -EIO;
	}
	if (buf->type == V4L2_BUF_TYPE_VIDEO_OUTPUT_MPLANE) {
		if (ctx->state == MFCINST_FINISHING) {
			mfc_err("Call on QBUF after EOS command\n");
			return -EIO;
		}
		return vb2_qbuf(&ctx->vq_src, NULL, buf);
	} else if (buf->type == V4L2_BUF_TYPE_VIDEO_CAPTURE_MPLANE) {
		return vb2_qbuf(&ctx->vq_dst, NULL, buf);
	}
	return -EINVAL;
}

/* Dequeue a buffer */
static int vidioc_dqbuf(struct file *file, void *priv, struct v4l2_buffer *buf)
{
	const struct v4l2_event ev = {
		.type = V4L2_EVENT_EOS
	};
	struct s5p_mfc_ctx *ctx = fh_to_ctx(priv);
	int ret;

	if (ctx->state == MFCINST_ERROR) {
		mfc_err_limited("Call on DQBUF after unrecoverable error\n");
		return -EIO;
	}
	if (buf->type == V4L2_BUF_TYPE_VIDEO_OUTPUT_MPLANE) {
		ret = vb2_dqbuf(&ctx->vq_src, buf, file->f_flags & O_NONBLOCK);
	} else if (buf->type == V4L2_BUF_TYPE_VIDEO_CAPTURE_MPLANE) {
		ret = vb2_dqbuf(&ctx->vq_dst, buf, file->f_flags & O_NONBLOCK);
		if (ret == 0 && ctx->state == MFCINST_FINISHED
					&& list_empty(&ctx->vq_dst.done_list))
			v4l2_event_queue_fh(&ctx->fh, &ev);
	} else {
		ret = -EINVAL;
	}

	return ret;
}

/* Export DMA buffer */
static int vidioc_expbuf(struct file *file, void *priv,
	struct v4l2_exportbuffer *eb)
{
	struct s5p_mfc_ctx *ctx = fh_to_ctx(priv);

	if (eb->type == V4L2_BUF_TYPE_VIDEO_OUTPUT_MPLANE)
		return vb2_expbuf(&ctx->vq_src, eb);
	if (eb->type == V4L2_BUF_TYPE_VIDEO_CAPTURE_MPLANE)
		return vb2_expbuf(&ctx->vq_dst, eb);
	return -EINVAL;
}

/* Stream on */
static int vidioc_streamon(struct file *file, void *priv,
			   enum v4l2_buf_type type)
{
	struct s5p_mfc_ctx *ctx = fh_to_ctx(priv);

	if (type == V4L2_BUF_TYPE_VIDEO_OUTPUT_MPLANE)
		return vb2_streamon(&ctx->vq_src, type);
	else if (type == V4L2_BUF_TYPE_VIDEO_CAPTURE_MPLANE)
		return vb2_streamon(&ctx->vq_dst, type);
	return -EINVAL;
}

/* Stream off, which equals to a pause */
static int vidioc_streamoff(struct file *file, void *priv,
			    enum v4l2_buf_type type)
{
	struct s5p_mfc_ctx *ctx = fh_to_ctx(priv);

	if (type == V4L2_BUF_TYPE_VIDEO_OUTPUT_MPLANE)
		return vb2_streamoff(&ctx->vq_src, type);
	else if (type == V4L2_BUF_TYPE_VIDEO_CAPTURE_MPLANE)
		return vb2_streamoff(&ctx->vq_dst, type);
	return -EINVAL;
}

static inline int h264_level(enum v4l2_mpeg_video_h264_level lvl)
{
	static unsigned int t[V4L2_MPEG_VIDEO_H264_LEVEL_4_0 + 1] = {
		/* V4L2_MPEG_VIDEO_H264_LEVEL_1_0   */ 10,
		/* V4L2_MPEG_VIDEO_H264_LEVEL_1B    */ 9,
		/* V4L2_MPEG_VIDEO_H264_LEVEL_1_1   */ 11,
		/* V4L2_MPEG_VIDEO_H264_LEVEL_1_2   */ 12,
		/* V4L2_MPEG_VIDEO_H264_LEVEL_1_3   */ 13,
		/* V4L2_MPEG_VIDEO_H264_LEVEL_2_0   */ 20,
		/* V4L2_MPEG_VIDEO_H264_LEVEL_2_1   */ 21,
		/* V4L2_MPEG_VIDEO_H264_LEVEL_2_2   */ 22,
		/* V4L2_MPEG_VIDEO_H264_LEVEL_3_0   */ 30,
		/* V4L2_MPEG_VIDEO_H264_LEVEL_3_1   */ 31,
		/* V4L2_MPEG_VIDEO_H264_LEVEL_3_2   */ 32,
		/* V4L2_MPEG_VIDEO_H264_LEVEL_4_0   */ 40,
	};
	return t[lvl];
}

static inline int mpeg4_level(enum v4l2_mpeg_video_mpeg4_level lvl)
{
	static unsigned int t[V4L2_MPEG_VIDEO_MPEG4_LEVEL_5 + 1] = {
		/* V4L2_MPEG_VIDEO_MPEG4_LEVEL_0    */ 0,
		/* V4L2_MPEG_VIDEO_MPEG4_LEVEL_0B   */ 9,
		/* V4L2_MPEG_VIDEO_MPEG4_LEVEL_1    */ 1,
		/* V4L2_MPEG_VIDEO_MPEG4_LEVEL_2    */ 2,
		/* V4L2_MPEG_VIDEO_MPEG4_LEVEL_3    */ 3,
		/* V4L2_MPEG_VIDEO_MPEG4_LEVEL_3B   */ 7,
		/* V4L2_MPEG_VIDEO_MPEG4_LEVEL_4    */ 4,
		/* V4L2_MPEG_VIDEO_MPEG4_LEVEL_5    */ 5,
	};
	return t[lvl];
}

static inline int hevc_level(enum v4l2_mpeg_video_hevc_level lvl)
{
	static unsigned int t[] = {
		/* V4L2_MPEG_VIDEO_HEVC_LEVEL_1    */ 10,
		/* V4L2_MPEG_VIDEO_HEVC_LEVEL_2    */ 20,
		/* V4L2_MPEG_VIDEO_HEVC_LEVEL_2_1  */ 21,
		/* V4L2_MPEG_VIDEO_HEVC_LEVEL_3    */ 30,
		/* V4L2_MPEG_VIDEO_HEVC_LEVEL_3_1  */ 31,
		/* V4L2_MPEG_VIDEO_HEVC_LEVEL_4    */ 40,
		/* V4L2_MPEG_VIDEO_HEVC_LEVEL_4_1  */ 41,
		/* V4L2_MPEG_VIDEO_HEVC_LEVEL_5    */ 50,
		/* V4L2_MPEG_VIDEO_HEVC_LEVEL_5_1  */ 51,
		/* V4L2_MPEG_VIDEO_HEVC_LEVEL_5_2  */ 52,
		/* V4L2_MPEG_VIDEO_HEVC_LEVEL_6    */ 60,
		/* V4L2_MPEG_VIDEO_HEVC_LEVEL_6_1  */ 61,
		/* V4L2_MPEG_VIDEO_HEVC_LEVEL_6_2  */ 62,
	};
	return t[lvl];
}

static inline int vui_sar_idc(enum v4l2_mpeg_video_h264_vui_sar_idc sar)
{
	static unsigned int t[V4L2_MPEG_VIDEO_H264_VUI_SAR_IDC_EXTENDED + 1] = {
		/* V4L2_MPEG_VIDEO_H264_VUI_SAR_IDC_UNSPECIFIED     */ 0,
		/* V4L2_MPEG_VIDEO_H264_VUI_SAR_IDC_1x1             */ 1,
		/* V4L2_MPEG_VIDEO_H264_VUI_SAR_IDC_12x11           */ 2,
		/* V4L2_MPEG_VIDEO_H264_VUI_SAR_IDC_10x11           */ 3,
		/* V4L2_MPEG_VIDEO_H264_VUI_SAR_IDC_16x11           */ 4,
		/* V4L2_MPEG_VIDEO_H264_VUI_SAR_IDC_40x33           */ 5,
		/* V4L2_MPEG_VIDEO_H264_VUI_SAR_IDC_24x11           */ 6,
		/* V4L2_MPEG_VIDEO_H264_VUI_SAR_IDC_20x11           */ 7,
		/* V4L2_MPEG_VIDEO_H264_VUI_SAR_IDC_32x11           */ 8,
		/* V4L2_MPEG_VIDEO_H264_VUI_SAR_IDC_80x33           */ 9,
		/* V4L2_MPEG_VIDEO_H264_VUI_SAR_IDC_18x11           */ 10,
		/* V4L2_MPEG_VIDEO_H264_VUI_SAR_IDC_15x11           */ 11,
		/* V4L2_MPEG_VIDEO_H264_VUI_SAR_IDC_64x33           */ 12,
		/* V4L2_MPEG_VIDEO_H264_VUI_SAR_IDC_160x99          */ 13,
		/* V4L2_MPEG_VIDEO_H264_VUI_SAR_IDC_4x3             */ 14,
		/* V4L2_MPEG_VIDEO_H264_VUI_SAR_IDC_3x2             */ 15,
		/* V4L2_MPEG_VIDEO_H264_VUI_SAR_IDC_2x1             */ 16,
		/* V4L2_MPEG_VIDEO_H264_VUI_SAR_IDC_EXTENDED        */ 255,
	};
	return t[sar];
}

/*
 * Update range of all HEVC quantization parameter controls that depend on the
 * V4L2_CID_MPEG_VIDEO_HEVC_MIN_QP, V4L2_CID_MPEG_VIDEO_HEVC_MAX_QP controls.
 */
static void __enc_update_hevc_qp_ctrls_range(struct s5p_mfc_ctx *ctx,
					     int min, int max)
{
	static const int __hevc_qp_ctrls[] = {
		V4L2_CID_MPEG_VIDEO_HEVC_I_FRAME_QP,
		V4L2_CID_MPEG_VIDEO_HEVC_P_FRAME_QP,
		V4L2_CID_MPEG_VIDEO_HEVC_B_FRAME_QP,
		V4L2_CID_MPEG_VIDEO_HEVC_HIER_CODING_L0_QP,
		V4L2_CID_MPEG_VIDEO_HEVC_HIER_CODING_L1_QP,
		V4L2_CID_MPEG_VIDEO_HEVC_HIER_CODING_L2_QP,
		V4L2_CID_MPEG_VIDEO_HEVC_HIER_CODING_L3_QP,
		V4L2_CID_MPEG_VIDEO_HEVC_HIER_CODING_L4_QP,
		V4L2_CID_MPEG_VIDEO_HEVC_HIER_CODING_L5_QP,
		V4L2_CID_MPEG_VIDEO_HEVC_HIER_CODING_L6_QP,
	};
	struct v4l2_ctrl *ctrl = NULL;
	int i, j;

	for (i = 0; i < ARRAY_SIZE(__hevc_qp_ctrls); i++) {
		for (j = 0; j < ARRAY_SIZE(ctx->ctrls); j++) {
			if (ctx->ctrls[j]->id == __hevc_qp_ctrls[i]) {
				ctrl = ctx->ctrls[j];
				break;
			}
		}
		if (WARN_ON(!ctrl))
			break;

		__v4l2_ctrl_modify_range(ctrl, min, max, ctrl->step, min);
	}
}

static int s5p_mfc_enc_s_ctrl(struct v4l2_ctrl *ctrl)
{
	struct s5p_mfc_ctx *ctx = ctrl_to_ctx(ctrl);
	struct s5p_mfc_dev *dev = ctx->dev;
	struct s5p_mfc_enc_params *p = &ctx->enc_params;
	int ret = 0;

	switch (ctrl->id) {
	case V4L2_CID_MPEG_VIDEO_GOP_SIZE:
		p->gop_size = ctrl->val;
		break;
	case V4L2_CID_MPEG_VIDEO_MULTI_SLICE_MODE:
		p->slice_mode = ctrl->val;
		break;
	case V4L2_CID_MPEG_VIDEO_MULTI_SLICE_MAX_MB:
		p->slice_mb = ctrl->val;
		break;
	case V4L2_CID_MPEG_VIDEO_MULTI_SLICE_MAX_BYTES:
		p->slice_bit = ctrl->val * 8;
		break;
	case V4L2_CID_MPEG_VIDEO_CYCLIC_INTRA_REFRESH_MB:
		p->intra_refresh_mb = ctrl->val;
		break;
	case V4L2_CID_MPEG_MFC51_VIDEO_PADDING:
		p->pad = ctrl->val;
		break;
	case V4L2_CID_MPEG_MFC51_VIDEO_PADDING_YUV:
		p->pad_luma = (ctrl->val >> 16) & 0xff;
		p->pad_cb = (ctrl->val >> 8) & 0xff;
		p->pad_cr = (ctrl->val >> 0) & 0xff;
		break;
	case V4L2_CID_MPEG_VIDEO_FRAME_RC_ENABLE:
		p->rc_frame = ctrl->val;
		break;
	case V4L2_CID_MPEG_VIDEO_BITRATE:
		p->rc_bitrate = ctrl->val;
		break;
	case V4L2_CID_MPEG_MFC51_VIDEO_RC_REACTION_COEFF:
		p->rc_reaction_coeff = ctrl->val;
		break;
	case V4L2_CID_MPEG_MFC51_VIDEO_FORCE_FRAME_TYPE:
		ctx->force_frame_type = ctrl->val;
		break;
	case V4L2_CID_MPEG_VIDEO_FORCE_KEY_FRAME:
		ctx->force_frame_type =
			V4L2_MPEG_MFC51_VIDEO_FORCE_FRAME_TYPE_I_FRAME;
		break;
	case V4L2_CID_MPEG_VIDEO_VBV_SIZE:
		p->vbv_size = ctrl->val;
		break;
	case V4L2_CID_MPEG_VIDEO_MV_H_SEARCH_RANGE:
		p->mv_h_range = ctrl->val;
		break;
	case V4L2_CID_MPEG_VIDEO_MV_V_SEARCH_RANGE:
		p->mv_v_range = ctrl->val;
		break;
	case V4L2_CID_MPEG_VIDEO_H264_CPB_SIZE:
		p->codec.h264.cpb_size = ctrl->val;
		break;
	case V4L2_CID_MPEG_VIDEO_HEADER_MODE:
		p->seq_hdr_mode = ctrl->val;
		break;
	case V4L2_CID_MPEG_MFC51_VIDEO_FRAME_SKIP_MODE:
	case V4L2_CID_MPEG_VIDEO_FRAME_SKIP_MODE:
		p->frame_skip_mode = ctrl->val;
		break;
	case V4L2_CID_MPEG_MFC51_VIDEO_RC_FIXED_TARGET_BIT:
		p->fixed_target_bit = ctrl->val;
		break;
	case V4L2_CID_MPEG_VIDEO_B_FRAMES:
		p->num_b_frame = ctrl->val;
		break;
	case V4L2_CID_MPEG_VIDEO_H264_PROFILE:
		switch (ctrl->val) {
		case V4L2_MPEG_VIDEO_H264_PROFILE_MAIN:
			p->codec.h264.profile =
					S5P_FIMV_ENC_PROFILE_H264_MAIN;
			break;
		case V4L2_MPEG_VIDEO_H264_PROFILE_HIGH:
			p->codec.h264.profile =
					S5P_FIMV_ENC_PROFILE_H264_HIGH;
			break;
		case V4L2_MPEG_VIDEO_H264_PROFILE_BASELINE:
			p->codec.h264.profile =
				S5P_FIMV_ENC_PROFILE_H264_BASELINE;
			break;
		case V4L2_MPEG_VIDEO_H264_PROFILE_CONSTRAINED_BASELINE:
			if (IS_MFCV6_PLUS(dev))
				p->codec.h264.profile =
				S5P_FIMV_ENC_PROFILE_H264_CONSTRAINED_BASELINE;
			else
				ret = -EINVAL;
			break;
		default:
			ret = -EINVAL;
		}
		break;
	case V4L2_CID_MPEG_VIDEO_H264_LEVEL:
		p->codec.h264.level_v4l2 = ctrl->val;
		p->codec.h264.level = h264_level(ctrl->val);
		if (p->codec.h264.level < 0) {
			mfc_err("Level number is wrong\n");
			ret = p->codec.h264.level;
		}
		break;
	case V4L2_CID_MPEG_VIDEO_MPEG4_LEVEL:
		p->codec.mpeg4.level_v4l2 = ctrl->val;
		p->codec.mpeg4.level = mpeg4_level(ctrl->val);
		if (p->codec.mpeg4.level < 0) {
			mfc_err("Level number is wrong\n");
			ret = p->codec.mpeg4.level;
		}
		break;
	case V4L2_CID_MPEG_VIDEO_H264_LOOP_FILTER_MODE:
		p->codec.h264.loop_filter_mode = ctrl->val;
		break;
	case V4L2_CID_MPEG_VIDEO_H264_LOOP_FILTER_ALPHA:
		p->codec.h264.loop_filter_alpha = ctrl->val;
		break;
	case V4L2_CID_MPEG_VIDEO_H264_LOOP_FILTER_BETA:
		p->codec.h264.loop_filter_beta = ctrl->val;
		break;
	case V4L2_CID_MPEG_VIDEO_H264_ENTROPY_MODE:
		p->codec.h264.entropy_mode = ctrl->val;
		break;
	case V4L2_CID_MPEG_MFC51_VIDEO_H264_NUM_REF_PIC_FOR_P:
		p->codec.h264.num_ref_pic_4p = ctrl->val;
		break;
	case V4L2_CID_MPEG_VIDEO_H264_8X8_TRANSFORM:
		p->codec.h264._8x8_transform = ctrl->val;
		break;
	case V4L2_CID_MPEG_VIDEO_MB_RC_ENABLE:
		p->rc_mb = ctrl->val;
		break;
	case V4L2_CID_MPEG_VIDEO_H264_I_FRAME_QP:
		p->codec.h264.rc_frame_qp = ctrl->val;
		break;
	case V4L2_CID_MPEG_VIDEO_H264_MIN_QP:
		p->codec.h264.rc_min_qp = ctrl->val;
		break;
	case V4L2_CID_MPEG_VIDEO_H264_MAX_QP:
		p->codec.h264.rc_max_qp = ctrl->val;
		break;
	case V4L2_CID_MPEG_VIDEO_H264_P_FRAME_QP:
		p->codec.h264.rc_p_frame_qp = ctrl->val;
		break;
	case V4L2_CID_MPEG_VIDEO_H264_B_FRAME_QP:
		p->codec.h264.rc_b_frame_qp = ctrl->val;
		break;
	case V4L2_CID_MPEG_VIDEO_MPEG4_I_FRAME_QP:
	case V4L2_CID_MPEG_VIDEO_H263_I_FRAME_QP:
		p->codec.mpeg4.rc_frame_qp = ctrl->val;
		break;
	case V4L2_CID_MPEG_VIDEO_MPEG4_MIN_QP:
	case V4L2_CID_MPEG_VIDEO_H263_MIN_QP:
		p->codec.mpeg4.rc_min_qp = ctrl->val;
		break;
	case V4L2_CID_MPEG_VIDEO_MPEG4_MAX_QP:
	case V4L2_CID_MPEG_VIDEO_H263_MAX_QP:
		p->codec.mpeg4.rc_max_qp = ctrl->val;
		break;
	case V4L2_CID_MPEG_VIDEO_MPEG4_P_FRAME_QP:
	case V4L2_CID_MPEG_VIDEO_H263_P_FRAME_QP:
		p->codec.mpeg4.rc_p_frame_qp = ctrl->val;
		break;
	case V4L2_CID_MPEG_VIDEO_MPEG4_B_FRAME_QP:
	case V4L2_CID_MPEG_VIDEO_H263_B_FRAME_QP:
		p->codec.mpeg4.rc_b_frame_qp = ctrl->val;
		break;
	case V4L2_CID_MPEG_MFC51_VIDEO_H264_ADAPTIVE_RC_DARK:
		p->codec.h264.rc_mb_dark = ctrl->val;
		break;
	case V4L2_CID_MPEG_MFC51_VIDEO_H264_ADAPTIVE_RC_SMOOTH:
		p->codec.h264.rc_mb_smooth = ctrl->val;
		break;
	case V4L2_CID_MPEG_MFC51_VIDEO_H264_ADAPTIVE_RC_STATIC:
		p->codec.h264.rc_mb_static = ctrl->val;
		break;
	case V4L2_CID_MPEG_MFC51_VIDEO_H264_ADAPTIVE_RC_ACTIVITY:
		p->codec.h264.rc_mb_activity = ctrl->val;
		break;
	case V4L2_CID_MPEG_VIDEO_H264_VUI_SAR_ENABLE:
		p->codec.h264.vui_sar = ctrl->val;
		break;
	case V4L2_CID_MPEG_VIDEO_H264_VUI_SAR_IDC:
		p->codec.h264.vui_sar_idc = vui_sar_idc(ctrl->val);
		break;
	case V4L2_CID_MPEG_VIDEO_H264_VUI_EXT_SAR_WIDTH:
		p->codec.h264.vui_ext_sar_width = ctrl->val;
		break;
	case V4L2_CID_MPEG_VIDEO_H264_VUI_EXT_SAR_HEIGHT:
		p->codec.h264.vui_ext_sar_height = ctrl->val;
		break;
	case V4L2_CID_MPEG_VIDEO_GOP_CLOSURE:
		p->codec.h264.open_gop = !ctrl->val;
		break;
	case V4L2_CID_MPEG_VIDEO_H264_I_PERIOD:
		p->codec.h264.open_gop_size = ctrl->val;
		break;
	case V4L2_CID_MPEG_VIDEO_MPEG4_PROFILE:
		switch (ctrl->val) {
		case V4L2_MPEG_VIDEO_MPEG4_PROFILE_SIMPLE:
			p->codec.mpeg4.profile =
				S5P_FIMV_ENC_PROFILE_MPEG4_SIMPLE;
			break;
		case V4L2_MPEG_VIDEO_MPEG4_PROFILE_ADVANCED_SIMPLE:
			p->codec.mpeg4.profile =
			S5P_FIMV_ENC_PROFILE_MPEG4_ADVANCED_SIMPLE;
			break;
		default:
			ret = -EINVAL;
		}
		break;
	case V4L2_CID_MPEG_VIDEO_MPEG4_QPEL:
		p->codec.mpeg4.quarter_pixel = ctrl->val;
		break;
	case V4L2_CID_MPEG_VIDEO_VPX_NUM_PARTITIONS:
		p->codec.vp8.num_partitions = ctrl->val;
		break;
	case V4L2_CID_MPEG_VIDEO_VPX_IMD_DISABLE_4X4:
		p->codec.vp8.imd_4x4 = ctrl->val;
		break;
	case V4L2_CID_MPEG_VIDEO_VPX_NUM_REF_FRAMES:
		p->codec.vp8.num_ref = ctrl->val;
		break;
	case V4L2_CID_MPEG_VIDEO_VPX_FILTER_LEVEL:
		p->codec.vp8.filter_level = ctrl->val;
		break;
	case V4L2_CID_MPEG_VIDEO_VPX_FILTER_SHARPNESS:
		p->codec.vp8.filter_sharpness = ctrl->val;
		break;
	case V4L2_CID_MPEG_VIDEO_VPX_GOLDEN_FRAME_REF_PERIOD:
		p->codec.vp8.golden_frame_ref_period = ctrl->val;
		break;
	case V4L2_CID_MPEG_VIDEO_VPX_GOLDEN_FRAME_SEL:
		p->codec.vp8.golden_frame_sel = ctrl->val;
		break;
	case V4L2_CID_MPEG_VIDEO_VPX_MIN_QP:
		p->codec.vp8.rc_min_qp = ctrl->val;
		break;
	case V4L2_CID_MPEG_VIDEO_VPX_MAX_QP:
		p->codec.vp8.rc_max_qp = ctrl->val;
		break;
	case V4L2_CID_MPEG_VIDEO_VPX_I_FRAME_QP:
		p->codec.vp8.rc_frame_qp = ctrl->val;
		break;
	case V4L2_CID_MPEG_VIDEO_VPX_P_FRAME_QP:
		p->codec.vp8.rc_p_frame_qp = ctrl->val;
		break;
	case V4L2_CID_MPEG_VIDEO_VP8_PROFILE:
		p->codec.vp8.profile = ctrl->val;
		break;
	case V4L2_CID_MPEG_VIDEO_HEVC_I_FRAME_QP:
		p->codec.hevc.rc_frame_qp = ctrl->val;
		break;
	case V4L2_CID_MPEG_VIDEO_HEVC_P_FRAME_QP:
		p->codec.hevc.rc_p_frame_qp = ctrl->val;
		break;
	case V4L2_CID_MPEG_VIDEO_HEVC_B_FRAME_QP:
		p->codec.hevc.rc_b_frame_qp = ctrl->val;
		break;
	case V4L2_CID_MPEG_VIDEO_HEVC_FRAME_RATE_RESOLUTION:
		p->codec.hevc.rc_framerate = ctrl->val;
		break;
	case V4L2_CID_MPEG_VIDEO_HEVC_MIN_QP:
		p->codec.hevc.rc_min_qp = ctrl->val;
		__enc_update_hevc_qp_ctrls_range(ctx, ctrl->val,
						 p->codec.hevc.rc_max_qp);
		break;
	case V4L2_CID_MPEG_VIDEO_HEVC_MAX_QP:
		p->codec.hevc.rc_max_qp = ctrl->val;
		__enc_update_hevc_qp_ctrls_range(ctx, p->codec.hevc.rc_min_qp,
						 ctrl->val);
		break;
	case V4L2_CID_MPEG_VIDEO_HEVC_LEVEL:
		p->codec.hevc.level_v4l2 = ctrl->val;
		p->codec.hevc.level = hevc_level(ctrl->val);
		break;
	case V4L2_CID_MPEG_VIDEO_HEVC_PROFILE:
		switch (ctrl->val) {
		case V4L2_MPEG_VIDEO_HEVC_PROFILE_MAIN:
			p->codec.hevc.profile =
				V4L2_MPEG_VIDEO_HEVC_PROFILE_MAIN;
			break;
		case V4L2_MPEG_VIDEO_HEVC_PROFILE_MAIN_STILL_PICTURE:
			p->codec.hevc.profile =
			V4L2_MPEG_VIDEO_HEVC_PROFILE_MAIN_STILL_PICTURE;
			break;
		default:
			ret = -EINVAL;
		}
		break;
	case V4L2_CID_MPEG_VIDEO_HEVC_TIER:
		p->codec.hevc.tier = ctrl->val;
		break;
	case V4L2_CID_MPEG_VIDEO_HEVC_MAX_PARTITION_DEPTH:
		p->codec.hevc.max_partition_depth = ctrl->val;
		break;
	case V4L2_CID_MPEG_VIDEO_REF_NUMBER_FOR_PFRAMES:
		p->codec.hevc.num_refs_for_p = ctrl->val;
		break;
	case V4L2_CID_MPEG_VIDEO_HEVC_REFRESH_TYPE:
		p->codec.hevc.refreshtype = ctrl->val;
		break;
	case V4L2_CID_MPEG_VIDEO_HEVC_CONST_INTRA_PRED:
		p->codec.hevc.const_intra_period_enable = ctrl->val;
		break;
	case V4L2_CID_MPEG_VIDEO_HEVC_LOSSLESS_CU:
		p->codec.hevc.lossless_cu_enable = ctrl->val;
		break;
	case V4L2_CID_MPEG_VIDEO_HEVC_WAVEFRONT:
		p->codec.hevc.wavefront_enable = ctrl->val;
		break;
	case V4L2_CID_MPEG_VIDEO_HEVC_LOOP_FILTER_MODE:
		p->codec.hevc.loopfilter = ctrl->val;
		break;
	case V4L2_CID_MPEG_VIDEO_HEVC_HIER_QP:
		p->codec.hevc.hier_qp_enable = ctrl->val;
		break;
	case V4L2_CID_MPEG_VIDEO_HEVC_HIER_CODING_TYPE:
		p->codec.hevc.hier_qp_type = ctrl->val;
		break;
	case V4L2_CID_MPEG_VIDEO_HEVC_HIER_CODING_LAYER:
		p->codec.hevc.num_hier_layer = ctrl->val;
		break;
	case V4L2_CID_MPEG_VIDEO_HEVC_HIER_CODING_L0_QP:
		p->codec.hevc.hier_qp_layer[0] = ctrl->val;
		break;
	case V4L2_CID_MPEG_VIDEO_HEVC_HIER_CODING_L1_QP:
		p->codec.hevc.hier_qp_layer[1] = ctrl->val;
		break;
	case V4L2_CID_MPEG_VIDEO_HEVC_HIER_CODING_L2_QP:
		p->codec.hevc.hier_qp_layer[2] = ctrl->val;
		break;
	case V4L2_CID_MPEG_VIDEO_HEVC_HIER_CODING_L3_QP:
		p->codec.hevc.hier_qp_layer[3] = ctrl->val;
		break;
	case V4L2_CID_MPEG_VIDEO_HEVC_HIER_CODING_L4_QP:
		p->codec.hevc.hier_qp_layer[4] = ctrl->val;
		break;
	case V4L2_CID_MPEG_VIDEO_HEVC_HIER_CODING_L5_QP:
		p->codec.hevc.hier_qp_layer[5] = ctrl->val;
		break;
	case V4L2_CID_MPEG_VIDEO_HEVC_HIER_CODING_L6_QP:
		p->codec.hevc.hier_qp_layer[6] = ctrl->val;
		break;
	case V4L2_CID_MPEG_VIDEO_HEVC_HIER_CODING_L0_BR:
		p->codec.hevc.hier_bit_layer[0] = ctrl->val;
		break;
	case V4L2_CID_MPEG_VIDEO_HEVC_HIER_CODING_L1_BR:
		p->codec.hevc.hier_bit_layer[1] = ctrl->val;
		break;
	case V4L2_CID_MPEG_VIDEO_HEVC_HIER_CODING_L2_BR:
		p->codec.hevc.hier_bit_layer[2] = ctrl->val;
		break;
	case V4L2_CID_MPEG_VIDEO_HEVC_HIER_CODING_L3_BR:
		p->codec.hevc.hier_bit_layer[3] = ctrl->val;
		break;
	case V4L2_CID_MPEG_VIDEO_HEVC_HIER_CODING_L4_BR:
		p->codec.hevc.hier_bit_layer[4] = ctrl->val;
		break;
	case V4L2_CID_MPEG_VIDEO_HEVC_HIER_CODING_L5_BR:
		p->codec.hevc.hier_bit_layer[5] = ctrl->val;
		break;
	case V4L2_CID_MPEG_VIDEO_HEVC_HIER_CODING_L6_BR:
		p->codec.hevc.hier_bit_layer[6] = ctrl->val;
		break;
	case V4L2_CID_MPEG_VIDEO_HEVC_GENERAL_PB:
		p->codec.hevc.general_pb_enable = ctrl->val;
		break;
	case V4L2_CID_MPEG_VIDEO_HEVC_TEMPORAL_ID:
		p->codec.hevc.temporal_id_enable = ctrl->val;
		break;
	case V4L2_CID_MPEG_VIDEO_HEVC_STRONG_SMOOTHING:
		p->codec.hevc.strong_intra_smooth = ctrl->val;
		break;
	case V4L2_CID_MPEG_VIDEO_HEVC_INTRA_PU_SPLIT:
		p->codec.hevc.intra_pu_split_disable = ctrl->val;
		break;
	case V4L2_CID_MPEG_VIDEO_HEVC_TMV_PREDICTION:
		p->codec.hevc.tmv_prediction_disable = !ctrl->val;
		break;
	case V4L2_CID_MPEG_VIDEO_HEVC_MAX_NUM_MERGE_MV_MINUS1:
		p->codec.hevc.max_num_merge_mv = ctrl->val;
		break;
	case V4L2_CID_MPEG_VIDEO_HEVC_WITHOUT_STARTCODE:
		p->codec.hevc.encoding_nostartcode_enable = ctrl->val;
		break;
	case V4L2_CID_MPEG_VIDEO_HEVC_REFRESH_PERIOD:
		p->codec.hevc.refreshperiod = ctrl->val;
		break;
	case V4L2_CID_MPEG_VIDEO_HEVC_LF_BETA_OFFSET_DIV2:
		p->codec.hevc.lf_beta_offset_div2 = ctrl->val;
		break;
	case V4L2_CID_MPEG_VIDEO_HEVC_LF_TC_OFFSET_DIV2:
		p->codec.hevc.lf_tc_offset_div2 = ctrl->val;
		break;
	case V4L2_CID_MPEG_VIDEO_HEVC_SIZE_OF_LENGTH_FIELD:
		p->codec.hevc.size_of_length_field = ctrl->val;
		break;
	case V4L2_CID_MPEG_VIDEO_PREPEND_SPSPPS_TO_IDR:
		p->codec.hevc.prepend_sps_pps_to_idr = ctrl->val;
		break;
	default:
		v4l2_err(&dev->v4l2_dev, "Invalid control, id=%d, val=%d\n",
							ctrl->id, ctrl->val);
		ret = -EINVAL;
	}
	return ret;
}

static int s5p_mfc_enc_g_v_ctrl(struct v4l2_ctrl *ctrl)
{
	struct s5p_mfc_ctx *ctx = ctrl_to_ctx(ctrl);
	struct s5p_mfc_dev *dev = ctx->dev;

	switch (ctrl->id) {
	case V4L2_CID_MIN_BUFFERS_FOR_OUTPUT:
		if (ctx->state >= MFCINST_HEAD_PARSED &&
		    ctx->state < MFCINST_ABORT) {
			ctrl->val = ctx->pb_count;
			break;
		} else if (ctx->state != MFCINST_INIT) {
			v4l2_err(&dev->v4l2_dev, "Encoding not initialised\n");
			return -EINVAL;
		}
		/* Should wait for the header to be produced */
		s5p_mfc_wait_for_done_ctx(ctx,
				S5P_MFC_R2H_CMD_SEQ_DONE_RET, 0);
		if (ctx->state >= MFCINST_HEAD_PARSED &&
		    ctx->state < MFCINST_ABORT) {
			ctrl->val = ctx->pb_count;
		} else {
			v4l2_err(&dev->v4l2_dev, "Encoding not initialised\n");
			return -EINVAL;
		}
		break;
	}
	return 0;
}

static const struct v4l2_ctrl_ops s5p_mfc_enc_ctrl_ops = {
	.s_ctrl = s5p_mfc_enc_s_ctrl,
	.g_volatile_ctrl = s5p_mfc_enc_g_v_ctrl,
};

static int vidioc_s_parm(struct file *file, void *priv,
			 struct v4l2_streamparm *a)
{
	struct s5p_mfc_ctx *ctx = fh_to_ctx(priv);

	if (a->type == V4L2_BUF_TYPE_VIDEO_OUTPUT_MPLANE) {
		ctx->enc_params.rc_framerate_num =
					a->parm.output.timeperframe.denominator;
		ctx->enc_params.rc_framerate_denom =
					a->parm.output.timeperframe.numerator;
	} else {
		mfc_err("Setting FPS is only possible for the output queue\n");
		return -EINVAL;
	}
	return 0;
}

static int vidioc_g_parm(struct file *file, void *priv,
			 struct v4l2_streamparm *a)
{
	struct s5p_mfc_ctx *ctx = fh_to_ctx(priv);

	if (a->type == V4L2_BUF_TYPE_VIDEO_OUTPUT) {
		a->parm.output.timeperframe.denominator =
					ctx->enc_params.rc_framerate_num;
		a->parm.output.timeperframe.numerator =
					ctx->enc_params.rc_framerate_denom;
	} else {
		mfc_err("Setting FPS is only possible for the output queue\n");
		return -EINVAL;
	}
	return 0;
}

static int vidioc_encoder_cmd(struct file *file, void *priv,
			      struct v4l2_encoder_cmd *cmd)
{
	struct s5p_mfc_ctx *ctx = fh_to_ctx(priv);
	struct s5p_mfc_dev *dev = ctx->dev;
	struct s5p_mfc_buf *buf;
	unsigned long flags;

	switch (cmd->cmd) {
	case V4L2_ENC_CMD_STOP:
		if (cmd->flags != 0)
			return -EINVAL;

		if (!ctx->vq_src.streaming)
			return -EINVAL;

		spin_lock_irqsave(&dev->irqlock, flags);
		if (list_empty(&ctx->src_queue)) {
			mfc_debug(2, "EOS: empty src queue, entering finishing state\n");
			ctx->state = MFCINST_FINISHING;
			if (s5p_mfc_ctx_ready(ctx))
				set_work_bit_irqsave(ctx);
			spin_unlock_irqrestore(&dev->irqlock, flags);
			s5p_mfc_hw_call(dev->mfc_ops, try_run, dev);
		} else {
			mfc_debug(2, "EOS: marking last buffer of stream\n");
			buf = list_entry(ctx->src_queue.prev,
						struct s5p_mfc_buf, list);
			if (buf->flags & MFC_BUF_FLAG_USED)
				ctx->state = MFCINST_FINISHING;
			else
				buf->flags |= MFC_BUF_FLAG_EOS;
			spin_unlock_irqrestore(&dev->irqlock, flags);
		}
		break;
	default:
		return -EINVAL;

	}
	return 0;
}

static int vidioc_subscribe_event(struct v4l2_fh *fh,
				  const struct v4l2_event_subscription *sub)
{
	switch (sub->type) {
	case V4L2_EVENT_EOS:
		return v4l2_event_subscribe(fh, sub, 2, NULL);
	default:
		return -EINVAL;
	}
}

static const struct v4l2_ioctl_ops s5p_mfc_enc_ioctl_ops = {
	.vidioc_querycap = vidioc_querycap,
	.vidioc_enum_fmt_vid_cap = vidioc_enum_fmt_vid_cap,
	.vidioc_enum_fmt_vid_out = vidioc_enum_fmt_vid_out,
	.vidioc_g_fmt_vid_cap_mplane = vidioc_g_fmt,
	.vidioc_g_fmt_vid_out_mplane = vidioc_g_fmt,
	.vidioc_try_fmt_vid_cap_mplane = vidioc_try_fmt,
	.vidioc_try_fmt_vid_out_mplane = vidioc_try_fmt,
	.vidioc_s_fmt_vid_cap_mplane = vidioc_s_fmt,
	.vidioc_s_fmt_vid_out_mplane = vidioc_s_fmt,
	.vidioc_reqbufs = vidioc_reqbufs,
	.vidioc_querybuf = vidioc_querybuf,
	.vidioc_qbuf = vidioc_qbuf,
	.vidioc_dqbuf = vidioc_dqbuf,
	.vidioc_expbuf = vidioc_expbuf,
	.vidioc_streamon = vidioc_streamon,
	.vidioc_streamoff = vidioc_streamoff,
	.vidioc_s_parm = vidioc_s_parm,
	.vidioc_g_parm = vidioc_g_parm,
	.vidioc_encoder_cmd = vidioc_encoder_cmd,
	.vidioc_subscribe_event = vidioc_subscribe_event,
	.vidioc_unsubscribe_event = v4l2_event_unsubscribe,
};

static int check_vb_with_fmt(struct s5p_mfc_fmt *fmt, struct vb2_buffer *vb)
{
	int i;

	if (!fmt)
		return -EINVAL;
	if (fmt->num_planes != vb->num_planes) {
		mfc_err("invalid plane number for the format\n");
		return -EINVAL;
	}
	for (i = 0; i < fmt->num_planes; i++) {
		dma_addr_t dma = vb2_dma_contig_plane_dma_addr(vb, i);
		if (!dma) {
			mfc_err("failed to get plane cookie\n");
			return -EINVAL;
		}
		mfc_debug(2, "index: %d, plane[%d] cookie: %pad\n",
			  vb->index, i, &dma);
	}
	return 0;
}

static int s5p_mfc_queue_setup(struct vb2_queue *vq,
			unsigned int *buf_count, unsigned int *plane_count,
			unsigned int psize[], struct device *alloc_devs[])
{
	struct s5p_mfc_ctx *ctx = fh_to_ctx(vq->drv_priv);
	struct s5p_mfc_dev *dev = ctx->dev;

	if (vq->type == V4L2_BUF_TYPE_VIDEO_CAPTURE_MPLANE) {
		if (ctx->state != MFCINST_GOT_INST) {
			mfc_err("invalid state: %d\n", ctx->state);
			return -EINVAL;
		}

		if (ctx->dst_fmt)
			*plane_count = ctx->dst_fmt->num_planes;
		else
			*plane_count = MFC_ENC_CAP_PLANE_COUNT;
		if (*buf_count < 1)
			*buf_count = 1;
		if (*buf_count > MFC_MAX_BUFFERS)
			*buf_count = MFC_MAX_BUFFERS;
		psize[0] = ctx->enc_dst_buf_size;
<<<<<<< HEAD
		alloc_devs[0] = ctx->dev->mem_dev_l;
=======
		alloc_devs[0] = ctx->dev->mem_dev[BANK_L_CTX];
>>>>>>> 24b8d41d
	} else if (vq->type == V4L2_BUF_TYPE_VIDEO_OUTPUT_MPLANE) {
		if (ctx->src_fmt)
			*plane_count = ctx->src_fmt->num_planes;
		else
			*plane_count = MFC_ENC_OUT_PLANE_COUNT;

		if (*buf_count < 1)
			*buf_count = 1;
		if (*buf_count > MFC_MAX_BUFFERS)
			*buf_count = MFC_MAX_BUFFERS;

		psize[0] = ctx->luma_size;
		psize[1] = ctx->chroma_size;

		if (IS_MFCV6_PLUS(dev)) {
<<<<<<< HEAD
			alloc_devs[0] = ctx->dev->mem_dev_l;
			alloc_devs[1] = ctx->dev->mem_dev_l;
		} else {
			alloc_devs[0] = ctx->dev->mem_dev_r;
			alloc_devs[1] = ctx->dev->mem_dev_r;
=======
			alloc_devs[0] = ctx->dev->mem_dev[BANK_L_CTX];
			alloc_devs[1] = ctx->dev->mem_dev[BANK_L_CTX];
		} else {
			alloc_devs[0] = ctx->dev->mem_dev[BANK_R_CTX];
			alloc_devs[1] = ctx->dev->mem_dev[BANK_R_CTX];
>>>>>>> 24b8d41d
		}
	} else {
		mfc_err("invalid queue type: %d\n", vq->type);
		return -EINVAL;
	}
	return 0;
}

static int s5p_mfc_buf_init(struct vb2_buffer *vb)
{
	struct vb2_v4l2_buffer *vbuf = to_vb2_v4l2_buffer(vb);
	struct vb2_queue *vq = vb->vb2_queue;
	struct s5p_mfc_ctx *ctx = fh_to_ctx(vq->drv_priv);
	unsigned int i;
	int ret;

	if (vq->type == V4L2_BUF_TYPE_VIDEO_CAPTURE_MPLANE) {
		ret = check_vb_with_fmt(ctx->dst_fmt, vb);
		if (ret < 0)
			return ret;
		i = vb->index;
		ctx->dst_bufs[i].b = vbuf;
		ctx->dst_bufs[i].cookie.stream =
					vb2_dma_contig_plane_dma_addr(vb, 0);
		ctx->dst_bufs_cnt++;
	} else if (vq->type == V4L2_BUF_TYPE_VIDEO_OUTPUT_MPLANE) {
		ret = check_vb_with_fmt(ctx->src_fmt, vb);
		if (ret < 0)
			return ret;
		i = vb->index;
		ctx->src_bufs[i].b = vbuf;
		ctx->src_bufs[i].cookie.raw.luma =
					vb2_dma_contig_plane_dma_addr(vb, 0);
		ctx->src_bufs[i].cookie.raw.chroma =
					vb2_dma_contig_plane_dma_addr(vb, 1);
		ctx->src_bufs_cnt++;
	} else {
		mfc_err("invalid queue type: %d\n", vq->type);
		return -EINVAL;
	}
	return 0;
}

static int s5p_mfc_buf_prepare(struct vb2_buffer *vb)
{
	struct vb2_queue *vq = vb->vb2_queue;
	struct s5p_mfc_ctx *ctx = fh_to_ctx(vq->drv_priv);
	int ret;

	if (vq->type == V4L2_BUF_TYPE_VIDEO_CAPTURE_MPLANE) {
		ret = check_vb_with_fmt(ctx->dst_fmt, vb);
		if (ret < 0)
			return ret;
		mfc_debug(2, "plane size: %ld, dst size: %zu\n",
			vb2_plane_size(vb, 0), ctx->enc_dst_buf_size);
		if (vb2_plane_size(vb, 0) < ctx->enc_dst_buf_size) {
			mfc_err("plane size is too small for capture\n");
			return -EINVAL;
		}
	} else if (vq->type == V4L2_BUF_TYPE_VIDEO_OUTPUT_MPLANE) {
		ret = check_vb_with_fmt(ctx->src_fmt, vb);
		if (ret < 0)
			return ret;
		mfc_debug(2, "plane size: %ld, luma size: %d\n",
			vb2_plane_size(vb, 0), ctx->luma_size);
		mfc_debug(2, "plane size: %ld, chroma size: %d\n",
			vb2_plane_size(vb, 1), ctx->chroma_size);
		if (vb2_plane_size(vb, 0) < ctx->luma_size ||
		    vb2_plane_size(vb, 1) < ctx->chroma_size) {
			mfc_err("plane size is too small for output\n");
			return -EINVAL;
		}
	} else {
		mfc_err("invalid queue type: %d\n", vq->type);
		return -EINVAL;
	}
	return 0;
}

static int s5p_mfc_start_streaming(struct vb2_queue *q, unsigned int count)
{
	struct s5p_mfc_ctx *ctx = fh_to_ctx(q->drv_priv);
	struct s5p_mfc_dev *dev = ctx->dev;

	if (IS_MFCV6_PLUS(dev) &&
			(q->type == V4L2_BUF_TYPE_VIDEO_CAPTURE_MPLANE)) {

		if ((ctx->state == MFCINST_GOT_INST) &&
			(dev->curr_ctx == ctx->num) && dev->hw_lock) {
			s5p_mfc_wait_for_done_ctx(ctx,
						S5P_MFC_R2H_CMD_SEQ_DONE_RET,
						0);
		}

		if (ctx->src_bufs_cnt < ctx->pb_count) {
			mfc_err("Need minimum %d OUTPUT buffers\n",
					ctx->pb_count);
			return -ENOBUFS;
		}
	}

	/* If context is ready then dev = work->data;schedule it to run */
	if (s5p_mfc_ctx_ready(ctx))
		set_work_bit_irqsave(ctx);
	s5p_mfc_hw_call(dev->mfc_ops, try_run, dev);

	return 0;
}

static void s5p_mfc_stop_streaming(struct vb2_queue *q)
{
	unsigned long flags;
	struct s5p_mfc_ctx *ctx = fh_to_ctx(q->drv_priv);
	struct s5p_mfc_dev *dev = ctx->dev;

	if ((ctx->state == MFCINST_FINISHING ||
		ctx->state == MFCINST_RUNNING) &&
		dev->curr_ctx == ctx->num && dev->hw_lock) {
		ctx->state = MFCINST_ABORT;
		s5p_mfc_wait_for_done_ctx(ctx, S5P_MFC_R2H_CMD_FRAME_DONE_RET,
					  0);
	}
	ctx->state = MFCINST_FINISHED;
	spin_lock_irqsave(&dev->irqlock, flags);
	if (q->type == V4L2_BUF_TYPE_VIDEO_CAPTURE_MPLANE) {
		s5p_mfc_cleanup_queue(&ctx->dst_queue, &ctx->vq_dst);
		INIT_LIST_HEAD(&ctx->dst_queue);
		ctx->dst_queue_cnt = 0;
	}
	if (q->type == V4L2_BUF_TYPE_VIDEO_OUTPUT_MPLANE) {
		cleanup_ref_queue(ctx);
		s5p_mfc_cleanup_queue(&ctx->src_queue, &ctx->vq_src);
		INIT_LIST_HEAD(&ctx->src_queue);
		ctx->src_queue_cnt = 0;
	}
	spin_unlock_irqrestore(&dev->irqlock, flags);
}

static void s5p_mfc_buf_queue(struct vb2_buffer *vb)
{
	struct vb2_queue *vq = vb->vb2_queue;
	struct s5p_mfc_ctx *ctx = fh_to_ctx(vq->drv_priv);
	struct s5p_mfc_dev *dev = ctx->dev;
	unsigned long flags;
	struct s5p_mfc_buf *mfc_buf;

	if (ctx->state == MFCINST_ERROR) {
		vb2_buffer_done(vb, VB2_BUF_STATE_ERROR);
		cleanup_ref_queue(ctx);
		return;
	}
	if (vq->type == V4L2_BUF_TYPE_VIDEO_CAPTURE_MPLANE) {
		mfc_buf = &ctx->dst_bufs[vb->index];
		mfc_buf->flags &= ~MFC_BUF_FLAG_USED;
		/* Mark destination as available for use by MFC */
		spin_lock_irqsave(&dev->irqlock, flags);
		list_add_tail(&mfc_buf->list, &ctx->dst_queue);
		ctx->dst_queue_cnt++;
		spin_unlock_irqrestore(&dev->irqlock, flags);
	} else if (vq->type == V4L2_BUF_TYPE_VIDEO_OUTPUT_MPLANE) {
		mfc_buf = &ctx->src_bufs[vb->index];
		mfc_buf->flags &= ~MFC_BUF_FLAG_USED;
		spin_lock_irqsave(&dev->irqlock, flags);
		list_add_tail(&mfc_buf->list, &ctx->src_queue);
		ctx->src_queue_cnt++;
		spin_unlock_irqrestore(&dev->irqlock, flags);
	} else {
		mfc_err("unsupported buffer type (%d)\n", vq->type);
	}
	if (s5p_mfc_ctx_ready(ctx))
		set_work_bit_irqsave(ctx);
	s5p_mfc_hw_call(dev->mfc_ops, try_run, dev);
}

static struct vb2_ops s5p_mfc_enc_qops = {
	.queue_setup		= s5p_mfc_queue_setup,
	.wait_prepare		= vb2_ops_wait_prepare,
	.wait_finish		= vb2_ops_wait_finish,
	.buf_init		= s5p_mfc_buf_init,
	.buf_prepare		= s5p_mfc_buf_prepare,
	.start_streaming	= s5p_mfc_start_streaming,
	.stop_streaming		= s5p_mfc_stop_streaming,
	.buf_queue		= s5p_mfc_buf_queue,
};

const struct s5p_mfc_codec_ops *get_enc_codec_ops(void)
{
	return &encoder_codec_ops;
}

struct vb2_ops *get_enc_queue_ops(void)
{
	return &s5p_mfc_enc_qops;
}

const struct v4l2_ioctl_ops *get_enc_v4l2_ioctl_ops(void)
{
	return &s5p_mfc_enc_ioctl_ops;
}

#define IS_MFC51_PRIV(x) ((V4L2_CTRL_ID2WHICH(x) == V4L2_CTRL_CLASS_MPEG) \
						&& V4L2_CTRL_DRIVER_PRIV(x))

int s5p_mfc_enc_ctrls_setup(struct s5p_mfc_ctx *ctx)
{
	struct v4l2_ctrl_config cfg;
	int i;

	v4l2_ctrl_handler_init(&ctx->ctrl_handler, NUM_CTRLS);
	if (ctx->ctrl_handler.error) {
		mfc_err("v4l2_ctrl_handler_init failed\n");
		return ctx->ctrl_handler.error;
	}
	for (i = 0; i < NUM_CTRLS; i++) {
		if (IS_MFC51_PRIV(controls[i].id)) {
			memset(&cfg, 0, sizeof(struct v4l2_ctrl_config));
			cfg.ops = &s5p_mfc_enc_ctrl_ops;
			cfg.id = controls[i].id;
			cfg.min = controls[i].minimum;
			cfg.max = controls[i].maximum;
			cfg.def = controls[i].default_value;
			cfg.name = controls[i].name;
			cfg.type = controls[i].type;
			cfg.flags = 0;

			if (cfg.type == V4L2_CTRL_TYPE_MENU) {
				cfg.step = 0;
				cfg.menu_skip_mask = controls[i].menu_skip_mask;
				cfg.qmenu = mfc51_get_menu(cfg.id);
			} else {
				cfg.step = controls[i].step;
				cfg.menu_skip_mask = 0;
			}
			ctx->ctrls[i] = v4l2_ctrl_new_custom(&ctx->ctrl_handler,
					&cfg, NULL);
		} else {
			if ((controls[i].type == V4L2_CTRL_TYPE_MENU) ||
				(controls[i].type ==
					V4L2_CTRL_TYPE_INTEGER_MENU)) {
				ctx->ctrls[i] = v4l2_ctrl_new_std_menu(
					&ctx->ctrl_handler,
					&s5p_mfc_enc_ctrl_ops, controls[i].id,
					controls[i].maximum, 0,
					controls[i].default_value);
			} else {
				ctx->ctrls[i] = v4l2_ctrl_new_std(
					&ctx->ctrl_handler,
					&s5p_mfc_enc_ctrl_ops, controls[i].id,
					controls[i].minimum,
					controls[i].maximum, controls[i].step,
					controls[i].default_value);
			}
		}
		if (ctx->ctrl_handler.error) {
			mfc_err("Adding control (%d) failed\n", i);
			return ctx->ctrl_handler.error;
		}
		if (controls[i].is_volatile && ctx->ctrls[i])
			ctx->ctrls[i]->flags |= V4L2_CTRL_FLAG_VOLATILE;
	}
	v4l2_ctrl_handler_setup(&ctx->ctrl_handler);
	return 0;
}

void s5p_mfc_enc_ctrls_delete(struct s5p_mfc_ctx *ctx)
{
	int i;

	v4l2_ctrl_handler_free(&ctx->ctrl_handler);
	for (i = 0; i < NUM_CTRLS; i++)
		ctx->ctrls[i] = NULL;
}

void s5p_mfc_enc_init(struct s5p_mfc_ctx *ctx)
{
	struct v4l2_format f;
	f.fmt.pix_mp.pixelformat = DEF_SRC_FMT_ENC;
	ctx->src_fmt = find_format(&f, MFC_FMT_RAW);
	f.fmt.pix_mp.pixelformat = DEF_DST_FMT_ENC;
	ctx->dst_fmt = find_format(&f, MFC_FMT_ENC);
}<|MERGE_RESOLUTION|>--- conflicted
+++ resolved
@@ -1307,24 +1307,10 @@
 {
 	struct s5p_mfc_dev *dev = video_drvdata(file);
 
-<<<<<<< HEAD
-	strncpy(cap->driver, S5P_MFC_NAME, sizeof(cap->driver) - 1);
-	strncpy(cap->card, dev->vfd_enc->name, sizeof(cap->card) - 1);
-	snprintf(cap->bus_info, sizeof(cap->bus_info), "platform:%s",
-		 dev_name(&dev->plat_dev->dev));
-	/*
-	 * This is only a mem-to-mem video device. The capture and output
-	 * device capability flags are left only for backward compatibility
-	 * and are scheduled for removal.
-	 */
-	cap->device_caps = V4L2_CAP_VIDEO_M2M_MPLANE | V4L2_CAP_STREAMING;
-	cap->capabilities = cap->device_caps | V4L2_CAP_DEVICE_CAPS;
-=======
 	strscpy(cap->driver, S5P_MFC_NAME, sizeof(cap->driver));
 	strscpy(cap->card, dev->vfd_enc->name, sizeof(cap->card));
 	snprintf(cap->bus_info, sizeof(cap->bus_info), "platform:%s",
 		 dev_name(&dev->plat_dev->dev));
->>>>>>> 24b8d41d
 	return 0;
 }
 
@@ -2407,11 +2393,7 @@
 		if (*buf_count > MFC_MAX_BUFFERS)
 			*buf_count = MFC_MAX_BUFFERS;
 		psize[0] = ctx->enc_dst_buf_size;
-<<<<<<< HEAD
-		alloc_devs[0] = ctx->dev->mem_dev_l;
-=======
 		alloc_devs[0] = ctx->dev->mem_dev[BANK_L_CTX];
->>>>>>> 24b8d41d
 	} else if (vq->type == V4L2_BUF_TYPE_VIDEO_OUTPUT_MPLANE) {
 		if (ctx->src_fmt)
 			*plane_count = ctx->src_fmt->num_planes;
@@ -2427,19 +2409,11 @@
 		psize[1] = ctx->chroma_size;
 
 		if (IS_MFCV6_PLUS(dev)) {
-<<<<<<< HEAD
-			alloc_devs[0] = ctx->dev->mem_dev_l;
-			alloc_devs[1] = ctx->dev->mem_dev_l;
-		} else {
-			alloc_devs[0] = ctx->dev->mem_dev_r;
-			alloc_devs[1] = ctx->dev->mem_dev_r;
-=======
 			alloc_devs[0] = ctx->dev->mem_dev[BANK_L_CTX];
 			alloc_devs[1] = ctx->dev->mem_dev[BANK_L_CTX];
 		} else {
 			alloc_devs[0] = ctx->dev->mem_dev[BANK_R_CTX];
 			alloc_devs[1] = ctx->dev->mem_dev[BANK_R_CTX];
->>>>>>> 24b8d41d
 		}
 	} else {
 		mfc_err("invalid queue type: %d\n", vq->type);
