// SPDX-License-Identifier: GPL-2.0-or-later
/*
 * netup_unidvb_core.c
 *
 * Main module for NetUP Universal Dual DVB-CI
 *
 * Copyright (C) 2014 NetUP Inc.
 * Copyright (C) 2014 Sergey Kozlov <serjk@netup.ru>
 * Copyright (C) 2014 Abylay Ospan <aospan@netup.ru>
 */

#include <linux/init.h>
#include <linux/module.h>
#include <linux/moduleparam.h>
#include <linux/kmod.h>
#include <linux/kernel.h>
#include <linux/slab.h>
#include <linux/interrupt.h>
#include <linux/delay.h>
#include <linux/list.h>
#include <media/videobuf2-v4l2.h>
#include <media/videobuf2-vmalloc.h>

#include "netup_unidvb.h"
#include "cxd2841er.h"
#include "horus3a.h"
#include "ascot2e.h"
#include "helene.h"
#include "lnbh25.h"

static int spi_enable;
module_param(spi_enable, int, S_IRUSR | S_IWUSR | S_IRGRP | S_IROTH);

MODULE_DESCRIPTION("Driver for NetUP Dual Universal DVB CI PCIe card");
MODULE_AUTHOR("info@netup.ru");
MODULE_VERSION(NETUP_UNIDVB_VERSION);
MODULE_LICENSE("GPL");

DVB_DEFINE_MOD_OPT_ADAPTER_NR(adapter_nr);

/* Avalon-MM PCI-E registers */
#define	AVL_PCIE_IENR		0x50
#define AVL_PCIE_ISR		0x40
#define AVL_IRQ_ENABLE		0x80
#define AVL_IRQ_ASSERTED	0x80
/* GPIO registers */
#define GPIO_REG_IO		0x4880
#define GPIO_REG_IO_TOGGLE	0x4882
#define GPIO_REG_IO_SET		0x4884
#define GPIO_REG_IO_CLEAR	0x4886
/* GPIO bits */
#define GPIO_FEA_RESET		(1 << 0)
#define GPIO_FEB_RESET		(1 << 1)
#define GPIO_RFA_CTL		(1 << 2)
#define GPIO_RFB_CTL		(1 << 3)
#define GPIO_FEA_TU_RESET	(1 << 4)
#define GPIO_FEB_TU_RESET	(1 << 5)
/* DMA base address */
#define NETUP_DMA0_ADDR		0x4900
#define NETUP_DMA1_ADDR		0x4940
/* 8 DMA blocks * 128 packets * 188 bytes*/
#define NETUP_DMA_BLOCKS_COUNT	8
#define NETUP_DMA_PACKETS_COUNT	128
/* DMA status bits */
#define BIT_DMA_RUN		1
#define BIT_DMA_ERROR		2
#define BIT_DMA_IRQ		0x200

/**
 * struct netup_dma_regs - the map of DMA module registers
 * @ctrlstat_set:	Control register, write to set control bits
 * @ctrlstat_clear:	Control register, write to clear control bits
 * @start_addr_lo:	DMA ring buffer start address, lower part
 * @start_addr_hi:	DMA ring buffer start address, higher part
 * @size:		DMA ring buffer size register
 *			* Bits [0-7]:	DMA packet size, 188 bytes
 *			* Bits [16-23]:	packets count in block, 128 packets
 *			* Bits [24-31]:	blocks count, 8 blocks
 * @timeout:		DMA timeout in units of 8ns
 *			For example, value of 375000000 equals to 3 sec
 * @curr_addr_lo:	Current ring buffer head address, lower part
 * @curr_addr_hi:	Current ring buffer head address, higher part
 * @stat_pkt_received:	Statistic register, not tested
 * @stat_pkt_accepted:	Statistic register, not tested
 * @stat_pkt_overruns:	Statistic register, not tested
 * @stat_pkt_underruns:	Statistic register, not tested
 * @stat_fifo_overruns:	Statistic register, not tested
 */
struct netup_dma_regs {
	__le32	ctrlstat_set;
	__le32	ctrlstat_clear;
	__le32	start_addr_lo;
	__le32	start_addr_hi;
	__le32	size;
	__le32	timeout;
	__le32	curr_addr_lo;
	__le32	curr_addr_hi;
	__le32	stat_pkt_received;
	__le32	stat_pkt_accepted;
	__le32	stat_pkt_overruns;
	__le32	stat_pkt_underruns;
	__le32	stat_fifo_overruns;
} __packed __aligned(1);

struct netup_unidvb_buffer {
	struct vb2_v4l2_buffer vb;
	struct list_head	list;
	u32			size;
};

static int netup_unidvb_tuner_ctrl(void *priv, int is_dvb_tc);
static void netup_unidvb_queue_cleanup(struct netup_dma *dma);

static struct cxd2841er_config demod_config = {
	.i2c_addr = 0xc8,
<<<<<<< HEAD
	.xtal = SONY_XTAL_24000
=======
	.xtal = SONY_XTAL_24000,
	.flags = CXD2841ER_USE_GATECTRL | CXD2841ER_ASCOT
>>>>>>> 24b8d41d
};

static struct horus3a_config horus3a_conf = {
	.i2c_address = 0xc0,
	.xtal_freq_mhz = 16,
	.set_tuner_callback = netup_unidvb_tuner_ctrl
};

static struct ascot2e_config ascot2e_conf = {
	.i2c_address = 0xc2,
	.set_tuner_callback = netup_unidvb_tuner_ctrl
};

static struct helene_config helene_conf = {
	.i2c_address = 0xc0,
	.xtal = SONY_HELENE_XTAL_24000,
	.set_tuner_callback = netup_unidvb_tuner_ctrl
};

static struct lnbh25_config lnbh25_conf = {
	.i2c_address = 0x10,
	.data2_config = LNBH25_TEN | LNBH25_EXTM
};

static int netup_unidvb_tuner_ctrl(void *priv, int is_dvb_tc)
{
	u8 reg, mask;
	struct netup_dma *dma = priv;
	struct netup_unidvb_dev *ndev;

	if (!priv)
		return -EINVAL;
	ndev = dma->ndev;
	dev_dbg(&ndev->pci_dev->dev, "%s(): num %d is_dvb_tc %d\n",
		__func__, dma->num, is_dvb_tc);
	reg = readb(ndev->bmmio0 + GPIO_REG_IO);
	mask = (dma->num == 0) ? GPIO_RFA_CTL : GPIO_RFB_CTL;

	/* inverted tuner control in hw rev. 1.4 */
	if (ndev->rev == NETUP_HW_REV_1_4)
		is_dvb_tc = !is_dvb_tc;

	if (!is_dvb_tc)
		reg |= mask;
	else
		reg &= ~mask;
	writeb(reg, ndev->bmmio0 + GPIO_REG_IO);
	return 0;
}

static void netup_unidvb_dev_enable(struct netup_unidvb_dev *ndev)
{
	u16 gpio_reg;

	/* enable PCI-E interrupts */
	writel(AVL_IRQ_ENABLE, ndev->bmmio0 + AVL_PCIE_IENR);
	/* unreset frontends bits[0:1] */
	writeb(0x00, ndev->bmmio0 + GPIO_REG_IO);
	msleep(100);
	gpio_reg =
		GPIO_FEA_RESET | GPIO_FEB_RESET |
		GPIO_FEA_TU_RESET | GPIO_FEB_TU_RESET |
		GPIO_RFA_CTL | GPIO_RFB_CTL;
	writeb(gpio_reg, ndev->bmmio0 + GPIO_REG_IO);
	dev_dbg(&ndev->pci_dev->dev,
		"%s(): AVL_PCIE_IENR 0x%x GPIO_REG_IO 0x%x\n",
		__func__, readl(ndev->bmmio0 + AVL_PCIE_IENR),
		(int)readb(ndev->bmmio0 + GPIO_REG_IO));

}

static void netup_unidvb_dma_enable(struct netup_dma *dma, int enable)
{
	u32 irq_mask = (dma->num == 0 ?
		NETUP_UNIDVB_IRQ_DMA1 : NETUP_UNIDVB_IRQ_DMA2);

	dev_dbg(&dma->ndev->pci_dev->dev,
		"%s(): DMA%d enable %d\n", __func__, dma->num, enable);
	if (enable) {
		writel(BIT_DMA_RUN, &dma->regs->ctrlstat_set);
		writew(irq_mask, dma->ndev->bmmio0 + REG_IMASK_SET);
	} else {
		writel(BIT_DMA_RUN, &dma->regs->ctrlstat_clear);
		writew(irq_mask, dma->ndev->bmmio0 + REG_IMASK_CLEAR);
	}
}

static irqreturn_t netup_dma_interrupt(struct netup_dma *dma)
{
	u64 addr_curr;
	u32 size;
	unsigned long flags;
	struct device *dev = &dma->ndev->pci_dev->dev;

	spin_lock_irqsave(&dma->lock, flags);
	addr_curr = ((u64)readl(&dma->regs->curr_addr_hi) << 32) |
		(u64)readl(&dma->regs->curr_addr_lo) | dma->high_addr;
	/* clear IRQ */
	writel(BIT_DMA_IRQ, &dma->regs->ctrlstat_clear);
	/* sanity check */
	if (addr_curr < dma->addr_phys ||
			addr_curr > dma->addr_phys +  dma->ring_buffer_size) {
		if (addr_curr != 0) {
			dev_err(dev,
				"%s(): addr 0x%llx not from 0x%llx:0x%llx\n",
				__func__, addr_curr, (u64)dma->addr_phys,
				(u64)(dma->addr_phys + dma->ring_buffer_size));
		}
		goto irq_handled;
	}
	size = (addr_curr >= dma->addr_last) ?
		(u32)(addr_curr - dma->addr_last) :
		(u32)(dma->ring_buffer_size - (dma->addr_last - addr_curr));
	if (dma->data_size != 0) {
		printk_ratelimited("%s(): lost interrupt, data size %d\n",
			__func__, dma->data_size);
		dma->data_size += size;
	}
	if (dma->data_size == 0 || dma->data_size > dma->ring_buffer_size) {
		dma->data_size = size;
		dma->data_offset = (u32)(dma->addr_last - dma->addr_phys);
	}
	dma->addr_last = addr_curr;
	queue_work(dma->ndev->wq, &dma->work);
irq_handled:
	spin_unlock_irqrestore(&dma->lock, flags);
	return IRQ_HANDLED;
}

static irqreturn_t netup_unidvb_isr(int irq, void *dev_id)
{
	struct pci_dev *pci_dev = (struct pci_dev *)dev_id;
	struct netup_unidvb_dev *ndev = pci_get_drvdata(pci_dev);
	u32 reg40, reg_isr;
	irqreturn_t iret = IRQ_NONE;

	/* disable interrupts */
	writel(0, ndev->bmmio0 + AVL_PCIE_IENR);
	/* check IRQ source */
	reg40 = readl(ndev->bmmio0 + AVL_PCIE_ISR);
	if ((reg40 & AVL_IRQ_ASSERTED) != 0) {
		/* IRQ is being signaled */
		reg_isr = readw(ndev->bmmio0 + REG_ISR);
		if (reg_isr & NETUP_UNIDVB_IRQ_I2C0) {
			iret = netup_i2c_interrupt(&ndev->i2c[0]);
		} else if (reg_isr & NETUP_UNIDVB_IRQ_I2C1) {
			iret = netup_i2c_interrupt(&ndev->i2c[1]);
		} else if (reg_isr & NETUP_UNIDVB_IRQ_SPI) {
			iret = netup_spi_interrupt(ndev->spi);
		} else if (reg_isr & NETUP_UNIDVB_IRQ_DMA1) {
			iret = netup_dma_interrupt(&ndev->dma[0]);
		} else if (reg_isr & NETUP_UNIDVB_IRQ_DMA2) {
			iret = netup_dma_interrupt(&ndev->dma[1]);
		} else if (reg_isr & NETUP_UNIDVB_IRQ_CI) {
			iret = netup_ci_interrupt(ndev);
		} else {
			dev_err(&pci_dev->dev,
				"%s(): unknown interrupt 0x%x\n",
				__func__, reg_isr);
		}
	}
	/* re-enable interrupts */
	writel(AVL_IRQ_ENABLE, ndev->bmmio0 + AVL_PCIE_IENR);
	return iret;
}

static int netup_unidvb_queue_setup(struct vb2_queue *vq,
				    unsigned int *nbuffers,
				    unsigned int *nplanes,
				    unsigned int sizes[],
				    struct device *alloc_devs[])
{
	struct netup_dma *dma = vb2_get_drv_priv(vq);

	dev_dbg(&dma->ndev->pci_dev->dev, "%s()\n", __func__);

	*nplanes = 1;
	if (vq->num_buffers + *nbuffers < VIDEO_MAX_FRAME)
		*nbuffers = VIDEO_MAX_FRAME - vq->num_buffers;
	sizes[0] = PAGE_ALIGN(NETUP_DMA_PACKETS_COUNT * 188);
	dev_dbg(&dma->ndev->pci_dev->dev, "%s() nbuffers=%d sizes[0]=%d\n",
		__func__, *nbuffers, sizes[0]);
	return 0;
}

static int netup_unidvb_buf_prepare(struct vb2_buffer *vb)
{
	struct netup_dma *dma = vb2_get_drv_priv(vb->vb2_queue);
	struct vb2_v4l2_buffer *vbuf = to_vb2_v4l2_buffer(vb);
	struct netup_unidvb_buffer *buf = container_of(vbuf,
				struct netup_unidvb_buffer, vb);

	dev_dbg(&dma->ndev->pci_dev->dev, "%s(): buf 0x%p\n", __func__, buf);
	buf->size = 0;
	return 0;
}

static void netup_unidvb_buf_queue(struct vb2_buffer *vb)
{
	unsigned long flags;
	struct netup_dma *dma = vb2_get_drv_priv(vb->vb2_queue);
	struct vb2_v4l2_buffer *vbuf = to_vb2_v4l2_buffer(vb);
	struct netup_unidvb_buffer *buf = container_of(vbuf,
				struct netup_unidvb_buffer, vb);

	dev_dbg(&dma->ndev->pci_dev->dev, "%s(): %p\n", __func__, buf);
	spin_lock_irqsave(&dma->lock, flags);
	list_add_tail(&buf->list, &dma->free_buffers);
	spin_unlock_irqrestore(&dma->lock, flags);
	mod_timer(&dma->timeout, jiffies + msecs_to_jiffies(1000));
}

static int netup_unidvb_start_streaming(struct vb2_queue *q, unsigned int count)
{
	struct netup_dma *dma = vb2_get_drv_priv(q);

	dev_dbg(&dma->ndev->pci_dev->dev, "%s()\n", __func__);
	netup_unidvb_dma_enable(dma, 1);
	return 0;
}

static void netup_unidvb_stop_streaming(struct vb2_queue *q)
{
	struct netup_dma *dma = vb2_get_drv_priv(q);

	dev_dbg(&dma->ndev->pci_dev->dev, "%s()\n", __func__);
	netup_unidvb_dma_enable(dma, 0);
	netup_unidvb_queue_cleanup(dma);
}

static const struct vb2_ops dvb_qops = {
	.queue_setup		= netup_unidvb_queue_setup,
	.buf_prepare		= netup_unidvb_buf_prepare,
	.buf_queue		= netup_unidvb_buf_queue,
	.start_streaming	= netup_unidvb_start_streaming,
	.stop_streaming		= netup_unidvb_stop_streaming,
};

static int netup_unidvb_queue_init(struct netup_dma *dma,
				   struct vb2_queue *vb_queue)
{
	int res;

	/* Init videobuf2 queue structure */
	vb_queue->type = V4L2_BUF_TYPE_VIDEO_CAPTURE;
	vb_queue->io_modes = VB2_MMAP | VB2_USERPTR | VB2_READ;
	vb_queue->drv_priv = dma;
	vb_queue->buf_struct_size = sizeof(struct netup_unidvb_buffer);
	vb_queue->ops = &dvb_qops;
	vb_queue->mem_ops = &vb2_vmalloc_memops;
	vb_queue->timestamp_flags = V4L2_BUF_FLAG_TIMESTAMP_MONOTONIC;
	res = vb2_queue_init(vb_queue);
	if (res != 0) {
		dev_err(&dma->ndev->pci_dev->dev,
			"%s(): vb2_queue_init failed (%d)\n", __func__, res);
	}
	return res;
}

static int netup_unidvb_dvb_init(struct netup_unidvb_dev *ndev,
				 int num)
{
	int fe_count = 2;
	int i = 0;
	struct vb2_dvb_frontend *fes[2];
	u8 fe_name[32];

	if (ndev->rev == NETUP_HW_REV_1_3)
		demod_config.xtal = SONY_XTAL_20500;
	else
		demod_config.xtal = SONY_XTAL_24000;

	if (num < 0 || num > 1) {
		dev_dbg(&ndev->pci_dev->dev,
			"%s(): unable to init DVB bus %d\n", __func__, num);
		return -ENODEV;
	}
	mutex_init(&ndev->frontends[num].lock);
	INIT_LIST_HEAD(&ndev->frontends[num].felist);

	for (i = 0; i < fe_count; i++) {
		if (vb2_dvb_alloc_frontend(&ndev->frontends[num], i+1)
				== NULL) {
			dev_err(&ndev->pci_dev->dev,
					"%s(): unable to allocate vb2_dvb_frontend\n",
					__func__);
			return -ENOMEM;
		}
	}

	for (i = 0; i < fe_count; i++) {
		fes[i] = vb2_dvb_get_frontend(&ndev->frontends[num], i+1);
		if (fes[i] == NULL) {
			dev_err(&ndev->pci_dev->dev,
				"%s(): frontends has not been allocated\n",
				__func__);
			return -EINVAL;
		}
<<<<<<< HEAD
	}

	for (i = 0; i < fe_count; i++) {
		netup_unidvb_queue_init(&ndev->dma[num], &fes[i]->dvb.dvbq);
		snprintf(fe_name, sizeof(fe_name), "netup_fe%d", i);
		fes[i]->dvb.name = fe_name;
	}

=======
	}

	for (i = 0; i < fe_count; i++) {
		netup_unidvb_queue_init(&ndev->dma[num], &fes[i]->dvb.dvbq);
		snprintf(fe_name, sizeof(fe_name), "netup_fe%d", i);
		fes[i]->dvb.name = fe_name;
	}

>>>>>>> 24b8d41d
	fes[0]->dvb.frontend = dvb_attach(cxd2841er_attach_s,
		&demod_config, &ndev->i2c[num].adap);
	if (fes[0]->dvb.frontend == NULL) {
		dev_dbg(&ndev->pci_dev->dev,
			"%s(): unable to attach DVB-S/S2 frontend\n",
			__func__);
		goto frontend_detach;
	}

	if (ndev->rev == NETUP_HW_REV_1_3) {
		horus3a_conf.set_tuner_priv = &ndev->dma[num];
		if (!dvb_attach(horus3a_attach, fes[0]->dvb.frontend,
					&horus3a_conf, &ndev->i2c[num].adap)) {
			dev_dbg(&ndev->pci_dev->dev,
					"%s(): unable to attach HORUS3A DVB-S/S2 tuner frontend\n",
					__func__);
			goto frontend_detach;
		}
	} else {
		helene_conf.set_tuner_priv = &ndev->dma[num];
		if (!dvb_attach(helene_attach_s, fes[0]->dvb.frontend,
					&helene_conf, &ndev->i2c[num].adap)) {
			dev_err(&ndev->pci_dev->dev,
					"%s(): unable to attach HELENE DVB-S/S2 tuner frontend\n",
					__func__);
			goto frontend_detach;
		}
	}

	if (!dvb_attach(lnbh25_attach, fes[0]->dvb.frontend,
			&lnbh25_conf, &ndev->i2c[num].adap)) {
		dev_dbg(&ndev->pci_dev->dev,
			"%s(): unable to attach SEC frontend\n", __func__);
		goto frontend_detach;
	}

	/* DVB-T/T2 frontend */
	fes[1]->dvb.frontend = dvb_attach(cxd2841er_attach_t_c,
		&demod_config, &ndev->i2c[num].adap);
	if (fes[1]->dvb.frontend == NULL) {
		dev_dbg(&ndev->pci_dev->dev,
			"%s(): unable to attach Ter frontend\n", __func__);
		goto frontend_detach;
	}
	fes[1]->dvb.frontend->id = 1;
	if (ndev->rev == NETUP_HW_REV_1_3) {
		ascot2e_conf.set_tuner_priv = &ndev->dma[num];
		if (!dvb_attach(ascot2e_attach, fes[1]->dvb.frontend,
					&ascot2e_conf, &ndev->i2c[num].adap)) {
			dev_dbg(&ndev->pci_dev->dev,
					"%s(): unable to attach Ter tuner frontend\n",
					__func__);
			goto frontend_detach;
		}
	} else {
		helene_conf.set_tuner_priv = &ndev->dma[num];
		if (!dvb_attach(helene_attach, fes[1]->dvb.frontend,
					&helene_conf, &ndev->i2c[num].adap)) {
			dev_err(&ndev->pci_dev->dev,
					"%s(): unable to attach HELENE Ter tuner frontend\n",
					__func__);
			goto frontend_detach;
		}
	}

	if (vb2_dvb_register_bus(&ndev->frontends[num],
				 THIS_MODULE, NULL,
				 &ndev->pci_dev->dev, NULL, adapter_nr, 1)) {
		dev_dbg(&ndev->pci_dev->dev,
			"%s(): unable to register DVB bus %d\n",
			__func__, num);
		goto frontend_detach;
	}
	dev_info(&ndev->pci_dev->dev, "DVB init done, num=%d\n", num);
	return 0;
frontend_detach:
	vb2_dvb_dealloc_frontends(&ndev->frontends[num]);
	return -EINVAL;
}

static void netup_unidvb_dvb_fini(struct netup_unidvb_dev *ndev, int num)
{
	if (num < 0 || num > 1) {
		dev_err(&ndev->pci_dev->dev,
			"%s(): unable to unregister DVB bus %d\n",
			__func__, num);
		return;
	}
	vb2_dvb_unregister_bus(&ndev->frontends[num]);
	dev_info(&ndev->pci_dev->dev,
		"%s(): DVB bus %d unregistered\n", __func__, num);
}

static int netup_unidvb_dvb_setup(struct netup_unidvb_dev *ndev)
{
	int res;

	res = netup_unidvb_dvb_init(ndev, 0);
	if (res)
		return res;
	res = netup_unidvb_dvb_init(ndev, 1);
	if (res) {
		netup_unidvb_dvb_fini(ndev, 0);
		return res;
	}
	return 0;
}

static int netup_unidvb_ring_copy(struct netup_dma *dma,
				  struct netup_unidvb_buffer *buf)
{
	u32 copy_bytes, ring_bytes;
	u32 buff_bytes = NETUP_DMA_PACKETS_COUNT * 188 - buf->size;
	u8 *p = vb2_plane_vaddr(&buf->vb.vb2_buf, 0);
	struct netup_unidvb_dev *ndev = dma->ndev;

	if (p == NULL) {
		dev_err(&ndev->pci_dev->dev,
			"%s(): buffer is NULL\n", __func__);
		return -EINVAL;
	}
	p += buf->size;
	if (dma->data_offset + dma->data_size > dma->ring_buffer_size) {
		ring_bytes = dma->ring_buffer_size - dma->data_offset;
		copy_bytes = (ring_bytes > buff_bytes) ?
			buff_bytes : ring_bytes;
		memcpy_fromio(p, (u8 __iomem *)(dma->addr_virt + dma->data_offset), copy_bytes);
		p += copy_bytes;
		buf->size += copy_bytes;
		buff_bytes -= copy_bytes;
		dma->data_size -= copy_bytes;
		dma->data_offset += copy_bytes;
		if (dma->data_offset == dma->ring_buffer_size)
			dma->data_offset = 0;
	}
	if (buff_bytes > 0) {
		ring_bytes = dma->data_size;
		copy_bytes = (ring_bytes > buff_bytes) ?
				buff_bytes : ring_bytes;
		memcpy_fromio(p, (u8 __iomem *)(dma->addr_virt + dma->data_offset), copy_bytes);
		buf->size += copy_bytes;
		dma->data_size -= copy_bytes;
		dma->data_offset += copy_bytes;
		if (dma->data_offset == dma->ring_buffer_size)
			dma->data_offset = 0;
	}
	return 0;
}

static void netup_unidvb_dma_worker(struct work_struct *work)
{
	struct netup_dma *dma = container_of(work, struct netup_dma, work);
	struct netup_unidvb_dev *ndev = dma->ndev;
	struct netup_unidvb_buffer *buf;
	unsigned long flags;

	spin_lock_irqsave(&dma->lock, flags);
	if (dma->data_size == 0) {
		dev_dbg(&ndev->pci_dev->dev,
			"%s(): data_size == 0\n", __func__);
		goto work_done;
	}
	while (dma->data_size > 0) {
		if (list_empty(&dma->free_buffers)) {
			dev_dbg(&ndev->pci_dev->dev,
				"%s(): no free buffers\n", __func__);
			goto work_done;
		}
		buf = list_first_entry(&dma->free_buffers,
			struct netup_unidvb_buffer, list);
		if (buf->size >= NETUP_DMA_PACKETS_COUNT * 188) {
			dev_dbg(&ndev->pci_dev->dev,
				"%s(): buffer overflow, size %d\n",
				__func__, buf->size);
			goto work_done;
		}
		if (netup_unidvb_ring_copy(dma, buf))
			goto work_done;
		if (buf->size == NETUP_DMA_PACKETS_COUNT * 188) {
			list_del(&buf->list);
			dev_dbg(&ndev->pci_dev->dev,
				"%s(): buffer %p done, size %d\n",
				__func__, buf, buf->size);
			buf->vb.vb2_buf.timestamp = ktime_get_ns();
			vb2_set_plane_payload(&buf->vb.vb2_buf, 0, buf->size);
			vb2_buffer_done(&buf->vb.vb2_buf, VB2_BUF_STATE_DONE);
		}
	}
work_done:
	dma->data_size = 0;
	spin_unlock_irqrestore(&dma->lock, flags);
}

static void netup_unidvb_queue_cleanup(struct netup_dma *dma)
{
	struct netup_unidvb_buffer *buf;
	unsigned long flags;

	spin_lock_irqsave(&dma->lock, flags);
	while (!list_empty(&dma->free_buffers)) {
		buf = list_first_entry(&dma->free_buffers,
			struct netup_unidvb_buffer, list);
		list_del(&buf->list);
		vb2_buffer_done(&buf->vb.vb2_buf, VB2_BUF_STATE_ERROR);
	}
	spin_unlock_irqrestore(&dma->lock, flags);
}

static void netup_unidvb_dma_timeout(struct timer_list *t)
{
	struct netup_dma *dma = from_timer(dma, t, timeout);
	struct netup_unidvb_dev *ndev = dma->ndev;

	dev_dbg(&ndev->pci_dev->dev, "%s()\n", __func__);
	netup_unidvb_queue_cleanup(dma);
}

static int netup_unidvb_dma_init(struct netup_unidvb_dev *ndev, int num)
{
	struct netup_dma *dma;
	struct device *dev = &ndev->pci_dev->dev;

	if (num < 0 || num > 1) {
		dev_err(dev, "%s(): unable to register DMA%d\n",
			__func__, num);
		return -ENODEV;
	}
	dma = &ndev->dma[num];
	dev_info(dev, "%s(): starting DMA%d\n", __func__, num);
	dma->num = num;
	dma->ndev = ndev;
	spin_lock_init(&dma->lock);
	INIT_WORK(&dma->work, netup_unidvb_dma_worker);
	INIT_LIST_HEAD(&dma->free_buffers);
	timer_setup(&dma->timeout, netup_unidvb_dma_timeout, 0);
	dma->ring_buffer_size = ndev->dma_size / 2;
	dma->addr_virt = ndev->dma_virt + dma->ring_buffer_size * num;
	dma->addr_phys = (dma_addr_t)((u64)ndev->dma_phys +
		dma->ring_buffer_size * num);
	dev_info(dev, "%s(): DMA%d buffer virt/phys 0x%p/0x%llx size %d\n",
		__func__, num, dma->addr_virt,
		(unsigned long long)dma->addr_phys,
		dma->ring_buffer_size);
	memset_io((u8 __iomem *)dma->addr_virt, 0, dma->ring_buffer_size);
	dma->addr_last = dma->addr_phys;
	dma->high_addr = (u32)(dma->addr_phys & 0xC0000000);
	dma->regs = (struct netup_dma_regs __iomem *)(num == 0 ?
		ndev->bmmio0 + NETUP_DMA0_ADDR :
		ndev->bmmio0 + NETUP_DMA1_ADDR);
	writel((NETUP_DMA_BLOCKS_COUNT << 24) |
		(NETUP_DMA_PACKETS_COUNT << 8) | 188, &dma->regs->size);
	writel((u32)(dma->addr_phys & 0x3FFFFFFF), &dma->regs->start_addr_lo);
	writel(0, &dma->regs->start_addr_hi);
	writel(dma->high_addr, ndev->bmmio0 + 0x1000);
	writel(375000000, &dma->regs->timeout);
	msleep(1000);
	writel(BIT_DMA_IRQ, &dma->regs->ctrlstat_clear);
	return 0;
}

static void netup_unidvb_dma_fini(struct netup_unidvb_dev *ndev, int num)
{
	struct netup_dma *dma;

	if (num < 0 || num > 1)
		return;
	dev_dbg(&ndev->pci_dev->dev, "%s(): num %d\n", __func__, num);
	dma = &ndev->dma[num];
	netup_unidvb_dma_enable(dma, 0);
	msleep(50);
	cancel_work_sync(&dma->work);
	del_timer(&dma->timeout);
}

static int netup_unidvb_dma_setup(struct netup_unidvb_dev *ndev)
{
	int res;

	res = netup_unidvb_dma_init(ndev, 0);
	if (res)
		return res;
	res = netup_unidvb_dma_init(ndev, 1);
	if (res) {
		netup_unidvb_dma_fini(ndev, 0);
		return res;
	}
	netup_unidvb_dma_enable(&ndev->dma[0], 0);
	netup_unidvb_dma_enable(&ndev->dma[1], 0);
	return 0;
}

static int netup_unidvb_ci_setup(struct netup_unidvb_dev *ndev,
				 struct pci_dev *pci_dev)
{
	int res;

	writew(NETUP_UNIDVB_IRQ_CI, ndev->bmmio0 + REG_IMASK_SET);
	res = netup_unidvb_ci_register(ndev, 0, pci_dev);
	if (res)
		return res;
	res = netup_unidvb_ci_register(ndev, 1, pci_dev);
	if (res)
		netup_unidvb_ci_unregister(ndev, 0);
	return res;
}

static int netup_unidvb_request_mmio(struct pci_dev *pci_dev)
{
	if (!request_mem_region(pci_resource_start(pci_dev, 0),
			pci_resource_len(pci_dev, 0), NETUP_UNIDVB_NAME)) {
		dev_err(&pci_dev->dev,
			"%s(): unable to request MMIO bar 0 at 0x%llx\n",
			__func__,
			(unsigned long long)pci_resource_start(pci_dev, 0));
		return -EBUSY;
	}
	if (!request_mem_region(pci_resource_start(pci_dev, 1),
			pci_resource_len(pci_dev, 1), NETUP_UNIDVB_NAME)) {
		dev_err(&pci_dev->dev,
			"%s(): unable to request MMIO bar 1 at 0x%llx\n",
			__func__,
			(unsigned long long)pci_resource_start(pci_dev, 1));
		release_mem_region(pci_resource_start(pci_dev, 0),
			pci_resource_len(pci_dev, 0));
		return -EBUSY;
	}
	return 0;
}

static int netup_unidvb_request_modules(struct device *dev)
{
	static const char * const modules[] = {
		"lnbh25", "ascot2e", "horus3a", "cxd2841er", "helene", NULL
	};
	const char * const *curr_mod = modules;
	int err;

	while (*curr_mod != NULL) {
		err = request_module(*curr_mod);
		if (err) {
			dev_warn(dev, "request_module(%s) failed: %d\n",
				*curr_mod, err);
		}
		++curr_mod;
	}
	return 0;
}

static int netup_unidvb_initdev(struct pci_dev *pci_dev,
				const struct pci_device_id *pci_id)
{
	u8 board_revision;
	u16 board_vendor;
	struct netup_unidvb_dev *ndev;
	int old_firmware = 0;

	netup_unidvb_request_modules(&pci_dev->dev);

	/* Check card revision */
	if (pci_dev->revision != NETUP_PCI_DEV_REVISION) {
		dev_err(&pci_dev->dev,
			"netup_unidvb: expected card revision %d, got %d\n",
			NETUP_PCI_DEV_REVISION, pci_dev->revision);
		dev_err(&pci_dev->dev,
			"Please upgrade firmware!\n");
		dev_err(&pci_dev->dev,
			"Instructions on http://www.netup.tv\n");
		old_firmware = 1;
		spi_enable = 1;
	}

	/* allocate device context */
	ndev = kzalloc(sizeof(*ndev), GFP_KERNEL);
	if (!ndev)
		goto dev_alloc_err;

	/* detect hardware revision */
	if (pci_dev->device == NETUP_HW_REV_1_3)
		ndev->rev = NETUP_HW_REV_1_3;
	else
		ndev->rev = NETUP_HW_REV_1_4;

	dev_info(&pci_dev->dev,
		"%s(): board (0x%x) hardware revision 0x%x\n",
		__func__, pci_dev->device, ndev->rev);

	ndev->old_fw = old_firmware;
	ndev->wq = create_singlethread_workqueue(NETUP_UNIDVB_NAME);
	if (!ndev->wq) {
		dev_err(&pci_dev->dev,
			"%s(): unable to create workqueue\n", __func__);
		goto wq_create_err;
	}
	ndev->pci_dev = pci_dev;
	ndev->pci_bus = pci_dev->bus->number;
	ndev->pci_slot = PCI_SLOT(pci_dev->devfn);
	ndev->pci_func = PCI_FUNC(pci_dev->devfn);
	ndev->board_num = ndev->pci_bus*10 + ndev->pci_slot;
	pci_set_drvdata(pci_dev, ndev);
	/* PCI init */
	dev_info(&pci_dev->dev, "%s(): PCI device (%d). Bus:0x%x Slot:0x%x\n",
		__func__, ndev->board_num, ndev->pci_bus, ndev->pci_slot);

	if (pci_enable_device(pci_dev)) {
		dev_err(&pci_dev->dev, "%s(): pci_enable_device failed\n",
			__func__);
		goto pci_enable_err;
	}
	/* read PCI info */
	pci_read_config_byte(pci_dev, PCI_CLASS_REVISION, &board_revision);
	pci_read_config_word(pci_dev, PCI_VENDOR_ID, &board_vendor);
	if (board_vendor != NETUP_VENDOR_ID) {
		dev_err(&pci_dev->dev, "%s(): unknown board vendor 0x%x",
			__func__, board_vendor);
		goto pci_detect_err;
	}
	dev_info(&pci_dev->dev,
		"%s(): board vendor 0x%x, revision 0x%x\n",
		__func__, board_vendor, board_revision);
	pci_set_master(pci_dev);
	if (pci_set_dma_mask(pci_dev, 0xffffffff) < 0) {
		dev_err(&pci_dev->dev,
			"%s(): 32bit PCI DMA is not supported\n", __func__);
		goto pci_detect_err;
	}
	dev_info(&pci_dev->dev, "%s(): using 32bit PCI DMA\n", __func__);
	/* Clear "no snoop" and "relaxed ordering" bits, use default MRRS. */
	pcie_capability_clear_and_set_word(pci_dev, PCI_EXP_DEVCTL,
		PCI_EXP_DEVCTL_READRQ | PCI_EXP_DEVCTL_RELAX_EN |
		PCI_EXP_DEVCTL_NOSNOOP_EN, 0);
	/* Adjust PCIe completion timeout. */
	pcie_capability_clear_and_set_word(pci_dev,
		PCI_EXP_DEVCTL2, PCI_EXP_DEVCTL2_COMP_TIMEOUT, 0x2);

	if (netup_unidvb_request_mmio(pci_dev)) {
		dev_err(&pci_dev->dev,
			"%s(): unable to request MMIO regions\n", __func__);
		goto pci_detect_err;
	}
	ndev->lmmio0 = ioremap(pci_resource_start(pci_dev, 0),
		pci_resource_len(pci_dev, 0));
	if (!ndev->lmmio0) {
		dev_err(&pci_dev->dev,
			"%s(): unable to remap MMIO bar 0\n", __func__);
		goto pci_bar0_error;
	}
	ndev->lmmio1 = ioremap(pci_resource_start(pci_dev, 1),
		pci_resource_len(pci_dev, 1));
	if (!ndev->lmmio1) {
		dev_err(&pci_dev->dev,
			"%s(): unable to remap MMIO bar 1\n", __func__);
		goto pci_bar1_error;
	}
	ndev->bmmio0 = (u8 __iomem *)ndev->lmmio0;
	ndev->bmmio1 = (u8 __iomem *)ndev->lmmio1;
	dev_info(&pci_dev->dev,
		"%s(): PCI MMIO at 0x%p (%d); 0x%p (%d); IRQ %d",
		__func__,
		ndev->lmmio0, (u32)pci_resource_len(pci_dev, 0),
		ndev->lmmio1, (u32)pci_resource_len(pci_dev, 1),
		pci_dev->irq);
	if (request_irq(pci_dev->irq, netup_unidvb_isr, IRQF_SHARED,
			"netup_unidvb", pci_dev) < 0) {
		dev_err(&pci_dev->dev,
			"%s(): can't get IRQ %d\n", __func__, pci_dev->irq);
		goto irq_request_err;
	}
	ndev->dma_size = 2 * 188 *
		NETUP_DMA_BLOCKS_COUNT * NETUP_DMA_PACKETS_COUNT;
	ndev->dma_virt = dma_alloc_coherent(&pci_dev->dev,
		ndev->dma_size, &ndev->dma_phys, GFP_KERNEL);
	if (!ndev->dma_virt) {
		dev_err(&pci_dev->dev, "%s(): unable to allocate DMA buffer\n",
			__func__);
		goto dma_alloc_err;
	}
	netup_unidvb_dev_enable(ndev);
	if (spi_enable && netup_spi_init(ndev)) {
		dev_warn(&pci_dev->dev,
			"netup_unidvb: SPI flash setup failed\n");
		goto spi_setup_err;
	}
	if (old_firmware) {
		dev_err(&pci_dev->dev,
			"netup_unidvb: card initialization was incomplete\n");
		return 0;
	}
	if (netup_i2c_register(ndev)) {
		dev_err(&pci_dev->dev, "netup_unidvb: I2C setup failed\n");
		goto i2c_setup_err;
	}
	/* enable I2C IRQs */
	writew(NETUP_UNIDVB_IRQ_I2C0 | NETUP_UNIDVB_IRQ_I2C1,
		ndev->bmmio0 + REG_IMASK_SET);
	usleep_range(5000, 10000);
	if (netup_unidvb_dvb_setup(ndev)) {
		dev_err(&pci_dev->dev, "netup_unidvb: DVB setup failed\n");
		goto dvb_setup_err;
	}
	if (netup_unidvb_ci_setup(ndev, pci_dev)) {
		dev_err(&pci_dev->dev, "netup_unidvb: CI setup failed\n");
		goto ci_setup_err;
	}
	if (netup_unidvb_dma_setup(ndev)) {
		dev_err(&pci_dev->dev, "netup_unidvb: DMA setup failed\n");
		goto dma_setup_err;
	}
	dev_info(&pci_dev->dev,
		"netup_unidvb: device has been initialized\n");
	return 0;
dma_setup_err:
	netup_unidvb_ci_unregister(ndev, 0);
	netup_unidvb_ci_unregister(ndev, 1);
ci_setup_err:
	netup_unidvb_dvb_fini(ndev, 0);
	netup_unidvb_dvb_fini(ndev, 1);
dvb_setup_err:
	netup_i2c_unregister(ndev);
i2c_setup_err:
	if (ndev->spi)
		netup_spi_release(ndev);
spi_setup_err:
	dma_free_coherent(&pci_dev->dev, ndev->dma_size,
			ndev->dma_virt, ndev->dma_phys);
dma_alloc_err:
	free_irq(pci_dev->irq, pci_dev);
irq_request_err:
	iounmap(ndev->lmmio1);
pci_bar1_error:
	iounmap(ndev->lmmio0);
pci_bar0_error:
	release_mem_region(pci_resource_start(pci_dev, 0),
		pci_resource_len(pci_dev, 0));
	release_mem_region(pci_resource_start(pci_dev, 1),
		pci_resource_len(pci_dev, 1));
pci_detect_err:
	pci_disable_device(pci_dev);
pci_enable_err:
	pci_set_drvdata(pci_dev, NULL);
	destroy_workqueue(ndev->wq);
wq_create_err:
	kfree(ndev);
dev_alloc_err:
	dev_err(&pci_dev->dev,
		"%s(): failed to initialize device\n", __func__);
	return -EIO;
}

static void netup_unidvb_finidev(struct pci_dev *pci_dev)
{
	struct netup_unidvb_dev *ndev = pci_get_drvdata(pci_dev);

	dev_info(&pci_dev->dev, "%s(): trying to stop device\n", __func__);
	if (!ndev->old_fw) {
		netup_unidvb_dma_fini(ndev, 0);
		netup_unidvb_dma_fini(ndev, 1);
		netup_unidvb_ci_unregister(ndev, 0);
		netup_unidvb_ci_unregister(ndev, 1);
		netup_unidvb_dvb_fini(ndev, 0);
		netup_unidvb_dvb_fini(ndev, 1);
		netup_i2c_unregister(ndev);
	}
	if (ndev->spi)
		netup_spi_release(ndev);
	writew(0xffff, ndev->bmmio0 + REG_IMASK_CLEAR);
	dma_free_coherent(&ndev->pci_dev->dev, ndev->dma_size,
			ndev->dma_virt, ndev->dma_phys);
	free_irq(pci_dev->irq, pci_dev);
	iounmap(ndev->lmmio0);
	iounmap(ndev->lmmio1);
	release_mem_region(pci_resource_start(pci_dev, 0),
		pci_resource_len(pci_dev, 0));
	release_mem_region(pci_resource_start(pci_dev, 1),
		pci_resource_len(pci_dev, 1));
	pci_disable_device(pci_dev);
	pci_set_drvdata(pci_dev, NULL);
	destroy_workqueue(ndev->wq);
	kfree(ndev);
	dev_info(&pci_dev->dev,
		"%s(): device has been successfully stopped\n", __func__);
}


<<<<<<< HEAD
static struct pci_device_id netup_unidvb_pci_tbl[] = {
=======
static const struct pci_device_id netup_unidvb_pci_tbl[] = {
>>>>>>> 24b8d41d
	{ PCI_DEVICE(0x1b55, 0x18f6) }, /* hw rev. 1.3 */
	{ PCI_DEVICE(0x1b55, 0x18f7) }, /* hw rev. 1.4 */
	{ 0, }
};
MODULE_DEVICE_TABLE(pci, netup_unidvb_pci_tbl);

static struct pci_driver netup_unidvb_pci_driver = {
	.name     = "netup_unidvb",
	.id_table = netup_unidvb_pci_tbl,
	.probe    = netup_unidvb_initdev,
	.remove   = netup_unidvb_finidev,
};

module_pci_driver(netup_unidvb_pci_driver);<|MERGE_RESOLUTION|>--- conflicted
+++ resolved
@@ -113,12 +113,8 @@
 
 static struct cxd2841er_config demod_config = {
 	.i2c_addr = 0xc8,
-<<<<<<< HEAD
-	.xtal = SONY_XTAL_24000
-=======
 	.xtal = SONY_XTAL_24000,
 	.flags = CXD2841ER_USE_GATECTRL | CXD2841ER_ASCOT
->>>>>>> 24b8d41d
 };
 
 static struct horus3a_config horus3a_conf = {
@@ -417,7 +413,6 @@
 				__func__);
 			return -EINVAL;
 		}
-<<<<<<< HEAD
 	}
 
 	for (i = 0; i < fe_count; i++) {
@@ -426,16 +421,6 @@
 		fes[i]->dvb.name = fe_name;
 	}
 
-=======
-	}
-
-	for (i = 0; i < fe_count; i++) {
-		netup_unidvb_queue_init(&ndev->dma[num], &fes[i]->dvb.dvbq);
-		snprintf(fe_name, sizeof(fe_name), "netup_fe%d", i);
-		fes[i]->dvb.name = fe_name;
-	}
-
->>>>>>> 24b8d41d
 	fes[0]->dvb.frontend = dvb_attach(cxd2841er_attach_s,
 		&demod_config, &ndev->i2c[num].adap);
 	if (fes[0]->dvb.frontend == NULL) {
@@ -1019,11 +1004,7 @@
 }
 
 
-<<<<<<< HEAD
-static struct pci_device_id netup_unidvb_pci_tbl[] = {
-=======
 static const struct pci_device_id netup_unidvb_pci_tbl[] = {
->>>>>>> 24b8d41d
 	{ PCI_DEVICE(0x1b55, 0x18f6) }, /* hw rev. 1.3 */
 	{ PCI_DEVICE(0x1b55, 0x18f7) }, /* hw rev. 1.4 */
 	{ 0, }
