--- conflicted
+++ resolved
@@ -441,17 +441,6 @@
 	       substream->runtime->buffer_size;
 }
 
-<<<<<<< HEAD
-static struct page *snd_pcm_get_vmalloc_page(struct snd_pcm_substream *subs,
-					     unsigned long offset)
-{
-	void *pageptr = subs->runtime->dma_area + offset;
-
-	return vmalloc_to_page(pageptr);
-}
-
-=======
->>>>>>> 24b8d41d
 static const struct snd_pcm_ops snd_cobalt_pcm_capture_ops = {
 	.open		= snd_cobalt_pcm_capture_open,
 	.close		= snd_cobalt_pcm_capture_close,
