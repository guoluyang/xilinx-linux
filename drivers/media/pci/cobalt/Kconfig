# SPDX-License-Identifier: GPL-2.0-only
config VIDEO_COBALT
	tristate "Cisco Cobalt support"
	depends on VIDEO_V4L2 && I2C
	depends on PCI_MSI && MTD_COMPLEX_MAPPINGS
	depends on (GPIOLIB && DRM_I2C_ADV7511=n) || COMPILE_TEST
	depends on SND
	depends on MTD
<<<<<<< HEAD
=======
	select MEDIA_CONTROLLER
	select VIDEO_V4L2_SUBDEV_API
>>>>>>> 24b8d41d
	select I2C_ALGOBIT
	select SND_PCM
	select VIDEO_ADV7604
	select VIDEO_ADV7511
	select VIDEO_ADV7842
	select VIDEOBUF2_DMA_SG
	help
	  This is a video4linux driver for the Cisco PCIe Cobalt card.

	  This board is sadly not available outside of Cisco, but it is
	  very useful as an example of a real driver that uses all the
	  latest frameworks and APIs.

	  To compile this driver as a module, choose M here: the
	  module will be called cobalt.<|MERGE_RESOLUTION|>--- conflicted
+++ resolved
@@ -6,11 +6,8 @@
 	depends on (GPIOLIB && DRM_I2C_ADV7511=n) || COMPILE_TEST
 	depends on SND
 	depends on MTD
-<<<<<<< HEAD
-=======
 	select MEDIA_CONTROLLER
 	select VIDEO_V4L2_SUBDEV_API
->>>>>>> 24b8d41d
 	select I2C_ALGOBIT
 	select SND_PCM
 	select VIDEO_ADV7604
