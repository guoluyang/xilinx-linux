--- conflicted
+++ resolved
@@ -1857,18 +1857,6 @@
 			/* attach frontend */
 			memset(&si2165_pdata, 0, sizeof(si2165_pdata));
 			si2165_pdata.fe = &fe0->dvb.frontend;
-<<<<<<< HEAD
-			si2165_pdata.chip_mode = SI2165_MODE_PLL_XTAL,
-			si2165_pdata.ref_freq_Hz = 16000000,
-			memset(&info, 0, sizeof(struct i2c_board_info));
-			strlcpy(info.type, "si2165", I2C_NAME_SIZE);
-			info.addr = 0x64;
-			info.platform_data = &si2165_pdata;
-			request_module(info.type);
-			client_demod = i2c_new_device(&i2c_bus->i2c_adap, &info);
-			if (client_demod == NULL ||
-					client_demod->dev.driver == NULL)
-=======
 			si2165_pdata.chip_mode = SI2165_MODE_PLL_XTAL;
 			si2165_pdata.ref_freq_hz = 16000000;
 			memset(&info, 0, sizeof(struct i2c_board_info));
@@ -1878,7 +1866,6 @@
 			request_module(info.type);
 			client_demod = i2c_new_client_device(&i2c_bus->i2c_adap, &info);
 			if (!i2c_client_has_driver(client_demod))
->>>>>>> 24b8d41d
 				goto frontend_detach;
 			if (!try_module_get(client_demod->dev.driver->owner)) {
 				i2c_unregister_device(client_demod);
@@ -2574,190 +2561,9 @@
 			break;
 		}
 		break;
-<<<<<<< HEAD
-	}
-	case CX23885_BOARD_HAUPPAUGE_QUADHD_DVB:
-		switch (port->nr) {
-		/* port b - Terrestrial/cable */
-		case 1:
-			/* attach frontend */
-			memset(&si2168_config, 0, sizeof(si2168_config));
-			si2168_config.i2c_adapter = &adapter;
-			si2168_config.fe = &fe0->dvb.frontend;
-			si2168_config.ts_mode = SI2168_TS_SERIAL;
-			memset(&info, 0, sizeof(struct i2c_board_info));
-			strlcpy(info.type, "si2168", I2C_NAME_SIZE);
-			info.addr = 0x64;
-			info.platform_data = &si2168_config;
-			request_module("%s", info.type);
-			client_demod = i2c_new_device(&dev->i2c_bus[0].i2c_adap, &info);
-			if (!client_demod || !client_demod->dev.driver)
-				goto frontend_detach;
-			if (!try_module_get(client_demod->dev.driver->owner)) {
-				i2c_unregister_device(client_demod);
-				goto frontend_detach;
-			}
-			port->i2c_client_demod = client_demod;
-
-			/* attach tuner */
-			memset(&si2157_config, 0, sizeof(si2157_config));
-			si2157_config.fe = fe0->dvb.frontend;
-			si2157_config.if_port = 1;
-			memset(&info, 0, sizeof(struct i2c_board_info));
-			strlcpy(info.type, "si2157", I2C_NAME_SIZE);
-			info.addr = 0x60;
-			info.platform_data = &si2157_config;
-			request_module("%s", info.type);
-			client_tuner = i2c_new_device(&dev->i2c_bus[1].i2c_adap, &info);
-			if (!client_tuner || !client_tuner->dev.driver) {
-				module_put(client_demod->dev.driver->owner);
-				i2c_unregister_device(client_demod);
-				port->i2c_client_demod = NULL;
-				goto frontend_detach;
-			}
-			if (!try_module_get(client_tuner->dev.driver->owner)) {
-				i2c_unregister_device(client_tuner);
-				module_put(client_demod->dev.driver->owner);
-				i2c_unregister_device(client_demod);
-				port->i2c_client_demod = NULL;
-				goto frontend_detach;
-			}
-			port->i2c_client_tuner = client_tuner;
-			break;
-
-		/* port c - terrestrial/cable */
-		case 2:
-			/* attach frontend */
-			memset(&si2168_config, 0, sizeof(si2168_config));
-			si2168_config.i2c_adapter = &adapter;
-			si2168_config.fe = &fe0->dvb.frontend;
-			si2168_config.ts_mode = SI2168_TS_SERIAL;
-			memset(&info, 0, sizeof(struct i2c_board_info));
-			strlcpy(info.type, "si2168", I2C_NAME_SIZE);
-			info.addr = 0x66;
-			info.platform_data = &si2168_config;
-			request_module("%s", info.type);
-			client_demod = i2c_new_device(&dev->i2c_bus[0].i2c_adap, &info);
-			if (!client_demod || !client_demod->dev.driver)
-				goto frontend_detach;
-			if (!try_module_get(client_demod->dev.driver->owner)) {
-				i2c_unregister_device(client_demod);
-				goto frontend_detach;
-			}
-			port->i2c_client_demod = client_demod;
-
-			/* attach tuner */
-			memset(&si2157_config, 0, sizeof(si2157_config));
-			si2157_config.fe = fe0->dvb.frontend;
-			si2157_config.if_port = 1;
-			memset(&info, 0, sizeof(struct i2c_board_info));
-			strlcpy(info.type, "si2157", I2C_NAME_SIZE);
-			info.addr = 0x62;
-			info.platform_data = &si2157_config;
-			request_module("%s", info.type);
-			client_tuner = i2c_new_device(&dev->i2c_bus[1].i2c_adap, &info);
-			if (!client_tuner || !client_tuner->dev.driver) {
-				module_put(client_demod->dev.driver->owner);
-				i2c_unregister_device(client_demod);
-				port->i2c_client_demod = NULL;
-				goto frontend_detach;
-			}
-			if (!try_module_get(client_tuner->dev.driver->owner)) {
-				i2c_unregister_device(client_tuner);
-				module_put(client_demod->dev.driver->owner);
-				i2c_unregister_device(client_demod);
-				port->i2c_client_demod = NULL;
-				goto frontend_detach;
-			}
-			port->i2c_client_tuner = client_tuner;
-			break;
-		}
-		break;
-	case CX23885_BOARD_HAUPPAUGE_QUADHD_ATSC:
-		switch (port->nr) {
-		/* port b - Terrestrial/cable */
-		case 1:
-			/* attach frontend */
-			i2c_bus = &dev->i2c_bus[0];
-			fe0->dvb.frontend = dvb_attach(lgdt3306a_attach,
-				&hauppauge_quadHD_ATSC_a_config, &i2c_bus->i2c_adap);
-			if (fe0->dvb.frontend == NULL)
-				break;
-
-			/* attach tuner */
-			memset(&si2157_config, 0, sizeof(si2157_config));
-			si2157_config.fe = fe0->dvb.frontend;
-			si2157_config.if_port = 1;
-			si2157_config.inversion = 1;
-			memset(&info, 0, sizeof(struct i2c_board_info));
-			strlcpy(info.type, "si2157", I2C_NAME_SIZE);
-			info.addr = 0x60;
-			info.platform_data = &si2157_config;
-			request_module("%s", info.type);
-			client_tuner = i2c_new_device(&dev->i2c_bus[1].i2c_adap, &info);
-			if (!client_tuner || !client_tuner->dev.driver) {
-				module_put(client_demod->dev.driver->owner);
-				i2c_unregister_device(client_demod);
-				port->i2c_client_demod = NULL;
-				goto frontend_detach;
-			}
-			if (!try_module_get(client_tuner->dev.driver->owner)) {
-				i2c_unregister_device(client_tuner);
-				module_put(client_demod->dev.driver->owner);
-				i2c_unregister_device(client_demod);
-				port->i2c_client_demod = NULL;
-				goto frontend_detach;
-			}
-			port->i2c_client_tuner = client_tuner;
-			break;
-
-		/* port c - terrestrial/cable */
-		case 2:
-			/* attach frontend */
-			i2c_bus = &dev->i2c_bus[0];
-			fe0->dvb.frontend = dvb_attach(lgdt3306a_attach,
-				&hauppauge_quadHD_ATSC_b_config, &i2c_bus->i2c_adap);
-			if (fe0->dvb.frontend == NULL)
-				break;
-
-			/* attach tuner */
-			memset(&si2157_config, 0, sizeof(si2157_config));
-			si2157_config.fe = fe0->dvb.frontend;
-			si2157_config.if_port = 1;
-			si2157_config.inversion = 1;
-			memset(&info, 0, sizeof(struct i2c_board_info));
-			strlcpy(info.type, "si2157", I2C_NAME_SIZE);
-			info.addr = 0x62;
-			info.platform_data = &si2157_config;
-			request_module("%s", info.type);
-			client_tuner = i2c_new_device(&dev->i2c_bus[1].i2c_adap, &info);
-			if (!client_tuner || !client_tuner->dev.driver) {
-				module_put(client_demod->dev.driver->owner);
-				i2c_unregister_device(client_demod);
-				port->i2c_client_demod = NULL;
-				goto frontend_detach;
-			}
-			if (!try_module_get(client_tuner->dev.driver->owner)) {
-				i2c_unregister_device(client_tuner);
-				module_put(client_demod->dev.driver->owner);
-				i2c_unregister_device(client_demod);
-				port->i2c_client_demod = NULL;
-				goto frontend_detach;
-			}
-			port->i2c_client_tuner = client_tuner;
-			break;
-		}
-		break;
-
-	default:
-		printk(KERN_INFO "%s: The frontend of your DVB/ATSC card "
-		       " isn't supported yet\n",
-		       dev->name);
-=======
 	default:
 		pr_info("%s: The frontend of your DVB/ATSC card  isn't supported yet\n",
 			dev->name);
->>>>>>> 24b8d41d
 		break;
 	}
 
