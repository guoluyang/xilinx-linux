// SPDX-License-Identifier: GPL-2.0
/*
 * ddbridge-core.c: Digital Devices bridge core functions
 *
 * Copyright (C) 2010-2017 Digital Devices GmbH
 *                         Marcus Metzler <mocm@metzlerbros.de>
 *                         Ralph Metzler <rjkm@metzlerbros.de>
 *
 * This program is free software; you can redistribute it and/or
 * modify it under the terms of the GNU General Public License
 * version 2 only, as published by the Free Software Foundation.
 *
 * This program is distributed in the hope that it will be useful,
 * but WITHOUT ANY WARRANTY; without even the implied warranty of
 * MERCHANTABILITY or FITNESS FOR A PARTICULAR PURPOSE.  See the
 * GNU General Public License for more details.
 */

#include <linux/module.h>
#include <linux/init.h>
#include <linux/interrupt.h>
#include <linux/delay.h>
#include <linux/slab.h>
#include <linux/poll.h>
#include <linux/io.h>
#include <linux/pci.h>
#include <linux/pci_ids.h>
#include <linux/timer.h>
#include <linux/i2c.h>
#include <linux/swab.h>
#include <linux/vmalloc.h>

#include "ddbridge.h"
#include "ddbridge-i2c.h"
#include "ddbridge-regs.h"
#include "ddbridge-max.h"
#include "ddbridge-ci.h"
#include "ddbridge-io.h"

#include "tda18271c2dd.h"
#include "stv6110x.h"
#include "stv090x.h"
#include "lnbh24.h"
#include "drxk.h"
#include "stv0367.h"
#include "stv0367_priv.h"
#include "cxd2841er.h"
#include "tda18212.h"
#include "stv0910.h"
#include "stv6111.h"
#include "lnbh25.h"
#include "cxd2099.h"
#include "ddbridge-dummy-fe.h"

/****************************************************************************/

#define DDB_MAX_ADAPTER 64

/****************************************************************************/

DVB_DEFINE_MOD_OPT_ADAPTER_NR(adapter_nr);

static int adapter_alloc;
module_param(adapter_alloc, int, 0444);
MODULE_PARM_DESC(adapter_alloc,
		 "0-one adapter per io, 1-one per tab with io, 2-one per tab, 3-one for all");

static int ci_bitrate = 70000;
module_param(ci_bitrate, int, 0444);
MODULE_PARM_DESC(ci_bitrate, " Bitrate in KHz for output to CI.");

static int ts_loop = -1;
module_param(ts_loop, int, 0444);
MODULE_PARM_DESC(ts_loop, "TS in/out test loop on port ts_loop");

static int xo2_speed = 2;
module_param(xo2_speed, int, 0444);
MODULE_PARM_DESC(xo2_speed, "default transfer speed for xo2 based duoflex, 0=55,1=75,2=90,3=104 MBit/s, default=2, use attribute to change for individual cards");

#ifdef __arm__
static int alt_dma = 1;
#else
static int alt_dma;
#endif
module_param(alt_dma, int, 0444);
MODULE_PARM_DESC(alt_dma, "use alternative DMA buffer handling");

static int no_init;
module_param(no_init, int, 0444);
MODULE_PARM_DESC(no_init, "do not initialize most devices");

static int stv0910_single;
module_param(stv0910_single, int, 0444);
MODULE_PARM_DESC(stv0910_single, "use stv0910 cards as single demods");

static int dma_buf_num = 8;
module_param(dma_buf_num, int, 0444);
MODULE_PARM_DESC(dma_buf_num, "Number of DMA buffers, possible values: 8-32");

static int dma_buf_size = 21;
module_param(dma_buf_size, int, 0444);
MODULE_PARM_DESC(dma_buf_size,
		 "DMA buffer size as multiple of 128*47, possible values: 1-43");

static int dummy_tuner;
module_param(dummy_tuner, int, 0444);
MODULE_PARM_DESC(dummy_tuner,
		 "attach dummy tuner to port 0 on Octopus V3 or Octopus Mini cards");

/****************************************************************************/

static DEFINE_MUTEX(redirect_lock);

static struct workqueue_struct *ddb_wq;

static struct ddb *ddbs[DDB_MAX_ADAPTER];

/****************************************************************************/
/****************************************************************************/
/****************************************************************************/

struct ddb_irq *ddb_irq_set(struct ddb *dev, u32 link, u32 nr,
			    void (*handler)(void *), void *data)
{
	struct ddb_irq *irq = &dev->link[link].irq[nr];

	irq->handler = handler;
	irq->data = data;
	return irq;
}

static void ddb_set_dma_table(struct ddb_io *io)
{
	struct ddb *dev = io->port->dev;
	struct ddb_dma *dma = io->dma;
	u32 i;
	u64 mem;

	if (!dma)
		return;
	for (i = 0; i < dma->num; i++) {
		mem = dma->pbuf[i];
		ddbwritel(dev, mem & 0xffffffff, dma->bufregs + i * 8);
		ddbwritel(dev, mem >> 32, dma->bufregs + i * 8 + 4);
	}
	dma->bufval = ((dma->div & 0x0f) << 16) |
		((dma->num & 0x1f) << 11) |
		((dma->size >> 7) & 0x7ff);
}

static void ddb_set_dma_tables(struct ddb *dev)
{
	u32 i;

	for (i = 0; i < DDB_MAX_PORT; i++) {
		if (dev->port[i].input[0])
			ddb_set_dma_table(dev->port[i].input[0]);
		if (dev->port[i].input[1])
			ddb_set_dma_table(dev->port[i].input[1]);
		if (dev->port[i].output)
			ddb_set_dma_table(dev->port[i].output);
	}
}

/****************************************************************************/
/****************************************************************************/
/****************************************************************************/

static void ddb_redirect_dma(struct ddb *dev,
			     struct ddb_dma *sdma,
			     struct ddb_dma *ddma)
{
	u32 i, base;
	u64 mem;

	sdma->bufval = ddma->bufval;
	base = sdma->bufregs;
	for (i = 0; i < ddma->num; i++) {
		mem = ddma->pbuf[i];
		ddbwritel(dev, mem & 0xffffffff, base + i * 8);
		ddbwritel(dev, mem >> 32, base + i * 8 + 4);
	}
}

static int ddb_unredirect(struct ddb_port *port)
{
	struct ddb_input *oredi, *iredi = NULL;
	struct ddb_output *iredo = NULL;

	/* dev_info(port->dev->dev,
	 * "unredirect %d.%d\n", port->dev->nr, port->nr);
	 */
	mutex_lock(&redirect_lock);
	if (port->output->dma->running) {
		mutex_unlock(&redirect_lock);
		return -EBUSY;
	}
	oredi = port->output->redi;
	if (!oredi)
		goto done;
	if (port->input[0]) {
		iredi = port->input[0]->redi;
		iredo = port->input[0]->redo;

		if (iredo) {
			iredo->port->output->redi = oredi;
			if (iredo->port->input[0]) {
				iredo->port->input[0]->redi = iredi;
				ddb_redirect_dma(oredi->port->dev,
						 oredi->dma, iredo->dma);
			}
			port->input[0]->redo = NULL;
			ddb_set_dma_table(port->input[0]);
		}
		oredi->redi = iredi;
		port->input[0]->redi = NULL;
	}
	oredi->redo = NULL;
	port->output->redi = NULL;

	ddb_set_dma_table(oredi);
done:
	mutex_unlock(&redirect_lock);
	return 0;
}

static int ddb_redirect(u32 i, u32 p)
{
	struct ddb *idev = ddbs[(i >> 4) & 0x3f];
	struct ddb_input *input, *input2;
	struct ddb *pdev = ddbs[(p >> 4) & 0x3f];
	struct ddb_port *port;

	if (!idev || !pdev)
		return -EINVAL;
	if (!idev->has_dma || !pdev->has_dma)
		return -EINVAL;

	port = &pdev->port[p & 0x0f];
	if (!port->output)
		return -EINVAL;
	if (ddb_unredirect(port))
		return -EBUSY;

	if (i == 8)
		return 0;

	input = &idev->input[i & 7];
	if (!input)
		return -EINVAL;

	mutex_lock(&redirect_lock);
	if (port->output->dma->running || input->dma->running) {
		mutex_unlock(&redirect_lock);
		return -EBUSY;
	}
	input2 = port->input[0];
	if (input2) {
		if (input->redi) {
			input2->redi = input->redi;
			input->redi = NULL;
		} else {
			input2->redi = input;
		}
	}
	input->redo = port->output;
	port->output->redi = input;

	ddb_redirect_dma(input->port->dev, input->dma, port->output->dma);
	mutex_unlock(&redirect_lock);
	return 0;
}

/****************************************************************************/
/****************************************************************************/
/****************************************************************************/

static void dma_free(struct pci_dev *pdev, struct ddb_dma *dma, int dir)
{
	int i;

	if (!dma)
		return;
	for (i = 0; i < dma->num; i++) {
		if (dma->vbuf[i]) {
			if (alt_dma) {
				dma_unmap_single(&pdev->dev, dma->pbuf[i],
						 dma->size,
						 dir ? DMA_TO_DEVICE :
						 DMA_FROM_DEVICE);
				kfree(dma->vbuf[i]);
				dma->vbuf[i] = NULL;
			} else {
				dma_free_coherent(&pdev->dev, dma->size,
						  dma->vbuf[i], dma->pbuf[i]);
			}

			dma->vbuf[i] = NULL;
		}
	}
}

static int dma_alloc(struct pci_dev *pdev, struct ddb_dma *dma, int dir)
{
	int i;

	if (!dma)
		return 0;
	for (i = 0; i < dma->num; i++) {
		if (alt_dma) {
			dma->vbuf[i] = kmalloc(dma->size, __GFP_RETRY_MAYFAIL);
			if (!dma->vbuf[i])
				return -ENOMEM;
			dma->pbuf[i] = dma_map_single(&pdev->dev,
						      dma->vbuf[i],
						      dma->size,
						      dir ? DMA_TO_DEVICE :
						      DMA_FROM_DEVICE);
			if (dma_mapping_error(&pdev->dev, dma->pbuf[i])) {
				kfree(dma->vbuf[i]);
				dma->vbuf[i] = NULL;
				return -ENOMEM;
			}
		} else {
			dma->vbuf[i] = dma_alloc_coherent(&pdev->dev,
							  dma->size,
							  &dma->pbuf[i],
							  GFP_KERNEL);
			if (!dma->vbuf[i])
				return -ENOMEM;
		}
	}
	return 0;
}

int ddb_buffers_alloc(struct ddb *dev)
{
	int i;
	struct ddb_port *port;

	for (i = 0; i < dev->port_num; i++) {
		port = &dev->port[i];
		switch (port->class) {
		case DDB_PORT_TUNER:
			if (port->input[0]->dma)
				if (dma_alloc(dev->pdev, port->input[0]->dma, 0)
					< 0)
					return -1;
			if (port->input[1]->dma)
				if (dma_alloc(dev->pdev, port->input[1]->dma, 0)
					< 0)
					return -1;
			break;
		case DDB_PORT_CI:
		case DDB_PORT_LOOP:
			if (port->input[0]->dma)
				if (dma_alloc(dev->pdev, port->input[0]->dma, 0)
					< 0)
					return -1;
			if (port->output->dma)
				if (dma_alloc(dev->pdev, port->output->dma, 1)
					< 0)
					return -1;
			break;
		default:
			break;
		}
	}
	ddb_set_dma_tables(dev);
	return 0;
}

void ddb_buffers_free(struct ddb *dev)
{
	int i;
	struct ddb_port *port;

	for (i = 0; i < dev->port_num; i++) {
		port = &dev->port[i];

		if (port->input[0] && port->input[0]->dma)
			dma_free(dev->pdev, port->input[0]->dma, 0);
		if (port->input[1] && port->input[1]->dma)
			dma_free(dev->pdev, port->input[1]->dma, 0);
		if (port->output && port->output->dma)
			dma_free(dev->pdev, port->output->dma, 1);
	}
}

static void calc_con(struct ddb_output *output, u32 *con, u32 *con2, u32 flags)
{
	struct ddb *dev = output->port->dev;
	u32 bitrate = output->port->obr, max_bitrate = 72000;
	u32 gap = 4, nco = 0;

	*con = 0x1c;
	if (output->port->gap != 0xffffffff) {
		flags |= 1;
		gap = output->port->gap;
		max_bitrate = 0;
	}
	if (dev->link[0].info->type == DDB_OCTOPUS_CI && output->port->nr > 1) {
		*con = 0x10c;
		if (dev->link[0].ids.regmapid >= 0x10003 && !(flags & 1)) {
			if (!(flags & 2)) {
				/* NCO */
				max_bitrate = 0;
				gap = 0;
				if (bitrate != 72000) {
					if (bitrate >= 96000) {
						*con |= 0x800;
					} else {
						*con |= 0x1000;
						nco = (bitrate * 8192 + 71999)
							/ 72000;
					}
				}
			} else {
				/* Divider and gap */
				*con |= 0x1810;
				if (bitrate <= 64000) {
					max_bitrate = 64000;
					nco = 8;
				} else if (bitrate <= 72000) {
					max_bitrate = 72000;
					nco = 7;
				} else {
					max_bitrate = 96000;
					nco = 5;
				}
			}
		} else {
			if (bitrate > 72000) {
				*con |= 0x810; /* 96 MBit/s and gap */
				max_bitrate = 96000;
			}
			*con |= 0x10; /* enable gap */
		}
	}
	if (max_bitrate > 0) {
		if (bitrate > max_bitrate)
			bitrate = max_bitrate;
		if (bitrate < 31000)
			bitrate = 31000;
		gap = ((max_bitrate - bitrate) * 94) / bitrate;
		if (gap < 2)
			*con &= ~0x10; /* Disable gap */
		else
			gap -= 2;
		if (gap > 127)
			gap = 127;
	}

	*con2 = (nco << 16) | gap;
}

static void ddb_output_start(struct ddb_output *output)
{
	struct ddb *dev = output->port->dev;
	u32 con = 0x11c, con2 = 0;

	spin_lock_irq(&output->dma->lock);
	output->dma->cbuf = 0;
	output->dma->coff = 0;
	output->dma->stat = 0;
	ddbwritel(dev, 0, DMA_BUFFER_CONTROL(output->dma));

	if (output->port->input[0]->port->class == DDB_PORT_LOOP)
		con = (1UL << 13) | 0x14;
	else
		calc_con(output, &con, &con2, 0);

	ddbwritel(dev, 0, TS_CONTROL(output));
	ddbwritel(dev, 2, TS_CONTROL(output));
	ddbwritel(dev, 0, TS_CONTROL(output));
	ddbwritel(dev, con, TS_CONTROL(output));
	ddbwritel(dev, con2, TS_CONTROL2(output));

	ddbwritel(dev, output->dma->bufval,
		  DMA_BUFFER_SIZE(output->dma));
	ddbwritel(dev, 0, DMA_BUFFER_ACK(output->dma));
	ddbwritel(dev, 1, DMA_BASE_READ);
	ddbwritel(dev, 7, DMA_BUFFER_CONTROL(output->dma));

	ddbwritel(dev, con | 1, TS_CONTROL(output));

	output->dma->running = 1;
	spin_unlock_irq(&output->dma->lock);
}

static void ddb_output_stop(struct ddb_output *output)
{
	struct ddb *dev = output->port->dev;

	spin_lock_irq(&output->dma->lock);

	ddbwritel(dev, 0, TS_CONTROL(output));

	ddbwritel(dev, 0, DMA_BUFFER_CONTROL(output->dma));
	output->dma->running = 0;
	spin_unlock_irq(&output->dma->lock);
}

static void ddb_input_stop(struct ddb_input *input)
{
	struct ddb *dev = input->port->dev;
	u32 tag = DDB_LINK_TAG(input->port->lnr);

	spin_lock_irq(&input->dma->lock);

	ddbwritel(dev, 0, tag | TS_CONTROL(input));

	ddbwritel(dev, 0, DMA_BUFFER_CONTROL(input->dma));
	input->dma->running = 0;
	spin_unlock_irq(&input->dma->lock);
}

static void ddb_input_start(struct ddb_input *input)
{
	struct ddb *dev = input->port->dev;

	spin_lock_irq(&input->dma->lock);
	input->dma->cbuf = 0;
	input->dma->coff = 0;
	input->dma->stat = 0;
	ddbwritel(dev, 0, DMA_BUFFER_CONTROL(input->dma));

	ddbwritel(dev, 0, TS_CONTROL(input));
	ddbwritel(dev, 2, TS_CONTROL(input));
	ddbwritel(dev, 0, TS_CONTROL(input));

	ddbwritel(dev, input->dma->bufval,
		  DMA_BUFFER_SIZE(input->dma));
	ddbwritel(dev, 0, DMA_BUFFER_ACK(input->dma));
	ddbwritel(dev, 1, DMA_BASE_WRITE);
	ddbwritel(dev, 3, DMA_BUFFER_CONTROL(input->dma));

	ddbwritel(dev, 0x09, TS_CONTROL(input));

	if (input->port->type == DDB_TUNER_DUMMY)
		ddbwritel(dev, 0x000fff01, TS_CONTROL2(input));

	input->dma->running = 1;
	spin_unlock_irq(&input->dma->lock);
}

static void ddb_input_start_all(struct ddb_input *input)
{
	struct ddb_input *i = input;
	struct ddb_output *o;

	mutex_lock(&redirect_lock);
	while (i && (o = i->redo)) {
		ddb_output_start(o);
		i = o->port->input[0];
		if (i)
			ddb_input_start(i);
	}
	ddb_input_start(input);
	mutex_unlock(&redirect_lock);
}

static void ddb_input_stop_all(struct ddb_input *input)
{
	struct ddb_input *i = input;
	struct ddb_output *o;

	mutex_lock(&redirect_lock);
	ddb_input_stop(input);
	while (i && (o = i->redo)) {
		ddb_output_stop(o);
		i = o->port->input[0];
		if (i)
			ddb_input_stop(i);
	}
	mutex_unlock(&redirect_lock);
}

static u32 ddb_output_free(struct ddb_output *output)
{
	u32 idx, off, stat = output->dma->stat;
	s32 diff;

	idx = (stat >> 11) & 0x1f;
	off = (stat & 0x7ff) << 7;

	if (output->dma->cbuf != idx) {
		if ((((output->dma->cbuf + 1) % output->dma->num) == idx) &&
		    (output->dma->size - output->dma->coff <= (2 * 188)))
			return 0;
		return 188;
	}
	diff = off - output->dma->coff;
	if (diff <= 0 || diff > (2 * 188))
		return 188;
	return 0;
}

static ssize_t ddb_output_write(struct ddb_output *output,
				const __user u8 *buf, size_t count)
{
	struct ddb *dev = output->port->dev;
	u32 idx, off, stat = output->dma->stat;
	u32 left = count, len;

	idx = (stat >> 11) & 0x1f;
	off = (stat & 0x7ff) << 7;

	while (left) {
		len = output->dma->size - output->dma->coff;
		if ((((output->dma->cbuf + 1) % output->dma->num) == idx) &&
		    off == 0) {
			if (len <= 188)
				break;
			len -= 188;
		}
		if (output->dma->cbuf == idx) {
			if (off > output->dma->coff) {
				len = off - output->dma->coff;
				len -= (len % 188);
				if (len <= 188)
					break;
				len -= 188;
			}
		}
		if (len > left)
			len = left;
		if (copy_from_user(output->dma->vbuf[output->dma->cbuf] +
				   output->dma->coff,
				   buf, len))
			return -EIO;
		if (alt_dma)
			dma_sync_single_for_device(
				dev->dev,
				output->dma->pbuf[output->dma->cbuf],
				output->dma->size, DMA_TO_DEVICE);
		left -= len;
		buf += len;
		output->dma->coff += len;
		if (output->dma->coff == output->dma->size) {
			output->dma->coff = 0;
			output->dma->cbuf = ((output->dma->cbuf + 1) %
					     output->dma->num);
		}
		ddbwritel(dev,
			  (output->dma->cbuf << 11) |
			  (output->dma->coff >> 7),
			  DMA_BUFFER_ACK(output->dma));
	}
	return count - left;
}

static u32 ddb_input_avail(struct ddb_input *input)
{
	struct ddb *dev = input->port->dev;
	u32 idx, off, stat = input->dma->stat;
	u32 ctrl = ddbreadl(dev, DMA_BUFFER_CONTROL(input->dma));

	idx = (stat >> 11) & 0x1f;
	off = (stat & 0x7ff) << 7;

	if (ctrl & 4) {
		dev_err(dev->dev, "IA %d %d %08x\n", idx, off, ctrl);
		ddbwritel(dev, stat, DMA_BUFFER_ACK(input->dma));
		return 0;
	}
	if (input->dma->cbuf != idx)
		return 188;
	return 0;
}

static ssize_t ddb_input_read(struct ddb_input *input,
			      __user u8 *buf, size_t count)
{
	struct ddb *dev = input->port->dev;
	u32 left = count;
	u32 idx, free, stat = input->dma->stat;
	int ret;

	idx = (stat >> 11) & 0x1f;

	while (left) {
		if (input->dma->cbuf == idx)
			return count - left;
		free = input->dma->size - input->dma->coff;
		if (free > left)
			free = left;
		if (alt_dma)
			dma_sync_single_for_cpu(
				dev->dev,
				input->dma->pbuf[input->dma->cbuf],
				input->dma->size, DMA_FROM_DEVICE);
		ret = copy_to_user(buf, input->dma->vbuf[input->dma->cbuf] +
				   input->dma->coff, free);
		if (ret)
			return -EFAULT;
		input->dma->coff += free;
		if (input->dma->coff == input->dma->size) {
			input->dma->coff = 0;
			input->dma->cbuf = (input->dma->cbuf + 1) %
				input->dma->num;
		}
		left -= free;
		buf += free;
		ddbwritel(dev,
			  (input->dma->cbuf << 11) | (input->dma->coff >> 7),
			  DMA_BUFFER_ACK(input->dma));
	}
	return count;
}

/****************************************************************************/
/****************************************************************************/

static ssize_t ts_write(struct file *file, const __user char *buf,
			size_t count, loff_t *ppos)
{
	struct dvb_device *dvbdev = file->private_data;
	struct ddb_output *output = dvbdev->priv;
	struct ddb *dev = output->port->dev;
	size_t left = count;
	int stat;

	if (!dev->has_dma)
		return -EINVAL;
	while (left) {
		if (ddb_output_free(output) < 188) {
			if (file->f_flags & O_NONBLOCK)
				break;
			if (wait_event_interruptible(
				    output->dma->wq,
				    ddb_output_free(output) >= 188) < 0)
				break;
		}
		stat = ddb_output_write(output, buf, left);
		if (stat < 0)
			return stat;
		buf += stat;
		left -= stat;
	}
	return (left == count) ? -EAGAIN : (count - left);
}

static ssize_t ts_read(struct file *file, __user char *buf,
		       size_t count, loff_t *ppos)
{
	struct dvb_device *dvbdev = file->private_data;
	struct ddb_output *output = dvbdev->priv;
	struct ddb_input *input = output->port->input[0];
	struct ddb *dev = output->port->dev;
	size_t left = count;
	int stat;

	if (!dev->has_dma)
		return -EINVAL;
	while (left) {
		if (ddb_input_avail(input) < 188) {
			if (file->f_flags & O_NONBLOCK)
				break;
			if (wait_event_interruptible(
				    input->dma->wq,
				    ddb_input_avail(input) >= 188) < 0)
				break;
		}
		stat = ddb_input_read(input, buf, left);
		if (stat < 0)
			return stat;
		left -= stat;
		buf += stat;
	}
	return (count && (left == count)) ? -EAGAIN : (count - left);
}

static __poll_t ts_poll(struct file *file, poll_table *wait)
{
	struct dvb_device *dvbdev = file->private_data;
	struct ddb_output *output = dvbdev->priv;
	struct ddb_input *input = output->port->input[0];

	__poll_t mask = 0;

	poll_wait(file, &input->dma->wq, wait);
	poll_wait(file, &output->dma->wq, wait);
	if (ddb_input_avail(input) >= 188)
		mask |= EPOLLIN | EPOLLRDNORM;
	if (ddb_output_free(output) >= 188)
		mask |= EPOLLOUT | EPOLLWRNORM;
	return mask;
}

static int ts_release(struct inode *inode, struct file *file)
{
	struct dvb_device *dvbdev = file->private_data;
	struct ddb_output *output = NULL;
	struct ddb_input *input = NULL;

	if (dvbdev) {
		output = dvbdev->priv;
		input = output->port->input[0];
	}

	if ((file->f_flags & O_ACCMODE) == O_RDONLY) {
		if (!input)
			return -EINVAL;
		ddb_input_stop(input);
	} else if ((file->f_flags & O_ACCMODE) == O_WRONLY) {
		if (!output)
			return -EINVAL;
		ddb_output_stop(output);
	}
	return dvb_generic_release(inode, file);
}

static int ts_open(struct inode *inode, struct file *file)
{
	int err;
	struct dvb_device *dvbdev = file->private_data;
	struct ddb_output *output = NULL;
	struct ddb_input *input = NULL;

	if (dvbdev) {
		output = dvbdev->priv;
		input = output->port->input[0];
	}

	if ((file->f_flags & O_ACCMODE) == O_RDONLY) {
		if (!input)
			return -EINVAL;
		if (input->redo || input->redi)
			return -EBUSY;
	} else if ((file->f_flags & O_ACCMODE) == O_WRONLY) {
		if (!output)
			return -EINVAL;
	} else {
		return -EINVAL;
	}

	err = dvb_generic_open(inode, file);
	if (err < 0)
		return err;
	if ((file->f_flags & O_ACCMODE) == O_RDONLY)
		ddb_input_start(input);
	else if ((file->f_flags & O_ACCMODE) == O_WRONLY)
		ddb_output_start(output);
	return err;
}

static const struct file_operations ci_fops = {
	.owner   = THIS_MODULE,
	.read    = ts_read,
	.write   = ts_write,
	.open    = ts_open,
	.release = ts_release,
	.poll    = ts_poll,
	.mmap    = NULL,
};

static struct dvb_device dvbdev_ci = {
	.priv    = NULL,
	.readers = 1,
	.writers = 1,
	.users   = 2,
	.fops    = &ci_fops,
};

/****************************************************************************/
/****************************************************************************/

static int locked_gate_ctrl(struct dvb_frontend *fe, int enable)
{
	struct ddb_input *input = fe->sec_priv;
	struct ddb_port *port = input->port;
	struct ddb_dvb *dvb = &port->dvb[input->nr & 1];
	int status;

	if (enable) {
		mutex_lock(&port->i2c_gate_lock);
		status = dvb->i2c_gate_ctrl(fe, 1);
	} else {
		status = dvb->i2c_gate_ctrl(fe, 0);
		mutex_unlock(&port->i2c_gate_lock);
	}
	return status;
}

static int demod_attach_drxk(struct ddb_input *input)
{
	struct i2c_adapter *i2c = &input->port->i2c->adap;
	struct ddb_dvb *dvb = &input->port->dvb[input->nr & 1];
	struct device *dev = input->port->dev->dev;
	struct drxk_config config;

	memset(&config, 0, sizeof(config));
	config.adr = 0x29 + (input->nr & 1);
	config.microcode_name = "drxk_a3.mc";

	dvb->fe = dvb_attach(drxk_attach, &config, i2c);
	if (!dvb->fe) {
		dev_err(dev, "No DRXK found!\n");
		return -ENODEV;
	}
	dvb->fe->sec_priv = input;
	dvb->i2c_gate_ctrl = dvb->fe->ops.i2c_gate_ctrl;
	dvb->fe->ops.i2c_gate_ctrl = locked_gate_ctrl;
	return 0;
}

static int tuner_attach_tda18271(struct ddb_input *input)
{
	struct i2c_adapter *i2c = &input->port->i2c->adap;
	struct ddb_dvb *dvb = &input->port->dvb[input->nr & 1];
	struct device *dev = input->port->dev->dev;
	struct dvb_frontend *fe;

	if (dvb->fe->ops.i2c_gate_ctrl)
		dvb->fe->ops.i2c_gate_ctrl(dvb->fe, 1);
	fe = dvb_attach(tda18271c2dd_attach, dvb->fe, i2c, 0x60);
	if (dvb->fe->ops.i2c_gate_ctrl)
		dvb->fe->ops.i2c_gate_ctrl(dvb->fe, 0);
	if (!fe) {
		dev_err(dev, "No TDA18271 found!\n");
		return -ENODEV;
	}
	return 0;
}

/******************************************************************************/
/******************************************************************************/
/******************************************************************************/

static struct stv0367_config ddb_stv0367_config[] = {
	{
		.demod_address = 0x1f,
		.xtal = 27000000,
		.if_khz = 0,
		.if_iq_mode = FE_TER_NORMAL_IF_TUNER,
		.ts_mode = STV0367_SERIAL_PUNCT_CLOCK,
		.clk_pol = STV0367_CLOCKPOLARITY_DEFAULT,
	}, {
		.demod_address = 0x1e,
		.xtal = 27000000,
		.if_khz = 0,
		.if_iq_mode = FE_TER_NORMAL_IF_TUNER,
		.ts_mode = STV0367_SERIAL_PUNCT_CLOCK,
		.clk_pol = STV0367_CLOCKPOLARITY_DEFAULT,
	},
};

static int demod_attach_stv0367(struct ddb_input *input)
{
	struct i2c_adapter *i2c = &input->port->i2c->adap;
	struct ddb_dvb *dvb = &input->port->dvb[input->nr & 1];
	struct device *dev = input->port->dev->dev;

	/* attach frontend */
	dvb->fe = dvb_attach(stv0367ddb_attach,
			     &ddb_stv0367_config[(input->nr & 1)], i2c);

	if (!dvb->fe) {
		dev_err(dev, "No stv0367 found!\n");
		return -ENODEV;
	}
	dvb->fe->sec_priv = input;
	dvb->i2c_gate_ctrl = dvb->fe->ops.i2c_gate_ctrl;
	dvb->fe->ops.i2c_gate_ctrl = locked_gate_ctrl;
	return 0;
}

static int tuner_tda18212_ping(struct ddb_input *input, unsigned short adr)
{
	struct i2c_adapter *adapter = &input->port->i2c->adap;
	struct ddb_dvb *dvb = &input->port->dvb[input->nr & 1];
	struct device *dev = input->port->dev->dev;
	u8 tda_id[2];
	u8 subaddr = 0x00;

	dev_dbg(dev, "stv0367-tda18212 tuner ping\n");
	if (dvb->fe->ops.i2c_gate_ctrl)
		dvb->fe->ops.i2c_gate_ctrl(dvb->fe, 1);

	if (i2c_read_regs(adapter, adr, subaddr, tda_id, sizeof(tda_id)) < 0)
		dev_dbg(dev, "tda18212 ping 1 fail\n");
	if (i2c_read_regs(adapter, adr, subaddr, tda_id, sizeof(tda_id)) < 0)
		dev_warn(dev, "tda18212 ping failed, expect problems\n");

	if (dvb->fe->ops.i2c_gate_ctrl)
		dvb->fe->ops.i2c_gate_ctrl(dvb->fe, 0);

	return 0;
}

static int demod_attach_cxd28xx(struct ddb_input *input, int par, int osc24)
{
	struct i2c_adapter *i2c = &input->port->i2c->adap;
	struct ddb_dvb *dvb = &input->port->dvb[input->nr & 1];
	struct device *dev = input->port->dev->dev;
	struct cxd2841er_config cfg;

	/* the cxd2841er driver expects 8bit/shifted I2C addresses */
	cfg.i2c_addr = ((input->nr & 1) ? 0x6d : 0x6c) << 1;

	cfg.xtal = osc24 ? SONY_XTAL_24000 : SONY_XTAL_20500;
	cfg.flags = CXD2841ER_AUTO_IFHZ | CXD2841ER_EARLY_TUNE |
		CXD2841ER_NO_WAIT_LOCK | CXD2841ER_NO_AGCNEG |
		CXD2841ER_TSBITS;

	if (!par)
		cfg.flags |= CXD2841ER_TS_SERIAL;

	/* attach frontend */
	dvb->fe = dvb_attach(cxd2841er_attach_t_c, &cfg, i2c);

	if (!dvb->fe) {
		dev_err(dev, "No cxd2837/38/43/54 found!\n");
		return -ENODEV;
	}
	dvb->fe->sec_priv = input;
	dvb->i2c_gate_ctrl = dvb->fe->ops.i2c_gate_ctrl;
	dvb->fe->ops.i2c_gate_ctrl = locked_gate_ctrl;
	return 0;
}

static int tuner_attach_tda18212(struct ddb_input *input, u32 porttype)
{
	struct i2c_adapter *adapter = &input->port->i2c->adap;
	struct ddb_dvb *dvb = &input->port->dvb[input->nr & 1];
	struct device *dev = input->port->dev->dev;
	struct i2c_client *client;
	struct tda18212_config config = {
		.fe = dvb->fe,
		.if_dvbt_6 = 3550,
		.if_dvbt_7 = 3700,
		.if_dvbt_8 = 4150,
		.if_dvbt2_6 = 3250,
		.if_dvbt2_7 = 4000,
		.if_dvbt2_8 = 4000,
		.if_dvbc = 5000,
	};
	u8 addr = (input->nr & 1) ? 0x63 : 0x60;

	/* due to a hardware quirk with the I2C gate on the stv0367+tda18212
	 * combo, the tda18212 must be probed by reading it's id _twice_ when
	 * cold started, or it very likely will fail.
	 */
	if (porttype == DDB_TUNER_DVBCT_ST)
		tuner_tda18212_ping(input, addr);

	/* perform tuner probe/init/attach */
	client = dvb_module_probe("tda18212", NULL, adapter, addr, &config);
	if (!client)
		goto err;

	dvb->i2c_client[0] = client;
	return 0;
err:
	dev_err(dev, "TDA18212 tuner not found. Device is not fully operational.\n");
	return -ENODEV;
}

/****************************************************************************/
/****************************************************************************/
/****************************************************************************/

static struct stv090x_config stv0900 = {
	.device         = STV0900,
	.demod_mode     = STV090x_DUAL,
	.clk_mode       = STV090x_CLK_EXT,

	.xtal           = 27000000,
	.address        = 0x69,

	.ts1_mode       = STV090x_TSMODE_SERIAL_PUNCTURED,
	.ts2_mode       = STV090x_TSMODE_SERIAL_PUNCTURED,

	.ts1_tei        = 1,
	.ts2_tei        = 1,

	.repeater_level = STV090x_RPTLEVEL_16,

	.adc1_range	= STV090x_ADC_1Vpp,
	.adc2_range	= STV090x_ADC_1Vpp,

	.diseqc_envelope_mode = true,
};

static struct stv090x_config stv0900_aa = {
	.device         = STV0900,
	.demod_mode     = STV090x_DUAL,
	.clk_mode       = STV090x_CLK_EXT,

	.xtal           = 27000000,
	.address        = 0x68,

	.ts1_mode       = STV090x_TSMODE_SERIAL_PUNCTURED,
	.ts2_mode       = STV090x_TSMODE_SERIAL_PUNCTURED,

	.ts1_tei        = 1,
	.ts2_tei        = 1,

	.repeater_level = STV090x_RPTLEVEL_16,

	.adc1_range	= STV090x_ADC_1Vpp,
	.adc2_range	= STV090x_ADC_1Vpp,

	.diseqc_envelope_mode = true,
};

static struct stv6110x_config stv6110a = {
	.addr    = 0x60,
	.refclk	 = 27000000,
	.clk_div = 1,
};

static struct stv6110x_config stv6110b = {
	.addr    = 0x63,
	.refclk	 = 27000000,
	.clk_div = 1,
};

static int demod_attach_stv0900(struct ddb_input *input, int type)
{
	struct i2c_adapter *i2c = &input->port->i2c->adap;
	struct stv090x_config *feconf = type ? &stv0900_aa : &stv0900;
	struct ddb_dvb *dvb = &input->port->dvb[input->nr & 1];
	struct device *dev = input->port->dev->dev;

	dvb->fe = dvb_attach(stv090x_attach, feconf, i2c,
			     (input->nr & 1) ? STV090x_DEMODULATOR_1
			     : STV090x_DEMODULATOR_0);
	if (!dvb->fe) {
		dev_err(dev, "No STV0900 found!\n");
		return -ENODEV;
	}
	if (!dvb_attach(lnbh24_attach, dvb->fe, i2c, 0,
			0, (input->nr & 1) ?
			(0x09 - type) : (0x0b - type))) {
		dev_err(dev, "No LNBH24 found!\n");
		dvb_frontend_detach(dvb->fe);
		return -ENODEV;
	}
	return 0;
}

static int tuner_attach_stv6110(struct ddb_input *input, int type)
{
	struct i2c_adapter *i2c = &input->port->i2c->adap;
	struct ddb_dvb *dvb = &input->port->dvb[input->nr & 1];
	struct device *dev = input->port->dev->dev;
	struct stv090x_config *feconf = type ? &stv0900_aa : &stv0900;
	struct stv6110x_config *tunerconf = (input->nr & 1) ?
		&stv6110b : &stv6110a;
	const struct stv6110x_devctl *ctl;

	ctl = dvb_attach(stv6110x_attach, dvb->fe, tunerconf, i2c);
	if (!ctl) {
		dev_err(dev, "No STV6110X found!\n");
		return -ENODEV;
	}
	dev_info(dev, "attach tuner input %d adr %02x\n",
		 input->nr, tunerconf->addr);

	feconf->tuner_init          = ctl->tuner_init;
	feconf->tuner_sleep         = ctl->tuner_sleep;
	feconf->tuner_set_mode      = ctl->tuner_set_mode;
	feconf->tuner_set_frequency = ctl->tuner_set_frequency;
	feconf->tuner_get_frequency = ctl->tuner_get_frequency;
	feconf->tuner_set_bandwidth = ctl->tuner_set_bandwidth;
	feconf->tuner_get_bandwidth = ctl->tuner_get_bandwidth;
	feconf->tuner_set_bbgain    = ctl->tuner_set_bbgain;
	feconf->tuner_get_bbgain    = ctl->tuner_get_bbgain;
	feconf->tuner_set_refclk    = ctl->tuner_set_refclk;
	feconf->tuner_get_status    = ctl->tuner_get_status;

	return 0;
}

static const struct stv0910_cfg stv0910_p = {
	.adr      = 0x68,
	.parallel = 1,
	.rptlvl   = 4,
	.clk      = 30000000,
	.tsspeed  = 0x28,
};

static const struct lnbh25_config lnbh25_cfg = {
	.i2c_address = 0x0c << 1,
	.data2_config = LNBH25_TEN
};

static int has_lnbh25(struct i2c_adapter *i2c, u8 adr)
{
	u8 val;

	return i2c_read_reg(i2c, adr, 0, &val) ? 0 : 1;
}

static int demod_attach_stv0910(struct ddb_input *input, int type, int tsfast)
{
	struct i2c_adapter *i2c = &input->port->i2c->adap;
	struct ddb_dvb *dvb = &input->port->dvb[input->nr & 1];
	struct device *dev = input->port->dev->dev;
	struct stv0910_cfg cfg = stv0910_p;
	struct lnbh25_config lnbcfg = lnbh25_cfg;

	if (stv0910_single)
		cfg.single = 1;

	if (type)
		cfg.parallel = 2;

	if (tsfast) {
		dev_info(dev, "Enabling stv0910 higher speed TS\n");
		cfg.tsspeed = 0x10;
	}

	dvb->fe = dvb_attach(stv0910_attach, i2c, &cfg, (input->nr & 1));
	if (!dvb->fe) {
		cfg.adr = 0x6c;
		dvb->fe = dvb_attach(stv0910_attach, i2c,
				     &cfg, (input->nr & 1));
	}
	if (!dvb->fe) {
		dev_err(dev, "No STV0910 found!\n");
		return -ENODEV;
	}

	/* attach lnbh25 - leftshift by one as the lnbh25 driver expects 8bit
	 * i2c addresses
	 */
	if (has_lnbh25(i2c, 0x0d))
		lnbcfg.i2c_address = (((input->nr & 1) ? 0x0d : 0x0c) << 1);
	else
		lnbcfg.i2c_address = (((input->nr & 1) ? 0x09 : 0x08) << 1);

	if (!dvb_attach(lnbh25_attach, dvb->fe, &lnbcfg, i2c)) {
		dev_err(dev, "No LNBH25 found!\n");
		dvb_frontend_detach(dvb->fe);
		return -ENODEV;
	}

	return 0;
}

static int tuner_attach_stv6111(struct ddb_input *input, int type)
{
	struct i2c_adapter *i2c = &input->port->i2c->adap;
	struct ddb_dvb *dvb = &input->port->dvb[input->nr & 1];
	struct device *dev = input->port->dev->dev;
	struct dvb_frontend *fe;
	u8 adr = (type ? 0 : 4) + ((input->nr & 1) ? 0x63 : 0x60);

	fe = dvb_attach(stv6111_attach, dvb->fe, i2c, adr);
	if (!fe) {
		fe = dvb_attach(stv6111_attach, dvb->fe, i2c, adr & ~4);
		if (!fe) {
			dev_err(dev, "No STV6111 found at 0x%02x!\n", adr);
			return -ENODEV;
		}
	}
	return 0;
}

static int demod_attach_dummy(struct ddb_input *input)
{
	struct ddb_dvb *dvb = &input->port->dvb[input->nr & 1];
	struct device *dev = input->port->dev->dev;

	dvb->fe = dvb_attach(ddbridge_dummy_fe_qam_attach);
	if (!dvb->fe) {
		dev_err(dev, "QAM dummy attach failed!\n");
		return -ENODEV;
	}

	return 0;
}

static int start_feed(struct dvb_demux_feed *dvbdmxfeed)
{
	struct dvb_demux *dvbdmx = dvbdmxfeed->demux;
	struct ddb_input *input = dvbdmx->priv;
	struct ddb_dvb *dvb = &input->port->dvb[input->nr & 1];

	if (!dvb->users)
		ddb_input_start_all(input);

	return ++dvb->users;
}

static int stop_feed(struct dvb_demux_feed *dvbdmxfeed)
{
	struct dvb_demux *dvbdmx = dvbdmxfeed->demux;
	struct ddb_input *input = dvbdmx->priv;
	struct ddb_dvb *dvb = &input->port->dvb[input->nr & 1];

	if (--dvb->users)
		return dvb->users;

	ddb_input_stop_all(input);
	return 0;
}

static void dvb_input_detach(struct ddb_input *input)
{
	struct ddb_dvb *dvb = &input->port->dvb[input->nr & 1];
	struct dvb_demux *dvbdemux = &dvb->demux;

	switch (dvb->attached) {
	case 0x31:
		if (dvb->fe2)
			dvb_unregister_frontend(dvb->fe2);
		if (dvb->fe)
			dvb_unregister_frontend(dvb->fe);
		fallthrough;
	case 0x30:
		dvb_module_release(dvb->i2c_client[0]);
		dvb->i2c_client[0] = NULL;

		if (dvb->fe2)
			dvb_frontend_detach(dvb->fe2);
		if (dvb->fe)
			dvb_frontend_detach(dvb->fe);
		dvb->fe = NULL;
		dvb->fe2 = NULL;
		fallthrough;
	case 0x20:
		dvb_net_release(&dvb->dvbnet);
		fallthrough;
	case 0x12:
		dvbdemux->dmx.remove_frontend(&dvbdemux->dmx,
					      &dvb->hw_frontend);
		dvbdemux->dmx.remove_frontend(&dvbdemux->dmx,
					      &dvb->mem_frontend);
		fallthrough;
	case 0x11:
		dvb_dmxdev_release(&dvb->dmxdev);
		fallthrough;
	case 0x10:
		dvb_dmx_release(&dvb->demux);
		fallthrough;
	case 0x01:
		break;
	}
	dvb->attached = 0x00;
}

static int dvb_register_adapters(struct ddb *dev)
{
	int i, ret = 0;
	struct ddb_port *port;
	struct dvb_adapter *adap;

	if (adapter_alloc == 3) {
		port = &dev->port[0];
		adap = port->dvb[0].adap;
		ret = dvb_register_adapter(adap, "DDBridge", THIS_MODULE,
					   port->dev->dev,
					   adapter_nr);
		if (ret < 0)
			return ret;
		port->dvb[0].adap_registered = 1;
		for (i = 0; i < dev->port_num; i++) {
			port = &dev->port[i];
			port->dvb[0].adap = adap;
			port->dvb[1].adap = adap;
		}
		return 0;
	}

	for (i = 0; i < dev->port_num; i++) {
		port = &dev->port[i];
		switch (port->class) {
		case DDB_PORT_TUNER:
			adap = port->dvb[0].adap;
			ret = dvb_register_adapter(adap, "DDBridge",
						   THIS_MODULE,
						   port->dev->dev,
						   adapter_nr);
			if (ret < 0)
				return ret;
			port->dvb[0].adap_registered = 1;

			if (adapter_alloc > 0) {
				port->dvb[1].adap = port->dvb[0].adap;
				break;
			}
			adap = port->dvb[1].adap;
			ret = dvb_register_adapter(adap, "DDBridge",
						   THIS_MODULE,
						   port->dev->dev,
						   adapter_nr);
			if (ret < 0)
				return ret;
			port->dvb[1].adap_registered = 1;
			break;

		case DDB_PORT_CI:
		case DDB_PORT_LOOP:
			adap = port->dvb[0].adap;
			ret = dvb_register_adapter(adap, "DDBridge",
						   THIS_MODULE,
						   port->dev->dev,
						   adapter_nr);
			if (ret < 0)
				return ret;
			port->dvb[0].adap_registered = 1;
			break;
		default:
			if (adapter_alloc < 2)
				break;
			adap = port->dvb[0].adap;
			ret = dvb_register_adapter(adap, "DDBridge",
						   THIS_MODULE,
						   port->dev->dev,
						   adapter_nr);
			if (ret < 0)
				return ret;
			port->dvb[0].adap_registered = 1;
			break;
		}
	}
	return ret;
}

static void dvb_unregister_adapters(struct ddb *dev)
{
	int i;
	struct ddb_port *port;
	struct ddb_dvb *dvb;

	for (i = 0; i < dev->link[0].info->port_num; i++) {
		port = &dev->port[i];

		dvb = &port->dvb[0];
		if (dvb->adap_registered)
			dvb_unregister_adapter(dvb->adap);
		dvb->adap_registered = 0;

		dvb = &port->dvb[1];
		if (dvb->adap_registered)
			dvb_unregister_adapter(dvb->adap);
		dvb->adap_registered = 0;
	}
}

static int dvb_input_attach(struct ddb_input *input)
{
	int ret = 0;
	struct ddb_dvb *dvb = &input->port->dvb[input->nr & 1];
	struct ddb_port *port = input->port;
	struct dvb_adapter *adap = dvb->adap;
	struct dvb_demux *dvbdemux = &dvb->demux;
	struct ddb_ids *devids = &input->port->dev->link[input->port->lnr].ids;
	int par = 0, osc24 = 0, tsfast = 0;

	/*
	 * Determine if bridges with stv0910 demods can run with fast TS and
	 * thus support high bandwidth transponders.
	 * STV0910_PR and STV0910_P tuner types covers all relevant bridges,
	 * namely the CineS2 V7(A) and the Octopus CI S2 Pro/Advanced. All
	 * DuoFlex S2 V4(A) have type=DDB_TUNER_DVBS_STV0910 without any suffix
	 * and are limited by the serial link to the bridge, thus won't work
	 * in fast TS mode.
	 */
	if (port->nr == 0 &&
	    (port->type == DDB_TUNER_DVBS_STV0910_PR ||
	     port->type == DDB_TUNER_DVBS_STV0910_P)) {
		/* fast TS on port 0 requires FPGA version >= 1.7 */
		if ((devids->hwid & 0x00ffffff) >= 0x00010007)
			tsfast = 1;
	}

	dvb->attached = 0x01;

	dvbdemux->priv = input;
	dvbdemux->dmx.capabilities = DMX_TS_FILTERING |
		DMX_SECTION_FILTERING | DMX_MEMORY_BASED_FILTERING;
	dvbdemux->start_feed = start_feed;
	dvbdemux->stop_feed = stop_feed;
	dvbdemux->filternum = 256;
	dvbdemux->feednum = 256;
	ret = dvb_dmx_init(dvbdemux);
	if (ret < 0)
		return ret;
	dvb->attached = 0x10;

	dvb->dmxdev.filternum = 256;
	dvb->dmxdev.demux = &dvbdemux->dmx;
	ret = dvb_dmxdev_init(&dvb->dmxdev, adap);
	if (ret < 0)
		goto err_detach;
	dvb->attached = 0x11;

	dvb->mem_frontend.source = DMX_MEMORY_FE;
	dvb->demux.dmx.add_frontend(&dvb->demux.dmx, &dvb->mem_frontend);
	dvb->hw_frontend.source = DMX_FRONTEND_0;
	dvb->demux.dmx.add_frontend(&dvb->demux.dmx, &dvb->hw_frontend);
	ret = dvbdemux->dmx.connect_frontend(&dvbdemux->dmx, &dvb->hw_frontend);
	if (ret < 0)
		goto err_detach;
	dvb->attached = 0x12;

	ret = dvb_net_init(adap, &dvb->dvbnet, dvb->dmxdev.demux);
	if (ret < 0)
		goto err_detach;
	dvb->attached = 0x20;

	dvb->fe = NULL;
	dvb->fe2 = NULL;
	switch (port->type) {
	case DDB_TUNER_MXL5XX:
		if (ddb_fe_attach_mxl5xx(input) < 0)
			goto err_detach;
		break;
	case DDB_TUNER_DVBS_ST:
		if (demod_attach_stv0900(input, 0) < 0)
			goto err_detach;
		if (tuner_attach_stv6110(input, 0) < 0)
			goto err_tuner;
		break;
	case DDB_TUNER_DVBS_ST_AA:
		if (demod_attach_stv0900(input, 1) < 0)
			goto err_detach;
		if (tuner_attach_stv6110(input, 1) < 0)
			goto err_tuner;
		break;
	case DDB_TUNER_DVBS_STV0910:
		if (demod_attach_stv0910(input, 0, tsfast) < 0)
			goto err_detach;
		if (tuner_attach_stv6111(input, 0) < 0)
			goto err_tuner;
		break;
	case DDB_TUNER_DVBS_STV0910_PR:
		if (demod_attach_stv0910(input, 1, tsfast) < 0)
			goto err_detach;
		if (tuner_attach_stv6111(input, 1) < 0)
			goto err_tuner;
		break;
	case DDB_TUNER_DVBS_STV0910_P:
		if (demod_attach_stv0910(input, 0, tsfast) < 0)
			goto err_detach;
		if (tuner_attach_stv6111(input, 1) < 0)
			goto err_tuner;
		break;
	case DDB_TUNER_DVBCT_TR:
		if (demod_attach_drxk(input) < 0)
			goto err_detach;
		if (tuner_attach_tda18271(input) < 0)
			goto err_tuner;
		break;
	case DDB_TUNER_DVBCT_ST:
		if (demod_attach_stv0367(input) < 0)
			goto err_detach;
		if (tuner_attach_tda18212(input, port->type) < 0)
			goto err_tuner;
		break;
	case DDB_TUNER_DVBC2T2I_SONY_P:
		if (input->port->dev->link[input->port->lnr].info->ts_quirks &
		    TS_QUIRK_ALT_OSC)
			osc24 = 0;
		else
			osc24 = 1;
		fallthrough;
	case DDB_TUNER_DVBCT2_SONY_P:
	case DDB_TUNER_DVBC2T2_SONY_P:
	case DDB_TUNER_ISDBT_SONY_P:
		if (input->port->dev->link[input->port->lnr].info->ts_quirks
			& TS_QUIRK_SERIAL)
			par = 0;
		else
			par = 1;
		if (demod_attach_cxd28xx(input, par, osc24) < 0)
			goto err_detach;
		if (tuner_attach_tda18212(input, port->type) < 0)
			goto err_tuner;
		break;
	case DDB_TUNER_DVBC2T2I_SONY:
		osc24 = 1;
		fallthrough;
	case DDB_TUNER_DVBCT2_SONY:
	case DDB_TUNER_DVBC2T2_SONY:
	case DDB_TUNER_ISDBT_SONY:
		if (demod_attach_cxd28xx(input, 0, osc24) < 0)
			goto err_detach;
		if (tuner_attach_tda18212(input, port->type) < 0)
			goto err_tuner;
		break;
	case DDB_TUNER_DUMMY:
		if (demod_attach_dummy(input) < 0)
			goto err_detach;
		break;
	case DDB_TUNER_MCI_SX8:
		if (ddb_fe_attach_mci(input, port->type) < 0)
			goto err_detach;
		break;
	default:
		return 0;
	}
	dvb->attached = 0x30;

	if (dvb->fe) {
		if (dvb_register_frontend(adap, dvb->fe) < 0)
			goto err_detach;

		if (dvb->fe2) {
			if (dvb_register_frontend(adap, dvb->fe2) < 0) {
				dvb_unregister_frontend(dvb->fe);
				goto err_detach;
			}
			dvb->fe2->tuner_priv = dvb->fe->tuner_priv;
			memcpy(&dvb->fe2->ops.tuner_ops,
			       &dvb->fe->ops.tuner_ops,
			       sizeof(struct dvb_tuner_ops));
		}
	}

	dvb->attached = 0x31;
	return 0;

err_tuner:
	dev_err(port->dev->dev, "tuner attach failed!\n");

	if (dvb->fe2)
		dvb_frontend_detach(dvb->fe2);
	if (dvb->fe)
		dvb_frontend_detach(dvb->fe);
err_detach:
	dvb_input_detach(input);

	/* return error from ret if set */
	if (ret < 0)
		return ret;

	return -ENODEV;
}

static int port_has_encti(struct ddb_port *port)
{
	struct device *dev = port->dev->dev;
	u8 val;
	int ret = i2c_read_reg(&port->i2c->adap, 0x20, 0, &val);

	if (!ret)
		dev_info(dev, "[0x20]=0x%02x\n", val);
	return ret ? 0 : 1;
}

static int port_has_cxd(struct ddb_port *port, u8 *type)
{
	u8 val;
	u8 probe[4] = { 0xe0, 0x00, 0x00, 0x00 }, data[4];
	struct i2c_msg msgs[2] = {{ .addr = 0x40,  .flags = 0,
				    .buf  = probe, .len   = 4 },
				  { .addr = 0x40,  .flags = I2C_M_RD,
				    .buf  = data,  .len   = 4 } };
	val = i2c_transfer(&port->i2c->adap, msgs, 2);
	if (val != 2)
		return 0;

	if (data[0] == 0x02 && data[1] == 0x2b && data[3] == 0x43)
		*type = 2;
	else
		*type = 1;
	return 1;
}

static int port_has_xo2(struct ddb_port *port, u8 *type, u8 *id)
{
	u8 probe[1] = { 0x00 }, data[4];

	if (i2c_io(&port->i2c->adap, 0x10, probe, 1, data, 4))
		return 0;
	if (data[0] == 'D' && data[1] == 'F') {
		*id = data[2];
		*type = 1;
		return 1;
	}
	if (data[0] == 'C' && data[1] == 'I') {
		*id = data[2];
		*type = 2;
		return 1;
	}
	return 0;
}

static int port_has_stv0900(struct ddb_port *port)
{
	u8 val;

	if (i2c_read_reg16(&port->i2c->adap, 0x69, 0xf100, &val) < 0)
		return 0;
	return 1;
}

static int port_has_stv0900_aa(struct ddb_port *port, u8 *id)
{
	if (i2c_read_reg16(&port->i2c->adap, 0x68, 0xf100, id) < 0)
		return 0;
	return 1;
}

static int port_has_drxks(struct ddb_port *port)
{
	u8 val;

	if (i2c_read(&port->i2c->adap, 0x29, &val) < 0)
		return 0;
	if (i2c_read(&port->i2c->adap, 0x2a, &val) < 0)
		return 0;
	return 1;
}

static int port_has_stv0367(struct ddb_port *port)
{
	u8 val;

	if (i2c_read_reg16(&port->i2c->adap, 0x1e, 0xf000, &val) < 0)
		return 0;
	if (val != 0x60)
		return 0;
	if (i2c_read_reg16(&port->i2c->adap, 0x1f, 0xf000, &val) < 0)
		return 0;
	if (val != 0x60)
		return 0;
	return 1;
}

static int init_xo2(struct ddb_port *port)
{
	struct i2c_adapter *i2c = &port->i2c->adap;
	struct ddb *dev = port->dev;
	u8 val, data[2];
	int res;

	res = i2c_read_regs(i2c, 0x10, 0x04, data, 2);
	if (res < 0)
		return res;

	if (data[0] != 0x01)  {
		dev_info(dev->dev, "Port %d: invalid XO2\n", port->nr);
		return -1;
	}

	i2c_read_reg(i2c, 0x10, 0x08, &val);
	if (val != 0) {
		i2c_write_reg(i2c, 0x10, 0x08, 0x00);
		msleep(100);
	}
	/* Enable tuner power, disable pll, reset demods */
	i2c_write_reg(i2c, 0x10, 0x08, 0x04);
	usleep_range(2000, 3000);
	/* Release demod resets */
	i2c_write_reg(i2c, 0x10, 0x08, 0x07);

	/* speed: 0=55,1=75,2=90,3=104 MBit/s */
	i2c_write_reg(i2c, 0x10, 0x09, xo2_speed);

	if (dev->link[port->lnr].info->con_clock) {
		dev_info(dev->dev, "Setting continuous clock for XO2\n");
		i2c_write_reg(i2c, 0x10, 0x0a, 0x03);
		i2c_write_reg(i2c, 0x10, 0x0b, 0x03);
	} else {
		i2c_write_reg(i2c, 0x10, 0x0a, 0x01);
		i2c_write_reg(i2c, 0x10, 0x0b, 0x01);
	}

	usleep_range(2000, 3000);
	/* Start XO2 PLL */
	i2c_write_reg(i2c, 0x10, 0x08, 0x87);

	return 0;
}

static int init_xo2_ci(struct ddb_port *port)
{
	struct i2c_adapter *i2c = &port->i2c->adap;
	struct ddb *dev = port->dev;
	u8 val, data[2];
	int res;

	res = i2c_read_regs(i2c, 0x10, 0x04, data, 2);
	if (res < 0)
		return res;

	if (data[0] > 1)  {
		dev_info(dev->dev, "Port %d: invalid XO2 CI %02x\n",
			 port->nr, data[0]);
		return -1;
	}
	dev_info(dev->dev, "Port %d: DuoFlex CI %u.%u\n",
		 port->nr, data[0], data[1]);

	i2c_read_reg(i2c, 0x10, 0x08, &val);
	if (val != 0) {
		i2c_write_reg(i2c, 0x10, 0x08, 0x00);
		msleep(100);
	}
	/* Enable both CI */
	i2c_write_reg(i2c, 0x10, 0x08, 3);
	usleep_range(2000, 3000);

	/* speed: 0=55,1=75,2=90,3=104 MBit/s */
	i2c_write_reg(i2c, 0x10, 0x09, 1);

	i2c_write_reg(i2c, 0x10, 0x08, 0x83);
	usleep_range(2000, 3000);

	if (dev->link[port->lnr].info->con_clock) {
		dev_info(dev->dev, "Setting continuous clock for DuoFlex CI\n");
		i2c_write_reg(i2c, 0x10, 0x0a, 0x03);
		i2c_write_reg(i2c, 0x10, 0x0b, 0x03);
	} else {
		i2c_write_reg(i2c, 0x10, 0x0a, 0x01);
		i2c_write_reg(i2c, 0x10, 0x0b, 0x01);
	}
	return 0;
}

static int port_has_cxd28xx(struct ddb_port *port, u8 *id)
{
	struct i2c_adapter *i2c = &port->i2c->adap;
	int status;

	status = i2c_write_reg(&port->i2c->adap, 0x6e, 0, 0);
	if (status)
		return 0;
	status = i2c_read_reg(i2c, 0x6e, 0xfd, id);
	if (status)
		return 0;
	return 1;
}

static char *xo2names[] = {
	"DUAL DVB-S2", "DUAL DVB-C/T/T2",
	"DUAL DVB-ISDBT", "DUAL DVB-C/C2/T/T2",
	"DUAL ATSC", "DUAL DVB-C/C2/T/T2,ISDB-T",
	"", ""
};

static char *xo2types[] = {
	"DVBS_ST", "DVBCT2_SONY",
	"ISDBT_SONY", "DVBC2T2_SONY",
	"ATSC_ST", "DVBC2T2I_SONY"
};

static void ddb_port_probe(struct ddb_port *port)
{
	struct ddb *dev = port->dev;
	u32 l = port->lnr;
	struct ddb_link *link = &dev->link[l];
	u8 id, type;

	port->name = "NO MODULE";
	port->type_name = "NONE";
	port->class = DDB_PORT_NONE;

	/* Handle missing ports and ports without I2C */

	if (dummy_tuner && !port->nr &&
	    link->ids.device == 0x0005) {
		port->name = "DUMMY";
		port->class = DDB_PORT_TUNER;
		port->type = DDB_TUNER_DUMMY;
		port->type_name = "DUMMY";
		return;
	}

	if (port->nr == ts_loop) {
		port->name = "TS LOOP";
		port->class = DDB_PORT_LOOP;
		return;
	}

	if (port->nr == 1 && link->info->type == DDB_OCTOPUS_CI &&
	    link->info->i2c_mask == 1) {
		port->name = "NO TAB";
		port->class = DDB_PORT_NONE;
		return;
	}

	if (link->info->type == DDB_OCTOPUS_MAX) {
		port->name = "DUAL DVB-S2 MAX";
		port->type_name = "MXL5XX";
		port->class = DDB_PORT_TUNER;
		port->type = DDB_TUNER_MXL5XX;
		if (port->i2c)
			ddbwritel(dev, I2C_SPEED_400,
				  port->i2c->regs + I2C_TIMING);
		return;
	}

	if (link->info->type == DDB_OCTOPUS_MCI) {
		if (port->nr >= link->info->mci_ports)
			return;
		port->name = "DUAL MCI";
		port->type_name = "MCI";
		port->class = DDB_PORT_TUNER;
		port->type = DDB_TUNER_MCI + link->info->mci_type;
		return;
	}

	if (port->nr > 1 && link->info->type == DDB_OCTOPUS_CI) {
		port->name = "CI internal";
		port->type_name = "INTERNAL";
		port->class = DDB_PORT_CI;
		port->type = DDB_CI_INTERNAL;
	}

	if (!port->i2c)
		return;

	/* Probe ports with I2C */

	if (port_has_cxd(port, &id)) {
		if (id == 1) {
			port->name = "CI";
			port->type_name = "CXD2099";
			port->class = DDB_PORT_CI;
			port->type = DDB_CI_EXTERNAL_SONY;
			ddbwritel(dev, I2C_SPEED_400,
				  port->i2c->regs + I2C_TIMING);
		} else {
			dev_info(dev->dev, "Port %d: Uninitialized DuoFlex\n",
				 port->nr);
			return;
		}
	} else if (port_has_xo2(port, &type, &id)) {
		ddbwritel(dev, I2C_SPEED_400, port->i2c->regs + I2C_TIMING);
		/*dev_info(dev->dev, "XO2 ID %02x\n", id);*/
		if (type == 2) {
			port->name = "DuoFlex CI";
			port->class = DDB_PORT_CI;
			port->type = DDB_CI_EXTERNAL_XO2;
			port->type_name = "CI_XO2";
			init_xo2_ci(port);
			return;
		}
		id >>= 2;
		if (id > 5) {
			port->name = "unknown XO2 DuoFlex";
			port->type_name = "UNKNOWN";
		} else {
			port->name = xo2names[id];
			port->class = DDB_PORT_TUNER;
			port->type = DDB_TUNER_XO2 + id;
			port->type_name = xo2types[id];
			init_xo2(port);
		}
	} else if (port_has_cxd28xx(port, &id)) {
		switch (id) {
		case 0xa4:
			port->name = "DUAL DVB-C2T2 CXD2843";
			port->type = DDB_TUNER_DVBC2T2_SONY_P;
			port->type_name = "DVBC2T2_SONY";
			break;
		case 0xb1:
			port->name = "DUAL DVB-CT2 CXD2837";
			port->type = DDB_TUNER_DVBCT2_SONY_P;
			port->type_name = "DVBCT2_SONY";
			break;
		case 0xb0:
			port->name = "DUAL ISDB-T CXD2838";
			port->type = DDB_TUNER_ISDBT_SONY_P;
			port->type_name = "ISDBT_SONY";
			break;
		case 0xc1:
			port->name = "DUAL DVB-C2T2 ISDB-T CXD2854";
			port->type = DDB_TUNER_DVBC2T2I_SONY_P;
			port->type_name = "DVBC2T2I_ISDBT_SONY";
			break;
		default:
			return;
		}
		port->class = DDB_PORT_TUNER;
		ddbwritel(dev, I2C_SPEED_400, port->i2c->regs + I2C_TIMING);
	} else if (port_has_stv0900(port)) {
		port->name = "DUAL DVB-S2";
		port->class = DDB_PORT_TUNER;
		port->type = DDB_TUNER_DVBS_ST;
		port->type_name = "DVBS_ST";
		ddbwritel(dev, I2C_SPEED_100, port->i2c->regs + I2C_TIMING);
	} else if (port_has_stv0900_aa(port, &id)) {
		port->name = "DUAL DVB-S2";
		port->class = DDB_PORT_TUNER;
		if (id == 0x51) {
			if (port->nr == 0 &&
			    link->info->ts_quirks & TS_QUIRK_REVERSED)
				port->type = DDB_TUNER_DVBS_STV0910_PR;
			else
				port->type = DDB_TUNER_DVBS_STV0910_P;
			port->type_name = "DVBS_ST_0910";
		} else {
			port->type = DDB_TUNER_DVBS_ST_AA;
			port->type_name = "DVBS_ST_AA";
		}
		ddbwritel(dev, I2C_SPEED_100, port->i2c->regs + I2C_TIMING);
	} else if (port_has_drxks(port)) {
		port->name = "DUAL DVB-C/T";
		port->class = DDB_PORT_TUNER;
		port->type = DDB_TUNER_DVBCT_TR;
		port->type_name = "DVBCT_TR";
		ddbwritel(dev, I2C_SPEED_400, port->i2c->regs + I2C_TIMING);
	} else if (port_has_stv0367(port)) {
		port->name = "DUAL DVB-C/T";
		port->class = DDB_PORT_TUNER;
		port->type = DDB_TUNER_DVBCT_ST;
		port->type_name = "DVBCT_ST";
		ddbwritel(dev, I2C_SPEED_100, port->i2c->regs + I2C_TIMING);
	} else if (port_has_encti(port)) {
		port->name = "ENCTI";
		port->class = DDB_PORT_LOOP;
	}
}

/****************************************************************************/
/****************************************************************************/
/****************************************************************************/

static int ddb_port_attach(struct ddb_port *port)
{
	int ret = 0;

	switch (port->class) {
	case DDB_PORT_TUNER:
		ret = dvb_input_attach(port->input[0]);
		if (ret < 0)
			break;
		ret = dvb_input_attach(port->input[1]);
		if (ret < 0) {
			dvb_input_detach(port->input[0]);
			break;
		}
		port->input[0]->redi = port->input[0];
		port->input[1]->redi = port->input[1];
		break;
	case DDB_PORT_CI:
		ret = ddb_ci_attach(port, ci_bitrate);
		if (ret < 0)
			break;
		fallthrough;
	case DDB_PORT_LOOP:
		ret = dvb_register_device(port->dvb[0].adap,
					  &port->dvb[0].dev,
					  &dvbdev_ci, (void *)port->output,
					  DVB_DEVICE_SEC, 0);
		break;
	default:
		break;
	}
	if (ret < 0)
		dev_err(port->dev->dev, "port_attach on port %d failed\n",
			port->nr);
	return ret;
}

int ddb_ports_attach(struct ddb *dev)
{
	int i, numports, err_ports = 0, ret = 0;
	struct ddb_port *port;

	if (dev->port_num) {
		ret = dvb_register_adapters(dev);
		if (ret < 0) {
			dev_err(dev->dev, "Registering adapters failed. Check DVB_MAX_ADAPTERS in config.\n");
			return ret;
		}
	}

	numports = dev->port_num;

	for (i = 0; i < dev->port_num; i++) {
		port = &dev->port[i];
		if (port->class != DDB_PORT_NONE) {
			ret = ddb_port_attach(port);
			if (ret)
				err_ports++;
		} else {
			numports--;
		}
	}

	if (err_ports) {
		if (err_ports == numports) {
			dev_err(dev->dev, "All connected ports failed to initialise!\n");
			return -ENODEV;
		}

		dev_warn(dev->dev, "%d of %d connected ports failed to initialise!\n",
			 err_ports, numports);
	}

	return 0;
}

void ddb_ports_detach(struct ddb *dev)
{
	int i;
	struct ddb_port *port;

	for (i = 0; i < dev->port_num; i++) {
		port = &dev->port[i];

		switch (port->class) {
		case DDB_PORT_TUNER:
			dvb_input_detach(port->input[1]);
			dvb_input_detach(port->input[0]);
			break;
		case DDB_PORT_CI:
		case DDB_PORT_LOOP:
			ddb_ci_detach(port);
			break;
		}
	}
	dvb_unregister_adapters(dev);
}

/* Copy input DMA pointers to output DMA and ACK. */

static void input_write_output(struct ddb_input *input,
			       struct ddb_output *output)
{
	ddbwritel(output->port->dev,
		  input->dma->stat, DMA_BUFFER_ACK(output->dma));
	output->dma->cbuf = (input->dma->stat >> 11) & 0x1f;
	output->dma->coff = (input->dma->stat & 0x7ff) << 7;
}

static void output_ack_input(struct ddb_output *output,
			     struct ddb_input *input)
{
	ddbwritel(input->port->dev,
		  output->dma->stat, DMA_BUFFER_ACK(input->dma));
}

static void input_write_dvb(struct ddb_input *input,
			    struct ddb_input *input2)
{
	struct ddb_dvb *dvb = &input2->port->dvb[input2->nr & 1];
	struct ddb_dma *dma, *dma2;
	struct ddb *dev = input->port->dev;
	int ack = 1;

	dma = input->dma;
	dma2 = input->dma;
	/*
	 * if there also is an output connected, do not ACK.
	 * input_write_output will ACK.
	 */
	if (input->redo) {
		dma2 = input->redo->dma;
		ack = 0;
	}
	while (dma->cbuf != ((dma->stat >> 11) & 0x1f) ||
	       (4 & dma->ctrl)) {
		if (4 & dma->ctrl) {
			/* dev_err(dev->dev, "Overflow dma %d\n", dma->nr); */
			ack = 1;
		}
		if (alt_dma)
			dma_sync_single_for_cpu(dev->dev, dma2->pbuf[dma->cbuf],
						dma2->size, DMA_FROM_DEVICE);
		dvb_dmx_swfilter_packets(&dvb->demux,
					 dma2->vbuf[dma->cbuf],
					 dma2->size / 188);
		dma->cbuf = (dma->cbuf + 1) % dma2->num;
		if (ack)
			ddbwritel(dev, (dma->cbuf << 11),
				  DMA_BUFFER_ACK(dma));
		dma->stat = safe_ddbreadl(dev, DMA_BUFFER_CURRENT(dma));
		dma->ctrl = safe_ddbreadl(dev, DMA_BUFFER_CONTROL(dma));
	}
}

static void input_work(struct work_struct *work)
{
	struct ddb_dma *dma = container_of(work, struct ddb_dma, work);
	struct ddb_input *input = (struct ddb_input *)dma->io;
	struct ddb *dev = input->port->dev;
	unsigned long flags;

	spin_lock_irqsave(&dma->lock, flags);
	if (!dma->running) {
		spin_unlock_irqrestore(&dma->lock, flags);
		return;
	}
	dma->stat = ddbreadl(dev, DMA_BUFFER_CURRENT(dma));
	dma->ctrl = ddbreadl(dev, DMA_BUFFER_CONTROL(dma));

	if (input->redi)
		input_write_dvb(input, input->redi);
	if (input->redo)
		input_write_output(input, input->redo);
	wake_up(&dma->wq);
	spin_unlock_irqrestore(&dma->lock, flags);
}

static void input_handler(void *data)
{
	struct ddb_input *input = (struct ddb_input *)data;
	struct ddb_dma *dma = input->dma;

	queue_work(ddb_wq, &dma->work);
}

static void output_work(struct work_struct *work)
{
	struct ddb_dma *dma = container_of(work, struct ddb_dma, work);
	struct ddb_output *output = (struct ddb_output *)dma->io;
	struct ddb *dev = output->port->dev;
	unsigned long flags;

	spin_lock_irqsave(&dma->lock, flags);
	if (!dma->running)
		goto unlock_exit;
	dma->stat = ddbreadl(dev, DMA_BUFFER_CURRENT(dma));
	dma->ctrl = ddbreadl(dev, DMA_BUFFER_CONTROL(dma));
	if (output->redi)
		output_ack_input(output, output->redi);
	wake_up(&dma->wq);
unlock_exit:
	spin_unlock_irqrestore(&dma->lock, flags);
}

static void output_handler(void *data)
{
	struct ddb_output *output = (struct ddb_output *)data;
	struct ddb_dma *dma = output->dma;

	queue_work(ddb_wq, &dma->work);
}

/****************************************************************************/
/****************************************************************************/

static const struct ddb_regmap *io_regmap(struct ddb_io *io, int link)
{
	const struct ddb_info *info;

	if (link)
		info = io->port->dev->link[io->port->lnr].info;
	else
		info = io->port->dev->link[0].info;

	if (!info)
		return NULL;

	return info->regmap;
}

static void ddb_dma_init(struct ddb_io *io, int nr, int out)
{
	struct ddb_dma *dma;
	const struct ddb_regmap *rm = io_regmap(io, 0);

	dma = out ? &io->port->dev->odma[nr] : &io->port->dev->idma[nr];
	io->dma = dma;
	dma->io = io;

	spin_lock_init(&dma->lock);
	init_waitqueue_head(&dma->wq);
	if (out) {
		INIT_WORK(&dma->work, output_work);
		dma->regs = rm->odma->base + rm->odma->size * nr;
		dma->bufregs = rm->odma_buf->base + rm->odma_buf->size * nr;
		dma->num = dma_buf_num;
		dma->size = dma_buf_size * 128 * 47;
		dma->div = 1;
	} else {
		INIT_WORK(&dma->work, input_work);
		dma->regs = rm->idma->base + rm->idma->size * nr;
		dma->bufregs = rm->idma_buf->base + rm->idma_buf->size * nr;
		dma->num = dma_buf_num;
		dma->size = dma_buf_size * 128 * 47;
		dma->div = 1;
	}
	ddbwritel(io->port->dev, 0, DMA_BUFFER_ACK(dma));
	dev_dbg(io->port->dev->dev, "init link %u, io %u, dma %u, dmaregs %08x bufregs %08x\n",
		io->port->lnr, io->nr, nr, dma->regs, dma->bufregs);
}

static void ddb_input_init(struct ddb_port *port, int nr, int pnr, int anr)
{
	struct ddb *dev = port->dev;
	struct ddb_input *input = &dev->input[anr];
	const struct ddb_regmap *rm;

	port->input[pnr] = input;
	input->nr = nr;
	input->port = port;
	rm = io_regmap(input, 1);
	input->regs = DDB_LINK_TAG(port->lnr) |
		(rm->input->base + rm->input->size * nr);
	dev_dbg(dev->dev, "init link %u, input %u, regs %08x\n",
		port->lnr, nr, input->regs);

	if (dev->has_dma) {
		const struct ddb_regmap *rm0 = io_regmap(input, 0);
		u32 base = rm0->irq_base_idma;
		u32 dma_nr = nr;

		if (port->lnr)
			dma_nr += 32 + (port->lnr - 1) * 8;

		dev_dbg(dev->dev, "init link %u, input %u, handler %u\n",
			port->lnr, nr, dma_nr + base);

		ddb_irq_set(dev, 0, dma_nr + base, &input_handler, input);
		ddb_dma_init(input, dma_nr, 0);
	}
}

static void ddb_output_init(struct ddb_port *port, int nr)
{
	struct ddb *dev = port->dev;
	struct ddb_output *output = &dev->output[nr];
	const struct ddb_regmap *rm;

	port->output = output;
	output->nr = nr;
	output->port = port;
	rm = io_regmap(output, 1);
	output->regs = DDB_LINK_TAG(port->lnr) |
		(rm->output->base + rm->output->size * nr);

	dev_dbg(dev->dev, "init link %u, output %u, regs %08x\n",
		port->lnr, nr, output->regs);

	if (dev->has_dma) {
		const struct ddb_regmap *rm0 = io_regmap(output, 0);
		u32 base = rm0->irq_base_odma;

		ddb_irq_set(dev, 0, nr + base, &output_handler, output);
		ddb_dma_init(output, nr, 1);
	}
}

static int ddb_port_match_i2c(struct ddb_port *port)
{
	struct ddb *dev = port->dev;
	u32 i;

	for (i = 0; i < dev->i2c_num; i++) {
		if (dev->i2c[i].link == port->lnr &&
		    dev->i2c[i].nr == port->nr) {
			port->i2c = &dev->i2c[i];
			return 1;
		}
	}
	return 0;
}

static int ddb_port_match_link_i2c(struct ddb_port *port)
{
	struct ddb *dev = port->dev;
	u32 i;

	for (i = 0; i < dev->i2c_num; i++) {
		if (dev->i2c[i].link == port->lnr) {
			port->i2c = &dev->i2c[i];
			return 1;
		}
	}
	return 0;
}

void ddb_ports_init(struct ddb *dev)
{
	u32 i, l, p;
	struct ddb_port *port;
	const struct ddb_info *info;
	const struct ddb_regmap *rm;

	for (p = l = 0; l < DDB_MAX_LINK; l++) {
		info = dev->link[l].info;
		if (!info)
			continue;
		rm = info->regmap;
		if (!rm)
			continue;
		for (i = 0; i < info->port_num; i++, p++) {
			port = &dev->port[p];
			port->dev = dev;
			port->nr = i;
			port->lnr = l;
			port->pnr = p;
			port->gap = 0xffffffff;
			port->obr = ci_bitrate;
			mutex_init(&port->i2c_gate_lock);

			if (!ddb_port_match_i2c(port)) {
				if (info->type == DDB_OCTOPUS_MAX)
					ddb_port_match_link_i2c(port);
			}

			ddb_port_probe(port);

			port->dvb[0].adap = &dev->adap[2 * p];
			port->dvb[1].adap = &dev->adap[2 * p + 1];

			if (port->class == DDB_PORT_NONE && i && p &&
			    dev->port[p - 1].type == DDB_CI_EXTERNAL_XO2) {
				port->class = DDB_PORT_CI;
				port->type = DDB_CI_EXTERNAL_XO2_B;
				port->name = "DuoFlex CI_B";
				port->i2c = dev->port[p - 1].i2c;
			}

			dev_info(dev->dev, "Port %u: Link %u, Link Port %u (TAB %u): %s\n",
				 port->pnr, port->lnr, port->nr, port->nr + 1,
				 port->name);

			if (port->class == DDB_PORT_CI &&
			    port->type == DDB_CI_EXTERNAL_XO2) {
				ddb_input_init(port, 2 * i, 0, 2 * i);
				ddb_output_init(port, i);
				continue;
			}

			if (port->class == DDB_PORT_CI &&
			    port->type == DDB_CI_EXTERNAL_XO2_B) {
				ddb_input_init(port, 2 * i - 1, 0, 2 * i - 1);
				ddb_output_init(port, i);
				continue;
			}

			if (port->class == DDB_PORT_NONE)
				continue;

			switch (dev->link[l].info->type) {
			case DDB_OCTOPUS_CI:
				if (i >= 2) {
					ddb_input_init(port, 2 + i, 0, 2 + i);
					ddb_input_init(port, 4 + i, 1, 4 + i);
					ddb_output_init(port, i);
					break;
				}
				fallthrough;
			case DDB_OCTOPUS:
				ddb_input_init(port, 2 * i, 0, 2 * i);
				ddb_input_init(port, 2 * i + 1, 1, 2 * i + 1);
				ddb_output_init(port, i);
				break;
			case DDB_OCTOPUS_MAX:
			case DDB_OCTOPUS_MAX_CT:
			case DDB_OCTOPUS_MCI:
				ddb_input_init(port, 2 * i, 0, 2 * p);
				ddb_input_init(port, 2 * i + 1, 1, 2 * p + 1);
				break;
			default:
				break;
			}
		}
	}
	dev->port_num = p;
}

void ddb_ports_release(struct ddb *dev)
{
	int i;
	struct ddb_port *port;

	for (i = 0; i < dev->port_num; i++) {
		port = &dev->port[i];
		if (port->input[0] && port->input[0]->dma)
			cancel_work_sync(&port->input[0]->dma->work);
		if (port->input[1] && port->input[1]->dma)
			cancel_work_sync(&port->input[1]->dma->work);
		if (port->output && port->output->dma)
			cancel_work_sync(&port->output->dma->work);
	}
}

/****************************************************************************/
/****************************************************************************/
/****************************************************************************/

#define IRQ_HANDLE(_nr) \
	do { if ((s & (1UL << ((_nr) & 0x1f))) && \
		 dev->link[0].irq[_nr].handler) \
		dev->link[0].irq[_nr].handler(dev->link[0].irq[_nr].data); } \
	while (0)

#define IRQ_HANDLE_NIBBLE(_shift) {		     \
	if (s & (0x0000000f << ((_shift) & 0x1f))) { \
		IRQ_HANDLE(0 + (_shift));	     \
		IRQ_HANDLE(1 + (_shift));	     \
		IRQ_HANDLE(2 + (_shift));	     \
		IRQ_HANDLE(3 + (_shift));	     \
	}					     \
}

#define IRQ_HANDLE_BYTE(_shift) {		     \
	if (s & (0x000000ff << ((_shift) & 0x1f))) { \
		IRQ_HANDLE(0 + (_shift));	     \
		IRQ_HANDLE(1 + (_shift));	     \
		IRQ_HANDLE(2 + (_shift));	     \
		IRQ_HANDLE(3 + (_shift));	     \
		IRQ_HANDLE(4 + (_shift));	     \
		IRQ_HANDLE(5 + (_shift));	     \
		IRQ_HANDLE(6 + (_shift));	     \
		IRQ_HANDLE(7 + (_shift));	     \
	}					     \
}

static void irq_handle_msg(struct ddb *dev, u32 s)
{
	dev->i2c_irq++;
	IRQ_HANDLE_NIBBLE(0);
}

static void irq_handle_io(struct ddb *dev, u32 s)
{
	dev->ts_irq++;
	IRQ_HANDLE_NIBBLE(4);
	IRQ_HANDLE_BYTE(8);
	IRQ_HANDLE_BYTE(16);
	IRQ_HANDLE_BYTE(24);
}

irqreturn_t ddb_irq_handler0(int irq, void *dev_id)
{
	struct ddb *dev = (struct ddb *)dev_id;
	u32 mask = 0x8fffff00;
	u32 s = mask & ddbreadl(dev, INTERRUPT_STATUS);

	if (!s)
		return IRQ_NONE;
	do {
		if (s & 0x80000000)
			return IRQ_NONE;
		ddbwritel(dev, s, INTERRUPT_ACK);
		irq_handle_io(dev, s);
	} while ((s = mask & ddbreadl(dev, INTERRUPT_STATUS)));

	return IRQ_HANDLED;
}

irqreturn_t ddb_irq_handler1(int irq, void *dev_id)
{
	struct ddb *dev = (struct ddb *)dev_id;
	u32 mask = 0x8000000f;
	u32 s = mask & ddbreadl(dev, INTERRUPT_STATUS);

	if (!s)
		return IRQ_NONE;
	do {
		if (s & 0x80000000)
			return IRQ_NONE;
		ddbwritel(dev, s, INTERRUPT_ACK);
		irq_handle_msg(dev, s);
	} while ((s = mask & ddbreadl(dev, INTERRUPT_STATUS)));

	return IRQ_HANDLED;
}

irqreturn_t ddb_irq_handler(int irq, void *dev_id)
{
	struct ddb *dev = (struct ddb *)dev_id;
	u32 s = ddbreadl(dev, INTERRUPT_STATUS);
	int ret = IRQ_HANDLED;

	if (!s)
		return IRQ_NONE;
	do {
		if (s & 0x80000000)
			return IRQ_NONE;
		ddbwritel(dev, s, INTERRUPT_ACK);

		if (s & 0x0000000f)
			irq_handle_msg(dev, s);
		if (s & 0x0fffff00)
			irq_handle_io(dev, s);
	} while ((s = ddbreadl(dev, INTERRUPT_STATUS)));

	return ret;
}

/****************************************************************************/
/****************************************************************************/
/****************************************************************************/

static int reg_wait(struct ddb *dev, u32 reg, u32 bit)
{
	u32 count = 0;

	while (safe_ddbreadl(dev, reg) & bit) {
		ndelay(10);
		if (++count == 100)
			return -1;
	}
	return 0;
}

static int flashio(struct ddb *dev, u32 lnr, u8 *wbuf, u32 wlen, u8 *rbuf,
		   u32 rlen)
{
	u32 data, shift;
	u32 tag = DDB_LINK_TAG(lnr);
	struct ddb_link *link = &dev->link[lnr];

	mutex_lock(&link->flash_mutex);
	if (wlen > 4)
		ddbwritel(dev, 1, tag | SPI_CONTROL);
	while (wlen > 4) {
		/* FIXME: check for big-endian */
		data = swab32(*(u32 *)wbuf);
		wbuf += 4;
		wlen -= 4;
		ddbwritel(dev, data, tag | SPI_DATA);
		if (reg_wait(dev, tag | SPI_CONTROL, 4))
			goto fail;
	}
	if (rlen)
		ddbwritel(dev, 0x0001 | ((wlen << (8 + 3)) & 0x1f00),
			  tag | SPI_CONTROL);
	else
		ddbwritel(dev, 0x0003 | ((wlen << (8 + 3)) & 0x1f00),
			  tag | SPI_CONTROL);

	data = 0;
	shift = ((4 - wlen) * 8);
	while (wlen) {
		data <<= 8;
		data |= *wbuf;
		wlen--;
		wbuf++;
	}
	if (shift)
		data <<= shift;
	ddbwritel(dev, data, tag | SPI_DATA);
	if (reg_wait(dev, tag | SPI_CONTROL, 4))
		goto fail;

	if (!rlen) {
		ddbwritel(dev, 0, tag | SPI_CONTROL);
		goto exit;
	}
	if (rlen > 4)
		ddbwritel(dev, 1, tag | SPI_CONTROL);

	while (rlen > 4) {
		ddbwritel(dev, 0xffffffff, tag | SPI_DATA);
		if (reg_wait(dev, tag | SPI_CONTROL, 4))
			goto fail;
		data = ddbreadl(dev, tag | SPI_DATA);
		*(u32 *)rbuf = swab32(data);
		rbuf += 4;
		rlen -= 4;
	}
	ddbwritel(dev, 0x0003 | ((rlen << (8 + 3)) & 0x1F00),
		  tag | SPI_CONTROL);
	ddbwritel(dev, 0xffffffff, tag | SPI_DATA);
	if (reg_wait(dev, tag | SPI_CONTROL, 4))
		goto fail;

	data = ddbreadl(dev, tag | SPI_DATA);
	ddbwritel(dev, 0, tag | SPI_CONTROL);

	if (rlen < 4)
		data <<= ((4 - rlen) * 8);

	while (rlen > 0) {
		*rbuf = ((data >> 24) & 0xff);
		data <<= 8;
		rbuf++;
		rlen--;
	}
exit:
	mutex_unlock(&link->flash_mutex);
	return 0;
fail:
	mutex_unlock(&link->flash_mutex);
	return -1;
}

int ddbridge_flashread(struct ddb *dev, u32 link, u8 *buf, u32 addr, u32 len)
{
	u8 cmd[4] = {0x03, (addr >> 16) & 0xff,
		     (addr >> 8) & 0xff, addr & 0xff};

	return flashio(dev, link, cmd, 4, buf, len);
}

/*
 * TODO/FIXME: add/implement IOCTLs from upstream driver
 */

#define DDB_NAME "ddbridge"

static u32 ddb_num;
static int ddb_major;
static DEFINE_MUTEX(ddb_mutex);

static int ddb_release(struct inode *inode, struct file *file)
{
	struct ddb *dev = file->private_data;

	dev->ddb_dev_users--;
	return 0;
}

static int ddb_open(struct inode *inode, struct file *file)
{
	struct ddb *dev = ddbs[iminor(inode)];

	if (dev->ddb_dev_users)
		return -EBUSY;
	dev->ddb_dev_users++;
	file->private_data = dev;
	return 0;
}

static long ddb_ioctl(struct file *file, unsigned int cmd, unsigned long arg)
{
	struct ddb *dev = file->private_data;

	dev_warn(dev->dev, "DDB IOCTLs unsupported (cmd: %d, arg: %lu)\n",
		 cmd, arg);

	return -ENOTTY;
}

static const struct file_operations ddb_fops = {
	.unlocked_ioctl = ddb_ioctl,
	.open           = ddb_open,
	.release        = ddb_release,
};

static char *ddb_devnode(struct device *device, umode_t *mode)
{
	struct ddb *dev = dev_get_drvdata(device);

	return kasprintf(GFP_KERNEL, "ddbridge/card%d", dev->nr);
}

#define __ATTR_MRO(_name, _show) {				\
	.attr	= { .name = __stringify(_name), .mode = 0444 },	\
	.show	= _show,					\
}

#define __ATTR_MWO(_name, _store) {				\
	.attr	= { .name = __stringify(_name), .mode = 0222 },	\
	.store	= _store,					\
}

static ssize_t ports_show(struct device *device,
			  struct device_attribute *attr, char *buf)
{
	struct ddb *dev = dev_get_drvdata(device);

	return sprintf(buf, "%d\n", dev->port_num);
}

static ssize_t ts_irq_show(struct device *device,
			   struct device_attribute *attr, char *buf)
{
	struct ddb *dev = dev_get_drvdata(device);

	return sprintf(buf, "%d\n", dev->ts_irq);
}

static ssize_t i2c_irq_show(struct device *device,
			    struct device_attribute *attr, char *buf)
{
	struct ddb *dev = dev_get_drvdata(device);

	return sprintf(buf, "%d\n", dev->i2c_irq);
}

static ssize_t fan_show(struct device *device,
			struct device_attribute *attr, char *buf)
{
	struct ddb *dev = dev_get_drvdata(device);
	u32 val;

	val = ddbreadl(dev, GPIO_OUTPUT) & 1;
	return sprintf(buf, "%d\n", val);
}

static ssize_t fan_store(struct device *device, struct device_attribute *d,
			 const char *buf, size_t count)
{
	struct ddb *dev = dev_get_drvdata(device);
	u32 val;

	if (sscanf(buf, "%u\n", &val) != 1)
		return -EINVAL;
	ddbwritel(dev, 1, GPIO_DIRECTION);
	ddbwritel(dev, val & 1, GPIO_OUTPUT);
	return count;
}

static ssize_t fanspeed_show(struct device *device,
			     struct device_attribute *attr, char *buf)
{
	struct ddb *dev = dev_get_drvdata(device);
	int num = attr->attr.name[8] - 0x30;
	struct ddb_link *link = &dev->link[num];
	u32 spd;

	spd = ddblreadl(link, TEMPMON_FANCONTROL) & 0xff;
	return sprintf(buf, "%u\n", spd * 100);
}

static ssize_t temp_show(struct device *device,
			 struct device_attribute *attr, char *buf)
{
	struct ddb *dev = dev_get_drvdata(device);
	struct ddb_link *link = &dev->link[0];
	struct i2c_adapter *adap;
	int temp, temp2;
	u8 tmp[2];

	if (!link->info->temp_num)
		return sprintf(buf, "no sensor\n");
	adap = &dev->i2c[link->info->temp_bus].adap;
	if (i2c_read_regs(adap, 0x48, 0, tmp, 2) < 0)
		return sprintf(buf, "read_error\n");
	temp = (tmp[0] << 3) | (tmp[1] >> 5);
	temp *= 125;
	if (link->info->temp_num == 2) {
		if (i2c_read_regs(adap, 0x49, 0, tmp, 2) < 0)
			return sprintf(buf, "read_error\n");
		temp2 = (tmp[0] << 3) | (tmp[1] >> 5);
		temp2 *= 125;
		return sprintf(buf, "%d %d\n", temp, temp2);
	}
	return sprintf(buf, "%d\n", temp);
}

static ssize_t ctemp_show(struct device *device,
			  struct device_attribute *attr, char *buf)
{
	struct ddb *dev = dev_get_drvdata(device);
	struct i2c_adapter *adap;
	int temp;
	u8 tmp[2];
	int num = attr->attr.name[4] - 0x30;

	adap = &dev->i2c[num].adap;
	if (!adap)
		return 0;
	if (i2c_read_regs(adap, 0x49, 0, tmp, 2) < 0)
		if (i2c_read_regs(adap, 0x4d, 0, tmp, 2) < 0)
			return sprintf(buf, "no sensor\n");
	temp = tmp[0] * 1000;
	return sprintf(buf, "%d\n", temp);
}

static ssize_t led_show(struct device *device,
			struct device_attribute *attr, char *buf)
{
	struct ddb *dev = dev_get_drvdata(device);
	int num = attr->attr.name[3] - 0x30;

	return sprintf(buf, "%d\n", dev->leds & (1 << num) ? 1 : 0);
}

static void ddb_set_led(struct ddb *dev, int num, int val)
{
	if (!dev->link[0].info->led_num)
		return;
	switch (dev->port[num].class) {
	case DDB_PORT_TUNER:
		switch (dev->port[num].type) {
		case DDB_TUNER_DVBS_ST:
			i2c_write_reg16(&dev->i2c[num].adap,
					0x69, 0xf14c, val ? 2 : 0);
			break;
		case DDB_TUNER_DVBCT_ST:
			i2c_write_reg16(&dev->i2c[num].adap,
					0x1f, 0xf00e, 0);
			i2c_write_reg16(&dev->i2c[num].adap,
					0x1f, 0xf00f, val ? 1 : 0);
			break;
		case DDB_TUNER_XO2 ... DDB_TUNER_DVBC2T2I_SONY:
		{
			u8 v;

			i2c_read_reg(&dev->i2c[num].adap, 0x10, 0x08, &v);
			v = (v & ~0x10) | (val ? 0x10 : 0);
			i2c_write_reg(&dev->i2c[num].adap, 0x10, 0x08, v);
			break;
		}
		default:
			break;
		}
		break;
	}
}

static ssize_t led_store(struct device *device,
			 struct device_attribute *attr,
			 const char *buf, size_t count)
{
	struct ddb *dev = dev_get_drvdata(device);
	int num = attr->attr.name[3] - 0x30;
	u32 val;

	if (sscanf(buf, "%u\n", &val) != 1)
		return -EINVAL;
	if (val)
		dev->leds |= (1 << num);
	else
		dev->leds &= ~(1 << num);
	ddb_set_led(dev, num, val);
	return count;
}

static ssize_t snr_show(struct device *device,
			struct device_attribute *attr, char *buf)
{
	struct ddb *dev = dev_get_drvdata(device);
	char snr[32];
	int num = attr->attr.name[3] - 0x30;

	if (dev->port[num].type >= DDB_TUNER_XO2) {
		if (i2c_read_regs(&dev->i2c[num].adap, 0x10, 0x10, snr, 16) < 0)
			return sprintf(buf, "NO SNR\n");
		snr[16] = 0;
	} else {
		/* serial number at 0x100-0x11f */
		if (i2c_read_regs16(&dev->i2c[num].adap,
				    0x57, 0x100, snr, 32) < 0)
			if (i2c_read_regs16(&dev->i2c[num].adap,
					    0x50, 0x100, snr, 32) < 0)
				return sprintf(buf, "NO SNR\n");
		snr[31] = 0; /* in case it is not terminated on EEPROM */
	}
	return sprintf(buf, "%s\n", snr);
}

static ssize_t bsnr_show(struct device *device,
			 struct device_attribute *attr, char *buf)
{
	struct ddb *dev = dev_get_drvdata(device);
	char snr[16];

	ddbridge_flashread(dev, 0, snr, 0x10, 15);
	snr[15] = 0; /* in case it is not terminated on EEPROM */
	return sprintf(buf, "%s\n", snr);
}

static ssize_t bpsnr_show(struct device *device,
			  struct device_attribute *attr, char *buf)
{
	struct ddb *dev = dev_get_drvdata(device);
	unsigned char snr[32];

	if (!dev->i2c_num)
		return 0;

	if (i2c_read_regs16(&dev->i2c[0].adap,
			    0x50, 0x0000, snr, 32) < 0 ||
	    snr[0] == 0xff)
		return sprintf(buf, "NO SNR\n");
	snr[31] = 0; /* in case it is not terminated on EEPROM */
	return sprintf(buf, "%s\n", snr);
}

static ssize_t redirect_show(struct device *device,
			     struct device_attribute *attr, char *buf)
{
	return 0;
}

static ssize_t redirect_store(struct device *device,
			      struct device_attribute *attr,
			      const char *buf, size_t count)
{
	unsigned int i, p;
	int res;

	if (sscanf(buf, "%x %x\n", &i, &p) != 2)
		return -EINVAL;
	res = ddb_redirect(i, p);
	if (res < 0)
		return res;
	dev_info(device, "redirect: %02x, %02x\n", i, p);
	return count;
}

static ssize_t gap_show(struct device *device,
			struct device_attribute *attr, char *buf)
{
	struct ddb *dev = dev_get_drvdata(device);
	int num = attr->attr.name[3] - 0x30;

	return sprintf(buf, "%d\n", dev->port[num].gap);
}

static ssize_t gap_store(struct device *device, struct device_attribute *attr,
			 const char *buf, size_t count)
{
	struct ddb *dev = dev_get_drvdata(device);
	int num = attr->attr.name[3] - 0x30;
	unsigned int val;

	if (sscanf(buf, "%u\n", &val) != 1)
		return -EINVAL;
	if (val > 128)
		return -EINVAL;
	if (val == 128)
		val = 0xffffffff;
	dev->port[num].gap = val;
	return count;
}

static ssize_t version_show(struct device *device,
			    struct device_attribute *attr, char *buf)
{
	struct ddb *dev = dev_get_drvdata(device);

	return sprintf(buf, "%08x %08x\n",
		       dev->link[0].ids.hwid, dev->link[0].ids.regmapid);
}

static ssize_t hwid_show(struct device *device,
			 struct device_attribute *attr, char *buf)
{
	struct ddb *dev = dev_get_drvdata(device);

	return sprintf(buf, "0x%08X\n", dev->link[0].ids.hwid);
}

static ssize_t regmap_show(struct device *device,
			   struct device_attribute *attr, char *buf)
{
	struct ddb *dev = dev_get_drvdata(device);

	return sprintf(buf, "0x%08X\n", dev->link[0].ids.regmapid);
}

static ssize_t fmode_show(struct device *device,
			  struct device_attribute *attr, char *buf)
{
	int num = attr->attr.name[5] - 0x30;
	struct ddb *dev = dev_get_drvdata(device);

	return sprintf(buf, "%u\n", dev->link[num].lnb.fmode);
}

static ssize_t devid_show(struct device *device,
			  struct device_attribute *attr, char *buf)
{
	int num = attr->attr.name[5] - 0x30;
	struct ddb *dev = dev_get_drvdata(device);

	return sprintf(buf, "%08x\n", dev->link[num].ids.devid);
}

static ssize_t fmode_store(struct device *device, struct device_attribute *attr,
			   const char *buf, size_t count)
{
	struct ddb *dev = dev_get_drvdata(device);
	int num = attr->attr.name[5] - 0x30;
	unsigned int val;

	if (sscanf(buf, "%u\n", &val) != 1)
		return -EINVAL;
	if (val > 3)
		return -EINVAL;
	ddb_lnb_init_fmode(dev, &dev->link[num], val);
	return count;
}

static struct device_attribute ddb_attrs[] = {
	__ATTR_RO(version),
	__ATTR_RO(ports),
	__ATTR_RO(ts_irq),
	__ATTR_RO(i2c_irq),
	__ATTR(gap0, 0664, gap_show, gap_store),
	__ATTR(gap1, 0664, gap_show, gap_store),
	__ATTR(gap2, 0664, gap_show, gap_store),
	__ATTR(gap3, 0664, gap_show, gap_store),
	__ATTR(fmode0, 0664, fmode_show, fmode_store),
	__ATTR(fmode1, 0664, fmode_show, fmode_store),
	__ATTR(fmode2, 0664, fmode_show, fmode_store),
	__ATTR(fmode3, 0664, fmode_show, fmode_store),
	__ATTR_MRO(devid0, devid_show),
	__ATTR_MRO(devid1, devid_show),
	__ATTR_MRO(devid2, devid_show),
	__ATTR_MRO(devid3, devid_show),
	__ATTR_RO(hwid),
	__ATTR_RO(regmap),
	__ATTR(redirect, 0664, redirect_show, redirect_store),
	__ATTR_MRO(snr,  bsnr_show),
	__ATTR_RO(bpsnr),
	__ATTR_NULL,
};

static struct device_attribute ddb_attrs_temp[] = {
	__ATTR_RO(temp),
};

static struct device_attribute ddb_attrs_fan[] = {
	__ATTR(fan, 0664, fan_show, fan_store),
};

static struct device_attribute ddb_attrs_snr[] = {
	__ATTR_MRO(snr0, snr_show),
	__ATTR_MRO(snr1, snr_show),
	__ATTR_MRO(snr2, snr_show),
	__ATTR_MRO(snr3, snr_show),
};

static struct device_attribute ddb_attrs_ctemp[] = {
	__ATTR_MRO(temp0, ctemp_show),
	__ATTR_MRO(temp1, ctemp_show),
	__ATTR_MRO(temp2, ctemp_show),
	__ATTR_MRO(temp3, ctemp_show),
};

static struct device_attribute ddb_attrs_led[] = {
	__ATTR(led0, 0664, led_show, led_store),
	__ATTR(led1, 0664, led_show, led_store),
	__ATTR(led2, 0664, led_show, led_store),
	__ATTR(led3, 0664, led_show, led_store),
};

static struct device_attribute ddb_attrs_fanspeed[] = {
	__ATTR_MRO(fanspeed0, fanspeed_show),
	__ATTR_MRO(fanspeed1, fanspeed_show),
	__ATTR_MRO(fanspeed2, fanspeed_show),
	__ATTR_MRO(fanspeed3, fanspeed_show),
};

static struct class ddb_class = {
	.name		= "ddbridge",
	.owner          = THIS_MODULE,
	.devnode        = ddb_devnode,
};

static int ddb_class_create(void)
{
	ddb_major = register_chrdev(0, DDB_NAME, &ddb_fops);
	if (ddb_major < 0)
		return ddb_major;
	if (class_register(&ddb_class) < 0)
		return -1;
	return 0;
}

static void ddb_class_destroy(void)
{
	class_unregister(&ddb_class);
	unregister_chrdev(ddb_major, DDB_NAME);
}

static void ddb_device_attrs_del(struct ddb *dev)
{
	int i;

	for (i = 0; i < 4; i++)
		if (dev->link[i].info && dev->link[i].info->tempmon_irq)
			device_remove_file(dev->ddb_dev,
					   &ddb_attrs_fanspeed[i]);
	for (i = 0; i < dev->link[0].info->temp_num; i++)
		device_remove_file(dev->ddb_dev, &ddb_attrs_temp[i]);
	for (i = 0; i < dev->link[0].info->fan_num; i++)
		device_remove_file(dev->ddb_dev, &ddb_attrs_fan[i]);
	for (i = 0; i < dev->i2c_num && i < 4; i++) {
		if (dev->link[0].info->led_num)
			device_remove_file(dev->ddb_dev, &ddb_attrs_led[i]);
		device_remove_file(dev->ddb_dev, &ddb_attrs_snr[i]);
		device_remove_file(dev->ddb_dev, &ddb_attrs_ctemp[i]);
	}
	for (i = 0; ddb_attrs[i].attr.name; i++)
		device_remove_file(dev->ddb_dev, &ddb_attrs[i]);
}

static int ddb_device_attrs_add(struct ddb *dev)
{
	int i;

	for (i = 0; ddb_attrs[i].attr.name; i++)
		if (device_create_file(dev->ddb_dev, &ddb_attrs[i]))
			goto fail;
	for (i = 0; i < dev->link[0].info->temp_num; i++)
		if (device_create_file(dev->ddb_dev, &ddb_attrs_temp[i]))
			goto fail;
	for (i = 0; i < dev->link[0].info->fan_num; i++)
		if (device_create_file(dev->ddb_dev, &ddb_attrs_fan[i]))
			goto fail;
	for (i = 0; (i < dev->i2c_num) && (i < 4); i++) {
		if (device_create_file(dev->ddb_dev, &ddb_attrs_snr[i]))
			goto fail;
		if (device_create_file(dev->ddb_dev, &ddb_attrs_ctemp[i]))
			goto fail;
		if (dev->link[0].info->led_num)
			if (device_create_file(dev->ddb_dev,
					       &ddb_attrs_led[i]))
				goto fail;
	}
	for (i = 0; i < 4; i++)
		if (dev->link[i].info && dev->link[i].info->tempmon_irq)
			if (device_create_file(dev->ddb_dev,
					       &ddb_attrs_fanspeed[i]))
				goto fail;
	return 0;
fail:
	return -1;
}

int ddb_device_create(struct ddb *dev)
{
	int res = 0;

	if (ddb_num == DDB_MAX_ADAPTER)
		return -ENOMEM;
	mutex_lock(&ddb_mutex);
	dev->nr = ddb_num;
	ddbs[dev->nr] = dev;
	dev->ddb_dev = device_create(&ddb_class, dev->dev,
				     MKDEV(ddb_major, dev->nr),
				     dev, "ddbridge%d", dev->nr);
	if (IS_ERR(dev->ddb_dev)) {
		res = PTR_ERR(dev->ddb_dev);
		dev_info(dev->dev, "Could not create ddbridge%d\n", dev->nr);
		goto fail;
	}
	res = ddb_device_attrs_add(dev);
	if (res) {
		ddb_device_attrs_del(dev);
		device_destroy(&ddb_class, MKDEV(ddb_major, dev->nr));
		ddbs[dev->nr] = NULL;
		dev->ddb_dev = ERR_PTR(-ENODEV);
	} else {
		ddb_num++;
	}
fail:
	mutex_unlock(&ddb_mutex);
	return res;
}

void ddb_device_destroy(struct ddb *dev)
{
	if (IS_ERR(dev->ddb_dev))
		return;
	ddb_device_attrs_del(dev);
	device_destroy(&ddb_class, MKDEV(ddb_major, dev->nr));
}

/****************************************************************************/
/****************************************************************************/
/****************************************************************************/

static void tempmon_setfan(struct ddb_link *link)
{
	u32 temp, temp2, pwm;

	if ((ddblreadl(link, TEMPMON_CONTROL) &
	    TEMPMON_CONTROL_OVERTEMP) != 0) {
		dev_info(link->dev->dev, "Over temperature condition\n");
		link->overtemperature_error = 1;
	}
	temp  = (ddblreadl(link, TEMPMON_SENSOR0) >> 8) & 0xFF;
	if (temp & 0x80)
		temp = 0;
	temp2  = (ddblreadl(link, TEMPMON_SENSOR1) >> 8) & 0xFF;
	if (temp2 & 0x80)
		temp2 = 0;
	if (temp2 > temp)
		temp = temp2;

	pwm = (ddblreadl(link, TEMPMON_FANCONTROL) >> 8) & 0x0F;
	if (pwm > 10)
		pwm = 10;

	if (temp >= link->temp_tab[pwm]) {
		while (pwm < 10 && temp >= link->temp_tab[pwm + 1])
			pwm += 1;
	} else {
		while (pwm > 1 && temp < link->temp_tab[pwm - 2])
			pwm -= 1;
	}
	ddblwritel(link, (pwm << 8), TEMPMON_FANCONTROL);
}

static void temp_handler(void *data)
{
	struct ddb_link *link = (struct ddb_link *)data;

	spin_lock(&link->temp_lock);
	tempmon_setfan(link);
	spin_unlock(&link->temp_lock);
}

static int tempmon_init(struct ddb_link *link, int first_time)
{
	struct ddb *dev = link->dev;
	int status = 0;
	u32 l = link->nr;

	spin_lock_irq(&link->temp_lock);
	if (first_time) {
		static u8 temperature_table[11] = {
			30, 35, 40, 45, 50, 55, 60, 65, 70, 75, 80 };

		memcpy(link->temp_tab, temperature_table,
		       sizeof(temperature_table));
	}
	ddb_irq_set(dev, l, link->info->tempmon_irq, temp_handler, link);
	ddblwritel(link, (TEMPMON_CONTROL_OVERTEMP | TEMPMON_CONTROL_AUTOSCAN |
			  TEMPMON_CONTROL_INTENABLE),
		   TEMPMON_CONTROL);
	ddblwritel(link, (3 << 8), TEMPMON_FANCONTROL);

	link->overtemperature_error =
		((ddblreadl(link, TEMPMON_CONTROL) &
			TEMPMON_CONTROL_OVERTEMP) != 0);
	if (link->overtemperature_error) {
		dev_info(link->dev->dev, "Over temperature condition\n");
		status = -1;
	}
	tempmon_setfan(link);
	spin_unlock_irq(&link->temp_lock);
	return status;
}

static int ddb_init_tempmon(struct ddb_link *link)
{
	const struct ddb_info *info = link->info;

<<<<<<< HEAD
	dev = vzalloc(sizeof(struct ddb));
	if (dev == NULL)
		return -ENOMEM;
=======
	if (!info->tempmon_irq)
		return 0;
	if (info->type == DDB_OCTOPUS_MAX_CT)
		if (link->ids.regmapid < 0x00010002)
			return 0;
	spin_lock_init(&link->temp_lock);
	dev_dbg(link->dev->dev, "init_tempmon\n");
	return tempmon_init(link, 1);
}
>>>>>>> 24b8d41d

/****************************************************************************/
/****************************************************************************/
/****************************************************************************/

static int ddb_init_boards(struct ddb *dev)
{
	const struct ddb_info *info;
	struct ddb_link *link;
	u32 l;

	for (l = 0; l < DDB_MAX_LINK; l++) {
		link = &dev->link[l];
		info = link->info;

		if (!info)
			continue;
		if (info->board_control) {
			ddbwritel(dev, 0, DDB_LINK_TAG(l) | BOARD_CONTROL);
			msleep(100);
			ddbwritel(dev, info->board_control_2,
				  DDB_LINK_TAG(l) | BOARD_CONTROL);
			usleep_range(2000, 3000);
			ddbwritel(dev,
				  info->board_control_2 | info->board_control,
				  DDB_LINK_TAG(l) | BOARD_CONTROL);
			usleep_range(2000, 3000);
		}
		ddb_init_tempmon(link);
	}
	return 0;
}

int ddb_init(struct ddb *dev)
{
	mutex_init(&dev->link[0].lnb.lock);
	mutex_init(&dev->link[0].flash_mutex);
	if (no_init) {
		ddb_device_create(dev);
		return 0;
	}

	ddb_init_boards(dev);

	if (ddb_i2c_init(dev) < 0)
		goto fail1;
	ddb_ports_init(dev);
	if (ddb_buffers_alloc(dev) < 0) {
		dev_info(dev->dev, "Could not allocate buffer memory\n");
		goto fail2;
	}
	if (ddb_ports_attach(dev) < 0)
		goto fail3;

	ddb_device_create(dev);

	if (dev->link[0].info->fan_num)	{
		ddbwritel(dev, 1, GPIO_DIRECTION);
		ddbwritel(dev, 1, GPIO_OUTPUT);
	}
	return 0;

fail3:
	dev_err(dev->dev, "fail3\n");
	ddb_ports_detach(dev);
	ddb_buffers_free(dev);
fail2:
	dev_err(dev->dev, "fail2\n");
	ddb_ports_release(dev);
	ddb_i2c_release(dev);
fail1:
	dev_err(dev->dev, "fail1\n");
	return -1;
}

<<<<<<< HEAD
/******************************************************************************/
/******************************************************************************/
/******************************************************************************/

static const struct ddb_info ddb_none = {
	.type     = DDB_NONE,
	.name     = "Digital Devices PCIe bridge",
};

static const struct ddb_info ddb_octopus = {
	.type     = DDB_OCTOPUS,
	.name     = "Digital Devices Octopus DVB adapter",
	.port_num = 4,
};

static const struct ddb_info ddb_octopus_le = {
	.type     = DDB_OCTOPUS,
	.name     = "Digital Devices Octopus LE DVB adapter",
	.port_num = 2,
};

static const struct ddb_info ddb_octopus_mini = {
	.type     = DDB_OCTOPUS,
	.name     = "Digital Devices Octopus Mini",
	.port_num = 4,
};

static const struct ddb_info ddb_v6 = {
	.type     = DDB_OCTOPUS,
	.name     = "Digital Devices Cine S2 V6 DVB adapter",
	.port_num = 3,
};
static const struct ddb_info ddb_v6_5 = {
	.type     = DDB_OCTOPUS,
	.name     = "Digital Devices Cine S2 V6.5 DVB adapter",
	.port_num = 4,
};

static const struct ddb_info ddb_dvbct = {
	.type     = DDB_OCTOPUS,
	.name     = "Digital Devices DVBCT V6.1 DVB adapter",
	.port_num = 3,
};

static const struct ddb_info ddb_satixS2v3 = {
	.type     = DDB_OCTOPUS,
	.name     = "Mystique SaTiX-S2 V3 DVB adapter",
	.port_num = 3,
};

static const struct ddb_info ddb_octopusv3 = {
	.type     = DDB_OCTOPUS,
	.name     = "Digital Devices Octopus V3 DVB adapter",
	.port_num = 4,
};

#define DDVID 0xdd01 /* Digital Devices Vendor ID */

#define DDB_ID(_vend, _dev, _subvend, _subdev, _driverdata) {	\
	.vendor      = _vend,    .device    = _dev, \
	.subvendor   = _subvend, .subdevice = _subdev, \
	.driver_data = (unsigned long)&_driverdata }

static const struct pci_device_id ddb_id_tbl[] = {
	DDB_ID(DDVID, 0x0002, DDVID, 0x0001, ddb_octopus),
	DDB_ID(DDVID, 0x0003, DDVID, 0x0001, ddb_octopus),
	DDB_ID(DDVID, 0x0003, DDVID, 0x0002, ddb_octopus_le),
	DDB_ID(DDVID, 0x0003, DDVID, 0x0010, ddb_octopus_mini),
	DDB_ID(DDVID, 0x0003, DDVID, 0x0020, ddb_v6),
	DDB_ID(DDVID, 0x0003, DDVID, 0x0021, ddb_v6_5),
	DDB_ID(DDVID, 0x0003, DDVID, 0x0030, ddb_dvbct),
	DDB_ID(DDVID, 0x0003, DDVID, 0xdb03, ddb_satixS2v3),
	DDB_ID(DDVID, 0x0005, DDVID, 0x0004, ddb_octopusv3),
	/* in case sub-ids got deleted in flash */
	DDB_ID(DDVID, 0x0003, PCI_ANY_ID, PCI_ANY_ID, ddb_none),
	{0}
};
MODULE_DEVICE_TABLE(pci, ddb_id_tbl);


static struct pci_driver ddb_pci_driver = {
	.name        = "DDBridge",
	.id_table    = ddb_id_tbl,
	.probe       = ddb_probe,
	.remove      = ddb_remove,
};

static __init int module_init_ddbridge(void)
=======
void ddb_unmap(struct ddb *dev)
>>>>>>> 24b8d41d
{
	if (dev->regs)
		iounmap(dev->regs);
	vfree(dev);
}

int ddb_exit_ddbridge(int stage, int error)
{
	switch (stage) {
	default:
	case 2:
		destroy_workqueue(ddb_wq);
		fallthrough;
	case 1:
		ddb_class_destroy();
		break;
	}

	return error;
}

int ddb_init_ddbridge(void)
{
	if (dma_buf_num < 8)
		dma_buf_num = 8;
	if (dma_buf_num > 32)
		dma_buf_num = 32;
	if (dma_buf_size < 1)
		dma_buf_size = 1;
	if (dma_buf_size > 43)
		dma_buf_size = 43;

	if (ddb_class_create() < 0)
		return -1;
	ddb_wq = alloc_workqueue("ddbridge", 0, 0);
	if (!ddb_wq)
		return ddb_exit_ddbridge(1, -1);

	return 0;
}<|MERGE_RESOLUTION|>--- conflicted
+++ resolved
@@ -3321,11 +3321,6 @@
 {
 	const struct ddb_info *info = link->info;
 
-<<<<<<< HEAD
-	dev = vzalloc(sizeof(struct ddb));
-	if (dev == NULL)
-		return -ENOMEM;
-=======
 	if (!info->tempmon_irq)
 		return 0;
 	if (info->type == DDB_OCTOPUS_MAX_CT)
@@ -3335,7 +3330,6 @@
 	dev_dbg(link->dev->dev, "init_tempmon\n");
 	return tempmon_init(link, 1);
 }
->>>>>>> 24b8d41d
 
 /****************************************************************************/
 /****************************************************************************/
@@ -3411,98 +3405,7 @@
 	return -1;
 }
 
-<<<<<<< HEAD
-/******************************************************************************/
-/******************************************************************************/
-/******************************************************************************/
-
-static const struct ddb_info ddb_none = {
-	.type     = DDB_NONE,
-	.name     = "Digital Devices PCIe bridge",
-};
-
-static const struct ddb_info ddb_octopus = {
-	.type     = DDB_OCTOPUS,
-	.name     = "Digital Devices Octopus DVB adapter",
-	.port_num = 4,
-};
-
-static const struct ddb_info ddb_octopus_le = {
-	.type     = DDB_OCTOPUS,
-	.name     = "Digital Devices Octopus LE DVB adapter",
-	.port_num = 2,
-};
-
-static const struct ddb_info ddb_octopus_mini = {
-	.type     = DDB_OCTOPUS,
-	.name     = "Digital Devices Octopus Mini",
-	.port_num = 4,
-};
-
-static const struct ddb_info ddb_v6 = {
-	.type     = DDB_OCTOPUS,
-	.name     = "Digital Devices Cine S2 V6 DVB adapter",
-	.port_num = 3,
-};
-static const struct ddb_info ddb_v6_5 = {
-	.type     = DDB_OCTOPUS,
-	.name     = "Digital Devices Cine S2 V6.5 DVB adapter",
-	.port_num = 4,
-};
-
-static const struct ddb_info ddb_dvbct = {
-	.type     = DDB_OCTOPUS,
-	.name     = "Digital Devices DVBCT V6.1 DVB adapter",
-	.port_num = 3,
-};
-
-static const struct ddb_info ddb_satixS2v3 = {
-	.type     = DDB_OCTOPUS,
-	.name     = "Mystique SaTiX-S2 V3 DVB adapter",
-	.port_num = 3,
-};
-
-static const struct ddb_info ddb_octopusv3 = {
-	.type     = DDB_OCTOPUS,
-	.name     = "Digital Devices Octopus V3 DVB adapter",
-	.port_num = 4,
-};
-
-#define DDVID 0xdd01 /* Digital Devices Vendor ID */
-
-#define DDB_ID(_vend, _dev, _subvend, _subdev, _driverdata) {	\
-	.vendor      = _vend,    .device    = _dev, \
-	.subvendor   = _subvend, .subdevice = _subdev, \
-	.driver_data = (unsigned long)&_driverdata }
-
-static const struct pci_device_id ddb_id_tbl[] = {
-	DDB_ID(DDVID, 0x0002, DDVID, 0x0001, ddb_octopus),
-	DDB_ID(DDVID, 0x0003, DDVID, 0x0001, ddb_octopus),
-	DDB_ID(DDVID, 0x0003, DDVID, 0x0002, ddb_octopus_le),
-	DDB_ID(DDVID, 0x0003, DDVID, 0x0010, ddb_octopus_mini),
-	DDB_ID(DDVID, 0x0003, DDVID, 0x0020, ddb_v6),
-	DDB_ID(DDVID, 0x0003, DDVID, 0x0021, ddb_v6_5),
-	DDB_ID(DDVID, 0x0003, DDVID, 0x0030, ddb_dvbct),
-	DDB_ID(DDVID, 0x0003, DDVID, 0xdb03, ddb_satixS2v3),
-	DDB_ID(DDVID, 0x0005, DDVID, 0x0004, ddb_octopusv3),
-	/* in case sub-ids got deleted in flash */
-	DDB_ID(DDVID, 0x0003, PCI_ANY_ID, PCI_ANY_ID, ddb_none),
-	{0}
-};
-MODULE_DEVICE_TABLE(pci, ddb_id_tbl);
-
-
-static struct pci_driver ddb_pci_driver = {
-	.name        = "DDBridge",
-	.id_table    = ddb_id_tbl,
-	.probe       = ddb_probe,
-	.remove      = ddb_remove,
-};
-
-static __init int module_init_ddbridge(void)
-=======
 void ddb_unmap(struct ddb *dev)
->>>>>>> 24b8d41d
 {
 	if (dev->regs)
 		iounmap(dev->regs);
