--- conflicted
+++ resolved
@@ -94,11 +94,7 @@
  * @std: video standard (e.g. PAL/NTSC)
  * @input: input line for video signal ( 0 or 1 )
  * @disabled: Device is in power down state
-<<<<<<< HEAD
- * @slock: for excluse acces of registers
-=======
  * @slock: for excluse access of registers
->>>>>>> 24b8d41d
  * @vb_vidq: queue maintained by videobuf2 layer
  * @buffer_list: list of buffer in use
  * @sequence: sequence number of acquired buffer
@@ -858,10 +854,7 @@
 	vip->vb_vidq.mem_ops = &vb2_dma_contig_memops;
 	vip->vb_vidq.timestamp_flags = V4L2_BUF_FLAG_TIMESTAMP_MONOTONIC;
 	vip->vb_vidq.dev = &vip->pdev->dev;
-<<<<<<< HEAD
-=======
 	vip->vb_vidq.lock = &vip->v4l_lock;
->>>>>>> 24b8d41d
 	err = vb2_queue_init(&vip->vb_vidq);
 	if (err)
 		return err;
