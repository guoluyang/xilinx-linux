--- conflicted
+++ resolved
@@ -7,12 +7,8 @@
  */
 
 #include <linux/io.h>
-<<<<<<< HEAD
-#include <linux/module.h>
-=======
 #include <linux/init.h>
 #include <linux/mod_devicetable.h>
->>>>>>> 24b8d41d
 #include <linux/platform_device.h>
 #include <linux/reset-controller.h>
 #include <linux/reboot.h>
@@ -126,18 +122,6 @@
 	return 0;
 }
 
-<<<<<<< HEAD
-static int ath79_reset_remove(struct platform_device *pdev)
-{
-	struct ath79_reset *ath79_reset = platform_get_drvdata(pdev);
-
-	unregister_restart_handler(&ath79_reset->restart_nb);
-
-	return 0;
-}
-
-=======
->>>>>>> 24b8d41d
 static const struct of_device_id ath79_reset_dt_ids[] = {
 	{ .compatible = "qca,ar7100-reset", },
 	{ },
