--- conflicted
+++ resolved
@@ -873,33 +873,14 @@
 		.enter = NULL }
 };
 
-<<<<<<< HEAD
-static struct cpuidle_state bxt_cstates[] = {
-	{
-		.name = "C1-BXT",
-=======
 static struct cpuidle_state bxt_cstates[] __initdata = {
 	{
 		.name = "C1",
->>>>>>> 24b8d41d
 		.desc = "MWAIT 0x00",
 		.flags = MWAIT2flg(0x00),
 		.exit_latency = 2,
 		.target_residency = 2,
 		.enter = &intel_idle,
-<<<<<<< HEAD
-		.enter_freeze = intel_idle_freeze, },
-	{
-		.name = "C1E-BXT",
-		.desc = "MWAIT 0x01",
-		.flags = MWAIT2flg(0x01),
-		.exit_latency = 10,
-		.target_residency = 20,
-		.enter = &intel_idle,
-		.enter_freeze = intel_idle_freeze, },
-	{
-		.name = "C6-BXT",
-=======
 		.enter_s2idle = intel_idle_s2idle, },
 	{
 		.name = "C1E",
@@ -911,202 +892,46 @@
 		.enter_s2idle = intel_idle_s2idle, },
 	{
 		.name = "C6",
->>>>>>> 24b8d41d
 		.desc = "MWAIT 0x20",
 		.flags = MWAIT2flg(0x20) | CPUIDLE_FLAG_TLB_FLUSHED,
 		.exit_latency = 133,
 		.target_residency = 133,
 		.enter = &intel_idle,
-<<<<<<< HEAD
-		.enter_freeze = intel_idle_freeze, },
-	{
-		.name = "C7s-BXT",
-=======
 		.enter_s2idle = intel_idle_s2idle, },
 	{
 		.name = "C7s",
->>>>>>> 24b8d41d
 		.desc = "MWAIT 0x31",
 		.flags = MWAIT2flg(0x31) | CPUIDLE_FLAG_TLB_FLUSHED,
 		.exit_latency = 155,
 		.target_residency = 155,
 		.enter = &intel_idle,
-<<<<<<< HEAD
-		.enter_freeze = intel_idle_freeze, },
-	{
-		.name = "C8-BXT",
-=======
 		.enter_s2idle = intel_idle_s2idle, },
 	{
 		.name = "C8",
->>>>>>> 24b8d41d
 		.desc = "MWAIT 0x40",
 		.flags = MWAIT2flg(0x40) | CPUIDLE_FLAG_TLB_FLUSHED,
 		.exit_latency = 1000,
 		.target_residency = 1000,
 		.enter = &intel_idle,
-<<<<<<< HEAD
-		.enter_freeze = intel_idle_freeze, },
-	{
-		.name = "C9-BXT",
-=======
 		.enter_s2idle = intel_idle_s2idle, },
 	{
 		.name = "C9",
->>>>>>> 24b8d41d
 		.desc = "MWAIT 0x50",
 		.flags = MWAIT2flg(0x50) | CPUIDLE_FLAG_TLB_FLUSHED,
 		.exit_latency = 2000,
 		.target_residency = 2000,
 		.enter = &intel_idle,
-<<<<<<< HEAD
-		.enter_freeze = intel_idle_freeze, },
-	{
-		.name = "C10-BXT",
-=======
 		.enter_s2idle = intel_idle_s2idle, },
 	{
 		.name = "C10",
->>>>>>> 24b8d41d
 		.desc = "MWAIT 0x60",
 		.flags = MWAIT2flg(0x60) | CPUIDLE_FLAG_TLB_FLUSHED,
 		.exit_latency = 10000,
 		.target_residency = 10000,
 		.enter = &intel_idle,
-<<<<<<< HEAD
-		.enter_freeze = intel_idle_freeze, },
-	{
-		.enter = NULL }
-};
-
-static struct cpuidle_state dnv_cstates[] = {
-	{
-		.name = "C1-DNV",
-		.desc = "MWAIT 0x00",
-		.flags = MWAIT2flg(0x00),
-		.exit_latency = 2,
-		.target_residency = 2,
-		.enter = &intel_idle,
-		.enter_freeze = intel_idle_freeze, },
-	{
-		.name = "C1E-DNV",
-		.desc = "MWAIT 0x01",
-		.flags = MWAIT2flg(0x01),
-		.exit_latency = 10,
-		.target_residency = 20,
-		.enter = &intel_idle,
-		.enter_freeze = intel_idle_freeze, },
-	{
-		.name = "C6-DNV",
-		.desc = "MWAIT 0x20",
-		.flags = MWAIT2flg(0x20) | CPUIDLE_FLAG_TLB_FLUSHED,
-		.exit_latency = 50,
-		.target_residency = 500,
-		.enter = &intel_idle,
-		.enter_freeze = intel_idle_freeze, },
-	{
-		.enter = NULL }
-};
-
-/**
- * intel_idle
- * @dev: cpuidle_device
- * @drv: cpuidle driver
- * @index: index of cpuidle state
- *
- * Must be called under local_irq_disable().
- */
-static __cpuidle int intel_idle(struct cpuidle_device *dev,
-				struct cpuidle_driver *drv, int index)
-{
-	unsigned long ecx = 1; /* break on interrupt flag */
-	struct cpuidle_state *state = &drv->states[index];
-	unsigned long eax = flg2MWAIT(state->flags);
-	unsigned int cstate;
-	int cpu = smp_processor_id();
-
-	cstate = (((eax) >> MWAIT_SUBSTATE_SIZE) & MWAIT_CSTATE_MASK) + 1;
-
-	/*
-	 * leave_mm() to avoid costly and often unnecessary wakeups
-	 * for flushing the user TLB's associated with the active mm.
-	 */
-	if (state->flags & CPUIDLE_FLAG_TLB_FLUSHED)
-		leave_mm(cpu);
-
-	if (!(lapic_timer_reliable_states & (1 << (cstate))))
-		tick_broadcast_enter();
-
-	mwait_idle_with_hints(eax, ecx);
-
-	if (!(lapic_timer_reliable_states & (1 << (cstate))))
-		tick_broadcast_exit();
-
-	return index;
-}
-
-/**
- * intel_idle_freeze - simplified "enter" callback routine for suspend-to-idle
- * @dev: cpuidle_device
- * @drv: cpuidle driver
- * @index: state index
- */
-static void intel_idle_freeze(struct cpuidle_device *dev,
-			     struct cpuidle_driver *drv, int index)
-{
-	unsigned long ecx = 1; /* break on interrupt flag */
-	unsigned long eax = flg2MWAIT(drv->states[index].flags);
-
-	mwait_idle_with_hints(eax, ecx);
-}
-
-static void __setup_broadcast_timer(void *arg)
-{
-	unsigned long on = (unsigned long)arg;
-
-	if (on)
-		tick_broadcast_enable();
-	else
-		tick_broadcast_disable();
-}
-
-static int cpu_hotplug_notify(struct notifier_block *n,
-			      unsigned long action, void *hcpu)
-{
-	int hotcpu = (unsigned long)hcpu;
-	struct cpuidle_device *dev;
-
-	switch (action & ~CPU_TASKS_FROZEN) {
-	case CPU_ONLINE:
-
-		if (lapic_timer_reliable_states != LAPIC_TIMER_ALWAYS_RELIABLE)
-			smp_call_function_single(hotcpu, __setup_broadcast_timer,
-						 (void *)true, 1);
-
-		/*
-		 * Some systems can hotplug a cpu at runtime after
-		 * the kernel has booted, we have to initialize the
-		 * driver in this case
-		 */
-		dev = per_cpu_ptr(intel_idle_cpuidle_devices, hotcpu);
-		if (dev->registered)
-			break;
-
-		if (intel_idle_cpu_init(hotcpu))
-			return NOTIFY_BAD;
-
-		break;
-	}
-	return NOTIFY_OK;
-}
-
-static struct notifier_block cpu_hotplug_notifier = {
-	.notifier_call = cpu_hotplug_notify,
-=======
-		.enter_s2idle = intel_idle_s2idle, },
-	{
-		.enter = NULL }
->>>>>>> 24b8d41d
+		.enter_s2idle = intel_idle_s2idle, },
+	{
+		.enter = NULL }
 };
 
 static struct cpuidle_state dnv_cstates[] __initdata = {
@@ -1253,55 +1078,6 @@
 	.disable_promotion_to_c1e = true,
 };
 
-<<<<<<< HEAD
-static const struct idle_cpu idle_cpu_bxt = {
-	.state_table = bxt_cstates,
-	.disable_promotion_to_c1e = true,
-};
-
-static const struct idle_cpu idle_cpu_dnv = {
-	.state_table = dnv_cstates,
-	.disable_promotion_to_c1e = true,
-};
-
-#define ICPU(model, cpu) \
-	{ X86_VENDOR_INTEL, 6, model, X86_FEATURE_MWAIT, (unsigned long)&cpu }
-
-static const struct x86_cpu_id intel_idle_ids[] __initconst = {
-	ICPU(INTEL_FAM6_NEHALEM_EP,		idle_cpu_nehalem),
-	ICPU(INTEL_FAM6_NEHALEM,		idle_cpu_nehalem),
-	ICPU(INTEL_FAM6_NEHALEM_G,		idle_cpu_nehalem),
-	ICPU(INTEL_FAM6_WESTMERE,		idle_cpu_nehalem),
-	ICPU(INTEL_FAM6_WESTMERE_EP,		idle_cpu_nehalem),
-	ICPU(INTEL_FAM6_NEHALEM_EX,		idle_cpu_nehalem),
-	ICPU(INTEL_FAM6_ATOM_PINEVIEW,		idle_cpu_atom),
-	ICPU(INTEL_FAM6_ATOM_LINCROFT,		idle_cpu_lincroft),
-	ICPU(INTEL_FAM6_WESTMERE_EX,		idle_cpu_nehalem),
-	ICPU(INTEL_FAM6_SANDYBRIDGE,		idle_cpu_snb),
-	ICPU(INTEL_FAM6_SANDYBRIDGE_X,		idle_cpu_snb),
-	ICPU(INTEL_FAM6_ATOM_CEDARVIEW,		idle_cpu_atom),
-	ICPU(INTEL_FAM6_ATOM_SILVERMONT1,	idle_cpu_byt),
-	ICPU(INTEL_FAM6_ATOM_AIRMONT,		idle_cpu_cht),
-	ICPU(INTEL_FAM6_IVYBRIDGE,		idle_cpu_ivb),
-	ICPU(INTEL_FAM6_IVYBRIDGE_X,		idle_cpu_ivt),
-	ICPU(INTEL_FAM6_HASWELL_CORE,		idle_cpu_hsw),
-	ICPU(INTEL_FAM6_HASWELL_X,		idle_cpu_hsw),
-	ICPU(INTEL_FAM6_HASWELL_ULT,		idle_cpu_hsw),
-	ICPU(INTEL_FAM6_HASWELL_GT3E,		idle_cpu_hsw),
-	ICPU(INTEL_FAM6_ATOM_SILVERMONT2,	idle_cpu_avn),
-	ICPU(INTEL_FAM6_BROADWELL_CORE,		idle_cpu_bdw),
-	ICPU(INTEL_FAM6_BROADWELL_GT3E,		idle_cpu_bdw),
-	ICPU(INTEL_FAM6_BROADWELL_X,		idle_cpu_bdw),
-	ICPU(INTEL_FAM6_BROADWELL_XEON_D,	idle_cpu_bdw),
-	ICPU(INTEL_FAM6_SKYLAKE_MOBILE,		idle_cpu_skl),
-	ICPU(INTEL_FAM6_SKYLAKE_DESKTOP,	idle_cpu_skl),
-	ICPU(INTEL_FAM6_KABYLAKE_MOBILE,	idle_cpu_skl),
-	ICPU(INTEL_FAM6_KABYLAKE_DESKTOP,	idle_cpu_skl),
-	ICPU(INTEL_FAM6_SKYLAKE_X,		idle_cpu_skx),
-	ICPU(INTEL_FAM6_XEON_PHI_KNL,		idle_cpu_knl),
-	ICPU(INTEL_FAM6_ATOM_GOLDMONT,		idle_cpu_bxt),
-	ICPU(INTEL_FAM6_ATOM_DENVERTON,		idle_cpu_dnv),
-=======
 static const struct idle_cpu idle_cpu_dnv __initconst = {
 	.state_table = dnv_cstates,
 	.disable_promotion_to_c1e = true,
@@ -1347,7 +1123,6 @@
 	X86_MATCH_INTEL_FAM6_MODEL(ATOM_GOLDMONT_PLUS,	&idle_cpu_bxt),
 	X86_MATCH_INTEL_FAM6_MODEL(ATOM_GOLDMONT_D,	&idle_cpu_dnv),
 	X86_MATCH_INTEL_FAM6_MODEL(ATOM_TREMONT_D,	&idle_cpu_dnv),
->>>>>>> 24b8d41d
 	{}
 };
 
@@ -1558,16 +1333,17 @@
 	/* else, 1 and 2 socket systems use default ivt_cstates */
 }
 
-<<<<<<< HEAD
-/*
- * Translate IRTL (Interrupt Response Time Limit) MSR to usec
- */
-
-static unsigned int irtl_ns_units[] = {
-	1, 32, 1024, 32768, 1048576, 33554432, 0, 0 };
-
-static unsigned long long irtl_2_usec(unsigned long long irtl)
-{
+/**
+ * irtl_2_usec - IRTL to microseconds conversion.
+ * @irtl: IRTL MSR value.
+ *
+ * Translate the IRTL (Interrupt Response Time Limit) MSR value to microseconds.
+ */
+static unsigned long long __init irtl_2_usec(unsigned long long irtl)
+{
+	static const unsigned int irtl_ns_units[] __initconst = {
+		1, 32, 1024, 32768, 1048576, 33554432, 0, 0
+	};
 	unsigned long long ns;
 
 	if (!irtl)
@@ -1575,15 +1351,16 @@
 
 	ns = irtl_ns_units[(irtl >> 10) & 0x7];
 
-	return div64_u64((irtl & 0x3FF) * ns, 1000);
-}
-/*
- * bxt_idle_state_table_update(void)
- *
- * On BXT, we trust the IRTL to show the definitive maximum latency
- * We use the same value for target_residency.
- */
-static void bxt_idle_state_table_update(void)
+	return div_u64((irtl & 0x3FF) * ns, NSEC_PER_USEC);
+}
+
+/**
+ * bxt_idle_state_table_update - Fix up the Broxton idle states table.
+ *
+ * On BXT, trust the IRTL (Interrupt Response Time Limit) MSR to show the
+ * definitive maximum latency and use the same value for target_residency.
+ */
+static void __init bxt_idle_state_table_update(void)
 {
 	unsigned long long msr;
 	unsigned int usec;
@@ -1624,78 +1401,6 @@
 	}
 
 }
-/*
- * sklh_idle_state_table_update(void)
-=======
-/**
- * irtl_2_usec - IRTL to microseconds conversion.
- * @irtl: IRTL MSR value.
->>>>>>> 24b8d41d
- *
- * Translate the IRTL (Interrupt Response Time Limit) MSR value to microseconds.
- */
-static unsigned long long __init irtl_2_usec(unsigned long long irtl)
-{
-	static const unsigned int irtl_ns_units[] __initconst = {
-		1, 32, 1024, 32768, 1048576, 33554432, 0, 0
-	};
-	unsigned long long ns;
-
-	if (!irtl)
-		return 0;
-
-	ns = irtl_ns_units[(irtl >> 10) & 0x7];
-
-	return div_u64((irtl & 0x3FF) * ns, NSEC_PER_USEC);
-}
-
-/**
- * bxt_idle_state_table_update - Fix up the Broxton idle states table.
- *
- * On BXT, trust the IRTL (Interrupt Response Time Limit) MSR to show the
- * definitive maximum latency and use the same value for target_residency.
- */
-static void __init bxt_idle_state_table_update(void)
-{
-	unsigned long long msr;
-	unsigned int usec;
-
-	rdmsrl(MSR_PKGC6_IRTL, msr);
-	usec = irtl_2_usec(msr);
-	if (usec) {
-		bxt_cstates[2].exit_latency = usec;
-		bxt_cstates[2].target_residency = usec;
-	}
-
-	rdmsrl(MSR_PKGC7_IRTL, msr);
-	usec = irtl_2_usec(msr);
-	if (usec) {
-		bxt_cstates[3].exit_latency = usec;
-		bxt_cstates[3].target_residency = usec;
-	}
-
-	rdmsrl(MSR_PKGC8_IRTL, msr);
-	usec = irtl_2_usec(msr);
-	if (usec) {
-		bxt_cstates[4].exit_latency = usec;
-		bxt_cstates[4].target_residency = usec;
-	}
-
-	rdmsrl(MSR_PKGC9_IRTL, msr);
-	usec = irtl_2_usec(msr);
-	if (usec) {
-		bxt_cstates[5].exit_latency = usec;
-		bxt_cstates[5].target_residency = usec;
-	}
-
-	rdmsrl(MSR_PKGC10_IRTL, msr);
-	usec = irtl_2_usec(msr);
-	if (usec) {
-		bxt_cstates[6].exit_latency = usec;
-		bxt_cstates[6].target_residency = usec;
-	}
-
-}
 
 /**
  * sklh_idle_state_table_update - Fix up the Sky Lake idle states table.
@@ -1745,18 +1450,6 @@
 	unsigned int num_substates = (mwait_substates >> mwait_cstate * 4) &
 					MWAIT_SUBSTATE_MASK;
 
-<<<<<<< HEAD
-	case INTEL_FAM6_IVYBRIDGE_X:
-		ivt_idle_state_table_update();
-		break;
-	case INTEL_FAM6_ATOM_GOLDMONT:
-		bxt_idle_state_table_update();
-		break;
-	case INTEL_FAM6_SKYLAKE_DESKTOP:
-		sklh_idle_state_table_update();
-		break;
-	}
-=======
 	/* Ignore the C-state if there are NO sub-states in CPUID for it. */
 	if (num_substates == 0)
 		return false;
@@ -1765,7 +1458,6 @@
 		mark_tsc_unstable("TSC halts in idle states deeper than C2");
 
 	return true;
->>>>>>> 24b8d41d
 }
 
 static void __init intel_idle_init_cstates_icpu(struct cpuidle_driver *drv)
@@ -1961,12 +1653,6 @@
 
 	pr_debug("MWAIT substates: 0x%x\n", mwait_substates);
 
-<<<<<<< HEAD
-	return 0;
-}
-device_initcall(intel_idle_init);
-
-=======
 	icpu = (const struct idle_cpu *)id->driver_data;
 	if (icpu) {
 		cpuidle_state_table = icpu->state_table;
@@ -2015,16 +1701,12 @@
 }
 device_initcall(intel_idle_init);
 
->>>>>>> 24b8d41d
 /*
  * We are not really modular, but we used to support that.  Meaning we also
  * support "intel_idle.max_cstate=..." at boot and also a read-only export of
  * it at /sys/module/intel_idle/parameters/max_cstate -- so using module_param
  * is the easiest way (currently) to continue doing that.
  */
-<<<<<<< HEAD
-module_param(max_cstate, int, 0444);
-=======
 module_param(max_cstate, int, 0444);
 /*
  * The positions of the bits that are set in this number are the indices of the
@@ -2033,5 +1715,4 @@
  * "state<i>" ..., where <i> is the index of the given state).
  */
 module_param_named(states_off, disabled_states_mask, uint, 0444);
-MODULE_PARM_DESC(states_off, "Mask of disabled idle states");
->>>>>>> 24b8d41d
+MODULE_PARM_DESC(states_off, "Mask of disabled idle states");