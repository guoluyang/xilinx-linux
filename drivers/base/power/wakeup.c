// SPDX-License-Identifier: GPL-2.0
/*
 * drivers/base/power/wakeup.c - System wakeup events framework
 *
 * Copyright (c) 2010 Rafael J. Wysocki <rjw@sisk.pl>, Novell Inc.
 */
#define pr_fmt(fmt) "PM: " fmt

#include <linux/device.h>
#include <linux/slab.h>
#include <linux/sched/signal.h>
#include <linux/capability.h>
#include <linux/export.h>
#include <linux/suspend.h>
#include <linux/seq_file.h>
#include <linux/debugfs.h>
#include <linux/pm_wakeirq.h>
#include <trace/events/power.h>

#include "power.h"

#ifndef CONFIG_SUSPEND
suspend_state_t pm_suspend_target_state;
#define pm_suspend_target_state	(PM_SUSPEND_ON)
#endif

#define list_for_each_entry_rcu_locked(pos, head, member) \
	list_for_each_entry_rcu(pos, head, member, \
		srcu_read_lock_held(&wakeup_srcu))
/*
 * If set, the suspend/hibernate code will abort transitions to a sleep state
 * if wakeup events are registered during or immediately before the transition.
 */
bool events_check_enabled __read_mostly;

/* First wakeup IRQ seen by the kernel in the last cycle. */
unsigned int pm_wakeup_irq __read_mostly;

/* If greater than 0 and the system is suspending, terminate the suspend. */
static atomic_t pm_abort_suspend __read_mostly;

/*
 * Combined counters of registered wakeup events and wakeup events in progress.
 * They need to be modified together atomically, so it's better to use one
 * atomic variable to hold them both.
 */
static atomic_t combined_event_count = ATOMIC_INIT(0);

#define IN_PROGRESS_BITS	(sizeof(int) * 4)
#define MAX_IN_PROGRESS		((1 << IN_PROGRESS_BITS) - 1)

static void split_counters(unsigned int *cnt, unsigned int *inpr)
{
	unsigned int comb = atomic_read(&combined_event_count);

	*cnt = (comb >> IN_PROGRESS_BITS);
	*inpr = comb & MAX_IN_PROGRESS;
}

/* A preserved old value of the events counter. */
static unsigned int saved_count;

static DEFINE_RAW_SPINLOCK(events_lock);

static void pm_wakeup_timer_fn(struct timer_list *t);

static LIST_HEAD(wakeup_sources);

static DECLARE_WAIT_QUEUE_HEAD(wakeup_count_wait_queue);

DEFINE_STATIC_SRCU(wakeup_srcu);

static struct wakeup_source deleted_ws = {
	.name = "deleted",
	.lock =  __SPIN_LOCK_UNLOCKED(deleted_ws.lock),
};

static DEFINE_IDA(wakeup_ida);

/**
 * wakeup_source_create - Create a struct wakeup_source object.
 * @name: Name of the new wakeup source.
 */
struct wakeup_source *wakeup_source_create(const char *name)
{
	struct wakeup_source *ws;
	const char *ws_name;
	int id;

	ws = kzalloc(sizeof(*ws), GFP_KERNEL);
	if (!ws)
		goto err_ws;

	ws_name = kstrdup_const(name, GFP_KERNEL);
	if (!ws_name)
		goto err_name;
	ws->name = ws_name;

	id = ida_alloc(&wakeup_ida, GFP_KERNEL);
	if (id < 0)
		goto err_id;
	ws->id = id;

	return ws;

err_id:
	kfree_const(ws->name);
err_name:
	kfree(ws);
err_ws:
	return NULL;
}
EXPORT_SYMBOL_GPL(wakeup_source_create);

/*
 * Record wakeup_source statistics being deleted into a dummy wakeup_source.
 */
static void wakeup_source_record(struct wakeup_source *ws)
{
	unsigned long flags;

	spin_lock_irqsave(&deleted_ws.lock, flags);

	if (ws->event_count) {
		deleted_ws.total_time =
			ktime_add(deleted_ws.total_time, ws->total_time);
		deleted_ws.prevent_sleep_time =
			ktime_add(deleted_ws.prevent_sleep_time,
				  ws->prevent_sleep_time);
		deleted_ws.max_time =
			ktime_compare(deleted_ws.max_time, ws->max_time) > 0 ?
				deleted_ws.max_time : ws->max_time;
		deleted_ws.event_count += ws->event_count;
		deleted_ws.active_count += ws->active_count;
		deleted_ws.relax_count += ws->relax_count;
		deleted_ws.expire_count += ws->expire_count;
		deleted_ws.wakeup_count += ws->wakeup_count;
	}

	spin_unlock_irqrestore(&deleted_ws.lock, flags);
}

static void wakeup_source_free(struct wakeup_source *ws)
{
	ida_free(&wakeup_ida, ws->id);
	kfree_const(ws->name);
	kfree(ws);
}

/**
 * wakeup_source_destroy - Destroy a struct wakeup_source object.
 * @ws: Wakeup source to destroy.
 *
 * Use only for wakeup source objects created with wakeup_source_create().
 */
void wakeup_source_destroy(struct wakeup_source *ws)
{
	if (!ws)
		return;

	__pm_relax(ws);
	wakeup_source_record(ws);
	wakeup_source_free(ws);
}
EXPORT_SYMBOL_GPL(wakeup_source_destroy);

/**
 * wakeup_source_add - Add given object to the list of wakeup sources.
 * @ws: Wakeup source object to add to the list.
 */
void wakeup_source_add(struct wakeup_source *ws)
{
	unsigned long flags;

	if (WARN_ON(!ws))
		return;

	spin_lock_init(&ws->lock);
	timer_setup(&ws->timer, pm_wakeup_timer_fn, 0);
	ws->active = false;

	raw_spin_lock_irqsave(&events_lock, flags);
	list_add_rcu(&ws->entry, &wakeup_sources);
	raw_spin_unlock_irqrestore(&events_lock, flags);
}
EXPORT_SYMBOL_GPL(wakeup_source_add);

/**
 * wakeup_source_remove - Remove given object from the wakeup sources list.
 * @ws: Wakeup source object to remove from the list.
 */
void wakeup_source_remove(struct wakeup_source *ws)
{
	unsigned long flags;

	if (WARN_ON(!ws))
		return;

	raw_spin_lock_irqsave(&events_lock, flags);
	list_del_rcu(&ws->entry);
	raw_spin_unlock_irqrestore(&events_lock, flags);
	synchronize_srcu(&wakeup_srcu);

	del_timer_sync(&ws->timer);
	/*
	 * Clear timer.function to make wakeup_source_not_registered() treat
	 * this wakeup source as not registered.
	 */
	ws->timer.function = NULL;
}
EXPORT_SYMBOL_GPL(wakeup_source_remove);

/**
 * wakeup_source_register - Create wakeup source and add it to the list.
 * @dev: Device this wakeup source is associated with (or NULL if virtual).
 * @name: Name of the wakeup source to register.
 */
struct wakeup_source *wakeup_source_register(struct device *dev,
					     const char *name)
{
	struct wakeup_source *ws;
	int ret;

	ws = wakeup_source_create(name);
	if (ws) {
		if (!dev || device_is_registered(dev)) {
			ret = wakeup_source_sysfs_add(dev, ws);
			if (ret) {
				wakeup_source_free(ws);
				return NULL;
			}
		}
		wakeup_source_add(ws);
	}
	return ws;
}
EXPORT_SYMBOL_GPL(wakeup_source_register);

/**
 * wakeup_source_unregister - Remove wakeup source from the list and remove it.
 * @ws: Wakeup source object to unregister.
 */
void wakeup_source_unregister(struct wakeup_source *ws)
{
	if (ws) {
		wakeup_source_remove(ws);
		if (ws->dev)
			wakeup_source_sysfs_remove(ws);

		wakeup_source_destroy(ws);
	}
}
EXPORT_SYMBOL_GPL(wakeup_source_unregister);

/**
 * wakeup_sources_read_lock - Lock wakeup source list for read.
 *
 * Returns an index of srcu lock for struct wakeup_srcu.
 * This index must be passed to the matching wakeup_sources_read_unlock().
 */
int wakeup_sources_read_lock(void)
{
	return srcu_read_lock(&wakeup_srcu);
}
EXPORT_SYMBOL_GPL(wakeup_sources_read_lock);

/**
 * wakeup_sources_read_unlock - Unlock wakeup source list.
 * @idx: return value from corresponding wakeup_sources_read_lock()
 */
void wakeup_sources_read_unlock(int idx)
{
	srcu_read_unlock(&wakeup_srcu, idx);
}
EXPORT_SYMBOL_GPL(wakeup_sources_read_unlock);

/**
 * wakeup_sources_walk_start - Begin a walk on wakeup source list
 *
 * Returns first object of the list of wakeup sources.
 *
 * Note that to be safe, wakeup sources list needs to be locked by calling
 * wakeup_source_read_lock() for this.
 */
struct wakeup_source *wakeup_sources_walk_start(void)
{
	struct list_head *ws_head = &wakeup_sources;

	return list_entry_rcu(ws_head->next, struct wakeup_source, entry);
}
EXPORT_SYMBOL_GPL(wakeup_sources_walk_start);

/**
 * wakeup_sources_walk_next - Get next wakeup source from the list
 * @ws: Previous wakeup source object
 *
 * Note that to be safe, wakeup sources list needs to be locked by calling
 * wakeup_source_read_lock() for this.
 */
struct wakeup_source *wakeup_sources_walk_next(struct wakeup_source *ws)
{
	struct list_head *ws_head = &wakeup_sources;

	return list_next_or_null_rcu(ws_head, &ws->entry,
				struct wakeup_source, entry);
}
EXPORT_SYMBOL_GPL(wakeup_sources_walk_next);

/**
 * device_wakeup_attach - Attach a wakeup source object to a device object.
 * @dev: Device to handle.
 * @ws: Wakeup source object to attach to @dev.
 *
 * This causes @dev to be treated as a wakeup device.
 */
static int device_wakeup_attach(struct device *dev, struct wakeup_source *ws)
{
	spin_lock_irq(&dev->power.lock);
	if (dev->power.wakeup) {
		spin_unlock_irq(&dev->power.lock);
		return -EEXIST;
	}
	dev->power.wakeup = ws;
	if (dev->power.wakeirq)
		device_wakeup_attach_irq(dev, dev->power.wakeirq);
	spin_unlock_irq(&dev->power.lock);
	return 0;
}

/**
 * device_wakeup_enable - Enable given device to be a wakeup source.
 * @dev: Device to handle.
 *
 * Create a wakeup source object, register it and attach it to @dev.
 */
int device_wakeup_enable(struct device *dev)
{
	struct wakeup_source *ws;
	int ret;

	if (!dev || !dev->power.can_wakeup)
		return -EINVAL;

	if (pm_suspend_target_state != PM_SUSPEND_ON)
		dev_dbg(dev, "Suspicious %s() during system transition!\n", __func__);

	ws = wakeup_source_register(dev, dev_name(dev));
	if (!ws)
		return -ENOMEM;

	ret = device_wakeup_attach(dev, ws);
	if (ret)
		wakeup_source_unregister(ws);

	return ret;
}
EXPORT_SYMBOL_GPL(device_wakeup_enable);

/**
 * device_wakeup_attach_irq - Attach a wakeirq to a wakeup source
 * @dev: Device to handle
 * @wakeirq: Device specific wakeirq entry
 *
 * Attach a device wakeirq to the wakeup source so the device
 * wake IRQ can be configured automatically for suspend and
 * resume.
 *
 * Call under the device's power.lock lock.
 */
void device_wakeup_attach_irq(struct device *dev,
			     struct wake_irq *wakeirq)
{
	struct wakeup_source *ws;

	ws = dev->power.wakeup;
	if (!ws)
		return;

	if (ws->wakeirq)
		dev_err(dev, "Leftover wakeup IRQ found, overriding\n");

	ws->wakeirq = wakeirq;
}

/**
 * device_wakeup_detach_irq - Detach a wakeirq from a wakeup source
 * @dev: Device to handle
 *
 * Removes a device wakeirq from the wakeup source.
 *
 * Call under the device's power.lock lock.
 */
void device_wakeup_detach_irq(struct device *dev)
{
	struct wakeup_source *ws;

	ws = dev->power.wakeup;
	if (ws)
		ws->wakeirq = NULL;
}

/**
 * device_wakeup_arm_wake_irqs(void)
 *
 * Itereates over the list of device wakeirqs to arm them.
 */
void device_wakeup_arm_wake_irqs(void)
{
	struct wakeup_source *ws;
	int srcuidx;

<<<<<<< HEAD
	rcu_read_lock();
	list_for_each_entry_rcu(ws, &wakeup_sources, entry)
		dev_pm_arm_wake_irq(ws->wakeirq);

	rcu_read_unlock();
=======
	srcuidx = srcu_read_lock(&wakeup_srcu);
	list_for_each_entry_rcu_locked(ws, &wakeup_sources, entry)
		dev_pm_arm_wake_irq(ws->wakeirq);
	srcu_read_unlock(&wakeup_srcu, srcuidx);
>>>>>>> 24b8d41d
}

/**
 * device_wakeup_disarm_wake_irqs(void)
 *
 * Itereates over the list of device wakeirqs to disarm them.
 */
void device_wakeup_disarm_wake_irqs(void)
{
	struct wakeup_source *ws;
	int srcuidx;

<<<<<<< HEAD
	rcu_read_lock();
	list_for_each_entry_rcu(ws, &wakeup_sources, entry)
		dev_pm_disarm_wake_irq(ws->wakeirq);

	rcu_read_unlock();
=======
	srcuidx = srcu_read_lock(&wakeup_srcu);
	list_for_each_entry_rcu_locked(ws, &wakeup_sources, entry)
		dev_pm_disarm_wake_irq(ws->wakeirq);
	srcu_read_unlock(&wakeup_srcu, srcuidx);
>>>>>>> 24b8d41d
}

/**
 * device_wakeup_detach - Detach a device's wakeup source object from it.
 * @dev: Device to detach the wakeup source object from.
 *
 * After it returns, @dev will not be treated as a wakeup device any more.
 */
static struct wakeup_source *device_wakeup_detach(struct device *dev)
{
	struct wakeup_source *ws;

	spin_lock_irq(&dev->power.lock);
	ws = dev->power.wakeup;
	dev->power.wakeup = NULL;
	spin_unlock_irq(&dev->power.lock);
	return ws;
}

/**
 * device_wakeup_disable - Do not regard a device as a wakeup source any more.
 * @dev: Device to handle.
 *
 * Detach the @dev's wakeup source object from it, unregister this wakeup source
 * object and destroy it.
 */
int device_wakeup_disable(struct device *dev)
{
	struct wakeup_source *ws;

	if (!dev || !dev->power.can_wakeup)
		return -EINVAL;

	ws = device_wakeup_detach(dev);
	wakeup_source_unregister(ws);
	return 0;
}
EXPORT_SYMBOL_GPL(device_wakeup_disable);

/**
 * device_set_wakeup_capable - Set/reset device wakeup capability flag.
 * @dev: Device to handle.
 * @capable: Whether or not @dev is capable of waking up the system from sleep.
 *
 * If @capable is set, set the @dev's power.can_wakeup flag and add its
 * wakeup-related attributes to sysfs.  Otherwise, unset the @dev's
 * power.can_wakeup flag and remove its wakeup-related attributes from sysfs.
 *
 * This function may sleep and it can't be called from any context where
 * sleeping is not allowed.
 */
void device_set_wakeup_capable(struct device *dev, bool capable)
{
	if (!!dev->power.can_wakeup == !!capable)
		return;

	dev->power.can_wakeup = capable;
	if (device_is_registered(dev) && !list_empty(&dev->power.entry)) {
		if (capable) {
			int ret = wakeup_sysfs_add(dev);

			if (ret)
				dev_info(dev, "Wakeup sysfs attributes not added\n");
		} else {
			wakeup_sysfs_remove(dev);
		}
	}
}
EXPORT_SYMBOL_GPL(device_set_wakeup_capable);

/**
 * device_init_wakeup - Device wakeup initialization.
 * @dev: Device to handle.
 * @enable: Whether or not to enable @dev as a wakeup device.
 *
 * By default, most devices should leave wakeup disabled.  The exceptions are
 * devices that everyone expects to be wakeup sources: keyboards, power buttons,
 * possibly network interfaces, etc.  Also, devices that don't generate their
 * own wakeup requests but merely forward requests from one bus to another
 * (like PCI bridges) should have wakeup enabled by default.
 */
int device_init_wakeup(struct device *dev, bool enable)
{
	int ret = 0;

	if (!dev)
		return -EINVAL;

	if (enable) {
		device_set_wakeup_capable(dev, true);
		ret = device_wakeup_enable(dev);
	} else {
		device_wakeup_disable(dev);
		device_set_wakeup_capable(dev, false);
	}

	return ret;
}
EXPORT_SYMBOL_GPL(device_init_wakeup);

/**
 * device_set_wakeup_enable - Enable or disable a device to wake up the system.
 * @dev: Device to handle.
 */
int device_set_wakeup_enable(struct device *dev, bool enable)
{
	return enable ? device_wakeup_enable(dev) : device_wakeup_disable(dev);
}
EXPORT_SYMBOL_GPL(device_set_wakeup_enable);

/**
 * wakeup_source_not_registered - validate the given wakeup source.
 * @ws: Wakeup source to be validated.
 */
static bool wakeup_source_not_registered(struct wakeup_source *ws)
{
	/*
	 * Use timer struct to check if the given source is initialized
	 * by wakeup_source_add.
	 */
	return ws->timer.function != pm_wakeup_timer_fn;
}

/*
 * The functions below use the observation that each wakeup event starts a
 * period in which the system should not be suspended.  The moment this period
 * will end depends on how the wakeup event is going to be processed after being
 * detected and all of the possible cases can be divided into two distinct
 * groups.
 *
 * First, a wakeup event may be detected by the same functional unit that will
 * carry out the entire processing of it and possibly will pass it to user space
 * for further processing.  In that case the functional unit that has detected
 * the event may later "close" the "no suspend" period associated with it
 * directly as soon as it has been dealt with.  The pair of pm_stay_awake() and
 * pm_relax(), balanced with each other, is supposed to be used in such
 * situations.
 *
 * Second, a wakeup event may be detected by one functional unit and processed
 * by another one.  In that case the unit that has detected it cannot really
 * "close" the "no suspend" period associated with it, unless it knows in
 * advance what's going to happen to the event during processing.  This
 * knowledge, however, may not be available to it, so it can simply specify time
 * to wait before the system can be suspended and pass it as the second
 * argument of pm_wakeup_event().
 *
 * It is valid to call pm_relax() after pm_wakeup_event(), in which case the
 * "no suspend" period will be ended either by the pm_relax(), or by the timer
 * function executed when the timer expires, whichever comes first.
 */

/**
 * wakup_source_activate - Mark given wakeup source as active.
 * @ws: Wakeup source to handle.
 *
 * Update the @ws' statistics and, if @ws has just been activated, notify the PM
 * core of the event by incrementing the counter of of wakeup events being
 * processed.
 */
static void wakeup_source_activate(struct wakeup_source *ws)
{
	unsigned int cec;

	if (WARN_ONCE(wakeup_source_not_registered(ws),
			"unregistered wakeup source\n"))
		return;

	ws->active = true;
	ws->active_count++;
	ws->last_time = ktime_get();
	if (ws->autosleep_enabled)
		ws->start_prevent_time = ws->last_time;

	/* Increment the counter of events in progress. */
	cec = atomic_inc_return(&combined_event_count);

	trace_wakeup_source_activate(ws->name, cec);
}

/**
 * wakeup_source_report_event - Report wakeup event using the given source.
 * @ws: Wakeup source to report the event for.
 * @hard: If set, abort suspends in progress and wake up from suspend-to-idle.
 */
static void wakeup_source_report_event(struct wakeup_source *ws, bool hard)
{
	ws->event_count++;
	/* This is racy, but the counter is approximate anyway. */
	if (events_check_enabled)
		ws->wakeup_count++;

	if (!ws->active)
		wakeup_source_activate(ws);

	if (hard)
		pm_system_wakeup();
}

/**
 * __pm_stay_awake - Notify the PM core of a wakeup event.
 * @ws: Wakeup source object associated with the source of the event.
 *
 * It is safe to call this function from interrupt context.
 */
void __pm_stay_awake(struct wakeup_source *ws)
{
	unsigned long flags;

	if (!ws)
		return;

	spin_lock_irqsave(&ws->lock, flags);

	wakeup_source_report_event(ws, false);
	del_timer(&ws->timer);
	ws->timer_expires = 0;

	spin_unlock_irqrestore(&ws->lock, flags);
}
EXPORT_SYMBOL_GPL(__pm_stay_awake);

/**
 * pm_stay_awake - Notify the PM core that a wakeup event is being processed.
 * @dev: Device the wakeup event is related to.
 *
 * Notify the PM core of a wakeup event (signaled by @dev) by calling
 * __pm_stay_awake for the @dev's wakeup source object.
 *
 * Call this function after detecting of a wakeup event if pm_relax() is going
 * to be called directly after processing the event (and possibly passing it to
 * user space for further processing).
 */
void pm_stay_awake(struct device *dev)
{
	unsigned long flags;

	if (!dev)
		return;

	spin_lock_irqsave(&dev->power.lock, flags);
	__pm_stay_awake(dev->power.wakeup);
	spin_unlock_irqrestore(&dev->power.lock, flags);
}
EXPORT_SYMBOL_GPL(pm_stay_awake);

#ifdef CONFIG_PM_AUTOSLEEP
static void update_prevent_sleep_time(struct wakeup_source *ws, ktime_t now)
{
	ktime_t delta = ktime_sub(now, ws->start_prevent_time);
	ws->prevent_sleep_time = ktime_add(ws->prevent_sleep_time, delta);
}
#else
static inline void update_prevent_sleep_time(struct wakeup_source *ws,
					     ktime_t now) {}
#endif

/**
 * wakup_source_deactivate - Mark given wakeup source as inactive.
 * @ws: Wakeup source to handle.
 *
 * Update the @ws' statistics and notify the PM core that the wakeup source has
 * become inactive by decrementing the counter of wakeup events being processed
 * and incrementing the counter of registered wakeup events.
 */
static void wakeup_source_deactivate(struct wakeup_source *ws)
{
	unsigned int cnt, inpr, cec;
	ktime_t duration;
	ktime_t now;

	ws->relax_count++;
	/*
	 * __pm_relax() may be called directly or from a timer function.
	 * If it is called directly right after the timer function has been
	 * started, but before the timer function calls __pm_relax(), it is
	 * possible that __pm_stay_awake() will be called in the meantime and
	 * will set ws->active.  Then, ws->active may be cleared immediately
	 * by the __pm_relax() called from the timer function, but in such a
	 * case ws->relax_count will be different from ws->active_count.
	 */
	if (ws->relax_count != ws->active_count) {
		ws->relax_count--;
		return;
	}

	ws->active = false;

	now = ktime_get();
	duration = ktime_sub(now, ws->last_time);
	ws->total_time = ktime_add(ws->total_time, duration);
	if (ktime_to_ns(duration) > ktime_to_ns(ws->max_time))
		ws->max_time = duration;

	ws->last_time = now;
	del_timer(&ws->timer);
	ws->timer_expires = 0;

	if (ws->autosleep_enabled)
		update_prevent_sleep_time(ws, now);

	/*
	 * Increment the counter of registered wakeup events and decrement the
	 * couter of wakeup events in progress simultaneously.
	 */
	cec = atomic_add_return(MAX_IN_PROGRESS, &combined_event_count);
	trace_wakeup_source_deactivate(ws->name, cec);

	split_counters(&cnt, &inpr);
	if (!inpr && waitqueue_active(&wakeup_count_wait_queue))
		wake_up(&wakeup_count_wait_queue);
}

/**
 * __pm_relax - Notify the PM core that processing of a wakeup event has ended.
 * @ws: Wakeup source object associated with the source of the event.
 *
 * Call this function for wakeup events whose processing started with calling
 * __pm_stay_awake().
 *
 * It is safe to call it from interrupt context.
 */
void __pm_relax(struct wakeup_source *ws)
{
	unsigned long flags;

	if (!ws)
		return;

	spin_lock_irqsave(&ws->lock, flags);
	if (ws->active)
		wakeup_source_deactivate(ws);
	spin_unlock_irqrestore(&ws->lock, flags);
}
EXPORT_SYMBOL_GPL(__pm_relax);

/**
 * pm_relax - Notify the PM core that processing of a wakeup event has ended.
 * @dev: Device that signaled the event.
 *
 * Execute __pm_relax() for the @dev's wakeup source object.
 */
void pm_relax(struct device *dev)
{
	unsigned long flags;

	if (!dev)
		return;

	spin_lock_irqsave(&dev->power.lock, flags);
	__pm_relax(dev->power.wakeup);
	spin_unlock_irqrestore(&dev->power.lock, flags);
}
EXPORT_SYMBOL_GPL(pm_relax);

/**
 * pm_wakeup_timer_fn - Delayed finalization of a wakeup event.
 * @data: Address of the wakeup source object associated with the event source.
 *
 * Call wakeup_source_deactivate() for the wakeup source whose address is stored
 * in @data if it is currently active and its timer has not been canceled and
 * the expiration time of the timer is not in future.
 */
static void pm_wakeup_timer_fn(struct timer_list *t)
{
	struct wakeup_source *ws = from_timer(ws, t, timer);
	unsigned long flags;

	spin_lock_irqsave(&ws->lock, flags);

	if (ws->active && ws->timer_expires
	    && time_after_eq(jiffies, ws->timer_expires)) {
		wakeup_source_deactivate(ws);
		ws->expire_count++;
	}

	spin_unlock_irqrestore(&ws->lock, flags);
}

/**
 * pm_wakeup_ws_event - Notify the PM core of a wakeup event.
 * @ws: Wakeup source object associated with the event source.
 * @msec: Anticipated event processing time (in milliseconds).
 * @hard: If set, abort suspends in progress and wake up from suspend-to-idle.
 *
 * Notify the PM core of a wakeup event whose source is @ws that will take
 * approximately @msec milliseconds to be processed by the kernel.  If @ws is
 * not active, activate it.  If @msec is nonzero, set up the @ws' timer to
 * execute pm_wakeup_timer_fn() in future.
 *
 * It is safe to call this function from interrupt context.
 */
void pm_wakeup_ws_event(struct wakeup_source *ws, unsigned int msec, bool hard)
{
	unsigned long flags;
	unsigned long expires;

	if (!ws)
		return;

	spin_lock_irqsave(&ws->lock, flags);

	wakeup_source_report_event(ws, hard);

	if (!msec) {
		wakeup_source_deactivate(ws);
		goto unlock;
	}

	expires = jiffies + msecs_to_jiffies(msec);
	if (!expires)
		expires = 1;

	if (!ws->timer_expires || time_after(expires, ws->timer_expires)) {
		mod_timer(&ws->timer, expires);
		ws->timer_expires = expires;
	}

 unlock:
	spin_unlock_irqrestore(&ws->lock, flags);
}
EXPORT_SYMBOL_GPL(pm_wakeup_ws_event);

/**
 * pm_wakeup_dev_event - Notify the PM core of a wakeup event.
 * @dev: Device the wakeup event is related to.
 * @msec: Anticipated event processing time (in milliseconds).
 * @hard: If set, abort suspends in progress and wake up from suspend-to-idle.
 *
 * Call pm_wakeup_ws_event() for the @dev's wakeup source object.
 */
void pm_wakeup_dev_event(struct device *dev, unsigned int msec, bool hard)
{
	unsigned long flags;

	if (!dev)
		return;

	spin_lock_irqsave(&dev->power.lock, flags);
	pm_wakeup_ws_event(dev->power.wakeup, msec, hard);
	spin_unlock_irqrestore(&dev->power.lock, flags);
}
EXPORT_SYMBOL_GPL(pm_wakeup_dev_event);

void pm_print_active_wakeup_sources(void)
{
	struct wakeup_source *ws;
	int srcuidx, active = 0;
	struct wakeup_source *last_activity_ws = NULL;

	srcuidx = srcu_read_lock(&wakeup_srcu);
	list_for_each_entry_rcu_locked(ws, &wakeup_sources, entry) {
		if (ws->active) {
			pm_pr_dbg("active wakeup source: %s\n", ws->name);
			active = 1;
		} else if (!active &&
			   (!last_activity_ws ||
			    ktime_to_ns(ws->last_time) >
			    ktime_to_ns(last_activity_ws->last_time))) {
			last_activity_ws = ws;
		}
	}

	if (!active && last_activity_ws)
		pm_pr_dbg("last active wakeup source: %s\n",
			last_activity_ws->name);
	srcu_read_unlock(&wakeup_srcu, srcuidx);
}
EXPORT_SYMBOL_GPL(pm_print_active_wakeup_sources);

/**
 * pm_wakeup_pending - Check if power transition in progress should be aborted.
 *
 * Compare the current number of registered wakeup events with its preserved
 * value from the past and return true if new wakeup events have been registered
 * since the old value was stored.  Also return true if the current number of
 * wakeup events being processed is different from zero.
 */
bool pm_wakeup_pending(void)
{
	unsigned long flags;
	bool ret = false;

	raw_spin_lock_irqsave(&events_lock, flags);
	if (events_check_enabled) {
		unsigned int cnt, inpr;

		split_counters(&cnt, &inpr);
		ret = (cnt != saved_count || inpr > 0);
		events_check_enabled = !ret;
	}
	raw_spin_unlock_irqrestore(&events_lock, flags);

	if (ret) {
		pm_pr_dbg("Wakeup pending, aborting suspend\n");
		pm_print_active_wakeup_sources();
	}

	return ret || atomic_read(&pm_abort_suspend) > 0;
}

void pm_system_wakeup(void)
{
	atomic_inc(&pm_abort_suspend);
	s2idle_wake();
}
EXPORT_SYMBOL_GPL(pm_system_wakeup);

void pm_system_cancel_wakeup(void)
{
	atomic_dec_if_positive(&pm_abort_suspend);
}

void pm_wakeup_clear(bool reset)
{
	pm_wakeup_irq = 0;
	if (reset)
		atomic_set(&pm_abort_suspend, 0);
}

void pm_system_irq_wakeup(unsigned int irq_number)
{
	if (pm_wakeup_irq == 0) {
		pm_wakeup_irq = irq_number;
		pm_system_wakeup();
	}
}

/**
 * pm_get_wakeup_count - Read the number of registered wakeup events.
 * @count: Address to store the value at.
 * @block: Whether or not to block.
 *
 * Store the number of registered wakeup events at the address in @count.  If
 * @block is set, block until the current number of wakeup events being
 * processed is zero.
 *
 * Return 'false' if the current number of wakeup events being processed is
 * nonzero.  Otherwise return 'true'.
 */
bool pm_get_wakeup_count(unsigned int *count, bool block)
{
	unsigned int cnt, inpr;

	if (block) {
		DEFINE_WAIT(wait);

		for (;;) {
			prepare_to_wait(&wakeup_count_wait_queue, &wait,
					TASK_INTERRUPTIBLE);
			split_counters(&cnt, &inpr);
			if (inpr == 0 || signal_pending(current))
				break;
			pm_print_active_wakeup_sources();
			schedule();
		}
		finish_wait(&wakeup_count_wait_queue, &wait);
	}

	split_counters(&cnt, &inpr);
	*count = cnt;
	return !inpr;
}

/**
 * pm_save_wakeup_count - Save the current number of registered wakeup events.
 * @count: Value to compare with the current number of registered wakeup events.
 *
 * If @count is equal to the current number of registered wakeup events and the
 * current number of wakeup events being processed is zero, store @count as the
 * old number of registered wakeup events for pm_check_wakeup_events(), enable
 * wakeup events detection and return 'true'.  Otherwise disable wakeup events
 * detection and return 'false'.
 */
bool pm_save_wakeup_count(unsigned int count)
{
	unsigned int cnt, inpr;
	unsigned long flags;

	events_check_enabled = false;
	raw_spin_lock_irqsave(&events_lock, flags);
	split_counters(&cnt, &inpr);
	if (cnt == count && inpr == 0) {
		saved_count = count;
		events_check_enabled = true;
	}
	raw_spin_unlock_irqrestore(&events_lock, flags);
	return events_check_enabled;
}

#ifdef CONFIG_PM_AUTOSLEEP
/**
 * pm_wakep_autosleep_enabled - Modify autosleep_enabled for all wakeup sources.
 * @enabled: Whether to set or to clear the autosleep_enabled flags.
 */
void pm_wakep_autosleep_enabled(bool set)
{
	struct wakeup_source *ws;
	ktime_t now = ktime_get();
	int srcuidx;

	srcuidx = srcu_read_lock(&wakeup_srcu);
	list_for_each_entry_rcu_locked(ws, &wakeup_sources, entry) {
		spin_lock_irq(&ws->lock);
		if (ws->autosleep_enabled != set) {
			ws->autosleep_enabled = set;
			if (ws->active) {
				if (set)
					ws->start_prevent_time = now;
				else
					update_prevent_sleep_time(ws, now);
			}
		}
		spin_unlock_irq(&ws->lock);
	}
	srcu_read_unlock(&wakeup_srcu, srcuidx);
}
#endif /* CONFIG_PM_AUTOSLEEP */

/**
 * print_wakeup_source_stats - Print wakeup source statistics information.
 * @m: seq_file to print the statistics into.
 * @ws: Wakeup source object to print the statistics for.
 */
static int print_wakeup_source_stats(struct seq_file *m,
				     struct wakeup_source *ws)
{
	unsigned long flags;
	ktime_t total_time;
	ktime_t max_time;
	unsigned long active_count;
	ktime_t active_time;
	ktime_t prevent_sleep_time;

	spin_lock_irqsave(&ws->lock, flags);

	total_time = ws->total_time;
	max_time = ws->max_time;
	prevent_sleep_time = ws->prevent_sleep_time;
	active_count = ws->active_count;
	if (ws->active) {
		ktime_t now = ktime_get();

		active_time = ktime_sub(now, ws->last_time);
		total_time = ktime_add(total_time, active_time);
		if (active_time > max_time)
			max_time = active_time;

		if (ws->autosleep_enabled)
			prevent_sleep_time = ktime_add(prevent_sleep_time,
				ktime_sub(now, ws->start_prevent_time));
	} else {
		active_time = 0;
	}

	seq_printf(m, "%-12s\t%lu\t\t%lu\t\t%lu\t\t%lu\t\t%lld\t\t%lld\t\t%lld\t\t%lld\t\t%lld\n",
		   ws->name, active_count, ws->event_count,
		   ws->wakeup_count, ws->expire_count,
		   ktime_to_ms(active_time), ktime_to_ms(total_time),
		   ktime_to_ms(max_time), ktime_to_ms(ws->last_time),
		   ktime_to_ms(prevent_sleep_time));

	spin_unlock_irqrestore(&ws->lock, flags);

	return 0;
}

static void *wakeup_sources_stats_seq_start(struct seq_file *m,
					loff_t *pos)
{
	struct wakeup_source *ws;
	loff_t n = *pos;
	int *srcuidx = m->private;

	if (n == 0) {
		seq_puts(m, "name\t\tactive_count\tevent_count\twakeup_count\t"
			"expire_count\tactive_since\ttotal_time\tmax_time\t"
			"last_change\tprevent_suspend_time\n");
	}

	*srcuidx = srcu_read_lock(&wakeup_srcu);
	list_for_each_entry_rcu_locked(ws, &wakeup_sources, entry) {
		if (n-- <= 0)
			return ws;
	}

	return NULL;
}

static void *wakeup_sources_stats_seq_next(struct seq_file *m,
					void *v, loff_t *pos)
{
	struct wakeup_source *ws = v;
	struct wakeup_source *next_ws = NULL;

	++(*pos);

	list_for_each_entry_continue_rcu(ws, &wakeup_sources, entry) {
		next_ws = ws;
		break;
	}

	if (!next_ws)
		print_wakeup_source_stats(m, &deleted_ws);

	return next_ws;
}

static void wakeup_sources_stats_seq_stop(struct seq_file *m, void *v)
{
	int *srcuidx = m->private;

	srcu_read_unlock(&wakeup_srcu, *srcuidx);
}

/**
 * wakeup_sources_stats_seq_show - Print wakeup sources statistics information.
 * @m: seq_file to print the statistics into.
 * @v: wakeup_source of each iteration
 */
static int wakeup_sources_stats_seq_show(struct seq_file *m, void *v)
{
	struct wakeup_source *ws = v;

	print_wakeup_source_stats(m, ws);

	return 0;
}

static const struct seq_operations wakeup_sources_stats_seq_ops = {
	.start = wakeup_sources_stats_seq_start,
	.next  = wakeup_sources_stats_seq_next,
	.stop  = wakeup_sources_stats_seq_stop,
	.show  = wakeup_sources_stats_seq_show,
};

static int wakeup_sources_stats_open(struct inode *inode, struct file *file)
{
	return seq_open_private(file, &wakeup_sources_stats_seq_ops, sizeof(int));
}

static const struct file_operations wakeup_sources_stats_fops = {
	.owner = THIS_MODULE,
	.open = wakeup_sources_stats_open,
	.read = seq_read,
	.llseek = seq_lseek,
	.release = seq_release_private,
};

static int __init wakeup_sources_debugfs_init(void)
{
	debugfs_create_file("wakeup_sources", S_IRUGO, NULL, NULL,
			    &wakeup_sources_stats_fops);
	return 0;
}

postcore_initcall(wakeup_sources_debugfs_init);<|MERGE_RESOLUTION|>--- conflicted
+++ resolved
@@ -409,18 +409,10 @@
 	struct wakeup_source *ws;
 	int srcuidx;
 
-<<<<<<< HEAD
-	rcu_read_lock();
-	list_for_each_entry_rcu(ws, &wakeup_sources, entry)
-		dev_pm_arm_wake_irq(ws->wakeirq);
-
-	rcu_read_unlock();
-=======
 	srcuidx = srcu_read_lock(&wakeup_srcu);
 	list_for_each_entry_rcu_locked(ws, &wakeup_sources, entry)
 		dev_pm_arm_wake_irq(ws->wakeirq);
 	srcu_read_unlock(&wakeup_srcu, srcuidx);
->>>>>>> 24b8d41d
 }
 
 /**
@@ -433,18 +425,10 @@
 	struct wakeup_source *ws;
 	int srcuidx;
 
-<<<<<<< HEAD
-	rcu_read_lock();
-	list_for_each_entry_rcu(ws, &wakeup_sources, entry)
-		dev_pm_disarm_wake_irq(ws->wakeirq);
-
-	rcu_read_unlock();
-=======
 	srcuidx = srcu_read_lock(&wakeup_srcu);
 	list_for_each_entry_rcu_locked(ws, &wakeup_sources, entry)
 		dev_pm_disarm_wake_irq(ws->wakeirq);
 	srcu_read_unlock(&wakeup_srcu, srcuidx);
->>>>>>> 24b8d41d
 }
 
 /**
