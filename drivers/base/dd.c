--- conflicted
+++ resolved
@@ -310,18 +310,13 @@
  */
 static int deferred_probe_initcall(void)
 {
-<<<<<<< HEAD
-=======
 	deferred_devices = debugfs_create_file("devices_deferred", 0444, NULL,
 					       NULL, &deferred_devs_fops);
 
->>>>>>> 24b8d41d
 	driver_deferred_probe_enable = true;
 	driver_deferred_probe_trigger();
 	/* Sort as many dependencies as possible before exiting initcalls */
 	flush_work(&deferred_probe_work);
-<<<<<<< HEAD
-=======
 	initcalls_done = true;
 
 	/*
@@ -335,7 +330,6 @@
 		schedule_delayed_work(&deferred_probe_timeout_work,
 			driver_deferred_probe_timeout * HZ);
 	}
->>>>>>> 24b8d41d
 	return 0;
 }
 late_initcall(deferred_probe_initcall);
@@ -566,11 +560,6 @@
 			goto probe_failed;
 	}
 
-<<<<<<< HEAD
-	if (test_remove) {
-		test_remove = false;
-
-=======
 	if (device_add_groups(dev, drv->dev_groups)) {
 		dev_err(dev, "device_add_groups() failed\n");
 		goto dev_groups_failed;
@@ -588,7 +577,6 @@
 		device_remove_file(dev, &dev_attr_state_synced);
 		device_remove_groups(dev, drv->dev_groups);
 
->>>>>>> 24b8d41d
 		if (dev->bus->remove)
 			dev->bus->remove(dev);
 		else if (drv->remove)
