// SPDX-License-Identifier: GPL-2.0
/*
 * property.c - Unified device property interface.
 *
 * Copyright (C) 2014, Intel Corporation
 * Authors: Rafael J. Wysocki <rafael.j.wysocki@intel.com>
 *          Mika Westerberg <mika.westerberg@linux.intel.com>
 */

#include <linux/acpi.h>
#include <linux/export.h>
#include <linux/kernel.h>
#include <linux/of.h>
#include <linux/of_address.h>
#include <linux/of_graph.h>
#include <linux/of_irq.h>
#include <linux/property.h>
#include <linux/etherdevice.h>
#include <linux/phy.h>

<<<<<<< HEAD
struct property_set {
	struct fwnode_handle fwnode;
	struct property_entry *properties;
};

static inline bool is_pset_node(struct fwnode_handle *fwnode)
{
	return !IS_ERR_OR_NULL(fwnode) && fwnode->type == FWNODE_PDATA;
}

static inline struct property_set *to_pset_node(struct fwnode_handle *fwnode)
{
	return is_pset_node(fwnode) ?
		container_of(fwnode, struct property_set, fwnode) : NULL;
}

static struct property_entry *pset_prop_get(struct property_set *pset,
					    const char *name)
{
	struct property_entry *prop;

	if (!pset || !pset->properties)
		return NULL;

	for (prop = pset->properties; prop->name; prop++)
		if (!strcmp(name, prop->name))
			return prop;

	return NULL;
}

static void *pset_prop_find(struct property_set *pset, const char *propname,
			    size_t length)
{
	struct property_entry *prop;
	void *pointer;

	prop = pset_prop_get(pset, propname);
	if (!prop)
		return ERR_PTR(-EINVAL);
	if (prop->is_array)
		pointer = prop->pointer.raw_data;
	else
		pointer = &prop->value.raw_data;
	if (!pointer)
		return ERR_PTR(-ENODATA);
	if (length > prop->length)
		return ERR_PTR(-EOVERFLOW);
	return pointer;
}

static int pset_prop_read_u8_array(struct property_set *pset,
				   const char *propname,
				   u8 *values, size_t nval)
{
	void *pointer;
	size_t length = nval * sizeof(*values);

	pointer = pset_prop_find(pset, propname, length);
	if (IS_ERR(pointer))
		return PTR_ERR(pointer);

	memcpy(values, pointer, length);
	return 0;
}

static int pset_prop_read_u16_array(struct property_set *pset,
				    const char *propname,
				    u16 *values, size_t nval)
{
	void *pointer;
	size_t length = nval * sizeof(*values);

	pointer = pset_prop_find(pset, propname, length);
	if (IS_ERR(pointer))
		return PTR_ERR(pointer);

	memcpy(values, pointer, length);
	return 0;
}

static int pset_prop_read_u32_array(struct property_set *pset,
				    const char *propname,
				    u32 *values, size_t nval)
{
	void *pointer;
	size_t length = nval * sizeof(*values);

	pointer = pset_prop_find(pset, propname, length);
	if (IS_ERR(pointer))
		return PTR_ERR(pointer);

	memcpy(values, pointer, length);
	return 0;
}

static int pset_prop_read_u64_array(struct property_set *pset,
				    const char *propname,
				    u64 *values, size_t nval)
{
	void *pointer;
	size_t length = nval * sizeof(*values);

	pointer = pset_prop_find(pset, propname, length);
	if (IS_ERR(pointer))
		return PTR_ERR(pointer);

	memcpy(values, pointer, length);
	return 0;
}

static int pset_prop_count_elems_of_size(struct property_set *pset,
					 const char *propname, size_t length)
{
	struct property_entry *prop;

	prop = pset_prop_get(pset, propname);
	if (!prop)
		return -EINVAL;

	return prop->length / length;
}

static int pset_prop_read_string_array(struct property_set *pset,
				       const char *propname,
				       const char **strings, size_t nval)
{
	void *pointer;
	size_t length = nval * sizeof(*strings);

	pointer = pset_prop_find(pset, propname, length);
	if (IS_ERR(pointer))
		return PTR_ERR(pointer);

	memcpy(strings, pointer, length);
	return 0;
}

static int pset_prop_read_string(struct property_set *pset,
				 const char *propname, const char **strings)
{
	struct property_entry *prop;
	const char **pointer;

	prop = pset_prop_get(pset, propname);
	if (!prop)
		return -EINVAL;
	if (!prop->is_string)
		return -EILSEQ;
	if (prop->is_array) {
		pointer = prop->pointer.str;
		if (!pointer)
			return -ENODATA;
	} else {
		pointer = &prop->value.str;
		if (*pointer && strnlen(*pointer, prop->length) >= prop->length)
			return -EILSEQ;
	}

	*strings = *pointer;
	return 0;
}

static inline struct fwnode_handle *dev_fwnode(struct device *dev)
=======
struct fwnode_handle *dev_fwnode(struct device *dev)
>>>>>>> 24b8d41d
{
	return IS_ENABLED(CONFIG_OF) && dev->of_node ?
		&dev->of_node->fwnode : dev->fwnode;
}
EXPORT_SYMBOL_GPL(dev_fwnode);

/**
 * device_property_present - check if a property of a device is present
 * @dev: Device whose property is being checked
 * @propname: Name of the property
 *
 * Check if property @propname is present in the device firmware description.
 */
bool device_property_present(struct device *dev, const char *propname)
{
	return fwnode_property_present(dev_fwnode(dev), propname);
}
EXPORT_SYMBOL_GPL(device_property_present);

/**
 * fwnode_property_present - check if a property of a firmware node is present
 * @fwnode: Firmware node whose property to check
 * @propname: Name of the property
 */
bool fwnode_property_present(const struct fwnode_handle *fwnode,
			     const char *propname)
{
	bool ret;

	ret = fwnode_call_bool_op(fwnode, property_present, propname);
	if (ret == false && !IS_ERR_OR_NULL(fwnode) &&
	    !IS_ERR_OR_NULL(fwnode->secondary))
		ret = fwnode_call_bool_op(fwnode->secondary, property_present,
					 propname);
	return ret;
}
EXPORT_SYMBOL_GPL(fwnode_property_present);

/**
 * device_property_read_u8_array - return a u8 array property of a device
 * @dev: Device to get the property of
 * @propname: Name of the property
 * @val: The values are stored here or %NULL to return the number of values
 * @nval: Size of the @val array
 *
 * Function reads an array of u8 properties with @propname from the device
 * firmware description and stores them to @val if found.
 *
 * Return: number of values if @val was %NULL,
 *         %0 if the property was found (success),
 *	   %-EINVAL if given arguments are not valid,
 *	   %-ENODATA if the property does not have a value,
 *	   %-EPROTO if the property is not an array of numbers,
 *	   %-EOVERFLOW if the size of the property is not as expected.
 *	   %-ENXIO if no suitable firmware interface is present.
 */
int device_property_read_u8_array(struct device *dev, const char *propname,
				  u8 *val, size_t nval)
{
	return fwnode_property_read_u8_array(dev_fwnode(dev), propname, val, nval);
}
EXPORT_SYMBOL_GPL(device_property_read_u8_array);

/**
 * device_property_read_u16_array - return a u16 array property of a device
 * @dev: Device to get the property of
 * @propname: Name of the property
 * @val: The values are stored here or %NULL to return the number of values
 * @nval: Size of the @val array
 *
 * Function reads an array of u16 properties with @propname from the device
 * firmware description and stores them to @val if found.
 *
 * Return: number of values if @val was %NULL,
 *         %0 if the property was found (success),
 *	   %-EINVAL if given arguments are not valid,
 *	   %-ENODATA if the property does not have a value,
 *	   %-EPROTO if the property is not an array of numbers,
 *	   %-EOVERFLOW if the size of the property is not as expected.
 *	   %-ENXIO if no suitable firmware interface is present.
 */
int device_property_read_u16_array(struct device *dev, const char *propname,
				   u16 *val, size_t nval)
{
	return fwnode_property_read_u16_array(dev_fwnode(dev), propname, val, nval);
}
EXPORT_SYMBOL_GPL(device_property_read_u16_array);

/**
 * device_property_read_u32_array - return a u32 array property of a device
 * @dev: Device to get the property of
 * @propname: Name of the property
 * @val: The values are stored here or %NULL to return the number of values
 * @nval: Size of the @val array
 *
 * Function reads an array of u32 properties with @propname from the device
 * firmware description and stores them to @val if found.
 *
 * Return: number of values if @val was %NULL,
 *         %0 if the property was found (success),
 *	   %-EINVAL if given arguments are not valid,
 *	   %-ENODATA if the property does not have a value,
 *	   %-EPROTO if the property is not an array of numbers,
 *	   %-EOVERFLOW if the size of the property is not as expected.
 *	   %-ENXIO if no suitable firmware interface is present.
 */
int device_property_read_u32_array(struct device *dev, const char *propname,
				   u32 *val, size_t nval)
{
	return fwnode_property_read_u32_array(dev_fwnode(dev), propname, val, nval);
}
EXPORT_SYMBOL_GPL(device_property_read_u32_array);

/**
 * device_property_read_u64_array - return a u64 array property of a device
 * @dev: Device to get the property of
 * @propname: Name of the property
 * @val: The values are stored here or %NULL to return the number of values
 * @nval: Size of the @val array
 *
 * Function reads an array of u64 properties with @propname from the device
 * firmware description and stores them to @val if found.
 *
 * Return: number of values if @val was %NULL,
 *         %0 if the property was found (success),
 *	   %-EINVAL if given arguments are not valid,
 *	   %-ENODATA if the property does not have a value,
 *	   %-EPROTO if the property is not an array of numbers,
 *	   %-EOVERFLOW if the size of the property is not as expected.
 *	   %-ENXIO if no suitable firmware interface is present.
 */
int device_property_read_u64_array(struct device *dev, const char *propname,
				   u64 *val, size_t nval)
{
	return fwnode_property_read_u64_array(dev_fwnode(dev), propname, val, nval);
}
EXPORT_SYMBOL_GPL(device_property_read_u64_array);

/**
 * device_property_read_string_array - return a string array property of device
 * @dev: Device to get the property of
 * @propname: Name of the property
 * @val: The values are stored here or %NULL to return the number of values
 * @nval: Size of the @val array
 *
 * Function reads an array of string properties with @propname from the device
 * firmware description and stores them to @val if found.
 *
 * Return: number of values read on success if @val is non-NULL,
 *	   number of values available on success if @val is NULL,
 *	   %-EINVAL if given arguments are not valid,
 *	   %-ENODATA if the property does not have a value,
 *	   %-EPROTO or %-EILSEQ if the property is not an array of strings,
 *	   %-EOVERFLOW if the size of the property is not as expected.
 *	   %-ENXIO if no suitable firmware interface is present.
 */
int device_property_read_string_array(struct device *dev, const char *propname,
				      const char **val, size_t nval)
{
	return fwnode_property_read_string_array(dev_fwnode(dev), propname, val, nval);
}
EXPORT_SYMBOL_GPL(device_property_read_string_array);

/**
 * device_property_read_string - return a string property of a device
 * @dev: Device to get the property of
 * @propname: Name of the property
 * @val: The value is stored here
 *
 * Function reads property @propname from the device firmware description and
 * stores the value into @val if found. The value is checked to be a string.
 *
 * Return: %0 if the property was found (success),
 *	   %-EINVAL if given arguments are not valid,
 *	   %-ENODATA if the property does not have a value,
 *	   %-EPROTO or %-EILSEQ if the property type is not a string.
 *	   %-ENXIO if no suitable firmware interface is present.
 */
int device_property_read_string(struct device *dev, const char *propname,
				const char **val)
{
	return fwnode_property_read_string(dev_fwnode(dev), propname, val);
}
EXPORT_SYMBOL_GPL(device_property_read_string);

/**
 * device_property_match_string - find a string in an array and return index
 * @dev: Device to get the property of
 * @propname: Name of the property holding the array
 * @string: String to look for
 *
 * Find a given string in a string array and if it is found return the
 * index back.
 *
 * Return: %0 if the property was found (success),
 *	   %-EINVAL if given arguments are not valid,
 *	   %-ENODATA if the property does not have a value,
 *	   %-EPROTO if the property is not an array of strings,
 *	   %-ENXIO if no suitable firmware interface is present.
 */
int device_property_match_string(struct device *dev, const char *propname,
				 const char *string)
{
	return fwnode_property_match_string(dev_fwnode(dev), propname, string);
}
EXPORT_SYMBOL_GPL(device_property_match_string);

static int fwnode_property_read_int_array(const struct fwnode_handle *fwnode,
					  const char *propname,
					  unsigned int elem_size, void *val,
					  size_t nval)
{
	int ret;

	ret = fwnode_call_int_op(fwnode, property_read_int_array, propname,
				 elem_size, val, nval);
	if (ret == -EINVAL && !IS_ERR_OR_NULL(fwnode) &&
	    !IS_ERR_OR_NULL(fwnode->secondary))
		ret = fwnode_call_int_op(
			fwnode->secondary, property_read_int_array, propname,
			elem_size, val, nval);

	return ret;
}

/**
 * fwnode_property_read_u8_array - return a u8 array property of firmware node
 * @fwnode: Firmware node to get the property of
 * @propname: Name of the property
 * @val: The values are stored here or %NULL to return the number of values
 * @nval: Size of the @val array
 *
 * Read an array of u8 properties with @propname from @fwnode and stores them to
 * @val if found.
 *
 * Return: number of values if @val was %NULL,
 *         %0 if the property was found (success),
 *	   %-EINVAL if given arguments are not valid,
 *	   %-ENODATA if the property does not have a value,
 *	   %-EPROTO if the property is not an array of numbers,
 *	   %-EOVERFLOW if the size of the property is not as expected,
 *	   %-ENXIO if no suitable firmware interface is present.
 */
int fwnode_property_read_u8_array(const struct fwnode_handle *fwnode,
				  const char *propname, u8 *val, size_t nval)
{
	return fwnode_property_read_int_array(fwnode, propname, sizeof(u8),
					      val, nval);
}
EXPORT_SYMBOL_GPL(fwnode_property_read_u8_array);

/**
 * fwnode_property_read_u16_array - return a u16 array property of firmware node
 * @fwnode: Firmware node to get the property of
 * @propname: Name of the property
 * @val: The values are stored here or %NULL to return the number of values
 * @nval: Size of the @val array
 *
 * Read an array of u16 properties with @propname from @fwnode and store them to
 * @val if found.
 *
 * Return: number of values if @val was %NULL,
 *         %0 if the property was found (success),
 *	   %-EINVAL if given arguments are not valid,
 *	   %-ENODATA if the property does not have a value,
 *	   %-EPROTO if the property is not an array of numbers,
 *	   %-EOVERFLOW if the size of the property is not as expected,
 *	   %-ENXIO if no suitable firmware interface is present.
 */
int fwnode_property_read_u16_array(const struct fwnode_handle *fwnode,
				   const char *propname, u16 *val, size_t nval)
{
	return fwnode_property_read_int_array(fwnode, propname, sizeof(u16),
					      val, nval);
}
EXPORT_SYMBOL_GPL(fwnode_property_read_u16_array);

/**
 * fwnode_property_read_u32_array - return a u32 array property of firmware node
 * @fwnode: Firmware node to get the property of
 * @propname: Name of the property
 * @val: The values are stored here or %NULL to return the number of values
 * @nval: Size of the @val array
 *
 * Read an array of u32 properties with @propname from @fwnode store them to
 * @val if found.
 *
 * Return: number of values if @val was %NULL,
 *         %0 if the property was found (success),
 *	   %-EINVAL if given arguments are not valid,
 *	   %-ENODATA if the property does not have a value,
 *	   %-EPROTO if the property is not an array of numbers,
 *	   %-EOVERFLOW if the size of the property is not as expected,
 *	   %-ENXIO if no suitable firmware interface is present.
 */
int fwnode_property_read_u32_array(const struct fwnode_handle *fwnode,
				   const char *propname, u32 *val, size_t nval)
{
	return fwnode_property_read_int_array(fwnode, propname, sizeof(u32),
					      val, nval);
}
EXPORT_SYMBOL_GPL(fwnode_property_read_u32_array);

/**
 * fwnode_property_read_u64_array - return a u64 array property firmware node
 * @fwnode: Firmware node to get the property of
 * @propname: Name of the property
 * @val: The values are stored here or %NULL to return the number of values
 * @nval: Size of the @val array
 *
 * Read an array of u64 properties with @propname from @fwnode and store them to
 * @val if found.
 *
 * Return: number of values if @val was %NULL,
 *         %0 if the property was found (success),
 *	   %-EINVAL if given arguments are not valid,
 *	   %-ENODATA if the property does not have a value,
 *	   %-EPROTO if the property is not an array of numbers,
 *	   %-EOVERFLOW if the size of the property is not as expected,
 *	   %-ENXIO if no suitable firmware interface is present.
 */
int fwnode_property_read_u64_array(const struct fwnode_handle *fwnode,
				   const char *propname, u64 *val, size_t nval)
{
	return fwnode_property_read_int_array(fwnode, propname, sizeof(u64),
					      val, nval);
}
EXPORT_SYMBOL_GPL(fwnode_property_read_u64_array);

/**
 * fwnode_property_read_string_array - return string array property of a node
 * @fwnode: Firmware node to get the property of
 * @propname: Name of the property
 * @val: The values are stored here or %NULL to return the number of values
 * @nval: Size of the @val array
 *
 * Read an string list property @propname from the given firmware node and store
 * them to @val if found.
 *
 * Return: number of values read on success if @val is non-NULL,
 *	   number of values available on success if @val is NULL,
 *	   %-EINVAL if given arguments are not valid,
 *	   %-ENODATA if the property does not have a value,
 *	   %-EPROTO or %-EILSEQ if the property is not an array of strings,
 *	   %-EOVERFLOW if the size of the property is not as expected,
 *	   %-ENXIO if no suitable firmware interface is present.
 */
int fwnode_property_read_string_array(const struct fwnode_handle *fwnode,
				      const char *propname, const char **val,
				      size_t nval)
{
	int ret;

	ret = fwnode_call_int_op(fwnode, property_read_string_array, propname,
				 val, nval);
	if (ret == -EINVAL && !IS_ERR_OR_NULL(fwnode) &&
	    !IS_ERR_OR_NULL(fwnode->secondary))
		ret = fwnode_call_int_op(fwnode->secondary,
					 property_read_string_array, propname,
					 val, nval);
	return ret;
}
EXPORT_SYMBOL_GPL(fwnode_property_read_string_array);

/**
 * fwnode_property_read_string - return a string property of a firmware node
 * @fwnode: Firmware node to get the property of
 * @propname: Name of the property
 * @val: The value is stored here
 *
 * Read property @propname from the given firmware node and store the value into
 * @val if found.  The value is checked to be a string.
 *
 * Return: %0 if the property was found (success),
 *	   %-EINVAL if given arguments are not valid,
 *	   %-ENODATA if the property does not have a value,
 *	   %-EPROTO or %-EILSEQ if the property is not a string,
 *	   %-ENXIO if no suitable firmware interface is present.
 */
int fwnode_property_read_string(const struct fwnode_handle *fwnode,
				const char *propname, const char **val)
{
	int ret = fwnode_property_read_string_array(fwnode, propname, val, 1);

	return ret < 0 ? ret : 0;
}
EXPORT_SYMBOL_GPL(fwnode_property_read_string);

/**
 * fwnode_property_match_string - find a string in an array and return index
 * @fwnode: Firmware node to get the property of
 * @propname: Name of the property holding the array
 * @string: String to look for
 *
 * Find a given string in a string array and if it is found return the
 * index back.
 *
 * Return: %0 if the property was found (success),
 *	   %-EINVAL if given arguments are not valid,
 *	   %-ENODATA if the property does not have a value,
 *	   %-EPROTO if the property is not an array of strings,
 *	   %-ENXIO if no suitable firmware interface is present.
 */
int fwnode_property_match_string(const struct fwnode_handle *fwnode,
	const char *propname, const char *string)
{
	const char **values;
	int nval, ret;

	nval = fwnode_property_read_string_array(fwnode, propname, NULL, 0);
	if (nval < 0)
		return nval;

	if (nval == 0)
		return -ENODATA;

	values = kcalloc(nval, sizeof(*values), GFP_KERNEL);
	if (!values)
		return -ENOMEM;

	ret = fwnode_property_read_string_array(fwnode, propname, values, nval);
	if (ret < 0)
		goto out;

	ret = match_string(values, nval, string);
	if (ret < 0)
		ret = -ENODATA;
out:
	kfree(values);
	return ret;
}
EXPORT_SYMBOL_GPL(fwnode_property_match_string);

/**
 * fwnode_property_get_reference_args() - Find a reference with arguments
 * @fwnode:	Firmware node where to look for the reference
 * @prop:	The name of the property
 * @nargs_prop:	The name of the property telling the number of
 *		arguments in the referred node. NULL if @nargs is known,
 *		otherwise @nargs is ignored. Only relevant on OF.
 * @nargs:	Number of arguments. Ignored if @nargs_prop is non-NULL.
 * @index:	Index of the reference, from zero onwards.
 * @args:	Result structure with reference and integer arguments.
 *
 * Obtain a reference based on a named property in an fwnode, with
 * integer arguments.
 *
 * Caller is responsible to call fwnode_handle_put() on the returned
 * args->fwnode pointer.
 *
 * Returns: %0 on success
 *	    %-ENOENT when the index is out of bounds, the index has an empty
 *		     reference or the property was not found
 *	    %-EINVAL on parse error
 */
int fwnode_property_get_reference_args(const struct fwnode_handle *fwnode,
				       const char *prop, const char *nargs_prop,
				       unsigned int nargs, unsigned int index,
				       struct fwnode_reference_args *args)
{
	return fwnode_call_int_op(fwnode, get_reference_args, prop, nargs_prop,
				  nargs, index, args);
}
EXPORT_SYMBOL_GPL(fwnode_property_get_reference_args);

/**
 * fwnode_find_reference - Find named reference to a fwnode_handle
 * @fwnode: Firmware node where to look for the reference
 * @name: The name of the reference
 * @index: Index of the reference
 *
 * @index can be used when the named reference holds a table of references.
 *
 * Returns pointer to the reference fwnode, or ERR_PTR. Caller is responsible to
 * call fwnode_handle_put() on the returned fwnode pointer.
 */
struct fwnode_handle *fwnode_find_reference(const struct fwnode_handle *fwnode,
					    const char *name,
					    unsigned int index)
{
	struct fwnode_reference_args args;
	int ret;

	ret = fwnode_property_get_reference_args(fwnode, name, NULL, 0, index,
						 &args);
	return ret ? ERR_PTR(ret) : args.fwnode;
}
EXPORT_SYMBOL_GPL(fwnode_find_reference);

/**
 * device_remove_properties - Remove properties from a device object.
 * @dev: Device whose properties to remove.
 *
 * The function removes properties previously associated to the device
 * firmware node with device_add_properties(). Memory allocated to the
 * properties will also be released.
 */
void device_remove_properties(struct device *dev)
{
	struct fwnode_handle *fwnode = dev_fwnode(dev);

	if (!fwnode)
		return;

	if (is_software_node(fwnode->secondary)) {
		fwnode_remove_software_node(fwnode->secondary);
		set_secondary_fwnode(dev, NULL);
	}
}
EXPORT_SYMBOL_GPL(device_remove_properties);

/**
 * device_add_properties - Add a collection of properties to a device object.
 * @dev: Device to add properties to.
 * @properties: Collection of properties to add.
 *
 * Associate a collection of device properties represented by @properties with
 * @dev. The function takes a copy of @properties.
 *
 * WARNING: The callers should not use this function if it is known that there
 * is no real firmware node associated with @dev! In that case the callers
 * should create a software node and assign it to @dev directly.
 */
int device_add_properties(struct device *dev,
			  const struct property_entry *properties)
{
	struct fwnode_handle *fwnode;

	fwnode = fwnode_create_software_node(properties, NULL);
	if (IS_ERR(fwnode))
		return PTR_ERR(fwnode);

	set_secondary_fwnode(dev, fwnode);
	return 0;
}
EXPORT_SYMBOL_GPL(device_add_properties);

/**
 * fwnode_get_name - Return the name of a node
 * @fwnode: The firmware node
 *
 * Returns a pointer to the node name.
 */
const char *fwnode_get_name(const struct fwnode_handle *fwnode)
{
	return fwnode_call_ptr_op(fwnode, get_name);
}
EXPORT_SYMBOL_GPL(fwnode_get_name);

/**
 * fwnode_get_name_prefix - Return the prefix of node for printing purposes
 * @fwnode: The firmware node
 *
 * Returns the prefix of a node, intended to be printed right before the node.
 * The prefix works also as a separator between the nodes.
 */
const char *fwnode_get_name_prefix(const struct fwnode_handle *fwnode)
{
	return fwnode_call_ptr_op(fwnode, get_name_prefix);
}

/**
 * fwnode_get_parent - Return parent firwmare node
 * @fwnode: Firmware whose parent is retrieved
 *
 * Return parent firmware node of the given node if possible or %NULL if no
 * parent was available.
 */
struct fwnode_handle *fwnode_get_parent(const struct fwnode_handle *fwnode)
{
	return fwnode_call_ptr_op(fwnode, get_parent);
}
EXPORT_SYMBOL_GPL(fwnode_get_parent);

/**
 * fwnode_get_next_parent - Iterate to the node's parent
 * @fwnode: Firmware whose parent is retrieved
 *
 * This is like fwnode_get_parent() except that it drops the refcount
 * on the passed node, making it suitable for iterating through a
 * node's parents.
 *
 * Returns a node pointer with refcount incremented, use
 * fwnode_handle_node() on it when done.
 */
struct fwnode_handle *fwnode_get_next_parent(struct fwnode_handle *fwnode)
{
	struct fwnode_handle *parent = fwnode_get_parent(fwnode);

	fwnode_handle_put(fwnode);

	return parent;
}
EXPORT_SYMBOL_GPL(fwnode_get_next_parent);

/**
<<<<<<< HEAD
 * device_remove_properties - Remove properties from a device object.
 * @dev: Device whose properties to remove.
 *
 * The function removes properties previously associated to the device
 * secondary firmware node with device_add_properties(). Memory allocated
 * to the properties will also be released.
 */
void device_remove_properties(struct device *dev)
=======
 * fwnode_count_parents - Return the number of parents a node has
 * @fwnode: The node the parents of which are to be counted
 *
 * Returns the number of parents a node has.
 */
unsigned int fwnode_count_parents(const struct fwnode_handle *fwnode)
>>>>>>> 24b8d41d
{
	struct fwnode_handle *__fwnode;
	unsigned int count;

	__fwnode = fwnode_get_parent(fwnode);

	for (count = 0; __fwnode; count++)
		__fwnode = fwnode_get_next_parent(__fwnode);

	return count;
}
<<<<<<< HEAD
EXPORT_SYMBOL_GPL(device_remove_properties);

/**
 * device_add_properties - Add a collection of properties to a device object.
 * @dev: Device to add properties to.
 * @properties: Collection of properties to add.
 *
 * Associate a collection of device properties represented by @properties with
 * @dev as its secondary firmware node. The function takes a copy of
 * @properties.
 */
int device_add_properties(struct device *dev, struct property_entry *properties)
{
	struct property_set *p, pset;

	if (!properties)
		return -EINVAL;

	pset.properties = properties;

	p = pset_copy_set(&pset);
	if (IS_ERR(p))
		return PTR_ERR(p);
=======
EXPORT_SYMBOL_GPL(fwnode_count_parents);

/**
 * fwnode_get_nth_parent - Return an nth parent of a node
 * @fwnode: The node the parent of which is requested
 * @depth: Distance of the parent from the node
 *
 * Returns the nth parent of a node. If there is no parent at the requested
 * @depth, %NULL is returned. If @depth is 0, the functionality is equivalent to
 * fwnode_handle_get(). For @depth == 1, it is fwnode_get_parent() and so on.
 *
 * The caller is responsible for calling fwnode_handle_put() for the returned
 * node.
 */
struct fwnode_handle *fwnode_get_nth_parent(struct fwnode_handle *fwnode,
					    unsigned int depth)
{
	unsigned int i;

	fwnode_handle_get(fwnode);

	for (i = 0; i < depth && fwnode; i++)
		fwnode = fwnode_get_next_parent(fwnode);
>>>>>>> 24b8d41d

	return fwnode;
}
EXPORT_SYMBOL_GPL(fwnode_get_nth_parent);

/**
 * fwnode_get_next_child_node - Return the next child node handle for a node
 * @fwnode: Firmware node to find the next child node for.
 * @child: Handle to one of the node's child nodes or a %NULL handle.
 */
struct fwnode_handle *
fwnode_get_next_child_node(const struct fwnode_handle *fwnode,
			   struct fwnode_handle *child)
{
	return fwnode_call_ptr_op(fwnode, get_next_child_node, child);
}
EXPORT_SYMBOL_GPL(fwnode_get_next_child_node);

/**
 * fwnode_get_next_available_child_node - Return the next
 * available child node handle for a node
 * @fwnode: Firmware node to find the next child node for.
 * @child: Handle to one of the node's child nodes or a %NULL handle.
 */
struct fwnode_handle *
fwnode_get_next_available_child_node(const struct fwnode_handle *fwnode,
				     struct fwnode_handle *child)
{
	struct fwnode_handle *next_child = child;

	if (!fwnode)
		return NULL;

	do {
		next_child = fwnode_get_next_child_node(fwnode, next_child);

		if (!next_child || fwnode_device_is_available(next_child))
			break;
	} while (next_child);

	return next_child;
}
<<<<<<< HEAD
EXPORT_SYMBOL_GPL(device_add_properties);
=======
EXPORT_SYMBOL_GPL(fwnode_get_next_available_child_node);
>>>>>>> 24b8d41d

/**
 * device_get_next_child_node - Return the next child node handle for a device
 * @dev: Device to find the next child node for.
 * @child: Handle to one of the device's child nodes or a null handle.
 */
struct fwnode_handle *device_get_next_child_node(struct device *dev,
						 struct fwnode_handle *child)
{
	struct acpi_device *adev = ACPI_COMPANION(dev);
	struct fwnode_handle *fwnode = NULL, *next;

	if (dev->of_node)
		fwnode = &dev->of_node->fwnode;
	else if (adev)
		fwnode = acpi_fwnode_handle(adev);

	/* Try to find a child in primary fwnode */
	next = fwnode_get_next_child_node(fwnode, child);
	if (next)
		return next;

	/* When no more children in primary, continue with secondary */
	if (fwnode && !IS_ERR_OR_NULL(fwnode->secondary))
		next = fwnode_get_next_child_node(fwnode->secondary, child);

	return next;
}
EXPORT_SYMBOL_GPL(device_get_next_child_node);

/**
<<<<<<< HEAD
=======
 * fwnode_get_named_child_node - Return first matching named child node handle
 * @fwnode: Firmware node to find the named child node for.
 * @childname: String to match child node name against.
 */
struct fwnode_handle *
fwnode_get_named_child_node(const struct fwnode_handle *fwnode,
			    const char *childname)
{
	return fwnode_call_ptr_op(fwnode, get_named_child_node, childname);
}
EXPORT_SYMBOL_GPL(fwnode_get_named_child_node);

/**
>>>>>>> 24b8d41d
 * device_get_named_child_node - Return first matching named child node handle
 * @dev: Device to find the named child node for.
 * @childname: String to match child node name against.
 */
struct fwnode_handle *device_get_named_child_node(struct device *dev,
						  const char *childname)
{
<<<<<<< HEAD
	struct fwnode_handle *child;

	/*
	 * Find first matching named child node of this device.
	 * For ACPI this will be a data only sub-node.
	 */
	device_for_each_child_node(dev, child) {
		if (is_of_node(child)) {
			if (!of_node_cmp(to_of_node(child)->name, childname))
				return child;
		} else if (is_acpi_data_node(child)) {
			if (acpi_data_node_match(child, childname))
				return child;
		}
	}

	return NULL;
}
EXPORT_SYMBOL_GPL(device_get_named_child_node);
=======
	return fwnode_get_named_child_node(dev_fwnode(dev), childname);
}
EXPORT_SYMBOL_GPL(device_get_named_child_node);

/**
 * fwnode_handle_get - Obtain a reference to a device node
 * @fwnode: Pointer to the device node to obtain the reference to.
 *
 * Returns the fwnode handle.
 */
struct fwnode_handle *fwnode_handle_get(struct fwnode_handle *fwnode)
{
	if (!fwnode_has_op(fwnode, get))
		return fwnode;

	return fwnode_call_ptr_op(fwnode, get);
}
EXPORT_SYMBOL_GPL(fwnode_handle_get);
>>>>>>> 24b8d41d

/**
 * fwnode_handle_put - Drop reference to a device node
 * @fwnode: Pointer to the device node to drop the reference to.
 *
 * This has to be used when terminating device_for_each_child_node() iteration
 * with break or return to prevent stale device node references from being left
 * behind.
 */
void fwnode_handle_put(struct fwnode_handle *fwnode)
{
	fwnode_call_void_op(fwnode, put);
}
EXPORT_SYMBOL_GPL(fwnode_handle_put);

/**
 * fwnode_device_is_available - check if a device is available for use
 * @fwnode: Pointer to the fwnode of the device.
 */
bool fwnode_device_is_available(const struct fwnode_handle *fwnode)
{
	return fwnode_call_bool_op(fwnode, device_is_available);
}
EXPORT_SYMBOL_GPL(fwnode_device_is_available);

/**
 * device_get_child_node_count - return the number of child nodes for device
 * @dev: Device to cound the child nodes for
 */
unsigned int device_get_child_node_count(struct device *dev)
{
	struct fwnode_handle *child;
	unsigned int count = 0;

	device_for_each_child_node(dev, child)
		count++;

	return count;
}
EXPORT_SYMBOL_GPL(device_get_child_node_count);

bool device_dma_supported(struct device *dev)
{
	/* For DT, this is always supported.
	 * For ACPI, this depends on CCA, which
	 * is determined by the acpi_dma_supported().
	 */
	if (IS_ENABLED(CONFIG_OF) && dev->of_node)
		return true;

	return acpi_dma_supported(ACPI_COMPANION(dev));
}
EXPORT_SYMBOL_GPL(device_dma_supported);

enum dev_dma_attr device_get_dma_attr(struct device *dev)
{
	enum dev_dma_attr attr = DEV_DMA_NOT_SUPPORTED;

	if (IS_ENABLED(CONFIG_OF) && dev->of_node) {
		if (of_dma_is_coherent(dev->of_node))
			attr = DEV_DMA_COHERENT;
		else
			attr = DEV_DMA_NON_COHERENT;
	} else
		attr = acpi_get_dma_attr(ACPI_COMPANION(dev));

	return attr;
}
EXPORT_SYMBOL_GPL(device_get_dma_attr);

/**
 * fwnode_get_phy_mode - Get phy mode for given firmware node
 * @fwnode:	Pointer to the given node
 *
 * The function gets phy interface string from property 'phy-mode' or
 * 'phy-connection-type', and return its index in phy_modes table, or errno in
 * error case.
 */
int fwnode_get_phy_mode(struct fwnode_handle *fwnode)
{
	const char *pm;
	int err, i;

	err = fwnode_property_read_string(fwnode, "phy-mode", &pm);
	if (err < 0)
		err = fwnode_property_read_string(fwnode,
						  "phy-connection-type", &pm);
	if (err < 0)
		return err;

	for (i = 0; i < PHY_INTERFACE_MODE_MAX; i++)
		if (!strcasecmp(pm, phy_modes(i)))
			return i;

	return -ENODEV;
}
EXPORT_SYMBOL_GPL(fwnode_get_phy_mode);

/**
 * device_get_phy_mode - Get phy mode for given device
 * @dev:	Pointer to the given device
 *
 * The function gets phy interface string from property 'phy-mode' or
 * 'phy-connection-type', and return its index in phy_modes table, or errno in
 * error case.
 */
int device_get_phy_mode(struct device *dev)
{
	return fwnode_get_phy_mode(dev_fwnode(dev));
}
EXPORT_SYMBOL_GPL(device_get_phy_mode);

static void *fwnode_get_mac_addr(struct fwnode_handle *fwnode,
				 const char *name, char *addr,
				 int alen)
{
	int ret = fwnode_property_read_u8_array(fwnode, name, addr, alen);

	if (ret == 0 && alen == ETH_ALEN && is_valid_ether_addr(addr))
		return addr;
	return NULL;
}

/**
 * fwnode_get_mac_address - Get the MAC from the firmware node
 * @fwnode:	Pointer to the firmware node
 * @addr:	Address of buffer to store the MAC in
 * @alen:	Length of the buffer pointed to by addr, should be ETH_ALEN
 *
 * Search the firmware node for the best MAC address to use.  'mac-address' is
 * checked first, because that is supposed to contain to "most recent" MAC
 * address. If that isn't set, then 'local-mac-address' is checked next,
 * because that is the default address.  If that isn't set, then the obsolete
 * 'address' is checked, just in case we're using an old device tree.
 *
 * Note that the 'address' property is supposed to contain a virtual address of
 * the register set, but some DTS files have redefined that property to be the
 * MAC address.
 *
 * All-zero MAC addresses are rejected, because those could be properties that
 * exist in the firmware tables, but were not updated by the firmware.  For
 * example, the DTS could define 'mac-address' and 'local-mac-address', with
 * zero MAC addresses.  Some older U-Boots only initialized 'local-mac-address'.
 * In this case, the real MAC is in 'local-mac-address', and 'mac-address'
 * exists but is all zeros.
*/
void *fwnode_get_mac_address(struct fwnode_handle *fwnode, char *addr, int alen)
{
	char *res;

	res = fwnode_get_mac_addr(fwnode, "mac-address", addr, alen);
	if (res)
		return res;

	res = fwnode_get_mac_addr(fwnode, "local-mac-address", addr, alen);
	if (res)
		return res;

	return fwnode_get_mac_addr(fwnode, "address", addr, alen);
}
EXPORT_SYMBOL(fwnode_get_mac_address);

/**
 * device_get_mac_address - Get the MAC for a given device
 * @dev:	Pointer to the device
 * @addr:	Address of buffer to store the MAC in
 * @alen:	Length of the buffer pointed to by addr, should be ETH_ALEN
 */
void *device_get_mac_address(struct device *dev, char *addr, int alen)
{
	return fwnode_get_mac_address(dev_fwnode(dev), addr, alen);
}
EXPORT_SYMBOL(device_get_mac_address);

/**
 * fwnode_irq_get - Get IRQ directly from a fwnode
 * @fwnode:	Pointer to the firmware node
 * @index:	Zero-based index of the IRQ
 *
 * Returns Linux IRQ number on success. Other values are determined
 * accordingly to acpi_/of_ irq_get() operation.
 */
int fwnode_irq_get(struct fwnode_handle *fwnode, unsigned int index)
{
	struct device_node *of_node = to_of_node(fwnode);
	struct resource res;
	int ret;

	if (IS_ENABLED(CONFIG_OF) && of_node)
		return of_irq_get(of_node, index);

	ret = acpi_irq_get(ACPI_HANDLE_FWNODE(fwnode), index, &res);
	if (ret)
		return ret;

	return res.start;
}
EXPORT_SYMBOL(fwnode_irq_get);

/**
 * fwnode_graph_get_next_endpoint - Get next endpoint firmware node
 * @fwnode: Pointer to the parent firmware node
 * @prev: Previous endpoint node or %NULL to get the first
 *
 * Returns an endpoint firmware node pointer or %NULL if no more endpoints
 * are available.
 */
struct fwnode_handle *
fwnode_graph_get_next_endpoint(const struct fwnode_handle *fwnode,
			       struct fwnode_handle *prev)
{
	return fwnode_call_ptr_op(fwnode, graph_get_next_endpoint, prev);
}
EXPORT_SYMBOL_GPL(fwnode_graph_get_next_endpoint);

/**
 * fwnode_graph_get_port_parent - Return the device fwnode of a port endpoint
 * @endpoint: Endpoint firmware node of the port
 *
 * Return: the firmware node of the device the @endpoint belongs to.
 */
struct fwnode_handle *
fwnode_graph_get_port_parent(const struct fwnode_handle *endpoint)
{
	struct fwnode_handle *port, *parent;

	port = fwnode_get_parent(endpoint);
	parent = fwnode_call_ptr_op(port, graph_get_port_parent);

	fwnode_handle_put(port);

	return parent;
}
EXPORT_SYMBOL_GPL(fwnode_graph_get_port_parent);

/**
 * fwnode_graph_get_remote_port_parent - Return fwnode of a remote device
 * @fwnode: Endpoint firmware node pointing to the remote endpoint
 *
 * Extracts firmware node of a remote device the @fwnode points to.
 */
struct fwnode_handle *
fwnode_graph_get_remote_port_parent(const struct fwnode_handle *fwnode)
{
	struct fwnode_handle *endpoint, *parent;

	endpoint = fwnode_graph_get_remote_endpoint(fwnode);
	parent = fwnode_graph_get_port_parent(endpoint);

	fwnode_handle_put(endpoint);

	return parent;
}
EXPORT_SYMBOL_GPL(fwnode_graph_get_remote_port_parent);

/**
 * fwnode_graph_get_remote_port - Return fwnode of a remote port
 * @fwnode: Endpoint firmware node pointing to the remote endpoint
 *
 * Extracts firmware node of a remote port the @fwnode points to.
 */
struct fwnode_handle *
fwnode_graph_get_remote_port(const struct fwnode_handle *fwnode)
{
	return fwnode_get_next_parent(fwnode_graph_get_remote_endpoint(fwnode));
}
EXPORT_SYMBOL_GPL(fwnode_graph_get_remote_port);

/**
 * fwnode_graph_get_remote_endpoint - Return fwnode of a remote endpoint
 * @fwnode: Endpoint firmware node pointing to the remote endpoint
 *
 * Extracts firmware node of a remote endpoint the @fwnode points to.
 */
struct fwnode_handle *
fwnode_graph_get_remote_endpoint(const struct fwnode_handle *fwnode)
{
	return fwnode_call_ptr_op(fwnode, graph_get_remote_endpoint);
}
EXPORT_SYMBOL_GPL(fwnode_graph_get_remote_endpoint);

/**
 * fwnode_graph_get_remote_node - get remote parent node for given port/endpoint
 * @fwnode: pointer to parent fwnode_handle containing graph port/endpoint
 * @port_id: identifier of the parent port node
 * @endpoint_id: identifier of the endpoint node
 *
 * Return: Remote fwnode handle associated with remote endpoint node linked
 *	   to @node. Use fwnode_node_put() on it when done.
 */
struct fwnode_handle *
fwnode_graph_get_remote_node(const struct fwnode_handle *fwnode, u32 port_id,
			     u32 endpoint_id)
{
	struct fwnode_handle *endpoint = NULL;

	while ((endpoint = fwnode_graph_get_next_endpoint(fwnode, endpoint))) {
		struct fwnode_endpoint fwnode_ep;
		struct fwnode_handle *remote;
		int ret;

		ret = fwnode_graph_parse_endpoint(endpoint, &fwnode_ep);
		if (ret < 0)
			continue;

		if (fwnode_ep.port != port_id || fwnode_ep.id != endpoint_id)
			continue;

		remote = fwnode_graph_get_remote_port_parent(endpoint);
		if (!remote)
			return NULL;

		return fwnode_device_is_available(remote) ? remote : NULL;
	}

	return NULL;
}
EXPORT_SYMBOL_GPL(fwnode_graph_get_remote_node);

/**
 * fwnode_graph_get_endpoint_by_id - get endpoint by port and endpoint numbers
 * @fwnode: parent fwnode_handle containing the graph
 * @port: identifier of the port node
 * @endpoint: identifier of the endpoint node under the port node
 * @flags: fwnode lookup flags
 *
 * Return the fwnode handle of the local endpoint corresponding the port and
 * endpoint IDs or NULL if not found.
 *
 * If FWNODE_GRAPH_ENDPOINT_NEXT is passed in @flags and the specified endpoint
 * has not been found, look for the closest endpoint ID greater than the
 * specified one and return the endpoint that corresponds to it, if present.
 *
 * Do not return endpoints that belong to disabled devices, unless
 * FWNODE_GRAPH_DEVICE_DISABLED is passed in @flags.
 *
 * The returned endpoint needs to be released by calling fwnode_handle_put() on
 * it when it is not needed any more.
 */
struct fwnode_handle *
fwnode_graph_get_endpoint_by_id(const struct fwnode_handle *fwnode,
				u32 port, u32 endpoint, unsigned long flags)
{
	struct fwnode_handle *ep = NULL, *best_ep = NULL;
	unsigned int best_ep_id = 0;
	bool endpoint_next = flags & FWNODE_GRAPH_ENDPOINT_NEXT;
	bool enabled_only = !(flags & FWNODE_GRAPH_DEVICE_DISABLED);

	while ((ep = fwnode_graph_get_next_endpoint(fwnode, ep))) {
		struct fwnode_endpoint fwnode_ep = { 0 };
		int ret;

		if (enabled_only) {
			struct fwnode_handle *dev_node;
			bool available;

			dev_node = fwnode_graph_get_remote_port_parent(ep);
			available = fwnode_device_is_available(dev_node);
			fwnode_handle_put(dev_node);
			if (!available)
				continue;
		}

		ret = fwnode_graph_parse_endpoint(ep, &fwnode_ep);
		if (ret < 0)
			continue;

		if (fwnode_ep.port != port)
			continue;

		if (fwnode_ep.id == endpoint)
			return ep;

		if (!endpoint_next)
			continue;

		/*
		 * If the endpoint that has just been found is not the first
		 * matching one and the ID of the one found previously is closer
		 * to the requested endpoint ID, skip it.
		 */
		if (fwnode_ep.id < endpoint ||
		    (best_ep && best_ep_id < fwnode_ep.id))
			continue;

		fwnode_handle_put(best_ep);
		best_ep = fwnode_handle_get(ep);
		best_ep_id = fwnode_ep.id;
	}

	return best_ep;
}
EXPORT_SYMBOL_GPL(fwnode_graph_get_endpoint_by_id);

/**
 * fwnode_graph_parse_endpoint - parse common endpoint node properties
 * @fwnode: pointer to endpoint fwnode_handle
 * @endpoint: pointer to the fwnode endpoint data structure
 *
 * Parse @fwnode representing a graph endpoint node and store the
 * information in @endpoint. The caller must hold a reference to
 * @fwnode.
 */
int fwnode_graph_parse_endpoint(const struct fwnode_handle *fwnode,
				struct fwnode_endpoint *endpoint)
{
	memset(endpoint, 0, sizeof(*endpoint));

	return fwnode_call_int_op(fwnode, graph_parse_endpoint, endpoint);
}
EXPORT_SYMBOL(fwnode_graph_parse_endpoint);

const void *device_get_match_data(struct device *dev)
{
	return fwnode_call_ptr_op(dev_fwnode(dev), device_get_match_data, dev);
}
EXPORT_SYMBOL_GPL(device_get_match_data);

static void *
fwnode_graph_devcon_match(struct fwnode_handle *fwnode, const char *con_id,
			  void *data, devcon_match_fn_t match)
{
	struct fwnode_handle *node;
	struct fwnode_handle *ep;
	void *ret;

	fwnode_graph_for_each_endpoint(fwnode, ep) {
		node = fwnode_graph_get_remote_port_parent(ep);
		if (!fwnode_device_is_available(node))
			continue;

		ret = match(node, con_id, data);
		fwnode_handle_put(node);
		if (ret) {
			fwnode_handle_put(ep);
			return ret;
		}
	}
	return NULL;
}

static void *
fwnode_devcon_match(struct fwnode_handle *fwnode, const char *con_id,
		    void *data, devcon_match_fn_t match)
{
	struct fwnode_handle *node;
	void *ret;
	int i;

	for (i = 0; ; i++) {
		node = fwnode_find_reference(fwnode, con_id, i);
		if (IS_ERR(node))
			break;

		ret = match(node, NULL, data);
		fwnode_handle_put(node);
		if (ret)
			return ret;
	}

	return NULL;
}

/**
 * fwnode_connection_find_match - Find connection from a device node
 * @fwnode: Device node with the connection
 * @con_id: Identifier for the connection
 * @data: Data for the match function
 * @match: Function to check and convert the connection description
 *
 * Find a connection with unique identifier @con_id between @fwnode and another
 * device node. @match will be used to convert the connection description to
 * data the caller is expecting to be returned.
 */
void *fwnode_connection_find_match(struct fwnode_handle *fwnode,
				   const char *con_id, void *data,
				   devcon_match_fn_t match)
{
	void *ret;

	if (!fwnode || !match)
		return NULL;

	ret = fwnode_graph_devcon_match(fwnode, con_id, data, match);
	if (ret)
		return ret;

	return fwnode_devcon_match(fwnode, con_id, data, match);
}
EXPORT_SYMBOL_GPL(fwnode_connection_find_match);<|MERGE_RESOLUTION|>--- conflicted
+++ resolved
@@ -18,174 +18,7 @@
 #include <linux/etherdevice.h>
 #include <linux/phy.h>
 
-<<<<<<< HEAD
-struct property_set {
-	struct fwnode_handle fwnode;
-	struct property_entry *properties;
-};
-
-static inline bool is_pset_node(struct fwnode_handle *fwnode)
-{
-	return !IS_ERR_OR_NULL(fwnode) && fwnode->type == FWNODE_PDATA;
-}
-
-static inline struct property_set *to_pset_node(struct fwnode_handle *fwnode)
-{
-	return is_pset_node(fwnode) ?
-		container_of(fwnode, struct property_set, fwnode) : NULL;
-}
-
-static struct property_entry *pset_prop_get(struct property_set *pset,
-					    const char *name)
-{
-	struct property_entry *prop;
-
-	if (!pset || !pset->properties)
-		return NULL;
-
-	for (prop = pset->properties; prop->name; prop++)
-		if (!strcmp(name, prop->name))
-			return prop;
-
-	return NULL;
-}
-
-static void *pset_prop_find(struct property_set *pset, const char *propname,
-			    size_t length)
-{
-	struct property_entry *prop;
-	void *pointer;
-
-	prop = pset_prop_get(pset, propname);
-	if (!prop)
-		return ERR_PTR(-EINVAL);
-	if (prop->is_array)
-		pointer = prop->pointer.raw_data;
-	else
-		pointer = &prop->value.raw_data;
-	if (!pointer)
-		return ERR_PTR(-ENODATA);
-	if (length > prop->length)
-		return ERR_PTR(-EOVERFLOW);
-	return pointer;
-}
-
-static int pset_prop_read_u8_array(struct property_set *pset,
-				   const char *propname,
-				   u8 *values, size_t nval)
-{
-	void *pointer;
-	size_t length = nval * sizeof(*values);
-
-	pointer = pset_prop_find(pset, propname, length);
-	if (IS_ERR(pointer))
-		return PTR_ERR(pointer);
-
-	memcpy(values, pointer, length);
-	return 0;
-}
-
-static int pset_prop_read_u16_array(struct property_set *pset,
-				    const char *propname,
-				    u16 *values, size_t nval)
-{
-	void *pointer;
-	size_t length = nval * sizeof(*values);
-
-	pointer = pset_prop_find(pset, propname, length);
-	if (IS_ERR(pointer))
-		return PTR_ERR(pointer);
-
-	memcpy(values, pointer, length);
-	return 0;
-}
-
-static int pset_prop_read_u32_array(struct property_set *pset,
-				    const char *propname,
-				    u32 *values, size_t nval)
-{
-	void *pointer;
-	size_t length = nval * sizeof(*values);
-
-	pointer = pset_prop_find(pset, propname, length);
-	if (IS_ERR(pointer))
-		return PTR_ERR(pointer);
-
-	memcpy(values, pointer, length);
-	return 0;
-}
-
-static int pset_prop_read_u64_array(struct property_set *pset,
-				    const char *propname,
-				    u64 *values, size_t nval)
-{
-	void *pointer;
-	size_t length = nval * sizeof(*values);
-
-	pointer = pset_prop_find(pset, propname, length);
-	if (IS_ERR(pointer))
-		return PTR_ERR(pointer);
-
-	memcpy(values, pointer, length);
-	return 0;
-}
-
-static int pset_prop_count_elems_of_size(struct property_set *pset,
-					 const char *propname, size_t length)
-{
-	struct property_entry *prop;
-
-	prop = pset_prop_get(pset, propname);
-	if (!prop)
-		return -EINVAL;
-
-	return prop->length / length;
-}
-
-static int pset_prop_read_string_array(struct property_set *pset,
-				       const char *propname,
-				       const char **strings, size_t nval)
-{
-	void *pointer;
-	size_t length = nval * sizeof(*strings);
-
-	pointer = pset_prop_find(pset, propname, length);
-	if (IS_ERR(pointer))
-		return PTR_ERR(pointer);
-
-	memcpy(strings, pointer, length);
-	return 0;
-}
-
-static int pset_prop_read_string(struct property_set *pset,
-				 const char *propname, const char **strings)
-{
-	struct property_entry *prop;
-	const char **pointer;
-
-	prop = pset_prop_get(pset, propname);
-	if (!prop)
-		return -EINVAL;
-	if (!prop->is_string)
-		return -EILSEQ;
-	if (prop->is_array) {
-		pointer = prop->pointer.str;
-		if (!pointer)
-			return -ENODATA;
-	} else {
-		pointer = &prop->value.str;
-		if (*pointer && strnlen(*pointer, prop->length) >= prop->length)
-			return -EILSEQ;
-	}
-
-	*strings = *pointer;
-	return 0;
-}
-
-static inline struct fwnode_handle *dev_fwnode(struct device *dev)
-=======
 struct fwnode_handle *dev_fwnode(struct device *dev)
->>>>>>> 24b8d41d
 {
 	return IS_ENABLED(CONFIG_OF) && dev->of_node ?
 		&dev->of_node->fwnode : dev->fwnode;
@@ -782,23 +615,12 @@
 EXPORT_SYMBOL_GPL(fwnode_get_next_parent);
 
 /**
-<<<<<<< HEAD
- * device_remove_properties - Remove properties from a device object.
- * @dev: Device whose properties to remove.
- *
- * The function removes properties previously associated to the device
- * secondary firmware node with device_add_properties(). Memory allocated
- * to the properties will also be released.
- */
-void device_remove_properties(struct device *dev)
-=======
  * fwnode_count_parents - Return the number of parents a node has
  * @fwnode: The node the parents of which are to be counted
  *
  * Returns the number of parents a node has.
  */
 unsigned int fwnode_count_parents(const struct fwnode_handle *fwnode)
->>>>>>> 24b8d41d
 {
 	struct fwnode_handle *__fwnode;
 	unsigned int count;
@@ -810,31 +632,6 @@
 
 	return count;
 }
-<<<<<<< HEAD
-EXPORT_SYMBOL_GPL(device_remove_properties);
-
-/**
- * device_add_properties - Add a collection of properties to a device object.
- * @dev: Device to add properties to.
- * @properties: Collection of properties to add.
- *
- * Associate a collection of device properties represented by @properties with
- * @dev as its secondary firmware node. The function takes a copy of
- * @properties.
- */
-int device_add_properties(struct device *dev, struct property_entry *properties)
-{
-	struct property_set *p, pset;
-
-	if (!properties)
-		return -EINVAL;
-
-	pset.properties = properties;
-
-	p = pset_copy_set(&pset);
-	if (IS_ERR(p))
-		return PTR_ERR(p);
-=======
 EXPORT_SYMBOL_GPL(fwnode_count_parents);
 
 /**
@@ -858,7 +655,6 @@
 
 	for (i = 0; i < depth && fwnode; i++)
 		fwnode = fwnode_get_next_parent(fwnode);
->>>>>>> 24b8d41d
 
 	return fwnode;
 }
@@ -901,11 +697,7 @@
 
 	return next_child;
 }
-<<<<<<< HEAD
-EXPORT_SYMBOL_GPL(device_add_properties);
-=======
 EXPORT_SYMBOL_GPL(fwnode_get_next_available_child_node);
->>>>>>> 24b8d41d
 
 /**
  * device_get_next_child_node - Return the next child node handle for a device
@@ -937,8 +729,6 @@
 EXPORT_SYMBOL_GPL(device_get_next_child_node);
 
 /**
-<<<<<<< HEAD
-=======
  * fwnode_get_named_child_node - Return first matching named child node handle
  * @fwnode: Firmware node to find the named child node for.
  * @childname: String to match child node name against.
@@ -952,7 +742,6 @@
 EXPORT_SYMBOL_GPL(fwnode_get_named_child_node);
 
 /**
->>>>>>> 24b8d41d
  * device_get_named_child_node - Return first matching named child node handle
  * @dev: Device to find the named child node for.
  * @childname: String to match child node name against.
@@ -960,27 +749,6 @@
 struct fwnode_handle *device_get_named_child_node(struct device *dev,
 						  const char *childname)
 {
-<<<<<<< HEAD
-	struct fwnode_handle *child;
-
-	/*
-	 * Find first matching named child node of this device.
-	 * For ACPI this will be a data only sub-node.
-	 */
-	device_for_each_child_node(dev, child) {
-		if (is_of_node(child)) {
-			if (!of_node_cmp(to_of_node(child)->name, childname))
-				return child;
-		} else if (is_acpi_data_node(child)) {
-			if (acpi_data_node_match(child, childname))
-				return child;
-		}
-	}
-
-	return NULL;
-}
-EXPORT_SYMBOL_GPL(device_get_named_child_node);
-=======
 	return fwnode_get_named_child_node(dev_fwnode(dev), childname);
 }
 EXPORT_SYMBOL_GPL(device_get_named_child_node);
@@ -999,7 +767,6 @@
 	return fwnode_call_ptr_op(fwnode, get);
 }
 EXPORT_SYMBOL_GPL(fwnode_handle_get);
->>>>>>> 24b8d41d
 
 /**
  * fwnode_handle_put - Drop reference to a device node
