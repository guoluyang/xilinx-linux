--- conflicted
+++ resolved
@@ -1994,22 +1994,8 @@
 	return 0;
 }
 
-<<<<<<< HEAD
-static int msb_prepare_req(struct request_queue *q, struct request *req)
-{
-	if (req->cmd_type != REQ_TYPE_FS) {
-		blk_dump_rq_flags(req, "MS unsupported request");
-		return BLKPREP_KILL;
-	}
-	req->cmd_flags |= REQ_DONTPREP;
-	return BLKPREP_OK;
-}
-
-static void msb_submit_req(struct request_queue *q)
-=======
 static blk_status_t msb_queue_rq(struct blk_mq_hw_ctx *hctx,
 				 const struct blk_mq_queue_data *bd)
->>>>>>> 24b8d41d
 {
 	struct memstick_dev *card = hctx->queue->queuedata;
 	struct msb_data *msb = memstick_get_drvdata(card);
@@ -2166,11 +2152,7 @@
 		set_disk_ro(msb->disk, 1);
 
 	msb_start(card);
-<<<<<<< HEAD
-	device_add_disk(&card->dev, msb->disk);
-=======
 	device_add_disk(&card->dev, msb->disk, NULL);
->>>>>>> 24b8d41d
 	dbg("Disk added");
 	return 0;
 
