/* SPDX-License-Identifier: GPL-2.0 */
/*
 * Intel(R) Trace Hub data structures
 *
 * Copyright (C) 2014-2015 Intel Corporation.
 */

#ifndef __INTEL_TH_H__
#define __INTEL_TH_H__

#include <linux/irqreturn.h>

/* intel_th_device device types */
enum {
	/* Devices that generate trace data */
	INTEL_TH_SOURCE = 0,
	/* Output ports (MSC, PTI) */
	INTEL_TH_OUTPUT,
	/* Switch, the Global Trace Hub (GTH) */
	INTEL_TH_SWITCH,
};

struct intel_th_device;

/**
 * struct intel_th_output - descriptor INTEL_TH_OUTPUT type devices
 * @port:	output port number, assigned by the switch
 * @type:	GTH_{MSU,CTP,PTI}
 * @scratchpad:	scratchpad bits to flag when this output is enabled
 * @multiblock:	true for multiblock output configuration
 * @active:	true when this output is enabled
 * @wait_empty:	wait for device pipeline to be empty
 *
 * Output port descriptor, used by switch driver to tell which output
 * port this output device corresponds to. Filled in at output device's
 * probe time by switch::assign(). Passed from output device driver to
 * switch related code to enable/disable its port.
 */
struct intel_th_output {
	int		port;
	unsigned int	type;
	unsigned int	scratchpad;
	bool		multiblock;
	bool		active;
};

/**
 * struct intel_th_drvdata - describes hardware capabilities and quirks
 * @tscu_enable:	device needs SW to enable time stamping unit
 * @multi_is_broken:	device has multiblock mode is broken
 * @has_mintctl:	device has interrupt control (MINTCTL) register
 * @host_mode_only:	device can only operate in 'host debugger' mode
 */
struct intel_th_drvdata {
	unsigned int	tscu_enable        : 1,
			multi_is_broken    : 1,
			has_mintctl        : 1,
			host_mode_only     : 1;
};

#define INTEL_TH_CAP(_th, _cap) ((_th)->drvdata ? (_th)->drvdata->_cap : 0)

/**
 * struct intel_th_device - device on the intel_th bus
 * @dev:		device
 * @drvdata:		hardware capabilities/quirks
 * @resource:		array of resources available to this device
 * @num_resources:	number of resources in @resource array
 * @type:		INTEL_TH_{SOURCE,OUTPUT,SWITCH}
 * @id:			device instance or -1
 * @host_mode:		Intel TH is controlled by an external debug host
 * @output:		output descriptor for INTEL_TH_OUTPUT devices
 * @name:		device name to match the driver
 */
struct intel_th_device {
	struct device		dev;
	struct intel_th_drvdata *drvdata;
	struct resource		*resource;
	unsigned int		num_resources;
	unsigned int		type;
	int			id;

	/* INTEL_TH_SWITCH specific */
	bool			host_mode;

	/* INTEL_TH_OUTPUT specific */
	struct intel_th_output	output;

	char		name[];
};

#define to_intel_th_device(_d)				\
	container_of((_d), struct intel_th_device, dev)

/**
 * intel_th_device_get_resource() - obtain @num'th resource of type @type
 * @thdev:	the device to search the resource for
 * @type:	resource type
 * @num:	number of the resource
 */
static inline struct resource *
intel_th_device_get_resource(struct intel_th_device *thdev, unsigned int type,
			     unsigned int num)
{
	int i;

	for (i = 0; i < thdev->num_resources; i++)
		if (resource_type(&thdev->resource[i]) == type && !num--)
			return &thdev->resource[i];

	return NULL;
}

/*
 * GTH, output ports configuration
 */
enum {
	GTH_NONE = 0,
	GTH_MSU,	/* memory/usb */
	GTH_CTP,	/* Common Trace Port */
	GTH_LPP,	/* Low Power Path */
	GTH_PTI,	/* MIPI-PTI */
};

/**
 * intel_th_output_assigned() - if an output device is assigned to a switch port
 * @thdev:	the output device
 *
 * Return:	true if the device is INTEL_TH_OUTPUT *and* is assigned a port
 */
static inline bool
intel_th_output_assigned(struct intel_th_device *thdev)
{
	return thdev->type == INTEL_TH_OUTPUT &&
		(thdev->output.port >= 0 ||
		 thdev->output.type == GTH_NONE);
}

/**
 * struct intel_th_driver - driver for an intel_th_device device
 * @driver:	generic driver
 * @probe:	probe method
 * @remove:	remove method
 * @assign:	match a given output type device against available outputs
 * @unassign:	deassociate an output type device from an output port
 * @enable:	enable tracing for a given output device
 * @disable:	disable tracing for a given output device
 * @irq:	interrupt callback
 * @activate:	enable tracing on the output's side
 * @deactivate:	disable tracing on the output's side
 * @fops:	file operations for device nodes
 * @attr_group:	attributes provided by the driver
 *
 * Callbacks @probe and @remove are required for all device types.
 * Switch device driver needs to fill in @assign, @enable and @disable
 * callbacks.
 */
struct intel_th_driver {
	struct device_driver	driver;
	int			(*probe)(struct intel_th_device *thdev);
	void			(*remove)(struct intel_th_device *thdev);
	/* switch (GTH) ops */
	int			(*assign)(struct intel_th_device *thdev,
					  struct intel_th_device *othdev);
	void			(*unassign)(struct intel_th_device *thdev,
					    struct intel_th_device *othdev);
	void			(*enable)(struct intel_th_device *thdev,
					  struct intel_th_output *output);
	void			(*trig_switch)(struct intel_th_device *thdev,
					       struct intel_th_output *output);
	void			(*disable)(struct intel_th_device *thdev,
					   struct intel_th_output *output);
	/* output ops */
	irqreturn_t		(*irq)(struct intel_th_device *thdev);
	void			(*wait_empty)(struct intel_th_device *thdev);
	int			(*activate)(struct intel_th_device *thdev);
	void			(*deactivate)(struct intel_th_device *thdev);
	/* file_operations for those who want a device node */
	const struct file_operations *fops;
	/* optional attributes */
	struct attribute_group	*attr_group;

	/* source ops */
	int			(*set_output)(struct intel_th_device *thdev,
					      unsigned int master);
};

#define to_intel_th_driver(_d)					\
	container_of((_d), struct intel_th_driver, driver)

#define to_intel_th_driver_or_null(_d)		\
	((_d) ? to_intel_th_driver(_d) : NULL)

<<<<<<< HEAD
=======
/*
 * Subdevice tree structure is as follows:
 * + struct intel_th device (pci; dev_{get,set}_drvdata()
 *   + struct intel_th_device INTEL_TH_SWITCH (GTH)
 *     + struct intel_th_device INTEL_TH_OUTPUT (MSU, PTI)
 *   + struct intel_th_device INTEL_TH_SOURCE (STH)
 *
 * In other words, INTEL_TH_OUTPUT devices are children of INTEL_TH_SWITCH;
 * INTEL_TH_SWITCH and INTEL_TH_SOURCE are children of the intel_th device.
 */
>>>>>>> 24b8d41d
static inline struct intel_th_device *
to_intel_th_parent(struct intel_th_device *thdev)
{
	struct device *parent = thdev->dev.parent;

	if (!parent)
		return NULL;

	return to_intel_th_device(parent);
}

static inline struct intel_th *to_intel_th(struct intel_th_device *thdev)
{
	if (thdev->type == INTEL_TH_OUTPUT)
		thdev = to_intel_th_parent(thdev);

	if (WARN_ON_ONCE(!thdev || thdev->type == INTEL_TH_OUTPUT))
		return NULL;

	return dev_get_drvdata(thdev->dev.parent);
}

struct intel_th *
intel_th_alloc(struct device *dev, struct intel_th_drvdata *drvdata,
	       struct resource *devres, unsigned int ndevres);
void intel_th_free(struct intel_th *th);

int intel_th_driver_register(struct intel_th_driver *thdrv);
void intel_th_driver_unregister(struct intel_th_driver *thdrv);

int intel_th_trace_enable(struct intel_th_device *thdev);
int intel_th_trace_switch(struct intel_th_device *thdev);
int intel_th_trace_disable(struct intel_th_device *thdev);
int intel_th_set_output(struct intel_th_device *thdev,
			unsigned int master);
int intel_th_output_enable(struct intel_th *th, unsigned int otype);

enum th_mmio_idx {
	TH_MMIO_CONFIG = 0,
	TH_MMIO_SW = 1,
	TH_MMIO_RTIT = 2,
	TH_MMIO_END,
};

#define TH_POSSIBLE_OUTPUTS	8
/* Total number of possible subdevices: outputs + GTH + STH */
#define TH_SUBDEVICE_MAX	(TH_POSSIBLE_OUTPUTS + 2)
#define TH_CONFIGURABLE_MASTERS 256
#define TH_MSC_MAX		2

/* Maximum IRQ vectors */
#define TH_NVEC_MAX		8

/**
 * struct intel_th - Intel TH controller
 * @dev:	driver core's device
 * @thdev:	subdevices
 * @hub:	"switch" subdevice (GTH)
 * @resource:	resources of the entire controller
 * @num_thdevs:	number of devices in the @thdev array
 * @num_resources:	number of resources in the @resource array
 * @irq:	irq number
 * @num_irqs:	number of IRQs is use
 * @id:		this Intel TH controller's device ID in the system
 * @major:	device node major for output devices
 */
struct intel_th {
	struct device		*dev;

	struct intel_th_device	*thdev[TH_SUBDEVICE_MAX];
	struct intel_th_device	*hub;
	struct intel_th_drvdata	*drvdata;

	struct resource		resource[TH_MMIO_END];
	int			(*activate)(struct intel_th *);
	void			(*deactivate)(struct intel_th *);
	unsigned int		num_thdevs;
	unsigned int		num_resources;
	int			irq;
	int			num_irqs;

	int			id;
	int			major;
#ifdef CONFIG_MODULES
	struct work_struct	request_module_work;
#endif /* CONFIG_MODULES */
#ifdef CONFIG_INTEL_TH_DEBUG
	struct dentry		*dbg;
#endif
};

static inline struct intel_th_device *
to_intel_th_hub(struct intel_th_device *thdev)
{
	if (thdev->type == INTEL_TH_SWITCH)
		return thdev;
	else if (thdev->type == INTEL_TH_OUTPUT)
		return to_intel_th_parent(thdev);

	return to_intel_th(thdev)->hub;
}

/*
 * Register windows
 */
enum {
	/* Global Trace Hub (GTH) */
	REG_GTH_OFFSET		= 0x0000,
	REG_GTH_LENGTH		= 0x2000,

	/* Timestamp counter unit (TSCU) */
	REG_TSCU_OFFSET		= 0x2000,
	REG_TSCU_LENGTH		= 0x1000,

	REG_CTS_OFFSET		= 0x3000,
	REG_CTS_LENGTH		= 0x1000,

	/* Software Trace Hub (STH) [0x4000..0x4fff] */
	REG_STH_OFFSET		= 0x4000,
	REG_STH_LENGTH		= 0x2000,

	/* Memory Storage Unit (MSU) [0xa0000..0xa1fff] */
	REG_MSU_OFFSET		= 0xa0000,
	REG_MSU_LENGTH		= 0x02000,

	/* Internal MSU trace buffer [0x80000..0x9ffff] */
	BUF_MSU_OFFSET		= 0x80000,
	BUF_MSU_LENGTH		= 0x20000,

	/* PTI output == same window as GTH */
	REG_PTI_OFFSET		= REG_GTH_OFFSET,
	REG_PTI_LENGTH		= REG_GTH_LENGTH,

	/* DCI Handler (DCIH) == some window as MSU */
	REG_DCIH_OFFSET		= REG_MSU_OFFSET,
	REG_DCIH_LENGTH		= REG_MSU_LENGTH,
};

/*
 * Scratchpad bits: tell firmware and external debuggers
 * what we are up to.
 */
enum {
	/* Memory is the primary destination */
	SCRPD_MEM_IS_PRIM_DEST		= BIT(0),
	/* XHCI DbC is the primary destination */
	SCRPD_DBC_IS_PRIM_DEST		= BIT(1),
	/* PTI is the primary destination */
	SCRPD_PTI_IS_PRIM_DEST		= BIT(2),
	/* BSSB is the primary destination */
	SCRPD_BSSB_IS_PRIM_DEST		= BIT(3),
	/* PTI is the alternate destination */
	SCRPD_PTI_IS_ALT_DEST		= BIT(4),
	/* BSSB is the alternate destination */
	SCRPD_BSSB_IS_ALT_DEST		= BIT(5),
	/* DeepSx exit occurred */
	SCRPD_DEEPSX_EXIT		= BIT(6),
	/* S4 exit occurred */
	SCRPD_S4_EXIT			= BIT(7),
	/* S5 exit occurred */
	SCRPD_S5_EXIT			= BIT(8),
	/* MSU controller 0/1 is enabled */
	SCRPD_MSC0_IS_ENABLED		= BIT(9),
	SCRPD_MSC1_IS_ENABLED		= BIT(10),
	/* Sx exit occurred */
	SCRPD_SX_EXIT			= BIT(11),
	/* Trigger Unit is enabled */
	SCRPD_TRIGGER_IS_ENABLED	= BIT(12),
	SCRPD_ODLA_IS_ENABLED		= BIT(13),
	SCRPD_SOCHAP_IS_ENABLED		= BIT(14),
	SCRPD_STH_IS_ENABLED		= BIT(15),
	SCRPD_DCIH_IS_ENABLED		= BIT(16),
	SCRPD_VER_IS_ENABLED		= BIT(17),
	/* External debugger is using Intel TH */
	SCRPD_DEBUGGER_IN_USE		= BIT(24),
};

#endif<|MERGE_RESOLUTION|>--- conflicted
+++ resolved
@@ -191,8 +191,6 @@
 #define to_intel_th_driver_or_null(_d)		\
 	((_d) ? to_intel_th_driver(_d) : NULL)
 
-<<<<<<< HEAD
-=======
 /*
  * Subdevice tree structure is as follows:
  * + struct intel_th device (pci; dev_{get,set}_drvdata()
@@ -203,7 +201,6 @@
  * In other words, INTEL_TH_OUTPUT devices are children of INTEL_TH_SWITCH;
  * INTEL_TH_SWITCH and INTEL_TH_SOURCE are children of the intel_th device.
  */
->>>>>>> 24b8d41d
 static inline struct intel_th_device *
 to_intel_th_parent(struct intel_th_device *thdev)
 {
