// SPDX-License-Identifier: GPL-2.0
/*
 * Intel(R) Trace Hub Global Trace Hub
 *
 * Copyright (C) 2014-2015 Intel Corporation.
 */

#define pr_fmt(fmt)	KBUILD_MODNAME ": " fmt

#include <linux/types.h>
#include <linux/module.h>
#include <linux/device.h>
#include <linux/io.h>
#include <linux/mm.h>
#include <linux/slab.h>
#include <linux/bitmap.h>
#include <linux/pm_runtime.h>

#include "intel_th.h"
#include "gth.h"

struct gth_device;

/**
 * struct gth_output - GTH view on an output port
 * @gth:	backlink to the GTH device
 * @output:	link to output device's output descriptor
 * @index:	output port number
 * @port_type:	one of GTH_* port type values
 * @master:	bitmap of masters configured for this output
 */
struct gth_output {
	struct gth_device	*gth;
	struct intel_th_output	*output;
	unsigned int		index;
	unsigned int		port_type;
	DECLARE_BITMAP(master, TH_CONFIGURABLE_MASTERS + 1);
};

/**
 * struct gth_device - GTH device
 * @dev:	driver core's device
 * @base:	register window base address
 * @output_group:	attributes describing output ports
 * @master_group:	attributes describing master assignments
 * @output:		output ports
 * @master:		master/output port assignments
 * @gth_lock:		serializes accesses to GTH bits
 */
struct gth_device {
	struct device		*dev;
	void __iomem		*base;

	struct attribute_group	output_group;
	struct attribute_group	master_group;
	struct gth_output	output[TH_POSSIBLE_OUTPUTS];
	signed char		master[TH_CONFIGURABLE_MASTERS + 1];
	spinlock_t		gth_lock;
};

static void gth_output_set(struct gth_device *gth, int port,
			   unsigned int config)
{
	unsigned long reg = port & 4 ? REG_GTH_GTHOPT1 : REG_GTH_GTHOPT0;
	u32 val;
	int shift = (port & 3) * 8;

	val = ioread32(gth->base + reg);
	val &= ~(0xff << shift);
	val |= config << shift;
	iowrite32(val, gth->base + reg);
}

static unsigned int gth_output_get(struct gth_device *gth, int port)
{
	unsigned long reg = port & 4 ? REG_GTH_GTHOPT1 : REG_GTH_GTHOPT0;
	u32 val;
	int shift = (port & 3) * 8;

	val = ioread32(gth->base + reg);
	val &= 0xff << shift;
	val >>= shift;

	return val;
}

static void gth_smcfreq_set(struct gth_device *gth, int port,
			    unsigned int freq)
{
	unsigned long reg = REG_GTH_SMCR0 + ((port / 2) * 4);
	int shift = (port & 1) * 16;
	u32 val;

	val = ioread32(gth->base + reg);
	val &= ~(0xffff << shift);
	val |= freq << shift;
	iowrite32(val, gth->base + reg);
}

static unsigned int gth_smcfreq_get(struct gth_device *gth, int port)
{
	unsigned long reg = REG_GTH_SMCR0 + ((port / 2) * 4);
	int shift = (port & 1) * 16;
	u32 val;

	val = ioread32(gth->base + reg);
	val &= 0xffff << shift;
	val >>= shift;

	return val;
}

/*
 * "masters" attribute group
 */

struct master_attribute {
	struct device_attribute	attr;
	struct gth_device	*gth;
	unsigned int		master;
};

static void
gth_master_set(struct gth_device *gth, unsigned int master, int port)
{
	unsigned int reg = REG_GTH_SWDEST0 + ((master >> 1) & ~3u);
	unsigned int shift = (master & 0x7) * 4;
	u32 val;

	if (master >= 256) {
		reg = REG_GTH_GSWTDEST;
		shift = 0;
	}

	val = ioread32(gth->base + reg);
	val &= ~(0xf << shift);
	if (port >= 0)
		val |= (0x8 | port) << shift;
	iowrite32(val, gth->base + reg);
}

static ssize_t master_attr_show(struct device *dev,
				struct device_attribute *attr,
				char *buf)
{
	struct master_attribute *ma =
		container_of(attr, struct master_attribute, attr);
	struct gth_device *gth = ma->gth;
	size_t count;
	int port;

	spin_lock(&gth->gth_lock);
	port = gth->master[ma->master];
	spin_unlock(&gth->gth_lock);

	if (port >= 0)
		count = snprintf(buf, PAGE_SIZE, "%x\n", port);
	else
		count = snprintf(buf, PAGE_SIZE, "disabled\n");

	return count;
}

static ssize_t master_attr_store(struct device *dev,
				 struct device_attribute *attr,
				 const char *buf, size_t count)
{
	struct master_attribute *ma =
		container_of(attr, struct master_attribute, attr);
	struct gth_device *gth = ma->gth;
	int old_port, port;

	if (kstrtoint(buf, 10, &port) < 0)
		return -EINVAL;

	if (port >= TH_POSSIBLE_OUTPUTS || port < -1)
		return -EINVAL;

	spin_lock(&gth->gth_lock);

	/* disconnect from the previous output port, if any */
	old_port = gth->master[ma->master];
	if (old_port >= 0) {
		gth->master[ma->master] = -1;
		clear_bit(ma->master, gth->output[old_port].master);

		/*
		 * if the port is active, program this setting,
		 * implies that runtime PM is on
		 */
		if (gth->output[old_port].output->active)
			gth_master_set(gth, ma->master, -1);
	}

	/* connect to the new output port, if any */
	if (port >= 0) {
		/* check if there's a driver for this port */
		if (!gth->output[port].output) {
			count = -ENODEV;
			goto unlock;
		}

		set_bit(ma->master, gth->output[port].master);

		/* if the port is active, program this setting, see above */
		if (gth->output[port].output->active)
			gth_master_set(gth, ma->master, port);
	}

	gth->master[ma->master] = port;

unlock:
	spin_unlock(&gth->gth_lock);

	return count;
}

struct output_attribute {
	struct device_attribute attr;
	struct gth_device	*gth;
	unsigned int		port;
	unsigned int		parm;
};

#define OUTPUT_PARM(_name, _mask, _r, _w, _what)			\
	[TH_OUTPUT_PARM(_name)] = { .name = __stringify(_name),		\
				    .get = gth_ ## _what ## _get,	\
				    .set = gth_ ## _what ## _set,	\
				    .mask = (_mask),			\
				    .readable = (_r),			\
				    .writable = (_w) }

static const struct output_parm {
	const char	*name;
	unsigned int	(*get)(struct gth_device *gth, int port);
	void		(*set)(struct gth_device *gth, int port,
			       unsigned int val);
	unsigned int	mask;
	unsigned int	readable : 1,
			writable : 1;
} output_parms[] = {
	OUTPUT_PARM(port,	0x7,	1, 0, output),
	OUTPUT_PARM(null,	BIT(3),	1, 1, output),
	OUTPUT_PARM(drop,	BIT(4),	1, 1, output),
	OUTPUT_PARM(reset,	BIT(5),	1, 0, output),
	OUTPUT_PARM(flush,	BIT(7),	0, 1, output),
	OUTPUT_PARM(smcfreq,	0xffff,	1, 1, smcfreq),
};

static void
gth_output_parm_set(struct gth_device *gth, int port, unsigned int parm,
		    unsigned int val)
{
	unsigned int config = output_parms[parm].get(gth, port);
	unsigned int mask = output_parms[parm].mask;
	unsigned int shift = __ffs(mask);

	config &= ~mask;
	config |= (val << shift) & mask;
	output_parms[parm].set(gth, port, config);
}

static unsigned int
gth_output_parm_get(struct gth_device *gth, int port, unsigned int parm)
{
	unsigned int config = output_parms[parm].get(gth, port);
	unsigned int mask = output_parms[parm].mask;
	unsigned int shift = __ffs(mask);

	config &= mask;
	config >>= shift;
	return config;
}

/*
 * Reset outputs and sources
 */
static int intel_th_gth_reset(struct gth_device *gth)
{
	u32 reg;
	int port, i;

	reg = ioread32(gth->base + REG_GTH_SCRPD0);
	if (reg & SCRPD_DEBUGGER_IN_USE)
		return -EBUSY;

	/* Always save/restore STH and TU registers in S0ix entry/exit */
	reg |= SCRPD_STH_IS_ENABLED | SCRPD_TRIGGER_IS_ENABLED;
	iowrite32(reg, gth->base + REG_GTH_SCRPD0);

	/* output ports */
	for (port = 0; port < 8; port++) {
		if (gth_output_parm_get(gth, port, TH_OUTPUT_PARM(port)) ==
		    GTH_NONE)
			continue;

		gth_output_set(gth, port, 0);
		gth_smcfreq_set(gth, port, 16);
	}
	/* disable overrides */
	iowrite32(0, gth->base + REG_GTH_DESTOVR);

	/* masters swdest_0~31 and gswdest */
	for (i = 0; i < 33; i++)
		iowrite32(0, gth->base + REG_GTH_SWDEST0 + i * 4);

	/* sources */
	iowrite32(0, gth->base + REG_GTH_SCR);
	iowrite32(0xfc, gth->base + REG_GTH_SCR2);

	/* setup CTS for single trigger */
	iowrite32(CTS_EVENT_ENABLE_IF_ANYTHING, gth->base + REG_CTS_C0S0_EN);
	iowrite32(CTS_ACTION_CONTROL_SET_STATE(CTS_STATE_IDLE) |
		  CTS_ACTION_CONTROL_TRIGGER, gth->base + REG_CTS_C0S0_ACT);

	return 0;
}

/*
 * "outputs" attribute group
 */

static ssize_t output_attr_show(struct device *dev,
				struct device_attribute *attr,
				char *buf)
{
	struct output_attribute *oa =
		container_of(attr, struct output_attribute, attr);
	struct gth_device *gth = oa->gth;
	size_t count;

	pm_runtime_get_sync(dev);

	spin_lock(&gth->gth_lock);
	count = snprintf(buf, PAGE_SIZE, "%x\n",
			 gth_output_parm_get(gth, oa->port, oa->parm));
	spin_unlock(&gth->gth_lock);

	pm_runtime_put(dev);

	return count;
}

static ssize_t output_attr_store(struct device *dev,
				 struct device_attribute *attr,
				 const char *buf, size_t count)
{
	struct output_attribute *oa =
		container_of(attr, struct output_attribute, attr);
	struct gth_device *gth = oa->gth;
	unsigned int config;

	if (kstrtouint(buf, 16, &config) < 0)
		return -EINVAL;

	pm_runtime_get_sync(dev);

	spin_lock(&gth->gth_lock);
	gth_output_parm_set(gth, oa->port, oa->parm, config);
	spin_unlock(&gth->gth_lock);

	pm_runtime_put(dev);

	return count;
}

static int intel_th_master_attributes(struct gth_device *gth)
{
	struct master_attribute *master_attrs;
	struct attribute **attrs;
	int i, nattrs = TH_CONFIGURABLE_MASTERS + 2;

	attrs = devm_kcalloc(gth->dev, nattrs, sizeof(void *), GFP_KERNEL);
	if (!attrs)
		return -ENOMEM;

	master_attrs = devm_kcalloc(gth->dev, nattrs,
				    sizeof(struct master_attribute),
				    GFP_KERNEL);
	if (!master_attrs)
		return -ENOMEM;

	for (i = 0; i < TH_CONFIGURABLE_MASTERS + 1; i++) {
		char *name;

		name = devm_kasprintf(gth->dev, GFP_KERNEL, "%d%s", i,
				      i == TH_CONFIGURABLE_MASTERS ? "+" : "");
		if (!name)
			return -ENOMEM;

		master_attrs[i].attr.attr.name = name;
		master_attrs[i].attr.attr.mode = S_IRUGO | S_IWUSR;
		master_attrs[i].attr.show = master_attr_show;
		master_attrs[i].attr.store = master_attr_store;

		sysfs_attr_init(&master_attrs[i].attr.attr);
		attrs[i] = &master_attrs[i].attr.attr;

		master_attrs[i].gth = gth;
		master_attrs[i].master = i;
	}

	gth->master_group.name	= "masters";
	gth->master_group.attrs = attrs;

	return sysfs_create_group(&gth->dev->kobj, &gth->master_group);
}

static int intel_th_output_attributes(struct gth_device *gth)
{
	struct output_attribute *out_attrs;
	struct attribute **attrs;
	int i, j, nouts = TH_POSSIBLE_OUTPUTS;
	int nparms = ARRAY_SIZE(output_parms);
	int nattrs = nouts * nparms + 1;

	attrs = devm_kcalloc(gth->dev, nattrs, sizeof(void *), GFP_KERNEL);
	if (!attrs)
		return -ENOMEM;

	out_attrs = devm_kcalloc(gth->dev, nattrs,
				 sizeof(struct output_attribute),
				 GFP_KERNEL);
	if (!out_attrs)
		return -ENOMEM;

	for (i = 0; i < nouts; i++) {
		for (j = 0; j < nparms; j++) {
			unsigned int idx = i * nparms + j;
			char *name;

			name = devm_kasprintf(gth->dev, GFP_KERNEL, "%d_%s", i,
					      output_parms[j].name);
			if (!name)
				return -ENOMEM;

			out_attrs[idx].attr.attr.name = name;

			if (output_parms[j].readable) {
				out_attrs[idx].attr.attr.mode |= S_IRUGO;
				out_attrs[idx].attr.show = output_attr_show;
			}

			if (output_parms[j].writable) {
				out_attrs[idx].attr.attr.mode |= S_IWUSR;
				out_attrs[idx].attr.store = output_attr_store;
			}

			sysfs_attr_init(&out_attrs[idx].attr.attr);
			attrs[idx] = &out_attrs[idx].attr.attr;

			out_attrs[idx].gth = gth;
			out_attrs[idx].port = i;
			out_attrs[idx].parm = j;
		}
	}

	gth->output_group.name	= "outputs";
	gth->output_group.attrs = attrs;

	return sysfs_create_group(&gth->dev->kobj, &gth->output_group);
}

/**
<<<<<<< HEAD
=======
 * intel_th_gth_stop() - stop tracing to an output device
 * @gth:		GTH device
 * @output:		output device's descriptor
 * @capture_done:	set when no more traces will be captured
 *
 * This will stop tracing using force storeEn off signal and wait for the
 * pipelines to be empty for the corresponding output port.
 */
static void intel_th_gth_stop(struct gth_device *gth,
			      struct intel_th_output *output,
			      bool capture_done)
{
	struct intel_th_device *outdev =
		container_of(output, struct intel_th_device, output);
	struct intel_th_driver *outdrv =
		to_intel_th_driver(outdev->dev.driver);
	unsigned long count;
	u32 reg;
	u32 scr2 = 0xfc | (capture_done ? 1 : 0);

	iowrite32(0, gth->base + REG_GTH_SCR);
	iowrite32(scr2, gth->base + REG_GTH_SCR2);

	/* wait on pipeline empty for the given port */
	for (reg = 0, count = GTH_PLE_WAITLOOP_DEPTH;
	     count && !(reg & BIT(output->port)); count--) {
		reg = ioread32(gth->base + REG_GTH_STAT);
		cpu_relax();
	}

	if (!count)
		dev_dbg(gth->dev, "timeout waiting for GTH[%d] PLE\n",
			output->port);

	/* wait on output piepline empty */
	if (outdrv->wait_empty)
		outdrv->wait_empty(outdev);

	/* clear force capture done for next captures */
	iowrite32(0xfc, gth->base + REG_GTH_SCR2);
}

/**
 * intel_th_gth_start() - start tracing to an output device
 * @gth:	GTH device
 * @output:	output device's descriptor
 *
 * This will start tracing using force storeEn signal.
 */
static void intel_th_gth_start(struct gth_device *gth,
			       struct intel_th_output *output)
{
	u32 scr = 0xfc0000;

	if (output->multiblock)
		scr |= 0xff;

	iowrite32(scr, gth->base + REG_GTH_SCR);
	iowrite32(0, gth->base + REG_GTH_SCR2);
}

/**
>>>>>>> 24b8d41d
 * intel_th_gth_disable() - disable tracing to an output device
 * @thdev:	GTH device
 * @output:	output device's descriptor
 *
 * This will deconfigure all masters set to output to this device,
 * disable tracing using force storeEn off signal and wait for the
 * "pipeline empty" bit for corresponding output port.
 */
static void intel_th_gth_disable(struct intel_th_device *thdev,
				 struct intel_th_output *output)
{
	struct gth_device *gth = dev_get_drvdata(&thdev->dev);
	int master;
	u32 reg;

	spin_lock(&gth->gth_lock);
	output->active = false;

	for_each_set_bit(master, gth->output[output->port].master,
			 TH_CONFIGURABLE_MASTERS) {
		gth_master_set(gth, master, -1);
	}
	spin_unlock(&gth->gth_lock);

	intel_th_gth_stop(gth, output, true);

	reg = ioread32(gth->base + REG_GTH_SCRPD0);
	reg &= ~output->scratchpad;
	iowrite32(reg, gth->base + REG_GTH_SCRPD0);
}

static void gth_tscu_resync(struct gth_device *gth)
{
	u32 reg;

	reg = ioread32(gth->base + REG_TSCU_TSUCTRL);
	reg &= ~TSUCTRL_CTCRESYNC;
	iowrite32(reg, gth->base + REG_TSCU_TSUCTRL);
}

/**
 * intel_th_gth_enable() - enable tracing to an output device
 * @thdev:	GTH device
 * @output:	output device's descriptor
 *
 * This will configure all masters set to output to this device and
 * enable tracing using force storeEn signal.
 */
static void intel_th_gth_enable(struct intel_th_device *thdev,
				struct intel_th_output *output)
{
	struct gth_device *gth = dev_get_drvdata(&thdev->dev);
	struct intel_th *th = to_intel_th(thdev);
	int master;
	u32 scrpd;

	spin_lock(&gth->gth_lock);
	for_each_set_bit(master, gth->output[output->port].master,
			 TH_CONFIGURABLE_MASTERS + 1) {
		gth_master_set(gth, master, output->port);
	}

	output->active = true;
	spin_unlock(&gth->gth_lock);

	if (INTEL_TH_CAP(th, tscu_enable))
		gth_tscu_resync(gth);

	scrpd = ioread32(gth->base + REG_GTH_SCRPD0);
	scrpd |= output->scratchpad;
	iowrite32(scrpd, gth->base + REG_GTH_SCRPD0);

	intel_th_gth_start(gth, output);
}

/**
 * intel_th_gth_switch() - execute a switch sequence
 * @thdev:	GTH device
 * @output:	output device's descriptor
 *
 * This will execute a switch sequence that will trigger a switch window
 * when tracing to MSC in multi-block mode.
 */
static void intel_th_gth_switch(struct intel_th_device *thdev,
				struct intel_th_output *output)
{
	struct gth_device *gth = dev_get_drvdata(&thdev->dev);
	unsigned long count;
	u32 reg;

	/* trigger */
	iowrite32(0, gth->base + REG_CTS_CTL);
	iowrite32(CTS_CTL_SEQUENCER_ENABLE, gth->base + REG_CTS_CTL);
	/* wait on trigger status */
	for (reg = 0, count = CTS_TRIG_WAITLOOP_DEPTH;
	     count && !(reg & BIT(4)); count--) {
		reg = ioread32(gth->base + REG_CTS_STAT);
		cpu_relax();
	}
	if (!count)
		dev_dbg(&thdev->dev, "timeout waiting for CTS Trigger\n");

	/* De-assert the trigger */
	iowrite32(0, gth->base + REG_CTS_CTL);

	intel_th_gth_stop(gth, output, false);
	intel_th_gth_start(gth, output);
}

/**
 * intel_th_gth_assign() - assign output device to a GTH output port
 * @thdev:	GTH device
 * @othdev:	output device
 *
 * This will match a given output device parameters against present
 * output ports on the GTH and fill out relevant bits in output device's
 * descriptor.
 *
 * Return:	0 on success, -errno on error.
 */
static int intel_th_gth_assign(struct intel_th_device *thdev,
			       struct intel_th_device *othdev)
{
	struct gth_device *gth = dev_get_drvdata(&thdev->dev);
	int i, id;

	if (thdev->host_mode)
		return -EBUSY;

	if (othdev->type != INTEL_TH_OUTPUT)
		return -EINVAL;

	for (i = 0, id = 0; i < TH_POSSIBLE_OUTPUTS; i++) {
		if (gth->output[i].port_type != othdev->output.type)
			continue;

		if (othdev->id == -1 || othdev->id == id)
			goto found;

		id++;
	}

	return -ENOENT;

found:
	spin_lock(&gth->gth_lock);
	othdev->output.port = i;
	othdev->output.active = false;
	gth->output[i].output = &othdev->output;
	spin_unlock(&gth->gth_lock);

	return 0;
}

/**
 * intel_th_gth_unassign() - deassociate an output device from its output port
 * @thdev:	GTH device
 * @othdev:	output device
 */
static void intel_th_gth_unassign(struct intel_th_device *thdev,
				  struct intel_th_device *othdev)
{
	struct gth_device *gth = dev_get_drvdata(&thdev->dev);
	int port = othdev->output.port;
	int master;

	if (thdev->host_mode)
		return;

	spin_lock(&gth->gth_lock);
	othdev->output.port = -1;
	othdev->output.active = false;
	gth->output[port].output = NULL;
	for (master = 0; master <= TH_CONFIGURABLE_MASTERS; master++)
		if (gth->master[master] == port)
			gth->master[master] = -1;
	spin_unlock(&gth->gth_lock);
}

static int
intel_th_gth_set_output(struct intel_th_device *thdev, unsigned int master)
{
	struct gth_device *gth = dev_get_drvdata(&thdev->dev);
	int port = 0; /* FIXME: make default output configurable */

	/*
	 * everything above TH_CONFIGURABLE_MASTERS is controlled by the
	 * same register
	 */
	if (master > TH_CONFIGURABLE_MASTERS)
		master = TH_CONFIGURABLE_MASTERS;

	spin_lock(&gth->gth_lock);
	if (gth->master[master] == -1) {
		set_bit(master, gth->output[port].master);
		gth->master[master] = port;
	}
	spin_unlock(&gth->gth_lock);

	return 0;
}

static int intel_th_gth_probe(struct intel_th_device *thdev)
{
	struct device *dev = &thdev->dev;
	struct intel_th *th = dev_get_drvdata(dev->parent);
	struct gth_device *gth;
	struct resource *res;
	void __iomem *base;
	int i, ret;

	res = intel_th_device_get_resource(thdev, IORESOURCE_MEM, 0);
	if (!res)
		return -ENODEV;

	base = devm_ioremap(dev, res->start, resource_size(res));
	if (!base)
		return -ENOMEM;

	gth = devm_kzalloc(dev, sizeof(*gth), GFP_KERNEL);
	if (!gth)
		return -ENOMEM;

	gth->dev = dev;
	gth->base = base;
	spin_lock_init(&gth->gth_lock);

	dev_set_drvdata(dev, gth);

	/*
	 * Host mode can be signalled via SW means or via SCRPD_DEBUGGER_IN_USE
	 * bit. Either way, don't reset HW in this case, and don't export any
	 * capture configuration attributes. Also, refuse to assign output
	 * drivers to ports, see intel_th_gth_assign().
	 */
	if (thdev->host_mode)
		return 0;

	ret = intel_th_gth_reset(gth);
	if (ret) {
		if (ret != -EBUSY)
			return ret;

		thdev->host_mode = true;

		return 0;
	}

	for (i = 0; i < TH_CONFIGURABLE_MASTERS + 1; i++)
		gth->master[i] = -1;

	for (i = 0; i < TH_POSSIBLE_OUTPUTS; i++) {
		gth->output[i].gth = gth;
		gth->output[i].index = i;
		gth->output[i].port_type =
			gth_output_parm_get(gth, i, TH_OUTPUT_PARM(port));
		if (gth->output[i].port_type == GTH_NONE)
			continue;

		ret = intel_th_output_enable(th, gth->output[i].port_type);
		/* -ENODEV is ok, we just won't have that device enumerated */
		if (ret && ret != -ENODEV)
			return ret;
	}

	if (intel_th_output_attributes(gth) ||
	    intel_th_master_attributes(gth)) {
		pr_warn("Can't initialize sysfs attributes\n");

		if (gth->output_group.attrs)
			sysfs_remove_group(&gth->dev->kobj, &gth->output_group);
		return -ENOMEM;
	}

	return 0;
}

static void intel_th_gth_remove(struct intel_th_device *thdev)
{
	struct gth_device *gth = dev_get_drvdata(&thdev->dev);

	sysfs_remove_group(&gth->dev->kobj, &gth->output_group);
	sysfs_remove_group(&gth->dev->kobj, &gth->master_group);
}

static struct intel_th_driver intel_th_gth_driver = {
	.probe		= intel_th_gth_probe,
	.remove		= intel_th_gth_remove,
	.assign		= intel_th_gth_assign,
	.unassign	= intel_th_gth_unassign,
	.set_output	= intel_th_gth_set_output,
	.enable		= intel_th_gth_enable,
	.trig_switch	= intel_th_gth_switch,
	.disable	= intel_th_gth_disable,
	.driver	= {
		.name	= "gth",
		.owner	= THIS_MODULE,
	},
};

module_driver(intel_th_gth_driver,
	      intel_th_driver_register,
	      intel_th_driver_unregister);

MODULE_ALIAS("intel_th_switch");
MODULE_LICENSE("GPL v2");
MODULE_DESCRIPTION("Intel(R) Trace Hub Global Trace Hub driver");
MODULE_AUTHOR("Alexander Shishkin <alexander.shishkin@linux.intel.com>");<|MERGE_RESOLUTION|>--- conflicted
+++ resolved
@@ -462,8 +462,6 @@
 }
 
 /**
-<<<<<<< HEAD
-=======
  * intel_th_gth_stop() - stop tracing to an output device
  * @gth:		GTH device
  * @output:		output device's descriptor
@@ -526,7 +524,6 @@
 }
 
 /**
->>>>>>> 24b8d41d
  * intel_th_gth_disable() - disable tracing to an output device
  * @thdev:	GTH device
  * @output:	output device's descriptor
