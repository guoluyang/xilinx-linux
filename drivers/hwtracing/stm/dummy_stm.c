--- conflicted
+++ resolved
@@ -73,14 +73,11 @@
 	if (nr_dummies < 0 || nr_dummies > DUMMY_STM_MAX)
 		return -EINVAL;
 
-<<<<<<< HEAD
-=======
 	if (master_min > master_max ||
 	    master_max > STP_MASTER_MAX ||
 	    nr_channels > STP_CHANNEL_MAX)
 		return -EINVAL;
 
->>>>>>> 24b8d41d
 	for (i = 0; i < nr_dummies; i++) {
 		dummy_stm[i].name = kasprintf(GFP_KERNEL, "dummy_stm.%d", i);
 		if (!dummy_stm[i].name)
