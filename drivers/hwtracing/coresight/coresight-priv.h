/* SPDX-License-Identifier: GPL-2.0 */
/*
 * Copyright (c) 2011-2012, The Linux Foundation. All rights reserved.
 */

#ifndef _CORESIGHT_PRIV_H
#define _CORESIGHT_PRIV_H

#include <linux/amba/bus.h>
#include <linux/bitops.h>
#include <linux/io.h>
#include <linux/coresight.h>
#include <linux/pm_runtime.h>

/*
 * Coresight management registers (0xf00-0xfcc)
 * 0xfa0 - 0xfa4: Management	registers in PFTv1.0
 *		  Trace		registers in PFTv1.1
 */
#define CORESIGHT_ITCTRL	0xf00
#define CORESIGHT_CLAIMSET	0xfa0
#define CORESIGHT_CLAIMCLR	0xfa4
#define CORESIGHT_LAR		0xfb0
#define CORESIGHT_LSR		0xfb4
#define CORESIGHT_DEVARCH	0xfbc
#define CORESIGHT_AUTHSTATUS	0xfb8
#define CORESIGHT_DEVID		0xfc8
#define CORESIGHT_DEVTYPE	0xfcc


/*
 * Coresight device CLAIM protocol.
 * See PSCI - ARM DEN 0022D, Section: 6.8.1 Debug and Trace save and restore.
 */
#define CORESIGHT_CLAIM_SELF_HOSTED	BIT(1)

#define TIMEOUT_US		100
#define BMVAL(val, lsb, msb)	((val & GENMASK(msb, lsb)) >> lsb)

#define ETM_MODE_EXCL_KERN	BIT(30)
#define ETM_MODE_EXCL_USER	BIT(31)

typedef u32 (*coresight_read_fn)(const struct device *, u32 offset);
<<<<<<< HEAD
#define coresight_simple_func(type, func, name, offset)			\
=======
#define __coresight_simple_func(type, func, name, lo_off, hi_off)	\
>>>>>>> 24b8d41d
static ssize_t name##_show(struct device *_dev,				\
			   struct device_attribute *attr, char *buf)	\
{									\
	type *drvdata = dev_get_drvdata(_dev->parent);			\
	coresight_read_fn fn = func;					\
<<<<<<< HEAD
	u32 val;							\
	pm_runtime_get_sync(_dev->parent);				\
	if (fn)								\
		val = fn(_dev->parent, offset);				\
	else								\
		val = readl_relaxed(drvdata->base + offset);		\
	pm_runtime_put_sync(_dev->parent);				\
	return scnprintf(buf, PAGE_SIZE, "0x%x\n", val);		\
}									\
static DEVICE_ATTR_RO(name)

=======
	u64 val;							\
	pm_runtime_get_sync(_dev->parent);				\
	if (fn)								\
		val = (u64)fn(_dev->parent, lo_off);			\
	else								\
		val = coresight_read_reg_pair(drvdata->base,		\
						 lo_off, hi_off);	\
	pm_runtime_put_sync(_dev->parent);				\
	return scnprintf(buf, PAGE_SIZE, "0x%llx\n", val);		\
}									\
static DEVICE_ATTR_RO(name)

#define coresight_simple_func(type, func, name, offset)			\
	__coresight_simple_func(type, func, name, offset, -1)
#define coresight_simple_reg32(type, name, offset)			\
	__coresight_simple_func(type, NULL, name, offset, -1)
#define coresight_simple_reg64(type, name, lo_off, hi_off)		\
	__coresight_simple_func(type, NULL, name, lo_off, hi_off)

extern const u32 coresight_barrier_pkt[4];
#define CORESIGHT_BARRIER_PKT_SIZE (sizeof(coresight_barrier_pkt))

>>>>>>> 24b8d41d
enum etm_addr_type {
	ETM_ADDR_TYPE_NONE,
	ETM_ADDR_TYPE_SINGLE,
	ETM_ADDR_TYPE_RANGE,
	ETM_ADDR_TYPE_START,
	ETM_ADDR_TYPE_STOP,
};

enum cs_mode {
	CS_MODE_DISABLED,
	CS_MODE_SYSFS,
	CS_MODE_PERF,
};

/**
 * struct cs_buffer - keep track of a recording session' specifics
 * @cur:	index of the current buffer
 * @nr_pages:	max number of pages granted to us
 * @offset:	offset within the current buffer
 * @data_size:	how much we collected in this run
<<<<<<< HEAD
 * @lost:	other than zero if we had a HW buffer wrap around
=======
>>>>>>> 24b8d41d
 * @snapshot:	is this run in snapshot mode
 * @data_pages:	a handle the ring buffer
 */
struct cs_buffers {
	unsigned int		cur;
	unsigned int		nr_pages;
	unsigned long		offset;
	local_t			data_size;
<<<<<<< HEAD
	local_t			lost;
=======
>>>>>>> 24b8d41d
	bool			snapshot;
	void			**data_pages;
};

<<<<<<< HEAD
=======
static inline void coresight_insert_barrier_packet(void *buf)
{
	if (buf)
		memcpy(buf, coresight_barrier_pkt, CORESIGHT_BARRIER_PKT_SIZE);
}

>>>>>>> 24b8d41d
static inline void CS_LOCK(void __iomem *addr)
{
	do {
		/* Wait for things to settle */
		mb();
		writel_relaxed(0x0, addr + CORESIGHT_LAR);
	} while (0);
}

static inline void CS_UNLOCK(void __iomem *addr)
{
	do {
		writel_relaxed(CORESIGHT_UNLOCK, addr + CORESIGHT_LAR);
		/* Make sure everyone has seen this */
		mb();
	} while (0);
}

static inline u64
coresight_read_reg_pair(void __iomem *addr, s32 lo_offset, s32 hi_offset)
{
	u64 val;

	val = readl_relaxed(addr + lo_offset);
	val |= (hi_offset < 0) ? 0 :
	       (u64)readl_relaxed(addr + hi_offset) << 32;
	return val;
}

static inline void coresight_write_reg_pair(void __iomem *addr, u64 val,
						 s32 lo_offset, s32 hi_offset)
{
	writel_relaxed((u32)val, addr + lo_offset);
	if (hi_offset >= 0)
		writel_relaxed((u32)(val >> 32), addr + hi_offset);
}

void coresight_disable_path(struct list_head *path);
int coresight_enable_path(struct list_head *path, u32 mode, void *sink_data);
struct coresight_device *coresight_get_sink(struct list_head *path);
struct coresight_device *
coresight_get_enabled_sink(struct coresight_device *source);
struct coresight_device *coresight_get_sink_by_id(u32 id);
struct coresight_device *
coresight_find_default_sink(struct coresight_device *csdev);
struct list_head *coresight_build_path(struct coresight_device *csdev,
				       struct coresight_device *sink);
void coresight_release_path(struct list_head *path);
int coresight_add_sysfs_link(struct coresight_sysfs_link *info);
void coresight_remove_sysfs_link(struct coresight_sysfs_link *info);
int coresight_create_conns_sysfs_group(struct coresight_device *csdev);
void coresight_remove_conns_sysfs_group(struct coresight_device *csdev);
int coresight_make_links(struct coresight_device *orig,
			 struct coresight_connection *conn,
			 struct coresight_device *target);
void coresight_remove_links(struct coresight_device *orig,
			    struct coresight_connection *conn);

#if IS_ENABLED(CONFIG_CORESIGHT_SOURCE_ETM3X)
extern int etm_readl_cp14(u32 off, unsigned int *val);
extern int etm_writel_cp14(u32 off, u32 val);
#else
static inline int etm_readl_cp14(u32 off, unsigned int *val) { return 0; }
static inline int etm_writel_cp14(u32 off, u32 val) { return 0; }
#endif

struct cti_assoc_op {
	void (*add)(struct coresight_device *csdev);
	void (*remove)(struct coresight_device *csdev);
};

extern void coresight_set_cti_ops(const struct cti_assoc_op *cti_op);
extern void coresight_remove_cti_ops(void);

/*
 * Macros and inline functions to handle CoreSight UCI data and driver
 * private data in AMBA ID table entries, and extract data values.
 */

/* coresight AMBA ID, no UCI, no driver data: id table entry */
#define CS_AMBA_ID(pid)			\
	{				\
		.id	= pid,		\
		.mask	= 0x000fffff,	\
	}

/* coresight AMBA ID, UCI with driver data only: id table entry. */
#define CS_AMBA_ID_DATA(pid, dval)				\
	{							\
		.id	= pid,					\
		.mask	= 0x000fffff,				\
		.data	=  (void *)&(struct amba_cs_uci_id)	\
			{				\
				.data = (void *)dval,	\
			}				\
	}

/* coresight AMBA ID, full UCI structure: id table entry. */
#define CS_AMBA_UCI_ID(pid, uci_ptr)		\
	{					\
		.id	= pid,			\
		.mask	= 0x000fffff,		\
		.data	= (void *)uci_ptr	\
	}

/* extract the data value from a UCI structure given amba_id pointer. */
static inline void *coresight_get_uci_data(const struct amba_id *id)
{
	struct amba_cs_uci_id *uci_id = id->data;

	if (!uci_id)
		return NULL;

	return uci_id->data;
}

void coresight_release_platform_data(struct coresight_device *csdev,
				     struct coresight_platform_data *pdata);
struct coresight_device *
coresight_find_csdev_by_fwnode(struct fwnode_handle *r_fwnode);
void coresight_set_assoc_ectdev_mutex(struct coresight_device *csdev,
				      struct coresight_device *ect_csdev);

#endif<|MERGE_RESOLUTION|>--- conflicted
+++ resolved
@@ -41,29 +41,12 @@
 #define ETM_MODE_EXCL_USER	BIT(31)
 
 typedef u32 (*coresight_read_fn)(const struct device *, u32 offset);
-<<<<<<< HEAD
-#define coresight_simple_func(type, func, name, offset)			\
-=======
 #define __coresight_simple_func(type, func, name, lo_off, hi_off)	\
->>>>>>> 24b8d41d
 static ssize_t name##_show(struct device *_dev,				\
 			   struct device_attribute *attr, char *buf)	\
 {									\
 	type *drvdata = dev_get_drvdata(_dev->parent);			\
 	coresight_read_fn fn = func;					\
-<<<<<<< HEAD
-	u32 val;							\
-	pm_runtime_get_sync(_dev->parent);				\
-	if (fn)								\
-		val = fn(_dev->parent, offset);				\
-	else								\
-		val = readl_relaxed(drvdata->base + offset);		\
-	pm_runtime_put_sync(_dev->parent);				\
-	return scnprintf(buf, PAGE_SIZE, "0x%x\n", val);		\
-}									\
-static DEVICE_ATTR_RO(name)
-
-=======
 	u64 val;							\
 	pm_runtime_get_sync(_dev->parent);				\
 	if (fn)								\
@@ -86,7 +69,6 @@
 extern const u32 coresight_barrier_pkt[4];
 #define CORESIGHT_BARRIER_PKT_SIZE (sizeof(coresight_barrier_pkt))
 
->>>>>>> 24b8d41d
 enum etm_addr_type {
 	ETM_ADDR_TYPE_NONE,
 	ETM_ADDR_TYPE_SINGLE,
@@ -107,10 +89,6 @@
  * @nr_pages:	max number of pages granted to us
  * @offset:	offset within the current buffer
  * @data_size:	how much we collected in this run
-<<<<<<< HEAD
- * @lost:	other than zero if we had a HW buffer wrap around
-=======
->>>>>>> 24b8d41d
  * @snapshot:	is this run in snapshot mode
  * @data_pages:	a handle the ring buffer
  */
@@ -119,23 +97,16 @@
 	unsigned int		nr_pages;
 	unsigned long		offset;
 	local_t			data_size;
-<<<<<<< HEAD
-	local_t			lost;
-=======
->>>>>>> 24b8d41d
 	bool			snapshot;
 	void			**data_pages;
 };
 
-<<<<<<< HEAD
-=======
 static inline void coresight_insert_barrier_packet(void *buf)
 {
 	if (buf)
 		memcpy(buf, coresight_barrier_pkt, CORESIGHT_BARRIER_PKT_SIZE);
 }
 
->>>>>>> 24b8d41d
 static inline void CS_LOCK(void __iomem *addr)
 {
 	do {
