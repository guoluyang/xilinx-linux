--- conflicted
+++ resolved
@@ -63,11 +63,8 @@
 #define ETB_FFSR_BIT		1
 #define ETB_FRAME_SIZE_WORDS	4
 
-<<<<<<< HEAD
-=======
 DEFINE_CORESIGHT_DEVLIST(etb_devs, "etb");
 
->>>>>>> 24b8d41d
 /**
  * struct etb_drvdata - specifics associated to an ETB component
  * @base:	memory mapped base address for this component.
@@ -266,11 +263,7 @@
 	writel_relaxed(ffcr, drvdata->base + ETB_FFCR);
 
 	if (coresight_timeout(drvdata->base, ETB_FFCR, ETB_FFCR_BIT, 0)) {
-<<<<<<< HEAD
-		dev_err(drvdata->dev,
-=======
 		dev_err(dev,
->>>>>>> 24b8d41d
 		"timeout while waiting for completion of Manual Flush\n");
 	}
 
@@ -278,11 +271,7 @@
 	writel_relaxed(0x0, drvdata->base + ETB_CTL_REG);
 
 	if (coresight_timeout(drvdata->base, ETB_FFSR, ETB_FFSR_BIT, 1)) {
-<<<<<<< HEAD
-		dev_err(drvdata->dev,
-=======
 		dev_err(dev,
->>>>>>> 24b8d41d
 			"timeout while waiting for Formatter to Stop\n");
 	}
 
@@ -664,19 +653,6 @@
 	.llseek		= no_llseek,
 };
 
-<<<<<<< HEAD
-#define coresight_etb10_simple_func(name, offset)                       \
-	coresight_simple_func(struct etb_drvdata, NULL, name, offset)
-
-coresight_etb10_simple_func(rdp, ETB_RAM_DEPTH_REG);
-coresight_etb10_simple_func(sts, ETB_STATUS_REG);
-coresight_etb10_simple_func(rrp, ETB_RAM_READ_POINTER);
-coresight_etb10_simple_func(rwp, ETB_RAM_WRITE_POINTER);
-coresight_etb10_simple_func(trg, ETB_TRG);
-coresight_etb10_simple_func(ctl, ETB_CTL_REG);
-coresight_etb10_simple_func(ffsr, ETB_FFSR);
-coresight_etb10_simple_func(ffcr, ETB_FFCR);
-=======
 #define coresight_etb10_reg(name, offset)		\
 	coresight_simple_reg32(struct etb_drvdata, name, offset)
 
@@ -688,7 +664,6 @@
 coresight_etb10_reg(ctl, ETB_CTL_REG);
 coresight_etb10_reg(ffsr, ETB_FFSR);
 coresight_etb10_reg(ffcr, ETB_FFCR);
->>>>>>> 24b8d41d
 
 static struct attribute *coresight_etb_mgmt_attrs[] = {
 	&dev_attr_rdp.attr,
@@ -742,11 +717,7 @@
 	.name = "mgmt",
 };
 
-<<<<<<< HEAD
-const struct attribute_group *coresight_etb_groups[] = {
-=======
 static const struct attribute_group *coresight_etb_groups[] = {
->>>>>>> 24b8d41d
 	&coresight_etb_group,
 	&coresight_etb_mgmt_group,
 	NULL,
@@ -761,21 +732,10 @@
 	struct etb_drvdata *drvdata;
 	struct resource *res = &adev->res;
 	struct coresight_desc desc = { 0 };
-<<<<<<< HEAD
-	struct device_node *np = adev->dev.of_node;
-
-	if (np) {
-		pdata = of_get_coresight_platform_data(dev, np);
-		if (IS_ERR(pdata))
-			return PTR_ERR(pdata);
-		adev->dev.platform_data = pdata;
-	}
-=======
 
 	desc.name = coresight_alloc_device_name(&etb_devs, dev);
 	if (!desc.name)
 		return -ENOMEM;
->>>>>>> 24b8d41d
 
 	drvdata = devm_kzalloc(dev, sizeof(*drvdata), GFP_KERNEL);
 	if (!drvdata)
@@ -803,15 +763,6 @@
 	if (drvdata->buffer_depth & 0x80000000)
 		return -EINVAL;
 
-<<<<<<< HEAD
-	drvdata->buf = devm_kzalloc(dev,
-				    drvdata->buffer_depth * 4, GFP_KERNEL);
-	if (!drvdata->buf) {
-		dev_err(dev, "Failed to allocate %u bytes for buffer data\n",
-			drvdata->buffer_depth * 4);
-		return -ENOMEM;
-	}
-=======
 	drvdata->buf = devm_kcalloc(dev,
 				    drvdata->buffer_depth, 4, GFP_KERNEL);
 	if (!drvdata->buf)
@@ -824,7 +775,6 @@
 	if (IS_ERR(pdata))
 		return PTR_ERR(pdata);
 	adev->dev.platform_data = pdata;
->>>>>>> 24b8d41d
 
 	desc.type = CORESIGHT_DEV_TYPE_SINK;
 	desc.subtype.sink_subtype = CORESIGHT_DEV_SUBTYPE_SINK_BUFFER;
@@ -843,10 +793,7 @@
 	if (ret)
 		goto err_misc_register;
 
-<<<<<<< HEAD
-=======
 	pm_runtime_put(&adev->dev);
->>>>>>> 24b8d41d
 	return 0;
 
 err_misc_register:
