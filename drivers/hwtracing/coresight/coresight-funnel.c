--- conflicted
+++ resolved
@@ -209,18 +209,6 @@
 	void __iomem *base;
 	struct coresight_platform_data *pdata = NULL;
 	struct funnel_drvdata *drvdata;
-<<<<<<< HEAD
-	struct resource *res = &adev->res;
-	struct coresight_desc desc = { 0 };
-	struct device_node *np = adev->dev.of_node;
-
-	if (np) {
-		pdata = of_get_coresight_platform_data(dev, np);
-		if (IS_ERR(pdata))
-			return PTR_ERR(pdata);
-		adev->dev.platform_data = pdata;
-	}
-=======
 	struct coresight_desc desc = { 0 };
 
 	if (is_of_node(dev_fwnode(dev)) &&
@@ -230,7 +218,6 @@
 	desc.name = coresight_alloc_device_name(&funnel_devs, dev);
 	if (!desc.name)
 		return -ENOMEM;
->>>>>>> 24b8d41d
 
 	drvdata = devm_kzalloc(dev, sizeof(*drvdata), GFP_KERNEL);
 	if (!drvdata)
@@ -281,17 +268,6 @@
 	pm_runtime_put(dev);
 	ret = 0;
 
-<<<<<<< HEAD
-	desc.type = CORESIGHT_DEV_TYPE_LINK;
-	desc.subtype.link_subtype = CORESIGHT_DEV_SUBTYPE_LINK_MERG;
-	desc.ops = &funnel_cs_ops;
-	desc.pdata = pdata;
-	desc.dev = dev;
-	desc.groups = coresight_funnel_groups;
-	drvdata->csdev = coresight_register(&desc);
-	if (IS_ERR(drvdata->csdev))
-		return PTR_ERR(drvdata->csdev);
-=======
 out_disable_clk:
 	if (ret && !IS_ERR_OR_NULL(drvdata->atclk))
 		clk_disable_unprepare(drvdata->atclk);
@@ -303,7 +279,6 @@
 	struct funnel_drvdata *drvdata = dev_get_drvdata(dev);
 
 	coresight_unregister(drvdata->csdev);
->>>>>>> 24b8d41d
 
 	return 0;
 }
