--- conflicted
+++ resolved
@@ -237,28 +237,14 @@
 	switch (chrg_type) {
 	case DET_STAT_SDP:
 		dev_dbg(info->dev, "sdp cable is connected\n");
-<<<<<<< HEAD
-		notify_otg = true;
-		notify_charger = true;
-=======
->>>>>>> 24b8d41d
 		cable = EXTCON_CHG_USB_SDP;
 		break;
 	case DET_STAT_CDP:
 		dev_dbg(info->dev, "cdp cable is connected\n");
-<<<<<<< HEAD
-		notify_otg = true;
-		notify_charger = true;
-=======
->>>>>>> 24b8d41d
 		cable = EXTCON_CHG_USB_CDP;
 		break;
 	case DET_STAT_DCP:
 		dev_dbg(info->dev, "dcp cable is connected\n");
-<<<<<<< HEAD
-		notify_charger = true;
-=======
->>>>>>> 24b8d41d
 		cable = EXTCON_CHG_USB_DCP;
 		break;
 	default:
@@ -271,16 +257,11 @@
 	if (info->previous_cable == EXTCON_CHG_USB_SDP)
 		extcon_set_state_sync(info->edev, EXTCON_USB, false);
 
-<<<<<<< HEAD
-	if (notify_charger)
-		extcon_set_state_sync(info->edev, cable, vbus_attach);
-=======
 	if (vbus_attach) {
 		extcon_set_state_sync(info->edev, cable, vbus_attach);
 		if (cable == EXTCON_CHG_USB_SDP)
 			extcon_set_state_sync(info->edev, EXTCON_USB,
 						vbus_attach);
->>>>>>> 24b8d41d
 
 		info->previous_cable = cable;
 	}
