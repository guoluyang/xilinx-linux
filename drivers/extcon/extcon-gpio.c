// SPDX-License-Identifier: GPL-2.0-only
/*
 * extcon_gpio.c - Single-state GPIO extcon driver based on extcon class
 *
 * Copyright (C) 2008 Google, Inc.
 * Author: Mike Lockwood <lockwood@android.com>
 *
 * Modified by MyungJoo Ham <myungjoo.ham@samsung.com> to support extcon
 * (originally switch class is supported)
 */

#include <linux/extcon-provider.h>
#include <linux/gpio/consumer.h>
#include <linux/init.h>
#include <linux/interrupt.h>
#include <linux/kernel.h>
#include <linux/module.h>
#include <linux/platform_device.h>
#include <linux/slab.h>
#include <linux/workqueue.h>

/**
 * struct gpio_extcon_data - A simple GPIO-controlled extcon device state container.
 * @edev:		Extcon device.
 * @work:		Work fired by the interrupt.
 * @debounce_jiffies:	Number of jiffies to wait for the GPIO to stabilize, from the debounce
 *			value.
 * @gpiod:		GPIO descriptor for this external connector.
 * @extcon_id:		The unique id of specific external connector.
 * @debounce:		Debounce time for GPIO IRQ in ms.
 * @check_on_resume:	Boolean describing whether to check the state of gpio
 *			while resuming from sleep.
 */
struct gpio_extcon_data {
	struct extcon_dev *edev;
	struct delayed_work work;
	unsigned long debounce_jiffies;
	struct gpio_desc *gpiod;
	unsigned int extcon_id;
	unsigned long debounce;
	bool check_on_resume;
};

static void gpio_extcon_work(struct work_struct *work)
{
	int state;
	struct gpio_extcon_data	*data =
		container_of(to_delayed_work(work), struct gpio_extcon_data,
			     work);

<<<<<<< HEAD
	state = gpiod_get_value_cansleep(data->id_gpiod);
	if (data->pdata->gpio_active_low)
		state = !state;

	extcon_set_state_sync(data->edev, data->pdata->extcon_id, state);
=======
	state = gpiod_get_value_cansleep(data->gpiod);
	extcon_set_state_sync(data->edev, data->extcon_id, state);
>>>>>>> 24b8d41d
}

static irqreturn_t gpio_irq_handler(int irq, void *dev_id)
{
	struct gpio_extcon_data *data = dev_id;

	queue_delayed_work(system_power_efficient_wq, &data->work,
			      data->debounce_jiffies);
	return IRQ_HANDLED;
}

static int gpio_extcon_probe(struct platform_device *pdev)
{
	struct gpio_extcon_data *data;
	struct device *dev = &pdev->dev;
	unsigned long irq_flags;
	int irq;
	int ret;

	data = devm_kzalloc(dev, sizeof(struct gpio_extcon_data), GFP_KERNEL);
	if (!data)
		return -ENOMEM;

	/*
	 * FIXME: extcon_id represents the unique identifier of external
	 * connectors such as EXTCON_USB, EXTCON_DISP_HDMI and so on. extcon_id
	 * is necessary to register the extcon device. But, it's not yet
	 * developed to get the extcon id from device-tree or others.
	 * On later, it have to be solved.
	 */
	if (data->extcon_id > EXTCON_NONE)
		return -EINVAL;

	data->gpiod = devm_gpiod_get(dev, "extcon", GPIOD_IN);
	if (IS_ERR(data->gpiod))
		return PTR_ERR(data->gpiod);
	irq = gpiod_to_irq(data->gpiod);
	if (irq <= 0)
		return irq;

	/*
	 * It is unlikely that this is an acknowledged interrupt that goes
	 * away after handling, what we are looking for are falling edges
	 * if the signal is active low, and rising edges if the signal is
	 * active high.
	 */
	if (gpiod_is_active_low(data->gpiod))
		irq_flags = IRQF_TRIGGER_FALLING;
	else
		irq_flags = IRQF_TRIGGER_RISING;

	/* Allocate the memory of extcon devie and register extcon device */
	data->edev = devm_extcon_dev_allocate(dev, &data->extcon_id);
	if (IS_ERR(data->edev)) {
		dev_err(dev, "failed to allocate extcon device\n");
		return -ENOMEM;
	}

	ret = devm_extcon_dev_register(dev, data->edev);
	if (ret < 0)
		return ret;

	INIT_DELAYED_WORK(&data->work, gpio_extcon_work);

	/*
	 * Request the interrupt of gpio to detect whether external connector
	 * is attached or detached.
	 */
	ret = devm_request_any_context_irq(dev, irq,
					gpio_irq_handler, irq_flags,
					pdev->name, data);
	if (ret < 0)
		return ret;

	platform_set_drvdata(pdev, data);
	/* Perform initial detection */
	gpio_extcon_work(&data->work.work);

	return 0;
}

static int gpio_extcon_remove(struct platform_device *pdev)
{
	struct gpio_extcon_data *data = platform_get_drvdata(pdev);

	cancel_delayed_work_sync(&data->work);

	return 0;
}

#ifdef CONFIG_PM_SLEEP
static int gpio_extcon_resume(struct device *dev)
{
	struct gpio_extcon_data *data;

	data = dev_get_drvdata(dev);
	if (data->check_on_resume)
		queue_delayed_work(system_power_efficient_wq,
			&data->work, data->debounce_jiffies);

	return 0;
}
#endif

static SIMPLE_DEV_PM_OPS(gpio_extcon_pm_ops, NULL, gpio_extcon_resume);

static struct platform_driver gpio_extcon_driver = {
	.probe		= gpio_extcon_probe,
	.remove		= gpio_extcon_remove,
	.driver		= {
		.name	= "extcon-gpio",
		.pm	= &gpio_extcon_pm_ops,
	},
};

module_platform_driver(gpio_extcon_driver);

MODULE_AUTHOR("Mike Lockwood <lockwood@android.com>");
MODULE_DESCRIPTION("GPIO extcon driver");
MODULE_LICENSE("GPL");<|MERGE_RESOLUTION|>--- conflicted
+++ resolved
@@ -48,16 +48,8 @@
 		container_of(to_delayed_work(work), struct gpio_extcon_data,
 			     work);
 
-<<<<<<< HEAD
-	state = gpiod_get_value_cansleep(data->id_gpiod);
-	if (data->pdata->gpio_active_low)
-		state = !state;
-
-	extcon_set_state_sync(data->edev, data->pdata->extcon_id, state);
-=======
 	state = gpiod_get_value_cansleep(data->gpiod);
 	extcon_set_state_sync(data->edev, data->extcon_id, state);
->>>>>>> 24b8d41d
 }
 
 static irqreturn_t gpio_irq_handler(int irq, void *dev_id)
