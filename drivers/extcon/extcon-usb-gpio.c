// SPDX-License-Identifier: GPL-2.0-only
/**
 * drivers/extcon/extcon-usb-gpio.c - USB GPIO extcon driver
 *
 * Copyright (C) 2015 Texas Instruments Incorporated - https://www.ti.com
 * Author: Roger Quadros <rogerq@ti.com>
 */

#include <linux/extcon-provider.h>
#include <linux/gpio.h>
#include <linux/gpio/consumer.h>
#include <linux/init.h>
#include <linux/interrupt.h>
#include <linux/irq.h>
#include <linux/kernel.h>
#include <linux/module.h>
#include <linux/of_gpio.h>
#include <linux/platform_device.h>
#include <linux/pm_wakeirq.h>
#include <linux/slab.h>
#include <linux/workqueue.h>
<<<<<<< HEAD
#include <linux/acpi.h>
=======
#include <linux/pinctrl/consumer.h>
>>>>>>> 24b8d41d

#define USB_GPIO_DEBOUNCE_MS	20	/* ms */

struct usb_extcon_info {
	struct device *dev;
	struct extcon_dev *edev;

	struct gpio_desc *id_gpiod;
	struct gpio_desc *vbus_gpiod;
	int id_irq;
	int vbus_irq;

	unsigned long debounce_jiffies;
	struct delayed_work wq_detcable;
};

static const unsigned int usb_extcon_cable[] = {
	EXTCON_USB,
	EXTCON_USB_HOST,
	EXTCON_NONE,
};

/*
 * "USB" = VBUS and "USB-HOST" = !ID, so we have:
 * Both "USB" and "USB-HOST" can't be set as active at the
 * same time so if "USB-HOST" is active (i.e. ID is 0)  we keep "USB" inactive
 * even if VBUS is on.
 *
 *  State              |    ID   |   VBUS
 * ----------------------------------------
 *  [1] USB            |    H    |    H
 *  [2] none           |    H    |    L
 *  [3] USB-HOST       |    L    |    H
 *  [4] USB-HOST       |    L    |    L
 *
 * In case we have only one of these signals:
 * - VBUS only - we want to distinguish between [1] and [2], so ID is always 1.
 * - ID only - we want to distinguish between [1] and [4], so VBUS = ID.
*/
static void usb_extcon_detect_cable(struct work_struct *work)
{
	int id, vbus;
	struct usb_extcon_info *info = container_of(to_delayed_work(work),
						    struct usb_extcon_info,
						    wq_detcable);

<<<<<<< HEAD
	/* check ID and update cable state */
	id = gpiod_get_value_cansleep(info->id_gpiod);
	if (id) {
		/*
		 * ID = 1 means USB HOST cable detached.
		 * As we don't have event for USB peripheral cable attached,
		 * we simulate USB peripheral attach here.
		 */
		extcon_set_state_sync(info->edev, EXTCON_USB_HOST, false);
		extcon_set_state_sync(info->edev, EXTCON_USB, true);
	} else {
		/*
		 * ID = 0 means USB HOST cable attached.
		 * As we don't have event for USB peripheral cable detached,
		 * we simulate USB peripheral detach here.
		 */
		extcon_set_state_sync(info->edev, EXTCON_USB, false);
		extcon_set_state_sync(info->edev, EXTCON_USB_HOST, true);
=======
	/* check ID and VBUS and update cable state */
	id = info->id_gpiod ?
		gpiod_get_value_cansleep(info->id_gpiod) : 1;
	vbus = info->vbus_gpiod ?
		gpiod_get_value_cansleep(info->vbus_gpiod) : id;

	/* at first we clean states which are no longer active */
	if (id)
		extcon_set_state_sync(info->edev, EXTCON_USB_HOST, false);
	if (!vbus)
		extcon_set_state_sync(info->edev, EXTCON_USB, false);

	if (!id) {
		extcon_set_state_sync(info->edev, EXTCON_USB_HOST, true);
	} else {
		if (vbus)
			extcon_set_state_sync(info->edev, EXTCON_USB, true);
>>>>>>> 24b8d41d
	}
}

static irqreturn_t usb_irq_handler(int irq, void *dev_id)
{
	struct usb_extcon_info *info = dev_id;

	queue_delayed_work(system_power_efficient_wq, &info->wq_detcable,
			   info->debounce_jiffies);

	return IRQ_HANDLED;
}

static int usb_extcon_probe(struct platform_device *pdev)
{
	struct device *dev = &pdev->dev;
	struct device_node *np = dev->of_node;
	struct usb_extcon_info *info;
	int ret;

	if (!np && !ACPI_HANDLE(dev))
		return -EINVAL;

	info = devm_kzalloc(&pdev->dev, sizeof(*info), GFP_KERNEL);
	if (!info)
		return -ENOMEM;

	info->dev = dev;
	info->id_gpiod = devm_gpiod_get_optional(&pdev->dev, "id", GPIOD_IN);
	info->vbus_gpiod = devm_gpiod_get_optional(&pdev->dev, "vbus",
						   GPIOD_IN);

	if (!info->id_gpiod && !info->vbus_gpiod) {
		dev_err(dev, "failed to get gpios\n");
		return -ENODEV;
	}

	if (IS_ERR(info->id_gpiod))
		return PTR_ERR(info->id_gpiod);

	if (IS_ERR(info->vbus_gpiod))
		return PTR_ERR(info->vbus_gpiod);

	info->edev = devm_extcon_dev_allocate(dev, usb_extcon_cable);
	if (IS_ERR(info->edev)) {
		dev_err(dev, "failed to allocate extcon device\n");
		return -ENOMEM;
	}

	ret = devm_extcon_dev_register(dev, info->edev);
	if (ret < 0) {
		dev_err(dev, "failed to register extcon device\n");
		return ret;
	}

	if (info->id_gpiod)
		ret = gpiod_set_debounce(info->id_gpiod,
					 USB_GPIO_DEBOUNCE_MS * 1000);
	if (!ret && info->vbus_gpiod)
		ret = gpiod_set_debounce(info->vbus_gpiod,
					 USB_GPIO_DEBOUNCE_MS * 1000);

	if (ret < 0)
		info->debounce_jiffies = msecs_to_jiffies(USB_GPIO_DEBOUNCE_MS);

	INIT_DELAYED_WORK(&info->wq_detcable, usb_extcon_detect_cable);

	if (info->id_gpiod) {
		info->id_irq = gpiod_to_irq(info->id_gpiod);
		if (info->id_irq < 0) {
			dev_err(dev, "failed to get ID IRQ\n");
			return info->id_irq;
		}

		ret = devm_request_threaded_irq(dev, info->id_irq, NULL,
						usb_irq_handler,
						IRQF_TRIGGER_RISING |
						IRQF_TRIGGER_FALLING | IRQF_ONESHOT,
						pdev->name, info);
		if (ret < 0) {
			dev_err(dev, "failed to request handler for ID IRQ\n");
			return ret;
		}
	}

	if (info->vbus_gpiod) {
		info->vbus_irq = gpiod_to_irq(info->vbus_gpiod);
		if (info->vbus_irq < 0) {
			dev_err(dev, "failed to get VBUS IRQ\n");
			return info->vbus_irq;
		}

		ret = devm_request_threaded_irq(dev, info->vbus_irq, NULL,
						usb_irq_handler,
						IRQF_TRIGGER_RISING |
						IRQF_TRIGGER_FALLING | IRQF_ONESHOT,
						pdev->name, info);
		if (ret < 0) {
			dev_err(dev, "failed to request handler for VBUS IRQ\n");
			return ret;
		}
	}

	platform_set_drvdata(pdev, info);
<<<<<<< HEAD
	device_init_wakeup(dev, true);
	dev_pm_set_wake_irq(dev, info->id_irq);
=======
	device_set_wakeup_capable(&pdev->dev, true);
>>>>>>> 24b8d41d

	/* Perform initial detection */
	usb_extcon_detect_cable(&info->wq_detcable.work);

	return 0;
}

static int usb_extcon_remove(struct platform_device *pdev)
{
	struct usb_extcon_info *info = platform_get_drvdata(pdev);

	cancel_delayed_work_sync(&info->wq_detcable);
	device_init_wakeup(&pdev->dev, false);

	dev_pm_clear_wake_irq(&pdev->dev);
	device_init_wakeup(&pdev->dev, false);

	return 0;
}

#ifdef CONFIG_PM_SLEEP
static int usb_extcon_suspend(struct device *dev)
{
	struct usb_extcon_info *info = dev_get_drvdata(dev);
	int ret = 0;

<<<<<<< HEAD
=======
	if (device_may_wakeup(dev)) {
		if (info->id_gpiod) {
			ret = enable_irq_wake(info->id_irq);
			if (ret)
				return ret;
		}
		if (info->vbus_gpiod) {
			ret = enable_irq_wake(info->vbus_irq);
			if (ret) {
				if (info->id_gpiod)
					disable_irq_wake(info->id_irq);

				return ret;
			}
		}
	}

>>>>>>> 24b8d41d
	/*
	 * We don't want to process any IRQs after this point
	 * as GPIOs used behind I2C subsystem might not be
	 * accessible until resume completes. So disable IRQ.
	 */
	if (info->id_gpiod)
		disable_irq(info->id_irq);
	if (info->vbus_gpiod)
		disable_irq(info->vbus_irq);

	if (!device_may_wakeup(dev))
		pinctrl_pm_select_sleep_state(dev);

	return ret;
}

static int usb_extcon_resume(struct device *dev)
{
	struct usb_extcon_info *info = dev_get_drvdata(dev);
	int ret = 0;

<<<<<<< HEAD
	enable_irq(info->id_irq);
	if (!device_may_wakeup(dev))
		queue_delayed_work(system_power_efficient_wq,
				   &info->wq_detcable, 0);
=======
	if (!device_may_wakeup(dev))
		pinctrl_pm_select_default_state(dev);

	if (device_may_wakeup(dev)) {
		if (info->id_gpiod) {
			ret = disable_irq_wake(info->id_irq);
			if (ret)
				return ret;
		}
		if (info->vbus_gpiod) {
			ret = disable_irq_wake(info->vbus_irq);
			if (ret) {
				if (info->id_gpiod)
					enable_irq_wake(info->id_irq);

				return ret;
			}
		}
	}

	if (info->id_gpiod)
		enable_irq(info->id_irq);
	if (info->vbus_gpiod)
		enable_irq(info->vbus_irq);

	queue_delayed_work(system_power_efficient_wq,
			   &info->wq_detcable, 0);
>>>>>>> 24b8d41d

	return ret;
}
#endif

static SIMPLE_DEV_PM_OPS(usb_extcon_pm_ops,
			 usb_extcon_suspend, usb_extcon_resume);

static const struct of_device_id usb_extcon_dt_match[] = {
	{ .compatible = "linux,extcon-usb-gpio", },
	{ /* sentinel */ }
};
MODULE_DEVICE_TABLE(of, usb_extcon_dt_match);

static const struct platform_device_id usb_extcon_platform_ids[] = {
	{ .name = "extcon-usb-gpio", },
	{ /* sentinel */ }
};
MODULE_DEVICE_TABLE(platform, usb_extcon_platform_ids);

static struct platform_driver usb_extcon_driver = {
	.probe		= usb_extcon_probe,
	.remove		= usb_extcon_remove,
	.driver		= {
		.name	= "extcon-usb-gpio",
		.pm	= &usb_extcon_pm_ops,
		.of_match_table = usb_extcon_dt_match,
	},
	.id_table = usb_extcon_platform_ids,
};

module_platform_driver(usb_extcon_driver);

MODULE_AUTHOR("Roger Quadros <rogerq@ti.com>");
MODULE_DESCRIPTION("USB GPIO extcon driver");
MODULE_LICENSE("GPL v2");<|MERGE_RESOLUTION|>--- conflicted
+++ resolved
@@ -16,14 +16,9 @@
 #include <linux/module.h>
 #include <linux/of_gpio.h>
 #include <linux/platform_device.h>
-#include <linux/pm_wakeirq.h>
 #include <linux/slab.h>
 #include <linux/workqueue.h>
-<<<<<<< HEAD
-#include <linux/acpi.h>
-=======
 #include <linux/pinctrl/consumer.h>
->>>>>>> 24b8d41d
 
 #define USB_GPIO_DEBOUNCE_MS	20	/* ms */
 
@@ -70,26 +65,6 @@
 						    struct usb_extcon_info,
 						    wq_detcable);
 
-<<<<<<< HEAD
-	/* check ID and update cable state */
-	id = gpiod_get_value_cansleep(info->id_gpiod);
-	if (id) {
-		/*
-		 * ID = 1 means USB HOST cable detached.
-		 * As we don't have event for USB peripheral cable attached,
-		 * we simulate USB peripheral attach here.
-		 */
-		extcon_set_state_sync(info->edev, EXTCON_USB_HOST, false);
-		extcon_set_state_sync(info->edev, EXTCON_USB, true);
-	} else {
-		/*
-		 * ID = 0 means USB HOST cable attached.
-		 * As we don't have event for USB peripheral cable detached,
-		 * we simulate USB peripheral detach here.
-		 */
-		extcon_set_state_sync(info->edev, EXTCON_USB, false);
-		extcon_set_state_sync(info->edev, EXTCON_USB_HOST, true);
-=======
 	/* check ID and VBUS and update cable state */
 	id = info->id_gpiod ?
 		gpiod_get_value_cansleep(info->id_gpiod) : 1;
@@ -107,7 +82,6 @@
 	} else {
 		if (vbus)
 			extcon_set_state_sync(info->edev, EXTCON_USB, true);
->>>>>>> 24b8d41d
 	}
 }
 
@@ -128,7 +102,7 @@
 	struct usb_extcon_info *info;
 	int ret;
 
-	if (!np && !ACPI_HANDLE(dev))
+	if (!np)
 		return -EINVAL;
 
 	info = devm_kzalloc(&pdev->dev, sizeof(*info), GFP_KERNEL);
@@ -212,12 +186,7 @@
 	}
 
 	platform_set_drvdata(pdev, info);
-<<<<<<< HEAD
-	device_init_wakeup(dev, true);
-	dev_pm_set_wake_irq(dev, info->id_irq);
-=======
 	device_set_wakeup_capable(&pdev->dev, true);
->>>>>>> 24b8d41d
 
 	/* Perform initial detection */
 	usb_extcon_detect_cable(&info->wq_detcable.work);
@@ -232,9 +201,6 @@
 	cancel_delayed_work_sync(&info->wq_detcable);
 	device_init_wakeup(&pdev->dev, false);
 
-	dev_pm_clear_wake_irq(&pdev->dev);
-	device_init_wakeup(&pdev->dev, false);
-
 	return 0;
 }
 
@@ -244,8 +210,6 @@
 	struct usb_extcon_info *info = dev_get_drvdata(dev);
 	int ret = 0;
 
-<<<<<<< HEAD
-=======
 	if (device_may_wakeup(dev)) {
 		if (info->id_gpiod) {
 			ret = enable_irq_wake(info->id_irq);
@@ -263,7 +227,6 @@
 		}
 	}
 
->>>>>>> 24b8d41d
 	/*
 	 * We don't want to process any IRQs after this point
 	 * as GPIOs used behind I2C subsystem might not be
@@ -285,12 +248,6 @@
 	struct usb_extcon_info *info = dev_get_drvdata(dev);
 	int ret = 0;
 
-<<<<<<< HEAD
-	enable_irq(info->id_irq);
-	if (!device_may_wakeup(dev))
-		queue_delayed_work(system_power_efficient_wq,
-				   &info->wq_detcable, 0);
-=======
 	if (!device_may_wakeup(dev))
 		pinctrl_pm_select_default_state(dev);
 
@@ -318,7 +275,6 @@
 
 	queue_delayed_work(system_power_efficient_wq,
 			   &info->wq_detcable, 0);
->>>>>>> 24b8d41d
 
 	return ret;
 }
