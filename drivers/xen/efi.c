--- conflicted
+++ resolved
@@ -40,7 +40,7 @@
 
 #define efi_data(op)	(op.u.efi_runtime_call)
 
-efi_status_t xen_efi_get_time(efi_time_t *tm, efi_time_cap_t *tc)
+static efi_status_t xen_efi_get_time(efi_time_t *tm, efi_time_cap_t *tc)
 {
 	struct xen_platform_op op = INIT_EFI_OP(get_time);
 
@@ -61,9 +61,8 @@
 
 	return efi_data(op).status;
 }
-EXPORT_SYMBOL_GPL(xen_efi_get_time);
-
-efi_status_t xen_efi_set_time(efi_time_t *tm)
+
+static efi_status_t xen_efi_set_time(efi_time_t *tm)
 {
 	struct xen_platform_op op = INIT_EFI_OP(set_time);
 
@@ -75,10 +74,10 @@
 
 	return efi_data(op).status;
 }
-EXPORT_SYMBOL_GPL(xen_efi_set_time);
-
-efi_status_t xen_efi_get_wakeup_time(efi_bool_t *enabled, efi_bool_t *pending,
-				     efi_time_t *tm)
+
+static efi_status_t xen_efi_get_wakeup_time(efi_bool_t *enabled,
+					    efi_bool_t *pending,
+					    efi_time_t *tm)
 {
 	struct xen_platform_op op = INIT_EFI_OP(get_wakeup_time);
 
@@ -98,9 +97,8 @@
 
 	return efi_data(op).status;
 }
-EXPORT_SYMBOL_GPL(xen_efi_get_wakeup_time);
-
-efi_status_t xen_efi_set_wakeup_time(efi_bool_t enabled, efi_time_t *tm)
+
+static efi_status_t xen_efi_set_wakeup_time(efi_bool_t enabled, efi_time_t *tm)
 {
 	struct xen_platform_op op = INIT_EFI_OP(set_wakeup_time);
 
@@ -117,17 +115,10 @@
 
 	return efi_data(op).status;
 }
-EXPORT_SYMBOL_GPL(xen_efi_set_wakeup_time);
-
-<<<<<<< HEAD
-efi_status_t xen_efi_get_variable(efi_char16_t *name, efi_guid_t *vendor,
-				  u32 *attr, unsigned long *data_size,
-				  void *data)
-=======
+
 static efi_status_t xen_efi_get_variable(efi_char16_t *name, efi_guid_t *vendor,
 					 u32 *attr, unsigned long *data_size,
 					 void *data)
->>>>>>> 24b8d41d
 {
 	struct xen_platform_op op = INIT_EFI_OP(get_variable);
 
@@ -147,11 +138,10 @@
 
 	return efi_data(op).status;
 }
-EXPORT_SYMBOL_GPL(xen_efi_get_variable);
-
-efi_status_t xen_efi_get_next_variable(unsigned long *name_size,
-				       efi_char16_t *name,
-				       efi_guid_t *vendor)
+
+static efi_status_t xen_efi_get_next_variable(unsigned long *name_size,
+					      efi_char16_t *name,
+					      efi_guid_t *vendor)
 {
 	struct xen_platform_op op = INIT_EFI_OP(get_next_variable_name);
 
@@ -171,17 +161,10 @@
 
 	return efi_data(op).status;
 }
-EXPORT_SYMBOL_GPL(xen_efi_get_next_variable);
-
-<<<<<<< HEAD
-efi_status_t xen_efi_set_variable(efi_char16_t *name, efi_guid_t *vendor,
-				 u32 attr, unsigned long data_size,
-				 void *data)
-=======
+
 static efi_status_t xen_efi_set_variable(efi_char16_t *name, efi_guid_t *vendor,
 					 u32 attr, unsigned long data_size,
 					 void *data)
->>>>>>> 24b8d41d
 {
 	struct xen_platform_op op = INIT_EFI_OP(set_variable);
 
@@ -198,17 +181,10 @@
 
 	return efi_data(op).status;
 }
-EXPORT_SYMBOL_GPL(xen_efi_set_variable);
-
-<<<<<<< HEAD
-efi_status_t xen_efi_query_variable_info(u32 attr, u64 *storage_space,
-					 u64 *remaining_space,
-					 u64 *max_variable_size)
-=======
+
 static efi_status_t xen_efi_query_variable_info(u32 attr, u64 *storage_space,
 						u64 *remaining_space,
 						u64 *max_variable_size)
->>>>>>> 24b8d41d
 {
 	struct xen_platform_op op = INIT_EFI_OP(query_variable_info);
 
@@ -226,9 +202,8 @@
 
 	return efi_data(op).status;
 }
-EXPORT_SYMBOL_GPL(xen_efi_query_variable_info);
-
-efi_status_t xen_efi_get_next_high_mono_count(u32 *count)
+
+static efi_status_t xen_efi_get_next_high_mono_count(u32 *count)
 {
 	struct xen_platform_op op = INIT_EFI_OP(get_next_high_monotonic_count);
 
@@ -239,15 +214,9 @@
 
 	return efi_data(op).status;
 }
-EXPORT_SYMBOL_GPL(xen_efi_get_next_high_mono_count);
-
-<<<<<<< HEAD
-efi_status_t xen_efi_update_capsule(efi_capsule_header_t **capsules,
-				    unsigned long count, unsigned long sg_list)
-=======
+
 static efi_status_t xen_efi_update_capsule(efi_capsule_header_t **capsules,
 				unsigned long count, unsigned long sg_list)
->>>>>>> 24b8d41d
 {
 	struct xen_platform_op op = INIT_EFI_OP(update_capsule);
 
@@ -264,16 +233,9 @@
 
 	return efi_data(op).status;
 }
-EXPORT_SYMBOL_GPL(xen_efi_update_capsule);
-
-<<<<<<< HEAD
-efi_status_t xen_efi_query_capsule_caps(efi_capsule_header_t **capsules,
-					unsigned long count, u64 *max_size,
-					int *reset_type)
-=======
+
 static efi_status_t xen_efi_query_capsule_caps(efi_capsule_header_t **capsules,
 			unsigned long count, u64 *max_size, int *reset_type)
->>>>>>> 24b8d41d
 {
 	struct xen_platform_op op = INIT_EFI_OP(query_capsule_capabilities);
 
@@ -292,9 +254,6 @@
 
 	return efi_data(op).status;
 }
-<<<<<<< HEAD
-EXPORT_SYMBOL_GPL(xen_efi_query_capsule_caps);
-=======
 
 static void xen_efi_reset_system(int reset_type, efi_status_t status,
 				 unsigned long data_size, efi_char16_t *data)
@@ -332,5 +291,4 @@
 	efi.query_capsule_caps		= xen_efi_query_capsule_caps;
 	efi.get_next_high_mono_count	= xen_efi_get_next_high_mono_count;
 	efi.reset_system		= xen_efi_reset_system;
-}
->>>>>>> 24b8d41d
+}