--- conflicted
+++ resolved
@@ -581,11 +581,7 @@
 		}
 
 		if (!match) {
-<<<<<<< HEAD
-			pci_dev_id = kmalloc(sizeof(*pci_dev_id), GFP_ATOMIC);
-=======
 			pci_dev_id = kmalloc(sizeof(*pci_dev_id), GFP_KERNEL);
->>>>>>> 24b8d41d
 			if (!pci_dev_id) {
 				err = -ENOMEM;
 				goto out;
