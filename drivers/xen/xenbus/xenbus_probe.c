--- conflicted
+++ resolved
@@ -752,14 +752,6 @@
 	xenstored_ready = 1;
 
 	if (!xen_store_interface) {
-<<<<<<< HEAD
-		xen_store_interface = xen_remap(xen_store_gfn << XEN_PAGE_SHIFT,
-						XEN_PAGE_SIZE);
-		/*
-		 * Now it is safe to free the IRQ used for xenstore late
-		 * initialization. No need to unbind: it is about to be
-		 * bound again.
-=======
 		xen_store_interface = memremap(xen_store_gfn << XEN_PAGE_SHIFT,
 					       XEN_PAGE_SIZE, MEMREMAP_WB);
 		/*
@@ -769,7 +761,6 @@
 		 * unbind_from_irqhandler now would result in xen_evtchn_close()
 		 * being called and the event channel not being enabled again
 		 * afterwards, resulting in missed event notifications.
->>>>>>> d82b0891
 		 */
 		free_irq(xs_init_irq, &xb_waitq);
 	}
@@ -934,8 +925,6 @@
 };
 
 static irqreturn_t xenbus_late_init(int irq, void *unused)
-<<<<<<< HEAD
-=======
 {
 	int err;
 	uint64_t v = 0;
@@ -950,28 +939,10 @@
 }
 
 static int __init xenbus_init(void)
->>>>>>> d82b0891
 {
 	int err;
 	uint64_t v = 0;
-<<<<<<< HEAD
-
-	err = hvm_get_parameter(HVM_PARAM_STORE_PFN, &v);
-	if (err || !v || !~v)
-		return IRQ_HANDLED;
-	xen_store_gfn = (unsigned long)v;
-
-	wake_up(&xb_waitq);
-	return IRQ_HANDLED;
-}
-
-static int __init xenbus_init(void)
-{
-	int err;
-	uint64_t v = 0;
-=======
 	bool wait = false;
->>>>>>> d82b0891
 	xen_store_domain_type = XS_UNKNOWN;
 
 	if (!xen_domain())
@@ -1018,52 +989,26 @@
 		 * been properly initialized. Instead of attempting to map a
 		 * wrong guest physical address return error.
 		 *
-<<<<<<< HEAD
-		 * Also recognize all bits set as an invalid value.
-=======
 		 * Also recognize all bits set as an invalid/uninitialized value.
->>>>>>> d82b0891
 		 */
 		if (!v) {
 			err = -ENOENT;
 			goto out_error;
 		}
 		if (v == ~0ULL) {
-<<<<<<< HEAD
-			err = bind_evtchn_to_irqhandler(xen_store_evtchn,
-							xenbus_late_init,
-							0, "xenstore_late_init",
-							&xb_waitq);
-			if (err < 0) {
-				pr_err("xenstore_late_init couldn't bind irq err=%d\n",
-				       err);
-				return err;
-			}
-
-			xs_init_irq = err;
-=======
 			wait = true;
->>>>>>> d82b0891
 		} else {
 			/* Avoid truncation on 32-bit. */
 #if BITS_PER_LONG == 32
 			if (v > ULONG_MAX) {
 				pr_err("%s: cannot handle HVM_PARAM_STORE_PFN=%llx > ULONG_MAX\n",
-<<<<<<< HEAD
-						__func__, v);
-=======
 				       __func__, v);
->>>>>>> d82b0891
 				err = -EINVAL;
 				goto out_error;
 			}
 #endif
 			xen_store_gfn = (unsigned long)v;
 			xen_store_interface =
-<<<<<<< HEAD
-				xen_remap(xen_store_gfn << XEN_PAGE_SHIFT,
-					  XEN_PAGE_SIZE);
-=======
 				memremap(xen_store_gfn << XEN_PAGE_SHIFT,
 					 XEN_PAGE_SIZE, MEMREMAP_WB);
 			if (xen_store_interface->connection != XENSTORE_CONNECTED)
@@ -1081,7 +1026,6 @@
 			}
 
 			xs_init_irq = err;
->>>>>>> d82b0891
 		}
 		break;
 	default:
