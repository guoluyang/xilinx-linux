// SPDX-License-Identifier: GPL-2.0-only
/******************************************************************************
 * platform-pci.c
 *
 * Xen platform PCI device driver
 *
 * Authors: ssmith@xensource.com and stefano.stabellini@eu.citrix.com
 *
 * Copyright (c) 2005, Intel Corporation.
 * Copyright (c) 2007, XenSource Inc.
 * Copyright (c) 2010, Citrix
 */


#include <linux/interrupt.h>
#include <linux/io.h>
#include <linux/init.h>
#include <linux/pci.h>

#include <xen/platform_pci.h>
#include <xen/grant_table.h>
#include <xen/xenbus.h>
#include <xen/events.h>
#include <xen/hvm.h>
#include <xen/xen-ops.h>

#define DRV_NAME    "xen-platform-pci"

static unsigned long platform_mmio;
static unsigned long platform_mmio_alloc;
static unsigned long platform_mmiolen;

static unsigned long alloc_xen_mmio(unsigned long len)
{
	unsigned long addr;

	addr = platform_mmio + platform_mmio_alloc;
	platform_mmio_alloc += len;
	BUG_ON(platform_mmio_alloc > platform_mmiolen);

	return addr;
}

<<<<<<< HEAD
=======
static uint64_t get_callback_via(struct pci_dev *pdev)
{
	u8 pin;
	int irq;

	irq = pdev->irq;
	if (irq < 16)
		return irq; /* ISA IRQ */

	pin = pdev->pin;

	/* We don't know the GSI. Specify the PCI INTx line instead. */
	return ((uint64_t)0x01 << HVM_CALLBACK_VIA_TYPE_SHIFT) | /* PCI INTx identifier */
		((uint64_t)pci_domain_nr(pdev->bus) << 32) |
		((uint64_t)pdev->bus->number << 16) |
		((uint64_t)(pdev->devfn & 0xff) << 8) |
		((uint64_t)(pin - 1) & 3);
}

static irqreturn_t do_hvm_evtchn_intr(int irq, void *dev_id)
{
	xen_hvm_evtchn_do_upcall();
	return IRQ_HANDLED;
}

static int xen_allocate_irq(struct pci_dev *pdev)
{
	return request_irq(pdev->irq, do_hvm_evtchn_intr,
			IRQF_NOBALANCING | IRQF_TRIGGER_RISING,
			"xen-platform-pci", pdev);
}

static int platform_pci_resume(struct device *dev)
{
	int err;

	if (xen_have_vector_callback)
		return 0;

	err = xen_set_callback_via(callback_via);
	if (err) {
		dev_err(dev, "platform_pci_resume failure!\n");
		return err;
	}
	return 0;
}

>>>>>>> 24b8d41d
static int platform_pci_probe(struct pci_dev *pdev,
			      const struct pci_device_id *ent)
{
	int i, ret;
	long ioaddr;
	long mmio_addr, mmio_len;
	unsigned int max_nr_gframes;
	unsigned long grant_frames;

	if (!xen_domain())
		return -ENODEV;

	i = pci_enable_device(pdev);
	if (i)
		return i;

	ioaddr = pci_resource_start(pdev, 0);

	mmio_addr = pci_resource_start(pdev, 1);
	mmio_len = pci_resource_len(pdev, 1);

	if (mmio_addr == 0 || ioaddr == 0) {
		dev_err(&pdev->dev, "no resources found\n");
		ret = -ENOENT;
		goto pci_out;
	}

	ret = pci_request_region(pdev, 1, DRV_NAME);
	if (ret < 0)
		goto pci_out;

	ret = pci_request_region(pdev, 0, DRV_NAME);
	if (ret < 0)
		goto mem_out;

	platform_mmio = mmio_addr;
	platform_mmiolen = mmio_len;
<<<<<<< HEAD
=======
	if (!xen_have_vector_callback) {
		ret = xen_allocate_irq(pdev);
		if (ret) {
			dev_warn(&pdev->dev, "request_irq failed err=%d\n", ret);
			goto out;
		}
		callback_via = get_callback_via(pdev);
		ret = xen_set_callback_via(callback_via);
		if (ret) {
			dev_warn(&pdev->dev, "Unable to set the evtchn callback "
					 "err=%d\n", ret);
			goto out;
		}
	}
>>>>>>> 24b8d41d

	max_nr_gframes = gnttab_max_grant_frames();
	grant_frames = alloc_xen_mmio(PAGE_SIZE * max_nr_gframes);
	ret = gnttab_setup_auto_xlat_frames(grant_frames);
	if (ret)
		goto out;
	ret = gnttab_init();
	if (ret)
		goto grant_out;
	xenbus_probe(NULL);
	return 0;
grant_out:
	gnttab_free_auto_xlat_frames();
out:
	pci_release_region(pdev, 0);
mem_out:
	pci_release_region(pdev, 1);
pci_out:
	pci_disable_device(pdev);
	return ret;
}

static const struct pci_device_id platform_pci_tbl[] = {
	{PCI_VENDOR_ID_XEN, PCI_DEVICE_ID_XEN_PLATFORM,
		PCI_ANY_ID, PCI_ANY_ID, 0, 0, 0},
	{0,}
};

static const struct dev_pm_ops platform_pm_ops = {
	.resume_noirq =   platform_pci_resume,
};

static struct pci_driver platform_driver = {
	.name =           DRV_NAME,
	.probe =          platform_pci_probe,
	.id_table =       platform_pci_tbl,
<<<<<<< HEAD
=======
	.driver = {
		.pm =     &platform_pm_ops,
	},
>>>>>>> 24b8d41d
};

builtin_pci_driver(platform_driver);<|MERGE_RESOLUTION|>--- conflicted
+++ resolved
@@ -29,6 +29,7 @@
 static unsigned long platform_mmio;
 static unsigned long platform_mmio_alloc;
 static unsigned long platform_mmiolen;
+static uint64_t callback_via;
 
 static unsigned long alloc_xen_mmio(unsigned long len)
 {
@@ -41,8 +42,6 @@
 	return addr;
 }
 
-<<<<<<< HEAD
-=======
 static uint64_t get_callback_via(struct pci_dev *pdev)
 {
 	u8 pin;
@@ -90,7 +89,6 @@
 	return 0;
 }
 
->>>>>>> 24b8d41d
 static int platform_pci_probe(struct pci_dev *pdev,
 			      const struct pci_device_id *ent)
 {
@@ -128,8 +126,6 @@
 
 	platform_mmio = mmio_addr;
 	platform_mmiolen = mmio_len;
-<<<<<<< HEAD
-=======
 	if (!xen_have_vector_callback) {
 		ret = xen_allocate_irq(pdev);
 		if (ret) {
@@ -144,7 +140,6 @@
 			goto out;
 		}
 	}
->>>>>>> 24b8d41d
 
 	max_nr_gframes = gnttab_max_grant_frames();
 	grant_frames = alloc_xen_mmio(PAGE_SIZE * max_nr_gframes);
@@ -181,12 +176,9 @@
 	.name =           DRV_NAME,
 	.probe =          platform_pci_probe,
 	.id_table =       platform_pci_tbl,
-<<<<<<< HEAD
-=======
 	.driver = {
 		.pm =     &platform_pm_ops,
 	},
->>>>>>> 24b8d41d
 };
 
 builtin_pci_driver(platform_driver);