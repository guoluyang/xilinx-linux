# SPDX-License-Identifier: GPL-2.0-only
#
# Input misc drivers configuration
#
menuconfig INPUT_MISC
	bool "Miscellaneous devices"
	help
	  Say Y here, and a list of miscellaneous input drivers will be displayed.
	  Everything that didn't fit into the other categories is here. This option
	  doesn't affect the kernel.

	  If unsure, say Y.

if INPUT_MISC

config INPUT_88PM860X_ONKEY
	tristate "88PM860x ONKEY support"
	depends on MFD_88PM860X
	help
	  Support the ONKEY of Marvell 88PM860x PMICs as an input device
	  reporting power button status.

	  To compile this driver as a module, choose M here: the module
	  will be called 88pm860x_onkey.

config INPUT_88PM80X_ONKEY
	tristate "88PM80x ONKEY support"
	depends on MFD_88PM800
	help
	  Support the ONKEY of Marvell 88PM80x PMICs as an input device
	  reporting power button status.

	  To compile this driver as a module, choose M here: the module
	  will be called 88pm80x_onkey.

config INPUT_AB8500_PONKEY
	tristate "AB8500 Pon (PowerOn) Key"
	depends on AB8500_CORE
	help
	  Say Y here to use the PowerOn Key for ST-Ericsson's AB8500
	  Mix-Sig PMIC.

	  To compile this driver as a module, choose M here: the module
	  will be called ab8500-ponkey.

config INPUT_AD714X
	tristate "Analog Devices AD714x Capacitance Touch Sensor"
	help
	  Say Y here if you want to support an AD7142/3/7/8/7A touch sensor.

	  You should select a bus connection too.

	  To compile this driver as a module, choose M here: the
	  module will be called ad714x.

config INPUT_AD714X_I2C
	tristate "support I2C bus connection"
	depends on INPUT_AD714X && I2C
	default y
	help
	  Say Y here if you have AD7142/AD7147 hooked to an I2C bus.

	  To compile this driver as a module, choose M here: the
	  module will be called ad714x-i2c.

config INPUT_AD714X_SPI
	tristate "support SPI bus connection"
	depends on INPUT_AD714X && SPI
	default y
	help
	  Say Y here if you have AD7142/AD7147 hooked to a SPI bus.

	  To compile this driver as a module, choose M here: the
	  module will be called ad714x-spi.

config INPUT_ARIZONA_HAPTICS
	tristate "Arizona haptics support"
	depends on MFD_ARIZONA && SND_SOC
	select INPUT_FF_MEMLESS
	help
	  Say Y to enable support for the haptics module in Arizona CODECs.

	  To compile this driver as a module, choose M here: the
	  module will be called arizona-haptics.

config INPUT_ATMEL_CAPTOUCH
	tristate "Atmel Capacitive Touch Button Driver"
	depends on OF || COMPILE_TEST
	depends on I2C
	help
	  Say Y here if an Atmel Capacitive Touch Button device which
	  implements "captouch" protocol is connected to I2C bus. Typically
	  this device consists of Atmel Touch sensor controlled by AtMegaXX
	  MCU running firmware based on Qtouch library.
	  One should find "atmel,captouch" node in the board specific DTS.

	  To compile this driver as a module, choose M here: the
	  module will be called atmel_captouch.

config INPUT_BMA150
	tristate "BMA150/SMB380 acceleration sensor support"
	depends on I2C
	help
	  Say Y here if you have Bosch Sensortec's BMA150 or SMB380
	  acceleration sensor hooked to an I2C bus.

	  To compile this driver as a module, choose M here: the
	  module will be called bma150.

config INPUT_E3X0_BUTTON
	tristate "NI Ettus Research USRP E3xx Button support."
	default n
	help
	  Say Y here to enable support for the NI Ettus Research
	  USRP E3xx Button.

	  To compile this driver as a module, choose M here: the
	  module will be called e3x0_button.

config INPUT_PCSPKR
	tristate "PC Speaker support"
	depends on PCSPKR_PLATFORM
	help
	  Say Y here if you want the standard PC Speaker to be used for
	  bells and whistles.

	  If unsure, say Y.

	  To compile this driver as a module, choose M here: the
	  module will be called pcspkr.

config INPUT_PM8941_PWRKEY
	tristate "Qualcomm PM8941 power key support"
	depends on MFD_SPMI_PMIC
	help
	  Say Y here if you want support for the power key usually found
	  on boards using a Qualcomm PM8941 compatible PMIC.

	  If unsure, say Y.

	  To compile this driver as a module, choose M here: the module
	  will be called pm8941-pwrkey.

config INPUT_PM8XXX_VIBRATOR
	tristate "Qualcomm PM8XXX vibrator support"
	depends on MFD_PM8XXX || MFD_SPMI_PMIC
	select INPUT_FF_MEMLESS
	help
	  This option enables device driver support for the vibrator
	  on Qualcomm PM8xxx chip. This driver supports ff-memless interface
	  from input framework.

	  To compile this driver as module, choose M here: the
	  module will be called pm8xxx-vibrator.

config INPUT_PMIC8XXX_PWRKEY
	tristate "PMIC8XXX power key support"
	depends on MFD_PM8XXX
	help
	  Say Y here if you want support for the PMIC8XXX power key.

	  If unsure, say N.

	  To compile this driver as a module, choose M here: the
	  module will be called pmic8xxx-pwrkey.

config INPUT_SPARCSPKR
	tristate "SPARC Speaker support"
	depends on PCI && SPARC64
	help
	  Say Y here if you want the standard Speaker on Sparc PCI systems
	  to be used for bells and whistles.

	  If unsure, say Y.

	  To compile this driver as a module, choose M here: the
	  module will be called sparcspkr.

config INPUT_M68K_BEEP
	tristate "M68k Beeper support"
	depends on M68K

config INPUT_MAX77650_ONKEY
	tristate "Maxim MAX77650 ONKEY support"
	depends on MFD_MAX77650
	help
	  Support the ONKEY of the MAX77650 PMIC as an input device.

	  To compile this driver as a module, choose M here: the module
	  will be called max77650-onkey.

config INPUT_MAX77693_HAPTIC
	tristate "MAXIM MAX77693/MAX77843 haptic controller support"
	depends on (MFD_MAX77693 || MFD_MAX77843) && PWM
	select INPUT_FF_MEMLESS
	help
	  This option enables support for the haptic controller on
	  MAXIM MAX77693 and MAX77843 chips.

	  To compile this driver as module, choose M here: the
	  module will be called max77693-haptic.

config INPUT_MAX8925_ONKEY
	tristate "MAX8925 ONKEY support"
	depends on MFD_MAX8925
	help
	  Support the ONKEY of MAX8925 PMICs as an input device
	  reporting power button status.

	  To compile this driver as a module, choose M here: the module
	  will be called max8925_onkey.

config INPUT_MAX8997_HAPTIC
	tristate "MAXIM MAX8997 haptic controller support"
	depends on PWM && MFD_MAX8997
	select INPUT_FF_MEMLESS
	help
	  This option enables device driver support for the haptic controller
	  on MAXIM MAX8997 chip. This driver supports ff-memless interface
	  from input framework.

	  To compile this driver as module, choose M here: the
	  module will be called max8997-haptic.

config INPUT_MC13783_PWRBUTTON
	tristate "MC13783 ON buttons"
	depends on MFD_MC13XXX
	help
	  Support the ON buttons of MC13783 PMIC as an input device
	  reporting power button status.

	  To compile this driver as a module, choose M here: the module
	  will be called mc13783-pwrbutton.

config INPUT_MMA8450
	tristate "MMA8450 - Freescale's 3-Axis, 8/12-bit Digital Accelerometer"
	depends on I2C
	help
	  Say Y here if you want to support Freescale's MMA8450 Accelerometer
	  through I2C interface.

	  To compile this driver as a module, choose M here: the
	  module will be called mma8450.

config INPUT_APANEL
	tristate "Fujitsu Lifebook Application Panel buttons"
	depends on X86 && I2C && LEDS_CLASS
	select CHECK_SIGNATURE
	help
	 Say Y here for support of the Application Panel buttons, used on
	 Fujitsu Lifebook. These are attached to the mainboard through
	 an SMBus interface managed by the I2C Intel ICH (i801) driver,
	 which you should also build for this kernel.

	 To compile this driver as a module, choose M here: the module will
	 be called apanel.

config INPUT_GPIO_BEEPER
	tristate "Generic GPIO Beeper support"
	depends on GPIOLIB || COMPILE_TEST
	help
	  Say Y here if you have a beeper connected to a GPIO pin.

	  To compile this driver as a module, choose M here: the
	  module will be called gpio-beeper.

config INPUT_GPIO_DECODER
	tristate "Polled GPIO Decoder Input driver"
	depends on GPIOLIB || COMPILE_TEST
	help
	 Say Y here if you want driver to read status of multiple GPIO
	 lines and report the encoded value as an absolute integer to
	 input subsystem.

	 To compile this driver as a module, choose M here: the module
	 will be called gpio_decoder.

config INPUT_GPIO_VIBRA
	tristate "GPIO vibrator support"
	depends on GPIOLIB || COMPILE_TEST
	select INPUT_FF_MEMLESS
	help
	  Say Y here to get support for GPIO based vibrator devices.

	  If unsure, say N.

	  To compile this driver as a module, choose M here: the module will be
	  called gpio-vibra.

config INPUT_GPIO_DECODER
	tristate "Polled GPIO Decoder Input driver"
	depends on GPIOLIB || COMPILE_TEST
	select INPUT_POLLDEV
	help
	 Say Y here if you want driver to read status of multiple GPIO
	 lines and report the encoded value as an absolute integer to
	 input subsystem.

	 To compile this driver as a module, choose M here: the module
	 will be called gpio_decoder.

config INPUT_IXP4XX_BEEPER
	tristate "IXP4XX Beeper support"
	depends on ARCH_IXP4XX
	help
	  If you say yes here, you can connect a beeper to the
	  ixp4xx gpio pins. This is used by the LinkSys NSLU2.

	  If unsure, say Y.

	  To compile this driver as a module, choose M here: the
	  module will be called ixp4xx-beeper.

config INPUT_COBALT_BTNS
	tristate "Cobalt button interface"
	depends on MIPS_COBALT
	help
	  Say Y here if you want to support MIPS Cobalt button interface.

	  To compile this driver as a module, choose M here: the
	  module will be called cobalt_btns.

config INPUT_CPCAP_PWRBUTTON
	tristate "CPCAP OnKey"
	depends on MFD_CPCAP
	help
	  Say Y here if you want to enable power key reporting via the
	  Motorola CPCAP chip.

	  To compile this driver as a module, choose M here. The module will
	  be called cpcap-pwrbutton.

config INPUT_WISTRON_BTNS
	tristate "x86 Wistron laptop button interface"
	depends on X86_32
	select INPUT_SPARSEKMAP
	select NEW_LEDS
	select LEDS_CLASS
	select CHECK_SIGNATURE
	help
	  Say Y here for support of Wistron laptop button interfaces, used on
	  laptops of various brands, including Acer and Fujitsu-Siemens. If
	  available, mail and wifi LEDs will be controllable via /sys/class/leds.

	  To compile this driver as a module, choose M here: the module will
	  be called wistron_btns.

config INPUT_ATLAS_BTNS
	tristate "x86 Atlas button interface"
	depends on X86 && ACPI
	help
	  Say Y here for support of Atlas wallmount touchscreen buttons.
	  The events will show up as scancodes F1 through F9 via evdev.

	  To compile this driver as a module, choose M here: the module will
	  be called atlas_btns.

config INPUT_ATI_REMOTE2
	tristate "ATI / Philips USB RF remote control"
	depends on USB_ARCH_HAS_HCD
	select USB
	help
	  Say Y here if you want to use an ATI or Philips USB RF remote control.
	  These are RF remotes with USB receivers.
	  ATI Remote Wonder II comes with some ATI's All-In-Wonder video cards
	  and is also available as a separate product.
	  This driver provides mouse pointer, left and right mouse buttons,
	  and maps all the other remote buttons to keypress events.

	  To compile this driver as a module, choose M here: the module will be
	  called ati_remote2.

config INPUT_KEYSPAN_REMOTE
	tristate "Keyspan DMR USB remote control"
	depends on USB_ARCH_HAS_HCD
	select USB
	help
	  Say Y here if you want to use a Keyspan DMR USB remote control.
	  Currently only the UIA-11 type of receiver has been tested.  The tag
	  on the receiver that connects to the USB port should have a P/N that
	  will tell you what type of DMR you have.  The UIA-10 type is not
	  supported at this time.  This driver maps all buttons to keypress
	  events.

	  To compile this driver as a module, choose M here: the module will
	  be called keyspan_remote.

config INPUT_KXTJ9
	tristate "Kionix KXTJ9 tri-axis digital accelerometer"
	depends on I2C
	help
	  Say Y here to enable support for the Kionix KXTJ9 digital tri-axis
	  accelerometer.

	  To compile this driver as a module, choose M here: the module will
	  be called kxtj9.

config INPUT_POWERMATE
	tristate "Griffin PowerMate and Contour Jog support"
	depends on USB_ARCH_HAS_HCD
	select USB
	help
	  Say Y here if you want to use Griffin PowerMate or Contour Jog devices.
	  These are aluminum dials which can measure clockwise and anticlockwise
	  rotation.  The dial also acts as a pushbutton.  The base contains an LED
	  which can be instructed to pulse or to switch to a particular intensity.

	  You can download userspace tools from
	  <http://sowerbutts.com/powermate/>.

	  To compile this driver as a module, choose M here: the
	  module will be called powermate.

config INPUT_YEALINK
	tristate "Yealink usb-p1k voip phone"
	depends on USB_ARCH_HAS_HCD
	select USB
	help
	  Say Y here if you want to enable keyboard and LCD functions of the
	  Yealink usb-p1k usb phones. The audio part is enabled by the generic
	  usb sound driver, so you might want to enable that as well.

	  For information about how to use these additional functions, see
	  <file:Documentation/input/devices/yealink.rst>.

	  To compile this driver as a module, choose M here: the module will be
	  called yealink.

config INPUT_CM109
	tristate "C-Media CM109 USB I/O Controller"
	depends on USB_ARCH_HAS_HCD
	select USB
	help
	  Say Y here if you want to enable keyboard and buzzer functions of the
	  C-Media CM109 usb phones. The audio part is enabled by the generic
	  usb sound driver, so you might want to enable that as well.

	  To compile this driver as a module, choose M here: the module will be
	  called cm109.

config INPUT_REGULATOR_HAPTIC
	tristate "Regulator haptics support"
	depends on REGULATOR
	select INPUT_FF_MEMLESS
	help
	  This option enables device driver support for the haptic controlled
	  by a regulator. This driver supports ff-memless interface
	  from input framework.

	  To compile this driver as a module, choose M here: the
	  module will be called regulator-haptic.

config INPUT_RETU_PWRBUTTON
	tristate "Retu Power button Driver"
	depends on MFD_RETU
	help
	  Say Y here if you want to enable power key reporting via the
	  Retu chips found in Nokia Internet Tablets (770, N800, N810).

	  To compile this driver as a module, choose M here. The module will
	  be called retu-pwrbutton.

config INPUT_TPS65218_PWRBUTTON
	tristate "TPS65218 Power button driver"
	depends on (MFD_TPS65217 || MFD_TPS65218)
	help
<<<<<<< HEAD
	  Say Y here if you want to enable power buttong reporting for
=======
	  Say Y here if you want to enable power button reporting for
>>>>>>> 24b8d41d
	  TPS65217 and TPS65218 Power Management IC devices.

	  To compile this driver as a module, choose M here. The module will
	  be called tps65218-pwrbutton.

config INPUT_AXP20X_PEK
	tristate "X-Powers AXP20X power button driver"
	depends on MFD_AXP20X
	help
	  Say Y here if you want to enable power key reporting via the
	  AXP20X PMIC.

	  To compile this driver as a module, choose M here. The module will
	  be called axp20x-pek.


config INPUT_TWL4030_PWRBUTTON
	tristate "TWL4030 Power button Driver"
	depends on TWL4030_CORE
	help
	  Say Y here if you want to enable power key reporting via the
	  TWL4030 family of chips.

	  To compile this driver as a module, choose M here. The module will
	  be called twl4030_pwrbutton.

config INPUT_TWL4030_VIBRA
	tristate "Support for TWL4030 Vibrator"
	depends on TWL4030_CORE
	select MFD_TWL4030_AUDIO
	select INPUT_FF_MEMLESS
	help
	  This option enables support for TWL4030 Vibrator Driver.

	  To compile this driver as a module, choose M here. The module will
	  be called twl4030_vibra.

config INPUT_TWL6040_VIBRA
	tristate "Support for TWL6040 Vibrator"
	depends on TWL6040_CORE
	select INPUT_FF_MEMLESS
	help
	  This option enables support for TWL6040 Vibrator Driver.

	  To compile this driver as a module, choose M here. The module will
	  be called twl6040_vibra.

config INPUT_UINPUT
	tristate "User level driver support"
	help
	  Say Y here if you want to support user level drivers for input
	  subsystem accessible under char device 10:223 - /dev/input/uinput.

	  To compile this driver as a module, choose M here: the
	  module will be called uinput.

config INPUT_SGI_BTNS
	tristate "SGI Indy/O2 volume button interface"
	depends on SGI_IP22 || SGI_IP32
	help
	  Say Y here if you want to support SGI Indy/O2 volume button interface.

	  To compile this driver as a module, choose M here: the
	  module will be called sgi_btns.

config HP_SDC_RTC
	tristate "HP SDC Real Time Clock"
	depends on (GSC || HP300) && SERIO
	select HP_SDC
	help
	  Say Y here if you want to support the built-in real time clock
	  of the HP SDC controller.

config INPUT_PALMAS_PWRBUTTON
	tristate "Palmas Power button Driver"
	depends on MFD_PALMAS
	help
	  Say Y here if you want to enable power key reporting via the
	  Palmas family of PMICs.

	  To compile this driver as a module, choose M here. The module will
	  be called palmas_pwrbutton.

config INPUT_PCF50633_PMU
	tristate "PCF50633 PMU events"
	depends on MFD_PCF50633
	help
	 Say Y to include support for delivering  PMU events via  input
	 layer on NXP PCF50633.

config INPUT_PCF8574
	tristate "PCF8574 Keypad input device"
	depends on I2C
	help
	  Say Y here if you want to support a keypad connected via I2C
	  with a PCF8574.

	  To compile this driver as a module, choose M here: the
	  module will be called pcf8574_keypad.

config INPUT_PWM_BEEPER
	tristate "PWM beeper support"
	depends on PWM
	help
	  Say Y here to get support for PWM based beeper devices.

	  If unsure, say N.

	  To compile this driver as a module, choose M here: the module will be
	  called pwm-beeper.

config INPUT_PWM_VIBRA
	tristate "PWM vibrator support"
	depends on PWM
	select INPUT_FF_MEMLESS
	help
	  Say Y here to get support for PWM based vibrator devices.

	  If unsure, say N.

	  To compile this driver as a module, choose M here: the module will be
	  called pwm-vibra.

config INPUT_RK805_PWRKEY
	tristate "Rockchip RK805 PMIC power key support"
	depends on MFD_RK808
	help
	  Select this option to enable power key driver for RK805.

	  If unsure, say N.

	  To compile this driver as a module, choose M here: the module will be
	  called rk805_pwrkey.

config INPUT_GPIO_ROTARY_ENCODER
	tristate "Rotary encoders connected to GPIO pins"
	depends on GPIOLIB || COMPILE_TEST
	help
	  Say Y here to add support for rotary encoders connected to GPIO lines.
	  Check file:Documentation/input/devices/rotary-encoder.rst for more
	  information.

	  To compile this driver as a module, choose M here: the
	  module will be called rotary_encoder.

config INPUT_RB532_BUTTON
	tristate "Mikrotik Routerboard 532 button interface"
	depends on MIKROTIK_RB532
	depends on GPIOLIB
	help
	  Say Y here if you want support for the S1 button built into
	  Mikrotik's Routerboard 532.

	  To compile this driver as a module, choose M here: the
	  module will be called rb532_button.

config INPUT_DA9052_ONKEY
	tristate "Dialog DA9052/DA9053 Onkey"
	depends on PMIC_DA9052
	help
	  Support the ONKEY of Dialog DA9052 PMICs as an input device
	  reporting power button status.

	  To compile this driver as a module, choose M here: the
	  module will be called da9052_onkey.

config INPUT_DA9055_ONKEY
	tristate "Dialog Semiconductor DA9055 ONKEY"
	depends on MFD_DA9055
	help
	  Support the ONKEY of DA9055 PMICs as an input device
	  reporting power button status.

	  To compile this driver as a module, choose M here: the module
	  will be called da9055_onkey.

config INPUT_DA9063_ONKEY
	tristate "Dialog DA9063/62/61 OnKey"
	depends on MFD_DA9063 || MFD_DA9062
	help
	  Support the ONKEY of Dialog DA9063, DA9062 and DA9061 Power
	  Management ICs as an input device capable of reporting the
	  power button status.

	  To compile this driver as a module, choose M here: the module
	  will be called da9063_onkey.

config INPUT_DM355EVM
	tristate "TI DaVinci DM355 EVM Keypad and IR Remote"
	depends on MFD_DM355EVM_MSP
	select INPUT_SPARSEKMAP
	help
	  Supports the pushbuttons and IR remote used with
	  the DM355 EVM board.

	  To compile this driver as a module, choose M here: the
	  module will be called dm355evm_keys.

config INPUT_WM831X_ON
	tristate "WM831X ON pin"
	depends on MFD_WM831X
	help
	  Support the ON pin of WM831X PMICs as an input device
	  reporting power button status.

	  To compile this driver as a module, choose M here: the module
	  will be called wm831x_on.

config INPUT_PCAP
	tristate "Motorola EZX PCAP misc input events"
	depends on EZX_PCAP
	help
	  Say Y here if you want to use Power key and Headphone button
	  on Motorola EZX phones.

	  To compile this driver as a module, choose M here: the
	  module will be called pcap_keys.

config INPUT_ADXL34X
	tristate "Analog Devices ADXL34x Three-Axis Digital Accelerometer"
	default n
	help
	  Say Y here if you have a Accelerometer interface using the
	  ADXL345/6 controller, and your board-specific initialization
	  code includes that in its table of devices.

	  This driver can use either I2C or SPI communication to the
	  ADXL345/6 controller.  Select the appropriate method for
	  your system.

	  If unsure, say N (but it's safe to say "Y").

	  To compile this driver as a module, choose M here: the
	  module will be called adxl34x.

config INPUT_ADXL34X_I2C
	tristate "support I2C bus connection"
	depends on INPUT_ADXL34X && I2C
	default y
	help
	  Say Y here if you have ADXL345/6 hooked to an I2C bus.

	  To compile this driver as a module, choose M here: the
	  module will be called adxl34x-i2c.

config INPUT_ADXL34X_SPI
	tristate "support SPI bus connection"
	depends on INPUT_ADXL34X && SPI
	default y
	help
	  Say Y here if you have ADXL345/6 hooked to a SPI bus.

	  To compile this driver as a module, choose M here: the
	  module will be called adxl34x-spi.

config INPUT_IMS_PCU
	tristate "IMS Passenger Control Unit driver"
	depends on USB
	depends on LEDS_CLASS
	help
	  Say Y here if you have system with IMS Rave Passenger Control Unit.

	  To compile this driver as a module, choose M here: the module will be
	  called ims_pcu.

config INPUT_IQS269A
	tristate "Azoteq IQS269A capacitive touch controller"
	depends on I2C
	select REGMAP_I2C
	help
	  Say Y to enable support for the Azoteq IQS269A capacitive
	  touch controller.

	  To compile this driver as a module, choose M here: the
	  module will be called iqs269a.

config INPUT_CMA3000
	tristate "VTI CMA3000 Tri-axis accelerometer"
	help
	  Say Y here if you want to use VTI CMA3000_D0x Accelerometer
	  driver

	  This driver currently only supports I2C interface to the
	  controller. Also select the I2C method.

	  If unsure, say N

	  To compile this driver as a module, choose M here: the
	  module will be called cma3000_d0x.

config INPUT_CMA3000_I2C
	tristate "Support I2C bus connection"
	depends on INPUT_CMA3000 && I2C
	help
	  Say Y here if you want to use VTI CMA3000_D0x Accelerometer
	  through I2C interface.

	  To compile this driver as a module, choose M here: the
	  module will be called cma3000_d0x_i2c.

config INPUT_XEN_KBDDEV_FRONTEND
	tristate "Xen virtual keyboard and mouse support"
	depends on XEN
	default y
	select XEN_XENBUS_FRONTEND
	help
	  This driver implements the front-end of the Xen virtual
	  keyboard and mouse device driver.  It communicates with a back-end
	  in another domain.

	  To compile this driver as a module, choose M here: the
	  module will be called xen-kbdfront.

config INPUT_SIRFSOC_ONKEY
	tristate "CSR SiRFSoC power on/off/suspend key support"
	depends on ARCH_SIRF && OF
	default y
	help
	  Say Y here if you want to support for the SiRFSoC power on/off/suspend key
	  in Linux, after you press the onkey, system will suspend.

	  If unsure, say N.

config INPUT_IDEAPAD_SLIDEBAR
	tristate "IdeaPad Laptop Slidebar"
	depends on INPUT
	depends on SERIO_I8042
	help
	  Say Y here if you have an IdeaPad laptop with a slidebar.

	  To compile this driver as a module, choose M here: the
	  module will be called ideapad_slidebar.

config INPUT_SOC_BUTTON_ARRAY
	tristate "Windows-compatible SoC Button Array"
	depends on KEYBOARD_GPIO && ACPI
	help
	  Say Y here if you have a SoC-based tablet that originally runs
	  Windows 8 or a Microsoft Surface Book 2, Pro 5, Laptop 1 or later.

	  To compile this driver as a module, choose M here: the
	  module will be called soc_button_array.

config INPUT_DRV260X_HAPTICS
	tristate "TI DRV260X haptics support"
	depends on INPUT && I2C
	depends on GPIOLIB || COMPILE_TEST
	select INPUT_FF_MEMLESS
	select REGMAP_I2C
	help
	  Say Y to enable support for the TI DRV260X haptics driver.

	  To compile this driver as a module, choose M here: the
	  module will be called drv260x-haptics.

config INPUT_DRV2665_HAPTICS
	tristate "TI DRV2665 haptics support"
	depends on INPUT && I2C
	select INPUT_FF_MEMLESS
	select REGMAP_I2C
	help
	  Say Y to enable support for the TI DRV2665 haptics driver.

	  To compile this driver as a module, choose M here: the
	  module will be called drv2665-haptics.

config INPUT_DRV2667_HAPTICS
	tristate "TI DRV2667 haptics support"
	depends on INPUT && I2C
	select INPUT_FF_MEMLESS
	select REGMAP_I2C
	help
	  Say Y to enable support for the TI DRV2667 haptics driver.

	  To compile this driver as a module, choose M here: the
	  module will be called drv2667-haptics.

config INPUT_HISI_POWERKEY
	tristate "Hisilicon PMIC ONKEY support"
	depends on ARCH_HISI || COMPILE_TEST
	help
	  Say Y to enable support for PMIC ONKEY.

	  To compile this driver as a module, choose M here: the
	  module will be called hisi_powerkey.

<<<<<<< HEAD
=======
config INPUT_RAVE_SP_PWRBUTTON
	tristate "RAVE SP Power button Driver"
	depends on RAVE_SP_CORE
	help
	  Say Y here if you want to enable power key reporting from RAVE SP

	  To compile this driver as a module, choose M here: the
	  module will be called rave-sp-pwrbutton.

config INPUT_SC27XX_VIBRA
	tristate "Spreadtrum sc27xx vibrator support"
	depends on MFD_SC27XX_PMIC || COMPILE_TEST
	select INPUT_FF_MEMLESS
	help
	  This option enables support for Spreadtrum sc27xx vibrator driver.

	  To compile this driver as a module, choose M here. The module will
	  be called sc27xx_vibra.

config INPUT_STPMIC1_ONKEY
	tristate "STPMIC1 PMIC Onkey support"
	depends on MFD_STPMIC1
	help
	  Say Y to enable support of onkey embedded into STPMIC1 PMIC. onkey
	  can be used to wakeup from low power modes and force a shut-down on
	  long press.

	  To compile this driver as a module, choose M here: the
	  module will be called stpmic1_onkey.

>>>>>>> 24b8d41d
endif<|MERGE_RESOLUTION|>--- conflicted
+++ resolved
@@ -286,18 +286,6 @@
 
 	  To compile this driver as a module, choose M here: the module will be
 	  called gpio-vibra.
-
-config INPUT_GPIO_DECODER
-	tristate "Polled GPIO Decoder Input driver"
-	depends on GPIOLIB || COMPILE_TEST
-	select INPUT_POLLDEV
-	help
-	 Say Y here if you want driver to read status of multiple GPIO
-	 lines and report the encoded value as an absolute integer to
-	 input subsystem.
-
-	 To compile this driver as a module, choose M here: the module
-	 will be called gpio_decoder.
 
 config INPUT_IXP4XX_BEEPER
 	tristate "IXP4XX Beeper support"
@@ -464,11 +452,7 @@
 	tristate "TPS65218 Power button driver"
 	depends on (MFD_TPS65217 || MFD_TPS65218)
 	help
-<<<<<<< HEAD
-	  Say Y here if you want to enable power buttong reporting for
-=======
 	  Say Y here if you want to enable power button reporting for
->>>>>>> 24b8d41d
 	  TPS65217 and TPS65218 Power Management IC devices.
 
 	  To compile this driver as a module, choose M here. The module will
@@ -855,8 +839,6 @@
 	  To compile this driver as a module, choose M here: the
 	  module will be called hisi_powerkey.
 
-<<<<<<< HEAD
-=======
 config INPUT_RAVE_SP_PWRBUTTON
 	tristate "RAVE SP Power button Driver"
 	depends on RAVE_SP_CORE
@@ -887,5 +869,4 @@
 	  To compile this driver as a module, choose M here: the
 	  module will be called stpmic1_onkey.
 
->>>>>>> 24b8d41d
 endif