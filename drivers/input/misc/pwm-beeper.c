// SPDX-License-Identifier: GPL-2.0-or-later
/*
 *  Copyright (C) 2010, Lars-Peter Clausen <lars@metafoo.de>
 *  PWM beeper driver
 */

#include <linux/input.h>
#include <linux/regulator/consumer.h>
#include <linux/module.h>
#include <linux/kernel.h>
#include <linux/of.h>
#include <linux/platform_device.h>
#include <linux/property.h>
#include <linux/pwm.h>
#include <linux/slab.h>
#include <linux/workqueue.h>

struct pwm_beeper {
	struct input_dev *input;
	struct pwm_device *pwm;
<<<<<<< HEAD
=======
	struct regulator *amplifier;
>>>>>>> 24b8d41d
	struct work_struct work;
	unsigned long period;
	unsigned int bell_frequency;
	bool suspended;
	bool amplifier_on;
};

#define HZ_TO_NANOSECONDS(x) (1000000000UL/(x))

<<<<<<< HEAD
static void __pwm_beeper_set(struct pwm_beeper *beeper)
{
	unsigned long period = beeper->period;

	if (period) {
		pwm_config(beeper->pwm, period / 2, period);
		pwm_enable(beeper->pwm);
	} else
		pwm_disable(beeper->pwm);
=======
static int pwm_beeper_on(struct pwm_beeper *beeper, unsigned long period)
{
	struct pwm_state state;
	int error;

	pwm_get_state(beeper->pwm, &state);

	state.enabled = true;
	state.period = period;
	pwm_set_relative_duty_cycle(&state, 50, 100);

	error = pwm_apply_state(beeper->pwm, &state);
	if (error)
		return error;

	if (!beeper->amplifier_on) {
		error = regulator_enable(beeper->amplifier);
		if (error) {
			pwm_disable(beeper->pwm);
			return error;
		}

		beeper->amplifier_on = true;
	}

	return 0;
}

static void pwm_beeper_off(struct pwm_beeper *beeper)
{
	if (beeper->amplifier_on) {
		regulator_disable(beeper->amplifier);
		beeper->amplifier_on = false;
	}

	pwm_disable(beeper->pwm);
>>>>>>> 24b8d41d
}

static void pwm_beeper_work(struct work_struct *work)
{
<<<<<<< HEAD
	struct pwm_beeper *beeper =
		container_of(work, struct pwm_beeper, work);

	__pwm_beeper_set(beeper);
=======
	struct pwm_beeper *beeper = container_of(work, struct pwm_beeper, work);
	unsigned long period = READ_ONCE(beeper->period);

	if (period)
		pwm_beeper_on(beeper, period);
	else
		pwm_beeper_off(beeper);
>>>>>>> 24b8d41d
}

static int pwm_beeper_event(struct input_dev *input,
			    unsigned int type, unsigned int code, int value)
{
	struct pwm_beeper *beeper = input_get_drvdata(input);

	if (type != EV_SND || value < 0)
		return -EINVAL;

	switch (code) {
	case SND_BELL:
		value = value ? beeper->bell_frequency : 0;
		break;
	case SND_TONE:
		break;
	default:
		return -EINVAL;
	}

	if (value == 0)
		beeper->period = 0;
	else
		beeper->period = HZ_TO_NANOSECONDS(value);

<<<<<<< HEAD
	schedule_work(&beeper->work);
=======
	if (!beeper->suspended)
		schedule_work(&beeper->work);
>>>>>>> 24b8d41d

	return 0;
}

static void pwm_beeper_stop(struct pwm_beeper *beeper)
{
	cancel_work_sync(&beeper->work);
<<<<<<< HEAD

	if (beeper->period)
		pwm_disable(beeper->pwm);
=======
	pwm_beeper_off(beeper);
>>>>>>> 24b8d41d
}

static void pwm_beeper_close(struct input_dev *input)
{
	struct pwm_beeper *beeper = input_get_drvdata(input);

	pwm_beeper_stop(beeper);
}

static int pwm_beeper_probe(struct platform_device *pdev)
{
	struct device *dev = &pdev->dev;
	struct pwm_beeper *beeper;
	struct pwm_state state;
	u32 bell_frequency;
	int error;

	beeper = devm_kzalloc(dev, sizeof(*beeper), GFP_KERNEL);
	if (!beeper)
		return -ENOMEM;

	beeper->pwm = devm_pwm_get(dev, NULL);
	if (IS_ERR(beeper->pwm)) {
		error = PTR_ERR(beeper->pwm);
		if (error != -EPROBE_DEFER)
			dev_err(dev, "Failed to request PWM device: %d\n",
				error);
		return error;
	}

	/* Sync up PWM state and ensure it is off. */
	pwm_init_state(beeper->pwm, &state);
	state.enabled = false;
	error = pwm_apply_state(beeper->pwm, &state);
	if (error) {
		dev_err(dev, "failed to apply initial PWM state: %d\n",
			error);
		return error;
	}

<<<<<<< HEAD
	/*
	 * FIXME: pwm_apply_args() should be removed when switching to
	 * the atomic PWM API.
	 */
	pwm_apply_args(beeper->pwm);

	INIT_WORK(&beeper->work, pwm_beeper_work);

	beeper->input = input_allocate_device();
=======
	beeper->amplifier = devm_regulator_get(dev, "amp");
	if (IS_ERR(beeper->amplifier)) {
		error = PTR_ERR(beeper->amplifier);
		if (error != -EPROBE_DEFER)
			dev_err(dev, "Failed to get 'amp' regulator: %d\n",
				error);
		return error;
	}

	INIT_WORK(&beeper->work, pwm_beeper_work);

	error = device_property_read_u32(dev, "beeper-hz", &bell_frequency);
	if (error) {
		bell_frequency = 1000;
		dev_dbg(dev,
			"failed to parse 'beeper-hz' property, using default: %uHz\n",
			bell_frequency);
	}

	beeper->bell_frequency = bell_frequency;

	beeper->input = devm_input_allocate_device(dev);
>>>>>>> 24b8d41d
	if (!beeper->input) {
		dev_err(dev, "Failed to allocate input device\n");
		return -ENOMEM;
	}

	beeper->input->name = "pwm-beeper";
	beeper->input->phys = "pwm/input0";
	beeper->input->id.bustype = BUS_HOST;
	beeper->input->id.vendor = 0x001f;
	beeper->input->id.product = 0x0001;
	beeper->input->id.version = 0x0100;

	input_set_capability(beeper->input, EV_SND, SND_TONE);
	input_set_capability(beeper->input, EV_SND, SND_BELL);

	beeper->input->event = pwm_beeper_event;
	beeper->input->close = pwm_beeper_close;

	input_set_drvdata(beeper->input, beeper);

	error = input_register_device(beeper->input);
	if (error) {
		dev_err(dev, "Failed to register input device: %d\n", error);
		return error;
	}

	platform_set_drvdata(pdev, beeper);

	return 0;
<<<<<<< HEAD

err_input_free:
	input_free_device(beeper->input);
err_pwm_free:
	pwm_free(beeper->pwm);
err_free:
	kfree(beeper);

	return error;
}

static int pwm_beeper_remove(struct platform_device *pdev)
{
	struct pwm_beeper *beeper = platform_get_drvdata(pdev);

	input_unregister_device(beeper->input);

	pwm_free(beeper->pwm);

	kfree(beeper);

	return 0;
=======
>>>>>>> 24b8d41d
}

static int __maybe_unused pwm_beeper_suspend(struct device *dev)
{
	struct pwm_beeper *beeper = dev_get_drvdata(dev);

<<<<<<< HEAD
=======
	/*
	 * Spinlock is taken here is not to protect write to
	 * beeper->suspended, but to ensure that pwm_beeper_event
	 * does not re-submit work once flag is set.
	 */
	spin_lock_irq(&beeper->input->event_lock);
	beeper->suspended = true;
	spin_unlock_irq(&beeper->input->event_lock);

>>>>>>> 24b8d41d
	pwm_beeper_stop(beeper);

	return 0;
}

static int __maybe_unused pwm_beeper_resume(struct device *dev)
{
	struct pwm_beeper *beeper = dev_get_drvdata(dev);

<<<<<<< HEAD
	if (beeper->period)
		__pwm_beeper_set(beeper);
=======
	spin_lock_irq(&beeper->input->event_lock);
	beeper->suspended = false;
	spin_unlock_irq(&beeper->input->event_lock);

	/* Let worker figure out if we should resume beeping */
	schedule_work(&beeper->work);
>>>>>>> 24b8d41d

	return 0;
}

static SIMPLE_DEV_PM_OPS(pwm_beeper_pm_ops,
			 pwm_beeper_suspend, pwm_beeper_resume);

#ifdef CONFIG_OF
static const struct of_device_id pwm_beeper_match[] = {
	{ .compatible = "pwm-beeper", },
	{ },
};
MODULE_DEVICE_TABLE(of, pwm_beeper_match);
#endif

static struct platform_driver pwm_beeper_driver = {
	.probe	= pwm_beeper_probe,
	.driver = {
		.name	= "pwm-beeper",
		.pm	= &pwm_beeper_pm_ops,
		.of_match_table = of_match_ptr(pwm_beeper_match),
	},
};
module_platform_driver(pwm_beeper_driver);

MODULE_AUTHOR("Lars-Peter Clausen <lars@metafoo.de>");
MODULE_DESCRIPTION("PWM beeper driver");
MODULE_LICENSE("GPL");
MODULE_ALIAS("platform:pwm-beeper");<|MERGE_RESOLUTION|>--- conflicted
+++ resolved
@@ -18,10 +18,7 @@
 struct pwm_beeper {
 	struct input_dev *input;
 	struct pwm_device *pwm;
-<<<<<<< HEAD
-=======
 	struct regulator *amplifier;
->>>>>>> 24b8d41d
 	struct work_struct work;
 	unsigned long period;
 	unsigned int bell_frequency;
@@ -31,17 +28,6 @@
 
 #define HZ_TO_NANOSECONDS(x) (1000000000UL/(x))
 
-<<<<<<< HEAD
-static void __pwm_beeper_set(struct pwm_beeper *beeper)
-{
-	unsigned long period = beeper->period;
-
-	if (period) {
-		pwm_config(beeper->pwm, period / 2, period);
-		pwm_enable(beeper->pwm);
-	} else
-		pwm_disable(beeper->pwm);
-=======
 static int pwm_beeper_on(struct pwm_beeper *beeper, unsigned long period)
 {
 	struct pwm_state state;
@@ -78,17 +64,10 @@
 	}
 
 	pwm_disable(beeper->pwm);
->>>>>>> 24b8d41d
 }
 
 static void pwm_beeper_work(struct work_struct *work)
 {
-<<<<<<< HEAD
-	struct pwm_beeper *beeper =
-		container_of(work, struct pwm_beeper, work);
-
-	__pwm_beeper_set(beeper);
-=======
 	struct pwm_beeper *beeper = container_of(work, struct pwm_beeper, work);
 	unsigned long period = READ_ONCE(beeper->period);
 
@@ -96,7 +75,6 @@
 		pwm_beeper_on(beeper, period);
 	else
 		pwm_beeper_off(beeper);
->>>>>>> 24b8d41d
 }
 
 static int pwm_beeper_event(struct input_dev *input,
@@ -122,12 +100,8 @@
 	else
 		beeper->period = HZ_TO_NANOSECONDS(value);
 
-<<<<<<< HEAD
-	schedule_work(&beeper->work);
-=======
 	if (!beeper->suspended)
 		schedule_work(&beeper->work);
->>>>>>> 24b8d41d
 
 	return 0;
 }
@@ -135,13 +109,7 @@
 static void pwm_beeper_stop(struct pwm_beeper *beeper)
 {
 	cancel_work_sync(&beeper->work);
-<<<<<<< HEAD
-
-	if (beeper->period)
-		pwm_disable(beeper->pwm);
-=======
 	pwm_beeper_off(beeper);
->>>>>>> 24b8d41d
 }
 
 static void pwm_beeper_close(struct input_dev *input)
@@ -182,17 +150,6 @@
 		return error;
 	}
 
-<<<<<<< HEAD
-	/*
-	 * FIXME: pwm_apply_args() should be removed when switching to
-	 * the atomic PWM API.
-	 */
-	pwm_apply_args(beeper->pwm);
-
-	INIT_WORK(&beeper->work, pwm_beeper_work);
-
-	beeper->input = input_allocate_device();
-=======
 	beeper->amplifier = devm_regulator_get(dev, "amp");
 	if (IS_ERR(beeper->amplifier)) {
 		error = PTR_ERR(beeper->amplifier);
@@ -215,7 +172,6 @@
 	beeper->bell_frequency = bell_frequency;
 
 	beeper->input = devm_input_allocate_device(dev);
->>>>>>> 24b8d41d
 	if (!beeper->input) {
 		dev_err(dev, "Failed to allocate input device\n");
 		return -ENOMEM;
@@ -245,39 +201,12 @@
 	platform_set_drvdata(pdev, beeper);
 
 	return 0;
-<<<<<<< HEAD
-
-err_input_free:
-	input_free_device(beeper->input);
-err_pwm_free:
-	pwm_free(beeper->pwm);
-err_free:
-	kfree(beeper);
-
-	return error;
-}
-
-static int pwm_beeper_remove(struct platform_device *pdev)
-{
-	struct pwm_beeper *beeper = platform_get_drvdata(pdev);
-
-	input_unregister_device(beeper->input);
-
-	pwm_free(beeper->pwm);
-
-	kfree(beeper);
-
-	return 0;
-=======
->>>>>>> 24b8d41d
 }
 
 static int __maybe_unused pwm_beeper_suspend(struct device *dev)
 {
 	struct pwm_beeper *beeper = dev_get_drvdata(dev);
 
-<<<<<<< HEAD
-=======
 	/*
 	 * Spinlock is taken here is not to protect write to
 	 * beeper->suspended, but to ensure that pwm_beeper_event
@@ -287,7 +216,6 @@
 	beeper->suspended = true;
 	spin_unlock_irq(&beeper->input->event_lock);
 
->>>>>>> 24b8d41d
 	pwm_beeper_stop(beeper);
 
 	return 0;
@@ -297,17 +225,12 @@
 {
 	struct pwm_beeper *beeper = dev_get_drvdata(dev);
 
-<<<<<<< HEAD
-	if (beeper->period)
-		__pwm_beeper_set(beeper);
-=======
 	spin_lock_irq(&beeper->input->event_lock);
 	beeper->suspended = false;
 	spin_unlock_irq(&beeper->input->event_lock);
 
 	/* Let worker figure out if we should resume beeping */
 	schedule_work(&beeper->work);
->>>>>>> 24b8d41d
 
 	return 0;
 }
