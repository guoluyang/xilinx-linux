--- conflicted
+++ resolved
@@ -6,11 +6,8 @@
 
 #include <linux/kernel.h>
 #include <linux/device.h>
-<<<<<<< HEAD
-=======
 #include <linux/irq.h>
 #include <linux/irqdomain.h>
->>>>>>> 24b8d41d
 #include <linux/list.h>
 #include <linux/pm.h>
 #include <linux/rmi.h>
@@ -272,14 +269,11 @@
 
 void rmi_unregister_function(struct rmi_function *fn)
 {
-<<<<<<< HEAD
-=======
 	int i;
 
 	rmi_dbg(RMI_DEBUG_CORE, &fn->dev, "Unregistering F%02X.\n",
 			fn->fd.function_number);
 
->>>>>>> 24b8d41d
 	device_del(&fn->dev);
 	of_node_put(fn->dev.of_node);
 	put_device(&fn->dev);
@@ -368,24 +362,18 @@
 #ifdef CONFIG_RMI4_F30
 	&rmi_f30_handler,
 #endif
-<<<<<<< HEAD
+#ifdef CONFIG_RMI4_F34
+	&rmi_f34_handler,
+#endif
+#ifdef CONFIG_RMI4_F3A
+	&rmi_f3a_handler,
+#endif
 #ifdef CONFIG_RMI4_F54
 	&rmi_f54_handler,
 #endif
-=======
-#ifdef CONFIG_RMI4_F34
-	&rmi_f34_handler,
-#endif
-#ifdef CONFIG_RMI4_F3A
-	&rmi_f3a_handler,
-#endif
-#ifdef CONFIG_RMI4_F54
-	&rmi_f54_handler,
-#endif
 #ifdef CONFIG_RMI4_F55
 	&rmi_f55_handler,
 #endif
->>>>>>> 24b8d41d
 };
 
 static void __rmi_unregister_function_handlers(int start_idx)
