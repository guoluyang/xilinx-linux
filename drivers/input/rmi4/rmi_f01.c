--- conflicted
+++ resolved
@@ -417,17 +417,10 @@
 	switch (pdata->power_management.nosleep) {
 	case RMI_REG_STATE_DEFAULT:
 		break;
-<<<<<<< HEAD
-	case RMI_F01_NOSLEEP_OFF:
-		f01->device_control.ctrl0 &= ~RMI_F01_CTRL0_NOSLEEP_BIT;
-		break;
-	case RMI_F01_NOSLEEP_ON:
-=======
 	case RMI_REG_STATE_OFF:
 		f01->device_control.ctrl0 &= ~RMI_F01_CTRL0_NOSLEEP_BIT;
 		break;
 	case RMI_REG_STATE_ON:
->>>>>>> 24b8d41d
 		f01->device_control.ctrl0 |= RMI_F01_CTRL0_NOSLEEP_BIT;
 		break;
 	}
