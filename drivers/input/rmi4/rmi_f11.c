// SPDX-License-Identifier: GPL-2.0-only
/*
 * Copyright (c) 2011-2015 Synaptics Incorporated
 * Copyright (c) 2011 Unixphere
 */

#include <linux/kernel.h>
#include <linux/delay.h>
#include <linux/device.h>
#include <linux/input.h>
#include <linux/input/mt.h>
#include <linux/rmi.h>
#include <linux/slab.h>
#include <linux/of.h>
#include "rmi_driver.h"
#include "rmi_2d_sensor.h"

#define F11_MAX_NUM_OF_FINGERS		10
#define F11_MAX_NUM_OF_TOUCH_SHAPES	16

#define FINGER_STATE_MASK	0x03

#define F11_CTRL_SENSOR_MAX_X_POS_OFFSET	6
#define F11_CTRL_SENSOR_MAX_Y_POS_OFFSET	8

#define DEFAULT_XY_MAX 9999
#define DEFAULT_MAX_ABS_MT_PRESSURE 255
#define DEFAULT_MAX_ABS_MT_TOUCH 15
#define DEFAULT_MAX_ABS_MT_ORIENTATION 1
#define DEFAULT_MIN_ABS_MT_TRACKING_ID 1
#define DEFAULT_MAX_ABS_MT_TRACKING_ID 10

/** A note about RMI4 F11 register structure.
 *
 * The properties for
 * a given sensor are described by its query registers.  The number of query
 * registers and the layout of their contents are described by the F11 device
 * queries as well as the sensor query information.
 *
 * Similarly, each sensor has control registers that govern its behavior.  The
 * size and layout of the control registers for a given sensor can be determined
 * by parsing that sensors query registers.
 *
 * And in a likewise fashion, each sensor has data registers where it reports
 * its touch data and other interesting stuff.  The size and layout of a
 * sensors data registers must be determined by parsing its query registers.
 *
 * The short story is that we need to read and parse a lot of query
 * registers in order to determine the attributes of a sensor. Then
 * we need to use that data to compute the size of the control and data
 * registers for sensor.
 *
 * The end result is that we have a number of structs that aren't used to
 * directly generate the input events, but their size, location and contents
 * are critical to determining where the data we are interested in lives.
 *
 * At this time, the driver does not yet comprehend all possible F11
 * configuration options, but it should be sufficient to cover 99% of RMI4 F11
 * devices currently in the field.
 */

/* maximum ABS_MT_POSITION displacement (in mm) */
#define DMAX 10

/**
 * @rezero - writing this to the F11 command register will cause the sensor to
 * calibrate to the current capacitive state.
 */
#define RMI_F11_REZERO  0x01

#define RMI_F11_HAS_QUERY9              (1 << 3)
#define RMI_F11_HAS_QUERY11             (1 << 4)
#define RMI_F11_HAS_QUERY12             (1 << 5)
#define RMI_F11_HAS_QUERY27             (1 << 6)
#define RMI_F11_HAS_QUERY28             (1 << 7)

/** Defs for Query 1 */

#define RMI_F11_NR_FINGERS_MASK 0x07
#define RMI_F11_HAS_REL                 (1 << 3)
#define RMI_F11_HAS_ABS                 (1 << 4)
#define RMI_F11_HAS_GESTURES            (1 << 5)
#define RMI_F11_HAS_SENSITIVITY_ADJ     (1 << 6)
#define RMI_F11_CONFIGURABLE            (1 << 7)

/** Defs for Query 2, 3, and 4. */
#define RMI_F11_NR_ELECTRODES_MASK      0x7F

/** Defs for Query 5 */

#define RMI_F11_ABS_DATA_SIZE_MASK      0x03
#define RMI_F11_HAS_ANCHORED_FINGER     (1 << 2)
#define RMI_F11_HAS_ADJ_HYST            (1 << 3)
#define RMI_F11_HAS_DRIBBLE             (1 << 4)
#define RMI_F11_HAS_BENDING_CORRECTION  (1 << 5)
#define RMI_F11_HAS_LARGE_OBJECT_SUPPRESSION    (1 << 6)
#define RMI_F11_HAS_JITTER_FILTER       (1 << 7)

/** Defs for Query 7 */
#define RMI_F11_HAS_SINGLE_TAP                  (1 << 0)
#define RMI_F11_HAS_TAP_AND_HOLD                (1 << 1)
#define RMI_F11_HAS_DOUBLE_TAP                  (1 << 2)
#define RMI_F11_HAS_EARLY_TAP                   (1 << 3)
#define RMI_F11_HAS_FLICK                       (1 << 4)
#define RMI_F11_HAS_PRESS                       (1 << 5)
#define RMI_F11_HAS_PINCH                       (1 << 6)
#define RMI_F11_HAS_CHIRAL                      (1 << 7)

/** Defs for Query 8 */
#define RMI_F11_HAS_PALM_DET                    (1 << 0)
#define RMI_F11_HAS_ROTATE                      (1 << 1)
#define RMI_F11_HAS_TOUCH_SHAPES                (1 << 2)
#define RMI_F11_HAS_SCROLL_ZONES                (1 << 3)
#define RMI_F11_HAS_INDIVIDUAL_SCROLL_ZONES     (1 << 4)
#define RMI_F11_HAS_MF_SCROLL                   (1 << 5)
#define RMI_F11_HAS_MF_EDGE_MOTION              (1 << 6)
#define RMI_F11_HAS_MF_SCROLL_INERTIA           (1 << 7)

/** Defs for Query 9. */
#define RMI_F11_HAS_PEN                         (1 << 0)
#define RMI_F11_HAS_PROXIMITY                   (1 << 1)
#define RMI_F11_HAS_PALM_DET_SENSITIVITY        (1 << 2)
#define RMI_F11_HAS_SUPPRESS_ON_PALM_DETECT     (1 << 3)
#define RMI_F11_HAS_TWO_PEN_THRESHOLDS          (1 << 4)
#define RMI_F11_HAS_CONTACT_GEOMETRY            (1 << 5)
#define RMI_F11_HAS_PEN_HOVER_DISCRIMINATION    (1 << 6)
#define RMI_F11_HAS_PEN_FILTERS                 (1 << 7)

/** Defs for Query 10. */
#define RMI_F11_NR_TOUCH_SHAPES_MASK            0x1F

/** Defs for Query 11 */

#define RMI_F11_HAS_Z_TUNING                    (1 << 0)
#define RMI_F11_HAS_ALGORITHM_SELECTION         (1 << 1)
#define RMI_F11_HAS_W_TUNING                    (1 << 2)
#define RMI_F11_HAS_PITCH_INFO                  (1 << 3)
#define RMI_F11_HAS_FINGER_SIZE                 (1 << 4)
#define RMI_F11_HAS_SEGMENTATION_AGGRESSIVENESS (1 << 5)
#define RMI_F11_HAS_XY_CLIP                     (1 << 6)
#define RMI_F11_HAS_DRUMMING_FILTER             (1 << 7)

/** Defs for Query 12. */

#define RMI_F11_HAS_GAPLESS_FINGER              (1 << 0)
#define RMI_F11_HAS_GAPLESS_FINGER_TUNING       (1 << 1)
#define RMI_F11_HAS_8BIT_W                      (1 << 2)
#define RMI_F11_HAS_ADJUSTABLE_MAPPING          (1 << 3)
#define RMI_F11_HAS_INFO2                       (1 << 4)
#define RMI_F11_HAS_PHYSICAL_PROPS              (1 << 5)
#define RMI_F11_HAS_FINGER_LIMIT                (1 << 6)
#define RMI_F11_HAS_LINEAR_COEFF                (1 << 7)

/** Defs for Query 13. */

#define RMI_F11_JITTER_WINDOW_MASK              0x1F
#define RMI_F11_JITTER_FILTER_MASK              0x60
#define RMI_F11_JITTER_FILTER_SHIFT             5

/** Defs for Query 14. */
#define RMI_F11_LIGHT_CONTROL_MASK              0x03
#define RMI_F11_IS_CLEAR                        (1 << 2)
#define RMI_F11_CLICKPAD_PROPS_MASK             0x18
#define RMI_F11_CLICKPAD_PROPS_SHIFT            3
#define RMI_F11_MOUSE_BUTTONS_MASK              0x60
#define RMI_F11_MOUSE_BUTTONS_SHIFT             5
#define RMI_F11_HAS_ADVANCED_GESTURES           (1 << 7)

#define RMI_F11_QUERY_SIZE                      4
#define RMI_F11_QUERY_GESTURE_SIZE              2

#define F11_LIGHT_CTL_NONE 0x00
#define F11_LUXPAD	   0x01
#define F11_DUAL_MODE      0x02

#define F11_NOT_CLICKPAD     0x00
#define F11_HINGED_CLICKPAD  0x01
#define F11_UNIFORM_CLICKPAD 0x02

/**
 * Query registers 1 through 4 are always present.
 *
 * @nr_fingers - describes the maximum number of fingers the 2-D sensor
 * supports.
 * @has_rel - the sensor supports relative motion reporting.
 * @has_abs - the sensor supports absolute poition reporting.
 * @has_gestures - the sensor supports gesture reporting.
 * @has_sensitivity_adjust - the sensor supports a global sensitivity
 * adjustment.
 * @configurable - the sensor supports various configuration options.
 * @num_of_x_electrodes -  the maximum number of electrodes the 2-D sensor
 * supports on the X axis.
 * @num_of_y_electrodes -  the maximum number of electrodes the 2-D sensor
 * supports on the Y axis.
 * @max_electrodes - the total number of X and Y electrodes that may be
 * configured.
 *
 * Query 5 is present if the has_abs bit is set.
 *
 * @abs_data_size - describes the format of data reported by the absolute
 * data source.  Only one format (the kind used here) is supported at this
 * time.
 * @has_anchored_finger - then the sensor supports the high-precision second
 * finger tracking provided by the manual tracking and motion sensitivity
 * options.
 * @has_adjust_hyst - the difference between the finger release threshold and
 * the touch threshold.
 * @has_dribble - the sensor supports the generation of dribble interrupts,
 * which may be enabled or disabled with the dribble control bit.
 * @has_bending_correction - Bending related data registers 28 and 36, and
 * control register 52..57 are present.
 * @has_large_object_suppression - control register 58 and data register 28
 * exist.
 * @has_jitter_filter - query 13 and control 73..76 exist.
 *
 * Gesture information queries 7 and 8 are present if has_gestures bit is set.
 *
 * @has_single_tap - a basic single-tap gesture is supported.
 * @has_tap_n_hold - tap-and-hold gesture is supported.
 * @has_double_tap - double-tap gesture is supported.
 * @has_early_tap - early tap is supported and reported as soon as the finger
 * lifts for any tap event that could be interpreted as either a single tap
 * or as the first tap of a double-tap or tap-and-hold gesture.
 * @has_flick - flick detection is supported.
 * @has_press - press gesture reporting is supported.
 * @has_pinch - pinch gesture detection is supported.
 * @has_palm_det - the 2-D sensor notifies the host whenever a large conductive
 * object such as a palm or a cheek touches the 2-D sensor.
 * @has_rotate - rotation gesture detection is supported.
 * @has_touch_shapes - TouchShapes are supported.  A TouchShape is a fixed
 * rectangular area on the sensor that behaves like a capacitive button.
 * @has_scroll_zones - scrolling areas near the sensor edges are supported.
 * @has_individual_scroll_zones - if 1, then 4 scroll zones are supported;
 * if 0, then only two are supported.
 * @has_mf_scroll - the multifinger_scrolling bit will be set when
 * more than one finger is involved in a scrolling action.
 *
 * Convenience for checking bytes in the gesture info registers.  This is done
 * often enough that we put it here to declutter the conditionals
 *
 * @query7_nonzero - true if none of the query 7 bits are set
 * @query8_nonzero - true if none of the query 8 bits are set
 *
 * Query 9 is present if the has_query9 is set.
 *
 * @has_pen - detection of a stylus is supported and registers F11_2D_Ctrl20
 * and F11_2D_Ctrl21 exist.
 * @has_proximity - detection of fingers near the sensor is supported and
 * registers F11_2D_Ctrl22 through F11_2D_Ctrl26 exist.
 * @has_palm_det_sensitivity -  the sensor supports the palm detect sensitivity
 * feature and register F11_2D_Ctrl27 exists.
 * @has_two_pen_thresholds - is has_pen is also set, then F11_2D_Ctrl35 exists.
 * @has_contact_geometry - the sensor supports the use of contact geometry to
 * map absolute X and Y target positions and registers F11_2D_Data18
 * through F11_2D_Data27 exist.
 *
 * Touch shape info (query 10) is present if has_touch_shapes is set.
 *
 * @nr_touch_shapes - the total number of touch shapes supported.
 *
 * Query 11 is present if the has_query11 bit is set in query 0.
 *
 * @has_z_tuning - if set, the sensor supports Z tuning and registers
 * F11_2D_Ctrl29 through F11_2D_Ctrl33 exist.
 * @has_algorithm_selection - controls choice of noise suppression algorithm
 * @has_w_tuning - the sensor supports Wx and Wy scaling and registers
 * F11_2D_Ctrl36 through F11_2D_Ctrl39 exist.
 * @has_pitch_info - the X and Y pitches of the sensor electrodes can be
 * configured and registers F11_2D_Ctrl40 and F11_2D_Ctrl41 exist.
 * @has_finger_size -  the default finger width settings for the
 * sensor can be configured and registers F11_2D_Ctrl42 through F11_2D_Ctrl44
 * exist.
 * @has_segmentation_aggressiveness - the sensor’s ability to distinguish
 * multiple objects close together can be configured and register F11_2D_Ctrl45
 * exists.
 * @has_XY_clip -  the inactive outside borders of the sensor can be
 * configured and registers F11_2D_Ctrl46 through F11_2D_Ctrl49 exist.
 * @has_drumming_filter - the sensor can be configured to distinguish
 * between a fast flick and a quick drumming movement and registers
 * F11_2D_Ctrl50 and F11_2D_Ctrl51 exist.
 *
 * Query 12 is present if hasQuery12 bit is set.
 *
 * @has_gapless_finger - control registers relating to gapless finger are
 * present.
 * @has_gapless_finger_tuning - additional control and data registers relating
 * to gapless finger are present.
 * @has_8bit_w - larger W value reporting is supported.
 * @has_adjustable_mapping - TBD
 * @has_info2 - the general info query14 is present
 * @has_physical_props - additional queries describing the physical properties
 * of the sensor are present.
 * @has_finger_limit - indicates that F11 Ctrl 80 exists.
 * @has_linear_coeff - indicates that F11 Ctrl 81 exists.
 *
 * Query 13 is present if Query 5's has_jitter_filter bit is set.
 * @jitter_window_size - used by Design Studio 4.
 * @jitter_filter_type - used by Design Studio 4.
 *
 * Query 14 is present if query 12's has_general_info2 flag is set.
 *
 * @light_control - Indicates what light/led control features are present, if
 * any.
 * @is_clear - if set, this is a clear sensor (indicating direct pointing
 * application), otherwise it's opaque (indicating indirect pointing).
 * @clickpad_props - specifies if this is a clickpad, and if so what sort of
 * mechanism it uses
 * @mouse_buttons - specifies the number of mouse buttons present (if any).
 * @has_advanced_gestures - advanced driver gestures are supported.
 */
struct f11_2d_sensor_queries {
	/* query1 */
	u8 nr_fingers;
	bool has_rel;
	bool has_abs;
	bool has_gestures;
	bool has_sensitivity_adjust;
	bool configurable;

	/* query2 */
	u8 nr_x_electrodes;

	/* query3 */
	u8 nr_y_electrodes;

	/* query4 */
	u8 max_electrodes;

	/* query5 */
	u8 abs_data_size;
	bool has_anchored_finger;
	bool has_adj_hyst;
	bool has_dribble;
	bool has_bending_correction;
	bool has_large_object_suppression;
	bool has_jitter_filter;

	u8 f11_2d_query6;

	/* query 7 */
	bool has_single_tap;
	bool has_tap_n_hold;
	bool has_double_tap;
	bool has_early_tap;
	bool has_flick;
	bool has_press;
	bool has_pinch;
	bool has_chiral;

	bool query7_nonzero;

	/* query 8 */
	bool has_palm_det;
	bool has_rotate;
	bool has_touch_shapes;
	bool has_scroll_zones;
	bool has_individual_scroll_zones;
	bool has_mf_scroll;
	bool has_mf_edge_motion;
	bool has_mf_scroll_inertia;

	bool query8_nonzero;

	/* Query 9 */
	bool has_pen;
	bool has_proximity;
	bool has_palm_det_sensitivity;
	bool has_suppress_on_palm_detect;
	bool has_two_pen_thresholds;
	bool has_contact_geometry;
	bool has_pen_hover_discrimination;
	bool has_pen_filters;

	/* Query 10 */
	u8 nr_touch_shapes;

	/* Query 11. */
	bool has_z_tuning;
	bool has_algorithm_selection;
	bool has_w_tuning;
	bool has_pitch_info;
	bool has_finger_size;
	bool has_segmentation_aggressiveness;
	bool has_XY_clip;
	bool has_drumming_filter;

	/* Query 12 */
	bool has_gapless_finger;
	bool has_gapless_finger_tuning;
	bool has_8bit_w;
	bool has_adjustable_mapping;
	bool has_info2;
	bool has_physical_props;
	bool has_finger_limit;
	bool has_linear_coeff_2;

	/* Query 13 */
	u8 jitter_window_size;
	u8 jitter_filter_type;

	/* Query 14 */
	u8 light_control;
	bool is_clear;
	u8 clickpad_props;
	u8 mouse_buttons;
	bool has_advanced_gestures;

	/* Query 15 - 18 */
	u16 x_sensor_size_mm;
	u16 y_sensor_size_mm;
};

/* Defs for Ctrl0. */
#define RMI_F11_REPORT_MODE_MASK        0x07
#define RMI_F11_REPORT_MODE_CONTINUOUS  (0 << 0)
#define RMI_F11_REPORT_MODE_REDUCED     (1 << 0)
#define RMI_F11_REPORT_MODE_FS_CHANGE   (2 << 0)
#define RMI_F11_REPORT_MODE_FP_CHANGE   (3 << 0)
#define RMI_F11_ABS_POS_FILT            (1 << 3)
#define RMI_F11_REL_POS_FILT            (1 << 4)
#define RMI_F11_REL_BALLISTICS          (1 << 5)
#define RMI_F11_DRIBBLE                 (1 << 6)
#define RMI_F11_REPORT_BEYOND_CLIP      (1 << 7)

/* Defs for Ctrl1. */
#define RMI_F11_PALM_DETECT_THRESH_MASK 0x0F
#define RMI_F11_MOTION_SENSITIVITY_MASK 0x30
#define RMI_F11_MANUAL_TRACKING         (1 << 6)
#define RMI_F11_MANUAL_TRACKED_FINGER   (1 << 7)

#define RMI_F11_DELTA_X_THRESHOLD       2
#define RMI_F11_DELTA_Y_THRESHOLD       3

#define RMI_F11_CTRL_REG_COUNT          12

struct f11_2d_ctrl {
	u8              ctrl0_11[RMI_F11_CTRL_REG_COUNT];
	u16             ctrl0_11_address;
};

#define RMI_F11_ABS_BYTES 5
#define RMI_F11_REL_BYTES 2

/* Defs for Data 8 */

#define RMI_F11_SINGLE_TAP              (1 << 0)
#define RMI_F11_TAP_AND_HOLD            (1 << 1)
#define RMI_F11_DOUBLE_TAP              (1 << 2)
#define RMI_F11_EARLY_TAP               (1 << 3)
#define RMI_F11_FLICK                   (1 << 4)
#define RMI_F11_PRESS                   (1 << 5)
#define RMI_F11_PINCH                   (1 << 6)

/* Defs for Data 9 */

#define RMI_F11_PALM_DETECT                     (1 << 0)
#define RMI_F11_ROTATE                          (1 << 1)
#define RMI_F11_SHAPE                           (1 << 2)
#define RMI_F11_SCROLLZONE                      (1 << 3)
#define RMI_F11_GESTURE_FINGER_COUNT_MASK       0x70

/** Handy pointers into our data buffer.
 *
 * @f_state - start of finger state registers.
 * @abs_pos - start of absolute position registers (if present).
 * @rel_pos - start of relative data registers (if present).
 * @gest_1  - gesture flags (if present).
 * @gest_2  - gesture flags & finger count (if present).
 * @pinch   - pinch motion register (if present).
 * @flick   - flick distance X & Y, flick time (if present).
 * @rotate  - rotate motion and finger separation.
 * @multi_scroll - chiral deltas for X and Y (if present).
 * @scroll_zones - scroll deltas for 4 regions (if present).
 */
struct f11_2d_data {
	u8	*f_state;
	u8	*abs_pos;
	s8	*rel_pos;
	u8	*gest_1;
	u8	*gest_2;
	s8	*pinch;
	u8	*flick;
	u8	*rotate;
	u8	*shapes;
	s8	*multi_scroll;
	s8	*scroll_zones;
};

/** Data pertaining to F11 in general.  For per-sensor data, see struct
 * f11_2d_sensor.
 *
 * @dev_query - F11 device specific query registers.
 * @dev_controls - F11 device specific control registers.
 * @dev_controls_mutex - lock for the control registers.
 * @rezero_wait_ms - if nonzero, upon resume we will wait this many
 * milliseconds before rezeroing the sensor(s).  This is useful in systems with
 * poor electrical behavior on resume, where the initial calibration of the
 * sensor(s) coming out of sleep state may be bogus.
 * @sensors - per sensor data structures.
 */
struct f11_data {
	bool has_query9;
	bool has_query11;
	bool has_query12;
	bool has_query27;
	bool has_query28;
	bool has_acm;
	struct f11_2d_ctrl dev_controls;
	struct mutex dev_controls_mutex;
	u16 rezero_wait_ms;
	struct rmi_2d_sensor sensor;
	struct f11_2d_sensor_queries sens_query;
	struct f11_2d_data data;
	struct rmi_2d_sensor_platform_data sensor_pdata;
	unsigned long *abs_mask;
	unsigned long *rel_mask;
};

enum f11_finger_state {
	F11_NO_FINGER	= 0x00,
	F11_PRESENT	= 0x01,
	F11_INACCURATE	= 0x02,
	F11_RESERVED	= 0x03
};

static void rmi_f11_rel_pos_report(struct f11_data *f11, u8 n_finger)
{
	struct rmi_2d_sensor *sensor = &f11->sensor;
	struct f11_2d_data *data = &f11->data;
	s8 x, y;

	x = data->rel_pos[n_finger * RMI_F11_REL_BYTES];
	y = data->rel_pos[n_finger * RMI_F11_REL_BYTES + 1];

	rmi_2d_sensor_rel_report(sensor, x, y);
}

static void rmi_f11_abs_pos_process(struct f11_data *f11,
				   struct rmi_2d_sensor *sensor,
				   struct rmi_2d_sensor_abs_object *obj,
				   enum f11_finger_state finger_state,
				   u8 n_finger)
{
	struct f11_2d_data *data = &f11->data;
	u8 *pos_data = &data->abs_pos[n_finger * RMI_F11_ABS_BYTES];
	int tool_type = MT_TOOL_FINGER;

	switch (finger_state) {
	case F11_PRESENT:
		obj->type = RMI_2D_OBJECT_FINGER;
		break;
	default:
		obj->type = RMI_2D_OBJECT_NONE;
	}

	obj->mt_tool = tool_type;
	obj->x = (pos_data[0] << 4) | (pos_data[2] & 0x0F);
	obj->y = (pos_data[1] << 4) | (pos_data[2] >> 4);
	obj->z = pos_data[4];
	obj->wx = pos_data[3] & 0x0f;
	obj->wy = pos_data[3] >> 4;

	rmi_2d_sensor_abs_process(sensor, obj, n_finger);
}

static inline u8 rmi_f11_parse_finger_state(const u8 *f_state, u8 n_finger)
{
	return (f_state[n_finger / 4] >> (2 * (n_finger % 4))) &
							FINGER_STATE_MASK;
}

static void rmi_f11_finger_handler(struct f11_data *f11,
				   struct rmi_2d_sensor *sensor, int size)
{
	const u8 *f_state = f11->data.f_state;
	u8 finger_state;
	u8 i;
	int abs_fingers;
	int rel_fingers;
	int abs_size = sensor->nbr_fingers * RMI_F11_ABS_BYTES;

	if (sensor->report_abs) {
		if (abs_size > size)
			abs_fingers = size / RMI_F11_ABS_BYTES;
		else
			abs_fingers = sensor->nbr_fingers;

		for (i = 0; i < abs_fingers; i++) {
			/* Possible of having 4 fingers per f_state register */
			finger_state = rmi_f11_parse_finger_state(f_state, i);
			if (finger_state == F11_RESERVED) {
				pr_err("Invalid finger state[%d]: 0x%02x", i,
					finger_state);
				continue;
			}

			rmi_f11_abs_pos_process(f11, sensor, &sensor->objs[i],
							finger_state, i);
		}

		/*
		 * the absolute part is made in 2 parts to allow the kernel
		 * tracking to take place.
		 */
		if (sensor->kernel_tracking)
			input_mt_assign_slots(sensor->input,
					      sensor->tracking_slots,
					      sensor->tracking_pos,
					      sensor->nbr_fingers,
					      sensor->dmax);

		for (i = 0; i < abs_fingers; i++) {
			finger_state = rmi_f11_parse_finger_state(f_state, i);
			if (finger_state == F11_RESERVED)
				/* no need to send twice the error */
				continue;

			rmi_2d_sensor_abs_report(sensor, &sensor->objs[i], i);
		}

		input_mt_sync_frame(sensor->input);
	} else if (sensor->report_rel) {
		if ((abs_size + sensor->nbr_fingers * RMI_F11_REL_BYTES) > size)
			rel_fingers = (size - abs_size) / RMI_F11_REL_BYTES;
		else
			rel_fingers = sensor->nbr_fingers;

		for (i = 0; i < rel_fingers; i++)
			rmi_f11_rel_pos_report(f11, i);
	}

}

static int f11_2d_construct_data(struct f11_data *f11)
{
	struct rmi_2d_sensor *sensor = &f11->sensor;
	struct f11_2d_sensor_queries *query = &f11->sens_query;
	struct f11_2d_data *data = &f11->data;
	int i;

	sensor->nbr_fingers = (query->nr_fingers == 5 ? 10 :
				query->nr_fingers + 1);

	sensor->pkt_size = DIV_ROUND_UP(sensor->nbr_fingers, 4);

	if (query->has_abs) {
		sensor->pkt_size += (sensor->nbr_fingers * 5);
		sensor->attn_size = sensor->pkt_size;
	}

	if (query->has_rel)
		sensor->pkt_size +=  (sensor->nbr_fingers * 2);

	/* Check if F11_2D_Query7 is non-zero */
	if (query->query7_nonzero)
		sensor->pkt_size += sizeof(u8);

	/* Check if F11_2D_Query7 or F11_2D_Query8 is non-zero */
	if (query->query7_nonzero || query->query8_nonzero)
		sensor->pkt_size += sizeof(u8);

	if (query->has_pinch || query->has_flick || query->has_rotate) {
		sensor->pkt_size += 3;
		if (!query->has_flick)
			sensor->pkt_size--;
		if (!query->has_rotate)
			sensor->pkt_size--;
	}

	if (query->has_touch_shapes)
		sensor->pkt_size +=
			DIV_ROUND_UP(query->nr_touch_shapes + 1, 8);

	sensor->data_pkt = devm_kzalloc(&sensor->fn->dev, sensor->pkt_size,
					GFP_KERNEL);
	if (!sensor->data_pkt)
		return -ENOMEM;

	data->f_state = sensor->data_pkt;
	i = DIV_ROUND_UP(sensor->nbr_fingers, 4);

	if (query->has_abs) {
		data->abs_pos = &sensor->data_pkt[i];
		i += (sensor->nbr_fingers * RMI_F11_ABS_BYTES);
	}

	if (query->has_rel) {
		data->rel_pos = &sensor->data_pkt[i];
		i += (sensor->nbr_fingers * RMI_F11_REL_BYTES);
	}

	if (query->query7_nonzero) {
		data->gest_1 = &sensor->data_pkt[i];
		i++;
	}

	if (query->query7_nonzero || query->query8_nonzero) {
		data->gest_2 = &sensor->data_pkt[i];
		i++;
	}

	if (query->has_pinch) {
		data->pinch = &sensor->data_pkt[i];
		i++;
	}

	if (query->has_flick) {
		if (query->has_pinch) {
			data->flick = data->pinch;
			i += 2;
		} else {
			data->flick = &sensor->data_pkt[i];
			i += 3;
		}
	}

	if (query->has_rotate) {
		if (query->has_flick) {
			data->rotate = data->flick + 1;
		} else {
			data->rotate = &sensor->data_pkt[i];
			i += 2;
		}
	}

	if (query->has_touch_shapes)
		data->shapes = &sensor->data_pkt[i];

	return 0;
}

static int f11_read_control_regs(struct rmi_function *fn,
				struct f11_2d_ctrl *ctrl, u16 ctrl_base_addr) {
	struct rmi_device *rmi_dev = fn->rmi_dev;
	int error = 0;

	ctrl->ctrl0_11_address = ctrl_base_addr;
	error = rmi_read_block(rmi_dev, ctrl_base_addr, ctrl->ctrl0_11,
				RMI_F11_CTRL_REG_COUNT);
	if (error < 0) {
		dev_err(&fn->dev, "Failed to read ctrl0, code: %d.\n", error);
		return error;
	}

	return 0;
}

static int f11_write_control_regs(struct rmi_function *fn,
					struct f11_2d_sensor_queries *query,
					struct f11_2d_ctrl *ctrl,
					u16 ctrl_base_addr)
{
	struct rmi_device *rmi_dev = fn->rmi_dev;
	int error;

	error = rmi_write_block(rmi_dev, ctrl_base_addr, ctrl->ctrl0_11,
				RMI_F11_CTRL_REG_COUNT);
	if (error < 0)
		return error;

	return 0;
}

static int rmi_f11_get_query_parameters(struct rmi_device *rmi_dev,
			struct f11_data *f11,
			struct f11_2d_sensor_queries *sensor_query,
			u16 query_base_addr)
{
	int query_size;
	int rc;
	u8 query_buf[RMI_F11_QUERY_SIZE];
	bool has_query36 = false;

	rc = rmi_read_block(rmi_dev, query_base_addr, query_buf,
				RMI_F11_QUERY_SIZE);
	if (rc < 0)
		return rc;

	sensor_query->nr_fingers = query_buf[0] & RMI_F11_NR_FINGERS_MASK;
	sensor_query->has_rel = !!(query_buf[0] & RMI_F11_HAS_REL);
	sensor_query->has_abs = !!(query_buf[0] & RMI_F11_HAS_ABS);
	sensor_query->has_gestures = !!(query_buf[0] & RMI_F11_HAS_GESTURES);
	sensor_query->has_sensitivity_adjust =
		!!(query_buf[0] & RMI_F11_HAS_SENSITIVITY_ADJ);
	sensor_query->configurable = !!(query_buf[0] & RMI_F11_CONFIGURABLE);

	sensor_query->nr_x_electrodes =
				query_buf[1] & RMI_F11_NR_ELECTRODES_MASK;
	sensor_query->nr_y_electrodes =
				query_buf[2] & RMI_F11_NR_ELECTRODES_MASK;
	sensor_query->max_electrodes =
				query_buf[3] & RMI_F11_NR_ELECTRODES_MASK;

	query_size = RMI_F11_QUERY_SIZE;

	if (sensor_query->has_abs) {
		rc = rmi_read(rmi_dev, query_base_addr + query_size, query_buf);
		if (rc < 0)
			return rc;

		sensor_query->abs_data_size =
			query_buf[0] & RMI_F11_ABS_DATA_SIZE_MASK;
		sensor_query->has_anchored_finger =
			!!(query_buf[0] & RMI_F11_HAS_ANCHORED_FINGER);
		sensor_query->has_adj_hyst =
			!!(query_buf[0] & RMI_F11_HAS_ADJ_HYST);
		sensor_query->has_dribble =
			!!(query_buf[0] & RMI_F11_HAS_DRIBBLE);
		sensor_query->has_bending_correction =
			!!(query_buf[0] & RMI_F11_HAS_BENDING_CORRECTION);
		sensor_query->has_large_object_suppression =
			!!(query_buf[0] & RMI_F11_HAS_LARGE_OBJECT_SUPPRESSION);
		sensor_query->has_jitter_filter =
			!!(query_buf[0] & RMI_F11_HAS_JITTER_FILTER);
		query_size++;
	}

	if (sensor_query->has_rel) {
		rc = rmi_read(rmi_dev, query_base_addr + query_size,
					&sensor_query->f11_2d_query6);
		if (rc < 0)
			return rc;
		query_size++;
	}

	if (sensor_query->has_gestures) {
		rc = rmi_read_block(rmi_dev, query_base_addr + query_size,
					query_buf, RMI_F11_QUERY_GESTURE_SIZE);
		if (rc < 0)
			return rc;

		sensor_query->has_single_tap =
			!!(query_buf[0] & RMI_F11_HAS_SINGLE_TAP);
		sensor_query->has_tap_n_hold =
			!!(query_buf[0] & RMI_F11_HAS_TAP_AND_HOLD);
		sensor_query->has_double_tap =
			!!(query_buf[0] & RMI_F11_HAS_DOUBLE_TAP);
		sensor_query->has_early_tap =
			!!(query_buf[0] & RMI_F11_HAS_EARLY_TAP);
		sensor_query->has_flick =
			!!(query_buf[0] & RMI_F11_HAS_FLICK);
		sensor_query->has_press =
			!!(query_buf[0] & RMI_F11_HAS_PRESS);
		sensor_query->has_pinch =
			!!(query_buf[0] & RMI_F11_HAS_PINCH);
		sensor_query->has_chiral =
			!!(query_buf[0] & RMI_F11_HAS_CHIRAL);

		/* query 8 */
		sensor_query->has_palm_det =
			!!(query_buf[1] & RMI_F11_HAS_PALM_DET);
		sensor_query->has_rotate =
			!!(query_buf[1] & RMI_F11_HAS_ROTATE);
		sensor_query->has_touch_shapes =
			!!(query_buf[1] & RMI_F11_HAS_TOUCH_SHAPES);
		sensor_query->has_scroll_zones =
			!!(query_buf[1] & RMI_F11_HAS_SCROLL_ZONES);
		sensor_query->has_individual_scroll_zones =
			!!(query_buf[1] & RMI_F11_HAS_INDIVIDUAL_SCROLL_ZONES);
		sensor_query->has_mf_scroll =
			!!(query_buf[1] & RMI_F11_HAS_MF_SCROLL);
		sensor_query->has_mf_edge_motion =
			!!(query_buf[1] & RMI_F11_HAS_MF_EDGE_MOTION);
		sensor_query->has_mf_scroll_inertia =
			!!(query_buf[1] & RMI_F11_HAS_MF_SCROLL_INERTIA);

		sensor_query->query7_nonzero = !!(query_buf[0]);
		sensor_query->query8_nonzero = !!(query_buf[1]);

		query_size += 2;
	}

	if (f11->has_query9) {
		rc = rmi_read(rmi_dev, query_base_addr + query_size, query_buf);
		if (rc < 0)
			return rc;

		sensor_query->has_pen =
			!!(query_buf[0] & RMI_F11_HAS_PEN);
		sensor_query->has_proximity =
			!!(query_buf[0] & RMI_F11_HAS_PROXIMITY);
		sensor_query->has_palm_det_sensitivity =
			!!(query_buf[0] & RMI_F11_HAS_PALM_DET_SENSITIVITY);
		sensor_query->has_suppress_on_palm_detect =
			!!(query_buf[0] & RMI_F11_HAS_SUPPRESS_ON_PALM_DETECT);
		sensor_query->has_two_pen_thresholds =
			!!(query_buf[0] & RMI_F11_HAS_TWO_PEN_THRESHOLDS);
		sensor_query->has_contact_geometry =
			!!(query_buf[0] & RMI_F11_HAS_CONTACT_GEOMETRY);
		sensor_query->has_pen_hover_discrimination =
			!!(query_buf[0] & RMI_F11_HAS_PEN_HOVER_DISCRIMINATION);
		sensor_query->has_pen_filters =
			!!(query_buf[0] & RMI_F11_HAS_PEN_FILTERS);

		query_size++;
	}

	if (sensor_query->has_touch_shapes) {
		rc = rmi_read(rmi_dev, query_base_addr + query_size, query_buf);
		if (rc < 0)
			return rc;

		sensor_query->nr_touch_shapes = query_buf[0] &
				RMI_F11_NR_TOUCH_SHAPES_MASK;

		query_size++;
	}

	if (f11->has_query11) {
		rc = rmi_read(rmi_dev, query_base_addr + query_size, query_buf);
		if (rc < 0)
			return rc;

		sensor_query->has_z_tuning =
			!!(query_buf[0] & RMI_F11_HAS_Z_TUNING);
		sensor_query->has_algorithm_selection =
			!!(query_buf[0] & RMI_F11_HAS_ALGORITHM_SELECTION);
		sensor_query->has_w_tuning =
			!!(query_buf[0] & RMI_F11_HAS_W_TUNING);
		sensor_query->has_pitch_info =
			!!(query_buf[0] & RMI_F11_HAS_PITCH_INFO);
		sensor_query->has_finger_size =
			!!(query_buf[0] & RMI_F11_HAS_FINGER_SIZE);
		sensor_query->has_segmentation_aggressiveness =
			!!(query_buf[0] &
				RMI_F11_HAS_SEGMENTATION_AGGRESSIVENESS);
		sensor_query->has_XY_clip =
			!!(query_buf[0] & RMI_F11_HAS_XY_CLIP);
		sensor_query->has_drumming_filter =
			!!(query_buf[0] & RMI_F11_HAS_DRUMMING_FILTER);

		query_size++;
	}

	if (f11->has_query12) {
		rc = rmi_read(rmi_dev, query_base_addr + query_size, query_buf);
		if (rc < 0)
			return rc;

		sensor_query->has_gapless_finger =
			!!(query_buf[0] & RMI_F11_HAS_GAPLESS_FINGER);
		sensor_query->has_gapless_finger_tuning =
			!!(query_buf[0] & RMI_F11_HAS_GAPLESS_FINGER_TUNING);
		sensor_query->has_8bit_w =
			!!(query_buf[0] & RMI_F11_HAS_8BIT_W);
		sensor_query->has_adjustable_mapping =
			!!(query_buf[0] & RMI_F11_HAS_ADJUSTABLE_MAPPING);
		sensor_query->has_info2 =
			!!(query_buf[0] & RMI_F11_HAS_INFO2);
		sensor_query->has_physical_props =
			!!(query_buf[0] & RMI_F11_HAS_PHYSICAL_PROPS);
		sensor_query->has_finger_limit =
			!!(query_buf[0] & RMI_F11_HAS_FINGER_LIMIT);
		sensor_query->has_linear_coeff_2 =
			!!(query_buf[0] & RMI_F11_HAS_LINEAR_COEFF);

		query_size++;
	}

	if (sensor_query->has_jitter_filter) {
		rc = rmi_read(rmi_dev, query_base_addr + query_size, query_buf);
		if (rc < 0)
			return rc;

		sensor_query->jitter_window_size = query_buf[0] &
			RMI_F11_JITTER_WINDOW_MASK;
		sensor_query->jitter_filter_type = (query_buf[0] &
			RMI_F11_JITTER_FILTER_MASK) >>
			RMI_F11_JITTER_FILTER_SHIFT;

		query_size++;
	}

	if (sensor_query->has_info2) {
		rc = rmi_read(rmi_dev, query_base_addr + query_size, query_buf);
		if (rc < 0)
			return rc;

		sensor_query->light_control =
			query_buf[0] & RMI_F11_LIGHT_CONTROL_MASK;
		sensor_query->is_clear =
			!!(query_buf[0] & RMI_F11_IS_CLEAR);
		sensor_query->clickpad_props =
			(query_buf[0] & RMI_F11_CLICKPAD_PROPS_MASK) >>
			RMI_F11_CLICKPAD_PROPS_SHIFT;
		sensor_query->mouse_buttons =
			(query_buf[0] & RMI_F11_MOUSE_BUTTONS_MASK) >>
			RMI_F11_MOUSE_BUTTONS_SHIFT;
		sensor_query->has_advanced_gestures =
			!!(query_buf[0] & RMI_F11_HAS_ADVANCED_GESTURES);

		query_size++;
	}

	if (sensor_query->has_physical_props) {
		rc = rmi_read_block(rmi_dev, query_base_addr
			+ query_size, query_buf, 4);
		if (rc < 0)
			return rc;

		sensor_query->x_sensor_size_mm =
			(query_buf[0] | (query_buf[1] << 8)) / 10;
		sensor_query->y_sensor_size_mm =
			(query_buf[2] | (query_buf[3] << 8)) / 10;

		/*
		 * query 15 - 18 contain the size of the sensor
		 * and query 19 - 26 contain bezel dimensions
		 */
		query_size += 12;
	}

	if (f11->has_query27)
		++query_size;

	if (f11->has_query28) {
		rc = rmi_read(rmi_dev, query_base_addr + query_size,
				query_buf);
		if (rc < 0)
			return rc;

		has_query36 = !!(query_buf[0] & BIT(6));
	}

	if (has_query36) {
		query_size += 2;
		rc = rmi_read(rmi_dev, query_base_addr + query_size,
				query_buf);
		if (rc < 0)
			return rc;

		if (!!(query_buf[0] & BIT(5)))
			f11->has_acm = true;
	}

	return query_size;
}

static int rmi_f11_initialize(struct rmi_function *fn)
{
	struct rmi_device *rmi_dev = fn->rmi_dev;
	struct f11_data *f11;
	struct f11_2d_ctrl *ctrl;
	u8 query_offset;
	u16 query_base_addr;
	u16 control_base_addr;
	u16 max_x_pos, max_y_pos;
	int rc;
	const struct rmi_device_platform_data *pdata =
				rmi_get_platform_data(rmi_dev);
	struct rmi_driver_data *drvdata = dev_get_drvdata(&rmi_dev->dev);
	struct rmi_2d_sensor *sensor;
	u8 buf;
	int mask_size;

	rmi_dbg(RMI_DEBUG_FN, &fn->dev, "Initializing F11 values.\n");

	mask_size = BITS_TO_LONGS(drvdata->irq_count) * sizeof(unsigned long);

	/*
	** init instance data, fill in values and create any sysfs files
	*/
	f11 = devm_kzalloc(&fn->dev, sizeof(struct f11_data) + mask_size * 2,
			GFP_KERNEL);
	if (!f11)
		return -ENOMEM;

	if (fn->dev.of_node) {
		rc = rmi_2d_sensor_of_probe(&fn->dev, &f11->sensor_pdata);
		if (rc)
			return rc;
	} else {
		f11->sensor_pdata = pdata->sensor_pdata;
	}

	f11->rezero_wait_ms = f11->sensor_pdata.rezero_wait;

	f11->abs_mask = (unsigned long *)((char *)f11
			+ sizeof(struct f11_data));
	f11->rel_mask = (unsigned long *)((char *)f11
			+ sizeof(struct f11_data) + mask_size);

	set_bit(fn->irq_pos, f11->abs_mask);
	set_bit(fn->irq_pos + 1, f11->rel_mask);

	query_base_addr = fn->fd.query_base_addr;
	control_base_addr = fn->fd.control_base_addr;

	rc = rmi_read(rmi_dev, query_base_addr, &buf);
	if (rc < 0)
		return rc;

	f11->has_query9 = !!(buf & RMI_F11_HAS_QUERY9);
	f11->has_query11 = !!(buf & RMI_F11_HAS_QUERY11);
	f11->has_query12 = !!(buf & RMI_F11_HAS_QUERY12);
	f11->has_query27 = !!(buf & RMI_F11_HAS_QUERY27);
	f11->has_query28 = !!(buf & RMI_F11_HAS_QUERY28);

	query_offset = (query_base_addr + 1);
	sensor = &f11->sensor;
	sensor->fn = fn;

	rc = rmi_f11_get_query_parameters(rmi_dev, f11,
			&f11->sens_query, query_offset);
	if (rc < 0)
		return rc;
	query_offset += rc;

	rc = f11_read_control_regs(fn, &f11->dev_controls,
			control_base_addr);
	if (rc < 0) {
		dev_err(&fn->dev,
			"Failed to read F11 control params.\n");
		return rc;
	}

	if (f11->sens_query.has_info2) {
		if (f11->sens_query.is_clear)
			f11->sensor.sensor_type = rmi_sensor_touchscreen;
		else
			f11->sensor.sensor_type = rmi_sensor_touchpad;
	}

	sensor->report_abs = f11->sens_query.has_abs;

	sensor->axis_align =
		f11->sensor_pdata.axis_align;

	sensor->topbuttonpad = f11->sensor_pdata.topbuttonpad;
	sensor->kernel_tracking = f11->sensor_pdata.kernel_tracking;
	sensor->dmax = f11->sensor_pdata.dmax;
	sensor->dribble = f11->sensor_pdata.dribble;
	sensor->palm_detect = f11->sensor_pdata.palm_detect;

	if (f11->sens_query.has_physical_props) {
		sensor->x_mm = f11->sens_query.x_sensor_size_mm;
		sensor->y_mm = f11->sens_query.y_sensor_size_mm;
	} else {
		sensor->x_mm = f11->sensor_pdata.x_mm;
		sensor->y_mm = f11->sensor_pdata.y_mm;
	}

	if (sensor->sensor_type == rmi_sensor_default)
		sensor->sensor_type =
			f11->sensor_pdata.sensor_type;

	sensor->report_abs = sensor->report_abs
		&& !(f11->sensor_pdata.disable_report_mask
			& RMI_F11_DISABLE_ABS_REPORT);

	if (!sensor->report_abs)
		/*
		 * If device doesn't have abs or if it has been disables
		 * fallback to reporting rel data.
		 */
		sensor->report_rel = f11->sens_query.has_rel;

	rc = rmi_read_block(rmi_dev,
		control_base_addr + F11_CTRL_SENSOR_MAX_X_POS_OFFSET,
		(u8 *)&max_x_pos, sizeof(max_x_pos));
	if (rc < 0)
		return rc;

	rc = rmi_read_block(rmi_dev,
		control_base_addr + F11_CTRL_SENSOR_MAX_Y_POS_OFFSET,
		(u8 *)&max_y_pos, sizeof(max_y_pos));
	if (rc < 0)
		return rc;

	sensor->max_x = max_x_pos;
	sensor->max_y = max_y_pos;

	rc = f11_2d_construct_data(f11);
	if (rc < 0)
		return rc;

	if (f11->has_acm)
		f11->sensor.attn_size += f11->sensor.nbr_fingers * 2;

	/* allocate the in-kernel tracking buffers */
	sensor->tracking_pos = devm_kcalloc(&fn->dev,
			sensor->nbr_fingers, sizeof(struct input_mt_pos),
			GFP_KERNEL);
	sensor->tracking_slots = devm_kcalloc(&fn->dev,
			sensor->nbr_fingers, sizeof(int), GFP_KERNEL);
	sensor->objs = devm_kcalloc(&fn->dev,
			sensor->nbr_fingers,
			sizeof(struct rmi_2d_sensor_abs_object),
			GFP_KERNEL);
	if (!sensor->tracking_pos || !sensor->tracking_slots || !sensor->objs)
		return -ENOMEM;

	ctrl = &f11->dev_controls;
	if (sensor->axis_align.delta_x_threshold)
		ctrl->ctrl0_11[RMI_F11_DELTA_X_THRESHOLD] =
			sensor->axis_align.delta_x_threshold;

	if (sensor->axis_align.delta_y_threshold)
		ctrl->ctrl0_11[RMI_F11_DELTA_Y_THRESHOLD] =
			sensor->axis_align.delta_y_threshold;

	/*
	 * If distance threshold values are set, switch to reduced reporting
	 * mode so they actually get used by the controller.
	 */
	if (sensor->axis_align.delta_x_threshold ||
	    sensor->axis_align.delta_y_threshold) {
		ctrl->ctrl0_11[0] &= ~RMI_F11_REPORT_MODE_MASK;
		ctrl->ctrl0_11[0] |= RMI_F11_REPORT_MODE_REDUCED;
	}

	if (f11->sens_query.has_dribble) {
		switch (sensor->dribble) {
		case RMI_REG_STATE_OFF:
			ctrl->ctrl0_11[0] &= ~BIT(6);
			break;
		case RMI_REG_STATE_ON:
			ctrl->ctrl0_11[0] |= BIT(6);
			break;
		case RMI_REG_STATE_DEFAULT:
		default:
			break;
		}
	}

	if (f11->sens_query.has_palm_det) {
		switch (sensor->palm_detect) {
		case RMI_REG_STATE_OFF:
			ctrl->ctrl0_11[11] &= ~BIT(0);
			break;
		case RMI_REG_STATE_ON:
			ctrl->ctrl0_11[11] |= BIT(0);
			break;
		case RMI_REG_STATE_DEFAULT:
		default:
			break;
		}
	}

	rc = f11_write_control_regs(fn, &f11->sens_query,
			   &f11->dev_controls, fn->fd.control_base_addr);
	if (rc)
		dev_warn(&fn->dev, "Failed to write control registers\n");

	mutex_init(&f11->dev_controls_mutex);

	dev_set_drvdata(&fn->dev, f11);

	return 0;
}

static int rmi_f11_config(struct rmi_function *fn)
{
	struct f11_data *f11 = dev_get_drvdata(&fn->dev);
	struct rmi_driver *drv = fn->rmi_dev->driver;
	struct rmi_2d_sensor *sensor = &f11->sensor;
	int rc;

	if (!sensor->report_abs)
		drv->clear_irq_bits(fn->rmi_dev, f11->abs_mask);
	else
		drv->set_irq_bits(fn->rmi_dev, f11->abs_mask);

	if (!sensor->report_rel)
		drv->clear_irq_bits(fn->rmi_dev, f11->rel_mask);
	else
		drv->set_irq_bits(fn->rmi_dev, f11->rel_mask);

	rc = f11_write_control_regs(fn, &f11->sens_query,
			   &f11->dev_controls, fn->fd.query_base_addr);
	if (rc < 0)
		return rc;

	return 0;
}

static irqreturn_t rmi_f11_attention(int irq, void *ctx)
{
	struct rmi_function *fn = ctx;
	struct rmi_device *rmi_dev = fn->rmi_dev;
	struct rmi_driver_data *drvdata = dev_get_drvdata(&rmi_dev->dev);
	struct f11_data *f11 = dev_get_drvdata(&fn->dev);
	u16 data_base_addr = fn->fd.data_base_addr;
	int error;
	int valid_bytes = f11->sensor.pkt_size;

	if (drvdata->attn_data.data) {
		/*
		 * The valid data in the attention report is less then
		 * expected. Only process the complete fingers.
		 */
		if (f11->sensor.attn_size > drvdata->attn_data.size)
			valid_bytes = drvdata->attn_data.size;
		else
			valid_bytes = f11->sensor.attn_size;
		memcpy(f11->sensor.data_pkt, drvdata->attn_data.data,
			valid_bytes);
		drvdata->attn_data.data += valid_bytes;
		drvdata->attn_data.size -= valid_bytes;
	} else {
		error = rmi_read_block(rmi_dev,
				data_base_addr, f11->sensor.data_pkt,
				f11->sensor.pkt_size);
		if (error < 0)
			return IRQ_RETVAL(error);
	}

<<<<<<< HEAD
	rmi_f11_finger_handler(f11, &f11->sensor, irq_bits,
				drvdata->num_of_irq_regs);
=======
	rmi_f11_finger_handler(f11, &f11->sensor, valid_bytes);
>>>>>>> 24b8d41d

	return IRQ_HANDLED;
}

static int rmi_f11_resume(struct rmi_function *fn)
{
	struct f11_data *f11 = dev_get_drvdata(&fn->dev);
	int error;

	rmi_dbg(RMI_DEBUG_FN, &fn->dev, "Resuming...\n");
	if (!f11->rezero_wait_ms)
		return 0;

	mdelay(f11->rezero_wait_ms);

	error = rmi_write(fn->rmi_dev, fn->fd.command_base_addr,
				RMI_F11_REZERO);
	if (error) {
		dev_err(&fn->dev,
			"%s: failed to issue rezero command, error = %d.",
			__func__, error);
		return error;
	}

	return 0;
}

static int rmi_f11_probe(struct rmi_function *fn)
{
	int error;
	struct f11_data *f11;

	error = rmi_f11_initialize(fn);
	if (error)
		return error;

	f11 = dev_get_drvdata(&fn->dev);
	error = rmi_2d_sensor_configure_input(fn, &f11->sensor);
	if (error)
		return error;

	return 0;
}

struct rmi_function_handler rmi_f11_handler = {
	.driver = {
		.name	= "rmi4_f11",
	},
	.func		= 0x11,
	.probe		= rmi_f11_probe,
	.config		= rmi_f11_config,
	.attention	= rmi_f11_attention,
	.resume		= rmi_f11_resume,
};<|MERGE_RESOLUTION|>--- conflicted
+++ resolved
@@ -1305,12 +1305,7 @@
 			return IRQ_RETVAL(error);
 	}
 
-<<<<<<< HEAD
-	rmi_f11_finger_handler(f11, &f11->sensor, irq_bits,
-				drvdata->num_of_irq_regs);
-=======
 	rmi_f11_finger_handler(f11, &f11->sensor, valid_bytes);
->>>>>>> 24b8d41d
 
 	return IRQ_HANDLED;
 }
