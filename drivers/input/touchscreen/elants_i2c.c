--- conflicted
+++ resolved
@@ -352,15 +352,6 @@
 			return 0;
 	}
 
-<<<<<<< HEAD
-	if (error) {
-		dev_err(&client->dev,
-			"Failed to read fw id: %d\n", error);
-		return error;
-	}
-
-=======
->>>>>>> 24b8d41d
 	dev_err(&client->dev, "Invalid fw id: %#04x\n", ts->hw_version);
 
 	return -EINVAL;
@@ -583,11 +574,8 @@
 
 	/* hw version is available even if device in recovery state */
 	error2 = elants_i2c_query_hw_version(ts);
-<<<<<<< HEAD
-=======
 	if (!error2)
 		error2 = elants_i2c_query_bc_version(ts);
->>>>>>> 24b8d41d
 	if (!error)
 		error = error2;
 
@@ -596,11 +584,6 @@
 	if (!error)
 		error = elants_i2c_query_test_version(ts);
 	if (!error)
-<<<<<<< HEAD
-		error = elants_i2c_query_bc_version(ts);
-	if (!error)
-=======
->>>>>>> 24b8d41d
 		error = elants_i2c_query_ts_info(ts);
 
 	if (error)
