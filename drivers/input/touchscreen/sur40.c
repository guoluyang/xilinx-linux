// SPDX-License-Identifier: GPL-2.0-or-later
/*
 * Surface2.0/SUR40/PixelSense input driver
 *
 * Copyright (c) 2014 by Florian 'floe' Echtler <floe@butterbrot.org>
 *
 * Derived from the USB Skeleton driver 1.1,
 * Copyright (c) 2003 Greg Kroah-Hartman (greg@kroah.com)
 *
 * and from the Apple USB BCM5974 multitouch driver,
 * Copyright (c) 2008 Henrik Rydberg (rydberg@euromail.se)
 *
 * and from the generic hid-multitouch driver,
 * Copyright (c) 2010-2012 Stephane Chatty <chatty@enac.fr>
 *
 * and from the v4l2-pci-skeleton driver,
 * Copyright (c) Copyright 2014 Cisco Systems, Inc.
 */

#include <linux/kernel.h>
#include <linux/errno.h>
#include <linux/delay.h>
#include <linux/init.h>
#include <linux/slab.h>
#include <linux/module.h>
#include <linux/completion.h>
#include <linux/uaccess.h>
#include <linux/usb.h>
#include <linux/printk.h>
#include <linux/input.h>
#include <linux/input/mt.h>
#include <linux/usb/input.h>
#include <linux/videodev2.h>
#include <media/v4l2-device.h>
#include <media/v4l2-dev.h>
#include <media/v4l2-ioctl.h>
#include <media/v4l2-ctrls.h>
#include <media/videobuf2-v4l2.h>
#include <media/videobuf2-dma-sg.h>

/* read 512 bytes from endpoint 0x86 -> get header + blobs */
struct sur40_header {

	__le16 type;       /* always 0x0001 */
	__le16 count;      /* count of blobs (if 0: continue prev. packet) */

	__le32 packet_id;  /* unique ID for all packets in one frame */

	__le32 timestamp;  /* milliseconds (inc. by 16 or 17 each frame) */
	__le32 unknown;    /* "epoch?" always 02/03 00 00 00 */

} __packed;

struct sur40_blob {

	__le16 blob_id;

	u8 action;         /* 0x02 = enter/exit, 0x03 = update (?) */
	u8 type;           /* bitmask (0x01 blob,  0x02 touch, 0x04 tag) */

	__le16 bb_pos_x;   /* upper left corner of bounding box */
	__le16 bb_pos_y;

	__le16 bb_size_x;  /* size of bounding box */
	__le16 bb_size_y;

	__le16 pos_x;      /* finger tip position */
	__le16 pos_y;

	__le16 ctr_x;      /* centroid position */
	__le16 ctr_y;

	__le16 axis_x;     /* somehow related to major/minor axis, mostly: */
	__le16 axis_y;     /* axis_x == bb_size_y && axis_y == bb_size_x */

	__le32 angle;      /* orientation in radians relative to x axis -
	                      actually an IEEE754 float, don't use in kernel */

	__le32 area;       /* size in pixels/pressure (?) */

	u8 padding[24];

	__le32 tag_id;     /* valid when type == 0x04 (SUR40_TAG) */
	__le32 unknown;

} __packed;

/* combined header/blob data */
struct sur40_data {
	struct sur40_header header;
	struct sur40_blob   blobs[];
} __packed;

/* read 512 bytes from endpoint 0x82 -> get header below
 * continue reading 16k blocks until header.size bytes read */
struct sur40_image_header {
	__le32 magic;     /* "SUBF" */
	__le32 packet_id;
	__le32 size;      /* always 0x0007e900 = 960x540 */
	__le32 timestamp; /* milliseconds (increases by 16 or 17 each frame) */
	__le32 unknown;   /* "epoch?" always 02/03 00 00 00 */
} __packed;

/* version information */
#define DRIVER_SHORT   "sur40"
#define DRIVER_LONG    "Samsung SUR40"
#define DRIVER_AUTHOR  "Florian 'floe' Echtler <floe@butterbrot.org>"
#define DRIVER_DESC    "Surface2.0/SUR40/PixelSense input driver"

/* vendor and device IDs */
#define ID_MICROSOFT 0x045e
#define ID_SUR40     0x0775

/* sensor resolution */
#define SENSOR_RES_X 1920
#define SENSOR_RES_Y 1080

/* touch data endpoint */
#define TOUCH_ENDPOINT 0x86

/* video data endpoint */
#define VIDEO_ENDPOINT 0x82

/* video header fields */
#define VIDEO_HEADER_MAGIC 0x46425553
#define VIDEO_PACKET_SIZE  16384

/* polling interval (ms) */
#define POLL_INTERVAL 1

/* maximum number of contacts FIXME: this is a guess? */
#define MAX_CONTACTS 64

/* control commands */
#define SUR40_GET_VERSION 0xb0 /* 12 bytes string    */
#define SUR40_ACCEL_CAPS  0xb3 /*  5 bytes           */
#define SUR40_SENSOR_CAPS 0xc1 /* 24 bytes           */

#define SUR40_POKE        0xc5 /* poke register byte */
#define SUR40_PEEK        0xc4 /* 48 bytes registers */

#define SUR40_GET_STATE   0xc5 /*  4 bytes state (?) */
#define SUR40_GET_SENSORS 0xb1 /*  8 bytes sensors   */

<<<<<<< HEAD
=======
#define SUR40_BLOB	0x01
#define SUR40_TOUCH	0x02
#define SUR40_TAG	0x04

/* video controls */
#define SUR40_BRIGHTNESS_MAX 0xff
#define SUR40_BRIGHTNESS_MIN 0x00
#define SUR40_BRIGHTNESS_DEF 0xff

#define SUR40_CONTRAST_MAX 0x0f
#define SUR40_CONTRAST_MIN 0x00
#define SUR40_CONTRAST_DEF 0x0a

#define SUR40_GAIN_MAX 0x09
#define SUR40_GAIN_MIN 0x00
#define SUR40_GAIN_DEF 0x08

#define SUR40_BACKLIGHT_MAX 0x01
#define SUR40_BACKLIGHT_MIN 0x00
#define SUR40_BACKLIGHT_DEF 0x01

#define sur40_str(s) #s
#define SUR40_PARAM_RANGE(lo, hi) " (range " sur40_str(lo) "-" sur40_str(hi) ")"

/* module parameters */
static uint brightness = SUR40_BRIGHTNESS_DEF;
module_param(brightness, uint, 0644);
MODULE_PARM_DESC(brightness, "set initial brightness"
	SUR40_PARAM_RANGE(SUR40_BRIGHTNESS_MIN, SUR40_BRIGHTNESS_MAX));
static uint contrast = SUR40_CONTRAST_DEF;
module_param(contrast, uint, 0644);
MODULE_PARM_DESC(contrast, "set initial contrast"
	SUR40_PARAM_RANGE(SUR40_CONTRAST_MIN, SUR40_CONTRAST_MAX));
static uint gain = SUR40_GAIN_DEF;
module_param(gain, uint, 0644);
MODULE_PARM_DESC(gain, "set initial gain"
	SUR40_PARAM_RANGE(SUR40_GAIN_MIN, SUR40_GAIN_MAX));

>>>>>>> 24b8d41d
static const struct v4l2_pix_format sur40_pix_format[] = {
	{
		.pixelformat = V4L2_TCH_FMT_TU08,
		.width  = SENSOR_RES_X / 2,
		.height = SENSOR_RES_Y / 2,
		.field = V4L2_FIELD_NONE,
<<<<<<< HEAD
		.colorspace = V4L2_COLORSPACE_SRGB,
=======
		.colorspace = V4L2_COLORSPACE_RAW,
>>>>>>> 24b8d41d
		.bytesperline = SENSOR_RES_X / 2,
		.sizeimage = (SENSOR_RES_X/2) * (SENSOR_RES_Y/2),
	},
	{
		.pixelformat = V4L2_PIX_FMT_GREY,
		.width  = SENSOR_RES_X / 2,
		.height = SENSOR_RES_Y / 2,
		.field = V4L2_FIELD_NONE,
<<<<<<< HEAD
		.colorspace = V4L2_COLORSPACE_SRGB,
=======
		.colorspace = V4L2_COLORSPACE_RAW,
>>>>>>> 24b8d41d
		.bytesperline = SENSOR_RES_X / 2,
		.sizeimage = (SENSOR_RES_X/2) * (SENSOR_RES_Y/2),
	}
};

/* master device state */
struct sur40_state {

	struct usb_device *usbdev;
	struct device *dev;
	struct input_dev *input;

	struct v4l2_device v4l2;
	struct video_device vdev;
	struct mutex lock;
	struct v4l2_pix_format pix_fmt;
<<<<<<< HEAD
=======
	struct v4l2_ctrl_handler hdl;
>>>>>>> 24b8d41d

	struct vb2_queue queue;
	struct list_head buf_list;
	spinlock_t qlock;
	int sequence;

	struct sur40_data *bulk_in_buffer;
	size_t bulk_in_size;
	u8 bulk_in_epaddr;
	u8 vsvideo;

	char phys[64];
};

struct sur40_buffer {
	struct vb2_v4l2_buffer vb;
	struct list_head list;
};

/* forward declarations */
static const struct video_device sur40_video_device;
static const struct vb2_queue sur40_queue;
static void sur40_process_video(struct sur40_state *sur40);
static int sur40_s_ctrl(struct v4l2_ctrl *ctrl);

static const struct v4l2_ctrl_ops sur40_ctrl_ops = {
	.s_ctrl = sur40_s_ctrl,
};

/*
 * Note: an earlier, non-public version of this driver used USB_RECIP_ENDPOINT
 * here by mistake which is very likely to have corrupted the firmware EEPROM
 * on two separate SUR40 devices. Thanks to Alan Stern who spotted this bug.
 * Should you ever run into a similar problem, the background story to this
 * incident and instructions on how to fix the corrupted EEPROM are available
 * at https://floe.butterbrot.org/matrix/hacking/surface/brick.html
*/

/* command wrapper */
static int sur40_command(struct sur40_state *dev,
			 u8 command, u16 index, void *buffer, u16 size)
{
	return usb_control_msg(dev->usbdev, usb_rcvctrlpipe(dev->usbdev, 0),
			       command,
			       USB_TYPE_VENDOR | USB_RECIP_DEVICE | USB_DIR_IN,
			       0x00, index, buffer, size, 1000);
}

/* poke a byte in the panel register space */
static int sur40_poke(struct sur40_state *dev, u8 offset, u8 value)
{
	int result;
	u8 index = 0x96; // 0xae for permanent write

	result = usb_control_msg(dev->usbdev, usb_sndctrlpipe(dev->usbdev, 0),
		SUR40_POKE, USB_TYPE_VENDOR | USB_RECIP_DEVICE | USB_DIR_OUT,
		0x32, index, NULL, 0, 1000);
	if (result < 0)
		goto error;
	msleep(5);

	result = usb_control_msg(dev->usbdev, usb_sndctrlpipe(dev->usbdev, 0),
		SUR40_POKE, USB_TYPE_VENDOR | USB_RECIP_DEVICE | USB_DIR_OUT,
		0x72, offset, NULL, 0, 1000);
	if (result < 0)
		goto error;
	msleep(5);

	result = usb_control_msg(dev->usbdev, usb_sndctrlpipe(dev->usbdev, 0),
		SUR40_POKE, USB_TYPE_VENDOR | USB_RECIP_DEVICE | USB_DIR_OUT,
		0xb2, value, NULL, 0, 1000);
	if (result < 0)
		goto error;
	msleep(5);

error:
	return result;
}

static int sur40_set_preprocessor(struct sur40_state *dev, u8 value)
{
	u8 setting_07[2] = { 0x01, 0x00 };
	u8 setting_17[2] = { 0x85, 0x80 };
	int result;

	if (value > 1)
		return -ERANGE;

	result = usb_control_msg(dev->usbdev, usb_sndctrlpipe(dev->usbdev, 0),
		SUR40_POKE, USB_TYPE_VENDOR | USB_RECIP_DEVICE | USB_DIR_OUT,
		0x07, setting_07[value], NULL, 0, 1000);
	if (result < 0)
		goto error;
	msleep(5);

	result = usb_control_msg(dev->usbdev, usb_sndctrlpipe(dev->usbdev, 0),
		SUR40_POKE, USB_TYPE_VENDOR | USB_RECIP_DEVICE | USB_DIR_OUT,
		0x17, setting_17[value], NULL, 0, 1000);
	if (result < 0)
		goto error;
	msleep(5);

error:
	return result;
}

static void sur40_set_vsvideo(struct sur40_state *handle, u8 value)
{
	int i;

	for (i = 0; i < 4; i++)
		sur40_poke(handle, 0x1c+i, value);
	handle->vsvideo = value;
}

static void sur40_set_irlevel(struct sur40_state *handle, u8 value)
{
	int i;

	for (i = 0; i < 8; i++)
		sur40_poke(handle, 0x08+(2*i), value);
}

/* Initialization routine, called from sur40_open */
static int sur40_init(struct sur40_state *dev)
{
	int result;
	u8 *buffer;

	buffer = kmalloc(24, GFP_KERNEL);
	if (!buffer) {
		result = -ENOMEM;
		goto error;
	}

	/* stupidly replay the original MS driver init sequence */
	result = sur40_command(dev, SUR40_GET_VERSION, 0x00, buffer, 12);
	if (result < 0)
		goto error;

	result = sur40_command(dev, SUR40_GET_VERSION, 0x01, buffer, 12);
	if (result < 0)
		goto error;

	result = sur40_command(dev, SUR40_GET_VERSION, 0x02, buffer, 12);
	if (result < 0)
		goto error;

	result = sur40_command(dev, SUR40_SENSOR_CAPS, 0x00, buffer, 24);
	if (result < 0)
		goto error;

	result = sur40_command(dev, SUR40_ACCEL_CAPS, 0x00, buffer, 5);
	if (result < 0)
		goto error;

	result = sur40_command(dev, SUR40_GET_VERSION, 0x03, buffer, 12);
	if (result < 0)
		goto error;

	result = 0;

	/*
	 * Discard the result buffer - no known data inside except
	 * some version strings, maybe extract these sometime...
	 */
error:
	kfree(buffer);
	return result;
}

/*
 * Callback routines from input_dev
 */

/* Enable the device, polling will now start. */
static int sur40_open(struct input_dev *input)
{
	struct sur40_state *sur40 = input_get_drvdata(input);

	dev_dbg(sur40->dev, "open\n");
	return sur40_init(sur40);
}

/* Disable device, polling has stopped. */
static void sur40_close(struct input_dev *input)
{
	struct sur40_state *sur40 = input_get_drvdata(input);

	dev_dbg(sur40->dev, "close\n");
	/*
	 * There is no known way to stop the device, so we simply
	 * stop polling.
	 */
}

/*
 * This function is called when a whole contact has been processed,
 * so that it can assign it to a slot and store the data there.
 */
static void sur40_report_blob(struct sur40_blob *blob, struct input_dev *input)
{
	int wide, major, minor;
	int bb_size_x, bb_size_y, pos_x, pos_y, ctr_x, ctr_y, slotnum;

	if (blob->type != SUR40_TOUCH)
		return;

	slotnum = input_mt_get_slot_by_key(input, blob->blob_id);
	if (slotnum < 0 || slotnum >= MAX_CONTACTS)
		return;

	bb_size_x = le16_to_cpu(blob->bb_size_x);
	bb_size_y = le16_to_cpu(blob->bb_size_y);

	pos_x = le16_to_cpu(blob->pos_x);
	pos_y = le16_to_cpu(blob->pos_y);

	ctr_x = le16_to_cpu(blob->ctr_x);
	ctr_y = le16_to_cpu(blob->ctr_y);

	input_mt_slot(input, slotnum);
	input_mt_report_slot_state(input, MT_TOOL_FINGER, 1);
	wide = (bb_size_x > bb_size_y);
	major = max(bb_size_x, bb_size_y);
	minor = min(bb_size_x, bb_size_y);

	input_report_abs(input, ABS_MT_POSITION_X, pos_x);
	input_report_abs(input, ABS_MT_POSITION_Y, pos_y);
	input_report_abs(input, ABS_MT_TOOL_X, ctr_x);
	input_report_abs(input, ABS_MT_TOOL_Y, ctr_y);

	/* TODO: use a better orientation measure */
	input_report_abs(input, ABS_MT_ORIENTATION, wide);
	input_report_abs(input, ABS_MT_TOUCH_MAJOR, major);
	input_report_abs(input, ABS_MT_TOUCH_MINOR, minor);
}

/* core function: poll for new input data */
static void sur40_poll(struct input_dev *input)
{
	struct sur40_state *sur40 = input_get_drvdata(input);
	int result, bulk_read, need_blobs, packet_blobs, i;
	struct sur40_header *header = &sur40->bulk_in_buffer->header;
	struct sur40_blob *inblob = &sur40->bulk_in_buffer->blobs[0];

	dev_dbg(sur40->dev, "poll\n");

	need_blobs = -1;

	do {

		/* perform a blocking bulk read to get data from the device */
		result = usb_bulk_msg(sur40->usbdev,
			usb_rcvbulkpipe(sur40->usbdev, sur40->bulk_in_epaddr),
			sur40->bulk_in_buffer, sur40->bulk_in_size,
			&bulk_read, 1000);

		dev_dbg(sur40->dev, "received %d bytes\n", bulk_read);

		if (result < 0) {
			dev_err(sur40->dev, "error in usb_bulk_read\n");
			return;
		}

		result = bulk_read - sizeof(struct sur40_header);

		if (result % sizeof(struct sur40_blob) != 0) {
			dev_err(sur40->dev, "transfer size mismatch\n");
			return;
		}

		/* first packet? */
		if (need_blobs == -1) {
			need_blobs = le16_to_cpu(header->count);
			dev_dbg(sur40->dev, "need %d blobs\n", need_blobs);
			/* packet_id = le32_to_cpu(header->packet_id); */
		}

		/*
		 * Sanity check. when video data is also being retrieved, the
		 * packet ID will usually increase in the middle of a series
		 * instead of at the end. However, the data is still consistent,
		 * so the packet ID is probably just valid for the first packet
		 * in a series.

		if (packet_id != le32_to_cpu(header->packet_id))
			dev_dbg(sur40->dev, "packet ID mismatch\n");
		 */

		packet_blobs = result / sizeof(struct sur40_blob);
		dev_dbg(sur40->dev, "received %d blobs\n", packet_blobs);

		/* packets always contain at least 4 blobs, even if empty */
		if (packet_blobs > need_blobs)
			packet_blobs = need_blobs;

		for (i = 0; i < packet_blobs; i++) {
			need_blobs--;
			dev_dbg(sur40->dev, "processing blob\n");
			sur40_report_blob(&(inblob[i]), input);
		}

	} while (need_blobs > 0);

	input_mt_sync_frame(input);
	input_sync(input);

	sur40_process_video(sur40);
}

/* deal with video data */
static void sur40_process_video(struct sur40_state *sur40)
{

	struct sur40_image_header *img = (void *)(sur40->bulk_in_buffer);
	struct sur40_buffer *new_buf;
	struct usb_sg_request sgr;
	struct sg_table *sgt;
	int result, bulk_read;

	if (!vb2_start_streaming_called(&sur40->queue))
		return;

	/* get a new buffer from the list */
	spin_lock(&sur40->qlock);
	if (list_empty(&sur40->buf_list)) {
		dev_dbg(sur40->dev, "buffer queue empty\n");
		spin_unlock(&sur40->qlock);
		return;
	}
	new_buf = list_entry(sur40->buf_list.next, struct sur40_buffer, list);
	list_del(&new_buf->list);
	spin_unlock(&sur40->qlock);

	dev_dbg(sur40->dev, "buffer acquired\n");

	/* retrieve data via bulk read */
	result = usb_bulk_msg(sur40->usbdev,
			usb_rcvbulkpipe(sur40->usbdev, VIDEO_ENDPOINT),
			sur40->bulk_in_buffer, sur40->bulk_in_size,
			&bulk_read, 1000);

	if (result < 0) {
		dev_err(sur40->dev, "error in usb_bulk_read\n");
		goto err_poll;
	}

	if (bulk_read != sizeof(struct sur40_image_header)) {
		dev_err(sur40->dev, "received %d bytes (%zd expected)\n",
			bulk_read, sizeof(struct sur40_image_header));
		goto err_poll;
	}

	if (le32_to_cpu(img->magic) != VIDEO_HEADER_MAGIC) {
		dev_err(sur40->dev, "image magic mismatch\n");
		goto err_poll;
	}

	if (le32_to_cpu(img->size) != sur40->pix_fmt.sizeimage) {
		dev_err(sur40->dev, "image size mismatch\n");
		goto err_poll;
	}

	dev_dbg(sur40->dev, "header acquired\n");

	sgt = vb2_dma_sg_plane_desc(&new_buf->vb.vb2_buf, 0);

	result = usb_sg_init(&sgr, sur40->usbdev,
		usb_rcvbulkpipe(sur40->usbdev, VIDEO_ENDPOINT), 0,
		sgt->sgl, sgt->nents, sur40->pix_fmt.sizeimage, 0);
	if (result < 0) {
		dev_err(sur40->dev, "error %d in usb_sg_init\n", result);
		goto err_poll;
	}

	usb_sg_wait(&sgr);
	if (sgr.status < 0) {
		dev_err(sur40->dev, "error %d in usb_sg_wait\n", sgr.status);
		goto err_poll;
	}

	dev_dbg(sur40->dev, "image acquired\n");

	/* return error if streaming was stopped in the meantime */
	if (sur40->sequence == -1)
		return;

	/* mark as finished */
	new_buf->vb.vb2_buf.timestamp = ktime_get_ns();
	new_buf->vb.sequence = sur40->sequence++;
	new_buf->vb.field = V4L2_FIELD_NONE;
	vb2_buffer_done(&new_buf->vb.vb2_buf, VB2_BUF_STATE_DONE);
	dev_dbg(sur40->dev, "buffer marked done\n");
	return;

err_poll:
	vb2_buffer_done(&new_buf->vb.vb2_buf, VB2_BUF_STATE_ERROR);
}

/* Initialize input device parameters. */
static int sur40_input_setup_events(struct input_dev *input_dev)
{
	int error;

	input_set_abs_params(input_dev, ABS_MT_POSITION_X,
			     0, SENSOR_RES_X, 0, 0);
	input_set_abs_params(input_dev, ABS_MT_POSITION_Y,
			     0, SENSOR_RES_Y, 0, 0);

	input_set_abs_params(input_dev, ABS_MT_TOOL_X,
			     0, SENSOR_RES_X, 0, 0);
	input_set_abs_params(input_dev, ABS_MT_TOOL_Y,
			     0, SENSOR_RES_Y, 0, 0);

	/* max value unknown, but major/minor axis
	 * can never be larger than screen */
	input_set_abs_params(input_dev, ABS_MT_TOUCH_MAJOR,
			     0, SENSOR_RES_X, 0, 0);
	input_set_abs_params(input_dev, ABS_MT_TOUCH_MINOR,
			     0, SENSOR_RES_Y, 0, 0);

	input_set_abs_params(input_dev, ABS_MT_ORIENTATION, 0, 1, 0, 0);

	error = input_mt_init_slots(input_dev, MAX_CONTACTS,
				    INPUT_MT_DIRECT | INPUT_MT_DROP_UNUSED);
	if (error) {
		dev_err(input_dev->dev.parent, "failed to set up slots\n");
		return error;
	}

	return 0;
}

/* Check candidate USB interface. */
static int sur40_probe(struct usb_interface *interface,
		       const struct usb_device_id *id)
{
	struct usb_device *usbdev = interface_to_usbdev(interface);
	struct sur40_state *sur40;
	struct usb_host_interface *iface_desc;
	struct usb_endpoint_descriptor *endpoint;
	struct input_dev *input;
	int error;

	/* Check if we really have the right interface. */
	iface_desc = interface->cur_altsetting;
	if (iface_desc->desc.bInterfaceClass != 0xFF)
		return -ENODEV;

	if (iface_desc->desc.bNumEndpoints < 5)
		return -ENODEV;

	/* Use endpoint #4 (0x86). */
	endpoint = &iface_desc->endpoint[4].desc;
	if (endpoint->bEndpointAddress != TOUCH_ENDPOINT)
		return -ENODEV;

	/* Allocate memory for our device state and initialize it. */
	sur40 = kzalloc(sizeof(struct sur40_state), GFP_KERNEL);
	if (!sur40)
		return -ENOMEM;

	input = input_allocate_device();
	if (!input) {
		error = -ENOMEM;
		goto err_free_dev;
	}

	/* initialize locks/lists */
	INIT_LIST_HEAD(&sur40->buf_list);
	spin_lock_init(&sur40->qlock);
	mutex_init(&sur40->lock);

	/* Set up regular input device structure */
	input->name = DRIVER_LONG;
	usb_to_input_id(usbdev, &input->id);
	usb_make_path(usbdev, sur40->phys, sizeof(sur40->phys));
	strlcat(sur40->phys, "/input0", sizeof(sur40->phys));
	input->phys = sur40->phys;
	input->dev.parent = &interface->dev;

	input->open = sur40_open;
	input->close = sur40_close;

	error = sur40_input_setup_events(input);
	if (error)
		goto err_free_input;

	input_set_drvdata(input, sur40);
	error = input_setup_polling(input, sur40_poll);
	if (error) {
		dev_err(&interface->dev, "failed to set up polling");
		goto err_free_input;
	}

	input_set_poll_interval(input, POLL_INTERVAL);

	sur40->usbdev = usbdev;
	sur40->dev = &interface->dev;
	sur40->input = input;

	/* use the bulk-in endpoint tested above */
	sur40->bulk_in_size = usb_endpoint_maxp(endpoint);
	sur40->bulk_in_epaddr = endpoint->bEndpointAddress;
	sur40->bulk_in_buffer = kmalloc(sur40->bulk_in_size, GFP_KERNEL);
	if (!sur40->bulk_in_buffer) {
		dev_err(&interface->dev, "Unable to allocate input buffer.");
		error = -ENOMEM;
		goto err_free_input;
	}

	/* register the polled input device */
	error = input_register_device(input);
	if (error) {
		dev_err(&interface->dev,
			"Unable to register polled input device.");
		goto err_free_buffer;
	}

	/* register the video master device */
	snprintf(sur40->v4l2.name, sizeof(sur40->v4l2.name), "%s", DRIVER_LONG);
	error = v4l2_device_register(sur40->dev, &sur40->v4l2);
	if (error) {
		dev_err(&interface->dev,
			"Unable to register video master device.");
		goto err_unreg_v4l2;
	}

	/* initialize the lock and subdevice */
	sur40->queue = sur40_queue;
	sur40->queue.drv_priv = sur40;
	sur40->queue.lock = &sur40->lock;
	sur40->queue.dev = sur40->dev;

	/* initialize the queue */
	error = vb2_queue_init(&sur40->queue);
	if (error)
		goto err_unreg_v4l2;

	sur40->pix_fmt = sur40_pix_format[0];
	sur40->vdev = sur40_video_device;
	sur40->vdev.v4l2_dev = &sur40->v4l2;
	sur40->vdev.lock = &sur40->lock;
	sur40->vdev.queue = &sur40->queue;
	video_set_drvdata(&sur40->vdev, sur40);

<<<<<<< HEAD
=======
	/* initialize the control handler for 4 controls */
	v4l2_ctrl_handler_init(&sur40->hdl, 4);
	sur40->v4l2.ctrl_handler = &sur40->hdl;
	sur40->vsvideo = (SUR40_CONTRAST_DEF << 4) | SUR40_GAIN_DEF;

	v4l2_ctrl_new_std(&sur40->hdl, &sur40_ctrl_ops, V4L2_CID_BRIGHTNESS,
	  SUR40_BRIGHTNESS_MIN, SUR40_BRIGHTNESS_MAX, 1, clamp(brightness,
	  (uint)SUR40_BRIGHTNESS_MIN, (uint)SUR40_BRIGHTNESS_MAX));

	v4l2_ctrl_new_std(&sur40->hdl, &sur40_ctrl_ops, V4L2_CID_CONTRAST,
	  SUR40_CONTRAST_MIN, SUR40_CONTRAST_MAX, 1, clamp(contrast,
	  (uint)SUR40_CONTRAST_MIN, (uint)SUR40_CONTRAST_MAX));

	v4l2_ctrl_new_std(&sur40->hdl, &sur40_ctrl_ops, V4L2_CID_GAIN,
	  SUR40_GAIN_MIN, SUR40_GAIN_MAX, 1, clamp(gain,
	  (uint)SUR40_GAIN_MIN, (uint)SUR40_GAIN_MAX));

	v4l2_ctrl_new_std(&sur40->hdl, &sur40_ctrl_ops,
	  V4L2_CID_BACKLIGHT_COMPENSATION, SUR40_BACKLIGHT_MIN,
	  SUR40_BACKLIGHT_MAX, 1, SUR40_BACKLIGHT_DEF);

	v4l2_ctrl_handler_setup(&sur40->hdl);

	if (sur40->hdl.error) {
		dev_err(&interface->dev,
			"Unable to register video controls.");
		v4l2_ctrl_handler_free(&sur40->hdl);
		goto err_unreg_v4l2;
	}

>>>>>>> 24b8d41d
	error = video_register_device(&sur40->vdev, VFL_TYPE_TOUCH, -1);
	if (error) {
		dev_err(&interface->dev,
			"Unable to register video subdevice.");
		goto err_unreg_video;
	}

	/* we can register the device now, as it is ready */
	usb_set_intfdata(interface, sur40);
	dev_dbg(&interface->dev, "%s is now attached\n", DRIVER_DESC);

	return 0;

err_unreg_video:
	video_unregister_device(&sur40->vdev);
err_unreg_v4l2:
	v4l2_device_unregister(&sur40->v4l2);
err_free_buffer:
	kfree(sur40->bulk_in_buffer);
err_free_input:
	input_free_device(input);
err_free_dev:
	kfree(sur40);

	return error;
}

/* Unregister device & clean up. */
static void sur40_disconnect(struct usb_interface *interface)
{
	struct sur40_state *sur40 = usb_get_intfdata(interface);

	v4l2_ctrl_handler_free(&sur40->hdl);
	video_unregister_device(&sur40->vdev);
	v4l2_device_unregister(&sur40->v4l2);

	input_unregister_device(sur40->input);
	kfree(sur40->bulk_in_buffer);
	kfree(sur40);

	usb_set_intfdata(interface, NULL);
	dev_dbg(&interface->dev, "%s is now disconnected\n", DRIVER_DESC);
}

/*
 * Setup the constraints of the queue: besides setting the number of planes
 * per buffer and the size and allocation context of each plane, it also
 * checks if sufficient buffers have been allocated. Usually 3 is a good
 * minimum number: many DMA engines need a minimum of 2 buffers in the
 * queue and you need to have another available for userspace processing.
 */
static int sur40_queue_setup(struct vb2_queue *q,
		       unsigned int *nbuffers, unsigned int *nplanes,
		       unsigned int sizes[], struct device *alloc_devs[])
{
	struct sur40_state *sur40 = vb2_get_drv_priv(q);

	if (q->num_buffers + *nbuffers < 3)
		*nbuffers = 3 - q->num_buffers;

	if (*nplanes)
		return sizes[0] < sur40->pix_fmt.sizeimage ? -EINVAL : 0;

	*nplanes = 1;
	sizes[0] = sur40->pix_fmt.sizeimage;

	return 0;
}

/*
 * Prepare the buffer for queueing to the DMA engine: check and set the
 * payload size.
 */
static int sur40_buffer_prepare(struct vb2_buffer *vb)
{
	struct sur40_state *sur40 = vb2_get_drv_priv(vb->vb2_queue);
	unsigned long size = sur40->pix_fmt.sizeimage;

	if (vb2_plane_size(vb, 0) < size) {
		dev_err(&sur40->usbdev->dev, "buffer too small (%lu < %lu)\n",
			 vb2_plane_size(vb, 0), size);
		return -EINVAL;
	}

	vb2_set_plane_payload(vb, 0, size);
	return 0;
}

/*
 * Queue this buffer to the DMA engine.
 */
static void sur40_buffer_queue(struct vb2_buffer *vb)
{
	struct sur40_state *sur40 = vb2_get_drv_priv(vb->vb2_queue);
	struct sur40_buffer *buf = (struct sur40_buffer *)vb;

	spin_lock(&sur40->qlock);
	list_add_tail(&buf->list, &sur40->buf_list);
	spin_unlock(&sur40->qlock);
}

static void return_all_buffers(struct sur40_state *sur40,
			       enum vb2_buffer_state state)
{
	struct sur40_buffer *buf, *node;

	spin_lock(&sur40->qlock);
	list_for_each_entry_safe(buf, node, &sur40->buf_list, list) {
		vb2_buffer_done(&buf->vb.vb2_buf, state);
		list_del(&buf->list);
	}
	spin_unlock(&sur40->qlock);
}

/*
 * Start streaming. First check if the minimum number of buffers have been
 * queued. If not, then return -ENOBUFS and the vb2 framework will call
 * this function again the next time a buffer has been queued until enough
 * buffers are available to actually start the DMA engine.
 */
static int sur40_start_streaming(struct vb2_queue *vq, unsigned int count)
{
	struct sur40_state *sur40 = vb2_get_drv_priv(vq);

	sur40->sequence = 0;
	return 0;
}

/*
 * Stop the DMA engine. Any remaining buffers in the DMA queue are dequeued
 * and passed on to the vb2 framework marked as STATE_ERROR.
 */
static void sur40_stop_streaming(struct vb2_queue *vq)
{
	struct sur40_state *sur40 = vb2_get_drv_priv(vq);
	vb2_wait_for_all_buffers(vq);
	sur40->sequence = -1;

	/* Release all active buffers */
	return_all_buffers(sur40, VB2_BUF_STATE_ERROR);
}

/* V4L ioctl */
static int sur40_vidioc_querycap(struct file *file, void *priv,
				 struct v4l2_capability *cap)
{
	struct sur40_state *sur40 = video_drvdata(file);

	strlcpy(cap->driver, DRIVER_SHORT, sizeof(cap->driver));
	strlcpy(cap->card, DRIVER_LONG, sizeof(cap->card));
	usb_make_path(sur40->usbdev, cap->bus_info, sizeof(cap->bus_info));
<<<<<<< HEAD
	cap->device_caps = V4L2_CAP_VIDEO_CAPTURE | V4L2_CAP_TOUCH |
		V4L2_CAP_READWRITE |
		V4L2_CAP_STREAMING;
	cap->capabilities = cap->device_caps | V4L2_CAP_DEVICE_CAPS;
=======
>>>>>>> 24b8d41d
	return 0;
}

static int sur40_vidioc_enum_input(struct file *file, void *priv,
				   struct v4l2_input *i)
{
	if (i->index != 0)
		return -EINVAL;
	i->type = V4L2_INPUT_TYPE_TOUCH;
	i->std = V4L2_STD_UNKNOWN;
	strlcpy(i->name, "In-Cell Sensor", sizeof(i->name));
	i->capabilities = 0;
	return 0;
}

static int sur40_vidioc_s_input(struct file *file, void *priv, unsigned int i)
{
	return (i == 0) ? 0 : -EINVAL;
}

static int sur40_vidioc_g_input(struct file *file, void *priv, unsigned int *i)
{
	*i = 0;
	return 0;
}

static int sur40_vidioc_try_fmt(struct file *file, void *priv,
			    struct v4l2_format *f)
{
	switch (f->fmt.pix.pixelformat) {
	case V4L2_PIX_FMT_GREY:
		f->fmt.pix = sur40_pix_format[1];
		break;

	default:
		f->fmt.pix = sur40_pix_format[0];
		break;
	}

	return 0;
}

static int sur40_vidioc_s_fmt(struct file *file, void *priv,
<<<<<<< HEAD
			    struct v4l2_format *f)
{
	struct sur40_state *sur40 = video_drvdata(file);

	switch (f->fmt.pix.pixelformat) {
	case V4L2_PIX_FMT_GREY:
		sur40->pix_fmt = sur40_pix_format[1];
		break;

	default:
		sur40->pix_fmt = sur40_pix_format[0];
		break;
	}

	f->fmt.pix = sur40->pix_fmt;
	return 0;
}

static int sur40_vidioc_g_fmt(struct file *file, void *priv,
=======
>>>>>>> 24b8d41d
			    struct v4l2_format *f)
{
	struct sur40_state *sur40 = video_drvdata(file);

<<<<<<< HEAD
=======
	switch (f->fmt.pix.pixelformat) {
	case V4L2_PIX_FMT_GREY:
		sur40->pix_fmt = sur40_pix_format[1];
		break;

	default:
		sur40->pix_fmt = sur40_pix_format[0];
		break;
	}

	f->fmt.pix = sur40->pix_fmt;
	return 0;
}

static int sur40_vidioc_g_fmt(struct file *file, void *priv,
			    struct v4l2_format *f)
{
	struct sur40_state *sur40 = video_drvdata(file);

>>>>>>> 24b8d41d
	f->fmt.pix = sur40->pix_fmt;
	return 0;
}

<<<<<<< HEAD
=======
static int sur40_s_ctrl(struct v4l2_ctrl *ctrl)
{
	struct sur40_state *sur40  = container_of(ctrl->handler,
	  struct sur40_state, hdl);
	u8 value = sur40->vsvideo;

	switch (ctrl->id) {
	case V4L2_CID_BRIGHTNESS:
		sur40_set_irlevel(sur40, ctrl->val);
		break;
	case V4L2_CID_CONTRAST:
		value = (value & 0x0f) | (ctrl->val << 4);
		sur40_set_vsvideo(sur40, value);
		break;
	case V4L2_CID_GAIN:
		value = (value & 0xf0) | (ctrl->val);
		sur40_set_vsvideo(sur40, value);
		break;
	case V4L2_CID_BACKLIGHT_COMPENSATION:
		sur40_set_preprocessor(sur40, ctrl->val);
		break;
	}
	return 0;
}

>>>>>>> 24b8d41d
static int sur40_ioctl_parm(struct file *file, void *priv,
			    struct v4l2_streamparm *p)
{
	if (p->type != V4L2_BUF_TYPE_VIDEO_CAPTURE)
		return -EINVAL;

	p->parm.capture.capability = V4L2_CAP_TIMEPERFRAME;
	p->parm.capture.timeperframe.numerator = 1;
	p->parm.capture.timeperframe.denominator = 60;
	p->parm.capture.readbuffers = 3;
	return 0;
}

static int sur40_vidioc_enum_fmt(struct file *file, void *priv,
				 struct v4l2_fmtdesc *f)
{
	if (f->index >= ARRAY_SIZE(sur40_pix_format))
		return -EINVAL;

	f->pixelformat = sur40_pix_format[f->index].pixelformat;
	f->flags = 0;
	return 0;
}

static int sur40_vidioc_enum_framesizes(struct file *file, void *priv,
					struct v4l2_frmsizeenum *f)
{
	struct sur40_state *sur40 = video_drvdata(file);

	if ((f->index != 0) || ((f->pixel_format != V4L2_TCH_FMT_TU08)
		&& (f->pixel_format != V4L2_PIX_FMT_GREY)))
		return -EINVAL;

	f->type = V4L2_FRMSIZE_TYPE_DISCRETE;
	f->discrete.width  = sur40->pix_fmt.width;
	f->discrete.height = sur40->pix_fmt.height;
	return 0;
}

static int sur40_vidioc_enum_frameintervals(struct file *file, void *priv,
					    struct v4l2_frmivalenum *f)
{
	struct sur40_state *sur40 = video_drvdata(file);

	if ((f->index > 0) || ((f->pixel_format != V4L2_TCH_FMT_TU08)
		&& (f->pixel_format != V4L2_PIX_FMT_GREY))
		|| (f->width  != sur40->pix_fmt.width)
		|| (f->height != sur40->pix_fmt.height))
		return -EINVAL;

	f->type = V4L2_FRMIVAL_TYPE_DISCRETE;
	f->discrete.denominator  = 60;
	f->discrete.numerator = 1;
	return 0;
}


static const struct usb_device_id sur40_table[] = {
	{ USB_DEVICE(ID_MICROSOFT, ID_SUR40) },  /* Samsung SUR40 */
	{ }                                      /* terminating null entry */
};
MODULE_DEVICE_TABLE(usb, sur40_table);

/* V4L2 structures */
static const struct vb2_ops sur40_queue_ops = {
	.queue_setup		= sur40_queue_setup,
	.buf_prepare		= sur40_buffer_prepare,
	.buf_queue		= sur40_buffer_queue,
	.start_streaming	= sur40_start_streaming,
	.stop_streaming		= sur40_stop_streaming,
	.wait_prepare		= vb2_ops_wait_prepare,
	.wait_finish		= vb2_ops_wait_finish,
};

static const struct vb2_queue sur40_queue = {
	.type = V4L2_BUF_TYPE_VIDEO_CAPTURE,
	/*
	 * VB2_USERPTR in currently not enabled: passing a user pointer to
	 * dma-sg will result in segment sizes that are not a multiple of
	 * 512 bytes, which is required by the host controller.
	*/
	.io_modes = VB2_MMAP | VB2_READ | VB2_DMABUF,
	.buf_struct_size = sizeof(struct sur40_buffer),
	.ops = &sur40_queue_ops,
	.mem_ops = &vb2_dma_sg_memops,
	.timestamp_flags = V4L2_BUF_FLAG_TIMESTAMP_MONOTONIC,
	.min_buffers_needed = 3,
};

static const struct v4l2_file_operations sur40_video_fops = {
	.owner = THIS_MODULE,
	.open = v4l2_fh_open,
	.release = vb2_fop_release,
	.unlocked_ioctl = video_ioctl2,
	.read = vb2_fop_read,
	.mmap = vb2_fop_mmap,
	.poll = vb2_fop_poll,
};

static const struct v4l2_ioctl_ops sur40_video_ioctl_ops = {

	.vidioc_querycap	= sur40_vidioc_querycap,

	.vidioc_enum_fmt_vid_cap = sur40_vidioc_enum_fmt,
	.vidioc_try_fmt_vid_cap	= sur40_vidioc_try_fmt,
	.vidioc_s_fmt_vid_cap	= sur40_vidioc_s_fmt,
	.vidioc_g_fmt_vid_cap	= sur40_vidioc_g_fmt,

	.vidioc_enum_framesizes = sur40_vidioc_enum_framesizes,
	.vidioc_enum_frameintervals = sur40_vidioc_enum_frameintervals,

	.vidioc_g_parm = sur40_ioctl_parm,
	.vidioc_s_parm = sur40_ioctl_parm,

	.vidioc_enum_input	= sur40_vidioc_enum_input,
	.vidioc_g_input		= sur40_vidioc_g_input,
	.vidioc_s_input		= sur40_vidioc_s_input,

	.vidioc_reqbufs		= vb2_ioctl_reqbufs,
	.vidioc_create_bufs	= vb2_ioctl_create_bufs,
	.vidioc_querybuf	= vb2_ioctl_querybuf,
	.vidioc_qbuf		= vb2_ioctl_qbuf,
	.vidioc_dqbuf		= vb2_ioctl_dqbuf,
	.vidioc_expbuf		= vb2_ioctl_expbuf,

	.vidioc_streamon	= vb2_ioctl_streamon,
	.vidioc_streamoff	= vb2_ioctl_streamoff,
};

static const struct video_device sur40_video_device = {
	.name = DRIVER_LONG,
	.fops = &sur40_video_fops,
	.ioctl_ops = &sur40_video_ioctl_ops,
	.release = video_device_release_empty,
<<<<<<< HEAD
=======
	.device_caps = V4L2_CAP_VIDEO_CAPTURE | V4L2_CAP_TOUCH |
		       V4L2_CAP_READWRITE | V4L2_CAP_STREAMING,
>>>>>>> 24b8d41d
};

/* USB-specific object needed to register this driver with the USB subsystem. */
static struct usb_driver sur40_driver = {
	.name = DRIVER_SHORT,
	.probe = sur40_probe,
	.disconnect = sur40_disconnect,
	.id_table = sur40_table,
};

module_usb_driver(sur40_driver);

MODULE_AUTHOR(DRIVER_AUTHOR);
MODULE_DESCRIPTION(DRIVER_DESC);
MODULE_LICENSE("GPL");<|MERGE_RESOLUTION|>--- conflicted
+++ resolved
@@ -142,8 +142,6 @@
 #define SUR40_GET_STATE   0xc5 /*  4 bytes state (?) */
 #define SUR40_GET_SENSORS 0xb1 /*  8 bytes sensors   */
 
-<<<<<<< HEAD
-=======
 #define SUR40_BLOB	0x01
 #define SUR40_TOUCH	0x02
 #define SUR40_TAG	0x04
@@ -182,18 +180,13 @@
 MODULE_PARM_DESC(gain, "set initial gain"
 	SUR40_PARAM_RANGE(SUR40_GAIN_MIN, SUR40_GAIN_MAX));
 
->>>>>>> 24b8d41d
 static const struct v4l2_pix_format sur40_pix_format[] = {
 	{
 		.pixelformat = V4L2_TCH_FMT_TU08,
 		.width  = SENSOR_RES_X / 2,
 		.height = SENSOR_RES_Y / 2,
 		.field = V4L2_FIELD_NONE,
-<<<<<<< HEAD
-		.colorspace = V4L2_COLORSPACE_SRGB,
-=======
 		.colorspace = V4L2_COLORSPACE_RAW,
->>>>>>> 24b8d41d
 		.bytesperline = SENSOR_RES_X / 2,
 		.sizeimage = (SENSOR_RES_X/2) * (SENSOR_RES_Y/2),
 	},
@@ -202,11 +195,7 @@
 		.width  = SENSOR_RES_X / 2,
 		.height = SENSOR_RES_Y / 2,
 		.field = V4L2_FIELD_NONE,
-<<<<<<< HEAD
-		.colorspace = V4L2_COLORSPACE_SRGB,
-=======
 		.colorspace = V4L2_COLORSPACE_RAW,
->>>>>>> 24b8d41d
 		.bytesperline = SENSOR_RES_X / 2,
 		.sizeimage = (SENSOR_RES_X/2) * (SENSOR_RES_Y/2),
 	}
@@ -223,10 +212,7 @@
 	struct video_device vdev;
 	struct mutex lock;
 	struct v4l2_pix_format pix_fmt;
-<<<<<<< HEAD
-=======
 	struct v4l2_ctrl_handler hdl;
->>>>>>> 24b8d41d
 
 	struct vb2_queue queue;
 	struct list_head buf_list;
@@ -774,8 +760,6 @@
 	sur40->vdev.queue = &sur40->queue;
 	video_set_drvdata(&sur40->vdev, sur40);
 
-<<<<<<< HEAD
-=======
 	/* initialize the control handler for 4 controls */
 	v4l2_ctrl_handler_init(&sur40->hdl, 4);
 	sur40->v4l2.ctrl_handler = &sur40->hdl;
@@ -806,7 +790,6 @@
 		goto err_unreg_v4l2;
 	}
 
->>>>>>> 24b8d41d
 	error = video_register_device(&sur40->vdev, VFL_TYPE_TOUCH, -1);
 	if (error) {
 		dev_err(&interface->dev,
@@ -958,13 +941,6 @@
 	strlcpy(cap->driver, DRIVER_SHORT, sizeof(cap->driver));
 	strlcpy(cap->card, DRIVER_LONG, sizeof(cap->card));
 	usb_make_path(sur40->usbdev, cap->bus_info, sizeof(cap->bus_info));
-<<<<<<< HEAD
-	cap->device_caps = V4L2_CAP_VIDEO_CAPTURE | V4L2_CAP_TOUCH |
-		V4L2_CAP_READWRITE |
-		V4L2_CAP_STREAMING;
-	cap->capabilities = cap->device_caps | V4L2_CAP_DEVICE_CAPS;
-=======
->>>>>>> 24b8d41d
 	return 0;
 }
 
@@ -1008,7 +984,6 @@
 }
 
 static int sur40_vidioc_s_fmt(struct file *file, void *priv,
-<<<<<<< HEAD
 			    struct v4l2_format *f)
 {
 	struct sur40_state *sur40 = video_drvdata(file);
@@ -1028,40 +1003,14 @@
 }
 
 static int sur40_vidioc_g_fmt(struct file *file, void *priv,
-=======
->>>>>>> 24b8d41d
 			    struct v4l2_format *f)
 {
 	struct sur40_state *sur40 = video_drvdata(file);
 
-<<<<<<< HEAD
-=======
-	switch (f->fmt.pix.pixelformat) {
-	case V4L2_PIX_FMT_GREY:
-		sur40->pix_fmt = sur40_pix_format[1];
-		break;
-
-	default:
-		sur40->pix_fmt = sur40_pix_format[0];
-		break;
-	}
-
 	f->fmt.pix = sur40->pix_fmt;
 	return 0;
 }
 
-static int sur40_vidioc_g_fmt(struct file *file, void *priv,
-			    struct v4l2_format *f)
-{
-	struct sur40_state *sur40 = video_drvdata(file);
-
->>>>>>> 24b8d41d
-	f->fmt.pix = sur40->pix_fmt;
-	return 0;
-}
-
-<<<<<<< HEAD
-=======
 static int sur40_s_ctrl(struct v4l2_ctrl *ctrl)
 {
 	struct sur40_state *sur40  = container_of(ctrl->handler,
@@ -1087,7 +1036,6 @@
 	return 0;
 }
 
->>>>>>> 24b8d41d
 static int sur40_ioctl_parm(struct file *file, void *priv,
 			    struct v4l2_streamparm *p)
 {
@@ -1222,11 +1170,8 @@
 	.fops = &sur40_video_fops,
 	.ioctl_ops = &sur40_video_ioctl_ops,
 	.release = video_device_release_empty,
-<<<<<<< HEAD
-=======
 	.device_caps = V4L2_CAP_VIDEO_CAPTURE | V4L2_CAP_TOUCH |
 		       V4L2_CAP_READWRITE | V4L2_CAP_STREAMING,
->>>>>>> 24b8d41d
 };
 
 /* USB-specific object needed to register this driver with the USB subsystem. */
