--- conflicted
+++ resolved
@@ -123,38 +123,14 @@
 } __packed;
 
 /* MXT_TOUCH_MULTI_T9 orient */
-<<<<<<< HEAD
-#define MXT_T9_ORIENT_SWITCH	(1 << 0)
-#define MXT_T9_ORIENT_INVERTX	(1 << 1)
-#define MXT_T9_ORIENT_INVERTY	(1 << 2)
-=======
 #define MXT_T9_ORIENT_SWITCH	BIT(0)
 #define MXT_T9_ORIENT_INVERTX	BIT(1)
 #define MXT_T9_ORIENT_INVERTY	BIT(2)
->>>>>>> 24b8d41d
 
 /* MXT_SPT_COMMSCONFIG_T18 */
 #define MXT_COMMS_CTRL		0
 #define MXT_COMMS_CMD		1
 #define MXT_COMMS_RETRIGEN	BIT(6)
-
-/* MXT_DEBUG_DIAGNOSTIC_T37 */
-#define MXT_DIAGNOSTIC_PAGEUP	0x01
-#define MXT_DIAGNOSTIC_DELTAS	0x10
-#define MXT_DIAGNOSTIC_REFS	0x11
-#define MXT_DIAGNOSTIC_SIZE	128
-
-#define MXT_FAMILY_1386			160
-#define MXT1386_COLUMNS			3
-#define MXT1386_PAGES_PER_COLUMN	8
-
-struct t37_debug {
-#ifdef CONFIG_TOUCHSCREEN_ATMEL_MXT_T37
-	u8 mode;
-	u8 page;
-	u8 data[MXT_DIAGNOSTIC_SIZE];
-#endif
-};
 
 /* MXT_DEBUG_DIAGNOSTIC_T37 */
 #define MXT_DIAGNOSTIC_PAGEUP	0x01
@@ -282,16 +258,6 @@
 	MXT_V4L_INPUT_MAX,
 };
 
-<<<<<<< HEAD
-static const struct v4l2_file_operations mxt_video_fops = {
-	.owner = THIS_MODULE,
-	.open = v4l2_fh_open,
-	.release = vb2_fop_release,
-	.unlocked_ioctl = video_ioctl2,
-	.read = vb2_fop_read,
-	.mmap = vb2_fop_mmap,
-	.poll = vb2_fop_poll,
-=======
 enum mxt_suspend_mode {
 	MXT_SUSPEND_DEEP_SLEEP	= 0,
 	MXT_SUSPEND_T9_CTRL	= 1,
@@ -308,7 +274,6 @@
 	int start_ofs;
 
 	struct mxt_info info;
->>>>>>> 24b8d41d
 };
 
 /* Each client has this additional data */
@@ -344,11 +309,8 @@
 	u8 multitouch;
 	struct t7_config t7_cfg;
 	struct mxt_dbg dbg;
-<<<<<<< HEAD
-=======
 	struct gpio_desc *reset_gpio;
 	bool use_retrigen_workaround;
->>>>>>> 24b8d41d
 
 	/* Cached parameters from object table */
 	u16 T5_address;
@@ -378,11 +340,6 @@
 	unsigned int t19_num_keys;
 
 	enum mxt_suspend_mode suspend_mode;
-};
-
-struct mxt_vb2_buffer {
-	struct vb2_buffer	vb;
-	struct list_head	list;
 };
 
 struct mxt_vb2_buffer {
@@ -1676,11 +1633,6 @@
 	video_unregister_device(&data->dbg.vdev);
 	v4l2_device_unregister(&data->dbg.v4l2);
 #endif
-<<<<<<< HEAD
-
-	kfree(data->object_table);
-=======
->>>>>>> 24b8d41d
 	data->object_table = NULL;
 	data->info = NULL;
 	kfree(data->raw_info_block);
@@ -2306,12 +2258,6 @@
 }
 
 #ifdef CONFIG_TOUCHSCREEN_ATMEL_MXT_T37
-<<<<<<< HEAD
-static u16 mxt_get_debug_value(struct mxt_data *data, unsigned int x,
-			       unsigned int y)
-{
-	struct mxt_info *info = &data->info;
-=======
 static const struct v4l2_file_operations mxt_video_fops = {
 	.owner = THIS_MODULE,
 	.open = v4l2_fh_open,
@@ -2326,7 +2272,6 @@
 			       unsigned int y)
 {
 	struct mxt_info *info = data->info;
->>>>>>> 24b8d41d
 	struct mxt_dbg *dbg = &data->dbg;
 	unsigned int ofs, page;
 	unsigned int col = 0;
@@ -2654,11 +2599,7 @@
 
 static void mxt_debug_init(struct mxt_data *data)
 {
-<<<<<<< HEAD
-	struct mxt_info *info = &data->info;
-=======
 	struct mxt_info *info = data->info;
->>>>>>> 24b8d41d
 	struct mxt_dbg *dbg = &data->dbg;
 	struct mxt_object *object;
 	int error;
@@ -2687,11 +2628,7 @@
 		dbg->t37_pages = MXT1386_COLUMNS * MXT1386_PAGES_PER_COLUMN;
 	else
 		dbg->t37_pages = DIV_ROUND_UP(data->xsize *
-<<<<<<< HEAD
-					      data->info.matrix_ysize *
-=======
 					      info->matrix_ysize *
->>>>>>> 24b8d41d
 					      sizeof(u16),
 					      sizeof(dbg->t37_buf->data));
 
@@ -2771,14 +2708,6 @@
 	}
 
 	mxt_debug_init(data);
-<<<<<<< HEAD
-
-	dev_info(dev,
-		 "Family: %u Variant: %u Firmware V%u.%u.%02X Objects: %u\n",
-		 info->family_id, info->variant_id, info->version >> 4,
-		 info->version & 0xf, info->build, info->object_num);
-=======
->>>>>>> 24b8d41d
 
 	return 0;
 }
