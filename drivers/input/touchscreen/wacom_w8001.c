--- conflicted
+++ resolved
@@ -27,11 +27,8 @@
 MODULE_DESCRIPTION(DRIVER_DESC);
 MODULE_LICENSE("GPL");
 
-<<<<<<< HEAD
-=======
 #define W8001_MAX_PHYS		42
 
->>>>>>> 24b8d41d
 #define W8001_MAX_LENGTH	13
 #define W8001_LEAD_MASK		0x80
 #define W8001_LEAD_BYTE		0x80
