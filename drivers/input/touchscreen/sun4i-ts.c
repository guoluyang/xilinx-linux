// SPDX-License-Identifier: GPL-2.0-or-later
/*
 * Allwinner sunxi resistive touchscreen controller driver
 *
 * Copyright (C) 2013 - 2014 Hans de Goede <hdegoede@redhat.com>
 *
 * The hwmon parts are based on work by Corentin LABBE which is:
 * Copyright (C) 2013 Corentin LABBE <clabbe.montjoie@gmail.com>
 */

/*
 * The sun4i-ts controller is capable of detecting a second touch, but when a
 * second touch is present then the accuracy becomes so bad the reported touch
 * location is not useable.
 *
 * The original android driver contains some complicated heuristics using the
 * aprox. distance between the 2 touches to see if the user is making a pinch
 * open / close movement, and then reports emulated multi-touch events around
 * the last touch coordinate (as the dual-touch coordinates are worthless).
 *
 * These kinds of heuristics are just asking for trouble (and don't belong
 * in the kernel). So this driver offers straight forward, reliable single
 * touch functionality only.
 *
 * s.a. A20 User Manual "1.15 TP" (Documentation/arm/sunxi.rst)
 * (looks like the description in the A20 User Manual v1.3 is better
 * than the one in the A10 User Manual v.1.5)
 */

#include <linux/err.h>
#include <linux/hwmon.h>
#include <linux/thermal.h>
#include <linux/init.h>
#include <linux/input.h>
#include <linux/interrupt.h>
#include <linux/io.h>
#include <linux/module.h>
#include <linux/of_platform.h>
#include <linux/platform_device.h>
#include <linux/slab.h>

#define TP_CTRL0		0x00
#define TP_CTRL1		0x04
#define TP_CTRL2		0x08
#define TP_CTRL3		0x0c
#define TP_INT_FIFOC		0x10
#define TP_INT_FIFOS		0x14
#define TP_TPR			0x18
#define TP_CDAT			0x1c
#define TEMP_DATA		0x20
#define TP_DATA			0x24

/* TP_CTRL0 bits */
#define ADC_FIRST_DLY(x)	((x) << 24) /* 8 bits */
#define ADC_FIRST_DLY_MODE(x)	((x) << 23)
#define ADC_CLK_SEL(x)		((x) << 22)
#define ADC_CLK_DIV(x)		((x) << 20) /* 3 bits */
#define FS_DIV(x)		((x) << 16) /* 4 bits */
#define T_ACQ(x)		((x) << 0) /* 16 bits */

/* TP_CTRL1 bits */
#define STYLUS_UP_DEBOUN(x)	((x) << 12) /* 8 bits */
#define STYLUS_UP_DEBOUN_EN(x)	((x) << 9)
#define TOUCH_PAN_CALI_EN(x)	((x) << 6)
#define TP_DUAL_EN(x)		((x) << 5)
#define TP_MODE_EN(x)		((x) << 4)
#define TP_ADC_SELECT(x)	((x) << 3)
#define ADC_CHAN_SELECT(x)	((x) << 0)  /* 3 bits */

/* on sun6i, bits 3~6 are left shifted by 1 to 4~7 */
#define SUN6I_TP_MODE_EN(x)	((x) << 5)

/* TP_CTRL2 bits */
#define TP_SENSITIVE_ADJUST(x)	((x) << 28) /* 4 bits */
#define TP_MODE_SELECT(x)	((x) << 26) /* 2 bits */
#define PRE_MEA_EN(x)		((x) << 24)
#define PRE_MEA_THRE_CNT(x)	((x) << 0) /* 24 bits */

/* TP_CTRL3 bits */
#define FILTER_EN(x)		((x) << 2)
#define FILTER_TYPE(x)		((x) << 0)  /* 2 bits */

/* TP_INT_FIFOC irq and fifo mask / control bits */
#define TEMP_IRQ_EN(x)		((x) << 18)
#define OVERRUN_IRQ_EN(x)	((x) << 17)
#define DATA_IRQ_EN(x)		((x) << 16)
#define TP_DATA_XY_CHANGE(x)	((x) << 13)
#define FIFO_TRIG(x)		((x) << 8)  /* 5 bits */
#define DATA_DRQ_EN(x)		((x) << 7)
#define FIFO_FLUSH(x)		((x) << 4)
#define TP_UP_IRQ_EN(x)		((x) << 1)
#define TP_DOWN_IRQ_EN(x)	((x) << 0)

/* TP_INT_FIFOS irq and fifo status bits */
#define TEMP_DATA_PENDING	BIT(18)
#define FIFO_OVERRUN_PENDING	BIT(17)
#define FIFO_DATA_PENDING	BIT(16)
#define TP_IDLE_FLG		BIT(2)
#define TP_UP_PENDING		BIT(1)
#define TP_DOWN_PENDING		BIT(0)

/* TP_TPR bits */
#define TEMP_ENABLE(x)		((x) << 16)
#define TEMP_PERIOD(x)		((x) << 0)  /* t = x * 256 * 16 / clkin */

struct sun4i_ts_data {
	struct device *dev;
	struct input_dev *input;
	void __iomem *base;
	unsigned int irq;
	bool ignore_fifo_data;
	int temp_data;
	int temp_offset;
	int temp_step;
};

static void sun4i_ts_irq_handle_input(struct sun4i_ts_data *ts, u32 reg_val)
{
	u32 x, y;

	if (reg_val & FIFO_DATA_PENDING) {
		x = readl(ts->base + TP_DATA);
		y = readl(ts->base + TP_DATA);
		/* The 1st location reported after an up event is unreliable */
		if (!ts->ignore_fifo_data) {
			input_report_abs(ts->input, ABS_X, x);
			input_report_abs(ts->input, ABS_Y, y);
			/*
			 * The hardware has a separate down status bit, but
			 * that gets set before we get the first location,
			 * resulting in reporting a click on the old location.
			 */
			input_report_key(ts->input, BTN_TOUCH, 1);
			input_sync(ts->input);
		} else {
			ts->ignore_fifo_data = false;
		}
	}

	if (reg_val & TP_UP_PENDING) {
		ts->ignore_fifo_data = true;
		input_report_key(ts->input, BTN_TOUCH, 0);
		input_sync(ts->input);
	}
}

static irqreturn_t sun4i_ts_irq(int irq, void *dev_id)
{
	struct sun4i_ts_data *ts = dev_id;
	u32 reg_val;

	reg_val  = readl(ts->base + TP_INT_FIFOS);

	if (reg_val & TEMP_DATA_PENDING)
		ts->temp_data = readl(ts->base + TEMP_DATA);

	if (ts->input)
		sun4i_ts_irq_handle_input(ts, reg_val);

	writel(reg_val, ts->base + TP_INT_FIFOS);

	return IRQ_HANDLED;
}

static int sun4i_ts_open(struct input_dev *dev)
{
	struct sun4i_ts_data *ts = input_get_drvdata(dev);

	/* Flush, set trig level to 1, enable temp, data and up irqs */
	writel(TEMP_IRQ_EN(1) | DATA_IRQ_EN(1) | FIFO_TRIG(1) | FIFO_FLUSH(1) |
		TP_UP_IRQ_EN(1), ts->base + TP_INT_FIFOC);

	return 0;
}

static void sun4i_ts_close(struct input_dev *dev)
{
	struct sun4i_ts_data *ts = input_get_drvdata(dev);

	/* Deactivate all input IRQs */
	writel(TEMP_IRQ_EN(1), ts->base + TP_INT_FIFOC);
}

static int sun4i_get_temp(const struct sun4i_ts_data *ts, int *temp)
{
	/* No temp_data until the first irq */
	if (ts->temp_data == -1)
		return -EAGAIN;

	*temp = ts->temp_data * ts->temp_step - ts->temp_offset;

	return 0;
}

static int sun4i_get_tz_temp(void *data, int *temp)
{
	return sun4i_get_temp(data, temp);
}

static const struct thermal_zone_of_device_ops sun4i_ts_tz_ops = {
	.get_temp = sun4i_get_tz_temp,
};

static ssize_t show_temp(struct device *dev, struct device_attribute *devattr,
			 char *buf)
{
	struct sun4i_ts_data *ts = dev_get_drvdata(dev);
	int temp;
	int error;

	error = sun4i_get_temp(ts, &temp);
	if (error)
		return error;

	return sprintf(buf, "%d\n", temp);
}

static ssize_t show_temp_label(struct device *dev,
			      struct device_attribute *devattr, char *buf)
{
	return sprintf(buf, "SoC temperature\n");
}

static DEVICE_ATTR(temp1_input, S_IRUGO, show_temp, NULL);
static DEVICE_ATTR(temp1_label, S_IRUGO, show_temp_label, NULL);

static struct attribute *sun4i_ts_attrs[] = {
	&dev_attr_temp1_input.attr,
	&dev_attr_temp1_label.attr,
	NULL
};
ATTRIBUTE_GROUPS(sun4i_ts);

static int sun4i_ts_probe(struct platform_device *pdev)
{
	struct sun4i_ts_data *ts;
	struct device *dev = &pdev->dev;
	struct device_node *np = dev->of_node;
	struct device *hwmon;
	struct thermal_zone_device *thermal;
	int error;
	u32 reg;
	bool ts_attached;
	u32 tp_sensitive_adjust = 15;
	u32 filter_type = 1;

	ts = devm_kzalloc(dev, sizeof(struct sun4i_ts_data), GFP_KERNEL);
	if (!ts)
		return -ENOMEM;

	ts->dev = dev;
	ts->ignore_fifo_data = true;
	ts->temp_data = -1;
	if (of_device_is_compatible(np, "allwinner,sun6i-a31-ts")) {
		/* Allwinner SDK has temperature (C) = (value / 6) - 271 */
		ts->temp_offset = 271000;
		ts->temp_step = 167;
	} else if (of_device_is_compatible(np, "allwinner,sun4i-a10-ts")) {
		/*
		 * The A10 temperature sensor has quite a wide spread, these
		 * parameters are based on the averaging of the calibration
		 * results of 4 completely different boards, with a spread of
		 * temp_step from 0.096 - 0.170 and temp_offset from 176 - 331.
		 */
		ts->temp_offset = 257000;
		ts->temp_step = 133;
	} else {
		/*
		 * The user manuals do not contain the formula for calculating
		 * the temperature. The formula used here is from the AXP209,
		 * which is designed by X-Powers, an affiliate of Allwinner:
		 *
		 *     temperature (C) = (value * 0.1) - 144.7
		 *
		 * Allwinner does not have any documentation whatsoever for
		 * this hardware. Moreover, it is claimed that the sensor
		 * is inaccurate and cannot work properly.
		 */
		ts->temp_offset = 144700;
		ts->temp_step = 100;
	}

	ts_attached = of_property_read_bool(np, "allwinner,ts-attached");
	if (ts_attached) {
		ts->input = devm_input_allocate_device(dev);
		if (!ts->input)
			return -ENOMEM;

		ts->input->name = pdev->name;
		ts->input->phys = "sun4i_ts/input0";
		ts->input->open = sun4i_ts_open;
		ts->input->close = sun4i_ts_close;
		ts->input->id.bustype = BUS_HOST;
		ts->input->id.vendor = 0x0001;
		ts->input->id.product = 0x0001;
		ts->input->id.version = 0x0100;
		ts->input->evbit[0] =  BIT(EV_SYN) | BIT(EV_KEY) | BIT(EV_ABS);
		__set_bit(BTN_TOUCH, ts->input->keybit);
		input_set_abs_params(ts->input, ABS_X, 0, 4095, 0, 0);
		input_set_abs_params(ts->input, ABS_Y, 0, 4095, 0, 0);
		input_set_drvdata(ts->input, ts);
	}

	ts->base = devm_platform_ioremap_resource(pdev, 0);
	if (IS_ERR(ts->base))
		return PTR_ERR(ts->base);

	ts->irq = platform_get_irq(pdev, 0);
	error = devm_request_irq(dev, ts->irq, sun4i_ts_irq, 0, "sun4i-ts", ts);
	if (error)
		return error;

	/*
	 * Select HOSC clk, clkin = clk / 6, adc samplefreq = clkin / 8192,
	 * t_acq = clkin / (16 * 64)
	 */
	writel(ADC_CLK_SEL(0) | ADC_CLK_DIV(2) | FS_DIV(7) | T_ACQ(63),
	       ts->base + TP_CTRL0);

	/*
	 * tp_sensitive_adjust is an optional property
	 * tp_mode = 0 : only x and y coordinates, as we don't use dual touch
	 */
	of_property_read_u32(np, "allwinner,tp-sensitive-adjust",
			     &tp_sensitive_adjust);
	writel(TP_SENSITIVE_ADJUST(tp_sensitive_adjust) | TP_MODE_SELECT(0),
	       ts->base + TP_CTRL2);

	/*
	 * Enable median and averaging filter, optional property for
	 * filter type.
	 */
	of_property_read_u32(np, "allwinner,filter-type", &filter_type);
	writel(FILTER_EN(1) | FILTER_TYPE(filter_type), ts->base + TP_CTRL3);

	/* Enable temperature measurement, period 1953 (2 seconds) */
	writel(TEMP_ENABLE(1) | TEMP_PERIOD(1953), ts->base + TP_TPR);

	/*
	 * Set stylus up debounce to aprox 10 ms, enable debounce, and
	 * finally enable tp mode.
	 */
	reg = STYLUS_UP_DEBOUN(5) | STYLUS_UP_DEBOUN_EN(1);
	if (of_device_is_compatible(np, "allwinner,sun6i-a31-ts"))
		reg |= SUN6I_TP_MODE_EN(1);
	else
		reg |= TP_MODE_EN(1);
	writel(reg, ts->base + TP_CTRL1);

	/*
	 * The thermal core does not register hwmon devices for DT-based
	 * thermal zone sensors, such as this one.
	 */
	hwmon = devm_hwmon_device_register_with_groups(ts->dev, "sun4i_ts",
						       ts, sun4i_ts_groups);
	if (IS_ERR(hwmon))
		return PTR_ERR(hwmon);

<<<<<<< HEAD
	devm_thermal_zone_of_sensor_register(ts->dev, 0, ts, &sun4i_ts_tz_ops);
=======
	thermal = devm_thermal_zone_of_sensor_register(ts->dev, 0, ts,
						       &sun4i_ts_tz_ops);
	if (IS_ERR(thermal))
		return PTR_ERR(thermal);
>>>>>>> 24b8d41d

	writel(TEMP_IRQ_EN(1), ts->base + TP_INT_FIFOC);

	if (ts_attached) {
		error = input_register_device(ts->input);
		if (error) {
			writel(0, ts->base + TP_INT_FIFOC);
			return error;
		}
	}

	platform_set_drvdata(pdev, ts);
	return 0;
}

static int sun4i_ts_remove(struct platform_device *pdev)
{
	struct sun4i_ts_data *ts = platform_get_drvdata(pdev);

	/* Explicit unregister to avoid open/close changing the imask later */
	if (ts->input)
		input_unregister_device(ts->input);

	/* Deactivate all IRQs */
	writel(0, ts->base + TP_INT_FIFOC);

	return 0;
}

static const struct of_device_id sun4i_ts_of_match[] = {
	{ .compatible = "allwinner,sun4i-a10-ts", },
	{ .compatible = "allwinner,sun5i-a13-ts", },
	{ .compatible = "allwinner,sun6i-a31-ts", },
	{ /* sentinel */ }
};
MODULE_DEVICE_TABLE(of, sun4i_ts_of_match);

static struct platform_driver sun4i_ts_driver = {
	.driver = {
		.name	= "sun4i-ts",
		.of_match_table = of_match_ptr(sun4i_ts_of_match),
	},
	.probe	= sun4i_ts_probe,
	.remove	= sun4i_ts_remove,
};

module_platform_driver(sun4i_ts_driver);

MODULE_DESCRIPTION("Allwinner sun4i resistive touchscreen controller driver");
MODULE_AUTHOR("Hans de Goede <hdegoede@redhat.com>");
MODULE_LICENSE("GPL");<|MERGE_RESOLUTION|>--- conflicted
+++ resolved
@@ -356,14 +356,10 @@
 	if (IS_ERR(hwmon))
 		return PTR_ERR(hwmon);
 
-<<<<<<< HEAD
-	devm_thermal_zone_of_sensor_register(ts->dev, 0, ts, &sun4i_ts_tz_ops);
-=======
 	thermal = devm_thermal_zone_of_sensor_register(ts->dev, 0, ts,
 						       &sun4i_ts_tz_ops);
 	if (IS_ERR(thermal))
 		return PTR_ERR(thermal);
->>>>>>> 24b8d41d
 
 	writel(TEMP_IRQ_EN(1), ts->base + TP_INT_FIFOC);
 
