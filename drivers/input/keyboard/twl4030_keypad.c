// SPDX-License-Identifier: GPL-2.0-or-later
/*
 * twl4030_keypad.c - driver for 8x8 keypad controller in twl4030 chips
 *
 * Copyright (C) 2007 Texas Instruments, Inc.
 * Copyright (C) 2008 Nokia Corporation
 *
 * Code re-written for 2430SDP by:
 * Syed Mohammed Khasim <x0khasim@ti.com>
 *
 * Initial Code:
 * Manjunatha G K <manjugk@ti.com>
 */

#include <linux/kernel.h>
#include <linux/module.h>
#include <linux/interrupt.h>
#include <linux/input.h>
#include <linux/platform_device.h>
#include <linux/mfd/twl.h>
#include <linux/slab.h>
#include <linux/of.h>

/*
 * The TWL4030 family chips include a keypad controller that supports
 * up to an 8x8 switch matrix.  The controller can issue system wakeup
 * events, since it uses only the always-on 32KiHz oscillator, and has
 * an internal state machine that decodes pressed keys, including
 * multi-key combinations.
 *
 * This driver lets boards define what keycodes they wish to report for
 * which scancodes, as part of the "struct twl4030_keypad_data" used in
 * the probe() routine.
 *
 * See the TPS65950 documentation; that's the general availability
 * version of the TWL5030 second generation part.
 */
#define TWL4030_MAX_ROWS	8	/* TWL4030 hard limit */
#define TWL4030_MAX_COLS	8
/*
 * Note that we add space for an extra column so that we can handle
 * row lines connected to the gnd (see twl4030_col_xlate()).
 */
#define TWL4030_ROW_SHIFT	4
#define TWL4030_KEYMAP_SIZE	(TWL4030_MAX_ROWS << TWL4030_ROW_SHIFT)

struct twl4030_keypad {
	unsigned short	keymap[TWL4030_KEYMAP_SIZE];
	u16		kp_state[TWL4030_MAX_ROWS];
	bool		autorepeat;
	unsigned int	n_rows;
	unsigned int	n_cols;
<<<<<<< HEAD
	unsigned int	irq;
=======
	int		irq;
>>>>>>> 24b8d41d

	struct device *dbg_dev;
	struct input_dev *input;
};

/*----------------------------------------------------------------------*/

/* arbitrary prescaler value 0..7 */
#define PTV_PRESCALER			4

/* Register Offsets */
#define KEYP_CTRL			0x00
#define KEYP_DEB			0x01
#define KEYP_LONG_KEY			0x02
#define KEYP_LK_PTV			0x03
#define KEYP_TIMEOUT_L			0x04
#define KEYP_TIMEOUT_H			0x05
#define KEYP_KBC			0x06
#define KEYP_KBR			0x07
#define KEYP_SMS			0x08
#define KEYP_FULL_CODE_7_0		0x09	/* row 0 column status */
#define KEYP_FULL_CODE_15_8		0x0a	/* ... row 1 ... */
#define KEYP_FULL_CODE_23_16		0x0b
#define KEYP_FULL_CODE_31_24		0x0c
#define KEYP_FULL_CODE_39_32		0x0d
#define KEYP_FULL_CODE_47_40		0x0e
#define KEYP_FULL_CODE_55_48		0x0f
#define KEYP_FULL_CODE_63_56		0x10
#define KEYP_ISR1			0x11
#define KEYP_IMR1			0x12
#define KEYP_ISR2			0x13
#define KEYP_IMR2			0x14
#define KEYP_SIR			0x15
#define KEYP_EDR			0x16	/* edge triggers */
#define KEYP_SIH_CTRL			0x17

/* KEYP_CTRL_REG Fields */
#define KEYP_CTRL_SOFT_NRST		BIT(0)
#define KEYP_CTRL_SOFTMODEN		BIT(1)
#define KEYP_CTRL_LK_EN			BIT(2)
#define KEYP_CTRL_TOE_EN		BIT(3)
#define KEYP_CTRL_TOLE_EN		BIT(4)
#define KEYP_CTRL_RP_EN			BIT(5)
#define KEYP_CTRL_KBD_ON		BIT(6)

/* KEYP_DEB, KEYP_LONG_KEY, KEYP_TIMEOUT_x*/
#define KEYP_PERIOD_US(t, prescale)	((t) / (31 << ((prescale) + 1)) - 1)

/* KEYP_LK_PTV_REG Fields */
#define KEYP_LK_PTV_PTV_SHIFT		5

/* KEYP_{IMR,ISR,SIR} Fields */
#define KEYP_IMR1_MIS			BIT(3)
#define KEYP_IMR1_TO			BIT(2)
#define KEYP_IMR1_LK			BIT(1)
#define KEYP_IMR1_KP			BIT(0)

/* KEYP_EDR Fields */
#define KEYP_EDR_KP_FALLING		0x01
#define KEYP_EDR_KP_RISING		0x02
#define KEYP_EDR_KP_BOTH		0x03
#define KEYP_EDR_LK_FALLING		0x04
#define KEYP_EDR_LK_RISING		0x08
#define KEYP_EDR_TO_FALLING		0x10
#define KEYP_EDR_TO_RISING		0x20
#define KEYP_EDR_MIS_FALLING		0x40
#define KEYP_EDR_MIS_RISING		0x80


/*----------------------------------------------------------------------*/

static int twl4030_kpread(struct twl4030_keypad *kp,
		u8 *data, u32 reg, u8 num_bytes)
{
	int ret = twl_i2c_read(TWL4030_MODULE_KEYPAD, data, reg, num_bytes);

	if (ret < 0)
		dev_warn(kp->dbg_dev,
			"Couldn't read TWL4030: %X - ret %d[%x]\n",
			 reg, ret, ret);

	return ret;
}

static int twl4030_kpwrite_u8(struct twl4030_keypad *kp, u8 data, u32 reg)
{
	int ret = twl_i2c_write_u8(TWL4030_MODULE_KEYPAD, data, reg);

	if (ret < 0)
		dev_warn(kp->dbg_dev,
			"Could not write TWL4030: %X - ret %d[%x]\n",
			 reg, ret, ret);

	return ret;
}

static inline u16 twl4030_col_xlate(struct twl4030_keypad *kp, u8 col)
{
	/*
	 * If all bits in a row are active for all columns then
	 * we have that row line connected to gnd. Mark this
	 * key on as if it was on matrix position n_cols (i.e.
	 * one higher than the size of the matrix).
	 */
	if (col == 0xFF)
		return 1 << kp->n_cols;
	else
		return col & ((1 << kp->n_cols) - 1);
}

static int twl4030_read_kp_matrix_state(struct twl4030_keypad *kp, u16 *state)
{
	u8 new_state[TWL4030_MAX_ROWS];
	int row;
	int ret = twl4030_kpread(kp, new_state,
				 KEYP_FULL_CODE_7_0, kp->n_rows);
	if (ret >= 0)
		for (row = 0; row < kp->n_rows; row++)
			state[row] = twl4030_col_xlate(kp, new_state[row]);

	return ret;
}

static bool twl4030_is_in_ghost_state(struct twl4030_keypad *kp, u16 *key_state)
{
	int i;
	u16 check = 0;

	for (i = 0; i < kp->n_rows; i++) {
		u16 col = key_state[i];

		if ((col & check) && hweight16(col) > 1)
			return true;

		check |= col;
	}

	return false;
}

static void twl4030_kp_scan(struct twl4030_keypad *kp, bool release_all)
{
	struct input_dev *input = kp->input;
	u16 new_state[TWL4030_MAX_ROWS];
	int col, row;

	if (release_all) {
		memset(new_state, 0, sizeof(new_state));
	} else {
		/* check for any changes */
		int ret = twl4030_read_kp_matrix_state(kp, new_state);

		if (ret < 0)	/* panic ... */
			return;

		if (twl4030_is_in_ghost_state(kp, new_state))
			return;
	}

	/* check for changes and print those */
	for (row = 0; row < kp->n_rows; row++) {
		int changed = new_state[row] ^ kp->kp_state[row];

		if (!changed)
			continue;

		/* Extra column handles "all gnd" rows */
		for (col = 0; col < kp->n_cols + 1; col++) {
			int code;

			if (!(changed & (1 << col)))
				continue;

			dev_dbg(kp->dbg_dev, "key [%d:%d] %s\n", row, col,
				(new_state[row] & (1 << col)) ?
				"press" : "release");

			code = MATRIX_SCAN_CODE(row, col, TWL4030_ROW_SHIFT);
			input_event(input, EV_MSC, MSC_SCAN, code);
			input_report_key(input, kp->keymap[code],
					 new_state[row] & (1 << col));
		}
		kp->kp_state[row] = new_state[row];
	}
	input_sync(input);
}

/*
 * Keypad interrupt handler
 */
static irqreturn_t do_kp_irq(int irq, void *_kp)
{
	struct twl4030_keypad *kp = _kp;
	u8 reg;
	int ret;

	/* Read & Clear TWL4030 pending interrupt */
	ret = twl4030_kpread(kp, &reg, KEYP_ISR1, 1);

	/*
	 * Release all keys if I2C has gone bad or
	 * the KEYP has gone to idle state.
	 */
	if (ret >= 0 && (reg & KEYP_IMR1_KP))
		twl4030_kp_scan(kp, false);
	else
		twl4030_kp_scan(kp, true);

	return IRQ_HANDLED;
}

static int twl4030_kp_program(struct twl4030_keypad *kp)
{
	u8 reg;
	int i;

	/* Enable controller, with hardware decoding but not autorepeat */
	reg = KEYP_CTRL_SOFT_NRST | KEYP_CTRL_SOFTMODEN
		| KEYP_CTRL_TOE_EN | KEYP_CTRL_KBD_ON;
	if (twl4030_kpwrite_u8(kp, reg, KEYP_CTRL) < 0)
		return -EIO;

	/*
	 * NOTE: we could use sih_setup() here to package keypad
	 * event sources as four different IRQs ... but we don't.
	 */

	/* Enable TO rising and KP rising and falling edge detection */
	reg = KEYP_EDR_KP_BOTH | KEYP_EDR_TO_RISING;
	if (twl4030_kpwrite_u8(kp, reg, KEYP_EDR) < 0)
		return -EIO;

	/* Set PTV prescaler Field */
	reg = (PTV_PRESCALER << KEYP_LK_PTV_PTV_SHIFT);
	if (twl4030_kpwrite_u8(kp, reg, KEYP_LK_PTV) < 0)
		return -EIO;

	/* Set key debounce time to 20 ms */
	i = KEYP_PERIOD_US(20000, PTV_PRESCALER);
	if (twl4030_kpwrite_u8(kp, i, KEYP_DEB) < 0)
		return -EIO;

	/* Set timeout period to 200 ms */
	i = KEYP_PERIOD_US(200000, PTV_PRESCALER);
	if (twl4030_kpwrite_u8(kp, (i & 0xFF), KEYP_TIMEOUT_L) < 0)
		return -EIO;

	if (twl4030_kpwrite_u8(kp, (i >> 8), KEYP_TIMEOUT_H) < 0)
		return -EIO;

	/*
	 * Enable Clear-on-Read; disable remembering events that fire
	 * after the IRQ but before our handler acks (reads) them.
	 */
	reg = TWL4030_SIH_CTRL_COR_MASK | TWL4030_SIH_CTRL_PENDDIS_MASK;
	if (twl4030_kpwrite_u8(kp, reg, KEYP_SIH_CTRL) < 0)
		return -EIO;

	/* initialize key state; irqs update it from here on */
	if (twl4030_read_kp_matrix_state(kp, kp->kp_state) < 0)
		return -EIO;

	return 0;
}

/*
 * Registers keypad device with input subsystem
 * and configures TWL4030 keypad registers
 */
static int twl4030_kp_probe(struct platform_device *pdev)
{
	struct twl4030_keypad_data *pdata = dev_get_platdata(&pdev->dev);
	const struct matrix_keymap_data *keymap_data = NULL;
	struct twl4030_keypad *kp;
	struct input_dev *input;
	u8 reg;
	int error;

	kp = devm_kzalloc(&pdev->dev, sizeof(*kp), GFP_KERNEL);
	if (!kp)
		return -ENOMEM;

	input = devm_input_allocate_device(&pdev->dev);
	if (!input)
		return -ENOMEM;

	/* get the debug device */
	kp->dbg_dev		= &pdev->dev;
	kp->input		= input;

	/* setup input device */
	input->name		= "TWL4030 Keypad";
	input->phys		= "twl4030_keypad/input0";

	input->id.bustype	= BUS_HOST;
	input->id.vendor	= 0x0001;
	input->id.product	= 0x0001;
	input->id.version	= 0x0003;

	if (pdata) {
		if (!pdata->rows || !pdata->cols || !pdata->keymap_data) {
			dev_err(&pdev->dev, "Missing platform_data\n");
			return -EINVAL;
		}

		kp->n_rows = pdata->rows;
		kp->n_cols = pdata->cols;
		kp->autorepeat = pdata->rep;
		keymap_data = pdata->keymap_data;
	} else {
		error = matrix_keypad_parse_properties(&pdev->dev, &kp->n_rows,
						       &kp->n_cols);
		if (error)
			return error;

		kp->autorepeat = true;
	}

	if (kp->n_rows > TWL4030_MAX_ROWS || kp->n_cols > TWL4030_MAX_COLS) {
		dev_err(&pdev->dev,
			"Invalid rows/cols amount specified in platform/devicetree data\n");
		return -EINVAL;
	}

	kp->irq = platform_get_irq(pdev, 0);
	if (kp->irq < 0)
		return kp->irq;

	error = matrix_keypad_build_keymap(keymap_data, NULL,
					   TWL4030_MAX_ROWS,
					   1 << TWL4030_ROW_SHIFT,
					   kp->keymap, input);
	if (error) {
		dev_err(kp->dbg_dev, "Failed to build keymap\n");
		return error;
	}

	input_set_capability(input, EV_MSC, MSC_SCAN);
	/* Enable auto repeat feature of Linux input subsystem */
	if (kp->autorepeat)
		__set_bit(EV_REP, input->evbit);

	error = input_register_device(input);
	if (error) {
		dev_err(kp->dbg_dev,
			"Unable to register twl4030 keypad device\n");
		return error;
	}

	error = twl4030_kp_program(kp);
	if (error)
		return error;

	/*
	 * This ISR will always execute in kernel thread context because of
	 * the need to access the TWL4030 over the I2C bus.
	 *
	 * NOTE:  we assume this host is wired to TWL4040 INT1, not INT2 ...
	 */
	error = devm_request_threaded_irq(&pdev->dev, kp->irq, NULL, do_kp_irq,
					  0, pdev->name, kp);
	if (error) {
		dev_info(kp->dbg_dev, "request_irq failed for irq no=%d: %d\n",
			kp->irq, error);
		return error;
	}

	/* Enable KP and TO interrupts now. */
	reg = (u8) ~(KEYP_IMR1_KP | KEYP_IMR1_TO);
	if (twl4030_kpwrite_u8(kp, reg, KEYP_IMR1)) {
		/* mask all events - we don't care about the result */
		(void) twl4030_kpwrite_u8(kp, 0xff, KEYP_IMR1);
		return -EIO;
	}

	return 0;
}

#ifdef CONFIG_OF
static const struct of_device_id twl4030_keypad_dt_match_table[] = {
	{ .compatible = "ti,twl4030-keypad" },
	{},
};
MODULE_DEVICE_TABLE(of, twl4030_keypad_dt_match_table);
#endif

/*
 * NOTE: twl4030 are multi-function devices connected via I2C.
 * So this device is a child of an I2C parent, thus it needs to
 * support unplug/replug (which most platform devices don't).
 */

static struct platform_driver twl4030_kp_driver = {
	.probe		= twl4030_kp_probe,
	.driver		= {
		.name	= "twl4030_keypad",
		.of_match_table = of_match_ptr(twl4030_keypad_dt_match_table),
	},
};
module_platform_driver(twl4030_kp_driver);

MODULE_AUTHOR("Texas Instruments");
MODULE_DESCRIPTION("TWL4030 Keypad Driver");
MODULE_LICENSE("GPL");
MODULE_ALIAS("platform:twl4030_keypad");<|MERGE_RESOLUTION|>--- conflicted
+++ resolved
@@ -50,11 +50,7 @@
 	bool		autorepeat;
 	unsigned int	n_rows;
 	unsigned int	n_cols;
-<<<<<<< HEAD
-	unsigned int	irq;
-=======
 	int		irq;
->>>>>>> 24b8d41d
 
 	struct device *dbg_dev;
 	struct input_dev *input;
