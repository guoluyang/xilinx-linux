--- conflicted
+++ resolved
@@ -37,11 +37,8 @@
  * @old_kb_state: bitmap of keys pressed last scan
  * @dev: Device pointer
  * @ec: Top level ChromeOS device to use to talk to EC
-<<<<<<< HEAD
-=======
  * @idev: The input device for the matrix keys.
  * @bs_idev: The input device for non-matrix buttons and switches (or NULL).
->>>>>>> 24b8d41d
  * @notifier: interrupt event notifier for transport devices
  */
 struct cros_ec_keyb {
@@ -55,12 +52,9 @@
 
 	struct device *dev;
 	struct cros_ec_device *ec;
-<<<<<<< HEAD
-=======
 
 	struct input_dev *idev;
 	struct input_dev *bs_idev;
->>>>>>> 24b8d41d
 	struct notifier_block notifier;
 };
 
@@ -199,45 +193,6 @@
 	input_sync(ckdev->idev);
 }
 
-<<<<<<< HEAD
-static int cros_ec_keyb_open(struct input_dev *dev)
-{
-	struct cros_ec_keyb *ckdev = input_get_drvdata(dev);
-
-	return blocking_notifier_chain_register(&ckdev->ec->event_notifier,
-						&ckdev->notifier);
-}
-
-static void cros_ec_keyb_close(struct input_dev *dev)
-{
-	struct cros_ec_keyb *ckdev = input_get_drvdata(dev);
-
-	blocking_notifier_chain_unregister(&ckdev->ec->event_notifier,
-					   &ckdev->notifier);
-}
-
-static int cros_ec_keyb_work(struct notifier_block *nb,
-			     unsigned long queued_during_suspend, void *_notify)
-{
-	struct cros_ec_keyb *ckdev = container_of(nb, struct cros_ec_keyb,
-						  notifier);
-
-	if (ckdev->ec->event_data.event_type != EC_MKBP_EVENT_KEY_MATRIX)
-		return NOTIFY_DONE;
-	/*
-	 * If EC is not the wake source, discard key state changes during
-	 * suspend.
-	 */
-	if (queued_during_suspend)
-		return NOTIFY_OK;
-	if (ckdev->ec->event_size != ckdev->cols) {
-		dev_err(ckdev->dev,
-			"Discarded incomplete key matrix event.\n");
-		return NOTIFY_OK;
-	}
-	cros_ec_keyb_process(ckdev, ckdev->ec->event_data.data.key_matrix,
-			     ckdev->ec->event_size);
-=======
 /**
  * cros_ec_keyb_report_bs - Report non-matrixed buttons or switches
  *
@@ -326,7 +281,6 @@
 		return NOTIFY_DONE;
 	}
 
->>>>>>> 24b8d41d
 	return NOTIFY_OK;
 }
 
@@ -377,11 +331,6 @@
 			     union ec_response_get_next_data *result,
 			     size_t result_size)
 {
-<<<<<<< HEAD
-	struct cros_ec_device *ec = dev_get_drvdata(pdev->dev.parent);
-	struct device *dev = &pdev->dev;
-	struct cros_ec_keyb *ckdev;
-=======
 	struct ec_params_mkbp_info *params;
 	struct cros_ec_command *msg;
 	int ret;
@@ -488,7 +437,6 @@
 {
 	struct cros_ec_device *ec_dev = ckdev->ec;
 	struct device *dev = ckdev->dev;
->>>>>>> 24b8d41d
 	struct input_dev *idev;
 	union ec_response_get_next_data event_data = {};
 	const char *phys;
@@ -504,12 +452,6 @@
 		return ret;
 	buttons = get_unaligned_le32(&event_data.buttons);
 
-<<<<<<< HEAD
-	ckdev = devm_kzalloc(dev, sizeof(*ckdev), GFP_KERNEL);
-	if (!ckdev)
-		return -ENOMEM;
-	err = matrix_keypad_parse_of_params(dev, &ckdev->rows, &ckdev->cols);
-=======
 	ret = cros_ec_keyb_info(ec_dev, EC_MKBP_INFO_SUPPORTED,
 				EC_MKBP_EVENT_SWITCH, &event_data,
 				sizeof(event_data.switches));
@@ -586,7 +528,6 @@
 	int err;
 
 	err = matrix_keypad_parse_properties(dev, &ckdev->rows, &ckdev->cols);
->>>>>>> 24b8d41d
 	if (err)
 		return err;
 
@@ -598,16 +539,6 @@
 	if (!ckdev->old_kb_state)
 		return -ENOMEM;
 
-<<<<<<< HEAD
-	idev = devm_input_allocate_device(dev);
-	if (!idev)
-		return -ENOMEM;
-
-	ckdev->ec = ec;
-	ckdev->notifier.notifier_call = cros_ec_keyb_work;
-	ckdev->dev = dev;
-	dev_set_drvdata(dev, ckdev);
-=======
 	/*
 	 * We call the keyboard matrix 'input0'. Allocate phys before input
 	 * dev, to ensure correct tear-down ordering.
@@ -619,7 +550,6 @@
 	idev = devm_input_allocate_device(dev);
 	if (!idev)
 		return -ENOMEM;
->>>>>>> 24b8d41d
 
 	idev->name = CROS_EC_DEV_NAME;
 	idev->phys = phys;
@@ -629,11 +559,6 @@
 	idev->id.version = 1;
 	idev->id.product = 0;
 	idev->dev.parent = dev;
-<<<<<<< HEAD
-	idev->open = cros_ec_keyb_open;
-	idev->close = cros_ec_keyb_close;
-=======
->>>>>>> 24b8d41d
 
 	ckdev->ghost_filter = of_property_read_bool(dev->of_node,
 					"google,needs-ghost-filter");
@@ -661,8 +586,6 @@
 	return 0;
 }
 
-<<<<<<< HEAD
-=======
 static int cros_ec_keyb_probe(struct platform_device *pdev)
 {
 	struct cros_ec_device *ec = dev_get_drvdata(pdev->dev.parent);
@@ -715,7 +638,6 @@
 	return 0;
 }
 
->>>>>>> 24b8d41d
 #ifdef CONFIG_OF
 static const struct of_device_id cros_ec_keyb_of_match[] = {
 	{ .compatible = "google,cros-ec-keyb" },
@@ -732,10 +654,7 @@
 	.driver = {
 		.name = "cros-ec-keyb",
 		.of_match_table = of_match_ptr(cros_ec_keyb_of_match),
-<<<<<<< HEAD
-=======
 		.pm = &cros_ec_keyb_pm_ops,
->>>>>>> 24b8d41d
 	},
 };
 
