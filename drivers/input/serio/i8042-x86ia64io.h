--- conflicted
+++ resolved
@@ -563,7 +563,20 @@
 	{ }
 };
 
-<<<<<<< HEAD
+static const struct dmi_system_id i8042_dmi_forcemux_table[] __initconst = {
+	{
+		/*
+		 * Sony Vaio VGN-CS series require MUX or the touch sensor
+		 * buttons will disturb touchpad operation
+		 */
+		.matches = {
+			DMI_MATCH(DMI_SYS_VENDOR, "Sony Corporation"),
+			DMI_MATCH(DMI_PRODUCT_NAME, "VGN-CS"),
+		},
+	},
+	{ }
+};
+
 /*
  * On some Asus laptops, just running self tests cause problems.
  */
@@ -571,103 +584,7 @@
 	{
 		.matches = {
 			DMI_MATCH(DMI_SYS_VENDOR, "ASUSTeK COMPUTER INC."),
-			DMI_MATCH(DMI_PRODUCT_NAME, "A455LD"),
-		},
-	},
-	{
-		.matches = {
-			DMI_MATCH(DMI_SYS_VENDOR, "ASUSTeK COMPUTER INC."),
-			DMI_MATCH(DMI_PRODUCT_NAME, "K401LB"),
-		},
-	},
-	{
-		.matches = {
-			DMI_MATCH(DMI_SYS_VENDOR, "ASUSTeK COMPUTER INC."),
-			DMI_MATCH(DMI_PRODUCT_NAME, "K501LB"),
-		},
-	},
-	{
-		.matches = {
-			DMI_MATCH(DMI_SYS_VENDOR, "ASUSTeK COMPUTER INC."),
-			DMI_MATCH(DMI_PRODUCT_NAME, "K501LX"),
-		},
-	},
-	{
-		.matches = {
-			DMI_MATCH(DMI_SYS_VENDOR, "ASUSTeK COMPUTER INC."),
-			DMI_MATCH(DMI_PRODUCT_NAME, "R409L"),
-		},
-	},
-	{
-		.matches = {
-			DMI_MATCH(DMI_SYS_VENDOR, "ASUSTeK COMPUTER INC."),
-			DMI_MATCH(DMI_PRODUCT_NAME, "V502LX"),
-		},
-	},
-	{
-		.matches = {
-			DMI_MATCH(DMI_SYS_VENDOR, "ASUSTeK COMPUTER INC."),
-			DMI_MATCH(DMI_PRODUCT_NAME, "X302LA"),
-		},
-	},
-	{
-		.matches = {
-			DMI_MATCH(DMI_SYS_VENDOR, "ASUSTeK COMPUTER INC."),
-			DMI_MATCH(DMI_PRODUCT_NAME, "X450LCP"),
-		},
-	},
-	{
-		.matches = {
-			DMI_MATCH(DMI_SYS_VENDOR, "ASUSTeK COMPUTER INC."),
-			DMI_MATCH(DMI_PRODUCT_NAME, "X450LD"),
-		},
-	},
-	{
-		.matches = {
-			DMI_MATCH(DMI_SYS_VENDOR, "ASUSTeK COMPUTER INC."),
-			DMI_MATCH(DMI_PRODUCT_NAME, "X455LAB"),
-		},
-	},
-	{
-		.matches = {
-			DMI_MATCH(DMI_SYS_VENDOR, "ASUSTeK COMPUTER INC."),
-			DMI_MATCH(DMI_PRODUCT_NAME, "X455LDB"),
-		},
-	},
-	{
-		.matches = {
-			DMI_MATCH(DMI_SYS_VENDOR, "ASUSTeK COMPUTER INC."),
-			DMI_MATCH(DMI_PRODUCT_NAME, "X455LF"),
-		},
-	},
-	{
-		.matches = {
-			DMI_MATCH(DMI_SYS_VENDOR, "ASUSTeK COMPUTER INC."),
-			DMI_MATCH(DMI_PRODUCT_NAME, "Z450LA"),
-=======
-static const struct dmi_system_id i8042_dmi_forcemux_table[] __initconst = {
-	{
-		/*
-		 * Sony Vaio VGN-CS series require MUX or the touch sensor
-		 * buttons will disturb touchpad operation
-		 */
-		.matches = {
-			DMI_MATCH(DMI_SYS_VENDOR, "Sony Corporation"),
-			DMI_MATCH(DMI_PRODUCT_NAME, "VGN-CS"),
-		},
-	},
-	{ }
-};
-
-/*
- * On some Asus laptops, just running self tests cause problems.
- */
-static const struct dmi_system_id i8042_dmi_noselftest_table[] = {
-	{
-		.matches = {
-			DMI_MATCH(DMI_SYS_VENDOR, "ASUSTeK COMPUTER INC."),
 			DMI_MATCH(DMI_CHASSIS_TYPE, "10"), /* Notebook */
->>>>>>> 24b8d41d
 		},
 	},
 	{ }
@@ -1041,8 +958,6 @@
 		},
 	},
 	{
-<<<<<<< HEAD
-=======
 		/* Gigabyte P57 - Elantech touchpad */
 		.matches = {
 			DMI_MATCH(DMI_SYS_VENDOR, "GIGABYTE"),
@@ -1050,7 +965,6 @@
 		},
 	},
 	{
->>>>>>> 24b8d41d
 		/* Schenker XMG C504 - Elantech touchpad */
 		.matches = {
 			DMI_MATCH(DMI_SYS_VENDOR, "XMG"),
