// SPDX-License-Identifier: GPL-2.0-only
/*
 * scan.c - support for transforming the ACPI namespace into individual objects
 */

#include <linux/module.h>
#include <linux/init.h>
#include <linux/slab.h>
#include <linux/kernel.h>
#include <linux/acpi.h>
#include <linux/acpi_iort.h>
#include <linux/signal.h>
#include <linux/kthread.h>
#include <linux/dmi.h>
#include <linux/nls.h>
#include <linux/dma-map-ops.h>
#include <linux/platform_data/x86/apple.h>
#include <linux/pgtable.h>

#include "internal.h"

#define _COMPONENT		ACPI_BUS_COMPONENT
ACPI_MODULE_NAME("scan");
extern struct acpi_device *acpi_root;

#define ACPI_BUS_CLASS			"system_bus"
#define ACPI_BUS_HID			"LNXSYBUS"
#define ACPI_BUS_DEVICE_NAME		"System Bus"

#define ACPI_IS_ROOT_DEVICE(device)    (!(device)->parent)

#define INVALID_ACPI_HANDLE	((acpi_handle)empty_zero_page)

static const char *dummy_hid = "device";

static LIST_HEAD(acpi_dep_list);
static DEFINE_MUTEX(acpi_dep_list_lock);
LIST_HEAD(acpi_bus_id_list);
static DEFINE_MUTEX(acpi_scan_lock);
static LIST_HEAD(acpi_scan_handlers_list);
DEFINE_MUTEX(acpi_device_lock);
LIST_HEAD(acpi_wakeup_device_list);
static DEFINE_MUTEX(acpi_hp_context_lock);

/*
 * The UART device described by the SPCR table is the only object which needs
 * special-casing. Everything else is covered by ACPI namespace paths in STAO
 * table.
 */
static u64 spcr_uart_addr;

struct acpi_dep_data {
	struct list_head node;
	acpi_handle master;
	acpi_handle slave;
};

void acpi_scan_lock_acquire(void)
{
	mutex_lock(&acpi_scan_lock);
}
EXPORT_SYMBOL_GPL(acpi_scan_lock_acquire);

void acpi_scan_lock_release(void)
{
	mutex_unlock(&acpi_scan_lock);
}
EXPORT_SYMBOL_GPL(acpi_scan_lock_release);

void acpi_lock_hp_context(void)
{
	mutex_lock(&acpi_hp_context_lock);
}

void acpi_unlock_hp_context(void)
{
	mutex_unlock(&acpi_hp_context_lock);
}

void acpi_initialize_hp_context(struct acpi_device *adev,
				struct acpi_hotplug_context *hp,
				int (*notify)(struct acpi_device *, u32),
				void (*uevent)(struct acpi_device *, u32))
{
	acpi_lock_hp_context();
	hp->notify = notify;
	hp->uevent = uevent;
	acpi_set_hp_context(adev, hp);
	acpi_unlock_hp_context();
}
EXPORT_SYMBOL_GPL(acpi_initialize_hp_context);

int acpi_scan_add_handler(struct acpi_scan_handler *handler)
{
	if (!handler)
		return -EINVAL;

	list_add_tail(&handler->list_node, &acpi_scan_handlers_list);
	return 0;
}

int acpi_scan_add_handler_with_hotplug(struct acpi_scan_handler *handler,
				       const char *hotplug_profile_name)
{
	int error;

	error = acpi_scan_add_handler(handler);
	if (error)
		return error;

	acpi_sysfs_add_hotplug_profile(&handler->hotplug, hotplug_profile_name);
	return 0;
}

bool acpi_scan_is_offline(struct acpi_device *adev, bool uevent)
{
	struct acpi_device_physical_node *pn;
	bool offline = true;
	char *envp[] = { "EVENT=offline", NULL };

	/*
	 * acpi_container_offline() calls this for all of the container's
	 * children under the container's physical_node_lock lock.
	 */
	mutex_lock_nested(&adev->physical_node_lock, SINGLE_DEPTH_NESTING);

	list_for_each_entry(pn, &adev->physical_node_list, node)
		if (device_supports_offline(pn->dev) && !pn->dev->offline) {
			if (uevent)
				kobject_uevent_env(&pn->dev->kobj, KOBJ_CHANGE, envp);

			offline = false;
			break;
		}

	mutex_unlock(&adev->physical_node_lock);
	return offline;
}

static acpi_status acpi_bus_offline(acpi_handle handle, u32 lvl, void *data,
				    void **ret_p)
{
	struct acpi_device *device = NULL;
	struct acpi_device_physical_node *pn;
	bool second_pass = (bool)data;
	acpi_status status = AE_OK;

	if (acpi_bus_get_device(handle, &device))
		return AE_OK;

	if (device->handler && !device->handler->hotplug.enabled) {
		*ret_p = &device->dev;
		return AE_SUPPORT;
	}

	mutex_lock(&device->physical_node_lock);

	list_for_each_entry(pn, &device->physical_node_list, node) {
		int ret;

		if (second_pass) {
			/* Skip devices offlined by the first pass. */
			if (pn->put_online)
				continue;
		} else {
			pn->put_online = false;
		}
		ret = device_offline(pn->dev);
		if (ret >= 0) {
			pn->put_online = !ret;
		} else {
			*ret_p = pn->dev;
			if (second_pass) {
				status = AE_ERROR;
				break;
			}
		}
	}

	mutex_unlock(&device->physical_node_lock);

	return status;
}

static acpi_status acpi_bus_online(acpi_handle handle, u32 lvl, void *data,
				   void **ret_p)
{
	struct acpi_device *device = NULL;
	struct acpi_device_physical_node *pn;

	if (acpi_bus_get_device(handle, &device))
		return AE_OK;

	mutex_lock(&device->physical_node_lock);

	list_for_each_entry(pn, &device->physical_node_list, node)
		if (pn->put_online) {
			device_online(pn->dev);
			pn->put_online = false;
		}

	mutex_unlock(&device->physical_node_lock);

	return AE_OK;
}

static int acpi_scan_try_to_offline(struct acpi_device *device)
{
	acpi_handle handle = device->handle;
	struct device *errdev = NULL;
	acpi_status status;

	/*
	 * Carry out two passes here and ignore errors in the first pass,
	 * because if the devices in question are memory blocks and
	 * CONFIG_MEMCG is set, one of the blocks may hold data structures
	 * that the other blocks depend on, but it is not known in advance which
	 * block holds them.
	 *
	 * If the first pass is successful, the second one isn't needed, though.
	 */
	status = acpi_walk_namespace(ACPI_TYPE_ANY, handle, ACPI_UINT32_MAX,
				     NULL, acpi_bus_offline, (void *)false,
				     (void **)&errdev);
	if (status == AE_SUPPORT) {
		dev_warn(errdev, "Offline disabled.\n");
		acpi_walk_namespace(ACPI_TYPE_ANY, handle, ACPI_UINT32_MAX,
				    acpi_bus_online, NULL, NULL, NULL);
		return -EPERM;
	}
	acpi_bus_offline(handle, 0, (void *)false, (void **)&errdev);
	if (errdev) {
		errdev = NULL;
		acpi_walk_namespace(ACPI_TYPE_ANY, handle, ACPI_UINT32_MAX,
				    NULL, acpi_bus_offline, (void *)true,
				    (void **)&errdev);
		if (!errdev)
			acpi_bus_offline(handle, 0, (void *)true,
					 (void **)&errdev);

		if (errdev) {
			dev_warn(errdev, "Offline failed.\n");
			acpi_bus_online(handle, 0, NULL, NULL);
			acpi_walk_namespace(ACPI_TYPE_ANY, handle,
					    ACPI_UINT32_MAX, acpi_bus_online,
					    NULL, NULL, NULL);
			return -EBUSY;
		}
	}
	return 0;
}

static int acpi_scan_hot_remove(struct acpi_device *device)
{
	acpi_handle handle = device->handle;
	unsigned long long sta;
	acpi_status status;

	if (device->handler && device->handler->hotplug.demand_offline) {
		if (!acpi_scan_is_offline(device, true))
			return -EBUSY;
	} else {
		int error = acpi_scan_try_to_offline(device);
		if (error)
			return error;
	}

	ACPI_DEBUG_PRINT((ACPI_DB_INFO,
		"Hot-removing device %s...\n", dev_name(&device->dev)));

	acpi_bus_trim(device);

	acpi_evaluate_lck(handle, 0);
	/*
	 * TBD: _EJD support.
	 */
	status = acpi_evaluate_ej0(handle);
	if (status == AE_NOT_FOUND)
		return -ENODEV;
	else if (ACPI_FAILURE(status))
		return -EIO;

	/*
	 * Verify if eject was indeed successful.  If not, log an error
	 * message.  No need to call _OST since _EJ0 call was made OK.
	 */
	status = acpi_evaluate_integer(handle, "_STA", NULL, &sta);
	if (ACPI_FAILURE(status)) {
		acpi_handle_warn(handle,
			"Status check after eject failed (0x%x)\n", status);
	} else if (sta & ACPI_STA_DEVICE_ENABLED) {
		acpi_handle_warn(handle,
			"Eject incomplete - status 0x%llx\n", sta);
	}

	return 0;
}

static int acpi_scan_device_not_present(struct acpi_device *adev)
{
	if (!acpi_device_enumerated(adev)) {
		dev_warn(&adev->dev, "Still not present\n");
		return -EALREADY;
	}
	acpi_bus_trim(adev);
	return 0;
}

static int acpi_scan_device_check(struct acpi_device *adev)
{
	int error;

	acpi_bus_get_status(adev);
	if (adev->status.present || adev->status.functional) {
		/*
		 * This function is only called for device objects for which
		 * matching scan handlers exist.  The only situation in which
		 * the scan handler is not attached to this device object yet
		 * is when the device has just appeared (either it wasn't
		 * present at all before or it was removed and then added
		 * again).
		 */
		if (adev->handler) {
			dev_warn(&adev->dev, "Already enumerated\n");
			return -EALREADY;
		}
		error = acpi_bus_scan(adev->handle);
		if (error) {
			dev_warn(&adev->dev, "Namespace scan failure\n");
			return error;
		}
		if (!adev->handler) {
			dev_warn(&adev->dev, "Enumeration failure\n");
			error = -ENODEV;
		}
	} else {
		error = acpi_scan_device_not_present(adev);
	}
	return error;
}

static int acpi_scan_bus_check(struct acpi_device *adev)
{
	struct acpi_scan_handler *handler = adev->handler;
	struct acpi_device *child;
	int error;

	acpi_bus_get_status(adev);
	if (!(adev->status.present || adev->status.functional)) {
		acpi_scan_device_not_present(adev);
		return 0;
	}
	if (handler && handler->hotplug.scan_dependent)
		return handler->hotplug.scan_dependent(adev);

	error = acpi_bus_scan(adev->handle);
	if (error) {
		dev_warn(&adev->dev, "Namespace scan failure\n");
		return error;
	}
	list_for_each_entry(child, &adev->children, node) {
		error = acpi_scan_bus_check(child);
		if (error)
			return error;
	}
	return 0;
}

static int acpi_generic_hotplug_event(struct acpi_device *adev, u32 type)
{
	switch (type) {
	case ACPI_NOTIFY_BUS_CHECK:
		return acpi_scan_bus_check(adev);
	case ACPI_NOTIFY_DEVICE_CHECK:
		return acpi_scan_device_check(adev);
	case ACPI_NOTIFY_EJECT_REQUEST:
	case ACPI_OST_EC_OSPM_EJECT:
		if (adev->handler && !adev->handler->hotplug.enabled) {
			dev_info(&adev->dev, "Eject disabled\n");
			return -EPERM;
		}
		acpi_evaluate_ost(adev->handle, ACPI_NOTIFY_EJECT_REQUEST,
				  ACPI_OST_SC_EJECT_IN_PROGRESS, NULL);
		return acpi_scan_hot_remove(adev);
	}
	return -EINVAL;
}

void acpi_device_hotplug(struct acpi_device *adev, u32 src)
{
	u32 ost_code = ACPI_OST_SC_NON_SPECIFIC_FAILURE;
	int error = -ENODEV;

	lock_device_hotplug();
	mutex_lock(&acpi_scan_lock);

	/*
	 * The device object's ACPI handle cannot become invalid as long as we
	 * are holding acpi_scan_lock, but it might have become invalid before
	 * that lock was acquired.
	 */
	if (adev->handle == INVALID_ACPI_HANDLE)
		goto err_out;

	if (adev->flags.is_dock_station) {
		error = dock_notify(adev, src);
	} else if (adev->flags.hotplug_notify) {
		error = acpi_generic_hotplug_event(adev, src);
	} else {
		int (*notify)(struct acpi_device *, u32);

		acpi_lock_hp_context();
		notify = adev->hp ? adev->hp->notify : NULL;
		acpi_unlock_hp_context();
		/*
		 * There may be additional notify handlers for device objects
		 * without the .event() callback, so ignore them here.
		 */
		if (notify)
			error = notify(adev, src);
		else
			goto out;
	}
	switch (error) {
	case 0:
		ost_code = ACPI_OST_SC_SUCCESS;
		break;
	case -EPERM:
		ost_code = ACPI_OST_SC_EJECT_NOT_SUPPORTED;
		break;
	case -EBUSY:
		ost_code = ACPI_OST_SC_DEVICE_BUSY;
		break;
	default:
		ost_code = ACPI_OST_SC_NON_SPECIFIC_FAILURE;
		break;
	}

 err_out:
	acpi_evaluate_ost(adev->handle, src, ost_code, NULL);

 out:
	acpi_bus_put_acpi_device(adev);
	mutex_unlock(&acpi_scan_lock);
	unlock_device_hotplug();
}

static void acpi_free_power_resources_lists(struct acpi_device *device)
{
	int i;

	if (device->wakeup.flags.valid)
		acpi_power_resources_list_free(&device->wakeup.resources);

	if (!device->power.flags.power_resources)
		return;

	for (i = ACPI_STATE_D0; i <= ACPI_STATE_D3_HOT; i++) {
		struct acpi_device_power_state *ps = &device->power.states[i];
		acpi_power_resources_list_free(&ps->resources);
	}
}

static void acpi_device_release(struct device *dev)
{
	struct acpi_device *acpi_dev = to_acpi_device(dev);

	acpi_free_properties(acpi_dev);
	acpi_free_pnp_ids(&acpi_dev->pnp);
	acpi_free_power_resources_lists(acpi_dev);
	kfree(acpi_dev);
}

static void acpi_device_del(struct acpi_device *device)
{
	struct acpi_device_bus_id *acpi_device_bus_id;

	mutex_lock(&acpi_device_lock);
	if (device->parent)
		list_del(&device->node);

	list_for_each_entry(acpi_device_bus_id, &acpi_bus_id_list, node)
		if (!strcmp(acpi_device_bus_id->bus_id,
			    acpi_device_hid(device))) {
			if (acpi_device_bus_id->instance_no > 0)
				acpi_device_bus_id->instance_no--;
			else {
				list_del(&acpi_device_bus_id->node);
				kfree(acpi_device_bus_id);
			}
			break;
		}

	list_del(&device->wakeup_list);
	mutex_unlock(&acpi_device_lock);

	acpi_power_add_remove_device(device, false);
	acpi_device_remove_files(device);
	if (device->remove)
		device->remove(device);

	device_del(&device->dev);
}

static BLOCKING_NOTIFIER_HEAD(acpi_reconfig_chain);

static LIST_HEAD(acpi_device_del_list);
static DEFINE_MUTEX(acpi_device_del_lock);

static void acpi_device_del_work_fn(struct work_struct *work_not_used)
{
	for (;;) {
		struct acpi_device *adev;

		mutex_lock(&acpi_device_del_lock);

		if (list_empty(&acpi_device_del_list)) {
			mutex_unlock(&acpi_device_del_lock);
			break;
		}
		adev = list_first_entry(&acpi_device_del_list,
					struct acpi_device, del_list);
		list_del(&adev->del_list);

		mutex_unlock(&acpi_device_del_lock);

		blocking_notifier_call_chain(&acpi_reconfig_chain,
					     ACPI_RECONFIG_DEVICE_REMOVE, adev);

		acpi_device_del(adev);
		/*
		 * Drop references to all power resources that might have been
		 * used by the device.
		 */
		acpi_power_transition(adev, ACPI_STATE_D3_COLD);
		put_device(&adev->dev);
	}
}

/**
 * acpi_scan_drop_device - Drop an ACPI device object.
 * @handle: Handle of an ACPI namespace node, not used.
 * @context: Address of the ACPI device object to drop.
 *
 * This is invoked by acpi_ns_delete_node() during the removal of the ACPI
 * namespace node the device object pointed to by @context is attached to.
 *
 * The unregistration is carried out asynchronously to avoid running
 * acpi_device_del() under the ACPICA's namespace mutex and the list is used to
 * ensure the correct ordering (the device objects must be unregistered in the
 * same order in which the corresponding namespace nodes are deleted).
 */
static void acpi_scan_drop_device(acpi_handle handle, void *context)
{
	static DECLARE_WORK(work, acpi_device_del_work_fn);
	struct acpi_device *adev = context;

	mutex_lock(&acpi_device_del_lock);

	/*
	 * Use the ACPI hotplug workqueue which is ordered, so this work item
	 * won't run after any hotplug work items submitted subsequently.  That
	 * prevents attempts to register device objects identical to those being
	 * deleted from happening concurrently (such attempts result from
	 * hotplug events handled via the ACPI hotplug workqueue).  It also will
	 * run after all of the work items submitted previosuly, which helps
	 * those work items to ensure that they are not accessing stale device
	 * objects.
	 */
	if (list_empty(&acpi_device_del_list))
		acpi_queue_hotplug_work(&work);

	list_add_tail(&adev->del_list, &acpi_device_del_list);
	/* Make acpi_ns_validate_handle() return NULL for this handle. */
	adev->handle = INVALID_ACPI_HANDLE;

	mutex_unlock(&acpi_device_del_lock);
}

static int acpi_get_device_data(acpi_handle handle, struct acpi_device **device,
				void (*callback)(void *))
{
	acpi_status status;

	if (!device)
		return -EINVAL;

	status = acpi_get_data_full(handle, acpi_scan_drop_device,
				    (void **)device, callback);
	if (ACPI_FAILURE(status) || !*device) {
		ACPI_DEBUG_PRINT((ACPI_DB_INFO, "No context for object [%p]\n",
				  handle));
		return -ENODEV;
	}
	return 0;
}

int acpi_bus_get_device(acpi_handle handle, struct acpi_device **device)
{
	return acpi_get_device_data(handle, device, NULL);
}
EXPORT_SYMBOL(acpi_bus_get_device);

static void get_acpi_device(void *dev)
{
	if (dev)
		get_device(&((struct acpi_device *)dev)->dev);
}

struct acpi_device *acpi_bus_get_acpi_device(acpi_handle handle)
{
	struct acpi_device *adev = NULL;

	acpi_get_device_data(handle, &adev, get_acpi_device);
	return adev;
}

void acpi_bus_put_acpi_device(struct acpi_device *adev)
{
	put_device(&adev->dev);
}

int acpi_device_add(struct acpi_device *device,
		    void (*release)(struct device *))
{
	int result;
	struct acpi_device_bus_id *acpi_device_bus_id, *new_bus_id;
	int found = 0;

	if (device->handle) {
		acpi_status status;

		status = acpi_attach_data(device->handle, acpi_scan_drop_device,
					  device);
		if (ACPI_FAILURE(status)) {
			acpi_handle_err(device->handle,
					"Unable to attach device data\n");
			return -ENODEV;
		}
	}

	/*
	 * Linkage
	 * -------
	 * Link this device to its parent and siblings.
	 */
	INIT_LIST_HEAD(&device->children);
	INIT_LIST_HEAD(&device->node);
	INIT_LIST_HEAD(&device->wakeup_list);
	INIT_LIST_HEAD(&device->physical_node_list);
	INIT_LIST_HEAD(&device->del_list);
	mutex_init(&device->physical_node_lock);

	new_bus_id = kzalloc(sizeof(struct acpi_device_bus_id), GFP_KERNEL);
	if (!new_bus_id) {
		pr_err(PREFIX "Memory allocation error\n");
		result = -ENOMEM;
		goto err_detach;
	}

	mutex_lock(&acpi_device_lock);
	/*
	 * Find suitable bus_id and instance number in acpi_bus_id_list
	 * If failed, create one and link it into acpi_bus_id_list
	 */
	list_for_each_entry(acpi_device_bus_id, &acpi_bus_id_list, node) {
		if (!strcmp(acpi_device_bus_id->bus_id,
			    acpi_device_hid(device))) {
			acpi_device_bus_id->instance_no++;
			found = 1;
			kfree(new_bus_id);
			break;
		}
	}
	if (!found) {
		acpi_device_bus_id = new_bus_id;
		strcpy(acpi_device_bus_id->bus_id, acpi_device_hid(device));
		acpi_device_bus_id->instance_no = 0;
		list_add_tail(&acpi_device_bus_id->node, &acpi_bus_id_list);
	}
	dev_set_name(&device->dev, "%s:%02x", acpi_device_bus_id->bus_id, acpi_device_bus_id->instance_no);

	if (device->parent)
		list_add_tail(&device->node, &device->parent->children);

	if (device->wakeup.flags.valid)
		list_add_tail(&device->wakeup_list, &acpi_wakeup_device_list);
	mutex_unlock(&acpi_device_lock);

	if (device->parent)
		device->dev.parent = &device->parent->dev;
	device->dev.bus = &acpi_bus_type;
	device->dev.release = release;
	result = device_add(&device->dev);
	if (result) {
		dev_err(&device->dev, "Error registering device\n");
		goto err;
	}

	result = acpi_device_setup_files(device);
	if (result)
		printk(KERN_ERR PREFIX "Error creating sysfs interface for device %s\n",
		       dev_name(&device->dev));

	return 0;

 err:
	mutex_lock(&acpi_device_lock);
	if (device->parent)
		list_del(&device->node);
	list_del(&device->wakeup_list);
	mutex_unlock(&acpi_device_lock);

 err_detach:
	acpi_detach_data(device->handle, acpi_scan_drop_device);
	return result;
}

/* --------------------------------------------------------------------------
                                 Device Enumeration
   -------------------------------------------------------------------------- */
static struct acpi_device *acpi_bus_get_parent(acpi_handle handle)
{
	struct acpi_device *device = NULL;
	acpi_status status;

	/*
	 * Fixed hardware devices do not appear in the namespace and do not
	 * have handles, but we fabricate acpi_devices for them, so we have
	 * to deal with them specially.
	 */
	if (!handle)
		return acpi_root;

	do {
		status = acpi_get_parent(handle, &handle);
		if (ACPI_FAILURE(status))
			return status == AE_NULL_ENTRY ? NULL : acpi_root;
	} while (acpi_bus_get_device(handle, &device));
	return device;
}

acpi_status
acpi_bus_get_ejd(acpi_handle handle, acpi_handle *ejd)
{
	acpi_status status;
	acpi_handle tmp;
	struct acpi_buffer buffer = {ACPI_ALLOCATE_BUFFER, NULL};
	union acpi_object *obj;

	status = acpi_get_handle(handle, "_EJD", &tmp);
	if (ACPI_FAILURE(status))
		return status;

	status = acpi_evaluate_object(handle, "_EJD", NULL, &buffer);
	if (ACPI_SUCCESS(status)) {
		obj = buffer.pointer;
		status = acpi_get_handle(ACPI_ROOT_OBJECT, obj->string.pointer,
					 ejd);
		kfree(buffer.pointer);
	}
	return status;
}
EXPORT_SYMBOL_GPL(acpi_bus_get_ejd);

static int acpi_bus_extract_wakeup_device_power_package(struct acpi_device *dev)
{
	acpi_handle handle = dev->handle;
	struct acpi_device_wakeup *wakeup = &dev->wakeup;
	struct acpi_buffer buffer = { ACPI_ALLOCATE_BUFFER, NULL };
	union acpi_object *package = NULL;
	union acpi_object *element = NULL;
	acpi_status status;
	int err = -ENODATA;

	INIT_LIST_HEAD(&wakeup->resources);

	/* _PRW */
	status = acpi_evaluate_object(handle, "_PRW", NULL, &buffer);
	if (ACPI_FAILURE(status)) {
		ACPI_EXCEPTION((AE_INFO, status, "Evaluating _PRW"));
		return err;
	}

	package = (union acpi_object *)buffer.pointer;

	if (!package || package->package.count < 2)
		goto out;

	element = &(package->package.elements[0]);
	if (!element)
		goto out;

	if (element->type == ACPI_TYPE_PACKAGE) {
		if ((element->package.count < 2) ||
		    (element->package.elements[0].type !=
		     ACPI_TYPE_LOCAL_REFERENCE)
		    || (element->package.elements[1].type != ACPI_TYPE_INTEGER))
			goto out;

		wakeup->gpe_device =
		    element->package.elements[0].reference.handle;
		wakeup->gpe_number =
		    (u32) element->package.elements[1].integer.value;
	} else if (element->type == ACPI_TYPE_INTEGER) {
		wakeup->gpe_device = NULL;
		wakeup->gpe_number = element->integer.value;
	} else {
		goto out;
	}

	element = &(package->package.elements[1]);
	if (element->type != ACPI_TYPE_INTEGER)
		goto out;

	wakeup->sleep_state = element->integer.value;

	err = acpi_extract_power_resources(package, 2, &wakeup->resources);
	if (err)
		goto out;

	if (!list_empty(&wakeup->resources)) {
		int sleep_state;

		err = acpi_power_wakeup_list_init(&wakeup->resources,
						  &sleep_state);
		if (err) {
			acpi_handle_warn(handle, "Retrieving current states "
					 "of wakeup power resources failed\n");
			acpi_power_resources_list_free(&wakeup->resources);
			goto out;
		}
		if (sleep_state < wakeup->sleep_state) {
			acpi_handle_warn(handle, "Overriding _PRW sleep state "
					 "(S%d) by S%d from power resources\n",
					 (int)wakeup->sleep_state, sleep_state);
			wakeup->sleep_state = sleep_state;
		}
	}

 out:
	kfree(buffer.pointer);
	return err;
}

static bool acpi_wakeup_gpe_init(struct acpi_device *device)
{
	static const struct acpi_device_id button_device_ids[] = {
		{"PNP0C0C", 0},		/* Power button */
		{"PNP0C0D", 0},		/* Lid */
		{"PNP0C0E", 0},		/* Sleep button */
		{"", 0},
	};
	struct acpi_device_wakeup *wakeup = &device->wakeup;
	acpi_status status;

	wakeup->flags.notifier_present = 0;

	/* Power button, Lid switch always enable wakeup */
	if (!acpi_match_device_ids(device, button_device_ids)) {
		if (!acpi_match_device_ids(device, &button_device_ids[1])) {
			/* Do not use Lid/sleep button for S5 wakeup */
			if (wakeup->sleep_state == ACPI_STATE_S5)
				wakeup->sleep_state = ACPI_STATE_S4;
		}
		acpi_mark_gpe_for_wake(wakeup->gpe_device, wakeup->gpe_number);
		device_set_wakeup_capable(&device->dev, true);
		return true;
	}

	status = acpi_setup_gpe_for_wake(device->handle, wakeup->gpe_device,
					 wakeup->gpe_number);
	return ACPI_SUCCESS(status);
}

static void acpi_bus_get_wakeup_device_flags(struct acpi_device *device)
{
	int err;

	/* Presence of _PRW indicates wake capable */
	if (!acpi_has_method(device->handle, "_PRW"))
		return;

	err = acpi_bus_extract_wakeup_device_power_package(device);
	if (err) {
		dev_err(&device->dev, "_PRW evaluation error: %d\n", err);
		return;
	}

	device->wakeup.flags.valid = acpi_wakeup_gpe_init(device);
	device->wakeup.prepare_count = 0;
	/*
	 * Call _PSW/_DSW object to disable its ability to wake the sleeping
	 * system for the ACPI device with the _PRW object.
	 * The _PSW object is deprecated in ACPI 3.0 and is replaced by _DSW.
	 * So it is necessary to call _DSW object first. Only when it is not
	 * present will the _PSW object used.
	 */
	err = acpi_device_sleep_wake(device, 0, 0, 0);
	if (err)
		pr_debug("error in _DSW or _PSW evaluation\n");
}

static void acpi_bus_init_power_state(struct acpi_device *device, int state)
{
	struct acpi_device_power_state *ps = &device->power.states[state];
	char pathname[5] = { '_', 'P', 'R', '0' + state, '\0' };
	struct acpi_buffer buffer = { ACPI_ALLOCATE_BUFFER, NULL };
	acpi_status status;

	INIT_LIST_HEAD(&ps->resources);

	/* Evaluate "_PRx" to get referenced power resources */
	status = acpi_evaluate_object(device->handle, pathname, NULL, &buffer);
	if (ACPI_SUCCESS(status)) {
		union acpi_object *package = buffer.pointer;

		if (buffer.length && package
		    && package->type == ACPI_TYPE_PACKAGE
		    && package->package.count)
			acpi_extract_power_resources(package, 0, &ps->resources);

		ACPI_FREE(buffer.pointer);
	}

	/* Evaluate "_PSx" to see if we can do explicit sets */
	pathname[2] = 'S';
	if (acpi_has_method(device->handle, pathname))
		ps->flags.explicit_set = 1;

	/* State is valid if there are means to put the device into it. */
	if (!list_empty(&ps->resources) || ps->flags.explicit_set)
		ps->flags.valid = 1;

	ps->power = -1;		/* Unknown - driver assigned */
	ps->latency = -1;	/* Unknown - driver assigned */
}

static void acpi_bus_get_power_flags(struct acpi_device *device)
{
	u32 i;

	/* Presence of _PS0|_PR0 indicates 'power manageable' */
	if (!acpi_has_method(device->handle, "_PS0") &&
	    !acpi_has_method(device->handle, "_PR0"))
		return;

	device->flags.power_manageable = 1;

	/*
	 * Power Management Flags
	 */
	if (acpi_has_method(device->handle, "_PSC"))
		device->power.flags.explicit_get = 1;

	if (acpi_has_method(device->handle, "_IRC"))
		device->power.flags.inrush_current = 1;

	if (acpi_has_method(device->handle, "_DSW"))
		device->power.flags.dsw_present = 1;

	/*
	 * Enumerate supported power management states
	 */
	for (i = ACPI_STATE_D0; i <= ACPI_STATE_D3_HOT; i++)
		acpi_bus_init_power_state(device, i);

	INIT_LIST_HEAD(&device->power.states[ACPI_STATE_D3_COLD].resources);

	/* Set the defaults for D0 and D3hot (always supported). */
	device->power.states[ACPI_STATE_D0].flags.valid = 1;
	device->power.states[ACPI_STATE_D0].power = 100;
	device->power.states[ACPI_STATE_D3_HOT].flags.valid = 1;

	/*
	 * Use power resources only if the D0 list of them is populated, because
	 * some platforms may provide _PR3 only to indicate D3cold support and
	 * in those cases the power resources list returned by it may be bogus.
	 */
	if (!list_empty(&device->power.states[ACPI_STATE_D0].resources)) {
		device->power.flags.power_resources = 1;
		/*
		 * D3cold is supported if the D3hot list of power resources is
		 * not empty.
		 */
		if (!list_empty(&device->power.states[ACPI_STATE_D3_HOT].resources))
			device->power.states[ACPI_STATE_D3_COLD].flags.valid = 1;
	}

	if (acpi_bus_init_power(device))
		device->flags.power_manageable = 0;
}

static void acpi_bus_get_flags(struct acpi_device *device)
{
	/* Presence of _STA indicates 'dynamic_status' */
	if (acpi_has_method(device->handle, "_STA"))
		device->flags.dynamic_status = 1;

	/* Presence of _RMV indicates 'removable' */
	if (acpi_has_method(device->handle, "_RMV"))
		device->flags.removable = 1;

	/* Presence of _EJD|_EJ0 indicates 'ejectable' */
	if (acpi_has_method(device->handle, "_EJD") ||
	    acpi_has_method(device->handle, "_EJ0"))
		device->flags.ejectable = 1;
}

static void acpi_device_get_busid(struct acpi_device *device)
{
	char bus_id[5] = { '?', 0 };
	struct acpi_buffer buffer = { sizeof(bus_id), bus_id };
	int i = 0;

	/*
	 * Bus ID
	 * ------
	 * The device's Bus ID is simply the object name.
	 * TBD: Shouldn't this value be unique (within the ACPI namespace)?
	 */
	if (ACPI_IS_ROOT_DEVICE(device)) {
		strcpy(device->pnp.bus_id, "ACPI");
		return;
	}

	switch (device->device_type) {
	case ACPI_BUS_TYPE_POWER_BUTTON:
		strcpy(device->pnp.bus_id, "PWRF");
		break;
	case ACPI_BUS_TYPE_SLEEP_BUTTON:
		strcpy(device->pnp.bus_id, "SLPF");
		break;
	case ACPI_BUS_TYPE_ECDT_EC:
		strcpy(device->pnp.bus_id, "ECDT");
		break;
	default:
		acpi_get_name(device->handle, ACPI_SINGLE_NAME, &buffer);
		/* Clean up trailing underscores (if any) */
		for (i = 3; i > 1; i--) {
			if (bus_id[i] == '_')
				bus_id[i] = '\0';
			else
				break;
		}
		strcpy(device->pnp.bus_id, bus_id);
		break;
	}
}

/*
 * acpi_ata_match - see if an acpi object is an ATA device
 *
 * If an acpi object has one of the ACPI ATA methods defined,
 * then we can safely call it an ATA device.
 */
bool acpi_ata_match(acpi_handle handle)
{
	return acpi_has_method(handle, "_GTF") ||
	       acpi_has_method(handle, "_GTM") ||
	       acpi_has_method(handle, "_STM") ||
	       acpi_has_method(handle, "_SDD");
}

/*
 * acpi_bay_match - see if an acpi object is an ejectable driver bay
 *
 * If an acpi object is ejectable and has one of the ACPI ATA methods defined,
 * then we can safely call it an ejectable drive bay
 */
bool acpi_bay_match(acpi_handle handle)
{
	acpi_handle phandle;

	if (!acpi_has_method(handle, "_EJ0"))
		return false;
	if (acpi_ata_match(handle))
		return true;
	if (ACPI_FAILURE(acpi_get_parent(handle, &phandle)))
		return false;

	return acpi_ata_match(phandle);
}

bool acpi_device_is_battery(struct acpi_device *adev)
{
	struct acpi_hardware_id *hwid;

	list_for_each_entry(hwid, &adev->pnp.ids, list)
		if (!strcmp("PNP0C0A", hwid->id))
			return true;

	return false;
}

static bool is_ejectable_bay(struct acpi_device *adev)
{
	acpi_handle handle = adev->handle;

	if (acpi_has_method(handle, "_EJ0") && acpi_device_is_battery(adev))
		return true;

	return acpi_bay_match(handle);
}

/*
 * acpi_dock_match - see if an acpi object has a _DCK method
 */
bool acpi_dock_match(acpi_handle handle)
{
	return acpi_has_method(handle, "_DCK");
}

static acpi_status
acpi_backlight_cap_match(acpi_handle handle, u32 level, void *context,
			  void **return_value)
{
	long *cap = context;

	if (acpi_has_method(handle, "_BCM") &&
	    acpi_has_method(handle, "_BCL")) {
		ACPI_DEBUG_PRINT((ACPI_DB_INFO, "Found generic backlight "
				  "support\n"));
		*cap |= ACPI_VIDEO_BACKLIGHT;
		/* We have backlight support, no need to scan further */
		return AE_CTRL_TERMINATE;
	}
	return 0;
}

/* Returns true if the ACPI object is a video device which can be
 * handled by video.ko.
 * The device will get a Linux specific CID added in scan.c to
 * identify the device as an ACPI graphics device
 * Be aware that the graphics device may not be physically present
 * Use acpi_video_get_capabilities() to detect general ACPI video
 * capabilities of present cards
 */
long acpi_is_video_device(acpi_handle handle)
{
	long video_caps = 0;

	/* Is this device able to support video switching ? */
	if (acpi_has_method(handle, "_DOD") || acpi_has_method(handle, "_DOS"))
		video_caps |= ACPI_VIDEO_OUTPUT_SWITCHING;

	/* Is this device able to retrieve a video ROM ? */
	if (acpi_has_method(handle, "_ROM"))
		video_caps |= ACPI_VIDEO_ROM_AVAILABLE;

	/* Is this device able to configure which video head to be POSTed ? */
	if (acpi_has_method(handle, "_VPO") &&
	    acpi_has_method(handle, "_GPD") &&
	    acpi_has_method(handle, "_SPD"))
		video_caps |= ACPI_VIDEO_DEVICE_POSTING;

	/* Only check for backlight functionality if one of the above hit. */
	if (video_caps)
		acpi_walk_namespace(ACPI_TYPE_DEVICE, handle,
				    ACPI_UINT32_MAX, acpi_backlight_cap_match, NULL,
				    &video_caps, NULL);

	return video_caps;
}
EXPORT_SYMBOL(acpi_is_video_device);

const char *acpi_device_hid(struct acpi_device *device)
{
	struct acpi_hardware_id *hid;

	if (list_empty(&device->pnp.ids))
		return dummy_hid;

	hid = list_first_entry(&device->pnp.ids, struct acpi_hardware_id, list);
	return hid->id;
}
EXPORT_SYMBOL(acpi_device_hid);

static void acpi_add_id(struct acpi_device_pnp *pnp, const char *dev_id)
{
	struct acpi_hardware_id *id;

	id = kmalloc(sizeof(*id), GFP_KERNEL);
	if (!id)
		return;

	id->id = kstrdup_const(dev_id, GFP_KERNEL);
	if (!id->id) {
		kfree(id);
		return;
	}

	list_add_tail(&id->list, &pnp->ids);
	pnp->type.hardware_id = 1;
}

/*
 * Old IBM workstations have a DSDT bug wherein the SMBus object
 * lacks the SMBUS01 HID and the methods do not have the necessary "_"
 * prefix.  Work around this.
 */
static bool acpi_ibm_smbus_match(acpi_handle handle)
{
	char node_name[ACPI_PATH_SEGMENT_LENGTH];
	struct acpi_buffer path = { sizeof(node_name), node_name };

	if (!dmi_name_in_vendors("IBM"))
		return false;

	/* Look for SMBS object */
	if (ACPI_FAILURE(acpi_get_name(handle, ACPI_SINGLE_NAME, &path)) ||
	    strcmp("SMBS", path.pointer))
		return false;

	/* Does it have the necessary (but misnamed) methods? */
	if (acpi_has_method(handle, "SBI") &&
	    acpi_has_method(handle, "SBR") &&
	    acpi_has_method(handle, "SBW"))
		return true;

	return false;
}

static bool acpi_object_is_system_bus(acpi_handle handle)
{
	acpi_handle tmp;

	if (ACPI_SUCCESS(acpi_get_handle(NULL, "\\_SB", &tmp)) &&
	    tmp == handle)
		return true;
	if (ACPI_SUCCESS(acpi_get_handle(NULL, "\\_TZ", &tmp)) &&
	    tmp == handle)
		return true;

	return false;
}

static void acpi_set_pnp_ids(acpi_handle handle, struct acpi_device_pnp *pnp,
				int device_type)
{
	acpi_status status;
	struct acpi_device_info *info;
	struct acpi_pnp_device_id_list *cid_list;
	int i;

	switch (device_type) {
	case ACPI_BUS_TYPE_DEVICE:
		if (handle == ACPI_ROOT_OBJECT) {
			acpi_add_id(pnp, ACPI_SYSTEM_HID);
			break;
		}

		status = acpi_get_object_info(handle, &info);
		if (ACPI_FAILURE(status)) {
			pr_err(PREFIX "%s: Error reading device info\n",
					__func__);
			return;
		}

		if (info->valid & ACPI_VALID_HID) {
			acpi_add_id(pnp, info->hardware_id.string);
			pnp->type.platform_id = 1;
		}
		if (info->valid & ACPI_VALID_CID) {
			cid_list = &info->compatible_id_list;
			for (i = 0; i < cid_list->count; i++)
				acpi_add_id(pnp, cid_list->ids[i].string);
		}
		if (info->valid & ACPI_VALID_ADR) {
			pnp->bus_address = info->address;
			pnp->type.bus_address = 1;
		}
		if (info->valid & ACPI_VALID_UID)
			pnp->unique_id = kstrdup(info->unique_id.string,
							GFP_KERNEL);
		if (info->valid & ACPI_VALID_CLS)
			acpi_add_id(pnp, info->class_code.string);

		kfree(info);

		/*
		 * Some devices don't reliably have _HIDs & _CIDs, so add
		 * synthetic HIDs to make sure drivers can find them.
		 */
		if (acpi_is_video_device(handle))
			acpi_add_id(pnp, ACPI_VIDEO_HID);
		else if (acpi_bay_match(handle))
			acpi_add_id(pnp, ACPI_BAY_HID);
		else if (acpi_dock_match(handle))
			acpi_add_id(pnp, ACPI_DOCK_HID);
		else if (acpi_ibm_smbus_match(handle))
			acpi_add_id(pnp, ACPI_SMBUS_IBM_HID);
		else if (list_empty(&pnp->ids) &&
			 acpi_object_is_system_bus(handle)) {
			/* \_SB, \_TZ, LNXSYBUS */
			acpi_add_id(pnp, ACPI_BUS_HID);
			strcpy(pnp->device_name, ACPI_BUS_DEVICE_NAME);
			strcpy(pnp->device_class, ACPI_BUS_CLASS);
		}

		break;
	case ACPI_BUS_TYPE_POWER:
		acpi_add_id(pnp, ACPI_POWER_HID);
		break;
	case ACPI_BUS_TYPE_PROCESSOR:
		acpi_add_id(pnp, ACPI_PROCESSOR_OBJECT_HID);
		break;
	case ACPI_BUS_TYPE_THERMAL:
		acpi_add_id(pnp, ACPI_THERMAL_HID);
		break;
	case ACPI_BUS_TYPE_POWER_BUTTON:
		acpi_add_id(pnp, ACPI_BUTTON_HID_POWERF);
		break;
	case ACPI_BUS_TYPE_SLEEP_BUTTON:
		acpi_add_id(pnp, ACPI_BUTTON_HID_SLEEPF);
		break;
	case ACPI_BUS_TYPE_ECDT_EC:
		acpi_add_id(pnp, ACPI_ECDT_HID);
		break;
	}
}

void acpi_free_pnp_ids(struct acpi_device_pnp *pnp)
{
	struct acpi_hardware_id *id, *tmp;

	list_for_each_entry_safe(id, tmp, &pnp->ids, list) {
		kfree_const(id->id);
		kfree(id);
	}
	kfree(pnp->unique_id);
}

/**
 * acpi_dma_supported - Check DMA support for the specified device.
 * @adev: The pointer to acpi device
 *
 * Return false if DMA is not supported. Otherwise, return true
 */
bool acpi_dma_supported(struct acpi_device *adev)
{
	if (!adev)
		return false;

	if (adev->flags.cca_seen)
		return true;

	/*
	* Per ACPI 6.0 sec 6.2.17, assume devices can do cache-coherent
	* DMA on "Intel platforms".  Presumably that includes all x86 and
	* ia64, and other arches will set CONFIG_ACPI_CCA_REQUIRED=y.
	*/
	if (!IS_ENABLED(CONFIG_ACPI_CCA_REQUIRED))
		return true;

	return false;
}

/**
 * acpi_get_dma_attr - Check the supported DMA attr for the specified device.
 * @adev: The pointer to acpi device
 *
 * Return enum dev_dma_attr.
 */
enum dev_dma_attr acpi_get_dma_attr(struct acpi_device *adev)
{
	if (!acpi_dma_supported(adev))
		return DEV_DMA_NOT_SUPPORTED;

	if (adev->flags.coherent_dma)
		return DEV_DMA_COHERENT;
	else
		return DEV_DMA_NON_COHERENT;
}

/**
 * acpi_dma_get_range() - Get device DMA parameters.
 *
 * @dev: device to configure
 * @dma_addr: pointer device DMA address result
 * @offset: pointer to the DMA offset result
 * @size: pointer to DMA range size result
 *
 * Evaluate DMA regions and return respectively DMA region start, offset
 * and size in dma_addr, offset and size on parsing success; it does not
 * update the passed in values on failure.
 *
 * Return 0 on success, < 0 on failure.
 */
int acpi_dma_get_range(struct device *dev, u64 *dma_addr, u64 *offset,
		       u64 *size)
{
	struct acpi_device *adev;
	LIST_HEAD(list);
	struct resource_entry *rentry;
	int ret;
	struct device *dma_dev = dev;
	u64 len, dma_start = U64_MAX, dma_end = 0, dma_offset = 0;

	/*
	 * Walk the device tree chasing an ACPI companion with a _DMA
	 * object while we go. Stop if we find a device with an ACPI
	 * companion containing a _DMA method.
	 */
	do {
		adev = ACPI_COMPANION(dma_dev);
		if (adev && acpi_has_method(adev->handle, METHOD_NAME__DMA))
			break;

		dma_dev = dma_dev->parent;
	} while (dma_dev);

	if (!dma_dev)
		return -ENODEV;

	if (!acpi_has_method(adev->handle, METHOD_NAME__CRS)) {
		acpi_handle_warn(adev->handle, "_DMA is valid only if _CRS is present\n");
		return -EINVAL;
	}

	ret = acpi_dev_get_dma_resources(adev, &list);
	if (ret > 0) {
		list_for_each_entry(rentry, &list, node) {
			if (dma_offset && rentry->offset != dma_offset) {
				ret = -EINVAL;
				dev_warn(dma_dev, "Can't handle multiple windows with different offsets\n");
				goto out;
			}
			dma_offset = rentry->offset;

			/* Take lower and upper limits */
			if (rentry->res->start < dma_start)
				dma_start = rentry->res->start;
			if (rentry->res->end > dma_end)
				dma_end = rentry->res->end;
		}

		if (dma_start >= dma_end) {
			ret = -EINVAL;
			dev_dbg(dma_dev, "Invalid DMA regions configuration\n");
			goto out;
		}

		*dma_addr = dma_start - dma_offset;
		len = dma_end - dma_start;
		*size = max(len, len + 1);
		*offset = dma_offset;
	}
 out:
	acpi_dev_free_resource_list(&list);

	return ret >= 0 ? 0 : ret;
}

/**
 * acpi_dma_configure_id - Set-up DMA configuration for the device.
 * @dev: The pointer to the device
 * @attr: device dma attributes
 * @input_id: input device id const value pointer
 */
int acpi_dma_configure_id(struct device *dev, enum dev_dma_attr attr,
			  const u32 *input_id)
{
	const struct iommu_ops *iommu;
	u64 dma_addr = 0, size = 0;

	if (attr == DEV_DMA_NOT_SUPPORTED) {
		set_dma_ops(dev, &dma_dummy_ops);
		return 0;
	}

	iort_dma_setup(dev, &dma_addr, &size);

	iommu = iort_iommu_configure_id(dev, input_id);
	if (PTR_ERR(iommu) == -EPROBE_DEFER)
		return -EPROBE_DEFER;

	arch_setup_dma_ops(dev, dma_addr, size,
				iommu, attr == DEV_DMA_COHERENT);

	return 0;
}
EXPORT_SYMBOL_GPL(acpi_dma_configure_id);

static void acpi_init_coherency(struct acpi_device *adev)
{
	unsigned long long cca = 0;
	acpi_status status;
	struct acpi_device *parent = adev->parent;

	if (parent && parent->flags.cca_seen) {
		/*
		 * From ACPI spec, OSPM will ignore _CCA if an ancestor
		 * already saw one.
		 */
		adev->flags.cca_seen = 1;
		cca = parent->flags.coherent_dma;
	} else {
		status = acpi_evaluate_integer(adev->handle, "_CCA",
					       NULL, &cca);
		if (ACPI_SUCCESS(status))
			adev->flags.cca_seen = 1;
		else if (!IS_ENABLED(CONFIG_ACPI_CCA_REQUIRED))
			/*
			 * If architecture does not specify that _CCA is
			 * required for DMA-able devices (e.g. x86),
			 * we default to _CCA=1.
			 */
			cca = 1;
		else
			acpi_handle_debug(adev->handle,
					  "ACPI device is missing _CCA.\n");
	}

	adev->flags.coherent_dma = cca;
}

static int acpi_check_serial_bus_slave(struct acpi_resource *ares, void *data)
{
	bool *is_serial_bus_slave_p = data;

	if (ares->type != ACPI_RESOURCE_TYPE_SERIAL_BUS)
		return 1;

	*is_serial_bus_slave_p = true;

	 /* no need to do more checking */
	return -1;
}

static bool acpi_is_indirect_io_slave(struct acpi_device *device)
{
	struct acpi_device *parent = device->parent;
	static const struct acpi_device_id indirect_io_hosts[] = {
		{"HISI0191", 0},
		{}
	};

	return parent && !acpi_match_device_ids(parent, indirect_io_hosts);
}

static bool acpi_device_enumeration_by_parent(struct acpi_device *device)
{
	struct list_head resource_list;
	bool is_serial_bus_slave = false;
	/*
	 * These devices have multiple I2cSerialBus resources and an i2c-client
	 * must be instantiated for each, each with its own i2c_device_id.
	 * Normally we only instantiate an i2c-client for the first resource,
	 * using the ACPI HID as id. These special cases are handled by the
	 * drivers/platform/x86/i2c-multi-instantiate.c driver, which knows
	 * which i2c_device_id to use for each resource.
	 */
	static const struct acpi_device_id i2c_multi_instantiate_ids[] = {
		{"BSG1160", },
		{"BSG2150", },
		{"INT33FE", },
		{"INT3515", },
		{}
	};

	if (acpi_is_indirect_io_slave(device))
		return true;

	/* Macs use device properties in lieu of _CRS resources */
	if (x86_apple_machine &&
	    (fwnode_property_present(&device->fwnode, "spiSclkPeriod") ||
	     fwnode_property_present(&device->fwnode, "i2cAddress") ||
	     fwnode_property_present(&device->fwnode, "baud")))
		return true;

	/* Instantiate a pdev for the i2c-multi-instantiate drv to bind to */
	if (!acpi_match_device_ids(device, i2c_multi_instantiate_ids))
		return false;

	INIT_LIST_HEAD(&resource_list);
	acpi_dev_get_resources(device, &resource_list,
			       acpi_check_serial_bus_slave,
			       &is_serial_bus_slave);
	acpi_dev_free_resource_list(&resource_list);

	return is_serial_bus_slave;
}

void acpi_init_device_object(struct acpi_device *device, acpi_handle handle,
			     int type, unsigned long long sta)
{
	INIT_LIST_HEAD(&device->pnp.ids);
	device->device_type = type;
	device->handle = handle;
	device->parent = acpi_bus_get_parent(handle);
	device->fwnode.ops = &acpi_device_fwnode_ops;
	acpi_set_device_status(device, sta);
	acpi_device_get_busid(device);
	acpi_set_pnp_ids(handle, &device->pnp, type);
	acpi_init_properties(device);
	acpi_bus_get_flags(device);
	device->flags.match_driver = false;
	device->flags.initialized = true;
<<<<<<< HEAD
=======
	device->flags.enumeration_by_parent =
		acpi_device_enumeration_by_parent(device);
>>>>>>> 24b8d41d
	acpi_device_clear_enumerated(device);
	device_initialize(&device->dev);
	dev_set_uevent_suppress(&device->dev, true);
	acpi_init_coherency(device);
	/* Assume there are unmet deps until acpi_device_dep_initialize() runs */
	device->dep_unmet = 1;
}

void acpi_device_add_finalize(struct acpi_device *device)
{
	dev_set_uevent_suppress(&device->dev, false);
	kobject_uevent(&device->dev.kobj, KOBJ_ADD);
}

static int acpi_add_single_object(struct acpi_device **child,
				  acpi_handle handle, int type,
				  unsigned long long sta)
{
	int result;
	struct acpi_device *device;
	struct acpi_buffer buffer = { ACPI_ALLOCATE_BUFFER, NULL };

	device = kzalloc(sizeof(struct acpi_device), GFP_KERNEL);
	if (!device) {
		printk(KERN_ERR PREFIX "Memory allocation error\n");
		return -ENOMEM;
	}

	acpi_init_device_object(device, handle, type, sta);
	/*
	 * For ACPI_BUS_TYPE_DEVICE getting the status is delayed till here so
	 * that we can call acpi_bus_get_status() and use its quirk handling.
	 * Note this must be done before the get power-/wakeup_dev-flags calls.
	 */
	if (type == ACPI_BUS_TYPE_DEVICE)
		if (acpi_bus_get_status(device) < 0)
			acpi_set_device_status(device, 0);

	acpi_bus_get_power_flags(device);
	acpi_bus_get_wakeup_device_flags(device);

	result = acpi_device_add(device, acpi_device_release);
	if (result) {
		acpi_device_release(&device->dev);
		return result;
	}

	acpi_power_add_remove_device(device, true);
	acpi_device_add_finalize(device);
	acpi_get_name(handle, ACPI_FULL_PATHNAME, &buffer);
	ACPI_DEBUG_PRINT((ACPI_DB_INFO, "Added %s [%s] parent %s\n",
		dev_name(&device->dev), (char *) buffer.pointer,
		device->parent ? dev_name(&device->parent->dev) : "(null)"));
	kfree(buffer.pointer);
	*child = device;
	return 0;
}

static acpi_status acpi_get_resource_memory(struct acpi_resource *ares,
					    void *context)
{
	struct resource *res = context;

	if (acpi_dev_resource_memory(ares, res))
		return AE_CTRL_TERMINATE;

	return AE_OK;
}

static bool acpi_device_should_be_hidden(acpi_handle handle)
{
	acpi_status status;
	struct resource res;

	/* Check if it should ignore the UART device */
	if (!(spcr_uart_addr && acpi_has_method(handle, METHOD_NAME__CRS)))
		return false;

	/*
	 * The UART device described in SPCR table is assumed to have only one
	 * memory resource present. So we only look for the first one here.
	 */
	status = acpi_walk_resources(handle, METHOD_NAME__CRS,
				     acpi_get_resource_memory, &res);
	if (ACPI_FAILURE(status) || res.start != spcr_uart_addr)
		return false;

	acpi_handle_info(handle, "The UART device @%pa in SPCR table will be hidden\n",
			 &res.start);

	return true;
}

static int acpi_bus_type_and_status(acpi_handle handle, int *type,
				    unsigned long long *sta)
{
	acpi_status status;
	acpi_object_type acpi_type;

	status = acpi_get_type(handle, &acpi_type);
	if (ACPI_FAILURE(status))
		return -ENODEV;

	switch (acpi_type) {
	case ACPI_TYPE_ANY:		/* for ACPI_ROOT_OBJECT */
	case ACPI_TYPE_DEVICE:
		if (acpi_device_should_be_hidden(handle))
			return -ENODEV;

		*type = ACPI_BUS_TYPE_DEVICE;
		/*
		 * acpi_add_single_object updates this once we've an acpi_device
		 * so that acpi_bus_get_status' quirk handling can be used.
		 */
		*sta = ACPI_STA_DEFAULT;
		break;
	case ACPI_TYPE_PROCESSOR:
		*type = ACPI_BUS_TYPE_PROCESSOR;
		status = acpi_bus_get_status_handle(handle, sta);
		if (ACPI_FAILURE(status))
			return -ENODEV;
		break;
	case ACPI_TYPE_THERMAL:
		*type = ACPI_BUS_TYPE_THERMAL;
		*sta = ACPI_STA_DEFAULT;
		break;
	case ACPI_TYPE_POWER:
		*type = ACPI_BUS_TYPE_POWER;
		*sta = ACPI_STA_DEFAULT;
		break;
	default:
		return -ENODEV;
	}

	return 0;
}

bool acpi_device_is_present(const struct acpi_device *adev)
{
	return adev->status.present || adev->status.functional;
}

static bool acpi_scan_handler_matching(struct acpi_scan_handler *handler,
				       const char *idstr,
				       const struct acpi_device_id **matchid)
{
	const struct acpi_device_id *devid;

	if (handler->match)
		return handler->match(idstr, matchid);

	for (devid = handler->ids; devid->id[0]; devid++)
		if (!strcmp((char *)devid->id, idstr)) {
			if (matchid)
				*matchid = devid;

			return true;
		}

	return false;
}

static struct acpi_scan_handler *acpi_scan_match_handler(const char *idstr,
					const struct acpi_device_id **matchid)
{
	struct acpi_scan_handler *handler;

	list_for_each_entry(handler, &acpi_scan_handlers_list, list_node)
		if (acpi_scan_handler_matching(handler, idstr, matchid))
			return handler;

	return NULL;
}

void acpi_scan_hotplug_enabled(struct acpi_hotplug_profile *hotplug, bool val)
{
	if (!!hotplug->enabled == !!val)
		return;

	mutex_lock(&acpi_scan_lock);

	hotplug->enabled = val;

	mutex_unlock(&acpi_scan_lock);
}

static void acpi_scan_init_hotplug(struct acpi_device *adev)
{
	struct acpi_hardware_id *hwid;

	if (acpi_dock_match(adev->handle) || is_ejectable_bay(adev)) {
		acpi_dock_add(adev);
		return;
	}
	list_for_each_entry(hwid, &adev->pnp.ids, list) {
		struct acpi_scan_handler *handler;

		handler = acpi_scan_match_handler(hwid->id, NULL);
		if (handler) {
			adev->flags.hotplug_notify = true;
			break;
		}
	}
}

static void acpi_device_dep_initialize(struct acpi_device *adev)
{
	struct acpi_dep_data *dep;
	struct acpi_handle_list dep_devices;
	acpi_status status;
	int i;

	adev->dep_unmet = 0;

	if (!acpi_has_method(adev->handle, "_DEP"))
		return;

	status = acpi_evaluate_reference(adev->handle, "_DEP", NULL,
					&dep_devices);
	if (ACPI_FAILURE(status)) {
		dev_dbg(&adev->dev, "Failed to evaluate _DEP.\n");
		return;
	}

	for (i = 0; i < dep_devices.count; i++) {
		struct acpi_device_info *info;
		int skip;

		status = acpi_get_object_info(dep_devices.handles[i], &info);
		if (ACPI_FAILURE(status)) {
			dev_dbg(&adev->dev, "Error reading _DEP device info\n");
			continue;
		}

		/*
		 * Skip the dependency of Windows System Power
		 * Management Controller
		 */
		skip = info->valid & ACPI_VALID_HID &&
			!strcmp(info->hardware_id.string, "INT3396");

		kfree(info);

		if (skip)
			continue;

		dep = kzalloc(sizeof(struct acpi_dep_data), GFP_KERNEL);
		if (!dep)
			return;

		dep->master = dep_devices.handles[i];
		dep->slave  = adev->handle;
		adev->dep_unmet++;

		mutex_lock(&acpi_dep_list_lock);
		list_add_tail(&dep->node , &acpi_dep_list);
		mutex_unlock(&acpi_dep_list_lock);
	}
}

static acpi_status acpi_bus_check_add(acpi_handle handle, u32 lvl_not_used,
				      void *not_used, void **return_value)
{
	struct acpi_device *device = NULL;
	int type;
	unsigned long long sta;
	int result;

	acpi_bus_get_device(handle, &device);
	if (device)
		goto out;

	result = acpi_bus_type_and_status(handle, &type, &sta);
	if (result)
		return AE_OK;

	if (type == ACPI_BUS_TYPE_POWER) {
		acpi_add_power_resource(handle);
		return AE_OK;
	}

	acpi_add_single_object(&device, handle, type, sta);
	if (!device)
		return AE_CTRL_DEPTH;

	acpi_scan_init_hotplug(device);
	acpi_device_dep_initialize(device);

 out:
	if (!*return_value)
		*return_value = device;

	return AE_OK;
}

static void acpi_default_enumeration(struct acpi_device *device)
{
	/*
<<<<<<< HEAD
	 * Do not enumerate SPI/I2C slaves as they will be enumerated by their
	 * respective parents.
	 */
	INIT_LIST_HEAD(&resource_list);
	acpi_dev_get_resources(device, &resource_list, acpi_check_spi_i2c_slave,
			       &is_spi_i2c_slave);
	acpi_dev_free_resource_list(&resource_list);
	if (!is_spi_i2c_slave) {
=======
	 * Do not enumerate devices with enumeration_by_parent flag set as
	 * they will be enumerated by their respective parents.
	 */
	if (!device->flags.enumeration_by_parent) {
>>>>>>> 24b8d41d
		acpi_create_platform_device(device, NULL);
		acpi_device_set_enumerated(device);
	} else {
		blocking_notifier_call_chain(&acpi_reconfig_chain,
					     ACPI_RECONFIG_DEVICE_ADD, device);
	}
}

static const struct acpi_device_id generic_device_ids[] = {
	{ACPI_DT_NAMESPACE_HID, },
	{"", },
};

static int acpi_generic_device_attach(struct acpi_device *adev,
				      const struct acpi_device_id *not_used)
{
	/*
	 * Since ACPI_DT_NAMESPACE_HID is the only ID handled here, the test
	 * below can be unconditional.
	 */
	if (adev->data.of_compatible)
		acpi_default_enumeration(adev);

	return 1;
}

static struct acpi_scan_handler generic_device_handler = {
	.ids = generic_device_ids,
	.attach = acpi_generic_device_attach,
};

static int acpi_scan_attach_handler(struct acpi_device *device)
{
	struct acpi_hardware_id *hwid;
	int ret = 0;

	list_for_each_entry(hwid, &device->pnp.ids, list) {
		const struct acpi_device_id *devid;
		struct acpi_scan_handler *handler;

		handler = acpi_scan_match_handler(hwid->id, &devid);
		if (handler) {
			if (!handler->attach) {
				device->pnp.type.platform_id = 0;
				continue;
			}
			device->handler = handler;
			ret = handler->attach(device, devid);
			if (ret > 0)
				break;

			device->handler = NULL;
			if (ret < 0)
				break;
		}
	}

	return ret;
}

static void acpi_bus_attach(struct acpi_device *device)
{
	struct acpi_device *child;
	acpi_handle ejd;
	int ret;

	if (ACPI_SUCCESS(acpi_bus_get_ejd(device->handle, &ejd)))
		register_dock_dependent_device(device, ejd);

	acpi_bus_get_status(device);
	/* Skip devices that are not present. */
	if (!acpi_device_is_present(device)) {
<<<<<<< HEAD
=======
		device->flags.initialized = false;
>>>>>>> 24b8d41d
		acpi_device_clear_enumerated(device);
		device->flags.power_manageable = 0;
		return;
	}
	if (device->handler)
		goto ok;

	if (!device->flags.initialized) {
		device->flags.power_manageable =
			device->power.states[ACPI_STATE_D0].flags.valid;
		if (acpi_bus_init_power(device))
			device->flags.power_manageable = 0;

		device->flags.initialized = true;
	} else if (device->flags.visited) {
		goto ok;
	}

	ret = acpi_scan_attach_handler(device);
	if (ret < 0)
		return;

	device->flags.match_driver = true;
	if (ret > 0 && !device->flags.enumeration_by_parent) {
		acpi_device_set_enumerated(device);
		goto ok;
	}
<<<<<<< HEAD
=======

	ret = device_attach(&device->dev);
	if (ret < 0)
		return;

	if (device->pnp.type.platform_id || device->flags.enumeration_by_parent)
		acpi_default_enumeration(device);
	else
		acpi_device_set_enumerated(device);
>>>>>>> 24b8d41d

 ok:
	list_for_each_entry(child, &device->children, node)
		acpi_bus_attach(child);

	if (device->handler && device->handler->hotplug.notify_online)
		device->handler->hotplug.notify_online(device);
}

void acpi_walk_dep_device_list(acpi_handle handle)
{
	struct acpi_dep_data *dep, *tmp;
	struct acpi_device *adev;

	mutex_lock(&acpi_dep_list_lock);
	list_for_each_entry_safe(dep, tmp, &acpi_dep_list, node) {
		if (dep->master == handle) {
			acpi_bus_get_device(dep->slave, &adev);
			if (!adev)
				continue;

			adev->dep_unmet--;
			if (!adev->dep_unmet)
				acpi_bus_attach(adev);
			list_del(&dep->node);
			kfree(dep);
		}
	}
	mutex_unlock(&acpi_dep_list_lock);
}
EXPORT_SYMBOL_GPL(acpi_walk_dep_device_list);

/**
 * acpi_bus_scan - Add ACPI device node objects in a given namespace scope.
 * @handle: Root of the namespace scope to scan.
 *
 * Scan a given ACPI tree (probably recently hot-plugged) and create and add
 * found devices.
 *
 * If no devices were found, -ENODEV is returned, but it does not mean that
 * there has been a real error.  There just have been no suitable ACPI objects
 * in the table trunk from which the kernel could create a device and add an
 * appropriate driver.
 *
 * Must be called under acpi_scan_lock.
 */
int acpi_bus_scan(acpi_handle handle)
{
	void *device = NULL;

	if (ACPI_SUCCESS(acpi_bus_check_add(handle, 0, NULL, &device)))
		acpi_walk_namespace(ACPI_TYPE_ANY, handle, ACPI_UINT32_MAX,
				    acpi_bus_check_add, NULL, NULL, &device);

	if (device) {
		acpi_bus_attach(device);
		return 0;
	}
	return -ENODEV;
}
EXPORT_SYMBOL(acpi_bus_scan);

/**
 * acpi_bus_trim - Detach scan handlers and drivers from ACPI device objects.
 * @adev: Root of the ACPI namespace scope to walk.
 *
 * Must be called under acpi_scan_lock.
 */
void acpi_bus_trim(struct acpi_device *adev)
{
	struct acpi_scan_handler *handler = adev->handler;
	struct acpi_device *child;

	list_for_each_entry_reverse(child, &adev->children, node)
		acpi_bus_trim(child);

	adev->flags.match_driver = false;
	if (handler) {
		if (handler->detach)
			handler->detach(adev);

		adev->handler = NULL;
	} else {
		device_release_driver(&adev->dev);
	}
	/*
	 * Most likely, the device is going away, so put it into D3cold before
	 * that.
	 */
	acpi_device_set_power(adev, ACPI_STATE_D3_COLD);
	adev->flags.initialized = false;
	acpi_device_clear_enumerated(adev);
}
EXPORT_SYMBOL_GPL(acpi_bus_trim);

int acpi_bus_register_early_device(int type)
{
	struct acpi_device *device = NULL;
	int result;

	result = acpi_add_single_object(&device, NULL,
					type, ACPI_STA_DEFAULT);
	if (result)
		return result;

	device->flags.match_driver = true;
	return device_attach(&device->dev);
}
EXPORT_SYMBOL_GPL(acpi_bus_register_early_device);

static int acpi_bus_scan_fixed(void)
{
	int result = 0;

	/*
	 * Enumerate all fixed-feature devices.
	 */
	if (!(acpi_gbl_FADT.flags & ACPI_FADT_POWER_BUTTON)) {
		struct acpi_device *device = NULL;

		result = acpi_add_single_object(&device, NULL,
						ACPI_BUS_TYPE_POWER_BUTTON,
						ACPI_STA_DEFAULT);
		if (result)
			return result;

		device->flags.match_driver = true;
		result = device_attach(&device->dev);
		if (result < 0)
			return result;

		device_init_wakeup(&device->dev, true);
	}

	if (!(acpi_gbl_FADT.flags & ACPI_FADT_SLEEP_BUTTON)) {
		struct acpi_device *device = NULL;

		result = acpi_add_single_object(&device, NULL,
						ACPI_BUS_TYPE_SLEEP_BUTTON,
						ACPI_STA_DEFAULT);
		if (result)
			return result;

		device->flags.match_driver = true;
		result = device_attach(&device->dev);
	}

	return result < 0 ? result : 0;
}

static void __init acpi_get_spcr_uart_addr(void)
{
	acpi_status status;
	struct acpi_table_spcr *spcr_ptr;

	status = acpi_get_table(ACPI_SIG_SPCR, 0,
				(struct acpi_table_header **)&spcr_ptr);
<<<<<<< HEAD
	if (ACPI_SUCCESS(status))
		spcr_uart_addr = spcr_ptr->serial_port.address;
	else
		printk(KERN_WARNING PREFIX "STAO table present, but SPCR is missing\n");
=======
	if (ACPI_FAILURE(status)) {
		pr_warn(PREFIX "STAO table present, but SPCR is missing\n");
		return;
	}

	spcr_uart_addr = spcr_ptr->serial_port.address;
	acpi_put_table((struct acpi_table_header *)spcr_ptr);
>>>>>>> 24b8d41d
}

static bool acpi_scan_initialized;

int __init acpi_scan_init(void)
{
	int result;
	acpi_status status;
	struct acpi_table_stao *stao_ptr;

	acpi_pci_root_init();
	acpi_pci_link_init();
	acpi_processor_init();
	acpi_platform_init();
	acpi_lpss_init();
	acpi_apd_init();
	acpi_cmos_rtc_init();
	acpi_container_init();
	acpi_memory_hotplug_init();
	acpi_watchdog_init();
	acpi_pnp_init();
	acpi_int340x_thermal_init();
	acpi_amba_init();
<<<<<<< HEAD
	acpi_watchdog_init();
=======
	acpi_init_lpit();
>>>>>>> 24b8d41d

	acpi_scan_add_handler(&generic_device_handler);

	/*
	 * If there is STAO table, check whether it needs to ignore the UART
	 * device in SPCR table.
	 */
	status = acpi_get_table(ACPI_SIG_STAO, 0,
				(struct acpi_table_header **)&stao_ptr);
	if (ACPI_SUCCESS(status)) {
		if (stao_ptr->header.length > sizeof(struct acpi_table_stao))
<<<<<<< HEAD
			printk(KERN_INFO PREFIX "STAO Name List not yet supported.");

		if (stao_ptr->ignore_uart)
			acpi_get_spcr_uart_addr();
	}

=======
			pr_info(PREFIX "STAO Name List not yet supported.\n");

		if (stao_ptr->ignore_uart)
			acpi_get_spcr_uart_addr();

		acpi_put_table((struct acpi_table_header *)stao_ptr);
	}

	acpi_gpe_apply_masked_gpes();
	acpi_update_all_gpes();

	/*
	 * Although we call __add_memory() that is documented to require the
	 * device_hotplug_lock, it is not necessary here because this is an
	 * early code when userspace or any other code path cannot trigger
	 * hotplug/hotunplug operations.
	 */
>>>>>>> 24b8d41d
	mutex_lock(&acpi_scan_lock);
	/*
	 * Enumerate devices in the ACPI namespace.
	 */
	result = acpi_bus_scan(ACPI_ROOT_OBJECT);
	if (result)
		goto out;

	result = acpi_bus_get_device(ACPI_ROOT_OBJECT, &acpi_root);
	if (result)
		goto out;

	/* Fixed feature devices do not exist on HW-reduced platform */
	if (!acpi_gbl_reduced_hardware) {
		result = acpi_bus_scan_fixed();
		if (result) {
			acpi_detach_data(acpi_root->handle,
					 acpi_scan_drop_device);
			acpi_device_del(acpi_root);
			put_device(&acpi_root->dev);
			goto out;
		}
	}

<<<<<<< HEAD
	acpi_update_all_gpes();
	acpi_ec_ecdt_start();

=======
>>>>>>> 24b8d41d
	acpi_scan_initialized = true;

 out:
	mutex_unlock(&acpi_scan_lock);
	return result;
}

static struct acpi_probe_entry *ape;
static int acpi_probe_count;
static DEFINE_MUTEX(acpi_probe_mutex);

static int __init acpi_match_madt(union acpi_subtable_headers *header,
				  const unsigned long end)
{
	if (!ape->subtable_valid || ape->subtable_valid(&header->common, ape))
		if (!ape->probe_subtbl(header, end))
			acpi_probe_count++;

	return 0;
}

int __init __acpi_probe_device_table(struct acpi_probe_entry *ap_head, int nr)
{
	int count = 0;

	if (acpi_disabled)
		return 0;

	mutex_lock(&acpi_probe_mutex);
	for (ape = ap_head; nr; ape++, nr--) {
		if (ACPI_COMPARE_NAMESEG(ACPI_SIG_MADT, ape->id)) {
			acpi_probe_count = 0;
			acpi_table_parse_madt(ape->type, acpi_match_madt, 0);
			count += acpi_probe_count;
		} else {
			int res;
			res = acpi_table_parse(ape->id, ape->probe_table);
			if (!res)
				count++;
		}
	}
	mutex_unlock(&acpi_probe_mutex);

	return count;
}

struct acpi_table_events_work {
	struct work_struct work;
	void *table;
	u32 event;
};

static void acpi_table_events_fn(struct work_struct *work)
{
	struct acpi_table_events_work *tew;

	tew = container_of(work, struct acpi_table_events_work, work);

	if (tew->event == ACPI_TABLE_EVENT_LOAD) {
		acpi_scan_lock_acquire();
		acpi_bus_scan(ACPI_ROOT_OBJECT);
		acpi_scan_lock_release();
	}

	kfree(tew);
}

void acpi_scan_table_handler(u32 event, void *table, void *context)
{
	struct acpi_table_events_work *tew;

	if (!acpi_scan_initialized)
		return;

	if (event != ACPI_TABLE_EVENT_LOAD)
		return;

	tew = kmalloc(sizeof(*tew), GFP_KERNEL);
	if (!tew)
		return;

	INIT_WORK(&tew->work, acpi_table_events_fn);
	tew->table = table;
	tew->event = event;

	schedule_work(&tew->work);
}

int acpi_reconfig_notifier_register(struct notifier_block *nb)
{
	return blocking_notifier_chain_register(&acpi_reconfig_chain, nb);
}
EXPORT_SYMBOL(acpi_reconfig_notifier_register);

int acpi_reconfig_notifier_unregister(struct notifier_block *nb)
{
	return blocking_notifier_chain_unregister(&acpi_reconfig_chain, nb);
}
EXPORT_SYMBOL(acpi_reconfig_notifier_unregister);<|MERGE_RESOLUTION|>--- conflicted
+++ resolved
@@ -1597,11 +1597,8 @@
 	acpi_bus_get_flags(device);
 	device->flags.match_driver = false;
 	device->flags.initialized = true;
-<<<<<<< HEAD
-=======
 	device->flags.enumeration_by_parent =
 		acpi_device_enumeration_by_parent(device);
->>>>>>> 24b8d41d
 	acpi_device_clear_enumerated(device);
 	device_initialize(&device->dev);
 	dev_set_uevent_suppress(&device->dev, true);
@@ -1900,21 +1897,10 @@
 static void acpi_default_enumeration(struct acpi_device *device)
 {
 	/*
-<<<<<<< HEAD
-	 * Do not enumerate SPI/I2C slaves as they will be enumerated by their
-	 * respective parents.
-	 */
-	INIT_LIST_HEAD(&resource_list);
-	acpi_dev_get_resources(device, &resource_list, acpi_check_spi_i2c_slave,
-			       &is_spi_i2c_slave);
-	acpi_dev_free_resource_list(&resource_list);
-	if (!is_spi_i2c_slave) {
-=======
 	 * Do not enumerate devices with enumeration_by_parent flag set as
 	 * they will be enumerated by their respective parents.
 	 */
 	if (!device->flags.enumeration_by_parent) {
->>>>>>> 24b8d41d
 		acpi_create_platform_device(device, NULL);
 		acpi_device_set_enumerated(device);
 	} else {
@@ -1987,10 +1973,7 @@
 	acpi_bus_get_status(device);
 	/* Skip devices that are not present. */
 	if (!acpi_device_is_present(device)) {
-<<<<<<< HEAD
-=======
 		device->flags.initialized = false;
->>>>>>> 24b8d41d
 		acpi_device_clear_enumerated(device);
 		device->flags.power_manageable = 0;
 		return;
@@ -2018,8 +2001,6 @@
 		acpi_device_set_enumerated(device);
 		goto ok;
 	}
-<<<<<<< HEAD
-=======
 
 	ret = device_attach(&device->dev);
 	if (ret < 0)
@@ -2029,7 +2010,6 @@
 		acpi_default_enumeration(device);
 	else
 		acpi_device_set_enumerated(device);
->>>>>>> 24b8d41d
 
  ok:
 	list_for_each_entry(child, &device->children, node)
@@ -2187,12 +2167,6 @@
 
 	status = acpi_get_table(ACPI_SIG_SPCR, 0,
 				(struct acpi_table_header **)&spcr_ptr);
-<<<<<<< HEAD
-	if (ACPI_SUCCESS(status))
-		spcr_uart_addr = spcr_ptr->serial_port.address;
-	else
-		printk(KERN_WARNING PREFIX "STAO table present, but SPCR is missing\n");
-=======
 	if (ACPI_FAILURE(status)) {
 		pr_warn(PREFIX "STAO table present, but SPCR is missing\n");
 		return;
@@ -2200,7 +2174,6 @@
 
 	spcr_uart_addr = spcr_ptr->serial_port.address;
 	acpi_put_table((struct acpi_table_header *)spcr_ptr);
->>>>>>> 24b8d41d
 }
 
 static bool acpi_scan_initialized;
@@ -2224,11 +2197,7 @@
 	acpi_pnp_init();
 	acpi_int340x_thermal_init();
 	acpi_amba_init();
-<<<<<<< HEAD
-	acpi_watchdog_init();
-=======
 	acpi_init_lpit();
->>>>>>> 24b8d41d
 
 	acpi_scan_add_handler(&generic_device_handler);
 
@@ -2240,14 +2209,6 @@
 				(struct acpi_table_header **)&stao_ptr);
 	if (ACPI_SUCCESS(status)) {
 		if (stao_ptr->header.length > sizeof(struct acpi_table_stao))
-<<<<<<< HEAD
-			printk(KERN_INFO PREFIX "STAO Name List not yet supported.");
-
-		if (stao_ptr->ignore_uart)
-			acpi_get_spcr_uart_addr();
-	}
-
-=======
 			pr_info(PREFIX "STAO Name List not yet supported.\n");
 
 		if (stao_ptr->ignore_uart)
@@ -2265,7 +2226,6 @@
 	 * early code when userspace or any other code path cannot trigger
 	 * hotplug/hotunplug operations.
 	 */
->>>>>>> 24b8d41d
 	mutex_lock(&acpi_scan_lock);
 	/*
 	 * Enumerate devices in the ACPI namespace.
@@ -2290,12 +2250,6 @@
 		}
 	}
 
-<<<<<<< HEAD
-	acpi_update_all_gpes();
-	acpi_ec_ecdt_start();
-
-=======
->>>>>>> 24b8d41d
 	acpi_scan_initialized = true;
 
  out:
