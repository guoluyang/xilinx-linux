// SPDX-License-Identifier: GPL-2.0-or-later
/*
 *  acpi_osl.c - OS-dependent functions ($Revision: 83 $)
 *
 *  Copyright (C) 2000       Andrew Henroid
 *  Copyright (C) 2001, 2002 Andy Grover <andrew.grover@intel.com>
 *  Copyright (C) 2001, 2002 Paul Diefenbaugh <paul.s.diefenbaugh@intel.com>
 *  Copyright (c) 2008 Intel Corporation
 *   Author: Matthew Wilcox <willy@linux.intel.com>
 */

#include <linux/module.h>
#include <linux/kernel.h>
#include <linux/slab.h>
#include <linux/mm.h>
#include <linux/highmem.h>
#include <linux/lockdep.h>
#include <linux/pci.h>
#include <linux/interrupt.h>
#include <linux/kmod.h>
#include <linux/delay.h>
#include <linux/workqueue.h>
#include <linux/nmi.h>
#include <linux/acpi.h>
#include <linux/efi.h>
#include <linux/ioport.h>
#include <linux/list.h>
#include <linux/jiffies.h>
#include <linux/semaphore.h>
#include <linux/security.h>

#include <asm/io.h>
#include <linux/uaccess.h>
#include <linux/io-64-nonatomic-lo-hi.h>

#include "acpica/accommon.h"
#include "acpica/acnamesp.h"
#include "internal.h"

#define _COMPONENT		ACPI_OS_SERVICES
ACPI_MODULE_NAME("osl");

struct acpi_os_dpc {
	acpi_osd_exec_callback function;
	void *context;
	struct work_struct work;
};

#ifdef ENABLE_DEBUGGER
#include <linux/kdb.h>

/* stuff for debugger support */
int acpi_in_debugger;
EXPORT_SYMBOL(acpi_in_debugger);
#endif				/*ENABLE_DEBUGGER */

static int (*__acpi_os_prepare_sleep)(u8 sleep_state, u32 pm1a_ctrl,
				      u32 pm1b_ctrl);
static int (*__acpi_os_prepare_extended_sleep)(u8 sleep_state, u32 val_a,
				      u32 val_b);

static acpi_osd_handler acpi_irq_handler;
static void *acpi_irq_context;
static struct workqueue_struct *kacpid_wq;
static struct workqueue_struct *kacpi_notify_wq;
static struct workqueue_struct *kacpi_hotplug_wq;
static bool acpi_os_initialized;
unsigned int acpi_sci_irq = INVALID_ACPI_IRQ;
bool acpi_permanent_mmap = false;

/*
 * This list of permanent mappings is for memory that may be accessed from
 * interrupt context, where we can't do the ioremap().
 */
struct acpi_ioremap {
	struct list_head list;
	void __iomem *virt;
	acpi_physical_address phys;
	acpi_size size;
	union {
		unsigned long refcount;
		struct rcu_work rwork;
	} track;
};

static LIST_HEAD(acpi_ioremaps);
static DEFINE_MUTEX(acpi_ioremap_lock);
<<<<<<< HEAD
=======
#define acpi_ioremap_lock_held() lock_is_held(&acpi_ioremap_lock.dep_map)
>>>>>>> 24b8d41d

static void __init acpi_request_region (struct acpi_generic_address *gas,
	unsigned int length, char *desc)
{
	u64 addr;

	/* Handle possible alignment issues */
	memcpy(&addr, &gas->address, sizeof(addr));
	if (!addr || !length)
		return;

	/* Resources are never freed */
	if (gas->space_id == ACPI_ADR_SPACE_SYSTEM_IO)
		request_region(addr, length, desc);
	else if (gas->space_id == ACPI_ADR_SPACE_SYSTEM_MEMORY)
		request_mem_region(addr, length, desc);
}

static int __init acpi_reserve_resources(void)
{
	acpi_request_region(&acpi_gbl_FADT.xpm1a_event_block, acpi_gbl_FADT.pm1_event_length,
		"ACPI PM1a_EVT_BLK");

	acpi_request_region(&acpi_gbl_FADT.xpm1b_event_block, acpi_gbl_FADT.pm1_event_length,
		"ACPI PM1b_EVT_BLK");

	acpi_request_region(&acpi_gbl_FADT.xpm1a_control_block, acpi_gbl_FADT.pm1_control_length,
		"ACPI PM1a_CNT_BLK");

	acpi_request_region(&acpi_gbl_FADT.xpm1b_control_block, acpi_gbl_FADT.pm1_control_length,
		"ACPI PM1b_CNT_BLK");

	if (acpi_gbl_FADT.pm_timer_length == 4)
		acpi_request_region(&acpi_gbl_FADT.xpm_timer_block, 4, "ACPI PM_TMR");

	acpi_request_region(&acpi_gbl_FADT.xpm2_control_block, acpi_gbl_FADT.pm2_control_length,
		"ACPI PM2_CNT_BLK");

	/* Length of GPE blocks must be a non-negative multiple of 2 */

	if (!(acpi_gbl_FADT.gpe0_block_length & 0x1))
		acpi_request_region(&acpi_gbl_FADT.xgpe0_block,
			       acpi_gbl_FADT.gpe0_block_length, "ACPI GPE0_BLK");

	if (!(acpi_gbl_FADT.gpe1_block_length & 0x1))
		acpi_request_region(&acpi_gbl_FADT.xgpe1_block,
			       acpi_gbl_FADT.gpe1_block_length, "ACPI GPE1_BLK");

	return 0;
}
fs_initcall_sync(acpi_reserve_resources);

void acpi_os_printf(const char *fmt, ...)
{
	va_list args;
	va_start(args, fmt);
	acpi_os_vprintf(fmt, args);
	va_end(args);
}
EXPORT_SYMBOL(acpi_os_printf);

void acpi_os_vprintf(const char *fmt, va_list args)
{
	static char buffer[512];

	vsprintf(buffer, fmt, args);

#ifdef ENABLE_DEBUGGER
	if (acpi_in_debugger) {
		kdb_printf("%s", buffer);
	} else {
		if (printk_get_level(buffer))
			printk("%s", buffer);
		else
			printk(KERN_CONT "%s", buffer);
	}
#else
	if (acpi_debugger_write_log(buffer) < 0) {
		if (printk_get_level(buffer))
			printk("%s", buffer);
		else
			printk(KERN_CONT "%s", buffer);
	}
#endif
}

#ifdef CONFIG_KEXEC
static unsigned long acpi_rsdp;
static int __init setup_acpi_rsdp(char *arg)
{
	return kstrtoul(arg, 16, &acpi_rsdp);
}
early_param("acpi_rsdp", setup_acpi_rsdp);
#endif

acpi_physical_address __init acpi_os_get_root_pointer(void)
{
	acpi_physical_address pa;

#ifdef CONFIG_KEXEC
	/*
	 * We may have been provided with an RSDP on the command line,
	 * but if a malicious user has done so they may be pointing us
	 * at modified ACPI tables that could alter kernel behaviour -
	 * so, we check the lockdown status before making use of
	 * it. If we trust it then also stash it in an architecture
	 * specific location (if appropriate) so it can be carried
	 * over further kexec()s.
	 */
	if (acpi_rsdp && !security_locked_down(LOCKDOWN_ACPI_TABLES)) {
		acpi_arch_set_root_pointer(acpi_rsdp);
		return acpi_rsdp;
	}
#endif
	pa = acpi_arch_get_root_pointer();
	if (pa)
		return pa;

	if (efi_enabled(EFI_CONFIG_TABLES)) {
		if (efi.acpi20 != EFI_INVALID_TABLE_ADDR)
			return efi.acpi20;
		if (efi.acpi != EFI_INVALID_TABLE_ADDR)
			return efi.acpi;
		pr_err(PREFIX "System description tables not found\n");
	} else if (IS_ENABLED(CONFIG_ACPI_LEGACY_TABLES_LOOKUP)) {
		acpi_find_root_pointer(&pa);
	}

	return pa;
}

/* Must be called with 'acpi_ioremap_lock' or RCU read lock held. */
static struct acpi_ioremap *
acpi_map_lookup(acpi_physical_address phys, acpi_size size)
{
	struct acpi_ioremap *map;

	list_for_each_entry_rcu(map, &acpi_ioremaps, list, acpi_ioremap_lock_held())
		if (map->phys <= phys &&
		    phys + size <= map->phys + map->size)
			return map;

	return NULL;
}

/* Must be called with 'acpi_ioremap_lock' or RCU read lock held. */
static void __iomem *
acpi_map_vaddr_lookup(acpi_physical_address phys, unsigned int size)
{
	struct acpi_ioremap *map;

	map = acpi_map_lookup(phys, size);
	if (map)
		return map->virt + (phys - map->phys);

	return NULL;
}

void __iomem *acpi_os_get_iomem(acpi_physical_address phys, unsigned int size)
{
	struct acpi_ioremap *map;
	void __iomem *virt = NULL;

	mutex_lock(&acpi_ioremap_lock);
	map = acpi_map_lookup(phys, size);
	if (map) {
		virt = map->virt + (phys - map->phys);
		map->track.refcount++;
	}
	mutex_unlock(&acpi_ioremap_lock);
	return virt;
}
EXPORT_SYMBOL_GPL(acpi_os_get_iomem);

/* Must be called with 'acpi_ioremap_lock' or RCU read lock held. */
static struct acpi_ioremap *
acpi_map_lookup_virt(void __iomem *virt, acpi_size size)
{
	struct acpi_ioremap *map;

	list_for_each_entry_rcu(map, &acpi_ioremaps, list, acpi_ioremap_lock_held())
		if (map->virt <= virt &&
		    virt + size <= map->virt + map->size)
			return map;

	return NULL;
}

#if defined(CONFIG_IA64) || defined(CONFIG_ARM64)
/* ioremap will take care of cache attributes */
#define should_use_kmap(pfn)   0
#else
#define should_use_kmap(pfn)   page_is_ram(pfn)
#endif

static void __iomem *acpi_map(acpi_physical_address pg_off, unsigned long pg_sz)
{
	unsigned long pfn;

	pfn = pg_off >> PAGE_SHIFT;
	if (should_use_kmap(pfn)) {
		if (pg_sz > PAGE_SIZE)
			return NULL;
		return (void __iomem __force *)kmap(pfn_to_page(pfn));
	} else
		return acpi_os_ioremap(pg_off, pg_sz);
}

static void acpi_unmap(acpi_physical_address pg_off, void __iomem *vaddr)
{
	unsigned long pfn;

	pfn = pg_off >> PAGE_SHIFT;
	if (should_use_kmap(pfn))
		kunmap(pfn_to_page(pfn));
	else
		iounmap(vaddr);
}

/**
 * acpi_os_map_iomem - Get a virtual address for a given physical address range.
 * @phys: Start of the physical address range to map.
 * @size: Size of the physical address range to map.
 *
 * Look up the given physical address range in the list of existing ACPI memory
 * mappings.  If found, get a reference to it and return a pointer to it (its
 * virtual address).  If not found, map it, add it to that list and return a
 * pointer to it.
 *
 * During early init (when acpi_permanent_mmap has not been set yet) this
 * routine simply calls __acpi_map_table() to get the job done.
 */
<<<<<<< HEAD
void __iomem *__ref
acpi_os_map_iomem(acpi_physical_address phys, acpi_size size)
=======
void __iomem __ref
*acpi_os_map_iomem(acpi_physical_address phys, acpi_size size)
>>>>>>> 24b8d41d
{
	struct acpi_ioremap *map;
	void __iomem *virt;
	acpi_physical_address pg_off;
	acpi_size pg_sz;

	if (phys > ULONG_MAX) {
		printk(KERN_ERR PREFIX "Cannot map memory that high\n");
		return NULL;
	}

	if (!acpi_permanent_mmap)
		return __acpi_map_table((unsigned long)phys, size);

	mutex_lock(&acpi_ioremap_lock);
	/* Check if there's a suitable mapping already. */
	map = acpi_map_lookup(phys, size);
	if (map) {
		map->track.refcount++;
		goto out;
	}

	map = kzalloc(sizeof(*map), GFP_KERNEL);
	if (!map) {
		mutex_unlock(&acpi_ioremap_lock);
		return NULL;
	}

	pg_off = round_down(phys, PAGE_SIZE);
	pg_sz = round_up(phys + size, PAGE_SIZE) - pg_off;
	virt = acpi_map(phys, size);
	if (!virt) {
		mutex_unlock(&acpi_ioremap_lock);
		kfree(map);
		return NULL;
	}

	INIT_LIST_HEAD(&map->list);
	map->virt = (void __iomem __force *)((unsigned long)virt & PAGE_MASK);
	map->phys = pg_off;
	map->size = pg_sz;
	map->track.refcount = 1;

	list_add_tail_rcu(&map->list, &acpi_ioremaps);

out:
	mutex_unlock(&acpi_ioremap_lock);
	return map->virt + (phys - map->phys);
}
EXPORT_SYMBOL_GPL(acpi_os_map_iomem);

void *__ref acpi_os_map_memory(acpi_physical_address phys, acpi_size size)
{
	return (void *)acpi_os_map_iomem(phys, size);
}
EXPORT_SYMBOL_GPL(acpi_os_map_memory);

static void acpi_os_map_remove(struct work_struct *work)
{
	struct acpi_ioremap *map = container_of(to_rcu_work(work),
						struct acpi_ioremap,
						track.rwork);

	acpi_unmap(map->phys, map->virt);
	kfree(map);
}

/* Must be called with mutex_lock(&acpi_ioremap_lock) */
static void acpi_os_drop_map_ref(struct acpi_ioremap *map)
{
	if (--map->track.refcount)
		return;

	list_del_rcu(&map->list);

	INIT_RCU_WORK(&map->track.rwork, acpi_os_map_remove);
	queue_rcu_work(system_wq, &map->track.rwork);
}

/**
 * acpi_os_unmap_iomem - Drop a memory mapping reference.
 * @virt: Start of the address range to drop a reference to.
 * @size: Size of the address range to drop a reference to.
 *
 * Look up the given virtual address range in the list of existing ACPI memory
 * mappings, drop a reference to it and if there are no more active references
 * to it, queue it up for later removal.
 *
 * During early init (when acpi_permanent_mmap has not been set yet) this
 * routine simply calls __acpi_unmap_table() to get the job done.  Since
 * __acpi_unmap_table() is an __init function, the __ref annotation is needed
 * here.
 */
void __ref acpi_os_unmap_iomem(void __iomem *virt, acpi_size size)
{
	struct acpi_ioremap *map;

	if (!acpi_permanent_mmap) {
		__acpi_unmap_table(virt, size);
		return;
	}

	mutex_lock(&acpi_ioremap_lock);

	map = acpi_map_lookup_virt(virt, size);
	if (!map) {
		mutex_unlock(&acpi_ioremap_lock);
		WARN(true, PREFIX "%s: bad address %p\n", __func__, virt);
		return;
	}
	acpi_os_drop_map_ref(map);

	mutex_unlock(&acpi_ioremap_lock);
}
EXPORT_SYMBOL_GPL(acpi_os_unmap_iomem);

/**
 * acpi_os_unmap_memory - Drop a memory mapping reference.
 * @virt: Start of the address range to drop a reference to.
 * @size: Size of the address range to drop a reference to.
 */
void __ref acpi_os_unmap_memory(void *virt, acpi_size size)
{
	acpi_os_unmap_iomem((void __iomem *)virt, size);
}
EXPORT_SYMBOL_GPL(acpi_os_unmap_memory);

void __iomem *acpi_os_map_generic_address(struct acpi_generic_address *gas)
{
	u64 addr;

	if (gas->space_id != ACPI_ADR_SPACE_SYSTEM_MEMORY)
		return NULL;

	/* Handle possible alignment issues */
	memcpy(&addr, &gas->address, sizeof(addr));
	if (!addr || !gas->bit_width)
		return NULL;

	return acpi_os_map_iomem(addr, gas->bit_width / 8);
}
EXPORT_SYMBOL(acpi_os_map_generic_address);

void acpi_os_unmap_generic_address(struct acpi_generic_address *gas)
{
	u64 addr;
	struct acpi_ioremap *map;

	if (gas->space_id != ACPI_ADR_SPACE_SYSTEM_MEMORY)
		return;

	/* Handle possible alignment issues */
	memcpy(&addr, &gas->address, sizeof(addr));
	if (!addr || !gas->bit_width)
		return;

	mutex_lock(&acpi_ioremap_lock);

	map = acpi_map_lookup(addr, gas->bit_width / 8);
	if (!map) {
		mutex_unlock(&acpi_ioremap_lock);
		return;
	}
	acpi_os_drop_map_ref(map);

	mutex_unlock(&acpi_ioremap_lock);
}
EXPORT_SYMBOL(acpi_os_unmap_generic_address);

#ifdef ACPI_FUTURE_USAGE
acpi_status
acpi_os_get_physical_address(void *virt, acpi_physical_address * phys)
{
	if (!phys || !virt)
		return AE_BAD_PARAMETER;

	*phys = virt_to_phys(virt);

	return AE_OK;
}
#endif

#ifdef CONFIG_ACPI_REV_OVERRIDE_POSSIBLE
static bool acpi_rev_override;

int __init acpi_rev_override_setup(char *str)
{
	acpi_rev_override = true;
	return 1;
}
__setup("acpi_rev_override", acpi_rev_override_setup);
#else
#define acpi_rev_override	false
#endif

#define ACPI_MAX_OVERRIDE_LEN 100

static char acpi_os_name[ACPI_MAX_OVERRIDE_LEN];

acpi_status
acpi_os_predefined_override(const struct acpi_predefined_names *init_val,
			    acpi_string *new_val)
{
	if (!init_val || !new_val)
		return AE_BAD_PARAMETER;

	*new_val = NULL;
	if (!memcmp(init_val->name, "_OS_", 4) && strlen(acpi_os_name)) {
		printk(KERN_INFO PREFIX "Overriding _OS definition to '%s'\n",
		       acpi_os_name);
		*new_val = acpi_os_name;
	}

	if (!memcmp(init_val->name, "_REV", 4) && acpi_rev_override) {
		printk(KERN_INFO PREFIX "Overriding _REV return value to 5\n");
		*new_val = (char *)5;
	}

	return AE_OK;
}

static irqreturn_t acpi_irq(int irq, void *dev_id)
{
	u32 handled;

	handled = (*acpi_irq_handler) (acpi_irq_context);

	if (handled) {
		acpi_irq_handled++;
		return IRQ_HANDLED;
	} else {
		acpi_irq_not_handled++;
		return IRQ_NONE;
	}
}

acpi_status
acpi_os_install_interrupt_handler(u32 gsi, acpi_osd_handler handler,
				  void *context)
{
	unsigned int irq;

	acpi_irq_stats_init();

	/*
	 * ACPI interrupts different from the SCI in our copy of the FADT are
	 * not supported.
	 */
	if (gsi != acpi_gbl_FADT.sci_interrupt)
		return AE_BAD_PARAMETER;

	if (acpi_irq_handler)
		return AE_ALREADY_ACQUIRED;

	if (acpi_gsi_to_irq(gsi, &irq) < 0) {
		printk(KERN_ERR PREFIX "SCI (ACPI GSI %d) not registered\n",
		       gsi);
		return AE_OK;
	}

	acpi_irq_handler = handler;
	acpi_irq_context = context;
	if (request_irq(irq, acpi_irq, IRQF_SHARED, "acpi", acpi_irq)) {
		printk(KERN_ERR PREFIX "SCI (IRQ%d) allocation failed\n", irq);
		acpi_irq_handler = NULL;
		return AE_NOT_ACQUIRED;
	}
	acpi_sci_irq = irq;

	return AE_OK;
}

acpi_status acpi_os_remove_interrupt_handler(u32 gsi, acpi_osd_handler handler)
{
	if (gsi != acpi_gbl_FADT.sci_interrupt || !acpi_sci_irq_valid())
		return AE_BAD_PARAMETER;

	free_irq(acpi_sci_irq, acpi_irq);
	acpi_irq_handler = NULL;
	acpi_sci_irq = INVALID_ACPI_IRQ;

	return AE_OK;
}

/*
 * Running in interpreter thread context, safe to sleep
 */

void acpi_os_sleep(u64 ms)
{
	msleep(ms);
}

void acpi_os_stall(u32 us)
{
	while (us) {
		u32 delay = 1000;

		if (delay > us)
			delay = us;
		udelay(delay);
		touch_nmi_watchdog();
		us -= delay;
	}
}

/*
 * Support ACPI 3.0 AML Timer operand. Returns a 64-bit free-running,
 * monotonically increasing timer with 100ns granularity. Do not use
 * ktime_get() to implement this function because this function may get
 * called after timekeeping has been suspended. Note: calling this function
 * after timekeeping has been suspended may lead to unexpected results
 * because when timekeeping is suspended the jiffies counter is not
 * incremented. See also timekeeping_suspend().
 */
u64 acpi_os_get_timer(void)
{
	return (get_jiffies_64() - INITIAL_JIFFIES) *
		(ACPI_100NSEC_PER_SEC / HZ);
}

acpi_status acpi_os_read_port(acpi_io_address port, u32 * value, u32 width)
{
	u32 dummy;

	if (!value)
		value = &dummy;

	*value = 0;
	if (width <= 8) {
		*(u8 *) value = inb(port);
	} else if (width <= 16) {
		*(u16 *) value = inw(port);
	} else if (width <= 32) {
		*(u32 *) value = inl(port);
	} else {
		BUG();
	}

	return AE_OK;
}

EXPORT_SYMBOL(acpi_os_read_port);

acpi_status acpi_os_write_port(acpi_io_address port, u32 value, u32 width)
{
	if (width <= 8) {
		outb(value, port);
	} else if (width <= 16) {
		outw(value, port);
	} else if (width <= 32) {
		outl(value, port);
	} else {
		BUG();
	}

	return AE_OK;
}

EXPORT_SYMBOL(acpi_os_write_port);

int acpi_os_read_iomem(void __iomem *virt_addr, u64 *value, u32 width)
{

	switch (width) {
	case 8:
		*(u8 *) value = readb(virt_addr);
		break;
	case 16:
		*(u16 *) value = readw(virt_addr);
		break;
	case 32:
		*(u32 *) value = readl(virt_addr);
		break;
	case 64:
		*(u64 *) value = readq(virt_addr);
		break;
	default:
		return -EINVAL;
	}

	return 0;
}

acpi_status
acpi_os_read_memory(acpi_physical_address phys_addr, u64 *value, u32 width)
{
	void __iomem *virt_addr;
	unsigned int size = width / 8;
	bool unmap = false;
	u64 dummy;
	int error;

	rcu_read_lock();
	virt_addr = acpi_map_vaddr_lookup(phys_addr, size);
	if (!virt_addr) {
		rcu_read_unlock();
		virt_addr = acpi_os_ioremap(phys_addr, size);
		if (!virt_addr)
			return AE_BAD_ADDRESS;
		unmap = true;
	}

	if (!value)
		value = &dummy;

	error = acpi_os_read_iomem(virt_addr, value, width);
	BUG_ON(error);

	if (unmap)
		iounmap(virt_addr);
	else
		rcu_read_unlock();

	return AE_OK;
}

acpi_status
acpi_os_write_memory(acpi_physical_address phys_addr, u64 value, u32 width)
{
	void __iomem *virt_addr;
	unsigned int size = width / 8;
	bool unmap = false;

	rcu_read_lock();
	virt_addr = acpi_map_vaddr_lookup(phys_addr, size);
	if (!virt_addr) {
		rcu_read_unlock();
		virt_addr = acpi_os_ioremap(phys_addr, size);
		if (!virt_addr)
			return AE_BAD_ADDRESS;
		unmap = true;
	}

	switch (width) {
	case 8:
		writeb(value, virt_addr);
		break;
	case 16:
		writew(value, virt_addr);
		break;
	case 32:
		writel(value, virt_addr);
		break;
	case 64:
		writeq(value, virt_addr);
		break;
	default:
		BUG();
	}

	if (unmap)
		iounmap(virt_addr);
	else
		rcu_read_unlock();

	return AE_OK;
}

#ifdef CONFIG_PCI
acpi_status
acpi_os_read_pci_configuration(struct acpi_pci_id * pci_id, u32 reg,
			       u64 *value, u32 width)
{
	int result, size;
	u32 value32;

	if (!value)
		return AE_BAD_PARAMETER;

	switch (width) {
	case 8:
		size = 1;
		break;
	case 16:
		size = 2;
		break;
	case 32:
		size = 4;
		break;
	default:
		return AE_ERROR;
	}

	result = raw_pci_read(pci_id->segment, pci_id->bus,
				PCI_DEVFN(pci_id->device, pci_id->function),
				reg, size, &value32);
	*value = value32;

	return (result ? AE_ERROR : AE_OK);
}

acpi_status
acpi_os_write_pci_configuration(struct acpi_pci_id * pci_id, u32 reg,
				u64 value, u32 width)
{
	int result, size;

	switch (width) {
	case 8:
		size = 1;
		break;
	case 16:
		size = 2;
		break;
	case 32:
		size = 4;
		break;
	default:
		return AE_ERROR;
	}

	result = raw_pci_write(pci_id->segment, pci_id->bus,
				PCI_DEVFN(pci_id->device, pci_id->function),
				reg, size, value);

	return (result ? AE_ERROR : AE_OK);
}
#endif

static void acpi_os_execute_deferred(struct work_struct *work)
{
	struct acpi_os_dpc *dpc = container_of(work, struct acpi_os_dpc, work);

	dpc->function(dpc->context);
	kfree(dpc);
}

#ifdef CONFIG_ACPI_DEBUGGER
static struct acpi_debugger acpi_debugger;
static bool acpi_debugger_initialized;

int acpi_register_debugger(struct module *owner,
			   const struct acpi_debugger_ops *ops)
{
	int ret = 0;

	mutex_lock(&acpi_debugger.lock);
	if (acpi_debugger.ops) {
		ret = -EBUSY;
		goto err_lock;
	}

	acpi_debugger.owner = owner;
	acpi_debugger.ops = ops;

err_lock:
	mutex_unlock(&acpi_debugger.lock);
	return ret;
}
EXPORT_SYMBOL(acpi_register_debugger);

void acpi_unregister_debugger(const struct acpi_debugger_ops *ops)
{
	mutex_lock(&acpi_debugger.lock);
	if (ops == acpi_debugger.ops) {
		acpi_debugger.ops = NULL;
		acpi_debugger.owner = NULL;
	}
	mutex_unlock(&acpi_debugger.lock);
}
EXPORT_SYMBOL(acpi_unregister_debugger);

int acpi_debugger_create_thread(acpi_osd_exec_callback function, void *context)
{
	int ret;
	int (*func)(acpi_osd_exec_callback, void *);
	struct module *owner;

	if (!acpi_debugger_initialized)
		return -ENODEV;
	mutex_lock(&acpi_debugger.lock);
	if (!acpi_debugger.ops) {
		ret = -ENODEV;
		goto err_lock;
	}
	if (!try_module_get(acpi_debugger.owner)) {
		ret = -ENODEV;
		goto err_lock;
	}
	func = acpi_debugger.ops->create_thread;
	owner = acpi_debugger.owner;
	mutex_unlock(&acpi_debugger.lock);

	ret = func(function, context);

	mutex_lock(&acpi_debugger.lock);
	module_put(owner);
err_lock:
	mutex_unlock(&acpi_debugger.lock);
	return ret;
}

ssize_t acpi_debugger_write_log(const char *msg)
{
	ssize_t ret;
	ssize_t (*func)(const char *);
	struct module *owner;

	if (!acpi_debugger_initialized)
		return -ENODEV;
	mutex_lock(&acpi_debugger.lock);
	if (!acpi_debugger.ops) {
		ret = -ENODEV;
		goto err_lock;
	}
	if (!try_module_get(acpi_debugger.owner)) {
		ret = -ENODEV;
		goto err_lock;
	}
	func = acpi_debugger.ops->write_log;
	owner = acpi_debugger.owner;
	mutex_unlock(&acpi_debugger.lock);

	ret = func(msg);

	mutex_lock(&acpi_debugger.lock);
	module_put(owner);
err_lock:
	mutex_unlock(&acpi_debugger.lock);
	return ret;
}

ssize_t acpi_debugger_read_cmd(char *buffer, size_t buffer_length)
{
	ssize_t ret;
	ssize_t (*func)(char *, size_t);
	struct module *owner;

	if (!acpi_debugger_initialized)
		return -ENODEV;
	mutex_lock(&acpi_debugger.lock);
	if (!acpi_debugger.ops) {
		ret = -ENODEV;
		goto err_lock;
	}
	if (!try_module_get(acpi_debugger.owner)) {
		ret = -ENODEV;
		goto err_lock;
	}
	func = acpi_debugger.ops->read_cmd;
	owner = acpi_debugger.owner;
	mutex_unlock(&acpi_debugger.lock);

	ret = func(buffer, buffer_length);

	mutex_lock(&acpi_debugger.lock);
	module_put(owner);
err_lock:
	mutex_unlock(&acpi_debugger.lock);
	return ret;
}

int acpi_debugger_wait_command_ready(void)
{
	int ret;
	int (*func)(bool, char *, size_t);
	struct module *owner;

	if (!acpi_debugger_initialized)
		return -ENODEV;
	mutex_lock(&acpi_debugger.lock);
	if (!acpi_debugger.ops) {
		ret = -ENODEV;
		goto err_lock;
	}
	if (!try_module_get(acpi_debugger.owner)) {
		ret = -ENODEV;
		goto err_lock;
	}
	func = acpi_debugger.ops->wait_command_ready;
	owner = acpi_debugger.owner;
	mutex_unlock(&acpi_debugger.lock);

	ret = func(acpi_gbl_method_executing,
		   acpi_gbl_db_line_buf, ACPI_DB_LINE_BUFFER_SIZE);

	mutex_lock(&acpi_debugger.lock);
	module_put(owner);
err_lock:
	mutex_unlock(&acpi_debugger.lock);
	return ret;
}

int acpi_debugger_notify_command_complete(void)
{
	int ret;
	int (*func)(void);
	struct module *owner;

	if (!acpi_debugger_initialized)
		return -ENODEV;
	mutex_lock(&acpi_debugger.lock);
	if (!acpi_debugger.ops) {
		ret = -ENODEV;
		goto err_lock;
	}
	if (!try_module_get(acpi_debugger.owner)) {
		ret = -ENODEV;
		goto err_lock;
	}
	func = acpi_debugger.ops->notify_command_complete;
	owner = acpi_debugger.owner;
	mutex_unlock(&acpi_debugger.lock);

	ret = func();

	mutex_lock(&acpi_debugger.lock);
	module_put(owner);
err_lock:
	mutex_unlock(&acpi_debugger.lock);
	return ret;
}

int __init acpi_debugger_init(void)
{
	mutex_init(&acpi_debugger.lock);
	acpi_debugger_initialized = true;
	return 0;
}
#endif

/*******************************************************************************
 *
 * FUNCTION:    acpi_os_execute
 *
 * PARAMETERS:  Type               - Type of the callback
 *              Function           - Function to be executed
 *              Context            - Function parameters
 *
 * RETURN:      Status
 *
 * DESCRIPTION: Depending on type, either queues function for deferred execution or
 *              immediately executes function on a separate thread.
 *
 ******************************************************************************/

acpi_status acpi_os_execute(acpi_execute_type type,
			    acpi_osd_exec_callback function, void *context)
{
	acpi_status status = AE_OK;
	struct acpi_os_dpc *dpc;
	struct workqueue_struct *queue;
	int ret;
	ACPI_DEBUG_PRINT((ACPI_DB_EXEC,
			  "Scheduling function [%p(%p)] for deferred execution.\n",
			  function, context));

	if (type == OSL_DEBUGGER_MAIN_THREAD) {
		ret = acpi_debugger_create_thread(function, context);
		if (ret) {
			pr_err("Call to kthread_create() failed.\n");
			status = AE_ERROR;
		}
		goto out_thread;
	}

	/*
	 * Allocate/initialize DPC structure.  Note that this memory will be
	 * freed by the callee.  The kernel handles the work_struct list  in a
	 * way that allows us to also free its memory inside the callee.
	 * Because we may want to schedule several tasks with different
	 * parameters we can't use the approach some kernel code uses of
	 * having a static work_struct.
	 */

	dpc = kzalloc(sizeof(struct acpi_os_dpc), GFP_ATOMIC);
	if (!dpc)
		return AE_NO_MEMORY;

	dpc->function = function;
	dpc->context = context;

	/*
	 * To prevent lockdep from complaining unnecessarily, make sure that
	 * there is a different static lockdep key for each workqueue by using
	 * INIT_WORK() for each of them separately.
	 */
	if (type == OSL_NOTIFY_HANDLER) {
		queue = kacpi_notify_wq;
		INIT_WORK(&dpc->work, acpi_os_execute_deferred);
	} else if (type == OSL_GPE_HANDLER) {
		queue = kacpid_wq;
		INIT_WORK(&dpc->work, acpi_os_execute_deferred);
	} else {
		pr_err("Unsupported os_execute type %d.\n", type);
		status = AE_ERROR;
	}

	if (ACPI_FAILURE(status))
		goto err_workqueue;

	/*
	 * On some machines, a software-initiated SMI causes corruption unless
	 * the SMI runs on CPU 0.  An SMI can be initiated by any AML, but
	 * typically it's done in GPE-related methods that are run via
	 * workqueues, so we can avoid the known corruption cases by always
	 * queueing on CPU 0.
	 */
	ret = queue_work_on(0, queue, &dpc->work);
	if (!ret) {
		printk(KERN_ERR PREFIX
			  "Call to queue_work() failed.\n");
		status = AE_ERROR;
	}
err_workqueue:
	if (ACPI_FAILURE(status))
		kfree(dpc);
out_thread:
	return status;
}
EXPORT_SYMBOL(acpi_os_execute);

void acpi_os_wait_events_complete(void)
{
	/*
	 * Make sure the GPE handler or the fixed event handler is not used
	 * on another CPU after removal.
	 */
	if (acpi_sci_irq_valid())
		synchronize_hardirq(acpi_sci_irq);
	flush_workqueue(kacpid_wq);
	flush_workqueue(kacpi_notify_wq);
}
EXPORT_SYMBOL(acpi_os_wait_events_complete);

struct acpi_hp_work {
	struct work_struct work;
	struct acpi_device *adev;
	u32 src;
};

static void acpi_hotplug_work_fn(struct work_struct *work)
{
	struct acpi_hp_work *hpw = container_of(work, struct acpi_hp_work, work);

	acpi_os_wait_events_complete();
	acpi_device_hotplug(hpw->adev, hpw->src);
	kfree(hpw);
}

acpi_status acpi_hotplug_schedule(struct acpi_device *adev, u32 src)
{
	struct acpi_hp_work *hpw;

	ACPI_DEBUG_PRINT((ACPI_DB_EXEC,
		  "Scheduling hotplug event (%p, %u) for deferred execution.\n",
		  adev, src));

	hpw = kmalloc(sizeof(*hpw), GFP_KERNEL);
	if (!hpw)
		return AE_NO_MEMORY;

	INIT_WORK(&hpw->work, acpi_hotplug_work_fn);
	hpw->adev = adev;
	hpw->src = src;
	/*
	 * We can't run hotplug code in kacpid_wq/kacpid_notify_wq etc., because
	 * the hotplug code may call driver .remove() functions, which may
	 * invoke flush_scheduled_work()/acpi_os_wait_events_complete() to flush
	 * these workqueues.
	 */
	if (!queue_work(kacpi_hotplug_wq, &hpw->work)) {
		kfree(hpw);
		return AE_ERROR;
	}
	return AE_OK;
}

bool acpi_queue_hotplug_work(struct work_struct *work)
{
	return queue_work(kacpi_hotplug_wq, work);
}

acpi_status
acpi_os_create_semaphore(u32 max_units, u32 initial_units, acpi_handle * handle)
{
	struct semaphore *sem = NULL;

	sem = acpi_os_allocate_zeroed(sizeof(struct semaphore));
	if (!sem)
		return AE_NO_MEMORY;

	sema_init(sem, initial_units);

	*handle = (acpi_handle *) sem;

	ACPI_DEBUG_PRINT((ACPI_DB_MUTEX, "Creating semaphore[%p|%d].\n",
			  *handle, initial_units));

	return AE_OK;
}

/*
 * TODO: A better way to delete semaphores?  Linux doesn't have a
 * 'delete_semaphore()' function -- may result in an invalid
 * pointer dereference for non-synchronized consumers.	Should
 * we at least check for blocked threads and signal/cancel them?
 */

acpi_status acpi_os_delete_semaphore(acpi_handle handle)
{
	struct semaphore *sem = (struct semaphore *)handle;

	if (!sem)
		return AE_BAD_PARAMETER;

	ACPI_DEBUG_PRINT((ACPI_DB_MUTEX, "Deleting semaphore[%p].\n", handle));

	BUG_ON(!list_empty(&sem->wait_list));
	kfree(sem);
	sem = NULL;

	return AE_OK;
}

/*
 * TODO: Support for units > 1?
 */
acpi_status acpi_os_wait_semaphore(acpi_handle handle, u32 units, u16 timeout)
{
	acpi_status status = AE_OK;
	struct semaphore *sem = (struct semaphore *)handle;
	long jiffies;
	int ret = 0;

	if (!acpi_os_initialized)
		return AE_OK;

	if (!sem || (units < 1))
		return AE_BAD_PARAMETER;

	if (units > 1)
		return AE_SUPPORT;

	ACPI_DEBUG_PRINT((ACPI_DB_MUTEX, "Waiting for semaphore[%p|%d|%d]\n",
			  handle, units, timeout));

	if (timeout == ACPI_WAIT_FOREVER)
		jiffies = MAX_SCHEDULE_TIMEOUT;
	else
		jiffies = msecs_to_jiffies(timeout);

	ret = down_timeout(sem, jiffies);
	if (ret)
		status = AE_TIME;

	if (ACPI_FAILURE(status)) {
		ACPI_DEBUG_PRINT((ACPI_DB_MUTEX,
				  "Failed to acquire semaphore[%p|%d|%d], %s",
				  handle, units, timeout,
				  acpi_format_exception(status)));
	} else {
		ACPI_DEBUG_PRINT((ACPI_DB_MUTEX,
				  "Acquired semaphore[%p|%d|%d]", handle,
				  units, timeout));
	}

	return status;
}

/*
 * TODO: Support for units > 1?
 */
acpi_status acpi_os_signal_semaphore(acpi_handle handle, u32 units)
{
	struct semaphore *sem = (struct semaphore *)handle;

	if (!acpi_os_initialized)
		return AE_OK;

	if (!sem || (units < 1))
		return AE_BAD_PARAMETER;

	if (units > 1)
		return AE_SUPPORT;

	ACPI_DEBUG_PRINT((ACPI_DB_MUTEX, "Signaling semaphore[%p|%d]\n", handle,
			  units));

	up(sem);

	return AE_OK;
}

acpi_status acpi_os_get_line(char *buffer, u32 buffer_length, u32 *bytes_read)
{
#ifdef ENABLE_DEBUGGER
	if (acpi_in_debugger) {
		u32 chars;

		kdb_read(buffer, buffer_length);

		/* remove the CR kdb includes */
		chars = strlen(buffer) - 1;
		buffer[chars] = '\0';
	}
#else
	int ret;

	ret = acpi_debugger_read_cmd(buffer, buffer_length);
	if (ret < 0)
		return AE_ERROR;
	if (bytes_read)
		*bytes_read = ret;
#endif

	return AE_OK;
}
EXPORT_SYMBOL(acpi_os_get_line);

acpi_status acpi_os_wait_command_ready(void)
{
	int ret;

	ret = acpi_debugger_wait_command_ready();
	if (ret < 0)
		return AE_ERROR;
	return AE_OK;
}

acpi_status acpi_os_notify_command_complete(void)
{
	int ret;

	ret = acpi_debugger_notify_command_complete();
	if (ret < 0)
		return AE_ERROR;
	return AE_OK;
}

acpi_status acpi_os_signal(u32 function, void *info)
{
	switch (function) {
	case ACPI_SIGNAL_FATAL:
		printk(KERN_ERR PREFIX "Fatal opcode executed\n");
		break;
	case ACPI_SIGNAL_BREAKPOINT:
		/*
		 * AML Breakpoint
		 * ACPI spec. says to treat it as a NOP unless
		 * you are debugging.  So if/when we integrate
		 * AML debugger into the kernel debugger its
		 * hook will go here.  But until then it is
		 * not useful to print anything on breakpoints.
		 */
		break;
	default:
		break;
	}

	return AE_OK;
}

static int __init acpi_os_name_setup(char *str)
{
	char *p = acpi_os_name;
	int count = ACPI_MAX_OVERRIDE_LEN - 1;

	if (!str || !*str)
		return 0;

	for (; count-- && *str; str++) {
		if (isalnum(*str) || *str == ' ' || *str == ':')
			*p++ = *str;
		else if (*str == '\'' || *str == '"')
			continue;
		else
			break;
	}
	*p = 0;

	return 1;

}

__setup("acpi_os_name=", acpi_os_name_setup);

/*
 * Disable the auto-serialization of named objects creation methods.
 *
 * This feature is enabled by default.  It marks the AML control methods
 * that contain the opcodes to create named objects as "Serialized".
 */
static int __init acpi_no_auto_serialize_setup(char *str)
{
	acpi_gbl_auto_serialize_methods = FALSE;
	pr_info("ACPI: auto-serialization disabled\n");

	return 1;
}

__setup("acpi_no_auto_serialize", acpi_no_auto_serialize_setup);

/* Check of resource interference between native drivers and ACPI
 * OperationRegions (SystemIO and System Memory only).
 * IO ports and memory declared in ACPI might be used by the ACPI subsystem
 * in arbitrary AML code and can interfere with legacy drivers.
 * acpi_enforce_resources= can be set to:
 *
 *   - strict (default) (2)
 *     -> further driver trying to access the resources will not load
 *   - lax              (1)
 *     -> further driver trying to access the resources will load, but you
 *     get a system message that something might go wrong...
 *
 *   - no               (0)
 *     -> ACPI Operation Region resources will not be registered
 *
 */
#define ENFORCE_RESOURCES_STRICT 2
#define ENFORCE_RESOURCES_LAX    1
#define ENFORCE_RESOURCES_NO     0

static unsigned int acpi_enforce_resources = ENFORCE_RESOURCES_STRICT;

static int __init acpi_enforce_resources_setup(char *str)
{
	if (str == NULL || *str == '\0')
		return 0;

	if (!strcmp("strict", str))
		acpi_enforce_resources = ENFORCE_RESOURCES_STRICT;
	else if (!strcmp("lax", str))
		acpi_enforce_resources = ENFORCE_RESOURCES_LAX;
	else if (!strcmp("no", str))
		acpi_enforce_resources = ENFORCE_RESOURCES_NO;

	return 1;
}

__setup("acpi_enforce_resources=", acpi_enforce_resources_setup);

/* Check for resource conflicts between ACPI OperationRegions and native
 * drivers */
int acpi_check_resource_conflict(const struct resource *res)
{
	acpi_adr_space_type space_id;
	acpi_size length;
	u8 warn = 0;
	int clash = 0;

	if (acpi_enforce_resources == ENFORCE_RESOURCES_NO)
		return 0;
	if (!(res->flags & IORESOURCE_IO) && !(res->flags & IORESOURCE_MEM))
		return 0;

	if (res->flags & IORESOURCE_IO)
		space_id = ACPI_ADR_SPACE_SYSTEM_IO;
	else
		space_id = ACPI_ADR_SPACE_SYSTEM_MEMORY;

	length = resource_size(res);
	if (acpi_enforce_resources != ENFORCE_RESOURCES_NO)
		warn = 1;
	clash = acpi_check_address_range(space_id, res->start, length, warn);

	if (clash) {
		if (acpi_enforce_resources != ENFORCE_RESOURCES_NO) {
			if (acpi_enforce_resources == ENFORCE_RESOURCES_LAX)
				printk(KERN_NOTICE "ACPI: This conflict may"
				       " cause random problems and system"
				       " instability\n");
			printk(KERN_INFO "ACPI: If an ACPI driver is available"
			       " for this device, you should use it instead of"
			       " the native driver\n");
		}
		if (acpi_enforce_resources == ENFORCE_RESOURCES_STRICT)
			return -EBUSY;
	}
	return 0;
}
EXPORT_SYMBOL(acpi_check_resource_conflict);

int acpi_check_region(resource_size_t start, resource_size_t n,
		      const char *name)
{
	struct resource res = {
		.start = start,
		.end   = start + n - 1,
		.name  = name,
		.flags = IORESOURCE_IO,
	};

	return acpi_check_resource_conflict(&res);
}
EXPORT_SYMBOL(acpi_check_region);

static acpi_status acpi_deactivate_mem_region(acpi_handle handle, u32 level,
					      void *_res, void **return_value)
{
	struct acpi_mem_space_context **mem_ctx;
	union acpi_operand_object *handler_obj;
	union acpi_operand_object *region_obj2;
	union acpi_operand_object *region_obj;
	struct resource *res = _res;
	acpi_status status;

	region_obj = acpi_ns_get_attached_object(handle);
	if (!region_obj)
		return AE_OK;

	handler_obj = region_obj->region.handler;
	if (!handler_obj)
		return AE_OK;

	if (region_obj->region.space_id != ACPI_ADR_SPACE_SYSTEM_MEMORY)
		return AE_OK;

	if (!(region_obj->region.flags & AOPOBJ_SETUP_COMPLETE))
		return AE_OK;

	region_obj2 = acpi_ns_get_secondary_object(region_obj);
	if (!region_obj2)
		return AE_OK;

	mem_ctx = (void *)&region_obj2->extra.region_context;

	if (!(mem_ctx[0]->address >= res->start &&
	      mem_ctx[0]->address < res->end))
		return AE_OK;

	status = handler_obj->address_space.setup(region_obj,
						  ACPI_REGION_DEACTIVATE,
						  NULL, (void **)mem_ctx);
	if (ACPI_SUCCESS(status))
		region_obj->region.flags &= ~(AOPOBJ_SETUP_COMPLETE);

	return status;
}

/**
 * acpi_release_memory - Release any mappings done to a memory region
 * @handle: Handle to namespace node
 * @res: Memory resource
 * @level: A level that terminates the search
 *
 * Walks through @handle and unmaps all SystemMemory Operation Regions that
 * overlap with @res and that have already been activated (mapped).
 *
 * This is a helper that allows drivers to place special requirements on memory
 * region that may overlap with operation regions, primarily allowing them to
 * safely map the region as non-cached memory.
 *
 * The unmapped Operation Regions will be automatically remapped next time they
 * are called, so the drivers do not need to do anything else.
 */
acpi_status acpi_release_memory(acpi_handle handle, struct resource *res,
				u32 level)
{
	acpi_status status;

	if (!(res->flags & IORESOURCE_MEM))
		return AE_TYPE;

	status = acpi_walk_namespace(ACPI_TYPE_REGION, handle, level,
				     acpi_deactivate_mem_region, NULL,
				     res, NULL);
	if (ACPI_FAILURE(status))
		return status;

	/*
	 * Wait for all of the mappings queued up for removal by
	 * acpi_deactivate_mem_region() to actually go away.
	 */
	synchronize_rcu();
	rcu_barrier();
	flush_scheduled_work();

	return AE_OK;
}
EXPORT_SYMBOL_GPL(acpi_release_memory);

/*
 * Let drivers know whether the resource checks are effective
 */
int acpi_resources_are_enforced(void)
{
	return acpi_enforce_resources == ENFORCE_RESOURCES_STRICT;
}
EXPORT_SYMBOL(acpi_resources_are_enforced);

/*
 * Deallocate the memory for a spinlock.
 */
void acpi_os_delete_lock(acpi_spinlock handle)
{
	ACPI_FREE(handle);
}

/*
 * Acquire a spinlock.
 *
 * handle is a pointer to the spinlock_t.
 */

acpi_cpu_flags acpi_os_acquire_lock(acpi_spinlock lockp)
	__acquires(lockp)
{
	acpi_cpu_flags flags;
	spin_lock_irqsave(lockp, flags);
	return flags;
}

/*
 * Release a spinlock. See above.
 */

void acpi_os_release_lock(acpi_spinlock lockp, acpi_cpu_flags flags)
	__releases(lockp)
{
	spin_unlock_irqrestore(lockp, flags);
}

#ifndef ACPI_USE_LOCAL_CACHE

/*******************************************************************************
 *
 * FUNCTION:    acpi_os_create_cache
 *
 * PARAMETERS:  name      - Ascii name for the cache
 *              size      - Size of each cached object
 *              depth     - Maximum depth of the cache (in objects) <ignored>
 *              cache     - Where the new cache object is returned
 *
 * RETURN:      status
 *
 * DESCRIPTION: Create a cache object
 *
 ******************************************************************************/

acpi_status
acpi_os_create_cache(char *name, u16 size, u16 depth, acpi_cache_t ** cache)
{
	*cache = kmem_cache_create(name, size, 0, 0, NULL);
	if (*cache == NULL)
		return AE_ERROR;
	else
		return AE_OK;
}

/*******************************************************************************
 *
 * FUNCTION:    acpi_os_purge_cache
 *
 * PARAMETERS:  Cache           - Handle to cache object
 *
 * RETURN:      Status
 *
 * DESCRIPTION: Free all objects within the requested cache.
 *
 ******************************************************************************/

acpi_status acpi_os_purge_cache(acpi_cache_t * cache)
{
	kmem_cache_shrink(cache);
	return (AE_OK);
}

/*******************************************************************************
 *
 * FUNCTION:    acpi_os_delete_cache
 *
 * PARAMETERS:  Cache           - Handle to cache object
 *
 * RETURN:      Status
 *
 * DESCRIPTION: Free all objects within the requested cache and delete the
 *              cache object.
 *
 ******************************************************************************/

acpi_status acpi_os_delete_cache(acpi_cache_t * cache)
{
	kmem_cache_destroy(cache);
	return (AE_OK);
}

/*******************************************************************************
 *
 * FUNCTION:    acpi_os_release_object
 *
 * PARAMETERS:  Cache       - Handle to cache object
 *              Object      - The object to be released
 *
 * RETURN:      None
 *
 * DESCRIPTION: Release an object to the specified cache.  If cache is full,
 *              the object is deleted.
 *
 ******************************************************************************/

acpi_status acpi_os_release_object(acpi_cache_t * cache, void *object)
{
	kmem_cache_free(cache, object);
	return (AE_OK);
}
#endif

static int __init acpi_no_static_ssdt_setup(char *s)
{
	acpi_gbl_disable_ssdt_table_install = TRUE;
	pr_info("ACPI: static SSDT installation disabled\n");

	return 0;
}

early_param("acpi_no_static_ssdt", acpi_no_static_ssdt_setup);

static int __init acpi_disable_return_repair(char *s)
{
	printk(KERN_NOTICE PREFIX
	       "ACPI: Predefined validation mechanism disabled\n");
	acpi_gbl_disable_auto_repair = TRUE;

	return 1;
}

__setup("acpica_no_return_repair", acpi_disable_return_repair);

acpi_status __init acpi_os_initialize(void)
{
	acpi_os_map_generic_address(&acpi_gbl_FADT.xpm1a_event_block);
	acpi_os_map_generic_address(&acpi_gbl_FADT.xpm1b_event_block);

	acpi_gbl_xgpe0_block_logical_address =
		(unsigned long)acpi_os_map_generic_address(&acpi_gbl_FADT.xgpe0_block);
	acpi_gbl_xgpe1_block_logical_address =
		(unsigned long)acpi_os_map_generic_address(&acpi_gbl_FADT.xgpe1_block);

	if (acpi_gbl_FADT.flags & ACPI_FADT_RESET_REGISTER) {
		/*
		 * Use acpi_os_map_generic_address to pre-map the reset
		 * register if it's in system memory.
		 */
		void *rv;

		rv = acpi_os_map_generic_address(&acpi_gbl_FADT.reset_register);
		pr_debug(PREFIX "%s: map reset_reg %s\n", __func__,
			 rv ? "successful" : "failed");
	}
	acpi_os_initialized = true;

	return AE_OK;
}

acpi_status __init acpi_os_initialize1(void)
{
	kacpid_wq = alloc_workqueue("kacpid", 0, 1);
	kacpi_notify_wq = alloc_workqueue("kacpi_notify", 0, 1);
	kacpi_hotplug_wq = alloc_ordered_workqueue("kacpi_hotplug", 0);
	BUG_ON(!kacpid_wq);
	BUG_ON(!kacpi_notify_wq);
	BUG_ON(!kacpi_hotplug_wq);
	acpi_osi_init();
	return AE_OK;
}

acpi_status acpi_os_terminate(void)
{
	if (acpi_irq_handler) {
		acpi_os_remove_interrupt_handler(acpi_gbl_FADT.sci_interrupt,
						 acpi_irq_handler);
	}

	acpi_os_unmap_generic_address(&acpi_gbl_FADT.xgpe1_block);
	acpi_os_unmap_generic_address(&acpi_gbl_FADT.xgpe0_block);
	acpi_gbl_xgpe0_block_logical_address = 0UL;
	acpi_gbl_xgpe1_block_logical_address = 0UL;

	acpi_os_unmap_generic_address(&acpi_gbl_FADT.xpm1b_event_block);
	acpi_os_unmap_generic_address(&acpi_gbl_FADT.xpm1a_event_block);

	if (acpi_gbl_FADT.flags & ACPI_FADT_RESET_REGISTER)
		acpi_os_unmap_generic_address(&acpi_gbl_FADT.reset_register);

	destroy_workqueue(kacpid_wq);
	destroy_workqueue(kacpi_notify_wq);
	destroy_workqueue(kacpi_hotplug_wq);

	return AE_OK;
}

acpi_status acpi_os_prepare_sleep(u8 sleep_state, u32 pm1a_control,
				  u32 pm1b_control)
{
	int rc = 0;
	if (__acpi_os_prepare_sleep)
		rc = __acpi_os_prepare_sleep(sleep_state,
					     pm1a_control, pm1b_control);
	if (rc < 0)
		return AE_ERROR;
	else if (rc > 0)
		return AE_CTRL_TERMINATE;

	return AE_OK;
}

void acpi_os_set_prepare_sleep(int (*func)(u8 sleep_state,
			       u32 pm1a_ctrl, u32 pm1b_ctrl))
{
	__acpi_os_prepare_sleep = func;
}

#if (ACPI_REDUCED_HARDWARE)
acpi_status acpi_os_prepare_extended_sleep(u8 sleep_state, u32 val_a,
				  u32 val_b)
{
	int rc = 0;
	if (__acpi_os_prepare_extended_sleep)
		rc = __acpi_os_prepare_extended_sleep(sleep_state,
					     val_a, val_b);
	if (rc < 0)
		return AE_ERROR;
	else if (rc > 0)
		return AE_CTRL_TERMINATE;

	return AE_OK;
}
#else
acpi_status acpi_os_prepare_extended_sleep(u8 sleep_state, u32 val_a,
				  u32 val_b)
{
	return AE_OK;
}
#endif

void acpi_os_set_prepare_extended_sleep(int (*func)(u8 sleep_state,
			       u32 val_a, u32 val_b))
{
	__acpi_os_prepare_extended_sleep = func;
}

acpi_status acpi_os_enter_sleep(u8 sleep_state,
				u32 reg_a_value, u32 reg_b_value)
{
	acpi_status status;

	if (acpi_gbl_reduced_hardware)
		status = acpi_os_prepare_extended_sleep(sleep_state,
							reg_a_value,
							reg_b_value);
	else
		status = acpi_os_prepare_sleep(sleep_state,
					       reg_a_value, reg_b_value);
	return status;
}<|MERGE_RESOLUTION|>--- conflicted
+++ resolved
@@ -85,10 +85,7 @@
 
 static LIST_HEAD(acpi_ioremaps);
 static DEFINE_MUTEX(acpi_ioremap_lock);
-<<<<<<< HEAD
-=======
 #define acpi_ioremap_lock_held() lock_is_held(&acpi_ioremap_lock.dep_map)
->>>>>>> 24b8d41d
 
 static void __init acpi_request_region (struct acpi_generic_address *gas,
 	unsigned int length, char *desc)
@@ -321,13 +318,8 @@
  * During early init (when acpi_permanent_mmap has not been set yet) this
  * routine simply calls __acpi_map_table() to get the job done.
  */
-<<<<<<< HEAD
-void __iomem *__ref
-acpi_os_map_iomem(acpi_physical_address phys, acpi_size size)
-=======
 void __iomem __ref
 *acpi_os_map_iomem(acpi_physical_address phys, acpi_size size)
->>>>>>> 24b8d41d
 {
 	struct acpi_ioremap *map;
 	void __iomem *virt;
