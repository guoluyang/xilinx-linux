--- conflicted
+++ resolved
@@ -29,8 +29,6 @@
 	{"", 0},
 };
 
-<<<<<<< HEAD
-=======
 static struct platform_device *acpi_platform_device_find_by_companion(struct acpi_device *adev)
 {
 	struct device *dev;
@@ -69,7 +67,6 @@
 	.notifier_call = acpi_platform_device_remove_notify,
 };
 
->>>>>>> 24b8d41d
 static void acpi_platform_fill_resource(struct acpi_device *adev,
 	const struct resource *src, struct resource *dest)
 {
