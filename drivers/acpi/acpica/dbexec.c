// SPDX-License-Identifier: BSD-3-Clause OR GPL-2.0
/*******************************************************************************
 *
 * Module Name: dbexec - debugger control method execution
 *
 ******************************************************************************/

#include <acpi/acpi.h>
#include "accommon.h"
#include "acdebug.h"
#include "acnamesp.h"

#define _COMPONENT          ACPI_CA_DEBUGGER
ACPI_MODULE_NAME("dbexec")

static struct acpi_db_method_info acpi_gbl_db_method_info;

/* Local prototypes */

static acpi_status
acpi_db_execute_method(struct acpi_db_method_info *info,
		       struct acpi_buffer *return_obj);

static acpi_status acpi_db_execute_setup(struct acpi_db_method_info *info);

static u32 acpi_db_get_outstanding_allocations(void);

static void ACPI_SYSTEM_XFACE acpi_db_method_thread(void *context);

static acpi_status
acpi_db_execution_walk(acpi_handle obj_handle,
		       u32 nesting_level, void *context, void **return_value);

static void ACPI_SYSTEM_XFACE acpi_db_single_execution_thread(void *context);

/*******************************************************************************
 *
 * FUNCTION:    acpi_db_delete_objects
 *
 * PARAMETERS:  count               - Count of objects in the list
 *              objects             - Array of ACPI_OBJECTs to be deleted
 *
 * RETURN:      None
 *
 * DESCRIPTION: Delete a list of ACPI_OBJECTS. Handles packages and nested
 *              packages via recursion.
 *
 ******************************************************************************/

void acpi_db_delete_objects(u32 count, union acpi_object *objects)
{
	u32 i;

	for (i = 0; i < count; i++) {
		switch (objects[i].type) {
		case ACPI_TYPE_BUFFER:

			ACPI_FREE(objects[i].buffer.pointer);
			break;

		case ACPI_TYPE_PACKAGE:

			/* Recursive call to delete package elements */

			acpi_db_delete_objects(objects[i].package.count,
					       objects[i].package.elements);

			/* Free the elements array */

			ACPI_FREE(objects[i].package.elements);
			break;

		default:

			break;
		}
	}
}

/*******************************************************************************
 *
 * FUNCTION:    acpi_db_execute_method
 *
 * PARAMETERS:  info            - Valid info segment
 *              return_obj      - Where to put return object
 *
 * RETURN:      Status
 *
 * DESCRIPTION: Execute a control method. Used to evaluate objects via the
 *              "EXECUTE" or "EVALUATE" commands.
 *
 ******************************************************************************/

static acpi_status
acpi_db_execute_method(struct acpi_db_method_info *info,
		       struct acpi_buffer *return_obj)
{
	acpi_status status;
	struct acpi_object_list param_objects;
	union acpi_object params[ACPI_DEBUGGER_MAX_ARGS + 1];
	u32 i;

	ACPI_FUNCTION_TRACE(db_execute_method);

	if (acpi_gbl_db_output_to_file && !acpi_dbg_level) {
		acpi_os_printf("Warning: debug output is not enabled!\n");
	}

	param_objects.count = 0;
	param_objects.pointer = NULL;

	/* Pass through any command-line arguments */

	if (info->args && info->args[0]) {

		/* Get arguments passed on the command line */

		for (i = 0; (info->args[i] && *(info->args[i])); i++) {

			/* Convert input string (token) to an actual union acpi_object */

			status = acpi_db_convert_to_object(info->types[i],
							   info->args[i],
							   &params[i]);
			if (ACPI_FAILURE(status)) {
				ACPI_EXCEPTION((AE_INFO, status,
						"While parsing method arguments"));
				goto cleanup;
			}
		}

		param_objects.count = i;
		param_objects.pointer = params;
	}

	/* Prepare for a return object of arbitrary size */

	return_obj->pointer = acpi_gbl_db_buffer;
	return_obj->length = ACPI_DEBUG_BUFFER_SIZE;

	/* Do the actual method execution */

	acpi_gbl_method_executing = TRUE;
	status = acpi_evaluate_object(NULL, info->pathname,
				      &param_objects, return_obj);

	acpi_gbl_cm_single_step = FALSE;
	acpi_gbl_method_executing = FALSE;

	if (ACPI_FAILURE(status)) {
		if ((status == AE_ABORT_METHOD) || acpi_gbl_abort_method) {

			/* Clear the abort and fall back to the debugger prompt */

			ACPI_EXCEPTION((AE_INFO, status,
					"Aborting top-level method"));

			acpi_gbl_abort_method = FALSE;
			status = AE_OK;
			goto cleanup;
		}

		ACPI_EXCEPTION((AE_INFO, status,
				"while executing %s from AML Debugger",
				info->pathname));

		if (status == AE_BUFFER_OVERFLOW) {
			ACPI_ERROR((AE_INFO,
				    "Possible buffer overflow within AML Debugger "
				    "buffer (size 0x%X needed 0x%X)",
				    ACPI_DEBUG_BUFFER_SIZE,
				    (u32)return_obj->length));
		}
	}

cleanup:
	acpi_db_delete_objects(param_objects.count, params);
	return_ACPI_STATUS(status);
}

/*******************************************************************************
 *
 * FUNCTION:    acpi_db_execute_setup
 *
 * PARAMETERS:  info            - Valid method info
 *
 * RETURN:      None
 *
 * DESCRIPTION: Setup info segment prior to method execution
 *
 ******************************************************************************/

static acpi_status acpi_db_execute_setup(struct acpi_db_method_info *info)
{
	acpi_status status;

	ACPI_FUNCTION_NAME(db_execute_setup);

	/* Concatenate the current scope to the supplied name */

	info->pathname[0] = 0;
	if ((info->name[0] != '\\') && (info->name[0] != '/')) {
		if (acpi_ut_safe_strcat(info->pathname, sizeof(info->pathname),
					acpi_gbl_db_scope_buf)) {
			status = AE_BUFFER_OVERFLOW;
			goto error_exit;
		}
	}

	if (acpi_ut_safe_strcat(info->pathname, sizeof(info->pathname),
				info->name)) {
		status = AE_BUFFER_OVERFLOW;
		goto error_exit;
	}

	acpi_db_prep_namestring(info->pathname);

	acpi_db_set_output_destination(ACPI_DB_DUPLICATE_OUTPUT);
	acpi_os_printf("Evaluating %s\n", info->pathname);

	if (info->flags & EX_SINGLE_STEP) {
		acpi_gbl_cm_single_step = TRUE;
		acpi_db_set_output_destination(ACPI_DB_CONSOLE_OUTPUT);
	}

	else {
		/* No single step, allow redirection to a file */

		acpi_db_set_output_destination(ACPI_DB_REDIRECTABLE_OUTPUT);
	}

	return (AE_OK);

error_exit:

	ACPI_EXCEPTION((AE_INFO, status, "During setup for method execution"));
	return (status);
}

#ifdef ACPI_DBG_TRACK_ALLOCATIONS
u32 acpi_db_get_cache_info(struct acpi_memory_list *cache)
{

	return (cache->total_allocated - cache->total_freed -
		cache->current_depth);
}
#endif

/*******************************************************************************
 *
 * FUNCTION:    acpi_db_get_outstanding_allocations
 *
 * PARAMETERS:  None
 *
 * RETURN:      Current global allocation count minus cache entries
 *
 * DESCRIPTION: Determine the current number of "outstanding" allocations --
 *              those allocations that have not been freed and also are not
 *              in one of the various object caches.
 *
 ******************************************************************************/

static u32 acpi_db_get_outstanding_allocations(void)
{
	u32 outstanding = 0;

#ifdef ACPI_DBG_TRACK_ALLOCATIONS

	outstanding += acpi_db_get_cache_info(acpi_gbl_state_cache);
	outstanding += acpi_db_get_cache_info(acpi_gbl_ps_node_cache);
	outstanding += acpi_db_get_cache_info(acpi_gbl_ps_node_ext_cache);
	outstanding += acpi_db_get_cache_info(acpi_gbl_operand_cache);
#endif

	return (outstanding);
}

/*******************************************************************************
 *
 * FUNCTION:    acpi_db_execution_walk
 *
 * PARAMETERS:  WALK_CALLBACK
 *
 * RETURN:      Status
 *
 * DESCRIPTION: Execute a control method. Name is relative to the current
 *              scope.
 *
 ******************************************************************************/

static acpi_status
acpi_db_execution_walk(acpi_handle obj_handle,
		       u32 nesting_level, void *context, void **return_value)
{
	union acpi_operand_object *obj_desc;
	struct acpi_namespace_node *node =
	    (struct acpi_namespace_node *)obj_handle;
	struct acpi_buffer return_obj;
	acpi_status status;

	obj_desc = acpi_ns_get_attached_object(node);
	if (obj_desc->method.param_count) {
		return (AE_OK);
	}

	return_obj.pointer = NULL;
	return_obj.length = ACPI_ALLOCATE_BUFFER;

	acpi_ns_print_node_pathname(node, "Evaluating");

	/* Do the actual method execution */

	acpi_os_printf("\n");
	acpi_gbl_method_executing = TRUE;

	status = acpi_evaluate_object(node, NULL, NULL, &return_obj);

	acpi_gbl_method_executing = FALSE;

	acpi_os_printf("Evaluation of [%4.4s] returned %s\n",
		       acpi_ut_get_node_name(node),
		       acpi_format_exception(status));

	return (AE_OK);
}

/*******************************************************************************
 *
 * FUNCTION:    acpi_db_execute
 *
 * PARAMETERS:  name                - Name of method to execute
 *              args                - Parameters to the method
 *              Types               -
 *              flags               - single step/no single step
 *
 * RETURN:      None
 *
 * DESCRIPTION: Execute a control method. Name is relative to the current
 *              scope. Function used for the "EXECUTE", "EVALUATE", and
 *              "ALL" commands
 *
 ******************************************************************************/

void
acpi_db_execute(char *name, char **args, acpi_object_type *types, u32 flags)
{
	acpi_status status;
	struct acpi_buffer return_obj;
	char *name_string;

#ifdef ACPI_DEBUG_OUTPUT
	u32 previous_allocations;
	u32 allocations;
#endif

	/*
	 * Allow one execution to be performed by debugger or single step
	 * execution will be dead locked by the interpreter mutexes.
	 */
	if (acpi_gbl_method_executing) {
		acpi_os_printf("Only one debugger execution is allowed.\n");
		return;
	}
#ifdef ACPI_DEBUG_OUTPUT
	/* Memory allocation tracking */

	previous_allocations = acpi_db_get_outstanding_allocations();
#endif

	if (*name == '*') {
		(void)acpi_walk_namespace(ACPI_TYPE_METHOD, ACPI_ROOT_OBJECT,
					  ACPI_UINT32_MAX,
					  acpi_db_execution_walk, NULL, NULL,
					  NULL);
		return;
	}
<<<<<<< HEAD

	name_string = ACPI_ALLOCATE(strlen(name) + 1);
	if (!name_string) {
		return;
	}

	memset(&acpi_gbl_db_method_info, 0, sizeof(struct acpi_db_method_info));
	strcpy(name_string, name);
	acpi_ut_strupr(name_string);

	/* Subcommand to Execute all predefined names in the namespace */

	if (!strncmp(name_string, "PREDEF", 6)) {
		acpi_db_evaluate_predefined_names();
=======

	if ((flags & EX_ALL) && (strlen(name) > 4)) {
		acpi_os_printf("Input name (%s) must be a 4-char NameSeg\n",
			       name);
		return;
	}

	name_string = ACPI_ALLOCATE(strlen(name) + 1);
	if (!name_string) {
		return;
	}

	memset(&acpi_gbl_db_method_info, 0, sizeof(struct acpi_db_method_info));
	strcpy(name_string, name);
	acpi_ut_strupr(name_string);

	/* Subcommand to Execute all predefined names in the namespace */

	if (!strncmp(name_string, "PREDEF", 6)) {
		acpi_db_evaluate_predefined_names();
		ACPI_FREE(name_string);
		return;
	}

	/* Command (ALL <nameseg>) to execute all methods of a particular name */

	else if (flags & EX_ALL) {
		acpi_gbl_db_method_info.name = name_string;
		return_obj.pointer = NULL;
		return_obj.length = ACPI_ALLOCATE_BUFFER;
		acpi_db_evaluate_all(name_string);
		ACPI_FREE(name_string);
		return;
	} else {
		acpi_gbl_db_method_info.name = name_string;
		acpi_gbl_db_method_info.args = args;
		acpi_gbl_db_method_info.types = types;
		acpi_gbl_db_method_info.flags = flags;

		return_obj.pointer = NULL;
		return_obj.length = ACPI_ALLOCATE_BUFFER;
	}

	status = acpi_db_execute_setup(&acpi_gbl_db_method_info);
	if (ACPI_FAILURE(status)) {
>>>>>>> 24b8d41d
		ACPI_FREE(name_string);
		return;
	}

<<<<<<< HEAD
	acpi_gbl_db_method_info.name = name_string;
	acpi_gbl_db_method_info.args = args;
	acpi_gbl_db_method_info.types = types;
	acpi_gbl_db_method_info.flags = flags;

	return_obj.pointer = NULL;
	return_obj.length = ACPI_ALLOCATE_BUFFER;

	status = acpi_db_execute_setup(&acpi_gbl_db_method_info);
	if (ACPI_FAILURE(status)) {
		ACPI_FREE(name_string);
		return;
	}

	/* Get the NS node, determines existence also */

=======
	/* Get the NS node, determines existence also */

>>>>>>> 24b8d41d
	status = acpi_get_handle(NULL, acpi_gbl_db_method_info.pathname,
				 &acpi_gbl_db_method_info.method);
	if (ACPI_SUCCESS(status)) {
		status = acpi_db_execute_method(&acpi_gbl_db_method_info,
						&return_obj);
	}
	ACPI_FREE(name_string);

	/*
	 * Allow any handlers in separate threads to complete.
	 * (Such as Notify handlers invoked from AML executed above).
	 */
	acpi_os_sleep((u64)10);

#ifdef ACPI_DEBUG_OUTPUT

	/* Memory allocation tracking */

	allocations =
	    acpi_db_get_outstanding_allocations() - previous_allocations;

	acpi_db_set_output_destination(ACPI_DB_DUPLICATE_OUTPUT);

	if (allocations > 0) {
		acpi_os_printf
		    ("0x%X Outstanding allocations after evaluation of %s\n",
		     allocations, acpi_gbl_db_method_info.pathname);
	}
#endif

	if (ACPI_FAILURE(status)) {
		acpi_os_printf("Evaluation of %s failed with status %s\n",
			       acpi_gbl_db_method_info.pathname,
			       acpi_format_exception(status));
	} else {
		/* Display a return object, if any */

		if (return_obj.length) {
			acpi_os_printf("Evaluation of %s returned object %p, "
				       "external buffer length %X\n",
				       acpi_gbl_db_method_info.pathname,
				       return_obj.pointer,
				       (u32)return_obj.length);

			acpi_db_dump_external_object(return_obj.pointer, 1);
			acpi_os_printf("\n");

			/* Dump a _PLD buffer if present */

			if (ACPI_COMPARE_NAMESEG
			    ((ACPI_CAST_PTR
			      (struct acpi_namespace_node,
			       acpi_gbl_db_method_info.method)->name.ascii),
			     METHOD_NAME__PLD)) {
				acpi_db_dump_pld_buffer(return_obj.pointer);
			}
		} else {
			acpi_os_printf
			    ("No object was returned from evaluation of %s\n",
			     acpi_gbl_db_method_info.pathname);
		}
	}

	acpi_db_set_output_destination(ACPI_DB_CONSOLE_OUTPUT);
}

/*******************************************************************************
 *
 * FUNCTION:    acpi_db_method_thread
 *
 * PARAMETERS:  context             - Execution info segment
 *
 * RETURN:      None
 *
 * DESCRIPTION: Debugger execute thread. Waits for a command line, then
 *              simply dispatches it.
 *
 ******************************************************************************/

static void ACPI_SYSTEM_XFACE acpi_db_method_thread(void *context)
{
	acpi_status status;
	struct acpi_db_method_info *info = context;
	struct acpi_db_method_info local_info;
	u32 i;
	u8 allow;
	struct acpi_buffer return_obj;

	/*
	 * acpi_gbl_db_method_info.Arguments will be passed as method arguments.
	 * Prevent acpi_gbl_db_method_info from being modified by multiple threads
	 * concurrently.
	 *
	 * Note: The arguments we are passing are used by the ASL test suite
	 * (aslts). Do not change them without updating the tests.
	 */
	(void)acpi_os_wait_semaphore(info->info_gate, 1, ACPI_WAIT_FOREVER);

	if (info->init_args) {
		acpi_db_uint32_to_hex_string(info->num_created,
					     info->index_of_thread_str);
		acpi_db_uint32_to_hex_string((u32)acpi_os_get_thread_id(),
					     info->id_of_thread_str);
	}

	if (info->threads && (info->num_created < info->num_threads)) {
		info->threads[info->num_created++] = acpi_os_get_thread_id();
	}

	local_info = *info;
	local_info.args = local_info.arguments;
	local_info.arguments[0] = local_info.num_threads_str;
	local_info.arguments[1] = local_info.id_of_thread_str;
	local_info.arguments[2] = local_info.index_of_thread_str;
	local_info.arguments[3] = NULL;

	local_info.types = local_info.arg_types;

	(void)acpi_os_signal_semaphore(info->info_gate, 1);

	for (i = 0; i < info->num_loops; i++) {
		status = acpi_db_execute_method(&local_info, &return_obj);
		if (ACPI_FAILURE(status)) {
			acpi_os_printf
			    ("%s During evaluation of %s at iteration %X\n",
			     acpi_format_exception(status), info->pathname, i);
			if (status == AE_ABORT_METHOD) {
				break;
			}
		}
#if 0
		if ((i % 100) == 0) {
			acpi_os_printf("%u loops, Thread 0x%x\n",
				       i, acpi_os_get_thread_id());
		}

		if (return_obj.length) {
			acpi_os_printf
			    ("Evaluation of %s returned object %p Buflen %X\n",
			     info->pathname, return_obj.pointer,
			     (u32)return_obj.length);
			acpi_db_dump_external_object(return_obj.pointer, 1);
		}
#endif
	}

	/* Signal our completion */

	allow = 0;
	(void)acpi_os_wait_semaphore(info->thread_complete_gate,
				     1, ACPI_WAIT_FOREVER);
	info->num_completed++;

	if (info->num_completed == info->num_threads) {

		/* Do signal for main thread once only */
		allow = 1;
	}

	(void)acpi_os_signal_semaphore(info->thread_complete_gate, 1);

	if (allow) {
		status = acpi_os_signal_semaphore(info->main_thread_gate, 1);
		if (ACPI_FAILURE(status)) {
			acpi_os_printf
			    ("Could not signal debugger thread sync semaphore, %s\n",
			     acpi_format_exception(status));
		}
	}
}

/*******************************************************************************
 *
 * FUNCTION:    acpi_db_single_execution_thread
 *
 * PARAMETERS:  context                 - Method info struct
 *
 * RETURN:      None
 *
 * DESCRIPTION: Create one thread and execute a method
 *
 ******************************************************************************/

static void ACPI_SYSTEM_XFACE acpi_db_single_execution_thread(void *context)
{
	struct acpi_db_method_info *info = context;
	acpi_status status;
	struct acpi_buffer return_obj;

	acpi_os_printf("\n");

	status = acpi_db_execute_method(info, &return_obj);
	if (ACPI_FAILURE(status)) {
		acpi_os_printf("%s During evaluation of %s\n",
			       acpi_format_exception(status), info->pathname);
		return;
	}

	/* Display a return object, if any */

	if (return_obj.length) {
		acpi_os_printf("Evaluation of %s returned object %p, "
			       "external buffer length %X\n",
			       acpi_gbl_db_method_info.pathname,
			       return_obj.pointer, (u32)return_obj.length);

		acpi_db_dump_external_object(return_obj.pointer, 1);
	}

	acpi_os_printf("\nBackground thread completed\n%c ",
		       ACPI_DEBUGGER_COMMAND_PROMPT);
}

/*******************************************************************************
 *
 * FUNCTION:    acpi_db_create_execution_thread
 *
 * PARAMETERS:  method_name_arg         - Control method to execute
 *              arguments               - Array of arguments to the method
 *              types                   - Corresponding array of object types
 *
 * RETURN:      None
 *
 * DESCRIPTION: Create a single thread to evaluate a namespace object. Handles
 *              arguments passed on command line for control methods.
 *
 ******************************************************************************/

void
acpi_db_create_execution_thread(char *method_name_arg,
				char **arguments, acpi_object_type *types)
{
	acpi_status status;
	u32 i;

	memset(&acpi_gbl_db_method_info, 0, sizeof(struct acpi_db_method_info));
	acpi_gbl_db_method_info.name = method_name_arg;
	acpi_gbl_db_method_info.init_args = 1;
	acpi_gbl_db_method_info.args = acpi_gbl_db_method_info.arguments;
	acpi_gbl_db_method_info.types = acpi_gbl_db_method_info.arg_types;

	/* Setup method arguments, up to 7 (0-6) */

	for (i = 0; (i < ACPI_METHOD_NUM_ARGS) && *arguments; i++) {
		acpi_gbl_db_method_info.arguments[i] = *arguments;
		arguments++;

		acpi_gbl_db_method_info.arg_types[i] = *types;
		types++;
	}

	status = acpi_db_execute_setup(&acpi_gbl_db_method_info);
	if (ACPI_FAILURE(status)) {
		return;
	}

	/* Get the NS node, determines existence also */

	status = acpi_get_handle(NULL, acpi_gbl_db_method_info.pathname,
				 &acpi_gbl_db_method_info.method);
	if (ACPI_FAILURE(status)) {
		acpi_os_printf("%s Could not get handle for %s\n",
			       acpi_format_exception(status),
			       acpi_gbl_db_method_info.pathname);
		return;
	}

	status = acpi_os_execute(OSL_DEBUGGER_EXEC_THREAD,
				 acpi_db_single_execution_thread,
				 &acpi_gbl_db_method_info);
	if (ACPI_FAILURE(status)) {
		return;
	}

	acpi_os_printf("\nBackground thread started\n");
}

/*******************************************************************************
 *
 * FUNCTION:    acpi_db_create_execution_threads
 *
 * PARAMETERS:  num_threads_arg         - Number of threads to create
 *              num_loops_arg           - Loop count for the thread(s)
 *              method_name_arg         - Control method to execute
 *
 * RETURN:      None
 *
 * DESCRIPTION: Create threads to execute method(s)
 *
 ******************************************************************************/

void
acpi_db_create_execution_threads(char *num_threads_arg,
				 char *num_loops_arg, char *method_name_arg)
{
	acpi_status status;
	u32 num_threads;
	u32 num_loops;
	u32 i;
	u32 size;
	acpi_mutex main_thread_gate;
	acpi_mutex thread_complete_gate;
	acpi_mutex info_gate;

	/* Get the arguments */

	num_threads = strtoul(num_threads_arg, NULL, 0);
	num_loops = strtoul(num_loops_arg, NULL, 0);

	if (!num_threads || !num_loops) {
		acpi_os_printf("Bad argument: Threads %X, Loops %X\n",
			       num_threads, num_loops);
		return;
	}

	/*
	 * Create the semaphore for synchronization of
	 * the created threads with the main thread.
	 */
	status = acpi_os_create_semaphore(1, 0, &main_thread_gate);
	if (ACPI_FAILURE(status)) {
		acpi_os_printf("Could not create semaphore for "
			       "synchronization with the main thread, %s\n",
			       acpi_format_exception(status));
		return;
	}

	/*
	 * Create the semaphore for synchronization
	 * between the created threads.
	 */
	status = acpi_os_create_semaphore(1, 1, &thread_complete_gate);
	if (ACPI_FAILURE(status)) {
		acpi_os_printf("Could not create semaphore for "
			       "synchronization between the created threads, %s\n",
			       acpi_format_exception(status));

		(void)acpi_os_delete_semaphore(main_thread_gate);
		return;
	}

	status = acpi_os_create_semaphore(1, 1, &info_gate);
	if (ACPI_FAILURE(status)) {
		acpi_os_printf("Could not create semaphore for "
			       "synchronization of AcpiGbl_DbMethodInfo, %s\n",
			       acpi_format_exception(status));

		(void)acpi_os_delete_semaphore(thread_complete_gate);
		(void)acpi_os_delete_semaphore(main_thread_gate);
		return;
	}

	memset(&acpi_gbl_db_method_info, 0, sizeof(struct acpi_db_method_info));

	/* Array to store IDs of threads */

	acpi_gbl_db_method_info.num_threads = num_threads;
	size = sizeof(acpi_thread_id) * acpi_gbl_db_method_info.num_threads;

	acpi_gbl_db_method_info.threads = acpi_os_allocate(size);
	if (acpi_gbl_db_method_info.threads == NULL) {
		acpi_os_printf("No memory for thread IDs array\n");
		(void)acpi_os_delete_semaphore(main_thread_gate);
		(void)acpi_os_delete_semaphore(thread_complete_gate);
		(void)acpi_os_delete_semaphore(info_gate);
		return;
	}
	memset(acpi_gbl_db_method_info.threads, 0, size);

	/* Setup the context to be passed to each thread */

	acpi_gbl_db_method_info.name = method_name_arg;
	acpi_gbl_db_method_info.flags = 0;
	acpi_gbl_db_method_info.num_loops = num_loops;
	acpi_gbl_db_method_info.main_thread_gate = main_thread_gate;
	acpi_gbl_db_method_info.thread_complete_gate = thread_complete_gate;
	acpi_gbl_db_method_info.info_gate = info_gate;

	/* Init arguments to be passed to method */

	acpi_gbl_db_method_info.init_args = 1;
	acpi_gbl_db_method_info.args = acpi_gbl_db_method_info.arguments;
	acpi_gbl_db_method_info.arguments[0] =
	    acpi_gbl_db_method_info.num_threads_str;
	acpi_gbl_db_method_info.arguments[1] =
	    acpi_gbl_db_method_info.id_of_thread_str;
	acpi_gbl_db_method_info.arguments[2] =
	    acpi_gbl_db_method_info.index_of_thread_str;
	acpi_gbl_db_method_info.arguments[3] = NULL;

	acpi_gbl_db_method_info.types = acpi_gbl_db_method_info.arg_types;
	acpi_gbl_db_method_info.arg_types[0] = ACPI_TYPE_INTEGER;
	acpi_gbl_db_method_info.arg_types[1] = ACPI_TYPE_INTEGER;
	acpi_gbl_db_method_info.arg_types[2] = ACPI_TYPE_INTEGER;

	acpi_db_uint32_to_hex_string(num_threads,
				     acpi_gbl_db_method_info.num_threads_str);

	status = acpi_db_execute_setup(&acpi_gbl_db_method_info);
	if (ACPI_FAILURE(status)) {
		goto cleanup_and_exit;
	}

	/* Get the NS node, determines existence also */

	status = acpi_get_handle(NULL, acpi_gbl_db_method_info.pathname,
				 &acpi_gbl_db_method_info.method);
	if (ACPI_FAILURE(status)) {
		acpi_os_printf("%s Could not get handle for %s\n",
			       acpi_format_exception(status),
			       acpi_gbl_db_method_info.pathname);
		goto cleanup_and_exit;
	}

	/* Create the threads */

	acpi_os_printf("Creating %X threads to execute %X times each\n",
		       num_threads, num_loops);

	for (i = 0; i < (num_threads); i++) {
		status =
		    acpi_os_execute(OSL_DEBUGGER_EXEC_THREAD,
				    acpi_db_method_thread,
				    &acpi_gbl_db_method_info);
		if (ACPI_FAILURE(status)) {
			break;
		}
	}

	/* Wait for all threads to complete */

	(void)acpi_os_wait_semaphore(main_thread_gate, 1, ACPI_WAIT_FOREVER);

	acpi_db_set_output_destination(ACPI_DB_DUPLICATE_OUTPUT);
	acpi_os_printf("All threads (%X) have completed\n", num_threads);
	acpi_db_set_output_destination(ACPI_DB_CONSOLE_OUTPUT);

cleanup_and_exit:

	/* Cleanup and exit */

	(void)acpi_os_delete_semaphore(main_thread_gate);
	(void)acpi_os_delete_semaphore(thread_complete_gate);
	(void)acpi_os_delete_semaphore(info_gate);

	acpi_os_free(acpi_gbl_db_method_info.threads);
	acpi_gbl_db_method_info.threads = NULL;
}<|MERGE_RESOLUTION|>--- conflicted
+++ resolved
@@ -374,22 +374,6 @@
 					  NULL);
 		return;
 	}
-<<<<<<< HEAD
-
-	name_string = ACPI_ALLOCATE(strlen(name) + 1);
-	if (!name_string) {
-		return;
-	}
-
-	memset(&acpi_gbl_db_method_info, 0, sizeof(struct acpi_db_method_info));
-	strcpy(name_string, name);
-	acpi_ut_strupr(name_string);
-
-	/* Subcommand to Execute all predefined names in the namespace */
-
-	if (!strncmp(name_string, "PREDEF", 6)) {
-		acpi_db_evaluate_predefined_names();
-=======
 
 	if ((flags & EX_ALL) && (strlen(name) > 4)) {
 		acpi_os_printf("Input name (%s) must be a 4-char NameSeg\n",
@@ -435,32 +419,12 @@
 
 	status = acpi_db_execute_setup(&acpi_gbl_db_method_info);
 	if (ACPI_FAILURE(status)) {
->>>>>>> 24b8d41d
 		ACPI_FREE(name_string);
 		return;
 	}
 
-<<<<<<< HEAD
-	acpi_gbl_db_method_info.name = name_string;
-	acpi_gbl_db_method_info.args = args;
-	acpi_gbl_db_method_info.types = types;
-	acpi_gbl_db_method_info.flags = flags;
-
-	return_obj.pointer = NULL;
-	return_obj.length = ACPI_ALLOCATE_BUFFER;
-
-	status = acpi_db_execute_setup(&acpi_gbl_db_method_info);
-	if (ACPI_FAILURE(status)) {
-		ACPI_FREE(name_string);
-		return;
-	}
-
 	/* Get the NS node, determines existence also */
 
-=======
-	/* Get the NS node, determines existence also */
-
->>>>>>> 24b8d41d
 	status = acpi_get_handle(NULL, acpi_gbl_db_method_info.pathname,
 				 &acpi_gbl_db_method_info.method);
 	if (ACPI_SUCCESS(status)) {
