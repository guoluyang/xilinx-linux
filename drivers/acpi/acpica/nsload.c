--- conflicted
+++ resolved
@@ -109,27 +109,6 @@
 	ACPI_DEBUG_PRINT((ACPI_DB_INFO,
 			  "**** Completed Table Object Initialization\n"));
 
-<<<<<<< HEAD
-	/*
-	 * Execute any module-level code that was detected during the table load
-	 * phase. Although illegal since ACPI 2.0, there are many machines that
-	 * contain this type of code. Each block of detected executable AML code
-	 * outside of any control method is wrapped with a temporary control
-	 * method object and placed on a global list. The methods on this list
-	 * are executed below.
-	 *
-	 * This case executes the module-level code for each table immediately
-	 * after the table has been loaded. This provides compatibility with
-	 * other ACPI implementations. Optionally, the execution can be deferred
-	 * until later, see acpi_initialize_objects.
-	 */
-	if (!acpi_gbl_parse_table_as_term_list
-	    && !acpi_gbl_group_module_level_code) {
-		acpi_ns_exec_module_code_list();
-	}
-
-=======
->>>>>>> 24b8d41d
 	return_ACPI_STATUS(status);
 }
 
