// SPDX-License-Identifier: BSD-3-Clause OR GPL-2.0
/******************************************************************************
 *
 * Module Name: utdebug - Debug print/trace routines
 *
 * Copyright (C) 2000 - 2020, Intel Corp.
 *
 *****************************************************************************/

#define EXPORT_ACPI_INTERFACES

#include <acpi/acpi.h>
#include "accommon.h"
#include "acinterp.h"

#define _COMPONENT          ACPI_UTILITIES
ACPI_MODULE_NAME("utdebug")

#ifdef ACPI_DEBUG_OUTPUT
static acpi_thread_id acpi_gbl_previous_thread_id = (acpi_thread_id) 0xFFFFFFFF;
static const char *acpi_gbl_function_entry_prefix = "----Entry";
static const char *acpi_gbl_function_exit_prefix = "----Exit-";

/*******************************************************************************
 *
 * FUNCTION:    acpi_ut_init_stack_ptr_trace
 *
 * PARAMETERS:  None
 *
 * RETURN:      None
 *
 * DESCRIPTION: Save the current CPU stack pointer at subsystem startup
 *
 ******************************************************************************/

void acpi_ut_init_stack_ptr_trace(void)
{
	acpi_size current_sp;

	acpi_gbl_entry_stack_pointer = &current_sp;
}

/*******************************************************************************
 *
 * FUNCTION:    acpi_ut_track_stack_ptr
 *
 * PARAMETERS:  None
 *
 * RETURN:      None
 *
 * DESCRIPTION: Save the current CPU stack pointer
 *
 ******************************************************************************/

void acpi_ut_track_stack_ptr(void)
{
	acpi_size current_sp;

	if (&current_sp < acpi_gbl_lowest_stack_pointer) {
		acpi_gbl_lowest_stack_pointer = &current_sp;
	}

	if (acpi_gbl_nesting_level > acpi_gbl_deepest_nesting) {
		acpi_gbl_deepest_nesting = acpi_gbl_nesting_level;
	}
}

/*******************************************************************************
 *
 * FUNCTION:    acpi_ut_trim_function_name
 *
 * PARAMETERS:  function_name       - Ascii string containing a procedure name
 *
 * RETURN:      Updated pointer to the function name
 *
 * DESCRIPTION: Remove the "Acpi" prefix from the function name, if present.
 *              This allows compiler macros such as __func__ to be used
 *              with no change to the debug output.
 *
 ******************************************************************************/

static const char *acpi_ut_trim_function_name(const char *function_name)
{

	/* All Function names are longer than 4 chars, check is safe */

	if (*(ACPI_CAST_PTR(u32, function_name)) == ACPI_PREFIX_MIXED) {

		/* This is the case where the original source has not been modified */

		return (function_name + 4);
	}

	if (*(ACPI_CAST_PTR(u32, function_name)) == ACPI_PREFIX_LOWER) {

		/* This is the case where the source has been 'linuxized' */

		return (function_name + 5);
	}

	return (function_name);
}

/*******************************************************************************
 *
 * FUNCTION:    acpi_debug_print
 *
 * PARAMETERS:  requested_debug_level - Requested debug print level
 *              line_number         - Caller's line number (for error output)
 *              function_name       - Caller's procedure name
 *              module_name         - Caller's module name
 *              component_id        - Caller's component ID
 *              format              - Printf format field
 *              ...                 - Optional printf arguments
 *
 * RETURN:      None
 *
 * DESCRIPTION: Print error message with prefix consisting of the module name,
 *              line number, and component ID.
 *
 ******************************************************************************/

void ACPI_INTERNAL_VAR_XFACE
acpi_debug_print(u32 requested_debug_level,
		 u32 line_number,
		 const char *function_name,
		 const char *module_name,
		 u32 component_id, const char *format, ...)
{
	acpi_thread_id thread_id;
	va_list args;
#ifdef ACPI_APPLICATION
	int fill_count;
#endif

	/* Check if debug output enabled */

	if (!ACPI_IS_DEBUG_ENABLED(requested_debug_level, component_id)) {
		return;
	}

	/*
	 * Thread tracking and context switch notification
	 */
	thread_id = acpi_os_get_thread_id();
	if (thread_id != acpi_gbl_previous_thread_id) {
		if (ACPI_LV_THREADS & acpi_dbg_level) {
			acpi_os_printf
			    ("\n**** Context Switch from TID %u to TID %u ****\n\n",
			     (u32)acpi_gbl_previous_thread_id, (u32)thread_id);
		}

		acpi_gbl_previous_thread_id = thread_id;
		acpi_gbl_nesting_level = 0;
	}

	/*
	 * Display the module name, current line number, thread ID (if requested),
	 * current procedure nesting level, and the current procedure name
	 */
	acpi_os_printf("%9s-%04d ", module_name, line_number);

#ifdef ACPI_APPLICATION
	/*
	 * For acpi_exec/iASL only, emit the thread ID and nesting level.
	 * Note: nesting level is really only useful during a single-thread
	 * execution. Otherwise, multiple threads will keep resetting the
	 * level.
	 */
	if (ACPI_LV_THREADS & acpi_dbg_level) {
		acpi_os_printf("[%u] ", (u32)thread_id);
	}

	fill_count = 48 - acpi_gbl_nesting_level -
	    strlen(acpi_ut_trim_function_name(function_name));
	if (fill_count < 0) {
		fill_count = 0;
	}

	acpi_os_printf("[%02d] %*s",
		       acpi_gbl_nesting_level, acpi_gbl_nesting_level + 1, " ");
	acpi_os_printf("%s%*s: ",
		       acpi_ut_trim_function_name(function_name), fill_count,
		       " ");

#else
	acpi_os_printf("%-22.22s: ", acpi_ut_trim_function_name(function_name));
#endif

	va_start(args, format);
	acpi_os_vprintf(format, args);
	va_end(args);
}

ACPI_EXPORT_SYMBOL(acpi_debug_print)

/*******************************************************************************
 *
 * FUNCTION:    acpi_debug_print_raw
 *
 * PARAMETERS:  requested_debug_level - Requested debug print level
 *              line_number         - Caller's line number
 *              function_name       - Caller's procedure name
 *              module_name         - Caller's module name
 *              component_id        - Caller's component ID
 *              format              - Printf format field
 *              ...                 - Optional printf arguments
 *
 * RETURN:      None
 *
 * DESCRIPTION: Print message with no headers. Has same interface as
 *              debug_print so that the same macros can be used.
 *
 ******************************************************************************/
void ACPI_INTERNAL_VAR_XFACE
acpi_debug_print_raw(u32 requested_debug_level,
		     u32 line_number,
		     const char *function_name,
		     const char *module_name,
		     u32 component_id, const char *format, ...)
{
	va_list args;

	/* Check if debug output enabled */

	if (!ACPI_IS_DEBUG_ENABLED(requested_debug_level, component_id)) {
		return;
	}

	va_start(args, format);
	acpi_os_vprintf(format, args);
	va_end(args);
}

ACPI_EXPORT_SYMBOL(acpi_debug_print_raw)

/*******************************************************************************
 *
 * FUNCTION:    acpi_ut_trace
 *
 * PARAMETERS:  line_number         - Caller's line number
 *              function_name       - Caller's procedure name
 *              module_name         - Caller's module name
 *              component_id        - Caller's component ID
 *
 * RETURN:      None
 *
 * DESCRIPTION: Function entry trace. Prints only if TRACE_FUNCTIONS bit is
 *              set in debug_level
 *
 ******************************************************************************/
void
acpi_ut_trace(u32 line_number,
	      const char *function_name,
	      const char *module_name, u32 component_id)
{

	acpi_gbl_nesting_level++;
	acpi_ut_track_stack_ptr();

	/* Check if enabled up-front for performance */

	if (ACPI_IS_DEBUG_ENABLED(ACPI_LV_FUNCTIONS, component_id)) {
		acpi_debug_print(ACPI_LV_FUNCTIONS,
				 line_number, function_name, module_name,
				 component_id, "%s\n",
				 acpi_gbl_function_entry_prefix);
	}
}

ACPI_EXPORT_SYMBOL(acpi_ut_trace)

/*******************************************************************************
 *
 * FUNCTION:    acpi_ut_trace_ptr
 *
 * PARAMETERS:  line_number         - Caller's line number
 *              function_name       - Caller's procedure name
 *              module_name         - Caller's module name
 *              component_id        - Caller's component ID
 *              pointer             - Pointer to display
 *
 * RETURN:      None
 *
 * DESCRIPTION: Function entry trace. Prints only if TRACE_FUNCTIONS bit is
 *              set in debug_level
 *
 ******************************************************************************/
void
acpi_ut_trace_ptr(u32 line_number,
		  const char *function_name,
		  const char *module_name,
		  u32 component_id, const void *pointer)
{

	acpi_gbl_nesting_level++;
	acpi_ut_track_stack_ptr();

	/* Check if enabled up-front for performance */

	if (ACPI_IS_DEBUG_ENABLED(ACPI_LV_FUNCTIONS, component_id)) {
		acpi_debug_print(ACPI_LV_FUNCTIONS,
				 line_number, function_name, module_name,
				 component_id, "%s %p\n",
				 acpi_gbl_function_entry_prefix, pointer);
	}
}

/*******************************************************************************
 *
 * FUNCTION:    acpi_ut_trace_str
 *
 * PARAMETERS:  line_number         - Caller's line number
 *              function_name       - Caller's procedure name
 *              module_name         - Caller's module name
 *              component_id        - Caller's component ID
 *              string              - Additional string to display
 *
 * RETURN:      None
 *
 * DESCRIPTION: Function entry trace. Prints only if TRACE_FUNCTIONS bit is
 *              set in debug_level
 *
 ******************************************************************************/

void
acpi_ut_trace_str(u32 line_number,
		  const char *function_name,
		  const char *module_name, u32 component_id, const char *string)
{

	acpi_gbl_nesting_level++;
	acpi_ut_track_stack_ptr();

	/* Check if enabled up-front for performance */

	if (ACPI_IS_DEBUG_ENABLED(ACPI_LV_FUNCTIONS, component_id)) {
		acpi_debug_print(ACPI_LV_FUNCTIONS,
				 line_number, function_name, module_name,
				 component_id, "%s %s\n",
				 acpi_gbl_function_entry_prefix, string);
	}
}

/*******************************************************************************
 *
 * FUNCTION:    acpi_ut_trace_u32
 *
 * PARAMETERS:  line_number         - Caller's line number
 *              function_name       - Caller's procedure name
 *              module_name         - Caller's module name
 *              component_id        - Caller's component ID
 *              integer             - Integer to display
 *
 * RETURN:      None
 *
 * DESCRIPTION: Function entry trace. Prints only if TRACE_FUNCTIONS bit is
 *              set in debug_level
 *
 ******************************************************************************/

void
acpi_ut_trace_u32(u32 line_number,
		  const char *function_name,
		  const char *module_name, u32 component_id, u32 integer)
{

	acpi_gbl_nesting_level++;
	acpi_ut_track_stack_ptr();

	/* Check if enabled up-front for performance */

	if (ACPI_IS_DEBUG_ENABLED(ACPI_LV_FUNCTIONS, component_id)) {
		acpi_debug_print(ACPI_LV_FUNCTIONS,
				 line_number, function_name, module_name,
				 component_id, "%s %08X\n",
				 acpi_gbl_function_entry_prefix, integer);
	}
}

/*******************************************************************************
 *
 * FUNCTION:    acpi_ut_exit
 *
 * PARAMETERS:  line_number         - Caller's line number
 *              function_name       - Caller's procedure name
 *              module_name         - Caller's module name
 *              component_id        - Caller's component ID
 *
 * RETURN:      None
 *
 * DESCRIPTION: Function exit trace. Prints only if TRACE_FUNCTIONS bit is
 *              set in debug_level
 *
 ******************************************************************************/

void
acpi_ut_exit(u32 line_number,
	     const char *function_name,
	     const char *module_name, u32 component_id)
{

	/* Check if enabled up-front for performance */

	if (ACPI_IS_DEBUG_ENABLED(ACPI_LV_FUNCTIONS, component_id)) {
		acpi_debug_print(ACPI_LV_FUNCTIONS,
				 line_number, function_name, module_name,
				 component_id, "%s\n",
				 acpi_gbl_function_exit_prefix);
	}

	if (acpi_gbl_nesting_level) {
		acpi_gbl_nesting_level--;
	}
}

ACPI_EXPORT_SYMBOL(acpi_ut_exit)

/*******************************************************************************
 *
 * FUNCTION:    acpi_ut_status_exit
 *
 * PARAMETERS:  line_number         - Caller's line number
 *              function_name       - Caller's procedure name
 *              module_name         - Caller's module name
 *              component_id        - Caller's component ID
 *              status              - Exit status code
 *
 * RETURN:      None
 *
 * DESCRIPTION: Function exit trace. Prints only if TRACE_FUNCTIONS bit is
 *              set in debug_level. Prints exit status also.
 *
 ******************************************************************************/
void
acpi_ut_status_exit(u32 line_number,
		    const char *function_name,
		    const char *module_name,
		    u32 component_id, acpi_status status)
{

	/* Check if enabled up-front for performance */

	if (ACPI_IS_DEBUG_ENABLED(ACPI_LV_FUNCTIONS, component_id)) {
		if (ACPI_SUCCESS(status)) {
			acpi_debug_print(ACPI_LV_FUNCTIONS,
					 line_number, function_name,
					 module_name, component_id, "%s %s\n",
					 acpi_gbl_function_exit_prefix,
					 acpi_format_exception(status));
		} else {
			acpi_debug_print(ACPI_LV_FUNCTIONS,
					 line_number, function_name,
					 module_name, component_id,
					 "%s ****Exception****: %s\n",
					 acpi_gbl_function_exit_prefix,
					 acpi_format_exception(status));
		}
	}

	if (acpi_gbl_nesting_level) {
		acpi_gbl_nesting_level--;
	}
}

ACPI_EXPORT_SYMBOL(acpi_ut_status_exit)

/*******************************************************************************
 *
 * FUNCTION:    acpi_ut_value_exit
 *
 * PARAMETERS:  line_number         - Caller's line number
 *              function_name       - Caller's procedure name
 *              module_name         - Caller's module name
 *              component_id        - Caller's component ID
 *              value               - Value to be printed with exit msg
 *
 * RETURN:      None
 *
 * DESCRIPTION: Function exit trace. Prints only if TRACE_FUNCTIONS bit is
 *              set in debug_level. Prints exit value also.
 *
 ******************************************************************************/
void
acpi_ut_value_exit(u32 line_number,
		   const char *function_name,
		   const char *module_name, u32 component_id, u64 value)
{

	/* Check if enabled up-front for performance */

	if (ACPI_IS_DEBUG_ENABLED(ACPI_LV_FUNCTIONS, component_id)) {
		acpi_debug_print(ACPI_LV_FUNCTIONS,
				 line_number, function_name, module_name,
				 component_id, "%s %8.8X%8.8X\n",
				 acpi_gbl_function_exit_prefix,
				 ACPI_FORMAT_UINT64(value));
	}

	if (acpi_gbl_nesting_level) {
		acpi_gbl_nesting_level--;
	}
}

ACPI_EXPORT_SYMBOL(acpi_ut_value_exit)

/*******************************************************************************
 *
 * FUNCTION:    acpi_ut_ptr_exit
 *
 * PARAMETERS:  line_number         - Caller's line number
 *              function_name       - Caller's procedure name
 *              module_name         - Caller's module name
 *              component_id        - Caller's component ID
 *              ptr                 - Pointer to display
 *
 * RETURN:      None
 *
 * DESCRIPTION: Function exit trace. Prints only if TRACE_FUNCTIONS bit is
 *              set in debug_level. Prints exit value also.
 *
 ******************************************************************************/
void
acpi_ut_ptr_exit(u32 line_number,
		 const char *function_name,
		 const char *module_name, u32 component_id, u8 *ptr)
{

	/* Check if enabled up-front for performance */

	if (ACPI_IS_DEBUG_ENABLED(ACPI_LV_FUNCTIONS, component_id)) {
		acpi_debug_print(ACPI_LV_FUNCTIONS,
				 line_number, function_name, module_name,
				 component_id, "%s %p\n",
				 acpi_gbl_function_exit_prefix, ptr);
	}

	if (acpi_gbl_nesting_level) {
		acpi_gbl_nesting_level--;
	}
}

/*******************************************************************************
 *
 * FUNCTION:    acpi_ut_str_exit
 *
 * PARAMETERS:  line_number         - Caller's line number
 *              function_name       - Caller's procedure name
 *              module_name         - Caller's module name
 *              component_id        - Caller's component ID
 *              string              - String to display
 *
 * RETURN:      None
 *
 * DESCRIPTION: Function exit trace. Prints only if TRACE_FUNCTIONS bit is
 *              set in debug_level. Prints exit value also.
 *
 ******************************************************************************/

void
acpi_ut_str_exit(u32 line_number,
		 const char *function_name,
		 const char *module_name, u32 component_id, const char *string)
{

	/* Check if enabled up-front for performance */

	if (ACPI_IS_DEBUG_ENABLED(ACPI_LV_FUNCTIONS, component_id)) {
		acpi_debug_print(ACPI_LV_FUNCTIONS,
				 line_number, function_name, module_name,
				 component_id, "%s %s\n",
				 acpi_gbl_function_exit_prefix, string);
	}

	if (acpi_gbl_nesting_level) {
		acpi_gbl_nesting_level--;
	}
}

/*******************************************************************************
 *
 * FUNCTION:    acpi_trace_point
 *
 * PARAMETERS:  type                - Trace event type
 *              begin               - TRUE if before execution
 *              aml                 - Executed AML address
 *              pathname            - Object path
 *              pointer             - Pointer to the related object
 *
 * RETURN:      None
 *
 * DESCRIPTION: Interpreter execution trace.
 *
 ******************************************************************************/

void
acpi_trace_point(acpi_trace_event_type type, u8 begin, u8 *aml, char *pathname)
{

	ACPI_FUNCTION_ENTRY();

	acpi_ex_trace_point(type, begin, aml, pathname);

#ifdef ACPI_USE_SYSTEM_TRACER
	acpi_os_trace_point(type, begin, aml, pathname);
#endif
}

ACPI_EXPORT_SYMBOL(acpi_trace_point)
<<<<<<< HEAD
=======

>>>>>>> 24b8d41d
#endif<|MERGE_RESOLUTION|>--- conflicted
+++ resolved
@@ -607,8 +607,5 @@
 }
 
 ACPI_EXPORT_SYMBOL(acpi_trace_point)
-<<<<<<< HEAD
-=======
-
->>>>>>> 24b8d41d
+
 #endif