--- conflicted
+++ resolved
@@ -94,12 +94,6 @@
 acpi_tb_load_table(u32 table_index, struct acpi_namespace_node *parent_node);
 
 acpi_status
-<<<<<<< HEAD
-acpi_tb_install_and_load_table(struct acpi_table_header *table,
-			       acpi_physical_address address,
-			       u8 flags, u8 override, u32 *table_index);
-
-=======
 acpi_tb_install_and_load_table(acpi_physical_address address,
 			       u8 flags, u8 override, u32 *table_index);
 
@@ -107,7 +101,6 @@
 
 void acpi_tb_notify_table(u32 event, void *table);
 
->>>>>>> 24b8d41d
 void acpi_tb_terminate(void);
 
 acpi_status acpi_tb_delete_namespace_by_owner(u32 table_index);
@@ -142,15 +135,12 @@
 
 acpi_status acpi_tb_parse_root_table(acpi_physical_address rsdp_address);
 
-<<<<<<< HEAD
-=======
 acpi_status
 acpi_tb_get_table(struct acpi_table_desc *table_desc,
 		  struct acpi_table_header **out_table);
 
 void acpi_tb_put_table(struct acpi_table_desc *table_desc);
 
->>>>>>> 24b8d41d
 /*
  * tbxfload
  */
