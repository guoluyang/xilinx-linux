// SPDX-License-Identifier: BSD-3-Clause OR GPL-2.0
/*******************************************************************************
 *
 * Module Name: dbconvert - debugger miscellaneous conversion routines
 *
 ******************************************************************************/

#include <acpi/acpi.h>
#include "accommon.h"
#include "acdebug.h"

#define _COMPONENT          ACPI_CA_DEBUGGER
ACPI_MODULE_NAME("dbconvert")

#define DB_DEFAULT_PKG_ELEMENTS     33
/*******************************************************************************
 *
 * FUNCTION:    acpi_db_hex_char_to_value
 *
 * PARAMETERS:  hex_char            - Ascii Hex digit, 0-9|a-f|A-F
 *              return_value        - Where the converted value is returned
 *
 * RETURN:      Status
 *
 * DESCRIPTION: Convert a single hex character to a 4-bit number (0-16).
 *
 ******************************************************************************/
acpi_status acpi_db_hex_char_to_value(int hex_char, u8 *return_value)
{
	u8 value;

	/* Digit must be ascii [0-9a-fA-F] */

	if (!isxdigit(hex_char)) {
		return (AE_BAD_HEX_CONSTANT);
	}

	if (hex_char <= 0x39) {
		value = (u8)(hex_char - 0x30);
	} else {
		value = (u8)(toupper(hex_char) - 0x37);
	}

	*return_value = value;
	return (AE_OK);
}

/*******************************************************************************
 *
 * FUNCTION:    acpi_db_hex_byte_to_binary
 *
 * PARAMETERS:  hex_byte            - Double hex digit (0x00 - 0xFF) in format:
 *                                    hi_byte then lo_byte.
 *              return_value        - Where the converted value is returned
 *
 * RETURN:      Status
 *
 * DESCRIPTION: Convert two hex characters to an 8 bit number (0 - 255).
 *
 ******************************************************************************/

static acpi_status acpi_db_hex_byte_to_binary(char *hex_byte, u8 *return_value)
{
	u8 local0;
	u8 local1;
	acpi_status status;

	/* High byte */

	status = acpi_db_hex_char_to_value(hex_byte[0], &local0);
	if (ACPI_FAILURE(status)) {
		return (status);
	}

	/* Low byte */

	status = acpi_db_hex_char_to_value(hex_byte[1], &local1);
	if (ACPI_FAILURE(status)) {
		return (status);
	}

	*return_value = (u8)((local0 << 4) | local1);
	return (AE_OK);
}

/*******************************************************************************
 *
 * FUNCTION:    acpi_db_convert_to_buffer
 *
 * PARAMETERS:  string              - Input string to be converted
 *              object              - Where the buffer object is returned
 *
 * RETURN:      Status
 *
 * DESCRIPTION: Convert a string to a buffer object. String is treated a list
 *              of buffer elements, each separated by a space or comma.
 *
 ******************************************************************************/

static acpi_status
acpi_db_convert_to_buffer(char *string, union acpi_object *object)
{
	u32 i;
	u32 j;
	u32 length;
	u8 *buffer;
	acpi_status status;

	/* Skip all preceding white space */

	acpi_ut_remove_whitespace(&string);

	/* Generate the final buffer length */

	for (i = 0, length = 0; string[i];) {
		i += 2;
		length++;

		while (string[i] && ((string[i] == ',') || (string[i] == ' '))) {
			i++;
		}
	}

	buffer = ACPI_ALLOCATE(length);
	if (!buffer) {
		return (AE_NO_MEMORY);
	}

	/* Convert the command line bytes to the buffer */

	for (i = 0, j = 0; string[i];) {
		status = acpi_db_hex_byte_to_binary(&string[i], &buffer[j]);
		if (ACPI_FAILURE(status)) {
			ACPI_FREE(buffer);
			return (status);
		}

		j++;
		i += 2;
		while (string[i] && ((string[i] == ',') || (string[i] == ' '))) {
			i++;
		}
	}

	object->type = ACPI_TYPE_BUFFER;
	object->buffer.pointer = buffer;
	object->buffer.length = length;
	return (AE_OK);
}

/*******************************************************************************
 *
 * FUNCTION:    acpi_db_convert_to_package
 *
 * PARAMETERS:  string              - Input string to be converted
 *              object              - Where the package object is returned
 *
 * RETURN:      Status
 *
 * DESCRIPTION: Convert a string to a package object. Handles nested packages
 *              via recursion with acpi_db_convert_to_object.
 *
 ******************************************************************************/

acpi_status acpi_db_convert_to_package(char *string, union acpi_object *object)
{
	char *this;
	char *next;
	u32 i;
	acpi_object_type type;
	union acpi_object *elements;
	acpi_status status;

	elements =
	    ACPI_ALLOCATE_ZEROED(DB_DEFAULT_PKG_ELEMENTS *
				 sizeof(union acpi_object));

	this = string;
	for (i = 0; i < (DB_DEFAULT_PKG_ELEMENTS - 1); i++) {
		this = acpi_db_get_next_token(this, &next, &type);
		if (!this) {
			break;
		}

		/* Recursive call to convert each package element */

		status = acpi_db_convert_to_object(type, this, &elements[i]);
		if (ACPI_FAILURE(status)) {
			acpi_db_delete_objects(i + 1, elements);
			ACPI_FREE(elements);
			return (status);
		}

		this = next;
	}

	object->type = ACPI_TYPE_PACKAGE;
	object->package.count = i;
	object->package.elements = elements;
	return (AE_OK);
}

/*******************************************************************************
 *
 * FUNCTION:    acpi_db_convert_to_object
 *
 * PARAMETERS:  type                - Object type as determined by parser
 *              string              - Input string to be converted
 *              object              - Where the new object is returned
 *
 * RETURN:      Status
 *
 * DESCRIPTION: Convert a typed and tokenized string to a union acpi_object. Typing:
 *              1) String objects were surrounded by quotes.
 *              2) Buffer objects were surrounded by parentheses.
 *              3) Package objects were surrounded by brackets "[]".
 *              4) All standalone tokens are treated as integers.
 *
 ******************************************************************************/

acpi_status
acpi_db_convert_to_object(acpi_object_type type,
			  char *string, union acpi_object *object)
{
	acpi_status status = AE_OK;

	switch (type) {
	case ACPI_TYPE_STRING:

		object->type = ACPI_TYPE_STRING;
		object->string.pointer = string;
		object->string.length = (u32)strlen(string);
		break;

	case ACPI_TYPE_BUFFER:

		status = acpi_db_convert_to_buffer(string, object);
		break;

	case ACPI_TYPE_PACKAGE:

		status = acpi_db_convert_to_package(string, object);
		break;

	default:

		object->type = ACPI_TYPE_INTEGER;
<<<<<<< HEAD
		status = acpi_ut_strtoul64(string,
					   (acpi_gbl_integer_byte_width |
					    ACPI_STRTOUL_BASE16),
					   &object->integer.value);
=======
		status = acpi_ut_strtoul64(string, &object->integer.value);
>>>>>>> 24b8d41d
		break;
	}

	return (status);
}

/*******************************************************************************
 *
 * FUNCTION:    acpi_db_encode_pld_buffer
 *
 * PARAMETERS:  pld_info            - _PLD buffer struct (Using local struct)
 *
 * RETURN:      Encode _PLD buffer suitable for return value from _PLD
 *
 * DESCRIPTION: Bit-packs a _PLD buffer struct. Used to test the _PLD macros
 *
 ******************************************************************************/

u8 *acpi_db_encode_pld_buffer(struct acpi_pld_info *pld_info)
{
	u32 *buffer;
	u32 dword;

	buffer = ACPI_ALLOCATE_ZEROED(ACPI_PLD_BUFFER_SIZE);
	if (!buffer) {
		return (NULL);
	}

	/* First 32 bits */

	dword = 0;
	ACPI_PLD_SET_REVISION(&dword, pld_info->revision);
	ACPI_PLD_SET_IGNORE_COLOR(&dword, pld_info->ignore_color);
	ACPI_PLD_SET_RED(&dword, pld_info->red);
	ACPI_PLD_SET_GREEN(&dword, pld_info->green);
	ACPI_PLD_SET_BLUE(&dword, pld_info->blue);
	ACPI_MOVE_32_TO_32(&buffer[0], &dword);

	/* Second 32 bits */

	dword = 0;
	ACPI_PLD_SET_WIDTH(&dword, pld_info->width);
	ACPI_PLD_SET_HEIGHT(&dword, pld_info->height);
	ACPI_MOVE_32_TO_32(&buffer[1], &dword);

	/* Third 32 bits */

	dword = 0;
	ACPI_PLD_SET_USER_VISIBLE(&dword, pld_info->user_visible);
	ACPI_PLD_SET_DOCK(&dword, pld_info->dock);
	ACPI_PLD_SET_LID(&dword, pld_info->lid);
	ACPI_PLD_SET_PANEL(&dword, pld_info->panel);
	ACPI_PLD_SET_VERTICAL(&dword, pld_info->vertical_position);
	ACPI_PLD_SET_HORIZONTAL(&dword, pld_info->horizontal_position);
	ACPI_PLD_SET_SHAPE(&dword, pld_info->shape);
	ACPI_PLD_SET_ORIENTATION(&dword, pld_info->group_orientation);
	ACPI_PLD_SET_TOKEN(&dword, pld_info->group_token);
	ACPI_PLD_SET_POSITION(&dword, pld_info->group_position);
	ACPI_PLD_SET_BAY(&dword, pld_info->bay);
	ACPI_MOVE_32_TO_32(&buffer[2], &dword);

	/* Fourth 32 bits */

	dword = 0;
	ACPI_PLD_SET_EJECTABLE(&dword, pld_info->ejectable);
	ACPI_PLD_SET_OSPM_EJECT(&dword, pld_info->ospm_eject_required);
	ACPI_PLD_SET_CABINET(&dword, pld_info->cabinet_number);
	ACPI_PLD_SET_CARD_CAGE(&dword, pld_info->card_cage_number);
	ACPI_PLD_SET_REFERENCE(&dword, pld_info->reference);
	ACPI_PLD_SET_ROTATION(&dword, pld_info->rotation);
	ACPI_PLD_SET_ORDER(&dword, pld_info->order);
	ACPI_MOVE_32_TO_32(&buffer[3], &dword);

	if (pld_info->revision >= 2) {

		/* Fifth 32 bits */

		dword = 0;
		ACPI_PLD_SET_VERT_OFFSET(&dword, pld_info->vertical_offset);
		ACPI_PLD_SET_HORIZ_OFFSET(&dword, pld_info->horizontal_offset);
		ACPI_MOVE_32_TO_32(&buffer[4], &dword);
	}

	return (ACPI_CAST_PTR(u8, buffer));
}

/*******************************************************************************
 *
 * FUNCTION:    acpi_db_dump_pld_buffer
 *
 * PARAMETERS:  obj_desc            - Object returned from _PLD method
 *
 * RETURN:      None.
 *
 * DESCRIPTION: Dumps formatted contents of a _PLD return buffer.
 *
 ******************************************************************************/

#define ACPI_PLD_OUTPUT     "%20s : %-6X\n"

void acpi_db_dump_pld_buffer(union acpi_object *obj_desc)
{
	union acpi_object *buffer_desc;
	struct acpi_pld_info *pld_info;
	u8 *new_buffer;
	acpi_status status;

	/* Object must be of type Package with at least one Buffer element */

	if (obj_desc->type != ACPI_TYPE_PACKAGE) {
		return;
	}

	buffer_desc = &obj_desc->package.elements[0];
	if (buffer_desc->type != ACPI_TYPE_BUFFER) {
		return;
	}

	/* Convert _PLD buffer to local _PLD struct */

	status = acpi_decode_pld_buffer(buffer_desc->buffer.pointer,
					buffer_desc->buffer.length, &pld_info);
	if (ACPI_FAILURE(status)) {
		return;
	}

	/* Encode local _PLD struct back to a _PLD buffer */

	new_buffer = acpi_db_encode_pld_buffer(pld_info);
	if (!new_buffer) {
		goto exit;
	}

	/* The two bit-packed buffers should match */

	if (memcmp(new_buffer, buffer_desc->buffer.pointer,
		   buffer_desc->buffer.length)) {
		acpi_os_printf
		    ("Converted _PLD buffer does not compare. New:\n");

		acpi_ut_dump_buffer(new_buffer,
				    buffer_desc->buffer.length, DB_BYTE_DISPLAY,
				    0);
	}

	/* First 32-bit dword */

	acpi_os_printf(ACPI_PLD_OUTPUT, "PLD_Revision", pld_info->revision);
	acpi_os_printf(ACPI_PLD_OUTPUT, "PLD_IgnoreColor",
		       pld_info->ignore_color);
	acpi_os_printf(ACPI_PLD_OUTPUT, "PLD_Red", pld_info->red);
	acpi_os_printf(ACPI_PLD_OUTPUT, "PLD_Green", pld_info->green);
	acpi_os_printf(ACPI_PLD_OUTPUT, "PLD_Blue", pld_info->blue);

	/* Second 32-bit dword */

	acpi_os_printf(ACPI_PLD_OUTPUT, "PLD_Width", pld_info->width);
	acpi_os_printf(ACPI_PLD_OUTPUT, "PLD_Height", pld_info->height);

	/* Third 32-bit dword */

	acpi_os_printf(ACPI_PLD_OUTPUT, "PLD_UserVisible",
		       pld_info->user_visible);
	acpi_os_printf(ACPI_PLD_OUTPUT, "PLD_Dock", pld_info->dock);
	acpi_os_printf(ACPI_PLD_OUTPUT, "PLD_Lid", pld_info->lid);
	acpi_os_printf(ACPI_PLD_OUTPUT, "PLD_Panel", pld_info->panel);
	acpi_os_printf(ACPI_PLD_OUTPUT, "PLD_VerticalPosition",
		       pld_info->vertical_position);
	acpi_os_printf(ACPI_PLD_OUTPUT, "PLD_HorizontalPosition",
		       pld_info->horizontal_position);
	acpi_os_printf(ACPI_PLD_OUTPUT, "PLD_Shape", pld_info->shape);
	acpi_os_printf(ACPI_PLD_OUTPUT, "PLD_GroupOrientation",
		       pld_info->group_orientation);
	acpi_os_printf(ACPI_PLD_OUTPUT, "PLD_GroupToken",
		       pld_info->group_token);
	acpi_os_printf(ACPI_PLD_OUTPUT, "PLD_GroupPosition",
		       pld_info->group_position);
	acpi_os_printf(ACPI_PLD_OUTPUT, "PLD_Bay", pld_info->bay);

	/* Fourth 32-bit dword */

	acpi_os_printf(ACPI_PLD_OUTPUT, "PLD_Ejectable", pld_info->ejectable);
	acpi_os_printf(ACPI_PLD_OUTPUT, "PLD_EjectRequired",
		       pld_info->ospm_eject_required);
	acpi_os_printf(ACPI_PLD_OUTPUT, "PLD_CabinetNumber",
		       pld_info->cabinet_number);
	acpi_os_printf(ACPI_PLD_OUTPUT, "PLD_CardCageNumber",
		       pld_info->card_cage_number);
	acpi_os_printf(ACPI_PLD_OUTPUT, "PLD_Reference", pld_info->reference);
	acpi_os_printf(ACPI_PLD_OUTPUT, "PLD_Rotation", pld_info->rotation);
	acpi_os_printf(ACPI_PLD_OUTPUT, "PLD_Order", pld_info->order);

	/* Fifth 32-bit dword */

	if (buffer_desc->buffer.length > 16) {
		acpi_os_printf(ACPI_PLD_OUTPUT, "PLD_VerticalOffset",
			       pld_info->vertical_offset);
		acpi_os_printf(ACPI_PLD_OUTPUT, "PLD_HorizontalOffset",
			       pld_info->horizontal_offset);
	}

	ACPI_FREE(new_buffer);
exit:
	ACPI_FREE(pld_info);
}<|MERGE_RESOLUTION|>--- conflicted
+++ resolved
@@ -245,14 +245,7 @@
 	default:
 
 		object->type = ACPI_TYPE_INTEGER;
-<<<<<<< HEAD
-		status = acpi_ut_strtoul64(string,
-					   (acpi_gbl_integer_byte_width |
-					    ACPI_STRTOUL_BASE16),
-					   &object->integer.value);
-=======
 		status = acpi_ut_strtoul64(string, &object->integer.value);
->>>>>>> 24b8d41d
 		break;
 	}
 
