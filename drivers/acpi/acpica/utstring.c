// SPDX-License-Identifier: BSD-3-Clause OR GPL-2.0
/*******************************************************************************
 *
 * Module Name: utstring - Common functions for strings and characters
 *
 ******************************************************************************/

#include <acpi/acpi.h>
#include "accommon.h"
#include "acnamesp.h"

#define _COMPONENT          ACPI_UTILITIES
ACPI_MODULE_NAME("utstring")

/*******************************************************************************
 *
 * FUNCTION:    acpi_ut_print_string
 *
 * PARAMETERS:  string          - Null terminated ASCII string
 *              max_length      - Maximum output length. Used to constrain the
 *                                length of strings during debug output only.
 *
 * RETURN:      None
 *
 * DESCRIPTION: Dump an ASCII string with support for ACPI-defined escape
 *              sequences.
 *
 ******************************************************************************/
void acpi_ut_print_string(char *string, u16 max_length)
{
	u32 i;

	if (!string) {
		acpi_os_printf("<\"NULL STRING PTR\">");
		return;
	}

	acpi_os_printf("\"");
	for (i = 0; (i < max_length) && string[i]; i++) {

		/* Escape sequences */

		switch (string[i]) {
		case 0x07:

			acpi_os_printf("\\a");	/* BELL */
			break;

		case 0x08:

			acpi_os_printf("\\b");	/* BACKSPACE */
			break;

		case 0x0C:

			acpi_os_printf("\\f");	/* FORMFEED */
			break;

		case 0x0A:

			acpi_os_printf("\\n");	/* LINEFEED */
			break;

		case 0x0D:

			acpi_os_printf("\\r");	/* CARRIAGE RETURN */
			break;

		case 0x09:

			acpi_os_printf("\\t");	/* HORIZONTAL TAB */
			break;

		case 0x0B:

			acpi_os_printf("\\v");	/* VERTICAL TAB */
			break;

		case '\'':	/* Single Quote */
		case '\"':	/* Double Quote */
		case '\\':	/* Backslash */

			acpi_os_printf("\\%c", (int)string[i]);
			break;

		default:

			/* Check for printable character or hex escape */

			if (isprint((int)string[i])) {
				/* This is a normal character */

				acpi_os_printf("%c", (int)string[i]);
			} else {
				/* All others will be Hex escapes */

				acpi_os_printf("\\x%2.2X", (s32)string[i]);
			}
			break;
		}
	}

	acpi_os_printf("\"");

	if (i == max_length && string[i]) {
		acpi_os_printf("...");
	}
}

/*******************************************************************************
 *
 * FUNCTION:    acpi_ut_repair_name
 *
 * PARAMETERS:  name            - The ACPI name to be repaired
 *
 * RETURN:      Repaired version of the name
 *
 * DESCRIPTION: Repair an ACPI name: Change invalid characters to '*' and
 *              return the new name. NOTE: the Name parameter must reside in
 *              read/write memory, cannot be a const.
 *
 * An ACPI Name must consist of valid ACPI characters. We will repair the name
 * if necessary because we don't want to abort because of this, but we want
 * all namespace names to be printable. A warning message is appropriate.
 *
 * This issue came up because there are in fact machines that exhibit
 * this problem, and we want to be able to enable ACPI support for them,
 * even though there are a few bad names.
 *
 ******************************************************************************/

void acpi_ut_repair_name(char *name)
{
	u32 i;
	u8 found_bad_char = FALSE;
	u32 original_name;

	ACPI_FUNCTION_NAME(ut_repair_name);

	/*
	 * Special case for the root node. This can happen if we get an
	 * error during the execution of module-level code.
	 */
	if (ACPI_COMPARE_NAMESEG(name, ACPI_ROOT_PATHNAME)) {
		return;
	}

	ACPI_COPY_NAMESEG(&original_name, name);

	/* Check each character in the name */

<<<<<<< HEAD
	for (i = 0; i < ACPI_NAME_SIZE; i++) {
=======
	for (i = 0; i < ACPI_NAMESEG_SIZE; i++) {
>>>>>>> 24b8d41d
		if (acpi_ut_valid_name_char(name[i], i)) {
			continue;
		}

		/*
		 * Replace a bad character with something printable, yet technically
		 * still invalid. This prevents any collisions with existing "good"
		 * names in the namespace.
		 */
		name[i] = '*';
		found_bad_char = TRUE;
	}

	if (found_bad_char) {

		/* Report warning only if in strict mode or debug mode */

		if (!acpi_gbl_enable_interpreter_slack) {
			ACPI_WARNING((AE_INFO,
				      "Invalid character(s) in name (0x%.8X), repaired: [%4.4s]",
				      original_name, name));
		} else {
			ACPI_DEBUG_PRINT((ACPI_DB_INFO,
					  "Invalid character(s) in name (0x%.8X), repaired: [%4.4s]",
					  original_name, name));
		}
	}
}

#if defined ACPI_ASL_COMPILER || defined ACPI_EXEC_APP
/*******************************************************************************
 *
 * FUNCTION:    ut_convert_backslashes
 *
 * PARAMETERS:  pathname        - File pathname string to be converted
 *
 * RETURN:      Modifies the input Pathname
 *
 * DESCRIPTION: Convert all backslashes (0x5C) to forward slashes (0x2F) within
 *              the entire input file pathname string.
 *
 ******************************************************************************/

void ut_convert_backslashes(char *pathname)
{

	if (!pathname) {
		return;
	}

	while (*pathname) {
		if (*pathname == '\\') {
			*pathname = '/';
		}

		pathname++;
	}
}
#endif<|MERGE_RESOLUTION|>--- conflicted
+++ resolved
@@ -149,11 +149,7 @@
 
 	/* Check each character in the name */
 
-<<<<<<< HEAD
-	for (i = 0; i < ACPI_NAME_SIZE; i++) {
-=======
 	for (i = 0; i < ACPI_NAMESEG_SIZE; i++) {
->>>>>>> 24b8d41d
 		if (acpi_ut_valid_name_char(name[i], i)) {
 			continue;
 		}
