--- conflicted
+++ resolved
@@ -135,11 +135,7 @@
 {
 	struct acpi_gpe_register_info *gpe_register_info;
 	acpi_status status = AE_OK;
-<<<<<<< HEAD
-	u32 enable_mask;
-=======
 	u64 enable_mask;
->>>>>>> 24b8d41d
 	u32 register_bit;
 
 	ACPI_FUNCTION_ENTRY();
@@ -193,14 +189,8 @@
 
 		/* Write the updated enable mask */
 
-<<<<<<< HEAD
-		status =
-		    acpi_hw_write(enable_mask,
-				  &gpe_register_info->enable_address);
-=======
 		status = acpi_hw_gpe_write(enable_mask,
 					   &gpe_register_info->enable_address);
->>>>>>> 24b8d41d
 	}
 	return (status);
 }
