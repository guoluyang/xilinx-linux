// SPDX-License-Identifier: BSD-3-Clause OR GPL-2.0
/******************************************************************************
 *
 * Module Name: tbxfload - Table load/unload external interfaces
 *
 * Copyright (C) 2000 - 2020, Intel Corp.
 *
 *****************************************************************************/

#define EXPORT_ACPI_INTERFACES

#include <acpi/acpi.h>
#include "accommon.h"
#include "acnamesp.h"
#include "actables.h"
#include "acevents.h"

#define _COMPONENT          ACPI_TABLES
ACPI_MODULE_NAME("tbxfload")

/*******************************************************************************
 *
 * FUNCTION:    acpi_load_tables
 *
 * PARAMETERS:  None
 *
 * RETURN:      Status
 *
 * DESCRIPTION: Load the ACPI tables from the RSDT/XSDT
 *
 ******************************************************************************/
acpi_status ACPI_INIT_FUNCTION acpi_load_tables(void)
{
	acpi_status status;

	ACPI_FUNCTION_TRACE(acpi_load_tables);

	/*
	 * Install the default operation region handlers. These are the
	 * handlers that are defined by the ACPI specification to be
	 * "always accessible" -- namely, system_memory, system_IO, and
	 * PCI_Config. This also means that no _REG methods need to be
	 * run for these address spaces. We need to have these handlers
	 * installed before any AML code can be executed, especially any
	 * module-level code (11/2015).
	 * Note that we allow OSPMs to install their own region handlers
	 * between acpi_initialize_subsystem() and acpi_load_tables() to use
	 * their customized default region handlers.
	 */
	status = acpi_ev_install_region_handlers();
	if (ACPI_FAILURE(status)) {
		ACPI_EXCEPTION((AE_INFO, status,
				"During Region initialization"));
		return_ACPI_STATUS(status);
	}

	/* Load the namespace from the tables */

	status = acpi_tb_load_namespace();

	/* Don't let single failures abort the load */

	if (status == AE_CTRL_TERMINATE) {
		status = AE_OK;
	}

	if (ACPI_FAILURE(status)) {
		ACPI_EXCEPTION((AE_INFO, status,
				"While loading namespace from ACPI tables"));
	}

<<<<<<< HEAD
	if (acpi_gbl_parse_table_as_term_list
	    || !acpi_gbl_group_module_level_code) {
		/*
		 * Initialize the objects that remain uninitialized. This
		 * runs the executable AML that may be part of the
		 * declaration of these objects:
		 * operation_regions, buffer_fields, Buffers, and Packages.
		 */
		status = acpi_ns_initialize_objects();
		if (ACPI_FAILURE(status)) {
			return_ACPI_STATUS(status);
		}
=======
	/*
	 * Initialize the objects in the namespace that remain uninitialized.
	 * This runs the executable AML that may be part of the declaration of
	 * these name objects:
	 *     operation_regions, buffer_fields, Buffers, and Packages.
	 *
	 */
	status = acpi_ns_initialize_objects();
	if (ACPI_SUCCESS(status)) {
		acpi_gbl_namespace_initialized = TRUE;
>>>>>>> 24b8d41d
	}

	return_ACPI_STATUS(status);
}

ACPI_EXPORT_SYMBOL_INIT(acpi_load_tables)

/*******************************************************************************
 *
 * FUNCTION:    acpi_tb_load_namespace
 *
 * PARAMETERS:  None
 *
 * RETURN:      Status
 *
 * DESCRIPTION: Load the namespace from the DSDT and all SSDTs/PSDTs found in
 *              the RSDT/XSDT.
 *
 ******************************************************************************/
acpi_status acpi_tb_load_namespace(void)
{
	acpi_status status;
	u32 i;
	struct acpi_table_header *new_dsdt;
	struct acpi_table_desc *table;
	u32 tables_loaded = 0;
	u32 tables_failed = 0;

	ACPI_FUNCTION_TRACE(tb_load_namespace);

	(void)acpi_ut_acquire_mutex(ACPI_MTX_TABLES);

	/*
	 * Load the namespace. The DSDT is required, but any SSDT and
	 * PSDT tables are optional. Verify the DSDT.
	 */
	table = &acpi_gbl_root_table_list.tables[acpi_gbl_dsdt_index];

	if (!acpi_gbl_root_table_list.current_table_count ||
	    !ACPI_COMPARE_NAMESEG(table->signature.ascii, ACPI_SIG_DSDT) ||
	    ACPI_FAILURE(acpi_tb_validate_table(table))) {
		status = AE_NO_ACPI_TABLES;
		goto unlock_and_exit;
	}

	/*
	 * Save the DSDT pointer for simple access. This is the mapped memory
	 * address. We must take care here because the address of the .Tables
	 * array can change dynamically as tables are loaded at run-time. Note:
	 * .Pointer field is not validated until after call to acpi_tb_validate_table.
	 */
	acpi_gbl_DSDT = table->pointer;

	/*
	 * Optionally copy the entire DSDT to local memory (instead of simply
	 * mapping it.) There are some BIOSs that corrupt or replace the original
	 * DSDT, creating the need for this option. Default is FALSE, do not copy
	 * the DSDT.
	 */
	if (acpi_gbl_copy_dsdt_locally) {
		new_dsdt = acpi_tb_copy_dsdt(acpi_gbl_dsdt_index);
		if (new_dsdt) {
			acpi_gbl_DSDT = new_dsdt;
		}
	}

	/*
	 * Save the original DSDT header for detection of table corruption
	 * and/or replacement of the DSDT from outside the OS.
	 */
	memcpy(&acpi_gbl_original_dsdt_header, acpi_gbl_DSDT,
	       sizeof(struct acpi_table_header));

	/* Load and parse tables */

	(void)acpi_ut_release_mutex(ACPI_MTX_TABLES);
	status = acpi_ns_load_table(acpi_gbl_dsdt_index, acpi_gbl_root_node);
	(void)acpi_ut_acquire_mutex(ACPI_MTX_TABLES);
	if (ACPI_FAILURE(status)) {
		ACPI_EXCEPTION((AE_INFO, status, "[DSDT] table load failed"));
		tables_failed++;
	} else {
		tables_loaded++;
	}

	/* Load any SSDT or PSDT tables. Note: Loop leaves tables locked */

	for (i = 0; i < acpi_gbl_root_table_list.current_table_count; ++i) {
		table = &acpi_gbl_root_table_list.tables[i];

		if (!table->address ||
		    (!ACPI_COMPARE_NAMESEG
		     (table->signature.ascii, ACPI_SIG_SSDT)
		     && !ACPI_COMPARE_NAMESEG(table->signature.ascii,
					      ACPI_SIG_PSDT)
		     && !ACPI_COMPARE_NAMESEG(table->signature.ascii,
					      ACPI_SIG_OSDT))
		    || ACPI_FAILURE(acpi_tb_validate_table(table))) {
			continue;
		}

		/* Ignore errors while loading tables, get as many as possible */

		(void)acpi_ut_release_mutex(ACPI_MTX_TABLES);
		status = acpi_ns_load_table(i, acpi_gbl_root_node);
		(void)acpi_ut_acquire_mutex(ACPI_MTX_TABLES);
		if (ACPI_FAILURE(status)) {
			ACPI_EXCEPTION((AE_INFO, status,
					"(%4.4s:%8.8s) while loading table",
					table->signature.ascii,
					table->pointer->oem_table_id));

			tables_failed++;

			ACPI_DEBUG_PRINT_RAW((ACPI_DB_INIT,
					      "Table [%4.4s:%8.8s] (id FF) - Table namespace load failed\n\n",
					      table->signature.ascii,
					      table->pointer->oem_table_id));
		} else {
			tables_loaded++;
		}
	}

	if (!tables_failed) {
		ACPI_INFO(("%u ACPI AML tables successfully acquired and loaded", tables_loaded));
	} else {
		ACPI_ERROR((AE_INFO,
			    "%u table load failures, %u successful",
			    tables_failed, tables_loaded));

		/* Indicate at least one failure */

		status = AE_CTRL_TERMINATE;
	}

#ifdef ACPI_APPLICATION
	ACPI_DEBUG_PRINT_RAW((ACPI_DB_INIT, "\n"));
#endif

unlock_and_exit:
	(void)acpi_ut_release_mutex(ACPI_MTX_TABLES);
	return_ACPI_STATUS(status);
}

/*******************************************************************************
 *
 * FUNCTION:    acpi_install_table
 *
 * PARAMETERS:  address             - Address of the ACPI table to be installed.
 *              physical            - Whether the address is a physical table
 *                                    address or not
 *
 * RETURN:      Status
 *
 * DESCRIPTION: Dynamically install an ACPI table.
 *              Note: This function should only be invoked after
 *                    acpi_initialize_tables() and before acpi_load_tables().
 *
 ******************************************************************************/

acpi_status ACPI_INIT_FUNCTION
acpi_install_table(acpi_physical_address address, u8 physical)
{
	acpi_status status;
	u8 flags;
	u32 table_index;

	ACPI_FUNCTION_TRACE(acpi_install_table);

	if (physical) {
		flags = ACPI_TABLE_ORIGIN_INTERNAL_PHYSICAL;
	} else {
		flags = ACPI_TABLE_ORIGIN_EXTERNAL_VIRTUAL;
	}

	status = acpi_tb_install_standard_table(address, flags,
						FALSE, FALSE, &table_index);

	return_ACPI_STATUS(status);
}

ACPI_EXPORT_SYMBOL_INIT(acpi_install_table)

/*******************************************************************************
 *
 * FUNCTION:    acpi_load_table
 *
 * PARAMETERS:  table               - Pointer to a buffer containing the ACPI
 *                                    table to be loaded.
 *              table_idx           - Pointer to a u32 for storing the table
 *                                    index, might be NULL
 *
 * RETURN:      Status
 *
 * DESCRIPTION: Dynamically load an ACPI table from the caller's buffer. Must
 *              be a valid ACPI table with a valid ACPI table header.
 *              Note1: Mainly intended to support hotplug addition of SSDTs.
 *              Note2: Does not copy the incoming table. User is responsible
 *              to ensure that the table is not deleted or unmapped.
 *
 ******************************************************************************/
acpi_status acpi_load_table(struct acpi_table_header *table, u32 *table_idx)
{
	acpi_status status;
	u32 table_index;

	ACPI_FUNCTION_TRACE(acpi_load_table);

	/* Parameter validation */

	if (!table) {
		return_ACPI_STATUS(AE_BAD_PARAMETER);
	}

	/* Install the table and load it into the namespace */

	ACPI_INFO(("Host-directed Dynamic ACPI Table Load:"));
<<<<<<< HEAD
	status =
	    acpi_tb_install_and_load_table(table, ACPI_PTR_TO_PHYSADDR(table),
					   ACPI_TABLE_ORIGIN_EXTERNAL_VIRTUAL,
					   FALSE, &table_index);
=======
	status = acpi_tb_install_and_load_table(ACPI_PTR_TO_PHYSADDR(table),
						ACPI_TABLE_ORIGIN_EXTERNAL_VIRTUAL,
						FALSE, &table_index);
	if (table_idx) {
		*table_idx = table_index;
	}

	if (ACPI_SUCCESS(status)) {

		/* Complete the initialization/resolution of new objects */

		acpi_ns_initialize_objects();
	}

>>>>>>> 24b8d41d
	return_ACPI_STATUS(status);
}

ACPI_EXPORT_SYMBOL(acpi_load_table)

/*******************************************************************************
 *
 * FUNCTION:    acpi_unload_parent_table
 *
 * PARAMETERS:  object              - Handle to any namespace object owned by
 *                                    the table to be unloaded
 *
 * RETURN:      Status
 *
 * DESCRIPTION: Via any namespace object within an SSDT or OEMx table, unloads
 *              the table and deletes all namespace objects associated with
 *              that table. Unloading of the DSDT is not allowed.
 *              Note: Mainly intended to support hotplug removal of SSDTs.
 *
 ******************************************************************************/
acpi_status acpi_unload_parent_table(acpi_handle object)
{
	struct acpi_namespace_node *node =
	    ACPI_CAST_PTR(struct acpi_namespace_node, object);
	acpi_status status = AE_NOT_EXIST;
	acpi_owner_id owner_id;
	u32 i;

	ACPI_FUNCTION_TRACE(acpi_unload_parent_table);

	/* Parameter validation */

	if (!object) {
		return_ACPI_STATUS(AE_BAD_PARAMETER);
	}

	/*
	 * The node owner_id is currently the same as the parent table ID.
	 * However, this could change in the future.
	 */
	owner_id = node->owner_id;
	if (!owner_id) {

		/* owner_id==0 means DSDT is the owner. DSDT cannot be unloaded */

		return_ACPI_STATUS(AE_TYPE);
	}

	/* Must acquire the table lock during this operation */

	status = acpi_ut_acquire_mutex(ACPI_MTX_TABLES);
	if (ACPI_FAILURE(status)) {
		return_ACPI_STATUS(status);
	}

	/* Find the table in the global table list */

	for (i = 0; i < acpi_gbl_root_table_list.current_table_count; i++) {
		if (owner_id != acpi_gbl_root_table_list.tables[i].owner_id) {
			continue;
		}

		/*
		 * Allow unload of SSDT and OEMx tables only. Do not allow unload
		 * of the DSDT. No other types of tables should get here, since
		 * only these types can contain AML and thus are the only types
		 * that can create namespace objects.
		 */
		if (ACPI_COMPARE_NAMESEG
		    (acpi_gbl_root_table_list.tables[i].signature.ascii,
		     ACPI_SIG_DSDT)) {
			status = AE_TYPE;
			break;
		}

		(void)acpi_ut_release_mutex(ACPI_MTX_TABLES);
		status = acpi_tb_unload_table(i);
		(void)acpi_ut_acquire_mutex(ACPI_MTX_TABLES);
		break;
	}

<<<<<<< HEAD
		(void)acpi_ut_release_mutex(ACPI_MTX_TABLES);
		if (!acpi_tb_is_table_loaded(i)) {
			status = AE_NOT_EXIST;
			(void)acpi_ut_acquire_mutex(ACPI_MTX_TABLES);
			break;
		}
=======
	(void)acpi_ut_release_mutex(ACPI_MTX_TABLES);
	return_ACPI_STATUS(status);
}
>>>>>>> 24b8d41d

ACPI_EXPORT_SYMBOL(acpi_unload_parent_table)
/*******************************************************************************
 *
 * FUNCTION:    acpi_unload_table
 *
 * PARAMETERS:  table_index         - Index as returned by acpi_load_table
 *
 * RETURN:      Status
 *
 * DESCRIPTION: Via the table_index representing an SSDT or OEMx table, unloads
 *              the table and deletes all namespace objects associated with
 *              that table. Unloading of the DSDT is not allowed.
 *              Note: Mainly intended to support hotplug removal of SSDTs.
 *
 ******************************************************************************/
acpi_status acpi_unload_table(u32 table_index)
{
	acpi_status status;

	ACPI_FUNCTION_TRACE(acpi_unload_table);

	if (table_index == 1) {

<<<<<<< HEAD
		status = acpi_tb_release_owner_id(i);
		acpi_tb_set_table_loaded_flag(i, FALSE);
		(void)acpi_ut_acquire_mutex(ACPI_MTX_TABLES);
		break;
	}

	(void)acpi_ut_release_mutex(ACPI_MTX_TABLES);
=======
		/* table_index==1 means DSDT is the owner. DSDT cannot be unloaded */

		return_ACPI_STATUS(AE_TYPE);
	}

	status = acpi_tb_unload_table(table_index);
>>>>>>> 24b8d41d
	return_ACPI_STATUS(status);
}

ACPI_EXPORT_SYMBOL(acpi_unload_table)<|MERGE_RESOLUTION|>--- conflicted
+++ resolved
@@ -69,20 +69,6 @@
 				"While loading namespace from ACPI tables"));
 	}
 
-<<<<<<< HEAD
-	if (acpi_gbl_parse_table_as_term_list
-	    || !acpi_gbl_group_module_level_code) {
-		/*
-		 * Initialize the objects that remain uninitialized. This
-		 * runs the executable AML that may be part of the
-		 * declaration of these objects:
-		 * operation_regions, buffer_fields, Buffers, and Packages.
-		 */
-		status = acpi_ns_initialize_objects();
-		if (ACPI_FAILURE(status)) {
-			return_ACPI_STATUS(status);
-		}
-=======
 	/*
 	 * Initialize the objects in the namespace that remain uninitialized.
 	 * This runs the executable AML that may be part of the declaration of
@@ -93,7 +79,6 @@
 	status = acpi_ns_initialize_objects();
 	if (ACPI_SUCCESS(status)) {
 		acpi_gbl_namespace_initialized = TRUE;
->>>>>>> 24b8d41d
 	}
 
 	return_ACPI_STATUS(status);
@@ -311,12 +296,6 @@
 	/* Install the table and load it into the namespace */
 
 	ACPI_INFO(("Host-directed Dynamic ACPI Table Load:"));
-<<<<<<< HEAD
-	status =
-	    acpi_tb_install_and_load_table(table, ACPI_PTR_TO_PHYSADDR(table),
-					   ACPI_TABLE_ORIGIN_EXTERNAL_VIRTUAL,
-					   FALSE, &table_index);
-=======
 	status = acpi_tb_install_and_load_table(ACPI_PTR_TO_PHYSADDR(table),
 						ACPI_TABLE_ORIGIN_EXTERNAL_VIRTUAL,
 						FALSE, &table_index);
@@ -331,7 +310,6 @@
 		acpi_ns_initialize_objects();
 	}
 
->>>>>>> 24b8d41d
 	return_ACPI_STATUS(status);
 }
 
@@ -413,18 +391,9 @@
 		break;
 	}
 
-<<<<<<< HEAD
-		(void)acpi_ut_release_mutex(ACPI_MTX_TABLES);
-		if (!acpi_tb_is_table_loaded(i)) {
-			status = AE_NOT_EXIST;
-			(void)acpi_ut_acquire_mutex(ACPI_MTX_TABLES);
-			break;
-		}
-=======
 	(void)acpi_ut_release_mutex(ACPI_MTX_TABLES);
 	return_ACPI_STATUS(status);
 }
->>>>>>> 24b8d41d
 
 ACPI_EXPORT_SYMBOL(acpi_unload_parent_table)
 /*******************************************************************************
@@ -449,22 +418,12 @@
 
 	if (table_index == 1) {
 
-<<<<<<< HEAD
-		status = acpi_tb_release_owner_id(i);
-		acpi_tb_set_table_loaded_flag(i, FALSE);
-		(void)acpi_ut_acquire_mutex(ACPI_MTX_TABLES);
-		break;
-	}
-
-	(void)acpi_ut_release_mutex(ACPI_MTX_TABLES);
-=======
 		/* table_index==1 means DSDT is the owner. DSDT cannot be unloaded */
 
 		return_ACPI_STATUS(AE_TYPE);
 	}
 
 	status = acpi_tb_unload_table(table_index);
->>>>>>> 24b8d41d
 	return_ACPI_STATUS(status);
 }
 
