--- conflicted
+++ resolved
@@ -312,12 +312,9 @@
 				path_buffer.pointer = user_prt->source;
 
 				status = acpi_ns_handle_to_pathname((acpi_handle)node, &path_buffer, FALSE);
-<<<<<<< HEAD
-=======
 				if (ACPI_FAILURE(status)) {
 					return_ACPI_STATUS(status);
 				}
->>>>>>> 24b8d41d
 
 				/* +1 to include null terminator */
 
