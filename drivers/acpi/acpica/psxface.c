--- conflicted
+++ resolved
@@ -270,12 +270,9 @@
 		goto cleanup;
 	}
 
-<<<<<<< HEAD
-=======
 	walk_state->method_pathname = info->full_pathname;
 	walk_state->method_is_nested = FALSE;
 
->>>>>>> 24b8d41d
 	if (info->obj_desc->method.info_flags & ACPI_METHOD_MODULE_LEVEL) {
 		walk_state->parse_flags |= ACPI_PARSE_MODULE_LEVEL;
 	}
