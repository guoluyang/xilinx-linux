// SPDX-License-Identifier: BSD-3-Clause OR GPL-2.0
/******************************************************************************
 *
 * Module Name: utbuffer - Buffer dump routines
 *
 * Copyright (C) 2000 - 2020, Intel Corp.
 *
 *****************************************************************************/

#include <acpi/acpi.h>
#include "accommon.h"

#define _COMPONENT          ACPI_UTILITIES
ACPI_MODULE_NAME("utbuffer")

/*******************************************************************************
 *
 * FUNCTION:    acpi_ut_dump_buffer
 *
 * PARAMETERS:  buffer              - Buffer to dump
 *              count               - Amount to dump, in bytes
 *              display             - BYTE, WORD, DWORD, or QWORD display:
 *                                      DB_BYTE_DISPLAY
 *                                      DB_WORD_DISPLAY
 *                                      DB_DWORD_DISPLAY
 *                                      DB_QWORD_DISPLAY
 *              base_offset         - Beginning buffer offset (display only)
 *
 * RETURN:      None
 *
 * DESCRIPTION: Generic dump buffer in both hex and ascii.
 *
 ******************************************************************************/
void acpi_ut_dump_buffer(u8 *buffer, u32 count, u32 display, u32 base_offset)
{
	u32 i = 0;
	u32 j;
	u32 temp32;
	u8 buf_char;
	u32 display_data_only = display & DB_DISPLAY_DATA_ONLY;

	display &= ~DB_DISPLAY_DATA_ONLY;
	if (!buffer) {
		acpi_os_printf("Null Buffer Pointer in DumpBuffer!\n");
		return;
	}

	if ((count < 4) || (count & 0x01)) {
		display = DB_BYTE_DISPLAY;
	}

	/* Nasty little dump buffer routine! */

	while (i < count) {

		/* Print current offset */

		if (!display_data_only) {
			acpi_os_printf("%8.4X: ", (base_offset + i));
		}

		/* Print 16 hex chars */

		for (j = 0; j < 16;) {
			if (i + j >= count) {

				/* Dump fill spaces */

				acpi_os_printf("%*s", ((display * 2) + 1), " ");
				j += display;
				continue;
			}

			switch (display) {
			case DB_BYTE_DISPLAY:
			default:	/* Default is BYTE display */

				acpi_os_printf("%02X ",
					       buffer[(acpi_size)i + j]);
				break;

			case DB_WORD_DISPLAY:

				ACPI_MOVE_16_TO_32(&temp32,
						   &buffer[(acpi_size)i + j]);
				acpi_os_printf("%04X ", temp32);
				break;

			case DB_DWORD_DISPLAY:

				ACPI_MOVE_32_TO_32(&temp32,
						   &buffer[(acpi_size)i + j]);
				acpi_os_printf("%08X ", temp32);
				break;

			case DB_QWORD_DISPLAY:

				ACPI_MOVE_32_TO_32(&temp32,
						   &buffer[(acpi_size)i + j]);
				acpi_os_printf("%08X", temp32);

				ACPI_MOVE_32_TO_32(&temp32,
						   &buffer[(acpi_size)i + j +
							   4]);
				acpi_os_printf("%08X ", temp32);
				break;
			}

			j += display;
		}

		/*
		 * Print the ASCII equivalent characters but watch out for the bad
		 * unprintable ones (printable chars are 0x20 through 0x7E)
		 */
		if (!display_data_only) {
			acpi_os_printf(" ");
			for (j = 0; j < 16; j++) {
				if (i + j >= count) {
					acpi_os_printf("\n");
					return;
				}

				/*
				 * Add comment characters so rest of line is ignored when
				 * compiled
				 */
				if (j == 0) {
					acpi_os_printf("// ");
				}

				buf_char = buffer[(acpi_size)i + j];
				if (isprint(buf_char)) {
					acpi_os_printf("%c", buf_char);
				} else {
					acpi_os_printf(".");
				}
			}

			/* Done with that line. */

<<<<<<< HEAD
			buf_char = buffer[(acpi_size)i + j];
			if (isprint(buf_char)) {
				acpi_os_printf("%c", buf_char);
			} else {
				acpi_os_printf(".");
			}
=======
			acpi_os_printf("\n");
>>>>>>> 24b8d41d
		}
		i += 16;
	}

	return;
}

/*******************************************************************************
 *
 * FUNCTION:    acpi_ut_debug_dump_buffer
 *
 * PARAMETERS:  buffer              - Buffer to dump
 *              count               - Amount to dump, in bytes
 *              display             - BYTE, WORD, DWORD, or QWORD display:
 *                                      DB_BYTE_DISPLAY
 *                                      DB_WORD_DISPLAY
 *                                      DB_DWORD_DISPLAY
 *                                      DB_QWORD_DISPLAY
 *              component_ID        - Caller's component ID
 *
 * RETURN:      None
 *
 * DESCRIPTION: Generic dump buffer in both hex and ascii.
 *
 ******************************************************************************/

void
acpi_ut_debug_dump_buffer(u8 *buffer, u32 count, u32 display, u32 component_id)
{

	/* Only dump the buffer if tracing is enabled */

	if (!((ACPI_LV_TABLES & acpi_dbg_level) &&
	      (component_id & acpi_dbg_layer))) {
		return;
	}

	acpi_ut_dump_buffer(buffer, count, display, 0);
}

#ifdef ACPI_APPLICATION
/*******************************************************************************
 *
 * FUNCTION:    acpi_ut_dump_buffer_to_file
 *
 * PARAMETERS:  file                - File descriptor
 *              buffer              - Buffer to dump
 *              count               - Amount to dump, in bytes
 *              display             - BYTE, WORD, DWORD, or QWORD display:
 *                                      DB_BYTE_DISPLAY
 *                                      DB_WORD_DISPLAY
 *                                      DB_DWORD_DISPLAY
 *                                      DB_QWORD_DISPLAY
 *              base_offset         - Beginning buffer offset (display only)
 *
 * RETURN:      None
 *
 * DESCRIPTION: Generic dump buffer in both hex and ascii to a file.
 *
 ******************************************************************************/

void
acpi_ut_dump_buffer_to_file(ACPI_FILE file,
			    u8 *buffer, u32 count, u32 display, u32 base_offset)
{
	u32 i = 0;
	u32 j;
	u32 temp32;
	u8 buf_char;

	if (!buffer) {
		fprintf(file, "Null Buffer Pointer in DumpBuffer!\n");
		return;
	}

	if ((count < 4) || (count & 0x01)) {
		display = DB_BYTE_DISPLAY;
	}

	/* Nasty little dump buffer routine! */

	while (i < count) {

		/* Print current offset */

<<<<<<< HEAD
		fprintf(file, "%6.4X: ", (base_offset + i));
=======
		fprintf(file, "%8.4X: ", (base_offset + i));
>>>>>>> 24b8d41d

		/* Print 16 hex chars */

		for (j = 0; j < 16;) {
			if (i + j >= count) {

				/* Dump fill spaces */

				fprintf(file, "%*s", ((display * 2) + 1), " ");
				j += display;
				continue;
			}

			switch (display) {
			case DB_BYTE_DISPLAY:
			default:	/* Default is BYTE display */

				fprintf(file, "%02X ",
					buffer[(acpi_size)i + j]);
				break;

			case DB_WORD_DISPLAY:

				ACPI_MOVE_16_TO_32(&temp32,
						   &buffer[(acpi_size)i + j]);
				fprintf(file, "%04X ", temp32);
				break;

			case DB_DWORD_DISPLAY:

				ACPI_MOVE_32_TO_32(&temp32,
						   &buffer[(acpi_size)i + j]);
				fprintf(file, "%08X ", temp32);
				break;

			case DB_QWORD_DISPLAY:

				ACPI_MOVE_32_TO_32(&temp32,
						   &buffer[(acpi_size)i + j]);
				fprintf(file, "%08X", temp32);

				ACPI_MOVE_32_TO_32(&temp32,
						   &buffer[(acpi_size)i + j +
							   4]);
				fprintf(file, "%08X ", temp32);
				break;
			}

			j += display;
		}

		/*
		 * Print the ASCII equivalent characters but watch out for the bad
		 * unprintable ones (printable chars are 0x20 through 0x7E)
		 */
		fprintf(file, " ");
		for (j = 0; j < 16; j++) {
			if (i + j >= count) {
				fprintf(file, "\n");
				return;
			}

			buf_char = buffer[(acpi_size)i + j];
			if (isprint(buf_char)) {
				fprintf(file, "%c", buf_char);
			} else {
				fprintf(file, ".");
			}
		}

		/* Done with that line. */

		fprintf(file, "\n");
		i += 16;
	}

	return;
}
#endif<|MERGE_RESOLUTION|>--- conflicted
+++ resolved
@@ -139,16 +139,7 @@
 
 			/* Done with that line. */
 
-<<<<<<< HEAD
-			buf_char = buffer[(acpi_size)i + j];
-			if (isprint(buf_char)) {
-				acpi_os_printf("%c", buf_char);
-			} else {
-				acpi_os_printf(".");
-			}
-=======
 			acpi_os_printf("\n");
->>>>>>> 24b8d41d
 		}
 		i += 16;
 	}
@@ -234,11 +225,7 @@
 
 		/* Print current offset */
 
-<<<<<<< HEAD
-		fprintf(file, "%6.4X: ", (base_offset + i));
-=======
 		fprintf(file, "%8.4X: ", (base_offset + i));
->>>>>>> 24b8d41d
 
 		/* Print 16 hex chars */
 
