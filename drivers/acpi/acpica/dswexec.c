--- conflicted
+++ resolved
@@ -103,11 +103,7 @@
 	 * object. Implicitly convert the argument if necessary.
 	 */
 	status = acpi_ex_convert_to_integer(obj_desc, &local_obj_desc,
-<<<<<<< HEAD
-					    ACPI_STRTOUL_BASE16);
-=======
 					    ACPI_IMPLICIT_CONVERSION);
->>>>>>> 24b8d41d
 	if (ACPI_FAILURE(status)) {
 		goto cleanup;
 	}
