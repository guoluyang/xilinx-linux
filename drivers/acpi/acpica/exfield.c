--- conflicted
+++ resolved
@@ -160,11 +160,7 @@
 	 *
 	 * Note: Field.length is in bits.
 	 */
-<<<<<<< HEAD
-	length =
-=======
 	buffer_length =
->>>>>>> 24b8d41d
 	    (acpi_size)ACPI_ROUND_BITS_UP_TO_BYTES(obj_desc->field.bit_length);
 
 	if (buffer_length > acpi_gbl_integer_byte_width ||
