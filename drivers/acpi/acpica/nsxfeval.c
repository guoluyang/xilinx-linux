// SPDX-License-Identifier: BSD-3-Clause OR GPL-2.0
/*******************************************************************************
 *
 * Module Name: nsxfeval - Public interfaces to the ACPI subsystem
 *                         ACPI Object evaluation interfaces
 *
 ******************************************************************************/

#define EXPORT_ACPI_INTERFACES

#include <acpi/acpi.h>
#include "accommon.h"
#include "acnamesp.h"
#include "acinterp.h"

#define _COMPONENT          ACPI_NAMESPACE
ACPI_MODULE_NAME("nsxfeval")

/* Local prototypes */
static void acpi_ns_resolve_references(struct acpi_evaluate_info *info);

/*******************************************************************************
 *
 * FUNCTION:    acpi_evaluate_object_typed
 *
 * PARAMETERS:  handle              - Object handle (optional)
 *              pathname            - Object pathname (optional)
 *              external_params     - List of parameters to pass to a method,
 *                                    terminated by NULL. May be NULL
 *                                    if no parameters are being passed.
 *              return_buffer       - Where to put the object's return value (if
 *                                    any). If NULL, no value is returned.
 *              return_type         - Expected type of return object
 *
 * RETURN:      Status
 *
 * DESCRIPTION: Find and evaluate the given object, passing the given
 *              parameters if necessary. One of "Handle" or "Pathname" must
 *              be valid (non-null)
 *
 ******************************************************************************/

acpi_status
acpi_evaluate_object_typed(acpi_handle handle,
			   acpi_string pathname,
			   struct acpi_object_list *external_params,
			   struct acpi_buffer *return_buffer,
			   acpi_object_type return_type)
{
	acpi_status status;
	u8 free_buffer_on_error = FALSE;
	acpi_handle target_handle;
	char *full_pathname;

	ACPI_FUNCTION_TRACE(acpi_evaluate_object_typed);

	/* Return buffer must be valid */

	if (!return_buffer) {
		return_ACPI_STATUS(AE_BAD_PARAMETER);
	}

	if (return_buffer->length == ACPI_ALLOCATE_BUFFER) {
		free_buffer_on_error = TRUE;
	}

	/* Get a handle here, in order to build an error message if needed */

	target_handle = handle;
	if (pathname) {
		status = acpi_get_handle(handle, pathname, &target_handle);
		if (ACPI_FAILURE(status)) {
			return_ACPI_STATUS(status);
		}
	}

	full_pathname = acpi_ns_get_external_pathname(target_handle);
	if (!full_pathname) {
		return_ACPI_STATUS(AE_NO_MEMORY);
	}

	/* Evaluate the object */

	status = acpi_evaluate_object(target_handle, NULL, external_params,
				      return_buffer);
	if (ACPI_FAILURE(status)) {
		goto exit;
	}

	/* Type ANY means "don't care about return value type" */

	if (return_type == ACPI_TYPE_ANY) {
		goto exit;
	}

	if (return_buffer->length == 0) {

		/* Error because caller specifically asked for a return value */

		ACPI_ERROR((AE_INFO, "%s did not return any object",
			    full_pathname));
		status = AE_NULL_OBJECT;
		goto exit;
	}

	/* Examine the object type returned from evaluate_object */

	if (((union acpi_object *)return_buffer->pointer)->type == return_type) {
		goto exit;
	}

	/* Return object type does not match requested type */

	ACPI_ERROR((AE_INFO,
		    "Incorrect return type from %s - received [%s], requested [%s]",
		    full_pathname,
		    acpi_ut_get_type_name(((union acpi_object *)return_buffer->
					   pointer)->type),
		    acpi_ut_get_type_name(return_type)));

	if (free_buffer_on_error) {
		/*
		 * Free a buffer created via ACPI_ALLOCATE_BUFFER.
		 * Note: We use acpi_os_free here because acpi_os_allocate was used
		 * to allocate the buffer. This purposefully bypasses the
		 * (optionally enabled) allocation tracking mechanism since we
		 * only want to track internal allocations.
		 */
		acpi_os_free(return_buffer->pointer);
		return_buffer->pointer = NULL;
	}

	return_buffer->length = 0;
	status = AE_TYPE;

exit:
	ACPI_FREE(full_pathname);
	return_ACPI_STATUS(status);
}

ACPI_EXPORT_SYMBOL(acpi_evaluate_object_typed)

/*******************************************************************************
 *
 * FUNCTION:    acpi_evaluate_object
 *
 * PARAMETERS:  handle              - Object handle (optional)
 *              pathname            - Object pathname (optional)
 *              external_params     - List of parameters to pass to method,
 *                                    terminated by NULL. May be NULL
 *                                    if no parameters are being passed.
 *              return_buffer       - Where to put method's return value (if
 *                                    any). If NULL, no value is returned.
 *
 * RETURN:      Status
 *
 * DESCRIPTION: Find and evaluate the given object, passing the given
 *              parameters if necessary. One of "Handle" or "Pathname" must
 *              be valid (non-null)
 *
 ******************************************************************************/
acpi_status
acpi_evaluate_object(acpi_handle handle,
		     acpi_string pathname,
		     struct acpi_object_list *external_params,
		     struct acpi_buffer *return_buffer)
{
	acpi_status status;
	struct acpi_evaluate_info *info;
	acpi_size buffer_space_needed;
	u32 i;

	ACPI_FUNCTION_TRACE(acpi_evaluate_object);

	/* Allocate and initialize the evaluation information block */

	info = ACPI_ALLOCATE_ZEROED(sizeof(struct acpi_evaluate_info));
	if (!info) {
		return_ACPI_STATUS(AE_NO_MEMORY);
	}

	/* Convert and validate the device handle */

	info->prefix_node = acpi_ns_validate_handle(handle);
	if (!info->prefix_node) {
		status = AE_BAD_PARAMETER;
		goto cleanup;
	}

	/*
	 * Get the actual namespace node for the target object.
	 * Handles these cases:
	 *
	 * 1) Null node, valid pathname from root (absolute path)
	 * 2) Node and valid pathname (path relative to Node)
	 * 3) Node, Null pathname
	 */
	if ((pathname) && (ACPI_IS_ROOT_PREFIX(pathname[0]))) {

		/* The path is fully qualified, just evaluate by name */

		info->prefix_node = NULL;
	} else if (!handle) {
		/*
		 * A handle is optional iff a fully qualified pathname is specified.
		 * Since we've already handled fully qualified names above, this is
		 * an error.
		 */
		if (!pathname) {
			ACPI_DEBUG_PRINT((ACPI_DB_INFO,
					  "Both Handle and Pathname are NULL"));
		} else {
			ACPI_DEBUG_PRINT((ACPI_DB_INFO,
					  "Null Handle with relative pathname [%s]",
					  pathname));
		}

		status = AE_BAD_PARAMETER;
		goto cleanup;
	}

	info->relative_pathname = pathname;

	/*
	 * Convert all external objects passed as arguments to the
	 * internal version(s).
	 */
	if (external_params && external_params->count) {
		info->param_count = (u16)external_params->count;

		/* Warn on impossible argument count */

		if (info->param_count > ACPI_METHOD_NUM_ARGS) {
			ACPI_WARN_PREDEFINED((AE_INFO, pathname,
					      ACPI_WARN_ALWAYS,
					      "Excess arguments (%u) - using only %u",
					      info->param_count,
					      ACPI_METHOD_NUM_ARGS));

			info->param_count = ACPI_METHOD_NUM_ARGS;
		}

		/*
		 * Allocate a new parameter block for the internal objects
		 * Add 1 to count to allow for null terminated internal list
		 */
		info->parameters = ACPI_ALLOCATE_ZEROED(((acpi_size)info->
							 param_count +
							 1) * sizeof(void *));
		if (!info->parameters) {
			status = AE_NO_MEMORY;
			goto cleanup;
		}

		/* Convert each external object in the list to an internal object */

		for (i = 0; i < info->param_count; i++) {
			status =
			    acpi_ut_copy_eobject_to_iobject(&external_params->
							    pointer[i],
							    &info->
							    parameters[i]);
			if (ACPI_FAILURE(status)) {
				goto cleanup;
			}
		}

		info->parameters[info->param_count] = NULL;
	}

#ifdef _FUTURE_FEATURE

	/*
	 * Begin incoming argument count analysis. Check for too few args
	 * and too many args.
	 */
	switch (acpi_ns_get_type(info->node)) {
	case ACPI_TYPE_METHOD:

		/* Check incoming argument count against the method definition */

		if (info->obj_desc->method.param_count > info->param_count) {
			ACPI_ERROR((AE_INFO,
				    "Insufficient arguments (%u) - %u are required",
				    info->param_count,
				    info->obj_desc->method.param_count));

			status = AE_MISSING_ARGUMENTS;
			goto cleanup;
		}

		else if (info->obj_desc->method.param_count < info->param_count) {
			ACPI_WARNING((AE_INFO,
				      "Excess arguments (%u) - only %u are required",
				      info->param_count,
				      info->obj_desc->method.param_count));

			/* Just pass the required number of arguments */

			info->param_count = info->obj_desc->method.param_count;
		}

		/*
		 * Any incoming external objects to be passed as arguments to the
		 * method must be converted to internal objects
		 */
		if (info->param_count) {
			/*
			 * Allocate a new parameter block for the internal objects
			 * Add 1 to count to allow for null terminated internal list
			 */
			info->parameters = ACPI_ALLOCATE_ZEROED(((acpi_size)
								 info->
								 param_count +
								 1) *
								sizeof(void *));
			if (!info->parameters) {
				status = AE_NO_MEMORY;
				goto cleanup;
			}

			/* Convert each external object in the list to an internal object */

			for (i = 0; i < info->param_count; i++) {
				status =
				    acpi_ut_copy_eobject_to_iobject
				    (&external_params->pointer[i],
				     &info->parameters[i]);
				if (ACPI_FAILURE(status)) {
					goto cleanup;
				}
			}

			info->parameters[info->param_count] = NULL;
		}
		break;

	default:

		/* Warn if arguments passed to an object that is not a method */

		if (info->param_count) {
			ACPI_WARNING((AE_INFO,
				      "%u arguments were passed to a non-method ACPI object",
				      info->param_count));
		}
		break;
	}

#endif

	/* Now we can evaluate the object */

	status = acpi_ns_evaluate(info);

	/*
	 * If we are expecting a return value, and all went well above,
	 * copy the return value to an external object.
	 */
	if (!return_buffer) {
		goto cleanup_return_object;
	}

	if (!info->return_object) {
		return_buffer->length = 0;
		goto cleanup;
	}

	if (ACPI_GET_DESCRIPTOR_TYPE(info->return_object) ==
	    ACPI_DESC_TYPE_NAMED) {
		/*
		 * If we received a NS Node as a return object, this means that
		 * the object we are evaluating has nothing interesting to
		 * return (such as a mutex, etc.)  We return an error because
		 * these types are essentially unsupported by this interface.
		 * We don't check up front because this makes it easier to add
		 * support for various types at a later date if necessary.
		 */
		status = AE_TYPE;
		info->return_object = NULL;	/* No need to delete a NS Node */
		return_buffer->length = 0;
	}
<<<<<<< HEAD

	if (ACPI_FAILURE(status)) {
		goto cleanup_return_object;
	}

	/* Dereference Index and ref_of references */

	acpi_ns_resolve_references(info);

=======

	if (ACPI_FAILURE(status)) {
		goto cleanup_return_object;
	}

	/* Dereference Index and ref_of references */

	acpi_ns_resolve_references(info);

>>>>>>> 24b8d41d
	/* Get the size of the returned object */

	status = acpi_ut_get_object_size(info->return_object,
					 &buffer_space_needed);
	if (ACPI_SUCCESS(status)) {

		/* Validate/Allocate/Clear caller buffer */

		status = acpi_ut_initialize_buffer(return_buffer,
						   buffer_space_needed);
		if (ACPI_FAILURE(status)) {
			/*
			 * Caller's buffer is too small or a new one can't
			 * be allocated
			 */
			ACPI_DEBUG_PRINT((ACPI_DB_INFO,
					  "Needed buffer size %X, %s\n",
					  (u32)buffer_space_needed,
					  acpi_format_exception(status)));
		} else {
			/* We have enough space for the object, build it */

			status =
			    acpi_ut_copy_iobject_to_eobject(info->return_object,
							    return_buffer);
		}
	}

cleanup_return_object:

	if (info->return_object) {
		/*
		 * Delete the internal return object. NOTE: Interpreter must be
		 * locked to avoid race condition.
		 */
		acpi_ex_enter_interpreter();

		/* Remove one reference on the return object (should delete it) */

		acpi_ut_remove_reference(info->return_object);
		acpi_ex_exit_interpreter();
	}

cleanup:

	/* Free the input parameter list (if we created one) */

	if (info->parameters) {

		/* Free the allocated parameter block */

		acpi_ut_delete_internal_object_list(info->parameters);
	}

	ACPI_FREE(info);
	return_ACPI_STATUS(status);
}

ACPI_EXPORT_SYMBOL(acpi_evaluate_object)

/*******************************************************************************
 *
 * FUNCTION:    acpi_ns_resolve_references
 *
 * PARAMETERS:  info                    - Evaluation info block
 *
 * RETURN:      Info->return_object is replaced with the dereferenced object
 *
 * DESCRIPTION: Dereference certain reference objects. Called before an
 *              internal return object is converted to an external union acpi_object.
 *
 * Performs an automatic dereference of Index and ref_of reference objects.
 * These reference objects are not supported by the union acpi_object, so this is a
 * last resort effort to return something useful. Also, provides compatibility
 * with other ACPI implementations.
 *
 * NOTE: does not handle references within returned package objects or nested
 * references, but this support could be added later if found to be necessary.
 *
 ******************************************************************************/
static void acpi_ns_resolve_references(struct acpi_evaluate_info *info)
{
	union acpi_operand_object *obj_desc = NULL;
	struct acpi_namespace_node *node;

	/* We are interested in reference objects only */

	if ((info->return_object)->common.type != ACPI_TYPE_LOCAL_REFERENCE) {
		return;
	}

	/*
	 * Two types of references are supported - those created by Index and
	 * ref_of operators. A name reference (AML_NAMEPATH_OP) can be converted
	 * to a union acpi_object, so it is not dereferenced here. A ddb_handle
	 * (AML_LOAD_OP) cannot be dereferenced, nor can it be converted to
	 * a union acpi_object.
	 */
	switch (info->return_object->reference.class) {
	case ACPI_REFCLASS_INDEX:

		obj_desc = *(info->return_object->reference.where);
		break;

	case ACPI_REFCLASS_REFOF:

		node = info->return_object->reference.object;
		if (node) {
			obj_desc = node->object;
		}
		break;

	default:

		return;
	}

	/* Replace the existing reference object */

	if (obj_desc) {
		acpi_ut_add_reference(obj_desc);
		acpi_ut_remove_reference(info->return_object);
		info->return_object = obj_desc;
	}

	return;
}

/*******************************************************************************
 *
 * FUNCTION:    acpi_walk_namespace
 *
 * PARAMETERS:  type                - acpi_object_type to search for
 *              start_object        - Handle in namespace where search begins
 *              max_depth           - Depth to which search is to reach
 *              descending_callback - Called during tree descent
 *                                    when an object of "Type" is found
 *              ascending_callback  - Called during tree ascent
 *                                    when an object of "Type" is found
 *              context             - Passed to user function(s) above
 *              return_value        - Location where return value of
 *                                    user_function is put if terminated early
 *
 * RETURNS      Return value from the user_function if terminated early.
 *              Otherwise, returns NULL.
 *
 * DESCRIPTION: Performs a modified depth-first walk of the namespace tree,
 *              starting (and ending) at the object specified by start_handle.
 *              The callback function is called whenever an object that matches
 *              the type parameter is found. If the callback function returns
 *              a non-zero value, the search is terminated immediately and this
 *              value is returned to the caller.
 *
 *              The point of this procedure is to provide a generic namespace
 *              walk routine that can be called from multiple places to
 *              provide multiple services; the callback function(s) can be
 *              tailored to each task, whether it is a print function,
 *              a compare function, etc.
 *
 ******************************************************************************/

acpi_status
acpi_walk_namespace(acpi_object_type type,
		    acpi_handle start_object,
		    u32 max_depth,
		    acpi_walk_callback descending_callback,
		    acpi_walk_callback ascending_callback,
		    void *context, void **return_value)
{
	acpi_status status;

	ACPI_FUNCTION_TRACE(acpi_walk_namespace);

	/* Parameter validation */

	if ((type > ACPI_TYPE_LOCAL_MAX) ||
	    (!max_depth) || (!descending_callback && !ascending_callback)) {
		return_ACPI_STATUS(AE_BAD_PARAMETER);
	}

	/*
	 * Need to acquire the namespace reader lock to prevent interference
	 * with any concurrent table unloads (which causes the deletion of
	 * namespace objects). We cannot allow the deletion of a namespace node
	 * while the user function is using it. The exception to this are the
	 * nodes created and deleted during control method execution -- these
	 * nodes are marked as temporary nodes and are ignored by the namespace
	 * walk. Thus, control methods can be executed while holding the
	 * namespace deletion lock (and the user function can execute control
	 * methods.)
	 */
	status = acpi_ut_acquire_read_lock(&acpi_gbl_namespace_rw_lock);
	if (ACPI_FAILURE(status)) {
		return_ACPI_STATUS(status);
	}

	/*
	 * Lock the namespace around the walk. The namespace will be
	 * unlocked/locked around each call to the user function - since the user
	 * function must be allowed to make ACPICA calls itself (for example, it
	 * will typically execute control methods during device enumeration.)
	 */
	status = acpi_ut_acquire_mutex(ACPI_MTX_NAMESPACE);
	if (ACPI_FAILURE(status)) {
		goto unlock_and_exit;
	}

	/* Now we can validate the starting node */

	if (!acpi_ns_validate_handle(start_object)) {
		status = AE_BAD_PARAMETER;
		goto unlock_and_exit2;
	}

	status = acpi_ns_walk_namespace(type, start_object, max_depth,
					ACPI_NS_WALK_UNLOCK,
					descending_callback, ascending_callback,
					context, return_value);

unlock_and_exit2:
	(void)acpi_ut_release_mutex(ACPI_MTX_NAMESPACE);

unlock_and_exit:
	(void)acpi_ut_release_read_lock(&acpi_gbl_namespace_rw_lock);
	return_ACPI_STATUS(status);
}

ACPI_EXPORT_SYMBOL(acpi_walk_namespace)

/*******************************************************************************
 *
 * FUNCTION:    acpi_ns_get_device_callback
 *
 * PARAMETERS:  Callback from acpi_get_device
 *
 * RETURN:      Status
 *
 * DESCRIPTION: Takes callbacks from walk_namespace and filters out all non-
 *              present devices, or if they specified a HID, it filters based
 *              on that.
 *
 ******************************************************************************/
static acpi_status
acpi_ns_get_device_callback(acpi_handle obj_handle,
			    u32 nesting_level,
			    void *context, void **return_value)
{
	struct acpi_get_devices_info *info = context;
	acpi_status status;
	struct acpi_namespace_node *node;
	u32 flags;
	struct acpi_pnp_device_id *hid;
	struct acpi_pnp_device_id_list *cid;
	u32 i;
	u8 found;
	int no_match;

	status = acpi_ut_acquire_mutex(ACPI_MTX_NAMESPACE);
	if (ACPI_FAILURE(status)) {
		return (status);
	}

	node = acpi_ns_validate_handle(obj_handle);
	status = acpi_ut_release_mutex(ACPI_MTX_NAMESPACE);
	if (ACPI_FAILURE(status)) {
		return (status);
	}

	if (!node) {
		return (AE_BAD_PARAMETER);
	}

	/*
	 * First, filter based on the device HID and CID.
	 *
	 * 01/2010: For this case where a specific HID is requested, we don't
	 * want to run _STA until we have an actual HID match. Thus, we will
	 * not unnecessarily execute _STA on devices for which the caller
	 * doesn't care about. Previously, _STA was executed unconditionally
	 * on all devices found here.
	 *
	 * A side-effect of this change is that now we will continue to search
	 * for a matching HID even under device trees where the parent device
	 * would have returned a _STA that indicates it is not present or
	 * not functioning (thus aborting the search on that branch).
	 */
	if (info->hid != NULL) {
		status = acpi_ut_execute_HID(node, &hid);
		if (status == AE_NOT_FOUND) {
			return (AE_OK);
		} else if (ACPI_FAILURE(status)) {
			return (AE_CTRL_DEPTH);
		}

		no_match = strcmp(hid->string, info->hid);
		ACPI_FREE(hid);

		if (no_match) {
			/*
			 * HID does not match, attempt match within the
			 * list of Compatible IDs (CIDs)
			 */
			status = acpi_ut_execute_CID(node, &cid);
			if (status == AE_NOT_FOUND) {
				return (AE_OK);
			} else if (ACPI_FAILURE(status)) {
				return (AE_CTRL_DEPTH);
			}

			/* Walk the CID list */

			found = FALSE;
			for (i = 0; i < cid->count; i++) {
				if (strcmp(cid->ids[i].string, info->hid) == 0) {

					/* Found a matching CID */

					found = TRUE;
					break;
				}
			}

			ACPI_FREE(cid);
			if (!found) {
				return (AE_OK);
			}
		}
	}

	/* Run _STA to determine if device is present */

	status = acpi_ut_execute_STA(node, &flags);
	if (ACPI_FAILURE(status)) {
		return (AE_CTRL_DEPTH);
	}

	if (!(flags & ACPI_STA_DEVICE_PRESENT) &&
	    !(flags & ACPI_STA_DEVICE_FUNCTIONING)) {
		/*
		 * Don't examine the children of the device only when the
		 * device is neither present nor functional. See ACPI spec,
		 * description of _STA for more information.
		 */
		return (AE_CTRL_DEPTH);
	}

	/* We have a valid device, invoke the user function */

	status = info->user_function(obj_handle, nesting_level,
				     info->context, return_value);
	return (status);
}

/*******************************************************************************
 *
 * FUNCTION:    acpi_get_devices
 *
 * PARAMETERS:  HID                 - HID to search for. Can be NULL.
 *              user_function       - Called when a matching object is found
 *              context             - Passed to user function
 *              return_value        - Location where return value of
 *                                    user_function is put if terminated early
 *
 * RETURNS      Return value from the user_function if terminated early.
 *              Otherwise, returns NULL.
 *
 * DESCRIPTION: Performs a modified depth-first walk of the namespace tree,
 *              starting (and ending) at the object specified by start_handle.
 *              The user_function is called whenever an object of type
 *              Device is found. If the user function returns
 *              a non-zero value, the search is terminated immediately and this
 *              value is returned to the caller.
 *
 *              This is a wrapper for walk_namespace, but the callback performs
 *              additional filtering. Please see acpi_ns_get_device_callback.
 *
 ******************************************************************************/

acpi_status
acpi_get_devices(const char *HID,
		 acpi_walk_callback user_function,
		 void *context, void **return_value)
{
	acpi_status status;
	struct acpi_get_devices_info info;

	ACPI_FUNCTION_TRACE(acpi_get_devices);

	/* Parameter validation */

	if (!user_function) {
		return_ACPI_STATUS(AE_BAD_PARAMETER);
	}

	/*
	 * We're going to call their callback from OUR callback, so we need
	 * to know what it is, and their context parameter.
	 */
	info.hid = HID;
	info.context = context;
	info.user_function = user_function;

	/*
	 * Lock the namespace around the walk.
	 * The namespace will be unlocked/locked around each call
	 * to the user function - since this function
	 * must be allowed to make Acpi calls itself.
	 */
	status = acpi_ut_acquire_mutex(ACPI_MTX_NAMESPACE);
	if (ACPI_FAILURE(status)) {
		return_ACPI_STATUS(status);
	}

	status = acpi_ns_walk_namespace(ACPI_TYPE_DEVICE, ACPI_ROOT_OBJECT,
					ACPI_UINT32_MAX, ACPI_NS_WALK_UNLOCK,
					acpi_ns_get_device_callback, NULL,
					&info, return_value);

	(void)acpi_ut_release_mutex(ACPI_MTX_NAMESPACE);
	return_ACPI_STATUS(status);
}

ACPI_EXPORT_SYMBOL(acpi_get_devices)

/*******************************************************************************
 *
 * FUNCTION:    acpi_attach_data
 *
 * PARAMETERS:  obj_handle          - Namespace node
 *              handler             - Handler for this attachment
 *              data                - Pointer to data to be attached
 *
 * RETURN:      Status
 *
 * DESCRIPTION: Attach arbitrary data and handler to a namespace node.
 *
 ******************************************************************************/
acpi_status
acpi_attach_data(acpi_handle obj_handle,
		 acpi_object_handler handler, void *data)
{
	struct acpi_namespace_node *node;
	acpi_status status;

	/* Parameter validation */

	if (!obj_handle || !handler || !data) {
		return (AE_BAD_PARAMETER);
	}

	status = acpi_ut_acquire_mutex(ACPI_MTX_NAMESPACE);
	if (ACPI_FAILURE(status)) {
		return (status);
	}

	/* Convert and validate the handle */

	node = acpi_ns_validate_handle(obj_handle);
	if (!node) {
		status = AE_BAD_PARAMETER;
		goto unlock_and_exit;
	}

	status = acpi_ns_attach_data(node, handler, data);

unlock_and_exit:
	(void)acpi_ut_release_mutex(ACPI_MTX_NAMESPACE);
	return (status);
}

ACPI_EXPORT_SYMBOL(acpi_attach_data)

/*******************************************************************************
 *
 * FUNCTION:    acpi_detach_data
 *
 * PARAMETERS:  obj_handle          - Namespace node handle
 *              handler             - Handler used in call to acpi_attach_data
 *
 * RETURN:      Status
 *
 * DESCRIPTION: Remove data that was previously attached to a node.
 *
 ******************************************************************************/
acpi_status
acpi_detach_data(acpi_handle obj_handle, acpi_object_handler handler)
{
	struct acpi_namespace_node *node;
	acpi_status status;

	/* Parameter validation */

	if (!obj_handle || !handler) {
		return (AE_BAD_PARAMETER);
	}

	status = acpi_ut_acquire_mutex(ACPI_MTX_NAMESPACE);
	if (ACPI_FAILURE(status)) {
		return (status);
	}

	/* Convert and validate the handle */

	node = acpi_ns_validate_handle(obj_handle);
	if (!node) {
		status = AE_BAD_PARAMETER;
		goto unlock_and_exit;
	}

	status = acpi_ns_detach_data(node, handler);

unlock_and_exit:
	(void)acpi_ut_release_mutex(ACPI_MTX_NAMESPACE);
	return (status);
}

ACPI_EXPORT_SYMBOL(acpi_detach_data)

/*******************************************************************************
 *
 * FUNCTION:    acpi_get_data_full
 *
 * PARAMETERS:  obj_handle          - Namespace node
 *              handler             - Handler used in call to attach_data
 *              data                - Where the data is returned
 *              callback            - function to execute before returning
 *
 * RETURN:      Status
 *
 * DESCRIPTION: Retrieve data that was previously attached to a namespace node
 *              and execute a callback before returning.
 *
 ******************************************************************************/
acpi_status
acpi_get_data_full(acpi_handle obj_handle, acpi_object_handler handler,
		   void **data, void (*callback)(void *))
{
	struct acpi_namespace_node *node;
	acpi_status status;

	/* Parameter validation */

	if (!obj_handle || !handler || !data) {
		return (AE_BAD_PARAMETER);
	}

	status = acpi_ut_acquire_mutex(ACPI_MTX_NAMESPACE);
	if (ACPI_FAILURE(status)) {
		return (status);
	}

	/* Convert and validate the handle */

	node = acpi_ns_validate_handle(obj_handle);
	if (!node) {
		status = AE_BAD_PARAMETER;
		goto unlock_and_exit;
	}

	status = acpi_ns_get_attached_data(node, handler, data);
	if (ACPI_SUCCESS(status) && callback) {
		callback(*data);
	}

unlock_and_exit:
	(void)acpi_ut_release_mutex(ACPI_MTX_NAMESPACE);
	return (status);
}

ACPI_EXPORT_SYMBOL(acpi_get_data_full)

/*******************************************************************************
 *
 * FUNCTION:    acpi_get_data
 *
 * PARAMETERS:  obj_handle          - Namespace node
 *              handler             - Handler used in call to attach_data
 *              data                - Where the data is returned
 *
 * RETURN:      Status
 *
 * DESCRIPTION: Retrieve data that was previously attached to a namespace node.
 *
 ******************************************************************************/
acpi_status
acpi_get_data(acpi_handle obj_handle, acpi_object_handler handler, void **data)
{
	return acpi_get_data_full(obj_handle, handler, data, NULL);
}

ACPI_EXPORT_SYMBOL(acpi_get_data)<|MERGE_RESOLUTION|>--- conflicted
+++ resolved
@@ -380,7 +380,6 @@
 		info->return_object = NULL;	/* No need to delete a NS Node */
 		return_buffer->length = 0;
 	}
-<<<<<<< HEAD
 
 	if (ACPI_FAILURE(status)) {
 		goto cleanup_return_object;
@@ -390,17 +389,6 @@
 
 	acpi_ns_resolve_references(info);
 
-=======
-
-	if (ACPI_FAILURE(status)) {
-		goto cleanup_return_object;
-	}
-
-	/* Dereference Index and ref_of references */
-
-	acpi_ns_resolve_references(info);
-
->>>>>>> 24b8d41d
 	/* Get the size of the returned object */
 
 	status = acpi_ut_get_object_size(info->return_object,
