--- conflicted
+++ resolved
@@ -300,11 +300,7 @@
 	acpi_status status;
 	u32 gpe_number;
 	u8 temp_gpe_number;
-<<<<<<< HEAD
-	char name[ACPI_NAME_SIZE + 1];
-=======
 	char name[ACPI_NAMESEG_SIZE + 1];
->>>>>>> 24b8d41d
 	u8 type;
 
 	ACPI_FUNCTION_TRACE(ev_match_gpe_method);
