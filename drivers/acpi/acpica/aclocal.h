/* SPDX-License-Identifier: BSD-3-Clause OR GPL-2.0 */
/******************************************************************************
 *
 * Name: aclocal.h - Internal data types used across the ACPI subsystem
 *
 * Copyright (C) 2000 - 2020, Intel Corp.
 *
 *****************************************************************************/

#ifndef __ACLOCAL_H__
#define __ACLOCAL_H__

/* acpisrc:struct_defs -- for acpisrc conversion */

#define ACPI_SERIALIZED                 0xFF

typedef u32 acpi_mutex_handle;
#define ACPI_GLOBAL_LOCK                (acpi_semaphore) (-1)

/* Total number of aml opcodes defined */

#define AML_NUM_OPCODES                 0x83

/* Forward declarations */

struct acpi_walk_state;
struct acpi_obj_mutex;
union acpi_parse_object;

/*****************************************************************************
 *
 * Mutex typedefs and structs
 *
 ****************************************************************************/

/*
 * Predefined handles for the mutex objects used within the subsystem
 * All mutex objects are automatically created by acpi_ut_mutex_initialize.
 *
 * The acquire/release ordering protocol is implied via this list. Mutexes
 * with a lower value must be acquired before mutexes with a higher value.
 *
 * NOTE: any changes here must be reflected in the acpi_gbl_mutex_names
 * table below also!
 */
#define ACPI_MTX_INTERPRETER            0	/* AML Interpreter, main lock */
#define ACPI_MTX_NAMESPACE              1	/* ACPI Namespace */
#define ACPI_MTX_TABLES                 2	/* Data for ACPI tables */
#define ACPI_MTX_EVENTS                 3	/* Data for ACPI events */
#define ACPI_MTX_CACHES                 4	/* Internal caches, general purposes */
#define ACPI_MTX_MEMORY                 5	/* Debug memory tracking lists */

#define ACPI_MAX_MUTEX                  5
#define ACPI_NUM_MUTEX                  (ACPI_MAX_MUTEX+1)

/* Lock structure for reader/writer interfaces */

struct acpi_rw_lock {
	acpi_mutex writer_mutex;
	acpi_mutex reader_mutex;
	u32 num_readers;
};

/*
 * Predefined handles for spinlocks used within the subsystem.
 * These spinlocks are created by acpi_ut_mutex_initialize
 */
#define ACPI_LOCK_GPES                  0
#define ACPI_LOCK_HARDWARE              1

#define ACPI_MAX_LOCK                   1
#define ACPI_NUM_LOCK                   (ACPI_MAX_LOCK+1)

/* This Thread ID means that the mutex is not in use (unlocked) */

#define ACPI_MUTEX_NOT_ACQUIRED         ((acpi_thread_id) 0)

/* This Thread ID means an invalid thread ID */

#ifdef ACPI_OS_INVALID_THREAD_ID
#define ACPI_INVALID_THREAD_ID          ACPI_OS_INVALID_THREAD_ID
#else
#define ACPI_INVALID_THREAD_ID          ((acpi_thread_id) 0xFFFFFFFF)
#endif

/* Table for the global mutexes */

struct acpi_mutex_info {
	acpi_mutex mutex;
	u32 use_count;
	acpi_thread_id thread_id;
};

/* Lock flag parameter for various interfaces */

#define ACPI_MTX_DO_NOT_LOCK            0
#define ACPI_MTX_LOCK                   1

/* Field access granularities */

#define ACPI_FIELD_BYTE_GRANULARITY     1
#define ACPI_FIELD_WORD_GRANULARITY     2
#define ACPI_FIELD_DWORD_GRANULARITY    4
#define ACPI_FIELD_QWORD_GRANULARITY    8

#define ACPI_ENTRY_NOT_FOUND            NULL

/*****************************************************************************
 *
 * Namespace typedefs and structs
 *
 ****************************************************************************/

/* Operational modes of the AML interpreter/scanner */

typedef enum {
	ACPI_IMODE_LOAD_PASS1 = 0x01,
	ACPI_IMODE_LOAD_PASS2 = 0x02,
	ACPI_IMODE_EXECUTE = 0x03
} acpi_interpreter_mode;

/*
 * The Namespace Node describes a named object that appears in the AML.
 * descriptor_type is used to differentiate between internal descriptors.
 *
 * The node is optimized for both 32-bit and 64-bit platforms:
 * 20 bytes for the 32-bit case, 32 bytes for the 64-bit case.
 *
 * Note: The descriptor_type and Type fields must appear in the identical
 * position in both the struct acpi_namespace_node and union acpi_operand_object
 * structures.
 */
struct acpi_namespace_node {
	union acpi_operand_object *object;	/* Interpreter object */
	u8 descriptor_type;	/* Differentiate object descriptor types */
	u8 type;		/* ACPI Type associated with this name */
	u16 flags;		/* Miscellaneous flags */
	union acpi_name_union name;	/* ACPI Name, always 4 chars per ACPI spec */
	struct acpi_namespace_node *parent;	/* Parent node */
	struct acpi_namespace_node *child;	/* First child */
	struct acpi_namespace_node *peer;	/* First peer */
	acpi_owner_id owner_id;	/* Node creator */

	/*
	 * The following fields are used by the ASL compiler and disassembler only
	 */
#ifdef ACPI_LARGE_NAMESPACE_NODE
	union acpi_parse_object *op;
	void *method_locals;
	void *method_args;
	u32 value;
	u32 length;
	u8 arg_count;

#endif
};

/* Namespace Node flags */

#define ANOBJ_RESERVED                  0x01	/* Available for use */
#define ANOBJ_TEMPORARY                 0x02	/* Node is create by a method and is temporary */
#define ANOBJ_METHOD_ARG                0x04	/* Node is a method argument */
#define ANOBJ_METHOD_LOCAL              0x08	/* Node is a method local */
#define ANOBJ_SUBTREE_HAS_INI           0x10	/* Used to optimize device initialization */
#define ANOBJ_EVALUATED                 0x20	/* Set on first evaluation of node */
#define ANOBJ_ALLOCATED_BUFFER          0x40	/* Method AML buffer is dynamic (install_method) */
#define ANOBJ_NODE_EARLY_INIT           0x80	/* acpi_exec only: Node was create via init file (-fi) */

#define ANOBJ_IS_EXTERNAL               0x08	/* iASL only: This object created via External() */
#define ANOBJ_METHOD_NO_RETVAL          0x10	/* iASL only: Method has no return value */
#define ANOBJ_METHOD_SOME_NO_RETVAL     0x20	/* iASL only: Method has at least one return value */
#define ANOBJ_IS_REFERENCED             0x80	/* iASL only: Object was referenced */

/* Internal ACPI table management - master table list */

struct acpi_table_list {
	struct acpi_table_desc *tables;	/* Table descriptor array */
	u32 current_table_count;	/* Tables currently in the array */
	u32 max_table_count;	/* Max tables array will hold */
	u8 flags;
};

/* Flags for above */

#define ACPI_ROOT_ORIGIN_UNKNOWN        (0)	/* ~ORIGIN_ALLOCATED */
#define ACPI_ROOT_ORIGIN_ALLOCATED      (1)
#define ACPI_ROOT_ALLOW_RESIZE          (2)

/* List to manage incoming ACPI tables */

struct acpi_new_table_desc {
	struct acpi_table_header *table;
	struct acpi_new_table_desc *next;
};

/* Predefined table indexes */

#define ACPI_INVALID_TABLE_INDEX        (0xFFFFFFFF)

struct acpi_find_context {
	char *search_for;
	acpi_handle *list;
	u32 *count;
};

struct acpi_ns_search_data {
	struct acpi_namespace_node *node;
};

/* Object types used during package copies */

#define ACPI_COPY_TYPE_SIMPLE           0
#define ACPI_COPY_TYPE_PACKAGE          1

/* Info structure used to convert external<->internal namestrings */

struct acpi_namestring_info {
	const char *external_name;
	const char *next_external_char;
	char *internal_name;
	u32 length;
	u32 num_segments;
	u32 num_carats;
	u8 fully_qualified;
};

/* Field creation info */

struct acpi_create_field_info {
	struct acpi_namespace_node *region_node;
	struct acpi_namespace_node *field_node;
	struct acpi_namespace_node *register_node;
	struct acpi_namespace_node *data_register_node;
	struct acpi_namespace_node *connection_node;
	u8 *resource_buffer;
	u32 bank_value;
	u32 field_bit_position;
	u32 field_bit_length;
	u16 resource_length;
	u16 pin_number_index;
	u8 field_flags;
	u8 attribute;
	u8 field_type;
	u8 access_length;
};

typedef
acpi_status (*acpi_internal_method) (struct acpi_walk_state * walk_state);

/*
 * Bitmapped ACPI types. Used internally only
 */
#define ACPI_BTYPE_ANY                  0x00000000
#define ACPI_BTYPE_INTEGER              0x00000001
#define ACPI_BTYPE_STRING               0x00000002
#define ACPI_BTYPE_BUFFER               0x00000004
#define ACPI_BTYPE_PACKAGE              0x00000008
#define ACPI_BTYPE_FIELD_UNIT           0x00000010
#define ACPI_BTYPE_DEVICE               0x00000020
#define ACPI_BTYPE_EVENT                0x00000040
#define ACPI_BTYPE_METHOD               0x00000080
#define ACPI_BTYPE_MUTEX                0x00000100
#define ACPI_BTYPE_REGION               0x00000200
#define ACPI_BTYPE_POWER                0x00000400
#define ACPI_BTYPE_PROCESSOR            0x00000800
#define ACPI_BTYPE_THERMAL              0x00001000
#define ACPI_BTYPE_BUFFER_FIELD         0x00002000
#define ACPI_BTYPE_DDB_HANDLE           0x00004000
#define ACPI_BTYPE_DEBUG_OBJECT         0x00008000
#define ACPI_BTYPE_REFERENCE_OBJECT     0x00010000	/* From Index(), ref_of(), etc (type6_opcodes) */
#define ACPI_BTYPE_RESOURCE             0x00020000
#define ACPI_BTYPE_NAMED_REFERENCE      0x00040000	/* Generic unresolved Name or Namepath */

#define ACPI_BTYPE_COMPUTE_DATA         (ACPI_BTYPE_INTEGER | ACPI_BTYPE_STRING | ACPI_BTYPE_BUFFER)

#define ACPI_BTYPE_DATA                 (ACPI_BTYPE_COMPUTE_DATA  | ACPI_BTYPE_PACKAGE)

	/* Used by Copy, de_ref_of, Store, Printf, Fprintf */

#define ACPI_BTYPE_DATA_REFERENCE       (ACPI_BTYPE_DATA | ACPI_BTYPE_REFERENCE_OBJECT | ACPI_BTYPE_DDB_HANDLE)
#define ACPI_BTYPE_DEVICE_OBJECTS       (ACPI_BTYPE_DEVICE | ACPI_BTYPE_THERMAL | ACPI_BTYPE_PROCESSOR)
#define ACPI_BTYPE_OBJECTS_AND_REFS     0x0001FFFF	/* ARG or LOCAL */
#define ACPI_BTYPE_ALL_OBJECTS          0x0000FFFF

#pragma pack(1)

/*
 * Information structure for ACPI predefined names.
 * Each entry in the table contains the following items:
 *
 * name                 - The ACPI reserved name
 * param_count          - Number of arguments to the method
 * expected_return_btypes - Allowed type(s) for the return value
 */
struct acpi_name_info {
	char name[ACPI_NAMESEG_SIZE];
	u16 argument_list;
	u8 expected_btypes;
};

/*
 * Secondary information structures for ACPI predefined objects that return
 * package objects. This structure appears as the next entry in the table
 * after the NAME_INFO structure above.
 *
 * The reason for this is to minimize the size of the predefined name table.
 */

/*
 * Used for ACPI_PTYPE1_FIXED, ACPI_PTYPE1_VAR, ACPI_PTYPE2,
 * ACPI_PTYPE2_MIN, ACPI_PTYPE2_PKG_COUNT, ACPI_PTYPE2_COUNT,
 * ACPI_PTYPE2_FIX_VAR
 */
struct acpi_package_info {
	u8 type;
	u8 object_type1;
	u8 count1;
	u8 object_type2;
	u8 count2;
	u16 reserved;
};

/* Used for ACPI_PTYPE2_FIXED */

struct acpi_package_info2 {
	u8 type;
	u8 count;
	u8 object_type[4];
	u8 reserved;
};

/* Used for ACPI_PTYPE1_OPTION */

struct acpi_package_info3 {
	u8 type;
	u8 count;
	u8 object_type[2];
	u8 tail_object_type;
	u16 reserved;
};

struct acpi_package_info4 {
	u8 type;
	u8 object_type1;
	u8 count1;
	u8 sub_object_types;
	u8 pkg_count;
	u16 reserved;
};

union acpi_predefined_info {
	struct acpi_name_info info;
	struct acpi_package_info ret_info;
	struct acpi_package_info2 ret_info2;
	struct acpi_package_info3 ret_info3;
	struct acpi_package_info4 ret_info4;
};

/* Reset to default packing */

#pragma pack()

/* Return object auto-repair info */

typedef acpi_status (*acpi_object_converter) (struct acpi_namespace_node *
					      scope,
					      union acpi_operand_object *
					      original_object,
					      union acpi_operand_object **
					      converted_object);

struct acpi_simple_repair_info {
	char name[ACPI_NAMESEG_SIZE];
	u32 unexpected_btypes;
	u32 package_index;
	acpi_object_converter object_converter;
};

/*
 * Bitmapped return value types
 * Note: the actual data types must be contiguous, a loop in nspredef.c
 * depends on this.
 */
#define ACPI_RTYPE_ANY                  0x00
#define ACPI_RTYPE_NONE                 0x01
#define ACPI_RTYPE_INTEGER              0x02
#define ACPI_RTYPE_STRING               0x04
#define ACPI_RTYPE_BUFFER               0x08
#define ACPI_RTYPE_PACKAGE              0x10
#define ACPI_RTYPE_REFERENCE            0x20
#define ACPI_RTYPE_ALL                  0x3F

#define ACPI_NUM_RTYPES                 5	/* Number of actual object types */

/* Info for running the _REG methods */

struct acpi_reg_walk_info {
	u32 function;
	u32 reg_run_count;
	acpi_adr_space_type space_id;
};

/*****************************************************************************
 *
 * Event typedefs and structs
 *
 ****************************************************************************/

/* Dispatch info for each host-installed SCI handler */

struct acpi_sci_handler_info {
	struct acpi_sci_handler_info *next;
	acpi_sci_handler address;	/* Address of handler */
	void *context;		/* Context to be passed to handler */
};

/* Dispatch info for each GPE -- either a method or handler, cannot be both */

struct acpi_gpe_handler_info {
	acpi_gpe_handler address;	/* Address of handler, if any */
	void *context;		/* Context to be passed to handler */
	struct acpi_namespace_node *method_node;	/* Method node for this GPE level (saved) */
	u8 original_flags;	/* Original (pre-handler) GPE info */
	u8 originally_enabled;	/* True if GPE was originally enabled */
};

/* Notify info for implicit notify, multiple device objects */

struct acpi_gpe_notify_info {
	struct acpi_namespace_node *device_node;	/* Device to be notified */
	struct acpi_gpe_notify_info *next;
};

/*
 * GPE dispatch info. At any time, the GPE can have at most one type
 * of dispatch - Method, Handler, or Implicit Notify.
 */
union acpi_gpe_dispatch_info {
	struct acpi_namespace_node *method_node;	/* Method node for this GPE level */
	struct acpi_gpe_handler_info *handler;  /* Installed GPE handler */
	struct acpi_gpe_notify_info *notify_list;	/* List of _PRW devices for implicit notifies */
};

/*
 * Information about a GPE, one per each GPE in an array.
 * NOTE: Important to keep this struct as small as possible.
 */
struct acpi_gpe_event_info {
	union acpi_gpe_dispatch_info dispatch;	/* Either Method, Handler, or notify_list */
	struct acpi_gpe_register_info *register_info;	/* Backpointer to register info */
	u8 flags;		/* Misc info about this GPE */
	u8 gpe_number;		/* This GPE */
	u8 runtime_count;	/* References to a run GPE */
	u8 disable_for_dispatch;	/* Masked during dispatching */
<<<<<<< HEAD
=======
};

/* GPE register address */

struct acpi_gpe_address {
	u8 space_id;	/* Address space where the register exists */
	u64 address;	/* 64-bit address of the register */
>>>>>>> 24b8d41d
};

/* Information about a GPE register pair, one per each status/enable pair in an array */

struct acpi_gpe_register_info {
	struct acpi_gpe_address status_address;	/* Address of status reg */
	struct acpi_gpe_address enable_address;	/* Address of enable reg */
	u16 base_gpe_number;	/* Base GPE number for this register */
	u8 enable_for_wake;	/* GPEs to keep enabled when sleeping */
	u8 enable_for_run;	/* GPEs to keep enabled when running */
	u8 mask_for_run;	/* GPEs to keep masked when running */
	u8 enable_mask;		/* Current mask of enabled GPEs */
};

/*
 * Information about a GPE register block, one per each installed block --
 * GPE0, GPE1, and one per each installed GPE Block Device.
 */
struct acpi_gpe_block_info {
	struct acpi_namespace_node *node;
	struct acpi_gpe_block_info *previous;
	struct acpi_gpe_block_info *next;
	struct acpi_gpe_xrupt_info *xrupt_block;	/* Backpointer to interrupt block */
	struct acpi_gpe_register_info *register_info;	/* One per GPE register pair */
	struct acpi_gpe_event_info *event_info;	/* One for each GPE */
	u64 address;		/* Base address of the block */
	u32 register_count;	/* Number of register pairs in block */
	u16 gpe_count;		/* Number of individual GPEs in block */
	u16 block_base_number;	/* Base GPE number for this block */
	u8 space_id;
	u8 initialized;		/* TRUE if this block is initialized */
};

/* Information about GPE interrupt handlers, one per each interrupt level used for GPEs */

struct acpi_gpe_xrupt_info {
	struct acpi_gpe_xrupt_info *previous;
	struct acpi_gpe_xrupt_info *next;
	struct acpi_gpe_block_info *gpe_block_list_head;	/* List of GPE blocks for this xrupt */
	u32 interrupt_number;	/* System interrupt number */
};

struct acpi_gpe_walk_info {
	struct acpi_namespace_node *gpe_device;
	struct acpi_gpe_block_info *gpe_block;
	u16 count;
	acpi_owner_id owner_id;
	u8 execute_by_owner_id;
};

struct acpi_gpe_device_info {
	u32 index;
	u32 next_block_base_index;
	acpi_status status;
	struct acpi_namespace_node *gpe_device;
};

typedef acpi_status (*acpi_gpe_callback) (struct acpi_gpe_xrupt_info *
					  gpe_xrupt_info,
					  struct acpi_gpe_block_info *
					  gpe_block, void *context);

/* Information about each particular fixed event */

struct acpi_fixed_event_handler {
	acpi_event_handler handler;	/* Address of handler. */
	void *context;		/* Context to be passed to handler */
};

struct acpi_fixed_event_info {
	u8 status_register_id;
	u8 enable_register_id;
	u16 status_bit_mask;
	u16 enable_bit_mask;
};

/* Information used during field processing */

struct acpi_field_info {
	u8 skip_field;
	u8 field_flag;
	u32 pkg_length;
};

/*****************************************************************************
 *
 * Generic "state" object for stacks
 *
 ****************************************************************************/

#define ACPI_CONTROL_NORMAL                  0xC0
#define ACPI_CONTROL_CONDITIONAL_EXECUTING   0xC1
#define ACPI_CONTROL_PREDICATE_EXECUTING     0xC2
#define ACPI_CONTROL_PREDICATE_FALSE         0xC3
#define ACPI_CONTROL_PREDICATE_TRUE          0xC4

#define ACPI_STATE_COMMON \
	void                            *next; \
	u8                              descriptor_type; /* To differentiate various internal objs */\
	u8                              flags; \
	u16                             value; \
	u16                             state;

	/* There are 2 bytes available here until the next natural alignment boundary */

struct acpi_common_state {
ACPI_STATE_COMMON};

/*
 * Update state - used to traverse complex objects such as packages
 */
struct acpi_update_state {
	ACPI_STATE_COMMON union acpi_operand_object *object;
};

/*
 * Pkg state - used to traverse nested package structures
 */
struct acpi_pkg_state {
	ACPI_STATE_COMMON u32 index;
	union acpi_operand_object *source_object;
	union acpi_operand_object *dest_object;
	struct acpi_walk_state *walk_state;
	void *this_target_obj;
	u32 num_packages;
};

/*
 * Control state - one per if/else and while constructs.
 * Allows nesting of these constructs
 */
struct acpi_control_state {
	ACPI_STATE_COMMON u16 opcode;
	union acpi_parse_object *predicate_op;
	u8 *aml_predicate_start;	/* Start of if/while predicate */
	u8 *package_end;	/* End of if/while block */
	u64 loop_timeout;	/* While() loop timeout */
};

/*
 * Scope state - current scope during namespace lookups
 */
struct acpi_scope_state {
	ACPI_STATE_COMMON struct acpi_namespace_node *node;
};

struct acpi_pscope_state {
	ACPI_STATE_COMMON u32 arg_count;	/* Number of fixed arguments */
	union acpi_parse_object *op;	/* Current op being parsed */
	u8 *arg_end;		/* Current argument end */
	u8 *pkg_end;		/* Current package end */
	u32 arg_list;		/* Next argument to parse */
};

/*
 * Thread state - one per thread across multiple walk states. Multiple walk
 * states are created when there are nested control methods executing.
 */
struct acpi_thread_state {
	ACPI_STATE_COMMON u8 current_sync_level;	/* Mutex Sync (nested acquire) level */
	struct acpi_walk_state *walk_state_list;	/* Head of list of walk_states for this thread */
	union acpi_operand_object *acquired_mutex_list;	/* List of all currently acquired mutexes */
	acpi_thread_id thread_id;	/* Running thread ID */
};

/*
 * Result values - used to accumulate the results of nested
 * AML arguments
 */
struct acpi_result_values {
	ACPI_STATE_COMMON
	    union acpi_operand_object *obj_desc[ACPI_RESULTS_FRAME_OBJ_NUM];
};

typedef
acpi_status (*acpi_parse_downwards) (struct acpi_walk_state * walk_state,
				     union acpi_parse_object ** out_op);

typedef
acpi_status (*acpi_parse_upwards) (struct acpi_walk_state * walk_state);

/* Global handlers for AML Notifies */

struct acpi_global_notify_handler {
	acpi_notify_handler handler;
	void *context;
};

/*
 * Notify info - used to pass info to the deferred notify
 * handler/dispatcher.
 */
struct acpi_notify_info {
	ACPI_STATE_COMMON u8 handler_list_id;
	struct acpi_namespace_node *node;
	union acpi_operand_object *handler_list_head;
	struct acpi_global_notify_handler *global;
};

/* Generic state is union of structs above */

union acpi_generic_state {
	struct acpi_common_state common;
	struct acpi_control_state control;
	struct acpi_update_state update;
	struct acpi_scope_state scope;
	struct acpi_pscope_state parse_scope;
	struct acpi_pkg_state pkg;
	struct acpi_thread_state thread;
	struct acpi_result_values results;
	struct acpi_notify_info notify;
};

/*****************************************************************************
 *
 * Interpreter typedefs and structs
 *
 ****************************************************************************/

typedef
acpi_status (*acpi_execute_op) (struct acpi_walk_state * walk_state);

/* Address Range info block */

struct acpi_address_range {
	struct acpi_address_range *next;
	struct acpi_namespace_node *region_node;
	acpi_physical_address start_address;
	acpi_physical_address end_address;
};

/*****************************************************************************
 *
 * Parser typedefs and structs
 *
 ****************************************************************************/

/*
 * AML opcode, name, and argument layout
 */
struct acpi_opcode_info {
#if defined(ACPI_DISASSEMBLER) || defined(ACPI_DEBUG_OUTPUT)
	char *name;		/* Opcode name (disassembler/debug only) */
#endif
	u32 parse_args;		/* Grammar/Parse time arguments */
	u32 runtime_args;	/* Interpret time arguments */
	u16 flags;		/* Misc flags */
	u8 object_type;		/* Corresponding internal object type */
	u8 class;		/* Opcode class */
	u8 type;		/* Opcode type */
};

/* Value associated with the parse object */

union acpi_parse_value {
	u64 integer;		/* Integer constant (Up to 64 bits) */
	u32 size;		/* bytelist or field size */
	char *string;		/* NULL terminated string */
	u8 *buffer;		/* buffer or string */
	char *name;		/* NULL terminated string */
	union acpi_parse_object *arg;	/* arguments and contained ops */
};

#if defined(ACPI_DISASSEMBLER) || defined(ACPI_DEBUG_OUTPUT)
#define ACPI_DISASM_ONLY_MEMBERS(a)     a;
#else
#define ACPI_DISASM_ONLY_MEMBERS(a)
#endif

#if defined(ACPI_ASL_COMPILER)
#define ACPI_CONVERTER_ONLY_MEMBERS(a)  a;
#else
#define ACPI_CONVERTER_ONLY_MEMBERS(a)
#endif

#define ACPI_PARSE_COMMON \
	union acpi_parse_object         *parent;            /* Parent op */\
	u8                              descriptor_type;    /* To differentiate various internal objs */\
	u8                              flags;              /* Type of Op */\
	u16                             aml_opcode;         /* AML opcode */\
	u8                              *aml;               /* Address of declaration in AML */\
	union acpi_parse_object         *next;              /* Next op */\
	struct acpi_namespace_node      *node;              /* For use by interpreter */\
	union acpi_parse_value          value;              /* Value or args associated with the opcode */\
	u8                              arg_list_length;    /* Number of elements in the arg list */\
	 ACPI_DISASM_ONLY_MEMBERS (\
	u16                             disasm_flags;       /* Used during AML disassembly */\
	u8                              disasm_opcode;      /* Subtype used for disassembly */\
	char                            *operator_symbol;   /* Used for C-style operator name strings */\
	char                            aml_op_name[16])    /* Op name (debug only) */\
	 ACPI_CONVERTER_ONLY_MEMBERS (\
	char                            *inline_comment;    /* Inline comment */\
	char                            *end_node_comment;  /* End of node comment */\
	char                            *name_comment;      /* Comment associated with the first parameter of the name node */\
	char                            *close_brace_comment; /* Comments that come after } on the same as } */\
	struct acpi_comment_node        *comment_list;      /* comments that appears before this node */\
	struct acpi_comment_node        *end_blk_comment;   /* comments that at the end of a block but before ) or } */\
	char                            *cv_filename;       /* Filename associated with this node. Used for ASL/ASL+ converter */\
	char                            *cv_parent_filename)	/* Parent filename associated with this node. Used for ASL/ASL+ converter */

/* categories of comments */

typedef enum {
	STANDARD_COMMENT = 1,
	INLINE_COMMENT,
	ENDNODE_COMMENT,
	OPENBRACE_COMMENT,
	CLOSE_BRACE_COMMENT,
	STD_DEFBLK_COMMENT,
	END_DEFBLK_COMMENT,
	FILENAME_COMMENT,
	PARENTFILENAME_COMMENT,
	ENDBLK_COMMENT,
	INCLUDE_COMMENT
} asl_comment_types;

/* Internal opcodes for disasm_opcode field above */

#define ACPI_DASM_BUFFER                0x00	/* Buffer is a simple data buffer */
#define ACPI_DASM_RESOURCE              0x01	/* Buffer is a Resource Descriptor */
#define ACPI_DASM_STRING                0x02	/* Buffer is a ASCII string */
#define ACPI_DASM_UNICODE               0x03	/* Buffer is a Unicode string */
#define ACPI_DASM_PLD_METHOD            0x04	/* Buffer is a _PLD method bit-packed buffer */
#define ACPI_DASM_UUID                  0x05	/* Buffer is a UUID/GUID */
#define ACPI_DASM_EISAID                0x06	/* Integer is an EISAID */
#define ACPI_DASM_MATCHOP               0x07	/* Parent opcode is a Match() operator */
#define ACPI_DASM_LNOT_PREFIX           0x08	/* Start of a Lnot_equal (etc.) pair of opcodes */
#define ACPI_DASM_LNOT_SUFFIX           0x09	/* End  of a Lnot_equal (etc.) pair of opcodes */
#define ACPI_DASM_HID_STRING            0x0A	/* String is a _HID or _CID */
#define ACPI_DASM_IGNORE_SINGLE         0x0B	/* Ignore the opcode but not it's children */
#define ACPI_DASM_SWITCH                0x0C	/* While is a Switch */
#define ACPI_DASM_SWITCH_PREDICATE      0x0D	/* Object is a predicate for a Switch or Case block */
#define ACPI_DASM_CASE                  0x0E	/* If/Else is a Case in a Switch/Case block */
#define ACPI_DASM_DEFAULT               0x0F	/* Else is a Default in a Switch/Case block */

/*
 * List struct used in the -ca option
 */
struct acpi_comment_node {
	char *comment;
	struct acpi_comment_node *next;
};

struct acpi_comment_addr_node {
	u8 *addr;
	struct acpi_comment_addr_node *next;
};

/*
 * File node - used for "Include" operator file stack and
 * dependency tree for the -ca option
 */
struct acpi_file_node {
	void *file;
	char *filename;
	char *file_start;	/* Points to AML and indicates when the AML for this particular file starts. */
	char *file_end;		/* Points to AML and indicates when the AML for this particular file ends. */
	struct acpi_file_node *next;
	struct acpi_file_node *parent;
	u8 include_written;
	struct acpi_comment_node *include_comment;
};

/*
 * Generic operation (for example:  If, While, Store)
 */
struct acpi_parse_obj_common {
ACPI_PARSE_COMMON};

/*
 * Extended Op for named ops (Scope, Method, etc.), deferred ops (Methods and op_regions),
 * and bytelists.
 */
struct acpi_parse_obj_named {
	ACPI_PARSE_COMMON char *path;
	u8 *data;		/* AML body or bytelist data */
	u32 length;		/* AML length */
	u32 name;		/* 4-byte name or zero if no name */
};

/* This version is used by the iASL compiler only */

#define ACPI_MAX_PARSEOP_NAME       20

struct acpi_parse_obj_asl {
	ACPI_PARSE_COMMON union acpi_parse_object *child;
	union acpi_parse_object *parent_method;
	char *filename;
	u8 file_changed;
	char *parent_filename;
	char *external_name;
	char *namepath;
	char name_seg[4];
	u32 extra_value;
	u32 column;
	u32 line_number;
	u32 logical_line_number;
	u32 logical_byte_offset;
	u32 end_line;
	u32 end_logical_line;
	u32 acpi_btype;
	u32 aml_length;
	u32 aml_subtree_length;
	u32 final_aml_length;
	u32 final_aml_offset;
	u32 compile_flags;
	u16 parse_opcode;
	u8 aml_opcode_length;
	u8 aml_pkg_len_bytes;
	u8 extra;
	char parse_op_name[ACPI_MAX_PARSEOP_NAME];
};

union acpi_parse_object {
	struct acpi_parse_obj_common common;
	struct acpi_parse_obj_named named;
	struct acpi_parse_obj_asl asl;
};

struct asl_comment_state {
	u8 comment_type;
	u32 spaces_before;
	union acpi_parse_object *latest_parse_op;
	union acpi_parse_object *parsing_paren_brace_node;
	u8 capture_comments;
};

/*
 * Parse state - one state per parser invocation and each control
 * method.
 */
struct acpi_parse_state {
	u8 *aml_start;		/* First AML byte */
	u8 *aml;		/* Next AML byte */
	u8 *aml_end;		/* (last + 1) AML byte */
	u8 *pkg_start;		/* Current package begin */
	u8 *pkg_end;		/* Current package end */
	union acpi_parse_object *start_op;	/* Root of parse tree */
	struct acpi_namespace_node *start_node;
	union acpi_generic_state *scope;	/* Current scope */
	union acpi_parse_object *start_scope;
	u32 aml_size;
};

/* Parse object flags */

#define ACPI_PARSEOP_GENERIC                0x01
#define ACPI_PARSEOP_NAMED_OBJECT           0x02
#define ACPI_PARSEOP_DEFERRED               0x04
#define ACPI_PARSEOP_BYTELIST               0x08
#define ACPI_PARSEOP_IN_STACK               0x10
#define ACPI_PARSEOP_TARGET                 0x20
#define ACPI_PARSEOP_IN_CACHE               0x80

/* Parse object disasm_flags */

<<<<<<< HEAD
#define ACPI_PARSEOP_IGNORE                 0x01
#define ACPI_PARSEOP_PARAMETER_LIST         0x02
#define ACPI_PARSEOP_EMPTY_TERMLIST         0x04
#define ACPI_PARSEOP_PREDEFINED_CHECKED     0x08
#define ACPI_PARSEOP_CLOSING_PAREN          0x10
#define ACPI_PARSEOP_COMPOUND_ASSIGNMENT    0x20
#define ACPI_PARSEOP_ASSIGNMENT             0x40
#define ACPI_PARSEOP_ELSEIF                 0x80
=======
#define ACPI_PARSEOP_IGNORE                 0x0001
#define ACPI_PARSEOP_PARAMETER_LIST         0x0002
#define ACPI_PARSEOP_EMPTY_TERMLIST         0x0004
#define ACPI_PARSEOP_PREDEFINED_CHECKED     0x0008
#define ACPI_PARSEOP_CLOSING_PAREN          0x0010
#define ACPI_PARSEOP_COMPOUND_ASSIGNMENT    0x0020
#define ACPI_PARSEOP_ASSIGNMENT             0x0040
#define ACPI_PARSEOP_ELSEIF                 0x0080
#define ACPI_PARSEOP_LEGACY_ASL_ONLY        0x0100
>>>>>>> 24b8d41d

/*****************************************************************************
 *
 * Hardware (ACPI registers) and PNP
 *
 ****************************************************************************/

struct acpi_bit_register_info {
	u8 parent_register;
	u8 bit_position;
	u16 access_bit_mask;
};

/*
 * Some ACPI registers have bits that must be ignored -- meaning that they
 * must be preserved.
 */
#define ACPI_PM1_STATUS_PRESERVED_BITS          0x0800	/* Bit 11 */

/* Write-only bits must be zeroed by software */

#define ACPI_PM1_CONTROL_WRITEONLY_BITS         0x2004	/* Bits 13, 2 */

/* For control registers, both ignored and reserved bits must be preserved */

/*
 * For PM1 control, the SCI enable bit (bit 0, SCI_EN) is defined by the
 * ACPI specification to be a "preserved" bit - "OSPM always preserves this
 * bit position", section 4.7.3.2.1. However, on some machines the OS must
 * write a one to this bit after resume for the machine to work properly.
 * To enable this, we no longer attempt to preserve this bit. No machines
 * are known to fail if the bit is not preserved. (May 2009)
 */
#define ACPI_PM1_CONTROL_IGNORED_BITS           0x0200	/* Bit 9 */
#define ACPI_PM1_CONTROL_RESERVED_BITS          0xC1F8	/* Bits 14-15, 3-8 */
#define ACPI_PM1_CONTROL_PRESERVED_BITS \
	       (ACPI_PM1_CONTROL_IGNORED_BITS | ACPI_PM1_CONTROL_RESERVED_BITS)

#define ACPI_PM2_CONTROL_PRESERVED_BITS         0xFFFFFFFE	/* All except bit 0 */

/*
 * Register IDs
 * These are the full ACPI registers
 */
#define ACPI_REGISTER_PM1_STATUS                0x01
#define ACPI_REGISTER_PM1_ENABLE                0x02
#define ACPI_REGISTER_PM1_CONTROL               0x03
#define ACPI_REGISTER_PM2_CONTROL               0x04
#define ACPI_REGISTER_PM_TIMER                  0x05
#define ACPI_REGISTER_PROCESSOR_BLOCK           0x06
#define ACPI_REGISTER_SMI_COMMAND_BLOCK         0x07

/* Masks used to access the bit_registers */

#define ACPI_BITMASK_TIMER_STATUS               0x0001
#define ACPI_BITMASK_BUS_MASTER_STATUS          0x0010
#define ACPI_BITMASK_GLOBAL_LOCK_STATUS         0x0020
#define ACPI_BITMASK_POWER_BUTTON_STATUS        0x0100
#define ACPI_BITMASK_SLEEP_BUTTON_STATUS        0x0200
#define ACPI_BITMASK_RT_CLOCK_STATUS            0x0400
#define ACPI_BITMASK_PCIEXP_WAKE_STATUS         0x4000	/* ACPI 3.0 */
#define ACPI_BITMASK_WAKE_STATUS                0x8000

#define ACPI_BITMASK_ALL_FIXED_STATUS           (\
	ACPI_BITMASK_TIMER_STATUS          | \
	ACPI_BITMASK_BUS_MASTER_STATUS     | \
	ACPI_BITMASK_GLOBAL_LOCK_STATUS    | \
	ACPI_BITMASK_POWER_BUTTON_STATUS   | \
	ACPI_BITMASK_SLEEP_BUTTON_STATUS   | \
	ACPI_BITMASK_RT_CLOCK_STATUS       | \
	ACPI_BITMASK_PCIEXP_WAKE_STATUS    | \
	ACPI_BITMASK_WAKE_STATUS)

#define ACPI_BITMASK_TIMER_ENABLE               0x0001
#define ACPI_BITMASK_GLOBAL_LOCK_ENABLE         0x0020
#define ACPI_BITMASK_POWER_BUTTON_ENABLE        0x0100
#define ACPI_BITMASK_SLEEP_BUTTON_ENABLE        0x0200
#define ACPI_BITMASK_RT_CLOCK_ENABLE            0x0400
#define ACPI_BITMASK_PCIEXP_WAKE_DISABLE        0x4000	/* ACPI 3.0 */

#define ACPI_BITMASK_SCI_ENABLE                 0x0001
#define ACPI_BITMASK_BUS_MASTER_RLD             0x0002
#define ACPI_BITMASK_GLOBAL_LOCK_RELEASE        0x0004
#define ACPI_BITMASK_SLEEP_TYPE                 0x1C00
#define ACPI_BITMASK_SLEEP_ENABLE               0x2000

#define ACPI_BITMASK_ARB_DISABLE                0x0001

/* Raw bit position of each bit_register */

#define ACPI_BITPOSITION_TIMER_STATUS           0x00
#define ACPI_BITPOSITION_BUS_MASTER_STATUS      0x04
#define ACPI_BITPOSITION_GLOBAL_LOCK_STATUS     0x05
#define ACPI_BITPOSITION_POWER_BUTTON_STATUS    0x08
#define ACPI_BITPOSITION_SLEEP_BUTTON_STATUS    0x09
#define ACPI_BITPOSITION_RT_CLOCK_STATUS        0x0A
#define ACPI_BITPOSITION_PCIEXP_WAKE_STATUS     0x0E	/* ACPI 3.0 */
#define ACPI_BITPOSITION_WAKE_STATUS            0x0F

#define ACPI_BITPOSITION_TIMER_ENABLE           0x00
#define ACPI_BITPOSITION_GLOBAL_LOCK_ENABLE     0x05
#define ACPI_BITPOSITION_POWER_BUTTON_ENABLE    0x08
#define ACPI_BITPOSITION_SLEEP_BUTTON_ENABLE    0x09
#define ACPI_BITPOSITION_RT_CLOCK_ENABLE        0x0A
#define ACPI_BITPOSITION_PCIEXP_WAKE_DISABLE    0x0E	/* ACPI 3.0 */

#define ACPI_BITPOSITION_SCI_ENABLE             0x00
#define ACPI_BITPOSITION_BUS_MASTER_RLD         0x01
#define ACPI_BITPOSITION_GLOBAL_LOCK_RELEASE    0x02
#define ACPI_BITPOSITION_SLEEP_TYPE             0x0A
#define ACPI_BITPOSITION_SLEEP_ENABLE           0x0D

#define ACPI_BITPOSITION_ARB_DISABLE            0x00

/* Structs and definitions for _OSI support and I/O port validation */

#define ACPI_ALWAYS_ILLEGAL             0x00

struct acpi_interface_info {
	char *name;
	struct acpi_interface_info *next;
	u8 flags;
	u8 value;
};

#define ACPI_OSI_INVALID                0x01
#define ACPI_OSI_DYNAMIC                0x02
#define ACPI_OSI_FEATURE                0x04
#define ACPI_OSI_DEFAULT_INVALID        0x08
#define ACPI_OSI_OPTIONAL_FEATURE       (ACPI_OSI_FEATURE | ACPI_OSI_DEFAULT_INVALID | ACPI_OSI_INVALID)

struct acpi_port_info {
	char *name;
	u16 start;
	u16 end;
	u8 osi_dependency;
};

/*****************************************************************************
 *
 * Resource descriptors
 *
 ****************************************************************************/

/* resource_type values */

#define ACPI_ADDRESS_TYPE_MEMORY_RANGE          0
#define ACPI_ADDRESS_TYPE_IO_RANGE              1
#define ACPI_ADDRESS_TYPE_BUS_NUMBER_RANGE      2

/* Resource descriptor types and masks */

#define ACPI_RESOURCE_NAME_LARGE                0x80
#define ACPI_RESOURCE_NAME_SMALL                0x00

#define ACPI_RESOURCE_NAME_SMALL_MASK           0x78	/* Bits 6:3 contain the type */
#define ACPI_RESOURCE_NAME_SMALL_LENGTH_MASK    0x07	/* Bits 2:0 contain the length */
#define ACPI_RESOURCE_NAME_LARGE_MASK           0x7F	/* Bits 6:0 contain the type */

/*
 * Small resource descriptor "names" as defined by the ACPI specification.
 * Note: Bits 2:0 are used for the descriptor length
 */
#define ACPI_RESOURCE_NAME_IRQ                  0x20
#define ACPI_RESOURCE_NAME_DMA                  0x28
#define ACPI_RESOURCE_NAME_START_DEPENDENT      0x30
#define ACPI_RESOURCE_NAME_END_DEPENDENT        0x38
#define ACPI_RESOURCE_NAME_IO                   0x40
#define ACPI_RESOURCE_NAME_FIXED_IO             0x48
#define ACPI_RESOURCE_NAME_FIXED_DMA            0x50
#define ACPI_RESOURCE_NAME_RESERVED_S2          0x58
#define ACPI_RESOURCE_NAME_RESERVED_S3          0x60
#define ACPI_RESOURCE_NAME_RESERVED_S4          0x68
#define ACPI_RESOURCE_NAME_VENDOR_SMALL         0x70
#define ACPI_RESOURCE_NAME_END_TAG              0x78

/*
 * Large resource descriptor "names" as defined by the ACPI specification.
 * Note: includes the Large Descriptor bit in bit[7]
 */
#define ACPI_RESOURCE_NAME_MEMORY24             0x81
#define ACPI_RESOURCE_NAME_GENERIC_REGISTER     0x82
#define ACPI_RESOURCE_NAME_RESERVED_L1          0x83
#define ACPI_RESOURCE_NAME_VENDOR_LARGE         0x84
#define ACPI_RESOURCE_NAME_MEMORY32             0x85
#define ACPI_RESOURCE_NAME_FIXED_MEMORY32       0x86
#define ACPI_RESOURCE_NAME_ADDRESS32            0x87
#define ACPI_RESOURCE_NAME_ADDRESS16            0x88
#define ACPI_RESOURCE_NAME_EXTENDED_IRQ         0x89
#define ACPI_RESOURCE_NAME_ADDRESS64            0x8A
#define ACPI_RESOURCE_NAME_EXTENDED_ADDRESS64   0x8B
#define ACPI_RESOURCE_NAME_GPIO                 0x8C
#define ACPI_RESOURCE_NAME_PIN_FUNCTION         0x8D
#define ACPI_RESOURCE_NAME_SERIAL_BUS           0x8E
#define ACPI_RESOURCE_NAME_PIN_CONFIG           0x8F
#define ACPI_RESOURCE_NAME_PIN_GROUP            0x90
#define ACPI_RESOURCE_NAME_PIN_GROUP_FUNCTION   0x91
#define ACPI_RESOURCE_NAME_PIN_GROUP_CONFIG     0x92
#define ACPI_RESOURCE_NAME_LARGE_MAX            0x92

/*****************************************************************************
 *
 * Miscellaneous
 *
 ****************************************************************************/

#define ACPI_ASCII_ZERO                 0x30

/*****************************************************************************
 *
 * Disassembler
 *
 ****************************************************************************/

struct acpi_external_list {
	char *path;
	char *internal_path;
	struct acpi_external_list *next;
	u32 value;
	u16 length;
	u16 flags;
	u8 type;
};

/* Values for Flags field above */

#define ACPI_EXT_RESOLVED_REFERENCE         0x01	/* Object was resolved during cross ref */
#define ACPI_EXT_ORIGIN_FROM_FILE           0x02	/* External came from a file */
#define ACPI_EXT_INTERNAL_PATH_ALLOCATED    0x04	/* Deallocate internal path on completion */
#define ACPI_EXT_EXTERNAL_EMITTED           0x08	/* External() statement has been emitted */
#define ACPI_EXT_ORIGIN_FROM_OPCODE         0x10	/* External came from a External() opcode */
<<<<<<< HEAD
=======
#define ACPI_EXT_CONFLICTING_DECLARATION    0x20	/* External has a conflicting declaration within AML */
>>>>>>> 24b8d41d

struct acpi_external_file {
	char *path;
	struct acpi_external_file *next;
};

struct acpi_parse_object_list {
	union acpi_parse_object *op;
	struct acpi_parse_object_list *next;
};

/*****************************************************************************
 *
 * Debugger
 *
 ****************************************************************************/

struct acpi_db_method_info {
	acpi_handle method;
	acpi_handle main_thread_gate;
	acpi_handle thread_complete_gate;
	acpi_handle info_gate;
	acpi_thread_id *threads;
	u32 num_threads;
	u32 num_created;
	u32 num_completed;

	char *name;
	u32 flags;
	u32 num_loops;
	char pathname[ACPI_DB_LINE_BUFFER_SIZE];
	char **args;
	acpi_object_type *types;

	/*
	 * Arguments to be passed to method for the commands Threads and
	 * Background. Note, ACPI specifies a maximum of 7 arguments (0 - 6).
	 *
	 * For the Threads command, the Number of threads, ID of current
	 * thread and Index of current thread inside all them created.
	 */
	char init_args;
#ifdef ACPI_DEBUGGER
	acpi_object_type arg_types[ACPI_METHOD_NUM_ARGS];
#endif
	char *arguments[ACPI_METHOD_NUM_ARGS];
	char num_threads_str[11];
	char id_of_thread_str[11];
	char index_of_thread_str[11];
};

struct acpi_integrity_info {
	u32 nodes;
	u32 objects;
};

#define ACPI_DB_DISABLE_OUTPUT          0x00
#define ACPI_DB_REDIRECTABLE_OUTPUT     0x01
#define ACPI_DB_CONSOLE_OUTPUT          0x02
#define ACPI_DB_DUPLICATE_OUTPUT        0x03

struct acpi_object_info {
	u32 types[ACPI_TOTAL_TYPES];
};

/*****************************************************************************
 *
 * Debug
 *
 ****************************************************************************/

/* Entry for a memory allocation (debug only) */

#define ACPI_MEM_MALLOC                 0
#define ACPI_MEM_CALLOC                 1
#define ACPI_MAX_MODULE_NAME            16

#define ACPI_COMMON_DEBUG_MEM_HEADER \
	struct acpi_debug_mem_block     *previous; \
	struct acpi_debug_mem_block     *next; \
	u32                             size; \
	u32                             component; \
	u32                             line; \
	char                            module[ACPI_MAX_MODULE_NAME]; \
	u8                              alloc_type;

struct acpi_debug_mem_header {
ACPI_COMMON_DEBUG_MEM_HEADER};

struct acpi_debug_mem_block {
	ACPI_COMMON_DEBUG_MEM_HEADER u64 user_space;
};

#define ACPI_MEM_LIST_GLOBAL            0
#define ACPI_MEM_LIST_NSNODE            1
#define ACPI_MEM_LIST_MAX               1
#define ACPI_NUM_MEM_LISTS              2

/*****************************************************************************
 *
 * Info/help support
 *
 ****************************************************************************/

struct ah_predefined_name {
	char *name;
	char *description;
#ifndef ACPI_ASL_COMPILER
	char *action;
#endif
};

struct ah_device_id {
	char *name;
	char *description;
};

struct ah_uuid {
	char *description;
	char *string;
};

struct ah_table {
	char *signature;
	char *description;
};

#endif				/* __ACLOCAL_H__ */<|MERGE_RESOLUTION|>--- conflicted
+++ resolved
@@ -452,8 +452,6 @@
 	u8 gpe_number;		/* This GPE */
 	u8 runtime_count;	/* References to a run GPE */
 	u8 disable_for_dispatch;	/* Masked during dispatching */
-<<<<<<< HEAD
-=======
 };
 
 /* GPE register address */
@@ -461,7 +459,6 @@
 struct acpi_gpe_address {
 	u8 space_id;	/* Address space where the register exists */
 	u64 address;	/* 64-bit address of the register */
->>>>>>> 24b8d41d
 };
 
 /* Information about a GPE register pair, one per each status/enable pair in an array */
@@ -918,16 +915,6 @@
 
 /* Parse object disasm_flags */
 
-<<<<<<< HEAD
-#define ACPI_PARSEOP_IGNORE                 0x01
-#define ACPI_PARSEOP_PARAMETER_LIST         0x02
-#define ACPI_PARSEOP_EMPTY_TERMLIST         0x04
-#define ACPI_PARSEOP_PREDEFINED_CHECKED     0x08
-#define ACPI_PARSEOP_CLOSING_PAREN          0x10
-#define ACPI_PARSEOP_COMPOUND_ASSIGNMENT    0x20
-#define ACPI_PARSEOP_ASSIGNMENT             0x40
-#define ACPI_PARSEOP_ELSEIF                 0x80
-=======
 #define ACPI_PARSEOP_IGNORE                 0x0001
 #define ACPI_PARSEOP_PARAMETER_LIST         0x0002
 #define ACPI_PARSEOP_EMPTY_TERMLIST         0x0004
@@ -937,7 +924,6 @@
 #define ACPI_PARSEOP_ASSIGNMENT             0x0040
 #define ACPI_PARSEOP_ELSEIF                 0x0080
 #define ACPI_PARSEOP_LEGACY_ASL_ONLY        0x0100
->>>>>>> 24b8d41d
 
 /*****************************************************************************
  *
@@ -1169,10 +1155,7 @@
 #define ACPI_EXT_INTERNAL_PATH_ALLOCATED    0x04	/* Deallocate internal path on completion */
 #define ACPI_EXT_EXTERNAL_EMITTED           0x08	/* External() statement has been emitted */
 #define ACPI_EXT_ORIGIN_FROM_OPCODE         0x10	/* External came from a External() opcode */
-<<<<<<< HEAD
-=======
 #define ACPI_EXT_CONFLICTING_DECLARATION    0x20	/* External has a conflicting declaration within AML */
->>>>>>> 24b8d41d
 
 struct acpi_external_file {
 	char *path;
