--- conflicted
+++ resolved
@@ -303,14 +303,6 @@
 	return 0;
 
 out_remove_thermal_handler:
-<<<<<<< HEAD
-	acpi_remove_address_space_handler(handle, PMIC_THERMAL_OPREGION_ID,
-					  intel_pmic_thermal_handler);
-
-out_remove_power_handler:
-	acpi_remove_address_space_handler(handle, PMIC_POWER_OPREGION_ID,
-					  intel_pmic_power_handler);
-=======
 	if (d->thermal_table_count)
 		acpi_remove_address_space_handler(handle,
 						  PMIC_THERMAL_OPREGION_ID,
@@ -321,15 +313,11 @@
 		acpi_remove_address_space_handler(handle,
 						  PMIC_POWER_OPREGION_ID,
 						  intel_pmic_power_handler);
->>>>>>> 24b8d41d
 
 out_error:
 	acpi_lpat_free_conversion_table(opregion->lpat_table);
 	return ret;
 }
-<<<<<<< HEAD
-EXPORT_SYMBOL_GPL(intel_pmic_install_opregion_handler);
-=======
 EXPORT_SYMBOL_GPL(intel_pmic_install_opregion_handler);
 
 /**
@@ -387,5 +375,4 @@
 
 	return ret;
 }
-EXPORT_SYMBOL_GPL(intel_soc_pmic_exec_mipi_pmic_seq_element);
->>>>>>> 24b8d41d
+EXPORT_SYMBOL_GPL(intel_soc_pmic_exec_mipi_pmic_seq_element);