// SPDX-License-Identifier: GPL-2.0-only
/*
 * ACPI device specific properties support.
 *
 * Copyright (C) 2014, Intel Corporation
 * All rights reserved.
 *
 * Authors: Mika Westerberg <mika.westerberg@linux.intel.com>
 *          Darren Hart <dvhart@linux.intel.com>
 *          Rafael J. Wysocki <rafael.j.wysocki@intel.com>
 */

#include <linux/acpi.h>
#include <linux/device.h>
#include <linux/export.h>

#include "internal.h"

static int acpi_data_get_property_array(const struct acpi_device_data *data,
					const char *name,
					acpi_object_type type,
					const union acpi_object **obj);

/*
 * The GUIDs here are made equivalent to each other in order to avoid extra
 * complexity in the properties handling code, with the caveat that the
 * kernel will accept certain combinations of GUID and properties that are
 * not defined without a warning. For instance if any of the properties
 * from different GUID appear in a property list of another, it will be
 * accepted by the kernel. Firmware validation tools should catch these.
 */
static const guid_t prp_guids[] = {
	/* ACPI _DSD device properties GUID: daffd814-6eba-4d8c-8a91-bc9bbf4aa301 */
	GUID_INIT(0xdaffd814, 0x6eba, 0x4d8c,
		  0x8a, 0x91, 0xbc, 0x9b, 0xbf, 0x4a, 0xa3, 0x01),
	/* Hotplug in D3 GUID: 6211e2c0-58a3-4af3-90e1-927a4e0c55a4 */
	GUID_INIT(0x6211e2c0, 0x58a3, 0x4af3,
		  0x90, 0xe1, 0x92, 0x7a, 0x4e, 0x0c, 0x55, 0xa4),
	/* External facing port GUID: efcc06cc-73ac-4bc3-bff0-76143807c389 */
	GUID_INIT(0xefcc06cc, 0x73ac, 0x4bc3,
		  0xbf, 0xf0, 0x76, 0x14, 0x38, 0x07, 0xc3, 0x89),
	/* Thunderbolt GUID for IMR_VALID: c44d002f-69f9-4e7d-a904-a7baabdf43f7 */
	GUID_INIT(0xc44d002f, 0x69f9, 0x4e7d,
		  0xa9, 0x04, 0xa7, 0xba, 0xab, 0xdf, 0x43, 0xf7),
	/* Thunderbolt GUID for WAKE_SUPPORTED: 6c501103-c189-4296-ba72-9bf5a26ebe5d */
	GUID_INIT(0x6c501103, 0xc189, 0x4296,
		  0xba, 0x72, 0x9b, 0xf5, 0xa2, 0x6e, 0xbe, 0x5d),
	/* Storage device needs D3 GUID: 5025030f-842f-4ab4-a561-99a5189762d0 */
	GUID_INIT(0x5025030f, 0x842f, 0x4ab4,
		  0xa5, 0x61, 0x99, 0xa5, 0x18, 0x97, 0x62, 0xd0),
};

/* ACPI _DSD data subnodes GUID: dbb8e3e6-5886-4ba6-8795-1319f52a966b */
static const guid_t ads_guid =
	GUID_INIT(0xdbb8e3e6, 0x5886, 0x4ba6,
		  0x87, 0x95, 0x13, 0x19, 0xf5, 0x2a, 0x96, 0x6b);

static bool acpi_enumerate_nondev_subnodes(acpi_handle scope,
					   const union acpi_object *desc,
					   struct acpi_device_data *data,
					   struct fwnode_handle *parent);
static bool acpi_extract_properties(const union acpi_object *desc,
				    struct acpi_device_data *data);

static bool acpi_nondev_subnode_extract(const union acpi_object *desc,
					acpi_handle handle,
					const union acpi_object *link,
					struct list_head *list,
					struct fwnode_handle *parent)
{
	struct acpi_data_node *dn;
	bool result;

	dn = kzalloc(sizeof(*dn), GFP_KERNEL);
	if (!dn)
		return false;

	dn->name = link->package.elements[0].string.pointer;
	dn->fwnode.ops = &acpi_data_fwnode_ops;
	dn->parent = parent;
	INIT_LIST_HEAD(&dn->data.properties);
	INIT_LIST_HEAD(&dn->data.subnodes);

	result = acpi_extract_properties(desc, &dn->data);

	if (handle) {
		acpi_handle scope;
		acpi_status status;

		/*
		 * The scope for the subnode object lookup is the one of the
		 * namespace node (device) containing the object that has
		 * returned the package.  That is, it's the scope of that
		 * object's parent.
		 */
		status = acpi_get_parent(handle, &scope);
		if (ACPI_SUCCESS(status)
		    && acpi_enumerate_nondev_subnodes(scope, desc, &dn->data,
						      &dn->fwnode))
			result = true;
	} else if (acpi_enumerate_nondev_subnodes(NULL, desc, &dn->data,
						  &dn->fwnode)) {
		result = true;
	}

	if (result) {
		dn->handle = handle;
		dn->data.pointer = desc;
		list_add_tail(&dn->sibling, list);
		return true;
	}

	kfree(dn);
	acpi_handle_debug(handle, "Invalid properties/subnodes data, skipping\n");
	return false;
}

static bool acpi_nondev_subnode_data_ok(acpi_handle handle,
					const union acpi_object *link,
					struct list_head *list,
					struct fwnode_handle *parent)
{
	struct acpi_buffer buf = { ACPI_ALLOCATE_BUFFER };
	acpi_status status;

	status = acpi_evaluate_object_typed(handle, NULL, NULL, &buf,
					    ACPI_TYPE_PACKAGE);
	if (ACPI_FAILURE(status))
		return false;

	if (acpi_nondev_subnode_extract(buf.pointer, handle, link, list,
					parent))
		return true;

	ACPI_FREE(buf.pointer);
	return false;
}

static bool acpi_nondev_subnode_ok(acpi_handle scope,
				   const union acpi_object *link,
				   struct list_head *list,
				   struct fwnode_handle *parent)
{
	acpi_handle handle;
	acpi_status status;

	if (!scope)
		return false;

	status = acpi_get_handle(scope, link->package.elements[1].string.pointer,
				 &handle);
	if (ACPI_FAILURE(status))
		return false;

	return acpi_nondev_subnode_data_ok(handle, link, list, parent);
}

static int acpi_add_nondev_subnodes(acpi_handle scope,
				    const union acpi_object *links,
				    struct list_head *list,
				    struct fwnode_handle *parent)
{
	bool ret = false;
	int i;

	for (i = 0; i < links->package.count; i++) {
		const union acpi_object *link, *desc;
		acpi_handle handle;
		bool result;

		link = &links->package.elements[i];
		/* Only two elements allowed. */
		if (link->package.count != 2)
			continue;

		/* The first one must be a string. */
		if (link->package.elements[0].type != ACPI_TYPE_STRING)
			continue;

		/* The second one may be a string, a reference or a package. */
		switch (link->package.elements[1].type) {
		case ACPI_TYPE_STRING:
			result = acpi_nondev_subnode_ok(scope, link, list,
							 parent);
			break;
		case ACPI_TYPE_LOCAL_REFERENCE:
			handle = link->package.elements[1].reference.handle;
			result = acpi_nondev_subnode_data_ok(handle, link, list,
							     parent);
			break;
		case ACPI_TYPE_PACKAGE:
			desc = &link->package.elements[1];
			result = acpi_nondev_subnode_extract(desc, NULL, link,
							     list, parent);
			break;
		default:
			result = false;
			break;
		}
		ret = ret || result;
	}

	return ret;
}

static bool acpi_enumerate_nondev_subnodes(acpi_handle scope,
					   const union acpi_object *desc,
					   struct acpi_device_data *data,
					   struct fwnode_handle *parent)
{
	int i;

	/* Look for the ACPI data subnodes GUID. */
	for (i = 0; i < desc->package.count; i += 2) {
		const union acpi_object *guid, *links;

		guid = &desc->package.elements[i];
		links = &desc->package.elements[i + 1];

		/*
		 * The first element must be a GUID and the second one must be
		 * a package.
		 */
		if (guid->type != ACPI_TYPE_BUFFER ||
		    guid->buffer.length != 16 ||
		    links->type != ACPI_TYPE_PACKAGE)
			break;

		if (!guid_equal((guid_t *)guid->buffer.pointer, &ads_guid))
			continue;

		return acpi_add_nondev_subnodes(scope, links, &data->subnodes,
						parent);
	}

	return false;
}

static bool acpi_property_value_ok(const union acpi_object *value)
{
	int j;

	/*
	 * The value must be an integer, a string, a reference, or a package
	 * whose every element must be an integer, a string, or a reference.
	 */
	switch (value->type) {
	case ACPI_TYPE_INTEGER:
	case ACPI_TYPE_STRING:
	case ACPI_TYPE_LOCAL_REFERENCE:
		return true;

	case ACPI_TYPE_PACKAGE:
		for (j = 0; j < value->package.count; j++)
			switch (value->package.elements[j].type) {
			case ACPI_TYPE_INTEGER:
			case ACPI_TYPE_STRING:
			case ACPI_TYPE_LOCAL_REFERENCE:
				continue;

			default:
				return false;
			}

		return true;
	}
	return false;
}

static bool acpi_properties_format_valid(const union acpi_object *properties)
{
	int i;

	for (i = 0; i < properties->package.count; i++) {
		const union acpi_object *property;

		property = &properties->package.elements[i];
		/*
		 * Only two elements allowed, the first one must be a string and
		 * the second one has to satisfy certain conditions.
		 */
		if (property->package.count != 2
		    || property->package.elements[0].type != ACPI_TYPE_STRING
		    || !acpi_property_value_ok(&property->package.elements[1]))
			return false;
	}
	return true;
}

static void acpi_init_of_compatible(struct acpi_device *adev)
{
	const union acpi_object *of_compatible;
	int ret;

	ret = acpi_data_get_property_array(&adev->data, "compatible",
					   ACPI_TYPE_STRING, &of_compatible);
	if (ret) {
		ret = acpi_dev_get_property(adev, "compatible",
					    ACPI_TYPE_STRING, &of_compatible);
		if (ret) {
			if (adev->parent
			    && adev->parent->flags.of_compatible_ok)
				goto out;

			return;
		}
	}
	adev->data.of_compatible = of_compatible;

 out:
	adev->flags.of_compatible_ok = 1;
}

static bool acpi_is_property_guid(const guid_t *guid)
{
	int i;

	for (i = 0; i < ARRAY_SIZE(prp_guids); i++) {
		if (guid_equal(guid, &prp_guids[i]))
			return true;
	}

	return false;
}

struct acpi_device_properties *
acpi_data_add_props(struct acpi_device_data *data, const guid_t *guid,
		    const union acpi_object *properties)
{
	struct acpi_device_properties *props;

	props = kzalloc(sizeof(*props), GFP_KERNEL);
	if (props) {
		INIT_LIST_HEAD(&props->list);
		props->guid = guid;
		props->properties = properties;
		list_add_tail(&props->list, &data->properties);
	}

	return props;
}

static bool acpi_extract_properties(const union acpi_object *desc,
				    struct acpi_device_data *data)
{
	int i;

	if (desc->package.count % 2)
		return false;

	/* Look for the device properties GUID. */
	for (i = 0; i < desc->package.count; i += 2) {
		const union acpi_object *guid, *properties;

		guid = &desc->package.elements[i];
		properties = &desc->package.elements[i + 1];

		/*
		 * The first element must be a GUID and the second one must be
		 * a package.
		 */
		if (guid->type != ACPI_TYPE_BUFFER ||
		    guid->buffer.length != 16 ||
		    properties->type != ACPI_TYPE_PACKAGE)
			break;

		if (!acpi_is_property_guid((guid_t *)guid->buffer.pointer))
			continue;

		/*
		 * We found the matching GUID. Now validate the format of the
		 * package immediately following it.
		 */
		if (!acpi_properties_format_valid(properties))
			continue;

		acpi_data_add_props(data, (const guid_t *)guid->buffer.pointer,
				    properties);
	}

	return !list_empty(&data->properties);
}

void acpi_init_properties(struct acpi_device *adev)
{
	struct acpi_buffer buf = { ACPI_ALLOCATE_BUFFER };
	struct acpi_hardware_id *hwid;
	acpi_status status;
	bool acpi_of = false;

	INIT_LIST_HEAD(&adev->data.properties);
	INIT_LIST_HEAD(&adev->data.subnodes);

	if (!adev->handle)
		return;

	/*
	 * Check if ACPI_DT_NAMESPACE_HID is present and inthat case we fill in
	 * Device Tree compatible properties for this device.
	 */
	list_for_each_entry(hwid, &adev->pnp.ids, list) {
		if (!strcmp(hwid->id, ACPI_DT_NAMESPACE_HID)) {
			acpi_of = true;
			break;
		}
	}

	status = acpi_evaluate_object_typed(adev->handle, "_DSD", NULL, &buf,
					    ACPI_TYPE_PACKAGE);
	if (ACPI_FAILURE(status))
		goto out;

	if (acpi_extract_properties(buf.pointer, &adev->data)) {
		adev->data.pointer = buf.pointer;
		if (acpi_of)
			acpi_init_of_compatible(adev);
	}
	if (acpi_enumerate_nondev_subnodes(adev->handle, buf.pointer,
					&adev->data, acpi_fwnode_handle(adev)))
		adev->data.pointer = buf.pointer;

	if (!adev->data.pointer) {
		acpi_handle_debug(adev->handle, "Invalid _DSD data, skipping\n");
		ACPI_FREE(buf.pointer);
	}

 out:
	if (acpi_of && !adev->flags.of_compatible_ok)
		acpi_handle_info(adev->handle,
			 ACPI_DT_NAMESPACE_HID " requires 'compatible' property\n");

	if (!adev->data.pointer)
		acpi_extract_apple_properties(adev);
}

static void acpi_destroy_nondev_subnodes(struct list_head *list)
{
	struct acpi_data_node *dn, *next;

	if (list_empty(list))
		return;

	list_for_each_entry_safe_reverse(dn, next, list, sibling) {
		acpi_destroy_nondev_subnodes(&dn->data.subnodes);
		wait_for_completion(&dn->kobj_done);
		list_del(&dn->sibling);
		ACPI_FREE((void *)dn->data.pointer);
		kfree(dn);
	}
}

void acpi_free_properties(struct acpi_device *adev)
{
	struct acpi_device_properties *props, *tmp;

	acpi_destroy_nondev_subnodes(&adev->data.subnodes);
	ACPI_FREE((void *)adev->data.pointer);
	adev->data.of_compatible = NULL;
	adev->data.pointer = NULL;
	list_for_each_entry_safe(props, tmp, &adev->data.properties, list) {
		list_del(&props->list);
		kfree(props);
	}
}

/**
 * acpi_data_get_property - return an ACPI property with given name
 * @data: ACPI device deta object to get the property from
 * @name: Name of the property
 * @type: Expected property type
 * @obj: Location to store the property value (if not %NULL)
 *
 * Look up a property with @name and store a pointer to the resulting ACPI
 * object at the location pointed to by @obj if found.
 *
 * Callers must not attempt to free the returned objects.  These objects will be
 * freed by the ACPI core automatically during the removal of @data.
 *
 * Return: %0 if property with @name has been found (success),
 *         %-EINVAL if the arguments are invalid,
 *         %-EINVAL if the property doesn't exist,
 *         %-EPROTO if the property value type doesn't match @type.
 */
static int acpi_data_get_property(const struct acpi_device_data *data,
				  const char *name, acpi_object_type type,
				  const union acpi_object **obj)
{
	const struct acpi_device_properties *props;

	if (!data || !name)
		return -EINVAL;

	if (!data->pointer || list_empty(&data->properties))
		return -EINVAL;

	list_for_each_entry(props, &data->properties, list) {
		const union acpi_object *properties;
		unsigned int i;

		properties = props->properties;
		for (i = 0; i < properties->package.count; i++) {
			const union acpi_object *propname, *propvalue;
			const union acpi_object *property;

			property = &properties->package.elements[i];

			propname = &property->package.elements[0];
			propvalue = &property->package.elements[1];

			if (!strcmp(name, propname->string.pointer)) {
				if (type != ACPI_TYPE_ANY &&
				    propvalue->type != type)
					return -EPROTO;
				if (obj)
					*obj = propvalue;

				return 0;
			}
		}
	}
	return -EINVAL;
}

/**
 * acpi_dev_get_property - return an ACPI property with given name.
 * @adev: ACPI device to get the property from.
 * @name: Name of the property.
 * @type: Expected property type.
 * @obj: Location to store the property value (if not %NULL).
 */
int acpi_dev_get_property(const struct acpi_device *adev, const char *name,
			  acpi_object_type type, const union acpi_object **obj)
{
	return adev ? acpi_data_get_property(&adev->data, name, type, obj) : -EINVAL;
}
EXPORT_SYMBOL_GPL(acpi_dev_get_property);

static const struct acpi_device_data *
acpi_device_data_of_node(const struct fwnode_handle *fwnode)
{
	if (is_acpi_device_node(fwnode)) {
		const struct acpi_device *adev = to_acpi_device_node(fwnode);
		return &adev->data;
	} else if (is_acpi_data_node(fwnode)) {
		const struct acpi_data_node *dn = to_acpi_data_node(fwnode);
		return &dn->data;
	}
	return NULL;
}

/**
 * acpi_node_prop_get - return an ACPI property with given name.
 * @fwnode: Firmware node to get the property from.
 * @propname: Name of the property.
 * @valptr: Location to store a pointer to the property value (if not %NULL).
 */
int acpi_node_prop_get(const struct fwnode_handle *fwnode,
		       const char *propname, void **valptr)
{
	return acpi_data_get_property(acpi_device_data_of_node(fwnode),
				      propname, ACPI_TYPE_ANY,
				      (const union acpi_object **)valptr);
}

/**
 * acpi_data_get_property_array - return an ACPI array property with given name
 * @adev: ACPI data object to get the property from
 * @name: Name of the property
 * @type: Expected type of array elements
 * @obj: Location to store a pointer to the property value (if not NULL)
 *
 * Look up an array property with @name and store a pointer to the resulting
 * ACPI object at the location pointed to by @obj if found.
 *
 * Callers must not attempt to free the returned objects.  Those objects will be
 * freed by the ACPI core automatically during the removal of @data.
 *
 * Return: %0 if array property (package) with @name has been found (success),
 *         %-EINVAL if the arguments are invalid,
 *         %-EINVAL if the property doesn't exist,
 *         %-EPROTO if the property is not a package or the type of its elements
 *           doesn't match @type.
 */
static int acpi_data_get_property_array(const struct acpi_device_data *data,
					const char *name,
					acpi_object_type type,
					const union acpi_object **obj)
{
	const union acpi_object *prop;
	int ret, i;

	ret = acpi_data_get_property(data, name, ACPI_TYPE_PACKAGE, &prop);
	if (ret)
		return ret;

	if (type != ACPI_TYPE_ANY) {
		/* Check that all elements are of correct type. */
		for (i = 0; i < prop->package.count; i++)
			if (prop->package.elements[i].type != type)
				return -EPROTO;
	}
	if (obj)
		*obj = prop;

	return 0;
}

static struct fwnode_handle *
acpi_fwnode_get_named_child_node(const struct fwnode_handle *fwnode,
				 const char *childname)
{
	struct fwnode_handle *child;

	fwnode_for_each_child_node(fwnode, child) {
		if (is_acpi_data_node(child)) {
			if (acpi_data_node_match(child, childname))
				return child;
			continue;
		}

		if (!strncmp(acpi_device_bid(to_acpi_device_node(child)),
			     childname, ACPI_NAMESEG_SIZE))
			return child;
	}

	return NULL;
}

/**
 * __acpi_node_get_property_reference - returns handle to the referenced object
 * @fwnode: Firmware node to get the property from
 * @propname: Name of the property
 * @index: Index of the reference to return
 * @num_args: Maximum number of arguments after each reference
 * @args: Location to store the returned reference with optional arguments
 *
 * Find property with @name, verifify that it is a package containing at least
 * one object reference and if so, store the ACPI device object pointer to the
 * target object in @args->adev.  If the reference includes arguments, store
 * them in the @args->args[] array.
 *
 * If there's more than one reference in the property value package, @index is
 * used to select the one to return.
 *
 * It is possible to leave holes in the property value set like in the
 * example below:
 *
 * Package () {
 *     "cs-gpios",
 *     Package () {
 *        ^GPIO, 19, 0, 0,
 *        ^GPIO, 20, 0, 0,
 *        0,
 *        ^GPIO, 21, 0, 0,
 *     }
 * }
 *
<<<<<<< HEAD
 * Calling this function with index %2 return %-ENOENT and with index %3
 * returns the last entry. If the property does not contain any more values
 * %-ENODATA is returned. The NULL entry must be single integer and
 * preferably contain value %0.
 *
 * Return: %0 on success, negative error code on failure.
 */
int __acpi_node_get_property_reference(struct fwnode_handle *fwnode,
	const char *propname, size_t index, size_t num_args,
	struct acpi_reference_args *args)
{
	const union acpi_object *element, *end;
	const union acpi_object *obj;
	struct acpi_device_data *data;
=======
 * Calling this function with index %2 or index %3 return %-ENOENT. If the
 * property does not contain any more values %-ENOENT is returned. The NULL
 * entry must be single integer and preferably contain value %0.
 *
 * Return: %0 on success, negative error code on failure.
 */
int __acpi_node_get_property_reference(const struct fwnode_handle *fwnode,
	const char *propname, size_t index, size_t num_args,
	struct fwnode_reference_args *args)
{
	const union acpi_object *element, *end;
	const union acpi_object *obj;
	const struct acpi_device_data *data;
>>>>>>> 24b8d41d
	struct acpi_device *device;
	int ret, idx = 0;

	data = acpi_device_data_of_node(fwnode);
	if (!data)
<<<<<<< HEAD
		return -EINVAL;
=======
		return -ENOENT;
>>>>>>> 24b8d41d

	ret = acpi_data_get_property(data, propname, ACPI_TYPE_ANY, &obj);
	if (ret)
		return ret == -EINVAL ? -ENOENT : -EINVAL;

	/*
	 * The simplest case is when the value is a single reference.  Just
	 * return that reference then.
	 */
	if (obj->type == ACPI_TYPE_LOCAL_REFERENCE) {
		if (index)
			return -EINVAL;

		ret = acpi_bus_get_device(obj->reference.handle, &device);
		if (ret)
			return ret == -ENODEV ? -EINVAL : ret;

		args->fwnode = acpi_fwnode_handle(device);
		args->nargs = 0;
		return 0;
	}

	/*
	 * If it is not a single reference, then it is a package of
	 * references followed by number of ints as follows:
	 *
	 *  Package () { REF, INT, REF, INT, INT }
	 *
	 * The index argument is then used to determine which reference
	 * the caller wants (along with the arguments).
	 */
	if (obj->type != ACPI_TYPE_PACKAGE)
		return -EINVAL;
	if (index >= obj->package.count)
		return -ENOENT;

	element = obj->package.elements;
	end = element + obj->package.count;

	while (element < end) {
		u32 nargs, i;

		if (element->type == ACPI_TYPE_LOCAL_REFERENCE) {
<<<<<<< HEAD
			ret = acpi_bus_get_device(element->reference.handle,
						  &device);
			if (ret)
				return -ENODEV;
=======
			struct fwnode_handle *ref_fwnode;

			ret = acpi_bus_get_device(element->reference.handle,
						  &device);
			if (ret)
				return -EINVAL;
>>>>>>> 24b8d41d

			nargs = 0;
			element++;

<<<<<<< HEAD
=======
			/*
			 * Find the referred data extension node under the
			 * referred device node.
			 */
			for (ref_fwnode = acpi_fwnode_handle(device);
			     element < end && element->type == ACPI_TYPE_STRING;
			     element++) {
				ref_fwnode = acpi_fwnode_get_named_child_node(
					ref_fwnode, element->string.pointer);
				if (!ref_fwnode)
					return -EINVAL;
			}

>>>>>>> 24b8d41d
			/* assume following integer elements are all args */
			for (i = 0; element + i < end && i < num_args; i++) {
				int type = element[i].type;

				if (type == ACPI_TYPE_INTEGER)
					nargs++;
				else if (type == ACPI_TYPE_LOCAL_REFERENCE)
					break;
				else
<<<<<<< HEAD
					return -EPROTO;
			}

			if (nargs > MAX_ACPI_REFERENCE_ARGS)
				return -EPROTO;

			if (idx == index) {
				args->adev = device;
				args->nargs = nargs;
				for (i = 0; i < nargs; i++)
					args->args[i] = element[i].integer.value;

				return 0;
			}

=======
					return -EINVAL;
			}

			if (nargs > NR_FWNODE_REFERENCE_ARGS)
				return -EINVAL;

			if (idx == index) {
				args->fwnode = ref_fwnode;
				args->nargs = nargs;
				for (i = 0; i < nargs; i++)
					args->args[i] = element[i].integer.value;

				return 0;
			}

>>>>>>> 24b8d41d
			element += nargs;
		} else if (element->type == ACPI_TYPE_INTEGER) {
			if (idx == index)
				return -ENOENT;
			element++;
		} else {
<<<<<<< HEAD
			return -EPROTO;
=======
			return -EINVAL;
>>>>>>> 24b8d41d
		}

		idx++;
	}

<<<<<<< HEAD
	return -ENODATA;
=======
	return -ENOENT;
>>>>>>> 24b8d41d
}
EXPORT_SYMBOL_GPL(__acpi_node_get_property_reference);

static int acpi_data_prop_read_single(const struct acpi_device_data *data,
				      const char *propname,
				      enum dev_prop_type proptype, void *val)
{
	const union acpi_object *obj;
	int ret;

	if (!val)
		return -EINVAL;

	if (proptype >= DEV_PROP_U8 && proptype <= DEV_PROP_U64) {
		ret = acpi_data_get_property(data, propname, ACPI_TYPE_INTEGER, &obj);
		if (ret)
			return ret;

		switch (proptype) {
		case DEV_PROP_U8:
			if (obj->integer.value > U8_MAX)
				return -EOVERFLOW;
			*(u8 *)val = obj->integer.value;
			break;
		case DEV_PROP_U16:
			if (obj->integer.value > U16_MAX)
				return -EOVERFLOW;
			*(u16 *)val = obj->integer.value;
			break;
		case DEV_PROP_U32:
			if (obj->integer.value > U32_MAX)
				return -EOVERFLOW;
			*(u32 *)val = obj->integer.value;
			break;
		default:
			*(u64 *)val = obj->integer.value;
			break;
		}
	} else if (proptype == DEV_PROP_STRING) {
		ret = acpi_data_get_property(data, propname, ACPI_TYPE_STRING, &obj);
		if (ret)
			return ret;

		*(char **)val = obj->string.pointer;

		return 1;
	} else {
		ret = -EINVAL;
	}
	return ret;
}

int acpi_dev_prop_read_single(struct acpi_device *adev, const char *propname,
			      enum dev_prop_type proptype, void *val)
{
	int ret;

	if (!adev)
		return -EINVAL;

	ret = acpi_data_prop_read_single(&adev->data, propname, proptype, val);
	if (ret < 0 || proptype != ACPI_TYPE_STRING)
		return ret;
	return 0;
}

static int acpi_copy_property_array_u8(const union acpi_object *items, u8 *val,
				       size_t nval)
{
	int i;

	for (i = 0; i < nval; i++) {
		if (items[i].type != ACPI_TYPE_INTEGER)
			return -EPROTO;
		if (items[i].integer.value > U8_MAX)
			return -EOVERFLOW;

		val[i] = items[i].integer.value;
	}
	return 0;
}

static int acpi_copy_property_array_u16(const union acpi_object *items,
					u16 *val, size_t nval)
{
	int i;

	for (i = 0; i < nval; i++) {
		if (items[i].type != ACPI_TYPE_INTEGER)
			return -EPROTO;
		if (items[i].integer.value > U16_MAX)
			return -EOVERFLOW;

		val[i] = items[i].integer.value;
	}
	return 0;
}

static int acpi_copy_property_array_u32(const union acpi_object *items,
					u32 *val, size_t nval)
{
	int i;

	for (i = 0; i < nval; i++) {
		if (items[i].type != ACPI_TYPE_INTEGER)
			return -EPROTO;
		if (items[i].integer.value > U32_MAX)
			return -EOVERFLOW;

		val[i] = items[i].integer.value;
	}
	return 0;
}

static int acpi_copy_property_array_u64(const union acpi_object *items,
					u64 *val, size_t nval)
{
	int i;

	for (i = 0; i < nval; i++) {
		if (items[i].type != ACPI_TYPE_INTEGER)
			return -EPROTO;

		val[i] = items[i].integer.value;
	}
	return 0;
}

static int acpi_copy_property_array_string(const union acpi_object *items,
					   char **val, size_t nval)
{
	int i;

	for (i = 0; i < nval; i++) {
		if (items[i].type != ACPI_TYPE_STRING)
			return -EPROTO;

		val[i] = items[i].string.pointer;
	}
	return nval;
}

static int acpi_data_prop_read(const struct acpi_device_data *data,
			       const char *propname,
			       enum dev_prop_type proptype,
			       void *val, size_t nval)
{
	const union acpi_object *obj;
	const union acpi_object *items;
	int ret;

	if (val && nval == 1) {
		ret = acpi_data_prop_read_single(data, propname, proptype, val);
		if (ret >= 0)
			return ret;
	}

	ret = acpi_data_get_property_array(data, propname, ACPI_TYPE_ANY, &obj);
	if (ret)
		return ret;

	if (!val)
		return obj->package.count;

	if (proptype != DEV_PROP_STRING && nval > obj->package.count)
		return -EOVERFLOW;
	else if (nval <= 0)
		return -EINVAL;

	items = obj->package.elements;

	switch (proptype) {
	case DEV_PROP_U8:
		ret = acpi_copy_property_array_u8(items, (u8 *)val, nval);
		break;
	case DEV_PROP_U16:
		ret = acpi_copy_property_array_u16(items, (u16 *)val, nval);
		break;
	case DEV_PROP_U32:
		ret = acpi_copy_property_array_u32(items, (u32 *)val, nval);
		break;
	case DEV_PROP_U64:
		ret = acpi_copy_property_array_u64(items, (u64 *)val, nval);
		break;
	case DEV_PROP_STRING:
		ret = acpi_copy_property_array_string(
			items, (char **)val,
			min_t(u32, nval, obj->package.count));
		break;
	default:
		ret = -EINVAL;
		break;
	}
	return ret;
}

int acpi_dev_prop_read(const struct acpi_device *adev, const char *propname,
		       enum dev_prop_type proptype, void *val, size_t nval)
{
	return adev ? acpi_data_prop_read(&adev->data, propname, proptype, val, nval) : -EINVAL;
}

/**
 * acpi_node_prop_read - retrieve the value of an ACPI property with given name.
 * @fwnode: Firmware node to get the property from.
 * @propname: Name of the property.
 * @proptype: Expected property type.
 * @val: Location to store the property value (if not %NULL).
 * @nval: Size of the array pointed to by @val.
 *
 * If @val is %NULL, return the number of array elements comprising the value
 * of the property.  Otherwise, read at most @nval values to the array at the
 * location pointed to by @val.
 */
int acpi_node_prop_read(const struct fwnode_handle *fwnode,
			const char *propname, enum dev_prop_type proptype,
			void *val, size_t nval)
{
	return acpi_data_prop_read(acpi_device_data_of_node(fwnode),
				   propname, proptype, val, nval);
}

/**
 * acpi_get_next_subnode - Return the next child node handle for a fwnode
 * @fwnode: Firmware node to find the next child node for.
 * @child: Handle to one of the device's child nodes or a null handle.
 */
struct fwnode_handle *acpi_get_next_subnode(const struct fwnode_handle *fwnode,
					    struct fwnode_handle *child)
{
	const struct acpi_device *adev = to_acpi_device_node(fwnode);
	const struct list_head *head;
	struct list_head *next;

	if (!child || is_acpi_device_node(child)) {
		struct acpi_device *child_adev;

		if (adev)
			head = &adev->children;
		else
			goto nondev;

		if (list_empty(head))
			goto nondev;

		if (child) {
			adev = to_acpi_device_node(child);
			next = adev->node.next;
			if (next == head) {
				child = NULL;
				goto nondev;
			}
			child_adev = list_entry(next, struct acpi_device, node);
		} else {
			child_adev = list_first_entry(head, struct acpi_device,
						      node);
		}
		return acpi_fwnode_handle(child_adev);
	}

 nondev:
	if (!child || is_acpi_data_node(child)) {
		const struct acpi_data_node *data = to_acpi_data_node(fwnode);
		struct acpi_data_node *dn;

		/*
		 * We can have a combination of device and data nodes, e.g. with
		 * hierarchical _DSD properties. Make sure the adev pointer is
		 * restored before going through data nodes, otherwise we will
		 * be looking for data_nodes below the last device found instead
		 * of the common fwnode shared by device_nodes and data_nodes.
		 */
		adev = to_acpi_device_node(fwnode);
		if (adev)
			head = &adev->data.subnodes;
		else if (data)
			head = &data->data.subnodes;
		else
			return NULL;

		if (list_empty(head))
			return NULL;

		if (child) {
			dn = to_acpi_data_node(child);
			next = dn->sibling.next;
			if (next == head)
				return NULL;

			dn = list_entry(next, struct acpi_data_node, sibling);
		} else {
			dn = list_first_entry(head, struct acpi_data_node, sibling);
		}
		return &dn->fwnode;
	}
	return NULL;
}

/**
 * acpi_node_get_parent - Return parent fwnode of this fwnode
 * @fwnode: Firmware node whose parent to get
 *
 * Returns parent node of an ACPI device or data firmware node or %NULL if
 * not available.
 */
struct fwnode_handle *acpi_node_get_parent(const struct fwnode_handle *fwnode)
{
	if (is_acpi_data_node(fwnode)) {
		/* All data nodes have parent pointer so just return that */
		return to_acpi_data_node(fwnode)->parent;
	} else if (is_acpi_device_node(fwnode)) {
		acpi_handle handle, parent_handle;

		handle = to_acpi_device_node(fwnode)->handle;
		if (ACPI_SUCCESS(acpi_get_parent(handle, &parent_handle))) {
			struct acpi_device *adev;

			if (!acpi_bus_get_device(parent_handle, &adev))
				return acpi_fwnode_handle(adev);
		}
	}

	return NULL;
}

/*
 * Return true if the node is an ACPI graph node. Called on either ports
 * or endpoints.
 */
static bool is_acpi_graph_node(struct fwnode_handle *fwnode,
			       const char *str)
{
	unsigned int len = strlen(str);
	const char *name;

	if (!len || !is_acpi_data_node(fwnode))
		return false;

	name = to_acpi_data_node(fwnode)->name;

	return (fwnode_property_present(fwnode, "reg") &&
		!strncmp(name, str, len) && name[len] == '@') ||
		fwnode_property_present(fwnode, str);
}

/**
 * acpi_graph_get_next_endpoint - Get next endpoint ACPI firmware node
 * @fwnode: Pointer to the parent firmware node
 * @prev: Previous endpoint node or %NULL to get the first
 *
 * Looks up next endpoint ACPI firmware node below a given @fwnode. Returns
 * %NULL if there is no next endpoint or in case of error. In case of success
 * the next endpoint is returned.
 */
static struct fwnode_handle *acpi_graph_get_next_endpoint(
	const struct fwnode_handle *fwnode, struct fwnode_handle *prev)
{
	struct fwnode_handle *port = NULL;
	struct fwnode_handle *endpoint;

	if (!prev) {
		do {
			port = fwnode_get_next_child_node(fwnode, port);
			/*
			 * The names of the port nodes begin with "port@"
			 * followed by the number of the port node and they also
			 * have a "reg" property that also has the number of the
			 * port node. For compatibility reasons a node is also
			 * recognised as a port node from the "port" property.
			 */
			if (is_acpi_graph_node(port, "port"))
				break;
		} while (port);
	} else {
		port = fwnode_get_parent(prev);
	}

	if (!port)
		return NULL;

	endpoint = fwnode_get_next_child_node(port, prev);
	while (!endpoint) {
		port = fwnode_get_next_child_node(fwnode, port);
		if (!port)
			break;
		if (is_acpi_graph_node(port, "port"))
			endpoint = fwnode_get_next_child_node(port, NULL);
	}

	/*
	 * The names of the endpoint nodes begin with "endpoint@" followed by
	 * the number of the endpoint node and they also have a "reg" property
	 * that also has the number of the endpoint node. For compatibility
	 * reasons a node is also recognised as an endpoint node from the
	 * "endpoint" property.
	 */
	if (!is_acpi_graph_node(endpoint, "endpoint"))
		return NULL;

	return endpoint;
}

/**
 * acpi_graph_get_child_prop_value - Return a child with a given property value
 * @fwnode: device fwnode
 * @prop_name: The name of the property to look for
 * @val: the desired property value
 *
 * Return the port node corresponding to a given port number. Returns
 * the child node on success, NULL otherwise.
 */
static struct fwnode_handle *acpi_graph_get_child_prop_value(
	const struct fwnode_handle *fwnode, const char *prop_name,
	unsigned int val)
{
	struct fwnode_handle *child;

	fwnode_for_each_child_node(fwnode, child) {
		u32 nr;

		if (fwnode_property_read_u32(child, prop_name, &nr))
			continue;

		if (val == nr)
			return child;
	}

	return NULL;
}


/**
 * acpi_graph_get_remote_endpoint - Parses and returns remote end of an endpoint
 * @fwnode: Endpoint firmware node pointing to a remote device
 * @endpoint: Firmware node of remote endpoint is filled here if not %NULL
 *
 * Returns the remote endpoint corresponding to @__fwnode. NULL on error.
 */
static struct fwnode_handle *
acpi_graph_get_remote_endpoint(const struct fwnode_handle *__fwnode)
{
	struct fwnode_handle *fwnode;
	unsigned int port_nr, endpoint_nr;
	struct fwnode_reference_args args;
	int ret;

	memset(&args, 0, sizeof(args));
	ret = acpi_node_get_property_reference(__fwnode, "remote-endpoint", 0,
					       &args);
	if (ret)
		return NULL;

	/* Direct endpoint reference? */
	if (!is_acpi_device_node(args.fwnode))
		return args.nargs ? NULL : args.fwnode;

	/*
	 * Always require two arguments with the reference: port and
	 * endpoint indices.
	 */
	if (args.nargs != 2)
		return NULL;

	fwnode = args.fwnode;
	port_nr = args.args[0];
	endpoint_nr = args.args[1];

	fwnode = acpi_graph_get_child_prop_value(fwnode, "port", port_nr);

	return acpi_graph_get_child_prop_value(fwnode, "endpoint", endpoint_nr);
}

static bool acpi_fwnode_device_is_available(const struct fwnode_handle *fwnode)
{
	if (!is_acpi_device_node(fwnode))
		return false;

	return acpi_device_is_present(to_acpi_device_node(fwnode));
}

static bool acpi_fwnode_property_present(const struct fwnode_handle *fwnode,
					 const char *propname)
{
	return !acpi_node_prop_get(fwnode, propname, NULL);
}

static int
acpi_fwnode_property_read_int_array(const struct fwnode_handle *fwnode,
				    const char *propname,
				    unsigned int elem_size, void *val,
				    size_t nval)
{
	enum dev_prop_type type;

	switch (elem_size) {
	case sizeof(u8):
		type = DEV_PROP_U8;
		break;
	case sizeof(u16):
		type = DEV_PROP_U16;
		break;
	case sizeof(u32):
		type = DEV_PROP_U32;
		break;
	case sizeof(u64):
		type = DEV_PROP_U64;
		break;
	default:
		return -ENXIO;
	}

	return acpi_node_prop_read(fwnode, propname, type, val, nval);
}

static int
acpi_fwnode_property_read_string_array(const struct fwnode_handle *fwnode,
				       const char *propname, const char **val,
				       size_t nval)
{
	return acpi_node_prop_read(fwnode, propname, DEV_PROP_STRING,
				   val, nval);
}

static int
acpi_fwnode_get_reference_args(const struct fwnode_handle *fwnode,
			       const char *prop, const char *nargs_prop,
			       unsigned int args_count, unsigned int index,
			       struct fwnode_reference_args *args)
{
	return __acpi_node_get_property_reference(fwnode, prop, index,
						  args_count, args);
}

static const char *acpi_fwnode_get_name(const struct fwnode_handle *fwnode)
{
	const struct acpi_device *adev;
	struct fwnode_handle *parent;

	/* Is this the root node? */
	parent = fwnode_get_parent(fwnode);
	if (!parent)
		return "\\";

	fwnode_handle_put(parent);

	if (is_acpi_data_node(fwnode)) {
		const struct acpi_data_node *dn = to_acpi_data_node(fwnode);

		return dn->name;
	}

	adev = to_acpi_device_node(fwnode);
	if (WARN_ON(!adev))
		return NULL;

	return acpi_device_bid(adev);
}

static const char *
acpi_fwnode_get_name_prefix(const struct fwnode_handle *fwnode)
{
	struct fwnode_handle *parent;

	/* Is this the root node? */
	parent = fwnode_get_parent(fwnode);
	if (!parent)
		return "";

	/* Is this 2nd node from the root? */
	parent = fwnode_get_next_parent(parent);
	if (!parent)
		return "";

	fwnode_handle_put(parent);

	/* ACPI device or data node. */
	return ".";
}

static struct fwnode_handle *
acpi_fwnode_get_parent(struct fwnode_handle *fwnode)
{
	return acpi_node_get_parent(fwnode);
}

static int acpi_fwnode_graph_parse_endpoint(const struct fwnode_handle *fwnode,
					    struct fwnode_endpoint *endpoint)
{
	struct fwnode_handle *port_fwnode = fwnode_get_parent(fwnode);

	endpoint->local_fwnode = fwnode;

	if (fwnode_property_read_u32(port_fwnode, "reg", &endpoint->port))
		fwnode_property_read_u32(port_fwnode, "port", &endpoint->port);
	if (fwnode_property_read_u32(fwnode, "reg", &endpoint->id))
		fwnode_property_read_u32(fwnode, "endpoint", &endpoint->id);

	return 0;
}

static const void *
acpi_fwnode_device_get_match_data(const struct fwnode_handle *fwnode,
				  const struct device *dev)
{
	return acpi_device_get_match_data(dev);
}

#define DECLARE_ACPI_FWNODE_OPS(ops) \
	const struct fwnode_operations ops = {				\
		.device_is_available = acpi_fwnode_device_is_available, \
		.device_get_match_data = acpi_fwnode_device_get_match_data, \
		.property_present = acpi_fwnode_property_present,	\
		.property_read_int_array =				\
			acpi_fwnode_property_read_int_array,		\
		.property_read_string_array =				\
			acpi_fwnode_property_read_string_array,		\
		.get_parent = acpi_node_get_parent,			\
		.get_next_child_node = acpi_get_next_subnode,		\
		.get_named_child_node = acpi_fwnode_get_named_child_node, \
		.get_name = acpi_fwnode_get_name,			\
		.get_name_prefix = acpi_fwnode_get_name_prefix,		\
		.get_reference_args = acpi_fwnode_get_reference_args,	\
		.graph_get_next_endpoint =				\
			acpi_graph_get_next_endpoint,			\
		.graph_get_remote_endpoint =				\
			acpi_graph_get_remote_endpoint,			\
		.graph_get_port_parent = acpi_fwnode_get_parent,	\
		.graph_parse_endpoint = acpi_fwnode_graph_parse_endpoint, \
	};								\
	EXPORT_SYMBOL_GPL(ops)

DECLARE_ACPI_FWNODE_OPS(acpi_device_fwnode_ops);
DECLARE_ACPI_FWNODE_OPS(acpi_data_fwnode_ops);
const struct fwnode_operations acpi_static_fwnode_ops;

bool is_acpi_device_node(const struct fwnode_handle *fwnode)
{
	return !IS_ERR_OR_NULL(fwnode) &&
		fwnode->ops == &acpi_device_fwnode_ops;
}
EXPORT_SYMBOL(is_acpi_device_node);

bool is_acpi_data_node(const struct fwnode_handle *fwnode)
{
	return !IS_ERR_OR_NULL(fwnode) && fwnode->ops == &acpi_data_fwnode_ops;
}
EXPORT_SYMBOL(is_acpi_data_node);<|MERGE_RESOLUTION|>--- conflicted
+++ resolved
@@ -655,22 +655,6 @@
  *     }
  * }
  *
-<<<<<<< HEAD
- * Calling this function with index %2 return %-ENOENT and with index %3
- * returns the last entry. If the property does not contain any more values
- * %-ENODATA is returned. The NULL entry must be single integer and
- * preferably contain value %0.
- *
- * Return: %0 on success, negative error code on failure.
- */
-int __acpi_node_get_property_reference(struct fwnode_handle *fwnode,
-	const char *propname, size_t index, size_t num_args,
-	struct acpi_reference_args *args)
-{
-	const union acpi_object *element, *end;
-	const union acpi_object *obj;
-	struct acpi_device_data *data;
-=======
  * Calling this function with index %2 or index %3 return %-ENOENT. If the
  * property does not contain any more values %-ENOENT is returned. The NULL
  * entry must be single integer and preferably contain value %0.
@@ -684,17 +668,12 @@
 	const union acpi_object *element, *end;
 	const union acpi_object *obj;
 	const struct acpi_device_data *data;
->>>>>>> 24b8d41d
 	struct acpi_device *device;
 	int ret, idx = 0;
 
 	data = acpi_device_data_of_node(fwnode);
 	if (!data)
-<<<<<<< HEAD
-		return -EINVAL;
-=======
 		return -ENOENT;
->>>>>>> 24b8d41d
 
 	ret = acpi_data_get_property(data, propname, ACPI_TYPE_ANY, &obj);
 	if (ret)
@@ -738,25 +717,16 @@
 		u32 nargs, i;
 
 		if (element->type == ACPI_TYPE_LOCAL_REFERENCE) {
-<<<<<<< HEAD
-			ret = acpi_bus_get_device(element->reference.handle,
-						  &device);
-			if (ret)
-				return -ENODEV;
-=======
 			struct fwnode_handle *ref_fwnode;
 
 			ret = acpi_bus_get_device(element->reference.handle,
 						  &device);
 			if (ret)
 				return -EINVAL;
->>>>>>> 24b8d41d
 
 			nargs = 0;
 			element++;
 
-<<<<<<< HEAD
-=======
 			/*
 			 * Find the referred data extension node under the
 			 * referred device node.
@@ -770,7 +740,6 @@
 					return -EINVAL;
 			}
 
->>>>>>> 24b8d41d
 			/* assume following integer elements are all args */
 			for (i = 0; element + i < end && i < num_args; i++) {
 				int type = element[i].type;
@@ -780,23 +749,6 @@
 				else if (type == ACPI_TYPE_LOCAL_REFERENCE)
 					break;
 				else
-<<<<<<< HEAD
-					return -EPROTO;
-			}
-
-			if (nargs > MAX_ACPI_REFERENCE_ARGS)
-				return -EPROTO;
-
-			if (idx == index) {
-				args->adev = device;
-				args->nargs = nargs;
-				for (i = 0; i < nargs; i++)
-					args->args[i] = element[i].integer.value;
-
-				return 0;
-			}
-
-=======
 					return -EINVAL;
 			}
 
@@ -812,28 +764,19 @@
 				return 0;
 			}
 
->>>>>>> 24b8d41d
 			element += nargs;
 		} else if (element->type == ACPI_TYPE_INTEGER) {
 			if (idx == index)
 				return -ENOENT;
 			element++;
 		} else {
-<<<<<<< HEAD
-			return -EPROTO;
-=======
 			return -EINVAL;
->>>>>>> 24b8d41d
 		}
 
 		idx++;
 	}
 
-<<<<<<< HEAD
-	return -ENODATA;
-=======
 	return -ENOENT;
->>>>>>> 24b8d41d
 }
 EXPORT_SYMBOL_GPL(__acpi_node_get_property_reference);
 
