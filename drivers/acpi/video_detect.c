/*
 *  Copyright (C) 2015       Red Hat Inc.
 *                           Hans de Goede <hdegoede@redhat.com>
 *  Copyright (C) 2008       SuSE Linux Products GmbH
 *                           Thomas Renninger <trenn@suse.de>
 *
 *  May be copied or modified under the terms of the GNU General Public License
 *
 * video_detect.c:
 * After PCI devices are glued with ACPI devices
 * acpi_get_pci_dev() can be called to identify ACPI graphics
 * devices for which a real graphics card is plugged in
 *
 * Depending on whether ACPI graphics extensions (cmp. ACPI spec Appendix B)
 * are available, video.ko should be used to handle the device.
 *
 * Otherwise vendor specific drivers like thinkpad_acpi, asus-laptop,
 * sony_acpi,... can take care about backlight brightness.
 *
 * Backlight drivers can use acpi_video_get_backlight_type() to determine
 * which driver should handle the backlight.
 *
 * If CONFIG_ACPI_VIDEO is neither set as "compiled in" (y) nor as a module (m)
 * this file will not be compiled and acpi_video_get_backlight_type() will
 * always return acpi_backlight_vendor.
 */

#include <linux/export.h>
#include <linux/acpi.h>
#include <linux/backlight.h>
#include <linux/dmi.h>
#include <linux/module.h>
#include <linux/pci.h>
#include <linux/types.h>
#include <linux/workqueue.h>
#include <acpi/video.h>

void acpi_video_unregister_backlight(void);

static bool backlight_notifier_registered;
static struct notifier_block backlight_nb;
static struct work_struct backlight_notify_work;

static enum acpi_backlight_type acpi_backlight_cmdline = acpi_backlight_undef;
static enum acpi_backlight_type acpi_backlight_dmi = acpi_backlight_undef;

static void acpi_video_parse_cmdline(void)
{
	if (!strcmp("vendor", acpi_video_backlight_string))
		acpi_backlight_cmdline = acpi_backlight_vendor;
	if (!strcmp("video", acpi_video_backlight_string))
		acpi_backlight_cmdline = acpi_backlight_video;
	if (!strcmp("native", acpi_video_backlight_string))
		acpi_backlight_cmdline = acpi_backlight_native;
	if (!strcmp("none", acpi_video_backlight_string))
		acpi_backlight_cmdline = acpi_backlight_none;
}

static acpi_status
find_video(acpi_handle handle, u32 lvl, void *context, void **rv)
{
	long *cap = context;
	struct pci_dev *dev;
	struct acpi_device *acpi_dev;

	static const struct acpi_device_id video_ids[] = {
		{ACPI_VIDEO_HID, 0},
		{"", 0},
	};
	if (acpi_bus_get_device(handle, &acpi_dev))
		return AE_OK;

	if (!acpi_match_device_ids(acpi_dev, video_ids)) {
		dev = acpi_get_pci_dev(handle);
		if (!dev)
			return AE_OK;
		pci_dev_put(dev);
		*cap |= acpi_is_video_device(handle);
	}
	return AE_OK;
}

/* Force to use vendor driver when the ACPI device is known to be
 * buggy */
static int video_detect_force_vendor(const struct dmi_system_id *d)
{
	acpi_backlight_dmi = acpi_backlight_vendor;
	return 0;
}

static int video_detect_force_video(const struct dmi_system_id *d)
{
	acpi_backlight_dmi = acpi_backlight_video;
	return 0;
}

static int video_detect_force_native(const struct dmi_system_id *d)
{
	acpi_backlight_dmi = acpi_backlight_native;
	return 0;
}

static int video_detect_force_none(const struct dmi_system_id *d)
{
	acpi_backlight_dmi = acpi_backlight_none;
	return 0;
}

static const struct dmi_system_id video_detect_dmi_table[] = {
	/* On Samsung X360, the BIOS will set a flag (VDRV) if generic
	 * ACPI backlight device is used. This flag will definitively break
	 * the backlight interface (even the vendor interface) until next
	 * reboot. It's why we should prevent video.ko from being used here
	 * and we can't rely on a later call to acpi_video_unregister().
	 */
	{
	 .callback = video_detect_force_vendor,
	 .ident = "X360",
	 .matches = {
		DMI_MATCH(DMI_SYS_VENDOR, "SAMSUNG ELECTRONICS CO., LTD."),
		DMI_MATCH(DMI_PRODUCT_NAME, "X360"),
		DMI_MATCH(DMI_BOARD_NAME, "X360"),
		},
	},
	{
	.callback = video_detect_force_vendor,
	.ident = "Asus UL30VT",
	.matches = {
		DMI_MATCH(DMI_SYS_VENDOR, "ASUSTeK Computer Inc."),
		DMI_MATCH(DMI_PRODUCT_NAME, "UL30VT"),
		},
	},
	{
	.callback = video_detect_force_vendor,
	.ident = "Asus UL30A",
	.matches = {
		DMI_MATCH(DMI_SYS_VENDOR, "ASUSTeK Computer Inc."),
		DMI_MATCH(DMI_PRODUCT_NAME, "UL30A"),
		},
	},
	{
	.callback = video_detect_force_vendor,
	.ident = "Sony VPCEH3U1E",
	.matches = {
		DMI_MATCH(DMI_SYS_VENDOR, "Sony Corporation"),
		DMI_MATCH(DMI_PRODUCT_NAME, "VPCEH3U1E"),
		},
	},

	/*
	 * These models have a working acpi_video backlight control, and using
	 * native backlight causes a regression where backlight does not work
	 * when userspace is not handling brightness key events. Disable
	 * native_backlight on these to fix this:
	 * https://bugzilla.kernel.org/show_bug.cgi?id=81691
	 */
	{
	 .callback = video_detect_force_video,
	 .ident = "ThinkPad T420",
	 .matches = {
		DMI_MATCH(DMI_SYS_VENDOR, "LENOVO"),
		DMI_MATCH(DMI_PRODUCT_VERSION, "ThinkPad T420"),
		},
	},
	{
	 .callback = video_detect_force_video,
	 .ident = "ThinkPad T520",
	 .matches = {
		DMI_MATCH(DMI_SYS_VENDOR, "LENOVO"),
		DMI_MATCH(DMI_PRODUCT_VERSION, "ThinkPad T520"),
		},
	},
	{
	 .callback = video_detect_force_video,
	 .ident = "ThinkPad X201s",
	 .matches = {
		DMI_MATCH(DMI_SYS_VENDOR, "LENOVO"),
		DMI_MATCH(DMI_PRODUCT_VERSION, "ThinkPad X201s"),
		},
	},
<<<<<<< HEAD
        {
         .callback = video_detect_force_video,
         .ident = "ThinkPad X201T",
         .matches = {
                DMI_MATCH(DMI_SYS_VENDOR, "LENOVO"),
                DMI_MATCH(DMI_PRODUCT_VERSION, "ThinkPad X201T"),
                },
        },
=======
	{
	 .callback = video_detect_force_video,
	 .ident = "ThinkPad X201T",
	 .matches = {
		DMI_MATCH(DMI_SYS_VENDOR, "LENOVO"),
		DMI_MATCH(DMI_PRODUCT_VERSION, "ThinkPad X201T"),
		},
	},
>>>>>>> 24b8d41d

	/* The native backlight controls do not work on some older machines */
	{
	 /* https://bugs.freedesktop.org/show_bug.cgi?id=81515 */
	 .callback = video_detect_force_video,
	 .ident = "HP ENVY 15 Notebook",
	 .matches = {
		DMI_MATCH(DMI_SYS_VENDOR, "Hewlett-Packard"),
		DMI_MATCH(DMI_PRODUCT_NAME, "HP ENVY 15 Notebook PC"),
		},
	},
	{
	 .callback = video_detect_force_video,
	 .ident = "SAMSUNG 870Z5E/880Z5E/680Z5E",
	 .matches = {
		DMI_MATCH(DMI_SYS_VENDOR, "SAMSUNG ELECTRONICS CO., LTD."),
		DMI_MATCH(DMI_PRODUCT_NAME, "870Z5E/880Z5E/680Z5E"),
		},
	},
	{
	 .callback = video_detect_force_video,
	 .ident = "SAMSUNG 370R4E/370R4V/370R5E/3570RE/370R5V",
	 .matches = {
		DMI_MATCH(DMI_SYS_VENDOR, "SAMSUNG ELECTRONICS CO., LTD."),
		DMI_MATCH(DMI_PRODUCT_NAME,
			  "370R4E/370R4V/370R5E/3570RE/370R5V"),
		},
	},
	{
	 /* https://bugzilla.redhat.com/show_bug.cgi?id=1186097 */
	 .callback = video_detect_force_video,
	 .ident = "SAMSUNG 3570R/370R/470R/450R/510R/4450RV",
	 .matches = {
		DMI_MATCH(DMI_SYS_VENDOR, "SAMSUNG ELECTRONICS CO., LTD."),
		DMI_MATCH(DMI_PRODUCT_NAME,
			  "3570R/370R/470R/450R/510R/4450RV"),
		},
	},
	{
	 /* https://bugzilla.redhat.com/show_bug.cgi?id=1557060 */
	 .callback = video_detect_force_video,
	 .ident = "SAMSUNG 670Z5E",
	 .matches = {
		DMI_MATCH(DMI_SYS_VENDOR, "SAMSUNG ELECTRONICS CO., LTD."),
		DMI_MATCH(DMI_PRODUCT_NAME, "670Z5E"),
		},
	},
	{
	 /* https://bugzilla.redhat.com/show_bug.cgi?id=1094948 */
	 .callback = video_detect_force_video,
	 .ident = "SAMSUNG 730U3E/740U3E",
	 .matches = {
		DMI_MATCH(DMI_SYS_VENDOR, "SAMSUNG ELECTRONICS CO., LTD."),
		DMI_MATCH(DMI_PRODUCT_NAME, "730U3E/740U3E"),
		},
	},
	{
	 /* https://bugs.freedesktop.org/show_bug.cgi?id=87286 */
	 .callback = video_detect_force_video,
	 .ident = "SAMSUNG 900X3C/900X3D/900X3E/900X4C/900X4D",
	 .matches = {
		DMI_MATCH(DMI_SYS_VENDOR, "SAMSUNG ELECTRONICS CO., LTD."),
		DMI_MATCH(DMI_PRODUCT_NAME,
			  "900X3C/900X3D/900X3E/900X4C/900X4D"),
		},
	},
	{
	 /* https://bugzilla.redhat.com/show_bug.cgi?id=1272633 */
	 .callback = video_detect_force_video,
	 .ident = "Dell XPS14 L421X",
	 .matches = {
		DMI_MATCH(DMI_SYS_VENDOR, "Dell Inc."),
		DMI_MATCH(DMI_PRODUCT_NAME, "XPS L421X"),
		},
	},
	{
	 /* https://bugzilla.redhat.com/show_bug.cgi?id=1163574 */
	 .callback = video_detect_force_video,
	 .ident = "Dell XPS15 L521X",
	 .matches = {
		DMI_MATCH(DMI_SYS_VENDOR, "Dell Inc."),
		DMI_MATCH(DMI_PRODUCT_NAME, "XPS L521X"),
		},
	},
	{
	 /* https://bugzilla.kernel.org/show_bug.cgi?id=108971 */
	 .callback = video_detect_force_video,
	 .ident = "SAMSUNG 530U4E/540U4E",
	 .matches = {
		DMI_MATCH(DMI_SYS_VENDOR, "SAMSUNG ELECTRONICS CO., LTD."),
		DMI_MATCH(DMI_PRODUCT_NAME, "530U4E/540U4E"),
		},
	},
	/* https://bugs.launchpad.net/bugs/1894667 */
	{
	 .callback = video_detect_force_video,
	 .ident = "HP 635 Notebook",
	 .matches = {
		DMI_MATCH(DMI_SYS_VENDOR, "Hewlett-Packard"),
		DMI_MATCH(DMI_PRODUCT_NAME, "HP 635 Notebook PC"),
		},
	},

	/* Non win8 machines which need native backlight nevertheless */
	{
	 /* https://bugzilla.redhat.com/show_bug.cgi?id=1201530 */
	 .callback = video_detect_force_native,
	 .ident = "Lenovo Ideapad S405",
	 .matches = {
		DMI_MATCH(DMI_SYS_VENDOR, "LENOVO"),
		DMI_MATCH(DMI_BOARD_NAME, "Lenovo IdeaPad S405"),
		},
	},
	{
	 /* https://bugzilla.redhat.com/show_bug.cgi?id=1187004 */
	 .callback = video_detect_force_native,
	 .ident = "Lenovo Ideapad Z570",
	 .matches = {
		DMI_MATCH(DMI_SYS_VENDOR, "LENOVO"),
		DMI_MATCH(DMI_PRODUCT_NAME, "102434U"),
		},
	},
	{
	 .callback = video_detect_force_native,
	 .ident = "Lenovo E41-25",
	 .matches = {
		DMI_MATCH(DMI_SYS_VENDOR, "LENOVO"),
		DMI_MATCH(DMI_PRODUCT_NAME, "81FS"),
		},
	},
	{
	 .callback = video_detect_force_native,
	 .ident = "Lenovo E41-45",
	 .matches = {
		DMI_MATCH(DMI_SYS_VENDOR, "LENOVO"),
		DMI_MATCH(DMI_PRODUCT_NAME, "82BK"),
		},
	},
	{
	 /* https://bugzilla.redhat.com/show_bug.cgi?id=1217249 */
	 .callback = video_detect_force_native,
	 .ident = "Apple MacBook Pro 12,1",
	 .matches = {
		DMI_MATCH(DMI_SYS_VENDOR, "Apple Inc."),
		DMI_MATCH(DMI_PRODUCT_NAME, "MacBookPro12,1"),
		},
	},
	{
	 .callback = video_detect_force_native,
	 .ident = "Dell Vostro V131",
	 .matches = {
		DMI_MATCH(DMI_SYS_VENDOR, "Dell Inc."),
		DMI_MATCH(DMI_PRODUCT_NAME, "Vostro V131"),
		},
	},
	{
	 /* https://bugzilla.redhat.com/show_bug.cgi?id=1123661 */
	 .callback = video_detect_force_native,
	 .ident = "Dell XPS 17 L702X",
	 .matches = {
		DMI_MATCH(DMI_SYS_VENDOR, "Dell Inc."),
		DMI_MATCH(DMI_PRODUCT_NAME, "Dell System XPS L702X"),
		},
	},
	{
	 .callback = video_detect_force_native,
	 .ident = "Dell Precision 7510",
	 .matches = {
		DMI_MATCH(DMI_SYS_VENDOR, "Dell Inc."),
		DMI_MATCH(DMI_PRODUCT_NAME, "Precision 7510"),
		},
	},
	{
	 .callback = video_detect_force_native,
	 .ident = "Acer Aspire 5738z",
	 .matches = {
		DMI_MATCH(DMI_SYS_VENDOR, "Acer"),
		DMI_MATCH(DMI_PRODUCT_NAME, "Aspire 5738"),
		DMI_MATCH(DMI_BOARD_NAME, "JV50"),
		},
	},
	{
	 /* https://bugzilla.kernel.org/show_bug.cgi?id=207835 */
	 .callback = video_detect_force_native,
	 .ident = "Acer TravelMate 5735Z",
	 .matches = {
		DMI_MATCH(DMI_SYS_VENDOR, "Acer"),
		DMI_MATCH(DMI_PRODUCT_NAME, "TravelMate 5735Z"),
		DMI_MATCH(DMI_BOARD_NAME, "BA51_MV"),
		},
	},

	/*
	 * Desktops which falsely report a backlight and which our heuristics
	 * for this do not catch.
	 */
	{
	 .callback = video_detect_force_none,
	 .ident = "Dell OptiPlex 9020M",
	 .matches = {
		DMI_MATCH(DMI_SYS_VENDOR, "Dell Inc."),
		DMI_MATCH(DMI_PRODUCT_NAME, "OptiPlex 9020M"),
		},
	},
	{
	 .callback = video_detect_force_none,
	 .ident = "MSI MS-7721",
	 .matches = {
		DMI_MATCH(DMI_SYS_VENDOR, "MSI"),
		DMI_MATCH(DMI_PRODUCT_NAME, "MS-7721"),
		},
	},
	{ },
};

/* This uses a workqueue to avoid various locking ordering issues */
static void acpi_video_backlight_notify_work(struct work_struct *work)
{
	if (acpi_video_get_backlight_type() != acpi_backlight_video)
		acpi_video_unregister_backlight();
}

static int acpi_video_backlight_notify(struct notifier_block *nb,
				       unsigned long val, void *bd)
{
	struct backlight_device *backlight = bd;

	/* A raw bl registering may change video -> native */
	if (backlight->props.type == BACKLIGHT_RAW &&
	    val == BACKLIGHT_REGISTERED)
		schedule_work(&backlight_notify_work);

	return NOTIFY_OK;
}

/*
 * Determine which type of backlight interface to use on this system,
 * First check cmdline, then dmi quirks, then do autodetect.
 *
 * The autodetect order is:
 * 1) Is the acpi-video backlight interface supported ->
 *  no, use a vendor interface
 * 2) Is this a win8 "ready" BIOS and do we have a native interface ->
 *  yes, use a native interface
 * 3) Else use the acpi-video interface
 *
 * Arguably the native on win8 check should be done first, but that would
 * be a behavior change, which may causes issues.
 */
enum acpi_backlight_type acpi_video_get_backlight_type(void)
{
	static DEFINE_MUTEX(init_mutex);
	static bool init_done;
	static long video_caps;

	/* Parse cmdline, dmi and acpi only once */
	mutex_lock(&init_mutex);
	if (!init_done) {
		acpi_video_parse_cmdline();
		dmi_check_system(video_detect_dmi_table);
		acpi_walk_namespace(ACPI_TYPE_DEVICE, ACPI_ROOT_OBJECT,
				    ACPI_UINT32_MAX, find_video, NULL,
				    &video_caps, NULL);
		INIT_WORK(&backlight_notify_work,
			  acpi_video_backlight_notify_work);
		backlight_nb.notifier_call = acpi_video_backlight_notify;
		backlight_nb.priority = 0;
		if (backlight_register_notifier(&backlight_nb) == 0)
			backlight_notifier_registered = true;
		init_done = true;
	}
	mutex_unlock(&init_mutex);

	if (acpi_backlight_cmdline != acpi_backlight_undef)
		return acpi_backlight_cmdline;

	if (acpi_backlight_dmi != acpi_backlight_undef)
		return acpi_backlight_dmi;

	if (!(video_caps & ACPI_VIDEO_BACKLIGHT))
		return acpi_backlight_vendor;

	if (acpi_osi_is_win8() && backlight_device_get_by_type(BACKLIGHT_RAW))
		return acpi_backlight_native;

	return acpi_backlight_video;
}
EXPORT_SYMBOL(acpi_video_get_backlight_type);

/*
 * Set the preferred backlight interface type based on DMI info.
 * This function allows DMI blacklists to be implemented by external
 * platform drivers instead of putting a big blacklist in video_detect.c
 */
void acpi_video_set_dmi_backlight_type(enum acpi_backlight_type type)
{
	acpi_backlight_dmi = type;
	/* Remove acpi-video backlight interface if it is no longer desired */
	if (acpi_video_get_backlight_type() != acpi_backlight_video)
		acpi_video_unregister_backlight();
}
EXPORT_SYMBOL(acpi_video_set_dmi_backlight_type);

void __exit acpi_video_detect_exit(void)
{
	if (backlight_notifier_registered)
		backlight_unregister_notifier(&backlight_nb);
}<|MERGE_RESOLUTION|>--- conflicted
+++ resolved
@@ -178,16 +178,6 @@
 		DMI_MATCH(DMI_PRODUCT_VERSION, "ThinkPad X201s"),
 		},
 	},
-<<<<<<< HEAD
-        {
-         .callback = video_detect_force_video,
-         .ident = "ThinkPad X201T",
-         .matches = {
-                DMI_MATCH(DMI_SYS_VENDOR, "LENOVO"),
-                DMI_MATCH(DMI_PRODUCT_VERSION, "ThinkPad X201T"),
-                },
-        },
-=======
 	{
 	 .callback = video_detect_force_video,
 	 .ident = "ThinkPad X201T",
@@ -196,7 +186,6 @@
 		DMI_MATCH(DMI_PRODUCT_VERSION, "ThinkPad X201T"),
 		},
 	},
->>>>>>> 24b8d41d
 
 	/* The native backlight controls do not work on some older machines */
 	{
