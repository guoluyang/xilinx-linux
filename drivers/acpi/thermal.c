--- conflicted
+++ resolved
@@ -499,12 +499,6 @@
 {
 	struct acpi_thermal *tz = data;
 
-<<<<<<< HEAD
-	if (!tz->tz_enabled)
-		return;
-
-=======
->>>>>>> 24b8d41d
 	thermal_zone_device_update(tz->thermal_zone,
 				   THERMAL_EVENT_UNSPECIFIED);
 }
