// SPDX-License-Identifier: GPL-2.0-only
/*
 * Copyright (c) 2016, Linaro Ltd.
 * Copyright (c) 2015, Sony Mobile Communications Inc.
 */
#include <linux/firmware.h>
#include <linux/module.h>
#include <linux/slab.h>
<<<<<<< HEAD
#include <linux/soc/qcom/smd.h>
#include <linux/io.h>
#include <linux/of_platform.h>
#include <linux/platform_device.h>
=======
#include <linux/io.h>
#include <linux/of_platform.h>
#include <linux/platform_device.h>
#include <linux/rpmsg.h>
>>>>>>> 24b8d41d
#include <linux/soc/qcom/wcnss_ctrl.h>

#define WCNSS_REQUEST_TIMEOUT	(5 * HZ)
#define WCNSS_CBC_TIMEOUT	(10 * HZ)

#define WCNSS_ACK_DONE_BOOTING	1
#define WCNSS_ACK_COLD_BOOTING	2

#define NV_FRAGMENT_SIZE	3072
#define NVBIN_FILE		"wlan/prima/WCNSS_qcom_wlan_nv.bin"

/**
 * struct wcnss_ctrl - driver context
 * @dev:	device handle
 * @channel:	SMD channel handle
 * @ack:	completion for outstanding requests
 * @cbc:	completion for cbc complete indication
 * @ack_status:	status of the outstanding request
 * @probe_work: worker for uploading nv binary
 */
struct wcnss_ctrl {
	struct device *dev;
	struct rpmsg_endpoint *channel;

	struct completion ack;
	struct completion cbc;
	int ack_status;

	struct work_struct probe_work;
};

/* message types */
enum {
	WCNSS_VERSION_REQ = 0x01000000,
	WCNSS_VERSION_RESP,
	WCNSS_DOWNLOAD_NV_REQ,
	WCNSS_DOWNLOAD_NV_RESP,
	WCNSS_UPLOAD_CAL_REQ,
	WCNSS_UPLOAD_CAL_RESP,
	WCNSS_DOWNLOAD_CAL_REQ,
	WCNSS_DOWNLOAD_CAL_RESP,
	WCNSS_VBAT_LEVEL_IND,
	WCNSS_BUILD_VERSION_REQ,
	WCNSS_BUILD_VERSION_RESP,
	WCNSS_PM_CONFIG_REQ,
	WCNSS_CBC_COMPLETE_IND,
};

/**
 * struct wcnss_msg_hdr - common packet header for requests and responses
 * @type:	packet message type
 * @len:	total length of the packet, including this header
 */
struct wcnss_msg_hdr {
	u32 type;
	u32 len;
} __packed;

/**
 * struct wcnss_version_resp - version request response
 * @hdr:	common packet wcnss_msg_hdr header
 */
struct wcnss_version_resp {
	struct wcnss_msg_hdr hdr;
	u8 major;
	u8 minor;
	u8 version;
	u8 revision;
} __packed;

/**
 * struct wcnss_download_nv_req - firmware fragment request
 * @hdr:	common packet wcnss_msg_hdr header
 * @seq:	sequence number of this fragment
 * @last:	boolean indicator of this being the last fragment of the binary
 * @frag_size:	length of this fragment
 * @fragment:	fragment data
 */
struct wcnss_download_nv_req {
	struct wcnss_msg_hdr hdr;
	u16 seq;
	u16 last;
	u32 frag_size;
	u8 fragment[];
} __packed;

/**
 * struct wcnss_download_nv_resp - firmware download response
 * @hdr:	common packet wcnss_msg_hdr header
 * @status:	boolean to indicate success of the download
 */
struct wcnss_download_nv_resp {
	struct wcnss_msg_hdr hdr;
	u8 status;
} __packed;

/**
 * wcnss_ctrl_smd_callback() - handler from SMD responses
 * @channel:	smd channel handle
 * @data:	pointer to the incoming data packet
 * @count:	size of the incoming data packet
 *
 * Handles any incoming packets from the remote WCNSS_CTRL service.
 */
<<<<<<< HEAD
static int wcnss_ctrl_smd_callback(struct qcom_smd_channel *channel,
				   const void *data,
				   size_t count)
{
	struct wcnss_ctrl *wcnss = qcom_smd_get_drvdata(channel);
=======
static int wcnss_ctrl_smd_callback(struct rpmsg_device *rpdev,
				   void *data,
				   int count,
				   void *priv,
				   u32 addr)
{
	struct wcnss_ctrl *wcnss = dev_get_drvdata(&rpdev->dev);
>>>>>>> 24b8d41d
	const struct wcnss_download_nv_resp *nvresp;
	const struct wcnss_version_resp *version;
	const struct wcnss_msg_hdr *hdr = data;

	switch (hdr->type) {
	case WCNSS_VERSION_RESP:
		if (count != sizeof(*version)) {
			dev_err(wcnss->dev,
				"invalid size of version response\n");
			break;
		}

		version = data;
		dev_info(wcnss->dev, "WCNSS Version %d.%d %d.%d\n",
			 version->major, version->minor,
			 version->version, version->revision);

		complete(&wcnss->ack);
		break;
	case WCNSS_DOWNLOAD_NV_RESP:
		if (count != sizeof(*nvresp)) {
			dev_err(wcnss->dev,
				"invalid size of download response\n");
			break;
		}

		nvresp = data;
		wcnss->ack_status = nvresp->status;
		complete(&wcnss->ack);
		break;
	case WCNSS_CBC_COMPLETE_IND:
		dev_dbg(wcnss->dev, "cold boot complete\n");
		complete(&wcnss->cbc);
		break;
	default:
		dev_info(wcnss->dev, "unknown message type %d\n", hdr->type);
		break;
	}

	return 0;
}

/**
 * wcnss_request_version() - send a version request to WCNSS
 * @wcnss:	wcnss ctrl driver context
 */
static int wcnss_request_version(struct wcnss_ctrl *wcnss)
{
	struct wcnss_msg_hdr msg;
	int ret;

	msg.type = WCNSS_VERSION_REQ;
	msg.len = sizeof(msg);
<<<<<<< HEAD
	ret = qcom_smd_send(wcnss->channel, &msg, sizeof(msg));
=======
	ret = rpmsg_send(wcnss->channel, &msg, sizeof(msg));
>>>>>>> 24b8d41d
	if (ret < 0)
		return ret;

	ret = wait_for_completion_timeout(&wcnss->ack, WCNSS_CBC_TIMEOUT);
	if (!ret) {
		dev_err(wcnss->dev, "timeout waiting for version response\n");
		return -ETIMEDOUT;
	}

	return 0;
}

/**
 * wcnss_download_nv() - send nv binary to WCNSS
 * @wcnss:	wcnss_ctrl state handle
 * @expect_cbc:	indicator to caller that an cbc event is expected
 *
 * Returns 0 on success. Negative errno on failure.
 */
static int wcnss_download_nv(struct wcnss_ctrl *wcnss, bool *expect_cbc)
{
	struct wcnss_download_nv_req *req;
	const struct firmware *fw;
	const void *data;
	ssize_t left;
	int ret;

	req = kzalloc(sizeof(*req) + NV_FRAGMENT_SIZE, GFP_KERNEL);
	if (!req)
		return -ENOMEM;

	ret = request_firmware(&fw, NVBIN_FILE, wcnss->dev);
	if (ret < 0) {
		dev_err(wcnss->dev, "Failed to load nv file %s: %d\n",
			NVBIN_FILE, ret);
		goto free_req;
	}

	data = fw->data;
	left = fw->size;

	req->hdr.type = WCNSS_DOWNLOAD_NV_REQ;
	req->hdr.len = sizeof(*req) + NV_FRAGMENT_SIZE;

	req->last = 0;
	req->frag_size = NV_FRAGMENT_SIZE;

	req->seq = 0;
	do {
		if (left <= NV_FRAGMENT_SIZE) {
			req->last = 1;
			req->frag_size = left;
			req->hdr.len = sizeof(*req) + left;
		}

		memcpy(req->fragment, data, req->frag_size);

<<<<<<< HEAD
		ret = qcom_smd_send(wcnss->channel, req, req->hdr.len);
=======
		ret = rpmsg_send(wcnss->channel, req, req->hdr.len);
>>>>>>> 24b8d41d
		if (ret < 0) {
			dev_err(wcnss->dev, "failed to send smd packet\n");
			goto release_fw;
		}

		/* Increment for next fragment */
		req->seq++;

		data += NV_FRAGMENT_SIZE;
		left -= NV_FRAGMENT_SIZE;
	} while (left > 0);

	ret = wait_for_completion_timeout(&wcnss->ack, WCNSS_REQUEST_TIMEOUT);
	if (!ret) {
		dev_err(wcnss->dev, "timeout waiting for nv upload ack\n");
		ret = -ETIMEDOUT;
	} else {
		*expect_cbc = wcnss->ack_status == WCNSS_ACK_COLD_BOOTING;
		ret = 0;
	}

release_fw:
	release_firmware(fw);
free_req:
	kfree(req);

	return ret;
<<<<<<< HEAD
}

/**
 * qcom_wcnss_open_channel() - open additional SMD channel to WCNSS
 * @wcnss:	wcnss handle, retrieved from drvdata
 * @name:	SMD channel name
 * @cb:		callback to handle incoming data on the channel
 */
struct qcom_smd_channel *qcom_wcnss_open_channel(void *wcnss, const char *name, qcom_smd_cb_t cb)
{
	struct wcnss_ctrl *_wcnss = wcnss;

	return qcom_smd_open_channel(_wcnss->channel, name, cb);
}
EXPORT_SYMBOL(qcom_wcnss_open_channel);

static void wcnss_async_probe(struct work_struct *work)
{
	struct wcnss_ctrl *wcnss = container_of(work, struct wcnss_ctrl, probe_work);
	bool expect_cbc;
	int ret;

	ret = wcnss_request_version(wcnss);
	if (ret < 0)
		return;

	ret = wcnss_download_nv(wcnss, &expect_cbc);
	if (ret < 0)
		return;

	/* Wait for pending cold boot completion if indicated by the nv downloader */
	if (expect_cbc) {
		ret = wait_for_completion_timeout(&wcnss->cbc, WCNSS_REQUEST_TIMEOUT);
		if (!ret)
			dev_err(wcnss->dev, "expected cold boot completion\n");
	}

	of_platform_populate(wcnss->dev->of_node, NULL, NULL, wcnss->dev);
=======
>>>>>>> 24b8d41d
}

/**
 * qcom_wcnss_open_channel() - open additional SMD channel to WCNSS
 * @wcnss:	wcnss handle, retrieved from drvdata
 * @name:	SMD channel name
 * @cb:		callback to handle incoming data on the channel
 */
struct rpmsg_endpoint *qcom_wcnss_open_channel(void *wcnss, const char *name, rpmsg_rx_cb_t cb, void *priv)
{
	struct rpmsg_channel_info chinfo;
	struct wcnss_ctrl *_wcnss = wcnss;

	strscpy(chinfo.name, name, sizeof(chinfo.name));
	chinfo.src = RPMSG_ADDR_ANY;
	chinfo.dst = RPMSG_ADDR_ANY;

	return rpmsg_create_ept(_wcnss->channel->rpdev, cb, priv, chinfo);
}
EXPORT_SYMBOL(qcom_wcnss_open_channel);

static void wcnss_async_probe(struct work_struct *work)
{
	struct wcnss_ctrl *wcnss = container_of(work, struct wcnss_ctrl, probe_work);
	bool expect_cbc;
	int ret;

	ret = wcnss_request_version(wcnss);
	if (ret < 0)
		return;

	ret = wcnss_download_nv(wcnss, &expect_cbc);
	if (ret < 0)
		return;

	/* Wait for pending cold boot completion if indicated by the nv downloader */
	if (expect_cbc) {
		ret = wait_for_completion_timeout(&wcnss->cbc, WCNSS_REQUEST_TIMEOUT);
		if (!ret)
			dev_err(wcnss->dev, "expected cold boot completion\n");
	}

	of_platform_populate(wcnss->dev->of_node, NULL, NULL, wcnss->dev);
}

static int wcnss_ctrl_probe(struct rpmsg_device *rpdev)
{
	struct wcnss_ctrl *wcnss;

	wcnss = devm_kzalloc(&rpdev->dev, sizeof(*wcnss), GFP_KERNEL);
	if (!wcnss)
		return -ENOMEM;

	wcnss->dev = &rpdev->dev;
	wcnss->channel = rpdev->ept;

	init_completion(&wcnss->ack);
	init_completion(&wcnss->cbc);
	INIT_WORK(&wcnss->probe_work, wcnss_async_probe);
<<<<<<< HEAD

	qcom_smd_set_drvdata(sdev->channel, wcnss);
	dev_set_drvdata(&sdev->dev, wcnss);

	schedule_work(&wcnss->probe_work);

	return 0;
}

static void wcnss_ctrl_remove(struct qcom_smd_device *sdev)
{
	struct wcnss_ctrl *wcnss = qcom_smd_get_drvdata(sdev->channel);

	cancel_work_sync(&wcnss->probe_work);
	of_platform_depopulate(&sdev->dev);
=======

	dev_set_drvdata(&rpdev->dev, wcnss);

	schedule_work(&wcnss->probe_work);

	return 0;
}

static void wcnss_ctrl_remove(struct rpmsg_device *rpdev)
{
	struct wcnss_ctrl *wcnss = dev_get_drvdata(&rpdev->dev);

	cancel_work_sync(&wcnss->probe_work);
	of_platform_depopulate(&rpdev->dev);
>>>>>>> 24b8d41d
}

static const struct of_device_id wcnss_ctrl_of_match[] = {
	{ .compatible = "qcom,wcnss", },
	{}
};
MODULE_DEVICE_TABLE(of, wcnss_ctrl_of_match);

static struct rpmsg_driver wcnss_ctrl_driver = {
	.probe = wcnss_ctrl_probe,
	.remove = wcnss_ctrl_remove,
	.callback = wcnss_ctrl_smd_callback,
<<<<<<< HEAD
	.driver  = {
=======
	.drv  = {
>>>>>>> 24b8d41d
		.name  = "qcom_wcnss_ctrl",
		.owner = THIS_MODULE,
		.of_match_table = wcnss_ctrl_of_match,
	},
};

module_rpmsg_driver(wcnss_ctrl_driver);

MODULE_DESCRIPTION("Qualcomm WCNSS control driver");
MODULE_LICENSE("GPL v2");<|MERGE_RESOLUTION|>--- conflicted
+++ resolved
@@ -6,17 +6,10 @@
 #include <linux/firmware.h>
 #include <linux/module.h>
 #include <linux/slab.h>
-<<<<<<< HEAD
-#include <linux/soc/qcom/smd.h>
-#include <linux/io.h>
-#include <linux/of_platform.h>
-#include <linux/platform_device.h>
-=======
 #include <linux/io.h>
 #include <linux/of_platform.h>
 #include <linux/platform_device.h>
 #include <linux/rpmsg.h>
->>>>>>> 24b8d41d
 #include <linux/soc/qcom/wcnss_ctrl.h>
 
 #define WCNSS_REQUEST_TIMEOUT	(5 * HZ)
@@ -121,13 +114,6 @@
  *
  * Handles any incoming packets from the remote WCNSS_CTRL service.
  */
-<<<<<<< HEAD
-static int wcnss_ctrl_smd_callback(struct qcom_smd_channel *channel,
-				   const void *data,
-				   size_t count)
-{
-	struct wcnss_ctrl *wcnss = qcom_smd_get_drvdata(channel);
-=======
 static int wcnss_ctrl_smd_callback(struct rpmsg_device *rpdev,
 				   void *data,
 				   int count,
@@ -135,7 +121,6 @@
 				   u32 addr)
 {
 	struct wcnss_ctrl *wcnss = dev_get_drvdata(&rpdev->dev);
->>>>>>> 24b8d41d
 	const struct wcnss_download_nv_resp *nvresp;
 	const struct wcnss_version_resp *version;
 	const struct wcnss_msg_hdr *hdr = data;
@@ -189,11 +174,7 @@
 
 	msg.type = WCNSS_VERSION_REQ;
 	msg.len = sizeof(msg);
-<<<<<<< HEAD
-	ret = qcom_smd_send(wcnss->channel, &msg, sizeof(msg));
-=======
 	ret = rpmsg_send(wcnss->channel, &msg, sizeof(msg));
->>>>>>> 24b8d41d
 	if (ret < 0)
 		return ret;
 
@@ -251,11 +232,7 @@
 
 		memcpy(req->fragment, data, req->frag_size);
 
-<<<<<<< HEAD
-		ret = qcom_smd_send(wcnss->channel, req, req->hdr.len);
-=======
 		ret = rpmsg_send(wcnss->channel, req, req->hdr.len);
->>>>>>> 24b8d41d
 		if (ret < 0) {
 			dev_err(wcnss->dev, "failed to send smd packet\n");
 			goto release_fw;
@@ -283,7 +260,6 @@
 	kfree(req);
 
 	return ret;
-<<<<<<< HEAD
 }
 
 /**
@@ -292,11 +268,16 @@
  * @name:	SMD channel name
  * @cb:		callback to handle incoming data on the channel
  */
-struct qcom_smd_channel *qcom_wcnss_open_channel(void *wcnss, const char *name, qcom_smd_cb_t cb)
-{
+struct rpmsg_endpoint *qcom_wcnss_open_channel(void *wcnss, const char *name, rpmsg_rx_cb_t cb, void *priv)
+{
+	struct rpmsg_channel_info chinfo;
 	struct wcnss_ctrl *_wcnss = wcnss;
 
-	return qcom_smd_open_channel(_wcnss->channel, name, cb);
+	strscpy(chinfo.name, name, sizeof(chinfo.name));
+	chinfo.src = RPMSG_ADDR_ANY;
+	chinfo.dst = RPMSG_ADDR_ANY;
+
+	return rpmsg_create_ept(_wcnss->channel->rpdev, cb, priv, chinfo);
 }
 EXPORT_SYMBOL(qcom_wcnss_open_channel);
 
@@ -322,51 +303,6 @@
 	}
 
 	of_platform_populate(wcnss->dev->of_node, NULL, NULL, wcnss->dev);
-=======
->>>>>>> 24b8d41d
-}
-
-/**
- * qcom_wcnss_open_channel() - open additional SMD channel to WCNSS
- * @wcnss:	wcnss handle, retrieved from drvdata
- * @name:	SMD channel name
- * @cb:		callback to handle incoming data on the channel
- */
-struct rpmsg_endpoint *qcom_wcnss_open_channel(void *wcnss, const char *name, rpmsg_rx_cb_t cb, void *priv)
-{
-	struct rpmsg_channel_info chinfo;
-	struct wcnss_ctrl *_wcnss = wcnss;
-
-	strscpy(chinfo.name, name, sizeof(chinfo.name));
-	chinfo.src = RPMSG_ADDR_ANY;
-	chinfo.dst = RPMSG_ADDR_ANY;
-
-	return rpmsg_create_ept(_wcnss->channel->rpdev, cb, priv, chinfo);
-}
-EXPORT_SYMBOL(qcom_wcnss_open_channel);
-
-static void wcnss_async_probe(struct work_struct *work)
-{
-	struct wcnss_ctrl *wcnss = container_of(work, struct wcnss_ctrl, probe_work);
-	bool expect_cbc;
-	int ret;
-
-	ret = wcnss_request_version(wcnss);
-	if (ret < 0)
-		return;
-
-	ret = wcnss_download_nv(wcnss, &expect_cbc);
-	if (ret < 0)
-		return;
-
-	/* Wait for pending cold boot completion if indicated by the nv downloader */
-	if (expect_cbc) {
-		ret = wait_for_completion_timeout(&wcnss->cbc, WCNSS_REQUEST_TIMEOUT);
-		if (!ret)
-			dev_err(wcnss->dev, "expected cold boot completion\n");
-	}
-
-	of_platform_populate(wcnss->dev->of_node, NULL, NULL, wcnss->dev);
 }
 
 static int wcnss_ctrl_probe(struct rpmsg_device *rpdev)
@@ -383,23 +319,6 @@
 	init_completion(&wcnss->ack);
 	init_completion(&wcnss->cbc);
 	INIT_WORK(&wcnss->probe_work, wcnss_async_probe);
-<<<<<<< HEAD
-
-	qcom_smd_set_drvdata(sdev->channel, wcnss);
-	dev_set_drvdata(&sdev->dev, wcnss);
-
-	schedule_work(&wcnss->probe_work);
-
-	return 0;
-}
-
-static void wcnss_ctrl_remove(struct qcom_smd_device *sdev)
-{
-	struct wcnss_ctrl *wcnss = qcom_smd_get_drvdata(sdev->channel);
-
-	cancel_work_sync(&wcnss->probe_work);
-	of_platform_depopulate(&sdev->dev);
-=======
 
 	dev_set_drvdata(&rpdev->dev, wcnss);
 
@@ -414,7 +333,6 @@
 
 	cancel_work_sync(&wcnss->probe_work);
 	of_platform_depopulate(&rpdev->dev);
->>>>>>> 24b8d41d
 }
 
 static const struct of_device_id wcnss_ctrl_of_match[] = {
@@ -427,11 +345,7 @@
 	.probe = wcnss_ctrl_probe,
 	.remove = wcnss_ctrl_remove,
 	.callback = wcnss_ctrl_smd_callback,
-<<<<<<< HEAD
-	.driver  = {
-=======
 	.drv  = {
->>>>>>> 24b8d41d
 		.name  = "qcom_wcnss_ctrl",
 		.owner = THIS_MODULE,
 		.of_match_table = wcnss_ctrl_of_match,
