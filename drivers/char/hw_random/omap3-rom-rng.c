--- conflicted
+++ resolved
@@ -63,9 +63,6 @@
 	return r;
 }
 
-<<<<<<< HEAD
-static int omap3_rom_rng_read(struct hwrng *rng, void *data, size_t max, bool w)
-=======
 static int __maybe_unused omap_rom_rng_runtime_suspend(struct device *dev)
 {
 	struct omap_rom_rng *ddata;
@@ -83,7 +80,6 @@
 }
 
 static int __maybe_unused omap_rom_rng_runtime_resume(struct device *dev)
->>>>>>> 24b8d41d
 {
 	struct omap_rom_rng *ddata;
 	int r;
@@ -105,12 +101,6 @@
 	return 0;
 }
 
-<<<<<<< HEAD
-static struct hwrng omap3_rom_rng_ops = {
-	.name		= "omap3-rom",
-	.read		= omap3_rom_rng_read,
-};
-=======
 static void omap_rom_rng_finish(void *data)
 {
 	struct omap_rom_rng *ddata = data;
@@ -118,7 +108,6 @@
 	pm_runtime_dont_use_autosuspend(ddata->dev);
 	pm_runtime_disable(ddata->dev);
 }
->>>>>>> 24b8d41d
 
 static int omap3_rom_rng_probe(struct platform_device *pdev)
 {
