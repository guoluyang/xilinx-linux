/*
 * RNG driver for AMD RNGs
 *
 * Copyright 2005 (c) MontaVista Software, Inc.
 *
 * with the majority of the code coming from:
 *
 * Hardware driver for the Intel/AMD/VIA Random Number Generators (RNG)
 * (c) Copyright 2003 Red Hat Inc <jgarzik@redhat.com>
 *
 * derived from
 *
 * Hardware driver for the AMD 768 Random Number Generator (RNG)
 * (c) Copyright 2001 Red Hat Inc
 *
 * derived from
 *
 * Hardware driver for Intel i810 Random Number Generator (RNG)
 * Copyright 2000,2001 Jeff Garzik <jgarzik@pobox.com>
 * Copyright 2000,2001 Philipp Rumpf <prumpf@mandrakesoft.com>
 *
 * This file is licensed under  the terms of the GNU General Public
 * License version 2. This program is licensed "as is" without any
 * warranty of any kind, whether express or implied.
 */

#include <linux/delay.h>
#include <linux/hw_random.h>
#include <linux/kernel.h>
#include <linux/module.h>
#include <linux/pci.h>

#define DRV_NAME "AMD768-HWRNG"

#define RNGDATA		0x00
#define RNGDONE		0x04
#define PMBASE_OFFSET	0xF0
#define PMBASE_SIZE	8

/*
 * Data for PCI driver interface
 *
 * This data only exists for exporting the supported
 * PCI ids via MODULE_DEVICE_TABLE.  We do not actually
 * register a pci_driver, because someone else might one day
 * want to register another driver on the same PCI id.
 */
static const struct pci_device_id pci_tbl[] = {
	{ PCI_VDEVICE(AMD, 0x7443), 0, },
	{ PCI_VDEVICE(AMD, 0x746b), 0, },
	{ 0, },	/* terminate list */
};
MODULE_DEVICE_TABLE(pci, pci_tbl);

struct amd768_priv {
	void __iomem *iobase;
	struct pci_dev *pcidev;
<<<<<<< HEAD
=======
	u32 pmbase;
>>>>>>> 24b8d41d
};

static int amd_rng_read(struct hwrng *rng, void *buf, size_t max, bool wait)
{
	u32 *data = buf;
	struct amd768_priv *priv = (struct amd768_priv *)rng->priv;
	size_t read = 0;
	/* We will wait at maximum one time per read */
	int timeout = max / 4 + 1;

	/*
	 * RNG data is available when RNGDONE is set to 1
	 * New random numbers are generated approximately 128 microseconds
	 * after RNGDATA is read
	 */
	while (read < max) {
		if (ioread32(priv->iobase + RNGDONE) == 0) {
			if (wait) {
				/* Delay given by datasheet */
				usleep_range(128, 196);
				if (timeout-- == 0)
					return read;
			} else {
				return 0;
			}
		} else {
			*data = ioread32(priv->iobase + RNGDATA);
			data++;
			read += 4;
		}
	}

	return read;
}

static int amd_rng_init(struct hwrng *rng)
{
	struct amd768_priv *priv = (struct amd768_priv *)rng->priv;
	u8 rnen;

	pci_read_config_byte(priv->pcidev, 0x40, &rnen);
	rnen |= BIT(7);	/* RNG on */
	pci_write_config_byte(priv->pcidev, 0x40, rnen);

	pci_read_config_byte(priv->pcidev, 0x41, &rnen);
	rnen |= BIT(7);	/* PMIO enable */
	pci_write_config_byte(priv->pcidev, 0x41, rnen);

	return 0;
}

static void amd_rng_cleanup(struct hwrng *rng)
{
	struct amd768_priv *priv = (struct amd768_priv *)rng->priv;
	u8 rnen;

	pci_read_config_byte(priv->pcidev, 0x40, &rnen);
	rnen &= ~BIT(7);	/* RNG off */
	pci_write_config_byte(priv->pcidev, 0x40, rnen);
}

static struct hwrng amd_rng = {
	.name		= "amd",
	.init		= amd_rng_init,
	.cleanup	= amd_rng_cleanup,
	.read		= amd_rng_read,
};

static int __init mod_init(void)
{
	int err = -ENODEV;
	struct pci_dev *pdev = NULL;
	const struct pci_device_id *ent;
	u32 pmbase;
	struct amd768_priv *priv;

	for_each_pci_dev(pdev) {
		ent = pci_match_id(pci_tbl, pdev);
		if (ent)
			goto found;
	}
	/* Device not found. */
	return -ENODEV;

found:
	err = pci_read_config_dword(pdev, 0x58, &pmbase);
	if (err)
		return err;

	pmbase &= 0x0000FF00;
	if (pmbase == 0)
		return -EIO;

<<<<<<< HEAD
	priv = devm_kzalloc(&pdev->dev, sizeof(*priv), GFP_KERNEL);
	if (!priv)
		return -ENOMEM;

	if (!devm_request_region(&pdev->dev, pmbase + PMBASE_OFFSET,
				PMBASE_SIZE, DRV_NAME)) {
=======
	priv = kzalloc(sizeof(*priv), GFP_KERNEL);
	if (!priv)
		return -ENOMEM;

	if (!request_region(pmbase + PMBASE_OFFSET, PMBASE_SIZE, DRV_NAME)) {
>>>>>>> 24b8d41d
		dev_err(&pdev->dev, DRV_NAME " region 0x%x already in use!\n",
			pmbase + 0xF0);
		return -EBUSY;
	}

<<<<<<< HEAD
	priv->iobase = devm_ioport_map(&pdev->dev, pmbase + PMBASE_OFFSET,
			PMBASE_SIZE);
	if (!priv->iobase) {
		pr_err(DRV_NAME "Cannot map ioport\n");
		return -ENOMEM;
	}

	amd_rng.priv = (unsigned long)priv;
	priv->pcidev = pdev;

	pr_info(DRV_NAME " detected\n");
	return devm_hwrng_register(&pdev->dev, &amd_rng);
=======
	priv->iobase = ioport_map(pmbase + PMBASE_OFFSET, PMBASE_SIZE);
	if (!priv->iobase) {
		pr_err(DRV_NAME "Cannot map ioport\n");
		err = -EINVAL;
		goto err_iomap;
	}

	amd_rng.priv = (unsigned long)priv;
	priv->pmbase = pmbase;
	priv->pcidev = pdev;

	pr_info(DRV_NAME " detected\n");
	err = hwrng_register(&amd_rng);
	if (err) {
		pr_err(DRV_NAME " registering failed (%d)\n", err);
		goto err_hwrng;
	}
	return 0;

err_hwrng:
	ioport_unmap(priv->iobase);
err_iomap:
	release_region(pmbase + PMBASE_OFFSET, PMBASE_SIZE);
out:
	kfree(priv);
	return err;
>>>>>>> 24b8d41d
}

static void __exit mod_exit(void)
{
<<<<<<< HEAD
=======
	struct amd768_priv *priv;

	priv = (struct amd768_priv *)amd_rng.priv;

	hwrng_unregister(&amd_rng);

	ioport_unmap(priv->iobase);

	release_region(priv->pmbase + PMBASE_OFFSET, PMBASE_SIZE);

	kfree(priv);
>>>>>>> 24b8d41d
}

module_init(mod_init);
module_exit(mod_exit);

MODULE_AUTHOR("The Linux Kernel team");
MODULE_DESCRIPTION("H/W RNG driver for AMD chipsets");
MODULE_LICENSE("GPL");<|MERGE_RESOLUTION|>--- conflicted
+++ resolved
@@ -55,10 +55,7 @@
 struct amd768_priv {
 	void __iomem *iobase;
 	struct pci_dev *pcidev;
-<<<<<<< HEAD
-=======
 	u32 pmbase;
->>>>>>> 24b8d41d
 };
 
 static int amd_rng_read(struct hwrng *rng, void *buf, size_t max, bool wait)
@@ -152,39 +149,17 @@
 	if (pmbase == 0)
 		return -EIO;
 
-<<<<<<< HEAD
-	priv = devm_kzalloc(&pdev->dev, sizeof(*priv), GFP_KERNEL);
-	if (!priv)
-		return -ENOMEM;
-
-	if (!devm_request_region(&pdev->dev, pmbase + PMBASE_OFFSET,
-				PMBASE_SIZE, DRV_NAME)) {
-=======
 	priv = kzalloc(sizeof(*priv), GFP_KERNEL);
 	if (!priv)
 		return -ENOMEM;
 
 	if (!request_region(pmbase + PMBASE_OFFSET, PMBASE_SIZE, DRV_NAME)) {
->>>>>>> 24b8d41d
 		dev_err(&pdev->dev, DRV_NAME " region 0x%x already in use!\n",
 			pmbase + 0xF0);
-		return -EBUSY;
-	}
-
-<<<<<<< HEAD
-	priv->iobase = devm_ioport_map(&pdev->dev, pmbase + PMBASE_OFFSET,
-			PMBASE_SIZE);
-	if (!priv->iobase) {
-		pr_err(DRV_NAME "Cannot map ioport\n");
-		return -ENOMEM;
-	}
-
-	amd_rng.priv = (unsigned long)priv;
-	priv->pcidev = pdev;
-
-	pr_info(DRV_NAME " detected\n");
-	return devm_hwrng_register(&pdev->dev, &amd_rng);
-=======
+		err = -EBUSY;
+		goto out;
+	}
+
 	priv->iobase = ioport_map(pmbase + PMBASE_OFFSET, PMBASE_SIZE);
 	if (!priv->iobase) {
 		pr_err(DRV_NAME "Cannot map ioport\n");
@@ -211,13 +186,10 @@
 out:
 	kfree(priv);
 	return err;
->>>>>>> 24b8d41d
 }
 
 static void __exit mod_exit(void)
 {
-<<<<<<< HEAD
-=======
 	struct amd768_priv *priv;
 
 	priv = (struct amd768_priv *)amd_rng.priv;
@@ -229,7 +201,6 @@
 	release_region(priv->pmbase + PMBASE_OFFSET, PMBASE_SIZE);
 
 	kfree(priv);
->>>>>>> 24b8d41d
 }
 
 module_init(mod_init);
