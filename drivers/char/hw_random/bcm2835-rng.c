// SPDX-License-Identifier: GPL-2.0
/*
 * Copyright (c) 2010-2012 Broadcom. All rights reserved.
 * Copyright (c) 2013 Lubomir Rintel
 */

#include <linux/hw_random.h>
#include <linux/io.h>
#include <linux/kernel.h>
#include <linux/module.h>
#include <linux/of_address.h>
#include <linux/of_platform.h>
#include <linux/platform_device.h>
#include <linux/printk.h>
#include <linux/clk.h>

#define RNG_CTRL	0x0
#define RNG_STATUS	0x4
#define RNG_DATA	0x8
#define RNG_INT_MASK	0x10

/* enable rng */
#define RNG_RBGEN	0x1

/* the initial numbers generated are "less random" so will be discarded */
#define RNG_WARMUP_COUNT 0x40000

#define RNG_INT_OFF	0x1

<<<<<<< HEAD
static void __init nsp_rng_init(void __iomem *base)
{
	u32 val;

	/* mask the interrupt */
	val = readl(base + RNG_INT_MASK);
	val |= RNG_INT_OFF;
	writel(val, base + RNG_INT_MASK);
=======
struct bcm2835_rng_priv {
	struct hwrng rng;
	void __iomem *base;
	bool mask_interrupts;
	struct clk *clk;
};

static inline struct bcm2835_rng_priv *to_rng_priv(struct hwrng *rng)
{
	return container_of(rng, struct bcm2835_rng_priv, rng);
}

static inline u32 rng_readl(struct bcm2835_rng_priv *priv, u32 offset)
{
	/* MIPS chips strapped for BE will automagically configure the
	 * peripheral registers for CPU-native byte order.
	 */
	if (IS_ENABLED(CONFIG_MIPS) && IS_ENABLED(CONFIG_CPU_BIG_ENDIAN))
		return __raw_readl(priv->base + offset);
	else
		return readl(priv->base + offset);
}

static inline void rng_writel(struct bcm2835_rng_priv *priv, u32 val,
			      u32 offset)
{
	if (IS_ENABLED(CONFIG_MIPS) && IS_ENABLED(CONFIG_CPU_BIG_ENDIAN))
		__raw_writel(val, priv->base + offset);
	else
		writel(val, priv->base + offset);
>>>>>>> 24b8d41d
}

static int bcm2835_rng_read(struct hwrng *rng, void *buf, size_t max,
			       bool wait)
{
<<<<<<< HEAD
	void __iomem *rng_base = (void __iomem *)rng->priv;
=======
	struct bcm2835_rng_priv *priv = to_rng_priv(rng);
>>>>>>> 24b8d41d
	u32 max_words = max / sizeof(u32);
	u32 num_words, count;

	while ((rng_readl(priv, RNG_STATUS) >> 24) == 0) {
		if (!wait)
			return 0;
		cpu_relax();
	}

<<<<<<< HEAD
	num_words = readl(rng_base + RNG_STATUS) >> 24;
=======
	num_words = rng_readl(priv, RNG_STATUS) >> 24;
>>>>>>> 24b8d41d
	if (num_words > max_words)
		num_words = max_words;

	for (count = 0; count < num_words; count++)
<<<<<<< HEAD
		((u32 *)buf)[count] = readl(rng_base + RNG_DATA);

	return num_words * sizeof(u32);
=======
		((u32 *)buf)[count] = rng_readl(priv, RNG_DATA);

	return num_words * sizeof(u32);
}

static int bcm2835_rng_init(struct hwrng *rng)
{
	struct bcm2835_rng_priv *priv = to_rng_priv(rng);
	int ret = 0;
	u32 val;

	if (!IS_ERR(priv->clk)) {
		ret = clk_prepare_enable(priv->clk);
		if (ret)
			return ret;
	}

	if (priv->mask_interrupts) {
		/* mask the interrupt */
		val = rng_readl(priv, RNG_INT_MASK);
		val |= RNG_INT_OFF;
		rng_writel(priv, val, RNG_INT_MASK);
	}

	/* set warm-up count & enable */
	rng_writel(priv, RNG_WARMUP_COUNT, RNG_STATUS);
	rng_writel(priv, RNG_RBGEN, RNG_CTRL);

	return ret;
>>>>>>> 24b8d41d
}

static void bcm2835_rng_cleanup(struct hwrng *rng)
{
	struct bcm2835_rng_priv *priv = to_rng_priv(rng);

	/* disable rng hardware */
	rng_writel(priv, 0, RNG_CTRL);

	if (!IS_ERR(priv->clk))
		clk_disable_unprepare(priv->clk);
}

struct bcm2835_rng_of_data {
	bool mask_interrupts;
};

static const struct bcm2835_rng_of_data nsp_rng_of_data = {
	.mask_interrupts = true,
};

static const struct of_device_id bcm2835_rng_of_match[] = {
	{ .compatible = "brcm,bcm2835-rng"},
	{ .compatible = "brcm,bcm-nsp-rng", .data = &nsp_rng_of_data },
	{ .compatible = "brcm,bcm5301x-rng", .data = &nsp_rng_of_data },
	{ .compatible = "brcm,bcm6368-rng"},
	{},
};

static const struct of_device_id bcm2835_rng_of_match[] = {
	{ .compatible = "brcm,bcm2835-rng"},
	{ .compatible = "brcm,bcm-nsp-rng", .data = nsp_rng_init},
	{ .compatible = "brcm,bcm5301x-rng", .data = nsp_rng_init},
	{},
};

static int bcm2835_rng_probe(struct platform_device *pdev)
{
	const struct bcm2835_rng_of_data *of_data;
	struct device *dev = &pdev->dev;
<<<<<<< HEAD
	struct device_node *np = dev->of_node;
	void (*rng_setup)(void __iomem *base);
	const struct of_device_id *rng_id;
	void __iomem *rng_base;
=======
	const struct of_device_id *rng_id;
	struct bcm2835_rng_priv *priv;
>>>>>>> 24b8d41d
	int err;

	priv = devm_kzalloc(dev, sizeof(*priv), GFP_KERNEL);
	if (!priv)
		return -ENOMEM;

	platform_set_drvdata(pdev, priv);

	/* map peripheral */
	priv->base = devm_platform_ioremap_resource(pdev, 0);
	if (IS_ERR(priv->base))
		return PTR_ERR(priv->base);

	/* Clock is optional on most platforms */
	priv->clk = devm_clk_get(dev, NULL);
	if (PTR_ERR(priv->clk) == -EPROBE_DEFER)
		return -EPROBE_DEFER;

	priv->rng.name = pdev->name;
	priv->rng.init = bcm2835_rng_init;
	priv->rng.read = bcm2835_rng_read;
	priv->rng.cleanup = bcm2835_rng_cleanup;

	if (dev_of_node(dev)) {
		rng_id = of_match_node(bcm2835_rng_of_match, dev->of_node);
		if (!rng_id)
			return -EINVAL;

		/* Check for rng init function, execute it */
		of_data = rng_id->data;
		if (of_data)
			priv->mask_interrupts = of_data->mask_interrupts;
	}
<<<<<<< HEAD
	bcm2835_rng_ops.priv = (unsigned long)rng_base;

	rng_id = of_match_node(bcm2835_rng_of_match, np);
	if (!rng_id) {
		iounmap(rng_base);
		return -EINVAL;
	}
	/* Check for rng init function, execute it */
	rng_setup = rng_id->data;
	if (rng_setup)
		rng_setup(rng_base);

	/* set warm-up count & enable */
	__raw_writel(RNG_WARMUP_COUNT, rng_base + RNG_STATUS);
	__raw_writel(RNG_RBGEN, rng_base + RNG_CTRL);
=======
>>>>>>> 24b8d41d

	/* register driver */
	err = devm_hwrng_register(dev, &priv->rng);
	if (err)
		dev_err(dev, "hwrng registration failed\n");
	else
		dev_info(dev, "hwrng registered\n");

	return err;
}

MODULE_DEVICE_TABLE(of, bcm2835_rng_of_match);

<<<<<<< HEAD
MODULE_DEVICE_TABLE(of, bcm2835_rng_of_match);
=======
static const struct platform_device_id bcm2835_rng_devtype[] = {
	{ .name = "bcm2835-rng" },
	{ .name = "bcm63xx-rng" },
	{ /* sentinel */ }
};
MODULE_DEVICE_TABLE(platform, bcm2835_rng_devtype);
>>>>>>> 24b8d41d

static struct platform_driver bcm2835_rng_driver = {
	.driver = {
		.name = "bcm2835-rng",
		.of_match_table = bcm2835_rng_of_match,
	},
	.probe		= bcm2835_rng_probe,
	.id_table	= bcm2835_rng_devtype,
};
module_platform_driver(bcm2835_rng_driver);

MODULE_AUTHOR("Lubomir Rintel <lkundrak@v3.sk>");
MODULE_DESCRIPTION("BCM2835 Random Number Generator (RNG) driver");
MODULE_LICENSE("GPL v2");<|MERGE_RESOLUTION|>--- conflicted
+++ resolved
@@ -27,16 +27,6 @@
 
 #define RNG_INT_OFF	0x1
 
-<<<<<<< HEAD
-static void __init nsp_rng_init(void __iomem *base)
-{
-	u32 val;
-
-	/* mask the interrupt */
-	val = readl(base + RNG_INT_MASK);
-	val |= RNG_INT_OFF;
-	writel(val, base + RNG_INT_MASK);
-=======
 struct bcm2835_rng_priv {
 	struct hwrng rng;
 	void __iomem *base;
@@ -67,17 +57,12 @@
 		__raw_writel(val, priv->base + offset);
 	else
 		writel(val, priv->base + offset);
->>>>>>> 24b8d41d
 }
 
 static int bcm2835_rng_read(struct hwrng *rng, void *buf, size_t max,
 			       bool wait)
 {
-<<<<<<< HEAD
-	void __iomem *rng_base = (void __iomem *)rng->priv;
-=======
 	struct bcm2835_rng_priv *priv = to_rng_priv(rng);
->>>>>>> 24b8d41d
 	u32 max_words = max / sizeof(u32);
 	u32 num_words, count;
 
@@ -87,20 +72,11 @@
 		cpu_relax();
 	}
 
-<<<<<<< HEAD
-	num_words = readl(rng_base + RNG_STATUS) >> 24;
-=======
 	num_words = rng_readl(priv, RNG_STATUS) >> 24;
->>>>>>> 24b8d41d
 	if (num_words > max_words)
 		num_words = max_words;
 
 	for (count = 0; count < num_words; count++)
-<<<<<<< HEAD
-		((u32 *)buf)[count] = readl(rng_base + RNG_DATA);
-
-	return num_words * sizeof(u32);
-=======
 		((u32 *)buf)[count] = rng_readl(priv, RNG_DATA);
 
 	return num_words * sizeof(u32);
@@ -130,7 +106,6 @@
 	rng_writel(priv, RNG_RBGEN, RNG_CTRL);
 
 	return ret;
->>>>>>> 24b8d41d
 }
 
 static void bcm2835_rng_cleanup(struct hwrng *rng)
@@ -160,26 +135,12 @@
 	{},
 };
 
-static const struct of_device_id bcm2835_rng_of_match[] = {
-	{ .compatible = "brcm,bcm2835-rng"},
-	{ .compatible = "brcm,bcm-nsp-rng", .data = nsp_rng_init},
-	{ .compatible = "brcm,bcm5301x-rng", .data = nsp_rng_init},
-	{},
-};
-
 static int bcm2835_rng_probe(struct platform_device *pdev)
 {
 	const struct bcm2835_rng_of_data *of_data;
 	struct device *dev = &pdev->dev;
-<<<<<<< HEAD
-	struct device_node *np = dev->of_node;
-	void (*rng_setup)(void __iomem *base);
-	const struct of_device_id *rng_id;
-	void __iomem *rng_base;
-=======
 	const struct of_device_id *rng_id;
 	struct bcm2835_rng_priv *priv;
->>>>>>> 24b8d41d
 	int err;
 
 	priv = devm_kzalloc(dev, sizeof(*priv), GFP_KERNEL);
@@ -213,24 +174,6 @@
 		if (of_data)
 			priv->mask_interrupts = of_data->mask_interrupts;
 	}
-<<<<<<< HEAD
-	bcm2835_rng_ops.priv = (unsigned long)rng_base;
-
-	rng_id = of_match_node(bcm2835_rng_of_match, np);
-	if (!rng_id) {
-		iounmap(rng_base);
-		return -EINVAL;
-	}
-	/* Check for rng init function, execute it */
-	rng_setup = rng_id->data;
-	if (rng_setup)
-		rng_setup(rng_base);
-
-	/* set warm-up count & enable */
-	__raw_writel(RNG_WARMUP_COUNT, rng_base + RNG_STATUS);
-	__raw_writel(RNG_RBGEN, rng_base + RNG_CTRL);
-=======
->>>>>>> 24b8d41d
 
 	/* register driver */
 	err = devm_hwrng_register(dev, &priv->rng);
@@ -244,16 +187,12 @@
 
 MODULE_DEVICE_TABLE(of, bcm2835_rng_of_match);
 
-<<<<<<< HEAD
-MODULE_DEVICE_TABLE(of, bcm2835_rng_of_match);
-=======
 static const struct platform_device_id bcm2835_rng_devtype[] = {
 	{ .name = "bcm2835-rng" },
 	{ .name = "bcm63xx-rng" },
 	{ /* sentinel */ }
 };
 MODULE_DEVICE_TABLE(platform, bcm2835_rng_devtype);
->>>>>>> 24b8d41d
 
 static struct platform_driver bcm2835_rng_driver = {
 	.driver = {
