/*
 * RNG driver for AMD Geode RNGs
 *
 * Copyright 2005 (c) MontaVista Software, Inc.
 *
 * with the majority of the code coming from:
 *
 * Hardware driver for the Intel/AMD/VIA Random Number Generators (RNG)
 * (c) Copyright 2003 Red Hat Inc <jgarzik@redhat.com>
 *
 * derived from
 *
 * Hardware driver for the AMD 768 Random Number Generator (RNG)
 * (c) Copyright 2001 Red Hat Inc
 *
 * derived from
 *
 * Hardware driver for Intel i810 Random Number Generator (RNG)
 * Copyright 2000,2001 Jeff Garzik <jgarzik@pobox.com>
 * Copyright 2000,2001 Philipp Rumpf <prumpf@mandrakesoft.com>
 *
 * This file is licensed under  the terms of the GNU General Public
 * License version 2. This program is licensed "as is" without any
 * warranty of any kind, whether express or implied.
 */

#include <linux/delay.h>
#include <linux/hw_random.h>
#include <linux/io.h>
#include <linux/kernel.h>
#include <linux/module.h>
#include <linux/pci.h>
<<<<<<< HEAD
=======


#define PFX	KBUILD_MODNAME ": "
>>>>>>> 24b8d41d

#define GEODE_RNG_DATA_REG   0x50
#define GEODE_RNG_STATUS_REG 0x54

/*
 * Data for PCI driver interface
 *
 * This data only exists for exporting the supported
 * PCI ids via MODULE_DEVICE_TABLE.  We do not actually
 * register a pci_driver, because someone else might one day
 * want to register another driver on the same PCI id.
 */
static const struct pci_device_id pci_tbl[] = {
	{ PCI_VDEVICE(AMD, PCI_DEVICE_ID_AMD_LX_AES), 0, },
	{ 0, },	/* terminate list */
};
MODULE_DEVICE_TABLE(pci, pci_tbl);


static int geode_rng_data_read(struct hwrng *rng, u32 *data)
{
	void __iomem *mem = (void __iomem *)rng->priv;

	*data = readl(mem + GEODE_RNG_DATA_REG);

	return 4;
}

static int geode_rng_data_present(struct hwrng *rng, int wait)
{
	void __iomem *mem = (void __iomem *)rng->priv;
	int data, i;

	for (i = 0; i < 20; i++) {
		data = !!(readl(mem + GEODE_RNG_STATUS_REG));
		if (data || !wait)
			break;
		udelay(10);
	}
	return data;
}


static struct hwrng geode_rng = {
	.name		= "geode",
	.data_present	= geode_rng_data_present,
	.data_read	= geode_rng_data_read,
};


static int __init mod_init(void)
{
	struct pci_dev *pdev = NULL;
	const struct pci_device_id *ent;
	void __iomem *mem;
	unsigned long rng_base;

	for_each_pci_dev(pdev) {
		ent = pci_match_id(pci_tbl, pdev);
		if (ent) {
			rng_base = pci_resource_start(pdev, 0);
			if (rng_base == 0)
				return -ENODEV;

			mem = devm_ioremap(&pdev->dev, rng_base, 0x58);
			if (!mem)
				return -ENOMEM;
			geode_rng.priv = (unsigned long)mem;

			pr_info("AMD Geode RNG detected\n");
			return devm_hwrng_register(&pdev->dev, &geode_rng);
		}
	}

	/* Device not found. */
	return -ENODEV;
}

static void __exit mod_exit(void)
{
}

module_init(mod_init);
module_exit(mod_exit);

MODULE_DESCRIPTION("H/W RNG driver for AMD Geode LX CPUs");
MODULE_LICENSE("GPL");<|MERGE_RESOLUTION|>--- conflicted
+++ resolved
@@ -30,12 +30,9 @@
 #include <linux/kernel.h>
 #include <linux/module.h>
 #include <linux/pci.h>
-<<<<<<< HEAD
-=======
 
 
 #define PFX	KBUILD_MODNAME ": "
->>>>>>> 24b8d41d
 
 #define GEODE_RNG_DATA_REG   0x50
 #define GEODE_RNG_STATUS_REG 0x54
@@ -88,6 +85,7 @@
 
 static int __init mod_init(void)
 {
+	int err = -ENODEV;
 	struct pci_dev *pdev = NULL;
 	const struct pci_device_id *ent;
 	void __iomem *mem;
@@ -95,27 +93,43 @@
 
 	for_each_pci_dev(pdev) {
 		ent = pci_match_id(pci_tbl, pdev);
-		if (ent) {
-			rng_base = pci_resource_start(pdev, 0);
-			if (rng_base == 0)
-				return -ENODEV;
+		if (ent)
+			goto found;
+	}
+	/* Device not found. */
+	goto out;
 
-			mem = devm_ioremap(&pdev->dev, rng_base, 0x58);
-			if (!mem)
-				return -ENOMEM;
-			geode_rng.priv = (unsigned long)mem;
+found:
+	rng_base = pci_resource_start(pdev, 0);
+	if (rng_base == 0)
+		goto out;
+	err = -ENOMEM;
+	mem = ioremap(rng_base, 0x58);
+	if (!mem)
+		goto out;
+	geode_rng.priv = (unsigned long)mem;
 
-			pr_info("AMD Geode RNG detected\n");
-			return devm_hwrng_register(&pdev->dev, &geode_rng);
-		}
+	pr_info("AMD Geode RNG detected\n");
+	err = hwrng_register(&geode_rng);
+	if (err) {
+		pr_err(PFX "RNG registering failed (%d)\n",
+		       err);
+		goto err_unmap;
 	}
+out:
+	return err;
 
-	/* Device not found. */
-	return -ENODEV;
+err_unmap:
+	iounmap(mem);
+	goto out;
 }
 
 static void __exit mod_exit(void)
 {
+	void __iomem *mem = (void __iomem *)geode_rng.priv;
+
+	hwrng_unregister(&geode_rng);
+	iounmap(mem);
 }
 
 module_init(mod_init);
