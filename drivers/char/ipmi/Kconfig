# SPDX-License-Identifier: GPL-2.0-only
#
# IPMI device configuration
#

menuconfig IPMI_HANDLER
	tristate 'IPMI top-level message handler'
	depends on HAS_IOMEM
	select IPMI_DMI_DECODE if DMI
	help
	  This enables the central IPMI message handler, required for IPMI
	  to work.

	  IPMI is a standard for managing sensors (temperature,
	  voltage, etc.) in a system.

	  See <file:Documentation/driver-api/ipmi.rst> for more details on the driver.

	  If unsure, say N.

config IPMI_DMI_DECODE
	select IPMI_PLAT_DATA
	bool

config IPMI_PLAT_DATA
	bool

if IPMI_HANDLER

config IPMI_PANIC_EVENT
	bool 'Generate a panic event to all BMCs on a panic'
	help
	  When a panic occurs, this will cause the IPMI message handler to,
	  by default, generate an IPMI event describing the panic to each
	  interface registered with the message handler.  This is always
	  available, the module parameter for ipmi_msghandler named
	  panic_op can be set to "event" to chose this value, this config
	  simply causes the default value to be set to "event".

config IPMI_PANIC_STRING
	bool 'Generate OEM events containing the panic string'
	depends on IPMI_PANIC_EVENT
	help
	  When a panic occurs, this will cause the IPMI message handler to,
	  by default, generate IPMI OEM type f0 events holding the IPMB
	  address of the panic generator (byte 4 of the event), a sequence
	  number for the string (byte 5 of the event) and part of the
	  string (the rest of the event).  Bytes 1, 2, and 3 are the normal
	  usage for an OEM event.  You can fetch these events and use the
	  sequence numbers to piece the string together.  This config
	  parameter sets the default value to generate these events,
	  the module parameter for ipmi_msghandler named panic_op can
	  be set to "string" to chose this value, this config simply
	  causes the default value to be set to "string".

config IPMI_DEVICE_INTERFACE
	tristate 'Device interface for IPMI'
	help
	  This provides an IOCTL interface to the IPMI message handler so
	  userland processes may use IPMI.  It supports poll() and select().

config IPMI_SI
<<<<<<< HEAD
       tristate 'IPMI System Interface handler'
       help
         Provides a driver for System Interfaces (KCS, SMIC, BT).
	 Currently, only KCS and SMIC are supported.  If
	 you are using IPMI, you should probably say "y" here.
=======
	tristate 'IPMI System Interface handler'
	select IPMI_PLAT_DATA
	help
	  Provides a driver for System Interfaces (KCS, SMIC, BT).
	  Currently, only KCS and SMIC are supported.  If
	  you are using IPMI, you should probably say "y" here.
>>>>>>> 24b8d41d

config IPMI_SSIF
	tristate 'IPMI SMBus handler (SSIF)'
	select I2C
	help
	  Provides a driver for a SMBus interface to a BMC, meaning that you
	  have a driver that must be accessed over an I2C bus instead of a
	  standard interface.  This module requires I2C support.

config IPMI_POWERNV
	depends on PPC_POWERNV
	tristate 'POWERNV (OPAL firmware) IPMI interface'
	help
	  Provides a driver for OPAL firmware-based IPMI interfaces.

config IPMI_WATCHDOG
	tristate 'IPMI Watchdog Timer'
	help
	  This enables the IPMI watchdog timer.

config IPMI_POWEROFF
	tristate 'IPMI Poweroff'
	help
	  This enables a function to power off the system with IPMI if
	  the IPMI management controller is capable of this.

endif # IPMI_HANDLER

<<<<<<< HEAD
endif # IPMI_HANDLER

config ASPEED_BT_IPMI_BMC
	depends on ARCH_ASPEED
=======
config IPMI_KCS_BMC
	tristate

config ASPEED_KCS_IPMI_BMC
	depends on ARCH_ASPEED || COMPILE_TEST
	select IPMI_KCS_BMC
	select REGMAP_MMIO
	tristate "Aspeed KCS IPMI BMC driver"
	help
	  Provides a driver for the KCS (Keyboard Controller Style) IPMI
	  interface found on Aspeed SOCs (AST2400 and AST2500).

	  The driver implements the BMC side of the KCS contorller, it
	  provides the access of KCS IO space for BMC side.

config NPCM7XX_KCS_IPMI_BMC
	depends on ARCH_NPCM7XX || COMPILE_TEST
	select IPMI_KCS_BMC
	select REGMAP_MMIO
	tristate "NPCM7xx KCS IPMI BMC driver"
	help
	  Provides a driver for the KCS (Keyboard Controller Style) IPMI
	  interface found on Nuvoton NPCM7xx SOCs.

	  The driver implements the BMC side of the KCS contorller, it
	  provides the access of KCS IO space for BMC side.

	  This support is also available as a module.  If so, the module
	  will be called kcs_bmc_npcm7xx.

config ASPEED_BT_IPMI_BMC
	depends on ARCH_ASPEED || COMPILE_TEST
	depends on REGMAP && REGMAP_MMIO && MFD_SYSCON
>>>>>>> 24b8d41d
	tristate "BT IPMI bmc driver"
	help
	  Provides a driver for the BT (Block Transfer) IPMI interface
	  found on Aspeed SOCs (AST2400 and AST2500). The driver
<<<<<<< HEAD
	  implements the BMC side of the BT interface.
=======
	  implements the BMC side of the BT interface.

config IPMB_DEVICE_INTERFACE
	tristate 'IPMB Interface handler'
	depends on I2C
	depends on I2C_SLAVE
	help
	  Provides a driver for a device (Satellite MC) to
	  receive requests and send responses back to the BMC via
	  the IPMB interface. This module requires I2C support.
>>>>>>> 24b8d41d
<|MERGE_RESOLUTION|>--- conflicted
+++ resolved
@@ -60,20 +60,12 @@
 	  userland processes may use IPMI.  It supports poll() and select().
 
 config IPMI_SI
-<<<<<<< HEAD
-       tristate 'IPMI System Interface handler'
-       help
-         Provides a driver for System Interfaces (KCS, SMIC, BT).
-	 Currently, only KCS and SMIC are supported.  If
-	 you are using IPMI, you should probably say "y" here.
-=======
 	tristate 'IPMI System Interface handler'
 	select IPMI_PLAT_DATA
 	help
 	  Provides a driver for System Interfaces (KCS, SMIC, BT).
 	  Currently, only KCS and SMIC are supported.  If
 	  you are using IPMI, you should probably say "y" here.
->>>>>>> 24b8d41d
 
 config IPMI_SSIF
 	tristate 'IPMI SMBus handler (SSIF)'
@@ -102,12 +94,6 @@
 
 endif # IPMI_HANDLER
 
-<<<<<<< HEAD
-endif # IPMI_HANDLER
-
-config ASPEED_BT_IPMI_BMC
-	depends on ARCH_ASPEED
-=======
 config IPMI_KCS_BMC
 	tristate
 
@@ -141,14 +127,10 @@
 config ASPEED_BT_IPMI_BMC
 	depends on ARCH_ASPEED || COMPILE_TEST
 	depends on REGMAP && REGMAP_MMIO && MFD_SYSCON
->>>>>>> 24b8d41d
 	tristate "BT IPMI bmc driver"
 	help
 	  Provides a driver for the BT (Block Transfer) IPMI interface
 	  found on Aspeed SOCs (AST2400 and AST2500). The driver
-<<<<<<< HEAD
-	  implements the BMC side of the BT interface.
-=======
 	  implements the BMC side of the BT interface.
 
 config IPMB_DEVICE_INTERFACE
@@ -158,5 +140,4 @@
 	help
 	  Provides a driver for a device (Satellite MC) to
 	  receive requests and send responses back to the BMC via
-	  the IPMB interface. This module requires I2C support.
->>>>>>> 24b8d41d
+	  the IPMB interface. This module requires I2C support.