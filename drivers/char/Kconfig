# SPDX-License-Identifier: GPL-2.0
#
# Character device configuration
#

menu "Character devices"

source "drivers/tty/Kconfig"

config TTY_PRINTK
	tristate "TTY driver to output user messages via printk"
	depends on EXPERT && TTY
	default n
	help
	  If you say Y here, the support for writing user messages (i.e.
	  console messages) via printk is available.

	  The feature is useful to inline user messages with kernel
	  messages.
	  In order to use this feature, you should output user messages
	  to /dev/ttyprintk or redirect console to this TTY.

	  If unsure, say N.

config TTY_PRINTK_LEVEL
	depends on TTY_PRINTK
	int "ttyprintk log level (1-7)"
	range 1 7
	default "6"
	help
	  Printk log level to use for ttyprintk messages.

config PRINTER
	tristate "Parallel printer support"
	depends on PARPORT
	help
	  If you intend to attach a printer to the parallel port of your Linux
	  box (as opposed to using a serial printer; if the connector at the
	  printer has 9 or 25 holes ["female"], then it's serial), say Y.
	  Also read the Printing-HOWTO, available from
	  <https://www.tldp.org/docs.html#howto>.

	  It is possible to share one parallel port among several devices
	  (e.g. printer and ZIP drive) and it is safe to compile the
	  corresponding drivers into the kernel.

	  To compile this driver as a module, choose M here and read
	  <file:Documentation/admin-guide/parport.rst>.  The module will be called lp.

	  If you have several parallel ports, you can specify which ports to
	  use with the "lp" kernel command line option.  (Try "man bootparam"
	  or see the documentation of your boot loader (lilo or loadlin) about
	  how to pass options to the kernel at boot time.)  The syntax of the
	  "lp" command line option can be found in <file:drivers/char/lp.c>.

	  If you have more than 8 printers, you need to increase the LP_NO
	  macro in lp.c and the PARPORT_MAX macro in parport.h.

config LP_CONSOLE
	bool "Support for console on line printer"
	depends on PRINTER
	help
	  If you want kernel messages to be printed out as they occur, you
	  can have a console on the printer. This option adds support for
	  doing that; to actually get it to happen you need to pass the
	  option "console=lp0" to the kernel at boot time.

	  If the printer is out of paper (or off, or unplugged, or too
	  busy..) the kernel will stall until the printer is ready again.
	  By defining CONSOLE_LP_STRICT to 0 (at your own risk) you
	  can make the kernel continue when this happens,
	  but it'll lose the kernel messages.

	  If unsure, say N.

config PPDEV
	tristate "Support for user-space parallel port device drivers"
	depends on PARPORT
	help
	  Saying Y to this adds support for /dev/parport device nodes.  This
	  is needed for programs that want portable access to the parallel
	  port, for instance deviceid (which displays Plug-and-Play device
	  IDs).

	  This is the parallel port equivalent of SCSI generic support (sg).
	  It is safe to say N to this -- it is not needed for normal printing
	  or parallel port CD-ROM/disk support.

	  To compile this driver as a module, choose M here: the
	  module will be called ppdev.

	  If unsure, say N.

config VIRTIO_CONSOLE
	tristate "Virtio console"
	depends on TTY
	select HVC_DRIVER
	select VIRTIO
	help
	  Virtio console for use with hypervisors.

	  Also serves as a general-purpose serial device for data
	  transfer between the guest and host.  Character devices at
	  /dev/vportNpn will be created when corresponding ports are
	  found, where N is the device number and n is the port number
	  within that device.  If specified by the host, a sysfs
	  attribute called 'name' will be populated with a name for
	  the port which can be used by udev scripts to create a
	  symlink to the device.

config IBM_BSR
	tristate "IBM POWER Barrier Synchronization Register support"
	depends on PPC_PSERIES
	help
	  This devices exposes a hardware mechanism for fast synchronization
	  of threads across a large system which avoids bouncing a cacheline
	  between several cores on a system

config POWERNV_OP_PANEL
	tristate "IBM POWERNV Operator Panel Display support"
	depends on PPC_POWERNV
	default m
	help
	  If you say Y here, a special character device node, /dev/op_panel,
	  will be created which exposes the operator panel display on IBM
	  Power Systems machines with FSPs.

	  If you don't require access to the operator panel display from user
	  space, say N.

	  If unsure, say M here to build it as a module called powernv-op-panel.

source "drivers/char/ipmi/Kconfig"

config DS1620
	tristate "NetWinder thermometer support"
	depends on ARCH_NETWINDER
	help
	  Say Y here to include support for the thermal management hardware
	  found in the NetWinder. This driver allows the user to control the
	  temperature set points and to read the current temperature.

	  It is also possible to say M here to build it as a module (ds1620)
	  It is recommended to be used on a NetWinder, but it is not a
	  necessity.

config NWBUTTON
	tristate "NetWinder Button"
	depends on ARCH_NETWINDER
	help
	  If you say Y here and create a character device node /dev/nwbutton
	  with major and minor numbers 10 and 158 ("man mknod"), then every
	  time the orange button is pressed a number of times, the number of
	  times the button was pressed will be written to that device.

	  This is most useful for applications, as yet unwritten, which
	  perform actions based on how many times the button is pressed in a
	  row.

	  Do not hold the button down for too long, as the driver does not
	  alter the behaviour of the hardware reset circuitry attached to the
	  button; it will still execute a hard reset if the button is held
	  down for longer than approximately five seconds.

	  To compile this driver as a module, choose M here: the
	  module will be called nwbutton.

	  Most people will answer Y to this question and "Reboot Using Button"
	  below to be able to initiate a system shutdown from the button.

config NWBUTTON_REBOOT
	bool "Reboot Using Button"
	depends on NWBUTTON
	help
	  If you say Y here, then you will be able to initiate a system
	  shutdown and reboot by pressing the orange button a number of times.
	  The number of presses to initiate the shutdown is two by default,
	  but this can be altered by modifying the value of NUM_PRESSES_REBOOT
	  in nwbutton.h and recompiling the driver or, if you compile the
	  driver as a module, you can specify the number of presses at load
	  time with "insmod button reboot_count=<something>".

config NWFLASH
	tristate "NetWinder flash support"
	depends on ARCH_NETWINDER
	help
	  If you say Y here and create a character device /dev/flash with
	  major 10 and minor 160 you can manipulate the flash ROM containing
	  the NetWinder firmware. Be careful as accidentally overwriting the
	  flash contents can render your computer unbootable. On no account
	  allow random users access to this device. :-)

	  To compile this driver as a module, choose M here: the
	  module will be called nwflash.

	  If you're not sure, say N.

source "drivers/char/hw_random/Kconfig"

<<<<<<< HEAD
config NVRAM
	tristate "/dev/nvram support"
	depends on ATARI || X86 || (ARM && RTC_DRV_CMOS) || GENERIC_NVRAM
	---help---
	  If you say Y here and create a character special file /dev/nvram
	  with major number 10 and minor number 144 using mknod ("man mknod"),
	  you get read and write access to the extra bytes of non-volatile
	  memory in the real time clock (RTC), which is contained in every PC
	  and most Ataris.  The actual number of bytes varies, depending on the
	  nvram in the system, but is usually 114 (128-14 for the RTC).

	  This memory is conventionally called "CMOS RAM" on PCs and "NVRAM"
	  on Ataris. /dev/nvram may be used to view settings there, or to
	  change them (with some utility). It could also be used to frequently
	  save a few bits of very important data that may not be lost over
	  power-off and for which writing to disk is too insecure. Note
	  however that most NVRAM space in a PC belongs to the BIOS and you
	  should NEVER idly tamper with it. See Ralf Brown's interrupt list
	  for a guide to the use of CMOS bytes by your BIOS.

	  On Atari machines, /dev/nvram is always configured and does not need
	  to be selected.

	  To compile this driver as a module, choose M here: the
	  module will be called nvram.

#
# These legacy RTC drivers just cause too many conflicts with the generic
# RTC framework ... let's not even try to coexist any more.
#
if RTC_LIB=n

config RTC
	tristate "Enhanced Real Time Clock Support (legacy PC RTC driver)"
	depends on ALPHA || (MIPS && MACH_LOONGSON64)
	---help---
	  If you say Y here and create a character special file /dev/rtc with
	  major number 10 and minor number 135 using mknod ("man mknod"), you
	  will get access to the real time clock (or hardware clock) built
	  into your computer.

	  Every PC has such a clock built in. It can be used to generate
	  signals from as low as 1Hz up to 8192Hz, and can also be used
	  as a 24 hour alarm. It reports status information via the file
	  /proc/driver/rtc and its behaviour is set by various ioctls on
	  /dev/rtc.

	  If you run Linux on a multiprocessor machine and said Y to
	  "Symmetric Multi Processing" above, you should say Y here to read
	  and set the RTC in an SMP compatible fashion.

	  If you think you have a use for such a device (such as periodic data
	  sampling), then say Y here, and read <file:Documentation/rtc.txt>
	  for details.

	  To compile this driver as a module, choose M here: the
	  module will be called rtc.

config JS_RTC
	tristate "Enhanced Real Time Clock Support"
	depends on SPARC32 && PCI
	---help---
	  If you say Y here and create a character special file /dev/rtc with
	  major number 10 and minor number 135 using mknod ("man mknod"), you
	  will get access to the real time clock (or hardware clock) built
	  into your computer.

	  Every PC has such a clock built in. It can be used to generate
	  signals from as low as 1Hz up to 8192Hz, and can also be used
	  as a 24 hour alarm. It reports status information via the file
	  /proc/driver/rtc and its behaviour is set by various ioctls on
	  /dev/rtc.

	  If you think you have a use for such a device (such as periodic data
	  sampling), then say Y here, and read <file:Documentation/rtc.txt>
	  for details.

	  To compile this driver as a module, choose M here: the
	  module will be called js-rtc.

config EFI_RTC
	bool "EFI Real Time Clock Services"
	depends on IA64

config DS1302
	tristate "DS1302 RTC support"
	depends on M32R && (PLAT_M32700UT || PLAT_OPSPUT)
	help
	  If you say Y here and create a character special file /dev/rtc with
	  major number 121 and minor number 0 using mknod ("man mknod"), you
	  will get access to the real time clock (or hardware clock) built
	  into your computer.

endif # RTC_LIB

=======
>>>>>>> 24b8d41d
config DTLK
	tristate "Double Talk PC internal speech card support"
	depends on ISA
	help
	  This driver is for the DoubleTalk PC, a speech synthesizer
	  manufactured by RC Systems (<https://www.rcsys.com/>).  It is also
	  called the `internal DoubleTalk'.

	  To compile this driver as a module, choose M here: the
	  module will be called dtlk.

config XILINX_HWICAP
	tristate "Xilinx HWICAP Support"
	depends on MICROBLAZE
	help
	  This option enables support for Xilinx Internal Configuration
	  Access Port (ICAP) driver.  The ICAP is used on Xilinx Virtex
	  FPGA platforms to partially reconfigure the FPGA at runtime.

	  If unsure, say N.

config R3964
	tristate "Siemens R3964 line discipline"
	depends on TTY && BROKEN
	help
	  This driver allows synchronous communication with devices using the
	  Siemens R3964 packet protocol. Unless you are dealing with special
	  hardware like PLCs, you are unlikely to need this.

	  To compile this driver as a module, choose M here: the
	  module will be called n_r3964.

	  If unsure, say N.

config APPLICOM
	tristate "Applicom intelligent fieldbus card support"
	depends on PCI
	help
	  This driver provides the kernel-side support for the intelligent
	  fieldbus cards made by Applicom International. More information
	  about these cards can be found on the WWW at the address
	  <https://www.applicom-int.com/>, or by email from David Woodhouse
	  <dwmw2@infradead.org>.

	  To compile this driver as a module, choose M here: the
	  module will be called applicom.

	  If unsure, say N.

config SONYPI
	tristate "Sony Vaio Programmable I/O Control Device support"
	depends on X86_32 && PCI && INPUT
	help
	  This driver enables access to the Sony Programmable I/O Control
	  Device which can be found in many (all ?) Sony Vaio laptops.

	  If you have one of those laptops, read
	  <file:Documentation/admin-guide/laptops/sonypi.rst>, and say Y or M here.

	  To compile this driver as a module, choose M here: the
	  module will be called sonypi.

config GPIO_TB0219
	tristate "TANBAC TB0219 GPIO support"
	depends on TANBAC_TB022X
	select GPIO_VR41XX

source "drivers/char/pcmcia/Kconfig"

config MWAVE
	tristate "ACP Modem (Mwave) support"
	depends on X86 && TTY
	select SERIAL_8250
	help
	  The ACP modem (Mwave) for Linux is a WinModem. It is composed of a
	  kernel driver and a user level application. Together these components
	  support direct attachment to public switched telephone networks (PSTNs)
	  and support selected world wide countries.

	  This version of the ACP Modem driver supports the IBM Thinkpad 600E,
	  600, and 770 that include on board ACP modem hardware.

	  The modem also supports the standard communications port interface
	  (ttySx) and is compatible with the Hayes AT Command Set.

	  The user level application needed to use this driver can be found at
	  the IBM Linux Technology Center (LTC) web site:
	  <http://www.ibm.com/linux/ltc/>.

	  If you own one of the above IBM Thinkpads which has the Mwave chipset
	  in it, say Y.

	  To compile this driver as a module, choose M here: the
	  module will be called mwave.

config SCx200_GPIO
	tristate "NatSemi SCx200 GPIO Support"
	depends on SCx200
	select NSC_GPIO
	help
	  Give userspace access to the GPIO pins on the National
	  Semiconductor SCx200 processors.

	  If compiled as a module, it will be called scx200_gpio.

config PC8736x_GPIO
	tristate "NatSemi PC8736x GPIO Support"
	depends on X86_32 && !UML
	default SCx200_GPIO	# mostly N
	select NSC_GPIO		# needed for support routines
	help
	  Give userspace access to the GPIO pins on the National
	  Semiconductor PC-8736x (x=[03456]) SuperIO chip.  The chip
	  has multiple functional units, inc several managed by
	  hwmon/pc87360 driver.  Tested with PC-87366

	  If compiled as a module, it will be called pc8736x_gpio.

config NSC_GPIO
	tristate "NatSemi Base GPIO Support"
	depends on X86_32
	# selected by SCx200_GPIO and PC8736x_GPIO
	# what about 2 selectors differing: m != y
	help
	  Common support used (and needed) by scx200_gpio and
	  pc8736x_gpio drivers.  If those drivers are built as
	  modules, this one will be too, named nsc_gpio

config DEVMEM
	bool "/dev/mem virtual device support"
	default y
	help
	  Say Y here if you want to support the /dev/mem device.
	  The /dev/mem device is used to access areas of physical
	  memory.
	  When in doubt, say "Y".

config DEVKMEM
	bool "/dev/kmem virtual device support"
	# On arm64, VMALLOC_START < PAGE_OFFSET, which confuses kmem read/write
	depends on !ARM64
	help
	  Say Y here if you want to support the /dev/kmem device. The
	  /dev/kmem device is rarely used, but can be used for certain
	  kind of kernel debugging operations.
	  When in doubt, say "N".

config NVRAM
	tristate "/dev/nvram support"
	depends on X86 || HAVE_ARCH_NVRAM_OPS
	default M68K || PPC
	help
	  If you say Y here and create a character special file /dev/nvram
	  with major number 10 and minor number 144 using mknod ("man mknod"),
	  you get read and write access to the non-volatile memory.

	  /dev/nvram may be used to view settings in NVRAM or to change them
	  (with some utility). It could also be used to frequently
	  save a few bits of very important data that may not be lost over
	  power-off and for which writing to disk is too insecure. Note
	  however that most NVRAM space in a PC belongs to the BIOS and you
	  should NEVER idly tamper with it. See Ralf Brown's interrupt list
	  for a guide to the use of CMOS bytes by your BIOS.

	  This memory is conventionally called "NVRAM" on PowerPC machines,
	  "CMOS RAM" on PCs, "NVRAM" on Ataris and "PRAM" on Macintoshes.

	  To compile this driver as a module, choose M here: the
	  module will be called nvram.

config RAW_DRIVER
	tristate "RAW driver (/dev/raw/rawN)"
	depends on BLOCK
	help
	  The raw driver permits block devices to be bound to /dev/raw/rawN.
	  Once bound, I/O against /dev/raw/rawN uses efficient zero-copy I/O.
	  See the raw(8) manpage for more details.

	  Applications should preferably open the device (eg /dev/hda1)
	  with the O_DIRECT flag.

config MAX_RAW_DEVS
	int "Maximum number of RAW devices to support (1-65536)"
	depends on RAW_DRIVER
	range 1 65536
	default "256"
	help
	  The maximum number of RAW devices that are supported.
	  Default is 256. Increase this number in case you need lots of
	  raw devices.

config DEVPORT
	bool "/dev/port character device"
	depends on ISA || PCI
	default y
	help
	  Say Y here if you want to support the /dev/port device. The /dev/port
	  device is similar to /dev/mem, but for I/O ports.

config HPET
	bool "HPET - High Precision Event Timer" if (X86 || IA64)
	default n
	depends on ACPI
	help
	  If you say Y here, you will have a miscdevice named "/dev/hpet/".  Each
	  open selects one of the timers supported by the HPET.  The timers are
	  non-periodic and/or periodic.

config HPET_MMAP
	bool "Allow mmap of HPET"
	default y
	depends on HPET
	help
	  If you say Y here, user applications will be able to mmap
	  the HPET registers.

config HPET_MMAP_DEFAULT
	bool "Enable HPET MMAP access by default"
	default y
	depends on HPET_MMAP
	help
	  In some hardware implementations, the page containing HPET
	  registers may also contain other things that shouldn't be
	  exposed to the user.  This option selects the default (if
	  kernel parameter hpet_mmap is not set) user access to the
	  registers for applications that require it.

config HANGCHECK_TIMER
	tristate "Hangcheck timer"
	depends on X86 || IA64 || PPC64 || S390
	help
	  The hangcheck-timer module detects when the system has gone
	  out to lunch past a certain margin.  It can reboot the system
	  or merely print a warning.

config UV_MMTIMER
	tristate "UV_MMTIMER Memory mapped RTC for SGI UV"
	depends on X86_UV
	default m
	help
	  The uv_mmtimer device allows direct userspace access to the
	  UV system timer.

source "drivers/char/tpm/Kconfig"

config TELCLOCK
	tristate "Telecom clock driver for ATCA SBC"
	depends on X86
	default n
	help
	  The telecom clock device is specific to the MPCBL0010 and MPCBL0050
	  ATCA computers and allows direct userspace access to the
	  configuration of the telecom clock configuration settings.  This
	  device is used for hardware synchronization across the ATCA backplane
	  fabric.  Upon loading, the driver exports a sysfs directory,
	  /sys/devices/platform/telco_clock, with a number of files for
	  controlling the behavior of this hardware.

<<<<<<< HEAD
config DEVPORT
	bool
	depends on ISA || PCI
	default y

=======
>>>>>>> 24b8d41d
source "drivers/s390/char/Kconfig"

source "drivers/char/xillybus/Kconfig"

config ADI
	tristate "SPARC Privileged ADI driver"
	depends on SPARC64
	default m
	help
	  SPARC M7 and newer processors utilize ADI (Application Data
	  Integrity) to version and protect memory.  This driver provides
	  read/write access to the ADI versions for privileged processes.
	  This feature is also known as MCD (Memory Corruption Detection)
	  and SSM (Silicon Secured Memory).  Intended consumers of this
	  driver include crash and makedumpfile.

config AXI_INTR_MONITOR
	tristate "AXI Interrupt Monitor"
	depends on HAS_IOMEM

endmenu

config RANDOM_TRUST_CPU
	bool "Trust the CPU manufacturer to initialize Linux's CRNG"
	depends on ARCH_RANDOM
	default n
	help
	Assume that CPU manufacturer (e.g., Intel or AMD for RDSEED or
	RDRAND, IBM for the S390 and Power PC architectures) is trustworthy
	for the purposes of initializing Linux's CRNG.  Since this is not
	something that can be independently audited, this amounts to trusting
	that CPU manufacturer (perhaps with the insistence or mandate
	of a Nation State's intelligence or law enforcement agencies)
	has not installed a hidden back door to compromise the CPU's
	random number generation facilities. This can also be configured
	at boot with "random.trust_cpu=on/off".

config RANDOM_TRUST_BOOTLOADER
	bool "Trust the bootloader to initialize Linux's CRNG"
	help
	Some bootloaders can provide entropy to increase the kernel's initial
	device randomness. Say Y here to assume the entropy provided by the
	booloader is trustworthy so it will be added to the kernel's entropy
	pool. Otherwise, say N here so it will be regarded as device input that
	only mixes the entropy pool.<|MERGE_RESOLUTION|>--- conflicted
+++ resolved
@@ -197,104 +197,6 @@
 
 source "drivers/char/hw_random/Kconfig"
 
-<<<<<<< HEAD
-config NVRAM
-	tristate "/dev/nvram support"
-	depends on ATARI || X86 || (ARM && RTC_DRV_CMOS) || GENERIC_NVRAM
-	---help---
-	  If you say Y here and create a character special file /dev/nvram
-	  with major number 10 and minor number 144 using mknod ("man mknod"),
-	  you get read and write access to the extra bytes of non-volatile
-	  memory in the real time clock (RTC), which is contained in every PC
-	  and most Ataris.  The actual number of bytes varies, depending on the
-	  nvram in the system, but is usually 114 (128-14 for the RTC).
-
-	  This memory is conventionally called "CMOS RAM" on PCs and "NVRAM"
-	  on Ataris. /dev/nvram may be used to view settings there, or to
-	  change them (with some utility). It could also be used to frequently
-	  save a few bits of very important data that may not be lost over
-	  power-off and for which writing to disk is too insecure. Note
-	  however that most NVRAM space in a PC belongs to the BIOS and you
-	  should NEVER idly tamper with it. See Ralf Brown's interrupt list
-	  for a guide to the use of CMOS bytes by your BIOS.
-
-	  On Atari machines, /dev/nvram is always configured and does not need
-	  to be selected.
-
-	  To compile this driver as a module, choose M here: the
-	  module will be called nvram.
-
-#
-# These legacy RTC drivers just cause too many conflicts with the generic
-# RTC framework ... let's not even try to coexist any more.
-#
-if RTC_LIB=n
-
-config RTC
-	tristate "Enhanced Real Time Clock Support (legacy PC RTC driver)"
-	depends on ALPHA || (MIPS && MACH_LOONGSON64)
-	---help---
-	  If you say Y here and create a character special file /dev/rtc with
-	  major number 10 and minor number 135 using mknod ("man mknod"), you
-	  will get access to the real time clock (or hardware clock) built
-	  into your computer.
-
-	  Every PC has such a clock built in. It can be used to generate
-	  signals from as low as 1Hz up to 8192Hz, and can also be used
-	  as a 24 hour alarm. It reports status information via the file
-	  /proc/driver/rtc and its behaviour is set by various ioctls on
-	  /dev/rtc.
-
-	  If you run Linux on a multiprocessor machine and said Y to
-	  "Symmetric Multi Processing" above, you should say Y here to read
-	  and set the RTC in an SMP compatible fashion.
-
-	  If you think you have a use for such a device (such as periodic data
-	  sampling), then say Y here, and read <file:Documentation/rtc.txt>
-	  for details.
-
-	  To compile this driver as a module, choose M here: the
-	  module will be called rtc.
-
-config JS_RTC
-	tristate "Enhanced Real Time Clock Support"
-	depends on SPARC32 && PCI
-	---help---
-	  If you say Y here and create a character special file /dev/rtc with
-	  major number 10 and minor number 135 using mknod ("man mknod"), you
-	  will get access to the real time clock (or hardware clock) built
-	  into your computer.
-
-	  Every PC has such a clock built in. It can be used to generate
-	  signals from as low as 1Hz up to 8192Hz, and can also be used
-	  as a 24 hour alarm. It reports status information via the file
-	  /proc/driver/rtc and its behaviour is set by various ioctls on
-	  /dev/rtc.
-
-	  If you think you have a use for such a device (such as periodic data
-	  sampling), then say Y here, and read <file:Documentation/rtc.txt>
-	  for details.
-
-	  To compile this driver as a module, choose M here: the
-	  module will be called js-rtc.
-
-config EFI_RTC
-	bool "EFI Real Time Clock Services"
-	depends on IA64
-
-config DS1302
-	tristate "DS1302 RTC support"
-	depends on M32R && (PLAT_M32700UT || PLAT_OPSPUT)
-	help
-	  If you say Y here and create a character special file /dev/rtc with
-	  major number 121 and minor number 0 using mknod ("man mknod"), you
-	  will get access to the real time clock (or hardware clock) built
-	  into your computer.
-
-endif # RTC_LIB
-
-=======
->>>>>>> 24b8d41d
 config DTLK
 	tristate "Double Talk PC internal speech card support"
 	depends on ISA
@@ -553,14 +455,6 @@
 	  /sys/devices/platform/telco_clock, with a number of files for
 	  controlling the behavior of this hardware.
 
-<<<<<<< HEAD
-config DEVPORT
-	bool
-	depends on ISA || PCI
-	default y
-
-=======
->>>>>>> 24b8d41d
 source "drivers/s390/char/Kconfig"
 
 source "drivers/char/xillybus/Kconfig"
