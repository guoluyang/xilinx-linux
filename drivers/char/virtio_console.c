--- conflicted
+++ resolved
@@ -871,11 +871,7 @@
 		return 0;
 
 	/* Try lock this page */
-<<<<<<< HEAD
-	if (pipe_buf_steal(pipe, buf) == 0) {
-=======
 	if (pipe_buf_try_steal(pipe, buf)) {
->>>>>>> 24b8d41d
 		/* Get reference and unlock page for moving */
 		get_page(buf->page);
 		unlock_page(buf->page);
@@ -1503,34 +1499,10 @@
 	/* Remove unused data this port might have received. */
 	discard_port_data(port);
 	spin_unlock_irq(&port->inbuf_lock);
-<<<<<<< HEAD
-
-	/* Remove buffers we queued up for the Host to send us data in. */
-	do {
-		spin_lock_irq(&port->inbuf_lock);
-		buf = virtqueue_detach_unused_buf(port->in_vq);
-		spin_unlock_irq(&port->inbuf_lock);
-		if (buf)
-			free_buf(buf, true);
-	} while (buf);
-=======
->>>>>>> 24b8d41d
 
 	spin_lock_irq(&port->outvq_lock);
 	reclaim_consumed_buffers(port);
 	spin_unlock_irq(&port->outvq_lock);
-<<<<<<< HEAD
-
-	/* Free pending buffers from the out-queue. */
-	do {
-		spin_lock_irq(&port->outvq_lock);
-		buf = virtqueue_detach_unused_buf(port->out_vq);
-		spin_unlock_irq(&port->outvq_lock);
-		if (buf)
-			free_buf(buf, true);
-	} while (buf);
-=======
->>>>>>> 24b8d41d
 }
 
 /*
