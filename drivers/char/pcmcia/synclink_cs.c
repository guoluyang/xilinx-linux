--- conflicted
+++ resolved
@@ -2237,12 +2237,7 @@
 	if (mgslpc_paranoia_check(info, tty->name, "mgslpc_ioctl"))
 		return -ENODEV;
 
-<<<<<<< HEAD
-	if ((cmd != TIOCGSERIAL) && (cmd != TIOCSSERIAL) &&
-	    (cmd != TIOCMIWAIT)) {
-=======
 	if (cmd != TIOCMIWAIT) {
->>>>>>> 24b8d41d
 		if (tty_io_error(tty))
 		    return -EIO;
 	}
