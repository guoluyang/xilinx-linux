--- conflicted
+++ resolved
@@ -43,8 +43,6 @@
 struct tpm_tis_tcg_phy {
 	struct tpm_tis_data priv;
 	void __iomem *iobase;
-<<<<<<< HEAD
-=======
 };
 
 static inline struct tpm_tis_tcg_phy *to_tpm_tis_tcg_phy(struct tpm_tis_data *data)
@@ -86,27 +84,7 @@
 		},
 	},
 	{}
->>>>>>> 24b8d41d
-};
-
-static inline struct tpm_tis_tcg_phy *to_tpm_tis_tcg_phy(struct tpm_tis_data *data)
-{
-	return container_of(data, struct tpm_tis_tcg_phy, priv);
-}
-
-static bool interrupts = true;
-module_param(interrupts, bool, 0444);
-MODULE_PARM_DESC(interrupts, "Enable interrupts");
-
-static bool itpm;
-module_param(itpm, bool, 0444);
-MODULE_PARM_DESC(itpm, "Force iTPM workarounds (found on some Lenovo laptops)");
-
-static bool force;
-#ifdef CONFIG_X86
-module_param(force, bool, 0444);
-MODULE_PARM_DESC(force, "Force device probe rather than using ACPI entry");
-#endif
+};
 
 #if defined(CONFIG_PNP) && defined(CONFIG_ACPI)
 static int has_hid(struct acpi_device *dev, const char *hid)
@@ -133,20 +111,6 @@
 }
 #endif
 
-<<<<<<< HEAD
-static int tpm_tcg_read_bytes(struct tpm_tis_data *data, u32 addr, u16 len,
-			      u8 *result)
-{
-	struct tpm_tis_tcg_phy *phy = to_tpm_tis_tcg_phy(data);
-
-	while (len--)
-		*result++ = ioread8(phy->iobase + addr);
-	return 0;
-}
-
-static int tpm_tcg_write_bytes(struct tpm_tis_data *data, u32 addr, u16 len,
-			       u8 *value)
-=======
 #if defined(CONFIG_ACPI)
 #define DEVICE_IS_TPM2 1
 
@@ -201,57 +165,39 @@
 
 static int tpm_tcg_write_bytes(struct tpm_tis_data *data, u32 addr, u16 len,
 			       const u8 *value)
->>>>>>> 24b8d41d
 {
 	struct tpm_tis_tcg_phy *phy = to_tpm_tis_tcg_phy(data);
 
 	while (len--)
 		iowrite8(*value++, phy->iobase + addr);
-<<<<<<< HEAD
-=======
-
->>>>>>> 24b8d41d
+
 	return 0;
 }
 
 static int tpm_tcg_read16(struct tpm_tis_data *data, u32 addr, u16 *result)
 {
 	struct tpm_tis_tcg_phy *phy = to_tpm_tis_tcg_phy(data);
-<<<<<<< HEAD
 
 	*result = ioread16(phy->iobase + addr);
-=======
-
-	*result = ioread16(phy->iobase + addr);
-
->>>>>>> 24b8d41d
+
 	return 0;
 }
 
 static int tpm_tcg_read32(struct tpm_tis_data *data, u32 addr, u32 *result)
 {
 	struct tpm_tis_tcg_phy *phy = to_tpm_tis_tcg_phy(data);
-<<<<<<< HEAD
 
 	*result = ioread32(phy->iobase + addr);
-=======
-
-	*result = ioread32(phy->iobase + addr);
-
->>>>>>> 24b8d41d
+
 	return 0;
 }
 
 static int tpm_tcg_write32(struct tpm_tis_data *data, u32 addr, u32 value)
 {
 	struct tpm_tis_tcg_phy *phy = to_tpm_tis_tcg_phy(data);
-<<<<<<< HEAD
-=======
 
 	iowrite32(value, phy->iobase + addr);
->>>>>>> 24b8d41d
-
-	iowrite32(value, phy->iobase + addr);
+
 	return 0;
 }
 
@@ -267,8 +213,6 @@
 {
 	struct tpm_tis_tcg_phy *phy;
 	int irq = -1;
-<<<<<<< HEAD
-=======
 	int rc;
 
 	dmi_check_system(tpm_tis_dmi_table);
@@ -276,7 +220,6 @@
 	rc = check_acpi_tpm2(dev);
 	if (rc)
 		return rc;
->>>>>>> 24b8d41d
 
 	phy = devm_kzalloc(dev, sizeof(struct tpm_tis_tcg_phy), GFP_KERNEL);
 	if (phy == NULL)
@@ -289,19 +232,11 @@
 	if (interrupts)
 		irq = tpm_info->irq;
 
-<<<<<<< HEAD
-	if (itpm)
-		phy->priv.flags |= TPM_TIS_ITPM_POSSIBLE;
-
-	return tpm_tis_core_init(dev, &phy->priv, irq, &tpm_tcg,
-				 acpi_dev_handle);
-=======
 	if (itpm || is_itpm(ACPI_COMPANION(dev)))
 		phy->priv.flags |= TPM_TIS_ITPM_WORKAROUND;
 
 	return tpm_tis_core_init(dev, &phy->priv, irq, &tpm_tcg,
 				 ACPI_HANDLE(dev));
->>>>>>> 24b8d41d
 }
 
 static SIMPLE_DEV_PM_OPS(tpm_tis_pm, tpm_pm_suspend, tpm_tis_resume);
