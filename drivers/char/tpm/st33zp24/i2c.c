--- conflicted
+++ resolved
@@ -2,22 +2,6 @@
 /*
  * STMicroelectronics TPM I2C Linux driver for TPM ST33ZP24
  * Copyright (C) 2009 - 2016 STMicroelectronics
-<<<<<<< HEAD
- *
- * This program is free software; you can redistribute it and/or modify
- * it under the terms of the GNU General Public License as published by
- * the Free Software Foundation; either version 2 of the License, or
- * (at your option) any later version.
- *
- * This program is distributed in the hope that it will be useful,
- * but WITHOUT ANY WARRANTY; without even the implied warranty of
- * MERCHANTABILITY or FITNESS FOR A PARTICULAR PURPOSE.  See the
- * GNU General Public License for more details.
- *
- * You should have received a copy of the GNU General Public License
- * along with this program; if not, see <http://www.gnu.org/licenses/>.
-=======
->>>>>>> 24b8d41d
  */
 
 #include <linux/module.h>
@@ -115,9 +99,6 @@
 	.recv = st33zp24_i2c_recv,
 };
 
-<<<<<<< HEAD
-static int st33zp24_i2c_acpi_request_resources(struct i2c_client *client)
-=======
 static const struct acpi_gpio_params lpcpd_gpios = { 1, 0, false };
 
 static const struct acpi_gpio_mapping acpi_st33zp24_gpios[] = {
@@ -158,42 +139,10 @@
 }
 
 static int st33zp24_i2c_of_request_resources(struct i2c_client *client)
->>>>>>> 24b8d41d
 {
 	struct tpm_chip *chip = i2c_get_clientdata(client);
 	struct st33zp24_dev *tpm_dev = dev_get_drvdata(&chip->dev);
 	struct st33zp24_i2c_phy *phy = tpm_dev->phy_id;
-<<<<<<< HEAD
-	struct gpio_desc *gpiod_lpcpd;
-	struct device *dev = &client->dev;
-
-	/* Get LPCPD GPIO from ACPI */
-	gpiod_lpcpd = devm_gpiod_get_index(dev, "TPM IO LPCPD", 1,
-					   GPIOD_OUT_HIGH);
-	if (IS_ERR(gpiod_lpcpd)) {
-		dev_err(&client->dev,
-			"Failed to retrieve lpcpd-gpios from acpi.\n");
-		phy->io_lpcpd = -1;
-		/*
-		 * lpcpd pin is not specified. This is not an issue as
-		 * power management can be also managed by TPM specific
-		 * commands. So leave with a success status code.
-		 */
-		return 0;
-	}
-
-	phy->io_lpcpd = desc_to_gpio(gpiod_lpcpd);
-
-	return 0;
-}
-
-static int st33zp24_i2c_of_request_resources(struct i2c_client *client)
-{
-	struct tpm_chip *chip = i2c_get_clientdata(client);
-	struct st33zp24_dev *tpm_dev = dev_get_drvdata(&chip->dev);
-	struct st33zp24_i2c_phy *phy = tpm_dev->phy_id;
-=======
->>>>>>> 24b8d41d
 	struct device_node *pp;
 	int gpio;
 	int ret;
