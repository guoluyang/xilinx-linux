// SPDX-License-Identifier: GPL-2.0
/*
 * cdrom.c IOCTLs handling for ide-cd driver.
 *
 * Copyright (C) 1994-1996  Scott Snyder <snyder@fnald0.fnal.gov>
 * Copyright (C) 1996-1998  Erik Andersen <andersee@debian.org>
 * Copyright (C) 1998-2000  Jens Axboe <axboe@suse.de>
 */

#include <linux/kernel.h>
#include <linux/cdrom.h>
#include <linux/gfp.h>
#include <linux/ide.h>
#include <scsi/scsi.h>

#include "ide-cd.h"

/****************************************************************************
 * Other driver requests (open, close, check media change).
 */
int ide_cdrom_open_real(struct cdrom_device_info *cdi, int purpose)
{
	return 0;
}

/*
 * Close down the device.  Invalidate all cached blocks.
 */
void ide_cdrom_release_real(struct cdrom_device_info *cdi)
{
	ide_drive_t *drive = cdi->handle;

	if (!cdi->use_count)
		drive->atapi_flags &= ~IDE_AFLAG_TOC_VALID;
}

/*
 * add logic to try GET_EVENT command first to check for media and tray
 * status. this should be supported by newer cd-r/w and all DVD etc
 * drives
 */
int ide_cdrom_drive_status(struct cdrom_device_info *cdi, int slot_nr)
{
	ide_drive_t *drive = cdi->handle;
	struct media_event_desc med;
	struct scsi_sense_hdr sshdr;
	int stat;

	if (slot_nr != CDSL_CURRENT)
		return -EINVAL;

	stat = cdrom_check_status(drive, &sshdr);
	if (!stat || sshdr.sense_key == UNIT_ATTENTION)
		return CDS_DISC_OK;

	if (!cdrom_get_media_event(cdi, &med)) {
		if (med.media_present)
			return CDS_DISC_OK;
		else if (med.door_open)
			return CDS_TRAY_OPEN;
		else
			return CDS_NO_DISC;
	}

	if (sshdr.sense_key == NOT_READY && sshdr.asc == 0x04
			&& sshdr.ascq == 0x04)
		return CDS_DISC_OK;

	/*
	 * If not using Mt Fuji extended media tray reports,
	 * just return TRAY_OPEN since ATAPI doesn't provide
	 * any other way to detect this...
	 */
	if (sshdr.sense_key == NOT_READY) {
		if (sshdr.asc == 0x3a && sshdr.ascq == 1)
			return CDS_NO_DISC;
		else
			return CDS_TRAY_OPEN;
	}
	return CDS_DRIVE_NOT_READY;
}

/*
 * ide-cd always generates media changed event if media is missing, which
 * makes it impossible to use for proper event reporting, so
 * DISK_EVENT_FLAG_UEVENT is cleared in disk->event_flags
 * and the following function is used only to trigger
 * revalidation and never propagated to userland.
 */
unsigned int ide_cdrom_check_events_real(struct cdrom_device_info *cdi,
					 unsigned int clearing, int slot_nr)
{
	ide_drive_t *drive = cdi->handle;
	int retval;

	if (slot_nr == CDSL_CURRENT) {
		(void) cdrom_check_status(drive, NULL);
		retval = (drive->dev_flags & IDE_DFLAG_MEDIA_CHANGED) ? 1 : 0;
		drive->dev_flags &= ~IDE_DFLAG_MEDIA_CHANGED;
		return retval ? DISK_EVENT_MEDIA_CHANGE : 0;
	} else {
		return 0;
	}
}

/* Eject the disk if EJECTFLAG is 0.
   If EJECTFLAG is 1, try to reload the disk. */
static
int cdrom_eject(ide_drive_t *drive, int ejectflag)
{
	struct cdrom_info *cd = drive->driver_data;
	struct cdrom_device_info *cdi = &cd->devinfo;
	char loej = 0x02;
	unsigned char cmd[BLK_MAX_CDB];

	if ((drive->atapi_flags & IDE_AFLAG_NO_EJECT) && !ejectflag)
		return -EDRIVE_CANT_DO_THIS;

	/* reload fails on some drives, if the tray is locked */
	if ((drive->atapi_flags & IDE_AFLAG_DOOR_LOCKED) && ejectflag)
		return 0;

	/* only tell drive to close tray if open, if it can do that */
	if (ejectflag && (cdi->mask & CDC_CLOSE_TRAY))
		loej = 0;

	memset(cmd, 0, BLK_MAX_CDB);

	cmd[0] = GPCMD_START_STOP_UNIT;
	cmd[4] = loej | (ejectflag != 0);

	return ide_cd_queue_pc(drive, cmd, 0, NULL, NULL, NULL, 0, 0);
}

/* Lock the door if LOCKFLAG is nonzero; unlock it otherwise. */
static
int ide_cd_lockdoor(ide_drive_t *drive, int lockflag)
{
	struct scsi_sense_hdr sshdr;
	int stat;

	/* If the drive cannot lock the door, just pretend. */
	if ((drive->dev_flags & IDE_DFLAG_DOORLOCKING) == 0) {
		stat = 0;
	} else {
		unsigned char cmd[BLK_MAX_CDB];

		memset(cmd, 0, BLK_MAX_CDB);

		cmd[0] = GPCMD_PREVENT_ALLOW_MEDIUM_REMOVAL;
		cmd[4] = lockflag ? 1 : 0;

		stat = ide_cd_queue_pc(drive, cmd, 0, NULL, NULL,
				       &sshdr, 0, 0);
	}

	/* If we got an illegal field error, the drive
	   probably cannot lock the door. */
	if (stat != 0 &&
	    sshdr.sense_key == ILLEGAL_REQUEST &&
	    (sshdr.asc == 0x24 || sshdr.asc == 0x20)) {
		printk(KERN_ERR "%s: door locking not supported\n",
			drive->name);
		drive->dev_flags &= ~IDE_DFLAG_DOORLOCKING;
		stat = 0;
	}

	/* no medium, that's alright. */
	if (stat != 0 && sshdr.sense_key == NOT_READY && sshdr.asc == 0x3a)
		stat = 0;

	if (stat == 0) {
		if (lockflag)
			drive->atapi_flags |= IDE_AFLAG_DOOR_LOCKED;
		else
			drive->atapi_flags &= ~IDE_AFLAG_DOOR_LOCKED;
	}

	return stat;
}

int ide_cdrom_tray_move(struct cdrom_device_info *cdi, int position)
{
	ide_drive_t *drive = cdi->handle;

	if (position) {
		int stat = ide_cd_lockdoor(drive, 0);

		if (stat)
			return stat;
	}

	return cdrom_eject(drive, !position);
}

int ide_cdrom_lock_door(struct cdrom_device_info *cdi, int lock)
{
	ide_drive_t *drive = cdi->handle;

	return ide_cd_lockdoor(drive, lock);
}

/*
 * ATAPI devices are free to select the speed you request or any slower
 * rate. :-(  Requesting too fast a speed will _not_ produce an error.
 */
int ide_cdrom_select_speed(struct cdrom_device_info *cdi, int speed)
{
	ide_drive_t *drive = cdi->handle;
	struct cdrom_info *cd = drive->driver_data;
	u8 buf[ATAPI_CAPABILITIES_PAGE_SIZE];
	int stat;
	unsigned char cmd[BLK_MAX_CDB];

	if (speed == 0)
		speed = 0xffff; /* set to max */
	else
		speed *= 177;   /* Nx to kbytes/s */

	memset(cmd, 0, BLK_MAX_CDB);

	cmd[0] = GPCMD_SET_SPEED;
	/* Read Drive speed in kbytes/second MSB/LSB */
	cmd[2] = (speed >> 8) & 0xff;
	cmd[3] = speed & 0xff;
	if ((cdi->mask & (CDC_CD_R | CDC_CD_RW | CDC_DVD_R)) !=
	    (CDC_CD_R | CDC_CD_RW | CDC_DVD_R)) {
		/* Write Drive speed in kbytes/second MSB/LSB */
		cmd[4] = (speed >> 8) & 0xff;
		cmd[5] = speed & 0xff;
	}

	stat = ide_cd_queue_pc(drive, cmd, 0, NULL, NULL, NULL, 0, 0);

	if (!ide_cdrom_get_capabilities(drive, buf)) {
		ide_cdrom_update_speed(drive, buf);
		cdi->speed = cd->current_speed;
	}

	return 0;
}

int ide_cdrom_get_last_session(struct cdrom_device_info *cdi,
			       struct cdrom_multisession *ms_info)
{
	struct atapi_toc *toc;
	ide_drive_t *drive = cdi->handle;
	struct cdrom_info *info = drive->driver_data;
	int ret;

	if ((drive->atapi_flags & IDE_AFLAG_TOC_VALID) == 0 || !info->toc) {
		ret = ide_cd_read_toc(drive);
		if (ret)
			return ret;
	}

	toc = info->toc;
	ms_info->addr.lba = toc->last_session_lba;
	ms_info->xa_flag = toc->xa_flag;

	return 0;
}

int ide_cdrom_get_mcn(struct cdrom_device_info *cdi,
		      struct cdrom_mcn *mcn_info)
{
	ide_drive_t *drive = cdi->handle;
	int stat, mcnlen;
	char buf[24];
	unsigned char cmd[BLK_MAX_CDB];
	unsigned len = sizeof(buf);

	memset(cmd, 0, BLK_MAX_CDB);

	cmd[0] = GPCMD_READ_SUBCHANNEL;
	cmd[1] = 2;		/* MSF addressing */
	cmd[2] = 0x40;	/* request subQ data */
	cmd[3] = 2;		/* format */
	cmd[8] = len;

	stat = ide_cd_queue_pc(drive, cmd, 0, buf, &len, NULL, 0, 0);
	if (stat)
		return stat;

	mcnlen = sizeof(mcn_info->medium_catalog_number) - 1;
	memcpy(mcn_info->medium_catalog_number, buf + 9, mcnlen);
	mcn_info->medium_catalog_number[mcnlen] = '\0';

	return 0;
}

int ide_cdrom_reset(struct cdrom_device_info *cdi)
{
	ide_drive_t *drive = cdi->handle;
	struct cdrom_info *cd = drive->driver_data;
	struct request *rq;
	int ret;

	rq = blk_get_request(drive->queue, REQ_OP_DRV_IN, 0);
	ide_req(rq)->type = ATA_PRIV_MISC;
	rq->rq_flags = RQF_QUIET;
	blk_execute_rq(drive->queue, cd->disk, rq, 0);
	ret = scsi_req(rq)->result ? -EIO : 0;
	blk_put_request(rq);
	/*
	 * A reset will unlock the door. If it was previously locked,
	 * lock it again.
	 */
	if (drive->atapi_flags & IDE_AFLAG_DOOR_LOCKED)
		(void)ide_cd_lockdoor(drive, 1);

	return ret;
}

static int ide_cd_get_toc_entry(ide_drive_t *drive, int track,
				struct atapi_toc_entry **ent)
{
	struct cdrom_info *info = drive->driver_data;
	struct atapi_toc *toc = info->toc;
	int ntracks;

	/*
	 * don't serve cached data, if the toc isn't valid
	 */
	if ((drive->atapi_flags & IDE_AFLAG_TOC_VALID) == 0)
		return -EINVAL;

	/* Check validity of requested track number. */
	ntracks = toc->hdr.last_track - toc->hdr.first_track + 1;

	if (toc->hdr.first_track == CDROM_LEADOUT)
		ntracks = 0;

	if (track == CDROM_LEADOUT)
		*ent = &toc->ent[ntracks];
	else if (track < toc->hdr.first_track || track > toc->hdr.last_track)
		return -EINVAL;
	else
		*ent = &toc->ent[track - toc->hdr.first_track];

	return 0;
}

static int ide_cd_fake_play_trkind(ide_drive_t *drive, void *arg)
{
	struct cdrom_ti *ti = arg;
	struct atapi_toc_entry *first_toc, *last_toc;
	unsigned long lba_start, lba_end;
	int stat;
	unsigned char cmd[BLK_MAX_CDB];

	stat = ide_cd_get_toc_entry(drive, ti->cdti_trk0, &first_toc);
	if (stat)
		return stat;

	stat = ide_cd_get_toc_entry(drive, ti->cdti_trk1, &last_toc);
	if (stat)
		return stat;

	if (ti->cdti_trk1 != CDROM_LEADOUT)
		++last_toc;
	lba_start = first_toc->addr.lba;
	lba_end   = last_toc->addr.lba;

	if (lba_end <= lba_start)
		return -EINVAL;

	memset(cmd, 0, BLK_MAX_CDB);

	cmd[0] = GPCMD_PLAY_AUDIO_MSF;
	lba_to_msf(lba_start,   &cmd[3], &cmd[4], &cmd[5]);
	lba_to_msf(lba_end - 1, &cmd[6], &cmd[7], &cmd[8]);

	return ide_cd_queue_pc(drive, cmd, 0, NULL, NULL, NULL, 0, 0);
}

static int ide_cd_read_tochdr(ide_drive_t *drive, void *arg)
{
	struct cdrom_info *cd = drive->driver_data;
	struct cdrom_tochdr *tochdr = arg;
	struct atapi_toc *toc;
	int stat;

	/* Make sure our saved TOC is valid. */
	stat = ide_cd_read_toc(drive);
	if (stat)
		return stat;

	toc = cd->toc;
	tochdr->cdth_trk0 = toc->hdr.first_track;
	tochdr->cdth_trk1 = toc->hdr.last_track;

	return 0;
}

static int ide_cd_read_tocentry(ide_drive_t *drive, void *arg)
{
	struct cdrom_tocentry *tocentry = arg;
	struct atapi_toc_entry *toce;
	int stat;

	stat = ide_cd_get_toc_entry(drive, tocentry->cdte_track, &toce);
	if (stat)
		return stat;

	tocentry->cdte_ctrl = toce->control;
	tocentry->cdte_adr  = toce->adr;
	if (tocentry->cdte_format == CDROM_MSF) {
		lba_to_msf(toce->addr.lba,
			   &tocentry->cdte_addr.msf.minute,
			   &tocentry->cdte_addr.msf.second,
			   &tocentry->cdte_addr.msf.frame);
	} else
		tocentry->cdte_addr.lba = toce->addr.lba;

	return 0;
}

int ide_cdrom_audio_ioctl(struct cdrom_device_info *cdi,
			  unsigned int cmd, void *arg)
{
	ide_drive_t *drive = cdi->handle;

	switch (cmd) {
	/*
	 * emulate PLAY_AUDIO_TI command with PLAY_AUDIO_10, since
	 * atapi doesn't support it
	 */
	case CDROMPLAYTRKIND:
		return ide_cd_fake_play_trkind(drive, arg);
	case CDROMREADTOCHDR:
		return ide_cd_read_tochdr(drive, arg);
	case CDROMREADTOCENTRY:
		return ide_cd_read_tocentry(drive, arg);
	default:
		return -EINVAL;
	}
}

/* the generic packet interface to cdrom.c */
int ide_cdrom_packet(struct cdrom_device_info *cdi,
			    struct packet_command *cgc)
{
	ide_drive_t *drive = cdi->handle;
	req_flags_t flags = 0;
	unsigned len = cgc->buflen;

	if (cgc->timeout <= 0)
		cgc->timeout = ATAPI_WAIT_PC;

	/* here we queue the commands from the uniform CD-ROM
	   layer. the packet must be complete, as we do not
	   touch it at all. */

<<<<<<< HEAD
	if (cgc->sense)
		memset(cgc->sense, 0, sizeof(struct request_sense));
=======
	if (cgc->sshdr)
		memset(cgc->sshdr, 0, sizeof(*cgc->sshdr));
>>>>>>> 24b8d41d

	if (cgc->quiet)
		flags |= RQF_QUIET;

	cgc->stat = ide_cd_queue_pc(drive, cgc->cmd,
				    cgc->data_direction == CGC_DATA_WRITE,
				    cgc->buffer, &len,
				    cgc->sshdr, cgc->timeout, flags);
	if (!cgc->stat)
		cgc->buflen -= len;
	return cgc->stat;
}<|MERGE_RESOLUTION|>--- conflicted
+++ resolved
@@ -452,13 +452,8 @@
 	   layer. the packet must be complete, as we do not
 	   touch it at all. */
 
-<<<<<<< HEAD
-	if (cgc->sense)
-		memset(cgc->sense, 0, sizeof(struct request_sense));
-=======
 	if (cgc->sshdr)
 		memset(cgc->sshdr, 0, sizeof(*cgc->sshdr));
->>>>>>> 24b8d41d
 
 	if (cgc->quiet)
 		flags |= RQF_QUIET;
