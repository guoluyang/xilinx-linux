// SPDX-License-Identifier: GPL-2.0-only
#include <linux/module.h>
#include <linux/types.h>
#include <linux/string.h>
#include <linux/kernel.h>
#include <linux/errno.h>
#include <linux/genhd.h>
#include <linux/mutex.h>
#include <linux/ide.h>
#include <linux/hdreg.h>
#include <linux/dmi.h>
#include <linux/slab.h>

#if !defined(CONFIG_DEBUG_BLOCK_EXT_DEVT)
#define IDE_DISK_MINORS		(1 << PARTN_BITS)
#else
#define IDE_DISK_MINORS		0
#endif

#include "ide-disk.h"
#include "ide-floppy.h"

#define IDE_GD_VERSION	"1.18"

/* module parameters */
static DEFINE_MUTEX(ide_gd_mutex);
static unsigned long debug_mask;
module_param(debug_mask, ulong, 0644);

static DEFINE_MUTEX(ide_disk_ref_mutex);

static void ide_disk_release(struct device *);

static struct ide_disk_obj *ide_disk_get(struct gendisk *disk)
{
	struct ide_disk_obj *idkp = NULL;

	mutex_lock(&ide_disk_ref_mutex);
	idkp = ide_drv_g(disk, ide_disk_obj);
	if (idkp) {
		if (ide_device_get(idkp->drive))
			idkp = NULL;
		else
			get_device(&idkp->dev);
	}
	mutex_unlock(&ide_disk_ref_mutex);
	return idkp;
}

static void ide_disk_put(struct ide_disk_obj *idkp)
{
	ide_drive_t *drive = idkp->drive;

	mutex_lock(&ide_disk_ref_mutex);
	put_device(&idkp->dev);
	ide_device_put(drive);
	mutex_unlock(&ide_disk_ref_mutex);
}

sector_t ide_gd_capacity(ide_drive_t *drive)
{
	return drive->capacity64;
}

static int ide_gd_probe(ide_drive_t *);

static void ide_gd_remove(ide_drive_t *drive)
{
	struct ide_disk_obj *idkp = drive->driver_data;
	struct gendisk *g = idkp->disk;

	ide_proc_unregister_driver(drive, idkp->driver);
	device_del(&idkp->dev);
	del_gendisk(g);
	drive->disk_ops->flush(drive);

	mutex_lock(&ide_disk_ref_mutex);
	put_device(&idkp->dev);
	mutex_unlock(&ide_disk_ref_mutex);
}

static void ide_disk_release(struct device *dev)
{
	struct ide_disk_obj *idkp = to_ide_drv(dev, ide_disk_obj);
	ide_drive_t *drive = idkp->drive;
	struct gendisk *g = idkp->disk;

	drive->disk_ops = NULL;
	drive->driver_data = NULL;
	g->private_data = NULL;
	put_disk(g);
	kfree(idkp);
}

/*
 * On HPA drives the capacity needs to be
 * reinitialized on resume otherwise the disk
 * can not be used and a hard reset is required
 */
static void ide_gd_resume(ide_drive_t *drive)
{
	if (ata_id_hpa_enabled(drive->id))
		(void)drive->disk_ops->get_capacity(drive);
}

static const struct dmi_system_id ide_coldreboot_table[] = {
	{
		/* Acer TravelMate 66x cuts power during reboot */
		.ident   = "Acer TravelMate 660",
		.matches = {
			DMI_MATCH(DMI_SYS_VENDOR, "Acer"),
			DMI_MATCH(DMI_PRODUCT_NAME, "TravelMate 660"),
		},
	},

	{ }	/* terminate list */
};

static void ide_gd_shutdown(ide_drive_t *drive)
{
#ifdef	CONFIG_ALPHA
	/* On Alpha, halt(8) doesn't actually turn the machine off,
	   it puts you into the sort of firmware monitor. Typically,
	   it's used to boot another kernel image, so it's not much
	   different from reboot(8). Therefore, we don't need to
	   spin down the disk in this case, especially since Alpha
	   firmware doesn't handle disks in standby mode properly.
	   On the other hand, it's reasonably safe to turn the power
	   off when the shutdown process reaches the firmware prompt,
	   as the firmware initialization takes rather long time -
	   at least 10 seconds, which should be sufficient for
	   the disk to expire its write cache. */
	if (system_state != SYSTEM_POWER_OFF) {
#else
	if (system_state == SYSTEM_RESTART &&
		!dmi_check_system(ide_coldreboot_table)) {
#endif
		drive->disk_ops->flush(drive);
		return;
	}

	printk(KERN_INFO "Shutdown: %s\n", drive->name);

	drive->gendev.bus->suspend(&drive->gendev, PMSG_SUSPEND);
}

#ifdef CONFIG_IDE_PROC_FS
static ide_proc_entry_t *ide_disk_proc_entries(ide_drive_t *drive)
{
	return (drive->media == ide_disk) ? ide_disk_proc : ide_floppy_proc;
}

static const struct ide_proc_devset *ide_disk_proc_devsets(ide_drive_t *drive)
{
	return (drive->media == ide_disk) ? ide_disk_settings
					  : ide_floppy_settings;
}
#endif

static ide_startstop_t ide_gd_do_request(ide_drive_t *drive,
					 struct request *rq, sector_t sector)
{
	return drive->disk_ops->do_request(drive, rq, sector);
}

static struct ide_driver ide_gd_driver = {
	.gen_driver = {
		.owner		= THIS_MODULE,
		.name		= "ide-gd",
		.bus		= &ide_bus_type,
	},
	.probe			= ide_gd_probe,
	.remove			= ide_gd_remove,
	.resume			= ide_gd_resume,
	.shutdown		= ide_gd_shutdown,
	.version		= IDE_GD_VERSION,
	.do_request		= ide_gd_do_request,
#ifdef CONFIG_IDE_PROC_FS
	.proc_entries		= ide_disk_proc_entries,
	.proc_devsets		= ide_disk_proc_devsets,
#endif
};

static int ide_gd_open(struct block_device *bdev, fmode_t mode)
{
	struct gendisk *disk = bdev->bd_disk;
	struct ide_disk_obj *idkp;
	ide_drive_t *drive;
	int ret = 0;

	idkp = ide_disk_get(disk);
	if (idkp == NULL)
		return -ENXIO;

	drive = idkp->drive;

	ide_debug_log(IDE_DBG_FUNC, "enter");

	idkp->openers++;

	if ((drive->dev_flags & IDE_DFLAG_REMOVABLE) && idkp->openers == 1) {
		drive->dev_flags &= ~IDE_DFLAG_FORMAT_IN_PROGRESS;
		/* Just in case */

		ret = drive->disk_ops->init_media(drive, disk);

		/*
		 * Allow O_NDELAY to open a drive without a disk, or with an
		 * unreadable disk, so that we can get the format capacity
		 * of the drive or begin the format - Sam
		 */
		if (ret && (mode & FMODE_NDELAY) == 0) {
			ret = -EIO;
			goto out_put_idkp;
		}

		if ((drive->dev_flags & IDE_DFLAG_WP) && (mode & FMODE_WRITE)) {
			ret = -EROFS;
			goto out_put_idkp;
		}

		/*
		 * Ignore the return code from door_lock,
		 * since the open() has already succeeded,
		 * and the door_lock is irrelevant at this point.
		 */
		drive->disk_ops->set_doorlock(drive, disk, 1);
		if (__invalidate_device(bdev, true))
			pr_warn("VFS: busy inodes on changed media %s\n",
				bdev->bd_disk->disk_name);
		drive->disk_ops->get_capacity(drive);
		set_capacity(disk, ide_gd_capacity(drive));
		set_bit(GD_NEED_PART_SCAN, &disk->state);
	} else if (drive->dev_flags & IDE_DFLAG_FORMAT_IN_PROGRESS) {
		ret = -EBUSY;
		goto out_put_idkp;
	}
	return 0;

out_put_idkp:
	idkp->openers--;
	ide_disk_put(idkp);
	return ret;
}

static int ide_gd_unlocked_open(struct block_device *bdev, fmode_t mode)
{
	int ret;

	mutex_lock(&ide_gd_mutex);
	ret = ide_gd_open(bdev, mode);
	mutex_unlock(&ide_gd_mutex);

	return ret;
}


static void ide_gd_release(struct gendisk *disk, fmode_t mode)
{
	struct ide_disk_obj *idkp = ide_drv_g(disk, ide_disk_obj);
	ide_drive_t *drive = idkp->drive;

	ide_debug_log(IDE_DBG_FUNC, "enter");

	mutex_lock(&ide_gd_mutex);
	if (idkp->openers == 1)
		drive->disk_ops->flush(drive);

	if ((drive->dev_flags & IDE_DFLAG_REMOVABLE) && idkp->openers == 1) {
		drive->disk_ops->set_doorlock(drive, disk, 0);
		drive->dev_flags &= ~IDE_DFLAG_FORMAT_IN_PROGRESS;
	}

	idkp->openers--;

	ide_disk_put(idkp);
	mutex_unlock(&ide_gd_mutex);
}

static int ide_gd_getgeo(struct block_device *bdev, struct hd_geometry *geo)
{
	struct ide_disk_obj *idkp = ide_drv_g(bdev->bd_disk, ide_disk_obj);
	ide_drive_t *drive = idkp->drive;

	geo->heads = drive->bios_head;
	geo->sectors = drive->bios_sect;
	geo->cylinders = (u16)drive->bios_cyl; /* truncate */
	return 0;
}

static void ide_gd_unlock_native_capacity(struct gendisk *disk)
{
	struct ide_disk_obj *idkp = ide_drv_g(disk, ide_disk_obj);
	ide_drive_t *drive = idkp->drive;
	const struct ide_disk_ops *disk_ops = drive->disk_ops;

	if (disk_ops->unlock_native_capacity)
		disk_ops->unlock_native_capacity(drive);
}

static int ide_gd_ioctl(struct block_device *bdev, fmode_t mode,
			     unsigned int cmd, unsigned long arg)
{
	struct ide_disk_obj *idkp = ide_drv_g(bdev->bd_disk, ide_disk_obj);
	ide_drive_t *drive = idkp->drive;

	return drive->disk_ops->ioctl(drive, bdev, mode, cmd, arg);
}

#ifdef CONFIG_COMPAT
static int ide_gd_compat_ioctl(struct block_device *bdev, fmode_t mode,
			       unsigned int cmd, unsigned long arg)
{
	struct ide_disk_obj *idkp = ide_drv_g(bdev->bd_disk, ide_disk_obj);
	ide_drive_t *drive = idkp->drive;

	if (!drive->disk_ops->compat_ioctl)
		return -ENOIOCTLCMD;

	return drive->disk_ops->compat_ioctl(drive, bdev, mode, cmd, arg);
}
#endif

static const struct block_device_operations ide_gd_ops = {
	.owner			= THIS_MODULE,
	.open			= ide_gd_unlocked_open,
	.release		= ide_gd_release,
	.ioctl			= ide_gd_ioctl,
#ifdef CONFIG_COMPAT
	.compat_ioctl		= ide_gd_compat_ioctl,
#endif
	.getgeo			= ide_gd_getgeo,
	.unlock_native_capacity	= ide_gd_unlock_native_capacity,
};

static int ide_gd_probe(ide_drive_t *drive)
{
	const struct ide_disk_ops *disk_ops = NULL;
	struct ide_disk_obj *idkp;
	struct gendisk *g;

	/* strstr("foo", "") is non-NULL */
	if (!strstr("ide-gd", drive->driver_req))
		goto failed;

#ifdef CONFIG_IDE_GD_ATA
	if (drive->media == ide_disk)
		disk_ops = &ide_ata_disk_ops;
#endif
#ifdef CONFIG_IDE_GD_ATAPI
	if (drive->media == ide_floppy)
		disk_ops = &ide_atapi_disk_ops;
#endif
	if (disk_ops == NULL)
		goto failed;

	if (disk_ops->check(drive, DRV_NAME) == 0) {
		printk(KERN_ERR PFX "%s: not supported by this driver\n",
			drive->name);
		goto failed;
	}

	idkp = kzalloc(sizeof(*idkp), GFP_KERNEL);
	if (!idkp) {
		printk(KERN_ERR PFX "%s: can't allocate a disk structure\n",
			drive->name);
		goto failed;
	}

	g = alloc_disk_node(IDE_DISK_MINORS, hwif_to_node(drive->hwif));
	if (!g)
		goto out_free_idkp;

	ide_init_disk(g, drive);

	idkp->dev.parent = &drive->gendev;
	idkp->dev.release = ide_disk_release;
	dev_set_name(&idkp->dev, "%s", dev_name(&drive->gendev));

	if (device_register(&idkp->dev))
		goto out_free_disk;

	idkp->drive = drive;
	idkp->driver = &ide_gd_driver;
	idkp->disk = g;

	g->private_data = &idkp->driver;

	drive->driver_data = idkp;
	drive->debug_mask = debug_mask;
	drive->disk_ops = disk_ops;

	disk_ops->setup(drive);

	set_capacity(g, ide_gd_capacity(drive));

	g->minors = IDE_DISK_MINORS;
	g->flags |= GENHD_FL_EXT_DEVT;
	if (drive->dev_flags & IDE_DFLAG_REMOVABLE)
		g->flags = GENHD_FL_REMOVABLE;
	g->fops = &ide_gd_ops;
<<<<<<< HEAD
	device_add_disk(&drive->gendev, g);
=======
	g->events = DISK_EVENT_MEDIA_CHANGE;
	device_add_disk(&drive->gendev, g, NULL);
>>>>>>> 24b8d41d
	return 0;

out_free_disk:
	put_disk(g);
out_free_idkp:
	kfree(idkp);
failed:
	return -ENODEV;
}

static int __init ide_gd_init(void)
{
	printk(KERN_INFO DRV_NAME " driver " IDE_GD_VERSION "\n");
	return driver_register(&ide_gd_driver.gen_driver);
}

static void __exit ide_gd_exit(void)
{
	driver_unregister(&ide_gd_driver.gen_driver);
}

MODULE_ALIAS("ide:*m-disk*");
MODULE_ALIAS("ide-disk");
MODULE_ALIAS("ide:*m-floppy*");
MODULE_ALIAS("ide-floppy");
module_init(ide_gd_init);
module_exit(ide_gd_exit);
MODULE_LICENSE("GPL");
MODULE_DESCRIPTION("generic ATA/ATAPI disk driver");<|MERGE_RESOLUTION|>--- conflicted
+++ resolved
@@ -399,12 +399,8 @@
 	if (drive->dev_flags & IDE_DFLAG_REMOVABLE)
 		g->flags = GENHD_FL_REMOVABLE;
 	g->fops = &ide_gd_ops;
-<<<<<<< HEAD
-	device_add_disk(&drive->gendev, g);
-=======
 	g->events = DISK_EVENT_MEDIA_CHANGE;
 	device_add_disk(&drive->gendev, g, NULL);
->>>>>>> 24b8d41d
 	return 0;
 
 out_free_disk:
