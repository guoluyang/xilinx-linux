--- conflicted
+++ resolved
@@ -241,12 +241,8 @@
 
 config IMX_THERMAL
 	tristate "Temperature sensor driver for Freescale i.MX SoCs"
-<<<<<<< HEAD
-	depends on (ARCH_MXC && CPU_THERMAL) || COMPILE_TEST
-=======
 	depends on ARCH_MXC || COMPILE_TEST
 	depends on NVMEM || !NVMEM
->>>>>>> 24b8d41d
 	depends on MFD_SYSCON
 	depends on OF
 	help
@@ -255,8 +251,6 @@
 	  cpufreq is used as the cooling device to throttle CPUs when the
 	  passive trip is crossed.
 
-<<<<<<< HEAD
-=======
 config IMX_SC_THERMAL
 	tristate "Temperature sensor driver for NXP i.MX SoCs with System Controller"
 	depends on IMX_SCU
@@ -288,7 +282,6 @@
 
 	  This includes temperature reading functionality.
 
->>>>>>> 24b8d41d
 config MAX77620_THERMAL
 	tristate "Temperature sensor driver for Maxim MAX77620 PMIC"
 	depends on MFD_MAX77620
@@ -301,14 +294,9 @@
 
 config QORIQ_THERMAL
 	tristate "QorIQ Thermal Monitoring Unit"
-<<<<<<< HEAD
-	depends on THERMAL_OF
-	depends on HAS_IOMEM
-=======
 	depends on THERMAL_OF && HAS_IOMEM
 	depends on PPC_E500MC || SOC_LS1021A || ARCH_LAYERSCAPE || (ARCH_MXC && ARM64) || COMPILE_TEST
 	select REGMAP_MMIO
->>>>>>> 24b8d41d
 	help
 	  Support for Thermal Monitoring Unit (TMU) found on QorIQ platforms.
 	  It supports one critical trip point and one passive trip point. The
@@ -403,97 +391,6 @@
 	  Enable this option if you want to have support for thermal management
 	  controller present in Marvell EBU Armada SoCs (370,375,XP,38x,7K,8K).
 
-<<<<<<< HEAD
-config DB8500_CPUFREQ_COOLING
-	tristate "DB8500 cpufreq cooling"
-	depends on ARCH_U8500 || COMPILE_TEST
-	depends on HAS_IOMEM
-	depends on CPU_THERMAL
-	default y
-	help
-	  Adds DB8500 cpufreq cooling devices, and these cooling devices can be
-	  bound to thermal zone trip points. When a trip point reached, the
-	  bound cpufreq cooling device turns active to set CPU frequency low to
-	  cool down the CPU.
-
-config INTEL_POWERCLAMP
-	tristate "Intel PowerClamp idle injection driver"
-	depends on THERMAL
-	depends on X86
-	depends on CPU_SUP_INTEL
-	help
-	  Enable this to enable Intel PowerClamp idle injection driver. This
-	  enforce idle time which results in more package C-state residency. The
-	  user interface is exposed via generic thermal framework.
-
-config X86_PKG_TEMP_THERMAL
-	tristate "X86 package temperature thermal driver"
-	depends on X86_THERMAL_VECTOR
-	select THERMAL_GOV_USER_SPACE
-	select THERMAL_WRITABLE_TRIPS
-	default m
-	help
-	  Enable this to register CPU digital sensor for package temperature as
-	  thermal zone. Each package will have its own thermal zone. There are
-	  two trip points which can be set by user to get notifications via thermal
-	  notification methods.
-
-config INTEL_SOC_DTS_IOSF_CORE
-	tristate
-	depends on X86
-	select IOSF_MBI
-	help
-	  This is becoming a common feature for Intel SoCs to expose the additional
-	  digital temperature sensors (DTSs) using side band interface (IOSF). This
-	  implements the common set of helper functions to register, get temperature
-	  and get/set thresholds on DTSs.
-
-config INTEL_SOC_DTS_THERMAL
-	tristate "Intel SoCs DTS thermal driver"
-	depends on X86
-	select INTEL_SOC_DTS_IOSF_CORE
-	select THERMAL_WRITABLE_TRIPS
-	help
-	  Enable this to register Intel SoCs (e.g. Bay Trail) platform digital
-	  temperature sensor (DTS). These SoCs have two additional DTSs in
-	  addition to DTSs on CPU cores. Each DTS will be registered as a
-	  thermal zone. There are two trip points. One of the trip point can
-	  be set by user mode programs to get notifications via Linux thermal
-	  notification methods.The other trip is a critical trip point, which
-	  was set by the driver based on the TJ MAX temperature.
-
-config INTEL_QUARK_DTS_THERMAL
-	tristate "Intel Quark DTS thermal driver"
-	depends on X86_INTEL_QUARK
-	help
-	  Enable this to register Intel Quark SoC (e.g. X1000) platform digital
-	  temperature sensor (DTS). For X1000 SoC, it has one on-die DTS.
-	  The DTS will be registered as a thermal zone. There are two trip points:
-	  hot & critical. The critical trip point default value is set by
-	  underlying BIOS/Firmware.
-
-menu "ACPI INT340X thermal drivers"
-source drivers/thermal/int340x_thermal/Kconfig
-endmenu
-
-config INTEL_BXT_PMIC_THERMAL
-	tristate "Intel Broxton PMIC thermal driver"
-	depends on X86 && INTEL_SOC_PMIC && REGMAP
-	help
-	  Select this driver for Intel Broxton PMIC with ADC channels monitoring
-	  system temperature measurements and alerts.
-	  This driver is used for monitoring the ADC channels of PMIC and handles
-	  the alert trip point interrupts and notifies the thermal framework with
-	  the trip point and temperature details of the zone.
-
-config INTEL_PCH_THERMAL
-	tristate "Intel PCH Thermal Reporting Driver"
-	depends on X86 && PCI
-	help
-	  Enable this to support thermal reporting on certain intel PCHs.
-	  Thermal reporting device will provide temperature reading,
-	  programmable trip points and other information.
-=======
 config DA9062_THERMAL
 	tristate "DA9062/DA9061 Dialog Semiconductor thermal driver"
 	depends on MFD_DA9062 || COMPILE_TEST
@@ -503,7 +400,6 @@
 	  This will report PMIC junction over-temperature for one thermal trip
 	  zone.
 	  Compatible with the DA9062 and DA9061 PMICs.
->>>>>>> 24b8d41d
 
 config MTK_THERMAL
 	tristate "Temperature sensor driver for mediatek SoCs"
@@ -565,12 +461,6 @@
 
 source "drivers/thermal/tegra/Kconfig"
 
-<<<<<<< HEAD
-config QCOM_SPMI_TEMP_ALARM
-	tristate "Qualcomm SPMI PMIC Temperature Alarm"
-	depends on OF && SPMI && IIO
-	select REGMAP_SPMI
-=======
 config GENERIC_ADC_THERMAL
 	tristate "Generic ADC based thermal sensor"
 	depends on IIO
@@ -616,24 +506,8 @@
 	depends on MFD_KHADAS_MCU
 	select MFD_CORE
 	select REGMAP
->>>>>>> 24b8d41d
 	help
 	  If you say yes here you get support for the FAN controlled
 	  by the Microcontroller found on the Khadas VIM boards.
 
-config GENERIC_ADC_THERMAL
-	tristate "Generic ADC based thermal sensor"
-	depends on IIO
-	help
-	  This enabled a thermal sysfs driver for the temperature sensor
-	  which is connected to the General Purpose ADC. The ADC channel
-	  is read via IIO framework and the channel information is provided
-	  to this driver. This driver reports the temperature by reading ADC
-	  channel and converts it to temperature based on lookup table.
-
-menu "Qualcomm thermal drivers"
-depends on (ARCH_QCOM && OF) || COMPILE_TEST
-source "drivers/thermal/qcom/Kconfig"
-endmenu
-
 endif