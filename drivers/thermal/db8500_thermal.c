--- conflicted
+++ resolved
@@ -163,104 +163,6 @@
 	return IRQ_HANDLED;
 }
 
-<<<<<<< HEAD
-static void db8500_thermal_work(struct work_struct *work)
-{
-	enum thermal_device_mode cur_mode;
-	struct db8500_thermal_zone *pzone;
-
-	pzone = container_of(work, struct db8500_thermal_zone, therm_work);
-
-	mutex_lock(&pzone->th_lock);
-	cur_mode = pzone->mode;
-	mutex_unlock(&pzone->th_lock);
-
-	if (cur_mode == THERMAL_DEVICE_DISABLED)
-		return;
-
-	thermal_zone_device_update(pzone->therm_dev, THERMAL_EVENT_UNSPECIFIED);
-	dev_dbg(&pzone->therm_dev->device, "thermal work finished.\n");
-}
-
-#ifdef CONFIG_OF
-static struct db8500_thsens_platform_data*
-		db8500_thermal_parse_dt(struct platform_device *pdev)
-{
-	struct db8500_thsens_platform_data *ptrips;
-	struct device_node *np = pdev->dev.of_node;
-	char prop_name[32];
-	const char *tmp_str;
-	u32 tmp_data;
-	int i, j;
-
-	ptrips = devm_kzalloc(&pdev->dev, sizeof(*ptrips), GFP_KERNEL);
-	if (!ptrips)
-		return NULL;
-
-	if (of_property_read_u32(np, "num-trips", &tmp_data))
-		goto err_parse_dt;
-
-	if (tmp_data > THERMAL_MAX_TRIPS)
-		goto err_parse_dt;
-
-	ptrips->num_trips = tmp_data;
-
-	for (i = 0; i < ptrips->num_trips; i++) {
-		sprintf(prop_name, "trip%d-temp", i);
-		if (of_property_read_u32(np, prop_name, &tmp_data))
-			goto err_parse_dt;
-
-		ptrips->trip_points[i].temp = tmp_data;
-
-		sprintf(prop_name, "trip%d-type", i);
-		if (of_property_read_string(np, prop_name, &tmp_str))
-			goto err_parse_dt;
-
-		if (!strcmp(tmp_str, "active"))
-			ptrips->trip_points[i].type = THERMAL_TRIP_ACTIVE;
-		else if (!strcmp(tmp_str, "passive"))
-			ptrips->trip_points[i].type = THERMAL_TRIP_PASSIVE;
-		else if (!strcmp(tmp_str, "hot"))
-			ptrips->trip_points[i].type = THERMAL_TRIP_HOT;
-		else if (!strcmp(tmp_str, "critical"))
-			ptrips->trip_points[i].type = THERMAL_TRIP_CRITICAL;
-		else
-			goto err_parse_dt;
-
-		sprintf(prop_name, "trip%d-cdev-num", i);
-		if (of_property_read_u32(np, prop_name, &tmp_data))
-			goto err_parse_dt;
-
-		if (tmp_data > COOLING_DEV_MAX)
-			goto err_parse_dt;
-
-		for (j = 0; j < tmp_data; j++) {
-			sprintf(prop_name, "trip%d-cdev-name%d", i, j);
-			if (of_property_read_string(np, prop_name, &tmp_str))
-				goto err_parse_dt;
-
-			if (strlen(tmp_str) >= THERMAL_NAME_LENGTH)
-				goto err_parse_dt;
-
-			strcpy(ptrips->trip_points[i].cdev_name[j], tmp_str);
-		}
-	}
-	return ptrips;
-
-err_parse_dt:
-	dev_err(&pdev->dev, "Parsing device tree data error.\n");
-	return NULL;
-}
-#else
-static inline struct db8500_thsens_platform_data*
-		db8500_thermal_parse_dt(struct platform_device *pdev)
-{
-	return NULL;
-}
-#endif
-
-=======
->>>>>>> 24b8d41d
 static int db8500_thermal_probe(struct platform_device *pdev)
 {
 	struct db8500_thermal_zone *th = NULL;
