--- conflicted
+++ resolved
@@ -4,19 +4,7 @@
  * Author: Hanyi Wu <hanyi.wu@mediatek.com>
  *         Sascha Hauer <s.hauer@pengutronix.de>
  *         Dawei Chien <dawei.chien@mediatek.com>
-<<<<<<< HEAD
- *
- * This program is free software; you can redistribute it and/or modify
- * it under the terms of the GNU General Public License version 2 as
- * published by the Free Software Foundation.
- *
- * This program is distributed in the hope that it will be useful,
- * but WITHOUT ANY WARRANTY; without even the implied warranty of
- * MERCHANTABILITY or FITNESS FOR A PARTICULAR PURPOSE.  See the
- * GNU General Public License for more details.
-=======
  *         Louis Yu <louis.yu@mediatek.com>
->>>>>>> 24b8d41d
  */
 
 #include <linux/clk.h>
@@ -119,36 +107,6 @@
 /* The number of sensing points per bank */
 #define MT8173_NUM_SENSORS_PER_ZONE	4
 
-<<<<<<< HEAD
-/*
- * Layout of the fuses providing the calibration data
- * These macros could be used for both MT8173 and MT2701.
- * MT8173 has five sensors and need five VTS calibration data,
- * and MT2701 has three sensors and need three VTS calibration data.
- */
-#define MT8173_CALIB_BUF0_VALID		BIT(0)
-#define MT8173_CALIB_BUF1_ADC_GE(x)	(((x) >> 22) & 0x3ff)
-#define MT8173_CALIB_BUF0_VTS_TS1(x)	(((x) >> 17) & 0x1ff)
-#define MT8173_CALIB_BUF0_VTS_TS2(x)	(((x) >> 8) & 0x1ff)
-#define MT8173_CALIB_BUF1_VTS_TS3(x)	(((x) >> 0) & 0x1ff)
-#define MT8173_CALIB_BUF2_VTS_TS4(x)	(((x) >> 23) & 0x1ff)
-#define MT8173_CALIB_BUF2_VTS_TSABB(x)	(((x) >> 14) & 0x1ff)
-#define MT8173_CALIB_BUF0_DEGC_CALI(x)	(((x) >> 1) & 0x3f)
-#define MT8173_CALIB_BUF0_O_SLOPE(x)	(((x) >> 26) & 0x3f)
-
-/* MT2701 thermal sensors */
-#define MT2701_TS1	0
-#define MT2701_TS2	1
-#define MT2701_TSABB	2
-
-/* AUXADC channel 11 is used for the temperature sensors */
-#define MT2701_TEMP_AUXADC_CHANNEL	11
-
-/* The total number of temperature sensors in the MT2701 */
-#define MT2701_NUM_SENSORS	3
-
-#define THERMAL_NAME    "mtk-thermal"
-=======
 /* The number of controller in the MT8173 */
 #define MT8173_NUM_CONTROLLER		1
 
@@ -284,10 +242,6 @@
 
 /* The calibration coefficient of sensor  */
 #define MT8183_CALIBRATION	153
->>>>>>> 24b8d41d
-
-/* The number of sensing points per bank */
-#define MT2701_NUM_SENSORS_PER_ZONE	3
 
 struct mtk_thermal;
 
@@ -305,12 +259,6 @@
 	s32 num_banks;
 	s32 num_sensors;
 	s32 auxadc_channel;
-<<<<<<< HEAD
-	const int *sensor_mux_values;
-	const int *msr;
-	const int *adcpnp;
-	struct thermal_bank_cfg bank_data[];
-=======
 	const int *vts_index;
 	const int *sensor_mux_values;
 	const int *msr;
@@ -321,7 +269,6 @@
 	bool need_switch_bank;
 	struct thermal_bank_cfg bank_data[MAX_NUM_ZONES];
 	enum mtk_thermal_version version;
->>>>>>> 24b8d41d
 };
 
 struct mtk_thermal {
@@ -342,22 +289,6 @@
 	s32 vts[MAX_NUM_VTS];
 
 	const struct mtk_thermal_data *conf;
-<<<<<<< HEAD
-	struct mtk_thermal_bank banks[];
-};
-
-/* MT8173 thermal sensor data */
-const int mt8173_bank_data[MT8173_NUM_ZONES][3] = {
-	{ MT8173_TS2, MT8173_TS3 },
-	{ MT8173_TS2, MT8173_TS4 },
-	{ MT8173_TS1, MT8173_TS2, MT8173_TSABB },
-	{ MT8173_TS2 },
-};
-
-const int mt8173_msr[MT8173_NUM_SENSORS_PER_ZONE] = {
-	TEMP_MSR0, TEMP_MSR1, TEMP_MSR2, TEMP_MSR2
-};
-=======
 	struct mtk_thermal_bank banks[MAX_NUM_ZONES];
 };
 
@@ -452,30 +383,8 @@
 static const int mt7622_mux_values[MT7622_NUM_SENSORS] = { 0, };
 static const int mt7622_vts_index[MT7622_NUM_SENSORS] = { VTS1 };
 static const int mt7622_tc_offset[MT7622_NUM_CONTROLLER] = { 0x0, };
->>>>>>> 24b8d41d
-
-const int mt8173_adcpnp[MT8173_NUM_SENSORS_PER_ZONE] = {
-	TEMP_ADCPNP0, TEMP_ADCPNP1, TEMP_ADCPNP2, TEMP_ADCPNP3
-};
-
-const int mt8173_mux_values[MT8173_NUM_SENSORS] = { 0, 1, 2, 3, 16 };
-
-/* MT2701 thermal sensor data */
-const int mt2701_bank_data[MT2701_NUM_SENSORS] = {
-	MT2701_TS1, MT2701_TS2, MT2701_TSABB
-};
-
-const int mt2701_msr[MT2701_NUM_SENSORS_PER_ZONE] = {
-	TEMP_MSR0, TEMP_MSR1, TEMP_MSR2
-};
-
-const int mt2701_adcpnp[MT2701_NUM_SENSORS_PER_ZONE] = {
-	TEMP_ADCPNP0, TEMP_ADCPNP1, TEMP_ADCPNP2
-};
-
-const int mt2701_mux_values[MT2701_NUM_SENSORS] = { 0, 1, 16 };
-
-/**
+
+/*
  * The MT8173 thermal controller has four banks. Each bank can read up to
  * four temperature sensors simultaneously. The MT8173 has a total of 5
  * temperature sensors. We use each bank to measure a certain area of the
@@ -492,14 +401,11 @@
 	.auxadc_channel = MT8173_TEMP_AUXADC_CHANNEL,
 	.num_banks = MT8173_NUM_ZONES,
 	.num_sensors = MT8173_NUM_SENSORS,
-<<<<<<< HEAD
-=======
 	.vts_index = mt8173_vts_index,
 	.cali_val = MT8173_CALIBRATION,
 	.num_controller = MT8173_NUM_CONTROLLER,
 	.controller_offset = mt8173_tc_offset,
 	.need_switch_bank = true,
->>>>>>> 24b8d41d
 	.bank_data = {
 		{
 			.num_sensors = 2,
@@ -518,16 +424,10 @@
 	.msr = mt8173_msr,
 	.adcpnp = mt8173_adcpnp,
 	.sensor_mux_values = mt8173_mux_values,
-<<<<<<< HEAD
-};
-
-/**
-=======
 	.version = MTK_THERMAL_V1,
 };
 
 /*
->>>>>>> 24b8d41d
  * The MT2701 thermal controller has one bank, which can read up to
  * three temperature sensors simultaneously. The MT2701 has a total of 3
  * temperature sensors.
@@ -541,25 +441,16 @@
 	.auxadc_channel = MT2701_TEMP_AUXADC_CHANNEL,
 	.num_banks = 1,
 	.num_sensors = MT2701_NUM_SENSORS,
-<<<<<<< HEAD
-=======
 	.vts_index = mt2701_vts_index,
 	.cali_val = MT2701_CALIBRATION,
 	.num_controller = MT2701_NUM_CONTROLLER,
 	.controller_offset = mt2701_tc_offset,
 	.need_switch_bank = true,
->>>>>>> 24b8d41d
 	.bank_data = {
 		{
 			.num_sensors = 3,
 			.sensors = mt2701_bank_data,
 		},
-<<<<<<< HEAD
-	},
-	.msr = mt2701_msr,
-	.adcpnp = mt2701_adcpnp,
-	.sensor_mux_values = mt2701_mux_values,
-=======
 	},
 	.msr = mt2701_msr,
 	.adcpnp = mt2701_adcpnp,
@@ -654,7 +545,6 @@
 	.adcpnp = mt8183_adcpnp,
 	.sensor_mux_values = mt8183_mux_values,
 	.version = MTK_THERMAL_V1,
->>>>>>> 24b8d41d
 };
 
 /**
@@ -764,11 +654,6 @@
 	for (i = 0; i < conf->bank_data[bank->id].num_sensors; i++) {
 		raw = readl(mt->thermal_base + conf->msr[i]);
 
-<<<<<<< HEAD
-		temp = raw_to_mcelsius(mt,
-				       conf->bank_data[bank->id].sensors[i],
-				       raw);
-=======
 		if (mt->conf->version == MTK_THERMAL_V1) {
 			temp = raw_to_mcelsius_v1(
 				mt, conf->bank_data[bank->id].sensors[i], raw);
@@ -776,7 +661,6 @@
 			temp = raw_to_mcelsius_v2(
 				mt, conf->bank_data[bank->id].sensors[i], raw);
 		}
->>>>>>> 24b8d41d
 
 		/*
 		 * The first read of a sensor often contains very high bogus
@@ -872,11 +756,7 @@
 	 * this value will be stored to TEMP_PNPMUXADDR (TEMP_SPARE0)
 	 * automatically by hw
 	 */
-<<<<<<< HEAD
-	writel(BIT(conf->auxadc_channel), mt->thermal_base + TEMP_ADCMUX);
-=======
 	writel(BIT(conf->auxadc_channel), controller_base + TEMP_ADCMUX);
->>>>>>> 24b8d41d
 
 	/* AHB address for auxadc mux selection */
 	writel(auxadc_phys_base + AUXADC_CON1_CLR_V,
@@ -889,11 +769,7 @@
 	}
 
 	/* AHB value for auxadc enable */
-<<<<<<< HEAD
-	writel(BIT(conf->auxadc_channel), mt->thermal_base + TEMP_ADCEN);
-=======
 	writel(BIT(conf->auxadc_channel), controller_base + TEMP_ADCEN);
->>>>>>> 24b8d41d
 
 	/* AHB address for auxadc enable (channel 0 immediate mode selected) */
 	writel(auxadc_phys_base + AUXADC_CON1_SET_V,
@@ -901,19 +777,11 @@
 
 	/* AHB address for auxadc valid bit */
 	writel(auxadc_phys_base + AUXADC_DATA(conf->auxadc_channel),
-<<<<<<< HEAD
-	       mt->thermal_base + TEMP_ADCVALIDADDR);
-
-	/* AHB address for auxadc voltage output */
-	writel(auxadc_phys_base + AUXADC_DATA(conf->auxadc_channel),
-	       mt->thermal_base + TEMP_ADCVOLTADDR);
-=======
 	       controller_base + TEMP_ADCVALIDADDR);
 
 	/* AHB address for auxadc voltage output */
 	writel(auxadc_phys_base + AUXADC_DATA(conf->auxadc_channel),
 	       controller_base + TEMP_ADCVOLTADDR);
->>>>>>> 24b8d41d
 
 	/* read valid & voltage are at the same register */
 	writel(0x0, controller_base + TEMP_RDCTRL);
@@ -934,11 +802,7 @@
 		       mt->thermal_base + conf->adcpnp[i]);
 
 	writel((1 << conf->bank_data[num].num_sensors) - 1,
-<<<<<<< HEAD
-	       mt->thermal_base + TEMP_MONCTL0);
-=======
 	       controller_base + TEMP_MONCTL0);
->>>>>>> 24b8d41d
 
 	writel(TEMP_ADCWRITECTRL_ADC_PNP_WRITE |
 	       TEMP_ADCWRITECTRL_ADC_MUX_WRITE,
@@ -1080,8 +944,6 @@
 	{
 		.compatible = "mediatek,mt2701-thermal",
 		.data = (void *)&mt2701_thermal_data,
-<<<<<<< HEAD
-=======
 	},
 	{
 		.compatible = "mediatek,mt2712-thermal",
@@ -1094,14 +956,11 @@
 	{
 		.compatible = "mediatek,mt8183-thermal",
 		.data = (void *)&mt8183_thermal_data,
->>>>>>> 24b8d41d
 	}, {
 	},
 };
 MODULE_DEVICE_TABLE(of, mtk_thermal_of_match);
 
-<<<<<<< HEAD
-=======
 static void mtk_thermal_turn_on_buffer(void __iomem *apmixed_base)
 {
 	int tmp;
@@ -1124,32 +983,21 @@
 	writel((tmp & (~0x10e)), mt->thermal_base + TEMP_MSRCTL1);
 }
 
->>>>>>> 24b8d41d
 static int mtk_thermal_probe(struct platform_device *pdev)
 {
 	int ret, i, ctrl_id;
 	struct device_node *auxadc, *apmixedsys, *np = pdev->dev.of_node;
 	struct mtk_thermal *mt;
 	struct resource *res;
-	const struct of_device_id *of_id;
 	u64 auxadc_phys_base, apmixed_phys_base;
 	struct thermal_zone_device *tzdev;
-<<<<<<< HEAD
-=======
 	void __iomem *apmixed_base, *auxadc_base;
->>>>>>> 24b8d41d
 
 	mt = devm_kzalloc(&pdev->dev, sizeof(*mt), GFP_KERNEL);
 	if (!mt)
 		return -ENOMEM;
 
-<<<<<<< HEAD
-	of_id = of_match_device(mtk_thermal_of_match, &pdev->dev);
-	if (of_id)
-		mt->conf = (const struct mtk_thermal_data *)of_id->data;
-=======
 	mt->conf = of_device_get_match_data(&pdev->dev);
->>>>>>> 24b8d41d
 
 	mt->clk_peri_therm = devm_clk_get(&pdev->dev, "therm");
 	if (IS_ERR(mt->clk_peri_therm))
@@ -1220,11 +1068,6 @@
 		goto err_disable_clk_auxadc;
 	}
 
-<<<<<<< HEAD
-	for (i = 0; i < mt->conf->num_banks; i++)
-		mtk_thermal_init_bank(mt, i, apmixed_phys_base,
-				      auxadc_phys_base);
-=======
 	if (mt->conf->version == MTK_THERMAL_V2) {
 		mtk_thermal_turn_on_buffer(apmixed_base);
 		mtk_thermal_release_periodic_ts(mt, auxadc_base);
@@ -1234,7 +1077,6 @@
 		for (i = 0; i < mt->conf->num_banks; i++)
 			mtk_thermal_init_bank(mt, i, apmixed_phys_base,
 					      auxadc_phys_base, ctrl_id);
->>>>>>> 24b8d41d
 
 	platform_set_drvdata(pdev, mt);
 
@@ -1276,11 +1118,8 @@
 
 module_platform_driver(mtk_thermal_driver);
 
-<<<<<<< HEAD
-=======
 MODULE_AUTHOR("Michael Kao <michael.kao@mediatek.com>");
 MODULE_AUTHOR("Louis Yu <louis.yu@mediatek.com>");
->>>>>>> 24b8d41d
 MODULE_AUTHOR("Dawei Chien <dawei.chien@mediatek.com>");
 MODULE_AUTHOR("Sascha Hauer <s.hauer@pengutronix.de>");
 MODULE_AUTHOR("Hanyi Wu <hanyi.wu@mediatek.com>");
