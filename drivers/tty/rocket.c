--- conflicted
+++ resolved
@@ -936,21 +936,6 @@
 		sEnTransmit(cp);
 
 		tty_port_set_initialized(&info->port, 1);
-<<<<<<< HEAD
-
-		/*
-		 * Set up the tty->alt_speed kludge
-		 */
-		if ((info->flags & ROCKET_SPD_MASK) == ROCKET_SPD_HI)
-			tty->alt_speed = 57600;
-		if ((info->flags & ROCKET_SPD_MASK) == ROCKET_SPD_VHI)
-			tty->alt_speed = 115200;
-		if ((info->flags & ROCKET_SPD_MASK) == ROCKET_SPD_SHI)
-			tty->alt_speed = 230400;
-		if ((info->flags & ROCKET_SPD_MASK) == ROCKET_SPD_WARP)
-			tty->alt_speed = 460800;
-=======
->>>>>>> 24b8d41d
 
 		configure_r_port(tty, info, NULL);
 		if (C_BAUD(tty)) {
