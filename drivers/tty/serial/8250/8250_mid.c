// SPDX-License-Identifier: GPL-2.0
/*
 * 8250_mid.c - Driver for UART on Intel Penwell and various other Intel SOCs
 *
 * Copyright (C) 2015 Intel Corporation
 * Author: Heikki Krogerus <heikki.krogerus@linux.intel.com>
 */

#include <linux/bitops.h>
#include <linux/module.h>
#include <linux/pci.h>
#include <linux/rational.h>

#include <linux/dma/hsu.h>
#include <linux/8250_pci.h>

#include "8250.h"

#define PCI_DEVICE_ID_INTEL_PNW_UART1	0x081b
#define PCI_DEVICE_ID_INTEL_PNW_UART2	0x081c
#define PCI_DEVICE_ID_INTEL_PNW_UART3	0x081d
#define PCI_DEVICE_ID_INTEL_TNG_UART	0x1191
#define PCI_DEVICE_ID_INTEL_CDF_UART	0x18d8
#define PCI_DEVICE_ID_INTEL_DNV_UART	0x19d8

/* Intel MID Specific registers */
<<<<<<< HEAD
#define INTEL_MID_UART_DNV_FISR		0x08
=======
#define INTEL_MID_UART_FISR		0x08
>>>>>>> 24b8d41d
#define INTEL_MID_UART_PS		0x30
#define INTEL_MID_UART_MUL		0x34
#define INTEL_MID_UART_DIV		0x38

struct mid8250;

struct mid8250_board {
	unsigned int flags;
	unsigned long freq;
	unsigned int base_baud;
	int (*setup)(struct mid8250 *, struct uart_port *p);
	void (*exit)(struct mid8250 *);
};

struct mid8250 {
	int line;
	int dma_index;
	struct pci_dev *dma_dev;
	struct uart_8250_dma dma;
	struct mid8250_board *board;
	struct hsu_dma_chip dma_chip;
};

/*****************************************************************************/

static int pnw_setup(struct mid8250 *mid, struct uart_port *p)
{
	struct pci_dev *pdev = to_pci_dev(p->dev);

	switch (pdev->device) {
	case PCI_DEVICE_ID_INTEL_PNW_UART1:
		mid->dma_index = 0;
		break;
	case PCI_DEVICE_ID_INTEL_PNW_UART2:
		mid->dma_index = 1;
		break;
	case PCI_DEVICE_ID_INTEL_PNW_UART3:
		mid->dma_index = 2;
		break;
	default:
		return -EINVAL;
	}

	mid->dma_dev = pci_get_slot(pdev->bus,
				    PCI_DEVFN(PCI_SLOT(pdev->devfn), 3));
	return 0;
}

static int tng_handle_irq(struct uart_port *p)
{
	struct mid8250 *mid = p->private_data;
	struct uart_8250_port *up = up_to_u8250p(p);
	struct hsu_dma_chip *chip;
	u32 status;
	int ret = 0;
	int err;

	chip = pci_get_drvdata(mid->dma_dev);

	/* Rx DMA */
	err = hsu_dma_get_status(chip, mid->dma_index * 2 + 1, &status);
	if (err > 0) {
		serial8250_rx_dma_flush(up);
		ret |= 1;
	} else if (err == 0)
		ret |= hsu_dma_do_irq(chip, mid->dma_index * 2 + 1, status);

	/* Tx DMA */
	err = hsu_dma_get_status(chip, mid->dma_index * 2, &status);
	if (err > 0)
		ret |= 1;
	else if (err == 0)
		ret |= hsu_dma_do_irq(chip, mid->dma_index * 2, status);

	/* UART */
	ret |= serial8250_handle_irq(p, serial_port_in(p, UART_IIR));
	return IRQ_RETVAL(ret);
}

static int tng_setup(struct mid8250 *mid, struct uart_port *p)
{
	struct pci_dev *pdev = to_pci_dev(p->dev);
	int index = PCI_FUNC(pdev->devfn);

	/*
	 * Device 0000:00:04.0 is not a real HSU port. It provides a global
	 * register set for all HSU ports, although it has the same PCI ID.
	 * Skip it here.
	 */
	if (index-- == 0)
		return -ENODEV;

	mid->dma_index = index;
	mid->dma_dev = pci_get_slot(pdev->bus, PCI_DEVFN(5, 0));

	p->handle_irq = tng_handle_irq;
	return 0;
}

static int dnv_handle_irq(struct uart_port *p)
{
	struct mid8250 *mid = p->private_data;
	struct uart_8250_port *up = up_to_u8250p(p);
<<<<<<< HEAD
	unsigned int fisr = serial_port_in(p, INTEL_MID_UART_DNV_FISR);
=======
	unsigned int fisr = serial_port_in(p, INTEL_MID_UART_FISR);
>>>>>>> 24b8d41d
	u32 status;
	int ret = 0;
	int err;

	if (fisr & BIT(2)) {
		err = hsu_dma_get_status(&mid->dma_chip, 1, &status);
		if (err > 0) {
			serial8250_rx_dma_flush(up);
			ret |= 1;
		} else if (err == 0)
			ret |= hsu_dma_do_irq(&mid->dma_chip, 1, status);
	}
	if (fisr & BIT(1)) {
		err = hsu_dma_get_status(&mid->dma_chip, 0, &status);
		if (err > 0)
			ret |= 1;
		else if (err == 0)
			ret |= hsu_dma_do_irq(&mid->dma_chip, 0, status);
	}
	if (fisr & BIT(0))
		ret |= serial8250_handle_irq(p, serial_port_in(p, UART_IIR));
	return IRQ_RETVAL(ret);
}

#define DNV_DMA_CHAN_OFFSET 0x80

static int dnv_setup(struct mid8250 *mid, struct uart_port *p)
{
	struct hsu_dma_chip *chip = &mid->dma_chip;
	struct pci_dev *pdev = to_pci_dev(p->dev);
	unsigned int bar = FL_GET_BASE(mid->board->flags);
	int ret;

	pci_set_master(pdev);

	ret = pci_alloc_irq_vectors(pdev, 1, 1, PCI_IRQ_ALL_TYPES);
	if (ret < 0)
		return ret;

	p->irq = pci_irq_vector(pdev, 0);

	chip->dev = &pdev->dev;
	chip->irq = pci_irq_vector(pdev, 0);
	chip->regs = p->membase;
	chip->length = pci_resource_len(pdev, bar);
	chip->offset = DNV_DMA_CHAN_OFFSET;

	/* Falling back to PIO mode if DMA probing fails */
	ret = hsu_dma_probe(chip);
	if (ret)
		return 0;

	mid->dma_dev = pdev;

	p->handle_irq = dnv_handle_irq;
	return 0;
}

static void dnv_exit(struct mid8250 *mid)
{
	if (!mid->dma_dev)
		return;
	hsu_dma_remove(&mid->dma_chip);
}

/*****************************************************************************/

static void mid8250_set_termios(struct uart_port *p,
				struct ktermios *termios,
				struct ktermios *old)
{
	unsigned int baud = tty_termios_baud_rate(termios);
	struct mid8250 *mid = p->private_data;
	unsigned short ps = 16;
	unsigned long fuart = baud * ps;
	unsigned long w = BIT(24) - 1;
	unsigned long mul, div;

	/* Gracefully handle the B0 case: fall back to B9600 */
	fuart = fuart ? fuart : 9600 * 16;

	if (mid->board->freq < fuart) {
		/* Find prescaler value that satisfies Fuart < Fref */
		if (mid->board->freq > baud)
			ps = mid->board->freq / baud;	/* baud rate too high */
		else
			ps = 1;				/* PLL case */
		fuart = baud * ps;
	} else {
		/* Get Fuart closer to Fref */
		fuart *= rounddown_pow_of_two(mid->board->freq / fuart);
	}

	rational_best_approximation(fuart, mid->board->freq, w, w, &mul, &div);
	p->uartclk = fuart * 16 / ps;		/* core uses ps = 16 always */

	writel(ps, p->membase + INTEL_MID_UART_PS);		/* set PS */
	writel(mul, p->membase + INTEL_MID_UART_MUL);		/* set MUL */
	writel(div, p->membase + INTEL_MID_UART_DIV);

	serial8250_do_set_termios(p, termios, old);
}

static bool mid8250_dma_filter(struct dma_chan *chan, void *param)
{
	struct hsu_dma_slave *s = param;

	if (s->dma_dev != chan->device->dev || s->chan_id != chan->chan_id)
		return false;

	chan->private = s;
	return true;
}

static int mid8250_dma_setup(struct mid8250 *mid, struct uart_8250_port *port)
{
	struct uart_8250_dma *dma = &mid->dma;
	struct device *dev = port->port.dev;
	struct hsu_dma_slave *rx_param;
	struct hsu_dma_slave *tx_param;

	if (!mid->dma_dev)
		return 0;

	rx_param = devm_kzalloc(dev, sizeof(*rx_param), GFP_KERNEL);
	if (!rx_param)
		return -ENOMEM;

	tx_param = devm_kzalloc(dev, sizeof(*tx_param), GFP_KERNEL);
	if (!tx_param)
		return -ENOMEM;

	rx_param->chan_id = mid->dma_index * 2 + 1;
	tx_param->chan_id = mid->dma_index * 2;

	dma->rxconf.src_maxburst = 64;
	dma->txconf.dst_maxburst = 64;

	rx_param->dma_dev = &mid->dma_dev->dev;
	tx_param->dma_dev = &mid->dma_dev->dev;

	dma->fn = mid8250_dma_filter;
	dma->rx_param = rx_param;
	dma->tx_param = tx_param;

	port->dma = dma;
	return 0;
}

static int mid8250_probe(struct pci_dev *pdev, const struct pci_device_id *id)
{
	struct uart_8250_port uart;
	struct mid8250 *mid;
	unsigned int bar;
	int ret;

	ret = pcim_enable_device(pdev);
	if (ret)
		return ret;

	mid = devm_kzalloc(&pdev->dev, sizeof(*mid), GFP_KERNEL);
	if (!mid)
		return -ENOMEM;

	mid->board = (struct mid8250_board *)id->driver_data;
	bar = FL_GET_BASE(mid->board->flags);

	memset(&uart, 0, sizeof(struct uart_8250_port));

	uart.port.dev = &pdev->dev;
	uart.port.irq = pdev->irq;
	uart.port.private_data = mid;
	uart.port.type = PORT_16750;
	uart.port.iotype = UPIO_MEM;
	uart.port.uartclk = mid->board->base_baud * 16;
	uart.port.flags = UPF_SHARE_IRQ | UPF_FIXED_PORT | UPF_FIXED_TYPE;
	uart.port.set_termios = mid8250_set_termios;

	uart.port.mapbase = pci_resource_start(pdev, bar);
	uart.port.membase = pcim_iomap(pdev, bar, 0);
	if (!uart.port.membase)
		return -ENOMEM;

	if (mid->board->setup) {
		ret = mid->board->setup(mid, &uart.port);
		if (ret)
			return ret;
	}

	ret = mid8250_dma_setup(mid, &uart);
	if (ret)
		goto err;

	ret = serial8250_register_8250_port(&uart);
	if (ret < 0)
		goto err;

	mid->line = ret;

	pci_set_drvdata(pdev, mid);
	return 0;
err:
	if (mid->board->exit)
		mid->board->exit(mid);
	return ret;
}

static void mid8250_remove(struct pci_dev *pdev)
{
	struct mid8250 *mid = pci_get_drvdata(pdev);

	serial8250_unregister_port(mid->line);

	if (mid->board->exit)
		mid->board->exit(mid);
}

static const struct mid8250_board pnw_board = {
	.flags = FL_BASE0,
	.freq = 50000000,
	.base_baud = 115200,
	.setup = pnw_setup,
};

static const struct mid8250_board tng_board = {
	.flags = FL_BASE0,
	.freq = 38400000,
	.base_baud = 1843200,
	.setup = tng_setup,
};

static const struct mid8250_board dnv_board = {
	.flags = FL_BASE1,
	.freq = 133333333,
	.base_baud = 115200,
	.setup = dnv_setup,
	.exit = dnv_exit,
};

#define MID_DEVICE(id, board) { PCI_VDEVICE(INTEL, id), (kernel_ulong_t)&board }

static const struct pci_device_id pci_ids[] = {
	MID_DEVICE(PCI_DEVICE_ID_INTEL_PNW_UART1, pnw_board),
	MID_DEVICE(PCI_DEVICE_ID_INTEL_PNW_UART2, pnw_board),
	MID_DEVICE(PCI_DEVICE_ID_INTEL_PNW_UART3, pnw_board),
	MID_DEVICE(PCI_DEVICE_ID_INTEL_TNG_UART, tng_board),
	MID_DEVICE(PCI_DEVICE_ID_INTEL_CDF_UART, dnv_board),
	MID_DEVICE(PCI_DEVICE_ID_INTEL_DNV_UART, dnv_board),
	{ },
};
MODULE_DEVICE_TABLE(pci, pci_ids);

static struct pci_driver mid8250_pci_driver = {
	.name           = "8250_mid",
	.id_table       = pci_ids,
	.probe          = mid8250_probe,
	.remove         = mid8250_remove,
};

module_pci_driver(mid8250_pci_driver);

MODULE_AUTHOR("Intel Corporation");
MODULE_LICENSE("GPL v2");
MODULE_DESCRIPTION("Intel MID UART driver");<|MERGE_RESOLUTION|>--- conflicted
+++ resolved
@@ -24,11 +24,7 @@
 #define PCI_DEVICE_ID_INTEL_DNV_UART	0x19d8
 
 /* Intel MID Specific registers */
-<<<<<<< HEAD
-#define INTEL_MID_UART_DNV_FISR		0x08
-=======
 #define INTEL_MID_UART_FISR		0x08
->>>>>>> 24b8d41d
 #define INTEL_MID_UART_PS		0x30
 #define INTEL_MID_UART_MUL		0x34
 #define INTEL_MID_UART_DIV		0x38
@@ -132,11 +128,7 @@
 {
 	struct mid8250 *mid = p->private_data;
 	struct uart_8250_port *up = up_to_u8250p(p);
-<<<<<<< HEAD
-	unsigned int fisr = serial_port_in(p, INTEL_MID_UART_DNV_FISR);
-=======
 	unsigned int fisr = serial_port_in(p, INTEL_MID_UART_FISR);
->>>>>>> 24b8d41d
 	u32 status;
 	int ret = 0;
 	int err;
