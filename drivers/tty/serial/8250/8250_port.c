--- conflicted
+++ resolved
@@ -80,8 +80,7 @@
 		.name		= "16550A",
 		.fifo_size	= 16,
 		.tx_loadsz	= 16,
-		.fcr		= UART_FCR_ENABLE_FIFO | UART_FCR_R_TRIG_10 |
-				  UART_FCR_CLEAR_RCVR | UART_FCR_CLEAR_XMIT,
+		.fcr		= UART_FCR_ENABLE_FIFO | UART_FCR_R_TRIG_10,
 		.rxtrig_bytes	= {1, 4, 8, 14},
 		.flags		= UART_CAP_FIFO,
 	},
@@ -559,24 +558,8 @@
 	}
 }
 
-<<<<<<< HEAD
-static inline void serial8250_em485_rts_after_send(struct uart_8250_port *p)
-{
-	unsigned char mcr = serial8250_in_MCR(p);
-
-	if (p->port.rs485.flags & SER_RS485_RTS_AFTER_SEND)
-		mcr |= UART_MCR_RTS;
-	else
-		mcr &= ~UART_MCR_RTS;
-	serial8250_out_MCR(p, mcr);
-}
-
-static void serial8250_em485_handle_start_tx(unsigned long arg);
-static void serial8250_em485_handle_stop_tx(unsigned long arg);
-=======
 static enum hrtimer_restart serial8250_em485_handle_start_tx(struct hrtimer *t);
 static enum hrtimer_restart serial8250_em485_handle_stop_tx(struct hrtimer *t);
->>>>>>> 24b8d41d
 
 void serial8250_clear_and_reinit_fifos(struct uart_8250_port *p)
 {
@@ -1371,11 +1354,7 @@
 	/*
 	 * Check if the device is a Fintek F81216A
 	 */
-<<<<<<< HEAD
-	if (port->type == PORT_16550A)
-=======
 	if (port->type == PORT_16550A && port->iotype == UPIO_PORT)
->>>>>>> 24b8d41d
 		fintek_8250_probe(up);
 
 	if (up->capabilities != old_capabilities) {
@@ -1463,9 +1442,6 @@
  */
 void serial8250_em485_stop_tx(struct uart_8250_port *p)
 {
-<<<<<<< HEAD
-	serial8250_em485_rts_after_send(p);
-=======
 	unsigned char mcr = serial8250_in_MCR(p);
 
 	if (p->port.rs485.flags & SER_RS485_RTS_AFTER_SEND)
@@ -1473,7 +1449,6 @@
 	else
 		mcr &= ~UART_MCR_RTS;
 	serial8250_out_MCR(p, mcr);
->>>>>>> 24b8d41d
 
 	/*
 	 * Empty the RX FIFO, we are not interested in anything
@@ -1481,11 +1456,7 @@
 	 * Enable previously disabled RX interrupts.
 	 */
 	if (!(p->port.rs485.flags & SER_RS485_RX_DURING_TX)) {
-<<<<<<< HEAD
-		serial8250_clear_fifos(p);
-=======
 		serial8250_clear_and_reinit_fifos(p);
->>>>>>> 24b8d41d
 
 		p->ier |= UART_IER_RLSI | UART_IER_RDI;
 		serial_port_out(&p->port, UART_IER, p->ier);
@@ -1499,12 +1470,9 @@
 	struct uart_8250_port *p;
 	unsigned long flags;
 
-<<<<<<< HEAD
-=======
 	em485 = container_of(t, struct uart_8250_em485, stop_tx_timer);
 	p = em485->port;
 
->>>>>>> 24b8d41d
 	serial8250_rpm_get(p);
 	spin_lock_irqsave(&p->port.lock, flags);
 	if (em485->active_timer == &em485->stop_tx_timer) {
@@ -1514,8 +1482,6 @@
 	}
 	spin_unlock_irqrestore(&p->port.lock, flags);
 	serial8250_rpm_put(p);
-<<<<<<< HEAD
-=======
 	return HRTIMER_NORESTART;
 }
 
@@ -1526,7 +1492,6 @@
 	ktime_t t = ktime_set(sec, nsec);
 
 	hrtimer_start(hrt, t, HRTIMER_MODE_REL);
->>>>>>> 24b8d41d
 }
 
 static void __stop_tx_rs485(struct uart_8250_port *p)
@@ -1569,12 +1534,6 @@
 		if ((lsr & BOTH_EMPTY) != BOTH_EMPTY)
 			return;
 
-<<<<<<< HEAD
-		del_timer(&em485->start_tx_timer);
-		em485->active_timer = NULL;
-
-=======
->>>>>>> 24b8d41d
 		__stop_tx_rs485(p);
 	}
 	__do_stop_tx(p);
@@ -1656,21 +1615,10 @@
 
 	em485->active_timer = NULL;
 
-<<<<<<< HEAD
-	mcr = serial8250_in_MCR(up);
-	if (!!(up->port.rs485.flags & SER_RS485_RTS_ON_SEND) !=
-	    !!(mcr & UART_MCR_RTS)) {
-		if (up->port.rs485.flags & SER_RS485_RTS_ON_SEND)
-			mcr |= UART_MCR_RTS;
-		else
-			mcr &= ~UART_MCR_RTS;
-		serial8250_out_MCR(up, mcr);
-=======
 	if (em485->tx_stopped) {
 		em485->tx_stopped = false;
 
 		up->rs485_start_tx(up);
->>>>>>> 24b8d41d
 
 		if (up->port.rs485.delay_rts_before_send > 0) {
 			em485->active_timer = &em485->start_tx_timer;
@@ -1807,11 +1755,7 @@
 		lsr &= port->read_status_mask;
 
 		if (lsr & UART_LSR_BI) {
-<<<<<<< HEAD
-			pr_debug("%s: handling break\n", __func__);
-=======
 			dev_dbg(port->dev, "handling break\n");
->>>>>>> 24b8d41d
 			flag = TTY_BREAK;
 		} else if (lsr & UART_LSR_PE)
 			flag = TTY_PARITY;
@@ -1887,11 +1831,6 @@
 	if (uart_circ_chars_pending(xmit) < WAKEUP_CHARS)
 		uart_write_wakeup(port);
 
-<<<<<<< HEAD
-	pr_debug("%s: THRE\n", __func__);
-
-=======
->>>>>>> 24b8d41d
 	/*
 	 * With RPM enabled, we have to wait until the FIFO is empty before the
 	 * HW can go idle. So we get here once again with empty FIFO and disable
@@ -1933,11 +1872,7 @@
 	switch (iir & 0x3f) {
 	case UART_IIR_RX_TIMEOUT:
 		serial8250_rx_dma_flush(up);
-<<<<<<< HEAD
-		/* fall-through */
-=======
 		fallthrough;
->>>>>>> 24b8d41d
 	case UART_IIR_RLSI:
 		return true;
 	}
@@ -1952,10 +1887,7 @@
 	unsigned char status;
 	unsigned long flags;
 	struct uart_8250_port *up = up_to_u8250p(port);
-<<<<<<< HEAD
-=======
 	bool skip_rx = false;
->>>>>>> 24b8d41d
 
 	if (iir & UART_IIR_NO_INT)
 		return 0;
@@ -1964,11 +1896,6 @@
 
 	status = serial_port_in(port, UART_LSR);
 
-<<<<<<< HEAD
-	pr_debug("%s: status = %x\n", __func__, status);
-
-	if (status & (UART_LSR_DR | UART_LSR_BI)) {
-=======
 	/*
 	 * If port is stopped and there are no error conditions in the
 	 * FIFO, then don't drain the FIFO, as this may lead to TTY buffer
@@ -1983,17 +1910,12 @@
 		skip_rx = true;
 
 	if (status & (UART_LSR_DR | UART_LSR_BI) && !skip_rx) {
->>>>>>> 24b8d41d
 		if (!up->dma || handle_rx_dma(up, iir))
 			status = serial8250_rx_chars(up, status);
 	}
 	serial8250_modem_status(up);
-<<<<<<< HEAD
-	if ((!up->dma || up->dma->tx_err) && (status & UART_LSR_THRE))
-=======
 	if ((!up->dma || up->dma->tx_err) && (status & UART_LSR_THRE) &&
 		(up->ier & UART_IER_THRI))
->>>>>>> 24b8d41d
 		serial8250_tx_chars(up);
 
 	uart_unlock_and_check_sysrq(port, flags);
@@ -2024,42 +1946,6 @@
  */
 static int serial8250_tx_threshold_handle_irq(struct uart_port *port)
 {
-<<<<<<< HEAD
-=======
-	unsigned long flags;
->>>>>>> 24b8d41d
-	unsigned int iir = serial_port_in(port, UART_IIR);
-
-	/* TX Threshold IRQ triggered so load up FIFO */
-	if ((iir & UART_IIR_ID) == UART_IIR_THRI) {
-		struct uart_8250_port *up = up_to_u8250p(port);
-
-<<<<<<< HEAD
-	if ((port->type == PORT_XR17V35X) ||
-	   (port->type == PORT_XR17D15X)) {
-		serial_port_in(port, 0x80);
-		serial_port_in(port, 0x81);
-		serial_port_in(port, 0x82);
-		serial_port_in(port, 0x83);
-=======
-		spin_lock_irqsave(&port->lock, flags);
-		serial8250_tx_chars(up);
-		spin_unlock_irqrestore(&port->lock, flags);
->>>>>>> 24b8d41d
-	}
-
-	iir = serial_port_in(port, UART_IIR);
-	return serial8250_handle_irq(port, iir);
-}
-
-/*
- * Newer 16550 compatible parts such as the SC16C650 & Altera 16550 Soft IP
- * have a programmable TX threshold that triggers the THRE interrupt in
- * the IIR register. In this case, the THRE interrupt indicates the FIFO
- * has space available. Load it up with tx_loadsz bytes.
- */
-static int serial8250_tx_threshold_handle_irq(struct uart_port *port)
-{
 	unsigned long flags;
 	unsigned int iir = serial_port_in(port, UART_IIR);
 
@@ -2109,14 +1995,6 @@
 		return mctrl_gpio_get(up->gpios, &val);
 
 	return val;
-}
-EXPORT_SYMBOL_GPL(serial8250_do_get_mctrl);
-
-static unsigned int serial8250_get_mctrl(struct uart_port *port)
-{
-	if (port->get_mctrl)
-		return port->get_mctrl(port);
-	return serial8250_do_get_mctrl(port);
 }
 EXPORT_SYMBOL_GPL(serial8250_do_get_mctrl);
 
@@ -2381,12 +2259,7 @@
 	     (port->type == PORT_ALTR_16550_F128)) && (port->fifosize > 1)) {
 		/* Bounds checking of TX threshold (valid 0 to fifosize-2) */
 		if ((up->tx_loadsz < 2) || (up->tx_loadsz > port->fifosize)) {
-<<<<<<< HEAD
-			pr_err("ttyS%d TX FIFO Threshold errors, skipping\n",
-			       serial_index(port));
-=======
 			dev_err(port->dev, "TX FIFO Threshold errors, skipping\n");
->>>>>>> 24b8d41d
 		} else {
 			serial_port_out(port, UART_ALTR_AFR,
 					UART_ALTR_EN_TXFIFO_LW);
@@ -2396,15 +2269,11 @@
 		}
 	}
 
-<<<<<<< HEAD
-	if (port->irq) {
-=======
 	/* Check if we need to have shared IRQs */
 	if (port->irq && (up->port.flags & UPF_SHARE_IRQ))
 		up->port.irqflags |= IRQF_SHARED;
 
 	if (port->irq && !(up->port.flags & UPF_NO_THRE_TEST)) {
->>>>>>> 24b8d41d
 		unsigned char iir1;
 
 		if (port->irqflags & IRQF_SHARED)
@@ -2753,6 +2622,8 @@
 					     struct ktermios *termios,
 					     struct ktermios *old)
 {
+	unsigned int tolerance = port->uartclk / 100;
+
 	/*
 	 * Ask the core to calculate the divisor for us.
 	 * Allow 1% tolerance at the upper limit so uart clks marginally
@@ -2760,13 +2631,8 @@
 	 * causing transmission errors.
 	 */
 	return uart_get_baud_rate(port, termios, old,
-<<<<<<< HEAD
-				  port->uartclk / 16 / 0xffff,
-				  port->uartclk);
-=======
 				  port->uartclk / 16 / UART_DIV_MAX,
 				  (port->uartclk + tolerance) / 16);
->>>>>>> 24b8d41d
 }
 
 /*
