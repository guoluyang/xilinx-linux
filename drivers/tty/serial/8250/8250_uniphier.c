--- conflicted
+++ resolved
@@ -109,11 +109,7 @@
 		valshift = 8;
 		/* Divisor latch access bit does not exist. */
 		value &= ~UART_LCR_DLAB;
-<<<<<<< HEAD
-		/* fall through */
-=======
 		fallthrough;
->>>>>>> 24b8d41d
 	case UART_MCR:
 		offset = UNIPHIER_UART_LCR_MCR;
 		break;
@@ -180,12 +176,7 @@
 		return -ENOMEM;
 
 	irq = platform_get_irq(pdev, 0);
-<<<<<<< HEAD
-	if (irq < 0) {
-		dev_err(dev, "failed to get IRQ number\n");
-=======
 	if (irq < 0)
->>>>>>> 24b8d41d
 		return irq;
 
 	priv = devm_kzalloc(dev, sizeof(*priv), GFP_KERNEL);
