// SPDX-License-Identifier: GPL-2.0+
/*
 * Synopsys DesignWare 8250 driver.
 *
 * Copyright 2011 Picochip, Jamie Iles.
 * Copyright 2013 Intel Corporation
 *
 * The Synopsys DesignWare 8250 has an extra feature whereby it detects if the
 * LCR is written whilst busy.  If it is, then a busy detect interrupt is
 * raised, the LCR needs to be rewritten and the uart status register read.
 */
#include <linux/delay.h>
#include <linux/device.h>
#include <linux/io.h>
#include <linux/module.h>
#include <linux/serial_8250.h>
#include <linux/serial_reg.h>
#include <linux/of.h>
#include <linux/of_irq.h>
#include <linux/of_platform.h>
#include <linux/platform_device.h>
#include <linux/workqueue.h>
#include <linux/notifier.h>
#include <linux/slab.h>
#include <linux/acpi.h>
#include <linux/clk.h>
#include <linux/reset.h>
#include <linux/pm_runtime.h>

#include <asm/byteorder.h>

#include "8250_dwlib.h"

/* Offsets for the DesignWare specific registers */
#define DW_UART_USR	0x1f /* UART Status Register */

/* DesignWare specific register fields */
#define DW_UART_MCR_SIRE		BIT(6)

struct dw8250_data {
	struct dw8250_port_data	data;

	u8			usr_reg;
	int			msr_mask_on;
	int			msr_mask_off;
	struct clk		*clk;
	struct clk		*pclk;
	struct notifier_block	clk_notifier;
	struct work_struct	clk_work;
	struct reset_control	*rst;

	unsigned int		skip_autocfg:1;
	unsigned int		uart_16550_compatible:1;
};

static inline struct dw8250_data *to_dw8250_data(struct dw8250_port_data *data)
{
	return container_of(data, struct dw8250_data, data);
}

static inline struct dw8250_data *clk_to_dw8250_data(struct notifier_block *nb)
{
	return container_of(nb, struct dw8250_data, clk_notifier);
}

static inline struct dw8250_data *work_to_dw8250_data(struct work_struct *work)
{
	return container_of(work, struct dw8250_data, clk_work);
}

static inline int dw8250_modify_msr(struct uart_port *p, int offset, int value)
{
	struct dw8250_data *d = to_dw8250_data(p->private_data);

	/* Override any modem control signals if needed */
	if (offset == UART_MSR) {
		value |= d->msr_mask_on;
		value &= ~d->msr_mask_off;
	}

	return value;
}

static void dw8250_force_idle(struct uart_port *p)
{
	struct uart_8250_port *up = up_to_u8250p(p);

	serial8250_clear_and_reinit_fifos(up);
	(void)p->serial_in(p, UART_RX);
}

static void dw8250_check_lcr(struct uart_port *p, int value)
{
	void __iomem *offset = p->membase + (UART_LCR << p->regshift);
	int tries = 1000;

	/* Make sure LCR write wasn't ignored */
	while (tries--) {
		unsigned int lcr = p->serial_in(p, UART_LCR);

		if ((value & ~UART_LCR_SPAR) == (lcr & ~UART_LCR_SPAR))
			return;

		dw8250_force_idle(p);

#ifdef CONFIG_64BIT
		if (p->type == PORT_OCTEON)
			__raw_writeq(value & 0xff, offset);
		else
#endif
		if (p->iotype == UPIO_MEM32)
			writel(value, offset);
		else if (p->iotype == UPIO_MEM32BE)
			iowrite32be(value, offset);
		else
			writeb(value, offset);
	}
	/*
	 * FIXME: this deadlocks if port->lock is already held
	 * dev_err(p->dev, "Couldn't set LCR to %d\n", value);
	 */
}

/* Returns once the transmitter is empty or we run out of retries */
static void dw8250_tx_wait_empty(struct uart_port *p)
{
	unsigned int tries = 20000;
	unsigned int delay_threshold = tries - 1000;
	unsigned int lsr;

	while (tries--) {
		lsr = readb (p->membase + (UART_LSR << p->regshift));
		if (lsr & UART_LSR_TEMT)
			break;

		/* The device is first given a chance to empty without delay,
		 * to avoid slowdowns at high bitrates. If after 1000 tries
		 * the buffer has still not emptied, allow more time for low-
		 * speed links. */
		if (tries < delay_threshold)
			udelay (1);
	}
}

static void dw8250_serial_out38x(struct uart_port *p, int offset, int value)
{
	struct dw8250_data *d = to_dw8250_data(p->private_data);

	/* Allow the TX to drain before we reconfigure */
	if (offset == UART_LCR)
		dw8250_tx_wait_empty(p);

	writeb(value, p->membase + (offset << p->regshift));

	if (offset == UART_LCR && !d->uart_16550_compatible)
		dw8250_check_lcr(p, value);
}


static void dw8250_serial_out(struct uart_port *p, int offset, int value)
{
	struct dw8250_data *d = to_dw8250_data(p->private_data);

	writeb(value, p->membase + (offset << p->regshift));

	if (offset == UART_LCR && !d->uart_16550_compatible)
		dw8250_check_lcr(p, value);
}

static unsigned int dw8250_serial_in(struct uart_port *p, int offset)
{
	unsigned int value = readb(p->membase + (offset << p->regshift));

	return dw8250_modify_msr(p, offset, value);
}

#ifdef CONFIG_64BIT
static unsigned int dw8250_serial_inq(struct uart_port *p, int offset)
{
	unsigned int value;

	value = (u8)__raw_readq(p->membase + (offset << p->regshift));

	return dw8250_modify_msr(p, offset, value);
}

static void dw8250_serial_outq(struct uart_port *p, int offset, int value)
{
	struct dw8250_data *d = to_dw8250_data(p->private_data);

	value &= 0xff;
	__raw_writeq(value, p->membase + (offset << p->regshift));
	/* Read back to ensure register write ordering. */
	__raw_readq(p->membase + (UART_LCR << p->regshift));

	if (offset == UART_LCR && !d->uart_16550_compatible)
		dw8250_check_lcr(p, value);
}
#endif /* CONFIG_64BIT */

static void dw8250_serial_out32(struct uart_port *p, int offset, int value)
{
	struct dw8250_data *d = to_dw8250_data(p->private_data);

	writel(value, p->membase + (offset << p->regshift));

	if (offset == UART_LCR && !d->uart_16550_compatible)
		dw8250_check_lcr(p, value);
}

static unsigned int dw8250_serial_in32(struct uart_port *p, int offset)
{
	unsigned int value = readl(p->membase + (offset << p->regshift));

	return dw8250_modify_msr(p, offset, value);
}

static void dw8250_serial_out32be(struct uart_port *p, int offset, int value)
{
	struct dw8250_data *d = to_dw8250_data(p->private_data);

	iowrite32be(value, p->membase + (offset << p->regshift));

	if (offset == UART_LCR && !d->uart_16550_compatible)
		dw8250_check_lcr(p, value);
}

static unsigned int dw8250_serial_in32be(struct uart_port *p, int offset)
{
       unsigned int value = ioread32be(p->membase + (offset << p->regshift));

       return dw8250_modify_msr(p, offset, value);
}


static int dw8250_handle_irq(struct uart_port *p)
{
	struct uart_8250_port *up = up_to_u8250p(p);
	struct dw8250_data *d = to_dw8250_data(p->private_data);
	unsigned int iir = p->serial_in(p, UART_IIR);
	unsigned int status;
	unsigned long flags;

	/*
	 * There are ways to get Designware-based UARTs into a state where
	 * they are asserting UART_IIR_RX_TIMEOUT but there is no actual
	 * data available.  If we see such a case then we'll do a bogus
	 * read.  If we don't do this then the "RX TIMEOUT" interrupt will
	 * fire forever.
	 *
	 * This problem has only been observed so far when not in DMA mode
	 * so we limit the workaround only to non-DMA mode.
	 */
	if (!up->dma && ((iir & 0x3f) == UART_IIR_RX_TIMEOUT)) {
		spin_lock_irqsave(&p->lock, flags);
		status = p->serial_in(p, UART_LSR);

		if (!(status & (UART_LSR_DR | UART_LSR_BI)))
			(void) p->serial_in(p, UART_RX);

		spin_unlock_irqrestore(&p->lock, flags);
	}

	if (serial8250_handle_irq(p, iir))
		return 1;

	if ((iir & UART_IIR_BUSY) == UART_IIR_BUSY) {
		/* Clear the USR */
		(void)p->serial_in(p, d->usr_reg);

		return 1;
	}

	return 0;
}

static void dw8250_clk_work_cb(struct work_struct *work)
{
	struct dw8250_data *d = work_to_dw8250_data(work);
	struct uart_8250_port *up;
	unsigned long rate;

	rate = clk_get_rate(d->clk);
	if (rate <= 0)
		return;

	up = serial8250_get_port(d->data.line);

	serial8250_update_uartclk(&up->port, rate);
}

static int dw8250_clk_notifier_cb(struct notifier_block *nb,
				  unsigned long event, void *data)
{
	struct dw8250_data *d = clk_to_dw8250_data(nb);

	/*
	 * We have no choice but to defer the uartclk update due to two
	 * deadlocks. First one is caused by a recursive mutex lock which
	 * happens when clk_set_rate() is called from dw8250_set_termios().
	 * Second deadlock is more tricky and is caused by an inverted order of
	 * the clk and tty-port mutexes lock. It happens if clock rate change
	 * is requested asynchronously while set_termios() is executed between
	 * tty-port mutex lock and clk_set_rate() function invocation and
	 * vise-versa. Anyway if we didn't have the reference clock alteration
	 * in the dw8250_set_termios() method we wouldn't have needed this
	 * deferred event handling complication.
	 */
	if (event == POST_RATE_CHANGE) {
		queue_work(system_unbound_wq, &d->clk_work);
		return NOTIFY_OK;
	}

	return NOTIFY_DONE;
}

static void
dw8250_do_pm(struct uart_port *port, unsigned int state, unsigned int old)
{
	if (!state)
		pm_runtime_get_sync(port->dev);

	serial8250_do_pm(port, state, old);

	if (state)
		pm_runtime_put_sync_suspend(port->dev);
}

static void dw8250_set_termios(struct uart_port *p, struct ktermios *termios,
			       struct ktermios *old)
{
	unsigned long newrate = tty_termios_baud_rate(termios) * 16;
	struct dw8250_data *d = to_dw8250_data(p->private_data);
	long rate;
	int ret;

	clk_disable_unprepare(d->clk);
	rate = clk_round_rate(d->clk, newrate);
	if (rate > 0) {
		/*
		 * Premilinary set the uartclk to the new clock rate so the
		 * clock update event handler caused by the clk_set_rate()
		 * calling wouldn't actually update the UART divisor since
		 * we about to do this anyway.
		 */
		swap(p->uartclk, rate);
		ret = clk_set_rate(d->clk, newrate);
		if (ret)
			swap(p->uartclk, rate);
	}
	clk_prepare_enable(d->clk);

	p->status &= ~UPSTAT_AUTOCTS;
	if (termios->c_cflag & CRTSCTS)
		p->status |= UPSTAT_AUTOCTS;

	serial8250_do_set_termios(p, termios, old);
}

static void dw8250_set_ldisc(struct uart_port *p, struct ktermios *termios)
{
	struct uart_8250_port *up = up_to_u8250p(p);
	unsigned int mcr = p->serial_in(p, UART_MCR);

	if (up->capabilities & UART_CAP_IRDA) {
		if (termios->c_line == N_IRDA)
			mcr |= DW_UART_MCR_SIRE;
		else
			mcr &= ~DW_UART_MCR_SIRE;

		p->serial_out(p, UART_MCR, mcr);
	}
	serial8250_do_set_ldisc(p, termios);
}

/*
 * dw8250_fallback_dma_filter will prevent the UART from getting just any free
 * channel on platforms that have DMA engines, but don't have any channels
 * assigned to the UART.
 *
 * REVISIT: This is a work around for limitation in the DMA Engine API. Once the
 * core problem is fixed, this function is no longer needed.
 */
static bool dw8250_fallback_dma_filter(struct dma_chan *chan, void *param)
{
	return false;
}

static bool dw8250_idma_filter(struct dma_chan *chan, void *param)
{
	return param == chan->device->dev;
}

static void dw8250_quirks(struct uart_port *p, struct dw8250_data *data)
{
	if (p->dev->of_node) {
		struct device_node *np = p->dev->of_node;
		int id;

		/* get index of serial line, if found in DT aliases */
		id = of_alias_get_id(np, "serial");
		if (id >= 0)
			p->line = id;
#ifdef CONFIG_64BIT
		if (of_device_is_compatible(np, "cavium,octeon-3860-uart")) {
			p->serial_in = dw8250_serial_inq;
			p->serial_out = dw8250_serial_outq;
			p->flags = UPF_SKIP_TEST | UPF_SHARE_IRQ | UPF_FIXED_TYPE;
			p->type = PORT_OCTEON;
			data->usr_reg = 0x27;
			data->skip_autocfg = true;
		}
#endif
		if (of_device_is_big_endian(p->dev->of_node)) {
			p->iotype = UPIO_MEM32BE;
			p->serial_in = dw8250_serial_in32be;
			p->serial_out = dw8250_serial_out32be;
		}
<<<<<<< HEAD
	} else if (has_acpi_companion(p->dev)) {
		const struct acpi_device_id *id;

		id = acpi_match_device(p->dev->driver->acpi_match_table,
				       p->dev);
		if (id && !strcmp(id->id, "APMC0D08")) {
			p->iotype = UPIO_MEM32;
			p->regshift = 2;
			p->serial_in = dw8250_serial_in32;
			data->uart_16550_compatible = true;
		}
		p->set_termios = dw8250_set_termios;
=======
		if (of_device_is_compatible(np, "marvell,armada-38x-uart"))
			p->serial_out = dw8250_serial_out38x;

	} else if (acpi_dev_present("APMC0D08", NULL, -1)) {
		p->iotype = UPIO_MEM32;
		p->regshift = 2;
		p->serial_in = dw8250_serial_in32;
		data->uart_16550_compatible = true;
>>>>>>> 24b8d41d
	}

	/* Platforms with iDMA 64-bit */
	if (platform_get_resource_byname(to_platform_device(p->dev),
					 IORESOURCE_MEM, "lpss_priv")) {
		data->data.dma.rx_param = p->dev->parent;
		data->data.dma.tx_param = p->dev->parent;
		data->data.dma.fn = dw8250_idma_filter;
	}
}

static int dw8250_probe(struct platform_device *pdev)
{
	struct uart_8250_port uart = {}, *up = &uart;
	struct resource *regs = platform_get_resource(pdev, IORESOURCE_MEM, 0);
<<<<<<< HEAD
	int irq = platform_get_irq(pdev, 0);
	struct uart_port *p = &uart.port;
=======
	struct uart_port *p = &up->port;
>>>>>>> 24b8d41d
	struct device *dev = &pdev->dev;
	struct dw8250_data *data;
	int irq;
	int err;
	u32 val;

	if (!regs) {
		dev_err(dev, "no registers defined\n");
		return -EINVAL;
	}

<<<<<<< HEAD
	if (irq < 0) {
		if (irq != -EPROBE_DEFER)
			dev_err(dev, "cannot get irq\n");
=======
	irq = platform_get_irq(pdev, 0);
	if (irq < 0)
>>>>>>> 24b8d41d
		return irq;

	spin_lock_init(&p->lock);
	p->mapbase	= regs->start;
	p->irq		= irq;
	p->handle_irq	= dw8250_handle_irq;
	p->pm		= dw8250_do_pm;
	p->type		= PORT_8250;
	p->flags	= UPF_SHARE_IRQ | UPF_FIXED_PORT;
	p->dev		= dev;
	p->iotype	= UPIO_MEM;
	p->serial_in	= dw8250_serial_in;
	p->serial_out	= dw8250_serial_out;
	p->set_ldisc	= dw8250_set_ldisc;
	p->set_termios	= dw8250_set_termios;

	p->membase = devm_ioremap(dev, regs->start, resource_size(regs));
	if (!p->membase)
		return -ENOMEM;

	data = devm_kzalloc(dev, sizeof(*data), GFP_KERNEL);
	if (!data)
		return -ENOMEM;

	data->data.dma.fn = dw8250_fallback_dma_filter;
	data->usr_reg = DW_UART_USR;
	p->private_data = &data->data;

	data->uart_16550_compatible = device_property_read_bool(dev,
						"snps,uart-16550-compatible");

	err = device_property_read_u32(dev, "reg-shift", &val);
	if (!err)
		p->regshift = val;

	err = device_property_read_u32(dev, "reg-io-width", &val);
	if (!err && val == 4) {
		p->iotype = UPIO_MEM32;
		p->serial_in = dw8250_serial_in32;
		p->serial_out = dw8250_serial_out32;
	}

	if (device_property_read_bool(dev, "dcd-override")) {
		/* Always report DCD as active */
		data->msr_mask_on |= UART_MSR_DCD;
		data->msr_mask_off |= UART_MSR_DDCD;
	}

	if (device_property_read_bool(dev, "dsr-override")) {
		/* Always report DSR as active */
		data->msr_mask_on |= UART_MSR_DSR;
		data->msr_mask_off |= UART_MSR_DDSR;
	}

	if (device_property_read_bool(dev, "cts-override")) {
		/* Always report CTS as active */
		data->msr_mask_on |= UART_MSR_CTS;
		data->msr_mask_off |= UART_MSR_DCTS;
	}

	if (device_property_read_bool(dev, "ri-override")) {
		/* Always report Ring indicator as inactive */
		data->msr_mask_off |= UART_MSR_RI;
		data->msr_mask_off |= UART_MSR_TERI;
	}

	/* Always ask for fixed clock rate from a property. */
	device_property_read_u32(dev, "clock-frequency", &p->uartclk);

	/* If there is separate baudclk, get the rate from it. */
<<<<<<< HEAD
	data->clk = devm_clk_get(dev, "baudclk");
	if (IS_ERR(data->clk) && PTR_ERR(data->clk) != -EPROBE_DEFER)
		data->clk = devm_clk_get(dev, NULL);
	if (IS_ERR(data->clk) && PTR_ERR(data->clk) == -EPROBE_DEFER)
		return -EPROBE_DEFER;
	if (!IS_ERR_OR_NULL(data->clk)) {
		err = clk_prepare_enable(data->clk);
		if (err)
			dev_warn(dev, "could not enable optional baudclk: %d\n",
				 err);
		else
			p->uartclk = clk_get_rate(data->clk);
	}
=======
	data->clk = devm_clk_get_optional(dev, "baudclk");
	if (data->clk == NULL)
		data->clk = devm_clk_get_optional(dev, NULL);
	if (IS_ERR(data->clk))
		return PTR_ERR(data->clk);

	INIT_WORK(&data->clk_work, dw8250_clk_work_cb);
	data->clk_notifier.notifier_call = dw8250_clk_notifier_cb;

	err = clk_prepare_enable(data->clk);
	if (err)
		dev_warn(dev, "could not enable optional baudclk: %d\n", err);

	if (data->clk)
		p->uartclk = clk_get_rate(data->clk);
>>>>>>> 24b8d41d

	/* If no clock rate is defined, fail. */
	if (!p->uartclk) {
		dev_err(dev, "clock rate not defined\n");
<<<<<<< HEAD
		return -EINVAL;
	}

	data->pclk = devm_clk_get(dev, "apb_pclk");
	if (IS_ERR(data->pclk) && PTR_ERR(data->pclk) == -EPROBE_DEFER) {
		err = -EPROBE_DEFER;
		goto err_clk;
	}
	if (!IS_ERR(data->pclk)) {
		err = clk_prepare_enable(data->pclk);
		if (err) {
			dev_err(dev, "could not enable apb_pclk\n");
			goto err_clk;
		}
	}

	data->rst = devm_reset_control_get_optional(dev, NULL);
	if (IS_ERR(data->rst) && PTR_ERR(data->rst) == -EPROBE_DEFER) {
		err = -EPROBE_DEFER;
=======
		err = -EINVAL;
		goto err_clk;
	}

	data->pclk = devm_clk_get_optional(dev, "apb_pclk");
	if (IS_ERR(data->pclk)) {
		err = PTR_ERR(data->pclk);
		goto err_clk;
	}

	err = clk_prepare_enable(data->pclk);
	if (err) {
		dev_err(dev, "could not enable apb_pclk\n");
		goto err_clk;
	}

	data->rst = devm_reset_control_get_optional_exclusive(dev, NULL);
	if (IS_ERR(data->rst)) {
		err = PTR_ERR(data->rst);
>>>>>>> 24b8d41d
		goto err_pclk;
	}
	reset_control_deassert(data->rst);

	dw8250_quirks(p, data);

	/* If the Busy Functionality is not implemented, don't handle it */
	if (data->uart_16550_compatible)
		p->handle_irq = NULL;

	if (!data->skip_autocfg)
		dw8250_setup_port(p);

	/* If we have a valid fifosize, try hooking up DMA */
	if (p->fifosize) {
		data->data.dma.rxconf.src_maxburst = p->fifosize / 4;
		data->data.dma.txconf.dst_maxburst = p->fifosize / 4;
		up->dma = &data->data.dma;
	}

	data->data.line = serial8250_register_8250_port(up);
	if (data->data.line < 0) {
		err = data->data.line;
		goto err_reset;
	}

	/*
	 * Some platforms may provide a reference clock shared between several
	 * devices. In this case any clock state change must be known to the
	 * UART port at least post factum.
	 */
	if (data->clk) {
		err = clk_notifier_register(data->clk, &data->clk_notifier);
		if (err)
			dev_warn(p->dev, "Failed to set the clock notifier\n");
		else
			queue_work(system_unbound_wq, &data->clk_work);
	}

	platform_set_drvdata(pdev, data);

	pm_runtime_set_active(dev);
	pm_runtime_enable(dev);

	return 0;

err_reset:
	reset_control_assert(data->rst);

err_pclk:
	clk_disable_unprepare(data->pclk);

err_clk:
	clk_disable_unprepare(data->clk);

	return err;
}

static int dw8250_remove(struct platform_device *pdev)
{
	struct dw8250_data *data = platform_get_drvdata(pdev);
	struct device *dev = &pdev->dev;

	pm_runtime_get_sync(dev);

	if (data->clk) {
		clk_notifier_unregister(data->clk, &data->clk_notifier);

		flush_work(&data->clk_work);
	}

	serial8250_unregister_port(data->data.line);

	reset_control_assert(data->rst);

	clk_disable_unprepare(data->pclk);

	clk_disable_unprepare(data->clk);

	pm_runtime_disable(dev);
	pm_runtime_put_noidle(dev);

	return 0;
}

#ifdef CONFIG_PM_SLEEP
static int dw8250_suspend(struct device *dev)
{
	struct dw8250_data *data = dev_get_drvdata(dev);

	serial8250_suspend_port(data->data.line);

	return 0;
}

static int dw8250_resume(struct device *dev)
{
	struct dw8250_data *data = dev_get_drvdata(dev);

	serial8250_resume_port(data->data.line);

	return 0;
}
#endif /* CONFIG_PM_SLEEP */

#ifdef CONFIG_PM
static int dw8250_runtime_suspend(struct device *dev)
{
	struct dw8250_data *data = dev_get_drvdata(dev);

	clk_disable_unprepare(data->clk);

	clk_disable_unprepare(data->pclk);

	return 0;
}

static int dw8250_runtime_resume(struct device *dev)
{
	struct dw8250_data *data = dev_get_drvdata(dev);

	clk_prepare_enable(data->pclk);

	clk_prepare_enable(data->clk);

	return 0;
}
#endif

static const struct dev_pm_ops dw8250_pm_ops = {
	SET_SYSTEM_SLEEP_PM_OPS(dw8250_suspend, dw8250_resume)
	SET_RUNTIME_PM_OPS(dw8250_runtime_suspend, dw8250_runtime_resume, NULL)
};

static const struct of_device_id dw8250_of_match[] = {
	{ .compatible = "snps,dw-apb-uart" },
	{ .compatible = "cavium,octeon-3860-uart" },
	{ .compatible = "marvell,armada-38x-uart" },
	{ .compatible = "renesas,rzn1-uart" },
	{ /* Sentinel */ }
};
MODULE_DEVICE_TABLE(of, dw8250_of_match);

static const struct acpi_device_id dw8250_acpi_match[] = {
	{ "INT33C4", 0 },
	{ "INT33C5", 0 },
	{ "INT3434", 0 },
	{ "INT3435", 0 },
	{ "80860F0A", 0 },
	{ "8086228A", 0 },
	{ "APMC0D08", 0},
	{ "AMD0020", 0 },
	{ "AMDI0020", 0 },
<<<<<<< HEAD
=======
	{ "BRCM2032", 0 },
>>>>>>> 24b8d41d
	{ "HISI0031", 0 },
	{ },
};
MODULE_DEVICE_TABLE(acpi, dw8250_acpi_match);

static struct platform_driver dw8250_platform_driver = {
	.driver = {
		.name		= "dw-apb-uart",
		.pm		= &dw8250_pm_ops,
		.of_match_table	= dw8250_of_match,
		.acpi_match_table = ACPI_PTR(dw8250_acpi_match),
	},
	.probe			= dw8250_probe,
	.remove			= dw8250_remove,
};

module_platform_driver(dw8250_platform_driver);

MODULE_AUTHOR("Jamie Iles");
MODULE_LICENSE("GPL");
MODULE_DESCRIPTION("Synopsys DesignWare 8250 serial port driver");
MODULE_ALIAS("platform:dw-apb-uart");<|MERGE_RESOLUTION|>--- conflicted
+++ resolved
@@ -416,20 +416,6 @@
 			p->serial_in = dw8250_serial_in32be;
 			p->serial_out = dw8250_serial_out32be;
 		}
-<<<<<<< HEAD
-	} else if (has_acpi_companion(p->dev)) {
-		const struct acpi_device_id *id;
-
-		id = acpi_match_device(p->dev->driver->acpi_match_table,
-				       p->dev);
-		if (id && !strcmp(id->id, "APMC0D08")) {
-			p->iotype = UPIO_MEM32;
-			p->regshift = 2;
-			p->serial_in = dw8250_serial_in32;
-			data->uart_16550_compatible = true;
-		}
-		p->set_termios = dw8250_set_termios;
-=======
 		if (of_device_is_compatible(np, "marvell,armada-38x-uart"))
 			p->serial_out = dw8250_serial_out38x;
 
@@ -438,7 +424,6 @@
 		p->regshift = 2;
 		p->serial_in = dw8250_serial_in32;
 		data->uart_16550_compatible = true;
->>>>>>> 24b8d41d
 	}
 
 	/* Platforms with iDMA 64-bit */
@@ -454,12 +439,7 @@
 {
 	struct uart_8250_port uart = {}, *up = &uart;
 	struct resource *regs = platform_get_resource(pdev, IORESOURCE_MEM, 0);
-<<<<<<< HEAD
-	int irq = platform_get_irq(pdev, 0);
-	struct uart_port *p = &uart.port;
-=======
 	struct uart_port *p = &up->port;
->>>>>>> 24b8d41d
 	struct device *dev = &pdev->dev;
 	struct dw8250_data *data;
 	int irq;
@@ -471,14 +451,8 @@
 		return -EINVAL;
 	}
 
-<<<<<<< HEAD
-	if (irq < 0) {
-		if (irq != -EPROBE_DEFER)
-			dev_err(dev, "cannot get irq\n");
-=======
 	irq = platform_get_irq(pdev, 0);
 	if (irq < 0)
->>>>>>> 24b8d41d
 		return irq;
 
 	spin_lock_init(&p->lock);
@@ -549,21 +523,6 @@
 	device_property_read_u32(dev, "clock-frequency", &p->uartclk);
 
 	/* If there is separate baudclk, get the rate from it. */
-<<<<<<< HEAD
-	data->clk = devm_clk_get(dev, "baudclk");
-	if (IS_ERR(data->clk) && PTR_ERR(data->clk) != -EPROBE_DEFER)
-		data->clk = devm_clk_get(dev, NULL);
-	if (IS_ERR(data->clk) && PTR_ERR(data->clk) == -EPROBE_DEFER)
-		return -EPROBE_DEFER;
-	if (!IS_ERR_OR_NULL(data->clk)) {
-		err = clk_prepare_enable(data->clk);
-		if (err)
-			dev_warn(dev, "could not enable optional baudclk: %d\n",
-				 err);
-		else
-			p->uartclk = clk_get_rate(data->clk);
-	}
-=======
 	data->clk = devm_clk_get_optional(dev, "baudclk");
 	if (data->clk == NULL)
 		data->clk = devm_clk_get_optional(dev, NULL);
@@ -579,32 +538,10 @@
 
 	if (data->clk)
 		p->uartclk = clk_get_rate(data->clk);
->>>>>>> 24b8d41d
 
 	/* If no clock rate is defined, fail. */
 	if (!p->uartclk) {
 		dev_err(dev, "clock rate not defined\n");
-<<<<<<< HEAD
-		return -EINVAL;
-	}
-
-	data->pclk = devm_clk_get(dev, "apb_pclk");
-	if (IS_ERR(data->pclk) && PTR_ERR(data->pclk) == -EPROBE_DEFER) {
-		err = -EPROBE_DEFER;
-		goto err_clk;
-	}
-	if (!IS_ERR(data->pclk)) {
-		err = clk_prepare_enable(data->pclk);
-		if (err) {
-			dev_err(dev, "could not enable apb_pclk\n");
-			goto err_clk;
-		}
-	}
-
-	data->rst = devm_reset_control_get_optional(dev, NULL);
-	if (IS_ERR(data->rst) && PTR_ERR(data->rst) == -EPROBE_DEFER) {
-		err = -EPROBE_DEFER;
-=======
 		err = -EINVAL;
 		goto err_clk;
 	}
@@ -624,7 +561,6 @@
 	data->rst = devm_reset_control_get_optional_exclusive(dev, NULL);
 	if (IS_ERR(data->rst)) {
 		err = PTR_ERR(data->rst);
->>>>>>> 24b8d41d
 		goto err_pclk;
 	}
 	reset_control_deassert(data->rst);
@@ -778,10 +714,7 @@
 	{ "APMC0D08", 0},
 	{ "AMD0020", 0 },
 	{ "AMDI0020", 0 },
-<<<<<<< HEAD
-=======
 	{ "BRCM2032", 0 },
->>>>>>> 24b8d41d
 	{ "HISI0031", 0 },
 	{ },
 };
