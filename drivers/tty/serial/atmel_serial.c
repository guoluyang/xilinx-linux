// SPDX-License-Identifier: GPL-2.0+
/*
 *  Driver for Atmel AT91 Serial ports
 *  Copyright (C) 2003 Rick Bronson
 *
 *  Based on drivers/char/serial_sa1100.c, by Deep Blue Solutions Ltd.
 *  Based on drivers/char/serial.c, by Linus Torvalds, Theodore Ts'o.
 *
 *  DMA support added by Chip Coldwell.
 */
#include <linux/tty.h>
#include <linux/ioport.h>
#include <linux/slab.h>
#include <linux/init.h>
#include <linux/serial.h>
#include <linux/clk.h>
#include <linux/console.h>
#include <linux/sysrq.h>
#include <linux/tty_flip.h>
#include <linux/platform_device.h>
#include <linux/of.h>
#include <linux/of_device.h>
#include <linux/dma-mapping.h>
#include <linux/dmaengine.h>
#include <linux/atmel_pdc.h>
#include <linux/uaccess.h>
#include <linux/platform_data/atmel.h>
#include <linux/timer.h>
#include <linux/err.h>
#include <linux/irq.h>
#include <linux/suspend.h>
#include <linux/mm.h>

#include <asm/div64.h>
#include <asm/io.h>
#include <asm/ioctls.h>

#define PDC_BUFFER_SIZE		512
/* Revisit: We should calculate this based on the actual port settings */
#define PDC_RX_TIMEOUT		(3 * 10)		/* 3 bytes */

/* The minium number of data FIFOs should be able to contain */
#define ATMEL_MIN_FIFO_SIZE	8
/*
 * These two offsets are substracted from the RX FIFO size to define the RTS
 * high and low thresholds
 */
#define ATMEL_RTS_HIGH_OFFSET	16
#define ATMEL_RTS_LOW_OFFSET	20

#include <linux/serial_core.h>

#include "serial_mctrl_gpio.h"
#include "atmel_serial.h"

static void atmel_start_rx(struct uart_port *port);
static void atmel_stop_rx(struct uart_port *port);

#ifdef CONFIG_SERIAL_ATMEL_TTYAT

/* Use device name ttyAT, major 204 and minor 154-169.  This is necessary if we
 * should coexist with the 8250 driver, such as if we have an external 16C550
 * UART. */
#define SERIAL_ATMEL_MAJOR	204
#define MINOR_START		154
#define ATMEL_DEVICENAME	"ttyAT"

#else

/* Use device name ttyS, major 4, minor 64-68.  This is the usual serial port
 * name, but it is legally reserved for the 8250 driver. */
#define SERIAL_ATMEL_MAJOR	TTY_MAJOR
#define MINOR_START		64
#define ATMEL_DEVICENAME	"ttyS"

#endif

#define ATMEL_ISR_PASS_LIMIT	256

struct atmel_dma_buffer {
	unsigned char	*buf;
	dma_addr_t	dma_addr;
	unsigned int	dma_size;
	unsigned int	ofs;
};

struct atmel_uart_char {
	u16		status;
	u16		ch;
};

/*
 * Be careful, the real size of the ring buffer is
 * sizeof(atmel_uart_char) * ATMEL_SERIAL_RINGSIZE. It means that ring buffer
 * can contain up to 1024 characters in PIO mode and up to 4096 characters in
 * DMA mode.
 */
#define ATMEL_SERIAL_RINGSIZE 1024

/*
 * at91: 6 USARTs and one DBGU port (SAM9260)
 * samx7: 3 USARTs and 5 UARTs
 */
#define ATMEL_MAX_UART		8

/*
 * We wrap our port structure around the generic uart_port.
 */
struct atmel_uart_port {
	struct uart_port	uart;		/* uart */
	struct clk		*clk;		/* uart clock */
	int			may_wakeup;	/* cached value of device_may_wakeup for times we need to disable it */
	u32			backup_imr;	/* IMR saved during suspend */
	int			break_active;	/* break being received */

	bool			use_dma_rx;	/* enable DMA receiver */
	bool			use_pdc_rx;	/* enable PDC receiver */
	short			pdc_rx_idx;	/* current PDC RX buffer */
	struct atmel_dma_buffer	pdc_rx[2];	/* PDC receier */

	bool			use_dma_tx;     /* enable DMA transmitter */
	bool			use_pdc_tx;	/* enable PDC transmitter */
	struct atmel_dma_buffer	pdc_tx;		/* PDC transmitter */

	spinlock_t			lock_tx;	/* port lock */
	spinlock_t			lock_rx;	/* port lock */
	struct dma_chan			*chan_tx;
	struct dma_chan			*chan_rx;
	struct dma_async_tx_descriptor	*desc_tx;
	struct dma_async_tx_descriptor	*desc_rx;
	dma_cookie_t			cookie_tx;
	dma_cookie_t			cookie_rx;
	struct scatterlist		sg_tx;
	struct scatterlist		sg_rx;
	struct tasklet_struct	tasklet_rx;
	struct tasklet_struct	tasklet_tx;
	atomic_t		tasklet_shutdown;
	unsigned int		irq_status_prev;
	unsigned int		tx_len;

	struct circ_buf		rx_ring;

	struct mctrl_gpios	*gpios;
	u32			backup_mode;	/* MR saved during iso7816 operations */
	u32			backup_brgr;	/* BRGR saved during iso7816 operations */
	unsigned int		tx_done_mask;
	u32			fifo_size;
	u32			rts_high;
	u32			rts_low;
	bool			ms_irq_enabled;
	u32			rtor;	/* address of receiver timeout register if it exists */
	bool			has_frac_baudrate;
	bool			has_hw_timer;
	struct timer_list	uart_timer;

	bool			tx_stopped;
	bool			suspended;
	unsigned int		pending;
	unsigned int		pending_status;
	spinlock_t		lock_suspended;

	bool			hd_start_rx;	/* can start RX during half-duplex operation */

	/* ISO7816 */
	unsigned int		fidi_min;
	unsigned int		fidi_max;

#ifdef CONFIG_PM
	struct {
		u32		cr;
		u32		mr;
		u32		imr;
		u32		brgr;
		u32		rtor;
		u32		ttgr;
		u32		fmr;
		u32		fimr;
	} cache;
#endif

	int (*prepare_rx)(struct uart_port *port);
	int (*prepare_tx)(struct uart_port *port);
	void (*schedule_rx)(struct uart_port *port);
	void (*schedule_tx)(struct uart_port *port);
	void (*release_rx)(struct uart_port *port);
	void (*release_tx)(struct uart_port *port);
};

static struct atmel_uart_port atmel_ports[ATMEL_MAX_UART];
static DECLARE_BITMAP(atmel_ports_in_use, ATMEL_MAX_UART);

#if defined(CONFIG_OF)
static const struct of_device_id atmel_serial_dt_ids[] = {
	{ .compatible = "atmel,at91rm9200-usart-serial" },
	{ /* sentinel */ }
};
#endif

static inline struct atmel_uart_port *
to_atmel_uart_port(struct uart_port *uart)
{
	return container_of(uart, struct atmel_uart_port, uart);
}

static inline u32 atmel_uart_readl(struct uart_port *port, u32 reg)
{
	return __raw_readl(port->membase + reg);
}

static inline void atmel_uart_writel(struct uart_port *port, u32 reg, u32 value)
{
	__raw_writel(value, port->membase + reg);
}

static inline u8 atmel_uart_read_char(struct uart_port *port)
{
	return __raw_readb(port->membase + ATMEL_US_RHR);
}

static inline void atmel_uart_write_char(struct uart_port *port, u8 value)
{
	__raw_writeb(value, port->membase + ATMEL_US_THR);
}

static inline int atmel_uart_is_half_duplex(struct uart_port *port)
{
	return ((port->rs485.flags & SER_RS485_ENABLED) &&
		!(port->rs485.flags & SER_RS485_RX_DURING_TX)) ||
		(port->iso7816.flags & SER_ISO7816_ENABLED);
}

#ifdef CONFIG_SERIAL_ATMEL_PDC
static bool atmel_use_pdc_rx(struct uart_port *port)
{
	struct atmel_uart_port *atmel_port = to_atmel_uart_port(port);

	return atmel_port->use_pdc_rx;
}

static bool atmel_use_pdc_tx(struct uart_port *port)
{
	struct atmel_uart_port *atmel_port = to_atmel_uart_port(port);

	return atmel_port->use_pdc_tx;
}
#else
static bool atmel_use_pdc_rx(struct uart_port *port)
{
	return false;
}

static bool atmel_use_pdc_tx(struct uart_port *port)
{
	return false;
}
#endif

static bool atmel_use_dma_tx(struct uart_port *port)
{
	struct atmel_uart_port *atmel_port = to_atmel_uart_port(port);

	return atmel_port->use_dma_tx;
}

static bool atmel_use_dma_rx(struct uart_port *port)
{
	struct atmel_uart_port *atmel_port = to_atmel_uart_port(port);

	return atmel_port->use_dma_rx;
}

static bool atmel_use_fifo(struct uart_port *port)
<<<<<<< HEAD
{
	struct atmel_uart_port *atmel_port = to_atmel_uart_port(port);

	return atmel_port->fifo_size;
}

static void atmel_tasklet_schedule(struct atmel_uart_port *atmel_port,
				   struct tasklet_struct *t)
{
	if (!atomic_read(&atmel_port->tasklet_shutdown))
		tasklet_schedule(t);
}

static unsigned int atmel_get_lines_status(struct uart_port *port)
=======
>>>>>>> 24b8d41d
{
	struct atmel_uart_port *atmel_port = to_atmel_uart_port(port);

	return atmel_port->fifo_size;
}

static void atmel_tasklet_schedule(struct atmel_uart_port *atmel_port,
				   struct tasklet_struct *t)
{
	if (!atomic_read(&atmel_port->tasklet_shutdown))
		tasklet_schedule(t);
}

/* Enable or disable the rs485 support */
static int atmel_config_rs485(struct uart_port *port,
			      struct serial_rs485 *rs485conf)
{
	struct atmel_uart_port *atmel_port = to_atmel_uart_port(port);
	unsigned int mode;

	/* Disable interrupts */
	atmel_uart_writel(port, ATMEL_US_IDR, atmel_port->tx_done_mask);

	mode = atmel_uart_readl(port, ATMEL_US_MR);

	/* Resetting serial mode to RS232 (0x0) */
	mode &= ~ATMEL_US_USMODE;

	port->rs485 = *rs485conf;

	if (rs485conf->flags & SER_RS485_ENABLED) {
		dev_dbg(port->dev, "Setting UART to RS485\n");
		if (port->rs485.flags & SER_RS485_RX_DURING_TX)
			atmel_port->tx_done_mask = ATMEL_US_TXRDY;
		else
			atmel_port->tx_done_mask = ATMEL_US_TXEMPTY;

		atmel_uart_writel(port, ATMEL_US_TTGR,
				  rs485conf->delay_rts_after_send);
		mode |= ATMEL_US_USMODE_RS485;
	} else {
		dev_dbg(port->dev, "Setting UART to RS232\n");
		if (atmel_use_pdc_tx(port))
			atmel_port->tx_done_mask = ATMEL_US_ENDTX |
				ATMEL_US_TXBUFE;
		else
			atmel_port->tx_done_mask = ATMEL_US_TXRDY;
	}
	atmel_uart_writel(port, ATMEL_US_MR, mode);

	/* Enable interrupts */
	atmel_uart_writel(port, ATMEL_US_IER, atmel_port->tx_done_mask);

	return 0;
}

static unsigned int atmel_calc_cd(struct uart_port *port,
				  struct serial_iso7816 *iso7816conf)
{
	struct atmel_uart_port *atmel_port = to_atmel_uart_port(port);
	unsigned int cd;
	u64 mck_rate;

	mck_rate = (u64)clk_get_rate(atmel_port->clk);
	do_div(mck_rate, iso7816conf->clk);
	cd = mck_rate;
	return cd;
}

static unsigned int atmel_calc_fidi(struct uart_port *port,
				    struct serial_iso7816 *iso7816conf)
{
	u64 fidi = 0;

	if (iso7816conf->sc_fi && iso7816conf->sc_di) {
		fidi = (u64)iso7816conf->sc_fi;
		do_div(fidi, iso7816conf->sc_di);
	}
	return (u32)fidi;
}

/* Enable or disable the iso7816 support */
/* Called with interrupts disabled */
static int atmel_config_iso7816(struct uart_port *port,
				struct serial_iso7816 *iso7816conf)
{
	struct atmel_uart_port *atmel_port = to_atmel_uart_port(port);
	unsigned int mode;
	unsigned int cd, fidi;
	int ret = 0;

	/* Disable interrupts */
	atmel_uart_writel(port, ATMEL_US_IDR, atmel_port->tx_done_mask);

	mode = atmel_uart_readl(port, ATMEL_US_MR);

	if (iso7816conf->flags & SER_ISO7816_ENABLED) {
		mode &= ~ATMEL_US_USMODE;

		if (iso7816conf->tg > 255) {
			dev_err(port->dev, "ISO7816: Timeguard exceeding 255\n");
			memset(iso7816conf, 0, sizeof(struct serial_iso7816));
			ret = -EINVAL;
			goto err_out;
		}

		if ((iso7816conf->flags & SER_ISO7816_T_PARAM)
		    == SER_ISO7816_T(0)) {
			mode |= ATMEL_US_USMODE_ISO7816_T0 | ATMEL_US_DSNACK;
		} else if ((iso7816conf->flags & SER_ISO7816_T_PARAM)
			   == SER_ISO7816_T(1)) {
			mode |= ATMEL_US_USMODE_ISO7816_T1 | ATMEL_US_INACK;
		} else {
			dev_err(port->dev, "ISO7816: Type not supported\n");
			memset(iso7816conf, 0, sizeof(struct serial_iso7816));
			ret = -EINVAL;
			goto err_out;
		}

		mode &= ~(ATMEL_US_USCLKS | ATMEL_US_NBSTOP | ATMEL_US_PAR);

		/* select mck clock, and output  */
		mode |= ATMEL_US_USCLKS_MCK | ATMEL_US_CLKO;
		/* set parity for normal/inverse mode + max iterations */
		mode |= ATMEL_US_PAR_EVEN | ATMEL_US_NBSTOP_1 | ATMEL_US_MAX_ITER(3);

		cd = atmel_calc_cd(port, iso7816conf);
		fidi = atmel_calc_fidi(port, iso7816conf);
		if (fidi == 0) {
			dev_warn(port->dev, "ISO7816 fidi = 0, Generator generates no signal\n");
		} else if (fidi < atmel_port->fidi_min
			   || fidi > atmel_port->fidi_max) {
			dev_err(port->dev, "ISO7816 fidi = %u, value not supported\n", fidi);
			memset(iso7816conf, 0, sizeof(struct serial_iso7816));
			ret = -EINVAL;
			goto err_out;
		}

		if (!(port->iso7816.flags & SER_ISO7816_ENABLED)) {
			/* port not yet in iso7816 mode: store configuration */
			atmel_port->backup_mode = atmel_uart_readl(port, ATMEL_US_MR);
			atmel_port->backup_brgr = atmel_uart_readl(port, ATMEL_US_BRGR);
		}

		atmel_uart_writel(port, ATMEL_US_TTGR, iso7816conf->tg);
		atmel_uart_writel(port, ATMEL_US_BRGR, cd);
		atmel_uart_writel(port, ATMEL_US_FIDI, fidi);

		atmel_uart_writel(port, ATMEL_US_CR, ATMEL_US_TXDIS | ATMEL_US_RXEN);
		atmel_port->tx_done_mask = ATMEL_US_TXEMPTY | ATMEL_US_NACK | ATMEL_US_ITERATION;
	} else {
		dev_dbg(port->dev, "Setting UART back to RS232\n");
		/* back to last RS232 settings */
		mode = atmel_port->backup_mode;
		memset(iso7816conf, 0, sizeof(struct serial_iso7816));
		atmel_uart_writel(port, ATMEL_US_TTGR, 0);
		atmel_uart_writel(port, ATMEL_US_BRGR, atmel_port->backup_brgr);
		atmel_uart_writel(port, ATMEL_US_FIDI, 0x174);

		if (atmel_use_pdc_tx(port))
			atmel_port->tx_done_mask = ATMEL_US_ENDTX |
						   ATMEL_US_TXBUFE;
		else
			atmel_port->tx_done_mask = ATMEL_US_TXRDY;
	}

	port->iso7816 = *iso7816conf;

	atmel_uart_writel(port, ATMEL_US_MR, mode);

err_out:
	/* Enable interrupts */
	atmel_uart_writel(port, ATMEL_US_IER, atmel_port->tx_done_mask);

	return ret;
}

/*
 * Return TIOCSER_TEMT when transmitter FIFO and Shift register is empty.
 */
static u_int atmel_tx_empty(struct uart_port *port)
{
	struct atmel_uart_port *atmel_port = to_atmel_uart_port(port);

	if (atmel_port->tx_stopped)
		return TIOCSER_TEMT;
	return (atmel_uart_readl(port, ATMEL_US_CSR) & ATMEL_US_TXEMPTY) ?
		TIOCSER_TEMT :
		0;
}

/*
 * Set state of the modem control output lines
 */
static void atmel_set_mctrl(struct uart_port *port, u_int mctrl)
{
	unsigned int control = 0;
	unsigned int mode = atmel_uart_readl(port, ATMEL_US_MR);
	unsigned int rts_paused, rts_ready;
	struct atmel_uart_port *atmel_port = to_atmel_uart_port(port);

	/* override mode to RS485 if needed, otherwise keep the current mode */
	if (port->rs485.flags & SER_RS485_ENABLED) {
		atmel_uart_writel(port, ATMEL_US_TTGR,
				  port->rs485.delay_rts_after_send);
		mode &= ~ATMEL_US_USMODE;
		mode |= ATMEL_US_USMODE_RS485;
	}

	/* set the RTS line state according to the mode */
	if ((mode & ATMEL_US_USMODE) == ATMEL_US_USMODE_HWHS) {
		/* force RTS line to high level */
		rts_paused = ATMEL_US_RTSEN;

		/* give the control of the RTS line back to the hardware */
		rts_ready = ATMEL_US_RTSDIS;
	} else {
		/* force RTS line to high level */
		rts_paused = ATMEL_US_RTSDIS;

		/* force RTS line to low level */
		rts_ready = ATMEL_US_RTSEN;
	}

	if (mctrl & TIOCM_RTS)
		control |= rts_ready;
	else
		control |= rts_paused;

	if (mctrl & TIOCM_DTR)
		control |= ATMEL_US_DTREN;
	else
		control |= ATMEL_US_DTRDIS;

	atmel_uart_writel(port, ATMEL_US_CR, control);

	mctrl_gpio_set(atmel_port->gpios, mctrl);

	/* Local loopback mode? */
	mode &= ~ATMEL_US_CHMODE;
	if (mctrl & TIOCM_LOOP)
		mode |= ATMEL_US_CHMODE_LOC_LOOP;
	else
		mode |= ATMEL_US_CHMODE_NORMAL;

	atmel_uart_writel(port, ATMEL_US_MR, mode);
}

/*
 * Get state of the modem control input lines
 */
static u_int atmel_get_mctrl(struct uart_port *port)
{
	struct atmel_uart_port *atmel_port = to_atmel_uart_port(port);
	unsigned int ret = 0, status;

	status = atmel_uart_readl(port, ATMEL_US_CSR);

	/*
	 * The control signals are active low.
	 */
	if (!(status & ATMEL_US_DCD))
		ret |= TIOCM_CD;
	if (!(status & ATMEL_US_CTS))
		ret |= TIOCM_CTS;
	if (!(status & ATMEL_US_DSR))
		ret |= TIOCM_DSR;
	if (!(status & ATMEL_US_RI))
		ret |= TIOCM_RI;

	return mctrl_gpio_get(atmel_port->gpios, &ret);
}

/*
 * Stop transmitting.
 */
static void atmel_stop_tx(struct uart_port *port)
{
	struct atmel_uart_port *atmel_port = to_atmel_uart_port(port);

	if (atmel_use_pdc_tx(port)) {
		/* disable PDC transmit */
		atmel_uart_writel(port, ATMEL_PDC_PTCR, ATMEL_PDC_TXTDIS);
	}

	/*
	 * Disable the transmitter.
	 * This is mandatory when DMA is used, otherwise the DMA buffer
	 * is fully transmitted.
	 */
	atmel_uart_writel(port, ATMEL_US_CR, ATMEL_US_TXDIS);
	atmel_port->tx_stopped = true;

	/* Disable interrupts */
	atmel_uart_writel(port, ATMEL_US_IDR, atmel_port->tx_done_mask);

	if (atmel_uart_is_half_duplex(port))
		if (!atomic_read(&atmel_port->tasklet_shutdown))
			atmel_start_rx(port);

}

/*
 * Start transmitting.
 */
static void atmel_start_tx(struct uart_port *port)
{
	struct atmel_uart_port *atmel_port = to_atmel_uart_port(port);

	if (atmel_use_pdc_tx(port) && (atmel_uart_readl(port, ATMEL_PDC_PTSR)
				       & ATMEL_PDC_TXTEN))
		/* The transmitter is already running.  Yes, we
		   really need this.*/
		return;

	if (atmel_use_pdc_tx(port) || atmel_use_dma_tx(port))
<<<<<<< HEAD
		if ((port->rs485.flags & SER_RS485_ENABLED) &&
		    !(port->rs485.flags & SER_RS485_RX_DURING_TX))
=======
		if (atmel_uart_is_half_duplex(port))
>>>>>>> 24b8d41d
			atmel_stop_rx(port);

	if (atmel_use_pdc_tx(port))
		/* re-enable PDC transmit */
		atmel_uart_writel(port, ATMEL_PDC_PTCR, ATMEL_PDC_TXTEN);

	/* Enable interrupts */
	atmel_uart_writel(port, ATMEL_US_IER, atmel_port->tx_done_mask);

	/* re-enable the transmitter */
	atmel_uart_writel(port, ATMEL_US_CR, ATMEL_US_TXEN);
	atmel_port->tx_stopped = false;
}

/*
 * start receiving - port is in process of being opened.
 */
static void atmel_start_rx(struct uart_port *port)
{
	/* reset status and receiver */
	atmel_uart_writel(port, ATMEL_US_CR, ATMEL_US_RSTSTA);

	atmel_uart_writel(port, ATMEL_US_CR, ATMEL_US_RXEN);

	if (atmel_use_pdc_rx(port)) {
		/* enable PDC controller */
		atmel_uart_writel(port, ATMEL_US_IER,
				  ATMEL_US_ENDRX | ATMEL_US_TIMEOUT |
				  port->read_status_mask);
		atmel_uart_writel(port, ATMEL_PDC_PTCR, ATMEL_PDC_RXTEN);
	} else {
		atmel_uart_writel(port, ATMEL_US_IER, ATMEL_US_RXRDY);
	}
}

/*
 * Stop receiving - port is in process of being closed.
 */
static void atmel_stop_rx(struct uart_port *port)
{
	atmel_uart_writel(port, ATMEL_US_CR, ATMEL_US_RXDIS);

	if (atmel_use_pdc_rx(port)) {
		/* disable PDC receive */
		atmel_uart_writel(port, ATMEL_PDC_PTCR, ATMEL_PDC_RXTDIS);
		atmel_uart_writel(port, ATMEL_US_IDR,
				  ATMEL_US_ENDRX | ATMEL_US_TIMEOUT |
				  port->read_status_mask);
	} else {
		atmel_uart_writel(port, ATMEL_US_IDR, ATMEL_US_RXRDY);
	}
}

/*
 * Enable modem status interrupts
 */
static void atmel_enable_ms(struct uart_port *port)
{
	struct atmel_uart_port *atmel_port = to_atmel_uart_port(port);
	uint32_t ier = 0;

	/*
	 * Interrupt should not be enabled twice
	 */
	if (atmel_port->ms_irq_enabled)
		return;

	atmel_port->ms_irq_enabled = true;

	if (!mctrl_gpio_to_gpiod(atmel_port->gpios, UART_GPIO_CTS))
		ier |= ATMEL_US_CTSIC;

	if (!mctrl_gpio_to_gpiod(atmel_port->gpios, UART_GPIO_DSR))
		ier |= ATMEL_US_DSRIC;

	if (!mctrl_gpio_to_gpiod(atmel_port->gpios, UART_GPIO_RI))
		ier |= ATMEL_US_RIIC;

	if (!mctrl_gpio_to_gpiod(atmel_port->gpios, UART_GPIO_DCD))
		ier |= ATMEL_US_DCDIC;

	atmel_uart_writel(port, ATMEL_US_IER, ier);

	mctrl_gpio_enable_ms(atmel_port->gpios);
}

/*
 * Disable modem status interrupts
 */
static void atmel_disable_ms(struct uart_port *port)
{
	struct atmel_uart_port *atmel_port = to_atmel_uart_port(port);
	uint32_t idr = 0;

	/*
	 * Interrupt should not be disabled twice
	 */
	if (!atmel_port->ms_irq_enabled)
		return;

	atmel_port->ms_irq_enabled = false;

	mctrl_gpio_disable_ms(atmel_port->gpios);

	if (!mctrl_gpio_to_gpiod(atmel_port->gpios, UART_GPIO_CTS))
		idr |= ATMEL_US_CTSIC;

	if (!mctrl_gpio_to_gpiod(atmel_port->gpios, UART_GPIO_DSR))
		idr |= ATMEL_US_DSRIC;

	if (!mctrl_gpio_to_gpiod(atmel_port->gpios, UART_GPIO_RI))
		idr |= ATMEL_US_RIIC;

	if (!mctrl_gpio_to_gpiod(atmel_port->gpios, UART_GPIO_DCD))
		idr |= ATMEL_US_DCDIC;

	atmel_uart_writel(port, ATMEL_US_IDR, idr);
}

/*
 * Control the transmission of a break signal
 */
static void atmel_break_ctl(struct uart_port *port, int break_state)
{
	if (break_state != 0)
		/* start break */
		atmel_uart_writel(port, ATMEL_US_CR, ATMEL_US_STTBRK);
	else
		/* stop break */
		atmel_uart_writel(port, ATMEL_US_CR, ATMEL_US_STPBRK);
}

/*
 * Stores the incoming character in the ring buffer
 */
static void
atmel_buffer_rx_char(struct uart_port *port, unsigned int status,
		     unsigned int ch)
{
	struct atmel_uart_port *atmel_port = to_atmel_uart_port(port);
	struct circ_buf *ring = &atmel_port->rx_ring;
	struct atmel_uart_char *c;

	if (!CIRC_SPACE(ring->head, ring->tail, ATMEL_SERIAL_RINGSIZE))
		/* Buffer overflow, ignore char */
		return;

	c = &((struct atmel_uart_char *)ring->buf)[ring->head];
	c->status	= status;
	c->ch		= ch;

	/* Make sure the character is stored before we update head. */
	smp_wmb();

	ring->head = (ring->head + 1) & (ATMEL_SERIAL_RINGSIZE - 1);
}

/*
 * Deal with parity, framing and overrun errors.
 */
static void atmel_pdc_rxerr(struct uart_port *port, unsigned int status)
{
	/* clear error */
	atmel_uart_writel(port, ATMEL_US_CR, ATMEL_US_RSTSTA);

	if (status & ATMEL_US_RXBRK) {
		/* ignore side-effect */
		status &= ~(ATMEL_US_PARE | ATMEL_US_FRAME);
		port->icount.brk++;
	}
	if (status & ATMEL_US_PARE)
		port->icount.parity++;
	if (status & ATMEL_US_FRAME)
		port->icount.frame++;
	if (status & ATMEL_US_OVRE)
		port->icount.overrun++;
}

/*
 * Characters received (called from interrupt handler)
 */
static void atmel_rx_chars(struct uart_port *port)
{
	struct atmel_uart_port *atmel_port = to_atmel_uart_port(port);
	unsigned int status, ch;

	status = atmel_uart_readl(port, ATMEL_US_CSR);
	while (status & ATMEL_US_RXRDY) {
		ch = atmel_uart_read_char(port);

		/*
		 * note that the error handling code is
		 * out of the main execution path
		 */
		if (unlikely(status & (ATMEL_US_PARE | ATMEL_US_FRAME
				       | ATMEL_US_OVRE | ATMEL_US_RXBRK)
			     || atmel_port->break_active)) {

			/* clear error */
			atmel_uart_writel(port, ATMEL_US_CR, ATMEL_US_RSTSTA);

			if (status & ATMEL_US_RXBRK
			    && !atmel_port->break_active) {
				atmel_port->break_active = 1;
				atmel_uart_writel(port, ATMEL_US_IER,
						  ATMEL_US_RXBRK);
			} else {
				/*
				 * This is either the end-of-break
				 * condition or we've received at
				 * least one character without RXBRK
				 * being set. In both cases, the next
				 * RXBRK will indicate start-of-break.
				 */
				atmel_uart_writel(port, ATMEL_US_IDR,
						  ATMEL_US_RXBRK);
				status &= ~ATMEL_US_RXBRK;
				atmel_port->break_active = 0;
			}
		}

		atmel_buffer_rx_char(port, status, ch);
		status = atmel_uart_readl(port, ATMEL_US_CSR);
	}

	atmel_tasklet_schedule(atmel_port, &atmel_port->tasklet_rx);
}

/*
 * Transmit characters (called from tasklet with TXRDY interrupt
 * disabled)
 */
static void atmel_tx_chars(struct uart_port *port)
{
	struct circ_buf *xmit = &port->state->xmit;
	struct atmel_uart_port *atmel_port = to_atmel_uart_port(port);

	if (port->x_char &&
	    (atmel_uart_readl(port, ATMEL_US_CSR) & ATMEL_US_TXRDY)) {
		atmel_uart_write_char(port, port->x_char);
		port->icount.tx++;
		port->x_char = 0;
	}
	if (uart_circ_empty(xmit) || uart_tx_stopped(port))
		return;

	while (atmel_uart_readl(port, ATMEL_US_CSR) & ATMEL_US_TXRDY) {
		atmel_uart_write_char(port, xmit->buf[xmit->tail]);
		xmit->tail = (xmit->tail + 1) & (UART_XMIT_SIZE - 1);
		port->icount.tx++;
		if (uart_circ_empty(xmit))
			break;
	}

	if (uart_circ_chars_pending(xmit) < WAKEUP_CHARS)
		uart_write_wakeup(port);

	if (!uart_circ_empty(xmit)) {
		/* we still have characters to transmit, so we should continue
		 * transmitting them when TX is ready, regardless of
		 * mode or duplexity
		 */
		atmel_port->tx_done_mask |= ATMEL_US_TXRDY;

		/* Enable interrupts */
		atmel_uart_writel(port, ATMEL_US_IER,
				  atmel_port->tx_done_mask);
	} else {
		if (atmel_uart_is_half_duplex(port))
			atmel_port->tx_done_mask &= ~ATMEL_US_TXRDY;
	}
}

static void atmel_complete_tx_dma(void *arg)
{
	struct atmel_uart_port *atmel_port = arg;
	struct uart_port *port = &atmel_port->uart;
	struct circ_buf *xmit = &port->state->xmit;
	struct dma_chan *chan = atmel_port->chan_tx;
	unsigned long flags;

	spin_lock_irqsave(&port->lock, flags);

	if (chan)
		dmaengine_terminate_all(chan);
	xmit->tail += atmel_port->tx_len;
	xmit->tail &= UART_XMIT_SIZE - 1;

	port->icount.tx += atmel_port->tx_len;

	spin_lock_irq(&atmel_port->lock_tx);
	async_tx_ack(atmel_port->desc_tx);
	atmel_port->cookie_tx = -EINVAL;
	atmel_port->desc_tx = NULL;
	spin_unlock_irq(&atmel_port->lock_tx);

	if (uart_circ_chars_pending(xmit) < WAKEUP_CHARS)
		uart_write_wakeup(port);

	/*
	 * xmit is a circular buffer so, if we have just send data from
	 * xmit->tail to the end of xmit->buf, now we have to transmit the
	 * remaining data from the beginning of xmit->buf to xmit->head.
	 */
	if (!uart_circ_empty(xmit))
		atmel_tasklet_schedule(atmel_port, &atmel_port->tasklet_tx);
<<<<<<< HEAD
=======
	else if (atmel_uart_is_half_duplex(port)) {
		/*
		 * DMA done, re-enable TXEMPTY and signal that we can stop
		 * TX and start RX for RS485
		 */
		atmel_port->hd_start_rx = true;
		atmel_uart_writel(port, ATMEL_US_IER,
				  atmel_port->tx_done_mask);
	}
>>>>>>> 24b8d41d

	spin_unlock_irqrestore(&port->lock, flags);
}

static void atmel_release_tx_dma(struct uart_port *port)
{
	struct atmel_uart_port *atmel_port = to_atmel_uart_port(port);
	struct dma_chan *chan = atmel_port->chan_tx;

	if (chan) {
		dmaengine_terminate_all(chan);
		dma_release_channel(chan);
		dma_unmap_sg(port->dev, &atmel_port->sg_tx, 1,
				DMA_TO_DEVICE);
	}

	atmel_port->desc_tx = NULL;
	atmel_port->chan_tx = NULL;
	atmel_port->cookie_tx = -EINVAL;
}

/*
 * Called from tasklet with TXRDY interrupt is disabled.
 */
static void atmel_tx_dma(struct uart_port *port)
{
	struct atmel_uart_port *atmel_port = to_atmel_uart_port(port);
	struct circ_buf *xmit = &port->state->xmit;
	struct dma_chan *chan = atmel_port->chan_tx;
	struct dma_async_tx_descriptor *desc;
	struct scatterlist sgl[2], *sg, *sg_tx = &atmel_port->sg_tx;
	unsigned int tx_len, part1_len, part2_len, sg_len;
	dma_addr_t phys_addr;

	/* Make sure we have an idle channel */
	if (atmel_port->desc_tx != NULL)
		return;

	if (!uart_circ_empty(xmit) && !uart_tx_stopped(port)) {
		/*
		 * DMA is idle now.
		 * Port xmit buffer is already mapped,
		 * and it is one page... Just adjust
		 * offsets and lengths. Since it is a circular buffer,
		 * we have to transmit till the end, and then the rest.
		 * Take the port lock to get a
		 * consistent xmit buffer state.
		 */
		tx_len = CIRC_CNT_TO_END(xmit->head,
					 xmit->tail,
					 UART_XMIT_SIZE);

		if (atmel_port->fifo_size) {
			/* multi data mode */
			part1_len = (tx_len & ~0x3); /* DWORD access */
			part2_len = (tx_len & 0x3); /* BYTE access */
		} else {
			/* single data (legacy) mode */
			part1_len = 0;
			part2_len = tx_len; /* BYTE access only */
		}

		sg_init_table(sgl, 2);
		sg_len = 0;
		phys_addr = sg_dma_address(sg_tx) + xmit->tail;
		if (part1_len) {
			sg = &sgl[sg_len++];
			sg_dma_address(sg) = phys_addr;
			sg_dma_len(sg) = part1_len;

			phys_addr += part1_len;
		}

		if (part2_len) {
			sg = &sgl[sg_len++];
			sg_dma_address(sg) = phys_addr;
			sg_dma_len(sg) = part2_len;
		}

		/*
		 * save tx_len so atmel_complete_tx_dma() will increase
		 * xmit->tail correctly
		 */
		atmel_port->tx_len = tx_len;

		desc = dmaengine_prep_slave_sg(chan,
					       sgl,
					       sg_len,
					       DMA_MEM_TO_DEV,
					       DMA_PREP_INTERRUPT |
					       DMA_CTRL_ACK);
		if (!desc) {
			dev_err(port->dev, "Failed to send via dma!\n");
			return;
		}

		dma_sync_sg_for_device(port->dev, sg_tx, 1, DMA_TO_DEVICE);

		atmel_port->desc_tx = desc;
		desc->callback = atmel_complete_tx_dma;
		desc->callback_param = atmel_port;
		atmel_port->cookie_tx = dmaengine_submit(desc);
	}

	if (uart_circ_chars_pending(xmit) < WAKEUP_CHARS)
		uart_write_wakeup(port);
}

static int atmel_prepare_tx_dma(struct uart_port *port)
{
	struct atmel_uart_port *atmel_port = to_atmel_uart_port(port);
	struct device *mfd_dev = port->dev->parent;
	dma_cap_mask_t		mask;
	struct dma_slave_config config;
	int ret, nent;

	dma_cap_zero(mask);
	dma_cap_set(DMA_SLAVE, mask);

	atmel_port->chan_tx = dma_request_slave_channel(mfd_dev, "tx");
	if (atmel_port->chan_tx == NULL)
		goto chan_err;
	dev_info(port->dev, "using %s for tx DMA transfers\n",
		dma_chan_name(atmel_port->chan_tx));

	spin_lock_init(&atmel_port->lock_tx);
	sg_init_table(&atmel_port->sg_tx, 1);
	/* UART circular tx buffer is an aligned page. */
	BUG_ON(!PAGE_ALIGNED(port->state->xmit.buf));
	sg_set_page(&atmel_port->sg_tx,
			virt_to_page(port->state->xmit.buf),
			UART_XMIT_SIZE,
			offset_in_page(port->state->xmit.buf));
	nent = dma_map_sg(port->dev,
				&atmel_port->sg_tx,
				1,
				DMA_TO_DEVICE);

	if (!nent) {
		dev_dbg(port->dev, "need to release resource of dma\n");
		goto chan_err;
	} else {
		dev_dbg(port->dev, "%s: mapped %d@%p to %pad\n", __func__,
			sg_dma_len(&atmel_port->sg_tx),
			port->state->xmit.buf,
			&sg_dma_address(&atmel_port->sg_tx));
	}

	/* Configure the slave DMA */
	memset(&config, 0, sizeof(config));
	config.direction = DMA_MEM_TO_DEV;
	config.dst_addr_width = (atmel_port->fifo_size) ?
				DMA_SLAVE_BUSWIDTH_4_BYTES :
				DMA_SLAVE_BUSWIDTH_1_BYTE;
	config.dst_addr = port->mapbase + ATMEL_US_THR;
	config.dst_maxburst = 1;

	ret = dmaengine_slave_config(atmel_port->chan_tx,
				     &config);
	if (ret) {
		dev_err(port->dev, "DMA tx slave configuration failed\n");
		goto chan_err;
	}

	return 0;

chan_err:
	dev_err(port->dev, "TX channel not available, switch to pio\n");
	atmel_port->use_dma_tx = false;
	if (atmel_port->chan_tx)
		atmel_release_tx_dma(port);
	return -EINVAL;
}

static void atmel_complete_rx_dma(void *arg)
{
	struct uart_port *port = arg;
	struct atmel_uart_port *atmel_port = to_atmel_uart_port(port);

	atmel_tasklet_schedule(atmel_port, &atmel_port->tasklet_rx);
}

static void atmel_release_rx_dma(struct uart_port *port)
{
	struct atmel_uart_port *atmel_port = to_atmel_uart_port(port);
	struct dma_chan *chan = atmel_port->chan_rx;

	if (chan) {
		dmaengine_terminate_all(chan);
		dma_release_channel(chan);
		dma_unmap_sg(port->dev, &atmel_port->sg_rx, 1,
				DMA_FROM_DEVICE);
	}

	atmel_port->desc_rx = NULL;
	atmel_port->chan_rx = NULL;
	atmel_port->cookie_rx = -EINVAL;
}

static void atmel_rx_from_dma(struct uart_port *port)
{
	struct atmel_uart_port *atmel_port = to_atmel_uart_port(port);
	struct tty_port *tport = &port->state->port;
	struct circ_buf *ring = &atmel_port->rx_ring;
	struct dma_chan *chan = atmel_port->chan_rx;
	struct dma_tx_state state;
	enum dma_status dmastat;
	size_t count;


	/* Reset the UART timeout early so that we don't miss one */
	atmel_uart_writel(port, ATMEL_US_CR, ATMEL_US_STTTO);
	dmastat = dmaengine_tx_status(chan,
				atmel_port->cookie_rx,
				&state);
	/* Restart a new tasklet if DMA status is error */
	if (dmastat == DMA_ERROR) {
		dev_dbg(port->dev, "Get residue error, restart tasklet\n");
		atmel_uart_writel(port, ATMEL_US_IER, ATMEL_US_TIMEOUT);
		atmel_tasklet_schedule(atmel_port, &atmel_port->tasklet_rx);
		return;
	}

	/* CPU claims ownership of RX DMA buffer */
	dma_sync_sg_for_cpu(port->dev,
			    &atmel_port->sg_rx,
			    1,
			    DMA_FROM_DEVICE);

	/*
	 * ring->head points to the end of data already written by the DMA.
	 * ring->tail points to the beginning of data to be read by the
	 * framework.
	 * The current transfer size should not be larger than the dma buffer
	 * length.
	 */
	ring->head = sg_dma_len(&atmel_port->sg_rx) - state.residue;
	BUG_ON(ring->head > sg_dma_len(&atmel_port->sg_rx));
	/*
	 * At this point ring->head may point to the first byte right after the
	 * last byte of the dma buffer:
	 * 0 <= ring->head <= sg_dma_len(&atmel_port->sg_rx)
	 *
	 * However ring->tail must always points inside the dma buffer:
	 * 0 <= ring->tail <= sg_dma_len(&atmel_port->sg_rx) - 1
	 *
	 * Since we use a ring buffer, we have to handle the case
	 * where head is lower than tail. In such a case, we first read from
	 * tail to the end of the buffer then reset tail.
	 */
	if (ring->head < ring->tail) {
		count = sg_dma_len(&atmel_port->sg_rx) - ring->tail;

		tty_insert_flip_string(tport, ring->buf + ring->tail, count);
		ring->tail = 0;
		port->icount.rx += count;
	}

	/* Finally we read data from tail to head */
	if (ring->tail < ring->head) {
		count = ring->head - ring->tail;

		tty_insert_flip_string(tport, ring->buf + ring->tail, count);
		/* Wrap ring->head if needed */
		if (ring->head >= sg_dma_len(&atmel_port->sg_rx))
			ring->head = 0;
		ring->tail = ring->head;
		port->icount.rx += count;
	}

	/* USART retreives ownership of RX DMA buffer */
	dma_sync_sg_for_device(port->dev,
			       &atmel_port->sg_rx,
			       1,
			       DMA_FROM_DEVICE);

	/*
	 * Drop the lock here since it might end up calling
	 * uart_start(), which takes the lock.
	 */
	spin_unlock(&port->lock);
	tty_flip_buffer_push(tport);
	spin_lock(&port->lock);

	atmel_uart_writel(port, ATMEL_US_IER, ATMEL_US_TIMEOUT);
}

static int atmel_prepare_rx_dma(struct uart_port *port)
{
	struct atmel_uart_port *atmel_port = to_atmel_uart_port(port);
	struct device *mfd_dev = port->dev->parent;
	struct dma_async_tx_descriptor *desc;
	dma_cap_mask_t		mask;
	struct dma_slave_config config;
	struct circ_buf		*ring;
	int ret, nent;

	ring = &atmel_port->rx_ring;

	dma_cap_zero(mask);
	dma_cap_set(DMA_CYCLIC, mask);

	atmel_port->chan_rx = dma_request_slave_channel(mfd_dev, "rx");
	if (atmel_port->chan_rx == NULL)
		goto chan_err;
	dev_info(port->dev, "using %s for rx DMA transfers\n",
		dma_chan_name(atmel_port->chan_rx));

	spin_lock_init(&atmel_port->lock_rx);
	sg_init_table(&atmel_port->sg_rx, 1);
	/* UART circular rx buffer is an aligned page. */
	BUG_ON(!PAGE_ALIGNED(ring->buf));
	sg_set_page(&atmel_port->sg_rx,
		    virt_to_page(ring->buf),
		    sizeof(struct atmel_uart_char) * ATMEL_SERIAL_RINGSIZE,
		    offset_in_page(ring->buf));
	nent = dma_map_sg(port->dev,
			  &atmel_port->sg_rx,
			  1,
			  DMA_FROM_DEVICE);

	if (!nent) {
		dev_dbg(port->dev, "need to release resource of dma\n");
		goto chan_err;
	} else {
		dev_dbg(port->dev, "%s: mapped %d@%p to %pad\n", __func__,
			sg_dma_len(&atmel_port->sg_rx),
			ring->buf,
			&sg_dma_address(&atmel_port->sg_rx));
	}

	/* Configure the slave DMA */
	memset(&config, 0, sizeof(config));
	config.direction = DMA_DEV_TO_MEM;
	config.src_addr_width = DMA_SLAVE_BUSWIDTH_1_BYTE;
	config.src_addr = port->mapbase + ATMEL_US_RHR;
	config.src_maxburst = 1;

	ret = dmaengine_slave_config(atmel_port->chan_rx,
				     &config);
	if (ret) {
		dev_err(port->dev, "DMA rx slave configuration failed\n");
		goto chan_err;
	}
	/*
	 * Prepare a cyclic dma transfer, assign 2 descriptors,
	 * each one is half ring buffer size
	 */
	desc = dmaengine_prep_dma_cyclic(atmel_port->chan_rx,
					 sg_dma_address(&atmel_port->sg_rx),
					 sg_dma_len(&atmel_port->sg_rx),
					 sg_dma_len(&atmel_port->sg_rx)/2,
					 DMA_DEV_TO_MEM,
					 DMA_PREP_INTERRUPT);
	if (!desc) {
		dev_err(port->dev, "Preparing DMA cyclic failed\n");
		goto chan_err;
	}
	desc->callback = atmel_complete_rx_dma;
	desc->callback_param = port;
	atmel_port->desc_rx = desc;
	atmel_port->cookie_rx = dmaengine_submit(desc);

	return 0;

chan_err:
	dev_err(port->dev, "RX channel not available, switch to pio\n");
	atmel_port->use_dma_rx = false;
	if (atmel_port->chan_rx)
		atmel_release_rx_dma(port);
	return -EINVAL;
}

static void atmel_uart_timer_callback(struct timer_list *t)
{
	struct atmel_uart_port *atmel_port = from_timer(atmel_port, t,
							uart_timer);
	struct uart_port *port = &atmel_port->uart;

	if (!atomic_read(&atmel_port->tasklet_shutdown)) {
		tasklet_schedule(&atmel_port->tasklet_rx);
		mod_timer(&atmel_port->uart_timer,
			  jiffies + uart_poll_timeout(port));
	}
}

/*
 * receive interrupt handler.
 */
static void
atmel_handle_receive(struct uart_port *port, unsigned int pending)
{
	struct atmel_uart_port *atmel_port = to_atmel_uart_port(port);

	if (atmel_use_pdc_rx(port)) {
		/*
		 * PDC receive. Just schedule the tasklet and let it
		 * figure out the details.
		 *
		 * TODO: We're not handling error flags correctly at
		 * the moment.
		 */
		if (pending & (ATMEL_US_ENDRX | ATMEL_US_TIMEOUT)) {
			atmel_uart_writel(port, ATMEL_US_IDR,
					  (ATMEL_US_ENDRX | ATMEL_US_TIMEOUT));
			atmel_tasklet_schedule(atmel_port,
					       &atmel_port->tasklet_rx);
		}

		if (pending & (ATMEL_US_RXBRK | ATMEL_US_OVRE |
				ATMEL_US_FRAME | ATMEL_US_PARE))
			atmel_pdc_rxerr(port, pending);
	}

	if (atmel_use_dma_rx(port)) {
		if (pending & ATMEL_US_TIMEOUT) {
			atmel_uart_writel(port, ATMEL_US_IDR,
					  ATMEL_US_TIMEOUT);
			atmel_tasklet_schedule(atmel_port,
					       &atmel_port->tasklet_rx);
		}
	}

	/* Interrupt receive */
	if (pending & ATMEL_US_RXRDY)
		atmel_rx_chars(port);
	else if (pending & ATMEL_US_RXBRK) {
		/*
		 * End of break detected. If it came along with a
		 * character, atmel_rx_chars will handle it.
		 */
		atmel_uart_writel(port, ATMEL_US_CR, ATMEL_US_RSTSTA);
		atmel_uart_writel(port, ATMEL_US_IDR, ATMEL_US_RXBRK);
		atmel_port->break_active = 0;
	}
}

/*
 * transmit interrupt handler. (Transmit is IRQF_NODELAY safe)
 */
static void
atmel_handle_transmit(struct uart_port *port, unsigned int pending)
{
	struct atmel_uart_port *atmel_port = to_atmel_uart_port(port);

	if (pending & atmel_port->tx_done_mask) {
		atmel_uart_writel(port, ATMEL_US_IDR,
				  atmel_port->tx_done_mask);
<<<<<<< HEAD
=======

		/* Start RX if flag was set and FIFO is empty */
		if (atmel_port->hd_start_rx) {
			if (!(atmel_uart_readl(port, ATMEL_US_CSR)
					& ATMEL_US_TXEMPTY))
				dev_warn(port->dev, "Should start RX, but TX fifo is not empty\n");

			atmel_port->hd_start_rx = false;
			atmel_start_rx(port);
		}

>>>>>>> 24b8d41d
		atmel_tasklet_schedule(atmel_port, &atmel_port->tasklet_tx);
	}
}

/*
 * status flags interrupt handler.
 */
static void
atmel_handle_status(struct uart_port *port, unsigned int pending,
		    unsigned int status)
{
	struct atmel_uart_port *atmel_port = to_atmel_uart_port(port);
	unsigned int status_change;

	if (pending & (ATMEL_US_RIIC | ATMEL_US_DSRIC | ATMEL_US_DCDIC
				| ATMEL_US_CTSIC)) {
		status_change = status ^ atmel_port->irq_status_prev;
		atmel_port->irq_status_prev = status;

		if (status_change & (ATMEL_US_RI | ATMEL_US_DSR
					| ATMEL_US_DCD | ATMEL_US_CTS)) {
			/* TODO: All reads to CSR will clear these interrupts! */
			if (status_change & ATMEL_US_RI)
				port->icount.rng++;
			if (status_change & ATMEL_US_DSR)
				port->icount.dsr++;
			if (status_change & ATMEL_US_DCD)
				uart_handle_dcd_change(port, !(status & ATMEL_US_DCD));
			if (status_change & ATMEL_US_CTS)
				uart_handle_cts_change(port, !(status & ATMEL_US_CTS));

			wake_up_interruptible(&port->state->port.delta_msr_wait);
		}
	}

	if (pending & (ATMEL_US_NACK | ATMEL_US_ITERATION))
		dev_dbg(port->dev, "ISO7816 ERROR (0x%08x)\n", pending);
}

/*
 * Interrupt handler
 */
static irqreturn_t atmel_interrupt(int irq, void *dev_id)
{
	struct uart_port *port = dev_id;
	struct atmel_uart_port *atmel_port = to_atmel_uart_port(port);
	unsigned int status, pending, mask, pass_counter = 0;

	spin_lock(&atmel_port->lock_suspended);

	do {
		status = atmel_uart_readl(port, ATMEL_US_CSR);
		mask = atmel_uart_readl(port, ATMEL_US_IMR);
		pending = status & mask;
		if (!pending)
			break;

		if (atmel_port->suspended) {
			atmel_port->pending |= pending;
			atmel_port->pending_status = status;
			atmel_uart_writel(port, ATMEL_US_IDR, mask);
			pm_system_wakeup();
			break;
		}

		atmel_handle_receive(port, pending);
		atmel_handle_status(port, pending, status);
		atmel_handle_transmit(port, pending);
	} while (pass_counter++ < ATMEL_ISR_PASS_LIMIT);

	spin_unlock(&atmel_port->lock_suspended);

	return pass_counter ? IRQ_HANDLED : IRQ_NONE;
}

static void atmel_release_tx_pdc(struct uart_port *port)
{
	struct atmel_uart_port *atmel_port = to_atmel_uart_port(port);
	struct atmel_dma_buffer *pdc = &atmel_port->pdc_tx;

	dma_unmap_single(port->dev,
			 pdc->dma_addr,
			 pdc->dma_size,
			 DMA_TO_DEVICE);
}

/*
 * Called from tasklet with ENDTX and TXBUFE interrupts disabled.
 */
static void atmel_tx_pdc(struct uart_port *port)
{
	struct atmel_uart_port *atmel_port = to_atmel_uart_port(port);
	struct circ_buf *xmit = &port->state->xmit;
	struct atmel_dma_buffer *pdc = &atmel_port->pdc_tx;
	int count;

	/* nothing left to transmit? */
	if (atmel_uart_readl(port, ATMEL_PDC_TCR))
		return;

	xmit->tail += pdc->ofs;
	xmit->tail &= UART_XMIT_SIZE - 1;

	port->icount.tx += pdc->ofs;
	pdc->ofs = 0;

	/* more to transmit - setup next transfer */

	/* disable PDC transmit */
	atmel_uart_writel(port, ATMEL_PDC_PTCR, ATMEL_PDC_TXTDIS);

	if (!uart_circ_empty(xmit) && !uart_tx_stopped(port)) {
		dma_sync_single_for_device(port->dev,
					   pdc->dma_addr,
					   pdc->dma_size,
					   DMA_TO_DEVICE);

		count = CIRC_CNT_TO_END(xmit->head, xmit->tail, UART_XMIT_SIZE);
		pdc->ofs = count;

		atmel_uart_writel(port, ATMEL_PDC_TPR,
				  pdc->dma_addr + xmit->tail);
		atmel_uart_writel(port, ATMEL_PDC_TCR, count);
		/* re-enable PDC transmit */
		atmel_uart_writel(port, ATMEL_PDC_PTCR, ATMEL_PDC_TXTEN);
		/* Enable interrupts */
		atmel_uart_writel(port, ATMEL_US_IER,
				  atmel_port->tx_done_mask);
	} else {
		if (atmel_uart_is_half_duplex(port)) {
			/* DMA done, stop TX, start RX for RS485 */
			atmel_start_rx(port);
		}
	}

	if (uart_circ_chars_pending(xmit) < WAKEUP_CHARS)
		uart_write_wakeup(port);
}

static int atmel_prepare_tx_pdc(struct uart_port *port)
{
	struct atmel_uart_port *atmel_port = to_atmel_uart_port(port);
	struct atmel_dma_buffer *pdc = &atmel_port->pdc_tx;
	struct circ_buf *xmit = &port->state->xmit;

	pdc->buf = xmit->buf;
	pdc->dma_addr = dma_map_single(port->dev,
					pdc->buf,
					UART_XMIT_SIZE,
					DMA_TO_DEVICE);
	pdc->dma_size = UART_XMIT_SIZE;
	pdc->ofs = 0;

	return 0;
}

static void atmel_rx_from_ring(struct uart_port *port)
{
	struct atmel_uart_port *atmel_port = to_atmel_uart_port(port);
	struct circ_buf *ring = &atmel_port->rx_ring;
	unsigned int flg;
	unsigned int status;

	while (ring->head != ring->tail) {
		struct atmel_uart_char c;

		/* Make sure c is loaded after head. */
		smp_rmb();

		c = ((struct atmel_uart_char *)ring->buf)[ring->tail];

		ring->tail = (ring->tail + 1) & (ATMEL_SERIAL_RINGSIZE - 1);

		port->icount.rx++;
		status = c.status;
		flg = TTY_NORMAL;

		/*
		 * note that the error handling code is
		 * out of the main execution path
		 */
		if (unlikely(status & (ATMEL_US_PARE | ATMEL_US_FRAME
				       | ATMEL_US_OVRE | ATMEL_US_RXBRK))) {
			if (status & ATMEL_US_RXBRK) {
				/* ignore side-effect */
				status &= ~(ATMEL_US_PARE | ATMEL_US_FRAME);

				port->icount.brk++;
				if (uart_handle_break(port))
					continue;
			}
			if (status & ATMEL_US_PARE)
				port->icount.parity++;
			if (status & ATMEL_US_FRAME)
				port->icount.frame++;
			if (status & ATMEL_US_OVRE)
				port->icount.overrun++;

			status &= port->read_status_mask;

			if (status & ATMEL_US_RXBRK)
				flg = TTY_BREAK;
			else if (status & ATMEL_US_PARE)
				flg = TTY_PARITY;
			else if (status & ATMEL_US_FRAME)
				flg = TTY_FRAME;
		}


		if (uart_handle_sysrq_char(port, c.ch))
			continue;

		uart_insert_char(port, status, ATMEL_US_OVRE, c.ch, flg);
	}

	/*
	 * Drop the lock here since it might end up calling
	 * uart_start(), which takes the lock.
	 */
	spin_unlock(&port->lock);
	tty_flip_buffer_push(&port->state->port);
	spin_lock(&port->lock);
}

static void atmel_release_rx_pdc(struct uart_port *port)
{
	struct atmel_uart_port *atmel_port = to_atmel_uart_port(port);
	int i;

	for (i = 0; i < 2; i++) {
		struct atmel_dma_buffer *pdc = &atmel_port->pdc_rx[i];

		dma_unmap_single(port->dev,
				 pdc->dma_addr,
				 pdc->dma_size,
				 DMA_FROM_DEVICE);
		kfree(pdc->buf);
	}
}

static void atmel_rx_from_pdc(struct uart_port *port)
{
	struct atmel_uart_port *atmel_port = to_atmel_uart_port(port);
	struct tty_port *tport = &port->state->port;
	struct atmel_dma_buffer *pdc;
	int rx_idx = atmel_port->pdc_rx_idx;
	unsigned int head;
	unsigned int tail;
	unsigned int count;

	do {
		/* Reset the UART timeout early so that we don't miss one */
		atmel_uart_writel(port, ATMEL_US_CR, ATMEL_US_STTTO);

		pdc = &atmel_port->pdc_rx[rx_idx];
		head = atmel_uart_readl(port, ATMEL_PDC_RPR) - pdc->dma_addr;
		tail = pdc->ofs;

		/* If the PDC has switched buffers, RPR won't contain
		 * any address within the current buffer. Since head
		 * is unsigned, we just need a one-way comparison to
		 * find out.
		 *
		 * In this case, we just need to consume the entire
		 * buffer and resubmit it for DMA. This will clear the
		 * ENDRX bit as well, so that we can safely re-enable
		 * all interrupts below.
		 */
		head = min(head, pdc->dma_size);

		if (likely(head != tail)) {
			dma_sync_single_for_cpu(port->dev, pdc->dma_addr,
					pdc->dma_size, DMA_FROM_DEVICE);

			/*
			 * head will only wrap around when we recycle
			 * the DMA buffer, and when that happens, we
			 * explicitly set tail to 0. So head will
			 * always be greater than tail.
			 */
			count = head - tail;

			tty_insert_flip_string(tport, pdc->buf + pdc->ofs,
						count);

			dma_sync_single_for_device(port->dev, pdc->dma_addr,
					pdc->dma_size, DMA_FROM_DEVICE);

			port->icount.rx += count;
			pdc->ofs = head;
		}

		/*
		 * If the current buffer is full, we need to check if
		 * the next one contains any additional data.
		 */
		if (head >= pdc->dma_size) {
			pdc->ofs = 0;
			atmel_uart_writel(port, ATMEL_PDC_RNPR, pdc->dma_addr);
			atmel_uart_writel(port, ATMEL_PDC_RNCR, pdc->dma_size);

			rx_idx = !rx_idx;
			atmel_port->pdc_rx_idx = rx_idx;
		}
	} while (head >= pdc->dma_size);

	/*
	 * Drop the lock here since it might end up calling
	 * uart_start(), which takes the lock.
	 */
	spin_unlock(&port->lock);
	tty_flip_buffer_push(tport);
	spin_lock(&port->lock);

	atmel_uart_writel(port, ATMEL_US_IER,
			  ATMEL_US_ENDRX | ATMEL_US_TIMEOUT);
}

static int atmel_prepare_rx_pdc(struct uart_port *port)
{
	struct atmel_uart_port *atmel_port = to_atmel_uart_port(port);
	int i;

	for (i = 0; i < 2; i++) {
		struct atmel_dma_buffer *pdc = &atmel_port->pdc_rx[i];

		pdc->buf = kmalloc(PDC_BUFFER_SIZE, GFP_KERNEL);
		if (pdc->buf == NULL) {
			if (i != 0) {
				dma_unmap_single(port->dev,
					atmel_port->pdc_rx[0].dma_addr,
					PDC_BUFFER_SIZE,
					DMA_FROM_DEVICE);
				kfree(atmel_port->pdc_rx[0].buf);
			}
			atmel_port->use_pdc_rx = false;
			return -ENOMEM;
		}
		pdc->dma_addr = dma_map_single(port->dev,
						pdc->buf,
						PDC_BUFFER_SIZE,
						DMA_FROM_DEVICE);
		pdc->dma_size = PDC_BUFFER_SIZE;
		pdc->ofs = 0;
	}

	atmel_port->pdc_rx_idx = 0;

	atmel_uart_writel(port, ATMEL_PDC_RPR, atmel_port->pdc_rx[0].dma_addr);
	atmel_uart_writel(port, ATMEL_PDC_RCR, PDC_BUFFER_SIZE);

	atmel_uart_writel(port, ATMEL_PDC_RNPR,
			  atmel_port->pdc_rx[1].dma_addr);
	atmel_uart_writel(port, ATMEL_PDC_RNCR, PDC_BUFFER_SIZE);

	return 0;
}

/*
 * tasklet handling tty stuff outside the interrupt handler.
 */
<<<<<<< HEAD
static void atmel_tasklet_rx_func(unsigned long data)
{
	struct uart_port *port = (struct uart_port *)data;
	struct atmel_uart_port *atmel_port = to_atmel_uart_port(port);
=======
static void atmel_tasklet_rx_func(struct tasklet_struct *t)
{
	struct atmel_uart_port *atmel_port = from_tasklet(atmel_port, t,
							  tasklet_rx);
	struct uart_port *port = &atmel_port->uart;
>>>>>>> 24b8d41d

	/* The interrupt handler does not take the lock */
	spin_lock(&port->lock);
	atmel_port->schedule_rx(port);
	spin_unlock(&port->lock);
}
<<<<<<< HEAD

static void atmel_tasklet_tx_func(unsigned long data)
{
	struct uart_port *port = (struct uart_port *)data;
	struct atmel_uart_port *atmel_port = to_atmel_uart_port(port);

=======

static void atmel_tasklet_tx_func(struct tasklet_struct *t)
{
	struct atmel_uart_port *atmel_port = from_tasklet(atmel_port, t,
							  tasklet_tx);
	struct uart_port *port = &atmel_port->uart;

>>>>>>> 24b8d41d
	/* The interrupt handler does not take the lock */
	spin_lock(&port->lock);
	atmel_port->schedule_tx(port);
	spin_unlock(&port->lock);
}

static void atmel_init_property(struct atmel_uart_port *atmel_port,
				struct platform_device *pdev)
{
	struct device_node *np = pdev->dev.of_node;
<<<<<<< HEAD
	struct atmel_uart_data *pdata = dev_get_platdata(&pdev->dev);

	if (np) {
		/* DMA/PDC usage specification */
		if (of_property_read_bool(np, "atmel,use-dma-rx")) {
			if (of_property_read_bool(np, "dmas")) {
				atmel_port->use_dma_rx  = true;
				atmel_port->use_pdc_rx  = false;
			} else {
				atmel_port->use_dma_rx  = false;
				atmel_port->use_pdc_rx  = true;
			}
		} else {
			atmel_port->use_dma_rx  = false;
			atmel_port->use_pdc_rx  = false;
		}

		if (of_property_read_bool(np, "atmel,use-dma-tx")) {
			if (of_property_read_bool(np, "dmas")) {
				atmel_port->use_dma_tx  = true;
				atmel_port->use_pdc_tx  = false;
			} else {
				atmel_port->use_dma_tx  = false;
				atmel_port->use_pdc_tx  = true;
			}
=======

	/* DMA/PDC usage specification */
	if (of_property_read_bool(np, "atmel,use-dma-rx")) {
		if (of_property_read_bool(np, "dmas")) {
			atmel_port->use_dma_rx  = true;
			atmel_port->use_pdc_rx  = false;
>>>>>>> 24b8d41d
		} else {
			atmel_port->use_dma_rx  = false;
			atmel_port->use_pdc_rx  = true;
		}
	} else {
		atmel_port->use_dma_rx  = false;
		atmel_port->use_pdc_rx  = false;
	}

	if (of_property_read_bool(np, "atmel,use-dma-tx")) {
		if (of_property_read_bool(np, "dmas")) {
			atmel_port->use_dma_tx  = true;
			atmel_port->use_pdc_tx  = false;
		} else {
			atmel_port->use_dma_tx  = false;
			atmel_port->use_pdc_tx  = true;
		}
	} else {
		atmel_port->use_dma_tx  = false;
		atmel_port->use_pdc_tx  = false;
	}
}

static void atmel_set_ops(struct uart_port *port)
{
	struct atmel_uart_port *atmel_port = to_atmel_uart_port(port);

	if (atmel_use_dma_rx(port)) {
		atmel_port->prepare_rx = &atmel_prepare_rx_dma;
		atmel_port->schedule_rx = &atmel_rx_from_dma;
		atmel_port->release_rx = &atmel_release_rx_dma;
	} else if (atmel_use_pdc_rx(port)) {
		atmel_port->prepare_rx = &atmel_prepare_rx_pdc;
		atmel_port->schedule_rx = &atmel_rx_from_pdc;
		atmel_port->release_rx = &atmel_release_rx_pdc;
	} else {
		atmel_port->prepare_rx = NULL;
		atmel_port->schedule_rx = &atmel_rx_from_ring;
		atmel_port->release_rx = NULL;
	}

	if (atmel_use_dma_tx(port)) {
		atmel_port->prepare_tx = &atmel_prepare_tx_dma;
		atmel_port->schedule_tx = &atmel_tx_dma;
		atmel_port->release_tx = &atmel_release_tx_dma;
	} else if (atmel_use_pdc_tx(port)) {
		atmel_port->prepare_tx = &atmel_prepare_tx_pdc;
		atmel_port->schedule_tx = &atmel_tx_pdc;
		atmel_port->release_tx = &atmel_release_tx_pdc;
	} else {
		atmel_port->prepare_tx = NULL;
		atmel_port->schedule_tx = &atmel_tx_chars;
		atmel_port->release_tx = NULL;
	}
}

/*
 * Get ip name usart or uart
 */
static void atmel_get_ip_name(struct uart_port *port)
{
	struct atmel_uart_port *atmel_port = to_atmel_uart_port(port);
	int name = atmel_uart_readl(port, ATMEL_US_NAME);
	u32 version;
	u32 usart, dbgu_uart, new_uart;
	/* ASCII decoding for IP version */
	usart = 0x55534152;	/* USAR(T) */
	dbgu_uart = 0x44424755;	/* DBGU */
	new_uart = 0x55415254;	/* UART */

	/*
	 * Only USART devices from at91sam9260 SOC implement fractional
<<<<<<< HEAD
	 * baudrate.
=======
	 * baudrate. It is available for all asynchronous modes, with the
	 * following restriction: the sampling clock's duty cycle is not
	 * constant.
>>>>>>> 24b8d41d
	 */
	atmel_port->has_frac_baudrate = false;
	atmel_port->has_hw_timer = false;

	if (name == new_uart) {
		dev_dbg(port->dev, "Uart with hw timer");
		atmel_port->has_hw_timer = true;
		atmel_port->rtor = ATMEL_UA_RTOR;
	} else if (name == usart) {
		dev_dbg(port->dev, "Usart\n");
		atmel_port->has_frac_baudrate = true;
		atmel_port->has_hw_timer = true;
		atmel_port->rtor = ATMEL_US_RTOR;
		version = atmel_uart_readl(port, ATMEL_US_VERSION);
		switch (version) {
		case 0x814:	/* sama5d2 */
			fallthrough;
		case 0x701:	/* sama5d4 */
			atmel_port->fidi_min = 3;
			atmel_port->fidi_max = 65535;
			break;
		case 0x502:	/* sam9x5, sama5d3 */
			atmel_port->fidi_min = 3;
			atmel_port->fidi_max = 2047;
			break;
		default:
			atmel_port->fidi_min = 1;
			atmel_port->fidi_max = 2047;
		}
	} else if (name == dbgu_uart) {
		dev_dbg(port->dev, "Dbgu or uart without hw timer\n");
	} else {
		/* fallback for older SoCs: use version field */
		version = atmel_uart_readl(port, ATMEL_US_VERSION);
		switch (version) {
		case 0x302:
		case 0x10213:
		case 0x10302:
			dev_dbg(port->dev, "This version is usart\n");
			atmel_port->has_frac_baudrate = true;
			atmel_port->has_hw_timer = true;
			atmel_port->rtor = ATMEL_US_RTOR;
			break;
		case 0x203:
		case 0x10202:
			dev_dbg(port->dev, "This version is uart\n");
			break;
		default:
			dev_err(port->dev, "Not supported ip name nor version, set to uart\n");
		}
	}
}

/*
 * Perform initialization and enable port for reception
 */
static int atmel_startup(struct uart_port *port)
{
	struct platform_device *pdev = to_platform_device(port->dev);
	struct atmel_uart_port *atmel_port = to_atmel_uart_port(port);
	int retval;

	/*
	 * Ensure that no interrupts are enabled otherwise when
	 * request_irq() is called we could get stuck trying to
	 * handle an unexpected interrupt
	 */
	atmel_uart_writel(port, ATMEL_US_IDR, -1);
	atmel_port->ms_irq_enabled = false;

	/*
	 * Allocate the IRQ
	 */
	retval = request_irq(port->irq, atmel_interrupt,
			     IRQF_SHARED | IRQF_COND_SUSPEND,
			     dev_name(&pdev->dev), port);
	if (retval) {
		dev_err(port->dev, "atmel_startup - Can't get irq\n");
		return retval;
	}

	atomic_set(&atmel_port->tasklet_shutdown, 0);
<<<<<<< HEAD
	tasklet_init(&atmel_port->tasklet_rx, atmel_tasklet_rx_func,
			(unsigned long)port);
	tasklet_init(&atmel_port->tasklet_tx, atmel_tasklet_tx_func,
			(unsigned long)port);
=======
	tasklet_setup(&atmel_port->tasklet_rx, atmel_tasklet_rx_func);
	tasklet_setup(&atmel_port->tasklet_tx, atmel_tasklet_tx_func);
>>>>>>> 24b8d41d

	/*
	 * Initialize DMA (if necessary)
	 */
	atmel_init_property(atmel_port, pdev);
	atmel_set_ops(port);

	if (atmel_port->prepare_rx) {
		retval = atmel_port->prepare_rx(port);
		if (retval < 0)
			atmel_set_ops(port);
	}

	if (atmel_port->prepare_tx) {
		retval = atmel_port->prepare_tx(port);
		if (retval < 0)
			atmel_set_ops(port);
	}

	/*
	 * Enable FIFO when available
	 */
	if (atmel_port->fifo_size) {
		unsigned int txrdym = ATMEL_US_ONE_DATA;
		unsigned int rxrdym = ATMEL_US_ONE_DATA;
		unsigned int fmr;

		atmel_uart_writel(port, ATMEL_US_CR,
				  ATMEL_US_FIFOEN |
				  ATMEL_US_RXFCLR |
				  ATMEL_US_TXFLCLR);

		if (atmel_use_dma_tx(port))
			txrdym = ATMEL_US_FOUR_DATA;

		fmr = ATMEL_US_TXRDYM(txrdym) | ATMEL_US_RXRDYM(rxrdym);
		if (atmel_port->rts_high &&
		    atmel_port->rts_low)
			fmr |=	ATMEL_US_FRTSC |
				ATMEL_US_RXFTHRES(atmel_port->rts_high) |
				ATMEL_US_RXFTHRES2(atmel_port->rts_low);

		atmel_uart_writel(port, ATMEL_US_FMR, fmr);
	}

	/* Save current CSR for comparison in atmel_tasklet_func() */
<<<<<<< HEAD
	atmel_port->irq_status_prev = atmel_get_lines_status(port);
=======
	atmel_port->irq_status_prev = atmel_uart_readl(port, ATMEL_US_CSR);
>>>>>>> 24b8d41d

	/*
	 * Finally, enable the serial port
	 */
	atmel_uart_writel(port, ATMEL_US_CR, ATMEL_US_RSTSTA | ATMEL_US_RSTRX);
	/* enable xmit & rcvr */
	atmel_uart_writel(port, ATMEL_US_CR, ATMEL_US_TXEN | ATMEL_US_RXEN);
	atmel_port->tx_stopped = false;

	timer_setup(&atmel_port->uart_timer, atmel_uart_timer_callback, 0);

	if (atmel_use_pdc_rx(port)) {
		/* set UART timeout */
		if (!atmel_port->has_hw_timer) {
			mod_timer(&atmel_port->uart_timer,
					jiffies + uart_poll_timeout(port));
		/* set USART timeout */
		} else {
			atmel_uart_writel(port, atmel_port->rtor,
					  PDC_RX_TIMEOUT);
			atmel_uart_writel(port, ATMEL_US_CR, ATMEL_US_STTTO);

			atmel_uart_writel(port, ATMEL_US_IER,
					  ATMEL_US_ENDRX | ATMEL_US_TIMEOUT);
		}
		/* enable PDC controller */
		atmel_uart_writel(port, ATMEL_PDC_PTCR, ATMEL_PDC_RXTEN);
	} else if (atmel_use_dma_rx(port)) {
		/* set UART timeout */
		if (!atmel_port->has_hw_timer) {
			mod_timer(&atmel_port->uart_timer,
					jiffies + uart_poll_timeout(port));
		/* set USART timeout */
		} else {
			atmel_uart_writel(port, atmel_port->rtor,
					  PDC_RX_TIMEOUT);
			atmel_uart_writel(port, ATMEL_US_CR, ATMEL_US_STTTO);

			atmel_uart_writel(port, ATMEL_US_IER,
					  ATMEL_US_TIMEOUT);
		}
	} else {
		/* enable receive only */
		atmel_uart_writel(port, ATMEL_US_IER, ATMEL_US_RXRDY);
	}

	return 0;
}

/*
 * Flush any TX data submitted for DMA. Called when the TX circular
 * buffer is reset.
 */
static void atmel_flush_buffer(struct uart_port *port)
{
	struct atmel_uart_port *atmel_port = to_atmel_uart_port(port);

	if (atmel_use_pdc_tx(port)) {
		atmel_uart_writel(port, ATMEL_PDC_TCR, 0);
		atmel_port->pdc_tx.ofs = 0;
	}
	/*
	 * in uart_flush_buffer(), the xmit circular buffer has just
	 * been cleared, so we have to reset tx_len accordingly.
	 */
	atmel_port->tx_len = 0;
}

/*
 * Disable the port
 */
static void atmel_shutdown(struct uart_port *port)
{
	struct atmel_uart_port *atmel_port = to_atmel_uart_port(port);

	/* Disable modem control lines interrupts */
	atmel_disable_ms(port);

	/* Disable interrupts at device level */
	atmel_uart_writel(port, ATMEL_US_IDR, -1);

	/* Prevent spurious interrupts from scheduling the tasklet */
	atomic_inc(&atmel_port->tasklet_shutdown);

	/*
	 * Prevent any tasklets being scheduled during
	 * cleanup
	 */
	del_timer_sync(&atmel_port->uart_timer);

	/* Make sure that no interrupt is on the fly */
	synchronize_irq(port->irq);

	/*
	 * Clear out any scheduled tasklets before
	 * we destroy the buffers
	 */
	tasklet_kill(&atmel_port->tasklet_rx);
	tasklet_kill(&atmel_port->tasklet_tx);

	/*
	 * Ensure everything is stopped and
	 * disable port and break condition.
	 */
	atmel_stop_rx(port);
	atmel_stop_tx(port);

	atmel_uart_writel(port, ATMEL_US_CR, ATMEL_US_RSTSTA);

	/*
	 * Shut-down the DMA.
	 */
	if (atmel_port->release_rx)
		atmel_port->release_rx(port);
	if (atmel_port->release_tx)
		atmel_port->release_tx(port);

	/*
	 * Reset ring buffer pointers
	 */
	atmel_port->rx_ring.head = 0;
	atmel_port->rx_ring.tail = 0;

	/*
	 * Free the interrupts
	 */
	free_irq(port->irq, port);

	atmel_flush_buffer(port);
}

/*
 * Power / Clock management.
 */
static void atmel_serial_pm(struct uart_port *port, unsigned int state,
			    unsigned int oldstate)
{
	struct atmel_uart_port *atmel_port = to_atmel_uart_port(port);

	switch (state) {
	case 0:
		/*
		 * Enable the peripheral clock for this serial port.
		 * This is called on uart_open() or a resume event.
		 */
		clk_prepare_enable(atmel_port->clk);

		/* re-enable interrupts if we disabled some on suspend */
		atmel_uart_writel(port, ATMEL_US_IER, atmel_port->backup_imr);
		break;
	case 3:
		/* Back up the interrupt mask and disable all interrupts */
		atmel_port->backup_imr = atmel_uart_readl(port, ATMEL_US_IMR);
		atmel_uart_writel(port, ATMEL_US_IDR, -1);

		/*
		 * Disable the peripheral clock for this serial port.
		 * This is called on uart_close() or a suspend event.
		 */
		clk_disable_unprepare(atmel_port->clk);
		break;
	default:
		dev_err(port->dev, "atmel_serial: unknown pm %d\n", state);
	}
}

/*
 * Change the port parameters
 */
static void atmel_set_termios(struct uart_port *port, struct ktermios *termios,
			      struct ktermios *old)
{
	struct atmel_uart_port *atmel_port = to_atmel_uart_port(port);
	unsigned long flags;
	unsigned int old_mode, mode, imr, quot, baud, div, cd, fp = 0;

	/* save the current mode register */
	mode = old_mode = atmel_uart_readl(port, ATMEL_US_MR);

	/* reset the mode, clock divisor, parity, stop bits and data size */
	mode &= ~(ATMEL_US_USCLKS | ATMEL_US_CHRL | ATMEL_US_NBSTOP |
		  ATMEL_US_PAR | ATMEL_US_USMODE);

	baud = uart_get_baud_rate(port, termios, old, 0, port->uartclk / 16);

	/* byte size */
	switch (termios->c_cflag & CSIZE) {
	case CS5:
		mode |= ATMEL_US_CHRL_5;
		break;
	case CS6:
		mode |= ATMEL_US_CHRL_6;
		break;
	case CS7:
		mode |= ATMEL_US_CHRL_7;
		break;
	default:
		mode |= ATMEL_US_CHRL_8;
		break;
	}

	/* stop bits */
	if (termios->c_cflag & CSTOPB)
		mode |= ATMEL_US_NBSTOP_2;

	/* parity */
	if (termios->c_cflag & PARENB) {
		/* Mark or Space parity */
		if (termios->c_cflag & CMSPAR) {
			if (termios->c_cflag & PARODD)
				mode |= ATMEL_US_PAR_MARK;
			else
				mode |= ATMEL_US_PAR_SPACE;
		} else if (termios->c_cflag & PARODD)
			mode |= ATMEL_US_PAR_ODD;
		else
			mode |= ATMEL_US_PAR_EVEN;
	} else
		mode |= ATMEL_US_PAR_NONE;

	spin_lock_irqsave(&port->lock, flags);

	port->read_status_mask = ATMEL_US_OVRE;
	if (termios->c_iflag & INPCK)
		port->read_status_mask |= (ATMEL_US_FRAME | ATMEL_US_PARE);
	if (termios->c_iflag & (IGNBRK | BRKINT | PARMRK))
		port->read_status_mask |= ATMEL_US_RXBRK;

	if (atmel_use_pdc_rx(port))
		/* need to enable error interrupts */
		atmel_uart_writel(port, ATMEL_US_IER, port->read_status_mask);

	/*
	 * Characters to ignore
	 */
	port->ignore_status_mask = 0;
	if (termios->c_iflag & IGNPAR)
		port->ignore_status_mask |= (ATMEL_US_FRAME | ATMEL_US_PARE);
	if (termios->c_iflag & IGNBRK) {
		port->ignore_status_mask |= ATMEL_US_RXBRK;
		/*
		 * If we're ignoring parity and break indicators,
		 * ignore overruns too (for real raw support).
		 */
		if (termios->c_iflag & IGNPAR)
			port->ignore_status_mask |= ATMEL_US_OVRE;
	}
	/* TODO: Ignore all characters if CREAD is set.*/

	/* update the per-port timeout */
	uart_update_timeout(port, termios->c_cflag, baud);

	/*
	 * save/disable interrupts. The tty layer will ensure that the
	 * transmitter is empty if requested by the caller, so there's
	 * no need to wait for it here.
	 */
	imr = atmel_uart_readl(port, ATMEL_US_IMR);
	atmel_uart_writel(port, ATMEL_US_IDR, -1);

	/* disable receiver and transmitter */
	atmel_uart_writel(port, ATMEL_US_CR, ATMEL_US_TXDIS | ATMEL_US_RXDIS);
	atmel_port->tx_stopped = true;

	/* mode */
	if (port->rs485.flags & SER_RS485_ENABLED) {
		atmel_uart_writel(port, ATMEL_US_TTGR,
				  port->rs485.delay_rts_after_send);
		mode |= ATMEL_US_USMODE_RS485;
	} else if (port->iso7816.flags & SER_ISO7816_ENABLED) {
		atmel_uart_writel(port, ATMEL_US_TTGR, port->iso7816.tg);
		/* select mck clock, and output  */
		mode |= ATMEL_US_USCLKS_MCK | ATMEL_US_CLKO;
		/* set max iterations */
		mode |= ATMEL_US_MAX_ITER(3);
		if ((port->iso7816.flags & SER_ISO7816_T_PARAM)
				== SER_ISO7816_T(0))
			mode |= ATMEL_US_USMODE_ISO7816_T0;
		else
			mode |= ATMEL_US_USMODE_ISO7816_T1;
	} else if (termios->c_cflag & CRTSCTS) {
		/* RS232 with hardware handshake (RTS/CTS) */
		if (atmel_use_fifo(port) &&
		    !mctrl_gpio_to_gpiod(atmel_port->gpios, UART_GPIO_CTS)) {
			/*
			 * with ATMEL_US_USMODE_HWHS set, the controller will
			 * be able to drive the RTS pin high/low when the RX
			 * FIFO is above RXFTHRES/below RXFTHRES2.
			 * It will also disable the transmitter when the CTS
			 * pin is high.
			 * This mode is not activated if CTS pin is a GPIO
			 * because in this case, the transmitter is always
			 * disabled (there must be an internal pull-up
			 * responsible for this behaviour).
			 * If the RTS pin is a GPIO, the controller won't be
			 * able to drive it according to the FIFO thresholds,
			 * but it will be handled by the driver.
			 */
			mode |= ATMEL_US_USMODE_HWHS;
		} else {
			/*
			 * For platforms without FIFO, the flow control is
			 * handled by the driver.
			 */
			mode |= ATMEL_US_USMODE_NORMAL;
		}
	} else {
		/* RS232 without hadware handshake */
		mode |= ATMEL_US_USMODE_NORMAL;
	}

	/*
	 * Set the baud rate:
	 * Fractional baudrate allows to setup output frequency more
	 * accurately. This feature is enabled only when using normal mode.
	 * baudrate = selected clock / (8 * (2 - OVER) * (CD + FP / 8))
	 * Currently, OVER is always set to 0 so we get
	 * baudrate = selected clock / (16 * (CD + FP / 8))
	 * then
	 * 8 CD + FP = selected clock / (2 * baudrate)
	 */
	if (atmel_port->has_frac_baudrate) {
		div = DIV_ROUND_CLOSEST(port->uartclk, baud * 2);
		cd = div >> 3;
		fp = div & ATMEL_US_FP_MASK;
	} else {
		cd = uart_get_divisor(port, baud);
	}

	if (cd > 65535) {	/* BRGR is 16-bit, so switch to slower clock */
		cd /= 8;
		mode |= ATMEL_US_USCLKS_MCK_DIV8;
	}
	quot = cd | fp << ATMEL_US_FP_OFFSET;

	if (!(port->iso7816.flags & SER_ISO7816_ENABLED))
		atmel_uart_writel(port, ATMEL_US_BRGR, quot);

	/* set the mode, clock divisor, parity, stop bits and data size */
	atmel_uart_writel(port, ATMEL_US_MR, mode);

	/*
	 * when switching the mode, set the RTS line state according to the
	 * new mode, otherwise keep the former state
	 */
	if ((old_mode & ATMEL_US_USMODE) != (mode & ATMEL_US_USMODE)) {
		unsigned int rts_state;

		if ((mode & ATMEL_US_USMODE) == ATMEL_US_USMODE_HWHS) {
			/* let the hardware control the RTS line */
			rts_state = ATMEL_US_RTSDIS;
		} else {
			/* force RTS line to low level */
			rts_state = ATMEL_US_RTSEN;
		}

		atmel_uart_writel(port, ATMEL_US_CR, rts_state);
	}

<<<<<<< HEAD
	/*
	 * Set the baud rate:
	 * Fractional baudrate allows to setup output frequency more
	 * accurately. This feature is enabled only when using normal mode.
	 * baudrate = selected clock / (8 * (2 - OVER) * (CD + FP / 8))
	 * Currently, OVER is always set to 0 so we get
	 * baudrate = selected clock / (16 * (CD + FP / 8))
	 * then
	 * 8 CD + FP = selected clock / (2 * baudrate)
	 */
	if (atmel_port->has_frac_baudrate &&
	    (mode & ATMEL_US_USMODE) == ATMEL_US_USMODE_NORMAL) {
		div = DIV_ROUND_CLOSEST(port->uartclk, baud * 2);
		cd = div >> 3;
		fp = div & ATMEL_US_FP_MASK;
	} else {
		cd = uart_get_divisor(port, baud);
	}

	if (cd > 65535) {	/* BRGR is 16-bit, so switch to slower clock */
		cd /= 8;
		mode |= ATMEL_US_USCLKS_MCK_DIV8;
	}
	quot = cd | fp << ATMEL_US_FP_OFFSET;

	atmel_uart_writel(port, ATMEL_US_BRGR, quot);
=======
>>>>>>> 24b8d41d
	atmel_uart_writel(port, ATMEL_US_CR, ATMEL_US_RSTSTA | ATMEL_US_RSTRX);
	atmel_uart_writel(port, ATMEL_US_CR, ATMEL_US_TXEN | ATMEL_US_RXEN);
	atmel_port->tx_stopped = false;

	/* restore interrupts */
	atmel_uart_writel(port, ATMEL_US_IER, imr);

	/* CTS flow-control and modem-status interrupts */
	if (UART_ENABLE_MS(port, termios->c_cflag))
		atmel_enable_ms(port);
	else
		atmel_disable_ms(port);

	spin_unlock_irqrestore(&port->lock, flags);
}

static void atmel_set_ldisc(struct uart_port *port, struct ktermios *termios)
{
	if (termios->c_line == N_PPS) {
		port->flags |= UPF_HARDPPS_CD;
		spin_lock_irq(&port->lock);
		atmel_enable_ms(port);
		spin_unlock_irq(&port->lock);
	} else {
		port->flags &= ~UPF_HARDPPS_CD;
		if (!UART_ENABLE_MS(port, termios->c_cflag)) {
			spin_lock_irq(&port->lock);
			atmel_disable_ms(port);
			spin_unlock_irq(&port->lock);
		}
	}
}

/*
 * Return string describing the specified port
 */
static const char *atmel_type(struct uart_port *port)
{
	return (port->type == PORT_ATMEL) ? "ATMEL_SERIAL" : NULL;
}

/*
 * Release the memory region(s) being used by 'port'.
 */
static void atmel_release_port(struct uart_port *port)
{
	struct platform_device *mpdev = to_platform_device(port->dev->parent);
	int size = resource_size(mpdev->resource);

	release_mem_region(port->mapbase, size);

	if (port->flags & UPF_IOREMAP) {
		iounmap(port->membase);
		port->membase = NULL;
	}
}

/*
 * Request the memory region(s) being used by 'port'.
 */
static int atmel_request_port(struct uart_port *port)
{
	struct platform_device *mpdev = to_platform_device(port->dev->parent);
	int size = resource_size(mpdev->resource);

	if (!request_mem_region(port->mapbase, size, "atmel_serial"))
		return -EBUSY;

	if (port->flags & UPF_IOREMAP) {
		port->membase = ioremap(port->mapbase, size);
		if (port->membase == NULL) {
			release_mem_region(port->mapbase, size);
			return -ENOMEM;
		}
	}

	return 0;
}

/*
 * Configure/autoconfigure the port.
 */
static void atmel_config_port(struct uart_port *port, int flags)
{
	if (flags & UART_CONFIG_TYPE) {
		port->type = PORT_ATMEL;
		atmel_request_port(port);
	}
}

/*
 * Verify the new serial_struct (for TIOCSSERIAL).
 */
static int atmel_verify_port(struct uart_port *port, struct serial_struct *ser)
{
	int ret = 0;
	if (ser->type != PORT_UNKNOWN && ser->type != PORT_ATMEL)
		ret = -EINVAL;
	if (port->irq != ser->irq)
		ret = -EINVAL;
	if (ser->io_type != SERIAL_IO_MEM)
		ret = -EINVAL;
	if (port->uartclk / 16 != ser->baud_base)
		ret = -EINVAL;
	if (port->mapbase != (unsigned long)ser->iomem_base)
		ret = -EINVAL;
	if (port->iobase != ser->port)
		ret = -EINVAL;
	if (ser->hub6 != 0)
		ret = -EINVAL;
	return ret;
}

#ifdef CONFIG_CONSOLE_POLL
static int atmel_poll_get_char(struct uart_port *port)
{
	while (!(atmel_uart_readl(port, ATMEL_US_CSR) & ATMEL_US_RXRDY))
		cpu_relax();

	return atmel_uart_read_char(port);
}

static void atmel_poll_put_char(struct uart_port *port, unsigned char ch)
{
	while (!(atmel_uart_readl(port, ATMEL_US_CSR) & ATMEL_US_TXRDY))
		cpu_relax();

	atmel_uart_write_char(port, ch);
}
#endif

static const struct uart_ops atmel_pops = {
	.tx_empty	= atmel_tx_empty,
	.set_mctrl	= atmel_set_mctrl,
	.get_mctrl	= atmel_get_mctrl,
	.stop_tx	= atmel_stop_tx,
	.start_tx	= atmel_start_tx,
	.stop_rx	= atmel_stop_rx,
	.enable_ms	= atmel_enable_ms,
	.break_ctl	= atmel_break_ctl,
	.startup	= atmel_startup,
	.shutdown	= atmel_shutdown,
	.flush_buffer	= atmel_flush_buffer,
	.set_termios	= atmel_set_termios,
	.set_ldisc	= atmel_set_ldisc,
	.type		= atmel_type,
	.release_port	= atmel_release_port,
	.request_port	= atmel_request_port,
	.config_port	= atmel_config_port,
	.verify_port	= atmel_verify_port,
	.pm		= atmel_serial_pm,
#ifdef CONFIG_CONSOLE_POLL
	.poll_get_char	= atmel_poll_get_char,
	.poll_put_char	= atmel_poll_put_char,
#endif
};

/*
 * Configure the port from the platform device resource info.
 */
static int atmel_init_port(struct atmel_uart_port *atmel_port,
				      struct platform_device *pdev)
{
	int ret;
	struct uart_port *port = &atmel_port->uart;
	struct platform_device *mpdev = to_platform_device(pdev->dev.parent);

	atmel_init_property(atmel_port, pdev);
	atmel_set_ops(port);

	port->iotype		= UPIO_MEM;
	port->flags		= UPF_BOOT_AUTOCONF | UPF_IOREMAP;
	port->ops		= &atmel_pops;
	port->fifosize		= 1;
	port->dev		= &pdev->dev;
	port->mapbase		= mpdev->resource[0].start;
	port->irq		= mpdev->resource[1].start;
	port->rs485_config	= atmel_config_rs485;
<<<<<<< HEAD
=======
	port->iso7816_config	= atmel_config_iso7816;
	port->membase		= NULL;
>>>>>>> 24b8d41d

	memset(&atmel_port->rx_ring, 0, sizeof(atmel_port->rx_ring));

	ret = uart_get_rs485_mode(port);
	if (ret)
		return ret;

	/* for console, the clock could already be configured */
	if (!atmel_port->clk) {
		atmel_port->clk = clk_get(&mpdev->dev, "usart");
		if (IS_ERR(atmel_port->clk)) {
			ret = PTR_ERR(atmel_port->clk);
			atmel_port->clk = NULL;
			return ret;
		}
		ret = clk_prepare_enable(atmel_port->clk);
		if (ret) {
			clk_put(atmel_port->clk);
			atmel_port->clk = NULL;
			return ret;
		}
		port->uartclk = clk_get_rate(atmel_port->clk);
		clk_disable_unprepare(atmel_port->clk);
		/* only enable clock when USART is in use */
	}

	/*
	 * Use TXEMPTY for interrupt when rs485 or ISO7816 else TXRDY or
	 * ENDTX|TXBUFE
	 */
	if (atmel_uart_is_half_duplex(port))
		atmel_port->tx_done_mask = ATMEL_US_TXEMPTY;
	else if (atmel_use_pdc_tx(port)) {
		port->fifosize = PDC_BUFFER_SIZE;
		atmel_port->tx_done_mask = ATMEL_US_ENDTX | ATMEL_US_TXBUFE;
	} else {
		atmel_port->tx_done_mask = ATMEL_US_TXRDY;
	}

	return 0;
}

#ifdef CONFIG_SERIAL_ATMEL_CONSOLE
static void atmel_console_putchar(struct uart_port *port, int ch)
{
	while (!(atmel_uart_readl(port, ATMEL_US_CSR) & ATMEL_US_TXRDY))
		cpu_relax();
	atmel_uart_write_char(port, ch);
}

/*
 * Interrupts are disabled on entering
 */
static void atmel_console_write(struct console *co, const char *s, u_int count)
{
	struct uart_port *port = &atmel_ports[co->index].uart;
	struct atmel_uart_port *atmel_port = to_atmel_uart_port(port);
	unsigned int status, imr;
	unsigned int pdc_tx;

	/*
	 * First, save IMR and then disable interrupts
	 */
	imr = atmel_uart_readl(port, ATMEL_US_IMR);
	atmel_uart_writel(port, ATMEL_US_IDR,
			  ATMEL_US_RXRDY | atmel_port->tx_done_mask);

	/* Store PDC transmit status and disable it */
	pdc_tx = atmel_uart_readl(port, ATMEL_PDC_PTSR) & ATMEL_PDC_TXTEN;
	atmel_uart_writel(port, ATMEL_PDC_PTCR, ATMEL_PDC_TXTDIS);

	/* Make sure that tx path is actually able to send characters */
	atmel_uart_writel(port, ATMEL_US_CR, ATMEL_US_TXEN);
	atmel_port->tx_stopped = false;

	uart_console_write(port, s, count, atmel_console_putchar);

	/*
	 * Finally, wait for transmitter to become empty
	 * and restore IMR
	 */
	do {
		status = atmel_uart_readl(port, ATMEL_US_CSR);
	} while (!(status & ATMEL_US_TXRDY));

	/* Restore PDC transmit status */
	if (pdc_tx)
		atmel_uart_writel(port, ATMEL_PDC_PTCR, ATMEL_PDC_TXTEN);

	/* set interrupts back the way they were */
	atmel_uart_writel(port, ATMEL_US_IER, imr);
}

/*
 * If the port was already initialised (eg, by a boot loader),
 * try to determine the current setup.
 */
static void __init atmel_console_get_options(struct uart_port *port, int *baud,
					     int *parity, int *bits)
{
	unsigned int mr, quot;

	/*
	 * If the baud rate generator isn't running, the port wasn't
	 * initialized by the boot loader.
	 */
	quot = atmel_uart_readl(port, ATMEL_US_BRGR) & ATMEL_US_CD;
	if (!quot)
		return;

	mr = atmel_uart_readl(port, ATMEL_US_MR) & ATMEL_US_CHRL;
	if (mr == ATMEL_US_CHRL_8)
		*bits = 8;
	else
		*bits = 7;

	mr = atmel_uart_readl(port, ATMEL_US_MR) & ATMEL_US_PAR;
	if (mr == ATMEL_US_PAR_EVEN)
		*parity = 'e';
	else if (mr == ATMEL_US_PAR_ODD)
		*parity = 'o';

	/*
	 * The serial core only rounds down when matching this to a
	 * supported baud rate. Make sure we don't end up slightly
	 * lower than one of those, as it would make us fall through
	 * to a much lower baud rate than we really want.
	 */
	*baud = port->uartclk / (16 * (quot - 1));
}

static int __init atmel_console_setup(struct console *co, char *options)
{
	int ret;
	struct uart_port *port = &atmel_ports[co->index].uart;
	struct atmel_uart_port *atmel_port = to_atmel_uart_port(port);
	int baud = 115200;
	int bits = 8;
	int parity = 'n';
	int flow = 'n';

	if (port->membase == NULL) {
		/* Port not initialized yet - delay setup */
		return -ENODEV;
	}

	ret = clk_prepare_enable(atmel_ports[co->index].clk);
	if (ret)
		return ret;

	atmel_uart_writel(port, ATMEL_US_IDR, -1);
	atmel_uart_writel(port, ATMEL_US_CR, ATMEL_US_RSTSTA | ATMEL_US_RSTRX);
	atmel_uart_writel(port, ATMEL_US_CR, ATMEL_US_TXEN | ATMEL_US_RXEN);
	atmel_port->tx_stopped = false;

	if (options)
		uart_parse_options(options, &baud, &parity, &bits, &flow);
	else
		atmel_console_get_options(port, &baud, &parity, &bits);

	return uart_set_options(port, co, baud, parity, bits, flow);
}

static struct uart_driver atmel_uart;

static struct console atmel_console = {
	.name		= ATMEL_DEVICENAME,
	.write		= atmel_console_write,
	.device		= uart_console_device,
	.setup		= atmel_console_setup,
	.flags		= CON_PRINTBUFFER,
	.index		= -1,
	.data		= &atmel_uart,
};

#define ATMEL_CONSOLE_DEVICE	(&atmel_console)

#else
#define ATMEL_CONSOLE_DEVICE	NULL
#endif

static struct uart_driver atmel_uart = {
	.owner		= THIS_MODULE,
	.driver_name	= "atmel_serial",
	.dev_name	= ATMEL_DEVICENAME,
	.major		= SERIAL_ATMEL_MAJOR,
	.minor		= MINOR_START,
	.nr		= ATMEL_MAX_UART,
	.cons		= ATMEL_CONSOLE_DEVICE,
};

#ifdef CONFIG_PM
static bool atmel_serial_clk_will_stop(void)
{
#ifdef CONFIG_ARCH_AT91
	return at91_suspend_entering_slow_clock();
#else
	return false;
#endif
}

static int atmel_serial_suspend(struct platform_device *pdev,
				pm_message_t state)
{
	struct uart_port *port = platform_get_drvdata(pdev);
	struct atmel_uart_port *atmel_port = to_atmel_uart_port(port);

	if (uart_console(port) && console_suspend_enabled) {
		/* Drain the TX shifter */
		while (!(atmel_uart_readl(port, ATMEL_US_CSR) &
			 ATMEL_US_TXEMPTY))
			cpu_relax();
	}

	if (uart_console(port) && !console_suspend_enabled) {
		/* Cache register values as we won't get a full shutdown/startup
		 * cycle
		 */
		atmel_port->cache.mr = atmel_uart_readl(port, ATMEL_US_MR);
		atmel_port->cache.imr = atmel_uart_readl(port, ATMEL_US_IMR);
		atmel_port->cache.brgr = atmel_uart_readl(port, ATMEL_US_BRGR);
		atmel_port->cache.rtor = atmel_uart_readl(port,
							  atmel_port->rtor);
		atmel_port->cache.ttgr = atmel_uart_readl(port, ATMEL_US_TTGR);
		atmel_port->cache.fmr = atmel_uart_readl(port, ATMEL_US_FMR);
		atmel_port->cache.fimr = atmel_uart_readl(port, ATMEL_US_FIMR);
	}

	/* we can not wake up if we're running on slow clock */
	atmel_port->may_wakeup = device_may_wakeup(&pdev->dev);
	if (atmel_serial_clk_will_stop()) {
		unsigned long flags;

		spin_lock_irqsave(&atmel_port->lock_suspended, flags);
		atmel_port->suspended = true;
		spin_unlock_irqrestore(&atmel_port->lock_suspended, flags);
		device_set_wakeup_enable(&pdev->dev, 0);
	}

	uart_suspend_port(&atmel_uart, port);

	return 0;
}

static int atmel_serial_resume(struct platform_device *pdev)
{
	struct uart_port *port = platform_get_drvdata(pdev);
	struct atmel_uart_port *atmel_port = to_atmel_uart_port(port);
	unsigned long flags;

	if (uart_console(port) && !console_suspend_enabled) {
		atmel_uart_writel(port, ATMEL_US_MR, atmel_port->cache.mr);
		atmel_uart_writel(port, ATMEL_US_IER, atmel_port->cache.imr);
		atmel_uart_writel(port, ATMEL_US_BRGR, atmel_port->cache.brgr);
		atmel_uart_writel(port, atmel_port->rtor,
				  atmel_port->cache.rtor);
		atmel_uart_writel(port, ATMEL_US_TTGR, atmel_port->cache.ttgr);

		if (atmel_port->fifo_size) {
			atmel_uart_writel(port, ATMEL_US_CR, ATMEL_US_FIFOEN |
					  ATMEL_US_RXFCLR | ATMEL_US_TXFLCLR);
			atmel_uart_writel(port, ATMEL_US_FMR,
					  atmel_port->cache.fmr);
			atmel_uart_writel(port, ATMEL_US_FIER,
					  atmel_port->cache.fimr);
		}
		atmel_start_rx(port);
	}

	spin_lock_irqsave(&atmel_port->lock_suspended, flags);
	if (atmel_port->pending) {
		atmel_handle_receive(port, atmel_port->pending);
		atmel_handle_status(port, atmel_port->pending,
				    atmel_port->pending_status);
		atmel_handle_transmit(port, atmel_port->pending);
		atmel_port->pending = 0;
	}
	atmel_port->suspended = false;
	spin_unlock_irqrestore(&atmel_port->lock_suspended, flags);

	uart_resume_port(&atmel_uart, port);
	device_set_wakeup_enable(&pdev->dev, atmel_port->may_wakeup);

	return 0;
}
#else
#define atmel_serial_suspend NULL
#define atmel_serial_resume NULL
#endif

static void atmel_serial_probe_fifos(struct atmel_uart_port *atmel_port,
				     struct platform_device *pdev)
{
	atmel_port->fifo_size = 0;
	atmel_port->rts_low = 0;
	atmel_port->rts_high = 0;

	if (of_property_read_u32(pdev->dev.of_node,
				 "atmel,fifo-size",
				 &atmel_port->fifo_size))
		return;

	if (!atmel_port->fifo_size)
		return;

	if (atmel_port->fifo_size < ATMEL_MIN_FIFO_SIZE) {
		atmel_port->fifo_size = 0;
		dev_err(&pdev->dev, "Invalid FIFO size\n");
		return;
	}

	/*
	 * 0 <= rts_low <= rts_high <= fifo_size
	 * Once their CTS line asserted by the remote peer, some x86 UARTs tend
	 * to flush their internal TX FIFO, commonly up to 16 data, before
	 * actually stopping to send new data. So we try to set the RTS High
	 * Threshold to a reasonably high value respecting this 16 data
	 * empirical rule when possible.
	 */
	atmel_port->rts_high = max_t(int, atmel_port->fifo_size >> 1,
			       atmel_port->fifo_size - ATMEL_RTS_HIGH_OFFSET);
	atmel_port->rts_low  = max_t(int, atmel_port->fifo_size >> 2,
			       atmel_port->fifo_size - ATMEL_RTS_LOW_OFFSET);

	dev_info(&pdev->dev, "Using FIFO (%u data)\n",
		 atmel_port->fifo_size);
	dev_dbg(&pdev->dev, "RTS High Threshold : %2u data\n",
		atmel_port->rts_high);
	dev_dbg(&pdev->dev, "RTS Low Threshold  : %2u data\n",
		atmel_port->rts_low);
}

static int atmel_serial_probe(struct platform_device *pdev)
{
	struct atmel_uart_port *atmel_port;
	struct device_node *np = pdev->dev.parent->of_node;
	void *data;
	int ret;
	bool rs485_enabled;

	BUILD_BUG_ON(ATMEL_SERIAL_RINGSIZE & (ATMEL_SERIAL_RINGSIZE - 1));

	/*
	 * In device tree there is no node with "atmel,at91rm9200-usart-serial"
	 * as compatible string. This driver is probed by at91-usart mfd driver
	 * which is just a wrapper over the atmel_serial driver and
	 * spi-at91-usart driver. All attributes needed by this driver are
	 * found in of_node of parent.
	 */
	pdev->dev.of_node = np;

	ret = of_alias_get_id(np, "serial");
	if (ret < 0)
		/* port id not found in platform data nor device-tree aliases:
		 * auto-enumerate it */
		ret = find_first_zero_bit(atmel_ports_in_use, ATMEL_MAX_UART);

	if (ret >= ATMEL_MAX_UART) {
		ret = -ENODEV;
		goto err;
	}

	if (test_and_set_bit(ret, atmel_ports_in_use)) {
		/* port already in use */
		ret = -EBUSY;
		goto err;
	}

	atmel_port = &atmel_ports[ret];
	atmel_port->backup_imr = 0;
	atmel_port->uart.line = ret;
	atmel_port->uart.has_sysrq = IS_ENABLED(CONFIG_SERIAL_ATMEL_CONSOLE);
	atmel_serial_probe_fifos(atmel_port, pdev);

	atomic_set(&atmel_port->tasklet_shutdown, 0);
	spin_lock_init(&atmel_port->lock_suspended);

	ret = atmel_init_port(atmel_port, pdev);
	if (ret)
		goto err_clear_bit;

	atmel_port->gpios = mctrl_gpio_init(&atmel_port->uart, 0);
	if (IS_ERR(atmel_port->gpios)) {
		ret = PTR_ERR(atmel_port->gpios);
		goto err_clear_bit;
	}

	if (!atmel_use_pdc_rx(&atmel_port->uart)) {
		ret = -ENOMEM;
		data = kmalloc_array(ATMEL_SERIAL_RINGSIZE,
				     sizeof(struct atmel_uart_char),
				     GFP_KERNEL);
		if (!data)
			goto err_alloc_ring;
		atmel_port->rx_ring.buf = data;
	}

	rs485_enabled = atmel_port->uart.rs485.flags & SER_RS485_ENABLED;

	ret = uart_add_one_port(&atmel_uart, &atmel_port->uart);
	if (ret)
		goto err_add_port;

#ifdef CONFIG_SERIAL_ATMEL_CONSOLE
	if (uart_console(&atmel_port->uart)
			&& ATMEL_CONSOLE_DEVICE->flags & CON_ENABLED) {
		/*
		 * The serial core enabled the clock for us, so undo
		 * the clk_prepare_enable() in atmel_console_setup()
		 */
		clk_disable_unprepare(atmel_port->clk);
	}
#endif

	device_init_wakeup(&pdev->dev, 1);
	platform_set_drvdata(pdev, atmel_port);

	/*
	 * The peripheral clock has been disabled by atmel_init_port():
	 * enable it before accessing I/O registers
	 */
	clk_prepare_enable(atmel_port->clk);

	if (rs485_enabled) {
		atmel_uart_writel(&atmel_port->uart, ATMEL_US_MR,
				  ATMEL_US_USMODE_NORMAL);
		atmel_uart_writel(&atmel_port->uart, ATMEL_US_CR,
				  ATMEL_US_RTSEN);
	}

	/*
	 * Get port name of usart or uart
	 */
	atmel_get_ip_name(&atmel_port->uart);

	/*
	 * The peripheral clock can now safely be disabled till the port
	 * is used
	 */
	clk_disable_unprepare(atmel_port->clk);

	return 0;

err_add_port:
	kfree(atmel_port->rx_ring.buf);
	atmel_port->rx_ring.buf = NULL;
err_alloc_ring:
	if (!uart_console(&atmel_port->uart)) {
		clk_put(atmel_port->clk);
		atmel_port->clk = NULL;
	}
err_clear_bit:
	clear_bit(atmel_port->uart.line, atmel_ports_in_use);
err:
	return ret;
}

/*
 * Even if the driver is not modular, it makes sense to be able to
 * unbind a device: there can be many bound devices, and there are
 * situations where dynamic binding and unbinding can be useful.
 *
 * For example, a connected device can require a specific firmware update
 * protocol that needs bitbanging on IO lines, but use the regular serial
 * port in the normal case.
 */
static int atmel_serial_remove(struct platform_device *pdev)
{
	struct uart_port *port = platform_get_drvdata(pdev);
	struct atmel_uart_port *atmel_port = to_atmel_uart_port(port);
	int ret = 0;

	tasklet_kill(&atmel_port->tasklet_rx);
	tasklet_kill(&atmel_port->tasklet_tx);

	device_init_wakeup(&pdev->dev, 0);

	ret = uart_remove_one_port(&atmel_uart, port);

	kfree(atmel_port->rx_ring.buf);

	/* "port" is allocated statically, so we shouldn't free it */

	clear_bit(port->line, atmel_ports_in_use);

	clk_put(atmel_port->clk);
	atmel_port->clk = NULL;
	pdev->dev.of_node = NULL;

	return ret;
}

static struct platform_driver atmel_serial_driver = {
	.probe		= atmel_serial_probe,
	.remove		= atmel_serial_remove,
	.suspend	= atmel_serial_suspend,
	.resume		= atmel_serial_resume,
	.driver		= {
		.name			= "atmel_usart_serial",
		.of_match_table		= of_match_ptr(atmel_serial_dt_ids),
	},
};

static int __init atmel_serial_init(void)
{
	int ret;

	ret = uart_register_driver(&atmel_uart);
	if (ret)
		return ret;

	ret = platform_driver_register(&atmel_serial_driver);
	if (ret)
		uart_unregister_driver(&atmel_uart);

	return ret;
}
device_initcall(atmel_serial_init);<|MERGE_RESOLUTION|>--- conflicted
+++ resolved
@@ -270,23 +270,6 @@
 }
 
 static bool atmel_use_fifo(struct uart_port *port)
-<<<<<<< HEAD
-{
-	struct atmel_uart_port *atmel_port = to_atmel_uart_port(port);
-
-	return atmel_port->fifo_size;
-}
-
-static void atmel_tasklet_schedule(struct atmel_uart_port *atmel_port,
-				   struct tasklet_struct *t)
-{
-	if (!atomic_read(&atmel_port->tasklet_shutdown))
-		tasklet_schedule(t);
-}
-
-static unsigned int atmel_get_lines_status(struct uart_port *port)
-=======
->>>>>>> 24b8d41d
 {
 	struct atmel_uart_port *atmel_port = to_atmel_uart_port(port);
 
@@ -603,12 +586,7 @@
 		return;
 
 	if (atmel_use_pdc_tx(port) || atmel_use_dma_tx(port))
-<<<<<<< HEAD
-		if ((port->rs485.flags & SER_RS485_ENABLED) &&
-		    !(port->rs485.flags & SER_RS485_RX_DURING_TX))
-=======
 		if (atmel_uart_is_half_duplex(port))
->>>>>>> 24b8d41d
 			atmel_stop_rx(port);
 
 	if (atmel_use_pdc_tx(port))
@@ -915,8 +893,6 @@
 	 */
 	if (!uart_circ_empty(xmit))
 		atmel_tasklet_schedule(atmel_port, &atmel_port->tasklet_tx);
-<<<<<<< HEAD
-=======
 	else if (atmel_uart_is_half_duplex(port)) {
 		/*
 		 * DMA done, re-enable TXEMPTY and signal that we can stop
@@ -926,7 +902,6 @@
 		atmel_uart_writel(port, ATMEL_US_IER,
 				  atmel_port->tx_done_mask);
 	}
->>>>>>> 24b8d41d
 
 	spin_unlock_irqrestore(&port->lock, flags);
 }
@@ -1375,8 +1350,6 @@
 	if (pending & atmel_port->tx_done_mask) {
 		atmel_uart_writel(port, ATMEL_US_IDR,
 				  atmel_port->tx_done_mask);
-<<<<<<< HEAD
-=======
 
 		/* Start RX if flag was set and FIFO is empty */
 		if (atmel_port->hd_start_rx) {
@@ -1388,7 +1361,6 @@
 			atmel_start_rx(port);
 		}
 
->>>>>>> 24b8d41d
 		atmel_tasklet_schedule(atmel_port, &atmel_port->tasklet_tx);
 	}
 }
@@ -1750,32 +1722,17 @@
 /*
  * tasklet handling tty stuff outside the interrupt handler.
  */
-<<<<<<< HEAD
-static void atmel_tasklet_rx_func(unsigned long data)
-{
-	struct uart_port *port = (struct uart_port *)data;
-	struct atmel_uart_port *atmel_port = to_atmel_uart_port(port);
-=======
 static void atmel_tasklet_rx_func(struct tasklet_struct *t)
 {
 	struct atmel_uart_port *atmel_port = from_tasklet(atmel_port, t,
 							  tasklet_rx);
 	struct uart_port *port = &atmel_port->uart;
->>>>>>> 24b8d41d
 
 	/* The interrupt handler does not take the lock */
 	spin_lock(&port->lock);
 	atmel_port->schedule_rx(port);
 	spin_unlock(&port->lock);
 }
-<<<<<<< HEAD
-
-static void atmel_tasklet_tx_func(unsigned long data)
-{
-	struct uart_port *port = (struct uart_port *)data;
-	struct atmel_uart_port *atmel_port = to_atmel_uart_port(port);
-
-=======
 
 static void atmel_tasklet_tx_func(struct tasklet_struct *t)
 {
@@ -1783,7 +1740,6 @@
 							  tasklet_tx);
 	struct uart_port *port = &atmel_port->uart;
 
->>>>>>> 24b8d41d
 	/* The interrupt handler does not take the lock */
 	spin_lock(&port->lock);
 	atmel_port->schedule_tx(port);
@@ -1794,40 +1750,12 @@
 				struct platform_device *pdev)
 {
 	struct device_node *np = pdev->dev.of_node;
-<<<<<<< HEAD
-	struct atmel_uart_data *pdata = dev_get_platdata(&pdev->dev);
-
-	if (np) {
-		/* DMA/PDC usage specification */
-		if (of_property_read_bool(np, "atmel,use-dma-rx")) {
-			if (of_property_read_bool(np, "dmas")) {
-				atmel_port->use_dma_rx  = true;
-				atmel_port->use_pdc_rx  = false;
-			} else {
-				atmel_port->use_dma_rx  = false;
-				atmel_port->use_pdc_rx  = true;
-			}
-		} else {
-			atmel_port->use_dma_rx  = false;
-			atmel_port->use_pdc_rx  = false;
-		}
-
-		if (of_property_read_bool(np, "atmel,use-dma-tx")) {
-			if (of_property_read_bool(np, "dmas")) {
-				atmel_port->use_dma_tx  = true;
-				atmel_port->use_pdc_tx  = false;
-			} else {
-				atmel_port->use_dma_tx  = false;
-				atmel_port->use_pdc_tx  = true;
-			}
-=======
 
 	/* DMA/PDC usage specification */
 	if (of_property_read_bool(np, "atmel,use-dma-rx")) {
 		if (of_property_read_bool(np, "dmas")) {
 			atmel_port->use_dma_rx  = true;
 			atmel_port->use_pdc_rx  = false;
->>>>>>> 24b8d41d
 		} else {
 			atmel_port->use_dma_rx  = false;
 			atmel_port->use_pdc_rx  = true;
@@ -1900,13 +1828,9 @@
 
 	/*
 	 * Only USART devices from at91sam9260 SOC implement fractional
-<<<<<<< HEAD
-	 * baudrate.
-=======
 	 * baudrate. It is available for all asynchronous modes, with the
 	 * following restriction: the sampling clock's duty cycle is not
 	 * constant.
->>>>>>> 24b8d41d
 	 */
 	atmel_port->has_frac_baudrate = false;
 	atmel_port->has_hw_timer = false;
@@ -1989,15 +1913,8 @@
 	}
 
 	atomic_set(&atmel_port->tasklet_shutdown, 0);
-<<<<<<< HEAD
-	tasklet_init(&atmel_port->tasklet_rx, atmel_tasklet_rx_func,
-			(unsigned long)port);
-	tasklet_init(&atmel_port->tasklet_tx, atmel_tasklet_tx_func,
-			(unsigned long)port);
-=======
 	tasklet_setup(&atmel_port->tasklet_rx, atmel_tasklet_rx_func);
 	tasklet_setup(&atmel_port->tasklet_tx, atmel_tasklet_tx_func);
->>>>>>> 24b8d41d
 
 	/*
 	 * Initialize DMA (if necessary)
@@ -2044,11 +1961,7 @@
 	}
 
 	/* Save current CSR for comparison in atmel_tasklet_func() */
-<<<<<<< HEAD
-	atmel_port->irq_status_prev = atmel_get_lines_status(port);
-=======
 	atmel_port->irq_status_prev = atmel_uart_readl(port, ATMEL_US_CSR);
->>>>>>> 24b8d41d
 
 	/*
 	 * Finally, enable the serial port
@@ -2408,35 +2321,6 @@
 		atmel_uart_writel(port, ATMEL_US_CR, rts_state);
 	}
 
-<<<<<<< HEAD
-	/*
-	 * Set the baud rate:
-	 * Fractional baudrate allows to setup output frequency more
-	 * accurately. This feature is enabled only when using normal mode.
-	 * baudrate = selected clock / (8 * (2 - OVER) * (CD + FP / 8))
-	 * Currently, OVER is always set to 0 so we get
-	 * baudrate = selected clock / (16 * (CD + FP / 8))
-	 * then
-	 * 8 CD + FP = selected clock / (2 * baudrate)
-	 */
-	if (atmel_port->has_frac_baudrate &&
-	    (mode & ATMEL_US_USMODE) == ATMEL_US_USMODE_NORMAL) {
-		div = DIV_ROUND_CLOSEST(port->uartclk, baud * 2);
-		cd = div >> 3;
-		fp = div & ATMEL_US_FP_MASK;
-	} else {
-		cd = uart_get_divisor(port, baud);
-	}
-
-	if (cd > 65535) {	/* BRGR is 16-bit, so switch to slower clock */
-		cd /= 8;
-		mode |= ATMEL_US_USCLKS_MCK_DIV8;
-	}
-	quot = cd | fp << ATMEL_US_FP_OFFSET;
-
-	atmel_uart_writel(port, ATMEL_US_BRGR, quot);
-=======
->>>>>>> 24b8d41d
 	atmel_uart_writel(port, ATMEL_US_CR, ATMEL_US_RSTSTA | ATMEL_US_RSTRX);
 	atmel_uart_writel(port, ATMEL_US_CR, ATMEL_US_TXEN | ATMEL_US_RXEN);
 	atmel_port->tx_stopped = false;
@@ -2615,11 +2499,8 @@
 	port->mapbase		= mpdev->resource[0].start;
 	port->irq		= mpdev->resource[1].start;
 	port->rs485_config	= atmel_config_rs485;
-<<<<<<< HEAD
-=======
 	port->iso7816_config	= atmel_config_iso7816;
 	port->membase		= NULL;
->>>>>>> 24b8d41d
 
 	memset(&atmel_port->rx_ring, 0, sizeof(atmel_port->rx_ring));
 
