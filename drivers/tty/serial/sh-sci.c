// SPDX-License-Identifier: GPL-2.0
/*
 * SuperH on-chip serial module support.  (SCI with no FIFO / with FIFO)
 *
 *  Copyright (C) 2002 - 2011  Paul Mundt
 *  Copyright (C) 2015 Glider bvba
 *  Modified to support SH7720 SCIF. Markus Brunner, Mark Jonas (Jul 2007).
 *
 * based off of the old drivers/char/sh-sci.c by:
 *
 *   Copyright (C) 1999, 2000  Niibe Yutaka
 *   Copyright (C) 2000  Sugioka Toshinobu
 *   Modified to support multiple serial ports. Stuart Menefy (May 2000).
 *   Modified to support SecureEdge. David McCullough (2002)
 *   Modified to support SH7300 SCIF. Takashi Kusuda (Jun 2003).
 *   Removed SH7300 support (Jul 2007).
 */
#undef DEBUG

#include <linux/clk.h>
#include <linux/console.h>
#include <linux/ctype.h>
#include <linux/cpufreq.h>
#include <linux/delay.h>
#include <linux/dmaengine.h>
#include <linux/dma-mapping.h>
#include <linux/err.h>
#include <linux/errno.h>
#include <linux/init.h>
#include <linux/interrupt.h>
#include <linux/ioport.h>
#include <linux/ktime.h>
#include <linux/major.h>
#include <linux/module.h>
#include <linux/mm.h>
#include <linux/of.h>
#include <linux/of_device.h>
#include <linux/platform_device.h>
#include <linux/pm_runtime.h>
#include <linux/scatterlist.h>
#include <linux/serial.h>
#include <linux/serial_sci.h>
#include <linux/sh_dma.h>
#include <linux/slab.h>
#include <linux/string.h>
#include <linux/sysrq.h>
#include <linux/timer.h>
#include <linux/tty.h>
#include <linux/tty_flip.h>

#ifdef CONFIG_SUPERH
#include <asm/sh_bios.h>
#include <asm/platform_early.h>
#endif

#include "serial_mctrl_gpio.h"
#include "sh-sci.h"

/* Offsets into the sci_port->irqs array */
enum {
	SCIx_ERI_IRQ,
	SCIx_RXI_IRQ,
	SCIx_TXI_IRQ,
	SCIx_BRI_IRQ,
	SCIx_DRI_IRQ,
	SCIx_TEI_IRQ,
	SCIx_NR_IRQS,

	SCIx_MUX_IRQ = SCIx_NR_IRQS,	/* special case */
};

#define SCIx_IRQ_IS_MUXED(port)			\
	((port)->irqs[SCIx_ERI_IRQ] ==	\
	 (port)->irqs[SCIx_RXI_IRQ]) ||	\
	((port)->irqs[SCIx_ERI_IRQ] &&	\
	 ((port)->irqs[SCIx_RXI_IRQ] < 0))

enum SCI_CLKS {
	SCI_FCK,		/* Functional Clock */
	SCI_SCK,		/* Optional External Clock */
	SCI_BRG_INT,		/* Optional BRG Internal Clock Source */
	SCI_SCIF_CLK,		/* Optional BRG External Clock Source */
	SCI_NUM_CLKS
};

/* Bit x set means sampling rate x + 1 is supported */
#define SCI_SR(x)		BIT((x) - 1)
#define SCI_SR_RANGE(x, y)	GENMASK((y) - 1, (x) - 1)

#define SCI_SR_SCIFAB		SCI_SR(5) | SCI_SR(7) | SCI_SR(11) | \
				SCI_SR(13) | SCI_SR(16) | SCI_SR(17) | \
				SCI_SR(19) | SCI_SR(27)

#define min_sr(_port)		ffs((_port)->sampling_rate_mask)
#define max_sr(_port)		fls((_port)->sampling_rate_mask)

/* Iterate over all supported sampling rates, from high to low */
#define for_each_sr(_sr, _port)						\
	for ((_sr) = max_sr(_port); (_sr) >= min_sr(_port); (_sr)--)	\
		if ((_port)->sampling_rate_mask & SCI_SR((_sr)))

struct plat_sci_reg {
	u8 offset, size;
};

struct sci_port_params {
	const struct plat_sci_reg regs[SCIx_NR_REGS];
	unsigned int fifosize;
	unsigned int overrun_reg;
	unsigned int overrun_mask;
	unsigned int sampling_rate_mask;
	unsigned int error_mask;
	unsigned int error_clear;
};

struct sci_port {
	struct uart_port	port;

	/* Platform configuration */
	const struct sci_port_params *params;
	const struct plat_sci_port *cfg;
	unsigned int		sampling_rate_mask;
	resource_size_t		reg_size;
	struct mctrl_gpios	*gpios;
<<<<<<< HEAD

	/* Break timer */
	struct timer_list	break_timer;
	int			break_flag;
=======
>>>>>>> 24b8d41d

	/* Clocks */
	struct clk		*clks[SCI_NUM_CLKS];
	unsigned long		clk_rates[SCI_NUM_CLKS];

	int			irqs[SCIx_NR_IRQS];
	char			*irqstr[SCIx_NR_IRQS];

	struct dma_chan			*chan_tx;
	struct dma_chan			*chan_rx;

#ifdef CONFIG_SERIAL_SH_SCI_DMA
	struct dma_chan			*chan_tx_saved;
	struct dma_chan			*chan_rx_saved;
	dma_cookie_t			cookie_tx;
	dma_cookie_t			cookie_rx[2];
	dma_cookie_t			active_rx;
	dma_addr_t			tx_dma_addr;
	unsigned int			tx_dma_len;
	struct scatterlist		sg_rx[2];
	void				*rx_buf[2];
	size_t				buf_len_rx;
	struct work_struct		work_tx;
	struct hrtimer			rx_timer;
	unsigned int			rx_timeout;	/* microseconds */
#endif
<<<<<<< HEAD

=======
	unsigned int			rx_frame;
	int				rx_trigger;
	struct timer_list		rx_fifo_timer;
	int				rx_fifo_timeout;
	u16				hscif_tot;

	bool has_rtscts;
>>>>>>> 24b8d41d
	bool autorts;
};

#define SCI_NPORTS CONFIG_SERIAL_SH_SCI_NR_UARTS

static struct sci_port sci_ports[SCI_NPORTS];
static unsigned long sci_ports_in_use;
static struct uart_driver sci_uart_driver;

static inline struct sci_port *
to_sci_port(struct uart_port *uart)
{
	return container_of(uart, struct sci_port, port);
}

static const struct sci_port_params sci_port_params[SCIx_NR_REGTYPES] = {
	/*
	 * Common SCI definitions, dependent on the port's regshift
	 * value.
	 */
	[SCIx_SCI_REGTYPE] = {
		.regs = {
			[SCSMR]		= { 0x00,  8 },
			[SCBRR]		= { 0x01,  8 },
			[SCSCR]		= { 0x02,  8 },
			[SCxTDR]	= { 0x03,  8 },
			[SCxSR]		= { 0x04,  8 },
			[SCxRDR]	= { 0x05,  8 },
		},
		.fifosize = 1,
		.overrun_reg = SCxSR,
		.overrun_mask = SCI_ORER,
		.sampling_rate_mask = SCI_SR(32),
		.error_mask = SCI_DEFAULT_ERROR_MASK | SCI_ORER,
		.error_clear = SCI_ERROR_CLEAR & ~SCI_ORER,
	},

	/*
	 * Common definitions for legacy IrDA ports.
	 */
	[SCIx_IRDA_REGTYPE] = {
		.regs = {
			[SCSMR]		= { 0x00,  8 },
			[SCBRR]		= { 0x02,  8 },
			[SCSCR]		= { 0x04,  8 },
			[SCxTDR]	= { 0x06,  8 },
			[SCxSR]		= { 0x08, 16 },
			[SCxRDR]	= { 0x0a,  8 },
			[SCFCR]		= { 0x0c,  8 },
			[SCFDR]		= { 0x0e, 16 },
		},
		.fifosize = 1,
		.overrun_reg = SCxSR,
		.overrun_mask = SCI_ORER,
		.sampling_rate_mask = SCI_SR(32),
		.error_mask = SCI_DEFAULT_ERROR_MASK | SCI_ORER,
		.error_clear = SCI_ERROR_CLEAR & ~SCI_ORER,
	},

	/*
	 * Common SCIFA definitions.
	 */
	[SCIx_SCIFA_REGTYPE] = {
		.regs = {
			[SCSMR]		= { 0x00, 16 },
			[SCBRR]		= { 0x04,  8 },
			[SCSCR]		= { 0x08, 16 },
			[SCxTDR]	= { 0x20,  8 },
			[SCxSR]		= { 0x14, 16 },
			[SCxRDR]	= { 0x24,  8 },
			[SCFCR]		= { 0x18, 16 },
			[SCFDR]		= { 0x1c, 16 },
			[SCPCR]		= { 0x30, 16 },
			[SCPDR]		= { 0x34, 16 },
		},
		.fifosize = 64,
		.overrun_reg = SCxSR,
		.overrun_mask = SCIFA_ORER,
		.sampling_rate_mask = SCI_SR_SCIFAB,
		.error_mask = SCIF_DEFAULT_ERROR_MASK | SCIFA_ORER,
		.error_clear = SCIF_ERROR_CLEAR & ~SCIFA_ORER,
	},

	/*
	 * Common SCIFB definitions.
	 */
	[SCIx_SCIFB_REGTYPE] = {
		.regs = {
			[SCSMR]		= { 0x00, 16 },
			[SCBRR]		= { 0x04,  8 },
			[SCSCR]		= { 0x08, 16 },
			[SCxTDR]	= { 0x40,  8 },
			[SCxSR]		= { 0x14, 16 },
			[SCxRDR]	= { 0x60,  8 },
			[SCFCR]		= { 0x18, 16 },
			[SCTFDR]	= { 0x38, 16 },
			[SCRFDR]	= { 0x3c, 16 },
			[SCPCR]		= { 0x30, 16 },
			[SCPDR]		= { 0x34, 16 },
		},
		.fifosize = 256,
		.overrun_reg = SCxSR,
		.overrun_mask = SCIFA_ORER,
		.sampling_rate_mask = SCI_SR_SCIFAB,
		.error_mask = SCIF_DEFAULT_ERROR_MASK | SCIFA_ORER,
		.error_clear = SCIF_ERROR_CLEAR & ~SCIFA_ORER,
	},

	/*
	 * Common SH-2(A) SCIF definitions for ports with FIFO data
	 * count registers.
	 */
	[SCIx_SH2_SCIF_FIFODATA_REGTYPE] = {
		.regs = {
			[SCSMR]		= { 0x00, 16 },
			[SCBRR]		= { 0x04,  8 },
			[SCSCR]		= { 0x08, 16 },
			[SCxTDR]	= { 0x0c,  8 },
			[SCxSR]		= { 0x10, 16 },
			[SCxRDR]	= { 0x14,  8 },
			[SCFCR]		= { 0x18, 16 },
			[SCFDR]		= { 0x1c, 16 },
			[SCSPTR]	= { 0x20, 16 },
			[SCLSR]		= { 0x24, 16 },
		},
		.fifosize = 16,
		.overrun_reg = SCLSR,
		.overrun_mask = SCLSR_ORER,
		.sampling_rate_mask = SCI_SR(32),
		.error_mask = SCIF_DEFAULT_ERROR_MASK,
		.error_clear = SCIF_ERROR_CLEAR,
	},

	/*
	 * The "SCIFA" that is in RZ/T and RZ/A2.
	 * It looks like a normal SCIF with FIFO data, but with a
	 * compressed address space. Also, the break out of interrupts
	 * are different: ERI/BRI, RXI, TXI, TEI, DRI.
	 */
	[SCIx_RZ_SCIFA_REGTYPE] = {
		.regs = {
			[SCSMR]		= { 0x00, 16 },
			[SCBRR]		= { 0x02,  8 },
			[SCSCR]		= { 0x04, 16 },
			[SCxTDR]	= { 0x06,  8 },
			[SCxSR]		= { 0x08, 16 },
			[SCxRDR]	= { 0x0A,  8 },
			[SCFCR]		= { 0x0C, 16 },
			[SCFDR]		= { 0x0E, 16 },
			[SCSPTR]	= { 0x10, 16 },
			[SCLSR]		= { 0x12, 16 },
		},
		.fifosize = 16,
		.overrun_reg = SCLSR,
		.overrun_mask = SCLSR_ORER,
		.sampling_rate_mask = SCI_SR(32),
		.error_mask = SCIF_DEFAULT_ERROR_MASK,
		.error_clear = SCIF_ERROR_CLEAR,
	},

	/*
	 * Common SH-3 SCIF definitions.
	 */
	[SCIx_SH3_SCIF_REGTYPE] = {
		.regs = {
			[SCSMR]		= { 0x00,  8 },
			[SCBRR]		= { 0x02,  8 },
			[SCSCR]		= { 0x04,  8 },
			[SCxTDR]	= { 0x06,  8 },
			[SCxSR]		= { 0x08, 16 },
			[SCxRDR]	= { 0x0a,  8 },
			[SCFCR]		= { 0x0c,  8 },
			[SCFDR]		= { 0x0e, 16 },
		},
		.fifosize = 16,
		.overrun_reg = SCLSR,
		.overrun_mask = SCLSR_ORER,
		.sampling_rate_mask = SCI_SR(32),
		.error_mask = SCIF_DEFAULT_ERROR_MASK,
		.error_clear = SCIF_ERROR_CLEAR,
	},

	/*
	 * Common SH-4(A) SCIF(B) definitions.
	 */
	[SCIx_SH4_SCIF_REGTYPE] = {
		.regs = {
			[SCSMR]		= { 0x00, 16 },
			[SCBRR]		= { 0x04,  8 },
			[SCSCR]		= { 0x08, 16 },
			[SCxTDR]	= { 0x0c,  8 },
			[SCxSR]		= { 0x10, 16 },
			[SCxRDR]	= { 0x14,  8 },
			[SCFCR]		= { 0x18, 16 },
			[SCFDR]		= { 0x1c, 16 },
			[SCSPTR]	= { 0x20, 16 },
			[SCLSR]		= { 0x24, 16 },
		},
		.fifosize = 16,
		.overrun_reg = SCLSR,
		.overrun_mask = SCLSR_ORER,
		.sampling_rate_mask = SCI_SR(32),
		.error_mask = SCIF_DEFAULT_ERROR_MASK,
		.error_clear = SCIF_ERROR_CLEAR,
	},

	/*
	 * Common SCIF definitions for ports with a Baud Rate Generator for
	 * External Clock (BRG).
	 */
	[SCIx_SH4_SCIF_BRG_REGTYPE] = {
		.regs = {
			[SCSMR]		= { 0x00, 16 },
			[SCBRR]		= { 0x04,  8 },
			[SCSCR]		= { 0x08, 16 },
			[SCxTDR]	= { 0x0c,  8 },
			[SCxSR]		= { 0x10, 16 },
			[SCxRDR]	= { 0x14,  8 },
			[SCFCR]		= { 0x18, 16 },
			[SCFDR]		= { 0x1c, 16 },
			[SCSPTR]	= { 0x20, 16 },
			[SCLSR]		= { 0x24, 16 },
			[SCDL]		= { 0x30, 16 },
			[SCCKS]		= { 0x34, 16 },
		},
		.fifosize = 16,
		.overrun_reg = SCLSR,
		.overrun_mask = SCLSR_ORER,
		.sampling_rate_mask = SCI_SR(32),
		.error_mask = SCIF_DEFAULT_ERROR_MASK,
		.error_clear = SCIF_ERROR_CLEAR,
	},

	/*
	 * Common HSCIF definitions.
	 */
	[SCIx_HSCIF_REGTYPE] = {
		.regs = {
			[SCSMR]		= { 0x00, 16 },
			[SCBRR]		= { 0x04,  8 },
			[SCSCR]		= { 0x08, 16 },
			[SCxTDR]	= { 0x0c,  8 },
			[SCxSR]		= { 0x10, 16 },
			[SCxRDR]	= { 0x14,  8 },
			[SCFCR]		= { 0x18, 16 },
			[SCFDR]		= { 0x1c, 16 },
			[SCSPTR]	= { 0x20, 16 },
			[SCLSR]		= { 0x24, 16 },
			[HSSRR]		= { 0x40, 16 },
			[SCDL]		= { 0x30, 16 },
			[SCCKS]		= { 0x34, 16 },
			[HSRTRGR]	= { 0x54, 16 },
			[HSTTRGR]	= { 0x58, 16 },
		},
		.fifosize = 128,
		.overrun_reg = SCLSR,
		.overrun_mask = SCLSR_ORER,
		.sampling_rate_mask = SCI_SR_RANGE(8, 32),
		.error_mask = SCIF_DEFAULT_ERROR_MASK,
		.error_clear = SCIF_ERROR_CLEAR,
	},

	/*
	 * Common SH-4(A) SCIF(B) definitions for ports without an SCSPTR
	 * register.
	 */
	[SCIx_SH4_SCIF_NO_SCSPTR_REGTYPE] = {
		.regs = {
			[SCSMR]		= { 0x00, 16 },
			[SCBRR]		= { 0x04,  8 },
			[SCSCR]		= { 0x08, 16 },
			[SCxTDR]	= { 0x0c,  8 },
			[SCxSR]		= { 0x10, 16 },
			[SCxRDR]	= { 0x14,  8 },
			[SCFCR]		= { 0x18, 16 },
			[SCFDR]		= { 0x1c, 16 },
			[SCLSR]		= { 0x24, 16 },
		},
		.fifosize = 16,
		.overrun_reg = SCLSR,
		.overrun_mask = SCLSR_ORER,
		.sampling_rate_mask = SCI_SR(32),
		.error_mask = SCIF_DEFAULT_ERROR_MASK,
		.error_clear = SCIF_ERROR_CLEAR,
	},

	/*
	 * Common SH-4(A) SCIF(B) definitions for ports with FIFO data
	 * count registers.
	 */
	[SCIx_SH4_SCIF_FIFODATA_REGTYPE] = {
		.regs = {
			[SCSMR]		= { 0x00, 16 },
			[SCBRR]		= { 0x04,  8 },
			[SCSCR]		= { 0x08, 16 },
			[SCxTDR]	= { 0x0c,  8 },
			[SCxSR]		= { 0x10, 16 },
			[SCxRDR]	= { 0x14,  8 },
			[SCFCR]		= { 0x18, 16 },
			[SCFDR]		= { 0x1c, 16 },
			[SCTFDR]	= { 0x1c, 16 },	/* aliased to SCFDR */
			[SCRFDR]	= { 0x20, 16 },
			[SCSPTR]	= { 0x24, 16 },
			[SCLSR]		= { 0x28, 16 },
		},
		.fifosize = 16,
		.overrun_reg = SCLSR,
		.overrun_mask = SCLSR_ORER,
		.sampling_rate_mask = SCI_SR(32),
		.error_mask = SCIF_DEFAULT_ERROR_MASK,
		.error_clear = SCIF_ERROR_CLEAR,
	},

	/*
	 * SH7705-style SCIF(B) ports, lacking both SCSPTR and SCLSR
	 * registers.
	 */
	[SCIx_SH7705_SCIF_REGTYPE] = {
		.regs = {
			[SCSMR]		= { 0x00, 16 },
			[SCBRR]		= { 0x04,  8 },
			[SCSCR]		= { 0x08, 16 },
			[SCxTDR]	= { 0x20,  8 },
			[SCxSR]		= { 0x14, 16 },
			[SCxRDR]	= { 0x24,  8 },
			[SCFCR]		= { 0x18, 16 },
			[SCFDR]		= { 0x1c, 16 },
		},
		.fifosize = 64,
		.overrun_reg = SCxSR,
		.overrun_mask = SCIFA_ORER,
		.sampling_rate_mask = SCI_SR(16),
		.error_mask = SCIF_DEFAULT_ERROR_MASK | SCIFA_ORER,
		.error_clear = SCIF_ERROR_CLEAR & ~SCIFA_ORER,
	},
};

#define sci_getreg(up, offset)		(&to_sci_port(up)->params->regs[offset])

/*
 * The "offset" here is rather misleading, in that it refers to an enum
 * value relative to the port mapping rather than the fixed offset
 * itself, which needs to be manually retrieved from the platform's
 * register map for the given port.
 */
static unsigned int sci_serial_in(struct uart_port *p, int offset)
{
	const struct plat_sci_reg *reg = sci_getreg(p, offset);

	if (reg->size == 8)
		return ioread8(p->membase + (reg->offset << p->regshift));
	else if (reg->size == 16)
		return ioread16(p->membase + (reg->offset << p->regshift));
	else
		WARN(1, "Invalid register access\n");

	return 0;
}

static void sci_serial_out(struct uart_port *p, int offset, int value)
{
	const struct plat_sci_reg *reg = sci_getreg(p, offset);

	if (reg->size == 8)
		iowrite8(value, p->membase + (reg->offset << p->regshift));
	else if (reg->size == 16)
		iowrite16(value, p->membase + (reg->offset << p->regshift));
	else
		WARN(1, "Invalid register access\n");
}

static void sci_port_enable(struct sci_port *sci_port)
{
	unsigned int i;

	if (!sci_port->port.dev)
		return;

	pm_runtime_get_sync(sci_port->port.dev);

	for (i = 0; i < SCI_NUM_CLKS; i++) {
		clk_prepare_enable(sci_port->clks[i]);
		sci_port->clk_rates[i] = clk_get_rate(sci_port->clks[i]);
	}
	sci_port->port.uartclk = sci_port->clk_rates[SCI_FCK];
}

static void sci_port_disable(struct sci_port *sci_port)
{
	unsigned int i;

	if (!sci_port->port.dev)
		return;

	for (i = SCI_NUM_CLKS; i-- > 0; )
		clk_disable_unprepare(sci_port->clks[i]);

	pm_runtime_put_sync(sci_port->port.dev);
}

static inline unsigned long port_rx_irq_mask(struct uart_port *port)
{
	/*
	 * Not all ports (such as SCIFA) will support REIE. Rather than
	 * special-casing the port type, we check the port initialization
	 * IRQ enable mask to see whether the IRQ is desired at all. If
	 * it's unset, it's logically inferred that there's no point in
	 * testing for it.
	 */
	return SCSCR_RIE | (to_sci_port(port)->cfg->scscr & SCSCR_REIE);
}

static void sci_start_tx(struct uart_port *port)
{
	struct sci_port *s = to_sci_port(port);
	unsigned short ctrl;

#ifdef CONFIG_SERIAL_SH_SCI_DMA
	if (port->type == PORT_SCIFA || port->type == PORT_SCIFB) {
		u16 new, scr = serial_port_in(port, SCSCR);
		if (s->chan_tx)
			new = scr | SCSCR_TDRQE;
		else
			new = scr & ~SCSCR_TDRQE;
		if (new != scr)
			serial_port_out(port, SCSCR, new);
	}

	if (s->chan_tx && !uart_circ_empty(&s->port.state->xmit) &&
	    dma_submit_error(s->cookie_tx)) {
		s->cookie_tx = 0;
		schedule_work(&s->work_tx);
	}
#endif

	if (!s->chan_tx || port->type == PORT_SCIFA || port->type == PORT_SCIFB) {
		/* Set TIE (Transmit Interrupt Enable) bit in SCSCR */
		ctrl = serial_port_in(port, SCSCR);
		serial_port_out(port, SCSCR, ctrl | SCSCR_TIE);
	}
}

static void sci_stop_tx(struct uart_port *port)
{
	unsigned short ctrl;

	/* Clear TIE (Transmit Interrupt Enable) bit in SCSCR */
	ctrl = serial_port_in(port, SCSCR);

	if (port->type == PORT_SCIFA || port->type == PORT_SCIFB)
		ctrl &= ~SCSCR_TDRQE;

	ctrl &= ~SCSCR_TIE;

	serial_port_out(port, SCSCR, ctrl);
}

static void sci_start_rx(struct uart_port *port)
{
	unsigned short ctrl;

	ctrl = serial_port_in(port, SCSCR) | port_rx_irq_mask(port);

	if (port->type == PORT_SCIFA || port->type == PORT_SCIFB)
		ctrl &= ~SCSCR_RDRQE;

	serial_port_out(port, SCSCR, ctrl);
}

static void sci_stop_rx(struct uart_port *port)
{
	unsigned short ctrl;

	ctrl = serial_port_in(port, SCSCR);

	if (port->type == PORT_SCIFA || port->type == PORT_SCIFB)
		ctrl &= ~SCSCR_RDRQE;

	ctrl &= ~port_rx_irq_mask(port);

	serial_port_out(port, SCSCR, ctrl);
}

static void sci_clear_SCxSR(struct uart_port *port, unsigned int mask)
{
	if (port->type == PORT_SCI) {
		/* Just store the mask */
		serial_port_out(port, SCxSR, mask);
	} else if (to_sci_port(port)->params->overrun_mask == SCIFA_ORER) {
		/* SCIFA/SCIFB and SCIF on SH7705/SH7720/SH7721 */
		/* Only clear the status bits we want to clear */
		serial_port_out(port, SCxSR,
				serial_port_in(port, SCxSR) & mask);
	} else {
		/* Store the mask, clear parity/framing errors */
		serial_port_out(port, SCxSR, mask & ~(SCIF_FERC | SCIF_PERC));
	}
}

#if defined(CONFIG_CONSOLE_POLL) || defined(CONFIG_SERIAL_SH_SCI_CONSOLE) || \
    defined(CONFIG_SERIAL_SH_SCI_EARLYCON)

#ifdef CONFIG_CONSOLE_POLL
static int sci_poll_get_char(struct uart_port *port)
{
	unsigned short status;
	int c;

	do {
		status = serial_port_in(port, SCxSR);
		if (status & SCxSR_ERRORS(port)) {
			sci_clear_SCxSR(port, SCxSR_ERROR_CLEAR(port));
			continue;
		}
		break;
	} while (1);

	if (!(status & SCxSR_RDxF(port)))
		return NO_POLL_CHAR;

	c = serial_port_in(port, SCxRDR);

	/* Dummy read */
	serial_port_in(port, SCxSR);
	sci_clear_SCxSR(port, SCxSR_RDxF_CLEAR(port));

	return c;
}
#endif

static void sci_poll_put_char(struct uart_port *port, unsigned char c)
{
	unsigned short status;

	do {
		status = serial_port_in(port, SCxSR);
	} while (!(status & SCxSR_TDxE(port)));

	serial_port_out(port, SCxTDR, c);
	sci_clear_SCxSR(port, SCxSR_TDxE_CLEAR(port) & ~SCxSR_TEND(port));
}
#endif /* CONFIG_CONSOLE_POLL || CONFIG_SERIAL_SH_SCI_CONSOLE ||
	  CONFIG_SERIAL_SH_SCI_EARLYCON */

static void sci_init_pins(struct uart_port *port, unsigned int cflag)
{
	struct sci_port *s = to_sci_port(port);

	/*
	 * Use port-specific handler if provided.
	 */
	if (s->cfg->ops && s->cfg->ops->init_pins) {
		s->cfg->ops->init_pins(port, cflag);
		return;
	}

	if (port->type == PORT_SCIFA || port->type == PORT_SCIFB) {
<<<<<<< HEAD
=======
		u16 data = serial_port_in(port, SCPDR);
>>>>>>> 24b8d41d
		u16 ctrl = serial_port_in(port, SCPCR);

		/* Enable RXD and TXD pin functions */
		ctrl &= ~(SCPCR_RXDC | SCPCR_TXDC);
<<<<<<< HEAD
		if (to_sci_port(port)->cfg->capabilities & SCIx_HAVE_RTSCTS) {
			/* RTS# is output, driven 1 */
			ctrl |= SCPCR_RTSC;
			serial_port_out(port, SCPDR,
				serial_port_in(port, SCPDR) | SCPDR_RTSD);
			/* Enable CTS# pin function */
			ctrl &= ~SCPCR_CTSC;
		}
=======
		if (to_sci_port(port)->has_rtscts) {
			/* RTS# is output, active low, unless autorts */
			if (!(port->mctrl & TIOCM_RTS)) {
				ctrl |= SCPCR_RTSC;
				data |= SCPDR_RTSD;
			} else if (!s->autorts) {
				ctrl |= SCPCR_RTSC;
				data &= ~SCPDR_RTSD;
			} else {
				/* Enable RTS# pin function */
				ctrl &= ~SCPCR_RTSC;
			}
			/* Enable CTS# pin function */
			ctrl &= ~SCPCR_CTSC;
		}
		serial_port_out(port, SCPDR, data);
>>>>>>> 24b8d41d
		serial_port_out(port, SCPCR, ctrl);
	} else if (sci_getreg(port, SCSPTR)->size) {
		u16 status = serial_port_in(port, SCSPTR);

<<<<<<< HEAD
		/* RTS# is output, driven 1 */
		status |= SCSPTR_RTSIO | SCSPTR_RTSDT;
=======
		/* RTS# is always output; and active low, unless autorts */
		status |= SCSPTR_RTSIO;
		if (!(port->mctrl & TIOCM_RTS))
			status |= SCSPTR_RTSDT;
		else if (!s->autorts)
			status &= ~SCSPTR_RTSDT;
>>>>>>> 24b8d41d
		/* CTS# and SCK are inputs */
		status &= ~(SCSPTR_CTSIO | SCSPTR_SCKIO);
		serial_port_out(port, SCSPTR, status);
	}
}

static int sci_txfill(struct uart_port *port)
{
	struct sci_port *s = to_sci_port(port);
	unsigned int fifo_mask = (s->params->fifosize << 1) - 1;
	const struct plat_sci_reg *reg;

	reg = sci_getreg(port, SCTFDR);
	if (reg->size)
		return serial_port_in(port, SCTFDR) & fifo_mask;

	reg = sci_getreg(port, SCFDR);
	if (reg->size)
		return serial_port_in(port, SCFDR) >> 8;

	return !(serial_port_in(port, SCxSR) & SCI_TDRE);
}

static int sci_txroom(struct uart_port *port)
{
	return port->fifosize - sci_txfill(port);
}

static int sci_rxfill(struct uart_port *port)
{
	struct sci_port *s = to_sci_port(port);
	unsigned int fifo_mask = (s->params->fifosize << 1) - 1;
	const struct plat_sci_reg *reg;

	reg = sci_getreg(port, SCRFDR);
	if (reg->size)
		return serial_port_in(port, SCRFDR) & fifo_mask;

	reg = sci_getreg(port, SCFDR);
	if (reg->size)
		return serial_port_in(port, SCFDR) & fifo_mask;

	return (serial_port_in(port, SCxSR) & SCxSR_RDxF(port)) != 0;
}

/* ********************************************************************** *
 *                   the interrupt related routines                       *
 * ********************************************************************** */

static void sci_transmit_chars(struct uart_port *port)
{
	struct circ_buf *xmit = &port->state->xmit;
	unsigned int stopped = uart_tx_stopped(port);
	unsigned short status;
	unsigned short ctrl;
	int count;

	status = serial_port_in(port, SCxSR);
	if (!(status & SCxSR_TDxE(port))) {
		ctrl = serial_port_in(port, SCSCR);
		if (uart_circ_empty(xmit))
			ctrl &= ~SCSCR_TIE;
		else
			ctrl |= SCSCR_TIE;
		serial_port_out(port, SCSCR, ctrl);
		return;
	}

	count = sci_txroom(port);

	do {
		unsigned char c;

		if (port->x_char) {
			c = port->x_char;
			port->x_char = 0;
		} else if (!uart_circ_empty(xmit) && !stopped) {
			c = xmit->buf[xmit->tail];
			xmit->tail = (xmit->tail + 1) & (UART_XMIT_SIZE - 1);
		} else {
			break;
		}

		serial_port_out(port, SCxTDR, c);

		port->icount.tx++;
	} while (--count > 0);

	sci_clear_SCxSR(port, SCxSR_TDxE_CLEAR(port));

	if (uart_circ_chars_pending(xmit) < WAKEUP_CHARS)
		uart_write_wakeup(port);
	if (uart_circ_empty(xmit))
		sci_stop_tx(port);

}

/* On SH3, SCIF may read end-of-break as a space->mark char */
#define STEPFN(c)  ({int __c = (c); (((__c-1)|(__c)) == -1); })

static void sci_receive_chars(struct uart_port *port)
{
	struct tty_port *tport = &port->state->port;
	int i, count, copied = 0;
	unsigned short status;
	unsigned char flag;

	status = serial_port_in(port, SCxSR);
	if (!(status & SCxSR_RDxF(port)))
		return;

	while (1) {
		/* Don't copy more bytes than there is room for in the buffer */
		count = tty_buffer_request_room(tport, sci_rxfill(port));

		/* If for any reason we can't copy more data, we're done! */
		if (count == 0)
			break;

		if (port->type == PORT_SCI) {
			char c = serial_port_in(port, SCxRDR);
			if (uart_handle_sysrq_char(port, c))
				count = 0;
			else
				tty_insert_flip_char(tport, c, TTY_NORMAL);
		} else {
			for (i = 0; i < count; i++) {
				char c;

				if (port->type == PORT_SCIF ||
				    port->type == PORT_HSCIF) {
					status = serial_port_in(port, SCxSR);
					c = serial_port_in(port, SCxRDR);
				} else {
					c = serial_port_in(port, SCxRDR);
					status = serial_port_in(port, SCxSR);
				}
				if (uart_handle_sysrq_char(port, c)) {
					count--; i--;
					continue;
				}

				/* Store data and status */
				if (status & SCxSR_FER(port)) {
					flag = TTY_FRAME;
					port->icount.frame++;
					dev_notice(port->dev, "frame error\n");
				} else if (status & SCxSR_PER(port)) {
					flag = TTY_PARITY;
					port->icount.parity++;
					dev_notice(port->dev, "parity error\n");
				} else
					flag = TTY_NORMAL;

				tty_insert_flip_char(tport, c, flag);
			}
		}

		serial_port_in(port, SCxSR); /* dummy read */
		sci_clear_SCxSR(port, SCxSR_RDxF_CLEAR(port));

		copied += count;
		port->icount.rx += count;
	}

	if (copied) {
		/* Tell the rest of the system the news. New characters! */
		tty_flip_buffer_push(tport);
	} else {
		/* TTY buffers full; read from RX reg to prevent lockup */
		serial_port_in(port, SCxRDR);
		serial_port_in(port, SCxSR); /* dummy read */
		sci_clear_SCxSR(port, SCxSR_RDxF_CLEAR(port));
	}
}

static int sci_handle_errors(struct uart_port *port)
{
	int copied = 0;
	unsigned short status = serial_port_in(port, SCxSR);
	struct tty_port *tport = &port->state->port;
	struct sci_port *s = to_sci_port(port);

	/* Handle overruns */
	if (status & s->params->overrun_mask) {
		port->icount.overrun++;

		/* overrun error */
		if (tty_insert_flip_char(tport, 0, TTY_OVERRUN))
			copied++;

		dev_notice(port->dev, "overrun error\n");
	}

	if (status & SCxSR_FER(port)) {
		/* frame error */
		port->icount.frame++;

		if (tty_insert_flip_char(tport, 0, TTY_FRAME))
			copied++;

		dev_notice(port->dev, "frame error\n");
	}

	if (status & SCxSR_PER(port)) {
		/* parity error */
		port->icount.parity++;

		if (tty_insert_flip_char(tport, 0, TTY_PARITY))
			copied++;

		dev_notice(port->dev, "parity error\n");
	}

	if (copied)
		tty_flip_buffer_push(tport);

	return copied;
}

static int sci_handle_fifo_overrun(struct uart_port *port)
{
	struct tty_port *tport = &port->state->port;
	struct sci_port *s = to_sci_port(port);
	const struct plat_sci_reg *reg;
	int copied = 0;
	u16 status;

	reg = sci_getreg(port, s->params->overrun_reg);
	if (!reg->size)
		return 0;

	status = serial_port_in(port, s->params->overrun_reg);
	if (status & s->params->overrun_mask) {
		status &= ~s->params->overrun_mask;
		serial_port_out(port, s->params->overrun_reg, status);

		port->icount.overrun++;

		tty_insert_flip_char(tport, 0, TTY_OVERRUN);
		tty_flip_buffer_push(tport);

		dev_dbg(port->dev, "overrun error\n");
		copied++;
	}

	return copied;
}

static int sci_handle_breaks(struct uart_port *port)
{
	int copied = 0;
	unsigned short status = serial_port_in(port, SCxSR);
	struct tty_port *tport = &port->state->port;

	if (uart_handle_break(port))
		return 0;

	if (status & SCxSR_BRK(port)) {
		port->icount.brk++;

		/* Notify of BREAK */
		if (tty_insert_flip_char(tport, 0, TTY_BREAK))
			copied++;

		dev_dbg(port->dev, "BREAK detected\n");
	}

	if (copied)
		tty_flip_buffer_push(tport);

	copied += sci_handle_fifo_overrun(port);

	return copied;
}

static int scif_set_rtrg(struct uart_port *port, int rx_trig)
{
	unsigned int bits;

	if (rx_trig < 1)
		rx_trig = 1;
	if (rx_trig >= port->fifosize)
		rx_trig = port->fifosize;

	/* HSCIF can be set to an arbitrary level. */
	if (sci_getreg(port, HSRTRGR)->size) {
		serial_port_out(port, HSRTRGR, rx_trig);
		return rx_trig;
	}

	switch (port->type) {
	case PORT_SCIF:
		if (rx_trig < 4) {
			bits = 0;
			rx_trig = 1;
		} else if (rx_trig < 8) {
			bits = SCFCR_RTRG0;
			rx_trig = 4;
		} else if (rx_trig < 14) {
			bits = SCFCR_RTRG1;
			rx_trig = 8;
		} else {
			bits = SCFCR_RTRG0 | SCFCR_RTRG1;
			rx_trig = 14;
		}
		break;
	case PORT_SCIFA:
	case PORT_SCIFB:
		if (rx_trig < 16) {
			bits = 0;
			rx_trig = 1;
		} else if (rx_trig < 32) {
			bits = SCFCR_RTRG0;
			rx_trig = 16;
		} else if (rx_trig < 48) {
			bits = SCFCR_RTRG1;
			rx_trig = 32;
		} else {
			bits = SCFCR_RTRG0 | SCFCR_RTRG1;
			rx_trig = 48;
		}
		break;
	default:
		WARN(1, "unknown FIFO configuration");
		return 1;
	}

	serial_port_out(port, SCFCR,
		(serial_port_in(port, SCFCR) &
		~(SCFCR_RTRG1 | SCFCR_RTRG0)) | bits);

	return rx_trig;
}

static int scif_rtrg_enabled(struct uart_port *port)
{
	if (sci_getreg(port, HSRTRGR)->size)
		return serial_port_in(port, HSRTRGR) != 0;
	else
		return (serial_port_in(port, SCFCR) &
			(SCFCR_RTRG0 | SCFCR_RTRG1)) != 0;
}

static void rx_fifo_timer_fn(struct timer_list *t)
{
	struct sci_port *s = from_timer(s, t, rx_fifo_timer);
	struct uart_port *port = &s->port;

	dev_dbg(port->dev, "Rx timed out\n");
	scif_set_rtrg(port, 1);
}

static ssize_t rx_fifo_trigger_show(struct device *dev,
				    struct device_attribute *attr, char *buf)
{
	struct uart_port *port = dev_get_drvdata(dev);
	struct sci_port *sci = to_sci_port(port);

	return sprintf(buf, "%d\n", sci->rx_trigger);
}

static ssize_t rx_fifo_trigger_store(struct device *dev,
				     struct device_attribute *attr,
				     const char *buf, size_t count)
{
	struct uart_port *port = dev_get_drvdata(dev);
	struct sci_port *sci = to_sci_port(port);
	int ret;
	long r;

	ret = kstrtol(buf, 0, &r);
	if (ret)
		return ret;

	sci->rx_trigger = scif_set_rtrg(port, r);
	if (port->type == PORT_SCIFA || port->type == PORT_SCIFB)
		scif_set_rtrg(port, 1);

	return count;
}

static DEVICE_ATTR_RW(rx_fifo_trigger);

static ssize_t rx_fifo_timeout_show(struct device *dev,
			       struct device_attribute *attr,
			       char *buf)
{
	struct uart_port *port = dev_get_drvdata(dev);
	struct sci_port *sci = to_sci_port(port);
	int v;

	if (port->type == PORT_HSCIF)
		v = sci->hscif_tot >> HSSCR_TOT_SHIFT;
	else
		v = sci->rx_fifo_timeout;

	return sprintf(buf, "%d\n", v);
}

static ssize_t rx_fifo_timeout_store(struct device *dev,
				struct device_attribute *attr,
				const char *buf,
				size_t count)
{
	struct uart_port *port = dev_get_drvdata(dev);
	struct sci_port *sci = to_sci_port(port);
	int ret;
	long r;

	ret = kstrtol(buf, 0, &r);
	if (ret)
		return ret;

	if (port->type == PORT_HSCIF) {
		if (r < 0 || r > 3)
			return -EINVAL;
		sci->hscif_tot = r << HSSCR_TOT_SHIFT;
	} else {
		sci->rx_fifo_timeout = r;
		scif_set_rtrg(port, 1);
		if (r > 0)
			timer_setup(&sci->rx_fifo_timer, rx_fifo_timer_fn, 0);
	}

	return count;
}

static DEVICE_ATTR_RW(rx_fifo_timeout);


#ifdef CONFIG_SERIAL_SH_SCI_DMA
static void sci_dma_tx_complete(void *arg)
{
	struct sci_port *s = arg;
	struct uart_port *port = &s->port;
	struct circ_buf *xmit = &port->state->xmit;
	unsigned long flags;

	dev_dbg(port->dev, "%s(%d)\n", __func__, port->line);

	spin_lock_irqsave(&port->lock, flags);

	xmit->tail += s->tx_dma_len;
	xmit->tail &= UART_XMIT_SIZE - 1;

	port->icount.tx += s->tx_dma_len;

	if (uart_circ_chars_pending(xmit) < WAKEUP_CHARS)
		uart_write_wakeup(port);

	if (!uart_circ_empty(xmit)) {
		s->cookie_tx = 0;
		schedule_work(&s->work_tx);
	} else {
		s->cookie_tx = -EINVAL;
		if (port->type == PORT_SCIFA || port->type == PORT_SCIFB) {
			u16 ctrl = serial_port_in(port, SCSCR);
			serial_port_out(port, SCSCR, ctrl & ~SCSCR_TIE);
		}
	}

	spin_unlock_irqrestore(&port->lock, flags);
}

/* Locking: called with port lock held */
static int sci_dma_rx_push(struct sci_port *s, void *buf, size_t count)
{
	struct uart_port *port = &s->port;
	struct tty_port *tport = &port->state->port;
	int copied;

	copied = tty_insert_flip_string(tport, buf, count);
	if (copied < count)
		port->icount.buf_overrun++;

	port->icount.rx += copied;

	return copied;
}

static int sci_dma_rx_find_active(struct sci_port *s)
{
	unsigned int i;

	for (i = 0; i < ARRAY_SIZE(s->cookie_rx); i++)
		if (s->active_rx == s->cookie_rx[i])
			return i;

	return -1;
}

static void sci_dma_rx_chan_invalidate(struct sci_port *s)
{
	unsigned int i;

	s->chan_rx = NULL;
	for (i = 0; i < ARRAY_SIZE(s->cookie_rx); i++)
		s->cookie_rx[i] = -EINVAL;
	s->active_rx = 0;
}

static void sci_dma_rx_release(struct sci_port *s)
{
	struct dma_chan *chan = s->chan_rx_saved;

	s->chan_rx_saved = NULL;
	sci_dma_rx_chan_invalidate(s);
	dmaengine_terminate_sync(chan);
	dma_free_coherent(chan->device->dev, s->buf_len_rx * 2, s->rx_buf[0],
			  sg_dma_address(&s->sg_rx[0]));
	dma_release_channel(chan);
}

static void start_hrtimer_us(struct hrtimer *hrt, unsigned long usec)
{
	long sec = usec / 1000000;
	long nsec = (usec % 1000000) * 1000;
	ktime_t t = ktime_set(sec, nsec);

	hrtimer_start(hrt, t, HRTIMER_MODE_REL);
}

static void sci_dma_rx_reenable_irq(struct sci_port *s)
{
	struct uart_port *port = &s->port;
	u16 scr;

	/* Direct new serial port interrupts back to CPU */
	scr = serial_port_in(port, SCSCR);
	if (port->type == PORT_SCIFA || port->type == PORT_SCIFB) {
		scr &= ~SCSCR_RDRQE;
		enable_irq(s->irqs[SCIx_RXI_IRQ]);
	}
	serial_port_out(port, SCSCR, scr | SCSCR_RIE);
}

static void sci_dma_rx_complete(void *arg)
{
	struct sci_port *s = arg;
	struct dma_chan *chan = s->chan_rx;
	struct uart_port *port = &s->port;
	struct dma_async_tx_descriptor *desc;
	unsigned long flags;
	int active, count = 0;

	dev_dbg(port->dev, "%s(%d) active cookie %d\n", __func__, port->line,
		s->active_rx);

	spin_lock_irqsave(&port->lock, flags);

	active = sci_dma_rx_find_active(s);
	if (active >= 0)
		count = sci_dma_rx_push(s, s->rx_buf[active], s->buf_len_rx);

	start_hrtimer_us(&s->rx_timer, s->rx_timeout);

	if (count)
		tty_flip_buffer_push(&port->state->port);

	desc = dmaengine_prep_slave_sg(s->chan_rx, &s->sg_rx[active], 1,
				       DMA_DEV_TO_MEM,
				       DMA_PREP_INTERRUPT | DMA_CTRL_ACK);
	if (!desc)
		goto fail;

	desc->callback = sci_dma_rx_complete;
	desc->callback_param = s;
	s->cookie_rx[active] = dmaengine_submit(desc);
	if (dma_submit_error(s->cookie_rx[active]))
		goto fail;

	s->active_rx = s->cookie_rx[!active];

	dma_async_issue_pending(chan);

	spin_unlock_irqrestore(&port->lock, flags);
	dev_dbg(port->dev, "%s: cookie %d #%d, new active cookie %d\n",
		__func__, s->cookie_rx[active], active, s->active_rx);
	return;

fail:
	spin_unlock_irqrestore(&port->lock, flags);
	dev_warn(port->dev, "Failed submitting Rx DMA descriptor\n");
	/* Switch to PIO */
	spin_lock_irqsave(&port->lock, flags);
	dmaengine_terminate_async(chan);
	sci_dma_rx_chan_invalidate(s);
	sci_dma_rx_reenable_irq(s);
	spin_unlock_irqrestore(&port->lock, flags);
}

static void sci_dma_tx_release(struct sci_port *s)
{
	struct dma_chan *chan = s->chan_tx_saved;

	cancel_work_sync(&s->work_tx);
	s->chan_tx_saved = s->chan_tx = NULL;
	s->cookie_tx = -EINVAL;
	dmaengine_terminate_sync(chan);
	dma_unmap_single(chan->device->dev, s->tx_dma_addr, UART_XMIT_SIZE,
			 DMA_TO_DEVICE);
	dma_release_channel(chan);
}

static int sci_dma_rx_submit(struct sci_port *s, bool port_lock_held)
{
	struct dma_chan *chan = s->chan_rx;
	struct uart_port *port = &s->port;
	unsigned long flags;
	int i;

	for (i = 0; i < 2; i++) {
		struct scatterlist *sg = &s->sg_rx[i];
		struct dma_async_tx_descriptor *desc;

		desc = dmaengine_prep_slave_sg(chan,
			sg, 1, DMA_DEV_TO_MEM,
			DMA_PREP_INTERRUPT | DMA_CTRL_ACK);
		if (!desc)
			goto fail;

		desc->callback = sci_dma_rx_complete;
		desc->callback_param = s;
		s->cookie_rx[i] = dmaengine_submit(desc);
		if (dma_submit_error(s->cookie_rx[i]))
			goto fail;

	}

	s->active_rx = s->cookie_rx[0];

	dma_async_issue_pending(chan);
	return 0;

fail:
	/* Switch to PIO */
	if (!port_lock_held)
		spin_lock_irqsave(&port->lock, flags);
	if (i)
		dmaengine_terminate_async(chan);
	sci_dma_rx_chan_invalidate(s);
	sci_start_rx(port);
	if (!port_lock_held)
		spin_unlock_irqrestore(&port->lock, flags);
	return -EAGAIN;
}

static void sci_dma_tx_work_fn(struct work_struct *work)
{
	struct sci_port *s = container_of(work, struct sci_port, work_tx);
	struct dma_async_tx_descriptor *desc;
	struct dma_chan *chan = s->chan_tx;
	struct uart_port *port = &s->port;
	struct circ_buf *xmit = &port->state->xmit;
	unsigned long flags;
	dma_addr_t buf;
	int head, tail;

	/*
	 * DMA is idle now.
	 * Port xmit buffer is already mapped, and it is one page... Just adjust
	 * offsets and lengths. Since it is a circular buffer, we have to
	 * transmit till the end, and then the rest. Take the port lock to get a
	 * consistent xmit buffer state.
	 */
	spin_lock_irq(&port->lock);
	head = xmit->head;
	tail = xmit->tail;
	buf = s->tx_dma_addr + (tail & (UART_XMIT_SIZE - 1));
	s->tx_dma_len = min_t(unsigned int,
		CIRC_CNT(head, tail, UART_XMIT_SIZE),
		CIRC_CNT_TO_END(head, tail, UART_XMIT_SIZE));
	if (!s->tx_dma_len) {
		/* Transmit buffer has been flushed */
		spin_unlock_irq(&port->lock);
		return;
	}

	desc = dmaengine_prep_slave_single(chan, buf, s->tx_dma_len,
					   DMA_MEM_TO_DEV,
					   DMA_PREP_INTERRUPT | DMA_CTRL_ACK);
	if (!desc) {
		spin_unlock_irq(&port->lock);
		dev_warn(port->dev, "Failed preparing Tx DMA descriptor\n");
		goto switch_to_pio;
	}

	dma_sync_single_for_device(chan->device->dev, buf, s->tx_dma_len,
				   DMA_TO_DEVICE);

	desc->callback = sci_dma_tx_complete;
	desc->callback_param = s;
	s->cookie_tx = dmaengine_submit(desc);
	if (dma_submit_error(s->cookie_tx)) {
		spin_unlock_irq(&port->lock);
		dev_warn(port->dev, "Failed submitting Tx DMA descriptor\n");
		goto switch_to_pio;
	}

	spin_unlock_irq(&port->lock);
	dev_dbg(port->dev, "%s: %p: %d...%d, cookie %d\n",
		__func__, xmit->buf, tail, head, s->cookie_tx);

	dma_async_issue_pending(chan);
	return;

switch_to_pio:
	spin_lock_irqsave(&port->lock, flags);
	s->chan_tx = NULL;
	sci_start_tx(port);
	spin_unlock_irqrestore(&port->lock, flags);
	return;
}

static enum hrtimer_restart sci_dma_rx_timer_fn(struct hrtimer *t)
{
	struct sci_port *s = container_of(t, struct sci_port, rx_timer);
	struct dma_chan *chan = s->chan_rx;
	struct uart_port *port = &s->port;
	struct dma_tx_state state;
	enum dma_status status;
	unsigned long flags;
	unsigned int read;
	int active, count;

	dev_dbg(port->dev, "DMA Rx timed out\n");

	spin_lock_irqsave(&port->lock, flags);

	active = sci_dma_rx_find_active(s);
	if (active < 0) {
		spin_unlock_irqrestore(&port->lock, flags);
		return HRTIMER_NORESTART;
	}

	status = dmaengine_tx_status(s->chan_rx, s->active_rx, &state);
	if (status == DMA_COMPLETE) {
		spin_unlock_irqrestore(&port->lock, flags);
		dev_dbg(port->dev, "Cookie %d #%d has already completed\n",
			s->active_rx, active);

		/* Let packet complete handler take care of the packet */
		return HRTIMER_NORESTART;
	}

	dmaengine_pause(chan);

	/*
	 * sometimes DMA transfer doesn't stop even if it is stopped and
	 * data keeps on coming until transaction is complete so check
	 * for DMA_COMPLETE again
	 * Let packet complete handler take care of the packet
	 */
	status = dmaengine_tx_status(s->chan_rx, s->active_rx, &state);
	if (status == DMA_COMPLETE) {
		spin_unlock_irqrestore(&port->lock, flags);
		dev_dbg(port->dev, "Transaction complete after DMA engine was stopped");
		return HRTIMER_NORESTART;
	}

	/* Handle incomplete DMA receive */
	dmaengine_terminate_async(s->chan_rx);
	read = sg_dma_len(&s->sg_rx[active]) - state.residue;

	if (read) {
		count = sci_dma_rx_push(s, s->rx_buf[active], read);
		if (count)
			tty_flip_buffer_push(&port->state->port);
	}

	if (port->type == PORT_SCIFA || port->type == PORT_SCIFB)
		sci_dma_rx_submit(s, true);

	sci_dma_rx_reenable_irq(s);

	spin_unlock_irqrestore(&port->lock, flags);

	return HRTIMER_NORESTART;
}

static struct dma_chan *sci_request_dma_chan(struct uart_port *port,
					     enum dma_transfer_direction dir)
{
	struct dma_chan *chan;
	struct dma_slave_config cfg;
	int ret;

	chan = dma_request_slave_channel(port->dev,
					 dir == DMA_MEM_TO_DEV ? "tx" : "rx");
	if (!chan) {
		dev_dbg(port->dev, "dma_request_slave_channel failed\n");
		return NULL;
	}

	memset(&cfg, 0, sizeof(cfg));
	cfg.direction = dir;
	if (dir == DMA_MEM_TO_DEV) {
		cfg.dst_addr = port->mapbase +
			(sci_getreg(port, SCxTDR)->offset << port->regshift);
		cfg.dst_addr_width = DMA_SLAVE_BUSWIDTH_1_BYTE;
	} else {
		cfg.src_addr = port->mapbase +
			(sci_getreg(port, SCxRDR)->offset << port->regshift);
		cfg.src_addr_width = DMA_SLAVE_BUSWIDTH_1_BYTE;
	}

	ret = dmaengine_slave_config(chan, &cfg);
	if (ret) {
		dev_warn(port->dev, "dmaengine_slave_config failed %d\n", ret);
		dma_release_channel(chan);
		return NULL;
	}

	return chan;
}

static void sci_request_dma(struct uart_port *port)
{
	struct sci_port *s = to_sci_port(port);
	struct dma_chan *chan;

	dev_dbg(port->dev, "%s: port %d\n", __func__, port->line);

	/*
	 * DMA on console may interfere with Kernel log messages which use
	 * plain putchar(). So, simply don't use it with a console.
	 */
	if (uart_console(port))
		return;

	if (!port->dev->of_node)
		return;

	s->cookie_tx = -EINVAL;

	/*
	 * Don't request a dma channel if no channel was specified
	 * in the device tree.
	 */
	if (!of_find_property(port->dev->of_node, "dmas", NULL))
		return;

	chan = sci_request_dma_chan(port, DMA_MEM_TO_DEV);
	dev_dbg(port->dev, "%s: TX: got channel %p\n", __func__, chan);
	if (chan) {
		/* UART circular tx buffer is an aligned page. */
		s->tx_dma_addr = dma_map_single(chan->device->dev,
						port->state->xmit.buf,
						UART_XMIT_SIZE,
						DMA_TO_DEVICE);
		if (dma_mapping_error(chan->device->dev, s->tx_dma_addr)) {
			dev_warn(port->dev, "Failed mapping Tx DMA descriptor\n");
			dma_release_channel(chan);
		} else {
			dev_dbg(port->dev, "%s: mapped %lu@%p to %pad\n",
				__func__, UART_XMIT_SIZE,
				port->state->xmit.buf, &s->tx_dma_addr);

			INIT_WORK(&s->work_tx, sci_dma_tx_work_fn);
			s->chan_tx_saved = s->chan_tx = chan;
		}
	}

	chan = sci_request_dma_chan(port, DMA_DEV_TO_MEM);
	dev_dbg(port->dev, "%s: RX: got channel %p\n", __func__, chan);
	if (chan) {
		unsigned int i;
		dma_addr_t dma;
		void *buf;

		s->buf_len_rx = 2 * max_t(size_t, 16, port->fifosize);
		buf = dma_alloc_coherent(chan->device->dev, s->buf_len_rx * 2,
					 &dma, GFP_KERNEL);
		if (!buf) {
			dev_warn(port->dev,
				 "Failed to allocate Rx dma buffer, using PIO\n");
			dma_release_channel(chan);
			return;
		}

		for (i = 0; i < 2; i++) {
			struct scatterlist *sg = &s->sg_rx[i];

			sg_init_table(sg, 1);
			s->rx_buf[i] = buf;
			sg_dma_address(sg) = dma;
			sg_dma_len(sg) = s->buf_len_rx;

			buf += s->buf_len_rx;
			dma += s->buf_len_rx;
		}

		hrtimer_init(&s->rx_timer, CLOCK_MONOTONIC, HRTIMER_MODE_REL);
		s->rx_timer.function = sci_dma_rx_timer_fn;

		s->chan_rx_saved = s->chan_rx = chan;

		if (port->type == PORT_SCIFA || port->type == PORT_SCIFB)
			sci_dma_rx_submit(s, false);
	}
}

static void sci_free_dma(struct uart_port *port)
{
	struct sci_port *s = to_sci_port(port);

	if (s->chan_tx_saved)
		sci_dma_tx_release(s);
	if (s->chan_rx_saved)
		sci_dma_rx_release(s);
}

static void sci_flush_buffer(struct uart_port *port)
{
	struct sci_port *s = to_sci_port(port);

	/*
	 * In uart_flush_buffer(), the xmit circular buffer has just been
	 * cleared, so we have to reset tx_dma_len accordingly, and stop any
	 * pending transfers
	 */
	s->tx_dma_len = 0;
	if (s->chan_tx) {
		dmaengine_terminate_async(s->chan_tx);
		s->cookie_tx = -EINVAL;
	}
}
#else /* !CONFIG_SERIAL_SH_SCI_DMA */
static inline void sci_request_dma(struct uart_port *port)
{
}

static inline void sci_free_dma(struct uart_port *port)
{
}

#define sci_flush_buffer	NULL
#endif /* !CONFIG_SERIAL_SH_SCI_DMA */

static irqreturn_t sci_rx_interrupt(int irq, void *ptr)
{
	struct uart_port *port = ptr;
	struct sci_port *s = to_sci_port(port);

#ifdef CONFIG_SERIAL_SH_SCI_DMA
	if (s->chan_rx) {
		u16 scr = serial_port_in(port, SCSCR);
		u16 ssr = serial_port_in(port, SCxSR);

		/* Disable future Rx interrupts */
		if (port->type == PORT_SCIFA || port->type == PORT_SCIFB) {
			disable_irq_nosync(irq);
			scr |= SCSCR_RDRQE;
		} else {
			if (sci_dma_rx_submit(s, false) < 0)
				goto handle_pio;

			scr &= ~SCSCR_RIE;
		}
		serial_port_out(port, SCSCR, scr);
		/* Clear current interrupt */
		serial_port_out(port, SCxSR,
				ssr & ~(SCIF_DR | SCxSR_RDxF(port)));
		dev_dbg(port->dev, "Rx IRQ %lu: setup t-out in %u us\n",
			jiffies, s->rx_timeout);
		start_hrtimer_us(&s->rx_timer, s->rx_timeout);

		return IRQ_HANDLED;
	}

handle_pio:
#endif

	if (s->rx_trigger > 1 && s->rx_fifo_timeout > 0) {
		if (!scif_rtrg_enabled(port))
			scif_set_rtrg(port, s->rx_trigger);

		mod_timer(&s->rx_fifo_timer, jiffies + DIV_ROUND_UP(
			  s->rx_frame * HZ * s->rx_fifo_timeout, 1000000));
	}

	/* I think sci_receive_chars has to be called irrespective
	 * of whether the I_IXOFF is set, otherwise, how is the interrupt
	 * to be disabled?
	 */
	sci_receive_chars(port);

	return IRQ_HANDLED;
}

static irqreturn_t sci_tx_interrupt(int irq, void *ptr)
{
	struct uart_port *port = ptr;
	unsigned long flags;

	spin_lock_irqsave(&port->lock, flags);
	sci_transmit_chars(port);
	spin_unlock_irqrestore(&port->lock, flags);

	return IRQ_HANDLED;
}

static irqreturn_t sci_br_interrupt(int irq, void *ptr)
{
	struct uart_port *port = ptr;

	/* Handle BREAKs */
	sci_handle_breaks(port);
	sci_clear_SCxSR(port, SCxSR_BREAK_CLEAR(port));

	return IRQ_HANDLED;
}

static irqreturn_t sci_er_interrupt(int irq, void *ptr)
{
	struct uart_port *port = ptr;
	struct sci_port *s = to_sci_port(port);

	if (s->irqs[SCIx_ERI_IRQ] == s->irqs[SCIx_BRI_IRQ]) {
		/* Break and Error interrupts are muxed */
		unsigned short ssr_status = serial_port_in(port, SCxSR);

		/* Break Interrupt */
		if (ssr_status & SCxSR_BRK(port))
			sci_br_interrupt(irq, ptr);

		/* Break only? */
		if (!(ssr_status & SCxSR_ERRORS(port)))
			return IRQ_HANDLED;
	}

	/* Handle errors */
	if (port->type == PORT_SCI) {
		if (sci_handle_errors(port)) {
			/* discard character in rx buffer */
			serial_port_in(port, SCxSR);
			sci_clear_SCxSR(port, SCxSR_RDxF_CLEAR(port));
		}
	} else {
		sci_handle_fifo_overrun(port);
		if (!s->chan_rx)
			sci_receive_chars(port);
	}

	sci_clear_SCxSR(port, SCxSR_ERROR_CLEAR(port));

	/* Kick the transmission */
	if (!s->chan_tx)
		sci_tx_interrupt(irq, ptr);

	return IRQ_HANDLED;
}

static irqreturn_t sci_mpxed_interrupt(int irq, void *ptr)
{
	unsigned short ssr_status, scr_status, err_enabled, orer_status = 0;
	struct uart_port *port = ptr;
	struct sci_port *s = to_sci_port(port);
	irqreturn_t ret = IRQ_NONE;

	ssr_status = serial_port_in(port, SCxSR);
	scr_status = serial_port_in(port, SCSCR);
	if (s->params->overrun_reg == SCxSR)
		orer_status = ssr_status;
	else if (sci_getreg(port, s->params->overrun_reg)->size)
		orer_status = serial_port_in(port, s->params->overrun_reg);

	err_enabled = scr_status & port_rx_irq_mask(port);

	/* Tx Interrupt */
	if ((ssr_status & SCxSR_TDxE(port)) && (scr_status & SCSCR_TIE) &&
	    !s->chan_tx)
		ret = sci_tx_interrupt(irq, ptr);

	/*
	 * Rx Interrupt: if we're using DMA, the DMA controller clears RDF /
	 * DR flags
	 */
	if (((ssr_status & SCxSR_RDxF(port)) || s->chan_rx) &&
	    (scr_status & SCSCR_RIE))
		ret = sci_rx_interrupt(irq, ptr);

	/* Error Interrupt */
	if ((ssr_status & SCxSR_ERRORS(port)) && err_enabled)
		ret = sci_er_interrupt(irq, ptr);

	/* Break Interrupt */
	if ((ssr_status & SCxSR_BRK(port)) && err_enabled)
		ret = sci_br_interrupt(irq, ptr);

	/* Overrun Interrupt */
	if (orer_status & s->params->overrun_mask) {
		sci_handle_fifo_overrun(port);
		ret = IRQ_HANDLED;
	}

	return ret;
}

static const struct sci_irq_desc {
	const char	*desc;
	irq_handler_t	handler;
} sci_irq_desc[] = {
	/*
	 * Split out handlers, the default case.
	 */
	[SCIx_ERI_IRQ] = {
		.desc = "rx err",
		.handler = sci_er_interrupt,
	},

	[SCIx_RXI_IRQ] = {
		.desc = "rx full",
		.handler = sci_rx_interrupt,
	},

	[SCIx_TXI_IRQ] = {
		.desc = "tx empty",
		.handler = sci_tx_interrupt,
	},

	[SCIx_BRI_IRQ] = {
		.desc = "break",
		.handler = sci_br_interrupt,
	},

	[SCIx_DRI_IRQ] = {
		.desc = "rx ready",
		.handler = sci_rx_interrupt,
	},

	[SCIx_TEI_IRQ] = {
		.desc = "tx end",
		.handler = sci_tx_interrupt,
	},

	/*
	 * Special muxed handler.
	 */
	[SCIx_MUX_IRQ] = {
		.desc = "mux",
		.handler = sci_mpxed_interrupt,
	},
};

static int sci_request_irq(struct sci_port *port)
{
	struct uart_port *up = &port->port;
	int i, j, w, ret = 0;

	for (i = j = 0; i < SCIx_NR_IRQS; i++, j++) {
		const struct sci_irq_desc *desc;
		int irq;

		/* Check if already registered (muxed) */
		for (w = 0; w < i; w++)
			if (port->irqs[w] == port->irqs[i])
				w = i + 1;
		if (w > i)
			continue;

		if (SCIx_IRQ_IS_MUXED(port)) {
			i = SCIx_MUX_IRQ;
			irq = up->irq;
		} else {
			irq = port->irqs[i];

			/*
			 * Certain port types won't support all of the
			 * available interrupt sources.
			 */
			if (unlikely(irq < 0))
				continue;
		}

		desc = sci_irq_desc + i;
		port->irqstr[j] = kasprintf(GFP_KERNEL, "%s:%s",
					    dev_name(up->dev), desc->desc);
		if (!port->irqstr[j]) {
			ret = -ENOMEM;
			goto out_nomem;
		}

		ret = request_irq(irq, desc->handler, up->irqflags,
				  port->irqstr[j], port);
		if (unlikely(ret)) {
			dev_err(up->dev, "Can't allocate %s IRQ\n", desc->desc);
			goto out_noirq;
		}
	}

	return 0;

out_noirq:
	while (--i >= 0)
		free_irq(port->irqs[i], port);

out_nomem:
	while (--j >= 0)
		kfree(port->irqstr[j]);

	return ret;
}

static void sci_free_irq(struct sci_port *port)
{
	int i, j;

	/*
	 * Intentionally in reverse order so we iterate over the muxed
	 * IRQ first.
	 */
	for (i = 0; i < SCIx_NR_IRQS; i++) {
		int irq = port->irqs[i];

		/*
		 * Certain port types won't support all of the available
		 * interrupt sources.
		 */
		if (unlikely(irq < 0))
			continue;

		/* Check if already freed (irq was muxed) */
		for (j = 0; j < i; j++)
			if (port->irqs[j] == irq)
				j = i + 1;
		if (j > i)
			continue;

		free_irq(port->irqs[i], port);
		kfree(port->irqstr[i]);

		if (SCIx_IRQ_IS_MUXED(port)) {
			/* If there's only one IRQ, we're done. */
			return;
		}
	}
}

static unsigned int sci_tx_empty(struct uart_port *port)
{
	unsigned short status = serial_port_in(port, SCxSR);
	unsigned short in_tx_fifo = sci_txfill(port);

	return (status & SCxSR_TEND(port)) && !in_tx_fifo ? TIOCSER_TEMT : 0;
}

static void sci_set_rts(struct uart_port *port, bool state)
{
	if (port->type == PORT_SCIFA || port->type == PORT_SCIFB) {
		u16 data = serial_port_in(port, SCPDR);

		/* Active low */
		if (state)
			data &= ~SCPDR_RTSD;
		else
			data |= SCPDR_RTSD;
		serial_port_out(port, SCPDR, data);

		/* RTS# is output */
		serial_port_out(port, SCPCR,
				serial_port_in(port, SCPCR) | SCPCR_RTSC);
	} else if (sci_getreg(port, SCSPTR)->size) {
		u16 ctrl = serial_port_in(port, SCSPTR);

		/* Active low */
		if (state)
			ctrl &= ~SCSPTR_RTSDT;
		else
			ctrl |= SCSPTR_RTSDT;
		serial_port_out(port, SCSPTR, ctrl);
	}
}

static bool sci_get_cts(struct uart_port *port)
{
	if (port->type == PORT_SCIFA || port->type == PORT_SCIFB) {
		/* Active low */
		return !(serial_port_in(port, SCPDR) & SCPDR_CTSD);
	} else if (sci_getreg(port, SCSPTR)->size) {
		/* Active low */
		return !(serial_port_in(port, SCSPTR) & SCSPTR_CTSDT);
	}

	return true;
}

/*
 * Modem control is a bit of a mixed bag for SCI(F) ports. Generally
 * CTS/RTS is supported in hardware by at least one port and controlled
 * via SCSPTR (SCxPCR for SCIFA/B parts), or external pins (presently
 * handled via the ->init_pins() op, which is a bit of a one-way street,
 * lacking any ability to defer pin control -- this will later be
 * converted over to the GPIO framework).
 *
 * Other modes (such as loopback) are supported generically on certain
 * port types, but not others. For these it's sufficient to test for the
 * existence of the support register and simply ignore the port type.
 */
static void sci_set_mctrl(struct uart_port *port, unsigned int mctrl)
{
	struct sci_port *s = to_sci_port(port);

	if (mctrl & TIOCM_LOOP) {
		const struct plat_sci_reg *reg;

		/*
		 * Standard loopback mode for SCFCR ports.
		 */
		reg = sci_getreg(port, SCFCR);
		if (reg->size)
			serial_port_out(port, SCFCR,
					serial_port_in(port, SCFCR) |
					SCFCR_LOOP);
	}

	mctrl_gpio_set(s->gpios, mctrl);

<<<<<<< HEAD
	if (!(s->cfg->capabilities & SCIx_HAVE_RTSCTS))
=======
	if (!s->has_rtscts)
>>>>>>> 24b8d41d
		return;

	if (!(mctrl & TIOCM_RTS)) {
		/* Disable Auto RTS */
		serial_port_out(port, SCFCR,
				serial_port_in(port, SCFCR) & ~SCFCR_MCE);

		/* Clear RTS */
		sci_set_rts(port, 0);
	} else if (s->autorts) {
		if (port->type == PORT_SCIFA || port->type == PORT_SCIFB) {
			/* Enable RTS# pin function */
			serial_port_out(port, SCPCR,
				serial_port_in(port, SCPCR) & ~SCPCR_RTSC);
		}

		/* Enable Auto RTS */
		serial_port_out(port, SCFCR,
				serial_port_in(port, SCFCR) | SCFCR_MCE);
	} else {
		/* Set RTS */
		sci_set_rts(port, 1);
	}
}

static unsigned int sci_get_mctrl(struct uart_port *port)
{
	struct sci_port *s = to_sci_port(port);
	struct mctrl_gpios *gpios = s->gpios;
	unsigned int mctrl = 0;

	mctrl_gpio_get(gpios, &mctrl);

	/*
	 * CTS/RTS is handled in hardware when supported, while nothing
	 * else is wired up.
	 */
	if (s->autorts) {
		if (sci_get_cts(port))
			mctrl |= TIOCM_CTS;
<<<<<<< HEAD
	} else if (IS_ERR_OR_NULL(mctrl_gpio_to_gpiod(gpios, UART_GPIO_CTS))) {
		mctrl |= TIOCM_CTS;
	}
	if (IS_ERR_OR_NULL(mctrl_gpio_to_gpiod(gpios, UART_GPIO_DSR)))
		mctrl |= TIOCM_DSR;
	if (IS_ERR_OR_NULL(mctrl_gpio_to_gpiod(gpios, UART_GPIO_DCD)))
=======
	} else if (!mctrl_gpio_to_gpiod(gpios, UART_GPIO_CTS)) {
		mctrl |= TIOCM_CTS;
	}
	if (!mctrl_gpio_to_gpiod(gpios, UART_GPIO_DSR))
		mctrl |= TIOCM_DSR;
	if (!mctrl_gpio_to_gpiod(gpios, UART_GPIO_DCD))
>>>>>>> 24b8d41d
		mctrl |= TIOCM_CAR;

	return mctrl;
}

static void sci_enable_ms(struct uart_port *port)
{
	mctrl_gpio_enable_ms(to_sci_port(port)->gpios);
}

static void sci_break_ctl(struct uart_port *port, int break_state)
{
	unsigned short scscr, scsptr;
	unsigned long flags;

	/* check wheter the port has SCSPTR */
	if (!sci_getreg(port, SCSPTR)->size) {
		/*
		 * Not supported by hardware. Most parts couple break and rx
		 * interrupts together, with break detection always enabled.
		 */
		return;
	}

	spin_lock_irqsave(&port->lock, flags);
	scsptr = serial_port_in(port, SCSPTR);
	scscr = serial_port_in(port, SCSCR);

	if (break_state == -1) {
		scsptr = (scsptr | SCSPTR_SPB2IO) & ~SCSPTR_SPB2DT;
		scscr &= ~SCSCR_TE;
	} else {
		scsptr = (scsptr | SCSPTR_SPB2DT) & ~SCSPTR_SPB2IO;
		scscr |= SCSCR_TE;
	}

	serial_port_out(port, SCSPTR, scsptr);
	serial_port_out(port, SCSCR, scscr);
	spin_unlock_irqrestore(&port->lock, flags);
}

static int sci_startup(struct uart_port *port)
{
	struct sci_port *s = to_sci_port(port);
	int ret;

	dev_dbg(port->dev, "%s(%d)\n", __func__, port->line);

	sci_request_dma(port);

<<<<<<< HEAD
=======
	ret = sci_request_irq(s);
	if (unlikely(ret < 0)) {
		sci_free_dma(port);
		return ret;
	}

>>>>>>> 24b8d41d
	return 0;
}

static void sci_shutdown(struct uart_port *port)
{
	struct sci_port *s = to_sci_port(port);
	unsigned long flags;
	u16 scr;

	dev_dbg(port->dev, "%s(%d)\n", __func__, port->line);

	s->autorts = false;
	mctrl_gpio_disable_ms(to_sci_port(port)->gpios);

	spin_lock_irqsave(&port->lock, flags);
	sci_stop_rx(port);
	sci_stop_tx(port);
<<<<<<< HEAD
	/* Stop RX and TX, disable related interrupts, keep clock source */
	scr = serial_port_in(port, SCSCR);
	serial_port_out(port, SCSCR, scr & (SCSCR_CKE1 | SCSCR_CKE0));
=======
	/*
	 * Stop RX and TX, disable related interrupts, keep clock source
	 * and HSCIF TOT bits
	 */
	scr = serial_port_in(port, SCSCR);
	serial_port_out(port, SCSCR, scr &
			(SCSCR_CKE1 | SCSCR_CKE0 | s->hscif_tot));
>>>>>>> 24b8d41d
	spin_unlock_irqrestore(&port->lock, flags);

#ifdef CONFIG_SERIAL_SH_SCI_DMA
	if (s->chan_rx_saved) {
		dev_dbg(port->dev, "%s(%d) deleting rx_timer\n", __func__,
			port->line);
		hrtimer_cancel(&s->rx_timer);
	}
#endif

	if (s->rx_trigger > 1 && s->rx_fifo_timeout > 0)
		del_timer_sync(&s->rx_fifo_timer);
	sci_free_irq(s);
	sci_free_dma(port);
}

static int sci_sck_calc(struct sci_port *s, unsigned int bps,
			unsigned int *srr)
{
	unsigned long freq = s->clk_rates[SCI_SCK];
	int err, min_err = INT_MAX;
	unsigned int sr;

	if (s->port.type != PORT_HSCIF)
		freq *= 2;

	for_each_sr(sr, s) {
		err = DIV_ROUND_CLOSEST(freq, sr) - bps;
		if (abs(err) >= abs(min_err))
			continue;

		min_err = err;
		*srr = sr - 1;

		if (!err)
			break;
	}

	dev_dbg(s->port.dev, "SCK: %u%+d bps using SR %u\n", bps, min_err,
		*srr + 1);
	return min_err;
}

static int sci_brg_calc(struct sci_port *s, unsigned int bps,
			unsigned long freq, unsigned int *dlr,
			unsigned int *srr)
{
	int err, min_err = INT_MAX;
	unsigned int sr, dl;

	if (s->port.type != PORT_HSCIF)
		freq *= 2;

	for_each_sr(sr, s) {
		dl = DIV_ROUND_CLOSEST(freq, sr * bps);
		dl = clamp(dl, 1U, 65535U);

		err = DIV_ROUND_CLOSEST(freq, sr * dl) - bps;
		if (abs(err) >= abs(min_err))
			continue;

		min_err = err;
		*dlr = dl;
		*srr = sr - 1;

		if (!err)
			break;
	}

	dev_dbg(s->port.dev, "BRG: %u%+d bps using DL %u SR %u\n", bps,
		min_err, *dlr, *srr + 1);
	return min_err;
}

/* calculate sample rate, BRR, and clock select */
static int sci_scbrr_calc(struct sci_port *s, unsigned int bps,
			  unsigned int *brr, unsigned int *srr,
			  unsigned int *cks)
{
	unsigned long freq = s->clk_rates[SCI_FCK];
	unsigned int sr, br, prediv, scrate, c;
	int err, min_err = INT_MAX;

	if (s->port.type != PORT_HSCIF)
		freq *= 2;

	/*
	 * Find the combination of sample rate and clock select with the
	 * smallest deviation from the desired baud rate.
	 * Prefer high sample rates to maximise the receive margin.
	 *
	 * M: Receive margin (%)
	 * N: Ratio of bit rate to clock (N = sampling rate)
	 * D: Clock duty (D = 0 to 1.0)
	 * L: Frame length (L = 9 to 12)
	 * F: Absolute value of clock frequency deviation
	 *
	 *  M = |(0.5 - 1 / 2 * N) - ((L - 0.5) * F) -
	 *      (|D - 0.5| / N * (1 + F))|
	 *  NOTE: Usually, treat D for 0.5, F is 0 by this calculation.
	 */
	for_each_sr(sr, s) {
		for (c = 0; c <= 3; c++) {
			/* integerized formulas from HSCIF documentation */
			prediv = sr * (1 << (2 * c + 1));

			/*
			 * We need to calculate:
			 *
			 *     br = freq / (prediv * bps) clamped to [1..256]
			 *     err = freq / (br * prediv) - bps
			 *
			 * Watch out for overflow when calculating the desired
			 * sampling clock rate!
			 */
			if (bps > UINT_MAX / prediv)
				break;

			scrate = prediv * bps;
			br = DIV_ROUND_CLOSEST(freq, scrate);
			br = clamp(br, 1U, 256U);

			err = DIV_ROUND_CLOSEST(freq, br * prediv) - bps;
			if (abs(err) >= abs(min_err))
				continue;

			min_err = err;
			*brr = br - 1;
			*srr = sr - 1;
			*cks = c;

			if (!err)
				goto found;
		}
	}

found:
	dev_dbg(s->port.dev, "BRR: %u%+d bps using N %u SR %u cks %u\n", bps,
		min_err, *brr, *srr + 1, *cks);
	return min_err;
}

static void sci_reset(struct uart_port *port)
{
	const struct plat_sci_reg *reg;
	unsigned int status;
	struct sci_port *s = to_sci_port(port);

	serial_port_out(port, SCSCR, s->hscif_tot);	/* TE=0, RE=0, CKE1=0 */

	reg = sci_getreg(port, SCFCR);
	if (reg->size)
		serial_port_out(port, SCFCR, SCFCR_RFRST | SCFCR_TFRST);

	sci_clear_SCxSR(port,
			SCxSR_RDxF_CLEAR(port) & SCxSR_ERROR_CLEAR(port) &
			SCxSR_BREAK_CLEAR(port));
	if (sci_getreg(port, SCLSR)->size) {
		status = serial_port_in(port, SCLSR);
		status &= ~(SCLSR_TO | SCLSR_ORER);
		serial_port_out(port, SCLSR, status);
	}
<<<<<<< HEAD
=======

	if (s->rx_trigger > 1) {
		if (s->rx_fifo_timeout) {
			scif_set_rtrg(port, 1);
			timer_setup(&s->rx_fifo_timer, rx_fifo_timer_fn, 0);
		} else {
			if (port->type == PORT_SCIFA ||
			    port->type == PORT_SCIFB)
				scif_set_rtrg(port, 1);
			else
				scif_set_rtrg(port, s->rx_trigger);
		}
	}
>>>>>>> 24b8d41d
}

static void sci_set_termios(struct uart_port *port, struct ktermios *termios,
			    struct ktermios *old)
{
	unsigned int baud, smr_val = SCSMR_ASYNC, scr_val = 0, i, bits;
	unsigned int brr = 255, cks = 0, srr = 15, dl = 0, sccks = 0;
	unsigned int brr1 = 255, cks1 = 0, srr1 = 15, dl1 = 0;
	struct sci_port *s = to_sci_port(port);
	const struct plat_sci_reg *reg;
	int min_err = INT_MAX, err;
	unsigned long max_freq = 0;
	int best_clk = -1;
	unsigned long flags;

	if ((termios->c_cflag & CSIZE) == CS7)
		smr_val |= SCSMR_CHR;
	if (termios->c_cflag & PARENB)
		smr_val |= SCSMR_PE;
	if (termios->c_cflag & PARODD)
		smr_val |= SCSMR_PE | SCSMR_ODD;
	if (termios->c_cflag & CSTOPB)
		smr_val |= SCSMR_STOP;

	/*
	 * earlyprintk comes here early on with port->uartclk set to zero.
	 * the clock framework is not up and running at this point so here
	 * we assume that 115200 is the maximum baud rate. please note that
	 * the baud rate is not programmed during earlyprintk - it is assumed
	 * that the previous boot loader has enabled required clocks and
	 * setup the baud rate generator hardware for us already.
	 */
	if (!port->uartclk) {
		baud = uart_get_baud_rate(port, termios, old, 0, 115200);
		goto done;
	}

	for (i = 0; i < SCI_NUM_CLKS; i++)
		max_freq = max(max_freq, s->clk_rates[i]);

	baud = uart_get_baud_rate(port, termios, old, 0, max_freq / min_sr(s));
	if (!baud)
		goto done;

	/*
	 * There can be multiple sources for the sampling clock.  Find the one
	 * that gives us the smallest deviation from the desired baud rate.
	 */

	/* Optional Undivided External Clock */
	if (s->clk_rates[SCI_SCK] && port->type != PORT_SCIFA &&
	    port->type != PORT_SCIFB) {
		err = sci_sck_calc(s, baud, &srr1);
		if (abs(err) < abs(min_err)) {
			best_clk = SCI_SCK;
			scr_val = SCSCR_CKE1;
			sccks = SCCKS_CKS;
			min_err = err;
			srr = srr1;
			if (!err)
				goto done;
		}
	}

	/* Optional BRG Frequency Divided External Clock */
	if (s->clk_rates[SCI_SCIF_CLK] && sci_getreg(port, SCDL)->size) {
		err = sci_brg_calc(s, baud, s->clk_rates[SCI_SCIF_CLK], &dl1,
				   &srr1);
		if (abs(err) < abs(min_err)) {
			best_clk = SCI_SCIF_CLK;
			scr_val = SCSCR_CKE1;
			sccks = 0;
			min_err = err;
			dl = dl1;
			srr = srr1;
			if (!err)
				goto done;
		}
	}

	/* Optional BRG Frequency Divided Internal Clock */
	if (s->clk_rates[SCI_BRG_INT] && sci_getreg(port, SCDL)->size) {
		err = sci_brg_calc(s, baud, s->clk_rates[SCI_BRG_INT], &dl1,
				   &srr1);
		if (abs(err) < abs(min_err)) {
			best_clk = SCI_BRG_INT;
			scr_val = SCSCR_CKE1;
			sccks = SCCKS_XIN;
			min_err = err;
			dl = dl1;
			srr = srr1;
			if (!min_err)
				goto done;
		}
	}

	/* Divided Functional Clock using standard Bit Rate Register */
	err = sci_scbrr_calc(s, baud, &brr1, &srr1, &cks1);
	if (abs(err) < abs(min_err)) {
		best_clk = SCI_FCK;
		scr_val = 0;
		min_err = err;
		brr = brr1;
		srr = srr1;
		cks = cks1;
	}

done:
	if (best_clk >= 0)
		dev_dbg(port->dev, "Using clk %pC for %u%+d bps\n",
			s->clks[best_clk], baud, min_err);

	sci_port_enable(s);

	/*
	 * Program the optional External Baud Rate Generator (BRG) first.
	 * It controls the mux to select (H)SCK or frequency divided clock.
	 */
	if (best_clk >= 0 && sci_getreg(port, SCCKS)->size) {
		serial_port_out(port, SCDL, dl);
		serial_port_out(port, SCCKS, sccks);
	}

	spin_lock_irqsave(&port->lock, flags);

	sci_reset(port);

	uart_update_timeout(port, termios->c_cflag, baud);

	/* byte size and parity */
	switch (termios->c_cflag & CSIZE) {
	case CS5:
		bits = 7;
		break;
	case CS6:
		bits = 8;
		break;
	case CS7:
		bits = 9;
		break;
	default:
		bits = 10;
		break;
	}

	if (termios->c_cflag & CSTOPB)
		bits++;
	if (termios->c_cflag & PARENB)
		bits++;

	if (best_clk >= 0) {
		if (port->type == PORT_SCIFA || port->type == PORT_SCIFB)
			switch (srr + 1) {
			case 5:  smr_val |= SCSMR_SRC_5;  break;
			case 7:  smr_val |= SCSMR_SRC_7;  break;
			case 11: smr_val |= SCSMR_SRC_11; break;
			case 13: smr_val |= SCSMR_SRC_13; break;
			case 16: smr_val |= SCSMR_SRC_16; break;
			case 17: smr_val |= SCSMR_SRC_17; break;
			case 19: smr_val |= SCSMR_SRC_19; break;
			case 27: smr_val |= SCSMR_SRC_27; break;
			}
		smr_val |= cks;
		serial_port_out(port, SCSCR, scr_val | s->hscif_tot);
		serial_port_out(port, SCSMR, smr_val);
		serial_port_out(port, SCBRR, brr);
		if (sci_getreg(port, HSSRR)->size) {
			unsigned int hssrr = srr | HSCIF_SRE;
			/* Calculate deviation from intended rate at the
			 * center of the last stop bit in sampling clocks.
			 */
			int last_stop = bits * 2 - 1;
			int deviation = DIV_ROUND_CLOSEST(min_err * last_stop *
							  (int)(srr + 1),
							  2 * (int)baud);

			if (abs(deviation) >= 2) {
				/* At least two sampling clocks off at the
				 * last stop bit; we can increase the error
				 * margin by shifting the sampling point.
				 */
				int shift = clamp(deviation / 2, -8, 7);

				hssrr |= (shift << HSCIF_SRHP_SHIFT) &
					 HSCIF_SRHP_MASK;
				hssrr |= HSCIF_SRDE;
			}
			serial_port_out(port, HSSRR, hssrr);
		}

		/* Wait one bit interval */
		udelay((1000000 + (baud - 1)) / baud);
	} else {
		/* Don't touch the bit rate configuration */
		scr_val = s->cfg->scscr & (SCSCR_CKE1 | SCSCR_CKE0);
		smr_val |= serial_port_in(port, SCSMR) &
			   (SCSMR_CKEDG | SCSMR_SRC_MASK | SCSMR_CKS);
		serial_port_out(port, SCSCR, scr_val | s->hscif_tot);
		serial_port_out(port, SCSMR, smr_val);
	}

	sci_init_pins(port, termios->c_cflag);

	port->status &= ~UPSTAT_AUTOCTS;
	s->autorts = false;
	reg = sci_getreg(port, SCFCR);
	if (reg->size) {
		unsigned short ctrl = serial_port_in(port, SCFCR);

		if ((port->flags & UPF_HARD_FLOW) &&
		    (termios->c_cflag & CRTSCTS)) {
			/* There is no CTS interrupt to restart the hardware */
			port->status |= UPSTAT_AUTOCTS;
			/* MCE is enabled when RTS is raised */
			s->autorts = true;
		}

		/*
		 * As we've done a sci_reset() above, ensure we don't
		 * interfere with the FIFOs while toggling MCE. As the
		 * reset values could still be set, simply mask them out.
		 */
		ctrl &= ~(SCFCR_RFRST | SCFCR_TFRST);

		serial_port_out(port, SCFCR, ctrl);
	}
	if (port->flags & UPF_HARD_FLOW) {
		/* Refresh (Auto) RTS */
		sci_set_mctrl(port, port->mctrl);
	}

	scr_val |= SCSCR_RE | SCSCR_TE |
		   (s->cfg->scscr & ~(SCSCR_CKE1 | SCSCR_CKE0));
	serial_port_out(port, SCSCR, scr_val | s->hscif_tot);
	if ((srr + 1 == 5) &&
	    (port->type == PORT_SCIFA || port->type == PORT_SCIFB)) {
		/*
		 * In asynchronous mode, when the sampling rate is 1/5, first
		 * received data may become invalid on some SCIFA and SCIFB.
		 * To avoid this problem wait more than 1 serial data time (1
		 * bit time x serial data number) after setting SCSCR.RE = 1.
		 */
		udelay(DIV_ROUND_UP(10 * 1000000, baud));
	}

	/*
	 * Calculate delay for 2 DMA buffers (4 FIFO).
	 * See serial_core.c::uart_update_timeout().
	 * With 10 bits (CS8), 250Hz, 115200 baud and 64 bytes FIFO, the above
	 * function calculates 1 jiffie for the data plus 5 jiffies for the
	 * "slop(e)." Then below we calculate 5 jiffies (20ms) for 2 DMA
	 * buffers (4 FIFO sizes), but when performing a faster transfer, the
	 * value obtained by this formula is too small. Therefore, if the value
	 * is smaller than 20ms, use 20ms as the timeout value for DMA.
	 */
	s->rx_frame = (10000 * bits) / (baud / 100);
#ifdef CONFIG_SERIAL_SH_SCI_DMA
	s->rx_timeout = s->buf_len_rx * 2 * s->rx_frame;
	if (s->rx_timeout < 20)
		s->rx_timeout = 20;
#endif

	if ((termios->c_cflag & CREAD) != 0)
		sci_start_rx(port);

	spin_unlock_irqrestore(&port->lock, flags);

	sci_port_disable(s);

	if (UART_ENABLE_MS(port, termios->c_cflag))
		sci_enable_ms(port);
}

static void sci_pm(struct uart_port *port, unsigned int state,
		   unsigned int oldstate)
{
	struct sci_port *sci_port = to_sci_port(port);

	switch (state) {
	case UART_PM_STATE_OFF:
		sci_port_disable(sci_port);
		break;
	default:
		sci_port_enable(sci_port);
		break;
	}
}

static const char *sci_type(struct uart_port *port)
{
	switch (port->type) {
	case PORT_IRDA:
		return "irda";
	case PORT_SCI:
		return "sci";
	case PORT_SCIF:
		return "scif";
	case PORT_SCIFA:
		return "scifa";
	case PORT_SCIFB:
		return "scifb";
	case PORT_HSCIF:
		return "hscif";
	}

	return NULL;
}

static int sci_remap_port(struct uart_port *port)
{
	struct sci_port *sport = to_sci_port(port);

	/*
	 * Nothing to do if there's already an established membase.
	 */
	if (port->membase)
		return 0;

	if (port->dev->of_node || (port->flags & UPF_IOREMAP)) {
		port->membase = ioremap(port->mapbase, sport->reg_size);
		if (unlikely(!port->membase)) {
			dev_err(port->dev, "can't remap port#%d\n", port->line);
			return -ENXIO;
		}
	} else {
		/*
		 * For the simple (and majority of) cases where we don't
		 * need to do any remapping, just cast the cookie
		 * directly.
		 */
		port->membase = (void __iomem *)(uintptr_t)port->mapbase;
	}

	return 0;
}

static void sci_release_port(struct uart_port *port)
{
	struct sci_port *sport = to_sci_port(port);

	if (port->dev->of_node || (port->flags & UPF_IOREMAP)) {
		iounmap(port->membase);
		port->membase = NULL;
	}

	release_mem_region(port->mapbase, sport->reg_size);
}

static int sci_request_port(struct uart_port *port)
{
	struct resource *res;
	struct sci_port *sport = to_sci_port(port);
	int ret;

	res = request_mem_region(port->mapbase, sport->reg_size,
				 dev_name(port->dev));
	if (unlikely(res == NULL)) {
		dev_err(port->dev, "request_mem_region failed.");
		return -EBUSY;
	}

	ret = sci_remap_port(port);
	if (unlikely(ret != 0)) {
		release_resource(res);
		return ret;
	}

	return 0;
}

static void sci_config_port(struct uart_port *port, int flags)
{
	if (flags & UART_CONFIG_TYPE) {
		struct sci_port *sport = to_sci_port(port);

		port->type = sport->cfg->type;
		sci_request_port(port);
	}
}

static int sci_verify_port(struct uart_port *port, struct serial_struct *ser)
{
	if (ser->baud_base < 2400)
		/* No paper tape reader for Mitch.. */
		return -EINVAL;

	return 0;
}

static const struct uart_ops sci_uart_ops = {
	.tx_empty	= sci_tx_empty,
	.set_mctrl	= sci_set_mctrl,
	.get_mctrl	= sci_get_mctrl,
	.start_tx	= sci_start_tx,
	.stop_tx	= sci_stop_tx,
	.stop_rx	= sci_stop_rx,
	.enable_ms	= sci_enable_ms,
	.break_ctl	= sci_break_ctl,
	.startup	= sci_startup,
	.shutdown	= sci_shutdown,
	.flush_buffer	= sci_flush_buffer,
	.set_termios	= sci_set_termios,
	.pm		= sci_pm,
	.type		= sci_type,
	.release_port	= sci_release_port,
	.request_port	= sci_request_port,
	.config_port	= sci_config_port,
	.verify_port	= sci_verify_port,
#ifdef CONFIG_CONSOLE_POLL
	.poll_get_char	= sci_poll_get_char,
	.poll_put_char	= sci_poll_put_char,
#endif
};

static int sci_init_clocks(struct sci_port *sci_port, struct device *dev)
{
	const char *clk_names[] = {
		[SCI_FCK] = "fck",
		[SCI_SCK] = "sck",
		[SCI_BRG_INT] = "brg_int",
		[SCI_SCIF_CLK] = "scif_clk",
	};
	struct clk *clk;
	unsigned int i;

	if (sci_port->cfg->type == PORT_HSCIF)
		clk_names[SCI_SCK] = "hsck";

	for (i = 0; i < SCI_NUM_CLKS; i++) {
		clk = devm_clk_get(dev, clk_names[i]);
		if (PTR_ERR(clk) == -EPROBE_DEFER)
			return -EPROBE_DEFER;

		if (IS_ERR(clk) && i == SCI_FCK) {
			/*
			 * "fck" used to be called "sci_ick", and we need to
			 * maintain DT backward compatibility.
			 */
			clk = devm_clk_get(dev, "sci_ick");
			if (PTR_ERR(clk) == -EPROBE_DEFER)
				return -EPROBE_DEFER;

			if (!IS_ERR(clk))
				goto found;

			/*
			 * Not all SH platforms declare a clock lookup entry
			 * for SCI devices, in which case we need to get the
			 * global "peripheral_clk" clock.
			 */
			clk = devm_clk_get(dev, "peripheral_clk");
			if (!IS_ERR(clk))
				goto found;

			dev_err(dev, "failed to get %s (%ld)\n", clk_names[i],
				PTR_ERR(clk));
			return PTR_ERR(clk);
		}

found:
		if (IS_ERR(clk))
			dev_dbg(dev, "failed to get %s (%ld)\n", clk_names[i],
				PTR_ERR(clk));
		else
			dev_dbg(dev, "clk %s is %pC rate %lu\n", clk_names[i],
				clk, clk_get_rate(clk));
		sci_port->clks[i] = IS_ERR(clk) ? NULL : clk;
	}
	return 0;
}

static const struct sci_port_params *
sci_probe_regmap(const struct plat_sci_port *cfg)
{
	unsigned int regtype;

	if (cfg->regtype != SCIx_PROBE_REGTYPE)
		return &sci_port_params[cfg->regtype];

	switch (cfg->type) {
	case PORT_SCI:
		regtype = SCIx_SCI_REGTYPE;
		break;
	case PORT_IRDA:
		regtype = SCIx_IRDA_REGTYPE;
		break;
	case PORT_SCIFA:
		regtype = SCIx_SCIFA_REGTYPE;
		break;
	case PORT_SCIFB:
		regtype = SCIx_SCIFB_REGTYPE;
		break;
	case PORT_SCIF:
		/*
		 * The SH-4 is a bit of a misnomer here, although that's
		 * where this particular port layout originated. This
		 * configuration (or some slight variation thereof)
		 * remains the dominant model for all SCIFs.
		 */
		regtype = SCIx_SH4_SCIF_REGTYPE;
		break;
	case PORT_HSCIF:
		regtype = SCIx_HSCIF_REGTYPE;
		break;
	default:
		pr_err("Can't probe register map for given port\n");
		return NULL;
	}

	return &sci_port_params[regtype];
}

static int sci_init_single(struct platform_device *dev,
			   struct sci_port *sci_port, unsigned int index,
			   const struct plat_sci_port *p, bool early)
{
	struct uart_port *port = &sci_port->port;
	const struct resource *res;
	unsigned int i;
	int ret;

	sci_port->cfg	= p;

	port->ops	= &sci_uart_ops;
	port->iotype	= UPIO_MEM;
	port->line	= index;
	port->has_sysrq = IS_ENABLED(CONFIG_SERIAL_SH_SCI_CONSOLE);

	res = platform_get_resource(dev, IORESOURCE_MEM, 0);
	if (res == NULL)
		return -ENOMEM;

	port->mapbase = res->start;
	sci_port->reg_size = resource_size(res);

	for (i = 0; i < ARRAY_SIZE(sci_port->irqs); ++i) {
		if (i)
			sci_port->irqs[i] = platform_get_irq_optional(dev, i);
		else
			sci_port->irqs[i] = platform_get_irq(dev, i);
	}

	/* The SCI generates several interrupts. They can be muxed together or
	 * connected to different interrupt lines. In the muxed case only one
	 * interrupt resource is specified as there is only one interrupt ID.
	 * In the non-muxed case, up to 6 interrupt signals might be generated
	 * from the SCI, however those signals might have their own individual
	 * interrupt ID numbers, or muxed together with another interrupt.
	 */
	if (sci_port->irqs[0] < 0)
		return -ENXIO;

	if (sci_port->irqs[1] < 0)
		for (i = 1; i < ARRAY_SIZE(sci_port->irqs); i++)
			sci_port->irqs[i] = sci_port->irqs[0];

	sci_port->params = sci_probe_regmap(p);
	if (unlikely(sci_port->params == NULL))
		return -EINVAL;

	switch (p->type) {
	case PORT_SCIFB:
		sci_port->rx_trigger = 48;
		break;
	case PORT_HSCIF:
		sci_port->rx_trigger = 64;
		break;
	case PORT_SCIFA:
		sci_port->rx_trigger = 32;
		break;
	case PORT_SCIF:
		if (p->regtype == SCIx_SH7705_SCIF_REGTYPE)
			/* RX triggering not implemented for this IP */
			sci_port->rx_trigger = 1;
		else
			sci_port->rx_trigger = 8;
		break;
	default:
		sci_port->rx_trigger = 1;
		break;
	}

	sci_port->rx_fifo_timeout = 0;
	sci_port->hscif_tot = 0;

	/* SCIFA on sh7723 and sh7724 need a custom sampling rate that doesn't
	 * match the SoC datasheet, this should be investigated. Let platform
	 * data override the sampling rate for now.
	 */
	sci_port->sampling_rate_mask = p->sampling_rate
				     ? SCI_SR(p->sampling_rate)
				     : sci_port->params->sampling_rate_mask;

	if (!early) {
		ret = sci_init_clocks(sci_port, &dev->dev);
		if (ret < 0)
			return ret;

		port->dev = &dev->dev;

		pm_runtime_enable(&dev->dev);
	}

	port->type		= p->type;
	port->flags		= UPF_FIXED_PORT | UPF_BOOT_AUTOCONF | p->flags;
	port->fifosize		= sci_port->params->fifosize;

	if (port->type == PORT_SCI) {
		if (sci_port->reg_size >= 0x20)
			port->regshift = 2;
		else
			port->regshift = 1;
	}

	/*
	 * The UART port needs an IRQ value, so we peg this to the RX IRQ
	 * for the multi-IRQ ports, which is where we are primarily
	 * concerned with the shutdown path synchronization.
	 *
	 * For the muxed case there's nothing more to do.
	 */
	port->irq		= sci_port->irqs[SCIx_RXI_IRQ];
	port->irqflags		= 0;

	port->serial_in		= sci_serial_in;
	port->serial_out	= sci_serial_out;

	return 0;
}

static void sci_cleanup_single(struct sci_port *port)
{
	pm_runtime_disable(port->port.dev);
}

#if defined(CONFIG_SERIAL_SH_SCI_CONSOLE) || \
    defined(CONFIG_SERIAL_SH_SCI_EARLYCON)
static void serial_console_putchar(struct uart_port *port, int ch)
{
	sci_poll_put_char(port, ch);
}

/*
 *	Print a string to the serial port trying not to disturb
 *	any possible real use of the port...
 */
static void serial_console_write(struct console *co, const char *s,
				 unsigned count)
{
	struct sci_port *sci_port = &sci_ports[co->index];
	struct uart_port *port = &sci_port->port;
	unsigned short bits, ctrl, ctrl_temp;
	unsigned long flags;
	int locked = 1;

	if (port->sysrq)
		locked = 0;
	else if (oops_in_progress)
		locked = spin_trylock_irqsave(&port->lock, flags);
	else
		spin_lock_irqsave(&port->lock, flags);

	/* first save SCSCR then disable interrupts, keep clock source */
	ctrl = serial_port_in(port, SCSCR);
	ctrl_temp = SCSCR_RE | SCSCR_TE |
		    (sci_port->cfg->scscr & ~(SCSCR_CKE1 | SCSCR_CKE0)) |
		    (ctrl & (SCSCR_CKE1 | SCSCR_CKE0));
	serial_port_out(port, SCSCR, ctrl_temp | sci_port->hscif_tot);

	uart_console_write(port, s, count, serial_console_putchar);

	/* wait until fifo is empty and last bit has been transmitted */
	bits = SCxSR_TDxE(port) | SCxSR_TEND(port);
	while ((serial_port_in(port, SCxSR) & bits) != bits)
		cpu_relax();

	/* restore the SCSCR */
	serial_port_out(port, SCSCR, ctrl);

	if (locked)
		spin_unlock_irqrestore(&port->lock, flags);
}

static int serial_console_setup(struct console *co, char *options)
{
	struct sci_port *sci_port;
	struct uart_port *port;
	int baud = 115200;
	int bits = 8;
	int parity = 'n';
	int flow = 'n';
	int ret;

	/*
	 * Refuse to handle any bogus ports.
	 */
	if (co->index < 0 || co->index >= SCI_NPORTS)
		return -ENODEV;

	sci_port = &sci_ports[co->index];
	port = &sci_port->port;

	/*
	 * Refuse to handle uninitialized ports.
	 */
	if (!port->ops)
		return -ENODEV;

	ret = sci_remap_port(port);
	if (unlikely(ret != 0))
		return ret;

	if (options)
		uart_parse_options(options, &baud, &parity, &bits, &flow);

	return uart_set_options(port, co, baud, parity, bits, flow);
}

static struct console serial_console = {
	.name		= "ttySC",
	.device		= uart_console_device,
	.write		= serial_console_write,
	.setup		= serial_console_setup,
	.flags		= CON_PRINTBUFFER,
	.index		= -1,
	.data		= &sci_uart_driver,
};

#ifdef CONFIG_SUPERH
static struct console early_serial_console = {
	.name           = "early_ttySC",
	.write          = serial_console_write,
	.flags          = CON_PRINTBUFFER,
	.index		= -1,
};

static char early_serial_buf[32];

static int sci_probe_earlyprintk(struct platform_device *pdev)
{
	const struct plat_sci_port *cfg = dev_get_platdata(&pdev->dev);

	if (early_serial_console.data)
		return -EEXIST;

	early_serial_console.index = pdev->id;

	sci_init_single(pdev, &sci_ports[pdev->id], pdev->id, cfg, true);

	serial_console_setup(&early_serial_console, early_serial_buf);

	if (!strstr(early_serial_buf, "keep"))
		early_serial_console.flags |= CON_BOOT;

	register_console(&early_serial_console);
	return 0;
}
#endif

#define SCI_CONSOLE	(&serial_console)

#else
static inline int sci_probe_earlyprintk(struct platform_device *pdev)
{
	return -EINVAL;
}

#define SCI_CONSOLE	NULL

#endif /* CONFIG_SERIAL_SH_SCI_CONSOLE || CONFIG_SERIAL_SH_SCI_EARLYCON */

static const char banner[] __initconst = "SuperH (H)SCI(F) driver initialized";

static DEFINE_MUTEX(sci_uart_registration_lock);
static struct uart_driver sci_uart_driver = {
	.owner		= THIS_MODULE,
	.driver_name	= "sci",
	.dev_name	= "ttySC",
	.major		= SCI_MAJOR,
	.minor		= SCI_MINOR_START,
	.nr		= SCI_NPORTS,
	.cons		= SCI_CONSOLE,
};

static int sci_remove(struct platform_device *dev)
{
	struct sci_port *port = platform_get_drvdata(dev);
	unsigned int type = port->port.type;	/* uart_remove_... clears it */

	sci_ports_in_use &= ~BIT(port->port.line);
	uart_remove_one_port(&sci_uart_driver, &port->port);

	sci_cleanup_single(port);

	if (port->port.fifosize > 1)
		device_remove_file(&dev->dev, &dev_attr_rx_fifo_trigger);
	if (type == PORT_SCIFA || type == PORT_SCIFB || type == PORT_HSCIF)
		device_remove_file(&dev->dev, &dev_attr_rx_fifo_timeout);

	return 0;
}


#define SCI_OF_DATA(type, regtype)	(void *)((type) << 16 | (regtype))
#define SCI_OF_TYPE(data)		((unsigned long)(data) >> 16)
#define SCI_OF_REGTYPE(data)		((unsigned long)(data) & 0xffff)

static const struct of_device_id of_sci_match[] = {
	/* SoC-specific types */
	{
		.compatible = "renesas,scif-r7s72100",
		.data = SCI_OF_DATA(PORT_SCIF, SCIx_SH2_SCIF_FIFODATA_REGTYPE),
	},
	{
		.compatible = "renesas,scif-r7s9210",
		.data = SCI_OF_DATA(PORT_SCIF, SCIx_RZ_SCIFA_REGTYPE),
	},
	/* Family-specific types */
	{
		.compatible = "renesas,rcar-gen1-scif",
		.data = SCI_OF_DATA(PORT_SCIF, SCIx_SH4_SCIF_BRG_REGTYPE),
	}, {
		.compatible = "renesas,rcar-gen2-scif",
		.data = SCI_OF_DATA(PORT_SCIF, SCIx_SH4_SCIF_BRG_REGTYPE),
	}, {
		.compatible = "renesas,rcar-gen3-scif",
		.data = SCI_OF_DATA(PORT_SCIF, SCIx_SH4_SCIF_BRG_REGTYPE),
	},
	/* Generic types */
	{
		.compatible = "renesas,scif",
		.data = SCI_OF_DATA(PORT_SCIF, SCIx_SH4_SCIF_REGTYPE),
	}, {
		.compatible = "renesas,scifa",
		.data = SCI_OF_DATA(PORT_SCIFA, SCIx_SCIFA_REGTYPE),
	}, {
		.compatible = "renesas,scifb",
		.data = SCI_OF_DATA(PORT_SCIFB, SCIx_SCIFB_REGTYPE),
	}, {
		.compatible = "renesas,hscif",
		.data = SCI_OF_DATA(PORT_HSCIF, SCIx_HSCIF_REGTYPE),
	}, {
		.compatible = "renesas,sci",
		.data = SCI_OF_DATA(PORT_SCI, SCIx_SCI_REGTYPE),
	}, {
		/* Terminator */
	},
};
MODULE_DEVICE_TABLE(of, of_sci_match);

static struct plat_sci_port *sci_parse_dt(struct platform_device *pdev,
					  unsigned int *dev_id)
{
	struct device_node *np = pdev->dev.of_node;
	struct plat_sci_port *p;
	struct sci_port *sp;
	const void *data;
	int id;

	if (!IS_ENABLED(CONFIG_OF) || !np)
		return NULL;

	data = of_device_get_match_data(&pdev->dev);

	p = devm_kzalloc(&pdev->dev, sizeof(struct plat_sci_port), GFP_KERNEL);
	if (!p)
		return NULL;

	/* Get the line number from the aliases node. */
	id = of_alias_get_id(np, "serial");
	if (id < 0 && ~sci_ports_in_use)
		id = ffz(sci_ports_in_use);
	if (id < 0) {
		dev_err(&pdev->dev, "failed to get alias id (%d)\n", id);
		return NULL;
	}
	if (id >= ARRAY_SIZE(sci_ports)) {
		dev_err(&pdev->dev, "serial%d out of range\n", id);
		return NULL;
	}

	sp = &sci_ports[id];
	*dev_id = id;

	p->type = SCI_OF_TYPE(data);
	p->regtype = SCI_OF_REGTYPE(data);

	sp->has_rtscts = of_property_read_bool(np, "uart-has-rtscts");

	if (of_find_property(np, "uart-has-rtscts", NULL))
		p->capabilities |= SCIx_HAVE_RTSCTS;

	return p;
}

static int sci_probe_single(struct platform_device *dev,
				      unsigned int index,
				      struct plat_sci_port *p,
				      struct sci_port *sciport)
{
	int ret;

	/* Sanity check */
	if (unlikely(index >= SCI_NPORTS)) {
		dev_notice(&dev->dev, "Attempting to register port %d when only %d are available\n",
			   index+1, SCI_NPORTS);
		dev_notice(&dev->dev, "Consider bumping CONFIG_SERIAL_SH_SCI_NR_UARTS!\n");
		return -EINVAL;
	}
	BUILD_BUG_ON(SCI_NPORTS > sizeof(sci_ports_in_use) * 8);
	if (sci_ports_in_use & BIT(index))
		return -EBUSY;

	mutex_lock(&sci_uart_registration_lock);
	if (!sci_uart_driver.state) {
		ret = uart_register_driver(&sci_uart_driver);
		if (ret) {
			mutex_unlock(&sci_uart_registration_lock);
			return ret;
		}
	}
	mutex_unlock(&sci_uart_registration_lock);

	ret = sci_init_single(dev, sciport, index, p, false);
	if (ret)
		return ret;

	sciport->gpios = mctrl_gpio_init(&sciport->port, 0);
<<<<<<< HEAD
	if (IS_ERR(sciport->gpios) && PTR_ERR(sciport->gpios) != -ENOSYS)
		return PTR_ERR(sciport->gpios);

	if (p->capabilities & SCIx_HAVE_RTSCTS) {
		if (!IS_ERR_OR_NULL(mctrl_gpio_to_gpiod(sciport->gpios,
							UART_GPIO_CTS)) ||
		    !IS_ERR_OR_NULL(mctrl_gpio_to_gpiod(sciport->gpios,
							UART_GPIO_RTS))) {
=======
	if (IS_ERR(sciport->gpios))
		return PTR_ERR(sciport->gpios);

	if (sciport->has_rtscts) {
		if (mctrl_gpio_to_gpiod(sciport->gpios, UART_GPIO_CTS) ||
		    mctrl_gpio_to_gpiod(sciport->gpios, UART_GPIO_RTS)) {
>>>>>>> 24b8d41d
			dev_err(&dev->dev, "Conflicting RTS/CTS config\n");
			return -EINVAL;
		}
		sciport->port.flags |= UPF_HARD_FLOW;
	}

	ret = uart_add_one_port(&sci_uart_driver, &sciport->port);
	if (ret) {
		sci_cleanup_single(sciport);
		return ret;
	}

	return 0;
}

static int sci_probe(struct platform_device *dev)
{
	struct plat_sci_port *p;
	struct sci_port *sp;
	unsigned int dev_id;
	int ret;

	/*
	 * If we've come here via earlyprintk initialization, head off to
	 * the special early probe. We don't have sufficient device state
	 * to make it beyond this yet.
	 */
#ifdef CONFIG_SUPERH
	if (is_sh_early_platform_device(dev))
		return sci_probe_earlyprintk(dev);
#endif

	if (dev->dev.of_node) {
		p = sci_parse_dt(dev, &dev_id);
		if (p == NULL)
			return -EINVAL;
	} else {
		p = dev->dev.platform_data;
		if (p == NULL) {
			dev_err(&dev->dev, "no platform data supplied\n");
			return -EINVAL;
		}

		dev_id = dev->id;
	}

	sp = &sci_ports[dev_id];
	platform_set_drvdata(dev, sp);

	ret = sci_probe_single(dev, dev_id, p, sp);
	if (ret)
		return ret;

	if (sp->port.fifosize > 1) {
		ret = device_create_file(&dev->dev, &dev_attr_rx_fifo_trigger);
		if (ret)
			return ret;
	}
	if (sp->port.type == PORT_SCIFA || sp->port.type == PORT_SCIFB ||
	    sp->port.type == PORT_HSCIF) {
		ret = device_create_file(&dev->dev, &dev_attr_rx_fifo_timeout);
		if (ret) {
			if (sp->port.fifosize > 1) {
				device_remove_file(&dev->dev,
						   &dev_attr_rx_fifo_trigger);
			}
			return ret;
		}
	}

#ifdef CONFIG_SH_STANDARD_BIOS
	sh_bios_gdb_detach();
#endif

	sci_ports_in_use |= BIT(dev_id);
	return 0;
}

static __maybe_unused int sci_suspend(struct device *dev)
{
	struct sci_port *sport = dev_get_drvdata(dev);

	if (sport)
		uart_suspend_port(&sci_uart_driver, &sport->port);

	return 0;
}

static __maybe_unused int sci_resume(struct device *dev)
{
	struct sci_port *sport = dev_get_drvdata(dev);

	if (sport)
		uart_resume_port(&sci_uart_driver, &sport->port);

	return 0;
}

static SIMPLE_DEV_PM_OPS(sci_dev_pm_ops, sci_suspend, sci_resume);

static struct platform_driver sci_driver = {
	.probe		= sci_probe,
	.remove		= sci_remove,
	.driver		= {
		.name	= "sh-sci",
		.pm	= &sci_dev_pm_ops,
		.of_match_table = of_match_ptr(of_sci_match),
	},
};

static int __init sci_init(void)
{
	pr_info("%s\n", banner);

	return platform_driver_register(&sci_driver);
}

static void __exit sci_exit(void)
{
	platform_driver_unregister(&sci_driver);

	if (sci_uart_driver.state)
		uart_unregister_driver(&sci_uart_driver);
}

#if defined(CONFIG_SUPERH) && defined(CONFIG_SERIAL_SH_SCI_CONSOLE)
sh_early_platform_init_buffer("earlyprintk", &sci_driver,
			   early_serial_buf, ARRAY_SIZE(early_serial_buf));
#endif
#ifdef CONFIG_SERIAL_SH_SCI_EARLYCON
static struct plat_sci_port port_cfg __initdata;

static int __init early_console_setup(struct earlycon_device *device,
				      int type)
{
	if (!device->port.membase)
		return -ENODEV;

	device->port.serial_in = sci_serial_in;
	device->port.serial_out	= sci_serial_out;
	device->port.type = type;
	memcpy(&sci_ports[0].port, &device->port, sizeof(struct uart_port));
	port_cfg.type = type;
	sci_ports[0].cfg = &port_cfg;
	sci_ports[0].params = sci_probe_regmap(&port_cfg);
	port_cfg.scscr = sci_serial_in(&sci_ports[0].port, SCSCR);
	sci_serial_out(&sci_ports[0].port, SCSCR,
		       SCSCR_RE | SCSCR_TE | port_cfg.scscr);

	device->con->write = serial_console_write;
	return 0;
}
static int __init sci_early_console_setup(struct earlycon_device *device,
					  const char *opt)
{
	return early_console_setup(device, PORT_SCI);
}
static int __init scif_early_console_setup(struct earlycon_device *device,
					  const char *opt)
{
	return early_console_setup(device, PORT_SCIF);
}
static int __init rzscifa_early_console_setup(struct earlycon_device *device,
					  const char *opt)
{
	port_cfg.regtype = SCIx_RZ_SCIFA_REGTYPE;
	return early_console_setup(device, PORT_SCIF);
}
static int __init scifa_early_console_setup(struct earlycon_device *device,
					  const char *opt)
{
	return early_console_setup(device, PORT_SCIFA);
}
static int __init scifb_early_console_setup(struct earlycon_device *device,
					  const char *opt)
{
	return early_console_setup(device, PORT_SCIFB);
}
static int __init hscif_early_console_setup(struct earlycon_device *device,
					  const char *opt)
{
	return early_console_setup(device, PORT_HSCIF);
}

OF_EARLYCON_DECLARE(sci, "renesas,sci", sci_early_console_setup);
OF_EARLYCON_DECLARE(scif, "renesas,scif", scif_early_console_setup);
OF_EARLYCON_DECLARE(scif, "renesas,scif-r7s9210", rzscifa_early_console_setup);
OF_EARLYCON_DECLARE(scifa, "renesas,scifa", scifa_early_console_setup);
OF_EARLYCON_DECLARE(scifb, "renesas,scifb", scifb_early_console_setup);
OF_EARLYCON_DECLARE(hscif, "renesas,hscif", hscif_early_console_setup);
#endif /* CONFIG_SERIAL_SH_SCI_EARLYCON */

module_init(sci_init);
module_exit(sci_exit);

MODULE_LICENSE("GPL");
MODULE_ALIAS("platform:sh-sci");
MODULE_AUTHOR("Paul Mundt");
MODULE_DESCRIPTION("SuperH (H)SCI(F) serial driver");<|MERGE_RESOLUTION|>--- conflicted
+++ resolved
@@ -122,13 +122,6 @@
 	unsigned int		sampling_rate_mask;
 	resource_size_t		reg_size;
 	struct mctrl_gpios	*gpios;
-<<<<<<< HEAD
-
-	/* Break timer */
-	struct timer_list	break_timer;
-	int			break_flag;
-=======
->>>>>>> 24b8d41d
 
 	/* Clocks */
 	struct clk		*clks[SCI_NUM_CLKS];
@@ -155,9 +148,6 @@
 	struct hrtimer			rx_timer;
 	unsigned int			rx_timeout;	/* microseconds */
 #endif
-<<<<<<< HEAD
-
-=======
 	unsigned int			rx_frame;
 	int				rx_trigger;
 	struct timer_list		rx_fifo_timer;
@@ -165,7 +155,6 @@
 	u16				hscif_tot;
 
 	bool has_rtscts;
->>>>>>> 24b8d41d
 	bool autorts;
 };
 
@@ -723,24 +712,11 @@
 	}
 
 	if (port->type == PORT_SCIFA || port->type == PORT_SCIFB) {
-<<<<<<< HEAD
-=======
 		u16 data = serial_port_in(port, SCPDR);
->>>>>>> 24b8d41d
 		u16 ctrl = serial_port_in(port, SCPCR);
 
 		/* Enable RXD and TXD pin functions */
 		ctrl &= ~(SCPCR_RXDC | SCPCR_TXDC);
-<<<<<<< HEAD
-		if (to_sci_port(port)->cfg->capabilities & SCIx_HAVE_RTSCTS) {
-			/* RTS# is output, driven 1 */
-			ctrl |= SCPCR_RTSC;
-			serial_port_out(port, SCPDR,
-				serial_port_in(port, SCPDR) | SCPDR_RTSD);
-			/* Enable CTS# pin function */
-			ctrl &= ~SCPCR_CTSC;
-		}
-=======
 		if (to_sci_port(port)->has_rtscts) {
 			/* RTS# is output, active low, unless autorts */
 			if (!(port->mctrl & TIOCM_RTS)) {
@@ -757,22 +733,16 @@
 			ctrl &= ~SCPCR_CTSC;
 		}
 		serial_port_out(port, SCPDR, data);
->>>>>>> 24b8d41d
 		serial_port_out(port, SCPCR, ctrl);
 	} else if (sci_getreg(port, SCSPTR)->size) {
 		u16 status = serial_port_in(port, SCSPTR);
 
-<<<<<<< HEAD
-		/* RTS# is output, driven 1 */
-		status |= SCSPTR_RTSIO | SCSPTR_RTSDT;
-=======
 		/* RTS# is always output; and active low, unless autorts */
 		status |= SCSPTR_RTSIO;
 		if (!(port->mctrl & TIOCM_RTS))
 			status |= SCSPTR_RTSDT;
 		else if (!s->autorts)
 			status &= ~SCSPTR_RTSDT;
->>>>>>> 24b8d41d
 		/* CTS# and SCK are inputs */
 		status &= ~(SCSPTR_CTSIO | SCSPTR_SCKIO);
 		serial_port_out(port, SCSPTR, status);
@@ -2092,11 +2062,7 @@
 
 	mctrl_gpio_set(s->gpios, mctrl);
 
-<<<<<<< HEAD
-	if (!(s->cfg->capabilities & SCIx_HAVE_RTSCTS))
-=======
 	if (!s->has_rtscts)
->>>>>>> 24b8d41d
 		return;
 
 	if (!(mctrl & TIOCM_RTS)) {
@@ -2137,21 +2103,12 @@
 	if (s->autorts) {
 		if (sci_get_cts(port))
 			mctrl |= TIOCM_CTS;
-<<<<<<< HEAD
-	} else if (IS_ERR_OR_NULL(mctrl_gpio_to_gpiod(gpios, UART_GPIO_CTS))) {
-		mctrl |= TIOCM_CTS;
-	}
-	if (IS_ERR_OR_NULL(mctrl_gpio_to_gpiod(gpios, UART_GPIO_DSR)))
-		mctrl |= TIOCM_DSR;
-	if (IS_ERR_OR_NULL(mctrl_gpio_to_gpiod(gpios, UART_GPIO_DCD)))
-=======
 	} else if (!mctrl_gpio_to_gpiod(gpios, UART_GPIO_CTS)) {
 		mctrl |= TIOCM_CTS;
 	}
 	if (!mctrl_gpio_to_gpiod(gpios, UART_GPIO_DSR))
 		mctrl |= TIOCM_DSR;
 	if (!mctrl_gpio_to_gpiod(gpios, UART_GPIO_DCD))
->>>>>>> 24b8d41d
 		mctrl |= TIOCM_CAR;
 
 	return mctrl;
@@ -2202,15 +2159,12 @@
 
 	sci_request_dma(port);
 
-<<<<<<< HEAD
-=======
 	ret = sci_request_irq(s);
 	if (unlikely(ret < 0)) {
 		sci_free_dma(port);
 		return ret;
 	}
 
->>>>>>> 24b8d41d
 	return 0;
 }
 
@@ -2228,11 +2182,6 @@
 	spin_lock_irqsave(&port->lock, flags);
 	sci_stop_rx(port);
 	sci_stop_tx(port);
-<<<<<<< HEAD
-	/* Stop RX and TX, disable related interrupts, keep clock source */
-	scr = serial_port_in(port, SCSCR);
-	serial_port_out(port, SCSCR, scr & (SCSCR_CKE1 | SCSCR_CKE0));
-=======
 	/*
 	 * Stop RX and TX, disable related interrupts, keep clock source
 	 * and HSCIF TOT bits
@@ -2240,7 +2189,6 @@
 	scr = serial_port_in(port, SCSCR);
 	serial_port_out(port, SCSCR, scr &
 			(SCSCR_CKE1 | SCSCR_CKE0 | s->hscif_tot));
->>>>>>> 24b8d41d
 	spin_unlock_irqrestore(&port->lock, flags);
 
 #ifdef CONFIG_SERIAL_SH_SCI_DMA
@@ -2403,8 +2351,6 @@
 		status &= ~(SCLSR_TO | SCLSR_ORER);
 		serial_port_out(port, SCLSR, status);
 	}
-<<<<<<< HEAD
-=======
 
 	if (s->rx_trigger > 1) {
 		if (s->rx_fifo_timeout) {
@@ -2418,7 +2364,6 @@
 				scif_set_rtrg(port, s->rx_trigger);
 		}
 	}
->>>>>>> 24b8d41d
 }
 
 static void sci_set_termios(struct uart_port *port, struct ktermios *termios,
@@ -3308,9 +3253,6 @@
 
 	sp->has_rtscts = of_property_read_bool(np, "uart-has-rtscts");
 
-	if (of_find_property(np, "uart-has-rtscts", NULL))
-		p->capabilities |= SCIx_HAVE_RTSCTS;
-
 	return p;
 }
 
@@ -3347,23 +3289,12 @@
 		return ret;
 
 	sciport->gpios = mctrl_gpio_init(&sciport->port, 0);
-<<<<<<< HEAD
-	if (IS_ERR(sciport->gpios) && PTR_ERR(sciport->gpios) != -ENOSYS)
-		return PTR_ERR(sciport->gpios);
-
-	if (p->capabilities & SCIx_HAVE_RTSCTS) {
-		if (!IS_ERR_OR_NULL(mctrl_gpio_to_gpiod(sciport->gpios,
-							UART_GPIO_CTS)) ||
-		    !IS_ERR_OR_NULL(mctrl_gpio_to_gpiod(sciport->gpios,
-							UART_GPIO_RTS))) {
-=======
 	if (IS_ERR(sciport->gpios))
 		return PTR_ERR(sciport->gpios);
 
 	if (sciport->has_rtscts) {
 		if (mctrl_gpio_to_gpiod(sciport->gpios, UART_GPIO_CTS) ||
 		    mctrl_gpio_to_gpiod(sciport->gpios, UART_GPIO_RTS)) {
->>>>>>> 24b8d41d
 			dev_err(&dev->dev, "Conflicting RTS/CTS config\n");
 			return -EINVAL;
 		}
