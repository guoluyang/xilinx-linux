// SPDX-License-Identifier: GPL-2.0+
/*
 * Driver for Motorola/Freescale IMX serial ports
 *
 * Based on drivers/char/serial.c, by Linus Torvalds, Theodore Ts'o.
 *
 * Author: Sascha Hauer <sascha@saschahauer.de>
 * Copyright (C) 2004 Pengutronix
 */

#include <linux/module.h>
#include <linux/ioport.h>
#include <linux/init.h>
#include <linux/console.h>
#include <linux/sysrq.h>
#include <linux/platform_device.h>
#include <linux/tty.h>
#include <linux/tty_flip.h>
#include <linux/serial_core.h>
#include <linux/serial.h>
#include <linux/clk.h>
#include <linux/delay.h>
#include <linux/ktime.h>
#include <linux/pinctrl/consumer.h>
#include <linux/rational.h>
#include <linux/slab.h>
#include <linux/of.h>
#include <linux/of_device.h>
#include <linux/io.h>
#include <linux/dma-mapping.h>

#include <asm/irq.h>
#include <linux/platform_data/serial-imx.h>
#include <linux/platform_data/dma-imx.h>

#include "serial_mctrl_gpio.h"

/* Register definitions */
#define URXD0 0x0  /* Receiver Register */
#define URTX0 0x40 /* Transmitter Register */
#define UCR1  0x80 /* Control Register 1 */
#define UCR2  0x84 /* Control Register 2 */
#define UCR3  0x88 /* Control Register 3 */
#define UCR4  0x8c /* Control Register 4 */
#define UFCR  0x90 /* FIFO Control Register */
#define USR1  0x94 /* Status Register 1 */
#define USR2  0x98 /* Status Register 2 */
#define UESC  0x9c /* Escape Character Register */
#define UTIM  0xa0 /* Escape Timer Register */
#define UBIR  0xa4 /* BRM Incremental Register */
#define UBMR  0xa8 /* BRM Modulator Register */
#define UBRC  0xac /* Baud Rate Count Register */
#define IMX21_ONEMS 0xb0 /* One Millisecond register */
#define IMX1_UTS 0xd0 /* UART Test Register on i.mx1 */
#define IMX21_UTS 0xb4 /* UART Test Register on all other i.mx*/

/* UART Control Register Bit Fields.*/
#define URXD_DUMMY_READ (1<<16)
#define URXD_CHARRDY	(1<<15)
#define URXD_ERR	(1<<14)
#define URXD_OVRRUN	(1<<13)
#define URXD_FRMERR	(1<<12)
#define URXD_BRK	(1<<11)
#define URXD_PRERR	(1<<10)
#define URXD_RX_DATA	(0xFF<<0)
#define UCR1_ADEN	(1<<15) /* Auto detect interrupt */
#define UCR1_ADBR	(1<<14) /* Auto detect baud rate */
#define UCR1_TRDYEN	(1<<13) /* Transmitter ready interrupt enable */
#define UCR1_IDEN	(1<<12) /* Idle condition interrupt */
#define UCR1_ICD_REG(x) (((x) & 3) << 10) /* idle condition detect */
#define UCR1_RRDYEN	(1<<9)	/* Recv ready interrupt enable */
#define UCR1_RXDMAEN	(1<<8)	/* Recv ready DMA enable */
#define UCR1_IREN	(1<<7)	/* Infrared interface enable */
#define UCR1_TXMPTYEN	(1<<6)	/* Transimitter empty interrupt enable */
#define UCR1_RTSDEN	(1<<5)	/* RTS delta interrupt enable */
#define UCR1_SNDBRK	(1<<4)	/* Send break */
#define UCR1_TXDMAEN	(1<<3)	/* Transmitter ready DMA enable */
#define IMX1_UCR1_UARTCLKEN (1<<2) /* UART clock enabled, i.mx1 only */
#define UCR1_ATDMAEN    (1<<2)  /* Aging DMA Timer Enable */
#define UCR1_DOZE	(1<<1)	/* Doze */
#define UCR1_UARTEN	(1<<0)	/* UART enabled */
#define UCR2_ESCI	(1<<15)	/* Escape seq interrupt enable */
#define UCR2_IRTS	(1<<14)	/* Ignore RTS pin */
#define UCR2_CTSC	(1<<13)	/* CTS pin control */
#define UCR2_CTS	(1<<12)	/* Clear to send */
#define UCR2_ESCEN	(1<<11)	/* Escape enable */
#define UCR2_PREN	(1<<8)	/* Parity enable */
#define UCR2_PROE	(1<<7)	/* Parity odd/even */
#define UCR2_STPB	(1<<6)	/* Stop */
#define UCR2_WS		(1<<5)	/* Word size */
#define UCR2_RTSEN	(1<<4)	/* Request to send interrupt enable */
#define UCR2_ATEN	(1<<3)	/* Aging Timer Enable */
#define UCR2_TXEN	(1<<2)	/* Transmitter enabled */
#define UCR2_RXEN	(1<<1)	/* Receiver enabled */
#define UCR2_SRST	(1<<0)	/* SW reset */
#define UCR3_DTREN	(1<<13) /* DTR interrupt enable */
#define UCR3_PARERREN	(1<<12) /* Parity enable */
#define UCR3_FRAERREN	(1<<11) /* Frame error interrupt enable */
#define UCR3_DSR	(1<<10) /* Data set ready */
#define UCR3_DCD	(1<<9)	/* Data carrier detect */
#define UCR3_RI		(1<<8)	/* Ring indicator */
#define UCR3_ADNIMP	(1<<7)	/* Autobaud Detection Not Improved */
#define UCR3_RXDSEN	(1<<6)	/* Receive status interrupt enable */
#define UCR3_AIRINTEN	(1<<5)	/* Async IR wake interrupt enable */
#define UCR3_AWAKEN	(1<<4)	/* Async wake interrupt enable */
#define UCR3_DTRDEN	(1<<3)	/* Data Terminal Ready Delta Enable. */
#define IMX21_UCR3_RXDMUXSEL	(1<<2)	/* RXD Muxed Input Select */
#define UCR3_INVT	(1<<1)	/* Inverted Infrared transmission */
#define UCR3_BPEN	(1<<0)	/* Preset registers enable */
#define UCR4_CTSTL_SHF	10	/* CTS trigger level shift */
#define UCR4_CTSTL_MASK	0x3F	/* CTS trigger is 6 bits wide */
#define UCR4_INVR	(1<<9)	/* Inverted infrared reception */
#define UCR4_ENIRI	(1<<8)	/* Serial infrared interrupt enable */
#define UCR4_WKEN	(1<<7)	/* Wake interrupt enable */
#define UCR4_REF16	(1<<6)	/* Ref freq 16 MHz */
#define UCR4_IDDMAEN    (1<<6)  /* DMA IDLE Condition Detected */
#define UCR4_IRSC	(1<<5)	/* IR special case */
#define UCR4_TCEN	(1<<3)	/* Transmit complete interrupt enable */
#define UCR4_BKEN	(1<<2)	/* Break condition interrupt enable */
#define UCR4_OREN	(1<<1)	/* Receiver overrun interrupt enable */
#define UCR4_DREN	(1<<0)	/* Recv data ready interrupt enable */
#define UFCR_RXTL_SHF	0	/* Receiver trigger level shift */
#define UFCR_DCEDTE	(1<<6)	/* DCE/DTE mode select */
#define UFCR_RFDIV	(7<<7)	/* Reference freq divider mask */
#define UFCR_RFDIV_REG(x)	(((x) < 7 ? 6 - (x) : 6) << 7)
#define UFCR_TXTL_SHF	10	/* Transmitter trigger level shift */
#define USR1_PARITYERR	(1<<15) /* Parity error interrupt flag */
#define USR1_RTSS	(1<<14) /* RTS pin status */
#define USR1_TRDY	(1<<13) /* Transmitter ready interrupt/dma flag */
#define USR1_RTSD	(1<<12) /* RTS delta */
#define USR1_ESCF	(1<<11) /* Escape seq interrupt flag */
#define USR1_FRAMERR	(1<<10) /* Frame error interrupt flag */
#define USR1_RRDY	(1<<9)	 /* Receiver ready interrupt/dma flag */
#define USR1_AGTIM	(1<<8)	 /* Ageing timer interrupt flag */
#define USR1_DTRD	(1<<7)	 /* DTR Delta */
#define USR1_RXDS	 (1<<6)	 /* Receiver idle interrupt flag */
#define USR1_AIRINT	 (1<<5)	 /* Async IR wake interrupt flag */
#define USR1_AWAKE	 (1<<4)	 /* Aysnc wake interrupt flag */
#define USR2_ADET	 (1<<15) /* Auto baud rate detect complete */
#define USR2_TXFE	 (1<<14) /* Transmit buffer FIFO empty */
#define USR2_DTRF	 (1<<13) /* DTR edge interrupt flag */
#define USR2_IDLE	 (1<<12) /* Idle condition */
#define USR2_RIDELT	 (1<<10) /* Ring Interrupt Delta */
#define USR2_RIIN	 (1<<9)	 /* Ring Indicator Input */
#define USR2_IRINT	 (1<<8)	 /* Serial infrared interrupt flag */
#define USR2_WAKE	 (1<<7)	 /* Wake */
#define USR2_DCDIN	 (1<<5)	 /* Data Carrier Detect Input */
#define USR2_RTSF	 (1<<4)	 /* RTS edge interrupt flag */
#define USR2_TXDC	 (1<<3)	 /* Transmitter complete */
#define USR2_BRCD	 (1<<2)	 /* Break condition */
#define USR2_ORE	(1<<1)	 /* Overrun error */
#define USR2_RDR	(1<<0)	 /* Recv data ready */
#define UTS_FRCPERR	(1<<13) /* Force parity error */
#define UTS_LOOP	(1<<12)	 /* Loop tx and rx */
#define UTS_TXEMPTY	 (1<<6)	 /* TxFIFO empty */
#define UTS_RXEMPTY	 (1<<5)	 /* RxFIFO empty */
#define UTS_TXFULL	 (1<<4)	 /* TxFIFO full */
#define UTS_RXFULL	 (1<<3)	 /* RxFIFO full */
#define UTS_SOFTRST	 (1<<0)	 /* Software reset */

/* We've been assigned a range on the "Low-density serial ports" major */
#define SERIAL_IMX_MAJOR	207
#define MINOR_START		16
#define DEV_NAME		"ttymxc"

/*
 * This determines how often we check the modem status signals
 * for any change.  They generally aren't connected to an IRQ
 * so we have to poll them.  We also check immediately before
 * filling the TX fifo incase CTS has been dropped.
 */
#define MCTRL_TIMEOUT	(250*HZ/1000)

#define DRIVER_NAME "IMX-uart"

#define UART_NR 8

/* i.MX21 type uart runs on all i.mx except i.MX1 and i.MX6q */
enum imx_uart_type {
	IMX1_UART,
	IMX21_UART,
	IMX53_UART,
	IMX6Q_UART,
};

/* device type dependent stuff */
struct imx_uart_data {
	unsigned uts_reg;
	enum imx_uart_type devtype;
};

enum imx_tx_state {
	OFF,
	WAIT_AFTER_RTS,
	SEND,
	WAIT_AFTER_SEND,
};

struct imx_port {
	struct uart_port	port;
	struct timer_list	timer;
	unsigned int		old_status;
	unsigned int		have_rtscts:1;
	unsigned int		have_rtsgpio:1;
	unsigned int		dte_mode:1;
	unsigned int		inverted_tx:1;
	unsigned int		inverted_rx:1;
	struct clk		*clk_ipg;
	struct clk		*clk_per;
	const struct imx_uart_data *devdata;

	struct mctrl_gpios *gpios;

	/* shadow registers */
	unsigned int ucr1;
	unsigned int ucr2;
	unsigned int ucr3;
	unsigned int ucr4;
	unsigned int ufcr;

	/* DMA fields */
	unsigned int		dma_is_enabled:1;
	unsigned int		dma_is_rxing:1;
	unsigned int		dma_is_txing:1;
	struct dma_chan		*dma_chan_rx, *dma_chan_tx;
	struct scatterlist	rx_sgl, tx_sgl[2];
	void			*rx_buf;
	struct circ_buf		rx_ring;
	unsigned int		rx_periods;
	dma_cookie_t		rx_cookie;
	unsigned int		tx_bytes;
	unsigned int		dma_tx_nents;
	unsigned int            saved_reg[10];
	bool			context_saved;

	enum imx_tx_state	tx_state;
	struct hrtimer		trigger_start_tx;
	struct hrtimer		trigger_stop_tx;
};

struct imx_port_ucrs {
	unsigned int	ucr1;
	unsigned int	ucr2;
	unsigned int	ucr3;
};

static struct imx_uart_data imx_uart_devdata[] = {
	[IMX1_UART] = {
		.uts_reg = IMX1_UTS,
		.devtype = IMX1_UART,
	},
	[IMX21_UART] = {
		.uts_reg = IMX21_UTS,
		.devtype = IMX21_UART,
	},
	[IMX53_UART] = {
		.uts_reg = IMX21_UTS,
		.devtype = IMX53_UART,
	},
	[IMX6Q_UART] = {
		.uts_reg = IMX21_UTS,
		.devtype = IMX6Q_UART,
	},
};

static const struct platform_device_id imx_uart_devtype[] = {
	{
		.name = "imx1-uart",
		.driver_data = (kernel_ulong_t) &imx_uart_devdata[IMX1_UART],
	}, {
		.name = "imx21-uart",
		.driver_data = (kernel_ulong_t) &imx_uart_devdata[IMX21_UART],
	}, {
		.name = "imx53-uart",
		.driver_data = (kernel_ulong_t) &imx_uart_devdata[IMX53_UART],
	}, {
		.name = "imx6q-uart",
		.driver_data = (kernel_ulong_t) &imx_uart_devdata[IMX6Q_UART],
	}, {
		/* sentinel */
	}
};
MODULE_DEVICE_TABLE(platform, imx_uart_devtype);

static const struct of_device_id imx_uart_dt_ids[] = {
	{ .compatible = "fsl,imx6q-uart", .data = &imx_uart_devdata[IMX6Q_UART], },
	{ .compatible = "fsl,imx53-uart", .data = &imx_uart_devdata[IMX53_UART], },
	{ .compatible = "fsl,imx1-uart", .data = &imx_uart_devdata[IMX1_UART], },
	{ .compatible = "fsl,imx21-uart", .data = &imx_uart_devdata[IMX21_UART], },
	{ /* sentinel */ }
};
MODULE_DEVICE_TABLE(of, imx_uart_dt_ids);

static void imx_uart_writel(struct imx_port *sport, u32 val, u32 offset)
{
	switch (offset) {
	case UCR1:
		sport->ucr1 = val;
		break;
	case UCR2:
		sport->ucr2 = val;
		break;
	case UCR3:
		sport->ucr3 = val;
		break;
	case UCR4:
		sport->ucr4 = val;
		break;
	case UFCR:
		sport->ufcr = val;
		break;
	default:
		break;
	}
	writel(val, sport->port.membase + offset);
}

static u32 imx_uart_readl(struct imx_port *sport, u32 offset)
{
	switch (offset) {
	case UCR1:
		return sport->ucr1;
		break;
	case UCR2:
		/*
		 * UCR2_SRST is the only bit in the cached registers that might
		 * differ from the value that was last written. As it only
		 * automatically becomes one after being cleared, reread
		 * conditionally.
		 */
		if (!(sport->ucr2 & UCR2_SRST))
			sport->ucr2 = readl(sport->port.membase + offset);
		return sport->ucr2;
		break;
	case UCR3:
		return sport->ucr3;
		break;
	case UCR4:
		return sport->ucr4;
		break;
	case UFCR:
		return sport->ufcr;
		break;
	default:
		return readl(sport->port.membase + offset);
	}
}

static inline unsigned imx_uart_uts_reg(struct imx_port *sport)
{
	return sport->devdata->uts_reg;
}

static inline int imx_uart_is_imx1(struct imx_port *sport)
{
	return sport->devdata->devtype == IMX1_UART;
}

static inline int imx_uart_is_imx21(struct imx_port *sport)
{
	return sport->devdata->devtype == IMX21_UART;
}

<<<<<<< HEAD
static inline int is_imx53_uart(struct imx_port *sport)
=======
static inline int imx_uart_is_imx53(struct imx_port *sport)
>>>>>>> 24b8d41d
{
	return sport->devdata->devtype == IMX53_UART;
}

<<<<<<< HEAD
static inline int is_imx6q_uart(struct imx_port *sport)
=======
static inline int imx_uart_is_imx6q(struct imx_port *sport)
>>>>>>> 24b8d41d
{
	return sport->devdata->devtype == IMX6Q_UART;
}
/*
 * Save and restore functions for UCR1, UCR2 and UCR3 registers
 */
#if IS_ENABLED(CONFIG_SERIAL_IMX_CONSOLE)
static void imx_uart_ucrs_save(struct imx_port *sport,
			       struct imx_port_ucrs *ucr)
{
	/* save control registers */
	ucr->ucr1 = imx_uart_readl(sport, UCR1);
	ucr->ucr2 = imx_uart_readl(sport, UCR2);
	ucr->ucr3 = imx_uart_readl(sport, UCR3);
}

static void imx_uart_ucrs_restore(struct imx_port *sport,
				  struct imx_port_ucrs *ucr)
{
	/* restore control registers */
	imx_uart_writel(sport, ucr->ucr1, UCR1);
	imx_uart_writel(sport, ucr->ucr2, UCR2);
	imx_uart_writel(sport, ucr->ucr3, UCR3);
}
#endif

/* called with port.lock taken and irqs caller dependent */
static void imx_uart_rts_active(struct imx_port *sport, u32 *ucr2)
{
	*ucr2 &= ~(UCR2_CTSC | UCR2_CTS);

	sport->port.mctrl |= TIOCM_RTS;
	mctrl_gpio_set(sport->gpios, sport->port.mctrl);
}

/* called with port.lock taken and irqs caller dependent */
static void imx_uart_rts_inactive(struct imx_port *sport, u32 *ucr2)
{
	*ucr2 &= ~UCR2_CTSC;
	*ucr2 |= UCR2_CTS;

	sport->port.mctrl &= ~TIOCM_RTS;
	mctrl_gpio_set(sport->gpios, sport->port.mctrl);
}

static void start_hrtimer_ms(struct hrtimer *hrt, unsigned long msec)
{
       long sec = msec / MSEC_PER_SEC;
       long nsec = (msec % MSEC_PER_SEC) * 1000000;
       ktime_t t = ktime_set(sec, nsec);

       hrtimer_start(hrt, t, HRTIMER_MODE_REL);
}

/* called with port.lock taken and irqs off */
static void imx_uart_start_rx(struct uart_port *port)
{
	struct imx_port *sport = (struct imx_port *)port;
	unsigned int ucr1, ucr2;

	ucr1 = imx_uart_readl(sport, UCR1);
	ucr2 = imx_uart_readl(sport, UCR2);

	ucr2 |= UCR2_RXEN;

	if (sport->dma_is_enabled) {
		ucr1 |= UCR1_RXDMAEN | UCR1_ATDMAEN;
	} else {
		ucr1 |= UCR1_RRDYEN;
		ucr2 |= UCR2_ATEN;
	}

	/* Write UCR2 first as it includes RXEN */
	imx_uart_writel(sport, ucr2, UCR2);
	imx_uart_writel(sport, ucr1, UCR1);
}

/* called with port.lock taken and irqs off */
static void imx_uart_stop_tx(struct uart_port *port)
{
	struct imx_port *sport = (struct imx_port *)port;
	u32 ucr1, ucr4, usr2;

	if (sport->tx_state == OFF)
		return;

	/*
	 * We are maybe in the SMP context, so if the DMA TX thread is running
	 * on other cpu, we have to wait for it to finish.
	 */
	if (sport->dma_is_txing)
		return;

	ucr1 = imx_uart_readl(sport, UCR1);
	imx_uart_writel(sport, ucr1 & ~UCR1_TRDYEN, UCR1);

<<<<<<< HEAD
	/* in rs485 mode disable transmitter if shifter is empty */
	if (port->rs485.flags & SER_RS485_ENABLED &&
	    readl(port->membase + USR2) & USR2_TXDC) {
		temp = readl(port->membase + UCR2);
		if (port->rs485.flags & SER_RS485_RTS_AFTER_SEND)
			imx_port_rts_inactive(sport, &temp);
		else
			imx_port_rts_active(sport, &temp);
		temp |= UCR2_RXEN;
		writel(temp, port->membase + UCR2);
=======
	usr2 = imx_uart_readl(sport, USR2);
	if (!(usr2 & USR2_TXDC)) {
		/* The shifter is still busy, so retry once TC triggers */
		return;
	}

	ucr4 = imx_uart_readl(sport, UCR4);
	ucr4 &= ~UCR4_TCEN;
	imx_uart_writel(sport, ucr4, UCR4);
>>>>>>> 24b8d41d

	/* in rs485 mode disable transmitter */
	if (port->rs485.flags & SER_RS485_ENABLED) {
		if (sport->tx_state == SEND) {
			sport->tx_state = WAIT_AFTER_SEND;
			start_hrtimer_ms(&sport->trigger_stop_tx,
					 port->rs485.delay_rts_after_send);
			return;
		}

		if (sport->tx_state == WAIT_AFTER_RTS ||
		    sport->tx_state == WAIT_AFTER_SEND) {
			u32 ucr2;

			hrtimer_try_to_cancel(&sport->trigger_start_tx);

			ucr2 = imx_uart_readl(sport, UCR2);
			if (port->rs485.flags & SER_RS485_RTS_AFTER_SEND)
				imx_uart_rts_active(sport, &ucr2);
			else
				imx_uart_rts_inactive(sport, &ucr2);
			imx_uart_writel(sport, ucr2, UCR2);

			imx_uart_start_rx(port);

			sport->tx_state = OFF;
		}
	} else {
		sport->tx_state = OFF;
	}
}

/* called with port.lock taken and irqs off */
static void imx_uart_stop_rx(struct uart_port *port)
{
	struct imx_port *sport = (struct imx_port *)port;
	u32 ucr1, ucr2;

	ucr1 = imx_uart_readl(sport, UCR1);
	ucr2 = imx_uart_readl(sport, UCR2);

	if (sport->dma_is_enabled) {
		ucr1 &= ~(UCR1_RXDMAEN | UCR1_ATDMAEN);
	} else {
		ucr1 &= ~UCR1_RRDYEN;
		ucr2 &= ~UCR2_ATEN;
	}
	imx_uart_writel(sport, ucr1, UCR1);

	ucr2 &= ~UCR2_RXEN;
	imx_uart_writel(sport, ucr2, UCR2);
}

/* called with port.lock taken and irqs off */
static void imx_uart_enable_ms(struct uart_port *port)
{
	struct imx_port *sport = (struct imx_port *)port;

	mod_timer(&sport->timer, jiffies);

	mctrl_gpio_enable_ms(sport->gpios);
}

static void imx_uart_dma_tx(struct imx_port *sport);

/* called with port.lock taken and irqs off */
static inline void imx_uart_transmit_buffer(struct imx_port *sport)
{
	struct circ_buf *xmit = &sport->port.state->xmit;

	if (sport->port.x_char) {
		/* Send next char */
		imx_uart_writel(sport, sport->port.x_char, URTX0);
		sport->port.icount.tx++;
		sport->port.x_char = 0;
		return;
	}

	if (uart_circ_empty(xmit) || uart_tx_stopped(&sport->port)) {
		imx_uart_stop_tx(&sport->port);
		return;
	}

	if (sport->dma_is_enabled) {
		u32 ucr1;
		/*
		 * We've just sent a X-char Ensure the TX DMA is enabled
		 * and the TX IRQ is disabled.
		 **/
		ucr1 = imx_uart_readl(sport, UCR1);
		ucr1 &= ~UCR1_TRDYEN;
		if (sport->dma_is_txing) {
			ucr1 |= UCR1_TXDMAEN;
			imx_uart_writel(sport, ucr1, UCR1);
		} else {
			imx_uart_writel(sport, ucr1, UCR1);
			imx_uart_dma_tx(sport);
		}

		return;
	}

	while (!uart_circ_empty(xmit) &&
	       !(imx_uart_readl(sport, imx_uart_uts_reg(sport)) & UTS_TXFULL)) {
		/* send xmit->buf[xmit->tail]
		 * out the port here */
		imx_uart_writel(sport, xmit->buf[xmit->tail], URTX0);
		xmit->tail = (xmit->tail + 1) & (UART_XMIT_SIZE - 1);
		sport->port.icount.tx++;
	}

	if (uart_circ_chars_pending(xmit) < WAKEUP_CHARS)
		uart_write_wakeup(&sport->port);

	if (uart_circ_empty(xmit))
		imx_uart_stop_tx(&sport->port);
}

static void imx_uart_dma_tx_callback(void *data)
{
	struct imx_port *sport = data;
	struct scatterlist *sgl = &sport->tx_sgl[0];
	struct circ_buf *xmit = &sport->port.state->xmit;
	unsigned long flags;
	u32 ucr1;

	spin_lock_irqsave(&sport->port.lock, flags);

	dma_unmap_sg(sport->port.dev, sgl, sport->dma_tx_nents, DMA_TO_DEVICE);

	ucr1 = imx_uart_readl(sport, UCR1);
	ucr1 &= ~UCR1_TXDMAEN;
	imx_uart_writel(sport, ucr1, UCR1);

	/* update the stat */
	xmit->tail = (xmit->tail + sport->tx_bytes) & (UART_XMIT_SIZE - 1);
	sport->port.icount.tx += sport->tx_bytes;

	dev_dbg(sport->port.dev, "we finish the TX DMA.\n");

	sport->dma_is_txing = 0;

	if (uart_circ_chars_pending(xmit) < WAKEUP_CHARS)
		uart_write_wakeup(&sport->port);

	if (!uart_circ_empty(xmit) && !uart_tx_stopped(&sport->port))
		imx_uart_dma_tx(sport);
	else if (sport->port.rs485.flags & SER_RS485_ENABLED) {
		u32 ucr4 = imx_uart_readl(sport, UCR4);
		ucr4 |= UCR4_TCEN;
		imx_uart_writel(sport, ucr4, UCR4);
	}

	spin_unlock_irqrestore(&sport->port.lock, flags);
}

/* called with port.lock taken and irqs off */
static void imx_uart_dma_tx(struct imx_port *sport)
{
	struct circ_buf *xmit = &sport->port.state->xmit;
	struct scatterlist *sgl = sport->tx_sgl;
	struct dma_async_tx_descriptor *desc;
	struct dma_chan	*chan = sport->dma_chan_tx;
	struct device *dev = sport->port.dev;
	u32 ucr1, ucr4;
	int ret;

	if (sport->dma_is_txing)
		return;

	ucr4 = imx_uart_readl(sport, UCR4);
	ucr4 &= ~UCR4_TCEN;
	imx_uart_writel(sport, ucr4, UCR4);

	sport->tx_bytes = uart_circ_chars_pending(xmit);

	if (xmit->tail < xmit->head || xmit->head == 0) {
		sport->dma_tx_nents = 1;
		sg_init_one(sgl, xmit->buf + xmit->tail, sport->tx_bytes);
	} else {
		sport->dma_tx_nents = 2;
		sg_init_table(sgl, 2);
		sg_set_buf(sgl, xmit->buf + xmit->tail,
				UART_XMIT_SIZE - xmit->tail);
		sg_set_buf(sgl + 1, xmit->buf, xmit->head);
	}

	ret = dma_map_sg(dev, sgl, sport->dma_tx_nents, DMA_TO_DEVICE);
	if (ret == 0) {
		dev_err(dev, "DMA mapping error for TX.\n");
		return;
	}
	desc = dmaengine_prep_slave_sg(chan, sgl, ret,
					DMA_MEM_TO_DEV, DMA_PREP_INTERRUPT);
	if (!desc) {
		dma_unmap_sg(dev, sgl, sport->dma_tx_nents,
			     DMA_TO_DEVICE);
		dev_err(dev, "We cannot prepare for the TX slave dma!\n");
		return;
	}
	desc->callback = imx_uart_dma_tx_callback;
	desc->callback_param = sport;

	dev_dbg(dev, "TX: prepare to send %lu bytes by DMA.\n",
			uart_circ_chars_pending(xmit));

	ucr1 = imx_uart_readl(sport, UCR1);
	ucr1 |= UCR1_TXDMAEN;
	imx_uart_writel(sport, ucr1, UCR1);

	/* fire it */
	sport->dma_is_txing = 1;
	dmaengine_submit(desc);
	dma_async_issue_pending(chan);
	return;
}

/* called with port.lock taken and irqs off */
static void imx_uart_start_tx(struct uart_port *port)
{
	struct imx_port *sport = (struct imx_port *)port;
	u32 ucr1;

	if (!sport->port.x_char && uart_circ_empty(&port->state->xmit))
		return;

	/*
	 * We cannot simply do nothing here if sport->tx_state == SEND already
	 * because UCR1_TXMPTYEN might already have been cleared in
	 * imx_uart_stop_tx(), but tx_state is still SEND.
	 */

	if (port->rs485.flags & SER_RS485_ENABLED) {
<<<<<<< HEAD
		temp = readl(port->membase + UCR2);
		if (port->rs485.flags & SER_RS485_RTS_ON_SEND)
			imx_port_rts_inactive(sport, &temp);
		else
			imx_port_rts_active(sport, &temp);
		if (!(port->rs485.flags & SER_RS485_RX_DURING_TX))
			temp &= ~UCR2_RXEN;
		writel(temp, port->membase + UCR2);
=======
		if (sport->tx_state == OFF) {
			u32 ucr2 = imx_uart_readl(sport, UCR2);
			if (port->rs485.flags & SER_RS485_RTS_ON_SEND)
				imx_uart_rts_active(sport, &ucr2);
			else
				imx_uart_rts_inactive(sport, &ucr2);
			imx_uart_writel(sport, ucr2, UCR2);

			if (!(port->rs485.flags & SER_RS485_RX_DURING_TX))
				imx_uart_stop_rx(port);

			sport->tx_state = WAIT_AFTER_RTS;
			start_hrtimer_ms(&sport->trigger_start_tx,
					 port->rs485.delay_rts_before_send);
			return;
		}

		if (sport->tx_state == WAIT_AFTER_SEND
		    || sport->tx_state == WAIT_AFTER_RTS) {

			hrtimer_try_to_cancel(&sport->trigger_stop_tx);
>>>>>>> 24b8d41d

			/*
			 * Enable transmitter and shifter empty irq only if DMA
			 * is off.  In the DMA case this is done in the
			 * tx-callback.
			 */
			if (!sport->dma_is_enabled) {
				u32 ucr4 = imx_uart_readl(sport, UCR4);
				ucr4 |= UCR4_TCEN;
				imx_uart_writel(sport, ucr4, UCR4);
			}

			sport->tx_state = SEND;
		}
	} else {
		sport->tx_state = SEND;
	}

	if (!sport->dma_is_enabled) {
		ucr1 = imx_uart_readl(sport, UCR1);
		imx_uart_writel(sport, ucr1 | UCR1_TRDYEN, UCR1);
	}

	if (sport->dma_is_enabled) {
		if (sport->port.x_char) {
			/* We have X-char to send, so enable TX IRQ and
			 * disable TX DMA to let TX interrupt to send X-char */
			ucr1 = imx_uart_readl(sport, UCR1);
			ucr1 &= ~UCR1_TXDMAEN;
			ucr1 |= UCR1_TRDYEN;
			imx_uart_writel(sport, ucr1, UCR1);
			return;
		}

		if (!uart_circ_empty(&port->state->xmit) &&
		    !uart_tx_stopped(port))
			imx_uart_dma_tx(sport);
		return;
	}
}

static irqreturn_t __imx_uart_rtsint(int irq, void *dev_id)
{
	struct imx_port *sport = dev_id;
	u32 usr1;

	imx_uart_writel(sport, USR1_RTSD, USR1);
	usr1 = imx_uart_readl(sport, USR1) & USR1_RTSS;
	uart_handle_cts_change(&sport->port, !!usr1);
	wake_up_interruptible(&sport->port.state->port.delta_msr_wait);

	return IRQ_HANDLED;
}

static irqreturn_t imx_uart_rtsint(int irq, void *dev_id)
{
	struct imx_port *sport = dev_id;
	irqreturn_t ret;

	spin_lock(&sport->port.lock);

	ret = __imx_uart_rtsint(irq, dev_id);

	spin_unlock(&sport->port.lock);

	return ret;
}

static irqreturn_t imx_uart_txint(int irq, void *dev_id)
{
	struct imx_port *sport = dev_id;

	spin_lock(&sport->port.lock);
	imx_uart_transmit_buffer(sport);
	spin_unlock(&sport->port.lock);
	return IRQ_HANDLED;
}

static irqreturn_t __imx_uart_rxint(int irq, void *dev_id)
{
	struct imx_port *sport = dev_id;
	unsigned int rx, flg, ignored = 0;
	struct tty_port *port = &sport->port.state->port;

	while (imx_uart_readl(sport, USR2) & USR2_RDR) {
		u32 usr2;

		flg = TTY_NORMAL;
		sport->port.icount.rx++;

		rx = imx_uart_readl(sport, URXD0);

		usr2 = imx_uart_readl(sport, USR2);
		if (usr2 & USR2_BRCD) {
			imx_uart_writel(sport, USR2_BRCD, USR2);
			if (uart_handle_break(&sport->port))
				continue;
		}

		if (uart_handle_sysrq_char(&sport->port, (unsigned char)rx))
			continue;

		if (unlikely(rx & URXD_ERR)) {
			if (rx & URXD_BRK)
				sport->port.icount.brk++;
			else if (rx & URXD_PRERR)
				sport->port.icount.parity++;
			else if (rx & URXD_FRMERR)
				sport->port.icount.frame++;
			if (rx & URXD_OVRRUN)
				sport->port.icount.overrun++;

			if (rx & sport->port.ignore_status_mask) {
				if (++ignored > 100)
					goto out;
				continue;
			}

			rx &= (sport->port.read_status_mask | 0xFF);

			if (rx & URXD_BRK)
				flg = TTY_BREAK;
			else if (rx & URXD_PRERR)
				flg = TTY_PARITY;
			else if (rx & URXD_FRMERR)
				flg = TTY_FRAME;
			if (rx & URXD_OVRRUN)
				flg = TTY_OVERRUN;

			sport->port.sysrq = 0;
		}

		if (sport->port.ignore_status_mask & URXD_DUMMY_READ)
			goto out;

		if (tty_insert_flip_char(port, rx, flg) == 0)
			sport->port.icount.buf_overrun++;
	}

out:
	tty_flip_buffer_push(port);

	return IRQ_HANDLED;
}

<<<<<<< HEAD
static void clear_rx_errors(struct imx_port *sport);
static int start_rx_dma(struct imx_port *sport);
=======
static irqreturn_t imx_uart_rxint(int irq, void *dev_id)
{
	struct imx_port *sport = dev_id;
	irqreturn_t ret;

	spin_lock(&sport->port.lock);

	ret = __imx_uart_rxint(irq, dev_id);

	spin_unlock(&sport->port.lock);

	return ret;
}

static void imx_uart_clear_rx_errors(struct imx_port *sport);

>>>>>>> 24b8d41d
/*
 * We have a modem side uart, so the meanings of RTS and CTS are inverted.
 */
static unsigned int imx_uart_get_hwmctrl(struct imx_port *sport)
{
	unsigned int tmp = TIOCM_DSR;
	unsigned usr1 = imx_uart_readl(sport, USR1);
	unsigned usr2 = imx_uart_readl(sport, USR2);

	if (usr1 & USR1_RTSS)
		tmp |= TIOCM_CTS;

	/* in DCE mode DCDIN is always 0 */
	if (!(usr2 & USR2_DCDIN))
		tmp |= TIOCM_CAR;

	if (sport->dte_mode)
		if (!(imx_uart_readl(sport, USR2) & USR2_RIIN))
			tmp |= TIOCM_RI;

	return tmp;
}

<<<<<<< HEAD
		/* disable the rx errors interrupts */
		temp = readl(sport->port.membase + UCR4);
		temp &= ~UCR4_OREN;
		writel(temp, sport->port.membase + UCR4);

		/* tell the DMA to receive the data. */
		start_rx_dma(sport);
	}
=======
/*
 * Handle any change of modem status signal since we were last called.
 */
static void imx_uart_mctrl_check(struct imx_port *sport)
{
	unsigned int status, changed;
>>>>>>> 24b8d41d

	status = imx_uart_get_hwmctrl(sport);
	changed = status ^ sport->old_status;

	if (changed == 0)
		return;

	sport->old_status = status;

	if (changed & TIOCM_RI && status & TIOCM_RI)
		sport->port.icount.rng++;
	if (changed & TIOCM_DSR)
		sport->port.icount.dsr++;
	if (changed & TIOCM_CAR)
		uart_handle_dcd_change(&sport->port, status & TIOCM_CAR);
	if (changed & TIOCM_CTS)
		uart_handle_cts_change(&sport->port, status & TIOCM_CTS);

	wake_up_interruptible(&sport->port.state->port.delta_msr_wait);
}

<<<<<<< HEAD
/*
 * We have a modem side uart, so the meanings of RTS and CTS are inverted.
 */
static unsigned int imx_get_hwmctrl(struct imx_port *sport)
{
	unsigned int tmp = TIOCM_DSR;
	unsigned usr1 = readl(sport->port.membase + USR1);
	unsigned usr2 = readl(sport->port.membase + USR2);

	if (usr1 & USR1_RTSS)
		tmp |= TIOCM_CTS;

	/* in DCE mode DCDIN is always 0 */
	if (!(usr2 & USR2_DCDIN))
		tmp |= TIOCM_CAR;

	if (sport->dte_mode)
		if (!(readl(sport->port.membase + USR2) & USR2_RIIN))
			tmp |= TIOCM_RI;

	return tmp;
}

/*
 * Handle any change of modem status signal since we were last called.
 */
static void imx_mctrl_check(struct imx_port *sport)
{
	unsigned int status, changed;

	status = imx_get_hwmctrl(sport);
	changed = status ^ sport->old_status;

	if (changed == 0)
		return;

	sport->old_status = status;

	if (changed & TIOCM_RI && status & TIOCM_RI)
		sport->port.icount.rng++;
	if (changed & TIOCM_DSR)
		sport->port.icount.dsr++;
	if (changed & TIOCM_CAR)
		uart_handle_dcd_change(&sport->port, status & TIOCM_CAR);
	if (changed & TIOCM_CTS)
		uart_handle_cts_change(&sport->port, status & TIOCM_CTS);

	wake_up_interruptible(&sport->port.state->port.delta_msr_wait);
}

static irqreturn_t imx_int(int irq, void *dev_id)
{
	struct imx_port *sport = dev_id;
	unsigned int sts;
	unsigned int sts2;
	irqreturn_t ret = IRQ_NONE;
=======
static irqreturn_t imx_uart_int(int irq, void *dev_id)
{
	struct imx_port *sport = dev_id;
	unsigned int usr1, usr2, ucr1, ucr2, ucr3, ucr4;
	irqreturn_t ret = IRQ_NONE;
	unsigned long flags = 0;

	/*
	 * IRQs might not be disabled upon entering this interrupt handler,
	 * e.g. when interrupt handlers are forced to be threaded. To support
	 * this scenario as well, disable IRQs when acquiring the spinlock.
	 */
	spin_lock_irqsave(&sport->port.lock, flags);
>>>>>>> 24b8d41d

	usr1 = imx_uart_readl(sport, USR1);
	usr2 = imx_uart_readl(sport, USR2);
	ucr1 = imx_uart_readl(sport, UCR1);
	ucr2 = imx_uart_readl(sport, UCR2);
	ucr3 = imx_uart_readl(sport, UCR3);
	ucr4 = imx_uart_readl(sport, UCR4);

<<<<<<< HEAD
	if (sts & (USR1_RRDY | USR1_AGTIM)) {
		if (sport->dma_is_enabled)
			imx_dma_rxint(sport);
		else
			imx_rxint(irq, dev_id);
		ret = IRQ_HANDLED;
	}

	if ((sts & USR1_TRDY &&
	     readl(sport->port.membase + UCR1) & UCR1_TXMPTYEN) ||
	    (sts2 & USR2_TXDC &&
	     readl(sport->port.membase + UCR4) & UCR4_TCEN)) {
		imx_txint(irq, dev_id);
		ret = IRQ_HANDLED;
	}

	if (sts & USR1_DTRD) {
		unsigned long flags;

		if (sts & USR1_DTRD)
			writel(USR1_DTRD, sport->port.membase + USR1);

		spin_lock_irqsave(&sport->port.lock, flags);
		imx_mctrl_check(sport);
		spin_unlock_irqrestore(&sport->port.lock, flags);

		ret = IRQ_HANDLED;
	}

	if (sts & USR1_RTSD) {
		imx_rtsint(irq, dev_id);
		ret = IRQ_HANDLED;
	}

	if (sts & USR1_AWAKE) {
		writel(USR1_AWAKE, sport->port.membase + USR1);
=======
	/*
	 * Even if a condition is true that can trigger an irq only handle it if
	 * the respective irq source is enabled. This prevents some undesired
	 * actions, for example if a character that sits in the RX FIFO and that
	 * should be fetched via DMA is tried to be fetched using PIO. Or the
	 * receiver is currently off and so reading from URXD0 results in an
	 * exception. So just mask the (raw) status bits for disabled irqs.
	 */
	if ((ucr1 & UCR1_RRDYEN) == 0)
		usr1 &= ~USR1_RRDY;
	if ((ucr2 & UCR2_ATEN) == 0)
		usr1 &= ~USR1_AGTIM;
	if ((ucr1 & UCR1_TRDYEN) == 0)
		usr1 &= ~USR1_TRDY;
	if ((ucr4 & UCR4_TCEN) == 0)
		usr2 &= ~USR2_TXDC;
	if ((ucr3 & UCR3_DTRDEN) == 0)
		usr1 &= ~USR1_DTRD;
	if ((ucr1 & UCR1_RTSDEN) == 0)
		usr1 &= ~USR1_RTSD;
	if ((ucr3 & UCR3_AWAKEN) == 0)
		usr1 &= ~USR1_AWAKE;
	if ((ucr4 & UCR4_OREN) == 0)
		usr2 &= ~USR2_ORE;

	if (usr1 & (USR1_RRDY | USR1_AGTIM)) {
		imx_uart_writel(sport, USR1_AGTIM, USR1);

		__imx_uart_rxint(irq, dev_id);
		ret = IRQ_HANDLED;
	}

	if ((usr1 & USR1_TRDY) || (usr2 & USR2_TXDC)) {
		imx_uart_transmit_buffer(sport);
		ret = IRQ_HANDLED;
	}

	if (usr1 & USR1_DTRD) {
		imx_uart_writel(sport, USR1_DTRD, USR1);

		imx_uart_mctrl_check(sport);

		ret = IRQ_HANDLED;
	}

	if (usr1 & USR1_RTSD) {
		__imx_uart_rtsint(irq, dev_id);
		ret = IRQ_HANDLED;
	}

	if (usr1 & USR1_AWAKE) {
		imx_uart_writel(sport, USR1_AWAKE, USR1);
>>>>>>> 24b8d41d
		ret = IRQ_HANDLED;
	}

	if (usr2 & USR2_ORE) {
		sport->port.icount.overrun++;
<<<<<<< HEAD
		writel(USR2_ORE, sport->port.membase + USR2);
		ret = IRQ_HANDLED;
	}

=======
		imx_uart_writel(sport, USR2_ORE, USR2);
		ret = IRQ_HANDLED;
	}

	spin_unlock_irqrestore(&sport->port.lock, flags);

>>>>>>> 24b8d41d
	return ret;
}

/*
 * Return TIOCSER_TEMT when transmitter is not busy.
 */
static unsigned int imx_uart_tx_empty(struct uart_port *port)
{
	struct imx_port *sport = (struct imx_port *)port;
	unsigned int ret;

	ret = (imx_uart_readl(sport, USR2) & USR2_TXDC) ?  TIOCSER_TEMT : 0;

	/* If the TX DMA is working, return 0. */
	if (sport->dma_is_txing)
		ret = 0;

	return ret;
}

<<<<<<< HEAD
static unsigned int imx_get_mctrl(struct uart_port *port)
=======
/* called with port.lock taken and irqs off */
static unsigned int imx_uart_get_mctrl(struct uart_port *port)
>>>>>>> 24b8d41d
{
	struct imx_port *sport = (struct imx_port *)port;
	unsigned int ret = imx_uart_get_hwmctrl(sport);

	mctrl_gpio_get(sport->gpios, &ret);

	return ret;
}

/* called with port.lock taken and irqs off */
static void imx_uart_set_mctrl(struct uart_port *port, unsigned int mctrl)
{
	struct imx_port *sport = (struct imx_port *)port;
	u32 ucr3, uts;

	if (!(port->rs485.flags & SER_RS485_ENABLED)) {
		u32 ucr2;

		/*
		 * Turn off autoRTS if RTS is lowered and restore autoRTS
		 * setting if RTS is raised.
		 */
		ucr2 = imx_uart_readl(sport, UCR2);
		ucr2 &= ~(UCR2_CTS | UCR2_CTSC);
		if (mctrl & TIOCM_RTS) {
			ucr2 |= UCR2_CTS;
			/*
			 * UCR2_IRTS is unset if and only if the port is
			 * configured for CRTSCTS, so we use inverted UCR2_IRTS
			 * to get the state to restore to.
			 */
			if (!(ucr2 & UCR2_IRTS))
				ucr2 |= UCR2_CTSC;
		}
		imx_uart_writel(sport, ucr2, UCR2);
	}

	ucr3 = imx_uart_readl(sport, UCR3) & ~UCR3_DSR;
	if (!(mctrl & TIOCM_DTR))
		ucr3 |= UCR3_DSR;
	imx_uart_writel(sport, ucr3, UCR3);

	uts = imx_uart_readl(sport, imx_uart_uts_reg(sport)) & ~UTS_LOOP;
	if (mctrl & TIOCM_LOOP)
		uts |= UTS_LOOP;
	imx_uart_writel(sport, uts, imx_uart_uts_reg(sport));

	mctrl_gpio_set(sport->gpios, mctrl);
}

/*
 * Interrupts always disabled.
 */
static void imx_uart_break_ctl(struct uart_port *port, int break_state)
{
	struct imx_port *sport = (struct imx_port *)port;
	unsigned long flags;
	u32 ucr1;

	spin_lock_irqsave(&sport->port.lock, flags);

	ucr1 = imx_uart_readl(sport, UCR1) & ~UCR1_SNDBRK;

	if (break_state != 0)
		ucr1 |= UCR1_SNDBRK;

	imx_uart_writel(sport, ucr1, UCR1);

	spin_unlock_irqrestore(&sport->port.lock, flags);
}

/*
 * This is our per-port timeout handler, for checking the
 * modem status signals.
 */
static void imx_uart_timeout(struct timer_list *t)
{
	struct imx_port *sport = from_timer(sport, t, timer);
	unsigned long flags;

	if (sport->port.state) {
		spin_lock_irqsave(&sport->port.lock, flags);
		imx_uart_mctrl_check(sport);
		spin_unlock_irqrestore(&sport->port.lock, flags);

		mod_timer(&sport->timer, jiffies + MCTRL_TIMEOUT);
	}
}

<<<<<<< HEAD
#define RX_BUF_SIZE	(PAGE_SIZE)

=======
>>>>>>> 24b8d41d
/*
 * There are two kinds of RX DMA interrupts(such as in the MX6Q):
 *   [1] the RX DMA buffer is full.
 *   [2] the aging timer expires
 *
 * Condition [2] is triggered when a character has been sitting in the FIFO
 * for at least 8 byte durations.
 */
static void imx_uart_dma_rx_callback(void *data)
{
	struct imx_port *sport = data;
	struct dma_chan	*chan = sport->dma_chan_rx;
	struct scatterlist *sgl = &sport->rx_sgl;
	struct tty_port *port = &sport->port.state->port;
	struct dma_tx_state state;
	struct circ_buf *rx_ring = &sport->rx_ring;
	enum dma_status status;
	unsigned int w_bytes = 0;
	unsigned int r_bytes;
	unsigned int bd_size;
<<<<<<< HEAD

	status = dmaengine_tx_status(chan, (dma_cookie_t)0, &state);

	if (status == DMA_ERROR) {
		dev_err(sport->port.dev, "DMA transaction error.\n");
		clear_rx_errors(sport);
		return;
	}

	if (!(sport->port.ignore_status_mask & URXD_DUMMY_READ)) {

		/*
		 * The state-residue variable represents the empty space
		 * relative to the entire buffer. Taking this in consideration
		 * the head is always calculated base on the buffer total
		 * length - DMA transaction residue. The UART script from the
		 * SDMA firmware will jump to the next buffer descriptor,
		 * once a DMA transaction if finalized (IMX53 RM - A.4.1.2.4).
		 * Taking this in consideration the tail is always at the
		 * beginning of the buffer descriptor that contains the head.
		 */

		/* Calculate the head */
		rx_ring->head = sg_dma_len(sgl) - state.residue;

		/* Calculate the tail. */
		bd_size = sg_dma_len(sgl) / sport->rx_periods;
		rx_ring->tail = ((rx_ring->head-1) / bd_size) * bd_size;

		if (rx_ring->head <= sg_dma_len(sgl) &&
		    rx_ring->head > rx_ring->tail) {

			/* Move data from tail to head */
			r_bytes = rx_ring->head - rx_ring->tail;

			/* CPU claims ownership of RX DMA buffer */
			dma_sync_sg_for_cpu(sport->port.dev, sgl, 1,
				DMA_FROM_DEVICE);

			w_bytes = tty_insert_flip_string(port,
				sport->rx_buf + rx_ring->tail, r_bytes);

			/* UART retrieves ownership of RX DMA buffer */
			dma_sync_sg_for_device(sport->port.dev, sgl, 1,
				DMA_FROM_DEVICE);

=======

	status = dmaengine_tx_status(chan, sport->rx_cookie, &state);

	if (status == DMA_ERROR) {
		imx_uart_clear_rx_errors(sport);
		return;
	}

	if (!(sport->port.ignore_status_mask & URXD_DUMMY_READ)) {

		/*
		 * The state-residue variable represents the empty space
		 * relative to the entire buffer. Taking this in consideration
		 * the head is always calculated base on the buffer total
		 * length - DMA transaction residue. The UART script from the
		 * SDMA firmware will jump to the next buffer descriptor,
		 * once a DMA transaction if finalized (IMX53 RM - A.4.1.2.4).
		 * Taking this in consideration the tail is always at the
		 * beginning of the buffer descriptor that contains the head.
		 */

		/* Calculate the head */
		rx_ring->head = sg_dma_len(sgl) - state.residue;

		/* Calculate the tail. */
		bd_size = sg_dma_len(sgl) / sport->rx_periods;
		rx_ring->tail = ((rx_ring->head-1) / bd_size) * bd_size;

		if (rx_ring->head <= sg_dma_len(sgl) &&
		    rx_ring->head > rx_ring->tail) {

			/* Move data from tail to head */
			r_bytes = rx_ring->head - rx_ring->tail;

			/* CPU claims ownership of RX DMA buffer */
			dma_sync_sg_for_cpu(sport->port.dev, sgl, 1,
				DMA_FROM_DEVICE);

			w_bytes = tty_insert_flip_string(port,
				sport->rx_buf + rx_ring->tail, r_bytes);

			/* UART retrieves ownership of RX DMA buffer */
			dma_sync_sg_for_device(sport->port.dev, sgl, 1,
				DMA_FROM_DEVICE);

>>>>>>> 24b8d41d
			if (w_bytes != r_bytes)
				sport->port.icount.buf_overrun++;

			sport->port.icount.rx += w_bytes;
		} else	{
			WARN_ON(rx_ring->head > sg_dma_len(sgl));
			WARN_ON(rx_ring->head <= rx_ring->tail);
		}
	}

	if (w_bytes) {
		tty_flip_buffer_push(port);
		dev_dbg(sport->port.dev, "We get %d bytes.\n", w_bytes);
	}
}

/* RX DMA buffer periods */
<<<<<<< HEAD
#define RX_DMA_PERIODS 4

static int start_rx_dma(struct imx_port *sport)
=======
#define RX_DMA_PERIODS	16
#define RX_BUF_SIZE	(RX_DMA_PERIODS * PAGE_SIZE / 4)

static int imx_uart_start_rx_dma(struct imx_port *sport)
>>>>>>> 24b8d41d
{
	struct scatterlist *sgl = &sport->rx_sgl;
	struct dma_chan	*chan = sport->dma_chan_rx;
	struct device *dev = sport->port.dev;
	struct dma_async_tx_descriptor *desc;
	int ret;

	sport->rx_ring.head = 0;
	sport->rx_ring.tail = 0;
	sport->rx_periods = RX_DMA_PERIODS;

	sg_init_one(sgl, sport->rx_buf, RX_BUF_SIZE);
	ret = dma_map_sg(dev, sgl, 1, DMA_FROM_DEVICE);
	if (ret == 0) {
		dev_err(dev, "DMA mapping error for RX.\n");
		return -EINVAL;
	}

	desc = dmaengine_prep_dma_cyclic(chan, sg_dma_address(sgl),
		sg_dma_len(sgl), sg_dma_len(sgl) / sport->rx_periods,
		DMA_DEV_TO_MEM, DMA_PREP_INTERRUPT);

	if (!desc) {
		dma_unmap_sg(dev, sgl, 1, DMA_FROM_DEVICE);
		dev_err(dev, "We cannot prepare for the RX slave dma!\n");
		return -EINVAL;
	}
	desc->callback = imx_uart_dma_rx_callback;
	desc->callback_param = sport;

	dev_dbg(dev, "RX: prepare for the DMA.\n");
<<<<<<< HEAD
=======
	sport->dma_is_rxing = 1;
>>>>>>> 24b8d41d
	sport->rx_cookie = dmaengine_submit(desc);
	dma_async_issue_pending(chan);
	return 0;
}

<<<<<<< HEAD
static void clear_rx_errors(struct imx_port *sport)
{
	unsigned int status_usr1, status_usr2;

	status_usr1 = readl(sport->port.membase + USR1);
	status_usr2 = readl(sport->port.membase + USR2);

	if (status_usr2 & USR2_BRCD) {
		sport->port.icount.brk++;
		writel(USR2_BRCD, sport->port.membase + USR2);
	} else if (status_usr1 & USR1_FRAMERR) {
		sport->port.icount.frame++;
		writel(USR1_FRAMERR, sport->port.membase + USR1);
	} else if (status_usr1 & USR1_PARITYERR) {
		sport->port.icount.parity++;
		writel(USR1_PARITYERR, sport->port.membase + USR1);
	}

	if (status_usr2 & USR2_ORE) {
		sport->port.icount.overrun++;
		writel(USR2_ORE, sport->port.membase + USR2);
=======
static void imx_uart_clear_rx_errors(struct imx_port *sport)
{
	struct tty_port *port = &sport->port.state->port;
	u32 usr1, usr2;

	usr1 = imx_uart_readl(sport, USR1);
	usr2 = imx_uart_readl(sport, USR2);

	if (usr2 & USR2_BRCD) {
		sport->port.icount.brk++;
		imx_uart_writel(sport, USR2_BRCD, USR2);
		uart_handle_break(&sport->port);
		if (tty_insert_flip_char(port, 0, TTY_BREAK) == 0)
			sport->port.icount.buf_overrun++;
		tty_flip_buffer_push(port);
	} else {
		if (usr1 & USR1_FRAMERR) {
			sport->port.icount.frame++;
			imx_uart_writel(sport, USR1_FRAMERR, USR1);
		} else if (usr1 & USR1_PARITYERR) {
			sport->port.icount.parity++;
			imx_uart_writel(sport, USR1_PARITYERR, USR1);
		}
	}

	if (usr2 & USR2_ORE) {
		sport->port.icount.overrun++;
		imx_uart_writel(sport, USR2_ORE, USR2);
>>>>>>> 24b8d41d
	}

}

#define TXTL_DEFAULT 2 /* reset default */
#define RXTL_DEFAULT 1 /* reset default */
#define TXTL_DMA 8 /* DMA burst setting */
#define RXTL_DMA 9 /* DMA burst setting */

static void imx_uart_setup_ufcr(struct imx_port *sport,
				unsigned char txwl, unsigned char rxwl)
{
	unsigned int val;

	/* set receiver / transmitter trigger level */
	val = imx_uart_readl(sport, UFCR) & (UFCR_RFDIV | UFCR_DCEDTE);
	val |= txwl << UFCR_TXTL_SHF | rxwl;
	imx_uart_writel(sport, val, UFCR);
}

static void imx_uart_dma_exit(struct imx_port *sport)
{
	if (sport->dma_chan_rx) {
		dmaengine_terminate_sync(sport->dma_chan_rx);
		dma_release_channel(sport->dma_chan_rx);
		sport->dma_chan_rx = NULL;
		sport->rx_cookie = -EINVAL;
		kfree(sport->rx_buf);
		sport->rx_buf = NULL;
	}

	if (sport->dma_chan_tx) {
		dmaengine_terminate_sync(sport->dma_chan_tx);
		dma_release_channel(sport->dma_chan_tx);
		sport->dma_chan_tx = NULL;
	}
}

static int imx_uart_dma_init(struct imx_port *sport)
{
	struct dma_slave_config slave_config = {};
	struct device *dev = sport->port.dev;
	int ret;

	/* Prepare for RX : */
	sport->dma_chan_rx = dma_request_slave_channel(dev, "rx");
	if (!sport->dma_chan_rx) {
		dev_dbg(dev, "cannot get the DMA channel.\n");
		ret = -EINVAL;
		goto err;
	}

	slave_config.direction = DMA_DEV_TO_MEM;
	slave_config.src_addr = sport->port.mapbase + URXD0;
	slave_config.src_addr_width = DMA_SLAVE_BUSWIDTH_1_BYTE;
	/* one byte less than the watermark level to enable the aging timer */
	slave_config.src_maxburst = RXTL_DMA - 1;
	ret = dmaengine_slave_config(sport->dma_chan_rx, &slave_config);
	if (ret) {
		dev_err(dev, "error in RX dma configuration.\n");
		goto err;
	}

	sport->rx_buf = kzalloc(RX_BUF_SIZE, GFP_KERNEL);
	if (!sport->rx_buf) {
		ret = -ENOMEM;
		goto err;
	}
	sport->rx_ring.buf = sport->rx_buf;

	/* Prepare for TX : */
	sport->dma_chan_tx = dma_request_slave_channel(dev, "tx");
	if (!sport->dma_chan_tx) {
		dev_err(dev, "cannot get the TX DMA channel!\n");
		ret = -EINVAL;
		goto err;
	}

	slave_config.direction = DMA_MEM_TO_DEV;
	slave_config.dst_addr = sport->port.mapbase + URTX0;
	slave_config.dst_addr_width = DMA_SLAVE_BUSWIDTH_1_BYTE;
	slave_config.dst_maxburst = TXTL_DMA;
	ret = dmaengine_slave_config(sport->dma_chan_tx, &slave_config);
	if (ret) {
		dev_err(dev, "error in TX dma configuration.");
		goto err;
	}

	return 0;
err:
	imx_uart_dma_exit(sport);
	return ret;
}

static void imx_uart_enable_dma(struct imx_port *sport)
{
	u32 ucr1;

	imx_uart_setup_ufcr(sport, TXTL_DMA, RXTL_DMA);

	/* set UCR1 */
	ucr1 = imx_uart_readl(sport, UCR1);
	ucr1 |= UCR1_RXDMAEN | UCR1_TXDMAEN | UCR1_ATDMAEN;
	imx_uart_writel(sport, ucr1, UCR1);

	sport->dma_is_enabled = 1;
}

static void imx_uart_disable_dma(struct imx_port *sport)
{
	u32 ucr1;

	/* clear UCR1 */
	ucr1 = imx_uart_readl(sport, UCR1);
	ucr1 &= ~(UCR1_RXDMAEN | UCR1_TXDMAEN | UCR1_ATDMAEN);
	imx_uart_writel(sport, ucr1, UCR1);

	imx_uart_setup_ufcr(sport, TXTL_DEFAULT, RXTL_DEFAULT);

	sport->dma_is_enabled = 0;
}

/* half the RX buffer size */
#define CTSTL 16

static int imx_uart_startup(struct uart_port *port)
{
	struct imx_port *sport = (struct imx_port *)port;
	int retval, i;
	unsigned long flags;
	int dma_is_inited = 0;
	u32 ucr1, ucr2, ucr3, ucr4;

	retval = clk_prepare_enable(sport->clk_per);
	if (retval)
		return retval;
	retval = clk_prepare_enable(sport->clk_ipg);
	if (retval) {
		clk_disable_unprepare(sport->clk_per);
		return retval;
	}

	imx_uart_setup_ufcr(sport, TXTL_DEFAULT, RXTL_DEFAULT);

	/* disable the DREN bit (Data Ready interrupt enable) before
	 * requesting IRQs
	 */
	ucr4 = imx_uart_readl(sport, UCR4);

	/* set the trigger level for CTS */
	ucr4 &= ~(UCR4_CTSTL_MASK << UCR4_CTSTL_SHF);
	ucr4 |= CTSTL << UCR4_CTSTL_SHF;

	imx_uart_writel(sport, ucr4 & ~UCR4_DREN, UCR4);

	/* Can we enable the DMA support? */
<<<<<<< HEAD
	if (!uart_console(port) && !sport->dma_is_inited)
		imx_uart_dma_init(sport);
=======
	if (!uart_console(port) && imx_uart_dma_init(sport) == 0)
		dma_is_inited = 1;
>>>>>>> 24b8d41d

	spin_lock_irqsave(&sport->port.lock, flags);
	/* Reset fifo's and state machines */
	i = 100;

	ucr2 = imx_uart_readl(sport, UCR2);
	ucr2 &= ~UCR2_SRST;
	imx_uart_writel(sport, ucr2, UCR2);

	while (!(imx_uart_readl(sport, UCR2) & UCR2_SRST) && (--i > 0))
		udelay(1);

	/*
	 * Finally, clear and enable interrupts
	 */
<<<<<<< HEAD
	writel(USR1_RTSD | USR1_DTRD, sport->port.membase + USR1);
	writel(USR2_ORE, sport->port.membase + USR2);
=======
	imx_uart_writel(sport, USR1_RTSD | USR1_DTRD, USR1);
	imx_uart_writel(sport, USR2_ORE, USR2);
>>>>>>> 24b8d41d

	ucr1 = imx_uart_readl(sport, UCR1) & ~UCR1_RRDYEN;
	ucr1 |= UCR1_UARTEN;
	if (sport->have_rtscts)
		ucr1 |= UCR1_RTSDEN;

	imx_uart_writel(sport, ucr1, UCR1);

	ucr4 = imx_uart_readl(sport, UCR4) & ~(UCR4_OREN | UCR4_INVR);
	if (!sport->dma_is_enabled)
		ucr4 |= UCR4_OREN;
	if (sport->inverted_rx)
		ucr4 |= UCR4_INVR;
	imx_uart_writel(sport, ucr4, UCR4);

	ucr3 = imx_uart_readl(sport, UCR3) & ~UCR3_INVT;
	/*
	 * configure tx polarity before enabling tx
	 */
	if (sport->inverted_tx)
		ucr3 |= UCR3_INVT;

<<<<<<< HEAD
	temp = readl(sport->port.membase + UCR2);
	temp |= (UCR2_RXEN | UCR2_TXEN);
	if (!sport->have_rtscts)
		temp |= UCR2_IRTS;
	/*
	 * make sure the edge sensitive RTS-irq is disabled,
	 * we're using RTSD instead.
	 */
	if (!is_imx1_uart(sport))
		temp &= ~UCR2_RTSEN;
	writel(temp, sport->port.membase + UCR2);

	if (!is_imx1_uart(sport)) {
		temp = readl(sport->port.membase + UCR3);

		/*
		 * The effect of RI and DCD differs depending on the UFCR_DCEDTE
		 * bit. In DCE mode they control the outputs, in DTE mode they
		 * enable the respective irqs. At least the DCD irq cannot be
		 * cleared on i.MX25 at least, so it's not usable and must be
		 * disabled. I don't have test hardware to check if RI has the
		 * same problem but I consider this likely so it's disabled for
		 * now, too.
		 */
		temp |= IMX21_UCR3_RXDMUXSEL | UCR3_ADNIMP |
			UCR3_DTRDEN | UCR3_RI | UCR3_DCD;

		if (sport->dte_mode)
			temp &= ~(UCR3_RI | UCR3_DCD);

		writel(temp, sport->port.membase + UCR3);
=======
	if (!imx_uart_is_imx1(sport)) {
		ucr3 |= UCR3_DTRDEN | UCR3_RI | UCR3_DCD;

		if (sport->dte_mode)
			/* disable broken interrupts */
			ucr3 &= ~(UCR3_RI | UCR3_DCD);
>>>>>>> 24b8d41d
	}
	imx_uart_writel(sport, ucr3, UCR3);

	ucr2 = imx_uart_readl(sport, UCR2) & ~UCR2_ATEN;
	ucr2 |= (UCR2_RXEN | UCR2_TXEN);
	if (!sport->have_rtscts)
		ucr2 |= UCR2_IRTS;
	/*
	 * make sure the edge sensitive RTS-irq is disabled,
	 * we're using RTSD instead.
	 */
	if (!imx_uart_is_imx1(sport))
		ucr2 &= ~UCR2_RTSEN;
	imx_uart_writel(sport, ucr2, UCR2);

	/*
	 * Enable modem status interrupts
	 */
	imx_uart_enable_ms(&sport->port);

	if (dma_is_inited) {
		imx_uart_enable_dma(sport);
		imx_uart_start_rx_dma(sport);
	} else {
		ucr1 = imx_uart_readl(sport, UCR1);
		ucr1 |= UCR1_RRDYEN;
		imx_uart_writel(sport, ucr1, UCR1);

		ucr2 = imx_uart_readl(sport, UCR2);
		ucr2 |= UCR2_ATEN;
		imx_uart_writel(sport, ucr2, UCR2);
	}

	spin_unlock_irqrestore(&sport->port.lock, flags);

	return 0;
}

static void imx_uart_shutdown(struct uart_port *port)
{
	struct imx_port *sport = (struct imx_port *)port;
	unsigned long flags;
	u32 ucr1, ucr2, ucr4;

	if (sport->dma_is_enabled) {
<<<<<<< HEAD
		sport->dma_is_rxing = 0;
		sport->dma_is_txing = 0;
		dmaengine_terminate_sync(sport->dma_chan_tx);
		dmaengine_terminate_sync(sport->dma_chan_rx);
=======
		dmaengine_terminate_sync(sport->dma_chan_tx);
		if (sport->dma_is_txing) {
			dma_unmap_sg(sport->port.dev, &sport->tx_sgl[0],
				     sport->dma_tx_nents, DMA_TO_DEVICE);
			sport->dma_is_txing = 0;
		}
		dmaengine_terminate_sync(sport->dma_chan_rx);
		if (sport->dma_is_rxing) {
			dma_unmap_sg(sport->port.dev, &sport->rx_sgl,
				     1, DMA_FROM_DEVICE);
			sport->dma_is_rxing = 0;
		}
>>>>>>> 24b8d41d

		spin_lock_irqsave(&sport->port.lock, flags);
		imx_uart_stop_tx(port);
		imx_uart_stop_rx(port);
		imx_uart_disable_dma(sport);
		spin_unlock_irqrestore(&sport->port.lock, flags);
		imx_uart_dma_exit(sport);
	}

	mctrl_gpio_disable_ms(sport->gpios);

	spin_lock_irqsave(&sport->port.lock, flags);
	ucr2 = imx_uart_readl(sport, UCR2);
	ucr2 &= ~(UCR2_TXEN | UCR2_ATEN);
	imx_uart_writel(sport, ucr2, UCR2);
	spin_unlock_irqrestore(&sport->port.lock, flags);

	/*
	 * Stop our timer.
	 */
	del_timer_sync(&sport->timer);

	/*
	 * Disable all interrupts, port and break condition.
	 */

	spin_lock_irqsave(&sport->port.lock, flags);

	ucr1 = imx_uart_readl(sport, UCR1);
	ucr1 &= ~(UCR1_TRDYEN | UCR1_RRDYEN | UCR1_RTSDEN | UCR1_UARTEN | UCR1_RXDMAEN | UCR1_ATDMAEN);
	imx_uart_writel(sport, ucr1, UCR1);

	ucr4 = imx_uart_readl(sport, UCR4);
	ucr4 &= ~(UCR4_OREN | UCR4_TCEN);
	imx_uart_writel(sport, ucr4, UCR4);

	spin_unlock_irqrestore(&sport->port.lock, flags);

	clk_disable_unprepare(sport->clk_per);
	clk_disable_unprepare(sport->clk_ipg);
}

/* called with port.lock taken and irqs off */
static void imx_uart_flush_buffer(struct uart_port *port)
{
	struct imx_port *sport = (struct imx_port *)port;
	struct scatterlist *sgl = &sport->tx_sgl[0];
	u32 ucr2;
	int i = 100, ubir, ubmr, uts;

	if (!sport->dma_chan_tx)
		return;

	sport->tx_bytes = 0;
	dmaengine_terminate_all(sport->dma_chan_tx);
	if (sport->dma_is_txing) {
		u32 ucr1;

		dma_unmap_sg(sport->port.dev, sgl, sport->dma_tx_nents,
			     DMA_TO_DEVICE);
		ucr1 = imx_uart_readl(sport, UCR1);
		ucr1 &= ~UCR1_TXDMAEN;
		imx_uart_writel(sport, ucr1, UCR1);
		sport->dma_is_txing = 0;
	}

	/*
	 * According to the Reference Manual description of the UART SRST bit:
	 *
	 * "Reset the transmit and receive state machines,
	 * all FIFOs and register USR1, USR2, UBIR, UBMR, UBRC, URXD, UTXD
	 * and UTS[6-3]".
	 *
	 * We don't need to restore the old values from USR1, USR2, URXD and
	 * UTXD. UBRC is read only, so only save/restore the other three
	 * registers.
	 */
	ubir = imx_uart_readl(sport, UBIR);
	ubmr = imx_uart_readl(sport, UBMR);
	uts = imx_uart_readl(sport, IMX21_UTS);

	ucr2 = imx_uart_readl(sport, UCR2);
	ucr2 &= ~UCR2_SRST;
	imx_uart_writel(sport, ucr2, UCR2);

	while (!(imx_uart_readl(sport, UCR2) & UCR2_SRST) && (--i > 0))
		udelay(1);

	/* Restore the registers */
	imx_uart_writel(sport, ubir, UBIR);
	imx_uart_writel(sport, ubmr, UBMR);
	imx_uart_writel(sport, uts, IMX21_UTS);
}

static void
imx_uart_set_termios(struct uart_port *port, struct ktermios *termios,
		     struct ktermios *old)
{
	struct imx_port *sport = (struct imx_port *)port;
	unsigned long flags;
	u32 ucr2, old_ucr2, ufcr;
	unsigned int baud, quot;
	unsigned int old_csize = old ? old->c_cflag & CSIZE : CS8;
	unsigned long div;
	unsigned long num, denom, old_ubir, old_ubmr;
	uint64_t tdiv64;

	/*
	 * We only support CS7 and CS8.
	 */
	while ((termios->c_cflag & CSIZE) != CS7 &&
	       (termios->c_cflag & CSIZE) != CS8) {
		termios->c_cflag &= ~CSIZE;
		termios->c_cflag |= old_csize;
		old_csize = CS8;
	}

	del_timer_sync(&sport->timer);

	/*
	 * Ask the core to calculate the divisor for us.
	 */
	baud = uart_get_baud_rate(port, termios, old, 50, port->uartclk / 16);
	quot = uart_get_divisor(port, baud);

	spin_lock_irqsave(&sport->port.lock, flags);

	/*
	 * Read current UCR2 and save it for future use, then clear all the bits
	 * except those we will or may need to preserve.
	 */
	old_ucr2 = imx_uart_readl(sport, UCR2);
	ucr2 = old_ucr2 & (UCR2_TXEN | UCR2_RXEN | UCR2_ATEN | UCR2_CTS);

	ucr2 |= UCR2_SRST | UCR2_IRTS;
	if ((termios->c_cflag & CSIZE) == CS8)
		ucr2 |= UCR2_WS;

	if (!sport->have_rtscts)
		termios->c_cflag &= ~CRTSCTS;

	if (port->rs485.flags & SER_RS485_ENABLED) {
		/*
		 * RTS is mandatory for rs485 operation, so keep
		 * it under manual control and keep transmitter
		 * disabled.
		 */
		if (port->rs485.flags & SER_RS485_RTS_AFTER_SEND)
			imx_uart_rts_active(sport, &ucr2);
		else
			imx_uart_rts_inactive(sport, &ucr2);

	} else if (termios->c_cflag & CRTSCTS) {
		/*
		 * Only let receiver control RTS output if we were not requested
		 * to have RTS inactive (which then should take precedence).
		 */
		if (ucr2 & UCR2_CTS)
			ucr2 |= UCR2_CTSC;
	}

	if (termios->c_cflag & CRTSCTS)
		ucr2 &= ~UCR2_IRTS;
	if (termios->c_cflag & CSTOPB)
		ucr2 |= UCR2_STPB;
	if (termios->c_cflag & PARENB) {
		ucr2 |= UCR2_PREN;
		if (termios->c_cflag & PARODD)
			ucr2 |= UCR2_PROE;
	}

	sport->port.read_status_mask = 0;
	if (termios->c_iflag & INPCK)
		sport->port.read_status_mask |= (URXD_FRMERR | URXD_PRERR);
	if (termios->c_iflag & (BRKINT | PARMRK))
		sport->port.read_status_mask |= URXD_BRK;

	/*
	 * Characters to ignore
	 */
	sport->port.ignore_status_mask = 0;
	if (termios->c_iflag & IGNPAR)
		sport->port.ignore_status_mask |= URXD_PRERR | URXD_FRMERR;
	if (termios->c_iflag & IGNBRK) {
		sport->port.ignore_status_mask |= URXD_BRK;
		/*
		 * If we're ignoring parity and break indicators,
		 * ignore overruns too (for real raw support).
		 */
		if (termios->c_iflag & IGNPAR)
			sport->port.ignore_status_mask |= URXD_OVRRUN;
	}

	if ((termios->c_cflag & CREAD) == 0)
		sport->port.ignore_status_mask |= URXD_DUMMY_READ;

	/*
	 * Update the per-port timeout.
	 */
	uart_update_timeout(port, termios->c_cflag, baud);

	/* custom-baudrate handling */
	div = sport->port.uartclk / (baud * 16);
	if (baud == 38400 && quot != div)
		baud = sport->port.uartclk / (quot * 16);

	div = sport->port.uartclk / (baud * 16);
	if (div > 7)
		div = 7;
	if (!div)
		div = 1;

	rational_best_approximation(16 * div * baud, sport->port.uartclk,
		1 << 16, 1 << 16, &num, &denom);

	tdiv64 = sport->port.uartclk;
	tdiv64 *= num;
	do_div(tdiv64, denom * 16 * div);
	tty_termios_encode_baud_rate(termios,
				(speed_t)tdiv64, (speed_t)tdiv64);

	num -= 1;
	denom -= 1;

	ufcr = imx_uart_readl(sport, UFCR);
	ufcr = (ufcr & (~UFCR_RFDIV)) | UFCR_RFDIV_REG(div);
	imx_uart_writel(sport, ufcr, UFCR);

	/*
	 *  Two registers below should always be written both and in this
	 *  particular order. One consequence is that we need to check if any of
	 *  them changes and then update both. We do need the check for change
	 *  as even writing the same values seem to "restart"
	 *  transmission/receiving logic in the hardware, that leads to data
	 *  breakage even when rate doesn't in fact change. E.g., user switches
	 *  RTS/CTS handshake and suddenly gets broken bytes.
	 */
	old_ubir = imx_uart_readl(sport, UBIR);
	old_ubmr = imx_uart_readl(sport, UBMR);
	if (old_ubir != num || old_ubmr != denom) {
		imx_uart_writel(sport, num, UBIR);
		imx_uart_writel(sport, denom, UBMR);
	}

	if (!imx_uart_is_imx1(sport))
		imx_uart_writel(sport, sport->port.uartclk / div / 1000,
				IMX21_ONEMS);

	imx_uart_writel(sport, ucr2, UCR2);

	if (UART_ENABLE_MS(&sport->port, termios->c_cflag))
		imx_uart_enable_ms(&sport->port);

	spin_unlock_irqrestore(&sport->port.lock, flags);
}

static const char *imx_uart_type(struct uart_port *port)
{
	struct imx_port *sport = (struct imx_port *)port;

	return sport->port.type == PORT_IMX ? "IMX" : NULL;
}

/*
 * Configure/autoconfigure the port.
 */
static void imx_uart_config_port(struct uart_port *port, int flags)
{
	struct imx_port *sport = (struct imx_port *)port;

	if (flags & UART_CONFIG_TYPE)
		sport->port.type = PORT_IMX;
}

/*
 * Verify the new serial_struct (for TIOCSSERIAL).
 * The only change we allow are to the flags and type, and
 * even then only between PORT_IMX and PORT_UNKNOWN
 */
static int
imx_uart_verify_port(struct uart_port *port, struct serial_struct *ser)
{
	struct imx_port *sport = (struct imx_port *)port;
	int ret = 0;

	if (ser->type != PORT_UNKNOWN && ser->type != PORT_IMX)
		ret = -EINVAL;
	if (sport->port.irq != ser->irq)
		ret = -EINVAL;
	if (ser->io_type != UPIO_MEM)
		ret = -EINVAL;
	if (sport->port.uartclk / 16 != ser->baud_base)
		ret = -EINVAL;
	if (sport->port.mapbase != (unsigned long)ser->iomem_base)
		ret = -EINVAL;
	if (sport->port.iobase != ser->port)
		ret = -EINVAL;
	if (ser->hub6 != 0)
		ret = -EINVAL;
	return ret;
}

#if defined(CONFIG_CONSOLE_POLL)

static int imx_uart_poll_init(struct uart_port *port)
{
	struct imx_port *sport = (struct imx_port *)port;
	unsigned long flags;
	u32 ucr1, ucr2;
	int retval;

	retval = clk_prepare_enable(sport->clk_ipg);
	if (retval)
		return retval;
	retval = clk_prepare_enable(sport->clk_per);
	if (retval)
		clk_disable_unprepare(sport->clk_ipg);

	imx_uart_setup_ufcr(sport, TXTL_DEFAULT, RXTL_DEFAULT);

	spin_lock_irqsave(&sport->port.lock, flags);

	/*
	 * Be careful about the order of enabling bits here. First enable the
	 * receiver (UARTEN + RXEN) and only then the corresponding irqs.
	 * This prevents that a character that already sits in the RX fifo is
	 * triggering an irq but the try to fetch it from there results in an
	 * exception because UARTEN or RXEN is still off.
	 */
	ucr1 = imx_uart_readl(sport, UCR1);
	ucr2 = imx_uart_readl(sport, UCR2);

	if (imx_uart_is_imx1(sport))
		ucr1 |= IMX1_UCR1_UARTCLKEN;

	ucr1 |= UCR1_UARTEN;
	ucr1 &= ~(UCR1_TRDYEN | UCR1_RTSDEN | UCR1_RRDYEN);

	ucr2 |= UCR2_RXEN;
	ucr2 &= ~UCR2_ATEN;

	imx_uart_writel(sport, ucr1, UCR1);
	imx_uart_writel(sport, ucr2, UCR2);

	/* now enable irqs */
	imx_uart_writel(sport, ucr1 | UCR1_RRDYEN, UCR1);
	imx_uart_writel(sport, ucr2 | UCR2_ATEN, UCR2);

	spin_unlock_irqrestore(&sport->port.lock, flags);

	return 0;
}

static int imx_uart_poll_get_char(struct uart_port *port)
{
	struct imx_port *sport = (struct imx_port *)port;
	if (!(imx_uart_readl(sport, USR2) & USR2_RDR))
		return NO_POLL_CHAR;

	return imx_uart_readl(sport, URXD0) & URXD_RX_DATA;
}

static void imx_uart_poll_put_char(struct uart_port *port, unsigned char c)
{
	struct imx_port *sport = (struct imx_port *)port;
	unsigned int status;

	/* drain */
	do {
		status = imx_uart_readl(sport, USR1);
	} while (~status & USR1_TRDY);

	/* write */
	imx_uart_writel(sport, c, URTX0);

	/* flush */
	do {
		status = imx_uart_readl(sport, USR2);
	} while (~status & USR2_TXDC);
}
#endif

/* called with port.lock taken and irqs off or from .probe without locking */
static int imx_uart_rs485_config(struct uart_port *port,
				 struct serial_rs485 *rs485conf)
{
	struct imx_port *sport = (struct imx_port *)port;
<<<<<<< HEAD
	unsigned long temp;

	/* unimplemented */
	rs485conf->delay_rts_before_send = 0;
	rs485conf->delay_rts_after_send = 0;
=======
	u32 ucr2;
>>>>>>> 24b8d41d

	/* RTS is required to control the transmitter */
	if (!sport->have_rtscts && !sport->have_rtsgpio)
		rs485conf->flags &= ~SER_RS485_ENABLED;

	if (rs485conf->flags & SER_RS485_ENABLED) {
<<<<<<< HEAD
=======
		/* Enable receiver if low-active RTS signal is requested */
		if (sport->have_rtscts &&  !sport->have_rtsgpio &&
		    !(rs485conf->flags & SER_RS485_RTS_ON_SEND))
			rs485conf->flags |= SER_RS485_RX_DURING_TX;

>>>>>>> 24b8d41d
		/* disable transmitter */
		ucr2 = imx_uart_readl(sport, UCR2);
		if (rs485conf->flags & SER_RS485_RTS_AFTER_SEND)
			imx_uart_rts_active(sport, &ucr2);
		else
			imx_uart_rts_inactive(sport, &ucr2);
		imx_uart_writel(sport, ucr2, UCR2);
	}

	/* Make sure Rx is enabled in case Tx is active with Rx disabled */
	if (!(rs485conf->flags & SER_RS485_ENABLED) ||
<<<<<<< HEAD
	    rs485conf->flags & SER_RS485_RX_DURING_TX) {
		temp = readl(sport->port.membase + UCR2);
		temp |= UCR2_RXEN;
		writel(temp, sport->port.membase + UCR2);
	}
=======
	    rs485conf->flags & SER_RS485_RX_DURING_TX)
		imx_uart_start_rx(port);
>>>>>>> 24b8d41d

	port->rs485 = *rs485conf;

	return 0;
}

<<<<<<< HEAD
static const struct uart_ops imx_pops = {
	.tx_empty	= imx_tx_empty,
	.set_mctrl	= imx_set_mctrl,
	.get_mctrl	= imx_get_mctrl,
	.stop_tx	= imx_stop_tx,
	.start_tx	= imx_start_tx,
	.stop_rx	= imx_stop_rx,
	.enable_ms	= imx_enable_ms,
	.break_ctl	= imx_break_ctl,
	.startup	= imx_startup,
	.shutdown	= imx_shutdown,
	.flush_buffer	= imx_flush_buffer,
	.set_termios	= imx_set_termios,
	.type		= imx_type,
	.config_port	= imx_config_port,
	.verify_port	= imx_verify_port,
=======
static const struct uart_ops imx_uart_pops = {
	.tx_empty	= imx_uart_tx_empty,
	.set_mctrl	= imx_uart_set_mctrl,
	.get_mctrl	= imx_uart_get_mctrl,
	.stop_tx	= imx_uart_stop_tx,
	.start_tx	= imx_uart_start_tx,
	.stop_rx	= imx_uart_stop_rx,
	.enable_ms	= imx_uart_enable_ms,
	.break_ctl	= imx_uart_break_ctl,
	.startup	= imx_uart_startup,
	.shutdown	= imx_uart_shutdown,
	.flush_buffer	= imx_uart_flush_buffer,
	.set_termios	= imx_uart_set_termios,
	.type		= imx_uart_type,
	.config_port	= imx_uart_config_port,
	.verify_port	= imx_uart_verify_port,
>>>>>>> 24b8d41d
#if defined(CONFIG_CONSOLE_POLL)
	.poll_init      = imx_uart_poll_init,
	.poll_get_char  = imx_uart_poll_get_char,
	.poll_put_char  = imx_uart_poll_put_char,
#endif
};

static struct imx_port *imx_uart_ports[UART_NR];

#if IS_ENABLED(CONFIG_SERIAL_IMX_CONSOLE)
static void imx_uart_console_putchar(struct uart_port *port, int ch)
{
	struct imx_port *sport = (struct imx_port *)port;

	while (imx_uart_readl(sport, imx_uart_uts_reg(sport)) & UTS_TXFULL)
		barrier();

	imx_uart_writel(sport, ch, URTX0);
}

/*
 * Interrupts are disabled on entering
 */
static void
imx_uart_console_write(struct console *co, const char *s, unsigned int count)
{
	struct imx_port *sport = imx_uart_ports[co->index];
	struct imx_port_ucrs old_ucr;
	unsigned int ucr1;
	unsigned long flags = 0;
	int locked = 1;

	if (sport->port.sysrq)
		locked = 0;
	else if (oops_in_progress)
		locked = spin_trylock_irqsave(&sport->port.lock, flags);
	else
		spin_lock_irqsave(&sport->port.lock, flags);

	/*
	 *	First, save UCR1/2/3 and then disable interrupts
	 */
	imx_uart_ucrs_save(sport, &old_ucr);
	ucr1 = old_ucr.ucr1;

	if (imx_uart_is_imx1(sport))
		ucr1 |= IMX1_UCR1_UARTCLKEN;
	ucr1 |= UCR1_UARTEN;
	ucr1 &= ~(UCR1_TRDYEN | UCR1_RRDYEN | UCR1_RTSDEN);

	imx_uart_writel(sport, ucr1, UCR1);

	imx_uart_writel(sport, old_ucr.ucr2 | UCR2_TXEN, UCR2);

	uart_console_write(&sport->port, s, count, imx_uart_console_putchar);

	/*
	 *	Finally, wait for transmitter to become empty
	 *	and restore UCR1/2/3
	 */
	while (!(imx_uart_readl(sport, USR2) & USR2_TXDC));

	imx_uart_ucrs_restore(sport, &old_ucr);

	if (locked)
		spin_unlock_irqrestore(&sport->port.lock, flags);
}

/*
 * If the port was already initialised (eg, by a boot loader),
 * try to determine the current setup.
 */
static void __init
imx_uart_console_get_options(struct imx_port *sport, int *baud,
			     int *parity, int *bits)
{

	if (imx_uart_readl(sport, UCR1) & UCR1_UARTEN) {
		/* ok, the port was enabled */
		unsigned int ucr2, ubir, ubmr, uartclk;
		unsigned int baud_raw;
		unsigned int ucfr_rfdiv;

		ucr2 = imx_uart_readl(sport, UCR2);

		*parity = 'n';
		if (ucr2 & UCR2_PREN) {
			if (ucr2 & UCR2_PROE)
				*parity = 'o';
			else
				*parity = 'e';
		}

		if (ucr2 & UCR2_WS)
			*bits = 8;
		else
			*bits = 7;

		ubir = imx_uart_readl(sport, UBIR) & 0xffff;
		ubmr = imx_uart_readl(sport, UBMR) & 0xffff;

		ucfr_rfdiv = (imx_uart_readl(sport, UFCR) & UFCR_RFDIV) >> 7;
		if (ucfr_rfdiv == 6)
			ucfr_rfdiv = 7;
		else
			ucfr_rfdiv = 6 - ucfr_rfdiv;

		uartclk = clk_get_rate(sport->clk_per);
		uartclk /= ucfr_rfdiv;

		{	/*
			 * The next code provides exact computation of
			 *   baud_raw = round(((uartclk/16) * (ubir + 1)) / (ubmr + 1))
			 * without need of float support or long long division,
			 * which would be required to prevent 32bit arithmetic overflow
			 */
			unsigned int mul = ubir + 1;
			unsigned int div = 16 * (ubmr + 1);
			unsigned int rem = uartclk % div;

			baud_raw = (uartclk / div) * mul;
			baud_raw += (rem * mul + div / 2) / div;
			*baud = (baud_raw + 50) / 100 * 100;
		}

		if (*baud != baud_raw)
			dev_info(sport->port.dev, "Console IMX rounded baud rate from %d to %d\n",
				baud_raw, *baud);
	}
}

static int __init
imx_uart_console_setup(struct console *co, char *options)
{
	struct imx_port *sport;
	int baud = 9600;
	int bits = 8;
	int parity = 'n';
	int flow = 'n';
	int retval;

	/*
	 * Check whether an invalid uart number has been specified, and
	 * if so, search for the first available port that does have
	 * console support.
	 */
	if (co->index == -1 || co->index >= ARRAY_SIZE(imx_uart_ports))
		co->index = 0;
	sport = imx_uart_ports[co->index];
	if (sport == NULL)
		return -ENODEV;

	/* For setting the registers, we only need to enable the ipg clock. */
	retval = clk_prepare_enable(sport->clk_ipg);
	if (retval)
		goto error_console;

	if (options)
		uart_parse_options(options, &baud, &parity, &bits, &flow);
	else
		imx_uart_console_get_options(sport, &baud, &parity, &bits);

	imx_uart_setup_ufcr(sport, TXTL_DEFAULT, RXTL_DEFAULT);

	retval = uart_set_options(&sport->port, co, baud, parity, bits, flow);

	if (retval) {
		clk_disable_unprepare(sport->clk_ipg);
		goto error_console;
	}

	retval = clk_prepare_enable(sport->clk_per);
	if (retval)
		clk_disable_unprepare(sport->clk_ipg);

error_console:
	return retval;
}

static struct uart_driver imx_uart_uart_driver;
static struct console imx_uart_console = {
	.name		= DEV_NAME,
	.write		= imx_uart_console_write,
	.device		= uart_console_device,
	.setup		= imx_uart_console_setup,
	.flags		= CON_PRINTBUFFER,
	.index		= -1,
	.data		= &imx_uart_uart_driver,
};

#define IMX_CONSOLE	&imx_uart_console

#else
#define IMX_CONSOLE	NULL
#endif

static struct uart_driver imx_uart_uart_driver = {
	.owner          = THIS_MODULE,
	.driver_name    = DRIVER_NAME,
	.dev_name       = DEV_NAME,
	.major          = SERIAL_IMX_MAJOR,
	.minor          = MINOR_START,
	.nr             = ARRAY_SIZE(imx_uart_ports),
	.cons           = IMX_CONSOLE,
};

#ifdef CONFIG_OF
/*
 * This function returns 1 iff pdev isn't a device instatiated by dt, 0 iff it
 * could successfully get all information from dt or a negative errno.
 */
static int imx_uart_probe_dt(struct imx_port *sport,
			     struct platform_device *pdev)
{
	struct device_node *np = pdev->dev.of_node;
	int ret;

	sport->devdata = of_device_get_match_data(&pdev->dev);
	if (!sport->devdata)
		/* no device tree device */
		return 1;

	ret = of_alias_get_id(np, "serial");
	if (ret < 0) {
		dev_err(&pdev->dev, "failed to get alias id, errno %d\n", ret);
		return ret;
	}
	sport->port.line = ret;

	if (of_get_property(np, "uart-has-rtscts", NULL) ||
	    of_get_property(np, "fsl,uart-has-rtscts", NULL) /* deprecated */)
		sport->have_rtscts = 1;

	if (of_get_property(np, "fsl,dte-mode", NULL))
		sport->dte_mode = 1;

	if (of_get_property(np, "rts-gpios", NULL))
		sport->have_rtsgpio = 1;

	if (of_get_property(np, "fsl,inverted-tx", NULL))
		sport->inverted_tx = 1;

	if (of_get_property(np, "fsl,inverted-rx", NULL))
		sport->inverted_rx = 1;

	return 0;
}
#else
static inline int imx_uart_probe_dt(struct imx_port *sport,
				    struct platform_device *pdev)
{
	return 1;
}
#endif

static void imx_uart_probe_pdata(struct imx_port *sport,
				 struct platform_device *pdev)
{
	struct imxuart_platform_data *pdata = dev_get_platdata(&pdev->dev);

	sport->port.line = pdev->id;
	sport->devdata = (struct imx_uart_data	*) pdev->id_entry->driver_data;

	if (!pdata)
		return;

	if (pdata->flags & IMXUART_HAVE_RTSCTS)
		sport->have_rtscts = 1;
}

static enum hrtimer_restart imx_trigger_start_tx(struct hrtimer *t)
{
	struct imx_port *sport = container_of(t, struct imx_port, trigger_start_tx);
	unsigned long flags;

	spin_lock_irqsave(&sport->port.lock, flags);
	if (sport->tx_state == WAIT_AFTER_RTS)
		imx_uart_start_tx(&sport->port);
	spin_unlock_irqrestore(&sport->port.lock, flags);

	return HRTIMER_NORESTART;
}

static enum hrtimer_restart imx_trigger_stop_tx(struct hrtimer *t)
{
	struct imx_port *sport = container_of(t, struct imx_port, trigger_stop_tx);
	unsigned long flags;

	spin_lock_irqsave(&sport->port.lock, flags);
	if (sport->tx_state == WAIT_AFTER_SEND)
		imx_uart_stop_tx(&sport->port);
	spin_unlock_irqrestore(&sport->port.lock, flags);

	return HRTIMER_NORESTART;
}

static int imx_uart_probe(struct platform_device *pdev)
{
	struct imx_port *sport;
	void __iomem *base;
	int ret = 0;
	u32 ucr1;
	struct resource *res;
	int txirq, rxirq, rtsirq;

	sport = devm_kzalloc(&pdev->dev, sizeof(*sport), GFP_KERNEL);
	if (!sport)
		return -ENOMEM;

	ret = imx_uart_probe_dt(sport, pdev);
	if (ret > 0)
		imx_uart_probe_pdata(sport, pdev);
	else if (ret < 0)
		return ret;

	if (sport->port.line >= ARRAY_SIZE(imx_uart_ports)) {
		dev_err(&pdev->dev, "serial%d out of range\n",
			sport->port.line);
		return -EINVAL;
	}

	res = platform_get_resource(pdev, IORESOURCE_MEM, 0);
	base = devm_ioremap_resource(&pdev->dev, res);
	if (IS_ERR(base))
		return PTR_ERR(base);

	rxirq = platform_get_irq(pdev, 0);
	if (rxirq < 0)
		return rxirq;
	txirq = platform_get_irq_optional(pdev, 1);
	rtsirq = platform_get_irq_optional(pdev, 2);

	sport->port.dev = &pdev->dev;
	sport->port.mapbase = res->start;
	sport->port.membase = base;
	sport->port.type = PORT_IMX,
	sport->port.iotype = UPIO_MEM;
	sport->port.irq = rxirq;
	sport->port.fifosize = 32;
	sport->port.has_sysrq = IS_ENABLED(CONFIG_SERIAL_IMX_CONSOLE);
	sport->port.ops = &imx_uart_pops;
	sport->port.rs485_config = imx_uart_rs485_config;
	sport->port.flags = UPF_BOOT_AUTOCONF;
	timer_setup(&sport->timer, imx_uart_timeout, 0);

	sport->gpios = mctrl_gpio_init(&sport->port, 0);
	if (IS_ERR(sport->gpios))
		return PTR_ERR(sport->gpios);

	sport->clk_ipg = devm_clk_get(&pdev->dev, "ipg");
	if (IS_ERR(sport->clk_ipg)) {
		ret = PTR_ERR(sport->clk_ipg);
		dev_err(&pdev->dev, "failed to get ipg clk: %d\n", ret);
		return ret;
	}

	sport->clk_per = devm_clk_get(&pdev->dev, "per");
	if (IS_ERR(sport->clk_per)) {
		ret = PTR_ERR(sport->clk_per);
		dev_err(&pdev->dev, "failed to get per clk: %d\n", ret);
		return ret;
	}

	sport->port.uartclk = clk_get_rate(sport->clk_per);

	/* For register access, we only need to enable the ipg clock. */
	ret = clk_prepare_enable(sport->clk_ipg);
	if (ret) {
		dev_err(&pdev->dev, "failed to enable per clk: %d\n", ret);
		return ret;
	}
<<<<<<< HEAD
=======

	/* initialize shadow register values */
	sport->ucr1 = readl(sport->port.membase + UCR1);
	sport->ucr2 = readl(sport->port.membase + UCR2);
	sport->ucr3 = readl(sport->port.membase + UCR3);
	sport->ucr4 = readl(sport->port.membase + UCR4);
	sport->ufcr = readl(sport->port.membase + UFCR);

	ret = uart_get_rs485_mode(&sport->port);
	if (ret) {
		clk_disable_unprepare(sport->clk_ipg);
		return ret;
	}

	if (sport->port.rs485.flags & SER_RS485_ENABLED &&
	    (!sport->have_rtscts && !sport->have_rtsgpio))
		dev_err(&pdev->dev, "no RTS control, disabling rs485\n");

	/*
	 * If using the i.MX UART RTS/CTS control then the RTS (CTS_B)
	 * signal cannot be set low during transmission in case the
	 * receiver is off (limitation of the i.MX UART IP).
	 */
	if (sport->port.rs485.flags & SER_RS485_ENABLED &&
	    sport->have_rtscts && !sport->have_rtsgpio &&
	    (!(sport->port.rs485.flags & SER_RS485_RTS_ON_SEND) &&
	     !(sport->port.rs485.flags & SER_RS485_RX_DURING_TX)))
		dev_err(&pdev->dev,
			"low-active RTS not possible when receiver is off, enabling receiver\n");

	imx_uart_rs485_config(&sport->port, &sport->port.rs485);
>>>>>>> 24b8d41d

	/* Disable interrupts before requesting them */
	ucr1 = imx_uart_readl(sport, UCR1);
	ucr1 &= ~(UCR1_ADEN | UCR1_TRDYEN | UCR1_IDEN | UCR1_RRDYEN | UCR1_RTSDEN);
	imx_uart_writel(sport, ucr1, UCR1);

	if (!imx_uart_is_imx1(sport) && sport->dte_mode) {
		/*
		 * The DCEDTE bit changes the direction of DSR, DCD, DTR and RI
		 * and influences if UCR3_RI and UCR3_DCD changes the level of RI
		 * and DCD (when they are outputs) or enables the respective
		 * irqs. So set this bit early, i.e. before requesting irqs.
		 */
		u32 ufcr = imx_uart_readl(sport, UFCR);
		if (!(ufcr & UFCR_DCEDTE))
			imx_uart_writel(sport, ufcr | UFCR_DCEDTE, UFCR);

		/*
		 * Disable UCR3_RI and UCR3_DCD irqs. They are also not
		 * enabled later because they cannot be cleared
		 * (confirmed on i.MX25) which makes them unusable.
		 */
		imx_uart_writel(sport,
				IMX21_UCR3_RXDMUXSEL | UCR3_ADNIMP | UCR3_DSR,
				UCR3);

	} else {
		u32 ucr3 = UCR3_DSR;
		u32 ufcr = imx_uart_readl(sport, UFCR);
		if (ufcr & UFCR_DCEDTE)
			imx_uart_writel(sport, ufcr & ~UFCR_DCEDTE, UFCR);

		if (!imx_uart_is_imx1(sport))
			ucr3 |= IMX21_UCR3_RXDMUXSEL | UCR3_ADNIMP;
		imx_uart_writel(sport, ucr3, UCR3);
	}

	clk_disable_unprepare(sport->clk_ipg);

	hrtimer_init(&sport->trigger_start_tx, CLOCK_MONOTONIC, HRTIMER_MODE_REL);
	hrtimer_init(&sport->trigger_stop_tx, CLOCK_MONOTONIC, HRTIMER_MODE_REL);
	sport->trigger_start_tx.function = imx_trigger_start_tx;
	sport->trigger_stop_tx.function = imx_trigger_stop_tx;

	/*
	 * Allocate the IRQ(s) i.MX1 has three interrupts whereas later
	 * chips only have one interrupt.
	 */
	if (txirq > 0) {
		ret = devm_request_irq(&pdev->dev, rxirq, imx_uart_rxint, 0,
				       dev_name(&pdev->dev), sport);
		if (ret) {
			dev_err(&pdev->dev, "failed to request rx irq: %d\n",
				ret);
			return ret;
		}

		ret = devm_request_irq(&pdev->dev, txirq, imx_uart_txint, 0,
				       dev_name(&pdev->dev), sport);
		if (ret) {
<<<<<<< HEAD
			dev_err(&pdev->dev, "failed to request rx irq: %d\n",
=======
			dev_err(&pdev->dev, "failed to request tx irq: %d\n",
>>>>>>> 24b8d41d
				ret);
			return ret;
		}

		ret = devm_request_irq(&pdev->dev, rtsirq, imx_uart_rtsint, 0,
				       dev_name(&pdev->dev), sport);
		if (ret) {
<<<<<<< HEAD
			dev_err(&pdev->dev, "failed to request tx irq: %d\n",
=======
			dev_err(&pdev->dev, "failed to request rts irq: %d\n",
>>>>>>> 24b8d41d
				ret);
			return ret;
		}
	} else {
		ret = devm_request_irq(&pdev->dev, rxirq, imx_uart_int, 0,
				       dev_name(&pdev->dev), sport);
		if (ret) {
			dev_err(&pdev->dev, "failed to request irq: %d\n", ret);
			return ret;
		}
	}

	imx_uart_ports[sport->port.line] = sport;

	platform_set_drvdata(pdev, sport);

	return uart_add_one_port(&imx_uart_uart_driver, &sport->port);
}

static int imx_uart_remove(struct platform_device *pdev)
{
	struct imx_port *sport = platform_get_drvdata(pdev);

	return uart_remove_one_port(&imx_uart_uart_driver, &sport->port);
}

static void imx_uart_restore_context(struct imx_port *sport)
{
	unsigned long flags;

	spin_lock_irqsave(&sport->port.lock, flags);
	if (!sport->context_saved) {
		spin_unlock_irqrestore(&sport->port.lock, flags);
		return;
	}

	imx_uart_writel(sport, sport->saved_reg[4], UFCR);
	imx_uart_writel(sport, sport->saved_reg[5], UESC);
	imx_uart_writel(sport, sport->saved_reg[6], UTIM);
	imx_uart_writel(sport, sport->saved_reg[7], UBIR);
	imx_uart_writel(sport, sport->saved_reg[8], UBMR);
	imx_uart_writel(sport, sport->saved_reg[9], IMX21_UTS);
	imx_uart_writel(sport, sport->saved_reg[0], UCR1);
	imx_uart_writel(sport, sport->saved_reg[1] | UCR2_SRST, UCR2);
	imx_uart_writel(sport, sport->saved_reg[2], UCR3);
	imx_uart_writel(sport, sport->saved_reg[3], UCR4);
	sport->context_saved = false;
	spin_unlock_irqrestore(&sport->port.lock, flags);
}

static void imx_uart_save_context(struct imx_port *sport)
{
	unsigned long flags;

	/* Save necessary regs */
	spin_lock_irqsave(&sport->port.lock, flags);
	sport->saved_reg[0] = imx_uart_readl(sport, UCR1);
	sport->saved_reg[1] = imx_uart_readl(sport, UCR2);
	sport->saved_reg[2] = imx_uart_readl(sport, UCR3);
	sport->saved_reg[3] = imx_uart_readl(sport, UCR4);
	sport->saved_reg[4] = imx_uart_readl(sport, UFCR);
	sport->saved_reg[5] = imx_uart_readl(sport, UESC);
	sport->saved_reg[6] = imx_uart_readl(sport, UTIM);
	sport->saved_reg[7] = imx_uart_readl(sport, UBIR);
	sport->saved_reg[8] = imx_uart_readl(sport, UBMR);
	sport->saved_reg[9] = imx_uart_readl(sport, IMX21_UTS);
	sport->context_saved = true;
	spin_unlock_irqrestore(&sport->port.lock, flags);
}

static void imx_uart_enable_wakeup(struct imx_port *sport, bool on)
{
	u32 ucr3;

	ucr3 = imx_uart_readl(sport, UCR3);
	if (on) {
		imx_uart_writel(sport, USR1_AWAKE, USR1);
		ucr3 |= UCR3_AWAKEN;
	} else {
		ucr3 &= ~UCR3_AWAKEN;
	}
	imx_uart_writel(sport, ucr3, UCR3);

	if (sport->have_rtscts) {
		u32 ucr1 = imx_uart_readl(sport, UCR1);
		if (on)
			ucr1 |= UCR1_RTSDEN;
		else
			ucr1 &= ~UCR1_RTSDEN;
		imx_uart_writel(sport, ucr1, UCR1);
	}
}

static int imx_uart_suspend_noirq(struct device *dev)
{
	struct imx_port *sport = dev_get_drvdata(dev);

	imx_uart_save_context(sport);

	clk_disable(sport->clk_ipg);

	pinctrl_pm_select_sleep_state(dev);

	return 0;
}

static int imx_uart_resume_noirq(struct device *dev)
{
	struct imx_port *sport = dev_get_drvdata(dev);
	int ret;

	pinctrl_pm_select_default_state(dev);

	ret = clk_enable(sport->clk_ipg);
	if (ret)
		return ret;

	imx_uart_restore_context(sport);

	return 0;
}

static int imx_uart_suspend(struct device *dev)
{
	struct imx_port *sport = dev_get_drvdata(dev);
	int ret;

	uart_suspend_port(&imx_uart_uart_driver, &sport->port);
	disable_irq(sport->port.irq);

	ret = clk_prepare_enable(sport->clk_ipg);
	if (ret)
		return ret;

	/* enable wakeup from i.MX UART */
	imx_uart_enable_wakeup(sport, true);

	return 0;
}

static int imx_uart_resume(struct device *dev)
{
	struct imx_port *sport = dev_get_drvdata(dev);

	/* disable wakeup from i.MX UART */
	imx_uart_enable_wakeup(sport, false);

	uart_resume_port(&imx_uart_uart_driver, &sport->port);
	enable_irq(sport->port.irq);

	clk_disable_unprepare(sport->clk_ipg);

	return 0;
}

static int imx_uart_freeze(struct device *dev)
{
	struct imx_port *sport = dev_get_drvdata(dev);

	uart_suspend_port(&imx_uart_uart_driver, &sport->port);

	return clk_prepare_enable(sport->clk_ipg);
}

static int imx_uart_thaw(struct device *dev)
{
	struct imx_port *sport = dev_get_drvdata(dev);

	uart_resume_port(&imx_uart_uart_driver, &sport->port);

	clk_disable_unprepare(sport->clk_ipg);

	return 0;
}

static const struct dev_pm_ops imx_uart_pm_ops = {
	.suspend_noirq = imx_uart_suspend_noirq,
	.resume_noirq = imx_uart_resume_noirq,
	.freeze_noirq = imx_uart_suspend_noirq,
	.restore_noirq = imx_uart_resume_noirq,
	.suspend = imx_uart_suspend,
	.resume = imx_uart_resume,
	.freeze = imx_uart_freeze,
	.thaw = imx_uart_thaw,
	.restore = imx_uart_thaw,
};

static struct platform_driver imx_uart_platform_driver = {
	.probe = imx_uart_probe,
	.remove = imx_uart_remove,

	.id_table = imx_uart_devtype,
	.driver = {
		.name = "imx-uart",
		.of_match_table = imx_uart_dt_ids,
		.pm = &imx_uart_pm_ops,
	},
};

static int __init imx_uart_init(void)
{
	int ret = uart_register_driver(&imx_uart_uart_driver);

	if (ret)
		return ret;

	ret = platform_driver_register(&imx_uart_platform_driver);
	if (ret != 0)
		uart_unregister_driver(&imx_uart_uart_driver);

	return ret;
}

static void __exit imx_uart_exit(void)
{
	platform_driver_unregister(&imx_uart_platform_driver);
	uart_unregister_driver(&imx_uart_uart_driver);
}

module_init(imx_uart_init);
module_exit(imx_uart_exit);

MODULE_AUTHOR("Sascha Hauer");
MODULE_DESCRIPTION("IMX generic serial port driver");
MODULE_LICENSE("GPL");
MODULE_ALIAS("platform:imx-uart");<|MERGE_RESOLUTION|>--- conflicted
+++ resolved
@@ -361,20 +361,12 @@
 	return sport->devdata->devtype == IMX21_UART;
 }
 
-<<<<<<< HEAD
-static inline int is_imx53_uart(struct imx_port *sport)
-=======
 static inline int imx_uart_is_imx53(struct imx_port *sport)
->>>>>>> 24b8d41d
 {
 	return sport->devdata->devtype == IMX53_UART;
 }
 
-<<<<<<< HEAD
-static inline int is_imx6q_uart(struct imx_port *sport)
-=======
 static inline int imx_uart_is_imx6q(struct imx_port *sport)
->>>>>>> 24b8d41d
 {
 	return sport->devdata->devtype == IMX6Q_UART;
 }
@@ -471,18 +463,6 @@
 	ucr1 = imx_uart_readl(sport, UCR1);
 	imx_uart_writel(sport, ucr1 & ~UCR1_TRDYEN, UCR1);
 
-<<<<<<< HEAD
-	/* in rs485 mode disable transmitter if shifter is empty */
-	if (port->rs485.flags & SER_RS485_ENABLED &&
-	    readl(port->membase + USR2) & USR2_TXDC) {
-		temp = readl(port->membase + UCR2);
-		if (port->rs485.flags & SER_RS485_RTS_AFTER_SEND)
-			imx_port_rts_inactive(sport, &temp);
-		else
-			imx_port_rts_active(sport, &temp);
-		temp |= UCR2_RXEN;
-		writel(temp, port->membase + UCR2);
-=======
 	usr2 = imx_uart_readl(sport, USR2);
 	if (!(usr2 & USR2_TXDC)) {
 		/* The shifter is still busy, so retry once TC triggers */
@@ -492,7 +472,6 @@
 	ucr4 = imx_uart_readl(sport, UCR4);
 	ucr4 &= ~UCR4_TCEN;
 	imx_uart_writel(sport, ucr4, UCR4);
->>>>>>> 24b8d41d
 
 	/* in rs485 mode disable transmitter */
 	if (port->rs485.flags & SER_RS485_ENABLED) {
@@ -726,16 +705,6 @@
 	 */
 
 	if (port->rs485.flags & SER_RS485_ENABLED) {
-<<<<<<< HEAD
-		temp = readl(port->membase + UCR2);
-		if (port->rs485.flags & SER_RS485_RTS_ON_SEND)
-			imx_port_rts_inactive(sport, &temp);
-		else
-			imx_port_rts_active(sport, &temp);
-		if (!(port->rs485.flags & SER_RS485_RX_DURING_TX))
-			temp &= ~UCR2_RXEN;
-		writel(temp, port->membase + UCR2);
-=======
 		if (sport->tx_state == OFF) {
 			u32 ucr2 = imx_uart_readl(sport, UCR2);
 			if (port->rs485.flags & SER_RS485_RTS_ON_SEND)
@@ -757,7 +726,6 @@
 		    || sport->tx_state == WAIT_AFTER_RTS) {
 
 			hrtimer_try_to_cancel(&sport->trigger_stop_tx);
->>>>>>> 24b8d41d
 
 			/*
 			 * Enable transmitter and shifter empty irq only if DMA
@@ -903,10 +871,6 @@
 	return IRQ_HANDLED;
 }
 
-<<<<<<< HEAD
-static void clear_rx_errors(struct imx_port *sport);
-static int start_rx_dma(struct imx_port *sport);
-=======
 static irqreturn_t imx_uart_rxint(int irq, void *dev_id)
 {
 	struct imx_port *sport = dev_id;
@@ -923,7 +887,6 @@
 
 static void imx_uart_clear_rx_errors(struct imx_port *sport);
 
->>>>>>> 24b8d41d
 /*
  * We have a modem side uart, so the meanings of RTS and CTS are inverted.
  */
@@ -947,23 +910,12 @@
 	return tmp;
 }
 
-<<<<<<< HEAD
-		/* disable the rx errors interrupts */
-		temp = readl(sport->port.membase + UCR4);
-		temp &= ~UCR4_OREN;
-		writel(temp, sport->port.membase + UCR4);
-
-		/* tell the DMA to receive the data. */
-		start_rx_dma(sport);
-	}
-=======
 /*
  * Handle any change of modem status signal since we were last called.
  */
 static void imx_uart_mctrl_check(struct imx_port *sport)
 {
 	unsigned int status, changed;
->>>>>>> 24b8d41d
 
 	status = imx_uart_get_hwmctrl(sport);
 	changed = status ^ sport->old_status;
@@ -985,64 +937,6 @@
 	wake_up_interruptible(&sport->port.state->port.delta_msr_wait);
 }
 
-<<<<<<< HEAD
-/*
- * We have a modem side uart, so the meanings of RTS and CTS are inverted.
- */
-static unsigned int imx_get_hwmctrl(struct imx_port *sport)
-{
-	unsigned int tmp = TIOCM_DSR;
-	unsigned usr1 = readl(sport->port.membase + USR1);
-	unsigned usr2 = readl(sport->port.membase + USR2);
-
-	if (usr1 & USR1_RTSS)
-		tmp |= TIOCM_CTS;
-
-	/* in DCE mode DCDIN is always 0 */
-	if (!(usr2 & USR2_DCDIN))
-		tmp |= TIOCM_CAR;
-
-	if (sport->dte_mode)
-		if (!(readl(sport->port.membase + USR2) & USR2_RIIN))
-			tmp |= TIOCM_RI;
-
-	return tmp;
-}
-
-/*
- * Handle any change of modem status signal since we were last called.
- */
-static void imx_mctrl_check(struct imx_port *sport)
-{
-	unsigned int status, changed;
-
-	status = imx_get_hwmctrl(sport);
-	changed = status ^ sport->old_status;
-
-	if (changed == 0)
-		return;
-
-	sport->old_status = status;
-
-	if (changed & TIOCM_RI && status & TIOCM_RI)
-		sport->port.icount.rng++;
-	if (changed & TIOCM_DSR)
-		sport->port.icount.dsr++;
-	if (changed & TIOCM_CAR)
-		uart_handle_dcd_change(&sport->port, status & TIOCM_CAR);
-	if (changed & TIOCM_CTS)
-		uart_handle_cts_change(&sport->port, status & TIOCM_CTS);
-
-	wake_up_interruptible(&sport->port.state->port.delta_msr_wait);
-}
-
-static irqreturn_t imx_int(int irq, void *dev_id)
-{
-	struct imx_port *sport = dev_id;
-	unsigned int sts;
-	unsigned int sts2;
-	irqreturn_t ret = IRQ_NONE;
-=======
 static irqreturn_t imx_uart_int(int irq, void *dev_id)
 {
 	struct imx_port *sport = dev_id;
@@ -1056,7 +950,6 @@
 	 * this scenario as well, disable IRQs when acquiring the spinlock.
 	 */
 	spin_lock_irqsave(&sport->port.lock, flags);
->>>>>>> 24b8d41d
 
 	usr1 = imx_uart_readl(sport, USR1);
 	usr2 = imx_uart_readl(sport, USR2);
@@ -1065,44 +958,6 @@
 	ucr3 = imx_uart_readl(sport, UCR3);
 	ucr4 = imx_uart_readl(sport, UCR4);
 
-<<<<<<< HEAD
-	if (sts & (USR1_RRDY | USR1_AGTIM)) {
-		if (sport->dma_is_enabled)
-			imx_dma_rxint(sport);
-		else
-			imx_rxint(irq, dev_id);
-		ret = IRQ_HANDLED;
-	}
-
-	if ((sts & USR1_TRDY &&
-	     readl(sport->port.membase + UCR1) & UCR1_TXMPTYEN) ||
-	    (sts2 & USR2_TXDC &&
-	     readl(sport->port.membase + UCR4) & UCR4_TCEN)) {
-		imx_txint(irq, dev_id);
-		ret = IRQ_HANDLED;
-	}
-
-	if (sts & USR1_DTRD) {
-		unsigned long flags;
-
-		if (sts & USR1_DTRD)
-			writel(USR1_DTRD, sport->port.membase + USR1);
-
-		spin_lock_irqsave(&sport->port.lock, flags);
-		imx_mctrl_check(sport);
-		spin_unlock_irqrestore(&sport->port.lock, flags);
-
-		ret = IRQ_HANDLED;
-	}
-
-	if (sts & USR1_RTSD) {
-		imx_rtsint(irq, dev_id);
-		ret = IRQ_HANDLED;
-	}
-
-	if (sts & USR1_AWAKE) {
-		writel(USR1_AWAKE, sport->port.membase + USR1);
-=======
 	/*
 	 * Even if a condition is true that can trigger an irq only handle it if
 	 * the respective irq source is enabled. This prevents some undesired
@@ -1155,25 +1010,17 @@
 
 	if (usr1 & USR1_AWAKE) {
 		imx_uart_writel(sport, USR1_AWAKE, USR1);
->>>>>>> 24b8d41d
 		ret = IRQ_HANDLED;
 	}
 
 	if (usr2 & USR2_ORE) {
 		sport->port.icount.overrun++;
-<<<<<<< HEAD
-		writel(USR2_ORE, sport->port.membase + USR2);
-		ret = IRQ_HANDLED;
-	}
-
-=======
 		imx_uart_writel(sport, USR2_ORE, USR2);
 		ret = IRQ_HANDLED;
 	}
 
 	spin_unlock_irqrestore(&sport->port.lock, flags);
 
->>>>>>> 24b8d41d
 	return ret;
 }
 
@@ -1194,12 +1041,8 @@
 	return ret;
 }
 
-<<<<<<< HEAD
-static unsigned int imx_get_mctrl(struct uart_port *port)
-=======
 /* called with port.lock taken and irqs off */
 static unsigned int imx_uart_get_mctrl(struct uart_port *port)
->>>>>>> 24b8d41d
 {
 	struct imx_port *sport = (struct imx_port *)port;
 	unsigned int ret = imx_uart_get_hwmctrl(sport);
@@ -1289,11 +1132,6 @@
 	}
 }
 
-<<<<<<< HEAD
-#define RX_BUF_SIZE	(PAGE_SIZE)
-
-=======
->>>>>>> 24b8d41d
 /*
  * There are two kinds of RX DMA interrupts(such as in the MX6Q):
  *   [1] the RX DMA buffer is full.
@@ -1314,13 +1152,11 @@
 	unsigned int w_bytes = 0;
 	unsigned int r_bytes;
 	unsigned int bd_size;
-<<<<<<< HEAD
-
-	status = dmaengine_tx_status(chan, (dma_cookie_t)0, &state);
+
+	status = dmaengine_tx_status(chan, sport->rx_cookie, &state);
 
 	if (status == DMA_ERROR) {
-		dev_err(sport->port.dev, "DMA transaction error.\n");
-		clear_rx_errors(sport);
+		imx_uart_clear_rx_errors(sport);
 		return;
 	}
 
@@ -1361,53 +1197,6 @@
 			dma_sync_sg_for_device(sport->port.dev, sgl, 1,
 				DMA_FROM_DEVICE);
 
-=======
-
-	status = dmaengine_tx_status(chan, sport->rx_cookie, &state);
-
-	if (status == DMA_ERROR) {
-		imx_uart_clear_rx_errors(sport);
-		return;
-	}
-
-	if (!(sport->port.ignore_status_mask & URXD_DUMMY_READ)) {
-
-		/*
-		 * The state-residue variable represents the empty space
-		 * relative to the entire buffer. Taking this in consideration
-		 * the head is always calculated base on the buffer total
-		 * length - DMA transaction residue. The UART script from the
-		 * SDMA firmware will jump to the next buffer descriptor,
-		 * once a DMA transaction if finalized (IMX53 RM - A.4.1.2.4).
-		 * Taking this in consideration the tail is always at the
-		 * beginning of the buffer descriptor that contains the head.
-		 */
-
-		/* Calculate the head */
-		rx_ring->head = sg_dma_len(sgl) - state.residue;
-
-		/* Calculate the tail. */
-		bd_size = sg_dma_len(sgl) / sport->rx_periods;
-		rx_ring->tail = ((rx_ring->head-1) / bd_size) * bd_size;
-
-		if (rx_ring->head <= sg_dma_len(sgl) &&
-		    rx_ring->head > rx_ring->tail) {
-
-			/* Move data from tail to head */
-			r_bytes = rx_ring->head - rx_ring->tail;
-
-			/* CPU claims ownership of RX DMA buffer */
-			dma_sync_sg_for_cpu(sport->port.dev, sgl, 1,
-				DMA_FROM_DEVICE);
-
-			w_bytes = tty_insert_flip_string(port,
-				sport->rx_buf + rx_ring->tail, r_bytes);
-
-			/* UART retrieves ownership of RX DMA buffer */
-			dma_sync_sg_for_device(sport->port.dev, sgl, 1,
-				DMA_FROM_DEVICE);
-
->>>>>>> 24b8d41d
 			if (w_bytes != r_bytes)
 				sport->port.icount.buf_overrun++;
 
@@ -1425,16 +1214,10 @@
 }
 
 /* RX DMA buffer periods */
-<<<<<<< HEAD
-#define RX_DMA_PERIODS 4
-
-static int start_rx_dma(struct imx_port *sport)
-=======
 #define RX_DMA_PERIODS	16
 #define RX_BUF_SIZE	(RX_DMA_PERIODS * PAGE_SIZE / 4)
 
 static int imx_uart_start_rx_dma(struct imx_port *sport)
->>>>>>> 24b8d41d
 {
 	struct scatterlist *sgl = &sport->rx_sgl;
 	struct dma_chan	*chan = sport->dma_chan_rx;
@@ -1466,38 +1249,12 @@
 	desc->callback_param = sport;
 
 	dev_dbg(dev, "RX: prepare for the DMA.\n");
-<<<<<<< HEAD
-=======
 	sport->dma_is_rxing = 1;
->>>>>>> 24b8d41d
 	sport->rx_cookie = dmaengine_submit(desc);
 	dma_async_issue_pending(chan);
 	return 0;
 }
 
-<<<<<<< HEAD
-static void clear_rx_errors(struct imx_port *sport)
-{
-	unsigned int status_usr1, status_usr2;
-
-	status_usr1 = readl(sport->port.membase + USR1);
-	status_usr2 = readl(sport->port.membase + USR2);
-
-	if (status_usr2 & USR2_BRCD) {
-		sport->port.icount.brk++;
-		writel(USR2_BRCD, sport->port.membase + USR2);
-	} else if (status_usr1 & USR1_FRAMERR) {
-		sport->port.icount.frame++;
-		writel(USR1_FRAMERR, sport->port.membase + USR1);
-	} else if (status_usr1 & USR1_PARITYERR) {
-		sport->port.icount.parity++;
-		writel(USR1_PARITYERR, sport->port.membase + USR1);
-	}
-
-	if (status_usr2 & USR2_ORE) {
-		sport->port.icount.overrun++;
-		writel(USR2_ORE, sport->port.membase + USR2);
-=======
 static void imx_uart_clear_rx_errors(struct imx_port *sport)
 {
 	struct tty_port *port = &sport->port.state->port;
@@ -1526,7 +1283,6 @@
 	if (usr2 & USR2_ORE) {
 		sport->port.icount.overrun++;
 		imx_uart_writel(sport, USR2_ORE, USR2);
->>>>>>> 24b8d41d
 	}
 
 }
@@ -1683,13 +1439,8 @@
 	imx_uart_writel(sport, ucr4 & ~UCR4_DREN, UCR4);
 
 	/* Can we enable the DMA support? */
-<<<<<<< HEAD
-	if (!uart_console(port) && !sport->dma_is_inited)
-		imx_uart_dma_init(sport);
-=======
 	if (!uart_console(port) && imx_uart_dma_init(sport) == 0)
 		dma_is_inited = 1;
->>>>>>> 24b8d41d
 
 	spin_lock_irqsave(&sport->port.lock, flags);
 	/* Reset fifo's and state machines */
@@ -1705,13 +1456,8 @@
 	/*
 	 * Finally, clear and enable interrupts
 	 */
-<<<<<<< HEAD
-	writel(USR1_RTSD | USR1_DTRD, sport->port.membase + USR1);
-	writel(USR2_ORE, sport->port.membase + USR2);
-=======
 	imx_uart_writel(sport, USR1_RTSD | USR1_DTRD, USR1);
 	imx_uart_writel(sport, USR2_ORE, USR2);
->>>>>>> 24b8d41d
 
 	ucr1 = imx_uart_readl(sport, UCR1) & ~UCR1_RRDYEN;
 	ucr1 |= UCR1_UARTEN;
@@ -1734,46 +1480,12 @@
 	if (sport->inverted_tx)
 		ucr3 |= UCR3_INVT;
 
-<<<<<<< HEAD
-	temp = readl(sport->port.membase + UCR2);
-	temp |= (UCR2_RXEN | UCR2_TXEN);
-	if (!sport->have_rtscts)
-		temp |= UCR2_IRTS;
-	/*
-	 * make sure the edge sensitive RTS-irq is disabled,
-	 * we're using RTSD instead.
-	 */
-	if (!is_imx1_uart(sport))
-		temp &= ~UCR2_RTSEN;
-	writel(temp, sport->port.membase + UCR2);
-
-	if (!is_imx1_uart(sport)) {
-		temp = readl(sport->port.membase + UCR3);
-
-		/*
-		 * The effect of RI and DCD differs depending on the UFCR_DCEDTE
-		 * bit. In DCE mode they control the outputs, in DTE mode they
-		 * enable the respective irqs. At least the DCD irq cannot be
-		 * cleared on i.MX25 at least, so it's not usable and must be
-		 * disabled. I don't have test hardware to check if RI has the
-		 * same problem but I consider this likely so it's disabled for
-		 * now, too.
-		 */
-		temp |= IMX21_UCR3_RXDMUXSEL | UCR3_ADNIMP |
-			UCR3_DTRDEN | UCR3_RI | UCR3_DCD;
-
-		if (sport->dte_mode)
-			temp &= ~(UCR3_RI | UCR3_DCD);
-
-		writel(temp, sport->port.membase + UCR3);
-=======
 	if (!imx_uart_is_imx1(sport)) {
 		ucr3 |= UCR3_DTRDEN | UCR3_RI | UCR3_DCD;
 
 		if (sport->dte_mode)
 			/* disable broken interrupts */
 			ucr3 &= ~(UCR3_RI | UCR3_DCD);
->>>>>>> 24b8d41d
 	}
 	imx_uart_writel(sport, ucr3, UCR3);
 
@@ -1819,12 +1531,6 @@
 	u32 ucr1, ucr2, ucr4;
 
 	if (sport->dma_is_enabled) {
-<<<<<<< HEAD
-		sport->dma_is_rxing = 0;
-		sport->dma_is_txing = 0;
-		dmaengine_terminate_sync(sport->dma_chan_tx);
-		dmaengine_terminate_sync(sport->dma_chan_rx);
-=======
 		dmaengine_terminate_sync(sport->dma_chan_tx);
 		if (sport->dma_is_txing) {
 			dma_unmap_sg(sport->port.dev, &sport->tx_sgl[0],
@@ -1837,7 +1543,6 @@
 				     1, DMA_FROM_DEVICE);
 			sport->dma_is_rxing = 0;
 		}
->>>>>>> 24b8d41d
 
 		spin_lock_irqsave(&sport->port.lock, flags);
 		imx_uart_stop_tx(port);
@@ -2225,29 +1930,18 @@
 				 struct serial_rs485 *rs485conf)
 {
 	struct imx_port *sport = (struct imx_port *)port;
-<<<<<<< HEAD
-	unsigned long temp;
-
-	/* unimplemented */
-	rs485conf->delay_rts_before_send = 0;
-	rs485conf->delay_rts_after_send = 0;
-=======
 	u32 ucr2;
->>>>>>> 24b8d41d
 
 	/* RTS is required to control the transmitter */
 	if (!sport->have_rtscts && !sport->have_rtsgpio)
 		rs485conf->flags &= ~SER_RS485_ENABLED;
 
 	if (rs485conf->flags & SER_RS485_ENABLED) {
-<<<<<<< HEAD
-=======
 		/* Enable receiver if low-active RTS signal is requested */
 		if (sport->have_rtscts &&  !sport->have_rtsgpio &&
 		    !(rs485conf->flags & SER_RS485_RTS_ON_SEND))
 			rs485conf->flags |= SER_RS485_RX_DURING_TX;
 
->>>>>>> 24b8d41d
 		/* disable transmitter */
 		ucr2 = imx_uart_readl(sport, UCR2);
 		if (rs485conf->flags & SER_RS485_RTS_AFTER_SEND)
@@ -2259,40 +1953,14 @@
 
 	/* Make sure Rx is enabled in case Tx is active with Rx disabled */
 	if (!(rs485conf->flags & SER_RS485_ENABLED) ||
-<<<<<<< HEAD
-	    rs485conf->flags & SER_RS485_RX_DURING_TX) {
-		temp = readl(sport->port.membase + UCR2);
-		temp |= UCR2_RXEN;
-		writel(temp, sport->port.membase + UCR2);
-	}
-=======
 	    rs485conf->flags & SER_RS485_RX_DURING_TX)
 		imx_uart_start_rx(port);
->>>>>>> 24b8d41d
 
 	port->rs485 = *rs485conf;
 
 	return 0;
 }
 
-<<<<<<< HEAD
-static const struct uart_ops imx_pops = {
-	.tx_empty	= imx_tx_empty,
-	.set_mctrl	= imx_set_mctrl,
-	.get_mctrl	= imx_get_mctrl,
-	.stop_tx	= imx_stop_tx,
-	.start_tx	= imx_start_tx,
-	.stop_rx	= imx_stop_rx,
-	.enable_ms	= imx_enable_ms,
-	.break_ctl	= imx_break_ctl,
-	.startup	= imx_startup,
-	.shutdown	= imx_shutdown,
-	.flush_buffer	= imx_flush_buffer,
-	.set_termios	= imx_set_termios,
-	.type		= imx_type,
-	.config_port	= imx_config_port,
-	.verify_port	= imx_verify_port,
-=======
 static const struct uart_ops imx_uart_pops = {
 	.tx_empty	= imx_uart_tx_empty,
 	.set_mctrl	= imx_uart_set_mctrl,
@@ -2309,7 +1977,6 @@
 	.type		= imx_uart_type,
 	.config_port	= imx_uart_config_port,
 	.verify_port	= imx_uart_verify_port,
->>>>>>> 24b8d41d
 #if defined(CONFIG_CONSOLE_POLL)
 	.poll_init      = imx_uart_poll_init,
 	.poll_get_char  = imx_uart_poll_get_char,
@@ -2681,8 +2348,6 @@
 		dev_err(&pdev->dev, "failed to enable per clk: %d\n", ret);
 		return ret;
 	}
-<<<<<<< HEAD
-=======
 
 	/* initialize shadow register values */
 	sport->ucr1 = readl(sport->port.membase + UCR1);
@@ -2714,7 +2379,6 @@
 			"low-active RTS not possible when receiver is off, enabling receiver\n");
 
 	imx_uart_rs485_config(&sport->port, &sport->port.rs485);
->>>>>>> 24b8d41d
 
 	/* Disable interrupts before requesting them */
 	ucr1 = imx_uart_readl(sport, UCR1);
@@ -2775,11 +2439,7 @@
 		ret = devm_request_irq(&pdev->dev, txirq, imx_uart_txint, 0,
 				       dev_name(&pdev->dev), sport);
 		if (ret) {
-<<<<<<< HEAD
-			dev_err(&pdev->dev, "failed to request rx irq: %d\n",
-=======
 			dev_err(&pdev->dev, "failed to request tx irq: %d\n",
->>>>>>> 24b8d41d
 				ret);
 			return ret;
 		}
@@ -2787,11 +2447,7 @@
 		ret = devm_request_irq(&pdev->dev, rtsirq, imx_uart_rtsint, 0,
 				       dev_name(&pdev->dev), sport);
 		if (ret) {
-<<<<<<< HEAD
-			dev_err(&pdev->dev, "failed to request tx irq: %d\n",
-=======
 			dev_err(&pdev->dev, "failed to request rts irq: %d\n",
->>>>>>> 24b8d41d
 				ret);
 			return ret;
 		}
